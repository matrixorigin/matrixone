// Copyright 2021 Matrix Origin
//
// Licensed under the Apache License, Version 2.0 (the "License");
// you may not use this file except in compliance with the License.
// You may obtain a copy of the License at
//
//      http://www.apache.org/licenses/LICENSE-2.0
//
// Unless required by applicable law or agreed to in writing, software
// distributed under the License is distributed on an "AS IS" BASIS,
// WITHOUT WARRANTIES OR CONDITIONS OF ANY KIND, either express or implied.
// See the License for the specific language governing permissions and
// limitations under the License.

package types

import (
	"fmt"
	"strings"

	"github.com/matrixorigin/matrixone/pkg/common/moerr"
	"golang.org/x/exp/constraints"
)

type T uint8

const (
	// any family
	T_any  T = 0
	T_star T = 1

	// bool family
	T_bool T = 10

	// numeric/integer family
	T_int8    T = 20
	T_int16   T = 21
	T_int32   T = 22
	T_int64   T = 23
	T_int128  T = 24
	T_uint8   T = 25
	T_uint16  T = 26
	T_uint32  T = 27
	T_uint64  T = 28
	T_uint128 T = 29

	// numeric/float family
	T_float32 T = 30
	T_float64 T = 31

	// numeric/decimals
	T_decimal64  T = 32
	T_decimal128 T = 33

	// pseudo numerics, not used

	// date and time
	T_date      T = 50
	T_time      T = 51
	T_datetime  T = 52
	T_timestamp T = 53
	T_interval  T = 54

	// string family
	T_char    T = 60
	T_varchar T = 61
	T_json    T = 62
	T_uuid    T = 63

	// blobs
	T_blob T = 70

	// Transaction TS
	T_TS    T = 100
	T_Rowid T = 101

	// system family
	T_tuple T = 201
)

const (
	TxnTsSize = 12
	RowidSize = 16
)

type Type struct {
	Oid T
	// XXX Dummies.  T is uint8, make it 4 bytes aligned, otherwise, it may contain
	// garbage data.  In theory these unused garbage should not be a problem, but
	// it is.  Give it a name will zero fill it ...
	dummy1 uint8
	dummy2 uint8
	dummy3 uint8

	// Width means max Display width for float and double, char and varchar
	// todo: need to add new attribute DisplayWidth ?
	Size      int32
	Width     int32
	Scale     int32
	Precision int32
}

type Date int32

type Datetime int64
type Timestamp int64

type Decimal64 [8]byte
type Decimal128 [16]byte

<<<<<<< HEAD
// UUID is Version 1 UUID based on the current NodeID and clock sequence, and the current time.
type Uuid [16]byte

type Varlena [24]byte
=======
type Varlena [VarlenaSize]byte
>>>>>>> 57285a54

// timestamp for transaction: physical time (higher 8 bytes) + logical (lower 4 bytes)
// See txts.go for impl.
type TS [TxnTsSize]byte

// Rowid
type Rowid [RowidSize]byte

// Fixed bytes.   Deciaml64/128 and Varlena are not included because they
// has special meanings.  In general you cannot compare them as bytes.
type FixedBytes interface {
	TS | Rowid
}

type Ints interface {
	int8 | int16 | int32 | int64
}

type UInts interface {
	uint8 | uint16 | uint32 | uint64
}

type Floats interface {
	float32 | float64
}

type BuiltinNumber interface {
	Ints | UInts | Floats
}

type OrderedT interface {
	constraints.Ordered | Date | Datetime | Timestamp
}

type Decimal interface {
	Decimal64 | Decimal128
}

// FixedSized types in our type system.   Esp, Varlena.
type FixedSizeT interface {
<<<<<<< HEAD
	bool | OrderedT | Decimal | TS | Uuid | Varlena
}

// Fixed sized types, that can really be used.
// varlena is considered internal and should not be used by code
// outside of container.  Esp, containers/vector hacks varlena.
type UserFixedTypeT interface {
	bool | OrderedT | Decimal | TS
}

// Types can be used by code outside of the container.  Those
// code really should use []byte and string.
type UserTypeT interface {
	UserFixedTypeT | []byte | string
=======
	bool | OrderedT | Decimal | TS | Rowid | Varlena
>>>>>>> 57285a54
}

type Number interface {
	Ints | UInts | Floats | Decimal
}

var Types map[string]T = map[string]T{
	"bool": T_bool,

	"tinyint":  T_int8,
	"smallint": T_int16,
	"int":      T_int32,
	"integer":  T_int32,
	"bigint":   T_int64,

	"tinyint unsigned":  T_uint8,
	"smallint unsigned": T_uint16,
	"int unsigned":      T_uint32,
	"integer unsigned":  T_uint32,
	"bigint unsigned":   T_uint64,

	"decimal64":  T_decimal64,
	"decimal128": T_decimal128,

	"float":  T_float32,
	"double": T_float64,

	"date":      T_date,
	"datetime":  T_datetime,
	"timestamp": T_timestamp,
	"interval":  T_interval,

	"char":    T_char,
	"varchar": T_varchar,

	"json": T_json,
	"text": T_blob,
<<<<<<< HEAD
	"uuid": T_uuid,
=======

	"transaction timestamp": T_TS,
	"rowid":                 T_Rowid,
>>>>>>> 57285a54
}

func New(oid T, width, scale, precision int32) Type {
	return Type{
		Oid:       oid,
		Width:     width,
		Scale:     scale,
		Precision: precision,
		Size:      int32(TypeSize(oid)),
	}
}

func TypeSize(oid T) int {
	return oid.TypeLen()
}

func (t Type) TypeSize() int {
	return t.Oid.TypeLen()
}

func (t Type) IsBoolean() bool {
	return t.Oid == T_bool
}

func (t Type) IsFixedLen() bool {
	return t.Oid.FixedLength() >= 0
}

func (t Type) IsVarlen() bool {
	return t.Oid.FixedLength() < 0
}

// Special
func (t Type) IsTuple() bool {
	return t.Oid == T_tuple
}

// Bad function, but keep for now so that old code works.
func (t Type) IsString() bool {
	return t.IsVarlen()
}

func (t Type) IsInt() bool {
	switch t.Oid {
	case T_int8, T_int16, T_int32, T_int64:
		return true
	default:
		return false
	}
}

func (t Type) IsUInt() bool {
	switch t.Oid {
	case T_uint8, T_uint16, T_uint32, T_uint64:
		return true
	default:
		return false
	}
}

func (t Type) IsIntOrUint() bool {
	return t.IsInt() || t.IsUInt()
}

func (t Type) IsFloat() bool {
	switch t.Oid {
	case T_float32, T_float64:
		return true
	default:
		return false
	}
}

func (t Type) String() string {
	return t.Oid.String()
}

func (t Type) Eq(b Type) bool {
	return t.Oid == b.Oid && t.Size == b.Size && t.Width == b.Width && t.Scale == b.Scale
}

func (t T) ToType() Type {
	var typ Type

	typ.Oid = t
	switch t {
	case T_bool:
		typ.Size = 1
	case T_int8:
		typ.Size = 1
	case T_int16:
		typ.Size = 2
	case T_int32, T_date:
		typ.Size = 4
	case T_int64, T_datetime, T_timestamp:
		typ.Size = 8
	case T_uint8:
		typ.Size = 1
	case T_uint16:
		typ.Size = 2
	case T_uint32:
		typ.Size = 4
	case T_uint64:
		typ.Size = 8
	case T_float32:
		typ.Size = 4
	case T_float64:
		typ.Size = 8
	case T_decimal64:
		typ.Size = 8
	case T_decimal128:
		typ.Size = 16
<<<<<<< HEAD
	case T_blob:
		typ.Size = 24
	case T_uuid:
		typ.Size = 16
=======
	case T_TS:
		typ.Size = TxnTsSize
	case T_Rowid:
		typ.Size = RowidSize
	case T_char, T_varchar, T_json, T_blob:
		typ.Size = VarlenaSize
	case T_any:
		// XXX I don't know about this one ...
		typ.Size = 0
	default:
		panic("Unknown type")
>>>>>>> 57285a54
	}
	return typ
}

func (t T) String() string {
	switch t {
	case T_any:
		return "ANY"
	case T_bool:
		return "BOOL"
	case T_int8:
		return "TINYINT"
	case T_int16:
		return "SMALLINT"
	case T_int32:
		return "INT"
	case T_int64:
		return "BIGINT"
	case T_uint8:
		return "TINYINT UNSIGNED"
	case T_uint16:
		return "SMALLINT UNSIGNED"
	case T_uint32:
		return "INT UNSIGNED"
	case T_uint64:
		return "BIGINT UNSIGNED"
	case T_float32:
		return "FLOAT"
	case T_float64:
		return "DOUBLE"
	case T_date:
		return "DATE"
	case T_datetime:
		return "DATETIME"
	case T_timestamp:
		return "TIMESTAMP"
	case T_char:
		return "CHAR"
	case T_varchar:
		return "VARCHAR"
	case T_json:
		return "JSON"
	case T_tuple:
		return "TUPLE"
	case T_decimal64:
		return "DECIMAL64"
	case T_decimal128:
		return "DECIMAL128"
	case T_blob:
		return "TEXT"
<<<<<<< HEAD
	case T_uuid:
		return "UUID"
=======
	case T_TS:
		return "TRANSACTION TIMESTAMP"
	case T_Rowid:
		return "ROWID"
>>>>>>> 57285a54
	}
	return fmt.Sprintf("unexpected type: %d", t)
}

// functions only used to generate pkg/sql/colexec/extend/overload

// OidString returns T string
func (t T) OidString() string {
	switch t {
	case T_uuid:
		return "T_uuid"
	case T_json:
		return "T_json"
	case T_bool:
		return "T_bool"
	case T_int64:
		return "T_int64"
	case T_int32:
		return "T_int32"
	case T_int16:
		return "T_int16"
	case T_int8:
		return "T_int8"
	case T_float64:
		return "T_float64"
	case T_float32:
		return "T_float32"
	case T_uint8:
		return "T_uint8"
	case T_uint16:
		return "T_uint16"
	case T_uint32:
		return "T_uint32"
	case T_uint64:
		return "T_uint64"
	case T_char:
		return "T_char"
	case T_varchar:
		return "T_varchar"
	case T_date:
		return "T_date"
	case T_datetime:
		return "T_datetime"
	case T_timestamp:
		return "T_timestamp"
	case T_decimal64:
		return "T_decimal64"
	case T_decimal128:
		return "T_decimal128"
	case T_blob:
		return "T_blob"
	case T_TS:
		return "T_TS"
	case T_Rowid:
		return "T_Rowid"
	}
	return "unknown_type"
}

// GoType returns go type string for T
func (t T) GoType() string {
	switch t {
	case T_bool:
		return "bool"
	case T_int64:
		return "int64"
	case T_int32:
		return "int32"
	case T_int16:
		return "int16"
	case T_int8:
		return "int8"
	case T_float64:
		return "float64"
	case T_float32:
		return "float32"
	case T_uint8:
		return "uint8"
	case T_uint16:
		return "uint16"
	case T_uint32:
		return "uint32"
	case T_uint64:
		return "uint64"
	case T_char:
		return "string"
	case T_varchar:
		return "string"
	case T_date:
		return "date"
	case T_datetime:
		return "datetime"
	case T_timestamp:
		return "timestamp"
	case T_decimal64:
		return "decimal64"
	case T_decimal128:
		return "decimal128"
	case T_blob:
		return "string"
	case T_uuid:
		return "uuid"
	}
	return "unknown type"
}

// GoGoType returns special go type string for T
func (t T) GoGoType() string {
	if t == T_char || t == T_varchar || t == T_blob || t == T_json {
		return "Str"
	}
	k := t.GoType()
	return strings.ToUpper(k[:1]) + k[1:]
}

// TypeLen returns type's length whose type oid is T
func (t T) TypeLen() int {
	switch t {
	case T_any:
		return 0
	case T_int8, T_bool:
		return 1
	case T_int16:
		return 2
	case T_int32, T_date:
		return 4
	case T_int64, T_datetime, T_timestamp:
		return 8
	case T_uint8:
		return 1
	case T_uint16:
		return 2
	case T_uint32:
		return 4
	case T_uint64:
		return 8
	case T_float32:
		return 4
	case T_float64:
		return 8
	case T_char, T_varchar, T_json, T_blob:
		return VarlenaSize
	case T_decimal64:
		return 8
	case T_decimal128:
		return 16
<<<<<<< HEAD
	case T_uuid:
		return 16
=======
	case T_TS:
		return TxnTsSize
	case T_Rowid:
		return RowidSize
>>>>>>> 57285a54
	}
	panic(moerr.NewInternalError("Unknow type %s", t))
}

// FixedLength dangerous code, use TypeLen() if you don't want -8, -16, -24
func (t T) FixedLength() int {
	switch t {
	case T_any:
		return 0
	case T_int8, T_uint8, T_bool:
		return 1
	case T_int16, T_uint16:
		return 2
	case T_int32, T_uint32, T_date, T_float32:
		return 4
	case T_int64, T_uint64, T_datetime, T_float64, T_timestamp:
		return 8
	case T_decimal64:
		return 8
	case T_decimal128:
		return 16
<<<<<<< HEAD
	case T_uuid:
		return 16
=======
	case T_TS:
		return TxnTsSize
	case T_Rowid:
		return RowidSize
>>>>>>> 57285a54
	case T_char, T_varchar, T_blob, T_json:
		return -24
	}
	panic(moerr.NewInternalError("Unknow type %s", t))
}

// isUnsignedInt: return true if the types.T is UnSigned integer type
func isUnsignedInt(t T) bool {
	if t == T_uint8 || t == T_uint16 || t == T_uint32 || t == T_uint64 {
		return true
	}
	return false
}

// isSignedInt: return true if the types.T is Signed integer type
func isSignedInt(t T) bool {
	if t == T_int8 || t == T_int16 || t == T_int32 || t == T_int64 {
		return true
	}
	return false
}

// if expr type is integer return true,else return false
func IsInteger(t T) bool {
	if isUnsignedInt(t) || isSignedInt(t) {
		return true
	}
	return false
}

// IsFloat: return true if the types.T is floating Point Types
func IsFloat(t T) bool {
	if t == T_float32 || t == T_float64 {
		return true
	}
	return false
}

// isString: return true if the types.T is string type
func IsString(t T) bool {
	if t == T_char || t == T_varchar || t == T_blob {
		return true
	}
	return false
}

func IsDateRelate(t T) bool {
	if t == T_date || t == T_datetime || t == T_timestamp {
		return true
	}
	return false
}

// IsDecimal: return true if the types.T is decimal64 or decimal128
func IsDecimal(t T) bool {
	if t == T_decimal64 || t == T_decimal128 {
		return true
	}
	return false
}<|MERGE_RESOLUTION|>--- conflicted
+++ resolved
@@ -108,14 +108,9 @@
 type Decimal64 [8]byte
 type Decimal128 [16]byte
 
-<<<<<<< HEAD
+type Varlena [VarlenaSize]byte
 // UUID is Version 1 UUID based on the current NodeID and clock sequence, and the current time.
 type Uuid [16]byte
-
-type Varlena [24]byte
-=======
-type Varlena [VarlenaSize]byte
->>>>>>> 57285a54
 
 // timestamp for transaction: physical time (higher 8 bytes) + logical (lower 4 bytes)
 // See txts.go for impl.
@@ -156,24 +151,7 @@
 
 // FixedSized types in our type system.   Esp, Varlena.
 type FixedSizeT interface {
-<<<<<<< HEAD
-	bool | OrderedT | Decimal | TS | Uuid | Varlena
-}
-
-// Fixed sized types, that can really be used.
-// varlena is considered internal and should not be used by code
-// outside of container.  Esp, containers/vector hacks varlena.
-type UserFixedTypeT interface {
-	bool | OrderedT | Decimal | TS
-}
-
-// Types can be used by code outside of the container.  Those
-// code really should use []byte and string.
-type UserTypeT interface {
-	UserFixedTypeT | []byte | string
-=======
-	bool | OrderedT | Decimal | TS | Rowid | Varlena
->>>>>>> 57285a54
+	bool | OrderedT | Decimal | TS | Rowid | Varlena | Uuid
 }
 
 type Number interface {
@@ -211,13 +189,10 @@
 
 	"json": T_json,
 	"text": T_blob,
-<<<<<<< HEAD
 	"uuid": T_uuid,
-=======
 
 	"transaction timestamp": T_TS,
 	"rowid":                 T_Rowid,
->>>>>>> 57285a54
 }
 
 func New(oid T, width, scale, precision int32) Type {
@@ -330,12 +305,8 @@
 		typ.Size = 8
 	case T_decimal128:
 		typ.Size = 16
-<<<<<<< HEAD
-	case T_blob:
-		typ.Size = 24
 	case T_uuid:
 		typ.Size = 16
-=======
 	case T_TS:
 		typ.Size = TxnTsSize
 	case T_Rowid:
@@ -347,7 +318,6 @@
 		typ.Size = 0
 	default:
 		panic("Unknown type")
->>>>>>> 57285a54
 	}
 	return typ
 }
@@ -398,15 +368,12 @@
 		return "DECIMAL128"
 	case T_blob:
 		return "TEXT"
-<<<<<<< HEAD
-	case T_uuid:
-		return "UUID"
-=======
 	case T_TS:
 		return "TRANSACTION TIMESTAMP"
 	case T_Rowid:
 		return "ROWID"
->>>>>>> 57285a54
+	case T_uuid:
+		return "UUID"
 	}
 	return fmt.Sprintf("unexpected type: %d", t)
 }
@@ -553,15 +520,12 @@
 		return 8
 	case T_decimal128:
 		return 16
-<<<<<<< HEAD
 	case T_uuid:
 		return 16
-=======
 	case T_TS:
 		return TxnTsSize
 	case T_Rowid:
 		return RowidSize
->>>>>>> 57285a54
 	}
 	panic(moerr.NewInternalError("Unknow type %s", t))
 }
@@ -583,15 +547,12 @@
 		return 8
 	case T_decimal128:
 		return 16
-<<<<<<< HEAD
 	case T_uuid:
 		return 16
-=======
 	case T_TS:
 		return TxnTsSize
 	case T_Rowid:
 		return RowidSize
->>>>>>> 57285a54
 	case T_char, T_varchar, T_blob, T_json:
 		return -24
 	}
