--- conflicted
+++ resolved
@@ -69,17 +69,10 @@
 	return printTuple(tp)
 }
 
-<<<<<<< HEAD
-func (tp Tuple) ErrString() string {
+func (tp Tuple) ErrString(scales []int32) string {
 	var res strings.Builder
 	if len(tp) > 1 {
 		res.WriteString("(")
-=======
-func (tp Tuple) ErrString(scales []int32) string {
-	res := ""
-	if len(tp) != 1 {
-		res = "("
->>>>>>> 6b25d558
 	}
 	for i, t := range tp {
 		switch t := t.(type) {
@@ -96,15 +89,9 @@
 		case Timestamp:
 			res.WriteString(fmt.Sprintf("%v", t.String()))
 		case Decimal64:
-<<<<<<< HEAD
-			res.WriteString(fmt.Sprintf("%v", t.Format(0)))
+			res.WriteString(fmt.Sprintf("%v", t.Format(scales[i])))
 		case Decimal128:
-			res.WriteString(fmt.Sprintf("%v", t.Format(0)))
-=======
-			res += fmt.Sprintf("%v", t.Format(scales[i]))
-		case Decimal128:
-			res += fmt.Sprintf("%v", t.Format(scales[i]))
->>>>>>> 6b25d558
+			res.WriteString(fmt.Sprintf("%v", t.Format(scales[i])))
 		default:
 			res.WriteString(fmt.Sprintf("%v", t))
 		}
