--- conflicted
+++ resolved
@@ -16,7 +16,6 @@
 
 import (
 	"bytes"
-	"encoding/binary"
 	"fmt"
 	"math"
 	"strconv"
@@ -71,32 +70,7 @@
 	return 1
 }
 
-<<<<<<< HEAD
-// Compare physical first then logical.
-func (ts TS) Compare1(rhs TS) int {
-	p1 := int64(binary.LittleEndian.Uint64(ts[4:]))
-	p2 := int64(binary.LittleEndian.Uint64(rhs[4:]))
-	if p1 < p2 {
-		return -1
-	}
-	if p1 > p2 {
-		return 1
-	}
-	l1 := binary.LittleEndian.Uint32(ts[:])
-	l2 := binary.LittleEndian.Uint32(rhs[:])
-	if l1 < l2 {
-		return -1
-	}
-	if l1 == l2 {
-		return 0
-	}
-	return 1
-}
-
-func (ts TS) Less(rhs TS) bool {
-=======
 func (ts *TS) Less(rhs *TS) bool {
->>>>>>> bf697678
 	return ts.Compare(rhs) < 0
 }
 func (ts *TS) LessEq(rhs *TS) bool {
