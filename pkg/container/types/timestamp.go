// Copyright 2021 Matrix Origin
//
// Licensed under the Apache License, Version 2.0 (the "License");
// you may not use this file except in compliance with the License.
// You may obtain a copy of the License at
//
//      http://www.apache.org/licenses/LICENSE-2.0
//
// Unless required by applicable law or agreed to in writing, software
// distributed under the License is distributed on an "AS IS" BASIS,
// WITHOUT WARRANTIES OR CONDITIONS OF ANY KIND, either express or implied.
// See the License for the specific language governing permissions and
// limitations under the License.

// timestamp data type:
// Question 1: When should I use Datetime, and when should I use Timestamp?
// 		Well, during insertion, the Datetime value will be stored as is(we have some bugs in here now),
//		but for timestamp, the timestamp value passed in will be converted to a UTC timestamp, that is,
//		the value passed in subtract by the server's local Time Zone
// 		so, during retrieval, if the server's time zone is the same as the time zone when the timestamp value got inserted,
//		the timestamp valued retrieved is the same value as the inserted, but if these two timezones are different, you
// 		will get different timestamp value.
//      for example:     		insertion timezone	insertion value					retrieval timezone  retrieval value
// 								UTC+8 				2022-05-01 11:11:11				UTC+9				2022-05-01 12:11:11
//
// So, if your application is geo-distributed cross different timezones, using TIMESTAMP could save you trouble
// you may otherwise encounter by using DATETIME
//
// Internal representation:
// timestamp values are represented using a 64bit integer, which stores the microsecs since January 1, year 1, local time zone, in Gregorian calendar
// the default fractional seconds scale(fsp) for TIMESTAMP is 6, as SQL standard requires.

package types

import (
	"fmt"
	"strconv"
	"time"
	"unsafe"

	"github.com/matrixorigin/matrixone/pkg/common/moerr"
)

var (
	FillString = []string{"", "0", "00", "000", "0000", "00000", "000000", "0000000"}
)

//const microSecondsDigits = 6

var TimestampMinValue Timestamp
var TimestampMaxValue Timestamp

// the range for TIMESTAMP values is '1970-01-01 00:00:01.000000' to '2038-01-19 03:14:07.999999'.
func init() {
	TimestampMinValue = FromClockUTC(1970, 1, 1, 0, 0, 1, 0)
	TimestampMaxValue = FromClockUTC(9999, 12, 31, 23, 59, 59, 999999)
}

func (ts Timestamp) String() string {
	dt := Datetime(int64(ts))
	y, m, d, _ := dt.ToDate().Calendar(true)
	hour, minute, sec := dt.Clock()
	msec := int64(ts) % microSecsPerSec
	return fmt.Sprintf("%04d-%02d-%02d %02d:%02d:%02d.%06d UTC", y, m, d, hour, minute, sec, msec)
}

<<<<<<< HEAD
// String2 stringify timestamp, including its fractional seconds precision part(fsp)
func (ts Timestamp) String2(loc *time.Location, precision int32) string {
	t := time.UnixMicro(int64(ts) - unixEpochMicroSecs).In(loc)
=======
// String2 stringify timestamp, including its fractional seconds scale part(fsp)
func (ts Timestamp) String2(loc *time.Location, scale int32) string {
	t := time.UnixMicro(int64(ts) - unixEpochSecs).In(loc)
>>>>>>> 1d72c40b
	y, m, d := t.Date()
	hour, minute, sec := t.Clock()
	if scale > 0 {
		msec := t.Nanosecond() / 1000
		msecInstr := fmt.Sprintf("%06d\n", msec)
		msecInstr = msecInstr[:scale]

		return fmt.Sprintf("%04d-%02d-%02d %02d:%02d:%02d"+"."+msecInstr, y, m, d, hour, minute, sec)
	}

	return fmt.Sprintf("%04d-%02d-%02d %02d:%02d:%02d", y, m, d, hour, minute, sec)
}

func (ts Timestamp) Unix() int64 {
	return (int64(ts) - unixEpochMicroSecs) / microSecsPerSec
}

func (ts Timestamp) UnixToFloat() float64 {
	return float64(int64(ts)-unixEpochMicroSecs) / microSecsPerSec
}

func (ts Timestamp) UnixToDecimal128() (Decimal128, error) {
	a, err := Decimal128_FromStringWithScale(fmt.Sprintf("%d", int64(ts)-unixEpochMicroSecs), 64, 6)
	if err != nil {
		return a, err
	}
	return a.DivInt64(microSecsPerSec), nil
}

// this scaleTable stores the corresponding microseconds value for a scale
var scaleTable = [...]uint32{1000000, 100000, 10000, 1000, 100, 10, 1}

var OneSecInMicroSeconds = uint32(1000000)

func getMsec(msecStr string, scale int32) (uint32, uint32, error) {
	msecs := uint32(0)
	carry := uint32(0)
	msecCarry := uint32(0)
	if len(msecStr) > int(scale) {
		if msecStr[scale] >= '5' && msecStr[scale] <= '9' {
			msecCarry = 1
		} else if msecStr[scale] >= '0' && msecStr[scale] <= '4' {
			msecCarry = 0
		} else {
			return 0, 0, moerr.NewInvalidArgNoCtx("get ms", msecStr)
		}
		msecStr = msecStr[:scale]
	} else if len(msecStr) < int(scale) {
		lengthMsecStr := len(msecStr)
		padZeros := int(scale) - lengthMsecStr
		msecStr = msecStr + FillString[padZeros]
	}
	if len(msecStr) == 0 { // this means the scale is 0
		return 0, msecCarry, nil
	}
	m, err := strconv.ParseUint(msecStr, 10, 32)
	if err != nil {
		return 0, 0, moerr.NewInvalidArgNoCtx("get ms", msecStr)
	}
	msecs = (uint32(m) + msecCarry) * scaleTable[scale]
	if msecs == OneSecInMicroSeconds {
		carry = 1
		msecs = 0
	}
	return msecs, carry, nil
}

// ParseTimestamp will parse a string to be a Timestamp
// Support Format:
// 1. all the Date value
// 2. yyyy-mm-dd hh:mm:ss(.msec)
// 3. yyyymmddhhmmss(.msec)
func ParseTimestamp(loc *time.Location, s string, scale int32) (Timestamp, error) {
	dt, err := ParseDatetime(s, scale)
	if err != nil {
		return -1, moerr.NewInvalidArgNoCtx("parse timestamp", s)
	}

	result := dt.ToTimestamp(loc)
	//for issue5305, do not do this check
	//according to mysql, timestamp function actually return a datetime value
	/*
		if result < TimestampMinValue {
			return -1, moerr.NewInvalidArgNoCtx("parse timestamp", s)
		}
	*/

	return result, nil
}

type unsafeLoc struct {
	name string
	zone []struct {
		name   string
		offset int
		isDST  bool
	}
	tx []struct {
		when         int64
		index        uint8
		isstd, isutc bool
	}
	extend string
}

func TimestampToDatetime(loc *time.Location, xs []Timestamp, rs []Datetime) ([]Datetime, error) {
	xsInInt64 := *(*[]int64)(unsafe.Pointer(&xs))
	rsInInt64 := *(*[]int64)(unsafe.Pointer(&rs))

	locPtr := (*unsafeLoc)(unsafe.Pointer(loc))
	if len(locPtr.zone) == 1 {
		offset := int64(locPtr.zone[0].offset) * microSecsPerSec
		for i, x := range xsInInt64 {
			rsInInt64[i] = x + offset
		}
	} else {
		for i, x := range xsInInt64 {
			t := time.UnixMicro(x - unixEpochMicroSecs).In(loc)
			_, offset := t.Zone()
			rsInInt64[i] = x + int64(offset)*microSecsPerSec
		}
	}
	return rs, nil
}

func (ts Timestamp) ToDatetime(loc *time.Location) Datetime {
	t := time.UnixMicro(int64(ts) - unixEpochMicroSecs).In(loc)
	_, offset := t.Zone()
	return Datetime(ts) + Datetime(offset)*microSecsPerSec
}

// FromClockUTC gets the utc time value in Timestamp
func FromClockUTC(year int32, month, day, hour, minute, sec uint8, msec uint32) Timestamp {
	days := DateFromCalendar(year, month, day)
	secs := int64(days)*secsPerDay + int64(hour)*secsPerHour + int64(minute)*secsPerMinute + int64(sec)
	return Timestamp(secs*microSecsPerSec + int64(msec))
}

// FromClockZone gets the local time value in Timestamp
func FromClockZone(loc *time.Location, year int32, month, day, hour, minute, sec uint8, msec uint32) Timestamp {
	t := time.Date(int(year), time.Month(month), int(day), int(hour), int(minute), int(sec), int(msec*1000), loc)
	return Timestamp(t.UnixMicro() + unixEpochMicroSecs)
}

func CurrentTimestamp() Timestamp {
	return Timestamp(time.Now().UnixMicro() + unixEpochMicroSecs)
}

func ValidTimestamp(timestamp Timestamp) bool {
	return timestamp > TimestampMinValue
}

func UnixToTimestamp(ts int64) Timestamp {
	return Timestamp(ts*microSecsPerSec + unixEpochMicroSecs)
}

func UnixMicroToTimestamp(ts int64) Timestamp {
	return Timestamp(ts + unixEpochMicroSecs)
}
func UnixNanoToTimestamp(ts int64) Timestamp {
	return Timestamp(ts/nanoSecsPerMicroSec + unixEpochMicroSecs)
}<|MERGE_RESOLUTION|>--- conflicted
+++ resolved
@@ -64,15 +64,9 @@
 	return fmt.Sprintf("%04d-%02d-%02d %02d:%02d:%02d.%06d UTC", y, m, d, hour, minute, sec, msec)
 }
 
-<<<<<<< HEAD
 // String2 stringify timestamp, including its fractional seconds precision part(fsp)
-func (ts Timestamp) String2(loc *time.Location, precision int32) string {
+func (ts Timestamp) String2(loc *time.Location, scale int32) string {
 	t := time.UnixMicro(int64(ts) - unixEpochMicroSecs).In(loc)
-=======
-// String2 stringify timestamp, including its fractional seconds scale part(fsp)
-func (ts Timestamp) String2(loc *time.Location, scale int32) string {
-	t := time.UnixMicro(int64(ts) - unixEpochSecs).In(loc)
->>>>>>> 1d72c40b
 	y, m, d := t.Date()
 	hour, minute, sec := t.Clock()
 	if scale > 0 {
