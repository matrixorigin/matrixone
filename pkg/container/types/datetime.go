// Copyright 2021 Matrix Origin
//
// Licensed under the Apache License, Version 2.0 (the "License");
// you may not use this file except in compliance with the License.
// You may obtain a copy of the License at
//
//      http://www.apache.org/licenses/LICENSE-2.0
//
// Unless required by applicable law or agreed to in writing, software
// distributed under the License is distributed on an "AS IS" BASIS,
// WITHOUT WARRANTIES OR CONDITIONS OF ANY KIND, either express or implied.
// See the License for the specific language governing permissions and
// limitations under the License.

package types

import (
	"fmt"
	gotime "time"
	"unsafe"

	"github.com/matrixorigin/matrixone/pkg/errno"
	"github.com/matrixorigin/matrixone/pkg/sql/errors"
)

const (
	secsPerMinute = 60
	secsPerHour   = 60 * secsPerMinute
	secsPerDay    = 24 * secsPerHour
	//secsPerWeek   = 7 * secsPerDay
	microSecondBitMask = 0xfffff
	MaxDatetimeYear    = 9999
	MinDatetimeYear    = 1
)

// The higher 44 bits holds number of seconds since January 1, year 1 in Gregorian
// calendar, and lower 20 bits holds number of microseconds

const (
	//tsMask         = ^uint64(0) >> 1
	hasMonotonic = 1 << 63
	//unixToInternal = (1969*365 + 1969/4 - 1969/100 + 1969/400) * secsPerDay
	wallToInternal = (1884*365 + 1884/4 - 1884/100 + 1884/400) * secsPerDay

	minHourInDay, maxHourInDay           = 0, 23
	minMinuteInHour, maxMinuteInHour     = 0, 59
	minSecondInMinute, maxSecondInMinute = 0, 59
)

var (
	errIncorrectDatetimeValue = errors.New(errno.DataException, "Incorrect datetime value")
)

func (dt Datetime) String() string {
	y, m, d, _ := dt.ToDate().Calendar(true)
	hour, minute, sec := dt.Clock()
	return fmt.Sprintf("%04d-%02d-%02d %02d:%02d:%02d", y, m, d, hour, minute, sec)
}

func (dt Datetime) String2(precision int32) string {
	y, m, d, _ := dt.ToDate().Calendar(true)
	hour, minute, sec := dt.Clock()
	if precision > 0 {
		msec := int64(dt) & 0xfffff
		msecInstr := fmt.Sprintf("%06d\n", msec)
		msecInstr = msecInstr[:precision]

		return fmt.Sprintf("%04d-%02d-%02d %02d:%02d:%02d"+"."+msecInstr, y, m, d, hour, minute, sec)
	}
	return fmt.Sprintf("%04d-%02d-%02d %02d:%02d:%02d", y, m, d, hour, minute, sec)
}

// ParseDatetime will parse a string to be a Datetime
// Support Format:
// 1. all the Date value
// 2. yyyy-mm-dd hh:mm:ss(.msec)
// 3. yyyymmddhhmmss(.msec)
// during parsing, the Datetime value will be rounded(away from zero) to the predefined precision, for example:
// Datetime(3) input string   					parsing result
// 				"1999-09-09 11:11:11.1234"		"1999-09-09 11:11:11.123"
//				"1999-09-09 11:11:11.1235"		"1999-09-09 11:11:11.124"
// 				"1999-09-09 11:11:11.9994"      "1999-09-09 11:11:11.999"
// 				"1999-09-09 11:11:11.9995"      "1999-09-09 11:11:12.000"
func ParseDatetime(s string, precision int32) (Datetime, error) {
	if len(s) < 14 {
		if d, err := ParseDate(s); err == nil {
			return d.ToTime(), nil
		}
		return -1, errIncorrectDatetimeValue
	}
	var year int32
	var month, day, hour, minute, second uint8
	var msec uint32 = 0
	var carry uint32 = 0
	var err error

	year = int32(s[0]-'0')*1000 + int32(s[1]-'0')*100 + int32(s[2]-'0')*10 + int32(s[3]-'0')
	if s[4] == '-' {
		if len(s) < 19 {
			return -1, errIncorrectDatetimeValue
		}
		month = (s[5]-'0')*10 + (s[6] - '0')
		if s[7] != '-' {
			return -1, errIncorrectDatetimeValue
		}
		day = (s[8]-'0')*10 + (s[9] - '0')
		if s[10] != ' ' {
			return -1, errIncorrectDatetimeValue
		}
		if !validDate(year, month, day) {
			return -1, errIncorrectDatetimeValue
		}
		hour = (s[11]-'0')*10 + (s[12] - '0')
		if s[13] != ':' {
			return -1, errIncorrectDatetimeValue
		}
		minute = (s[14]-'0')*10 + (s[15] - '0')
		if s[16] != ':' {
			return -1, errIncorrectDatetimeValue
		}
		second = (s[17]-'0')*10 + (s[18] - '0')
		if !validTimeInDay(hour, minute, second) {
			return -1, errIncorrectDatetimeValue
		}
		if len(s) > 19 {
			if len(s) > 20 && s[19] == '.' {
				msecStr := s[20:]
				msec, carry, err = getMsec(msecStr, precision)
				if err != nil {
					return -1, errIncorrectDatetimeValue
				}
			} else {
				return -1, errIncorrectDatetimeValue
			}
		}
	} else {
		month = (s[4]-'0')*10 + (s[5] - '0')
		day = (s[6]-'0')*10 + (s[7] - '0')
		hour = (s[8]-'0')*10 + (s[9] - '0')
		minute = (s[10]-'0')*10 + (s[11] - '0')
		second = (s[12]-'0')*10 + (s[13] - '0')
		if len(s) > 14 {
			if len(s) > 15 && s[14] == '.' {
				msecStr := s[15:]
				msec, carry, err = getMsec(msecStr, precision)
				if err != nil {
					return -1, errIncorrectDatetimeValue
				}
			} else {
				return -1, errIncorrectDatetimeValue
			}
		}
	}
	result := FromClock(year, month, day, hour, minute, second+uint8(carry), msec)
	return result, nil
}

// validTimeInDay return true if hour, minute and second can be a time during a day
func validTimeInDay(h, m, s uint8) bool {
	if h < minHourInDay || h > maxHourInDay {
		return false
	}
	if m < minMinuteInHour || m > maxMinuteInHour {
		return false
	}
	if s < minSecondInMinute || s > maxSecondInMinute {
		return false
	}
	return true
}

// UTC turn local datetime to utc datetime
func (dt Datetime) UTC() Datetime {
	return Datetime((dt.sec() - localTZ) << 20)
}

func (dt Datetime) UnixTimestamp() int64 {
	return dt.sec() - unixEpoch
}

func FromUnix(time int64) Datetime {
	return Datetime((time + unixEpoch) << 20)
}

func Now() Datetime {
	t := gotime.Now()
	wall := *(*uint64)(unsafe.Pointer(&t))
	ext := *(*int64)(unsafe.Pointer(uintptr(unsafe.Pointer(&t)) + unsafe.Sizeof(wall)))
	var sec, nsec int64
	if wall&hasMonotonic != 0 {
		sec = int64(wall<<1>>31) + wallToInternal
		nsec = int64(wall << 34 >> 34)
	} else {
		sec = ext
		nsec = int64(wall)
	}
	return Datetime((sec << 20) + nsec/1000)
}

func (dt Datetime) ToDate() Date {
	return Date((dt.sec()) / secsPerDay)
}

func (dt Datetime) Clock() (hour, min, sec int8) {
	t := (dt.sec()) % secsPerDay
	hour = int8(t / secsPerHour)
	min = int8(t % secsPerHour / secsPerMinute)
	sec = int8(t % secsPerMinute)
	return
}

func (dt Datetime) Sec() int8 {
	_, _, sec := dt.Clock()
	return sec
}

func (dt Datetime) Minute() int8 {
	_, minute, _ := dt.Clock()
	return minute
}

func (dt Datetime) Hour() int8 {
	hour, _, _ := dt.Clock()
	return hour
}

func FromClock(year int32, month, day, hour, min, sec uint8, msec uint32) Datetime {
	days := FromCalendar(year, month, day)
	secs := int64(days)*secsPerDay + int64(hour)*secsPerHour + int64(min)*secsPerMinute + int64(sec)
	return Datetime((secs << 20) + int64(msec))
}

func (dt Datetime) ConvertToGoTime() gotime.Time {
	y, m, d, _ := dt.ToDate().Calendar(true)
	msec := dt.MicroSec()
	hour, min, sec := dt.Clock()
	return gotime.Date(int(y), gotime.Month(m), int(d), int(hour), int(min), int(sec), int(msec*1000), startupTime.Location())
}

func DatetimeToTimestamp(xs []Datetime, rs []Timestamp) ([]Timestamp, error) {
	localTZAligned := localTZ << 20
	xsInInt64 := *(*[]int64)(unsafe.Pointer(&xs))
	rsInInt64 := *(*[]int64)(unsafe.Pointer(&rs))
	for i, x := range xsInInt64 {
		rsInInt64[i] = x - localTZAligned
	}
	return rs, nil
}

func (dt Datetime) AddDateTime(date gotime.Time, addMsec, addSec, addMin, addHour, addDay, addMonth, addYear int64, isDate bool) (Datetime, bool) {
	date = date.Add(gotime.Duration(addMsec) * gotime.Microsecond)
	date = date.Add(gotime.Duration(addSec) * gotime.Second)
	date = date.Add(gotime.Duration(addMin) * gotime.Minute)
	date = date.Add(gotime.Duration(addHour) * gotime.Hour)
	// corner case: mysql: date_add('2022-01-31',interval 1 month) -> 2022-02-28
	// only in the month year year-month
	if addMonth != 0 || addYear != 0 {
		originDay := date.Day()
		newDate := date.AddDate(int(addYear), int(addMonth), int(addDay))
		newDay := newDate.Day()
		if originDay != newDay {
			maxDay := LastDay(uint16(newDate.Year()), uint8(newDate.Month()-1))
			addDay = int64(maxDay) - int64(originDay)
		}
	}
	date = date.AddDate(int(addYear), int(addMonth), int(addDay))

	if isDate {
		if !validDate(int32(date.Year()), uint8(date.Month()), uint8(date.Day())) {
			return 0, false
		}
	} else {
		if !validDatetime(int32(date.Year()), uint8(date.Month()), uint8(date.Day())) {
			return 0, false
		}
	}
	return FromClock(int32(date.Year()), uint8(date.Month()), uint8(date.Day()), uint8(date.Hour()), uint8(date.Minute()), uint8(date.Second()), uint32(date.Nanosecond()/1000)), true
}

// AddInterval
// now date or datetime use the function to add/sub date, we need a bool arg to tell isDate/isDatetime
// date/datetime have different regions, so we don't use same valid function
// return type bool means the if the date/datetime is valid
func (dt Datetime) AddInterval(nums int64, its IntervalType, isDate bool) (Datetime, bool) {
	goTime := dt.ConvertToGoTime()
	var addMsec, addSec, addMin, addHour, addDay, addMonth, addYear int64
	switch its {
	case MicroSecond:
		addMsec += nums
	case Second:
		addSec += nums
	case Minute:
		addMin += nums
	case Hour:
		addHour += nums
	case Day:
		addDay += nums
	case Week:
		addDay += 7 * nums
	case Month:
		addMonth += nums
	case Quarter:
		addMonth += 3 * nums
	case Year:
		addYear += nums
	}
	return dt.AddDateTime(goTime, addMsec, addSec, addMin, addHour, addDay, addMonth, addYear, isDate)
}

func (dt Datetime) MicroSec() int64 {
	return int64(dt) << 44 >> 44
}

func (dt Datetime) sec() int64 {
	return int64(dt) >> 20
}

func (dt Datetime) Year() uint16 {
	return dt.ToDate().Year()
}

func (dt Datetime) Month() uint8 {
	return dt.ToDate().Month()
}

func (dt Datetime) Day() uint8 {
	return dt.ToDate().Day()
}

func (dt Datetime) WeekOfYear() (int32, uint8) {
	return dt.ToDate().WeekOfYear()
}

<<<<<<< HEAD
func (dt Datetime) SecondMicrosecondStr() string {
	result := fmt.Sprintf("%02d", dt.Sec()) + "." + fmt.Sprintf("%06d", dt.MicroSec())
	return result
}

func (dt Datetime) MinuteMicrosecondStr() string {
	result := fmt.Sprintf("%02d", dt.Minute()) + ":" + fmt.Sprintf("%02d", dt.Sec()) + "." + fmt.Sprintf("%06d", dt.MicroSec())
	return result
}

func (dt Datetime) MinuteSecondStr() string {
	result := fmt.Sprintf("%02d", dt.Minute()) + ":" + fmt.Sprintf("%02d", dt.Sec())
	return result
}

func (dt Datetime) HourMicrosecondStr() string {
	result := fmt.Sprintf("%2d", dt.Hour()) + ":" + fmt.Sprintf("%02d", dt.Minute()) + ":" + fmt.Sprintf("%02d", dt.Sec()) + "." + fmt.Sprintf("%06d", dt.MicroSec())
	return result
}

func (dt Datetime) HourSecondStr() string {
	result := fmt.Sprintf("%2d", dt.Hour()) + ":" + fmt.Sprintf("%02d", dt.Minute()) + ":" + fmt.Sprintf("%02d", dt.Sec())
	return result
}

func (dt Datetime) HourMinuteStr() string {
	result := fmt.Sprintf("%2d", dt.Hour()) + ":" + fmt.Sprintf("%02d", dt.Minute())
	return result
}

func (dt Datetime) DayMicrosecondStr() string {
	result := fmt.Sprintf("%02d", dt.Day()) + " " + dt.HourMicrosecondStr()
	return result
}

func (dt Datetime) DaySecondStr() string {
	result := fmt.Sprintf("%02d", dt.Day()) + " " + dt.HourSecondStr()
	return result
}

func (dt Datetime) DayMinuteStr() string {
	result := fmt.Sprintf("%02d", dt.Day()) + " " + dt.HourMinuteStr()
	return result
}

func (dt Datetime) DayHourStr() string {
	result := fmt.Sprintf("%02d", dt.Day()) + " " + fmt.Sprintf("%02d", dt.Hour())
	return result
}

func (dt Datetime) YearMonthStr() string {
	result := fmt.Sprintf("%04d", dt.Year()) + " " + fmt.Sprintf("%02d", dt.Month())
	return result
=======
// date[0001-01-01 00:00:00 to 9999-12-31 23:59:59]
func validDatetime(year int32, month, day uint8) bool {
	if year >= MinDatetimeYear && year <= MaxDatetimeYear {
		if MinMonthInYear <= month && month <= MaxMonthInYear {
			if day > 0 {
				if isLeap(year) {
					return day <= leapYearMonthDays[month-1]
				} else {
					return day <= flatYearMonthDays[month-1]
				}
			}
		}
	}
	return false
>>>>>>> c09b6b4c
}<|MERGE_RESOLUTION|>--- conflicted
+++ resolved
@@ -331,7 +331,6 @@
 	return dt.ToDate().WeekOfYear()
 }
 
-<<<<<<< HEAD
 func (dt Datetime) SecondMicrosecondStr() string {
 	result := fmt.Sprintf("%02d", dt.Sec()) + "." + fmt.Sprintf("%06d", dt.MicroSec())
 	return result
@@ -385,7 +384,8 @@
 func (dt Datetime) YearMonthStr() string {
 	result := fmt.Sprintf("%04d", dt.Year()) + " " + fmt.Sprintf("%02d", dt.Month())
 	return result
-=======
+}
+
 // date[0001-01-01 00:00:00 to 9999-12-31 23:59:59]
 func validDatetime(year int32, month, day uint8) bool {
 	if year >= MinDatetimeYear && year <= MaxDatetimeYear {
@@ -400,5 +400,4 @@
 		}
 	}
 	return false
->>>>>>> c09b6b4c
 }