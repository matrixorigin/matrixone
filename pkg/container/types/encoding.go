// Copyright 2021 Matrix Origin
//
// Licensed under the Apache License, Version 2.0 (the "License");
// you may not use this file except in compliance with the License.
// You may obtain a copy of the License at
//
//      http://www.apache.org/licenses/LICENSE-2.0
//
// Unless required by applicable law or agreed to in writing, software
// distributed under the License is distributed on an "AS IS" BASIS,
// WITHOUT WARRANTIES OR CONDITIONS OF ANY KIND, either express or implied.
// See the License for the specific language governing permissions and
// limitations under the License.

//go:build !debug
// +build !debug

package types

import (
	"bytes"
	"encoding/gob"
	"fmt"
	"io"
	"unsafe"

	"github.com/matrixorigin/matrixone/pkg/container/bytejson"
)

<<<<<<< HEAD
var TSize int
var DateSize int
var DatetimeSize int
var TimestampSize int
var Decimal64Size int
var Decimal128Size int
var UuidSize int

func init() {
	TSize = int(unsafe.Sizeof(Type{}))
	DateSize = int(unsafe.Sizeof(Date(0)))
	DatetimeSize = int(unsafe.Sizeof(Datetime(0)))
	TimestampSize = int(unsafe.Sizeof(Timestamp(0)))
	Decimal64Size = int(unsafe.Sizeof(Decimal64{}))
	Decimal128Size = int(unsafe.Sizeof(Decimal128{}))
	UuidSize = int(unsafe.Sizeof(Uuid{}))
}
=======
const (
	TSize          int = int(unsafe.Sizeof(Type{}))
	DateSize       int = 4
	DatetimeSize   int = 8
	TimestampSize  int = 8
	Decimal64Size  int = 8
	Decimal128Size int = 16
)
>>>>>>> b2d2abe8

func EncodeSlice[T any](v []T, sz int) (ret []byte) {
	if len(v) > 0 {
		ret = unsafe.Slice((*byte)(unsafe.Pointer(&v[0])), cap(v)*sz)[:len(v)*sz]
	}
	return
}

func DecodeSlice[T any](v []byte, sz int) (ret []T) {
	if len(v) > 0 {
		ret = unsafe.Slice((*T)(unsafe.Pointer(&v[0])), cap(v)/sz)[:len(v)/sz]
	}
	return
}

func Encode(v interface{}) ([]byte, error) {
	var buf bytes.Buffer

	if err := gob.NewEncoder(&buf).Encode(v); err != nil {
		return nil, err
	}
	return buf.Bytes(), nil
}

func Decode(data []byte, v interface{}) error {
	return gob.NewDecoder(bytes.NewReader(data)).Decode(v)
}

func EncodeJson(v bytejson.ByteJson) ([]byte, error) {
	//TODO handle error
	buf, _ := v.Marshal()
	return buf, nil
}

func DecodeJson(buf []byte) bytejson.ByteJson {
	bj := bytejson.ByteJson{}
	//TODO handle error
	_ = bj.Unmarshal(buf)
	return bj
}

func EncodeType(v *Type) []byte {
	return unsafe.Slice((*byte)(unsafe.Pointer(v)), TSize)
}

func DecodeType(v []byte) Type {
	return *(*Type)(unsafe.Pointer(&v[0]))
}

func EncodeFixed[T FixedSizeT](v T) []byte {
	sz := unsafe.Sizeof(v)
	return unsafe.Slice((*byte)(unsafe.Pointer(&v)), sz)
}
func DecodeFixed[T FixedSizeT](v []byte) T {
	return *(*T)(unsafe.Pointer(&v[0]))
}

func DecodeBool(v []byte) bool {
	return *(*bool)(unsafe.Pointer(&v[0]))
}

func EncodeBool(v *bool) []byte {
	return unsafe.Slice((*byte)(unsafe.Pointer(v)), 1)
}

func EncodeInt8(v *int8) []byte {
	return unsafe.Slice((*byte)(unsafe.Pointer(v)), 1)
}

func DecodeInt8(v []byte) int8 {
	return *(*int8)(unsafe.Pointer(&v[0]))
}

func EncodeUint8(v *uint8) []byte {
	return unsafe.Slice((*byte)(unsafe.Pointer(v)), 1)
}

func DecodeUint8(v []byte) uint8 {
	return v[0]
}

func EncodeInt16(v *int16) []byte {
	return unsafe.Slice((*byte)(unsafe.Pointer(v)), 2)
}

func DecodeInt16(v []byte) int16 {
	return *(*int16)(unsafe.Pointer(&v[0]))
}

func EncodeUint16(v *uint16) []byte {
	return unsafe.Slice((*byte)(unsafe.Pointer(v)), 2)
}

func DecodeUint16(v []byte) uint16 {
	return *(*uint16)(unsafe.Pointer(&v[0]))
}

func EncodeInt32(v *int32) []byte {
	return unsafe.Slice((*byte)(unsafe.Pointer(v)), 4)
}

func DecodeInt32(v []byte) int32 {
	return *(*int32)(unsafe.Pointer(&v[0]))
}

func EncodeUint32(v *uint32) []byte {
	return unsafe.Slice((*byte)(unsafe.Pointer(v)), 4)
}

func DecodeUint32(v []byte) uint32 {
	return *(*uint32)(unsafe.Pointer(&v[0]))
}

func EncodeInt64(v *int64) []byte {
	return unsafe.Slice((*byte)(unsafe.Pointer(v)), 8)
}

func DecodeInt64(v []byte) int64 {
	return *(*int64)(unsafe.Pointer(&v[0]))
}

func EncodeUint64(v *uint64) []byte {
	return unsafe.Slice((*byte)(unsafe.Pointer(v)), 8)
}

func DecodeUint64(v []byte) uint64 {
	return *(*uint64)(unsafe.Pointer(&v[0]))
}

func EncodeFloat32(v *float32) []byte {
	return unsafe.Slice((*byte)(unsafe.Pointer(v)), 4)
}

func DecodeFloat32(v []byte) float32 {
	return *(*float32)(unsafe.Pointer(&v[0]))
}

func EncodeFloat64(v *float64) []byte {
	return unsafe.Slice((*byte)(unsafe.Pointer(v)), 8)
}

func DecodeFloat64(v []byte) float64 {
	return *(*float64)(unsafe.Pointer(&v[0]))
}

func EncodeDate(v *Date) []byte {
	return unsafe.Slice((*byte)(unsafe.Pointer(v)), 4)
}

func DecodeDate(v []byte) Date {
	return *(*Date)(unsafe.Pointer(&v[0]))
}

func EncodeDatetime(v *Datetime) []byte {
	return unsafe.Slice((*byte)(unsafe.Pointer(v)), 8)
}

func DecodeDatetime(v []byte) Datetime {
	return *(*Datetime)(unsafe.Pointer(&v[0]))
}

func EncodeTimestamp(v *Timestamp) []byte {
	return unsafe.Slice((*byte)(unsafe.Pointer(v)), 8)
}

func DecodeTimestamp(v []byte) Timestamp {
	return *(*Timestamp)(unsafe.Pointer(&v[0]))
}

func EncodeDecimal64(v *Decimal64) []byte {
	return unsafe.Slice((*byte)(unsafe.Pointer(v)), Decimal64Size)
}

func DecodeDecimal64(v []byte) Decimal64 {
	return *(*Decimal64)(unsafe.Pointer(&v[0]))
}

func EncodeDecimal128(v *Decimal128) []byte {
	return unsafe.Slice((*byte)(unsafe.Pointer(v)), Decimal128Size)
}

func DecodeDecimal128(v []byte) Decimal128 {
	return *(*Decimal128)(unsafe.Pointer(&v[0]))
}

func EncodeUuid(v Uuid) []byte {
	return unsafe.Slice((*byte)(unsafe.Pointer(&v)), UuidSize)
}

func DecodeUuid(v []byte) Uuid {
	return *(*Uuid)(unsafe.Pointer(&v[0]))
}

func EncodeFixedSlice[T any](v []T, sz int) (ret []byte) {
	if len(v) > 0 {
		ret = unsafe.Slice((*byte)(unsafe.Pointer(&v[0])), cap(v)*sz)[:len(v)*sz]
	}
	return
}

func DecodeFixedSlice[T any](v []byte, sz int) (ret []T) {
	if v == nil {
		return nil
	}

	if len(v) == 0 {
		return make([]T, 0)
	}

	ret = unsafe.Slice((*T)(unsafe.Pointer(&v[0])), cap(v)/sz)[:len(v)/sz]
	return
}

func EncodeBoolSlice(v []bool) []byte {
	return *(*[]byte)(unsafe.Pointer(&v))
}

func EncodeInt8Slice(v []int8) []byte {
	return *(*[]byte)(unsafe.Pointer(&v))
}

func DecodeBoolSlice(v []byte) []bool {
	return *(*[]bool)(unsafe.Pointer(&v))
}

func DecodeInt8Slice(v []byte) []int8 {
	return *(*[]int8)(unsafe.Pointer(&v))
}

func EncodeUint8Slice(v []uint8) []byte {
	return v
}

func DecodeUint8Slice(v []byte) []uint8 {
	return v
}

func EncodeInt16Slice(v []int16) []byte {
	return EncodeFixedSlice(v, 2)
}

func DecodeInt16Slice(v []byte) []int16 {
	return DecodeFixedSlice[int16](v, 2)
}

func EncodeUint16Slice(v []uint16) []byte {
	return EncodeFixedSlice(v, 2)
}

func DecodeUint16Slice(v []byte) []uint16 {
	return DecodeFixedSlice[uint16](v, 2)
}

func EncodeInt32Slice(v []int32) []byte {
	return EncodeFixedSlice(v, 4)
}

func DecodeInt32Slice(v []byte) []int32 {
	return DecodeFixedSlice[int32](v, 4)
}

func EncodeUint32Slice(v []uint32) []byte {
	return EncodeFixedSlice(v, 4)
}

func DecodeUint32Slice(v []byte) []uint32 {
	return DecodeFixedSlice[uint32](v, 4)
}

func EncodeInt64Slice(v []int64) []byte {
	return EncodeFixedSlice(v, 8)
}

func DecodeInt64Slice(v []byte) []int64 {
	return DecodeFixedSlice[int64](v, 8)
}

func EncodeUint64Slice(v []uint64) []byte {
	return EncodeFixedSlice(v, 8)
}

func DecodeUint64Slice(v []byte) []uint64 {
	return DecodeFixedSlice[uint64](v, 8)
}

func EncodeFloat32Slice(v []float32) []byte {
	return EncodeFixedSlice(v, 4)
}

func DecodeFloat32Slice(v []byte) []float32 {
	return DecodeFixedSlice[float32](v, 4)
}

func EncodeFloat64Slice(v []float64) []byte {
	return EncodeFixedSlice(v, 8)
}

func DecodeFloat64Slice(v []byte) []float64 {
	return DecodeFixedSlice[float64](v, 8)
}

func EncodeFloat64SliceForBenchmark(v []float64) (ret []byte) {
	if len(v) > 0 {
		ret = unsafe.Slice((*byte)(unsafe.Pointer(&v[0])), cap(v)*8)[:len(v)*8]
	}
	return
}

func DecodeFloat64SliceForBenchmark(v []byte) (ret []float64) {
	if len(v) > 0 {
		ret = unsafe.Slice((*float64)(unsafe.Pointer(&v[0])), cap(v)/8)[:len(v)/8]
	}
	return
}

func EncodeDateSlice(v []Date) []byte {
	return EncodeFixedSlice(v, DateSize)
}

func DecodeDateSlice(v []byte) []Date {
	return DecodeFixedSlice[Date](v, DateSize)
}

func EncodeUuidSlice(v []Uuid) []byte {
	return EncodeFixedSlice(v, UuidSize)
}

func DecodeUuidSlice(v []byte) []Uuid {
	return DecodeFixedSlice[Uuid](v, UuidSize)
}

func EncodeDatetimeSlice(v []Datetime) []byte {
	return EncodeFixedSlice(v, DatetimeSize)
}

func DecodeDatetimeSlice(v []byte) (ret []Datetime) {
	return DecodeFixedSlice[Datetime](v, DatetimeSize)
}

func EncodeTimestampSlice(v []Timestamp) []byte {
	return EncodeFixedSlice(v, TimestampSize)
}

func DecodeTimestampSlice(v []byte) (ret []Timestamp) {
	return DecodeFixedSlice[Timestamp](v, TimestampSize)
}

func EncodeDecimal64Slice(v []Decimal64) []byte {
	return EncodeFixedSlice(v, Decimal64Size)
}

func DecodeDecimal64Slice(v []byte) (ret []Decimal64) {
	return DecodeFixedSlice[Decimal64](v, Decimal64Size)
}

func EncodeDecimal128Slice(v []Decimal128) []byte {
	return EncodeFixedSlice(v, Decimal128Size)
}

func DecodeDecimal128Slice(v []byte) (ret []Decimal128) {
	return DecodeFixedSlice[Decimal128](v, Decimal128Size)
}

func EncodeVarlenaSlice(v []Varlena) []byte {
	return EncodeFixedSlice(v, VarlenaSize)
}
func DecodeVarlenaSlice(v []byte) (ret []Varlena) {
	return DecodeFixedSlice[Varlena](v, VarlenaSize)
}

func EncodeStringSlice(vs []string) []byte {
	var o int32
	var buf bytes.Buffer

	cnt := int32(len(vs))
	buf.Write(EncodeInt32(&cnt))
	if cnt == 0 {
		return buf.Bytes()
	}
	os := make([]int32, cnt)
	for i, v := range vs {
		os[i] = o
		o += int32(len(v))
	}
	buf.Write(EncodeInt32Slice(os))
	for _, v := range vs {
		buf.WriteString(v)
	}
	return buf.Bytes()
}

func DecodeStringSlice(data []byte) []string {
	var tm []byte

	cnt := DecodeInt32(data)
	if cnt == 0 {
		return nil
	}
	data = data[4:]
	vs := make([]string, cnt)
	os := DecodeInt32Slice(data)
	data = data[4*cnt:]
	for i := int32(0); i < cnt; i++ {
		if i == cnt-1 {
			tm = data[os[i]:]
			vs[i] = *(*string)(unsafe.Pointer(&tm))
		} else {
			tm = data[os[i]:os[i+1]]
			vs[i] = *(*string)(unsafe.Pointer(&tm))
		}
	}
	return vs
}

func DecodeValue(val []byte, typ Type) any {
	switch typ.Oid {
	case T_bool:
		return DecodeFixed[bool](val)
	case T_int8:
		return DecodeFixed[int8](val)
	case T_int16:
		return DecodeFixed[int16](val)
	case T_int32:
		return DecodeFixed[int32](val)
	case T_int64:
		return DecodeFixed[int64](val)
	case T_uint8:
		return DecodeFixed[uint8](val)
	case T_uint16:
		return DecodeFixed[uint16](val)
	case T_uint32:
		return DecodeFixed[uint32](val)
	case T_uint64:
		return DecodeFixed[uint64](val)
	case T_float32:
		return DecodeFixed[float32](val)
	case T_float64:
		return DecodeFixed[float64](val)
	case T_date:
		return DecodeFixed[Date](val)
	case T_datetime:
		return DecodeFixed[Datetime](val)
	case T_timestamp:
		return DecodeFixed[Timestamp](val)
	case T_decimal64:
		return DecodeFixed[Decimal64](val)
	case T_decimal128:
		return DecodeFixed[Decimal128](val)
	case T_char, T_varchar:
		return val
	default:
		panic("unsupported type")
	}
}

func EncodeValue(val any, typ Type) []byte {
	switch typ.Oid {
	case T_bool:
		return EncodeFixed(val.(bool))
	case T_int8:
		return EncodeFixed(val.(int8))
	case T_int16:
		return EncodeFixed(val.(int16))
	case T_int32:
		return EncodeFixed(val.(int32))
	case T_int64:
		return EncodeFixed(val.(int64))
	case T_uint8:
		return EncodeFixed(val.(uint8))
	case T_uint16:
		return EncodeFixed(val.(uint16))
	case T_uint32:
		return EncodeFixed(val.(uint32))
	case T_uint64:
		return EncodeFixed(val.(uint64))
	case T_decimal64:
		return EncodeFixed(val.(Decimal64))
	case T_decimal128:
		return EncodeFixed(val.(Decimal128))
	case T_float32:
		return EncodeFixed(val.(float32))
	case T_float64:
		return EncodeFixed(val.(float64))
	case T_date:
		return EncodeFixed(val.(Date))
	case T_timestamp:
		return EncodeFixed(val.(Timestamp))
	case T_datetime:
		return EncodeFixed(val.(Datetime))
	case T_char, T_varchar:
		return val.([]byte)
	default:
		panic("unsupported type")
	}
}

func WriteValues(w io.Writer, vals ...any) (n int64, err error) {
	var nr int
	for _, val := range vals {
		switch v := val.(type) {
		case []byte:
			if nr, err = w.Write(v); err != nil {
				return
			}
			n += int64(nr)
		case bool:
			if nr, err = w.Write(EncodeFixed(v)); err != nil {
				return
			}
			n += int64(nr)
		case int8:
			if nr, err = w.Write(EncodeFixed(v)); err != nil {
				return
			}
			n += int64(nr)
		case int16:
			if nr, err = w.Write(EncodeFixed(v)); err != nil {
				return
			}
			n += int64(nr)
		case int32:
			if nr, err = w.Write(EncodeFixed(v)); err != nil {
				return
			}
			n += int64(nr)
		case int64:
			if nr, err = w.Write(EncodeFixed(v)); err != nil {
				return
			}
			n += int64(nr)
		case uint8:
			if nr, err = w.Write(EncodeFixed(v)); err != nil {
				return
			}
			n += int64(nr)
		case uint16:
			if nr, err = w.Write(EncodeFixed(v)); err != nil {
				return
			}
			n += int64(nr)
		case uint32:
			if nr, err = w.Write(EncodeFixed(v)); err != nil {
				return
			}
			n += int64(nr)
		case uint64:
			if nr, err = w.Write(EncodeFixed(v)); err != nil {
				return
			}
			n += int64(nr)
		case float32:
			if nr, err = w.Write(EncodeFixed(v)); err != nil {
				return
			}
			n += int64(nr)
		case float64:
			if nr, err = w.Write(EncodeFixed(v)); err != nil {
				return
			}
			n += int64(nr)
		case Date:
			if nr, err = w.Write(EncodeFixed(v)); err != nil {
				return
			}
			n += int64(nr)
		case Datetime:
			if nr, err = w.Write(EncodeFixed(v)); err != nil {
				return
			}
			n += int64(nr)
		case Timestamp:
			if nr, err = w.Write(EncodeFixed(v)); err != nil {
				return
			}
			n += int64(nr)
		case Decimal64:
			if nr, err = w.Write(EncodeFixed(v)); err != nil {
				return
			}
			n += int64(nr)
		case Decimal128:
			if nr, err = w.Write(EncodeFixed(v)); err != nil {
				return
			}
			n += int64(nr)
		default:
			panic(fmt.Errorf("%T:%v not supported", v, v))
		}
	}
	return
}<|MERGE_RESOLUTION|>--- conflicted
+++ resolved
@@ -27,25 +27,6 @@
 	"github.com/matrixorigin/matrixone/pkg/container/bytejson"
 )
 
-<<<<<<< HEAD
-var TSize int
-var DateSize int
-var DatetimeSize int
-var TimestampSize int
-var Decimal64Size int
-var Decimal128Size int
-var UuidSize int
-
-func init() {
-	TSize = int(unsafe.Sizeof(Type{}))
-	DateSize = int(unsafe.Sizeof(Date(0)))
-	DatetimeSize = int(unsafe.Sizeof(Datetime(0)))
-	TimestampSize = int(unsafe.Sizeof(Timestamp(0)))
-	Decimal64Size = int(unsafe.Sizeof(Decimal64{}))
-	Decimal128Size = int(unsafe.Sizeof(Decimal128{}))
-	UuidSize = int(unsafe.Sizeof(Uuid{}))
-}
-=======
 const (
 	TSize          int = int(unsafe.Sizeof(Type{}))
 	DateSize       int = 4
@@ -53,8 +34,8 @@
 	TimestampSize  int = 8
 	Decimal64Size  int = 8
 	Decimal128Size int = 16
+	UuidSize       int = 16
 )
->>>>>>> b2d2abe8
 
 func EncodeSlice[T any](v []T, sz int) (ret []byte) {
 	if len(v) > 0 {
@@ -240,8 +221,8 @@
 	return *(*Decimal128)(unsafe.Pointer(&v[0]))
 }
 
-func EncodeUuid(v Uuid) []byte {
-	return unsafe.Slice((*byte)(unsafe.Pointer(&v)), UuidSize)
+func EncodeUuid(v *Uuid) []byte {
+	return unsafe.Slice((*byte)(unsafe.Pointer(v)), UuidSize)
 }
 
 func DecodeUuid(v []byte) Uuid {
@@ -503,6 +484,8 @@
 		return DecodeFixed[Decimal64](val)
 	case T_decimal128:
 		return DecodeFixed[Decimal128](val)
+	case T_uuid:
+		return DecodeFixed[Uuid](val)
 	case T_char, T_varchar:
 		return val
 	default:
@@ -534,6 +517,8 @@
 		return EncodeFixed(val.(Decimal64))
 	case T_decimal128:
 		return EncodeFixed(val.(Decimal128))
+	case T_uuid:
+		return EncodeFixed(val.(Uuid))
 	case T_float32:
 		return EncodeFixed(val.(float32))
 	case T_float64:
@@ -640,6 +625,11 @@
 				return
 			}
 			n += int64(nr)
+		case Uuid:
+			if nr, err = w.Write(EncodeFixed(v)); err != nil {
+				return
+			}
+			n += int64(nr)
 		default:
 			panic(fmt.Errorf("%T:%v not supported", v, v))
 		}
