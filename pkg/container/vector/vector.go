--- conflicted
+++ resolved
@@ -132,12 +132,9 @@
 	if v.area != nil {
 		v.area = v.area[:0]
 	}
-<<<<<<< HEAD
-=======
 	if v.nsp != nil && v.nsp.Np != nil {
 		v.nsp.Np.Clear()
 	}
->>>>>>> 2d5a3ab3
 }
 
 //func (v *Vector) GetRawData() []byte {
@@ -185,21 +182,12 @@
 		typ:   typ,
 		class: CONSTANT,
 		nsp:   &nulls.Nulls{},
-<<<<<<< HEAD
 	}
 
 	if length > 0 {
 		SetConstFixed(vec, val, length, mp)
 	}
 
-=======
-	}
-
-	if length > 0 {
-		SetConstFixed(vec, val, length, mp)
-	}
-
->>>>>>> 2d5a3ab3
 	return vec
 }
 
@@ -290,17 +278,10 @@
 func (v *Vector) Free(mp *mpool.MPool) {
 	if !v.cantFreeData {
 		mp.Free(v.data)
-<<<<<<< HEAD
 	}
 	if !v.cantFreeArea {
 		mp.Free(v.area)
 	}
-=======
-	}
-	if !v.cantFreeArea {
-		mp.Free(v.area)
-	}
->>>>>>> 2d5a3ab3
 	v.class = FLAT
 	v.col = nil
 	v.data = nil
@@ -548,10 +529,7 @@
 		length: v.length,
 	}
 
-<<<<<<< HEAD
-=======
 	dataLen := v.typ.TypeSize()
->>>>>>> 2d5a3ab3
 	if v.IsConst() {
 		if err := extend(w, 1, mp); err != nil {
 			return nil, err
@@ -560,14 +538,9 @@
 		if err := extend(w, v.length, mp); err != nil {
 			return nil, err
 		}
-<<<<<<< HEAD
-	}
-	copy(w.data, v.data)
-=======
 		dataLen *= v.length
 	}
 	copy(w.data, v.data[:dataLen])
->>>>>>> 2d5a3ab3
 
 	if len(v.area) > 0 {
 		if w.area, err = mp.Alloc(len(v.area)); err != nil {
@@ -1202,17 +1175,10 @@
 func AppendFixedList[T any](vec *Vector, ws []T, isNulls []bool, mp *mpool.MPool) error {
 	if vec.IsConst() {
 		panic(moerr.NewInternalErrorNoCtx("append to const vector"))
-<<<<<<< HEAD
 	}
 	if mp == nil {
 		panic(moerr.NewInternalErrorNoCtx("vector append does not have a mpool"))
 	}
-=======
-	}
-	if mp == nil {
-		panic(moerr.NewInternalErrorNoCtx("vector append does not have a mpool"))
-	}
->>>>>>> 2d5a3ab3
 	if len(ws) == 0 {
 		return nil
 	}
@@ -1225,17 +1191,10 @@
 	}
 	if mp == nil {
 		panic(moerr.NewInternalErrorNoCtx("vector append does not have a mpool"))
-<<<<<<< HEAD
 	}
 	if len(ws) == 0 {
 		return nil
 	}
-=======
-	}
-	if len(ws) == 0 {
-		return nil
-	}
->>>>>>> 2d5a3ab3
 	return appendBytesList(vec, ws, isNulls, mp)
 }
 
@@ -1255,7 +1214,6 @@
 func appendOneFixed[T any](vec *Vector, val T, isNull bool, mp *mpool.MPool) error {
 	if err := extend(vec, 1, mp); err != nil {
 		return err
-<<<<<<< HEAD
 	}
 	length := vec.length
 	vec.length++
@@ -1265,17 +1223,6 @@
 		col := vec.col.([]T)
 		col[length] = val
 	}
-=======
-	}
-	length := vec.length
-	vec.length++
-	if isNull {
-		nulls.Add(vec.nsp, uint64(length))
-	} else {
-		col := vec.col.([]T)
-		col[length] = val
-	}
->>>>>>> 2d5a3ab3
 	return nil
 }
 
