--- conflicted
+++ resolved
@@ -51,14 +51,7 @@
 	capacity int
 	length   int
 
-<<<<<<< HEAD
 	nsp *nulls.Nulls // nulls list
-=======
-	// tag for distinguish '0x00..' and 0x... and 0x... is binary
-	// TODO: check whether isBin should be changed into array/bitmap
-	// now we assumpt that it can only be true in the case of only one data in vector
-	isBin bool
->>>>>>> b0e162b3
 }
 
 func (v *Vector) UnsafeGetRawData() []byte {
@@ -87,7 +80,6 @@
 	return v.length*v.typ.TypeSize() + len(v.area)
 }
 
-<<<<<<< HEAD
 func (v *Vector) GetType() *types.Type {
 	return &v.typ
 }
@@ -102,10 +94,6 @@
 
 func (v *Vector) SetNulls(nsp *nulls.Nulls) {
 	v.nsp = nsp
-=======
-func DecodeFixedCol[T types.FixedSizeT](v *Vector, sz int) []T {
-	return types.DecodeSlice[T](v.data)
->>>>>>> b0e162b3
 }
 
 func (v *Vector) GetBytes(i int) []byte {
@@ -114,6 +102,55 @@
 	}
 	bs := v.col.([]types.Varlena)
 	return bs[i].GetByteSlice(v.area)
+}
+
+// GetFixedVector decode data and return decoded []T.
+// For const/scalar vector we expand and return newly allocated slice.
+func GetFixedVectorValues[T types.FixedSizeT](v *Vector) []T {
+	if v.IsConst() {
+		cols := MustTCols[T](v)
+		vs := make([]T, v.Length())
+		for i := range vs {
+			vs[i] = cols[0]
+		}
+		return vs
+	}
+	return MustTCols[T](v)
+}
+
+func GetStrVectorValues(v *Vector) []string {
+	if v.IsConst() {
+		cols := MustTCols[types.Varlena](v)
+		ss := cols[0].GetString(v.area)
+		vs := make([]string, v.Length())
+		for i := range vs {
+			vs[i] = ss
+		}
+		return vs
+	}
+	return MustStrCols(v)
+}
+
+func GetBytesVectorValues(v *Vector) [][]byte {
+	if v.IsConst() {
+		cols := MustTCols[types.Varlena](v)
+		ss := cols[0].GetByteSlice(v.area)
+		vs := make([][]byte, v.Length())
+		for i := range vs {
+			vs[i] = ss
+		}
+		return vs
+	}
+	return MustBytesCols(v)
+}
+
+func (v *Vector) CleanOnlyData() {
+	if v.data != nil {
+		v.length = 0
+	}
+	if v.area != nil {
+		v.area = v.area[:0]
+	}
 }
 
 //func (v *Vector) GetRawData() []byte {
@@ -631,6 +668,7 @@
 	return nil
 }
 
+// XXX Old Copy is FUBAR.
 // Copy simply does v[vi] = w[wi]
 func (v *Vector) Copy(w *Vector, vi, wi int64, m *mpool.MPool) error {
 	if w.class == CONSTANT {
@@ -711,91 +749,9 @@
 	case types.T_TS:
 		return AppendFixed(v, MustTCols[types.TS](w)[sel], false, mp)
 	case types.T_Rowid:
-<<<<<<< HEAD
 		return AppendFixed(v, MustTCols[types.Rowid](w)[sel], false, mp)
 	default:
 		panic(fmt.Sprintf("unexpect type %s for function vector.Shuffle", v.typ))
-=======
-		v.Col = make([]types.Rowid, 1)
-	case types.T_char, types.T_varchar, types.T_blob, types.T_json, types.T_text:
-		v.Col = make([]types.Varlena, 1)
-	}
-}
-
-// IsScalar return true if the vector means a scalar value.
-// e.g.
-//
-//	a + 1, and 1's vector will return true
-func (v *Vector) IsScalar() bool {
-	return v.isConst
-}
-func (v *Vector) IsConst() bool {
-	return v.isConst
-}
-
-// MakeScalar converts a vector to a scalar vec of length.
-func (v *Vector) MakeScalar(length int) {
-	if v.isConst {
-		v.length = length
-	} else {
-		if v.Length() != 1 {
-			panic("make scalar called on a vec")
-		}
-		v.isConst = true
-		v.length = length
-	}
-}
-
-// IsScalarNull return true if the vector means a scalar Null.
-// e.g.
-//
-//	a + Null, and the vector of right part will return true
-func (v *Vector) IsScalarNull() bool {
-	return v.isConst && v.Nsp != nil && nulls.Contains(v.Nsp, 0)
-}
-
-// XXX aliases ...
-func (v *Vector) ConstVectorIsNull() bool {
-	return v.IsScalarNull()
-}
-
-func (v *Vector) Free(m *mpool.MPool) {
-	if v.original {
-		// XXX: Should we panic, or this is really an Noop?
-		return
-	}
-
-	// const vector's data & area allocate with nil,
-	// so we can't free it by using mpool.
-	if v.data != nil {
-		m.Free(v.data)
-	}
-	if v.area != nil {
-		m.Free(v.area)
-	}
-	v.data = nil
-	v.area = nil
-	v.colFromData()
-}
-
-func (v *Vector) CleanOnlyData() {
-	if v.data != nil {
-		v.data = v.data[:0]
-	}
-	if v.area != nil {
-		v.area = v.area[:0]
-	}
-}
-
-func (v *Vector) FreeOriginal(m *mpool.MPool) {
-	if v.original {
-		m.Free(v.data)
-		v.data = nil
-		v.colFromData()
-		m.Free(v.area)
-		v.area = nil
-		return
->>>>>>> b0e162b3
 	}
 }
 
@@ -1068,19 +1024,7 @@
 	if m == nil {
 		panic(moerr.NewInternalErrorNoCtx("vector append does not have a mpool"))
 	}
-<<<<<<< HEAD
 	return appendMultiBytes(vec, vals, isNull, cnt, m)
-=======
-
-	// Write isConst
-	buf.Write(types.EncodeBool(&v.isConst))
-
-	// Write length
-	i := int64(v.length)
-	buf.Write(types.EncodeInt64(&i))
-
-	return buf.Bytes(), nil
->>>>>>> b0e162b3
 }
 
 func AppendList[T any](v *Vector, ws []T, isNulls []bool, m *mpool.MPool) error {
@@ -1103,7 +1047,6 @@
 	return appendBytesList(v, ws, isNulls, m)
 }
 
-<<<<<<< HEAD
 func AppendStringList(v *Vector, ws []string, isNulls []bool, m *mpool.MPool) error {
 	if m == nil {
 		panic(moerr.NewInternalErrorNoCtx("vector append does not have a mpool"))
@@ -1112,27 +1055,6 @@
 		return nil
 	}
 	return appendStringList(v, ws, isNulls, m)
-=======
-	// Read areaLen and area
-	size = types.DecodeUint32(data)
-	data = data[4:]
-	if size != 0 {
-		v.area = data[:size]
-		data = data[size:]
-	}
-
-	if len(data) >= 9 {
-
-		// Read isConst
-		v.isConst = types.DecodeBool(data[:1])
-		data = data[1:]
-
-		// Read length
-		v.length = int(types.DecodeInt64(data[:8]))
-	}
-
-	return nil
->>>>>>> b0e162b3
 }
 
 func appendOne[T any](vec *Vector, val T, isNull bool, m *mpool.MPool) error {
@@ -1229,7 +1151,6 @@
 	if err = extend(vec, len(vals), m); err != nil {
 		return err
 	}
-<<<<<<< HEAD
 	length := vec.length
 	vec.length += len(vals)
 	col := MustTCols[types.Varlena](vec)
@@ -1238,27 +1159,6 @@
 			nulls.Add(vec.nsp, uint64(length+i))
 		} else {
 			va, vec.area, err = types.BuildVarlena(w, vec.area, m)
-=======
-
-	if v.GetType().IsTuple() {
-		panic("union called on tuple vector")
-	} else if w.IsScalar() && w.Nsp != nil {
-	} else if v.GetType().IsVarlen() {
-		tgt := MustTCols[types.Varlena](v)
-		next := len(tgt) - len(sels)
-		for idx, sel := range sels {
-			bs := w.GetBytes(sel)
-			if v.GetType().Width != 0 && len(bs) > int(v.GetType().Width) {
-				return moerr.NewOutOfRangeNoCtx("varchar/char ", "%v oversize of %v ", string(bs), v.GetType().Width)
-			}
-
-			if v.GetType().Width == 0 && (v.GetType().Oid == types.T_varchar || v.GetType().Oid == types.T_char) {
-				if len(bs) > 0 {
-					return moerr.NewOutOfRangeNoCtx("varchar/char ", "%v oversize of %v ", string(bs), 0)
-				}
-			}
-			tgt[next+idx], v.area, err = types.BuildVarlena(bs, v.area, m)
->>>>>>> b0e162b3
 			if err != nil {
 				return err
 			}
