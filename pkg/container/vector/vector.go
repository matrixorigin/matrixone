--- conflicted
+++ resolved
@@ -473,144 +473,11 @@
 }
 
 func New(typ types.Type) *Vector {
-<<<<<<< HEAD
-	switch typ.Oid {
-	case types.T_any:
-		return &Vector{
-			Typ: typ,
-			Col: nil,
-			Nsp: &nulls.Nulls{},
-		}
-	case types.T_bool:
-		return &Vector{
-			Typ: typ,
-			Col: []bool{},
-			Nsp: &nulls.Nulls{},
-		}
-	case types.T_int8:
-		return &Vector{
-			Typ: typ,
-			Col: []int8{},
-			Nsp: &nulls.Nulls{},
-		}
-	case types.T_int16:
-		return &Vector{
-			Typ: typ,
-			Col: []int16{},
-			Nsp: &nulls.Nulls{},
-		}
-	case types.T_int32:
-		return &Vector{
-			Typ: typ,
-			Col: []int32{},
-			Nsp: &nulls.Nulls{},
-		}
-	case types.T_int64:
-		return &Vector{
-			Typ: typ,
-			Col: []int64{},
-			Nsp: &nulls.Nulls{},
-		}
-	case types.T_uint8:
-		return &Vector{
-			Typ: typ,
-			Col: []uint8{},
-			Nsp: &nulls.Nulls{},
-		}
-	case types.T_uint16:
-		return &Vector{
-			Typ: typ,
-			Col: []uint16{},
-			Nsp: &nulls.Nulls{},
-		}
-	case types.T_uint32:
-		return &Vector{
-			Typ: typ,
-			Col: []uint32{},
-			Nsp: &nulls.Nulls{},
-		}
-	case types.T_uint64:
-		return &Vector{
-			Typ: typ,
-			Col: []uint64{},
-			Nsp: &nulls.Nulls{},
-		}
-	case types.T_float32:
-		return &Vector{
-			Typ: typ,
-			Col: []float32{},
-			Nsp: &nulls.Nulls{},
-		}
-	case types.T_float64:
-		return &Vector{
-			Typ: typ,
-			Col: []float64{},
-			Nsp: &nulls.Nulls{},
-		}
-	case types.T_date:
-		return &Vector{
-			Typ: typ,
-			Col: []types.Date{},
-			Nsp: &nulls.Nulls{},
-		}
-	case types.T_datetime:
-		return &Vector{
-			Typ: typ,
-			Col: []types.Datetime{},
-			Nsp: &nulls.Nulls{},
-		}
-	case types.T_timestamp:
-		return &Vector{
-			Typ: typ,
-			Col: []types.Timestamp{},
-			Nsp: &nulls.Nulls{},
-		}
-	case types.T_sel:
-		return &Vector{
-			Typ: typ,
-			Col: []int64{},
-			Nsp: &nulls.Nulls{},
-		}
-	case types.T_tuple:
-		return &Vector{
-			Typ: typ,
-			Nsp: &nulls.Nulls{},
-			Col: [][]interface{}{},
-		}
-	case types.T_char, types.T_varchar, types.T_json, types.T_blob:
-		return &Vector{
-			Typ: typ,
-			Col: &types.Bytes{},
-			Nsp: &nulls.Nulls{},
-		}
-	case types.T_decimal64:
-		return &Vector{
-			Typ: typ,
-			Col: []types.Decimal64{},
-			Nsp: &nulls.Nulls{},
-		}
-	case types.T_decimal128:
-		return &Vector{
-			Typ: typ,
-			Col: []types.Decimal128{},
-			Nsp: &nulls.Nulls{},
-		}
-	case types.T_uuid:
-		return &Vector{
-			Typ: typ,
-			Col: []types.Uuid{},
-			Nsp: &nulls.Nulls{},
-		}
-	default:
-		panic(fmt.Sprintf("unexpect type %s for function vector.New", typ))
-	}
-=======
 	return NewWithData(typ, []byte{}, nil, &nulls.Nulls{})
 }
 
 func NewWithNspSize(typ types.Type, n int64) *Vector {
 	return NewWithData(typ, []byte{}, nil, nulls.NewWithSize(int(n)))
->>>>>>> b2d2abe8
 }
 
 func NewConst(typ types.Type, length int) *Vector {
@@ -685,25 +552,10 @@
 		v.Col = make([]types.Decimal64, 1)
 	case types.T_decimal128:
 		v.Col = make([]types.Decimal128, 1)
-<<<<<<< HEAD
-	case types.T_char, types.T_varchar, types.T_blob:
-		v.Col = &types.Bytes{
-			Offsets: []uint32{0},
-			Lengths: []uint32{0},
-			Data:    []byte{},
-		}
-	case types.T_json:
-		v.Col = &types.Bytes{
-			Offsets: []uint32{},
-			Lengths: []uint32{},
-			Data:    []byte{},
-		}
 	case types.T_uuid:
 		v.Col = make([]types.Uuid, 1)
-=======
 	case types.T_char, types.T_varchar, types.T_blob, types.T_json:
 		v.Col = make([]types.Varlena, 1)
->>>>>>> b2d2abe8
 	}
 }
 
@@ -744,48 +596,12 @@
 	if err := v.extend(1, m); err != nil {
 		return err
 	}
-<<<<<<< HEAD
-	mheap.Free(m, v.Data)
-	v.Data = data[:oldLen]
-	switch v.Typ.Oid {
-	case types.T_bool:
-		v.Col = types.DecodeSlice[bool](v.Data[:len(data)], size)[:oldLen/size]
-	case types.T_int8:
-		v.Col = types.DecodeSlice[int8](v.Data[:len(data)], size)[:oldLen/size]
-	case types.T_int16:
-		v.Col = types.DecodeSlice[int16](v.Data[:len(data)], size)[:oldLen/size]
-	case types.T_int32:
-		v.Col = types.DecodeSlice[int32](v.Data[:len(data)], size)[:oldLen/size]
-	case types.T_int64:
-		v.Col = types.DecodeSlice[int64](v.Data[:len(data)], size)[:oldLen/size]
-	case types.T_uint8:
-		v.Col = types.DecodeSlice[uint8](v.Data[:len(data)], size)[:oldLen/size]
-	case types.T_uint16:
-		v.Col = types.DecodeSlice[uint16](v.Data[:len(data)], size)[:oldLen/size]
-	case types.T_uint32:
-		v.Col = types.DecodeSlice[uint32](v.Data[:len(data)], size)[:oldLen/size]
-	case types.T_uint64:
-		v.Col = types.DecodeSlice[uint64](v.Data[:len(data)], size)[:oldLen/size]
-	case types.T_date:
-		v.Col = types.DecodeSlice[types.Date](v.Data[:len(data)], size)[:oldLen/size]
-	case types.T_datetime:
-		v.Col = types.DecodeSlice[types.Datetime](v.Data[:len(data)], size)[:oldLen/size]
-	case types.T_timestamp:
-		v.Col = types.DecodeSlice[types.Timestamp](v.Data[:len(data)], size)[:oldLen/size]
-	case types.T_decimal64:
-		v.Col = types.DecodeSlice[types.Decimal64](v.Data[:len(data)], size)[:oldLen/size]
-	case types.T_decimal128:
-		v.Col = types.DecodeSlice[types.Decimal128](v.Data[:len(data)], size)[:oldLen/size]
-	case types.T_uuid:
-		v.Col = types.DecodeSlice[types.Uuid](v.Data[:len(data)], size)[:oldLen/size]
-=======
 	col := MustTCols[T](v)
 	pos := len(col) - 1
 	if isNull {
 		nulls.Add(v.Nsp, uint64(pos))
 	} else {
 		col[pos] = w
->>>>>>> b2d2abe8
 	}
 	return nil
 }
@@ -837,35 +653,9 @@
 	case types.T_decimal64:
 		return appendOne(v, w.(types.Decimal64), isNull, m)
 	case types.T_decimal128:
-<<<<<<< HEAD
-		wv := w.(types.Decimal128)
-		col := v.Col.([]types.Decimal128)
-		n := len(col)
-		if n+1 >= cap(col) {
-			if err := v.Realloc(16, m); err != nil {
-				return err
-			}
-			col = v.Col.([]types.Decimal128)
-		}
-		col = append(col, wv)
-		v.Col = col
-		v.Data = v.Data[:(n+1)*16]
+		return appendOne(v, w.(types.Decimal128), isNull, m)
 	case types.T_uuid:
-		wv := w.(types.Uuid)
-		col := v.Col.([]types.Uuid)
-		n := len(col)
-		if n+1 > cap(col) {
-			if err := v.Realloc(16, m); err != nil {
-				return err
-			}
-			col = v.Col.([]types.Uuid)
-		}
-		col = append(col, wv)
-		v.Col = col
-		v.Data = v.Data[:(n+1)*16]
-=======
-		return appendOne(v, w.(types.Decimal128), isNull, m)
->>>>>>> b2d2abe8
+		return appendOne(v, w.(types.Uuid), isNull, m)
 	case types.T_char, types.T_varchar, types.T_json, types.T_blob:
 		if isNull {
 			return appendOneBytes(v, nil, true, m)
@@ -931,135 +721,10 @@
 	v.setupColFromData(0, rows)
 }
 
-<<<<<<< HEAD
-func SetCol(v *Vector, col interface{}) {
-	v.Col = col
-}
-
-func PreAlloc(v, w *Vector, rows int, m *mheap.Mheap) {
-	defer func() {
-		size := v.Typ.Oid.TypeLen()
-		if v.Typ.Oid != types.T_char && v.Typ.Oid != types.T_varchar && v.Typ.Oid != types.T_blob && v.Typ.Oid != types.T_json {
-			v.Data = v.Data[:reflect.ValueOf(v.Col).Len()*size]
-		}
-	}()
-	v.Ref = w.Ref
-	switch v.Typ.Oid {
-	case types.T_int8:
-		data, err := mheap.Alloc(m, int64(rows))
-		if err != nil {
-			return
-		}
-		v.Data = data
-		v.Col = types.DecodeInt8Slice(v.Data)[:0]
-	case types.T_int16:
-		data, err := mheap.Alloc(m, int64(rows*2))
-		if err != nil {
-			return
-		}
-		v.Data = data
-		v.Col = types.DecodeInt16Slice(v.Data)[:0]
-	case types.T_int32:
-		data, err := mheap.Alloc(m, int64(rows*4))
-		if err != nil {
-			return
-		}
-		v.Data = data
-		v.Col = types.DecodeInt32Slice(v.Data)[:0]
-	case types.T_int64:
-		data, err := mheap.Alloc(m, int64(rows*8))
-		if err != nil {
-			return
-		}
-		v.Data = data
-		v.Col = types.DecodeInt64Slice(v.Data)[:0]
-	case types.T_uint8:
-		data, err := mheap.Alloc(m, int64(rows))
-		if err != nil {
-			return
-		}
-		v.Data = data
-		v.Col = types.DecodeUint8Slice(v.Data)[:0]
-	case types.T_uint16:
-		data, err := mheap.Alloc(m, int64(rows*2))
-		if err != nil {
-			return
-		}
-		v.Data = data
-		v.Col = types.DecodeUint16Slice(v.Data)[:0]
-	case types.T_uint32:
-		data, err := mheap.Alloc(m, int64(rows*4))
-		if err != nil {
-			return
-		}
-		v.Data = data
-		v.Col = types.DecodeUint32Slice(v.Data)[:0]
-	case types.T_uint64:
-		data, err := mheap.Alloc(m, int64(rows*8))
-		if err != nil {
-			return
-		}
-		v.Data = data
-		v.Col = types.DecodeUint64Slice(v.Data)[:0]
-	case types.T_float32:
-		data, err := mheap.Alloc(m, int64(rows*4))
-		if err != nil {
-			return
-		}
-		v.Data = data
-		v.Col = types.DecodeFloat32Slice(v.Data)[:0]
-	case types.T_float64:
-		data, err := mheap.Alloc(m, int64(rows*8))
-		if err != nil {
-			return
-		}
-		v.Data = data
-		v.Col = types.DecodeFloat64Slice(v.Data)[:0]
-	case types.T_date:
-		data, err := mheap.Alloc(m, int64(rows*4))
-		if err != nil {
-			return
-		}
-		v.Data = data
-		v.Col = types.DecodeDateSlice(v.Data)[:0]
-	case types.T_datetime:
-		data, err := mheap.Alloc(m, int64(rows*8))
-		if err != nil {
-			return
-		}
-		v.Data = data
-		v.Col = types.DecodeDatetimeSlice(v.Data)[:0]
-	case types.T_timestamp:
-		data, err := mheap.Alloc(m, int64(rows*8))
-		if err != nil {
-			return
-		}
-		v.Data = data
-		v.Col = types.DecodeTimestampSlice(v.Data)[:0]
-	case types.T_uuid:
-		data, err := mheap.Alloc(m, int64(rows*16))
-		if err != nil {
-			return
-		}
-		v.Data = data
-		v.Col = types.DecodeUuidSlice(v.Data)[:0]
-	case types.T_char, types.T_varchar, types.T_blob, types.T_json:
-		vs, ws := v.Col.(*types.Bytes), w.Col.(*types.Bytes)
-		data, err := mheap.Alloc(m, int64(rows*len(ws.Data)/len(ws.Offsets)))
-		if err != nil {
-			return
-		}
-		v.Data = data
-		vs.Data = data[:0]
-		vs.Offsets = make([]uint32, 0, rows)
-		vs.Lengths = make([]uint32, 0, rows)
-	}
-=======
 func PreAllocType(t types.Type, rows, cap int, m *mheap.Mheap) *Vector {
 	vec := New(t)
 	PreAlloc(vec, rows, cap, m)
 	return vec
->>>>>>> b2d2abe8
 }
 
 // XXX Confusing as hell.
@@ -1080,82 +745,9 @@
 }
 
 func SetVectorLength(v *Vector, n int) {
-<<<<<<< HEAD
-	switch v.Typ.Oid {
-	case types.T_bool:
-		setLengthFixed[bool](v, n)
-	case types.T_int8:
-		v.Data = v.Data[:n*1]
-		setLengthFixed[int8](v, n)
-	case types.T_int16:
-		v.Data = v.Data[:n*2]
-		setLengthFixed[int16](v, n)
-	case types.T_int32:
-		v.Data = v.Data[:n*4]
-		setLengthFixed[int32](v, n)
-	case types.T_int64:
-		v.Data = v.Data[:n*8]
-		setLengthFixed[int64](v, n)
-	case types.T_uint8:
-		v.Data = v.Data[:n*1]
-		setLengthFixed[uint8](v, n)
-	case types.T_uint16:
-		v.Data = v.Data[:n*2]
-		setLengthFixed[uint16](v, n)
-	case types.T_uint32:
-		v.Data = v.Data[:n*4]
-		setLengthFixed[uint32](v, n)
-	case types.T_uint64:
-		v.Data = v.Data[:n*8]
-		setLengthFixed[uint64](v, n)
-	case types.T_float32:
-		v.Data = v.Data[:n*4]
-		setLengthFixed[float32](v, n)
-	case types.T_float64:
-		v.Data = v.Data[:n*8]
-		setLengthFixed[float64](v, n)
-	case types.T_date:
-		v.Data = v.Data[:n*4]
-		setLengthFixed[types.Date](v, n)
-	case types.T_datetime:
-		v.Data = v.Data[:n*8]
-		setLengthFixed[types.Datetime](v, n)
-	case types.T_timestamp:
-		v.Data = v.Data[:n*8]
-		setLengthFixed[types.Timestamp](v, n)
-	case types.T_decimal64:
-		v.Data = v.Data[:n*8]
-		setLengthFixed[types.Decimal64](v, n)
-	case types.T_decimal128:
-		v.Data = v.Data[:n*16]
-		setLengthFixed[types.Decimal128](v, n)
-	case types.T_uuid:
-		v.Data = v.Data[:n*16]
-		setLengthFixed[types.Uuid](v, n)
-	case types.T_sel:
-		vs := v.Col.([]int64)
-		m := len(vs)
-		v.Col = vs[:n]
-		nulls.RemoveRange(v.Nsp, uint64(n), uint64(m))
-	case types.T_tuple:
-		vs := v.Col.([][]interface{})
-		m := len(vs)
-		v.Col = vs[:n]
-		nulls.RemoveRange(v.Nsp, uint64(n), uint64(m))
-	case types.T_char, types.T_varchar, types.T_json, types.T_blob:
-		vs := v.Col.(*types.Bytes)
-		m := len(vs.Offsets)
-		vs.Data = vs.Data[:vs.Offsets[n-1]+vs.Lengths[n-1]]
-		vs.Offsets = vs.Offsets[:n]
-		vs.Lengths = vs.Lengths[:n]
-		nulls.RemoveRange(v.Nsp, uint64(n), uint64(m))
-	default:
-		panic(fmt.Sprintf("unexpect type %s for function vector.SetLength", v.Typ))
-=======
 	end := len(v.Data) / v.GetType().TypeSize()
 	if n > end {
 		panic("extend instead of shink vector")
->>>>>>> b2d2abe8
 	}
 	nulls.RemoveRange(v.Nsp, uint64(n), uint64(end))
 	v.setupColFromData(0, n)
@@ -1249,35 +841,6 @@
 		if err != nil {
 			return err
 		}
-<<<<<<< HEAD
-		ws := types.DecodeDecimal128Slice(data)
-		copy(ws, vs)
-		return &Vector{
-			Col:  ws,
-			Data: data,
-			Typ:  v.Typ,
-			Nsp:  v.Nsp,
-			Ref:  v.Ref,
-			Link: v.Link,
-		}, nil
-	case types.T_uuid:
-		vs := v.Col.([]types.Uuid)
-		data, err := mheap.Alloc(m, int64(len(vs)*16))
-		if err != nil {
-			return nil, err
-		}
-		ws := types.DecodeUuidSlice(data)
-		copy(ws, vs)
-		return &Vector{
-			Col:  ws,
-			Data: data,
-			Typ:  v.Typ,
-			Nsp:  v.Nsp,
-			Ref:  v.Ref,
-			Link: v.Link,
-		}, nil
-=======
->>>>>>> b2d2abe8
 	}
 	return AppendFixed(v, vas, m)
 }
@@ -1342,14 +905,9 @@
 	case types.T_decimal64:
 		ShrinkFixed[types.Decimal64](v, sels)
 	case types.T_decimal128:
-<<<<<<< HEAD
-		w.Col = v.Col.([]types.Decimal128)[start:end]
-		w.Nsp = nulls.Range(v.Nsp, uint64(start), uint64(end), w.Nsp)
+		ShrinkFixed[types.Decimal128](v, sels)
 	case types.T_uuid:
-		w.Col = v.Col.([]types.Uuid)[start:end]
-		w.Nsp = nulls.Range(v.Nsp, uint64(start), uint64(end), w.Nsp)
-=======
-		ShrinkFixed[types.Decimal128](v, sels)
+		ShrinkFixed[types.Uuid](v, sels)
 	case types.T_tuple:
 		vs := v.Col.([][]interface{})
 		for i, sel := range sels {
@@ -1357,7 +915,6 @@
 		}
 		v.Col = vs[:len(sels)]
 		v.Nsp = nulls.Filter(v.Nsp, sels)
->>>>>>> b2d2abe8
 	default:
 		panic("vector shrink unknonw type")
 	}
@@ -1420,20 +977,14 @@
 	case types.T_decimal64:
 		ShuffleFixed[types.Decimal64](v, sels, m)
 	case types.T_decimal128:
-<<<<<<< HEAD
-		v.Col = append(v.Col.([]types.Decimal128), arg.([]types.Decimal128)...)
-		v.Data = types.EncodeFixedSlice(v.Col.([]types.Decimal128), 16)
+		ShuffleFixed[types.Decimal128](v, sels, m)
 	case types.T_uuid:
-		v.Col = append(v.Col.([]types.Uuid), arg.([]types.Uuid)...)
-		v.Data = types.EncodeFixedSlice(v.Col.([]types.Uuid), 16)
-=======
-		ShuffleFixed[types.Decimal128](v, sels, m)
+		ShuffleFixed[types.Uuid](v, sels, m)
 	case types.T_tuple:
 		vs := v.Col.([][]interface{})
 		ws := make([][]interface{}, len(vs))
 		v.Col = shuffle.TupleShuffle(vs, ws, sels)
 		v.Nsp = nulls.Filter(v.Nsp, sels)
->>>>>>> b2d2abe8
 	default:
 		panic(fmt.Sprintf("unexpect type %s for function vector.Shuffle", v.Typ))
 	}
@@ -1509,391 +1060,6 @@
 			v.Data = data[:size]
 			v.setupColFromData(0, int(size/uint32(v.GetType().TypeSize())))
 		}
-<<<<<<< HEAD
-		v.Col = vs[:len(sels)]
-		v.Data = v.Data[:len(sels)*1]
-		v.Nsp = nulls.Filter(v.Nsp, sels)
-	case types.T_int16:
-		vs := v.Col.([]int16)
-		for i, sel := range sels {
-			vs[i] = vs[sel]
-		}
-		v.Col = vs[:len(sels)]
-		v.Data = v.Data[:len(sels)*2]
-		v.Nsp = nulls.Filter(v.Nsp, sels)
-	case types.T_int32:
-		vs := v.Col.([]int32)
-		for i, sel := range sels {
-			vs[i] = vs[sel]
-		}
-		v.Col = vs[:len(sels)]
-		v.Data = v.Data[:len(sels)*4]
-		v.Nsp = nulls.Filter(v.Nsp, sels)
-	case types.T_int64:
-		vs := v.Col.([]int64)
-		for i, sel := range sels {
-			vs[i] = vs[sel]
-		}
-		v.Col = vs[:len(sels)]
-		v.Data = v.Data[:len(sels)*8]
-		v.Nsp = nulls.Filter(v.Nsp, sels)
-	case types.T_uint8:
-		vs := v.Col.([]uint8)
-		for i, sel := range sels {
-			vs[i] = vs[sel]
-		}
-		v.Col = vs[:len(sels)]
-		v.Data = v.Data[:len(sels)*1]
-		v.Nsp = nulls.Filter(v.Nsp, sels)
-	case types.T_uint16:
-		vs := v.Col.([]uint16)
-		for i, sel := range sels {
-			vs[i] = vs[sel]
-		}
-		v.Col = vs[:len(sels)]
-		v.Data = v.Data[:len(sels)*2]
-		v.Nsp = nulls.Filter(v.Nsp, sels)
-	case types.T_uint32:
-		vs := v.Col.([]uint32)
-		for i, sel := range sels {
-			vs[i] = vs[sel]
-		}
-		v.Col = vs[:len(sels)]
-		v.Data = v.Data[:len(sels)*4]
-		v.Nsp = nulls.Filter(v.Nsp, sels)
-	case types.T_uint64:
-		vs := v.Col.([]uint64)
-		for i, sel := range sels {
-			vs[i] = vs[sel]
-		}
-		v.Col = vs[:len(sels)]
-		v.Data = v.Data[:len(sels)*8]
-		v.Nsp = nulls.Filter(v.Nsp, sels)
-	case types.T_float32:
-		vs := v.Col.([]float32)
-		for i, sel := range sels {
-			vs[i] = vs[sel]
-		}
-		v.Col = vs[:len(sels)]
-		v.Data = v.Data[:len(sels)*4]
-		v.Nsp = nulls.Filter(v.Nsp, sels)
-	case types.T_float64:
-		vs := v.Col.([]float64)
-		for i, sel := range sels {
-			vs[i] = vs[sel]
-		}
-		v.Col = vs[:len(sels)]
-		v.Data = v.Data[:len(sels)*8]
-		v.Nsp = nulls.Filter(v.Nsp, sels)
-	case types.T_sel:
-		vs := v.Col.([]int64)
-		for i, sel := range sels {
-			vs[i] = vs[sel]
-		}
-		v.Col = vs[:len(sels)]
-		v.Data = v.Data[:len(sels)*8]
-		v.Nsp = nulls.Filter(v.Nsp, sels)
-	case types.T_tuple:
-		vs := v.Col.([][]interface{})
-		for i, sel := range sels {
-			vs[i] = vs[sel]
-		}
-		v.Col = vs[:len(sels)]
-		v.Nsp = nulls.Filter(v.Nsp, sels)
-	case types.T_char, types.T_varchar, types.T_json, types.T_blob:
-		vs := v.Col.(*types.Bytes)
-		for i, sel := range sels {
-			vs.Offsets[i] = vs.Offsets[sel]
-			vs.Lengths[i] = vs.Lengths[sel]
-		}
-		vs.Offsets = vs.Offsets[:len(sels)]
-		vs.Lengths = vs.Lengths[:len(sels)]
-		v.Nsp = nulls.Filter(v.Nsp, sels)
-	case types.T_date:
-		vs := v.Col.([]types.Date)
-		for i, sel := range sels {
-			vs[i] = vs[sel]
-		}
-		v.Col = vs[:len(sels)]
-		v.Data = v.Data[:len(sels)*4]
-		v.Nsp = nulls.Filter(v.Nsp, sels)
-	case types.T_datetime:
-		vs := v.Col.([]types.Datetime)
-		for i, sel := range sels {
-			vs[i] = vs[sel]
-		}
-		v.Col = vs[:len(sels)]
-		v.Data = v.Data[:len(sels)*8]
-		v.Nsp = nulls.Filter(v.Nsp, sels)
-	case types.T_timestamp:
-		vs := v.Col.([]types.Timestamp)
-		for i, sel := range sels {
-			vs[i] = vs[sel]
-		}
-		v.Col = vs[:len(sels)]
-		v.Data = v.Data[:len(sels)*8]
-		v.Nsp = nulls.Filter(v.Nsp, sels)
-	case types.T_decimal64:
-		vs := v.Col.([]types.Decimal64)
-		for i, sel := range sels {
-			vs[i] = vs[sel]
-		}
-		v.Col = vs[:len(sels)]
-		v.Data = v.Data[:len(sels)*8]
-		v.Nsp = nulls.Filter(v.Nsp, sels)
-	case types.T_decimal128:
-		vs := v.Col.([]types.Decimal128)
-		for i, sel := range sels {
-			vs[i] = vs[sel]
-		}
-		v.Col = vs[:len(sels)]
-		v.Data = v.Data[:len(sels)*16]
-		v.Nsp = nulls.Filter(v.Nsp, sels)
-	case types.T_uuid:
-		vs := v.Col.([]types.Uuid)
-		for i, sel := range sels {
-			vs[i] = vs[sel]
-		}
-		v.Col = vs[:len(sels)]
-		v.Data = v.Data[:len(sels)*16]
-		v.Nsp = nulls.Filter(v.Nsp, sels)
-	}
-}
-
-func Shuffle(v *Vector, sels []int64, m *mheap.Mheap) error {
-	if v.IsScalar() {
-		v.Length = len(sels)
-		return nil
-	}
-	defer func() {
-		size := v.Typ.Oid.TypeLen()
-		if v.Typ.Oid != types.T_char && v.Typ.Oid != types.T_varchar && v.Typ.Oid != types.T_blob && v.Typ.Oid != types.T_json {
-			v.Data = v.Data[:reflect.ValueOf(v.Col).Len()*size]
-		}
-	}()
-	switch v.Typ.Oid {
-	case types.T_bool:
-		vs := v.Col.([]bool)
-		data, err := mheap.Alloc(m, int64(len(vs)))
-		if err != nil {
-			return err
-		}
-		ws := types.DecodeBoolSlice(data)
-		v.Col = shuffle.BoolShuffle(vs, ws, sels)
-		v.Nsp = nulls.Filter(v.Nsp, sels)
-		mheap.Free(m, data)
-	case types.T_int8:
-		vs := v.Col.([]int8)
-		data, err := mheap.Alloc(m, int64(len(vs)))
-		if err != nil {
-			return err
-		}
-		ws := types.DecodeInt8Slice(data)
-		v.Col = shuffle.Int8Shuffle(vs, ws, sels)
-		v.Nsp = nulls.Filter(v.Nsp, sels)
-		v.Data = v.Data[:len(sels)*1]
-		mheap.Free(m, data)
-	case types.T_int16:
-		vs := v.Col.([]int16)
-		data, err := mheap.Alloc(m, int64(len(vs)*2))
-		if err != nil {
-			return err
-		}
-		ws := types.DecodeInt16Slice(data)
-		v.Col = shuffle.Int16Shuffle(vs, ws, sels)
-		v.Nsp = nulls.Filter(v.Nsp, sels)
-		v.Data = v.Data[:len(sels)*2]
-		mheap.Free(m, data)
-	case types.T_int32:
-		vs := v.Col.([]int32)
-		data, err := mheap.Alloc(m, int64(len(vs)*4))
-		if err != nil {
-			return err
-		}
-		ws := types.DecodeInt32Slice(data)
-		v.Col = shuffle.Int32Shuffle(vs, ws, sels)
-		v.Nsp = nulls.Filter(v.Nsp, sels)
-		v.Data = v.Data[:len(sels)*4]
-		mheap.Free(m, data)
-	case types.T_int64:
-		vs := v.Col.([]int64)
-		data, err := mheap.Alloc(m, int64(len(vs)*8))
-		if err != nil {
-			return err
-		}
-		ws := types.DecodeInt64Slice(data)
-		v.Col = shuffle.Int64Shuffle(vs, ws, sels)
-		v.Nsp = nulls.Filter(v.Nsp, sels)
-		v.Data = v.Data[:len(sels)*8]
-		mheap.Free(m, data)
-	case types.T_uint8:
-		vs := v.Col.([]uint8)
-		data, err := mheap.Alloc(m, int64(len(vs)))
-		if err != nil {
-			return err
-		}
-		ws := types.DecodeUint8Slice(data)
-		v.Col = shuffle.Uint8Shuffle(vs, ws, sels)
-		v.Nsp = nulls.Filter(v.Nsp, sels)
-		v.Data = v.Data[:len(sels)*1]
-		mheap.Free(m, data)
-	case types.T_uint16:
-		vs := v.Col.([]uint16)
-		data, err := mheap.Alloc(m, int64(len(vs)*2))
-		if err != nil {
-			return err
-		}
-		ws := types.DecodeUint16Slice(data)
-		v.Col = shuffle.Uint16Shuffle(vs, ws, sels)
-		v.Nsp = nulls.Filter(v.Nsp, sels)
-		v.Data = v.Data[:len(sels)*2]
-		mheap.Free(m, data)
-	case types.T_uint32:
-		vs := v.Col.([]uint32)
-		data, err := mheap.Alloc(m, int64(len(vs)*4))
-		if err != nil {
-			return err
-		}
-		ws := types.DecodeUint32Slice(data)
-		v.Col = shuffle.Uint32Shuffle(vs, ws, sels)
-		v.Nsp = nulls.Filter(v.Nsp, sels)
-		v.Data = v.Data[:len(sels)*4]
-		mheap.Free(m, data)
-	case types.T_uint64:
-		vs := v.Col.([]uint64)
-		data, err := mheap.Alloc(m, int64(len(vs)*8))
-		if err != nil {
-			return err
-		}
-		ws := types.DecodeUint64Slice(data)
-		v.Col = shuffle.Uint64Shuffle(vs, ws, sels)
-		v.Nsp = nulls.Filter(v.Nsp, sels)
-		v.Data = v.Data[:len(sels)*8]
-		mheap.Free(m, data)
-	case types.T_float32:
-		vs := v.Col.([]float32)
-		data, err := mheap.Alloc(m, int64(len(vs)*4))
-		if err != nil {
-			return err
-		}
-		ws := types.DecodeFloat32Slice(data)
-		v.Col = shuffle.Float32Shuffle(vs, ws, sels)
-		v.Nsp = nulls.Filter(v.Nsp, sels)
-		v.Data = v.Data[:len(sels)*4]
-		mheap.Free(m, data)
-	case types.T_float64:
-		vs := v.Col.([]float64)
-		data, err := mheap.Alloc(m, int64(len(vs)*8))
-		if err != nil {
-			return err
-		}
-		ws := types.DecodeFloat64Slice(data)
-		v.Col = shuffle.Float64Shuffle(vs, ws, sels)
-		v.Nsp = nulls.Filter(v.Nsp, sels)
-		v.Data = v.Data[:len(sels)*8]
-		mheap.Free(m, data)
-	case types.T_sel:
-		vs := v.Col.([]int64)
-		data, err := mheap.Alloc(m, int64(len(vs)*8))
-		if err != nil {
-			return err
-		}
-		ws := types.DecodeInt64Slice(data)
-		v.Col = shuffle.Int64Shuffle(vs, ws, sels)
-		v.Nsp = nulls.Filter(v.Nsp, sels)
-		v.Data = v.Data[:len(sels)*8]
-		mheap.Free(m, data)
-	case types.T_tuple:
-		vs := v.Col.([][]interface{})
-		ws := make([][]interface{}, len(vs))
-		v.Col = shuffle.TupleShuffle(vs, ws, sels)
-		v.Nsp = nulls.Filter(v.Nsp, sels)
-	case types.T_char, types.T_varchar, types.T_json, types.T_blob:
-		vs := v.Col.(*types.Bytes)
-		odata, err := mheap.Alloc(m, int64(len(vs.Offsets)*4))
-		if err != nil {
-			return err
-		}
-		os := types.DecodeUint32Slice(odata)
-		ndata, err := mheap.Alloc(m, int64(len(vs.Offsets)*4))
-		if err != nil {
-			mheap.Free(m, odata)
-			return err
-		}
-		ns := types.DecodeUint32Slice(ndata)
-		v.Col = shuffle.StrShuffle(vs, os, ns, sels)
-		v.Nsp = nulls.Filter(v.Nsp, sels)
-		mheap.Free(m, odata)
-		mheap.Free(m, ndata)
-	case types.T_date:
-		vs := v.Col.([]types.Date)
-		data, err := mheap.Alloc(m, int64(len(vs)*4))
-		if err != nil {
-			return err
-		}
-		ws := types.DecodeDateSlice(data)
-		v.Col = shuffle.DateShuffle(vs, ws, sels)
-		v.Nsp = nulls.Filter(v.Nsp, sels)
-		v.Data = v.Data[:len(sels)*4]
-		mheap.Free(m, data)
-	case types.T_datetime:
-		vs := v.Col.([]types.Datetime)
-		data, err := mheap.Alloc(m, int64(len(vs)*8))
-		if err != nil {
-			return err
-		}
-		ws := types.DecodeDatetimeSlice(data)
-		v.Col = shuffle.DatetimeShuffle(vs, ws, sels)
-		v.Nsp = nulls.Filter(v.Nsp, sels)
-		v.Data = v.Data[:len(sels)*8]
-		mheap.Free(m, data)
-	case types.T_timestamp:
-		vs := v.Col.([]types.Timestamp)
-		data, err := mheap.Alloc(m, int64(len(vs)*8))
-		if err != nil {
-			return err
-		}
-		ws := types.DecodeTimestampSlice(data)
-		v.Col = shuffle.TimestampShuffle(vs, ws, sels)
-		v.Nsp = nulls.Filter(v.Nsp, sels)
-		v.Data = v.Data[:len(sels)*8]
-		mheap.Free(m, data)
-	case types.T_decimal64:
-		vs := v.Col.([]types.Decimal64)
-		data, err := mheap.Alloc(m, int64(len(vs)*8))
-		if err != nil {
-			return err
-		}
-		ws := types.DecodeDecimal64Slice(data)
-		v.Col = shuffle.Decimal64Shuffle(vs, ws, sels)
-		v.Nsp = nulls.Filter(v.Nsp, sels)
-		v.Data = v.Data[:len(sels)*8]
-		mheap.Free(m, data)
-	case types.T_decimal128:
-		vs := v.Col.([]types.Decimal128)
-		data, err := mheap.Alloc(m, int64(len(vs)*16))
-		if err != nil {
-			return err
-		}
-		ws := types.DecodeDecimal128Slice(data)
-		v.Col = shuffle.Decimal128Shuffle(vs, ws, sels)
-		v.Nsp = nulls.Filter(v.Nsp, sels)
-		v.Data = v.Data[:len(sels)*1]
-		mheap.Free(m, data)
-	case types.T_uuid:
-		vs := v.Col.([]types.Uuid)
-		data, err := mheap.Alloc(m, int64(len(vs)*16))
-		if err != nil {
-			return err
-		}
-		ws := types.DecodeUuidSlice(data)
-		v.Col = shuffle.UuidShuffle(vs, ws, sels)
-		v.Nsp = nulls.Filter(v.Nsp, sels)
-		v.Data = v.Data[:len(sels)*1]
-		mheap.Free(m, data)
-	default:
-		panic(fmt.Sprintf("unexpect type %s for function vector.Shuffle", v.Typ))
-=======
 		data = data[size:]
 	} else {
 		// This will give Col correct type.
@@ -1905,2554 +1071,10 @@
 	if size != 0 {
 		data = data[4:]
 		v.area = data[:size]
->>>>>>> b2d2abe8
 	}
 	return nil
 }
 
-<<<<<<< HEAD
-// Copy v[vi] = w[wi]
-func Copy(v, w *Vector, vi, wi int64, m *mheap.Mheap) error {
-	defer func() {
-		size := v.Typ.Oid.TypeLen()
-		if v.Typ.Oid != types.T_char && v.Typ.Oid != types.T_varchar && v.Typ.Oid != types.T_blob && v.Typ.Oid != types.T_json {
-			v.Data = v.Data[:reflect.ValueOf(v.Col).Len()*size]
-		}
-	}()
-	vs, ws := v.Col.(*types.Bytes), w.Col.(*types.Bytes)
-	data := ws.Data[ws.Offsets[wi] : ws.Offsets[wi]+ws.Lengths[wi]]
-	if vs.Lengths[vi] >= ws.Lengths[wi] {
-		vs.Lengths[vi] = ws.Lengths[wi]
-		copy(vs.Data[vs.Offsets[vi]:int(vs.Offsets[vi])+len(data)], data)
-		return nil
-	}
-	diff := ws.Lengths[wi] - vs.Lengths[vi]
-	buf, err := mheap.Alloc(m, int64(len(vs.Data)+int(diff)))
-	if err != nil {
-		return err
-	}
-	copy(buf, vs.Data[:vs.Offsets[vi]])
-	copy(buf[vs.Offsets[vi]:], data)
-	o := vs.Offsets[vi] + vs.Lengths[vi]
-	copy(buf[o+diff:], vs.Data[o:])
-	mheap.Free(m, v.Data)
-	v.Data = buf
-	vs.Data = buf[:len(vs.Data)+int(diff)]
-	vs.Lengths[vi] = ws.Lengths[wi]
-	for i, j := vi+1, int64(len(vs.Offsets)); i < j; i++ {
-		vs.Offsets[i] += diff
-	}
-	return nil
-}
-
-func UnionOne(v, w *Vector, sel int64, m *mheap.Mheap) error {
-	if v.Or {
-		return errors.New("UnionOne operation cannot be performed for origin vector")
-	}
-	defer func() {
-		size := v.Typ.Oid.TypeLen()
-		if v.Typ.Oid != types.T_char && v.Typ.Oid != types.T_varchar && v.Typ.Oid != types.T_blob && v.Typ.Oid != types.T_json {
-			v.Data = v.Data[:reflect.ValueOf(v.Col).Len()*size]
-		}
-	}()
-	switch v.Typ.Oid {
-	case types.T_bool:
-		if len(v.Data) == 0 {
-			data, err := mheap.Alloc(m, 8)
-			if err != nil {
-				return err
-			}
-			v.Ref = w.Ref
-			vs := types.DecodeBoolSlice(data)
-			vs[0] = w.Col.([]bool)[sel]
-			v.Col = vs[:1]
-			v.Data = data
-		} else {
-			vs := v.Col.([]bool)
-			if n := len(vs); n+1 >= cap(vs) {
-				data, err := mheap.Grow(m, v.Data[:n], int64(n+1))
-				if err != nil {
-					return err
-				}
-				mheap.Free(m, v.Data)
-				vs = types.DecodeBoolSlice(data)
-				vs = vs[:n]
-				v.Col = vs
-				v.Data = data
-			}
-			vs = append(vs, w.Col.([]bool)[sel])
-			v.Col = vs
-		}
-	case types.T_int8:
-		if len(v.Data) == 0 {
-			data, err := mheap.Alloc(m, 8)
-			if err != nil {
-				return err
-			}
-			v.Ref = w.Ref
-			vs := types.DecodeInt8Slice(data)
-			vs[0] = w.Col.([]int8)[sel]
-			v.Col = vs[:1]
-			v.Data = data
-		} else {
-			vs := v.Col.([]int8)
-			if n := len(vs); n+1 >= cap(vs) {
-				data, err := mheap.Grow(m, v.Data[:n], int64(n+1))
-				if err != nil {
-					return err
-				}
-				mheap.Free(m, v.Data)
-				vs = types.DecodeInt8Slice(data)
-				vs = vs[:n]
-				v.Col = vs
-				v.Data = data
-			}
-			vs = append(vs, w.Col.([]int8)[sel])
-			v.Col = vs
-			v.Data = v.Data[:len(vs)*1]
-		}
-	case types.T_int16:
-		if len(v.Data) == 0 {
-			data, err := mheap.Alloc(m, 2*8)
-			if err != nil {
-				return err
-			}
-			v.Ref = w.Ref
-			vs := types.DecodeInt16Slice(data)
-			vs[0] = w.Col.([]int16)[sel]
-			v.Col = vs[:1]
-			v.Data = data
-		} else {
-			vs := v.Col.([]int16)
-			if n := len(vs); n+1 >= cap(vs) {
-				data, err := mheap.Grow(m, v.Data[:n*2], int64(n+1)*2)
-				if err != nil {
-					return err
-				}
-				mheap.Free(m, v.Data)
-				vs = types.DecodeInt16Slice(data)
-				vs = vs[:n]
-				v.Col = vs
-				v.Data = data
-			}
-			vs = append(vs, w.Col.([]int16)[sel])
-			v.Col = vs
-			v.Data = v.Data[:len(vs)*2]
-		}
-	case types.T_int32:
-		if len(v.Data) == 0 {
-			data, err := mheap.Alloc(m, 4*8)
-			if err != nil {
-				return err
-			}
-			v.Ref = w.Ref
-			vs := types.DecodeInt32Slice(data)
-			vs[0] = w.Col.([]int32)[sel]
-			v.Col = vs[:1]
-			v.Data = data
-		} else {
-			vs := v.Col.([]int32)
-			if n := len(vs); n+1 >= cap(vs) {
-				data, err := mheap.Grow(m, v.Data[:n*4], int64(n+1)*4)
-				if err != nil {
-					return err
-				}
-				mheap.Free(m, v.Data)
-				vs = types.DecodeInt32Slice(data)
-				vs = vs[:n]
-				v.Col = vs
-				v.Data = data
-			}
-			vs = append(vs, w.Col.([]int32)[sel])
-			v.Col = vs
-			v.Data = v.Data[:len(vs)*4]
-		}
-	case types.T_int64:
-		if len(v.Data) == 0 {
-			data, err := mheap.Alloc(m, 8*8)
-			if err != nil {
-				return err
-			}
-			v.Ref = w.Ref
-			vs := types.DecodeInt64Slice(data)
-			vs[0] = w.Col.([]int64)[sel]
-			v.Col = vs[:1]
-			v.Data = data
-		} else {
-			vs := v.Col.([]int64)
-			if n := len(vs); n+1 >= cap(vs) {
-				data, err := mheap.Grow(m, v.Data[:n*8], int64(n+1)*8)
-				if err != nil {
-					return err
-				}
-				mheap.Free(m, v.Data)
-				vs = types.DecodeInt64Slice(data)
-				vs = vs[:n]
-				v.Col = vs
-				v.Data = data
-			}
-			vs = append(vs, w.Col.([]int64)[sel])
-			v.Col = vs
-			v.Data = v.Data[:len(vs)*8]
-		}
-	case types.T_uint8:
-		if len(v.Data) == 0 {
-			data, err := mheap.Alloc(m, 8)
-			if err != nil {
-				return err
-			}
-			v.Ref = w.Ref
-			vs := types.DecodeUint8Slice(data)
-			vs[0] = w.Col.([]uint8)[sel]
-			v.Col = vs[:1]
-			v.Data = data
-		} else {
-			vs := v.Col.([]uint8)
-			if n := len(vs); n+1 >= cap(vs) {
-				data, err := mheap.Grow(m, v.Data[:n], int64(n+1))
-				if err != nil {
-					return err
-				}
-				mheap.Free(m, v.Data)
-				vs = types.DecodeUint8Slice(data)
-				vs = vs[:n]
-				v.Col = vs
-				v.Data = data
-			}
-			vs = append(vs, w.Col.([]uint8)[sel])
-			v.Col = vs
-			v.Data = v.Data[:len(vs)*1]
-		}
-	case types.T_uint16:
-		if len(v.Data) == 0 {
-			data, err := mheap.Alloc(m, 2*8)
-			if err != nil {
-				return err
-			}
-			v.Ref = w.Ref
-			vs := types.DecodeUint16Slice(data)
-			vs[0] = w.Col.([]uint16)[sel]
-			v.Col = vs[:1]
-			v.Data = data
-		} else {
-			vs := v.Col.([]uint16)
-			if n := len(vs); n+1 >= cap(vs) {
-				data, err := mheap.Grow(m, v.Data[:n*2], int64(n+1)*2)
-				if err != nil {
-					return err
-				}
-				mheap.Free(m, v.Data)
-				vs = types.DecodeUint16Slice(data)
-				vs = vs[:n]
-				v.Col = vs
-				v.Data = data
-			}
-			vs = append(vs, w.Col.([]uint16)[sel])
-			v.Col = vs
-			v.Data = v.Data[:len(vs)*2]
-		}
-	case types.T_uint32:
-		if len(v.Data) == 0 {
-			data, err := mheap.Alloc(m, 4*8)
-			if err != nil {
-				return err
-			}
-			v.Ref = w.Ref
-			vs := types.DecodeUint32Slice(data)
-			vs[0] = w.Col.([]uint32)[sel]
-			v.Col = vs[:1]
-			v.Data = data
-		} else {
-			vs := v.Col.([]uint32)
-			if n := len(vs); n+1 >= cap(vs) {
-				data, err := mheap.Grow(m, v.Data[:n*4], int64(n+1)*4)
-				if err != nil {
-					return err
-				}
-				mheap.Free(m, v.Data)
-				vs = types.DecodeUint32Slice(data)
-				vs = vs[:n]
-				v.Col = vs
-				v.Data = data
-			}
-			vs = append(vs, w.Col.([]uint32)[sel])
-			v.Col = vs
-			v.Data = v.Data[:len(vs)*4]
-		}
-	case types.T_uint64:
-		if len(v.Data) == 0 {
-			data, err := mheap.Alloc(m, 8*8)
-			if err != nil {
-				return err
-			}
-			v.Ref = w.Ref
-			vs := types.DecodeUint64Slice(data)
-			vs[0] = w.Col.([]uint64)[sel]
-			v.Col = vs[:1]
-			v.Data = data
-		} else {
-			vs := v.Col.([]uint64)
-			if n := len(vs); n+1 >= cap(vs) {
-				data, err := mheap.Grow(m, v.Data[:n*8], int64(n+1)*8)
-				if err != nil {
-					return err
-				}
-				mheap.Free(m, v.Data)
-				vs = types.DecodeUint64Slice(data)
-				vs = vs[:n]
-				v.Col = vs
-				v.Data = data
-			}
-			vs = append(vs, w.Col.([]uint64)[sel])
-			v.Col = vs
-			v.Data = v.Data[:len(vs)*8]
-		}
-	case types.T_float32:
-		if len(v.Data) == 0 {
-			data, err := mheap.Alloc(m, 4*8)
-			if err != nil {
-				return err
-			}
-			v.Ref = w.Ref
-			vs := types.DecodeFloat32Slice(data)
-			vs[0] = w.Col.([]float32)[sel]
-			v.Col = vs[:1]
-			v.Data = data
-		} else {
-			vs := v.Col.([]float32)
-			if n := len(vs); n+1 >= cap(vs) {
-				data, err := mheap.Grow(m, v.Data[:n*4], int64(n+1)*4)
-				if err != nil {
-					return err
-				}
-				mheap.Free(m, v.Data)
-				vs = types.DecodeFloat32Slice(data)
-				vs = vs[:n]
-				v.Col = vs
-				v.Data = data
-			}
-			vs = append(vs, w.Col.([]float32)[sel])
-			v.Col = vs
-			v.Data = v.Data[:len(vs)*4]
-		}
-	case types.T_float64:
-		if len(v.Data) == 0 {
-			data, err := mheap.Alloc(m, 8*8)
-			if err != nil {
-				return err
-			}
-			v.Ref = w.Ref
-			vs := types.DecodeFloat64Slice(data)
-			vs[0] = w.Col.([]float64)[sel]
-			v.Col = vs[:1]
-			v.Data = data
-		} else {
-			vs := v.Col.([]float64)
-			if n := len(vs); n+1 >= cap(vs) {
-				data, err := mheap.Grow(m, v.Data[:n*8], int64(n+1)*8)
-				if err != nil {
-					return err
-				}
-				mheap.Free(m, v.Data)
-				vs = types.DecodeFloat64Slice(data)
-				vs = vs[:n]
-				v.Col = vs
-				v.Data = data
-			}
-			vs = append(vs, w.Col.([]float64)[sel])
-			v.Col = vs
-			v.Data = v.Data[:len(vs)*8]
-		}
-	case types.T_tuple:
-		v.Ref = w.Ref
-		vs, ws := v.Col.([][]interface{}), w.Col.([][]interface{})
-		vs = append(vs, ws[sel])
-		v.Col = vs
-	case types.T_char, types.T_varchar, types.T_json, types.T_blob:
-		vs, ws := v.Col.(*types.Bytes), w.Col.(*types.Bytes)
-		from := ws.Get(sel)
-		if len(v.Data) == 0 {
-			data, err := mheap.Alloc(m, int64(len(from))*8)
-			if err != nil {
-				return err
-			}
-			v.Ref = w.Ref
-			v.Data = data
-			vs.Data = data[:0]
-		} else if n := len(vs.Data); n+len(from) >= cap(vs.Data) {
-			data, err := mheap.Grow(m, vs.Data, int64(n+len(from)))
-			if err != nil {
-				return err
-			}
-			mheap.Free(m, v.Data)
-			v.Data = data
-			n = len(vs.Offsets)
-			vs.Data = data[:vs.Offsets[n-1]+vs.Lengths[n-1]]
-		}
-		vs.Lengths = append(vs.Lengths, uint32(len(from)))
-		{
-			n := len(vs.Offsets)
-			if n > 0 {
-				vs.Offsets = append(vs.Offsets, vs.Offsets[n-1]+vs.Lengths[n-1])
-			} else {
-				vs.Offsets = append(vs.Offsets, 0)
-			}
-		}
-		vs.Data = append(vs.Data, from...)
-		v.Col = vs
-	case types.T_date:
-		if len(v.Data) == 0 {
-			data, err := mheap.Alloc(m, 4*8)
-			if err != nil {
-				return err
-			}
-			v.Ref = w.Ref
-			vs := types.DecodeDateSlice(data)
-			vs[0] = w.Col.([]types.Date)[sel]
-			v.Col = vs[:1]
-			v.Data = data
-		} else {
-			vs := v.Col.([]types.Date)
-			if n := len(vs); n+1 >= cap(vs) {
-				data, err := mheap.Grow(m, v.Data[:n*4], int64(n+1)*4)
-				if err != nil {
-					return err
-				}
-				mheap.Free(m, v.Data)
-				vs = types.DecodeDateSlice(data)
-				vs = vs[:n]
-				v.Col = vs
-				v.Data = data
-			}
-			vs = append(vs, w.Col.([]types.Date)[sel])
-			v.Col = vs
-			v.Data = v.Data[:len(vs)*4]
-		}
-	case types.T_datetime:
-		if len(v.Data) == 0 {
-			data, err := mheap.Alloc(m, 8*8)
-			if err != nil {
-				return err
-			}
-			v.Ref = w.Ref
-			vs := types.DecodeDatetimeSlice(data)
-			vs[0] = w.Col.([]types.Datetime)[sel]
-			v.Col = vs[:1]
-			v.Data = data
-		} else {
-			vs := v.Col.([]types.Datetime)
-			if n := len(vs); n+1 >= cap(vs) {
-				data, err := mheap.Grow(m, v.Data[:n*8], int64(n+1)*8)
-				if err != nil {
-					return err
-				}
-				mheap.Free(m, v.Data)
-				vs = types.DecodeDatetimeSlice(data)
-				vs = vs[:n]
-				v.Col = vs
-				v.Data = data
-			}
-			vs = append(vs, w.Col.([]types.Datetime)[sel])
-			v.Col = vs
-			v.Data = v.Data[:len(vs)*8]
-		}
-	case types.T_timestamp:
-		if len(v.Data) == 0 {
-			data, err := mheap.Alloc(m, 8*8)
-			if err != nil {
-				return err
-			}
-			v.Ref = w.Ref
-			vs := types.DecodeTimestampSlice(data)
-			vs[0] = w.Col.([]types.Timestamp)[sel]
-			v.Col = vs[:1]
-			v.Data = data
-		} else {
-			vs := v.Col.([]types.Timestamp)
-			if n := len(vs); n+1 >= cap(vs) {
-				data, err := mheap.Grow(m, v.Data[:n*8], int64(n+1)*8)
-				if err != nil {
-					return err
-				}
-				mheap.Free(m, v.Data)
-				vs = types.DecodeTimestampSlice(data)
-				vs = vs[:n]
-				v.Col = vs
-				v.Data = data
-			}
-			vs = append(vs, w.Col.([]types.Timestamp)[sel])
-			v.Col = vs
-			v.Data = v.Data[:len(vs)*8]
-		}
-	case types.T_decimal64:
-		if len(v.Data) == 0 {
-			data, err := mheap.Alloc(m, 8*8)
-			if err != nil {
-				return err
-			}
-			v.Ref = w.Ref
-			vs := types.DecodeDecimal64Slice(data)
-			vs[0] = w.Col.([]types.Decimal64)[sel]
-			v.Col = vs[:1]
-			v.Data = data
-		} else {
-			vs := v.Col.([]types.Decimal64)
-			if n := len(vs); n+1 >= cap(vs) {
-				data, err := mheap.Grow(m, v.Data[:n*8], int64(n+1)*8)
-				if err != nil {
-					return err
-				}
-				mheap.Free(m, v.Data)
-				vs = types.DecodeDecimal64Slice(data)
-				vs = vs[:n]
-				v.Col = vs
-				v.Data = data
-			}
-			vs = append(vs, w.Col.([]types.Decimal64)[sel])
-			v.Col = vs
-			v.Data = v.Data[:len(vs)*8]
-		}
-	case types.T_decimal128:
-		if len(v.Data) == 0 {
-			data, err := mheap.Alloc(m, 16*8)
-			if err != nil {
-				return err
-			}
-			v.Ref = w.Ref
-			vs := types.DecodeDecimal128Slice(data)
-			vs[0] = w.Col.([]types.Decimal128)[sel]
-			v.Col = vs[:1]
-			v.Data = data
-		} else {
-			vs := v.Col.([]types.Decimal128)
-			if n := len(vs); n+1 >= cap(vs) {
-				data, err := mheap.Grow(m, v.Data[:n*16], int64(n+1)*16)
-				if err != nil {
-					return err
-				}
-				mheap.Free(m, v.Data)
-				vs = types.DecodeDecimal128Slice(data)
-				vs = vs[:n]
-				v.Col = vs
-				v.Data = data
-			}
-			vs = append(vs, w.Col.([]types.Decimal128)[sel])
-			v.Col = vs
-			v.Data = v.Data[:len(vs)*16]
-		}
-	case types.T_uuid:
-		if len(v.Data) == 0 {
-			data, err := mheap.Alloc(m, 16*8)
-			if err != nil {
-				return err
-			}
-			v.Ref = w.Ref
-			vs := types.DecodeUuidSlice(data)
-			vs[0] = w.Col.([]types.Uuid)[sel]
-			v.Col = vs[:1]
-			v.Data = data
-		} else {
-			vs := v.Col.([]types.Uuid)
-			if n := len(vs); n+1 >= cap(vs) {
-				data, err := mheap.Grow(m, v.Data[:n*16], int64(n+1)*16)
-				if err != nil {
-					return err
-				}
-				mheap.Free(m, v.Data)
-				vs = types.DecodeUuidSlice(data)
-				vs = vs[:n]
-				v.Col = vs
-				v.Data = data
-			}
-			vs = append(vs, w.Col.([]types.Uuid)[sel])
-			v.Col = vs
-			v.Data = v.Data[:len(vs)*16]
-		}
-	}
-	if nulls.Any(w.Nsp) && nulls.Contains(w.Nsp, uint64(sel)) {
-		nulls.Add(v.Nsp, uint64(Length(v)-1))
-	}
-	return nil
-}
-
-func UnionNull(v, _ *Vector, m *mheap.Mheap) error {
-	if v.Or {
-		return errors.New("UnionNull operation cannot be performed for origin vector")
-	}
-	defer func() {
-		size := v.Typ.Oid.TypeLen()
-		if v.Typ.Oid != types.T_char && v.Typ.Oid != types.T_varchar && v.Typ.Oid != types.T_blob && v.Typ.Oid != types.T_json {
-			v.Data = v.Data[:reflect.ValueOf(v.Col).Len()*size]
-		}
-	}()
-	switch v.Typ.Oid {
-	case types.T_bool:
-		if len(v.Data) == 0 {
-			data, err := mheap.Alloc(m, 8)
-			if err != nil {
-				return err
-			}
-			vs := types.DecodeBoolSlice(data)
-			v.Col = vs[:1]
-			v.Data = data
-		} else {
-			vs := v.Col.([]bool)
-			if n := len(vs); n+1 >= cap(vs) {
-				data, err := mheap.Grow(m, v.Data[:n], int64(n+1))
-				if err != nil {
-					return err
-				}
-				mheap.Free(m, v.Data)
-				vs = types.DecodeBoolSlice(data)
-				vs = vs[:n]
-				v.Col = vs
-				v.Data = data
-			}
-			vs = append(vs, vs[0])
-			v.Col = vs
-		}
-	case types.T_int8:
-		if len(v.Data) == 0 {
-			data, err := mheap.Alloc(m, 8)
-			if err != nil {
-				return err
-			}
-			vs := types.DecodeInt8Slice(data)
-			v.Col = vs[:1]
-			v.Data = data
-		} else {
-			vs := v.Col.([]int8)
-			if n := len(vs); n+1 >= cap(vs) {
-				data, err := mheap.Grow(m, v.Data[:n], int64(n+1))
-				if err != nil {
-					return err
-				}
-				mheap.Free(m, v.Data)
-				vs = types.DecodeInt8Slice(data)
-				vs = vs[:n]
-				v.Col = vs
-				v.Data = data
-			}
-			vs = append(vs, vs[0])
-			v.Col = vs
-			v.Data = v.Data[:len(vs)*1]
-		}
-	case types.T_int16:
-		if len(v.Data) == 0 {
-			data, err := mheap.Alloc(m, 2*8)
-			if err != nil {
-				return err
-			}
-			vs := types.DecodeInt16Slice(data)
-			v.Col = vs[:1]
-			v.Data = data
-		} else {
-			vs := v.Col.([]int16)
-			if n := len(vs); n+1 >= cap(vs) {
-				data, err := mheap.Grow(m, v.Data[:n*2], int64(n+1)*2)
-				if err != nil {
-					return err
-				}
-				mheap.Free(m, v.Data)
-				vs = types.DecodeInt16Slice(data)
-				vs = vs[:n]
-				v.Col = vs
-				v.Data = data
-			}
-			vs = append(vs, vs[0])
-			v.Col = vs
-			v.Data = v.Data[:len(vs)*2]
-		}
-	case types.T_int32:
-		if len(v.Data) == 0 {
-			data, err := mheap.Alloc(m, 4*8)
-			if err != nil {
-				return err
-			}
-			vs := types.DecodeInt32Slice(data)
-			v.Col = vs[:1]
-			v.Data = data
-		} else {
-			vs := v.Col.([]int32)
-			if n := len(vs); n+1 >= cap(vs) {
-				data, err := mheap.Grow(m, v.Data[:n*4], int64(n+1)*4)
-				if err != nil {
-					return err
-				}
-				mheap.Free(m, v.Data)
-				vs = types.DecodeInt32Slice(data)
-				vs = vs[:n]
-				v.Col = vs
-				v.Data = data
-			}
-			vs = append(vs, vs[0])
-			v.Col = vs
-			v.Data = v.Data[:len(vs)*4]
-		}
-	case types.T_int64:
-		if len(v.Data) == 0 {
-			data, err := mheap.Alloc(m, 8*8)
-			if err != nil {
-				return err
-			}
-			vs := types.DecodeInt64Slice(data)
-			v.Col = vs[:1]
-			v.Data = data
-		} else {
-			vs := v.Col.([]int64)
-			if n := len(vs); n+1 >= cap(vs) {
-				data, err := mheap.Grow(m, v.Data[:n*8], int64(n+1)*8)
-				if err != nil {
-					return err
-				}
-				mheap.Free(m, v.Data)
-				vs = types.DecodeInt64Slice(data)
-				vs = vs[:n]
-				v.Col = vs
-				v.Data = data
-			}
-			vs = append(vs, vs[0])
-			v.Col = vs
-			v.Data = v.Data[:len(vs)*8]
-		}
-	case types.T_uint8:
-		if len(v.Data) == 0 {
-			data, err := mheap.Alloc(m, 8)
-			if err != nil {
-				return err
-			}
-			vs := types.DecodeUint8Slice(data)
-			v.Col = vs[:1]
-			v.Data = data
-		} else {
-			vs := v.Col.([]uint8)
-			if n := len(vs); n+1 >= cap(vs) {
-				data, err := mheap.Grow(m, v.Data[:n], int64(n+1))
-				if err != nil {
-					return err
-				}
-				mheap.Free(m, v.Data)
-				vs = types.DecodeUint8Slice(data)
-				vs = vs[:n]
-				v.Col = vs
-				v.Data = data
-			}
-			vs = append(vs, vs[0])
-			v.Col = vs
-			v.Data = v.Data[:len(vs)*1]
-		}
-	case types.T_uint16:
-		if len(v.Data) == 0 {
-			data, err := mheap.Alloc(m, 2*8)
-			if err != nil {
-				return err
-			}
-			vs := types.DecodeUint16Slice(data)
-			v.Col = vs[:1]
-			v.Data = data
-		} else {
-			vs := v.Col.([]uint16)
-			if n := len(vs); n+1 >= cap(vs) {
-				data, err := mheap.Grow(m, v.Data[:n*2], int64(n+1)*2)
-				if err != nil {
-					return err
-				}
-				mheap.Free(m, v.Data)
-				vs = types.DecodeUint16Slice(data)
-				vs = vs[:n]
-				v.Col = vs
-				v.Data = data
-			}
-			vs = append(vs, vs[0])
-			v.Col = vs
-			v.Data = v.Data[:len(vs)*2]
-		}
-	case types.T_uint32:
-		if len(v.Data) == 0 {
-			data, err := mheap.Alloc(m, 4*8)
-			if err != nil {
-				return err
-			}
-			vs := types.DecodeUint32Slice(data)
-			v.Col = vs[:1]
-			v.Data = data
-		} else {
-			vs := v.Col.([]uint32)
-			if n := len(vs); n+1 >= cap(vs) {
-				data, err := mheap.Grow(m, v.Data[:n*4], int64(n+1)*4)
-				if err != nil {
-					return err
-				}
-				mheap.Free(m, v.Data)
-				vs = types.DecodeUint32Slice(data)
-				vs = vs[:n]
-				v.Col = vs
-				v.Data = data
-			}
-			vs = append(vs, vs[0])
-			v.Col = vs
-			v.Data = v.Data[:len(vs)*4]
-		}
-	case types.T_uint64:
-		if len(v.Data) == 0 {
-			data, err := mheap.Alloc(m, 8*8)
-			if err != nil {
-				return err
-			}
-			vs := types.DecodeUint64Slice(data)
-			v.Col = vs[:1]
-			v.Data = data
-		} else {
-			vs := v.Col.([]uint64)
-			if n := len(vs); n+1 >= cap(vs) {
-				data, err := mheap.Grow(m, v.Data[:n*8], int64(n+1)*8)
-				if err != nil {
-					return err
-				}
-				mheap.Free(m, v.Data)
-				vs = types.DecodeUint64Slice(data)
-				vs = vs[:n]
-				v.Col = vs
-				v.Data = data
-			}
-			vs = append(vs, vs[0])
-			v.Col = vs
-			v.Data = v.Data[:len(vs)*8]
-		}
-	case types.T_float32:
-		if len(v.Data) == 0 {
-			data, err := mheap.Alloc(m, 4*8)
-			if err != nil {
-				return err
-			}
-			vs := types.DecodeFloat32Slice(data)
-			v.Col = vs[:1]
-			v.Data = data
-		} else {
-			vs := v.Col.([]float32)
-			if n := len(vs); n+1 >= cap(vs) {
-				data, err := mheap.Grow(m, v.Data[:n*4], int64(n+1)*4)
-				if err != nil {
-					return err
-				}
-				mheap.Free(m, v.Data)
-				vs = types.DecodeFloat32Slice(data)
-				vs = vs[:n]
-				v.Col = vs
-				v.Data = data
-			}
-			vs = append(vs, vs[0])
-			v.Col = vs
-			v.Data = v.Data[:len(vs)*4]
-		}
-	case types.T_float64:
-		if len(v.Data) == 0 {
-			data, err := mheap.Alloc(m, 8*8)
-			if err != nil {
-				return err
-			}
-			vs := types.DecodeFloat64Slice(data)
-			v.Col = vs[:1]
-			v.Data = data
-		} else {
-			vs := v.Col.([]float64)
-			if n := len(vs); n+1 >= cap(vs) {
-				data, err := mheap.Grow(m, v.Data[:n*8], int64(n+1)*8)
-				if err != nil {
-					return err
-				}
-				mheap.Free(m, v.Data)
-				vs = types.DecodeFloat64Slice(data)
-				vs = vs[:n]
-				v.Col = vs
-				v.Data = data
-			}
-			vs = append(vs, vs[0])
-			v.Col = vs
-			v.Data = v.Data[:len(vs)*8]
-		}
-	case types.T_char, types.T_varchar, types.T_json, types.T_blob:
-		vs := v.Col.(*types.Bytes)
-		n := len(vs.Offsets)
-		if n > 0 {
-			vs.Offsets = append(vs.Offsets, vs.Offsets[n-1])
-		} else {
-			vs.Offsets = append(vs.Offsets, 0)
-		}
-		vs.Lengths = append(vs.Lengths, 0)
-		v.Col = vs
-	case types.T_date:
-		if len(v.Data) == 0 {
-			data, err := mheap.Alloc(m, 4*8)
-			if err != nil {
-				return err
-			}
-			vs := types.DecodeDateSlice(data)
-			v.Col = vs[:1]
-			v.Data = data
-		} else {
-			vs := v.Col.([]types.Date)
-			if n := len(vs); n+1 >= cap(vs) {
-				data, err := mheap.Grow(m, v.Data[:n*4], int64(n+1)*4)
-				if err != nil {
-					return err
-				}
-				mheap.Free(m, v.Data)
-				vs = types.DecodeDateSlice(data)
-				vs = vs[:n]
-				v.Col = vs
-				v.Data = data
-			}
-			vs = append(vs, vs[0])
-			v.Col = vs
-			v.Data = v.Data[:len(vs)*4]
-		}
-	case types.T_datetime:
-		if len(v.Data) == 0 {
-			data, err := mheap.Alloc(m, 8*8)
-			if err != nil {
-				return err
-			}
-			vs := types.DecodeDatetimeSlice(data)
-			v.Col = vs[:1]
-			v.Data = data
-		} else {
-			vs := v.Col.([]types.Datetime)
-			if n := len(vs); n+1 >= cap(vs) {
-				data, err := mheap.Grow(m, v.Data[:n*8], int64(n+1)*8)
-				if err != nil {
-					return err
-				}
-				mheap.Free(m, v.Data)
-				vs = types.DecodeDatetimeSlice(data)
-				vs = vs[:n]
-				v.Col = vs
-				v.Data = data
-			}
-			vs = append(vs, vs[0])
-			v.Col = vs
-			v.Data = v.Data[:len(vs)*8]
-		}
-	case types.T_timestamp:
-		if len(v.Data) == 0 {
-			data, err := mheap.Alloc(m, 8*8)
-			if err != nil {
-				return err
-			}
-			vs := types.DecodeTimestampSlice(data)
-			v.Col = vs[:1]
-			v.Data = data
-		} else {
-			vs := v.Col.([]types.Timestamp)
-			if n := len(vs); n+1 >= cap(vs) {
-				data, err := mheap.Grow(m, v.Data[:n*8], int64(n+1)*8)
-				if err != nil {
-					return err
-				}
-				mheap.Free(m, v.Data)
-				vs = types.DecodeTimestampSlice(data)
-				vs = vs[:n]
-				v.Col = vs
-				v.Data = data
-			}
-			vs = append(vs, vs[0])
-			v.Col = vs
-			v.Data = v.Data[:len(vs)*8]
-		}
-	case types.T_decimal64:
-		if len(v.Data) == 0 {
-			data, err := mheap.Alloc(m, 8*8)
-			if err != nil {
-				return err
-			}
-			vs := types.DecodeDecimal64Slice(data)
-			v.Col = vs[:1]
-			v.Data = data
-		} else {
-			vs := v.Col.([]types.Decimal64)
-			if n := len(vs); n+1 >= cap(vs) {
-				data, err := mheap.Grow(m, v.Data[:n*8], int64(n+1)*8)
-				if err != nil {
-					return err
-				}
-				mheap.Free(m, v.Data)
-				vs = types.DecodeDecimal64Slice(data)
-				vs = vs[:n]
-				v.Col = vs
-				v.Data = data
-			}
-			vs = append(vs, vs[0])
-			v.Col = vs
-			v.Data = v.Data[:len(vs)*8]
-		}
-	case types.T_decimal128:
-		if len(v.Data) == 0 {
-			data, err := mheap.Alloc(m, 16*8)
-			if err != nil {
-				return err
-			}
-			vs := types.DecodeDecimal128Slice(data)
-			v.Col = vs[:1]
-			v.Data = data
-		} else {
-			vs := v.Col.([]types.Decimal128)
-			if n := len(vs); n+1 >= cap(vs) {
-				data, err := mheap.Grow(m, v.Data[:n*16], int64(n+1)*16)
-				if err != nil {
-					return err
-				}
-				mheap.Free(m, v.Data)
-				vs = types.DecodeDecimal128Slice(data)
-				vs = vs[:n]
-				v.Col = vs
-				v.Data = data
-			}
-			vs = append(vs, vs[0])
-			v.Col = vs
-			v.Data = v.Data[:len(vs)*16]
-		}
-	case types.T_uuid:
-		if len(v.Data) == 0 {
-			data, err := mheap.Alloc(m, 16*8)
-			if err != nil {
-				return err
-			}
-			vs := types.DecodeUuidSlice(data)
-			v.Col = vs[:1]
-			v.Data = data
-		} else {
-			vs := v.Col.([]types.Uuid)
-			if n := len(vs); n+1 >= cap(vs) {
-				data, err := mheap.Grow(m, v.Data[:n*16], int64(n+1)*16)
-				if err != nil {
-					return err
-				}
-				mheap.Free(m, v.Data)
-				vs = types.DecodeUuidSlice(data)
-				vs = vs[:n]
-				v.Col = vs
-				v.Data = data
-			}
-			vs = append(vs, vs[0])
-			v.Col = vs
-			v.Data = v.Data[:len(vs)*16]
-		}
-	}
-	nulls.Add(v.Nsp, uint64(Length(v)-1))
-	return nil
-}
-
-func Union(v, w *Vector, sels []int64, m *mheap.Mheap) error {
-	if v.Or {
-		return errors.New("Union operation cannot be performed for origin vector")
-	}
-	defer func() {
-		size := v.Typ.Oid.TypeLen()
-		if v.Typ.Oid != types.T_char && v.Typ.Oid != types.T_varchar && v.Typ.Oid != types.T_blob && v.Typ.Oid != types.T_json {
-			v.Data = v.Data[:reflect.ValueOf(v.Col).Len()*size]
-		}
-	}()
-	oldLen := Length(v)
-	switch v.Typ.Oid {
-	case types.T_bool:
-		cnt := len(sels)
-		ws := w.Col.([]bool)
-		vs := v.Col.([]bool)
-		n := len(vs)
-		if n+cnt >= cap(vs) {
-			data, err := mheap.Grow(m, v.Data[:n], int64(n+cnt))
-			if err != nil {
-				return err
-			}
-			mheap.Free(m, v.Data)
-			vs = types.DecodeBoolSlice(data)
-			v.Data = data
-		}
-		vs = vs[:n+cnt]
-		j := n
-		for i, sel := range sels {
-			vs[i] = ws[sel]
-			j++
-		}
-		v.Col = vs
-	case types.T_int8:
-		cnt := len(sels)
-		ws := w.Col.([]int8)
-		vs := v.Col.([]int8)
-		n := len(vs)
-		if n+cnt >= cap(vs) {
-			data, err := mheap.Grow(m, v.Data[:n], int64(n+cnt))
-			if err != nil {
-				return err
-			}
-			mheap.Free(m, v.Data)
-			vs = types.DecodeInt8Slice(data)
-			v.Data = data
-		}
-		vs = vs[:n+cnt]
-		j := n
-		for i, sel := range sels {
-			vs[i] = ws[sel]
-			j++
-		}
-		v.Col = vs
-	case types.T_int16:
-		cnt := len(sels)
-		ws := w.Col.([]int16)
-		vs := v.Col.([]int16)
-		n := len(vs)
-		if n+cnt >= cap(vs) {
-			data, err := mheap.Grow(m, v.Data[:n], int64(n+cnt)*2)
-			if err != nil {
-				return err
-			}
-			mheap.Free(m, v.Data)
-			vs = types.DecodeInt16Slice(data)
-			v.Data = data
-		}
-		vs = vs[:n+cnt]
-		j := n
-		for i, sel := range sels {
-			vs[i] = ws[sel]
-			j++
-		}
-		v.Col = vs
-	case types.T_int32:
-		cnt := len(sels)
-		ws := w.Col.([]int32)
-		vs := v.Col.([]int32)
-		n := len(vs)
-		if n+cnt >= cap(vs) {
-			data, err := mheap.Grow(m, v.Data[:n], int64(n+cnt)*4)
-			if err != nil {
-				return err
-			}
-			mheap.Free(m, v.Data)
-			vs = types.DecodeInt32Slice(data)
-			v.Data = data
-		}
-		vs = vs[:n+cnt]
-		j := n
-		for i, sel := range sels {
-			vs[i] = ws[sel]
-			j++
-		}
-		v.Col = vs
-	case types.T_int64:
-		cnt := len(sels)
-		ws := w.Col.([]int64)
-		vs := v.Col.([]int64)
-		n := len(vs)
-		if n+cnt >= cap(vs) {
-			data, err := mheap.Grow(m, v.Data[:n], int64(n+cnt)*8)
-			if err != nil {
-				return err
-			}
-			mheap.Free(m, v.Data)
-			vs = types.DecodeInt64Slice(data)
-			v.Data = data
-		}
-		vs = vs[:n+cnt]
-		j := n
-		for i, sel := range sels {
-			vs[i] = ws[sel]
-			j++
-		}
-		v.Col = vs
-	case types.T_uint8:
-		cnt := len(sels)
-		ws := w.Col.([]uint8)
-		vs := v.Col.([]uint8)
-		n := len(vs)
-		if n+cnt >= cap(vs) {
-			data, err := mheap.Grow(m, v.Data[:n], int64(n+cnt))
-			if err != nil {
-				return err
-			}
-			mheap.Free(m, v.Data)
-			vs = types.DecodeUint8Slice(data)
-			v.Data = data
-		}
-		vs = vs[:n+cnt]
-		j := n
-		for i, sel := range sels {
-			vs[i] = ws[sel]
-			j++
-		}
-		v.Col = vs
-	case types.T_uint16:
-		cnt := len(sels)
-		ws := w.Col.([]uint16)
-		vs := v.Col.([]uint16)
-		n := len(vs)
-		if n+cnt >= cap(vs) {
-			data, err := mheap.Grow(m, v.Data[:n], int64(n+cnt)*2)
-			if err != nil {
-				return err
-			}
-			mheap.Free(m, v.Data)
-			vs = types.DecodeUint16Slice(data)
-			v.Data = data
-		}
-		vs = vs[:n+cnt]
-		j := n
-		for i, sel := range sels {
-			vs[i] = ws[sel]
-			j++
-		}
-		v.Col = vs
-	case types.T_uint32:
-		cnt := len(sels)
-		ws := w.Col.([]uint32)
-		vs := v.Col.([]uint32)
-		n := len(vs)
-		if n+cnt >= cap(vs) {
-			data, err := mheap.Grow(m, v.Data[:n], int64(n+cnt)*4)
-			if err != nil {
-				return err
-			}
-			mheap.Free(m, v.Data)
-			vs = types.DecodeUint32Slice(data)
-			v.Data = data
-		}
-		vs = vs[:n+cnt]
-		j := n
-		for i, sel := range sels {
-			vs[i] = ws[sel]
-			j++
-		}
-		v.Col = vs
-	case types.T_uint64:
-		cnt := len(sels)
-		ws := w.Col.([]uint64)
-		vs := v.Col.([]uint64)
-		n := len(vs)
-		if n+cnt >= cap(vs) {
-			data, err := mheap.Grow(m, v.Data[:n], int64(n+cnt)*8)
-			if err != nil {
-				return err
-			}
-			mheap.Free(m, v.Data)
-			vs = types.DecodeUint64Slice(data)
-			v.Data = data
-		}
-		vs = vs[:n+cnt]
-		j := n
-		for i, sel := range sels {
-			vs[i] = ws[sel]
-			j++
-		}
-		v.Col = vs
-	case types.T_float32:
-		cnt := len(sels)
-		ws := w.Col.([]float32)
-		vs := v.Col.([]float32)
-		n := len(vs)
-		if n+cnt >= cap(vs) {
-			data, err := mheap.Grow(m, v.Data[:n], int64(n+cnt)*4)
-			if err != nil {
-				return err
-			}
-			mheap.Free(m, v.Data)
-			vs = types.DecodeFloat32Slice(data)
-			v.Data = data
-		}
-		vs = vs[:n+cnt]
-		j := n
-		for i, sel := range sels {
-			vs[i] = ws[sel]
-			j++
-		}
-		v.Col = vs
-	case types.T_float64:
-		cnt := len(sels)
-		ws := w.Col.([]float64)
-		vs := v.Col.([]float64)
-		n := len(vs)
-		if n+cnt >= cap(vs) {
-			data, err := mheap.Grow(m, v.Data[:n], int64(n+cnt)*8)
-			if err != nil {
-				return err
-			}
-			mheap.Free(m, v.Data)
-			vs = types.DecodeFloat64Slice(data)
-			v.Data = data
-		}
-		vs = vs[:n+cnt]
-		j := n
-		for i, sel := range sels {
-			vs[i] = ws[sel]
-			j++
-		}
-		v.Col = vs
-	case types.T_char, types.T_varchar, types.T_json, types.T_blob:
-		vs, ws := v.Col.(*types.Bytes), w.Col.(*types.Bytes)
-		incSize := 0
-		for _, sel := range sels {
-			incSize += int(ws.Lengths[sel])
-		}
-		if n := len(vs.Data); n+incSize > cap(vs.Data) {
-			data, err := mheap.Grow(m, vs.Data, int64(n+incSize))
-			if err != nil {
-				return err
-			}
-			mheap.Free(m, v.Data)
-			v.Data = data
-			vs.Data = data[:n]
-		}
-		for _, sel := range sels {
-			from := ws.Get(sel)
-			vs.Lengths = append(vs.Lengths, uint32(len(from)))
-			vs.Offsets = append(vs.Offsets, uint32(len(vs.Data)))
-			vs.Data = append(vs.Data, from...)
-		}
-		v.Col = vs
-	case types.T_date:
-		cnt := len(sels)
-		ws := w.Col.([]types.Date)
-		vs := v.Col.([]types.Date)
-		n := len(vs)
-		if n+cnt >= cap(vs) {
-			data, err := mheap.Grow(m, v.Data[:n], int64(n+cnt)*4)
-			if err != nil {
-				return err
-			}
-			mheap.Free(m, v.Data)
-			vs = types.DecodeDateSlice(data)
-			v.Data = data
-		}
-		vs = vs[:n+cnt]
-		j := n
-		for i, sel := range sels {
-			vs[i] = ws[sel]
-			j++
-		}
-		v.Col = vs
-	case types.T_datetime:
-		cnt := len(sels)
-		ws := w.Col.([]types.Datetime)
-		vs := v.Col.([]types.Datetime)
-		n := len(vs)
-		if n+cnt >= cap(vs) {
-			data, err := mheap.Grow(m, v.Data[:n], int64(n+cnt)*8)
-			if err != nil {
-				return err
-			}
-			mheap.Free(m, v.Data)
-			vs = types.DecodeDatetimeSlice(data)
-			v.Data = data
-		}
-		vs = vs[:n+cnt]
-		j := n
-		for i, sel := range sels {
-			vs[i] = ws[sel]
-			j++
-		}
-		v.Col = vs
-	case types.T_timestamp:
-		cnt := len(sels)
-		ws := w.Col.([]types.Timestamp)
-		vs := v.Col.([]types.Timestamp)
-		n := len(vs)
-		if n+cnt >= cap(vs) {
-			data, err := mheap.Grow(m, v.Data[:n], int64(n+cnt)*8)
-			if err != nil {
-				return err
-			}
-			mheap.Free(m, v.Data)
-			vs = types.DecodeTimestampSlice(data)
-			v.Data = data
-		}
-		vs = vs[:n+cnt]
-		j := n
-		for i, sel := range sels {
-			vs[i] = ws[sel]
-			j++
-		}
-		v.Col = vs
-	}
-	if nulls.Any(w.Nsp) {
-		j := uint64(oldLen)
-		for _, sel := range sels {
-			if nulls.Contains(w.Nsp, uint64(sel)) {
-				nulls.Add(v.Nsp, j)
-				j++
-			}
-		}
-	}
-	return nil
-}
-
-func UnionBatch(v, w *Vector, offset int64, cnt int, flags []uint8, m *mheap.Mheap) error {
-	if v.Or {
-		return errors.New("UnionOne operation cannot be performed for origin vector")
-	}
-	defer func() {
-		size := v.Typ.Oid.TypeLen()
-		if v.Typ.Oid != types.T_char && v.Typ.Oid != types.T_varchar && v.Typ.Oid != types.T_blob && v.Typ.Oid != types.T_json {
-			v.Data = v.Data[:reflect.ValueOf(v.Col).Len()*size]
-		}
-	}()
-
-	oldLen := Length(v)
-
-	switch v.Typ.Oid {
-	case types.T_bool:
-		col := w.Col.([]bool)
-		if len(v.Data) == 0 {
-			newSize := 8
-			for newSize < cnt {
-				newSize <<= 1
-			}
-			data, err := mheap.Alloc(m, int64(newSize))
-			if err != nil {
-				return err
-			}
-			v.Ref = w.Ref
-			vs := types.DecodeBoolSlice(data)[:cnt]
-			for i, j := 0, 0; i < len(flags); i++ {
-				if flags[i] > 0 {
-					vs[j] = col[int(offset)+i]
-					j++
-				}
-			}
-			v.Col = vs
-			v.Data = data
-		} else {
-			vs := v.Col.([]bool)
-			n := len(vs)
-			if n+cnt > cap(vs) {
-				data, err := mheap.Grow(m, v.Data[:n], int64(n+cnt))
-				if err != nil {
-					return err
-				}
-				mheap.Free(m, v.Data)
-				vs = types.DecodeBoolSlice(data)
-				v.Data = data
-			}
-			vs = vs[:n+cnt]
-			for i, j := 0, n; i < len(flags); i++ {
-				if flags[i] > 0 {
-					vs[j] = col[int(offset)+i]
-					j++
-				}
-			}
-			v.Col = vs
-		}
-	case types.T_int8:
-		col := w.Col.([]int8)
-		if len(v.Data) == 0 {
-			newSize := 8
-			for newSize < cnt {
-				newSize <<= 1
-			}
-			data, err := mheap.Alloc(m, int64(newSize))
-			if err != nil {
-				return err
-			}
-			v.Ref = w.Ref
-			vs := types.DecodeInt8Slice(data)[:cnt]
-			for i, j := 0, 0; i < len(flags); i++ {
-				if flags[i] > 0 {
-					vs[j] = col[int(offset)+i]
-					j++
-				}
-			}
-			v.Col = vs
-			v.Data = data
-		} else {
-			vs := v.Col.([]int8)
-			n := len(vs)
-			if n+cnt > cap(vs) {
-				data, err := mheap.Grow(m, v.Data[:n], int64(n+cnt))
-				if err != nil {
-					return err
-				}
-				mheap.Free(m, v.Data)
-				vs = types.DecodeInt8Slice(data)
-				v.Data = data
-			}
-			vs = vs[:n+cnt]
-			for i, j := 0, n; i < len(flags); i++ {
-				if flags[i] > 0 {
-					vs[j] = col[int(offset)+i]
-					j++
-				}
-			}
-			v.Col = vs
-		}
-
-	case types.T_int16:
-		col := w.Col.([]int16)
-		if len(v.Data) == 0 {
-			newSize := 8
-			for newSize < cnt {
-				newSize <<= 1
-			}
-			data, err := mheap.Alloc(m, int64(newSize)*2)
-			if err != nil {
-				return err
-			}
-			v.Ref = w.Ref
-			vs := types.DecodeInt16Slice(data)[:cnt]
-			for i, j := 0, 0; i < len(flags); i++ {
-				if flags[i] > 0 {
-					vs[j] = col[int(offset)+i]
-					j++
-				}
-			}
-			v.Col = vs
-			v.Data = data
-		} else {
-			vs := v.Col.([]int16)
-			n := len(vs)
-			if n+cnt > cap(vs) {
-				data, err := mheap.Grow(m, v.Data[:n*2], int64(n+cnt)*2)
-				if err != nil {
-					return err
-				}
-				mheap.Free(m, v.Data)
-				vs = types.DecodeInt16Slice(data)
-				v.Data = data
-			}
-			vs = vs[:n+cnt]
-			for i, j := 0, n; i < len(flags); i++ {
-				if flags[i] > 0 {
-					vs[j] = col[int(offset)+i]
-					j++
-				}
-			}
-			v.Col = vs
-		}
-
-	case types.T_int32:
-		col := w.Col.([]int32)
-		if len(v.Data) == 0 {
-			newSize := 8
-			for newSize < cnt {
-				newSize <<= 1
-			}
-			data, err := mheap.Alloc(m, int64(newSize)*4)
-			if err != nil {
-				return err
-			}
-			v.Ref = w.Ref
-			vs := types.DecodeInt32Slice(data)[:cnt]
-			for i, j := 0, 0; i < len(flags); i++ {
-				if flags[i] > 0 {
-					vs[j] = col[int(offset)+i]
-					j++
-				}
-			}
-			v.Col = vs
-			v.Data = data
-		} else {
-			vs := v.Col.([]int32)
-			n := len(vs)
-			if n+cnt > cap(vs) {
-				data, err := mheap.Grow(m, v.Data[:n*4], int64(n+cnt)*4)
-				if err != nil {
-					return err
-				}
-				mheap.Free(m, v.Data)
-				vs = types.DecodeInt32Slice(data)
-				v.Data = data
-			}
-			vs = vs[:n+cnt]
-			for i, j := 0, n; i < len(flags); i++ {
-				if flags[i] > 0 {
-					vs[j] = col[int(offset)+i]
-					j++
-				}
-			}
-			v.Col = vs
-		}
-
-	case types.T_int64:
-		col := w.Col.([]int64)
-		if len(v.Data) == 0 {
-			newSize := 8
-			for newSize < cnt {
-				newSize <<= 1
-			}
-			data, err := mheap.Alloc(m, int64(newSize)*8)
-			if err != nil {
-				return err
-			}
-			v.Ref = w.Ref
-			vs := types.DecodeInt64Slice(data)[:cnt]
-			for i, j := 0, 0; i < len(flags); i++ {
-				if flags[i] > 0 {
-					vs[j] = col[int(offset)+i]
-					j++
-				}
-			}
-			v.Col = vs
-			v.Data = data
-		} else {
-			vs := v.Col.([]int64)
-			n := len(vs)
-			if n+cnt > cap(vs) {
-				data, err := mheap.Grow(m, v.Data[:n*8], int64(n+cnt)*8)
-				if err != nil {
-					return err
-				}
-				mheap.Free(m, v.Data)
-				vs = types.DecodeInt64Slice(data)
-				v.Data = data
-			}
-			vs = vs[:n+cnt]
-			for i, j := 0, n; i < len(flags); i++ {
-				if flags[i] > 0 {
-					vs[j] = col[int(offset)+i]
-					j++
-				}
-			}
-			v.Col = vs
-		}
-
-	case types.T_uint8:
-		col := w.Col.([]uint8)
-		if len(v.Data) == 0 {
-			newSize := 8
-			for newSize < cnt {
-				newSize <<= 1
-			}
-			data, err := mheap.Alloc(m, int64(newSize))
-			if err != nil {
-				return err
-			}
-			v.Ref = w.Ref
-			vs := types.DecodeUint8Slice(data)[:cnt]
-			for i, j := 0, 0; i < len(flags); i++ {
-				if flags[i] > 0 {
-					vs[j] = col[int(offset)+i]
-					j++
-				}
-			}
-			v.Col = vs
-			v.Data = data
-		} else {
-			vs := v.Col.([]uint8)
-			n := len(vs)
-			if n+cnt > cap(vs) {
-				data, err := mheap.Grow(m, v.Data[:n], int64(n+cnt))
-				if err != nil {
-					return err
-				}
-				mheap.Free(m, v.Data)
-				vs = types.DecodeUint8Slice(data)
-				v.Data = data
-			}
-			vs = vs[:n+cnt]
-			for i, j := 0, n; i < len(flags); i++ {
-				if flags[i] > 0 {
-					vs[j] = col[int(offset)+i]
-					j++
-				}
-			}
-			v.Col = vs
-		}
-
-	case types.T_uint16:
-		col := w.Col.([]uint16)
-		if len(v.Data) == 0 {
-			newSize := 8
-			for newSize < cnt {
-				newSize <<= 1
-			}
-			data, err := mheap.Alloc(m, int64(newSize)*2)
-			if err != nil {
-				return err
-			}
-			v.Ref = w.Ref
-			vs := types.DecodeUint16Slice(data)[:cnt]
-			for i, j := 0, 0; i < len(flags); i++ {
-				if flags[i] > 0 {
-					vs[j] = col[int(offset)+i]
-					j++
-				}
-			}
-			v.Col = vs
-			v.Data = data
-		} else {
-			vs := v.Col.([]uint16)
-			n := len(vs)
-			if n+cnt > cap(vs) {
-				data, err := mheap.Grow(m, v.Data[:n*2], int64(n+cnt)*2)
-				if err != nil {
-					return err
-				}
-				mheap.Free(m, v.Data)
-				vs = types.DecodeUint16Slice(data)
-				v.Data = data
-			}
-			vs = vs[:n+cnt]
-			for i, j := 0, n; i < len(flags); i++ {
-				if flags[i] > 0 {
-					vs[j] = col[int(offset)+i]
-					j++
-				}
-			}
-			v.Col = vs
-		}
-
-	case types.T_uint32:
-		col := w.Col.([]uint32)
-		if len(v.Data) == 0 {
-			newSize := 8
-			for newSize < cnt {
-				newSize <<= 1
-			}
-			data, err := mheap.Alloc(m, int64(newSize)*4)
-			if err != nil {
-				return err
-			}
-			v.Ref = w.Ref
-			vs := types.DecodeUint32Slice(data)[:cnt]
-			for i, j := 0, 0; i < len(flags); i++ {
-				if flags[i] > 0 {
-					vs[j] = col[int(offset)+i]
-					j++
-				}
-			}
-			v.Col = vs
-			v.Data = data
-		} else {
-			vs := v.Col.([]uint32)
-			n := len(vs)
-			if n+cnt > cap(vs) {
-				data, err := mheap.Grow(m, v.Data[:n*4], int64(n+cnt)*4)
-				if err != nil {
-					return err
-				}
-				mheap.Free(m, v.Data)
-				vs = types.DecodeUint32Slice(data)
-				v.Col = vs
-				v.Data = data
-			}
-			vs = vs[:n+cnt]
-			for i, j := 0, n; i < len(flags); i++ {
-				if flags[i] > 0 {
-					vs[j] = col[int(offset)+i]
-					j++
-				}
-			}
-			v.Col = vs
-		}
-
-	case types.T_uint64:
-		col := w.Col.([]uint64)
-		if len(v.Data) == 0 {
-			newSize := 8
-			for newSize < cnt {
-				newSize <<= 1
-			}
-			data, err := mheap.Alloc(m, int64(newSize)*8)
-			if err != nil {
-				return err
-			}
-			v.Ref = w.Ref
-			vs := types.DecodeUint64Slice(data)[:cnt]
-			for i, j := 0, 0; i < len(flags); i++ {
-				if flags[i] > 0 {
-					vs[j] = col[int(offset)+i]
-					j++
-				}
-			}
-			v.Col = vs
-			v.Data = data
-		} else {
-			vs := v.Col.([]uint64)
-			n := len(vs)
-			if n+cnt > cap(vs) {
-				data, err := mheap.Grow(m, v.Data[:n*8], int64(n+cnt)*8)
-				if err != nil {
-					return err
-				}
-				mheap.Free(m, v.Data)
-				vs = types.DecodeUint64Slice(data)
-				v.Data = data
-			}
-			vs = vs[:n+cnt]
-			for i, j := 0, n; i < len(flags); i++ {
-				if flags[i] > 0 {
-					vs[j] = col[int(offset)+i]
-					j++
-				}
-			}
-			v.Col = vs
-		}
-
-	case types.T_float32:
-		col := w.Col.([]float32)
-		if len(v.Data) == 0 {
-			newSize := 8
-			for newSize < cnt {
-				newSize <<= 1
-			}
-			data, err := mheap.Alloc(m, int64(newSize)*4)
-			if err != nil {
-				return err
-			}
-			v.Ref = w.Ref
-			vs := types.DecodeFloat32Slice(data)[:cnt]
-			for i, j := 0, 0; i < len(flags); i++ {
-				if flags[i] > 0 {
-					vs[j] = col[int(offset)+i]
-					j++
-				}
-			}
-			v.Col = vs
-			v.Data = data
-		} else {
-			vs := v.Col.([]float32)
-			n := len(vs)
-			if n+cnt > cap(vs) {
-				data, err := mheap.Grow(m, v.Data[:n*4], int64(n+cnt)*4)
-				if err != nil {
-					return err
-				}
-				mheap.Free(m, v.Data)
-				vs = types.DecodeFloat32Slice(data)
-				v.Data = data
-			}
-			vs = vs[:n+cnt]
-			for i, j := 0, n; i < len(flags); i++ {
-				if flags[i] > 0 {
-					vs[j] = col[int(offset)+i]
-					j++
-				}
-			}
-			v.Col = vs
-		}
-
-	case types.T_float64:
-		col := w.Col.([]float64)
-		if len(v.Data) == 0 {
-			newSize := 8
-			for newSize < cnt {
-				newSize <<= 1
-			}
-			data, err := mheap.Alloc(m, int64(newSize)*8)
-			if err != nil {
-				return err
-			}
-			v.Ref = w.Ref
-			vs := types.DecodeFloat64Slice(data)[:cnt]
-			for i, j := 0, 0; i < len(flags); i++ {
-				if flags[i] > 0 {
-					vs[j] = col[int(offset)+i]
-					j++
-				}
-			}
-			v.Col = vs
-			v.Data = data
-		} else {
-			vs := v.Col.([]float64)
-			n := len(vs)
-			if n+cnt > cap(vs) {
-				data, err := mheap.Grow(m, v.Data[:n*8], int64(n+cnt)*8)
-				if err != nil {
-					return err
-				}
-				mheap.Free(m, v.Data)
-				vs = types.DecodeFloat64Slice(data)
-				v.Data = data
-			}
-			vs = vs[:n+cnt]
-			for i, j := 0, n; i < len(flags); i++ {
-				if flags[i] > 0 {
-					vs[j] = col[int(offset)+i]
-					j++
-				}
-			}
-			v.Col = vs
-		}
-
-	case types.T_tuple:
-		v.Ref = w.Ref
-		vs, ws := v.Col.([][]interface{}), w.Col.([][]interface{})
-		for i, flag := range flags {
-			if flag > 0 {
-				vs = append(vs, ws[int(offset)+i])
-			}
-		}
-		v.Col = vs
-
-	case types.T_char, types.T_varchar, types.T_json, types.T_blob:
-		vs, ws := v.Col.(*types.Bytes), w.Col.(*types.Bytes)
-		incSize := 0
-		for i, flag := range flags {
-			if flag > 0 {
-				incSize += int(ws.Lengths[int(offset)+i])
-			}
-		}
-
-		if len(v.Data) == 0 {
-			newSize := 8
-			for newSize < incSize {
-				newSize <<= 1
-			}
-			data, err := mheap.Alloc(m, int64(newSize))
-			if err != nil {
-				return err
-			}
-			v.Ref = w.Ref
-			v.Data = data
-			vs.Data = data[:0]
-		} else if n := len(vs.Data); n+incSize > cap(vs.Data) {
-			data, err := mheap.Grow(m, vs.Data, int64(n+incSize))
-			if err != nil {
-				return err
-			}
-			mheap.Free(m, v.Data)
-			v.Data = data
-			vs.Data = data[:n]
-		}
-
-		for i, flag := range flags {
-			if flag > 0 {
-				from := ws.Get(offset + int64(i))
-				vs.Lengths = append(vs.Lengths, uint32(len(from)))
-				vs.Offsets = append(vs.Offsets, uint32(len(vs.Data)))
-				vs.Data = append(vs.Data, from...)
-			}
-		}
-		v.Col = vs
-
-	case types.T_date:
-		col := w.Col.([]types.Date)
-		if len(v.Data) == 0 {
-			newSize := 8
-			for newSize < cnt {
-				newSize <<= 1
-			}
-			data, err := mheap.Alloc(m, int64(newSize)*4)
-			if err != nil {
-				return err
-			}
-			v.Ref = w.Ref
-			vs := types.DecodeDateSlice(data)[:cnt]
-			for i, j := 0, 0; i < len(flags); i++ {
-				if flags[i] > 0 {
-					vs[j] = col[int(offset)+i]
-					j++
-				}
-			}
-			v.Col = vs
-			v.Data = data
-		} else {
-			vs := v.Col.([]types.Date)
-			n := len(vs)
-			if n+cnt > cap(vs) {
-				data, err := mheap.Grow(m, v.Data[:n*4], int64(n+cnt)*4)
-				if err != nil {
-					return err
-				}
-				mheap.Free(m, v.Data)
-				vs = types.DecodeDateSlice(data)
-				v.Data = data
-			}
-			vs = vs[:n+cnt]
-			for i, j := 0, n; i < len(flags); i++ {
-				if flags[i] > 0 {
-					vs[j] = col[int(offset)+i]
-					j++
-				}
-			}
-			v.Col = vs
-		}
-
-	case types.T_datetime:
-		col := w.Col.([]types.Datetime)
-		if len(v.Data) == 0 {
-			newSize := 8
-			for newSize < cnt {
-				newSize <<= 1
-			}
-			data, err := mheap.Alloc(m, int64(newSize)*8)
-			if err != nil {
-				return err
-			}
-			v.Ref = w.Ref
-			vs := types.DecodeDatetimeSlice(data)[:cnt]
-			for i, j := 0, 0; i < len(flags); i++ {
-				if flags[i] > 0 {
-					vs[j] = col[int(offset)+i]
-					j++
-				}
-			}
-			v.Col = vs
-			v.Data = data
-		} else {
-			vs := v.Col.([]types.Datetime)
-			n := len(vs)
-			if n+cnt > cap(vs) {
-				data, err := mheap.Grow(m, v.Data[:n*8], int64(n+cnt)*8)
-				if err != nil {
-					return err
-				}
-				mheap.Free(m, v.Data)
-				vs = types.DecodeDatetimeSlice(data)
-				v.Data = data
-			}
-			vs = vs[:n+cnt]
-			for i, j := 0, n; i < len(flags); i++ {
-				if flags[i] > 0 {
-					vs[j] = col[int(offset)+i]
-					j++
-				}
-			}
-			v.Col = vs
-		}
-
-	case types.T_timestamp:
-		col := w.Col.([]types.Timestamp)
-		if len(v.Data) == 0 {
-			newSize := 8
-			for newSize < cnt {
-				newSize <<= 1
-			}
-			data, err := mheap.Alloc(m, int64(newSize)*8)
-			if err != nil {
-				return err
-			}
-			v.Ref = w.Ref
-			vs := types.DecodeTimestampSlice(data)[:cnt]
-			for i, j := 0, 0; i < len(flags); i++ {
-				if flags[i] > 0 {
-					vs[j] = col[int(offset)+i]
-					j++
-				}
-			}
-			v.Col = vs
-			v.Data = data
-		} else {
-			vs := v.Col.([]types.Timestamp)
-			n := len(vs)
-			if n+cnt > cap(vs) {
-				data, err := mheap.Grow(m, v.Data[:n*8], int64(n+cnt)*8)
-				if err != nil {
-					return err
-				}
-				mheap.Free(m, v.Data)
-				vs = types.DecodeTimestampSlice(data)
-				v.Data = data
-			}
-			vs = vs[:n+cnt]
-			for i, j := 0, n; i < len(flags); i++ {
-				if flags[i] > 0 {
-					vs[j] = col[int(offset)+i]
-					j++
-				}
-			}
-			v.Col = vs
-		}
-
-	case types.T_decimal64:
-		col := w.Col.([]types.Decimal64)
-		if len(v.Data) == 0 {
-			newSize := 8
-			for newSize < cnt {
-				newSize <<= 1
-			}
-			data, err := mheap.Alloc(m, int64(newSize)*8)
-			if err != nil {
-				return err
-			}
-			v.Ref = w.Ref
-			vs := types.DecodeDecimal64Slice(data)[:cnt]
-			for i, j := 0, 0; i < len(flags); i++ {
-				if flags[i] > 0 {
-					vs[j] = col[int(offset)+i]
-					j++
-				}
-			}
-			v.Col = vs
-			v.Data = data
-		} else {
-			vs := v.Col.([]types.Decimal64)
-			n := len(vs)
-			if n+cnt > cap(vs) {
-				data, err := mheap.Grow(m, v.Data[:n*8], int64(n+cnt)*8)
-				if err != nil {
-					return err
-				}
-				mheap.Free(m, v.Data)
-				vs = types.DecodeDecimal64Slice(data)
-				v.Data = data
-			}
-			vs = vs[:n+cnt]
-			for i, j := 0, n; i < len(flags); i++ {
-				if flags[i] > 0 {
-					vs[j] = col[int(offset)+i]
-					j++
-				}
-			}
-			v.Col = vs
-		}
-	case types.T_decimal128:
-		col := w.Col.([]types.Decimal128)
-		if len(v.Data) == 0 {
-			newSize := 8
-			for newSize < cnt {
-				newSize <<= 1
-			}
-			data, err := mheap.Alloc(m, int64(newSize)*16)
-			if err != nil {
-				return err
-			}
-			v.Ref = w.Ref
-			vs := types.DecodeDecimal128Slice(data)[:cnt]
-			for i, j := 0, 0; i < len(flags); i++ {
-				if flags[i] > 0 {
-					vs[j] = col[int(offset)+i]
-					j++
-				}
-			}
-			v.Col = vs
-			v.Data = data
-		} else {
-			vs := v.Col.([]types.Decimal128)
-			n := len(vs)
-			if n+cnt > cap(vs) {
-				data, err := mheap.Grow(m, v.Data[:n*16], int64(n+cnt)*16)
-				if err != nil {
-					return err
-				}
-				mheap.Free(m, v.Data)
-				vs = types.DecodeDecimal128Slice(data)
-				v.Data = data
-			}
-			vs = vs[:n+cnt]
-			for i, j := 0, n; i < len(flags); i++ {
-				if flags[i] > 0 {
-					vs[j] = col[int(offset)+i]
-					j++
-				}
-			}
-			v.Col = vs
-		}
-
-	}
-
-	for i, j := 0, uint64(oldLen); i < len(flags); i++ {
-		if flags[i] > 0 {
-			if nulls.Contains(w.Nsp, uint64(offset)+uint64(i)) {
-				nulls.Add(v.Nsp, j)
-			}
-			j++
-		}
-	}
-	return nil
-}
-
-func (v *Vector) Show() ([]byte, error) {
-	var buf bytes.Buffer
-
-	switch v.Typ.Oid {
-	case types.T_bool:
-		buf.Write(types.EncodeType(v.Typ))
-		nb, err := v.Nsp.Show()
-		if err != nil {
-			return nil, err
-		}
-		buf.Write(types.EncodeUint32(uint32(len(nb))))
-		if len(nb) > 0 {
-			buf.Write(nb)
-		}
-		buf.Write(types.EncodeBoolSlice(v.Col.([]bool)))
-		return buf.Bytes(), nil
-	case types.T_int8:
-		buf.Write(types.EncodeType(v.Typ))
-		nb, err := v.Nsp.Show()
-		if err != nil {
-			return nil, err
-		}
-		buf.Write(types.EncodeUint32(uint32(len(nb))))
-		if len(nb) > 0 {
-			buf.Write(nb)
-		}
-		buf.Write(types.EncodeInt8Slice(v.Col.([]int8)))
-		return buf.Bytes(), nil
-	case types.T_int16:
-		buf.Write(types.EncodeType(v.Typ))
-		nb, err := v.Nsp.Show()
-		if err != nil {
-			return nil, err
-		}
-		buf.Write(types.EncodeUint32(uint32(len(nb))))
-		if len(nb) > 0 {
-			buf.Write(nb)
-		}
-		buf.Write(types.EncodeInt16Slice(v.Col.([]int16)))
-		return buf.Bytes(), nil
-	case types.T_int32:
-		buf.Write(types.EncodeType(v.Typ))
-		nb, err := v.Nsp.Show()
-		if err != nil {
-			return nil, err
-		}
-		buf.Write(types.EncodeUint32(uint32(len(nb))))
-		if len(nb) > 0 {
-			buf.Write(nb)
-		}
-		buf.Write(types.EncodeInt32Slice(v.Col.([]int32)))
-		return buf.Bytes(), nil
-	case types.T_int64:
-		buf.Write(types.EncodeType(v.Typ))
-		nb, err := v.Nsp.Show()
-		if err != nil {
-			return nil, err
-		}
-		buf.Write(types.EncodeUint32(uint32(len(nb))))
-		if len(nb) > 0 {
-			buf.Write(nb)
-		}
-		buf.Write(types.EncodeInt64Slice(v.Col.([]int64)))
-		return buf.Bytes(), nil
-	case types.T_uint8:
-		buf.Write(types.EncodeType(v.Typ))
-		nb, err := v.Nsp.Show()
-		if err != nil {
-			return nil, err
-		}
-		buf.Write(types.EncodeUint32(uint32(len(nb))))
-		if len(nb) > 0 {
-			buf.Write(nb)
-		}
-		buf.Write(types.EncodeUint8Slice(v.Col.([]uint8)))
-		return buf.Bytes(), nil
-	case types.T_uint16:
-		buf.Write(types.EncodeType(v.Typ))
-		nb, err := v.Nsp.Show()
-		if err != nil {
-			return nil, err
-		}
-		buf.Write(types.EncodeUint32(uint32(len(nb))))
-		if len(nb) > 0 {
-			buf.Write(nb)
-		}
-		buf.Write(types.EncodeUint16Slice(v.Col.([]uint16)))
-		return buf.Bytes(), nil
-	case types.T_uint32:
-		buf.Write(types.EncodeType(v.Typ))
-		nb, err := v.Nsp.Show()
-		if err != nil {
-			return nil, err
-		}
-		buf.Write(types.EncodeUint32(uint32(len(nb))))
-		if len(nb) > 0 {
-			buf.Write(nb)
-		}
-		buf.Write(types.EncodeUint32Slice(v.Col.([]uint32)))
-		return buf.Bytes(), nil
-	case types.T_uint64:
-		buf.Write(types.EncodeType(v.Typ))
-		nb, err := v.Nsp.Show()
-		if err != nil {
-			return nil, err
-		}
-		buf.Write(types.EncodeUint32(uint32(len(nb))))
-		if len(nb) > 0 {
-			buf.Write(nb)
-		}
-		buf.Write(types.EncodeUint64Slice(v.Col.([]uint64)))
-		return buf.Bytes(), nil
-	case types.T_float32:
-		buf.Write(types.EncodeType(v.Typ))
-		nb, err := v.Nsp.Show()
-		if err != nil {
-			return nil, err
-		}
-		buf.Write(types.EncodeUint32(uint32(len(nb))))
-		if len(nb) > 0 {
-			buf.Write(nb)
-		}
-		buf.Write(types.EncodeFloat32Slice(v.Col.([]float32)))
-		return buf.Bytes(), nil
-	case types.T_float64:
-		buf.Write(types.EncodeType(v.Typ))
-		nb, err := v.Nsp.Show()
-		if err != nil {
-			return nil, err
-		}
-		buf.Write(types.EncodeUint32(uint32(len(nb))))
-		if len(nb) > 0 {
-			buf.Write(nb)
-		}
-		buf.Write(types.EncodeFloat64Slice(v.Col.([]float64)))
-		return buf.Bytes(), nil
-	case types.T_date:
-		buf.Write(types.EncodeType(v.Typ))
-		nb, err := v.Nsp.Show()
-		if err != nil {
-			return nil, err
-		}
-		buf.Write(types.EncodeUint32(uint32(len(nb))))
-		if len(nb) > 0 {
-			buf.Write(nb)
-		}
-		buf.Write(types.EncodeDateSlice(v.Col.([]types.Date)))
-		return buf.Bytes(), nil
-	case types.T_datetime:
-		buf.Write(types.EncodeType(v.Typ))
-		nb, err := v.Nsp.Show()
-		if err != nil {
-			return nil, err
-		}
-		buf.Write(types.EncodeUint32(uint32(len(nb))))
-		if len(nb) > 0 {
-			buf.Write(nb)
-		}
-		buf.Write(types.EncodeDatetimeSlice(v.Col.([]types.Datetime)))
-		return buf.Bytes(), nil
-	case types.T_timestamp:
-		buf.Write(types.EncodeType(v.Typ))
-		nb, err := v.Nsp.Show()
-		if err != nil {
-			return nil, err
-		}
-		buf.Write(types.EncodeUint32(uint32(len(nb))))
-		if len(nb) > 0 {
-			buf.Write(nb)
-		}
-		buf.Write(types.EncodeTimestampSlice(v.Col.([]types.Timestamp)))
-		return buf.Bytes(), nil
-	case types.T_sel:
-		buf.Write(types.EncodeType(v.Typ))
-		nb, err := v.Nsp.Show()
-		if err != nil {
-			return nil, err
-		}
-		buf.Write(types.EncodeUint32(uint32(len(nb))))
-		if len(nb) > 0 {
-			buf.Write(nb)
-		}
-		buf.Write(types.EncodeInt64Slice(v.Col.([]int64)))
-		return buf.Bytes(), nil
-	case types.T_char, types.T_varchar, types.T_json, types.T_blob:
-		buf.Write(types.EncodeType(v.Typ))
-		nb, err := v.Nsp.Show()
-		if err != nil {
-			return nil, err
-		}
-		buf.Write(types.EncodeUint32(uint32(len(nb))))
-		if len(nb) > 0 {
-			buf.Write(nb)
-		}
-		Col := v.Col.(*types.Bytes)
-		cnt := int32(len(Col.Offsets))
-		buf.Write(types.EncodeInt32(cnt))
-		if cnt == 0 {
-			return buf.Bytes(), nil
-		}
-		buf.Write(types.EncodeUint32Slice(Col.Lengths))
-		buf.Write(Col.Data)
-		return buf.Bytes(), nil
-	case types.T_tuple:
-		buf.Write(types.EncodeType(v.Typ))
-		nb, err := v.Nsp.Show()
-		if err != nil {
-			return nil, err
-		}
-		buf.Write(types.EncodeUint32(uint32(len(nb))))
-		if len(nb) > 0 {
-			buf.Write(nb)
-		}
-		data, err := types.Encode(v.Col.([][]interface{}))
-		if err != nil {
-			return nil, err
-		}
-		buf.Write(data)
-		return buf.Bytes(), nil
-	case types.T_decimal64:
-		buf.Write(types.EncodeType(v.Typ))
-		nb, err := v.Nsp.Show()
-		if err != nil {
-			return nil, err
-		}
-		buf.Write(types.EncodeUint32(uint32(len(nb))))
-		if len(nb) > 0 {
-			buf.Write(nb)
-		}
-		buf.Write(types.EncodeDecimal64Slice(v.Col.([]types.Decimal64)))
-		return buf.Bytes(), nil
-	case types.T_decimal128:
-		buf.Write(types.EncodeType(v.Typ))
-		nb, err := v.Nsp.Show()
-		if err != nil {
-			return nil, err
-		}
-		buf.Write(types.EncodeUint32(uint32(len(nb))))
-		if len(nb) > 0 {
-			buf.Write(nb)
-		}
-		buf.Write(types.EncodeDecimal128Slice(v.Col.([]types.Decimal128)))
-		return buf.Bytes(), nil
-	default:
-		return nil, fmt.Errorf("unsupport types type %s", v.Typ.Oid)
-	}
-}
-
-func (v *Vector) Read(data []byte) error {
-	v.Data = data
-	typ := types.DecodeType(data[:types.TSize])
-	data = data[types.TSize:]
-	v.Typ = typ
-	v.Or = true
-	v.Nsp = &nulls.Nulls{}
-	switch typ.Oid {
-	case types.T_bool:
-		size := types.DecodeUint32(data)
-		if size == 0 {
-			v.Data = data[4:]
-			v.Col = types.DecodeBoolSlice(data[4:])
-		} else {
-			data = data[4:]
-			if err := v.Nsp.Read(data[:size]); err != nil {
-				return err
-			}
-			v.Data = data[size:]
-			v.Col = types.DecodeBoolSlice(data[size:])
-		}
-	case types.T_int8:
-		size := types.DecodeUint32(data)
-		if size == 0 {
-			v.Data = data[4:]
-			v.Col = types.DecodeInt8Slice(data[4:])
-		} else {
-			data = data[4:]
-			if err := v.Nsp.Read(data[:size]); err != nil {
-				return err
-			}
-			v.Data = data[size:]
-			v.Col = types.DecodeInt8Slice(data[size:])
-		}
-	case types.T_int16:
-		size := types.DecodeUint32(data)
-		if size == 0 {
-			v.Data = data[4:]
-			v.Col = types.DecodeInt16Slice(data[4:])
-		} else {
-			data = data[4:]
-			if err := v.Nsp.Read(data[:size]); err != nil {
-				return err
-			}
-			v.Data = data[size:]
-			v.Col = types.DecodeInt16Slice(data[size:])
-		}
-	case types.T_int32:
-		size := types.DecodeUint32(data)
-		if size == 0 {
-			v.Data = data[4:]
-			v.Col = types.DecodeInt32Slice(data[4:])
-		} else {
-			data = data[4:]
-			if err := v.Nsp.Read(data[:size]); err != nil {
-				return err
-			}
-			v.Data = data[size:]
-			v.Col = types.DecodeInt32Slice(data[size:])
-		}
-	case types.T_int64:
-		size := types.DecodeUint32(data)
-		if size == 0 {
-			v.Data = data[4:]
-			v.Col = types.DecodeInt64Slice(data[4:])
-		} else {
-			data = data[4:]
-			if err := v.Nsp.Read(data[:size]); err != nil {
-				return err
-			}
-			v.Data = data[size:]
-			v.Col = types.DecodeInt64Slice(data[size:])
-		}
-	case types.T_uint8:
-		size := types.DecodeUint32(data)
-		if size == 0 {
-			v.Data = data[4:]
-			v.Col = types.DecodeUint8Slice(data[4:])
-		} else {
-			data = data[4:]
-			if err := v.Nsp.Read(data[:size]); err != nil {
-				return err
-			}
-			v.Data = data[size:]
-			v.Col = types.DecodeUint8Slice(data[size:])
-		}
-	case types.T_uint16:
-		size := types.DecodeUint32(data)
-		if size == 0 {
-			v.Data = data[4:]
-			v.Col = types.DecodeUint16Slice(data[4:])
-		} else {
-			data = data[4:]
-			if err := v.Nsp.Read(data[:size]); err != nil {
-				return err
-			}
-			v.Data = data[size:]
-			v.Col = types.DecodeUint16Slice(data[size:])
-		}
-	case types.T_uint32:
-		size := types.DecodeUint32(data)
-		if size == 0 {
-			v.Data = data[4:]
-			v.Col = types.DecodeUint32Slice(data[4:])
-		} else {
-			data = data[4:]
-			if err := v.Nsp.Read(data[:size]); err != nil {
-				return err
-			}
-			v.Data = data[size:]
-			v.Col = types.DecodeUint32Slice(data[size:])
-		}
-	case types.T_uint64:
-		size := types.DecodeUint32(data)
-		if size == 0 {
-			v.Data = data[4:]
-			v.Col = types.DecodeUint64Slice(data[4:])
-		} else {
-			data = data[4:]
-			if err := v.Nsp.Read(data[:size]); err != nil {
-				return err
-			}
-			v.Data = data[size:]
-			v.Col = types.DecodeUint64Slice(data[size:])
-		}
-	case types.T_float32:
-		size := types.DecodeUint32(data)
-		if size == 0 {
-			v.Data = data[4:]
-			v.Col = types.DecodeFloat32Slice(data[4:])
-		} else {
-			data = data[4:]
-			if err := v.Nsp.Read(data[:size]); err != nil {
-				return err
-			}
-			v.Data = data[size:]
-			v.Col = types.DecodeFloat32Slice(data[size:])
-		}
-	case types.T_float64:
-		size := types.DecodeUint32(data)
-		if size == 0 {
-			v.Data = data[4:]
-			v.Col = types.DecodeFloat64Slice(data[4:])
-		} else {
-			data = data[4:]
-			if err := v.Nsp.Read(data[:size]); err != nil {
-				return err
-			}
-			v.Data = data[size:]
-			v.Col = types.DecodeFloat64Slice(data[size:])
-		}
-	case types.T_date:
-		size := types.DecodeUint32(data)
-		if size == 0 {
-			v.Data = data[4:]
-			v.Col = types.DecodeDateSlice(data[4:])
-=======
 // XXX Old Copy is FUBAR.
 // Copy simply does v[vi] = w[wi]
 func Copy(v, w *Vector, vi, wi int64, m *mheap.Mheap) error {
@@ -4468,7 +1090,6 @@
 		wva := MustTCols[types.Varlena](w)
 		if wva[wi].IsSmall() {
 			vva[vi] = wva[wi]
->>>>>>> b2d2abe8
 		} else {
 			bs := wva[wi].GetByteSlice(w.area)
 			vva[vi], v.area, err = types.BuildVarlena(bs, v.area, m)
@@ -4715,7 +1336,8 @@
 		return VecToString[types.Decimal64](v)
 	case types.T_decimal128:
 		return VecToString[types.Decimal128](v)
-
+	case types.T_uuid:
+		return VecToString[types.Uuid](v)
 	case types.T_char, types.T_varchar, types.T_json, types.T_blob:
 		col := MustStrCols(v)
 		if len(col) == 1 {
@@ -5201,6 +1823,33 @@
 				rs[i] = rs[i-1]
 			}
 		}
+	case types.T_uuid:
+		vs := v.Col.([]types.Uuid)
+		for i := 0; i < rows; i++ {
+			index := i
+			count := occurCounts[i]
+			if count <= 0 {
+				i--
+				continue
+			}
+			if ifSel {
+				index = int(selectIndexs[i])
+			}
+			if allData {
+				rs[i] = vs[index].ToString()
+			} else {
+				if nulls.Contains(v.Nsp, uint64(index)) {
+					rs[i] = nullStr
+				} else {
+					rs[i] = vs[index].ToString()
+				}
+			}
+			for count > 1 {
+				count--
+				i++
+				rs[i] = rs[i-1]
+			}
+		}
 	default:
 		return fmt.Errorf("unexpect type %v for function vector.GetColumnData", typ)
 	}
