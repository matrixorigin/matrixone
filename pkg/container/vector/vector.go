// Copyright 2021 Matrix Origin
//
// Licensed under the Apache License, Version 2.0 (the "License");
// you may not use this file except in compliance with the License.
// You may obtain a copy of the License at
//
//      http://www.apache.org/licenses/LICENSE-2.0
//
// Unless required by applicable law or agreed to in writing, software
// distributed under the License is distributed on an "AS IS" BASIS,
// WITHOUT WARRANTIES OR CONDITIONS OF ANY KIND, either express or implied.
// See the License for the specific language governing permissions and
// limitations under the License.

package vector

import (
	"bytes"
	"fmt"
	"reflect"
	"unsafe"

	"github.com/matrixorigin/matrixone/pkg/common/moerr"
	"github.com/matrixorigin/matrixone/pkg/container/nulls"
	"github.com/matrixorigin/matrixone/pkg/container/types"
	"github.com/matrixorigin/matrixone/pkg/vectorize/shuffle"
	"github.com/matrixorigin/matrixone/pkg/vm/mheap"
)

// XXX Moved vector from types.go to vector.go
// XXX Deleted vector interface, which was commented out and outdated anyway.
/* Vector vector
 * origin true:
 * 				count || type || bitmap size || bitmap || vector
 * origin false:
 *  			count || vector
 */
type Vector struct {
	// XXX There was Ref and Link, from the impl, it is totally wrong stuff.
	// Removed.
	Typ types.Type
	Col interface{}  // column data, encoded Data
	Nsp *nulls.Nulls // nulls list

	original bool
	// data of fixed length element, in case of varlen, the Varlena
	data []byte
	// area for holding large strings.
	area []byte

	// some attributes for const vector (a vector with a lot of rows of a same const value)
	isConst bool
	length  int

	// idx for low cardinality scenario.
	idx any
}

func (v *Vector) Length() int {
	return Length(v)
}

func (v *Vector) ScalarLength() int {
	if !v.isConst {
		panic("Getting scalar length of non const vector.")
	}
	return v.length
}

func (v *Vector) SetScalarLength(length int) {
	if !v.isConst {
		panic("Setting length to non const vector.")
	}
	v.length = length
}

func (v *Vector) IsOriginal() bool {
	return v.original
}

<<<<<<< HEAD
func (v *Vector) IsLowCardinality() bool {
	return v.idx != nil
}

func (v *Vector) Index() any {
	return v.idx
}

func (v *Vector) SetIndex(idx any) {
	v.idx = idx
=======
func (v *Vector) SetOriginal(status bool) {
	v.original = status
>>>>>>> c1c79ec0
}

func DecodeFixedCol[T types.FixedSizeT](v *Vector, sz int) []T {
	return types.DecodeFixedSlice[T](v.data, sz)
}

// GetFixedVector decode data and return decoded []T.
// For const/scalar vector we expand and return newly allocated slice.
func GetFixedVectorValues[T types.FixedSizeT](v *Vector) []T {
	if v.isConst {
		cols := MustTCols[T](v)
		vs := make([]T, v.Length())
		for i := range vs {
			vs[i] = cols[0]
		}
		return vs
	}
	return MustTCols[T](v)
}

func GetStrVectorValues(v *Vector) []string {
	if v.isConst {
		cols := MustTCols[types.Varlena](v)
		ss := cols[0].GetString(v.area)
		vs := make([]string, v.Length())
		for i := range vs {
			vs[i] = ss
		}
		return vs
	}
	return MustStrCols(v)
}

func GetBytesVectorValues(v *Vector) [][]byte {
	if v.isConst {
		cols := MustTCols[types.Varlena](v)
		ss := cols[0].GetByteSlice(v.area)
		vs := make([][]byte, v.Length())
		for i := range vs {
			vs[i] = ss
		}
		return vs
	}
	return MustBytesCols(v)
}

// XXX A huge hammer, get rid of any typing and totally depends on v.Col
// We should really not using this one but it is wide spread already.
func GetColumn[T any](v *Vector) []T {
	return v.Col.([]T)
}

// XXX Compatibility: how many aliases do we need ...
func GetStrColumn(v *Vector) []string {
	return GetStrVectorValues(v)
}

// Get Value at index
func GetValueAt[T types.FixedSizeT](v *Vector, idx int64) T {
	return MustTCols[T](v)[idx]
}

func GetValueAtOrZero[T types.FixedSizeT](v *Vector, idx int64) T {
	var zt T
	ts := MustTCols[T](v)
	if int64(len(ts)) <= idx {
		return zt
	}
	return ts[idx]
}

// Get the pointer to idx-th fixed size entry.
func GetPtrAt(v *Vector, idx int64) unsafe.Pointer {
	return unsafe.Pointer(&v.data[idx*int64(v.GetType().TypeSize())])
}

// Raw version, get from v.data.   Adopt python convention and
// neg idx means counting from end, that is, -1 means last element.
func (v *Vector) getRawValueAt(idx int64) []byte {
	tlen := int64(v.GetType().TypeSize())
	dlen := int64(len(v.data))
	if idx >= 0 {
		if dlen < (idx+1)*tlen {
			panic("vector invalid index access")
		}
		return v.data[idx*tlen : idx*tlen+tlen]
	} else {
		start := dlen + tlen*idx
		end := start + tlen
		if start < 0 {
			panic("vector invalid index access")
		}
		return v.data[start:end]
	}
}

func (v *Vector) MarshalBinary() ([]byte, error) {
	var buf bytes.Buffer

	if v.isConst {
		i64 := int64(v.ScalarLength())
		buf.WriteByte(1)
		buf.Write(types.EncodeInt64(&i64))
	} else {
		buf.WriteByte(0)
		// length, even not used, let's fill it.
		i64 := int64(0)
		buf.Write(types.EncodeInt64(&i64))
	}
	data, err := v.Show()
	if err != nil {
		return nil, err
	}
	buf.Write(data)
	return buf.Bytes(), nil
}

func (v *Vector) UnmarshalBinary(data []byte) error {
	if data[0] == 1 {
		v.isConst = true
		data = data[1:]
		v.SetScalarLength(int(types.DecodeInt64(data[:8])))
		data = data[8:]
	} else {
		data = data[1:]
		// skip 0
		data = data[8:]
	}
	return v.Read(data)
}

// Size of data, I think this function is inherently broken.  This
// Size is not meaningful other than used in (approximate) memory accounting.
func (v *Vector) Size() int {
	return len(v.data) + len(v.area)
}

func (v *Vector) GetArea() []byte {
	return v.area
}

func (v *Vector) GetType() types.Type {
	return v.Typ
}

func (v *Vector) GetNulls() *nulls.Nulls {
	return v.Nsp
}

func (v *Vector) GetBytes(i int64) []byte {
	bs := MustTCols[types.Varlena](v)
	return bs[i].GetByteSlice(v.area)
}

func (v *Vector) GetString(i int64) string {

	bs := MustTCols[types.Varlena](v)
	return bs[i].GetString(v.area)
}

func (v *Vector) FillDefaultValue() {
	if !nulls.Any(v.Nsp) || len(v.data) == 0 {
		return
	}
	switch v.Typ.Oid {
	case types.T_bool:
		fillDefaultValue[bool](v)
	case types.T_int8:
		fillDefaultValue[int8](v)
	case types.T_int16:
		fillDefaultValue[int16](v)
	case types.T_int32:
		fillDefaultValue[int32](v)
	case types.T_int64:
		fillDefaultValue[int64](v)
	case types.T_uint8:
		fillDefaultValue[uint8](v)
	case types.T_uint16:
		fillDefaultValue[uint16](v)
	case types.T_uint32:
		fillDefaultValue[uint32](v)
	case types.T_uint64:
		fillDefaultValue[uint64](v)
	case types.T_float32:
		fillDefaultValue[float32](v)
	case types.T_float64:
		fillDefaultValue[float64](v)
	case types.T_date:
		fillDefaultValue[types.Date](v)
	case types.T_datetime:
		fillDefaultValue[types.Datetime](v)
	case types.T_timestamp:
		fillDefaultValue[types.Timestamp](v)
	case types.T_decimal64:
		fillDefaultValue[types.Decimal64](v)
	case types.T_decimal128:
		fillDefaultValue[types.Decimal128](v)
	case types.T_uuid:
		fillDefaultValue[types.Uuid](v)
	case types.T_TS:
		fillDefaultValue[types.TS](v)
	case types.T_Rowid:
		fillDefaultValue[types.Rowid](v)
	case types.T_char, types.T_varchar, types.T_json, types.T_blob:
		fillDefaultValue[types.Varlena](v)
	default:
		panic("unsupported type in FillDefaultValue")
	}
}

func (v *Vector) ToConst(row int) *Vector {
	if v.isConst {
		return v
	}
	switch v.Typ.Oid {
	case types.T_bool:
		return toConstVector[bool](v, row)
	case types.T_int8:
		return toConstVector[int8](v, row)
	case types.T_int16:
		return toConstVector[int16](v, row)
	case types.T_int32:
		return toConstVector[int32](v, row)
	case types.T_int64:
		return toConstVector[int64](v, row)
	case types.T_uint8:
		return toConstVector[uint8](v, row)
	case types.T_uint16:
		return toConstVector[uint16](v, row)
	case types.T_uint32:
		return toConstVector[uint32](v, row)
	case types.T_uint64:
		return toConstVector[uint64](v, row)
	case types.T_float32:
		return toConstVector[float32](v, row)
	case types.T_float64:
		return toConstVector[float64](v, row)
	case types.T_date:
		return toConstVector[types.Date](v, row)
	case types.T_datetime:
		return toConstVector[types.Datetime](v, row)
	case types.T_timestamp:
		return toConstVector[types.Timestamp](v, row)
	case types.T_decimal64:
		return toConstVector[types.Decimal64](v, row)
	case types.T_decimal128:
		return toConstVector[types.Decimal128](v, row)
	case types.T_uuid:
		return toConstVector[types.Uuid](v, row)
	case types.T_TS:
		return toConstVector[types.TS](v, row)
	case types.T_Rowid:
		return toConstVector[types.Rowid](v, row)
	case types.T_char, types.T_varchar, types.T_json, types.T_blob:
		if nulls.Contains(v.Nsp, uint64(row)) {
			return NewConstNull(v.GetType(), 1)
		}
		bs := v.GetBytes(int64(row))
		return NewConstBytes(v.Typ, 1, bs)
	}
	return nil
}

func (v *Vector) ConstExpand(m *mheap.Mheap) *Vector {
	if !v.isConst {
		return v
	}
	if v.IsScalarNull() {
		vlen := uint64(v.ScalarLength())
		nulls.AddRange(v.Nsp, 0, vlen)
		return v
	}

	switch v.Typ.Oid {
	case types.T_bool:
		expandVector[bool](v, 1, m)
	case types.T_int8:
		expandVector[int8](v, 1, m)
	case types.T_int16:
		expandVector[int16](v, 2, m)
	case types.T_int32:
		expandVector[int32](v, 4, m)
	case types.T_int64:
		expandVector[int64](v, 8, m)
	case types.T_uint8:
		expandVector[uint8](v, 1, m)
	case types.T_uint16:
		expandVector[uint16](v, 2, m)
	case types.T_uint32:
		expandVector[uint32](v, 4, m)
	case types.T_uint64:
		expandVector[uint64](v, 8, m)
	case types.T_float32:
		expandVector[float32](v, 4, m)
	case types.T_float64:
		expandVector[float64](v, 8, m)
	case types.T_date:
		expandVector[types.Date](v, 4, m)
	case types.T_datetime:
		expandVector[types.Datetime](v, 8, m)
	case types.T_timestamp:
		expandVector[types.Timestamp](v, 8, m)
	case types.T_decimal64:
		expandVector[types.Decimal64](v, 8, m)
	case types.T_decimal128:
		expandVector[types.Decimal128](v, 16, m)
	case types.T_uuid:
		expandVector[types.Uuid](v, 16, m)
	case types.T_TS:
		expandVector[types.TS](v, types.TxnTsSize, m)
	case types.T_Rowid:
		expandVector[types.Rowid](v, types.RowidSize, m)
	case types.T_char, types.T_varchar, types.T_json, types.T_blob:
		expandVector[types.Varlena](v, types.VarlenaSize, m)
	}
	v.isConst = false
	return v
}

func (v *Vector) TryExpandNulls(n int) {
	nulls.TryExpand(v.Nsp, n)
}

func fillDefaultValue[T types.FixedSizeT](v *Vector) {
	var dv T
	col := v.Col.([]T)
	rows := v.Nsp.Np.ToArray()
	for _, row := range rows {
		col[row] = dv
	}
	v.Col = col
}

func toConstVector[T types.FixedSizeT](v *Vector, row int) *Vector {
	if nulls.Contains(v.Nsp, uint64(row)) {
		return NewConstNull(v.Typ, 1)
	} else {
		val := GetValueAt[T](v, int64(row))
		return NewConstFixed(v.Typ, 1, val)
	}
}

// expandVector is used only in expand const vector.
func expandVector[T any](v *Vector, sz int, m *mheap.Mheap) *Vector {
	data, err := mheap.Alloc(m, int64(v.ScalarLength()*sz))
	if err != nil {
		return nil
	}
	vs := types.DecodeFixedSlice[T](data, sz)
	if nulls.Any(v.Nsp) {
		for i := 0; i < v.ScalarLength(); i++ {
			nulls.Add(v.Nsp, uint64(i))
		}
	} else {
		val := v.Col.([]T)[0]
		for i := 0; i < v.ScalarLength(); i++ {
			vs[i] = val
		}
	}
	v.Col = vs
	v.data = data[:len(vs)*sz]
	return v
}

func NewWithData(typ types.Type, data []byte, col interface{}, nsp *nulls.Nulls) *Vector {
	v := &Vector{
		Nsp:  nsp,
		Typ:  typ,
		Col:  col,
		data: data,
	}
	if col == nil {
		v.colFromData()
	}
	return v
}

func NewWithStrings(typ types.Type, vals []string, nsp *nulls.Nulls, m *mheap.Mheap) *Vector {
	vec := New(typ)
	nulls.Set(vec.Nsp, nsp)
	AppendString(vec, vals, m)
	return vec
}

func NewWithBytes(typ types.Type, vals [][]byte, nsp *nulls.Nulls, m *mheap.Mheap) *Vector {
	vec := New(typ)
	nulls.Set(vec.Nsp, nsp)
	AppendBytes(vec, vals, m)
	return vec
}

func NewWithFixed[T types.FixedSizeT](typ types.Type, vals []T, nsp *nulls.Nulls, m *mheap.Mheap) *Vector {
	vec := New(typ)
	nulls.Set(vec.Nsp, nsp)
	AppendFixed(vec, vals, m)
	return vec
}

func New(typ types.Type) *Vector {
	return NewWithData(typ, []byte{}, nil, &nulls.Nulls{})
}

func NewOriginal(typ types.Type) *Vector {
	vec := NewWithData(typ, []byte{}, nil, &nulls.Nulls{})
	vec.original = true
	return vec
}

func NewWithNspSize(typ types.Type, n int64) *Vector {
	return NewWithData(typ, []byte{}, nil, nulls.NewWithSize(int(n)))
}

func NewConst(typ types.Type, length int) *Vector {
	v := New(typ)
	v.isConst = true
	v.initConst(typ)
	v.length = length
	return v
}

func NewConstNull(typ types.Type, length int) *Vector {
	v := New(typ)
	v.isConst = true
	v.initConst(typ)
	nulls.Add(v.Nsp, 0)
	v.length = length
	return v
}

func NewConstFixed[T types.FixedSizeT](typ types.Type, length int, val T) *Vector {
	v := NewConst(typ, length)
	// TODO: memory accounting
	v.Append(val, false, nil)
	return v
}

func NewConstString(typ types.Type, length int, val string) *Vector {
	v := NewConst(typ, length)
	// XXX memory accounting?
	SetStringAt(v, 0, val, nil)
	return v
}

func NewConstBytes(typ types.Type, length int, val []byte) *Vector {
	v := NewConst(typ, length)
	// XXX memory accounting?
	SetBytesAt(v, 0, val, nil)
	return v
}

func (v *Vector) initConst(typ types.Type) {
	switch typ.Oid {
	case types.T_bool:
		v.Col = []bool{false}
	case types.T_int8:
		v.Col = []int8{0}
	case types.T_int16:
		v.Col = []int16{0}
	case types.T_int32:
		v.Col = []int32{0}
	case types.T_int64:
		v.Col = []int64{0}
	case types.T_uint8:
		v.Col = []uint8{0}
	case types.T_uint16:
		v.Col = []uint16{0}
	case types.T_uint32:
		v.Col = []uint32{0}
	case types.T_uint64:
		v.Col = []uint64{0}
	case types.T_float32:
		v.Col = []float32{0}
	case types.T_float64:
		v.Col = []float64{0}
	case types.T_date:
		v.Col = make([]types.Date, 1)
	case types.T_datetime:
		v.Col = make([]types.Datetime, 1)
	case types.T_timestamp:
		v.Col = make([]types.Timestamp, 1)
	case types.T_decimal64:
		v.Col = make([]types.Decimal64, 1)
	case types.T_decimal128:
		v.Col = make([]types.Decimal128, 1)
	case types.T_uuid:
		v.Col = make([]types.Uuid, 1)
	case types.T_TS:
		v.Col = make([]types.TS, 1)
	case types.T_Rowid:
		v.Col = make([]types.Rowid, 1)
	case types.T_char, types.T_varchar, types.T_blob, types.T_json:
		v.Col = make([]types.Varlena, 1)
	}
}

// IsScalar return true if the vector means a scalar value.
// e.g.
//
//	a + 1, and 1's vector will return true
func (v *Vector) IsScalar() bool {
	return v.isConst
}
func (v *Vector) IsConst() bool {
	return v.isConst
}

// MakeScalar converts a vector to a scalar vec of length.
func (v *Vector) MakeScalar(length int) {
	if v.isConst {
		v.length = length
	} else {
		if v.Length() != 1 {
			panic("make scalar called on a vec")
		}
		v.isConst = true
		v.length = length
	}
}

// IsScalarNull return true if the vector means a scalar Null.
// e.g.
//
//	a + Null, and the vector of right part will return true
func (v *Vector) IsScalarNull() bool {
	return v.isConst && v.Nsp != nil && nulls.Contains(v.Nsp, 0)
}

// XXX aliases ...
func (v *Vector) ConstVectorIsNull() bool {
	return v.IsScalarNull()
}

func (v *Vector) Free(m *mheap.Mheap) {
	if v.original {
		// XXX: Should we panic, or this is really an Noop?
		return
	}
	if !v.IsConst() {
		// const vector's data & area allocate with nil mheap
		// so we can't free it by using mheap.
		mheap.Free(m, v.data)
		mheap.Free(m, v.area)
	}
	v.data = []byte{}
	v.colFromData()
	v.area = nil
}

func (v *Vector) FreeOriginal(m *mheap.Mheap) {
	if v.original {
		mheap.Free(m, v.data)
		v.data = []byte{}
		v.colFromData()
		mheap.Free(m, v.area)
		v.area = nil
		return
	}
	panic("force original tries to free non-orignal vec")
}

func appendOne[T types.FixedSizeT](v *Vector, w T, isNull bool, m *mheap.Mheap) error {
	if err := v.extend(1, m); err != nil {
		return err
	}
	col := MustTCols[T](v)
	pos := len(col) - 1
	if isNull {
		nulls.Add(v.Nsp, uint64(pos))
	} else {
		col[pos] = w
	}
	return nil
}

func appendOneBytes(v *Vector, bs []byte, isNull bool, m *mheap.Mheap) error {
	var err error
	var va types.Varlena
	if isNull {
		return appendOne(v, va, true, m)
	} else {
		va, v.area, err = types.BuildVarlena(bs, v.area, m)
		if err != nil {
			return err
		}
		return appendOne(v, va, false, m)
	}
}

func (v *Vector) Append(w any, isNull bool, m *mheap.Mheap) error {
	switch v.Typ.Oid {
	case types.T_bool:
		return appendOne(v, w.(bool), isNull, m)
	case types.T_int8:
		return appendOne(v, w.(int8), isNull, m)
	case types.T_int16:
		return appendOne(v, w.(int16), isNull, m)
	case types.T_int32:
		return appendOne(v, w.(int32), isNull, m)
	case types.T_int64:
		return appendOne(v, w.(int64), isNull, m)
	case types.T_uint8:
		return appendOne(v, w.(uint8), isNull, m)
	case types.T_uint16:
		return appendOne(v, w.(uint16), isNull, m)
	case types.T_uint32:
		return appendOne(v, w.(uint32), isNull, m)
	case types.T_uint64:
		return appendOne(v, w.(uint64), isNull, m)
	case types.T_float32:
		return appendOne(v, w.(float32), isNull, m)
	case types.T_float64:
		return appendOne(v, w.(float64), isNull, m)
	case types.T_date:
		return appendOne(v, w.(types.Date), isNull, m)
	case types.T_datetime:
		return appendOne(v, w.(types.Datetime), isNull, m)
	case types.T_timestamp:
		return appendOne(v, w.(types.Timestamp), isNull, m)
	case types.T_decimal64:
		return appendOne(v, w.(types.Decimal64), isNull, m)
	case types.T_decimal128:
		return appendOne(v, w.(types.Decimal128), isNull, m)
	case types.T_uuid:
		return appendOne(v, w.(types.Uuid), isNull, m)
	case types.T_TS:
		return appendOne(v, w.(types.TS), isNull, m)
	case types.T_Rowid:
		return appendOne(v, w.(types.Rowid), isNull, m)
	case types.T_char, types.T_varchar, types.T_json, types.T_blob:
		if isNull {
			return appendOneBytes(v, nil, true, m)
		}
		wv := w.([]byte)
		return appendOneBytes(v, wv, false, m)
	}
	return nil
}

func Clean(v *Vector, m *mheap.Mheap) {
	v.Free(m)
}

func SetCol(v *Vector, col interface{}) {
	v.Col = col
}

func SetTAt[T types.FixedSizeT](v *Vector, idx int, t T) error {
	// Let it panic if v is not a varlena vec
	vacol := MustTCols[T](v)

	if idx < 0 {
		idx = len(vacol) + idx
	}
	if idx < 0 || idx >= len(vacol) {
		return moerr.NewInternalError("vector idx out of range")
	}
	vacol[idx] = t
	return nil
}

func SetBytesAt(v *Vector, idx int, bs []byte, m *mheap.Mheap) error {
	var va types.Varlena
	var err error
	va, v.area, err = types.BuildVarlena(bs, v.area, m)
	if err != nil {
		return err
	}
	return SetTAt(v, idx, va)
}

func SetStringAt(v *Vector, idx int, bs string, m *mheap.Mheap) error {
	return SetBytesAt(v, idx, []byte(bs), m)
}

// XXX: PreAlloc create a empty v, with enough fixed slots to cap entry.
func PreAlloc(v *Vector, rows, cap int, m *mheap.Mheap) {
	var data []byte
	var err error
	sz := int64(cap * v.GetType().TypeSize())
	if m == nil {
		data = make([]byte, sz)
	} else {
		data, err = mheap.Alloc(m, int64(rows*v.GetType().TypeSize()))
	}

	// XXX: Was just returned and runs defer, which was Huh?   Let me panic.
	if err != nil {
		panic(err)
	}
	v.data = data
	v.setupColFromData(0, rows)
}

func PreAllocType(t types.Type, rows, cap int, m *mheap.Mheap) *Vector {
	vec := New(t)
	PreAlloc(vec, rows, cap, m)
	return vec
}

// XXX Confusing as hell.
func Length(v *Vector) int {
	if !v.isConst {
		return reflect.ValueOf(v.Col).Len()
	}
	return v.ScalarLength()
}

func SetLength(v *Vector, n int) {
	if v.IsScalar() {
		// XXX old code test this one.  Why? || v.Typ.Oid == types.T_any {
		v.SetScalarLength(n)
		return
	}
	SetVectorLength(v, n)
}

func SetVectorLength(v *Vector, n int) {
	end := len(v.data) / v.GetType().TypeSize()
	if n > end {
		panic("extend instead of shink vector")
	}
	nulls.RemoveRange(v.Nsp, uint64(n), uint64(end))
	v.setupColFromData(0, n)
}

// XXX Original code is really confused by what is dup ...
func Dup(v *Vector, m *mheap.Mheap) (*Vector, error) {
	to := Vector{
		Typ: v.Typ,
		Nsp: v.Nsp, // XXX: dude, you do not dup this?
	}

	var err error

	// Copy v.data, note that this should work for Varlena type
	// as because we will copy area next and offset len will stay
	// valid for long varlena.
	if len(v.data) > 0 {
		if to.data, err = mheap.Alloc(m, int64(len(v.data))); err != nil {
			return nil, err
		}
		copy(to.data, v.data)
	}
	if len(v.area) > 0 {
		if to.area, err = mheap.Alloc(m, int64(len(v.area))); err != nil {
			return nil, err
		}
		copy(to.area, v.area)
	}

	nele := len(v.data) / v.GetType().TypeSize()
	to.setupColFromData(0, nele)
	return &to, nil
}

// Window just returns a window out of input and no deep copy.
func Window(v *Vector, start, end int, w *Vector) *Vector {
	w.Typ = v.Typ
	w.Nsp = nulls.Range(v.Nsp, uint64(start), uint64(end), w.Nsp)
	w.data = v.data
	w.area = v.area
	w.setupColFromData(start, end)
	return w
}

func AppendFixed[T types.FixedSizeT](v *Vector, arg []T, m *mheap.Mheap) error {
	var err error
	col := MustTCols[T](v)
	ncol := len(col)
	narg := len(arg)
	if narg == 0 {
		return nil
	}

	nsz := (ncol + narg) * v.GetType().TypeSize()
	v.data, err = m.Grow(v.data, int64(nsz))
	if err != nil {
		return err
	}
	v.colFromData()
	col = MustTCols[T](v)
	copy(col[ncol:ncol+narg], arg)
	return nil
}

func AppendFixedRaw(v *Vector, data []byte) error {
	v.data = append(v.data, data...)
	v.colFromData()
	return nil
}

func AppendBytes(v *Vector, arg [][]byte, m *mheap.Mheap) error {
	var err error
	vas := make([]types.Varlena, len(arg))
	for idx, bs := range arg {
		// XXX we do not track memory usage anymore?
		vas[idx], v.area, err = types.BuildVarlena(bs, v.area, m)
		if err != nil {
			return err
		}
	}
	return AppendFixed(v, vas, m)
}

func AppendString(v *Vector, arg []string, m *mheap.Mheap) error {
	var err error
	vas := make([]types.Varlena, len(arg))
	for idx, bs := range arg {
		// XXX we do not track memory usage anymore?
		vas[idx], v.area, err = types.BuildVarlena([]byte(bs), v.area, m)
		if err != nil {
			return err
		}
	}
	return AppendFixed(v, vas, m)
}

func AppendTuple(v *Vector, arg [][]interface{}) error {
	if v.GetType().IsTuple() {
		return moerr.NewInternalError("append tuple to non tuple vector")
	}
	v.Col = append(v.Col.([][]interface{}), arg...)
	return nil
}

func ShrinkFixed[T types.FixedSizeT](v *Vector, sels []int64) {
	vs := MustTCols[T](v)
	for i, sel := range sels {
		vs[i] = vs[sel]
	}
	v.Col = vs[:len(sels)]
	v.data = v.encodeColToByteSlice()
	v.Nsp = nulls.Filter(v.Nsp, sels)
}
func Shrink(v *Vector, sels []int64) {
	if v.IsScalar() {
		v.SetScalarLength(len(sels))
		return
	}

	switch v.Typ.Oid {
	case types.T_bool:
		ShrinkFixed[bool](v, sels)
	case types.T_int8:
		ShrinkFixed[int8](v, sels)
	case types.T_int16:
		ShrinkFixed[int16](v, sels)
	case types.T_int32:
		ShrinkFixed[int32](v, sels)
	case types.T_int64:
		ShrinkFixed[int64](v, sels)
	case types.T_uint8:
		ShrinkFixed[uint8](v, sels)
	case types.T_uint16:
		ShrinkFixed[uint16](v, sels)
	case types.T_uint32:
		ShrinkFixed[uint32](v, sels)
	case types.T_uint64:
		ShrinkFixed[uint64](v, sels)
	case types.T_float32:
		ShrinkFixed[float32](v, sels)
	case types.T_float64:
		ShrinkFixed[float64](v, sels)
	case types.T_char, types.T_varchar, types.T_json, types.T_blob:
		// XXX shrink varlena, but did not shrink area.  For our vector, this
		// may well be the right thing.  If want to shrink area as well, we
		// have to copy each varlena value and swizzle pointer.
		ShrinkFixed[types.Varlena](v, sels)
	case types.T_date:
		ShrinkFixed[types.Date](v, sels)
	case types.T_datetime:
		ShrinkFixed[types.Datetime](v, sels)
	case types.T_timestamp:
		ShrinkFixed[types.Timestamp](v, sels)
	case types.T_decimal64:
		ShrinkFixed[types.Decimal64](v, sels)
	case types.T_decimal128:
		ShrinkFixed[types.Decimal128](v, sels)
	case types.T_uuid:
		ShrinkFixed[types.Uuid](v, sels)
	case types.T_TS:
		ShrinkFixed[types.TS](v, sels)
	case types.T_Rowid:
		ShrinkFixed[types.Rowid](v, sels)
	case types.T_tuple:
		vs := v.Col.([][]interface{})
		for i, sel := range sels {
			vs[i] = vs[sel]
		}
		v.Col = vs[:len(sels)]
		v.Nsp = nulls.Filter(v.Nsp, sels)
	default:
		panic("vector shrink unknonw type")
	}
}

// Shuffle assumes we do not have dup in sels.
func ShuffleFixed[T types.FixedSizeT](v *Vector, sels []int64, m *mheap.Mheap) error {
	olddata := v.data
	ns := len(sels)
	vs := MustTCols[T](v)
	data, err := mheap.Alloc(m, int64(ns*v.GetType().TypeSize()))
	if err != nil {
		return err
	}
	ws := types.DecodeFixedSlice[T](data, v.GetType().TypeSize())
	v.Col = shuffle.FixedLengthShuffle(vs, ws, sels)
	v.data = types.EncodeFixedSlice(ws, v.GetType().TypeSize())
	v.Nsp = nulls.Filter(v.Nsp, sels)

	mheap.Free(m, olddata)
	return nil
}

func Shuffle(v *Vector, sels []int64, m *mheap.Mheap) error {
	if v.IsScalar() {
		v.SetScalarLength(len(sels))
		return nil
	}
	switch v.Typ.Oid {
	case types.T_bool:
		ShuffleFixed[bool](v, sels, m)
	case types.T_int8:
		ShuffleFixed[int8](v, sels, m)
	case types.T_int16:
		ShuffleFixed[int16](v, sels, m)
	case types.T_int32:
		ShuffleFixed[int32](v, sels, m)
	case types.T_int64:
		ShuffleFixed[int64](v, sels, m)
	case types.T_uint8:
		ShuffleFixed[uint8](v, sels, m)
	case types.T_uint16:
		ShuffleFixed[uint16](v, sels, m)
	case types.T_uint32:
		ShuffleFixed[uint32](v, sels, m)
	case types.T_uint64:
		ShuffleFixed[uint64](v, sels, m)
	case types.T_float32:
		ShuffleFixed[float32](v, sels, m)
	case types.T_float64:
		ShuffleFixed[float64](v, sels, m)
	case types.T_char, types.T_varchar, types.T_json, types.T_blob:
		ShuffleFixed[types.Varlena](v, sels, m)
	case types.T_date:
		ShuffleFixed[types.Date](v, sels, m)
	case types.T_datetime:
		ShuffleFixed[types.Datetime](v, sels, m)
	case types.T_timestamp:
		ShuffleFixed[types.Timestamp](v, sels, m)
	case types.T_decimal64:
		ShuffleFixed[types.Decimal64](v, sels, m)
	case types.T_decimal128:
		ShuffleFixed[types.Decimal128](v, sels, m)
	case types.T_uuid:
		ShuffleFixed[types.Uuid](v, sels, m)
	case types.T_TS:
		ShuffleFixed[types.TS](v, sels, m)
	case types.T_Rowid:
		ShuffleFixed[types.Rowid](v, sels, m)
	case types.T_tuple:
		vs := v.Col.([][]interface{})
		ws := make([][]interface{}, len(vs))
		v.Col = shuffle.TupleShuffle(vs, ws, sels)
		v.Nsp = nulls.Filter(v.Nsp, sels)
	default:
		panic(fmt.Sprintf("unexpect type %s for function vector.Shuffle", v.Typ))
	}
	return nil
}

func (v *Vector) Show() ([]byte, error) {
	// Write Typ
	var buf bytes.Buffer
	vtbs := types.EncodeType(&v.Typ)
	buf.Write(vtbs)

	// Write nspLen, nsp
	nb, err := v.Nsp.Show()
	if err != nil {
		return nil, err
	}

	lenNb := uint32(len(nb))
	buf.Write(types.EncodeUint32(&lenNb))
	if len(nb) > 0 {
		buf.Write(nb)
	}

	// Write colLen, col
	bs := v.encodeColToByteSlice()
	lenBs := uint32(len(bs))
	buf.Write(types.EncodeUint32(&lenBs))
	if len(bs) > 0 {
		buf.Write(bs)
	}

	// Write areaLen, area
	if len(v.area) == 0 {
		z := uint32(0)
		buf.Write(types.EncodeUint32(&z))
	} else {
		lenA := uint32(len(v.area))
		buf.Write(types.EncodeUint32(&lenA))
		buf.Write(v.area)
	}
	return buf.Bytes(), nil
}

func (v *Vector) Read(data []byte) error {
	typ := types.DecodeType(data[:types.TSize])
	data = data[types.TSize:]
	v.Typ = typ
	v.original = true

	// Read nspLen, nsp
	v.Nsp = &nulls.Nulls{}
	size := types.DecodeUint32(data)
	data = data[4:]
	if size > 0 {
		if err := v.Nsp.Read(data[:size]); err != nil {
			return err
		}
		data = data[size:]
	}

	// Read colLen, col,
	size = types.DecodeUint32(data)
	data = data[4:]
	if size > 0 {
		if v.GetType().IsTuple() {
			col := v.Col.([][]interface{})
			if err := types.Decode(data[:size], &col); err != nil {
				return err
			}
			v.Col = col
		} else {
			v.data = data[:size]
			v.setupColFromData(0, int(size/uint32(v.GetType().TypeSize())))
		}
		data = data[size:]
	} else {
		// This will give Col correct type.
		v.colFromData()
	}

	// Read areaLen and area
	size = types.DecodeUint32(data)
	if size != 0 {
		data = data[4:]
		v.area = data[:size]
	}
	return nil
}

// XXX Old Copy is FUBAR.
// Copy simply does v[vi] = w[wi]
func Copy(v, w *Vector, vi, wi int64, m *mheap.Mheap) error {
	if v.GetType().IsTuple() {
		// Not sure if Copy ever handle tuple
		panic("copy tuple vector.")
	} else if v.GetType().IsFixedLen() {
		tlen := int64(v.GetType().TypeSize())
		copy(v.data[vi*tlen:(vi+1)*tlen], w.data[wi*tlen:(wi+1)*tlen])
	} else {
		var err error
		vva := MustTCols[types.Varlena](v)
		wva := MustTCols[types.Varlena](w)
		if wva[wi].IsSmall() {
			vva[vi] = wva[wi]
		} else {
			bs := wva[wi].GetByteSlice(w.area)
			vva[vi], v.area, err = types.BuildVarlena(bs, v.area, m)
			if err != nil {
				return err
			}
		}
	}
	return nil
}

// XXX Old UnionOne is FUBAR
// It is simply append.   We do not go through appendOne interface because
// we don't want to horrible type switch.
func UnionOne(v, w *Vector, sel int64, m *mheap.Mheap) (err error) {
	if v.original {
		return moerr.NewInternalError("UnionOne cannot be performed on orig vector")
	}

	if err = v.extend(1, m); err != nil {
		return err
	}

	if v.GetType().IsTuple() {
		vs := v.Col.([][]interface{})
		ws := w.Col.([][]interface{})
		v.Col = append(vs, ws[sel])
		return nil
	}

	if nulls.Any(w.Nsp) && nulls.Contains(w.Nsp, uint64(sel)) {
		pos := uint64(v.Length() - 1)
		nulls.Add(v.Nsp, pos)
	} else if v.GetType().IsVarlen() {
		bs := w.GetBytes(sel)
		tgt := MustTCols[types.Varlena](v)
		nele := len(tgt)
		tgt[nele-1], v.area, err = types.BuildVarlena(bs, v.area, m)
		if err != nil {
			return err
		}
	} else {
		src := w.getRawValueAt(sel)
		tgt := v.getRawValueAt(-1)
		copy(tgt, src)
	}
	return nil
}

// XXX Old UnionNull is FUBAR
// func UnionNull(v, _ *Vector, m *mheap.Mheap) error
// It seems to do UnionOne(v, v, 0, m), only that if v is empty,
// append a zero value instead of v[0].   I don't know why this
// is called UnionNull -- it does not have much to do with Null.
//
// XXX Original code alloc or grow typesize * 8 bytes.  It is not
// clear people want to amortize alloc/grow, or it is a bug.
func UnionNull(v, _ *Vector, m *mheap.Mheap) error {
	if v.original {
		return moerr.NewInternalError("UnionNull cannot be performed on orig vector")
	}

	if v.Typ.IsTuple() {
		panic(moerr.NewInternalError("unionnull of tuple vector"))
	}

	if err := v.extend(1, m); err != nil {
		return err
	}

	// XXX old code actually copies, but it is a null, so what
	// is that good for.
	//
	// We don't care if v.GetType() is fixed len or not.  Since
	// v.area stays valid, a simple slice copy of Varlena works.
	// src := v.getRawValueAtOrZero(0)
	// tgt := v.getRawValueAt(-1)
	// copy(tgt, src)

	pos := uint64(v.Length() - 1)
	nulls.Add(v.Nsp, pos)
	return nil
}

// XXX Old Union is FUBAR
// Union is just append.
func Union(v, w *Vector, sels []int64, m *mheap.Mheap) (err error) {
	if v.original {
		return moerr.NewInternalError("Union cannot be performed on orig vector")
	}

	if err = v.extend(len(sels), m); err != nil {
		return err
	}

	if v.GetType().IsTuple() {
		panic("union called on tuple vector")
	} else if v.GetType().IsVarlen() {
		tgt := MustTCols[types.Varlena](v)
		next := len(tgt) - len(sels)
		for idx, sel := range sels {
			bs := w.GetBytes(sel)
			tgt[next+idx], v.area, err = types.BuildVarlena(bs, v.area, m)
			if err != nil {
				return err
			}
		}
	} else {
		next := -int64(len(sels))
		for idx, sel := range sels {
			src := w.getRawValueAt(sel)
			tgt := v.getRawValueAt(next + int64(idx))
			copy(tgt, src)
		}
	}
	return
}

// XXX Old UnionBatch is FUBAR.
func UnionBatch(v, w *Vector, offset int64, cnt int, flags []uint8, m *mheap.Mheap) (err error) {
	if v.original {
		return moerr.NewInternalError("UnionBatch cannot be performed on orig vector")
	}

	curIdx := v.Length()
	oldLen := uint64(curIdx)

	if err = v.extend(cnt, m); err != nil {
		return err
	}

	if v.GetType().IsTuple() {
		vs := v.Col.([][]interface{})
		ws := w.Col.([][]interface{})
		for i, flag := range flags {
			if flag > 0 {
				vs = append(vs, ws[int(offset)+i])
			}
		}
		v.Col = vs
	} else if v.GetType().IsVarlen() {
		tgt := MustTCols[types.Varlena](v)
		for idx, flg := range flags {
			if flg > 0 {
				bs := w.GetBytes(offset + int64(idx))
				tgt[curIdx], v.area, err = types.BuildVarlena(bs, v.area, m)
				curIdx += 1
			}
		}
	} else {
		for idx, flg := range flags {
			if flg > 0 {
				src := w.getRawValueAt(offset + int64(idx))
				tgt := v.getRawValueAt(int64(curIdx))
				copy(tgt, src)
				curIdx += 1
			}
		}
	}

	if nulls.Any(w.Nsp) {
		for idx, flg := range flags {
			if flg > 0 {
				if nulls.Contains(w.Nsp, uint64(offset)+uint64(idx)) {
					nulls.Add(v.Nsp, oldLen)
				}
				// Advance oldLen regardless if it is null
				oldLen += 1
			}
		}
	}

	return
}

// XXX Old Reset is FUBAR FUBAR.   I will put the code here just for fun.
func Reset(v *Vector) {
	/*
		switch v.Typ.Oid {
		case types.T_char, types.T_varchar, types.T_json, types.T_blob:
			v.Col.(*types.Bytes).Reset()
		default:
			// WTF is going on?
			*(*int)(unsafe.Pointer(uintptr((*(*emptyIntervade)(unsafe.Pointer(&v.Col))).word) + uintptr(strconv.IntSize>>3))) = 0
		}
	*/

	// XXX Reset does not do mem accounting?
	// I have no idea what is the purpose of Reset, so let me just Free it.
	// Maybe Reset want to keep v.data and v.area to save an allocation.
	// Let me do that ...
	v.setupColFromData(0, 0)
	v.area = v.area[:0]
	// XXX What about Nsp? Original code does not do anything to Nsp, which seems OK assuming
	// that will be set when we add data and we only test null within range of len(v.Col)
	// but who knows ...
}

// XXX What are these stuff, who use it?
func VecToString[T types.FixedSizeT](v *Vector) string {
	col := MustTCols[T](v)
	if len(col) == 1 {
		if nulls.Contains(v.Nsp, 0) {
			return "null"
		} else {
			return fmt.Sprintf("%v", col[0])
		}
	}
	// XXX Really?  What is this ...
	return fmt.Sprintf("%v-%s", v.Col, v.Nsp)
}

func (v *Vector) String() string {
	switch v.Typ.Oid {
	case types.T_bool:
		return VecToString[bool](v)
	case types.T_int8:
		return VecToString[int8](v)
	case types.T_int16:
		return VecToString[int16](v)
	case types.T_int32:
		return VecToString[int32](v)
	case types.T_int64:
		return VecToString[int64](v)
	case types.T_uint8:
		return VecToString[uint8](v)
	case types.T_uint16:
		return VecToString[uint16](v)
	case types.T_uint32:
		return VecToString[uint32](v)
	case types.T_uint64:
		return VecToString[uint64](v)
	case types.T_float32:
		return VecToString[float32](v)
	case types.T_float64:
		return VecToString[float64](v)
	case types.T_date:
		return VecToString[types.Date](v)
	case types.T_datetime:
		return VecToString[types.Datetime](v)
	case types.T_timestamp:
		return VecToString[types.Timestamp](v)
	case types.T_decimal64:
		return VecToString[types.Decimal64](v)
	case types.T_decimal128:
		return VecToString[types.Decimal128](v)
	case types.T_uuid:
		return VecToString[types.Uuid](v)
	case types.T_TS:
		return VecToString[types.TS](v)
	case types.T_Rowid:
		return VecToString[types.Rowid](v)
	case types.T_char, types.T_varchar, types.T_json, types.T_blob:
		col := MustStrCols(v)
		if len(col) == 1 {
			if nulls.Contains(v.Nsp, 0) {
				return "null"
			} else {
				return col[0]
			}
		}
		return fmt.Sprintf("%v-%s", v.Col, v.Nsp)

	default:
		panic("vec to string unknown types.")
	}
}<|MERGE_RESOLUTION|>--- conflicted
+++ resolved
@@ -78,7 +78,10 @@
 	return v.original
 }
 
-<<<<<<< HEAD
+func (v *Vector) SetOriginal(status bool) {
+	v.original = status
+}
+
 func (v *Vector) IsLowCardinality() bool {
 	return v.idx != nil
 }
@@ -89,10 +92,6 @@
 
 func (v *Vector) SetIndex(idx any) {
 	v.idx = idx
-=======
-func (v *Vector) SetOriginal(status bool) {
-	v.original = status
->>>>>>> c1c79ec0
 }
 
 func DecodeFixedCol[T types.FixedSizeT](v *Vector, sz int) []T {
