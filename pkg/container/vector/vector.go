--- conflicted
+++ resolved
@@ -1436,40 +1436,8 @@
 		appendMultiBytes(toVec, item, false, length, mp)
 
 	case types.T_date:
-<<<<<<< HEAD
-		return types.Date(0)
-	case types.T_time:
-		return types.Time(0)
-	case types.T_datetime:
-		return types.Datetime(0)
-	case types.T_timestamp:
-		return types.Timestamp(0)
-	case types.T_decimal64:
-		return types.Decimal64(0)
-	case types.T_decimal128:
-		return types.Decimal128{}
-	case types.T_uuid:
-		var emptyUuid [16]byte
-		return emptyUuid[:]
-	case types.T_TS:
-		var emptyTs [types.TxnTsSize]byte
-		return emptyTs[:]
-	case types.T_Rowid:
-		var emptyRowid [types.RowidSize]byte
-		return emptyRowid[:]
-	case types.T_char, types.T_varchar, types.T_blob,
-		types.T_binary, types.T_varbinary, types.T_json, types.T_text:
-		var emptyVarlena [types.VarlenaSize]byte
-		return emptyVarlena[:]
-	default:
-		//T_any T_star T_tuple T_interval
-		return int64(0)
-	}
-}
-=======
 		item := MustFixedCol[types.Date](fromVec)[0]
 		AppendMultiFixed(toVec, item, false, length, mp)
->>>>>>> 52eaeca1
 
 	case types.T_datetime:
 		item := MustFixedCol[types.Datetime](fromVec)[0]
