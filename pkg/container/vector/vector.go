// Copyright 2021 Matrix Origin
//
// Licensed under the Apache License, Version 2.0 (the "License");
// you may not use this file except in compliance with the License.
// You may obtain a copy of the License at
//
//      http://www.apache.org/licenses/LICENSE-2.0
//
// Unless required by applicable law or agreed to in writing, software
// distributed under the License is distributed on an "AS IS" BASIS,
// WITHOUT WARRANTIES OR CONDITIONS OF ANY KIND, either express or implied.
// See the License for the specific language governing permissions and
// limitations under the License.

package vector

import (
	"bytes"
	"fmt"
	"slices"
	"sort"
	"unsafe"

	"github.com/matrixorigin/matrixone/pkg/common/bitmap"
	"github.com/matrixorigin/matrixone/pkg/common/moerr"
	"github.com/matrixorigin/matrixone/pkg/common/mpool"
	"github.com/matrixorigin/matrixone/pkg/container/bytejson"
	"github.com/matrixorigin/matrixone/pkg/container/nulls"
	"github.com/matrixorigin/matrixone/pkg/container/types"
	"github.com/matrixorigin/matrixone/pkg/vectorize/moarray"
	"github.com/matrixorigin/matrixone/pkg/vectorize/shuffle"
)

const (
	FLAT     = iota // flat vector represent a uncompressed vector
	CONSTANT        // const vector
	DIST            // dictionary vector
)

// Vector represent a column
type Vector struct {
	// vector's class
	class int
	// type represent the type of column
	typ types.Type

	// data of fixed length element, in case of varlen, the Varlena
	col  typedSlice
	data []byte

	// area for holding large strings.
	area []byte

	capacity int
	length   int

	nsp *nulls.Nulls // nulls list

	cantFreeData bool
	cantFreeArea bool

	sorted bool // for some optimization

	// FIXME: Bad design! Will be deleted soon.
	isBin bool
}

type typedSlice struct {
	Ptr unsafe.Pointer
	Cap int
}

func (t *typedSlice) reset() {
	t.Ptr = nil
	t.Cap = 0
}

func (t *typedSlice) setFromVector(v *Vector) {
	sz := v.typ.TypeSize()
	if cap(v.data) >= sz {
		t.Ptr = unsafe.Pointer(&v.data[0])
		t.Cap = cap(v.data) / sz
	}
}

func ToSliceNoTypeCheck[T any](vec *Vector, ret *[]T) {
	*ret = unsafe.Slice((*T)(vec.col.Ptr), vec.col.Cap)
}

func ToSlice[T any](vec *Vector, ret *[]T) {
	//if (uintptr(unsafe.Pointer(vec))^uintptr(unsafe.Pointer(ret)))&0xffff == 0 {
	if !typeCompatible[T](vec.typ) {
		panic(fmt.Sprintf("type mismatch: %T %v", []T{}, vec.typ.String()))
	}
	//}
	*ret = unsafe.Slice((*T)(vec.col.Ptr), vec.col.Cap)
}

func (v *Vector) GetSorted() bool {
	return v.sorted
}

func (v *Vector) SetSorted(b bool) {
	v.sorted = b
}

// Reset update vector's fields with a specific type.
// we should redefine the value of capacity and values-ptr because of the possible change in type.
func (v *Vector) Reset(typ types.Type) {
	originOid := v.typ.Oid
	v.typ = typ

	v.class = FLAT
	if v.area != nil {
		v.area = v.area[:0]
	}

	v.length = 0
	v.nsp.Reset()
	v.sorted = false

	if originOid != v.typ.Oid {
		v.col.reset()
		v.setupFromData()
	}
}

func (v *Vector) ResetWithSameType() {
	if v.area != nil {
		v.area = v.area[:0]
	}
	v.length = 0
	v.nsp.Reset()
	v.sorted = false
}

func (v *Vector) ResetArea() {
	v.area = v.area[:0]
}

// TODO: It is semantically same as Reset, need to merge them later.
func (v *Vector) ResetWithNewType(t *types.Type) {
	oldTyp := v.typ
	v.typ = *t
	v.class = FLAT
	if v.area != nil {
		v.area = v.area[:0]
	}
	v.nsp = &nulls.Nulls{}
	v.length = 0
	v.capacity = cap(v.data) / v.typ.TypeSize()
	v.sorted = false
	if oldTyp.Oid != t.Oid {
		v.setupFromData()
	}
}

func (v *Vector) UnsafeGetRawData() []byte {
	length := 1
	if !v.IsConst() {
		length = v.length
	}
	return v.data[:length*v.typ.TypeSize()]
}

func (v *Vector) Length() int {
	return v.length
}

func (v *Vector) Capacity() int {
	return v.capacity
}

// Allocated returns the total allocated memory size of the vector.
// it can be used to estimate the memory usage of the vector.
func (v *Vector) Allocated() int {
	return cap(v.data) + cap(v.area)
}

func (v *Vector) SetLength(n int) {
	v.length = n
}

// Size of data, I think this function is inherently broken.  This
// Size is not meaningful other than used in (approximate) memory accounting.
func (v *Vector) Size() int {
	return v.length*v.typ.TypeSize() + len(v.area)
}

func (v *Vector) GetType() *types.Type {
	return &v.typ
}

func (v *Vector) SetType(typ types.Type) {
	v.typ = typ
}

func (v *Vector) SetTypeScale(scale int32) {
	v.typ.Scale = scale
}

func (v *Vector) GetNulls() *nulls.Nulls {
	return v.nsp
}

func (v *Vector) SetNulls(nsp *nulls.Nulls) {
	if nsp != nil {
		v.nsp.InitWith(nsp)
	} else {
		v.nsp.Reset()
	}
}

func (v *Vector) HasNull() bool {
	return v.IsConstNull() || !v.nsp.IsEmpty()
}

func (v *Vector) AllNull() bool {
	return v.IsConstNull() || (v.length != 0 && v.nsp.Count() == v.length)
}

func (v *Vector) GetIsBin() bool {
	return v.isBin
}

func (v *Vector) SetIsBin(isBin bool) {
	v.isBin = isBin
}

func (v *Vector) NeedDup() bool {
	return v.cantFreeArea || v.cantFreeData
}

// make sure the type check is done before calling this function
func GetFixedAtNoTypeCheck[T any](v *Vector, idx int) T {
	if v.IsConst() {
		idx = 0
	}
	var slice []T
	ToSliceNoTypeCheck(v, &slice)
	return slice[idx]
}

// Note:
// it is much inefficient than GetFixedAtNoTypeCheck
// if type check is done before calling this function, use GetFixedAtNoTypeCheck
func GetFixedAtWithTypeCheck[T any](v *Vector, idx int) T {
	if v.IsConst() {
		idx = 0
	}
	var slice []T
	ToSlice(v, &slice)
	return slice[idx]
}

func (v *Vector) GetBytesAt(i int) []byte {
	if v.IsConst() {
		i = 0
	}
	var bs []types.Varlena
	ToSliceNoTypeCheck(v, &bs)
	return bs[i].GetByteSlice(v.area)
}

func (v *Vector) GetRawBytesAt(i int) []byte {
	if v.typ.IsVarlen() {
		return v.GetBytesAt(i)
	} else {
		if v.IsConst() {
			i = 0
		} else {
			i *= v.GetType().TypeSize()
		}
		return v.data[i : i+v.GetType().TypeSize()]
	}
}

func (v *Vector) CleanOnlyData() {
	if v.data != nil {
		v.length = 0
	}
	if v.area != nil {
		v.area = v.area[:0]
	}
	v.nsp.Reset()
	v.sorted = false
}

// no copy. it is unsafe if the user cannot determine the vector's life
func (v *Vector) UnsafeGetStringAt(i int) string {
	if v.IsConst() {
		i = 0
	}
	// if !v.typ.Oid.IsFixedLen() {
	// 	panic(fmt.Sprintf("type mismatch: expect varlen type but actual %s", v.typ.String()))
	// }
	var bs []types.Varlena
	ToSliceNoTypeCheck(v, &bs)
	return bs[i].UnsafeGetString(v.area)
}

// always copy
func (v *Vector) GetStringAt(i int) string {
	if v.IsConst() {
		i = 0
	}
	var bs []types.Varlena
	ToSliceNoTypeCheck(v, &bs)
	return bs[i].GetString(v.area)
}

// GetArrayAt Returns []T at the specific index of the vector
func GetArrayAt[T types.RealNumbers](v *Vector, i int) []T {
	if v.IsConst() {
		i = 0
	}
	var bs []types.Varlena
	ToSliceNoTypeCheck(v, &bs)
	return types.GetArray[T](&bs[i], v.area)
}

func NewVec(typ types.Type) *Vector {
	vec := NewVecFromReuse()
	vec.typ = typ
	vec.class = FLAT

	return vec
}

func NewVecWithData(
	typ types.Type,
	length int,
	data []byte,
	area []byte,
) *Vector {
	vec := NewVec(typ)
	vec.length = length
	vec.data = data
	vec.area = area
	vec.setupFromData()
	return vec
}

func NewConstNull(typ types.Type, length int, mp *mpool.MPool) *Vector {
	vec := NewVecFromReuse()
	vec.typ = typ
	vec.class = CONSTANT
	vec.length = length

	return vec
}

func NewConstFixed[T any](typ types.Type, val T, length int, mp *mpool.MPool) (vec *Vector, err error) {
	vec = NewVecFromReuse()
	vec.typ = typ
	vec.class = CONSTANT

	if length > 0 {
		err = SetConstFixed(vec, val, length, mp)
	}

	return vec, err
}

func NewConstBytes(typ types.Type, val []byte, length int, mp *mpool.MPool) (vec *Vector, err error) {
	vec = NewVecFromReuse()
	vec.typ = typ
	vec.class = CONSTANT

	if length > 0 {
		err = SetConstBytes(vec, val, length, mp)
	}

	return vec, err
}

// NewConstArray Creates a Const_Array Vector
func NewConstArray[T types.RealNumbers](typ types.Type, val []T, length int, mp *mpool.MPool) (vec *Vector, err error) {
	vec = NewVecFromReuse()
	vec.typ = typ
	vec.class = CONSTANT

	if length > 0 {
		err = SetConstArray[T](vec, val, length, mp)
	}

	return vec, err
}

func (v *Vector) IsConst() bool {
	return v.class == CONSTANT
}

func (v *Vector) SetClass(class int) {
	v.class = class
}

func (v *Vector) IsNull(i uint64) bool {
	if v.IsConstNull() {
		return true
	}
	if v.IsConst() {
		return false
	}
	return v.nsp.Contains(i)
}

// call this function if type already checked
func SetFixedAtNoTypeCheck[T types.FixedSizeT](v *Vector, idx int, t T) error {
	vacol := MustFixedColNoTypeCheck[T](v)
	if idx < 0 {
		idx = len(vacol) + idx
	}
	if idx < 0 || idx >= len(vacol) {
		return moerr.NewInternalErrorNoCtxf("vector idx out of range: %d > %d", idx, len(vacol))
	}
	vacol[idx] = t
	return nil
}

// Note:
// it is 10x slower than SetFixedAtNoTypeCheck
func SetFixedAtWithTypeCheck[T types.FixedSizeT](v *Vector, idx int, t T) error {
	// Let it panic if v is not a varlena vec
	vacol := MustFixedColWithTypeCheck[T](v)

	if idx < 0 {
		idx = len(vacol) + idx
	}
	if idx < 0 || idx >= len(vacol) {
		return moerr.NewInternalErrorNoCtxf("vector idx out of range: %d > %d", idx, len(vacol))
	}
	vacol[idx] = t
	return nil
}

func SetBytesAt(v *Vector, idx int, bs []byte, mp *mpool.MPool) error {
	var va types.Varlena
	err := BuildVarlenaFromByteSlice(v, &va, &bs, mp)
	if err != nil {
		return err
	}
	return SetFixedAtWithTypeCheck(v, idx, va)
}

func SetStringAt(v *Vector, idx int, bs string, mp *mpool.MPool) error {
	return SetBytesAt(v, idx, []byte(bs), mp)
}

// IsConstNull return true if the vector means a scalar Null.
// e.g.
//
//	a + Null, and the vector of right part will return true
func (v *Vector) IsConstNull() bool {
	return v.IsConst() && len(v.data) == 0
}

func (v *Vector) GetArea() []byte {
	return v.area
}

func (v *Vector) GetData() []byte {
	return v.data
}

func GetPtrAt[T any](v *Vector, idx int64) *T {
	if v.IsConst() {
		idx = 0
	} else {
		idx *= int64(v.GetType().TypeSize())
	}
	return (*T)(unsafe.Pointer(&v.data[idx]))
}

func (v *Vector) Free(mp *mpool.MPool) {
	if !v.cantFreeData {
		mp.Free(v.data)
	}
	if !v.cantFreeArea {
		mp.Free(v.area)
	}
	v.class = FLAT
	v.col.reset()
	v.data = nil
	v.area = nil
	v.capacity = 0
	v.length = 0
	v.cantFreeData = false
	v.cantFreeArea = false

	v.nsp.Reset()
	v.sorted = false
	v.isBin = false

	// if !v.OnUsed || v.OnPut {
	// 	panic("free vector which unalloc or in put list")
	// }
	// v.OnUsed = false
	// v.OnPut = false
	// if len(v.FreeMsg) > 20 {
	// 	v.FreeMsg = v.FreeMsg[1:]
	// }
	// v.FreeMsg = append(v.FreeMsg, time.Now().String()+" : typ="+v.typ.DescString()+" "+string(debug.Stack()))

	//reuse.Free[Vector](v, nil)
}

func (v *Vector) MarshalBinary() ([]byte, error) {
	var buf bytes.Buffer
	err := v.MarshalBinaryWithBuffer(&buf)
	if err != nil {
		return nil, err
	}
	return buf.Bytes(), nil
}

func (v *Vector) MarshalBinaryWithBuffer(buf *bytes.Buffer) error {

	// write class
	buf.WriteByte(uint8(v.class))

	// write type
	data := types.EncodeType(&v.typ)
	buf.Write(data)

	// write length
	length := uint32(v.length)
	buf.Write(types.EncodeUint32(&length))

	// write dataLen, data
	dataLen := uint32(v.typ.TypeSize())
	if !v.IsConst() {
		dataLen *= uint32(v.length)
	} else if v.IsConstNull() {
		dataLen = 0
	}
	buf.Write(types.EncodeUint32(&dataLen))
	if dataLen > 0 {
		buf.Write(v.data[:dataLen])
	}

	// write areaLen, area
	areaLen := uint32(len(v.area))
	buf.Write(types.EncodeUint32(&areaLen))
	if areaLen > 0 {
		buf.Write(v.area)
	}

	// write nspLen, nsp
	nspData, err := v.nsp.Show()
	if err != nil {
		return err
	}
	nspLen := uint32(len(nspData))
	buf.Write(types.EncodeUint32(&nspLen))
	if nspLen > 0 {
		buf.Write(nspData)
	}

	buf.Write(types.EncodeBool(&v.sorted))

	return nil
}

func (v *Vector) UnmarshalBinary(data []byte) error {
	// read class
	v.class = int(data[0])
	data = data[1:]

	// read typ
	v.typ = types.DecodeType(data[:types.TSize])
	data = data[types.TSize:]

	// read length
	v.length = int(types.DecodeUint32(data[:4]))
	data = data[4:]

	// read data
	dataLen := types.DecodeUint32(data[:4])
	data = data[4:]
	if dataLen > 0 {
		v.data = data[:dataLen]
		v.setupFromData()
		data = data[dataLen:]
	}

	// read area
	areaLen := types.DecodeUint32(data[:4])
	data = data[4:]
	if areaLen > 0 {
		v.area = data[:areaLen]
		data = data[areaLen:]
	}

	// read nsp
	nspLen := types.DecodeUint32(data[:4])
	data = data[4:]
	if nspLen > 0 {
		if err := v.nsp.ReadNoCopy(data[:nspLen]); err != nil {
			return err
		}
		data = data[nspLen:]
	} else {
		v.nsp.Reset()
	}

	v.sorted = types.DecodeBool(data[:1])
	//data = data[1:]

	v.cantFreeData = true
	v.cantFreeArea = true

	return nil
}

func (v *Vector) UnmarshalBinaryWithCopy(data []byte, mp *mpool.MPool) error {
	var err error

	// read class
	v.class = int(data[0])
	data = data[1:]

	// read typ
	v.typ = types.DecodeType(data[:types.TSize])
	data = data[types.TSize:]

	// read length
	v.length = int(types.DecodeUint32(data[:4]))
	data = data[4:]

	// read data
	dataLen := int(types.DecodeUint32(data[:4]))
	data = data[4:]
	if dataLen > 0 {
		v.data, err = mp.Alloc(dataLen)
		if err != nil {
			return err
		}
		copy(v.data, data[:dataLen])
		v.setupFromData()
		data = data[dataLen:]
	}

	// read area
	areaLen := int(types.DecodeUint32(data[:4]))
	data = data[4:]
	if areaLen > 0 {
		v.area, err = mp.Alloc(areaLen)
		if err != nil {
			return err
		}
		copy(v.area, data[:areaLen])
		data = data[areaLen:]
	}

	// read nsp
	nspLen := types.DecodeUint32(data[:4])
	data = data[4:]
	if nspLen > 0 {
		if err := v.nsp.Read(data[:nspLen]); err != nil {
			return err
		}
		data = data[nspLen:]
	} else {
		v.nsp.Reset()
	}

	v.sorted = types.DecodeBool(data[:1])
	//data = data[1:]

	return nil
}

func (v *Vector) ToConst(row, length int, mp *mpool.MPool) *Vector {
	w := NewConstNull(v.typ, length, mp)
	if v.IsConstNull() || v.nsp.Contains(uint64(row)) {
		return w
	}

	if v.IsConst() {
		row = 0
	}

	sz := v.typ.TypeSize()
	w.data = v.data[row*sz : (row+1)*sz]
	w.setupFromData()
	if v.typ.IsVarlen() {
		w.area = v.area
	}
	w.cantFreeData = true
	w.cantFreeArea = true

	return w
}

// PreExtend use to expand the capacity of the vector
func (v *Vector) PreExtend(rows int, mp *mpool.MPool) error {
	if v.class == CONSTANT {
		return nil
	}

	return extend(v, rows, mp)
}

// PreExtendArea use to expand the mpool and area of vector
// extraAreaSize: the size of area to be extended
// mp: mpool
func (v *Vector) PreExtendWithArea(rows int, extraAreaSize int, mp *mpool.MPool) error {
	if v.class == CONSTANT {
		return nil
	}

	// pre-extend vector, the fixed len part
	if err := v.PreExtend(rows, mp); err != nil {
		return err
	}

	// check if required size is already satisfied
	area1 := v.GetArea()
	voff := len(area1)
	if voff+extraAreaSize <= cap(area1) {
		return nil
	}

	// grow area
	var err error
	oldSz := len(area1)
	area1, err = mp.Grow(area1, voff+extraAreaSize)
	if err != nil {
		return err
	}
	area1 = area1[:oldSz] // This is important.

	// set area
	v.area = area1

	return nil
}

// Dup use to copy an identical vector
func (v *Vector) Dup(mp *mpool.MPool) (*Vector, error) {
	if v.IsConstNull() {
		return NewConstNull(v.typ, v.Length(), mp), nil
	}

	var err error

	w := NewVecFromReuse()
	w.class = v.class
	w.typ = v.typ
	w.length = v.length
	w.sorted = v.sorted
	w.GetNulls().InitWith(v.GetNulls())

	dataLen := v.typ.TypeSize()
	if v.IsConst() {
		if err := extend(w, 1, mp); err != nil {
			return nil, err
		}
	} else {
		if err := extend(w, v.length, mp); err != nil {
			return nil, err
		}
		dataLen *= v.length
	}
	copy(w.data, v.data[:dataLen])

	if len(v.area) > 0 {
		if w.area, err = mp.Alloc(len(v.area)); err != nil {
			return nil, err
		}
		copy(w.area, v.area)
	}
	return w, nil
}

// Shrink use to shrink vectors, sels must be guaranteed to be ordered
func (v *Vector) Shrink(sels []int64, negate bool) {
	if v.IsConst() {
		if negate {
			v.length -= len(sels)
		} else {
			v.length = len(sels)
		}
		return
	}

	switch v.typ.Oid {
	case types.T_bool:
		shrinkFixed[bool](v, sels, negate)
	case types.T_bit:
		shrinkFixed[uint64](v, sels, negate)
	case types.T_int8:
		shrinkFixed[int8](v, sels, negate)
	case types.T_int16:
		shrinkFixed[int16](v, sels, negate)
	case types.T_int32:
		shrinkFixed[int32](v, sels, negate)
	case types.T_int64:
		shrinkFixed[int64](v, sels, negate)
	case types.T_uint8:
		shrinkFixed[uint8](v, sels, negate)
	case types.T_uint16:
		shrinkFixed[uint16](v, sels, negate)
	case types.T_uint32:
		shrinkFixed[uint32](v, sels, negate)
	case types.T_uint64:
		shrinkFixed[uint64](v, sels, negate)
	case types.T_float32:
		shrinkFixed[float32](v, sels, negate)
	case types.T_float64:
		shrinkFixed[float64](v, sels, negate)
	case types.T_char, types.T_varchar, types.T_binary, types.T_varbinary, types.T_json, types.T_blob, types.T_text,
		types.T_array_float32, types.T_array_float64, types.T_datalink:
		// XXX shrink varlena, but did not shrink area.  For our vector, this
		// may well be the right thing.  If want to shrink area as well, we
		// have to copy each varlena value and swizzle pointer.
		shrinkFixed[types.Varlena](v, sels, negate)
	case types.T_date:
		shrinkFixed[types.Date](v, sels, negate)
	case types.T_datetime:
		shrinkFixed[types.Datetime](v, sels, negate)
	case types.T_time:
		shrinkFixed[types.Time](v, sels, negate)
	case types.T_timestamp:
		shrinkFixed[types.Timestamp](v, sels, negate)
	case types.T_enum:
		shrinkFixed[types.Enum](v, sels, negate)
	case types.T_decimal64:
		shrinkFixed[types.Decimal64](v, sels, negate)
	case types.T_decimal128:
		shrinkFixed[types.Decimal128](v, sels, negate)
	case types.T_uuid:
		shrinkFixed[types.Uuid](v, sels, negate)
	case types.T_TS:
		shrinkFixed[types.TS](v, sels, negate)
	case types.T_Rowid:
		shrinkFixed[types.Rowid](v, sels, negate)
	case types.T_Blockid:
		shrinkFixed[types.Blockid](v, sels, negate)
	default:
		panic(fmt.Sprintf("unexpect type %s for function vector.Shrink", v.typ))
	}
}

func (v *Vector) ShrinkByMask(sels bitmap.Mask, negate bool) {
	if v.IsConst() {
		if negate {
			v.length -= sels.Count()
		} else {
			v.length = sels.Count()
		}
		return
	}

	switch v.typ.Oid {
	case types.T_bool:
		shrinkFixedByMask[bool](v, sels, negate)
	case types.T_bit:
		shrinkFixedByMask[uint64](v, sels, negate)
	case types.T_int8:
		shrinkFixedByMask[int8](v, sels, negate)
	case types.T_int16:
		shrinkFixedByMask[int16](v, sels, negate)
	case types.T_int32:
		shrinkFixedByMask[int32](v, sels, negate)
	case types.T_int64:
		shrinkFixedByMask[int64](v, sels, negate)
	case types.T_uint8:
		shrinkFixedByMask[uint8](v, sels, negate)
	case types.T_uint16:
		shrinkFixedByMask[uint16](v, sels, negate)
	case types.T_uint32:
		shrinkFixedByMask[uint32](v, sels, negate)
	case types.T_uint64:
		shrinkFixedByMask[uint64](v, sels, negate)
	case types.T_float32:
		shrinkFixedByMask[float32](v, sels, negate)
	case types.T_float64:
		shrinkFixedByMask[float64](v, sels, negate)
	case types.T_char, types.T_varchar, types.T_binary, types.T_varbinary, types.T_json, types.T_blob, types.T_text,
		types.T_array_float32, types.T_array_float64, types.T_datalink:
		// XXX shrink varlena, but did not shrink area.  For our vector, this
		// may well be the right thing.  If want to shrink area as well, we
		// have to copy each varlena value and swizzle pointer.
		shrinkFixedByMask[types.Varlena](v, sels, negate)
	case types.T_date:
		shrinkFixedByMask[types.Date](v, sels, negate)
	case types.T_datetime:
		shrinkFixedByMask[types.Datetime](v, sels, negate)
	case types.T_time:
		shrinkFixedByMask[types.Time](v, sels, negate)
	case types.T_timestamp:
		shrinkFixedByMask[types.Timestamp](v, sels, negate)
	case types.T_enum:
		shrinkFixedByMask[types.Enum](v, sels, negate)
	case types.T_decimal64:
		shrinkFixedByMask[types.Decimal64](v, sels, negate)
	case types.T_decimal128:
		shrinkFixedByMask[types.Decimal128](v, sels, negate)
	case types.T_uuid:
		shrinkFixedByMask[types.Uuid](v, sels, negate)
	case types.T_TS:
		shrinkFixedByMask[types.TS](v, sels, negate)
	case types.T_Rowid:
		shrinkFixedByMask[types.Rowid](v, sels, negate)
	case types.T_Blockid:
		shrinkFixedByMask[types.Blockid](v, sels, negate)
	default:
		panic(fmt.Sprintf("unexpect type %s for function vector.Shrink", v.typ))
	}
}

// Shuffle use to shrink vectors, sels can be disordered
func (v *Vector) Shuffle(sels []int64, mp *mpool.MPool) (err error) {
	if v.IsConst() {
		return nil
	}

	switch v.typ.Oid {
	case types.T_bool:
		err = shuffleFixedNoTypeCheck[bool](v, sels, mp)
	case types.T_bit:
		err = shuffleFixedNoTypeCheck[uint64](v, sels, mp)
	case types.T_int8:
		err = shuffleFixedNoTypeCheck[int8](v, sels, mp)
	case types.T_int16:
		err = shuffleFixedNoTypeCheck[int16](v, sels, mp)
	case types.T_int32:
		err = shuffleFixedNoTypeCheck[int32](v, sels, mp)
	case types.T_int64:
		err = shuffleFixedNoTypeCheck[int64](v, sels, mp)
	case types.T_uint8:
		err = shuffleFixedNoTypeCheck[uint8](v, sels, mp)
	case types.T_uint16:
		err = shuffleFixedNoTypeCheck[uint16](v, sels, mp)
	case types.T_uint32:
		err = shuffleFixedNoTypeCheck[uint32](v, sels, mp)
	case types.T_uint64:
		err = shuffleFixedNoTypeCheck[uint64](v, sels, mp)
	case types.T_float32:
		err = shuffleFixedNoTypeCheck[float32](v, sels, mp)
	case types.T_float64:
		err = shuffleFixedNoTypeCheck[float64](v, sels, mp)
	case types.T_char, types.T_varchar, types.T_binary, types.T_varbinary, types.T_json, types.T_blob, types.T_text,
		types.T_array_float32, types.T_array_float64, types.T_datalink:
		err = shuffleFixedNoTypeCheck[types.Varlena](v, sels, mp)
	case types.T_date:
		err = shuffleFixedNoTypeCheck[types.Date](v, sels, mp)
	case types.T_datetime:
		err = shuffleFixedNoTypeCheck[types.Datetime](v, sels, mp)
	case types.T_time:
		err = shuffleFixedNoTypeCheck[types.Time](v, sels, mp)
	case types.T_timestamp:
		err = shuffleFixedNoTypeCheck[types.Timestamp](v, sels, mp)
	case types.T_enum:
		err = shuffleFixedNoTypeCheck[types.Enum](v, sels, mp)
	case types.T_decimal64:
		err = shuffleFixedNoTypeCheck[types.Decimal64](v, sels, mp)
	case types.T_decimal128:
		err = shuffleFixedNoTypeCheck[types.Decimal128](v, sels, mp)
	case types.T_uuid:
		err = shuffleFixedNoTypeCheck[types.Uuid](v, sels, mp)
	case types.T_TS:
		err = shuffleFixedNoTypeCheck[types.TS](v, sels, mp)
	case types.T_Rowid:
		err = shuffleFixedNoTypeCheck[types.Rowid](v, sels, mp)
	case types.T_Blockid:
		err = shuffleFixedNoTypeCheck[types.Blockid](v, sels, mp)
	default:
		panic(fmt.Sprintf("unexpect type %s for function vector.Shuffle", v.typ))
	}

	return err
}

// XXX Old Copy is FUBAR.
// Copy simply does v[vi] = w[wi]
func (v *Vector) Copy(w *Vector, vi, wi int64, mp *mpool.MPool) error {
	if w.class == CONSTANT {
		if w.IsConstNull() {
			v.nsp.Set(uint64(vi))
			return nil
		}
		wi = 0
	}
	if v.typ.IsFixedLen() {
		sz := v.typ.TypeSize()
		copy(v.data[vi*int64(sz):(vi+1)*int64(sz)], w.data[wi*int64(sz):(wi+1)*int64(sz)])
	} else {
		var err error
		vva := MustFixedColNoTypeCheck[types.Varlena](v)
		wva := MustFixedColNoTypeCheck[types.Varlena](w)
		if wva[wi].IsSmall() {
			vva[vi] = wva[wi]
		} else {
			bs := wva[wi].GetByteSlice(w.area)
			err = BuildVarlenaFromByteSlice(v, &vva[vi], &bs, mp)
			if err != nil {
				return err
			}
		}
	}

	if w.GetNulls().Contains(uint64(wi)) {
		v.GetNulls().Set(uint64(vi))
	} else {
		v.GetNulls().Unset(uint64(vi))
	}
	return nil
}

// GetUnionAllFunction: A more sensible function for copying vector,
// which avoids having to do type conversions and type judgements every time you append.
func GetUnionAllFunction(typ types.Type, mp *mpool.MPool) func(v, w *Vector) error {
	switch typ.Oid {
	case types.T_bool:
		return func(v, w *Vector) error {
			if w.IsConstNull() {
				if err := appendMultiFixed(v, 0, true, w.length, mp); err != nil {
					return err
				}
				return nil
			}
			if w.IsConst() {
				ws := MustFixedColNoTypeCheck[bool](w)
				if err := appendMultiFixed(v, ws[0], false, w.length, mp); err != nil {
					return err
				}
				return nil
			}
			if err := extend(v, w.length, mp); err != nil {
				return err
			}
			if w.nsp.Any() {
				// why loop here, not a range op?
				for i := 0; i < w.length; i++ {
					if w.nsp.Contains(uint64(i)) {
						v.nsp.Set(uint64(i + v.length))
					}
				}
			}
			sz := v.typ.TypeSize()
			copy(v.data[v.length*sz:], w.data[:w.length*sz])
			v.length += w.length
			return nil
		}
	case types.T_bit:
		return func(v, w *Vector) error {
			if w.IsConstNull() {
				if err := appendMultiFixed(v, 0, true, w.length, mp); err != nil {
					return err
				}
				return nil
			}
			if w.IsConst() {
				ws := MustFixedColNoTypeCheck[uint64](w)
				if err := appendMultiFixed(v, ws[0], false, w.length, mp); err != nil {
					return err
				}
				return nil
			}
			if err := extend(v, w.length, mp); err != nil {
				return err
			}
			if w.nsp.Any() {
				for i := 0; i < w.length; i++ {
					if nulls.Contains(w.nsp, uint64(i)) {
						nulls.Add(v.nsp, uint64(i+v.length))
					}
				}
			}
			sz := v.typ.TypeSize()
			copy(v.data[v.length*sz:], w.data[:w.length*sz])
			v.length += w.length
			return nil
		}
	case types.T_int8:
		return func(v, w *Vector) error {
			if w.IsConstNull() {
				if err := appendMultiFixed(v, 0, true, w.length, mp); err != nil {
					return err
				}
				return nil
			}
			if w.IsConst() {
				ws := MustFixedColNoTypeCheck[int8](w)
				if err := appendMultiFixed(v, ws[0], false, w.length, mp); err != nil {
					return err
				}
				return nil
			}
			if err := extend(v, w.length, mp); err != nil {
				return err
			}
			if w.nsp.Any() {
				for i := 0; i < w.length; i++ {
					if nulls.Contains(w.nsp, uint64(i)) {
						nulls.Add(v.nsp, uint64(i+v.length))
					}
				}
			}
			sz := v.typ.TypeSize()
			copy(v.data[v.length*sz:], w.data[:w.length*sz])
			v.length += w.length
			return nil
		}
	case types.T_int16:
		return func(v, w *Vector) error {
			if w.IsConstNull() {
				if err := appendMultiFixed(v, 0, true, w.length, mp); err != nil {
					return err
				}
				return nil
			}
			if w.IsConst() {
				ws := MustFixedColNoTypeCheck[int16](w)
				if err := appendMultiFixed(v, ws[0], false, w.length, mp); err != nil {
					return err
				}
				return nil
			}
			if err := extend(v, w.length, mp); err != nil {
				return err
			}
			if w.nsp.Any() {
				for i := 0; i < w.length; i++ {
					if nulls.Contains(w.nsp, uint64(i)) {
						nulls.Add(v.nsp, uint64(i+v.length))
					}
				}
			}
			sz := v.typ.TypeSize()
			copy(v.data[v.length*sz:], w.data[:w.length*sz])
			v.length += w.length
			return nil
		}
	case types.T_int32:
		return func(v, w *Vector) error {
			if w.IsConstNull() {
				if err := appendMultiFixed(v, 0, true, w.length, mp); err != nil {
					return err
				}
				return nil
			}
			if w.IsConst() {
				ws := MustFixedColNoTypeCheck[int32](w)
				if err := appendMultiFixed(v, ws[0], false, w.length, mp); err != nil {
					return err
				}
				return nil
			}
			if err := extend(v, w.length, mp); err != nil {
				return err
			}
			if w.nsp.Any() {
				for i := 0; i < w.length; i++ {
					if nulls.Contains(w.nsp, uint64(i)) {
						nulls.Add(v.nsp, uint64(i+v.length))
					}
				}
			}
			sz := v.typ.TypeSize()
			copy(v.data[v.length*sz:], w.data[:w.length*sz])
			v.length += w.length
			return nil
		}
	case types.T_int64:
		return func(v, w *Vector) error {
			if w.IsConstNull() {
				if err := appendMultiFixed(v, 0, true, w.length, mp); err != nil {
					return err
				}
				return nil
			}
			if w.IsConst() {
				ws := MustFixedColNoTypeCheck[int64](w)
				if err := appendMultiFixed(v, ws[0], false, w.length, mp); err != nil {
					return err
				}
				return nil
			}
			if err := extend(v, w.length, mp); err != nil {
				return err
			}
			if w.nsp.Any() {
				for i := 0; i < w.length; i++ {
					if nulls.Contains(w.nsp, uint64(i)) {
						nulls.Add(v.nsp, uint64(i+v.length))
					}
				}
			}
			sz := v.typ.TypeSize()
			copy(v.data[v.length*sz:], w.data[:w.length*sz])
			v.length += w.length
			return nil
		}
	case types.T_uint8:
		return func(v, w *Vector) error {
			if w.IsConstNull() {
				if err := appendMultiFixed(v, 0, true, w.length, mp); err != nil {
					return err
				}
				return nil
			}
			if w.IsConst() {
				ws := MustFixedColNoTypeCheck[uint8](w)
				if err := appendMultiFixed(v, ws[0], false, w.length, mp); err != nil {
					return err
				}
				return nil
			}
			if err := extend(v, w.length, mp); err != nil {
				return err
			}
			if w.nsp.Any() {
				for i := 0; i < w.length; i++ {
					if nulls.Contains(w.nsp, uint64(i)) {
						nulls.Add(v.nsp, uint64(i+v.length))
					}
				}
			}
			sz := v.typ.TypeSize()
			copy(v.data[v.length*sz:], w.data[:w.length*sz])
			v.length += w.length
			return nil
		}
	case types.T_uint16:
		return func(v, w *Vector) error {
			if w.IsConstNull() {
				if err := appendMultiFixed(v, 0, true, w.length, mp); err != nil {
					return err
				}
				return nil
			}
			if w.IsConst() {
				ws := MustFixedColNoTypeCheck[uint16](w)
				if err := appendMultiFixed(v, ws[0], false, w.length, mp); err != nil {
					return err
				}
				return nil
			}
			if err := extend(v, w.length, mp); err != nil {
				return err
			}
			if w.nsp.Any() {
				for i := 0; i < w.length; i++ {
					if nulls.Contains(w.nsp, uint64(i)) {
						nulls.Add(v.nsp, uint64(i+v.length))
					}
				}
			}
			sz := v.typ.TypeSize()
			copy(v.data[v.length*sz:], w.data[:w.length*sz])
			v.length += w.length
			return nil
		}
	case types.T_uint32:
		return func(v, w *Vector) error {
			if w.IsConstNull() {
				if err := appendMultiFixed(v, 0, true, w.length, mp); err != nil {
					return err
				}
				return nil
			}
			if w.IsConst() {
				ws := MustFixedColNoTypeCheck[uint32](w)
				if err := appendMultiFixed(v, ws[0], false, w.length, mp); err != nil {
					return err
				}
				return nil
			}
			if err := extend(v, w.length, mp); err != nil {
				return err
			}
			if w.nsp.Any() {
				for i := 0; i < w.length; i++ {
					if nulls.Contains(w.nsp, uint64(i)) {
						nulls.Add(v.nsp, uint64(i+v.length))
					}
				}
			}
			sz := v.typ.TypeSize()
			copy(v.data[v.length*sz:], w.data[:w.length*sz])
			v.length += w.length
			return nil
		}
	case types.T_uint64:
		return func(v, w *Vector) error {
			if w.IsConstNull() {
				if err := appendMultiFixed(v, 0, true, w.length, mp); err != nil {
					return err
				}
				return nil
			}
			if w.IsConst() {
				ws := MustFixedColNoTypeCheck[uint64](w)
				if err := appendMultiFixed(v, ws[0], false, w.length, mp); err != nil {
					return err
				}
				return nil
			}
			if err := extend(v, w.length, mp); err != nil {
				return err
			}
			if w.nsp.Any() {
				for i := 0; i < w.length; i++ {
					if nulls.Contains(w.nsp, uint64(i)) {
						nulls.Add(v.nsp, uint64(i+v.length))
					}
				}
			}
			sz := v.typ.TypeSize()
			copy(v.data[v.length*sz:], w.data[:w.length*sz])
			v.length += w.length
			return nil
		}
	case types.T_float32:
		return func(v, w *Vector) error {
			if w.IsConstNull() {
				if err := appendMultiFixed(v, 0, true, w.length, mp); err != nil {
					return err
				}
				return nil
			}
			if w.IsConst() {
				ws := MustFixedColNoTypeCheck[float32](w)
				if err := appendMultiFixed(v, ws[0], false, w.length, mp); err != nil {
					return err
				}
				return nil
			}
			if err := extend(v, w.length, mp); err != nil {
				return err
			}
			if w.nsp.Any() {
				for i := 0; i < w.length; i++ {
					if nulls.Contains(w.nsp, uint64(i)) {
						nulls.Add(v.nsp, uint64(i+v.length))
					}
				}
			}
			sz := v.typ.TypeSize()
			copy(v.data[v.length*sz:], w.data[:w.length*sz])
			v.length += w.length
			return nil
		}
	case types.T_float64:
		return func(v, w *Vector) error {
			if w.IsConstNull() {
				if err := appendMultiFixed(v, 0, true, w.length, mp); err != nil {
					return err
				}
				return nil
			}
			if w.IsConst() {
				ws := MustFixedColNoTypeCheck[float64](w)
				if err := appendMultiFixed(v, ws[0], false, w.length, mp); err != nil {
					return err
				}
				return nil
			}
			if err := extend(v, w.length, mp); err != nil {
				return err
			}
			if w.nsp.Any() {
				for i := 0; i < w.length; i++ {
					if nulls.Contains(w.nsp, uint64(i)) {
						nulls.Add(v.nsp, uint64(i+v.length))
					}
				}
			}
			sz := v.typ.TypeSize()
			copy(v.data[v.length*sz:], w.data[:w.length*sz])
			v.length += w.length
			return nil
		}
	case types.T_date:
		return func(v, w *Vector) error {
			if w.IsConstNull() {
				if err := appendMultiFixed(v, 0, true, w.length, mp); err != nil {
					return err
				}
				return nil
			}
			if w.IsConst() {
				ws := MustFixedColNoTypeCheck[types.Date](w)
				if err := appendMultiFixed(v, ws[0], false, w.length, mp); err != nil {
					return err
				}
				return nil
			}
			if err := extend(v, w.length, mp); err != nil {
				return err
			}
			if w.nsp.Any() {
				for i := 0; i < w.length; i++ {
					if nulls.Contains(w.nsp, uint64(i)) {
						nulls.Add(v.nsp, uint64(i+v.length))
					}
				}
			}
			sz := v.typ.TypeSize()
			copy(v.data[v.length*sz:], w.data[:w.length*sz])
			v.length += w.length
			return nil
		}
	case types.T_datetime:
		return func(v, w *Vector) error {
			if w.IsConstNull() {
				if err := appendMultiFixed(v, 0, true, w.length, mp); err != nil {
					return err
				}
				return nil
			}
			if w.IsConst() {
				ws := MustFixedColNoTypeCheck[types.Datetime](w)
				if err := appendMultiFixed(v, ws[0], false, w.length, mp); err != nil {
					return err
				}
				return nil
			}
			if err := extend(v, w.length, mp); err != nil {
				return err
			}
			if w.nsp.Any() {
				for i := 0; i < w.length; i++ {
					if nulls.Contains(w.nsp, uint64(i)) {
						nulls.Add(v.nsp, uint64(i+v.length))
					}
				}
			}
			sz := v.typ.TypeSize()
			copy(v.data[v.length*sz:], w.data[:w.length*sz])
			v.length += w.length
			return nil
		}
	case types.T_time:
		return func(v, w *Vector) error {
			if w.IsConstNull() {
				if err := appendMultiFixed(v, 0, true, w.length, mp); err != nil {
					return err
				}
				return nil
			}
			if w.IsConst() {
				ws := MustFixedColNoTypeCheck[types.Time](w)
				if err := appendMultiFixed(v, ws[0], false, w.length, mp); err != nil {
					return err
				}
				return nil
			}
			if err := extend(v, w.length, mp); err != nil {
				return err
			}
			if w.nsp.Any() {
				for i := 0; i < w.length; i++ {
					if nulls.Contains(w.nsp, uint64(i)) {
						nulls.Add(v.nsp, uint64(i+v.length))
					}
				}
			}
			sz := v.typ.TypeSize()
			copy(v.data[v.length*sz:], w.data[:w.length*sz])
			v.length += w.length
			return nil
		}
	case types.T_timestamp:
		return func(v, w *Vector) error {
			if w.IsConstNull() {
				if err := appendMultiFixed(v, 0, true, w.length, mp); err != nil {
					return err
				}
				return nil
			}
			if w.IsConst() {
				ws := MustFixedColNoTypeCheck[types.Timestamp](w)
				if err := appendMultiFixed(v, ws[0], false, w.length, mp); err != nil {
					return err
				}
				return nil
			}
			if err := extend(v, w.length, mp); err != nil {
				return err
			}
			if w.nsp.Any() {
				for i := 0; i < w.length; i++ {
					if nulls.Contains(w.nsp, uint64(i)) {
						nulls.Add(v.nsp, uint64(i+v.length))
					}
				}
			}
			sz := v.typ.TypeSize()
			copy(v.data[v.length*sz:], w.data[:w.length*sz])
			v.length += w.length
			return nil
		}
	case types.T_enum:
		return func(v, w *Vector) error {
			if w.IsConstNull() {
				if err := appendMultiFixed(v, 0, true, w.length, mp); err != nil {
					return err
				}
				return nil
			}
			if w.IsConst() {
				ws := MustFixedColNoTypeCheck[types.Enum](w)
				if err := appendMultiFixed(v, ws[0], false, w.length, mp); err != nil {
					return err
				}
				return nil
			}
			if err := extend(v, w.length, mp); err != nil {
				return err
			}
			if w.nsp.Any() {
				for i := 0; i < w.length; i++ {
					if nulls.Contains(w.nsp, uint64(i)) {
						nulls.Add(v.nsp, uint64(i+v.length))
					}
				}
			}
			sz := v.typ.TypeSize()
			copy(v.data[v.length*sz:], w.data[:w.length*sz])
			v.length += w.length
			return nil
		}
	case types.T_decimal64:
		return func(v, w *Vector) error {
			if w.IsConstNull() {
				if err := appendMultiFixed(v, 0, true, w.length, mp); err != nil {
					return err
				}
				return nil
			}
			if w.IsConst() {
				ws := MustFixedColNoTypeCheck[types.Decimal64](w)
				if err := appendMultiFixed(v, ws[0], false, w.length, mp); err != nil {
					return err
				}
				return nil
			}
			if err := extend(v, w.length, mp); err != nil {
				return err
			}
			if w.nsp.Any() {
				for i := 0; i < w.length; i++ {
					if nulls.Contains(w.nsp, uint64(i)) {
						nulls.Add(v.nsp, uint64(i+v.length))
					}
				}
			}
			sz := v.typ.TypeSize()
			copy(v.data[v.length*sz:], w.data[:w.length*sz])
			v.length += w.length
			return nil
		}
	case types.T_decimal128:
		return func(v, w *Vector) error {
			if w.IsConstNull() {
				if err := appendMultiFixed(v, 0, true, w.length, mp); err != nil {
					return err
				}
				return nil
			}
			if w.IsConst() {
				ws := MustFixedColNoTypeCheck[types.Decimal128](w)
				if err := appendMultiFixed(v, ws[0], false, w.length, mp); err != nil {
					return err
				}
				return nil
			}
			if err := extend(v, w.length, mp); err != nil {
				return err
			}
			if w.nsp.Any() {
				for i := 0; i < w.length; i++ {
					if nulls.Contains(w.nsp, uint64(i)) {
						nulls.Add(v.nsp, uint64(i+v.length))
					}
				}
			}
			sz := v.typ.TypeSize()
			copy(v.data[v.length*sz:], w.data[:w.length*sz])
			v.length += w.length
			return nil
		}
	case types.T_uuid:
		return func(v, w *Vector) error {
			if w.IsConstNull() {
				if err := appendMultiFixed(v, 0, true, w.length, mp); err != nil {
					return err
				}
				return nil
			}
			if w.IsConst() {
				ws := MustFixedColNoTypeCheck[types.Uuid](w)
				if err := appendMultiFixed(v, ws[0], false, w.length, mp); err != nil {
					return err
				}
				return nil
			}
			if err := extend(v, w.length, mp); err != nil {
				return err
			}
			if w.nsp.Any() {
				for i := 0; i < w.length; i++ {
					if nulls.Contains(w.nsp, uint64(i)) {
						nulls.Add(v.nsp, uint64(i+v.length))
					}
				}
			}
			sz := v.typ.TypeSize()
			copy(v.data[v.length*sz:], w.data[:w.length*sz])
			v.length += w.length
			return nil
		}
	case types.T_TS:
		return func(v, w *Vector) error {
			if w.IsConstNull() {
				if err := appendMultiFixed(v, 0, true, w.length, mp); err != nil {
					return err
				}
				return nil
			}
			if w.IsConst() {
				ws := MustFixedColNoTypeCheck[types.TS](w)
				if err := appendMultiFixed(v, ws[0], false, w.length, mp); err != nil {
					return err
				}
				return nil
			}
			if err := extend(v, w.length, mp); err != nil {
				return err
			}
			if w.nsp.Any() {
				for i := 0; i < w.length; i++ {
					if nulls.Contains(w.nsp, uint64(i)) {
						nulls.Add(v.nsp, uint64(i+v.length))
					}
				}
			}
			sz := v.typ.TypeSize()
			copy(v.data[v.length*sz:], w.data[:w.length*sz])
			v.length += w.length
			return nil
		}
	case types.T_Rowid:
		return func(v, w *Vector) error {
			if w.IsConstNull() {
				if err := appendMultiFixed(v, 0, true, w.length, mp); err != nil {
					return err
				}
				return nil
			}
			if w.IsConst() {
				ws := MustFixedColNoTypeCheck[types.Rowid](w)
				if err := appendMultiFixed(v, ws[0], false, w.length, mp); err != nil {
					return err
				}
				return nil
			}
			if err := extend(v, w.length, mp); err != nil {
				return err
			}
			if w.nsp.Any() {
				for i := 0; i < w.length; i++ {
					if nulls.Contains(w.nsp, uint64(i)) {
						nulls.Add(v.nsp, uint64(i+v.length))
					}
				}
			}
			sz := v.typ.TypeSize()
			copy(v.data[v.length*sz:], w.data[:w.length*sz])
			v.length += w.length
			return nil
		}
	case types.T_char, types.T_varchar, types.T_binary, types.T_varbinary,
		types.T_json, types.T_blob, types.T_text,
		types.T_array_float32, types.T_array_float64, types.T_datalink:
		return func(v, w *Vector) error {
			if w.IsConstNull() {
				if err := appendMultiFixed(v, 0, true, w.length, mp); err != nil {
					return err
				}
				return nil
			}
			ws := MustFixedColNoTypeCheck[types.Varlena](w)
			if w.IsConst() {
				if err := appendMultiBytes(v, ws[0].GetByteSlice(w.area), false, w.length, mp); err != nil {
					return err
				}
				return nil
			}
			if err := extend(v, w.length, mp); err != nil {
				return err
			}
			if sz := len(v.area) + len(w.area); sz > cap(v.area) {
				area, err := mp.Grow(v.area, sz)
				if err != nil {
					return err
				}
				v.area = area[:len(v.area)]
			}
			var vs []types.Varlena
			ToSliceNoTypeCheck(v, &vs)
			var err error
			for i := range ws {
				if nulls.Contains(w.nsp, uint64(i)) {
					nulls.Add(v.nsp, uint64(v.length))
				} else {
					err = BuildVarlenaFromValena(v, &vs[v.length], &ws[i], &w.area, mp)
					if err != nil {
						return err
					}
				}
				v.length++
			}
			return nil
		}
	case types.T_Blockid:
		return func(v, w *Vector) error {
			if w.IsConstNull() {
				if err := appendMultiFixed(v, 0, true, w.length, mp); err != nil {
					return err
				}
				return nil
			}
			if w.IsConst() {
				ws := MustFixedColNoTypeCheck[types.Blockid](w)
				if err := appendMultiFixed(v, ws[0], false, w.length, mp); err != nil {
					return err
				}
				return nil
			}
			if err := extend(v, w.length, mp); err != nil {
				return err
			}
			if w.nsp.Any() {
				for i := 0; i < w.length; i++ {
					if nulls.Contains(w.nsp, uint64(i)) {
						nulls.Add(v.nsp, uint64(i+v.length))
					}
				}
			}
			sz := v.typ.TypeSize()
			copy(v.data[v.length*sz:], w.data[:w.length*sz])
			v.length += w.length
			return nil
		}
	default:
		panic(fmt.Sprintf("unexpect type %s for function vector.GetUnionFunction", typ))
	}
}

<<<<<<< HEAD
=======
// GetUnionOneFunction: A more sensible function for copying elements,
// which avoids having to do type conversions and type judgements every time you append.
func GetUnionOneFunction(typ types.Type, mp *mpool.MPool) func(v, w *Vector, sel int64) error {
	switch typ.Oid {
	case types.T_bool:
		return func(v, w *Vector, sel int64) error {
			if w.IsConstNull() {
				return appendOneFixed(v, true, true, mp)
			}
			ws := MustFixedColNoTypeCheck[bool](w)
			if w.IsConst() {
				return appendOneFixed(v, ws[0], false, mp)
			}
			return appendOneFixed(v, ws[sel], nulls.Contains(w.nsp, uint64(sel)), mp)
		}
	case types.T_bit:
		return func(v, w *Vector, sel int64) error {
			if w.IsConstNull() {
				return appendOneFixed(v, uint64(0), true, mp)
			}
			ws := MustFixedColNoTypeCheck[uint64](w)
			if w.IsConst() {
				return appendOneFixed(v, ws[0], false, mp)
			}
			return appendOneFixed(v, ws[sel], nulls.Contains(w.nsp, uint64(sel)), mp)
		}
	case types.T_int8:
		return func(v, w *Vector, sel int64) error {
			if w.IsConstNull() {
				return appendOneFixed(v, int8(0), true, mp)
			}
			ws := MustFixedColNoTypeCheck[int8](w)
			if w.IsConst() {
				return appendOneFixed(v, ws[0], false, mp)
			}
			return appendOneFixed(v, ws[sel], nulls.Contains(w.nsp, uint64(sel)), mp)
		}
	case types.T_int16:
		return func(v, w *Vector, sel int64) error {
			if w.IsConstNull() {
				return appendOneFixed(v, int16(0), true, mp)
			}
			ws := MustFixedColNoTypeCheck[int16](w)
			if w.IsConst() {
				return appendOneFixed(v, ws[0], false, mp)
			}
			return appendOneFixed(v, ws[sel], nulls.Contains(w.nsp, uint64(sel)), mp)
		}
	case types.T_int32:
		return func(v, w *Vector, sel int64) error {
			if w.IsConstNull() {
				return appendOneFixed(v, int32(0), true, mp)
			}
			ws := MustFixedColNoTypeCheck[int32](w)
			if w.IsConst() {
				return appendOneFixed(v, ws[0], false, mp)
			}
			return appendOneFixed(v, ws[sel], nulls.Contains(w.nsp, uint64(sel)), mp)
		}
	case types.T_int64:
		return func(v, w *Vector, sel int64) error {
			if w.IsConstNull() {
				return appendOneFixed(v, int64(0), true, mp)
			}
			ws := MustFixedColNoTypeCheck[int64](w)
			if w.IsConst() {
				return appendOneFixed(v, ws[0], false, mp)
			}
			return appendOneFixed(v, ws[sel], nulls.Contains(w.nsp, uint64(sel)), mp)
		}
	case types.T_uint8:
		return func(v, w *Vector, sel int64) error {
			if w.IsConstNull() {
				return appendOneFixed(v, uint8(0), true, mp)
			}
			ws := MustFixedColNoTypeCheck[uint8](w)
			if w.IsConst() {
				return appendOneFixed(v, ws[0], false, mp)
			}
			return appendOneFixed(v, ws[sel], nulls.Contains(w.nsp, uint64(sel)), mp)
		}
	case types.T_uint16:
		return func(v, w *Vector, sel int64) error {
			if w.IsConstNull() {
				return appendOneFixed(v, uint16(0), true, mp)
			}
			ws := MustFixedColNoTypeCheck[uint16](w)
			if w.IsConst() {
				return appendOneFixed(v, ws[0], false, mp)
			}
			return appendOneFixed(v, ws[sel], nulls.Contains(w.nsp, uint64(sel)), mp)
		}
	case types.T_uint32:
		return func(v, w *Vector, sel int64) error {
			if w.IsConstNull() {
				return appendOneFixed(v, uint32(0), true, mp)
			}
			ws := MustFixedColNoTypeCheck[uint32](w)
			if w.IsConst() {
				return appendOneFixed(v, ws[0], false, mp)
			}
			return appendOneFixed(v, ws[sel], nulls.Contains(w.nsp, uint64(sel)), mp)
		}
	case types.T_uint64:
		return func(v, w *Vector, sel int64) error {
			if w.IsConstNull() {
				return appendOneFixed(v, uint64(0), true, mp)
			}
			ws := MustFixedColNoTypeCheck[uint64](w)
			if w.IsConst() {
				return appendOneFixed(v, ws[0], false, mp)
			}
			return appendOneFixed(v, ws[sel], nulls.Contains(w.nsp, uint64(sel)), mp)
		}
	case types.T_float32:
		return func(v, w *Vector, sel int64) error {
			if w.IsConstNull() {
				return appendOneFixed(v, float32(0), true, mp)
			}
			ws := MustFixedColNoTypeCheck[float32](w)
			if w.IsConst() {
				return appendOneFixed(v, ws[0], false, mp)
			}
			return appendOneFixed(v, ws[sel], nulls.Contains(w.nsp, uint64(sel)), mp)
		}
	case types.T_float64:
		return func(v, w *Vector, sel int64) error {
			if w.IsConstNull() {
				return appendOneFixed(v, float64(0), true, mp)
			}
			ws := MustFixedColNoTypeCheck[float64](w)
			if w.IsConst() {
				return appendOneFixed(v, ws[0], false, mp)
			}
			return appendOneFixed(v, ws[sel], nulls.Contains(w.nsp, uint64(sel)), mp)
		}
	case types.T_date:
		return func(v, w *Vector, sel int64) error {
			if w.IsConstNull() {
				return appendOneFixed(v, types.Date(0), true, mp)
			}
			ws := MustFixedColNoTypeCheck[types.Date](w)
			if w.IsConst() {
				return appendOneFixed(v, ws[0], false, mp)
			}
			return appendOneFixed(v, ws[sel], nulls.Contains(w.nsp, uint64(sel)), mp)
		}
	case types.T_datetime:
		return func(v, w *Vector, sel int64) error {
			if w.IsConstNull() {
				return appendOneFixed(v, types.Datetime(0), true, mp)
			}
			ws := MustFixedColNoTypeCheck[types.Datetime](w)
			if w.IsConst() {
				return appendOneFixed(v, ws[0], false, mp)
			}
			return appendOneFixed(v, ws[sel], nulls.Contains(w.nsp, uint64(sel)), mp)
		}
	case types.T_time:
		return func(v, w *Vector, sel int64) error {
			if w.IsConstNull() {
				return appendOneFixed(v, types.Time(0), true, mp)
			}
			ws := MustFixedColNoTypeCheck[types.Time](w)
			if w.IsConst() {
				return appendOneFixed(v, ws[0], false, mp)
			}
			return appendOneFixed(v, ws[sel], nulls.Contains(w.nsp, uint64(sel)), mp)
		}
	case types.T_timestamp:
		return func(v, w *Vector, sel int64) error {
			if w.IsConstNull() {
				return appendOneFixed(v, types.Timestamp(0), true, mp)
			}
			ws := MustFixedColNoTypeCheck[types.Timestamp](w)
			if w.IsConst() {
				return appendOneFixed(v, ws[0], false, mp)
			}
			return appendOneFixed(v, ws[sel], nulls.Contains(w.nsp, uint64(sel)), mp)
		}
	case types.T_decimal64:
		return func(v, w *Vector, sel int64) error {
			if w.IsConstNull() {
				return appendOneFixed(v, types.Decimal64(0), true, mp)
			}
			ws := MustFixedColNoTypeCheck[types.Decimal64](w)
			if w.IsConst() {
				return appendOneFixed(v, ws[0], false, mp)
			}
			return appendOneFixed(v, ws[sel], nulls.Contains(w.nsp, uint64(sel)), mp)
		}
	case types.T_decimal128:
		return func(v, w *Vector, sel int64) error {
			if w.IsConstNull() {
				return appendOneFixed(v, types.Decimal128{}, true, mp)
			}
			ws := MustFixedColNoTypeCheck[types.Decimal128](w)
			if w.IsConst() {
				return appendOneFixed(v, ws[0], false, mp)
			}
			return appendOneFixed(v, ws[sel], nulls.Contains(w.nsp, uint64(sel)), mp)
		}
	case types.T_uuid:
		return func(v, w *Vector, sel int64) error {
			if w.IsConstNull() {
				return appendOneFixed(v, types.Uuid{}, true, mp)
			}
			ws := MustFixedColNoTypeCheck[types.Uuid](w)
			if w.IsConst() {
				return appendOneFixed(v, ws[0], false, mp)
			}
			return appendOneFixed(v, ws[sel], nulls.Contains(w.nsp, uint64(sel)), mp)
		}
	case types.T_TS:
		return func(v, w *Vector, sel int64) error {
			if w.IsConstNull() {
				return appendOneFixed(v, types.TS{}, true, mp)
			}
			ws := MustFixedColNoTypeCheck[types.TS](w)
			if w.IsConst() {
				return appendOneFixed(v, ws[0], false, mp)
			}
			return appendOneFixed(v, ws[sel], nulls.Contains(w.nsp, uint64(sel)), mp)
		}
	case types.T_Rowid:
		return func(v, w *Vector, sel int64) error {
			if w.IsConstNull() {
				return appendOneFixed(v, types.Rowid{}, true, mp)
			}
			ws := MustFixedColNoTypeCheck[types.Rowid](w)
			if w.IsConst() {
				return appendOneFixed(v, ws[0], false, mp)
			}
			return appendOneFixed(v, ws[sel], nulls.Contains(w.nsp, uint64(sel)), mp)
		}
	case types.T_char, types.T_varchar, types.T_binary, types.T_varbinary,
		types.T_json, types.T_blob, types.T_text, types.T_array_float32, types.T_array_float64, types.T_datalink:
		return func(v, w *Vector, sel int64) error {
			if w.IsConstNull() {
				return appendOneFixed(v, types.Varlena{}, true, mp)
			}
			ws := MustFixedColNoTypeCheck[types.Varlena](w)
			if w.IsConst() {
				return appendOneBytes(v, ws[0].GetByteSlice(w.area), false, mp)
			}
			if nulls.Contains(w.nsp, uint64(sel)) {
				return appendOneBytes(v, []byte{}, true, mp)
			} else {
				return appendOneBytes(v, ws[sel].GetByteSlice(w.area), false, mp)
			}
		}
	case types.T_Blockid:
		return func(v, w *Vector, sel int64) error {
			if w.IsConstNull() {
				return appendOneFixed(v, types.Blockid{}, true, mp)
			}
			ws := MustFixedColNoTypeCheck[types.Blockid](w)
			if w.IsConst() {
				return appendOneFixed(v, ws[0], false, mp)
			}
			return appendOneFixed(v, ws[sel], nulls.Contains(w.nsp, uint64(sel)), mp)
		}
	case types.T_enum:
		return func(v, w *Vector, sel int64) error {
			if w.IsConstNull() {
				return appendOneFixed(v, types.Enum(0), true, mp)
			}
			ws := MustFixedColNoTypeCheck[types.Enum](w)
			if w.IsConst() {
				return appendOneFixed(v, ws[0], false, mp)
			}
			return appendOneFixed(v, ws[sel], nulls.Contains(w.nsp, uint64(sel)), mp)
		}
	default:
		panic(fmt.Sprintf("unexpect type %s for function vector.GetUnionOneFunction", typ))
	}
}

>>>>>>> a81e4b77
// GetConstSetFunction: A more sensible function for const vector set,
// which avoids having to do type conversions and type judgements every time you append.
func GetConstSetFunction(typ types.Type, mp *mpool.MPool) func(v, w *Vector, sel int64, length int) error {
	switch typ.Oid {
	case types.T_bool:
		return func(v, w *Vector, sel int64, length int) error {
			if w.IsConstNull() || w.nsp.Contains(uint64(sel)) {
				return SetConstNull(v, length, mp)
			}
			ws := MustFixedColNoTypeCheck[bool](w)
			if w.IsConst() {
				return SetConstFixed(v, ws[0], length, mp)
			}
			return SetConstFixed(v, ws[sel], length, mp)
		}
	case types.T_bit:
		return func(v, w *Vector, sel int64, length int) error {
			if w.IsConstNull() || w.nsp.Contains(uint64(sel)) {
				return SetConstNull(v, length, mp)
			}
			ws := MustFixedColNoTypeCheck[uint64](w)
			if w.IsConst() {
				return SetConstFixed(v, ws[0], length, mp)
			}
			return SetConstFixed(v, ws[sel], length, mp)
		}
	case types.T_int8:
		return func(v, w *Vector, sel int64, length int) error {
			if w.IsConstNull() || w.nsp.Contains(uint64(sel)) {
				return SetConstNull(v, length, mp)
			}
			ws := MustFixedColNoTypeCheck[int8](w)
			if w.IsConst() {
				return SetConstFixed(v, ws[0], length, mp)
			}
			return SetConstFixed(v, ws[sel], length, mp)
		}
	case types.T_int16:
		return func(v, w *Vector, sel int64, length int) error {
			if w.IsConstNull() || w.nsp.Contains(uint64(sel)) {
				return SetConstNull(v, length, mp)
			}
			ws := MustFixedColNoTypeCheck[int16](w)
			if w.IsConst() {
				return SetConstFixed(v, ws[0], length, mp)
			}
			return SetConstFixed(v, ws[sel], length, mp)
		}
	case types.T_int32:
		return func(v, w *Vector, sel int64, length int) error {
			if w.IsConstNull() || w.nsp.Contains(uint64(sel)) {
				return SetConstNull(v, length, mp)
			}
			ws := MustFixedColNoTypeCheck[int32](w)
			if w.IsConst() {
				return SetConstFixed(v, ws[0], length, mp)
			}
			return SetConstFixed(v, ws[sel], length, mp)
		}
	case types.T_int64:
		return func(v, w *Vector, sel int64, length int) error {
			if w.IsConstNull() || w.nsp.Contains(uint64(sel)) {
				return SetConstNull(v, length, mp)
			}
			ws := MustFixedColNoTypeCheck[int64](w)
			if w.IsConst() {
				return SetConstFixed(v, ws[0], length, mp)
			}
			return SetConstFixed(v, ws[sel], length, mp)
		}
	case types.T_uint8:
		return func(v, w *Vector, sel int64, length int) error {
			if w.IsConstNull() || w.nsp.Contains(uint64(sel)) {
				return SetConstNull(v, length, mp)
			}
			ws := MustFixedColNoTypeCheck[uint8](w)
			if w.IsConst() {
				return SetConstFixed(v, ws[0], length, mp)
			}
			return SetConstFixed(v, ws[sel], length, mp)
		}
	case types.T_uint16:
		return func(v, w *Vector, sel int64, length int) error {
			if w.IsConstNull() || w.nsp.Contains(uint64(sel)) {
				return SetConstNull(v, length, mp)
			}
			ws := MustFixedColNoTypeCheck[uint16](w)
			if w.IsConst() {
				return SetConstFixed(v, ws[0], length, mp)
			}
			return SetConstFixed(v, ws[sel], length, mp)
		}
	case types.T_uint32:
		return func(v, w *Vector, sel int64, length int) error {
			if w.IsConstNull() || w.nsp.Contains(uint64(sel)) {
				return appendOneFixed(v, uint32(0), true, mp)
			}
			ws := MustFixedColNoTypeCheck[uint32](w)
			if w.IsConst() {
				return SetConstFixed(v, ws[0], length, mp)
			}
			return SetConstFixed(v, ws[sel], length, mp)
		}
	case types.T_uint64:
		return func(v, w *Vector, sel int64, length int) error {
			if w.IsConstNull() || w.nsp.Contains(uint64(sel)) {
				return SetConstNull(v, length, mp)
			}
			ws := MustFixedColNoTypeCheck[uint64](w)
			if w.IsConst() {
				return SetConstFixed(v, ws[0], length, mp)
			}
			return SetConstFixed(v, ws[sel], length, mp)
		}
	case types.T_float32:
		return func(v, w *Vector, sel int64, length int) error {
			if w.IsConstNull() || w.nsp.Contains(uint64(sel)) {
				return SetConstNull(v, length, mp)
			}
			ws := MustFixedColNoTypeCheck[float32](w)
			if w.IsConst() {
				return SetConstFixed(v, ws[0], length, mp)
			}
			return SetConstFixed(v, ws[sel], length, mp)
		}
	case types.T_float64:
		return func(v, w *Vector, sel int64, length int) error {
			if w.IsConstNull() || w.nsp.Contains(uint64(sel)) {
				return SetConstNull(v, length, mp)
			}
			ws := MustFixedColNoTypeCheck[float64](w)
			if w.IsConst() {
				return SetConstFixed(v, ws[0], length, mp)
			}
			return SetConstFixed(v, ws[sel], length, mp)
		}
	case types.T_date:
		return func(v, w *Vector, sel int64, length int) error {
			if w.IsConstNull() || w.nsp.Contains(uint64(sel)) {
				return SetConstNull(v, length, mp)
			}
			ws := MustFixedColNoTypeCheck[types.Date](w)
			if w.IsConst() {
				return SetConstFixed(v, ws[0], length, mp)
			}
			return SetConstFixed(v, ws[sel], length, mp)
		}
	case types.T_datetime:
		return func(v, w *Vector, sel int64, length int) error {
			if w.IsConstNull() || w.nsp.Contains(uint64(sel)) {
				return SetConstNull(v, length, mp)
			}
			ws := MustFixedColNoTypeCheck[types.Datetime](w)
			if w.IsConst() {
				return SetConstFixed(v, ws[0], length, mp)
			}
			return SetConstFixed(v, ws[sel], length, mp)
		}
	case types.T_time:
		return func(v, w *Vector, sel int64, length int) error {
			if w.IsConstNull() || w.nsp.Contains(uint64(sel)) {
				return SetConstNull(v, length, mp)
			}
			ws := MustFixedColNoTypeCheck[types.Time](w)
			if w.IsConst() {
				return SetConstFixed(v, ws[0], length, mp)
			}
			return SetConstFixed(v, ws[sel], length, mp)
		}
	case types.T_timestamp:
		return func(v, w *Vector, sel int64, length int) error {
			if w.IsConstNull() || w.nsp.Contains(uint64(sel)) {
				return SetConstNull(v, length, mp)
			}
			ws := MustFixedColNoTypeCheck[types.Timestamp](w)
			if w.IsConst() {
				return SetConstFixed(v, ws[0], length, mp)
			}
			return SetConstFixed(v, ws[sel], length, mp)
		}
	case types.T_enum:
		return func(v, w *Vector, sel int64, length int) error {
			if w.IsConstNull() || w.nsp.Contains(uint64(sel)) {
				return SetConstNull(v, length, mp)
			}
			ws := MustFixedColNoTypeCheck[types.Enum](w)
			if w.IsConst() {
				return SetConstFixed(v, ws[0], length, mp)
			}
			return SetConstFixed(v, ws[sel], length, mp)
		}
	case types.T_decimal64:
		return func(v, w *Vector, sel int64, length int) error {
			if w.IsConstNull() || w.nsp.Contains(uint64(sel)) {
				return SetConstNull(v, length, mp)
			}
			ws := MustFixedColNoTypeCheck[types.Decimal64](w)
			if w.IsConst() {
				return SetConstFixed(v, ws[0], length, mp)
			}
			return SetConstFixed(v, ws[sel], length, mp)
		}
	case types.T_decimal128:
		return func(v, w *Vector, sel int64, length int) error {
			if w.IsConstNull() || w.nsp.Contains(uint64(sel)) {
				return SetConstNull(v, length, mp)
			}
			ws := MustFixedColNoTypeCheck[types.Decimal128](w)
			if w.IsConst() {
				return SetConstFixed(v, ws[0], length, mp)
			}
			return SetConstFixed(v, ws[sel], length, mp)
		}
	case types.T_uuid:
		return func(v, w *Vector, sel int64, length int) error {
			if w.IsConstNull() || w.nsp.Contains(uint64(sel)) {
				return SetConstNull(v, length, mp)
			}
			ws := MustFixedColNoTypeCheck[types.Uuid](w)
			if w.IsConst() {
				return SetConstFixed(v, ws[0], length, mp)
			}
			return SetConstFixed(v, ws[sel], length, mp)
		}
	case types.T_TS:
		return func(v, w *Vector, sel int64, length int) error {
			if w.IsConstNull() || w.nsp.Contains(uint64(sel)) {
				return SetConstNull(v, length, mp)
			}
			ws := MustFixedColNoTypeCheck[types.TS](w)
			if w.IsConst() {
				return SetConstFixed(v, ws[0], length, mp)
			}
			return SetConstFixed(v, ws[sel], length, mp)
		}
	case types.T_Rowid:
		return func(v, w *Vector, sel int64, length int) error {
			if w.IsConstNull() || w.nsp.Contains(uint64(sel)) {
				return SetConstNull(v, length, mp)
			}
			ws := MustFixedColNoTypeCheck[types.Rowid](w)
			if w.IsConst() {
				return SetConstFixed(v, ws[0], length, mp)
			}
			return SetConstFixed(v, ws[sel], length, mp)
		}
	case types.T_char, types.T_varchar, types.T_binary, types.T_varbinary,
		types.T_json, types.T_blob, types.T_text, types.T_array_float32, types.T_array_float64, types.T_datalink:
		return func(v, w *Vector, sel int64, length int) error {
			if w.IsConstNull() || w.nsp.Contains(uint64(sel)) {
				return SetConstNull(v, length, mp)
			}
			ws := MustFixedColNoTypeCheck[types.Varlena](w)
			v.area = v.area[:0]
			if w.IsConst() {
				return SetConstBytes(v, ws[0].GetByteSlice(w.area), length, mp)
			}
			return SetConstBytes(v, ws[sel].GetByteSlice(w.area), length, mp)
		}
	case types.T_Blockid:
		return func(v, w *Vector, sel int64, length int) error {
			if w.IsConstNull() || w.nsp.Contains(uint64(sel)) {
				return SetConstNull(v, length, mp)
			}
			ws := MustFixedColNoTypeCheck[types.Blockid](w)
			if w.IsConst() {
				return SetConstFixed(v, ws[0], length, mp)
			}
			return SetConstFixed(v, ws[sel], length, mp)
		}
	default:
		panic(fmt.Sprintf("unexpect type %s for function vector.GetConstSetFunction", typ))
	}
}

func (v *Vector) UnionNull(mp *mpool.MPool) error {
	return appendOneFixed(v, 0, true, mp)
}

// It is simply append. the purpose of retention is ease of use
func (v *Vector) UnionOne(w *Vector, sel int64, mp *mpool.MPool) error {
	if err := extend(v, 1, mp); err != nil {
		return err
	}

	oldLen := v.length
	v.length++
	if w.IsConst() {
		if w.IsConstNull() {
			nulls.Add(v.nsp, uint64(oldLen))
			return nil
		}
		sel = 0
	} else if nulls.Contains(w.nsp, uint64(sel)) {
		nulls.Add(v.nsp, uint64(oldLen))
		return nil
	}

	if v.GetType().IsVarlen() {
		var vs, ws []types.Varlena
		ToSliceNoTypeCheck(v, &vs)
		ToSliceNoTypeCheck(w, &ws)
		err := BuildVarlenaFromValena(v, &vs[oldLen], &ws[sel], &w.area, mp)
		if err != nil {
			return err
		}
	} else {
		tlen := v.GetType().TypeSize()
		switch tlen {
		case 8:
			p1 := unsafe.Pointer(&v.data[oldLen*8])
			p2 := unsafe.Pointer(&w.data[sel*8])
			*(*int64)(p1) = *(*int64)(p2)
		case 4:
			p1 := unsafe.Pointer(&v.data[oldLen*4])
			p2 := unsafe.Pointer(&w.data[sel*4])
			*(*int32)(p1) = *(*int32)(p2)
		case 2:
			p1 := unsafe.Pointer(&v.data[oldLen*2])
			p2 := unsafe.Pointer(&w.data[sel*2])
			*(*int16)(p1) = *(*int16)(p2)
		case 1:
			v.data[oldLen] = w.data[sel]
		default:
			copy(v.data[oldLen*tlen:(oldLen+1)*tlen], w.data[int(sel)*tlen:(int(sel)+1)*tlen])
		}
	}

	return nil
}

// It is simply append. the purpose of retention is ease of use
func (v *Vector) UnionMulti(w *Vector, sel int64, cnt int, mp *mpool.MPool) error {
	if cnt == 0 {
		return nil
	}

	if err := extend(v, cnt, mp); err != nil {
		return err
	}

	oldLen := v.length
	v.length += cnt
	if w.IsConst() {
		if w.IsConstNull() {
			nulls.AddRange(v.nsp, uint64(oldLen), uint64(oldLen+cnt))
			return nil
		}
		sel = 0
	} else if nulls.Contains(w.nsp, uint64(sel)) {
		nulls.AddRange(v.nsp, uint64(oldLen), uint64(oldLen+cnt))
		return nil
	}

	if v.GetType().IsVarlen() {
		var err error
		var va types.Varlena
		var ws []types.Varlena
		ToSliceNoTypeCheck(w, &ws)
		err = BuildVarlenaFromValena(v, &va, &ws[sel], &w.area, mp)
		if err != nil {
			return err
		}
		var col []types.Varlena
		ToSliceNoTypeCheck(v, &col)
		for i := oldLen; i < v.length; i++ {
			col[i] = va
		}
	} else {
		tlen := v.GetType().TypeSize()
		for i := oldLen; i < v.length; i++ {
			switch tlen {
			case 8:
				p1 := unsafe.Pointer(&v.data[i*8])
				p2 := unsafe.Pointer(&w.data[sel*8])
				*(*int64)(p1) = *(*int64)(p2)
			case 4:
				p1 := unsafe.Pointer(&v.data[i*4])
				p2 := unsafe.Pointer(&w.data[sel*4])
				*(*int32)(p1) = *(*int32)(p2)
			case 2:
				p1 := unsafe.Pointer(&v.data[i*2])
				p2 := unsafe.Pointer(&w.data[sel*2])
				*(*int16)(p1) = *(*int16)(p2)
			case 1:
				v.data[i] = w.data[sel]
			default:
				copy(v.data[i*tlen:(i+1)*tlen], w.data[int(sel)*tlen:(int(sel)+1)*tlen])
			}
		}
	}

	return nil
}

func (v *Vector) Union(w *Vector, sels []int64, mp *mpool.MPool) error {
	return unionT[int64](v, w, sels, mp)
}
func (v *Vector) UnionInt32(w *Vector, sels []int32, mp *mpool.MPool) error {
	return unionT[int32](v, w, sels, mp)
}

func unionT[T int32 | int64](v, w *Vector, sels []T, mp *mpool.MPool) error {
	if len(sels) == 0 {
		return nil
	}

	if err := extend(v, len(sels), mp); err != nil {
		return err
	}

	oldLen := v.length
	v.length += len(sels)
	if w.IsConst() {
		if w.IsConstNull() {
			nulls.AddRange(v.nsp, uint64(oldLen), uint64(oldLen+len(sels)))
		} else if v.GetType().IsVarlen() {
			var err error
			var va types.Varlena
			var ws []types.Varlena
			ToSliceNoTypeCheck(w, &ws)
			err = BuildVarlenaFromValena(v, &va, &ws[0], &w.area, mp)
			if err != nil {
				return err
			}
			var col []types.Varlena
			ToSliceNoTypeCheck(v, &col)
			for i := oldLen; i < v.length; i++ {
				col[i] = va
			}
		} else {
			tlen := v.GetType().TypeSize()
			for i := oldLen; i < v.length; i++ {
				copy(v.data[i*tlen:(i+1)*tlen], w.data[:tlen])
			}
		}

		return nil
	}

	if v.GetType().IsVarlen() {
		var err error
		var vCol, wCol []types.Varlena
		ToSliceNoTypeCheck(v, &vCol)
		ToSliceNoTypeCheck(w, &wCol)
		if !w.GetNulls().EmptyByFlag() {
			for i, sel := range sels {
				if w.nsp.Contains(uint64(sel)) {
					nulls.Add(v.nsp, uint64(oldLen+i))
					continue
				}
				err = BuildVarlenaFromValena(v, &vCol[oldLen+i], &wCol[sel], &w.area, mp)
				if err != nil {
					return err
				}
			}
		} else {
			for i, sel := range sels {

				err = BuildVarlenaFromValena(v, &vCol[oldLen+i], &wCol[sel], &w.area, mp)
				if err != nil {
					return err
				}
			}
		}
	} else {
		tlen := v.GetType().TypeSize()
		if !w.nsp.EmptyByFlag() {
			for i, sel := range sels {
				if w.nsp.Contains(uint64(sel)) {
					nulls.Add(v.nsp, uint64(oldLen+i))
					continue
				}
				copy(v.data[(oldLen+i)*tlen:(oldLen+i+1)*tlen], w.data[int(sel)*tlen:(int(sel)+1)*tlen])
			}
		} else {
			switch tlen {
			case 8:
				for i, sel := range sels {
					p1 := unsafe.Pointer(&v.data[(oldLen+i)*8])
					p2 := unsafe.Pointer(&w.data[int(sel)*8])
					*(*int64)(p1) = *(*int64)(p2)
				}
			case 4:
				for i, sel := range sels {
					p1 := unsafe.Pointer(&v.data[(oldLen+i)*4])
					p2 := unsafe.Pointer(&w.data[int(sel)*4])
					*(*int32)(p1) = *(*int32)(p2)
				}
			case 2:
				for i, sel := range sels {
					p1 := unsafe.Pointer(&v.data[(oldLen+i)*2])
					p2 := unsafe.Pointer(&w.data[int(sel)*2])
					*(*int16)(p1) = *(*int16)(p2)
				}
			case 1:
				for i, sel := range sels {
					v.data[(oldLen + i)] = w.data[int(sel)]
				}
			default:
				for i, sel := range sels {
					copy(v.data[(oldLen+i)*tlen:(oldLen+i+1)*tlen], w.data[int(sel)*tlen:(int(sel)+1)*tlen])
				}
			}
		}
	}

	return nil
}

func (v *Vector) UnionBatch(w *Vector, offset int64, cnt int, flags []uint8, mp *mpool.MPool) error {
	addCnt := 0
	if flags == nil {
		addCnt = cnt
	} else {
		for i := range flags {
			addCnt += int(flags[i])
		}
	}

	if addCnt == 0 {
		return nil
	}

	if err := extend(v, addCnt, mp); err != nil {
		return err
	}

	if w.IsConst() {
		oldLen := v.length
		v.length += addCnt
		if w.IsConstNull() {
			nulls.AddRange(v.nsp, uint64(oldLen), uint64(v.length))
		} else if v.GetType().IsVarlen() {
			var err error
			var va types.Varlena
			var ws []types.Varlena
			ToSliceNoTypeCheck(w, &ws)
			err = BuildVarlenaFromValena(v, &va, &ws[0], &w.area, mp)
			if err != nil {
				return err
			}
			var col []types.Varlena
			ToSliceNoTypeCheck(v, &col)
			for i := oldLen; i < v.length; i++ {
				col[i] = va
			}
		} else {
			tlen := v.GetType().TypeSize()
			for i := oldLen; i < v.length; i++ {
				copy(v.data[i*tlen:(i+1)*tlen], w.data[:tlen])
			}
		}

		return nil
	}

	if v.GetType().IsVarlen() {
		var err error
		var vCol, wCol []types.Varlena
		ToSliceNoTypeCheck(v, &vCol)
		ToSliceNoTypeCheck(w, &wCol)
		if !w.nsp.EmptyByFlag() {
			if flags == nil {
				for i := 0; i < cnt; i++ {
					if w.nsp.Contains(uint64(offset) + uint64(i)) {
						nulls.Add(v.nsp, uint64(v.length))
					} else {
						err = BuildVarlenaFromValena(v, &vCol[v.length], &wCol[int(offset)+i], &w.area, mp)
						if err != nil {
							return err
						}
					}
					v.length++
				}
			} else {
				for i := range flags {
					if flags[i] == 0 {
						continue
					}
					if w.nsp.Contains(uint64(offset) + uint64(i)) {
						nulls.Add(v.nsp, uint64(v.length))
					} else {
						err = BuildVarlenaFromValena(v, &vCol[v.length], &wCol[int(offset)+i], &w.area, mp)
						if err != nil {
							return err
						}
					}
					v.length++
				}
			}
		} else {
			if flags == nil {
				for i := 0; i < cnt; i++ {
					err = BuildVarlenaFromValena(v, &vCol[v.length], &wCol[int(offset)+i], &w.area, mp)
					if err != nil {
						return err
					}
					v.length++
				}
			} else {
				for i := range flags {
					if flags[i] == 0 {
						continue
					}
					err = BuildVarlenaFromValena(v, &vCol[v.length], &wCol[int(offset)+i], &w.area, mp)
					if err != nil {
						return err
					}
					v.length++
				}
			}
		}
	} else {
		tlen := v.GetType().TypeSize()
		if !w.nsp.EmptyByFlag() {
			if flags == nil {
				for i := 0; i < cnt; i++ {
					if w.nsp.Contains(uint64(offset) + uint64(i)) {
						nulls.Add(v.nsp, uint64(v.length))
					} else {
						copy(v.data[v.length*tlen:(v.length+1)*tlen], w.data[(int(offset)+i)*tlen:(int(offset)+i+1)*tlen])
					}
					v.length++
				}
			} else {
				for i := range flags {
					if flags[i] == 0 {
						continue
					}
					if w.nsp.Contains(uint64(offset) + uint64(i)) {
						nulls.Add(v.nsp, uint64(v.length))
					} else {
						copy(v.data[v.length*tlen:(v.length+1)*tlen], w.data[(int(offset)+i)*tlen:(int(offset)+i+1)*tlen])
					}
					v.length++
				}
			}
		} else {
			if flags == nil {
				copy(v.data[v.length*tlen:(v.length+cnt)*tlen], w.data[(int(offset))*tlen:(int(offset)+cnt)*tlen])
				v.length += cnt
			} else {
				for i := range flags {
					if flags[i] == 0 {
						continue
					}
					copy(v.data[v.length*tlen:(v.length+1)*tlen], w.data[(int(offset)+i)*tlen:(int(offset)+i+1)*tlen])
					v.length++
				}
			}
		}
	}

	return nil
}

// String function is used to visually display the vector,
// which is used to implement the Printf interface
func (v *Vector) String() string {
	switch v.typ.Oid {
	case types.T_bool:
		return vecToString[bool](v)
	case types.T_bit:
		return vecToString[uint64](v)
	case types.T_int8:
		return vecToString[int8](v)
	case types.T_int16:
		return vecToString[int16](v)
	case types.T_int32:
		return vecToString[int32](v)
	case types.T_int64:
		return vecToString[int64](v)
	case types.T_uint8:
		return vecToString[uint8](v)
	case types.T_uint16:
		return vecToString[uint16](v)
	case types.T_uint32:
		return vecToString[uint32](v)
	case types.T_uint64:
		return vecToString[uint64](v)
	case types.T_float32:
		return vecToString[float32](v)
	case types.T_float64:
		return vecToString[float64](v)
	case types.T_date:
		return vecToString[types.Date](v)
	case types.T_datetime:
		return vecToString[types.Datetime](v)
	case types.T_time:
		return vecToString[types.Time](v)
	case types.T_timestamp:
		return vecToString[types.Timestamp](v)
	case types.T_enum:
		return vecToString[types.Enum](v)
	case types.T_decimal64:
		return vecToString[types.Decimal64](v)
	case types.T_decimal128:
		return vecToString[types.Decimal128](v)
	case types.T_uuid:
		return vecToString[types.Uuid](v)
	case types.T_TS:
		return vecToString[types.TS](v)
	case types.T_Rowid:
		return vecToString[types.Rowid](v)
	case types.T_Blockid:
		return vecToString[types.Blockid](v)
	case types.T_char, types.T_varchar, types.T_binary, types.T_varbinary, types.T_json, types.T_blob, types.T_text, types.T_datalink:
		col := InefficientMustStrCol(v)
		if len(col) == 1 {
			if nulls.Contains(v.nsp, 0) {
				return "null"
			} else {
				return col[0]
			}
		}
		if v.nsp.Any() {
			return fmt.Sprintf("%v-%s", col, v.nsp.GetBitmap().String())
		} else {
			return fmt.Sprintf("%v", col)
		}
		//return fmt.Sprintf("%v-%s", col, v.nsp.GetBitmap().String())
	case types.T_array_float32:
		//NOTE: Don't merge this with T_Varchar. We need to retrieve the Array and print the values.
		col := MustArrayCol[float32](v)
		if len(col) == 1 {
			if nulls.Contains(v.nsp, 0) {
				return "null"
			} else {
				return types.ArrayToString[float32](col[0])
			}
		}

		str := types.ArraysToString[float32](col, types.DefaultArraysToStringSep)
		if v.nsp.Any() {
			return fmt.Sprintf("%v-%s", str, v.nsp.GetBitmap().String())
		}
		return fmt.Sprintf("%v-%s", str, v.nsp.GetBitmap().String())
	case types.T_array_float64:
		//NOTE: Don't merge this with T_Varchar. We need to retrieve the Array and print the values.
		col := MustArrayCol[float64](v)
		if len(col) == 1 {
			if nulls.Contains(v.nsp, 0) {
				return "null"
			} else {
				return types.ArrayToString[float64](col[0])
			}
		}
		str := types.ArraysToString[float64](col, types.DefaultArraysToStringSep)
		if v.nsp.Any() {
			return fmt.Sprintf("%v-%s", str, v.nsp.GetBitmap().String())
		}
		return fmt.Sprintf("%v-%s", str, v.nsp.GetBitmap().String())
	default:
		panic("vec to string unknown types.")
	}
}

func SetConstNull(vec *Vector, length int, mp *mpool.MPool) error {
	if len(vec.data) > 0 {
		vec.data = vec.data[:0]
	}
	vec.class = CONSTANT
	vec.length = length
	return nil
}

func SetConstFixed[T any](vec *Vector, val T, length int, mp *mpool.MPool) error {
	if vec.capacity == 0 {
		if err := extend(vec, 1, mp); err != nil {
			return err
		}
	}
	vec.class = CONSTANT
	var col []T
	ToSlice(vec, &col)
	col[0] = val
	vec.data = vec.data[:cap(vec.data)]
	vec.length = length
	return nil
}

func SetConstBytes(vec *Vector, val []byte, length int, mp *mpool.MPool) error {
	var err error
	if vec.capacity == 0 {
		if err := extend(vec, 1, mp); err != nil {
			return err
		}
	}
	vec.class = CONSTANT
	var col []types.Varlena
	ToSliceNoTypeCheck(vec, &col)
	err = BuildVarlenaFromByteSlice(vec, &col[0], &val, mp)
	if err != nil {
		return err
	}
	vec.data = vec.data[:cap(vec.data)]
	vec.length = length
	return nil
}

func SetConstByteJson(vec *Vector, bj bytejson.ByteJson, length int, mp *mpool.MPool) error {
	var err error
	if vec.capacity == 0 {
		if err := extend(vec, 1, mp); err != nil {
			return err
		}
	}
	vec.class = CONSTANT
	var col []types.Varlena
	ToSliceNoTypeCheck(vec, &col)
	err = BuildVarlenaFromByteJson(vec, &col[0], bj, mp)
	if err != nil {
		return err
	}
	vec.data = vec.data[:cap(vec.data)]
	vec.length = length
	return nil
}

// SetConstArray set current vector as Constant_Array vector of given length.
func SetConstArray[T types.RealNumbers](vec *Vector, val []T, length int, mp *mpool.MPool) error {
	var err error

	if vec.capacity == 0 {
		if err := extend(vec, 1, mp); err != nil {
			return err
		}
	}
	vec.class = CONSTANT
	var col []types.Varlena
	ToSliceNoTypeCheck(vec, &col)
	err = BuildVarlenaFromArray[T](vec, &col[0], &val, mp)
	if err != nil {
		return err
	}
	vec.data = vec.data[:cap(vec.data)]
	vec.length = length
	return nil
}

func AppendAny(vec *Vector, val any, isNull bool, mp *mpool.MPool) error {
	if vec.IsConst() {
		panic(moerr.NewInternalErrorNoCtx("append to const vector"))
	}
	if mp == nil {
		panic(moerr.NewInternalErrorNoCtx("vector append does not have a mpool"))
	}

	if isNull {
		return appendOneFixed(vec, 0, true, mp)
	}

	switch vec.typ.Oid {
	case types.T_bool:
		return appendOneFixed(vec, val.(bool), false, mp)
	case types.T_bit:
		return appendOneFixed(vec, val.(uint64), false, mp)
	case types.T_int8:
		return appendOneFixed(vec, val.(int8), false, mp)
	case types.T_int16:
		return appendOneFixed(vec, val.(int16), false, mp)
	case types.T_int32:
		return appendOneFixed(vec, val.(int32), false, mp)
	case types.T_int64:
		return appendOneFixed(vec, val.(int64), false, mp)
	case types.T_uint8:
		return appendOneFixed(vec, val.(uint8), false, mp)
	case types.T_uint16:
		return appendOneFixed(vec, val.(uint16), false, mp)
	case types.T_uint32:
		return appendOneFixed(vec, val.(uint32), false, mp)
	case types.T_uint64:
		return appendOneFixed(vec, val.(uint64), false, mp)
	case types.T_float32:
		return appendOneFixed(vec, val.(float32), false, mp)
	case types.T_float64:
		return appendOneFixed(vec, val.(float64), false, mp)
	case types.T_date:
		return appendOneFixed(vec, val.(types.Date), false, mp)
	case types.T_datetime:
		return appendOneFixed(vec, val.(types.Datetime), false, mp)
	case types.T_time:
		return appendOneFixed(vec, val.(types.Time), false, mp)
	case types.T_timestamp:
		return appendOneFixed(vec, val.(types.Timestamp), false, mp)
	case types.T_enum:
		return appendOneFixed(vec, val.(types.Enum), false, mp)
	case types.T_decimal64:
		return appendOneFixed(vec, val.(types.Decimal64), false, mp)
	case types.T_decimal128:
		return appendOneFixed(vec, val.(types.Decimal128), false, mp)
	case types.T_uuid:
		return appendOneFixed(vec, val.(types.Uuid), false, mp)
	case types.T_TS:
		return appendOneFixed(vec, val.(types.TS), false, mp)
	case types.T_Rowid:
		return appendOneFixed(vec, val.(types.Rowid), false, mp)
	case types.T_Blockid:
		return appendOneFixed(vec, val.(types.Blockid), false, mp)
	case types.T_char, types.T_varchar, types.T_binary, types.T_varbinary, types.T_json, types.T_blob, types.T_text,
		types.T_array_float32, types.T_array_float64, types.T_datalink:
		return appendOneBytes(vec, val.([]byte), false, mp)
	}
	return nil
}

func AppendFixed[T any](vec *Vector, val T, isNull bool, mp *mpool.MPool) error {
	if vec.IsConst() {
		panic(moerr.NewInternalErrorNoCtx("append to const vector"))
	}
	if mp == nil {
		panic(moerr.NewInternalErrorNoCtx("vector append does not have a mpool"))
	}
	return appendOneFixed(vec, val, isNull, mp)
}

func AppendBytes(vec *Vector, val []byte, isNull bool, mp *mpool.MPool) error {
	if vec.IsConst() {
		panic(moerr.NewInternalErrorNoCtx("append to const vector"))
	}
	if mp == nil {
		panic(moerr.NewInternalErrorNoCtx("vector append does not have a mpool"))
	}
	return appendOneBytes(vec, val, isNull, mp)
}

func AppendByteJson(vec *Vector, bj bytejson.ByteJson, isNull bool, mp *mpool.MPool) error {
	if vec.IsConst() {
		panic(moerr.NewInternalErrorNoCtx("append to const vector"))
	}
	if mp == nil {
		panic(moerr.NewInternalErrorNoCtx("vector append does not have a mpool"))
	}
	return appendOneByteJson(vec, bj, isNull, mp)
}

// AppendArray mainly used in tests
func AppendArray[T types.RealNumbers](vec *Vector, val []T, isNull bool, mp *mpool.MPool) error {
	if vec.IsConst() {
		panic(moerr.NewInternalErrorNoCtx("append to const vector"))
	}
	if mp == nil {
		panic(moerr.NewInternalErrorNoCtx("vector append does not have a mpool"))
	}
	return appendOneArray[T](vec, val, isNull, mp)
}

func AppendMultiFixed[T any](vec *Vector, vals T, isNull bool, cnt int, mp *mpool.MPool) error {
	if vec.IsConst() {
		panic(moerr.NewInternalErrorNoCtx("append to const vector"))
	}
	if mp == nil {
		panic(moerr.NewInternalErrorNoCtx("vector append does not have a mpool"))
	}
	return appendMultiFixed(vec, vals, isNull, cnt, mp)
}

func AppendMultiBytes(vec *Vector, vals []byte, isNull bool, cnt int, mp *mpool.MPool) error {
	if vec.IsConst() {
		panic(moerr.NewInternalErrorNoCtx("append to const vector"))
	}
	if mp == nil {
		panic(moerr.NewInternalErrorNoCtx("vector append does not have a mpool"))
	}
	return appendMultiBytes(vec, vals, isNull, cnt, mp)
}

func AppendFixedList[T any](vec *Vector, ws []T, isNulls []bool, mp *mpool.MPool) error {
	if vec.IsConst() {
		panic(moerr.NewInternalErrorNoCtx("append to const vector"))
	}
	if mp == nil {
		panic(moerr.NewInternalErrorNoCtx("vector append does not have a mpool"))
	}
	if len(ws) == 0 {
		return nil
	}
	return appendList(vec, ws, isNulls, mp)
}

func AppendBytesList(vec *Vector, ws [][]byte, isNulls []bool, mp *mpool.MPool) error {
	if vec.IsConst() {
		panic(moerr.NewInternalErrorNoCtx("append to const vector"))
	}
	if mp == nil {
		panic(moerr.NewInternalErrorNoCtx("vector append does not have a mpool"))
	}
	if len(ws) == 0 {
		return nil
	}
	return appendBytesList(vec, ws, isNulls, mp)
}

func AppendStringList(vec *Vector, ws []string, isNulls []bool, mp *mpool.MPool) error {
	if vec.IsConst() {
		panic(moerr.NewInternalErrorNoCtx("append to const vector"))
	}
	if mp == nil {
		panic(moerr.NewInternalErrorNoCtx("vector append does not have a mpool"))
	}
	if len(ws) == 0 {
		return nil
	}
	return appendStringList(vec, ws, isNulls, mp)
}

// AppendArrayList mainly used in unit tests
func AppendArrayList[T types.RealNumbers](vec *Vector, ws [][]T, isNulls []bool, mp *mpool.MPool) error {
	if vec.IsConst() {
		panic(moerr.NewInternalErrorNoCtx("append to const vector"))
	}
	if mp == nil {
		panic(moerr.NewInternalErrorNoCtx("vector append does not have a mpool"))
	}
	if len(ws) == 0 {
		return nil
	}
	return appendArrayList[T](vec, ws, isNulls, mp)
}

func appendOneFixed[T any](vec *Vector, val T, isNull bool, mp *mpool.MPool) error {
	if err := extend(vec, 1, mp); err != nil {
		return err
	}
	length := vec.length
	vec.length++
	if isNull {
		nulls.Add(vec.nsp, uint64(length))
	} else {
		var col []T
		ToSliceNoTypeCheck(vec, &col)
		col[length] = val
	}
	return nil
}

func appendOneBytes(vec *Vector, val []byte, isNull bool, mp *mpool.MPool) error {
	var err error
	var va types.Varlena

	if isNull {
		return appendOneFixed(vec, va, true, mp)
	} else {
		err = BuildVarlenaFromByteSlice(vec, &va, &val, mp)
		if err != nil {
			return err
		}
		return appendOneFixed(vec, va, false, mp)
	}
}

func appendOneByteJson(vec *Vector, bj bytejson.ByteJson, isNull bool, mp *mpool.MPool) error {
	var err error
	var va types.Varlena

	if isNull {
		return appendOneFixed(vec, va, true, mp)
	} else {
		err = BuildVarlenaFromByteJson(vec, &va, bj, mp)
		if err != nil {
			return err
		}
		return appendOneFixed(vec, va, false, mp)
	}
}

// appendOneArray mainly used for unit tests
func appendOneArray[T types.RealNumbers](vec *Vector, val []T, isNull bool, mp *mpool.MPool) error {
	var err error
	var va types.Varlena

	if isNull {
		return appendOneFixed(vec, va, true, mp)
	} else {
		err = BuildVarlenaFromArray[T](vec, &va, &val, mp)
		if err != nil {
			return err
		}
		return appendOneFixed(vec, va, false, mp)
	}
}

func appendMultiFixed[T any](vec *Vector, val T, isNull bool, cnt int, mp *mpool.MPool) error {
	if err := extend(vec, cnt, mp); err != nil {
		return err
	}
	length := vec.length
	vec.length += cnt
	if isNull {
		nulls.AddRange(vec.nsp, uint64(length), uint64(length+cnt))
	} else {
		var col []T
		ToSlice(vec, &col)
		for i := 0; i < cnt; i++ {
			col[length+i] = val
		}
	}
	return nil
}

func appendMultiBytes(vec *Vector, val []byte, isNull bool, cnt int, mp *mpool.MPool) error {
	var err error
	var va types.Varlena
	if err = extend(vec, cnt, mp); err != nil {
		return err
	}
	length := vec.length
	vec.length += cnt
	if isNull {
		nulls.AddRange(vec.nsp, uint64(length), uint64(length+cnt))
	} else {
		var col []types.Varlena
		ToSliceNoTypeCheck(vec, &col)
		err = BuildVarlenaFromByteSlice(vec, &va, &val, mp)
		if err != nil {
			return err
		}
		for i := 0; i < cnt; i++ {
			col[length+i] = va
		}
	}
	return nil
}

func appendList[T any](vec *Vector, vals []T, isNulls []bool, mp *mpool.MPool) error {
	if err := extend(vec, len(vals), mp); err != nil {
		return err
	}
	length := vec.length
	vec.length += len(vals)
	col := MustFixedColWithTypeCheck[T](vec)
	for i, w := range vals {
		if len(isNulls) > 0 && isNulls[i] {
			nulls.Add(vec.nsp, uint64(length+i))
		} else {
			col[length+i] = w
		}
	}
	return nil
}

func appendBytesList(vec *Vector, vals [][]byte, isNulls []bool, mp *mpool.MPool) error {
	var err error
	if err = extend(vec, len(vals), mp); err != nil {
		return err
	}
	length := vec.length
	vec.length += len(vals)
	col := MustFixedColNoTypeCheck[types.Varlena](vec)
	for i, w := range vals {
		if len(isNulls) > 0 && isNulls[i] {
			nulls.Add(vec.nsp, uint64(length+i))
		} else {
			err = BuildVarlenaFromByteSlice(vec, &col[length+i], &w, mp)
			if err != nil {
				return err
			}
		}
	}
	return nil
}

func appendStringList(vec *Vector, vals []string, isNulls []bool, mp *mpool.MPool) error {
	var err error

	if err = extend(vec, len(vals), mp); err != nil {
		return err
	}
	length := vec.length
	vec.length += len(vals)
	col := MustFixedColNoTypeCheck[types.Varlena](vec)
	for i, w := range vals {
		if len(isNulls) > 0 && isNulls[i] {
			nulls.Add(vec.nsp, uint64(length+i))
		} else {
			bs := []byte(w)
			err = BuildVarlenaFromByteSlice(vec, &col[length+i], &bs, mp)
			if err != nil {
				return err
			}
		}
	}
	return nil
}

// appendArrayList mainly used for unit tests
func appendArrayList[T types.RealNumbers](vec *Vector, vals [][]T, isNulls []bool, mp *mpool.MPool) error {
	var err error

	if err = extend(vec, len(vals), mp); err != nil {
		return err
	}
	length := vec.length
	vec.length += len(vals)
	col := MustFixedColNoTypeCheck[types.Varlena](vec)
	for i, w := range vals {
		if len(isNulls) > 0 && isNulls[i] {
			nulls.Add(vec.nsp, uint64(length+i))
		} else {
			bs := w
			err = BuildVarlenaFromArray[T](vec, &col[length+i], &bs, mp)
			if err != nil {
				return err
			}
		}
	}
	return nil
}

func shrinkFixed[T types.FixedSizeT](v *Vector, sels []int64, negate bool) {
	vs := MustFixedColNoTypeCheck[T](v)
	if !negate {
		for i, sel := range sels {
			vs[i] = vs[sel]
		}
		nulls.Filter(v.nsp, sels, false)
		v.length = len(sels)
	} else if len(sels) > 0 {
		for oldIdx, newIdx, selIdx, sel := 0, 0, 0, sels[0]; oldIdx < v.length; oldIdx++ {
			if oldIdx != int(sel) {
				vs[newIdx] = vs[oldIdx]
				newIdx++
			} else {
				selIdx++
				if selIdx >= len(sels) {
					for idx := oldIdx + 1; idx < v.length; idx++ {
						vs[newIdx] = vs[idx]
						newIdx++
					}
					break
				}
				sel = sels[selIdx]
			}
		}
		nulls.Filter(v.nsp, sels, true)
		v.length -= len(sels)
	}
}

func shrinkFixedByMask[T types.FixedSizeT](v *Vector, sels bitmap.Mask, negate bool) {
	vs := MustFixedColNoTypeCheck[T](v)
	length := sels.Count()
	itr := sels.Iterator()
	if !negate {
		idx := 0
		for itr.HasNext() {
			vs[idx] = vs[itr.Next()]
			idx++
		}
		nulls.FilterByMask(v.nsp, sels, false)
		v.length = length
	} else if length > 0 {
		sel := itr.Next()
		for oldIdx, newIdx := 0, 0; oldIdx < v.length; oldIdx++ {
			if oldIdx != int(sel) {
				vs[newIdx] = vs[oldIdx]
				newIdx++
			} else {
				if !itr.HasNext() {
					for idx := oldIdx + 1; idx < v.length; idx++ {
						vs[newIdx] = vs[idx]
						newIdx++
					}
					break
				}
				sel = itr.Next()
			}
		}
		nulls.FilterByMask(v.nsp, sels, true)
		v.length -= length
	}
}

// shuffleFixedNoTypeCheck is always used after type check. and we can use ToSliceNoTypeCheck here.
func shuffleFixedNoTypeCheck[T types.FixedSizeT](v *Vector, sels []int64, mp *mpool.MPool) error {
	sz := v.typ.TypeSize()
	olddata := v.data[:v.length*sz]
	ns := len(sels)
	var vs []T
	ToFixedColNoTypeCheck(v, &vs)
	data, err := mp.Alloc(ns * v.GetType().TypeSize())
	if err != nil {
		return err
	}
	v.data = data
	v.setupFromData()
	var ws []T
	ToSliceNoTypeCheck(v, &ws)
	ws = ws[:ns]
	shuffle.FixedLengthShuffle(vs, ws, sels)
	nulls.Filter(v.nsp, sels, false)
	// XXX We should never allow "half-owned" vectors later. And unowned vector should be strictly read-only.
	if v.cantFreeData {
		v.cantFreeData = false
	} else {
		mp.Free(olddata)
	}
	v.length = ns
	return nil
}

func vecToString[T types.FixedSizeT](v *Vector) string {
	col := MustFixedColWithTypeCheck[T](v)
	if len(col) == 1 {
		if nulls.Contains(v.nsp, 0) {
			return "null"
		} else {
			return fmt.Sprintf("%v", col[0])
		}
	}
	if v.nsp.Any() {
		return fmt.Sprintf("%v-%s", col, v.nsp.GetBitmap().String())
	} else {
		return fmt.Sprintf("%v", col)
	}
}

// Window returns a "window" into the Vec.
// It selects a half-open range (i.e.[start, end)).
// The returned object is NOT allowed to be modified (
// TODO: Nulls are deep copied.
func (v *Vector) Window(start, end int) (*Vector, error) {
	if v.IsConstNull() {
		return NewConstNull(v.typ, end-start, nil), nil
	} else if v.IsConst() {
		vec := NewVec(v.typ)
		vec.class = v.class
		vec.col = v.col
		vec.data = v.data
		vec.area = v.area
		vec.capacity = v.capacity
		vec.length = end - start
		vec.cantFreeArea = true
		vec.cantFreeData = true
		vec.sorted = v.sorted
		return vec, nil
	}
	w := NewVec(v.typ)
	if start == end {
		return w, nil
	}
	nulls.Range(v.nsp, uint64(start), uint64(end), uint64(start), w.nsp)
	w.data = v.data[start*v.typ.TypeSize() : end*v.typ.TypeSize()]
	w.length = end - start
	w.setupFromData()
	if v.typ.IsVarlen() {
		w.area = v.area
	}
	w.cantFreeData = true
	w.cantFreeArea = true
	return w, nil
}

// CloneWindow Deep copies the content from start to end into another vector. Afterwise it's safe to destroy the original one.
func (v *Vector) CloneWindow(start, end int, mp *mpool.MPool) (*Vector, error) {
	if start == end {
		return NewVec(v.typ), nil
	}
	if end > v.Length() {
		panic(fmt.Sprintf("CloneWindow end %d >= length %d", end, v.Length()))
	}
	if v.IsConstNull() {
		return NewConstNull(v.typ, end-start, mp), nil
	} else if v.IsConst() {
		if v.typ.IsVarlen() {
			return NewConstBytes(v.typ, v.GetBytesAt(0), end-start, mp)
		} else {
			vec := NewVec(v.typ)
			vec.class = v.class
			vec.col = v.col
			vec.data = make([]byte, len(v.data))
			copy(vec.data, v.data)
			vec.capacity = v.capacity
			vec.length = end - start
			vec.cantFreeArea = true
			vec.cantFreeData = true
			vec.sorted = v.sorted
			return vec, nil
		}
	}
	w := NewVec(v.typ)
	if err := v.CloneWindowTo(w, start, end, mp); err != nil {
		return nil, err
	}
	return w, nil
}

func (v *Vector) CloneWindowTo(w *Vector, start, end int, mp *mpool.MPool) error {
	if start == end {
		return nil
	}
	if v.IsConstNull() {
		w.class = CONSTANT
		w.length = end - start
		w.data = nil
		return nil
	} else if v.IsConst() {
		if v.typ.IsVarlen() {
			w.class = CONSTANT
			SetConstBytes(v, v.GetBytesAt(0), end-start, mp)
			return nil
		} else {
			w.class = v.class
			w.col = v.col
			w.data = make([]byte, len(v.data))
			copy(w.data, v.data)
			w.capacity = v.capacity
			w.length = end - start
			w.cantFreeArea = true
			w.cantFreeData = true
			w.sorted = v.sorted
			return nil
		}
	}
	nulls.Range(v.nsp, uint64(start), uint64(end), uint64(start), w.nsp)
	length := (end - start) * v.typ.TypeSize()
	if mp == nil {
		w.data = make([]byte, length)
		copy(w.data, v.data[start*v.typ.TypeSize():end*v.typ.TypeSize()])
		w.length = end - start
		w.setupFromData()
		if v.typ.IsVarlen() {
			w.area = make([]byte, len(v.area))
			copy(w.area, v.area)
		}
		w.cantFreeData = true
		w.cantFreeArea = true
	} else {
		err := w.PreExtend(end-start, mp)
		if err != nil {
			return err
		}
		w.length = end - start
		if v.GetType().IsVarlen() {
			var vCol, wCol []types.Varlena
			ToSliceNoTypeCheck(v, &vCol)
			ToSliceNoTypeCheck(w, &wCol)
			for i := start; i < end; i++ {
				if !nulls.Contains(v.nsp, uint64(i)) {
					bs := vCol[i].GetByteSlice(v.area)
					err = BuildVarlenaFromByteSlice(w, &wCol[i-start], &bs, mp)
					if err != nil {
						return err
					}
				}
			}
		} else {
			tlen := v.typ.TypeSize()
			copy(w.data[:length], v.data[start*tlen:end*tlen])
		}
	}

	return nil
}

// GetSumValue returns the sum value of the vector.
// if the length is 0 or all null or the vector is not numeric, return false
func (v *Vector) GetSumValue() (ok bool, sumv []byte) {
	if v.Length() == 0 || v.AllNull() || !v.typ.IsNumeric() {
		return
	}
	if v.typ.IsDecimal() && v.typ.Oid != types.T_decimal64 {
		return
	}
	ok = true
	switch v.typ.Oid {
	case types.T_bit:
		sumVal := IntegerGetSum[uint64, uint64](v)
		sumv = types.EncodeUint64(&sumVal)
	case types.T_int8:
		sumVal := IntegerGetSum[int8, int64](v)
		sumv = types.EncodeInt64(&sumVal)
	case types.T_int16:
		sumVal := IntegerGetSum[int16, int64](v)
		sumv = types.EncodeInt64(&sumVal)
	case types.T_int32:
		sumVal := IntegerGetSum[int32, int64](v)
		sumv = types.EncodeInt64(&sumVal)
	case types.T_int64:
		sumVal := IntegerGetSum[int64, int64](v)
		sumv = types.EncodeInt64(&sumVal)
	case types.T_uint8:
		sumVal := IntegerGetSum[uint8, uint64](v)
		sumv = types.EncodeUint64(&sumVal)
	case types.T_uint16:
		sumVal := IntegerGetSum[uint16, uint64](v)
		sumv = types.EncodeUint64(&sumVal)
	case types.T_uint32:
		sumVal := IntegerGetSum[uint32, uint64](v)
		sumv = types.EncodeUint64(&sumVal)
	case types.T_uint64:
		sumVal := IntegerGetSum[uint64, uint64](v)
		sumv = types.EncodeUint64(&sumVal)
	case types.T_float32:
		sumVal := FloatGetSum[float32](v)
		sumv = types.EncodeFloat64(&sumVal)
	case types.T_float64:
		sumVal := FloatGetSum[float64](v)
		sumv = types.EncodeFloat64(&sumVal)
	case types.T_decimal64:
		sumVal := Decimal64GetSum(v)
		sumv = types.EncodeDecimal64(&sumVal)
	default:
		panic(fmt.Sprintf("unsupported type %s", v.GetType().String()))
	}
	return
}

// GetMinMaxValue returns the min and max value of the vector.
// if the length is 0 or all null, return false
func (v *Vector) GetMinMaxValue() (ok bool, minv, maxv []byte) {
	if v.Length() == 0 || v.AllNull() {
		return
	}
	ok = true
	switch v.typ.Oid {
	case types.T_bool:
		var minVal, maxVal bool
		col := MustFixedColNoTypeCheck[bool](v)
		if v.HasNull() {
			first := true
			for i, j := 0, len(col); i < j; i++ {
				if v.IsNull(uint64(i)) {
					continue
				}
				if first {
					minVal, maxVal = col[i], col[i]
					first = false
				} else {
					minVal = minVal && col[i]
					maxVal = maxVal && col[i]
				}
			}
		} else {
			minVal, maxVal = col[0], col[0]
			for i, j := 1, len(col); i < j; i++ {
				minVal = minVal && col[i]
				maxVal = maxVal && col[i]
			}
		}
		minv = types.EncodeBool(&minVal)
		maxv = types.EncodeBool(&maxVal)

	case types.T_bit:
		minVal, maxVal := OrderedGetMinAndMax[uint64](v)
		minv = types.EncodeUint64(&minVal)
		maxv = types.EncodeUint64(&maxVal)

	case types.T_int8:
		minVal, maxVal := OrderedGetMinAndMax[int8](v)
		minv = types.EncodeInt8(&minVal)
		maxv = types.EncodeInt8(&maxVal)

	case types.T_int16:
		minVal, maxVal := OrderedGetMinAndMax[int16](v)
		minv = types.EncodeInt16(&minVal)
		maxv = types.EncodeInt16(&maxVal)

	case types.T_int32:
		minVal, maxVal := OrderedGetMinAndMax[int32](v)
		minv = types.EncodeInt32(&minVal)
		maxv = types.EncodeInt32(&maxVal)

	case types.T_int64:
		minVal, maxVal := OrderedGetMinAndMax[int64](v)
		minv = types.EncodeInt64(&minVal)
		maxv = types.EncodeInt64(&maxVal)

	case types.T_uint8:
		minVal, maxVal := OrderedGetMinAndMax[uint8](v)
		minv = types.EncodeUint8(&minVal)
		maxv = types.EncodeUint8(&maxVal)

	case types.T_uint16:
		minVal, maxVal := OrderedGetMinAndMax[uint16](v)
		minv = types.EncodeUint16(&minVal)
		maxv = types.EncodeUint16(&maxVal)

	case types.T_uint32:
		minVal, maxVal := OrderedGetMinAndMax[uint32](v)
		minv = types.EncodeUint32(&minVal)
		maxv = types.EncodeUint32(&maxVal)

	case types.T_uint64:
		minVal, maxVal := OrderedGetMinAndMax[uint64](v)
		minv = types.EncodeUint64(&minVal)
		maxv = types.EncodeUint64(&maxVal)

	case types.T_float32:
		minVal, maxVal := OrderedGetMinAndMax[float32](v)
		minv = types.EncodeFloat32(&minVal)
		maxv = types.EncodeFloat32(&maxVal)

	case types.T_float64:
		minVal, maxVal := OrderedGetMinAndMax[float64](v)
		minv = types.EncodeFloat64(&minVal)
		maxv = types.EncodeFloat64(&maxVal)

	case types.T_date:
		minVal, maxVal := OrderedGetMinAndMax[types.Date](v)
		minv = types.EncodeDate(&minVal)
		maxv = types.EncodeDate(&maxVal)

	case types.T_datetime:
		minVal, maxVal := OrderedGetMinAndMax[types.Datetime](v)
		minv = types.EncodeDatetime(&minVal)
		maxv = types.EncodeDatetime(&maxVal)

	case types.T_time:
		minVal, maxVal := OrderedGetMinAndMax[types.Time](v)
		minv = types.EncodeTime(&minVal)
		maxv = types.EncodeTime(&maxVal)

	case types.T_timestamp:
		minVal, maxVal := OrderedGetMinAndMax[types.Timestamp](v)
		minv = types.EncodeTimestamp(&minVal)
		maxv = types.EncodeTimestamp(&maxVal)

	case types.T_enum:
		minVal, maxVal := OrderedGetMinAndMax[types.Enum](v)
		minv = types.EncodeEnum(&minVal)
		maxv = types.EncodeEnum(&maxVal)

	case types.T_decimal64:
		col := MustFixedColNoTypeCheck[types.Decimal64](v)
		var minVal, maxVal types.Decimal64
		if v.HasNull() {
			first := true
			for i, j := 0, len(col); i < j; i++ {
				if v.IsNull(uint64(i)) {
					continue
				}
				if first {
					minVal, maxVal = col[i], col[i]
					first = false
				} else {
					if col[i].Less(minVal) {
						minVal = col[i]
					}
					if maxVal.Less(col[i]) {

						maxVal = col[i]
					}
				}
			}
		} else {
			minVal, maxVal = col[0], col[0]
			for i, j := 1, len(col); i < j; i++ {
				if col[i].Less(minVal) {
					minVal = col[i]
				}
				if maxVal.Less(col[i]) {
					maxVal = col[i]
				}
			}
		}

		minv = types.EncodeDecimal64(&minVal)
		maxv = types.EncodeDecimal64(&maxVal)

	case types.T_decimal128:
		col := MustFixedColNoTypeCheck[types.Decimal128](v)
		var minVal, maxVal types.Decimal128
		if v.HasNull() {
			first := true
			for i, j := 0, len(col); i < j; i++ {
				if v.IsNull(uint64(i)) {
					continue
				}
				if first {
					minVal, maxVal = col[i], col[i]
					first = false
				} else {
					if col[i].Less(minVal) {
						minVal = col[i]
					}
					if maxVal.Less(col[i]) {

						maxVal = col[i]
					}
				}
			}
		} else {
			minVal, maxVal = col[0], col[0]
			for i, j := 1, len(col); i < j; i++ {
				if col[i].Less(minVal) {
					minVal = col[i]
				}
				if maxVal.Less(col[i]) {
					maxVal = col[i]
				}
			}
		}

		minv = types.EncodeDecimal128(&minVal)
		maxv = types.EncodeDecimal128(&maxVal)

	case types.T_TS:
		col := MustFixedColNoTypeCheck[types.TS](v)
		var minVal, maxVal types.TS
		if v.HasNull() {
			first := true
			for i, j := 0, len(col); i < j; i++ {
				if v.IsNull(uint64(i)) {
					continue
				}
				if first {
					minVal, maxVal = col[i], col[i]
					first = false
				} else {
					if col[i].Less(&minVal) {
						minVal = col[i]
					}
					if maxVal.Less(&col[i]) {

						maxVal = col[i]
					}
				}
			}
		} else {
			minVal, maxVal = col[0], col[0]
			for i, j := 1, len(col); i < j; i++ {
				if col[i].Less(&minVal) {
					minVal = col[i]
				}
				if maxVal.Less(&col[i]) {
					maxVal = col[i]
				}
			}
		}

		minv = types.EncodeFixed(minVal)
		maxv = types.EncodeFixed(maxVal)

	case types.T_uuid:
		col := MustFixedColNoTypeCheck[types.Uuid](v)
		var minVal, maxVal types.Uuid
		if v.HasNull() {
			first := true
			for i, j := 0, len(col); i < j; i++ {
				if v.IsNull(uint64(i)) {
					continue
				}
				if first {
					minVal, maxVal = col[i], col[i]
					first = false
				} else {
					if col[i].Lt(minVal) {
						minVal = col[i]
					}
					if maxVal.Lt(col[i]) {

						maxVal = col[i]
					}
				}
			}
		} else {
			minVal, maxVal = col[0], col[0]
			for i, j := 1, len(col); i < j; i++ {
				if col[i].Lt(minVal) {
					minVal = col[i]
				}
				if maxVal.Lt(col[i]) {
					maxVal = col[i]
				}
			}
		}

		minv = types.EncodeUuid(&minVal)
		maxv = types.EncodeUuid(&maxVal)

	case types.T_Rowid:
		col := MustFixedColNoTypeCheck[types.Rowid](v)
		var minVal, maxVal types.Rowid
		if v.HasNull() {
			first := true
			for i, j := 0, len(col); i < j; i++ {
				if v.IsNull(uint64(i)) {
					continue
				}
				if first {
					minVal, maxVal = col[i], col[i]
					first = false
				} else {
					if col[i].Less(minVal) {
						minVal = col[i]
					}
					if maxVal.Less(col[i]) {

						maxVal = col[i]
					}
				}
			}
		} else {
			minVal, maxVal = col[0], col[0]
			for i, j := 1, len(col); i < j; i++ {
				if col[i].Less(minVal) {
					minVal = col[i]
				}
				if maxVal.Less(col[i]) {
					maxVal = col[i]
				}
			}
		}

		minv = types.EncodeFixed(minVal)
		maxv = types.EncodeFixed(maxVal)

	case types.T_char, types.T_varchar, types.T_json, types.T_binary, types.T_varbinary, types.T_blob, types.T_text, types.T_datalink:
		minv, maxv = VarlenGetMinMax(v)
	case types.T_array_float32:
		// Zone map Comparator should be consistent with the SQL Comparator for Array.
		// Hence, we are not using bytesComparator for Array.
		// [Update]: We won't be using the Min and Max inside the ZM. Vector index is going to be handled
		// outside the zonemap via indexing techniques like HNSW etc.
		// For Array ZM, we will mostly make it uninitialized or set theoretical min and max.
		_minv, _maxv := ArrayGetMinMax[float32](v)
		minv = types.ArrayToBytes[float32](_minv)
		maxv = types.ArrayToBytes[float32](_maxv)
	case types.T_array_float64:
		_minv, _maxv := ArrayGetMinMax[float64](v)
		minv = types.ArrayToBytes[float64](_minv)
		maxv = types.ArrayToBytes[float64](_maxv)
	default:
		panic(fmt.Sprintf("unsupported type %s", v.GetType().String()))
	}
	return
}

// InplaceSortAndCompact @todo optimization in the future
func (v *Vector) InplaceSortAndCompact() {
	switch v.GetType().Oid {
	case types.T_bool:
		col := MustFixedColNoTypeCheck[bool](v)
		sort.Slice(col, func(i, j int) bool {
			return !col[i] && col[j]
		})
		newCol := slices.Compact(col)
		if len(newCol) != len(col) {
			v.CleanOnlyData()
			v.SetSorted(true)
			appendList(v, newCol, nil, nil)
		}

	case types.T_bit:
		col := MustFixedColNoTypeCheck[uint64](v)
		sort.Slice(col, func(i, j int) bool {
			return col[i] < col[j]
		})
		newCol := slices.Compact(col)
		if len(newCol) != len(col) {
			v.CleanOnlyData()
			v.SetSorted(true)
			appendList(v, newCol, nil, nil)
		}

	case types.T_int8:
		col := MustFixedColNoTypeCheck[int8](v)
		sort.Slice(col, func(i, j int) bool {
			return col[i] < col[j]
		})
		newCol := slices.Compact(col)
		if len(newCol) != len(col) {
			v.CleanOnlyData()
			v.SetSorted(true)
			appendList(v, newCol, nil, nil)
		}

	case types.T_int16:
		col := MustFixedColNoTypeCheck[int16](v)
		sort.Slice(col, func(i, j int) bool {
			return col[i] < col[j]
		})
		newCol := slices.Compact(col)
		if len(newCol) != len(col) {
			v.CleanOnlyData()
			v.SetSorted(true)
			appendList(v, newCol, nil, nil)
		}

	case types.T_int32:
		col := MustFixedColNoTypeCheck[int32](v)
		sort.Slice(col, func(i, j int) bool {
			return col[i] < col[j]
		})
		newCol := slices.Compact(col)
		if len(newCol) != len(col) {
			v.CleanOnlyData()
			v.SetSorted(true)
			appendList(v, newCol, nil, nil)
		}

	case types.T_int64:
		col := MustFixedColNoTypeCheck[int64](v)
		sort.Slice(col, func(i, j int) bool {
			return col[i] < col[j]
		})
		newCol := slices.Compact(col)
		if len(newCol) != len(col) {
			v.CleanOnlyData()
			v.SetSorted(true)
			appendList(v, newCol, nil, nil)
		}

	case types.T_uint8:
		col := MustFixedColNoTypeCheck[uint8](v)
		sort.Slice(col, func(i, j int) bool {
			return col[i] < col[j]
		})
		newCol := slices.Compact(col)
		if len(newCol) != len(col) {
			v.CleanOnlyData()
			v.SetSorted(true)
			appendList(v, newCol, nil, nil)
		}

	case types.T_uint16:
		col := MustFixedColNoTypeCheck[uint16](v)
		sort.Slice(col, func(i, j int) bool {
			return col[i] < col[j]
		})
		newCol := slices.Compact(col)
		if len(newCol) != len(col) {
			v.CleanOnlyData()
			v.SetSorted(true)
			appendList(v, newCol, nil, nil)
		}

	case types.T_uint32:
		col := MustFixedColNoTypeCheck[uint32](v)
		sort.Slice(col, func(i, j int) bool {
			return col[i] < col[j]
		})
		newCol := slices.Compact(col)
		if len(newCol) != len(col) {
			v.CleanOnlyData()
			v.SetSorted(true)
			appendList(v, newCol, nil, nil)
		}

	case types.T_uint64:
		col := MustFixedColNoTypeCheck[uint64](v)
		sort.Slice(col, func(i, j int) bool {
			return col[i] < col[j]
		})
		newCol := slices.Compact(col)
		if len(newCol) != len(col) {
			v.CleanOnlyData()
			v.SetSorted(true)
			appendList(v, newCol, nil, nil)
		}

	case types.T_float32:
		col := MustFixedColNoTypeCheck[float32](v)
		sort.Slice(col, func(i, j int) bool {
			return col[i] < col[j]
		})
		newCol := slices.Compact(col)
		if len(newCol) != len(col) {
			v.CleanOnlyData()
			v.SetSorted(true)
			appendList(v, newCol, nil, nil)
		}

	case types.T_float64:
		col := MustFixedColNoTypeCheck[float64](v)
		sort.Slice(col, func(i, j int) bool {
			return col[i] < col[j]
		})
		newCol := slices.Compact(col)
		if len(newCol) != len(col) {
			v.CleanOnlyData()
			v.SetSorted(true)
			appendList(v, newCol, nil, nil)
		}

	case types.T_date:
		col := MustFixedColNoTypeCheck[types.Date](v)
		sort.Slice(col, func(i, j int) bool {
			return col[i] < col[j]
		})
		newCol := slices.Compact(col)
		if len(newCol) != len(col) {
			v.CleanOnlyData()
			v.SetSorted(true)
			appendList(v, newCol, nil, nil)
		}

	case types.T_datetime:
		col := MustFixedColNoTypeCheck[types.Datetime](v)
		sort.Slice(col, func(i, j int) bool {
			return col[i] < col[j]
		})
		newCol := slices.Compact(col)
		if len(newCol) != len(col) {
			v.CleanOnlyData()
			v.SetSorted(true)
			appendList(v, newCol, nil, nil)
		}

	case types.T_time:
		col := MustFixedColNoTypeCheck[types.Time](v)
		sort.Slice(col, func(i, j int) bool {
			return col[i] < col[j]
		})
		newCol := slices.Compact(col)
		if len(newCol) != len(col) {
			v.CleanOnlyData()
			v.SetSorted(true)
			appendList(v, newCol, nil, nil)
		}

	case types.T_timestamp:
		col := MustFixedColNoTypeCheck[types.Timestamp](v)
		sort.Slice(col, func(i, j int) bool {
			return col[i] < col[j]
		})
		newCol := slices.Compact(col)
		if len(newCol) != len(col) {
			v.CleanOnlyData()
			v.SetSorted(true)
			appendList(v, newCol, nil, nil)
		}

	case types.T_enum:
		col := MustFixedColNoTypeCheck[types.Enum](v)
		sort.Slice(col, func(i, j int) bool {
			return col[i] < col[j]
		})
		newCol := slices.Compact(col)
		if len(newCol) != len(col) {
			v.CleanOnlyData()
			v.SetSorted(true)
			appendList(v, newCol, nil, nil)
		}

	case types.T_decimal64:
		col := MustFixedColNoTypeCheck[types.Decimal64](v)
		sort.Slice(col, func(i, j int) bool {
			return col[i].Less(col[j])
		})
		newCol := slices.CompactFunc(col, func(a, b types.Decimal64) bool {
			return a.Compare(b) == 0
		})
		if len(newCol) != len(col) {
			v.CleanOnlyData()
			v.SetSorted(true)
			appendList(v, newCol, nil, nil)
		}

	case types.T_decimal128:
		col := MustFixedColNoTypeCheck[types.Decimal128](v)
		sort.Slice(col, func(i, j int) bool {
			return col[i].Less(col[j])
		})
		newCol := slices.CompactFunc(col, func(a, b types.Decimal128) bool {
			return a.Compare(b) == 0
		})
		if len(newCol) != len(col) {
			v.CleanOnlyData()
			v.SetSorted(true)
			appendList(v, newCol, nil, nil)
		}

	case types.T_TS:
		col := MustFixedColNoTypeCheck[types.TS](v)
		sort.Slice(col, func(i, j int) bool {
			return col[i].Less(&col[j])
		})
		newCol := slices.CompactFunc(col, func(a, b types.TS) bool {
			return a.Equal(&b)
		})
		if len(newCol) != len(col) {
			v.CleanOnlyData()
			v.SetSorted(true)
			appendList(v, newCol, nil, nil)
		}

	case types.T_uuid:
		col := MustFixedColNoTypeCheck[types.Uuid](v)
		sort.Slice(col, func(i, j int) bool {
			return col[i].Lt(col[j])
		})
		newCol := slices.CompactFunc(col, func(a, b types.Uuid) bool {
			return a.Compare(b) == 0
		})
		if len(newCol) != len(col) {
			v.CleanOnlyData()
			v.SetSorted(true)
			appendList(v, newCol, nil, nil)
		}
	case types.T_Rowid:
		col := MustFixedColNoTypeCheck[types.Rowid](v)
		sort.Slice(col, func(i, j int) bool {
			return col[i].Less(col[j])
		})
		newCol := slices.CompactFunc(col, func(a, b types.Rowid) bool {
			return a.Equal(b)
		})
		if len(newCol) != len(col) {
			v.CleanOnlyData()
			v.SetSorted(true)
			appendList(v, newCol, nil, nil)
		}

	case types.T_char, types.T_varchar, types.T_json, types.T_binary, types.T_varbinary, types.T_blob, types.T_text, types.T_datalink:
		col, area := MustVarlenaRawData(v)
		sort.Slice(col, func(i, j int) bool {
			return bytes.Compare(col[i].GetByteSlice(area), col[j].GetByteSlice(area)) < 0
		})
		newCol := slices.CompactFunc(col, func(a, b types.Varlena) bool {
			return bytes.Equal(a.GetByteSlice(area), b.GetByteSlice(area))
		})
		if len(newCol) != len(col) {
			v.CleanOnlyData()
			v.SetSorted(true)
			appendList(v, newCol, nil, nil)
		}

	case types.T_array_float32:
		col, area := MustVarlenaRawData(v)
		sort.Slice(col, func(i, j int) bool {
			return moarray.Compare[float32](
				types.GetArray[float32](&col[i], area),
				types.GetArray[float32](&col[j], area),
			) < 0
		})
		newCol := slices.CompactFunc(col, func(a, b types.Varlena) bool {
			return moarray.Compare[float32](
				types.GetArray[float32](&a, area),
				types.GetArray[float32](&b, area),
			) == 0
		})
		if len(newCol) != len(col) {
			v.CleanOnlyData()
			v.SetSorted(true)
			appendList(v, newCol, nil, nil)
		}

	case types.T_array_float64:
		col, area := MustVarlenaRawData(v)
		sort.Slice(col, func(i, j int) bool {
			return moarray.Compare[float64](
				types.GetArray[float64](&col[i], area),
				types.GetArray[float64](&col[j], area),
			) < 0
		})
		newCol := slices.CompactFunc(col, func(a, b types.Varlena) bool {
			return moarray.Compare[float64](
				types.GetArray[float64](&a, area),
				types.GetArray[float64](&b, area),
			) == 0
		})
		if len(newCol) != len(col) {
			v.CleanOnlyData()
			v.SetSorted(true)
			appendList(v, newCol, nil, nil)
		}
	}
}

func (v *Vector) InplaceSort() {
	switch v.GetType().Oid {
	case types.T_bool:
		col := MustFixedColNoTypeCheck[bool](v)
		sort.Slice(col, func(i, j int) bool {
			return !col[i] && col[j]
		})

	case types.T_bit:
		col := MustFixedColNoTypeCheck[uint64](v)
		sort.Slice(col, func(i, j int) bool {
			return col[i] < col[j]
		})

	case types.T_int8:
		col := MustFixedColNoTypeCheck[int8](v)
		sort.Slice(col, func(i, j int) bool {
			return col[i] < col[j]
		})

	case types.T_int16:
		col := MustFixedColNoTypeCheck[int16](v)
		sort.Slice(col, func(i, j int) bool {
			return col[i] < col[j]
		})

	case types.T_int32:
		col := MustFixedColNoTypeCheck[int32](v)
		sort.Slice(col, func(i, j int) bool {
			return col[i] < col[j]
		})

	case types.T_int64:
		col := MustFixedColNoTypeCheck[int64](v)
		sort.Slice(col, func(i, j int) bool {
			return col[i] < col[j]
		})

	case types.T_uint8:
		col := MustFixedColNoTypeCheck[uint8](v)
		sort.Slice(col, func(i, j int) bool {
			return col[i] < col[j]
		})

	case types.T_uint16:
		col := MustFixedColNoTypeCheck[uint16](v)
		sort.Slice(col, func(i, j int) bool {
			return col[i] < col[j]
		})

	case types.T_uint32:
		col := MustFixedColNoTypeCheck[uint32](v)
		sort.Slice(col, func(i, j int) bool {
			return col[i] < col[j]
		})

	case types.T_uint64:
		col := MustFixedColNoTypeCheck[uint64](v)
		sort.Slice(col, func(i, j int) bool {
			return col[i] < col[j]
		})

	case types.T_float32:
		col := MustFixedColNoTypeCheck[float32](v)
		sort.Slice(col, func(i, j int) bool {
			return col[i] < col[j]
		})

	case types.T_float64:
		col := MustFixedColNoTypeCheck[float64](v)
		sort.Slice(col, func(i, j int) bool {
			return col[i] < col[j]
		})

	case types.T_date:
		col := MustFixedColNoTypeCheck[types.Date](v)
		sort.Slice(col, func(i, j int) bool {
			return col[i] < col[j]
		})

	case types.T_datetime:
		col := MustFixedColNoTypeCheck[types.Datetime](v)
		sort.Slice(col, func(i, j int) bool {
			return col[i] < col[j]
		})

	case types.T_time:
		col := MustFixedColNoTypeCheck[types.Time](v)
		sort.Slice(col, func(i, j int) bool {
			return col[i] < col[j]
		})

	case types.T_timestamp:
		col := MustFixedColNoTypeCheck[types.Timestamp](v)
		sort.Slice(col, func(i, j int) bool {
			return col[i] < col[j]
		})

	case types.T_enum:
		col := MustFixedColNoTypeCheck[types.Enum](v)
		sort.Slice(col, func(i, j int) bool {
			return col[i] < col[j]
		})

	case types.T_decimal64:
		col := MustFixedColNoTypeCheck[types.Decimal64](v)
		sort.Slice(col, func(i, j int) bool {
			return col[i].Less(col[j])
		})

	case types.T_decimal128:
		col := MustFixedColNoTypeCheck[types.Decimal128](v)
		sort.Slice(col, func(i, j int) bool {
			return col[i].Less(col[j])
		})

	case types.T_TS:
		col := MustFixedColNoTypeCheck[types.TS](v)
		sort.Slice(col, func(i, j int) bool {
			return col[i].Less(&col[j])
		})

	case types.T_uuid:
		col := MustFixedColNoTypeCheck[types.Uuid](v)
		sort.Slice(col, func(i, j int) bool {
			return col[i].Lt(col[j])
		})

	case types.T_Rowid:
		col := MustFixedColNoTypeCheck[types.Rowid](v)
		sort.Slice(col, func(i, j int) bool {
			return col[i].Less(col[j])
		})

	case types.T_char, types.T_varchar, types.T_json, types.T_binary, types.T_varbinary, types.T_blob, types.T_text, types.T_datalink:
		col, area := MustVarlenaRawData(v)
		sort.Slice(col, func(i, j int) bool {
			return bytes.Compare(col[i].GetByteSlice(area), col[j].GetByteSlice(area)) < 0
		})

	case types.T_array_float32:
		col, area := MustVarlenaRawData(v)
		sort.Slice(col, func(i, j int) bool {
			return moarray.Compare[float32](
				types.GetArray[float32](&col[i], area),
				types.GetArray[float32](&col[j], area),
			) < 0
		})
	case types.T_array_float64:
		col, area := MustVarlenaRawData(v)
		sort.Slice(col, func(i, j int) bool {
			return moarray.Compare[float64](
				types.GetArray[float64](&col[i], area),
				types.GetArray[float64](&col[j], area),
			) < 0
		})
	}
}

func BuildVarlenaInline(v1, v2 *types.Varlena) {
	// use three dword operation to improve performance
	p1 := v1.UnsafePtr()
	p2 := v2.UnsafePtr()
	*(*int64)(p1) = *(*int64)(p2)
	*(*int64)(unsafe.Add(p1, 8)) = *(*int64)(unsafe.Add(p2, 8))
	*(*int64)(unsafe.Add(p1, 16)) = *(*int64)(unsafe.Add(p2, 16))
}

func BuildVarlenaNoInline(vec *Vector, v1 *types.Varlena, bs *[]byte, m *mpool.MPool) error {
	vlen := len(*bs)
	area1 := vec.GetArea()
	voff := len(area1)
	if voff+vlen <= cap(area1) || m == nil {
		area1 = append(area1, *bs...)
		v1.SetOffsetLen(uint32(voff), uint32(vlen))
		vec.area = area1
		return nil
	}
	var err error
	area1, err = m.Grow2(area1, *bs, voff+vlen)
	if err != nil {
		return err
	}
	v1.SetOffsetLen(uint32(voff), uint32(vlen))
	vec.area = area1
	return nil
}

func BuildVarlenaNoInlineFromByteJson(vec *Vector, v1 *types.Varlena, bj bytejson.ByteJson, m *mpool.MPool) error {
	vlen := len(bj.Data) + 1
	area1 := vec.GetArea()
	voff := len(area1)

	var err error
	if voff+vlen > cap(area1) && m != nil {
		// Pass nil to Grow2, we can grow area1 to voff+vlen without
		// copy bytejson data.
		area1, err = m.Grow2(area1, nil, voff+vlen)
		if err != nil {
			return err
		}
		area1[voff] = byte(bj.Type)
		copy(area1[voff+1:voff+vlen], bj.Data)
	} else {
		area1 = append(area1, byte(bj.Type))
		area1 = append(area1, bj.Data...)
	}

	v1.SetOffsetLen(uint32(voff), uint32(vlen))
	vec.area = area1
	return nil
}

func BuildVarlenaFromValena(vec *Vector, v1, v2 *types.Varlena, area *[]byte, m *mpool.MPool) error {
	if (*v2)[0] <= types.VarlenaInlineSize {
		BuildVarlenaInline(v1, v2)
		return nil
	}
	voff, vlen := v2.OffsetLen()
	bs := (*area)[voff : voff+vlen]
	return BuildVarlenaNoInline(vec, v1, &bs, m)
}

func BuildVarlenaFromByteSlice(vec *Vector, v *types.Varlena, bs *[]byte, m *mpool.MPool) error {
	vlen := len(*bs)
	if vlen <= types.VarlenaInlineSize {
		// first clear varlena to 0
		p1 := v.UnsafePtr()
		*(*int64)(p1) = 0
		*(*int64)(unsafe.Add(p1, 8)) = 0
		*(*int64)(unsafe.Add(p1, 16)) = 0
		v[0] = byte(vlen)
		copy(v[1:1+vlen], *bs)
		return nil
	}
	return BuildVarlenaNoInline(vec, v, bs, m)
}

func BuildVarlenaFromByteJson(vec *Vector, v *types.Varlena, bj bytejson.ByteJson, m *mpool.MPool) error {
	vlen := len(bj.Data) + 1
	if vlen <= types.VarlenaInlineSize {
		// first clear varlena to 0
		p1 := v.UnsafePtr()
		*(*int64)(p1) = 0
		*(*int64)(unsafe.Add(p1, 8)) = 0
		*(*int64)(unsafe.Add(p1, 16)) = 0
		v[0] = byte(vlen)
		v[1] = byte(bj.Type)
		copy(v[2:vlen+1], bj.Data)
		return nil
	}
	return BuildVarlenaNoInlineFromByteJson(vec, v, bj, m)
}

// BuildVarlenaFromArray convert array to Varlena so that it can be stored in the vector
func BuildVarlenaFromArray[T types.RealNumbers](vec *Vector, v *types.Varlena, array *[]T, m *mpool.MPool) error {
	_bs := types.ArrayToBytes[T](*array)
	bs := &_bs
	vlen := len(*bs)
	if vlen <= types.VarlenaInlineSize {
		// first clear varlena to 0
		p1 := v.UnsafePtr()
		*(*int64)(p1) = 0
		*(*int64)(unsafe.Add(p1, 8)) = 0
		*(*int64)(unsafe.Add(p1, 16)) = 0
		v[0] = byte(vlen)
		copy(v[1:1+vlen], *bs)
		return nil
	}
	return BuildVarlenaNoInline(vec, v, bs, m)
}

// Intersection2VectorOrdered does a ∩ b ==> ret, keeps all item unique and sorted
// it assumes that a and b all sorted already
func Intersection2VectorOrdered[T types.OrderedT | types.Decimal128](
	a, b []T,
	ret *Vector,
	mp *mpool.MPool,
	cmp func(x, y T) int) (err error) {

	var long, short []T
	if len(a) < len(b) {
		long = b
		short = a
	} else {
		long = a
		short = b
	}
	var lenLong, lenShort = len(long), len(short)

	if err = ret.PreExtend(lenLong+lenShort, mp); err != nil {
		return err
	}

	for i := range short {
		idx := sort.Search(lenLong, func(j int) bool {
			return cmp(long[j], short[i]) > 0
		})
		if idx >= lenLong {
			break
		}

		if idx > 0 && cmp(short[i], long[idx-1]) == 0 {
			if err = AppendFixed(ret, short[i], false, mp); err != nil {
				return err
			}
		}

		long = long[idx:]
		lenLong = len(long)
	}
	return nil
}

// Union2VectorOrdered does a ∪ b ==> ret, keeps all item unique and sorted
// it assumes that a and b all sorted already
func Union2VectorOrdered[T types.OrderedT | types.Decimal128](
	a, b []T,
	ret *Vector,
	mp *mpool.MPool,
	cmp func(x, y T) int) (err error) {

	var i, j int
	var prevVal T
	var lenA, lenB = len(a), len(b)

	if err = ret.PreExtend(lenA+lenB, mp); err != nil {
		return err
	}

	for i < lenA && j < lenB {
		if cmp(a[i], b[j]) <= 0 {
			if (i == 0 && j == 0) || cmp(prevVal, a[i]) != 0 {
				prevVal = a[i]
				if err = AppendFixed(ret, a[i], false, mp); err != nil {
					return err
				}
			}
			i++
		} else {
			if (i == 0 && j == 0) || cmp(prevVal, b[j]) != 0 {
				prevVal = b[j]
				if err = AppendFixed(ret, b[j], false, mp); err != nil {
					return err
				}
			}
			j++
		}
	}

	for ; i < lenA; i++ {
		if (i == 0 && j == 0) || cmp(prevVal, a[i]) != 0 {
			prevVal = a[i]
			if err = AppendFixed(ret, a[i], false, mp); err != nil {
				return err
			}
		}
	}

	for ; j < lenB; j++ {
		if (i == 0 && j == 0) || cmp(prevVal, b[j]) != 0 {
			prevVal = b[j]
			if err = AppendFixed(ret, b[j], false, mp); err != nil {
				return err
			}
		}
	}
	return nil
}

// Intersection2VectorVarlen does a ∩ b ==> ret, keeps all item unique and sorted
// it assumes that va and vb all sorted already
func Intersection2VectorVarlen(
	va, vb *Vector,
	ret *Vector,
	mp *mpool.MPool) (err error) {

	var shortCol, longCol []types.Varlena
	var shortArea, longArea []byte

	cola, areaa := MustVarlenaRawData(va)
	colb, areab := MustVarlenaRawData(vb)

	if len(cola) <= len(colb) {
		shortCol = cola
		shortArea = areaa
		longCol = colb
		longArea = areab
	} else {
		shortCol = colb
		shortArea = areab
		longCol = cola
		longArea = areaa
	}

	var lenLong, lenShort = len(longCol), len(shortCol)

	if err = ret.PreExtend(lenLong+lenShort, mp); err != nil {
		return err
	}

	for i := range shortCol {
		shortBytes := shortCol[i].GetByteSlice(shortArea)
		idx := sort.Search(lenLong, func(j int) bool {
			return bytes.Compare(longCol[j].GetByteSlice(longArea), shortBytes) > 0
		})
		if idx >= lenLong {
			break
		}

		if idx > 0 && bytes.Equal(shortBytes, longCol[idx-1].GetByteSlice(longArea)) {
			if err = AppendBytes(ret, shortBytes, false, mp); err != nil {
				return err
			}
		}

		longCol = longCol[idx:]
		lenLong = len(longCol)
	}
	return nil
}

// Union2VectorValen does a ∪ b ==> ret, keeps all item unique and sorted
// it assumes that va and vb all sorted already
func Union2VectorValen(
	va, vb *Vector,
	ret *Vector,
	mp *mpool.MPool) (err error) {

	var i, j int
	var prevVal []byte

	cola, areaa := MustVarlenaRawData(va)
	colb, areab := MustVarlenaRawData(vb)

	var lenA, lenB = len(cola), len(colb)

	if err = ret.PreExtend(lenA+lenB, mp); err != nil {
		return err
	}

	for i < lenA && j < lenB {
		bb := colb[j].GetByteSlice(areab)
		ba := cola[i].GetByteSlice(areaa)

		if bytes.Compare(ba, bb) <= 0 {
			if (i == 0 && j == 0) || bytes.Equal(prevVal, ba) {
				prevVal = ba
				if err = AppendBytes(ret, ba, false, mp); err != nil {
					return err
				}
			}
			i++
		} else {
			if (i == 0 && j == 0) || bytes.Equal(prevVal, bb) {
				prevVal = bb
				if err = AppendBytes(ret, bb, false, mp); err != nil {
					return err
				}
			}
			j++
		}
	}

	for ; i < lenA; i++ {
		ba := cola[i].GetByteSlice(areaa)
		if (i == 0 && j == 0) || bytes.Equal(prevVal, ba) {
			prevVal = ba
			if err = AppendBytes(ret, ba, false, mp); err != nil {
				return err
			}
		}
	}

	for ; j < lenB; j++ {
		bb := colb[j].GetByteSlice(areab)
		if (i == 0 && j == 0) || bytes.Equal(prevVal, bb) {
			prevVal = bb
			if err = AppendBytes(ret, bb, false, mp); err != nil {
				return err
			}
		}
	}

	return nil
}<|MERGE_RESOLUTION|>--- conflicted
+++ resolved
@@ -1753,287 +1753,6 @@
 	}
 }
 
-<<<<<<< HEAD
-=======
-// GetUnionOneFunction: A more sensible function for copying elements,
-// which avoids having to do type conversions and type judgements every time you append.
-func GetUnionOneFunction(typ types.Type, mp *mpool.MPool) func(v, w *Vector, sel int64) error {
-	switch typ.Oid {
-	case types.T_bool:
-		return func(v, w *Vector, sel int64) error {
-			if w.IsConstNull() {
-				return appendOneFixed(v, true, true, mp)
-			}
-			ws := MustFixedColNoTypeCheck[bool](w)
-			if w.IsConst() {
-				return appendOneFixed(v, ws[0], false, mp)
-			}
-			return appendOneFixed(v, ws[sel], nulls.Contains(w.nsp, uint64(sel)), mp)
-		}
-	case types.T_bit:
-		return func(v, w *Vector, sel int64) error {
-			if w.IsConstNull() {
-				return appendOneFixed(v, uint64(0), true, mp)
-			}
-			ws := MustFixedColNoTypeCheck[uint64](w)
-			if w.IsConst() {
-				return appendOneFixed(v, ws[0], false, mp)
-			}
-			return appendOneFixed(v, ws[sel], nulls.Contains(w.nsp, uint64(sel)), mp)
-		}
-	case types.T_int8:
-		return func(v, w *Vector, sel int64) error {
-			if w.IsConstNull() {
-				return appendOneFixed(v, int8(0), true, mp)
-			}
-			ws := MustFixedColNoTypeCheck[int8](w)
-			if w.IsConst() {
-				return appendOneFixed(v, ws[0], false, mp)
-			}
-			return appendOneFixed(v, ws[sel], nulls.Contains(w.nsp, uint64(sel)), mp)
-		}
-	case types.T_int16:
-		return func(v, w *Vector, sel int64) error {
-			if w.IsConstNull() {
-				return appendOneFixed(v, int16(0), true, mp)
-			}
-			ws := MustFixedColNoTypeCheck[int16](w)
-			if w.IsConst() {
-				return appendOneFixed(v, ws[0], false, mp)
-			}
-			return appendOneFixed(v, ws[sel], nulls.Contains(w.nsp, uint64(sel)), mp)
-		}
-	case types.T_int32:
-		return func(v, w *Vector, sel int64) error {
-			if w.IsConstNull() {
-				return appendOneFixed(v, int32(0), true, mp)
-			}
-			ws := MustFixedColNoTypeCheck[int32](w)
-			if w.IsConst() {
-				return appendOneFixed(v, ws[0], false, mp)
-			}
-			return appendOneFixed(v, ws[sel], nulls.Contains(w.nsp, uint64(sel)), mp)
-		}
-	case types.T_int64:
-		return func(v, w *Vector, sel int64) error {
-			if w.IsConstNull() {
-				return appendOneFixed(v, int64(0), true, mp)
-			}
-			ws := MustFixedColNoTypeCheck[int64](w)
-			if w.IsConst() {
-				return appendOneFixed(v, ws[0], false, mp)
-			}
-			return appendOneFixed(v, ws[sel], nulls.Contains(w.nsp, uint64(sel)), mp)
-		}
-	case types.T_uint8:
-		return func(v, w *Vector, sel int64) error {
-			if w.IsConstNull() {
-				return appendOneFixed(v, uint8(0), true, mp)
-			}
-			ws := MustFixedColNoTypeCheck[uint8](w)
-			if w.IsConst() {
-				return appendOneFixed(v, ws[0], false, mp)
-			}
-			return appendOneFixed(v, ws[sel], nulls.Contains(w.nsp, uint64(sel)), mp)
-		}
-	case types.T_uint16:
-		return func(v, w *Vector, sel int64) error {
-			if w.IsConstNull() {
-				return appendOneFixed(v, uint16(0), true, mp)
-			}
-			ws := MustFixedColNoTypeCheck[uint16](w)
-			if w.IsConst() {
-				return appendOneFixed(v, ws[0], false, mp)
-			}
-			return appendOneFixed(v, ws[sel], nulls.Contains(w.nsp, uint64(sel)), mp)
-		}
-	case types.T_uint32:
-		return func(v, w *Vector, sel int64) error {
-			if w.IsConstNull() {
-				return appendOneFixed(v, uint32(0), true, mp)
-			}
-			ws := MustFixedColNoTypeCheck[uint32](w)
-			if w.IsConst() {
-				return appendOneFixed(v, ws[0], false, mp)
-			}
-			return appendOneFixed(v, ws[sel], nulls.Contains(w.nsp, uint64(sel)), mp)
-		}
-	case types.T_uint64:
-		return func(v, w *Vector, sel int64) error {
-			if w.IsConstNull() {
-				return appendOneFixed(v, uint64(0), true, mp)
-			}
-			ws := MustFixedColNoTypeCheck[uint64](w)
-			if w.IsConst() {
-				return appendOneFixed(v, ws[0], false, mp)
-			}
-			return appendOneFixed(v, ws[sel], nulls.Contains(w.nsp, uint64(sel)), mp)
-		}
-	case types.T_float32:
-		return func(v, w *Vector, sel int64) error {
-			if w.IsConstNull() {
-				return appendOneFixed(v, float32(0), true, mp)
-			}
-			ws := MustFixedColNoTypeCheck[float32](w)
-			if w.IsConst() {
-				return appendOneFixed(v, ws[0], false, mp)
-			}
-			return appendOneFixed(v, ws[sel], nulls.Contains(w.nsp, uint64(sel)), mp)
-		}
-	case types.T_float64:
-		return func(v, w *Vector, sel int64) error {
-			if w.IsConstNull() {
-				return appendOneFixed(v, float64(0), true, mp)
-			}
-			ws := MustFixedColNoTypeCheck[float64](w)
-			if w.IsConst() {
-				return appendOneFixed(v, ws[0], false, mp)
-			}
-			return appendOneFixed(v, ws[sel], nulls.Contains(w.nsp, uint64(sel)), mp)
-		}
-	case types.T_date:
-		return func(v, w *Vector, sel int64) error {
-			if w.IsConstNull() {
-				return appendOneFixed(v, types.Date(0), true, mp)
-			}
-			ws := MustFixedColNoTypeCheck[types.Date](w)
-			if w.IsConst() {
-				return appendOneFixed(v, ws[0], false, mp)
-			}
-			return appendOneFixed(v, ws[sel], nulls.Contains(w.nsp, uint64(sel)), mp)
-		}
-	case types.T_datetime:
-		return func(v, w *Vector, sel int64) error {
-			if w.IsConstNull() {
-				return appendOneFixed(v, types.Datetime(0), true, mp)
-			}
-			ws := MustFixedColNoTypeCheck[types.Datetime](w)
-			if w.IsConst() {
-				return appendOneFixed(v, ws[0], false, mp)
-			}
-			return appendOneFixed(v, ws[sel], nulls.Contains(w.nsp, uint64(sel)), mp)
-		}
-	case types.T_time:
-		return func(v, w *Vector, sel int64) error {
-			if w.IsConstNull() {
-				return appendOneFixed(v, types.Time(0), true, mp)
-			}
-			ws := MustFixedColNoTypeCheck[types.Time](w)
-			if w.IsConst() {
-				return appendOneFixed(v, ws[0], false, mp)
-			}
-			return appendOneFixed(v, ws[sel], nulls.Contains(w.nsp, uint64(sel)), mp)
-		}
-	case types.T_timestamp:
-		return func(v, w *Vector, sel int64) error {
-			if w.IsConstNull() {
-				return appendOneFixed(v, types.Timestamp(0), true, mp)
-			}
-			ws := MustFixedColNoTypeCheck[types.Timestamp](w)
-			if w.IsConst() {
-				return appendOneFixed(v, ws[0], false, mp)
-			}
-			return appendOneFixed(v, ws[sel], nulls.Contains(w.nsp, uint64(sel)), mp)
-		}
-	case types.T_decimal64:
-		return func(v, w *Vector, sel int64) error {
-			if w.IsConstNull() {
-				return appendOneFixed(v, types.Decimal64(0), true, mp)
-			}
-			ws := MustFixedColNoTypeCheck[types.Decimal64](w)
-			if w.IsConst() {
-				return appendOneFixed(v, ws[0], false, mp)
-			}
-			return appendOneFixed(v, ws[sel], nulls.Contains(w.nsp, uint64(sel)), mp)
-		}
-	case types.T_decimal128:
-		return func(v, w *Vector, sel int64) error {
-			if w.IsConstNull() {
-				return appendOneFixed(v, types.Decimal128{}, true, mp)
-			}
-			ws := MustFixedColNoTypeCheck[types.Decimal128](w)
-			if w.IsConst() {
-				return appendOneFixed(v, ws[0], false, mp)
-			}
-			return appendOneFixed(v, ws[sel], nulls.Contains(w.nsp, uint64(sel)), mp)
-		}
-	case types.T_uuid:
-		return func(v, w *Vector, sel int64) error {
-			if w.IsConstNull() {
-				return appendOneFixed(v, types.Uuid{}, true, mp)
-			}
-			ws := MustFixedColNoTypeCheck[types.Uuid](w)
-			if w.IsConst() {
-				return appendOneFixed(v, ws[0], false, mp)
-			}
-			return appendOneFixed(v, ws[sel], nulls.Contains(w.nsp, uint64(sel)), mp)
-		}
-	case types.T_TS:
-		return func(v, w *Vector, sel int64) error {
-			if w.IsConstNull() {
-				return appendOneFixed(v, types.TS{}, true, mp)
-			}
-			ws := MustFixedColNoTypeCheck[types.TS](w)
-			if w.IsConst() {
-				return appendOneFixed(v, ws[0], false, mp)
-			}
-			return appendOneFixed(v, ws[sel], nulls.Contains(w.nsp, uint64(sel)), mp)
-		}
-	case types.T_Rowid:
-		return func(v, w *Vector, sel int64) error {
-			if w.IsConstNull() {
-				return appendOneFixed(v, types.Rowid{}, true, mp)
-			}
-			ws := MustFixedColNoTypeCheck[types.Rowid](w)
-			if w.IsConst() {
-				return appendOneFixed(v, ws[0], false, mp)
-			}
-			return appendOneFixed(v, ws[sel], nulls.Contains(w.nsp, uint64(sel)), mp)
-		}
-	case types.T_char, types.T_varchar, types.T_binary, types.T_varbinary,
-		types.T_json, types.T_blob, types.T_text, types.T_array_float32, types.T_array_float64, types.T_datalink:
-		return func(v, w *Vector, sel int64) error {
-			if w.IsConstNull() {
-				return appendOneFixed(v, types.Varlena{}, true, mp)
-			}
-			ws := MustFixedColNoTypeCheck[types.Varlena](w)
-			if w.IsConst() {
-				return appendOneBytes(v, ws[0].GetByteSlice(w.area), false, mp)
-			}
-			if nulls.Contains(w.nsp, uint64(sel)) {
-				return appendOneBytes(v, []byte{}, true, mp)
-			} else {
-				return appendOneBytes(v, ws[sel].GetByteSlice(w.area), false, mp)
-			}
-		}
-	case types.T_Blockid:
-		return func(v, w *Vector, sel int64) error {
-			if w.IsConstNull() {
-				return appendOneFixed(v, types.Blockid{}, true, mp)
-			}
-			ws := MustFixedColNoTypeCheck[types.Blockid](w)
-			if w.IsConst() {
-				return appendOneFixed(v, ws[0], false, mp)
-			}
-			return appendOneFixed(v, ws[sel], nulls.Contains(w.nsp, uint64(sel)), mp)
-		}
-	case types.T_enum:
-		return func(v, w *Vector, sel int64) error {
-			if w.IsConstNull() {
-				return appendOneFixed(v, types.Enum(0), true, mp)
-			}
-			ws := MustFixedColNoTypeCheck[types.Enum](w)
-			if w.IsConst() {
-				return appendOneFixed(v, ws[0], false, mp)
-			}
-			return appendOneFixed(v, ws[sel], nulls.Contains(w.nsp, uint64(sel)), mp)
-		}
-	default:
-		panic(fmt.Sprintf("unexpect type %s for function vector.GetUnionOneFunction", typ))
-	}
-}
-
->>>>>>> a81e4b77
 // GetConstSetFunction: A more sensible function for const vector set,
 // which avoids having to do type conversions and type judgements every time you append.
 func GetConstSetFunction(typ types.Type, mp *mpool.MPool) func(v, w *Vector, sel int64, length int) error {
