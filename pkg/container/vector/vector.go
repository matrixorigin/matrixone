// Copyright 2021 Matrix Origin
//
// Licensed under the Apache License, Version 2.0 (the "License");
// you may not use this file except in compliance with the License.
// You may obtain a copy of the License at
//
//      http://www.apache.org/licenses/LICENSE-2.0
//
// Unless required by applicable law or agreed to in writing, software
// distributed under the License is distributed on an "AS IS" BASIS,
// WITHOUT WARRANTIES OR CONDITIONS OF ANY KIND, either express or implied.
// See the License for the specific language governing permissions and
// limitations under the License.

package vector

import (
	"bytes"
	"fmt"
	"reflect"
	"unsafe"

	"github.com/matrixorigin/matrixone/pkg/common/moerr"
	"github.com/matrixorigin/matrixone/pkg/container/nulls"
	"github.com/matrixorigin/matrixone/pkg/container/types"
	"github.com/matrixorigin/matrixone/pkg/vectorize/shuffle"
	"github.com/matrixorigin/matrixone/pkg/vm/mheap"
)

// XXX Moved vector from types.go to vector.go
// XXX Deleted vector interface, which was commented out and outdated anyway.
/* Vector vector
 * origin true:
 * 				count || type || bitmap size || bitmap || vector
 * origin false:
 *  			count || vector
 */
type Vector struct {
	// XXX There was Ref and Link, from the impl, it is totally wrong stuff.
	// Removed.
	Typ types.Type
	Col interface{}  // column data, encoded Data
	Nsp *nulls.Nulls // nulls list

	original bool
	// data of fixed length element, in case of varlen, the Varlena
	data []byte
	// area for holding large strings.
	area []byte

	// some attributes for const vector (a vector with a lot of rows of a same const value)
	isConst bool
	length  int
}

func (v *Vector) Length() int {
	return Length(v)
}

func (v *Vector) ScalarLength() int {
	if !v.isConst {
		panic("Getting scalar length of non const vector.")
	}
	return v.length
}

func (v *Vector) SetScalarLength(length int) {
	if !v.isConst {
		panic("Setting length to non const vector.")
	}
	v.length = length
}

func (v *Vector) IsOriginal() bool {
	return v.original
}

func DecodeFixedCol[T types.FixedSizeT](v *Vector, sz int) []T {
	return types.DecodeFixedSlice[T](v.data, sz)
}

// GetFixedVector decode data and return decoded []T.
// For const/scalar vector we expand and return newly allocated slice.
func GetFixedVectorValues[T types.FixedSizeT](v *Vector) []T {
	if v.isConst {
		cols := MustTCols[T](v)
		vs := make([]T, v.Length())
		for i := range vs {
			vs[i] = cols[0]
		}
		return vs
	}
	return MustTCols[T](v)
}

func GetStrVectorValues(v *Vector) []string {
	if v.isConst {
		cols := MustTCols[types.Varlena](v)
		ss := cols[0].GetString(v.area)
		vs := make([]string, v.Length())
		for i := range vs {
			vs[i] = ss
		}
		return vs
	}
	return MustStrCols(v)
}

func GetBytesVectorValues(v *Vector) [][]byte {
	if v.isConst {
		cols := MustTCols[types.Varlena](v)
		ss := cols[0].GetByteSlice(v.area)
		vs := make([][]byte, v.Length())
		for i := range vs {
			vs[i] = ss
		}
		return vs
	}
	return MustBytesCols(v)
}

// XXX A huge hammer, get rid of any typing and totally depends on v.Col
// We should really not using this one but it is wide spread already.
func GetColumn[T any](v *Vector) []T {
	return v.Col.([]T)
}

// XXX Compatibility: how many aliases do we need ...
func GetStrColumn(v *Vector) []string {
	return GetStrVectorValues(v)
}

// Get Value at index
func GetValueAt[T types.FixedSizeT](v *Vector, idx int64) T {
	return MustTCols[T](v)[idx]
}

func GetValueAtOrZero[T types.FixedSizeT](v *Vector, idx int64) T {
	var zt T
	ts := MustTCols[T](v)
	if int64(len(ts)) <= idx {
		return zt
	}
	return ts[idx]
}

// Get the pointer to idx-th fixed size entry.
func GetPtrAt(v *Vector, idx int64) unsafe.Pointer {
	return unsafe.Pointer(&v.data[idx*int64(v.GetType().TypeSize())])
}

// Raw version, get from v.data.   Adopt python convention and
// neg idx means counting from end, that is, -1 means last element.
func (v *Vector) getRawValueAt(idx int64) []byte {
	tlen := int64(v.GetType().TypeSize())
	dlen := int64(len(v.data))
	if idx >= 0 {
		if dlen < (idx+1)*tlen {
			panic("vector invalid index access")
		}
		return v.data[idx*tlen : idx*tlen+tlen]
	} else {
		start := dlen + tlen*idx
		end := start + tlen
		if start < 0 {
			panic("vector invalid index access")
		}
		return v.data[start:end]
	}
}

func (v *Vector) MarshalBinary() ([]byte, error) {
	var buf bytes.Buffer

	if v.isConst {
		i64 := int64(v.ScalarLength())
		buf.WriteByte(1)
		buf.Write(types.EncodeInt64(&i64))
	} else {
		buf.WriteByte(0)
		// length, even not used, let's fill it.
		i64 := int64(0)
		buf.Write(types.EncodeInt64(&i64))
	}
	data, err := v.Show()
	if err != nil {
		return nil, err
	}
	buf.Write(data)
	return buf.Bytes(), nil
}

func (v *Vector) UnmarshalBinary(data []byte) error {
	if data[0] == 1 {
		v.isConst = true
		data = data[1:]
		v.SetScalarLength(int(types.DecodeInt64(data[:8])))
		data = data[8:]
	} else {
		data = data[1:]
		// skip 0
		data = data[8:]
	}
	return v.Read(data)
}

// Size of data, I think this function is inherently broken.  This
// Size is not meaningful other than used in (approximate) memory accounting.
func (v *Vector) Size() int {
	return len(v.data) + len(v.area)
}

func (v *Vector) GetType() types.Type {
	return v.Typ
}

func (v *Vector) GetNulls() *nulls.Nulls {
	return v.Nsp
}

func (v *Vector) GetBytes(i int64) []byte {
	bs := MustTCols[types.Varlena](v)
	return bs[i].GetByteSlice(v.area)
}

func (v *Vector) GetString(i int64) string {

	bs := MustTCols[types.Varlena](v)
	return bs[i].GetString(v.area)
}

func (v *Vector) FillDefaultValue() {
	if !nulls.Any(v.Nsp) || len(v.data) == 0 {
		return
	}
	switch v.Typ.Oid {
	case types.T_bool:
		fillDefaultValue[bool](v)
	case types.T_int8:
		fillDefaultValue[int8](v)
	case types.T_int16:
		fillDefaultValue[int16](v)
	case types.T_int32:
		fillDefaultValue[int32](v)
	case types.T_int64:
		fillDefaultValue[int64](v)
	case types.T_uint8:
		fillDefaultValue[uint8](v)
	case types.T_uint16:
		fillDefaultValue[uint16](v)
	case types.T_uint32:
		fillDefaultValue[uint32](v)
	case types.T_uint64:
		fillDefaultValue[uint64](v)
	case types.T_float32:
		fillDefaultValue[uint64](v)
	case types.T_float64:
		fillDefaultValue[float64](v)
	case types.T_date:
		fillDefaultValue[types.Date](v)
	case types.T_datetime:
		fillDefaultValue[types.Datetime](v)
	case types.T_timestamp:
		fillDefaultValue[types.Timestamp](v)
	case types.T_decimal64:
		fillDefaultValue[types.Decimal64](v)
	case types.T_decimal128:
		fillDefaultValue[types.Decimal128](v)
	case types.T_uuid:
		fillDefaultValue[types.Uuid](v)
	case types.T_TS:
		fillDefaultValue[types.TS](v)
	case types.T_Rowid:
		fillDefaultValue[types.Rowid](v)
	case types.T_char, types.T_varchar, types.T_json, types.T_blob:
		fillDefaultValue[types.Varlena](v)
	default:
		panic("unsupported type in FillDefaultValue")
	}
}

func (v *Vector) ToConst(row int) *Vector {
	if v.isConst {
		return v
	}
	switch v.Typ.Oid {
	case types.T_bool:
		return toConstVector[bool](v, row)
	case types.T_int8:
		return toConstVector[int8](v, row)
	case types.T_int16:
		return toConstVector[int16](v, row)
	case types.T_int32:
		return toConstVector[int32](v, row)
	case types.T_int64:
		return toConstVector[int64](v, row)
	case types.T_uint8:
		return toConstVector[uint8](v, row)
	case types.T_uint16:
		return toConstVector[uint16](v, row)
	case types.T_uint32:
		return toConstVector[uint32](v, row)
	case types.T_uint64:
		return toConstVector[uint64](v, row)
	case types.T_float32:
		return toConstVector[float32](v, row)
	case types.T_float64:
		return toConstVector[float64](v, row)
	case types.T_date:
		return toConstVector[types.Date](v, row)
	case types.T_datetime:
		return toConstVector[types.Datetime](v, row)
	case types.T_timestamp:
		return toConstVector[types.Timestamp](v, row)
	case types.T_decimal64:
		return toConstVector[types.Decimal64](v, row)
	case types.T_decimal128:
		return toConstVector[types.Decimal128](v, row)
	case types.T_uuid:
		return toConstVector[types.Uuid](v, row)
	case types.T_TS:
		return toConstVector[types.TS](v, row)
	case types.T_Rowid:
		return toConstVector[types.Rowid](v, row)
	case types.T_char, types.T_varchar, types.T_json, types.T_blob:
		if nulls.Contains(v.Nsp, uint64(row)) {
			return NewConstNull(v.GetType(), 1)
		}
		bs := v.GetBytes(int64(row))
		return NewConstBytes(v.Typ, 1, bs)
	}
	return nil
}

func (v *Vector) ConstExpand(m *mheap.Mheap) *Vector {
	if !v.isConst {
		return v
	}
	if v.IsScalarNull() {
		vlen := uint64(v.ScalarLength())
		nulls.AddRange(v.Nsp, 0, vlen)
		return v
	}

	switch v.Typ.Oid {
	case types.T_bool:
		expandVector[bool](v, 1, m)
	case types.T_int8:
		expandVector[int8](v, 1, m)
	case types.T_int16:
		expandVector[int16](v, 2, m)
	case types.T_int32:
		expandVector[int32](v, 4, m)
	case types.T_int64:
		expandVector[int64](v, 8, m)
	case types.T_uint8:
		expandVector[uint8](v, 1, m)
	case types.T_uint16:
		expandVector[uint16](v, 2, m)
	case types.T_uint32:
		expandVector[uint32](v, 4, m)
	case types.T_uint64:
		expandVector[uint64](v, 8, m)
	case types.T_float32:
		expandVector[float32](v, 4, m)
	case types.T_float64:
		expandVector[float64](v, 8, m)
	case types.T_date:
		expandVector[types.Date](v, 4, m)
	case types.T_datetime:
		expandVector[types.Datetime](v, 8, m)
	case types.T_timestamp:
		expandVector[types.Timestamp](v, 8, m)
	case types.T_decimal64:
		expandVector[types.Decimal64](v, 8, m)
	case types.T_decimal128:
		expandVector[types.Decimal128](v, 16, m)
	case types.T_uuid:
		expandVector[types.Uuid](v, 16, m)
	case types.T_TS:
		expandVector[types.TS](v, types.TxnTsSize, m)
	case types.T_Rowid:
		expandVector[types.Rowid](v, types.RowidSize, m)
	case types.T_char, types.T_varchar, types.T_json, types.T_blob:
		expandVector[types.Varlena](v, types.VarlenaSize, m)
	}
	v.isConst = false
	return v
}

func (v *Vector) TryExpandNulls(n int) {
	nulls.TryExpand(v.Nsp, n)
}

func fillDefaultValue[T types.FixedSizeT](v *Vector) {
	var dv T
	col := v.Col.([]T)
	rows := v.Nsp.Np.ToArray()
	for _, row := range rows {
		col[row] = dv
	}
	v.Col = col
}

func toConstVector[T types.FixedSizeT](v *Vector, row int) *Vector {
	if nulls.Contains(v.Nsp, uint64(row)) {
		return NewConstNull(v.Typ, 1)
	} else {
		val := GetValueAt[T](v, int64(row))
		return NewConstFixed(v.Typ, 1, val)
	}
}

// expandVector is used only in expand const vector.
func expandVector[T any](v *Vector, sz int, m *mheap.Mheap) *Vector {
	data, err := mheap.Alloc(m, int64(v.ScalarLength()*sz))
	if err != nil {
		return nil
	}
	vs := types.DecodeFixedSlice[T](data, sz)
	if nulls.Any(v.Nsp) {
		for i := 0; i < v.ScalarLength(); i++ {
			nulls.Add(v.Nsp, uint64(i))
		}
	} else {
		val := v.Col.([]T)[0]
		for i := 0; i < v.ScalarLength(); i++ {
			vs[i] = val
		}
	}
	v.Col = vs
	v.data = data[:len(vs)*sz]
	return v
}

func NewWithData(typ types.Type, data []byte, col interface{}, nsp *nulls.Nulls) *Vector {
	v := &Vector{
		Nsp:  nsp,
		Typ:  typ,
		Col:  col,
		data: data,
	}
	if col == nil {
		v.colFromData()
	}
	return v
}

func NewWithStrings(typ types.Type, vals []string, nsp *nulls.Nulls, m *mheap.Mheap) *Vector {
	vec := New(typ)
	nulls.Set(vec.Nsp, nsp)
	AppendString(vec, vals, m)
	return vec
}

func NewWithBytes(typ types.Type, vals [][]byte, nsp *nulls.Nulls, m *mheap.Mheap) *Vector {
	vec := New(typ)
	nulls.Set(vec.Nsp, nsp)
	AppendBytes(vec, vals, m)
	return vec
}

func NewWithFixed[T types.FixedSizeT](typ types.Type, vals []T, nsp *nulls.Nulls, m *mheap.Mheap) *Vector {
	vec := New(typ)
	nulls.Set(vec.Nsp, nsp)
	AppendFixed(vec, vals, m)
	return vec
}

func New(typ types.Type) *Vector {
<<<<<<< HEAD
	switch typ.Oid {
	case types.T_any:
		return &Vector{
			Typ: typ,
			Col: nil,
			Nsp: &nulls.Nulls{},
		}
	case types.T_bool:
		return &Vector{
			Typ: typ,
			Col: []bool{},
			Nsp: &nulls.Nulls{},
		}
	case types.T_int8:
		return &Vector{
			Typ: typ,
			Col: []int8{},
			Nsp: &nulls.Nulls{},
		}
	case types.T_int16:
		return &Vector{
			Typ: typ,
			Col: []int16{},
			Nsp: &nulls.Nulls{},
		}
	case types.T_int32:
		return &Vector{
			Typ: typ,
			Col: []int32{},
			Nsp: &nulls.Nulls{},
		}
	case types.T_int64:
		return &Vector{
			Typ: typ,
			Col: []int64{},
			Nsp: &nulls.Nulls{},
		}
	case types.T_uint8:
		return &Vector{
			Typ: typ,
			Col: []uint8{},
			Nsp: &nulls.Nulls{},
		}
	case types.T_uint16:
		return &Vector{
			Typ: typ,
			Col: []uint16{},
			Nsp: &nulls.Nulls{},
		}
	case types.T_uint32:
		return &Vector{
			Typ: typ,
			Col: []uint32{},
			Nsp: &nulls.Nulls{},
		}
	case types.T_uint64:
		return &Vector{
			Typ: typ,
			Col: []uint64{},
			Nsp: &nulls.Nulls{},
		}
	case types.T_float32:
		return &Vector{
			Typ: typ,
			Col: []float32{},
			Nsp: &nulls.Nulls{},
		}
	case types.T_float64:
		return &Vector{
			Typ: typ,
			Col: []float64{},
			Nsp: &nulls.Nulls{},
		}
	case types.T_date:
		return &Vector{
			Typ: typ,
			Col: []types.Date{},
			Nsp: &nulls.Nulls{},
		}
	case types.T_datetime:
		return &Vector{
			Typ: typ,
			Col: []types.Datetime{},
			Nsp: &nulls.Nulls{},
		}
	case types.T_timestamp:
		return &Vector{
			Typ: typ,
			Col: []types.Timestamp{},
			Nsp: &nulls.Nulls{},
		}
	case types.T_sel:
		return &Vector{
			Typ: typ,
			Col: []int64{},
			Nsp: &nulls.Nulls{},
		}
	case types.T_tuple:
		return &Vector{
			Typ: typ,
			Nsp: &nulls.Nulls{},
			Col: [][]interface{}{},
		}
	case types.T_char, types.T_varchar, types.T_json, types.T_blob:
		return &Vector{
			Typ: typ,
			Col: &types.Bytes{},
			Nsp: &nulls.Nulls{},
		}
	case types.T_decimal64:
		return &Vector{
			Typ: typ,
			Col: []types.Decimal64{},
			Nsp: &nulls.Nulls{},
		}
	case types.T_decimal128:
		return &Vector{
			Typ: typ,
			Col: []types.Decimal128{},
			Nsp: &nulls.Nulls{},
		}
	case types.T_batch:
		return &Vector{
			Typ: typ,
			Col: nil,
			Nsp: &nulls.Nulls{},
		}
	default:
		panic(fmt.Sprintf("unexpect type %s for function vector.New", typ))
	}
=======
	return NewWithData(typ, []byte{}, nil, &nulls.Nulls{})
}

func NewOriginal(typ types.Type) *Vector {
	vec := NewWithData(typ, []byte{}, nil, &nulls.Nulls{})
	vec.original = true
	return vec
}

func NewWithNspSize(typ types.Type, n int64) *Vector {
	return NewWithData(typ, []byte{}, nil, nulls.NewWithSize(int(n)))
>>>>>>> b48aaa24
}

func NewConst(typ types.Type, length int) *Vector {
	v := New(typ)
	v.isConst = true
	v.initConst(typ)
	v.length = length
	return v
}

func NewConstNull(typ types.Type, length int) *Vector {
	v := New(typ)
	v.isConst = true
	v.initConst(typ)
	nulls.Add(v.Nsp, 0)
	v.length = length
	return v
}

func NewConstFixed[T types.FixedSizeT](typ types.Type, length int, val T) *Vector {
	v := NewConst(typ, length)
	vc := MustTCols[T](v)
	vc[0] = val
	return v
}

func NewConstString(typ types.Type, length int, val string) *Vector {
	v := NewConst(typ, length)
	// XXX memory accounting?
	SetStringAt(v, 0, val, nil)
	return v
}

func NewConstBytes(typ types.Type, length int, val []byte) *Vector {
	v := NewConst(typ, length)
	// XXX memory accounting?
	SetBytesAt(v, 0, val, nil)
	return v
}

func (v *Vector) initConst(typ types.Type) {
	switch typ.Oid {
	case types.T_bool:
		v.Col = []bool{false}
	case types.T_int8:
		v.Col = []int8{0}
	case types.T_int16:
		v.Col = []int16{0}
	case types.T_int32:
		v.Col = []int32{0}
	case types.T_int64:
		v.Col = []int64{0}
	case types.T_uint8:
		v.Col = []uint8{0}
	case types.T_uint16:
		v.Col = []uint16{0}
	case types.T_uint32:
		v.Col = []uint32{0}
	case types.T_uint64:
		v.Col = []uint64{0}
	case types.T_float32:
		v.Col = []float32{0}
	case types.T_float64:
		v.Col = []float64{0}
	case types.T_date:
		v.Col = make([]types.Date, 1)
	case types.T_datetime:
		v.Col = make([]types.Datetime, 1)
	case types.T_timestamp:
		v.Col = make([]types.Timestamp, 1)
	case types.T_decimal64:
		v.Col = make([]types.Decimal64, 1)
	case types.T_decimal128:
		v.Col = make([]types.Decimal128, 1)
	case types.T_uuid:
		v.Col = make([]types.Uuid, 1)
	case types.T_TS:
		v.Col = make([]types.TS, 1)
	case types.T_Rowid:
		v.Col = make([]types.Rowid, 1)
	case types.T_char, types.T_varchar, types.T_blob, types.T_json:
		v.Col = make([]types.Varlena, 1)
	}
}

// IsScalar return true if the vector means a scalar value.
// e.g.
//
//	a + 1, and 1's vector will return true
func (v *Vector) IsScalar() bool {
	return v.isConst
}
func (v *Vector) IsConst() bool {
	return v.isConst
}

// MakeScalar converts a vector to a scalar vec of length.
func (v *Vector) MakeScalar(length int) {
	if v.isConst {
		v.length = length
	} else {
		if v.Length() != 1 {
			panic("make scalar called on a vec")
		}
		v.isConst = true
		v.length = length
	}
}

// IsScalarNull return true if the vector means a scalar Null.
// e.g.
//
//	a + Null, and the vector of right part will return true
func (v *Vector) IsScalarNull() bool {
	return v.isConst && v.Nsp != nil && nulls.Contains(v.Nsp, 0)
}

// XXX aliases ...
func (v *Vector) ConstVectorIsNull() bool {
	return v.IsScalarNull()
}

func (v *Vector) Free(m *mheap.Mheap) {
	if v.original {
		// XXX: Should we panic, or this is really an Noop?
		return
	}
	mheap.Free(m, v.data)
	v.data = []byte{}
	v.colFromData()
	mheap.Free(m, v.area)
	v.area = nil
}

func (v *Vector) FreeOriginal(m *mheap.Mheap) {
	if v.original {
		mheap.Free(m, v.data)
		v.data = []byte{}
		v.colFromData()
		mheap.Free(m, v.area)
		v.area = nil
		return
	}
	panic("force original tries to free non-orignal vec")
}

func appendOne[T types.FixedSizeT](v *Vector, w T, isNull bool, m *mheap.Mheap) error {
	if err := v.extend(1, m); err != nil {
		return err
	}
	col := MustTCols[T](v)
	pos := len(col) - 1
	if isNull {
		nulls.Add(v.Nsp, uint64(pos))
	} else {
		col[pos] = w
	}
	return nil
}

func appendOneBytes(v *Vector, bs []byte, isNull bool, m *mheap.Mheap) error {
	var err error
	var va types.Varlena
	if isNull {
		return appendOne(v, va, true, m)
	} else {
		va, v.area, err = types.BuildVarlena(bs, v.area, m)
		if err != nil {
			return err
		}
		return appendOne(v, va, false, m)
	}
}

func (v *Vector) Append(w any, isNull bool, m *mheap.Mheap) error {
	switch v.Typ.Oid {
	case types.T_bool:
		return appendOne(v, w.(bool), isNull, m)
	case types.T_int8:
		return appendOne(v, w.(int8), isNull, m)
	case types.T_int16:
		return appendOne(v, w.(int16), isNull, m)
	case types.T_int32:
		return appendOne(v, w.(int32), isNull, m)
	case types.T_int64:
		return appendOne(v, w.(int64), isNull, m)
	case types.T_uint8:
		return appendOne(v, w.(uint8), isNull, m)
	case types.T_uint16:
		return appendOne(v, w.(uint16), isNull, m)
	case types.T_uint32:
		return appendOne(v, w.(uint32), isNull, m)
	case types.T_uint64:
		return appendOne(v, w.(uint64), isNull, m)
	case types.T_float32:
		return appendOne(v, w.(float32), isNull, m)
	case types.T_float64:
		return appendOne(v, w.(float64), isNull, m)
	case types.T_date:
		return appendOne(v, w.(types.Date), isNull, m)
	case types.T_datetime:
		return appendOne(v, w.(types.Datetime), isNull, m)
	case types.T_timestamp:
		return appendOne(v, w.(types.Timestamp), isNull, m)
	case types.T_decimal64:
		return appendOne(v, w.(types.Decimal64), isNull, m)
	case types.T_decimal128:
		return appendOne(v, w.(types.Decimal128), isNull, m)
	case types.T_uuid:
		return appendOne(v, w.(types.Uuid), isNull, m)
	case types.T_TS:
		return appendOne(v, w.(types.TS), isNull, m)
	case types.T_Rowid:
		return appendOne(v, w.(types.Rowid), isNull, m)
	case types.T_char, types.T_varchar, types.T_json, types.T_blob:
		if isNull {
			return appendOneBytes(v, nil, true, m)
		}
		wv := w.([]byte)
		return appendOneBytes(v, wv, false, m)
	}
	return nil
}

func Clean(v *Vector, m *mheap.Mheap) {
	v.Free(m)
}

func SetCol(v *Vector, col interface{}) {
	v.Col = col
}

func SetTAt[T types.FixedSizeT](v *Vector, idx int, t T) error {
	// Let it panic if v is not a varlena vec
	vacol := MustTCols[T](v)

	if idx < 0 {
		idx = len(vacol) + idx
	}
	if idx < 0 || idx >= len(vacol) {
		return moerr.NewError(moerr.INTERNAL_ERROR, "vector idx out of range")
	}
	vacol[idx] = t
	return nil
}

func SetBytesAt(v *Vector, idx int, bs []byte, m *mheap.Mheap) error {
	var va types.Varlena
	var err error
	va, v.area, err = types.BuildVarlena(bs, v.area, m)
	if err != nil {
		return err
	}
	return SetTAt(v, idx, va)
}

func SetStringAt(v *Vector, idx int, bs string, m *mheap.Mheap) error {
	return SetBytesAt(v, idx, []byte(bs), m)
}

// XXX: PreAlloc create a empty v, with enough fixed slots to cap entry.
func PreAlloc(v *Vector, rows, cap int, m *mheap.Mheap) {
	var data []byte
	var err error
	sz := int64(cap * v.GetType().TypeSize())
	if m == nil {
		data = make([]byte, sz)
	} else {
		data, err = mheap.Alloc(m, int64(rows*v.GetType().TypeSize()))
	}

	// XXX: Was just returned and runs defer, which was Huh?   Let me panic.
	if err != nil {
		panic(err)
	}
	v.data = data
	v.setupColFromData(0, rows)
}

func PreAllocType(t types.Type, rows, cap int, m *mheap.Mheap) *Vector {
	vec := New(t)
	PreAlloc(vec, rows, cap, m)
	return vec
}

// XXX Confusing as hell.
func Length(v *Vector) int {
	if !v.isConst {
		return reflect.ValueOf(v.Col).Len()
	}
	return v.ScalarLength()
}

func SetLength(v *Vector, n int) {
	if v.IsScalar() {
		// XXX old code test this one.  Why? || v.Typ.Oid == types.T_any {
		v.SetScalarLength(n)
		return
	}
	SetVectorLength(v, n)
}

func SetVectorLength(v *Vector, n int) {
	end := len(v.data) / v.GetType().TypeSize()
	if n > end {
		panic("extend instead of shink vector")
	}
	nulls.RemoveRange(v.Nsp, uint64(n), uint64(end))
	v.setupColFromData(0, n)
}

// XXX Original code is really confused by what is dup ...
func Dup(v *Vector, m *mheap.Mheap) (*Vector, error) {
	to := Vector{
		Typ: v.Typ,
		Nsp: v.Nsp, // XXX: dude, you do not dup this?
	}

	var err error

	// Copy v.data, note that this should work for Varlena type
	// as because we will copy area next and offset len will stay
	// valid for long varlena.
	if len(v.data) > 0 {
		if to.data, err = mheap.Alloc(m, int64(len(v.data))); err != nil {
			return nil, err
		}
		copy(to.data, v.data)
	}
	if len(v.area) > 0 {
		if to.area, err = mheap.Alloc(m, int64(len(v.area))); err != nil {
			return nil, err
		}
		copy(to.area, v.area)
	}

	nele := len(v.data) / v.GetType().TypeSize()
	to.setupColFromData(0, nele)
	return &to, nil
}

// Window just returns a window out of input and no deep copy.
func Window(v *Vector, start, end int, w *Vector) *Vector {
	w.Typ = v.Typ
	w.Nsp = nulls.Range(v.Nsp, uint64(start), uint64(end), w.Nsp)
	w.data = v.data
	w.area = v.area
	w.setupColFromData(start, end)
	return w
}

func AppendFixed[T types.FixedSizeT](v *Vector, arg []T, m *mheap.Mheap) error {
	var err error
	col := MustTCols[T](v)
	ncol := len(col)
	narg := len(arg)
	if narg == 0 {
		return nil
	}

	nsz := (ncol + narg) * v.GetType().TypeSize()
	v.data, err = m.Grow(v.data, int64(nsz))
	if err != nil {
		return err
	}
	v.colFromData()
	col = MustTCols[T](v)
	copy(col[ncol:ncol+narg], arg)
	return nil
}

func AppendFixedRaw(v *Vector, data []byte) error {
	v.data = append(v.data, data...)
	v.colFromData()
	return nil
}

func AppendBytes(v *Vector, arg [][]byte, m *mheap.Mheap) error {
	var err error
	vas := make([]types.Varlena, len(arg))
	for idx, bs := range arg {
		// XXX we do not track memory usage anymore?
		vas[idx], v.area, err = types.BuildVarlena(bs, v.area, m)
		if err != nil {
			return err
		}
	}
	return AppendFixed(v, vas, m)
}

func AppendString(v *Vector, arg []string, m *mheap.Mheap) error {
	var err error
	vas := make([]types.Varlena, len(arg))
	for idx, bs := range arg {
		// XXX we do not track memory usage anymore?
		vas[idx], v.area, err = types.BuildVarlena([]byte(bs), v.area, m)
		if err != nil {
			return err
		}
	}
	return AppendFixed(v, vas, m)
}

func AppendTuple(v *Vector, arg [][]interface{}) error {
	if v.GetType().IsTuple() {
		return moerr.NewError(moerr.INTERNAL_ERROR, "append tuple to non tuple vector")
	}
	v.Col = append(v.Col.([][]interface{}), arg...)
	return nil
}

func ShrinkFixed[T types.FixedSizeT](v *Vector, sels []int64) {
	vs := MustTCols[T](v)
	for i, sel := range sels {
		vs[i] = vs[sel]
	}
	v.Col = vs[:len(sels)]
	v.data = v.encodeColToByteSlice()
	v.Nsp = nulls.Filter(v.Nsp, sels)
}
func Shrink(v *Vector, sels []int64) {
	if v.IsScalar() {
		v.SetScalarLength(len(sels))
		return
	}

	switch v.Typ.Oid {
	case types.T_bool:
		ShrinkFixed[bool](v, sels)
	case types.T_int8:
		ShrinkFixed[int8](v, sels)
	case types.T_int16:
		ShrinkFixed[int16](v, sels)
	case types.T_int32:
		ShrinkFixed[int32](v, sels)
	case types.T_int64:
		ShrinkFixed[int64](v, sels)
	case types.T_uint8:
		ShrinkFixed[uint8](v, sels)
	case types.T_uint16:
		ShrinkFixed[uint16](v, sels)
	case types.T_uint32:
		ShrinkFixed[uint32](v, sels)
	case types.T_uint64:
		ShrinkFixed[uint64](v, sels)
	case types.T_float32:
		ShrinkFixed[float32](v, sels)
	case types.T_float64:
		ShrinkFixed[float64](v, sels)
	case types.T_char, types.T_varchar, types.T_json, types.T_blob:
		// XXX shrink varlena, but did not shrink area.  For our vector, this
		// may well be the right thing.  If want to shrink area as well, we
		// have to copy each varlena value and swizzle pointer.
		ShrinkFixed[types.Varlena](v, sels)
	case types.T_date:
		ShrinkFixed[types.Date](v, sels)
	case types.T_datetime:
		ShrinkFixed[types.Datetime](v, sels)
	case types.T_timestamp:
		ShrinkFixed[types.Timestamp](v, sels)
	case types.T_decimal64:
		ShrinkFixed[types.Decimal64](v, sels)
	case types.T_decimal128:
		ShrinkFixed[types.Decimal128](v, sels)
	case types.T_uuid:
		ShrinkFixed[types.Uuid](v, sels)
	case types.T_TS:
		ShrinkFixed[types.TS](v, sels)
	case types.T_Rowid:
		ShrinkFixed[types.Rowid](v, sels)
	case types.T_tuple:
		vs := v.Col.([][]interface{})
		for i, sel := range sels {
			vs[i] = vs[sel]
		}
		v.Col = vs[:len(sels)]
		v.Nsp = nulls.Filter(v.Nsp, sels)
	default:
		panic("vector shrink unknonw type")
	}
}

// Shuffle assumes we do not have dup in sels.
func ShuffleFixed[T types.FixedSizeT](v *Vector, sels []int64, m *mheap.Mheap) error {
	olddata := v.data
	ns := len(sels)
	vs := MustTCols[T](v)
	data, err := mheap.Alloc(m, int64(ns*v.GetType().TypeSize()))
	if err != nil {
		return err
	}
	ws := types.DecodeFixedSlice[T](data, v.GetType().TypeSize())
	v.Col = shuffle.FixedLengthShuffle(vs, ws, sels)
	v.data = types.EncodeFixedSlice(ws, v.GetType().TypeSize())
	v.Nsp = nulls.Filter(v.Nsp, sels)

	mheap.Free(m, olddata)
	return nil
}

func Shuffle(v *Vector, sels []int64, m *mheap.Mheap) error {
	if v.IsScalar() {
		v.SetScalarLength(len(sels))
		return nil
	}
	switch v.Typ.Oid {
	case types.T_bool:
		ShuffleFixed[bool](v, sels, m)
	case types.T_int8:
		ShuffleFixed[int8](v, sels, m)
	case types.T_int16:
		ShuffleFixed[int16](v, sels, m)
	case types.T_int32:
		ShuffleFixed[int32](v, sels, m)
	case types.T_int64:
		ShuffleFixed[int64](v, sels, m)
	case types.T_uint8:
		ShuffleFixed[uint8](v, sels, m)
	case types.T_uint16:
		ShuffleFixed[uint16](v, sels, m)
	case types.T_uint32:
		ShuffleFixed[uint32](v, sels, m)
	case types.T_uint64:
		ShuffleFixed[uint64](v, sels, m)
	case types.T_float32:
		ShuffleFixed[float32](v, sels, m)
	case types.T_float64:
		ShuffleFixed[float64](v, sels, m)
	case types.T_char, types.T_varchar, types.T_json, types.T_blob:
		ShuffleFixed[types.Varlena](v, sels, m)
	case types.T_date:
		ShuffleFixed[types.Date](v, sels, m)
	case types.T_datetime:
		ShuffleFixed[types.Datetime](v, sels, m)
	case types.T_timestamp:
		ShuffleFixed[types.Timestamp](v, sels, m)
	case types.T_decimal64:
		ShuffleFixed[types.Decimal64](v, sels, m)
	case types.T_decimal128:
		ShuffleFixed[types.Decimal128](v, sels, m)
	case types.T_uuid:
		ShuffleFixed[types.Uuid](v, sels, m)
	case types.T_TS:
		ShuffleFixed[types.TS](v, sels, m)
	case types.T_Rowid:
		ShuffleFixed[types.Rowid](v, sels, m)
	case types.T_tuple:
		vs := v.Col.([][]interface{})
		ws := make([][]interface{}, len(vs))
		v.Col = shuffle.TupleShuffle(vs, ws, sels)
		v.Nsp = nulls.Filter(v.Nsp, sels)
	default:
		panic(fmt.Sprintf("unexpect type %s for function vector.Shuffle", v.Typ))
	}
	return nil
}

func (v *Vector) Show() ([]byte, error) {
	// Write Typ
	var buf bytes.Buffer
	vtbs := types.EncodeType(&v.Typ)
	buf.Write(vtbs)

	// Write nspLen, nsp
	nb, err := v.Nsp.Show()
	if err != nil {
		return nil, err
	}

	lenNb := uint32(len(nb))
	buf.Write(types.EncodeUint32(&lenNb))
	if len(nb) > 0 {
		buf.Write(nb)
	}

	// Write colLen, col
	bs := v.encodeColToByteSlice()
	lenBs := uint32(len(bs))
	buf.Write(types.EncodeUint32(&lenBs))
	if len(bs) > 0 {
		buf.Write(bs)
	}

	// Write areaLen, area
	if len(v.area) == 0 {
		z := uint32(0)
		buf.Write(types.EncodeUint32(&z))
	} else {
		lenA := uint32(len(v.area))
		buf.Write(types.EncodeUint32(&lenA))
		buf.Write(v.area)
	}
	return buf.Bytes(), nil
}

func (v *Vector) Read(data []byte) error {
	typ := types.DecodeType(data[:types.TSize])
	data = data[types.TSize:]
	v.Typ = typ
	v.original = true

	// Read nspLen, nsp
	v.Nsp = &nulls.Nulls{}
	size := types.DecodeUint32(data)
	data = data[4:]
	if size > 0 {
		if err := v.Nsp.Read(data[:size]); err != nil {
			return err
		}
		data = data[size:]
	}

	// Read colLen, col,
	size = types.DecodeUint32(data)
	data = data[4:]
	if size > 0 {
		if v.GetType().IsTuple() {
			col := v.Col.([][]interface{})
			if err := types.Decode(data[:size], &col); err != nil {
				return err
			}
			v.Col = col
		} else {
			v.data = data[:size]
			v.setupColFromData(0, int(size/uint32(v.GetType().TypeSize())))
		}
		data = data[size:]
	} else {
		// This will give Col correct type.
		v.colFromData()
	}

	// Read areaLen and area
	size = types.DecodeUint32(data)
	if size != 0 {
		data = data[4:]
		v.area = data[:size]
	}
	return nil
}

// XXX Old Copy is FUBAR.
// Copy simply does v[vi] = w[wi]
func Copy(v, w *Vector, vi, wi int64, m *mheap.Mheap) error {
	if v.GetType().IsTuple() {
		// Not sure if Copy ever handle tuple
		panic("copy tuple vector.")
	} else if v.GetType().IsFixedLen() {
		tlen := int64(v.GetType().TypeSize())
		copy(v.data[vi*tlen:(vi+1)*tlen], w.data[wi*tlen:(wi+1)*tlen])
	} else {
		var err error
		vva := MustTCols[types.Varlena](v)
		wva := MustTCols[types.Varlena](w)
		if wva[wi].IsSmall() {
			vva[vi] = wva[wi]
		} else {
			bs := wva[wi].GetByteSlice(w.area)
			vva[vi], v.area, err = types.BuildVarlena(bs, v.area, m)
			if err != nil {
				return err
			}
		}
	}
	return nil
}

// XXX Old UnionOne is FUBAR
// It is simply append.   We do not go through appendOne interface because
// we don't want to horrible type switch.
func UnionOne(v, w *Vector, sel int64, m *mheap.Mheap) (err error) {
	if v.original {
		return moerr.NewError(moerr.INTERNAL_ERROR, "UnionOne cannot be performed on orig vector")
	}

	if err = v.extend(1, m); err != nil {
		return err
	}

	if v.GetType().IsTuple() {
		vs := v.Col.([][]interface{})
		ws := w.Col.([][]interface{})
		v.Col = append(vs, ws[sel])
		return nil
	}

	if nulls.Any(w.Nsp) && nulls.Contains(w.Nsp, uint64(sel)) {
		pos := uint64(v.Length() - 1)
		nulls.Add(v.Nsp, pos)
	} else if v.GetType().IsVarlen() {
		bs := w.GetBytes(sel)
		tgt := MustTCols[types.Varlena](v)
		nele := len(tgt)
		tgt[nele-1], v.area, err = types.BuildVarlena(bs, v.area, m)
		if err != nil {
			return err
		}
	} else {
		src := w.getRawValueAt(sel)
		tgt := v.getRawValueAt(-1)
		copy(tgt, src)
	}
	return nil
}

// XXX Old UnionNull is FUBAR
// func UnionNull(v, _ *Vector, m *mheap.Mheap) error
// It seems to do UnionOne(v, v, 0, m), only that if v is empty,
// append a zero value instead of v[0].   I don't know why this
// is called UnionNull -- it does not have much to do with Null.
//
// XXX Original code alloc or grow typesize * 8 bytes.  It is not
// clear people want to amortize alloc/grow, or it is a bug.
func UnionNull(v, _ *Vector, m *mheap.Mheap) error {
	if v.original {
		return moerr.NewError(moerr.INTERNAL_ERROR, "UnionNull cannot be performed on orig vector")
	}

	if v.Typ.IsTuple() {
		panic("unionnull of tuple vector")
	}

	if err := v.extend(1, m); err != nil {
		return err
	}

	// XXX old code actually copies, but it is a null, so what
	// is that good for.
	//
	// We don't care if v.GetType() is fixed len or not.  Since
	// v.area stays valid, a simple slice copy of Varlena works.
	// src := v.getRawValueAtOrZero(0)
	// tgt := v.getRawValueAt(-1)
	// copy(tgt, src)

	pos := uint64(v.Length() - 1)
	nulls.Add(v.Nsp, pos)
	return nil
}

// XXX Old Union is FUBAR
// Union is just append.
func Union(v, w *Vector, sels []int64, m *mheap.Mheap) (err error) {
	if v.original {
		return moerr.NewError(moerr.INTERNAL_ERROR, "Union cannot be performed on orig vector")
	}

	if err = v.extend(len(sels), m); err != nil {
		return err
	}

	if v.GetType().IsTuple() {
		panic("union called on tuple vector")
	} else if v.GetType().IsVarlen() {
		tgt := MustTCols[types.Varlena](v)
		next := len(tgt) - len(sels)
		for idx, sel := range sels {
			bs := w.GetBytes(sel)
			tgt[next+idx], v.area, err = types.BuildVarlena(bs, v.area, m)
			if err != nil {
				return err
			}
		}
	} else {
		next := -int64(len(sels))
		for idx, sel := range sels {
			src := w.getRawValueAt(sel)
			tgt := v.getRawValueAt(next + int64(idx))
			copy(tgt, src)
		}
	}
	return
}

// XXX Old UnionBatch is FUBAR.
func UnionBatch(v, w *Vector, offset int64, cnt int, flags []uint8, m *mheap.Mheap) (err error) {
	if v.original {
		return moerr.NewError(moerr.INTERNAL_ERROR, "UnionBatch cannot be performed on orig vector")
	}

	curIdx := v.Length()
	oldLen := uint64(curIdx)

	if err = v.extend(cnt, m); err != nil {
		return err
	}

	if v.GetType().IsTuple() {
		vs := v.Col.([][]interface{})
		ws := w.Col.([][]interface{})
		for i, flag := range flags {
			if flag > 0 {
				vs = append(vs, ws[int(offset)+i])
			}
		}
		v.Col = vs
	} else if v.GetType().IsVarlen() {
		tgt := MustTCols[types.Varlena](v)
		for idx, flg := range flags {
			if flg > 0 {
				bs := w.GetBytes(offset + int64(idx))
				tgt[curIdx], v.area, err = types.BuildVarlena(bs, v.area, m)
				curIdx += 1
			}
		}
	} else {
		for idx, flg := range flags {
			if flg > 0 {
				src := w.getRawValueAt(offset + int64(idx))
				tgt := v.getRawValueAt(int64(curIdx))
				copy(tgt, src)
				curIdx += 1
			}
		}
	}

	if nulls.Any(w.Nsp) {
		for idx, flg := range flags {
			if flg > 0 {
				if nulls.Contains(w.Nsp, uint64(offset)+uint64(idx)) {
					nulls.Add(v.Nsp, oldLen)
				}
				// Advance oldLen regardless if it is null
				oldLen += 1
			}
		}
	}

	return
}

// XXX Old Reset is FUBAR FUBAR.   I will put the code here just for fun.
func Reset(v *Vector) {
	/*
		switch v.Typ.Oid {
		case types.T_char, types.T_varchar, types.T_json, types.T_blob:
			v.Col.(*types.Bytes).Reset()
		default:
			// WTF is going on?
			*(*int)(unsafe.Pointer(uintptr((*(*emptyIntervade)(unsafe.Pointer(&v.Col))).word) + uintptr(strconv.IntSize>>3))) = 0
		}
	*/

	// XXX Reset does not do mem accounting?
	// I have no idea what is the purpose of Reset, so let me just Free it.
	// Maybe Reset want to keep v.data and v.area to save an allocation.
	// Let me do that ...
	v.setupColFromData(0, 0)
	v.area = v.area[:0]
	// XXX What about Nsp? Original code does not do anything to Nsp, which seems OK assuming
	// that will be set when we add data and we only test null within range of len(v.Col)
	// but who knows ...
}

// XXX What are these stuff, who use it?
func VecToString[T types.FixedSizeT](v *Vector) string {
	col := MustTCols[T](v)
	if len(col) == 1 {
		if nulls.Contains(v.Nsp, 0) {
			return "null"
		} else {
			return fmt.Sprintf("%v", col[0])
		}
	}
	// XXX Really?  What is this ...
	return fmt.Sprintf("%v-%s", v.Col, v.Nsp)
}

func (v *Vector) String() string {
	switch v.Typ.Oid {
	case types.T_bool:
		return VecToString[bool](v)
	case types.T_int8:
		return VecToString[int8](v)
	case types.T_int16:
		return VecToString[int16](v)
	case types.T_int32:
		return VecToString[int32](v)
	case types.T_int64:
		return VecToString[int64](v)
	case types.T_uint8:
		return VecToString[uint8](v)
	case types.T_uint16:
		return VecToString[uint16](v)
	case types.T_uint32:
		return VecToString[uint32](v)
	case types.T_uint64:
		return VecToString[uint64](v)
	case types.T_float32:
		return VecToString[float32](v)
	case types.T_float64:
		return VecToString[float64](v)
	case types.T_date:
		return VecToString[types.Date](v)
	case types.T_datetime:
		return VecToString[types.Datetime](v)
	case types.T_timestamp:
		return VecToString[types.Timestamp](v)
	case types.T_decimal64:
		return VecToString[types.Decimal64](v)
	case types.T_decimal128:
		return VecToString[types.Decimal128](v)
	case types.T_uuid:
		return VecToString[types.Uuid](v)
	case types.T_TS:
		return VecToString[types.TS](v)
	case types.T_Rowid:
		return VecToString[types.Rowid](v)
	case types.T_char, types.T_varchar, types.T_json, types.T_blob:
		col := MustStrCols(v)
		if len(col) == 1 {
			if nulls.Contains(v.Nsp, 0) {
				return "null"
			} else {
				return col[0]
			}
		}
		return fmt.Sprintf("%v-%s", v.Col, v.Nsp)

	default:
		panic("vec to string unknown types.")
	}
}<|MERGE_RESOLUTION|>--- conflicted
+++ resolved
@@ -468,138 +468,6 @@
 }
 
 func New(typ types.Type) *Vector {
-<<<<<<< HEAD
-	switch typ.Oid {
-	case types.T_any:
-		return &Vector{
-			Typ: typ,
-			Col: nil,
-			Nsp: &nulls.Nulls{},
-		}
-	case types.T_bool:
-		return &Vector{
-			Typ: typ,
-			Col: []bool{},
-			Nsp: &nulls.Nulls{},
-		}
-	case types.T_int8:
-		return &Vector{
-			Typ: typ,
-			Col: []int8{},
-			Nsp: &nulls.Nulls{},
-		}
-	case types.T_int16:
-		return &Vector{
-			Typ: typ,
-			Col: []int16{},
-			Nsp: &nulls.Nulls{},
-		}
-	case types.T_int32:
-		return &Vector{
-			Typ: typ,
-			Col: []int32{},
-			Nsp: &nulls.Nulls{},
-		}
-	case types.T_int64:
-		return &Vector{
-			Typ: typ,
-			Col: []int64{},
-			Nsp: &nulls.Nulls{},
-		}
-	case types.T_uint8:
-		return &Vector{
-			Typ: typ,
-			Col: []uint8{},
-			Nsp: &nulls.Nulls{},
-		}
-	case types.T_uint16:
-		return &Vector{
-			Typ: typ,
-			Col: []uint16{},
-			Nsp: &nulls.Nulls{},
-		}
-	case types.T_uint32:
-		return &Vector{
-			Typ: typ,
-			Col: []uint32{},
-			Nsp: &nulls.Nulls{},
-		}
-	case types.T_uint64:
-		return &Vector{
-			Typ: typ,
-			Col: []uint64{},
-			Nsp: &nulls.Nulls{},
-		}
-	case types.T_float32:
-		return &Vector{
-			Typ: typ,
-			Col: []float32{},
-			Nsp: &nulls.Nulls{},
-		}
-	case types.T_float64:
-		return &Vector{
-			Typ: typ,
-			Col: []float64{},
-			Nsp: &nulls.Nulls{},
-		}
-	case types.T_date:
-		return &Vector{
-			Typ: typ,
-			Col: []types.Date{},
-			Nsp: &nulls.Nulls{},
-		}
-	case types.T_datetime:
-		return &Vector{
-			Typ: typ,
-			Col: []types.Datetime{},
-			Nsp: &nulls.Nulls{},
-		}
-	case types.T_timestamp:
-		return &Vector{
-			Typ: typ,
-			Col: []types.Timestamp{},
-			Nsp: &nulls.Nulls{},
-		}
-	case types.T_sel:
-		return &Vector{
-			Typ: typ,
-			Col: []int64{},
-			Nsp: &nulls.Nulls{},
-		}
-	case types.T_tuple:
-		return &Vector{
-			Typ: typ,
-			Nsp: &nulls.Nulls{},
-			Col: [][]interface{}{},
-		}
-	case types.T_char, types.T_varchar, types.T_json, types.T_blob:
-		return &Vector{
-			Typ: typ,
-			Col: &types.Bytes{},
-			Nsp: &nulls.Nulls{},
-		}
-	case types.T_decimal64:
-		return &Vector{
-			Typ: typ,
-			Col: []types.Decimal64{},
-			Nsp: &nulls.Nulls{},
-		}
-	case types.T_decimal128:
-		return &Vector{
-			Typ: typ,
-			Col: []types.Decimal128{},
-			Nsp: &nulls.Nulls{},
-		}
-	case types.T_batch:
-		return &Vector{
-			Typ: typ,
-			Col: nil,
-			Nsp: &nulls.Nulls{},
-		}
-	default:
-		panic(fmt.Sprintf("unexpect type %s for function vector.New", typ))
-	}
-=======
 	return NewWithData(typ, []byte{}, nil, &nulls.Nulls{})
 }
 
@@ -611,7 +479,6 @@
 
 func NewWithNspSize(typ types.Type, n int64) *Vector {
 	return NewWithData(typ, []byte{}, nil, nulls.NewWithSize(int(n)))
->>>>>>> b48aaa24
 }
 
 func NewConst(typ types.Type, length int) *Vector {
