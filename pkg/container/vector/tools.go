// Copyright 2021 Matrix Origin
//
// Licensed under the Apache License, Version 2.0 (the "License");
// you may not use this file except in compliance with the License.
// You may obtain a copy of the License at
//
//      http://www.apache.org/licenses/LICENSE-2.0
//
// Unless required by applicable law or agreed to in writing, software
// distributed under the License is distributed on an "AS IS" BASIS,
// WITHOUT WARRANTIES OR CONDITIONS OF ANY KIND, either express or implied.
// See the License for the specific language governing permissions and
// limitations under the License.

package vector

import (
	"context"
	"strings"
	"unsafe"

	"github.com/matrixorigin/matrixone/pkg/common/moerr"
	"github.com/matrixorigin/matrixone/pkg/common/mpool"
	"github.com/matrixorigin/matrixone/pkg/container/nulls"
	"github.com/matrixorigin/matrixone/pkg/container/types"
	"github.com/matrixorigin/matrixone/pkg/pb/api"
	"github.com/matrixorigin/matrixone/pkg/pb/plan"
	"golang.org/x/exp/constraints"
)

func MustFixedCol[T any](v *Vector) []T {
	// XXX hack.   Sometimes we generate an t_any, for untyped const null.
	// This should be handled more carefully and gracefully.
	if v.GetType().Oid == types.T_any || len(v.rawData) == 0 {
		return nil
	}
	if v.class == CONSTANT {
		return v.col.([]T)[:1]
	}
	return v.col.([]T)[:v.length]
}

func MustBytesCol(v *Vector) [][]byte {
	if v.GetType().Oid == types.T_any || len(v.rawData) == 0 {
		return nil
	}
	varcol := MustFixedCol[types.Varlena](v)
	if v.class == CONSTANT {
		return [][]byte{(&varcol[0]).GetByteSlice(v.area)}
	} else {
		ret := make([][]byte, v.length)
		for i := range varcol {
			ret[i] = (&varcol[i]).GetByteSlice(v.area)
		}
		return ret
	}
}

func MustStrCol(v *Vector) []string {
	if v.GetType().Oid == types.T_any || len(v.rawData) == 0 {
		return nil
	}
	varcol := MustFixedCol[types.Varlena](v)
	if v.class == CONSTANT {
		return []string{(&varcol[0]).GetString(v.area)}
	} else {
		ret := make([]string, v.length)
		for i := range varcol {
			ret[i] = (&varcol[i]).GetString(v.area)
		}
		return ret
	}
}

// ExpandFixedCol decode data and return decoded []T.
// For const/scalar vector we expand and return newly allocated slice.
func ExpandFixedCol[T any](v *Vector) []T {
	if v.IsConst() {
		cols := v.col.([]T)
		vs := make([]T, v.Length())
		for i := range vs {
			vs[i] = cols[0]
		}
		return vs
	}
	return MustFixedCol[T](v)
}

func ExpandStrCol(v *Vector) []string {
	if v.IsConst() {
		vs := make([]string, v.Length())
		if !v.IsConstNull() {
			cols := v.col.([]types.Varlena)
			ss := cols[0].GetString(v.area)
			for i := range vs {
				vs[i] = ss
			}
		}
		return vs
	}
	return MustStrCol(v)
}

func ExpandBytesCol(v *Vector) [][]byte {
	if v.IsConst() {
		cols := v.col.([]types.Varlena)
		ss := cols[0].GetByteSlice(v.area)
		vs := make([][]byte, v.Length())
		for i := range vs {
			vs[i] = ss
		}
		return vs
	}
	return MustBytesCol(v)
}

func MustVarlenaRawData(v *Vector) (data []types.Varlena, area []byte) {
	data = MustFixedCol[types.Varlena](v)
	area = v.area
	return
}

func FromDNVector(typ types.Type, header []types.Varlena, storage []byte) (vec *Vector, err error) {
	vec = NewVec(typ)
	vec.selfManaged = true
	if typ.IsString() {
		vec.col = header
		if len(header) > 0 {
			vec.rawData = unsafe.Slice((*byte)(unsafe.Pointer(&header[0])), typ.TypeSize()*cap(header))
		}
		vec.area = storage
		vec.capacity = cap(header)
		vec.length = len(header)
	} else {
		vec.rawData = storage
		vec.length = len(storage) / typ.TypeSize()
		vec.setupColFromData()
	}
	return
}

// XXX extend will extend the vector's Data to accommodate rows more entry.
func extend(v *Vector, rows int, m *mpool.MPool) error {
	if tgtCap := v.length + rows; tgtCap > v.capacity {
		sz := v.typ.TypeSize()
		ndata, err := m.Grow(v.rawData, tgtCap*sz)
		if err != nil {
			return err
		}
		v.rawData = ndata[:cap(ndata)]
		v.setupColFromData()
	}
	return nil
}

func (v *Vector) setupColFromData() {
	if v.GetType().IsVarlen() {
		v.col = DecodeFixedCol[types.Varlena](v)
	} else {
		// The followng switch attach the correct type to v.col
		// even though v.col is only an interface.
		switch v.typ.Oid {
		case types.T_bool:
			v.col = DecodeFixedCol[bool](v)
		case types.T_int8:
			v.col = DecodeFixedCol[int8](v)
		case types.T_int16:
			v.col = DecodeFixedCol[int16](v)
		case types.T_int32:
			v.col = DecodeFixedCol[int32](v)
		case types.T_int64:
			v.col = DecodeFixedCol[int64](v)
		case types.T_uint8:
			v.col = DecodeFixedCol[uint8](v)
		case types.T_uint16:
			v.col = DecodeFixedCol[uint16](v)
		case types.T_uint32:
			v.col = DecodeFixedCol[uint32](v)
		case types.T_uint64:
			v.col = DecodeFixedCol[uint64](v)
		case types.T_float32:
			v.col = DecodeFixedCol[float32](v)
		case types.T_float64:
			v.col = DecodeFixedCol[float64](v)
		case types.T_decimal64:
			v.col = DecodeFixedCol[types.Decimal64](v)
		case types.T_decimal128:
			v.col = DecodeFixedCol[types.Decimal128](v)
		case types.T_uuid:
			v.col = DecodeFixedCol[types.Uuid](v)
		case types.T_date:
			v.col = DecodeFixedCol[types.Date](v)
		case types.T_time:
			v.col = DecodeFixedCol[types.Time](v)
		case types.T_datetime:
			v.col = DecodeFixedCol[types.Datetime](v)
		case types.T_timestamp:
			v.col = DecodeFixedCol[types.Timestamp](v)
		case types.T_TS:
			v.col = DecodeFixedCol[types.TS](v)
		case types.T_Rowid:
			v.col = DecodeFixedCol[types.Rowid](v)
		default:
			panic("unknown type")
		}
	}
	tlen := v.GetType().TypeSize()
	v.capacity = cap(v.rawData) / tlen
}

func VectorToProtoVector(vec *Vector) (*api.Vector, error) {
	nsp, err := vec.nsp.Show()
	if err != nil {
		return nil, err
	}
	sz := vec.typ.TypeSize()
	return &api.Vector{
		Nsp:      nsp,
		Nullable: true,
		Area:     vec.area,
		IsConst:  vec.IsConst(),
		Len:      uint32(vec.length),
		Type:     TypeToProtoType(vec.typ),
		Data:     vec.rawData[:vec.length*sz],
	}, nil
}

func ProtoVectorToVector(vec *api.Vector) (*Vector, error) {
	rvec := &Vector{
		area:        vec.Area,
		length:      int(vec.Len),
		typ:         ProtoTypeToType(vec.Type),
		selfManaged: true,
	}
<<<<<<< HEAD
	if vec.IsConst {
		rvec.class = CONSTANT
	} else {
		rvec.class = FLAT
=======
	switch v.GetType().Oid {
	case types.T_bool:
		return types.EncodeSlice(v.Col.([]bool))
	case types.T_int8:
		return types.EncodeSlice(v.Col.([]int8))
	case types.T_int16:
		return types.EncodeSlice(v.Col.([]int16))
	case types.T_int32:
		return types.EncodeSlice(v.Col.([]int32))
	case types.T_int64:
		return types.EncodeSlice(v.Col.([]int64))
	case types.T_uint8:
		return types.EncodeSlice(v.Col.([]uint8))
	case types.T_uint16:
		return types.EncodeSlice(v.Col.([]uint16))
	case types.T_uint32:
		return types.EncodeSlice(v.Col.([]uint32))
	case types.T_uint64:
		return types.EncodeSlice(v.Col.([]uint64))
	case types.T_float32:
		return types.EncodeSlice(v.Col.([]float32))
	case types.T_float64:
		return types.EncodeSlice(v.Col.([]float64))
	case types.T_decimal64:
		return types.EncodeSlice(v.Col.([]types.Decimal64))
	case types.T_decimal128:
		return types.EncodeSlice(v.Col.([]types.Decimal128))
	case types.T_uuid:
		return types.EncodeSlice(v.Col.([]types.Uuid))
	case types.T_date:
		return types.EncodeSlice(v.Col.([]types.Date))
	case types.T_time:
		return types.EncodeSlice(v.Col.([]types.Time))
	case types.T_datetime:
		return types.EncodeSlice(v.Col.([]types.Datetime))
	case types.T_timestamp:
		return types.EncodeSlice(v.Col.([]types.Timestamp))
	case types.T_TS:
		return types.EncodeSlice(v.Col.([]types.TS))
	case types.T_Rowid:
		return types.EncodeSlice(v.Col.([]types.Rowid))
	case types.T_char, types.T_varchar, types.T_blob,
		types.T_json, types.T_text, types.T_binary, types.T_varbinary:
		return types.EncodeSlice(v.Col.([]types.Varlena))
	case types.T_tuple:
		bs, _ := types.Encode(v.Col.([][]interface{}))
		return bs
	default:
		panic("unknow type when encode vector column")
>>>>>>> 2ba279bb
	}
	rvec.nsp = &nulls.Nulls{}
	if err := rvec.nsp.Read(vec.Nsp); err != nil {
		return nil, err
	}
	rvec.rawData = vec.Data
	rvec.setupColFromData()
	return rvec, nil
}

func TypeToProtoType(typ types.Type) *plan.Type {
	return &plan.Type{
		Id:        int32(typ.Oid),
		Width:     typ.Width,
		Precision: typ.Precision,
		Size:      typ.Size,
		Scale:     typ.Scale,
	}
}

func ProtoTypeToType(typ *plan.Type) types.Type {
	return types.Type{
		Oid:       types.T(typ.Id),
		Size:      typ.Size,
		Width:     typ.Width,
		Scale:     typ.Scale,
		Precision: typ.Precision,
	}
}

// CompareAndCheckIntersect  we use this method for eval expr by zonemap
func (v *Vector) CompareAndCheckIntersect(vec *Vector) (bool, error) {
	switch v.typ.Oid {
	case types.T_int8:
		return checkNumberIntersect[int8](v, vec)
	case types.T_int16:
		return checkNumberIntersect[int16](v, vec)
	case types.T_int32:
		return checkNumberIntersect[int32](v, vec)
	case types.T_int64:
		return checkNumberIntersect[int64](v, vec)
	case types.T_uint8:
		return checkNumberIntersect[uint8](v, vec)
	case types.T_uint16:
		return checkNumberIntersect[uint16](v, vec)
	case types.T_uint32:
		return checkNumberIntersect[uint32](v, vec)
	case types.T_uint64:
		return checkNumberIntersect[uint64](v, vec)
	case types.T_float32:
		return checkNumberIntersect[float32](v, vec)
	case types.T_float64:
		return checkNumberIntersect[float64](v, vec)
	case types.T_date:
		return checkNumberIntersect[types.Date](v, vec)
	case types.T_time:
		return checkNumberIntersect[types.Time](v, vec)
	case types.T_datetime:
		return checkNumberIntersect[types.Datetime](v, vec)
	case types.T_timestamp:
		return checkNumberIntersect[types.Timestamp](v, vec)
	case types.T_decimal64:
		return checkGeneralIntersect(v, vec, func(t1, t2 types.Decimal64) bool {
			return t1.Ge(t2)
		}, func(t1, t2 types.Decimal64) bool {
			return t1.Le(t2)
		})
	case types.T_decimal128:
		return checkGeneralIntersect(v, vec, func(t1, t2 types.Decimal128) bool {
			return t1.Ge(t2)
		}, func(t1, t2 types.Decimal128) bool {
			return t1.Le(t2)
		})
	case types.T_uuid:
		return checkGeneralIntersect(v, vec, func(t1, t2 types.Uuid) bool {
			return t1.Ge(t2)
		}, func(t1, t2 types.Uuid) bool {
			return t1.Le(t2)
		})
	case types.T_varchar, types.T_char, types.T_text:
		return checkStrIntersect(v, vec, func(t1, t2 string) bool {
			return strings.Compare(t1, t2) >= 0
		}, func(t1, t2 string) bool {
			return strings.Compare(t1, t2) <= 0
		})
	}
	return false, moerr.NewInternalErrorNoCtx("unsupport type to check intersect")
}

func checkNumberIntersect[T constraints.Integer | constraints.Float | types.Date | types.Datetime | types.Timestamp](v1, v2 *Vector) (bool, error) {
	cols1 := MustFixedCol[T](v1)
	cols2 := MustFixedCol[T](v2)
	return checkIntersect(cols1, cols2, func(i1, i2 T) bool {
		return i1 >= i2
	}, func(i1, i2 T) bool {
		return i1 <= i2
	})
}

func checkStrIntersect(v1, v2 *Vector, gtFun compFn[string], ltFun compFn[string]) (bool, error) {
	cols1 := MustStrCol(v1)
	cols2 := MustStrCol(v2)
	return checkIntersect(cols1, cols2, gtFun, ltFun)
}

func checkGeneralIntersect[T compT](v1, v2 *Vector, gtFun compFn[T], ltFun compFn[T]) (bool, error) {
	cols1 := MustFixedCol[T](v1)
	cols2 := MustFixedCol[T](v2)
	return checkIntersect(cols1, cols2, gtFun, ltFun)
}

func checkIntersect[T compT](cols1, cols2 []T, gtFun compFn[T], ltFun compFn[T]) (bool, error) {
	// get v1's min/max
	colLength := len(cols1)
	min := cols1[0]
	max := cols1[0]
	for i := 1; i < colLength; i++ {
		// cols1[i] <= min
		if ltFun(cols1[i], min) {
			min = cols1[i]
		} else if gtFun(cols1[i], max) {
			// cols1[i] >= max
			max = cols1[i]
		}
	}

	// check v2 if some item >= min && <= max
	for i := 0; i < len(cols2); i++ {
		// cols2[i] >= min && cols2[i] <= max
		if gtFun(cols2[i], min) && ltFun(cols2[i], max) {
			return true, nil
		}
	}
	return false, nil
}

// CompareAndCheckAnyResultIsTrue  we use this method for eval expr by zonemap
// funName must be ">,<,>=,<="
func (v *Vector) CompareAndCheckAnyResultIsTrue(ctx context.Context, vec *Vector, funName string) (bool, error) {
	if v.typ.Oid != vec.typ.Oid {
		return false, moerr.NewInternalErrorNoCtx("can not compare two vector because their type is not match")
	}
	if v.Length() != vec.Length() {
		return false, moerr.NewInternalErrorNoCtx("can not compare two vector because their length is not match")
	}
	if v.Length() == 0 {
		return false, moerr.NewInternalErrorNoCtx("can not compare two vector because their length is zero")
	}

	switch funName {
	case ">", "<", ">=", "<=":
	default:
		return false, moerr.NewInternalErrorNoCtx("unsupport compare function")
	}

	switch v.typ.Oid {
	case types.T_int8:
		return compareNumber[int8](ctx, v, vec, funName)
	case types.T_int16:
		return compareNumber[int16](ctx, v, vec, funName)
	case types.T_int32:
		return compareNumber[int32](ctx, v, vec, funName)
	case types.T_int64:
		return compareNumber[int64](ctx, v, vec, funName)
	case types.T_uint8:
		return compareNumber[uint8](ctx, v, vec, funName)
	case types.T_uint16:
		return compareNumber[uint16](ctx, v, vec, funName)
	case types.T_uint32:
		return compareNumber[uint32](ctx, v, vec, funName)
	case types.T_uint64:
		return compareNumber[uint64](ctx, v, vec, funName)
	case types.T_float32:
		return compareNumber[float32](ctx, v, vec, funName)
	case types.T_float64:
		return compareNumber[float64](ctx, v, vec, funName)
	case types.T_date:
		return compareNumber[types.Date](ctx, v, vec, funName)
	case types.T_time:
		return compareNumber[types.Time](ctx, v, vec, funName)
	case types.T_datetime:
		return compareNumber[types.Datetime](ctx, v, vec, funName)
	case types.T_timestamp:
		return compareNumber[types.Timestamp](ctx, v, vec, funName)
	case types.T_decimal64:
		switch funName {
		case ">":
			return runCompareCheckAnyResultIsTrue(v, vec, func(t1, t2 types.Decimal64) bool {
				return t1.Gt(t2)
			}), nil
		case "<":
			return runCompareCheckAnyResultIsTrue(v, vec, func(t1, t2 types.Decimal64) bool {
				return t1.Lt(t2)
			}), nil
		case ">=":
			return runCompareCheckAnyResultIsTrue(v, vec, func(t1, t2 types.Decimal64) bool {
				return t1.Ge(t2)
			}), nil
		case "<=":
			return runCompareCheckAnyResultIsTrue(v, vec, func(t1, t2 types.Decimal64) bool {
				return t1.Le(t2)
			}), nil
		}
	case types.T_decimal128:
		switch funName {
		case ">":
			return runCompareCheckAnyResultIsTrue(v, vec, func(t1, t2 types.Decimal128) bool {
				return t1.Gt(t2)
			}), nil
		case "<":
			return runCompareCheckAnyResultIsTrue(v, vec, func(t1, t2 types.Decimal128) bool {
				return t1.Lt(t2)
			}), nil
		case ">=":
			return runCompareCheckAnyResultIsTrue(v, vec, func(t1, t2 types.Decimal128) bool {
				return t1.Ge(t2)
			}), nil
		case "<=":
			return runCompareCheckAnyResultIsTrue(v, vec, func(t1, t2 types.Decimal128) bool {
				return t1.Le(t2)
			}), nil
		}
	case types.T_uuid:
		switch funName {
		case ">":
			return runCompareCheckAnyResultIsTrue(v, vec, func(t1, t2 types.Uuid) bool {
				return t1.Gt(t2)
			}), nil
		case "<":
			return runCompareCheckAnyResultIsTrue(v, vec, func(t1, t2 types.Uuid) bool {
				return t1.Lt(t2)
			}), nil
		case ">=":
			return runCompareCheckAnyResultIsTrue(v, vec, func(t1, t2 types.Uuid) bool {
				return t1.Ge(t2)
			}), nil
		case "<=":
			return runCompareCheckAnyResultIsTrue(v, vec, func(t1, t2 types.Uuid) bool {
				return t1.Le(t2)
			}), nil
		}
	case types.T_varchar, types.T_char:
		switch funName {
		case ">":
			return runStrCompareCheckAnyResultIsTrue(v, vec, func(t1, t2 string) bool {
				return strings.Compare(t1, t2) == 1
			}), nil
		case "<":
			return runStrCompareCheckAnyResultIsTrue(v, vec, func(t1, t2 string) bool {
				return strings.Compare(t1, t2) == -1
			}), nil
		case ">=":
			return runStrCompareCheckAnyResultIsTrue(v, vec, func(t1, t2 string) bool {
				return strings.Compare(t1, t2) >= 0
			}), nil
		case "<=":
			return runStrCompareCheckAnyResultIsTrue(v, vec, func(t1, t2 string) bool {
				return strings.Compare(t1, t2) <= 0
			}), nil
		}
	default:
		return false, moerr.NewInternalErrorNoCtx("unsupport compare type")
	}

	return false, moerr.NewInternalErrorNoCtx("unsupport compare function")
}

type compT interface {
	constraints.Integer | constraints.Float | types.Decimal64 | types.Decimal128 |
		types.Date | types.Time | types.Datetime | types.Timestamp | types.Uuid | string
}

type compFn[T compT] func(T, T) bool
type numberType interface {
	constraints.Integer | constraints.Float | types.Date | types.Time | types.Datetime | types.Timestamp
}

func compareNumber[T numberType](ctx context.Context, v1, v2 *Vector, fnName string) (bool, error) {
	switch fnName {
	case ">":
		return runCompareCheckAnyResultIsTrue(v1, v2, func(t1, t2 T) bool {
			return t1 > t2
		}), nil
	case "<":
		return runCompareCheckAnyResultIsTrue(v1, v2, func(t1, t2 T) bool {
			return t1 < t2
		}), nil
	case ">=":
		return runCompareCheckAnyResultIsTrue(v1, v2, func(t1, t2 T) bool {
			return t1 >= t2
		}), nil
	case "<=":
		return runCompareCheckAnyResultIsTrue(v1, v2, func(t1, t2 T) bool {
			return t1 <= t2
		}), nil
	default:
		return false, moerr.NewInternalErrorNoCtx("unsupport compare function")
	}
}

func runCompareCheckAnyResultIsTrue[T compT](vec1, vec2 *Vector, fn compFn[T]) bool {
	// column_a operator column_b  -> return true
	// that means we don't known the return, just readBlock
	if vec1.IsConstNull() || vec2.IsConstNull() {
		return true
	}
	if nulls.Any(vec1.nsp) || nulls.Any(vec2.nsp) {
		return true
	}
	cols1 := MustFixedCol[T](vec1)
	cols2 := MustFixedCol[T](vec2)
	return compareCheckAnyResultIsTrue(cols1, cols2, fn)
}

func runStrCompareCheckAnyResultIsTrue(vec1, vec2 *Vector, fn compFn[string]) bool {
	// column_a operator column_b  -> return true
	// that means we don't known the return, just readBlock
	if vec1.IsConstNull() || vec2.IsConstNull() {
		return true
	}
	if nulls.Any(vec1.nsp) || nulls.Any(vec2.nsp) {
		return true
	}

	cols1 := MustStrCol(vec1)
	cols2 := MustStrCol(vec2)
	return compareCheckAnyResultIsTrue(cols1, cols2, fn)
}

func compareCheckAnyResultIsTrue[T compT](cols1, cols2 []T, fn compFn[T]) bool {
	for i := 0; i < len(cols1); i++ {
		for j := 0; j < len(cols2); j++ {
			if fn(cols1[i], cols2[j]) {
				return true
			}
		}
	}
	return false
}<|MERGE_RESOLUTION|>--- conflicted
+++ resolved
@@ -232,62 +232,10 @@
 		typ:         ProtoTypeToType(vec.Type),
 		selfManaged: true,
 	}
-<<<<<<< HEAD
 	if vec.IsConst {
 		rvec.class = CONSTANT
 	} else {
 		rvec.class = FLAT
-=======
-	switch v.GetType().Oid {
-	case types.T_bool:
-		return types.EncodeSlice(v.Col.([]bool))
-	case types.T_int8:
-		return types.EncodeSlice(v.Col.([]int8))
-	case types.T_int16:
-		return types.EncodeSlice(v.Col.([]int16))
-	case types.T_int32:
-		return types.EncodeSlice(v.Col.([]int32))
-	case types.T_int64:
-		return types.EncodeSlice(v.Col.([]int64))
-	case types.T_uint8:
-		return types.EncodeSlice(v.Col.([]uint8))
-	case types.T_uint16:
-		return types.EncodeSlice(v.Col.([]uint16))
-	case types.T_uint32:
-		return types.EncodeSlice(v.Col.([]uint32))
-	case types.T_uint64:
-		return types.EncodeSlice(v.Col.([]uint64))
-	case types.T_float32:
-		return types.EncodeSlice(v.Col.([]float32))
-	case types.T_float64:
-		return types.EncodeSlice(v.Col.([]float64))
-	case types.T_decimal64:
-		return types.EncodeSlice(v.Col.([]types.Decimal64))
-	case types.T_decimal128:
-		return types.EncodeSlice(v.Col.([]types.Decimal128))
-	case types.T_uuid:
-		return types.EncodeSlice(v.Col.([]types.Uuid))
-	case types.T_date:
-		return types.EncodeSlice(v.Col.([]types.Date))
-	case types.T_time:
-		return types.EncodeSlice(v.Col.([]types.Time))
-	case types.T_datetime:
-		return types.EncodeSlice(v.Col.([]types.Datetime))
-	case types.T_timestamp:
-		return types.EncodeSlice(v.Col.([]types.Timestamp))
-	case types.T_TS:
-		return types.EncodeSlice(v.Col.([]types.TS))
-	case types.T_Rowid:
-		return types.EncodeSlice(v.Col.([]types.Rowid))
-	case types.T_char, types.T_varchar, types.T_blob,
-		types.T_json, types.T_text, types.T_binary, types.T_varbinary:
-		return types.EncodeSlice(v.Col.([]types.Varlena))
-	case types.T_tuple:
-		bs, _ := types.Encode(v.Col.([][]interface{}))
-		return bs
-	default:
-		panic("unknow type when encode vector column")
->>>>>>> 2ba279bb
 	}
 	rvec.nsp = &nulls.Nulls{}
 	if err := rvec.nsp.Read(vec.Nsp); err != nil {
@@ -367,7 +315,7 @@
 		}, func(t1, t2 types.Uuid) bool {
 			return t1.Le(t2)
 		})
-	case types.T_varchar, types.T_char, types.T_text:
+	case types.T_varchar, types.T_binary, types.T_varbinary, types.T_char, types.T_text:
 		return checkStrIntersect(v, vec, func(t1, t2 string) bool {
 			return strings.Compare(t1, t2) >= 0
 		}, func(t1, t2 string) bool {
@@ -529,7 +477,7 @@
 				return t1.Le(t2)
 			}), nil
 		}
-	case types.T_varchar, types.T_char:
+	case types.T_varchar, types.T_binary, types.T_varbinary, types.T_char:
 		switch funName {
 		case ">":
 			return runStrCompareCheckAnyResultIsTrue(v, vec, func(t1, t2 string) bool {
