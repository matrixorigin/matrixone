--- conflicted
+++ resolved
@@ -417,15 +417,10 @@
 	return false, moerr.NewInternalError("unsupport type to check intersect")
 }
 
-<<<<<<< HEAD
 func checkNumberIntersect[T constraints.Integer | constraints.Float | types.Date | types.Datetime | types.Timestamp](v1, v2 *Vector) (bool, error) {
 	cols1 := MustTCols[T](v1)
 	cols2 := MustTCols[T](v2)
 	return checkIntersect(cols1, cols2, func(i1, i2 T) bool {
-=======
-func checkNumberIntersect[T constraints.Integer | constraints.Float | types.Date | types.Time | types.Datetime | types.Timestamp](v1, v2 *Vector) (bool, error) {
-	return checkIntersect(v1, v2, func(i1, i2 T) bool {
->>>>>>> 9d5ff147
 		return i1 >= i2
 	}, func(i1, i2 T) bool {
 		return i1 <= i2
