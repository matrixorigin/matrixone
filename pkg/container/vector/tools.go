--- conflicted
+++ resolved
@@ -118,7 +118,6 @@
 	return MustBytesCol(v)
 }
 
-<<<<<<< HEAD
 func MustVarlenaRawData(v *Vector) (data []types.Varlena, area []byte) {
 	data = MustFixedCol[types.Varlena](v)
 	area = v.area
@@ -141,23 +140,6 @@
 		vec.data = storage
 		vec.length = len(storage) / typ.TypeSize()
 		vec.setupColFromData()
-=======
-func TypeToProtoType(typ types.Type) *plan.Type {
-	return &plan.Type{
-		Id:    int32(typ.Oid),
-		Width: typ.Width,
-		Size:  typ.Size,
-		Scale: typ.Scale,
-	}
-}
-
-func ProtoTypeToType(typ *plan.Type) types.Type {
-	return types.Type{
-		Oid:   types.T(typ.Id),
-		Size:  typ.Size,
-		Width: typ.Width,
-		Scale: typ.Scale,
->>>>>>> 1d72c40b
 	}
 	return
 }
@@ -276,21 +258,19 @@
 
 func TypeToProtoType(typ types.Type) *plan.Type {
 	return &plan.Type{
-		Id:        int32(typ.Oid),
-		Width:     typ.Width,
-		Precision: typ.Precision,
-		Size:      typ.Size,
-		Scale:     typ.Scale,
+		Id:    int32(typ.Oid),
+		Width: typ.Width,
+		Size:  typ.Size,
+		Scale: typ.Scale,
 	}
 }
 
 func ProtoTypeToType(typ *plan.Type) types.Type {
 	return types.Type{
-		Oid:       types.T(typ.Id),
-		Size:      typ.Size,
-		Width:     typ.Width,
-		Scale:     typ.Scale,
-		Precision: typ.Precision,
+		Oid:   types.T(typ.Id),
+		Size:  typ.Size,
+		Width: typ.Width,
+		Scale: typ.Scale,
 	}
 }
 
