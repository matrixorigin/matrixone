// Copyright 2021 Matrix Origin
//
// Licensed under the Apache License, Version 2.0 (the "License");
// you may not use this file except in compliance with the License.
// You may obtain a copy of the License at
//
//      http://www.apache.org/licenses/LICENSE-2.0
//
// Unless required by applicable law or agreed to in writing, software
// distributed under the License is distributed on an "AS IS" BASIS,
// WITHOUT WARRANTIES OR CONDITIONS OF ANY KIND, either express or implied.
// See the License for the specific language governing permissions and
// limitations under the License.

package batch

import (
	"bytes"
	"context"
	"fmt"
	"sync/atomic"

	"github.com/matrixorigin/matrixone/pkg/sql/colexec/agg"

	"github.com/matrixorigin/matrixone/pkg/common/hashmap"
	"github.com/matrixorigin/matrixone/pkg/common/moerr"
	"github.com/matrixorigin/matrixone/pkg/common/mpool"
	"github.com/matrixorigin/matrixone/pkg/container/types"
	"github.com/matrixorigin/matrixone/pkg/container/vector"
)

func New(ro bool, attrs []string) *Batch {
	return &Batch{
		Ro:       ro,
		Cnt:      1,
		Attrs:    attrs,
		Vecs:     make([]*vector.Vector, len(attrs)),
		rowCount: 0,
	}
}

func NewWithSize(n int) *Batch {
	return &Batch{
		Cnt:      1,
		Vecs:     make([]*vector.Vector, n),
		rowCount: 0,
	}
}

func SetLength(bat *Batch, n int) {
	for _, vec := range bat.Vecs {
		vec.SetLength(n)
	}
	bat.rowCount = n
}

func (info *aggInfo) MarshalBinary() ([]byte, error) {
	var buf bytes.Buffer
	i32 := int32(info.Op)
	buf.Write(types.EncodeInt32(&i32))
	buf.Write(types.EncodeBool(&info.Dist))
	buf.Write(types.EncodeType(&info.inputTypes))
	data, err := types.Encode(info.Agg)
	if err != nil {
		return nil, err
	}
	buf.Write(data)
	return buf.Bytes(), nil
}

func (info *aggInfo) UnmarshalBinary(data []byte) error {
	info.Op = int(types.DecodeInt32(data[:4]))
	data = data[4:]
	info.Dist = types.DecodeBool(data[:1])
	data = data[1:]
	info.inputTypes = types.DecodeType(data[:types.TSize])
	data = data[types.TSize:]
	aggregate, err := agg.New(info.Op, info.Dist, info.inputTypes)
	if err != nil {
		return err
	}
	info.Agg = aggregate
	return types.Decode(data, info.Agg)
}

func (bat *Batch) MarshalBinary() ([]byte, error) {
	aggInfos := make([]aggInfo, len(bat.Aggs))
	for i := range aggInfos {
		aggInfos[i].Op = bat.Aggs[i].GetOperatorId()
		aggInfos[i].inputTypes = bat.Aggs[i].GetInputTypes()[0]
		aggInfos[i].Dist = bat.Aggs[i].IsDistinct()
		aggInfos[i].Agg = bat.Aggs[i]
	}
	return types.Encode(&EncodeBatch{
		rowCount: int64(bat.rowCount),
		Vecs:     bat.Vecs,
		Attrs:    bat.Attrs,
		AggInfos: aggInfos,
	})
}

func (bat *Batch) UnmarshalBinary(data []byte) error {
	rbat := new(EncodeBatch)

	if err := types.Decode(data, rbat); err != nil {
		return err
	}
	bat.Cnt = 1
	bat.rowCount = int(rbat.rowCount)
	bat.Vecs = rbat.Vecs
	bat.Attrs = append(bat.Attrs, rbat.Attrs...)
	// initialize bat.Aggs only if necessary
	if len(rbat.AggInfos) > 0 {
		bat.Aggs = make([]agg.Agg[any], len(rbat.AggInfos))
		for i, info := range rbat.AggInfos {
			bat.Aggs[i] = info.Agg
		}
	}
	return nil
}

func (bat *Batch) Shrink(sels []int64) {
	for _, vec := range bat.Vecs {
		vec.Shrink(sels, false)
	}
	bat.rowCount = len(sels)
}

func (bat *Batch) Shuffle(sels []int64, m *mpool.MPool) error {
	if len(sels) > 0 {
		mp := make(map[*vector.Vector]uint8)
		for _, vec := range bat.Vecs {
			if _, ok := mp[vec]; ok {
				continue
			}
			mp[vec]++
			if err := vec.Shuffle(sels, m); err != nil {
				return err
			}
		}
		bat.rowCount = len(sels)
	}
	return nil
}

func (bat *Batch) Size() int {
	var size int

	for _, vec := range bat.Vecs {
		size += vec.Size()
	}
	return size
}

func (bat *Batch) Length() int {
	return bat.rowCount
}

func (bat *Batch) RowCount() int {
	return bat.rowCount
}

func (bat *Batch) VectorCount() int {
	return len(bat.Vecs)
}

func (bat *Batch) Prefetch(poses []int32, vecs []*vector.Vector) {
	for i, pos := range poses {
		vecs[i] = bat.GetVector(pos)
	}
}

func (bat *Batch) SetAttributes(attrs []string) {
	bat.Attrs = attrs
}

func (bat *Batch) SetVector(pos int32, vec *vector.Vector) {
	bat.Vecs[pos] = vec
}

func (bat *Batch) GetVector(pos int32) *vector.Vector {
	return bat.Vecs[pos]
}

func (bat *Batch) GetSubBatch(cols []string) *Batch {
	mp := make(map[string]int)
	for i, attr := range bat.Attrs {
		mp[attr] = i
	}
	rbat := NewWithSize(len(cols))
	for i, col := range cols {
		rbat.Vecs[i] = bat.Vecs[mp[col]]
	}
	rbat.rowCount = bat.rowCount
	return rbat
}

func (bat *Batch) Clean(m *mpool.MPool) {
	// xxx todo maybe some bug here
	if bat == EmptyBatch {
		return
	}
	if atomic.LoadInt64(&bat.Cnt) == 0 {
		// panic("batch is already cleaned")
		return
	}
	if atomic.AddInt64(&bat.Cnt, -1) > 0 {
		return
	}
	for _, vec := range bat.Vecs {
		if vec != nil {
			vec.Free(m)
		}
	}
	for _, agg := range bat.Aggs {
		if agg != nil {
			agg.Free(m)
		}
	}
	bat.Attrs = nil
	bat.rowCount = 0
	bat.Vecs = nil
}

func (bat *Batch) CleanOnlyData() {
	for _, vec := range bat.Vecs {
		if vec != nil {
			vec.CleanOnlyData()
		}
	}
	bat.rowCount = 0
}

// XXX Useless function, cannot provide any information.
func (bat *Batch) String() string {
	var buf bytes.Buffer

	for i, vec := range bat.Vecs {
		buf.WriteString(fmt.Sprintf("%d : %s\n", i, vec.GetType()))
	}
	return buf.String()
}

func (bat *Batch) Dup(mp *mpool.MPool) (*Batch, error) {
	rbat := NewWithSize(len(bat.Vecs))
	rbat.SetAttributes(bat.Attrs)
	for j, vec := range bat.Vecs {
		typ := *bat.GetVector(int32(j)).GetType()
		rvec := vector.NewVec(typ)
		if err := vector.GetUnionAllFunction(typ, mp)(rvec, vec); err != nil {
			rbat.Clean(mp)
			return nil, err
		}
		rbat.SetVector(int32(j), rvec)
	}
	rbat.rowCount = bat.rowCount
	return rbat, nil
}

func (bat *Batch) Append(ctx context.Context, mh *mpool.MPool, b *Batch) (*Batch, error) {
	if bat == nil {
		return b, nil
	}
	if len(bat.Vecs) != len(b.Vecs) {
		return nil, moerr.NewInternalError(ctx, "unexpected error happens in batch append")
	}
	if len(bat.Vecs) == 0 {
		return bat, nil
	}

	for i := range bat.Vecs {
		if err := bat.Vecs[i].UnionBatch(b.Vecs[i], 0, b.Vecs[i].Length(), nil, mh); err != nil {
			return bat, err
		}
	}
	bat.rowCount += b.rowCount
	return bat, nil
}

func (bat *Batch) AddRowCount(rowCount int) {
	bat.rowCount += rowCount
}

func (bat *Batch) SetRowCount(rowCount int) {
	bat.rowCount = rowCount
}

func (bat *Batch) AddCnt(cnt int) {
	atomic.AddInt64(&bat.Cnt, int64(cnt))
}

func (bat *Batch) SubCnt(cnt int) {
	atomic.StoreInt64(&bat.Cnt, bat.Cnt-int64(cnt))
}

func (bat *Batch) SetCnt(cnt int64) {
	atomic.StoreInt64(&bat.Cnt, cnt)
}

func (bat *Batch) GetCnt() int64 {
	return atomic.LoadInt64(&bat.Cnt)
}

func (bat *Batch) ReplaceVector(oldVec *vector.Vector, newVec *vector.Vector) {
	for i, vec := range bat.Vecs {
		if vec == oldVec {
			bat.SetVector(int32(i), newVec)
		}
	}
}

func (bat *Batch) AntiShrink(sels []int64) {
	for _, vec := range bat.Vecs {
		vec.Shrink(sels, true)
	}
<<<<<<< HEAD
	bat.rowCount -= len(sels)
}

func (bat *Batch) IsEmpty() bool {
	return bat.rowCount == 0
}

func (bat *Batch) SetZs(len int, m *mpool.MPool) {
	// Do nothing. Will remove this function later.
}

func (bat *Batch) InitZsOne(len int) {
	// Do nothing. Will remove this function later.
}

func (bat *Batch) FixedForRemoveZs() {
	// Do nothing. Will remove this function later.
}

func (bat *Batch) CheckForRemoveZs(operator string) {
	// Do nothing. Will remove this function later.
=======
	bat.Zs = bat.Zs[:length-len(sels)]
}

func (bat *Batch) DupJmAuxData() (ret *hashmap.JoinMap) {
	jm := bat.AuxData.(*hashmap.JoinMap)
	if jm.IsDup() {
		ret = jm.Dup()
	} else {
		ret = jm
		bat.AuxData = nil
	}
	return
>>>>>>> 0877a0f6
}<|MERGE_RESOLUTION|>--- conflicted
+++ resolved
@@ -313,7 +313,6 @@
 	for _, vec := range bat.Vecs {
 		vec.Shrink(sels, true)
 	}
-<<<<<<< HEAD
 	bat.rowCount -= len(sels)
 }
 
@@ -335,8 +334,6 @@
 
 func (bat *Batch) CheckForRemoveZs(operator string) {
 	// Do nothing. Will remove this function later.
-=======
-	bat.Zs = bat.Zs[:length-len(sels)]
 }
 
 func (bat *Batch) DupJmAuxData() (ret *hashmap.JoinMap) {
@@ -348,5 +345,4 @@
 		bat.AuxData = nil
 	}
 	return
->>>>>>> 0877a0f6
 }