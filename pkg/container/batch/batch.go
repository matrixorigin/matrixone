// Copyright 2021 Matrix Origin
//
// Licensed under the Apache License, Version 2.0 (the "License");
// you may not use this file except in compliance with the License.
// You may obtain a copy of the License at
//
//      http://www.apache.org/licenses/LICENSE-2.0
//
// Unless required by applicable law or agreed to in writing, software
// distributed under the License is distributed on an "AS IS" BASIS,
// WITHOUT WARRANTIES OR CONDITIONS OF ANY KIND, either express or implied.
// See the License for the specific language governing permissions and
// limitations under the License.

package batch

import (
	"bytes"
	"context"
	"fmt"
	"sync/atomic"

	"github.com/matrixorigin/matrixone/pkg/sql/colexec/agg"

	"github.com/matrixorigin/matrixone/pkg/common/moerr"
	"github.com/matrixorigin/matrixone/pkg/common/mpool"
	"github.com/matrixorigin/matrixone/pkg/container/types"
	"github.com/matrixorigin/matrixone/pkg/container/vector"
	"github.com/matrixorigin/matrixone/pkg/util/fault"
	"github.com/matrixorigin/matrixone/pkg/vectorize/shuffle"
)

func New(ro bool, attrs []string) *Batch {
	return &Batch{
		Ro:    ro,
		Attrs: attrs,
		Vecs:  make([]*vector.Vector, len(attrs)),
	}
}

func Reorder(bat *Batch, attrs []string) {
	if bat.Ro {
		Cow(bat)
	}
	for i, name := range attrs {
		for j, attr := range bat.Attrs {
			if name == attr {
				bat.Vecs[i], bat.Vecs[j] = bat.Vecs[j], bat.Vecs[i]
				bat.Attrs[i], bat.Attrs[j] = bat.Attrs[j], bat.Attrs[i]
			}
		}
	}
}

func SetLength(bat *Batch, n int) {
	for _, vec := range bat.Vecs {
		vec.SetLength(n)
	}
	bat.Zs = bat.Zs[:n]
}

func Length(bat *Batch) int {
	return len(bat.Zs)
}

func Cow(bat *Batch) {
	attrs := make([]string, len(bat.Attrs))
	copy(attrs, bat.Attrs)
	bat.Ro = false
	bat.Attrs = attrs
}

func NewWithSize(n int) *Batch {
	return &Batch{
		Cnt:  1,
		Vecs: make([]*vector.Vector, n),
	}
}

func (info *aggInfo) MarshalBinary() ([]byte, error) {
	var buf bytes.Buffer
	i32 := int32(info.Op)
	buf.Write(types.EncodeInt32(&i32))
	buf.Write(types.EncodeBool(&info.Dist))
	buf.Write(types.EncodeType(&info.inputTypes))
	data, err := types.Encode(info.Agg)
	if err != nil {
		return nil, err
	}
	buf.Write(data)
	return buf.Bytes(), nil
}

func (info *aggInfo) UnmarshalBinary(data []byte) error {
	info.Op = int(types.DecodeInt32(data[:4]))
	data = data[4:]
	info.Dist = types.DecodeBool(data[:1])
	data = data[1:]
	info.inputTypes = types.DecodeType(data[:types.TSize])
	data = data[types.TSize:]
	aggregate, err := agg.New(info.Op, info.Dist, info.inputTypes)
	if err != nil {
		return err
	}
	info.Agg = aggregate
	return types.Decode(data, info.Agg)
}

func (bat *Batch) MarshalBinary() ([]byte, error) {
	aggInfo := make([]aggInfo, len(bat.Aggs))
	for i := range aggInfo {
		aggInfo[i].Op = bat.Aggs[i].GetOperatorId()
		aggInfo[i].inputTypes = bat.Aggs[i].GetInputTypes()[0]
		aggInfo[i].Dist = bat.Aggs[i].IsDistinct()
		aggInfo[i].Agg = bat.Aggs[i]
	}
	return types.Encode(&EncodeBatch{
		Zs:       bat.Zs,
		Vecs:     bat.Vecs,
		Attrs:    bat.Attrs,
		AggInfos: aggInfo,
	})
}

func (bat *Batch) UnmarshalBinary(data []byte) error {
	rbat := new(EncodeBatch)

	if err := types.Decode(data, rbat); err != nil {
		return err
	}
	bat.Cnt = 1
	bat.Zs = rbat.Zs // if you drop rbat.Zs is ok, if you need return rbat,  you must deepcopy Zs.
	bat.Vecs = rbat.Vecs
	bat.Attrs = rbat.Attrs
	bat.Aggs = make([]agg.Agg[any], len(rbat.AggInfos))
	for i, info := range rbat.AggInfos {
		bat.Aggs[i] = info.Agg
	}
	return nil
}

func (bat *Batch) ExpandNulls() {
	if len(bat.Zs) > 0 {
		for i := range bat.Vecs {
			bat.Vecs[i].TryExpandNulls(len(bat.Zs))
		}
	}
}

func (bat *Batch) Shrink(sels []int64) {
	mp := make(map[*vector.Vector]uint8)
	for _, vec := range bat.Vecs {
		if _, ok := mp[vec]; ok {
			continue
		}
		mp[vec]++
		vec.Shrink(sels)
	}
	vs := bat.Zs
	for i, sel := range sels {
		vs[i] = vs[sel]
	}
	bat.Zs = bat.Zs[:len(sels)]
}

func (bat *Batch) Shuffle(sels []int64, m *mpool.MPool) error {
	if len(sels) > 0 {
		mp := make(map[*vector.Vector]uint8)
		for _, vec := range bat.Vecs {
			if _, ok := mp[vec]; ok {
				continue
			}
			mp[vec]++
			if err := vec.Shuffle(sels, m); err != nil {
				return err
			}
		}

		ws := make([]int64, len(sels))
		bat.Zs = shuffle.FixedLengthShuffle(bat.Zs, ws, sels)
	}
	return nil
}

func (bat *Batch) Size() int {
	var size int

	for _, vec := range bat.Vecs {
		size += vec.Size()
	}
	return size
}

func (bat *Batch) Length() int {
	return len(bat.Zs)
}

func (bat *Batch) VectorCount() int {
	return len(bat.Vecs)
}

func (bat *Batch) Prefetch(poses []int32, vecs []*vector.Vector) {
	for i, pos := range poses {
		vecs[i] = bat.GetVector(pos)
	}
}

func (bat *Batch) SetAttributes(attrs []string) {
	bat.Attrs = attrs
}

func (bat *Batch) SetVector(pos int32, vec *vector.Vector) {
	bat.Vecs[pos] = vec
}

func (bat *Batch) GetVector(pos int32) *vector.Vector {
	return bat.Vecs[pos]
}

func (bat *Batch) GetSubBatch(cols []string) *Batch {
	mp := make(map[string]int)
	for i, attr := range bat.Attrs {
		mp[attr] = i
	}
	rbat := NewWithSize(len(cols))
	for i, col := range cols {
		rbat.Vecs[i] = bat.Vecs[mp[col]]
	}
	rbat.Zs = append([]int64{}, bat.Zs...)
	return rbat
}

func (bat *Batch) Clean(m *mpool.MPool) {
	if atomic.AddInt64(&bat.Cnt, -1) != 0 {
		return
	}
	for _, vec := range bat.Vecs {
		if vec != nil {
			vec.Free(m)
<<<<<<< HEAD
			/*if vec.IsLowCardinality() {
				vec.Index().(*index.LowCardinalityIndex).Free()
			}*/
=======
>>>>>>> b0e162b3
		}
	}
	for _, agg := range bat.Aggs {
		if agg != nil {
			agg.Free(m)
		}
	}
	if len(bat.Zs) != 0 {
		m.PutSels(bat.Zs)
		bat.Zs = nil
	}
	bat.Vecs = nil
}

func (bat *Batch) CleanOnlyData() {
	for _, vec := range bat.Vecs {
		if vec != nil {
			vec.CleanOnlyData()

		}
	}
	if len(bat.Zs) != 0 {
		bat.Zs = bat.Zs[:0]
	}
}

func (bat *Batch) String() string {
	var buf bytes.Buffer

	for i, vec := range bat.Vecs {
		buf.WriteString(fmt.Sprintf("%v\n", i))
		if len(bat.Zs) > 0 {
			buf.WriteString(fmt.Sprintf("\t%s\n", vec))
		}
	}
	return buf.String()
}

func (bat *Batch) Append(ctx context.Context, mh *mpool.MPool, b *Batch) (*Batch, error) {
	if bat == nil {
		return b, nil
	}
	if len(bat.Vecs) != len(b.Vecs) {
		return nil, moerr.NewInternalError(ctx, "unexpected error happens in batch append")
	}
	if len(bat.Vecs) == 0 {
		return bat, nil
	}

	// XXX Here is a good place to trigger an panic for fault injection.
	// fault.AddFaultPoint("panic_in_batch_append", ":::", "PANIC", 0, "")
	fault.TriggerFault("panic_in_batch_append")

	flags := make([]uint8, b.Vecs[0].Length())
	for i := range flags {
		flags[i]++
	}
	for i := range bat.Vecs {
		if err := vector.UnionBatch(bat.Vecs[i], b.Vecs[i], 0, b.Vecs[i].Length(), flags[:b.Vecs[i].Length()], mh); err != nil {
			return bat, err
		}
<<<<<<< HEAD
		/*if b.Vecs[i].IsLowCardinality() {
			idx := b.Vecs[i].Index().(*index.LowCardinalityIndex)
			if bat.Vecs[i].Index() == nil {
				bat.Vecs[i].SetIndex(idx.Dup())
			} else {
				appendIdx := bat.Vecs[i].Index().(*index.LowCardinalityIndex)
				dst, src := appendIdx.GetPoses(), idx.GetPoses()
				if err := vector.UnionBatch(dst, src, 0, src.Length(), flags[:src.Length()], mh); err != nil {
					return bat, err
				}
			}
		}*/
=======
>>>>>>> b0e162b3
	}
	bat.Zs = append(bat.Zs, b.Zs...)
	return bat, nil
}

// XXX I will slowly remove all code that uses InitZsone.
func (bat *Batch) SetZs(len int, m *mpool.MPool) {
	bat.Zs = m.GetSels()
	for i := 0; i < len; i++ {
		bat.Zs = append(bat.Zs, 1)
	}
}

// InitZsOne init Batch.Zs and values are all 1
func (bat *Batch) InitZsOne(len int) {
	bat.Zs = make([]int64, len)
	for i := range bat.Zs {
		bat.Zs[i]++
	}
}

func (bat *Batch) AddCnt(cnt int) {
	atomic.AddInt64(&bat.Cnt, int64(cnt))
}

func (bat *Batch) SubCnt(cnt int) {
	atomic.StoreInt64(&bat.Cnt, bat.Cnt-int64(cnt))
}<|MERGE_RESOLUTION|>--- conflicted
+++ resolved
@@ -237,12 +237,6 @@
 	for _, vec := range bat.Vecs {
 		if vec != nil {
 			vec.Free(m)
-<<<<<<< HEAD
-			/*if vec.IsLowCardinality() {
-				vec.Index().(*index.LowCardinalityIndex).Free()
-			}*/
-=======
->>>>>>> b0e162b3
 		}
 	}
 	for _, agg := range bat.Aggs {
@@ -304,21 +298,6 @@
 		if err := vector.UnionBatch(bat.Vecs[i], b.Vecs[i], 0, b.Vecs[i].Length(), flags[:b.Vecs[i].Length()], mh); err != nil {
 			return bat, err
 		}
-<<<<<<< HEAD
-		/*if b.Vecs[i].IsLowCardinality() {
-			idx := b.Vecs[i].Index().(*index.LowCardinalityIndex)
-			if bat.Vecs[i].Index() == nil {
-				bat.Vecs[i].SetIndex(idx.Dup())
-			} else {
-				appendIdx := bat.Vecs[i].Index().(*index.LowCardinalityIndex)
-				dst, src := appendIdx.GetPoses(), idx.GetPoses()
-				if err := vector.UnionBatch(dst, src, 0, src.Length(), flags[:src.Length()], mh); err != nil {
-					return bat, err
-				}
-			}
-		}*/
-=======
->>>>>>> b0e162b3
 	}
 	bat.Zs = append(bat.Zs, b.Zs...)
 	return bat, nil
