// Copyright 2021 Matrix Origin
//
// Licensed under the Apache License, Version 2.0 (the "License");
// you may not use this file except in compliance with the License.
// You may obtain a copy of the License at
//
//      http://www.apache.org/licenses/LICENSE-2.0
//
// Unless required by applicable law or agreed to in writing, software
// distributed under the License is distributed on an "AS IS" BASIS,
// WITHOUT WARRANTIES OR CONDITIONS OF ANY KIND, either express or implied.
// See the License for the specific language governing permissions and
// limitations under the License.

package batch

import (
	"bytes"
	"github.com/matrixorigin/matrixone/pkg/common/mpool"
	"github.com/matrixorigin/matrixone/pkg/sql/colexec/aggexec"

	"github.com/matrixorigin/matrixone/pkg/container/types"
	"github.com/matrixorigin/matrixone/pkg/container/vector"
)

var (
	EmptyBatch = &Batch{rowCount: 0}

	EmptyForConstFoldBatch = &Batch{
		Cnt:      1,
		Vecs:     make([]*vector.Vector, 0),
		rowCount: 1,
	}
)

type EncodeBatch struct {
	rowCount  int64
	Vecs      []*vector.Vector
	Attrs     []string
	AggInfos  [][]byte
	Recursive int32
}

func (m *EncodeBatch) MarshalBinary() ([]byte, error) {
	// --------------------------------------------------------------------
	// | len | Zs... | len | Vecs... | len | Attrs... | len | AggInfos... |
	// --------------------------------------------------------------------
	var buf bytes.Buffer

	// row count.
	rl := int64(m.rowCount)
	buf.Write(types.EncodeInt64(&rl))

	// Vecs
	l := int32(len(m.Vecs))
	buf.Write(types.EncodeInt32(&l))
	for i := 0; i < int(l); i++ {
		data, err := m.Vecs[i].MarshalBinary()
		if err != nil {
			return nil, err
		}
		size := int32(len(data))
		buf.Write(types.EncodeInt32(&size))
		buf.Write(data)
	}

	// Attrs
	l = int32(len(m.Attrs))
	buf.Write(types.EncodeInt32(&l))
	for i := 0; i < int(l); i++ {
		size := int32(len(m.Attrs[i]))
		buf.Write(types.EncodeInt32(&size))
		n, _ := buf.WriteString(m.Attrs[i])
		if int32(n) != size {
			panic("unexpected length for string")
		}
	}

	// AggInfos
	l = int32(len(m.AggInfos))
	buf.Write(types.EncodeInt32(&l))
	for i := 0; i < int(l); i++ {
		size := int32(len(m.AggInfos[i]))
		buf.Write(types.EncodeInt32(&size))
		buf.Write(m.AggInfos[i])
	}

	buf.Write(types.EncodeInt32(&m.Recursive))

	return buf.Bytes(), nil
}

func (m *EncodeBatch) UnmarshalBinary(data []byte) error {
	return m.unmarshalBinaryWithAnyMp(data, nil)
}

func (m *EncodeBatch) UnmarshalBinaryWithCopy(data []byte, mp *mpool.MPool) error {
	return m.unmarshalBinaryWithAnyMp(data, mp)
}

func (m *EncodeBatch) unmarshalBinaryWithAnyMp(data []byte, mp *mpool.MPool) error {
	// types.DecodeXXX plays with raw pointer, so we make a copy of binary data
	buf := make([]byte, len(data))
	copy(buf, data)

	// row count
	m.rowCount = types.DecodeInt64(buf[:8])
	buf = buf[8:]

	// Vecs
	l := types.DecodeInt32(buf[:4])
	buf = buf[4:]
	vecs := make([]*vector.Vector, l)
	for i := 0; i < int(l); i++ {
		size := types.DecodeInt32(buf[:4])
		buf = buf[4:]

<<<<<<< HEAD
		vec := vector.NewEmptyVec()
		if err := vec.UnmarshalBinary(buf[:size]); err != nil {
			return err
=======
		vecs[i] = new(vector.Vector)
		if mp == nil {
			if err := vecs[i].UnmarshalBinary(buf[:size]); err != nil {
				return err
			}
		} else {
			if err := vecs[i].UnmarshalBinaryWithCopy(buf[:size], mp); err != nil {
				for _, vec := range vecs {
					if vec != nil {
						vec.Free(mp)
					}
				}
				return err
			}
>>>>>>> 989d9643
		}

		buf = buf[size:]
	}
	m.Vecs = vecs

	// Attrs
	l = types.DecodeInt32(buf[:4])
	buf = buf[4:]
	attrs := make([]string, l)
	for i := 0; i < int(l); i++ {
		size := types.DecodeInt32(buf[:4])
		buf = buf[4:]
		attrs[i] = string(buf[:size])
		buf = buf[size:]
	}
	m.Attrs = attrs

	// AggInfos
	l = types.DecodeInt32(buf[:4])
	buf = buf[4:]
	aggs := make([][]byte, l)
	for i := 0; i < int(l); i++ {
		size := types.DecodeInt32(buf[:4])
		buf = buf[4:]
		aggs[i] = buf[:size]
		buf = buf[size:]
	}
	m.AggInfos = aggs

	m.Recursive = types.DecodeInt32(buf[:4])

	return nil
}

// Batch represents a part of a relationship
// including an optional list of row numbers, columns and list of attributes
//
//	(SelsData, Sels) - list of row numbers
//	(Attrs) - list of attributes
//	(vecs) 	- columns
type Batch struct {
	// For recursive CTE, 1 is last batch, 2 is end of batch
	Recursive int32
	// Ro if true, Attrs is read only
	Ro         bool
	ShuffleIDX int //used only in shuffle dispatch
	// reference count, default is 1
	Cnt int64
	// Attrs column name list
	Attrs []string
	// Vecs col data
	Vecs []*vector.Vector

	Aggs []aggexec.AggFuncExec

	// row count of batch, to instead of old len(Zs).
	rowCount int

	AuxData any // hash table etc.
}<|MERGE_RESOLUTION|>--- conflicted
+++ resolved
@@ -16,6 +16,7 @@
 
 import (
 	"bytes"
+
 	"github.com/matrixorigin/matrixone/pkg/common/mpool"
 	"github.com/matrixorigin/matrixone/pkg/sql/colexec/aggexec"
 
@@ -115,12 +116,7 @@
 		size := types.DecodeInt32(buf[:4])
 		buf = buf[4:]
 
-<<<<<<< HEAD
-		vec := vector.NewEmptyVec()
-		if err := vec.UnmarshalBinary(buf[:size]); err != nil {
-			return err
-=======
-		vecs[i] = new(vector.Vector)
+		vecs[i] = vector.NewEmptyVec()
 		if mp == nil {
 			if err := vecs[i].UnmarshalBinary(buf[:size]); err != nil {
 				return err
@@ -134,7 +130,6 @@
 				}
 				return err
 			}
->>>>>>> 989d9643
 		}
 
 		buf = buf[size:]
