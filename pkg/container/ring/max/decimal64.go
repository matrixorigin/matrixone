--- conflicted
+++ resolved
@@ -108,12 +108,8 @@
 		r.Vs = encoding.DecodeDecimal64Slice(data)
 	}
 	r.Vs = r.Vs[:n+1]
-<<<<<<< HEAD
+	r.Da = r.Da[:(n+1)*8]
 	r.Vs[n] = math.MinInt64
-=======
-	r.Da = r.Da[:(n+1)*8]
-	r.Vs[n] = 0
->>>>>>> cf41b26d
 	r.Ns = append(r.Ns, 0)
 	r.Es = append(r.Es, true)
 	return nil
