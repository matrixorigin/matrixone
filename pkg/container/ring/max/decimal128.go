--- conflicted
+++ resolved
@@ -108,12 +108,8 @@
 		r.Vs = encoding.DecodeDecimal128Slice(data)
 	}
 	r.Vs = r.Vs[:n+1]
-<<<<<<< HEAD
+	r.Da = r.Da[:(n+1)*16]
 	r.Vs[n] = Decimal128Min
-=======
-	r.Da = r.Da[:(n+1)*16]
-	r.Vs[n] = types.InitDecimal128(0)
->>>>>>> cf41b26d
 	r.Ns = append(r.Ns, 0)
 	r.Es = append(r.Es, true)
 	return nil
