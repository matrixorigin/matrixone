--- conflicted
+++ resolved
@@ -376,7 +376,6 @@
 	return rows
 }
 
-<<<<<<< HEAD
 func (n *Bitmap) ToI64Array() []int64 {
 	var res []int64
 	if n.EmptyByFlag() {
@@ -389,12 +388,6 @@
 		res = append(res, int64(r))
 	}
 	return res
-=======
-func (n *Bitmap) ToI64Arrary() []int64 {
-	rows := make([]int64, 0, n.Count())
-	ToArray(n, &rows)
-	return rows
->>>>>>> 1f1791b2
 }
 
 func (n *Bitmap) Marshal() []byte {
