// Copyright 2022 Matrix Origin
//
// Licensed under the Apache License, Version 2.0 (the "License");
// you may not use this file except in compliance with the License.
// You may obtain a copy of the License at
//
//      http://www.apache.org/licenses/LICENSE-2.0
//
// Unless required by applicable law or agreed to in writing, software
// distributed under the License is distributed on an "AS IS" BASIS,
// WITHOUT WARRANTIES OR CONDITIONS OF ANY KIND, either express or implied.
// See the License for the specific language governing permissions and
// limitations under the License.

package log

import (
	"context"
	"math"

	"go.uber.org/zap"
	"go.uber.org/zap/zapcore"
)

// Module used to describe which component module the log belongs to
type Module string

var (
	// TxnClient txn client module
	TxnClient = Module("txn-client")
)

var (
	// FieldNameServiceUUID service uuid field name
	FieldNameServiceUUID = "uuid"
	// FieldNameProcess process of the mo, e.g. transaction
	FieldNameProcess = "process"
	// FieldNameProcessID the log of a processing process may be distributed in
	// many places, we can search all the logs associated with the current process
	// by process-id. For example, we can use the transaction ID as process-id to
	// find all logs of this transaction in the cluster.
	FieldNameProcessID = "process-id"
	// FieldNameCost cost field name, this field is used to log how long a function,
	// operation or other action takes
	FieldNameCost = "cost"
)

// Process used to describe which process the log belongs to. We can filter out all
// process-related logs by specifying the process field as the value to analyse the
// logs.
type Process string

var (
	// SystemInit system init process
	SystemInit = Process("system-init")
	// Txn transaction process
	Txn = Process("txn")
	// Close close serivce or components process. e.g. close cn/dn/log service
	Close = Process("close")
)

// SampleType there are some behaviours in the system that print debug logs frequently,
// such as the scheduling of HAKeeper, which may print hundreds of logs a second. What
// these logs do is that these behaviours are still happening at debug level. So we just
// need to sample the output.
type SampleType int

const (
	noneSample SampleType = iota
	SystemInitSample
	// ExampleSample used in examples
	ExampleSample = math.MaxInt
)

// MOLogger mo logger based zap.logger. To standardize and standardize the logging
// output of MO, the native zap.logger should not be used for logging in MO, but
// rather MOLogger. MOLogger is compatible with the zap.logger log printing method
// signature
type MOLogger struct {
<<<<<<< HEAD
	logger  *zap.Logger
	options LogOptions
	ctx     context.Context
}

func (l *MOLogger) SetOptions(options LogOptions) {
	l.options = options
=======
	logger *zap.Logger
	ctx    context.Context
	m      map[int]*zap.Logger
>>>>>>> 9d792b5a
}

// LogOptions log options
type LogOptions struct {
	ctx        context.Context
	level      zapcore.Level
	fields     []zap.Field
	sampleType SampleType
	callerSkip int
}

// logFilter used to filter the print log, returns false to abort this print
type logFilter func(opts LogOptions) bool<|MERGE_RESOLUTION|>--- conflicted
+++ resolved
@@ -77,19 +77,9 @@
 // rather MOLogger. MOLogger is compatible with the zap.logger log printing method
 // signature
 type MOLogger struct {
-<<<<<<< HEAD
-	logger  *zap.Logger
-	options LogOptions
-	ctx     context.Context
-}
-
-func (l *MOLogger) SetOptions(options LogOptions) {
-	l.options = options
-=======
 	logger *zap.Logger
 	ctx    context.Context
 	m      map[int]*zap.Logger
->>>>>>> 9d792b5a
 }
 
 // LogOptions log options
