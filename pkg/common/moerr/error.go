--- conflicted
+++ resolved
@@ -32,18 +32,11 @@
 	WARN    uint16 = 2
 
 	// Group 1: Internal errors
-<<<<<<< HEAD
-	ERROR_START               = 1000
-	INTERNAL_ERROR            = 1001
-	NYI                       = 1002
-	ERROR_FUNCTION_PARAMETER  = 1003
-	ERROR_SERIALIZE_PLAN_JSON = 1004
-=======
-	ERROR_START              uint16 = 20100
-	INTERNAL_ERROR           uint16 = 20101
-	NYI                      uint16 = 20102
-	ERROR_FUNCTION_PARAMETER uint16 = 20103
->>>>>>> 557fa1c8
+	ERROR_START               uint16 = 20100
+	INTERNAL_ERROR            uint16 = 20101
+	NYI                       uint16 = 20102
+	ERROR_FUNCTION_PARAMETER  uint16 = 20103
+	ERROR_SERIALIZE_PLAN_JSON uint16 = 20104
 
 	// Group 2: numeric
 	DIVIVISION_BY_ZERO uint16 = 20200
@@ -101,18 +94,11 @@
 	WARN:    {2, []string{MySQLDefaultSqlState}, "%s"},
 
 	// Group 1: Internal errors
-<<<<<<< HEAD
-	ERROR_START:               {21000, 0, "%s"},
-	INTERNAL_ERROR:            {21001, 0, "%s"},
-	NYI:                       {21002, 0, "%s"},
-	ERROR_FUNCTION_PARAMETER:  {21003, 0, "%s"},
-	ERROR_SERIALIZE_PLAN_JSON: {21004, 0, "%s"},
-=======
-	ERROR_START:              {20100, []string{MySQLDefaultSqlState}, "%s"},
-	INTERNAL_ERROR:           {20101, []string{MySQLDefaultSqlState}, "%s"},
-	NYI:                      {20102, []string{MySQLDefaultSqlState}, "%s"},
-	ERROR_FUNCTION_PARAMETER: {20103, []string{MySQLDefaultSqlState}, "%s"},
->>>>>>> 557fa1c8
+	ERROR_START:               {20100, []string{MySQLDefaultSqlState}, "%s"},
+	INTERNAL_ERROR:            {20101, []string{MySQLDefaultSqlState}, "%s"},
+	NYI:                       {20102, []string{MySQLDefaultSqlState}, "%s"},
+	ERROR_FUNCTION_PARAMETER:  {20103, []string{MySQLDefaultSqlState}, "%s"},
+	ERROR_SERIALIZE_PLAN_JSON: {21004, []string{MySQLDefaultSqlState}, "%s"},
 
 	// Group 2: numeric
 	DIVIVISION_BY_ZERO: {20200, []string{MySQLDefaultSqlState}, "division by zero"},
