// Copyright 2021 - 2022 Matrix Origin
//
// Licensed under the Apache License, Version 2.0 (the "License");
// you may not use this file except in compliance with the License.
// You may obtain a copy of the License at
//
//      http://www.apache.org/licenses/LICENSE-2.0
//
// Unless required by applicable law or agreed to in writing, software
// distributed under the License is distributed on an "AS IS" BASIS,
// WITHOUT WARRANTIES OR CONDITIONS OF ANY KIND, either express or implied.
// See the License for the specific language governing permissions and
// limitations under the License.

package moerr

import (
	"encoding/hex"
	"fmt"
)

func NewInfoNoCtx(msg string) *Error {
	return newError(Context(), ErrInfo, msg)
}

func NewBadS3ConfigNoCtx(msg string) *Error {
	return newError(Context(), ErrBadS3Config, msg)
}

func NewInternalErrorNoCtx(msg string, args ...any) *Error {
	xmsg := fmt.Sprintf(msg, args...)
	return newError(Context(), ErrInternal, xmsg)
}

func NewNYINoCtx(msg string, args ...any) *Error {
	xmsg := fmt.Sprintf(msg, args...)
	return newError(Context(), ErrNYI, xmsg)
}

func NewNotSupportedNoCtx(msg string, args ...any) *Error {
	xmsg := fmt.Sprintf(msg, args...)
	return newError(Context(), ErrNotSupported, xmsg)
}

func NewOOMNoCtx() *Error {
	return newError(Context(), ErrOOM)
}

func NewDivByZeroNoCtx() *Error {
	return newError(Context(), ErrDivByZero)
}

func NewOutOfRangeNoCtx(typ string, msg string, args ...any) *Error {
	xmsg := fmt.Sprintf(msg, args...)
	return newError(Context(), ErrOutOfRange, typ, xmsg)
}

func NewDataTruncatedNoCtx(typ string, msg string, args ...any) *Error {
	xmsg := fmt.Sprintf(msg, args...)
	return newError(Context(), ErrDataTruncated, typ, xmsg)
}

func NewInvalidArgNoCtx(arg string, val any) *Error {
	return newError(Context(), ErrInvalidArg, arg, fmt.Sprintf("%v", val))
}

func NewBadConfigNoCtx(msg string, args ...any) *Error {
	xmsg := fmt.Sprintf(msg, args...)
	return newError(Context(), ErrBadConfig, xmsg)
}

func NewInvalidInputNoCtx(msg string, args ...any) *Error {
	xmsg := fmt.Sprintf(msg, args...)
	return newError(Context(), ErrInvalidInput, xmsg)
}

func NewSyntaxErrorNoCtx(msg string, args ...any) *Error {
	xmsg := fmt.Sprintf(msg, args...)
	return newError(Context(), ErrSyntaxError, xmsg)
}

func NewParseErrorNoCtx(msg string, args ...any) *Error {
	xmsg := fmt.Sprintf(msg, args...)
	return newError(Context(), ErrParseError, xmsg)
}

func NewConstraintViolationNoCtx(msg string, args ...any) *Error {
	xmsg := fmt.Sprintf(msg, args...)
	return newError(Context(), ErrConstraintViolation, xmsg)
}

func NewEmptyVectorNoCtx() *Error {
	return newError(Context(), ErrEmptyVector)
}

func NewFileNotFoundNoCtx(f string) *Error {
	return newError(Context(), ErrFileNotFound, f)
}

func NewFileAlreadyExistsNoCtx(f string) *Error {
	return newError(Context(), ErrFileAlreadyExists, f)
}

func NewDBAlreadyExistsNoCtx(db string) *Error {
	return newError(Context(), ErrDBAlreadyExists, db)
}

func NewTableAlreadyExistsNoCtx(t string) *Error {
	return newError(Context(), ErrTableAlreadyExists, t)
}

func NewUnexpectedEOFNoCtx(f string) *Error {
	return newError(Context(), ErrUnexpectedEOF, f)
}

func NewEmptyRangeNoCtx(f string) *Error {
	return newError(Context(), ErrEmptyRange, f)
}

func NewSizeNotMatchNoCtx(f string) *Error {
	return newError(Context(), ErrSizeNotMatch, f)
}

func NewInvalidPathNoCtx(f string) *Error {
	return newError(Context(), ErrInvalidPath, f)
}

func NewInvalidStateNoCtx(msg string, args ...any) *Error {
	xmsg := fmt.Sprintf(msg, args...)
	return newError(Context(), ErrInvalidState, xmsg)
}

func NewInvalidServiceIndexNoCtx(idx int) *Error {
	return newError(Context(), ErrInvalidServiceIndex, idx)
}

func NewBadDBNoCtx(name string) *Error {
	return newError(Context(), ErrBadDB, name)
}

func NewNoDBNoCtx() *Error {
	return newError(Context(), ErrNoDB)
}

func NewNoWorkingStoreNoCtx() *Error {
	return newError(Context(), ErrNoWorkingStore)
}

func NewNoServiceNoCtx(name string) *Error {
	return newError(Context(), ErrNoService, name)
}

func NewDupServiceNameNoCtx(name string) *Error {
	return newError(Context(), ErrDupServiceName, name)
}

func NewWrongServiceNoCtx(exp, got string) *Error {
	return newError(Context(), ErrWrongService, exp, got)
}

func NewNoSuchTableNoCtx(db, tbl string) *Error {
	return newError(Context(), ErrNoSuchTable, db, tbl)
}

func NewClientClosedNoCtx() *Error {
	return newError(Context(), ErrClientClosed)
}

func NewBackendClosedNoCtx() *Error {
	return newError(Context(), ErrBackendClosed)
}

func NewStreamClosedNoCtx() *Error {
	return newError(Context(), ErrStreamClosed)
}

func NewNoAvailableBackendNoCtx() *Error {
	return newError(Context(), ErrNoAvailableBackend)
}

func NewTxnClosedNoCtx(txnID []byte) *Error {
	id := "unknown"
	if len(txnID) > 0 {
		id = hex.EncodeToString(txnID)
	}
	return newError(Context(), ErrTxnClosed, id)
}

func NewTxnWriteConflictNoCtx(msg string, args ...any) *Error {
	xmsg := fmt.Sprintf(msg, args...)
	return newError(Context(), ErrTxnWriteConflict, xmsg)
}

func NewMissingTxnNoCtx() *Error {
	return newError(Context(), ErrMissingTxn)
}

func NewTAEErrorNoCtx(msg string, args ...any) *Error {
	xmsg := fmt.Sprintf(msg, args...)
	return newError(Context(), ErrTAEError, xmsg)
}

func NewDNShardNotFoundNoCtx(uuid string, id uint64) *Error {
	return newError(Context(), ErrDNShardNotFound, uuid, id)
}

func NewShardNotReportedNoCtx(uuid string, id uint64) *Error {
	return newError(Context(), ErrShardNotReported, uuid, id)
}

func NewRpcErrorNoCtx(msg string) *Error {
	return newError(Context(), ErrRpcError, msg)
}

func NewTxnNotFoundNoCtx() *Error {
	return newError(Context(), ErrTxnNotFound)
}

func NewTxnNotActiveNoCtx(st string) *Error {
	return newError(Context(), ErrTxnNotActive, st)
}

func NewTAECommitNoCtx(msg string, args ...any) *Error {
	xmsg := fmt.Sprintf(msg, args...)
	return newError(Context(), ErrTAECommit, xmsg)
}

func NewTAERollbackNoCtx(msg string, args ...any) *Error {
	xmsg := fmt.Sprintf(msg, args...)
	return newError(Context(), ErrTAERollback, xmsg)
}

func NewTAEPrepareNoCtx(msg string, args ...any) *Error {
	xmsg := fmt.Sprintf(msg, args...)
	return newError(Context(), ErrTAEPrepare, xmsg)
}

func NewTxnRWConflictNoCtx() *Error {
	return newError(Context(), ErrTxnRWConflict)
}

func NewTxnWWConflictNoCtx() *Error {
	return newError(Context(), ErrTxnWWConflict)
}

func NewNotFoundNoCtx() *Error {
	return newError(Context(), ErrNotFound)
}

func NewDuplicateNoCtx() *Error {
	return newError(Context(), ErrDuplicate)
}

func NewDuplicateEntryNoCtx(entry string, key string) *Error {
	return newError(Context(), ErrDuplicateEntry, entry, key)
}

func NewRoleGrantedToSelfNoCtx(from, to string) *Error {
	return newError(Context(), ErrRoleGrantedToSelf, from, to)
}

func NewTxnReadConflictNoCtx(msg string, args ...any) *Error {
	xmsg := fmt.Sprintf(msg, args...)
	return newError(Context(), ErrTxnReadConflict, xmsg)
}

func NewAppendableSegmentNotFoundNoCtx() *Error {
	return newError(Context(), ErrAppendableSegmentNotFound)
}

func NewAppendableBlockNotFoundNoCtx() *Error {
	return newError(Context(), ErrAppendableBlockNotFound)
}

func NewDeadLockDetectedNoCtx() *Error {
	return newError(Context(), ErrDeadLockDetected)
<<<<<<< HEAD
=======
}

func NewUDFAlreadyExistsNoCtx(f string) *Error {
	return newError(Context(), ErrFunctionAlreadyExists, f)
}

func NewNoUDFNoCtx(f string) *Error {
	return newError(Context(), ErrDropNonExistsFunction, f)
>>>>>>> 650497a6
}<|MERGE_RESOLUTION|>--- conflicted
+++ resolved
@@ -274,8 +274,6 @@
 
 func NewDeadLockDetectedNoCtx() *Error {
 	return newError(Context(), ErrDeadLockDetected)
-<<<<<<< HEAD
-=======
 }
 
 func NewUDFAlreadyExistsNoCtx(f string) *Error {
@@ -284,5 +282,4 @@
 
 func NewNoUDFNoCtx(f string) *Error {
 	return newError(Context(), ErrDropNonExistsFunction, f)
->>>>>>> 650497a6
 }