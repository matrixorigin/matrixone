// Copyright 2021 Matrix Origin
//
// Licensed under the Apache License, Version 2.0 (the "License");
// you may not use this file except in compliance with the License.
// You may obtain a copy of the License at
//
//      http://www.apache.org/licenses/LICENSE-2.0
//
// Unless required by applicable law or agreed to in writing, software
// distributed under the License is distributed on an "AS IS" BASIS,
// WITHOUT WARRANTIES OR CONDITIONS OF ANY KIND, either express or implied.
// See the License for the specific language governing permissions and
// limitations under the License.

package hashmap

import (
	"math/rand"
	"strconv"
	"testing"

	"github.com/matrixorigin/matrixone/pkg/common/moerr"
	"github.com/matrixorigin/matrixone/pkg/common/mpool"
	"github.com/matrixorigin/matrixone/pkg/container/nulls"
	"github.com/matrixorigin/matrixone/pkg/container/types"
	"github.com/matrixorigin/matrixone/pkg/container/vector"
	"github.com/stretchr/testify/require"
)

const (
	Rows = 10
)

func TestInsert(t *testing.T) {
	m := mpool.MustNewZero()
	mp, err := NewStrMap(false, 0, 0, m)
	require.NoError(t, err)
	ts := []types.Type{
		types.New(types.T_int8, 0, 0),
		types.New(types.T_int16, 0, 0),
		types.New(types.T_int32, 0, 0),
		types.New(types.T_int64, 0, 0),
		types.New(types.T_decimal64, 0, 0),
		types.New(types.T_char, 0, 0),
	}
	vecs := newVectors(ts, false, Rows, m)
	for i := 0; i < Rows; i++ {
		ok, err := mp.Insert(vecs, i)
		require.NoError(t, err)
		require.Equal(t, true, ok)
	}
	for _, vec := range vecs {
		vec.Free(m)
	}
	mp.Free()
	require.Equal(t, int64(0), m.Stats().NumCurrBytes.Load())
}

func TestInsertValue(t *testing.T) {
	m := mpool.MustNewZero()
	mp, err := NewStrMap(false, 0, 0, m)
	require.NoError(t, err)
	ok, err := mp.InsertValue(int8(0))
	require.NoError(t, err)
	require.Equal(t, true, ok)
	ok, err = mp.InsertValue(int16(0))
	require.NoError(t, err)
	require.Equal(t, false, ok)
	ok, err = mp.InsertValue(int32(0))
	require.NoError(t, err)
	require.Equal(t, false, ok)
	ok, err = mp.InsertValue(int64(0))
	require.NoError(t, err)
	require.Equal(t, false, ok)
	ok, err = mp.InsertValue(uint8(0))
	require.NoError(t, err)
	require.Equal(t, false, ok)
	ok, err = mp.InsertValue(uint16(0))
	require.NoError(t, err)
	require.Equal(t, false, ok)
	ok, err = mp.InsertValue(uint32(0))
	require.NoError(t, err)
	require.Equal(t, false, ok)
	ok, err = mp.InsertValue(uint64(0))
	require.NoError(t, err)
	require.Equal(t, false, ok)
	ok, err = mp.InsertValue([]byte{})
	require.NoError(t, err)
	require.Equal(t, false, ok)
	ok, err = mp.InsertValue(types.Date(0))
	require.NoError(t, err)
	require.Equal(t, false, ok)
	ok, err = mp.InsertValue(types.Datetime(0))
	require.NoError(t, err)
	require.Equal(t, false, ok)
	ok, err = mp.InsertValue(types.Timestamp(0))
	require.NoError(t, err)
	require.Equal(t, false, ok)
	ok, err = mp.InsertValue(types.Decimal64(0))
	require.NoError(t, err)
	require.Equal(t, false, ok)
	ok, err = mp.InsertValue(types.Decimal128{})
	require.NoError(t, err)
	require.Equal(t, false, ok)
	mp.Free()
	require.Equal(t, int64(0), m.Stats().NumCurrBytes.Load())
}

func TestIterator(t *testing.T) {
	{
		m := mpool.MustNewZero()
		mp, err := NewStrMap(false, 0, 0, m)
		require.NoError(t, err)
		ts := []types.Type{
			types.New(types.T_int8, 0, 0),
			types.New(types.T_int16, 0, 0),
			types.New(types.T_int32, 0, 0),
			types.New(types.T_int64, 0, 0),
			types.New(types.T_decimal64, 0, 0),
			types.New(types.T_char, 0, 0),
		}
		vecs := newVectors(ts, false, Rows, m)
		itr := mp.NewIterator()
		vs, _, err := itr.Insert(0, Rows, vecs)
		require.NoError(t, err)
		require.Equal(t, []uint64{1, 2, 3, 4, 5, 6, 7, 8, 9, 10}, vs[:Rows])
		vs, _ = itr.Find(0, Rows, vecs, nil)
		require.Equal(t, []uint64{1, 2, 3, 4, 5, 6, 7, 8, 9, 10}, vs[:Rows])
		for _, vec := range vecs {
			vec.Free(m)
		}
		mp.Free()
		require.Equal(t, int64(0), m.Stats().NumCurrBytes.Load())
	}
	{
		m := mpool.MustNewZero()
		mp, err := NewStrMap(true, 0, 0, m)
		require.NoError(t, err)
		ts := []types.Type{
			types.New(types.T_int8, 0, 0),
			types.New(types.T_int16, 0, 0),
			types.New(types.T_int32, 0, 0),
			types.New(types.T_int64, 0, 0),
			types.New(types.T_decimal64, 0, 0),
			types.New(types.T_char, 0, 0),
		}
		vecs := newVectors(ts, false, Rows, m)
		itr := mp.NewIterator()
		vs, _, err := itr.Insert(0, Rows, vecs)
		require.NoError(t, err)
		require.Equal(t, []uint64{1, 2, 3, 4, 5, 6, 7, 8, 9, 10}, vs[:Rows])
		vs, _ = itr.Find(0, Rows, vecs, nil)
		require.Equal(t, []uint64{1, 2, 3, 4, 5, 6, 7, 8, 9, 10}, vs[:Rows])
		for _, vec := range vecs {
			vec.Free(m)
		}
		mp.Free()
		require.Equal(t, int64(0), m.Stats().NumCurrBytes.Load())
	}
	{
		m := mpool.MustNewZero()
		mp, err := NewStrMap(true, 0, 0, m)
		require.NoError(t, err)
		ts := []types.Type{
			types.New(types.T_int8, 0, 0),
			types.New(types.T_int16, 0, 0),
			types.New(types.T_int32, 0, 0),
			types.New(types.T_int64, 0, 0),
			types.New(types.T_decimal64, 0, 0),
			types.New(types.T_char, 0, 0),
		}
		vecs := newVectorsWithNull(ts, false, Rows, m)
		itr := mp.NewIterator()
		vs, _, err := itr.Insert(0, Rows, vecs)
		require.NoError(t, err)
		require.Equal(t, []uint64{1, 2, 1, 3, 1, 4, 1, 5, 1, 6}, vs[:Rows])
		vs, _ = itr.Find(0, Rows, vecs, nil)
		require.Equal(t, []uint64{1, 2, 1, 3, 1, 4, 1, 5, 1, 6}, vs[:Rows])
		for _, vec := range vecs {
			vec.Free(m)
		}
		mp.Free()
		require.Equal(t, int64(0), m.Stats().NumCurrBytes.Load())
	}
}

func newVectors(ts []types.Type, random bool, n int, m *mpool.MPool) []*vector.Vector {
	vecs := make([]*vector.Vector, len(ts))
	for i := range vecs {
		vecs[i] = newVector(n, ts[i], m, random, nil)
		nulls.New(vecs[i].GetNulls(), n)
	}
	return vecs
}

func newVectorsWithNull(ts []types.Type, random bool, n int, m *mpool.MPool) []*vector.Vector {
	vecs := make([]*vector.Vector, len(ts))
	for i := range vecs {
		vecs[i] = newVector(n, ts[i], m, random, nil)
		nulls.New(vecs[i].GetNulls(), n)
		nsp := vecs[i].GetNulls()
		for j := 0; j < n; j++ {
			if j%2 == 0 {
				nsp.Set(uint64(j))
			}
		}
	}
	return vecs
}

func newVector(n int, typ types.Type, m *mpool.MPool, random bool, Values interface{}) *vector.Vector {
	switch typ.Oid {
	case types.T_int8:
		if vs, ok := Values.([]int8); ok {
			return newInt8Vector(n, typ, m, random, vs)
		}
		return newInt8Vector(n, typ, m, random, nil)
	case types.T_int16:
		if vs, ok := Values.([]int16); ok {
			return newInt16Vector(n, typ, m, random, vs)
		}
		return newInt16Vector(n, typ, m, random, nil)
	case types.T_int32:
		if vs, ok := Values.([]int32); ok {
			return newInt32Vector(n, typ, m, random, vs)
		}
		return newInt32Vector(n, typ, m, random, nil)
	case types.T_int64:
		if vs, ok := Values.([]int64); ok {
			return newInt64Vector(n, typ, m, random, vs)
		}
		return newInt64Vector(n, typ, m, random, nil)
	case types.T_uint32:
		if vs, ok := Values.([]uint32); ok {
			return newUInt32Vector(n, typ, m, random, vs)
		}
		return newUInt32Vector(n, typ, m, random, nil)
	case types.T_decimal64:
		if vs, ok := Values.([]types.Decimal64); ok {
			return newDecimal64Vector(n, typ, m, random, vs)
		}
		return newDecimal64Vector(n, typ, m, random, nil)
	case types.T_decimal128:
		if vs, ok := Values.([]types.Decimal128); ok {
			return newDecimal128Vector(n, typ, m, random, vs)
		}
		return newDecimal128Vector(n, typ, m, random, nil)
	case types.T_char, types.T_varchar:
		if vs, ok := Values.([]string); ok {
			return newStringVector(n, typ, m, random, vs)
		}
		return newStringVector(n, typ, m, random, nil)
	default:
		panic(moerr.NewInternalErrorNoCtx("unsupport vector's type '%v", typ))
	}
}

func newInt8Vector(n int, typ types.Type, m *mpool.MPool, random bool, vs []int8) *vector.Vector {
	vec := vector.NewVec(typ)
	if vs != nil {
		for i := range vs {
			if err := vector.AppendFixed(vec, vs[i], false, m); err != nil {
				vec.Free(m)
				return nil
			}
		}
		return vec
	}
	for i := 0; i < n; i++ {
		v := i
		if random {
			v = rand.Int()
		}
		if err := vector.AppendFixed(vec, int8(v), false, m); err != nil {
			vec.Free(m)
			return nil
		}
	}
	return vec
}

func newInt16Vector(n int, typ types.Type, m *mpool.MPool, random bool, vs []int16) *vector.Vector {
	vec := vector.NewVec(typ)
	if vs != nil {
		for i := range vs {
			if err := vector.AppendFixed(vec, vs[i], false, m); err != nil {
				vec.Free(m)
				return nil
			}
		}
		return vec
	}
	for i := 0; i < n; i++ {
		v := i
		if random {
			v = rand.Int()
		}
		if err := vector.AppendFixed(vec, int16(v), false, m); err != nil {
			vec.Free(m)
			return nil
		}
	}
	return vec
}

func newInt32Vector(n int, typ types.Type, m *mpool.MPool, random bool, vs []int32) *vector.Vector {
	vec := vector.NewVec(typ)
	if vs != nil {
		for i := range vs {
			if err := vector.AppendFixed(vec, vs[i], false, m); err != nil {
				vec.Free(m)
				return nil
			}
		}
		return vec
	}
	for i := 0; i < n; i++ {
		v := i
		if random {
			v = rand.Int()
		}
		if err := vector.AppendFixed(vec, int32(v), false, m); err != nil {
			vec.Free(m)
			return nil
		}
	}
	return vec
}

func newInt64Vector(n int, typ types.Type, m *mpool.MPool, random bool, vs []int64) *vector.Vector {
	vec := vector.NewVec(typ)
	if vs != nil {
		for i := range vs {
			if err := vector.AppendFixed(vec, vs[i], false, m); err != nil {
				vec.Free(m)
				return nil
			}
		}
		return vec
	}
	for i := 0; i < n; i++ {
		v := i
		if random {
			v = rand.Int()
		}
		if err := vector.AppendFixed(vec, int64(v), false, m); err != nil {
			vec.Free(m)
			return nil
		}
	}
	return vec
}

func newUInt32Vector(n int, typ types.Type, m *mpool.MPool, random bool, vs []uint32) *vector.Vector {
	vec := vector.NewVec(typ)
	if vs != nil {
		for i := range vs {
			if err := vector.AppendFixed(vec, vs[i], false, m); err != nil {
				vec.Free(m)
				return nil
			}
		}
		return vec
	}
	for i := 0; i < n; i++ {
		v := i
		if random {
			v = rand.Int()
		}
		if err := vector.AppendFixed(vec, uint32(v), false, m); err != nil {
			vec.Free(m)
			return nil
		}
	}
	return vec
}

func newDecimal64Vector(n int, typ types.Type, m *mpool.MPool, random bool, vs []types.Decimal64) *vector.Vector {
	vec := vector.NewVec(typ)
	if vs != nil {
		for i := range vs {
			if err := vector.AppendFixed(vec, vs[i], false, m); err != nil {
				vec.Free(m)
				return nil
			}
		}
		return vec
	}
	for i := 0; i < n; i++ {
		v := i
		if random {
			v = rand.Int()
		}
<<<<<<< HEAD
		d := types.Decimal64(v)
		if err := vec.Append(d, false, m); err != nil {
=======
		d, _ := types.InitDecimal64(int64(v), 64, 0)
		if err := vector.AppendFixed(vec, d, false, m); err != nil {
>>>>>>> 52eaeca1

			vec.Free(m)
			return nil
		}
	}
	return vec
}

func newDecimal128Vector(n int, typ types.Type, m *mpool.MPool, random bool, vs []types.Decimal128) *vector.Vector {
	vec := vector.NewVec(typ)
	if vs != nil {
		for i := range vs {
			if err := vector.AppendFixed(vec, vs[i], false, m); err != nil {
				vec.Free(m)
				return nil
			}
		}
		return vec
	}
	for i := 0; i < n; i++ {
		v := i
		if random {
			v = rand.Int()
		}
<<<<<<< HEAD
		d := types.Decimal128{B0_63: uint64(v), B64_127: 0}
		if err := vec.Append(d, false, m); err != nil {
=======
		d, _ := types.InitDecimal128(int64(v), 64, 0)
		if err := vector.AppendFixed(vec, d, false, m); err != nil {
>>>>>>> 52eaeca1
			vec.Free(m)
			return nil
		}
	}
	return vec
}

func newStringVector(n int, typ types.Type, m *mpool.MPool, random bool, vs []string) *vector.Vector {
	vec := vector.NewVec(typ)
	if vs != nil {
		for i := range vs {
			if err := vector.AppendBytes(vec, []byte(vs[i]), false, m); err != nil {
				vec.Free(m)
				return nil
			}
		}
		return vec
	}
	for i := 0; i < n; i++ {
		v := i
		if random {
			v = rand.Int()
		}
		if err := vector.AppendBytes(vec, []byte(strconv.Itoa(v)), false, m); err != nil {
			vec.Free(m)
			return nil
		}
	}
	return vec
}<|MERGE_RESOLUTION|>--- conflicted
+++ resolved
@@ -391,13 +391,8 @@
 		if random {
 			v = rand.Int()
 		}
-<<<<<<< HEAD
 		d := types.Decimal64(v)
-		if err := vec.Append(d, false, m); err != nil {
-=======
-		d, _ := types.InitDecimal64(int64(v), 64, 0)
 		if err := vector.AppendFixed(vec, d, false, m); err != nil {
->>>>>>> 52eaeca1
 
 			vec.Free(m)
 			return nil
@@ -422,13 +417,8 @@
 		if random {
 			v = rand.Int()
 		}
-<<<<<<< HEAD
 		d := types.Decimal128{B0_63: uint64(v), B64_127: 0}
-		if err := vec.Append(d, false, m); err != nil {
-=======
-		d, _ := types.InitDecimal128(int64(v), 64, 0)
 		if err := vector.AppendFixed(vec, d, false, m); err != nil {
->>>>>>> 52eaeca1
 			vec.Free(m)
 			return nil
 		}
