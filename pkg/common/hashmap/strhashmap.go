--- conflicted
+++ resolved
@@ -15,20 +15,12 @@
 package hashmap
 
 import (
-	hashtable2 "github.com/matrixorigin/matrixone/pkg/common/container/hashtable"
+	"github.com/matrixorigin/matrixone/pkg/common/container/hashtable"
 	"github.com/matrixorigin/matrixone/pkg/common/container/types"
 	"github.com/matrixorigin/matrixone/pkg/common/container/vector"
 	"github.com/matrixorigin/matrixone/pkg/common/encoding"
+	"github.com/matrixorigin/matrixone/pkg/vm/mheap"
 	"unsafe"
-<<<<<<< HEAD
-=======
-
-	"github.com/matrixorigin/matrixone/pkg/container/hashtable"
-	"github.com/matrixorigin/matrixone/pkg/container/types"
-	"github.com/matrixorigin/matrixone/pkg/container/vector"
-	"github.com/matrixorigin/matrixone/pkg/encoding"
-	"github.com/matrixorigin/matrixone/pkg/vm/mheap"
->>>>>>> 4f78f562
 )
 
 func init() {
@@ -42,17 +34,11 @@
 	}
 }
 
-<<<<<<< HEAD
-func NewStrMap(hasNull bool) *StrHashMap {
-	mp := &hashtable2.StringHashMap{}
-	mp.Init()
-=======
 func NewStrMap(hasNull bool, ibucket, nbucket uint64, m *mheap.Mheap) (*StrHashMap, error) {
 	mp := &hashtable.StringHashMap{}
 	if err := mp.Init(m); err != nil {
 		return nil, err
 	}
->>>>>>> 4f78f562
 	return &StrHashMap{
 		m:             m,
 		hashMap:       mp,
@@ -137,7 +123,7 @@
 		m.keys[0] = append(m.keys[0], encoding.EncodeFixed(v)...)
 	}
 	if l := len(m.keys[0]); l < 16 {
-		m.keys[0] = append(m.keys[0], hashtable2.StrKeyPadding[l:]...)
+		m.keys[0] = append(m.keys[0], hashtable.StrKeyPadding[l:]...)
 	}
 	if err := m.hashMap.InsertStringBatch(m.strHashStates, m.keys[:1], m.values[:1], m.m); err != nil {
 		return false, err
@@ -182,7 +168,7 @@
 	}
 	for i := 0; i < count; i++ {
 		if l := len(m.keys[i]); l < 16 {
-			m.keys[i] = append(m.keys[i], hashtable2.StrKeyPadding[l:]...)
+			m.keys[i] = append(m.keys[i], hashtable.StrKeyPadding[l:]...)
 		}
 	}
 }
