--- conflicted
+++ resolved
@@ -112,18 +112,14 @@
 // for NULL value, just only one byte, give one byte(1)
 // these are the rules of multi-cols
 // for one col, just give the value bytes
-<<<<<<< HEAD
-func fillStringGroupStr(m *StrHashMap, vec *vector.Vector, n int, start int, lenCols int) {
-	if vec.IsRollup() {
-		for i := 0; i < n; i++ {
-			m.keys[i] = append(m.keys[i], byte(2))
-		}
-		return
-	}
-=======
 func fillStringGroupStr(itr *strHashmapIterator, vec *vector.Vector, n int, start int, lenCols int) {
 	keys := itr.keys
->>>>>>> 58b390ea
+	if vec.IsRollup() {
+		for i := 0; i < n; i++ {
+			keys[i] = append(keys[i], byte(2))
+		}
+		return
+	}
 	if vec.IsConstNull() {
 		if itr.mp.hasNull {
 			for i := 0; i < n; i++ {
@@ -137,16 +133,12 @@
 		return
 	}
 	if !vec.GetNulls().Any() {
-<<<<<<< HEAD
-		if m.hasNull {
+		if itr.mp.hasNull {
 			rsp := vec.GetRollups()
-=======
-		if itr.mp.hasNull {
->>>>>>> 58b390ea
 			for i := 0; i < n; i++ {
 				hasRollup := rsp.Contains(uint64(i + start))
 				if hasRollup {
-					m.keys[i] = append(m.keys[i], byte(2))
+					keys[i] = append(keys[i], byte(2))
 					continue
 				}
 				bytes := vec.GetBytesAt(i + start)
@@ -175,18 +167,12 @@
 		rsp := vec.GetRollups()
 		for i := 0; i < n; i++ {
 			hasNull := nsp.Contains(uint64(i + start))
-<<<<<<< HEAD
 			hasRollup := rsp.Contains(uint64(i + start))
-			if m.hasNull {
+			if itr.mp.hasNull {
 				if hasRollup {
-					m.keys[i] = append(m.keys[i], byte(2))
+					keys[i] = append(keys[i], byte(2))
 				} else if hasNull {
-					m.keys[i] = append(m.keys[i], byte(1))
-=======
-			if itr.mp.hasNull {
-				if hasNull {
 					keys[i] = append(keys[i], byte(1))
->>>>>>> 58b390ea
 				} else {
 					bytes := vec.GetBytesAt(i + start)
 					// for "a"，"bc" and "ab","c", we need to distinct
@@ -215,18 +201,14 @@
 	}
 }
 
-<<<<<<< HEAD
-func fillGroupStr(m *StrHashMap, vec *vector.Vector, n int, sz int, start int, scale int32, lenCols int) {
-	if vec.IsRollup() {
-		for i := 0; i < n; i++ {
-			m.keys[i] = append(m.keys[i], byte(2))
-		}
-		return
-	}
-=======
 func fillGroupStr(itr *strHashmapIterator, vec *vector.Vector, n int, sz int, start int, scale int32, lenCols int) {
 	keys := itr.keys
->>>>>>> 58b390ea
+	if vec.IsRollup() {
+		for i := 0; i < n; i++ {
+			keys[i] = append(keys[i], byte(2))
+		}
+		return
+	}
 	if vec.IsConstNull() {
 		if itr.mp.hasNull {
 			for i := 0; i < n; i++ {
@@ -272,18 +254,12 @@
 		rsp := vec.GetRollups()
 		for i := 0; i < n; i++ {
 			isNull := nsp.Contains(uint64(i + start))
-<<<<<<< HEAD
 			isRollup := rsp.Contains(uint64(i + start))
-			if m.hasNull {
+			if itr.mp.hasNull {
 				if isRollup {
-					m.keys[i] = append(m.keys[i], 2)
+					keys[i] = append(keys[i], 2)
 				} else if isNull {
-					m.keys[i] = append(m.keys[i], 1)
-=======
-			if itr.mp.hasNull {
-				if isNull {
 					keys[i] = append(keys[i], 1)
->>>>>>> 58b390ea
 				} else {
 					bytes := data[(i+start)*sz : (i+start+1)*sz]
 					keys[i] = append(keys[i], 0)
