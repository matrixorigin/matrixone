// Copyright 2021 Matrix Origin
//
// Licensed under the Apache License, Version 2.0 (the "License");
// you may not use this file except in compliance with the License.
// You may obtain a copy of the License at
//
//      http://www.apache.org/licenses/LICENSE-2.0
//
// Unless required by applicable law or agreed to in writing, software
// distributed under the License is distributed on an "AS IS" BASIS,
// WITHOUT WARRANTIES OR CONDITIONS OF ANY KIND, either express or implied.
// See the License for the specific language governing permissions and
// limitations under the License.

package hashmap

import (
	"unsafe"

	"github.com/matrixorigin/matrixone/pkg/container/hashtable"
	"github.com/matrixorigin/matrixone/pkg/container/nulls"
	"github.com/matrixorigin/matrixone/pkg/container/types"
	"github.com/matrixorigin/matrixone/pkg/container/vector"
	"github.com/matrixorigin/matrixone/pkg/encoding"
)

func NewStrMap(hasNull bool) *StrHashMap {
	mp := &hashtable.StringHashMap{}
	mp.Init()
	return &StrHashMap{
		hashMap:       mp,
		hasNull:       hasNull,
		values:        make([]uint64, UnitLimit),
		keys:          make([][]byte, UnitLimit),
		strHashStates: make([][3]uint64, UnitLimit),
	}
}

<<<<<<< HEAD
// Insert a row from multiple columns into the hashmap, return true if it is new data, false otherwise
func (m *HashMap) Insert(vecs []*vector.Vector, row int) bool {
=======
// Insert a value, return true if it is new, otherwise false
// never handle null
func (m *StrHashMap) InsertValue(val any) bool {
	defer func() { m.keys[0] = m.keys[0][:0] }()
	switch v := val.(type) {
	case uint8:
		m.keys[0] = append(m.keys[0], encoding.EncodeFixed(v)...)
	case uint16:
		m.keys[0] = append(m.keys[0], encoding.EncodeFixed(v)...)
	case uint32:
		m.keys[0] = append(m.keys[0], encoding.EncodeFixed(v)...)
	case uint64:
		m.keys[0] = append(m.keys[0], encoding.EncodeFixed(v)...)
	case []byte:
		m.keys[0] = append(m.keys[0], v...)
	case types.Decimal128:
		m.keys[0] = append(m.keys[0], encoding.EncodeFixed(v)...)
	}
	if l := len(m.keys[0]); l < 16 {
		m.keys[0] = append(m.keys[0], hashtable.StrKeyPadding[l:]...)
	}
	m.hashMap.InsertStringBatch(m.strHashStates, m.keys[:1], m.values[:1])
	if m.values[0] > m.rows {
		m.rows++
		return true
	}
	return false
}

// Inserts a row from multiple columns into the hashmap, return true if it is new, otherwise false
func (m *StrHashMap) Insert(vecs []*vector.Vector, row int) bool {
	defer func() { m.keys[0] = m.keys[0][:0] }()
>>>>>>> 60c469b8
	for _, vec := range vecs {
		switch typLen := vec.Typ.TypeSize(); typLen {
		case 1:
			fillGroupStr[uint8](m, vec, 1, 1, row)
		case 2:
			fillGroupStr[uint16](m, vec, 1, 2, row)
		case 4:
			fillGroupStr[uint32](m, vec, 1, 4, row)
		case 8:
			fillGroupStr[uint64](m, vec, 1, 8, row)
		case 16:
			fillGroupStr[types.Decimal128](m, vec, 1, 16, row)
		default:
			vs := vec.Col.(*types.Bytes)
			if !nulls.Any(vec.Nsp) {
				m.keys[0] = append(m.keys[0], vs.Get(int64(row))...)
			} else {
				if !nulls.Contains(vec.Nsp, uint64(row)) {
					m.keys[0] = append(m.keys[0], vs.Get(int64(row))...)
				}
			}
		}
	}
	if l := len(m.keys[0]); l < 16 {
		m.keys[0] = append(m.keys[0], hashtable.StrKeyPadding[l:]...)
	}
	m.hashMap.InsertStringBatch(m.strHashStates, m.keys[:1], m.values[:1])
	if m.values[0] > m.rows {
		m.rows++
		return true
	}
	return false
}

/*
func (m *HashMap) InsertBatch() {
}
*/

func fillGroupStr[T any](m *StrHashMap, vec *vector.Vector, n int, sz int, start int) {
	vs := vector.GetFixedVectorValues[T](vec, int(sz))
	data := unsafe.Slice((*byte)(unsafe.Pointer(&vs[0])), cap(vs)*sz)[:len(vs)*sz]
	if !vec.GetNulls().Any() {
		for i := 0; i < n; i++ {
			if m.hasNull {
				m.keys[i] = append(m.keys[i], byte(0))
			}
			m.keys[i] = append(m.keys[i], data[(i+start)*sz:(i+start+1)*sz]...)
		}
	} else {
		nsp := vec.GetNulls()
		for i := 0; i < n; i++ {
			hasNull := nsp.Contains(uint64(i + start))
			if m.hasNull {
				if hasNull {
					m.keys[i] = append(m.keys[i], byte(1))
				} else {
					m.keys[i] = append(m.keys[i], byte(0))
					m.keys[i] = append(m.keys[i], data[(i+start)*sz:(i+start+1)*sz]...)
				}
			} else {
				if hasNull {
					continue
				}
				m.keys[i] = append(m.keys[i], data[(i+start)*sz:(i+start+1)*sz]...)
			}
		}
	}
}<|MERGE_RESOLUTION|>--- conflicted
+++ resolved
@@ -36,10 +36,6 @@
 	}
 }
 
-<<<<<<< HEAD
-// Insert a row from multiple columns into the hashmap, return true if it is new data, false otherwise
-func (m *HashMap) Insert(vecs []*vector.Vector, row int) bool {
-=======
 // Insert a value, return true if it is new, otherwise false
 // never handle null
 func (m *StrHashMap) InsertValue(val any) bool {
@@ -69,10 +65,9 @@
 	return false
 }
 
-// Inserts a row from multiple columns into the hashmap, return true if it is new, otherwise false
+// Insert a row from multiple columns into the hashmap, return true if it is new, otherwise false
 func (m *StrHashMap) Insert(vecs []*vector.Vector, row int) bool {
 	defer func() { m.keys[0] = m.keys[0][:0] }()
->>>>>>> 60c469b8
 	for _, vec := range vecs {
 		switch typLen := vec.Typ.TypeSize(); typLen {
 		case 1:
