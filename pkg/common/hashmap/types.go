// Copyright 2021 Matrix Origin
//
// Licensed under the Apache License, Version 2.0 (the "License");
// you may not use this file except in compliance with the License.
// You may obtain a copy of the License at
//
//      http://www.apache.org/licenses/LICENSE-2.0
//
// Unless required by applicable law or agreed to in writing, software
// distributed under the License is distributed on an "AS IS" BASIS,
// WITHOUT WARRANTIES OR CONDITIONS OF ANY KIND, either express or implied.
// See the License for the specific language governing permissions and
// limitations under the License.

package hashmap

import (
	"github.com/matrixorigin/matrixone/pkg/common/mpool"
	"github.com/matrixorigin/matrixone/pkg/container/hashtable"
	"github.com/matrixorigin/matrixone/pkg/container/vector"
	"github.com/matrixorigin/matrixone/pkg/pb/plan"
)

const (
	UnitLimit = 256
)

var (
	OneUInt8s  []uint8
	OneInt64s  []int64
	zeroUint64 []uint64
	zeroUint32 []uint32
)

// HashMap is the encapsulated hash table interface exposed to the outside
type HashMap interface {
	// HasNull returns whether the hash map considers the null values.
	HasNull() bool
	// Free method frees the hash map.
	Free()
	// AddGroup adds 1 to the row count of hash map.
	AddGroup()
	// AddGroups adds N to the row count of hash map.
	AddGroups(uint64)
	// GroupCount returns the hash map's row count.
	GroupCount() uint64
	// Size returns the hash map's size
	Size() int64
}

// Iterator allows users to do insert or find operations on hash tables in bulk.
type Iterator interface {
	// Insert vecs[start, start+count) into hashmap
	// vs  : the number of rows corresponding to each value in the hash table (start with 1)
	// zvs : if zvs[i] is 0 indicates the presence null, 1 indicates the absence of a null.
	Insert(start, count int, vecs []*vector.Vector) (vs []uint64, zvs []int64, err error)

	// Find vecs[start, start+count) in hashmap
	// vs  : the number of rows corresponding to each value in the hash table (start with 1, and 0 means not found.)
	// zvs : if zvs[i] is 0 indicates the presence null, 1 indicates the absence of a null.
	Find(start, count int, vecs []*vector.Vector, inBuckets []uint8) (vs []uint64, zvs []int64)
}

// JoinMap is used for join
type JoinMap struct {
	cnt    *int64
	dupCnt *int64
	sels   [][]int32
	// push-down filter expression, possibly a bloomfilter
	expr    *plan.Expr
	mp      *StrHashMap
	hasNull bool
<<<<<<< HEAD
=======
	idx     *index.LowCardinalityIndex

	nullSels []int32
>>>>>>> 3c19079d
}

// StrHashMap key is []byte, value is an uint64 value (starting from 1)
//
//	each time a new key is inserted, the hashtable returns a last-value+1 or, if the old key is inserted, the value corresponding to that key
type StrHashMap struct {
	hasNull bool
	rows    uint64
	keys    [][]byte
	values  []uint64
	// zValues, 0 indicates the presence null, 1 indicates the absence of a null
	zValues          []int64
	strHashStates    [][3]uint64
	ibucket, nbucket uint64

	m       *mpool.MPool
	hashMap *hashtable.StringHashMap
}

// IntHashMap key is int64, value is an uint64 (start from 1)
// before you use the IntHashMap, the user should make sure that
// sum of vectors' length equal to 8
type IntHashMap struct {
	hasNull bool

	rows             uint64
	keys             []uint64
	keyOffs          []uint32
	values           []uint64
	zValues          []int64
	hashes           []uint64
	ibucket, nbucket uint64

	m       *mpool.MPool
	hashMap *hashtable.Int64HashMap
}

type strHashmapIterator struct {
	m                *mpool.MPool
	mp               *StrHashMap
	ibucket, nbucket uint64
}

type intHashMapIterator struct {
	ibucket, nbucket uint64
	m                *mpool.MPool
	mp               *IntHashMap
}<|MERGE_RESOLUTION|>--- conflicted
+++ resolved
@@ -70,12 +70,8 @@
 	expr    *plan.Expr
 	mp      *StrHashMap
 	hasNull bool
-<<<<<<< HEAD
-=======
-	idx     *index.LowCardinalityIndex
 
 	nullSels []int32
->>>>>>> 3c19079d
 }
 
 // StrHashMap key is []byte, value is an uint64 value (starting from 1)
