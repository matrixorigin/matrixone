// Copyright 2021 Matrix Origin
//
// Licensed under the Apache License, Version 2.0 (the "License");
// you may not use this file except in compliance with the License.
// You may obtain a copy of the License at
//
//      http://www.apache.org/licenses/LICENSE-2.0
//
// Unless required by applicable law or agreed to in writing, software
// distributed under the License is distributed on an "AS IS" BASIS,
// WITHOUT WARRANTIES OR CONDITIONS OF ANY KIND, either express or implied.
// See the License for the specific language governing permissions and
// limitations under the License.

package config

import (
	"context"
	"os"
	"path/filepath"
	"time"

	"github.com/matrixorigin/matrixone/pkg/fileservice"
	"github.com/matrixorigin/matrixone/pkg/lockservice"
	"github.com/matrixorigin/matrixone/pkg/logservice"
	"github.com/matrixorigin/matrixone/pkg/logutil"
	"github.com/matrixorigin/matrixone/pkg/txn/client"
	"github.com/matrixorigin/matrixone/pkg/util/toml"
	"github.com/matrixorigin/matrixone/pkg/vm/engine"
)

type ConfigurationKeyType int

const (
	ParameterUnitKey ConfigurationKeyType = 1
)

var (
	//root name
	defaultRootName = "root"

	//root password
	defaultRootPassword = ""

	//dump user name
	defaultDumpUser = "dump"

	//dump user password
	defaultDumpPassword = "111"

	//port defines which port the mo-server listens on and clients connect to
	defaultPort = 6001

	//listening ip
	defaultHost = "0.0.0.0"

	//listening unix domain socket
	defaultUnixAddr = "/tmp/mysql.sock"

	//guest mmu limitation.  1 << 40 = 1099511627776
	defaultGuestMmuLimitation = 1099511627776

	//mempool maxsize.  1 << 40 = 1099511627776
	defaultMempoolMaxSize = 1099511627776

	//mempool factor.
	defaultMempoolFactor = 8

	//process.Limitation.Size.  10 << 32 = 42949672960
	defaultProcessLimitationSize = 42949672960

	//process.Limitation.BatchRows.  10 << 32 = 42949672960
	defaultProcessLimitationBatchRows = 42949672960

	//process.Limitation.PartitionRows.  10 << 32 = 42949672960
	defaultProcessLimitationPartitionRows = 42949672960

	//the root directory of the storage
	defaultStorePath = "./store"

	defaultServerVersionPrefix = "8.0.30-MatrixOne-v"

	//the length of query printed into console. -1, complete string. 0, empty string. >0 , length of characters at the header of the string.
	defaultLengthOfQueryPrinted = 200000

	//the count of rows in vector of batch in load data
	defaultBatchSizeInLoadData = 40000

	//initial value is 4. The count of go routine writing batch into the storage.
	defaultLoadDataConcurrencyCount = 4

	//KB. When the number of bytes in the outbuffer exceeds the it,the outbuffer will be flushed.
	defaultMaxBytesInOutbufToFlush = 1024

	//printLog Interval is 10s.
	defaultPrintLogInterVal = 10

	//export data to csv file default flush size
	defaultExportDataDefaultFlushSize = 1

	//port defines which port the rpc server listens on
	defaultPortOfRpcServerInComputationEngine = 20000

	//statusPort defines which port the mo status server (for metric etc.) listens on and clients connect to
	defaultStatusPort = 7001

	// defaultBatchProcessor default is FileService. if InternalExecutor, use internal sql executor, FileService will implement soon.
	defaultBatchProcessor = "FileService"

	// defaultTraceExportInterval default: 15 sec.
	defaultTraceExportInterval = 15

	// defaultMetricExportInterval default: 15 sec.
	defaultMetricExportInterval = 15

	// defaultLogShardID default: 1
	defaultLogShardID = 1

	// defaultDNReplicaID default: 1
	defaultDNReplicaID = 1
	// defaultMetricGatherInterval default: 15 sec.
	defaultMetricGatherInterval = 15

	// defaultMetricUpdateStorageUsageInterval default: 15 min.
	defaultMetricUpdateStorageUsageInterval = 15 * time.Minute

	// defaultMetricStorageUsageCheckNewInterval default: 1 min
	defaultMetricStorageUsageCheckNewInterval = time.Minute

	// defaultMergeCycle default: 4 hours
	defaultMergeCycle = 4 * time.Hour

	// defaultMaxFileSize default: 128 MB
	defaultMaxFileSize = 128

	// defaultPathBuilder, val in [DBTable, AccountDate]
	defaultPathBuilder = "AccountDate"

	// defaultSessionTimeout default: 24 hour
	defaultSessionTimeout = 24 * time.Hour

	// defaultLogsExtension default: tae. Support val in [csv, tae]
	defaultLogsExtension = "csv"

	// defaultMergedExtension default: tae. Support val in [csv, tae]
	defaultMergedExtension = "csv"

	// defaultOBShowStatsInterval default: 1min
	defaultOBShowStatsInterval = time.Minute

	// defaultOBMaxBufferCnt
	defaultOBBufferCnt int32 = -1

	//defaultOBBufferSize, 10 << 20 = 10485760
	defaultOBBufferSize int64 = 10485760

	// defaultPrintDebugInterval default: 30 minutes
	defaultPrintDebugInterval = 30

	// defaultKillRountinesInterval default: 1 minutes
	defaultKillRountinesInterval = 1

	//defaultCleanKillQueueInterval default: 60 minutes
	defaultCleanKillQueueInterval = 60

	// defaultLongSpanTime default: 1 s
	defaultLongSpanTime = time.Second
)

// FrontendParameters of the frontend
type FrontendParameters struct {
	MoVersion string

	//root name
	RootName string `toml:"rootname"`

	//root password
	RootPassword string `toml:"rootpassword"`

	DumpUser string `toml:"dumpuser"`

	DumpPassword string `toml:"dumppassword"`

	//dump database
	DumpDatabase string `toml:"dumpdatabase"`

	//port defines which port the mo-server listens on and clients connect to
	Port int64 `toml:"port"`

	//listening ip
	Host string `toml:"host"`

	// UnixSocketAddress listening unix domain socket
	UnixSocketAddress string `toml:"unix-socket"`

	//guest mmu limitation. default: 1 << 40 = 1099511627776
	GuestMmuLimitation int64 `toml:"guestMmuLimitation"`

	//mempool maxsize. default: 1 << 40 = 1099511627776
	MempoolMaxSize int64 `toml:"mempoolMaxSize"`

	//mempool factor. default: 8
	MempoolFactor int64 `toml:"mempoolFactor"`

	//process.Limitation.Size. default: 10 << 32 = 42949672960
	ProcessLimitationSize int64 `toml:"processLimitationSize"`

	//process.Limitation.BatchRows. default: 10 << 32 = 42949672960
	ProcessLimitationBatchRows int64 `toml:"processLimitationBatchRows"`

	//process.Limitation.BatchSize. default: 0
	ProcessLimitationBatchSize int64 `toml:"processLimitationBatchSize"`

	//process.Limitation.PartitionRows. default: 10 << 32 = 42949672960
	ProcessLimitationPartitionRows int64 `toml:"processLimitationPartitionRows"`

	//the root directory of the storage and matrixcube's data. The actual dir is cubeDirPrefix + nodeID
	StorePath string `toml:"storePath"`

	//the root directory of the storage and matrixcube's data. The actual dir is cubeDirPrefix + nodeID
	ServerVersionPrefix string `toml:"serverVersionPrefix"`

	//the length of query printed into console. -1, complete string. 0, empty string. >0 , length of characters at the header of the string.
	LengthOfQueryPrinted int64 `toml:"lengthOfQueryPrinted"`

	//the count of rows in vector of batch in load data
	BatchSizeInLoadData int64 `toml:"batchSizeInLoadData"`

	//default is 4. The count of go routine writing batch into the storage.
	LoadDataConcurrencyCount int64 `toml:"loadDataConcurrencyCount"`

	//default is false. Skip writing batch into the storage
	LoadDataSkipWritingBatch bool `toml:"loadDataSkipWritingBatch"`

	//KB. When the number of bytes in the outbuffer exceeds it,the outbuffer will be flushed.
	MaxBytesInOutbufToFlush int64 `toml:"maxBytesInOutbufToFlush"`

	//default printLog Interval is 10s.
	PrintLogInterVal int64 `toml:"printLogInterVal"`

	//export data to csv file default flush size
	ExportDataDefaultFlushSize int64 `toml:"exportDataDefaultFlushSize"`

	//port defines which port the rpc server listens on
	PortOfRpcServerInComputationEngine int64 `toml:"portOfRpcServerInComputationEngine"`

	//default is false. false : one txn for an independent batch true : only one txn during loading data
	DisableOneTxnPerBatchDuringLoad bool `toml:"DisableOneTxnPerBatchDuringLoad"`

	//default is 'debug'. the level of log.
	LogLevel string `toml:"logLevel"`

	//default is 'json'. the format of log.
	LogFormat string `toml:"logFormat"`

	//default is ''. the file
	LogFilename string `toml:"logFilename"`

	//default is 512MB. the maximum of log file size
	LogMaxSize int64 `toml:"logMaxSize"`

	//default is 0. the maximum days of log file to be kept
	LogMaxDays int64 `toml:"logMaxDays"`

	//default is 0. the maximum numbers of log file to be retained
	LogMaxBackups int64 `toml:"logMaxBackups"`

	//default is false. With true. Server will support tls
	EnableTls bool `toml:"enableTls"`

	//default is ''. Path of file that contains list of trusted SSL CAs for client
	TlsCaFile string `toml:"tlsCaFile"`

	//default is ''. Path of file that contains X509 certificate in PEM format for client
	TlsCertFile string `toml:"tlsCertFile"`

	//default is ''. Path of file that contains X509 key in PEM format for client
	TlsKeyFile string `toml:"tlsKeyFile"`

	//default is 1
	LogShardID uint64 `toml:"logshardid"`

	//default is 1
	DNReplicaID uint64 `toml:"dnreplicalid"`

	EnableDoComQueryInProgress bool `toml:"comQueryInProgress"`

	//timeout of the session. the default is 10minutes
	SessionTimeout toml.Duration `toml:"sessionTimeout"`

	// MaxMessageSize max size for read messages from dn. Default is 10M
	MaxMessageSize uint64 `toml:"max-message-size"`

	// default off
	SaveQueryResult string `toml:"saveQueryResult"`

	// default 24 (h)
	QueryResultTimeout uint64 `toml:"queryResultTimeout"`

	// default 100 (MB)
	QueryResultMaxsize uint64 `toml:"queryResultMaxsize"`

	AutoIncrCacheSize uint64 `toml:"autoIncrCacheSize"`

	LowerCaseTableNames string `toml:"lowerCaseTableNames"`

	PrintDebug bool `toml:"printDebug"`

	PrintDebugInterval int `toml:"printDebugInterval"`

	KillRountinesInterval int `toml:"killRountinesInterval"`

	CleanKillQueueInterval int `toml:"cleanKillQueueInterval"`

	// ProxyEnabled indicates that proxy module is enabled and something extra
	// is needed, such as update the salt.
	ProxyEnabled bool `toml:"proxy-enabled"`

	// SkipCheckPrivilege denotes the privilege check should be passed.
	SkipCheckPrivilege bool `toml:"skipCheckPrivilege"`

	//skip checking the password of the user
	SkipCheckUser bool `toml:"skipCheckUser"`
}

func (fp *FrontendParameters) SetDefaultValues() {
	if fp.RootName == "" {
		fp.RootName = defaultRootName
	}

	if fp.RootPassword == "" {
		fp.RootPassword = defaultRootPassword
	}

	if fp.DumpUser == "" {
		fp.DumpUser = defaultDumpUser
	}

	if fp.DumpPassword == "" {
		fp.DumpPassword = defaultDumpPassword
	}

	if fp.Port == 0 {
		fp.Port = int64(defaultPort)
	}

	if fp.Host == "" {
		fp.Host = defaultHost
	}

	if fp.UnixSocketAddress == "" {
		fp.UnixSocketAddress = defaultUnixAddr
	}

	if fp.GuestMmuLimitation == 0 {
		fp.GuestMmuLimitation = int64(toml.ByteSize(defaultGuestMmuLimitation))
	}

	if fp.MempoolMaxSize == 0 {
		fp.MempoolMaxSize = int64(toml.ByteSize(defaultMempoolMaxSize))
	}

	if fp.MempoolFactor == 0 {
		fp.MempoolFactor = int64(defaultMempoolFactor)
	}

	if fp.ProcessLimitationSize == 0 {
		fp.ProcessLimitationSize = int64(toml.ByteSize(defaultProcessLimitationSize))
	}

	if fp.ProcessLimitationBatchRows == 0 {
		fp.ProcessLimitationBatchRows = int64(toml.ByteSize(defaultProcessLimitationBatchRows))
	}

	if fp.ProcessLimitationPartitionRows == 0 {
		fp.ProcessLimitationPartitionRows = int64(toml.ByteSize(defaultProcessLimitationPartitionRows))
	}

	if fp.StorePath == "" {
		fp.StorePath = defaultStorePath
	}

	if fp.ServerVersionPrefix == "" {
		fp.ServerVersionPrefix = defaultServerVersionPrefix
	}

	if fp.LengthOfQueryPrinted == 0 {
		fp.LengthOfQueryPrinted = int64(defaultLengthOfQueryPrinted)
	}

	if fp.BatchSizeInLoadData == 0 {
		fp.BatchSizeInLoadData = int64(defaultBatchSizeInLoadData)
	}

	if fp.LoadDataConcurrencyCount == 0 {
		fp.LoadDataConcurrencyCount = int64(defaultLoadDataConcurrencyCount)
	}

	if fp.MaxBytesInOutbufToFlush == 0 {
		fp.MaxBytesInOutbufToFlush = int64(defaultMaxBytesInOutbufToFlush)
	}

	if fp.PrintLogInterVal == 0 {
		fp.PrintLogInterVal = int64(defaultPrintLogInterVal)
	}

	if fp.ExportDataDefaultFlushSize == 0 {
		fp.ExportDataDefaultFlushSize = int64(defaultExportDataDefaultFlushSize)
	}

	if fp.PortOfRpcServerInComputationEngine == 0 {
		fp.PortOfRpcServerInComputationEngine = int64(defaultPortOfRpcServerInComputationEngine)
	}

	if fp.DNReplicaID == 0 {
		fp.DNReplicaID = uint64(defaultDNReplicaID)
	}

	if fp.LogShardID == 0 {
		fp.LogShardID = uint64(defaultLogShardID)
	}

	if fp.SessionTimeout.Duration == 0 {
		fp.SessionTimeout.Duration = defaultSessionTimeout
	}

	if fp.SaveQueryResult == "" {
		fp.SaveQueryResult = "off"
	}

	if fp.QueryResultTimeout == 0 {
		fp.QueryResultTimeout = 24
	}

	if fp.QueryResultMaxsize == 0 {
		fp.QueryResultMaxsize = 100
	}

	if fp.AutoIncrCacheSize == 0 {
		fp.AutoIncrCacheSize = 3000000
	}

	if fp.LowerCaseTableNames == "" {
		fp.LowerCaseTableNames = "1"
	}

	if fp.PrintDebugInterval == 0 {
		fp.PrintDebugInterval = defaultPrintDebugInterval
	}

	if fp.KillRountinesInterval == 0 {
		fp.KillRountinesInterval = defaultKillRountinesInterval
	}

	if fp.CleanKillQueueInterval == 0 {
		fp.CleanKillQueueInterval = defaultCleanKillQueueInterval
	}
}

func (fp *FrontendParameters) SetMaxMessageSize(size uint64) {
	fp.MaxMessageSize = size
}

func (fp *FrontendParameters) SetLogAndVersion(log *logutil.LogConfig, version string) {
	fp.LogLevel = log.Level
	fp.LogFormat = log.Format
	fp.LogFilename = log.Filename
	fp.LogMaxSize = int64(log.MaxSize)
	fp.LogMaxDays = int64(log.MaxDays)
	fp.LogMaxBackups = int64(log.MaxBackups)
	fp.MoVersion = version
}

func (fp *FrontendParameters) GetUnixSocketAddress() string {
	if fp.UnixSocketAddress == "" {
		return ""
	}
	ok, err := isFileExist(fp.UnixSocketAddress)
	if err != nil || ok {
		return ""
	}

	canCreate := func() string {
		f, err := os.Create(fp.UnixSocketAddress)
		if err != nil {
			return ""
		}
		if err := f.Close(); err != nil {
			panic(err)
		}
		if err := os.Remove(fp.UnixSocketAddress); err != nil {
			panic(err)
		}
		return fp.UnixSocketAddress
	}

	rootPath := filepath.Dir(fp.UnixSocketAddress)
	f, err := os.Open(rootPath)
	if os.IsNotExist(err) {
		err := os.MkdirAll(rootPath, 0755)
		if err != nil {
			return ""
		}
		return canCreate()
	} else if err != nil {
		return ""
	}
	if err := f.Close(); err != nil {
		panic(err)
	}
	return canCreate()
}

func isFileExist(file string) (bool, error) {
	f, err := os.Open(file)
	if err == nil {
		return true, f.Close()
	}
	if os.IsNotExist(err) {
		return false, nil
	}
	return false, err
}

// ObservabilityParameters hold metric/trace switch
type ObservabilityParameters struct {
	// MoVersion, see SetDefaultValues
	MoVersion string

	// Host listening ip. normally same as FrontendParameters.Host
	Host string `toml:"host"`

	// StatusPort defines which port the mo status server (for metric etc.) listens on and clients connect to
	// Start listen with EnableMetricToProm is true.
	StatusPort int64 `toml:"statusPort"`

	// EnableMetricToProm default is false. if true, metrics can be scraped through host:status/metrics endpoint
	EnableMetricToProm bool `toml:"enableMetricToProm"`

	// DisableMetric default is false. if false, enable metric at booting
	DisableMetric bool `toml:"disableMetric"`

	// DisableTrace default is false. if false, enable trace at booting
	DisableTrace bool `toml:"disableTrace"`

	// EnableTraceDebug default is FileService. if InternalExecutor, use internal sql executor, FileService will implement soon.
	BatchProcessor string `toml:"batchProcessor"`

	// EnableTraceDebug default is false. With true, system will check all the children span is ended, which belong to the closing span.
	EnableTraceDebug bool `toml:"enableTraceDebug"`

	// TraceExportInterval default is 15s.
	TraceExportInterval int `toml:"traceExportInterval"`

	// LongQueryTime default is 0.0 sec. if 0.0f, record every query. Record with exec time longer than LongQueryTime.
	LongQueryTime float64 `toml:"longQueryTime"`

	// MetricMultiTable default is false. With true, save all metric data in one table.
	MetricMultiTable bool `toml:"metricMultiTable"`

	// MetricExportInterval default is 15 sec.
	MetricExportInterval int `toml:"metricExportInterval"`

	// MetricGatherInterval default is 15 sec.
	MetricGatherInterval int `toml:"metricGatherInterval"`

	// MetricStorageUsageUpdateInterval, default: 30 min
	MetricStorageUsageUpdateInterval toml.Duration `toml:"metricStorageUsageUpdateInterval"`

	// MetricStorageUsageCheckNewInterval, default: 1 min
	MetricStorageUsageCheckNewInterval toml.Duration `toml:"metricStorageUsageCheckNewInterval"`

	// MergeCycle default: 14400 sec (4 hours).
	// PS: only used while MO init.
	MergeCycle toml.Duration `toml:"mergeCycle"`

	// MergeMaxFileSize default: 128 (MB)
	MergeMaxFileSize int `toml:"mergeMaxFileSize"`

	// PathBuilder default: DBTable. Support val in [DBTable, AccountDate]
	PathBuilder string `toml:"pathBuilder"`

	// LogsExtension default: tae. Support val in [csv, tae]
	LogsExtension string `toml:"logsExtension"`

	// MergedExtension default: tae. Support val in [csv, tae]
	MergedExtension string `toml:"mergedExtension"`

<<<<<<< HEAD
	// If disabled, the logs will be written to files stored in s3
	DisableSqlWriter bool `toml:"disableSqlWriter"`
=======
	// DisableSpan default: false. Disable span collection
	DisableSpan bool `toml:"disableSpan"`

	// LongSpanTime default: 500 ms. Only record span, which duration > LongSpanTime
	LongSpanTime toml.Duration `toml:"longSpanTime"`
>>>>>>> 132a639f

	OBCollectorConfig
}

func (op *ObservabilityParameters) SetDefaultValues(version string) {
	op.OBCollectorConfig.SetDefaultValues()

	op.MoVersion = version

	if op.Host == "" {
		op.Host = defaultHost
	}

	if op.StatusPort == 0 {
		op.StatusPort = int64(defaultStatusPort)
	}

	if op.BatchProcessor == "" {
		op.BatchProcessor = defaultBatchProcessor
	}

	if op.TraceExportInterval <= 0 {
		op.TraceExportInterval = defaultTraceExportInterval
	}

	if op.MetricExportInterval <= 0 {
		op.MetricExportInterval = defaultMetricExportInterval
	}

	if op.MetricGatherInterval <= 0 {
		op.MetricGatherInterval = defaultMetricGatherInterval
	}

	if op.MetricStorageUsageUpdateInterval.Duration <= 0 {
		op.MetricStorageUsageUpdateInterval.Duration = defaultMetricUpdateStorageUsageInterval
	}

	if op.MetricStorageUsageCheckNewInterval.Duration <= 0 {
		op.MetricStorageUsageCheckNewInterval.Duration = defaultMetricStorageUsageCheckNewInterval
	}

	if op.MergeCycle.Duration <= 0 {
		op.MergeCycle.Duration = defaultMergeCycle
	}

	if op.PathBuilder == "" {
		op.PathBuilder = defaultPathBuilder
	}

	if op.MergeMaxFileSize <= 0 {
		op.MergeMaxFileSize = defaultMaxFileSize
	}

	if op.LogsExtension == "" {
		op.LogsExtension = defaultLogsExtension
	}

	if op.MergedExtension == "" {
		op.MergedExtension = defaultMergedExtension
	}

	if op.LongSpanTime.Duration <= 0 {
		op.LongSpanTime.Duration = defaultLongSpanTime
	}
}

type OBCollectorConfig struct {
	ShowStatsInterval toml.Duration `toml:"showStatsInterval"`
	// BufferCnt
	BufferCnt  int32 `toml:"bufferCnt"`
	BufferSize int64 `toml:"bufferSize"`
}

func (c *OBCollectorConfig) SetDefaultValues() {
	if c.ShowStatsInterval.Duration == 0 {
		c.ShowStatsInterval.Duration = defaultOBShowStatsInterval
	}
	if c.BufferCnt == 0 {
		c.BufferCnt = defaultOBBufferCnt
	}
	if c.BufferSize == 0 {
		c.BufferSize = defaultOBBufferSize
	}
}

type ParameterUnit struct {
	SV *FrontendParameters

	//Storage Engine
	StorageEngine engine.Engine

	//TxnClient
	TxnClient client.TxnClient

	//Cluster Nodes
	ClusterNodes engine.Nodes

	// FileService
	FileService fileservice.FileService

	// LockService instance
	LockService lockservice.LockService

	// HAKeeper client, which is used to get connection ID
	// from HAKeeper currently.
	HAKeeperClient logservice.CNHAKeeperClient
}

func NewParameterUnit(
	sv *FrontendParameters,
	storageEngine engine.Engine,
	txnClient client.TxnClient,
	clusterNodes engine.Nodes,
) *ParameterUnit {
	return &ParameterUnit{
		SV:            sv,
		StorageEngine: storageEngine,
		TxnClient:     txnClient,
		ClusterNodes:  clusterNodes,
	}
}

// GetParameterUnit gets the configuration from the context.
func GetParameterUnit(ctx context.Context) *ParameterUnit {
	pu := ctx.Value(ParameterUnitKey).(*ParameterUnit)
	if pu == nil {
		panic("parameter unit is invalid")
	}
	return pu
}<|MERGE_RESOLUTION|>--- conflicted
+++ resolved
@@ -586,16 +586,14 @@
 	// MergedExtension default: tae. Support val in [csv, tae]
 	MergedExtension string `toml:"mergedExtension"`
 
-<<<<<<< HEAD
+	// DisableSpan default: false. Disable span collection
+	DisableSpan bool `toml:"disableSpan"`
+
+	// LongSpanTime default: 500 ms. Only record span, which duration > LongSpanTime
+	LongSpanTime toml.Duration `toml:"longSpanTime"`
+
 	// If disabled, the logs will be written to files stored in s3
 	DisableSqlWriter bool `toml:"disableSqlWriter"`
-=======
-	// DisableSpan default: false. Disable span collection
-	DisableSpan bool `toml:"disableSpan"`
-
-	// LongSpanTime default: 500 ms. Only record span, which duration > LongSpanTime
-	LongSpanTime toml.Duration `toml:"longSpanTime"`
->>>>>>> 132a639f
 
 	OBCollectorConfig
 }
