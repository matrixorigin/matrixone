// Copyright 2021 Matrix Origin
//
// Licensed under the Apache License, Version 2.0 (the "License");
// you may not use this file except in compliance with the License.
// You may obtain a copy of the License at
//
//      http://www.apache.org/licenses/LICENSE-2.0
//
// Unless required by applicable law or agreed to in writing, software
// distributed under the License is distributed on an "AS IS" BASIS,
// WITHOUT WARRANTIES OR CONDITIONS OF ANY KIND, either express or implied.
// See the License for the specific language governing permissions and
// limitations under the License.

package config

import (
	"context"
	"time"

	"github.com/matrixorigin/matrixone/pkg/fileservice"
	"github.com/matrixorigin/matrixone/pkg/logutil"
	"github.com/matrixorigin/matrixone/pkg/txn/client"
	"github.com/matrixorigin/matrixone/pkg/util/toml"
	"github.com/matrixorigin/matrixone/pkg/vm/engine"
)

type ConfigurationKeyType int

const (
	ParameterUnitKey ConfigurationKeyType = 1
)

var (
	//root name
	defaultRootName = "root"

	//root password
	defaultRootPassword = ""

	//dump user name
	defaultDumpUser = "dump"

	//dump user password
	defaultDumpPassword = "111"

	//port defines which port the mo-server listens on and clients connect to
	defaultPort = 6001

	//listening ip
	defaultHost = "0.0.0.0"

	//host mmu limitation. 1 << 40 = 1099511627776
	defaultHostMmuLimitation = 1099511627776

	//guest mmu limitation.  1 << 40 = 1099511627776
	defaultGuestMmuLimitation = 1099511627776

	//mempool maxsize.  1 << 40 = 1099511627776
	defaultMempoolMaxSize = 1099511627776

	//mempool factor.
	defaultMempoolFactor = 8

	//process.Limitation.Size.  10 << 32 = 42949672960
	defaultProcessLimitationSize = 42949672960

	//process.Limitation.BatchRows.  10 << 32 = 42949672960
	defaultProcessLimitationBatchRows = 42949672960

	//process.Limitation.PartitionRows.  10 << 32 = 42949672960
	defaultProcessLimitationPartitionRows = 42949672960

	//the root directory of the storage
	defaultStorePath = "./store"

	//the length of query printed into console. -1, complete string. 0, empty string. >0 , length of characters at the header of the string.
	defaultLengthOfQueryPrinted = 200000

	//the count of rows in vector of batch in load data
	defaultBatchSizeInLoadData = 40000

	//initial value is 4. The count of go routine writing batch into the storage.
	defaultLoadDataConcurrencyCount = 4

	//KB. When the number of bytes in the outbuffer exceeds the it,the outbuffer will be flushed.
	defaultMaxBytesInOutbufToFlush = 1024

	//printLog Interval is 10s.
	defaultPrintLogInterVal = 10

	//export data to csv file default flush size
	defaultExportDataDefaultFlushSize = 1

	//port defines which port the rpc server listens on
	defaultPortOfRpcServerInComputationEngine = 20000

	//statusPort defines which port the mo status server (for metric etc.) listens on and clients connect to
	defaultStatusPort = 7001

	// defaultBatchProcessor default is FileService. if InternalExecutor, use internal sql executor, FileService will implement soon.
	defaultBatchProcessor = "FileService"

	// defaultTraceExportInterval default: 15 sec.
	defaultTraceExportInterval = 15

	// defaultMetricExportInterval default: 15 sec.
	defaultMetricExportInterval = 15

	// defaultLogShardID default: 1
	defaultLogShardID = 1

	// defaultDNReplicaID default: 1
	defaultDNReplicaID = 1
	// defaultMetricGatherInterval default: 15 sec.
	defaultMetricGatherInterval = 15

	// defaultMergeCycle default: 0 sec, means disable merge as service
	defaultMergeCycle = 0

<<<<<<< HEAD
	// defaultPathBuilder, val in [DBTable, AccountDate]
	defaultPathBuilder = "AccountDate"
=======
	// defaultSessionTimeout default: 10 minutes
	defaultSessionTimeout = 10 * time.Minute
>>>>>>> 2cbceff1
)

// FrontendParameters of the frontend
type FrontendParameters struct {
	MoVersion string

	//root name
	RootName string `toml:"rootname"`

	//root password
	RootPassword string `toml:"rootpassword"`

	DumpUser string `toml:"dumpuser"`

	DumpPassword string `toml:"dumppassword"`

	//dump database
	DumpDatabase string `toml:"dumpdatabase"`

	//port defines which port the mo-server listens on and clients connect to
	Port int64 `toml:"port"`

	//listening ip
	Host string `toml:"host"`

	//host mmu limitation. default: 1 << 40 = 1099511627776
	HostMmuLimitation int64 `toml:"hostMmuLimitation"`

	//guest mmu limitation. default: 1 << 40 = 1099511627776
	GuestMmuLimitation int64 `toml:"guestMmuLimitation"`

	//mempool maxsize. default: 1 << 40 = 1099511627776
	MempoolMaxSize int64 `toml:"mempoolMaxSize"`

	//mempool factor. default: 8
	MempoolFactor int64 `toml:"mempoolFactor"`

	//process.Limitation.Size. default: 10 << 32 = 42949672960
	ProcessLimitationSize int64 `toml:"processLimitationSize"`

	//process.Limitation.BatchRows. default: 10 << 32 = 42949672960
	ProcessLimitationBatchRows int64 `toml:"processLimitationBatchRows"`

	//process.Limitation.BatchSize. default: 0
	ProcessLimitationBatchSize int64 `toml:"processLimitationBatchSize"`

	//process.Limitation.PartitionRows. default: 10 << 32 = 42949672960
	ProcessLimitationPartitionRows int64 `toml:"processLimitationPartitionRows"`

	//record the time elapsed of executing sql request
	DisableRecordTimeElapsedOfSqlRequest bool `toml:"DisableRecordTimeElapsedOfSqlRequest"`

	//the root directory of the storage and matrixcube's data. The actual dir is cubeDirPrefix + nodeID
	StorePath string `toml:"storePath"`

	//the length of query printed into console. -1, complete string. 0, empty string. >0 , length of characters at the header of the string.
	LengthOfQueryPrinted int64 `toml:"lengthOfQueryPrinted"`

	//the count of rows in vector of batch in load data
	BatchSizeInLoadData int64 `toml:"batchSizeInLoadData"`

	//default is 4. The count of go routine writing batch into the storage.
	LoadDataConcurrencyCount int64 `toml:"loadDataConcurrencyCount"`

	//default is false. Skip writing batch into the storage
	LoadDataSkipWritingBatch bool `toml:"loadDataSkipWritingBatch"`

	//default is false. true for profiling the getDataFromPipeline
	EnableProfileGetDataFromPipeline bool `toml:"enableProfileGetDataFromPipeline"`

	//KB. When the number of bytes in the outbuffer exceeds it,the outbuffer will be flushed.
	MaxBytesInOutbufToFlush int64 `toml:"maxBytesInOutbufToFlush"`

	//default printLog Interval is 10s.
	PrintLogInterVal int64 `toml:"printLogInterVal"`

	//export data to csv file default flush size
	ExportDataDefaultFlushSize int64 `toml:"exportDataDefaultFlushSize"`

	//port defines which port the rpc server listens on
	PortOfRpcServerInComputationEngine int64 `toml:"portOfRpcServerInComputationEngine"`

	//default is false. false : one txn for an independent batch true : only one txn during loading data
	DisableOneTxnPerBatchDuringLoad bool `toml:"DisableOneTxnPerBatchDuringLoad"`

	//default is 'debug'. the level of log.
	LogLevel string `toml:"logLevel"`

	//default is 'json'. the format of log.
	LogFormat string `toml:"logFormat"`

	//default is ''. the file
	LogFilename string `toml:"logFilename"`

	//default is 512MB. the maximum of log file size
	LogMaxSize int64 `toml:"logMaxSize"`

	//default is 0. the maximum days of log file to be kept
	LogMaxDays int64 `toml:"logMaxDays"`

	//default is 0. the maximum numbers of log file to be retained
	LogMaxBackups int64 `toml:"logMaxBackups"`

	//default is false. With true. Server will support tls
	EnableTls bool `toml:"enableTls"`

	//default is ''. Path of file that contains list of trusted SSL CAs for client
	TlsCaFile string `toml:"tlsCaFile"`

	//default is ''. Path of file that contains X509 certificate in PEM format for client
	TlsCertFile string `toml:"tlsCertFile"`

	//default is ''. Path of file that contains X509 key in PEM format for client
	TlsKeyFile string `toml:"tlsKeyFile"`

	//default is 1
	LogShardID uint64 `toml:"logshardid"`

	//default is 1
	DNReplicaID uint64 `toml:"dnreplicalid"`

	//timeout of the session. the default is 10minutes
	SessionTimeout toml.Duration `toml:"sessionTimeout"`
}

func (fp *FrontendParameters) SetDefaultValues() {
	if fp.RootName == "" {
		fp.RootName = defaultRootName
	}

	if fp.RootPassword == "" {
		fp.RootPassword = defaultRootPassword
	}

	if fp.DumpUser == "" {
		fp.DumpUser = defaultDumpUser
	}

	if fp.DumpPassword == "" {
		fp.DumpPassword = defaultDumpPassword
	}

	if fp.Port == 0 {
		fp.Port = int64(defaultPort)
	}

	if fp.Host == "" {
		fp.Host = defaultHost
	}

	if fp.HostMmuLimitation == 0 {
		fp.HostMmuLimitation = int64(defaultHostMmuLimitation)
	}

	if fp.GuestMmuLimitation == 0 {
		fp.GuestMmuLimitation = int64(toml.ByteSize(defaultGuestMmuLimitation))
	}

	if fp.MempoolMaxSize == 0 {
		fp.MempoolMaxSize = int64(toml.ByteSize(defaultMempoolMaxSize))
	}

	if fp.MempoolFactor == 0 {
		fp.MempoolFactor = int64(defaultMempoolFactor)
	}

	if fp.ProcessLimitationSize == 0 {
		fp.ProcessLimitationSize = int64(toml.ByteSize(defaultProcessLimitationSize))
	}

	if fp.ProcessLimitationBatchRows == 0 {
		fp.ProcessLimitationBatchRows = int64(toml.ByteSize(defaultProcessLimitationBatchRows))
	}

	if fp.ProcessLimitationPartitionRows == 0 {
		fp.ProcessLimitationPartitionRows = int64(toml.ByteSize(defaultProcessLimitationPartitionRows))
	}

	if fp.StorePath == "" {
		fp.StorePath = defaultStorePath
	}

	if fp.LengthOfQueryPrinted == 0 {
		fp.LengthOfQueryPrinted = int64(defaultLengthOfQueryPrinted)
	}

	if fp.BatchSizeInLoadData == 0 {
		fp.BatchSizeInLoadData = int64(defaultBatchSizeInLoadData)
	}

	if fp.LoadDataConcurrencyCount == 0 {
		fp.LoadDataConcurrencyCount = int64(defaultLoadDataConcurrencyCount)
	}

	if fp.MaxBytesInOutbufToFlush == 0 {
		fp.MaxBytesInOutbufToFlush = int64(defaultMaxBytesInOutbufToFlush)
	}

	if fp.PrintLogInterVal == 0 {
		fp.PrintLogInterVal = int64(defaultPrintLogInterVal)
	}

	if fp.ExportDataDefaultFlushSize == 0 {
		fp.ExportDataDefaultFlushSize = int64(defaultExportDataDefaultFlushSize)
	}

	if fp.PortOfRpcServerInComputationEngine == 0 {
		fp.PortOfRpcServerInComputationEngine = int64(defaultPortOfRpcServerInComputationEngine)
	}

	if fp.DNReplicaID == 0 {
		fp.DNReplicaID = uint64(defaultDNReplicaID)
	}

	if fp.LogShardID == 0 {
		fp.LogShardID = uint64(defaultLogShardID)
	}

	if fp.SessionTimeout.Duration == 0 {
		fp.SessionTimeout.Duration = defaultSessionTimeout
	}
}

func (fp *FrontendParameters) SetLogAndVersion(log *logutil.LogConfig, version string) {
	fp.LogLevel = log.Level
	fp.LogFormat = log.Format
	fp.LogFilename = log.Filename
	fp.LogMaxSize = int64(log.MaxSize)
	fp.LogMaxDays = int64(log.MaxDays)
	fp.LogMaxBackups = int64(log.MaxBackups)
	fp.MoVersion = version
}

// ObservabilityParameters hold metric/trace switch
type ObservabilityParameters struct {
	// MoVersion, see SetDefaultValues
	MoVersion string

	// Host listening ip. normally same as FrontendParameters.Host
	Host string `toml:"host"`

	// StatusPort defines which port the mo status server (for metric etc.) listens on and clients connect to
	// Start listen with EnableMetricToProm is true.
	StatusPort int64 `toml:"statusPort"`

	// EnableMetricToProm default is false. if true, metrics can be scraped through host:status/metrics endpoint
	EnableMetricToProm bool `toml:"enableMetricToProm"`

	// DisableMetric default is false. if false, enable metric at booting
	DisableMetric bool `toml:"disableMetric"`

	// DisableTrace default is false. if false, enable trace at booting
	DisableTrace bool `toml:"disableTrace"`

	// EnableTraceDebug default is FileService. if InternalExecutor, use internal sql executor, FileService will implement soon.
	BatchProcessor string `toml:"batchProcessor"`

	// EnableTraceDebug default is false. With true, system will check all the children span is ended, which belong to the closing span.
	EnableTraceDebug bool `toml:"enableTraceDebug"`

	// TraceExportInterval default is 15s.
	TraceExportInterval int `toml:"traceExportInterval"`

	// LongQueryTime default is 0.0 sec. if 0.0f, record every query. Record with exec time longer than LongQueryTime.
	LongQueryTime float64 `toml:"longQueryTime"`

	// MetricMultiTable default is false. With true, save all metric data in one table.
	MetricMultiTable bool `toml:"metricMultiTable"`

	// MetricExportInterval default is 15 sec.
	MetricExportInterval int `toml:"metricExportInterval"`

	// MetricGatherInterval default is 15 sec.
	MetricGatherInterval int `toml:"metricGatherInterval"`

	MergeCycle int `toml:"mergeCycle"`

	// PathBuilder default: DBTable. Support val in [DBTable, AccountDate]
	PathBuilder string `toml:"PathBuilder"`
}

func (op *ObservabilityParameters) SetDefaultValues(version string) {
	op.MoVersion = version

	if op.Host == "" {
		op.Host = defaultHost
	}

	if op.StatusPort == 0 {
		op.StatusPort = int64(defaultStatusPort)
	}

	if op.BatchProcessor == "" {
		op.BatchProcessor = defaultBatchProcessor
	}

	if op.TraceExportInterval <= 0 {
		op.TraceExportInterval = defaultTraceExportInterval
	}

	if op.MetricExportInterval <= 0 {
		op.MetricExportInterval = defaultMetricExportInterval
	}

	if op.MetricGatherInterval <= 0 {
		op.MetricGatherInterval = defaultMetricGatherInterval
	}

	if op.MergeCycle <= 0 {
		op.MergeCycle = defaultMergeCycle
	}

	if op.PathBuilder == "" {
		op.PathBuilder = defaultPathBuilder
	}
}

type ParameterUnit struct {
	SV *FrontendParameters

	//Storage Engine
	StorageEngine engine.Engine

	//TxnClient
	TxnClient client.TxnClient

	//Cluster Nodes
	ClusterNodes engine.Nodes

	// FileService
	FileService fileservice.FileService
}

func NewParameterUnit(
	sv *FrontendParameters,
	storageEngine engine.Engine,
	txnClient client.TxnClient,
	clusterNodes engine.Nodes,
) *ParameterUnit {
	return &ParameterUnit{
		SV:            sv,
		StorageEngine: storageEngine,
		TxnClient:     txnClient,
		ClusterNodes:  clusterNodes,
	}
}

// GetParameterUnit gets the configuration from the context.
func GetParameterUnit(ctx context.Context) *ParameterUnit {
	pu := ctx.Value(ParameterUnitKey).(*ParameterUnit)
	if pu == nil {
		panic("parameter unit is invalid")
	}
	return pu
}<|MERGE_RESOLUTION|>--- conflicted
+++ resolved
@@ -118,13 +118,11 @@
 	// defaultMergeCycle default: 0 sec, means disable merge as service
 	defaultMergeCycle = 0
 
-<<<<<<< HEAD
 	// defaultPathBuilder, val in [DBTable, AccountDate]
 	defaultPathBuilder = "AccountDate"
-=======
+
 	// defaultSessionTimeout default: 10 minutes
 	defaultSessionTimeout = 10 * time.Minute
->>>>>>> 2cbceff1
 )
 
 // FrontendParameters of the frontend
