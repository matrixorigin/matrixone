--- conflicted
+++ resolved
@@ -106,16 +106,13 @@
 	// defaultMetricExportInterval default: 15 sec.
 	defaultMetricExportInterval = 15
 
-<<<<<<< HEAD
 	// defaultLogShardID default: 1
 	defaultLogShardID = 1
 
 	// defaultDNReplicaID default: 1
 	defaultDNReplicaID = 1
-=======
 	// defaultMetricGatherInterval default: 15 sec.
 	defaultMetricGatherInterval = 15
->>>>>>> 6ef6ce91
 )
 
 // FrontendParameters of the frontend
