// Copyright 2022 Matrix Origin
//
// Licensed under the Apache License, Version 2.0 (the "License");
// you may not use this file except in compliance with the License.
// You may obtain a copy of the License at
//
//      http://www.apache.org/licenses/LICENSE-2.0
//
// Unless required by applicable law or agreed to in writing, software
// distributed under the License is distributed on an "AS IS" BASIS,
// WITHOUT WARRANTIES OR CONDITIONS OF ANY KIND, either express or implied.
// See the License for the specific language governing permissions and
// limitations under the License.

package memorytable

import (
	"bytes"
	"fmt"

	"github.com/matrixorigin/matrixone/pkg/common/mpool"
	"github.com/matrixorigin/matrixone/pkg/container/vector"
)

// Nullable represents a nullable value
type Nullable struct {
	IsNull bool
	Value  any
}

// Equal reports whether tow Nullable values are equal
func (n Nullable) Equal(n2 Nullable) bool {
	if n.IsNull || n2.IsNull {
		return false
	}
	bsA, ok := n.Value.([]byte)
	if ok {
		bsB, ok := n2.Value.([]byte)
		if ok {
			return bytes.Equal(bsA, bsB)
		}
		panic(fmt.Sprintf("type not the same: %T %T", n.Value, n2.Value))
	}
	return n.Value == n2.Value
}

// AppendVector append the value to a vector
func (n Nullable) AppendVector(
	vec *vector.Vector, mp *mpool.MPool) error {
	value := n.Value
	str, ok := value.(string)
	if ok {
		value = []byte(str)
	}
<<<<<<< HEAD
	vector.Append(vec, value, false, mp)
	if n.IsNull {
		vec.GetNulls().Set(uint64(vec.Length() - 1))
	}
=======
	return vec.Append(value, n.IsNull, mp)
>>>>>>> 5414dbe3
}<|MERGE_RESOLUTION|>--- conflicted
+++ resolved
@@ -52,12 +52,5 @@
 	if ok {
 		value = []byte(str)
 	}
-<<<<<<< HEAD
-	vector.Append(vec, value, false, mp)
-	if n.IsNull {
-		vec.GetNulls().Set(uint64(vec.Length() - 1))
-	}
-=======
 	return vec.Append(value, n.IsNull, mp)
->>>>>>> 5414dbe3
 }