// Copyright 2022 Matrix Origin
//
// Licensed under the Apache License, Version 2.0 (the "License");
// you may not use this file except in compliance with the License.
// You may obtain a copy of the License at
//
//      http://www.apache.org/licenses/LICENSE-2.0
//
// Unless required by applicable law or agreed to in writing, software
// distributed under the License is distributed on an "AS IS" BASIS,
// WITHOUT WARRANTIES OR CONDITIONS OF ANY KIND, either express or implied.
// See the License for the specific language governing permissions and
// limitations under the License.

package memorytable

//TODO move to vector?

import (
	"fmt"

	"github.com/matrixorigin/matrixone/pkg/container/types"
	"github.com/matrixorigin/matrixone/pkg/container/vector"
)

// VectorAt returns a nullable value at specifed index
func VectorAt(vec *vector.Vector, i int) (value Nullable) {
	if vec.IsConst() {
		i = 0
	}
	switch vec.GetType().Oid {

	case types.T_bool:
		if vec.IsConstNull() {
			value = Nullable{
				IsNull: true,
				Value:  false,
			}
			return
		}
		value = Nullable{
			IsNull: vec.GetNulls().Contains(uint64(i)),
			Value:  vector.MustFixedCol[bool](vec)[i],
		}
		return

	case types.T_int8:
		if vec.IsConstNull() {
			value = Nullable{
				IsNull: true,
				Value:  int8(0),
			}
			return
		}
		value = Nullable{
			IsNull: vec.GetNulls().Contains(uint64(i)),
			Value:  vector.MustFixedCol[int8](vec)[i],
		}
		return

	case types.T_int16:
		if vec.IsConstNull() {
			value = Nullable{
				IsNull: true,
				Value:  int16(0),
			}
			return
		}
		value = Nullable{
			IsNull: vec.GetNulls().Contains(uint64(i)),
			Value:  vector.MustFixedCol[int16](vec)[i],
		}
		return

	case types.T_int32:
		if vec.IsConstNull() {
			value = Nullable{
				IsNull: true,
				Value:  int32(0),
			}
			return
		}
		value = Nullable{
			IsNull: vec.GetNulls().Contains(uint64(i)),
			Value:  vector.MustFixedCol[int32](vec)[i],
		}
		return

	case types.T_int64:
		if vec.IsConstNull() {
			value = Nullable{
				IsNull: true,
				Value:  int64(0),
			}
			return
		}
		value = Nullable{
			IsNull: vec.GetNulls().Contains(uint64(i)),
			Value:  vector.MustFixedCol[int64](vec)[i],
		}
		return

	case types.T_uint8:
		if vec.IsConstNull() {
			value = Nullable{
				IsNull: true,
				Value:  uint8(0),
			}
			return
		}
		value = Nullable{
			IsNull: vec.GetNulls().Contains(uint64(i)),
			Value:  vector.MustFixedCol[uint8](vec)[i],
		}
		return

	case types.T_uint16:
		if vec.IsConstNull() {
			value = Nullable{
				IsNull: true,
				Value:  uint16(0),
			}
			return
		}
		value = Nullable{
			IsNull: vec.GetNulls().Contains(uint64(i)),
			Value:  vector.MustFixedCol[uint16](vec)[i],
		}
		return

	case types.T_uint32:
		if vec.IsConstNull() {
			value = Nullable{
				IsNull: true,
				Value:  uint32(0),
			}
			return
		}
		value = Nullable{
			IsNull: vec.GetNulls().Contains(uint64(i)),
			Value:  vector.MustFixedCol[uint32](vec)[i],
		}
		return

	case types.T_uint64:
		if vec.IsConstNull() {
			value = Nullable{
				IsNull: true,
				Value:  uint64(0),
			}
			return
		}
		value = Nullable{
			IsNull: vec.GetNulls().Contains(uint64(i)),
			Value:  vector.MustFixedCol[uint64](vec)[i],
		}
		return

	case types.T_float32:
		if vec.IsConstNull() {
			value = Nullable{
				IsNull: true,
				Value:  float32(0),
			}
			return
		}
		value = Nullable{
			IsNull: vec.GetNulls().Contains(uint64(i)),
			Value:  vector.MustFixedCol[float32](vec)[i],
		}
		return

	case types.T_float64:
		if vec.IsConstNull() {
			value = Nullable{
				IsNull: true,
				Value:  float64(0),
			}
			return
		}
		value = Nullable{
			IsNull: vec.GetNulls().Contains(uint64(i)),
			Value:  vector.MustFixedCol[float64](vec)[i],
		}
		return

	case types.T_tuple:
		if vec.IsConstNull() {
			value = Nullable{
				IsNull: true,
				Value:  []any{},
			}
			return
		}
		value = Nullable{
			IsNull: vec.GetNulls().Contains(uint64(i)),
			Value:  vector.MustFixedCol[[]any](vec)[i],
		}
		return

<<<<<<< HEAD
	case types.T_char, types.T_varchar, types.T_json, types.T_blob, types.T_text:
		if vec.IsConstNull() {
=======
	case types.T_char, types.T_varchar,
		types.T_binary, types.T_varbinary, types.T_json, types.T_blob, types.T_text:
		if vec.IsScalarNull() {
>>>>>>> 2ba279bb
			value = Nullable{
				IsNull: true,
				Value:  []byte{},
			}
			return
		}
		value = Nullable{
			IsNull: vec.GetNulls().Contains(uint64(i)),
			Value:  vec.GetBytesAt(i),
		}
		return

	case types.T_date:
		if vec.IsConstNull() {
			var zero types.Date
			value = Nullable{
				IsNull: true,
				Value:  zero,
			}
			return
		}
		value = Nullable{
			IsNull: vec.GetNulls().Contains(uint64(i)),
			Value:  vector.MustFixedCol[types.Date](vec)[i],
		}
		return

	case types.T_time:
		if vec.IsConstNull() {
			var zero types.Time
			value = Nullable{
				IsNull: true,
				Value:  zero,
			}
			return
		}
		value = Nullable{
			IsNull: vec.GetNulls().Contains(uint64(i)),
			Value:  vector.MustFixedCol[types.Time](vec)[i],
		}
		return

	case types.T_datetime:
		if vec.IsConstNull() {
			var zero types.Datetime
			value = Nullable{
				IsNull: true,
				Value:  zero,
			}
			return
		}
		value = Nullable{
			IsNull: vec.GetNulls().Contains(uint64(i)),
			Value:  vector.MustFixedCol[types.Datetime](vec)[i],
		}
		return

	case types.T_timestamp:
		if vec.IsConstNull() {
			var zero types.Timestamp
			value = Nullable{
				IsNull: true,
				Value:  zero,
			}
			return
		}
		value = Nullable{
			IsNull: vec.GetNulls().Contains(uint64(i)),
			Value:  vector.MustFixedCol[types.Timestamp](vec)[i],
		}
		return

	case types.T_decimal64:
		if vec.IsConstNull() {
			var zero types.Decimal64
			value = Nullable{
				IsNull: true,
				Value:  zero,
			}
			return
		}
		value = Nullable{
			IsNull: vec.GetNulls().Contains(uint64(i)),
			Value:  vector.MustFixedCol[types.Decimal64](vec)[i],
		}
		return

	case types.T_decimal128:
		if vec.IsConstNull() {
			var zero types.Decimal128
			value = Nullable{
				IsNull: true,
				Value:  zero,
			}
			return
		}
		value = Nullable{
			IsNull: vec.GetNulls().Contains(uint64(i)),
			Value:  vector.MustFixedCol[types.Decimal128](vec)[i],
		}
		return

	case types.T_TS:
		if vec.IsConstNull() {
			var zero types.TS
			value = Nullable{
				IsNull: true,
				Value:  zero,
			}
			return
		}
		value = Nullable{
			IsNull: vec.GetNulls().Contains(uint64(i)),
			Value:  vector.MustFixedCol[types.TS](vec)[i],
		}
		return

	case types.T_Rowid:
		if vec.IsConstNull() {
			var zero types.Rowid
			value = Nullable{
				IsNull: true,
				Value:  zero,
			}
			return
		}
		value = Nullable{
			IsNull: vec.GetNulls().Contains(uint64(i)),
			Value:  vector.MustFixedCol[types.Rowid](vec)[i],
		}
		return

	case types.T_uuid:
		if vec.IsConstNull() {
			var zero types.Uuid
			value = Nullable{
				IsNull: true,
				Value:  zero,
			}
			return
		}
		value = Nullable{
			IsNull: vec.GetNulls().Contains(uint64(i)),
			Value:  vector.MustFixedCol[types.Uuid](vec)[i],
		}
		return

	}

	panic(fmt.Sprintf("unknown column type: %v", *vec.GetType()))
}<|MERGE_RESOLUTION|>--- conflicted
+++ resolved
@@ -198,14 +198,8 @@
 		}
 		return
 
-<<<<<<< HEAD
-	case types.T_char, types.T_varchar, types.T_json, types.T_blob, types.T_text:
-		if vec.IsConstNull() {
-=======
-	case types.T_char, types.T_varchar,
-		types.T_binary, types.T_varbinary, types.T_json, types.T_blob, types.T_text:
-		if vec.IsScalarNull() {
->>>>>>> 2ba279bb
+	case types.T_char, types.T_varchar, types.T_binary, types.T_varbinary, types.T_json, types.T_blob, types.T_text:
+		if vec.IsConstNull() {
 			value = Nullable{
 				IsNull: true,
 				Value:  []byte{},
