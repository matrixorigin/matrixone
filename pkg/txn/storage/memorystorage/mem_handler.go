--- conflicted
+++ resolved
@@ -290,14 +290,10 @@
 	}
 
 	if req.ID.IsEmpty() {
-<<<<<<< HEAD
-		req.ID = memoryengine.NewID()
-=======
 		req.ID, err = m.idGenerator.NewID(ctx)
 		if err != nil {
 			return err
 		}
->>>>>>> d22f5bcc
 	}
 	err = m.databases.Insert(tx, &DatabaseRow{
 		ID:        req.ID,
@@ -341,14 +337,10 @@
 
 	// row
 	if req.ID.IsEmpty() {
-<<<<<<< HEAD
-		req.ID = memoryengine.NewID()
-=======
 		req.ID, err = m.idGenerator.NewID(ctx)
 		if err != nil {
 			return err
 		}
->>>>>>> d22f5bcc
 	}
 	row := &RelationRow{
 		ID:         req.ID,
