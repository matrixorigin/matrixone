--- conflicted
+++ resolved
@@ -143,13 +143,14 @@
 			return nil, err
 		}
 		return resp.Read()
-<<<<<<< HEAD
+	case uint32(api.OpCode_OpGetChangedTableList):
+		resp, err := handleRead(ctx, txnMeta, data, s.taeHandler.HandleGetChangedTableList)
+		if err != nil {
+			return nil, err
+		}
+		return resp.Read()
 	case uint32(api.OpCode_OpFaultInject):
 		resp, err := handleRead(ctx, txnMeta, data, s.taeHandler.HandleFaultInject)
-=======
-	case uint32(api.OpCode_OpGetChangedTableList):
-		resp, err := handleRead(ctx, txnMeta, data, s.taeHandler.HandleGetChangedTableList)
->>>>>>> 9e4b447a
 		if err != nil {
 			return nil, err
 		}
