--- conflicted
+++ resolved
@@ -110,19 +110,18 @@
 		resp, _ := handleRead(ctx, txnMeta, data, s.taeHandler.HandleStorageUsage)
 		return resp.Read()
 
-<<<<<<< HEAD
 	case uint32(api.OpCode_OpCommitMerge):
 		resp, err := handleRead(ctx, txnMeta, data, s.taeHandler.HandleCommitMerge)
 		if err != nil {
 			return nil, err
-=======
+		}
+		return resp.Read()
 	case uint32(api.OpCode_OpInterceptCommit):
 		resp, err := handleRead(ctx, txnMeta, data, s.taeHandler.HandleInterceptCommit)
 		if err != nil {
 			return types.Encode(&api.SyncLogTailResp{
 				CkpLocation: "Failed",
 			})
->>>>>>> 60e027c5
 		}
 		return resp.Read()
 	default:
