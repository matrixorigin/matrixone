--- conflicted
+++ resolved
@@ -56,7 +56,6 @@
 	incrementalDedup bool,
 ) (*taeStorage, error) {
 	opt := &options.Options{
-<<<<<<< HEAD
 		Clock:            rt.Clock(),
 		Fs:               fs,
 		Lc:               logservicedriver.LogServiceClientFactory(factory),
@@ -64,15 +63,7 @@
 		CheckpointCfg:    ckpCfg,
 		LogStoreT:        logStore,
 		IncrementalDedup: incrementalDedup,
-=======
-		Clock:         rt.Clock(),
-		Fs:            fs,
-		Lc:            logservicedriver.LogServiceClientFactory(factory),
-		Shard:         shard,
-		CheckpointCfg: ckpCfg,
-		LogStoreT:     logStore,
-		Ctx:           ctx,
->>>>>>> 53bb4609
+		Ctx:              ctx,
 	}
 
 	taeHandler := rpc.NewTAEHandle(dataDir, opt)
