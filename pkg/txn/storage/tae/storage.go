// Copyright 2021 - 2022 Matrix Origin
//
// Licensed under the Apache License, Version 2.0 (the "License");
// you may not use this file except in compliance with the License.
// You may obtain a copy of the License at
//
//      http://www.apache.org/licenses/LICENSE-2.0
//
// Unless required by applicable law or agreed to in writing, software
// distributed under the License is distributed on an "AS IS" BASIS,
// WITHOUT WARRANTIES OR CONDITIONS OF ANY KIND, either express or implied.
// See the License for the specific language governing permissions and
// limitations under the License.

package taestorage

import (
	"context"
	apipb "github.com/matrixorigin/matrixone/pkg/pb/api"

	"github.com/matrixorigin/matrixone/pkg/fileservice"
	"github.com/matrixorigin/matrixone/pkg/logservice"
	"github.com/matrixorigin/matrixone/pkg/pb/metadata"
	"github.com/matrixorigin/matrixone/pkg/pb/timestamp"
	"github.com/matrixorigin/matrixone/pkg/pb/txn"
	"github.com/matrixorigin/matrixone/pkg/txn/clock"
	"github.com/matrixorigin/matrixone/pkg/txn/storage"
	"github.com/matrixorigin/matrixone/pkg/vm/engine/tae/iface/rpchandle"
	"github.com/matrixorigin/matrixone/pkg/vm/engine/tae/logstore/driver/logservicedriver"
	"github.com/matrixorigin/matrixone/pkg/vm/engine/tae/options"
	"github.com/matrixorigin/matrixone/pkg/vm/engine/tae/rpc"
)

type taeStorage struct {
	shard      metadata.DNShard
	taeHandler rpchandle.Handler
}

func NewTAEStorage(
	dataDir string,
	shard metadata.DNShard,
	factory logservice.ClientFactory,
	fs fileservice.FileService,
	clock clock.Clock,
	ckpCfg *options.CheckpointCfg,
	logStore options.LogstoreType,
) (*taeStorage, error) {
	opt := &options.Options{
		Clock:         clock,
		Fs:            fs,
		Lc:            logservicedriver.LogServiceClientFactory(factory),
		Shard:         shard,
		CheckpointCfg: ckpCfg,
		LogStoreT:     logStore,
	}
	storage := &taeStorage{
		shard:      shard,
		taeHandler: rpc.NewTAEHandle(dataDir, opt),
	}
	return storage, nil
}

var _ storage.TxnStorage = new(taeStorage)

// Close implements storage.TxnTAEStorage
func (s *taeStorage) Close(ctx context.Context) error {
	return s.taeHandler.HandleClose(ctx)
}

// Commit implements storage.TxnTAEStorage
func (s *taeStorage) Commit(ctx context.Context, txnMeta txn.TxnMeta) error {
	return s.taeHandler.HandleCommit(ctx, txnMeta)
}

// Committing implements storage.TxnTAEStorage
func (s *taeStorage) Committing(ctx context.Context, txnMeta txn.TxnMeta) error {
	return s.taeHandler.HandleCommitting(ctx, txnMeta)
}

// Destroy implements storage.TxnTAEStorage
func (s *taeStorage) Destroy(ctx context.Context) error {
	return s.taeHandler.HandleDestroy(ctx)
}

// Prepare implements storage.TxnTAEStorage
func (s *taeStorage) Prepare(ctx context.Context, txnMeta txn.TxnMeta) (timestamp.Timestamp, error) {
	return s.taeHandler.HandlePrepare(ctx, txnMeta)
}

// Rollback implements storage.TxnTAEStorage
func (s *taeStorage) Rollback(ctx context.Context, txnMeta txn.TxnMeta) error {
	return s.taeHandler.HandleRollback(ctx, txnMeta)
}

// StartRecovery implements storage.TxnTAEStorage
func (s *taeStorage) StartRecovery(ctx context.Context, ch chan txn.TxnMeta) {
	s.taeHandler.HandleStartRecovery(ctx, ch)
<<<<<<< HEAD
}

func (s *taeStorage) Debug(ctx context.Context,
	txnMeta txn.TxnMeta,
	op uint32,
	payload []byte) ([]byte, error) {
	switch op {
	case uint32(apipb.OpCode_OpDebugFlush):
		_, err := handleRead(
			ctx, s,
			txnMeta, payload,
			s.taeHandler.HandleFlushTable,
		)
		return nil, err
	default:
		panic(moerr.NewInfo("op is not supported"))
	}
	return nil, moerr.NewNotSupported("TAEStorage not support debug method")
=======
>>>>>>> 8532c592
}<|MERGE_RESOLUTION|>--- conflicted
+++ resolved
@@ -16,8 +16,6 @@
 
 import (
 	"context"
-	apipb "github.com/matrixorigin/matrixone/pkg/pb/api"
-
 	"github.com/matrixorigin/matrixone/pkg/fileservice"
 	"github.com/matrixorigin/matrixone/pkg/logservice"
 	"github.com/matrixorigin/matrixone/pkg/pb/metadata"
@@ -95,25 +93,4 @@
 // StartRecovery implements storage.TxnTAEStorage
 func (s *taeStorage) StartRecovery(ctx context.Context, ch chan txn.TxnMeta) {
 	s.taeHandler.HandleStartRecovery(ctx, ch)
-<<<<<<< HEAD
-}
-
-func (s *taeStorage) Debug(ctx context.Context,
-	txnMeta txn.TxnMeta,
-	op uint32,
-	payload []byte) ([]byte, error) {
-	switch op {
-	case uint32(apipb.OpCode_OpDebugFlush):
-		_, err := handleRead(
-			ctx, s,
-			txnMeta, payload,
-			s.taeHandler.HandleFlushTable,
-		)
-		return nil, err
-	default:
-		panic(moerr.NewInfo("op is not supported"))
-	}
-	return nil, moerr.NewNotSupported("TAEStorage not support debug method")
-=======
->>>>>>> 8532c592
 }