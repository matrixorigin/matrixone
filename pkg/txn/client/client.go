--- conflicted
+++ resolved
@@ -74,12 +74,6 @@
 	// time minus the maximum clock offset as the transaction's snapshotTimestamp to avoid
 	// conflicts due to clock uncertainty.
 	txnMeta.SnapshotTS = now
-<<<<<<< HEAD
-	options = append(options,
-		WithTxnCNCoordinator(),
-		WithTxnLockService(client.lockService))
-	return newTxnOperator(client.rt, client.sender, txnMeta, options...), nil
-=======
 	txnMeta.Mode = client.getTxnMode()
 	txnMeta.Isolation = client.getTxnIsolation()
 	options = append(options,
@@ -90,7 +84,6 @@
 		client.sender,
 		txnMeta,
 		options...), nil
->>>>>>> a8b7b5aa
 }
 
 func (client *txnClient) NewWithSnapshot(snapshot []byte) (TxnOperator, error) {
@@ -105,12 +98,12 @@
 	if v, ok := client.rt.GetGlobalVariables(runtime.TxnIsolation); ok {
 		return v.(txn.TxnIsolation)
 	}
-	return txn.TxnIsolation_SI
+	return txn.TxnIsolation_RC
 }
 
 func (client *txnClient) getTxnMode() txn.TxnMode {
 	if v, ok := client.rt.GetGlobalVariables(runtime.TxnMode); ok {
 		return v.(txn.TxnMode)
 	}
-	return txn.TxnMode_Optimistic
+	return txn.TxnMode_Pessimistic
 }