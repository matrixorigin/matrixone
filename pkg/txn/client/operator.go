--- conflicted
+++ resolved
@@ -17,11 +17,8 @@
 import (
 	"bytes"
 	"context"
-<<<<<<< HEAD
 	"encoding/hex"
-=======
 	"errors"
->>>>>>> e8c035d5
 	"sync"
 
 	"github.com/matrixorigin/matrixone/pkg/common/moerr"
