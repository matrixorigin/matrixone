--- conflicted
+++ resolved
@@ -145,22 +145,12 @@
 	txnID  []byte
 
 	option struct {
-<<<<<<< HEAD
-		readyOnly              bool
-		enableCacheWrite       bool
-		disable1PCOpt          bool
-		coordinator            bool
-		createBy               string
-		lockService            lockservice.LockService
-		closeFunc              func(txn.TxnMeta)
-		updateLastCommitTSFunc func(timestamp.Timestamp)
-=======
 		readyOnly        bool
 		enableCacheWrite bool
 		disable1PCOpt    bool
 		coordinator      bool
+		createBy         string
 		lockService      lockservice.LockService
->>>>>>> 52fc64d7
 	}
 
 	mu struct {
