// Copyright 2022 Matrix Origin
//
// Licensed under the Apache License, Version 2.0 (the "License");
// you may not use this file except in compliance with the License.
// You may obtain a copy of the License at
//
//      http://www.apache.org/licenses/LICENSE-2.0
//
// Unless required by applicable law or agreed to in writing, software
// distributed under the License is distributed on an "AS IS" BASIS,
// WITHOUT WARRANTIES OR CONDITIONS OF ANY KIND, either express or implied.
// See the License for the specific language governing permissions and
// limitations under the License.

package client

import (
	"bytes"
	"context"
	"sync"

	"github.com/matrixorigin/matrixone/pkg/common/moerr"
	"github.com/matrixorigin/matrixone/pkg/common/runtime"
	"github.com/matrixorigin/matrixone/pkg/lockservice"
	"github.com/matrixorigin/matrixone/pkg/pb/lock"
	"github.com/matrixorigin/matrixone/pkg/pb/metadata"
	"github.com/matrixorigin/matrixone/pkg/pb/timestamp"
	"github.com/matrixorigin/matrixone/pkg/pb/txn"
	"github.com/matrixorigin/matrixone/pkg/txn/rpc"
	"github.com/matrixorigin/matrixone/pkg/txn/util"
	"go.uber.org/zap"
)

var (
	readTxnErrors = map[uint16]struct{}{
		moerr.ErrTAERead:      {},
		moerr.ErrRpcError:     {},
		moerr.ErrWaitTxn:      {},
		moerr.ErrTxnNotFound:  {},
		moerr.ErrTxnNotActive: {},
	}
	writeTxnErrors = map[uint16]struct{}{
		moerr.ErrTAEWrite:     {},
		moerr.ErrRpcError:     {},
		moerr.ErrTxnNotFound:  {},
		moerr.ErrTxnNotActive: {},
	}
	commitTxnErrors = map[uint16]struct{}{
		moerr.ErrTAECommit:    {},
		moerr.ErrTAERollback:  {},
		moerr.ErrTAEPrepare:   {},
		moerr.ErrRpcError:     {},
		moerr.ErrTxnNotFound:  {},
		moerr.ErrTxnNotActive: {},
	}
	rollbackTxnErrors = map[uint16]struct{}{
		moerr.ErrTAERollback:  {},
		moerr.ErrRpcError:     {},
		moerr.ErrTxnNotFound:  {},
		moerr.ErrTxnNotActive: {},
	}
)

// WithTxnReadyOnly setup readyonly flag
func WithTxnReadyOnly() TxnOption {
	return func(tc *txnOperator) {
		tc.option.readyOnly = true
	}
}

// WithTxnDisable1PCOpt disable 1pc optimisation on distributed transaction. By default, mo enables 1pc
// optimization for distributed transactions. For write operations, if all partitions' prepares are
// executed successfully, then the transaction is considered committed and returned directly to the
// client. Partitions' prepared data are committed asynchronously.
func WithTxnDisable1PCOpt() TxnOption {
	return func(tc *txnOperator) {
		tc.option.disable1PCOpt = true
	}
}

// WithTxnCNCoordinator set cn txn coodinator
func WithTxnCNCoordinator() TxnOption {
	return func(tc *txnOperator) {
		tc.option.coordinator = true
	}
}

// WithTxnLockService set txn lock service
func WithTxnLockService(lockService lockservice.LockService) TxnOption {
	return func(tc *txnOperator) {
		tc.option.lockService = lockService
	}
}

// WithTxnCacheWrite Set cache write requests, after each Write call, the request will not be sent
// to the DN node immediately, but stored in the Coordinator's memory, and the Coordinator will
// choose the right time to send the cached requests. The following scenarios trigger the sending
// of requests to DN:
//  1. Before read, because the Coordinator is not aware of the format and content of the written data,
//     it is necessary to send the cached write requests to the corresponding DN node each time Read is
//     called, used to implement "read your write".
//  2. Before commit, obviously, the cached write requests needs to be sent to the corresponding DN node
//     before commit.
func WithTxnCacheWrite() TxnOption {
	return func(tc *txnOperator) {
		tc.option.enableCacheWrite = true
		tc.mu.cachedWrites = make(map[uint64][]txn.TxnRequest)
	}
}

// WithSnapshotTS use a spec snapshot timestamp to build TxnOperator.
func WithSnapshotTS(ts timestamp.Timestamp) TxnOption {
	return func(tc *txnOperator) {
		tc.mu.txn.SnapshotTS = ts
	}
}

// WithTxnMode set txn mode
func WithTxnMode(value txn.TxnMode) TxnOption {
	return func(tc *txnOperator) {
		tc.mu.txn.Mode = value
	}
}

// WithTxnIsolation set txn isolation
func WithTxnIsolation(value txn.TxnIsolation) TxnOption {
	return func(tc *txnOperator) {
		tc.mu.txn.Isolation = value
	}
}

type txnOperator struct {
	rt     runtime.Runtime
	sender rpc.TxnSender
	txnID  []byte

	option struct {
		readyOnly        bool
		enableCacheWrite bool
		disable1PCOpt    bool
		coordinator      bool
		lockService      lockservice.LockService
	}

	mu struct {
		sync.RWMutex
		closed       bool
		txn          txn.TxnMeta
		cachedWrites map[uint64][]txn.TxnRequest
		lockTables   []lock.LockTable
	}
}

func newTxnOperator(
	rt runtime.Runtime,
	sender rpc.TxnSender,
	txnMeta txn.TxnMeta,
	options ...TxnOption) *txnOperator {
	tc := &txnOperator{rt: rt, sender: sender}
	tc.mu.txn = txnMeta
	tc.txnID = txnMeta.ID
	for _, opt := range options {
		opt(tc)
	}
	tc.adjust()
	util.LogTxnCreated(tc.rt.Logger(), tc.mu.txn)
	return tc
}

func newTxnOperatorWithSnapshot(
	rt runtime.Runtime,
	sender rpc.TxnSender,
	snapshot []byte) (*txnOperator, error) {
	v := &txn.CNTxnSnapshot{}
	if err := v.Unmarshal(snapshot); err != nil {
		return nil, err
	}

	tc := &txnOperator{rt: rt, sender: sender}
	tc.mu.txn = v.Txn
	tc.txnID = v.Txn.ID
	tc.mu.lockTables = v.LockTables
	tc.option.disable1PCOpt = v.Disable1PCOpt
	tc.option.enableCacheWrite = v.EnableCacheWrite
	tc.option.readyOnly = v.ReadyOnly

	tc.adjust()
	util.LogTxnCreated(tc.rt.Logger(), tc.mu.txn)
	return tc, nil
}

func (tc *txnOperator) adjust() {
	if tc.sender == nil {
		tc.rt.Logger().Fatal("missing txn sender")
	}
	if len(tc.mu.txn.ID) == 0 {
		tc.rt.Logger().Fatal("missing txn id")
	}
	if tc.mu.txn.SnapshotTS.IsEmpty() {
		tc.rt.Logger().Fatal("missing txn snapshot timestamp")
	}
	if tc.option.readyOnly && tc.option.enableCacheWrite {
		tc.rt.Logger().Fatal("readyOnly and delayWrites cannot both be set")
	}
}

func (tc *txnOperator) Txn() txn.TxnMeta {
	return tc.getTxnMeta(false)
}

func (tc *txnOperator) Snapshot() ([]byte, error) {
	tc.mu.Lock()
	defer tc.mu.Unlock()

	if err := tc.checkStatus(true); err != nil {
		return nil, err
	}

	snapshot := &txn.CNTxnSnapshot{
		Txn:              tc.mu.txn,
		ReadyOnly:        tc.option.readyOnly,
		EnableCacheWrite: tc.option.enableCacheWrite,
		Disable1PCOpt:    tc.option.disable1PCOpt,
		LockTables:       tc.mu.lockTables,
	}
	return snapshot.Marshal()
}

func (tc *txnOperator) ApplySnapshot(data []byte) error {
	if !tc.option.coordinator {
		tc.rt.Logger().Fatal("apply snapshot on non-coordinator txn operator")
	}

	tc.mu.Lock()
	defer tc.mu.Unlock()

	if err := tc.checkStatus(true); err != nil {
		return err
	}

	snapshot := &txn.CNTxnSnapshot{}
	if err := snapshot.Unmarshal(data); err != nil {
		return err
	}

	if !bytes.Equal(snapshot.Txn.ID, tc.mu.txn.ID) {
		tc.rt.Logger().Fatal("apply snapshot with invalid txn id")
	}

	// apply locked tables in other cn
	for _, v := range snapshot.LockTables {
		if err := tc.doAddLockTableLocked(v); err != nil {
			return err
		}
	}

	for _, dn := range snapshot.Txn.DNShards {
		has := false
		for _, v := range tc.mu.txn.DNShards {
			if v.ShardID == dn.ShardID {
				has = true
				break
			}
		}

		if !has {
			tc.mu.txn.DNShards = append(tc.mu.txn.DNShards, dn)
		}
	}
	util.LogTxnUpdated(tc.rt.Logger(), tc.mu.txn)
	return nil
}

func (tc *txnOperator) Read(ctx context.Context, requests []txn.TxnRequest) (*rpc.SendResult, error) {
	util.LogTxnRead(tc.rt.Logger(), tc.getTxnMeta(false))

	for idx := range requests {
		requests[idx].Method = txn.TxnMethod_Read
	}

	if err := tc.validate(ctx, false); err != nil {
		return nil, err
	}

	requests = tc.maybeInsertCachedWrites(ctx, requests, false)
	return tc.trimResponses(tc.handleError(tc.doSend(ctx, requests, false)))
}

func (tc *txnOperator) Write(ctx context.Context, requests []txn.TxnRequest) (*rpc.SendResult, error) {
	util.LogTxnWrite(tc.rt.Logger(), tc.getTxnMeta(false))

	return tc.doWrite(ctx, requests, false)
}

func (tc *txnOperator) WriteAndCommit(ctx context.Context, requests []txn.TxnRequest) (*rpc.SendResult, error) {
	if tc.option.lockService != nil {
		defer tc.unlock(ctx)
	}

	return tc.doWrite(ctx, requests, true)
}

func (tc *txnOperator) Commit(ctx context.Context) error {
	util.LogTxnCommit(tc.rt.Logger(), tc.getTxnMeta(false))

	if tc.option.readyOnly {
		return nil
	}

	if tc.option.lockService != nil {
		defer tc.unlock(ctx)
	}

	result, err := tc.doWrite(ctx, nil, true)
	if err != nil {
		return err
	}
	if result != nil {
		result.Release()
	}
	return nil
}

func (tc *txnOperator) Rollback(ctx context.Context) error {
	util.LogTxnRollback(tc.rt.Logger(), tc.getTxnMeta(false))

	tc.mu.Lock()
	defer func() {
		tc.mu.closed = true
		tc.mu.Unlock()
	}()

	if len(tc.mu.txn.DNShards) == 0 {
		return nil
	}

<<<<<<< HEAD
	if tc.option.lockService != nil {
=======
	if tc.needUnlockLocked() {
>>>>>>> a8b7b5aa
		defer tc.unlock(ctx)
	}

	result, err := tc.handleError(tc.doSend(ctx, []txn.TxnRequest{{
		Method:          txn.TxnMethod_Rollback,
		RollbackRequest: &txn.TxnRollbackRequest{},
	}}, true))
	if err != nil {
		if moerr.IsMoErrCode(err, moerr.ErrTxnClosed) {
			return nil
		}
		return err
	}
	if result != nil {
		result.Release()
	}
	return nil
}

func (tc *txnOperator) AddLockTable(value lock.LockTable) error {
	tc.mu.Lock()
	defer tc.mu.Unlock()
	if tc.mu.txn.Mode != txn.TxnMode_Pessimistic {
		panic("lock in optimistic mode")
	}

	if err := tc.checkStatus(true); err != nil {
		return err
	}

	return tc.doAddLockTableLocked(value)
}

func (tc *txnOperator) doAddLockTableLocked(value lock.LockTable) error {
	for _, l := range tc.mu.lockTables {
		if l.Table == value.Table {
			if l.Changed(value) {
				return moerr.NewDeadLockDetectedNoCtx()
			}
			return nil
		}
	}
	tc.mu.lockTables = append(tc.mu.lockTables, value)
	return nil
}

func (tc *txnOperator) Debug(ctx context.Context, requests []txn.TxnRequest) (*rpc.SendResult, error) {
	for idx := range requests {
		requests[idx].Method = txn.TxnMethod_DEBUG
	}

	if err := tc.validate(ctx, false); err != nil {
		return nil, err
	}

	requests = tc.maybeInsertCachedWrites(ctx, requests, false)
	return tc.trimResponses(tc.handleError(tc.doSend(ctx, requests, false)))
}

func (tc *txnOperator) doWrite(ctx context.Context, requests []txn.TxnRequest, commit bool) (*rpc.SendResult, error) {
	for idx := range requests {
		requests[idx].Method = txn.TxnMethod_Write
	}

	if tc.option.readyOnly {
		tc.rt.Logger().Fatal("can not write on ready only transaction")
	}

	if commit {
		tc.mu.Lock()
		defer func() {
			tc.mu.closed = true
			tc.mu.Unlock()
		}()
		if tc.needUnlockLocked() {
			tc.mu.txn.LockTables = tc.mu.lockTables
			defer tc.unlock(ctx)
		}
	}

	if err := tc.validate(ctx, commit); err != nil {
		return nil, err
	}

	tc.updateWritePartitions(requests, commit)

	// delayWrites enabled, no responses
	if !commit && tc.maybeCacheWrites(requests, commit) {
		return nil, nil
	}

	if commit {
		if len(tc.mu.txn.DNShards) == 0 { // commit no write handled txn
			return nil, nil
		}
		requests = tc.maybeInsertCachedWrites(ctx, requests, true)
		requests = append(requests, txn.TxnRequest{
			Method: txn.TxnMethod_Commit,
			Flag:   txn.SkipResponseFlag,
			CommitRequest: &txn.TxnCommitRequest{
				Disable1PCOpt: tc.option.disable1PCOpt,
			}})
	}
	return tc.trimResponses(tc.handleError(tc.doSend(ctx, requests, commit)))
}

func (tc *txnOperator) updateWritePartitions(requests []txn.TxnRequest, locked bool) {
	if len(requests) == 0 {
		return
	}

	if !locked {
		tc.mu.Lock()
		defer tc.mu.Unlock()
	}

	for _, req := range requests {
		tc.addPartitionLocked(req.CNRequest.Target)
	}
}

func (tc *txnOperator) addPartitionLocked(dn metadata.DNShard) {
	for idx := range tc.mu.txn.DNShards {
		if tc.mu.txn.DNShards[idx].ShardID == dn.ShardID {
			return
		}
	}
	tc.mu.txn.DNShards = append(tc.mu.txn.DNShards, dn)
	util.LogTxnUpdated(tc.rt.Logger(), tc.mu.txn)
}

func (tc *txnOperator) validate(ctx context.Context, locked bool) error {
	if _, ok := ctx.Deadline(); !ok {
		tc.rt.Logger().Fatal("context deadline set")
	}

	return tc.checkStatus(locked)
}

func (tc *txnOperator) checkStatus(locked bool) error {
	if !locked {
		tc.mu.RLock()
		defer tc.mu.RUnlock()
	}

	if tc.mu.closed {
		return moerr.NewTxnClosedNoCtx(tc.txnID)
	}
	return nil
}

func (tc *txnOperator) maybeCacheWrites(requests []txn.TxnRequest, locked bool) bool {
	if tc.option.enableCacheWrite {
		tc.mu.Lock()
		defer tc.mu.Unlock()
		for idx := range requests {
			requests[idx].Flag |= txn.SkipResponseFlag
			dn := requests[idx].CNRequest.Target.ShardID
			tc.mu.cachedWrites[dn] = append(tc.mu.cachedWrites[dn], requests[idx])
		}
		return true
	}
	return false
}

func (tc *txnOperator) maybeInsertCachedWrites(ctx context.Context, requests []txn.TxnRequest, locked bool) []txn.TxnRequest {
	if len(requests) == 0 || !tc.option.enableCacheWrite {
		return requests
	}

	if !locked {
		tc.mu.Lock()
		defer tc.mu.Unlock()
	}

	if len(tc.mu.cachedWrites) == 0 {
		return requests
	}

	newRequests := requests
	hasCachedWrites := false
	insertCount := 0
	for idx := range requests {
		dn := requests[idx].CNRequest.Target.ShardID
		if writes, ok := tc.getCachedWritesLocked(dn); ok {
			if !hasCachedWrites {
				// copy all requests into newRequests if cached writes encountered
				newRequests = append([]txn.TxnRequest(nil), requests[:idx]...)
			}
			newRequests = append(newRequests, writes...)
			tc.clearCachedWritesLocked(dn)
			hasCachedWrites = true
			insertCount += len(writes)
		}
		if hasCachedWrites {
			newRequests = append(newRequests, requests[idx])
		}
	}
	return newRequests
}

func (tc *txnOperator) getCachedWritesLocked(dn uint64) ([]txn.TxnRequest, bool) {
	writes, ok := tc.mu.cachedWrites[dn]
	if !ok || len(writes) == 0 {
		return nil, false
	}
	return writes, true
}

func (tc *txnOperator) clearCachedWritesLocked(dn uint64) {
	delete(tc.mu.cachedWrites, dn)
}

func (tc *txnOperator) getTxnMeta(locked bool) txn.TxnMeta {
	if !locked {
		tc.mu.RLock()
		defer tc.mu.RUnlock()
	}
	return tc.mu.txn
}

func (tc *txnOperator) doSend(ctx context.Context, requests []txn.TxnRequest, locked bool) (*rpc.SendResult, error) {
	txnMeta := tc.getTxnMeta(locked)
	for idx := range requests {
		requests[idx].Txn = txnMeta
	}

	util.LogTxnSendRequests(tc.rt.Logger(), requests)
	result, err := tc.sender.Send(ctx, requests)
	if err != nil {
		util.LogTxnSendRequestsFailed(tc.rt.Logger(), requests, err)
		return nil, err
	}
	util.LogTxnReceivedResponses(tc.rt.Logger(), result.Responses)
	return result, nil
}

func (tc *txnOperator) handleError(result *rpc.SendResult, err error) (*rpc.SendResult, error) {
	if err != nil {
		return nil, err
	}

	for _, resp := range result.Responses {
		if err := tc.handleErrorResponse(resp); err != nil {
			result.Release()
			return nil, err
		}
	}
	return result, nil
}

func (tc *txnOperator) handleErrorResponse(resp txn.TxnResponse) error {
	switch resp.Method {
	case txn.TxnMethod_Read:
		if err := tc.checkResponseTxnStatusForReadWrite(resp); err != nil {
			return err
		}
		return tc.checkTxnError(resp.TxnError, readTxnErrors)
	case txn.TxnMethod_Write:
		if err := tc.checkResponseTxnStatusForReadWrite(resp); err != nil {
			return err
		}
		return tc.checkTxnError(resp.TxnError, writeTxnErrors)
	case txn.TxnMethod_Commit:
		if err := tc.checkResponseTxnStatusForCommit(resp); err != nil {
			return err
		}
		return tc.checkTxnError(resp.TxnError, commitTxnErrors)
	case txn.TxnMethod_Rollback:
		if err := tc.checkResponseTxnStatusForRollback(resp); err != nil {
			return err
		}
		return tc.checkTxnError(resp.TxnError, rollbackTxnErrors)
	case txn.TxnMethod_DEBUG:
		if resp.TxnError != nil {
			return resp.TxnError.UnwrapError()
		}
		return nil
	default:
		tc.rt.Logger().Fatal("invalid response",
			zap.String("response", resp.DebugString()))
	}
	return nil
}

func (tc *txnOperator) checkResponseTxnStatusForReadWrite(resp txn.TxnResponse) error {
	if resp.TxnError != nil {
		return nil
	}

	txnMeta := resp.Txn
	if txnMeta == nil {
		return moerr.NewTxnClosedNoCtx(tc.txnID)
	}

	switch txnMeta.Status {
	case txn.TxnStatus_Active:
		return nil
	case txn.TxnStatus_Aborted, txn.TxnStatus_Aborting,
		txn.TxnStatus_Committed, txn.TxnStatus_Committing:
		return moerr.NewTxnClosedNoCtx(tc.txnID)
	default:
		tc.rt.Logger().Fatal("invalid response status for read or write",
			util.TxnField(*txnMeta))
	}
	return nil
}

func (tc *txnOperator) checkTxnError(txnError *txn.TxnError, possibleErrorMap map[uint16]struct{}) error {
	if txnError == nil {
		return nil
	}

	// use txn internal error code to check error
	txnCode := uint16(txnError.TxnErrCode)
	if txnCode == moerr.ErrDNShardNotFound {
		// do we still have the uuid and shard id?
		return moerr.NewDNShardNotFoundNoCtx("", 0xDEADBEAF)
	}

	if _, ok := possibleErrorMap[txnCode]; ok {
		return txnError.UnwrapError()
	}

	panic(moerr.NewInternalErrorNoCtx("invalid txn error, code %d, msg %s", txnCode, txnError.DebugString()))
}

func (tc *txnOperator) checkResponseTxnStatusForCommit(resp txn.TxnResponse) error {
	if resp.TxnError != nil {
		return nil
	}

	txnMeta := resp.Txn
	if txnMeta == nil {
		return moerr.NewTxnClosedNoCtx(tc.txnID)
	}

	switch txnMeta.Status {
	case txn.TxnStatus_Committed, txn.TxnStatus_Aborted:
		return nil
	default:
		panic(moerr.NewInternalErrorNoCtx("invalid respose status for commit, %v", txnMeta.Status))
	}
}

func (tc *txnOperator) checkResponseTxnStatusForRollback(resp txn.TxnResponse) error {
	if resp.TxnError != nil {
		return nil
	}

	txnMeta := resp.Txn
	if txnMeta == nil {
		return moerr.NewTxnClosedNoCtx(tc.txnID)
	}

	switch txnMeta.Status {
	case txn.TxnStatus_Aborted:
		return nil
	default:
		panic(moerr.NewInternalErrorNoCtx("invalud response status for rollback %v", txnMeta.Status))
	}
}

func (tc *txnOperator) trimResponses(result *rpc.SendResult, err error) (*rpc.SendResult, error) {
	if err != nil {
		return nil, err
	}

	values := result.Responses[:0]
	for _, resp := range result.Responses {
		if !resp.HasFlag(txn.SkipResponseFlag) {
			values = append(values, resp)
		}
	}
	result.Responses = values
	return result, nil
}

func (tc *txnOperator) unlock(ctx context.Context) {
	if err := tc.option.lockService.Unlock(ctx, tc.mu.txn.ID); err != nil {
		tc.rt.Logger().Error("failed to unlock txn",
			util.TxnField(tc.mu.txn),
			zap.Error(err))
	}
<<<<<<< HEAD
=======
}

func (tc *txnOperator) needUnlockLocked() bool {
	if tc.mu.txn.Mode !=
		txn.TxnMode_Optimistic {
		return false
	}
	return tc.option.lockService != nil
>>>>>>> a8b7b5aa
}<|MERGE_RESOLUTION|>--- conflicted
+++ resolved
@@ -226,6 +226,18 @@
 	return snapshot.Marshal()
 }
 
+func (tc *txnOperator) UpdateSnapshot(ts timestamp.Timestamp) error {
+	tc.mu.Lock()
+	defer tc.mu.Unlock()
+	if err := tc.checkStatus(true); err != nil {
+		return err
+	}
+	if tc.mu.txn.SnapshotTS.Less(ts) {
+		tc.mu.txn.SnapshotTS = ts
+	}
+	return nil
+}
+
 func (tc *txnOperator) ApplySnapshot(data []byte) error {
 	if !tc.option.coordinator {
 		tc.rt.Logger().Fatal("apply snapshot on non-coordinator txn operator")
@@ -293,10 +305,6 @@
 }
 
 func (tc *txnOperator) WriteAndCommit(ctx context.Context, requests []txn.TxnRequest) (*rpc.SendResult, error) {
-	if tc.option.lockService != nil {
-		defer tc.unlock(ctx)
-	}
-
 	return tc.doWrite(ctx, requests, true)
 }
 
@@ -305,10 +313,6 @@
 
 	if tc.option.readyOnly {
 		return nil
-	}
-
-	if tc.option.lockService != nil {
-		defer tc.unlock(ctx)
 	}
 
 	result, err := tc.doWrite(ctx, nil, true)
@@ -334,11 +338,7 @@
 		return nil
 	}
 
-<<<<<<< HEAD
-	if tc.option.lockService != nil {
-=======
 	if tc.needUnlockLocked() {
->>>>>>> a8b7b5aa
 		defer tc.unlock(ctx)
 	}
 
@@ -723,8 +723,6 @@
 			util.TxnField(tc.mu.txn),
 			zap.Error(err))
 	}
-<<<<<<< HEAD
-=======
 }
 
 func (tc *txnOperator) needUnlockLocked() bool {
@@ -733,5 +731,4 @@
 		return false
 	}
 	return tc.option.lockService != nil
->>>>>>> a8b7b5aa
 }