--- conflicted
+++ resolved
@@ -223,11 +223,7 @@
 			return ls, nil
 		}
 	}
-<<<<<<< HEAD
 	return s.client.NewStream(dn.Address)
-=======
-	return s.client.NewStream(dn.Address, size)
->>>>>>> 59ae4fb5
 }
 
 func (s *sender) acquireLocalStream() *localStream {
