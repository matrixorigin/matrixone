// Copyright 2021 - 2022 Matrix Origin
//
// Licensed under the Apache License, Version 2.0 (the "License");
// you may not use this file except in compliance with the License.
// You may obtain a copy of the License at
//
//      http://www.apache.org/licenses/LICENSE-2.0
//
// Unless required by applicable law or agreed to in writing, software
// distributed under the License is distributed on an "AS IS" BASIS,
// WITHOUT WARRANTIES OR CONDITIONS OF ANY KIND, either express or implied.
// See the License for the specific language governing permissions and
// limitations under the License.

package hakeeper

import (
	"github.com/matrixorigin/matrixone/pkg/hakeeper/checkers/util"
	pb "github.com/matrixorigin/matrixone/pkg/pb/logservice"
)

type IDAllocator interface {
	// Next returns a new ID that can be used as the replica ID of a DN shard or
	// Log shard. When the return boolean value is false, it means no more ID
	// can be allocated at this time.
	Next() (uint64, bool)
	Set(first uint64, last uint64)
	Capacity() uint64
}

// Checker is the interface suppose to be implemented by HAKeeper's
// coordinator. Checker is supposed to be stateless - Checker is free to
// maintain whatever internal states, but those states should never be
// assumed to be persistent across reboots.
type Checker interface {
	// Check is periodically called by the HAKeeper for checking the cluster
	// health status, a list of Operator instances will be returned describing
	// actions required to ensure the high availability of the cluster.
<<<<<<< HEAD
	Check(alloc util.IDAllocator, cluster hapb.ClusterInfo,
		dn hapb.DNState, log hapb.LogState, currentTick uint64) []hapb.ScheduleCommand
}

// BootstrapManager is the interface suppose to be implemented by HAKeeper's
// bootstrap manager.
type BootstrapManager interface {
	Bootstrap(util.IDAllocator, hapb.DNState, hapb.LogState) []hapb.ScheduleCommand

	CheckBootstrap(hapb.LogState) bool
=======
	Check(alloc util.IDAllocator, cluster pb.ClusterInfo,
		dn pb.DNState, log pb.LogState, currentTick uint64) []pb.ScheduleCommand
>>>>>>> 726e21af
}<|MERGE_RESOLUTION|>--- conflicted
+++ resolved
@@ -36,9 +36,8 @@
 	// Check is periodically called by the HAKeeper for checking the cluster
 	// health status, a list of Operator instances will be returned describing
 	// actions required to ensure the high availability of the cluster.
-<<<<<<< HEAD
-	Check(alloc util.IDAllocator, cluster hapb.ClusterInfo,
-		dn hapb.DNState, log hapb.LogState, currentTick uint64) []hapb.ScheduleCommand
+	Check(alloc util.IDAllocator, cluster pb.ClusterInfo,
+		dn pb.DNState, log pb.LogState, currentTick uint64) []pb.ScheduleCommand
 }
 
 // BootstrapManager is the interface suppose to be implemented by HAKeeper's
@@ -47,8 +46,4 @@
 	Bootstrap(util.IDAllocator, hapb.DNState, hapb.LogState) []hapb.ScheduleCommand
 
 	CheckBootstrap(hapb.LogState) bool
-=======
-	Check(alloc util.IDAllocator, cluster pb.ClusterInfo,
-		dn pb.DNState, log pb.LogState, currentTick uint64) []pb.ScheduleCommand
->>>>>>> 726e21af
 }