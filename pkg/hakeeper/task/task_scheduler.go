--- conflicted
+++ resolved
@@ -136,37 +136,23 @@
 }
 
 func getCNOrderedAndExpiredTasks(tasks []task.Task, workingCN []string) (*cnMap, []task.Task) {
-	for _, t := range tasks {
-		runtime.ProcessLevelRuntime().Logger().Info("running task",
-			zap.String("task", t.Metadata.String()),
-			zap.String("runner", t.TaskRunner),
-			zap.Int64("last-heartbeat", t.LastHeartbeat))
-	}
 	orderedMap := newOrderedMap(workingCN)
 	n := 0
 	for _, t := range tasks {
-		if heartbeatTimeout(t.LastHeartbeat) || !contains(workingCN, t.TaskRunner) {
+		if contains(workingCN, t.TaskRunner) {
+			orderedMap.inc(t.TaskRunner)
+		} else {
 			n++
-		} else {
-			orderedMap.inc(t.TaskRunner)
 		}
 	}
-<<<<<<< HEAD
-=======
 	if n == 0 {
 		return orderedMap, nil
 	}
-	for _, cn := range orderedMap.orderedKeys {
-		runtime.ProcessLevelRuntime().Logger().Info("working cn",
-			zap.String("cn", cn),
-			zap.Uint32("running tasks", orderedMap.get(cn)))
-	}
 	expired := make([]task.Task, 0, n)
 	for _, t := range tasks {
-		if heartbeatTimeout(t.LastHeartbeat) || !contains(workingCN, t.TaskRunner) {
+		if !contains(workingCN, t.TaskRunner) {
 			expired = append(expired, t)
 		}
 	}
->>>>>>> 6a5db18a
 	return orderedMap, expired
 }