// Copyright 2021-2024 Matrix Origin
//
// Licensed under the Apache License, Version 2.0 (the "License");
// you may not use this file except in compliance with the License.
// You may obtain a copy of the License at
//
//      http://www.apache.org/licenses/LICENSE-2.0
//
// Unless required by applicable law or agreed to in writing, software
// distributed under the License is distributed on an "AS IS" BASIS,
// WITHOUT WARRANTIES OR CONDITIONS OF ANY KIND, either express or implied.
// See the License for the specific language governing permissions and
// limitations under the License.

package partitionservice

import (
	"context"
	"testing"
	"time"

	"github.com/matrixorigin/matrixone/pkg/container/batch"
	"github.com/matrixorigin/matrixone/pkg/container/types"
	"github.com/matrixorigin/matrixone/pkg/pb/partition"
	"github.com/matrixorigin/matrixone/pkg/pb/plan"
	"github.com/matrixorigin/matrixone/pkg/sql/parsers"
	"github.com/matrixorigin/matrixone/pkg/sql/parsers/dialect"
	"github.com/matrixorigin/matrixone/pkg/sql/parsers/tree"
	"github.com/matrixorigin/matrixone/pkg/txn/client"
	"github.com/stretchr/testify/assert"
	"github.com/stretchr/testify/require"
)

func TestDelete(t *testing.T) {
	num := uint64(2)
	tableID := uint64(1)
	columns := []string{"a"}

	runTestPartitionServiceTest(
		func(
			ctx context.Context,
			txnOp client.TxnOperator,
			s *Service,
			store PartitionStorage,
		) {
			def := newTestTablePartitionDefine(1, columns, []types.T{types.T_int8}, num, partition.PartitionMethod_Hash)
			memStore := store.(*memStorage)
			memStore.addUncommittedTable(def)

			stmt := newTestHashOption(t, columns[0], num)
			assert.NoError(t, s.Create(ctx, tableID, stmt, txnOp))

			require.NoError(t, txnOp.Commit(ctx))
			require.NotEmpty(t, s.mu.tables)

			require.NoError(t, s.Delete(ctx, tableID, nil))
<<<<<<< HEAD
=======

			ok, metadata, err := s.Is(ctx, tableID, nil)
			require.NoError(t, err)
			require.False(t, ok)
			require.True(t, metadata.IsEmpty())
		},
	)
}

func TestIs(t *testing.T) {
	num := uint64(2)
	tableID := uint64(1)
	columns := []string{"a"}

	runTestPartitionServiceTest(
		func(
			ctx context.Context,
			txnOp client.TxnOperator,
			s *Service,
			store PartitionStorage,
		) {
			def := newTestTablePartitionDefine(1, columns, []types.T{types.T_int8}, num, partition.PartitionMethod_Hash)
			memStore := store.(*memStorage)
			memStore.addUncommittedTable(def)

			stmt := newTestHashOption(t, columns[0], num)
			assert.NoError(t, s.Create(ctx, tableID, stmt, txnOp))

			ok, metadata, err := s.Is(ctx, tableID, txnOp)
			require.NoError(t, err)
			require.True(t, ok)
			require.True(t, !metadata.IsEmpty())

			ok, metadata, err = s.Is(ctx, tableID+1, txnOp)
			require.NoError(t, err)
			require.False(t, ok)
			require.True(t, metadata.IsEmpty())
>>>>>>> 7c7abca2
		},
	)
}

func TestIterResult(t *testing.T) {
	res := PruneResult{
		batches:    make([]*batch.Batch, 10),
		partitions: make([]partition.Partition, 10),
	}

	n := 0
	res.Iter(
		func(partition partition.Partition, bat *batch.Batch) bool {
			n++
			return false
		},
	)
	require.Equal(t, 1, n)
}

func runTestPartitionServiceTest(
	fn func(
		ctx context.Context,
		txnOp client.TxnOperator,
		s *Service,
		store PartitionStorage,
	),
) {
	ctx, cancel := context.WithTimeout(context.Background(), 10*time.Second)
	defer cancel()

	txnOp, close := client.NewTestTxnOperator(ctx)
	defer close()

	store := newMemPartitionStorage()
	s := NewService(Config{Enable: true}, store)
	fn(ctx, txnOp, s, store)
}

func newTestTablePartitionDefine(
	id uint64,
	columns []string,
	types []types.T,
	num uint64,
	method partition.PartitionMethod,
) *plan.TableDef {
	def := &plan.TableDef{
		TblId:     id,
		Partition: &plan.Partition{},
	}

	for idx, col := range columns {
		def.Cols = append(
			def.Cols,
			&plan.ColDef{
				Name: col,
				Typ:  plan.Type{Id: int32(types[idx])},
			},
		)
		def.Partition.PartitionDefs = append(
			def.Partition.PartitionDefs,
			&plan.PartitionDef{Def: newTestValuesInExpr(col)},
		)
	}

	var fn func(string) *plan.Expr

	switch method {
	case partition.PartitionMethod_List:
		fn = newTestValuesInExpr
	case partition.PartitionMethod_Range:
		fn = newTestRangeExpr
	case partition.PartitionMethod_Hash,
		partition.PartitionMethod_Key:
		fn = newTestHashExpr
	}
	for i := uint64(0); i < num; i++ {
		def.Partition.PartitionDefs = append(
			def.Partition.PartitionDefs,
			&plan.PartitionDef{Def: fn(columns[0])},
		)
	}
	return def
}

func newTestTableDefine(
	id uint64,
	columns []string,
	types []types.T,
) *plan.TableDef {
	def := &plan.TableDef{
		TblId: id,
	}

	for idx, col := range columns {
		def.Cols = append(
			def.Cols,
			&plan.ColDef{
				Name: col,
				Typ:  plan.Type{Id: int32(types[idx])},
			},
		)
	}
	return def
}

func newTestHashExpr(col string) *plan.Expr {
	return &plan.Expr{
		Typ: plan.Type{Id: 10},
		Expr: &plan.Expr_F{
			F: &plan.Function{
				Func: &plan.ObjectRef{
					Obj:     0,
					ObjName: "=",
				},
				Args: []*plan.Expr{
					{
						Typ: plan.Type{Id: 28},
						Expr: &plan.Expr_F{
							F: &plan.Function{
								Func: &plan.ObjectRef{
									Obj:     64424509440,
									ObjName: "%",
								},
								Args: []*plan.Expr{
									{
										Typ: plan.Type{Id: 28},
										Expr: &plan.Expr_F{
											F: &plan.Function{
												Func: &plan.ObjectRef{
													Obj:     90194313216,
													ObjName: "cast",
												},
												Args: []*plan.Expr{
													{
														Typ: plan.Type{Id: 22},
														Expr: &plan.Expr_Col{
															Col: &plan.ColRef{
																RelPos: 1,
																ColPos: 0,
																Name:   "name",
															},
														},
													},
													{
														Typ:  plan.Type{Id: 28},
														Expr: &plan.Expr_T{T: &plan.TargetType{}},
													},
												},
											},
										},
									},
									{
										Typ: plan.Type{Id: 28},
										Expr: &plan.Expr_Lit{
											Lit: &plan.Literal{
												Value: &plan.Literal_U64Val{U64Val: 2},
											},
										},
									},
								},
							},
						},
					},
					{
						Typ: plan.Type{Id: 28},
						Expr: &plan.Expr_Lit{
							Lit: &plan.Literal{
								Value: &plan.Literal_U64Val{U64Val: 0},
							},
						},
					},
				},
			},
		},
	}
}

func newTestRangeExpr(col string) *plan.Expr {
	return &plan.Expr{
		Typ: plan.Type{Id: 10},
		Expr: &plan.Expr_F{
			F: &plan.Function{
				Func: &plan.ObjectRef{
					ObjName: "<",
					Obj:     17179869184,
				},
				Args: []*plan.Expr{
					{
						Typ: plan.Type{Id: 22},
						Expr: &plan.Expr_Col{
							Col: &plan.ColRef{RelPos: 1, ColPos: 0, Name: col},
						},
					},
					{
						Typ: plan.Type{Id: 22},
						Expr: &plan.Expr_F{
							F: &plan.Function{
								Func: &plan.ObjectRef{
									Obj:     90194313216,
									ObjName: "cast",
								},
								Args: []*plan.Expr{
									{
										Typ: plan.Type{Id: 23},
										Expr: &plan.Expr_Lit{
											Lit: &plan.Literal{
												Value: &plan.Literal_I64Val{I64Val: 1},
											},
										},
									},
									{
										Typ:  plan.Type{Id: 22},
										Expr: &plan.Expr_T{T: &plan.TargetType{}},
									},
								},
							},
						},
					},
				},
			},
		},
	}
}

func newTestValuesInExpr(col string) *plan.Expr {
	return &plan.Expr{
		Typ: plan.Type{Id: 10},
		Expr: &plan.Expr_F{
			F: &plan.Function{
				Func: &plan.ObjectRef{
					ObjName: "in",
					Obj:     506806140934,
				},
				Args: []*plan.Expr{
					{
						Typ: plan.Type{Id: 22},
						Expr: &plan.Expr_Col{
							Col: &plan.ColRef{RelPos: 1, ColPos: 0, Name: col},
						},
					},
					{
						Typ: plan.Type{Id: 202},
						Expr: &plan.Expr_List{
							List: &plan.ExprList{
								List: []*plan.Expr{
									{
										Typ: plan.Type{Id: 22},
										Expr: &plan.Expr_F{
											F: &plan.Function{
												Func: &plan.ObjectRef{
													Obj:     90194313216,
													ObjName: "cast",
												},
												Args: []*plan.Expr{
													{
														Typ: plan.Type{Id: 23},
														Expr: &plan.Expr_Lit{
															Lit: &plan.Literal{
																Value: &plan.Literal_I64Val{I64Val: 1},
															},
														},
													},
													{
														Typ:  plan.Type{Id: 23},
														Expr: &plan.Expr_T{T: &plan.TargetType{}},
													},
												},
											},
										},
									},
									{
										Typ: plan.Type{Id: 22},
										Expr: &plan.Expr_F{
											F: &plan.Function{
												Func: &plan.ObjectRef{ObjName: "cast", Obj: 90194313216},
												Args: []*plan.Expr{
													{
														Typ: plan.Type{Id: 23},
														Expr: &plan.Expr_Lit{
															Lit: &plan.Literal{
																Value: &plan.Literal_I64Val{I64Val: 2},
															},
														},
													},
													{
														Typ:  plan.Type{Id: 22},
														Expr: &plan.Expr_T{T: &plan.TargetType{}},
													},
												},
											},
										},
									},
								},
							},
						},
					},
				},
			},
		},
	}
}

func getCreateTableStatement(
	t *testing.T,
	sql string,
) *tree.CreateTable {
	stmt, err := parsers.ParseOne(
		context.TODO(),
		dialect.MYSQL,
		sql,
		1,
	)
	require.NoError(t, err)
	return stmt.(*tree.CreateTable)
}

func TestGetService(t *testing.T) {
	require.Nil(t, GetService(""))
}<|MERGE_RESOLUTION|>--- conflicted
+++ resolved
@@ -54,46 +54,6 @@
 			require.NotEmpty(t, s.mu.tables)
 
 			require.NoError(t, s.Delete(ctx, tableID, nil))
-<<<<<<< HEAD
-=======
-
-			ok, metadata, err := s.Is(ctx, tableID, nil)
-			require.NoError(t, err)
-			require.False(t, ok)
-			require.True(t, metadata.IsEmpty())
-		},
-	)
-}
-
-func TestIs(t *testing.T) {
-	num := uint64(2)
-	tableID := uint64(1)
-	columns := []string{"a"}
-
-	runTestPartitionServiceTest(
-		func(
-			ctx context.Context,
-			txnOp client.TxnOperator,
-			s *Service,
-			store PartitionStorage,
-		) {
-			def := newTestTablePartitionDefine(1, columns, []types.T{types.T_int8}, num, partition.PartitionMethod_Hash)
-			memStore := store.(*memStorage)
-			memStore.addUncommittedTable(def)
-
-			stmt := newTestHashOption(t, columns[0], num)
-			assert.NoError(t, s.Create(ctx, tableID, stmt, txnOp))
-
-			ok, metadata, err := s.Is(ctx, tableID, txnOp)
-			require.NoError(t, err)
-			require.True(t, ok)
-			require.True(t, !metadata.IsEmpty())
-
-			ok, metadata, err = s.Is(ctx, tableID+1, txnOp)
-			require.NoError(t, err)
-			require.False(t, ok)
-			require.True(t, metadata.IsEmpty())
->>>>>>> 7c7abca2
 		},
 	)
 }
