// Copyright 2021 Matrix Origin
//
// Licensed under the Apache License, Version 2.0 (the "License");
// you may not use this file except in compliance with the License.
// You may obtain a copy of the License at
//
//      http://www.apache.org/licenses/LICENSE-2.0
//
// Unless required by applicable law or agreed to in writing, software
// distributed under the License is distributed on an "AS IS" BASIS,
// WITHOUT WARRANTIES OR CONDITIONS OF ANY KIND, either express or implied.
// See the License for the specific language governing permissions and
// limitations under the License.

package projection

import (
	"matrixone/pkg/container/types"
	"matrixone/pkg/sql/colexec/extend"
	"matrixone/pkg/sql/op"
)

//扩展投影
type Extend struct {
	Alias string
	E     extend.Extend
}

type Projection struct {
	Prev  op.OP
	IsPD  bool // can be push down?
	ID    string
	As    []string
<<<<<<< HEAD
	Es    []*Extend //
=======
	Rs    []string // result columns
	Es    []*Extend
>>>>>>> c1707497
	Attrs map[string]types.Type
}<|MERGE_RESOLUTION|>--- conflicted
+++ resolved
@@ -20,7 +20,7 @@
 	"matrixone/pkg/sql/op"
 )
 
-//扩展投影
+// Extended projection
 type Extend struct {
 	Alias string
 	E     extend.Extend
@@ -31,11 +31,7 @@
 	IsPD  bool // can be push down?
 	ID    string
 	As    []string
-<<<<<<< HEAD
-	Es    []*Extend //
-=======
 	Rs    []string // result columns
 	Es    []*Extend
->>>>>>> c1707497
 	Attrs map[string]types.Type
 }