--- conflicted
+++ resolved
@@ -89,17 +89,12 @@
 	return fmt.Sprintf("%s.%s", n.DB, n.Rid)
 }
 
-<<<<<<< HEAD
 func (n *Relation) ResultColumns() []string {
-	return n.Cols
-=======
-func (n *Relation) Columns() []string {
 	return n.Rs
 }
 
 func (n *Relation) SetColumns(cs []string) {
 	n.Rs = cs
->>>>>>> c1707497
 }
 
 func (n *Relation) Attribute() map[string]types.Type {
