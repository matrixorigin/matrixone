--- conflicted
+++ resolved
@@ -39,10 +39,6 @@
 
 func (n *CreateTable) Name() string                     { return "" }
 func (n *CreateTable) Rename(_ string)                  {}
-<<<<<<< HEAD
 func (n *CreateTable) ResultColumns() []string          { return nil }
-=======
-func (n *CreateTable) Columns() []string                { return nil }
 func (n *CreateTable) SetColumns(_ []string)            {}
->>>>>>> c1707497
 func (n *CreateTable) Attribute() map[string]types.Type { return nil }