--- conflicted
+++ resolved
@@ -26,10 +26,6 @@
 func (n *Explain) String() string                   { return n.O.String() }
 func (n *Explain) Name() string                     { return "" }
 func (n *Explain) Rename(_ string)                  {}
-<<<<<<< HEAD
 func (n *Explain) ResultColumns() []string          { return nil }
-=======
-func (n *Explain) Columns() []string                { return nil }
 func (n *Explain) SetColumns(_ []string)            {}
->>>>>>> c1707497
 func (n *Explain) Attribute() map[string]types.Type { return nil }