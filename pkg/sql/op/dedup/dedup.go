--- conflicted
+++ resolved
@@ -61,17 +61,12 @@
 	n.ID = name
 }
 
-<<<<<<< HEAD
-func (n *Dedup) ResultColumns() []string {
-	return n.Cs
-=======
 func (n *Dedup) SetColumns(cs []string) {
 	n.Rs = cs
 }
 
-func (n *Dedup) Columns() []string {
+func (n *Dedup) ResultColumns() []string {
 	return n.Rs
->>>>>>> c1707497
 }
 
 func (n *Dedup) Attribute() map[string]types.Type {
