package tree

import (
	"fmt"
	"github.com/pingcap/parser/ast"
	"github.com/pingcap/parser/model"
	"github.com/pingcap/parser/mysql"
	"github.com/pingcap/parser/opcode"
	"github.com/pingcap/parser/test_driver"
	"github.com/pingcap/parser/types"
	"go/constant"
	"strconv"
)

//transform test_driver.ValueExpr::Datum to tree.NumVal
//decimal -> ?
//null -> unknown
func transformDatumToNumVal(datum *test_driver.Datum) *NumVal {
	switch datum.Kind() {
	case test_driver.KindNull: //go Unknown Value expresses the null value.
		return NewNumVal(constant.MakeUnknown(), "NULL", false)
	case test_driver.KindInt64: //include mysql true,false
		orgStr := strconv.FormatInt(datum.GetInt64(),10)
		return NewNumVal(constant.MakeInt64(datum.GetInt64()), orgStr, false)
	case test_driver.KindUint64:
		orgStr := strconv.FormatUint(datum.GetUint64(),10)
		return NewNumVal(constant.MakeUint64(datum.GetUint64()), orgStr, false)
	case test_driver.KindFloat32:
		orgStr := strconv.FormatFloat(datum.GetFloat64(),'f',-1,64)
		return NewNumVal(constant.MakeFloat64(datum.GetFloat64()), orgStr, false)
	case test_driver.KindFloat64: //mysql 1.2E3, 1.2E-3, -1.2E3, -1.2E-3;
		orgStr := strconv.FormatFloat(datum.GetFloat64(),'f',-1,64)
		return NewNumVal(constant.MakeFloat64(datum.GetFloat64()), orgStr, false)
	case test_driver.KindString:
		return NewNumVal(constant.MakeString(datum.GetString()), datum.GetString(), false)
	case test_driver.KindMysqlDecimal: //mysql .2, 3.4, -6.78, +9.10
		deci := datum.GetMysqlDecimal().ToString()
		return NewNumVal(constant.MakeFloat64(datum.GetFloat64()),string(deci),false)
	case test_driver.KindBytes:
		fallthrough
	case test_driver.KindBinaryLiteral:
		fallthrough
	case test_driver.KindMysqlDuration:
		fallthrough
	case test_driver.KindMysqlEnum:
		fallthrough
	case test_driver.KindMysqlBit:
		fallthrough
	case test_driver.KindMysqlSet:
		fallthrough
	case test_driver.KindMysqlTime:
		fallthrough
	case test_driver.KindInterface:
		fallthrough
	case test_driver.KindMinNotNull:
		fallthrough
	case test_driver.KindMaxValue:
		fallthrough
	case test_driver.KindRaw:
		fallthrough
	case test_driver.KindMysqlJSON:
		fallthrough
	default:
		panic(fmt.Errorf("unsupported datum type %v",datum.Kind()))
	}
}

//transform ast.UnaryOperationExpr to tree.UnaryExpr
func transformUnaryOperatorExprToUnaryExpr(uoe *ast.UnaryOperationExpr) *UnaryExpr {
	switch uoe.Op {
	case opcode.Minus:
		e := transformExprNodeToExpr(uoe.V)
		return NewUnaryExpr(UNARY_MINUS, e)
	case opcode.Plus:
		e := transformExprNodeToExpr(uoe.V)
		return NewUnaryExpr(UNARY_PLUS, e)
	case opcode.BitNeg: //~
		e := transformExprNodeToExpr(uoe.V)
		return NewUnaryExpr(UNARY_TILDE, e)
	case opcode.Not2: //!
		e := transformExprNodeToExpr(uoe.V)
		return NewUnaryExpr(UNARY_MARK, e)

	}
	panic(fmt.Errorf("unsupported unary expr. op:%s ", uoe.Op.String()))
	return nil
}

//transform ast.UnaryOperationExpr to tree.NotExpr
func transformUnaryOperatorExprToNotExpr(uoe *ast.UnaryOperationExpr) *NotExpr {
	switch uoe.Op {
	case opcode.Not: //not,!
		e := transformExprNodeToExpr(uoe.V)
		return NewNotExpr(e)
	}
	panic(fmt.Errorf("unsupported not expr. op:%s ", uoe.Op.String()))
	return nil
}

//transform ast.BinaryOperationExpr to tree.BinaryExpr
func transformBinaryOperationExprToBinaryExpr(boe *ast.BinaryOperationExpr) *BinaryExpr {
	switch boe.Op {
	//math operation
	case opcode.Plus:
		l := transformExprNodeToExpr(boe.L)
		r := transformExprNodeToExpr(boe.R)
		return NewBinaryExpr(PLUS, l, r)
	case opcode.Minus:
		l := transformExprNodeToExpr(boe.L)
		r := transformExprNodeToExpr(boe.R)
		return NewBinaryExpr(MINUS, l, r)
	case opcode.Mul:
		l := transformExprNodeToExpr(boe.L)
		r := transformExprNodeToExpr(boe.R)
		return NewBinaryExpr(MULTI, l, r)
	case opcode.Div: // /
		l := transformExprNodeToExpr(boe.L)
		r := transformExprNodeToExpr(boe.R)
		return NewBinaryExpr(DIV, l, r)
	case opcode.Mod: //%
		l := transformExprNodeToExpr(boe.L)
		r := transformExprNodeToExpr(boe.R)
		return NewBinaryExpr(MOD, l, r)
	case opcode.IntDiv: // integer division
		l := transformExprNodeToExpr(boe.L)
		r := transformExprNodeToExpr(boe.R)
		return NewBinaryExpr(INTEGER_DIV, l, r)
	//bit wise operation
	case opcode.Or: //bit or |
		l := transformExprNodeToExpr(boe.L)
		r := transformExprNodeToExpr(boe.R)
		return NewBinaryExpr(BIT_OR, l, r)
	case opcode.And: //bit and &
		l := transformExprNodeToExpr(boe.L)
		r := transformExprNodeToExpr(boe.R)
		return NewBinaryExpr(BIT_AND, l, r)
	case opcode.Xor: //bit xor ^
		l := transformExprNodeToExpr(boe.L)
		r := transformExprNodeToExpr(boe.R)
		return NewBinaryExpr(BIT_XOR, l, r)
	case opcode.LeftShift: //<<
		l := transformExprNodeToExpr(boe.L)
		r := transformExprNodeToExpr(boe.R)
		return NewBinaryExpr(LEFT_SHIFT, l, r)
	case opcode.RightShift: //>>
		l := transformExprNodeToExpr(boe.L)
		r := transformExprNodeToExpr(boe.R)
		return NewBinaryExpr(RIGHT_SHIFT, l, r)
		//logic operation
	}
	panic(fmt.Errorf("unsupported binary expr. op:%s ", boe.Op.String()))
	return nil
}

//transform ast.BinaryOperationExpr to tree.ComparisonExpr
func transformBinaryOperationExprToComparisonExpr(boe *ast.BinaryOperationExpr) *ComparisonExpr {
	switch boe.Op {
	//comparison operation
	case opcode.EQ: // =
		l := transformExprNodeToExpr(boe.L)
		r := transformExprNodeToExpr(boe.R)
		return NewComparisonExpr(EQUAL, l, r)
	case opcode.LT: // <
		l := transformExprNodeToExpr(boe.L)
		r := transformExprNodeToExpr(boe.R)
		return NewComparisonExpr(LESS_THAN, l, r)
	case opcode.LE: // <=
		l := transformExprNodeToExpr(boe.L)
		r := transformExprNodeToExpr(boe.R)
		return NewComparisonExpr(LESS_THAN_EQUAL, l, r)
	case opcode.GT: // >
		l := transformExprNodeToExpr(boe.L)
		r := transformExprNodeToExpr(boe.R)
		return NewComparisonExpr(GREAT_THAN, l, r)
	case opcode.GE: // >=
		l := transformExprNodeToExpr(boe.L)
		r := transformExprNodeToExpr(boe.R)
		return NewComparisonExpr(GREAT_THAN_EQUAL, l, r)
	case opcode.NE: // <>,!=
		l := transformExprNodeToExpr(boe.L)
		r := transformExprNodeToExpr(boe.R)
		return NewComparisonExpr(NOT_EQUAL, l, r)
	}
	panic(fmt.Errorf("unsupported comparison expr. op:%s ", boe.Op.String()))
	return nil
}

//transform ast.BinaryOperationExpr to tree.AndExpr
func transformBinaryOperationExprToAndExpr(boe *ast.BinaryOperationExpr) *AndExpr {
	switch boe.Op {
	//logic operation
	case opcode.LogicAnd: // and,&&
		l := transformExprNodeToExpr(boe.L)
		r := transformExprNodeToExpr(boe.R)
		return NewAndExpr(l, r)
	}
	panic(fmt.Errorf("unsupported and expr. op:%s ", boe.Op.String()))
	return nil
}

//transform ast.BinaryOperationExpr to tree.OrExpr
func transformBinaryOperationExprToOrExpr(boe *ast.BinaryOperationExpr) *OrExpr {
	switch boe.Op {
	//logic operation
	case opcode.LogicOr: // or,||
		l := transformExprNodeToExpr(boe.L)
		r := transformExprNodeToExpr(boe.R)
		return NewOrExpr(l, r)
	}
	panic(fmt.Errorf("unsupported or expr. op:%s ", boe.Op.String()))
	return nil
}

//transform ast.BinaryOperationExpr to tree.XorExpr
func transformBinaryOperationExprToXorExpr(boe *ast.BinaryOperationExpr) *XorExpr {
	switch boe.Op {
	//logic operation
	case opcode.LogicXor: // xor
		l := transformExprNodeToExpr(boe.L)
		r := transformExprNodeToExpr(boe.R)
		return NewXorExpr(l, r)
	}
	panic(fmt.Errorf("unsupported xor expr. op:%s ", boe.Op.String()))
	return nil
}

//transform ast.IsNullExpr to tree.IsNullExpr
func transformIsNullExprToIsNullExpr(ine *ast.IsNullExpr) *IsNullExpr {
	if !ine.Not {
		e := transformExprNodeToExpr(ine.Expr)
		return NewIsNullExpr(e)
	}
	panic(fmt.Errorf("unsupported is null expr. %v ", ine))
	return nil
}

//transform ast.IsNotNullExpr to tree.IsNotNullExpr
func transformIsNullExprToIsNotNullExpr(ine *ast.IsNullExpr) *IsNotNullExpr {
	if ine.Not {
		e := transformExprNodeToExpr(ine.Expr)
		return NewIsNotNullExpr(e)
	}
	panic(fmt.Errorf("unsupported is not null expr. %v ", ine))
	return nil
}

//transform ast.PatternInExpr (in expression) to tree.ComparisonExpr.In
func transformPatternInExprToComparisonExprIn(pie *ast.PatternInExpr) *ComparisonExpr {
	e1 := transformExprNodeToExpr(pie.Expr)
	var e2 Expr
	var op ComparisonOp
	if len(pie.List) != 0 {
		// => ExprList
		l := &ExprList{
			Exprs: make([]Expr, len(pie.List)),
		}
		for i, x := range pie.List {
			l.Exprs[i] = transformExprNodeToExpr(x)
		}
		e2 = l
	} else if pie.Sel != nil {
		e2 = transformExprNodeToExpr(pie.Sel)
	}

	if pie.Not {
		op = NOT_IN
	} else {
		op = IN
	}

	return NewComparisonExpr(op, e1, e2)
}

//transform ast.PatternLikeExpr (in expression) to tree.ComparisonExpr.LIKE
func transformPatternLikeExprToComparisonExprIn(ple *ast.PatternLikeExpr) *ComparisonExpr {
	e1 := transformExprNodeToExpr(ple.Expr)
	e2 := transformExprNodeToExpr(ple.Pattern)
	//TODO:escape

	var op ComparisonOp

	if ple.Not {
		op = NOT_LIKE
	} else {
		op = LIKE
	}

	return NewComparisonExpr(op, e1, e2)
}

//transform ast.PatternRegexpExpr (in expression) to tree.ComparisonExpr.REG_MATCH
func transformPatternRegexpExprToComparisonExprIn(pre *ast.PatternRegexpExpr) *ComparisonExpr {
	e1 := transformExprNodeToExpr(pre.Expr)
	e2 := transformExprNodeToExpr(pre.Pattern)

	var op ComparisonOp

	if pre.Not {
		op = NOT_REG_MATCH
	} else {
		op = REG_MATCH
	}

	return NewComparisonExpr(op, e1, e2)
}

//transform ast.ResultSetNode to tree.SelectStatement
func transformResultSetNodeToSelectStatement(rsn ast.ResultSetNode) SelectStatement {
	switch n := rsn.(type) {
	case *ast.SubqueryExpr:
		return transformSubqueryExprToSubquery(n)
	case *ast.SelectStmt:
		return transformSelectStmtToSelectStatement(n)
	case *ast.SetOprStmt:
		return transformSetOprStmtToSelectStatement(n)
	}
	panic(fmt.Errorf("unsupported resultSetNode"))
	return nil
}

//transform ast.SubqueryExpr to tree.Subquery
func transformSubqueryExprToSubquery(se *ast.SubqueryExpr) *Subquery {
	e := transformResultSetNodeToSelectStatement(se.Query)
	return NewSubquery(e, se.Exists)
}

//transform ast.ExistsSubqueryExpr to tree.Subquery
func transformExistsSubqueryExprToSubquery(ese *ast.ExistsSubqueryExpr) *Subquery {
	e := transformExprNodeToExpr(ese.Sel)
	return NewSubquery(e, ese.Not)
}

//transform ast.CompareSubqueryExpr to tree.ComparisonExpr.SubOp
func transformCompareSubqueryExprToSubquery(cse *ast.CompareSubqueryExpr) *ComparisonExpr {
	l := transformExprNodeToExpr(cse.L)
	r := transformExprNodeToExpr(cse.R)
	var subop ComparisonOp

	if cse.All {
		subop = ALL
	} else {
		subop = ANY
	}

	switch cse.Op {
	//comparison operation
	case opcode.EQ: // =
		return NewComparisonExprWithSubop(EQUAL, subop, l, r)
	case opcode.LT: // <
		return NewComparisonExprWithSubop(LESS_THAN, subop, l, r)
	case opcode.LE: // <=
		return NewComparisonExprWithSubop(LESS_THAN_EQUAL, subop, l, r)
	case opcode.GT: // >
		return NewComparisonExprWithSubop(GREAT_THAN, subop, l, r)
	case opcode.GE: // >=
		return NewComparisonExprWithSubop(GREAT_THAN_EQUAL, subop, l, r)
	case opcode.NE: // <>,!=
		return NewComparisonExprWithSubop(NOT_EQUAL, subop, l, r)
	}
	panic(fmt.Errorf("unsupported CompareSubqueryExpr expr. op:%s ", cse.Op.String()))
	return nil
}

//transform ast.ParenthesesExpr to tree.ParenExpr
func transformParenthesesExprToParenExpr(pe *ast.ParenthesesExpr) *ParenExpr {
	e := transformExprNodeToExpr(pe.Expr)
	return NewParenExpr(e)
}

//transform ast.TableName to tree.TableName
func transformTableNameToTableName(tn *ast.TableName) *TableName {
	return NewTableName(Identifier(tn.Name.O), ObjectNamePrefix{
		CatalogName:     "",
		SchemaName:      Identifier(tn.Schema.O),
		ExplicitCatalog: false,
		ExplicitSchema:  len(tn.Schema.O) != 0,
	})
}

//transform ast.TableSource to tree.AliasedTableExpr
func transformTableSourceToAliasedTableExpr(ts *ast.TableSource) *AliasedTableExpr {
	te := transformResultSetNodeToTableExpr(ts.Source)
	return NewAliasedTableExpr(te, AliasClause{
		Alias: Identifier(ts.AsName.O),
	})
}

//transform ast.SelectStmt to tree.StatementSource
func transformSelectStmtToStatementSource(ss *ast.SelectStmt) *StatementSource {
	sts := transformSelectStmtToSelectStatement(ss)
	return NewStatementSource(sts)
}

//transform ast.SelectStmt to tree.Subquery
func transformSelectStmtToSubquery(ss *ast.SelectStmt) *Subquery {
	sts := transformSelectStmtToSelectStatement(ss)
<<<<<<< HEAD
	return NewSubquery(sts,false)
=======
	return NewSubquery(sts, false)
>>>>>>> 355f933d
}

//transform ast.ResultSetNode to tree.TableExpr
func transformResultSetNodeToTableExpr(rsn ast.ResultSetNode) TableExpr {
	switch n := rsn.(type) {
	case *ast.SubqueryExpr:
		return transformSubqueryExprToSubquery(n)
	case *ast.Join:
		return transformJoinToTableExpr(n)
	case *ast.TableName:
		return transformTableNameToTableName(n)
	case *ast.TableSource:
		return transformTableSourceToAliasedTableExpr(n)
	case *ast.SelectStmt:
		return transformSelectStmtToSubquery(n)
	case *ast.SetOprStmt:
		return transformSetOprStmtToSelectStatement(n)
	}
	panic(fmt.Errorf("unsupported ResultSetNode type:%v ", rsn))
	return nil
}

//transform []*ast.ColumnName to tree.IdentifierList
func transformColumnNameListToNameList(cn []*ast.ColumnName) IdentifierList {
	var l IdentifierList
	for _, x := range cn {
		l = append(l, Identifier(x.Name.O))
	}
	return l
}

<<<<<<< HEAD
//transform []*ast.ColumnName to []*tree.UnresolvedName
func transformColumnNameListToUnresolvedNameList(cn []*ast.ColumnName) []*UnresolvedName {
	var l []*UnresolvedName
	for _, x := range cn {
		un := transformColumnNameToUnresolvedName(x)
		l = append(l, un)
	}
	return l
}

//transform []model.CIStr to tree.IdentifirList
func transformCIStrToIdentifierList(ci []model.CIStr)IdentifierList{
	var l IdentifierList
	for _,x := range ci{
		l = append(l,Identifier(x.O))
=======
//transform []model.CIStr to tree.IdentifirList
func transformCIStrToIdentifierList(ci []model.CIStr) IdentifierList {
	var l IdentifierList
	for _, x := range ci {
		l = append(l, Identifier(x.O))
>>>>>>> 355f933d
	}
	return l
}

/*
transform ast.Join to tree.JoinTableExpr
This is core of transformation from ast.TableRefsClause to tree.From

FROM: https://dev.mysql.com/doc/refman/8.0/en/join.html
In MySQL, JOIN, CROSS JOIN, and INNER JOIN are syntactic equivalents (they can replace each other).
In standard SQL, they are not equivalent. INNER JOIN is used with an ON clause, CROSS JOIN is used otherwise.

INNER JOIN is used with the ON condition.
NATURAL JOIN has implicit ON condition -  columns with same names in both tables.
STRAIGHT JOIN defines the order among the tables from the left to the right.
*/
func transformJoinToJoinTableExpr(j *ast.Join) *JoinTableExpr {
	var t string
	var joinCon JoinCond

	switch j.Tp {
	case ast.CrossJoin:

		t = JOIN_TYPE_CROSS
	case ast.LeftJoin:
		t = JOIN_TYPE_LEFT
	case ast.RightJoin:
		t = JOIN_TYPE_RIGHT
	}

	if j.NaturalJoin {
		joinCon = NewNaturalJoinCond()
	} else if j.StraightJoin {
		//TODO:
	}

	if j.ExplicitParens {
		//TODO:
	}

	l := transformResultSetNodeToTableExpr(j.Left)

	if j.Right == nil {
		return NewJoinTableExpr(t, l, nil, joinCon)
	}
	r := transformResultSetNodeToTableExpr(j.Right)

	if j.On != nil {
		onE := transformExprNodeToExpr(j.On.Expr)
		joinCon = NewOnJoinCond(onE)
	} else if j.Using != nil {
		iList := transformColumnNameListToNameList(j.Using)
		joinCon = NewUsingJoinCond(iList)
	}

	return NewJoinTableExpr(t, l, r, joinCon)
}

//transform ast.Join to tree.ParenTableExpr
func transformJoinToParenTableExpr(j *ast.Join) *ParenTableExpr {
	if j.ExplicitParens {
		//j.ExplicitParens = false
		jt := transformJoinToJoinTableExpr(j)
		return NewParenTableExpr(jt)
	}
	panic(fmt.Errorf("Need ExplicitParens :%v ", j))
	return nil
}

//transform ast.Join to tree.TableExpr
<<<<<<< HEAD
func transformJoinToTableExpr(j *ast.Join)TableExpr{
	jt := transformJoinToJoinTableExpr(j)
	if j.ExplicitParens{
=======
func transformJoinToTableExpr(j *ast.Join) TableExpr {
	jt := transformJoinToJoinTableExpr(j)
	if j.ExplicitParens {
>>>>>>> 355f933d
		return NewParenTableExpr(jt)
	}
	return jt
}

//transform ast.TableRefsClause to tree.From
func transformTableRefsClauseToFrom(trc *ast.TableRefsClause) *From {
	var te []TableExpr = make([]TableExpr, 1)
	t := transformJoinToTableExpr(trc.TableRefs)
	te[0] = t
	return NewFrom(te)
}

//transform ast.ColumnNameExpr to tree.UnresolvedName
func transformColumnNameExprToUnresolvedName(cne *ast.ColumnNameExpr) *UnresolvedName {
<<<<<<< HEAD
	if cne.Name == nil{
=======
	if cne.Name == nil {
>>>>>>> 355f933d
		panic(fmt.Errorf("need column name"))
	}
	cn := cne.Name
	ud, _ := NewUnresolvedName(cn.Schema.O, cn.Table.O, cn.Name.O)
	return ud
}

//transform ast.ColumnName to tree.UnresolvedName
func transformColumnNameToUnresolvedName(cn *ast.ColumnName)*UnresolvedName{
	ud, _ := NewUnresolvedName(cn.Schema.O, cn.Table.O, cn.Name.O)
	return ud
}

//transform ast.FuncCallExpr to tree.FuncExpr
func transformFuncCallExprToFuncExpr(fce *ast.FuncCallExpr) *FuncExpr {
	fname, _ := NewUnresolvedName(fce.Schema.O, fce.FnName.O)
	var es Exprs = make([]Expr, len(fce.Args))
	for i, arg := range fce.Args {
		e := transformExprNodeToExpr(arg)
		es[i] = e
	}

	return NewFuncExpr(0, fname, es, nil)
}

//transform ast.AggregateFuncExpr to tree.FuncExpr
func transformAggregateFuncExprToFuncExpr(afe *ast.AggregateFuncExpr) *FuncExpr {
	fname, _ := NewUnresolvedName(afe.F)
	var es Exprs = make([]Expr, len(afe.Args))
	for i, arg := range afe.Args {
		e := transformExprNodeToExpr(arg)
		es[i] = e
	}

	var ft funcType = 0
	if afe.Distinct {
		ft = FUNC_TYPE_DISTINCT
<<<<<<< HEAD
	}else{
=======
	} else {
>>>>>>> 355f933d
		ft = FUNC_TYPE_ALL
	}

	var ob OrderBy
	if afe.Order != nil {
		ob = transformOrderByClauseToOrderBy(afe.Order)
	}
	return NewFuncExpr(ft, fname, es, ob)
}

//transform types.FieldType to ResolvableTypeReference
func transformFieldTypeToResolvableTypeReference(ft *types.FieldType)ResolvableTypeReference{
	var t ResolvableTypeReference
	switch ft.Tp {
	case mysql.TypeUnspecified:
		panic(fmt.Errorf("unsupported type"))
	case mysql.TypeTiny:
		t = TYPE_TINY
	case mysql.TypeShort:
		t = TYPE_SHORT
	case mysql.TypeLong:
		t = TYPE_LONG
	case mysql.TypeFloat:
		t = TYPE_FLOAT
	case mysql.TypeDouble:
		t = TYPE_DOUBLE
	case mysql.TypeNull:
		t = TYPE_NULL
	case mysql.TypeTimestamp:
		t = TYPE_TIMESTAMP
	case mysql.TypeLonglong:
		t = TYPE_LONGLONG
	case mysql.TypeInt24:
		t = TYPE_INT24
	case mysql.TypeDate:
		t = TYPE_DATE
	case mysql.TypeDuration:
		t = TYPE_DURATION
	case mysql.TypeDatetime:
		t = TYPE_DATETIME
	case mysql.TypeYear:
		t = TYPE_YEAR
	case mysql.TypeNewDate:
		t = TYPE_NEWDATE
	case mysql.TypeVarchar:
		t = TYPE_VARCHAR
	case mysql.TypeBit:
		t = TYPE_BIT
	case mysql.TypeJSON:
		t = TYPE_JSON
	case mysql.TypeNewDecimal:
		t = TYPE_NEWDATE
	case mysql.TypeEnum:
		t = TYPE_ENUM
	case mysql.TypeSet:
		t = TYPE_SET
	case mysql.TypeTinyBlob:
		t = TYPE_TINY_BLOB
	case mysql.TypeMediumBlob:
		t = TYPE_MEDIUM_BLOB
	case mysql.TypeLongBlob:
		t = TYPE_LONG_BLOB
	case mysql.TypeBlob:
		t = TYPE_BLOB
	case mysql.TypeVarString:
		t = TYPE_VARSTRING
	case mysql.TypeString:
		t = TYPE_STRING
	case mysql.TypeGeometry:
		t = TYPE_GEOMETRY
	default:
		panic("unsupported cast type")
	}
	return t
}

//transform ast.FuncCastExpr to tree.CastExpr
func transformFuncCastExprToCastExpr(fce *ast.FuncCastExpr) *CastExpr {
	e := transformExprNodeToExpr(fce.Expr)
	var t ResolvableTypeReference = transformFieldTypeToResolvableTypeReference(fce.Tp)
	return NewCastExpr(e, t)
}

//transform ast.RowExpr to tree.Tuple
func transformRowExprToTuple(re *ast.RowExpr) *Tuple {
	var ar []Expr = make([]Expr, len(re.Values))
	for i, en := range re.Values {
		ar[i] = transformExprNodeToExpr(en)
	}
	return NewTuple(ar)
}

//transform ast.BetweenExpr to tree.RangeCond
func transformBetweenExprToRangeCond(be *ast.BetweenExpr) *RangeCond {
	e := transformExprNodeToExpr(be.Expr)
	l := transformExprNodeToExpr(be.Left)
	r := transformExprNodeToExpr(be.Right)
	return NewRangeCond(be.Not, e, l, r)
}

//transform ast.WhenClause to tree.When
<<<<<<< HEAD
func transformWhenClauseToWhen(wc * ast.WhenClause)*When{
	c := transformExprNodeToExpr(wc.Expr)
	v := transformExprNodeToExpr(wc.Result)
	return NewWhen(c,v)
}

//transform ast.CaseExpr to tree.CaseExpr
func transformCaseExprToCaseExpr(ce * ast.CaseExpr)*CaseExpr{
	var e Expr = nil
	var el Expr = nil
	if ce.Value != nil{
		e = transformExprNodeToExpr(ce.Value)
	}
	var whens []*When = make([]*When,len(ce.WhenClauses))
	for i,w := range ce.WhenClauses{
		whens[i] = transformWhenClauseToWhen(w)
	}
	if ce.ElseClause != nil{
		el = transformExprNodeToExpr(ce.ElseClause)
	}
	return NewCaseExpr(e,whens,el)
}

//transform ast.TimeUnitExpr to tree.IntervalExpr
func transformTimeUnitExprToIntervalExpr(tue *ast.TimeUnitExpr)*IntervalExpr{
=======
func transformWhenClauseToWhen(wc *ast.WhenClause) *When {
	c := transformExprNodeToExpr(wc.Expr)
	v := transformExprNodeToExpr(wc.Result)
	return NewWhen(c, v)
}

//transform ast.CaseExpr to tree.CaseExpr
func transformCaseExprToCaseExpr(ce *ast.CaseExpr) *CaseExpr {
	var e Expr = nil
	var el Expr = nil
	if ce.Value != nil {
		e = transformExprNodeToExpr(ce.Value)
	}
	var whens []*When = make([]*When, len(ce.WhenClauses))
	for i, w := range ce.WhenClauses {
		whens[i] = transformWhenClauseToWhen(w)
	}
	if ce.ElseClause != nil {
		el = transformExprNodeToExpr(ce.ElseClause)
	}
	return NewCaseExpr(e, whens, el)
}

//transform ast.TimeUnitExpr to tree.IntervalExpr
func transformTimeUnitExprToIntervalExpr(tue *ast.TimeUnitExpr) *IntervalExpr {
>>>>>>> 355f933d
	switch tue.Unit {
	case ast.TimeUnitInvalid:
		return NewIntervalExpr(INTERVAL_TYPE_INVALID)
	case ast.TimeUnitMicrosecond:
		return NewIntervalExpr(INTERVAL_TYPE_MICROSECOND)
	case ast.TimeUnitSecond:
		return NewIntervalExpr(INTERVAL_TYPE_SECOND)
	case ast.TimeUnitMinute:
		return NewIntervalExpr(INTERVAL_TYPE_MINUTE)
	case ast.TimeUnitHour:
		return NewIntervalExpr(INTERVAL_TYPE_HOUR)
	case ast.TimeUnitDay:
		return NewIntervalExpr(INTERVAL_TYPE_DAY)
	case ast.TimeUnitWeek:
		return NewIntervalExpr(INTERVAL_TYPE_WEEK)
	case ast.TimeUnitMonth:
		return NewIntervalExpr(INTERVAL_TYPE_MONTH)
	case ast.TimeUnitQuarter:
		return NewIntervalExpr(INTERVAL_TYPE_QUARTER)
	case ast.TimeUnitYear:
		return NewIntervalExpr(INTERVAL_TYPE_YEAR)
	case ast.TimeUnitSecondMicrosecond:
		return NewIntervalExpr(INTERVAL_TYPE_SECOND_MICROSECOND)
	case ast.TimeUnitMinuteMicrosecond:
		return NewIntervalExpr(INTERVAL_TYPE_MINUTE_MICROSECOND)
	case ast.TimeUnitMinuteSecond:
		return NewIntervalExpr(INTERVAL_TYPE_MINUTE_SECOND)
	case ast.TimeUnitHourMicrosecond:
		return NewIntervalExpr(INTERVAL_TYPE_HOUR_MICROSECOND)
	case ast.TimeUnitHourSecond:
		return NewIntervalExpr(INTERVAL_TYPE_HOUR_SECOND)
	case ast.TimeUnitHourMinute:
		return NewIntervalExpr(INTERVAL_TYPE_HOUR_MINUTE)
	case ast.TimeUnitDayMicrosecond:
		return NewIntervalExpr(INTERVAL_TYPE_DAY_MICROSECOND)
	case ast.TimeUnitDaySecond:
		return NewIntervalExpr(INTERVAL_TYPE_DAY_SECOND)
	case ast.TimeUnitDayMinute:
		return NewIntervalExpr(INTERVAL_TYPE_DAYMINUTE)
	case ast.TimeUnitDayHour:
		return NewIntervalExpr(INTERVAL_TYPE_DAYHOUR)
	case ast.TimeUnitYearMonth:
		return NewIntervalExpr(INTERVAL_TYPE_YEARMONTH)
	}
<<<<<<< HEAD
	panic(fmt.Errorf("unsupported time unit type %v ",tue.Unit))
=======
	panic(fmt.Errorf("unsupported time unit type %v ", tue.Unit))
>>>>>>> 355f933d
	return nil
}

//transform ast.IsTruthExpr to tree.ComparisonExpr
<<<<<<< HEAD
func transformIsTruthExprToComparisonExpr(ite *ast.IsTruthExpr)*ComparisonExpr{
=======
func transformIsTruthExprToComparisonExpr(ite *ast.IsTruthExpr) *ComparisonExpr {
>>>>>>> 355f933d
	e := transformExprNodeToExpr(ite.Expr)
	var op ComparisonOp
	if ite.Not {
		op = IS_DISTINCT_FROM
<<<<<<< HEAD
	}else{
=======
	} else {
>>>>>>> 355f933d
		op = IS_NOT_DISTINCT_FROM
	}
	var r *NumVal
	if ite.True == 1 {
<<<<<<< HEAD
		r = NewNumVal(constant.MakeInt64(1),"",false)
	}else{
		r = NewNumVal(constant.MakeInt64(0),"",false)
	}

	return NewComparisonExpr(op,e,r)
}

//transform ast.DefaultExpr to tree.DefaultVal
func transformDefaultExprToDefaultVal(expr *ast.DefaultExpr)*DefaultVal{
	return NewDefaultVal()
}

//transform ast.MaxValueExpr to tree.MaxValue
func transformMaxValueExprToMaxValue(expr *ast.MaxValueExpr) *MaxValue {
	return NewMaxValue()
}

=======
		r = NewNumVal(constant.MakeInt64(1), "", false)
	} else {
		r = NewNumVal(constant.MakeInt64(0), "", false)
	}

	return NewComparisonExpr(op, e, r)
}

//transform ast.DefaultExpr to tree.DefaultVal
func transformDefaultExprToDefaultVal(expr *ast.DefaultExpr) *DefaultVal {
	return NewDefaultVal()
}

>>>>>>> 355f933d
//transform ast.ExprNode to tree.Expr
func transformExprNodeToExpr(node ast.ExprNode) Expr {
	switch n := node.(type) {
	case ast.ValueExpr:
		if ve, ok := n.(*test_driver.ValueExpr); !ok {
			panic("convert to test_driver.ValueExpr failed.")
		} else {
			return transformDatumToNumVal(&ve.Datum)
		}
	case *ast.BinaryOperationExpr:
		switch n.Op {
		case opcode.Plus,
			opcode.Minus,
			opcode.Mul,
			opcode.Div,
			opcode.Mod,
			opcode.IntDiv,
			opcode.Or,
			opcode.And,
			opcode.Xor,
			opcode.LeftShift,
			opcode.RightShift:
			return transformBinaryOperationExprToBinaryExpr(n)
		case opcode.EQ,
			opcode.LT,
			opcode.LE,
			opcode.GT,
			opcode.GE,
			opcode.NE:
			return transformBinaryOperationExprToComparisonExpr(n)
		case opcode.LogicAnd:
			return transformBinaryOperationExprToAndExpr(n)
		case opcode.LogicOr:
			return transformBinaryOperationExprToOrExpr(n)
		case opcode.LogicXor:
			return transformBinaryOperationExprToXorExpr(n)
		}

	case *ast.UnaryOperationExpr:
		switch n.Op {
		case opcode.Not:
			return transformUnaryOperatorExprToNotExpr(n)
		}
		return transformUnaryOperatorExprToUnaryExpr(n)
	case *ast.IsNullExpr:
		if n.Not {
			return transformIsNullExprToIsNotNullExpr(n)
		} else {
			return transformIsNullExprToIsNullExpr(n)
		}
	case *ast.PatternInExpr:
		return transformPatternInExprToComparisonExprIn(n)
	case *ast.PatternLikeExpr:
		return transformPatternLikeExprToComparisonExprIn(n)
	case *ast.PatternRegexpExpr:
		return transformPatternRegexpExprToComparisonExprIn(n)
	case *ast.SubqueryExpr:
		return transformSubqueryExprToSubquery(n)
	case *ast.ExistsSubqueryExpr:
		return transformExistsSubqueryExprToSubquery(n)
	case *ast.CompareSubqueryExpr:
		return transformCompareSubqueryExprToSubquery(n)
	case *ast.ParenthesesExpr:
		return transformParenthesesExprToParenExpr(n)
	case *ast.ColumnNameExpr:
		return transformColumnNameExprToUnresolvedName(n)
	case *ast.FuncCallExpr:
		return transformFuncCallExprToFuncExpr(n)
	case *ast.AggregateFuncExpr:
		return transformAggregateFuncExprToFuncExpr(n)
	case *ast.FuncCastExpr:
		return transformFuncCastExprToCastExpr(n)
	case *ast.RowExpr:
		return transformRowExprToTuple(n)
	case *ast.BetweenExpr:
		return transformBetweenExprToRangeCond(n)
	case *ast.CaseExpr:
		return transformCaseExprToCaseExpr(n)
	case *ast.TimeUnitExpr:
		return transformTimeUnitExprToIntervalExpr(n)
	case *ast.IsTruthExpr:
		return transformIsTruthExprToComparisonExpr(n)
	case *ast.DefaultExpr:
		return transformDefaultExprToDefaultVal(n)
<<<<<<< HEAD
	case *ast.MaxValueExpr:
		return transformMaxValueExprToMaxValue(n)
=======
>>>>>>> 355f933d
	}
	panic(fmt.Errorf("unsupported node %v ", node))
	return nil
}

//transform ast.WildCardField to
func transformWildCardFieldToVarName(wcf *ast.WildCardField) VarName {
	sch := len(wcf.Schema.O) != 0
	tbl := len(wcf.Table.O) != 0
	if sch && tbl {
		//UnresolvedName
		u, _ := NewUnresolvedNameWithStar(wcf.Schema.O, wcf.Table.O)
		return u
	} else if tbl {
		//UnresolvedName
		u, _ := NewUnresolvedNameWithStar(wcf.Table.O)
		return u
	} else {
		//*
		return StarExpr()
	}
}

//transform ast.FieldList to tree.SelectExprs
func transformFieldListToSelectExprs(fl *ast.FieldList) SelectExprs {
	var sea []SelectExpr = make([]SelectExpr, len(fl.Fields))
	for i, se := range fl.Fields {
		var e Expr
		if se.Expr != nil {
			e = transformExprNodeToExpr(se.Expr)
		} else {
			e = transformWildCardFieldToVarName(se.WildCard)
		}

		sea[i].Expr = e
		sea[i].As = UnrestrictedIdentifier(se.AsName.O)
	}
	return sea
}

//transform ast.GroupByClause to tree.GroupBy
func transformGroupByClauseToGroupBy(gbc *ast.GroupByClause) GroupBy {
	var gb []Expr = make([]Expr, len(gbc.Items))
	for i, bi := range gbc.Items {
		gb[i] = transformExprNodeToExpr(bi.Expr)
	}
	return gb
}

//transform ast.ByItem to tree.Order
func transformByItemToOrder(bi *ast.ByItem) *Order {
	e := transformExprNodeToExpr(bi.Expr)
	var a Direction
	if bi.Desc {
		a = Descending
	} else {
		a = Ascending
	}
	return NewOrder(e, a, bi.NullOrder)
}

//transform ast.OrderByClause to tree.OrderBy
func transformOrderByClauseToOrderBy(obc *ast.OrderByClause) OrderBy {
	var ob []*Order = make([]*Order, len(obc.Items))
	for i, obi := range obc.Items {
		ob[i] = transformByItemToOrder(obi)
	}
	return ob
}

//transform ast.HavingClause to tree.Where
func transformHavingClauseToWhere(hc *ast.HavingClause) *Where {
	e := transformExprNodeToExpr(hc.Expr)
	return NewWhere(e)
}

//transform ast.Limit to tree.Limit
func transformLimitToLimit(l *ast.Limit) *Limit {
	var o Expr = nil
<<<<<<< HEAD
	if l.Offset !=  nil{
=======
	if l.Offset != nil {
>>>>>>> 355f933d
		o = transformExprNodeToExpr(l.Offset)
	}
	c := transformExprNodeToExpr(l.Count)
	return NewLimit(o, c)
}

//transform ast.SelectStmt to tree.SelectClause
func transformSelectStmtToSelectClause(ss *ast.SelectStmt) *SelectClause {
	var from *From = nil
	if ss.From != nil {
		from = transformTableRefsClauseToFrom(ss.From)
	}

	var where *Where = nil
	if ss.Where != nil {
		where = NewWhere(transformExprNodeToExpr(ss.Where))
	}

	sea := transformFieldListToSelectExprs(ss.Fields)

	var gb []Expr = nil
	if ss.GroupBy != nil {
		gb = transformGroupByClauseToGroupBy(ss.GroupBy)
	}

	var having *Where = nil
	if ss.Having != nil {
		having = transformHavingClauseToWhere(ss.Having)
	}

	return &SelectClause{
		From:     from,
		Distinct: ss.Distinct,
		Where:    where,
		Exprs:    sea,
		GroupBy:  gb,
		Having:   having,
	}
}

//transform ast.SelectStmt to tree.Select
func transformSelectStmtToSelect(ss *ast.SelectStmt) *Select {
	sc := transformSelectStmtToSelectClause(ss)

	var ob []*Order = nil
	if ss.OrderBy != nil {
		ob = transformOrderByClauseToOrderBy(ss.OrderBy)
	}

	var lmt *Limit
	if ss.Limit != nil {
		lmt = transformLimitToLimit(ss.Limit)
	}

	return &Select{
		Select:  sc,
		OrderBy: ob,
		Limit:   lmt,
	}
}

//transform ast.SelectStmt(IsInBraces is true) to tree.ParenSelect
func transformSelectStmtToParenSelect(ss *ast.SelectStmt) *ParenSelect {
	if !ss.IsInBraces {
		panic(fmt.Errorf("only in brace"))
	}
	ss.IsInBraces = false
	s := transformSelectStmtToSelect(ss)
	return &ParenSelect{
		Select: s,
	}
}

//transform ast.SelectStmt to tree.SelectStatement
func transformSelectStmtToSelectStatement(ss *ast.SelectStmt) SelectStatement {
	//if ss.IsInBraces {
	//	return transformSelectStmtToParenSelect(ss)
	//} else {
	return transformSelectStmtToSelectClause(ss)
	//}
}

//transform ast.Node to tree.(UnionType,bool)
<<<<<<< HEAD
func transformSetOprTypeToUnionType(n ast.Node)(UnionType,bool){
	var oprType ast.SetOprType
	switch sel := n.(type) {
	case *ast.SelectStmt:
		if sel.AfterSetOperator == nil{
=======
func transformSetOprTypeToUnionType(n ast.Node) (UnionType, bool) {
	var oprType ast.SetOprType
	switch sel := n.(type) {
	case *ast.SelectStmt:
		if sel.AfterSetOperator == nil {
>>>>>>> 355f933d
			panic(fmt.Errorf("need set operator"))
		}
		oprType = *sel.AfterSetOperator
	case *ast.SetOprSelectList:
<<<<<<< HEAD
		if sel.AfterSetOperator == nil{
=======
		if sel.AfterSetOperator == nil {
>>>>>>> 355f933d
			panic(fmt.Errorf("need set operator"))
		}
		oprType = *sel.AfterSetOperator
	default:
<<<<<<< HEAD
		panic(fmt.Errorf("unsupported single node %v",n))
=======
		panic(fmt.Errorf("unsupported single node %v", n))
>>>>>>> 355f933d
	}
	var all bool
	var t UnionType
	switch oprType {
	case ast.Union:
		t = UNION
		all = false
	case ast.UnionAll:
		t = UNION
		all = true
	case ast.Except:
		t = EXCEPT
		all = false
	case ast.ExceptAll:
		t = EXCEPT
		all = true
	case ast.Intersect:
		t = INTERSECT
		all = false
	case ast.IntersectAll:
		t = INTERSECT
		all = true
	}
<<<<<<< HEAD
	return t,all
=======
	return t, all
>>>>>>> 355f933d
}

//transform ast.Node to tree.SelectStatement
func transformSingleNodeToSelectStatement(n ast.Node) SelectStatement {
	switch sel := n.(type) {
	case *ast.SelectStmt:
		return transformSelectStmtToSelect(sel)
	case *ast.SetOprSelectList:
		return transformSetOprSelectListToSelectStatement(sel)
	default:
<<<<<<< HEAD
		panic(fmt.Errorf("unsupported single node %v",n))
=======
		panic(fmt.Errorf("unsupported single node %v", n))
>>>>>>> 355f933d
	}
}

/*
transform []ast.Node to tree.SelectgStatement
Set operations: UNION,INTERSECT,EXCEPT
Precedence:
INTERSECT > UNION
INTERSECT > EXCEPT
UNION = EXCEPT

Left Associativity: UNION,INTERSECT,EXCEPT
<<<<<<< HEAD
 */
func transformSelectArrayToSelectStatement(selects []ast.Node) SelectStatement {
	if len(selects) == 0{
		panic(fmt.Errorf("need Selects"))
	}else if len(selects) == 1{
		return transformSingleNodeToSelectStatement(selects[0])
	}else if len(selects) == 2{
		//just two
		l := transformSingleNodeToSelectStatement(selects[0])
		r := transformSingleNodeToSelectStatement(selects[1])
		t,all := transformSetOprTypeToUnionType(selects[1])
		uc := NewUnionClause(t,l,r,all)
=======
*/
func transformSelectArrayToSelectStatement(selects []ast.Node) SelectStatement {
	if len(selects) == 0 {
		panic(fmt.Errorf("need Selects"))
	} else if len(selects) == 1 {
		return transformSingleNodeToSelectStatement(selects[0])
	} else if len(selects) == 2 {
		//just two
		l := transformSingleNodeToSelectStatement(selects[0])
		r := transformSingleNodeToSelectStatement(selects[1])
		t, all := transformSetOprTypeToUnionType(selects[1])
		uc := NewUnionClause(t, l, r, all)
>>>>>>> 355f933d
		return uc
	}

	//find the last EXCEPT or UNION
	var i int
<<<<<<< HEAD
	for i = len(selects) - 1; i > 0 ; i-- {//exclude the first one
		var find bool = false
		switch sel := selects[i].(type) {
		case *ast.SelectStmt:
			if sel.AfterSetOperator !=nil && (*sel.AfterSetOperator != ast.Intersect && *sel.AfterSetOperator != ast.IntersectAll){
=======
	for i = len(selects) - 1; i > 0; i-- { //exclude the first one
		var find bool = false
		switch sel := selects[i].(type) {
		case *ast.SelectStmt:
			if sel.AfterSetOperator != nil && (*sel.AfterSetOperator != ast.Intersect && *sel.AfterSetOperator != ast.IntersectAll) {
>>>>>>> 355f933d
				find = true
				break
			}
		case *ast.SetOprSelectList:
<<<<<<< HEAD
			if sel.AfterSetOperator !=nil && (*sel.AfterSetOperator != ast.Intersect && *sel.AfterSetOperator != ast.IntersectAll){
=======
			if sel.AfterSetOperator != nil && (*sel.AfterSetOperator != ast.Intersect && *sel.AfterSetOperator != ast.IntersectAll) {
>>>>>>> 355f933d
				find = true
				break
			}
		default:
<<<<<<< HEAD
			panic(fmt.Errorf("unsupported union statement %v",selects[i]))
=======
			panic(fmt.Errorf("unsupported union statement %v", selects[i]))
>>>>>>> 355f933d
		}
		if find {
			break
		}
	}

<<<<<<< HEAD
	if i > 0{//Got the last EXCEPT or UNION
=======
	if i > 0 { //Got the last EXCEPT or UNION
>>>>>>> 355f933d
		//split the list into two parts
		//recursively transform them

		//left part
		l := transformSelectArrayToSelectStatement(selects[:i])

		//right part
		r := transformSelectArrayToSelectStatement(selects[i:])

		//union type
<<<<<<< HEAD
		t,all := transformSetOprTypeToUnionType(selects[i])
		uc := NewUnionClause(t,l,r,all)
		return uc
	}else{
		//Got single / multiple INTERSECT
		var left SelectStatement
		for j,n := range selects{
			stmt := transformSingleNodeToSelectStatement(n)
			if j == 0{//first
				left = stmt
			}else{
				t,all := transformSetOprTypeToUnionType(n)
				left = NewUnionClause(t,left,stmt,all)
=======
		t, all := transformSetOprTypeToUnionType(selects[i])
		uc := NewUnionClause(t, l, r, all)
		return uc
	} else {
		//Got single / multiple INTERSECT
		var left SelectStatement
		for j, n := range selects {
			stmt := transformSingleNodeToSelectStatement(n)
			if j == 0 { //first
				left = stmt
			} else {
				t, all := transformSetOprTypeToUnionType(n)
				left = NewUnionClause(t, left, stmt, all)
>>>>>>> 355f933d
			}
		}
		//return NewSelect(uc,nil,nil)
		return left
	}
	panic(fmt.Errorf("missing something"))
	return nil
}

//transform ast.SetOprSelectList to tree.SelectStatement
<<<<<<< HEAD
func transformSetOprSelectListToSelectStatement(sosl *ast.SetOprSelectList)SelectStatement{
=======
func transformSetOprSelectListToSelectStatement(sosl *ast.SetOprSelectList) SelectStatement {
>>>>>>> 355f933d
	return transformSelectArrayToSelectStatement(sosl.Selects)
	panic(fmt.Errorf("missing something"))
	return nil
}

//transform ast.SetOprStmt to tree.SelectStatement
<<<<<<< HEAD
func transformSetOprStmtToSelectStatement(sos *ast.SetOprStmt)SelectStatement{
	var ordy OrderBy = nil
	var lm *Limit = nil
	if sos.OrderBy != nil{
		ordy = transformOrderByClauseToOrderBy(sos.OrderBy)
	}
	if sos.Limit != nil{
		lm = transformLimitToLimit(sos.Limit)
	}
	ss := transformSetOprSelectListToSelectStatement(sos.SelectList)
	return NewSelect(ss,ordy,lm)
}

//transform ast.InsertStmt to tree.Insert
func transformInsertStmtToInsert(is *ast.InsertStmt)*Insert{
	var table TableExpr = nil
	if is.Table != nil{
=======
func transformSetOprStmtToSelectStatement(sos *ast.SetOprStmt) SelectStatement {
	var ordy OrderBy = nil
	var lm *Limit = nil
	if sos.OrderBy != nil {
		ordy = transformOrderByClauseToOrderBy(sos.OrderBy)
	}
	if sos.Limit != nil {
		lm = transformLimitToLimit(sos.Limit)
	}
	ss := transformSetOprSelectListToSelectStatement(sos.SelectList)
	return NewSelect(ss, ordy, lm)
}

//transform ast.InsertStmt to tree.Insert
func transformInsertStmtToInsert(is *ast.InsertStmt) *Insert {
	var table TableExpr = nil
	if is.Table != nil {
>>>>>>> 355f933d
		table = transformJoinToTableExpr(is.Table.TableRefs)
	}
	var colums IdentifierList = nil
	colums = transformColumnNameListToNameList(is.Columns)

	var rows []Exprs = nil
	if is.Lists != nil {
<<<<<<< HEAD
		for _,row := range is.Lists{
			var arr Exprs = nil
			for _,col := range row{
				e := transformExprNodeToExpr(col)
				arr = append(arr,e)
			}
			rows = append(rows,arr)
		}
	}else if is.Select != nil{
		if ss,ok := is.Select.(*ast.SelectStmt); !ok{
			panic(fmt.Errorf("needs selectstmt"))
		}else{
			for _,row := range ss.Lists{
				e := transformExprNodeToExpr(row)
				rows = append(rows,[]Expr{e})
			}
		}
	}else{
		panic(fmt.Errorf("empty insertstmt"))
	}

	partition := transformCIStrToIdentifierList(is.PartitionNames)

	vc := NewValuesClause(rows)
	sel := NewSelect(vc,nil,nil)
	return NewInsert(table, colums, sel, partition)
}

//transform ast.IndexPartSpecification to tree.KeyPart
func transformIndexPartSpecificationToKeyPart(ips *ast.IndexPartSpecification)*KeyPart{
	cname := transformColumnNameToUnresolvedName(ips.Column)
	var e Expr = nil
	if ips.Expr != nil{
		e = transformExprNodeToExpr(ips.Expr)
	}

	return NewKeyPart(cname,ips.Length,e)
}

//transform []*ast.IndexPartSpecification to []*KeyPart
func transformIndexPartSpecificationArrayToKeyPartArray(ipsArr []*ast.IndexPartSpecification)[]*KeyPart{
	var kparts []*KeyPart = make([]*KeyPart,len(ipsArr))
	for i,p := range ipsArr{
		kparts[i] = transformIndexPartSpecificationToKeyPart(p)
	}
	return kparts
}

//transform ast.ReferOptionType to tree.ReferenceOptionType
func transformReferOptionTypeToReferenceOptionType(rot ast.ReferOptionType)ReferenceOptionType{
	switch rot {
	case ast.ReferOptionNoOption:
		return REFERENCE_OPTION_INVALID
	case ast.ReferOptionRestrict:
		return REFERENCE_OPTION_RESTRICT
	case ast.ReferOptionCascade:
		return REFERENCE_OPTION_CASCADE
	case ast.ReferOptionSetNull:
		return REFERENCE_OPTION_SET_NULL
	case ast.ReferOptionNoAction:
		return REFERENCE_OPTION_NO_ACTION
	case ast.ReferOptionSetDefault:
		return REFERENCE_OPTION_SET_DEFAULT
	}
	panic(fmt.Errorf("invalid reference option %v",rot))
	return REFERENCE_OPTION_INVALID
}

//transform ast.ReferenceDef to tree.AttributeReference
func transformReferenceDefToAttributeReference(rd *ast.ReferenceDef)*AttributeReference{
	tname := transformTableNameToTableName(rd.Table)
	var kparts []*KeyPart = transformIndexPartSpecificationArrayToKeyPartArray(rd.IndexPartSpecifications)
	var ondelete ReferenceOptionType = REFERENCE_OPTION_INVALID
	if rd.OnDelete != nil{
		ondelete = transformReferOptionTypeToReferenceOptionType(rd.OnDelete.ReferOpt)
	}
	var onupdate ReferenceOptionType = REFERENCE_OPTION_INVALID
	if rd.OnUpdate != nil{
		onupdate = transformReferOptionTypeToReferenceOptionType(rd.OnUpdate.ReferOpt)
	}
	var match MatchType = MATCH_INVALID
	switch rd.Match {
	case ast.MatchNone:
		match = MATCH_INVALID
	case ast.MatchFull:
		match = MATCH_FULL
	case ast.MatchPartial:
		match = MATCH_PARTIAL
	case ast.MatchSimple:
		match = MATCH_SIMPLE
	}
	return NewAttributeReference(tname,kparts,match,ondelete,onupdate)
}

//transform ast.ColumnOption to tree.ColumnAttribute
func transformColumnOptionToColumnAttribute(co *ast.ColumnOption) ColumnAttribute {
	switch co.Tp {
	case ast.ColumnOptionPrimaryKey:
		return NewAttributePrimaryKey()
	case ast.ColumnOptionNotNull:
		return NewAttributeNull(false)
	case ast.ColumnOptionAutoIncrement:
		return NewAttributeAutoIncrement()
	case ast.ColumnOptionDefaultValue:
		e := transformExprNodeToExpr(co.Expr)
		return NewAttributeDefault(e)
	case ast.ColumnOptionUniqKey:
		return NewAttributeUniqueKey()
	case ast.ColumnOptionNull:
		return NewAttributeNull(true)
	case ast.ColumnOptionComment:
		e := transformExprNodeToExpr(co.Expr)
		return NewAttributeComment(e)
	case ast.ColumnOptionGenerated:
		e := transformExprNodeToExpr(co.Expr)
		return NewAttributeGeneratedAlways(e,co.Stored)
	case ast.ColumnOptionReference:
		return transformReferenceDefToAttributeReference(co.Refer)
	case ast.ColumnOptionCollate:
		return NewAttributeCollate(co.StrValue)
	case ast.ColumnOptionCheck:
		e := transformExprNodeToExpr(co.Expr)
		return NewAttributeCheck(e, co.Enforced, co.ConstraintName)
	case ast.ColumnOptionColumnFormat:
		return NewAttributeColumnFormat(co.StrValue)
	case ast.ColumnOptionStorage:
		return NewAttributeStorage(co.StrValue)
	case ast.ColumnOptionAutoRandom:
		return NewAttributeAutoRandom(co.AutoRandomBitLength)
	case ast.ColumnOptionOnUpdate:
		e := transformExprNodeToExpr(co.Expr)
		return NewAttributeOnUpdate(e)
	case ast.ColumnOptionFulltext:
		fallthrough
	case ast.ColumnOptionNoOption:
		fallthrough
	default:
		panic(fmt.Errorf("invalid column option"))
	}
	panic(fmt.Errorf("invalid column option"))
	return nil
}

//transform ast.ColumnDef to tree.ColumnTableDef
func transformColumnDefToTableDef(cd *ast.ColumnDef)*ColumnTableDef{
	name := transformColumnNameToUnresolvedName(cd.Name)
	t := transformFieldTypeToResolvableTypeReference(cd.Tp)
	var attr_arr []ColumnAttribute = make([]ColumnAttribute,len(cd.Options))
	for i,op := range cd.Options{
		attr_arr[i] = transformColumnOptionToColumnAttribute(op)
	}

	return NewColumnTableDef(name,t,attr_arr)
}

//transform model.IndexType to tree.IndexType
func transformIndexTypeToIndexType(it model.IndexType)IndexType {
	switch it {
	case model.IndexTypeInvalid:
		return INDEX_TYPE_INVALID
	case model.IndexTypeBtree:
		return INDEX_TYPE_BTREE
	case model.IndexTypeHash:
		return INDEX_TYPE_HASH
	case model.IndexTypeRtree:
		return INDEX_TYPE_RTREE
	}
	return INDEX_TYPE_INVALID
}

//transform ast.IndexVisibility to tree.VisibleType
func transformIndexVisibilityToVisibleType(iv ast.IndexVisibility) VisibleType {
	switch iv {
	case ast.IndexVisibilityDefault:
		return VISIBLE_TYPE_INVALID
	case ast.IndexVisibilityVisible:
		return VISIBLE_TYPE_VISIBLE
	case ast.IndexVisibilityInvisible:
		return VISIBLE_TYPE_INVISIBLE
	}
	return VISIBLE_TYPE_INVALID
}

//transform ast.IndexOption to tree.IndexOption
func transformIndexOptionToIndexOption(io *ast.IndexOption)*IndexOption{
	it := transformIndexTypeToIndexType(io.Tp)
	vt := transformIndexVisibilityToVisibleType(io.Visibility)
	return NewIndexOption(io.KeyBlockSize,it,io.ParserName.O,io.Comment,vt,"","")
}

//transform ast.Constraint to IndexTableDef
func transformConstraintToIndexTableDef(c *ast.Constraint)IndexTableDef{
	switch c.Tp {
	case ast.ConstraintPrimaryKey:
		var kparts []*KeyPart = transformIndexPartSpecificationArrayToKeyPartArray(c.Keys)
		var io *IndexOption = nil
		if c.Option != nil{
			io = transformIndexOptionToIndexOption(c.Option)
		}
		return NewPrimaryKeyIndex(kparts,c.Name,c.IsEmptyIndex,io)
	case ast.ConstraintIndex:
		var kparts []*KeyPart = transformIndexPartSpecificationArrayToKeyPartArray(c.Keys)
		var io *IndexOption = nil
		if c.Option != nil{
			io = transformIndexOptionToIndexOption(c.Option)
		}
		return NewIndex(kparts,c.Name,c.IsEmptyIndex,io)
	case ast.ConstraintUniq:
		var kparts []*KeyPart = transformIndexPartSpecificationArrayToKeyPartArray(c.Keys)
		var io *IndexOption = nil
		if c.Option != nil{
			io = transformIndexOptionToIndexOption(c.Option)
		}
		return NewUniqueIndex(kparts,c.Name,c.IsEmptyIndex,io)
	case ast.ConstraintForeignKey:
		var kparts []*KeyPart = transformIndexPartSpecificationArrayToKeyPartArray(c.Keys)
		var refer *AttributeReference = nil
		if c.Refer != nil{
			refer = transformReferenceDefToAttributeReference(c.Refer)
		}
		return NewForeignKey(c.IfNotExists,kparts,c.Name,refer,c.IsEmptyIndex)
	case ast.ConstraintFulltext:
		var kparts []*KeyPart = transformIndexPartSpecificationArrayToKeyPartArray(c.Keys)
		var io *IndexOption = nil
		if c.Option != nil{
			io = transformIndexOptionToIndexOption(c.Option)
		}
		return NewFullTextIndex(kparts,c.Name,c.IsEmptyIndex,io)
	case ast.ConstraintCheck:
		e := transformExprNodeToExpr(c.Expr)
		return NewCheckIndex(e,c.Enforced)
	case ast.ConstraintNoConstraint:
		fallthrough
	case ast.ConstraintKey:
		fallthrough
	case ast.ConstraintUniqKey:
		fallthrough
	case ast.ConstraintUniqIndex:
		fallthrough
	default:
		panic(fmt.Errorf("unsupported constraint %v",c.Tp))
	}
	return nil
}

//transform ast.RowFormat to tree.RowFormatType
func transformRowFormatToRowFormatType(rf uint64)RowFormatType{
	switch rf {
	case ast.RowFormatDefault:
		return ROW_FORMAT_DEFAULT
	case ast.RowFormatDynamic:
		return ROW_FORMAT_DYNAMIC
	case ast.RowFormatFixed:
		return ROW_FORMAT_FIXED
	case ast.RowFormatCompressed:
		return ROW_FORMAT_COMPRESSED
	case ast.RowFormatRedundant:
		return ROW_FORMAT_REDUNDANT
	case ast.RowFormatCompact:
		return ROW_FORMAT_COMPACT
	case ast.TokuDBRowFormatDefault:
		fallthrough
	case ast.TokuDBRowFormatFast:
		fallthrough
	case ast.TokuDBRowFormatSmall:
		fallthrough
	case ast.TokuDBRowFormatZlib:
		fallthrough
	case ast.TokuDBRowFormatQuickLZ:
		fallthrough
	case ast.TokuDBRowFormatLzma:
		fallthrough
	case ast.TokuDBRowFormatSnappy:
		fallthrough
	case ast.TokuDBRowFormatUncompressed:
		fallthrough
	default:
		panic(fmt.Errorf("unsupported row format %v",rf))
	}
	return ROW_FORMAT_DEFAULT
}

//transform ast.TableOption to tree.TableOption
func transformTableOptionToTableOption(to *ast.TableOption) TableOption {
	switch to.Tp {
	case ast.TableOptionEngine:
		return NewTableOptionEngine(to.StrValue)
	case ast.TableOptionCharset:
		return NewTableOptionCharset(to.StrValue)
	case ast.TableOptionCollate:
		return NewTableOptionCollate(to.StrValue)
	case ast.TableOptionAutoIncrement:
		return NewTableOptionAutoIncrement(to.UintValue)
	case ast.TableOptionComment:
		return NewTableOptionComment(to.StrValue)
	case ast.TableOptionAvgRowLength:
		return NewTableOptionAvgRowLength(to.UintValue)
	case ast.TableOptionCheckSum:
		return NewTableOptionChecksum(to.UintValue)
	case ast.TableOptionCompression:
		return NewTableOptionCompression(to.StrValue)
	case ast.TableOptionConnection:
		return NewTableOptionConnection(to.StrValue)
	case ast.TableOptionPassword:
		return NewTableOptionPassword(to.StrValue)
	case ast.TableOptionKeyBlockSize:
		return NewTableOptionKeyBlockSize(to.UintValue)
	case ast.TableOptionMaxRows:
		return NewTableOptionMaxRows(to.UintValue)
	case ast.TableOptionMinRows:
		return NewTableOptionMinRows(to.UintValue)
	case ast.TableOptionDelayKeyWrite:
		return NewTableOptionDelayKeyWrite(to.UintValue)
	case ast.TableOptionRowFormat:
		ft := transformRowFormatToRowFormatType(to.UintValue)
		return NewTableOptionRowFormat(ft)
	case ast.TableOptionStatsPersistent:
		return NewTableOptionStatsPersistent()
	case ast.TableOptionStatsAutoRecalc:
		return NewTableOptionStatsAutoRecalc(to.UintValue,to.Default)
	case ast.TableOptionPackKeys:
		return NewTableOptionPackKeys()
	case ast.TableOptionTablespace:
		return NewTableOptionTablespace(to.StrValue)
	case ast.TableOptionDataDirectory:
		return NewTableOptionDataDirectory(to.StrValue)
	case ast.TableOptionIndexDirectory:
		return NewTableOptionIndexDirectory(to.StrValue)
	case ast.TableOptionStorageMedia:
		return NewTableOptionStorageMedia(to.StrValue)
	case ast.TableOptionStatsSamplePages:
		return NewTableOptionStatsSamplePages(to.UintValue,to.Default)
	case ast.TableOptionSecondaryEngine:
		return NewTableOptionSecondaryEngine(to.StrValue)
	case ast.TableOptionSecondaryEngineNull:
		return NewTableOptionSecondaryEngineNull()
	case ast.TableOptionUnion:
		var name []*TableName = make([]*TableName,len(to.TableNames))
		for i,tn := range to.TableNames{
			name[i] = transformTableNameToTableName(tn)
		}
		return NewTableOptionUnion(name)
	case ast.TableOptionEncryption:
		return NewTableOptionEncryption(to.StrValue)
	case ast.TableOptionNone://mysql 8.0 does not have it
	case ast.TableOptionAutoIdCache://mysql 8.0 does not have it
	case ast.TableOptionAutoRandomBase://mysql 8.0 does not have it
	case ast.TableOptionShardRowID://mysql 8.0 does not have it
	case ast.TableOptionPreSplitRegion://mysql 8.0 does not have it
	case ast.TableOptionNodegroup://mysql 8.0 does not have it
	case ast.TableOptionInsertMethod://mysql 8.0 does not have it
	case ast.TableOptionTableCheckSum://mysql 8.0 does not have it
	default:
		panic(fmt.Errorf("unsupported table option"))
	}
	return nil
}

//transform ast.PartitionMethod to tree.PartitionBy
func transformPartitionMethodToPartitionBy(pm *ast.PartitionMethod)*PartitionBy{
	var partType PartitionType
	switch pm.Tp {
	case model.PartitionTypeRange:
		var e Expr = nil
		var c []*UnresolvedName = nil
		if pm.Expr != nil{
			e = transformExprNodeToExpr(pm.Expr)
		}
		if pm.ColumnNames != nil{
			c = transformColumnNameListToUnresolvedNameList(pm.ColumnNames)
		}
		partType = NewRangeType(e,c)
	case model.PartitionTypeHash:
		var e Expr = nil
		if pm.Expr != nil{
			e = transformExprNodeToExpr(pm.Expr)
		}
		partType = NewHashType(pm.Linear,e)
	case model.PartitionTypeList:
		var e Expr = nil
		var c []*UnresolvedName = nil
		if pm.Expr != nil{
			e = transformExprNodeToExpr(pm.Expr)
		}
		if pm.ColumnNames != nil{
			c = transformColumnNameListToUnresolvedNameList(pm.ColumnNames)
		}
		partType = NewListType(e,c)
	case model.PartitionTypeKey:
		var c []*UnresolvedName = nil
		if pm.ColumnNames != nil{
			c = transformColumnNameListToUnresolvedNameList(pm.ColumnNames)
		}
		partType = NewKeyType(pm.Linear,c)
	default:
		panic(fmt.Errorf("unsupported partition type %v",pm.Tp))
	}
	return NewPartitionBy(partType,pm.Num)
}

//transform ast.PartitionDefinitionClause to tree.Values
func transformPartitionDefinitionClauseToValues(pdc ast.PartitionDefinitionClause) Values {
	switch n := pdc.(type) {
	case *ast.PartitionDefinitionClauseLessThan:
		var el Exprs = make([]Expr,len(n.Exprs))
		for i,e := range n.Exprs{
			el[i] = transformExprNodeToExpr(e)
		}
		return NewValuesLessThan(el)
	case *ast.PartitionDefinitionClauseIn:
		var el []Exprs = make([]Exprs,len(n.Values))
		for i,v := range n.Values{
			el[i] = make([]Expr,len(v))
			for j,vv := range v{
				el[i][j] = transformExprNodeToExpr(vv)
			}
		}
		return NewValuesIn(el)
	case *ast.PartitionDefinitionClauseNone:
	case *ast.PartitionDefinitionClauseHistory:
	default:
		panic(fmt.Errorf("unsupported PartitionDefinitionClause %v ",n))
	}
	return nil
}

//transform ast.SubPartitionDefinition to tree.SubPartition
func transformSubPartitionDefinitionToSubPartition(spd *ast.SubPartitionDefinition)*SubPartition  {
	var options []TableOption = nil
	if spd.Options != nil{
		options = make([]TableOption,len(spd.Options))
		for i,o := range spd.Options{
			options[i] = transformTableOptionToTableOption(o)
		}
	}
	return NewSubPartition(Identifier(spd.Name.O),options)
}

//transform ast.PartitionDefinition to tree.Partition
func transformPartitionDefinitionToPartition(pd *ast.PartitionDefinition) *Partition {
	name := Identifier(pd.Name.O)
	var values Values = nil
	if pd.Clause != nil {
		values = transformPartitionDefinitionClauseToValues(pd.Clause)
	}

	var options []TableOption = nil
	if pd.Options != nil{
		options = make([]TableOption,len(pd.Options))
		for i,o := range pd.Options{
			options[i] = transformTableOptionToTableOption(o)
		}
	}

	var subs []*SubPartition = nil
	if pd.Sub != nil {
		subs = make([]*SubPartition,len(pd.Sub))
		for i,s := range pd.Sub{
			subs[i] = transformSubPartitionDefinitionToSubPartition(s)
		}
	}

	return NewPartition(name,values,options,subs)
}

//transform ast.PartitionOptions to tree.PartitionOption
func transformPartitionOptionsToPartitionOption(po *ast.PartitionOptions)*PartitionOption{
	var partBy *PartitionBy = transformPartitionMethodToPartitionBy(&po.PartitionMethod)
	var subPartBy *PartitionBy = nil
	if po.Sub != nil{
		subPartBy = transformPartitionMethodToPartitionBy(po.Sub)
	}

	var parts []*Partition = nil
	if po.Definitions != nil{
		parts = make([]*Partition,len(po.Definitions))
		for i,d := range po.Definitions{
			parts[i] = transformPartitionDefinitionToPartition(d)
		}
	}

	return NewPartitionOption(partBy,subPartBy,parts)
}

//transform ast.CreateTableStmt to tree.CreateTable
func transformCreateTableStmtToCreateTable(cts *ast.CreateTableStmt)*CreateTable{
	table := transformTableNameToTableName(cts.Table)
	var defs TableDefs = make([]TableDef,len(cts.Cols) + len(cts.Constraints))
	for i,col := range cts.Cols{
		defs[i] = transformColumnDefToTableDef(col)
	}

	for i,ct := range cts.Constraints{
		defs[i + len(cts.Cols)] = transformConstraintToIndexTableDef(ct)
	}

	var options []TableOption = nil
	if cts.Options != nil{
		options = make([]TableOption,len(cts.Options))
		for i,to := range cts.Options{
			options[i] = transformTableOptionToTableOption(to)
		}
	}

	var partition *PartitionOption = nil
	if cts.Partition != nil{
		partition = transformPartitionOptionsToPartitionOption(cts.Partition)
	}

	return &CreateTable{
		IfNotExists: cts.IfNotExists,
		Table:       *table,
		Defs:        defs,
		Options: options,
		PartitionOption: partition,
=======
		for _, row := range is.Lists {
			var arr Exprs = nil
			for _, col := range row {
				e := transformExprNodeToExpr(col)
				arr = append(arr, e)
			}
			rows = append(rows, arr)
		}
	} else if is.Select != nil {
		if ss, ok := is.Select.(*ast.SelectStmt); !ok {
			panic(fmt.Errorf("needs selectstmt"))
		} else {
			for _, row := range ss.Lists {
				e := transformExprNodeToExpr(row)
				rows = append(rows, []Expr{e})
			}
		}
	} else {
		panic(fmt.Errorf("empty insertstmt"))
>>>>>>> 355f933d
	}

	partition := transformCIStrToIdentifierList(is.PartitionNames)

	vc := NewValuesClause(rows)
	sel := NewSelect(vc, nil, nil)
	return NewInsert(table, colums, sel, partition)
}

func transformCreateTableStmtTo() {

}<|MERGE_RESOLUTION|>--- conflicted
+++ resolved
@@ -394,11 +394,7 @@
 //transform ast.SelectStmt to tree.Subquery
 func transformSelectStmtToSubquery(ss *ast.SelectStmt) *Subquery {
 	sts := transformSelectStmtToSelectStatement(ss)
-<<<<<<< HEAD
-	return NewSubquery(sts,false)
-=======
 	return NewSubquery(sts, false)
->>>>>>> 355f933d
 }
 
 //transform ast.ResultSetNode to tree.TableExpr
@@ -430,7 +426,6 @@
 	return l
 }
 
-<<<<<<< HEAD
 //transform []*ast.ColumnName to []*tree.UnresolvedName
 func transformColumnNameListToUnresolvedNameList(cn []*ast.ColumnName) []*UnresolvedName {
 	var l []*UnresolvedName
@@ -446,13 +441,6 @@
 	var l IdentifierList
 	for _,x := range ci{
 		l = append(l,Identifier(x.O))
-=======
-//transform []model.CIStr to tree.IdentifirList
-func transformCIStrToIdentifierList(ci []model.CIStr) IdentifierList {
-	var l IdentifierList
-	for _, x := range ci {
-		l = append(l, Identifier(x.O))
->>>>>>> 355f933d
 	}
 	return l
 }
@@ -523,15 +511,9 @@
 }
 
 //transform ast.Join to tree.TableExpr
-<<<<<<< HEAD
-func transformJoinToTableExpr(j *ast.Join)TableExpr{
-	jt := transformJoinToJoinTableExpr(j)
-	if j.ExplicitParens{
-=======
 func transformJoinToTableExpr(j *ast.Join) TableExpr {
 	jt := transformJoinToJoinTableExpr(j)
 	if j.ExplicitParens {
->>>>>>> 355f933d
 		return NewParenTableExpr(jt)
 	}
 	return jt
@@ -547,11 +529,7 @@
 
 //transform ast.ColumnNameExpr to tree.UnresolvedName
 func transformColumnNameExprToUnresolvedName(cne *ast.ColumnNameExpr) *UnresolvedName {
-<<<<<<< HEAD
-	if cne.Name == nil{
-=======
 	if cne.Name == nil {
->>>>>>> 355f933d
 		panic(fmt.Errorf("need column name"))
 	}
 	cn := cne.Name
@@ -589,11 +567,7 @@
 	var ft funcType = 0
 	if afe.Distinct {
 		ft = FUNC_TYPE_DISTINCT
-<<<<<<< HEAD
-	}else{
-=======
 	} else {
->>>>>>> 355f933d
 		ft = FUNC_TYPE_ALL
 	}
 
@@ -695,33 +669,6 @@
 }
 
 //transform ast.WhenClause to tree.When
-<<<<<<< HEAD
-func transformWhenClauseToWhen(wc * ast.WhenClause)*When{
-	c := transformExprNodeToExpr(wc.Expr)
-	v := transformExprNodeToExpr(wc.Result)
-	return NewWhen(c,v)
-}
-
-//transform ast.CaseExpr to tree.CaseExpr
-func transformCaseExprToCaseExpr(ce * ast.CaseExpr)*CaseExpr{
-	var e Expr = nil
-	var el Expr = nil
-	if ce.Value != nil{
-		e = transformExprNodeToExpr(ce.Value)
-	}
-	var whens []*When = make([]*When,len(ce.WhenClauses))
-	for i,w := range ce.WhenClauses{
-		whens[i] = transformWhenClauseToWhen(w)
-	}
-	if ce.ElseClause != nil{
-		el = transformExprNodeToExpr(ce.ElseClause)
-	}
-	return NewCaseExpr(e,whens,el)
-}
-
-//transform ast.TimeUnitExpr to tree.IntervalExpr
-func transformTimeUnitExprToIntervalExpr(tue *ast.TimeUnitExpr)*IntervalExpr{
-=======
 func transformWhenClauseToWhen(wc *ast.WhenClause) *When {
 	c := transformExprNodeToExpr(wc.Expr)
 	v := transformExprNodeToExpr(wc.Result)
@@ -747,7 +694,6 @@
 
 //transform ast.TimeUnitExpr to tree.IntervalExpr
 func transformTimeUnitExprToIntervalExpr(tue *ast.TimeUnitExpr) *IntervalExpr {
->>>>>>> 355f933d
 	switch tue.Unit {
 	case ast.TimeUnitInvalid:
 		return NewIntervalExpr(INTERVAL_TYPE_INVALID)
@@ -792,34 +738,21 @@
 	case ast.TimeUnitYearMonth:
 		return NewIntervalExpr(INTERVAL_TYPE_YEARMONTH)
 	}
-<<<<<<< HEAD
-	panic(fmt.Errorf("unsupported time unit type %v ",tue.Unit))
-=======
 	panic(fmt.Errorf("unsupported time unit type %v ", tue.Unit))
->>>>>>> 355f933d
 	return nil
 }
 
 //transform ast.IsTruthExpr to tree.ComparisonExpr
-<<<<<<< HEAD
-func transformIsTruthExprToComparisonExpr(ite *ast.IsTruthExpr)*ComparisonExpr{
-=======
 func transformIsTruthExprToComparisonExpr(ite *ast.IsTruthExpr) *ComparisonExpr {
->>>>>>> 355f933d
 	e := transformExprNodeToExpr(ite.Expr)
 	var op ComparisonOp
 	if ite.Not {
 		op = IS_DISTINCT_FROM
-<<<<<<< HEAD
-	}else{
-=======
 	} else {
->>>>>>> 355f933d
 		op = IS_NOT_DISTINCT_FROM
 	}
 	var r *NumVal
 	if ite.True == 1 {
-<<<<<<< HEAD
 		r = NewNumVal(constant.MakeInt64(1),"",false)
 	}else{
 		r = NewNumVal(constant.MakeInt64(0),"",false)
@@ -829,7 +762,7 @@
 }
 
 //transform ast.DefaultExpr to tree.DefaultVal
-func transformDefaultExprToDefaultVal(expr *ast.DefaultExpr)*DefaultVal{
+func transformDefaultExprToDefaultVal(expr *ast.DefaultExpr) *DefaultVal {
 	return NewDefaultVal()
 }
 
@@ -838,21 +771,6 @@
 	return NewMaxValue()
 }
 
-=======
-		r = NewNumVal(constant.MakeInt64(1), "", false)
-	} else {
-		r = NewNumVal(constant.MakeInt64(0), "", false)
-	}
-
-	return NewComparisonExpr(op, e, r)
-}
-
-//transform ast.DefaultExpr to tree.DefaultVal
-func transformDefaultExprToDefaultVal(expr *ast.DefaultExpr) *DefaultVal {
-	return NewDefaultVal()
-}
-
->>>>>>> 355f933d
 //transform ast.ExprNode to tree.Expr
 func transformExprNodeToExpr(node ast.ExprNode) Expr {
 	switch n := node.(type) {
@@ -937,11 +855,8 @@
 		return transformIsTruthExprToComparisonExpr(n)
 	case *ast.DefaultExpr:
 		return transformDefaultExprToDefaultVal(n)
-<<<<<<< HEAD
 	case *ast.MaxValueExpr:
 		return transformMaxValueExprToMaxValue(n)
-=======
->>>>>>> 355f933d
 	}
 	panic(fmt.Errorf("unsupported node %v ", node))
 	return nil
@@ -1021,11 +936,7 @@
 //transform ast.Limit to tree.Limit
 func transformLimitToLimit(l *ast.Limit) *Limit {
 	var o Expr = nil
-<<<<<<< HEAD
-	if l.Offset !=  nil{
-=======
 	if l.Offset != nil {
->>>>>>> 355f933d
 		o = transformExprNodeToExpr(l.Offset)
 	}
 	c := transformExprNodeToExpr(l.Count)
@@ -1109,37 +1020,21 @@
 }
 
 //transform ast.Node to tree.(UnionType,bool)
-<<<<<<< HEAD
-func transformSetOprTypeToUnionType(n ast.Node)(UnionType,bool){
-	var oprType ast.SetOprType
-	switch sel := n.(type) {
-	case *ast.SelectStmt:
-		if sel.AfterSetOperator == nil{
-=======
 func transformSetOprTypeToUnionType(n ast.Node) (UnionType, bool) {
 	var oprType ast.SetOprType
 	switch sel := n.(type) {
 	case *ast.SelectStmt:
 		if sel.AfterSetOperator == nil {
->>>>>>> 355f933d
 			panic(fmt.Errorf("need set operator"))
 		}
 		oprType = *sel.AfterSetOperator
 	case *ast.SetOprSelectList:
-<<<<<<< HEAD
-		if sel.AfterSetOperator == nil{
-=======
 		if sel.AfterSetOperator == nil {
->>>>>>> 355f933d
 			panic(fmt.Errorf("need set operator"))
 		}
 		oprType = *sel.AfterSetOperator
 	default:
-<<<<<<< HEAD
-		panic(fmt.Errorf("unsupported single node %v",n))
-=======
 		panic(fmt.Errorf("unsupported single node %v", n))
->>>>>>> 355f933d
 	}
 	var all bool
 	var t UnionType
@@ -1163,11 +1058,7 @@
 		t = INTERSECT
 		all = true
 	}
-<<<<<<< HEAD
-	return t,all
-=======
 	return t, all
->>>>>>> 355f933d
 }
 
 //transform ast.Node to tree.SelectStatement
@@ -1178,11 +1069,7 @@
 	case *ast.SetOprSelectList:
 		return transformSetOprSelectListToSelectStatement(sel)
 	default:
-<<<<<<< HEAD
-		panic(fmt.Errorf("unsupported single node %v",n))
-=======
 		panic(fmt.Errorf("unsupported single node %v", n))
->>>>>>> 355f933d
 	}
 }
 
@@ -1195,20 +1082,6 @@
 UNION = EXCEPT
 
 Left Associativity: UNION,INTERSECT,EXCEPT
-<<<<<<< HEAD
- */
-func transformSelectArrayToSelectStatement(selects []ast.Node) SelectStatement {
-	if len(selects) == 0{
-		panic(fmt.Errorf("need Selects"))
-	}else if len(selects) == 1{
-		return transformSingleNodeToSelectStatement(selects[0])
-	}else if len(selects) == 2{
-		//just two
-		l := transformSingleNodeToSelectStatement(selects[0])
-		r := transformSingleNodeToSelectStatement(selects[1])
-		t,all := transformSetOprTypeToUnionType(selects[1])
-		uc := NewUnionClause(t,l,r,all)
-=======
 */
 func transformSelectArrayToSelectStatement(selects []ast.Node) SelectStatement {
 	if len(selects) == 0 {
@@ -1221,54 +1094,33 @@
 		r := transformSingleNodeToSelectStatement(selects[1])
 		t, all := transformSetOprTypeToUnionType(selects[1])
 		uc := NewUnionClause(t, l, r, all)
->>>>>>> 355f933d
 		return uc
 	}
 
 	//find the last EXCEPT or UNION
 	var i int
-<<<<<<< HEAD
-	for i = len(selects) - 1; i > 0 ; i-- {//exclude the first one
-		var find bool = false
-		switch sel := selects[i].(type) {
-		case *ast.SelectStmt:
-			if sel.AfterSetOperator !=nil && (*sel.AfterSetOperator != ast.Intersect && *sel.AfterSetOperator != ast.IntersectAll){
-=======
 	for i = len(selects) - 1; i > 0; i-- { //exclude the first one
 		var find bool = false
 		switch sel := selects[i].(type) {
 		case *ast.SelectStmt:
 			if sel.AfterSetOperator != nil && (*sel.AfterSetOperator != ast.Intersect && *sel.AfterSetOperator != ast.IntersectAll) {
->>>>>>> 355f933d
 				find = true
 				break
 			}
 		case *ast.SetOprSelectList:
-<<<<<<< HEAD
-			if sel.AfterSetOperator !=nil && (*sel.AfterSetOperator != ast.Intersect && *sel.AfterSetOperator != ast.IntersectAll){
-=======
 			if sel.AfterSetOperator != nil && (*sel.AfterSetOperator != ast.Intersect && *sel.AfterSetOperator != ast.IntersectAll) {
->>>>>>> 355f933d
 				find = true
 				break
 			}
 		default:
-<<<<<<< HEAD
-			panic(fmt.Errorf("unsupported union statement %v",selects[i]))
-=======
 			panic(fmt.Errorf("unsupported union statement %v", selects[i]))
->>>>>>> 355f933d
 		}
 		if find {
 			break
 		}
 	}
 
-<<<<<<< HEAD
-	if i > 0{//Got the last EXCEPT or UNION
-=======
 	if i > 0 { //Got the last EXCEPT or UNION
->>>>>>> 355f933d
 		//split the list into two parts
 		//recursively transform them
 
@@ -1279,21 +1131,6 @@
 		r := transformSelectArrayToSelectStatement(selects[i:])
 
 		//union type
-<<<<<<< HEAD
-		t,all := transformSetOprTypeToUnionType(selects[i])
-		uc := NewUnionClause(t,l,r,all)
-		return uc
-	}else{
-		//Got single / multiple INTERSECT
-		var left SelectStatement
-		for j,n := range selects{
-			stmt := transformSingleNodeToSelectStatement(n)
-			if j == 0{//first
-				left = stmt
-			}else{
-				t,all := transformSetOprTypeToUnionType(n)
-				left = NewUnionClause(t,left,stmt,all)
-=======
 		t, all := transformSetOprTypeToUnionType(selects[i])
 		uc := NewUnionClause(t, l, r, all)
 		return uc
@@ -1307,7 +1144,6 @@
 			} else {
 				t, all := transformSetOprTypeToUnionType(n)
 				left = NewUnionClause(t, left, stmt, all)
->>>>>>> 355f933d
 			}
 		}
 		//return NewSelect(uc,nil,nil)
@@ -1318,36 +1154,13 @@
 }
 
 //transform ast.SetOprSelectList to tree.SelectStatement
-<<<<<<< HEAD
-func transformSetOprSelectListToSelectStatement(sosl *ast.SetOprSelectList)SelectStatement{
-=======
 func transformSetOprSelectListToSelectStatement(sosl *ast.SetOprSelectList) SelectStatement {
->>>>>>> 355f933d
 	return transformSelectArrayToSelectStatement(sosl.Selects)
 	panic(fmt.Errorf("missing something"))
 	return nil
 }
 
 //transform ast.SetOprStmt to tree.SelectStatement
-<<<<<<< HEAD
-func transformSetOprStmtToSelectStatement(sos *ast.SetOprStmt)SelectStatement{
-	var ordy OrderBy = nil
-	var lm *Limit = nil
-	if sos.OrderBy != nil{
-		ordy = transformOrderByClauseToOrderBy(sos.OrderBy)
-	}
-	if sos.Limit != nil{
-		lm = transformLimitToLimit(sos.Limit)
-	}
-	ss := transformSetOprSelectListToSelectStatement(sos.SelectList)
-	return NewSelect(ss,ordy,lm)
-}
-
-//transform ast.InsertStmt to tree.Insert
-func transformInsertStmtToInsert(is *ast.InsertStmt)*Insert{
-	var table TableExpr = nil
-	if is.Table != nil{
-=======
 func transformSetOprStmtToSelectStatement(sos *ast.SetOprStmt) SelectStatement {
 	var ordy OrderBy = nil
 	var lm *Limit = nil
@@ -1365,7 +1178,6 @@
 func transformInsertStmtToInsert(is *ast.InsertStmt) *Insert {
 	var table TableExpr = nil
 	if is.Table != nil {
->>>>>>> 355f933d
 		table = transformJoinToTableExpr(is.Table.TableRefs)
 	}
 	var colums IdentifierList = nil
@@ -1373,7 +1185,6 @@
 
 	var rows []Exprs = nil
 	if is.Lists != nil {
-<<<<<<< HEAD
 		for _,row := range is.Lists{
 			var arr Exprs = nil
 			for _,col := range row{
@@ -1889,36 +1700,5 @@
 		Defs:        defs,
 		Options: options,
 		PartitionOption: partition,
-=======
-		for _, row := range is.Lists {
-			var arr Exprs = nil
-			for _, col := range row {
-				e := transformExprNodeToExpr(col)
-				arr = append(arr, e)
-			}
-			rows = append(rows, arr)
-		}
-	} else if is.Select != nil {
-		if ss, ok := is.Select.(*ast.SelectStmt); !ok {
-			panic(fmt.Errorf("needs selectstmt"))
-		} else {
-			for _, row := range ss.Lists {
-				e := transformExprNodeToExpr(row)
-				rows = append(rows, []Expr{e})
-			}
-		}
-	} else {
-		panic(fmt.Errorf("empty insertstmt"))
->>>>>>> 355f933d
-	}
-
-	partition := transformCIStrToIdentifierList(is.PartitionNames)
-
-	vc := NewValuesClause(rows)
-	sel := NewSelect(vc, nil, nil)
-	return NewInsert(table, colums, sel, partition)
-}
-
-func transformCreateTableStmtTo() {
-
+	}
 }