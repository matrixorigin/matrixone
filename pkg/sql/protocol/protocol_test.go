--- conflicted
+++ resolved
@@ -21,10 +21,10 @@
 	"testing"
 
 	"github.com/matrixorigin/matrixone/pkg/container/ring/bitand"
+	"github.com/matrixorigin/matrixone/pkg/container/ring/bitor"
 	"github.com/matrixorigin/matrixone/pkg/container/ring/bitxor"
 	"github.com/matrixorigin/matrixone/pkg/container/ring/stddevpop"
 	"github.com/matrixorigin/matrixone/pkg/container/ring/variance"
-	"github.com/matrixorigin/matrixone/pkg/container/ring/bitor"
 
 	"github.com/axiomhq/hyperloglog"
 	"github.com/matrixorigin/matrixone/pkg/container/batch"
@@ -882,9 +882,9 @@
 			Typ:          types.Type{Oid: types.T(types.T_varchar), Size: 24},
 		},
 		&bitor.BitOrRing{
-			NullCounts:  []int64{8902345, 123123908950, 9089374534},
-			Values:  []uint64{6112323, 34542345346, 234, 23412312},
-			Typ: types.Type{Oid: types.T(types.T_varchar), Size: 24},
+			NullCounts: []int64{8902345, 123123908950, 9089374534},
+			Values:     []uint64{6112323, 34542345346, 234, 23412312},
+			Typ:        types.Type{Oid: types.T(types.T_varchar), Size: 24},
 		},
 		&bitxor.BitXorRing{
 			Values:     []uint64{5234232, 6345123, 7345312, 878956},
@@ -1573,25 +1573,37 @@
 					return
 				}
 			}
-<<<<<<< HEAD
+		case *bitor.BitOrRing:
+			oriRing := r.(*bitor.BitOrRing)
+			// Data
+			if string(ExpectRing.Data) != string(encoding.EncodeUint64Slice(oriRing.Values)) {
+				t.Errorf("Decode ring Data failed.")
+				return
+			}
+			// NullCounts
+			for i, n := range oriRing.NullCounts {
+				if ExpectRing.NullCounts[i] != n {
+					t.Errorf("Decode ring NullCounts failed. \nExpected/Got:\n%v\n%v", n, ExpectRing.NullCounts[i])
+					return
+				}
+			}
+			// Values
+			for i, v := range oriRing.Values {
+				if ExpectRing.Values[i] != v {
+					t.Errorf("Decode ring Values failed. \nExpected/Got:\n%v\n%v", v, ExpectRing.Values[i])
+					return
+				}
+			}
 		case *stddevpop.StdDevPopRing:
 			oriRing := r.(*stddevpop.StdDevPopRing)
 			// Sumx
 			if string(ExpectRing.Data) != string(encoding.EncodeFloat64Slice(oriRing.SumX)) {
 				t.Errorf("Decode stdDevPopRing Sums failed.")
-=======
-		case *bitor.BitOrRing:
-			oriRing := r.(*bitor.BitOrRing)
-			// Data
-			if string(ExpectRing.Data) != string(encoding.EncodeUint64Slice(oriRing.Values)) {
-				t.Errorf("Decode ring Data failed.")
->>>>>>> 3f021775
 				return
 			}
 			// NullCounts
 			for i, n := range oriRing.NullCounts {
 				if ExpectRing.NullCounts[i] != n {
-<<<<<<< HEAD
 					t.Errorf("Decode stdDevPopRing NullCounts failed. \nExpected/Got:\n%v\n%v", n, ExpectRing.NullCounts[i])
 					return
 				}
@@ -1600,16 +1612,6 @@
 			for i, v := range oriRing.SumX2 {
 				if !reflect.DeepEqual(ExpectRing.SumX2[i], v) {
 					t.Errorf("Decode stdDevPopRing Values failed. \nExpected/Got:\n%v\n%v", v, ExpectRing.SumX2[i])
-=======
-					t.Errorf("Decode ring NullCounts failed. \nExpected/Got:\n%v\n%v", n, ExpectRing.NullCounts[i])
-					return
-				}
-			}
-			// Values
-			for i, v := range oriRing.Values {
-				if ExpectRing.Values[i] != v {
-					t.Errorf("Decode ring Values failed. \nExpected/Got:\n%v\n%v", v, ExpectRing.Values[i])
->>>>>>> 3f021775
 					return
 				}
 			}
