// Copyright 2021 Matrix Origin
//
// Licensed under the Apache License, Version 2.0 (the "License");
// you may not use this file except in compliance with the License.
// You may obtain a copy of the License at
//
//      http://www.apache.org/licenses/LICENSE-2.0
//
// Unless required by applicable law or agreed to in writing, software
// distributed under the License is distributed on an "AS IS" BASIS,
// WITHOUT WARRANTIES OR CONDITIONS OF ANY KIND, either express or implied.
// See the License for the specific language governing permissions and
// limitations under the License.

package protocol

import (
	"bytes"
	"fmt"
	"reflect"
	"testing"

	"github.com/matrixorigin/matrixone/pkg/container/ring/bitand"
	"github.com/matrixorigin/matrixone/pkg/container/ring/bitxor"
	"github.com/matrixorigin/matrixone/pkg/container/ring/variance"
	"github.com/matrixorigin/matrixone/pkg/container/ring/bitor"

	"github.com/axiomhq/hyperloglog"
	"github.com/matrixorigin/matrixone/pkg/container/batch"
	"github.com/matrixorigin/matrixone/pkg/container/ring"
	"github.com/matrixorigin/matrixone/pkg/container/ring/approxcd"
	"github.com/matrixorigin/matrixone/pkg/container/ring/avg"
	"github.com/matrixorigin/matrixone/pkg/container/ring/count"
	"github.com/matrixorigin/matrixone/pkg/container/ring/max"
	"github.com/matrixorigin/matrixone/pkg/container/ring/min"
	"github.com/matrixorigin/matrixone/pkg/container/ring/starcount"
	"github.com/matrixorigin/matrixone/pkg/container/ring/sum"
	"github.com/matrixorigin/matrixone/pkg/container/types"
	"github.com/matrixorigin/matrixone/pkg/container/vector"
	"github.com/matrixorigin/matrixone/pkg/encoding"
	"github.com/matrixorigin/matrixone/pkg/sql/colexec/connector"
	"github.com/matrixorigin/matrixone/pkg/sql/colexec/dedup"
	"github.com/matrixorigin/matrixone/pkg/sql/colexec/extend"
	"github.com/matrixorigin/matrixone/pkg/sql/colexec/limit"
	"github.com/matrixorigin/matrixone/pkg/sql/colexec/merge"
	"github.com/matrixorigin/matrixone/pkg/sql/colexec/offset"
	"github.com/matrixorigin/matrixone/pkg/sql/colexec/order"
	"github.com/matrixorigin/matrixone/pkg/sql/colexec/output"
	"github.com/matrixorigin/matrixone/pkg/sql/colexec/projection"
	"github.com/matrixorigin/matrixone/pkg/sql/colexec/restrict"
	"github.com/matrixorigin/matrixone/pkg/sql/colexec/top"
	"github.com/matrixorigin/matrixone/pkg/sql/viewexec/join"
	"github.com/matrixorigin/matrixone/pkg/sql/viewexec/oplus"
	"github.com/matrixorigin/matrixone/pkg/sql/viewexec/plus"
	"github.com/matrixorigin/matrixone/pkg/sql/viewexec/transform"
	"github.com/matrixorigin/matrixone/pkg/sql/viewexec/transformer"
	"github.com/matrixorigin/matrixone/pkg/sql/viewexec/untransform"
	"github.com/matrixorigin/matrixone/pkg/vm"
	"github.com/stretchr/testify/require"
)

func TestTransform(t *testing.T) {
	var buf bytes.Buffer
	ins := vm.Instruction{
		Op:  vm.Transform,
		Arg: &transform.Argument{},
	}
	err := EncodeInstruction(ins, &buf)
	require.NoError(t, err)
	resultIns, _, err := DecodeInstruction(buf.Bytes())
	require.NoError(t, err)
	// Op
	if resultIns.Op != ins.Op {
		t.Errorf("Decode resultIns.Op failed. \nExpected/Got:\n%v\n%v", resultIns.Op, ins.Op)
		return
	}
	fmt.Println(resultIns)
}

func TestInstruction(t *testing.T) {
	insArray := []vm.Instruction{
		vm.Instruction{
			Op: vm.Top,
			Arg: &top.Argument{
				Limit: 123,
				Fs:    []top.Field{top.Field{Attr: "hello", Type: top.Ascending}},
			},
		},
		vm.Instruction{
			Op: vm.Plus,
			Arg: &plus.Argument{
				Typ: 123897,
			},
		},
		vm.Instruction{
			Op: vm.Limit,
			Arg: &limit.Argument{
				Seen:  12893792345,
				Limit: 89757435634,
			},
		},
		vm.Instruction{
			Op: vm.Join,
			Arg: &join.Argument{
				Vars: [][]string{[]string{"x"}, []string{"y"}},
			},
		},
		vm.Instruction{
			Op:  vm.Merge,
			Arg: &merge.Argument{},
		},
		vm.Instruction{
			Op:  vm.Dedup,
			Arg: &dedup.Argument{},
		},
		vm.Instruction{
			Op: vm.Order,
			Arg: &order.Argument{
				Fs: []order.Field{
					order.Field{
						Attr: "order field attr",
						Type: 1,
					},
				},
			},
		},
		vm.Instruction{
			Op:  vm.Oplus,
			Arg: &oplus.Argument{Typ: 12312423},
		},
		vm.Instruction{
			Op:  vm.Output,
			Arg: &output.Argument{Attrs: []string{"the", "first", "loop"}},
		},
		vm.Instruction{
			Op: vm.Offset,
			Arg: &offset.Argument{
				Seen:   1231245,
				Offset: 65784654,
			},
		},
		vm.Instruction{
			Op: vm.Restrict,
			Arg: &restrict.Argument{
				Attrs: []string{"the", "first", "loop"},
				E:     &extend.StarExtend{},
			},
		},
		vm.Instruction{
			Op:  vm.Connector,
			Arg: &connector.Argument{},
		},
		vm.Instruction{
			Op: vm.Connector,
			Arg: &transform.Argument{
				Typ:      12312312,
				IsMerge:  false,
				FreeVars: []string{"vm", "times", "test"},
				BoundVars: []transformer.Transformer{
					transformer.Transformer{
						Op:    1231,
						Ref:   897897,
						Name:  "happening",
						Alias: "method",
					},
				},
			},
		},
		vm.Instruction{
			Op: vm.Projection,
			Arg: &projection.Argument{
				Rs: []uint64{123, 98789, 3456456},
				As: []string{"vm", "times", "test"},
				Es: []extend.Extend{
					&extend.StarExtend{},
				},
			},
		},
		vm.Instruction{
			Op: vm.UnTransform,
			Arg: &untransform.Argument{
				FreeVars: []string{"the", "first", "loop"},
				Type:     1231237,
			},
		},
	}
	for _, ins := range insArray {
		var buf bytes.Buffer
		err := EncodeInstruction(ins, &buf)
		require.NoError(t, err)
		resultIns, _, err := DecodeInstruction(buf.Bytes())
		require.NoError(t, err)
		switch resultIns.Op {
		case vm.Top:
			expectArg := resultIns.Arg.(*top.Argument)
			actualArg := ins.Arg.(*top.Argument)
			// Limit
			if expectArg.Limit != actualArg.Limit {
				t.Errorf("Decode arg limit failed.")
				return
			}
			// Field Attr
			if expectArg.Fs[0].Attr != actualArg.Fs[0].Attr {
				t.Errorf("Decode arg Attr failed.")
				return
			}
			// Field Type
			if expectArg.Fs[0].Type != actualArg.Fs[0].Type {
				t.Errorf("Decode arg Type failed.")
				return
			}
		case vm.Plus:
			expectArg := resultIns.Arg.(*plus.Argument)
			actualArg := ins.Arg.(*plus.Argument)
			// Typ
			if expectArg.Typ != actualArg.Typ {
				t.Errorf("Decode arg Typ failed.")
				return
			}
		case vm.Limit:
			expectArg := resultIns.Arg.(*limit.Argument)
			actualArg := ins.Arg.(*limit.Argument)
			// Seen
			if expectArg.Seen != actualArg.Seen {
				t.Errorf("Decode arg Typ failed.")
				return
			}
			// Limit
			if expectArg.Limit != actualArg.Limit {
				t.Errorf("Decode arg Typ failed.")
				return
			}
		case vm.Join:
			expectArg := resultIns.Arg.(*join.Argument)
			actualArg := ins.Arg.(*join.Argument)
			// Vars
			for i, ar := range actualArg.Vars {
				as := expectArg.Vars[i]
				for j, a := range ar {
					if a != as[j] {
						t.Errorf("Decode arg vars failed.")
						return
					}
				}
			}
		case vm.Merge:
			if ins.Op != resultIns.Op {
				t.Errorf("Decode instruction Op failed.")
				return
			}
		case vm.Dedup:
			if ins.Op != resultIns.Op {
				t.Errorf("Decode instruction Op failed.")
				return
			}
		case vm.Order:
			expectArg := resultIns.Arg.(*order.Argument)
			actualArg := ins.Arg.(*order.Argument)
			// Field Attr
			if expectArg.Fs[0].Attr != actualArg.Fs[0].Attr {
				t.Errorf("Decode arg Attr failed.")
				return
			}
			// Field Type
			if expectArg.Fs[0].Type != actualArg.Fs[0].Type {
				t.Errorf("Decode arg Type failed.")
				return
			}
		case vm.Oplus:
			expectArg := resultIns.Arg.(*oplus.Argument)
			actualArg := ins.Arg.(*oplus.Argument)
			// Typ
			if expectArg.Typ != actualArg.Typ {
				t.Errorf("Decode arg Typ failed.")
				return
			}
		case vm.Output:
			expectArg := resultIns.Arg.(*output.Argument)
			actualArg := ins.Arg.(*output.Argument)
			// Attrs
			for i, ar := range actualArg.Attrs {
				if expectArg.Attrs[i] != ar {
					t.Errorf("Decode arg Attrs failed.")
					return
				}
			}
		case vm.Offset:
			expectArg := resultIns.Arg.(*offset.Argument)
			actualArg := ins.Arg.(*offset.Argument)
			// Seen
			if expectArg.Seen != actualArg.Seen {
				t.Errorf("Decode arg Seen failed.")
				return
			}
			// Offset
			if expectArg.Offset != actualArg.Offset {
				t.Errorf("Decode arg Offset failed.")
				return
			}
		case vm.Restrict:
			expectArg := resultIns.Arg.(*restrict.Argument)
			actualArg := ins.Arg.(*restrict.Argument)
			// Attrs
			for i, ar := range actualArg.Attrs {
				if expectArg.Attrs[i] != ar {
					t.Errorf("Decode arg Attrs failed.")
					return
				}
			}
		case vm.Connector:
			if ins.Op != resultIns.Op {
				t.Errorf("Decode instruction Op failed.")
				return
			}
		case vm.Transform:
			expectArg := resultIns.Arg.(*transform.Argument)
			actualArg := ins.Arg.(*transform.Argument)
			// Arg
			if expectArg.BoundVars[0].Alias != actualArg.BoundVars[0].Alias {
				t.Errorf("Decode arg Arg failed.")
				return
			}
		case vm.Projection:
			expectArg := resultIns.Arg.(*projection.Argument)
			actualArg := ins.Arg.(*projection.Argument)
			// Rs
			for i, ar := range actualArg.Rs {
				if expectArg.Rs[i] != ar {
					t.Errorf("Decode arg Rs failed.")
					return
				}
			}
			// As
			for i, ar := range actualArg.As {
				if expectArg.As[i] != ar {
					t.Errorf("Decode arg As failed.")
					return
				}
			}
			// extend
		case vm.UnTransform:
			expectArg := resultIns.Arg.(*untransform.Argument)
			actualArg := ins.Arg.(*untransform.Argument)
			// Typ
			if expectArg.Type != actualArg.Type {
				t.Errorf("Decode arg Typ failed.")
				return
			}
			// FreeVars
			for i, ar := range actualArg.FreeVars {
				if expectArg.FreeVars[i] != ar {
					t.Errorf("Decode arg FreeVars failed.")
					return
				}
			}
		}
	}
}

func IsEqualBatch(expect *batch.Batch, actual *batch.Batch) bool {
	if expect.Ro != actual.Ro {
		return false
	}
	if string(expect.SelsData) != string(actual.SelsData) {
		return false
	}
	for i, v := range actual.Sels {
		if expect.Sels[i] != v {
			return false
		}
	}
	for i, v := range actual.Attrs {
		if expect.Attrs[i] != v {
			return false
		}
	}
	for i, v := range actual.Zs {
		if expect.Zs[i] != v {
			return false
		}
	}
	for i, v := range actual.As {
		if expect.As[i] != v {
			return false
		}
	}
	for i, v := range actual.Refs {
		if expect.Refs[i] != v {
			return false
		}
	}
	return true
}

func TestExtend(t *testing.T) {
	extendArray := []extend.Extend{
		&extend.UnaryExtend{
			Op: 123123,
			E:  &extend.ValueExtend{V: NewFloatVector(1.2)},
		},
		&extend.BinaryExtend{
			Op:    574635,
			Left:  &extend.ValueExtend{V: NewFloatVector(1.2)},
			Right: &extend.FuncExtend{Name: "binary Extend"},
		},
		&extend.MultiExtend{
			Op: 123123,
			Args: []extend.Extend{
				&extend.FuncExtend{Name: "Multi Extend"},
				&extend.ValueExtend{V: NewFloatVector(1.2)},
			},
		},
		&extend.ParenExtend{
			E: &extend.FuncExtend{Name: "Paren Extend"},
		},
		&extend.FuncExtend{
			Name: "Func Extend",
			Args: []extend.Extend{
				&extend.FuncExtend{Name: "function args Extend"},
				&extend.ValueExtend{V: NewFloatVector(1.2)},
			},
		},
		&extend.StarExtend{},
		&extend.ValueExtend{
			V: NewInt32Vector(123123),
		},
		&extend.Attribute{
			Name: "attribute",
			Type: types.T_varchar,
		},
	}
	for _, e := range extendArray {
		var buf bytes.Buffer
		err := EncodeExtend(e, &buf)
		require.NoError(t, err)
		resultE, _, err := DecodeExtend(buf.Bytes())
		require.NoError(t, err)
		switch expectE := resultE.(type) {
		case *extend.UnaryExtend:
			actualE := e.(*extend.UnaryExtend)
			// Op
			if expectE.Op != actualE.Op {
				t.Errorf("Decode exetend Op failed. \nExpected/Got:\n%v\n%v", actualE.Op, expectE.Op)
				return
			}
		case *extend.BinaryExtend:
			actualE := e.(*extend.BinaryExtend)
			// Op
			if expectE.Op != actualE.Op {
				t.Errorf("Decode exetend Op failed. \nExpected/Got:\n%v\n%v", actualE.Op, expectE.Op)
				return
			}
			// Name
			if expectE.Right.(*extend.FuncExtend).Name != actualE.Right.(*extend.FuncExtend).Name {
				t.Error("Decode extend Name failed.")
				return
			}
		case *extend.MultiExtend:
			actualE := e.(*extend.MultiExtend)
			// Op
			if expectE.Op != actualE.Op {
				t.Errorf("Decode exetend Op failed. \nExpected/Got:\n%v\n%v", actualE.Op, expectE.Op)
				return
			}
			// Name
			if expectE.Args[0].(*extend.FuncExtend).Name != actualE.Args[0].(*extend.FuncExtend).Name {
				t.Error("Decode extend Name failed.")
				return
			}
		case *extend.ParenExtend:
			actualE := e.(*extend.ParenExtend)
			// E
			if expectE.E.(*extend.FuncExtend).Name != actualE.E.(*extend.FuncExtend).Name {
				t.Error("Decode extend E failed.")
				return
			}
		case *extend.FuncExtend:
			actualE := e.(*extend.FuncExtend)
			if expectE.Name != actualE.Name {
				t.Error("Decode extend Name failed.")
				return
			}
			// Args
			if expectE.Args[0].(*extend.FuncExtend).Name != actualE.Args[0].(*extend.FuncExtend).Name {
				t.Error("Decode extend Args failed.")
				return
			}
		case *extend.StarExtend:
			actualE := e.(*extend.StarExtend)
			fmt.Println(actualE)
		case *extend.ValueExtend:
			actualE := e.(*extend.ValueExtend)
			if expectE.V.Ref != actualE.V.Ref {
				t.Error("Decode extend Args failed.")
				return
			}
		case *extend.Attribute:
			actualE := e.(*extend.Attribute)
			if expectE.Name != actualE.Name {
				t.Error("Decode extend Name failed.")
				return
			}
			// Args
			if expectE.Type != actualE.Type {
				t.Error("Decode extend Type failed.")
				return
			}
		}
	}
}

func NewStrVector(v []byte) *vector.Vector {
	vec := vector.New(types.Type{Oid: types.T(types.T_varchar), Size: 24})
	vector.Append(vec, [][]byte{v, v, v})
	return vec
}

func NewFloatVector(v float64) *vector.Vector {
	vec := vector.New(types.Type{Oid: types.T(types.T_float64), Size: 8})
	vector.Append(vec, []float64{v, v, v})
	return vec
}

func NewInt8Vector(v int8) *vector.Vector {
	vec := vector.New(types.Type{Oid: types.T(types.T_int8), Size: 8})
	vector.Append(vec, []int8{v, v, v})
	vec.Ref = 12839791322
	vec.Link = 123908123
	vec.Data = []byte("Unless required by applicable law or agreed to in writing")
	return vec
}

func NewInt16Vector(v int16) *vector.Vector {
	vec := vector.New(types.Type{Oid: types.T(types.T_int16), Size: 8})
	vector.Append(vec, []int16{v, v, v})
	vec.Ref = 12839791322
	vec.Link = 123908123
	vec.Data = []byte("Unless required by applicable law or agreed to in writing")
	return vec
}

func NewInt32Vector(v int32) *vector.Vector {
	vec := vector.New(types.Type{Oid: types.T(types.T_int32), Size: 8})
	vector.Append(vec, []int32{v, v, v})
	vec.Ref = 12839791322
	vec.Link = 123908123
	vec.Data = []byte("Unless required by applicable law or agreed to in writing")
	return vec
}

func NewInt64Vector(v int64) *vector.Vector {
	vec := vector.New(types.Type{Oid: types.T(types.T_int64), Size: 8})
	vector.Append(vec, []int64{v, v, v})
	vec.Ref = 12839791322
	vec.Link = 123908123
	vec.Data = []byte("Unless required by applicable law or agreed to in writing")
	return vec
}

func NewUInt8Vector(v uint8) *vector.Vector {
	vec := vector.New(types.Type{Oid: types.T(types.T_uint8), Size: 8})
	vector.Append(vec, []uint8{v, v, v})
	vec.Ref = 12839791322
	vec.Link = 123908123
	vec.Data = []byte("Unless required by applicable law or agreed to in writing")
	return vec
}

func NewUInt16Vector(v uint16) *vector.Vector {
	vec := vector.New(types.Type{Oid: types.T(types.T_uint16), Size: 8})
	vector.Append(vec, []uint16{v, v, v})
	vec.Ref = 12839791322
	vec.Link = 123908123
	vec.Data = []byte("Unless required by applicable law or agreed to in writing")
	return vec
}

func NewUInt32Vector(v uint32) *vector.Vector {
	vec := vector.New(types.Type{Oid: types.T(types.T_uint32), Size: 8})
	vector.Append(vec, []uint32{v, v, v})
	vec.Ref = 12839791322
	vec.Link = 123908123
	vec.Data = []byte("Unless required by applicable law or agreed to in writing")
	return vec
}

func NewUInt64Vector(v uint64) *vector.Vector {
	vec := vector.New(types.Type{Oid: types.T(types.T_uint64), Size: 8})
	vector.Append(vec, []uint64{v, v, v})
	vec.Ref = 12839791322
	vec.Link = 123908123
	vec.Data = []byte("Unless required by applicable law or agreed to in writing")
	return vec
}

func NewFloat32Vector(v float32) *vector.Vector {
	vec := vector.New(types.Type{Oid: types.T(types.T_float32), Size: 8})
	vector.Append(vec, []float32{v, v, v})
	vec.Ref = 12839791322
	vec.Link = 123908123
	vec.Data = []byte("Unless required by applicable law or agreed to in writing")
	return vec
}

func NewFloat64Vector(v float64) *vector.Vector {
	vec := vector.New(types.Type{Oid: types.T(types.T_float64), Size: 8})
	vector.Append(vec, []float64{v, v, v})
	vec.Ref = 12839791322
	vec.Link = 123908123
	vec.Data = []byte("Unless required by applicable law or agreed to in writing")
	return vec
}

func NewCharVector(v []byte) *vector.Vector {
	vec := vector.New(types.Type{Oid: types.T(types.T_varchar), Size: 24})
	vector.Append(vec, [][]byte{v, v, v})
	vec.Ref = 12839791322
	vec.Link = 123908123
	vec.Data = []byte("Unless required by applicable law or agreed to in writing")
	return vec
}

func NewTupleVector() *vector.Vector {
	vec := vector.New(types.Type{Oid: types.T(types.T_tuple), Size: 24})
	vec.Ref = 12839791322
	vec.Link = 123908123
	vec.Data = []byte("Unless required by applicable law or agreed to in writing")
	return vec
}

func NewDateVector() *vector.Vector {
	vec := vector.New(types.Type{Oid: types.T(types.T_date), Size: 24})
	vec.Ref = 12839791322
	vec.Link = 123908123
	vec.Data = []byte("Unless required by applicable law or agreed to in writing")
	return vec
}

func NewDatetimeVector() *vector.Vector {
	vec := vector.New(types.Type{Oid: types.T(types.T_datetime), Size: 24})
	vec.Ref = 12839791322
	vec.Link = 123908123
	vec.Data = []byte("Unless required by applicable law or agreed to in writing")
	return vec
}

func TestVector(t *testing.T) {
	vecArray := []*vector.Vector{
		NewInt8Vector(1),
		NewInt16Vector(12),
		NewInt32Vector(45),
		NewInt64Vector(134),
		NewUInt8Vector(1),
		NewUInt16Vector(12),
		NewUInt32Vector(45),
		NewUInt64Vector(134),
		NewFloat32Vector(1.5),
		NewFloat64Vector(1.2),
		NewCharVector([]byte("the next method of its source")),
		NewTupleVector(),
		NewDateVector(),
		NewDatetimeVector(),
	}
	for _, vec := range vecArray {
		var buf bytes.Buffer
		err := EncodeVector(vec, &buf)
		require.NoError(t, err)
		resultVec, _, err := DecodeVector(buf.Bytes())
		require.NoError(t, err)
		// Or
		if resultVec.Or != true {
			t.Errorf("Decode resultVec.Or failed. \nExpected/Got:\n%v\n%v", true, resultVec.Or)
			return
		}
		// Ref
		if resultVec.Ref != vec.Ref {
			t.Errorf("Decode resultVec.Ref failed. \nExpected/Got:\n%v\n%v", vec.Ref, resultVec.Ref)
			return
		}
		// Link
		if resultVec.Link != vec.Link {
			t.Errorf("Decode resultVec.Link failed. \nExpected/Got:\n%v\n%v", vec.Link, resultVec.Link)
			return
		}
		// Data
		if string(resultVec.Data) != string(vec.Data) {
			t.Errorf("Decode resultVec.Data failed. \nExpected/Got:\n%v\n%v", string(vec.Data), string(resultVec.Data))
			return
		}
		// Typ
		if resultVec.Typ.Oid != vec.Typ.Oid {
			t.Errorf("Decode resultVec.Typ failed. \nExpected/Got:\n%v\n%v", resultVec.Typ.Oid, vec.Typ.Oid)
			return
		}
		// Col
		// if  resultVec.Col.([]float64)[0] != vec.Col.([]float64)[0] {
		//	t.Errorf("Decode Batch.Vecs failed. \nExpected/Got:\n%v\n%v", vec.Col.([]float64)[0], resultVec.Col.([]float64)[0])
		//	return
		//}
	}
}

func TestRing(t *testing.T) {
	sk := hyperloglog.New()
	sk.Insert([]byte{0, 0, 0, 1})
	sk.Insert([]byte{0, 1, 0, 1})
	sk.Insert([]byte{0, 1, 2, 1})
	sk2 := hyperloglog.New()
	sk2.Insert([]byte{4, 0, 0, 1})
	sk2.Insert([]byte{0, 1, 0, 1})
	ringArray := []ring.Ring{
		&avg.AvgRing{
			Ns:  []int64{123123123, 123123908950, 9089374534},
			Vs:  []float64{123.123, 34534.345, 234123.345345},
			Typ: types.Type{Oid: types.T(types.T_varchar), Size: 24},
		},
		&count.CountRing{
			Ns:  []int64{123123123, 123123908950, 9089374534},
			Vs:  []int64{12312312, 34534345, 234123345345},
			Typ: types.Type{Oid: types.T(types.T_varchar), Size: 24},
		},
		&starcount.CountRing{
			Ns:  []int64{123123123, 123123908950, 9089374534},
			Vs:  []int64{12312312, 34534345, 234123345345},
			Typ: types.Type{Oid: types.T(types.T_varchar), Size: 24},
		},
		&approxcd.ApproxCountDistinctRing{
			Vs:  []uint64{3, 2, 0},
			Sk:  []*hyperloglog.Sketch{sk, sk2, hyperloglog.New()},
			Typ: types.Type{Oid: types.T(types.T_varchar), Size: 24},
		},
		&max.Int8Ring{
			Ns:  []int64{123123123, 123123908950, 9089374534},
			Vs:  []int8{6, 6, 8, 0},
			Typ: types.Type{Oid: types.T(types.T_varchar), Size: 24},
		},
		&max.Int16Ring{
			Ns:  []int64{567567, 123123908950, 9089374534},
			Vs:  []int16{62, 62, 8, 01},
			Typ: types.Type{Oid: types.T(types.T_varchar), Size: 24},
		},
		&max.Int32Ring{
			Ns:  []int64{789789, 123123908950, 9089374534},
			Vs:  []int32{612, 632, 81, 0423},
			Typ: types.Type{Oid: types.T(types.T_varchar), Size: 24},
		},
		&max.Int64Ring{
			Ns:  []int64{178923123, 123123908950, 9089374534},
			Vs:  []int64{6123, 123126, 2323328, 02342342},
			Typ: types.Type{Oid: types.T(types.T_varchar), Size: 24},
		},
		&max.UInt8Ring{
			Ns:  []int64{123123123, 123123908950, 9089374534},
			Vs:  []uint8{6, 6, 8, 0},
			Typ: types.Type{Oid: types.T(types.T_varchar), Size: 24},
		},
		&max.UInt16Ring{
			Ns:  []int64{45634564, 123123908950, 9089374534},
			Vs:  []uint16{6123, 1236, 8123, 12310},
			Typ: types.Type{Oid: types.T(types.T_varchar), Size: 24},
		},
		&max.UInt32Ring{
			Ns:  []int64{56784567, 123123908950, 9089374534},
			Vs:  []uint32{6123, 3454346, 345348, 345340},
			Typ: types.Type{Oid: types.T(types.T_varchar), Size: 24},
		},
		&max.UInt64Ring{
			Ns:  []int64{8902345, 123123908950, 9089374534},
			Vs:  []uint64{6112323, 34542345346, 234, 23412312},
			Typ: types.Type{Oid: types.T(types.T_varchar), Size: 24},
		},
		&max.Float32Ring{
			Ns:  []int64{3246457, 123123908950, 9089374534},
			Vs:  []float32{123.123, 34534.345, 234123.345345},
			Typ: types.Type{Oid: types.T(types.T_varchar), Size: 24},
		},
		&max.Float64Ring{
			Ns:  []int64{996674, 123123908950, 9089374534},
			Vs:  []float64{123.123, 34534.345, 234123.345345},
			Typ: types.Type{Oid: types.T(types.T_varchar), Size: 24},
		},
		&max.StrRing{
			Ns:  []int64{1231245234, 123123123908950, 123},
			Vs:  [][]byte{[]byte("test1"), []byte("mysql1"), []byte("postgresql1")},
			Typ: types.Type{Oid: types.T(types.T_varchar), Size: 24},
		},
		&min.Int8Ring{
			Ns:  []int64{123123123, 123123908950, 9089374534},
			Vs:  []int8{6, 6, 8, 0},
			Typ: types.Type{Oid: types.T(types.T_varchar), Size: 24},
		},
		&min.Int16Ring{
			Ns:  []int64{567567, 123123908950, 9089374534},
			Vs:  []int16{62, 62, 8, 01},
			Typ: types.Type{Oid: types.T(types.T_varchar), Size: 24},
		},
		&min.Int32Ring{
			Ns:  []int64{789789, 123123908950, 9089374534},
			Vs:  []int32{612, 632, 81, 0423},
			Typ: types.Type{Oid: types.T(types.T_varchar), Size: 24},
		},
		&min.Int64Ring{
			Ns:  []int64{178923123, 123123908950, 9089374534},
			Vs:  []int64{6123, 123126, 2323328, 02342342},
			Typ: types.Type{Oid: types.T(types.T_varchar), Size: 24},
		},
		&min.UInt8Ring{
			Ns:  []int64{123123123, 123123908950, 9089374534},
			Vs:  []uint8{6, 6, 8, 0},
			Typ: types.Type{Oid: types.T(types.T_varchar), Size: 24},
		},
		&min.UInt16Ring{
			Ns:  []int64{45634564, 123123908950, 9089374534},
			Vs:  []uint16{6123, 1236, 8123, 12310},
			Typ: types.Type{Oid: types.T(types.T_varchar), Size: 24},
		},
		&min.UInt32Ring{
			Ns:  []int64{56784567, 123123908950, 9089374534},
			Vs:  []uint32{6123, 3454346, 345348, 345340},
			Typ: types.Type{Oid: types.T(types.T_varchar), Size: 24},
		},
		&min.UInt64Ring{
			Ns:  []int64{8902345, 123123908950, 9089374534},
			Vs:  []uint64{6112323, 34542345346, 234, 23412312},
			Typ: types.Type{Oid: types.T(types.T_varchar), Size: 24},
		},
		&min.Float32Ring{
			Ns:  []int64{3246457, 123123908950, 9089374534},
			Vs:  []float32{123.123, 34534.345, 234123.345345},
			Typ: types.Type{Oid: types.T(types.T_varchar), Size: 24},
		},
		&min.Float64Ring{
			Ns:  []int64{996674, 123123908950, 9089374534},
			Vs:  []float64{123.123, 34534.345, 234123.345345},
			Typ: types.Type{Oid: types.T(types.T_varchar), Size: 24},
		},
		&min.StrRing{
			Ns:  []int64{1231245234, 123123123908950, 123},
			Vs:  [][]byte{[]byte("test1"), []byte("mysql1"), []byte("postgresql1")},
			Typ: types.Type{Oid: types.T(types.T_varchar), Size: 24},
		},
		&sum.IntRing{
			Ns:  []int64{178923123, 123123908950, 9089374534},
			Vs:  []int64{6123, 123126, 2323328, 02342342},
			Typ: types.Type{Oid: types.T(types.T_varchar), Size: 24},
		},
		&sum.UIntRing{
			Ns:  []int64{8902345, 123123908950, 9089374534},
			Vs:  []uint64{6112323, 34542345346, 234, 23412312},
			Typ: types.Type{Oid: types.T(types.T_varchar), Size: 24},
		},
		&sum.FloatRing{
			Ns:  []int64{996674, 123123908950, 9089374534},
			Vs:  []float64{123.123, 34534.345, 234123.345345},
			Typ: types.Type{Oid: types.T(types.T_varchar), Size: 24},
		},
		&variance.VarRing{
			NullCounts: []int64{1, 2, 3},
			SumX:       []float64{4, 9, 13},
			SumX2:      []float64{16, 81, 169},
			Typ:        types.Type{Oid: types.T(types.T_float64), Size: 8},
		},
		&bitand.NumericRing{
			NullCnt:      []int64{123123123, 123123908950, 9089374534},
			BitAndResult: []uint64{6, 6, 8, 0},
			Typ:          types.Type{Oid: types.T(types.T_varchar), Size: 24},
		},
		&bitand.NumericRing{
			NullCnt:      []int64{45634564, 123123908950, 9089374534},
			BitAndResult: []uint64{6123, 1236, 8123, 12310},
			Typ:          types.Type{Oid: types.T(types.T_varchar), Size: 24},
		},
		&bitand.NumericRing{
			NullCnt:      []int64{56784567, 123123908950, 9089374534},
			BitAndResult: []uint64{6123, 3454346, 345348, 345340},
			Typ:          types.Type{Oid: types.T(types.T_varchar), Size: 24},
		},
		&bitand.NumericRing{
			NullCnt:      []int64{8902345, 123123908950, 9089374534},
			BitAndResult: []uint64{6112323, 34542345346, 234, 23412312},
			Typ:          types.Type{Oid: types.T(types.T_varchar), Size: 24},
		},
<<<<<<< HEAD
		&bitor.Uint64Ring{
			NullCounts:  []int64{8902345, 123123908950, 9089374534},
			Values:  []uint64{6112323, 34542345346, 234, 23412312},
			Typ: types.Type{Oid: types.T(types.T_varchar), Size: 24},
=======
		&bitxor.BitXorRing{
			Values:     []uint64{5234232, 6345123, 7345312, 878956},
			NullCounts: []int64{56784567, 123123908950, 9089374534},
			Typ:        types.Type{Oid: types.T(types.T_varchar), Size: 24},
>>>>>>> baaee06d
		},
	}
	for _, r := range ringArray {
		var buf bytes.Buffer
		err := EncodeRing(r, &buf)
		if err != nil {
			t.Errorf("Encode err: %v", err)
			return
		}
		resultRing, _, err := DecodeRing(buf.Bytes())
		if err != nil {
			t.Errorf("Decode ring error: %v", err)
			return
		}

		switch ExpectRing := resultRing.(type) {
		case *bitxor.BitXorRing:
			oriRing := r.(*bitxor.BitXorRing)
			// Data
			if string(ExpectRing.Data) != string(encoding.EncodeUint64Slice(oriRing.Values)) {
				t.Errorf("Decode bit_xor numeric ring data failed")
				return
			}
			// NullCnt
			for i, n := range oriRing.NullCounts {
				if ExpectRing.NullCounts[i] != n {
					t.Errorf("Decode bit_xor int ring NullCounts failed. \nExpected/Got:\n%v\n%v", n, ExpectRing.NullCounts[i])
					return
				}
			}
			// BitAndResult
			for i, v := range oriRing.Values {
				if ExpectRing.Values[i] != v {
					t.Errorf("Decode bit_xor int ring BitAndResult failed. \nExpected/Got:\n%v\n%v", v, ExpectRing.Values[i])
					return
				}
			}
		case *bitand.NumericRing:
			oriRing := r.(*bitand.NumericRing)
			// Data
			if string(ExpectRing.Data) != string(encoding.EncodeUint64Slice(oriRing.BitAndResult)) {
				t.Errorf("Decode bit_and numeric ring data failed")
				return
			}
			// NullCnt
			for i, n := range oriRing.NullCnt {
				if ExpectRing.NullCnt[i] != n {
					t.Errorf("Decode bit_and int ring NullCnt failed. \nExpected/Got:\n%v\n%v", n, ExpectRing.NullCnt[i])
					return
				}
			}
			// BitAndResult
			for i, v := range oriRing.BitAndResult {
				if ExpectRing.BitAndResult[i] != v {
					t.Errorf("Decode bit_and int ring BitAndResult failed. \nExpected/Got:\n%v\n%v", v, ExpectRing.BitAndResult[i])
					return
				}
			}
		case *avg.AvgRing:
			oriRing := r.(*avg.AvgRing)
			// Da
			if string(ExpectRing.Da) != string(encoding.EncodeFloat64Slice(oriRing.Vs)) {
				t.Errorf("Decode ring Da failed.")
				return
			}
			// Ns
			for i, n := range oriRing.Ns {
				if ExpectRing.Ns[i] != n {
					t.Errorf("Decode ring Ns failed. \nExpected/Got:\n%v\n%v", n, ExpectRing.Ns[i])
					return
				}
			}
			// Vs
			for i, v := range oriRing.Vs {
				if ExpectRing.Vs[i] != v {
					t.Errorf("Decode ring Vs failed. \nExpected/Got:\n%v\n%v", v, ExpectRing.Vs[i])
					return
				}
			}
		case *count.CountRing:
			oriRing := r.(*count.CountRing)
			// Da
			if string(ExpectRing.Da) != string(encoding.EncodeInt64Slice(oriRing.Vs)) {
				t.Errorf("Decode ring Da failed.")
				return
			}
			// Ns
			for i, n := range oriRing.Ns {
				if ExpectRing.Ns[i] != n {
					t.Errorf("Decode ring Ns failed. \nExpected/Got:\n%v\n%v", n, ExpectRing.Ns[i])
					return
				}
			}
			// Vs
			for i, v := range oriRing.Vs {
				if ExpectRing.Vs[i] != v {
					t.Errorf("Decode ring Vs failed. \nExpected/Got:\n%v\n%v", v, ExpectRing.Vs[i])
					return
				}
			}
		case *starcount.CountRing:
			oriRing := r.(*starcount.CountRing)
			// Da
			if string(ExpectRing.Da) != string(encoding.EncodeInt64Slice(oriRing.Vs)) {
				t.Errorf("Decode ring Da failed.")
				return
			}
			// Ns
			for i, n := range oriRing.Ns {
				if ExpectRing.Ns[i] != n {
					t.Errorf("Decode ring Ns failed. \nExpected/Got:\n%v\n%v", n, ExpectRing.Ns[i])
					return
				}
			}
			// Vs
			for i, v := range oriRing.Vs {
				if ExpectRing.Vs[i] != v {
					t.Errorf("Decode ring Vs failed. \nExpected/Got:\n%v\n%v", v, ExpectRing.Vs[i])
					return
				}
			}
		case *approxcd.ApproxCountDistinctRing:
			oriRing := r.(*approxcd.ApproxCountDistinctRing)
			// Da
			if string(ExpectRing.Da) != string(encoding.EncodeUint64Slice(oriRing.Vs)) {
				t.Errorf("Decode ring Da failed.")
				return
			}
			// Vs
			for i, v := range oriRing.Vs {
				if ExpectRing.Vs[i] != v {
					t.Errorf("Decode ring Vs failed. \nExpected/Got:\n%v\n%v", v, ExpectRing.Vs[i])
					return
				}
			}
			for i, sk := range oriRing.Sk {
				if expect, got := sk.Estimate(), ExpectRing.Sk[i].Estimate(); expect != got {
					t.Errorf("Decode ring failed. \nExpected/Got:\n%v\n%v", expect, got)
				}
			}

		case *max.Int8Ring:
			oriRing := r.(*max.Int8Ring)
			// Da
			if string(ExpectRing.Da) != string(encoding.EncodeInt8Slice(oriRing.Vs)) {
				t.Errorf("Decode ring Da failed.")
				return
			}
			// Ns
			for i, n := range oriRing.Ns {
				if ExpectRing.Ns[i] != n {
					t.Errorf("Decode ring Ns failed. \nExpected/Got:\n%v\n%v", n, ExpectRing.Ns[i])
					return
				}
			}
			// Vs
			for i, v := range oriRing.Vs {
				if ExpectRing.Vs[i] != v {
					t.Errorf("Decode ring Vs failed. \nExpected/Got:\n%v\n%v", v, ExpectRing.Vs[i])
					return
				}
			}
		case *max.Int16Ring:
			oriRing := r.(*max.Int16Ring)
			// Da
			if string(ExpectRing.Da) != string(encoding.EncodeInt16Slice(oriRing.Vs)) {
				t.Errorf("Decode ring Da failed.")
				return
			}
			// Ns
			for i, n := range oriRing.Ns {
				if ExpectRing.Ns[i] != n {
					t.Errorf("Decode ring Ns failed. \nExpected/Got:\n%v\n%v", n, ExpectRing.Ns[i])
					return
				}
			}
			// Vs
			for i, v := range oriRing.Vs {
				if ExpectRing.Vs[i] != v {
					t.Errorf("Decode ring Vs failed. \nExpected/Got:\n%v\n%v", v, ExpectRing.Vs[i])
					return
				}
			}
		case *max.Int32Ring:
			oriRing := r.(*max.Int32Ring)
			// Da
			if string(ExpectRing.Da) != string(encoding.EncodeInt32Slice(oriRing.Vs)) {
				t.Errorf("Decode ring Da failed.")
				return
			}
			// Ns
			for i, n := range oriRing.Ns {
				if ExpectRing.Ns[i] != n {
					t.Errorf("Decode ring Ns failed. \nExpected/Got:\n%v\n%v", n, ExpectRing.Ns[i])
					return
				}
			}
			// Vs
			for i, v := range oriRing.Vs {
				if ExpectRing.Vs[i] != v {
					t.Errorf("Decode ring Vs failed. \nExpected/Got:\n%v\n%v", v, ExpectRing.Vs[i])
					return
				}
			}
		case *max.Int64Ring:
			oriRing := r.(*max.Int64Ring)
			// Da
			if string(ExpectRing.Da) != string(encoding.EncodeInt64Slice(oriRing.Vs)) {
				t.Errorf("Decode ring Da failed.")
				return
			}
			// Ns
			for i, n := range oriRing.Ns {
				if ExpectRing.Ns[i] != n {
					t.Errorf("Decode ring Ns failed. \nExpected/Got:\n%v\n%v", n, ExpectRing.Ns[i])
					return
				}
			}
			// Vs
			for i, v := range oriRing.Vs {
				if ExpectRing.Vs[i] != v {
					t.Errorf("Decode ring Vs failed. \nExpected/Got:\n%v\n%v", v, ExpectRing.Vs[i])
					return
				}
			}
		case *max.UInt8Ring:
			oriRing := r.(*max.UInt8Ring)
			// Da
			if string(ExpectRing.Da) != string(encoding.EncodeUint8Slice(oriRing.Vs)) {
				t.Errorf("Decode ring Da failed.")
				return
			}
			// Ns
			for i, n := range oriRing.Ns {
				if ExpectRing.Ns[i] != n {
					t.Errorf("Decode ring Ns failed. \nExpected/Got:\n%v\n%v", n, ExpectRing.Ns[i])
					return
				}
			}
			// Vs
			for i, v := range oriRing.Vs {
				if ExpectRing.Vs[i] != v {
					t.Errorf("Decode ring Vs failed. \nExpected/Got:\n%v\n%v", v, ExpectRing.Vs[i])
					return
				}
			}
		case *max.UInt16Ring:
			oriRing := r.(*max.UInt16Ring)
			// Da
			if string(ExpectRing.Da) != string(encoding.EncodeUint16Slice(oriRing.Vs)) {
				t.Errorf("Decode ring Da failed.")
				return
			}
			// Ns
			for i, n := range oriRing.Ns {
				if ExpectRing.Ns[i] != n {
					t.Errorf("Decode ring Ns failed. \nExpected/Got:\n%v\n%v", n, ExpectRing.Ns[i])
					return
				}
			}
			// Vs
			for i, v := range oriRing.Vs {
				if ExpectRing.Vs[i] != v {
					t.Errorf("Decode ring Vs failed. \nExpected/Got:\n%v\n%v", v, ExpectRing.Vs[i])
					return
				}
			}
		case *max.UInt32Ring:
			oriRing := r.(*max.UInt32Ring)
			// Da
			if string(ExpectRing.Da) != string(encoding.EncodeUint32Slice(oriRing.Vs)) {
				t.Errorf("Decode ring Da failed.")
				return
			}
			// Ns
			for i, n := range oriRing.Ns {
				if ExpectRing.Ns[i] != n {
					t.Errorf("Decode ring Ns failed. \nExpected/Got:\n%v\n%v", n, ExpectRing.Ns[i])
					return
				}
			}
			// Vs
			for i, v := range oriRing.Vs {
				if ExpectRing.Vs[i] != v {
					t.Errorf("Decode ring Vs failed. \nExpected/Got:\n%v\n%v", v, ExpectRing.Vs[i])
					return
				}
			}
		case *max.UInt64Ring:
			oriRing := r.(*max.UInt64Ring)
			// Da
			if string(ExpectRing.Da) != string(encoding.EncodeUint64Slice(oriRing.Vs)) {
				t.Errorf("Decode ring Da failed.")
				return
			}
			// Ns
			for i, n := range oriRing.Ns {
				if ExpectRing.Ns[i] != n {
					t.Errorf("Decode ring Ns failed. \nExpected/Got:\n%v\n%v", n, ExpectRing.Ns[i])
					return
				}
			}
			// Vs
			for i, v := range oriRing.Vs {
				if ExpectRing.Vs[i] != v {
					t.Errorf("Decode ring Vs failed. \nExpected/Got:\n%v\n%v", v, ExpectRing.Vs[i])
					return
				}
			}
		case *max.Float32Ring:
			oriRing := r.(*max.Float32Ring)
			// Da
			if string(ExpectRing.Da) != string(encoding.EncodeFloat32Slice(oriRing.Vs)) {
				t.Errorf("Decode ring Da failed.")
				return
			}
			// Ns
			for i, n := range oriRing.Ns {
				if ExpectRing.Ns[i] != n {
					t.Errorf("Decode ring Ns failed. \nExpected/Got:\n%v\n%v", n, ExpectRing.Ns[i])
					return
				}
			}
			// Vs
			for i, v := range oriRing.Vs {
				if ExpectRing.Vs[i] != v {
					t.Errorf("Decode ring Vs failed. \nExpected/Got:\n%v\n%v", v, ExpectRing.Vs[i])
					return
				}
			}
		case *max.Float64Ring:
			oriRing := r.(*max.Float64Ring)
			// Da
			if string(ExpectRing.Da) != string(encoding.EncodeFloat64Slice(oriRing.Vs)) {
				t.Errorf("Decode ring Da failed.")
				return
			}
			// Ns
			for i, n := range oriRing.Ns {
				if ExpectRing.Ns[i] != n {
					t.Errorf("Decode ring Ns failed. \nExpected/Got:\n%v\n%v", n, ExpectRing.Ns[i])
					return
				}
			}
			// Vs
			for i, v := range oriRing.Vs {
				if ExpectRing.Vs[i] != v {
					t.Errorf("Decode ring Vs failed. \nExpected/Got:\n%v\n%v", v, ExpectRing.Vs[i])
					return
				}
			}
		case *max.StrRing:
			oriRing := r.(*max.StrRing)
			// Ns
			for i, n := range oriRing.Ns {
				if ExpectRing.Ns[i] != n {
					t.Errorf("Decode ring Ns failed. \nExpected/Got:\n%v\n%v", n, ExpectRing.Ns[i])
					return
				}
			}
			// Vs
			for i, v := range oriRing.Vs {
				if string(ExpectRing.Vs[i]) != string(v) {
					t.Errorf("Decode ring Vs failed. \nExpected/Got:\n%v\n%v", string(v), string(ExpectRing.Vs[i]))
					return
				}
			}
		case *min.Int8Ring:
			oriRing := r.(*min.Int8Ring)
			// Da
			if string(ExpectRing.Da) != string(encoding.EncodeInt8Slice(oriRing.Vs)) {
				t.Errorf("Decode ring Da failed.")
				return
			}
			// Ns
			for i, n := range oriRing.Ns {
				if ExpectRing.Ns[i] != n {
					t.Errorf("Decode ring Ns failed. \nExpected/Got:\n%v\n%v", n, ExpectRing.Ns[i])
					return
				}
			}
			// Vs
			for i, v := range oriRing.Vs {
				if ExpectRing.Vs[i] != v {
					t.Errorf("Decode ring Vs failed. \nExpected/Got:\n%v\n%v", v, ExpectRing.Vs[i])
					return
				}
			}
		case *min.Int16Ring:
			oriRing := r.(*min.Int16Ring)
			// Da
			if string(ExpectRing.Da) != string(encoding.EncodeInt16Slice(oriRing.Vs)) {
				t.Errorf("Decode ring Da failed.")
				return
			}
			// Ns
			for i, n := range oriRing.Ns {
				if ExpectRing.Ns[i] != n {
					t.Errorf("Decode ring Ns failed. \nExpected/Got:\n%v\n%v", n, ExpectRing.Ns[i])
					return
				}
			}
			// Vs
			for i, v := range oriRing.Vs {
				if ExpectRing.Vs[i] != v {
					t.Errorf("Decode ring Vs failed. \nExpected/Got:\n%v\n%v", v, ExpectRing.Vs[i])
					return
				}
			}
		case *min.Int32Ring:
			oriRing := r.(*min.Int32Ring)
			// Da
			if string(ExpectRing.Da) != string(encoding.EncodeInt32Slice(oriRing.Vs)) {
				t.Errorf("Decode ring Da failed.")
				return
			}
			// Ns
			for i, n := range oriRing.Ns {
				if ExpectRing.Ns[i] != n {
					t.Errorf("Decode ring Ns failed. \nExpected/Got:\n%v\n%v", n, ExpectRing.Ns[i])
					return
				}
			}
			// Vs
			for i, v := range oriRing.Vs {
				if ExpectRing.Vs[i] != v {
					t.Errorf("Decode ring Vs failed. \nExpected/Got:\n%v\n%v", v, ExpectRing.Vs[i])
					return
				}
			}
		case *min.Int64Ring:
			oriRing := r.(*min.Int64Ring)
			// Da
			if string(ExpectRing.Da) != string(encoding.EncodeInt64Slice(oriRing.Vs)) {
				t.Errorf("Decode ring Da failed.")
				return
			}
			// Ns
			for i, n := range oriRing.Ns {
				if ExpectRing.Ns[i] != n {
					t.Errorf("Decode ring Ns failed. \nExpected/Got:\n%v\n%v", n, ExpectRing.Ns[i])
					return
				}
			}
			// Vs
			for i, v := range oriRing.Vs {
				if ExpectRing.Vs[i] != v {
					t.Errorf("Decode ring Vs failed. \nExpected/Got:\n%v\n%v", v, ExpectRing.Vs[i])
					return
				}
			}
		case *min.UInt8Ring:
			oriRing := r.(*min.UInt8Ring)
			// Da
			if string(ExpectRing.Da) != string(encoding.EncodeUint8Slice(oriRing.Vs)) {
				t.Errorf("Decode ring Da failed.")
				return
			}
			// Ns
			for i, n := range oriRing.Ns {
				if ExpectRing.Ns[i] != n {
					t.Errorf("Decode ring Ns failed. \nExpected/Got:\n%v\n%v", n, ExpectRing.Ns[i])
					return
				}
			}
			// Vs
			for i, v := range oriRing.Vs {
				if ExpectRing.Vs[i] != v {
					t.Errorf("Decode ring Vs failed. \nExpected/Got:\n%v\n%v", v, ExpectRing.Vs[i])
					return
				}
			}
		case *min.UInt16Ring:
			oriRing := r.(*min.UInt16Ring)
			// Da
			if string(ExpectRing.Da) != string(encoding.EncodeUint16Slice(oriRing.Vs)) {
				t.Errorf("Decode ring Da failed.")
				return
			}
			// Ns
			for i, n := range oriRing.Ns {
				if ExpectRing.Ns[i] != n {
					t.Errorf("Decode ring Ns failed. \nExpected/Got:\n%v\n%v", n, ExpectRing.Ns[i])
					return
				}
			}
			// Vs
			for i, v := range oriRing.Vs {
				if ExpectRing.Vs[i] != v {
					t.Errorf("Decode ring Vs failed. \nExpected/Got:\n%v\n%v", v, ExpectRing.Vs[i])
					return
				}
			}
		case *min.UInt32Ring:
			oriRing := r.(*min.UInt32Ring)
			// Da
			if string(ExpectRing.Da) != string(encoding.EncodeUint32Slice(oriRing.Vs)) {
				t.Errorf("Decode ring Da failed.")
				return
			}
			// Ns
			for i, n := range oriRing.Ns {
				if ExpectRing.Ns[i] != n {
					t.Errorf("Decode ring Ns failed. \nExpected/Got:\n%v\n%v", n, ExpectRing.Ns[i])
					return
				}
			}
			// Vs
			for i, v := range oriRing.Vs {
				if ExpectRing.Vs[i] != v {
					t.Errorf("Decode ring Vs failed. \nExpected/Got:\n%v\n%v", v, ExpectRing.Vs[i])
					return
				}
			}
		case *min.UInt64Ring:
			oriRing := r.(*min.UInt64Ring)
			// Da
			if string(ExpectRing.Da) != string(encoding.EncodeUint64Slice(oriRing.Vs)) {
				t.Errorf("Decode ring Da failed.")
				return
			}
			// Ns
			for i, n := range oriRing.Ns {
				if ExpectRing.Ns[i] != n {
					t.Errorf("Decode ring Ns failed. \nExpected/Got:\n%v\n%v", n, ExpectRing.Ns[i])
					return
				}
			}
			// Vs
			for i, v := range oriRing.Vs {
				if ExpectRing.Vs[i] != v {
					t.Errorf("Decode ring Vs failed. \nExpected/Got:\n%v\n%v", v, ExpectRing.Vs[i])
					return
				}
			}
		case *min.Float32Ring:
			oriRing := r.(*min.Float32Ring)
			// Da
			if string(ExpectRing.Da) != string(encoding.EncodeFloat32Slice(oriRing.Vs)) {
				t.Errorf("Decode ring Da failed.")
				return
			}
			// Ns
			for i, n := range oriRing.Ns {
				if ExpectRing.Ns[i] != n {
					t.Errorf("Decode ring Ns failed. \nExpected/Got:\n%v\n%v", n, ExpectRing.Ns[i])
					return
				}
			}
			// Vs
			for i, v := range oriRing.Vs {
				if ExpectRing.Vs[i] != v {
					t.Errorf("Decode ring Vs failed. \nExpected/Got:\n%v\n%v", v, ExpectRing.Vs[i])
					return
				}
			}
		case *min.Float64Ring:
			oriRing := r.(*min.Float64Ring)
			// Da
			if string(ExpectRing.Da) != string(encoding.EncodeFloat64Slice(oriRing.Vs)) {
				t.Errorf("Decode ring Da failed.")
				return
			}
			// Ns
			for i, n := range oriRing.Ns {
				if ExpectRing.Ns[i] != n {
					t.Errorf("Decode ring Ns failed. \nExpected/Got:\n%v\n%v", n, ExpectRing.Ns[i])
					return
				}
			}
			// Vs
			for i, v := range oriRing.Vs {
				if ExpectRing.Vs[i] != v {
					t.Errorf("Decode ring Vs failed. \nExpected/Got:\n%v\n%v", v, ExpectRing.Vs[i])
					return
				}
			}
		case *min.StrRing:
			oriRing := r.(*min.StrRing)
			// Ns
			for i, n := range oriRing.Ns {
				if ExpectRing.Ns[i] != n {
					t.Errorf("Decode ring Ns failed. \nExpected/Got:\n%v\n%v", n, ExpectRing.Ns[i])
					return
				}
			}
			// Vs
			for i, v := range oriRing.Vs {
				if string(ExpectRing.Vs[i]) != string(v) {
					t.Errorf("Decode ring Vs failed. \nExpected/Got:\n%v\n%v", string(v), string(ExpectRing.Vs[i]))
					return
				}
			}
		case *sum.IntRing:
			oriRing := r.(*sum.IntRing)
			// Da
			if string(ExpectRing.Da) != string(encoding.EncodeInt64Slice(oriRing.Vs)) {
				t.Errorf("Decode ring Da failed.")
				return
			}
			// Ns
			for i, n := range oriRing.Ns {
				if ExpectRing.Ns[i] != n {
					t.Errorf("Decode ring Ns failed. \nExpected/Got:\n%v\n%v", n, ExpectRing.Ns[i])
					return
				}
			}
			// Vs
			for i, v := range oriRing.Vs {
				if ExpectRing.Vs[i] != v {
					t.Errorf("Decode ring Vs failed. \nExpected/Got:\n%v\n%v", v, ExpectRing.Vs[i])
					return
				}
			}
		case *sum.UIntRing:
			oriRing := r.(*sum.UIntRing)
			// Da
			if string(ExpectRing.Da) != string(encoding.EncodeUint64Slice(oriRing.Vs)) {
				t.Errorf("Decode ring Da failed.")
				return
			}
			// Ns
			for i, n := range oriRing.Ns {
				if ExpectRing.Ns[i] != n {
					t.Errorf("Decode ring Ns failed. \nExpected/Got:\n%v\n%v", n, ExpectRing.Ns[i])
					return
				}
			}
			// Vs
			for i, v := range oriRing.Vs {
				if ExpectRing.Vs[i] != v {
					t.Errorf("Decode ring Vs failed. \nExpected/Got:\n%v\n%v", v, ExpectRing.Vs[i])
					return
				}
			}
		case *sum.FloatRing:
			oriRing := r.(*sum.FloatRing)
			// Da
			if string(ExpectRing.Da) != string(encoding.EncodeFloat64Slice(oriRing.Vs)) {
				t.Errorf("Decode ring Da failed.")
				return
			}
			// Ns
			for i, n := range oriRing.Ns {
				if ExpectRing.Ns[i] != n {
					t.Errorf("Decode ring Ns failed. \nExpected/Got:\n%v\n%v", n, ExpectRing.Ns[i])
					return
				}
			}
			// Vs
			for i, v := range oriRing.Vs {
				if ExpectRing.Vs[i] != v {
					t.Errorf("Decode ring Vs failed. \nExpected/Got:\n%v\n%v", v, ExpectRing.Vs[i])
					return
				}
			}
		case *variance.VarRing:
			oriRing := r.(*variance.VarRing)
			// Sumx
			if string(ExpectRing.Data) != string(encoding.EncodeFloat64Slice(oriRing.SumX)) {
				t.Errorf("Decode varRing Sums failed.")
				return
			}
			// NullCounts
			for i, n := range oriRing.NullCounts {
				if ExpectRing.NullCounts[i] != n {
					t.Errorf("Decode varRing NullCounts failed. \nExpected/Got:\n%v\n%v", n, ExpectRing.NullCounts[i])
					return
				}
			}
			// Sumx2
			for i, v := range oriRing.SumX2 {
				if !reflect.DeepEqual(ExpectRing.SumX2[i], v) {
					t.Errorf("Decode varRing Values failed. \nExpected/Got:\n%v\n%v", v, ExpectRing.SumX2[i])
					return
				}
			}
		case *bitor.Uint64Ring:
			oriRing := r.(*bitor.Uint64Ring)
			// Data
			if string(ExpectRing.Data) != string(encoding.EncodeUint64Slice(oriRing.Values)) {
				t.Errorf("Decode ring Data failed.")
				return
			}
			// NullCounts
			for i, n := range oriRing.NullCounts {
				if ExpectRing.NullCounts[i] != n {
					t.Errorf("Decode ring NullCounts failed. \nExpected/Got:\n%v\n%v", n, ExpectRing.NullCounts[i])
					return
				}
			}
			// Values
			for i, v := range oriRing.Values {
				if ExpectRing.Values[i] != v {
					t.Errorf("Decode ring Values failed. \nExpected/Got:\n%v\n%v", v, ExpectRing.Values[i])
					return
				}
			}
		default:
			t.Error("Can not find the type of ring")
		}
	}
}

func TestBatch(t *testing.T) {
	var buf bytes.Buffer

	bat := batch.New(true, []string{"a", "b", "c"})
	bat.Vecs[0] = NewFloatVector(1.2)
	bat.Vecs[1] = NewFloatVector(2.1)
	bat.Vecs[2] = NewStrVector([]byte("x"))
	bat.SelsData = []byte("hello")
	bat.Sels = []int64{123, 456, 678}
	bat.Zs = []int64{908, 46, 1234, 23412}
	bat.Refs = []uint64{90123123128, 41231231236, 11231231234, 23412123123123}
	bat.As = []string{"hello", "world", "big", "small"}
	// encode
	err := EncodeBatch(bat, &buf)
	if err != nil {
		t.Errorf("Encode err: %v", err)
		return
	}
	// decode
	resultBat, _, err := DecodeBatch(buf.Bytes())
	if err != nil {
		t.Errorf("Decode err: %v", err)
		return
	}
	// result verify
	// Attrs
	for i, v := range bat.Attrs {
		if resultBat.Attrs[i] != v {
			t.Errorf("Decode Batch.Attrs failed. \nExpected/Got:\n%s\n%s", v, resultBat.Attrs[1])
			return
		}
	}
	// Vecs
	if resultBat.Vecs[0].Col.([]float64)[0] != bat.Vecs[0].Col.([]float64)[0] {
		t.Errorf("Decode Batch.Vecs failed. \nExpected/Got:\n%v\n%v", bat.Vecs[0].Col.([]float64)[0], resultBat.Vecs[0].Col.([]float64)[0])
		return
	}
	if resultBat.Vecs[1].Col.([]float64)[0] != bat.Vecs[1].Col.([]float64)[0] {
		t.Errorf("Decode Batch.Vecs failed. \nExpected/Got:\n%v\n%v", bat.Vecs[1].Col.([]float64)[0], resultBat.Vecs[1].Col.([]float64)[0])
		return
	}
	// SelsData
	if string(resultBat.SelsData) != string(bat.SelsData) {
		t.Errorf("Decode Batch.SelsData failed. \nExpected/Got:\n%v\\n%v", string(bat.SelsData), string(resultBat.SelsData))
		return
	}
	// Sels
	for i, v := range bat.Sels {
		if resultBat.Sels[i] != v {
			t.Errorf("Decode Batch.Sels failed. \nExpected/Got:\n%v\n%v", v, resultBat.Sels[i])
			return
		}
	}
	// Zs
	for i, v := range bat.Zs {
		if resultBat.Zs[i] != v {
			t.Errorf("Decode Batch.Zs failed. \nExpected/Got:\n%v\n%v", v, resultBat.Zs[i])
			return
		}
	}
	// Refs
	for i, v := range bat.Refs {
		if resultBat.Refs[i] != v {
			t.Errorf("Decode Batch.Refs failed. \nExpected/Got:\n%v\n%v", v, resultBat.Refs[i])
			return
		}
	}
	// As
	for i, v := range bat.As {
		if resultBat.As[i] != v {
			t.Errorf("Decode Batch.As failed. \nExpected/Got:\n%v\n%v", v, resultBat.As[i])
			return
		}
	}
}<|MERGE_RESOLUTION|>--- conflicted
+++ resolved
@@ -880,17 +880,14 @@
 			BitAndResult: []uint64{6112323, 34542345346, 234, 23412312},
 			Typ:          types.Type{Oid: types.T(types.T_varchar), Size: 24},
 		},
-<<<<<<< HEAD
-		&bitor.Uint64Ring{
+		&bitor.BitOrRing{
 			NullCounts:  []int64{8902345, 123123908950, 9089374534},
 			Values:  []uint64{6112323, 34542345346, 234, 23412312},
 			Typ: types.Type{Oid: types.T(types.T_varchar), Size: 24},
-=======
 		&bitxor.BitXorRing{
 			Values:     []uint64{5234232, 6345123, 7345312, 878956},
 			NullCounts: []int64{56784567, 123123908950, 9089374534},
 			Typ:        types.Type{Oid: types.T(types.T_varchar), Size: 24},
->>>>>>> baaee06d
 		},
 	}
 	for _, r := range ringArray {
@@ -1568,8 +1565,8 @@
 					return
 				}
 			}
-		case *bitor.Uint64Ring:
-			oriRing := r.(*bitor.Uint64Ring)
+		case *bitor.BitOrRing:
+			oriRing := r.(*bitor.BitOrRing)
 			// Data
 			if string(ExpectRing.Data) != string(encoding.EncodeUint64Slice(oriRing.Values)) {
 				t.Errorf("Decode ring Data failed.")
