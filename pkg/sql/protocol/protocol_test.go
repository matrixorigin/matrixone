--- conflicted
+++ resolved
@@ -21,11 +21,8 @@
 	"testing"
 
 	"github.com/matrixorigin/matrixone/pkg/container/ring/bitand"
-<<<<<<< HEAD
+	"github.com/matrixorigin/matrixone/pkg/container/ring/bitxor"
 	"github.com/matrixorigin/matrixone/pkg/container/ring/stddevpop"
-=======
-	"github.com/matrixorigin/matrixone/pkg/container/ring/bitxor"
->>>>>>> baaee06d
 	"github.com/matrixorigin/matrixone/pkg/container/ring/variance"
 
 	"github.com/axiomhq/hyperloglog"
@@ -883,18 +880,16 @@
 			BitAndResult: []uint64{6112323, 34542345346, 234, 23412312},
 			Typ:          types.Type{Oid: types.T(types.T_varchar), Size: 24},
 		},
-<<<<<<< HEAD
+		&bitxor.BitXorRing{
+			Values:     []uint64{5234232, 6345123, 7345312, 878956},
+			NullCounts: []int64{56784567, 123123908950, 9089374534},
+			Typ:        types.Type{Oid: types.T(types.T_varchar), Size: 24},
+		},
 		&stddevpop.StdDevPopRing{
 			NullCounts: []int64{1, 2, 3},
 			SumX:       []float64{4, 9, 13},
 			SumX2:      []float64{16, 81, 169},
 			Typ:        types.Type{Oid: types.T(types.T_float64), Size: 8},
-=======
-		&bitxor.BitXorRing{
-			Values:     []uint64{5234232, 6345123, 7345312, 878956},
-			NullCounts: []int64{56784567, 123123908950, 9089374534},
-			Typ:        types.Type{Oid: types.T(types.T_varchar), Size: 24},
->>>>>>> baaee06d
 		},
 	}
 	for _, r := range ringArray {
