--- conflicted
+++ resolved
@@ -1569,9 +1569,8 @@
 		// Typ
 		buf.Write(encoding.EncodeType(v.Typ))
 		return nil
-<<<<<<< HEAD
-	case *bitor.Uint64Ring:
-		buf.WriteByte(BitOrUint64Ring)
+	case *bitor.BitOrRing:
+		buf.WriteByte(BitOrRing)
 		// NullCounts
 		n := len(v.NullCounts)
 		buf.Write(encoding.EncodeUint32(uint32(n)))
@@ -1579,7 +1578,15 @@
 			buf.Write(encoding.EncodeInt64Slice(v.NullCounts))
 		}
 		// Values
-=======
+		da := encoding.EncodeUint64Slice(v.Values)
+		n = len(da)
+		buf.Write(encoding.EncodeUint32(uint32(n)))
+		if n > 0 {
+			buf.Write(da)
+		}
+		// Typ
+		buf.Write(encoding.EncodeType(v.Typ))
+		return nil
 	case *bitxor.BitXorRing:
 		buf.WriteByte(BitXorRing)
 		// NullCounts
@@ -1589,7 +1596,7 @@
 			buf.Write(encoding.EncodeInt64Slice(v.NullCounts))
 		}
 		// BitXor Results
->>>>>>> baaee06d
+
 		da := encoding.EncodeUint64Slice(v.Values)
 		n = len(da)
 		buf.Write(encoding.EncodeUint32(uint32(n)))
@@ -2390,9 +2397,8 @@
 		r.Typ = typ
 		// return
 		return r, data, nil
-<<<<<<< HEAD
-	case BitOrUint64Ring:
-		r := new(bitor.Uint64Ring)
+	case BitOrRing:
+		r := new(bitor.BitOrRing)
 		data = data[1:]
 		// NullCounts
 		n := encoding.DecodeUint32(data[:4])
@@ -2415,7 +2421,6 @@
 		data = data[encoding.TypeSize:]
 		r.Typ = typ
 		return r, data, nil
-=======
 	case BitXorRing:
 		result := new(bitxor.BitXorRing)
 		data = data[1:]
@@ -2439,7 +2444,6 @@
 		data = data[encoding.TypeSize:]
 		result.Typ = typ
 		return result, data, nil
->>>>>>> baaee06d
 	}
 	return nil, nil, fmt.Errorf("type '%v' ring not yet support", data[0])
 }
@@ -3407,9 +3411,8 @@
 		r.Typ = typ
 		// return
 		return r, data, nil
-<<<<<<< HEAD
-	case BitOrUint64Ring:
-		r := new(bitor.Uint64Ring)
+	case BitOrRing:
+		r := new(bitor.BitOrRing)
 		data = data[1:]
 		// NullCounts
 		n := encoding.DecodeUint32(data[:4])
@@ -3420,7 +3423,24 @@
 			data = data[n*8:]
 		}
 		// Data
-=======
+		n = encoding.DecodeUint32(data[:4])
+		data = data[4:]
+		if n > 0 {
+			var err error
+			r.Data, err = mheap.Alloc(proc.Mp, int64(n))
+			if err != nil {
+				return nil, nil, err
+			}
+			copy(r.Data, data[:n])
+			data = data[n:]
+		}
+		// Values
+		r.Values = encoding.DecodeUint64Slice(r.Data)
+		// Typ
+		typ := encoding.DecodeType(data[:encoding.TypeSize])
+		data = data[encoding.TypeSize:]
+		r.Typ = typ
+		return r, data, nil
 	case BitXorRing:
 		result := new(bitxor.BitXorRing)
 		data = data[1:]
@@ -3433,27 +3453,10 @@
 			data = data[n*8:]
 		}
 		// decode bitxor result
->>>>>>> baaee06d
 		n = encoding.DecodeUint32(data[:4])
 		data = data[4:]
 		if n > 0 {
 			var err error
-<<<<<<< HEAD
-			r.Data, err = mheap.Alloc(proc.Mp, int64(n))
-			if err != nil {
-				return nil, nil, err
-			}
-			copy(r.Data, data[:n])
-			data = data[n:]
-		}
-		// Values
-		r.Values = encoding.DecodeUint64Slice(r.Data)
-		// Typ
-		typ := encoding.DecodeType(data[:encoding.TypeSize])
-		data = data[encoding.TypeSize:]
-		r.Typ = typ
-		return r, data, nil
-=======
 			result.Data, err = mheap.Alloc(proc.Mp, int64(n))
 			if err != nil {
 				return nil, nil, err
@@ -3467,7 +3470,6 @@
 		data = data[encoding.TypeSize:]
 		result.Typ = typ
 		return result, data, nil
->>>>>>> baaee06d
 	}
 	return nil, nil, fmt.Errorf("type '%v' ring not yet support", data[0])
 }
