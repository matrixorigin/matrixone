// Copyright 2021 - 2022 Matrix Origin
//
// Licensed under the Apache License, Version 2.0 (the "License");
// you may not use this file except in compliance with the License.
// You may obtain a copy of the License at
//
//      http://www.apache.org/licenses/LICENSE-2.0
//
// Unless required by applicable law or agreed to in writing, software
// distributed under the License is distributed on an "AS IS" BASIS,
// WITHOUT WARRANTIES OR CONDITIONS OF ANY KIND, either express or implied.
// See the License for the specific language governing permissions and
// limitations under the License.

package plan2

import (
	"strings"

	"github.com/matrixorigin/matrixone/pkg/pb/plan"
	"github.com/matrixorigin/matrixone/pkg/sql/parsers/tree"
)

type MockCompilerContext struct {
	objects map[string]*plan.ObjectRef
	tables  map[string]*plan.TableDef
}

type col struct {
	Name      string
	Id        plan.Type_TypeId
	Nullable  bool
	Width     int32
	Precision int32
}

func NewMockCompilerContext() *MockCompilerContext {
	objects := make(map[string]*plan.ObjectRef)
	tables := make(map[string]*plan.TableDef)

	tpchSchema := make(map[string][]col)
	tpchSchema["NATION"] = []col{
		{"N_NATIONKEY", plan.Type_INT32, false, 0, 0},
		{"N_NAME", plan.Type_VARCHAR, false, 25, 0},
		{"N_REGIONKEY", plan.Type_INT32, false, 0, 0},
		{"N_COMMENT", plan.Type_VARCHAR, true, 152, 0},
	}
	tpchSchema["NATION2"] = []col{ //not exist in tpch, create for test NaturalJoin And UsingJoin
		{"N_NATIONKEY", plan.Type_INT32, false, 0, 0},
		{"N_NAME", plan.Type_VARCHAR, false, 25, 0},
		{"R_REGIONKEY", plan.Type_INT32, false, 0, 0}, //change N_REGIONKEY to R_REGIONKEY for test NaturalJoin And UsingJoin
		{"N_COMMENT", plan.Type_VARCHAR, true, 152, 0},
	}
	tpchSchema["REGION"] = []col{
		{"R_REGIONKEY", plan.Type_INT32, false, 0, 0},
		{"R_NAME", plan.Type_VARCHAR, false, 25, 0},
		{"R_COMMENT", plan.Type_VARCHAR, true, 152, 0},
	}
	tpchSchema["PART"] = []col{
		{"P_PARTKEY", plan.Type_INT32, false, 0, 0},
		{"P_NAME", plan.Type_VARCHAR, false, 55, 0},
		{"P_MFGR", plan.Type_VARCHAR, false, 25, 0},
		{"P_BRAND", plan.Type_VARCHAR, false, 10, 0},
		{"P_TYPE", plan.Type_VARCHAR, false, 25, 0},
		{"P_SIZE", plan.Type_INT32, false, 0, 0},
		{"P_CONTAINER", plan.Type_VARCHAR, false, 10, 0},
		{"P_RETAILPRICE", plan.Type_DECIMAL, false, 15, 2},
		{"P_COMMENT", plan.Type_VARCHAR, false, 23, 0},
	}
	tpchSchema["SUPPLIER"] = []col{
		{"S_SUPPKEY", plan.Type_INT32, false, 0, 0},
		{"S_NAME", plan.Type_VARCHAR, false, 25, 0},
		{"S_ADDRESS", plan.Type_VARCHAR, false, 40, 0},
		{"S_NATIONKEY", plan.Type_INT32, false, 0, 0},
		{"S_PHONE", plan.Type_VARCHAR, false, 15, 0},
		{"S_ACCTBAL", plan.Type_DECIMAL, false, 15, 2},
		{"S_COMMENT", plan.Type_VARCHAR, false, 101, 0},
	}
	tpchSchema["PARTSUPP"] = []col{
		{"PS_PARTKEY", plan.Type_INT32, false, 0, 0},
		{"PS_SUPPKEY", plan.Type_INT32, false, 0, 0},
		{"PS_AVAILQTY", plan.Type_INT32, false, 0, 0},
		{"PS_SUPPLYCOST", plan.Type_DECIMAL, false, 15, 2},
		{"PS_COMMENT", plan.Type_VARCHAR, false, 199, 0},
	}
	tpchSchema["CUSTOMER"] = []col{
		{"C_CUSTKEY", plan.Type_INT32, false, 0, 0},
		{"C_NAME", plan.Type_VARCHAR, false, 25, 0},
		{"C_ADDRESS", plan.Type_VARCHAR, false, 40, 0},
		{"C_NATIONKEY", plan.Type_INT32, false, 0, 0},
		{"C_PHONE", plan.Type_VARCHAR, false, 15, 0},
		{"C_ACCTBAL", plan.Type_DECIMAL, false, 15, 2},
		{"C_MKTSEGMENT", plan.Type_VARCHAR, false, 10, 0},
		{"C_COMMENT", plan.Type_VARCHAR, false, 117, 0},
	}
	tpchSchema["ORDERS"] = []col{
		{"O_ORDERKEY", plan.Type_INT64, false, 0, 0},
		{"O_CUSTKEY", plan.Type_INT32, false, 0, 0},
		{"O_ORDERSTATUS", plan.Type_VARCHAR, false, 1, 0},
		{"O_TOTALPRICE", plan.Type_DECIMAL, false, 15, 2},
		{"O_ORDERDATE", plan.Type_DATE, false, 0, 0},
		{"O_ORDERPRIORITY", plan.Type_VARCHAR, false, 15, 0},
		{"O_CLERK", plan.Type_VARCHAR, false, 15, 0},
		{"O_SHIPPRIORITY", plan.Type_INT32, false, 0, 0},
		{"O_COMMENT", plan.Type_VARCHAR, false, 79, 0},
	}
	tpchSchema["LINEITEM"] = []col{
		{"L_ORDERKEY", plan.Type_INT64, false, 0, 0},
		{"L_PARTKEY", plan.Type_INT32, false, 0, 0},
		{"L_SUPPKEY", plan.Type_INT32, false, 0, 0},
		{"L_LINENUMBER", plan.Type_INT32, false, 0, 0},
		{"L_QUANTITY", plan.Type_INT32, false, 0, 0},
		{"L_EXTENDEDPRICE", plan.Type_DECIMAL, false, 15, 2},
		{"L_DISCOUNT", plan.Type_DECIMAL, false, 15, 2},
		{"L_TAX", plan.Type_DECIMAL, false, 15, 2},
		{"L_RETURNFLAG", plan.Type_VARCHAR, false, 1, 0},
		{"L_LINESTATUS", plan.Type_VARCHAR, false, 1, 0},
		{"L_SHIPDATE", plan.Type_DATE, false, 0, 0},
		{"L_COMMITDATE", plan.Type_DATE, false, 0, 0},
		{"L_RECEIPTDATE", plan.Type_DATE, false, 0, 0},
		{"L_SHIPINSTRUCT", plan.Type_VARCHAR, false, 25, 0},
		{"L_SHIPMODE", plan.Type_VARCHAR, false, 10, 0},
		{"L_COMMENT", plan.Type_VARCHAR, false, 44, 0},
	}

	defaultDbName := "tpch"

	//build tpch context data(schema)
	tableIdx := 0
	for tableName, cols := range tpchSchema {
		colDefs := make([]*plan.ColDef, 0, len(cols))

		for _, col := range cols {
			colDefs = append(colDefs, &plan.ColDef{
				Typ: &plan.Type{
					Id:        col.Id,
					Nullable:  col.Nullable,
					Width:     col.Width,
					Precision: col.Precision,
				},
				Name:  col.Name,
				Pkidx: 1,
			})
		}

		objects[tableName] = &plan.ObjectRef{
			Server:     0,
			Db:         0,
			Schema:     0,
			Obj:        int64(tableIdx),
			ServerName: "",
			DbName:     defaultDbName,
			SchemaName: "",
			ObjName:    tableName,
		}

		tables[tableName] = &plan.TableDef{
			Name: tableName,
			Cols: colDefs,
		}
		tableIdx++
	}

	return &MockCompilerContext{
		objects: objects,
		tables:  tables,
	}
}

func (m *MockCompilerContext) Resolve(name string) (*plan.ObjectRef, *plan.TableDef) {
	name = strings.ToUpper(name)
	return m.objects[name], m.tables[name]
}

func (m *MockCompilerContext) Cost(obj *ObjectRef, e *Expr) *Cost {
	c := &Cost{}
	div := 1.0
	if e != nil {
		div = 10.0
	}

	c.Card = 1000000 / div
	c.Rowsize = 100
	c.Ndv = 900000 / div
	c.Start = 0
	c.Total = 1000
	return c
}

type MockOptimizer struct {
	ctxt MockCompilerContext
}

func NewMockOptimizer() *MockOptimizer {
	return &MockOptimizer{
		ctxt: *NewMockCompilerContext(),
	}
}

<<<<<<< HEAD
func NewMockOptimizer2() *MockOptimizer {
	return &MockOptimizer{
		ctxt: *NewMockCompilerContext(),
	}
}

func (moc *MockOptimizer) Optimize(stmt tree.Statement) (*Query, error) {
=======
func (moc *MockOptimizer) Optimize(stmt tree.Statement) (*plan.Query, error) {
>>>>>>> 680f9b10
	ctx := moc.CurrentContext()
	query, err := BuildPlan(ctx, stmt)
	if err != nil {
		// fmt.Printf("Optimize statement error: '%v'", tree.String(stmt, dialect.MYSQL))
		return nil, err
	}
	return query, nil
}

func (moc *MockOptimizer) CurrentContext() CompilerContext {
	return &moc.ctxt
}<|MERGE_RESOLUTION|>--- conflicted
+++ resolved
@@ -197,17 +197,7 @@
 	}
 }
 
-<<<<<<< HEAD
-func NewMockOptimizer2() *MockOptimizer {
-	return &MockOptimizer{
-		ctxt: *NewMockCompilerContext(),
-	}
-}
-
-func (moc *MockOptimizer) Optimize(stmt tree.Statement) (*Query, error) {
-=======
 func (moc *MockOptimizer) Optimize(stmt tree.Statement) (*plan.Query, error) {
->>>>>>> 680f9b10
 	ctx := moc.CurrentContext()
 	query, err := BuildPlan(ctx, stmt)
 	if err != nil {
