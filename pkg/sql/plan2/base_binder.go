--- conflicted
+++ resolved
@@ -149,12 +149,7 @@
 		err = errors.New(errno.SyntaxErrororAccessRuleViolation, fmt.Sprintf("expr max'%v' is not support now", exprImpl))
 
 	case *tree.VarExpr:
-<<<<<<< HEAD
-		err = errors.New(errno.SyntaxErrororAccessRuleViolation, fmt.Sprintf("expr var'%v' is not support now", exprImpl))
-
-=======
 		expr, err = b.baseBindVar(exprImpl, depth)
->>>>>>> 792a5395
 	case *tree.StrVal:
 		err = errors.New(errno.SyntaxErrororAccessRuleViolation, fmt.Sprintf("expr str'%v' is not support now", exprImpl))
 
