// Copyright 2021 - 2022 Matrix Origin
//
// Licensed under the Apache License, Version 2.0 (the "License");
// you may not use this file except in compliance with the License.
// You may obtain a copy of the License at
//
//      http://www.apache.org/licenses/LICENSE-2.0
//
// Unless required by applicable law or agreed to in writing, software
// distributed under the License is distributed on an "AS IS" BASIS,
// WITHOUT WARRANTIES OR CONDITIONS OF ANY KIND, either express or implied.
// See the License for the specific language governing permissions and
// limitations under the License.

package plan2

import (
	"bytes"
	"encoding/json"
	"io/ioutil"
	"strings"
	"testing"

	"github.com/matrixorigin/matrixone/pkg/pb/plan"
	"github.com/matrixorigin/matrixone/pkg/sql/parsers/dialect/mysql"
)

//only use in developing
func TestSingleSql(t *testing.T) {
<<<<<<< HEAD
	// sql := `SELECT * FROM (SELECT relname as Tables_in_mo FROM mo_tables WHERE reldatabase = 'mo') a`
	// sql := "SELECT nation2.* FROM nation2 natural join region"
	// sql := `select n_name, avg(N_REGIONKEY) t from NATION where n_name != 'a' group by n_name having avg(N_REGIONKEY) > 10 order by t limit 20`
	sql := `with tbl(col1, col2) as (select n_nationkey, n_name from nation) select * from tbl order by col2`
=======
	// sql := "SELECT * FROM NATION where n_nationkey > 10"
	// sql := "SELECT COUNT(n_nationkey) FROM NATION"
	// sql := "SELECT COUNT(*) FROM NATION a"
	// sql := "SELECT DATE_ADD('2022-01-31', INTERVAL 1 day) FROM NATION a"
	// sql := "SELECT DATE_ADD(date '2022-01-31', INTERVAL 1 day) FROM NATION"
	sql := "SELECT DATE_SUB(date '2022-01-31', INTERVAL 1 day) FROM NATION"
	// sql := "SELECT date'2022-01-31' + INTERVAL 114 day FROM NATION a"
	// sql := "SELECT n_nationkey, COUNT(*) AS TTT FROM NATION group by n_nationkey"
	// sql := "select * from (select * from NATION order by n_nationkey) as x where n_nationkey > 10"
	// sql := `select * from (select * from NATION order by n_nationkey) as x`
	// sql := `SELECT REGION.* FROM NATION join REGION on NATION.N_REGIONKEY = REGION.R_REGIONKEY`
>>>>>>> cbe0af29
	// stmts, err := mysql.Parse(sql)
	// if err != nil {
	// 	t.Fatalf("%+v", err)
	// }
	// t.Logf("%+v", string(getJson(stmts[0], t)))

	mock := NewMockOptimizer()
	logicPlan, err := runOneStmt(mock, t, sql)
	if err != nil {
		t.Fatalf("%+v", err)
	}
	outPutPlan(logicPlan, true, t)
}

//Test Query Node Tree
<<<<<<< HEAD
// func TestNodeTree(t *testing.T) {
// 	type queryCheck struct {
// 		steps    []int32                    //steps
// 		nodeType map[int]plan.Node_NodeType //node_type in each node
// 		children map[int][]int32            //children in each node
// 	}

// 	// map[sql string]checkData
// 	nodeTreeCheckList := map[string]queryCheck{
// 		"SELECT -1": {
// 			steps: []int32{0},
// 			nodeType: map[int]plan.Node_NodeType{
// 				0: plan.Node_VALUE_SCAN,
// 			},
// 			children: nil,
// 		},
// 		"SELECT -1 from dual": {
// 			steps: []int32{0},
// 			nodeType: map[int]plan.Node_NodeType{
// 				0: plan.Node_VALUE_SCAN,
// 			},
// 			children: nil,
// 		},
// 		// one node
// 		"SELECT N_NAME FROM NATION WHERE N_REGIONKEY = 3": {
// 			steps: []int32{0},
// 			nodeType: map[int]plan.Node_NodeType{
// 				0: plan.Node_TABLE_SCAN,
// 			},
// 			children: nil,
// 		},
// 		// two nodes- SCAN + SORT
// 		"SELECT N_NAME FROM NATION WHERE N_REGIONKEY = 3 Order By N_REGIONKEY": {
// 			steps: []int32{1},
// 			nodeType: map[int]plan.Node_NodeType{
// 				0: plan.Node_TABLE_SCAN,
// 				1: plan.Node_SORT,
// 			},
// 			children: map[int][]int32{
// 				1: {0},
// 			},
// 		},
// 		// two nodes- SCAN + AGG(group by)
// 		"SELECT N_NAME FROM NATION WHERE N_REGIONKEY = 3 Group By N_NAME": {
// 			steps: []int32{1},
// 			nodeType: map[int]plan.Node_NodeType{
// 				0: plan.Node_TABLE_SCAN,
// 				1: plan.Node_AGG,
// 			},
// 			children: map[int][]int32{
// 				1: {0},
// 			},
// 		},
// 		"select sum(n_nationkey) from nation": {
// 			steps: []int32{1},
// 			nodeType: map[int]plan.Node_NodeType{
// 				0: plan.Node_TABLE_SCAN,
// 				1: plan.Node_AGG,
// 			},
// 			children: map[int][]int32{
// 				1: {0},
// 			},
// 		},
// 		"select sum(n_nationkey) from nation order by sum(n_nationkey)": {
// 			steps: []int32{2},
// 			nodeType: map[int]plan.Node_NodeType{
// 				0: plan.Node_TABLE_SCAN,
// 				1: plan.Node_AGG,
// 				2: plan.Node_SORT,
// 			},
// 			children: map[int][]int32{
// 				1: {0},
// 				2: {1},
// 			},
// 		},
// 		// two nodes- SCAN + AGG(distinct)
// 		"SELECT distinct N_NAME FROM NATION": {
// 			steps: []int32{1},
// 			nodeType: map[int]plan.Node_NodeType{
// 				0: plan.Node_TABLE_SCAN,
// 				1: plan.Node_AGG,
// 			},
// 			children: map[int][]int32{
// 				1: {0},
// 			},
// 		},
// 		// three nodes- SCAN + AGG(group by) + SORT
// 		"SELECT N_NAME, count(*) as ttl FROM NATION Group By N_NAME Order By ttl": {
// 			steps: []int32{2},
// 			nodeType: map[int]plan.Node_NodeType{
// 				0: plan.Node_TABLE_SCAN,
// 				1: plan.Node_AGG,
// 				2: plan.Node_SORT,
// 			},
// 			children: map[int][]int32{
// 				1: {0},
// 				2: {1},
// 			},
// 		},
// 		// three nodes - SCAN, SCAN, JOIN
// 		"SELECT N_NAME, N_REGIONKEY FROM NATION join REGION on NATION.N_REGIONKEY = REGION.R_REGIONKEY": {
// 			steps: []int32{3},
// 			nodeType: map[int]plan.Node_NodeType{
// 				0: plan.Node_TABLE_SCAN,
// 				1: plan.Node_TABLE_SCAN,
// 				2: plan.Node_JOIN,
// 				3: plan.Node_PROJECT,
// 			},
// 			children: map[int][]int32{
// 				2: {0, 1},
// 			},
// 		},
// 		// three nodes - SCAN, SCAN, JOIN  //use where for join condition
// 		"SELECT N_NAME, N_REGIONKEY FROM NATION, REGION WHERE NATION.N_REGIONKEY = REGION.R_REGIONKEY": {
// 			steps: []int32{3},
// 			nodeType: map[int]plan.Node_NodeType{
// 				0: plan.Node_TABLE_SCAN,
// 				1: plan.Node_TABLE_SCAN,
// 				2: plan.Node_JOIN,
// 				3: plan.Node_PROJECT,
// 			},
// 			children: map[int][]int32{
// 				2: {0, 1},
// 				3: {2},
// 			},
// 		},
// 		// 5 nodes - SCAN, SCAN, JOIN, SCAN, JOIN  //join three table
// 		"SELECT l.L_ORDERKEY FROM CUSTOMER c, ORDERS o, LINEITEM l WHERE c.C_CUSTKEY = o.O_CUSTKEY and l.L_ORDERKEY = o.O_ORDERKEY and o.O_ORDERKEY < 10": {
// 			steps: []int32{6},
// 			nodeType: map[int]plan.Node_NodeType{
// 				0: plan.Node_TABLE_SCAN,
// 				1: plan.Node_TABLE_SCAN,
// 				2: plan.Node_JOIN,
// 				3: plan.Node_PROJECT,
// 				4: plan.Node_TABLE_SCAN,
// 				5: plan.Node_JOIN,
// 				6: plan.Node_PROJECT,
// 			},
// 			children: map[int][]int32{
// 				2: {0, 1},
// 				3: {2},
// 				5: {3, 4},
// 				6: {5},
// 			},
// 		},
// 		// 6 nodes - SCAN, SCAN, JOIN, SCAN, JOIN, SORT  //join three table
// 		"SELECT l.L_ORDERKEY FROM CUSTOMER c, ORDERS o, LINEITEM l WHERE c.C_CUSTKEY = o.O_CUSTKEY and l.L_ORDERKEY = o.O_ORDERKEY and o.O_ORDERKEY < 10 order by c.C_CUSTKEY": {
// 			steps: []int32{7},
// 			nodeType: map[int]plan.Node_NodeType{
// 				0: plan.Node_TABLE_SCAN,
// 				1: plan.Node_TABLE_SCAN,
// 				2: plan.Node_JOIN,
// 				3: plan.Node_PROJECT,
// 				4: plan.Node_TABLE_SCAN,
// 				5: plan.Node_JOIN,
// 				6: plan.Node_PROJECT,
// 				7: plan.Node_SORT,
// 			},
// 			children: map[int][]int32{
// 				2: {0, 1},
// 				3: {2},
// 				5: {3, 4},
// 				6: {5},
// 				7: {6},
// 			},
// 		},
// 		// 3 nodes  //Derived table
// 		"select c_custkey from (select c_custkey, count(C_NATIONKEY) ff from CUSTOMER group by c_custkey) a where ff > 0": {
// 			steps: []int32{2},
// 			nodeType: map[int]plan.Node_NodeType{
// 				0: plan.Node_TABLE_SCAN,
// 				1: plan.Node_AGG,
// 				2: plan.Node_PROJECT,
// 			},
// 			children: map[int][]int32{
// 				1: {0},
// 				2: {1},
// 			},
// 		},
// 		// 4 nodes  //Derived table
// 		"select c_custkey from (select c_custkey, count(C_NATIONKEY) ff from CUSTOMER group by c_custkey ) a where ff > 0 order by c_custkey": {
// 			steps: []int32{3},
// 			nodeType: map[int]plan.Node_NodeType{
// 				0: plan.Node_TABLE_SCAN,
// 				1: plan.Node_AGG,
// 				2: plan.Node_PROJECT,
// 				3: plan.Node_SORT,
// 			},
// 			children: map[int][]int32{
// 				1: {0},
// 				2: {1},
// 				3: {2},
// 			},
// 		},
// 		// Derived table join normal table
// 		"select c_custkey from (select c_custkey, count(C_NATIONKEY) ff from CUSTOMER group by c_custkey ) a join NATION b on a.c_custkey = b.N_REGIONKEY where b.N_NATIONKEY > 10 order By b.N_REGIONKEY": {
// 			steps: []int32{6},
// 			nodeType: map[int]plan.Node_NodeType{
// 				0: plan.Node_TABLE_SCAN,
// 				1: plan.Node_AGG,
// 				2: plan.Node_PROJECT,
// 				3: plan.Node_TABLE_SCAN,
// 				4: plan.Node_JOIN,
// 				5: plan.Node_PROJECT,
// 				6: plan.Node_SORT,
// 			},
// 			children: map[int][]int32{
// 				1: {0},
// 				2: {1},
// 				4: {2, 3},
// 				5: {4},
// 				6: {5},
// 			},
// 		},
// 		// insert from values
// 		"INSERT NATION (N_NATIONKEY, N_REGIONKEY, N_NAME) VALUES (1, 21, 'NAME1'), (2, 22, 'NAME2')": {
// 			steps: []int32{1},
// 			nodeType: map[int]plan.Node_NodeType{
// 				0: plan.Node_VALUE_SCAN,
// 				1: plan.Node_INSERT,
// 			},
// 			children: map[int][]int32{
// 				1: {0},
// 			},
// 		},
// 		// insert from select
// 		"INSERT NATION SELECT * FROM NATION2": {
// 			steps: []int32{1},
// 			nodeType: map[int]plan.Node_NodeType{
// 				0: plan.Node_TABLE_SCAN,
// 				1: plan.Node_INSERT,
// 			},
// 			children: map[int][]int32{
// 				1: {0},
// 			},
// 		},
// 		// update
// 		"UPDATE NATION SET N_NAME ='U1', N_REGIONKEY=N_REGIONKEY+2 WHERE N_NATIONKEY > 10 LIMIT 20": {
// 			steps: []int32{1},
// 			nodeType: map[int]plan.Node_NodeType{
// 				0: plan.Node_TABLE_SCAN,
// 				1: plan.Node_UPDATE,
// 			},
// 			children: map[int][]int32{
// 				1: {0},
// 			},
// 		},
// 		// delete
// 		"DELETE FROM NATION WHERE N_NATIONKEY > 10 LIMIT 20": {
// 			steps: []int32{1},
// 			nodeType: map[int]plan.Node_NodeType{
// 				0: plan.Node_TABLE_SCAN,
// 				1: plan.Node_DELETE,
// 			},
// 		},
// 		// uncorrelated subquery
// 		"SELECT * FROM NATION where N_REGIONKEY > (select max(R_REGIONKEY) from REGION)": {
// 			steps: []int32{0},
// 			nodeType: map[int]plan.Node_NodeType{
// 				0: plan.Node_TABLE_SCAN, //nodeid = 1  here is the subquery
// 				1: plan.Node_TABLE_SCAN, //nodeid = 0, here is SELECT * FROM NATION where N_REGIONKEY > [subquery]
// 			},
// 			children: map[int][]int32{},
// 		},
// 		// correlated subquery
// 		`SELECT * FROM NATION where N_REGIONKEY >
// 			(select avg(R_REGIONKEY) from REGION where R_REGIONKEY < N_REGIONKEY group by R_NAME)
// 		order by N_NATIONKEY`: {
// 			steps: []int32{3},
// 			nodeType: map[int]plan.Node_NodeType{
// 				0: plan.Node_TABLE_SCAN, //nodeid = 1  subquery node，so,wo pop it to top
// 				1: plan.Node_TABLE_SCAN, //nodeid = 0
// 				2: plan.Node_AGG,        //nodeid = 2  subquery node，so,wo pop it to top
// 				3: plan.Node_SORT,       //nodeid = 3
// 			},
// 			children: map[int][]int32{
// 				2: {1}, //nodeid = 2, have children(NodeId=1, position=0)
// 				3: {0}, //nodeid = 3, have children(NodeId=0, position=2)
// 			},
// 		},
// 		// cte
// 		`with tbl(col1, col2) as (select n_nationkey, n_name from nation) select * from tbl order by col2`: {
// 			steps: []int32{1, 3},
// 			nodeType: map[int]plan.Node_NodeType{
// 				0: plan.Node_TABLE_SCAN,
// 				1: plan.Node_MATERIAL,
// 				2: plan.Node_MATERIAL_SCAN,
// 				3: plan.Node_SORT,
// 			},
// 			children: map[int][]int32{
// 				1: {0},
// 				3: {2},
// 			},
// 		},
// 	}

// 	// run test and check node tree
// 	for sql, check := range nodeTreeCheckList {
// 		mock := NewMockOptimizer()
// 		logicPlan, err := runOneStmt(mock, t, sql)
// 		query := logicPlan.GetQuery()
// 		if err != nil {
// 			t.Fatalf("%+v, sql=%v", err, sql)
// 		}
// 		if len(query.Steps) != len(check.steps) {
// 			t.Fatalf("run sql[%+v] error, root should be [%+v] but now is [%+v]", sql, check.steps, query.Steps)
// 		}
// 		for idx, step := range query.Steps {
// 			if step != check.steps[idx] {
// 				t.Fatalf("run sql[%+v] error, root should be [%+v] but now is [%+v]", sql, check.steps, query.Steps)
// 			}
// 		}
// 		for idx, typ := range check.nodeType {
// 			if idx >= len(query.Nodes) {
// 				t.Fatalf("run sql[%+v] error, query.Nodes[%+v].NodeType not exist", sql, idx)
// 			}
// 			if query.Nodes[idx].NodeType != typ {
// 				t.Fatalf("run sql[%+v] error, query.Nodes[%+v].NodeType should be [%+v] but now is [%+v]", sql, idx, typ, query.Nodes[idx].NodeType)
// 			}
// 		}
// 		for idx, children := range check.children {
// 			if idx >= len(query.Nodes) {
// 				t.Fatalf("run sql[%+v] error, query.Nodes[%+v].NodeType not exist", sql, idx)
// 			}
// 			if !reflect.DeepEqual(query.Nodes[idx].Children, children) {
// 				t.Fatalf("run sql[%+v] error, query.Nodes[%+v].Children should be [%+v] but now is [%+v]", sql, idx, children, query.Nodes[idx].Children)
// 			}
// 		}
// 	}
// }
=======
func TestNodeTree(t *testing.T) {
	type queryCheck struct {
		steps    []int32                    //steps
		nodeType map[int]plan.Node_NodeType //node_type in each node
		children map[int][]int32            //children in each node
	}

	// map[sql string]checkData
	nodeTreeCheckList := map[string]queryCheck{
		"SELECT -1": {
			steps: []int32{0},
			nodeType: map[int]plan.Node_NodeType{
				0: plan.Node_VALUE_SCAN,
			},
			children: nil,
		},
		"SELECT -1 from dual": {
			steps: []int32{0},
			nodeType: map[int]plan.Node_NodeType{
				0: plan.Node_VALUE_SCAN,
			},
			children: nil,
		},
		// one node
		"SELECT N_NAME FROM NATION WHERE N_REGIONKEY = 3": {
			steps: []int32{0},
			nodeType: map[int]plan.Node_NodeType{
				0: plan.Node_TABLE_SCAN,
			},
			children: nil,
		},
		// two nodes- SCAN + SORT
		"SELECT N_NAME FROM NATION WHERE N_REGIONKEY = 3 Order By N_REGIONKEY": {
			steps: []int32{1},
			nodeType: map[int]plan.Node_NodeType{
				0: plan.Node_TABLE_SCAN,
				1: plan.Node_SORT,
			},
			children: map[int][]int32{
				1: {0},
			},
		},
		// two nodes- SCAN + AGG(group by)
		"SELECT N_NAME FROM NATION WHERE N_REGIONKEY = 3 Group By N_NAME": {
			steps: []int32{1},
			nodeType: map[int]plan.Node_NodeType{
				0: plan.Node_TABLE_SCAN,
				1: plan.Node_AGG,
			},
			children: map[int][]int32{
				1: {0},
			},
		},
		"select sum(n_nationkey) from nation": {
			steps: []int32{1},
			nodeType: map[int]plan.Node_NodeType{
				0: plan.Node_TABLE_SCAN,
				1: plan.Node_AGG,
			},
			children: map[int][]int32{
				1: {0},
			},
		},
		"select sum(n_nationkey) from nation order by sum(n_nationkey)": {
			steps: []int32{2},
			nodeType: map[int]plan.Node_NodeType{
				0: plan.Node_TABLE_SCAN,
				1: plan.Node_AGG,
				2: plan.Node_SORT,
			},
			children: map[int][]int32{
				1: {0},
				2: {1},
			},
		},
		// two nodes- SCAN + AGG(distinct)
		"SELECT distinct N_NAME FROM NATION": {
			steps: []int32{1},
			nodeType: map[int]plan.Node_NodeType{
				0: plan.Node_TABLE_SCAN,
				1: plan.Node_AGG,
			},
			children: map[int][]int32{
				1: {0},
			},
		},
		// three nodes- SCAN + AGG(group by) + SORT
		"SELECT N_NAME, count(*) as ttl FROM NATION Group By N_NAME Order By ttl": {
			steps: []int32{2},
			nodeType: map[int]plan.Node_NodeType{
				0: plan.Node_TABLE_SCAN,
				1: plan.Node_AGG,
				2: plan.Node_SORT,
			},
			children: map[int][]int32{
				1: {0},
				2: {1},
			},
		},
		// three nodes - SCAN, SCAN, JOIN
		"SELECT N_NAME, N_REGIONKEY FROM NATION join REGION on NATION.N_REGIONKEY = REGION.R_REGIONKEY": {
			steps: []int32{3},
			nodeType: map[int]plan.Node_NodeType{
				0: plan.Node_TABLE_SCAN,
				1: plan.Node_TABLE_SCAN,
				2: plan.Node_JOIN,
				3: plan.Node_PROJECT,
			},
			children: map[int][]int32{
				2: {0, 1},
			},
		},
		// three nodes - SCAN, SCAN, JOIN  //use where for join condition
		"SELECT N_NAME, N_REGIONKEY FROM NATION, REGION WHERE NATION.N_REGIONKEY = REGION.R_REGIONKEY": {
			steps: []int32{3},
			nodeType: map[int]plan.Node_NodeType{
				0: plan.Node_TABLE_SCAN,
				1: plan.Node_TABLE_SCAN,
				2: plan.Node_JOIN,
				3: plan.Node_PROJECT,
			},
			children: map[int][]int32{
				2: {0, 1},
				3: {2},
			},
		},
		// 5 nodes - SCAN, SCAN, JOIN, SCAN, JOIN  //join three table
		"SELECT l.L_ORDERKEY FROM CUSTOMER c, ORDERS o, LINEITEM l WHERE c.C_CUSTKEY = o.O_CUSTKEY and l.L_ORDERKEY = o.O_ORDERKEY and o.O_ORDERKEY < 10": {
			steps: []int32{6},
			nodeType: map[int]plan.Node_NodeType{
				0: plan.Node_TABLE_SCAN,
				1: plan.Node_TABLE_SCAN,
				2: plan.Node_JOIN,
				3: plan.Node_PROJECT,
				4: plan.Node_TABLE_SCAN,
				5: plan.Node_JOIN,
				6: plan.Node_PROJECT,
			},
			children: map[int][]int32{
				2: {0, 1},
				3: {2},
				5: {3, 4},
				6: {5},
			},
		},
		// 6 nodes - SCAN, SCAN, JOIN, SCAN, JOIN, SORT  //join three table
		"SELECT l.L_ORDERKEY FROM CUSTOMER c, ORDERS o, LINEITEM l WHERE c.C_CUSTKEY = o.O_CUSTKEY and l.L_ORDERKEY = o.O_ORDERKEY and o.O_ORDERKEY < 10 order by c.C_CUSTKEY": {
			steps: []int32{7},
			nodeType: map[int]plan.Node_NodeType{
				0: plan.Node_TABLE_SCAN,
				1: plan.Node_TABLE_SCAN,
				2: plan.Node_JOIN,
				3: plan.Node_PROJECT,
				4: plan.Node_TABLE_SCAN,
				5: plan.Node_JOIN,
				6: plan.Node_PROJECT,
				7: plan.Node_SORT,
			},
			children: map[int][]int32{
				2: {0, 1},
				3: {2},
				5: {3, 4},
				6: {5},
				7: {6},
			},
		},
		// 3 nodes  //Derived table
		"select c_custkey from (select c_custkey, count(C_NATIONKEY) ff from CUSTOMER group by c_custkey) a where ff > 0": {
			steps: []int32{2},
			nodeType: map[int]plan.Node_NodeType{
				0: plan.Node_TABLE_SCAN,
				1: plan.Node_AGG,
				2: plan.Node_PROJECT,
			},
			children: map[int][]int32{
				1: {0},
				2: {1},
			},
		},
		// 4 nodes  //Derived table
		"select c_custkey from (select c_custkey, count(C_NATIONKEY) ff from CUSTOMER group by c_custkey ) a where ff > 0 order by c_custkey": {
			steps: []int32{3},
			nodeType: map[int]plan.Node_NodeType{
				0: plan.Node_TABLE_SCAN,
				1: plan.Node_AGG,
				2: plan.Node_PROJECT,
				3: plan.Node_SORT,
			},
			children: map[int][]int32{
				1: {0},
				2: {1},
				3: {2},
			},
		},
		// Derived table join normal table
		"select c_custkey from (select c_custkey, count(C_NATIONKEY) ff from CUSTOMER group by c_custkey ) a join NATION b on a.c_custkey = b.N_REGIONKEY where b.N_NATIONKEY > 10 order By b.N_REGIONKEY": {
			steps: []int32{6},
			nodeType: map[int]plan.Node_NodeType{
				0: plan.Node_TABLE_SCAN,
				1: plan.Node_AGG,
				2: plan.Node_PROJECT,
				3: plan.Node_TABLE_SCAN,
				4: plan.Node_JOIN,
				5: plan.Node_PROJECT,
				6: plan.Node_SORT,
			},
			children: map[int][]int32{
				1: {0},
				2: {1},
				4: {2, 3},
				5: {4},
				6: {5},
			},
		},
		// insert from values
		"INSERT NATION (N_NATIONKEY, N_REGIONKEY, N_NAME) VALUES (1, 21, 'NAME1'), (2, 22, 'NAME2')": {
			steps: []int32{1},
			nodeType: map[int]plan.Node_NodeType{
				0: plan.Node_VALUE_SCAN,
				1: plan.Node_INSERT,
			},
			children: map[int][]int32{
				1: {0},
			},
		},
		// insert from select
		"INSERT NATION SELECT * FROM NATION2": {
			steps: []int32{1},
			nodeType: map[int]plan.Node_NodeType{
				0: plan.Node_TABLE_SCAN,
				1: plan.Node_INSERT,
			},
			children: map[int][]int32{
				1: {0},
			},
		},
		// update
		"UPDATE NATION SET N_NAME ='U1', N_REGIONKEY=N_REGIONKEY+2 WHERE N_NATIONKEY > 10 LIMIT 20": {
			steps: []int32{1},
			nodeType: map[int]plan.Node_NodeType{
				0: plan.Node_TABLE_SCAN,
				1: plan.Node_UPDATE,
			},
			children: map[int][]int32{
				1: {0},
			},
		},
		// delete
		//"DELETE FROM NATION WHERE N_NATIONKEY > 10 LIMIT 20": {
		//	steps: []int32{1},
		//	nodeType: map[int]plan.Node_NodeType{
		//		0: plan.Node_TABLE_SCAN,
		//		1: plan.Node_DELETE,
		//	},
		//},
		// uncorrelated subquery
		"SELECT * FROM NATION where N_REGIONKEY > (select max(R_REGIONKEY) from REGION)": {
			steps: []int32{0},
			nodeType: map[int]plan.Node_NodeType{
				0: plan.Node_TABLE_SCAN, //nodeid = 1  here is the subquery
				1: plan.Node_TABLE_SCAN, //nodeid = 0, here is SELECT * FROM NATION where N_REGIONKEY > [subquery]
			},
			children: map[int][]int32{},
		},
		// correlated subquery
		`SELECT * FROM NATION where N_REGIONKEY >
			(select avg(R_REGIONKEY) from REGION where R_REGIONKEY < N_REGIONKEY group by R_NAME)
		order by N_NATIONKEY`: {
			steps: []int32{3},
			nodeType: map[int]plan.Node_NodeType{
				0: plan.Node_TABLE_SCAN, //nodeid = 1  subquery node，so,wo pop it to top
				1: plan.Node_TABLE_SCAN, //nodeid = 0
				2: plan.Node_AGG,        //nodeid = 2  subquery node，so,wo pop it to top
				3: plan.Node_SORT,       //nodeid = 3
			},
			children: map[int][]int32{
				2: {1}, //nodeid = 2, have children(NodeId=1, position=0)
				3: {0}, //nodeid = 3, have children(NodeId=0, position=2)
			},
		},
		// cte
		`with tbl(col1, col2) as (select n_nationkey, n_name from nation) select * from tbl order by col2`: {
			steps: []int32{1, 3},
			nodeType: map[int]plan.Node_NodeType{
				0: plan.Node_TABLE_SCAN,
				1: plan.Node_MATERIAL,
				2: plan.Node_MATERIAL_SCAN,
				3: plan.Node_SORT,
			},
			children: map[int][]int32{
				1: {0},
				3: {2},
			},
		},
	}

	// run test and check node tree
	for sql, check := range nodeTreeCheckList {
		mock := NewMockOptimizer()
		logicPlan, err := runOneStmt(mock, t, sql)
		query := logicPlan.GetQuery()
		if err != nil {
			t.Fatalf("%+v, sql=%v", err, sql)
		}
		if len(query.Steps) != len(check.steps) {
			t.Fatalf("run sql[%+v] error, root should be [%+v] but now is [%+v]", sql, check.steps, query.Steps)
		}
		for idx, step := range query.Steps {
			if step != check.steps[idx] {
				t.Fatalf("run sql[%+v] error, root should be [%+v] but now is [%+v]", sql, check.steps, query.Steps)
			}
		}
		for idx, typ := range check.nodeType {
			if idx >= len(query.Nodes) {
				t.Fatalf("run sql[%+v] error, query.Nodes[%+v].NodeType not exist", sql, idx)
			}
			if query.Nodes[idx].NodeType != typ {
				t.Fatalf("run sql[%+v] error, query.Nodes[%+v].NodeType should be [%+v] but now is [%+v]", sql, idx, typ, query.Nodes[idx].NodeType)
			}
		}
		for idx, children := range check.children {
			if idx >= len(query.Nodes) {
				t.Fatalf("run sql[%+v] error, query.Nodes[%+v].NodeType not exist", sql, idx)
			}
			if !reflect.DeepEqual(query.Nodes[idx].Children, children) {
				t.Fatalf("run sql[%+v] error, query.Nodes[%+v].Children should be [%+v] but now is [%+v]", sql, idx, children, query.Nodes[idx].Children)
			}
		}
	}
}
>>>>>>> cbe0af29

//test single table plan building
func TestSingleTableSqlBuilder(t *testing.T) {
	mock := NewMockOptimizer()

	// should pass
	sqls := []string{
		"SELECT N_NAME, N_REGIONKEY FROM NATION WHERE N_REGIONKEY > 0 AND N_NAME LIKE '%AA' ORDER BY N_NAME DESC, N_REGIONKEY LIMIT 10, 20",
		"SELECT N_NAME, N_REGIONKEY a FROM NATION WHERE N_REGIONKEY > 0 ORDER BY a DESC", //test alias
		"SELECT NATION.N_NAME FROM NATION",            //test alias
		"SELECT * FROM NATION",                        //test star
		"SELECT a.* FROM NATION a",                    //test star
		"SELECT count(*) FROM NATION",                 //test star
		"SELECT count(*) FROM NATION group by N_NAME", //test star
		"SELECT N_NAME, MAX(N_REGIONKEY) FROM NATION GROUP BY N_NAME HAVING MAX(N_REGIONKEY) > 10", //test agg
		"SELECT DISTINCT N_NAME FROM NATION", //test distinct
		"select sum(n_nationkey) as s from nation order by s",
		"select date_add(date '2001-01-01', interval 1 day) as a",
		"select date_sub(date '2001-01-01', interval '1 day') as a",
		"select date_add('2001-01-01', interval '1 day') as a",

		"SELECT N_REGIONKEY + 2 as a, N_REGIONKEY/2, N_REGIONKEY* N_NATIONKEY, N_REGIONKEY % N_NATIONKEY, N_REGIONKEY - N_NATIONKEY FROM NATION WHERE -N_NATIONKEY < -20", //test more expr
		"SELECT N_REGIONKEY FROM NATION where N_REGIONKEY >= N_NATIONKEY or (N_NAME like '%ddd' and N_REGIONKEY >0.5)",                                                    //test more expr
		"SELECT N_REGIONKEY FROM NATION where N_REGIONKEY between 2 and 2 OR N_NATIONKEY not between 3 and 10",                                                            //test more expr
		// "SELECT N_REGIONKEY FROM NATION where N_REGIONKEY is null and N_NAME is not null",
		"SELECT N_REGIONKEY FROM NATION where N_REGIONKEY IN (1, 2)",  //test more expr
		"SELECT N_REGIONKEY FROM NATION where N_REGIONKEY NOT IN (1)", //test more expr

		"SELECT -1",
	}
	runTestShouldPass(mock, t, sqls, false, false)

	// should error
	sqls = []string{
		"SELECT N_NAME, N_REGIONKEY FROM table_not_exist",                   //table not exist
		"SELECT N_NAME, column_not_exist FROM NATION",                       //column not exist
		"SELECT N_NAME, N_REGIONKEY a FROM NATION ORDER BY cccc",            //column alias not exist
		"SELECT N_NAME, b.N_REGIONKEY FROM NATION a ORDER BY b.N_REGIONKEY", //table alias not exist
		"SELECT N_NAME FROM NATION WHERE ffff(N_REGIONKEY) > 0",             //function name not exist
		"SELECT NATION.N_NAME FROM NATION a",                                // mysql should error, but i don't think it is necesssary
		"select n_nationkey, sum(n_nationkey) from nation",

		"SELECT DISTINCT N_NAME FROM NATION GROUP BY N_REGIONKEY", //test distinct with group by
	}
	runTestShouldError(mock, t, sqls)
}

//test jion table plan building
func TestJoinTableSqlBuilder(t *testing.T) {
	mock := NewMockOptimizer()

	// should pass
	sqls := []string{
		"SELECT N_NAME,N_REGIONKEY FROM NATION join REGION on NATION.N_REGIONKEY = REGION.R_REGIONKEY",
		"SELECT N_NAME, N_REGIONKEY FROM NATION join REGION on NATION.N_REGIONKEY = REGION.R_REGIONKEY WHERE NATION.N_REGIONKEY > 0",
		"SELECT N_NAME, NATION2.R_REGIONKEY FROM NATION2 join REGION using(R_REGIONKEY) WHERE NATION2.R_REGIONKEY > 0",
		"SELECT N_NAME, NATION2.R_REGIONKEY FROM NATION2 NATURAL JOIN REGION WHERE NATION2.R_REGIONKEY > 0",
		"SELECT N_NAME FROM NATION NATURAL JOIN REGION",                                                                                                     //have no same column name but it's ok
		"SELECT N_NAME,N_REGIONKEY FROM NATION a join REGION b on a.N_REGIONKEY = b.R_REGIONKEY WHERE a.N_REGIONKEY > 0",                                    //test alias
		"SELECT l.L_ORDERKEY a FROM CUSTOMER c, ORDERS o, LINEITEM l WHERE c.C_CUSTKEY = o.O_CUSTKEY and l.L_ORDERKEY = o.O_ORDERKEY and o.O_ORDERKEY < 10", //join three tables
		"SELECT c.* FROM CUSTOMER c, ORDERS o, LINEITEM l WHERE c.C_CUSTKEY = o.O_CUSTKEY and l.L_ORDERKEY = o.O_ORDERKEY",                                  //test star
		"SELECT * FROM CUSTOMER c, ORDERS o, LINEITEM l WHERE c.C_CUSTKEY = o.O_CUSTKEY and l.L_ORDERKEY = o.O_ORDERKEY",                                    //test star
		"SELECT a.* FROM NATION a join REGION b on a.N_REGIONKEY = b.R_REGIONKEY WHERE a.N_REGIONKEY > 0",                                                   //test star
		"SELECT * FROM NATION a join REGION b on a.N_REGIONKEY = b.R_REGIONKEY WHERE a.N_REGIONKEY > 0",
		"SELECT N_NAME, R_REGIONKEY FROM NATION2 join REGION using(R_REGIONKEY)",
	}
	runTestShouldPass(mock, t, sqls, false, false)

	// should error
	sqls = []string{
		"SELECT N_NAME,N_REGIONKEY FROM NATION join REGION on NATION.N_REGIONKEY = REGION.NotExistColumn",                    //column not exist
		"SELECT N_NAME, R_REGIONKEY FROM NATION join REGION using(R_REGIONKEY)",                                              //column not exist
		"SELECT N_NAME,N_REGIONKEY FROM NATION a join REGION b on a.N_REGIONKEY = b.R_REGIONKEY WHERE aaaaa.N_REGIONKEY > 0", //table alias not exist
	}
	runTestShouldError(mock, t, sqls)
}

//test derived table plan building
func TestDerivedTableSqlBuilder(t *testing.T) {
	mock := NewMockOptimizer()
	// should pass
	sqls := []string{
		"select c_custkey from (select c_custkey from CUSTOMER ) a",
		"select c_custkey from (select c_custkey from CUSTOMER group by c_custkey ) a",
		"select col1 from (select c_custkey from CUSTOMER group by c_custkey ) a(col1)",
		"select c_custkey from (select c_custkey, count(C_NATIONKEY) ff from CUSTOMER group by c_custkey ) a where ff > 0 order by c_custkey",
		"select col1 from (select c_custkey, count(C_NATIONKEY) ff from CUSTOMER group by c_custkey ) a(col1, col2) where col2 > 0 order by col1",
		"select c_custkey from (select c_custkey, count(C_NATIONKEY) ff from CUSTOMER group by c_custkey ) a join NATION b on a.c_custkey = b.N_REGIONKEY where b.N_NATIONKEY > 10",
		"select a.* from (select c_custkey, count(C_NATIONKEY) ff from CUSTOMER group by c_custkey ) a join NATION b on a.c_custkey = b.N_REGIONKEY where b.N_NATIONKEY > 10",
		"select * from (select c_custkey, count(C_NATIONKEY) ff from CUSTOMER group by c_custkey ) a join NATION b on a.c_custkey = b.N_REGIONKEY where b.N_NATIONKEY > 10",
	}
	runTestShouldPass(mock, t, sqls, false, false)

	// should error
	sqls = []string{
		"select C_NAME from (select c_custkey from CUSTOMER) a",                               //column not exist
		"select c_custkey2222 from (select c_custkey from CUSTOMER group by c_custkey ) a",    //column not exist
		"select col1 from (select c_custkey from CUSTOMER group by c_custkey ) a(col1, col2)", //column length not match
		"select c_custkey from (select c_custkey from CUSTOMER group by c_custkey) a(col1)",   //column not exist
	}
	runTestShouldError(mock, t, sqls)
}

func TestInsert(t *testing.T) {
	mock := NewMockOptimizer()
	// should pass
	sqls := []string{
		"INSERT NATION VALUES (1, 'NAME1',21, 'COMMENT1'), (2, 'NAME2', 22, 'COMMENT2')",
		"INSERT NATION (N_NATIONKEY, N_REGIONKEY, N_NAME) VALUES (1, 21, 'NAME1'), (2, 22, 'NAME2')",
		"INSERT INTO NATION SELECT * FROM NATION2",
	}
	runTestShouldPass(mock, t, sqls, false, false)

	// should error
	sqls = []string{
		"INSERT NATION VALUES (1, 'NAME1',21, 'COMMENT1'), ('NAME2', 22, 'COMMENT2')",                                // doesn't match value count
		"INSERT NATION (N_NATIONKEY, N_REGIONKEY, N_NAME) VALUES (1, 'NAME1'), (2, 22, 'NAME2')",                     // doesn't match value count
		"INSERT NATION (N_NATIONKEY, N_REGIONKEY, N_NAME2222) VALUES (1, 21, 'NAME1'), (2, 22, 'NAME2')",             // column not exist
		"INSERT NATION333 (N_NATIONKEY, N_REGIONKEY, N_NAME2222) VALUES (1, 2, 'NAME1'), (2, 22, 'NAME2')",           // table not exist
		"INSERT NATION (N_NATIONKEY, N_REGIONKEY, N_NAME2222) VALUES (1, 'should int32', 'NAME1'), (2, 22, 'NAME2')", // column type not match
		"INSERT NATION (N_NATIONKEY, N_REGIONKEY, N_NAME2222) VALUES (1, 2.22, 'NAME1'), (2, 22, 'NAME2')",           // column type not match
		"INSERT NATION (N_NATIONKEY, N_REGIONKEY, N_NAME2222) VALUES (1, 2, 'NAME1'), (2, 22, 'NAME2')",              // function expr not support now
		"INSERT INTO region SELECT * FROM NATION2",                                                                   // column length not match
	}
	runTestShouldError(mock, t, sqls)
}

func TestUpdate(t *testing.T) {
	mock := NewMockOptimizer()
	// should pass
	sqls := []string{
		"UPDATE NATION SET N_NAME ='U1', N_REGIONKEY=2",
		"UPDATE NATION SET N_NAME ='U1', N_REGIONKEY=2 WHERE N_NATIONKEY > 10 LIMIT 20",
		"UPDATE NATION SET N_NAME ='U1', N_REGIONKEY=N_REGIONKEY+2 WHERE N_NATIONKEY > 10 LIMIT 20",
	}
	runTestShouldPass(mock, t, sqls, false, false)

	// should error
	sqls = []string{
		"UPDATE NATION SET N_NAME2 ='U1', N_REGIONKEY=2",    // column not exist
		"UPDATE NATION2222 SET N_NAME ='U1', N_REGIONKEY=2", // table not exist
		// "UPDATE NATION SET N_NAME = 2, N_REGIONKEY=2",       // column type not match
		// "UPDATE NATION SET N_NAME = 'U1', N_REGIONKEY=2.2",  // column type not match
	}
	runTestShouldError(mock, t, sqls)
}

func TestDelete(t *testing.T) {
	mock := NewMockOptimizer()
	// should pass
	sqls := []string{
		//"DELETE FROM NATION",
		//"DELETE FROM NATION WHERE N_NATIONKEY > 10",
		//"DELETE FROM NATION WHERE N_NATIONKEY > 10 LIMIT 20",
	}
	runTestShouldPass(mock, t, sqls, false, false)

	// should error
	sqls = []string{
		//"DELETE FROM NATION2222",                     // table not exist
		//"DELETE FROM NATION WHERE N_NATIONKEY2 > 10", // column not found
	}
	runTestShouldError(mock, t, sqls)
}

func TestSubQuery(t *testing.T) {
	mock := NewMockOptimizer()
	// should pass
	sqls := []string{
		"SELECT * FROM NATION where N_REGIONKEY > (select max(R_REGIONKEY) from REGION)",                                 // unrelated
		"SELECT * FROM NATION where N_REGIONKEY > (select max(R_REGIONKEY) from REGION where R_REGIONKEY < N_REGIONKEY)", // related
		//"DELETE FROM NATION WHERE N_NATIONKEY > 10",
		`select
		sum(l_extendedprice) / 7.0 as avg_yearly
	from
		lineitem,
		part
	where
		p_partkey = l_partkey
		and p_brand = 'Brand#54'
		and p_container = 'LG BAG'
		and l_quantity < (
			select
				0.2 * avg(l_quantity)
			from
				lineitem
			where
				l_partkey = p_partkey
		);`, //tpch q17
	}
	runTestShouldPass(mock, t, sqls, false, false)

	// should error
	sqls = []string{
		"SELECT * FROM NATION where N_REGIONKEY > (select max(R_REGIONKEY) from REGION222)",                                 // table not exist
		"SELECT * FROM NATION where N_REGIONKEY > (select max(R_REGIONKEY) from REGION where R_REGIONKEY < N_REGIONKEY222)", // column not exist
	}
	runTestShouldError(mock, t, sqls)
}

func TestTcl(t *testing.T) {
	mock := NewMockOptimizer()
	// should pass
	sqls := []string{
		"start transaction",
		"start transaction read write",
		"begin",
		"commit and chain",
		"commit and chain no release",
		"rollback and chain",
	}
	runTestShouldPass(mock, t, sqls, false, false)

	// should error
	sqls = []string{}
	runTestShouldError(mock, t, sqls)
}

func TestDdl(t *testing.T) {
	mock := NewMockOptimizer()
	// should pass
	sqls := []string{
		"create database db_name",               //db not exists and pass
		"create database if not exists db_name", //db not exists but pass
		"create database if not exists tpch",    //db exists and pass
		"drop database if exists db_name",       //db not exists but pass
		"drop database tpch",                    //db exists, pass

		"create table tbl_name (t bool(20), b int unsigned, c char(20), d varchar(20), primary key(b), index idx_t(c)) comment 'test comment'",
		"create table if not exists tbl_name (b int default 20 primary key, c char(20) default 'ss', d varchar(20) default 'kkk')",
		"create table if not exists nation (t bool(20), b int, c char(20), d varchar(20))",
		"drop table if exists tbl_name",
		"drop table if exists nation",
		"drop table nation",
		"drop table tpch.nation",
		"drop table if exists tpch.tbl_not_exist",
		"drop table if exists db_not_exist.tbl",
	}
	runTestShouldPass(mock, t, sqls, false, false)

	// should error
	//sqls = []string{
	//	"create database tpch",  //we mock database tpch。 so tpch is exist
	//	"drop database db_name", //we mock database tpch。 so tpch is exist
	//	"create table nation (t bool(20), b int, c char(20), d varchar(20))",             //table exists in tpch
	//	"create table nation (b int primary key, c char(20) primary key, d varchar(20))", //Multiple primary key
	//	"drop table tbl_name",           //table not exists in tpch
	//	"drop table tpch.tbl_not_exist", //database not exists
	//	"drop table db_not_exist.tbl",   //table not exists
	//
	//	"create index idx1 using bsi on a(a)", //unsupport now
	//	"drop index idx1 on tbl",              //unsupport now
	//}
	//runTestShouldError(mock, t, sqls)
}

func TestShow(t *testing.T) {
	mock := NewMockOptimizer()
	// should pass
	sqls := []string{
		"show variables",
		"show create database tpch",
		"show create table nation",
		"show create table tpch.nation",
		"show databases",
		"show databases like '%d'",
		"show databases where `Database` = '11'",
		"show databases where `Database` = '11' or `Database` = 'ddd'",
		"show tables",
		"show tables from tpch",
		"show tables like '%dd'",
		"show tables from tpch where Tables_in_tpch = 'aa' or Tables_in_tpch like '%dd'",
		"show columns from nation",
		"show columns from nation from tpch",
		"show columns from nation where `Field` like '%ff' or `Type` = 1 or `Null` = 0",
	}
	runTestShouldPass(mock, t, sqls, false, false)

	// should error
	sqls = []string{
		"show create database db_not_exist",                    //db no exist
		"show create table tpch.nation22",                      //table not exist
		"show databases where d ='a'",                          //Column not exist,  show databases only have one column named 'Database'
		"show databases where `Databaseddddd` = '11'",          //column not exist
		"show tables from tpch22222",                           //database not exist
		"show tables from tpch where Tables_in_tpch222 = 'aa'", //column not exist
		"show columns from nation_ddddd",                       //table not exist
		"show columns from nation_ddddd from tpch",             //table not exist
		"show columns from nation where `Field22` like '%ff'",  //column not exist

		"show index from nation", //unsupport now
		"show warnings",          //unsupport now
		"show errors",            //unsupport now
		"show status",            //unsupport now
		"show processlist",       //unsupport now
	}
	runTestShouldError(mock, t, sqls)
}

func TestResultColumns(t *testing.T) {
	mock := NewMockOptimizer()
	getColumns := func(sql string) []*ColDef {
		logicPlan, err := runOneStmt(mock, t, sql)
		if err != nil {
			t.Fatalf("sql %s build plan error:%+v", sql, err)
		}
		return GetResultColumnsFromPlan(logicPlan)
	}

	returnNilSql := []string{
		"begin",
		"commit",
		"rollback",
		"INSERT NATION VALUES (1, 'NAME1',21, 'COMMENT1'), (2, 'NAME2', 22, 'COMMENT2')",
		"UPDATE NATION SET N_NAME ='U1', N_REGIONKEY=2",
		//"DELETE FROM NATION",
		"create database db_name",
		"drop database tpch",
		"create table tbl_name (b int unsigned, c char(20))",
		"drop table nation",
	}
	for _, sql := range returnNilSql {
		columns := getColumns(sql)
		if columns != nil {
			t.Fatalf("sql:%+v, return columns should be nil", sql)
		}
	}

	returnColumnsSql := map[string]string{
		"SELECT N_NAME, N_REGIONKEY a FROM NATION WHERE N_REGIONKEY > 0 ORDER BY a DESC": "N_NAME,a",
		"show variables":            "Variable_name,Value",
		"show create database tpch": "Database,Create Database",
		"show create table nation":  "Table,Create Table",
		"show databases":            "Database",
		"show tables":               "Tables_in_tpch",
		"show columns from nation":  "Field,Type,Null,Key,Default,Comment",
	}
	for sql, colsStr := range returnColumnsSql {
		cols := strings.Split(colsStr, ",")
		columns := getColumns(sql)
		if len(columns) != len(cols) {
			t.Fatalf("sql:%+v, return columns should be [%s]", sql, colsStr)
		}
		for idx, col := range cols {
			// now ast always change col_name to lower string. will be fixed soon
			if !strings.EqualFold(columns[idx].Name, col) {
				t.Fatalf("sql:%+v, return columns should be [%s]", sql, colsStr)
			}
		}
	}
}

func getJson(v any, t *testing.T) []byte {
	b, err := json.Marshal(v)
	if err != nil {
		t.Logf("%+v", v)
	}
	var out bytes.Buffer
	err = json.Indent(&out, b, "", "  ")
	if err != nil {
		t.Logf("%+v", v)
	}
	return out.Bytes()
}

func outPutPlan(logicPlan *Plan, toFile bool, t *testing.T) {
	var json []byte
	switch logicPlan.Plan.(type) {
	case *plan.Plan_Query:
		json = getJson(logicPlan.GetQuery(), t)
	case *plan.Plan_Tcl:
		json = getJson(logicPlan.GetTcl(), t)
	case *plan.Plan_Ddl:
		json = getJson(logicPlan.GetDdl(), t)
	}
	if toFile {
		err := ioutil.WriteFile("/tmp/mo_plan2_test.json", json, 0777)
		if err != nil {
			t.Logf("%+v", err)
		}
	} else {
		t.Logf(string(json))
	}
}

func runOneStmt(opt Optimizer, t *testing.T, sql string) (*Plan, error) {
	stmts, err := mysql.Parse(sql)
	if err != nil {
		t.Fatalf("%+v", err)
	}
	// this sql always return one stmt
	ctx := opt.CurrentContext()
	return BuildPlan(ctx, stmts[0])
}

func runTestShouldPass(opt Optimizer, t *testing.T, sqls []string, printJson bool, toFile bool) {
	for _, sql := range sqls {
		logicPlan, err := runOneStmt(opt, t, sql)
		if err != nil {
			t.Fatalf("%+v, sql=%v", err, sql)
		}
		if printJson {
			outPutPlan(logicPlan, toFile, t)
		}
	}
}

func runTestShouldError(opt Optimizer, t *testing.T, sqls []string) {
	for _, sql := range sqls {
		_, err := runOneStmt(opt, t, sql)
		if err == nil {
			t.Fatalf("should error, but pass: %v", sql)
		}
	}
}<|MERGE_RESOLUTION|>--- conflicted
+++ resolved
@@ -27,24 +27,10 @@
 
 //only use in developing
 func TestSingleSql(t *testing.T) {
-<<<<<<< HEAD
 	// sql := `SELECT * FROM (SELECT relname as Tables_in_mo FROM mo_tables WHERE reldatabase = 'mo') a`
 	// sql := "SELECT nation2.* FROM nation2 natural join region"
 	// sql := `select n_name, avg(N_REGIONKEY) t from NATION where n_name != 'a' group by n_name having avg(N_REGIONKEY) > 10 order by t limit 20`
 	sql := `with tbl(col1, col2) as (select n_nationkey, n_name from nation) select * from tbl order by col2`
-=======
-	// sql := "SELECT * FROM NATION where n_nationkey > 10"
-	// sql := "SELECT COUNT(n_nationkey) FROM NATION"
-	// sql := "SELECT COUNT(*) FROM NATION a"
-	// sql := "SELECT DATE_ADD('2022-01-31', INTERVAL 1 day) FROM NATION a"
-	// sql := "SELECT DATE_ADD(date '2022-01-31', INTERVAL 1 day) FROM NATION"
-	sql := "SELECT DATE_SUB(date '2022-01-31', INTERVAL 1 day) FROM NATION"
-	// sql := "SELECT date'2022-01-31' + INTERVAL 114 day FROM NATION a"
-	// sql := "SELECT n_nationkey, COUNT(*) AS TTT FROM NATION group by n_nationkey"
-	// sql := "select * from (select * from NATION order by n_nationkey) as x where n_nationkey > 10"
-	// sql := `select * from (select * from NATION order by n_nationkey) as x`
-	// sql := `SELECT REGION.* FROM NATION join REGION on NATION.N_REGIONKEY = REGION.R_REGIONKEY`
->>>>>>> cbe0af29
 	// stmts, err := mysql.Parse(sql)
 	// if err != nil {
 	// 	t.Fatalf("%+v", err)
@@ -60,7 +46,6 @@
 }
 
 //Test Query Node Tree
-<<<<<<< HEAD
 // func TestNodeTree(t *testing.T) {
 // 	type queryCheck struct {
 // 		steps    []int32                    //steps
@@ -391,338 +376,6 @@
 // 		}
 // 	}
 // }
-=======
-func TestNodeTree(t *testing.T) {
-	type queryCheck struct {
-		steps    []int32                    //steps
-		nodeType map[int]plan.Node_NodeType //node_type in each node
-		children map[int][]int32            //children in each node
-	}
-
-	// map[sql string]checkData
-	nodeTreeCheckList := map[string]queryCheck{
-		"SELECT -1": {
-			steps: []int32{0},
-			nodeType: map[int]plan.Node_NodeType{
-				0: plan.Node_VALUE_SCAN,
-			},
-			children: nil,
-		},
-		"SELECT -1 from dual": {
-			steps: []int32{0},
-			nodeType: map[int]plan.Node_NodeType{
-				0: plan.Node_VALUE_SCAN,
-			},
-			children: nil,
-		},
-		// one node
-		"SELECT N_NAME FROM NATION WHERE N_REGIONKEY = 3": {
-			steps: []int32{0},
-			nodeType: map[int]plan.Node_NodeType{
-				0: plan.Node_TABLE_SCAN,
-			},
-			children: nil,
-		},
-		// two nodes- SCAN + SORT
-		"SELECT N_NAME FROM NATION WHERE N_REGIONKEY = 3 Order By N_REGIONKEY": {
-			steps: []int32{1},
-			nodeType: map[int]plan.Node_NodeType{
-				0: plan.Node_TABLE_SCAN,
-				1: plan.Node_SORT,
-			},
-			children: map[int][]int32{
-				1: {0},
-			},
-		},
-		// two nodes- SCAN + AGG(group by)
-		"SELECT N_NAME FROM NATION WHERE N_REGIONKEY = 3 Group By N_NAME": {
-			steps: []int32{1},
-			nodeType: map[int]plan.Node_NodeType{
-				0: plan.Node_TABLE_SCAN,
-				1: plan.Node_AGG,
-			},
-			children: map[int][]int32{
-				1: {0},
-			},
-		},
-		"select sum(n_nationkey) from nation": {
-			steps: []int32{1},
-			nodeType: map[int]plan.Node_NodeType{
-				0: plan.Node_TABLE_SCAN,
-				1: plan.Node_AGG,
-			},
-			children: map[int][]int32{
-				1: {0},
-			},
-		},
-		"select sum(n_nationkey) from nation order by sum(n_nationkey)": {
-			steps: []int32{2},
-			nodeType: map[int]plan.Node_NodeType{
-				0: plan.Node_TABLE_SCAN,
-				1: plan.Node_AGG,
-				2: plan.Node_SORT,
-			},
-			children: map[int][]int32{
-				1: {0},
-				2: {1},
-			},
-		},
-		// two nodes- SCAN + AGG(distinct)
-		"SELECT distinct N_NAME FROM NATION": {
-			steps: []int32{1},
-			nodeType: map[int]plan.Node_NodeType{
-				0: plan.Node_TABLE_SCAN,
-				1: plan.Node_AGG,
-			},
-			children: map[int][]int32{
-				1: {0},
-			},
-		},
-		// three nodes- SCAN + AGG(group by) + SORT
-		"SELECT N_NAME, count(*) as ttl FROM NATION Group By N_NAME Order By ttl": {
-			steps: []int32{2},
-			nodeType: map[int]plan.Node_NodeType{
-				0: plan.Node_TABLE_SCAN,
-				1: plan.Node_AGG,
-				2: plan.Node_SORT,
-			},
-			children: map[int][]int32{
-				1: {0},
-				2: {1},
-			},
-		},
-		// three nodes - SCAN, SCAN, JOIN
-		"SELECT N_NAME, N_REGIONKEY FROM NATION join REGION on NATION.N_REGIONKEY = REGION.R_REGIONKEY": {
-			steps: []int32{3},
-			nodeType: map[int]plan.Node_NodeType{
-				0: plan.Node_TABLE_SCAN,
-				1: plan.Node_TABLE_SCAN,
-				2: plan.Node_JOIN,
-				3: plan.Node_PROJECT,
-			},
-			children: map[int][]int32{
-				2: {0, 1},
-			},
-		},
-		// three nodes - SCAN, SCAN, JOIN  //use where for join condition
-		"SELECT N_NAME, N_REGIONKEY FROM NATION, REGION WHERE NATION.N_REGIONKEY = REGION.R_REGIONKEY": {
-			steps: []int32{3},
-			nodeType: map[int]plan.Node_NodeType{
-				0: plan.Node_TABLE_SCAN,
-				1: plan.Node_TABLE_SCAN,
-				2: plan.Node_JOIN,
-				3: plan.Node_PROJECT,
-			},
-			children: map[int][]int32{
-				2: {0, 1},
-				3: {2},
-			},
-		},
-		// 5 nodes - SCAN, SCAN, JOIN, SCAN, JOIN  //join three table
-		"SELECT l.L_ORDERKEY FROM CUSTOMER c, ORDERS o, LINEITEM l WHERE c.C_CUSTKEY = o.O_CUSTKEY and l.L_ORDERKEY = o.O_ORDERKEY and o.O_ORDERKEY < 10": {
-			steps: []int32{6},
-			nodeType: map[int]plan.Node_NodeType{
-				0: plan.Node_TABLE_SCAN,
-				1: plan.Node_TABLE_SCAN,
-				2: plan.Node_JOIN,
-				3: plan.Node_PROJECT,
-				4: plan.Node_TABLE_SCAN,
-				5: plan.Node_JOIN,
-				6: plan.Node_PROJECT,
-			},
-			children: map[int][]int32{
-				2: {0, 1},
-				3: {2},
-				5: {3, 4},
-				6: {5},
-			},
-		},
-		// 6 nodes - SCAN, SCAN, JOIN, SCAN, JOIN, SORT  //join three table
-		"SELECT l.L_ORDERKEY FROM CUSTOMER c, ORDERS o, LINEITEM l WHERE c.C_CUSTKEY = o.O_CUSTKEY and l.L_ORDERKEY = o.O_ORDERKEY and o.O_ORDERKEY < 10 order by c.C_CUSTKEY": {
-			steps: []int32{7},
-			nodeType: map[int]plan.Node_NodeType{
-				0: plan.Node_TABLE_SCAN,
-				1: plan.Node_TABLE_SCAN,
-				2: plan.Node_JOIN,
-				3: plan.Node_PROJECT,
-				4: plan.Node_TABLE_SCAN,
-				5: plan.Node_JOIN,
-				6: plan.Node_PROJECT,
-				7: plan.Node_SORT,
-			},
-			children: map[int][]int32{
-				2: {0, 1},
-				3: {2},
-				5: {3, 4},
-				6: {5},
-				7: {6},
-			},
-		},
-		// 3 nodes  //Derived table
-		"select c_custkey from (select c_custkey, count(C_NATIONKEY) ff from CUSTOMER group by c_custkey) a where ff > 0": {
-			steps: []int32{2},
-			nodeType: map[int]plan.Node_NodeType{
-				0: plan.Node_TABLE_SCAN,
-				1: plan.Node_AGG,
-				2: plan.Node_PROJECT,
-			},
-			children: map[int][]int32{
-				1: {0},
-				2: {1},
-			},
-		},
-		// 4 nodes  //Derived table
-		"select c_custkey from (select c_custkey, count(C_NATIONKEY) ff from CUSTOMER group by c_custkey ) a where ff > 0 order by c_custkey": {
-			steps: []int32{3},
-			nodeType: map[int]plan.Node_NodeType{
-				0: plan.Node_TABLE_SCAN,
-				1: plan.Node_AGG,
-				2: plan.Node_PROJECT,
-				3: plan.Node_SORT,
-			},
-			children: map[int][]int32{
-				1: {0},
-				2: {1},
-				3: {2},
-			},
-		},
-		// Derived table join normal table
-		"select c_custkey from (select c_custkey, count(C_NATIONKEY) ff from CUSTOMER group by c_custkey ) a join NATION b on a.c_custkey = b.N_REGIONKEY where b.N_NATIONKEY > 10 order By b.N_REGIONKEY": {
-			steps: []int32{6},
-			nodeType: map[int]plan.Node_NodeType{
-				0: plan.Node_TABLE_SCAN,
-				1: plan.Node_AGG,
-				2: plan.Node_PROJECT,
-				3: plan.Node_TABLE_SCAN,
-				4: plan.Node_JOIN,
-				5: plan.Node_PROJECT,
-				6: plan.Node_SORT,
-			},
-			children: map[int][]int32{
-				1: {0},
-				2: {1},
-				4: {2, 3},
-				5: {4},
-				6: {5},
-			},
-		},
-		// insert from values
-		"INSERT NATION (N_NATIONKEY, N_REGIONKEY, N_NAME) VALUES (1, 21, 'NAME1'), (2, 22, 'NAME2')": {
-			steps: []int32{1},
-			nodeType: map[int]plan.Node_NodeType{
-				0: plan.Node_VALUE_SCAN,
-				1: plan.Node_INSERT,
-			},
-			children: map[int][]int32{
-				1: {0},
-			},
-		},
-		// insert from select
-		"INSERT NATION SELECT * FROM NATION2": {
-			steps: []int32{1},
-			nodeType: map[int]plan.Node_NodeType{
-				0: plan.Node_TABLE_SCAN,
-				1: plan.Node_INSERT,
-			},
-			children: map[int][]int32{
-				1: {0},
-			},
-		},
-		// update
-		"UPDATE NATION SET N_NAME ='U1', N_REGIONKEY=N_REGIONKEY+2 WHERE N_NATIONKEY > 10 LIMIT 20": {
-			steps: []int32{1},
-			nodeType: map[int]plan.Node_NodeType{
-				0: plan.Node_TABLE_SCAN,
-				1: plan.Node_UPDATE,
-			},
-			children: map[int][]int32{
-				1: {0},
-			},
-		},
-		// delete
-		//"DELETE FROM NATION WHERE N_NATIONKEY > 10 LIMIT 20": {
-		//	steps: []int32{1},
-		//	nodeType: map[int]plan.Node_NodeType{
-		//		0: plan.Node_TABLE_SCAN,
-		//		1: plan.Node_DELETE,
-		//	},
-		//},
-		// uncorrelated subquery
-		"SELECT * FROM NATION where N_REGIONKEY > (select max(R_REGIONKEY) from REGION)": {
-			steps: []int32{0},
-			nodeType: map[int]plan.Node_NodeType{
-				0: plan.Node_TABLE_SCAN, //nodeid = 1  here is the subquery
-				1: plan.Node_TABLE_SCAN, //nodeid = 0, here is SELECT * FROM NATION where N_REGIONKEY > [subquery]
-			},
-			children: map[int][]int32{},
-		},
-		// correlated subquery
-		`SELECT * FROM NATION where N_REGIONKEY >
-			(select avg(R_REGIONKEY) from REGION where R_REGIONKEY < N_REGIONKEY group by R_NAME)
-		order by N_NATIONKEY`: {
-			steps: []int32{3},
-			nodeType: map[int]plan.Node_NodeType{
-				0: plan.Node_TABLE_SCAN, //nodeid = 1  subquery node，so,wo pop it to top
-				1: plan.Node_TABLE_SCAN, //nodeid = 0
-				2: plan.Node_AGG,        //nodeid = 2  subquery node，so,wo pop it to top
-				3: plan.Node_SORT,       //nodeid = 3
-			},
-			children: map[int][]int32{
-				2: {1}, //nodeid = 2, have children(NodeId=1, position=0)
-				3: {0}, //nodeid = 3, have children(NodeId=0, position=2)
-			},
-		},
-		// cte
-		`with tbl(col1, col2) as (select n_nationkey, n_name from nation) select * from tbl order by col2`: {
-			steps: []int32{1, 3},
-			nodeType: map[int]plan.Node_NodeType{
-				0: plan.Node_TABLE_SCAN,
-				1: plan.Node_MATERIAL,
-				2: plan.Node_MATERIAL_SCAN,
-				3: plan.Node_SORT,
-			},
-			children: map[int][]int32{
-				1: {0},
-				3: {2},
-			},
-		},
-	}
-
-	// run test and check node tree
-	for sql, check := range nodeTreeCheckList {
-		mock := NewMockOptimizer()
-		logicPlan, err := runOneStmt(mock, t, sql)
-		query := logicPlan.GetQuery()
-		if err != nil {
-			t.Fatalf("%+v, sql=%v", err, sql)
-		}
-		if len(query.Steps) != len(check.steps) {
-			t.Fatalf("run sql[%+v] error, root should be [%+v] but now is [%+v]", sql, check.steps, query.Steps)
-		}
-		for idx, step := range query.Steps {
-			if step != check.steps[idx] {
-				t.Fatalf("run sql[%+v] error, root should be [%+v] but now is [%+v]", sql, check.steps, query.Steps)
-			}
-		}
-		for idx, typ := range check.nodeType {
-			if idx >= len(query.Nodes) {
-				t.Fatalf("run sql[%+v] error, query.Nodes[%+v].NodeType not exist", sql, idx)
-			}
-			if query.Nodes[idx].NodeType != typ {
-				t.Fatalf("run sql[%+v] error, query.Nodes[%+v].NodeType should be [%+v] but now is [%+v]", sql, idx, typ, query.Nodes[idx].NodeType)
-			}
-		}
-		for idx, children := range check.children {
-			if idx >= len(query.Nodes) {
-				t.Fatalf("run sql[%+v] error, query.Nodes[%+v].NodeType not exist", sql, idx)
-			}
-			if !reflect.DeepEqual(query.Nodes[idx].Children, children) {
-				t.Fatalf("run sql[%+v] error, query.Nodes[%+v].Children should be [%+v] but now is [%+v]", sql, idx, children, query.Nodes[idx].Children)
-			}
-		}
-	}
-}
->>>>>>> cbe0af29
 
 //test single table plan building
 func TestSingleTableSqlBuilder(t *testing.T) {
