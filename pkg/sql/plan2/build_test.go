// Copyright 2021 - 2022 Matrix Origin
//
// Licensed under the Apache License, Version 2.0 (the "License");
// you may not use this file except in compliance with the License.
// You may obtain a copy of the License at
//
//      http://www.apache.org/licenses/LICENSE-2.0
//
// Unless required by applicable law or agreed to in writing, software
// distributed under the License is distributed on an "AS IS" BASIS,
// WITHOUT WARRANTIES OR CONDITIONS OF ANY KIND, either express or implied.
// See the License for the specific language governing permissions and
// limitations under the License.

package plan2

import (
	"bytes"
	"encoding/json"
	"io/ioutil"
	"strings"
	"testing"

	"github.com/matrixorigin/matrixone/pkg/pb/plan"
	"github.com/matrixorigin/matrixone/pkg/sql/parsers/dialect/mysql"
)

//only use in developing
func TestSingleSql(t *testing.T) {
	// sql := `SELECT * FROM (SELECT relname as Tables_in_mo FROM mo_tables WHERE reldatabase = 'mo') a`
	// sql := "SELECT nation2.* FROM nation2 natural join region"
<<<<<<< HEAD
	// sql := `select n_name, avg(N_REGIONKEY) t from NATION where n_name != 'a' group by n_name having avg(N_REGIONKEY) > 10 order by t limit 20`<<<<<<< HEAD
	sql := `select 18446744073709551500`
=======
	// sql := `select n_name, avg(N_REGIONKEY) t from NATION where n_name != 'a' group by n_name having avg(N_REGIONKEY) > 10 order by t limit 20`
	// sql := `select date_add('1997-12-31 23:59:59',INTERVAL 100000 SECOND)`
	sql := "select @str_var, @int_var, @bool_var, @@global.float_var, @@session.null_var"
>>>>>>> 47e2fce8
	// stmts, err := mysql.Parse(sql)
	// if err != nil {
	// 	t.Fatalf("%+v", err)
	// }
	// t.Logf("%+v", string(getJson(stmts[0], t)))

	mock := NewMockOptimizer()
	logicPlan, err := runOneStmt(mock, t, sql)
	if err != nil {
		t.Fatalf("%+v", err)
	}
	outPutPlan(logicPlan, true, t)
}

//Test Query Node Tree
// func TestNodeTree(t *testing.T) {
// 	type queryCheck struct {
// 		steps    []int32                    //steps
// 		nodeType map[int]plan.Node_NodeType //node_type in each node
// 		children map[int][]int32            //children in each node
// 	}

// 	// map[sql string]checkData
// 	nodeTreeCheckList := map[string]queryCheck{
// 		"SELECT -1": {
// 			steps: []int32{0},
// 			nodeType: map[int]plan.Node_NodeType{
// 				0: plan.Node_VALUE_SCAN,
// 			},
// 			children: nil,
// 		},
// 		"SELECT -1 from dual": {
// 			steps: []int32{0},
// 			nodeType: map[int]plan.Node_NodeType{
// 				0: plan.Node_VALUE_SCAN,
// 			},
// 			children: nil,
// 		},
// 		// one node
// 		"SELECT N_NAME FROM NATION WHERE N_REGIONKEY = 3": {
// 			steps: []int32{0},
// 			nodeType: map[int]plan.Node_NodeType{
// 				0: plan.Node_TABLE_SCAN,
// 			},
// 			children: nil,
// 		},
// 		// two nodes- SCAN + SORT
// 		"SELECT N_NAME FROM NATION WHERE N_REGIONKEY = 3 Order By N_REGIONKEY": {
// 			steps: []int32{1},
// 			nodeType: map[int]plan.Node_NodeType{
// 				0: plan.Node_TABLE_SCAN,
// 				1: plan.Node_SORT,
// 			},
// 			children: map[int][]int32{
// 				1: {0},
// 			},
// 		},
// 		// two nodes- SCAN + AGG(group by)
// 		"SELECT N_NAME FROM NATION WHERE N_REGIONKEY = 3 Group By N_NAME": {
// 			steps: []int32{1},
// 			nodeType: map[int]plan.Node_NodeType{
// 				0: plan.Node_TABLE_SCAN,
// 				1: plan.Node_AGG,
// 			},
// 			children: map[int][]int32{
// 				1: {0},
// 			},
// 		},
// 		"select sum(n_nationkey) from nation": {
// 			steps: []int32{1},
// 			nodeType: map[int]plan.Node_NodeType{
// 				0: plan.Node_TABLE_SCAN,
// 				1: plan.Node_AGG,
// 			},
// 			children: map[int][]int32{
// 				1: {0},
// 			},
// 		},
// 		"select sum(n_nationkey) from nation order by sum(n_nationkey)": {
// 			steps: []int32{2},
// 			nodeType: map[int]plan.Node_NodeType{
// 				0: plan.Node_TABLE_SCAN,
// 				1: plan.Node_AGG,
// 				2: plan.Node_SORT,
// 			},
// 			children: map[int][]int32{
// 				1: {0},
// 				2: {1},
// 			},
// 		},
// 		// two nodes- SCAN + AGG(distinct)
// 		"SELECT distinct N_NAME FROM NATION": {
// 			steps: []int32{1},
// 			nodeType: map[int]plan.Node_NodeType{
// 				0: plan.Node_TABLE_SCAN,
// 				1: plan.Node_AGG,
// 			},
// 			children: map[int][]int32{
// 				1: {0},
// 			},
// 		},
// 		// three nodes- SCAN + AGG(group by) + SORT
// 		"SELECT N_NAME, count(*) as ttl FROM NATION Group By N_NAME Order By ttl": {
// 			steps: []int32{2},
// 			nodeType: map[int]plan.Node_NodeType{
// 				0: plan.Node_TABLE_SCAN,
// 				1: plan.Node_AGG,
// 				2: plan.Node_SORT,
// 			},
// 			children: map[int][]int32{
// 				1: {0},
// 				2: {1},
// 			},
// 		},
// 		// three nodes - SCAN, SCAN, JOIN
// 		"SELECT N_NAME, N_REGIONKEY FROM NATION join REGION on NATION.N_REGIONKEY = REGION.R_REGIONKEY": {
// 			steps: []int32{3},
// 			nodeType: map[int]plan.Node_NodeType{
// 				0: plan.Node_TABLE_SCAN,
// 				1: plan.Node_TABLE_SCAN,
// 				2: plan.Node_JOIN,
// 				3: plan.Node_PROJECT,
// 			},
// 			children: map[int][]int32{
// 				2: {0, 1},
// 			},
// 		},
// 		// three nodes - SCAN, SCAN, JOIN  //use where for join condition
// 		"SELECT N_NAME, N_REGIONKEY FROM NATION, REGION WHERE NATION.N_REGIONKEY = REGION.R_REGIONKEY": {
// 			steps: []int32{3},
// 			nodeType: map[int]plan.Node_NodeType{
// 				0: plan.Node_TABLE_SCAN,
// 				1: plan.Node_TABLE_SCAN,
// 				2: plan.Node_JOIN,
// 				3: plan.Node_PROJECT,
// 			},
// 			children: map[int][]int32{
// 				2: {0, 1},
// 				3: {2},
// 			},
// 		},
// 		// 5 nodes - SCAN, SCAN, JOIN, SCAN, JOIN  //join three table
// 		"SELECT l.L_ORDERKEY FROM CUSTOMER c, ORDERS o, LINEITEM l WHERE c.C_CUSTKEY = o.O_CUSTKEY and l.L_ORDERKEY = o.O_ORDERKEY and o.O_ORDERKEY < 10": {
// 			steps: []int32{6},
// 			nodeType: map[int]plan.Node_NodeType{
// 				0: plan.Node_TABLE_SCAN,
// 				1: plan.Node_TABLE_SCAN,
// 				2: plan.Node_JOIN,
// 				3: plan.Node_PROJECT,
// 				4: plan.Node_TABLE_SCAN,
// 				5: plan.Node_JOIN,
// 				6: plan.Node_PROJECT,
// 			},
// 			children: map[int][]int32{
// 				2: {0, 1},
// 				3: {2},
// 				5: {3, 4},
// 				6: {5},
// 			},
// 		},
// 		// 6 nodes - SCAN, SCAN, JOIN, SCAN, JOIN, SORT  //join three table
// 		"SELECT l.L_ORDERKEY FROM CUSTOMER c, ORDERS o, LINEITEM l WHERE c.C_CUSTKEY = o.O_CUSTKEY and l.L_ORDERKEY = o.O_ORDERKEY and o.O_ORDERKEY < 10 order by c.C_CUSTKEY": {
// 			steps: []int32{7},
// 			nodeType: map[int]plan.Node_NodeType{
// 				0: plan.Node_TABLE_SCAN,
// 				1: plan.Node_TABLE_SCAN,
// 				2: plan.Node_JOIN,
// 				3: plan.Node_PROJECT,
// 				4: plan.Node_TABLE_SCAN,
// 				5: plan.Node_JOIN,
// 				6: plan.Node_PROJECT,
// 				7: plan.Node_SORT,
// 			},
// 			children: map[int][]int32{
// 				2: {0, 1},
// 				3: {2},
// 				5: {3, 4},
// 				6: {5},
// 				7: {6},
// 			},
// 		},
// 		// 3 nodes  //Derived table
// 		"select c_custkey from (select c_custkey, count(C_NATIONKEY) ff from CUSTOMER group by c_custkey) a where ff > 0": {
// 			steps: []int32{2},
// 			nodeType: map[int]plan.Node_NodeType{
// 				0: plan.Node_TABLE_SCAN,
// 				1: plan.Node_AGG,
// 				2: plan.Node_PROJECT,
// 			},
// 			children: map[int][]int32{
// 				1: {0},
// 				2: {1},
// 			},
// 		},
// 		// 4 nodes  //Derived table
// 		"select c_custkey from (select c_custkey, count(C_NATIONKEY) ff from CUSTOMER group by c_custkey ) a where ff > 0 order by c_custkey": {
// 			steps: []int32{3},
// 			nodeType: map[int]plan.Node_NodeType{
// 				0: plan.Node_TABLE_SCAN,
// 				1: plan.Node_AGG,
// 				2: plan.Node_PROJECT,
// 				3: plan.Node_SORT,
// 			},
// 			children: map[int][]int32{
// 				1: {0},
// 				2: {1},
// 				3: {2},
// 			},
// 		},
// 		// Derived table join normal table
// 		"select c_custkey from (select c_custkey, count(C_NATIONKEY) ff from CUSTOMER group by c_custkey ) a join NATION b on a.c_custkey = b.N_REGIONKEY where b.N_NATIONKEY > 10 order By b.N_REGIONKEY": {
// 			steps: []int32{6},
// 			nodeType: map[int]plan.Node_NodeType{
// 				0: plan.Node_TABLE_SCAN,
// 				1: plan.Node_AGG,
// 				2: plan.Node_PROJECT,
// 				3: plan.Node_TABLE_SCAN,
// 				4: plan.Node_JOIN,
// 				5: plan.Node_PROJECT,
// 				6: plan.Node_SORT,
// 			},
// 			children: map[int][]int32{
// 				1: {0},
// 				2: {1},
// 				4: {2, 3},
// 				5: {4},
// 				6: {5},
// 			},
// 		},
// 		// insert from values
// 		"INSERT NATION (N_NATIONKEY, N_REGIONKEY, N_NAME) VALUES (1, 21, 'NAME1'), (2, 22, 'NAME2')": {
// 			steps: []int32{1},
// 			nodeType: map[int]plan.Node_NodeType{
// 				0: plan.Node_VALUE_SCAN,
// 				1: plan.Node_INSERT,
// 			},
// 			children: map[int][]int32{
// 				1: {0},
// 			},
// 		},
// 		// insert from select
// 		"INSERT NATION SELECT * FROM NATION2": {
// 			steps: []int32{1},
// 			nodeType: map[int]plan.Node_NodeType{
// 				0: plan.Node_TABLE_SCAN,
// 				1: plan.Node_INSERT,
// 			},
// 			children: map[int][]int32{
// 				1: {0},
// 			},
// 		},
// 		// update
// 		"UPDATE NATION SET N_NAME ='U1', N_REGIONKEY=N_REGIONKEY+2 WHERE N_NATIONKEY > 10 LIMIT 20": {
// 			steps: []int32{1},
// 			nodeType: map[int]plan.Node_NodeType{
// 				0: plan.Node_TABLE_SCAN,
// 				1: plan.Node_UPDATE,
// 			},
// 			children: map[int][]int32{
// 				1: {0},
// 			},
// 		},
// 		// delete
// 		"DELETE FROM NATION WHERE N_NATIONKEY > 10 LIMIT 20": {
// 			steps: []int32{1},
// 			nodeType: map[int]plan.Node_NodeType{
// 				0: plan.Node_TABLE_SCAN,
// 				1: plan.Node_DELETE,
// 			},
// 		},
// 		// uncorrelated subquery
// 		"SELECT * FROM NATION where N_REGIONKEY > (select max(R_REGIONKEY) from REGION)": {
// 			steps: []int32{0},
// 			nodeType: map[int]plan.Node_NodeType{
// 				0: plan.Node_TABLE_SCAN, //nodeid = 1  here is the subquery
// 				1: plan.Node_TABLE_SCAN, //nodeid = 0, here is SELECT * FROM NATION where N_REGIONKEY > [subquery]
// 			},
// 			children: map[int][]int32{},
// 		},
// 		// correlated subquery
// 		`SELECT * FROM NATION where N_REGIONKEY >
// 			(select avg(R_REGIONKEY) from REGION where R_REGIONKEY < N_REGIONKEY group by R_NAME)
// 		order by N_NATIONKEY`: {
// 			steps: []int32{3},
// 			nodeType: map[int]plan.Node_NodeType{
// 				0: plan.Node_TABLE_SCAN, //nodeid = 1  subquery node，so,wo pop it to top
// 				1: plan.Node_TABLE_SCAN, //nodeid = 0
// 				2: plan.Node_AGG,        //nodeid = 2  subquery node，so,wo pop it to top
// 				3: plan.Node_SORT,       //nodeid = 3
// 			},
// 			children: map[int][]int32{
// 				2: {1}, //nodeid = 2, have children(NodeId=1, position=0)
// 				3: {0}, //nodeid = 3, have children(NodeId=0, position=2)
// 			},
// 		},
// 		// cte
// 		`with tbl(col1, col2) as (select n_nationkey, n_name from nation) select * from tbl order by col2`: {
// 			steps: []int32{1, 3},
// 			nodeType: map[int]plan.Node_NodeType{
// 				0: plan.Node_TABLE_SCAN,
// 				1: plan.Node_MATERIAL,
// 				2: plan.Node_MATERIAL_SCAN,
// 				3: plan.Node_SORT,
// 			},
// 			children: map[int][]int32{
// 				1: {0},
// 				3: {2},
// 			},
// 		},
// 	}

// 	// run test and check node tree
// 	for sql, check := range nodeTreeCheckList {
// 		mock := NewMockOptimizer()
// 		logicPlan, err := runOneStmt(mock, t, sql)
// 		query := logicPlan.GetQuery()
// 		if err != nil {
// 			t.Fatalf("%+v, sql=%v", err, sql)
// 		}
// 		if len(query.Steps) != len(check.steps) {
// 			t.Fatalf("run sql[%+v] error, root should be [%+v] but now is [%+v]", sql, check.steps, query.Steps)
// 		}
// 		for idx, step := range query.Steps {
// 			if step != check.steps[idx] {
// 				t.Fatalf("run sql[%+v] error, root should be [%+v] but now is [%+v]", sql, check.steps, query.Steps)
// 			}
// 		}
// 		for idx, typ := range check.nodeType {
// 			if idx >= len(query.Nodes) {
// 				t.Fatalf("run sql[%+v] error, query.Nodes[%+v].NodeType not exist", sql, idx)
// 			}
// 			if query.Nodes[idx].NodeType != typ {
// 				t.Fatalf("run sql[%+v] error, query.Nodes[%+v].NodeType should be [%+v] but now is [%+v]", sql, idx, typ, query.Nodes[idx].NodeType)
// 			}
// 		}
// 		for idx, children := range check.children {
// 			if idx >= len(query.Nodes) {
// 				t.Fatalf("run sql[%+v] error, query.Nodes[%+v].NodeType not exist", sql, idx)
// 			}
// 			if !reflect.DeepEqual(query.Nodes[idx].Children, children) {
// 				t.Fatalf("run sql[%+v] error, query.Nodes[%+v].Children should be [%+v] but now is [%+v]", sql, idx, children, query.Nodes[idx].Children)
// 			}
// 		}
// 	}
// }

//test single table plan building
func TestSingleTableSqlBuilder(t *testing.T) {
	mock := NewMockOptimizer()

	// should pass
	sqls := []string{
		"SELECT N_NAME, N_REGIONKEY FROM NATION WHERE N_REGIONKEY > 0 AND N_NAME LIKE '%AA' ORDER BY N_NAME DESC, N_REGIONKEY LIMIT 10, 20",
		"SELECT N_NAME, N_REGIONKEY a FROM NATION WHERE N_REGIONKEY > 0 ORDER BY a DESC", //test alias
		"SELECT NATION.N_NAME FROM NATION",                                       //test alias
		"SELECT * FROM NATION",                                                   //test star
		"SELECT a.* FROM NATION a",                                               //test star
		"SELECT count(*) FROM NATION",                                            //test star
		"SELECT count(*) FROM NATION group by N_NAME",                            //test star
		"SELECT N_NAME, count(distinct N_REGIONKEY) FROM NATION group by N_NAME", //test distinct agg function
		"SELECT N_NAME, MAX(N_REGIONKEY) FROM NATION GROUP BY N_NAME HAVING MAX(N_REGIONKEY) > 10", //test agg
		"SELECT DISTINCT N_NAME FROM NATION", //test distinct
		"select sum(n_nationkey) as s from nation order by s",
		"select date_add(date '2001-01-01', interval 1 day) as a",
		"select date_sub(date '2001-01-01', interval '1 day') as a",
		"select date_add('2001-01-01', interval '1 day') as a",
		"select n_name, count(*) from nation group by n_name order by 2 asc",
		"select count(distinct 12)",

		"SELECT N_REGIONKEY + 2 as a, N_REGIONKEY/2, N_REGIONKEY* N_NATIONKEY, N_REGIONKEY % N_NATIONKEY, N_REGIONKEY - N_NATIONKEY FROM NATION WHERE -N_NATIONKEY < -20", //test more expr
		"SELECT N_REGIONKEY FROM NATION where N_REGIONKEY >= N_NATIONKEY or (N_NAME like '%ddd' and N_REGIONKEY >0.5)",                                                    //test more expr
		"SELECT N_REGIONKEY FROM NATION where N_REGIONKEY between 2 and 2 OR N_NATIONKEY not between 3 and 10",                                                            //test more expr
		// "SELECT N_REGIONKEY FROM NATION where N_REGIONKEY is null and N_NAME is not null",
		"SELECT N_REGIONKEY FROM NATION where N_REGIONKEY IN (1, 2)",  //test more expr
		"SELECT N_REGIONKEY FROM NATION where N_REGIONKEY NOT IN (1)", //test more expr

		"SELECT -1",
		"select date_add('1997-12-31 23:59:59',INTERVAL 100000 SECOND)",
		"select date_sub('1997-12-31 23:59:59',INTERVAL 2 HOUR)",
		"select @str_var, @int_var, @bool_var, @float_var, @null_var",
		"select @str_var, @@global.int_var, @@session.bool_var",
		"select n_name from nation where n_name != @str_var and n_regionkey > @int_var",
		"select n_name from nation where n_name != @@global.str_var and n_regionkey > @@session.int_var",
		"select distinct(n_name), ((abs(n_regionkey))) from nation",
	}
	runTestShouldPass(mock, t, sqls, false, false)

	// should error
	sqls = []string{
		"SELECT N_NAME, N_REGIONKEY FROM table_not_exist",                   //table not exist
		"SELECT N_NAME, column_not_exist FROM NATION",                       //column not exist
		"SELECT N_NAME, N_REGIONKEY a FROM NATION ORDER BY cccc",            //column alias not exist
		"SELECT N_NAME, b.N_REGIONKEY FROM NATION a ORDER BY b.N_REGIONKEY", //table alias not exist
		"SELECT N_NAME FROM NATION WHERE ffff(N_REGIONKEY) > 0",             //function name not exist
		"SELECT NATION.N_NAME FROM NATION a",                                // mysql should error, but i don't think it is necesssary
		"select n_nationkey, sum(n_nationkey) from nation",
		"select n_name from nation where n_name != @not_exist_var",

		"SELECT DISTINCT N_NAME FROM NATION GROUP BY N_REGIONKEY", //test distinct with group by
	}
	runTestShouldError(mock, t, sqls)
}

//test jion table plan building
func TestJoinTableSqlBuilder(t *testing.T) {
	mock := NewMockOptimizer()

	// should pass
	sqls := []string{
		"SELECT N_NAME,N_REGIONKEY FROM NATION join REGION on NATION.N_REGIONKEY = REGION.R_REGIONKEY",
		"SELECT N_NAME, N_REGIONKEY FROM NATION join REGION on NATION.N_REGIONKEY = REGION.R_REGIONKEY WHERE NATION.N_REGIONKEY > 0",
		"SELECT N_NAME, NATION2.R_REGIONKEY FROM NATION2 join REGION using(R_REGIONKEY) WHERE NATION2.R_REGIONKEY > 0",
		"SELECT N_NAME, NATION2.R_REGIONKEY FROM NATION2 NATURAL JOIN REGION WHERE NATION2.R_REGIONKEY > 0",
		"SELECT N_NAME FROM NATION NATURAL JOIN REGION",                                                                                                     //have no same column name but it's ok
		"SELECT N_NAME,N_REGIONKEY FROM NATION a join REGION b on a.N_REGIONKEY = b.R_REGIONKEY WHERE a.N_REGIONKEY > 0",                                    //test alias
		"SELECT l.L_ORDERKEY a FROM CUSTOMER c, ORDERS o, LINEITEM l WHERE c.C_CUSTKEY = o.O_CUSTKEY and l.L_ORDERKEY = o.O_ORDERKEY and o.O_ORDERKEY < 10", //join three tables
		"SELECT c.* FROM CUSTOMER c, ORDERS o, LINEITEM l WHERE c.C_CUSTKEY = o.O_CUSTKEY and l.L_ORDERKEY = o.O_ORDERKEY",                                  //test star
		"SELECT * FROM CUSTOMER c, ORDERS o, LINEITEM l WHERE c.C_CUSTKEY = o.O_CUSTKEY and l.L_ORDERKEY = o.O_ORDERKEY",                                    //test star
		"SELECT a.* FROM NATION a join REGION b on a.N_REGIONKEY = b.R_REGIONKEY WHERE a.N_REGIONKEY > 0",                                                   //test star
		"SELECT * FROM NATION a join REGION b on a.N_REGIONKEY = b.R_REGIONKEY WHERE a.N_REGIONKEY > 0",
		"SELECT N_NAME, R_REGIONKEY FROM NATION2 join REGION using(R_REGIONKEY)",
		"select nation.n_name from nation join nation2 on nation.n_name !='a' join region on nation.n_regionkey = region.r_regionkey",
	}
	runTestShouldPass(mock, t, sqls, false, false)

	// should error
	sqls = []string{
		"SELECT N_NAME,N_REGIONKEY FROM NATION join REGION on NATION.N_REGIONKEY = REGION.NotExistColumn",                    //column not exist
		"SELECT N_NAME, R_REGIONKEY FROM NATION join REGION using(R_REGIONKEY)",                                              //column not exist
		"SELECT N_NAME,N_REGIONKEY FROM NATION a join REGION b on a.N_REGIONKEY = b.R_REGIONKEY WHERE aaaaa.N_REGIONKEY > 0", //table alias not exist
		"select *", //No table used
	}
	runTestShouldError(mock, t, sqls)
}

//test derived table plan building
func TestDerivedTableSqlBuilder(t *testing.T) {
	mock := NewMockOptimizer()
	// should pass
	sqls := []string{
		"select c_custkey from (select c_custkey from CUSTOMER ) a",
		"select c_custkey from (select c_custkey from CUSTOMER group by c_custkey ) a",
		"select col1 from (select c_custkey from CUSTOMER group by c_custkey ) a(col1)",
		"select c_custkey from (select c_custkey, count(C_NATIONKEY) ff from CUSTOMER group by c_custkey ) a where ff > 0 order by c_custkey",
		"select col1 from (select c_custkey, count(C_NATIONKEY) ff from CUSTOMER group by c_custkey ) a(col1, col2) where col2 > 0 order by col1",
		"select c_custkey from (select c_custkey, count(C_NATIONKEY) ff from CUSTOMER group by c_custkey ) a join NATION b on a.c_custkey = b.N_REGIONKEY where b.N_NATIONKEY > 10",
		"select a.* from (select c_custkey, count(C_NATIONKEY) ff from CUSTOMER group by c_custkey ) a join NATION b on a.c_custkey = b.N_REGIONKEY where b.N_NATIONKEY > 10",
		"select * from (select c_custkey, count(C_NATIONKEY) ff from CUSTOMER group by c_custkey ) a join NATION b on a.c_custkey = b.N_REGIONKEY where b.N_NATIONKEY > 10",
	}
	runTestShouldPass(mock, t, sqls, false, false)

	// should error
	sqls = []string{
		"select C_NAME from (select c_custkey from CUSTOMER) a",                               //column not exist
		"select c_custkey2222 from (select c_custkey from CUSTOMER group by c_custkey ) a",    //column not exist
		"select col1 from (select c_custkey from CUSTOMER group by c_custkey ) a(col1, col2)", //column length not match
		"select c_custkey from (select c_custkey from CUSTOMER group by c_custkey) a(col1)",   //column not exist
	}
	runTestShouldError(mock, t, sqls)
}

func TestInsert(t *testing.T) {
	mock := NewMockOptimizer()
	// should pass
	sqls := []string{
		"INSERT NATION VALUES (1, 'NAME1',21, 'COMMENT1'), (2, 'NAME2', 22, 'COMMENT2')",
		"INSERT NATION (N_NATIONKEY, N_REGIONKEY, N_NAME) VALUES (1, 21, 'NAME1'), (2, 22, 'NAME2')",
		"INSERT INTO NATION SELECT * FROM NATION2",
	}
	runTestShouldPass(mock, t, sqls, false, false)

	// should error
	sqls = []string{
		"INSERT NATION VALUES (1, 'NAME1',21, 'COMMENT1'), ('NAME2', 22, 'COMMENT2')",                                // doesn't match value count
		"INSERT NATION (N_NATIONKEY, N_REGIONKEY, N_NAME) VALUES (1, 'NAME1'), (2, 22, 'NAME2')",                     // doesn't match value count
		"INSERT NATION (N_NATIONKEY, N_REGIONKEY, N_NAME2222) VALUES (1, 21, 'NAME1'), (2, 22, 'NAME2')",             // column not exist
		"INSERT NATION333 (N_NATIONKEY, N_REGIONKEY, N_NAME2222) VALUES (1, 2, 'NAME1'), (2, 22, 'NAME2')",           // table not exist
		"INSERT NATION (N_NATIONKEY, N_REGIONKEY, N_NAME2222) VALUES (1, 'should int32', 'NAME1'), (2, 22, 'NAME2')", // column type not match
		"INSERT NATION (N_NATIONKEY, N_REGIONKEY, N_NAME2222) VALUES (1, 2.22, 'NAME1'), (2, 22, 'NAME2')",           // column type not match
		"INSERT NATION (N_NATIONKEY, N_REGIONKEY, N_NAME2222) VALUES (1, 2, 'NAME1'), (2, 22, 'NAME2')",              // function expr not support now
		"INSERT INTO region SELECT * FROM NATION2",                                                                   // column length not match
	}
	runTestShouldError(mock, t, sqls)
}

func TestUpdate(t *testing.T) {
	mock := NewMockOptimizer()
	// should pass
	sqls := []string{
		"UPDATE NATION SET N_NAME ='U1', N_REGIONKEY=2",
		"UPDATE NATION SET N_NAME ='U1', N_REGIONKEY=2 WHERE N_NATIONKEY > 10 LIMIT 20",
		"UPDATE NATION SET N_NAME ='U1', N_REGIONKEY=N_REGIONKEY+2 WHERE N_NATIONKEY > 10 LIMIT 20",
	}
	runTestShouldPass(mock, t, sqls, false, false)

	// should error
	sqls = []string{
		"UPDATE NATION SET N_NAME2 ='U1', N_REGIONKEY=2",    // column not exist
		"UPDATE NATION2222 SET N_NAME ='U1', N_REGIONKEY=2", // table not exist
		// "UPDATE NATION SET N_NAME = 2, N_REGIONKEY=2",       // column type not match
		// "UPDATE NATION SET N_NAME = 'U1', N_REGIONKEY=2.2",  // column type not match
	}
	runTestShouldError(mock, t, sqls)
}

func TestDelete(t *testing.T) {
	mock := NewMockOptimizer()
	// should pass
	sqls := []string{
		//"DELETE FROM NATION",
		//"DELETE FROM NATION WHERE N_NATIONKEY > 10",
		//"DELETE FROM NATION WHERE N_NATIONKEY > 10 LIMIT 20",
	}
	runTestShouldPass(mock, t, sqls, false, false)

	// should error
	sqls = []string{
		//"DELETE FROM NATION2222",                     // table not exist
		//"DELETE FROM NATION WHERE N_NATIONKEY2 > 10", // column not found
	}
	runTestShouldError(mock, t, sqls)
}

func TestSubQuery(t *testing.T) {
	mock := NewMockOptimizer()
	// should pass
	sqls := []string{
		"SELECT * FROM NATION where N_REGIONKEY > (select max(R_REGIONKEY) from REGION)",                                 // unrelated
		"SELECT * FROM NATION where N_REGIONKEY > (select max(R_REGIONKEY) from REGION where R_REGIONKEY < N_REGIONKEY)", // related
		//"DELETE FROM NATION WHERE N_NATIONKEY > 10",
		`select
		sum(l_extendedprice) / 7.0 as avg_yearly
	from
		lineitem,
		part
	where
		p_partkey = l_partkey
		and p_brand = 'Brand#54'
		and p_container = 'LG BAG'
		and l_quantity < (
			select
				0.2 * avg(l_quantity)
			from
				lineitem
			where
				l_partkey = p_partkey
		);`, //tpch q17
	}
	runTestShouldPass(mock, t, sqls, false, false)

	// should error
	sqls = []string{
		"SELECT * FROM NATION where N_REGIONKEY > (select max(R_REGIONKEY) from REGION222)",                                 // table not exist
		"SELECT * FROM NATION where N_REGIONKEY > (select max(R_REGIONKEY) from REGION where R_REGIONKEY < N_REGIONKEY222)", // column not exist
	}
	runTestShouldError(mock, t, sqls)
}

func TestTcl(t *testing.T) {
	mock := NewMockOptimizer()
	// should pass
	sqls := []string{
		"start transaction",
		"start transaction read write",
		"begin",
		"commit and chain",
		"commit and chain no release",
		"rollback and chain",
	}
	runTestShouldPass(mock, t, sqls, false, false)

	// should error
	sqls = []string{}
	runTestShouldError(mock, t, sqls)
}

func TestDdl(t *testing.T) {
	mock := NewMockOptimizer()
	// should pass
	sqls := []string{
		"create database db_name",               //db not exists and pass
		"create database if not exists db_name", //db not exists but pass
		"create database if not exists tpch",    //db exists and pass
		"drop database if exists db_name",       //db not exists but pass
		"drop database tpch",                    //db exists, pass

		"create table tbl_name (t bool(20), b int unsigned, c char(20), d varchar(20), primary key(b), index idx_t(c)) comment 'test comment'",
		"create table if not exists tbl_name (b int default 20 primary key, c char(20) default 'ss', d varchar(20) default 'kkk')",
		"create table if not exists nation (t bool(20), b int, c char(20), d varchar(20))",
		"drop table if exists tbl_name",
		"drop table if exists nation",
		"drop table nation",
		"drop table tpch.nation",
		"drop table if exists tpch.tbl_not_exist",
		"drop table if exists db_not_exist.tbl",
	}
	runTestShouldPass(mock, t, sqls, false, false)

	// should error
	//sqls = []string{
	//	"create database tpch",  //we mock database tpch。 so tpch is exist
	//	"drop database db_name", //we mock database tpch。 so tpch is exist
	//	"create table nation (t bool(20), b int, c char(20), d varchar(20))",             //table exists in tpch
	//	"create table nation (b int primary key, c char(20) primary key, d varchar(20))", //Multiple primary key
	//	"drop table tbl_name",           //table not exists in tpch
	//	"drop table tpch.tbl_not_exist", //database not exists
	//	"drop table db_not_exist.tbl",   //table not exists
	//
	//	"create index idx1 using bsi on a(a)", //unsupport now
	//	"drop index idx1 on tbl",              //unsupport now
	//}
	//runTestShouldError(mock, t, sqls)
}

func TestShow(t *testing.T) {
	mock := NewMockOptimizer()
	// should pass
	sqls := []string{
		"show variables",
		"show create database tpch",
		"show create table nation",
		"show create table tpch.nation",
		"show databases",
		"show databases like '%d'",
		"show databases where `Database` = '11'",
		"show databases where `Database` = '11' or `Database` = 'ddd'",
		"show tables",
		"show tables from tpch",
		"show tables like '%dd'",
		"show tables from tpch where Tables_in_tpch = 'aa' or Tables_in_tpch like '%dd'",
		"show columns from nation",
		"show columns from nation from tpch",
		"show columns from nation where `Field` like '%ff' or `Type` = 1 or `Null` = 0",
	}
	runTestShouldPass(mock, t, sqls, false, false)

	// should error
	sqls = []string{
		"show create database db_not_exist",                    //db no exist
		"show create table tpch.nation22",                      //table not exist
		"show databases where d ='a'",                          //Column not exist,  show databases only have one column named 'Database'
		"show databases where `Databaseddddd` = '11'",          //column not exist
		"show tables from tpch22222",                           //database not exist
		"show tables from tpch where Tables_in_tpch222 = 'aa'", //column not exist
		"show columns from nation_ddddd",                       //table not exist
		"show columns from nation_ddddd from tpch",             //table not exist
		"show columns from nation where `Field22` like '%ff'",  //column not exist

		"show index from nation", //unsupport now
		"show warnings",          //unsupport now
		"show errors",            //unsupport now
		"show status",            //unsupport now
		"show processlist",       //unsupport now
	}
	runTestShouldError(mock, t, sqls)
}

func TestResultColumns(t *testing.T) {
	mock := NewMockOptimizer()
	getColumns := func(sql string) []*ColDef {
		logicPlan, err := runOneStmt(mock, t, sql)
		if err != nil {
			t.Fatalf("sql %s build plan error:%+v", sql, err)
		}
		return GetResultColumnsFromPlan(logicPlan)
	}

	returnNilSql := []string{
		"begin",
		"commit",
		"rollback",
		"INSERT NATION VALUES (1, 'NAME1',21, 'COMMENT1'), (2, 'NAME2', 22, 'COMMENT2')",
		"UPDATE NATION SET N_NAME ='U1', N_REGIONKEY=2",
		//"DELETE FROM NATION",
		"create database db_name",
		"drop database tpch",
		"create table tbl_name (b int unsigned, c char(20))",
		"drop table nation",
	}
	for _, sql := range returnNilSql {
		columns := getColumns(sql)
		if columns != nil {
			t.Fatalf("sql:%+v, return columns should be nil", sql)
		}
	}

	returnColumnsSql := map[string]string{
		"SELECT N_NAME, N_REGIONKEY a FROM NATION WHERE N_REGIONKEY > 0 ORDER BY a DESC":            "N_NAME,a",
		"select n_nationkey, sum(n_regionkey) from (select * from nation) sub group by n_nationkey": "n_nationkey,sum(n_regionkey)",
		"show variables":            "Variable_name,Value",
		"show create database tpch": "Database,Create Database",
		"show create table nation":  "Table,Create Table",
		"show databases":            "Database",
		"show tables":               "Tables_in_tpch",
		"show columns from nation":  "Field,Type,Null,Key,Default,Comment",
	}
	for sql, colsStr := range returnColumnsSql {
		cols := strings.Split(colsStr, ",")
		columns := getColumns(sql)
		if len(columns) != len(cols) {
			t.Fatalf("sql:%+v, return columns should be [%s]", sql, colsStr)
		}
		for idx, col := range cols {
			// now ast always change col_name to lower string. will be fixed soon
			if !strings.EqualFold(columns[idx].Name, col) {
				t.Fatalf("sql:%+v, return columns should be [%s]", sql, colsStr)
			}
		}
	}
}

func getJson(v any, t *testing.T) []byte {
	b, err := json.Marshal(v)
	if err != nil {
		t.Logf("%+v", v)
	}
	var out bytes.Buffer
	err = json.Indent(&out, b, "", "  ")
	if err != nil {
		t.Logf("%+v", v)
	}
	return out.Bytes()
}

func outPutPlan(logicPlan *Plan, toFile bool, t *testing.T) {
	var json []byte
	switch logicPlan.Plan.(type) {
	case *plan.Plan_Query:
		json = getJson(logicPlan.GetQuery(), t)
	case *plan.Plan_Tcl:
		json = getJson(logicPlan.GetTcl(), t)
	case *plan.Plan_Ddl:
		json = getJson(logicPlan.GetDdl(), t)
	}
	if toFile {
		err := ioutil.WriteFile("/tmp/mo_plan2_test.json", json, 0777)
		if err != nil {
			t.Logf("%+v", err)
		}
	} else {
		t.Logf(string(json))
	}
}

func runOneStmt(opt Optimizer, t *testing.T, sql string) (*Plan, error) {
	stmts, err := mysql.Parse(sql)
	if err != nil {
		t.Fatalf("%+v", err)
	}
	// this sql always return one stmt
	ctx := opt.CurrentContext()
	return BuildPlan(ctx, stmts[0])
}

func runTestShouldPass(opt Optimizer, t *testing.T, sqls []string, printJson bool, toFile bool) {
	for _, sql := range sqls {
		logicPlan, err := runOneStmt(opt, t, sql)
		if err != nil {
			t.Fatalf("%+v, sql=%v", err, sql)
		}
		if printJson {
			outPutPlan(logicPlan, toFile, t)
		}
	}
}

func runTestShouldError(opt Optimizer, t *testing.T, sqls []string) {
	for _, sql := range sqls {
		_, err := runOneStmt(opt, t, sql)
		if err == nil {
			t.Fatalf("should error, but pass: %v", sql)
		}
	}
}<|MERGE_RESOLUTION|>--- conflicted
+++ resolved
@@ -29,14 +29,8 @@
 func TestSingleSql(t *testing.T) {
 	// sql := `SELECT * FROM (SELECT relname as Tables_in_mo FROM mo_tables WHERE reldatabase = 'mo') a`
 	// sql := "SELECT nation2.* FROM nation2 natural join region"
-<<<<<<< HEAD
 	// sql := `select n_name, avg(N_REGIONKEY) t from NATION where n_name != 'a' group by n_name having avg(N_REGIONKEY) > 10 order by t limit 20`<<<<<<< HEAD
 	sql := `select 18446744073709551500`
-=======
-	// sql := `select n_name, avg(N_REGIONKEY) t from NATION where n_name != 'a' group by n_name having avg(N_REGIONKEY) > 10 order by t limit 20`
-	// sql := `select date_add('1997-12-31 23:59:59',INTERVAL 100000 SECOND)`
-	sql := "select @str_var, @int_var, @bool_var, @@global.float_var, @@session.null_var"
->>>>>>> 47e2fce8
 	// stmts, err := mysql.Parse(sql)
 	// if err != nil {
 	// 	t.Fatalf("%+v", err)
