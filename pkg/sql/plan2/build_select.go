// Copyright 2021 - 2022 Matrix Origin
//
// Licensed under the Apache License, Version 2.0 (the "License");
// you may not use this file except in compliance with the License.
// You may obtain a copy of the License at
//
//      http://www.apache.org/licenses/LICENSE-2.0
//
// Unless required by applicable law or agreed to in writing, software
// distributed under the License is distributed on an "AS IS" BASIS,
// WITHOUT WARRANTIES OR CONDITIONS OF ANY KIND, either express or implied.
// See the License for the specific language governing permissions and
// limitations under the License.

package plan2

import (
	"fmt"
	"strings"

	"github.com/matrixorigin/matrixone/pkg/errno"
	"github.com/matrixorigin/matrixone/pkg/pb/plan"
	"github.com/matrixorigin/matrixone/pkg/sql/errors"
	"github.com/matrixorigin/matrixone/pkg/sql/parsers/dialect"
	"github.com/matrixorigin/matrixone/pkg/sql/parsers/tree"
)

func buildSelect(stmt *tree.Select, ctx CompilerContext, query *Query, binderCtx *BinderContext) (nodeId int32, err error) {
	// with
	err = buildCTE(stmt.With, ctx, query, binderCtx)
	if err != nil {
		return
	}

	var selectExprs tree.SelectExprs

	switch selectClause := stmt.Select.(type) {
	case *tree.SelectClause:
		nodeId, selectExprs, err = buildSelectClause(selectClause, ctx, query, binderCtx)
		if err != nil {
			return
		}
	case *tree.ParenSelect:
		return buildSelect(selectClause.Select, ctx, query, binderCtx)
	default:
		return 0, errors.New(errno.SQLStatementNotYetComplete, fmt.Sprintf("unknown select statement: %T", stmt))
	}

	node := query.Nodes[nodeId]

	var selectList []*Expr

	needAgg := node.NodeType == plan.Node_AGG
	for _, selectExpr := range selectExprs {
		expr, isAgg, err := buildExpr(selectExpr.Expr, ctx, query, node, binderCtx, needAgg)
		if err != nil {
			return 0, err
		}
		if isAgg {
			node.ProjectList = append(node.ProjectList, expr)
		}
		switch listExpr := expr.Expr.(type) {
		case *plan.Expr_List:
			// select a.* from tbl a or select * from tbl,   buildExpr() will return plan.ExprList
			selectList = append(selectList, listExpr.List.List...)
		default:
			alias := string(selectExpr.As)
			if alias == "" {
				expr.ColName = tree.String(&selectExpr, dialect.MYSQL)
			} else {
				binderCtx.columnAlias[alias] = &plan.Expr{
					Typ:     expr.Typ,
					ColName: alias,
					Expr: &plan.Expr_Col{
						Col: &plan.ColRef{
							RelPos: 0,
							ColPos: int32(len(node.ProjectList)),
						},
					},
				}
				expr.TableName = ""
				expr.ColName = alias
				node.ProjectList = append(node.ProjectList, expr)
			}
			selectList = append(selectList, expr)
		}
	}

	// Build ORDER BY clause
	if stmt.OrderBy != nil {
		preNode := query.Nodes[nodeId]
		sortNode := &Node{
			NodeType:    plan.Node_SORT,
			Children:    []int32{nodeId},
			ProjectList: preNode.ProjectList,
		}

		orderBys := make([]*plan.OrderBySpec, 0, len(stmt.OrderBy))
		var expr *Expr
		var isAgg bool
		for _, order := range stmt.OrderBy {
			if preNode.NodeType != plan.Node_AGG {
				expr, _, err = buildExpr(order.Expr, ctx, query, sortNode, binderCtx, false)
				if err != nil {
					return
				}
			} else {
				expr, isAgg, err = buildExpr(order.Expr, ctx, query, sortNode, binderCtx, false)
				if err != nil || isAgg {
					expr, isAgg, err = buildExpr(order.Expr, ctx, query, preNode, binderCtx, true)
					if err != nil {
						return
					}
					if !isAgg {
						err = errors.New(errno.GroupingError, fmt.Sprintf("'%v' contains column(s) not in the GROUP BY clause or be used in an aggregate function", tree.String(order.Expr, dialect.MYSQL)))
						return
					}
					preNode.ProjectList = append(preNode.ProjectList, expr)
					expr = &plan.Expr{
						Typ:       expr.Typ,
						TableName: expr.TableName,
						ColName:   expr.ColName,
						Expr: &plan.Expr_Col{
							Col: &plan.ColRef{
								RelPos: 0,
								ColPos: int32(len(preNode.ProjectList) - 1),
							},
						},
					}
				}
			}

			orderBy := &plan.OrderBySpec{}
			orderBy.Expr = expr

			switch order.Direction {
			case tree.DefaultDirection:
				orderBy.Flag = plan.OrderBySpec_INTERNAL
			case tree.Ascending:
				orderBy.Flag = plan.OrderBySpec_ASC
			case tree.Descending:
				orderBy.Flag = plan.OrderBySpec_DESC
			}
			orderBys = append(orderBys, orderBy)
		}
		sortNode.OrderBy = orderBys

		// Re-bind projection list for SELECT clause
		sortNode.ProjectList = make([]*Expr, 0, len(selectList))
		for _, selectExpr := range selectExprs {
			alias := string(selectExpr.As)
			if len(alias) != 0 {
				sortNode.ProjectList = append(sortNode.ProjectList, binderCtx.columnAlias[alias])
				continue
			}
			expr, _, err := buildExpr(selectExpr.Expr, ctx, query, sortNode, binderCtx, false)
			if err != nil {
				return 0, err
			}
			switch listExpr := expr.Expr.(type) {
			case *plan.Expr_List:
				// select a.* from tbl a or select * from tbl,   buildExpr() will return plan.ExprList
				sortNode.ProjectList = append(sortNode.ProjectList, listExpr.List.List...)
			default:
				sortNode.ProjectList = append(sortNode.ProjectList, expr)
			}
		}

		nodeId = appendQueryNode(query, sortNode)
		node = query.Nodes[nodeId]
	} else {
		node.ProjectList = selectList
	}

	// Build LIMIT clause
	if stmt.Limit != nil {

		// offset
		if stmt.Limit.Offset != nil {
			expr, _, err := buildExpr(stmt.Limit.Offset, ctx, query, node, binderCtx, false)
			if err != nil {
				return 0, err
			}
			node.Offset = expr
		}

		// limit
		if stmt.Limit.Count != nil {
			expr, _, err := buildExpr(stmt.Limit.Count, ctx, query, node, binderCtx, false)
			if err != nil {
				return 0, err
			}
			node.Limit = expr
		}
	}

	return
}

func buildCTE(withExpr *tree.With, ctx CompilerContext, query *Query, binderCtx *BinderContext) error {
	if withExpr == nil {
		return nil
	}

	var err error
	for _, cte := range withExpr.CTEs {
		switch stmt := cte.Stmt.(type) {
		case *tree.Select:
			_, err = buildSelect(stmt, ctx, query, binderCtx)
		case *tree.ParenSelect:
			_, err = buildSelect(stmt.Select, ctx, query, binderCtx)
		default:
			err = errors.New(errno.SQLStatementNotYetComplete, fmt.Sprintf("unexpected statement: '%v'", tree.String(stmt, dialect.MYSQL)))
		}
		if err != nil {
			return err
		}

		// add a projection node
		alias := string(cte.Name.Alias)
		preNode := query.Nodes[len(query.Nodes)-1]

		node := &Node{
			NodeType: plan.Node_MATERIAL,
			Children: []int32{preNode.NodeId},
		}

		columnLength := len(preNode.ProjectList)
		tableDef := &TableDef{
			Name: alias,
			Cols: make([]*ColDef, columnLength),
		}
		exprs := make([]*Expr, columnLength)
		if cte.Name.Cols != nil {
			if len(preNode.ProjectList) != len(cte.Name.Cols) {
				return errors.New(errno.InvalidColumnReference, "CTE table column length not match")
			}
			for idx, col := range cte.Name.Cols {
				exprs[idx] = &Expr{
					Expr:      nil,
					TableName: alias,
					ColName:   string(col),
					Typ:       preNode.ProjectList[idx].Typ,
				}
				tableDef.Cols[idx] = &ColDef{
					Typ:  preNode.ProjectList[idx].Typ,
					Name: string(col),
				}
			}
			node.ProjectList = exprs
		} else {
			for idx, col := range preNode.ProjectList {
				exprs[idx] = &Expr{
					Expr:      nil,
					TableName: alias,
					ColName:   col.ColName,
					Typ:       col.Typ,
				}
				tableDef.Cols[idx] = &ColDef{
					Typ:  col.Typ,
					Name: col.ColName,
				}
			}
			node.ProjectList = exprs
		}

		// set cte table to binderCtx
		binderCtx.cteTables[strings.ToLower(alias)] = tableDef
		// append node
		appendQueryNode(query, node)

		// set cte table node_id to step
		cteNodeId := query.Nodes[len(query.Nodes)-1].NodeId
		query.Steps = append(query.Steps, cteNodeId)
	}

	return nil
}

<<<<<<< HEAD
func pushDownWhereList(query *Query, node *Node, exprs []*Expr) ([]*Expr, error) {
	var containMutiTableExprs []*Expr
	var containMutiTableCols []map[string]string
	containOneTableExprs := make(map[string][]*Expr)
	var newExprs []*Expr

	for _, expr := range exprs {
		cols := make(map[string]string)
		getExprTableAndColName(expr, cols)

		if len(cols) > 1 {
			if expr.Expr.(*plan.Expr_F).F.Func.GetObjName() == "=" {
				containMutiTableExprs = append(containMutiTableExprs, expr)
				containMutiTableCols = append(containMutiTableCols, cols)
				continue
			}
		}

		if len(cols) == 1 {
			for _, tbl := range cols {
				containOneTableExprs[tbl] = append(containOneTableExprs[tbl], expr)
			}
			continue
		}

		newExprs = append(newExprs, expr)
	}

	resetOnListAndWhereList(query, node, containMutiTableExprs, containMutiTableCols, containOneTableExprs)

	return newExprs, nil
}

func getExprTableAndColName(e *Expr, tables map[string]string) {
	switch item := e.Expr.(type) {
	case *plan.Expr_F:
		for _, arg := range item.F.Args {
			getExprTableAndColName(arg, tables)
		}
	case *plan.Expr_Col:
		str := e.TableName + "." + e.ColName
		tables[str] = e.TableName
	default:
	}
}

func resetOnListAndWhereList(query *Query, node *Node, containMutiTableExprs []*Expr, containMutiTableCols []map[string]string, containOneTableExprs map[string][]*Expr) {
	if node.NodeType == plan.Node_TABLE_SCAN {
		if exprs, ok := containOneTableExprs[node.TableDef.Name]; ok {
			node.WhereList = append(node.WhereList, exprs...)
		}
	}

	if node.NodeType == plan.Node_JOIN {

		for idx, cols := range containMutiTableCols {
			matchNum := len(cols)
			matchLeftAndRight := false

			for _, expr := range node.ProjectList {
				str := expr.TableName + "." + expr.ColName
				if _, ok := cols[str]; ok {
					if expr.Expr.(*plan.Expr_Col).Col.RelPos != 0 {
						matchLeftAndRight = true
					}
					matchNum--
				}
			}

			if matchLeftAndRight && matchNum <= 0 {
				node.OnList = append(node.OnList, containMutiTableExprs[idx])
			}
		}
	}

	for _, idx := range node.Children {
		resetOnListAndWhereList(query, query.Nodes[idx], containMutiTableExprs, containMutiTableCols, containOneTableExprs)
	}
}

func buildSelectClause(stmt *tree.SelectClause, ctx CompilerContext, query *Query, binderCtx *BinderContext) (nodeId int32, projList []*Expr, err error) {
=======
func buildSelectClause(stmt *tree.SelectClause, ctx CompilerContext, query *Query, binderCtx *BinderContext) (nodeId int32, selectExprs tree.SelectExprs, err error) {
>>>>>>> 72f7b999
	// from
	nodeId, err = buildFrom(stmt.From.Tables, ctx, query, binderCtx)
	if err != nil {
		return
	}

	node := query.Nodes[nodeId]

	// filter
	if stmt.Where != nil {
		var exprs []*Expr
		exprs, err = splitAndBuildExpr(stmt.Where.Expr, ctx, query, node, binderCtx, false)
		if err != nil {
			return
		}
		node.WhereList, err = pushDownWhereList(query, node, exprs)
		if err != nil {
			return
		}
	}

	if stmt.GroupBy != nil || stmt.Having != nil || stmt.Distinct {
		aggNode := &Node{
			NodeType: plan.Node_AGG,
			Children: []int32{nodeId},
		}

		// group_by
		if stmt.GroupBy != nil {
			if stmt.Distinct {
				err = errors.New(errno.SQLStatementNotYetComplete, fmt.Sprintf("unsupport select statement(DISTINCT with GROUP BY): %T", stmt))
				return
			}

			aggNode.GroupBy = make([]*Expr, len(stmt.GroupBy))
			for i, groupByExpr := range stmt.GroupBy {
				aggNode.GroupBy[i], _, err = buildExpr(groupByExpr, ctx, query, aggNode, binderCtx, false)
				if err != nil {
					return
				}
			}
		} else if stmt.Distinct {
			aggNode.GroupBy = make([]*Expr, len(stmt.Exprs))
			for i, selectExpr := range stmt.Exprs {
				aggNode.GroupBy[i], _, err = buildExpr(selectExpr.Expr, ctx, query, aggNode, binderCtx, false)
				if err != nil {
					return
				}
			}
		}

		// having
		if stmt.Having != nil {
			if stmt.Distinct {
				err = errors.New(errno.SQLStatementNotYetComplete, fmt.Sprintf("unsupport select statement(DISTINCT with HAVING): %T", stmt))
				return
			}

			aggNode.WhereList, err = splitAndBuildExpr(stmt.Having.Expr, ctx, query, aggNode, binderCtx, true)
			if err != nil {
				return
			}
		}

		aggNode.ProjectList = make([]*Expr, len(aggNode.GroupBy)+len(aggNode.AggList))
		var idx int32

		for _, expr := range aggNode.GroupBy {
			aggNode.ProjectList[idx] = &Expr{
				Typ:       expr.Typ,
				TableName: expr.TableName,
				ColName:   expr.ColName,
				Expr: &plan.Expr_Col{
					Col: &ColRef{
						RelPos: -1,
						ColPos: idx,
					},
				},
			}
			idx++
		}

		for _, expr := range aggNode.AggList {
			aggNode.ProjectList[idx] = &Expr{
				Typ:       expr.Typ,
				TableName: expr.TableName,
				ColName:   expr.ColName,
				Expr: &plan.Expr_Col{
					Col: &ColRef{
						RelPos: -2,
						ColPos: idx,
					},
				},
			}
			idx++
		}

		nodeId = appendQueryNode(query, aggNode)
		node = query.Nodes[nodeId]
	}

	selectExprs = stmt.Exprs

	return
}<|MERGE_RESOLUTION|>--- conflicted
+++ resolved
@@ -277,7 +277,6 @@
 	return nil
 }
 
-<<<<<<< HEAD
 func pushDownWhereList(query *Query, node *Node, exprs []*Expr) ([]*Expr, error) {
 	var containMutiTableExprs []*Expr
 	var containMutiTableCols []map[string]string
@@ -358,10 +357,9 @@
 	}
 }
 
-func buildSelectClause(stmt *tree.SelectClause, ctx CompilerContext, query *Query, binderCtx *BinderContext) (nodeId int32, projList []*Expr, err error) {
-=======
+
 func buildSelectClause(stmt *tree.SelectClause, ctx CompilerContext, query *Query, binderCtx *BinderContext) (nodeId int32, selectExprs tree.SelectExprs, err error) {
->>>>>>> 72f7b999
+
 	// from
 	nodeId, err = buildFrom(stmt.From.Tables, ctx, query, binderCtx)
 	if err != nil {
