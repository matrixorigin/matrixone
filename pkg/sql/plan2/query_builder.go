// Copyright 2022 Matrix Origin
//
// Licensed under the Apache License, Version 2.0 (the "License");
// you may not use this file except in compliance with the License.
// You may obtain a copy of the License at
//
//     http://www.apache.org/licenses/LICENSE-2.0
//
// Unless required by applicable law or agreed to in writing, software
// distributed under the License is distributed on an "AS IS" BASIS,
// WITHOUT WARRANTIES OR CONDITIONS OF ANY KIND, either express or implied.
// See the License for the specific language governing permissions and
// limitations under the License.

package plan2

import (
	"fmt"
	"strings"

	"github.com/matrixorigin/matrixone/pkg/errno"
	"github.com/matrixorigin/matrixone/pkg/pb/plan"
	"github.com/matrixorigin/matrixone/pkg/sql/errors"
	"github.com/matrixorigin/matrixone/pkg/sql/parsers/dialect"
	"github.com/matrixorigin/matrixone/pkg/sql/parsers/tree"
)

func NewQueryBuilder(queryType plan.Query_StatementType, ctx CompilerContext) *QueryBuilder {
	return &QueryBuilder{
		qry: &Query{
			StmtType: queryType,
		},
		compCtx:    ctx,
		ctxByNode:  []*BindContext{},
		tagsByNode: [][]int32{},
		nextTag:    0,
	}
}

func getColMapKey(relPos int32, colPos int32) int64 {
	return (int64(relPos) << 32) + int64(colPos)
}

func (builder *QueryBuilder) remapExpr(expr *Expr, colMap map[int64][2]int32) error {
	switch ne := expr.Expr.(type) {
	case *plan.Expr_Col:
		if ids, ok := colMap[getColMapKey(ne.Col.RelPos, ne.Col.ColPos)]; ok {
			ne.Col.RelPos = ids[0]
			ne.Col.ColPos = ids[1]
		} else {
			return errors.New(errno.SyntaxErrororAccessRuleViolation, fmt.Sprintf("can't find column in context's map %v", colMap))
		}

	case *plan.Expr_F:
		for _, arg := range ne.F.GetArgs() {
			err := builder.remapExpr(arg, colMap)
			if err != nil {
				return err
			}
		}
	}
	return nil
}

func (builder *QueryBuilder) remapAllColRefs(nodeId int32) (map[int64][2]int32, error) {
	node := builder.qry.Nodes[nodeId]
	returnMap := make(map[int64][2]int32)

	switch node.NodeType {
	case plan.Node_TABLE_SCAN, plan.Node_MATERIAL_SCAN:
		node.ProjectList = make([]*Expr, len(node.TableDef.Cols))
		tag := builder.tagsByNode[nodeId][0]

		for idx, col := range node.TableDef.Cols {
			node.ProjectList[idx] = &plan.Expr{
				Typ: col.Typ,
				Expr: &plan.Expr_Col{
					Col: &plan.ColRef{
						RelPos: 0,
						ColPos: int32(idx),
					},
				},
			}

			returnMap[getColMapKey(tag, int32(idx))] = [2]int32{0, int32(idx)}
		}
<<<<<<< HEAD

		for _, expr := range node.FilterList {
			builder.remapExpr(expr, returnMap)
=======
		for _, expr := range node.WhereList {
			err := builder.resetPosition(expr, returnMap)
			if err != nil {
				return nil, err
			}
>>>>>>> 792a5395
		}

	case plan.Node_JOIN:
		colIdx := 0
		joinCondMap := make(map[int64][2]int32)

		for idx, child := range node.Children {
			colIdx = len(returnMap)

			childMap, err := builder.remapAllColRefs(child)
			if err != nil {
				return nil, err
			}

			for k, v := range childMap {
				returnMap[k] = [2]int32{0, int32(colIdx) + v[1]}
				joinCondMap[k] = [2]int32{int32(idx), v[1]}
			}

			for prjIdx, prj := range builder.qry.Nodes[child].ProjectList {
				node.ProjectList = append(node.ProjectList, &plan.Expr{
					Typ: prj.Typ,
					Expr: &plan.Expr_Col{
						Col: &plan.ColRef{
							RelPos: int32(idx),
							ColPos: int32(prjIdx),
						},
					},
				})
			}
		}

		for _, expr := range node.OnList {
			err := builder.remapExpr(expr, joinCondMap)
			if err != nil {
				return nil, err
			}
		}

	case plan.Node_AGG:
		childMap, err := builder.remapAllColRefs(node.Children[0])
		if err != nil {
			return nil, err
		}

		node.ProjectList = make([]*Expr, len(node.GroupBy)+len(node.AggList))
		colIdx := 0
		groupTag := builder.tagsByNode[nodeId][0]
		aggregateTag := builder.tagsByNode[nodeId][1]

		for idx, expr := range node.GroupBy {
			err := builder.remapExpr(expr, childMap)
			if err != nil {
				return nil, err
			}

			node.ProjectList[colIdx] = &plan.Expr{
				Typ: expr.Typ,
				Expr: &plan.Expr_Col{
					Col: &plan.ColRef{
						RelPos: -1,
						ColPos: int32(idx),
					},
				},
			}

			returnMap[getColMapKey(groupTag, int32(idx))] = [2]int32{0, int32(colIdx)}
			colIdx++
		}

		for idx, expr := range node.AggList {
			err := builder.remapExpr(expr, childMap)
			if err != nil {
				return nil, err
			}

			node.ProjectList[colIdx] = &plan.Expr{
				Typ: expr.Typ,
				Expr: &plan.Expr_Col{
					Col: &plan.ColRef{
						RelPos: -2,
						ColPos: int32(idx),
					},
				},
			}

			returnMap[getColMapKey(aggregateTag, int32(idx))] = [2]int32{0, int32(colIdx)}
			colIdx++
		}

	case plan.Node_SORT:
		childMap, err := builder.remapAllColRefs(node.Children[0])
		if err != nil {
			return nil, err
		}

		for _, orderBy := range node.OrderBy {
			err := builder.remapExpr(orderBy.Expr, childMap)
			if err != nil {
				return nil, err
			}
		}

		preNode := builder.qry.Nodes[node.Children[0]]
		node.ProjectList = make([]*Expr, len(preNode.ProjectList))
		for prjIdx, prjExpr := range preNode.ProjectList {
			node.ProjectList[prjIdx] = &plan.Expr{
				Typ: prjExpr.Typ,
				Expr: &plan.Expr_Col{
					Col: &plan.ColRef{
						RelPos: 0,
						ColPos: int32(prjIdx),
					},
				},
			}
		}

		returnMap = childMap

	case plan.Node_FILTER:
		childMap, err := builder.remapAllColRefs(node.Children[0])
		if err != nil {
			return nil, err
		}

		for _, expr := range node.FilterList {
			err := builder.remapExpr(expr, childMap)
			if err != nil {
				return nil, err
			}
		}

		preNode := builder.qry.Nodes[node.Children[0]]
		node.ProjectList = make([]*Expr, len(preNode.ProjectList))
		for prjIdx, prjExpr := range preNode.ProjectList {
			node.ProjectList[prjIdx] = &Expr{
				Typ: prjExpr.Typ,
				Expr: &plan.Expr_Col{
					Col: &plan.ColRef{
						RelPos: 0,
						ColPos: int32(prjIdx),
					},
				},
			}
		}

		returnMap = childMap

	case plan.Node_PROJECT, plan.Node_MATERIAL:
		childMap, err := builder.remapAllColRefs(node.Children[0])
		if err != nil {
			return nil, err
		}

		if len(node.ProjectList) > 0 {
			projectTag := builder.tagsByNode[nodeId][0]
			for idx, expr := range node.ProjectList {
				err := builder.remapExpr(expr, childMap)
				if err != nil {
					return nil, err
				}
				returnMap[getColMapKey(projectTag, int32(idx))] = [2]int32{0, int32(idx)}
			}
		}

	case plan.Node_VALUE_SCAN:
		//do nothing,  optimize can merge valueScan and project

	default:
		return nil, errors.New(errno.SyntaxErrororAccessRuleViolation, "unsupport node type to rebiuld query")
	}

	return returnMap, nil
}

func (builder *QueryBuilder) createQuery() (*Query, error) {
	for _, rootId := range builder.qry.Steps {
		_, err := builder.remapAllColRefs(rootId)
		if err != nil {
			return nil, err
		}
	}
	return builder.qry, nil
}

func (builder *QueryBuilder) buildSelect(stmt *tree.Select, ctx *BindContext, isRoot bool) (int32, error) {
	// build CTEs
	err := builder.buildCTE(stmt.With, ctx)
	if err != nil {
		return 0, err
	}

	var clause *tree.SelectClause

	switch selectClause := stmt.Select.(type) {
	case *tree.SelectClause:
		clause = selectClause
	case *tree.ParenSelect:
		return builder.buildSelect(selectClause.Select, ctx, isRoot)
	default:
		return 0, errors.New(errno.SQLStatementNotYetComplete, fmt.Sprintf("unknown select statement: %T", stmt))
	}

	// build FROM clause
	nodeId, err := builder.buildFrom(clause.From.Tables, ctx)
	if err != nil {
		return 0, err
	}

	ctx.binder = NewWhereBinder(builder, ctx)

	// unfold stars and generate headings
	var selectList tree.SelectExprs
	for _, selectExpr := range clause.Exprs {
		switch expr := selectExpr.Expr.(type) {
		case tree.UnqualifiedStar:
			cols, names, err := ctx.unfoldStar("")
			if err != nil {
				return 0, err
			}
			selectList = append(selectList, cols...)
			ctx.headings = append(ctx.headings, names...)

		case *tree.UnresolvedName:
			if expr.Star {
				cols, names, err := ctx.unfoldStar(expr.Parts[0])
				if err != nil {
					return 0, err
				}
				selectList = append(selectList, cols...)
				ctx.headings = append(ctx.headings, names...)
			} else {
				if len(selectExpr.As) > 0 {
					ctx.headings = append(ctx.headings, string(selectExpr.As))
				} else {
					ctx.headings = append(ctx.headings, expr.Parts[0])
				}

				err = ctx.qualifyColumnNames(expr)
				if err != nil {
					return 0, err
				}

				selectList = append(selectList, tree.SelectExpr{
					Expr: expr,
					As:   selectExpr.As,
				})
			}

		default:
			if len(selectExpr.As) > 0 {
				ctx.headings = append(ctx.headings, string(selectExpr.As))
			} else {
				for {
					if parenExpr, ok := expr.(*tree.ParenExpr); ok {
						expr = parenExpr.Expr
					} else {
						break
					}
				}
				ctx.headings = append(ctx.headings, tree.String(expr, dialect.MYSQL))
			}

			err = ctx.qualifyColumnNames(expr)
			if err != nil {
				return 0, err
			}

			selectList = append(selectList, tree.SelectExpr{
				Expr: expr,
				As:   selectExpr.As,
			})
		}
	}

	if len(selectList) == 0 {
		return 0, errors.New(errno.SyntaxErrororAccessRuleViolation, "No tables used")
	}

	// bind WHERE clause && append node to query
	if clause.Distinct {
		// rewrite distinct to group by
		if clause.GroupBy != nil {
			return 0, errors.New(errno.SyntaxErrororAccessRuleViolation, "distinct with group by is unsupported")
		}
		for _, selectExpr := range selectList {
			clause.GroupBy = append(clause.GroupBy, selectExpr.Expr)
		}
	}

	if clause.Where != nil {
		whereList, err := splitAndBindCondition(clause.Where.Expr, ctx)
		if err != nil {
			return 0, err
		}

		var newFilterList []*plan.Expr
		var expr *plan.Expr

		for _, cond := range whereList {
			nodeId, expr, err = builder.flattenSubqueries(nodeId, cond, ctx)
			if err != nil {
				return 0, err
			}

			if expr != nil {
				newFilterList = append(newFilterList, expr)
			}
		}

		nodeId = builder.appendNode(&plan.Node{
			NodeType:   plan.Node_FILTER,
			Children:   []int32{nodeId},
			FilterList: newFilterList,
		}, ctx)
	}

	ctx.groupTag = builder.genNewTag()
	ctx.aggregateTag = builder.genNewTag()
	ctx.projectTag = builder.genNewTag()

	// bind GROUP BY clause
	if clause.GroupBy != nil {
		groupBinder := NewGroupBinder(builder, ctx)
		for _, group := range clause.GroupBy {
			_, err := groupBinder.BindExpr(group, 0, true)
			if err != nil {
				return 0, err
			}
		}
	}

	// bind HAVING clause
	var havingList []*plan.Expr
	havingBinder := NewHavingBinder(builder, ctx)
	if clause.Having != nil {
		ctx.binder = havingBinder
		havingList, err = splitAndBindCondition(clause.Having.Expr, ctx)
		if err != nil {
			return 0, err
		}
	}

	// bind SELECT clause (Projection List)
	projectionBinder := NewProjectionBinder(builder, ctx, havingBinder)
	ctx.binder = projectionBinder
	for _, selectExpr := range selectList {
		err = ctx.qualifyColumnNames(selectExpr.Expr)
		if err != nil {
			return 0, err
		}

		expr, err := projectionBinder.BindExpr(selectExpr.Expr, 0, true)
		if err != nil {
			return 0, err
		}

		alias := string(selectExpr.As)
		if len(alias) > 0 {
			ctx.aliasMap[alias] = int32(len(ctx.projects))
		}
		ctx.projects = append(ctx.projects, expr)
	}

	resultLen := len(ctx.projects)
	for i, proj := range ctx.projects {
		exprStr := proj.String()
		if _, ok := ctx.projectByExpr[exprStr]; !ok {
			ctx.projectByExpr[exprStr] = int32(i)
		}
	}

	// bind ORDER BY clause
	var orderBys []*plan.OrderBySpec
	if stmt.OrderBy != nil {
		orderBinder := NewOrderBinder(projectionBinder, selectList)
		orderBys = make([]*plan.OrderBySpec, 0, len(stmt.OrderBy))

		for _, order := range stmt.OrderBy {
			expr, err := orderBinder.BindExpr(order.Expr)
			if err != nil {
				return 0, err
			}

			orderBy := &plan.OrderBySpec{
				Expr: expr,
			}

			switch order.Direction {
			case tree.DefaultDirection:
				orderBy.Flag = plan.OrderBySpec_INTERNAL
			case tree.Ascending:
				orderBy.Flag = plan.OrderBySpec_ASC
			case tree.Descending:
				orderBy.Flag = plan.OrderBySpec_DESC
			}

			orderBys = append(orderBys, orderBy)
		}
	}

	// bind limit/offset clause
	var limitExpr *Expr
	var offsetExpr *Expr
	if stmt.Limit != nil {
		limitBinder := NewLimitBinder()
		if stmt.Limit.Offset != nil {
			offsetExpr, err = limitBinder.BindExpr(stmt.Limit.Offset, 0, true)
			if err != nil {
				return 0, err
			}
		}
		if stmt.Limit.Count != nil {
			limitExpr, err = limitBinder.BindExpr(stmt.Limit.Count, 0, true)
			if err != nil {
				return 0, err
			}
		}
	}

	if (len(ctx.groups) > 0 || len(ctx.aggregates) > 0) && len(projectionBinder.boundCols) > 0 {
		return 0, errors.New(errno.GroupingError, fmt.Sprintf("column %q must appear in the GROUP BY clause or be used in an aggregate function", projectionBinder.boundCols[0]))
	}

	// append AGG node
	if len(ctx.groups) > 0 || len(ctx.aggregates) > 0 {
		nodeId = builder.appendNode(&plan.Node{
			NodeType: plan.Node_AGG,
			Children: []int32{nodeId},
			GroupBy:  ctx.groups,
			AggList:  ctx.aggregates,
		}, ctx, ctx.groupTag, ctx.aggregateTag)

		if len(havingList) > 0 {
			for i, cond := range havingList {
				nodeId, havingList[i], err = builder.flattenSubqueries(nodeId, cond, ctx)
				if err != nil {
					return 0, err
				}
			}

			nodeId = builder.appendNode(&plan.Node{
				NodeType:   plan.Node_FILTER,
				Children:   []int32{nodeId},
				FilterList: havingList,
			}, ctx)
		}
	}

	// append PROJECT node
	for i, proj := range ctx.projects {
		nodeId, ctx.projects[i], err = builder.flattenSubqueries(nodeId, proj, ctx)
		if err != nil {
			return 0, err
		}
	}

	nodeId = builder.appendNode(&plan.Node{
		NodeType:    plan.Node_PROJECT,
		ProjectList: ctx.projects,
		Children:    []int32{nodeId},
	}, ctx, ctx.projectTag)

	// append SORT node (include limit, offset)
	if len(orderBys) > 0 || limitExpr != nil || offsetExpr != nil {
		nodeId = builder.appendNode(&plan.Node{
			NodeType: plan.Node_SORT,
			Children: []int32{nodeId},
			OrderBy:  orderBys,
			Limit:    limitExpr,
			Offset:   offsetExpr,
		}, ctx)
	}

	// append result PROJECT node
	if len(ctx.projects) > resultLen {
		for i := 0; i < resultLen; i++ {
			ctx.results = append(ctx.results, &plan.Expr{
				Typ: ctx.projects[i].Typ,
				Expr: &plan.Expr_Col{
					Col: &plan.ColRef{
						RelPos: ctx.projectTag,
						ColPos: int32(i),
					},
				},
			})
		}

		ctx.resultTag = builder.genNewTag()

		nodeId = builder.appendNode(&plan.Node{
			NodeType:    plan.Node_PROJECT,
			ProjectList: ctx.results,
			Children:    []int32{nodeId},
		}, ctx, ctx.resultTag)
	}

	if isRoot {
		builder.qry.Headings = append(builder.qry.Headings, ctx.headings...)
	}

	return nodeId, nil
}

func (builder *QueryBuilder) appendNode(node *plan.Node, ctx *BindContext, tags ...int32) int32 {
	nodeId := int32(len(builder.qry.Nodes))
	node.NodeId = nodeId
	builder.qry.Nodes = append(builder.qry.Nodes, node)
	builder.ctxByNode = append(builder.ctxByNode, ctx)
	builder.tagsByNode = append(builder.tagsByNode, tags)
	return nodeId
}

func (builder *QueryBuilder) buildCTE(withExpr *tree.With, ctx *BindContext) error {
	if withExpr == nil {
		return nil
	}

	var err error
	for _, cte := range withExpr.CTEs {
		var nodeId int32
		subCtx := NewBindContext(builder, ctx)

		switch stmt := cte.Stmt.(type) {
		case *tree.Select:
			nodeId, err = builder.buildSelect(stmt, subCtx, false)
		case *tree.ParenSelect:
			nodeId, err = builder.buildSelect(stmt.Select, subCtx, false)
		default:
			err = errors.New(errno.SQLStatementNotYetComplete, fmt.Sprintf("unexpected statement: '%v'", tree.String(stmt, dialect.MYSQL)))
		}
		if err != nil {
			return err
		}

		// add a projection node
		alias := string(cte.Name.Alias)

		tableDef := &TableDef{
			Name: alias,
			Cols: make([]*ColDef, len(subCtx.headings)),
		}

		if len(subCtx.headings) < len(cte.Name.Cols) {
			return errors.New(errno.InvalidColumnReference, "CTE table column length not match")
		}

		var col string
		for i, heading := range subCtx.headings {
			if i < len(cte.Name.Cols) {
				col = string(cte.Name.Cols[i])
			} else {
				col = heading
			}

			tableDef.Cols[i] = &ColDef{
				Name: col,
				Typ:  subCtx.projects[i].Typ,
			}
		}

		// set cte table to binderCtx
		ctx.cteTables[alias] = tableDef
		// append node
		cteNodeId := builder.appendNode(&plan.Node{
			NodeType: plan.Node_MATERIAL,
			Children: []int32{nodeId},
		}, subCtx)

		// set cte table node_id to step
		builder.qry.Steps = append(builder.qry.Steps, cteNodeId)
	}

	return nil
}

func (builder *QueryBuilder) buildFrom(stmt tree.TableExprs, ctx *BindContext) (int32, error) {
	if len(stmt) == 1 {
		return builder.buildTable(stmt[0], ctx)
	}

	var rightChildId int32
	leftCtx := NewBindContext(builder, ctx)
	rightCtx := NewBindContext(builder, ctx)

	nodeId, err := builder.buildTable(stmt[0], leftCtx)
	if err != nil {
		return 0, err
	}

	rightChildId, err = builder.buildTable(stmt[1], rightCtx)
	if err != nil {
		return 0, err
	}

	nodeId = builder.appendNode(&plan.Node{
		NodeType: plan.Node_JOIN,
		Children: []int32{nodeId, rightChildId},
		JoinType: plan.Node_INNER,
	}, nil)

	// build the rest table with preNode as join step by step
	for i := 2; i < len(stmt); i++ {
		newCtx := NewBindContext(builder, ctx)

		builder.ctxByNode[nodeId] = newCtx
		err = newCtx.mergeContexts(leftCtx, rightCtx)
		if err != nil {
			return 0, err
		}

		rightCtx = NewBindContext(builder, ctx)
		rightChildId, err = builder.buildTable(stmt[i], rightCtx)
		if err != nil {
			return 0, err
		}

		nodeId = builder.appendNode(&plan.Node{
			NodeType: plan.Node_JOIN,
			Children: []int32{nodeId, rightChildId},
			JoinType: plan.Node_INNER,
		}, nil)

		leftCtx = newCtx
	}

	builder.ctxByNode[nodeId] = ctx
	err = ctx.mergeContexts(leftCtx, rightCtx)

	return nodeId, err
}

func (builder *QueryBuilder) bindTableRef(schema string, table string, compCtx CompilerContext, ctx *BindContext) (*ObjectRef, *TableDef, bool) {
	// FIXME: do CTEs have database/schema name?
	tableDef, ok := ctx.cteTables[table]
	for !ok && ctx.parent != nil {
		ctx = ctx.parent
		tableDef, ok = ctx.cteTables[table]
	}

	if ok {
		return &plan.ObjectRef{
			SchemaName: schema,
			ObjName:    table,
		}, tableDef, true
	}

	objRef, tableDef := compCtx.Resolve(schema, table)
	return objRef, tableDef, false
}

func (builder *QueryBuilder) buildTable(stmt tree.TableExpr, ctx *BindContext) (nodeId int32, err error) {
	switch tbl := stmt.(type) {
	case *tree.Select:
		newCtx := NewBindContext(builder, ctx)
		nodeId, err = builder.buildSelect(tbl, newCtx, false)
		if len(newCtx.corrCols) > 0 {
			return 0, errors.New(errno.InvalidColumnReference, "correlated subquery in FROM clause is not yet supported")
		}
		return

	case *tree.TableName:
		schema := string(tbl.SchemaName)
		table := string(tbl.ObjectName)
		if strings.ToLower(table) == "dual" { //special table name
			nodeId = builder.appendNode(&plan.Node{
				NodeType: plan.Node_VALUE_SCAN,
			}, ctx)
		} else {
			// FIXME
			obj, tableDef, isCte := builder.bindTableRef(schema, table, builder.compCtx, ctx)
			if tableDef == nil {
				return 0, errors.New(errno.InvalidTableDefinition, fmt.Sprintf("table %q does not exist", table))
			}

			var nodeType plan.Node_NodeType
			if isCte {
				nodeType = plan.Node_MATERIAL_SCAN
			} else {
				nodeType = plan.Node_TABLE_SCAN
			}

			nodeId = builder.appendNode(&plan.Node{
				NodeType: nodeType,
				ObjRef:   obj,
				TableDef: tableDef,
			}, ctx, builder.genNewTag())
		}
		return

	case *tree.JoinTableExpr:
		return builder.buildJoinTable(tbl, ctx)

	case *tree.ParenTableExpr:
		return builder.buildTable(tbl.Expr, ctx)

	case *tree.AliasedTableExpr: //allways AliasedTableExpr first
		if _, ok := tbl.Expr.(*tree.Select); ok {
			if tbl.As.Alias == "" {
				return 0, errors.New(errno.SQLStatementNotYetComplete, fmt.Sprintf("subquery in FROM must have an alias: %T", stmt))
			}
		}

		nodeId, err = builder.buildTable(tbl.Expr, ctx)
		if err != nil {
			return
		}

		err = builder.addBinding(nodeId, tbl.As, ctx)

		return

	case *tree.StatementSource:
		// log.Printf("StatementSource")
		return 0, errors.New(errno.SQLStatementNotYetComplete, fmt.Sprintf("unsupport table expr: %T", stmt))
	}
	// Values table not support
	return 0, errors.New(errno.SQLStatementNotYetComplete, fmt.Sprintf("unsupport table expr: %T", stmt))
}

func (builder *QueryBuilder) genNewTag() int32 {
	builder.nextTag++
	return builder.nextTag
}

func (builder *QueryBuilder) addBinding(nodeId int32, alias tree.AliasClause, ctx *BindContext) error {
	node := builder.qry.Nodes[nodeId]

	if node.NodeType == plan.Node_VALUE_SCAN {
		return nil
	}

	var cols []string
	var types []*plan.Type
	var binding *Binding

	if node.NodeType == plan.Node_TABLE_SCAN || node.NodeType == plan.Node_MATERIAL_SCAN {
		if len(alias.Cols) > len(node.TableDef.Cols) {
			return errors.New(errno.UndefinedColumn, fmt.Sprintf("table %q has %d columns available but %d columns specified", alias.Alias, len(node.TableDef.Cols), len(alias.Cols)))
		}

		var table string
		if alias.Alias != "" {
			table = string(alias.Alias)
		} else {
			table = node.TableDef.Name
		}

		if _, ok := ctx.bindingByTable[table]; ok {
			return errors.New(errno.DuplicateTable, fmt.Sprintf("table name %q specified more than once", table))
		}

		cols = make([]string, len(node.TableDef.Cols))
		types = make([]*plan.Type, len(node.TableDef.Cols))

		for i, col := range node.TableDef.Cols {
			if i < len(alias.Cols) {
				cols[i] = string(alias.Cols[i])
			} else {
				cols[i] = col.Name
			}
			types[i] = col.Typ
		}

		binding = NewBinding(builder.tagsByNode[nodeId][0], nodeId, table, cols, types)
	} else {
		// Subquery
		if len(alias.Cols) > len(node.ProjectList) {
			return errors.New(errno.UndefinedColumn, fmt.Sprintf("table %q has %d columns available but %d columns specified", alias.Alias, len(node.ProjectList), len(alias.Cols)))
		}

		table := string(alias.Alias)
		if _, ok := ctx.bindingByTable[table]; ok {
			return errors.New(errno.DuplicateTable, fmt.Sprintf("table name %q specified more than once", table))
		}

		headings := builder.ctxByNode[nodeId].headings
		projects := builder.ctxByNode[nodeId].projects

		cols = make([]string, len(headings))
		types = make([]*plan.Type, len(headings))

		for i, col := range headings {
			if i < len(alias.Cols) {
				cols[i] = string(alias.Cols[i])
			} else {
				cols[i] = col
			}
			types[i] = projects[i].Typ
		}

		binding = NewBinding(builder.ctxByNode[nodeId].rootTag(), nodeId, table, cols, types)
	}

	ctx.bindings = append(ctx.bindings, binding)
	ctx.bindingByTag[binding.tag] = binding
	ctx.bindingByTable[binding.table] = binding

	for _, col := range cols {
		if _, ok := ctx.bindingByCol[col]; ok {
			ctx.bindingByCol[col] = nil
		} else {
			ctx.bindingByCol[col] = binding
		}
	}

	ctx.bindingTree = &BindingTreeNode{
		binding: binding,
	}

	return nil
}

func (builder *QueryBuilder) buildJoinTable(tbl *tree.JoinTableExpr, ctx *BindContext) (int32, error) {
	var joinType plan.Node_JoinFlag

	switch tbl.JoinType {
	case tree.JOIN_TYPE_CROSS, tree.JOIN_TYPE_INNER, tree.JOIN_TYPE_NATURAL:
		joinType = plan.Node_INNER
	case tree.JOIN_TYPE_LEFT, tree.JOIN_TYPE_NATURAL_LEFT:
		joinType = plan.Node_LEFT
	case tree.JOIN_TYPE_RIGHT, tree.JOIN_TYPE_NATURAL_RIGHT:
		joinType = plan.Node_RIGHT
	case tree.JOIN_TYPE_FULL:
		joinType = plan.Node_OUTER
	}

	leftCtx := NewBindContext(builder, ctx)
	rightCtx := NewBindContext(builder, ctx)

	leftChildId, err := builder.buildTable(tbl.Left, leftCtx)
	if err != nil {
		return 0, err
	}

	rightChildId, err := builder.buildTable(tbl.Right, rightCtx)
	if err != nil {
		return 0, err
	}

	err = ctx.mergeContexts(leftCtx, rightCtx)
	if err != nil {
		return 0, err
	}

	nodeId := builder.appendNode(&plan.Node{
		NodeType: plan.Node_JOIN,
		Children: []int32{leftChildId, rightChildId},
		JoinType: joinType,
	}, ctx)
	node := builder.qry.Nodes[nodeId]

	ctx.binder = NewTableBinder(builder, ctx)

	switch cond := tbl.Cond.(type) {
	case *tree.OnJoinCond:
		conds, err := splitAndBindCondition(cond.Expr, ctx)
		if err != nil {
			return 0, err
		}

		// FIXME: put all conditions in FILTER node and later use optimizer to push down

		var equiConds, nonEquiConds, leftConds, rightConds []*plan.Expr
		for _, cond := range conds {
			switch getJoinSide(cond, leftCtx, rightCtx) {
			case 0b01:
				leftConds = append(leftConds, cond)

			case 0b10:
				rightConds = append(rightConds, cond)

			case 0b11:
				if f, ok := cond.Expr.(*plan.Expr_F); ok {
					if f.F.Func.ObjName == "=" {
						equiConds = append(equiConds, cond)
						break
					}
				}

				nonEquiConds = append(nonEquiConds, cond)

			default:
				// has correlated columns
				nonEquiConds = append(nonEquiConds, cond)
			}
		}

		node.OnList = equiConds

		if len(leftConds) > 0 {
			leftChild := builder.qry.Nodes[leftChildId]
			if leftChild.NodeType == plan.Node_FILTER {
				leftChild.FilterList = append(leftChild.FilterList, leftConds...)
			} else {
				node.Children[0] = builder.appendNode(&plan.Node{
					NodeType:   plan.Node_FILTER,
					Children:   []int32{leftChildId},
					FilterList: leftConds,
				}, leftCtx)
			}
		}

		if len(rightConds) > 0 {
			rightChild := builder.qry.Nodes[rightChildId]
			if rightChild.NodeType == plan.Node_FILTER {
				rightChild.FilterList = append(rightChild.FilterList, leftConds...)
			} else {
				node.Children[1] = builder.appendNode(&plan.Node{
					NodeType:   plan.Node_FILTER,
					Children:   []int32{rightChildId},
					FilterList: rightConds,
				}, rightCtx)
			}
		}

		if len(nonEquiConds) > 0 {
			nodeId = builder.appendNode(&plan.Node{
				NodeType:   plan.Node_FILTER,
				Children:   []int32{nodeId},
				FilterList: nonEquiConds,
			}, ctx)
		}

	case *tree.UsingJoinCond:
		for _, col := range cond.Cols {
			expr, err := ctx.addUsingCol(string(col), joinType, leftCtx, rightCtx)
			if err != nil {
				return 0, err
			}

			node.OnList = append(node.OnList, expr)
		}

	default:
		if tbl.JoinType == tree.JOIN_TYPE_NATURAL || tbl.JoinType == tree.JOIN_TYPE_NATURAL_LEFT || tbl.JoinType == tree.JOIN_TYPE_NATURAL_RIGHT {
			leftCols := make(map[string]any)
			for _, binding := range leftCtx.bindings {
				for _, col := range binding.cols {
					leftCols[col] = nil
				}
			}

			var usingCols []string
			for _, binding := range rightCtx.bindings {
				for _, col := range binding.cols {
					if _, ok := leftCols[col]; ok {
						usingCols = append(usingCols, col)
					}
				}
			}

			for _, col := range usingCols {
				expr, err := ctx.addUsingCol(col, joinType, leftCtx, rightCtx)
				if err != nil {
					return 0, err
				}

				node.OnList = append(node.OnList, expr)
			}
		}
	}

	return nodeId, nil
}

func getJoinSide(expr *plan.Expr, leftCtx, rightCtx *BindContext) (side int8) {
	switch exprImpl := expr.Expr.(type) {
	case *plan.Expr_F:
		for _, arg := range exprImpl.F.Args {
			side |= getJoinSide(arg, leftCtx, rightCtx)
		}

	case *plan.Expr_Col:
		if _, ok := leftCtx.bindingByTag[exprImpl.Col.RelPos]; ok {
			side = 0b01
		} else {
			side = 0b10
		}

	case *plan.Expr_Corr:
		side = 0b100
	}

	return
}<|MERGE_RESOLUTION|>--- conflicted
+++ resolved
@@ -84,17 +84,11 @@
 
 			returnMap[getColMapKey(tag, int32(idx))] = [2]int32{0, int32(idx)}
 		}
-<<<<<<< HEAD
-
 		for _, expr := range node.FilterList {
-			builder.remapExpr(expr, returnMap)
-=======
-		for _, expr := range node.WhereList {
-			err := builder.resetPosition(expr, returnMap)
+			err := builder.remapExpr(expr, returnMap)
 			if err != nil {
 				return nil, err
 			}
->>>>>>> 792a5395
 		}
 
 	case plan.Node_JOIN:
