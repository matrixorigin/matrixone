--- conflicted
+++ resolved
@@ -174,55 +174,42 @@
 		if err != nil {
 			return nil, err
 		}
-<<<<<<< HEAD
-
-		node.ProjectList = make([]*Expr, len(node.GroupBy)+len(node.AggList))
-		colIdx := 0
-		groupTag := builder.tagsByNode[nodeId][0]
-		aggregateTag := builder.tagsByNode[nodeId][1]
-
-		for idx, expr := range node.GroupBy {
-			err := builder.remapExpr(expr, childMap)
-			if err != nil {
-				return nil, err
-			}
-
-			node.ProjectList[colIdx] = &plan.Expr{
-				Typ: expr.Typ,
-				Expr: &plan.Expr_Col{
-					Col: &plan.ColRef{
-						RelPos: -1,
-						ColPos: int32(idx),
-=======
+
 		if len(node.ProjectList) > 0 { //it's a distinct aggNnode
 			node.GroupBy = node.ProjectList
 			node.ProjectList = make([]*Expr, len(node.GroupBy))
+			distinctTag := builder.tagsByNode[nodeId][0]
+
 			for idx, expr := range node.GroupBy {
-				err := builder.resetPosition(expr, childMap)
+				err := builder.remapExpr(expr, childMap)
 				if err != nil {
 					return nil, err
 				}
-				node.ProjectList[idx] = &Expr{
+
+				node.ProjectList[idx] = &plan.Expr{
 					Typ: expr.Typ,
 					Expr: &plan.Expr_Col{
-						Col: &ColRef{
+						Col: &plan.ColRef{
 							RelPos: -1,
 							ColPos: int32(idx),
 						},
->>>>>>> cb593b9d
 					},
 				}
 
-				returnMap[getColMapKey(ctx.distinctTag, int32(idx))] = [2]int32{0, int32(idx)}
+				returnMap[getColMapKey(distinctTag, int32(idx))] = [2]int32{0, int32(idx)}
 			}
 		} else {
 			node.ProjectList = make([]*Expr, len(node.GroupBy)+len(node.AggList))
 			colIdx := 0
+			groupTag := builder.tagsByNode[nodeId][0]
+			aggregateTag := builder.tagsByNode[nodeId][1]
+
 			for idx, expr := range node.GroupBy {
-				err := builder.resetPosition(expr, childMap)
+				err := builder.remapExpr(expr, childMap)
 				if err != nil {
 					return nil, err
 				}
+
 				node.ProjectList[colIdx] = &Expr{
 					Typ: expr.Typ,
 					Expr: &plan.Expr_Col{
@@ -233,34 +220,16 @@
 					},
 				}
 
-<<<<<<< HEAD
-			returnMap[getColMapKey(groupTag, int32(idx))] = [2]int32{0, int32(colIdx)}
-			colIdx++
-		}
-
-		for idx, expr := range node.AggList {
-			err := builder.remapExpr(expr, childMap)
-			if err != nil {
-				return nil, err
-=======
-				returnMap[getColMapKey(ctx.groupTag, int32(idx))] = [2]int32{0, int32(colIdx)}
+				returnMap[getColMapKey(groupTag, int32(idx))] = [2]int32{0, int32(colIdx)}
 				colIdx++
->>>>>>> cb593b9d
-			}
+			}
+
 			for idx, expr := range node.AggList {
-				err := builder.resetPosition(expr, childMap)
+				err := builder.remapExpr(expr, childMap)
 				if err != nil {
 					return nil, err
 				}
 
-<<<<<<< HEAD
-			node.ProjectList[colIdx] = &plan.Expr{
-				Typ: expr.Typ,
-				Expr: &plan.Expr_Col{
-					Col: &plan.ColRef{
-						RelPos: -2,
-						ColPos: int32(idx),
-=======
 				node.ProjectList[colIdx] = &Expr{
 					Typ: expr.Typ,
 					Expr: &plan.Expr_Col{
@@ -268,18 +237,12 @@
 							RelPos: -2,
 							ColPos: int32(idx),
 						},
->>>>>>> cb593b9d
 					},
 				}
-				returnMap[getColMapKey(ctx.aggregateTag, int32(idx))] = [2]int32{0, int32(colIdx)}
+
+				returnMap[getColMapKey(aggregateTag, int32(idx))] = [2]int32{0, int32(colIdx)}
 				colIdx++
 			}
-<<<<<<< HEAD
-
-			returnMap[getColMapKey(aggregateTag, int32(idx))] = [2]int32{0, int32(colIdx)}
-			colIdx++
-=======
->>>>>>> cb593b9d
 		}
 
 	case plan.Node_SORT:
