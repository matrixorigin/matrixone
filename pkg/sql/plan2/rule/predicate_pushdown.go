// Copyright 2021 - 2022 Matrix Origin
//
// Licensed under the Apache License, Version 2.0 (the "License");
// you may not use this file except in compliance with the License.
// You may obtain a copy of the License at
//
//      http://www.apache.org/licenses/LICENSE-2.0
//
// Unless required by applicable law or agreed to in writing, software
// distributed under the License is distributed on an "AS IS" BASIS,
// WITHOUT WARRANTIES OR CONDITIONS OF ANY KIND, either express or implied.
// See the License for the specific language governing permissions and
// limitations under the License.

package rule

import (
	"github.com/matrixorigin/matrixone/pkg/pb/plan"
	"github.com/matrixorigin/matrixone/pkg/sql/plan2/function"
)

type PredicatePushdown struct {
}

func NewPredicatePushdown() *PredicatePushdown {
	return &PredicatePushdown{}
}

func (r *PredicatePushdown) Match(n *plan.Node) bool {
	return n.NodeType != plan.Node_TABLE_SCAN && len(n.FilterList) > 0
}

func (r *PredicatePushdown) Apply(n *plan.Node, qry *plan.Query) {
	es := n.FilterList
	n.FilterList = make([]*plan.Expr, 0, len(es))
	for i := range es {
		r.pushdown(es[i], n, qry)
	}
}

func (r *PredicatePushdown) pushdown(e *plan.Expr, n *plan.Node, qry *plan.Query) bool {
	var ne *plan.Expr // new expr

<<<<<<< HEAD
	if n.NodeType == plan.Node_TABLE_SCAN {
		n.FilterList = append(n.FilterList, e)
=======
	if _, ok := e.Expr.(*plan.Expr_F); !ok {
		n.WhereList = append(n.WhereList, e)
		return false
	}
	if n.NodeType == plan.Node_TABLE_SCAN || n.NodeType == plan.Node_AGG {
		n.WhereList = append(n.WhereList, e)
		return false
	}
	if len(n.Children) > 0 && (qry.Nodes[n.Children[0]].NodeType == plan.Node_JOIN || qry.Nodes[n.Children[0]].NodeType == plan.Node_AGG) {
		n.WhereList = append(n.WhereList, e)
>>>>>>> c3dfcb8f
		return false
	}
	relPos := int32(-1)
	relPos, ne = r.newExpr(relPos, e, n, qry)
	if ne == nil {
		n.FilterList = append(n.FilterList, e)
		return false
	}
	if !r.pushdown(ne, qry.Nodes[relPos], qry) {
		n.FilterList = append(n.FilterList, e)
		return false
	}
	return true
}

func (r *PredicatePushdown) newExpr(relPos int32, expr *plan.Expr, n *plan.Node, qry *plan.Query) (int32, *plan.Expr) {
	switch e := expr.Expr.(type) {
	case *plan.Expr_C:
		return relPos, expr
	case *plan.Expr_F:
		overloadId := e.F.Func.GetObj()
		f, err := function.GetFunctionByID(overloadId)
		if err != nil {
			return relPos, nil
		}
		if f.Flag == plan.Function_AGG {
			return relPos, nil
		}
		args := make([]*plan.Expr, len(e.F.Args))
		for i := range e.F.Args {
			relPos, args[i] = r.newExpr(relPos, e.F.Args[i], n, qry)
			if args[i] == nil {
				return relPos, nil
			}
		}
		return relPos, expr
	case *plan.Expr_Col:
		if relPos < 0 {
			relPos = e.Col.RelPos
		}
		if relPos < 0 {
			return relPos, nil
		}
		if relPos != e.Col.RelPos {
			return relPos, nil
		}
		return relPos, qry.Nodes[n.Children[relPos]].ProjectList[e.Col.ColPos]
	default:
		return relPos, nil
	}
}<|MERGE_RESOLUTION|>--- conflicted
+++ resolved
@@ -41,21 +41,16 @@
 func (r *PredicatePushdown) pushdown(e *plan.Expr, n *plan.Node, qry *plan.Query) bool {
 	var ne *plan.Expr // new expr
 
-<<<<<<< HEAD
-	if n.NodeType == plan.Node_TABLE_SCAN {
+	if _, ok := e.Expr.(*plan.Expr_F); !ok {
 		n.FilterList = append(n.FilterList, e)
-=======
-	if _, ok := e.Expr.(*plan.Expr_F); !ok {
-		n.WhereList = append(n.WhereList, e)
 		return false
 	}
 	if n.NodeType == plan.Node_TABLE_SCAN || n.NodeType == plan.Node_AGG {
-		n.WhereList = append(n.WhereList, e)
+		n.FilterList = append(n.FilterList, e)
 		return false
 	}
 	if len(n.Children) > 0 && (qry.Nodes[n.Children[0]].NodeType == plan.Node_JOIN || qry.Nodes[n.Children[0]].NodeType == plan.Node_AGG) {
-		n.WhereList = append(n.WhereList, e)
->>>>>>> c3dfcb8f
+		n.FilterList = append(n.FilterList, e)
 		return false
 	}
 	relPos := int32(-1)
