// Copyright 2021 - 2022 Matrix Origin
//
// Licensed under the Apache License, Version 2.0 (the "License");
// you may not use this file except in compliance with the License.
// You may obtain a copy of the License at
//
//      http://www.apache.org/licenses/LICENSE-2.0
//
// Unless required by applicable law or agreed to in writing, software
// distributed under the License is distributed on an "AS IS" BASIS,
// WITHOUT WARRANTIES OR CONDITIONS OF ANY KIND, either express or implied.
// See the License for the specific language governing permissions and
// limitations under the License.

package function

// All function IDs
const (
	EQUAL           = iota // =
	NOT_EQUAL              // <>
	GREAT_THAN             // >
	GREAT_EQUAL            // >=
	LESS_THAN              // <
	LESS_EQUAL             // <=
	BETWEEN                // BETWEEN
	UNARY_PLUS             // UNARY_PLUS
	UNARY_MINUS            // UNARY_MINUS
	PLUS                   // +
	MINUS                  // -
	MULTI                  // *
	DIV                    // /
	INTEGER_DIV            // Div
	BIT_SHIFT_LEFT         // <<
	BIT_SHIFT_RIGHT        // >>
	MOD                    // %
	CONCAT                 // ||
	AND                    // AND
	OR                     // OR
	NOT                    // NOT
	CAST                   // CAST

	ABS               // ABS
	ACOS              // ACOS
	ADDDATE           // ADDDATE
	ADDTIME           // ADDTIME
	AES_DECRYPT       // AES_DECRYPT
	AES_ENCRYPT       // AES_ENCRYPT
	ANY_VALUE         // ANY_VALUE
	ARRAY_AGG         // ARRAY_AGG
	ARRAY_APPEND      // ARRAY_APPEND
	ARRAY_CAT         // ARRAY_CAT
	ARRAY_CONTAINS    // ARRAY_CONTAINS
	ARRAY_POSITION    // ARRAY_POSITION
	ARRAY_SIZE        // ARRAY_SIZE
	ASCII             // ASCII
	ASIN              // ASIN
	ATAN              // ATAN
	ATAN2             // ATAN2
	AVG               // AVG
	BASE64_DECODE     // BASE64_DECODE
	BASE64_ENCODE     // BASE64_ENCODE
	BIT_AND           // BIT_AND
	BIT_NOT           // BIT_NOT
	BIT_OR            // BIT_OR
	BIT_XOR           // BIT_XOR
	BITAGG_AND        // BITAGG_AND
	BITAGG_OR         // BITAGG_OR
	BOOLAGG_AND       // BOOLAGG_AND
	BOOLAGG_OR        // BOOLAGG_OR
	CASE              // CASE
	CEIL              // CEIL
	CHR               // CHR
	COALESCE          // COALESCE
	CONTAINS          // CONTAINS
	CORR              // CORR
	COS               // COS
	COT               // COT
	COUNT             // COUNT
	COUNT_IF          // COUNT_IF
	COVAR_POP         // COVAR_POP
	COVAR_SAMPLE      // COVAR_SAMPLE
	CUME_DIST         // CUME_DIST
	CURRENT_DATE      // CURRENT_DATE
	CURRENT_TIMESTAMP // CURRENT_TIMESTAMP
	DATE_FROM_PARTS   // DATE_FROM_PARTS
	DATE_PART         // DATE_PART
	DATEADD           // DATEADD
	DATEDIFF          // DATEDIFF
	DENSE_RANK        // DENSE_RANK
	ENDSWITH          // ENDSWITH
	EXP               // EXP
	FIRST_VALUE       // FIRST_VALUE
	FLOOR             // FLOOR
	GREATEST          // GREATEST
	GROUPING_ID       // GROUPING_ID
	HASH              // HASH
	HASH_AGG          // HASH_AGG
	HEX_DECODE        // HEX_DECODE
	HEX_ENCODE        // HEX_ENCODE
	IFF               // IFF
	IFNULL            // IFNULL
	ILIKE             // ILIKE
	ILIKE_ALL         // ILIKE_ALL
	ILIKE_ANY         // ILIKE_ANY
	IN                // IN
	LAG               // LAG
	LAST_VALUE        // LAST_VALUE
	LEAD              // LEAD
	LEAST             // LEAST
	LEFT              // LEFT
	LENGTH            // LENGTH
	LIKE              // LIKE
	LIKE_ALL          // LIKE_ALL
	LIKE_ANY          // LIKE_ANY
	LN                // LN
	LOG               // LOG
	LOWER             // LOWER
	LPAD              // LPAD
	LTRIM             // LTRIM
	MAX               // MAX
	MEDIAN            // MEDIAN
	MIN               // MIN
	MODE              // MODE
	NORMAL            // NORMAL
	NTH_VALUE         // NTH_VALUE
	NTILE             // NTILE
	NULLIF            // NULLIF
	PERCENT_RANK      // PERCENT_RANK
	POSITION          // POSITION
	POW               // POW
	RADIAN            // RADIAN
	RANDOM            // RANDOM
	RANK              // RANK
	REGEXP            // REGEXP
	REGEXP_REPLACE    // REGEXP_REPLACE
	REGEXP_SUBSTR     // REGEXP_SUBSTR
	REPEAT            // REPEAT
	REPLACE           // REPLACE
	RIGHT             // RIGHT
	ROUND             // ROUND
	ROW_NUMBER        // ROW_NUMBER
	RPAD              // RPAD
	RTRIM             // RTRIM
	SIGN              // SIGN
	SIN               // SIN
	SPLIT             // SPLIT
	STARCOUNT         // STARTCOUNT
	STARTSWITH        // STARTSWITH
	STDDEV_POP        // STDDEV_POP
	STDDEV_SAMPLE     // STDDEV_SAMPLE
	SUBSTR            // SUBSTR
	SUM               // SUM
	TAN               // TAN
	TO_INTERVAL       // TO_INTERVAL
	TRANSLATE         // TRANSLATE
	TRIM              // TRIM
	UNIFORM           // UNIFORM
	UPPER             // UPPER
	VAR_POP           // VAR_POP
	VAR_SAMPLE        // VAR_SAMPLE

	EXISTS // EXISTS
	ALL    // ALL
	ANY    // ANY

	DATE      // DATE
	INTERVAL  // INTERVAL
	EXTRACT   // EXTRACT
	SUBSTRING // SUBSTRING
	YEAR      // YEAR

<<<<<<< HEAD
	APPROX_COUNT_DISTINCT // APPROX_COUNT_DISTINCT, special aggregate
=======
	DATE_ADD // DATE_ADD
	DATE_SUB // DATE_SUB
>>>>>>> d3293ca0

	// FUNCTION_END_NUMBER is not a function, just a flag to record the max number of function.
	// TODO: every one should put the new function id in front of this one if you want to make a new function.
	FUNCTION_END_NUMBER
)

// functionIdRegister is what function we have registered already.
var functionIdRegister = map[string]int32{
	// operators
	"=":           EQUAL,
	">":           GREAT_THAN,
	">=":          GREAT_EQUAL,
	"<":           LESS_THAN,
	"<=":          LESS_EQUAL,
	"<>":          NOT_EQUAL,
	"!=":          NOT_EQUAL,
	"not":         NOT,
	"and":         AND,
	"or":          OR,
	"like":        LIKE,
	"between":     BETWEEN,
	"in":          IN,
	"exists":      EXISTS,
	"+":           PLUS,
	"-":           MINUS,
	"*":           MULTI,
	"/":           DIV,
	"div":         INTEGER_DIV,
	"%":           MOD,
	"mod":         MOD,
	"unary_plus":  UNARY_PLUS,
	"unary_minus": UNARY_MINUS,
	"case":        CASE,
	"cast":        CAST,
	// aggregate
	"max":                   MAX,
	"min":                   MIN,
	"sum":                   SUM,
	"avg":                   AVG,
	"count":                 COUNT,
	"starcount":             STARCOUNT,
	"bit_or":                BIT_OR,
	"bit_and":               BIT_AND,
	"bit_xor":               BIT_XOR,
	"stddev_pop":            STDDEV_POP,
	"variance":              VAR_POP,
	"approx_count_distinct": APPROX_COUNT_DISTINCT,
	// builtin
	"extract":   EXTRACT,
	"year":      YEAR,
	"substr":    SUBSTRING,
	"substring": SUBSTRING,
	"iff":       IFF,
	"date_add":  DATE_ADD,
	"date_sub":  DATE_SUB,
}<|MERGE_RESOLUTION|>--- conflicted
+++ resolved
@@ -169,13 +169,11 @@
 	SUBSTRING // SUBSTRING
 	YEAR      // YEAR
 
-<<<<<<< HEAD
-	APPROX_COUNT_DISTINCT // APPROX_COUNT_DISTINCT, special aggregate
-=======
 	DATE_ADD // DATE_ADD
 	DATE_SUB // DATE_SUB
->>>>>>> d3293ca0
-
+
+	APPROX_COUNT_DISTINCT // APPROX_COUNT_DISTINCT, special aggregate
+	
 	// FUNCTION_END_NUMBER is not a function, just a flag to record the max number of function.
 	// TODO: every one should put the new function id in front of this one if you want to make a new function.
 	FUNCTION_END_NUMBER
