--- conflicted
+++ resolved
@@ -253,11 +253,8 @@
 	"findinset":  FINDINSET,
 	"power":      POW,
 	"startswith": STARTSWITH,
-<<<<<<< HEAD
 	"to_date":    TO_DATE,
-=======
 	// whoever edit this, please follow the lexical order, or come up with a better ordering method
->>>>>>> 73accd03
 	// variadic functions
 	"ceil":          CEIL,
 	"ceiling":       CEIL,
