--- conflicted
+++ resolved
@@ -264,57 +264,6 @@
 	"substr":        SUBSTRING,
 	"substring":     SUBSTRING,
 	"utc_timestamp": UTC_TIMESTAMP,
-<<<<<<< HEAD
-	"abs":           ABS,
-	"acos":          ACOS,
-	"bit_length":    BIT_LENGTH,
-	"date":          DATE,
-	"dayofyear":     DAYOFYEAR,
-	"exp":           EXP,
-	"empty":         EMPTY,
-	"length":        LENGTH,
-	"lengthutf8":    LENGTH_UTF8,
-	"char_length":   LENGTH_UTF8,
-	"ln":            LN,
-	"log":           LOG,
-	"ltrim":         LTRIM,
-	"month":         MONTH,
-	"oct":           OCT,
-	"reverse":       REVERSE,
-	"rtrim":         RTRIM,
-	"sin":           SIN,
-	"sinh":          SINH,
-	"space":         SPACE,
-	"tan":           TAN,
-	"weekday":       WEEKDAY,
-	"year":          YEAR,
-	"extract":       EXTRACT,
-	"if":            IFF,
-	"iff":           IFF,
-	"date_add":      DATE_ADD,
-	"date_sub":      DATE_SUB,
-	"atan":          ATAN,
-	"cos":           COS,
-	"cot":           COT,
-}
-
-func GetFunctionIsAggregateByName(name string) bool {
-	fid, err := fromNameToFunctionId(name)
-	if err != nil {
-		return false
-	}
-	fs := functionRegister[fid]
-	return len(fs) > 0 && fs[0].IsAggregate()
-}
-
-func GetFunctionIsWinfunByName(name string) bool {
-	fid, err := fromNameToFunctionId(name)
-	if err != nil {
-		return false
-	}
-	fs := functionRegister[fid]
-	return len(fs) > 0 && fs[0].Flag == plan.Function_WIN
-=======
 	// unary functions
 	// whoever edit this, please follow the lexical order, or come up with a better ordering method
 	"abs":         ABS,
@@ -350,5 +299,22 @@
 	"atan":        ATAN,
 	"cos":         COS,
 	"cot":         COT,
->>>>>>> 90831a62
+}
+
+func GetFunctionIsAggregateByName(name string) bool {
+	fid, err := fromNameToFunctionId(name)
+	if err != nil {
+		return false
+	}
+	fs := functionRegister[fid]
+	return len(fs) > 0 && fs[0].IsAggregate()
+}
+
+func GetFunctionIsWinfunByName(name string) bool {
+	fid, err := fromNameToFunctionId(name)
+	if err != nil {
+		return false
+	}
+	fs := functionRegister[fid]
+	return len(fs) > 0 && fs[0].Flag == plan.Function_WIN
 }