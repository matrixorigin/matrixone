// Copyright 2021 - 2022 Matrix Origin
//
// Licensed under the Apache License, Version 2.0 (the "License");
// you may not use this file except in compliance with the License.
// You may obtain a copy of the License at
//
//      http://www.apache.org/licenses/LICENSE-2.0
//
// Unless required by applicable law or agreed to in writing, software
// distributed under the License is distributed on an "AS IS" BASIS,
// WITHOUT WARRANTIES OR CONDITIONS OF ANY KIND, either express or implied.
// See the License for the specific language governing permissions and
// limitations under the License.

package function

import (
	"fmt"
	"github.com/matrixorigin/matrixone/pkg/sql/plan2/function/operator"
	"math"
	"reflect"

	"github.com/matrixorigin/matrixone/pkg/container/types"
	"github.com/matrixorigin/matrixone/pkg/container/vector"
	"github.com/matrixorigin/matrixone/pkg/errno"
	"github.com/matrixorigin/matrixone/pkg/pb/plan"
	"github.com/matrixorigin/matrixone/pkg/sql/errors"
	"github.com/matrixorigin/matrixone/pkg/vm/process"
)

const (
	// ScalarNull means of scalar NULL
	// which can meet each required type.
	// e.g.
	// if we input a SQL `select built_in_function(columnA, NULL);`, and columnA is int64 column.
	// it will use [types.T_int64, ScalarNull] to match function when we were building the query plan.
	ScalarNull = types.T_any

	// argument type implicit convert related const
	matchDirectly = 0
	matchFailed   = -1

	upFailed = -1 // it means type1 can not up to type2
)

var (
	// an empty function structure just for return when we couldn't meet any function.
	emptyFunction = Function{}

	// levelUpRules records the implicit convert rule for function's argument.
	// key is the original type, and value is the convertible type
	levelUpRules = map[types.T][]types.T{
		types.T_uint8: {
			types.T_uint16, types.T_uint32, types.T_uint64,
			types.T_int16, types.T_int32, types.T_int64,
			types.T_float64, types.T_decimal64, types.T_decimal128,
		},
		types.T_uint16: {
			types.T_uint32, types.T_uint64,
			types.T_int32, types.T_int64,
			types.T_float64, types.T_decimal64, types.T_decimal128,
		},
		types.T_uint32: {
			types.T_uint64,
			types.T_int64,
			types.T_float64, types.T_decimal64, types.T_decimal128,
		},
		types.T_uint64: {types.T_float64, types.T_decimal64, types.T_decimal128},
		types.T_int8: {
			types.T_int16, types.T_int32, types.T_int64, types.T_float64, types.T_decimal64, types.T_decimal128,
		},
		types.T_int16: {
			types.T_int32, types.T_int64, types.T_float64, types.T_decimal64, types.T_decimal128,
		},
		types.T_int32: {
			types.T_int64, types.T_float64, types.T_decimal64, types.T_decimal128,
		},
		types.T_int64:     {types.T_float64, types.T_decimal64, types.T_decimal128},
		types.T_float32:   {types.T_float64},
		types.T_decimal64: {types.T_decimal128},
		types.T_char:      {types.T_varchar},
		types.T_varchar:   {types.T_char},

		types.T_tuple: {types.T_float64},
	}
)

// Function is an overload of
// a built-in function or an aggregate function or an operator
type Function struct {
	// Index is the function's location number of all the overloads with the same functionName.
	Index int32

	// Volatile function cannot be fold
	Volatile bool

	Flag plan.Function_FuncFlag

	// Layout adapt to plan2/function.go, used for explaining.
	// TODO: combine Layout with SQLFn, or just make a map (from function_id to Layout) outside ?
	Layout FuncExplainLayout

	Args      []types.T
	ReturnTyp types.T

	// Fn is implementation of built-in function and operator
	// it received vector list, and return result vector.
	Fn func(vs []*vector.Vector, proc *process.Process) (*vector.Vector, error)

	// TypeCheckFn is function's own argument type check function.
	// return true if inputTypes meet the type requirement.
	TypeCheckFn func(inputTypes []types.T, requiredTypes []types.T, returnType types.T) (match bool)

	// AggregateInfo is related information about aggregate function.
	AggregateInfo int

	// SQLFn returns the sql string of the function. Maybe useful.
	// TODO(cms): if useless, just remove it.
	SQLFn func(argNames []string) (string, error)

	// Info records information about the function overload used to print
	Info string
}

// TypeCheck returns true if input arguments meets function's type requirement.
func (f Function) TypeCheck(args []types.T) bool {
	return f.TypeCheckFn(args, f.Args, f.ReturnTyp)
}

// ReturnType return result-type of function, and the result is nullable
// if nullable is false, function won't return a vector with null value.
func (f Function) ReturnType() (typ types.T, nullable bool) {
	return f.ReturnTyp, true
}

func (f Function) VecFn(vs []*vector.Vector, proc *process.Process) (*vector.Vector, error) {
	if f.Fn == nil {
		return nil, errors.New(errno.AmbiguousFunction, "function doesn't implement its eval method")
	}
	return f.Fn(vs, proc)
}

func (f Function) IsAggregate() bool {
	return f.Flag == plan.Function_AGG
}

func (f Function) isFunction() bool {
	return f.Layout == STANDARD_FUNCTION || f.Layout >= NOPARAMETER_FUNCTION
}

// functionRegister records the information about
// all the operator, built-function and aggregate function.
//
// For use in other packages, see GetFunctionByID and GetFunctionByName
var functionRegister = [][]Function{nil}

// levelUp records the convert rule for functions' arguments
//
// it will be filled by initLevelUpRules according to levelUpRules
var levelUp [][]int

// get function id from map functionIdRegister, see functionIds.go
func fromNameToFunctionId(name string) (int32, error) {
	if fid, ok := functionIdRegister[name]; ok {
		return fid, nil
	}
	return -1, errors.New(errno.UndefinedFunction, fmt.Sprintf("function or operator '%s' is not implemented", name))
}

// EncodeOverloadID convert function-id and overload-index to be an overloadID
// the high 32-bit is function-id, the low 32-bit is overload-index
func EncodeOverloadID(fid int32, index int32) (overloadID int64) {
	overloadID = int64(fid)
	overloadID = overloadID << 32
	overloadID |= int64(index)
	return overloadID
}

// DecodeOverloadID convert overload id to be function-id and overload-index
func DecodeOverloadID(overloadID int64) (fid int32, index int32) {
	base := overloadID
	index = int32(overloadID)
	fid = int32(base >> 32)
	return fid, index
}

// GetFunctionByID get function structure by its index id.
func GetFunctionByID(overloadID int64) (Function, error) {
	fid, overloadIndex := DecodeOverloadID(overloadID)
	fs := functionRegister[fid]
	return fs[overloadIndex], nil
}

func GetFunctionIsAggregateByName(name string) bool {
	fid, err := fromNameToFunctionId(name)
	if err != nil {
		return false
	}
	fs := functionRegister[fid]
	return len(fs) > 0 && fs[0].IsAggregate()
}

// GetFunctionByName check a function exist or not according to input function name and arg types,
// if matches,
// return function structure and encoded overload id
// and final converted argument types(if it needs to do type level-up work, it will be nil if not).
func GetFunctionByName(name string, args []types.T) (Function, int64, []types.T, error) {
	levelUpFunction, get, minCost := emptyFunction, false, math.MaxInt32 // store the best function which can be matched by type level-up
	matches := make([]Function, 0, 4)                                    // functions can be matched directly
	finalLevelUpTypes := make([]types.T, len(args))                      // store the final argument types of levelUpFunction

	fid, err := fromNameToFunctionId(name)
	if err != nil {
		return emptyFunction, -1, nil, err
	}

	fs := functionRegister[fid]
	b := false
	for _, f := range fs {
		if cost, finalParamTypes := f.typeCheckWithLevelUp(args); cost != matchFailed {
			if cost == matchDirectly {
				matches = append(matches, f)
			} else {
				if cost < minCost {
					levelUpFunction = f
					get = true
					minCost = cost
					copy(finalLevelUpTypes, finalParamTypes)
				} else if cost == minCost {
					levelUpFunction, b = compare(levelUpFunction, f)
					if b {
						copy(finalLevelUpTypes, finalParamTypes)
					}
					get = true
				}
			}
		}
	}

	if len(matches) == 1 {
		return matches[0], EncodeOverloadID(fid, matches[0].Index), nil, nil
	} else if len(matches) > 1 {
		// if contains any ScalarNull as param, just return the first one.
		for i := range args {
			if args[i] == ScalarNull {
				return matches[0], EncodeOverloadID(fid, matches[0].Index), nil, nil
			}
		}
		errMessage := "too many functions matched:"
		for i := range matches {
			errMessage += "\n"
			errMessage += name
			errMessage += fmt.Sprintf("%v", matches[i].Args)
		}
		return emptyFunction, -1, nil, errors.New(errno.SyntaxError, errMessage)
	} else {
		// no function matched directly, but get the best function can be matched by level-up for params
		if get {
			return levelUpFunction, EncodeOverloadID(fid, levelUpFunction.Index), finalLevelUpTypes, nil
		}
	}
	if len(fs) > 0 && fs[0].isFunction() {
		return emptyFunction, -1, nil, errors.New(errno.UndefinedFunction, fmt.Sprintf("unsupported parameter types %v for function '%s'", args, name))
	}
	return emptyFunction, -1, nil, errors.New(errno.UndefinedFunction, fmt.Sprintf("unsupported parameter types %v for operator '%s'", args, name))
}

// strictTypeCheck is a general type check method.
// it returns true only when each input type meets requirement.
// Watch that : ScalarNull can match each requirement at this function.
func strictTypeCheck(args []types.T, require []types.T, _ types.T) bool {
	if len(args) != len(require) {
		return false
	}
	for i := range args {
		if args[i] != require[i] && isNotScalarNull(args[i]) {
			return false
		}
	}
	return true
}

<<<<<<< HEAD
func toDateTypeCheck(args []types.T, require []types.T, _ types.T) bool {

	/*
		if len(vectors) != 2 {
			return nil, moerr.NewError(moerr.ERROR_FUNCTION_PARAMETER, "function to_date takes two parameters\n"+usage)
		}
		if vectors[0].Typ.Oid != types.T_varchar && vectors[0].Typ.Oid != types.T_char || vectors[0].IsScalarNull() {
			return nil, moerr.NewError(moerr.ERROR_FUNCTION_PARAMETER, "the first parameter of function to_date must be char/varchar\n"+usage)
		}
		if (vectors[1].Typ.Oid != types.T_varchar && vectors[1].Typ.Oid != types.T_char) || !vectors[1].IsScalar() || vectors[1].IsScalarNull() {
			return nil, moerr.NewError(moerr.ERROR_FUNCTION_PARAMETER, "the second parameter of function to_date must be char/varchar constant\n"+usage)
		}

	*/
	if len(args) != 2 {
		return false
	}
	if args[0] != types.T_char && args[0] != types.T_varchar {
		return false
	}
	if args[0] == ScalarNull {
		return false
	}
	if args[1] != types.T_char && args[1] != types.T_varchar {
		return false
	}
	if args[1] == ScalarNull {
		return false
=======
// todo(broccoli): change this to a general function
func concatWsTypeCheck(args []types.T, require []types.T, _ types.T) bool {
	if len(args) <= 1 {
		return false
	}
	for _, arg := range args {
		if arg != types.T_varchar && arg != types.T_char {
			return false
		}
		if isScalarNull(arg) {
			return false
		}
>>>>>>> 73accd03
	}
	return true
}

// returns the cost if t1 can level up to t2
func up(t1, t2 types.T) int {
	return levelUp[t1][t2]
}

var (
	strictTypeCheckPointer   = reflect.ValueOf(strictTypeCheck).Pointer()
	caseWhenTypeCheckPointer = reflect.ValueOf(operator.CwTypeCheckFn).Pointer()
	ifTypeCheckPointer       = reflect.ValueOf(operator.IfTypeCheckFn).Pointer()
)

// typeCheckWithLevelUp check if the input parameters meet the function requirements.
// If the level-up by parameter type can meet successfully, return the cost.
// Else, just return matchDirectly or matchFailed.
func (f *Function) typeCheckWithLevelUp(sources []types.T) (int, []types.T) {
	if f.TypeCheck(sources) {
		return matchDirectly, nil
	}
	switch reflect.ValueOf(f.TypeCheckFn).Pointer() {
	case strictTypeCheckPointer:
		// types of function's arguments are clear and not confused.
		if len(f.Args) != len(sources) {
			return matchFailed, nil
		}
		cost := 0
		for i := range sources {
			if sources[i] == ScalarNull {
				continue
			}
			c := up(sources[i], f.Args[i])
			if c == upFailed {
				return matchFailed, nil
			}
			cost += c
		}
		return cost, f.Args
	case caseWhenTypeCheckPointer:
		// special type up rule for case-when operator
		rt, _ := f.ReturnType()
		l := len(sources)
		cost := 0
		finalTypes := make([]types.T, l)
		if l >= 2 {
			for i := 0; i < l-1; i += 2 {
				if sources[i] != types.T_bool {
					return matchFailed, nil
				}
				finalTypes[i] = types.T_bool
			}

			if l%2 == 1 {
				if sources[l-1] != ScalarNull {
					c := up(sources[l-1], rt)
					if c == upFailed {
						return matchFailed, nil
					}
					cost += c
					finalTypes[l-1] = rt
				} else {
					finalTypes[l-1] = ScalarNull
				}
			}

			for i := 1; i < l; i += 2 {
				if sources[i] != ScalarNull {
					c := up(sources[i], rt)
					if c == upFailed {
						return matchFailed, nil
					}
					cost += c
					finalTypes[i] = rt
				} else {
					finalTypes[i] = ScalarNull
				}
			}
			return cost, finalTypes
		}
	case ifTypeCheckPointer:
		// special type up rule for if operator
		if len(sources) == 3 && sources[0] == types.T_bool {
			cost := 0
			rt, _ := f.ReturnType()
			finalTypes := make([]types.T, 3)
			finalTypes[0] = types.T_bool
			if sources[1] != ScalarNull {
				c := up(sources[1], rt)
				if c == upFailed {
					return matchFailed, nil
				}
				cost += c
				finalTypes[1] = rt
			}
			if sources[2] != ScalarNull {
				c := up(sources[2], rt)
				if c == upFailed {
					return matchFailed, nil
				}
				cost += c
				finalTypes[1] = rt
			}
			return cost, finalTypes
		}
	}
	return matchFailed, nil
}

// choose a function when convert cost is equal
// and just return the small-index one.
// if right is smaller, return true.
func compare(f1, f2 Function) (f Function, change bool) {
	if f1.Index < f2.Index {
		return f1, false
	}
	return f2, true
}

func isNotScalarNull(t types.T) bool {
	return t != ScalarNull
}

func isScalarNull(t types.T) bool {
	return t == ScalarNull
}

var (
	// AndFunctionEncodedID is the encoded overload id of And(bool, bool)
	// used to make an AndExpr
	AndFunctionEncodedID = EncodeOverloadID(AND, 0)

	anyNumbers = map[types.T]struct{}{
		types.T_uint8:      {},
		types.T_uint16:     {},
		types.T_uint32:     {},
		types.T_uint64:     {},
		types.T_int8:       {},
		types.T_int16:      {},
		types.T_int32:      {},
		types.T_int64:      {},
		types.T_float32:    {},
		types.T_float64:    {},
		types.T_decimal64:  {},
		types.T_decimal128: {},
	}
)

func isNumberType(t types.T) bool {
	if _, ok := anyNumbers[t]; ok {
		return true
	}
	return false
}<|MERGE_RESOLUTION|>--- conflicted
+++ resolved
@@ -280,21 +280,7 @@
 	return true
 }
 
-<<<<<<< HEAD
 func toDateTypeCheck(args []types.T, require []types.T, _ types.T) bool {
-
-	/*
-		if len(vectors) != 2 {
-			return nil, moerr.NewError(moerr.ERROR_FUNCTION_PARAMETER, "function to_date takes two parameters\n"+usage)
-		}
-		if vectors[0].Typ.Oid != types.T_varchar && vectors[0].Typ.Oid != types.T_char || vectors[0].IsScalarNull() {
-			return nil, moerr.NewError(moerr.ERROR_FUNCTION_PARAMETER, "the first parameter of function to_date must be char/varchar\n"+usage)
-		}
-		if (vectors[1].Typ.Oid != types.T_varchar && vectors[1].Typ.Oid != types.T_char) || !vectors[1].IsScalar() || vectors[1].IsScalarNull() {
-			return nil, moerr.NewError(moerr.ERROR_FUNCTION_PARAMETER, "the second parameter of function to_date must be char/varchar constant\n"+usage)
-		}
-
-	*/
 	if len(args) != 2 {
 		return false
 	}
@@ -309,7 +295,10 @@
 	}
 	if args[1] == ScalarNull {
 		return false
-=======
+	}
+	return true
+}
+
 // todo(broccoli): change this to a general function
 func concatWsTypeCheck(args []types.T, require []types.T, _ types.T) bool {
 	if len(args) <= 1 {
@@ -322,7 +311,6 @@
 		if isScalarNull(arg) {
 			return false
 		}
->>>>>>> 73accd03
 	}
 	return true
 }
