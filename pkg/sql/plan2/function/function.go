--- conflicted
+++ resolved
@@ -52,39 +52,16 @@
 		types.T_uint8: {
 			types.T_uint16, types.T_uint32, types.T_uint64,
 			types.T_int16, types.T_int32, types.T_int64,
-<<<<<<< HEAD
-			types.T_float64,
-=======
 			types.T_float64, types.T_decimal64, types.T_decimal128,
->>>>>>> 9530eadc
 		},
 		types.T_uint16: {
 			types.T_uint32, types.T_uint64,
 			types.T_int32, types.T_int64,
-<<<<<<< HEAD
-			types.T_float64,
-=======
 			types.T_float64, types.T_decimal64, types.T_decimal128,
->>>>>>> 9530eadc
 		},
 		types.T_uint32: {
 			types.T_uint64,
 			types.T_int64,
-<<<<<<< HEAD
-			types.T_float64,
-		},
-		types.T_uint64: {types.T_float64},
-		types.T_int8: {
-			types.T_int16, types.T_int32, types.T_int64, types.T_float64,
-		},
-		types.T_int16: {
-			types.T_int32, types.T_int64, types.T_float64,
-		},
-		types.T_int32: {
-			types.T_int64, types.T_float64,
-		},
-		types.T_int64:     {types.T_float64},
-=======
 			types.T_float64, types.T_decimal64, types.T_decimal128,
 		},
 		types.T_uint64: {types.T_float64, types.T_decimal64, types.T_decimal128},
@@ -98,15 +75,12 @@
 			types.T_int64, types.T_float64, types.T_decimal64, types.T_decimal128,
 		},
 		types.T_int64:     {types.T_float64, types.T_decimal64, types.T_decimal128},
->>>>>>> 9530eadc
 		types.T_float32:   {types.T_float64},
 		types.T_decimal64: {types.T_decimal128},
 		types.T_char:      {types.T_varchar},
 		types.T_varchar:   {types.T_char},
-<<<<<<< HEAD
-=======
-		types.T_tuple:     {types.T_float64},
->>>>>>> 9530eadc
+
+		types.T_tuple: {types.T_float64},
 	}
 )
 
@@ -208,15 +182,9 @@
 
 // GetFunctionByName check a function exist or not according to input function name and arg types,
 // if matches,
-<<<<<<< HEAD
-// return function structure and overload id
+// return function structure and encoded overload id
 // and final converted argument types(if it needs to do type level-up work, it will be nil if not).
 func GetFunctionByName(name string, args []types.T) (Function, int64, []types.T, error) {
-=======
-// return function structure and function id
-// and final converted argument types(if it needs to do type level-up work, it will be nil if not).
-func GetFunctionByName(name string, args []types.T) (Function, int, []types.T, error) {
->>>>>>> 9530eadc
 	levelUpFunction, get, minCost := emptyFunction, false, math.MaxInt32 // store the best function which can be matched by type level-up
 	matches := make([]Function, 0, 4)                                    // functions can be matched directly
 
@@ -245,11 +213,7 @@
 	}
 
 	if len(matches) == 1 {
-<<<<<<< HEAD
 		return matches[0], encodeOverloadID(fid, matches[0].Index), nil, nil
-=======
-		return matches[0], fid, nil, nil
->>>>>>> 9530eadc
 	} else if len(matches) > 1 {
 		errMessage := "too much function matches:"
 		for i := range matches {
@@ -261,11 +225,7 @@
 	} else {
 		// len(matches) == 0
 		if get {
-<<<<<<< HEAD
 			return levelUpFunction, encodeOverloadID(fid, levelUpFunction.Index), levelUpFunction.Args, nil
-=======
-			return levelUpFunction, fid, levelUpFunction.Args, nil
->>>>>>> 9530eadc
 		}
 	}
 	return emptyFunction, -1, nil, errors.New(errno.UndefinedFunction, fmt.Sprintf("undefined function %s%v", name, args))
