--- conflicted
+++ resolved
@@ -17,25 +17,6 @@
 type FuncExplainLayout int32
 
 const (
-<<<<<<< HEAD
-	STANDARD_FUNCTION          Kind = 0 //standard function
-	UNARY_ARITHMETIC_OPERATOR  Kind = 1 //unary arithmetic operator
-	BINARY_ARITHMETIC_OPERATOR Kind = 2 //binary arithmetic operator
-	UNARY_LOGICAL_OPERATOR     Kind = 3 // unary logical operator
-	BINARY_LOGICAL_OPERATOR    Kind = 4 // binary logical operator
-	COMPARISON_OPERATOR        Kind = 5 // comparison operator
-	CAST_EXPRESSION            Kind = 6 // cast expression
-	CASE_WHEN_EXPRESSION       Kind = 7 // case when expression
-	BETWEEN_AND_EXPRESSION     Kind = 8
-	IN_PREDICATE               Kind = 9  //query 'in' predicate
-	EXISTS_ANY_PREDICATE       Kind = 10 //query predicate,such as exist,all,any
-	IS_NULL_EXPRESSION         Kind = 11 // is null expression
-	NOPARAMETER_FUNCTION       Kind = 12 // noparameter function
-	DATE_INTERVAL_EXPRESSION   Kind = 13 // date expression,interval expression
-	EXTRACT_FUNCTION           Kind = 14 // extract function,such as extract(MONTH/DAY/HOUR/MINUTE/SECOND FROM p)
-	POSITION_FUNCTION          Kind = 15 // position function, such as POSITION(substr IN str)
-	UNKNOW_KIND_FUNCTION       Kind = 16
-=======
 	STANDARD_FUNCTION          FuncExplainLayout = 0 //standard function
 	UNARY_ARITHMETIC_OPERATOR  FuncExplainLayout = 1 //unary arithmetic operator
 	BINARY_ARITHMETIC_OPERATOR FuncExplainLayout = 2 //binary arithmetic operator
@@ -53,5 +34,4 @@
 	EXTRACT_FUNCTION           FuncExplainLayout = 14 // extract function,such as extract(MONTH/DAY/HOUR/MINUTE/SECOND FROM p)
 	POSITION_FUNCTION          FuncExplainLayout = 15 // position function, such as POSITION(substr IN str)
 	UNKNOW_KIND_FUNCTION       FuncExplainLayout = 16
->>>>>>> e45f61ab
 )