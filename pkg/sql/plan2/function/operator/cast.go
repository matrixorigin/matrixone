// Copyright 2022 Matrix Origin
//
// Licensed under the Apache License, Version 2.0 (the "License");
// you may not use this file except in compliance with the License.
// You may obtain a copy of the License at
//
//      http://www.apache.org/licenses/LICENSE-2.0
//
// Unless required by applicable law or agreed to in writing, software
// distributed under the License is distributed on an "AS IS" BASIS,
// WITHOUT WARRANTIES OR CONDITIONS OF ANY KIND, either express or implied.
// See the License for the specific language governing permissions and
// limitations under the License.

package operator

import (
	"fmt"

	"github.com/matrixorigin/matrixone/pkg/container/nulls"
	"github.com/matrixorigin/matrixone/pkg/container/types"
	"github.com/matrixorigin/matrixone/pkg/container/vector"
	"github.com/matrixorigin/matrixone/pkg/encoding"
	"github.com/matrixorigin/matrixone/pkg/errno"
	"github.com/matrixorigin/matrixone/pkg/sql/errors"
	"github.com/matrixorigin/matrixone/pkg/vectorize/typecast"
	"github.com/matrixorigin/matrixone/pkg/vm/process"
	"golang.org/x/exp/constraints"
)

func Cast(vs []*vector.Vector, proc *process.Process) (*vector.Vector, error) {
	lv := vs[0]
	rv := vs[1]
	fmt.Println("oid", lv.Typ.Oid)
	if rv.IsScalarNull() {
		return nil, errors.New(errno.SyntaxErrororAccessRuleViolation, "the target type of cast function cannot be null")
	}
	if lv.IsScalarNull() {
		return proc.AllocScalarNullVector(lv.Typ), nil
	}

	if lv.Typ.Oid == rv.Typ.Oid && isNumeric(lv.Typ.Oid) {
		switch lv.Typ.Oid {
		case types.T_int8:
			return CastSameType[int8](lv, rv, proc)
		case types.T_int16:
			return CastSameType[int16](lv, rv, proc)
		case types.T_int32:
			return CastSameType[int32](lv, rv, proc)
		case types.T_int64:
			return CastSameType[int64](lv, rv, proc)
		case types.T_uint8:
			return CastSameType[uint8](lv, rv, proc)
		case types.T_uint16:
			return CastSameType[uint16](lv, rv, proc)
		case types.T_uint32:
			return CastSameType[uint32](lv, rv, proc)
		case types.T_uint64:
			return CastSameType[uint64](lv, rv, proc)
		case types.T_float32:
			return CastSameType[float32](lv, rv, proc)
		case types.T_float64:
			return CastSameType[float64](lv, rv, proc)
		}
	}

	if lv.Typ.Oid == rv.Typ.Oid && isDateSeries(lv.Typ.Oid) {
		switch lv.Typ.Oid {
		case types.T_date:
			return CastSameType2[types.Date](lv, rv, proc)
		case types.T_datetime:
			return CastSameType2[types.Datetime](lv, rv, proc)
		case types.T_timestamp:
			return CastSameType2[types.Timestamp](lv, rv, proc)
		}
	}

	if lv.Typ.Oid != rv.Typ.Oid && isNumeric(lv.Typ.Oid) && isNumeric(rv.Typ.Oid) {
		switch lv.Typ.Oid {
		case types.T_int8:
			switch rv.Typ.Oid {
			case types.T_int16:
				return CastLeftToRight[int8, int16](lv, rv, proc)
			case types.T_int32:
				return CastLeftToRight[int8, int32](lv, rv, proc)
			case types.T_int64:
				return CastLeftToRight[int8, int64](lv, rv, proc)
			case types.T_uint8:
				return CastLeftToRight[int8, uint8](lv, rv, proc)
			case types.T_uint16:
				return CastLeftToRight[int8, uint16](lv, rv, proc)
			case types.T_uint32:
				return CastLeftToRight[int8, uint32](lv, rv, proc)
			case types.T_uint64:
				return CastLeftToRight[int8, uint64](lv, rv, proc)
			case types.T_float32:
				return CastLeftToRight[int8, float32](lv, rv, proc)
			case types.T_float64:
				return CastLeftToRight[int8, float64](lv, rv, proc)
			}
		case types.T_int16:
			switch rv.Typ.Oid {
			case types.T_int8:
				return CastLeftToRight[int16, int8](lv, rv, proc)
			case types.T_int32:
				return CastLeftToRight[int16, int32](lv, rv, proc)
			case types.T_int64:
				return CastLeftToRight[int16, int64](lv, rv, proc)
			case types.T_uint8:
				return CastLeftToRight[int16, uint8](lv, rv, proc)
			case types.T_uint16:
				return CastLeftToRight[int16, uint16](lv, rv, proc)
			case types.T_uint32:
				return CastLeftToRight[int16, uint32](lv, rv, proc)
			case types.T_uint64:
				return CastLeftToRight[int16, uint64](lv, rv, proc)
			case types.T_float32:
				return CastLeftToRight[int16, float32](lv, rv, proc)
			case types.T_float64:
				return CastLeftToRight[int16, float64](lv, rv, proc)
			}
		case types.T_int32:
			switch rv.Typ.Oid {
			case types.T_int8:
				return CastLeftToRight[int32, int8](lv, rv, proc)
			case types.T_int16:
				return CastLeftToRight[int32, int16](lv, rv, proc)
			case types.T_int64:
				return CastLeftToRight[int32, int64](lv, rv, proc)
			case types.T_uint8:
				return CastLeftToRight[int32, uint8](lv, rv, proc)
			case types.T_uint16:
				return CastLeftToRight[int32, uint16](lv, rv, proc)
			case types.T_uint32:
				return CastLeftToRight[int32, uint32](lv, rv, proc)
			case types.T_uint64:
				return CastLeftToRight[int32, uint64](lv, rv, proc)
			case types.T_float32:
				return CastLeftToRight[int32, float32](lv, rv, proc)
			case types.T_float64:
				return CastLeftToRight[int32, float64](lv, rv, proc)
			}
		case types.T_int64:
			switch rv.Typ.Oid {
			case types.T_int8:
				return CastLeftToRight[int64, int8](lv, rv, proc)
			case types.T_int16:
				return CastLeftToRight[int64, int16](lv, rv, proc)
			case types.T_int32:
				return CastLeftToRight[int64, int32](lv, rv, proc)
			case types.T_uint8:
				return CastLeftToRight[int64, uint8](lv, rv, proc)
			case types.T_uint16:
				return CastLeftToRight[int64, uint16](lv, rv, proc)
			case types.T_uint32:
				return CastLeftToRight[int64, uint32](lv, rv, proc)
			case types.T_uint64:
				return CastLeftToRight[int64, uint64](lv, rv, proc)
			case types.T_float32:
				return CastLeftToRight[int64, float32](lv, rv, proc)
			case types.T_float64:
				return CastLeftToRight[int64, float64](lv, rv, proc)
			}
		case types.T_uint8:
			switch rv.Typ.Oid {
			case types.T_int8:
				return CastLeftToRight[uint8, int8](lv, rv, proc)
			case types.T_int16:
				return CastLeftToRight[uint8, int16](lv, rv, proc)
			case types.T_int32:
				return CastLeftToRight[uint8, int32](lv, rv, proc)
			case types.T_int64:
				return CastLeftToRight[uint8, int64](lv, rv, proc)
			case types.T_uint16:
				return CastLeftToRight[uint8, uint16](lv, rv, proc)
			case types.T_uint32:
				return CastLeftToRight[uint8, uint32](lv, rv, proc)
			case types.T_uint64:
				return CastLeftToRight[uint8, uint64](lv, rv, proc)
			case types.T_float32:
				return CastLeftToRight[uint8, float32](lv, rv, proc)
			case types.T_float64:
				return CastLeftToRight[uint8, float64](lv, rv, proc)
			}
		case types.T_uint16:
			switch rv.Typ.Oid {
			case types.T_int8:
				return CastLeftToRight[uint16, int8](lv, rv, proc)
			case types.T_int16:
				return CastLeftToRight[uint16, int16](lv, rv, proc)
			case types.T_int32:
				return CastLeftToRight[uint16, int32](lv, rv, proc)
			case types.T_int64:
				return CastLeftToRight[uint16, int64](lv, rv, proc)
			case types.T_uint8:
				return CastLeftToRight[uint16, uint8](lv, rv, proc)
			case types.T_uint32:
				return CastLeftToRight[uint16, uint32](lv, rv, proc)
			case types.T_uint64:
				return CastLeftToRight[uint16, uint64](lv, rv, proc)
			case types.T_float32:
				return CastLeftToRight[uint16, float32](lv, rv, proc)
			case types.T_float64:
				return CastLeftToRight[uint16, float64](lv, rv, proc)
			}
		case types.T_uint32:
			switch rv.Typ.Oid {
			case types.T_int8:
				return CastLeftToRight[uint32, int8](lv, rv, proc)
			case types.T_int16:
				return CastLeftToRight[uint32, int16](lv, rv, proc)
			case types.T_int32:
				return CastLeftToRight[uint32, int32](lv, rv, proc)
			case types.T_int64:
				return CastLeftToRight[uint32, int64](lv, rv, proc)
			case types.T_uint8:
				return CastLeftToRight[uint32, uint8](lv, rv, proc)
			case types.T_uint16:
				return CastLeftToRight[uint32, uint16](lv, rv, proc)
			case types.T_uint64:
				return CastLeftToRight[uint32, uint64](lv, rv, proc)
			case types.T_float32:
				return CastLeftToRight[uint32, float32](lv, rv, proc)
			case types.T_float64:
				return CastLeftToRight[uint32, float64](lv, rv, proc)
			}
		case types.T_uint64:
			switch rv.Typ.Oid {
			case types.T_int8:
				return CastLeftToRight[uint64, int8](lv, rv, proc)
			case types.T_int16:
				return CastLeftToRight[uint64, int16](lv, rv, proc)
			case types.T_int32:
				return CastLeftToRight[uint64, int32](lv, rv, proc)
			case types.T_int64:
				return CastLeftToRight[uint64, int64](lv, rv, proc)
			case types.T_uint8:
				return CastLeftToRight[uint64, uint8](lv, rv, proc)
			case types.T_uint16:
				return CastLeftToRight[uint64, uint16](lv, rv, proc)
			case types.T_uint32:
				return CastLeftToRight[uint64, uint32](lv, rv, proc)
			case types.T_float32:
				return CastLeftToRight[uint64, float32](lv, rv, proc)
			case types.T_float64:
				return CastLeftToRight[uint64, float64](lv, rv, proc)
			}
		case types.T_float32:
			switch rv.Typ.Oid {
			case types.T_int8:
				return CastLeftToRight[float32, int8](lv, rv, proc)
			case types.T_int16:
				return CastLeftToRight[float32, int16](lv, rv, proc)
			case types.T_int32:
				return CastLeftToRight[float32, int32](lv, rv, proc)
			case types.T_int64:
				return CastLeftToRight[float32, int64](lv, rv, proc)
			case types.T_uint8:
				return CastLeftToRight[float32, uint8](lv, rv, proc)
			case types.T_uint16:
				return CastLeftToRight[float32, uint16](lv, rv, proc)
			case types.T_uint32:
				return CastLeftToRight[float32, uint32](lv, rv, proc)
			case types.T_uint64:
				return CastLeftToRight[float32, uint64](lv, rv, proc)
			case types.T_float64:
				return CastLeftToRight[float32, float64](lv, rv, proc)
			}
		case types.T_float64:
			switch rv.Typ.Oid {
			case types.T_int8:
				return CastLeftToRight[float64, int8](lv, rv, proc)
			case types.T_int16:
				return CastLeftToRight[float64, int16](lv, rv, proc)
			case types.T_int32:
				return CastLeftToRight[float64, int32](lv, rv, proc)
			case types.T_int64:
				return CastLeftToRight[float64, int64](lv, rv, proc)
			case types.T_uint8:
				return CastLeftToRight[float64, uint8](lv, rv, proc)
			case types.T_uint16:
				return CastLeftToRight[float64, uint16](lv, rv, proc)
			case types.T_uint32:
				return CastLeftToRight[float64, uint32](lv, rv, proc)
			case types.T_uint64:
				return CastLeftToRight[float64, uint64](lv, rv, proc)
			case types.T_float32:
				return CastLeftToRight[float64, float32](lv, rv, proc)
			}
		}
	}

	if isString(lv.Typ.Oid) && isInteger(rv.Typ.Oid) {
		switch rv.Typ.Oid {
		case types.T_int8:
			return CastSpecials1Int[int8](lv, rv, proc)
		case types.T_int16:
			return CastSpecials1Int[int16](lv, rv, proc)
		case types.T_int32:
			return CastSpecials1Int[int32](lv, rv, proc)
		case types.T_int64:
			return CastSpecials1Int[int64](lv, rv, proc)
		case types.T_uint8:
			return CastSpecials1Int[uint8](lv, rv, proc)
		case types.T_uint16:
			return CastSpecials1Int[uint16](lv, rv, proc)
		case types.T_uint32:
			return CastSpecials1Int[uint32](lv, rv, proc)
		case types.T_uint64:
			return CastSpecials1Int[uint64](lv, rv, proc)
		}
	}

	if isString(lv.Typ.Oid) && isFloat(rv.Typ.Oid) {
		switch rv.Typ.Oid {
		case types.T_float32:
			return CastSpecials1Float[float32](lv, rv, proc)
		case types.T_float64:
			return CastSpecials1Float[float64](lv, rv, proc)
		}
	}

	if isString(lv.Typ.Oid) && isDecimal(rv.Typ.Oid) {
		switch rv.Typ.Oid {
		case types.T_decimal64:
			return CastStringAsDecimal64(lv, rv, proc)
		case types.T_decimal128:
			return CastStringAsDecimal128(lv, rv, proc)
		}
	}

	if isInteger(lv.Typ.Oid) && isString(rv.Typ.Oid) {
		switch lv.Typ.Oid {
		case types.T_int8:
			return CastSpecials2Int[int8](lv, rv, proc)
		case types.T_int16:
			return CastSpecials2Int[int16](lv, rv, proc)
		case types.T_int32:
			return CastSpecials2Int[int32](lv, rv, proc)
		case types.T_int64:
			return CastSpecials2Int[int64](lv, rv, proc)
		case types.T_uint8:
			return CastSpecials2Int[uint8](lv, rv, proc)
		case types.T_uint16:
			return CastSpecials2Int[uint16](lv, rv, proc)
		case types.T_uint32:
			return CastSpecials2Int[uint32](lv, rv, proc)
		case types.T_uint64:
			return CastSpecials2Int[uint64](lv, rv, proc)
		}
	}

	if isFloat(lv.Typ.Oid) && isString(rv.Typ.Oid) {
		switch lv.Typ.Oid {
		case types.T_float32:
			return CastSpecials2Float[float32](lv, rv, proc)
		case types.T_float64:
			return CastSpecials2Float[float64](lv, rv, proc)
		}
	}
	if isDecimal(lv.Typ.Oid) && isString(rv.Typ.Oid) {
		switch lv.Typ.Oid {
		case types.T_decimal64:
			return CastDecimal64ToString(lv, rv, proc)
		case types.T_decimal128:
			return CastDecimal128ToString(lv, rv, proc)
		}
	}

	if isString(lv.Typ.Oid) && isString(rv.Typ.Oid) {
		return CastSpecials3(lv, rv, proc)
	}

	if isSignedInteger(lv.Typ.Oid) && rv.Typ.Oid == types.T_decimal128 {
		switch lv.Typ.Oid {
		case types.T_int8:
			return CastSpecials4[int8](lv, rv, proc)
		case types.T_int16:
			return CastSpecials4[int16](lv, rv, proc)
		case types.T_int32:
			return CastSpecials4[int32](lv, rv, proc)
		case types.T_int64:
			return CastSpecials4[int64](lv, rv, proc)
		}
	}

	//The Big Number will be processed by string, it's ok
	if isSignedInteger(lv.Typ.Oid) && (rv.Typ.Oid == types.T_decimal64) {
		switch lv.Typ.Oid {
		case types.T_int8:
			return CastSpecials4_64[int8](lv, rv, proc)
		case types.T_int16:
			return CastSpecials4_64[int16](lv, rv, proc)
		case types.T_int32:
			return CastSpecials4_64[int32](lv, rv, proc)
		case types.T_int64:
			return CastSpecials4_64[int64](lv, rv, proc)
		}
	}

	if isUnsignedInteger(lv.Typ.Oid) && rv.Typ.Oid == types.T_decimal128 {
		switch lv.Typ.Oid {
		case types.T_uint8:
			return CastSpecialu4[uint8](lv, rv, proc)
		case types.T_uint16:
			return CastSpecialu4[uint16](lv, rv, proc)
		case types.T_uint32:
			return CastSpecialu4[uint32](lv, rv, proc)
		case types.T_uint64:
			return CastSpecialu4[uint64](lv, rv, proc)
		}
	}

	if isFloat(lv.Typ.Oid) && rv.Typ.Oid == types.T_decimal128 {
		switch lv.Typ.Oid {
		case types.T_float32:
			return CastFloatAsDecimal128[float32](lv, rv, proc)
		case types.T_float64:
			return CastFloatAsDecimal128[float64](lv, rv, proc)
		}
	}

	if isFloat(lv.Typ.Oid) && rv.Typ.Oid == types.T_decimal64 {
		switch lv.Typ.Oid {
		case types.T_float32:
			return CastFloatAsDecimal64[float32](lv, rv, proc)
		case types.T_float64:
			return CastFloatAsDecimal64[float64](lv, rv, proc)
		}
	}
	// sametype
	if lv.Typ.Oid == types.T_decimal64 && rv.Typ.Oid == types.T_decimal64 {
		return CastDecimal64AsDecimal64(lv, rv, proc)
	}

	// sametype
	if lv.Typ.Oid == types.T_decimal128 && rv.Typ.Oid == types.T_decimal128 {
		return CastDecimal128AsDecimal128(lv, rv, proc)
	}

	if lv.Typ.Oid == types.T_varchar && rv.Typ.Oid == types.T_date {
		return CastVarcharAsDate(lv, rv, proc)
	}

	if lv.Typ.Oid == types.T_varchar && rv.Typ.Oid == types.T_datetime {
		return CastVarcharAsDatetime(lv, rv, proc)
	}

	if lv.Typ.Oid == types.T_varchar && rv.Typ.Oid == types.T_timestamp {
		return CastVarcharAsTimestamp(lv, rv, proc)
	}
	if lv.Typ.Oid == types.T_decimal64 && rv.Typ.Oid == types.T_decimal128 {
		return CastDecimal64AsDecimal128(lv, rv, proc)
	}

	if lv.Typ.Oid == types.T_timestamp && rv.Typ.Oid == types.T_datetime {
		return castTimeStampAsDatetime(lv, rv, proc)
	}

	if lv.Typ.Oid == types.T_datetime && rv.Typ.Oid == types.T_timestamp {
		return CastDatetimeAsTimeStamp(lv, rv, proc)
	}

	if lv.Typ.Oid == types.T_date && rv.Typ.Oid == types.T_timestamp {
		return CastDateAsTimeStamp(lv, rv, proc)
	}

	if lv.Typ.Oid == types.T_timestamp && rv.Typ.Oid == types.T_varchar {
		return castTimestampAsVarchar(lv, rv, proc)
	}

	if lv.Typ.Oid == types.T_bool && isString(rv.Typ.Oid) {
		return CastBoolToString(lv, rv, proc)
	}

	if lv.Typ.Oid == types.T_date && rv.Typ.Oid == types.T_datetime {
		return CastDateAsDatetime(lv, rv, proc)
	}

	if lv.Typ.Oid == types.T_datetime && rv.Typ.Oid == types.T_date {
		return CastDatetimeAsDate(lv, rv, proc)
	}

	if lv.Typ.Oid == types.T_date && isString(rv.Typ.Oid) {
		return CastDateAsString(lv, rv, proc)
	}

	if lv.Typ.Oid == types.T_datetime && isString(rv.Typ.Oid) {
		return CastDatetimeAsString(lv, rv, proc)
	}

<<<<<<< HEAD
	if isInteger(lv.Typ.Oid) && rv.Typ.Oid == types.T_timestamp {
		switch lv.Typ.Oid {
		case types.T_int8:
			return CastIntegerAsTimestamp[int8](lv, rv, proc)
		case types.T_int16:
			return CastIntegerAsTimestamp[int16](lv, rv, proc)
		case types.T_int32:
			return CastIntegerAsTimestamp[int32](lv, rv, proc)
		case types.T_int64:
			return CastIntegerAsTimestamp[int64](lv, rv, proc)
		case types.T_uint8:
			return CastIntegerAsTimestamp[uint8](lv, rv, proc)
		case types.T_uint16:
			return CastIntegerAsTimestamp[uint16](lv, rv, proc)
		case types.T_uint32:
			return CastIntegerAsTimestamp[uint32](lv, rv, proc)
		case types.T_uint64:
			return CastIntegerAsTimestamp[uint64](lv, rv, proc)
		}
	}

	if isDecimal(lv.Typ.Oid) && rv.Typ.Oid == types.T_timestamp {
		switch lv.Typ.Oid {
		case types.T_decimal64:
			return CastDecimal64AsTimestamp(lv, rv, proc)
		case types.T_decimal128:
			return CastDecimal128AsTimestamp(lv, rv, proc)
		}
	}

=======
	if lv.Typ.Oid == types.T_timestamp && rv.Typ.Oid == types.T_date {
		return CastTimestampAsDate(lv, rv, proc)
	}

	// if lv.Typ.Oid == types.T_timestamp && rv.Typ.Oid == types.T_time {
	// 	return CastTimestampAsTime(lv, rv, proc)
	// }
>>>>>>> c09b6b4c
	return nil, errors.New(errno.SyntaxErrororAccessRuleViolation, "parameter types of cast function do not match")
}

func CastTimestampAsDate(lv, rv *vector.Vector, proc *process.Process) (*vector.Vector, error) {
	rtl := 8
	lvs := lv.Col.([]types.Timestamp)
	if lv.IsScalar() {
		vec := proc.AllocScalarVector(rv.Typ)
		rs := make([]types.Datetime, 1)
		if _, err := typecast.TimestampToDatetime(lvs, rs); err != nil {
			return nil, err
		}
		rs2 := make([]types.Date, 1)
		rs2[0] = rs[0].ToDate()
		nulls.Set(vec.Nsp, lv.Nsp)
		vector.SetCol(vec, rs2)
		return vec, nil
	}
	vec, err := proc.AllocVector(rv.Typ, int64(rtl)*int64(len(lvs)))
	if err != nil {
		return nil, err
	}
	rs := encoding.DecodeDatetimeSlice(vec.Data)
	rs = rs[:len(lvs)]
	rs2 := make([]types.Date, len(lvs), cap(lvs))
	if _, err := typecast.TimestampToDatetime(lvs, rs); err != nil {
		return nil, err
	}
	for i := 0; i < len(rs2); i++ {
		rs2[i] = rs[i].ToDate()
	}
	vec2, err := proc.AllocVector(rv.Typ, 4*int64(len(lvs)))
	if err != nil {
		return nil, err
	}
	nulls.Set(vec2.Nsp, lv.Nsp)
	vector.SetCol(vec2, rs2)
	return vec2, nil
}

// func CastTimestampAsTime(lv, rv *vector.Vector, proc *process.Process) (*vector.Vector, error) {
// 	rtl := 4
// 	lvs := lv.Col.([]types.Timestamp)
// 	if lv.IsScalar() {
// 		vec := proc.AllocScalarVector(rv.Typ)
// 		rs := make([]types.Datetime, 1)
// 		if _, err := typecast.TimestampToDatetime(lvs, rs); err != nil {
// 			return nil, err
// 		}
// 		rs2 := make([]types.Date, 1)
// 		rs2[0] = rs[0].ToDate()
// 		nulls.Set(vec.Nsp, lv.Nsp)
// 		vector.SetCol(vec, rs2)
// 		return vec, nil
// 	}
// 	vec, err := proc.AllocVector(rv.Typ, int64(rtl)*int64(len(lvs)))
// 	if err != nil {
// 		return nil, err
// 	}
// 	rs := encoding.DecodeDatetimeSlice(vec.Data)
// 	rs = rs[:len(lvs)]
// 	rs2 := make([]types.Date, len(lvs))
// 	if _, err := typecast.TimestampToDatetime(lvs, rs); err != nil {
// 		return nil, err
// 	}
// 	for i := 0; i < len(rs2); i++ {
// 		rs2[i] = rs[i].ToDate()
// 	}
// 	nulls.Set(vec.Nsp, lv.Nsp)
// 	vector.SetCol(vec, rs2)
// 	return vec, nil
// }

func CastDecimal64ToString(lv, rv *vector.Vector, proc *process.Process) (*vector.Vector, error) {
	var err error

	lvs := lv.Col.([]types.Decimal64)
	col := &types.Bytes{
		Data:    make([]byte, 0, len(lvs)),
		Offsets: make([]uint32, 0, len(lvs)),
		Lengths: make([]uint32, 0, len(lvs)),
	}
	if col, err = typecast.Decimal64ToBytes(lvs, col, lv.Typ.Scale); err != nil {
		return nil, err
	}
	if err = proc.Mp.Gm.Alloc(int64(cap(col.Data))); err != nil {
		return nil, err
	}
	vec := vector.New(rv.Typ)
	if lv.IsScalar() {
		vec.IsConst = true
	}
	vec.Data = col.Data
	nulls.Set(vec.Nsp, lv.Nsp)
	vector.SetCol(vec, col)
	return vec, nil
}

func CastDecimal128ToString(lv, rv *vector.Vector, proc *process.Process) (*vector.Vector, error) {
	var err error
	lvs := lv.Col.([]types.Decimal128)
	col := &types.Bytes{
		Data:    make([]byte, 0, len(lvs)),
		Offsets: make([]uint32, 0, len(lvs)),
		Lengths: make([]uint32, 0, len(lvs)),
	}

	if col, err = typecast.Decimal128ToBytes(lvs, col, lv.Typ.Scale); err != nil {
		return nil, err
	}
	if err = proc.Mp.Gm.Alloc(int64(cap(col.Data))); err != nil {
		return nil, err
	}
	vec := vector.New(rv.Typ)
	if lv.IsScalar() {
		vec.IsConst = true
	}
	vec.Data = col.Data
	nulls.Set(vec.Nsp, lv.Nsp)
	vector.SetCol(vec, col)
	return vec, nil
}

//  CastSameType: Cast handles the same data type and is numeric , Contains the following:
// int8    -> int8,
// int16   -> int16,
// int32   -> int32,
// int64   -> int64,
// uint8   -> uint8,
// uint16  -> uint16,
// uint32  -> uint32,
// uint64  -> uint64,
// float32 -> float32,
// float64 -> float64,
func CastSameType[T constraints.Integer | constraints.Float](lv, rv *vector.Vector, proc *process.Process) (*vector.Vector, error) {
	rtl := lv.Typ.Oid.FixedLength()
	lvs := lv.Col.([]T)

	if lv.IsScalar() {
		vec := proc.AllocScalarVector(rv.Typ)
		rs := make([]T, 1)
		copy(rs, lvs)
		nulls.Set(vec.Nsp, lv.Nsp)
		vector.SetCol(vec, rs)
		return vec, nil
	}

	vec, err := proc.AllocVector(rv.Typ, int64(rtl)*int64(len(lvs)))
	if err != nil {
		return nil, err
	}
	rs := encoding.DecodeFixedSlice[T](vec.Data, rtl)
	copy(rs, lvs)
	nulls.Set(vec.Nsp, lv.Nsp)
	vector.SetCol(vec, rs)
	return vec, nil
}

//  CastSameType2: Cast handles the same data type and is date series , Contains the following:
// date -> date
// datetime -> datetime
// timestamp -> timestamp
func CastSameType2[T types.Date | types.Datetime | types.Timestamp](lv, rv *vector.Vector, proc *process.Process) (*vector.Vector, error) {
	rtl := rv.Typ.Oid.FixedLength()
	lvs := lv.Col.([]T)

	if lv.IsScalar() {
		vec := proc.AllocScalarVector(rv.Typ)
		rs := make([]T, 1)
		copy(rs, lvs)
		nulls.Set(vec.Nsp, lv.Nsp)
		vector.SetCol(vec, rs)
		return vec, nil
	}

	vec, err := proc.AllocVector(rv.Typ, int64(rtl)*int64(len(lvs)))
	if err != nil {
		return nil, err
	}
	rs := encoding.DecodeFixedSlice[T](vec.Data, rtl)
	copy(rs, lvs)
	nulls.Set(vec.Nsp, lv.Nsp)
	vector.SetCol(vec, rs)
	return vec, nil
}

//  CastLeftToRight: Cast handles conversions in the form of cast (left as right), where left and right are different types,
//  and both left and right are numeric types, Contains the following:
// int8 -> (int16/int32/int64/uint8/uint16/uint32/uint64/float32/float64)
// int16 -> (int8/int32/int64/uint8/uint16/uint32/uint64/float32/float64)
// int32 -> (int8/int16/int64/uint8/uint16/uint32/uint64/float32/float64)
// int64 -> (int8/int16/int32/uint8/uint16/uint32/uint64/float32/float64)
// uint8 -> (int8/int16/int32/int64/uint16/uint32/uint64/float32/float64)
// uint16 -> (int8/int16/int32/int64/uint8/uint32/uint64/float32/float64)
// uint32 -> (int8/int16/int32/int64/uint8/uint16/uint64/float32/float64)
// uint64 -> (int8/int16/int32/int64/uint8/uint16/uint32/float32/float64)
// float32 -> (int8/int16/int32/int64/uint8/uint16/uint32/uint64/float64)
// float64 -> (int8/int16/int32/int64/uint8/uint16/uint32/uint64/float32)
func CastLeftToRight[T1, T2 constraints.Integer | constraints.Float](lv, rv *vector.Vector, proc *process.Process) (*vector.Vector, error) {
	rtl := rv.Typ.Oid.FixedLength()
	lvs := lv.Col.([]T1)

	if lv.IsScalar() {
		vec := proc.AllocScalarVector(rv.Typ)
		rs := make([]T2, 1)
		if _, err := typecast.NumericToNumeric(lvs, rs); err != nil {
			return nil, err
		}
		nulls.Set(vec.Nsp, lv.Nsp)
		vector.SetCol(vec, rs)
		return vec, nil
	}

	vec, err := proc.AllocVector(rv.Typ, int64(rtl)*int64(len(lvs)))
	//vec, err := process.Get(proc, int64(rtl) * int64(len(lvs)), rv.Typ)
	if err != nil {
		return nil, err
	}
	rs := encoding.DecodeFixedSlice[T2](vec.Data, rtl)
	if _, err := typecast.NumericToNumeric(lvs, rs); err != nil {
		return nil, err
	}
	nulls.Set(vec.Nsp, lv.Nsp)
	vector.SetCol(vec, rs)
	return vec, nil
}

//  CastSpecials1Int: Cast converts string to integer,Contains the following:
// (char / varhcar) -> (int8 / int16 / int32/ int64 / uint8 / uint16 / uint32 / uint64)
func CastSpecials1Int[T constraints.Integer](lv, rv *vector.Vector, proc *process.Process) (*vector.Vector, error) {
	rtl := rv.Typ.Oid.FixedLength()
	col := lv.Col.(*types.Bytes)
	var vec *vector.Vector
	var err error
	var rs []T
	if lv.IsScalar() {
		vec = proc.AllocScalarVector(rv.Typ)
		rs = make([]T, 1)
	} else {
		vec, err = proc.AllocVector(rv.Typ, int64(rtl)*int64(len(col.Offsets)))
		if err != nil {
			return nil, err
		}
		rs = encoding.DecodeFixedSlice[T](vec.Data, rtl)
	}
	if _, err = typecast.BytesToInt(col, rs); err != nil {
		return nil, err
	}

	nulls.Set(vec.Nsp, lv.Nsp)
	vector.SetCol(vec, rs)
	return vec, nil
}

//  CastSpecials1Float: Cast converts string to floating point number,Contains the following:
// (char / varhcar) -> (float32 / float64)
func CastSpecials1Float[T constraints.Float](lv, rv *vector.Vector, proc *process.Process) (*vector.Vector, error) {
	rtl := rv.Typ.Oid.FixedLength()
	col := lv.Col.(*types.Bytes)
	var vec *vector.Vector
	var err error
	var rs []T
	if lv.IsScalar() {
		vec = proc.AllocScalarVector(rv.Typ)
		rs = make([]T, 1)
	} else {
		vec, err = proc.AllocVector(rv.Typ, int64(rtl)*int64(len(col.Offsets)))
		if err != nil {
			return nil, err
		}
		rs = encoding.DecodeFixedSlice[T](vec.Data, rtl)
	}
	if _, err = typecast.BytesToFloat(col, rs); err != nil {
		return nil, err
	}
	nulls.Set(vec.Nsp, lv.Nsp)
	vector.SetCol(vec, rs)
	return vec, nil
}

//  CastSpecials2Int: Cast converts integer to string,Contains the following:
// (int8 /int16/int32/int64/uint8/uint16/uint32/uint64) -> (char / varhcar)
func CastSpecials2Int[T constraints.Integer](lv, rv *vector.Vector, proc *process.Process) (*vector.Vector, error) {
	var err error
	lvs := lv.Col.([]T)
	col := &types.Bytes{
		Data:    make([]byte, 0, len(lvs)),
		Offsets: make([]uint32, 0, len(lvs)),
		Lengths: make([]uint32, 0, len(lvs)),
	}
	if col, err = typecast.IntToBytes(lvs, col); err != nil {
		return nil, err
	}
	if err = proc.Mp.Gm.Alloc(int64(cap(col.Data))); err != nil {
		return nil, err
	}
	vec := vector.New(rv.Typ)
	if lv.IsScalar() {
		vec.IsConst = true
	}
	vec.Data = col.Data
	nulls.Set(vec.Nsp, lv.Nsp)
	vector.SetCol(vec, col)
	return vec, nil
}

//  CastSpecials2Float: Cast converts floating point number to string ,Contains the following:
// (float32/float64) -> (char / varhcar)
func CastSpecials2Float[T constraints.Float](lv, rv *vector.Vector, proc *process.Process) (*vector.Vector, error) {
	var err error
	lvs := lv.Col.([]T)
	col := &types.Bytes{
		Data:    make([]byte, 0, len(lvs)),
		Offsets: make([]uint32, 0, len(lvs)),
		Lengths: make([]uint32, 0, len(lvs)),
	}
	if col, err = typecast.FloatToBytes(lvs, col); err != nil {
		return nil, err
	}
	if err = proc.Mp.Gm.Alloc(int64(cap(col.Data))); err != nil {
		return nil, err
	}
	vec := vector.New(rv.Typ)
	if lv.IsScalar() {
		vec.IsConst = true
	}
	vec.Data = col.Data
	nulls.Set(vec.Nsp, lv.Nsp)
	vector.SetCol(vec, col)
	return vec, nil
}

// func CastSpecials2Decimal[T constraints.decimal](lv, rv *vector.Vector, proc *process.Process) (*vector.Vector, error) {
// 	var err error
// 	lvs := lv.Col.([]T)
// 	col := &types.Bytes{
// 		Data:    make([]byte, 0, len(lvs)),
// 		Offsets: make([]uint32, 0, len(lvs)),
// 		Lengths: make([]uint32, 0, len(lvs)),
// 	}
// 	if col, err = typecast.FloatToBytes(lvs, col); err != nil {
// 		return nil, err
// 	}
// 	if err = proc.Mp.Gm.Alloc(int64(cap(col.Data))); err != nil {
// 		return nil, err
// 	}
// 	vec := vector.New(rv.Typ)
// 	if lv.IsScalar() {
// 		vec.IsConst = true
// 	}
// 	vec.Data = col.Data
// 	nulls.Set(vec.Nsp, lv.Nsp)
// 	vector.SetCol(vec, col)
// 	return vec, nil
// }

//
//  CastSpecials3:  Cast converts string to string ,Contains the following:
// char -> char
// char -> varhcar
// varchar -> char
// varchar -> varhcar
func CastSpecials3(lv, rv *vector.Vector, proc *process.Process) (*vector.Vector, error) {
	lvs := lv.Col.(*types.Bytes)
	col := &types.Bytes{
		Data:    make([]byte, len(lvs.Data)),
		Offsets: make([]uint32, len(lvs.Offsets)),
		Lengths: make([]uint32, len(lvs.Lengths)),
	}
	copy(col.Data, lvs.Data)
	copy(col.Offsets, lvs.Offsets)
	copy(col.Lengths, lvs.Lengths)
	if err := proc.Mp.Gm.Alloc(int64(cap(col.Data))); err != nil {
		return nil, err
	}
	vec := vector.New(rv.Typ)
	if lv.IsScalar() {
		vec.IsConst = true
	}
	vec.Data = col.Data
	nulls.Set(vec.Nsp, lv.Nsp)
	vector.SetCol(vec, col)
	return vec, nil
}

func CastSpecialIntToDecimal[T constraints.Integer](
	lv, rv *vector.Vector,
	i2d func(xs []T, rs []types.Decimal128) ([]types.Decimal128, error),
	proc *process.Process) (*vector.Vector, error) {
	resultScale := int32(0)
	resultTyp := types.Type{Oid: types.T_decimal128, Size: 16, Width: 38, Scale: resultScale}
	lvs := lv.Col.([]T)
	if lv.IsScalar() {
		vec := proc.AllocScalarVector(resultTyp)
		rs := make([]types.Decimal128, 1)
		if _, err := i2d(lvs, rs); err != nil {
			return nil, err
		}
		nulls.Set(vec.Nsp, lv.Nsp)
		vector.SetCol(vec, rs)
		return vec, nil
	}

	vec, err := proc.AllocVector(resultTyp, int64(resultTyp.Size)*int64(len(lvs)))
	if err != nil {
		return nil, err
	}
	rs := encoding.DecodeDecimal128Slice(vec.Data)
	rs = rs[:len(lvs)]
	if _, err := i2d(lvs, rs); err != nil {
		return nil, err
	}
	nulls.Set(vec.Nsp, lv.Nsp)
	vector.SetCol(vec, rs)
	return vec, nil
}

func CastSpecialIntToDecimal_64[T constraints.Integer](
	lv, rv *vector.Vector,
	i2d func(xs []T, rs []types.Decimal64, scale int64) ([]types.Decimal64, error),
	proc *process.Process) (*vector.Vector, error) {
	resultScale := int32(rv.Typ.Scale)
	resultTyp := types.Type{Oid: types.T_decimal64, Size: 8, Width: 38, Scale: resultScale}
	lvs := lv.Col.([]T)
	if lv.IsScalar() {
		vec := proc.AllocScalarVector(resultTyp)
		rs := make([]types.Decimal64, 1)
		if _, err := i2d(lvs, rs, int64(resultScale)); err != nil {
			return nil, err
		}
		nulls.Set(vec.Nsp, lv.Nsp)
		vector.SetCol(vec, rs)
		return vec, nil
	}

	vec, err := proc.AllocVector(resultTyp, int64(resultTyp.Size)*int64(len(lvs)))
	if err != nil {
		return nil, err
	}
	rs := encoding.DecodeDecimal64Slice(vec.Data)
	rs = rs[:len(lvs)]
	if _, err := i2d(lvs, rs, int64(resultScale)); err != nil {
		return nil, err
	}
	nulls.Set(vec.Nsp, lv.Nsp)
	vector.SetCol(vec, rs)
	return vec, nil
}

//  CastSpecials4: Cast converts signed integer to decimal128 ,Contains the following:
// (int8/int16/int32/int64) to decimal128
func CastSpecials4[T constraints.Signed](lv, rv *vector.Vector, proc *process.Process) (*vector.Vector, error) {
	return CastSpecialIntToDecimal(lv, rv, typecast.IntToDecimal128[T], proc)
}

func CastSpecials4_64[T constraints.Signed](lv, rv *vector.Vector, proc *process.Process) (*vector.Vector, error) {
	return CastSpecialIntToDecimal_64(lv, rv, typecast.IntToDecimal64[T], proc)
}

//  CastSpecialu4: Cast converts signed integer to decimal128 ,Contains the following:
// (uint8/uint16/uint32/uint64) to decimal128
func CastSpecialu4[T constraints.Unsigned](lv, rv *vector.Vector, proc *process.Process) (*vector.Vector, error) {
	return CastSpecialIntToDecimal(lv, rv, typecast.UintToDecimal128[T], proc)
}

func CastFloatAsDecimal128[T constraints.Float](lv, rv *vector.Vector, proc *process.Process) (*vector.Vector, error) {
	resultType := rv.Typ
	resultType.Size = 16
	if lv.IsScalar() {
		vs := lv.Col.([]T)
		srcStr := fmt.Sprintf("%f", vs[0])
		vec := proc.AllocScalarVector(resultType)
		rs := make([]types.Decimal128, 1)
		decimal128, err := types.ParseStringToDecimal128(string(srcStr), resultType.Width, resultType.Scale)
		if err != nil {
			return nil, err
		}
		rs[0] = decimal128
		nulls.Reset(vec.Nsp)
		vector.SetCol(vec, rs)
		return vec, nil
	}
	vs := lv.Col.([]T)
	vec, err := proc.AllocVector(resultType, int64(resultType.Size)*int64(len(vs)))
	if err != nil {
		return nil, err
	}
	rs := encoding.DecodeDecimal128Slice(vec.Data)
	rs = rs[:len(vs)]
	for i := 0; i < len(vs); i++ {
		if nulls.Contains(lv.Nsp, uint64(i)) {
			continue
		}
		strValue := fmt.Sprintf("%f", vs[i])
		decimal128, err2 := types.ParseStringToDecimal128(string(strValue), resultType.Width, resultType.Scale)
		if err2 != nil {
			return nil, err2
		}
		rs[i] = decimal128
	}
	nulls.Set(vec.Nsp, lv.Nsp)
	vector.SetCol(vec, rs)
	return vec, nil
}

func CastFloatAsDecimal64[T constraints.Float](lv, rv *vector.Vector, proc *process.Process) (*vector.Vector, error) {
	resultType := rv.Typ
	resultType.Size = 8
	if lv.IsScalar() {
		vs := lv.Col.([]T)
		srcStr := fmt.Sprintf("%f", vs[0])
		vec := proc.AllocScalarVector(resultType)
		rs := make([]types.Decimal64, 1)
		decimal64, err := types.ParseStringToDecimal64(string(srcStr), resultType.Width, resultType.Scale)
		if err != nil {
			return nil, err
		}
		rs[0] = decimal64
		nulls.Reset(vec.Nsp)
		vector.SetCol(vec, rs)
		return vec, nil
	}
	vs := lv.Col.([]T)

	vec, err := proc.AllocVector(resultType, int64(resultType.Size)*int64(len(vs)))
	if err != nil {
		return nil, err
	}
	rs := encoding.DecodeDecimal64Slice(vec.Data)
	rs = rs[:len(vs)]
	for i := 0; i < len(vs); i++ {
		if nulls.Contains(lv.Nsp, uint64(i)) {
			continue
		}
		strValue := fmt.Sprintf("%f", vs[i])
		decimal64, err2 := types.ParseStringToDecimal64(string(strValue), resultType.Width, resultType.Scale)
		if err2 != nil {
			return nil, err2
		}
		rs[i] = decimal64
	}
	nulls.Set(vec.Nsp, lv.Nsp)
	vector.SetCol(vec, rs)
	return vec, nil
}

//  CastVarcharAsDate : Cast converts varchar to date type
func CastVarcharAsDate(lv, rv *vector.Vector, proc *process.Process) (*vector.Vector, error) {
	vs := lv.Col.(*types.Bytes)

	if lv.IsScalar() {
		vec := proc.AllocScalarVector(rv.Typ)
		rs := make([]types.Date, 1)
		varcharValue := vs.Get(0)
		data, err2 := types.ParseDate(string(varcharValue))
		if err2 != nil {
			return nil, err2
		}
		rs[0] = data
		nulls.Set(vec.Nsp, lv.Nsp)
		vector.SetCol(vec, rs)
		return vec, nil
	}

	vec, err := proc.AllocVector(rv.Typ, int64(rv.Typ.Oid.FixedLength()*len(vs.Lengths)))
	if err != nil {
		return nil, err
	}
	rs := encoding.DecodeDateSlice(vec.Data)
	rs = rs[:len(vs.Lengths)]
	for i := range vs.Lengths {
		if nulls.Contains(lv.Nsp, uint64(i)) {
			continue
		}
		varcharValue := vs.Get(int64(i))
		data, err2 := types.ParseDate(string(varcharValue))
		if err2 != nil {
			return nil, err2
		}
		rs[i] = data
	}
	nulls.Set(vec.Nsp, lv.Nsp)
	vector.SetCol(vec, rs)
	return vec, nil
}

// CastVarcharAsDatetime : Cast converts varchar to datetime type
func CastVarcharAsDatetime(lv, rv *vector.Vector, proc *process.Process) (*vector.Vector, error) {
	vs := lv.Col.(*types.Bytes)

	if lv.IsScalar() {
		vec := proc.AllocScalarVector(rv.Typ)
		rs := make([]types.Datetime, 1)
		varcharValue := vs.Get(0)
		data, err2 := types.ParseDatetime(string(varcharValue), 6)
		if err2 != nil {
			return nil, err2
		}
		rs[0] = data
		nulls.Set(vec.Nsp, lv.Nsp)
		vector.SetCol(vec, rs)
		return vec, nil
	}

	vec, err := proc.AllocVector(rv.Typ, int64(rv.Typ.Oid.FixedLength()*len(vs.Lengths)))
	if err != nil {
		return nil, err
	}
	rs := encoding.DecodeDatetimeSlice(vec.Data)
	rs = rs[:len(vs.Lengths)]
	for i := range vs.Lengths {
		if nulls.Contains(lv.Nsp, uint64(i)) {
			continue
		}
		varcharValue := vs.Get(int64(i))
		data, err2 := types.ParseDatetime(string(varcharValue), 6)
		if err2 != nil {
			return nil, err2
		}
		rs[i] = data
	}
	nulls.Set(vec.Nsp, lv.Nsp)
	vector.SetCol(vec, rs)
	return vec, nil
}

// CastVarcharAsTimestamp : Cast converts varchar to timestamp type
func CastVarcharAsTimestamp(lv, rv *vector.Vector, proc *process.Process) (*vector.Vector, error) {
	vs := lv.Col.(*types.Bytes)

	if lv.IsScalar() {
		scalarVector := proc.AllocScalarVector(rv.Typ)
		rs := make([]types.Timestamp, 1)
		strBytes := vs.Get(0)
		data, err := types.ParseTimestamp(string(strBytes), 6)
		if err != nil {
			return nil, err
		}
		rs[0] = data
		nulls.Set(scalarVector.Nsp, lv.Nsp)
		vector.SetCol(scalarVector, rs)
		return scalarVector, nil
	}

	allocVector, err := proc.AllocVector(rv.Typ, int64(rv.Typ.Oid.FixedLength()*len(vs.Lengths)))
	if err != nil {
		return nil, err
	}
	rs := encoding.DecodeTimestampSlice(allocVector.Data)
	rs = rs[:len(vs.Lengths)]
	for i := range vs.Lengths {
		strBytes := vs.Get(int64(i))
		data, err := types.ParseTimestamp(string(strBytes), 6)
		if err != nil {
			return nil, err
		}
		rs[i] = data
	}
	nulls.Set(allocVector.Nsp, lv.Nsp)
	vector.SetCol(allocVector, rs)
	return allocVector, nil
}

// CastDecimal64AsDecimal128: Cast converts decimal64 to timestamp decimal128
func CastDecimal64AsDecimal128(lv, rv *vector.Vector, proc *process.Process) (*vector.Vector, error) {
	lvScale := lv.Typ.Scale
	resultScale := lvScale
	resultTyp := types.Type{Oid: types.T_decimal128, Size: 16, Width: 38, Scale: resultScale}
	lvs := lv.Col.([]types.Decimal64)

	if lv.IsScalar() {
		vec := proc.AllocScalarVector(resultTyp)
		rs := make([]types.Decimal128, 1)
		if _, err := typecast.Decimal64ToDecimal128(lvs, rs); err != nil {
			return nil, err
		}
		nulls.Set(vec.Nsp, lv.Nsp)
		vector.SetCol(vec, rs)
		return vec, nil
	}

	vec, err := proc.AllocVector(resultTyp, int64(resultTyp.Size)*int64(len(lvs)))
	if err != nil {
		return nil, err
	}
	rs := encoding.DecodeDecimal128Slice(vec.Data)
	rs = rs[:len(lvs)]
	if _, err := typecast.Decimal64ToDecimal128(lvs, rs); err != nil {
		return nil, err
	}
	nulls.Set(vec.Nsp, lv.Nsp)
	vector.SetCol(vec, rs)
	return vec, nil
}

// CastDecimal64AsDecimal64:Cast converts decimal64 to timestamp decimal64
func CastDecimal64AsDecimal64(lv, rv *vector.Vector, proc *process.Process) (*vector.Vector, error) {
	resultTyp := lv.Typ
	lvs := lv.Col.([]types.Decimal64)

	if lv.IsScalar() {
		vec := proc.AllocScalarVector(resultTyp)
		rs := make([]types.Decimal64, 1)
		copy(rs, lvs)
		nulls.Set(vec.Nsp, lv.Nsp)
		vector.SetCol(vec, rs)
		return vec, nil
	}

	vec, err := proc.AllocVector(resultTyp, int64(resultTyp.Size)*int64(len(lvs)))
	if err != nil {
		return nil, err
	}
	rs := encoding.DecodeDecimal64Slice(vec.Data)
	rs = rs[:len(lvs)]
	copy(rs, lvs)
	nulls.Set(vec.Nsp, lv.Nsp)
	vector.SetCol(vec, rs)
	return vec, nil
}

//  CastDecimal128AsDecimal128: Cast converts decimal128 to timestamp decimal128
func CastDecimal128AsDecimal128(lv, rv *vector.Vector, proc *process.Process) (*vector.Vector, error) {
	resultTyp := lv.Typ
	lvs := lv.Col.([]types.Decimal128)
	if lv.IsScalar() {
		vec := proc.AllocScalarVector(resultTyp)
		rs := make([]types.Decimal128, 1)
		copy(rs, lvs)
		nulls.Set(vec.Nsp, lv.Nsp)
		vector.SetCol(vec, rs)
		return vec, nil
	}
	vec, err := proc.AllocVector(resultTyp, int64(resultTyp.Size)*int64(len(lvs)))
	if err != nil {
		return nil, err
	}
	rs := encoding.DecodeDecimal128Slice(vec.Data)
	rs = rs[:len(lvs)]
	copy(rs, lvs)
	nulls.Set(vec.Nsp, lv.Nsp)
	vector.SetCol(vec, rs)
	return vec, nil
}

//  castTimeStampAsDatetime : Cast converts timestamp to datetime decimal128
func castTimeStampAsDatetime(lv, rv *vector.Vector, proc *process.Process) (*vector.Vector, error) {
	rtl := 8
	lvs := lv.Col.([]types.Timestamp)
	if lv.IsScalar() {
		vec := proc.AllocScalarVector(rv.Typ)
		rs := make([]types.Datetime, 1)
		if _, err := typecast.TimestampToDatetime(lvs, rs); err != nil {
			return nil, err
		}
		nulls.Set(vec.Nsp, lv.Nsp)
		vector.SetCol(vec, rs)
		return vec, nil
	}

	vec, err := proc.AllocVector(rv.Typ, int64(rtl)*int64(len(lvs)))
	if err != nil {
		return nil, err
	}
	rs := encoding.DecodeDatetimeSlice(vec.Data)
	rs = rs[:len(lvs)]
	if _, err := typecast.TimestampToDatetime(lvs, rs); err != nil {
		return nil, err
	}
	nulls.Set(vec.Nsp, lv.Nsp)
	vector.SetCol(vec, rs)
	return vec, nil
}

//  castTimestampAsVarchar : Cast converts timestamp to varchar
func castTimestampAsVarchar(lv, rv *vector.Vector, proc *process.Process) (*vector.Vector, error) {
	lvs := lv.Col.([]types.Timestamp)
	resultType := rv.Typ
	resultElementSize := int(resultType.Size)
	if lv.IsScalar() {
		vec := proc.AllocScalarVector(resultType)
		rs := &types.Bytes{
			Data:    []byte{},
			Offsets: make([]uint32, 1),
			Lengths: make([]uint32, 1),
		}
		if _, err := typecast.TimestampToVarchar(lvs, rs); err != nil {
			return nil, err
		}
		nulls.Set(vec.Nsp, lv.Nsp)
		vector.SetCol(vec, rs)
		return vec, nil
	}

	vec, err := proc.AllocVector(resultType, int64(resultElementSize*len(lvs)))
	if err != nil {
		return nil, err
	}
	rs := &types.Bytes{
		Data:    []byte{},
		Offsets: make([]uint32, len(lvs)),
		Lengths: make([]uint32, len(lvs)),
	}
	if _, err := typecast.TimestampToVarchar(lvs, rs); err != nil {
		return nil, err
	}
	nulls.Set(vec.Nsp, lv.Nsp)
	vector.SetCol(vec, rs)
	return vec, nil
}

// CastStringAsDecimal64: onverts char/varchar as decimal64
func CastStringAsDecimal64(lv, rv *vector.Vector, proc *process.Process) (*vector.Vector, error) {
	resultType := rv.Typ
	resultType.Size = 8
	if lv.IsScalar() {
		vs := lv.Col.(*types.Bytes)
		srcStr := vs.Get(0)
		vec := proc.AllocScalarVector(resultType)
		rs := make([]types.Decimal64, 1)
		decimal64, err := types.ParseStringToDecimal64(string(srcStr), resultType.Width, resultType.Scale)
		if err != nil {
			return nil, err
		}
		rs[0] = decimal64
		nulls.Reset(vec.Nsp)
		vector.SetCol(vec, rs)
		return vec, nil
	}
	vs := lv.Col.(*types.Bytes)

	vec, err := proc.AllocVector(resultType, int64(resultType.Size)*int64(len(vs.Lengths)))
	if err != nil {
		return nil, err
	}
	rs := encoding.DecodeDecimal64Slice(vec.Data)
	rs = rs[:len(vs.Lengths)]
	for i := range vs.Lengths {
		if nulls.Contains(lv.Nsp, uint64(i)) {
			continue
		}
		strValue := vs.Get(int64(i))
		decimal64, err2 := types.ParseStringToDecimal64(string(strValue), resultType.Width, resultType.Scale)
		if err2 != nil {
			return nil, err2
		}
		rs[i] = decimal64
	}
	nulls.Set(vec.Nsp, lv.Nsp)
	vector.SetCol(vec, rs)
	return vec, nil
}

func CastBoolToString(lv, rv *vector.Vector, proc *process.Process) (*vector.Vector, error) {
	var err error
	lvs := lv.Col.([]bool)
	col := &types.Bytes{
		Data:    make([]byte, 0, len(lvs)),
		Offsets: make([]uint32, 0, len(lvs)),
		Lengths: make([]uint32, 0, len(lvs)),
	}
	if col, err = typecast.BoolToBytes(lvs, col); err != nil {
		return nil, err
	}
	if err = proc.Mp.Gm.Alloc(int64(cap(col.Data))); err != nil {
		return nil, err
	}
	vec := vector.New(rv.Typ)
	if lv.IsScalar() {
		vec.IsConst = true
	}
	vec.Data = col.Data
	nulls.Set(vec.Nsp, lv.Nsp)
	vector.SetCol(vec, col)
	return vec, nil
}

func CastDateAsString(lv, rv *vector.Vector, proc *process.Process) (*vector.Vector, error) {
	var err error
	lvs := lv.Col.([]types.Date)
	col := &types.Bytes{
		Data:    make([]byte, 0, len(lvs)),
		Offsets: make([]uint32, 0, len(lvs)),
		Lengths: make([]uint32, 0, len(lvs)),
	}
	if col, err = typecast.DateToBytes(lvs, col); err != nil {
		return nil, err
	}
	if err = proc.Mp.Gm.Alloc(int64(cap(col.Data))); err != nil {
		return nil, err
	}
	vec := vector.New(rv.Typ)
	if lv.IsScalar() {
		vec.IsConst = true
	}
	vec.Data = col.Data
	nulls.Set(vec.Nsp, lv.Nsp)
	vector.SetCol(vec, col)
	return vec, nil
}

func CastDateAsDatetime(lv, rv *vector.Vector, proc *process.Process) (*vector.Vector, error) {
	rtl := 8
	lvs := lv.Col.([]types.Date)
	if lv.IsScalar() {
		vec := proc.AllocScalarVector(rv.Typ)
		rs := make([]types.Datetime, 1)
		if _, err := typecast.DateToDatetime(lvs, rs); err != nil {
			return nil, err
		}
		nulls.Set(vec.Nsp, lv.Nsp)
		vector.SetCol(vec, rs)
		return vec, nil
	}
	vec, err := proc.AllocVector(rv.Typ, int64(rtl)*int64(len(lvs)))
	if err != nil {
		return nil, err
	}
	rs := encoding.DecodeDatetimeSlice(vec.Data)
	rs = rs[:len(lvs)]
	if _, err := typecast.DateToDatetime(lvs, rs); err != nil {
		return nil, err
	}
	nulls.Set(vec.Nsp, lv.Nsp)
	vector.SetCol(vec, rs)
	return vec, nil
}

// CastStringAsDecimal128: onverts char/varchar as decimal128
func CastStringAsDecimal128(lv, rv *vector.Vector, proc *process.Process) (*vector.Vector, error) {
	resultType := rv.Typ
	resultType.Size = 16
	if lv.IsScalar() {
		vs := lv.Col.(*types.Bytes)
		srcStr := vs.Get(0)
		vec := proc.AllocScalarVector(resultType)
		rs := make([]types.Decimal128, 1)
		decimal128, err := types.ParseStringToDecimal128(string(srcStr), resultType.Width, resultType.Scale)
		if err != nil {
			return nil, err
		}
		rs[0] = decimal128
		nulls.Reset(vec.Nsp)
		vector.SetCol(vec, rs)
		return vec, nil
	}
	vs := lv.Col.(*types.Bytes)
	vec, err := proc.AllocVector(resultType, int64(resultType.Size)*int64(len(vs.Lengths)))
	if err != nil {
		return nil, err
	}
	rs := encoding.DecodeDecimal128Slice(vec.Data)
	rs = rs[:len(vs.Lengths)]
	for i := range vs.Lengths {
		if nulls.Contains(lv.Nsp, uint64(i)) {
			continue
		}
		strValue := vs.Get(int64(i))
		decimal128, err2 := types.ParseStringToDecimal128(string(strValue), resultType.Width, resultType.Scale)
		if err2 != nil {
			return nil, err2
		}
		rs[i] = decimal128
	}
	nulls.Set(vec.Nsp, lv.Nsp)
	vector.SetCol(vec, rs)
	return vec, nil
}

//  CastDatetimeAsTimeStamp : Cast converts datetime to timestamp
func CastDatetimeAsTimeStamp(lv, rv *vector.Vector, proc *process.Process) (*vector.Vector, error) {
	rtl := 8
	lvs := lv.Col.([]types.Datetime)
	if lv.IsScalar() {
		vec := proc.AllocScalarVector(rv.Typ)
		rs := make([]types.Timestamp, 1)
		if _, err := typecast.DatetimeToTimestamp(lvs, rs); err != nil {
			return nil, err
		}
		nulls.Set(vec.Nsp, lv.Nsp)
		vector.SetCol(vec, rs)
		return vec, nil
	}

	vec, err := proc.AllocVector(rv.Typ, int64(rtl)*int64(len(lvs)))
	if err != nil {
		return nil, err
	}
	rs := encoding.DecodeTimestampSlice(vec.Data)
	rs = rs[:len(lvs)]
	if _, err := typecast.DatetimeToTimestamp(lvs, rs); err != nil {
		return nil, err
	}
	nulls.Set(vec.Nsp, lv.Nsp)
	vector.SetCol(vec, rs)
	return vec, nil
}

//  CastDateAsTimeStamp : Cast converts date to timestamp
func CastDateAsTimeStamp(lv, rv *vector.Vector, proc *process.Process) (*vector.Vector, error) {
	rtl := 8
	lvs := lv.Col.([]types.Date)
	if lv.IsScalar() {
		vec := proc.AllocScalarVector(rv.Typ)
		rs := make([]types.Timestamp, 1)
		if _, err := typecast.DateToTimestamp(lvs, rs); err != nil {
			return nil, err
		}
		nulls.Set(vec.Nsp, lv.Nsp)
		vector.SetCol(vec, rs)
		return vec, nil
	}

	vec, err := proc.AllocVector(rv.Typ, int64(rtl)*int64(len(lvs)))
	if err != nil {
		return nil, err
	}
	rs := encoding.DecodeTimestampSlice(vec.Data)
	rs = rs[:len(lvs)]
	if _, err := typecast.DateToTimestamp(lvs, rs); err != nil {
		return nil, err
	}
	nulls.Set(vec.Nsp, lv.Nsp)
	vector.SetCol(vec, rs)
	return vec, nil
}

func CastDatetimeAsString(lv, rv *vector.Vector, proc *process.Process) (*vector.Vector, error) {
	var err error
	lvs := lv.Col.([]types.Datetime)
	col := &types.Bytes{
		Data:    make([]byte, 0, len(lvs)),
		Offsets: make([]uint32, 0, len(lvs)),
		Lengths: make([]uint32, 0, len(lvs)),
	}
	if col, err = typecast.DateTimeToBytes(lvs, col); err != nil {
		return nil, err
	}
	if err = proc.Mp.Gm.Alloc(int64(cap(col.Data))); err != nil {
		return nil, err
	}
	vec := vector.New(rv.Typ)
	if lv.IsScalar() {
		vec.IsConst = true
	}
	vec.Data = col.Data
	nulls.Set(vec.Nsp, lv.Nsp)
	vector.SetCol(vec, col)
	return vec, nil
}

//DateTime : high 44 bits stands for the seconds passed by, low 20 bits stands for the microseconds passed by
func CastDatetimeAsDate(lv, rv *vector.Vector, proc *process.Process) (*vector.Vector, error) {
	rtl := 8
	lvs := lv.Col.([]types.Datetime)
	if lv.IsScalar() {
		vec := proc.AllocScalarVector(rv.Typ)
		rs := make([]types.Date, 1)
		if _, err := typecast.DateTimeToDate(lvs, rs); err != nil {
			return nil, err
		}
		nulls.Set(vec.Nsp, lv.Nsp)
		vector.SetCol(vec, rs)
		return vec, nil
	}
	vec, err := proc.AllocVector(rv.Typ, int64(rtl)*int64(len(lvs)))
	if err != nil {
		return nil, err
	}
	rs := encoding.DecodeDateSlice(vec.Data)
	rs = rs[:len(lvs)]
	if _, err := typecast.DateTimeToDate(lvs, rs); err != nil {
		return nil, err
	}
	nulls.Set(vec.Nsp, lv.Nsp)
	vector.SetCol(vec, rs)
	return vec, nil
}

func CastIntegerAsTimestamp[T constraints.Integer](lv, rv *vector.Vector, proc *process.Process) (*vector.Vector, error) {
	rtl := 8
	lvs := lv.Col.([]T)
	if lv.IsScalar() {
		vec := proc.AllocScalarVector(rv.Typ)
		rs := make([]types.Timestamp, 1)
		if _, err := typecast.NumericToTimestamp(lvs, rs); err != nil {
			return nil, err
		}
		nulls.Set(vec.Nsp, lv.Nsp)
		vector.SetCol(vec, rs)
		return vec, nil
	}
	vec, err := proc.AllocVector(rv.Typ, int64(len(lvs)*rtl))
	if err != nil {
		return nil, err
	}
	rs := encoding.DecodeTimestampSlice(vec.Data)
	rs = rs[:len(lvs)]
	if _, err := typecast.NumericToTimestamp(lvs, rs); err != nil {
		return nil, err
	}
	nulls.Set(vec.Nsp, lv.Nsp)
	vector.SetCol(vec, rs)
	return vec, nil
}

func CastDecimal64AsTimestamp(lv, rv *vector.Vector, proc *process.Process) (*vector.Vector, error) {
	rtl := 8
	lvs := lv.Col.([]types.Decimal64)
	if lv.IsScalar() {
		vec := proc.AllocScalarVector(rv.Typ)
		rs := make([]types.Timestamp, 1)
		if _, err := typecast.Decimal64ToTimestamp(lvs, lv.Typ.Precision, lv.Typ.Scale, rs); err != nil {
			return nil, err
		}
		nulls.Set(vec.Nsp, lv.Nsp)
		vector.SetCol(vec, rs)
		return vec, nil
	}
	vec, err := proc.AllocVector(rv.Typ, int64(len(lvs)*rtl))
	if err != nil {
		return nil, err
	}
	rs := encoding.DecodeTimestampSlice(vec.Data)
	rs = rs[:len(lvs)]
	if _, err := typecast.Decimal64ToTimestamp(lvs, lv.Typ.Precision, lv.Typ.Scale, rs); err != nil {
		return nil, err
	}
	nulls.Set(vec.Nsp, lv.Nsp)
	vector.SetCol(vec, rs)
	return vec, nil
}

func CastDecimal128AsTimestamp(lv, rv *vector.Vector, proc *process.Process) (*vector.Vector, error) {
	rtl := 8
	lvs := lv.Col.([]types.Decimal128)
	if lv.IsScalar() {
		vec := proc.AllocScalarVector(rv.Typ)
		rs := make([]types.Timestamp, 1)
		if _, err := typecast.Decimal128ToTimestamp(lvs, lv.Typ.Precision, lv.Typ.Scale, rs); err != nil {
			return nil, err
		}
		nulls.Set(vec.Nsp, lv.Nsp)
		vector.SetCol(vec, rs)
		return vec, nil
	}
	vec, err := proc.AllocVector(rv.Typ, int64(len(lvs)*rtl))
	if err != nil {
		return nil, err
	}
	rs := encoding.DecodeTimestampSlice(vec.Data)
	rs = rs[:len(lvs)]
	if _, err := typecast.Decimal128ToTimestamp(lvs, lv.Typ.Precision, lv.Typ.Scale, rs); err != nil {
		return nil, err
	}
	nulls.Set(vec.Nsp, lv.Nsp)
	vector.SetCol(vec, rs)
	return vec, nil
}

//  isInteger return true if the types.T is integer type
func isInteger(t types.T) bool {
	if t == types.T_int8 || t == types.T_int16 || t == types.T_int32 || t == types.T_int64 ||
		t == types.T_uint8 || t == types.T_uint16 || t == types.T_uint32 || t == types.T_uint64 {
		return true
	}
	return false
}

//  isSignedInteger: return true if the types.T is Signed integer type
func isSignedInteger(t types.T) bool {
	if t == types.T_int8 || t == types.T_int16 || t == types.T_int32 || t == types.T_int64 {
		return true
	}
	return false
}

//  isUnsignedInteger: return true if the types.T is UnSigned integer type
func isUnsignedInteger(t types.T) bool {
	if t == types.T_uint8 || t == types.T_uint16 || t == types.T_uint32 || t == types.T_uint64 {
		return true
	}
	return false
}

//  isFloat: return true if the types.T is floating Point Types
func isFloat(t types.T) bool {
	if t == types.T_float32 || t == types.T_float64 {
		return true
	}
	return false
}

//  isNumeric: return true if the types.T is numbric type
func isNumeric(t types.T) bool {
	if isInteger(t) || isFloat(t) {
		return true
	}
	return false
}

//  isString: return true if the types.T is string type
func isString(t types.T) bool {
	if t == types.T_char || t == types.T_varchar {
		return true
	}
	return false
}

//  isDateSeries: return true if the types.T is date related type
func isDateSeries(t types.T) bool {
	if t == types.T_date || t == types.T_datetime || t == types.T_timestamp {
		return true
	}
	return false
}

// isDecimal: return true if the types.T is decimal64 or decimal128
func isDecimal(t types.T) bool {
	if t == types.T_decimal64 || t == types.T_decimal128 {
		return true
	}
	return false
}<|MERGE_RESOLUTION|>--- conflicted
+++ resolved
@@ -31,7 +31,6 @@
 func Cast(vs []*vector.Vector, proc *process.Process) (*vector.Vector, error) {
 	lv := vs[0]
 	rv := vs[1]
-	fmt.Println("oid", lv.Typ.Oid)
 	if rv.IsScalarNull() {
 		return nil, errors.New(errno.SyntaxErrororAccessRuleViolation, "the target type of cast function cannot be null")
 	}
@@ -489,7 +488,6 @@
 		return CastDatetimeAsString(lv, rv, proc)
 	}
 
-<<<<<<< HEAD
 	if isInteger(lv.Typ.Oid) && rv.Typ.Oid == types.T_timestamp {
 		switch lv.Typ.Oid {
 		case types.T_int8:
@@ -520,7 +518,6 @@
 		}
 	}
 
-=======
 	if lv.Typ.Oid == types.T_timestamp && rv.Typ.Oid == types.T_date {
 		return CastTimestampAsDate(lv, rv, proc)
 	}
@@ -528,7 +525,6 @@
 	// if lv.Typ.Oid == types.T_timestamp && rv.Typ.Oid == types.T_time {
 	// 	return CastTimestampAsTime(lv, rv, proc)
 	// }
->>>>>>> c09b6b4c
 	return nil, errors.New(errno.SyntaxErrororAccessRuleViolation, "parameter types of cast function do not match")
 }
 
