--- conflicted
+++ resolved
@@ -932,7 +932,6 @@
 	return vec, nil
 }
 
-<<<<<<< HEAD
 //  castTimestampAsVarchar : Cast converts timestamp to varchar
 func castTimestampAsVarchar(lv, rv *vector.Vector, proc *process.Process) (*vector.Vector, error) {
 	lvs := lv.Col.([]types.Timestamp)
@@ -965,7 +964,11 @@
 	if _, err := typecast.TimestampToVarchar(lvs, rs); err != nil {
 		return nil, err
 	}
-=======
+	nulls.Set(vec.Nsp, lv.Nsp)
+	vector.SetCol(vec, rs)
+	return vec, nil
+}
+
 // CastStringAsDecimal64: onverts char/varchar as decimal64
 func CastStringAsDecimal64(lv, rv *vector.Vector, proc *process.Process) (*vector.Vector, error) {
 	resultType := rv.Typ
@@ -1044,7 +1047,6 @@
 		}
 		rs[i] = decimal128
 	}
->>>>>>> 8c7a5e70
 	nulls.Set(vec.Nsp, lv.Nsp)
 	vector.SetCol(vec, rs)
 	return vec, nil
