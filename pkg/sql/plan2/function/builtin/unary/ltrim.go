--- conflicted
+++ resolved
@@ -25,22 +25,14 @@
 func Ltrim(vectors []*vector.Vector, proc *process.Process) (*vector.Vector, error) {
 	inputVector := vectors[0]
 	resultType := types.Type{Oid: types.T_varchar, Size: 24}
-	if inputVector.IsScalarNull() {
-		return proc.AllocScalarNullVector(resultType), nil
-	}
-
-	inputValues := inputVector.Col.(*types.Bytes)
 	// totalCount - spaceCount is the total bytes need for the ltrim-ed string
 	if inputVector.IsScalar() {
-<<<<<<< HEAD
 		if inputVector.ConstVectorIsNull() {
 			return proc.AllocScalarNullVector(resultType), nil
 		}
 		inputValues := inputVector.Col.(*types.Bytes)
 		spaceCount := ltrim.CountSpacesFromLeft(inputValues)
 		totalCount := int32(len(inputValues.Data))
-=======
->>>>>>> 6ffed88c
 		resultVector := vector.NewConst(resultType)
 		resultValues := &types.Bytes{
 			Data:    make([]byte, totalCount-spaceCount),
