--- conflicted
+++ resolved
@@ -1154,16 +1154,12 @@
 
 		if !strings.Contains(sql, "select") {
 			sql = "select " + sql
-<<<<<<< HEAD
 			substmts, err := parsers.Parse(b.GetContext(), dialect.MYSQL, sql, 1, 0)
-=======
-			substmts, err := parsers.Parse(b.GetContext(), dialect.MYSQL, sql, 1)
 			defer func() {
 				for _, s := range substmts {
 					s.Free()
 				}
 			}()
->>>>>>> f0a0ba5a
 			if err != nil {
 				return nil, err
 			}
@@ -1172,16 +1168,12 @@
 				return nil, err
 			}
 		} else {
-<<<<<<< HEAD
 			substmts, err := parsers.Parse(b.GetContext(), dialect.MYSQL, sql, 1, 0)
-=======
-			substmts, err := parsers.Parse(b.GetContext(), dialect.MYSQL, sql, 1)
 			defer func() {
 				for _, s := range substmts {
 					s.Free()
 				}
 			}()
->>>>>>> f0a0ba5a
 			if err != nil {
 				return nil, err
 			}
