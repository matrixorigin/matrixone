// Copyright 2022 Matrix Origin
//
// Licensed under the Apache License, Version 2.0 (the "License");
// you may not use this file except in compliance with the License.
// You may obtain a copy of the License at
//
//     http://www.apache.org/licenses/LICENSE-2.0
//
// Unless required by applicable law or agreed to in writing, software
// distributed under the License is distributed on an "AS IS" BASIS,
// WITHOUT WARRANTIES OR CONDITIONS OF ANY KIND, either express or implied.
// See the License for the specific language governing permissions and
// limitations under the License.

package plan

import (
	"context"
	"encoding/hex"
	"fmt"
	"go/constant"
	"strconv"
	"strings"

	"github.com/matrixorigin/matrixone/pkg/common/moerr"
	"github.com/matrixorigin/matrixone/pkg/container/batch"
	"github.com/matrixorigin/matrixone/pkg/container/types"
	"github.com/matrixorigin/matrixone/pkg/defines"
	"github.com/matrixorigin/matrixone/pkg/pb/plan"
	"github.com/matrixorigin/matrixone/pkg/sql/parsers"
	"github.com/matrixorigin/matrixone/pkg/sql/parsers/dialect"
	"github.com/matrixorigin/matrixone/pkg/sql/parsers/tree"
	"github.com/matrixorigin/matrixone/pkg/sql/plan/function"
	"github.com/matrixorigin/matrixone/pkg/util/errutil"
	"github.com/matrixorigin/matrixone/pkg/vm/process"
)

func (b *baseBinder) baseBindExpr(astExpr tree.Expr, depth int32, isRoot bool) (expr *Expr, err error) {
	switch exprImpl := astExpr.(type) {
	case *tree.NumVal:
		if d, ok := b.impl.(*DefaultBinder); ok {
			expr, err = b.bindNumVal(exprImpl, d.typ)
		} else {
			expr, err = b.bindNumVal(exprImpl, nil)
		}
	case *tree.ParenExpr:
		expr, err = b.impl.BindExpr(exprImpl.Expr, depth, isRoot)

	case *tree.OrExpr:
		expr, err = b.bindFuncExprImplByAstExpr("or", []tree.Expr{exprImpl.Left, exprImpl.Right}, depth)

	case *tree.NotExpr:
		if subqueryAst, ok := exprImpl.Expr.(*tree.Subquery); ok {
			expr, err = b.impl.BindSubquery(subqueryAst, isRoot)
			if err != nil {
				return
			}

			subquery := expr.Expr.(*plan.Expr_Sub)
			if subquery.Sub.Typ == plan.SubqueryRef_EXISTS {
				subquery.Sub.Typ = plan.SubqueryRef_NOT_EXISTS
			}
		} else {
			expr, err = b.impl.BindExpr(exprImpl.Expr, depth, false)
			if err != nil {
				return
			}

			expr, err = bindFuncExprImplByPlanExpr(b.GetContext(), "not", []*plan.Expr{expr})
		}

	case *tree.AndExpr:
		expr, err = b.bindFuncExprImplByAstExpr("and", []tree.Expr{exprImpl.Left, exprImpl.Right}, depth)

	case *tree.UnaryExpr:
		expr, err = b.bindUnaryExpr(exprImpl, depth, isRoot)

	case *tree.BinaryExpr:
		expr, err = b.bindBinaryExpr(exprImpl, depth, isRoot)

	case *tree.ComparisonExpr:
		expr, err = b.bindComparisonExpr(exprImpl, depth, isRoot)

	case *tree.FuncExpr:
		expr, err = b.bindFuncExpr(exprImpl, depth, isRoot)

	case *tree.RangeCond:
		expr, err = b.bindRangeCond(exprImpl, depth, isRoot)

	case *tree.UnresolvedName:
		// check existence
		if b.GetContext() != nil && b.GetContext().Value(defines.InSp{}) != nil && b.GetContext().Value(defines.InSp{}).(bool) {
			tmpScope := b.GetContext().Value(defines.VarScopeKey{}).(*[]map[string]interface{})
			for i := len(*tmpScope) - 1; i >= 0; i-- {
				curScope := (*tmpScope)[i]
				if _, ok := curScope[strings.ToLower(exprImpl.Parts[0])]; ok {
					typ := types.T_text.ToType()
					expr = &Expr{
						Typ: makePlan2Type(&typ),
						Expr: &plan.Expr_V{
							V: &plan.VarRef{
								Name:   exprImpl.Parts[0],
								System: false,
								Global: false,
							},
						},
					}
					err = nil
					return
				}
			}
		}
		expr, err = b.impl.BindColRef(exprImpl, depth, isRoot)

	case *tree.CastExpr:
		expr, err = b.impl.BindExpr(exprImpl.Expr, depth, false)
		if err != nil {
			return
		}
		var typ *Type
		typ, err = getTypeFromAst(b.GetContext(), exprImpl.Type)
		if err != nil {
			return
		}
		expr, err = appendCastBeforeExpr(b.GetContext(), expr, typ)

	case *tree.IsNullExpr:
		expr, err = b.bindFuncExprImplByAstExpr("isnull", []tree.Expr{exprImpl.Expr}, depth)

	case *tree.IsNotNullExpr:
		expr, err = b.bindFuncExprImplByAstExpr("isnotnull", []tree.Expr{exprImpl.Expr}, depth)

	case *tree.IsUnknownExpr:
		expr, err = b.bindFuncExprImplByAstExpr("isnull", []tree.Expr{exprImpl.Expr}, depth)

	case *tree.IsNotUnknownExpr:
		expr, err = b.bindFuncExprImplByAstExpr("isnotnull", []tree.Expr{exprImpl.Expr}, depth)

	case *tree.IsTrueExpr:
		expr, err = b.bindFuncExprImplByAstExpr("istrue", []tree.Expr{exprImpl.Expr}, depth)

	case *tree.IsNotTrueExpr:
		expr, err = b.bindFuncExprImplByAstExpr("isnottrue", []tree.Expr{exprImpl.Expr}, depth)

	case *tree.IsFalseExpr:
		expr, err = b.bindFuncExprImplByAstExpr("isfalse", []tree.Expr{exprImpl.Expr}, depth)

	case *tree.IsNotFalseExpr:
		expr, err = b.bindFuncExprImplByAstExpr("isnotfalse", []tree.Expr{exprImpl.Expr}, depth)

	case *tree.Tuple:
		exprs := make([]*Expr, 0, len(exprImpl.Exprs))
		var planItem *Expr
		for _, astItem := range exprImpl.Exprs {
			planItem, err = b.impl.BindExpr(astItem, depth, false)
			if err != nil {
				return
			}
			exprs = append(exprs, planItem)
		}
		expr = &Expr{
			Expr: &plan.Expr_List{
				List: &plan.ExprList{
					List: exprs,
				},
			},
			Typ: &plan.Type{
				Id: int32(types.T_tuple),
			},
		}

	case *tree.CaseExpr:
		expr, err = b.bindCaseExpr(exprImpl, depth, isRoot)

	case *tree.IntervalExpr:
		err = moerr.NewNYI(b.GetContext(), "expr interval'%v'", exprImpl)

	case *tree.XorExpr:
		expr, err = b.bindFuncExprImplByAstExpr("xor", []tree.Expr{exprImpl.Left, exprImpl.Right}, depth)

	case *tree.Subquery:
		expr, err = b.impl.BindSubquery(exprImpl, isRoot)

	case *tree.DefaultVal:
		return &Expr{
			Typ: &plan.Type{
				Id:          int32(types.T_bool),
				NotNullable: true,
			},
			Expr: &plan.Expr_C{
				C: &Const{
					Isnull: false,
					Value: &plan.Const_Defaultval{
						Defaultval: true,
					},
				},
			},
		}, nil
	case *tree.UpdateVal:
		return &Expr{
			Expr: &plan.Expr_C{
				C: &Const{
					Isnull: false,
					Value: &plan.Const_UpdateVal{
						UpdateVal: true,
					},
				},
			},
		}, nil
	case *tree.MaxValue:
		return &Expr{
			Expr: &plan.Expr_Max{
				Max: &MaxValue{
					Value: "maxvalue",
				},
			},
		}, nil
	case *tree.VarExpr:
		expr, err = b.baseBindVar(exprImpl, depth, isRoot)

	case *tree.ParamExpr:
		expr, err = b.baseBindParam(exprImpl, depth, isRoot)

	case *tree.StrVal:
		err = moerr.NewNYI(b.GetContext(), "expr str'%v'", exprImpl)

	case *tree.ExprList:
		err = moerr.NewNYI(b.GetContext(), "expr plan.ExprList'%v'", exprImpl)

	case tree.UnqualifiedStar:
		// select * from table
		// * should only appear in SELECT clause
		err = moerr.NewInvalidInput(b.GetContext(), "SELECT clause contains unqualified star")

	default:
		err = moerr.NewNYI(b.GetContext(), "expr '%+v'", exprImpl)
	}

	return
}

func (b *baseBinder) baseBindParam(astExpr *tree.ParamExpr, depth int32, isRoot bool) (expr *plan.Expr, err error) {
	typ := types.T_text.ToType()
	return &Expr{
		Typ: makePlan2Type(&typ),
		Expr: &plan.Expr_P{
			P: &plan.ParamRef{
				Pos: int32(astExpr.Offset),
			},
		},
	}, nil
}

func (b *baseBinder) baseBindVar(astExpr *tree.VarExpr, depth int32, isRoot bool) (expr *plan.Expr, err error) {
	typ := types.T_text.ToType()
	return &Expr{
		Typ: makePlan2Type(&typ),
		Expr: &plan.Expr_V{
			V: &plan.VarRef{
				Name:   astExpr.Name,
				System: astExpr.System,
				Global: astExpr.Global,
			},
		},
	}, nil
}

func (b *baseBinder) baseBindColRef(astExpr *tree.UnresolvedName, depth int32, isRoot bool) (expr *plan.Expr, err error) {
	if b.ctx == nil {
		return nil, moerr.NewInvalidInput(b.GetContext(), "ambiguous column reference '%v'", astExpr.Parts[0])
	}

	col := astExpr.Parts[0]
	table := astExpr.Parts[1]
	name := tree.String(astExpr, dialect.MYSQL)

	relPos := NotFound
	colPos := NotFound
	var typ *plan.Type
	localErrCtx := errutil.ContextWithNoReport(b.GetContext(), true)

	if len(table) == 0 {
		if binding, ok := b.ctx.bindingByCol[col]; ok {
			if binding != nil {
				relPos = binding.tag
				colPos = binding.colIdByName[col]
				typ = binding.types[colPos]
				table = binding.table
			} else {
				return nil, moerr.NewInvalidInput(b.GetContext(), "ambiguous column reference '%v'", name)
			}
		} else {
			err = moerr.NewInvalidInput(localErrCtx, "column %s does not exist", name)
		}
	} else {
		if binding, ok := b.ctx.bindingByTable[table]; ok {
			colPos = binding.FindColumn(col)
			if colPos == AmbiguousName {
				return nil, moerr.NewInvalidInput(b.GetContext(), "ambiguous column reference '%v'", name)
			}
			if colPos != NotFound {
				typ = binding.types[colPos]
				relPos = binding.tag
			} else {
				err = moerr.NewInvalidInput(localErrCtx, "column '%s' does not exist", name)
			}
		} else {
			err = moerr.NewInvalidInput(localErrCtx, "missing FROM-clause entry for table '%v'", table)
		}
	}

	if colPos != NotFound {
		b.boundCols = append(b.boundCols, table+"."+col)

		expr = &plan.Expr{
			Typ: typ,
		}

		if depth == 0 {
			expr.Expr = &plan.Expr_Col{
				Col: &plan.ColRef{
					RelPos: relPos,
					ColPos: colPos,
					Name:   col,
				},
			}
		} else {
			expr.Expr = &plan.Expr_Corr{
				Corr: &plan.CorrColRef{
					RelPos: relPos,
					ColPos: colPos,
					Depth:  depth,
				},
			}
		}
		if err != nil {
			errutil.ReportError(b.GetContext(), err)
		}
		return
	}

	parent := b.ctx.parent
	for parent != nil && parent.binder == nil {
		parent = parent.parent
	}

	if parent == nil {
		if err != nil {
			errutil.ReportError(b.GetContext(), err)
		}
		return
	}

	expr, err = parent.binder.BindColRef(astExpr, depth+1, isRoot)

	if err == nil {
		b.ctx.isCorrelated = true
	}

	return
}

func (b *baseBinder) baseBindSubquery(astExpr *tree.Subquery, isRoot bool) (*Expr, error) {
	if b.ctx == nil {
		return nil, moerr.NewInvalidInput(b.GetContext(), "field reference doesn't support SUBQUERY")
	}
	subCtx := NewBindContext(b.builder, b.ctx)

	var nodeID int32
	var err error
	switch subquery := astExpr.Select.(type) {
	case *tree.ParenSelect:
		nodeID, err = b.builder.buildSelect(subquery.Select, subCtx, false)
		if err != nil {
			return nil, err
		}
	case *tree.Select:
		nodeID, err = b.builder.buildSelect(subquery, subCtx, false)
		if err != nil {
			return nil, err
		}

	default:
		return nil, moerr.NewNYI(b.GetContext(), "unsupported select statement: %s", tree.String(astExpr, dialect.MYSQL))
	}

	rowSize := int32(len(subCtx.results))

	returnExpr := &plan.Expr{
		Typ: &plan.Type{
			Id: int32(types.T_tuple),
		},
		Expr: &plan.Expr_Sub{
			Sub: &plan.SubqueryRef{
				NodeId:  nodeID,
				RowSize: rowSize,
			},
		},
	}

	if astExpr.Exists {
		returnExpr.Typ = &plan.Type{
			Id:          int32(types.T_bool),
			NotNullable: true,
		}
		returnExpr.Expr.(*plan.Expr_Sub).Sub.Typ = plan.SubqueryRef_EXISTS
	} else if rowSize == 1 {
		returnExpr.Typ = subCtx.results[0].Typ
	}

	return returnExpr, nil
}

func (b *baseBinder) bindCaseExpr(astExpr *tree.CaseExpr, depth int32, isRoot bool) (*Expr, error) {
	args := make([]tree.Expr, 0, len(astExpr.Whens)+1)
	caseExist := astExpr.Expr != nil

	for _, whenExpr := range astExpr.Whens {
		if caseExist {
			newCandExpr := tree.NewComparisonExpr(tree.EQUAL, astExpr.Expr, whenExpr.Cond)
			args = append(args, newCandExpr)
		} else {
			args = append(args, whenExpr.Cond)
		}
		args = append(args, whenExpr.Val)
	}

	if astExpr.Else != nil {
		args = append(args, astExpr.Else)
	} else {
		args = append(args, tree.NewNumValWithType(constant.MakeUnknown(), "", false, tree.P_null))
	}

	return b.bindFuncExprImplByAstExpr("case", args, depth)
}

func (b *baseBinder) bindRangeCond(astExpr *tree.RangeCond, depth int32, isRoot bool) (*Expr, error) {
	if astExpr.Not {
		// rewrite 'col not between 1, 20' to 'col < 1 or col > 20'
		newLefExpr := tree.NewComparisonExpr(tree.LESS_THAN, astExpr.Left, astExpr.From)
		newRightExpr := tree.NewComparisonExpr(tree.GREAT_THAN, astExpr.Left, astExpr.To)
		return b.bindFuncExprImplByAstExpr("or", []tree.Expr{newLefExpr, newRightExpr}, depth)
	} else {
		// rewrite 'col between 1, 20 ' to ' col >= 1 and col <= 2'
		newLefExpr := tree.NewComparisonExpr(tree.GREAT_THAN_EQUAL, astExpr.Left, astExpr.From)
		newRightExpr := tree.NewComparisonExpr(tree.LESS_THAN_EQUAL, astExpr.Left, astExpr.To)
		return b.bindFuncExprImplByAstExpr("and", []tree.Expr{newLefExpr, newRightExpr}, depth)
	}
}

func (b *baseBinder) bindUnaryExpr(astExpr *tree.UnaryExpr, depth int32, isRoot bool) (*Expr, error) {
	switch astExpr.Op {
	case tree.UNARY_MINUS:
		return b.bindFuncExprImplByAstExpr("unary_minus", []tree.Expr{astExpr.Expr}, depth)
	case tree.UNARY_PLUS:
		return b.bindFuncExprImplByAstExpr("unary_plus", []tree.Expr{astExpr.Expr}, depth)
	case tree.UNARY_TILDE:
		return b.bindFuncExprImplByAstExpr("unary_tilde", []tree.Expr{astExpr.Expr}, depth)
	case tree.UNARY_MARK:
		return nil, moerr.NewNYI(b.GetContext(), "'%v'", astExpr)
	}
	return nil, moerr.NewNYI(b.GetContext(), "'%v'", astExpr)
}

func (b *baseBinder) bindBinaryExpr(astExpr *tree.BinaryExpr, depth int32, isRoot bool) (*Expr, error) {
	switch astExpr.Op {
	case tree.PLUS:
		return b.bindFuncExprImplByAstExpr("+", []tree.Expr{astExpr.Left, astExpr.Right}, depth)
	case tree.MINUS:
		return b.bindFuncExprImplByAstExpr("-", []tree.Expr{astExpr.Left, astExpr.Right}, depth)
	case tree.MULTI:
		return b.bindFuncExprImplByAstExpr("*", []tree.Expr{astExpr.Left, astExpr.Right}, depth)
	case tree.MOD:
		return b.bindFuncExprImplByAstExpr("%", []tree.Expr{astExpr.Left, astExpr.Right}, depth)
	case tree.DIV:
		return b.bindFuncExprImplByAstExpr("/", []tree.Expr{astExpr.Left, astExpr.Right}, depth)
	case tree.INTEGER_DIV:
		return b.bindFuncExprImplByAstExpr("div", []tree.Expr{astExpr.Left, astExpr.Right}, depth)
	case tree.BIT_XOR:
		return b.bindFuncExprImplByAstExpr("^", []tree.Expr{astExpr.Left, astExpr.Right}, depth)
	case tree.BIT_OR:
		return b.bindFuncExprImplByAstExpr("|", []tree.Expr{astExpr.Left, astExpr.Right}, depth)
	case tree.BIT_AND:
		return b.bindFuncExprImplByAstExpr("&", []tree.Expr{astExpr.Left, astExpr.Right}, depth)
	case tree.LEFT_SHIFT:
		return b.bindFuncExprImplByAstExpr("<<", []tree.Expr{astExpr.Left, astExpr.Right}, depth)
	case tree.RIGHT_SHIFT:
		return b.bindFuncExprImplByAstExpr(">>", []tree.Expr{astExpr.Left, astExpr.Right}, depth)
	}
	return nil, moerr.NewNYI(b.GetContext(), "'%v' operator", astExpr.Op.ToString())
}

func (b *baseBinder) bindComparisonExpr(astExpr *tree.ComparisonExpr, depth int32, isRoot bool) (*Expr, error) {
	var op string

	switch astExpr.Op {
	case tree.EQUAL:
		op = "="
		switch leftexpr := astExpr.Left.(type) {
		case *tree.Tuple:
			switch rightexpr := astExpr.Right.(type) {
			case *tree.Tuple:
				if len(leftexpr.Exprs) == len(rightexpr.Exprs) {
					var expr1, expr2 *plan.Expr
					var err error
					for i := 1; i < len(leftexpr.Exprs); i++ {
						if i == 1 {
							expr1, err = b.bindFuncExprImplByAstExpr("=", []tree.Expr{leftexpr.Exprs[0], rightexpr.Exprs[0]}, depth)
							if err != nil {
								return nil, err
							}
						}
						expr2, err = b.bindFuncExprImplByAstExpr("=", []tree.Expr{leftexpr.Exprs[i], rightexpr.Exprs[i]}, depth)
						if err != nil {
							return nil, err
						}
						expr1, err = bindFuncExprImplByPlanExpr(b.GetContext(), "and", []*plan.Expr{expr1, expr2})
						if err != nil {
							return nil, err
						}
					}
					return expr1, nil
				} else {
					return nil, moerr.NewInvalidInput(b.GetContext(), "two tuples have different length(%v,%v)", len(leftexpr.Exprs), len(rightexpr.Exprs))
				}
			}
		}

	case tree.LESS_THAN:
		op = "<"
		switch leftexpr := astExpr.Left.(type) {
		case *tree.Tuple:
			switch rightexpr := astExpr.Right.(type) {
			case *tree.Tuple:
				if len(leftexpr.Exprs) == len(rightexpr.Exprs) {
					var expr1, expr2 *plan.Expr
					var err error
					for i := len(leftexpr.Exprs) - 2; i >= 0; i-- {
						if i == len(leftexpr.Exprs)-2 {
							expr1, err = b.bindFuncExprImplByAstExpr("<", []tree.Expr{leftexpr.Exprs[i+1], rightexpr.Exprs[i+1]}, depth)
							if err != nil {
								return nil, err
							}
						}
						expr2, err = b.bindFuncExprImplByAstExpr("=", []tree.Expr{leftexpr.Exprs[i], rightexpr.Exprs[i]}, depth)
						if err != nil {
							return nil, err
						}
						expr1, err = bindFuncExprImplByPlanExpr(b.GetContext(), "and", []*plan.Expr{expr1, expr2})
						if err != nil {
							return nil, err
						}
						expr2, err = b.bindFuncExprImplByAstExpr("<", []tree.Expr{leftexpr.Exprs[i], rightexpr.Exprs[i]}, depth)
						if err != nil {
							return nil, err
						}
						expr1, err = bindFuncExprImplByPlanExpr(b.GetContext(), "or", []*plan.Expr{expr1, expr2})
						if err != nil {
							return nil, err
						}
					}
					return expr1, nil
				} else {
					return nil, moerr.NewInvalidInput(b.GetContext(), "two tuples have different length(%v,%v)", len(leftexpr.Exprs), len(rightexpr.Exprs))
				}
			}
		}

	case tree.LESS_THAN_EQUAL:
		op = "<="
		switch leftexpr := astExpr.Left.(type) {
		case *tree.Tuple:
			switch rightexpr := astExpr.Right.(type) {
			case *tree.Tuple:
				if len(leftexpr.Exprs) == len(rightexpr.Exprs) {
					var expr1, expr2 *plan.Expr
					var err error
					for i := len(leftexpr.Exprs) - 2; i >= 0; i-- {
						if i == len(leftexpr.Exprs)-2 {
							expr1, err = b.bindFuncExprImplByAstExpr("<=", []tree.Expr{leftexpr.Exprs[i+1], rightexpr.Exprs[i+1]}, depth)
							if err != nil {
								return nil, err
							}
						}
						expr2, err = b.bindFuncExprImplByAstExpr("=", []tree.Expr{leftexpr.Exprs[i], rightexpr.Exprs[i]}, depth)
						if err != nil {
							return nil, err
						}
						expr1, err = bindFuncExprImplByPlanExpr(b.GetContext(), "and", []*plan.Expr{expr1, expr2})
						if err != nil {
							return nil, err
						}
						expr2, err = b.bindFuncExprImplByAstExpr("<", []tree.Expr{leftexpr.Exprs[i], rightexpr.Exprs[i]}, depth)
						if err != nil {
							return nil, err
						}
						expr1, err = bindFuncExprImplByPlanExpr(b.GetContext(), "or", []*plan.Expr{expr1, expr2})
						if err != nil {
							return nil, err
						}
					}
					return expr1, nil
				} else {
					return nil, moerr.NewInvalidInput(b.GetContext(), "two tuples have different length(%v,%v)", len(leftexpr.Exprs), len(rightexpr.Exprs))
				}
			}
		}

	case tree.GREAT_THAN:
		op = ">"
		switch leftexpr := astExpr.Left.(type) {
		case *tree.Tuple:
			switch rightexpr := astExpr.Right.(type) {
			case *tree.Tuple:
				if len(leftexpr.Exprs) == len(rightexpr.Exprs) {
					var expr1, expr2 *plan.Expr
					var err error
					for i := len(leftexpr.Exprs) - 2; i >= 0; i-- {
						if i == len(leftexpr.Exprs)-2 {
							expr1, err = b.bindFuncExprImplByAstExpr(">", []tree.Expr{leftexpr.Exprs[i+1], rightexpr.Exprs[i+1]}, depth)
							if err != nil {
								return nil, err
							}
						}
						expr2, err = b.bindFuncExprImplByAstExpr("=", []tree.Expr{leftexpr.Exprs[i], rightexpr.Exprs[i]}, depth)
						if err != nil {
							return nil, err
						}
						expr1, err = bindFuncExprImplByPlanExpr(b.GetContext(), "and", []*plan.Expr{expr1, expr2})
						if err != nil {
							return nil, err
						}
						expr2, err = b.bindFuncExprImplByAstExpr(">", []tree.Expr{leftexpr.Exprs[i], rightexpr.Exprs[i]}, depth)
						if err != nil {
							return nil, err
						}
						expr1, err = bindFuncExprImplByPlanExpr(b.GetContext(), "or", []*plan.Expr{expr1, expr2})
						if err != nil {
							return nil, err
						}
					}
					return expr1, nil
				} else {
					return nil, moerr.NewInvalidInput(b.GetContext(), "two tuples have different length(%v,%v)", len(leftexpr.Exprs), len(rightexpr.Exprs))
				}
			}
		}

	case tree.GREAT_THAN_EQUAL:
		op = ">="
		switch leftexpr := astExpr.Left.(type) {
		case *tree.Tuple:
			switch rightexpr := astExpr.Right.(type) {
			case *tree.Tuple:
				if len(leftexpr.Exprs) == len(rightexpr.Exprs) {
					var expr1, expr2 *plan.Expr
					var err error
					for i := len(leftexpr.Exprs) - 2; i >= 0; i-- {
						if i == len(leftexpr.Exprs)-2 {
							expr1, err = b.bindFuncExprImplByAstExpr(">=", []tree.Expr{leftexpr.Exprs[i+1], rightexpr.Exprs[i+1]}, depth)
							if err != nil {
								return nil, err
							}
						}
						expr2, err = b.bindFuncExprImplByAstExpr("=", []tree.Expr{leftexpr.Exprs[i], rightexpr.Exprs[i]}, depth)
						if err != nil {
							return nil, err
						}
						expr1, err = bindFuncExprImplByPlanExpr(b.GetContext(), "and", []*plan.Expr{expr1, expr2})
						if err != nil {
							return nil, err
						}
						expr2, err = b.bindFuncExprImplByAstExpr(">", []tree.Expr{leftexpr.Exprs[i], rightexpr.Exprs[i]}, depth)
						if err != nil {
							return nil, err
						}
						expr1, err = bindFuncExprImplByPlanExpr(b.GetContext(), "or", []*plan.Expr{expr1, expr2})
						if err != nil {
							return nil, err
						}
					}
					return expr1, nil
				} else {
					return nil, moerr.NewInvalidInput(b.GetContext(), "two tuples have different length(%v,%v)", len(leftexpr.Exprs), len(rightexpr.Exprs))
				}
			}
		}

	case tree.NOT_EQUAL:
		op = "<>"
		switch leftexpr := astExpr.Left.(type) {
		case *tree.Tuple:
			switch rightexpr := astExpr.Right.(type) {
			case *tree.Tuple:
				if len(leftexpr.Exprs) == len(rightexpr.Exprs) {
					var expr1, expr2 *plan.Expr
					var err error
					for i := 1; i < len(leftexpr.Exprs); i++ {
						if i == 1 {
							expr1, err = b.bindFuncExprImplByAstExpr("<>", []tree.Expr{leftexpr.Exprs[0], rightexpr.Exprs[0]}, depth)
							if err != nil {
								return nil, err
							}
						}
						expr2, err = b.bindFuncExprImplByAstExpr("<>", []tree.Expr{leftexpr.Exprs[i], rightexpr.Exprs[i]}, depth)
						if err != nil {
							return nil, err
						}
						expr1, err = bindFuncExprImplByPlanExpr(b.GetContext(), "or", []*plan.Expr{expr1, expr2})
						if err != nil {
							return nil, err
						}
					}
					return expr1, nil
				} else {
					return nil, moerr.NewInvalidInput(b.GetContext(), "two tuples have different length(%v,%v)", len(leftexpr.Exprs), len(rightexpr.Exprs))
				}
			}
		}

	case tree.LIKE:
		op = "like"

	case tree.NOT_LIKE:
		newExpr := tree.NewComparisonExpr(tree.LIKE, astExpr.Left, astExpr.Right)
		return b.bindFuncExprImplByAstExpr("not", []tree.Expr{newExpr}, depth)

	case tree.ILIKE:
		op = "ilike"

	case tree.NOT_ILIKE:
		newExpr := tree.NewComparisonExpr(tree.ILIKE, astExpr.Left, astExpr.Right)
		return b.bindFuncExprImplByAstExpr("not", []tree.Expr{newExpr}, depth)

	case tree.IN:
		switch astExpr.Right.(type) {
		case *tree.Tuple:
			op = "in"

		default:
			leftArg, err := b.impl.BindExpr(astExpr.Left, depth, false)
			if err != nil {
				return nil, err
			}

			rightArg, err := b.impl.BindExpr(astExpr.Right, depth, false)
			if err != nil {
				return nil, err
			}

			if subquery, ok := rightArg.Expr.(*plan.Expr_Sub); ok {
				if list, ok := leftArg.Expr.(*plan.Expr_List); ok {
					if len(list.List.List) != int(subquery.Sub.RowSize) {
						return nil, moerr.NewNYI(b.GetContext(), "subquery should return %d columns", len(list.List.List))
					}
				} else {
					if subquery.Sub.RowSize > 1 {
						return nil, moerr.NewInvalidInput(b.GetContext(), "subquery returns more than 1 column")
					}
				}

				subquery.Sub.Typ = plan.SubqueryRef_IN
				subquery.Sub.Child = leftArg

				rightArg.Typ = &plan.Type{
					Id:          int32(types.T_bool),
					NotNullable: leftArg.Typ.NotNullable && rightArg.Typ.NotNullable,
				}

				return rightArg, nil
			} else {
				return bindFuncExprImplByPlanExpr(b.GetContext(), "in", []*plan.Expr{leftArg, rightArg})
			}
		}

	case tree.NOT_IN:
		switch astExpr.Right.(type) {
		case *tree.Tuple:
			op = "not_in"

		default:
			leftArg, err := b.impl.BindExpr(astExpr.Left, depth, false)
			if err != nil {
				return nil, err
			}

			rightArg, err := b.impl.BindExpr(astExpr.Right, depth, false)
			if err != nil {
				return nil, err
			}

			if subquery, ok := rightArg.Expr.(*plan.Expr_Sub); ok {
				if list, ok := leftArg.Expr.(*plan.Expr_List); ok {
					if len(list.List.List) != int(subquery.Sub.RowSize) {
						return nil, moerr.NewInvalidInput(b.GetContext(), "subquery should return %d columns", len(list.List.List))
					}
				} else {
					if subquery.Sub.RowSize > 1 {
						return nil, moerr.NewInvalidInput(b.GetContext(), "subquery should return 1 column")
					}
				}

				subquery.Sub.Typ = plan.SubqueryRef_NOT_IN
				subquery.Sub.Child = leftArg

				rightArg.Typ = &plan.Type{
					Id:          int32(types.T_bool),
					NotNullable: leftArg.Typ.NotNullable && rightArg.Typ.NotNullable,
				}

				return rightArg, nil
			} else {
				expr, err := bindFuncExprImplByPlanExpr(b.GetContext(), "in", []*plan.Expr{leftArg, rightArg})
				if err != nil {
					return nil, err
				}

				return bindFuncExprImplByPlanExpr(b.GetContext(), "not", []*plan.Expr{expr})
			}
		}
	case tree.REG_MATCH:
		op = "reg_match"
	case tree.NOT_REG_MATCH:
		op = "not_reg_match"
	default:
		return nil, moerr.NewNYI(b.GetContext(), "'%v'", astExpr)
	}

	if astExpr.SubOp >= tree.ANY {
		expr, err := b.impl.BindExpr(astExpr.Right, depth, false)
		if err != nil {
			return nil, err
		}

		child, err := b.impl.BindExpr(astExpr.Left, depth, false)
		if err != nil {
			return nil, err
		}

		if subquery, ok := expr.Expr.(*plan.Expr_Sub); ok {
			if list, ok := child.Expr.(*plan.Expr_List); ok {
				if len(list.List.List) != int(subquery.Sub.RowSize) {
					return nil, moerr.NewInvalidInput(b.GetContext(), "subquery should return %d columns", len(list.List.List))
				}
			} else {
				if subquery.Sub.RowSize > 1 {
					return nil, moerr.NewInvalidInput(b.GetContext(), "subquery should return 1 column")
				}
			}

			subquery.Sub.Op = op
			subquery.Sub.Child = child

			switch astExpr.SubOp {
			case tree.ANY, tree.SOME:
				subquery.Sub.Typ = plan.SubqueryRef_ANY
			case tree.ALL:
				subquery.Sub.Typ = plan.SubqueryRef_ALL
			}

			expr.Typ = &plan.Type{
				Id:          int32(types.T_bool),
				NotNullable: expr.Typ.NotNullable && child.Typ.NotNullable,
			}

			return expr, nil
		} else {
			return nil, moerr.NewInvalidInput(b.GetContext(), "subquery '%s' is not a quantifying subquery", astExpr.SubOp.ToString())
		}
	}

	return b.bindFuncExprImplByAstExpr(op, []tree.Expr{astExpr.Left, astExpr.Right}, depth)
}

func (b *baseBinder) bindFuncExpr(astExpr *tree.FuncExpr, depth int32, isRoot bool) (*Expr, error) {
	funcRef, ok := astExpr.Func.FunctionReference.(*tree.UnresolvedName)
	if !ok {
		return nil, moerr.NewNYI(b.GetContext(), "function expr '%v'", astExpr)
	}
	funcName := funcRef.Parts[0]

	if function.GetFunctionIsAggregateByName(funcName) && astExpr.WindowSpec == nil {
		return b.impl.BindAggFunc(funcName, astExpr, depth, isRoot)
	} else if function.GetFunctionIsWinFunByName(funcName) && astExpr.WindowSpec != nil {
		return b.impl.BindWinFunc(funcName, astExpr, depth, isRoot)
	}

	return b.bindFuncExprImplByAstExpr(funcName, astExpr.Exprs, depth)
}

func (b *baseBinder) bindFuncExprImplByAstExpr(name string, astArgs []tree.Expr, depth int32) (*plan.Expr, error) {
	// rewrite some ast Exprs before binding
	switch name {
	case "nullif":
		// rewrite 'nullif(expr1, expr2)' to 'case when expr1=expr2 then null else expr1'
		if len(astArgs) != 2 {
			return nil, moerr.NewInvalidArg(b.GetContext(), "nullif need two args", len(astArgs))
		}
		elseExpr := astArgs[0]
		thenExpr := tree.NewNumValWithType(constant.MakeUnknown(), "", false, tree.P_char)
		whenExpr := tree.NewComparisonExpr(tree.EQUAL, astArgs[0], astArgs[1])
		astArgs = []tree.Expr{whenExpr, thenExpr, elseExpr}
		name = "case"
	case "ifnull":
		// rewrite 'ifnull(expr1, expr2)' to 'case when isnull(expr1) then expr2 else null'
		if len(astArgs) != 2 {
			return nil, moerr.NewInvalidArg(b.GetContext(), "ifnull function need two args", len(astArgs))
		}
		elseExpr := astArgs[0]
		thenExpr := astArgs[1]
		whenExpr := tree.NewIsNullExpr(astArgs[0])
		astArgs = []tree.Expr{whenExpr, thenExpr, elseExpr}
		name = "case"
	//case "extract":
	//	// "extract(year from col_name)"  parser return year as UnresolvedName.
	//	// we must rewrite it to string。 because binder bind UnresolvedName as column name
	//	unit := astArgs[0].(*tree.UnresolvedName).Parts[0]
	//	astArgs[0] = tree.NewNumVal(constant.MakeString(unit), unit, false)
	case "count":
		if b.ctx == nil {
			return nil, moerr.NewInvalidInput(b.GetContext(), "invalid field reference to COUNT")
		}
		// we will rewrite "count(*)" to "starcount(col)"
		// count(*) : astExprs[0].(type) is *tree.NumVal
		// count(col_name) : astExprs[0].(type) is *tree.UnresolvedName
		switch nval := astArgs[0].(type) {
		case *tree.NumVal:
			if nval.String() == "*" {
				if len(b.ctx.bindings) == 0 || len(b.ctx.bindings[0].cols) == 0 {
					// sql: 'select count(*)' without from clause. we do nothing
				} else {
					// sql: 'select count(*) from t1',
					// rewrite count(*) to starcount(col_name)
					name = "starcount"

					astArgs = []tree.Expr{tree.NewNumValWithType(constant.MakeInt64(1), "1", false, tree.P_int64)}
				}
			}
		}
	case "trim":
		astArgs = astArgs[1:]
	}
	// bind ast function's args
	args := make([]*Expr, len(astArgs))
	for idx, arg := range astArgs {
		expr, err := b.impl.BindExpr(arg, depth, false)
		if err != nil {
			return nil, err
		}
		args[idx] = expr
	}

	if b.builder != nil {
		e, err := bindFuncExprAndConstFold(b.GetContext(), b.builder.compCtx.GetProcess(), name, args)
		if err == nil {
			return e, nil
		}
		if !strings.Contains(err.Error(), "not supported") {
			return nil, err
		}
	} else {
		// return bindFuncExprImplByPlanExpr(b.GetContext(), name, args)
		// first look for builtin func
		builtinExpr, err := bindFuncExprImplByPlanExpr(b.GetContext(), name, args)
		if err == nil {
			return builtinExpr, nil
		}
		if !strings.Contains(err.Error(), "not supported") {
			return nil, err
		}
	}

	// not a builtin func, look to resolve udf
	cmpCtx := b.builder.compCtx
	udfSql, err := cmpCtx.ResolveUdf(name, args)
	if err != nil {
		return nil, err
	}

	return bindFuncExprImplUdf(b, name, udfSql, astArgs, depth)
}

func bindFuncExprImplUdf(b *baseBinder, name string, sql string, args []tree.Expr, depth int32) (*plan.Expr, error) {
	// replace sql with actual arg value
	fmtctx := tree.NewFmtCtx(dialect.MYSQL, tree.WithQuoteString(true))
	for i := 0; i < len(args); i++ {
		args[i].Format(fmtctx)
		sql = strings.Replace(sql, "$"+strconv.Itoa(i+1), fmtctx.String(), 1)
		fmtctx.Reset()
	}

	// if does not contain SELECT, an expression. In order to pass the parser,
	// make it start with a 'SELECT'.

	var expr *plan.Expr

	if !strings.Contains(sql, "select") {
		sql = "select " + sql
		substmts, err := parsers.Parse(b.GetContext(), dialect.MYSQL, sql, 1)
		if err != nil {
			return nil, err
		}
		expr, err = b.impl.BindExpr(substmts[0].(*tree.Select).Select.(*tree.SelectClause).Exprs[0].Expr, depth, false)
		if err != nil {
			return nil, err
		}
	} else {
		substmts, err := parsers.Parse(b.GetContext(), dialect.MYSQL, sql, 1)
		if err != nil {
			return nil, err
		}
		subquery := tree.NewSubquery(substmts[0], false)
		expr, err = b.impl.BindSubquery(subquery, false)
		if err != nil {
			return nil, err
		}
	}

	return expr, nil
}

func bindFuncExprAndConstFold(ctx context.Context, proc *process.Process, name string, args []*Expr) (*plan.Expr, error) {
	retExpr, err := bindFuncExprImplByPlanExpr(ctx, name, args)
	switch name {
	case "+", "-", "*", "/", "unary_minus", "unary_plus", "unary_tilde", "in":
		if err == nil && proc != nil {
<<<<<<< HEAD
			tmpexpr, _ := ConstantFold(batch.EmptyForConstFoldBatch, DeepCopyExpr(retExpr), proc)
=======
			bat := batch.NewWithSize(0)
			bat.Zs = []int64{1}
			tmpexpr, _ := ConstantFold(bat, DeepCopyExpr(retExpr), proc, false)
>>>>>>> 0877a0f6
			if tmpexpr != nil {
				retExpr = tmpexpr
			}
		}
	}
	return retExpr, err
}

var BindFuncExprImplByPlanExpr = bindFuncExprImplByPlanExpr

func bindFuncExprImplByPlanExpr(ctx context.Context, name string, args []*Expr) (*plan.Expr, error) {
	var err error

	// deal with some special function
	switch name {
	case "date":
		// rewrite date function to cast function, and retrun directly
		if len(args) == 0 {
			return nil, moerr.NewInvalidArg(ctx, name+" function have invalid input args length", len(args))
		}
		if args[0].Typ.Id != int32(types.T_varchar) && args[0].Typ.Id != int32(types.T_char) {
			return appendCastBeforeExpr(ctx, args[0], &Type{
				Id: int32(types.T_date),
			})
		}
	case "interval":
		// rewrite interval function to ListExpr, and retrun directly
		return &plan.Expr{
			Typ: &plan.Type{
				Id: int32(types.T_interval),
			},
			Expr: &plan.Expr_List{
				List: &plan.ExprList{
					List: args,
				},
			},
		}, nil
	case "and", "or", "not", "xor":
		// why not append cast function?
		// for i := 0; i < len(args); i++ {
		// 	if args[i].Typ.Id != types.T_bool {
		// 		arg, err := appendCastBeforeExpr(args[i], &plan.Type{
		// 			Id: types.T_bool,
		// 		})
		// 		if err != nil {
		// 			return nil, err
		// 		}
		// 		args[i] = arg
		// 	}
		// }
		if err := convertValueIntoBool(name, args, true); err != nil {
			return nil, err
		}
	case "=", "<", "<=", ">", ">=", "<>":
		// why not append cast function?
		if err := convertValueIntoBool(name, args, false); err != nil {
			return nil, err
		}
	case "date_add", "date_sub":
		// rewrite date_add/date_sub function
		// date_add(col_name, "1 day"), will rewrite to date_add(col_name, number, unit)
		if len(args) != 2 {
			return nil, moerr.NewInvalidArg(ctx, "date_add/date_sub function need two args", len(args))
		}
		args, err = resetDateFunction(ctx, args[0], args[1])
		if err != nil {
			return nil, err
		}
	case "adddate", "subdate":
		if len(args) != 2 {
			return nil, moerr.NewInvalidArg(ctx, "adddate/subdate function need two args", len(args))
		}
		args, err = resetDateFunction(ctx, args[0], args[1])
		if err != nil {
			return nil, err
		}
		if name == "adddate" {
			name = "date_add"
		} else {
			name = "date_sub"
		}
	case "+":
		if len(args) != 2 {
			return nil, moerr.NewInvalidArg(ctx, "operator + need two args", len(args))
		}
		if isNullExpr(args[0]) {
			return args[0], nil
		}
		if isNullExpr(args[1]) {
			return args[1], nil
		}
		if args[0].Typ.Id == int32(types.T_date) && args[1].Typ.Id == int32(types.T_interval) {
			name = "date_add"
			args, err = resetDateFunctionArgs(ctx, args[0], args[1])
		} else if args[0].Typ.Id == int32(types.T_interval) && args[1].Typ.Id == int32(types.T_date) {
			name = "date_add"
			args, err = resetDateFunctionArgs(ctx, args[1], args[0])
		} else if args[0].Typ.Id == int32(types.T_datetime) && args[1].Typ.Id == int32(types.T_interval) {
			name = "date_add"
			args, err = resetDateFunctionArgs(ctx, args[0], args[1])
		} else if args[0].Typ.Id == int32(types.T_interval) && args[1].Typ.Id == int32(types.T_datetime) {
			name = "date_add"
			args, err = resetDateFunctionArgs(ctx, args[1], args[0])
		} else if args[0].Typ.Id == int32(types.T_varchar) && args[1].Typ.Id == int32(types.T_interval) {
			name = "date_add"
			args, err = resetDateFunctionArgs(ctx, args[0], args[1])
		} else if args[0].Typ.Id == int32(types.T_interval) && args[1].Typ.Id == int32(types.T_varchar) {
			name = "date_add"
			args, err = resetDateFunctionArgs(ctx, args[1], args[0])
		} else if args[0].Typ.Id == int32(types.T_varchar) && args[1].Typ.Id == int32(types.T_varchar) {
			name = "concat"
		}
		if err != nil {
			return nil, err
		}
	case "-":
		if len(args) != 2 {
			return nil, moerr.NewInvalidArg(ctx, "operator - need two args", len(args))
		}
		if isNullExpr(args[0]) {
			return args[0], nil
		}
		if isNullExpr(args[1]) {
			return args[1], nil
		}
		// rewrite "date '2001' - interval '1 day'" to date_sub(date '2001', 1, day(unit))
		if args[0].Typ.Id == int32(types.T_date) && args[1].Typ.Id == int32(types.T_interval) {
			name = "date_sub"
			args, err = resetDateFunctionArgs(ctx, args[0], args[1])
		} else if args[0].Typ.Id == int32(types.T_datetime) && args[1].Typ.Id == int32(types.T_interval) {
			name = "date_sub"
			args, err = resetDateFunctionArgs(ctx, args[0], args[1])
		} else if args[0].Typ.Id == int32(types.T_varchar) && args[1].Typ.Id == int32(types.T_interval) {
			name = "date_sub"
			args, err = resetDateFunctionArgs(ctx, args[0], args[1])
		}
		if err != nil {
			return nil, err
		}
	case "*", "/", "%":
		if len(args) != 2 {
			return nil, moerr.NewInvalidArg(ctx, fmt.Sprintf("operator %s need two args", name), len(args))
		}
		if isNullExpr(args[0]) {
			return args[0], nil
		}
		if isNullExpr(args[1]) {
			return args[1], nil
		}
	case "unary_minus":
		if len(args) == 0 {
			return nil, moerr.NewInvalidArg(ctx, name+" function have invalid input args length", len(args))
		}
		if args[0].Typ.Id == int32(types.T_uint64) {
			args[0], err = appendCastBeforeExpr(ctx, args[0], &plan.Type{
				Id:          int32(types.T_decimal128),
				NotNullable: args[0].Typ.NotNullable,
			})
			if err != nil {
				return nil, err
			}
		}
	case "oct", "bit_and", "bit_or", "bit_xor":
		if len(args) == 0 {
			return nil, moerr.NewInvalidArg(ctx, name+" function have invalid input args length", len(args))
		}
		if args[0].Typ.Id == int32(types.T_decimal128) || args[0].Typ.Id == int32(types.T_decimal64) {
			args[0], err = appendCastBeforeExpr(ctx, args[0], &plan.Type{
				Id:          int32(types.T_float64),
				NotNullable: args[0].Typ.NotNullable,
			})
			if err != nil {
				return nil, err
			}
		}
	case "like":
		// sql 'select * from t where col like ?'  the ? Expr's type will be T_any
		if len(args) != 2 {
			return nil, moerr.NewInvalidArg(ctx, name+" function have invalid input args length", len(args))
		}
		if args[0].Typ.Id == int32(types.T_any) {
			args[0].Typ.Id = int32(types.T_varchar)
		}
		if args[1].Typ.Id == int32(types.T_any) {
			args[1].Typ.Id = int32(types.T_varchar)
		}
		if args[0].Typ.Id == int32(types.T_json) {
			targetTp := types.T_varchar.ToType()
			args[0], err = appendCastBeforeExpr(ctx, args[0], makePlan2Type(&targetTp), false)
			if err != nil {
				return nil, err
			}
		}
		if args[1].Typ.Id == int32(types.T_json) {
			targetTp := types.T_varchar.ToType()
			args[1], err = appendCastBeforeExpr(ctx, args[1], makePlan2Type(&targetTp), false)
			if err != nil {
				return nil, err
			}
		}
	case "timediff":
		if len(args) != 2 {
			return nil, moerr.NewInvalidArg(ctx, name+" function have invalid input args length", len(args))
		}

	case "str_to_date", "to_date":
		if len(args) != 2 {
			return nil, moerr.NewInvalidArg(ctx, name+" function have invalid input args length", len(args))
		}

		if args[1].Typ.Id == int32(types.T_varchar) || args[1].Typ.Id == int32(types.T_char) {
			if exprC, ok := args[1].Expr.(*plan.Expr_C); ok {
				sval := exprC.C.Value.(*plan.Const_Sval)
				tp, _ := ExtractToDateReturnType(sval.Sval)
				args = append(args, makePlan2DateConstNullExpr(tp))
			} else {
				return nil, moerr.NewInvalidArg(ctx, "to_date format", "not constant")
			}
		} else if args[1].Typ.Id == int32(types.T_any) {
			args = append(args, makePlan2DateConstNullExpr(types.T_datetime))
		} else {
			return nil, moerr.NewInvalidArg(ctx, name+" function have invalid input args length", len(args))
		}
	case "unix_timestamp":
		if len(args) == 1 {
			if types.T(args[0].Typ.Id).IsMySQLString() {
				if exprC, ok := args[0].Expr.(*plan.Expr_C); ok {
					sval := exprC.C.Value.(*plan.Const_Sval)
					tp := judgeUnixTimestampReturnType(sval.Sval)
					if tp == types.T_int64 {
						args = append(args, makePlan2Int64ConstExprWithType(0))
					} else {
						args = append(args, makePlan2Decimal128ConstNullExpr())
					}
				} else {
					args = append(args, makePlan2Decimal128ConstNullExpr())
				}
			}
		} else if len(args) > 1 {
			return nil, moerr.NewInvalidArg(ctx, name+" function have invalid input args size", len(args))
		}
	case "ascii":
		if len(args) != 1 {
			return nil, moerr.NewInvalidArg(ctx, name+" function have invalid input args length", len(args))
		}
		tp := types.T(args[0].Typ.Id)
		switch {
		case tp.IsMySQLString(), tp.IsInteger():
		default:
			targetTp := types.T_varchar.ToType()
			args[0], err = appendCastBeforeExpr(ctx, args[0], makePlan2Type(&targetTp), false)
			if err != nil {
				return nil, err
			}
		}
	}

	// get args(exprs) & types
	argsLength := len(args)
	argsType := make([]types.Type, argsLength)
	for idx, expr := range args {
		argsType[idx] = makeTypeByPlan2Expr(expr)
	}

	var funcID int64
	var returnType types.Type
	var argsCastType []types.Type

	// get function definition
	fGet, err := function.GetFunctionByName(ctx, name, argsType)
	if err != nil {
		return nil, err
	}
	funcID = fGet.GetEncodedOverloadID()
	returnType = fGet.GetReturnType()
	argsCastType, _ = fGet.ShouldDoImplicitTypeCast()

	if function.GetFunctionIsAggregateByName(name) {
		if constExpr, ok := args[0].Expr.(*plan.Expr_C); ok && constExpr.C.Isnull {
			args[0].Typ = makePlan2Type(&returnType)
		}
	}

	// rewrite some cast rule:  expr:  int32Col > 10,
	// old rule: cast(int32Col as int64) >10 ,   new rule: int32Col > (cast 10 as int32)
	switch name {
	case "=", "<", "<=", ">", ">=", "<>", "like":
		// if constant's type higher than column's type
		// and constant's value in range of column's type, then no cast was needed
		switch leftExpr := args[0].Expr.(type) {
		case *plan.Expr_C:
			if _, ok := args[1].Expr.(*plan.Expr_Col); ok {
				if checkNoNeedCast(argsType[0], argsType[1], leftExpr) {
					tmpType := argsType[1] // cast const_expr as column_expr's type
					argsCastType = []types.Type{tmpType, tmpType}
					// need to update function id
					fGet, err = function.GetFunctionByName(ctx, name, argsCastType)
					if err != nil {
						return nil, err
					}
					funcID = fGet.GetEncodedOverloadID()
				}
			}
		case *plan.Expr_Col:
			if rightExpr, ok := args[1].Expr.(*plan.Expr_C); ok {
				if checkNoNeedCast(argsType[1], argsType[0], rightExpr) {
					tmpType := argsType[0] // cast const_expr as column_expr's type
					argsCastType = []types.Type{tmpType, tmpType}
					fGet, err = function.GetFunctionByName(ctx, name, argsCastType)
					if err != nil {
						return nil, err
					}
					funcID = fGet.GetEncodedOverloadID()
				}
			}
		}

	case "in", "not_in":
		//if all the expr in the in list can safely cast to left type, we call it safe
		safe := true
		if rightList, ok := args[1].Expr.(*plan.Expr_List); ok {
			typLeft := makeTypeByPlan2Expr(args[0])
			lenList := len(rightList.List.List)

			for i := 0; i < lenList && safe; i++ {
				if constExpr, ok := rightList.List.List[i].Expr.(*plan.Expr_C); ok {
					safe = checkNoNeedCast(makeTypeByPlan2Expr(rightList.List.List[i]), typLeft, constExpr)
				} else {
					safe = false
				}
			}

			if safe {
				//if safe, try to cast the in list to left type
				for i := 0; i < lenList; i++ {
					rightList.List.List[i], err = appendCastBeforeExpr(ctx, rightList.List.List[i], args[0].Typ)
					if err != nil {
						return nil, err
					}
				}
			} else {
				//expand the in list to col=a or col=b or ......
				if name == "in" {
					newExpr, _ := bindFuncExprImplByPlanExpr(ctx, "=", []*Expr{DeepCopyExpr(args[0]), DeepCopyExpr(rightList.List.List[0])})
					for i := 1; i < lenList; i++ {
						tmpExpr, _ := bindFuncExprImplByPlanExpr(ctx, "=", []*Expr{DeepCopyExpr(args[0]), DeepCopyExpr(rightList.List.List[i])})
						newExpr, _ = bindFuncExprImplByPlanExpr(ctx, "or", []*Expr{newExpr, tmpExpr})
					}
					return newExpr, nil
				} else {
					//expand the not in list to col!=a and col!=b and ......
					newExpr, _ := bindFuncExprImplByPlanExpr(ctx, "!=", []*Expr{DeepCopyExpr(args[0]), DeepCopyExpr(rightList.List.List[0])})
					for i := 1; i < lenList; i++ {
						tmpExpr, _ := bindFuncExprImplByPlanExpr(ctx, "!=", []*Expr{DeepCopyExpr(args[0]), DeepCopyExpr(rightList.List.List[i])})
						newExpr, _ = bindFuncExprImplByPlanExpr(ctx, "and", []*Expr{newExpr, tmpExpr})
					}
					return newExpr, nil
				}
			}
		}

	case "timediff":
		if len(argsType) == len(argsCastType) {
			for i := range argsType {
				if int(argsType[i].Oid) == int(types.T_time) && int(argsCastType[i].Oid) == int(types.T_datetime) {
					return nil, moerr.NewInvalidInput(ctx, name+" function have invalid input args type")
				}
			}
		}
	}

	if len(argsCastType) != 0 {
		if len(argsCastType) != argsLength {
			return nil, moerr.NewInvalidArg(ctx, "cast types length not match args length", "")
		}
		for idx, castType := range argsCastType {
			if !argsType[idx].Eq(castType) && castType.Oid != types.T_any {
				if argsType[idx].Oid == castType.Oid && castType.Oid.IsDecimal() && argsType[idx].Scale == castType.Scale {
					continue
				}
				typ := makePlan2Type(&castType)
				args[idx], err = appendCastBeforeExpr(ctx, args[idx], typ)
				if err != nil {
					return nil, err
				}
			}
		}
	}

	// return new expr
	Typ := makePlan2Type(&returnType)
	Typ.NotNullable = function.DeduceNotNullable(funcID, args)
	return &Expr{
		Expr: &plan.Expr_F{
			F: &plan.Function{
				Func: getFunctionObjRef(funcID, name),
				Args: args,
			},
		},
		Typ: Typ,
	}, nil
}

func (b *baseBinder) bindNumVal(astExpr *tree.NumVal, typ *Type) (*Expr, error) {
	// over_int64_err := moerr.NewInternalError(b.GetContext(), "", "Constants over int64 will support in future version.")
	// rewrite the hexnum process logic
	// for float64, if the number is over 1<<53-1,it will lost, so if typ is float64,
	// don't cast 0xXXXX as float64, use the uint64
	returnDecimalExpr := func(val string) (*Expr, error) {
		if typ != nil {
			return appendCastBeforeExpr(b.GetContext(), makePlan2StringConstExprWithType(val), typ)
		}
		return makePlan2DecimalExprWithType(b.GetContext(), val)
	}

	returnHexNumExpr := func(val string, isBin ...bool) (*Expr, error) {
		if typ != nil {
			isFloat := typ.Id == int32(types.T_float32) || typ.Id == int32(types.T_float64)
			return appendCastBeforeExpr(b.GetContext(), makePlan2StringConstExprWithType(val, isBin[0]), typ, isBin[0], isFloat)
		}
		return makePlan2StringConstExprWithType(val, isBin...), nil
	}

	switch astExpr.ValType {
	case tree.P_null:
		return makePlan2NullConstExprWithType(), nil
	case tree.P_bool:
		val := constant.BoolVal(astExpr.Value)
		return makePlan2BoolConstExprWithType(val), nil
	case tree.P_int64:
		val, ok := constant.Int64Val(astExpr.Value)
		if !ok {
			return nil, moerr.NewInvalidInput(b.GetContext(), "invalid int value '%s'", astExpr.Value.String())
		}
		expr := makePlan2Int64ConstExprWithType(val)
		if typ != nil && typ.Id == int32(types.T_varchar) {
			return appendCastBeforeExpr(b.GetContext(), expr, typ)
		}
		return expr, nil
	case tree.P_uint64:
		val, ok := constant.Uint64Val(astExpr.Value)
		if !ok {
			return nil, moerr.NewInvalidInput(b.GetContext(), "invalid int value '%s'", astExpr.Value.String())
		}
		return makePlan2Uint64ConstExprWithType(val), nil
	case tree.P_decimal:
		if typ != nil {
			if typ.Id == int32(types.T_decimal64) {
				d64, err := types.ParseDecimal64(astExpr.String(), typ.Width, typ.Scale)
				if err != nil {
					return nil, err
				}
				return &Expr{
					Expr: &plan.Expr_C{
						C: &Const{
							Isnull: false,
							Value: &plan.Const_Decimal64Val{
								Decimal64Val: &plan.Decimal64{A: int64(d64)},
							},
						},
					},
					Typ: typ,
				}, nil
			}
			if typ.Id == int32(types.T_decimal128) {
				d128, err := types.ParseDecimal128(astExpr.String(), typ.Width, typ.Scale)
				if err != nil {
					return nil, err
				}
				a := int64(d128.B0_63)
				b := int64(d128.B64_127)
				return &Expr{
					Expr: &plan.Expr_C{
						C: &Const{
							Isnull: false,
							Value: &plan.Const_Decimal128Val{
								Decimal128Val: &plan.Decimal128{A: a, B: b},
							},
						},
					},
					Typ: typ,
				}, nil
			}
			return appendCastBeforeExpr(b.GetContext(), makePlan2StringConstExprWithType(astExpr.String()), typ)
		}
		d128, scale, err := types.Parse128(astExpr.String())
		if err != nil {
			return nil, err
		}
		a := int64(d128.B0_63)
		b := int64(d128.B64_127)
		return &Expr{
			Expr: &plan.Expr_C{
				C: &Const{
					Isnull: false,
					Value: &plan.Const_Decimal128Val{
						Decimal128Val: &plan.Decimal128{A: a, B: b},
					},
				},
			},
			Typ: &plan.Type{
				Id:          int32(types.T_decimal128),
				Width:       38,
				Scale:       scale,
				NotNullable: true,
			},
		}, nil
	case tree.P_float64:
		originString := astExpr.String()
		if typ != nil && (typ.Id == int32(types.T_decimal64) || typ.Id == int32(types.T_decimal128)) {
			return returnDecimalExpr(originString)
		}
		if !strings.Contains(originString, "e") {
			expr, err := returnDecimalExpr(originString)
			if err == nil {
				return expr, nil
			}
		}
		floatValue, ok := constant.Float64Val(astExpr.Value)
		if !ok {
			return returnDecimalExpr(originString)
		}
		return makePlan2Float64ConstExprWithType(floatValue), nil
	case tree.P_hexnum:
		s := astExpr.String()[2:]
		if len(s)%2 != 0 {
			s = string('0') + s
		}
		bytes, _ := hex.DecodeString(s)
		return returnHexNumExpr(string(bytes), true)
	case tree.P_ScoreBinary:
		return returnHexNumExpr(astExpr.String(), true)
	case tree.P_bit:
		return returnDecimalExpr(astExpr.String())
	case tree.P_char:
		expr := makePlan2StringConstExprWithType(astExpr.String())
		return expr, nil
	case tree.P_nulltext:
		expr := MakePlan2NullTextConstExprWithType(astExpr.String())
		return expr, nil
	default:
		return nil, moerr.NewInvalidInput(b.GetContext(), "unsupport value '%s'", astExpr.String())
	}
}

func (b *baseBinder) GetContext() context.Context { return b.sysCtx }

// --- util functions ----

func appendCastBeforeExpr(ctx context.Context, expr *Expr, toType *Type, isBin ...bool) (*Expr, error) {
	toType.NotNullable = expr.Typ.NotNullable
	argsType := []types.Type{
		makeTypeByPlan2Expr(expr),
		makeTypeByPlan2Type(toType),
	}
	fGet, err := function.GetFunctionByName(ctx, "cast", argsType)
	if err != nil {
		return nil, err
	}
	// for 0xXXXX, if the value is over 1<<53-1, when covert it into float64,it will lost, so just change it into uint64
	typ := *toType
	if len(isBin) == 2 && isBin[0] && isBin[1] {
		typ.Id = int32(types.T_uint64)
	}
	return &Expr{
		Expr: &plan.Expr_F{
			F: &plan.Function{
				Func: getFunctionObjRef(fGet.GetEncodedOverloadID(), "cast"),
				Args: []*Expr{expr,
					{
						Typ: &typ,
						Expr: &plan.Expr_T{
							T: &plan.TargetType{
								Typ: &typ,
							},
						},
					}},
			},
		},
		Typ: &typ,
	}, nil
}

func resetDateFunctionArgs(ctx context.Context, dateExpr *Expr, intervalExpr *Expr) ([]*Expr, error) {
	firstExpr := intervalExpr.Expr.(*plan.Expr_List).List.List[0]
	secondExpr := intervalExpr.Expr.(*plan.Expr_List).List.List[1]

	intervalTypeStr := secondExpr.Expr.(*plan.Expr_C).C.Value.(*plan.Const_Sval).Sval
	intervalType, err := types.IntervalTypeOf(intervalTypeStr)
	if err != nil {
		return nil, err
	}

	intervalTypeInFunction := &plan.Type{
		Id: int32(types.T_int64),
	}

	if firstExpr.Typ.Id == int32(types.T_varchar) || firstExpr.Typ.Id == int32(types.T_char) {
		s := firstExpr.Expr.(*plan.Expr_C).C.Value.(*plan.Const_Sval).Sval
		returnNum, returnType, err := types.NormalizeInterval(s, intervalType)

		if err != nil {
			return nil, err
		}
		// "date '2020-10-10' - interval 1 Hour"  will return datetime
		// so we rewrite "date '2020-10-10' - interval 1 Hour"  to  "date_add(datetime, 1, hour)"
		if dateExpr.Typ.Id == int32(types.T_date) {
			switch returnType {
			case types.Day, types.Week, types.Month, types.Quarter, types.Year:
			default:
				dateExpr, err = appendCastBeforeExpr(ctx, dateExpr, &plan.Type{
					Id: int32(types.T_datetime),
				})

				if err != nil {
					return nil, err
				}
			}
		}
		return []*Expr{
			dateExpr,
			makePlan2Int64ConstExprWithType(returnNum),
			makePlan2Int64ConstExprWithType(int64(returnType)),
		}, nil
	}

	// "date '2020-10-10' - interval 1 Hour"  will return datetime
	// so we rewrite "date '2020-10-10' - interval 1 Hour"  to  "date_add(datetime, 1, hour)"
	if dateExpr.Typ.Id == int32(types.T_date) {
		switch intervalType {
		case types.Day, types.Week, types.Month, types.Quarter, types.Year:
		default:
			dateExpr, err = appendCastBeforeExpr(ctx, dateExpr, &plan.Type{
				Id: int32(types.T_datetime),
			})

			if err != nil {
				return nil, err
			}
		}
	}

	numberExpr, err := appendCastBeforeExpr(ctx, firstExpr, intervalTypeInFunction)
	if err != nil {
		return nil, err
	}

	return []*Expr{
		dateExpr,
		numberExpr,
		makePlan2Int64ConstExprWithType(int64(intervalType)),
	}, nil
}

func resetDateFunction(ctx context.Context, dateExpr *Expr, intervalExpr *Expr) ([]*Expr, error) {
	switch intervalExpr.Expr.(type) {
	case *plan.Expr_List:
		return resetDateFunctionArgs(ctx, dateExpr, intervalExpr)
	}
	list := &plan.ExprList{
		List: make([]*Expr, 2),
	}
	list.List[0] = intervalExpr
	strType := &plan.Type{
		Id: int32(types.T_char),
	}
	strExpr := &Expr{
		Expr: &plan.Expr_C{
			C: &Const{
				Value: &plan.Const_Sval{
					Sval: "day",
				},
			},
		},
		Typ: strType,
	}
	list.List[1] = strExpr
	expr := &plan.Expr_List{
		List: list,
	}
	listExpr := &Expr{
		Expr: expr,
	}
	return resetDateFunctionArgs(ctx, dateExpr, listExpr)
}<|MERGE_RESOLUTION|>--- conflicted
+++ resolved
@@ -1024,13 +1024,7 @@
 	switch name {
 	case "+", "-", "*", "/", "unary_minus", "unary_plus", "unary_tilde", "in":
 		if err == nil && proc != nil {
-<<<<<<< HEAD
-			tmpexpr, _ := ConstantFold(batch.EmptyForConstFoldBatch, DeepCopyExpr(retExpr), proc)
-=======
-			bat := batch.NewWithSize(0)
-			bat.Zs = []int64{1}
-			tmpexpr, _ := ConstantFold(bat, DeepCopyExpr(retExpr), proc, false)
->>>>>>> 0877a0f6
+			tmpexpr, _ := ConstantFold(batch.EmptyForConstFoldBatch, DeepCopyExpr(retExpr), proc, false)
 			if tmpexpr != nil {
 				retExpr = tmpexpr
 			}
