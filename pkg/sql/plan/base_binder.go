// Copyright 2022 Matrix Origin
//
// Licensed under the Apache License, Version 2.0 (the "License");
// you may not use this file except in compliance with the License.
// You may obtain a copy of the License at
//
//     http://www.apache.org/licenses/LICENSE-2.0
//
// Unless required by applicable law or agreed to in writing, software
// distributed under the License is distributed on an "AS IS" BASIS,
// WITHOUT WARRANTIES OR CONDITIONS OF ANY KIND, either express or implied.
// See the License for the specific language governing permissions and
// limitations under the License.

package plan

import (
	"encoding/hex"
	"fmt"
	"github.com/matrixorigin/matrixone/pkg/sql/plan/function/builtin/binary"
	"go/constant"
	"strings"

	"github.com/matrixorigin/matrixone/pkg/common/moerr"
	"github.com/matrixorigin/matrixone/pkg/container/types"
	"github.com/matrixorigin/matrixone/pkg/pb/plan"
	"github.com/matrixorigin/matrixone/pkg/sql/parsers/dialect"
	"github.com/matrixorigin/matrixone/pkg/sql/parsers/tree"
	"github.com/matrixorigin/matrixone/pkg/sql/plan/function"
)

func (b *baseBinder) baseBindExpr(astExpr tree.Expr, depth int32, isRoot bool) (expr *Expr, err error) {
	switch exprImpl := astExpr.(type) {
	case *tree.NumVal:
		if d, ok := b.impl.(*DefaultBinder); ok {
			expr, err = b.bindNumVal(exprImpl, d.typ)
		} else {
			expr, err = b.bindNumVal(exprImpl, nil)
		}
	case *tree.ParenExpr:
		expr, err = b.impl.BindExpr(exprImpl.Expr, depth, isRoot)

	case *tree.OrExpr:
		expr, err = b.bindFuncExprImplByAstExpr("or", []tree.Expr{exprImpl.Left, exprImpl.Right}, depth)

	case *tree.NotExpr:
		if subqueryAst, ok := exprImpl.Expr.(*tree.Subquery); ok {
			expr, err = b.impl.BindSubquery(subqueryAst, isRoot)
			if err != nil {
				return
			}

			subquery := expr.Expr.(*plan.Expr_Sub)
			if subquery.Sub.Typ == plan.SubqueryRef_EXISTS {
				subquery.Sub.Typ = plan.SubqueryRef_NOT_EXISTS
			}
		} else {
			expr, err = b.impl.BindExpr(exprImpl.Expr, depth, false)
			if err != nil {
				return
			}

			expr, err = bindFuncExprImplByPlanExpr("not", []*plan.Expr{expr})
		}

	case *tree.AndExpr:
		expr, err = b.bindFuncExprImplByAstExpr("and", []tree.Expr{exprImpl.Left, exprImpl.Right}, depth)

	case *tree.UnaryExpr:
		expr, err = b.bindUnaryExpr(exprImpl, depth, isRoot)

	case *tree.BinaryExpr:
		expr, err = b.bindBinaryExpr(exprImpl, depth, isRoot)

	case *tree.ComparisonExpr:
		expr, err = b.bindComparisonExpr(exprImpl, depth, isRoot)

	case *tree.FuncExpr:
		expr, err = b.bindFuncExpr(exprImpl, depth, isRoot)

	case *tree.RangeCond:
		expr, err = b.bindRangeCond(exprImpl, depth, isRoot)

	case *tree.UnresolvedName:
		expr, err = b.impl.BindColRef(exprImpl, depth, isRoot)

	case *tree.CastExpr:
		expr, err = b.impl.BindExpr(exprImpl.Expr, depth, false)
		if err != nil {
			return
		}
		var typ *Type
		typ, err = getTypeFromAst(exprImpl.Type)
		if err != nil {
			return
		}
		expr, err = appendCastBeforeExpr(expr, typ)

	case *tree.IsNullExpr:
		expr, err = b.bindFuncExprImplByAstExpr("isnull", []tree.Expr{exprImpl.Expr}, depth)

	case *tree.IsNotNullExpr:
		expr, err = b.bindFuncExprImplByAstExpr("isnotnull", []tree.Expr{exprImpl.Expr}, depth)

	case *tree.IsUnknownExpr:
		expr, err = b.bindFuncExprImplByAstExpr("isnull", []tree.Expr{exprImpl.Expr}, depth)

	case *tree.IsNotUnknownExpr:
		expr, err = b.bindFuncExprImplByAstExpr("isnotnull", []tree.Expr{exprImpl.Expr}, depth)

	case *tree.IsTrueExpr:
		expr, err = b.bindFuncExprImplByAstExpr("istrue", []tree.Expr{exprImpl.Expr}, depth)

	case *tree.IsNotTrueExpr:
		expr, err = b.bindFuncExprImplByAstExpr("isnottrue", []tree.Expr{exprImpl.Expr}, depth)

	case *tree.IsFalseExpr:
		expr, err = b.bindFuncExprImplByAstExpr("isfalse", []tree.Expr{exprImpl.Expr}, depth)

	case *tree.IsNotFalseExpr:
		expr, err = b.bindFuncExprImplByAstExpr("isnotfalse", []tree.Expr{exprImpl.Expr}, depth)

	case *tree.Tuple:
		exprs := make([]*Expr, 0, len(exprImpl.Exprs))
		var planItem *Expr
		for _, astItem := range exprImpl.Exprs {
			planItem, err = b.impl.BindExpr(astItem, depth, false)
			if err != nil {
				return
			}
			exprs = append(exprs, planItem)
		}
		expr = &Expr{
			Expr: &plan.Expr_List{
				List: &plan.ExprList{
					List: exprs,
				},
			},
			Typ: &plan.Type{
				Id: int32(types.T_tuple),
			},
		}

	case *tree.CaseExpr:
		expr, err = b.bindCaseExpr(exprImpl, depth, isRoot)

	case *tree.IntervalExpr:
		err = moerr.NewNYI("expr interval'%v'", exprImpl)

	case *tree.XorExpr:
		expr, err = b.bindFuncExprImplByAstExpr("xor", []tree.Expr{exprImpl.Left, exprImpl.Right}, depth)

	case *tree.Subquery:
		if !isRoot && exprImpl.Exists {
			// TODO: implement MARK join to better support non-scalar subqueries
			return nil, moerr.NewNYI("EXISTS subquery as non-root expression")
		}

		expr, err = b.impl.BindSubquery(exprImpl, isRoot)

	case *tree.DefaultVal:
		return &Expr{
			Expr: &plan.Expr_C{
				C: &Const{
					Isnull: false,
					Value: &plan.Const_Defaultval{
						Defaultval: true,
					},
				},
			},
		}, nil
	case *tree.UpdateVal:
		return &Expr{
			Expr: &plan.Expr_C{
				C: &Const{
					Isnull: false,
					Value: &plan.Const_UpdateVal{
						UpdateVal: true,
					},
				},
			},
		}, nil
	case *tree.MaxValue:
		return &Expr{
			Expr: &plan.Expr_Max{
				Max: &MaxValue{
					Value: "maxvalue",
				},
			},
		}, nil
	case *tree.VarExpr:
		expr, err = b.baseBindVar(exprImpl, depth, isRoot)

	case *tree.ParamExpr:
		expr, err = b.baseBindParam(exprImpl, depth, isRoot)

	case *tree.StrVal:
		err = moerr.NewNYI("expr str'%v'", exprImpl)

	case *tree.ExprList:
		err = moerr.NewNYI("expr plan.ExprList'%v'", exprImpl)

	case tree.UnqualifiedStar:
		// select * from table
		// * should only appear in SELECT clause
		err = moerr.NewInvalidInput("SELECT clause contains unqualified star")

	default:
		err = moerr.NewNYI("expr '%+v'", exprImpl)
	}

	return
}

func (b *baseBinder) baseBindParam(astExpr *tree.ParamExpr, depth int32, isRoot bool) (expr *plan.Expr, err error) {
	return &Expr{
		Typ: &plan.Type{
			Id: int32(types.T_any),
		},
		Expr: &plan.Expr_P{
			P: &plan.ParamRef{
				Pos: int32(astExpr.Offset),
			},
		},
	}, nil
}

func (b *baseBinder) baseBindVar(astExpr *tree.VarExpr, depth int32, isRoot bool) (expr *plan.Expr, err error) {
	return &Expr{
		Typ: &plan.Type{
			Id: int32(types.T_any),
		},
		Expr: &plan.Expr_V{
			V: &plan.VarRef{
				Name:   astExpr.Name,
				System: astExpr.System,
				Global: astExpr.Global,
			},
		},
	}, nil
}

func (b *baseBinder) baseBindColRef(astExpr *tree.UnresolvedName, depth int32, isRoot bool) (expr *plan.Expr, err error) {
	if b.ctx == nil {
		return nil, moerr.NewInvalidInput("ambigous column reference '%v'", astExpr.Parts[0])
	}

	col := astExpr.Parts[0]
	table := astExpr.Parts[1]
	name := tree.String(astExpr, dialect.MYSQL)

	relPos := NotFound
	colPos := NotFound
	var typ *plan.Type

	if len(table) == 0 {
		if binding, ok := b.ctx.bindingByCol[col]; ok {
			if binding != nil {
				relPos = binding.tag
				colPos = binding.colIdByName[col]
				typ = binding.types[colPos]
				table = binding.table
			} else {
				return nil, moerr.NewInvalidInput("ambiguous column reference '%v'", name)
			}
		} else {
			err = moerr.NewInvalidInput("column %s does not exist", name)
		}
	} else {
		if binding, ok := b.ctx.bindingByTable[table]; ok {
			colPos = binding.FindColumn(col)
			if colPos == AmbiguousName {
				return nil, moerr.NewInvalidInput("ambiguous column reference '%v'", name)
			}
			if colPos != NotFound {
				typ = binding.types[colPos]
				relPos = binding.tag
			} else {
				err = moerr.NewInvalidInput("column '%s' does not exist", name)
			}
		} else {
			err = moerr.NewInvalidInput("missing FROM-clause entry for table '%v'", table)
		}
	}

	if colPos != NotFound {
		b.boundCols = append(b.boundCols, table+"."+col)

		expr = &plan.Expr{
			Typ: typ,
		}

		if depth == 0 {
			expr.Expr = &plan.Expr_Col{
				Col: &plan.ColRef{
					RelPos: relPos,
					ColPos: colPos,
				},
			}
		} else {
			expr.Expr = &plan.Expr_Corr{
				Corr: &plan.CorrColRef{
					RelPos: relPos,
					ColPos: colPos,
					Depth:  depth,
				},
			}
		}

		return
	}

	parent := b.ctx.parent
	for parent != nil && parent.binder == nil {
		parent = parent.parent
	}

	if parent == nil {
		return
	}

	expr, err = parent.binder.BindColRef(astExpr, depth+1, isRoot)

	if err == nil {
		b.ctx.isCorrelated = true
	}

	return
}

func (b *baseBinder) baseBindSubquery(astExpr *tree.Subquery, isRoot bool) (*Expr, error) {
	if b.ctx == nil {
		return nil, moerr.NewInvalidInput("field reference doesn't support SUBQUERY")
	}
	subCtx := NewBindContext(b.builder, b.ctx)

	var nodeID int32
	var err error
	switch subquery := astExpr.Select.(type) {
	case *tree.ParenSelect:
		nodeID, err = b.builder.buildSelect(subquery.Select, subCtx, false)
		if err != nil {
			return nil, err
		}

	default:
		return nil, moerr.NewNYI("unsupported select statement: %s", tree.String(astExpr, dialect.MYSQL))
	}

	rowSize := int32(len(subCtx.results))

	returnExpr := &plan.Expr{
		Typ: &plan.Type{
			Id: int32(types.T_tuple),
		},
		Expr: &plan.Expr_Sub{
			Sub: &plan.SubqueryRef{
				NodeId:  nodeID,
				RowSize: rowSize,
			},
		},
	}

	if astExpr.Exists {
		returnExpr.Typ = &plan.Type{
			Id:       int32(types.T_bool),
			Nullable: false,
			Size:     1,
		}
		returnExpr.Expr.(*plan.Expr_Sub).Sub.Typ = plan.SubqueryRef_EXISTS
	} else if rowSize == 1 {
		returnExpr.Typ = subCtx.results[0].Typ
	}

	return returnExpr, nil
}

func (b *baseBinder) bindCaseExpr(astExpr *tree.CaseExpr, depth int32, isRoot bool) (*Expr, error) {
	args := make([]tree.Expr, 0, len(astExpr.Whens)+1)
	caseExist := astExpr.Expr != nil

	for _, whenExpr := range astExpr.Whens {
		if caseExist {
			newCandExpr := tree.NewComparisonExpr(tree.EQUAL, astExpr.Expr, whenExpr.Cond)
			args = append(args, newCandExpr)
		} else {
			args = append(args, whenExpr.Cond)
		}
		args = append(args, whenExpr.Val)
	}

	if astExpr.Else != nil {
		args = append(args, astExpr.Else)
	} else {
		args = append(args, tree.NewNumValWithType(constant.MakeUnknown(), "", false, tree.P_null))
	}

	return b.bindFuncExprImplByAstExpr("case", args, depth)
}

func (b *baseBinder) bindRangeCond(astExpr *tree.RangeCond, depth int32, isRoot bool) (*Expr, error) {
	if astExpr.Not {
		// rewrite 'col not between 1, 20' to 'col < 1 or col > 20'
		newLefExpr := tree.NewComparisonExpr(tree.LESS_THAN, astExpr.Left, astExpr.From)
		newRightExpr := tree.NewComparisonExpr(tree.GREAT_THAN, astExpr.Left, astExpr.To)
		return b.bindFuncExprImplByAstExpr("or", []tree.Expr{newLefExpr, newRightExpr}, depth)
	} else {
		// rewrite 'col between 1, 20 ' to ' col >= 1 and col <= 2'
		newLefExpr := tree.NewComparisonExpr(tree.GREAT_THAN_EQUAL, astExpr.Left, astExpr.From)
		newRightExpr := tree.NewComparisonExpr(tree.LESS_THAN_EQUAL, astExpr.Left, astExpr.To)
		return b.bindFuncExprImplByAstExpr("and", []tree.Expr{newLefExpr, newRightExpr}, depth)
	}
}

func (b *baseBinder) bindUnaryExpr(astExpr *tree.UnaryExpr, depth int32, isRoot bool) (*Expr, error) {
	switch astExpr.Op {
	case tree.UNARY_MINUS:
		return b.bindFuncExprImplByAstExpr("unary_minus", []tree.Expr{astExpr.Expr}, depth)
	case tree.UNARY_PLUS:
		return b.bindFuncExprImplByAstExpr("unary_plus", []tree.Expr{astExpr.Expr}, depth)
	case tree.UNARY_TILDE:
		return b.bindFuncExprImplByAstExpr("unary_tilde", []tree.Expr{astExpr.Expr}, depth)
	case tree.UNARY_MARK:
		return nil, moerr.NewNYI("'%v'", astExpr)
	}
	return nil, moerr.NewNYI("'%v'", astExpr)
}

func (b *baseBinder) bindBinaryExpr(astExpr *tree.BinaryExpr, depth int32, isRoot bool) (*Expr, error) {
	switch astExpr.Op {
	case tree.PLUS:
		return b.bindFuncExprImplByAstExpr("+", []tree.Expr{astExpr.Left, astExpr.Right}, depth)
	case tree.MINUS:
		return b.bindFuncExprImplByAstExpr("-", []tree.Expr{astExpr.Left, astExpr.Right}, depth)
	case tree.MULTI:
		return b.bindFuncExprImplByAstExpr("*", []tree.Expr{astExpr.Left, astExpr.Right}, depth)
	case tree.MOD:
		return b.bindFuncExprImplByAstExpr("%", []tree.Expr{astExpr.Left, astExpr.Right}, depth)
	case tree.DIV:
		return b.bindFuncExprImplByAstExpr("/", []tree.Expr{astExpr.Left, astExpr.Right}, depth)
	case tree.INTEGER_DIV:
		return b.bindFuncExprImplByAstExpr("div", []tree.Expr{astExpr.Left, astExpr.Right}, depth)
	case tree.BIT_XOR:
		return b.bindFuncExprImplByAstExpr("^", []tree.Expr{astExpr.Left, astExpr.Right}, depth)
	case tree.BIT_OR:
		return b.bindFuncExprImplByAstExpr("|", []tree.Expr{astExpr.Left, astExpr.Right}, depth)
	case tree.BIT_AND:
		return b.bindFuncExprImplByAstExpr("&", []tree.Expr{astExpr.Left, astExpr.Right}, depth)
	case tree.LEFT_SHIFT:
		return b.bindFuncExprImplByAstExpr("<<", []tree.Expr{astExpr.Left, astExpr.Right}, depth)
	case tree.RIGHT_SHIFT:
		return b.bindFuncExprImplByAstExpr(">>", []tree.Expr{astExpr.Left, astExpr.Right}, depth)
	}
	return nil, moerr.NewNYI("'%v' operator", astExpr.Op.ToString())
}

func (b *baseBinder) bindComparisonExpr(astExpr *tree.ComparisonExpr, depth int32, isRoot bool) (*Expr, error) {
	var op string

	switch astExpr.Op {
	case tree.EQUAL:
		op = "="

	case tree.LESS_THAN:
		op = "<"

	case tree.LESS_THAN_EQUAL:
		op = "<="

	case tree.GREAT_THAN:
		op = ">"

	case tree.GREAT_THAN_EQUAL:
		op = ">="

	case tree.NOT_EQUAL:
		op = "<>"

	case tree.LIKE:
		op = "like"

	case tree.NOT_LIKE:
		newExpr := tree.NewComparisonExpr(tree.LIKE, astExpr.Left, astExpr.Right)
		return b.bindFuncExprImplByAstExpr("not", []tree.Expr{newExpr}, depth)

	case tree.IN:
		switch list := astExpr.Right.(type) {
		case *tree.Tuple:
			var newExpr tree.Expr
			for _, expr := range list.Exprs {
				if newExpr == nil {
					newExpr = tree.NewComparisonExpr(tree.EQUAL, astExpr.Left, expr)
				} else {
					equalExpr := tree.NewComparisonExpr(tree.EQUAL, astExpr.Left, expr)
					newExpr = tree.NewOrExpr(newExpr, equalExpr)
				}
			}
			return b.impl.BindExpr(newExpr, depth, false)

		default:
			leftArg, err := b.impl.BindExpr(astExpr.Left, depth, false)
			if err != nil {
				return nil, err
			}

			rightArg, err := b.impl.BindExpr(astExpr.Right, depth, false)
			if err != nil {
				return nil, err
			}

			if subquery, ok := rightArg.Expr.(*plan.Expr_Sub); ok {
				if !isRoot {
					// TODO: implement MARK join to better support non-scalar subqueries
					return nil, moerr.NewNYI("IN subquery as non-root expression")
				}

				if list, ok := leftArg.Expr.(*plan.Expr_List); ok {
					if len(list.List.List) != int(subquery.Sub.RowSize) {
						return nil, moerr.NewNYI("subquery should return %d columns", len(list.List.List))
					}
				} else {
					if subquery.Sub.RowSize > 1 {
						return nil, moerr.NewInvalidInput("subquery returns more than 1 column")
					}
				}

				subquery.Sub.Typ = plan.SubqueryRef_IN
				subquery.Sub.Child = leftArg
				return rightArg, nil
			} else {
				return bindFuncExprImplByPlanExpr("in", []*plan.Expr{leftArg, rightArg})
			}
		}

	case tree.NOT_IN:
		switch list := astExpr.Right.(type) {
		case *tree.Tuple:
			var new_expr tree.Expr
			for _, expr := range list.Exprs {
				if new_expr == nil {
					new_expr = tree.NewComparisonExpr(tree.NOT_EQUAL, astExpr.Left, expr)
				} else {
					equal_expr := tree.NewComparisonExpr(tree.NOT_EQUAL, astExpr.Left, expr)
					new_expr = tree.NewAndExpr(new_expr, equal_expr)
				}
			}
			return b.impl.BindExpr(new_expr, depth, false)

		default:
			leftArg, err := b.impl.BindExpr(astExpr.Left, depth, false)
			if err != nil {
				return nil, err
			}

			rightArg, err := b.impl.BindExpr(astExpr.Right, depth, false)
			if err != nil {
				return nil, err
			}

			if subquery, ok := rightArg.Expr.(*plan.Expr_Sub); ok {
				if !isRoot {
					// TODO: implement MARK join to better support non-scalar subqueries
					return nil, moerr.NewNYI("IN subquery as non-root expression will be supported in future version")
				}

				if list, ok := leftArg.Expr.(*plan.Expr_List); ok {
					if len(list.List.List) != int(subquery.Sub.RowSize) {
						return nil, moerr.NewInvalidInput("subquery should return %d columns", len(list.List.List))
					}
				} else {
					if subquery.Sub.RowSize > 1 {
						return nil, moerr.NewInvalidInput("subquery should return 1 column")
					}
				}

				subquery.Sub.Typ = plan.SubqueryRef_NOT_IN
				subquery.Sub.Child = leftArg
				return rightArg, nil
			} else {
				expr, err := bindFuncExprImplByPlanExpr("in", []*plan.Expr{leftArg, rightArg})
				if err != nil {
					return nil, err
				}

				return bindFuncExprImplByPlanExpr("not", []*plan.Expr{expr})
			}
		}
	case tree.REG_MATCH:
		op = "reg_match"
	case tree.NOT_REG_MATCH:
		op = "not_reg_match"
	default:
		return nil, moerr.NewNYI("'%v'", astExpr)
	}

	if astExpr.SubOp >= tree.ANY {
		expr, err := b.impl.BindExpr(astExpr.Right, depth, false)
		if err != nil {
			return nil, err
		}

		child, err := b.impl.BindExpr(astExpr.Left, depth, false)
		if err != nil {
			return nil, err
		}

		if subquery, ok := expr.Expr.(*plan.Expr_Sub); ok {
			if !isRoot {
				// TODO: implement MARK join to better support non-scalar subqueries
				return nil, moerr.NewNYI("%q subquery as non-root expression", strings.ToUpper(astExpr.SubOp.ToString()))
			}

			if list, ok := child.Expr.(*plan.Expr_List); ok {
				if len(list.List.List) != int(subquery.Sub.RowSize) {
					return nil, moerr.NewInvalidInput("subquery should return %d columns", len(list.List.List))
				}
			} else {
				if subquery.Sub.RowSize > 1 {
					return nil, moerr.NewInvalidInput("subquery should return 1 column")
				}
			}

			subquery.Sub.Op = op
			subquery.Sub.Child = child

			switch astExpr.SubOp {
			case tree.ANY, tree.SOME:
				subquery.Sub.Typ = plan.SubqueryRef_ANY
			case tree.ALL:
				subquery.Sub.Typ = plan.SubqueryRef_ALL
			}

			return expr, nil
		} else {
			return nil, moerr.NewInvalidInput("subquery '%s' is not a quantifying subquery", astExpr.SubOp.ToString())
		}
	}

	return b.bindFuncExprImplByAstExpr(op, []tree.Expr{astExpr.Left, astExpr.Right}, depth)
}

func (b *baseBinder) bindFuncExpr(astExpr *tree.FuncExpr, depth int32, isRoot bool) (*Expr, error) {
	funcRef, ok := astExpr.Func.FunctionReference.(*tree.UnresolvedName)
	if !ok {
		return nil, moerr.NewNYI("function expr '%v'", astExpr)
	}
	funcName := funcRef.Parts[0]

	if function.GetFunctionIsAggregateByName(funcName) {
		return b.impl.BindAggFunc(funcName, astExpr, depth, isRoot)
	} else if function.GetFunctionIsWinfunByName(funcName) {
		return b.impl.BindWinFunc(funcName, astExpr, depth, isRoot)
	}

	return b.bindFuncExprImplByAstExpr(funcName, astExpr.Exprs, depth)
}

func (b *baseBinder) bindFuncExprImplByAstExpr(name string, astArgs []tree.Expr, depth int32) (*plan.Expr, error) {
	// rewrite some ast Exprs before binding
	switch name {
	case "nullif":
		// rewrite 'nullif(expr1, expr2)' to 'case when expr1=expr2 then null else expr1'
		if len(astArgs) != 2 {
			return nil, moerr.NewInvalidArg("nullif need two args", len(astArgs))
		}
		elseExpr := astArgs[0]
		thenExpr := tree.NewNumValWithType(constant.MakeUnknown(), "", false, tree.P_char)
		whenExpr := tree.NewComparisonExpr(tree.EQUAL, astArgs[0], astArgs[1])
		astArgs = []tree.Expr{whenExpr, thenExpr, elseExpr}
		name = "case"
	case "ifnull":
		// rewrite 'ifnull(expr1, expr2)' to 'case when isnull(expr1) then expr2 else null'
		if len(astArgs) != 2 {
			return nil, moerr.NewInvalidArg("ifnull function need two args", len(astArgs))
		}
		elseExpr := tree.NewNumValWithType(constant.MakeUnknown(), "", false, tree.P_null)
		thenExpr := astArgs[1]
		whenExpr := tree.NewIsNullExpr(astArgs[0])
		astArgs = []tree.Expr{whenExpr, thenExpr, elseExpr}
		name = "case"
	//case "extract":
	//	// "extract(year from col_name)"  parser return year as UnresolvedName.
	//	// we must rewrite it to string。 because binder bind UnresolvedName as column name
	//	unit := astArgs[0].(*tree.UnresolvedName).Parts[0]
	//	astArgs[0] = tree.NewNumVal(constant.MakeString(unit), unit, false)
	case "count":
		if b.ctx == nil {
			return nil, moerr.NewInvalidInput("invalid field reference to COUNT")
		}
		// we will rewrite "count(*)" to "starcount(col)"
		// count(*) : astExprs[0].(type) is *tree.NumVal
		// count(col_name) : astExprs[0].(type) is *tree.UnresolvedName
		switch nval := astArgs[0].(type) {
		case *tree.NumVal:
			if nval.String() == "*" {
				if len(b.ctx.bindings) == 0 || len(b.ctx.bindings[0].cols) == 0 {
					// sql: 'select count(*)' without from clause. we do nothing
				} else {
					// sql: 'select count(*) from t1',
					// rewrite count(*) to starcount(col_name)
					name = "starcount"

					astArgs[0] = tree.NewNumValWithType(constant.MakeInt64(1), "1", false, tree.P_int64)
				}
			}
		}
	}
	// bind ast function's args
	args := make([]*Expr, len(astArgs))
	for idx, arg := range astArgs {
		expr, err := b.impl.BindExpr(arg, depth, false)
		if err != nil {
			return nil, err
		}
		args[idx] = expr
	}

	return bindFuncExprImplByPlanExpr(name, args)
}

func bindFuncExprImplByPlanExpr(name string, args []*Expr) (*plan.Expr, error) {
	var err error

	// deal with some special function
	switch name {
	case "date":
		// rewrite date function to cast function, and retrun directly
		if len(args) == 0 {
			return nil, moerr.NewInvalidArg(name+" function have invalid input args length", len(args))
		}
		if args[0].Typ.Id != int32(types.T_varchar) && args[0].Typ.Id != int32(types.T_char) {
			return appendCastBeforeExpr(args[0], &Type{
				Id: int32(types.T_date),
			})
		}
	case "interval":
		// rewrite interval function to ListExpr, and retrun directly
		return &plan.Expr{
			Typ: &plan.Type{
				Id: int32(types.T_interval),
			},
			Expr: &plan.Expr_List{
				List: &plan.ExprList{
					List: args,
				},
			},
		}, nil
	case "and", "or", "not", "xor":
		// why not append cast function?
		// for i := 0; i < len(args); i++ {
		// 	if args[i].Typ.Id != types.T_bool {
		// 		arg, err := appendCastBeforeExpr(args[i], &plan.Type{
		// 			Id: types.T_bool,
		// 		})
		// 		if err != nil {
		// 			return nil, err
		// 		}
		// 		args[i] = arg
		// 	}
		// }
		if err := convertValueIntoBool(name, args, true); err != nil {
			return nil, err
		}
	case "=", "<", "<=", ">", ">=", "<>":
		// why not append cast function?
		if err := convertValueIntoBool(name, args, false); err != nil {
			return nil, err
		}
	case "date_add", "date_sub":
		// rewrite date_add/date_sub function
		// date_add(col_name, "1 day"), will rewrite to date_add(col_name, number, unit)
		if len(args) != 2 {
			return nil, moerr.NewInvalidArg("date_add/date_sub function need two args", len(args))
		}
		args, err = resetDateFunction(args[0], args[1])
		if err != nil {
			return nil, err
		}
	case "adddate", "subdate":
		if len(args) != 2 {
			return nil, moerr.NewInvalidArg("adddate/subdate function need two args", len(args))
		}
		args, err = resetDateFunction(args[0], args[1])
		if err != nil {
			return nil, err
		}
		if name == "adddate" {
			name = "date_add"
		} else {
			name = "date_sub"
		}
	case "+":
		if len(args) != 2 {
			return nil, moerr.NewInvalidArg("operator + need two args", len(args))
		}
		if isNullExpr(args[0]) {
			return args[0], nil
		}
		if isNullExpr(args[1]) {
			return args[1], nil
		}
		if args[0].Typ.Id == int32(types.T_date) && args[1].Typ.Id == int32(types.T_interval) {
			name = "date_add"
			args, err = resetDateFunctionArgs(args[0], args[1])
		} else if args[0].Typ.Id == int32(types.T_interval) && args[1].Typ.Id == int32(types.T_date) {
			name = "date_add"
			args, err = resetDateFunctionArgs(args[1], args[0])
		} else if args[0].Typ.Id == int32(types.T_datetime) && args[1].Typ.Id == int32(types.T_interval) {
			name = "date_add"
			args, err = resetDateFunctionArgs(args[0], args[1])
		} else if args[0].Typ.Id == int32(types.T_interval) && args[1].Typ.Id == int32(types.T_datetime) {
			name = "date_add"
			args, err = resetDateFunctionArgs(args[1], args[0])
		} else if args[0].Typ.Id == int32(types.T_varchar) && args[1].Typ.Id == int32(types.T_interval) {
			name = "date_add"
			args, err = resetDateFunctionArgs(args[0], args[1])
		} else if args[0].Typ.Id == int32(types.T_interval) && args[1].Typ.Id == int32(types.T_varchar) {
			name = "date_add"
			args, err = resetDateFunctionArgs(args[1], args[0])
		} else if args[0].Typ.Id == int32(types.T_varchar) && args[1].Typ.Id == int32(types.T_varchar) {
			name = "concat"
		}
		if err != nil {
			return nil, err
		}
	case "-":
		if len(args) != 2 {
			return nil, moerr.NewInvalidArg("operator - need two args", len(args))
		}
		if isNullExpr(args[0]) {
			return args[0], nil
		}
		if isNullExpr(args[1]) {
			return args[1], nil
		}
		// rewrite "date '2001' - interval '1 day'" to date_sub(date '2001', 1, day(unit))
		if args[0].Typ.Id == int32(types.T_date) && args[1].Typ.Id == int32(types.T_interval) {
			name = "date_sub"
			args, err = resetDateFunctionArgs(args[0], args[1])
		} else if args[0].Typ.Id == int32(types.T_datetime) && args[1].Typ.Id == int32(types.T_interval) {
			name = "date_sub"
			args, err = resetDateFunctionArgs(args[0], args[1])
		} else if args[0].Typ.Id == int32(types.T_varchar) && args[1].Typ.Id == int32(types.T_interval) {
			name = "date_sub"
			args, err = resetDateFunctionArgs(args[0], args[1])
		}
		if err != nil {
			return nil, err
		}
	case "*", "/", "%":
		if len(args) != 2 {
			return nil, moerr.NewInvalidArg(fmt.Sprintf("operator %s need two args", name), len(args))
		}
		if isNullExpr(args[0]) {
			return args[0], nil
		}
		if isNullExpr(args[1]) {
			return args[1], nil
		}
	case "unary_minus":
		if len(args) == 0 {
			return nil, moerr.NewInvalidArg(name+" function have invalid input args length", len(args))
		}
		if args[0].Typ.Id == int32(types.T_uint64) {
			args[0], err = appendCastBeforeExpr(args[0], &plan.Type{
				Id:       int32(types.T_decimal128),
				Nullable: false,
			})
			if err != nil {
				return nil, err
			}
		}
	case "oct", "bit_and", "bit_or", "bit_xor":
		if len(args) == 0 {
			return nil, moerr.NewInvalidArg(name+" function have invalid input args length", len(args))
		}
		if args[0].Typ.Id == int32(types.T_decimal128) || args[0].Typ.Id == int32(types.T_decimal64) {
			args[0], err = appendCastBeforeExpr(args[0], &plan.Type{
				Id:       int32(types.T_float64),
				Nullable: false,
			})
			if err != nil {
				return nil, err
			}
		}
	case "like":
		// sql 'select * from t where col like ?'  the ? Expr's type will be T_any
		if len(args) != 2 {
			return nil, moerr.NewInvalidArg(name+" function have invalid input args length", len(args))
		}
		if args[0].Typ.Id == int32(types.T_any) {
			args[0].Typ.Id = int32(types.T_varchar)
		}
		if args[1].Typ.Id == int32(types.T_any) {
			args[1].Typ.Id = int32(types.T_varchar)
		}
	case "timediff":
		if len(args) != 2 {
			return nil, moerr.NewInvalidArg(name+" function have invalid input args length", len(args))
		}

		if isNullExpr(args[0]) || isNullExpr(args[1]) {
			break
		}
		if int(args[0].Typ.Id) != int(args[1].Typ.Id) {
			return nil, moerr.NewInvalidInput(name + " function have invalid input args type")
		}
<<<<<<< HEAD
	case "unix_timestamp":
		if len(args) == 0 {
			args = append(args, makePlan2Int64ConstExprWithType(0))
		} else if len(args) == 1 {
			if exprC, ok := args[0].Expr.(*plan.Expr_C); ok {
				sval := exprC.C.Value.(*plan.Const_Sval)
				tp := judgeUnixTimestampReturnType(sval.Sval)
				if tp == types.T_int64 {
					args =append(args,  makePlan2Int64ConstExprWithType(0))
				}else {
					args =append(args,  makePlan2Float64ConstExprWithType(0))
				}
			}else {
				args =append(args,  makePlan2Float64ConstExprWithType(0))
			}
		} else {
			return nil, moerr.NewInvalidArg(name+" function have invalid input args size", len(args))
		}
	}

=======
	case "str_to_date", "to_date":
		if len(args) != 2 {
			return nil, moerr.NewInvalidArg(name+" function have invalid input args length", len(args))
		}

		if args[1].Typ.Id == int32(types.T_varchar) || args[1].Typ.Id == int32(types.T_char) {
			if exprC, ok := args[1].Expr.(*plan.Expr_C); ok {
				sval := exprC.C.Value.(*plan.Const_Sval)
				tp, _ := binary.JudgmentToDateReturnType(sval.Sval)
				args = append(args, makePlan2DateConstNullExpr(tp))
			} else {
				return nil, moerr.NewInvalidArg("to_date format", "not constant")
			}
		} else if args[1].Typ.Id == int32(types.T_any) {
			args = append(args, makePlan2DateConstNullExpr(types.T_datetime))
		} else {
			return nil, moerr.NewInvalidArg(name+" function have invalid input args length", len(args))
		}
>>>>>>> b88f7ee0
	}

	// get args(exprs) & types
	argsLength := len(args)
	argsType := make([]types.Type, argsLength)
	for idx, expr := range args {
		argsType[idx] = makeTypeByPlan2Expr(expr)
	}

	var funcID int64
	var returnType types.Type
	var argsCastType []types.Type

	// get function definition
	funcID, returnType, argsCastType, err = function.GetFunctionByName(name, argsType)
	if err != nil {
		return nil, err
	}
	if function.GetFunctionIsAggregateByName(name) {
		if constExpr, ok := args[0].Expr.(*plan.Expr_C); ok && constExpr.C.Isnull {
			args[0].Typ = makePlan2Type(&returnType)
		}
	}

	// rewrite some cast rule:  expr:  int32Col > 10,
	// old rule: cast(int32Col as int64) >10 ,   new rule: int32Col > (cast 10 as int32)
	switch name {
	case "=", "<", "<=", ">", ">=", "<>":
		// if constant's type higher than column's type
		// and constant's value in range of column's type, then no cast was needed
		switch leftExpr := args[0].Expr.(type) {
		case *plan.Expr_C:
			if _, ok := args[1].Expr.(*plan.Expr_Col); ok {
				if checkNoNeedCast(types.T(args[0].Typ.Id), types.T(args[1].Typ.Id), leftExpr) {
					tmpType := types.T(args[1].Typ.Id).ToType() // cast const_expr as column_expr's type
					argsCastType = []types.Type{tmpType, tmpType}
					// need to update function id
					funcID, _, _, err = function.GetFunctionByName(name, argsCastType)
					if err != nil {
						return nil, err
					}
				}
			}
		case *plan.Expr_Col:
			if rightExpr, ok := args[1].Expr.(*plan.Expr_C); ok {
				if checkNoNeedCast(types.T(args[1].Typ.Id), types.T(args[0].Typ.Id), rightExpr) {
					tmpType := types.T(args[0].Typ.Id).ToType() // cast const_expr as column_expr's type
					argsCastType = []types.Type{tmpType, tmpType}
					funcID, _, _, err = function.GetFunctionByName(name, argsCastType)
					if err != nil {
						return nil, err
					}
				}
			}
		}
	}

	if len(argsCastType) != 0 {
		if len(argsCastType) != argsLength {
			return nil, moerr.NewInvalidArg("cast types length not match args length", "")
		}
		for idx, castType := range argsCastType {
			if !argsType[idx].Eq(castType) && castType.Oid != types.T_any {
				typ := makePlan2Type(&castType)
				args[idx], err = appendCastBeforeExpr(args[idx], typ)
				if err != nil {
					return nil, err
				}
			}
		}
	}

	if function.GetFunctionAppendHideArgByID(funcID) {
		// Append a hidden parameter to the function. The default value is constant null
		args = append(args, makePlan2NullConstExprWithType())
	}

	// return new expr
	return &Expr{
		Expr: &plan.Expr_F{
			F: &plan.Function{
				Func: getFunctionObjRef(funcID, name),
				Args: args,
			},
		},
		Typ: makePlan2Type(&returnType),
	}, nil
}

func (b *baseBinder) bindNumVal(astExpr *tree.NumVal, typ *Type) (*Expr, error) {
	// over_int64_err := moerr.NewInternalError("", "Constants over int64 will support in future version.")
	// rewrite the hexnum process logic
	// for float64, if the number is over 1<<53-1,it will lost, so if typ is float64,
	// don't cast 0xXXXX as float64, use the uint64
	returnDecimalExpr := func(val string) (*Expr, error) {
		if typ != nil {
			return appendCastBeforeExpr(makePlan2StringConstExprWithType(val), typ)
		}
		return makePlan2DecimalExprWithType(val)
	}

	returnHexNumExpr := func(val string, isBin ...bool) (*Expr, error) {
		if typ != nil {
			isFloat := typ.Id == int32(types.T_float32) || typ.Id == int32(types.T_float64)
			return appendCastBeforeExpr(makePlan2StringConstExprWithType(val, isBin[0]), typ, isBin[0], isFloat)
		}
		return makePlan2StringConstExprWithType(val, isBin...), nil
	}

	switch astExpr.ValType {
	case tree.P_null:
		return makePlan2NullConstExprWithType(), nil
	case tree.P_bool:
		val := constant.BoolVal(astExpr.Value)
		return makePlan2BoolConstExprWithType(val), nil
	case tree.P_int64:
		val, ok := constant.Int64Val(astExpr.Value)
		if !ok {
			return nil, moerr.NewInvalidInput("invalid int value '%s'", astExpr.Value.String())
		}
		expr := makePlan2Int64ConstExprWithType(val)
		if typ != nil && typ.Id == int32(types.T_varchar) {
			return appendCastBeforeExpr(expr, typ)
		}
		return expr, nil
	case tree.P_uint64:
		val, ok := constant.Uint64Val(astExpr.Value)
		if !ok {
			return nil, moerr.NewInvalidInput("invalid int value '%s'", astExpr.Value.String())
		}
		return makePlan2Uint64ConstExprWithType(val), nil
	case tree.P_decimal:
		if typ != nil {
			if typ.Id == int32(types.T_decimal64) {
				d64, err := types.Decimal64_FromStringWithScale(astExpr.String(), typ.Width, typ.Scale)
				if err != nil {
					return nil, err
				}
				return &Expr{
					Expr: &plan.Expr_C{
						C: &Const{
							Isnull: false,
							Value: &plan.Const_Decimal64Val{
								Decimal64Val: &plan.Decimal64{A: types.Decimal64ToInt64Raw(d64)},
							},
						},
					},
					Typ: typ,
				}, nil
			}
			if typ.Id == int32(types.T_decimal128) {
				d128, err := types.Decimal128_FromStringWithScale(astExpr.String(), typ.Width, typ.Scale)
				if err != nil {
					return nil, err
				}
				a, b := types.Decimal128ToInt64Raw(d128)
				return &Expr{
					Expr: &plan.Expr_C{
						C: &Const{
							Isnull: false,
							Value: &plan.Const_Decimal128Val{
								Decimal128Val: &plan.Decimal128{A: a, B: b},
							},
						},
					},
					Typ: typ,
				}, nil
			}
			return appendCastBeforeExpr(makePlan2StringConstExprWithType(astExpr.String()), typ)
		}
		d128, scale, err := types.ParseStringToDecimal128WithoutTable(astExpr.String())
		if err != nil {
			return nil, err
		}
		a, b := types.Decimal128ToInt64Raw(d128)
		return &Expr{
			Expr: &plan.Expr_C{
				C: &Const{
					Isnull: false,
					Value: &plan.Const_Decimal128Val{
						Decimal128Val: &plan.Decimal128{A: a, B: b},
					},
				},
			},
			Typ: &plan.Type{
				Id:        int32(types.T_decimal128),
				Width:     34,
				Scale:     scale,
				Precision: 34,
				Nullable:  false,
			},
		}, nil
	case tree.P_float64:
		originString := astExpr.String()
		if typ != nil && (typ.Id == int32(types.T_decimal64) || typ.Id == int32(types.T_decimal128)) {
			return returnDecimalExpr(originString)
		}
		if !strings.Contains(originString, "e") {
			expr, err := returnDecimalExpr(originString)
			if err == nil {
				return expr, nil
			}
		}
		floatValue, ok := constant.Float64Val(astExpr.Value)
		if !ok {
			return returnDecimalExpr(originString)
		}
		return makePlan2Float64ConstExprWithType(floatValue), nil
	case tree.P_hexnum:
		s := astExpr.String()[2:]
		if len(s)%2 != 0 {
			s = string('0') + s
		}
		bytes, _ := hex.DecodeString(s)
		return returnHexNumExpr(string(bytes), true)
	case tree.P_bit:
		return returnDecimalExpr(astExpr.String())
	case tree.P_char:
		expr := makePlan2StringConstExprWithType(astExpr.String())
		return expr, nil
	default:
		return nil, moerr.NewInvalidInput("unsupport value '%s'", astExpr.String())
	}
}

// --- util functions ----

func appendCastBeforeExpr(expr *Expr, toType *Type, isBin ...bool) (*Expr, error) {
	if expr.Typ.Id == int32(types.T_any) {
		return expr, nil
	}
	argsType := []types.Type{
		makeTypeByPlan2Expr(expr),
		makeTypeByPlan2Type(toType),
	}
	funcID, _, _, err := function.GetFunctionByName("cast", argsType)
	if err != nil {
		return nil, err
	}
	// for 0xXXXX, if the value is over 1<<53-1, when covert it into float64,it will lost, so just change it into uint64
	typ := *toType
	if len(isBin) == 2 && isBin[0] && isBin[1] {
		typ.Id = int32(types.T_uint64)
	}
	return &Expr{
		Expr: &plan.Expr_F{
			F: &plan.Function{
				Func: getFunctionObjRef(funcID, "cast"),
				Args: []*Expr{expr, {
					Expr: &plan.Expr_T{
						T: &plan.TargetType{
							Typ: &typ,
						},
					},
				}},
			},
		},
		Typ: &typ,
	}, nil
}

func resetDateFunctionArgs(dateExpr *Expr, intervalExpr *Expr) ([]*Expr, error) {
	firstExpr := intervalExpr.Expr.(*plan.Expr_List).List.List[0]
	secondExpr := intervalExpr.Expr.(*plan.Expr_List).List.List[1]

	intervalTypeStr := secondExpr.Expr.(*plan.Expr_C).C.Value.(*plan.Const_Sval).Sval
	intervalType, err := types.IntervalTypeOf(intervalTypeStr)
	if err != nil {
		return nil, err
	}

	intervalTypeInFunction := &plan.Type{
		Id:   int32(types.T_int64),
		Size: 8,
	}

	if firstExpr.Typ.Id == int32(types.T_varchar) || firstExpr.Typ.Id == int32(types.T_char) {
		s := firstExpr.Expr.(*plan.Expr_C).C.Value.(*plan.Const_Sval).Sval
		returnNum, returnType, err := types.NormalizeInterval(s, intervalType)

		if err != nil {
			return nil, err
		}
		// "date '2020-10-10' - interval 1 Hour"  will return datetime
		// so we rewrite "date '2020-10-10' - interval 1 Hour"  to  "date_add(datetime, 1, hour)"
		if dateExpr.Typ.Id == int32(types.T_date) {
			switch returnType {
			case types.Day, types.Week, types.Month, types.Quarter, types.Year:
			default:
				dateExpr, err = appendCastBeforeExpr(dateExpr, &plan.Type{
					Id:   int32(types.T_datetime),
					Size: 8,
				})

				if err != nil {
					return nil, err
				}
			}
		}
		return []*Expr{
			dateExpr,
			makePlan2Int64ConstExprWithType(returnNum),
			makePlan2Int64ConstExprWithType(int64(returnType)),
		}, nil
	}

	// "date '2020-10-10' - interval 1 Hour"  will return datetime
	// so we rewrite "date '2020-10-10' - interval 1 Hour"  to  "date_add(datetime, 1, hour)"
	if dateExpr.Typ.Id == int32(types.T_date) {
		switch intervalType {
		case types.Day, types.Week, types.Month, types.Quarter, types.Year:
		default:
			dateExpr, err = appendCastBeforeExpr(dateExpr, &plan.Type{
				Id:   int32(types.T_datetime),
				Size: 8,
			})

			if err != nil {
				return nil, err
			}
		}
	}

	numberExpr, err := appendCastBeforeExpr(firstExpr, intervalTypeInFunction)
	if err != nil {
		return nil, err
	}

	return []*Expr{
		dateExpr,
		numberExpr,
		makePlan2Int64ConstExprWithType(int64(intervalType)),
	}, nil
}

func resetDateFunction(dateExpr *Expr, intervalExpr *Expr) ([]*Expr, error) {
	switch intervalExpr.Expr.(type) {
	case *plan.Expr_List:
		return resetDateFunctionArgs(dateExpr, intervalExpr)
	}
	list := &plan.ExprList{
		List: make([]*Expr, 2),
	}
	list.List[0] = intervalExpr
	strType := &plan.Type{
		Id:   int32(types.T_char),
		Size: 4,
	}
	strExpr := &Expr{
		Expr: &plan.Expr_C{
			C: &Const{
				Value: &plan.Const_Sval{
					Sval: "day",
				},
			},
		},
		Typ: strType,
	}
	list.List[1] = strExpr
	expr := &plan.Expr_List{
		List: list,
	}
	listExpr := &Expr{
		Expr: expr,
	}
	return resetDateFunctionArgs(dateExpr, listExpr)
}<|MERGE_RESOLUTION|>--- conflicted
+++ resolved
@@ -905,28 +905,6 @@
 		if int(args[0].Typ.Id) != int(args[1].Typ.Id) {
 			return nil, moerr.NewInvalidInput(name + " function have invalid input args type")
 		}
-<<<<<<< HEAD
-	case "unix_timestamp":
-		if len(args) == 0 {
-			args = append(args, makePlan2Int64ConstExprWithType(0))
-		} else if len(args) == 1 {
-			if exprC, ok := args[0].Expr.(*plan.Expr_C); ok {
-				sval := exprC.C.Value.(*plan.Const_Sval)
-				tp := judgeUnixTimestampReturnType(sval.Sval)
-				if tp == types.T_int64 {
-					args =append(args,  makePlan2Int64ConstExprWithType(0))
-				}else {
-					args =append(args,  makePlan2Float64ConstExprWithType(0))
-				}
-			}else {
-				args =append(args,  makePlan2Float64ConstExprWithType(0))
-			}
-		} else {
-			return nil, moerr.NewInvalidArg(name+" function have invalid input args size", len(args))
-		}
-	}
-
-=======
 	case "str_to_date", "to_date":
 		if len(args) != 2 {
 			return nil, moerr.NewInvalidArg(name+" function have invalid input args length", len(args))
@@ -945,7 +923,6 @@
 		} else {
 			return nil, moerr.NewInvalidArg(name+" function have invalid input args length", len(args))
 		}
->>>>>>> b88f7ee0
 	}
 
 	// get args(exprs) & types
