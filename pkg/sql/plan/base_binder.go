// Copyright 2022 Matrix Origin
//
// Licensed under the Apache License, Version 2.0 (the "License");
// you may not use this file except in compliance with the License.
// You may obtain a copy of the License at
//
//     http://www.apache.org/licenses/LICENSE-2.0
//
// Unless required by applicable law or agreed to in writing, software
// distributed under the License is distributed on an "AS IS" BASIS,
// WITHOUT WARRANTIES OR CONDITIONS OF ANY KIND, either express or implied.
// See the License for the specific language governing permissions and
// limitations under the License.

package plan

import (
	"context"
	"encoding/hex"
	"fmt"
	"go/constant"
	"strconv"
	"strings"

	"github.com/matrixorigin/matrixone/pkg/container/batch"
	"github.com/matrixorigin/matrixone/pkg/vm/process"

	"github.com/matrixorigin/matrixone/pkg/sql/parsers"
	"github.com/matrixorigin/matrixone/pkg/sql/plan/function/builtin/binary"
	"github.com/matrixorigin/matrixone/pkg/util/errutil"

	"github.com/matrixorigin/matrixone/pkg/common/moerr"
	"github.com/matrixorigin/matrixone/pkg/container/types"
	"github.com/matrixorigin/matrixone/pkg/pb/plan"
	"github.com/matrixorigin/matrixone/pkg/sql/parsers/dialect"
	"github.com/matrixorigin/matrixone/pkg/sql/parsers/tree"
	"github.com/matrixorigin/matrixone/pkg/sql/plan/function"
)

func (b *baseBinder) baseBindExpr(astExpr tree.Expr, depth int32, isRoot bool) (expr *Expr, err error) {
	switch exprImpl := astExpr.(type) {
	case *tree.NumVal:
		if d, ok := b.impl.(*DefaultBinder); ok {
			expr, err = b.bindNumVal(exprImpl, d.typ)
		} else {
			expr, err = b.bindNumVal(exprImpl, nil)
		}
	case *tree.ParenExpr:
		expr, err = b.impl.BindExpr(exprImpl.Expr, depth, isRoot)

	case *tree.OrExpr:
		expr, err = b.bindFuncExprImplByAstExpr("or", []tree.Expr{exprImpl.Left, exprImpl.Right}, depth)

	case *tree.NotExpr:
		if subqueryAst, ok := exprImpl.Expr.(*tree.Subquery); ok {
			expr, err = b.impl.BindSubquery(subqueryAst, isRoot)
			if err != nil {
				return
			}

			subquery := expr.Expr.(*plan.Expr_Sub)
			if subquery.Sub.Typ == plan.SubqueryRef_EXISTS {
				subquery.Sub.Typ = plan.SubqueryRef_NOT_EXISTS
			}
		} else {
			expr, err = b.impl.BindExpr(exprImpl.Expr, depth, false)
			if err != nil {
				return
			}

			expr, err = bindFuncExprImplByPlanExpr(b.GetContext(), "not", []*plan.Expr{expr})
		}

	case *tree.AndExpr:
		expr, err = b.bindFuncExprImplByAstExpr("and", []tree.Expr{exprImpl.Left, exprImpl.Right}, depth)

	case *tree.UnaryExpr:
		expr, err = b.bindUnaryExpr(exprImpl, depth, isRoot)

	case *tree.BinaryExpr:
		expr, err = b.bindBinaryExpr(exprImpl, depth, isRoot)

	case *tree.ComparisonExpr:
		expr, err = b.bindComparisonExpr(exprImpl, depth, isRoot)

	case *tree.FuncExpr:
		expr, err = b.bindFuncExpr(exprImpl, depth, isRoot)

	case *tree.RangeCond:
		expr, err = b.bindRangeCond(exprImpl, depth, isRoot)

	case *tree.UnresolvedName:
		expr, err = b.impl.BindColRef(exprImpl, depth, isRoot)

	case *tree.CastExpr:
		expr, err = b.impl.BindExpr(exprImpl.Expr, depth, false)
		if err != nil {
			return
		}
		var typ *Type
		typ, err = getTypeFromAst(b.GetContext(), exprImpl.Type)
		if err != nil {
			return
		}
		expr, err = appendCastBeforeExpr(b.GetContext(), expr, typ)

	case *tree.IsNullExpr:
		expr, err = b.bindFuncExprImplByAstExpr("isnull", []tree.Expr{exprImpl.Expr}, depth)

	case *tree.IsNotNullExpr:
		expr, err = b.bindFuncExprImplByAstExpr("isnotnull", []tree.Expr{exprImpl.Expr}, depth)

	case *tree.IsUnknownExpr:
		expr, err = b.bindFuncExprImplByAstExpr("isnull", []tree.Expr{exprImpl.Expr}, depth)

	case *tree.IsNotUnknownExpr:
		expr, err = b.bindFuncExprImplByAstExpr("isnotnull", []tree.Expr{exprImpl.Expr}, depth)

	case *tree.IsTrueExpr:
		expr, err = b.bindFuncExprImplByAstExpr("istrue", []tree.Expr{exprImpl.Expr}, depth)

	case *tree.IsNotTrueExpr:
		expr, err = b.bindFuncExprImplByAstExpr("isnottrue", []tree.Expr{exprImpl.Expr}, depth)

	case *tree.IsFalseExpr:
		expr, err = b.bindFuncExprImplByAstExpr("isfalse", []tree.Expr{exprImpl.Expr}, depth)

	case *tree.IsNotFalseExpr:
		expr, err = b.bindFuncExprImplByAstExpr("isnotfalse", []tree.Expr{exprImpl.Expr}, depth)

	case *tree.Tuple:
		exprs := make([]*Expr, 0, len(exprImpl.Exprs))
		var planItem *Expr
		for _, astItem := range exprImpl.Exprs {
			planItem, err = b.impl.BindExpr(astItem, depth, false)
			if err != nil {
				return
			}
			exprs = append(exprs, planItem)
		}
		expr = &Expr{
			Expr: &plan.Expr_List{
				List: &plan.ExprList{
					List: exprs,
				},
			},
			Typ: &plan.Type{
				Id: int32(types.T_tuple),
			},
		}

	case *tree.CaseExpr:
		expr, err = b.bindCaseExpr(exprImpl, depth, isRoot)

	case *tree.IntervalExpr:
		err = moerr.NewNYI(b.GetContext(), "expr interval'%v'", exprImpl)

	case *tree.XorExpr:
		expr, err = b.bindFuncExprImplByAstExpr("xor", []tree.Expr{exprImpl.Left, exprImpl.Right}, depth)

	case *tree.Subquery:
		expr, err = b.impl.BindSubquery(exprImpl, isRoot)

	case *tree.DefaultVal:
		return &Expr{
			Expr: &plan.Expr_C{
				C: &Const{
					Isnull: false,
					Value: &plan.Const_Defaultval{
						Defaultval: true,
					},
				},
			},
		}, nil
	case *tree.UpdateVal:
		return &Expr{
			Expr: &plan.Expr_C{
				C: &Const{
					Isnull: false,
					Value: &plan.Const_UpdateVal{
						UpdateVal: true,
					},
				},
			},
		}, nil
	case *tree.MaxValue:
		return &Expr{
			Expr: &plan.Expr_Max{
				Max: &MaxValue{
					Value: "maxvalue",
				},
			},
		}, nil
	case *tree.VarExpr:
		expr, err = b.baseBindVar(exprImpl, depth, isRoot)

	case *tree.ParamExpr:
		expr, err = b.baseBindParam(exprImpl, depth, isRoot)

	case *tree.StrVal:
		err = moerr.NewNYI(b.GetContext(), "expr str'%v'", exprImpl)

	case *tree.ExprList:
		err = moerr.NewNYI(b.GetContext(), "expr plan.ExprList'%v'", exprImpl)

	case tree.UnqualifiedStar:
		// select * from table
		// * should only appear in SELECT clause
		err = moerr.NewInvalidInput(b.GetContext(), "SELECT clause contains unqualified star")

	default:
		err = moerr.NewNYI(b.GetContext(), "expr '%+v'", exprImpl)
	}

	return
}

func (b *baseBinder) baseBindParam(astExpr *tree.ParamExpr, depth int32, isRoot bool) (expr *plan.Expr, err error) {
	return &Expr{
		Typ: &plan.Type{
			Id: int32(types.T_any),
		},
		Expr: &plan.Expr_P{
			P: &plan.ParamRef{
				Pos: int32(astExpr.Offset),
			},
		},
	}, nil
}

func (b *baseBinder) baseBindVar(astExpr *tree.VarExpr, depth int32, isRoot bool) (expr *plan.Expr, err error) {
	return &Expr{
		Typ: &plan.Type{
			Id: int32(types.T_any),
		},
		Expr: &plan.Expr_V{
			V: &plan.VarRef{
				Name:   astExpr.Name,
				System: astExpr.System,
				Global: astExpr.Global,
			},
		},
	}, nil
}

func (b *baseBinder) baseBindColRef(astExpr *tree.UnresolvedName, depth int32, isRoot bool) (expr *plan.Expr, err error) {
	if b.ctx == nil {
		return nil, moerr.NewInvalidInput(b.GetContext(), "ambigous column reference '%v'", astExpr.Parts[0])
	}

	col := astExpr.Parts[0]
	table := astExpr.Parts[1]
	name := tree.String(astExpr, dialect.MYSQL)

	relPos := NotFound
	colPos := NotFound
	var typ *plan.Type
	localErrCtx := errutil.ContextWithNoReport(b.GetContext(), true)

	if len(table) == 0 {
		if binding, ok := b.ctx.bindingByCol[col]; ok {
			if binding != nil {
				relPos = binding.tag
				colPos = binding.colIdByName[col]
				typ = binding.types[colPos]
				table = binding.table
			} else {
				return nil, moerr.NewInvalidInput(b.GetContext(), "ambiguous column reference '%v'", name)
			}
		} else {
			err = moerr.NewInvalidInput(localErrCtx, "column %s does not exist", name)
		}
	} else {
		if binding, ok := b.ctx.bindingByTable[table]; ok {
			colPos = binding.FindColumn(col)
			if colPos == AmbiguousName {
				return nil, moerr.NewInvalidInput(b.GetContext(), "ambiguous column reference '%v'", name)
			}
			if colPos != NotFound {
				typ = binding.types[colPos]
				relPos = binding.tag
			} else {
				err = moerr.NewInvalidInput(localErrCtx, "column '%s' does not exist", name)
			}
		} else {
			err = moerr.NewInvalidInput(localErrCtx, "missing FROM-clause entry for table '%v'", table)
		}
	}

	if colPos != NotFound {
		b.boundCols = append(b.boundCols, table+"."+col)

		expr = &plan.Expr{
			Typ: typ,
		}

		if depth == 0 {
			expr.Expr = &plan.Expr_Col{
				Col: &plan.ColRef{
					RelPos: relPos,
					ColPos: colPos,
				},
			}
		} else {
			expr.Expr = &plan.Expr_Corr{
				Corr: &plan.CorrColRef{
					RelPos: relPos,
					ColPos: colPos,
					Depth:  depth,
				},
			}
		}
		if err != nil {
			errutil.ReportError(b.GetContext(), err)
		}
		return
	}

	parent := b.ctx.parent
	for parent != nil && parent.binder == nil {
		parent = parent.parent
	}

	if parent == nil {
		if err != nil {
			errutil.ReportError(b.GetContext(), err)
		}
		return
	}

	expr, err = parent.binder.BindColRef(astExpr, depth+1, isRoot)

	if err == nil {
		b.ctx.isCorrelated = true
	}

	return
}

func (b *baseBinder) baseBindSubquery(astExpr *tree.Subquery, isRoot bool) (*Expr, error) {
	if b.ctx == nil {
		return nil, moerr.NewInvalidInput(b.GetContext(), "field reference doesn't support SUBQUERY")
	}
	subCtx := NewBindContext(b.builder, b.ctx)

	var nodeID int32
	var err error
	switch subquery := astExpr.Select.(type) {
	case *tree.ParenSelect:
		nodeID, err = b.builder.buildSelect(subquery.Select, subCtx, false)
		if err != nil {
			return nil, err
		}
	case *tree.Select:
		nodeID, err = b.builder.buildSelect(subquery, subCtx, false)
		if err != nil {
			return nil, err
		}

	default:
		return nil, moerr.NewNYI(b.GetContext(), "unsupported select statement: %s", tree.String(astExpr, dialect.MYSQL))
	}

	rowSize := int32(len(subCtx.results))

	returnExpr := &plan.Expr{
		Typ: &plan.Type{
			Id: int32(types.T_tuple),
		},
		Expr: &plan.Expr_Sub{
			Sub: &plan.SubqueryRef{
				NodeId:  nodeID,
				RowSize: rowSize,
			},
		},
	}

	if astExpr.Exists {
		returnExpr.Typ = &plan.Type{
			Id:          int32(types.T_bool),
			NotNullable: true,
			Size:        1,
		}
		returnExpr.Expr.(*plan.Expr_Sub).Sub.Typ = plan.SubqueryRef_EXISTS
	} else if rowSize == 1 {
		returnExpr.Typ = subCtx.results[0].Typ
	}

	return returnExpr, nil
}

func (b *baseBinder) bindCaseExpr(astExpr *tree.CaseExpr, depth int32, isRoot bool) (*Expr, error) {
	args := make([]tree.Expr, 0, len(astExpr.Whens)+1)
	caseExist := astExpr.Expr != nil

	for _, whenExpr := range astExpr.Whens {
		if caseExist {
			newCandExpr := tree.NewComparisonExpr(tree.EQUAL, astExpr.Expr, whenExpr.Cond)
			args = append(args, newCandExpr)
		} else {
			args = append(args, whenExpr.Cond)
		}
		args = append(args, whenExpr.Val)
	}

	if astExpr.Else != nil {
		args = append(args, astExpr.Else)
	} else {
		args = append(args, tree.NewNumValWithType(constant.MakeUnknown(), "", false, tree.P_null))
	}

	return b.bindFuncExprImplByAstExpr("case", args, depth)
}

func (b *baseBinder) bindRangeCond(astExpr *tree.RangeCond, depth int32, isRoot bool) (*Expr, error) {
	if astExpr.Not {
		// rewrite 'col not between 1, 20' to 'col < 1 or col > 20'
		newLefExpr := tree.NewComparisonExpr(tree.LESS_THAN, astExpr.Left, astExpr.From)
		newRightExpr := tree.NewComparisonExpr(tree.GREAT_THAN, astExpr.Left, astExpr.To)
		return b.bindFuncExprImplByAstExpr("or", []tree.Expr{newLefExpr, newRightExpr}, depth)
	} else {
		// rewrite 'col between 1, 20 ' to ' col >= 1 and col <= 2'
		newLefExpr := tree.NewComparisonExpr(tree.GREAT_THAN_EQUAL, astExpr.Left, astExpr.From)
		newRightExpr := tree.NewComparisonExpr(tree.LESS_THAN_EQUAL, astExpr.Left, astExpr.To)
		return b.bindFuncExprImplByAstExpr("and", []tree.Expr{newLefExpr, newRightExpr}, depth)
	}
}

func (b *baseBinder) bindUnaryExpr(astExpr *tree.UnaryExpr, depth int32, isRoot bool) (*Expr, error) {
	switch astExpr.Op {
	case tree.UNARY_MINUS:
		return b.bindFuncExprImplByAstExpr("unary_minus", []tree.Expr{astExpr.Expr}, depth)
	case tree.UNARY_PLUS:
		return b.bindFuncExprImplByAstExpr("unary_plus", []tree.Expr{astExpr.Expr}, depth)
	case tree.UNARY_TILDE:
		return b.bindFuncExprImplByAstExpr("unary_tilde", []tree.Expr{astExpr.Expr}, depth)
	case tree.UNARY_MARK:
		return nil, moerr.NewNYI(b.GetContext(), "'%v'", astExpr)
	}
	return nil, moerr.NewNYI(b.GetContext(), "'%v'", astExpr)
}

func (b *baseBinder) bindBinaryExpr(astExpr *tree.BinaryExpr, depth int32, isRoot bool) (*Expr, error) {
	switch astExpr.Op {
	case tree.PLUS:
		return b.bindFuncExprImplByAstExpr("+", []tree.Expr{astExpr.Left, astExpr.Right}, depth)
	case tree.MINUS:
		return b.bindFuncExprImplByAstExpr("-", []tree.Expr{astExpr.Left, astExpr.Right}, depth)
	case tree.MULTI:
		return b.bindFuncExprImplByAstExpr("*", []tree.Expr{astExpr.Left, astExpr.Right}, depth)
	case tree.MOD:
		return b.bindFuncExprImplByAstExpr("%", []tree.Expr{astExpr.Left, astExpr.Right}, depth)
	case tree.DIV:
		return b.bindFuncExprImplByAstExpr("/", []tree.Expr{astExpr.Left, astExpr.Right}, depth)
	case tree.INTEGER_DIV:
		return b.bindFuncExprImplByAstExpr("div", []tree.Expr{astExpr.Left, astExpr.Right}, depth)
	case tree.BIT_XOR:
		return b.bindFuncExprImplByAstExpr("^", []tree.Expr{astExpr.Left, astExpr.Right}, depth)
	case tree.BIT_OR:
		return b.bindFuncExprImplByAstExpr("|", []tree.Expr{astExpr.Left, astExpr.Right}, depth)
	case tree.BIT_AND:
		return b.bindFuncExprImplByAstExpr("&", []tree.Expr{astExpr.Left, astExpr.Right}, depth)
	case tree.LEFT_SHIFT:
		return b.bindFuncExprImplByAstExpr("<<", []tree.Expr{astExpr.Left, astExpr.Right}, depth)
	case tree.RIGHT_SHIFT:
		return b.bindFuncExprImplByAstExpr(">>", []tree.Expr{astExpr.Left, astExpr.Right}, depth)
	}
	return nil, moerr.NewNYI(b.GetContext(), "'%v' operator", astExpr.Op.ToString())
}

func (b *baseBinder) bindComparisonExpr(astExpr *tree.ComparisonExpr, depth int32, isRoot bool) (*Expr, error) {
	var op string

	switch astExpr.Op {
	case tree.EQUAL:
		op = "="

	case tree.LESS_THAN:
		op = "<"

	case tree.LESS_THAN_EQUAL:
		op = "<="

	case tree.GREAT_THAN:
		op = ">"

	case tree.GREAT_THAN_EQUAL:
		op = ">="

	case tree.NOT_EQUAL:
		op = "<>"

	case tree.LIKE:
		op = "like"

	case tree.NOT_LIKE:
		newExpr := tree.NewComparisonExpr(tree.LIKE, astExpr.Left, astExpr.Right)
		return b.bindFuncExprImplByAstExpr("not", []tree.Expr{newExpr}, depth)

	case tree.ILIKE:
		op = "ilike"

	case tree.NOT_ILIKE:
		newExpr := tree.NewComparisonExpr(tree.ILIKE, astExpr.Left, astExpr.Right)
		return b.bindFuncExprImplByAstExpr("not", []tree.Expr{newExpr}, depth)

	case tree.IN:
		switch astExpr.Right.(type) {
		case *tree.Tuple:
			op = "in"

		default:
			leftArg, err := b.impl.BindExpr(astExpr.Left, depth, false)
			if err != nil {
				return nil, err
			}

			rightArg, err := b.impl.BindExpr(astExpr.Right, depth, false)
			if err != nil {
				return nil, err
			}

			if subquery, ok := rightArg.Expr.(*plan.Expr_Sub); ok {
				if list, ok := leftArg.Expr.(*plan.Expr_List); ok {
					if len(list.List.List) != int(subquery.Sub.RowSize) {
						return nil, moerr.NewNYI(b.GetContext(), "subquery should return %d columns", len(list.List.List))
					}
				} else {
					if subquery.Sub.RowSize > 1 {
						return nil, moerr.NewInvalidInput(b.GetContext(), "subquery returns more than 1 column")
					}
				}

				subquery.Sub.Typ = plan.SubqueryRef_IN
				subquery.Sub.Child = leftArg

				rightArg.Typ = &plan.Type{
					Id:          int32(types.T_bool),
					NotNullable: leftArg.Typ.NotNullable && rightArg.Typ.NotNullable,
					Size:        1,
				}

				return rightArg, nil
			} else {
				return bindFuncExprImplByPlanExpr(b.GetContext(), "in", []*plan.Expr{leftArg, rightArg})
			}
		}

	case tree.NOT_IN:
		switch astExpr.Right.(type) {
		case *tree.Tuple:
			op = "not_in"

		default:
			leftArg, err := b.impl.BindExpr(astExpr.Left, depth, false)
			if err != nil {
				return nil, err
			}

			rightArg, err := b.impl.BindExpr(astExpr.Right, depth, false)
			if err != nil {
				return nil, err
			}

			if subquery, ok := rightArg.Expr.(*plan.Expr_Sub); ok {
				if list, ok := leftArg.Expr.(*plan.Expr_List); ok {
					if len(list.List.List) != int(subquery.Sub.RowSize) {
						return nil, moerr.NewInvalidInput(b.GetContext(), "subquery should return %d columns", len(list.List.List))
					}
				} else {
					if subquery.Sub.RowSize > 1 {
						return nil, moerr.NewInvalidInput(b.GetContext(), "subquery should return 1 column")
					}
				}

				subquery.Sub.Typ = plan.SubqueryRef_NOT_IN
				subquery.Sub.Child = leftArg

				rightArg.Typ = &plan.Type{
					Id:          int32(types.T_bool),
					NotNullable: leftArg.Typ.NotNullable && rightArg.Typ.NotNullable,
					Size:        1,
				}

				return rightArg, nil
			} else {
				expr, err := bindFuncExprImplByPlanExpr(b.GetContext(), "in", []*plan.Expr{leftArg, rightArg})
				if err != nil {
					return nil, err
				}

				return bindFuncExprImplByPlanExpr(b.GetContext(), "not", []*plan.Expr{expr})
			}
		}
	case tree.REG_MATCH:
		op = "reg_match"
	case tree.NOT_REG_MATCH:
		op = "not_reg_match"
	default:
		return nil, moerr.NewNYI(b.GetContext(), "'%v'", astExpr)
	}

	if astExpr.SubOp >= tree.ANY {
		expr, err := b.impl.BindExpr(astExpr.Right, depth, false)
		if err != nil {
			return nil, err
		}

		child, err := b.impl.BindExpr(astExpr.Left, depth, false)
		if err != nil {
			return nil, err
		}

		if subquery, ok := expr.Expr.(*plan.Expr_Sub); ok {
			if list, ok := child.Expr.(*plan.Expr_List); ok {
				if len(list.List.List) != int(subquery.Sub.RowSize) {
					return nil, moerr.NewInvalidInput(b.GetContext(), "subquery should return %d columns", len(list.List.List))
				}
			} else {
				if subquery.Sub.RowSize > 1 {
					return nil, moerr.NewInvalidInput(b.GetContext(), "subquery should return 1 column")
				}
			}

			subquery.Sub.Op = op
			subquery.Sub.Child = child

			switch astExpr.SubOp {
			case tree.ANY, tree.SOME:
				subquery.Sub.Typ = plan.SubqueryRef_ANY
			case tree.ALL:
				subquery.Sub.Typ = plan.SubqueryRef_ALL
			}

			expr.Typ = &plan.Type{
				Id:          int32(types.T_bool),
				NotNullable: expr.Typ.NotNullable && child.Typ.NotNullable,
				Size:        1,
			}

			return expr, nil
		} else {
			return nil, moerr.NewInvalidInput(b.GetContext(), "subquery '%s' is not a quantifying subquery", astExpr.SubOp.ToString())
		}
	}

	return b.bindFuncExprImplByAstExpr(op, []tree.Expr{astExpr.Left, astExpr.Right}, depth)
}

func (b *baseBinder) bindFuncExpr(astExpr *tree.FuncExpr, depth int32, isRoot bool) (*Expr, error) {
	funcRef, ok := astExpr.Func.FunctionReference.(*tree.UnresolvedName)
	if !ok {
		return nil, moerr.NewNYI(b.GetContext(), "function expr '%v'", astExpr)
	}
	funcName := funcRef.Parts[0]

	if function.GetFunctionIsAggregateByName(funcName) {
		return b.impl.BindAggFunc(funcName, astExpr, depth, isRoot)
	} else if function.GetFunctionIsWinfunByName(funcName) {
		return b.impl.BindWinFunc(funcName, astExpr, depth, isRoot)
	}

	return b.bindFuncExprImplByAstExpr(funcName, astExpr.Exprs, depth)
}

func (b *baseBinder) bindFuncExprImplByAstExpr(name string, astArgs []tree.Expr, depth int32) (*plan.Expr, error) {
	// rewrite some ast Exprs before binding
	switch name {
	case "nullif":
		// rewrite 'nullif(expr1, expr2)' to 'case when expr1=expr2 then null else expr1'
		if len(astArgs) != 2 {
			return nil, moerr.NewInvalidArg(b.GetContext(), "nullif need two args", len(astArgs))
		}
		elseExpr := astArgs[0]
		thenExpr := tree.NewNumValWithType(constant.MakeUnknown(), "", false, tree.P_char)
		whenExpr := tree.NewComparisonExpr(tree.EQUAL, astArgs[0], astArgs[1])
		astArgs = []tree.Expr{whenExpr, thenExpr, elseExpr}
		name = "case"
	case "ifnull":
		// rewrite 'ifnull(expr1, expr2)' to 'case when isnull(expr1) then expr2 else null'
		if len(astArgs) != 2 {
			return nil, moerr.NewInvalidArg(b.GetContext(), "ifnull function need two args", len(astArgs))
		}
		elseExpr := tree.NewNumValWithType(constant.MakeUnknown(), "", false, tree.P_null)
		thenExpr := astArgs[1]
		whenExpr := tree.NewIsNullExpr(astArgs[0])
		astArgs = []tree.Expr{whenExpr, thenExpr, elseExpr}
		name = "case"
	//case "extract":
	//	// "extract(year from col_name)"  parser return year as UnresolvedName.
	//	// we must rewrite it to string。 because binder bind UnresolvedName as column name
	//	unit := astArgs[0].(*tree.UnresolvedName).Parts[0]
	//	astArgs[0] = tree.NewNumVal(constant.MakeString(unit), unit, false)
	case "count":
		if b.ctx == nil {
			return nil, moerr.NewInvalidInput(b.GetContext(), "invalid field reference to COUNT")
		}
		// we will rewrite "count(*)" to "starcount(col)"
		// count(*) : astExprs[0].(type) is *tree.NumVal
		// count(col_name) : astExprs[0].(type) is *tree.UnresolvedName
		switch nval := astArgs[0].(type) {
		case *tree.NumVal:
			if nval.String() == "*" {
				if len(b.ctx.bindings) == 0 || len(b.ctx.bindings[0].cols) == 0 {
					// sql: 'select count(*)' without from clause. we do nothing
				} else {
					// sql: 'select count(*) from t1',
					// rewrite count(*) to starcount(col_name)
					name = "starcount"

					astArgs[0] = tree.NewNumValWithType(constant.MakeInt64(1), "1", false, tree.P_int64)
				}
			}
		}
	case "trim":
		astArgs = astArgs[1:]
	}
	// bind ast function's args
	args := make([]*Expr, len(astArgs))
	for idx, arg := range astArgs {
		expr, err := b.impl.BindExpr(arg, depth, false)
		if err != nil {
			return nil, err
		}
		args[idx] = expr
	}

	if b.builder != nil {
		return bindFuncExprAndConstFold(b.GetContext(), b.builder.compCtx.GetProcess(), name, args)
	} else {
		// return bindFuncExprImplByPlanExpr(b.GetContext(), name, args)
		// first look for builtin func
		builtinExpr, err := bindFuncExprImplByPlanExpr(b.GetContext(), name, args)
		if err == nil {
			return builtinExpr, nil
		} else if !strings.Contains(err.Error(), "not supported") {
			return nil, err
		}
	}
	// } else {
	// 	return nil, err
	// }

	// not a builtin func, look to resolve udf
	cmpCtx := b.builder.compCtx
	udfSql, err := cmpCtx.ResolveUdf(name, args)
	if err != nil {
		return nil, err
	}

	return bindFuncExprImplUdf(b, name, udfSql, astArgs, depth)
}

func bindFuncExprImplUdf(b *baseBinder, name string, sql string, args []tree.Expr, depth int32) (*plan.Expr, error) {
	// replace sql with actual arg value
	fmtctx := tree.NewFmtCtx(dialect.MYSQL, tree.WithQuoteString(true))
	for i := 0; i < len(args); i++ {
		args[i].Format(fmtctx)
		sql = strings.Replace(sql, "$"+strconv.Itoa(i+1), fmtctx.String(), 1)
		fmtctx.Reset()
	}

	// if does not contain SELECT, an expression. In order to pass the parser,
	// make it start with a 'SELECT'.

	var expr *plan.Expr

	if !strings.Contains(sql, "select") {
		sql = "select " + sql
		substmts, err := parsers.Parse(b.GetContext(), dialect.MYSQL, sql)
		if err != nil {
			return nil, err
		}
		expr, err = b.impl.BindExpr(substmts[0].(*tree.Select).Select.(*tree.SelectClause).Exprs[0].Expr, depth, false)
		if err != nil {
			return nil, err
		}
	} else {
		substmts, err := parsers.Parse(b.GetContext(), dialect.MYSQL, sql)
		if err != nil {
			return nil, err
		}
		subquery := tree.NewSubquery(substmts[0], false)
		expr, err = b.impl.BindSubquery(subquery, false)
		if err != nil {
			return nil, err
		}
	}

	return expr, nil
}

func bindFuncExprAndConstFold(ctx context.Context, proc *process.Process, name string, args []*Expr) (*plan.Expr, error) {
	retExpr, err := bindFuncExprImplByPlanExpr(ctx, name, args)
	switch name {
	case "+", "-", "*", "/":
		if err == nil && proc != nil {
			bat := batch.NewWithSize(0)
			bat.Zs = []int64{1}
			tmpexpr, _ := ConstantFold(bat, DeepCopyExpr(retExpr), proc)
			if tmpexpr != nil {
				retExpr = tmpexpr
			}
		}
	}
	return retExpr, err
}

func bindFuncExprImplByPlanExpr(ctx context.Context, name string, args []*Expr) (*plan.Expr, error) {
	var err error

	// deal with some special function
	switch name {
	case "date":
		// rewrite date function to cast function, and retrun directly
		if len(args) == 0 {
			return nil, moerr.NewInvalidArg(ctx, name+" function have invalid input args length", len(args))
		}
		if args[0].Typ.Id != int32(types.T_varchar) && args[0].Typ.Id != int32(types.T_char) {
			return appendCastBeforeExpr(ctx, args[0], &Type{
				Id: int32(types.T_date),
			})
		}
	case "interval":
		// rewrite interval function to ListExpr, and retrun directly
		return &plan.Expr{
			Typ: &plan.Type{
				Id: int32(types.T_interval),
			},
			Expr: &plan.Expr_List{
				List: &plan.ExprList{
					List: args,
				},
			},
		}, nil
	case "and", "or", "not", "xor":
		// why not append cast function?
		// for i := 0; i < len(args); i++ {
		// 	if args[i].Typ.Id != types.T_bool {
		// 		arg, err := appendCastBeforeExpr(args[i], &plan.Type{
		// 			Id: types.T_bool,
		// 		})
		// 		if err != nil {
		// 			return nil, err
		// 		}
		// 		args[i] = arg
		// 	}
		// }
		if err := convertValueIntoBool(name, args, true); err != nil {
			return nil, err
		}
	case "=", "<", "<=", ">", ">=", "<>":
		// why not append cast function?
		if err := convertValueIntoBool(name, args, false); err != nil {
			return nil, err
		}
	case "date_add", "date_sub":
		// rewrite date_add/date_sub function
		// date_add(col_name, "1 day"), will rewrite to date_add(col_name, number, unit)
		if len(args) != 2 {
			return nil, moerr.NewInvalidArg(ctx, "date_add/date_sub function need two args", len(args))
		}
		args, err = resetDateFunction(ctx, args[0], args[1])
		if err != nil {
			return nil, err
		}
	case "adddate", "subdate":
		if len(args) != 2 {
			return nil, moerr.NewInvalidArg(ctx, "adddate/subdate function need two args", len(args))
		}
		args, err = resetDateFunction(ctx, args[0], args[1])
		if err != nil {
			return nil, err
		}
		if name == "adddate" {
			name = "date_add"
		} else {
			name = "date_sub"
		}
	case "+":
		if len(args) != 2 {
			return nil, moerr.NewInvalidArg(ctx, "operator + need two args", len(args))
		}
		if isNullExpr(args[0]) {
			return args[0], nil
		}
		if isNullExpr(args[1]) {
			return args[1], nil
		}
		if args[0].Typ.Id == int32(types.T_date) && args[1].Typ.Id == int32(types.T_interval) {
			name = "date_add"
			args, err = resetDateFunctionArgs(ctx, args[0], args[1])
		} else if args[0].Typ.Id == int32(types.T_interval) && args[1].Typ.Id == int32(types.T_date) {
			name = "date_add"
			args, err = resetDateFunctionArgs(ctx, args[1], args[0])
		} else if args[0].Typ.Id == int32(types.T_datetime) && args[1].Typ.Id == int32(types.T_interval) {
			name = "date_add"
			args, err = resetDateFunctionArgs(ctx, args[0], args[1])
		} else if args[0].Typ.Id == int32(types.T_interval) && args[1].Typ.Id == int32(types.T_datetime) {
			name = "date_add"
			args, err = resetDateFunctionArgs(ctx, args[1], args[0])
		} else if args[0].Typ.Id == int32(types.T_varchar) && args[1].Typ.Id == int32(types.T_interval) {
			name = "date_add"
			args, err = resetDateFunctionArgs(ctx, args[0], args[1])
		} else if args[0].Typ.Id == int32(types.T_interval) && args[1].Typ.Id == int32(types.T_varchar) {
			name = "date_add"
			args, err = resetDateFunctionArgs(ctx, args[1], args[0])
		} else if args[0].Typ.Id == int32(types.T_varchar) && args[1].Typ.Id == int32(types.T_varchar) {
			name = "concat"
		}
		if err != nil {
			return nil, err
		}
	case "-":
		if len(args) != 2 {
			return nil, moerr.NewInvalidArg(ctx, "operator - need two args", len(args))
		}
		if isNullExpr(args[0]) {
			return args[0], nil
		}
		if isNullExpr(args[1]) {
			return args[1], nil
		}
		// rewrite "date '2001' - interval '1 day'" to date_sub(date '2001', 1, day(unit))
		if args[0].Typ.Id == int32(types.T_date) && args[1].Typ.Id == int32(types.T_interval) {
			name = "date_sub"
			args, err = resetDateFunctionArgs(ctx, args[0], args[1])
		} else if args[0].Typ.Id == int32(types.T_datetime) && args[1].Typ.Id == int32(types.T_interval) {
			name = "date_sub"
			args, err = resetDateFunctionArgs(ctx, args[0], args[1])
		} else if args[0].Typ.Id == int32(types.T_varchar) && args[1].Typ.Id == int32(types.T_interval) {
			name = "date_sub"
			args, err = resetDateFunctionArgs(ctx, args[0], args[1])
		}
		if err != nil {
			return nil, err
		}
	case "*", "/", "%":
		if len(args) != 2 {
			return nil, moerr.NewInvalidArg(ctx, fmt.Sprintf("operator %s need two args", name), len(args))
		}
		if isNullExpr(args[0]) {
			return args[0], nil
		}
		if isNullExpr(args[1]) {
			return args[1], nil
		}
	case "unary_minus":
		if len(args) == 0 {
			return nil, moerr.NewInvalidArg(ctx, name+" function have invalid input args length", len(args))
		}
		if args[0].Typ.Id == int32(types.T_uint64) {
			args[0], err = appendCastBeforeExpr(ctx, args[0], &plan.Type{
				Id:          int32(types.T_decimal128),
				NotNullable: args[0].Typ.NotNullable,
			})
			if err != nil {
				return nil, err
			}
		}
	case "oct", "bit_and", "bit_or", "bit_xor":
		if len(args) == 0 {
			return nil, moerr.NewInvalidArg(ctx, name+" function have invalid input args length", len(args))
		}
		if args[0].Typ.Id == int32(types.T_decimal128) || args[0].Typ.Id == int32(types.T_decimal64) {
			args[0], err = appendCastBeforeExpr(ctx, args[0], &plan.Type{
				Id:          int32(types.T_float64),
				NotNullable: args[0].Typ.NotNullable,
			})
			if err != nil {
				return nil, err
			}
		}
	case "like":
		// sql 'select * from t where col like ?'  the ? Expr's type will be T_any
		if len(args) != 2 {
			return nil, moerr.NewInvalidArg(ctx, name+" function have invalid input args length", len(args))
		}
		if args[0].Typ.Id == int32(types.T_any) {
			args[0].Typ.Id = int32(types.T_varchar)
		}
		if args[1].Typ.Id == int32(types.T_any) {
			args[1].Typ.Id = int32(types.T_varchar)
		}
		if args[0].Typ.Id == int32(types.T_json) {
			targetTp := types.T_varchar.ToType()
			args[0], err = appendCastBeforeExpr(ctx, args[0], makePlan2Type(&targetTp), false)
			if err != nil {
				return nil, err
			}
		}
		if args[1].Typ.Id == int32(types.T_json) {
			targetTp := types.T_varchar.ToType()
			args[1], err = appendCastBeforeExpr(ctx, args[1], makePlan2Type(&targetTp), false)
			if err != nil {
				return nil, err
			}
		}
	case "timediff":
		if len(args) != 2 {
			return nil, moerr.NewInvalidArg(ctx, name+" function have invalid input args length", len(args))
		}

	case "str_to_date", "to_date":
		if len(args) != 2 {
			return nil, moerr.NewInvalidArg(ctx, name+" function have invalid input args length", len(args))
		}

		if args[1].Typ.Id == int32(types.T_varchar) || args[1].Typ.Id == int32(types.T_char) {
			if exprC, ok := args[1].Expr.(*plan.Expr_C); ok {
				sval := exprC.C.Value.(*plan.Const_Sval)
				tp, _ := binary.JudgmentToDateReturnType(sval.Sval)
				args = append(args, makePlan2DateConstNullExpr(tp))
			} else {
				return nil, moerr.NewInvalidArg(ctx, "to_date format", "not constant")
			}
		} else if args[1].Typ.Id == int32(types.T_any) {
			args = append(args, makePlan2DateConstNullExpr(types.T_datetime))
		} else {
			return nil, moerr.NewInvalidArg(ctx, name+" function have invalid input args length", len(args))
		}
	case "unix_timestamp":
		if len(args) == 1 {
			if types.IsString(types.T(args[0].Typ.Id)) {
				if exprC, ok := args[0].Expr.(*plan.Expr_C); ok {
					sval := exprC.C.Value.(*plan.Const_Sval)
					tp := judgeUnixTimestampReturnType(sval.Sval)
					if tp == types.T_int64 {
						args = append(args, makePlan2Int64ConstExprWithType(0))
					} else {
						args = append(args, makePlan2Decimal128ConstNullExpr())
					}
				} else {
					args = append(args, makePlan2Decimal128ConstNullExpr())
				}
			}
		} else if len(args) > 1 {
			return nil, moerr.NewInvalidArg(ctx, name+" function have invalid input args size", len(args))
		}
	case "ascii":
		if len(args) != 1 {
			return nil, moerr.NewInvalidArg(ctx, name+" function have invalid input args length", len(args))
		}
		tp := types.T(args[0].Typ.Id)
		switch {
		case types.IsString(tp), types.IsInteger(tp):
		default:
			targetTp := types.T_varchar.ToType()
			args[0], err = appendCastBeforeExpr(ctx, args[0], makePlan2Type(&targetTp), false)
			if err != nil {
				return nil, err
			}
		}
	}

	// get args(exprs) & types
	argsLength := len(args)
	argsType := make([]types.Type, argsLength)
	for idx, expr := range args {
		argsType[idx] = makeTypeByPlan2Expr(expr)
	}

	var funcID int64
	var returnType types.Type
	var argsCastType []types.Type

	// get function definition
	funcID, returnType, argsCastType, err = function.GetFunctionByName(ctx, name, argsType)
	if err != nil {
		return nil, err
	}
	if function.GetFunctionIsAggregateByName(name) {
		if constExpr, ok := args[0].Expr.(*plan.Expr_C); ok && constExpr.C.Isnull {
			args[0].Typ = makePlan2Type(&returnType)
		}
	}

	// rewrite some cast rule:  expr:  int32Col > 10,
	// old rule: cast(int32Col as int64) >10 ,   new rule: int32Col > (cast 10 as int32)
	switch name {
	case "=", "<", "<=", ">", ">=", "<>", "like":
		// if constant's type higher than column's type
		// and constant's value in range of column's type, then no cast was needed
		switch leftExpr := args[0].Expr.(type) {
		case *plan.Expr_C:
			if _, ok := args[1].Expr.(*plan.Expr_Col); ok {
				if checkNoNeedCast(argsType[0], argsType[1], leftExpr) {
					tmpType := argsType[1] // cast const_expr as column_expr's type
					argsCastType = []types.Type{tmpType, tmpType}
					// need to update function id
					funcID, _, _, err = function.GetFunctionByName(ctx, name, argsCastType)
					if err != nil {
						return nil, err
					}
				}
			}
		case *plan.Expr_Col:
			if rightExpr, ok := args[1].Expr.(*plan.Expr_C); ok {
				if checkNoNeedCast(argsType[1], argsType[0], rightExpr) {
					tmpType := argsType[0] // cast const_expr as column_expr's type
					argsCastType = []types.Type{tmpType, tmpType}
					funcID, _, _, err = function.GetFunctionByName(ctx, name, argsCastType)
					if err != nil {
						return nil, err
					}
				}
			}
		}

	case "in", "not_in":
		//if all the expr in the in list can safely cast to left type, we call it safe
		safe := true
		if rightList, ok := args[1].Expr.(*plan.Expr_List); ok {
			typLeft := makeTypeByPlan2Expr(args[0])
			// for now ,decimal type can not fold constant
			if typLeft.Oid == types.T_decimal64 || typLeft.Oid == types.T_decimal128 {
				safe = false
			}
			lenList := len(rightList.List.List)

			for i := 0; i < lenList && safe; i++ {
				if constExpr, ok := rightList.List.List[i].Expr.(*plan.Expr_C); ok {
					safe = checkNoNeedCast(makeTypeByPlan2Expr(rightList.List.List[i]), typLeft, constExpr)
				} else {
					safe = false
				}
			}

			if safe {
				//if safe, try to cast the in list to left type
				for i := 0; i < lenList; i++ {
					rightList.List.List[i], err = appendCastBeforeExpr(ctx, rightList.List.List[i], args[0].Typ)
					if err != nil {
						return nil, err
					}
				}
			} else {
				//expand the in list to col=a or col=b or ......
				if name == "in" {
					newExpr, _ := bindFuncExprImplByPlanExpr(ctx, "=", []*Expr{DeepCopyExpr(args[0]), DeepCopyExpr(rightList.List.List[0])})
					for i := 1; i < lenList; i++ {
						tmpExpr, _ := bindFuncExprImplByPlanExpr(ctx, "=", []*Expr{DeepCopyExpr(args[0]), DeepCopyExpr(rightList.List.List[i])})
						newExpr, _ = bindFuncExprImplByPlanExpr(ctx, "or", []*Expr{newExpr, tmpExpr})
					}
					return newExpr, nil
				} else {
					//expand the not in list to col!=a and col!=b and ......
					newExpr, _ := bindFuncExprImplByPlanExpr(ctx, "!=", []*Expr{DeepCopyExpr(args[0]), DeepCopyExpr(rightList.List.List[0])})
					for i := 1; i < lenList; i++ {
						tmpExpr, _ := bindFuncExprImplByPlanExpr(ctx, "!=", []*Expr{DeepCopyExpr(args[0]), DeepCopyExpr(rightList.List.List[i])})
						newExpr, _ = bindFuncExprImplByPlanExpr(ctx, "and", []*Expr{newExpr, tmpExpr})
					}
					return newExpr, nil
				}
			}
		}

	case "timediff":
		if len(argsType) == len(argsCastType) {
			for i := range argsType {
				if int(argsType[i].Oid) == int(types.T_time) && int(argsCastType[i].Oid) == int(types.T_datetime) {
					return nil, moerr.NewInvalidInput(ctx, name+" function have invalid input args type")
				}
			}
		}
	}

	if len(argsCastType) != 0 {
		if len(argsCastType) != argsLength {
			return nil, moerr.NewInvalidArg(ctx, "cast types length not match args length", "")
		}
		for idx, castType := range argsCastType {
			if (!argsType[idx].Eq(castType) || types.IsDecimal(castType.Oid)) && castType.Oid != types.T_any {
				typ := makePlan2Type(&castType)
				args[idx], err = appendCastBeforeExpr(ctx, args[idx], typ)
				if err != nil {
					return nil, err
				}
			}
		}
	}

	if function.GetFunctionAppendHideArgByID(funcID) {
		// Append a hidden parameter to the function. The default value is constant null
		args = append(args, makePlan2NullConstExprWithType())
	}

	// return new expr
	Typ := makePlan2Type(&returnType)
	Typ.NotNullable = function.DeduceNotNullable(funcID, args)
	return &Expr{
		Expr: &plan.Expr_F{
			F: &plan.Function{
				Func: getFunctionObjRef(funcID, name),
				Args: args,
			},
		},
		Typ: Typ,
	}, nil
}

func (b *baseBinder) bindNumVal(astExpr *tree.NumVal, typ *Type) (*Expr, error) {
	// over_int64_err := moerr.NewInternalError(b.GetContext(), "", "Constants over int64 will support in future version.")
	// rewrite the hexnum process logic
	// for float64, if the number is over 1<<53-1,it will lost, so if typ is float64,
	// don't cast 0xXXXX as float64, use the uint64
	returnDecimalExpr := func(val string) (*Expr, error) {
		if typ != nil {
			return appendCastBeforeExpr(b.GetContext(), makePlan2StringConstExprWithType(val), typ)
		}
		return makePlan2DecimalExprWithType(b.GetContext(), val)
	}

	returnHexNumExpr := func(val string, isBin ...bool) (*Expr, error) {
		if typ != nil {
			isFloat := typ.Id == int32(types.T_float32) || typ.Id == int32(types.T_float64)
			return appendCastBeforeExpr(b.GetContext(), makePlan2StringConstExprWithType(val, isBin[0]), typ, isBin[0], isFloat)
		}
		return makePlan2StringConstExprWithType(val, isBin...), nil
	}

	switch astExpr.ValType {
	case tree.P_null:
		return makePlan2NullConstExprWithType(), nil
	case tree.P_bool:
		val := constant.BoolVal(astExpr.Value)
		return makePlan2BoolConstExprWithType(val), nil
	case tree.P_int64:
		val, ok := constant.Int64Val(astExpr.Value)
		if !ok {
			return nil, moerr.NewInvalidInput(b.GetContext(), "invalid int value '%s'", astExpr.Value.String())
		}
		expr := makePlan2Int64ConstExprWithType(val)
		if typ != nil && typ.Id == int32(types.T_varchar) {
			return appendCastBeforeExpr(b.GetContext(), expr, typ)
		}
		return expr, nil
	case tree.P_uint64:
		val, ok := constant.Uint64Val(astExpr.Value)
		if !ok {
			return nil, moerr.NewInvalidInput(b.GetContext(), "invalid int value '%s'", astExpr.Value.String())
		}
		return makePlan2Uint64ConstExprWithType(val), nil
	case tree.P_decimal:
		if typ != nil {
			if typ.Id == int32(types.T_decimal64) {
				d64, err := types.ParseDecimal64(astExpr.String(), typ.Precision, typ.Scale)
				if err != nil {
					return nil, err
				}
				return &Expr{
					Expr: &plan.Expr_C{
						C: &Const{
							Isnull: false,
							Value: &plan.Const_Decimal64Val{
								Decimal64Val: &plan.Decimal64{A: int64(d64)},
							},
						},
					},
					Typ: typ,
				}, nil
			}
			if typ.Id == int32(types.T_decimal128) {
				d128, err := types.ParseDecimal128(astExpr.String(), typ.Precision, typ.Scale)
				if err != nil {
					return nil, err
				}
				a := int64(d128.B0_63)
				b := int64(d128.B64_127)
				return &Expr{
					Expr: &plan.Expr_C{
						C: &Const{
							Isnull: false,
							Value: &plan.Const_Decimal128Val{
								Decimal128Val: &plan.Decimal128{A: a, B: b},
							},
						},
					},
					Typ: typ,
				}, nil
			}
			return appendCastBeforeExpr(b.GetContext(), makePlan2StringConstExprWithType(astExpr.String()), typ)
		}
		d128, scale, err := types.Parse128(astExpr.String())
		if err != nil {
			return nil, err
		}
		a := int64(d128.B0_63)
		b := int64(d128.B64_127)
		return &Expr{
			Expr: &plan.Expr_C{
				C: &Const{
					Isnull: false,
					Value: &plan.Const_Decimal128Val{
						Decimal128Val: &plan.Decimal128{A: a, B: b},
					},
				},
			},
			Typ: &plan.Type{
				Id:          int32(types.T_decimal128),
				Width:       38,
				Scale:       scale,
<<<<<<< HEAD
				Precision:   38,
=======
>>>>>>> 21cffccc
				NotNullable: true,
			},
		}, nil
	case tree.P_float64:
		originString := astExpr.String()
		if typ != nil && (typ.Id == int32(types.T_decimal64) || typ.Id == int32(types.T_decimal128)) {
			return returnDecimalExpr(originString)
		}
		if !strings.Contains(originString, "e") {
			expr, err := returnDecimalExpr(originString)
			if err == nil {
				return expr, nil
			}
		}
		floatValue, ok := constant.Float64Val(astExpr.Value)
		if !ok {
			return returnDecimalExpr(originString)
		}
		return makePlan2Float64ConstExprWithType(floatValue), nil
	case tree.P_hexnum:
		s := astExpr.String()[2:]
		if len(s)%2 != 0 {
			s = string('0') + s
		}
		bytes, _ := hex.DecodeString(s)
		return returnHexNumExpr(string(bytes), true)
	case tree.P_ScoreBinary:
		return returnHexNumExpr(astExpr.String(), true)
	case tree.P_bit:
		return returnDecimalExpr(astExpr.String())
	case tree.P_char:
		expr := makePlan2StringConstExprWithType(astExpr.String())
		return expr, nil
	case tree.P_nulltext:
		expr := MakePlan2NullTextConstExprWithType(astExpr.String())
		return expr, nil
	default:
		return nil, moerr.NewInvalidInput(b.GetContext(), "unsupport value '%s'", astExpr.String())
	}
}

func (b *baseBinder) GetContext() context.Context { return b.sysCtx }

// --- util functions ----

func appendCastBeforeExpr(ctx context.Context, expr *Expr, toType *Type, isBin ...bool) (*Expr, error) {
	if expr.Typ.Id == int32(types.T_any) {
		return expr, nil
	}
	toType.NotNullable = expr.Typ.NotNullable
	argsType := []types.Type{
		makeTypeByPlan2Expr(expr),
		makeTypeByPlan2Type(toType),
	}
	funcID, _, _, err := function.GetFunctionByName(ctx, "cast", argsType)
	if err != nil {
		return nil, err
	}
	// for 0xXXXX, if the value is over 1<<53-1, when covert it into float64,it will lost, so just change it into uint64
	typ := *toType
	if len(isBin) == 2 && isBin[0] && isBin[1] {
		typ.Id = int32(types.T_uint64)
	}
	return &Expr{
		Expr: &plan.Expr_F{
			F: &plan.Function{
				Func: getFunctionObjRef(funcID, "cast"),
				Args: []*Expr{expr,
					{
						Typ: &typ,
						Expr: &plan.Expr_T{
							T: &plan.TargetType{
								Typ: &typ,
							},
						},
					}},
			},
		},
		Typ: &typ,
	}, nil
}

func resetDateFunctionArgs(ctx context.Context, dateExpr *Expr, intervalExpr *Expr) ([]*Expr, error) {
	firstExpr := intervalExpr.Expr.(*plan.Expr_List).List.List[0]
	secondExpr := intervalExpr.Expr.(*plan.Expr_List).List.List[1]

	intervalTypeStr := secondExpr.Expr.(*plan.Expr_C).C.Value.(*plan.Const_Sval).Sval
	intervalType, err := types.IntervalTypeOf(intervalTypeStr)
	if err != nil {
		return nil, err
	}

	intervalTypeInFunction := &plan.Type{
		Id:   int32(types.T_int64),
		Size: 8,
	}

	if firstExpr.Typ.Id == int32(types.T_varchar) || firstExpr.Typ.Id == int32(types.T_char) {
		s := firstExpr.Expr.(*plan.Expr_C).C.Value.(*plan.Const_Sval).Sval
		returnNum, returnType, err := types.NormalizeInterval(s, intervalType)

		if err != nil {
			return nil, err
		}
		// "date '2020-10-10' - interval 1 Hour"  will return datetime
		// so we rewrite "date '2020-10-10' - interval 1 Hour"  to  "date_add(datetime, 1, hour)"
		if dateExpr.Typ.Id == int32(types.T_date) {
			switch returnType {
			case types.Day, types.Week, types.Month, types.Quarter, types.Year:
			default:
				dateExpr, err = appendCastBeforeExpr(ctx, dateExpr, &plan.Type{
					Id:   int32(types.T_datetime),
					Size: 8,
				})

				if err != nil {
					return nil, err
				}
			}
		}
		return []*Expr{
			dateExpr,
			makePlan2Int64ConstExprWithType(returnNum),
			makePlan2Int64ConstExprWithType(int64(returnType)),
		}, nil
	}

	// "date '2020-10-10' - interval 1 Hour"  will return datetime
	// so we rewrite "date '2020-10-10' - interval 1 Hour"  to  "date_add(datetime, 1, hour)"
	if dateExpr.Typ.Id == int32(types.T_date) {
		switch intervalType {
		case types.Day, types.Week, types.Month, types.Quarter, types.Year:
		default:
			dateExpr, err = appendCastBeforeExpr(ctx, dateExpr, &plan.Type{
				Id:   int32(types.T_datetime),
				Size: 8,
			})

			if err != nil {
				return nil, err
			}
		}
	}

	numberExpr, err := appendCastBeforeExpr(ctx, firstExpr, intervalTypeInFunction)
	if err != nil {
		return nil, err
	}

	return []*Expr{
		dateExpr,
		numberExpr,
		makePlan2Int64ConstExprWithType(int64(intervalType)),
	}, nil
}

func resetDateFunction(ctx context.Context, dateExpr *Expr, intervalExpr *Expr) ([]*Expr, error) {
	switch intervalExpr.Expr.(type) {
	case *plan.Expr_List:
		return resetDateFunctionArgs(ctx, dateExpr, intervalExpr)
	}
	list := &plan.ExprList{
		List: make([]*Expr, 2),
	}
	list.List[0] = intervalExpr
	strType := &plan.Type{
		Id:   int32(types.T_char),
		Size: 4,
	}
	strExpr := &Expr{
		Expr: &plan.Expr_C{
			C: &Const{
				Value: &plan.Const_Sval{
					Sval: "day",
				},
			},
		},
		Typ: strType,
	}
	list.List[1] = strExpr
	expr := &plan.Expr_List{
		List: list,
	}
	listExpr := &Expr{
		Expr: expr,
	}
	return resetDateFunctionArgs(ctx, dateExpr, listExpr)
}<|MERGE_RESOLUTION|>--- conflicted
+++ resolved
@@ -1244,7 +1244,7 @@
 	case tree.P_decimal:
 		if typ != nil {
 			if typ.Id == int32(types.T_decimal64) {
-				d64, err := types.ParseDecimal64(astExpr.String(), typ.Precision, typ.Scale)
+				d64, err := types.ParseDecimal64(astExpr.String(), typ.Width, typ.Scale)
 				if err != nil {
 					return nil, err
 				}
@@ -1261,7 +1261,7 @@
 				}, nil
 			}
 			if typ.Id == int32(types.T_decimal128) {
-				d128, err := types.ParseDecimal128(astExpr.String(), typ.Precision, typ.Scale)
+				d128, err := types.ParseDecimal128(astExpr.String(), typ.Width, typ.Scale)
 				if err != nil {
 					return nil, err
 				}
@@ -1300,10 +1300,6 @@
 				Id:          int32(types.T_decimal128),
 				Width:       38,
 				Scale:       scale,
-<<<<<<< HEAD
-				Precision:   38,
-=======
->>>>>>> 21cffccc
 				NotNullable: true,
 			},
 		}, nil
