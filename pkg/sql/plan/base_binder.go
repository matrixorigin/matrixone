// Copyright 2022 Matrix Origin
//
// Licensed under the Apache License, Version 2.0 (the "License");
// you may not use this file except in compliance with the License.
// You may obtain a copy of the License at
//
//     http://www.apache.org/licenses/LICENSE-2.0
//
// Unless required by applicable law or agreed to in writing, software
// distributed under the License is distributed on an "AS IS" BASIS,
// WITHOUT WARRANTIES OR CONDITIONS OF ANY KIND, either express or implied.
// See the License for the specific language governing permissions and
// limitations under the License.

package plan

import (
	"context"
	"encoding/hex"
	"fmt"
	"go/constant"
	"strconv"
	"strings"

	"github.com/matrixorigin/matrixone/pkg/common/moerr"
	"github.com/matrixorigin/matrixone/pkg/container/batch"
	"github.com/matrixorigin/matrixone/pkg/container/types"
	"github.com/matrixorigin/matrixone/pkg/defines"
	"github.com/matrixorigin/matrixone/pkg/pb/plan"
	"github.com/matrixorigin/matrixone/pkg/sql/parsers"
	"github.com/matrixorigin/matrixone/pkg/sql/parsers/dialect"
	"github.com/matrixorigin/matrixone/pkg/sql/parsers/tree"
	"github.com/matrixorigin/matrixone/pkg/sql/plan/function"
	"github.com/matrixorigin/matrixone/pkg/sql/util"
	"github.com/matrixorigin/matrixone/pkg/util/errutil"
	"github.com/matrixorigin/matrixone/pkg/vm/process"
)

func (b *baseBinder) baseBindExpr(astExpr tree.Expr, depth int32, isRoot bool) (expr *Expr, err error) {
	switch exprImpl := astExpr.(type) {
	case *tree.NumVal:
		if d, ok := b.impl.(*DefaultBinder); ok {
			expr, err = b.bindNumVal(exprImpl, d.typ)
		} else {
			expr, err = b.bindNumVal(exprImpl, nil)
		}
	case *tree.ParenExpr:
		expr, err = b.impl.BindExpr(exprImpl.Expr, depth, isRoot)

	case *tree.OrExpr:
		expr, err = b.bindFuncExprImplByAstExpr("or", []tree.Expr{exprImpl.Left, exprImpl.Right}, depth)

	case *tree.NotExpr:
		if subqueryAst, ok := exprImpl.Expr.(*tree.Subquery); ok {
			expr, err = b.impl.BindSubquery(subqueryAst, isRoot)
			if err != nil {
				return
			}

			subquery := expr.GetSub()
			if subquery.Typ == plan.SubqueryRef_EXISTS {
				subquery.Typ = plan.SubqueryRef_NOT_EXISTS
			}
		} else {
			expr, err = b.impl.BindExpr(exprImpl.Expr, depth, false)
			if err != nil {
				return
			}

			expr, err = BindFuncExprImplByPlanExpr(b.GetContext(), "not", []*plan.Expr{expr})
		}

	case *tree.AndExpr:
		expr, err = b.bindFuncExprImplByAstExpr("and", []tree.Expr{exprImpl.Left, exprImpl.Right}, depth)

	case *tree.UnaryExpr:
		expr, err = b.bindUnaryExpr(exprImpl, depth, isRoot)

	case *tree.BinaryExpr:
		expr, err = b.bindBinaryExpr(exprImpl, depth, isRoot)

	case *tree.ComparisonExpr:
		expr, err = b.bindComparisonExpr(exprImpl, depth, isRoot)

	case *tree.FuncExpr:
		expr, err = b.bindFuncExpr(exprImpl, depth, isRoot)

	case *tree.RangeCond:
		expr, err = b.bindRangeCond(exprImpl, depth, isRoot)

	case *tree.UnresolvedName:
		// check existence
		if b.GetContext() != nil && b.GetContext().Value(defines.InSp{}) != nil && b.GetContext().Value(defines.InSp{}).(bool) {
			tmpScope := b.GetContext().Value(defines.VarScopeKey{}).(*[]map[string]interface{})
			for i := len(*tmpScope) - 1; i >= 0; i-- {
				curScope := (*tmpScope)[i]
				if _, ok := curScope[strings.ToLower(exprImpl.Parts[0])]; ok {
					typ := types.T_text.ToType()
					expr = &Expr{
						Typ: *makePlan2Type(&typ),
						Expr: &plan.Expr_V{
							V: &plan.VarRef{
								Name:   exprImpl.Parts[0],
								System: false,
								Global: false,
							},
						},
					}
					err = nil
					return
				}
			}
		}
		expr, err = b.impl.BindColRef(exprImpl, depth, isRoot)

	case *tree.SerialExtractExpr:
		expr, err = b.bindFuncExprImplByAstExpr("serial_extract", []tree.Expr{astExpr}, depth)

	case *tree.CastExpr:
		expr, err = b.impl.BindExpr(exprImpl.Expr, depth, false)
		if err != nil {
			return
		}
		var typ *Type
		typ, err = getTypeFromAst(b.GetContext(), exprImpl.Type)
		if err != nil {
			return
		}
		expr, err = appendCastBeforeExpr(b.GetContext(), expr, typ)

	case *tree.BitCastExpr:
		expr, err = b.bindFuncExprImplByAstExpr("bit_cast", []tree.Expr{astExpr}, depth)

	case *tree.IsNullExpr:
		expr, err = b.bindFuncExprImplByAstExpr("isnull", []tree.Expr{exprImpl.Expr}, depth)

	case *tree.IsNotNullExpr:
		expr, err = b.bindFuncExprImplByAstExpr("isnotnull", []tree.Expr{exprImpl.Expr}, depth)

	case *tree.IsUnknownExpr:
		expr, err = b.bindFuncExprImplByAstExpr("isnull", []tree.Expr{exprImpl.Expr}, depth)

	case *tree.IsNotUnknownExpr:
		expr, err = b.bindFuncExprImplByAstExpr("isnotnull", []tree.Expr{exprImpl.Expr}, depth)

	case *tree.IsTrueExpr:
		expr, err = b.bindFuncExprImplByAstExpr("istrue", []tree.Expr{exprImpl.Expr}, depth)

	case *tree.IsNotTrueExpr:
		expr, err = b.bindFuncExprImplByAstExpr("isnottrue", []tree.Expr{exprImpl.Expr}, depth)

	case *tree.IsFalseExpr:
		expr, err = b.bindFuncExprImplByAstExpr("isfalse", []tree.Expr{exprImpl.Expr}, depth)

	case *tree.IsNotFalseExpr:
		expr, err = b.bindFuncExprImplByAstExpr("isnotfalse", []tree.Expr{exprImpl.Expr}, depth)

	case *tree.Tuple:
		exprs := make([]*Expr, 0, len(exprImpl.Exprs))
		var planItem *Expr
		for _, astItem := range exprImpl.Exprs {
			planItem, err = b.impl.BindExpr(astItem, depth, false)
			if err != nil {
				return
			}
			exprs = append(exprs, planItem)
		}
		expr = &Expr{
			Expr: &plan.Expr_List{
				List: &plan.ExprList{
					List: exprs,
				},
			},
			Typ: plan.Type{
				Id: int32(types.T_tuple),
			},
		}

	case *tree.CaseExpr:
		expr, err = b.bindCaseExpr(exprImpl, depth, isRoot)

	case *tree.IntervalExpr:
		err = moerr.NewNYI(b.GetContext(), "expr interval'%v'", exprImpl)

	case *tree.XorExpr:
		expr, err = b.bindFuncExprImplByAstExpr("xor", []tree.Expr{exprImpl.Left, exprImpl.Right}, depth)

	case *tree.Subquery:
		expr, err = b.impl.BindSubquery(exprImpl, isRoot)

	case *tree.DefaultVal:
		return &Expr{
			Typ: plan.Type{
				Id:          int32(types.T_bool),
				NotNullable: true,
			},
			Expr: &plan.Expr_Lit{
				Lit: &Const{
					Isnull: false,
					Value: &plan.Literal_Defaultval{
						Defaultval: true,
					},
				},
			},
		}, nil
	case *tree.UpdateVal:
		return &Expr{
			Expr: &plan.Expr_Lit{
				Lit: &Const{
					Isnull: false,
					Value: &plan.Literal_UpdateVal{
						UpdateVal: true,
					},
				},
			},
		}, nil
	case *tree.MaxValue:
		return &Expr{
			Expr: &plan.Expr_Max{
				Max: &MaxValue{
					Value: "maxvalue",
				},
			},
		}, nil
	case *tree.VarExpr:
		expr, err = b.baseBindVar(exprImpl, depth, isRoot)

	case *tree.ParamExpr:
		if !b.builder.isPrepareStatement {
			err = moerr.NewInvalidInput(b.GetContext(), "only prepare statement can use ? expr")
		} else {
			expr, err = b.baseBindParam(exprImpl, depth, isRoot)
		}

	case *tree.StrVal:
		err = moerr.NewNYI(b.GetContext(), "expr str'%v'", exprImpl)

	case *tree.ExprList:
		err = moerr.NewNYI(b.GetContext(), "expr plan.ExprList'%v'", exprImpl)

	case tree.UnqualifiedStar:
		// select * from table
		// * should only appear in SELECT clause
		err = moerr.NewInvalidInput(b.GetContext(), "SELECT clause contains unqualified star")

	default:
		err = moerr.NewNYI(b.GetContext(), "expr '%+v'", exprImpl)
	}

	return
}

func (b *baseBinder) baseBindParam(astExpr *tree.ParamExpr, depth int32, isRoot bool) (expr *plan.Expr, err error) {
	typ := types.T_text.ToType()
	return &Expr{
		Typ: *makePlan2Type(&typ),
		Expr: &plan.Expr_P{
			P: &plan.ParamRef{
				Pos: int32(astExpr.Offset),
			},
		},
	}, nil
}

func (b *baseBinder) baseBindVar(astExpr *tree.VarExpr, depth int32, isRoot bool) (expr *plan.Expr, err error) {
	typ := types.T_text.ToType()
	return &Expr{
		Typ: *makePlan2Type(&typ),
		Expr: &plan.Expr_V{
			V: &plan.VarRef{
				Name:   astExpr.Name,
				System: astExpr.System,
				Global: astExpr.Global,
			},
		},
	}, nil
}

const (
	TimeWindowStart = "_wstart"
	TimeWindowEnd   = "_wend"
)

func (b *baseBinder) baseBindColRef(astExpr *tree.UnresolvedName, depth int32, isRoot bool) (expr *plan.Expr, err error) {
	if b.ctx == nil {
		return nil, moerr.NewInvalidInput(b.GetContext(), "ambiguous column reference '%v'", astExpr.Parts[0])
	}
	astStr := tree.String(astExpr, dialect.MYSQL)

	col := astExpr.Parts[0]
	table := astExpr.Parts[1]
	name := tree.String(astExpr, dialect.MYSQL)

	if b.ctx.timeTag > 0 && (col == TimeWindowStart || col == TimeWindowEnd) {
		colPos := int32(len(b.ctx.times))
		expr = &plan.Expr{
			Typ: plan.Type{Id: int32(types.T_timestamp)},
			Expr: &plan.Expr_Col{
				Col: &plan.ColRef{
					RelPos: b.ctx.timeTag,
					ColPos: colPos,
					Name:   col,
				},
			},
		}
		b.ctx.timeByAst[astStr] = colPos
		b.ctx.times = append(b.ctx.times, expr)
		return
	}

	relPos := NotFound
	colPos := NotFound
	var typ *plan.Type
	localErrCtx := errutil.ContextWithNoReport(b.GetContext(), true)

	if len(table) == 0 {
		if binding, ok := b.ctx.bindingByCol[col]; ok {
			if binding != nil {
				relPos = binding.tag
				colPos = binding.colIdByName[col]
				typ = DeepCopyType(binding.types[colPos])
				table = binding.table
			} else {
				return nil, moerr.NewInvalidInput(b.GetContext(), "ambiguous column reference '%v'", name)
			}
		} else {
			err = moerr.NewInvalidInput(localErrCtx, "column %s does not exist", name)
		}
	} else {
		if binding, ok := b.ctx.bindingByTable[table]; ok {
			colPos = binding.FindColumn(col)
			if colPos == AmbiguousName {
				return nil, moerr.NewInvalidInput(b.GetContext(), "ambiguous column reference '%v'", name)
			}
			if colPos != NotFound {
				typ = DeepCopyType(binding.types[colPos])
				relPos = binding.tag
			} else {
				err = moerr.NewInvalidInput(localErrCtx, "column '%s' does not exist", name)
			}
		} else {
			err = moerr.NewInvalidInput(localErrCtx, "missing FROM-clause entry for table '%v'", table)
		}
	}

	if typ != nil && typ.Id == int32(types.T_enum) && len(typ.GetEnumvalues()) != 0 {
		if err != nil {
			errutil.ReportError(b.GetContext(), err)
			return
		}
		astArgs := []tree.Expr{
			tree.NewNumValWithType(constant.MakeString(typ.Enumvalues), typ.Enumvalues, false, tree.P_char),
		}

		// bind ast function's args
		args := make([]*Expr, len(astArgs)+1)
		for idx, arg := range astArgs {
			if idx == len(args)-1 {
				continue
			}
			expr, err := b.impl.BindExpr(arg, depth, false)
			if err != nil {
				return nil, err
			}
			args[idx] = expr
		}
		args[len(args)-1] = &Expr{
			Typ: *typ,
			Expr: &plan.Expr_Col{
				Col: &plan.ColRef{
					RelPos: relPos,
					ColPos: colPos,
					Name:   col,
				},
			},
		}

		return BindFuncExprImplByPlanExpr(b.GetContext(), moEnumCastIndexToValueFun, args)
	}

	if colPos != NotFound {
		b.boundCols = append(b.boundCols, table+"."+col)

		expr = &plan.Expr{
			Typ: *typ,
		}

		if depth == 0 {
			expr.Expr = &plan.Expr_Col{
				Col: &plan.ColRef{
					RelPos: relPos,
					ColPos: colPos,
					Name:   col,
				},
			}
		} else {
			expr.Expr = &plan.Expr_Corr{
				Corr: &plan.CorrColRef{
					RelPos: relPos,
					ColPos: colPos,
					Depth:  depth,
				},
			}
		}
		if err != nil {
			errutil.ReportError(b.GetContext(), err)
		}
		return
	}

	parent := b.ctx.parent
	for parent != nil && parent.binder == nil {
		parent = parent.parent
	}

	if parent == nil {
		if err != nil {
			errutil.ReportError(b.GetContext(), err)
		}
		return
	}

	expr, err = parent.binder.BindColRef(astExpr, depth+1, isRoot)

	if err == nil {
		b.ctx.isCorrelated = true
	}

	return
}

func (b *baseBinder) baseBindSubquery(astExpr *tree.Subquery, isRoot bool) (*Expr, error) {
	if b.ctx == nil {
		return nil, moerr.NewInvalidInput(b.GetContext(), "field reference doesn't support SUBQUERY")
	}
	subCtx := NewBindContext(b.builder, b.ctx)

	var nodeID int32
	var err error
	switch subquery := astExpr.Select.(type) {
	case *tree.ParenSelect:
		nodeID, err = b.builder.buildSelect(subquery.Select, subCtx, false)
		if err != nil {
			return nil, err
		}
	case *tree.Select:
		nodeID, err = b.builder.buildSelect(subquery, subCtx, false)
		if err != nil {
			return nil, err
		}

	default:
		return nil, moerr.NewNYI(b.GetContext(), "unsupported select statement: %s", tree.String(astExpr, dialect.MYSQL))
	}

	rowSize := int32(len(subCtx.results))

	returnExpr := &plan.Expr{
		Typ: plan.Type{
			Id: int32(types.T_tuple),
		},
		Expr: &plan.Expr_Sub{
			Sub: &plan.SubqueryRef{
				NodeId:  nodeID,
				RowSize: rowSize,
			},
		},
	}

	if astExpr.Exists {
		returnExpr.Typ = plan.Type{
			Id:          int32(types.T_bool),
			NotNullable: true,
		}
		returnExpr.GetSub().Typ = plan.SubqueryRef_EXISTS
	} else if rowSize == 1 {
		returnExpr.Typ = subCtx.results[0].Typ
	}

	return returnExpr, nil
}

func (b *baseBinder) bindCaseExpr(astExpr *tree.CaseExpr, depth int32, isRoot bool) (*Expr, error) {
	args := make([]tree.Expr, 0, len(astExpr.Whens)+1)
	caseExist := astExpr.Expr != nil

	for _, whenExpr := range astExpr.Whens {
		if caseExist {
			newCandExpr := tree.NewComparisonExpr(tree.EQUAL, astExpr.Expr, whenExpr.Cond)
			args = append(args, newCandExpr)
		} else {
			args = append(args, whenExpr.Cond)
		}
		args = append(args, whenExpr.Val)
	}

	if astExpr.Else != nil {
		args = append(args, astExpr.Else)
	} else {
		args = append(args, tree.NewNumValWithType(constant.MakeUnknown(), "", false, tree.P_null))
	}

	return b.bindFuncExprImplByAstExpr("case", args, depth)
}

func (b *baseBinder) bindRangeCond(astExpr *tree.RangeCond, depth int32, isRoot bool) (*Expr, error) {
	if astExpr.Not {
		// rewrite 'col not between 1, 20' to 'col < 1 or col > 20'
		newLeftExpr := tree.NewComparisonExpr(tree.LESS_THAN, astExpr.Left, astExpr.From)
		newRightExpr := tree.NewComparisonExpr(tree.GREAT_THAN, astExpr.Left, astExpr.To)
		return b.bindFuncExprImplByAstExpr("or", []tree.Expr{newLeftExpr, newRightExpr}, depth)
	} else {
		if _, ok := astExpr.Left.(*tree.Tuple); ok {
			newLeftExpr := tree.NewComparisonExpr(tree.GREAT_THAN_EQUAL, astExpr.Left, astExpr.From)
			newRightExpr := tree.NewComparisonExpr(tree.LESS_THAN_EQUAL, astExpr.Left, astExpr.To)
			return b.bindFuncExprImplByAstExpr("and", []tree.Expr{newLeftExpr, newRightExpr}, depth)
		}

		return b.bindFuncExprImplByAstExpr("between", []tree.Expr{astExpr.Left, astExpr.From, astExpr.To}, depth)
	}
}

func (b *baseBinder) bindUnaryExpr(astExpr *tree.UnaryExpr, depth int32, isRoot bool) (*Expr, error) {
	switch astExpr.Op {
	case tree.UNARY_MINUS:
		return b.bindFuncExprImplByAstExpr("unary_minus", []tree.Expr{astExpr.Expr}, depth)
	case tree.UNARY_PLUS:
		return b.bindFuncExprImplByAstExpr("unary_plus", []tree.Expr{astExpr.Expr}, depth)
	case tree.UNARY_TILDE:
		return b.bindFuncExprImplByAstExpr("unary_tilde", []tree.Expr{astExpr.Expr}, depth)
	case tree.UNARY_MARK:
		return b.bindFuncExprImplByAstExpr("unary_mark", []tree.Expr{astExpr.Expr}, depth)
	}
	return nil, moerr.NewNYI(b.GetContext(), "'%v'", astExpr)
}

func (b *baseBinder) bindBinaryExpr(astExpr *tree.BinaryExpr, depth int32, isRoot bool) (*Expr, error) {
	switch astExpr.Op {
	case tree.PLUS:
		return b.bindFuncExprImplByAstExpr("+", []tree.Expr{astExpr.Left, astExpr.Right}, depth)
	case tree.MINUS:
		return b.bindFuncExprImplByAstExpr("-", []tree.Expr{astExpr.Left, astExpr.Right}, depth)
	case tree.MULTI:
		return b.bindFuncExprImplByAstExpr("*", []tree.Expr{astExpr.Left, astExpr.Right}, depth)
	case tree.MOD:
		return b.bindFuncExprImplByAstExpr("%", []tree.Expr{astExpr.Left, astExpr.Right}, depth)
	case tree.DIV:
		return b.bindFuncExprImplByAstExpr("/", []tree.Expr{astExpr.Left, astExpr.Right}, depth)
	case tree.INTEGER_DIV:
		return b.bindFuncExprImplByAstExpr("div", []tree.Expr{astExpr.Left, astExpr.Right}, depth)
	case tree.BIT_XOR:
		return b.bindFuncExprImplByAstExpr("^", []tree.Expr{astExpr.Left, astExpr.Right}, depth)
	case tree.BIT_OR:
		return b.bindFuncExprImplByAstExpr("|", []tree.Expr{astExpr.Left, astExpr.Right}, depth)
	case tree.BIT_AND:
		return b.bindFuncExprImplByAstExpr("&", []tree.Expr{astExpr.Left, astExpr.Right}, depth)
	case tree.LEFT_SHIFT:
		return b.bindFuncExprImplByAstExpr("<<", []tree.Expr{astExpr.Left, astExpr.Right}, depth)
	case tree.RIGHT_SHIFT:
		return b.bindFuncExprImplByAstExpr(">>", []tree.Expr{astExpr.Left, astExpr.Right}, depth)
	}
	return nil, moerr.NewNYI(b.GetContext(), "'%v' operator", astExpr.Op.ToString())
}

func (b *baseBinder) bindComparisonExpr(astExpr *tree.ComparisonExpr, depth int32, isRoot bool) (*Expr, error) {
	var op string

	switch astExpr.Op {
	case tree.EQUAL:
		op = "="
		switch leftexpr := astExpr.Left.(type) {
		case *tree.Tuple:
			switch rightexpr := astExpr.Right.(type) {
			case *tree.Tuple:
				if len(leftexpr.Exprs) == len(rightexpr.Exprs) {
					var expr1, expr2 *plan.Expr
					var err error
					for i := 1; i < len(leftexpr.Exprs); i++ {
						if i == 1 {
							expr1, err = b.bindFuncExprImplByAstExpr("=", []tree.Expr{leftexpr.Exprs[0], rightexpr.Exprs[0]}, depth)
							if err != nil {
								return nil, err
							}
						}
						expr2, err = b.bindFuncExprImplByAstExpr("=", []tree.Expr{leftexpr.Exprs[i], rightexpr.Exprs[i]}, depth)
						if err != nil {
							return nil, err
						}
						expr1, err = BindFuncExprImplByPlanExpr(b.GetContext(), "and", []*plan.Expr{expr1, expr2})
						if err != nil {
							return nil, err
						}
					}
					return expr1, nil
				} else {
					return nil, moerr.NewInvalidInput(b.GetContext(), "two tuples have different length(%v,%v)", len(leftexpr.Exprs), len(rightexpr.Exprs))
				}
			}
		}

	case tree.LESS_THAN:
		op = "<"
		switch leftexpr := astExpr.Left.(type) {
		case *tree.Tuple:
			switch rightexpr := astExpr.Right.(type) {
			case *tree.Tuple:
				if len(leftexpr.Exprs) == len(rightexpr.Exprs) {
					var expr1, expr2 *plan.Expr
					var err error
					for i := len(leftexpr.Exprs) - 2; i >= 0; i-- {
						if i == len(leftexpr.Exprs)-2 {
							expr1, err = b.bindFuncExprImplByAstExpr("<", []tree.Expr{leftexpr.Exprs[i+1], rightexpr.Exprs[i+1]}, depth)
							if err != nil {
								return nil, err
							}
						}
						expr2, err = b.bindFuncExprImplByAstExpr("=", []tree.Expr{leftexpr.Exprs[i], rightexpr.Exprs[i]}, depth)
						if err != nil {
							return nil, err
						}
						expr1, err = BindFuncExprImplByPlanExpr(b.GetContext(), "and", []*plan.Expr{expr1, expr2})
						if err != nil {
							return nil, err
						}
						expr2, err = b.bindFuncExprImplByAstExpr("<", []tree.Expr{leftexpr.Exprs[i], rightexpr.Exprs[i]}, depth)
						if err != nil {
							return nil, err
						}
						expr1, err = BindFuncExprImplByPlanExpr(b.GetContext(), "or", []*plan.Expr{expr1, expr2})
						if err != nil {
							return nil, err
						}
					}
					return expr1, nil
				} else {
					return nil, moerr.NewInvalidInput(b.GetContext(), "two tuples have different length(%v,%v)", len(leftexpr.Exprs), len(rightexpr.Exprs))
				}
			}
		}

	case tree.LESS_THAN_EQUAL:
		op = "<="
		switch leftexpr := astExpr.Left.(type) {
		case *tree.Tuple:
			switch rightexpr := astExpr.Right.(type) {
			case *tree.Tuple:
				if len(leftexpr.Exprs) == len(rightexpr.Exprs) {
					var expr1, expr2 *plan.Expr
					var err error
					for i := len(leftexpr.Exprs) - 2; i >= 0; i-- {
						if i == len(leftexpr.Exprs)-2 {
							expr1, err = b.bindFuncExprImplByAstExpr("<=", []tree.Expr{leftexpr.Exprs[i+1], rightexpr.Exprs[i+1]}, depth)
							if err != nil {
								return nil, err
							}
						}
						expr2, err = b.bindFuncExprImplByAstExpr("=", []tree.Expr{leftexpr.Exprs[i], rightexpr.Exprs[i]}, depth)
						if err != nil {
							return nil, err
						}
						expr1, err = BindFuncExprImplByPlanExpr(b.GetContext(), "and", []*plan.Expr{expr1, expr2})
						if err != nil {
							return nil, err
						}
						expr2, err = b.bindFuncExprImplByAstExpr("<", []tree.Expr{leftexpr.Exprs[i], rightexpr.Exprs[i]}, depth)
						if err != nil {
							return nil, err
						}
						expr1, err = BindFuncExprImplByPlanExpr(b.GetContext(), "or", []*plan.Expr{expr1, expr2})
						if err != nil {
							return nil, err
						}
					}
					return expr1, nil
				} else {
					return nil, moerr.NewInvalidInput(b.GetContext(), "two tuples have different length(%v,%v)", len(leftexpr.Exprs), len(rightexpr.Exprs))
				}
			}
		}

	case tree.GREAT_THAN:
		op = ">"
		switch leftexpr := astExpr.Left.(type) {
		case *tree.Tuple:
			switch rightexpr := astExpr.Right.(type) {
			case *tree.Tuple:
				if len(leftexpr.Exprs) == len(rightexpr.Exprs) {
					var expr1, expr2 *plan.Expr
					var err error
					for i := len(leftexpr.Exprs) - 2; i >= 0; i-- {
						if i == len(leftexpr.Exprs)-2 {
							expr1, err = b.bindFuncExprImplByAstExpr(">", []tree.Expr{leftexpr.Exprs[i+1], rightexpr.Exprs[i+1]}, depth)
							if err != nil {
								return nil, err
							}
						}
						expr2, err = b.bindFuncExprImplByAstExpr("=", []tree.Expr{leftexpr.Exprs[i], rightexpr.Exprs[i]}, depth)
						if err != nil {
							return nil, err
						}
						expr1, err = BindFuncExprImplByPlanExpr(b.GetContext(), "and", []*plan.Expr{expr1, expr2})
						if err != nil {
							return nil, err
						}
						expr2, err = b.bindFuncExprImplByAstExpr(">", []tree.Expr{leftexpr.Exprs[i], rightexpr.Exprs[i]}, depth)
						if err != nil {
							return nil, err
						}
						expr1, err = BindFuncExprImplByPlanExpr(b.GetContext(), "or", []*plan.Expr{expr1, expr2})
						if err != nil {
							return nil, err
						}
					}
					return expr1, nil
				} else {
					return nil, moerr.NewInvalidInput(b.GetContext(), "two tuples have different length(%v,%v)", len(leftexpr.Exprs), len(rightexpr.Exprs))
				}
			}
		}

	case tree.GREAT_THAN_EQUAL:
		op = ">="
		switch leftexpr := astExpr.Left.(type) {
		case *tree.Tuple:
			switch rightexpr := astExpr.Right.(type) {
			case *tree.Tuple:
				if len(leftexpr.Exprs) == len(rightexpr.Exprs) {
					var expr1, expr2 *plan.Expr
					var err error
					for i := len(leftexpr.Exprs) - 2; i >= 0; i-- {
						if i == len(leftexpr.Exprs)-2 {
							expr1, err = b.bindFuncExprImplByAstExpr(">=", []tree.Expr{leftexpr.Exprs[i+1], rightexpr.Exprs[i+1]}, depth)
							if err != nil {
								return nil, err
							}
						}
						expr2, err = b.bindFuncExprImplByAstExpr("=", []tree.Expr{leftexpr.Exprs[i], rightexpr.Exprs[i]}, depth)
						if err != nil {
							return nil, err
						}
						expr1, err = BindFuncExprImplByPlanExpr(b.GetContext(), "and", []*plan.Expr{expr1, expr2})
						if err != nil {
							return nil, err
						}
						expr2, err = b.bindFuncExprImplByAstExpr(">", []tree.Expr{leftexpr.Exprs[i], rightexpr.Exprs[i]}, depth)
						if err != nil {
							return nil, err
						}
						expr1, err = BindFuncExprImplByPlanExpr(b.GetContext(), "or", []*plan.Expr{expr1, expr2})
						if err != nil {
							return nil, err
						}
					}
					return expr1, nil
				} else {
					return nil, moerr.NewInvalidInput(b.GetContext(), "two tuples have different length(%v,%v)", len(leftexpr.Exprs), len(rightexpr.Exprs))
				}
			}
		}

	case tree.NOT_EQUAL:
		op = "<>"
		switch leftexpr := astExpr.Left.(type) {
		case *tree.Tuple:
			switch rightexpr := astExpr.Right.(type) {
			case *tree.Tuple:
				if len(leftexpr.Exprs) == len(rightexpr.Exprs) {
					var expr1, expr2 *plan.Expr
					var err error
					for i := 1; i < len(leftexpr.Exprs); i++ {
						if i == 1 {
							expr1, err = b.bindFuncExprImplByAstExpr("<>", []tree.Expr{leftexpr.Exprs[0], rightexpr.Exprs[0]}, depth)
							if err != nil {
								return nil, err
							}
						}
						expr2, err = b.bindFuncExprImplByAstExpr("<>", []tree.Expr{leftexpr.Exprs[i], rightexpr.Exprs[i]}, depth)
						if err != nil {
							return nil, err
						}
						expr1, err = BindFuncExprImplByPlanExpr(b.GetContext(), "or", []*plan.Expr{expr1, expr2})
						if err != nil {
							return nil, err
						}
					}
					return expr1, nil
				} else {
					return nil, moerr.NewInvalidInput(b.GetContext(), "two tuples have different length(%v,%v)", len(leftexpr.Exprs), len(rightexpr.Exprs))
				}
			}
		}

	case tree.LIKE:
		op = "like"

	case tree.NOT_LIKE:
		newExpr := tree.NewComparisonExpr(tree.LIKE, astExpr.Left, astExpr.Right)
		return b.bindFuncExprImplByAstExpr("not", []tree.Expr{newExpr}, depth)

	case tree.ILIKE:
		op = "ilike"

	case tree.NOT_ILIKE:
		newExpr := tree.NewComparisonExpr(tree.ILIKE, astExpr.Left, astExpr.Right)
		return b.bindFuncExprImplByAstExpr("not", []tree.Expr{newExpr}, depth)

	case tree.IN:
		switch astExpr.Right.(type) {
		case *tree.Tuple:
			op = "in"

		default:
			leftArg, err := b.impl.BindExpr(astExpr.Left, depth, false)
			if err != nil {
				return nil, err
			}

			rightArg, err := b.impl.BindExpr(astExpr.Right, depth, false)
			if err != nil {
				return nil, err
			}

			if subquery := rightArg.GetSub(); subquery != nil {
				if list := leftArg.GetList(); list != nil {
					if len(list.List) != int(subquery.RowSize) {
						return nil, moerr.NewNYI(b.GetContext(), "subquery should return %d columns", len(list.List))
					}
				} else {
					if subquery.RowSize > 1 {
						return nil, moerr.NewInvalidInput(b.GetContext(), "subquery returns more than 1 column")
					}
				}

				subquery.Typ = plan.SubqueryRef_IN
				subquery.Child = leftArg

				rightArg.Typ = plan.Type{
					Id:          int32(types.T_bool),
					NotNullable: leftArg.Typ.NotNullable && rightArg.Typ.NotNullable,
				}

				return rightArg, nil
			} else {
				return BindFuncExprImplByPlanExpr(b.GetContext(), "in", []*plan.Expr{leftArg, rightArg})
			}
		}

	case tree.NOT_IN:
		switch astExpr.Right.(type) {
		case *tree.Tuple:
			op = "not_in"

		default:
			leftArg, err := b.impl.BindExpr(astExpr.Left, depth, false)
			if err != nil {
				return nil, err
			}

			rightArg, err := b.impl.BindExpr(astExpr.Right, depth, false)
			if err != nil {
				return nil, err
			}

			if subquery := rightArg.GetSub(); subquery != nil {
				if list := leftArg.GetList(); list != nil {
					if len(list.List) != int(subquery.RowSize) {
						return nil, moerr.NewInvalidInput(b.GetContext(), "subquery should return %d columns", len(list.List))
					}
				} else {
					if subquery.RowSize > 1 {
						return nil, moerr.NewInvalidInput(b.GetContext(), "subquery should return 1 column")
					}
				}

				subquery.Typ = plan.SubqueryRef_NOT_IN
				subquery.Child = leftArg

				rightArg.Typ = plan.Type{
					Id:          int32(types.T_bool),
					NotNullable: leftArg.Typ.NotNullable && rightArg.Typ.NotNullable,
				}

				return rightArg, nil
			} else {
				expr, err := BindFuncExprImplByPlanExpr(b.GetContext(), "in", []*plan.Expr{leftArg, rightArg})
				if err != nil {
					return nil, err
				}

				return BindFuncExprImplByPlanExpr(b.GetContext(), "not", []*plan.Expr{expr})
			}
		}
	case tree.REG_MATCH:
		op = "reg_match"
	case tree.NOT_REG_MATCH:
		op = "not_reg_match"
	default:
		return nil, moerr.NewNYI(b.GetContext(), "'%v'", astExpr)
	}

	if astExpr.SubOp >= tree.ANY {
		expr, err := b.impl.BindExpr(astExpr.Right, depth, false)
		if err != nil {
			return nil, err
		}

		child, err := b.impl.BindExpr(astExpr.Left, depth, false)
		if err != nil {
			return nil, err
		}

		if subquery := expr.GetSub(); subquery != nil {
			if list := child.GetList(); list != nil {
				if len(list.List) != int(subquery.RowSize) {
					return nil, moerr.NewInvalidInput(b.GetContext(), "subquery should return %d columns", len(list.List))
				}
			} else {
				if subquery.RowSize > 1 {
					return nil, moerr.NewInvalidInput(b.GetContext(), "subquery should return 1 column")
				}
			}

			subquery.Op = op
			subquery.Child = child

			switch astExpr.SubOp {
			case tree.ANY, tree.SOME:
				subquery.Typ = plan.SubqueryRef_ANY
			case tree.ALL:
				subquery.Typ = plan.SubqueryRef_ALL
			}

			expr.Typ = plan.Type{
				Id:          int32(types.T_bool),
				NotNullable: expr.Typ.NotNullable && child.Typ.NotNullable,
			}

			return expr, nil
		} else {
			return nil, moerr.NewInvalidInput(b.GetContext(), "subquery '%s' is not a quantifying subquery", astExpr.SubOp.ToString())
		}
	}

	return b.bindFuncExprImplByAstExpr(op, []tree.Expr{astExpr.Left, astExpr.Right}, depth)
}

func (b *baseBinder) bindFuncExpr(astExpr *tree.FuncExpr, depth int32, isRoot bool) (*Expr, error) {
	funcRef, ok := astExpr.Func.FunctionReference.(*tree.UnresolvedName)
	if !ok {
		return nil, moerr.NewNYI(b.GetContext(), "function expr '%v'", astExpr)
	}
	funcName := funcRef.Parts[0]

	if function.GetFunctionIsAggregateByName(funcName) && astExpr.WindowSpec == nil {
		if b.ctx.timeTag > 0 {
			return b.impl.BindTimeWindowFunc(funcName, astExpr, depth, isRoot)
		}
		return b.impl.BindAggFunc(funcName, astExpr, depth, isRoot)
	} else if function.GetFunctionIsWinFunByName(funcName) {
		return b.impl.BindWinFunc(funcName, astExpr, depth, isRoot)
	}

	return b.bindFuncExprImplByAstExpr(funcName, astExpr.Exprs, depth)
}

func (b *baseBinder) bindFuncExprImplByAstExpr(name string, astArgs []tree.Expr, depth int32) (*plan.Expr, error) {
	// rewrite some ast Exprs before binding
	switch name {
	case "nullif":
		// rewrite 'nullif(expr1, expr2)' to 'case when expr1=expr2 then null else expr1'
		if len(astArgs) != 2 {
			return nil, moerr.NewInvalidArg(b.GetContext(), "nullif need two args", len(astArgs))
		}
		elseExpr := astArgs[0]
		thenExpr := tree.NewNumValWithType(constant.MakeUnknown(), "", false, tree.P_char)
		whenExpr := tree.NewComparisonExpr(tree.EQUAL, astArgs[0], astArgs[1])
		astArgs = []tree.Expr{whenExpr, thenExpr, elseExpr}
		name = "case"

	case "ifnull":
		// rewrite 'ifnull(expr1, expr2)' to 'case when isnull(expr1) then expr2 else null'
		if len(astArgs) != 2 {
			return nil, moerr.NewInvalidArg(b.GetContext(), "ifnull function need two args", len(astArgs))
		}
		elseExpr := astArgs[0]
		thenExpr := astArgs[1]
		whenExpr := tree.NewIsNullExpr(astArgs[0])
		astArgs = []tree.Expr{whenExpr, thenExpr, elseExpr}
		name = "case"

		//case "extract":
		//	// "extract(year from col_name)"  parser return year as UnresolvedName.
		//	// we must rewrite it to string。 because binder bind UnresolvedName as column name
		//	unit := astArgs[0].(*tree.UnresolvedName).Parts[0]
		//	astArgs[0] = tree.NewNumVal(constant.MakeString(unit), unit, false)

	case "count":
		if b.ctx == nil {
			return nil, moerr.NewInvalidInput(b.GetContext(), "invalid field reference to COUNT")
		}
		// we will rewrite "count(*)" to "starcount(col)"
		// count(*) : astExprs[0].(type) is *tree.NumVal
		// count(col_name) : astExprs[0].(type) is *tree.UnresolvedName
		switch nval := astArgs[0].(type) {
		case *tree.NumVal:
			if nval.String() == "*" {
				if len(b.ctx.bindings) == 0 || len(b.ctx.bindings[0].cols) == 0 {
					// sql: 'select count(*)' without from clause. we do nothing
				} else {
					// sql: 'select count(*) from t1',
					// rewrite count(*) to starcount(col_name)
					name = "starcount"

					astArgs = []tree.Expr{tree.NewNumValWithType(constant.MakeInt64(1), "1", false, tree.P_int64)}
				}
			}
		}

	case "approx_count":
		if b.ctx == nil {
			return nil, moerr.NewInvalidInput(b.GetContext(), "invalid field reference to COUNT")
		}
		switch nval := astArgs[0].(type) {
		case *tree.NumVal:
			if nval.String() == "*" {
				if len(b.ctx.bindings) == 0 || len(b.ctx.bindings[0].cols) == 0 {
					name = "count"
				} else {
					astArgs = []tree.Expr{tree.NewNumValWithType(constant.MakeInt64(1), "1", false, tree.P_int64)}
				}
			} else {
				name = "count"
			}
		default:
			name = "count"
		}

	case "trim":
		astArgs = astArgs[1:]
	}

	// bind ast function's args
	var args []*Expr
	if name == "bit_cast" {
		bitCastExpr := astArgs[0].(*tree.BitCastExpr)
		binExpr, err := b.impl.BindExpr(bitCastExpr.Expr, depth, false)
		if err != nil {
			return nil, err
		}

		typ, err := getTypeFromAst(b.GetContext(), bitCastExpr.Type)
		if err != nil {
			return nil, err
		}
		typeExpr := &Expr{
			Typ: *typ,
			Expr: &plan.Expr_T{
				T: &plan.TargetType{},
			},
		}

		args = []*Expr{binExpr, typeExpr}
	} else if name == "serial_extract" {
		serialExtractExpr := astArgs[0].(*tree.SerialExtractExpr)

		// 1. bind serial expr
		serialExpr, err := b.impl.BindExpr(serialExtractExpr.SerialExpr, depth, false)
		if err != nil {
			return nil, err
		}

		// 2. bind index expr
		idxExpr, err := b.impl.BindExpr(serialExtractExpr.IndexExpr, depth, false)
		if err != nil {
			return nil, err
		}

		// 3. bind type
		typ, err := getTypeFromAst(b.GetContext(), serialExtractExpr.ResultType)
		if err != nil {
			return nil, err
		}
		typeExpr := &Expr{
			Typ: *typ,
			Expr: &plan.Expr_T{
				T: &plan.TargetType{},
			},
		}

		// 4. return [serialExpr, idxExpr, typeExpr]. Used in list_builtIn.go
		args = []*Expr{serialExpr, idxExpr, typeExpr}
	} else {
		args = make([]*Expr, len(astArgs))
		for idx, arg := range astArgs {
			expr, err := b.impl.BindExpr(arg, depth, false)
			if err != nil {
				return nil, err
			}

			args[idx] = expr
		}
	}

	if b.builder != nil {
		e, err := bindFuncExprAndConstFold(b.GetContext(), b.builder.compCtx.GetProcess(), name, args)
		if err == nil {
			return e, nil
		}
		if !strings.Contains(err.Error(), "not supported") {
			return nil, err
		}
	} else {
		// return bindFuncExprImplByPlanExpr(b.GetContext(), name, args)
		// first look for builtin func
		builtinExpr, err := BindFuncExprImplByPlanExpr(b.GetContext(), name, args)
		if err == nil {
			return builtinExpr, nil
		}
		if !strings.Contains(err.Error(), "not supported") {
			return nil, err
		}
	}

	// not a builtin func, look to resolve udf
	cmpCtx := b.builder.compCtx
	udf, err := cmpCtx.ResolveUdf(name, args)
	if err != nil {
		return nil, err
	}

	return bindFuncExprImplUdf(b, name, udf, astArgs, depth)
}

func bindFuncExprImplUdf(b *baseBinder, name string, udf *function.Udf, args []tree.Expr, depth int32) (*plan.Expr, error) {
	if udf == nil {
		return nil, moerr.NewNotSupported(b.GetContext(), "function '%s'", name)
	}

	switch udf.Language {
	case string(tree.SQL):
		sql := udf.Body
		// replace sql with actual arg value
		fmtctx := tree.NewFmtCtx(dialect.MYSQL, tree.WithQuoteString(true))
		for i := 0; i < len(args); i++ {
			args[i].Format(fmtctx)
			sql = strings.Replace(sql, "$"+strconv.Itoa(i+1), fmtctx.String(), 1)
			fmtctx.Reset()
		}

		// if does not contain SELECT, an expression. In order to pass the parser,
		// make it start with a 'SELECT'.

		var expr *plan.Expr

		if !strings.Contains(sql, "select") {
			sql = "select " + sql
			substmts, err := parsers.Parse(b.GetContext(), dialect.MYSQL, sql, 1)
			if err != nil {
				return nil, err
			}
			expr, err = b.impl.BindExpr(substmts[0].(*tree.Select).Select.(*tree.SelectClause).Exprs[0].Expr, depth, false)
			if err != nil {
				return nil, err
			}
		} else {
			substmts, err := parsers.Parse(b.GetContext(), dialect.MYSQL, sql, 1)
			if err != nil {
				return nil, err
			}
			subquery := tree.NewSubquery(substmts[0], false)
			expr, err = b.impl.BindSubquery(subquery, false)
			if err != nil {
				return nil, err
			}
		}
		return expr, nil
	case string(tree.PYTHON):
		expr, err := b.bindPythonUdf(udf, args, depth)
		if err != nil {
			return nil, err
		}
		return expr, nil
	default:
		return nil, moerr.NewInvalidArg(b.GetContext(), "function language", udf.Language)
	}
}

func (b *baseBinder) bindPythonUdf(udf *function.Udf, astArgs []tree.Expr, depth int32) (*plan.Expr, error) {
	args := make([]*Expr, 2*len(astArgs)+2)

	// python udf self info and query context
	args[0] = udf.GetPlanExpr()

	// bind ast function's args
	for idx, arg := range astArgs {
		expr, err := b.impl.BindExpr(arg, depth, false)
		if err != nil {
			return nil, err
		}
		args[idx+1] = expr
	}

	// function args
	fArgTypes := udf.GetArgsPlanType()
	for i, t := range fArgTypes {
		args[len(astArgs)+i+1] = &Expr{Typ: *t}
	}

	// function ret
	fRetType := udf.GetRetPlanType()
	args[2*len(astArgs)+1] = &Expr{Typ: *fRetType}

	return BindFuncExprImplByPlanExpr(b.GetContext(), "python_user_defined_function", args)
}

func bindFuncExprAndConstFold(ctx context.Context, proc *process.Process, name string, args []*Expr) (*plan.Expr, error) {
	retExpr, err := BindFuncExprImplByPlanExpr(ctx, name, args)
	if err != nil {
		return nil, err
	}

	switch retExpr.GetF().GetFunc().GetObjName() {
	case "+", "-", "*", "/", "unary_minus", "unary_plus", "unary_tilde", "in", "prefix_in", "serial", "serial_full":
		if proc != nil {
			tmpexpr, _ := ConstantFold(batch.EmptyForConstFoldBatch, DeepCopyExpr(retExpr), proc, false)
			if tmpexpr != nil {
				retExpr = tmpexpr
			}
		}

	case "between":
		if proc == nil {
			goto between_fallback
		}

		fnArgs := retExpr.GetF().Args
		arg1, err := ConstantFold(batch.EmptyForConstFoldBatch, fnArgs[1], proc, false)
		if err != nil {
			goto between_fallback
		}
		fnArgs[1] = arg1

		lit0 := arg1.GetLit()
		if arg1.Typ.Id == int32(types.T_any) || lit0 == nil {
			goto between_fallback
		}

		arg2, err := ConstantFold(batch.EmptyForConstFoldBatch, fnArgs[2], proc, false)
		if err != nil {
			goto between_fallback
		}
		fnArgs[2] = arg2

		lit1 := arg1.GetLit()
		if arg1.Typ.Id == int32(types.T_any) || lit1 == nil {
			goto between_fallback
		}

		rangeCheckFn, _ := BindFuncExprImplByPlanExpr(ctx, "<=", []*plan.Expr{arg1, arg2})
		rangeCheckRes, _ := ConstantFold(batch.EmptyForConstFoldBatch, rangeCheckFn, proc, false)
		rangeCheckVal := rangeCheckRes.GetLit()
		if rangeCheckVal == nil || !rangeCheckVal.GetBval() {
			goto between_fallback
		}

		retExpr, _ = ConstantFold(batch.EmptyForConstFoldBatch, retExpr, proc, false)
	}

	return retExpr, nil

between_fallback:
	fnArgs := retExpr.GetF().Args
	leftFn, err := BindFuncExprImplByPlanExpr(ctx, ">=", []*plan.Expr{DeepCopyExpr(fnArgs[0]), fnArgs[1]})
	if err != nil {
		return nil, err
	}
	rightFn, err := BindFuncExprImplByPlanExpr(ctx, "<=", []*plan.Expr{fnArgs[0], fnArgs[2]})
	if err != nil {
		return nil, err
	}

	retExpr, err = BindFuncExprImplByPlanExpr(ctx, "and", []*plan.Expr{leftFn, rightFn})
	if err != nil {
		return nil, err
	}
	retExpr, err = ConstantFold(batch.EmptyForConstFoldBatch, retExpr, proc, false)
	if err != nil {
		return nil, err
	}

	return retExpr, nil
}

func BindFuncExprImplByPlanExpr(ctx context.Context, name string, args []*Expr) (*plan.Expr, error) {
	var err error

	// deal with some special function
	switch name {
	case "date":
		// rewrite date function to cast function, and retrun directly
		if len(args) == 0 {
			return nil, moerr.NewInvalidArg(ctx, name+" function have invalid input args length", len(args))
		}
		if args[0].Typ.Id != int32(types.T_varchar) && args[0].Typ.Id != int32(types.T_char) {
			return appendCastBeforeExpr(ctx, args[0], &Type{
				Id: int32(types.T_date),
			})
		}
	case "interval":
		// rewrite interval function to ListExpr, and retrun directly
		return &plan.Expr{
			Typ: plan.Type{
				Id: int32(types.T_interval),
			},
			Expr: &plan.Expr_List{
				List: &plan.ExprList{
					List: args,
				},
			},
		}, nil
	case "and", "or", "not", "xor":
		// why not append cast function?
		// for i := 0; i < len(args); i++ {
		// 	if args[i].Typ.Id != types.T_bool {
		// 		arg, err := appendCastBeforeExpr(args[i], &plan.Type{
		// 			Id: types.T_bool,
		// 		})
		// 		if err != nil {
		// 			return nil, err
		// 		}
		// 		args[i] = arg
		// 	}
		// }
		if err := convertValueIntoBool(name, args, true); err != nil {
			return nil, err
		}
	case "=", "<", "<=", ">", ">=", "<>":
		// why not append cast function?
		if err := convertValueIntoBool(name, args, false); err != nil {
			return nil, err
		}
	case "date_add", "date_sub":
		// rewrite date_add/date_sub function
		// date_add(col_name, "1 day"), will rewrite to date_add(col_name, number, unit)
		if len(args) != 2 {
			return nil, moerr.NewInvalidArg(ctx, "date_add/date_sub function need two args", len(args))
		}
		args, err = resetDateFunction(ctx, args[0], args[1])
		if err != nil {
			return nil, err
		}
	case "adddate", "subdate":
		if len(args) != 2 {
			return nil, moerr.NewInvalidArg(ctx, "adddate/subdate function need two args", len(args))
		}
		args, err = resetDateFunction(ctx, args[0], args[1])
		if err != nil {
			return nil, err
		}
		if name == "adddate" {
			name = "date_add"
		} else {
			name = "date_sub"
		}
	case "+":
		if len(args) != 2 {
			return nil, moerr.NewInvalidArg(ctx, "operator + need two args", len(args))
		}
		if isNullExpr(args[0]) {
			return args[0], nil
		}
		if isNullExpr(args[1]) {
			return args[1], nil
		}
		if args[0].Typ.Id == int32(types.T_date) && args[1].Typ.Id == int32(types.T_interval) {
			name = "date_add"
			args, err = resetDateFunctionArgs(ctx, args[0], args[1])
		} else if args[0].Typ.Id == int32(types.T_interval) && args[1].Typ.Id == int32(types.T_date) {
			name = "date_add"
			args, err = resetDateFunctionArgs(ctx, args[1], args[0])
		} else if args[0].Typ.Id == int32(types.T_datetime) && args[1].Typ.Id == int32(types.T_interval) {
			name = "date_add"
			args, err = resetDateFunctionArgs(ctx, args[0], args[1])
		} else if args[0].Typ.Id == int32(types.T_interval) && args[1].Typ.Id == int32(types.T_datetime) {
			name = "date_add"
			args, err = resetDateFunctionArgs(ctx, args[1], args[0])
		} else if args[0].Typ.Id == int32(types.T_varchar) && args[1].Typ.Id == int32(types.T_interval) {
			name = "date_add"
			args, err = resetDateFunctionArgs(ctx, args[0], args[1])
		} else if args[0].Typ.Id == int32(types.T_interval) && args[1].Typ.Id == int32(types.T_varchar) {
			name = "date_add"
			args, err = resetDateFunctionArgs(ctx, args[1], args[0])
		} else if args[0].Typ.Id == int32(types.T_varchar) && args[1].Typ.Id == int32(types.T_varchar) {
			name = "concat"
		}
		if err != nil {
			return nil, err
		}
	case "-":
		if len(args) != 2 {
			return nil, moerr.NewInvalidArg(ctx, "operator - need two args", len(args))
		}
		if isNullExpr(args[0]) {
			return args[0], nil
		}
		if isNullExpr(args[1]) {
			return args[1], nil
		}
		// rewrite "date '2001' - interval '1 day'" to date_sub(date '2001', 1, day(unit))
		if args[0].Typ.Id == int32(types.T_date) && args[1].Typ.Id == int32(types.T_interval) {
			name = "date_sub"
			args, err = resetDateFunctionArgs(ctx, args[0], args[1])
		} else if args[0].Typ.Id == int32(types.T_datetime) && args[1].Typ.Id == int32(types.T_interval) {
			name = "date_sub"
			args, err = resetDateFunctionArgs(ctx, args[0], args[1])
		} else if args[0].Typ.Id == int32(types.T_varchar) && args[1].Typ.Id == int32(types.T_interval) {
			name = "date_sub"
			args, err = resetDateFunctionArgs(ctx, args[0], args[1])
		}
		if err != nil {
			return nil, err
		}
	case "*", "/", "%":
		if len(args) != 2 {
			return nil, moerr.NewInvalidArg(ctx, fmt.Sprintf("operator %s need two args", name), len(args))
		}
		if isNullExpr(args[0]) {
			return args[0], nil
		}
		if isNullExpr(args[1]) {
			return args[1], nil
		}
	case "unary_minus":
		if len(args) == 0 {
			return nil, moerr.NewInvalidArg(ctx, name+" function have invalid input args length", len(args))
		}
		if args[0].Typ.Id == int32(types.T_uint64) {
			args[0], err = appendCastBeforeExpr(ctx, args[0], &plan.Type{
				Id:          int32(types.T_decimal128),
				NotNullable: args[0].Typ.NotNullable,
			})
			if err != nil {
				return nil, err
			}
		}
	case "oct", "bit_and", "bit_or", "bit_xor":
		if len(args) == 0 {
			return nil, moerr.NewInvalidArg(ctx, name+" function have invalid input args length", len(args))
		}
		if args[0].Typ.Id == int32(types.T_decimal128) || args[0].Typ.Id == int32(types.T_decimal64) {
			args[0], err = appendCastBeforeExpr(ctx, args[0], &plan.Type{
				Id:          int32(types.T_float64),
				NotNullable: args[0].Typ.NotNullable,
			})
			if err != nil {
				return nil, err
			}
		}
	case "like":
		// sql 'select * from t where col like ?'  the ? Expr's type will be T_any
		if len(args) != 2 {
			return nil, moerr.NewInvalidArg(ctx, name+" function have invalid input args length", len(args))
		}
		if args[0].Typ.Id == int32(types.T_any) {
			args[0].Typ.Id = int32(types.T_varchar)
		}
		if args[1].Typ.Id == int32(types.T_any) {
			args[1].Typ.Id = int32(types.T_varchar)
		}
		if args[0].Typ.Id == int32(types.T_json) {
			targetTp := types.T_varchar.ToType()
			args[0], err = appendCastBeforeExpr(ctx, args[0], makePlan2Type(&targetTp), false)
			if err != nil {
				return nil, err
			}
		}
		if args[1].Typ.Id == int32(types.T_json) {
			targetTp := types.T_varchar.ToType()
			args[1], err = appendCastBeforeExpr(ctx, args[1], makePlan2Type(&targetTp), false)
			if err != nil {
				return nil, err
			}
		}
	case "timediff":
		if len(args) != 2 {
			return nil, moerr.NewInvalidArg(ctx, name+" function have invalid input args length", len(args))
		}

	case "str_to_date", "to_date":
		if len(args) != 2 {
			return nil, moerr.NewInvalidArg(ctx, name+" function have invalid input args length", len(args))
		}

		if args[1].Typ.Id == int32(types.T_varchar) || args[1].Typ.Id == int32(types.T_char) {
			var tp = types.T_date
			if exprC := args[1].GetLit(); exprC != nil {
				sval := exprC.Value.(*plan.Literal_Sval)
				tp, _ = ExtractToDateReturnType(sval.Sval)
			}
			args = append(args, makePlan2DateConstNullExpr(tp))

		} else if args[1].Typ.Id == int32(types.T_any) {
			args = append(args, makePlan2DateConstNullExpr(types.T_datetime))
		} else {
			return nil, moerr.NewInvalidArg(ctx, name+" function have invalid input args length", len(args))
		}
	case "unix_timestamp":
		if len(args) == 1 {
			if types.T(args[0].Typ.Id).IsMySQLString() {
				if exprC := args[0].GetLit(); exprC != nil {
					sval := exprC.Value.(*plan.Literal_Sval)
					tp := judgeUnixTimestampReturnType(sval.Sval)
					if tp == types.T_int64 {
						args = append(args, makePlan2Int64ConstExprWithType(0))
					} else {
						args = append(args, makePlan2Decimal128ConstNullExpr())
					}
				} else {
					args = append(args, makePlan2Decimal128ConstNullExpr())
				}
			}
		} else if len(args) > 1 {
			return nil, moerr.NewInvalidArg(ctx, name+" function have invalid input args size", len(args))
		}
	case "ascii":
		if len(args) != 1 {
			return nil, moerr.NewInvalidArg(ctx, name+" function have invalid input args length", len(args))
		}
		tp := types.T(args[0].Typ.Id)
		switch {
		case tp.IsMySQLString(), tp.IsInteger():
		default:
			targetTp := types.T_varchar.ToType()
			args[0], err = appendCastBeforeExpr(ctx, args[0], makePlan2Type(&targetTp), false)
			if err != nil {
				return nil, err
			}
		}
	}

	// get args(exprs) & types
	argsLength := len(args)
	argsType := make([]types.Type, argsLength)
	for idx, expr := range args {
		argsType[idx] = makeTypeByPlan2Expr(expr)
	}

	var funcID int64
	var returnType types.Type
	var argsCastType []types.Type

	// get function definition
	fGet, err := function.GetFunctionByName(ctx, name, argsType)
	if err != nil {
		if name == "between" {
			leftFn, err := BindFuncExprImplByPlanExpr(ctx, ">=", []*plan.Expr{DeepCopyExpr(args[0]), args[1]})
			if err != nil {
				return nil, err
			}

			rightFn, err := BindFuncExprImplByPlanExpr(ctx, "<=", []*plan.Expr{args[0], args[2]})
			if err != nil {
				return nil, err
			}

			return BindFuncExprImplByPlanExpr(ctx, "and", []*plan.Expr{leftFn, rightFn})
		}

		return nil, err
	}

	funcID = fGet.GetEncodedOverloadID()
	returnType = fGet.GetReturnType()
	argsCastType, _ = fGet.ShouldDoImplicitTypeCast()

	if function.GetFunctionIsAggregateByName(name) {
<<<<<<< HEAD
		if constExpr := args[0].GetLit(); constExpr != nil && constExpr.Isnull {
			args[0].Typ = makePlan2Type(&returnType)
=======
		if constExpr, ok := args[0].Expr.(*plan.Expr_Lit); ok && constExpr.Lit.Isnull {
			args[0].Typ = *makePlan2Type(&returnType)
>>>>>>> c997bce1
		}
	}

	// rewrite some cast rule:  expr:  int32Col > 10,
	// old rule: cast(int32Col as int64) >10 ,   new rule: int32Col > (cast 10 as int32)
	switch name {
	case "=", "<", "<=", ">", ">=", "<>", "like":
		// if constant's type higher than column's type
		// and constant's value in range of column's type, then no cast was needed
		switch leftExpr := args[0].Expr.(type) {
		case *plan.Expr_Lit:
			if args[1].GetCol() != nil {
				if checkNoNeedCast(argsType[0], argsType[1], leftExpr.Lit) {
					argsCastType = []types.Type{argsType[1], argsType[1]}
					// need to update function id
					fGet, err = function.GetFunctionByName(ctx, name, argsCastType)
					if err != nil {
						return nil, err
					}
					funcID = fGet.GetEncodedOverloadID()
				}
			}
		case *plan.Expr_Col:
			if checkNoNeedCast(argsType[1], argsType[0], args[1].GetLit()) {
				argsCastType = []types.Type{argsType[0], argsType[0]}
				fGet, err = function.GetFunctionByName(ctx, name, argsCastType)
				if err != nil {
					return nil, err
				}
				funcID = fGet.GetEncodedOverloadID()
			}
		}

	case "between":
		if checkNoNeedCast(argsType[1], argsType[0], args[1].GetLit()) && checkNoNeedCast(argsType[2], argsType[0], args[2].GetLit()) {
			argsCastType = []types.Type{argsType[0], argsType[0], argsType[0]}
			fGet, err = function.GetFunctionByName(ctx, name, argsCastType)
			if err != nil {
				return nil, err
			}
			funcID = fGet.GetEncodedOverloadID()
		}

	case "in", "not_in":
		//if all the expr in the in list can safely cast to left type, we call it safe
		if rightList := args[1].GetList(); rightList != nil {
			typLeft := makeTypeByPlan2Expr(args[0])
			var inExprList, orExprList []*plan.Expr

			for _, rightVal := range rightList.List {
				if checkNoNeedCast(makeTypeByPlan2Expr(rightVal), typLeft, rightVal.GetLit()) {
					inExpr, err := appendCastBeforeExpr(ctx, rightVal, &args[0].Typ)
					if err != nil {
						return nil, err
					}
					inExprList = append(inExprList, inExpr)
				} else {
					orExprList = append(orExprList, rightVal)
				}
			}

			var newExpr *plan.Expr

			if len(inExprList) > 1 {
				rightList.List = inExprList
				typ := makePlan2Type(&returnType)
				typ.NotNullable = function.DeduceNotNullable(funcID, args)
				newExpr = &Expr{
					Expr: &plan.Expr_F{
						F: &plan.Function{
							Func: getFunctionObjRef(funcID, name),
							Args: args,
						},
					},
					Typ: *typ,
				}
			} else if len(inExprList) > 0 {
				orExprList = append(inExprList, orExprList...)
			}

			//expand the in list to col=a or col=b or ......
			if name == "in" {
				for _, expr := range orExprList {
					tmpExpr, _ := BindFuncExprImplByPlanExpr(ctx, "=", []*Expr{DeepCopyExpr(args[0]), expr})
					if newExpr == nil {
						newExpr = tmpExpr
					} else {
						newExpr, _ = BindFuncExprImplByPlanExpr(ctx, "or", []*Expr{newExpr, tmpExpr})
					}
				}
			} else {
				for _, expr := range orExprList {
					tmpExpr, _ := BindFuncExprImplByPlanExpr(ctx, "!=", []*Expr{DeepCopyExpr(args[0]), expr})
					if newExpr == nil {
						newExpr = tmpExpr
					} else {
						newExpr, _ = BindFuncExprImplByPlanExpr(ctx, "and", []*Expr{newExpr, tmpExpr})
					}
				}
			}

			return newExpr, nil
		}

	case "timediff":
		if len(argsType) == len(argsCastType) {
			for i := range argsType {
				if int(argsType[i].Oid) == int(types.T_time) && int(argsCastType[i].Oid) == int(types.T_datetime) {
					return nil, moerr.NewInvalidInput(ctx, name+" function have invalid input args type")
				}
			}
		}

	case "python_user_defined_function":
		size := (argsLength - 2) / 2
		args = args[:size+1]
		argsLength = len(args)
		argsType = argsType[:size+1]
		if len(argsCastType) > 0 {
			argsCastType = argsCastType[:size+1]
		}
	}

	if len(argsCastType) != 0 {
		if len(argsCastType) != argsLength {
			return nil, moerr.NewInvalidArg(ctx, "cast types length not match args length", "")
		}
		for idx, castType := range argsCastType {
			if !argsType[idx].Eq(castType) && castType.Oid != types.T_any {
				if argsType[idx].Oid == castType.Oid && castType.Oid.IsDecimal() && argsType[idx].Scale == castType.Scale {
					continue
				}
				typ := makePlan2Type(&castType)
				args[idx], err = appendCastBeforeExpr(ctx, args[idx], typ)
				if err != nil {
					return nil, err
				}
			}
		}
	}

	if name == NameGroupConcat {
		expressionList := args[:len(args)-1]
		separator := args[len(args)-1]
		compactCol, e := BindFuncExprImplByPlanExpr(ctx, "serial", expressionList)
		if e != nil {
			return nil, e
		}
		args = []*plan.Expr{compactCol, separator}
	}

	// return new expr
	Typ := makePlan2Type(&returnType)
	Typ.NotNullable = function.DeduceNotNullable(funcID, args)
	return &Expr{
		Expr: &plan.Expr_F{
			F: &plan.Function{
				Func: getFunctionObjRef(funcID, name),
				Args: args,
			},
		},
		Typ: *Typ,
	}, nil
}

func (b *baseBinder) bindNumVal(astExpr *tree.NumVal, typ *Type) (*Expr, error) {
	// over_int64_err := moerr.NewInternalError(b.GetContext(), "", "Constants over int64 will support in future version.")
	// rewrite the hexnum process logic
	// for float64, if the number is over 1<<53-1,it will lost, so if typ is float64,
	// don't cast 0xXXXX as float64, use the uint64
	returnDecimalExpr := func(val string) (*Expr, error) {
		if typ != nil {
			return appendCastBeforeExpr(b.GetContext(), makePlan2StringConstExprWithType(val), typ)
		}
		return makePlan2DecimalExprWithType(b.GetContext(), val)
	}

	returnHexNumExpr := func(val string, isBin ...bool) (*Expr, error) {
		if typ != nil {
			isFloat := typ.Id == int32(types.T_float32) || typ.Id == int32(types.T_float64)
			return appendCastBeforeExpr(b.GetContext(), makePlan2StringConstExprWithType(val, isBin[0]), typ, isBin[0], isFloat)
		}
		return makePlan2StringConstExprWithType(val, isBin...), nil
	}

	switch astExpr.ValType {
	case tree.P_null:
		return makePlan2NullConstExprWithType(), nil
	case tree.P_bool:
		val := constant.BoolVal(astExpr.Value)
		return makePlan2BoolConstExprWithType(val), nil
	case tree.P_int64:
		val, ok := constant.Int64Val(astExpr.Value)
		if !ok {
			return nil, moerr.NewInvalidInput(b.GetContext(), "invalid int value '%s'", astExpr.Value.String())
		}
		expr := makePlan2Int64ConstExprWithType(val)
		if typ != nil && typ.Id == int32(types.T_varchar) {
			return appendCastBeforeExpr(b.GetContext(), expr, typ)
		}
		return expr, nil
	case tree.P_uint64:
		val, ok := constant.Uint64Val(astExpr.Value)
		if !ok {
			return nil, moerr.NewInvalidInput(b.GetContext(), "invalid int value '%s'", astExpr.Value.String())
		}
		return makePlan2Uint64ConstExprWithType(val), nil
	case tree.P_decimal:
		if typ != nil {
			if typ.Id == int32(types.T_decimal64) {
				d64, err := types.ParseDecimal64(astExpr.String(), typ.Width, typ.Scale)
				if err != nil {
					return nil, err
				}
				return &Expr{
					Expr: &plan.Expr_Lit{
						Lit: &Const{
							Isnull: false,
							Value: &plan.Literal_Decimal64Val{
								Decimal64Val: &plan.Decimal64{A: int64(d64)},
							},
						},
					},
					Typ: *typ,
				}, nil
			}
			if typ.Id == int32(types.T_decimal128) {
				d128, err := types.ParseDecimal128(astExpr.String(), typ.Width, typ.Scale)
				if err != nil {
					return nil, err
				}
				a := int64(d128.B0_63)
				b := int64(d128.B64_127)
				return &Expr{
					Expr: &plan.Expr_Lit{
						Lit: &Const{
							Isnull: false,
							Value: &plan.Literal_Decimal128Val{
								Decimal128Val: &plan.Decimal128{A: a, B: b},
							},
						},
					},
					Typ: *typ,
				}, nil
			}
			return appendCastBeforeExpr(b.GetContext(), makePlan2StringConstExprWithType(astExpr.String()), typ)
		}
		d128, scale, err := types.Parse128(astExpr.String())
		if err != nil {
			return nil, err
		}
		a := int64(d128.B0_63)
		b := int64(d128.B64_127)
		return &Expr{
			Expr: &plan.Expr_Lit{
				Lit: &Const{
					Isnull: false,
					Value: &plan.Literal_Decimal128Val{
						Decimal128Val: &plan.Decimal128{A: a, B: b},
					},
				},
			},
			Typ: plan.Type{
				Id:          int32(types.T_decimal128),
				Width:       38,
				Scale:       scale,
				NotNullable: true,
			},
		}, nil
	case tree.P_float64:
		originString := astExpr.String()
		if typ != nil && (typ.Id == int32(types.T_decimal64) || typ.Id == int32(types.T_decimal128)) {
			return returnDecimalExpr(originString)
		}
		if !strings.Contains(originString, "e") {
			expr, err := returnDecimalExpr(originString)
			if err == nil {
				return expr, nil
			}
		}
		floatValue, ok := constant.Float64Val(astExpr.Value)
		if !ok {
			return returnDecimalExpr(originString)
		}
		return makePlan2Float64ConstExprWithType(floatValue), nil
	case tree.P_hexnum:
		s := astExpr.String()[2:]
		if len(s)%2 != 0 {
			s = string('0') + s
		}
		bytes, _ := hex.DecodeString(s)
		return returnHexNumExpr(string(bytes), true)
	case tree.P_ScoreBinary:
		return returnHexNumExpr(astExpr.String(), true)
	case tree.P_bit:
		s := astExpr.String()[2:]
		bytes, _ := util.DecodeBinaryString(s)
		return returnHexNumExpr(string(bytes), true)
	case tree.P_char:
		expr := makePlan2StringConstExprWithType(astExpr.String())
		return expr, nil
	case tree.P_nulltext:
		expr := MakePlan2NullTextConstExprWithType(astExpr.String())
		return expr, nil
	default:
		return nil, moerr.NewInvalidInput(b.GetContext(), "unsupport value '%s'", astExpr.String())
	}
}

func (b *baseBinder) GetContext() context.Context { return b.sysCtx }

// --- util functions ----

func appendCastBeforeExpr(ctx context.Context, expr *Expr, toType *Type, isBin ...bool) (*Expr, error) {
	toType.NotNullable = expr.Typ.NotNullable
	argsType := []types.Type{
		makeTypeByPlan2Expr(expr),
		makeTypeByPlan2Type(toType),
	}
	fGet, err := function.GetFunctionByName(ctx, "cast", argsType)
	if err != nil {
		return nil, err
	}
	// for 0xXXXX, if the value is over 1<<53-1, when covert it into float64,it will lost, so just change it into uint64
	typ := *toType
	if len(isBin) == 2 && isBin[0] && isBin[1] {
		typ.Id = int32(types.T_uint64)
	}
	return &Expr{
		Expr: &plan.Expr_F{
			F: &plan.Function{
				Func: getFunctionObjRef(fGet.GetEncodedOverloadID(), "cast"),
				Args: []*Expr{
					expr,
					{
						Typ: typ,
						Expr: &plan.Expr_T{
							T: &plan.TargetType{},
						},
					},
				},
			},
		},
		Typ: typ,
	}, nil
}

func resetDateFunctionArgs(ctx context.Context, dateExpr *Expr, intervalExpr *Expr) ([]*Expr, error) {
	firstExpr := intervalExpr.GetList().List[0]
	secondExpr := intervalExpr.GetList().List[1]

	intervalTypeStr := secondExpr.GetLit().GetSval()
	intervalType, err := types.IntervalTypeOf(intervalTypeStr)
	if err != nil {
		return nil, err
	}

	intervalTypeInFunction := &plan.Type{
		Id: int32(types.T_int64),
	}

	if firstExpr.Typ.Id == int32(types.T_varchar) || firstExpr.Typ.Id == int32(types.T_char) {
		s := firstExpr.GetLit().GetSval()
		returnNum, returnType, err := types.NormalizeInterval(s, intervalType)

		if err != nil {
			return nil, err
		}
		// "date '2020-10-10' - interval 1 Hour"  will return datetime
		// so we rewrite "date '2020-10-10' - interval 1 Hour"  to  "date_add(datetime, 1, hour)"
		if dateExpr.Typ.Id == int32(types.T_date) {
			switch returnType {
			case types.Day, types.Week, types.Month, types.Quarter, types.Year:
			default:
				dateExpr, err = appendCastBeforeExpr(ctx, dateExpr, &plan.Type{
					Id: int32(types.T_datetime),
				})

				if err != nil {
					return nil, err
				}
			}
		}
		return []*Expr{
			dateExpr,
			makePlan2Int64ConstExprWithType(returnNum),
			makePlan2Int64ConstExprWithType(int64(returnType)),
		}, nil
	}

	// "date '2020-10-10' - interval 1 Hour"  will return datetime
	// so we rewrite "date '2020-10-10' - interval 1 Hour"  to  "date_add(datetime, 1, hour)"
	if dateExpr.Typ.Id == int32(types.T_date) {
		switch intervalType {
		case types.Day, types.Week, types.Month, types.Quarter, types.Year:
		default:
			dateExpr, err = appendCastBeforeExpr(ctx, dateExpr, &plan.Type{
				Id: int32(types.T_datetime),
			})

			if err != nil {
				return nil, err
			}
		}
	}

	numberExpr, err := appendCastBeforeExpr(ctx, firstExpr, intervalTypeInFunction)
	if err != nil {
		return nil, err
	}

	return []*Expr{
		dateExpr,
		numberExpr,
		makePlan2Int64ConstExprWithType(int64(intervalType)),
	}, nil
}

func resetDateFunction(ctx context.Context, dateExpr *Expr, intervalExpr *Expr) ([]*Expr, error) {
	switch intervalExpr.Expr.(type) {
	case *plan.Expr_List:
		return resetDateFunctionArgs(ctx, dateExpr, intervalExpr)
	}
	list := &plan.ExprList{
		List: make([]*Expr, 2),
	}
	list.List[0] = intervalExpr
	strType := &plan.Type{
		Id: int32(types.T_char),
	}
	strExpr := &Expr{
		Expr: &plan.Expr_Lit{
			Lit: &Const{
				Value: &plan.Literal_Sval{
					Sval: "day",
				},
			},
		},
		Typ: *strType,
	}
	list.List[1] = strExpr
	expr := &plan.Expr_List{
		List: list,
	}
	listExpr := &Expr{
		Expr: expr,
	}
	return resetDateFunctionArgs(ctx, dateExpr, listExpr)
}<|MERGE_RESOLUTION|>--- conflicted
+++ resolved
@@ -1574,13 +1574,8 @@
 	argsCastType, _ = fGet.ShouldDoImplicitTypeCast()
 
 	if function.GetFunctionIsAggregateByName(name) {
-<<<<<<< HEAD
 		if constExpr := args[0].GetLit(); constExpr != nil && constExpr.Isnull {
-			args[0].Typ = makePlan2Type(&returnType)
-=======
-		if constExpr, ok := args[0].Expr.(*plan.Expr_Lit); ok && constExpr.Lit.Isnull {
 			args[0].Typ = *makePlan2Type(&returnType)
->>>>>>> c997bce1
 		}
 	}
 
