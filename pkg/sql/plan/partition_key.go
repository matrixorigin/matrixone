--- conflicted
+++ resolved
@@ -135,47 +135,6 @@
 	return nil
 }
 
-<<<<<<< HEAD
-func buildKeyPartitionExpr(partitionBinder *PartitionBinder, stmt *tree.CreateTable, partitionDef *plan.PartitionByDef) error {
-	partitionOp := stmt.PartitionOption
-	partitionType := partitionOp.PartBy.PType.(*tree.KeyType)
-	keyList := partitionType.ColumnList
-	astExprs := make([]tree.Expr, len(keyList))
-	exprList := make([]*Expr, len(keyList))
-
-	isFirst := true
-	fmtCtx := tree.NewFmtCtx2(dialect.MYSQL, tree.RestoreNameBackQuotes)
-	for i, expr := range keyList {
-		astExprs[i] = expr
-		if isFirst {
-			isFirst = false
-		} else {
-			fmtCtx.WritePlain(",")
-		}
-		expr.Format(fmtCtx)
-
-		planExpr, err := partitionBinder.BindExpr(expr, 0, true)
-		if err != nil {
-			return err
-		}
-		exprList[i] = planExpr
-	}
-	exprStr := fmtCtx.ToString()
-
-	expr := &plan.Expr{
-		Expr: &plan.Expr_List{
-			List: &plan.ExprList{
-				List: exprList,
-			},
-		},
-	}
-
-	partitionDef.PartitionExpr = &plan.PartitionExpr{
-		Expr:    expr,
-		ExprStr: exprStr,
-	}
-	return nil
-=======
 // checkTableColumnsNotNull check unique column is `NOT NULL`
 func checkTableColumnsNotNull(tableDef *TableDef, columnName string) bool {
 	for _, coldef := range tableDef.Cols {
@@ -209,5 +168,45 @@
 		return nil, moerr.NewInvalidInput(ctx, "Field in list of fields for partition function not found in table")
 	}
 	return nil, nil
->>>>>>> dacfe86b
+}
+
+func buildKeyPartitionExpr(partitionBinder *PartitionBinder, stmt *tree.CreateTable, partitionDef *plan.PartitionByDef) error {
+	partitionOp := stmt.PartitionOption
+	partitionType := partitionOp.PartBy.PType.(*tree.KeyType)
+	keyList := partitionType.ColumnList
+	astExprs := make([]tree.Expr, len(keyList))
+	exprList := make([]*Expr, len(keyList))
+
+	isFirst := true
+	fmtCtx := tree.NewFmtCtx2(dialect.MYSQL, tree.RestoreNameBackQuotes)
+	for i, expr := range keyList {
+		astExprs[i] = expr
+		if isFirst {
+			isFirst = false
+		} else {
+			fmtCtx.WritePlain(",")
+		}
+		expr.Format(fmtCtx)
+
+		planExpr, err := partitionBinder.BindExpr(expr, 0, true)
+		if err != nil {
+			return err
+		}
+		exprList[i] = planExpr
+	}
+	exprStr := fmtCtx.ToString()
+
+	expr := &plan.Expr{
+		Expr: &plan.Expr_List{
+			List: &plan.ExprList{
+				List: exprList,
+			},
+		},
+	}
+
+	partitionDef.PartitionExpr = &plan.PartitionExpr{
+		Expr:    expr,
+		ExprStr: exprStr,
+	}
+	return nil
 }