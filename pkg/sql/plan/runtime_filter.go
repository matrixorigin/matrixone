// Copyright 2023 Matrix Origin
//
// Licensed under the Apache License, Version 2.0 (the "License");
// you may not use this file except in compliance with the License.
// You may obtain a copy of the License at
//
//     http://www.apache.org/licenses/LICENSE-2.0
//
// Unless required by applicable law or agreed to in writing, software
// distributed under the License is distributed on an "AS IS" BASIS,
// WITHOUT WARRANTIES OR CONDITIONS OF ANY KIND, either express or implied.
// See the License for the specific language governing permissions and
// limitations under the License.

package plan

import (
	"github.com/matrixorigin/matrixone/pkg/common/runtime"
	"github.com/matrixorigin/matrixone/pkg/container/types"
	"github.com/matrixorigin/matrixone/pkg/pb/plan"
	"github.com/matrixorigin/matrixone/pkg/sql/plan/function"
)

const (
	InFilterCardLimitNonPK   = 10000
	InFilterCardLimitPK      = 320000
	BloomFilterCardLimit     = 100 * InFilterCardLimitNonPK
	InFilterSelectivityLimit = 0.05
)

func GetInFilterCardLimit() int32 {
	v, ok := runtime.ProcessLevelRuntime().GetGlobalVariables("runtime_filter_limit_in")
	if ok {
		return int32(v.(int64))
	}
	return InFilterCardLimitNonPK
}

func GetInFilterCardLimitOnPK(tableCnt float64) int32 {
	upper := tableCnt * InFilterSelectivityLimit
	if upper > InFilterCardLimitPK {
		upper = InFilterCardLimitPK
	}
	lower := float64(GetInFilterCardLimit())
	if upper < lower {
		upper = lower
	}
	return int32(upper)
}

func (builder *QueryBuilder) generateRuntimeFilters(nodeID int32) {
	node := builder.qry.Nodes[nodeID]

	for _, childID := range node.Children {
		builder.generateRuntimeFilters(childID)
	}

	// Build runtime filters only for broadcast join
	if node.NodeType != plan.Node_JOIN {
		return
	}

	// if this node has already pushed runtime filter, just return
	if len(node.RuntimeFilterBuildList) > 0 {
		return
	}

	if node.JoinType == plan.Node_LEFT || node.JoinType == plan.Node_OUTER || node.JoinType == plan.Node_SINGLE || node.JoinType == plan.Node_MARK {
		return
	}

	if node.JoinType == plan.Node_ANTI && !node.BuildOnLeft {
		return
	}

	if node.Stats.HashmapStats.Shuffle {
		leftChild := builder.qry.Nodes[node.Children[0]]
		if leftChild.NodeType != plan.Node_TABLE_SCAN {
			return
		}

		if leftChild.NodeType > 0 {
			return
		}

		rfTag := builder.genNewTag()

		node.RuntimeFilterBuildList = append(node.RuntimeFilterBuildList, &plan.RuntimeFilterSpec{Tag: rfTag})
		leftChild.RuntimeFilterProbeList = append(leftChild.RuntimeFilterProbeList, &plan.RuntimeFilterSpec{Tag: rfTag})

		return
	}

<<<<<<< HEAD
=======
	rightChild := builder.qry.Nodes[node.Children[1]]
	if node.JoinType != plan.Node_INDEX && rightChild.Stats.Selectivity > 0.5 {
		return
	}

>>>>>>> c997bce1
	leftChild := builder.qry.Nodes[node.Children[0]]

	// TODO: build runtime filters deeper than 1 level
	if leftChild.NodeType != plan.Node_TABLE_SCAN || leftChild.Limit != nil {
		return
	}

	rightChild := builder.qry.Nodes[node.Children[1]]
	if node.JoinType != plan.Node_INDEX && rightChild.Stats.Selectivity > 0.5 {
		return
	}

	leftTags := make(map[int32]bool)
	for _, tag := range builder.enumerateTags(node.Children[0]) {
		leftTags[tag] = true
	}

	rightTags := make(map[int32]bool)
	for _, tag := range builder.enumerateTags(node.Children[1]) {
		rightTags[tag] = true
	}

	var probeExprs, buildExprs []*plan.Expr

	for _, expr := range node.OnList {
		if isEquiCond(expr, leftTags, rightTags) {
			args := expr.GetF().Args
			if !ExprIsZonemappable(builder.GetContext(), args[0]) {
				return
			}
			probeExprs = append(probeExprs, args[0])
			buildExprs = append(buildExprs, args[1])

		}
	}

	// No equi condition found
	if probeExprs == nil {
		return
	}

	rfTag := builder.genNewTag()

	type_tuple := types.New(types.T_tuple, 0, 0)
	for i := range probeExprs {
		args := []types.Type{makeTypeByPlan2Expr(probeExprs[i]), type_tuple}
		_, err := function.GetFunctionByName(builder.GetContext(), "in", args)
		if err != nil {
			//don't support this type
			return
		}
	}

	if len(probeExprs) == 1 {
		if node.JoinType != plan.Node_INDEX {
			probeNdv := getExprNdv(probeExprs[0], builder)
			if probeNdv == -1 || node.Stats.HashmapStats.HashmapSize/probeNdv >= 0.1 {
				return
			}

			if node.Stats.HashmapStats.HashmapSize/probeNdv >= 0.1*probeNdv/leftChild.Stats.TableCnt {
				switch col := probeExprs[0].Expr.(type) {
				case *plan.Expr_Col:
					ctx := builder.ctxByNode[leftChild.NodeId]
					if ctx == nil {
						return
					}
					if binding, ok := ctx.bindingByTag[col.Col.RelPos]; ok {
						tableDef := builder.qry.Nodes[binding.nodeId].TableDef
						if GetSortOrder(tableDef, col.Col.ColPos) != 0 {
							return
						}
					}

				default:
					return
				}
			}
		}

		leftChild.RuntimeFilterProbeList = append(leftChild.RuntimeFilterProbeList, &plan.RuntimeFilterSpec{
			Tag:  rfTag,
			Expr: DeepCopyExpr(probeExprs[0]),
		})

		col := probeExprs[0].GetCol()
		inLimit := GetInFilterCardLimit()
		if leftChild.TableDef.Pkey != nil && col.Name == leftChild.TableDef.Pkey.PkeyColName {
			inLimit = GetInFilterCardLimitOnPK(leftChild.Stats.TableCnt)
		}
		node.RuntimeFilterBuildList = append(node.RuntimeFilterBuildList, &plan.RuntimeFilterSpec{
			Tag:        rfTag,
			UpperLimit: inLimit,
			Expr: &plan.Expr{
				Typ: buildExprs[0].Typ,
				Expr: &plan.Expr_Col{
					Col: &plan.ColRef{
						RelPos: -1,
						ColPos: 0,
					},
				},
			},
		})
		recalcStatsByRuntimeFilter(leftChild, rightChild.Stats.Selectivity)
		return
	}

	tableDef := leftChild.TableDef
	if tableDef.Pkey == nil || len(tableDef.Pkey.Names) < len(probeExprs) {
		return
	}

	name2Pos := make(map[string]int)
	for i, name := range tableDef.Pkey.Names {
		name2Pos[name] = i
	}

	col2Probe := make([]int, len(tableDef.Pkey.Names))
	for i := range col2Probe {
		col2Probe[i] = -1
	}

	for i, expr := range probeExprs {
		switch col := expr.Expr.(type) {
		case *plan.Expr_Col:
			if pos, ok := name2Pos[col.Col.Name]; ok {
				col2Probe[pos] = i
			}

		default:
			return
		}
	}

	cnt := 0
	for ; cnt < len(col2Probe); cnt++ {
		if col2Probe[cnt] == -1 {
			break
		}
	}

	if cnt != len(probeExprs) {
		return
	}

	pkIdx, ok := tableDef.Name2ColIndex[tableDef.Pkey.PkeyColName]
	if !ok {
		return
	}

	leftChild.RuntimeFilterProbeList = append(leftChild.RuntimeFilterProbeList, &plan.RuntimeFilterSpec{
		Tag: rfTag,
		Expr: &plan.Expr{
			Typ: *tableDef.Cols[pkIdx].Typ,
			Expr: &plan.Expr_Col{
				Col: &plan.ColRef{
					RelPos: leftChild.BindingTags[0],
					ColPos: pkIdx,
				},
			},
		},
	})

	buildArgs := make([]*plan.Expr, len(probeExprs))
	for i := range probeExprs {
		pos := col2Probe[i]
		buildArgs[i] = &plan.Expr{
			Typ: buildExprs[pos].Typ,
			Expr: &plan.Expr_Col{
				Col: &plan.ColRef{
					RelPos: -1,
					ColPos: int32(pos),
				},
			},
		}
	}

	buildExpr, _ := BindFuncExprImplByPlanExpr(builder.GetContext(), "serial", buildArgs)
	node.RuntimeFilterBuildList = append(node.RuntimeFilterBuildList, &plan.RuntimeFilterSpec{
		Tag:        rfTag,
		UpperLimit: GetInFilterCardLimitOnPK(leftChild.Stats.TableCnt), // multicol pk, must hit all pk cols for now
		Expr:       buildExpr,
	})
	recalcStatsByRuntimeFilter(leftChild, rightChild.Stats.Selectivity)
}<|MERGE_RESOLUTION|>--- conflicted
+++ resolved
@@ -91,14 +91,6 @@
 		return
 	}
 
-<<<<<<< HEAD
-=======
-	rightChild := builder.qry.Nodes[node.Children[1]]
-	if node.JoinType != plan.Node_INDEX && rightChild.Stats.Selectivity > 0.5 {
-		return
-	}
-
->>>>>>> c997bce1
 	leftChild := builder.qry.Nodes[node.Children[0]]
 
 	// TODO: build runtime filters deeper than 1 level
