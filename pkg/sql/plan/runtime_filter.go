--- conflicted
+++ resolved
@@ -220,29 +220,16 @@
 		return
 	}
 
-<<<<<<< HEAD
 	probeExpr := &plan.Expr{
 		Typ: tableDef.Cols[pkIdx].Typ,
 		Expr: &plan.Expr_Col{
 			Col: &plan.ColRef{
 				RelPos: leftChild.BindingTags[0],
 				ColPos: pkIdx,
-=======
-	leftChild.RuntimeFilterProbeList = append(leftChild.RuntimeFilterProbeList, &plan.RuntimeFilterSpec{
-		Tag:         rfTag,
-		MatchPrefix: cnt < len(tableDef.Pkey.Names),
-		Expr: &plan.Expr{
-			Typ: tableDef.Cols[pkIdx].Typ,
-			Expr: &plan.Expr_Col{
-				Col: &plan.ColRef{
-					RelPos: leftChild.BindingTags[0],
-					ColPos: pkIdx,
-				},
->>>>>>> 41221975
 			},
 		},
 	}
-	leftChild.RuntimeFilterProbeList = append(node.RuntimeFilterBuildList, MakeRuntimeFilter(rfTag, false, 0, probeExpr))
+	leftChild.RuntimeFilterProbeList = append(node.RuntimeFilterProbeList, MakeRuntimeFilter(rfTag, cnt < len(tableDef.Pkey.Names), 0, probeExpr))
 
 	buildArgs := make([]*plan.Expr, len(probeExprs))
 	for i := range probeExprs {
@@ -259,15 +246,7 @@
 	}
 
 	buildExpr, _ := BindFuncExprImplByPlanExpr(builder.GetContext(), "serial", buildArgs)
-<<<<<<< HEAD
-	node.RuntimeFilterBuildList = append(node.RuntimeFilterBuildList, MakeRuntimeFilter(rfTag, false, GetInFilterCardLimitOnPK(leftChild.Stats.TableCnt), buildExpr))
-=======
-	node.RuntimeFilterBuildList = append(node.RuntimeFilterBuildList, &plan.RuntimeFilterSpec{
-		Tag:         rfTag,
-		MatchPrefix: cnt < len(tableDef.Pkey.Names),
-		UpperLimit:  GetInFilterCardLimitOnPK(leftChild.Stats.TableCnt), // multicol pk, must hit all pk cols for now
-		Expr:        buildExpr,
-	})
->>>>>>> 41221975
+
+	node.RuntimeFilterBuildList = append(node.RuntimeFilterBuildList, MakeRuntimeFilter(rfTag, cnt < len(tableDef.Pkey.Names), GetInFilterCardLimitOnPK(leftChild.Stats.TableCnt), buildExpr))
 	recalcStatsByRuntimeFilter(leftChild, rightChild.Stats.Selectivity)
 }