// Copyright 2023 Matrix Origin
//
// Licensed under the Apache License, Version 2.0 (the "License");
// you may not use this file except in compliance with the License.
// You may obtain a copy of the License at
//
//      http://www.apache.org/licenses/LICENSE-2.0
//
// Unless required by applicable law or agreed to in writing, software
// distributed under the License is distributed on an "AS IS" BASIS,
// WITHOUT WARRANTIES OR CONDITIONS OF ANY KIND, either express or implied.
// See the License for the specific language governing permissions and
// limitations under the License.

package plan

import (
	"bytes"
	"context"
	"encoding/json"
	"fmt"
	"github.com/google/uuid"
	"github.com/matrixorigin/matrixone/pkg/catalog"
	"github.com/matrixorigin/matrixone/pkg/common/moerr"
	"github.com/matrixorigin/matrixone/pkg/container/types"
	"github.com/matrixorigin/matrixone/pkg/pb/plan"
	"github.com/matrixorigin/matrixone/pkg/sql/parsers/tree"
	"github.com/matrixorigin/matrixone/pkg/sql/util"
	"math"
	"strings"
)

func buildAlterTableCopy(stmt *tree.AlterTable, ctx CompilerContext) (*Plan, error) {
	// 1. get origin table name and Schema name
	schemaName, tableName := string(stmt.Table.Schema()), string(stmt.Table.Name())
	if schemaName == "" {
		schemaName = ctx.DefaultDatabase()
	}
	_, tableDef := ctx.Resolve(schemaName, tableName)
	if tableDef == nil {
		return nil, moerr.NewNoSuchTable(ctx.GetContext(), schemaName, tableName)
	}

	isClusterTable := util.TableIsClusterTable(tableDef.GetTableType())
	if isClusterTable && ctx.GetAccountId() != catalog.System_Account {
		return nil, moerr.NewInternalError(ctx.GetContext(), "only the sys account can alter the cluster table")
	}

	// 2. split alter_option list
	copyTableDef, err := buildCopyTableDef(ctx.GetContext(), tableDef)
	if err != nil {
		return nil, err
	}
	alterTableCtx := initAlterTableContext(tableDef, copyTableDef, schemaName)

	// 3. check alter_option list
	// set name for anonymous foreign key.
	tmpForeignKeyId := 0
	validAlterSpecs := stmt.Options
	for _, spec := range validAlterSpecs {
		if alterOpt, ok := spec.(*tree.AlterOptionAdd); ok {
			if foreignKey, ok2 := alterOpt.Def.(*tree.ForeignKey); ok2 && foreignKey.Name == "" {
				foreignKey.Name = fmt.Sprintf("fk_%d", tmpForeignKeyId)
			}
		}
	}

	// 4. traverse and handle alter options
	alterTablePlan := &plan.AlterTable{
		Database:       schemaName,
		TableDef:       tableDef,
		CopyTableDef:   copyTableDef,
		IsClusterTable: isClusterTable,
		AlgorithmType:  plan.AlterTable_COPY,
	}

	for _, spec := range validAlterSpecs {
		switch option := spec.(type) {
		case *tree.AlterOptionAdd:
			switch optionAdd := option.Def.(type) {
			case *tree.PrimaryKeyIndex:
				err = AddPrimaryKey(ctx, alterTablePlan, optionAdd, alterTableCtx)
			case *tree.ForeignKey:
				return nil, moerr.NewInvalidInput(ctx.GetContext(), "Do not support this stmt now. %v", optionAdd)
			case *tree.UniqueIndex:
				return nil, moerr.NewInvalidInput(ctx.GetContext(), "Do not support this stmt now. %v", optionAdd)
			case *tree.Index:
				return nil, moerr.NewInvalidInput(ctx.GetContext(), "Do not support this stmt now. %v", optionAdd)
			case *tree.ColumnTableDef:
				return nil, moerr.NewInvalidInput(ctx.GetContext(), "Do not support this stmt now. %v", optionAdd)
			default:
				return nil, moerr.NewInvalidInput(ctx.GetContext(), "Do not support this stmt now. %v", optionAdd)
			}
		case *tree.AlterOptionDrop:
			switch option.Typ {
			case tree.AlterTableDropColumn:
				//return nil, moerr.NewInvalidInput(ctx.GetContext(), "Do not support this stmt now. %v", option)
				err = DropColumn(ctx, alterTablePlan, string(option.Name), alterTableCtx)
			case tree.AlterTableDropIndex:
				return nil, moerr.NewInvalidInput(ctx.GetContext(), "Do not support this stmt now. %v", option)
			case tree.AlterTableDropKey:
				return nil, moerr.NewInvalidInput(ctx.GetContext(), "Do not support this stmt now. %v", option)
			case tree.AlterTableDropPrimaryKey:
				err = DropPrimaryKey(ctx, alterTablePlan, alterTableCtx)
			case tree.AlterTableDropForeignKey:
				return nil, moerr.NewInvalidInput(ctx.GetContext(), "Do not support this stmt now. %v", option)
			default:
				return nil, moerr.NewInvalidInput(ctx.GetContext(), "Do not support this stmt now. %v", option)
			}
		case *tree.AlterOptionAlterIndex:
			return nil, moerr.NewInvalidInput(ctx.GetContext(), "Do not support this stmt now. %v", spec)
		case *tree.TableOptionComment:
			return nil, moerr.NewInvalidInput(ctx.GetContext(), "Do not support this stmt now. %v", spec)
		case *tree.AlterTableName:
			return nil, moerr.NewInvalidInput(ctx.GetContext(), "Do not support this stmt now. %v", spec)
		case *tree.AlterAddCol:
			err = AddColumn(ctx, alterTablePlan, option, alterTableCtx)
		case *tree.AlterTableModifyColumnClause:
			err = ModifyColumn(ctx, alterTablePlan, option, alterTableCtx)
		case *tree.AlterTableChangeColumnClause:
			err = ChangeColumn(ctx, alterTablePlan, option, alterTableCtx)
		case *tree.AlterTableRenameColumnClause:
			err = RenameColumn(ctx, alterTablePlan, option, alterTableCtx)
		case *tree.AlterTableAlterColumnClause:
			err = AlterColumn(ctx, alterTablePlan, option, alterTableCtx)
		case *tree.AlterTableOrderByColumnClause:
			err = OrderByColumn(ctx, alterTablePlan, option, alterTableCtx)
		case *tree.TableOptionAutoIncrement:
			return nil, moerr.NewInvalidInput(ctx.GetContext(), "Do not support this stmt now. %v", spec)
		default:
			return nil, moerr.NewInvalidInput(ctx.GetContext(), "Do not support this stmt now.")
		}
		if err != nil {
			return nil, err
		}
	}

	createTmpDdl, err := restoreDDL(ctx, alterTablePlan.CopyTableDef, schemaName, alterTableCtx.copyTableName, true)
	if err != nil {
		return nil, err
	}
	alterTablePlan.CreateTmpTableSql = createTmpDdl

	createDdl, err := restoreDDL(ctx, alterTablePlan.CopyTableDef, schemaName, alterTableCtx.originTableName, false)
	if err != nil {
		return nil, err
	}
	alterTablePlan.CreateTableSql = createDdl

	insertTmpDml, err := buildAlterInsertDataSQL(ctx, alterTableCtx)
	if err != nil {
		return nil, err
	}
	alterTablePlan.InsertTmpDataSql = insertTmpDml

	insertDml, err := builInsertSQL(ctx, alterTableCtx)
	if err != nil {
		return nil, err
	}
	alterTablePlan.InsertDataSql = insertDml

	alterTablePlan.ChangeTblColIdMap = alterTableCtx.changColDefMap

	return &Plan{
		Plan: &plan.Plan_Ddl{
			Ddl: &plan.DataDefinition{
				DdlType: plan.DataDefinition_ALTER_TABLE,
				Definition: &plan.DataDefinition_AlterTable{
					AlterTable: alterTablePlan,
				},
			},
		},
	}, nil
}

// restoreDDL Get the DDL statement for the corresponding table based on tableDef,
// skipConstraint: Skip foreign key and index constraints
func restoreDDL(ctx CompilerContext, tableDef *TableDef, schemaName string, tblName string, skipConstraint bool) (string, error) {
	var createStr string
	if tableDef.TableType == catalog.SystemOrdinaryRel {
		createStr = fmt.Sprintf("CREATE TABLE `%s`.`%s` (", formatStr(schemaName), formatStr(tblName))
	} else if tableDef.TableType == catalog.SystemExternalRel {
		createStr = fmt.Sprintf("CREATE EXTERNAL TABLE `%s`.`%s` (", formatStr(schemaName), formatStr(tblName))
	} else if tableDef.TableType == catalog.SystemClusterRel {
		createStr = fmt.Sprintf("CREATE CLUSTER TABLE `%s`.`%s` (", formatStr(schemaName), formatStr(tblName))
	} else if tblName == catalog.MO_DATABASE || tblName == catalog.MO_TABLES || tblName == catalog.MO_COLUMNS {
		createStr = fmt.Sprintf("CREATE TABLE `%s`.`%s` (", formatStr(schemaName), formatStr(tblName))
	}

	rowCount := 0
	var pkDefs []string
	isClusterTable := util.TableIsClusterTable(tableDef.TableType)

	colIdToName := make(map[uint64]string)
	for _, col := range tableDef.Cols {
		if col.Hidden {
			continue
		}
		colName := col.Name
		colIdToName[col.ColId] = col.Name
		if colName == catalog.Row_ID {
			continue
		}
		//the non-sys account skips the column account_id of the cluster table
		if util.IsClusterTableAttribute(colName) &&
			isClusterTable &&
			ctx.GetAccountId() != catalog.System_Account {
			continue
		}
		nullOrNot := "NOT NULL"
		// col.Default must be not nil
		if len(col.Default.OriginString) > 0 {
			nullOrNot = "DEFAULT " + formatStr(col.Default.OriginString)
		} else if col.Default.NullAbility {
			nullOrNot = ""
		}

		if col.Typ.AutoIncr {
			nullOrNot = "NOT NULL AUTO_INCREMENT"
		}

		var hasAttrComment string
		if col.Comment != "" {
			hasAttrComment = " COMMENT '" + col.Comment + "'"
		}

		if rowCount == 0 {
			createStr += "\n"
		} else {
			createStr += ",\n"
		}
		typ := types.T(col.Typ.Id).ToType()
		typeStr := typ.String()
		if typ.Oid.IsDecimal() { //after decimal fix,remove this
			typeStr = fmt.Sprintf("DECIMAL(%d,%d)", col.Typ.Width, col.Typ.Scale)
		}
		if typ.Oid == types.T_varchar || typ.Oid == types.T_char ||
			typ.Oid == types.T_binary || typ.Oid == types.T_varbinary || typ.Oid.IsArrayRelate() {
			typeStr += fmt.Sprintf("(%d)", col.Typ.Width)
		}
		if typ.Oid.IsFloat() && col.Typ.Scale != -1 {
			typeStr += fmt.Sprintf("(%d,%d)", col.Typ.Width, col.Typ.Scale)
		}

		updateOpt := ""
		if col.OnUpdate != nil && col.OnUpdate.Expr != nil {
			updateOpt = " ON UPDATE " + col.OnUpdate.OriginString
		}
		createStr += fmt.Sprintf("`%s` %s %s%s%s", formatStr(colName), typeStr, nullOrNot, updateOpt, hasAttrComment)
		rowCount++
		if col.Primary {
			pkDefs = append(pkDefs, colName)
		}
	}

	// If it is a composite primary key, get the component columns of the composite primary key
	if tableDef.Pkey != nil && len(tableDef.Pkey.Names) > 1 {
		pkDefs = append(pkDefs, tableDef.Pkey.Names...)
	}

	if len(pkDefs) != 0 {
		pkStr := "PRIMARY KEY ("
		for i, def := range pkDefs {
			if i == len(pkDefs)-1 {
				pkStr += fmt.Sprintf("`%s`", formatStr(def))
			} else {
				pkStr += fmt.Sprintf("`%s`,", formatStr(def))
			}
		}
		pkStr += ")"
		if rowCount != 0 {
			createStr += ",\n"
		}
		createStr += pkStr
	}

<<<<<<< HEAD
	if tableDef.Indexes != nil {
		for _, indexdef := range tableDef.Indexes {
			var indexStr string
			if indexdef.Unique {
				indexStr = "UNIQUE KEY "
			} else {
				indexStr = "KEY "
			}
			indexStr += fmt.Sprintf("`%s` (", formatStr(indexdef.IndexName))
			i := 0
			for _, part := range indexdef.Parts {
				if catalog.IsAlias(part) {
					continue
				}
				if i > 0 {
					indexStr += ","
				}
				indexStr += fmt.Sprintf("`%s`", formatStr(part))
				i++
=======
	if !skipConstraint {
		if tableDef.Indexes != nil {
			for _, indexdef := range tableDef.Indexes {
				var indexStr string
				if indexdef.Unique {
					indexStr = "UNIQUE KEY "
				} else {
					indexStr = "KEY "
				}
				indexStr += fmt.Sprintf("`%s` (", formatStr(indexdef.IndexName))
				for num, part := range indexdef.Parts {
					if num == len(indexdef.Parts)-1 {
						indexStr += fmt.Sprintf("`%s`", formatStr(part))
					} else {
						indexStr += fmt.Sprintf("`%s`,", formatStr(part))
					}
				}
				indexStr += ")"
				if indexdef.Comment != "" {
					indexdef.Comment = strings.Replace(indexdef.Comment, "'", "\\'", -1)
					indexStr += fmt.Sprintf(" COMMENT '%s'", formatStr(indexdef.Comment))
				}
				if rowCount != 0 {
					createStr += ",\n"
				}
				createStr += indexStr
>>>>>>> e330c801
			}
		}
	}

	if !skipConstraint {
		for _, fk := range tableDef.Fkeys {
			colNames := make([]string, len(fk.Cols))
			for i, colId := range fk.Cols {
				colNames[i] = colIdToName[colId]
			}
			_, fkTableDef := ctx.ResolveById(fk.ForeignTbl)
			fkColIdToName := make(map[uint64]string)
			for _, col := range fkTableDef.Cols {
				fkColIdToName[col.ColId] = col.Name
			}
			fkColNames := make([]string, len(fk.ForeignCols))
			for i, colId := range fk.ForeignCols {
				fkColNames[i] = fkColIdToName[colId]
			}

			if rowCount != 0 {
				createStr += ",\n"
			}

			if fk.Name == "" {
				createStr += fmt.Sprintf("CONSTRAINT FOREIGN KEY (`%s`) REFERENCES `%s` (`%s`) ON DELETE %s ON UPDATE %s",
					strings.Join(colNames, "`,`"), formatStr(fkTableDef.Name), strings.Join(fkColNames, "`,`"), fk.OnDelete.String(), fk.OnUpdate.String())
			} else {
				createStr += fmt.Sprintf("CONSTRAINT `%s` FOREIGN KEY (`%s`) REFERENCES `%s` (`%s`) ON DELETE %s ON UPDATE %s",
					formatStr(fk.Name), strings.Join(colNames, "`,`"), formatStr(fkTableDef.Name), strings.Join(fkColNames, "`,`"), fk.OnDelete.String(), fk.OnUpdate.String())
			}
		}
	}

	if rowCount != 0 {
		createStr += "\n"
	}
	createStr += ")"

	if tableDef.ClusterBy != nil {
		clusterby := " CLUSTER BY ("
		if util.JudgeIsCompositeClusterByColumn(tableDef.ClusterBy.Name) {
			//multi column clusterby
			cbNames := util.SplitCompositeClusterByColumnName(tableDef.ClusterBy.Name)
			for i, cbName := range cbNames {
				if i != 0 {
					clusterby += fmt.Sprintf(", `%s`", formatStr(cbName))
				} else {
					clusterby += fmt.Sprintf("`%s`", formatStr(cbName))
				}
			}
		} else {
			//single column cluster by
			clusterby += fmt.Sprintf("`%s`", formatStr(tableDef.ClusterBy.Name))
		}
		clusterby += ")"
		createStr += clusterby
	}

	var comment string
	var partition string
	for _, def := range tableDef.Defs {
		if proDef, ok := def.Def.(*plan.TableDef_DefType_Properties); ok {
			for _, kv := range proDef.Properties.Properties {
				if kv.Key == catalog.SystemRelAttr_Comment {
					comment = " COMMENT='" + kv.Value + "'"
				}
			}
		}
	}

	if tableDef.Partition != nil {
		partition = ` ` + tableDef.Partition.PartitionMsg
	}

	createStr += comment
	createStr += partition

	if tableDef.TableType == catalog.SystemExternalRel {
		param := tree.ExternParam{}
		err := json.Unmarshal([]byte(tableDef.Createsql), &param)
		if err != nil {
			return "", err
		}
		createStr += fmt.Sprintf(" INFILE{'FILEPATH'='%s','COMPRESSION'='%s','FORMAT'='%s','JSONDATA'='%s'}", param.Filepath, param.CompressType, param.Format, param.JsonData)

		escapedby := ""
		if param.Tail.Fields.EscapedBy != byte(0) {
			escapedby = fmt.Sprintf(" ESCAPED BY '%c'", param.Tail.Fields.EscapedBy)
		}

		line := ""
		if param.Tail.Lines.StartingBy != "" {
			line = fmt.Sprintf(" LINE STARTING BY '%s'", param.Tail.Lines.StartingBy)
		}
		lineEnd := ""
		if param.Tail.Lines.TerminatedBy == "\n" || param.Tail.Lines.TerminatedBy == "\r\n" {
			lineEnd = " TERMINATED BY '\\\\n'"
		} else {
			lineEnd = fmt.Sprintf(" TERMINATED BY '%s'", param.Tail.Lines.TerminatedBy)
		}
		if len(line) > 0 {
			line += lineEnd
		} else {
			line = " LINES" + lineEnd
		}

		createStr += fmt.Sprintf(" FIELDS TERMINATED BY '%s' ENCLOSED BY '%c'%s", param.Tail.Fields.Terminated, rune(param.Tail.Fields.EnclosedBy), escapedby)
		createStr += line
		if param.Tail.IgnoredLines > 0 {
			createStr += fmt.Sprintf(" IGNORE %d LINES", param.Tail.IgnoredLines)
		}
	}

	var buf bytes.Buffer
	for _, ch := range createStr {
		if ch == '"' {
			buf.WriteRune('"')
		}
		buf.WriteRune(ch)
	}
	sql := buf.String()
	_, err := getRewriteSQLStmt(ctx, sql)
	if err != nil {
		return "", err
	}
	return sql, nil
}

func buildAlterInsertDataSQL(ctx CompilerContext, alterCtx *AlterTableContext) (string, error) {
	schemaName := alterCtx.schemaName
	originTableName := alterCtx.originTableName
	copyTableName := alterCtx.copyTableName

	insertBuffer := bytes.NewBufferString("")
	selectBuffer := bytes.NewBufferString("")

	isFirst := true
	for key, value := range alterCtx.alterColMap {
		if isFirst {
			insertBuffer.WriteString("`" + key + "`")
			if value.sexprType == columnName {
				selectBuffer.WriteString("`" + value.sexprStr + "`")
			} else {
				selectBuffer.WriteString(value.sexprStr)
			}
			isFirst = false
		} else {
			insertBuffer.WriteString(", " + "`" + key + "`")

			if value.sexprType == columnName {
				selectBuffer.WriteString(", " + "`" + value.sexprStr + "`")
			} else {
				selectBuffer.WriteString(", " + value.sexprStr)
			}
		}
	}

	insertSQL := fmt.Sprintf("INSERT INTO `%s`.`%s` (%s) SELECT %s FROM `%s`.`%s`",
		formatStr(schemaName), formatStr(copyTableName), insertBuffer.String(),
		selectBuffer.String(), formatStr(schemaName), formatStr(originTableName))
	return insertSQL, nil
}

func builInsertSQL(ctx CompilerContext, alterCtx *AlterTableContext) (string, error) {
	schemaName := alterCtx.schemaName
	originTableName := alterCtx.originTableName
	copyTableName := alterCtx.copyTableName

	insertSQL := fmt.Sprintf("INSERT INTO `%s`.`%s` SELECT * FROM `%s`.`%s`",
		formatStr(schemaName), formatStr(originTableName), formatStr(schemaName), formatStr(copyTableName))
	return insertSQL, nil
}

const UnKnownColId uint64 = math.MaxUint64

type AlterTableContext struct {
	// key   --> Copy table column name
	// value --> Original table column name
	alterColMap     map[string]selectExpr
	schemaName      string
	originTableName string
	copyTableName   string
	// key oldColId -> new ColDef
	changColDefMap map[uint64]*ColDef
}

type exprType int

const (
	constValue exprType = iota
	columnName
)

type selectExpr struct {
	sexprType exprType
	sexprStr  string
}

func initAlterTableContext(originTableDef *TableDef, copyTableDef *TableDef, schemaName string) *AlterTableContext {
	alterTblColMap := make(map[string]selectExpr)
	changTblColIdMap := make(map[uint64]*ColDef)
	for _, coldef := range originTableDef.Cols {
		if coldef.Hidden {
			continue
		}
		alterTblColMap[coldef.Name] = selectExpr{
			sexprType: columnName,
			sexprStr:  coldef.Name,
		}

		if !coldef.Hidden {
			changTblColIdMap[coldef.ColId] = &plan.ColDef{
				ColId: UnKnownColId,
				Name:  coldef.Name,
			}
		}
	}
	return &AlterTableContext{
		alterColMap:     alterTblColMap,
		schemaName:      schemaName,
		originTableName: originTableDef.Name,
		copyTableName:   copyTableDef.Name,
		changColDefMap:  changTblColIdMap,
	}
}

func buildCopyTableDef(ctx context.Context, tableDef *TableDef) (*TableDef, error) {
	replicaTableDef := DeepCopyTableDef(tableDef)

	id, err := uuid.NewUUID()
	if err != nil {
		return nil, moerr.NewInternalError(ctx, "new uuid failed")
	}
	replicaTableDef.Name = replicaTableDef.Name + "_copy_" + id.String()
	return replicaTableDef, nil
}

func buildAlterTable(stmt *tree.AlterTable, ctx CompilerContext) (*Plan, error) {
	// ALTER TABLE tbl_name
	//		[alter_option [, alter_option] ...]
	//		[partition_options]
	schemaName, tableName := string(stmt.Table.Schema()), string(stmt.Table.Name())
	if schemaName == "" {
		schemaName = ctx.DefaultDatabase()
	}
	objRef, tableDef := ctx.Resolve(schemaName, tableName)
	if tableDef == nil {
		return nil, moerr.NewNoSuchTable(ctx.GetContext(), schemaName, tableName)
	}

	if tableDef.IsTemporary {
		return nil, moerr.NewNYI(ctx.GetContext(), "alter table for temporary table")
	}

	if tableDef.ViewSql != nil {
		return nil, moerr.NewInternalError(ctx.GetContext(), "you should use alter view statemnt for View")
	}
	if objRef.PubInfo != nil {
		return nil, moerr.NewInternalError(ctx.GetContext(), "cannot alter table in subscription database")
	}
	isClusterTable := util.TableIsClusterTable(tableDef.GetTableType())
	if isClusterTable && ctx.GetAccountId() != catalog.System_Account {
		return nil, moerr.NewInternalError(ctx.GetContext(), "only the sys account can alter the cluster table")
	}
	if tableDef.Partition != nil {
		return nil, moerr.NewInvalidInput(ctx.GetContext(), "can't add/drop column for partition table now")
	}

	algorithm := ResolveAlterTableAlgorithm(ctx.GetContext(), stmt.Options)
	if algorithm == plan.AlterTable_COPY {
		return buildAlterTableCopy(stmt, ctx)
	} else {
		return buildAlterTableInplace(stmt, ctx)
	}
}

func ResolveAlterTableAlgorithm(ctx context.Context, validAlterSpecs []tree.AlterTableOption) (algorithm plan.AlterTable_AlgorithmType) {
	algorithm = plan.AlterTable_COPY
	for _, spec := range validAlterSpecs {
		switch option := spec.(type) {
		case *tree.AlterOptionAdd:
			switch option.Def.(type) {
			case *tree.PrimaryKeyIndex:
				algorithm = plan.AlterTable_COPY
			case *tree.ForeignKey:
				algorithm = plan.AlterTable_INPLACE
			case *tree.UniqueIndex:
				algorithm = plan.AlterTable_INPLACE
			case *tree.Index:
				algorithm = plan.AlterTable_INPLACE
			case *tree.ColumnTableDef:
				algorithm = plan.AlterTable_INPLACE
			default:
				algorithm = plan.AlterTable_INPLACE
			}
		case *tree.AlterOptionDrop:
			switch option.Typ {
			case tree.AlterTableDropColumn:
				algorithm = plan.AlterTable_COPY
			case tree.AlterTableDropIndex:
				algorithm = plan.AlterTable_INPLACE
			case tree.AlterTableDropKey:
				algorithm = plan.AlterTable_INPLACE
			case tree.AlterTableDropPrimaryKey:
				algorithm = plan.AlterTable_COPY
			case tree.AlterTableDropForeignKey:
				algorithm = plan.AlterTable_INPLACE
			default:
				algorithm = plan.AlterTable_INPLACE
			}
		case *tree.AlterOptionAlterIndex:
			algorithm = plan.AlterTable_INPLACE
		case *tree.TableOptionComment:
			algorithm = plan.AlterTable_INPLACE
		case *tree.AlterTableName:
			algorithm = plan.AlterTable_INPLACE
		case *tree.AlterAddCol:
			algorithm = plan.AlterTable_COPY
		case *tree.AlterTableModifyColumnClause:
			algorithm = plan.AlterTable_COPY
		case *tree.AlterTableChangeColumnClause:
			algorithm = plan.AlterTable_COPY
		case *tree.AlterTableRenameColumnClause:
			algorithm = plan.AlterTable_COPY
		case *tree.AlterTableAlterColumnClause:
			algorithm = plan.AlterTable_COPY
		case *tree.AlterTableOrderByColumnClause:
			algorithm = plan.AlterTable_COPY
		case *tree.TableOptionAutoIncrement:
			algorithm = plan.AlterTable_INPLACE
		default:
			algorithm = plan.AlterTable_INPLACE
		}
		if algorithm != plan.AlterTable_COPY {
			return algorithm
		}
	}
	return algorithm
}

func buildNotNullColumnVal(col *ColDef) string {
	var defaultValue string
	if col.Typ.Id == int32(types.T_int8) ||
		col.Typ.Id == int32(types.T_int16) ||
		col.Typ.Id == int32(types.T_int32) ||
		col.Typ.Id == int32(types.T_int64) ||
		col.Typ.Id == int32(types.T_uint8) ||
		col.Typ.Id == int32(types.T_uint16) ||
		col.Typ.Id == int32(types.T_uint32) ||
		col.Typ.Id == int32(types.T_uint64) ||
		col.Typ.Id == int32(types.T_float32) ||
		col.Typ.Id == int32(types.T_float64) ||
		col.Typ.Id == int32(types.T_decimal64) ||
		col.Typ.Id == int32(types.T_decimal128) ||
		col.Typ.Id == int32(types.T_decimal256) ||
		col.Typ.Id == int32(types.T_bool) {
		defaultValue = "0"
	} else if col.Typ.Id == int32(types.T_varchar) ||
		col.Typ.Id == int32(types.T_char) ||
		col.Typ.Id == int32(types.T_text) ||
		col.Typ.Id == int32(types.T_binary) ||
		col.Typ.Id == int32(types.T_blob) {
		defaultValue = "''"
	} else if col.Typ.Id == int32(types.T_date) {
		defaultValue = "'0001-01-01'"
	} else if col.Typ.Id == int32(types.T_datetime) {
		defaultValue = "'0001-01-01 00:00:00'"
	} else if col.Typ.Id == int32(types.T_time) {
		defaultValue = "'00:00:00'"
	} else if col.Typ.Id == int32(types.T_timestamp) {
		defaultValue = "'0001-01-01 00:00:00'"
	} else if col.Typ.Id == int32(types.T_json) {
		//defaultValue = "null"
		defaultValue = "'{}'"
	} else if col.Typ.Id == int32(types.T_enum) {
		enumvalues := strings.Split(col.Typ.Enumvalues, ",")
		defaultValue = enumvalues[0]
	} else {
		defaultValue = "null"
	}
	return defaultValue
}<|MERGE_RESOLUTION|>--- conflicted
+++ resolved
@@ -274,27 +274,6 @@
 		createStr += pkStr
 	}
 
-<<<<<<< HEAD
-	if tableDef.Indexes != nil {
-		for _, indexdef := range tableDef.Indexes {
-			var indexStr string
-			if indexdef.Unique {
-				indexStr = "UNIQUE KEY "
-			} else {
-				indexStr = "KEY "
-			}
-			indexStr += fmt.Sprintf("`%s` (", formatStr(indexdef.IndexName))
-			i := 0
-			for _, part := range indexdef.Parts {
-				if catalog.IsAlias(part) {
-					continue
-				}
-				if i > 0 {
-					indexStr += ","
-				}
-				indexStr += fmt.Sprintf("`%s`", formatStr(part))
-				i++
-=======
 	if !skipConstraint {
 		if tableDef.Indexes != nil {
 			for _, indexdef := range tableDef.Indexes {
@@ -321,7 +300,6 @@
 					createStr += ",\n"
 				}
 				createStr += indexStr
->>>>>>> e330c801
 			}
 		}
 	}
