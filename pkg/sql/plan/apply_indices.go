--- conflicted
+++ resolved
@@ -15,9 +15,9 @@
 package plan
 
 import (
+	"sort"
+
 	"github.com/matrixorigin/matrixone/pkg/catalog"
-	"sort"
-
 	"github.com/matrixorigin/matrixone/pkg/container/types"
 	"github.com/matrixorigin/matrixone/pkg/pb/plan"
 )
@@ -315,7 +315,7 @@
 			builder.nameByColRef[[2]int32{idxTag, 1}] = idxTableDef.Name + "." + idxTableDef.Cols[1].Name
 
 			idxColExpr := &plan.Expr{
-				Typ: *idxTableDef.Cols[0].Typ,
+				Typ: idxTableDef.Cols[0].Typ,
 				Expr: &plan.Expr_Col{
 					Col: &plan.ColRef{
 						RelPos: idxTag,
@@ -339,7 +339,7 @@
 						},
 					},
 					{
-						Typ: *origType,
+						Typ: origType,
 						Expr: &plan.Expr_T{
 							T: &plan.TargetType{},
 						},
@@ -355,24 +355,8 @@
 				col.RelPos = idxTag
 				col.ColPos = 0
 
-<<<<<<< HEAD
-				idxColExpr := &plan.Expr{
-					Typ: idxTableDef.Cols[0].Typ,
-					Expr: &plan.Expr_Col{
-						Col: &plan.ColRef{
-							RelPos: idxTag,
-							ColPos: 0,
-						},
-					},
-				}
-
 				if !idxDef.Unique {
-					origType := fn.Args[0].Typ
 					fn.Args[0].Typ = idxTableDef.Cols[0].Typ
-=======
-				if !idxDef.Unique {
-					fn.Args[0].Typ = *idxTableDef.Cols[0].Typ
->>>>>>> ee4b53fb
 					switch fn.Func.ObjName {
 					case "=":
 						fn.Args[1], _ = BindFuncExprImplByPlanExpr(builder.GetContext(), "serial", []*plan.Expr{fn.Args[1]})
@@ -797,7 +781,7 @@
 		var rfBuildExpr *plan.Expr
 		if numParts == 1 {
 			rfBuildExpr = &plan.Expr{
-				Typ: *idxTableDef.Cols[0].Typ,
+				Typ: idxTableDef.Cols[0].Typ,
 				Expr: &plan.Expr_Col{
 					Col: &plan.ColRef{
 						RelPos: -1,
@@ -832,7 +816,7 @@
 					Tag:         rfTag,
 					MatchPrefix: len(condIdx) < numParts,
 					Expr: &plan.Expr{
-						Typ: *idxTableDef.Cols[0].Typ,
+						Typ: idxTableDef.Cols[0].Typ,
 						Expr: &plan.Expr_Col{
 							Col: &plan.ColRef{
 								RelPos: idxTag,
@@ -874,56 +858,6 @@
 			},
 		})
 
-<<<<<<< HEAD
-		var idxJoinCond *plan.Expr
-		if numParts == 1 {
-			idx := condIdx[0]
-
-			args := node.OnList[idx].GetF().Args
-			col := args[0].GetCol()
-			col.RelPos = idxTag
-			col.ColPos = 0
-			col.Name = idxTableDef.Cols[0].Name
-
-			idxJoinCond = node.OnList[idx]
-			node.OnList[idx] = pkJoinCond
-		} else {
-			serialArgs := make([]*plan.Expr, numParts)
-			for i := range condIdx {
-				serialArgs[i] = node.OnList[condIdx[i]].GetF().Args[1]
-			}
-			rightArg, _ := BindFuncExprImplByPlanExpr(builder.GetContext(), "serial", serialArgs)
-
-			idxJoinCond, _ = BindFuncExprImplByPlanExpr(builder.GetContext(), "=", []*plan.Expr{
-				{
-					Typ: idxTableDef.Cols[0].Typ,
-					Expr: &plan.Expr_Col{
-						Col: &plan.ColRef{
-							RelPos: idxTag,
-							ColPos: 0,
-						},
-					},
-				},
-				rightArg,
-			})
-
-			hitFilterSet := make(map[int]emptyType)
-			for i := range condIdx {
-				hitFilterSet[condIdx[i]] = emptyStruct
-			}
-
-			newOnList := make([]*plan.Expr, 0, len(node.OnList)-numParts)
-			for i, filter := range node.OnList {
-				if _, ok := hitFilterSet[i]; !ok {
-					newOnList = append(newOnList, filter)
-				}
-			}
-
-			node.OnList = append(newOnList, pkJoinCond)
-		}
-
-=======
->>>>>>> ee4b53fb
 		idxJoinNodeID := builder.appendNode(&plan.Node{
 			NodeType: plan.Node_JOIN,
 			Children: []int32{node.Children[0], idxTableNodeID},
