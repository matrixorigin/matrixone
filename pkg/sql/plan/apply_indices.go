// Copyright 2023 Matrix Origin
//
// Licensed under the Apache License, Version 2.0 (the "License");
// you may not use this file except in compliance with the License.
// You may obtain a copy of the License at
//
//     http://www.apache.org/licenses/LICENSE-2.0
//
// Unless required by applicable law or agreed to in writing, software
// distributed under the License is distributed on an "AS IS" BASIS,
// WITHOUT WARRANTIES OR CONDITIONS OF ANY KIND, either express or implied.
// See the License for the specific language governing permissions and
// limitations under the License.

package plan

import (
	"sort"

	"github.com/matrixorigin/matrixone/pkg/container/types"
	"github.com/matrixorigin/matrixone/pkg/pb/plan"
)

func isRuntimeConstExpr(expr *plan.Expr) bool {
	switch expr.Expr.(type) {
	case *plan.Expr_Lit, *plan.Expr_P, *plan.Expr_V:
		return true

	case *plan.Expr_F:
		fn := expr.GetF()
		return fn.Func.ObjName == "cast" && isRuntimeConstExpr(fn.Args[0])

	default:
		return false
	}
}

func (builder *QueryBuilder) applyIndices(nodeID int32, colRefCnt map[[2]int32]int, idxColMap map[[2]int32]*plan.Expr) int32 {
	node := builder.qry.Nodes[nodeID]

	switch node.NodeType {
	case plan.Node_TABLE_SCAN:
		return builder.applyIndicesForFilters(nodeID, node, colRefCnt, idxColMap)

	case plan.Node_JOIN:
		return builder.applyIndicesForJoins(nodeID, node, colRefCnt, idxColMap)

	case plan.Node_SORT:
		return builder.applyIndicesForSort(nodeID, node, colRefCnt, idxColMap)

	default:
		for i, childID := range node.Children {
			node.Children[i] = builder.applyIndices(childID, colRefCnt, idxColMap)
		}

		replaceColumnsForNode(node, idxColMap)

		return nodeID
	}
}

func (builder *QueryBuilder) applyIndicesForFilters(nodeID int32, node *plan.Node, colRefCnt map[[2]int32]int, idxColMap map[[2]int32]*plan.Expr) int32 {
	if len(node.FilterList) == 0 || node.TableDef.Pkey == nil || len(node.TableDef.Indexes) == 0 {
		return nodeID
	}

	var pkPos int32 = -1
	if len(node.TableDef.Pkey.Names) == 1 {
		pkPos = node.TableDef.Name2ColIndex[node.TableDef.Pkey.Names[0]]
	}

	indexes := node.TableDef.Indexes
	sort.Slice(indexes, func(i, j int) bool {
		return (indexes[i].Unique && !indexes[j].Unique) || (indexes[i].Unique == indexes[j].Unique && len(indexes[i].Parts) > len(indexes[j].Parts))
	})

	// Apply unique/secondary indices if only indexed column is referenced

	{
		colPos := int32(-1)
		for _, expr := range node.FilterList {
			fn := expr.GetF()
			if fn == nil {
				goto END0
			}

			switch fn.Func.ObjName {
			case "=":
				if isRuntimeConstExpr(fn.Args[0]) && fn.Args[1].GetCol() != nil {
					fn.Args[0], fn.Args[1] = fn.Args[1], fn.Args[0]
				}

				if !isRuntimeConstExpr(fn.Args[1]) {
					goto END0
				}

			case "in", "between":

			default:
				goto END0
			}

			col := fn.Args[0].GetCol()
			if col == nil {
				goto END0
			}

			if colPos != -1 && colPos != col.ColPos {
				goto END0
			}

			colPos = col.ColPos
		}

		if colPos == pkPos {
			return nodeID
		}

		for i := range node.TableDef.Cols {
			if i != int(colPos) && colRefCnt[[2]int32{node.BindingTags[0], int32(i)}] > 0 {
				goto END0
			}
		}

		for _, idxDef := range indexes {
			if !idxDef.TableExist {
				continue
			}

			numParts := len(idxDef.Parts)
			if !idxDef.Unique {
				numParts--
			}

			if numParts != 1 || node.TableDef.Name2ColIndex[idxDef.Parts[0]] != colPos {
				continue
			}

			idxTag := builder.genNewTag()
			idxObjRef, idxTableDef := builder.compCtx.Resolve(node.ObjRef.SchemaName, idxDef.IndexTableName)

			builder.nameByColRef[[2]int32{idxTag, 0}] = idxTableDef.Name + "." + idxTableDef.Cols[0].Name
			builder.nameByColRef[[2]int32{idxTag, 1}] = idxTableDef.Name + "." + idxTableDef.Cols[1].Name

			idxColExpr := &plan.Expr{
				Typ: DeepCopyType(idxTableDef.Cols[0].Typ),
				Expr: &plan.Expr_Col{
					Col: &plan.ColRef{
						RelPos: idxTag,
						ColPos: 0,
					},
				},
			}

			if !idxDef.Unique {
				origType := node.TableDef.Cols[colPos].Typ
				idxColExpr, _ = BindFuncExprImplByPlanExpr(builder.GetContext(), "serial_extract", []*plan.Expr{
					idxColExpr,
					{
						Typ: &plan.Type{
							Id: int32(types.T_int64),
						},
						Expr: &plan.Expr_Lit{
							Lit: &plan.Literal{
								Value: &plan.Literal_I64Val{I64Val: 0},
							},
						},
					},
					{
						Typ: DeepCopyType(origType),
						Expr: &plan.Expr_T{
							T: &plan.TargetType{},
						},
					},
				})
			}

			idxColMap[[2]int32{node.BindingTags[0], colPos}] = idxColExpr

			for i, expr := range node.FilterList {
				fn := expr.GetF()
				col := fn.Args[0].GetCol()
				col.RelPos = idxTag
				col.ColPos = 0

<<<<<<< HEAD
				if !idxDef.Unique {
					fn.Args[0].Typ = DeepCopyType(idxTableDef.Cols[0].Typ)
=======
				idxColExpr := &plan.Expr{
					Typ: *idxTableDef.Cols[0].Typ,
					Expr: &plan.Expr_Col{
						Col: &plan.ColRef{
							RelPos: idxTag,
							ColPos: 0,
						},
					},
				}

				if !idxDef.Unique {
					origType := fn.Args[0].Typ
					fn.Args[0].Typ = *idxTableDef.Cols[0].Typ
>>>>>>> c997bce1
					switch fn.Func.ObjName {
					case "=":
						fn.Args[1], _ = BindFuncExprImplByPlanExpr(builder.GetContext(), "serial", []*plan.Expr{fn.Args[1]})
						node.FilterList[i], _ = bindFuncExprAndConstFold(builder.GetContext(), builder.compCtx.GetProcess(), "prefix_eq", fn.Args)

					case "between":
						fn.Args[1], _ = BindFuncExprImplByPlanExpr(builder.GetContext(), "serial", []*plan.Expr{fn.Args[1]})
						fn.Args[2], _ = BindFuncExprImplByPlanExpr(builder.GetContext(), "serial", []*plan.Expr{fn.Args[2]})
						node.FilterList[i], _ = bindFuncExprAndConstFold(builder.GetContext(), builder.compCtx.GetProcess(), "prefix_between", fn.Args)

					case "in":
						fn.Args[1], _ = BindFuncExprImplByPlanExpr(builder.GetContext(), "serial", []*plan.Expr{fn.Args[1]})
						node.FilterList[i], _ = bindFuncExprAndConstFold(builder.GetContext(), builder.compCtx.GetProcess(), "prefix_in", fn.Args)
					}
<<<<<<< HEAD
=======

					idxColExpr, _ = BindFuncExprImplByPlanExpr(builder.GetContext(), "serial_extract", []*plan.Expr{
						idxColExpr,
						{
							Typ: plan.Type{
								Id: int32(types.T_int64),
							},
							Expr: &plan.Expr_Lit{
								Lit: &plan.Literal{
									Value: &plan.Literal_I64Val{I64Val: 1},
								},
							},
						},
						{
							Typ: origType,
							Expr: &plan.Expr_T{
								T: &plan.TargetType{
									Typ: DeepCopyType(&origType),
								},
							},
						},
					})
>>>>>>> c997bce1
				}
			}

			idxTableNodeID := builder.appendNode(&plan.Node{
				NodeType:     plan.Node_TABLE_SCAN,
				TableDef:     idxTableDef,
				ObjRef:       idxObjRef,
				ParentObjRef: node.ObjRef,
				FilterList:   node.FilterList,
				Limit:        node.Limit,
				Offset:       node.Offset,
				BindingTags:  []int32{idxTag},
			}, builder.ctxByNode[nodeID])

			return idxTableNodeID
		}

	}

END0:
	if node.Stats.Selectivity > InFilterSelectivityLimit || node.Stats.Outcnt > float64(GetInFilterCardLimitOnPK(node.Stats.TableCnt)) {
		return nodeID
	}

	// Apply unique/secondary indices for point select

	col2filter := make(map[int32]int)
	for i, expr := range node.FilterList {
		fn := expr.GetF()
		if fn == nil {
			continue
		}

		if fn.Func.ObjName != "=" {
			continue
		}

		if isRuntimeConstExpr(fn.Args[0]) && fn.Args[1].GetCol() != nil {
			fn.Args[0], fn.Args[1] = fn.Args[1], fn.Args[0]
		}

		col := fn.Args[0].GetCol()
		if col == nil || !isRuntimeConstExpr(fn.Args[1]) {
			continue
		}

		col2filter[col.ColPos] = i
	}

	filterOnPK := true
	for _, part := range node.TableDef.Pkey.Names {
		colIdx := node.TableDef.Name2ColIndex[part]
		_, ok := col2filter[colIdx]
		if !ok {
			filterOnPK = false
			break
		}
	}

	if filterOnPK {
		return nodeID
	}

	filterIdx := make([]int, 0, len(col2filter))
	for _, idxDef := range indexes {
		if !idxDef.TableExist {
			continue
		}

		numParts := len(idxDef.Parts)
		numKeyParts := numParts
		if !idxDef.Unique {
			numKeyParts--
		}
		if numKeyParts == 0 {
			continue
		}

		usePartialIndex := false

		filterIdx = filterIdx[:0]
		for i := 0; i < numKeyParts; i++ {
			colIdx := node.TableDef.Name2ColIndex[idxDef.Parts[i]]
			idx, ok := col2filter[colIdx]
			if !ok {
				break
			}

			filterIdx = append(filterIdx, idx)

			filter := node.FilterList[idx]
			if filter.Selectivity <= InFilterSelectivityLimit && node.Stats.TableCnt*filter.Selectivity <= float64(GetInFilterCardLimitOnPK(node.Stats.TableCnt)) {
				usePartialIndex = true
			}
		}

		if len(filterIdx) < numParts && (idxDef.Unique || !usePartialIndex) {
			continue
		}

		idxTag := builder.genNewTag()
		idxObjRef, idxTableDef := builder.compCtx.Resolve(node.ObjRef.SchemaName, idxDef.IndexTableName)

		builder.nameByColRef[[2]int32{idxTag, 0}] = idxTableDef.Name + "." + idxTableDef.Cols[0].Name
		builder.nameByColRef[[2]int32{idxTag, 1}] = idxTableDef.Name + "." + idxTableDef.Cols[1].Name

		var idxFilter *plan.Expr
		if numParts == 1 {
			idx := filterIdx[0]
			idxFilter = DeepCopyExpr(node.FilterList[idx])
			args := idxFilter.GetF().Args
			col := args[0].GetCol()
			col.RelPos = idxTag
			col.ColPos = 0
			col.Name = idxTableDef.Cols[0].Name
		} else {
			serialArgs := make([]*plan.Expr, len(filterIdx))
			for i := range filterIdx {
				serialArgs[i] = DeepCopyExpr(node.FilterList[filterIdx[i]].GetF().Args[1])
			}
			rightArg, _ := BindFuncExprImplByPlanExpr(builder.GetContext(), "serial", serialArgs)

			funcName := "="
			if len(filterIdx) < numParts {
				funcName = "prefix_eq"
			}
			idxFilter, _ = BindFuncExprImplByPlanExpr(builder.GetContext(), funcName, []*plan.Expr{
				{
					Typ: *idxTableDef.Cols[0].Typ,
					Expr: &plan.Expr_Col{
						Col: &plan.ColRef{
							RelPos: idxTag,
							ColPos: 0,
						},
					},
				},
				rightArg,
			})
		}

		calcScanStats(node, builder)

		idxTableNodeID := builder.appendNode(&plan.Node{
			NodeType:     plan.Node_TABLE_SCAN,
			TableDef:     idxTableDef,
			ObjRef:       idxObjRef,
			ParentObjRef: DeepCopyObjectRef(node.ObjRef),
			FilterList:   []*plan.Expr{idxFilter},
			Limit:        node.Limit,
			Offset:       node.Offset,
			BindingTags:  []int32{idxTag},
		}, builder.ctxByNode[nodeID])

		node.Limit, node.Offset = nil, nil

		pkIdx := node.TableDef.Name2ColIndex[node.TableDef.Pkey.PkeyColName]
		pkExpr := &plan.Expr{
			Typ: *node.TableDef.Cols[pkIdx].Typ,
			Expr: &plan.Expr_Col{
				Col: &plan.ColRef{
					RelPos: node.BindingTags[0],
					ColPos: pkIdx,
				},
			},
		}

		joinCond, _ := BindFuncExprImplByPlanExpr(builder.GetContext(), "=", []*plan.Expr{
			pkExpr,
			{
				Typ: pkExpr.Typ,
				Expr: &plan.Expr_Col{
					Col: &plan.ColRef{
						RelPos: idxTag,
						ColPos: 1,
					},
				},
			},
		})
		joinNodeID := builder.appendNode(&plan.Node{
			NodeType: plan.Node_JOIN,
			Children: []int32{nodeID, idxTableNodeID},
			JoinType: plan.Node_INDEX,
			OnList:   []*plan.Expr{joinCond},
		}, builder.ctxByNode[nodeID])

		return joinNodeID
	}

	// Apply single-column unique/secondary indices for non-equi expression

	colPos2Idx := make(map[int32]int)

	for i, idxDef := range indexes {
		if !idxDef.TableExist {
			continue
		}

		numParts := len(idxDef.Parts)
		if !idxDef.Unique {
			numParts--
		}

		if numParts == 1 {
			colPos2Idx[node.TableDef.Name2ColIndex[idxDef.Parts[0]]] = i
		}
	}

	for i := range node.FilterList {
		expr := DeepCopyExpr(node.FilterList[i])
		fn := expr.GetF()
		if fn == nil {
			continue
		}

		col := fn.Args[0].GetCol()
		if col == nil {
			continue
		}

		if col.ColPos == pkPos {
			return nodeID
		}

		switch fn.Func.ObjName {
		case "between", "in":

		default:
			continue
		}

		idxPos, ok := colPos2Idx[col.ColPos]
		if !ok {
			continue
		}

		idxTag := builder.genNewTag()
		idxDef := node.TableDef.Indexes[idxPos]
		idxObjRef, idxTableDef := builder.compCtx.Resolve(node.ObjRef.SchemaName, idxDef.IndexTableName)

		builder.nameByColRef[[2]int32{idxTag, 0}] = idxTableDef.Name + "." + idxTableDef.Cols[0].Name
		builder.nameByColRef[[2]int32{idxTag, 1}] = idxTableDef.Name + "." + idxTableDef.Cols[1].Name

		col.RelPos = idxTag
		col.ColPos = 0
		col.Name = idxTableDef.Cols[0].Name

		var idxFilter *plan.Expr
		if idxDef.Unique {
			idxFilter = expr
		} else {
			fn.Args[0].Typ = *idxTableDef.Cols[0].Typ

			switch fn.Func.ObjName {
			case "in":
				fn.Args[1], _ = BindFuncExprImplByPlanExpr(builder.GetContext(), "serial", []*plan.Expr{fn.Args[1]})
				idxFilter, _ = bindFuncExprAndConstFold(builder.GetContext(), builder.compCtx.GetProcess(), "prefix_in", fn.Args)

			case "between":
				fn.Args[1], _ = BindFuncExprImplByPlanExpr(builder.GetContext(), "serial", []*plan.Expr{fn.Args[1]})
				fn.Args[2], _ = BindFuncExprImplByPlanExpr(builder.GetContext(), "serial", []*plan.Expr{fn.Args[2]})
				idxFilter, _ = bindFuncExprAndConstFold(builder.GetContext(), builder.compCtx.GetProcess(), "prefix_between", fn.Args)
			}
		}
		calcScanStats(node, builder)

		idxTableNodeID := builder.appendNode(&plan.Node{
			NodeType:     plan.Node_TABLE_SCAN,
			TableDef:     idxTableDef,
			ObjRef:       idxObjRef,
			ParentObjRef: DeepCopyObjectRef(node.ObjRef),
			FilterList:   []*plan.Expr{idxFilter},
			Limit:        node.Limit,
			Offset:       node.Offset,
			BindingTags:  []int32{idxTag},
		}, builder.ctxByNode[nodeID])

		node.Limit, node.Offset = nil, nil

		pkIdx := node.TableDef.Name2ColIndex[node.TableDef.Pkey.PkeyColName]
		pkExpr := &plan.Expr{
			Typ: *node.TableDef.Cols[pkIdx].Typ,
			Expr: &plan.Expr_Col{
				Col: &plan.ColRef{
					RelPos: node.BindingTags[0],
					ColPos: pkIdx,
				},
			},
		}

		joinCond, _ := BindFuncExprImplByPlanExpr(builder.GetContext(), "=", []*plan.Expr{
			DeepCopyExpr(pkExpr),
			{
				Typ: pkExpr.Typ,
				Expr: &plan.Expr_Col{
					Col: &plan.ColRef{
						RelPos: idxTag,
						ColPos: 1,
					},
				},
			},
		})
		joinNodeID := builder.appendNode(&plan.Node{
			NodeType: plan.Node_JOIN,
			Children: []int32{nodeID, idxTableNodeID},
			JoinType: plan.Node_INDEX,
			OnList:   []*plan.Expr{joinCond},
		}, builder.ctxByNode[nodeID])

		return joinNodeID
	}

	return nodeID
}

func (builder *QueryBuilder) applyIndicesForJoins(nodeID int32, node *plan.Node, colRefCnt map[[2]int32]int, idxColMap map[[2]int32]*plan.Expr) int32 {
	node.Children[1] = builder.applyIndices(node.Children[1], colRefCnt, idxColMap)

	leftChild := builder.qry.Nodes[node.Children[0]]
	if leftChild.NodeType != plan.Node_TABLE_SCAN {
		node.Children[0] = builder.applyIndices(node.Children[0], colRefCnt, idxColMap)
		replaceColumnsForNode(node, idxColMap)
		return nodeID
	} else if leftChild.TableDef.Pkey == nil {
		replaceColumnsForNode(node, idxColMap)
		return nodeID
	}

	newLeftChildID := builder.applyIndicesForFilters(node.Children[0], leftChild, colRefCnt, idxColMap)
	if newLeftChildID != node.Children[0] {
		node.Children[0] = newLeftChildID
		return nodeID
	}

	rightChild := builder.qry.Nodes[node.Children[1]]

	if rightChild.Stats.Outcnt > float64(GetInFilterCardLimitOnPK(leftChild.Stats.TableCnt)) || rightChild.Stats.Outcnt > leftChild.Stats.Cost*0.1 {
		return nodeID
	}

	leftTags := make(map[int32]bool)
	for _, tag := range builder.enumerateTags(node.Children[0]) {
		leftTags[tag] = true
	}

	rightTags := make(map[int32]bool)
	for _, tag := range builder.enumerateTags(node.Children[1]) {
		rightTags[tag] = true
	}

	col2Cond := make(map[int32]int)
	for i, expr := range node.OnList {
		if !isEquiCond(expr, leftTags, rightTags) {
			continue
		}

		col := expr.GetF().Args[0].GetCol()
		if col == nil {
			continue
		}

		col2Cond[col.ColPos] = i
	}

	joinOnPK := true
	for _, part := range leftChild.TableDef.Pkey.Names {
		colIdx := leftChild.TableDef.Name2ColIndex[part]
		_, ok := col2Cond[colIdx]
		if !ok {
			joinOnPK = false
			break
		}
	}

	if joinOnPK {
		return nodeID
	}

	indexes := leftChild.TableDef.Indexes
	condIdx := make([]int, 0, len(col2Cond))
	for _, idxDef := range indexes {
		if !idxDef.TableExist {
			continue
		}

		numParts := len(idxDef.Parts)
		numKeyParts := numParts
		if !idxDef.Unique {
			numKeyParts--
		}
		if numKeyParts == 0 || numKeyParts > len(col2Cond) {
			continue
		}

		condIdx = condIdx[:0]
		for i := 0; i < numKeyParts; i++ {
			colIdx := leftChild.TableDef.Name2ColIndex[idxDef.Parts[i]]
			idx, ok := col2Cond[colIdx]
			if !ok {
				break
			}

			condIdx = append(condIdx, idx)
		}

		if len(condIdx) < numKeyParts {
			continue
		}

		idxTag := builder.genNewTag()
		idxObjRef, idxTableDef := builder.compCtx.Resolve(leftChild.ObjRef.SchemaName, idxDef.IndexTableName)

		builder.nameByColRef[[2]int32{idxTag, 0}] = idxTableDef.Name + "." + idxTableDef.Cols[0].Name
		builder.nameByColRef[[2]int32{idxTag, 1}] = idxTableDef.Name + "." + idxTableDef.Cols[1].Name

		rfTag := builder.genNewTag()

		var rfBuildExpr *plan.Expr
		if numParts == 1 {
			rfBuildExpr = &plan.Expr{
				Typ: DeepCopyType(idxTableDef.Cols[0].Typ),
				Expr: &plan.Expr_Col{
					Col: &plan.ColRef{
						RelPos: -1,
						ColPos: 0,
					},
				},
			}
		} else {
			serialArgs := make([]*plan.Expr, len(condIdx))
			for i := range condIdx {
				serialArgs[i] = &plan.Expr{
					Typ: DeepCopyType(node.OnList[condIdx[i]].GetF().Args[1].Typ),
					Expr: &plan.Expr_Col{
						Col: &plan.ColRef{
							RelPos: -1,
							ColPos: int32(condIdx[i]),
						},
					},
				}
			}
			rfBuildExpr, _ = BindFuncExprImplByPlanExpr(builder.GetContext(), "serial", serialArgs)
		}

		idxTableNodeID := builder.appendNode(&plan.Node{
			NodeType:     plan.Node_TABLE_SCAN,
			TableDef:     idxTableDef,
			ObjRef:       idxObjRef,
			ParentObjRef: DeepCopyObjectRef(leftChild.ObjRef),
			BindingTags:  []int32{idxTag},
			RuntimeFilterProbeList: []*plan.RuntimeFilterSpec{
				{
					Tag:         rfTag,
					MatchPrefix: len(condIdx) < numParts,
					Expr: &plan.Expr{
						Typ: DeepCopyType(idxTableDef.Cols[0].Typ),
						Expr: &plan.Expr_Col{
							Col: &plan.ColRef{
								RelPos: idxTag,
								ColPos: 0,
							},
						},
					},
				},
			},
		}, builder.ctxByNode[nodeID])

		node.RuntimeFilterBuildList = append(node.RuntimeFilterBuildList, &plan.RuntimeFilterSpec{
			Tag:         rfTag,
			MatchPrefix: len(condIdx) < numParts,
			UpperLimit:  GetInFilterCardLimitOnPK(leftChild.Stats.TableCnt),
			Expr:        rfBuildExpr,
		})

		pkIdx := leftChild.TableDef.Name2ColIndex[leftChild.TableDef.Pkey.PkeyColName]
		pkExpr := &plan.Expr{
			Typ: *leftChild.TableDef.Cols[pkIdx].Typ,
			Expr: &plan.Expr_Col{
				Col: &plan.ColRef{
					RelPos: leftChild.BindingTags[0],
					ColPos: pkIdx,
				},
			},
		}
		pkJoinCond, _ := BindFuncExprImplByPlanExpr(builder.GetContext(), "=", []*plan.Expr{
			pkExpr,
			{
				Typ: pkExpr.Typ,
				Expr: &plan.Expr_Col{
					Col: &plan.ColRef{
						RelPos: idxTag,
						ColPos: 1,
					},
				},
			},
		})

<<<<<<< HEAD
=======
		var idxJoinCond *plan.Expr
		if numParts == 1 {
			idx := condIdx[0]

			args := node.OnList[idx].GetF().Args
			col := args[0].GetCol()
			col.RelPos = idxTag
			col.ColPos = 0
			col.Name = idxTableDef.Cols[0].Name

			idxJoinCond = node.OnList[idx]
			node.OnList[idx] = pkJoinCond
		} else {
			serialArgs := make([]*plan.Expr, numParts)
			for i := range condIdx {
				serialArgs[i] = node.OnList[condIdx[i]].GetF().Args[1]
			}
			rightArg, _ := BindFuncExprImplByPlanExpr(builder.GetContext(), "serial", serialArgs)

			idxJoinCond, _ = BindFuncExprImplByPlanExpr(builder.GetContext(), "=", []*plan.Expr{
				{
					Typ: *idxTableDef.Cols[0].Typ,
					Expr: &plan.Expr_Col{
						Col: &plan.ColRef{
							RelPos: idxTag,
							ColPos: 0,
						},
					},
				},
				rightArg,
			})

			hitFilterSet := make(map[int]emptyType)
			for i := range condIdx {
				hitFilterSet[condIdx[i]] = emptyStruct
			}

			newOnList := make([]*plan.Expr, 0, len(node.OnList)-numParts)
			for i, filter := range node.OnList {
				if _, ok := hitFilterSet[i]; !ok {
					newOnList = append(newOnList, filter)
				}
			}

			node.OnList = append(newOnList, pkJoinCond)
		}

>>>>>>> c997bce1
		idxJoinNodeID := builder.appendNode(&plan.Node{
			NodeType: plan.Node_JOIN,
			Children: []int32{node.Children[0], idxTableNodeID},
			JoinType: plan.Node_INDEX,
			Limit:    leftChild.Limit,
			Offset:   leftChild.Offset,
			OnList:   []*plan.Expr{pkJoinCond},
		}, builder.ctxByNode[nodeID])

		leftChild.Limit, leftChild.Offset = nil, nil

		node.Children[0] = idxJoinNodeID

		break
	}

	return nodeID
}<|MERGE_RESOLUTION|>--- conflicted
+++ resolved
@@ -143,7 +143,7 @@
 			builder.nameByColRef[[2]int32{idxTag, 1}] = idxTableDef.Name + "." + idxTableDef.Cols[1].Name
 
 			idxColExpr := &plan.Expr{
-				Typ: DeepCopyType(idxTableDef.Cols[0].Typ),
+				Typ: *idxTableDef.Cols[0].Typ,
 				Expr: &plan.Expr_Col{
 					Col: &plan.ColRef{
 						RelPos: idxTag,
@@ -157,7 +157,7 @@
 				idxColExpr, _ = BindFuncExprImplByPlanExpr(builder.GetContext(), "serial_extract", []*plan.Expr{
 					idxColExpr,
 					{
-						Typ: &plan.Type{
+						Typ: plan.Type{
 							Id: int32(types.T_int64),
 						},
 						Expr: &plan.Expr_Lit{
@@ -167,7 +167,7 @@
 						},
 					},
 					{
-						Typ: DeepCopyType(origType),
+						Typ: *origType,
 						Expr: &plan.Expr_T{
 							T: &plan.TargetType{},
 						},
@@ -183,24 +183,8 @@
 				col.RelPos = idxTag
 				col.ColPos = 0
 
-<<<<<<< HEAD
 				if !idxDef.Unique {
-					fn.Args[0].Typ = DeepCopyType(idxTableDef.Cols[0].Typ)
-=======
-				idxColExpr := &plan.Expr{
-					Typ: *idxTableDef.Cols[0].Typ,
-					Expr: &plan.Expr_Col{
-						Col: &plan.ColRef{
-							RelPos: idxTag,
-							ColPos: 0,
-						},
-					},
-				}
-
-				if !idxDef.Unique {
-					origType := fn.Args[0].Typ
 					fn.Args[0].Typ = *idxTableDef.Cols[0].Typ
->>>>>>> c997bce1
 					switch fn.Func.ObjName {
 					case "=":
 						fn.Args[1], _ = BindFuncExprImplByPlanExpr(builder.GetContext(), "serial", []*plan.Expr{fn.Args[1]})
@@ -215,31 +199,6 @@
 						fn.Args[1], _ = BindFuncExprImplByPlanExpr(builder.GetContext(), "serial", []*plan.Expr{fn.Args[1]})
 						node.FilterList[i], _ = bindFuncExprAndConstFold(builder.GetContext(), builder.compCtx.GetProcess(), "prefix_in", fn.Args)
 					}
-<<<<<<< HEAD
-=======
-
-					idxColExpr, _ = BindFuncExprImplByPlanExpr(builder.GetContext(), "serial_extract", []*plan.Expr{
-						idxColExpr,
-						{
-							Typ: plan.Type{
-								Id: int32(types.T_int64),
-							},
-							Expr: &plan.Expr_Lit{
-								Lit: &plan.Literal{
-									Value: &plan.Literal_I64Val{I64Val: 1},
-								},
-							},
-						},
-						{
-							Typ: origType,
-							Expr: &plan.Expr_T{
-								T: &plan.TargetType{
-									Typ: DeepCopyType(&origType),
-								},
-							},
-						},
-					})
->>>>>>> c997bce1
 				}
 			}
 
@@ -659,7 +618,7 @@
 		var rfBuildExpr *plan.Expr
 		if numParts == 1 {
 			rfBuildExpr = &plan.Expr{
-				Typ: DeepCopyType(idxTableDef.Cols[0].Typ),
+				Typ: *idxTableDef.Cols[0].Typ,
 				Expr: &plan.Expr_Col{
 					Col: &plan.ColRef{
 						RelPos: -1,
@@ -671,7 +630,7 @@
 			serialArgs := make([]*plan.Expr, len(condIdx))
 			for i := range condIdx {
 				serialArgs[i] = &plan.Expr{
-					Typ: DeepCopyType(node.OnList[condIdx[i]].GetF().Args[1].Typ),
+					Typ: node.OnList[condIdx[i]].GetF().Args[1].Typ,
 					Expr: &plan.Expr_Col{
 						Col: &plan.ColRef{
 							RelPos: -1,
@@ -694,7 +653,7 @@
 					Tag:         rfTag,
 					MatchPrefix: len(condIdx) < numParts,
 					Expr: &plan.Expr{
-						Typ: DeepCopyType(idxTableDef.Cols[0].Typ),
+						Typ: *idxTableDef.Cols[0].Typ,
 						Expr: &plan.Expr_Col{
 							Col: &plan.ColRef{
 								RelPos: idxTag,
@@ -736,56 +695,6 @@
 			},
 		})
 
-<<<<<<< HEAD
-=======
-		var idxJoinCond *plan.Expr
-		if numParts == 1 {
-			idx := condIdx[0]
-
-			args := node.OnList[idx].GetF().Args
-			col := args[0].GetCol()
-			col.RelPos = idxTag
-			col.ColPos = 0
-			col.Name = idxTableDef.Cols[0].Name
-
-			idxJoinCond = node.OnList[idx]
-			node.OnList[idx] = pkJoinCond
-		} else {
-			serialArgs := make([]*plan.Expr, numParts)
-			for i := range condIdx {
-				serialArgs[i] = node.OnList[condIdx[i]].GetF().Args[1]
-			}
-			rightArg, _ := BindFuncExprImplByPlanExpr(builder.GetContext(), "serial", serialArgs)
-
-			idxJoinCond, _ = BindFuncExprImplByPlanExpr(builder.GetContext(), "=", []*plan.Expr{
-				{
-					Typ: *idxTableDef.Cols[0].Typ,
-					Expr: &plan.Expr_Col{
-						Col: &plan.ColRef{
-							RelPos: idxTag,
-							ColPos: 0,
-						},
-					},
-				},
-				rightArg,
-			})
-
-			hitFilterSet := make(map[int]emptyType)
-			for i := range condIdx {
-				hitFilterSet[condIdx[i]] = emptyStruct
-			}
-
-			newOnList := make([]*plan.Expr, 0, len(node.OnList)-numParts)
-			for i, filter := range node.OnList {
-				if _, ok := hitFilterSet[i]; !ok {
-					newOnList = append(newOnList, filter)
-				}
-			}
-
-			node.OnList = append(newOnList, pkJoinCond)
-		}
-
->>>>>>> c997bce1
 		idxJoinNodeID := builder.appendNode(&plan.Node{
 			NodeType: plan.Node_JOIN,
 			Children: []int32{node.Children[0], idxTableNodeID},
