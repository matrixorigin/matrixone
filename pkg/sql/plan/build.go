--- conflicted
+++ resolved
@@ -122,13 +122,10 @@
 		return buildLoad(stmt, ctx)
 	case *tree.PrepareStmt, *tree.PrepareString:
 		return buildPrepare(stmt, ctx)
-<<<<<<< HEAD
 	case *tree.Do, *tree.Declare:
 		return nil, moerr.NewNotSupported(tree.String(stmt, dialect.MYSQL))
-=======
 	case *tree.ValuesStatement:
 		return buildValues(stmt, ctx)
->>>>>>> 228f856d
 	default:
 		return nil, moerr.NewInternalError("statement: '%v'", tree.String(stmt, dialect.MYSQL))
 	}
