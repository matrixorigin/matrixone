// Copyright 2021 - 2022 Matrix Origin
//
// Licensed under the Apache License, Version 2.0 (the "License");
// you may not use this file except in compliance with the License.
// You may obtain a copy of the License at
//
//      http://www.apache.org/licenses/LICENSE-2.0
//
// Unless required by applicable law or agreed to in writing, software
// distributed under the License is distributed on an "AS IS" BASIS,
// WITHOUT WARRANTIES OR CONDITIONS OF ANY KIND, either express or implied.
// See the License for the specific language governing permissions and
// limitations under the License.

package plan

import (
	"github.com/matrixorigin/matrixone/pkg/common/moerr"
	"github.com/matrixorigin/matrixone/pkg/container/types"
	"github.com/matrixorigin/matrixone/pkg/pb/plan"
	"github.com/matrixorigin/matrixone/pkg/sql/parsers/dialect"
	"github.com/matrixorigin/matrixone/pkg/sql/parsers/tree"
)

func runBuildSelectByBinder(stmtType plan.Query_StatementType, ctx CompilerContext, stmt *tree.Select) (*Plan, error) {
	builder := NewQueryBuilder(stmtType, ctx)
	bindCtx := NewBindContext(builder, nil)
	rootId, err := builder.buildSelect(stmt, bindCtx, true)
	builder.qry.Steps = append(builder.qry.Steps, rootId)
	if err != nil {
		return nil, err
	}
	query, err := builder.createQuery()
	if err != nil {
		return nil, err
	}
	return &Plan{
		Plan: &plan.Plan_Query{
			Query: query,
		},
	}, err
}

func buildExplainAnalyze(ctx CompilerContext, stmt *tree.ExplainAnalyze) (*Plan, error) {
	//get query optimizer and execute Optimize
	plan, err := BuildPlan(ctx, stmt.Statement)
	if err != nil {
		return nil, err
	}
	return plan, nil
}

func BuildPlan(ctx CompilerContext, stmt tree.Statement) (*Plan, error) {
	switch stmt := stmt.(type) {
	case *tree.Select:
		return runBuildSelectByBinder(plan.Query_SELECT, ctx, stmt)
	case *tree.ParenSelect:
		return runBuildSelectByBinder(plan.Query_SELECT, ctx, stmt.Select)
	case *tree.ExplainAnalyze:
		return buildExplainAnalyze(ctx, stmt)
	case *tree.Insert:
		return buildInsert(stmt, ctx)
	case *tree.Replace:
		return buildReplace(stmt, ctx)
	case *tree.Update:
		return buildUpdate(stmt, ctx)
	case *tree.Delete:
		return buildDelete(stmt, ctx)
	case *tree.BeginTransaction:
		return buildBeginTransaction(stmt, ctx)
	case *tree.CommitTransaction:
		return buildCommitTransaction(stmt, ctx)
	case *tree.RollbackTransaction:
		return buildRollbackTransaction(stmt, ctx)
	case *tree.CreateDatabase:
		return buildCreateDatabase(stmt, ctx)
	case *tree.DropDatabase:
		return buildDropDatabase(stmt, ctx)
	case *tree.CreateTable:
		return buildCreateTable(stmt, ctx)
	case *tree.DropTable:
		return buildDropTable(stmt, ctx)
	case *tree.TruncateTable:
		return buildTruncateTable(stmt, ctx)
	case *tree.DropView:
		return buildDropView(stmt, ctx)
	case *tree.CreateView:
		return buildCreateView(stmt, ctx)
	case *tree.AlterView:
		return buildAlterView(stmt, ctx)
	case *tree.CreateIndex:
		return buildCreateIndex(stmt, ctx)
	case *tree.DropIndex:
		return buildDropIndex(stmt, ctx)
	case *tree.ShowCreateDatabase:
		return buildShowCreateDatabase(stmt, ctx)
	case *tree.ShowCreateTable:
		return buildShowCreateTable(stmt, ctx)
	case *tree.ShowCreateView:
		return buildShowCreateView(stmt, ctx)
	case *tree.ShowDatabases:
		return buildShowDatabases(stmt, ctx)
	case *tree.ShowTables:
		return buildShowTables(stmt, ctx)
	case *tree.ShowColumns:
		return buildShowColumns(stmt, ctx)
	case *tree.ShowTableStatus:
		return buildShowTableStatus(stmt, ctx)
	case *tree.ShowTarget:
		return buildShowTarget(stmt, ctx)
	case *tree.ShowIndex:
		return buildShowIndex(stmt, ctx)
	case *tree.ShowGrants:
		return buildShowGrants(stmt, ctx)
	case *tree.ShowCollation:
		return buildShowCollation(stmt, ctx)
	case *tree.ShowVariables:
		return buildShowVariables(stmt, ctx)
	case *tree.ShowStatus:
		return buildShowStatus(stmt, ctx)
	case *tree.ShowProcessList:
		return buildShowProcessList(stmt, ctx)
<<<<<<< HEAD
	case *tree.ShowLocks:
		return buildShowLocks(stmt, ctx)
	case *tree.ShowNodeList:
		return buildShowNodeList(stmt, ctx)
	case *tree.ShowFunctionStatus:
		return buildShowFunctionStatus(stmt, ctx)
=======
	case *tree.ShowTableNumber:
		return buildShowTableNumber(stmt, ctx)
	case *tree.ShowColumnNumber:
		return buildShowColumnNumber(stmt, ctx)
>>>>>>> 7964685b
	case *tree.SetVar:
		return buildSetVariables(stmt, ctx)
	case *tree.Execute:
		return buildExecute(stmt, ctx)
	case *tree.Deallocate:
		return buildDeallocate(stmt, ctx)
	case *tree.Load:
		return buildLoad(stmt, ctx)
	case *tree.PrepareStmt, *tree.PrepareString:
		return buildPrepare(stmt, ctx)
	case *tree.Do, *tree.Declare:
		return nil, moerr.NewNotSupported(ctx.GetContext(), tree.String(stmt, dialect.MYSQL))
	case *tree.ValuesStatement:
		return buildValues(stmt, ctx)
	default:
		return nil, moerr.NewInternalError(ctx.GetContext(), "statement: '%v'", tree.String(stmt, dialect.MYSQL))
	}
}

// GetExecType get executor will execute base AP or TP
func GetExecTypeFromPlan(pn *Plan) ExecInfo {
	defInfo := ExecInfo{
		Typ:        ExecTypeAP,
		WithGPU:    false,
		WithBigMem: false,
		CnNumbers:  2,
	}

	tp := true
	for _, node := range pn.GetQuery().GetNodes() {
		stats := node.Stats
		if stats == nil || stats.Outcnt >= 100 || stats.BlockNum >= 4 {
			tp = false
			break
		}
	}
	if tp {
		defInfo.Typ = ExecTypeTP
	}

	return defInfo
}

// GetResultColumnsFromPlan
func GetResultColumnsFromPlan(p *Plan) []*ColDef {
	getResultColumnsByProjectionlist := func(query *Query) []*ColDef {
		lastNode := query.Nodes[query.Steps[len(query.Steps)-1]]
		columns := make([]*ColDef, len(lastNode.ProjectList))
		for idx, expr := range lastNode.ProjectList {
			columns[idx] = &ColDef{
				Name: query.Headings[idx],
				Typ:  expr.Typ,
			}
		}

		return columns
	}

	switch logicPlan := p.Plan.(type) {
	case *plan.Plan_Query:
		switch logicPlan.Query.StmtType {
		case plan.Query_SELECT:
			return getResultColumnsByProjectionlist(logicPlan.Query)
		default:
			// insert/update/delete statement will return nil
			return nil
		}
	case *plan.Plan_Tcl:
		// begin/commmit/rollback statement will return nil
		return nil
	case *plan.Plan_Ddl:
		switch logicPlan.Ddl.DdlType {
		case plan.DataDefinition_SHOW_VARIABLES:
			typ := &plan.Type{
				Id:    int32(types.T_varchar),
				Width: 1024,
			}
			return []*ColDef{
				{Typ: typ, Name: "Variable_name"},
				{Typ: typ, Name: "Value"},
			}
		default:
			// show statement(except show variables) will return a query
			if logicPlan.Ddl.Query != nil {
				return getResultColumnsByProjectionlist(logicPlan.Ddl.Query)
			}
			return nil
		}
	}
	return nil
}<|MERGE_RESOLUTION|>--- conflicted
+++ resolved
@@ -120,19 +120,16 @@
 		return buildShowStatus(stmt, ctx)
 	case *tree.ShowProcessList:
 		return buildShowProcessList(stmt, ctx)
-<<<<<<< HEAD
 	case *tree.ShowLocks:
 		return buildShowLocks(stmt, ctx)
 	case *tree.ShowNodeList:
 		return buildShowNodeList(stmt, ctx)
 	case *tree.ShowFunctionStatus:
 		return buildShowFunctionStatus(stmt, ctx)
-=======
 	case *tree.ShowTableNumber:
 		return buildShowTableNumber(stmt, ctx)
 	case *tree.ShowColumnNumber:
 		return buildShowColumnNumber(stmt, ctx)
->>>>>>> 7964685b
 	case *tree.SetVar:
 		return buildSetVariables(stmt, ctx)
 	case *tree.Execute:
