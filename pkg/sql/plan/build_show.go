--- conflicted
+++ resolved
@@ -15,11 +15,8 @@
 package plan
 
 import (
-<<<<<<< HEAD
 	"bytes"
-=======
 	"context"
->>>>>>> c0d64d49
 	"encoding/json"
 	"fmt"
 	"go/constant"
@@ -119,11 +116,7 @@
 		return buildShowCreateView(newStmt, ctx)
 	}
 
-<<<<<<< HEAD
 	ddlStr, _, err := ConstructCreateTableSQL(ctx, tableDef, *snapshot, false)
-=======
-	ddlStr, err := ConstructCreateTableSQL(tableObjRef, tableDef, *snapshot, ctx)
->>>>>>> c0d64d49
 	if err != nil {
 		return nil, err
 	}
