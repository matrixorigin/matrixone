// Copyright 2021 - 2022 Matrix Origin
//
// Licensed under the Apache License, Version 2.0 (the "License");
// you may not use this file except in compliance with the License.
// You may obtain a copy of the License at
//
//      http://www.apache.org/licenses/LICENSE-2.0
//
// Unless required by applicable law or agreed to in writing, software
// distributed under the License is distributed on an "AS IS" BASIS,
// WITHOUT WARRANTIES OR CONDITIONS OF ANY KIND, either express or implied.
// See the License for the specific language governing permissions and
// limitations under the License.

package plan

import (
	"bytes"
	"encoding/json"
	"fmt"
	"strings"

	"github.com/matrixorigin/matrixone/pkg/catalog"
	"github.com/matrixorigin/matrixone/pkg/common/moerr"
	"github.com/matrixorigin/matrixone/pkg/container/types"
	"github.com/matrixorigin/matrixone/pkg/pb/plan"
	"github.com/matrixorigin/matrixone/pkg/sql/parsers"
	"github.com/matrixorigin/matrixone/pkg/sql/parsers/dialect"
	"github.com/matrixorigin/matrixone/pkg/sql/parsers/tree"
)

const MO_CATALOG_DB_NAME = "mo_catalog"

func buildShowCreateDatabase(stmt *tree.ShowCreateDatabase,
	ctx CompilerContext, accountId uint32) (*Plan, error) {
	if !ctx.DatabaseExists(stmt.Name) {
		return nil, moerr.NewBadDB(stmt.Name)
	}

	// get data from schema
	//sql := fmt.Sprintf("SELECT md.datname as `Database` FROM %s.mo_database md WHERE md.datname = '%s'", MO_CATALOG_DB_NAME, stmt.Name)
	// sql := fmt.Sprintf("SELECT md.datname as `Database`,dat_createsql as `Create Database` FROM %s.mo_database md WHERE md.datname = '%s'", MO_CATALOG_DB_NAME, stmt.Name)
	// return returnByRewriteSQL(ctx, sql, plan.DataDefinition_SHOW_CREATEDATABASE)

	sqlStr := "select \"%s\" as `Database`, \"%s\" as `Create Database`"
	createSql := fmt.Sprintf("CREATE DATABASE `%s`", stmt.Name)
	sqlStr = fmt.Sprintf(sqlStr, stmt.Name, createSql)
	// logutil.Info(sqlStr)

	return returnByRewriteSQL(ctx, sqlStr, plan.DataDefinition_SHOW_CREATEDATABASE, accountId)
}

func buildShowCreateTable(stmt *tree.ShowCreateTable, ctx CompilerContext,
	accountId uint32) (*Plan, error) {
	tblName := stmt.Name.Parts[0]
	dbName := ctx.DefaultDatabase()
	if stmt.Name.NumParts == 2 {
		dbName = stmt.Name.Parts[1]
	}

	_, tableDef := ctx.Resolve(dbName, tblName)
	if tableDef == nil {
		return nil, moerr.NewBadDB(tblName)
	}
	if tableDef.TableType == catalog.SystemViewRel {
		newStmt := tree.NewShowCreateView(tree.SetUnresolvedObjectName(1, [3]string{tblName, "", ""}))
		return buildShowCreateView(newStmt, ctx, accountId)
	}

	// sql := `
	// 	SELECT *
	// 		FROM %s.mo_tables mt JOIN %s.mo_columns mc
	// 			ON mt.relname = mc.att_relname and mt.reldatabase=mc.att_database
	// 	WHERE mt.reldatabase = '%s' AND mt.relname = '%s'
	// `
	// sql = fmt.Sprintf(sql, MO_CATALOG_DB_NAME, MO_CATALOG_DB_NAME, dbName, tblName)
	// logutil.Info(sql)

	createStr := fmt.Sprintf("CREATE TABLE `%s` (", tblName)
	rowCount := 0
	var pkDefs []string

	for _, col := range tableDef.Cols {

		colName := col.Name
		if colName == catalog.Row_ID {
			continue
		}
		nullOrNot := "NOT NULL"
		if col.Default != nil {
			if col.Default.Expr != nil {
				nullOrNot = "DEFAULT " + col.Default.OriginString
			} else if col.Default.NullAbility {
				nullOrNot = "DEFAULT NULL"
			}
		}
		if col.AutoIncrement {
			nullOrNot = "NOT NULL AUTO_INCREMENT"
		}

		var hasAttrComment string
		if col.Comment != "" {
			hasAttrComment = " COMMENT '" + col.Comment + "'"
		}

		if rowCount == 0 {
			createStr += "\n"
		} else {
			createStr += ",\n"
		}
		typ := types.Type{Oid: types.T(col.Typ.Id)}
		typeStr := typ.String()
		if typ.Oid == types.T_varchar || typ.Oid == types.T_char {
			typeStr += fmt.Sprintf("(%d)", col.Typ.Width)
		}
		createStr += fmt.Sprintf("`%s` %s %s%s", colName, typeStr, nullOrNot, hasAttrComment)
		rowCount++
		if col.Primary {
			pkDefs = append(pkDefs, colName)
		}
	}
	if len(pkDefs) != 0 {
		pkStr := "PRIMARY KEY ("
		for _, def := range pkDefs {
			pkStr += fmt.Sprintf("`%s`", def)
		}
		pkStr += ")"
		if rowCount != 0 {
			createStr += ",\n"
		}
		createStr += pkStr
	}

	if rowCount != 0 {
		createStr += "\n"
	}
	createStr += ")"

	var comment string
	var partition string
	for _, def := range tableDef.Defs {
		if proDef, ok := def.Def.(*plan.TableDef_DefType_Properties); ok {
			for _, kv := range proDef.Properties.Properties {
				if kv.Key == catalog.SystemRelAttr_Comment {
					comment = " COMMENT='" + kv.Value + "'"
				}
			}
		}

		if partDef, ok := def.Def.(*plan.TableDef_DefType_Partition); ok {
			if len(partDef.Partition.PartitionMsg) != 0 {
				partition = ` ` + partDef.Partition.PartitionMsg
			}
		}
	}
	createStr += comment
	createStr += partition

	sql := "select \"%s\" as `Table`, \"%s\" as `Create Table`"
	var buf bytes.Buffer
	for _, ch := range createStr {
		if ch == '"' {
			buf.WriteRune('"')
		}
		buf.WriteRune(ch)
	}
	sql = fmt.Sprintf(sql, tblName, buf.String())

	return returnByRewriteSQL(ctx, sql, plan.DataDefinition_SHOW_CREATETABLE, accountId)
}

// buildShowCreateView
func buildShowCreateView(stmt *tree.ShowCreateView, ctx CompilerContext,
	accountId uint32) (*Plan, error) {
	tblName := stmt.Name.Parts[0]
	dbName := ctx.DefaultDatabase()
	if stmt.Name.NumParts == 2 {
		dbName = stmt.Name.Parts[1]
	}

	_, tableDef := ctx.Resolve(dbName, tblName)
	if tableDef == nil || tableDef.TableType != catalog.SystemViewRel {
		return nil, moerr.NewInvalidInput("show view '%s' is not a valid view", tblName)
	}
	sqlStr := "select \"%s\" as `View`, \"%s\" as `Create View`"
	var viewStr string
	if tableDef.TableType == catalog.SystemViewRel {
		for _, def := range tableDef.Defs {
			if viewDef, ok := def.Def.(*plan.TableDef_DefType_View); ok {
				viewStr = viewDef.View.View
				break
			}
		}
	}

	var viewData ViewData
	err := json.Unmarshal([]byte(viewStr), &viewData)
	if err != nil {
		return nil, err
	}

	// FixMe  We need a better escape function
	stmtStr := strings.ReplaceAll(viewData.Stmt, "\"", "\\\"")
	sqlStr = fmt.Sprintf(sqlStr, tblName, fmt.Sprint(stmtStr))

	// logutil.Info(sqlStr)

	return returnByRewriteSQL(ctx, sqlStr, plan.DataDefinition_SHOW_CREATETABLE, accountId)
}

func buildShowDatabases(stmt *tree.ShowDatabases, ctx CompilerContext, accountId uint32) (*Plan, error) {
	if stmt.Like != nil && stmt.Where != nil {
		return nil, moerr.NewSyntaxError("like clause and where clause cannot exist at the same time")
	}
	ddlType := plan.DataDefinition_SHOW_DATABASES
	sql := fmt.Sprintf("SELECT datname `Database` FROM %s.mo_database where account_id = %v or account_id = 0", MO_CATALOG_DB_NAME, accountId)

	if stmt.Where != nil {
		return returnByWhereAndBaseSQL(ctx, sql, stmt.Where, ddlType, accountId)
	}

	if stmt.Like != nil {
		// append filter [AND datname like stmt.Like] to WHERE clause
		likeExpr := stmt.Like
		likeExpr.Left = tree.SetUnresolvedName("datname")
		return returnByLikeAndSQL(ctx, sql, likeExpr, ddlType, accountId)
	}

	return returnByRewriteSQL(ctx, sql, ddlType, accountId)
}

func buildShowTables(stmt *tree.ShowTables, ctx CompilerContext, accountId uint32) (*Plan, error) {
	if stmt.Like != nil && stmt.Where != nil {
		return nil, moerr.NewSyntaxError("like clause and where clause cannot exist at the same time")
	}

	if stmt.Open {
		return nil, moerr.NewNYI("statement: '%v'", tree.String(stmt, dialect.MYSQL))
	}

	dbName := stmt.DBName
	if stmt.DBName == "" {
		dbName = ctx.DefaultDatabase()
	} else if !ctx.DatabaseExists(dbName) {
		return nil, moerr.NewBadDB(dbName)
	}

	if dbName == "" {
		return nil, moerr.NewNoDB()
	}
	ddlType := plan.DataDefinition_SHOW_TABLES
	var tableType string
	if stmt.Full {
		tableType = ", case relkind when 'v' then 'VIEW' else 'BASE TABLE' end as Table_type"
	}
	sql := fmt.Sprintf("SELECT relname as Tables_in_%s %s FROM %s.mo_tables WHERE reldatabase = '%s' and relname != '%s' and (account_id = %v or account_id = 0)",
		dbName, tableType, MO_CATALOG_DB_NAME, dbName, "%!%mo_increment_columns", accountId)

	if stmt.Where != nil {
		return returnByWhereAndBaseSQL(ctx, sql, stmt.Where, ddlType, accountId)
	}

	if stmt.Like != nil {
		// append filter [AND relname like stmt.Like] to WHERE clause
		likeExpr := stmt.Like
		likeExpr.Left = tree.SetUnresolvedName("relname")
		return returnByLikeAndSQL(ctx, sql, likeExpr, ddlType, accountId)
	}

	return returnByRewriteSQL(ctx, sql, ddlType, accountId)
}

func buildShowColumns(stmt *tree.ShowColumns, ctx CompilerContext, accountId uint32) (*Plan, error) {
	if stmt.Like != nil && stmt.Where != nil {
		return nil, moerr.NewSyntaxError("like clause and where clause cannot exist at the same time")
	}

	dbName := stmt.Table.GetDBName()
	if dbName == "" {
		dbName = ctx.DefaultDatabase()
	} else if !ctx.DatabaseExists(dbName) {
		return nil, moerr.NewBadDB(dbName)
	}

	tblName := string(stmt.Table.ToTableName().ObjectName)
	_, tableDef := ctx.Resolve(dbName, tblName)
	if tableDef == nil {
		return nil, moerr.NewNoSuchTable(dbName, tblName)
	}

	ddlType := plan.DataDefinition_SHOW_COLUMNS
<<<<<<< HEAD
	sql := "SELECT attname `Field`,atttyp `Type`, attnotnull `Null`, iff(att_constraint_type = 'p','PRI','') `Key`, att_default `Default`, att_comment `Comment` FROM %s.mo_columns WHERE att_database = '%s' AND att_relname = '%s' and (account_id = %v or account_id = 0)"
=======
	sql := "SELECT attname `Field`,atttyp `Type`, attnotnull `Null`, iff(att_constraint_type = 'p','PRI','') `Key`, att_default `Default`, null `Extra`,  att_comment `Comment` FROM %s.mo_columns WHERE att_database = '%s' AND att_relname = '%s'"
	if stmt.Full {
		sql = "SELECT attname `Field`,atttyp `Type`, null `Collation`, attnotnull `Null`, iff(att_constraint_type = 'p','PRI','') `Key`, att_default `Default`,  null `Extra`,'select,insert,update,references' `Privileges`, att_comment `Comment` FROM %s.mo_columns WHERE att_database = '%s' AND att_relname = '%s'"
	}
>>>>>>> f53538aa

	sql = fmt.Sprintf(sql, MO_CATALOG_DB_NAME, dbName, tblName, accountId)

	if stmt.Where != nil {
		return returnByWhereAndBaseSQL(ctx, sql, stmt.Where, ddlType, accountId)
	}

	if stmt.Like != nil {
		// append filter [AND ma.attname like stmt.Like] to WHERE clause
		likeExpr := stmt.Like
		likeExpr.Left = tree.SetUnresolvedName("attname")
		return returnByLikeAndSQL(ctx, sql, likeExpr, ddlType, accountId)
	}

	return returnByRewriteSQL(ctx, sql, ddlType, accountId)
}

func buildShowTableStatus(stmt *tree.ShowTableStatus, ctx CompilerContext,
	accountId uint32) (*Plan, error) {
	if stmt.Like != nil && stmt.Where != nil {
		return nil, moerr.NewSyntaxError("like clause and where clause cannot exist at the same time")
	}

	dbName := stmt.DbName
	if stmt.DbName == "" {
		dbName = ctx.DefaultDatabase()
		stmt.DbName = dbName
		if dbName == "" {
			return nil, moerr.NewNoDB()
		}
	} else if !ctx.DatabaseExists(dbName) {
		return nil, moerr.NewBadDB(dbName)
	}

	ddlType := plan.DataDefinition_SHOW_TABLE_STATUS
	sql := "select relname as `Name`, 'Tae' as `Engine`, 'Dynamic' as `Row_format`, 0 as `Rows`, 0 as `Avg_row_length`, 0 as `Data_length`, 0 as `Max_data_length`, 0 as `Index_length`, 'NULL' as `Data_free`, 0 as `Auto_increment`, created_time as `Create_time`, 'NULL' as `Update_time`, 'NULL' as `Check_time`, 'utf-8' as `Collation`, 'NULL' as `Checksum`, '' as `Create_options`, rel_comment as `Comment` from %s.mo_tables where reldatabase = '%s' and relname != '%s'"

	sql = fmt.Sprintf(sql, MO_CATALOG_DB_NAME, dbName, "%!%mo_increment_columns")

	if stmt.Where != nil {
		return returnByWhereAndBaseSQL(ctx, sql, stmt.Where, ddlType, accountId)
	}

	if stmt.Like != nil {
		// append filter [AND ma.relname like stmt.Like] to WHERE clause
		likeExpr := stmt.Like
		likeExpr.Left = tree.SetUnresolvedName("relname")
		return returnByLikeAndSQL(ctx, sql, likeExpr, ddlType, accountId)
	}

	return returnByRewriteSQL(ctx, sql, ddlType, accountId)
}

// TODO: Implement show target
func buildShowTarget(stmt *tree.ShowTarget, ctx CompilerContext, accountId uint32) (*Plan, error) {
	ddlType := plan.DataDefinition_SHOW_TARGET
	sql := ""
	switch stmt.Type {
	case tree.ShowCharset:
		sql = "select '' as `Charset`, '' as `Description`, '' as `Default collation`, '' as `Maxlen` where 0"
	default:
		sql = "select 1 where 0"
	}
	return returnByRewriteSQL(ctx, sql, ddlType, accountId)
}

func buildShowIndex(stmt *tree.ShowIndex, ctx CompilerContext, accountId uint32) (*Plan, error) {
	dbName := string(stmt.TableName.Schema())
	if dbName == "" {
		dbName = ctx.DefaultDatabase()
		if dbName == "" {
			return nil, moerr.NewNoDB()
		}
	} else if !ctx.DatabaseExists(dbName) {
		return nil, moerr.NewBadDB(dbName)
	}

	tblName := string(stmt.TableName.Name())
	_, tableDef := ctx.Resolve(dbName, tblName)
	if tableDef == nil {
		return nil, moerr.NewNoSuchTable(dbName, tblName)
	}

	ddlType := plan.DataDefinition_SHOW_INDEX
	sql := "select att_relname as `Table`,  iff(att_constraint_type = 'p', 1, 0) as `Non_unique`,  iff(att_constraint_type = 'p', 'PRIMARY', attname) as `Key_name`,  1 as `Seq_in_index`, attname as `Column_name`, 'A' as `Collation`, 0 as `Cardinality`, 'NULL' as `Sub_part`, 'NULL' as `Packed`, iff(attnotnull = 0, 'YES', 'NO') as `Null`, '' as 'Index_type', att_comment as `Comment`,  iff(att_is_hidden = 0, 'YES', 'NO') as `Visible`, 'NULL' as `Expression` FROM %s.mo_columns WHERE  att_database = '%s' AND att_relname = '%s'"

	sql = fmt.Sprintf(sql, MO_CATALOG_DB_NAME, dbName, tblName)

	if stmt.Where != nil {
		return returnByWhereAndBaseSQL(ctx, sql, stmt.Where, ddlType, accountId)
	}

	return returnByRewriteSQL(ctx, sql, ddlType, accountId)
}

// TODO: Improve SQL. Currently, Lack of the mata of grants
func buildShowGrants(stmt *tree.ShowGrants, ctx CompilerContext, accountId uint32) (*Plan, error) {
	ddlType := plan.DataDefinition_SHOW_TARGET
	sql := ""
	if stmt.Username == "" {
		sql = "select concat(\"GRANT \", p.privilege_level, ' ON ', p.obj_type,  \" `root`\", \"@\", \"`localhost`\")  as `Grants for test@localhost` from mo_catalog.mo_user as u, mo_catalog.mo_role_privs as p, mo_catalog.mo_user_grant as g where g.role_id = p.role_id and g.user_id = u.user_id"
	} else {
		sql = "select concat(\"GRANT\", p.privilege_level, 'ON', p.obj_type,  \"`%s`\", \"@\", \"`%s`\")  as `Grants for test@localhost` from mo_catalog.mo_user as u, mo_catalog.mo_role_privs as p, mo_catalog.mo_user_grant as g where g.role_id = p.role_id and g.user_id = u.user_id and u.user_name = '%s' and u.user_host = '%s';"
		sql = fmt.Sprintf(sql, stmt.Username, stmt.Hostname, stmt.Username, stmt.Hostname)
	}

	return returnByRewriteSQL(ctx, sql, ddlType, accountId)
}

func buildShowVariables(stmt *tree.ShowVariables, ctx CompilerContext) (*Plan, error) {
	if stmt.Like != nil && stmt.Where != nil {
		return nil, moerr.NewSyntaxError("like clause and where clause cannot exist at the same time")
	}

	builder := NewQueryBuilder(plan.Query_SELECT, ctx)
	binder := NewWhereBinder(builder, &BindContext{})

	showVariables := &plan.ShowVariables{
		Global: stmt.Global,
	}
	if stmt.Like != nil {
		expr, err := binder.bindComparisonExpr(stmt.Like, 0, false)
		if err != nil {
			return nil, err
		}
		showVariables.Where = append(showVariables.Where, expr)
	}
	if stmt.Where != nil {
		exprs, err := splitAndBindCondition(stmt.Where.Expr, &BindContext{})
		if err != nil {
			return nil, err
		}
		showVariables.Where = append(showVariables.Where, exprs...)
	}

	return &Plan{
		Plan: &plan.Plan_Ddl{
			Ddl: &plan.DataDefinition{
				DdlType: plan.DataDefinition_SHOW_VARIABLES,
				Definition: &plan.DataDefinition_ShowVariables{
					ShowVariables: showVariables,
				},
			},
		},
	}, nil
}

func buildShowStatus(stmt *tree.ShowStatus, ctx CompilerContext, accountId uint32) (*Plan, error) {
	ddlType := plan.DataDefinition_SHOW_STATUS
	sql := "select '' as `Variable_name`, '' as `Value` where 0"
	return returnByRewriteSQL(ctx, sql, ddlType, accountId)
}

func buildShowProcessList(stmt *tree.ShowProcessList,
	ctx CompilerContext, accountId uint32) (*Plan, error) {
	ddlType := plan.DataDefinition_SHOW_PROCESSLIST
	sql := "select '' as `Id`, '' as `User`, '' as `Host`, '' as `db` , '' as `Command`, '' as `Time` , '' as `State`, '' as `Info` where 0"
	return returnByRewriteSQL(ctx, sql, ddlType, accountId)
}

func returnByRewriteSQL(ctx CompilerContext, sql string,
	ddlType plan.DataDefinition_DdlType, accountId uint32) (*Plan, error) {
	stmt, err := getRewriteSQLStmt(sql)
	if err != nil {
		return nil, err
	}
	return getReturnDdlBySelectStmt(ctx, stmt, ddlType, accountId)
}

func returnByWhereAndBaseSQL(ctx CompilerContext, baseSQL string,
	where *tree.Where, ddlType plan.DataDefinition_DdlType, accountId uint32) (*Plan, error) {
	sql := fmt.Sprintf("SELECT * FROM (%s) tbl", baseSQL)
	// logutil.Info(sql)
	newStmt, err := getRewriteSQLStmt(sql)
	if err != nil {
		return nil, err
	}
	// set show statement's where clause to new statement
	newStmt.(*tree.Select).Select.(*tree.SelectClause).Where = where
	return getReturnDdlBySelectStmt(ctx, newStmt, ddlType, accountId)
}

func returnByLikeAndSQL(ctx CompilerContext, sql string, like *tree.ComparisonExpr,
	ddlType plan.DataDefinition_DdlType, accountId uint32) (*Plan, error) {
	newStmt, err := getRewriteSQLStmt(sql)
	if err != nil {
		return nil, err
	}
	var whereExpr *tree.Where

	if newStmt.(*tree.Select).Select.(*tree.SelectClause).Where == nil {
		whereExpr = &tree.Where{
			Type: "where",
			Expr: like,
		}
	} else {
		whereExpr = &tree.Where{
			Type: "where",
			Expr: &tree.AndExpr{
				Left:  newStmt.(*tree.Select).Select.(*tree.SelectClause).Where.Expr,
				Right: like,
			},
		}
	}
	// set show statement's like clause to new statement
	newStmt.(*tree.Select).Select.(*tree.SelectClause).Where = whereExpr
	// logutil.Info(tree.String(newStmt, dialect.MYSQL))
	return getReturnDdlBySelectStmt(ctx, newStmt, ddlType, accountId)
}

func getRewriteSQLStmt(sql string) (tree.Statement, error) {
	newStmts, err := parsers.Parse(dialect.MYSQL, sql)
	if err != nil {
		return nil, err
	}
	if len(newStmts) != 1 {
		return nil, moerr.NewInvalidInput("rewrite can only contain one statement, %d provided", len(newStmts))
	}
	return newStmts[0], nil
}

func getReturnDdlBySelectStmt(ctx CompilerContext, stmt tree.Statement,
	ddlType plan.DataDefinition_DdlType, accountId uint32) (*Plan, error) {
	queryPlan, err := BuildPlan(ctx, stmt, accountId)
	if err != nil {
		return nil, err
	}
	return queryPlan, nil
	// return &Plan{
	// 	Plan: &plan.Plan_Ddl{
	// 		Ddl: &plan.DataDefinition{
	// 			DdlType: ddlType,
	// 			Query:   queryPlan.GetQuery(),
	// 		},
	// 	},
	// }, nil
}<|MERGE_RESOLUTION|>--- conflicted
+++ resolved
@@ -289,14 +289,10 @@
 	}
 
 	ddlType := plan.DataDefinition_SHOW_COLUMNS
-<<<<<<< HEAD
-	sql := "SELECT attname `Field`,atttyp `Type`, attnotnull `Null`, iff(att_constraint_type = 'p','PRI','') `Key`, att_default `Default`, att_comment `Comment` FROM %s.mo_columns WHERE att_database = '%s' AND att_relname = '%s' and (account_id = %v or account_id = 0)"
-=======
-	sql := "SELECT attname `Field`,atttyp `Type`, attnotnull `Null`, iff(att_constraint_type = 'p','PRI','') `Key`, att_default `Default`, null `Extra`,  att_comment `Comment` FROM %s.mo_columns WHERE att_database = '%s' AND att_relname = '%s'"
+	sql := "SELECT attname `Field`,atttyp `Type`, attnotnull `Null`, iff(att_constraint_type = 'p','PRI','') `Key`, att_default `Default`, null `Extra`,  att_comment `Comment` FROM %s.mo_columns WHERE att_database = '%s' AND att_relname = '%s' and (account_id = %v or account_id = 0)"
 	if stmt.Full {
-		sql = "SELECT attname `Field`,atttyp `Type`, null `Collation`, attnotnull `Null`, iff(att_constraint_type = 'p','PRI','') `Key`, att_default `Default`,  null `Extra`,'select,insert,update,references' `Privileges`, att_comment `Comment` FROM %s.mo_columns WHERE att_database = '%s' AND att_relname = '%s'"
-	}
->>>>>>> f53538aa
+		sql = "SELECT attname `Field`,atttyp `Type`, null `Collation`, attnotnull `Null`, iff(att_constraint_type = 'p','PRI','') `Key`, att_default `Default`,  null `Extra`,'select,insert,update,references' `Privileges`, att_comment `Comment` FROM %s.mo_columns WHERE att_database = '%s' AND att_relname = '%s' and (account_id = %v or account_id = 0)"
+	}
 
 	sql = fmt.Sprintf(sql, MO_CATALOG_DB_NAME, dbName, tblName, accountId)
 
