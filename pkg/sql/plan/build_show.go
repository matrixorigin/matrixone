--- conflicted
+++ resolved
@@ -394,11 +394,7 @@
 func buildShowGrants(stmt *tree.ShowGrants, ctx CompilerContext) (*Plan, error) {
 	ddlType := plan.DataDefinition_SHOW_TARGET
 	if stmt.Hostname == "" {
-<<<<<<< HEAD
-		stmt.Hostname = "localhost"
-=======
 		stmt.Hostname = MO_DEFUALT_HOSTNAME
->>>>>>> 7d55743c
 	}
 	if stmt.Username == "" {
 		stmt.Username = ctx.GetUserName()
