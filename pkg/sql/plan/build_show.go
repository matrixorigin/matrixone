--- conflicted
+++ resolved
@@ -529,12 +529,8 @@
 			keyStr += "case"
 			if tableDef.Pkey != nil {
 				for _, name := range tableDef.Pkey.Names {
-<<<<<<< HEAD
 					name = colNameToOriginName[name]
-					keyStr += " when attname = "
-=======
 					keyStr += " when col.attname = "
->>>>>>> 2b2e7031
 					keyStr += "'" + name + "'"
 					keyStr += " then 'PRI'"
 				}
@@ -542,44 +538,25 @@
 			if len(tableDef.Fkeys) != 0 {
 				for _, fk := range tableDef.Fkeys {
 					for _, colId := range fk.Cols {
-<<<<<<< HEAD
-						keyStr += " when attname = "
+						keyStr += " when col.attname = "
 						keyStr += "'" + colIdToOriginName[colId] + "'"
-=======
-						keyStr += " when col.attname = "
-						keyStr += "'" + colIdToName[colId] + "'"
->>>>>>> 2b2e7031
 						keyStr += " then 'MUL'"
 					}
 				}
 			}
 			if tableDef.Indexes != nil {
-<<<<<<< HEAD
 				for _, indexDef := range tableDef.Indexes {
 					name := colNameToOriginName[indexDef.Parts[0]]
 					if indexDef.Unique {
 						if isPrimaryKey(tableDef, indexDef.Parts) {
 							for _, name = range indexDef.Parts {
 								name = colNameToOriginName[name]
-								keyStr += " when attname = "
+								keyStr += " when col.attname = "
 								keyStr += "'" + name + "'"
 								keyStr += " then 'PRI'"
 							}
 						} else if isMultiplePriKey(indexDef) {
-							keyStr += " when attname = "
-=======
-				for _, indexdef := range tableDef.Indexes {
-					name := indexdef.Parts[0]
-					if indexdef.Unique {
-						if isPrimaryKey(tableDef, indexdef.Parts) {
-							for _, name := range indexdef.Parts {
-								keyStr += " when col.attname = "
-								keyStr += "'" + name + "'"
-								keyStr += " then 'PRI'"
-							}
-						} else if isMultiplePriKey(indexdef) {
 							keyStr += " when col.attname = "
->>>>>>> 2b2e7031
 							keyStr += "'" + name + "'"
 							keyStr += " then 'MUL'"
 						} else {
