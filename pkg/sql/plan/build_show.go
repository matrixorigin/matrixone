--- conflicted
+++ resolved
@@ -41,7 +41,9 @@
 		return nil, moerr.NewBadDB(ctx.GetContext(), stmt.Name)
 	}
 
-	if _, err := ctx.GetSubscriptionMeta(stmt.Name); err != nil {
+	if sub, err := ctx.GetSubscriptionMeta(stmt.Name); err != nil {
+		return nil, err
+	} else if sub != nil {
 		accountId := ctx.GetAccountId()
 		// get data from schema
 		//sql := fmt.Sprintf("SELECT md.datname as `Database` FROM %s.mo_database md WHERE md.datname = '%s'", MO_CATALOG_DB_NAME, stmt.Name)
@@ -505,6 +507,9 @@
 		accountId = uint32(sub.AccountId)
 		dbName = sub.DbName
 		ctx.SetQueryingSubscription(sub)
+		defer func() {
+			ctx.SetQueryingSubscription(nil)
+		}()
 	}
 
 	ddlType := plan.DataDefinition_SHOW_TABLES
@@ -521,9 +526,7 @@
 		sql = fmt.Sprintf(sql, subName, MO_CATALOG_DB_NAME, dbName, catalog.AutoIncrTableName, catalog.IndexTableNamePrefix+"%")
 	}
 
-	p, err := returnByRewriteSQL(ctx, sql, ddlType)
-	ctx.SetQueryingSubscription(nil)
-	return p, err
+	return returnByRewriteSQL(ctx, sql, ddlType)
 }
 
 func buildShowColumnNumber(stmt *tree.ShowColumnNumber, ctx CompilerContext) (*Plan, error) {
@@ -866,26 +869,19 @@
 	if tableDef == nil {
 		return nil, moerr.NewNoSuchTable(ctx.GetContext(), dbName, tblName)
 	}
+
 	ddlType := plan.DataDefinition_SHOW_INDEX
-<<<<<<< HEAD
 
 	if obj.PubAccountId != -1 {
 		sub := &SubscriptionMeta{
 			AccountId: obj.PubAccountId,
 		}
-		accountId = uint32(obj.PubAccountId)
 		dbName = obj.SchemaName
 		ctx.SetQueryingSubscription(sub)
 		defer func() {
 			ctx.SetQueryingSubscription(nil)
 		}()
 	}
-
-	mustShowTable := "att_relname = 'mo_database' or att_relname = 'mo_tables' or att_relname = 'mo_columns'"
-	accountClause := fmt.Sprintf("account_id = %v or (account_id = 0 and (%s))", accountId, mustShowTable)
-	sql := "select att_relname as `Table`,  iff(att_constraint_type = 'p', 1, 0) as `Non_unique`,  iff(att_constraint_type = 'p', 'PRIMARY', attname) as `Key_name`,  1 as `Seq_in_index`, attname as `Column_name`, 'A' as `Collation`, 0 as `Cardinality`, 'NULL' as `Sub_part`, 'NULL' as `Packed`, iff(attnotnull = 0, 'YES', 'NO') as `Null`, '' as 'Index_type', att_comment as `Comment`,  iff(att_is_hidden = 0, 'YES', 'NO') as `Visible`, 'NULL' as `Expression` FROM %s.mo_columns WHERE att_database = '%s' AND att_relname = '%s' AND (%s)"
-=======
->>>>>>> 770e15a7
 
 	sql := "select `tcl`.`att_relname` as `Table`, if(`idx`.`type` = 'MULTIPLE', 1, 0) as `Non_unique`, `idx`.`name` as `Key_name`, `idx`.`ordinal_position` as `Seq_in_index`, `idx`.`column_name` as `Column_name`, 'A' as `Collation`, 0 as `Cardinality`, 'NULL' as `Sub_part`, 'NULL' as `Packed`, if(`tcl`.`attnotnull` = 0, 'YES', '') as `Null`, '' as 'Index_type', '' as `Comment`, `idx`.`comment` as `Index_comment`, if(`idx`.`is_visible` = 1, 'YES', 'NO') as `Visible`, 'NULL' as `Expression` from `%s`.`mo_indexes` `idx` left join `%s`.`mo_columns` `tcl` on (`idx`.`table_id` = `tcl`.`att_relname_id` and `idx`.`column_name` = `tcl`.`attname`) where `tcl`.`att_database` = '%s' AND `tcl`.`att_relname` = '%s';"
 	showIndexSql := fmt.Sprintf(sql, MO_CATALOG_DB_NAME, MO_CATALOG_DB_NAME, dbName, tblName)
