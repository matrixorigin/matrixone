--- conflicted
+++ resolved
@@ -267,13 +267,8 @@
 	if stmt.Full {
 		tableType = ", case relkind when 'v' then 'VIEW' else 'BASE TABLE' end as Table_type"
 	}
-<<<<<<< HEAD
-	sql := fmt.Sprintf("SELECT relname as Tables_in_%s %s FROM %s.mo_tables WHERE reldatabase = '%s' and relname != '%s' and relname != '%s' and (account_id = %v or account_id = 0)",
-		dbName, tableType, MO_CATALOG_DB_NAME, dbName, "%!%mo_increment_columns", "__mo_cpkey_unique_0_", accountId)
-=======
 	sql := fmt.Sprintf("SELECT relname as Tables_in_%s %s FROM %s.mo_tables WHERE reldatabase = '%s' and relname != '%s' and relname not like '%s' and (account_id = %v or account_id = 0)",
 		dbName, tableType, MO_CATALOG_DB_NAME, dbName, "%!%mo_increment_columns", "__mo_cpkey_unique_0_%", accountId)
->>>>>>> 315d421f
 
 	if stmt.Where != nil {
 		return returnByWhereAndBaseSQL(ctx, sql, stmt.Where, ddlType)
