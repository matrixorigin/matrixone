// Copyright 2021 - 2022 Matrix Origin
//
// Licensed under the Apache License, Version 2.0 (the "License");
// you may not use this file except in compliance with the License.
// You may obtain a copy of the License at
//
//      http://www.apache.org/licenses/LICENSE-2.0
//
// Unless required by applicable law or agreed to in writing, software
// distributed under the License is distributed on an "AS IS" BASIS,
// WITHOUT WARRANTIES OR CONDITIONS OF ANY KIND, either express or implied.
// See the License for the specific language governing permissions and
// limitations under the License.

package plan

import (
	"bytes"
	"encoding/json"
	"fmt"
	"go/constant"
	"strings"

	"github.com/matrixorigin/matrixone/pkg/catalog"
	"github.com/matrixorigin/matrixone/pkg/common/moerr"
	"github.com/matrixorigin/matrixone/pkg/container/types"
	"github.com/matrixorigin/matrixone/pkg/pb/plan"
	"github.com/matrixorigin/matrixone/pkg/pb/timestamp"
	"github.com/matrixorigin/matrixone/pkg/sql/parsers"
	"github.com/matrixorigin/matrixone/pkg/sql/parsers/dialect"
	"github.com/matrixorigin/matrixone/pkg/sql/parsers/tree"
	"github.com/matrixorigin/matrixone/pkg/sql/util"
)

const MO_CATALOG_DB_NAME = "mo_catalog"
const MO_DEFUALT_HOSTNAME = "localhost"
const INFORMATION_SCHEMA = "information_schema"

func buildShowCreateDatabase(stmt *tree.ShowCreateDatabase,
	ctx CompilerContext) (*Plan, error) {
	var err error
	var name string
	// snapshot to fix
	name, err = databaseIsValid(getSuitableDBName("", stmt.Name), ctx, Snapshot{TS: &timestamp.Timestamp{}})
	if err != nil {
		return nil, err
	}

	if sub, err := ctx.GetSubscriptionMeta(name, Snapshot{TS: &timestamp.Timestamp{}}); err != nil {
		return nil, err
	} else if sub != nil {
		accountId, err := ctx.GetAccountId()
		if err != nil {
			return nil, err
		}
		// get data from schema
		//sql := fmt.Sprintf("SELECT md.datname as `Database` FROM %s.mo_database md WHERE md.datname = '%s'", MO_CATALOG_DB_NAME, stmt.Name)
		sql := fmt.Sprintf("SELECT md.datname as `Database`,dat_createsql as `Create Database` FROM %s.mo_database md WHERE md.datname = '%s' and account_id=%d", MO_CATALOG_DB_NAME, stmt.Name, accountId)
		return returnByRewriteSQL(ctx, sql, plan.DataDefinition_SHOW_CREATEDATABASE)
	}

	sqlStr := "select \"%s\" as `Database`, \"%s\" as `Create Database`"
	createSql := fmt.Sprintf("CREATE DATABASE `%s`", name)
	sqlStr = fmt.Sprintf(sqlStr, name, createSql)

	return returnByRewriteSQL(ctx, sqlStr, plan.DataDefinition_SHOW_CREATEDATABASE)
}

func formatStr(str string) string {
	tmp := strings.Replace(str, "`", "``", -1)
	strLen := len(tmp)
	if strLen < 2 {
		return tmp
	}
	if tmp[0] == '\'' && tmp[strLen-1] == '\'' {
		return "'" + strings.Replace(tmp[1:strLen-1], "'", "''", -1) + "'"
	}
	return strings.Replace(tmp, "'", "''", -1)
}

func buildShowCreateTable(stmt *tree.ShowCreateTable, ctx CompilerContext) (*Plan, error) {
	var err error
	tblName := stmt.Name.GetTableName()
	dbName := stmt.Name.GetDBName()

	snapshot := Snapshot{TS: &timestamp.Timestamp{}}
	if len(stmt.SnapshotName) > 0 {
		if snapshot, err = ctx.ResolveSnapshotWithSnapshotName(stmt.SnapshotName); err != nil {
			return nil, err
		}
	}

	dbName, err = databaseIsValid(getSuitableDBName(dbName, ""), ctx, snapshot)
	if err != nil {
		return nil, err
	}

<<<<<<< HEAD
	_, tableDef := ctx.Resolve(dbName, tblName, snapshot)
=======
	// check if the database is a subscription
	sub, err := ctx.GetSubscriptionMeta(dbName)
	if err != nil {
		return nil, err
	}

	if sub != nil {
		ctx.SetQueryingSubscription(sub)
		defer func() {
			ctx.SetQueryingSubscription(nil)
		}()
	}

	_, tableDef := ctx.Resolve(dbName, tblName)
>>>>>>> 310c959a
	if tableDef == nil {
		return nil, moerr.NewNoSuchTable(ctx.GetContext(), dbName, tblName)
	}
	if tableDef.TableType == catalog.SystemViewRel {
		var newStmt *tree.ShowCreateView
		if stmt.Name.NumParts == 1 {
			newStmt = tree.NewShowCreateView(tree.SetUnresolvedObjectName(1, [3]string{tblName, "", ""}))
		} else if stmt.Name.NumParts == 2 {
			newStmt = tree.NewShowCreateView(tree.SetUnresolvedObjectName(2, [3]string{tblName, dbName, ""}))
		}
		if len(stmt.SnapshotName) > 0 {
			newStmt.SnapshotName = stmt.SnapshotName
		}

		return buildShowCreateView(newStmt, ctx)
	}

	// sql := `
	// 	SELECT *
	// 		FROM %s.mo_tables mt JOIN %s.mo_columns mc
	// 			ON mt.relname = mc.att_relname and mt.reldatabase=mc.att_database
	// 	WHERE mt.reldatabase = '%s' AND mt.relname = '%s'
	// `
	// sql = fmt.Sprintf(sql, MO_CATALOG_DB_NAME, MO_CATALOG_DB_NAME, dbName, tblName)
	// logutil.Info(sql)

	var createStr string
	if tableDef.TableType == catalog.SystemOrdinaryRel {
		createStr = fmt.Sprintf("CREATE TABLE `%s` (", formatStr(tblName))
	} else if tableDef.TableType == catalog.SystemExternalRel {
		createStr = fmt.Sprintf("CREATE EXTERNAL TABLE `%s` (", formatStr(tblName))
	} else if tableDef.TableType == catalog.SystemClusterRel {
		createStr = fmt.Sprintf("CREATE CLUSTER TABLE `%s` (", formatStr(tblName))
	} else if tblName == catalog.MO_DATABASE || tblName == catalog.MO_TABLES || tblName == catalog.MO_COLUMNS {
		createStr = fmt.Sprintf("CREATE TABLE `%s` (", formatStr(tblName))
	}

	rowCount := 0
	var pkDefs []string
	isClusterTable := util.TableIsClusterTable(tableDef.TableType)

	colIdToName := make(map[uint64]string)
	for _, col := range tableDef.Cols {
		if col.Hidden {
			continue
		}
		colName := col.Name
		colIdToName[col.ColId] = col.Name
		if colName == catalog.Row_ID {
			continue
		}
		//the non-sys account skips the column account_id of the cluster table
		accountId, err := ctx.GetAccountId()
		if err != nil {
			return nil, err
		}
		if util.IsClusterTableAttribute(colName) &&
			isClusterTable &&
			accountId != catalog.System_Account {
			continue
		}
		nullOrNot := "NOT NULL"
		// col.Default must be not nil
		if len(col.Default.OriginString) > 0 {
			if !col.Primary {
				nullOrNot = "DEFAULT " + formatStr(col.Default.OriginString)
			}
		} else if col.Default.NullAbility {
			nullOrNot = "DEFAULT NULL"
		}

		if col.Typ.AutoIncr {
			nullOrNot = "NOT NULL AUTO_INCREMENT"
		}

		var hasAttrComment string
		if col.Comment != "" {
			hasAttrComment = " COMMENT '" + col.Comment + "'"
		}

		if rowCount == 0 {
			createStr += "\n"
		} else {
			createStr += ",\n"
		}
		typ := types.T(col.Typ.Id).ToType()
		typeStr := typ.String()
		if typ.Oid.IsDecimal() { //after decimal fix,remove this
			typeStr = fmt.Sprintf("DECIMAL(%d,%d)", col.Typ.Width, col.Typ.Scale)
		}
		if typ.Oid == types.T_varchar || typ.Oid == types.T_char ||
			typ.Oid == types.T_binary || typ.Oid == types.T_varbinary ||
			typ.Oid.IsArrayRelate() || typ.Oid == types.T_bit {
			typeStr += fmt.Sprintf("(%d)", col.Typ.Width)
		}
		if typ.Oid.IsFloat() && col.Typ.Scale != -1 {
			typeStr += fmt.Sprintf("(%d,%d)", col.Typ.Width, col.Typ.Scale)
		}

		if typ.Oid.IsEnum() {
			enums := strings.Split(col.Typ.GetEnumvalues(), ",")
			typeStr += "("
			for i, enum := range enums {
				typeStr += fmt.Sprintf("'%s'", enum)
				if i < len(enums)-1 {
					typeStr += ","
				}
			}
			typeStr += ")"
		}

		updateOpt := ""
		if col.OnUpdate != nil && col.OnUpdate.Expr != nil {
			updateOpt = " ON UPDATE " + col.OnUpdate.OriginString
		}
		createStr += fmt.Sprintf("`%s` %s %s%s%s", formatStr(colName), typeStr, nullOrNot, updateOpt, hasAttrComment)
		rowCount++
		if col.Primary {
			pkDefs = append(pkDefs, colName)
		}
	}

	// If it is a composite primary key, get the component columns of the composite primary key
	if tableDef.Pkey != nil && len(tableDef.Pkey.Names) > 1 {
		pkDefs = append(pkDefs, tableDef.Pkey.Names...)
	}

	if len(pkDefs) != 0 {
		pkStr := "PRIMARY KEY ("
		for i, def := range pkDefs {
			if i == len(pkDefs)-1 {
				pkStr += fmt.Sprintf("`%s`", formatStr(def))
			} else {
				pkStr += fmt.Sprintf("`%s`,", formatStr(def))
			}
		}
		pkStr += ")"
		if rowCount != 0 {
			createStr += ",\n"
		}
		createStr += pkStr
	}

	if tableDef.Indexes != nil {

		// We only print distinct index names. This is used to avoid printing the same index multiple times for IVFFLAT or
		// other multi-table indexes.
		indexNames := make(map[string]bool)

		for _, indexdef := range tableDef.Indexes {
			if _, ok := indexNames[indexdef.IndexName]; ok {
				continue
			} else {
				indexNames[indexdef.IndexName] = true
			}

			var indexStr string
			if indexdef.Unique {
				indexStr = "UNIQUE KEY "
			} else {
				indexStr = "KEY "
			}
			indexStr += fmt.Sprintf("`%s` ", formatStr(indexdef.IndexName))
			if !catalog.IsNullIndexAlgo(indexdef.IndexAlgo) {
				indexStr += fmt.Sprintf("USING %s ", indexdef.IndexAlgo)
			}
			indexStr += "("
			i := 0
			for _, part := range indexdef.Parts {
				if catalog.IsAlias(part) {
					continue
				}
				if i > 0 {
					indexStr += ","
				}

				indexStr += fmt.Sprintf("`%s`", formatStr(part))
				i++
			}

			indexStr += ")"
			if indexdef.IndexAlgoParams != "" {
				var paramList string
				paramList, err = catalog.IndexParamsToStringList(indexdef.IndexAlgoParams)
				if err != nil {
					return nil, err
				}
				indexStr += paramList
			}
			if indexdef.Comment != "" {
				indexdef.Comment = strings.Replace(indexdef.Comment, "'", "\\'", -1)
				indexStr += fmt.Sprintf(" COMMENT '%s'", formatStr(indexdef.Comment))
			}
			if rowCount != 0 {
				createStr += ",\n"
			}
			createStr += indexStr
		}
	}

	for _, fk := range tableDef.Fkeys {
		colNames := make([]string, len(fk.Cols))
		for i, colId := range fk.Cols {
			colNames[i] = colIdToName[colId]
		}

		var fkTableDef *TableDef

		//fk self reference
		if fk.ForeignTbl == 0 {
			fkTableDef = tableDef
		} else {
<<<<<<< HEAD
			_, fkTableDef = ctx.ResolveById(fk.ForeignTbl, Snapshot{TS: &timestamp.Timestamp{}})
=======
			if ctx.GetQueryingSubscription() != nil {
				_, fkTableDef = ctx.ResolveSubscriptionTableById(fk.ForeignTbl, ctx.GetQueryingSubscription())
			} else {
				_, fkTableDef = ctx.ResolveById(fk.ForeignTbl)
			}
>>>>>>> 310c959a
		}

		fkColIdToName := make(map[uint64]string)
		for _, col := range fkTableDef.Cols {
			fkColIdToName[col.ColId] = col.Name
		}
		fkColNames := make([]string, len(fk.ForeignCols))
		for i, colId := range fk.ForeignCols {
			fkColNames[i] = fkColIdToName[colId]
		}

		if rowCount != 0 {
			createStr += ",\n"
		}
		createStr += fmt.Sprintf("CONSTRAINT `%s` FOREIGN KEY (`%s`) REFERENCES `%s` (`%s`) ON DELETE %s ON UPDATE %s",
			formatStr(fk.Name), strings.Join(colNames, "`,`"), formatStr(fkTableDef.Name), strings.Join(fkColNames, "`,`"), fk.OnDelete.String(), fk.OnUpdate.String())
	}

	if rowCount != 0 {
		createStr += "\n"
	}
	createStr += ")"

	var comment string
	var partition string
	for _, def := range tableDef.Defs {
		if proDef, ok := def.Def.(*plan.TableDef_DefType_Properties); ok {
			for _, kv := range proDef.Properties.Properties {
				if kv.Key == catalog.SystemRelAttr_Comment {
					comment = " COMMENT='" + kv.Value + "'"
				}
			}
		}
	}

	if tableDef.Partition != nil {
		partition = ` ` + tableDef.Partition.PartitionMsg
	}

	createStr += comment
	createStr += partition

	/**
	Fix issue: https://github.com/matrixorigin/MO-Cloud/issues/1028#issuecomment-1667642384
	Based on the grammar of the 'create table' in the file pkg/sql/parsers/dialect/mysql/mysql_sql.y
		https://github.com/matrixorigin/matrixone/blob/68db7260e411e5a4541eaccf78ca9bb57e810f24/pkg/sql/parsers/dialect/mysql/mysql_sql.y#L6076C7-L6076C7
		https://github.com/matrixorigin/matrixone/blob/68db7260e411e5a4541eaccf78ca9bb57e810f24/pkg/sql/parsers/dialect/mysql/mysql_sql.y#L6097
	The 'cluster by' is after the 'partition by' and the 'table options', so we need to add the 'cluster by' string after the 'partition by' and the 'table options'.
	*/
	if tableDef.ClusterBy != nil {
		clusterby := " CLUSTER BY ("
		if util.JudgeIsCompositeClusterByColumn(tableDef.ClusterBy.Name) {
			//multi column clusterby
			cbNames := util.SplitCompositeClusterByColumnName(tableDef.ClusterBy.Name)
			for i, cbName := range cbNames {
				if i != 0 {
					clusterby += fmt.Sprintf(", `%s`", formatStr(cbName))
				} else {
					clusterby += fmt.Sprintf("`%s`", formatStr(cbName))
				}
			}
		} else {
			//single column cluster by
			clusterby += fmt.Sprintf("`%s`", formatStr(tableDef.ClusterBy.Name))
		}
		clusterby += ")"
		createStr += clusterby
	}

	if tableDef.TableType == catalog.SystemExternalRel {
		param := tree.ExternParam{}
		err := json.Unmarshal([]byte(tableDef.Createsql), &param)
		if err != nil {
			return nil, err
		}
		createStr += fmt.Sprintf(" INFILE{'FILEPATH'='%s','COMPRESSION'='%s','FORMAT'='%s','JSONDATA'='%s'}", param.Filepath, param.CompressType, param.Format, param.JsonData)

		fields := ""
		if param.Tail.Fields.Terminated != nil {
			if param.Tail.Fields.Terminated.Value == "" {
				fields += " TERMINATED BY \"\""
			} else {
				fields += fmt.Sprintf(" TERMINATED BY '%s'", param.Tail.Fields.Terminated.Value)
			}
		}
		if param.Tail.Fields.EnclosedBy != nil {
			if param.Tail.Fields.EnclosedBy.Value == byte(0) {
				fields += " ENCLOSED BY ''"
			} else if param.Tail.Fields.EnclosedBy.Value == byte('\\') {
				fields += " ENCLOSED BY '\\\\'"
			} else {
				fields += fmt.Sprintf(" ENCLOSED BY '%c'", param.Tail.Fields.EnclosedBy.Value)
			}
		}
		if param.Tail.Fields.EscapedBy != nil {
			if param.Tail.Fields.EscapedBy.Value == byte(0) {
				fields += " ESCAPED BY ''"
			} else if param.Tail.Fields.EscapedBy.Value == byte('\\') {
				fields += " ESCAPED BY '\\\\'"
			} else {
				fields += fmt.Sprintf(" ESCAPED BY '%c'", param.Tail.Fields.EscapedBy.Value)
			}
		}

		line := ""
		if param.Tail.Lines.StartingBy != "" {
			line += fmt.Sprintf(" STARTING BY '%s'", param.Tail.Lines.StartingBy)
		}
		if param.Tail.Lines.TerminatedBy != nil {
			if param.Tail.Lines.TerminatedBy.Value == "\n" || param.Tail.Lines.TerminatedBy.Value == "\r\n" {
				line += " TERMINATED BY '\\\\n'"
			} else {
				line += fmt.Sprintf(" TERMINATED BY '%s'", param.Tail.Lines.TerminatedBy)
			}
		}

		if len(fields) > 0 {
			fields = " FIELDS" + fields
			createStr += fields
		}
		if len(line) > 0 {
			line = " LINES" + line
			createStr += line
		}

		if param.Tail.IgnoredLines > 0 {
			createStr += fmt.Sprintf(" IGNORE %d LINES", param.Tail.IgnoredLines)
		}
	}

	sql := "select \"%s\" as `Table`, \"%s\" as `Create Table`"
	var buf bytes.Buffer
	for _, ch := range createStr {
		if ch == '"' {
			buf.WriteRune('"')
		}
		buf.WriteRune(ch)
	}
	sql = fmt.Sprintf(sql, tblName, buf.String())

	return returnByRewriteSQL(ctx, sql, plan.DataDefinition_SHOW_CREATETABLE)
}

// buildShowCreateView
func buildShowCreateView(stmt *tree.ShowCreateView, ctx CompilerContext) (*Plan, error) {
	var err error
	tblName := stmt.Name.GetTableName()
	dbName := stmt.Name.GetDBName()

	snapshot := Snapshot{TS: &timestamp.Timestamp{}}
	if len(stmt.SnapshotName) > 0 {
		if snapshot, err = ctx.ResolveSnapshotWithSnapshotName(stmt.SnapshotName); err != nil {
			return nil, err
		}
	}

	dbName, err = databaseIsValid(getSuitableDBName(dbName, ""), ctx, snapshot)
	if err != nil {
		return nil, err
	}

	_, tableDef := ctx.Resolve(dbName, tblName, snapshot)
	if tableDef == nil || tableDef.TableType != catalog.SystemViewRel {
		return nil, moerr.NewInvalidInput(ctx.GetContext(), "show view '%s' is not a valid view", tblName)
	}
	sqlStr := "select \"%s\" as `View`, \"%s\" as `Create View`, 'utf8mb4' as `character_set_client`, 'utf8mb4_general_ci' as `collation_connection`"
	var viewStr string
	if tableDef.TableType == catalog.SystemViewRel {
		viewStr = tableDef.ViewSql.View
	}

	var viewData ViewData
	err = json.Unmarshal([]byte(viewStr), &viewData)
	if err != nil {
		return nil, err
	}

	// FixMe  We need a better escape function
	stmtStr := strings.ReplaceAll(viewData.Stmt, "\"", "\\\"")
	sqlStr = fmt.Sprintf(sqlStr, tblName, fmt.Sprint(stmtStr))

	// logutil.Info(sqlStr)

	return returnByRewriteSQL(ctx, sqlStr, plan.DataDefinition_SHOW_CREATETABLE)
}

func buildShowDatabases(stmt *tree.ShowDatabases, ctx CompilerContext) (*Plan, error) {
	if stmt.Like != nil && stmt.Where != nil {
		return nil, moerr.NewSyntaxError(ctx.GetContext(), "like clause and where clause cannot exist at the same time")
	}

	accountId, err := ctx.GetAccountId()
	if err != nil {
		return nil, err
	}
	ddlType := plan.DataDefinition_SHOW_DATABASES

	var sql string
	snapshotSpec := ""
	if len(stmt.SnapshotName) > 0 {
		snapshot, err := ctx.ResolveSnapshotWithSnapshotName(stmt.SnapshotName)
		if err != nil {
			return nil, err
		}
		accountId = snapshot.CreatedByTenant.TenantID
		snapshotSpec = fmt.Sprintf("{snapshot = '%s'}", stmt.SnapshotName)
	}
	// Any account should show database MO_CATALOG_DB_NAME
	accountClause := fmt.Sprintf("account_id = %v or (account_id = 0 and datname = '%s')", accountId, MO_CATALOG_DB_NAME)
	sql = fmt.Sprintf("SELECT datname `Database` FROM %s.mo_database %s where (%s) ORDER BY %s", MO_CATALOG_DB_NAME, snapshotSpec, accountClause, catalog.SystemDBAttr_Name)

	if stmt.Where != nil {
		return returnByWhereAndBaseSQL(ctx, sql, stmt.Where, ddlType)
	}

	if stmt.Like != nil {
		// append filter [AND datname like stmt.Like] to WHERE clause
		likeExpr := stmt.Like
		likeExpr.Left = tree.SetUnresolvedName("datname")
		return returnByLikeAndSQL(ctx, sql, likeExpr, ddlType)
	}

	return returnByRewriteSQL(ctx, sql, ddlType)
}

func buildShowSequences(stmt *tree.ShowSequences, ctx CompilerContext) (*Plan, error) {
	// snapshot to fix
	dbName, err := databaseIsValid(stmt.DBName, ctx, Snapshot{TS: &timestamp.Timestamp{}})
	if err != nil {
		return nil, err
	}

	ddlType := plan.DataDefinition_SHOW_SEQUENCES

	sql := fmt.Sprintf("select %s.mo_tables.relname as `Names`, mo_show_visible_bin(%s.mo_columns.atttyp, 2) as 'Data Type' from %s.mo_tables left join %s.mo_columns on %s.mo_tables.rel_id = %s.mo_columns.att_relname_id where %s.mo_tables.relkind = '%s' and %s.mo_tables.reldatabase = '%s' and %s.mo_columns.attname = '%s'", MO_CATALOG_DB_NAME,
		MO_CATALOG_DB_NAME, MO_CATALOG_DB_NAME, MO_CATALOG_DB_NAME, MO_CATALOG_DB_NAME, MO_CATALOG_DB_NAME, MO_CATALOG_DB_NAME, catalog.SystemSequenceRel, MO_CATALOG_DB_NAME, dbName, MO_CATALOG_DB_NAME, Sequence_cols_name[0])

	if stmt.Where != nil {
		return returnByWhereAndBaseSQL(ctx, sql, stmt.Where, ddlType)
	}

	return returnByRewriteSQL(ctx, sql, ddlType)
}

func buildShowTables(stmt *tree.ShowTables, ctx CompilerContext) (*Plan, error) {
	if stmt.Like != nil && stmt.Where != nil {
		return nil, moerr.NewSyntaxError(ctx.GetContext(), "like clause and where clause cannot exist at the same time")
	}

	if stmt.Open {
		return nil, moerr.NewNYI(ctx.GetContext(), "statement: '%v'", tree.String(stmt, dialect.MYSQL))
	}

	accountId, err := ctx.GetAccountId()
	if err != nil {
		return nil, err
	}

	snapshot := Snapshot{TS: &timestamp.Timestamp{}}
	snapshotSpec := ""
	if len(stmt.SnapshotName) > 0 {
		if snapshot, err = ctx.ResolveSnapshotWithSnapshotName(stmt.SnapshotName); err != nil {
			return nil, err
		}
		accountId = snapshot.CreatedByTenant.TenantID
		snapshotSpec = fmt.Sprintf("{snapshot = '%s'}", stmt.SnapshotName)
	}

	dbName, err := databaseIsValid(stmt.DBName, ctx, snapshot)
	if err != nil {
		return nil, err
	}

	ddlType := plan.DataDefinition_SHOW_TABLES
	var tableType string
	if stmt.Full {
		tableType = fmt.Sprintf(", case relkind when 'v' then 'VIEW' when '%s' then 'CLUSTER TABLE' else 'BASE TABLE' end as Table_type", catalog.SystemClusterRel)
	}

	sub, err := ctx.GetSubscriptionMeta(dbName, snapshot)
	if err != nil {
		return nil, err
	}
	subName := dbName
	if sub != nil {
		accountId = uint32(sub.AccountId)
		dbName = sub.DbName
		ctx.SetQueryingSubscription(sub)
		defer func() {
			ctx.SetQueryingSubscription(nil)
		}()
	}

	var sql string
	mustShowTable := "relname = 'mo_database' or relname = 'mo_tables' or relname = 'mo_columns'"
	clusterTable := fmt.Sprintf(" or relkind = '%s'", catalog.SystemClusterRel)
	accountClause := fmt.Sprintf("account_id = %v or (account_id = 0 and (%s))", accountId, mustShowTable+clusterTable)
	sql = fmt.Sprintf("SELECT relname as `Tables_in_%s` %s FROM %s.mo_tables %s WHERE reldatabase = '%s' and relname != '%s' and relname not like '%s' and relkind != '%s' and (%s)",
		subName, tableType, MO_CATALOG_DB_NAME, snapshotSpec, dbName, catalog.MOAutoIncrTable, catalog.IndexTableNamePrefix+"%", catalog.SystemPartitionRel, accountClause)

	// Do not show views in sub-db
	if sub != nil {
		sql += fmt.Sprintf(" and relkind != '%s'", catalog.SystemViewRel)
	}

	// Do not show sequences.
	sql += fmt.Sprintf(" and relkind != '%s'", catalog.SystemSequenceRel)

	// Order by relname
	sql += fmt.Sprintf(" ORDER BY %s", catalog.SystemRelAttr_Name)

	if stmt.Where != nil {
		return returnByWhereAndBaseSQL(ctx, sql, stmt.Where, ddlType)
	}

	if stmt.Like != nil {
		// append filter [AND relname like stmt.Like] to WHERE clause
		likeExpr := stmt.Like
		likeExpr.Left = tree.SetUnresolvedName("relname")
		return returnByLikeAndSQL(ctx, sql, likeExpr, ddlType)
	}

	return returnByRewriteSQL(ctx, sql, ddlType)
}

func buildShowTableNumber(stmt *tree.ShowTableNumber, ctx CompilerContext) (*Plan, error) {
	accountId, err := ctx.GetAccountId()
	if err != nil {
		return nil, err
	}
	// snapshot to fix
	dbName, err := databaseIsValid(stmt.DbName, ctx, Snapshot{TS: &timestamp.Timestamp{}})
	if err != nil {
		return nil, err
	}

	sub, err := ctx.GetSubscriptionMeta(dbName, Snapshot{TS: &timestamp.Timestamp{}})
	if err != nil {
		return nil, err
	}

	ddlType := plan.DataDefinition_SHOW_TABLES
	subName := dbName
	var sql string
	if sub != nil {
		accountId = uint32(sub.AccountId)
		dbName = sub.DbName
		ctx.SetQueryingSubscription(sub)
		defer func() {
			ctx.SetQueryingSubscription(nil)
		}()

		if accountId == catalog.System_Account {
			mustShowTable := "relname = 'mo_database' or relname = 'mo_tables' or relname = 'mo_columns'"
			clusterTable := fmt.Sprintf(" or relkind = '%s'", catalog.SystemClusterRel)
			accountClause := fmt.Sprintf("account_id = %v or (account_id = 0 and (%s))", accountId, mustShowTable+clusterTable)
			sql = fmt.Sprintf("SELECT count(relname) `Number of tables in %s`  FROM %s.mo_tables WHERE reldatabase = '%s' and relname != '%s' and relname not like '%s' and (%s) and relkind != '%s'",
				subName, MO_CATALOG_DB_NAME, dbName, catalog.MOAutoIncrTable, catalog.IndexTableNamePrefix+"%", accountClause, catalog.SystemViewRel)
		} else {
			sql = "SELECT count(relname) `Number of tables in %s` FROM %s.mo_tables WHERE reldatabase = '%s' and relname != '%s' and relname not like '%s'and relkind != '%s'"
			sql = fmt.Sprintf(sql, subName, MO_CATALOG_DB_NAME, dbName, catalog.MOAutoIncrTable, catalog.IndexTableNamePrefix+"%", catalog.SystemViewRel)
		}
	} else {
		if accountId == catalog.System_Account {
			mustShowTable := "relname = 'mo_database' or relname = 'mo_tables' or relname = 'mo_columns'"
			clusterTable := fmt.Sprintf(" or relkind = '%s'", catalog.SystemClusterRel)
			accountClause := fmt.Sprintf("account_id = %v or (account_id = 0 and (%s))", accountId, mustShowTable+clusterTable)
			sql = fmt.Sprintf("SELECT count(relname) `Number of tables in %s`  FROM %s.mo_tables WHERE reldatabase = '%s' and relname != '%s' and relname not like '%s' and (%s)",
				subName, MO_CATALOG_DB_NAME, dbName, catalog.MOAutoIncrTable, catalog.IndexTableNamePrefix+"%", accountClause)
		} else {
			sql = "SELECT count(relname) `Number of tables in %s` FROM %s.mo_tables WHERE reldatabase = '%s' and relname != '%s' and relname not like '%s'"
			sql = fmt.Sprintf(sql, subName, MO_CATALOG_DB_NAME, dbName, catalog.MOAutoIncrTable, catalog.IndexTableNamePrefix+"%")
		}

	}

	return returnByRewriteSQL(ctx, sql, ddlType)
}

func buildShowColumnNumber(stmt *tree.ShowColumnNumber, ctx CompilerContext) (*Plan, error) {
	accountId, err := ctx.GetAccountId()
	if err != nil {
		return nil, err
	}
	// snapshot to fix
	dbName, err := databaseIsValid(getSuitableDBName(stmt.Table.GetDBName(), stmt.DbName), ctx, Snapshot{TS: &timestamp.Timestamp{}})
	if err != nil {
		return nil, err
	}

	tblName := string(stmt.Table.ToTableName().ObjectName)
	obj, tableDef := ctx.Resolve(dbName, tblName, Snapshot{TS: &timestamp.Timestamp{}})
	if tableDef == nil {
		return nil, moerr.NewNoSuchTable(ctx.GetContext(), dbName, tblName)
	}

	ddlType := plan.DataDefinition_SHOW_COLUMNS
	var sql string

	var sub *SubscriptionMeta
	if obj.PubInfo != nil {
		accountId = uint32(obj.PubInfo.GetTenantId())
		dbName = obj.SchemaName
		sub = &SubscriptionMeta{
			AccountId: obj.PubInfo.GetTenantId(),
		}
		ctx.SetQueryingSubscription(sub)
		defer func() {
			ctx.SetQueryingSubscription(nil)
		}()
	}

	if accountId == catalog.System_Account {
		mustShowTable := "att_relname = 'mo_database' or att_relname = 'mo_tables' or att_relname = 'mo_columns'"
		clusterTable := ""
		if util.TableIsClusterTable(tableDef.GetTableType()) {
			clusterTable = fmt.Sprintf(" or att_relname = '%s'", tblName)
		}
		accountClause := fmt.Sprintf("account_id = %v or (account_id = 0 and (%s))", accountId, mustShowTable+clusterTable)
		sql = "SELECT count(attname) `Number of columns in %s` FROM %s.mo_columns WHERE att_database = '%s' AND att_relname = '%s' AND (%s) AND att_is_hidden = 0"
		sql = fmt.Sprintf(sql, tblName, MO_CATALOG_DB_NAME, dbName, tblName, accountClause)
	} else {
		sql = "SELECT count(attname) `Number of columns in %s` FROM %s.mo_columns WHERE att_database = '%s' AND att_relname = '%s'AND att_is_hidden = 0"
		sql = fmt.Sprintf(sql, tblName, MO_CATALOG_DB_NAME, dbName, tblName)
	}

	return returnByRewriteSQL(ctx, sql, ddlType)
}

func buildShowTableValues(stmt *tree.ShowTableValues, ctx CompilerContext) (*Plan, error) {
	dbName, err := databaseIsValid(getSuitableDBName(stmt.Table.GetDBName(), stmt.DbName), ctx, Snapshot{TS: &timestamp.Timestamp{}})
	if err != nil {
		return nil, err
	}

	tblName := string(stmt.Table.ToTableName().ObjectName)
	obj, tableDef := ctx.Resolve(dbName, tblName, Snapshot{TS: &timestamp.Timestamp{}})
	if tableDef == nil {
		return nil, moerr.NewNoSuchTable(ctx.GetContext(), dbName, tblName)
	}

	if obj.PubInfo != nil {
		sub := &SubscriptionMeta{
			AccountId: obj.PubInfo.GetTenantId(),
		}
		ctx.SetQueryingSubscription(sub)
		defer func() {
			ctx.SetQueryingSubscription(nil)
		}()
	}

	ddlType := plan.DataDefinition_SHOW_TARGET

	sql := "SELECT"
	isAllNull := true
	for _, col := range tableDef.Cols {
		if col.Hidden {
			continue
		}
		colName := col.Name
		if types.T(col.GetTyp().Id) == types.T_json {
			sql += " null as `max(%s)`, null as `min(%s)`,"
			sql = fmt.Sprintf(sql, colName, colName)
		} else {
			sql += " max(%s), min(%s),"
			sql = fmt.Sprintf(sql, colName, colName)
			isAllNull = false
		}
	}
	sql = sql[:len(sql)-1]
	sql += " FROM %s"

	if isAllNull {
		sql += " LIMIT 1"
	}
	sql = fmt.Sprintf(sql, tblName)

	return returnByRewriteSQL(ctx, sql, ddlType)
}

func buildShowColumns(stmt *tree.ShowColumns, ctx CompilerContext) (*Plan, error) {
	if stmt.Like != nil && stmt.Where != nil {
		return nil, moerr.NewSyntaxError(ctx.GetContext(), "like clause and where clause cannot exist at the same time")
	}

	accountId, err := ctx.GetAccountId()
	if err != nil {
		return nil, err
	}
	dbName, err := databaseIsValid(getSuitableDBName(stmt.Table.GetDBName(), stmt.DBName), ctx, Snapshot{TS: &timestamp.Timestamp{}})
	if err != nil {
		return nil, err
	}

	tblName := string(stmt.Table.ToTableName().ObjectName)
	obj, tableDef := ctx.Resolve(dbName, tblName, Snapshot{TS: &timestamp.Timestamp{}})
	if tableDef == nil {
		return nil, moerr.NewNoSuchTable(ctx.GetContext(), dbName, tblName)
	}
	var sub *SubscriptionMeta
	if obj.PubInfo != nil {
		dbName = obj.SchemaName
		accountId = uint32(obj.PubInfo.GetTenantId())
		sub = &SubscriptionMeta{
			AccountId: obj.PubInfo.GetTenantId(),
		}
		ctx.SetQueryingSubscription(sub)
		defer func() {
			ctx.SetQueryingSubscription(nil)
		}()
	}
	var keyStr string
	if dbName == catalog.MO_CATALOG && tblName == catalog.MO_DATABASE {
		keyStr = "case when attname = '" + catalog.SystemDBAttr_ID + "' then 'PRI' else '' END as `Key`"
	} else if dbName == catalog.MO_CATALOG && tblName == catalog.MO_TABLES {
		keyStr = "case when attname = '" + catalog.SystemRelAttr_ID + "' then 'PRI' else '' END as `Key`"
	} else if dbName == catalog.MO_CATALOG && tblName == catalog.MO_COLUMNS {
		keyStr = "case when attname = '" + catalog.SystemColAttr_UniqName + "' then 'PRI' else '' END as `Key`"
	} else {
		if tableDef.Pkey != nil || len(tableDef.Fkeys) != 0 || len(tableDef.Indexes) != 0 {
			keyStr += "case"
			if tableDef.Pkey != nil {
				for _, name := range tableDef.Pkey.Names {
					keyStr += " when attname = "
					keyStr += "'" + name + "'"
					keyStr += " then 'PRI'"
				}
			}
			if len(tableDef.Fkeys) != 0 {
				colIdToName := make(map[uint64]string)
				for _, col := range tableDef.Cols {
					if col.Hidden {
						continue
					}
					colIdToName[col.ColId] = col.Name
				}
				for _, fk := range tableDef.Fkeys {
					for _, colId := range fk.Cols {
						keyStr += " when attname = "
						keyStr += "'" + colIdToName[colId] + "'"
						keyStr += " then 'MUL'"
					}
				}
			}
			if tableDef.Indexes != nil {
				for _, indexdef := range tableDef.Indexes {
					name := indexdef.Parts[0]
					if indexdef.Unique {
						if isPrimaryKey(tableDef, indexdef.Parts) {
							for _, name := range indexdef.Parts {
								keyStr += " when attname = "
								keyStr += "'" + name + "'"
								keyStr += " then 'PRI'"
							}
						} else if isMultiplePriKey(indexdef) {
							keyStr += " when attname = "
							keyStr += "'" + name + "'"
							keyStr += " then 'MUL'"
						} else {
							keyStr += " when attname = "
							keyStr += "'" + name + "'"
							keyStr += " then 'UNI'"
						}
					} else {
						keyStr += " when attname = "
						keyStr += "'" + name + "'"
						keyStr += " then 'MUL'"
					}
				}
			}
			keyStr += " else '' END as `Key`"
		} else {
			keyStr = "'' as `Key`"
		}
	}

	ddlType := plan.DataDefinition_SHOW_COLUMNS

	var sql string
	if accountId == catalog.System_Account {
		mustShowTable := "att_relname = 'mo_database' or att_relname = 'mo_tables' or att_relname = 'mo_columns'"
		clusterTable := ""
		if util.TableIsClusterTable(tableDef.GetTableType()) {
			clusterTable = fmt.Sprintf(" or att_relname = '%s'", tblName)
		}
		accountClause := fmt.Sprintf("account_id = %v or (account_id = 0 and (%s))", accountId, mustShowTable+clusterTable)
		sql = "SELECT attname `Field`, CASE WHEN LENGTH(attr_enum) > 0 THEN mo_show_visible_bin_enum(atttyp, attr_enum) ELSE mo_show_visible_bin(atttyp, 3) END AS `Type`, iff(attnotnull = 0, 'YES', 'NO') `Null`, %s, mo_show_visible_bin(att_default, 1) `Default`, '' `Extra`,  att_comment `Comment` FROM %s.mo_columns WHERE att_database = '%s' AND att_relname = '%s' AND (%s) AND att_is_hidden = 0 ORDER BY attnum"
		if stmt.Full {
			sql = "SELECT attname `Field`, CASE WHEN LENGTH(attr_enum) > 0 THEN mo_show_visible_bin_enum(atttyp, attr_enum) ELSE mo_show_visible_bin(atttyp, 3) END AS `Type`, null `Collation`, iff(attnotnull = 0, 'YES', 'NO') `Null`, %s, mo_show_visible_bin(att_default, 1) `Default`,  '' `Extra`,'select,insert,update,references' `Privileges`, att_comment `Comment` FROM %s.mo_columns WHERE att_database = '%s' AND att_relname = '%s' AND (%s) AND att_is_hidden = 0 ORDER BY attnum"
		}
		sql = fmt.Sprintf(sql, keyStr, MO_CATALOG_DB_NAME, dbName, tblName, accountClause)
	} else {
		sql = "SELECT attname `Field`, CASE WHEN LENGTH(attr_enum) > 0 THEN mo_show_visible_bin_enum(atttyp, attr_enum) ELSE mo_show_visible_bin(atttyp, 3) END AS `Type`, iff(attnotnull = 0, 'YES', 'NO') `Null`, %s, mo_show_visible_bin(att_default, 1) `Default`, '' `Extra`,  att_comment `Comment` FROM %s.mo_columns WHERE att_database = '%s' AND att_relname = '%s' AND att_is_hidden = 0 ORDER BY attnum"
		if stmt.Full {
			sql = "SELECT attname `Field`, CASE WHEN LENGTH(attr_enum) > 0 THEN mo_show_visible_bin_enum(atttyp, attr_enum) ELSE mo_show_visible_bin(atttyp, 3) END AS `Type`, null `Collation`, iff(attnotnull = 0, 'YES', 'NO') `Null`, %s, mo_show_visible_bin(att_default, 1) `Default`,  '' `Extra`,'select,insert,update,references' `Privileges`, att_comment `Comment` FROM %s.mo_columns WHERE att_database = '%s' AND att_relname = '%s' AND att_is_hidden = 0 ORDER BY attnum"
		}
		sql = fmt.Sprintf(sql, keyStr, MO_CATALOG_DB_NAME, dbName, tblName)
	}

	if stmt.Where != nil {
		return returnByWhereAndBaseSQL(ctx, sql, stmt.Where, ddlType)
	}

	if stmt.Like != nil {
		// append filter [AND ma.attname like stmt.Like] to WHERE clause
		likeExpr := stmt.Like
		likeExpr.Left = tree.SetUnresolvedName("attname")
		return returnByLikeAndSQL(ctx, sql, likeExpr, ddlType)
	}

	return returnByRewriteSQL(ctx, sql, ddlType)
}

func buildShowTableStatus(stmt *tree.ShowTableStatus, ctx CompilerContext) (*Plan, error) {
	if stmt.Like != nil && stmt.Where != nil {
		return nil, moerr.NewSyntaxError(ctx.GetContext(), "like clause and where clause cannot exist at the same time")
	}

	dbName, err := databaseIsValid(stmt.DbName, ctx, Snapshot{TS: &timestamp.Timestamp{}})
	if err != nil {
		return nil, err
	}

	stmt.DbName = dbName

	ddlType := plan.DataDefinition_SHOW_TABLE_STATUS
	accountId, err := ctx.GetAccountId()
	if err != nil {
		return nil, err
	}

	sub, err := ctx.GetSubscriptionMeta(dbName, Snapshot{TS: &timestamp.Timestamp{}})
	if err != nil {
		return nil, err
	}
	if sub != nil {
		accountId = uint32(sub.AccountId)
		dbName = sub.DbName
		ctx.SetQueryingSubscription(sub)
		defer func() {
			ctx.SetQueryingSubscription(nil)
		}()
	}

	mustShowTable := "relname = 'mo_database' or relname = 'mo_tables' or relname = 'mo_columns'"
	accountClause := fmt.Sprintf("account_id = %v or (account_id = 0 and (%s))", accountId, mustShowTable)
	sql := `select
				relname as 'Name',
				'Tae' as 'Engine',
				'Dynamic' as 'Row_format',
				0 as 'Rows',
				0 as 'Avg_row_length',
				0 as 'Data_length',
				0 as 'Max_data_length',
				0 as 'Index_length',
				'NULL' as 'Data_free',
				0 as 'Auto_increment',
				created_time as 'Create_time',
				'NULL' as 'Update_time',
				'NULL' as 'Check_time',
				'utf-8' as 'Collation',
				'NULL' as 'Checksum',
				'' as 'Create_options',
				rel_comment as 'Comment',
				owner as 'Role_id',
				'-' as 'Role_name'
			from
				%s.mo_tables
			where
				reldatabase = '%s'
				and relkind != '%s'
				and relname != '%s'
				and relname not like '%s'
				and (%s)`
	sql = fmt.Sprintf(sql, MO_CATALOG_DB_NAME, dbName, catalog.SystemPartitionRel, catalog.MOAutoIncrTable, catalog.IndexTableNamePrefix+"%", accountClause)

	if stmt.Where != nil {
		return returnByWhereAndBaseSQL(ctx, sql, stmt.Where, ddlType)
	}

	if stmt.Like != nil {
		// append filter [AND ma.relname like stmt.Like] to WHERE clause
		likeExpr := stmt.Like
		likeExpr.Left = tree.SetUnresolvedName("relname")
		return returnByLikeAndSQL(ctx, sql, likeExpr, ddlType)
	}

	return returnByRewriteSQL(ctx, sql, ddlType)
}

// TODO: Implement show target
func buildShowTarget(stmt *tree.ShowTarget, ctx CompilerContext) (*Plan, error) {
	ddlType := plan.DataDefinition_SHOW_TARGET
	sql := ""
	switch stmt.Type {
	case tree.ShowCharset:
		sql = "select '' as `Charset`, '' as `Description`, '' as `Default collation`, '' as `Maxlen` where 0"
	case tree.ShowTriggers:
		return buildShowTriggers(stmt, ctx)
	default:
		sql = "select 1 where 0"
	}
	return returnByRewriteSQL(ctx, sql, ddlType)
}

func buildShowLocks(stmt *tree.ShowLocks, ctx CompilerContext) (*Plan, error) {
	ddlType := plan.DataDefinition_SHOW_TARGET
	sql := "select 1 where 0"
	return returnByRewriteSQL(ctx, sql, ddlType)
}

func buildShowNodeList(stmt *tree.ShowNodeList, ctx CompilerContext) (*Plan, error) {
	ddlType := plan.DataDefinition_SHOW_TARGET
	sql := "select 1 where 0"
	return returnByRewriteSQL(ctx, sql, ddlType)
}

func buildShowFunctionOrProcedureStatus(stmt *tree.ShowFunctionOrProcedureStatus, ctx CompilerContext) (*Plan, error) {
	var sql string

	ddlType := plan.DataDefinition_SHOW_TARGET
	if stmt.Like != nil && stmt.Where != nil {
		return nil, moerr.NewSyntaxError(ctx.GetContext(), "like clause and where clause cannot exist at the same time")
	}

	if stmt.IsFunction {
		sql = fmt.Sprintf("SELECT db as `Db`, name as `Name`, type as `Type`, definer as `Definer`, modified_time as `Modified`, created_time as `Created`, security_type as `Security_type`, comment as `Comment`, character_set_client, collation_connection, database_collation as `Database Collation` FROM %s.mo_user_defined_function", MO_CATALOG_DB_NAME)
	} else {
		sql = fmt.Sprintf("SELECT db as `Db`, name as `Name`, type as `Type`, definer as `Definer`, modified_time as `Modified`, created_time as `Created`, security_type as `Security_type`, comment as `Comment`, character_set_client, collation_connection, database_collation as `Database Collation` FROM %s.mo_stored_procedure", MO_CATALOG_DB_NAME)
	}

	if stmt.Where != nil {
		return returnByWhereAndBaseSQL(ctx, sql, stmt.Where, ddlType)
	}

	if stmt.Like != nil {
		// append filter [AND ma.attname like stmt.Like] to WHERE clause
		likeExpr := stmt.Like
		likeExpr.Left = tree.SetUnresolvedName("name")
		return returnByLikeAndSQL(ctx, sql, likeExpr, ddlType)
	}

	return returnByRewriteSQL(ctx, sql, ddlType)
}

func buildShowTriggers(stmt *tree.ShowTarget, ctx CompilerContext) (*Plan, error) {
	if stmt.Like != nil && stmt.Where != nil {
		return nil, moerr.NewSyntaxError(ctx.GetContext(), "like clause and where clause cannot exist at the same time")
	}

	dbName, err := databaseIsValid(stmt.DbName, ctx, Snapshot{TS: &timestamp.Timestamp{}})
	if err != nil {
		return nil, err
	}
	stmt.DbName = dbName

	ddlType := plan.DataDefinition_SHOW_TARGET
	sql := fmt.Sprintf("SELECT trigger_name as `Trigger`, event_manipulation as `Event`, event_object_table as `Table`, action_statement as `Statement`, action_timing as `Timing`, created as `Created`, sql_mode, definer as `Definer`, character_set_client, collation_connection, database_collation as `Database Collation` FROM %s.TRIGGERS ", INFORMATION_SCHEMA)

	if stmt.Where != nil {
		return returnByWhereAndBaseSQL(ctx, sql, stmt.Where, ddlType)
	}

	if stmt.Like != nil {
		// append filter [AND ma.attname like stmt.Like] to WHERE clause
		likeExpr := stmt.Like
		likeExpr.Left = tree.SetUnresolvedName("event_object_table")
		return returnByLikeAndSQL(ctx, sql, likeExpr, ddlType)
	}

	return returnByRewriteSQL(ctx, sql, ddlType)
}

func buildShowIndex(stmt *tree.ShowIndex, ctx CompilerContext) (*Plan, error) {
	dbName, err := databaseIsValid(getSuitableDBName(stmt.TableName.GetDBName(), stmt.DbName), ctx, Snapshot{TS: &timestamp.Timestamp{}})
	if err != nil {
		return nil, err
	}
	tblName := stmt.TableName.GetTableName()
	obj, tableDef := ctx.Resolve(dbName, tblName, Snapshot{TS: &timestamp.Timestamp{}})
	if tableDef == nil {
		return nil, moerr.NewNoSuchTable(ctx.GetContext(), dbName, tblName)
	}

	ddlType := plan.DataDefinition_SHOW_INDEX

	if obj.PubInfo != nil {
		sub := &SubscriptionMeta{
			AccountId: obj.PubInfo.GetTenantId(),
		}
		dbName = obj.SchemaName
		ctx.SetQueryingSubscription(sub)
		defer func() {
			ctx.SetQueryingSubscription(nil)
		}()
	}

	sql := "select " +
		"`tcl`.`att_relname` as `Table`, " +
		"if(`idx`.`type` = 'MULTIPLE', 1, 0) as `Non_unique`, " +
		"`idx`.`name` as `Key_name`, " +
		"`idx`.`ordinal_position` as `Seq_in_index`, " +
		"`idx`.`column_name` as `Column_name`, " +
		"'A' as `Collation`, 0 as `Cardinality`, " +
		"'NULL' as `Sub_part`, " +
		"'NULL' as `Packed`, " +
		"if(`tcl`.`attnotnull` = 0, 'YES', '') as `Null`, " +
		"`idx`.`algo` as 'Index_type', " +
		"'' as `Comment`, " +
		"`idx`.`comment` as `Index_comment`, " +
		"`idx`.`algo_params` as `Index_params`, " +
		"if(`idx`.`is_visible` = 1, 'YES', 'NO') as `Visible`, " +
		"'NULL' as `Expression` " +
		"from `%s`.`mo_indexes` `idx` left join `%s`.`mo_columns` `tcl` " +
		"on (`idx`.`table_id` = `tcl`.`att_relname_id` and `idx`.`column_name` = `tcl`.`attname`) " +
		"where `tcl`.`att_database` = '%s' AND " +
		"`tcl`.`att_relname` = '%s' AND " +
		"`idx`.`column_name` NOT LIKE '%s' " +
		// Below `GROUP BY` is used instead of DISTINCT(`idx`.`name`) to handle IVF-FLAT or multi table indexes scenarios.
		// NOTE: We need to add all the table column names to the GROUP BY clause
		//
		// Without `GROUP BY`, we will printing the same index multiple times for IVFFLAT index.
		// (there are multiple entries in mo_indexes for the same index, with differing algo_table_type and index_table_name).
		// mysql> show index from tbl;
		//+-------+------------+----------+--------------+-------------+-----------+-------------+----------+--------+------+------------+---------+---------------+-----------------------------------------+---------+------------+
		//| Table | Non_unique | Key_name | Seq_in_index | Column_name | Collation | Cardinality | Sub_part | Packed | Null | Index_type | Comment | Index_comment | Index_params                            | Visible | Expression |
		//+-------+------------+----------+--------------+-------------+-----------+-------------+----------+--------+------+------------+---------+---------------+-----------------------------------------+---------+------------+
		//| tbl   |          1 | idx1     |            1 | embedding   | A         |           0 | NULL     | NULL   | YES  | ivfflat    |         |               | {"lists":"2","op_type":"vector_l2_ops"} | YES     | NULL       |
		//| tbl   |          1 | idx1     |            1 | embedding   | A         |           0 | NULL     | NULL   | YES  | ivfflat    |         |               | {"lists":"2","op_type":"vector_l2_ops"} | YES     | NULL       |
		//| tbl   |          1 | idx1     |            1 | embedding   | A         |           0 | NULL     | NULL   | YES  | ivfflat    |         |               | {"lists":"2","op_type":"vector_l2_ops"} | YES     | NULL       |
		//| tbl   |          0 | PRIMARY  |            1 | id          | A         |           0 | NULL     | NULL   |      |            |         |               |                                         | YES     | NULL       |
		//+-------+------------+----------+--------------+-------------+-----------+-------------+----------+--------+------+------------+---------+---------------+-----------------------------------------+---------+------------+
		//
		// With `GROUP BY`, we print
		// mysql> show index from tbl;
		//+-------+------------+----------+--------------+-------------+-----------+-------------+----------+--------+------+------------+---------+---------------+-----------------------------------------+---------+------------+
		//| Table | Non_unique | Key_name | Seq_in_index | Column_name | Collation | Cardinality | Sub_part | Packed | Null | Index_type | Comment | Index_comment | Index_params                            | Visible | Expression |
		//+-------+------------+----------+--------------+-------------+-----------+-------------+----------+--------+------+------------+---------+---------------+-----------------------------------------+---------+------------+
		//| tbl   |          0 | PRIMARY  |            1 | id          | A         |           0 | NULL     | NULL   |      |            |         |               |                                         | YES     | NULL       |
		//| tbl   |          1 | idx1     |            1 | embedding   | A         |           0 | NULL     | NULL   | YES  | ivfflat    |         |               | {"lists":"2","op_type":"vector_l2_ops"} | YES     | NULL       |
		//+-------+------------+----------+--------------+-------------+-----------+-------------+----------+--------+------+------------+---------+---------------+-----------------------------------------+---------+------------+
		"GROUP BY `tcl`.`att_relname`, `idx`.`type`, `idx`.`name`, `idx`.`ordinal_position`, " +
		"`idx`.`column_name`, `tcl`.`attnotnull`, `idx`.`algo`, `idx`.`comment`, " +
		"`idx`.`algo_params`, `idx`.`is_visible`" +
		";"
	showIndexSql := fmt.Sprintf(sql, MO_CATALOG_DB_NAME, MO_CATALOG_DB_NAME, dbName, tblName, catalog.AliasPrefix+"%")

	if stmt.Where != nil {
		return returnByWhereAndBaseSQL(ctx, showIndexSql, stmt.Where, ddlType)
	}
	return returnByRewriteSQL(ctx, showIndexSql, ddlType)
}

// TODO: Improve SQL. Currently, Lack of the mata of grants
func buildShowGrants(stmt *tree.ShowGrants, ctx CompilerContext) (*Plan, error) {

	ddlType := plan.DataDefinition_SHOW_TARGET
	if stmt.ShowGrantType == tree.GrantForRole {
		role_name := stmt.Roles[0].UserName
		sql := "select concat(\"GRANT \", p.privilege_name, ' ON ', p.obj_type, ' ', case p.obj_type when 'account' then '' else p.privilege_level end,   \" `%s`\")  as `Grants for %s` from  %s.mo_role_privs as p where p.role_name = '%s';"
		sql = fmt.Sprintf(sql, role_name, role_name, MO_CATALOG_DB_NAME, role_name)
		return returnByRewriteSQL(ctx, sql, ddlType)
	} else {
		if stmt.Hostname == "" {
			stmt.Hostname = MO_DEFUALT_HOSTNAME
		}
		if stmt.Username == "" {
			stmt.Username = ctx.GetUserName()
		}
		sql := "select concat(\"GRANT \", p.privilege_name, ' ON ', p.obj_type, ' ', case p.obj_type when 'account' then '' else p.privilege_level end,   \" `%s`\", \"@\", \"`%s`\")  as `Grants for %s@localhost` from mo_catalog.mo_user as u, mo_catalog.mo_role_privs as p, mo_catalog.mo_user_grant as g where g.role_id = p.role_id and g.user_id = u.user_id and u.user_name = '%s' and u.user_host = '%s';"
		sql = fmt.Sprintf(sql, stmt.Username, stmt.Hostname, stmt.Username, stmt.Username, stmt.Hostname)
		return returnByRewriteSQL(ctx, sql, ddlType)
	}
}

func buildShowRoles(stmt *tree.ShowRolesStmt, ctx CompilerContext) (*Plan, error) {
	ddlType := plan.DataDefinition_SHOW_TARGET
	sql := fmt.Sprintf("SELECT role_name as `ROLE_NAME`, creator as `CREATOR`, created_time as `CREATED_TIME`, comments as `COMMENTS` FROM %s.mo_role;", MO_CATALOG_DB_NAME)

	if stmt.Like != nil {
		// append filter [AND mo_role.role_name like stmt.Like] to WHERE clause
		likeExpr := stmt.Like
		likeExpr.Left = tree.SetUnresolvedName("role_name")
		return returnByLikeAndSQL(ctx, sql, likeExpr, ddlType)
	}

	return returnByRewriteSQL(ctx, sql, ddlType)
}

func buildShowStages(stmt *tree.ShowStages, ctx CompilerContext) (*Plan, error) {
	ddlType := plan.DataDefinition_SHOW_TARGET
	sql := fmt.Sprintf("SELECT stage_name as `STAGE_NAME`, url as `URL`, case stage_status when 'enabled' then 'ENABLED' else 'DISABLED' end as `STATUS`,  comment as `COMMENT` FROM %s.mo_stages;", MO_CATALOG_DB_NAME)

	if stmt.Like != nil {
		// append filter [AND mo_stages.stage_name like stmt.Like] to WHERE clause
		likeExpr := stmt.Like
		likeExpr.Left = tree.SetUnresolvedName("stage_name")
		return returnByLikeAndSQL(ctx, sql, likeExpr, ddlType)
	}

	return returnByRewriteSQL(ctx, sql, ddlType)
}

func buildShowSnapShots(stmt *tree.ShowSnapShots, ctx CompilerContext) (*Plan, error) {
	ddlType := plan.DataDefinition_SHOW_TARGET
	sql := fmt.Sprintf("SELECT sname as `SNAPSHOT_NAME`, CAST_NANO_TO_TIMESTAMP(ts) as `TIMESTAMP`,  level as `SNAPSHOT_LEVEL`, account_name as `ACCOUNT_NAME`, database_name as `DATABASE_NAME`, table_name as `TABLE_NAME` FROM %s.mo_snapshots ORDER BY ts DESC", MO_CATALOG_DB_NAME)

	if stmt.Where != nil {
		return returnByWhereAndBaseSQL(ctx, sql, stmt.Where, ddlType)
	}

	return returnByRewriteSQL(ctx, sql, ddlType)
}

func buildShowAccountUpgrade(stmt *tree.ShowAccountUpgrade, ctx CompilerContext) (*Plan, error) {
	ddlType := plan.DataDefinition_SHOW_UPGRADE
	sql := fmt.Sprintf("select account_name as `account_name`, create_version as `current_version` from %s.mo_account order by account_id;", MO_CATALOG_DB_NAME)
	return returnByRewriteSQL(ctx, sql, ddlType)
}

func buildShowVariables(stmt *tree.ShowVariables, ctx CompilerContext) (*Plan, error) {
	showVariables := &plan.ShowVariables{
		Global: stmt.Global,
	}

	// we deal with 'show vriables' statement in frontend now.
	// so just return an empty plan in building plan for prepare statment is ok.

	// if stmt.Like != nil && stmt.Where != nil {
	// 	return nil, moerr.NewSyntaxError(ctx.GetContext(), "like clause and where clause cannot exist at the same time")
	// }

	// builder := NewQueryBuilder(plan.Query_SELECT, ctx)
	// binder := NewWhereBinder(builder, &BindContext{})

	// if stmt.Like != nil {
	//  // here will error because stmt.Like.Left is nil, you need add left expr like : stmt.Like.Left = tree.SetUnresolvedName("column_name")
	//  // but we have no column name, because Variables is save in a hashmap in frontend, not a table.
	// 	expr, err := binder.bindComparisonExpr(stmt.Like, 0, false)
	// 	if err != nil {
	// 		return nil, err
	// 	}
	// 	showVariables.Where = append(showVariables.Where, expr)
	// }
	// if stmt.Where != nil {
	// 	exprs, err := splitAndBindCondition(stmt.Where.Expr, &BindContext{})
	// 	if err != nil {
	// 		return nil, err
	// 	}
	// 	showVariables.Where = append(showVariables.Where, exprs...)
	// }

	return &Plan{
		Plan: &plan.Plan_Ddl{
			Ddl: &plan.DataDefinition{
				DdlType: plan.DataDefinition_SHOW_VARIABLES,
				Definition: &plan.DataDefinition_ShowVariables{
					ShowVariables: showVariables,
				},
			},
		},
	}, nil
}

func buildShowStatus(stmt *tree.ShowStatus, ctx CompilerContext) (*Plan, error) {
	ddlType := plan.DataDefinition_SHOW_STATUS
	sql := "select '' as `Variable_name`, '' as `Value` where 0"
	return returnByRewriteSQL(ctx, sql, ddlType)
}

func buildShowProcessList(ctx CompilerContext) (*Plan, error) {
	ddlType := plan.DataDefinition_SHOW_PROCESSLIST
	// "show processlist" is implemented by table function processlist().
	sql := "select * from processlist() a"
	return returnByRewriteSQL(ctx, sql, ddlType)
}

func buildShowPublication(stmt *tree.ShowPublications, ctx CompilerContext) (*Plan, error) {
	ddlType := plan.DataDefinition_SHOW_TARGET
	sql := "select" +
		" pub_name as `publication`," +
		" database_name as `database`," +
		" created_time as `create_time`," +
		" update_time as `update_time`," +
		" case account_list " +
		" 	when 'all' then cast('*' as text)" +
		" 	else account_list" +
		" end as `sub_account`," +
		" comment as `comments`" +
		" from mo_catalog.mo_pubs"
	like := stmt.Like
	if like != nil {
		right, ok := like.Right.(*tree.NumVal)
		if !ok || right.Value.Kind() != constant.String {
			return nil, moerr.NewInternalError(ctx.GetContext(), "like clause must be a string")
		}
		sql += fmt.Sprintf(" where pub_name like '%s' order by pub_name;", constant.StringVal(right.Value))
	} else {
		sql += " order by update_time desc, created_time desc;"
	}
	return returnByRewriteSQL(ctx, sql, ddlType)
}

func buildShowCreatePublications(stmt *tree.ShowCreatePublications, ctx CompilerContext) (*Plan, error) {
	ddlType := plan.DataDefinition_SHOW_TARGET
	sql := fmt.Sprintf("select pub_name as Publication, 'CREATE PUBLICATION ' || pub_name || ' DATABASE ' || database_name || ' ACCOUNT ' || account_list as 'Create Publication' from mo_catalog.mo_pubs where pub_name='%s';", stmt.Name)
	return returnByRewriteSQL(ctx, sql, ddlType)
}

func returnByRewriteSQL(ctx CompilerContext, sql string,
	ddlType plan.DataDefinition_DdlType) (*Plan, error) {
	newStmt, err := getRewriteSQLStmt(ctx, sql)
	defer newStmt.Free()
	if err != nil {
		return nil, err
	}
	return getReturnDdlBySelectStmt(ctx, newStmt, ddlType)
}

func returnByWhereAndBaseSQL(ctx CompilerContext, baseSQL string,
	where *tree.Where, ddlType plan.DataDefinition_DdlType) (*Plan, error) {
	sql := fmt.Sprintf("SELECT * FROM (%s) tbl", baseSQL)
	// logutil.Info(sql)
	newStmt, err := getRewriteSQLStmt(ctx, sql)
	defer newStmt.Free()
	if err != nil {
		return nil, err
	}
	// set show statement's where clause to new statement
	newStmt.(*tree.Select).Select.(*tree.SelectClause).Where = where
	return getReturnDdlBySelectStmt(ctx, newStmt, ddlType)
}

func returnByLikeAndSQL(ctx CompilerContext, sql string, like *tree.ComparisonExpr,
	ddlType plan.DataDefinition_DdlType) (*Plan, error) {
	newStmt, err := getRewriteSQLStmt(ctx, sql)
	defer newStmt.Free()
	if err != nil {
		return nil, err
	}
	var whereExpr *tree.Where

	if newStmt.(*tree.Select).Select.(*tree.SelectClause).Where == nil {
		whereExpr = &tree.Where{
			Type: "where",
			Expr: like,
		}
	} else {
		whereExpr = &tree.Where{
			Type: "where",
			Expr: &tree.AndExpr{
				Left:  newStmt.(*tree.Select).Select.(*tree.SelectClause).Where.Expr,
				Right: like,
			},
		}
	}
	// set show statement's like clause to new statement
	newStmt.(*tree.Select).Select.(*tree.SelectClause).Where = whereExpr
	// logutil.Info(tree.String(newStmt, dialect.MYSQL))
	return getReturnDdlBySelectStmt(ctx, newStmt, ddlType)
}

func getRewriteSQLStmt(ctx CompilerContext, sql string) (tree.Statement, error) {
	newStmts, err := parsers.Parse(ctx.GetContext(), dialect.MYSQL, sql, 1, 0)
	if err != nil {
		return nil, err
	}
	if len(newStmts) != 1 {
		return nil, moerr.NewInvalidInput(ctx.GetContext(), "rewrite can only contain one statement, %d provided", len(newStmts))
	}
	return newStmts[0], nil
}

func getReturnDdlBySelectStmt(ctx CompilerContext, stmt tree.Statement,
	ddlType plan.DataDefinition_DdlType) (*Plan, error) {
	queryPlan, err := BuildPlan(ctx, stmt, false)
	if err != nil {
		return nil, err
	}
	return queryPlan, nil
	// return &Plan{
	// 	Plan: &plan.Plan_Ddl{
	// 		Ddl: &plan.DataDefinition{
	// 			DdlType: ddlType,
	// 			Query:   queryPlan.GetQuery(),
	// 		},
	// 	},
	// }, nil
}<|MERGE_RESOLUTION|>--- conflicted
+++ resolved
@@ -95,11 +95,8 @@
 		return nil, err
 	}
 
-<<<<<<< HEAD
-	_, tableDef := ctx.Resolve(dbName, tblName, snapshot)
-=======
 	// check if the database is a subscription
-	sub, err := ctx.GetSubscriptionMeta(dbName)
+	sub, err := ctx.GetSubscriptionMeta(dbName, snapshot)
 	if err != nil {
 		return nil, err
 	}
@@ -111,8 +108,7 @@
 		}()
 	}
 
-	_, tableDef := ctx.Resolve(dbName, tblName)
->>>>>>> 310c959a
+	_, tableDef := ctx.Resolve(dbName, tblName, snapshot)
 	if tableDef == nil {
 		return nil, moerr.NewNoSuchTable(ctx.GetContext(), dbName, tblName)
 	}
@@ -325,15 +321,11 @@
 		if fk.ForeignTbl == 0 {
 			fkTableDef = tableDef
 		} else {
-<<<<<<< HEAD
-			_, fkTableDef = ctx.ResolveById(fk.ForeignTbl, Snapshot{TS: &timestamp.Timestamp{}})
-=======
 			if ctx.GetQueryingSubscription() != nil {
 				_, fkTableDef = ctx.ResolveSubscriptionTableById(fk.ForeignTbl, ctx.GetQueryingSubscription())
 			} else {
-				_, fkTableDef = ctx.ResolveById(fk.ForeignTbl)
-			}
->>>>>>> 310c959a
+				_, fkTableDef = ctx.ResolveById(fk.ForeignTbl, Snapshot{TS: &timestamp.Timestamp{}})
+			}
 		}
 
 		fkColIdToName := make(map[uint64]string)
