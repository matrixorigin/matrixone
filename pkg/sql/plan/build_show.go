--- conflicted
+++ resolved
@@ -81,11 +81,7 @@
 	for _, col := range tableDef.Cols {
 
 		colName := col.Name
-<<<<<<< HEAD
-		if colName == catalog.PhyAddrColumnName {
-=======
 		if colName == catalog.Row_ID {
->>>>>>> b3090a65
 			continue
 		}
 		nullOrNot := "NOT NULL"
