--- conflicted
+++ resolved
@@ -172,13 +172,8 @@
 	return e
 }
 
-<<<<<<< HEAD
-func GetConstantValue(vec *vector.Vector) *plan.Const {
+func GetConstantValue(vec *vector.Vector, transAll bool) *plan.Const {
 	if nulls.Any(vec.GetNulls()) {
-=======
-func GetConstantValue(vec *vector.Vector, transAll bool) *plan.Const {
-	if nulls.Any(vec.Nsp) {
->>>>>>> 1434c449
 		return &plan.Const{Isnull: true}
 	}
 	switch vec.GetType().Oid {
