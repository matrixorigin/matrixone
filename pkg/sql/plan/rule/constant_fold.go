--- conflicted
+++ resolved
@@ -164,11 +164,7 @@
 	ec := &plan.Expr_C{
 		C: c,
 	}
-<<<<<<< HEAD
-	e.Typ = &plan.Type{Id: int32(vec.GetType().Oid), Precision: vec.GetType().Precision, Scale: vec.GetType().Scale, Width: vec.GetType().Width, Size: vec.GetType().Size}
-=======
-	e.Typ = &plan.Type{Id: int32(vec.Typ.Oid), Scale: vec.Typ.Scale, Width: vec.Typ.Width, Size: vec.Typ.Size}
->>>>>>> 1d72c40b
+	e.Typ = &plan.Type{Id: int32(vec.GetType().Oid), Scale: vec.GetType().Scale, Width: vec.GetType().Width, Size: vec.GetType().Size}
 	e.Expr = ec
 	return e
 }
