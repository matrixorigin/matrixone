// Copyright 2021 - 2022 Matrix Origin
//
// Licensed under the Apache License, Version 2.0 (the "License");
// you may not use this file except in compliance with the License.
// You may obtain a copy of the License at
//
//      http://www.apache.org/licenses/LICENSE-2.0
//
// Unless required by applicable law or agreed to in writing, software
// distributed under the License is distributed on an "AS IS" BASIS,
// WITHOUT WARRANTIES OR CONDITIONS OF ANY KIND, either express or implied.
// See the License for the specific language governing permissions and
// limitations under the License.

package rule

import (
	"github.com/matrixorigin/matrixone/pkg/container/batch"
	"github.com/matrixorigin/matrixone/pkg/container/nulls"
	"github.com/matrixorigin/matrixone/pkg/container/types"
	"github.com/matrixorigin/matrixone/pkg/container/vector"
	"github.com/matrixorigin/matrixone/pkg/pb/plan"
	"github.com/matrixorigin/matrixone/pkg/sql/colexec"
	"github.com/matrixorigin/matrixone/pkg/sql/plan/function"
	"github.com/matrixorigin/matrixone/pkg/vm/process"
)

type ConstantFold struct {
	bat        *batch.Batch
	isPrepared bool
}

func NewConstantFold(isPrepared bool) *ConstantFold {
	bat := batch.NewWithSize(0)
	bat.Zs = []int64{1}
	return &ConstantFold{
		bat:        bat,
		isPrepared: isPrepared,
	}
}

func (r *ConstantFold) GetBatch() *batch.Batch {
	return r.bat
}

// Match always true
func (r *ConstantFold) Match(n *plan.Node) bool {
	return true
}

func (r *ConstantFold) Apply(n *plan.Node, _ *plan.Query, proc *process.Process) {
	if n.Limit != nil {
		n.Limit = r.constantFold(n.Limit, proc)
	}
	if n.Offset != nil {
		n.Offset = r.constantFold(n.Offset, proc)
	}
	if len(n.OnList) > 0 {
		for i := range n.OnList {
			n.OnList[i] = r.constantFold(n.OnList[i], proc)
		}
	}
	if len(n.FilterList) > 0 {
		for i := range n.FilterList {
			n.FilterList[i] = r.constantFold(n.FilterList[i], proc)
		}
	}
	if len(n.ProjectList) > 0 {
		for i := range n.ProjectList {
			n.ProjectList[i] = r.constantFold(n.ProjectList[i], proc)
		}
	}
}

func (r *ConstantFold) constantFold(e *plan.Expr, proc *process.Process) *plan.Expr {
	ef, ok := e.Expr.(*plan.Expr_F)
	if !ok {
		if el, ok := e.Expr.(*plan.Expr_List); ok {
			lenList := len(el.List.List)
			for i := 0; i < lenList; i++ {
				el.List.List[i] = r.constantFold(el.List.List[i], proc)
			}
		}
		return e
	}
	overloadID := ef.F.Func.GetObj()
	f, exists := function.GetFunctionByIDWithoutError(overloadID)
	if !exists {
		return e
	}
	if f.Volatile { // function cannot be fold
		return e
	}
	if f.RealTimeRelated && r.isPrepared {
		return e
	}
	for i := range ef.F.Args {
		ef.F.Args[i] = r.constantFold(ef.F.Args[i], proc)
	}
	if !isConstant(e) {
		return e
	}
	vec, err := colexec.EvalExpr(r.bat, proc, e)
	if err != nil {
		return e
	}
	c := GetConstantValue(vec)
	if c == nil {
		return e
	}

	if f.RealTimeRelated {
		c.Src = &plan.Expr{
			Typ: &plan.Type{
				Id:          e.Typ.Id,
				NotNullable: e.Typ.NotNullable,
				Width:       e.Typ.Width,
				Precision:   e.Typ.Precision,
				Size:        e.Typ.Size,
				Scale:       e.Typ.Scale,
				AutoIncr:    e.Typ.AutoIncr,
				Table:       e.Typ.Table,
			},
			Expr: &plan.Expr_F{
				F: &plan.Function{
					Func: &plan.ObjectRef{
						Server:     ef.F.Func.GetServer(),
						Db:         ef.F.Func.GetDb(),
						Schema:     ef.F.Func.GetSchema(),
						Obj:        ef.F.Func.GetObj(),
						ServerName: ef.F.Func.GetServerName(),
						DbName:     ef.F.Func.GetDbName(),
						SchemaName: ef.F.Func.GetSchemaName(),
						ObjName:    ef.F.Func.GetObjName(),
					},
					Args: make([]*plan.Expr, 0),
				},
			},
		}
	} else {
		existRealTimeFunc := false
		for i, expr := range ef.F.Args {
			if ac, cok := expr.Expr.(*plan.Expr_C); cok && ac.C.Src != nil {
				if _, pok := ac.C.Src.Expr.(*plan.Expr_V); !pok {
					ef.F.Args[i] = ac.C.Src
					existRealTimeFunc = true
				}
			}
		}
		if existRealTimeFunc {
			c.Src = &plan.Expr{
				Typ: &plan.Type{
					Id:          e.Typ.Id,
					NotNullable: e.Typ.NotNullable,
					Width:       e.Typ.Width,
					Precision:   e.Typ.Precision,
					Size:        e.Typ.Size,
					Scale:       e.Typ.Scale,
					AutoIncr:    e.Typ.AutoIncr,
					Table:       e.Typ.Table,
				},
				Expr: ef,
			}
		}
	}

	ec := &plan.Expr_C{
		C: c,
	}
	e.Typ = &plan.Type{Id: int32(vec.GetType().Oid), Precision: vec.GetType().Precision, Scale: vec.GetType().Scale, Width: vec.GetType().Width, Size: vec.GetType().Size}
	e.Expr = ec
	return e
}

func GetConstantValue(vec *vector.Vector) *plan.Const {
<<<<<<< HEAD
	if nulls.Any(vec.GetNulls()) {
=======
	if nulls.Any(vec.Nsp) {
>>>>>>> f30f06a5
		return &plan.Const{Isnull: true}
	}
	switch vec.GetType().Oid {
	case types.T_bool:
		return &plan.Const{
			Value: &plan.Const_Bval{
				Bval: vector.MustTCols[bool](vec)[0],
			},
		}
	case types.T_int8:
		return &plan.Const{
			Value: &plan.Const_I8Val{
				I8Val: int32(vector.MustTCols[int8](vec)[0]),
			},
		}
	case types.T_int16:
		return &plan.Const{
			Value: &plan.Const_I16Val{
				I16Val: int32(vector.MustTCols[int16](vec)[0]),
			},
		}
	case types.T_int32:
		return &plan.Const{
			Value: &plan.Const_I32Val{
				I32Val: vector.MustTCols[int32](vec)[0],
			},
		}
	case types.T_int64:
		return &plan.Const{
			Value: &plan.Const_I64Val{
				I64Val: vector.MustTCols[int64](vec)[0],
			},
		}
	case types.T_uint8:
		return &plan.Const{
			Value: &plan.Const_U8Val{
				U8Val: uint32(vector.MustTCols[uint8](vec)[0]),
			},
		}
	case types.T_uint16:
		return &plan.Const{
			Value: &plan.Const_U16Val{
				U16Val: uint32(vector.MustTCols[uint16](vec)[0]),
			},
		}
	case types.T_uint32:
		return &plan.Const{
			Value: &plan.Const_U32Val{
				U32Val: vector.MustTCols[uint32](vec)[0],
			},
		}
	case types.T_uint64:
		return &plan.Const{
			Value: &plan.Const_U64Val{
				U64Val: vector.MustTCols[uint64](vec)[0],
			},
		}
	case types.T_float32:
		return &plan.Const{
			Value: &plan.Const_Fval{
				Fval: vector.MustTCols[float32](vec)[0],
			},
		}
	case types.T_float32:
		return &plan.Const{
			Value: &plan.Const_Fval{
				Fval: vec.Col.([]float32)[0],
			},
		}
	case types.T_float64:
		return &plan.Const{
			Value: &plan.Const_Dval{
				Dval: vector.MustTCols[float64](vec)[0],
			},
		}
	case types.T_varchar, types.T_char, types.T_text:
		return &plan.Const{
			Value: &plan.Const_Sval{
				Sval: vec.GetString(0),
			},
		}
	case types.T_timestamp:
		return &plan.Const{
			Value: &plan.Const_Timestampval{
				Timestampval: int64(vector.MustTCols[types.Timestamp](vec)[0]),
			},
		}
	case types.T_date:
		return &plan.Const{
			Value: &plan.Const_Dateval{
				Dateval: int32(vector.MustTCols[types.Date](vec)[0]),
			},
		}
	default:
		return nil
	}
}

func isConstant(e *plan.Expr) bool {
	switch ef := e.Expr.(type) {
	case *plan.Expr_C, *plan.Expr_T:
		return true
	case *plan.Expr_F:
		overloadID := ef.F.Func.GetObj()
		f, exists := function.GetFunctionByIDWithoutError(overloadID)
		if !exists {
			return false
		}
		if f.Volatile { // function cannot be fold
			return false
		}
		for i := range ef.F.Args {
			if !isConstant(ef.F.Args[i]) {
				return false
			}
		}
		return true
	default:
		return false
	}
}<|MERGE_RESOLUTION|>--- conflicted
+++ resolved
@@ -173,11 +173,7 @@
 }
 
 func GetConstantValue(vec *vector.Vector) *plan.Const {
-<<<<<<< HEAD
 	if nulls.Any(vec.GetNulls()) {
-=======
-	if nulls.Any(vec.Nsp) {
->>>>>>> f30f06a5
 		return &plan.Const{Isnull: true}
 	}
 	switch vec.GetType().Oid {
