// Copyright 2022 Matrix Origin
//
// Licensed under the Apache License, Version 2.0 (the "License");
// you may not use this file except in compliance with the License.
// You may obtain a copy of the License at
//
//     http://www.apache.org/licenses/LICENSE-2.0
//
// Unless required by applicable law or agreed to in writing, software
// distributed under the License is distributed on an "AS IS" BASIS,
// WITHOUT WARRANTIES OR CONDITIONS OF ANY KIND, either express or implied.
// See the License for the specific language governing permissions and
// limitations under the License.

package plan

import (
	"context"
	"encoding/json"
	"fmt"
	"go/constant"
	"strconv"
	"strings"

	"github.com/google/uuid"
	"github.com/matrixorigin/matrixone/pkg/catalog"
	"github.com/matrixorigin/matrixone/pkg/common/moerr"
	"github.com/matrixorigin/matrixone/pkg/container/batch"
	"github.com/matrixorigin/matrixone/pkg/container/types"
	"github.com/matrixorigin/matrixone/pkg/container/vector"
	"github.com/matrixorigin/matrixone/pkg/pb/plan"
	"github.com/matrixorigin/matrixone/pkg/sql/parsers/dialect"
	"github.com/matrixorigin/matrixone/pkg/sql/parsers/dialect/mysql"
	"github.com/matrixorigin/matrixone/pkg/sql/parsers/tree"
	"github.com/matrixorigin/matrixone/pkg/sql/plan/function"
	"github.com/matrixorigin/matrixone/pkg/sql/util"
)

func NewQueryBuilder(queryType plan.Query_StatementType, ctx CompilerContext, isPrepareStatement bool) *QueryBuilder {
	var mysqlCompatible bool

	mode, err := ctx.ResolveVariable("sql_mode", true, false)
	if err == nil {
		if modeStr, ok := mode.(string); ok {
			if !strings.Contains(modeStr, "ONLY_FULL_GROUP_BY") {
				mysqlCompatible = true
			}
		}
	}

	return &QueryBuilder{
		qry: &Query{
			StmtType: queryType,
		},
		compCtx:            ctx,
		ctxByNode:          []*BindContext{},
		nameByColRef:       make(map[[2]int32]string),
		nextTag:            0,
		mysqlCompatible:    mysqlCompatible,
		tag2Table:          make(map[int32]*TableDef),
		isPrepareStatement: isPrepareStatement,
		deleteNode:         make(map[uint64]int32),
	}
}

func (builder *QueryBuilder) remapColRefForExpr(expr *Expr, colMap map[[2]int32][2]int32) error {
	switch ne := expr.Expr.(type) {
	case *plan.Expr_Col:
		mapID := [2]int32{ne.Col.RelPos, ne.Col.ColPos}
		if ids, ok := colMap[mapID]; ok {
			ne.Col.RelPos = ids[0]
			ne.Col.ColPos = ids[1]
			ne.Col.Name = builder.nameByColRef[mapID]
		} else {
			var keys []string
			for k := range colMap {
				keys = append(keys, fmt.Sprintf("%v", k))
			}
			mapKeys := fmt.Sprintf("{ %s }", strings.Join(keys, ", "))
			return moerr.NewParseError(builder.GetContext(), "can't find column %v in context's map %s", mapID, mapKeys)
		}

	case *plan.Expr_F:
		for _, arg := range ne.F.GetArgs() {
			err := builder.remapColRefForExpr(arg, colMap)
			if err != nil {
				return err
			}
		}
	case *plan.Expr_W:
		err := builder.remapColRefForExpr(ne.W.WindowFunc, colMap)
		if err != nil {
			return err
		}
		//for _, arg := range ne.W.PartitionBy {
		//	err = builder.remapColRefForExpr(arg, colMap)
		//	if err != nil {
		//		return err
		//	}
		//}
		for _, order := range ne.W.OrderBy {
			err = builder.remapColRefForExpr(order.Expr, colMap)
			if err != nil {
				return err
			}
		}
	}
	return nil
}

type ColRefRemapping struct {
	globalToLocal map[[2]int32][2]int32
	localToGlobal [][2]int32
}

func (m *ColRefRemapping) addColRef(colRef [2]int32) {
	m.globalToLocal[colRef] = [2]int32{0, int32(len(m.localToGlobal))}
	m.localToGlobal = append(m.localToGlobal, colRef)
}

func (builder *QueryBuilder) copyNode(ctx *BindContext, nodeId int32) int32 {
	node := builder.qry.Nodes[nodeId]
	newNode := DeepCopyNode(node)
	newNode.Children = make([]int32, 0, len(node.Children))
	for _, child := range node.Children {
		newNode.Children = append(newNode.Children, builder.copyNode(ctx, child))
	}
	newNodeId := builder.appendNode(newNode, ctx)
	return newNodeId
}

func (builder *QueryBuilder) remapAllColRefs(nodeID int32, step int32, colRefCnt map[[2]int32]int, colRefBool map[[2]int32]bool, sinkColRef map[[2]int32]int) (*ColRefRemapping, error) {
	node := builder.qry.Nodes[nodeID]

	remapping := &ColRefRemapping{
		globalToLocal: make(map[[2]int32][2]int32),
	}

	switch node.NodeType {
	case plan.Node_FUNCTION_SCAN:
		for _, expr := range node.FilterList {
			increaseRefCnt(expr, 1, colRefCnt)
		}

		internalRemapping := &ColRefRemapping{
			globalToLocal: make(map[[2]int32][2]int32),
		}

		tag := node.BindingTags[0]
		newTableDef := DeepCopyTableDef(node.TableDef, false)

		for i, col := range node.TableDef.Cols {
			globalRef := [2]int32{tag, int32(i)}
			if colRefCnt[globalRef] == 0 {
				continue
			}

			internalRemapping.addColRef(globalRef)

			newTableDef.Cols = append(newTableDef.Cols, DeepCopyColDef(col))
		}

		if len(newTableDef.Cols) == 0 {
			internalRemapping.addColRef([2]int32{tag, 0})
			newTableDef.Cols = append(newTableDef.Cols, DeepCopyColDef(node.TableDef.Cols[0]))
		}

		node.TableDef = newTableDef

		for _, expr := range node.FilterList {
			increaseRefCnt(expr, -1, colRefCnt)
			err := builder.remapColRefForExpr(expr, internalRemapping.globalToLocal)
			if err != nil {
				return nil, err
			}
		}

		for i, col := range node.TableDef.Cols {
			if colRefCnt[internalRemapping.localToGlobal[i]] == 0 {
				continue
			}

			remapping.addColRef(internalRemapping.localToGlobal[i])

			node.ProjectList = append(node.ProjectList, &plan.Expr{
				Typ: col.Typ,
				Expr: &plan.Expr_Col{
					Col: &plan.ColRef{
						RelPos: 0,
						ColPos: int32(i),
						Name:   col.Name,
					},
				},
			})
		}

		if len(node.ProjectList) == 0 {
			if len(node.TableDef.Cols) == 0 {
				globalRef := [2]int32{tag, 0}
				remapping.addColRef(globalRef)

				node.ProjectList = append(node.ProjectList, &plan.Expr{
					Typ: node.TableDef.Cols[0].Typ,
					Expr: &plan.Expr_Col{
						Col: &plan.ColRef{
							RelPos: 0,
							ColPos: 0,
							Name:   node.TableDef.Cols[0].Name,
						},
					},
				})
			} else {
				remapping.addColRef(internalRemapping.localToGlobal[0])
				node.ProjectList = append(node.ProjectList, &plan.Expr{
					Typ: node.TableDef.Cols[0].Typ,
					Expr: &plan.Expr_Col{
						Col: &plan.ColRef{
							RelPos: 0,
							ColPos: 0,
							Name:   node.TableDef.Cols[0].Name,
						},
					},
				})
			}
		}
		childId := node.Children[0]
		childNode := builder.qry.Nodes[childId]

		if childNode.NodeType == plan.Node_VALUE_SCAN {
			break
		}
		for _, expr := range node.TblFuncExprList {
			increaseRefCnt(expr, 1, colRefCnt)
		}
		childMap, err := builder.remapAllColRefs(childId, step, colRefCnt, colRefBool, sinkColRef)

		if err != nil {
			return nil, err
		}

		for _, expr := range node.TblFuncExprList {
			increaseRefCnt(expr, -1, colRefCnt)
			err = builder.remapColRefForExpr(expr, childMap.globalToLocal)
			if err != nil {
				return nil, err
			}
		}

	case plan.Node_TABLE_SCAN, plan.Node_MATERIAL_SCAN, plan.Node_EXTERNAL_SCAN, plan.Node_SOURCE_SCAN:
		for _, expr := range node.FilterList {
			increaseRefCnt(expr, 1, colRefCnt)
		}

		for _, expr := range node.BlockFilterList {
			increaseRefCnt(expr, 1, colRefCnt)
		}

		for _, rfSpec := range node.RuntimeFilterProbeList {
			if rfSpec.Expr != nil {
				increaseRefCnt(rfSpec.Expr, 1, colRefCnt)
			}
		}

		internalRemapping := &ColRefRemapping{
			globalToLocal: make(map[[2]int32][2]int32),
		}

		tag := node.BindingTags[0]
		newTableDef := DeepCopyTableDef(node.TableDef, false)

		for i, col := range node.TableDef.Cols {
			globalRef := [2]int32{tag, int32(i)}
			if colRefCnt[globalRef] == 0 {
				continue
			}

			internalRemapping.addColRef(globalRef)

			newTableDef.Cols = append(newTableDef.Cols, DeepCopyColDef(col))
		}

		if len(newTableDef.Cols) == 0 {
			internalRemapping.addColRef([2]int32{tag, 0})
			newTableDef.Cols = append(newTableDef.Cols, DeepCopyColDef(node.TableDef.Cols[0]))
		}

		node.TableDef = newTableDef

		for _, expr := range node.FilterList {
			increaseRefCnt(expr, -1, colRefCnt)
			err := builder.remapColRefForExpr(expr, internalRemapping.globalToLocal)
			if err != nil {
				return nil, err
			}
		}

		for _, expr := range node.BlockFilterList {
			increaseRefCnt(expr, -1, colRefCnt)
			err := builder.remapColRefForExpr(expr, internalRemapping.globalToLocal)
			if err != nil {
				return nil, err
			}
		}

		for _, rfSpec := range node.RuntimeFilterProbeList {
			if rfSpec.Expr != nil {
				increaseRefCnt(rfSpec.Expr, -1, colRefCnt)
				err := builder.remapColRefForExpr(rfSpec.Expr, internalRemapping.globalToLocal)
				if err != nil {
					return nil, err
				}
			}
		}

		for i, col := range node.TableDef.Cols {
			if colRefCnt[internalRemapping.localToGlobal[i]] == 0 {
				continue
			}

			remapping.addColRef(internalRemapping.localToGlobal[i])

			node.ProjectList = append(node.ProjectList, &plan.Expr{
				Typ: col.Typ,
				Expr: &plan.Expr_Col{
					Col: &plan.ColRef{
						RelPos: 0,
						ColPos: int32(i),
						Name:   builder.nameByColRef[internalRemapping.localToGlobal[i]],
					},
				},
			})
		}

		if len(node.ProjectList) == 0 {
			if len(node.TableDef.Cols) == 0 {
				globalRef := [2]int32{tag, 0}
				remapping.addColRef(globalRef)

				node.ProjectList = append(node.ProjectList, &plan.Expr{
					Typ: node.TableDef.Cols[0].Typ,
					Expr: &plan.Expr_Col{
						Col: &plan.ColRef{
							RelPos: 0,
							ColPos: 0,
							Name:   builder.nameByColRef[globalRef],
						},
					},
				})
			} else {
				remapping.addColRef(internalRemapping.localToGlobal[0])
				node.ProjectList = append(node.ProjectList, &plan.Expr{
					Typ: node.TableDef.Cols[0].Typ,
					Expr: &plan.Expr_Col{
						Col: &plan.ColRef{
							RelPos: 0,
							ColPos: 0,
							Name:   builder.nameByColRef[internalRemapping.localToGlobal[0]],
						},
					},
				})
			}
		}

	case plan.Node_INTERSECT, plan.Node_INTERSECT_ALL,
		plan.Node_UNION, plan.Node_UNION_ALL,
		plan.Node_MINUS, plan.Node_MINUS_ALL:

		thisTag := node.BindingTags[0]
		leftID := node.Children[0]
		rightID := node.Children[1]
		for i, expr := range node.ProjectList {
			increaseRefCnt(expr, 1, colRefCnt)
			globalRef := [2]int32{thisTag, int32(i)}
			remapping.addColRef(globalRef)
		}

		rightNode := builder.qry.Nodes[rightID]
		if rightNode.NodeType == plan.Node_PROJECT {
			projectTag := rightNode.BindingTags[0]
			for i := range rightNode.ProjectList {
				increaseRefCnt(&plan.Expr{
					Expr: &plan.Expr_Col{
						Col: &plan.ColRef{
							RelPos: projectTag,
							ColPos: int32(i),
						},
					}}, 1, colRefCnt)
			}
		}

		internalMap := make(map[[2]int32][2]int32)

		leftRemapping, err := builder.remapAllColRefs(leftID, step, colRefCnt, colRefBool, sinkColRef)
		if err != nil {
			return nil, err
		}
		for k, v := range leftRemapping.globalToLocal {
			internalMap[k] = v
		}

		_, err = builder.remapAllColRefs(rightID, step, colRefCnt, colRefBool, sinkColRef)
		if err != nil {
			return nil, err
		}

		for _, expr := range node.ProjectList {
			increaseRefCnt(expr, -1, colRefCnt)
			err := builder.remapColRefForExpr(expr, internalMap)
			if err != nil {
				return nil, err
			}
		}

	case plan.Node_JOIN:
		for _, expr := range node.OnList {
			increaseRefCnt(expr, 1, colRefCnt)
		}

		internalMap := make(map[[2]int32][2]int32)

		leftID := node.Children[0]
		leftRemapping, err := builder.remapAllColRefs(leftID, step, colRefCnt, colRefBool, sinkColRef)
		if err != nil {
			return nil, err
		}

		for k, v := range leftRemapping.globalToLocal {
			internalMap[k] = v
		}

		rightID := node.Children[1]
		rightRemapping, err := builder.remapAllColRefs(rightID, step, colRefCnt, colRefBool, sinkColRef)
		if err != nil {
			return nil, err
		}

		for k, v := range rightRemapping.globalToLocal {
			internalMap[k] = [2]int32{1, v[1]}
		}

		for _, expr := range node.OnList {
			increaseRefCnt(expr, -1, colRefCnt)
			err := builder.remapColRefForExpr(expr, internalMap)
			if err != nil {
				return nil, err
			}
		}

		childProjList := builder.qry.Nodes[leftID].ProjectList
		for i, globalRef := range leftRemapping.localToGlobal {
			if colRefCnt[globalRef] == 0 {
				continue
			}

			remapping.addColRef(globalRef)
			if node.JoinType == plan.Node_RIGHT {
				childProjList[i].Typ.NotNullable = false
			}
			node.ProjectList = append(node.ProjectList, &plan.Expr{
				Typ: childProjList[i].Typ,
				Expr: &plan.Expr_Col{
					Col: &plan.ColRef{
						RelPos: 0,
						ColPos: int32(i),
						Name:   builder.nameByColRef[globalRef],
					},
				},
			})
		}

		if node.JoinType == plan.Node_MARK {
			globalRef := [2]int32{node.BindingTags[0], 0}
			remapping.addColRef(globalRef)

			node.ProjectList = append(node.ProjectList, &plan.Expr{
				Typ: plan.Type{
					Id:          int32(types.T_bool),
					NotNullable: false,
				},
				Expr: &plan.Expr_Col{
					Col: &plan.ColRef{
						RelPos: -1,
						ColPos: 0,
						Name:   builder.nameByColRef[globalRef],
					},
				},
			})
		} else {
			childProjList = builder.qry.Nodes[rightID].ProjectList
			for i, globalRef := range rightRemapping.localToGlobal {
				if colRefCnt[globalRef] == 0 {
					continue
				}

				remapping.addColRef(globalRef)

				if node.JoinType == plan.Node_LEFT {
					childProjList[i].Typ.NotNullable = false
				}

				node.ProjectList = append(node.ProjectList, &plan.Expr{
					Typ: childProjList[i].Typ,
					Expr: &plan.Expr_Col{
						Col: &plan.ColRef{
							RelPos: 1,
							ColPos: int32(i),
							Name:   builder.nameByColRef[globalRef],
						},
					},
				})
			}
		}

		if len(node.ProjectList) == 0 && len(leftRemapping.localToGlobal) > 0 {
			globalRef := leftRemapping.localToGlobal[0]
			remapping.addColRef(globalRef)

			node.ProjectList = append(node.ProjectList, &plan.Expr{
				Typ: builder.qry.Nodes[leftID].ProjectList[0].Typ,
				Expr: &plan.Expr_Col{
					Col: &plan.ColRef{
						RelPos: 0,
						ColPos: 0,
						Name:   builder.nameByColRef[globalRef],
					},
				},
			})
		}

	case plan.Node_AGG:
		for _, expr := range node.GroupBy {
			increaseRefCnt(expr, 1, colRefCnt)
		}

		for _, expr := range node.AggList {
			increaseRefCnt(expr, 1, colRefCnt)
		}

		childRemapping, err := builder.remapAllColRefs(node.Children[0], step, colRefCnt, colRefBool, sinkColRef)
		if err != nil {
			return nil, err
		}

		groupTag := node.BindingTags[0]
		aggregateTag := node.BindingTags[1]
		groupSize := int32(len(node.GroupBy))

		for _, expr := range node.FilterList {
			builder.remapHavingClause(expr, groupTag, aggregateTag, groupSize)
		}

		for idx, expr := range node.GroupBy {
			increaseRefCnt(expr, -1, colRefCnt)
			err := builder.remapColRefForExpr(expr, childRemapping.globalToLocal)
			if err != nil {
				return nil, err
			}

			globalRef := [2]int32{groupTag, int32(idx)}
			if colRefCnt[globalRef] == 0 {
				continue
			}

			remapping.addColRef(globalRef)

			node.ProjectList = append(node.ProjectList, &plan.Expr{
				Typ: expr.Typ,
				Expr: &plan.Expr_Col{
					Col: &ColRef{
						RelPos: -1,
						ColPos: int32(idx),
						Name:   builder.nameByColRef[globalRef],
					},
				},
			})
		}

		for idx, expr := range node.AggList {
			increaseRefCnt(expr, -1, colRefCnt)
			err := builder.remapColRefForExpr(expr, childRemapping.globalToLocal)
			if err != nil {
				return nil, err
			}

			globalRef := [2]int32{aggregateTag, int32(idx)}
			if colRefCnt[globalRef] == 0 {
				continue
			}

			remapping.addColRef(globalRef)

			node.ProjectList = append(node.ProjectList, &Expr{
				Typ: expr.Typ,
				Expr: &plan.Expr_Col{
					Col: &ColRef{
						RelPos: -2,
						ColPos: int32(idx) + groupSize,
						Name:   builder.nameByColRef[globalRef],
					},
				},
			})
		}

		if len(node.ProjectList) == 0 {
			if groupSize > 0 {
				globalRef := [2]int32{groupTag, 0}
				remapping.addColRef(globalRef)

				node.ProjectList = append(node.ProjectList, &plan.Expr{
					Typ: node.GroupBy[0].Typ,
					Expr: &plan.Expr_Col{
						Col: &plan.ColRef{
							RelPos: -1,
							ColPos: 0,
							Name:   builder.nameByColRef[globalRef],
						},
					},
				})
			} else {
				globalRef := [2]int32{aggregateTag, 0}
				remapping.addColRef(globalRef)

				node.ProjectList = append(node.ProjectList, &plan.Expr{
					Typ: node.AggList[0].Typ,
					Expr: &plan.Expr_Col{
						Col: &plan.ColRef{
							RelPos: -2,
							ColPos: 0,
							Name:   builder.nameByColRef[globalRef],
						},
					},
				})
			}
		}

		child := builder.qry.Nodes[node.Children[0]]
		if child.NodeType == plan.Node_TABLE_SCAN && len(child.FilterList) == 0 && len(node.GroupBy) == 0 && child.Limit == nil && child.Offset == nil {
			child.AggList = make([]*Expr, 0, len(node.AggList))
			for _, agg := range node.AggList {
				switch agg.GetF().Func.ObjName {
				case "starcount", "count", "min", "max":
					child.AggList = append(child.AggList, DeepCopyExpr(agg))
				default:
					child.AggList = nil
				}
				if child.AggList == nil {
					break
				}
			}
		}

	case plan.Node_SAMPLE:
		groupTag := node.BindingTags[0]
		sampleTag := node.BindingTags[1]
		increaseRefCntForExprList(node.GroupBy, 1, colRefCnt)
		increaseRefCntForExprList(node.AggList, 1, colRefCnt)

		// the result order of sample will follow [group by columns, sample columns, other columns].
		// and the projection list needs to be based on the result order.
		childRemapping, err := builder.remapAllColRefs(node.Children[0], step, colRefCnt, colRefBool, sinkColRef)
		if err != nil {
			return nil, err
		}

		for _, expr := range node.FilterList {
			builder.remapHavingClause(expr, groupTag, sampleTag, int32(len(node.GroupBy)))
		}

		// deal with group col and sample col.
		for i, expr := range node.GroupBy {
			increaseRefCnt(expr, -1, colRefCnt)
			err = builder.remapColRefForExpr(expr, childRemapping.globalToLocal)
			if err != nil {
				return nil, err
			}

			globalRef := [2]int32{groupTag, int32(i)}
			if colRefCnt[globalRef] == 0 {
				continue
			}

			remapping.addColRef(globalRef)

			node.ProjectList = append(node.ProjectList, &plan.Expr{
				Typ: expr.Typ,
				Expr: &plan.Expr_Col{
					Col: &ColRef{
						RelPos: -1,
						ColPos: int32(len(node.ProjectList)),
						Name:   builder.nameByColRef[globalRef],
					},
				},
			})
		}

		offsetSize := int32(len(node.GroupBy))
		for i, expr := range node.AggList {
			increaseRefCnt(expr, -1, colRefCnt)
			err = builder.remapColRefForExpr(expr, childRemapping.globalToLocal)
			if err != nil {
				return nil, err
			}

			globalRef := [2]int32{sampleTag, int32(i)}
			if colRefCnt[globalRef] == 0 {
				continue
			}

			remapping.addColRef(globalRef)

			node.ProjectList = append(node.ProjectList, &Expr{
				Typ: expr.Typ,
				Expr: &plan.Expr_Col{
					Col: &ColRef{
						RelPos: -2,
						ColPos: int32(i) + offsetSize,
						Name:   builder.nameByColRef[globalRef],
					},
				},
			})
		}

		offsetSize += int32(len(node.AggList))
		childProjectionList := builder.qry.Nodes[node.Children[0]].ProjectList
		for i, globalRef := range childRemapping.localToGlobal {
			if colRefCnt[globalRef] == 0 {
				continue
			}
			remapping.addColRef(globalRef)

			node.ProjectList = append(node.ProjectList, &plan.Expr{
				Typ: childProjectionList[i].Typ,
				Expr: &plan.Expr_Col{
					Col: &plan.ColRef{
						RelPos: 0,
						ColPos: int32(i) + offsetSize,
						Name:   builder.nameByColRef[globalRef],
					},
				},
			})
		}

	case plan.Node_TIME_WINDOW:
		for _, expr := range node.AggList {
			increaseRefCnt(expr, 1, colRefCnt)
		}
		increaseRefCnt(node.OrderBy[0].Expr, 1, colRefCnt)

		childRemapping, err := builder.remapAllColRefs(node.Children[0], step, colRefCnt, colRefBool, sinkColRef)
		if err != nil {
			return nil, err
		}

		timeTag := node.BindingTags[0]

		for i, expr := range node.FilterList {
			builder.remapWindowClause(expr, timeTag, int32(i))
		}

		increaseRefCnt(node.OrderBy[0].Expr, -1, colRefCnt)
		err = builder.remapColRefForExpr(node.OrderBy[0].Expr, childRemapping.globalToLocal)
		if err != nil {
			return nil, err
		}

		idx := 0
		var wstart, wend *plan.Expr
		var i, j int
		for k, expr := range node.AggList {
			if e, ok := expr.Expr.(*plan.Expr_Col); ok {
				if e.Col.Name == TimeWindowStart {
					wstart = expr
					i = k
				}
				if e.Col.Name == TimeWindowEnd {
					wend = expr
					j = k
				}
				continue
			}
			increaseRefCnt(expr, -1, colRefCnt)
			err = builder.remapColRefForExpr(expr, childRemapping.globalToLocal)
			if err != nil {
				return nil, err
			}

			globalRef := [2]int32{timeTag, int32(k)}
			if colRefCnt[globalRef] == 0 {
				continue
			}

			remapping.addColRef(globalRef)

			node.ProjectList = append(node.ProjectList, &plan.Expr{
				Typ: expr.Typ,
				Expr: &plan.Expr_Col{
					Col: &ColRef{
						RelPos: -1,
						ColPos: int32(idx),
						Name:   builder.nameByColRef[globalRef],
					},
				},
			})
			idx++
		}

		if wstart != nil {
			increaseRefCnt(wstart, -1, colRefCnt)

			globalRef := [2]int32{timeTag, int32(i)}
			if colRefCnt[globalRef] == 0 {
				break
			}

			remapping.addColRef(globalRef)

			node.ProjectList = append(node.ProjectList, &plan.Expr{
				Typ: wstart.Typ,
				Expr: &plan.Expr_Col{
					Col: &ColRef{
						RelPos: -1,
						ColPos: int32(idx),
						Name:   builder.nameByColRef[globalRef],
					},
				},
			})
			idx++
		}

		if wend != nil {
			increaseRefCnt(wend, -1, colRefCnt)

			globalRef := [2]int32{timeTag, int32(j)}
			if colRefCnt[globalRef] == 0 {
				break
			}

			remapping.addColRef(globalRef)

			node.ProjectList = append(node.ProjectList, &plan.Expr{
				Typ: wstart.Typ,
				Expr: &plan.Expr_Col{
					Col: &ColRef{
						RelPos: -1,
						ColPos: int32(idx),
						Name:   builder.nameByColRef[globalRef],
					},
				},
			})
		}

	case plan.Node_WINDOW:
		for _, expr := range node.WinSpecList {
			increaseRefCnt(expr, 1, colRefCnt)
		}

		childRemapping, err := builder.remapAllColRefs(node.Children[0], step, colRefCnt, colRefBool, sinkColRef)
		if err != nil {
			return nil, err
		}

		childProjList := builder.qry.Nodes[node.Children[0]].ProjectList
		for i, globalRef := range childRemapping.localToGlobal {
			if colRefCnt[globalRef] == 0 {
				continue
			}

			remapping.addColRef(globalRef)

			node.ProjectList = append(node.ProjectList, &plan.Expr{
				Typ: childProjList[i].Typ,
				Expr: &plan.Expr_Col{
					Col: &plan.ColRef{
						RelPos: 0,
						ColPos: int32(i),
						Name:   builder.nameByColRef[globalRef],
					},
				},
			})
		}

		windowTag := node.BindingTags[0]
		l := len(childProjList)

		for _, expr := range node.FilterList {
			builder.remapWindowClause(expr, windowTag, int32(l))
		}

		for _, expr := range node.WinSpecList {
			increaseRefCnt(expr, -1, colRefCnt)
			err = builder.remapColRefForExpr(expr, childRemapping.globalToLocal)
			if err != nil {
				return nil, err
			}

			globalRef := [2]int32{windowTag, int32(node.GetWindowIdx())}
			if colRefCnt[globalRef] == 0 {
				continue
			}

			remapping.addColRef(globalRef)

			node.ProjectList = append(node.ProjectList, &plan.Expr{
				Typ: expr.Typ,
				Expr: &plan.Expr_Col{
					Col: &ColRef{
						RelPos: -1,
						ColPos: int32(l),
						Name:   builder.nameByColRef[globalRef],
					},
				},
			})
		}

	case plan.Node_FILL:

		//for _, expr := range node.AggList {
		//	increaseRefCnt(expr, 1, colRefCnt)
		//}

		childRemapping, err := builder.remapAllColRefs(node.Children[0], step, colRefCnt, colRefBool, sinkColRef)
		if err != nil {
			return nil, err
		}

		childProjList := builder.qry.Nodes[node.Children[0]].ProjectList
		for i, globalRef := range childRemapping.localToGlobal {
			if colRefCnt[globalRef] == 0 {
				continue
			}

			remapping.addColRef(globalRef)

			node.ProjectList = append(node.ProjectList, &plan.Expr{
				Typ: childProjList[i].Typ,
				Expr: &plan.Expr_Col{
					Col: &plan.ColRef{
						RelPos: 0,
						ColPos: int32(i),
						Name:   builder.nameByColRef[globalRef],
					},
				},
			})
		}

		//for _, expr := range node.AggList {
		//	increaseRefCnt(expr, -1, colRefCnt)
		//	err = builder.remapColRefForExpr(expr, childRemapping.globalToLocal)
		//	if err != nil {
		//		return nil, err
		//	}
		//}

	case plan.Node_SORT, plan.Node_PARTITION:
		for _, orderBy := range node.OrderBy {
			increaseRefCnt(orderBy.Expr, 1, colRefCnt)
		}

		childRemapping, err := builder.remapAllColRefs(node.Children[0], step, colRefCnt, colRefBool, sinkColRef)
		if err != nil {
			return nil, err
		}

		for _, orderBy := range node.OrderBy {
			increaseRefCnt(orderBy.Expr, -1, colRefCnt)
			err := builder.remapColRefForExpr(orderBy.Expr, childRemapping.globalToLocal)
			if err != nil {
				return nil, err
			}
		}

		childProjList := builder.qry.Nodes[node.Children[0]].ProjectList
		for i, globalRef := range childRemapping.localToGlobal {
			if colRefCnt[globalRef] == 0 {
				continue
			}

			remapping.addColRef(globalRef)

			node.ProjectList = append(node.ProjectList, &plan.Expr{
				Typ: childProjList[i].Typ,
				Expr: &plan.Expr_Col{
					Col: &plan.ColRef{
						RelPos: 0,
						ColPos: int32(i),
						Name:   builder.nameByColRef[globalRef],
					},
				},
			})
		}

		if len(node.ProjectList) == 0 && len(childRemapping.localToGlobal) > 0 {
			globalRef := childRemapping.localToGlobal[0]
			remapping.addColRef(globalRef)

			node.ProjectList = append(node.ProjectList, &plan.Expr{
				Typ: childProjList[0].Typ,
				Expr: &plan.Expr_Col{
					Col: &plan.ColRef{
						RelPos: 0,
						ColPos: 0,
						Name:   builder.nameByColRef[globalRef],
					},
				},
			})
		}

	case plan.Node_FILTER:
		for _, expr := range node.FilterList {
			increaseRefCnt(expr, 1, colRefCnt)
		}

		childRemapping, err := builder.remapAllColRefs(node.Children[0], step, colRefCnt, colRefBool, sinkColRef)
		if err != nil {
			return nil, err
		}

		for _, expr := range node.FilterList {
			increaseRefCnt(expr, -1, colRefCnt)
			err := builder.remapColRefForExpr(expr, childRemapping.globalToLocal)
			if err != nil {
				return nil, err
			}
		}

		childProjList := builder.qry.Nodes[node.Children[0]].ProjectList
		for i, globalRef := range childRemapping.localToGlobal {
			if colRefCnt[globalRef] == 0 {
				continue
			}

			remapping.addColRef(globalRef)

			node.ProjectList = append(node.ProjectList, &plan.Expr{
				Typ: childProjList[i].Typ,
				Expr: &plan.Expr_Col{
					Col: &plan.ColRef{
						RelPos: 0,
						ColPos: int32(i),
						Name:   builder.nameByColRef[globalRef],
					},
				},
			})
		}

		if len(node.ProjectList) == 0 {
			if len(childRemapping.localToGlobal) > 0 {
				remapping.addColRef(childRemapping.localToGlobal[0])
			}

			node.ProjectList = append(node.ProjectList, &plan.Expr{
				Typ: childProjList[0].Typ,
				Expr: &plan.Expr_Col{
					Col: &plan.ColRef{
						RelPos: 0,
						ColPos: 0,
					},
				},
			})
		}

	case plan.Node_SINK_SCAN, plan.Node_RECURSIVE_SCAN, plan.Node_RECURSIVE_CTE:
		tag := node.BindingTags[0]
		var newProjList []*plan.Expr

		for i, expr := range node.ProjectList {
			globalRef := [2]int32{tag, int32(i)}
			if colRefCnt[globalRef] == 0 {
				continue
			}
			newProjList = append(newProjList, &plan.Expr{
				Typ: expr.Typ,
				Expr: &plan.Expr_Col{
					Col: &ColRef{
						RelPos: 0,
						ColPos: int32(i),
					},
				},
			})
			remapping.addColRef(globalRef)
			for _, sourceStep := range node.SourceStep {
				if sourceStep >= step {
					continue
				}
				colRefBool[[2]int32{sourceStep, int32(i)}] = true
			}

		}
		node.ProjectList = newProjList

	case plan.Node_SINK:
		childNode := builder.qry.Nodes[node.Children[0]]
		resultTag := childNode.BindingTags[0]
		for i := range childNode.ProjectList {
			if colRefBool[[2]int32{step, int32(i)}] {
				colRefCnt[[2]int32{resultTag, int32(i)}] = 1
			}
		}

		childRemapping, err := builder.remapAllColRefs(node.Children[0], step, colRefCnt, colRefBool, sinkColRef)
		if err != nil {
			return nil, err
		}
		var newProjList []*plan.Expr
		for i, expr := range node.ProjectList {
			if !colRefBool[[2]int32{step, int32(i)}] {
				continue
			}
			sinkColRef[[2]int32{step, int32(i)}] = len(newProjList)
			newProjList = append(newProjList, &plan.Expr{
				Typ: expr.Typ,
				Expr: &plan.Expr_Col{
					Col: &ColRef{
						RelPos: 0,
						ColPos: childRemapping.globalToLocal[[2]int32{resultTag, int32(i)}][1],
						// Name:   builder.nameByColRef[globalRef],
					},
				},
			})
		}

		node.ProjectList = newProjList

	case plan.Node_PROJECT, plan.Node_MATERIAL:
		projectTag := node.BindingTags[0]

		var neededProj []int32

		for i, expr := range node.ProjectList {
			globalRef := [2]int32{projectTag, int32(i)}
			if colRefCnt[globalRef] == 0 {
				continue
			}

			neededProj = append(neededProj, int32(i))
			increaseRefCnt(expr, 1, colRefCnt)
		}

		if len(neededProj) == 0 {
			increaseRefCnt(node.ProjectList[0], 1, colRefCnt)
			neededProj = append(neededProj, 0)
		}

		childRemapping, err := builder.remapAllColRefs(node.Children[0], step, colRefCnt, colRefBool, sinkColRef)
		if err != nil {
			return nil, err
		}

		childProjList := builder.qry.Nodes[node.Children[0]].ProjectList
		var newProjList []*plan.Expr
		for _, needed := range neededProj {
			expr := node.ProjectList[needed]
			increaseRefCnt(expr, -1, colRefCnt)
			err := builder.remapColRefForExpr(expr, childRemapping.globalToLocal)
			if err != nil {
				return nil, err
			}

			switch ne := expr.Expr.(type) {
			case *plan.Expr_Col:
				expr.Typ.NotNullable = childProjList[ne.Col.ColPos].Typ.NotNullable
			}

			globalRef := [2]int32{projectTag, needed}
			remapping.addColRef(globalRef)

			newProjList = append(newProjList, expr)
		}

		node.ProjectList = newProjList

	case plan.Node_DISTINCT:
		childRemapping, err := builder.remapAllColRefs(node.Children[0], step, colRefCnt, colRefBool, sinkColRef)
		if err != nil {
			return nil, err
		}

		// Rewrite DISTINCT to AGG
		node.NodeType = plan.Node_AGG
		preNode := builder.qry.Nodes[node.Children[0]]
		node.GroupBy = make([]*Expr, len(preNode.ProjectList))
		node.ProjectList = make([]*Expr, len(preNode.ProjectList))

		for i, prjExpr := range preNode.ProjectList {
			node.GroupBy[i] = &plan.Expr{
				Typ: prjExpr.Typ,
				Expr: &plan.Expr_Col{
					Col: &plan.ColRef{
						RelPos: 0,
						ColPos: int32(i),
					},
				},
			}

			node.ProjectList[i] = &plan.Expr{
				Typ: prjExpr.Typ,
				Expr: &plan.Expr_Col{
					Col: &plan.ColRef{
						RelPos: -1,
						ColPos: int32(i),
					},
				},
			}
		}

		remapping = childRemapping

	case plan.Node_VALUE_SCAN:
		node.NotCacheable = true
		// VALUE_SCAN always have one column now
		if node.TableDef == nil { // like select 1,2
			node.ProjectList = append(node.ProjectList, &plan.Expr{
				Typ:  plan.Type{Id: int32(types.T_int64)},
				Expr: &plan.Expr_Lit{Lit: &plan.Literal{Value: &plan.Literal_I64Val{I64Val: 0}}},
			})
		} else {
			internalRemapping := &ColRefRemapping{
				globalToLocal: make(map[[2]int32][2]int32),
			}

			tag := node.BindingTags[0]
			for i := range node.TableDef.Cols {
				globalRef := [2]int32{tag, int32(i)}
				if colRefCnt[globalRef] == 0 {
					continue
				}
				internalRemapping.addColRef(globalRef)
			}

			for i, col := range node.TableDef.Cols {
				if colRefCnt[internalRemapping.localToGlobal[i]] == 0 {
					continue
				}

				remapping.addColRef(internalRemapping.localToGlobal[i])

				node.ProjectList = append(node.ProjectList, &plan.Expr{
					Typ: col.Typ,
					Expr: &plan.Expr_Col{
						Col: &plan.ColRef{
							RelPos: 0,
							ColPos: int32(i),
							Name:   col.Name,
						},
					},
				})
			}
		}

	case plan.Node_LOCK_OP:
		preNode := builder.qry.Nodes[node.Children[0]]
		pkexpr := &plan.Expr{
			Typ: *node.LockTargets[0].GetPrimaryColTyp(),
			Expr: &plan.Expr_Col{
				Col: &plan.ColRef{
					RelPos: preNode.BindingTags[0],
					ColPos: node.LockTargets[0].PrimaryColIdxInBat,
				},
			},
		}
		oldPos := [2]int32{preNode.BindingTags[0], node.LockTargets[0].PrimaryColIdxInBat}
		increaseRefCnt(pkexpr, 1, colRefCnt)
		childRemapping, err := builder.remapAllColRefs(node.Children[0], step, colRefCnt, colRefBool, sinkColRef)
		if err != nil {
			return nil, err
		}

		tableDef := preNode.GetTableDef()
		if tableDef.Partition != nil {
			partitionIdx := len(preNode.ProjectList)
			partitionExpr := DeepCopyExpr(tableDef.Partition.PartitionExpression)
			preNode.ProjectList = append(preNode.ProjectList, partitionExpr)

			partTableIDs, _ := getPartTableIdsAndNames(builder.compCtx, preNode.GetObjRef(), tableDef)
			node.LockTargets[0].IsPartitionTable = true
			node.LockTargets[0].PartitionTableIds = partTableIDs
			node.LockTargets[0].FilterColIdxInBat = int32(partitionIdx)
		}

		if newPos, ok := childRemapping.globalToLocal[oldPos]; ok {
			node.LockTargets[0].PrimaryColIdxInBat = newPos[1]
		}
		increaseRefCnt(pkexpr, -1, colRefCnt)

		for i, globalRef := range childRemapping.localToGlobal {
			if colRefCnt[globalRef] == 0 {
				continue
			}
			remapping.addColRef(globalRef)

			node.ProjectList = append(node.ProjectList, &plan.Expr{
				Typ: preNode.ProjectList[i].Typ,
				Expr: &plan.Expr_Col{
					Col: &plan.ColRef{
						RelPos: 0,
						ColPos: int32(i),
						Name:   builder.nameByColRef[globalRef],
					},
				},
			})
		}

		if len(node.ProjectList) == 0 {
			if len(childRemapping.localToGlobal) > 0 {
				remapping.addColRef(childRemapping.localToGlobal[0])
			}

			node.ProjectList = append(node.ProjectList, &plan.Expr{
				Typ: preNode.ProjectList[0].Typ,
				Expr: &plan.Expr_Col{
					Col: &plan.ColRef{
						RelPos: 0,
						ColPos: 0,
					},
				},
			})
		}

	default:
		return nil, moerr.NewInternalError(builder.GetContext(), "unsupport node type")
	}

	node.BindingTags = nil

	return remapping, nil
}

func (builder *QueryBuilder) markSinkProject(nodeID int32, step int32, colRefBool map[[2]int32]bool) {
	node := builder.qry.Nodes[nodeID]

	switch node.NodeType {
	case plan.Node_SINK_SCAN, plan.Node_RECURSIVE_SCAN, plan.Node_RECURSIVE_CTE:
		for _, i := range node.SourceStep {
			if i >= step {
				for _, expr := range node.ProjectList {
					colRefBool[[2]int32{i, expr.GetCol().ColPos}] = true
				}
			}
		}
	default:
		for i := range node.Children {
			builder.markSinkProject(node.Children[i], step, colRefBool)
		}
	}
}

func (builder *QueryBuilder) rewriteStarApproxCount(nodeID int32) {
	node := builder.qry.Nodes[nodeID]

	switch node.NodeType {
	case plan.Node_AGG:
		if len(node.GroupBy) == 0 && len(node.AggList) == 1 {
			if agg := node.AggList[0].GetF(); agg != nil && agg.Func.ObjName == "approx_count" {
				if len(node.Children) == 1 {
					child := builder.qry.Nodes[node.Children[0]]
					if child.NodeType == plan.Node_TABLE_SCAN && len(child.FilterList) == 0 {
						agg.Func.ObjName = "sum"
						fr, _ := function.GetFunctionByName(context.TODO(), "sum", []types.Type{types.T_int64.ToType()})
						agg.Func.Obj = fr.GetEncodedOverloadID()
						agg.Args[0] = &plan.Expr{
							Expr: &plan.Expr_Col{
								Col: &plan.ColRef{
									RelPos: 0,
									ColPos: Metadata_Rows_Cnt_Pos,
								},
							},
						}

						var exprs []*plan.Expr
						str := child.ObjRef.SchemaName + "." + child.TableDef.Name
						exprs = append(exprs, &plan.Expr{
							Typ: Type{
								Id:          int32(types.T_varchar),
								NotNullable: true,
								Width:       int32(len(str)),
							},
							Expr: &plan.Expr_Lit{
								Lit: &plan.Literal{
									Value: &plan.Literal_Sval{
										Sval: str,
									},
								},
							},
						})
						str = child.TableDef.Cols[0].Name
						exprs = append(exprs, &plan.Expr{
							Typ: Type{
								Id:          int32(types.T_varchar),
								NotNullable: true,
								Width:       int32(len(str)),
							},
							Expr: &plan.Expr_Lit{
								Lit: &plan.Literal{
									Value: &plan.Literal_Sval{
										Sval: str,
									},
								},
							},
						})
						scanNode := &plan.Node{
							NodeType: plan.Node_VALUE_SCAN,
						}
						childId := builder.appendNode(scanNode, nil)
						node.Children[0] = builder.buildMetadataScan(nil, nil, exprs, childId)
						child = builder.qry.Nodes[node.Children[0]]
						switch expr := agg.Args[0].Expr.(type) {
						case *plan.Expr_Col:
							expr.Col.RelPos = child.BindingTags[0]
<<<<<<< HEAD
							agg.F.Args[0].Typ = child.TableDef.Cols[expr.Col.ColPos].Typ
=======
							agg.Args[0].Typ = *child.TableDef.Cols[expr.Col.ColPos].Typ
>>>>>>> ee4b53fb
						}
					}
				}
			}
		}
	default:
		for i := range node.Children {
			builder.rewriteStarApproxCount(node.Children[i])
		}
	}
}

func (builder *QueryBuilder) createQuery() (*Query, error) {
	colRefBool := make(map[[2]int32]bool)
	sinkColRef := make(map[[2]int32]int)

	for i, rootID := range builder.qry.Steps {
		builder.skipStats = builder.canSkipStats()
		builder.rewriteDistinctToAGG(rootID)
		builder.rewriteEffectlessAggToProject(rootID)
		rootID, _ = builder.pushdownFilters(rootID, nil, false)
		err := foldTableScanFilters(builder.compCtx.GetProcess(), builder.qry, rootID)
		if err != nil {
			return nil, err
		}

		builder.pushdownLimitToTableScan(rootID)

		colRefCnt := make(map[[2]int32]int)
		builder.countColRefs(rootID, colRefCnt)
		builder.removeSimpleProjections(rootID, plan.Node_UNKNOWN, false, colRefCnt)

		rewriteFilterListByStats(builder.GetContext(), rootID, builder)
		ReCalcNodeStats(rootID, builder, true, true, true)
		builder.determineBuildAndProbeSide(rootID, true)
		determineHashOnPK(rootID, builder)
		tagCnt := make(map[int32]int)
		rootID = builder.removeEffectlessLeftJoins(rootID, tagCnt)
		ReCalcNodeStats(rootID, builder, true, false, true)
		builder.pushdownTopThroughLeftJoin(rootID)
		ReCalcNodeStats(rootID, builder, true, false, true)

		rootID = builder.aggPushDown(rootID)
		ReCalcNodeStats(rootID, builder, true, false, true)
		rootID = builder.determineJoinOrder(rootID)
		colMap := make(map[[2]int32]int)
		colGroup := make([]int, 0)
		builder.removeRedundantJoinCond(rootID, colMap, colGroup)
		ReCalcNodeStats(rootID, builder, true, false, true)
		rootID = builder.applyAssociativeLaw(rootID)
		builder.determineBuildAndProbeSide(rootID, true)
		rootID = builder.aggPullup(rootID, rootID)
		ReCalcNodeStats(rootID, builder, true, false, true)
		rootID = builder.pushdownSemiAntiJoins(rootID)
		builder.optimizeDistinctAgg(rootID)
		ReCalcNodeStats(rootID, builder, true, false, true)
		builder.determineBuildAndProbeSide(rootID, true)

		builder.qry.Steps[i] = rootID

		// XXX: This will be removed soon, after merging implementation of all hash-join operators
		builder.swapJoinChildren(rootID)
		ReCalcNodeStats(rootID, builder, true, false, true)

		builder.partitionPrune(rootID)

		rootID = builder.applyIndices(rootID, colRefCnt, make(map[[2]int32]*plan.Expr))
		ReCalcNodeStats(rootID, builder, true, false, true)

		determineHashOnPK(rootID, builder)
		determineShuffleMethod(rootID, builder)
		determineShuffleMethod2(rootID, -1, builder)
		// after determine shuffle, be careful when calling ReCalcNodeStats again.
		// needResetHashMapStats should always be false from here

		builder.generateRuntimeFilters(rootID)
		ReCalcNodeStats(rootID, builder, true, false, false)

		builder.handleMessgaes(rootID)

		builder.rewriteStarApproxCount(rootID)

		rootNode := builder.qry.Nodes[rootID]

		for j := range rootNode.ProjectList {
			colRefBool[[2]int32{int32(i), int32(j)}] = false
			if i == len(builder.qry.Steps)-1 {
				colRefBool[[2]int32{int32(i), int32(j)}] = true
			}
		}
	}

	for i := range builder.qry.Steps {
		rootID := builder.qry.Steps[i]
		builder.markSinkProject(rootID, int32(i), colRefBool)
	}

	for i := len(builder.qry.Steps) - 1; i >= 0; i-- {
		rootID := builder.qry.Steps[i]
		rootNode := builder.qry.Nodes[rootID]
		resultTag := rootNode.BindingTags[0]
		colRefCnt := make(map[[2]int32]int)
		for j := range rootNode.ProjectList {
			colRefCnt[[2]int32{resultTag, int32(j)}] = 1
		}
		_, err := builder.remapAllColRefs(rootID, int32(i), colRefCnt, colRefBool, sinkColRef)
		if err != nil {
			return nil, err
		}
	}

	//for i := 1; i < len(builder.qry.Steps); i++ {
	//	builder.remapSinkScanColRefs(builder.qry.Steps[i], int32(i), sinkColRef)
	//}

	return builder.qry, nil
}

func (builder *QueryBuilder) buildUnion(stmt *tree.UnionClause, astOrderBy tree.OrderBy, astLimit *tree.Limit, ctx *BindContext, isRoot bool) (int32, error) {
	var selectStmts []tree.Statement
	var unionTypes []plan.Node_NodeType

	// get Union selectStmts
	err := getUnionSelects(builder.GetContext(), stmt, &selectStmts, &unionTypes)
	if err != nil {
		return 0, err
	}

	if len(selectStmts) == 1 {
		switch sltStmt := selectStmts[0].(type) {
		case *tree.Select:
			if sltClause, ok := sltStmt.Select.(*tree.SelectClause); ok {
				sltClause.Distinct = true
				return builder.buildSelect(sltStmt, ctx, isRoot)
			} else {
				// rewrite sltStmt to select distinct * from (sltStmt) a
				tmpSltStmt := &tree.Select{
					Select: &tree.SelectClause{
						Distinct: true,

						Exprs: []tree.SelectExpr{
							{Expr: tree.StarExpr()},
						},
						From: &tree.From{
							Tables: tree.TableExprs{
								&tree.AliasedTableExpr{
									Expr: &tree.ParenTableExpr{
										Expr: sltStmt,
									},
									As: tree.AliasClause{
										Alias: "a",
									},
								},
							},
						},
					},
					Limit:   astLimit,
					OrderBy: astOrderBy,
				}
				return builder.buildSelect(tmpSltStmt, ctx, isRoot)
			}

		case *tree.SelectClause:
			if !sltStmt.Distinct {
				sltStmt.Distinct = true
			}
			return builder.buildSelect(&tree.Select{Select: sltStmt, Limit: astLimit, OrderBy: astOrderBy}, ctx, isRoot)
		}
	}

	// build selects
	var projectTypList [][]types.Type
	selectStmtLength := len(selectStmts)
	nodes := make([]int32, selectStmtLength)
	subCtxList := make([]*BindContext, selectStmtLength)
	var projectLength int
	var nodeID int32
	for idx, sltStmt := range selectStmts {
		subCtx := NewBindContext(builder, ctx)
		subCtx.unionSelect = subCtx.initSelect
		if slt, ok := sltStmt.(*tree.Select); ok {
			nodeID, err = builder.buildSelect(slt, subCtx, isRoot)
		} else {
			nodeID, err = builder.buildSelect(&tree.Select{Select: sltStmt}, subCtx, isRoot)
		}
		if err != nil {
			return 0, err
		}

		if idx == 0 {
			projectLength = len(builder.qry.Nodes[nodeID].ProjectList)
			projectTypList = make([][]types.Type, projectLength)
			for i := 0; i < projectLength; i++ {
				projectTypList[i] = make([]types.Type, selectStmtLength)
			}
		} else {
			if projectLength != len(builder.qry.Nodes[nodeID].ProjectList) {
				return 0, moerr.NewParseError(builder.GetContext(), "SELECT statements have different number of columns")
			}
		}

		for i, expr := range subCtx.results {
			projectTypList[i][idx] = makeTypeByPlan2Expr(expr)
		}
		subCtxList[idx] = subCtx
		nodes[idx] = nodeID
	}

	// reset all select's return Projection(type cast up)
	// we use coalesce function's type check&type cast rule
	for columnIdx, argsType := range projectTypList {
		// we don't cast null as any type in function
		// but we will cast null as some target type in union/intersect/minus
		var tmpArgsType []types.Type
		for _, typ := range argsType {
			if typ.Oid != types.T_any {
				tmpArgsType = append(tmpArgsType, typ)
			}
		}

		if len(tmpArgsType) > 0 {
			fGet, err := function.GetFunctionByName(builder.GetContext(), "coalesce", tmpArgsType)
			if err != nil {
				return 0, moerr.NewParseError(builder.GetContext(), "the %d column cann't cast to a same type", columnIdx)
			}
			argsCastType, _ := fGet.ShouldDoImplicitTypeCast()

			if len(argsCastType) > 0 && int(argsCastType[0].Oid) == int(types.T_datetime) {
				for i := 0; i < len(argsCastType); i++ {
					argsCastType[i].Scale = 0
				}
			}
			var targetType *plan.Type
			var targetArgType types.Type
			if len(argsCastType) == 0 {
				targetArgType = tmpArgsType[0]
				// if string union string, different length may cause error.
				if targetArgType.Oid == types.T_varchar || targetArgType.Oid == types.T_char {
					for _, typ := range argsType {
						if targetArgType.Width < typ.Width {
							targetArgType.Width = typ.Width
						}
					}
				}
			} else {
				targetArgType = argsCastType[0]
			}

			if targetArgType.Oid == types.T_binary || targetArgType.Oid == types.T_varbinary {
				targetArgType = types.T_blob.ToType()
			}
			targetType = makePlan2Type(&targetArgType)

			for idx, tmpID := range nodes {
				if !argsType[idx].Eq(targetArgType) {
					node := builder.qry.Nodes[tmpID]
					if argsType[idx].Oid == types.T_any {
						node.ProjectList[columnIdx].Typ = *targetType
					} else {
						node.ProjectList[columnIdx], err = appendCastBeforeExpr(builder.GetContext(), node.ProjectList[columnIdx], targetType)
						if err != nil {
							return 0, err
						}
					}
				}
			}
		}
	}

	firstSelectProjectNode := builder.qry.Nodes[nodes[0]]
	// set ctx's headings  projects  results
	ctx.headings = append(ctx.headings, subCtxList[0].headings...)

	getProjectList := func(tag int32, thisTag int32) []*plan.Expr {
		projectList := make([]*plan.Expr, len(firstSelectProjectNode.ProjectList))
		for i, expr := range firstSelectProjectNode.ProjectList {
			projectList[i] = &plan.Expr{
				Typ: expr.Typ,
				Expr: &plan.Expr_Col{
					Col: &plan.ColRef{
						RelPos: tag,
						ColPos: int32(i),
					},
				},
			}
			builder.nameByColRef[[2]int32{thisTag, int32(i)}] = ctx.headings[i]
		}
		return projectList
	}

	// build intersect node first.  because intersect has higher precedence then UNION and MINUS
	var newNodes []int32
	var newUnionType []plan.Node_NodeType
	var lastTag int32
	newNodes = append(newNodes, nodes[0])
	for i := 1; i < len(nodes); i++ {
		utIdx := i - 1
		lastNewNodeIdx := len(newNodes) - 1
		if unionTypes[utIdx] == plan.Node_INTERSECT || unionTypes[utIdx] == plan.Node_INTERSECT_ALL {
			lastTag = builder.genNewTag()
			leftNodeTag := builder.qry.Nodes[newNodes[lastNewNodeIdx]].BindingTags[0]
			newNodeID := builder.appendNode(&plan.Node{
				NodeType:    unionTypes[utIdx],
				Children:    []int32{newNodes[lastNewNodeIdx], nodes[i]},
				BindingTags: []int32{lastTag},
				ProjectList: getProjectList(leftNodeTag, lastTag),
			}, ctx)
			newNodes[lastNewNodeIdx] = newNodeID
		} else {
			newNodes = append(newNodes, nodes[i])
			newUnionType = append(newUnionType, unionTypes[utIdx])
		}
	}

	// build UNION/MINUS node one by one
	lastNodeID := newNodes[0]
	for i := 1; i < len(newNodes); i++ {
		utIdx := i - 1
		lastTag = builder.genNewTag()
		leftNodeTag := builder.qry.Nodes[lastNodeID].BindingTags[0]

		lastNodeID = builder.appendNode(&plan.Node{
			NodeType:    newUnionType[utIdx],
			Children:    []int32{lastNodeID, newNodes[i]},
			BindingTags: []int32{lastTag},
			ProjectList: getProjectList(leftNodeTag, lastTag),
		}, ctx)
	}

	// set ctx base on selects[0] and it's ctx
	ctx.groupTag = builder.genNewTag()
	ctx.aggregateTag = builder.genNewTag()
	ctx.projectTag = builder.genNewTag()
	for i, v := range ctx.headings {
		ctx.aliasMap[v] = &aliasItem{
			idx: int32(i),
		}
		builder.nameByColRef[[2]int32{ctx.projectTag, int32(i)}] = v
	}
	for i, expr := range firstSelectProjectNode.ProjectList {
		ctx.projects = append(ctx.projects, &plan.Expr{
			Typ: expr.Typ,
			Expr: &plan.Expr_Col{
				Col: &plan.ColRef{
					RelPos: lastTag,
					ColPos: int32(i),
				},
			},
		})
	}
	havingBinder := NewHavingBinder(builder, ctx)
	projectionBinder := NewProjectionBinder(builder, ctx, havingBinder)

	// append a project node
	lastNodeID = builder.appendNode(&plan.Node{
		NodeType:    plan.Node_PROJECT,
		ProjectList: ctx.projects,
		Children:    []int32{lastNodeID},
		BindingTags: []int32{ctx.projectTag},
	}, ctx)

	// append orderBy
	if astOrderBy != nil {
		orderBinder := NewOrderBinder(projectionBinder, nil)
		orderBys := make([]*plan.OrderBySpec, 0, len(astOrderBy))

		for _, order := range astOrderBy {
			expr, err := orderBinder.BindExpr(order.Expr)
			if err != nil {
				return 0, err
			}

			orderBy := &plan.OrderBySpec{
				Expr: expr,
				Flag: plan.OrderBySpec_INTERNAL,
			}

			switch order.Direction {
			case tree.Ascending:
				orderBy.Flag |= plan.OrderBySpec_ASC
			case tree.Descending:
				orderBy.Flag |= plan.OrderBySpec_DESC
			}

			switch order.NullsPosition {
			case tree.NullsFirst:
				orderBy.Flag |= plan.OrderBySpec_NULLS_FIRST
			case tree.NullsLast:
				orderBy.Flag |= plan.OrderBySpec_NULLS_LAST
			}

			orderBys = append(orderBys, orderBy)
		}

		lastNodeID = builder.appendNode(&plan.Node{
			NodeType: plan.Node_SORT,
			Children: []int32{lastNodeID},
			OrderBy:  orderBys,
		}, ctx)
	}

	// append limit
	if astLimit != nil {
		node := builder.qry.Nodes[lastNodeID]

		limitBinder := NewLimitBinder(builder, ctx)
		if astLimit.Offset != nil {
			node.Offset, err = limitBinder.BindExpr(astLimit.Offset, 0, true)
			if err != nil {
				return 0, err
			}
		}
		if astLimit.Count != nil {
			node.Limit, err = limitBinder.BindExpr(astLimit.Count, 0, true)
			if err != nil {
				return 0, err
			}

			if cExpr, ok := node.Limit.Expr.(*plan.Expr_Lit); ok {
				if c, ok := cExpr.Lit.Value.(*plan.Literal_I64Val); ok {
					ctx.hasSingleRow = c.I64Val == 1
				}
			}
		}
	}

	// append result PROJECT node
	if builder.qry.Nodes[lastNodeID].NodeType != plan.Node_PROJECT {
		for i := 0; i < len(ctx.projects); i++ {
			ctx.results = append(ctx.results, &plan.Expr{
				Typ: ctx.projects[i].Typ,
				Expr: &plan.Expr_Col{
					Col: &plan.ColRef{
						RelPos: ctx.projectTag,
						ColPos: int32(i),
					},
				},
			})
		}
		ctx.resultTag = builder.genNewTag()

		lastNodeID = builder.appendNode(&plan.Node{
			NodeType:    plan.Node_PROJECT,
			ProjectList: ctx.results,
			Children:    []int32{lastNodeID},
			BindingTags: []int32{ctx.resultTag},
		}, ctx)
	} else {
		ctx.results = ctx.projects
	}

	if ctx.initSelect {
		lastNodeID = appendSinkNodeWithTag(builder, ctx, lastNodeID, ctx.sinkTag)
	}

	// set heading
	if isRoot {
		builder.qry.Headings = append(builder.qry.Headings, ctx.headings...)
	}

	return lastNodeID, nil
}

const NameGroupConcat = "group_concat"
const NameClusterCenters = "cluster_centers"

func (bc *BindContext) generateForceWinSpecList() ([]*plan.Expr, error) {
	windowsSpecList := make([]*plan.Expr, 0, len(bc.aggregates))
	j := 0

	if len(bc.windows) < 1 {
		panic("no winspeclist to be used to force")
	}

	for i := range bc.aggregates {
		windowExpr := DeepCopyExpr(bc.windows[j])
		windowSpec := windowExpr.GetW()
		if windowSpec == nil {
			panic("no winspeclist to be used to force")
		}
		windowSpec.WindowFunc = DeepCopyExpr(bc.aggregates[i])
		windowExpr.Typ = bc.aggregates[i].Typ
		windowSpec.Name = bc.aggregates[i].GetF().Func.ObjName

		if windowSpec.Name == NameGroupConcat {
			if j < len(bc.windows)-1 {
				j++
			}
			// NOTE: no need to include NameClusterCenters
		} else {
			windowSpec.OrderBy = nil
		}
		windowsSpecList = append(windowsSpecList, windowExpr)
	}

	return windowsSpecList, nil
}

func (builder *QueryBuilder) buildSelect(stmt *tree.Select, ctx *BindContext, isRoot bool) (int32, error) {
	// preprocess CTEs
	if stmt.With != nil {
		ctx.cteByName = make(map[string]*CTERef)
		maskedNames := make([]string, len(stmt.With.CTEs))

		for i := range stmt.With.CTEs {
			idx := len(stmt.With.CTEs) - i - 1
			cte := stmt.With.CTEs[idx]

			name := string(cte.Name.Alias)
			if _, ok := ctx.cteByName[name]; ok {
				return 0, moerr.NewSyntaxError(builder.GetContext(), "WITH query name %q specified more than once", name)
			}

			var maskedCTEs map[string]bool
			if len(maskedNames) > 0 {
				maskedCTEs = make(map[string]bool)
				for _, mask := range maskedNames {
					maskedCTEs[mask] = true
				}
			}

			maskedNames = append(maskedNames, name)

			ctx.cteByName[name] = &CTERef{
				ast:         cte,
				isRecursive: stmt.With.IsRecursive,
				maskedCTEs:  maskedCTEs,
			}
		}

		// Try to do binding for CTE at declaration
		for _, cte := range stmt.With.CTEs {

			table := string(cte.Name.Alias)
			cteRef := ctx.cteByName[table]

			var err error
			var s *tree.Select
			switch stmt := cte.Stmt.(type) {
			case *tree.Select:
				s = stmt

			case *tree.ParenSelect:
				s = stmt.Select

			default:
				return 0, moerr.NewParseError(builder.GetContext(), "unexpected statement: '%v'", tree.String(stmt, dialect.MYSQL))
			}

			var left *tree.SelectStatement
			var stmts []tree.SelectStatement
			left, err = builder.splitRecursiveMember(&s.Select, table, &stmts)
			if err != nil {
				return 0, err
			}
			isR := len(stmts) > 0

			if isR && !cteRef.isRecursive {
				return 0, moerr.NewParseError(builder.GetContext(), "not declare RECURSIVE: '%v'", tree.String(stmt, dialect.MYSQL))
			} else if !isR {
				subCtx := NewBindContext(builder, ctx)
				subCtx.normalCTE = true
				subCtx.cteName = table
				subCtx.maskedCTEs = cteRef.maskedCTEs
				cteRef.isRecursive = false
				nodeID, err := builder.buildSelect(s, subCtx, false)
				if err != nil {
					return 0, err
				}
				if len(cteRef.ast.Name.Cols) > 0 && len(cteRef.ast.Name.Cols) != len(builder.qry.Nodes[nodeID].ProjectList) {
					return 0, moerr.NewSyntaxError(builder.GetContext(), "table %q has %d columns available but %d columns specified", table, len(builder.qry.Nodes[nodeID].ProjectList), len(cteRef.ast.Name.Cols))
				}
			} else {

				initCtx := NewBindContext(builder, ctx)
				initCtx.initSelect = true
				initCtx.sinkTag = builder.genNewTag()
				initCtx.isTryBindingCTE = true
				initLastNodeID, err := builder.buildSelect(&tree.Select{Select: *left}, initCtx, false)
				if err != nil {
					return 0, err
				}
				if len(cteRef.ast.Name.Cols) > 0 && len(cteRef.ast.Name.Cols) != len(builder.qry.Nodes[initLastNodeID].ProjectList) {
					return 0, moerr.NewSyntaxError(builder.GetContext(), "table %q has %d columns available but %d columns specified", table, len(builder.qry.Nodes[initLastNodeID].ProjectList), len(cteRef.ast.Name.Cols))
				}
				recursiveNodeId := initLastNodeID
				for _, r := range stmts {
					subCtx := NewBindContext(builder, ctx)
					subCtx.maskedCTEs = cteRef.maskedCTEs
					subCtx.recSelect = true
					subCtx.sinkTag = builder.genNewTag()
					subCtx.isTryBindingCTE = true
					subCtx.cteByName = make(map[string]*CTERef)
					subCtx.cteByName[table] = cteRef
					err = builder.addBinding(initLastNodeID, *cteRef.ast.Name, subCtx)
					if err != nil {
						return 0, err
					}
					sourceStep := builder.appendStep(recursiveNodeId)
					nodeID := appendRecursiveScanNode(builder, subCtx, sourceStep, subCtx.sinkTag)
					subCtx.recRecursiveScanNodeId = nodeID
					recursiveNodeId, err = builder.buildSelect(&tree.Select{Select: r}, subCtx, false)
					if err != nil {
						return 0, err
					}
				}
				builder.qry.Steps = builder.qry.Steps[:0]
			}
		}
	}

	var clause *tree.SelectClause
	var valuesClause *tree.ValuesClause
	var nodeID int32
	var err error
	astOrderBy := stmt.OrderBy
	astLimit := stmt.Limit
	astTimeWindow := stmt.TimeWindow

	if stmt.SelectLockInfo != nil && stmt.SelectLockInfo.LockType == tree.SelectLockForUpdate {
		builder.isForUpdate = true
	}

	// strip parentheses
	// ((select a from t1)) order by b  [ is equal ] select a from t1 order by b
	// (((select a from t1)) order by b) [ is equal ] select a from t1 order by b
	//
	// (select a from t1 union/union all select aa from t2) order by a
	//       => we will strip parentheses, but order by only can use 'a' column from the union's output projectlist
	for {
		if selectClause, ok := stmt.Select.(*tree.ParenSelect); ok {
			if selectClause.Select.OrderBy != nil {
				if astOrderBy != nil {
					return 0, moerr.NewSyntaxError(builder.GetContext(), "multiple ORDER BY clauses not allowed")
				}
				astOrderBy = selectClause.Select.OrderBy
			}
			if selectClause.Select.Limit != nil {
				if astLimit != nil {
					return 0, moerr.NewSyntaxError(builder.GetContext(), "multiple LIMIT clauses not allowed")
				}
				astLimit = selectClause.Select.Limit
			}
			stmt = selectClause.Select
		} else {
			break
		}
	}

	switch selectClause := stmt.Select.(type) {
	case *tree.SelectClause:
		clause = selectClause
	case *tree.UnionClause:
		if builder.isForUpdate {
			return 0, moerr.NewInternalError(builder.GetContext(), "not support select union for update")
		}
		return builder.buildUnion(selectClause, astOrderBy, astLimit, ctx, isRoot)
	case *tree.ValuesClause:
		valuesClause = selectClause
	default:
		return 0, moerr.NewNYI(builder.GetContext(), "statement '%s'", tree.String(stmt, dialect.MYSQL))
	}

	var projectionBinder *ProjectionBinder
	var havingList []*plan.Expr
	var selectList tree.SelectExprs
	var resultLen int
	var havingBinder *HavingBinder
	var lockNode *plan.Node
	var notCacheable bool

	if clause == nil {
		proc := builder.compCtx.GetProcess()
		rowCount := len(valuesClause.Rows)
		if len(valuesClause.Rows) == 0 {
			return 0, moerr.NewInternalError(builder.GetContext(), "values statement have not rows")
		}
		bat := batch.NewWithSize(len(valuesClause.Rows[0]))
		strTyp := &plan.Type{
			Id:          int32(types.T_text),
			NotNullable: false,
		}
		strColTyp := makeTypeByPlan2Type(strTyp)
		strColTargetTyp := &plan.Expr{
			Typ: *strTyp,
			Expr: &plan.Expr_T{
				T: &plan.TargetType{},
			},
		}
		colCount := len(valuesClause.Rows[0])
		for j := 1; j < rowCount; j++ {
			if len(valuesClause.Rows[j]) != colCount {
				return 0, moerr.NewInternalError(builder.GetContext(), fmt.Sprintf("have different column count in row '%v'", j))
			}
		}

		ctx.hasSingleRow = rowCount == 1
		rowSetData := &plan.RowsetData{
			Cols: make([]*plan.ColData, colCount),
		}
		tableDef := &plan.TableDef{
			TblId: 0,
			Name:  "",
			Cols:  make([]*plan.ColDef, colCount),
		}
		ctx.binder = NewWhereBinder(builder, ctx)
		for i := 0; i < colCount; i++ {
			vec := proc.GetVector(types.T_text.ToType())
			bat.Vecs[i] = vec
			rowSetData.Cols[i] = &plan.ColData{}
			for j := 0; j < rowCount; j++ {
				if err := vector.AppendBytes(vec, nil, true, proc.Mp()); err != nil {
					bat.Clean(proc.Mp())
					return 0, err
				}
				planExpr, err := ctx.binder.BindExpr(valuesClause.Rows[j][i], 0, true)
				if err != nil {
					return 0, err
				}
				planExpr, err = forceCastExpr2(builder.GetContext(), planExpr, strColTyp, strColTargetTyp)
				if err != nil {
					return 0, err
				}
				rowSetData.Cols[i].Data = append(rowSetData.Cols[i].Data, &plan.RowsetExpr{
					RowPos: int32(j),
					Expr:   planExpr,
					Pos:    -1,
				})
			}

			colName := fmt.Sprintf("column_%d", i) // like MySQL
			as := tree.NewCStr(colName, 0)
			selectList = append(selectList, tree.SelectExpr{
				Expr: &tree.UnresolvedName{
					NumParts: 1,
					Star:     false,
					Parts:    [4]string{colName, "", "", ""},
				},
				As: as,
			})
			ctx.headings = append(ctx.headings, colName)
			tableDef.Cols[i] = &plan.ColDef{
				ColId: 0,
				Name:  colName,
				Typ:   *strTyp,
			}
		}
		bat.SetRowCount(rowCount)
		nodeUUID, _ := uuid.NewV7()
		nodeID = builder.appendNode(&plan.Node{
			NodeType:     plan.Node_VALUE_SCAN,
			RowsetData:   rowSetData,
			TableDef:     tableDef,
			BindingTags:  []int32{builder.genNewTag()},
			Uuid:         nodeUUID[:],
			NotCacheable: true,
		}, ctx)
		if builder.isPrepareStatement {
			proc.SetPrepareBatch(bat)
		} else {
			proc.SetValueScanBatch(nodeUUID, bat)
		}

		err = builder.addBinding(nodeID, tree.AliasClause{
			Alias: "_ValueScan",
		}, ctx)
		if err != nil {
			return 0, err
		}
	} else {
		if ctx.recSelect && clause.Distinct {
			return 0, moerr.NewParseError(builder.GetContext(), "not support DISTINCT in recursive cte")
		}
		// build FROM clause
		nodeID, err = builder.buildFrom(clause.From.Tables, ctx)
		if err != nil {
			return 0, err
		}

		ctx.binder = NewWhereBinder(builder, ctx)
		if !ctx.isTryBindingCTE {
			if ctx.initSelect {
				clause.Exprs = append(clause.Exprs, makeZeroRecursiveLevel())
			} else if ctx.recSelect {
				clause.Exprs = append(clause.Exprs, makePlusRecursiveLevel(ctx.cteName))
			}
		}
		// unfold stars and generate headings
		selectList, err = appendSelectList(builder, ctx, selectList, clause.Exprs...)
		if err != nil {
			return 0, err
		}

		if len(selectList) == 0 {
			return 0, moerr.NewParseError(builder.GetContext(), "No tables used")
		}

		if builder.isForUpdate {
			tableDef := builder.qry.Nodes[nodeID].GetTableDef()
			pkPos, pkTyp := getPkPos(tableDef, false)
			lockTarget := &plan.LockTarget{
				TableId:            tableDef.TblId,
				PrimaryColIdxInBat: int32(pkPos),
				PrimaryColTyp:      pkTyp,
				Block:              true,
				RefreshTsIdxInBat:  -1, //unsupport now
				FilterColIdxInBat:  -1, //unsupport now
			}
			lockNode = &Node{
				NodeType:    plan.Node_LOCK_OP,
				Children:    []int32{nodeID},
				TableDef:    tableDef,
				LockTargets: []*plan.LockTarget{lockTarget},
				BindingTags: []int32{builder.genNewTag()},
			}

			if astLimit == nil {
				nodeID = builder.appendNode(lockNode, ctx)
			}
		}

		// rewrite right join to left join
		builder.rewriteRightJoinToLeftJoin(nodeID)

		if !ctx.isTryBindingCTE && ctx.recSelect {
			f := &tree.FuncExpr{
				Func:  tree.FuncName2ResolvableFunctionReference(tree.SetUnresolvedName(moCheckRecursionLevelFun)),
				Exprs: tree.Exprs{tree.NewComparisonExpr(tree.LESS_THAN, tree.SetUnresolvedName(ctx.cteName, moRecursiveLevelCol), tree.NewNumValWithType(constant.MakeInt64(moDefaultRecursionMax), fmt.Sprintf("%d", moDefaultRecursionMax), false, tree.P_int64))},
			}
			if clause.Where != nil {
				clause.Where = &tree.Where{Type: tree.AstWhere, Expr: tree.NewAndExpr(clause.Where.Expr, f)}
			} else {
				clause.Where = &tree.Where{Type: tree.AstWhere, Expr: f}
			}
		}
		if clause.Where != nil {
			whereList, err := splitAndBindCondition(clause.Where.Expr, NoAlias, ctx)
			if err != nil {
				return 0, err
			}

			var newFilterList []*plan.Expr
			var expr *plan.Expr

			for _, cond := range whereList {
				nodeID, expr, err = builder.flattenSubqueries(nodeID, cond, ctx)
				if err != nil {
					return 0, err
				}

				newFilterList = append(newFilterList, expr)
			}

			for _, filter := range newFilterList {
				if detectedExprWhetherTimeRelated(filter) {
					notCacheable = true
				}
			}

			nodeID = builder.appendNode(&plan.Node{
				NodeType:     plan.Node_FILTER,
				Children:     []int32{nodeID},
				FilterList:   newFilterList,
				NotCacheable: notCacheable,
			}, ctx)
		}

		ctx.groupTag = builder.genNewTag()
		ctx.aggregateTag = builder.genNewTag()
		ctx.projectTag = builder.genNewTag()
		ctx.windowTag = builder.genNewTag()
		ctx.sampleTag = builder.genNewTag()
		if astTimeWindow != nil {
			ctx.timeTag = builder.genNewTag() // ctx.timeTag > 0
		}

		// Preprocess aliases
		for i := range selectList {
			selectList[i].Expr, err = ctx.qualifyColumnNames(selectList[i].Expr, NoAlias)
			if err != nil {
				return 0, err
			}

			builder.nameByColRef[[2]int32{ctx.projectTag, int32(i)}] = tree.String(selectList[i].Expr, dialect.MYSQL)

			if selectList[i].As != nil && !selectList[i].As.Empty() {
				ctx.aliasMap[selectList[i].As.ToLower()] = &aliasItem{
					idx:     int32(i),
					astExpr: selectList[i].Expr,
				}
			}
		}

		// bind GROUP BY clause
		if clause.GroupBy != nil {
			if ctx.recSelect {
				return 0, moerr.NewParseError(builder.GetContext(), "not support group by in recursive cte: '%v'", tree.String(&clause.GroupBy, dialect.MYSQL))
			}
			groupBinder := NewGroupBinder(builder, ctx)
			for _, group := range clause.GroupBy {
				group, err = ctx.qualifyColumnNames(group, AliasAfterColumn)
				if err != nil {
					return 0, err
				}

				_, err = groupBinder.BindExpr(group, 0, true)
				if err != nil {
					return 0, err
				}
			}
		}

		// bind HAVING clause
		havingBinder = NewHavingBinder(builder, ctx)
		if clause.Having != nil {
			if ctx.recSelect {
				return 0, moerr.NewParseError(builder.GetContext(), "not support having in recursive cte: '%v'", tree.String(clause.Having, dialect.MYSQL))
			}
			ctx.binder = havingBinder
			havingList, err = splitAndBindCondition(clause.Having.Expr, AliasAfterColumn, ctx)
			if err != nil {
				return 0, err
			}
		}

		ctx.isDistinct = clause.Distinct
	}

	// bind SELECT clause (Projection List)
	projectionBinder = NewProjectionBinder(builder, ctx, havingBinder)
	if err = bindProjectionList(ctx, projectionBinder, selectList); err != nil {
		return 0, err
	}

	resultLen = len(ctx.projects)
	for i, proj := range ctx.projects {
		exprStr := proj.String()
		if _, ok := ctx.projectByExpr[exprStr]; !ok {
			ctx.projectByExpr[exprStr] = int32(i)
		}

		if !notCacheable {
			if detectedExprWhetherTimeRelated(proj) {
				notCacheable = true
			}
		}
	}

	// bind TIME WINDOW
	var fillType plan.Node_FillType
	var fillVals, fillCols []*Expr
	var inteval, sliding *Expr
	var orderBy *plan.OrderBySpec
	if astTimeWindow != nil {
		h := projectionBinder.havingBinder
		col, err := ctx.qualifyColumnNames(astTimeWindow.Interval.Col, NoAlias)
		if err != nil {
			return 0, err
		}
		r := col.(*tree.UnresolvedName)
		table := r.Parts[1]
		schema := ctx.defaultDatabase
		if len(r.Parts[2]) > 0 {
			schema = r.Parts[2]
		}
		pk := builder.compCtx.GetPrimaryKeyDef(schema, table)
		if len(pk) > 1 || pk[0].Name != r.Parts[0] {
			return 0, moerr.NewNotSupported(builder.GetContext(), "%s is not primary key in time window", tree.String(col, dialect.MYSQL))
		}
		h.insideAgg = true
		expr, err := h.BindExpr(col, 0, true)
		if err != nil {
			return 0, err
		}
		h.insideAgg = false
		if expr.Typ.Id != int32(types.T_timestamp) {
			return 0, moerr.NewNotSupported(builder.GetContext(), "the type of %s must be timestamp in time window", tree.String(col, dialect.MYSQL))
		}
		orderBy = &plan.OrderBySpec{
			Expr: expr,
			Flag: plan.OrderBySpec_INTERNAL | plan.OrderBySpec_ASC | plan.OrderBySpec_NULLS_FIRST,
		}

		name := tree.SetUnresolvedName("interval")
		arg2 := tree.NewNumValWithType(constant.MakeString(astTimeWindow.Interval.Unit), astTimeWindow.Interval.Unit, false, tree.P_char)
		itr := &tree.FuncExpr{
			Func:  tree.FuncName2ResolvableFunctionReference(name),
			Exprs: tree.Exprs{astTimeWindow.Interval.Val, arg2},
		}
		inteval, err = projectionBinder.BindExpr(itr, 0, true)
		if err != nil {
			return 0, err
		}

		if astTimeWindow.Sliding != nil {
			arg2 = tree.NewNumValWithType(constant.MakeString(astTimeWindow.Sliding.Unit), astTimeWindow.Sliding.Unit, false, tree.P_char)
			sld := &tree.FuncExpr{
				Func:  tree.FuncName2ResolvableFunctionReference(name),
				Exprs: tree.Exprs{astTimeWindow.Sliding.Val, arg2},
			}
			sliding, err = projectionBinder.BindExpr(sld, 0, true)
			if err != nil {
				return 0, err
			}
		}

		if astTimeWindow.Fill != nil && astTimeWindow.Fill.Mode != tree.FillNone && astTimeWindow.Fill.Mode != tree.FillNull {
			switch astTimeWindow.Fill.Mode {
			case tree.FillPrev:
				fillType = plan.Node_PREV
			case tree.FillNext:
				fillType = plan.Node_NEXT
			case tree.FillValue:
				fillType = plan.Node_VALUE
			case tree.FillLinear:
				fillType = plan.Node_LINEAR
			}
			var v *Expr
			if astTimeWindow.Fill.Val != nil {
				v, err = projectionBinder.BindExpr(astTimeWindow.Fill.Val, 0, true)
				if err != nil {
					return 0, err
				}
			}

			for _, t := range ctx.times {
				if e, ok := t.Expr.(*plan.Expr_Col); ok {
					if e.Col.Name == TimeWindowStart || e.Col.Name == TimeWindowEnd {
						continue
					}
				}
				if astTimeWindow.Fill.Val != nil {
					e, err := appendCastBeforeExpr(builder.GetContext(), v, &t.Typ)
					if err != nil {
						return 0, err
					}
					fillVals = append(fillVals, e)
				}
				fillCols = append(fillCols, t)
			}
			if astTimeWindow.Fill.Mode == tree.FillLinear {
				for i, e := range ctx.timeAsts {
					b := &tree.BinaryExpr{
						Op: tree.DIV,
						Left: &tree.ParenExpr{
							Expr: &tree.BinaryExpr{
								Op:    tree.PLUS,
								Left:  e,
								Right: e,
							},
						},
						Right: tree.NewNumValWithType(constant.MakeInt64(2), "2", false, tree.P_int64),
					}
					v, err = projectionBinder.BindExpr(b, 0, true)
					if err != nil {
						return 0, err
					}
					col, err := appendCastBeforeExpr(builder.GetContext(), v, &fillCols[i].Typ)
					if err != nil {
						return 0, err
					}
					fillVals = append(fillVals, col)
				}
			}
		}
	}

	// bind ORDER BY clause
	var orderBys []*plan.OrderBySpec
	if astOrderBy != nil {
		if ctx.recSelect {
			return 0, moerr.NewParseError(builder.GetContext(), "not support order by in recursive cte: '%v'", tree.String(&astOrderBy, dialect.MYSQL))
		}
		orderBinder := NewOrderBinder(projectionBinder, selectList)
		orderBys = make([]*plan.OrderBySpec, 0, len(astOrderBy))

		for _, order := range astOrderBy {
			expr, err := orderBinder.BindExpr(order.Expr)
			if err != nil {
				return 0, err
			}

			orderBy := &plan.OrderBySpec{
				Expr: expr,
				Flag: plan.OrderBySpec_INTERNAL,
			}

			switch order.Direction {
			case tree.Ascending:
				orderBy.Flag |= plan.OrderBySpec_ASC
			case tree.Descending:
				orderBy.Flag |= plan.OrderBySpec_DESC
			}

			switch order.NullsPosition {
			case tree.NullsFirst:
				orderBy.Flag |= plan.OrderBySpec_NULLS_FIRST
			case tree.NullsLast:
				orderBy.Flag |= plan.OrderBySpec_NULLS_LAST
			}

			orderBys = append(orderBys, orderBy)
		}
	}

	// bind limit/offset clause
	var limitExpr *Expr
	var offsetExpr *Expr
	if astLimit != nil {
		limitBinder := NewLimitBinder(builder, ctx)
		if astLimit.Offset != nil {
			offsetExpr, err = limitBinder.BindExpr(astLimit.Offset, 0, true)
			if err != nil {
				return 0, err
			}

			if cExpr, ok := offsetExpr.Expr.(*plan.Expr_Lit); ok {
				if c, ok := cExpr.Lit.Value.(*plan.Literal_I64Val); ok {
					if c.I64Val < 0 {
						return 0, moerr.NewSyntaxError(builder.GetContext(), "offset value must be nonnegative")
					}
				}
			}
		}
		if astLimit.Count != nil {
			limitExpr, err = limitBinder.BindExpr(astLimit.Count, 0, true)
			if err != nil {
				return 0, err
			}

			if cExpr, ok := limitExpr.Expr.(*plan.Expr_Lit); ok {
				if c, ok := cExpr.Lit.Value.(*plan.Literal_I64Val); ok {
					if c.I64Val < 0 {
						return 0, moerr.NewSyntaxError(builder.GetContext(), "limit value must be nonnegative")
					}
					ctx.hasSingleRow = c.I64Val == 1
				}
			}
		}
		if builder.isForUpdate {
			nodeID = builder.appendNode(lockNode, ctx)
		}
	}

	// return err if it's not a legal SAMPLE function.
	if err = validSample(ctx, builder); err != nil {
		return 0, err
	}

	// sample can ignore these check because it supports the sql like 'select a, b, sample(c) from t group by a' whose b is not in group by clause.
	if !ctx.sampleFunc.hasSampleFunc {
		if (len(ctx.groups) > 0 || len(ctx.aggregates) > 0 || len(ctx.times) > 0) && len(projectionBinder.boundCols) > 0 {
			if !builder.mysqlCompatible {
				return 0, moerr.NewSyntaxError(builder.GetContext(), "column %q must appear in the GROUP BY clause or be used in an aggregate function", projectionBinder.boundCols[0])
			}

			// For MySQL compatibility, wrap bare ColRefs in any_value()
			for i, proj := range ctx.projects {
				ctx.projects[i] = builder.wrapBareColRefsInAnyValue(proj, ctx)
			}
		}
	}

	if ctx.forceWindows {
		ctx.tmpGroups = ctx.groups
		ctx.windows, _ = ctx.generateForceWinSpecList()
		ctx.aggregates = nil
		ctx.groups = nil

		for i := range ctx.projects {
			ctx.projects[i] = DeepProcessExprForGroupConcat(ctx.projects[i], ctx)
		}

		for i := range havingList {
			havingList[i] = DeepProcessExprForGroupConcat(havingList[i], ctx)
		}

		for i := range orderBys {
			orderBys[i].Expr = DeepProcessExprForGroupConcat(orderBys[i].Expr, ctx)
		}

	}

	// FIXME: delete this when SINGLE join is ready
	if len(ctx.groups) == 0 && len(ctx.aggregates) > 0 {
		ctx.hasSingleRow = true
	}

	// append AGG node or SAMPLE node
	if ctx.sampleFunc.hasSampleFunc {
		nodeID = builder.appendNode(generateSamplePlanNode(ctx, nodeID), ctx)

		if len(havingList) > 0 {
			var newFilterList []*plan.Expr
			var expr *plan.Expr

			for _, cond := range havingList {
				nodeID, expr, err = builder.flattenSubqueries(nodeID, cond, ctx)
				if err != nil {
					return 0, err
				}

				newFilterList = append(newFilterList, expr)
			}

			nodeID = builder.appendNode(&plan.Node{
				NodeType:   plan.Node_FILTER,
				Children:   []int32{nodeID},
				FilterList: newFilterList,
			}, ctx)
		}

		for name, id := range ctx.groupByAst {
			builder.nameByColRef[[2]int32{ctx.groupTag, id}] = name
		}

		for name, id := range ctx.sampleByAst {
			builder.nameByColRef[[2]int32{ctx.sampleTag, id}] = name
		}
	} else {
		if len(ctx.groups) > 0 || len(ctx.aggregates) > 0 {
			if ctx.recSelect {
				return 0, moerr.NewInternalError(builder.GetContext(), "not support aggregate function recursive cte")
			}
			if builder.isForUpdate {
				return 0, moerr.NewInternalError(builder.GetContext(), "not support select aggregate function for update")
			}
			if ctx.forceWindows {
			} else {
				nodeID = builder.appendNode(&plan.Node{
					NodeType:    plan.Node_AGG,
					Children:    []int32{nodeID},
					GroupBy:     ctx.groups,
					AggList:     ctx.aggregates,
					BindingTags: []int32{ctx.groupTag, ctx.aggregateTag},
				}, ctx)
			}
			if len(havingList) > 0 {
				var newFilterList []*plan.Expr
				var expr *plan.Expr

				for _, cond := range havingList {
					nodeID, expr, err = builder.flattenSubqueries(nodeID, cond, ctx)
					if err != nil {
						return 0, err
					}

					newFilterList = append(newFilterList, expr)
				}

				nodeID = builder.appendNode(&plan.Node{
					NodeType:   plan.Node_FILTER,
					Children:   []int32{nodeID},
					FilterList: newFilterList,
				}, ctx)
			}

			for name, id := range ctx.groupByAst {
				builder.nameByColRef[[2]int32{ctx.groupTag, id}] = name
			}

			for name, id := range ctx.aggregateByAst {
				builder.nameByColRef[[2]int32{ctx.aggregateTag, id}] = name
			}
		}
	}

	// append TIME WINDOW node
	if len(ctx.times) > 0 {
		if ctx.recSelect {
			return 0, moerr.NewInternalError(builder.GetContext(), "not support time window in recursive cte")
		}
		nodeID = builder.appendNode(&plan.Node{
			NodeType:    plan.Node_TIME_WINDOW,
			Children:    []int32{nodeID},
			AggList:     ctx.times,
			BindingTags: []int32{ctx.timeTag},
			OrderBy:     []*plan.OrderBySpec{orderBy},
			Interval:    inteval,
			Sliding:     sliding,
		}, ctx)

		for name, id := range ctx.timeByAst {
			builder.nameByColRef[[2]int32{ctx.timeTag, id}] = name
		}

		if astTimeWindow.Fill != nil {
			nodeID = builder.appendNode(&plan.Node{
				NodeType:    plan.Node_FILL,
				Children:    []int32{nodeID},
				AggList:     fillCols,
				BindingTags: []int32{ctx.timeTag},
				FillType:    fillType,
				FillVal:     fillVals,
			}, ctx)
		}
	}

	// append WINDOW node
	if len(ctx.windows) > 0 {
		if ctx.recSelect {
			return 0, moerr.NewInternalError(builder.GetContext(), "not support window function in recursive cte")
		}

		for i, w := range ctx.windows {
			e := w.GetW()
			if len(e.PartitionBy) > 0 {
				partitionBy := make([]*plan.OrderBySpec, 0, len(e.PartitionBy))
				for _, p := range e.PartitionBy {
					partitionBy = append(partitionBy, &plan.OrderBySpec{
						Expr: p,
						Flag: plan.OrderBySpec_INTERNAL,
					})
				}
				nodeID = builder.appendNode(&plan.Node{
					NodeType:    plan.Node_PARTITION,
					Children:    []int32{nodeID},
					OrderBy:     partitionBy,
					BindingTags: []int32{ctx.windowTag},
				}, ctx)
			}
			nodeID = builder.appendNode(&plan.Node{
				NodeType:    plan.Node_WINDOW,
				Children:    []int32{nodeID},
				WinSpecList: []*Expr{w},
				WindowIdx:   int32(i),
				BindingTags: []int32{ctx.windowTag},
			}, ctx)
		}

		for name, id := range ctx.windowByAst {
			builder.nameByColRef[[2]int32{ctx.windowTag, id}] = name
		}

		if ctx.forceWindows {
			if len(havingList) > 0 {
				var newFilterList []*plan.Expr
				var expr *plan.Expr

				for _, cond := range havingList {
					nodeID, expr, err = builder.flattenSubqueries(nodeID, cond, ctx)
					if err != nil {
						return 0, err
					}

					newFilterList = append(newFilterList, expr)
				}

				nodeID = builder.appendNode(&plan.Node{
					NodeType:   plan.Node_FILTER,
					Children:   []int32{nodeID},
					FilterList: newFilterList,
				}, ctx)
			}
		}

	}

	// append PROJECT node
	for i, proj := range ctx.projects {
		nodeID, proj, err = builder.flattenSubqueries(nodeID, proj, ctx)
		if err != nil {
			return 0, err
		}

		ctx.projects[i] = proj
	}

	nodeID = builder.appendNode(&plan.Node{
		NodeType:     plan.Node_PROJECT,
		ProjectList:  ctx.projects,
		Children:     []int32{nodeID},
		BindingTags:  []int32{ctx.projectTag},
		NotCacheable: notCacheable,
	}, ctx)

	// append DISTINCT node
	if ctx.isDistinct {
		nodeID = builder.appendNode(&plan.Node{
			NodeType: plan.Node_DISTINCT,
			Children: []int32{nodeID},
		}, ctx)
	}

	// append SORT node (include limit, offset)
	if len(orderBys) > 0 {
		nodeID = builder.appendNode(&plan.Node{
			NodeType: plan.Node_SORT,
			Children: []int32{nodeID},
			OrderBy:  orderBys,
		}, ctx)
	}

	if limitExpr != nil || offsetExpr != nil {
		node := builder.qry.Nodes[nodeID]

		node.Limit = limitExpr
		node.Offset = offsetExpr
	}

	// append result PROJECT node
	if builder.qry.Nodes[nodeID].NodeType != plan.Node_PROJECT {
		for i := 0; i < resultLen; i++ {
			ctx.results = append(ctx.results, &plan.Expr{
				Typ: ctx.projects[i].Typ,
				Expr: &plan.Expr_Col{
					Col: &plan.ColRef{
						RelPos: ctx.projectTag,
						ColPos: int32(i),
					},
				},
			})
		}

		ctx.resultTag = builder.genNewTag()

		nodeID = builder.appendNode(&plan.Node{
			NodeType:    plan.Node_PROJECT,
			ProjectList: ctx.results,
			Children:    []int32{nodeID},
			BindingTags: []int32{ctx.resultTag},
		}, ctx)
	} else {
		ctx.results = ctx.projects
	}

	if (ctx.initSelect || ctx.recSelect) && !ctx.unionSelect {
		nodeID = appendSinkNodeWithTag(builder, ctx, nodeID, ctx.sinkTag)
	}

	if isRoot {
		builder.qry.Headings = append(builder.qry.Headings, ctx.headings...)
	}

	return nodeID, nil
}

func DeepProcessExprForGroupConcat(expr *Expr, ctx *BindContext) *Expr {
	if expr == nil {
		return nil
	}
	switch item := expr.Expr.(type) {
	case *plan.Expr_Col:
		if item.Col.RelPos == ctx.groupTag {
			expr = DeepCopyExpr(ctx.tmpGroups[item.Col.ColPos])
		}
		if item.Col.RelPos == ctx.aggregateTag {
			item.Col.RelPos = ctx.windowTag
		}

	case *plan.Expr_F:
		for i, arg := range item.F.Args {
			item.F.Args[i] = DeepProcessExprForGroupConcat(arg, ctx)
		}
	case *plan.Expr_W:
		for i, p := range item.W.PartitionBy {
			item.W.PartitionBy[i] = DeepProcessExprForGroupConcat(p, ctx)
		}
		for i, o := range item.W.OrderBy {
			item.W.OrderBy[i].Expr = DeepProcessExprForGroupConcat(o.Expr, ctx)
		}

	case *plan.Expr_Sub:
		DeepProcessExprForGroupConcat(item.Sub.Child, ctx)

	case *plan.Expr_Corr:
		if item.Corr.RelPos == ctx.groupTag {
			expr = DeepCopyExpr(ctx.tmpGroups[item.Corr.ColPos])
		}
		if item.Corr.RelPos == ctx.aggregateTag {
			item.Corr.RelPos = ctx.windowTag
		}
	case *plan.Expr_List:
		for i, ie := range item.List.List {
			item.List.List[i] = DeepProcessExprForGroupConcat(ie, ctx)
		}
	}
	return expr

}

func appendSelectList(
	builder *QueryBuilder,
	ctx *BindContext,
	selectList tree.SelectExprs, exprs ...tree.SelectExpr) (tree.SelectExprs, error) {
	accountId, err := builder.compCtx.GetAccountId()
	if err != nil {
		return nil, err
	}
	for _, selectExpr := range exprs {
		switch expr := selectExpr.Expr.(type) {
		case tree.UnqualifiedStar:
			cols, names, err := ctx.unfoldStar(builder.GetContext(), "", accountId == catalog.System_Account)
			if err != nil {
				return nil, err
			}
			for i, name := range names {
				if ctx.finalSelect && name == moRecursiveLevelCol {
					continue
				}
				selectList = append(selectList, cols[i])
				ctx.headings = append(ctx.headings, name)
			}

		case *tree.SampleExpr:
			var err error
			if err = ctx.sampleFunc.GenerateSampleFunc(expr); err != nil {
				return nil, err
			}

			oldLen := len(selectList)
			columns, isStar := expr.GetColumns()
			if isStar {
				if selectList, err = appendSelectList(builder, ctx, selectList, tree.SelectExpr{Expr: tree.UnqualifiedStar{}}); err != nil {
					return nil, err
				}
			} else {
				for _, column := range columns {
					if selectList, err = appendSelectList(builder, ctx, selectList, tree.SelectExpr{Expr: column}); err != nil {
						return nil, err
					}
				}
			}

			// deal with alias.
			sampleCount := len(selectList) - oldLen
			if selectExpr.As != nil && !selectExpr.As.Empty() {
				if sampleCount != 1 {
					return nil, moerr.NewSyntaxError(builder.GetContext(), "sample multi columns cannot have alias")
				}
				ctx.headings[len(ctx.headings)-1] = selectExpr.As.Origin()
				selectList[len(selectList)-1].As = selectExpr.As
			}

			ctx.sampleFunc.SetStartOffset(oldLen, sampleCount)

		case *tree.UnresolvedName:
			if expr.Star {
				cols, names, err := ctx.unfoldStar(builder.GetContext(), expr.Parts[0], accountId == catalog.System_Account)
				if err != nil {
					return nil, err
				}
				selectList = append(selectList, cols...)
				ctx.headings = append(ctx.headings, names...)
			} else {
				if selectExpr.As != nil && !selectExpr.As.Empty() {
					ctx.headings = append(ctx.headings, selectExpr.As.Origin())
				} else {
					ctx.headings = append(ctx.headings, expr.Parts[0])
				}

				newExpr, err := ctx.qualifyColumnNames(expr, NoAlias)
				if err != nil {
					return nil, err
				}

				selectList = append(selectList, tree.SelectExpr{
					Expr: newExpr,
					As:   selectExpr.As,
				})
			}
		case *tree.NumVal:
			if expr.ValType == tree.P_null {
				expr.ValType = tree.P_nulltext
			}

			if selectExpr.As != nil && !selectExpr.As.Empty() {
				ctx.headings = append(ctx.headings, selectExpr.As.Origin())
			} else {
				ctx.headings = append(ctx.headings, tree.String(expr, dialect.MYSQL))
			}

			selectList = append(selectList, tree.SelectExpr{
				Expr: expr,
				As:   selectExpr.As,
			})
		default:
			if selectExpr.As != nil && !selectExpr.As.Empty() {
				ctx.headings = append(ctx.headings, selectExpr.As.Origin())
			} else {
				for {
					if parenExpr, ok := expr.(*tree.ParenExpr); ok {
						expr = parenExpr.Expr
					} else {
						break
					}
				}
				ctx.headings = append(ctx.headings, tree.String(expr, dialect.MYSQL))
			}

			newExpr, err := ctx.qualifyColumnNames(expr, NoAlias)
			if err != nil {
				return nil, err
			}

			selectList = append(selectList, tree.SelectExpr{
				Expr: newExpr,
				As:   selectExpr.As,
			})
		}
	}
	return selectList, nil
}

func bindProjectionList(
	ctx *BindContext,
	projectionBinder *ProjectionBinder,
	selectList tree.SelectExprs) error {
	ctx.binder = projectionBinder

	sampleRangeLeft, sampleRangeRight := ctx.sampleFunc.start, ctx.sampleFunc.start+ctx.sampleFunc.offset
	if ctx.sampleFunc.hasSampleFunc {
		// IF sample function exists, we should bind the sample column first.
		sampleList, err := ctx.sampleFunc.BindSampleColumn(ctx, projectionBinder, selectList[sampleRangeLeft:sampleRangeRight])
		if err != nil {
			return err
		}

		for i := range selectList[:sampleRangeLeft] {
			expr, err := projectionBinder.BindExpr(selectList[i].Expr, 0, true)
			if err != nil {
				return err
			}
			ctx.projects = append(ctx.projects, expr)
		}
		ctx.projects = append(ctx.projects, sampleList...)
	}

	for i := range selectList[sampleRangeRight:] {
		expr, err := projectionBinder.BindExpr(selectList[i].Expr, 0, true)
		if err != nil {
			return err
		}

		ctx.projects = append(ctx.projects, expr)
	}
	return nil
}

func (builder *QueryBuilder) appendStep(nodeID int32) int32 {
	stepPos := len(builder.qry.Steps)
	builder.qry.Steps = append(builder.qry.Steps, nodeID)
	return int32(stepPos)
}

func (builder *QueryBuilder) appendNode(node *plan.Node, ctx *BindContext) int32 {
	nodeID := int32(len(builder.qry.Nodes))
	node.NodeId = nodeID
	builder.qry.Nodes = append(builder.qry.Nodes, node)
	builder.ctxByNode = append(builder.ctxByNode, ctx)
	ReCalcNodeStats(nodeID, builder, false, true, true)
	return nodeID
}

func (builder *QueryBuilder) rewriteRightJoinToLeftJoin(nodeID int32) {
	node := builder.qry.Nodes[nodeID]

	for i := range node.Children {
		builder.rewriteRightJoinToLeftJoin(node.Children[i])
	}

	if node.NodeType == plan.Node_JOIN && node.JoinType == plan.Node_RIGHT {
		node.JoinType = plan.Node_LEFT
		node.Children[0], node.Children[1] = node.Children[1], node.Children[0]
	}
}

func (builder *QueryBuilder) buildFrom(stmt tree.TableExprs, ctx *BindContext) (int32, error) {
	if len(stmt) == 1 {
		return builder.buildTable(stmt[0], ctx, -1, nil)
	}
	return 0, moerr.NewInternalError(ctx.binder.GetContext(), "stmt's length should be zero")
	// for now, stmt'length always be zero. if someday that change in parser, you should uncomment these codes
	// leftCtx := NewBindContext(builder, ctx)
	// leftChildID, err := builder.buildTable(stmt[0], leftCtx)
	// if err != nil {
	// 	return 0, err
	// }

	// for i := 1; i < len(stmt); i++ {
	// 	rightCtx := NewBindContext(builder, ctx)
	// 	rightChildID, err := builder.buildTable(stmt[i], rightCtx)
	// 	if err != nil {
	// 		return 0, err
	// 	}

	// 	leftChildID = builder.appendNode(&plan.Node{
	// 		NodeType: plan.Node_JOIN,
	// 		Children: []int32{leftChildID, rightChildID},
	// 		JoinType: plan.Node_INNER,
	// 	}, nil)

	// 	if i == len(stmt)-1 {
	// 		builder.ctxByNode[leftChildID] = ctx
	// 		err = ctx.mergeContexts(leftCtx, rightCtx)
	// 		if err != nil {
	// 			return 0, err
	// 		}
	// 	} else {
	// 		newCtx := NewBindContext(builder, ctx)
	// 		builder.ctxByNode[leftChildID] = newCtx
	// 		err = newCtx.mergeContexts(leftCtx, rightCtx)
	// 		if err != nil {
	// 			return 0, err
	// 		}
	// 		leftCtx = newCtx
	// 	}
	// }

	// return leftChildID, err
}

func (builder *QueryBuilder) splitRecursiveMember(stmt *tree.SelectStatement, name string, stmts *[]tree.SelectStatement) (*tree.SelectStatement, error) {
	ok, left, err := builder.checkRecursiveCTE(stmt, name, stmts)
	if !ok || err != nil {
		return left, err
	}
	return builder.splitRecursiveMember(left, name, stmts)
}

func (builder *QueryBuilder) checkRecursiveCTE(left *tree.SelectStatement, name string, stmts *[]tree.SelectStatement) (bool, *tree.SelectStatement, error) {
	if u, ok := (*left).(*tree.UnionClause); ok {
		if !u.All {
			return false, left, nil
		}

		rt, ok := u.Right.(*tree.SelectClause)
		if !ok {
			return false, left, nil
		}

		count, err := builder.checkRecursiveTable(rt.From.Tables[0], name)
		if err != nil && count > 0 {
			return false, left, err
		}
		if count == 0 {
			return false, left, nil
		}
		if count > 1 {
			return false, left, moerr.NewParseError(builder.GetContext(), "unsupport multiple recursive table expr in recursive CTE: %T", left)
		}
		*stmts = append(*stmts, u.Right)
		return true, &u.Left, nil
	}
	return false, left, nil
}

func (builder *QueryBuilder) checkRecursiveTable(stmt tree.TableExpr, name string) (int, error) {
	switch tbl := stmt.(type) {
	case *tree.Select:
		return 0, moerr.NewParseError(builder.GetContext(), "unsupport SUBQUERY in recursive CTE: %T", stmt)

	case *tree.TableName:
		table := string(tbl.ObjectName)
		if table == name {
			return 1, nil
		}
		return 0, nil

	case *tree.JoinTableExpr:
		var err, err0 error
		if tbl.JoinType == tree.JOIN_TYPE_LEFT || tbl.JoinType == tree.JOIN_TYPE_RIGHT || tbl.JoinType == tree.JOIN_TYPE_NATURAL_LEFT || tbl.JoinType == tree.JOIN_TYPE_NATURAL_RIGHT {
			err0 = moerr.NewParseError(builder.GetContext(), "unsupport LEFT, RIGHT or OUTER JOIN in recursive CTE: %T", stmt)
		}
		c1, err1 := builder.checkRecursiveTable(tbl.Left, name)
		c2, err2 := builder.checkRecursiveTable(tbl.Right, name)
		if err0 != nil {
			err = err0
		} else if err1 != nil {
			err = err1
		} else {
			err = err2
		}
		c := c1 + c2
		return c, err

	case *tree.TableFunction:
		return 0, nil

	case *tree.ParenTableExpr:
		return builder.checkRecursiveTable(tbl.Expr, name)

	case *tree.AliasedTableExpr:
		return builder.checkRecursiveTable(tbl.Expr, name)

	default:
		return 0, nil
	}
}

func getSelectTree(s *tree.Select) *tree.Select {
	switch stmt := s.Select.(type) {
	case *tree.ParenSelect:
		return getSelectTree(stmt.Select)
	default:
		return s
	}
}

func (builder *QueryBuilder) buildTable(stmt tree.TableExpr, ctx *BindContext, preNodeId int32, leftCtx *BindContext) (nodeID int32, err error) {
	switch tbl := stmt.(type) {
	case *tree.Select:
		if builder.isForUpdate {
			return 0, moerr.NewInternalError(builder.GetContext(), "not support select from derived table for update")
		}
		subCtx := NewBindContext(builder, ctx)
		nodeID, err = builder.buildSelect(tbl, subCtx, false)
		if subCtx.isCorrelated {
			return 0, moerr.NewNYI(builder.GetContext(), "correlated subquery in FROM clause")
		}

		if subCtx.hasSingleRow {
			ctx.hasSingleRow = true
		}

	case *tree.TableName:
		schema := string(tbl.SchemaName)
		table := string(tbl.ObjectName)
		if len(table) == 0 || table == "dual" { //special table name
			nodeID = builder.appendNode(&plan.Node{
				NodeType: plan.Node_VALUE_SCAN,
			}, ctx)

			ctx.hasSingleRow = true

			break
		}

		if len(schema) == 0 && ctx.normalCTE && table == ctx.cteName {
			return 0, moerr.NewParseError(builder.GetContext(), "In recursive query block of Recursive Common Table Expression %s, the recursive table must be referenced only once, and not in any subquery", table)
		} else if len(schema) == 0 {
			cteRef := ctx.findCTE(table)
			if cteRef != nil {
				if ctx.recSelect {
					nodeID = ctx.recRecursiveScanNodeId
					return
				}

				var s *tree.Select
				switch stmt := cteRef.ast.Stmt.(type) {
				case *tree.Select:
					s = getSelectTree(stmt)
				case *tree.ParenSelect:
					s = getSelectTree(stmt.Select)
				default:
					err = moerr.NewParseError(builder.GetContext(), "unexpected statement: '%v'", tree.String(stmt, dialect.MYSQL))
					return
				}

				var left *tree.SelectStatement
				var stmts []tree.SelectStatement
				left, err = builder.splitRecursiveMember(&s.Select, table, &stmts)
				if err != nil {
					return 0, err
				}
				isR := len(stmts) > 0

				if isR && !cteRef.isRecursive {
					err = moerr.NewParseError(builder.GetContext(), "not declare RECURSIVE: '%v'", tree.String(stmt, dialect.MYSQL))
				} else if !isR {
					subCtx := NewBindContext(builder, ctx)
					subCtx.maskedCTEs = cteRef.maskedCTEs
					subCtx.cteName = table
					//reset defaultDatabase
					if len(cteRef.defaultDatabase) > 0 {
						subCtx.defaultDatabase = cteRef.defaultDatabase
					}
					cteRef.isRecursive = false
					nodeID, err = builder.buildSelect(s, subCtx, false)
					if err != nil {
						return
					}

					if subCtx.hasSingleRow {
						ctx.hasSingleRow = true
					}

					cols := cteRef.ast.Name.Cols

					if len(cols) > len(subCtx.headings) {
						return 0, moerr.NewSyntaxError(builder.GetContext(), "table %q has %d columns available but %d columns specified", table, len(subCtx.headings), len(cols))
					}

					for i, col := range cols {
						subCtx.headings[i] = string(col)
					}
				} else {
					if len(s.OrderBy) > 0 {
						return 0, moerr.NewParseError(builder.GetContext(), "not support ORDER BY in recursive cte")
					}
					// initial statement
					initCtx := NewBindContext(builder, ctx)
					initCtx.initSelect = true
					initCtx.sinkTag = builder.genNewTag()
					initLastNodeID, err1 := builder.buildSelect(&tree.Select{Select: *left}, initCtx, false)
					if err1 != nil {
						err = err1
						return
					}
					projects := builder.qry.Nodes[builder.qry.Nodes[initLastNodeID].Children[0]].ProjectList
					// recursive statement
					recursiveLastNodeID := initLastNodeID
					initSourceStep := int32(len(builder.qry.Steps))
					recursiveSteps := make([]int32, len(stmts))
					recursiveNodeIDs := make([]int32, len(stmts))
					if len(cteRef.ast.Name.Cols) > 0 {
						cteRef.ast.Name.Cols = append(cteRef.ast.Name.Cols, moRecursiveLevelCol)
					}

					for i, r := range stmts {
						subCtx := NewBindContext(builder, ctx)
						subCtx.maskedCTEs = cteRef.maskedCTEs
						subCtx.cteName = table
						if len(cteRef.defaultDatabase) > 0 {
							subCtx.defaultDatabase = cteRef.defaultDatabase
						}
						subCtx.recSelect = true
						subCtx.sinkTag = initCtx.sinkTag
						subCtx.cteByName = make(map[string]*CTERef)
						subCtx.cteByName[table] = cteRef
						err = builder.addBinding(initLastNodeID, *cteRef.ast.Name, subCtx)
						if err != nil {
							return
						}
						_ = builder.appendStep(recursiveLastNodeID)
						subCtx.recRecursiveScanNodeId = appendRecursiveScanNode(builder, subCtx, initSourceStep, subCtx.sinkTag)
						recursiveNodeIDs[i] = subCtx.recRecursiveScanNodeId
						recursiveSteps[i] = int32(len(builder.qry.Steps))
						recursiveLastNodeID, err = builder.buildSelect(&tree.Select{Select: r}, subCtx, false)
						if err != nil {
							return
						}
						// some check
						n := builder.qry.Nodes[builder.qry.Nodes[recursiveLastNodeID].Children[0]]
						if len(projects) != len(n.ProjectList) {
							return 0, moerr.NewParseError(builder.GetContext(), "recursive cte %s projection error", table)
						}
						for i := range n.ProjectList {
							projTyp := projects[i].GetTyp()
							n.ProjectList[i], err = makePlan2CastExpr(builder.GetContext(), n.ProjectList[i], &projTyp)
							if err != nil {
								return
							}
						}
						if subCtx.hasSingleRow {
							ctx.hasSingleRow = true
						}

						cols := cteRef.ast.Name.Cols

						if len(cols) > len(subCtx.headings) {
							return 0, moerr.NewSyntaxError(builder.GetContext(), "table %q has %d columns available but %d columns specified", table, len(subCtx.headings), len(cols))
						}

						for i, col := range cols {
							subCtx.headings[i] = string(col)
						}
					}
					// union all statement
					var limitExpr *Expr
					var offsetExpr *Expr
					if s.Limit != nil {
						limitBinder := NewLimitBinder(builder, ctx)
						if s.Limit.Offset != nil {
							offsetExpr, err = limitBinder.BindExpr(s.Limit.Offset, 0, true)
							if err != nil {
								return 0, err
							}

							if cExpr, ok := offsetExpr.Expr.(*plan.Expr_Lit); ok {
								if c, ok := cExpr.Lit.Value.(*plan.Literal_I64Val); ok {
									if c.I64Val < 0 {
										return 0, moerr.NewSyntaxError(builder.GetContext(), "offset value must be nonnegative")
									}
								}
							}
						}
						if s.Limit.Count != nil {
							limitExpr, err = limitBinder.BindExpr(s.Limit.Count, 0, true)
							if err != nil {
								return 0, err
							}

							if cExpr, ok := limitExpr.Expr.(*plan.Expr_Lit); ok {
								if c, ok := cExpr.Lit.Value.(*plan.Literal_I64Val); ok {
									if c.I64Val < 0 {
										return 0, moerr.NewSyntaxError(builder.GetContext(), "limit value must be nonnegative")
									}
									ctx.hasSingleRow = c.I64Val == 1
								}
							}
						}
					}

					_ = builder.appendStep(recursiveLastNodeID)
					nodeID = appendCTEScanNode(builder, ctx, initSourceStep, initCtx.sinkTag)
					if limitExpr != nil || offsetExpr != nil {
						node := builder.qry.Nodes[nodeID]
						node.Limit = limitExpr
						node.Offset = offsetExpr
					}
					for i := 0; i < len(recursiveSteps); i++ {
						builder.qry.Nodes[nodeID].SourceStep = append(builder.qry.Nodes[nodeID].SourceStep, recursiveSteps[i])
					}
					curStep := int32(len(builder.qry.Steps))
					for _, id := range recursiveNodeIDs {
						// builder.qry.Nodes[id].SourceStep = append(builder.qry.Nodes[id].SourceStep, curStep)
						builder.qry.Nodes[id].SourceStep[0] = curStep
					}
					unionAllLastNodeID := appendSinkNodeWithTag(builder, ctx, nodeID, ctx.sinkTag)
					builder.qry.Nodes[unionAllLastNodeID].RecursiveSink = true

					// final statement
					ctx.finalSelect = true
					ctx.sinkTag = initCtx.sinkTag
					err = builder.addBinding(initLastNodeID, *cteRef.ast.Name, ctx)
					if err != nil {
						return
					}
					sourceStep := builder.appendStep(unionAllLastNodeID)
					nodeID = appendSinkScanNodeWithTag(builder, ctx, sourceStep, initCtx.sinkTag)
					// builder.qry.Nodes[nodeID].SourceStep = append(builder.qry.Nodes[nodeID].SourceStep, initSourceStep)
				}

				break
			}
			schema = ctx.defaultDatabase
		}

		schema, err = databaseIsValid(schema, builder.compCtx)
		if err != nil {
			return 0, err
		}

		obj, tableDef := builder.compCtx.Resolve(schema, table)
		if tableDef == nil {
			return 0, moerr.NewParseError(builder.GetContext(), "table %q does not exist", table)
		}

		tableDef.Name2ColIndex = map[string]int32{}
		for i := 0; i < len(tableDef.Cols); i++ {
			tableDef.Name2ColIndex[tableDef.Cols[i].Name] = int32(i)
		}
		nodeType := plan.Node_TABLE_SCAN
		if tableDef.TableType == catalog.SystemExternalRel {
			nodeType = plan.Node_EXTERNAL_SCAN
			col := &ColDef{
				Name: catalog.ExternalFilePath,
				Typ: plan.Type{
					Id:    int32(types.T_varchar),
					Width: types.MaxVarcharLen,
					Table: table,
				},
			}
			tableDef.Cols = append(tableDef.Cols, col)
		} else if tableDef.TableType == catalog.SystemSourceRel {
			nodeType = plan.Node_SOURCE_SCAN
		} else if tableDef.TableType == catalog.SystemViewRel {
			if yes, dbOfView, nameOfView := builder.compCtx.GetBuildingAlterView(); yes {
				currentDB := schema
				if currentDB == "" {
					currentDB = builder.compCtx.DefaultDatabase()
				}
				if dbOfView == currentDB && nameOfView == table {
					return 0, moerr.NewInternalError(builder.GetContext(), "there is a recursive reference to the view %s", nameOfView)
				}
			}
			// set view statment to CTE
			viewDefString := tableDef.ViewSql.View

			if viewDefString != "" {
				if ctx.cteByName == nil {
					ctx.cteByName = make(map[string]*CTERef)
				}

				viewData := ViewData{}
				err := json.Unmarshal([]byte(viewDefString), &viewData)
				if err != nil {
					return 0, err
				}

				originStmts, err := mysql.Parse(builder.GetContext(), viewData.Stmt, 1)
				if err != nil {
					return 0, err
				}
				viewStmt, ok := originStmts[0].(*tree.CreateView)

				// No createview stmt, check alterview stmt.
				if !ok {
					alterstmt, ok := originStmts[0].(*tree.AlterView)
					viewStmt = &tree.CreateView{}
					if !ok {
						return 0, moerr.NewParseError(builder.GetContext(), "can not get view statement")
					}
					viewStmt.Name = alterstmt.Name
					viewStmt.ColNames = alterstmt.ColNames
					viewStmt.AsSource = alterstmt.AsSource
				}

				viewName := viewStmt.Name.ObjectName
				var maskedCTEs map[string]bool
				if len(ctx.cteByName) > 0 {
					maskedCTEs = make(map[string]bool)
					for name := range ctx.cteByName {
						maskedCTEs[name] = true
					}
				}
				defaultDatabase := viewData.DefaultDatabase
				if obj.PubInfo != nil {
					defaultDatabase = obj.SubscriptionName
				}
				ctx.cteByName[string(viewName)] = &CTERef{
					ast: &tree.CTE{
						Name: &tree.AliasClause{
							Alias: viewName,
							Cols:  viewStmt.ColNames,
						},
						Stmt: viewStmt.AsSource,
					},
					defaultDatabase: defaultDatabase,
					maskedCTEs:      maskedCTEs,
				}

				newTableName := tree.NewTableName(viewName, tree.ObjectNamePrefix{
					CatalogName:     tbl.CatalogName, // TODO unused now, if used in some code, that will be save in view
					SchemaName:      tree.Identifier(""),
					ExplicitCatalog: false,
					ExplicitSchema:  false,
				}, nil)
				return builder.buildTable(newTableName, ctx, preNodeId, leftCtx)
			}
		}

		nodeID = builder.appendNode(&plan.Node{
			NodeType:    nodeType,
			Stats:       nil,
			ObjRef:      obj,
			TableDef:    tableDef,
			BindingTags: []int32{builder.genNewTag()},
		}, ctx)

	case *tree.JoinTableExpr:
		if tbl.Right == nil {
			return builder.buildTable(tbl.Left, ctx, preNodeId, leftCtx)
		} else if builder.isForUpdate {
			return 0, moerr.NewInternalError(builder.GetContext(), "not support select from join table for update")
		}
		return builder.buildJoinTable(tbl, ctx)

	case *tree.TableFunction:
		if tbl.Id() == "result_scan" {
			return builder.buildResultScan(tbl, ctx)
		}
		return builder.buildTableFunction(tbl, ctx, preNodeId, leftCtx)

	case *tree.ParenTableExpr:
		return builder.buildTable(tbl.Expr, ctx, preNodeId, leftCtx)

	case *tree.AliasedTableExpr: //allways AliasedTableExpr first
		if _, ok := tbl.Expr.(*tree.Select); ok {
			if tbl.As.Alias == "" {
				return 0, moerr.NewSyntaxError(builder.GetContext(), "subquery in FROM must have an alias: %T", stmt)
			}
		}

		nodeID, err = builder.buildTable(tbl.Expr, ctx, preNodeId, leftCtx)
		if err != nil {
			return
		}

		err = builder.addBinding(nodeID, tbl.As, ctx)

		//tableDef := builder.qry.Nodes[nodeID].GetTableDef()
		midNode := builder.qry.Nodes[nodeID]
		//if it is the non-sys account and reads the cluster table,
		//we add an account_id filter to make sure that the non-sys account
		//can only read its own data.

		if midNode.NodeType == plan.Node_TABLE_SCAN {
			dbName := midNode.ObjRef.SchemaName
			tableName := midNode.TableDef.Name
			currentAccountID, err := builder.compCtx.GetAccountId()
			if err != nil {
				return 0, err
			}
			acctName := builder.compCtx.GetUserName()
			if sub := builder.compCtx.GetQueryingSubscription(); sub != nil {
				currentAccountID = uint32(sub.AccountId)
				builder.qry.Nodes[nodeID].NotCacheable = true
			}
			if currentAccountID != catalog.System_Account {
				// add account filter for system table scan
				if dbName == catalog.MO_CATALOG && tableName == catalog.MO_DATABASE {
					modatabaseFilter := util.BuildMoDataBaseFilter(uint64(currentAccountID))
					ctx.binder = NewWhereBinder(builder, ctx)
					accountFilterExprs, err := splitAndBindCondition(modatabaseFilter, NoAlias, ctx)
					if err != nil {
						return 0, err
					}
					builder.qry.Nodes[nodeID].FilterList = accountFilterExprs
				} else if dbName == catalog.MO_SYSTEM_METRICS && tableName == catalog.MO_METRIC {
					motablesFilter := util.BuildSysMetricFilter(acctName)
					ctx.binder = NewWhereBinder(builder, ctx)
					accountFilterExprs, err := splitAndBindCondition(motablesFilter, NoAlias, ctx)
					if err != nil {
						return 0, err
					}
					builder.qry.Nodes[nodeID].FilterList = accountFilterExprs
				} else if dbName == catalog.MO_SYSTEM && tableName == catalog.MO_STATEMENT {
					motablesFilter := util.BuildSysStatementInfoFilter(acctName)
					ctx.binder = NewWhereBinder(builder, ctx)
					accountFilterExprs, err := splitAndBindCondition(motablesFilter, NoAlias, ctx)
					if err != nil {
						return 0, err
					}
					builder.qry.Nodes[nodeID].FilterList = accountFilterExprs
				} else if dbName == catalog.MO_CATALOG && tableName == catalog.MO_TABLES {
					motablesFilter := util.BuildMoTablesFilter(uint64(currentAccountID))
					ctx.binder = NewWhereBinder(builder, ctx)
					accountFilterExprs, err := splitAndBindCondition(motablesFilter, NoAlias, ctx)
					if err != nil {
						return 0, err
					}
					builder.qry.Nodes[nodeID].FilterList = accountFilterExprs
				} else if dbName == catalog.MO_CATALOG && tableName == catalog.MO_COLUMNS {
					moColumnsFilter := util.BuildMoColumnsFilter(uint64(currentAccountID))
					ctx.binder = NewWhereBinder(builder, ctx)
					accountFilterExprs, err := splitAndBindCondition(moColumnsFilter, NoAlias, ctx)
					if err != nil {
						return 0, err
					}
					builder.qry.Nodes[nodeID].FilterList = accountFilterExprs
				} else if util.TableIsClusterTable(midNode.GetTableDef().GetTableType()) {
					ctx.binder = NewWhereBinder(builder, ctx)
					left := &tree.UnresolvedName{
						NumParts: 1,
						Parts:    tree.NameParts{util.GetClusterTableAttributeName()},
					}
					right := tree.NewNumVal(constant.MakeUint64(uint64(currentAccountID)), strconv.Itoa(int(currentAccountID)), false)
					right.ValType = tree.P_uint64
					//account_id = the accountId of the non-sys account
					accountFilter := &tree.ComparisonExpr{
						Op:    tree.EQUAL,
						Left:  left,
						Right: right,
					}
					accountFilterExprs, err := splitAndBindCondition(accountFilter, NoAlias, ctx)
					if err != nil {
						return 0, err
					}
					builder.qry.Nodes[nodeID].FilterList = accountFilterExprs
				}
			}
		}
		return
	case *tree.StatementSource:
		return 0, moerr.NewParseError(builder.GetContext(), "unsupport table expr: %T", stmt)

	default:
		// Values table not support
		return 0, moerr.NewParseError(builder.GetContext(), "unsupport table expr: %T", stmt)
	}

	return
}

func (builder *QueryBuilder) genNewTag() int32 {
	builder.nextTag++
	return builder.nextTag
}

func (builder *QueryBuilder) genNewMsgTag() (ret int32) {
	// start from 1, and 0 means do not handle with message
	builder.nextMsgTag++
	return builder.nextMsgTag
}

func (builder *QueryBuilder) addBinding(nodeID int32, alias tree.AliasClause, ctx *BindContext) error {
	node := builder.qry.Nodes[nodeID]

	var cols []string
	var colIsHidden []bool
	var types []*plan.Type
	var defaultVals []string
	var binding *Binding
	var table string
	if node.NodeType == plan.Node_TABLE_SCAN || node.NodeType == plan.Node_MATERIAL_SCAN || node.NodeType == plan.Node_EXTERNAL_SCAN || node.NodeType == plan.Node_FUNCTION_SCAN || node.NodeType == plan.Node_VALUE_SCAN || node.NodeType == plan.Node_SINK_SCAN || node.NodeType == plan.Node_RECURSIVE_SCAN || node.NodeType == plan.Node_SOURCE_SCAN {
		if (node.NodeType == plan.Node_VALUE_SCAN || node.NodeType == plan.Node_SINK_SCAN || node.NodeType == plan.Node_RECURSIVE_SCAN) && node.TableDef == nil {
			return nil
		}
		if len(alias.Cols) > len(node.TableDef.Cols) {
			return moerr.NewSyntaxError(builder.GetContext(), "table %q has %d columns available but %d columns specified", alias.Alias, len(node.TableDef.Cols), len(alias.Cols))
		}

		if alias.Alias != "" {
			table = string(alias.Alias)
		} else {
			if node.NodeType == plan.Node_FUNCTION_SCAN {
				return moerr.NewSyntaxError(builder.GetContext(), "Every table function must have an alias")
			}
			if node.NodeType == plan.Node_RECURSIVE_SCAN || node.NodeType == plan.Node_SINK_SCAN {
				return nil
			}

			table = node.TableDef.Name
		}

		if _, ok := ctx.bindingByTable[table]; ok {
			return moerr.NewSyntaxError(builder.GetContext(), "table name %q specified more than once", table)
		}

		colLength := len(node.TableDef.Cols)
		cols = make([]string, colLength)
		colIsHidden = make([]bool, colLength)
		types = make([]*plan.Type, colLength)
		defaultVals = make([]string, colLength)

		tag := node.BindingTags[0]

		for i, col := range node.TableDef.Cols {
			if i < len(alias.Cols) {
				cols[i] = string(alias.Cols[i])
			} else {
				cols[i] = col.Name
			}
			colIsHidden[i] = col.Hidden
			types[i] = &col.Typ
			if col.Default != nil {
				defaultVals[i] = col.Default.OriginString
			}
			name := table + "." + cols[i]
			builder.nameByColRef[[2]int32{tag, int32(i)}] = name
		}

		binding = NewBinding(tag, nodeID, table, node.TableDef.TblId, cols, colIsHidden, types, util.TableIsClusterTable(node.TableDef.TableType), defaultVals)
	} else {
		// Subquery
		subCtx := builder.ctxByNode[nodeID]
		tag := subCtx.rootTag()
		headings := subCtx.headings
		projects := subCtx.projects

		if len(alias.Cols) > len(headings) {
			return moerr.NewSyntaxError(builder.GetContext(), "11111 table %q has %d columns available but %d columns specified", alias.Alias, len(headings), len(alias.Cols))
		}

		table = subCtx.cteName
		if len(alias.Alias) > 0 {
			table = string(alias.Alias)
		}
		if len(table) == 0 {
			table = fmt.Sprintf("mo_table_subquery_alias_%d", tag)
		}
		if _, ok := ctx.bindingByTable[table]; ok {
			return moerr.NewSyntaxError(builder.GetContext(), "table name %q specified more than once", table)
		}

		colLength := len(headings)
		cols = make([]string, colLength)
		colIsHidden = make([]bool, colLength)
		types = make([]*plan.Type, colLength)
		defaultVals = make([]string, colLength)

		for i, col := range headings {
			if i < len(alias.Cols) {
				cols[i] = string(alias.Cols[i])
			} else {
				cols[i] = strings.ToLower(col)
			}
			types[i] = &projects[i].Typ
			colIsHidden[i] = false
			defaultVals[i] = ""
			name := table + "." + cols[i]
			builder.nameByColRef[[2]int32{tag, int32(i)}] = name
		}

		binding = NewBinding(tag, nodeID, table, 0, cols, colIsHidden, types, false, defaultVals)
	}

	ctx.bindings = append(ctx.bindings, binding)
	ctx.bindingByTag[binding.tag] = binding
	ctx.bindingByTable[binding.table] = binding

	if node.NodeType != plan.Node_RECURSIVE_SCAN && node.NodeType != plan.Node_SINK_SCAN {
		for _, col := range binding.cols {
			if _, ok := ctx.bindingByCol[col]; ok {
				ctx.bindingByCol[col] = nil
			} else {
				ctx.bindingByCol[col] = binding
			}
		}
	}

	ctx.bindingTree = &BindingTreeNode{
		binding: binding,
	}

	return nil
}

func (builder *QueryBuilder) buildJoinTable(tbl *tree.JoinTableExpr, ctx *BindContext) (int32, error) {
	var joinType plan.Node_JoinType

	switch tbl.JoinType {
	case tree.JOIN_TYPE_CROSS, tree.JOIN_TYPE_INNER, tree.JOIN_TYPE_NATURAL:
		joinType = plan.Node_INNER
	case tree.JOIN_TYPE_LEFT, tree.JOIN_TYPE_NATURAL_LEFT:
		joinType = plan.Node_LEFT
	case tree.JOIN_TYPE_RIGHT, tree.JOIN_TYPE_NATURAL_RIGHT:
		joinType = plan.Node_RIGHT
	case tree.JOIN_TYPE_FULL:
		joinType = plan.Node_OUTER
	}

	leftCtx := NewBindContext(builder, ctx)
	rightCtx := NewBindContext(builder, ctx)

	leftChildID, err := builder.buildTable(tbl.Left, leftCtx, -1, leftCtx)
	if err != nil {
		return 0, err
	}
	if _, ok := tbl.Right.(*tree.TableFunction); ok {
		return 0, moerr.NewSyntaxError(builder.GetContext(), "Every table function must have an alias")
	}
	rightChildID, err := builder.buildTable(tbl.Right, rightCtx, leftChildID, leftCtx)
	if err != nil {
		return 0, err
	}

	if builder.qry.Nodes[rightChildID].NodeType == plan.Node_FUNCTION_SCAN {
		if joinType != plan.Node_INNER {
			return 0, moerr.NewSyntaxError(builder.GetContext(), "table function can only be used in a inner join")
		}
	}

	err = ctx.mergeContexts(builder.GetContext(), leftCtx, rightCtx)
	if err != nil {
		return 0, err
	}

	nodeID := builder.appendNode(&plan.Node{
		NodeType: plan.Node_JOIN,
		Children: []int32{leftChildID, rightChildID},
		JoinType: joinType,
	}, ctx)
	node := builder.qry.Nodes[nodeID]

	ctx.binder = NewTableBinder(builder, ctx)

	switch cond := tbl.Cond.(type) {
	case *tree.OnJoinCond:
		joinConds, err := splitAndBindCondition(cond.Expr, NoAlias, ctx)
		if err != nil {
			return 0, err
		}

		node.OnList = joinConds

	case *tree.UsingJoinCond:
		for _, col := range cond.Cols {
			expr, err := ctx.addUsingCol(string(col), joinType, leftCtx, rightCtx)
			if err != nil {
				return 0, err
			}

			node.OnList = append(node.OnList, expr)
		}

	default:
		if tbl.JoinType == tree.JOIN_TYPE_NATURAL || tbl.JoinType == tree.JOIN_TYPE_NATURAL_LEFT || tbl.JoinType == tree.JOIN_TYPE_NATURAL_RIGHT {
			leftCols := make(map[string]bool)
			for _, binding := range leftCtx.bindings {
				for i, col := range binding.cols {
					if binding.colIsHidden[i] {
						continue
					}
					leftCols[col] = true
				}
			}

			var usingCols []string
			for _, binding := range rightCtx.bindings {
				for _, col := range binding.cols {
					if leftCols[col] {
						usingCols = append(usingCols, col)
					}
				}
			}

			for _, col := range usingCols {
				expr, err := ctx.addUsingCol(col, joinType, leftCtx, rightCtx)
				if err != nil {
					return 0, err
				}

				node.OnList = append(node.OnList, expr)
			}
		}
	}

	return nodeID, nil
}

func (builder *QueryBuilder) buildTableFunction(tbl *tree.TableFunction, ctx *BindContext, preNodeId int32, leftCtx *BindContext) (int32, error) {
	var (
		childId int32
		err     error
		nodeId  int32
	)

	if preNodeId == -1 {
		scanNode := &plan.Node{
			NodeType: plan.Node_VALUE_SCAN,
		}
		childId = builder.appendNode(scanNode, ctx)
		ctx.binder = NewTableBinder(builder, ctx)
	} else {
		ctx.binder = NewTableBinder(builder, leftCtx)
		childId = builder.copyNode(ctx, preNodeId)
	}

	exprs := make([]*plan.Expr, 0, len(tbl.Func.Exprs))
	for _, v := range tbl.Func.Exprs {
		curExpr, err := ctx.binder.BindExpr(v, 0, false)
		if err != nil {
			return 0, err
		}
		exprs = append(exprs, curExpr)
	}
	id := tbl.Id()
	switch id {
	case "unnest":
		nodeId, err = builder.buildUnnest(tbl, ctx, exprs, childId)
	case "generate_series":
		nodeId = builder.buildGenerateSeries(tbl, ctx, exprs, childId)
	case "meta_scan":
		nodeId, err = builder.buildMetaScan(tbl, ctx, exprs, childId)
	case "current_account":
		nodeId, err = builder.buildCurrentAccount(tbl, ctx, exprs, childId)
	case "metadata_scan":
		nodeId = builder.buildMetadataScan(tbl, ctx, exprs, childId)
	case "processlist", "mo_sessions":
		nodeId, err = builder.buildProcesslist(tbl, ctx, exprs, childId)
	case "mo_configurations":
		nodeId, err = builder.buildMoConfigurations(tbl, ctx, exprs, childId)
	case "mo_locks":
		nodeId, err = builder.buildMoLocks(tbl, ctx, exprs, childId)
	case "mo_transactions":
		nodeId, err = builder.buildMoTransactions(tbl, ctx, exprs, childId)
	case "mo_cache":
		nodeId, err = builder.buildMoCache(tbl, ctx, exprs, childId)
	default:
		err = moerr.NewNotSupported(builder.GetContext(), "table function '%s' not supported", id)
	}
	return nodeId, err
}

func (builder *QueryBuilder) GetContext() context.Context {
	if builder == nil {
		return context.TODO()
	}
	return builder.compCtx.GetContext()
}

func (builder *QueryBuilder) checkExprCanPushdown(expr *Expr, node *Node) bool {
	switch node.NodeType {
	case plan.Node_FUNCTION_SCAN:
		if onlyContainsTag(expr, node.BindingTags[0]) {
			return true
		}
		for _, childId := range node.Children {
			if builder.checkExprCanPushdown(expr, builder.qry.Nodes[childId]) {
				return true
			}
		}
		return false
	case plan.Node_TABLE_SCAN, plan.Node_EXTERNAL_SCAN, plan.Node_SOURCE_SCAN:
		return onlyContainsTag(expr, node.BindingTags[0])
	case plan.Node_JOIN:
		if containsTag(expr, builder.qry.Nodes[node.Children[0]].BindingTags[0]) && containsTag(expr, builder.qry.Nodes[node.Children[1]].BindingTags[0]) {
			return true
		}
		for _, childId := range node.Children {
			if builder.checkExprCanPushdown(expr, builder.qry.Nodes[childId]) {
				return true
			}
		}
		return false

	default:
		for _, childId := range node.Children {
			if builder.checkExprCanPushdown(expr, builder.qry.Nodes[childId]) {
				return true
			}
		}
		return false
	}
}<|MERGE_RESOLUTION|>--- conflicted
+++ resolved
@@ -1406,11 +1406,7 @@
 						switch expr := agg.Args[0].Expr.(type) {
 						case *plan.Expr_Col:
 							expr.Col.RelPos = child.BindingTags[0]
-<<<<<<< HEAD
-							agg.F.Args[0].Typ = child.TableDef.Cols[expr.Col.ColPos].Typ
-=======
-							agg.Args[0].Typ = *child.TableDef.Cols[expr.Col.ColPos].Typ
->>>>>>> ee4b53fb
+							agg.Args[0].Typ = child.TableDef.Cols[expr.Col.ColPos].Typ
 						}
 					}
 				}
