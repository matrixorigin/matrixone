--- conflicted
+++ resolved
@@ -2179,363 +2179,6 @@
 	return nodeID, nil
 }
 
-<<<<<<< HEAD
-func (builder *QueryBuilder) pushdownFilters(nodeID int32, filters []*plan.Expr, separateNonEquiConds bool) (int32, []*plan.Expr) {
-	node := builder.qry.Nodes[nodeID]
-
-	var canPushdown, cantPushdown []*plan.Expr
-
-	switch node.NodeType {
-	case plan.Node_AGG:
-		groupTag := node.BindingTags[0]
-		aggregateTag := node.BindingTags[1]
-
-		for _, filter := range filters {
-			if !containsTag(filter, aggregateTag) {
-				canPushdown = append(canPushdown, replaceColRefs(filter, groupTag, node.GroupBy))
-			} else {
-				cantPushdown = append(cantPushdown, filter)
-			}
-		}
-
-		childID, cantPushdownChild := builder.pushdownFilters(node.Children[0], canPushdown, separateNonEquiConds)
-
-		if len(cantPushdownChild) > 0 {
-			childID = builder.appendNode(&plan.Node{
-				NodeType:   plan.Node_FILTER,
-				Children:   []int32{node.Children[0]},
-				FilterList: cantPushdownChild,
-			}, nil)
-		}
-
-		node.Children[0] = childID
-
-	case plan.Node_FILTER:
-		canPushdown = filters
-		for _, filter := range node.FilterList {
-			canPushdown = append(canPushdown, splitPlanConjunction(applyDistributivity(builder.GetContext(), filter))...)
-		}
-
-		childID, cantPushdownChild := builder.pushdownFilters(node.Children[0], canPushdown, separateNonEquiConds)
-
-		if len(cantPushdownChild) > 0 {
-			node.Children[0] = childID
-			node.FilterList = cantPushdownChild
-		} else {
-			nodeID = childID
-		}
-
-	case plan.Node_JOIN:
-		leftTags := make(map[int32]*Binding)
-		for _, tag := range builder.enumerateTags(node.Children[0]) {
-			leftTags[tag] = nil
-		}
-
-		rightTags := make(map[int32]*Binding)
-		for _, tag := range builder.enumerateTags(node.Children[1]) {
-			rightTags[tag] = nil
-		}
-
-		var markTag int32
-		if node.JoinType == plan.Node_MARK {
-			markTag = node.BindingTags[0]
-		}
-
-		node.OnList = splitPlanConjunctions(node.OnList)
-
-		if node.JoinType == plan.Node_INNER {
-			for _, cond := range node.OnList {
-				filters = append(filters, splitPlanConjunction(applyDistributivity(builder.GetContext(), cond))...)
-			}
-
-			node.OnList = nil
-		}
-
-		var leftPushdown, rightPushdown []*plan.Expr
-		var turnInner bool
-
-		joinSides := make([]int8, len(filters))
-
-		for i, filter := range filters {
-			canTurnInner := true
-
-			joinSides[i] = getJoinSide(filter, leftTags, rightTags, markTag)
-			if f, ok := filter.Expr.(*plan.Expr_F); ok {
-				for _, arg := range f.F.Args {
-					if getJoinSide(arg, leftTags, rightTags, markTag) == JoinSideBoth {
-						canTurnInner = false
-						break
-					}
-				}
-			}
-
-			canTurnInner = canTurnInner && rejectsNull(filter, builder.compCtx.GetProcess())
-			leftOrRightJoin := (node.JoinType == plan.Node_LEFT && joinSides[i]&JoinSideRight != 0) || (node.JoinType == plan.Node_RIGHT && joinSides[i]&JoinSideLeft != 0)
-			if canTurnInner && leftOrRightJoin {
-				for _, cond := range node.OnList {
-					filters = append(filters, splitPlanConjunction(applyDistributivity(builder.GetContext(), cond))...)
-				}
-
-				node.JoinType = plan.Node_INNER
-				node.OnList = nil
-				turnInner = true
-
-				break
-			}
-
-			// TODO: FULL OUTER join should be handled here. However we don't have FULL OUTER join now.
-		}
-
-		if turnInner {
-			joinSides = make([]int8, len(filters))
-
-			for i, filter := range filters {
-				joinSides[i] = getJoinSide(filter, leftTags, rightTags, markTag)
-			}
-		} else if node.JoinType == plan.Node_LEFT {
-			var newOnList []*plan.Expr
-			for _, cond := range node.OnList {
-				conj := splitPlanConjunction(applyDistributivity(builder.GetContext(), cond))
-				for _, conjElem := range conj {
-					side := getJoinSide(conjElem, leftTags, rightTags, markTag)
-					if side&JoinSideLeft == 0 {
-						rightPushdown = append(rightPushdown, conjElem)
-					} else {
-						newOnList = append(newOnList, conjElem)
-					}
-				}
-			}
-
-			node.OnList = newOnList
-		}
-
-		if !separateNonEquiConds {
-			var extraFilters []*plan.Expr
-			for i, filter := range filters {
-				if joinSides[i] != JoinSideBoth {
-					continue
-				}
-				switch exprImpl := filter.Expr.(type) {
-				case *plan.Expr_F:
-					if exprImpl.F.Func.ObjName == "or" {
-						keys := checkDNF(filter)
-						for _, key := range keys {
-							extraFilter := walkThroughDNF(builder.GetContext(), filter, key)
-							if extraFilter != nil {
-								extraFilters = append(extraFilters, DeepCopyExpr(extraFilter))
-								joinSides = append(joinSides, getJoinSide(extraFilter, leftTags, rightTags, markTag))
-							}
-						}
-					}
-				}
-			}
-			filters = append(filters, extraFilters...)
-		}
-
-		for i, filter := range filters {
-			switch joinSides[i] {
-			case JoinSideNone:
-				if c, ok := filter.Expr.(*plan.Expr_C); ok {
-					if c, ok := c.C.Value.(*plan.Const_Bval); ok {
-						if c.Bval {
-							break
-						}
-					}
-				}
-
-				switch node.JoinType {
-				case plan.Node_INNER:
-					leftPushdown = append(leftPushdown, DeepCopyExpr(filter))
-					rightPushdown = append(rightPushdown, filter)
-
-				case plan.Node_LEFT, plan.Node_SEMI, plan.Node_ANTI, plan.Node_SINGLE, plan.Node_MARK:
-					leftPushdown = append(leftPushdown, filter)
-
-				default:
-					cantPushdown = append(cantPushdown, filter)
-				}
-
-			case JoinSideLeft:
-				if node.JoinType != plan.Node_OUTER && node.JoinType != plan.Node_RIGHT {
-					leftPushdown = append(leftPushdown, filter)
-				} else {
-					cantPushdown = append(cantPushdown, filter)
-				}
-
-			case JoinSideRight:
-				if node.JoinType == plan.Node_INNER || node.JoinType == plan.Node_RIGHT {
-					rightPushdown = append(rightPushdown, filter)
-				} else {
-					cantPushdown = append(cantPushdown, filter)
-				}
-
-			case JoinSideBoth:
-				if node.JoinType == plan.Node_INNER {
-					if separateNonEquiConds {
-						if f, ok := filter.Expr.(*plan.Expr_F); ok {
-							if f.F.Func.ObjName == "=" {
-								if getJoinSide(f.F.Args[0], leftTags, rightTags, markTag) != JoinSideBoth {
-									if getJoinSide(f.F.Args[1], leftTags, rightTags, markTag) != JoinSideBoth {
-										node.OnList = append(node.OnList, filter)
-										break
-									}
-								}
-							}
-						}
-					} else {
-						node.OnList = append(node.OnList, filter)
-						break
-					}
-				}
-
-				cantPushdown = append(cantPushdown, filter)
-
-			case JoinSideMark:
-				if tryMark, ok := filter.Expr.(*plan.Expr_Col); ok {
-					if tryMark.Col.RelPos == node.BindingTags[0] {
-						node.JoinType = plan.Node_SEMI
-						node.BindingTags = nil
-						break
-					}
-				} else if fExpr, ok := filter.Expr.(*plan.Expr_F); ok {
-					if filter.Typ.NotNullable && fExpr.F.Func.ObjName == "not" {
-						arg := fExpr.F.Args[0]
-						if tryMark, ok := arg.Expr.(*plan.Expr_Col); ok {
-							if tryMark.Col.RelPos == node.BindingTags[0] {
-								node.JoinType = plan.Node_ANTI
-								node.BindingTags = nil
-								break
-							}
-						}
-					}
-				}
-
-				cantPushdown = append(cantPushdown, filter)
-
-			default:
-				cantPushdown = append(cantPushdown, filter)
-			}
-		}
-
-		if node.JoinType == plan.Node_INNER {
-			//only inner join can deduce new predicate
-			builder.pushdownFilters(node.Children[0], predsDeduction(rightPushdown, node.OnList), separateNonEquiConds)
-			builder.pushdownFilters(node.Children[1], predsDeduction(leftPushdown, node.OnList), separateNonEquiConds)
-		}
-
-		childID, cantPushdownChild := builder.pushdownFilters(node.Children[0], leftPushdown, separateNonEquiConds)
-
-		if len(cantPushdownChild) > 0 {
-			childID = builder.appendNode(&plan.Node{
-				NodeType:   plan.Node_FILTER,
-				Children:   []int32{node.Children[0]},
-				FilterList: cantPushdownChild,
-			}, nil)
-		}
-
-		node.Children[0] = childID
-
-		childID, cantPushdownChild = builder.pushdownFilters(node.Children[1], rightPushdown, separateNonEquiConds)
-
-		if len(cantPushdownChild) > 0 {
-			childID = builder.appendNode(&plan.Node{
-				NodeType:   plan.Node_FILTER,
-				Children:   []int32{node.Children[1]},
-				FilterList: cantPushdownChild,
-			}, nil)
-		}
-
-		node.Children[1] = childID
-
-	case plan.Node_UNION, plan.Node_UNION_ALL, plan.Node_MINUS, plan.Node_MINUS_ALL, plan.Node_INTERSECT, plan.Node_INTERSECT_ALL:
-		leftChild := builder.qry.Nodes[node.Children[0]]
-		rightChild := builder.qry.Nodes[node.Children[1]]
-		var canPushDownRight []*plan.Expr
-
-		for _, filter := range filters {
-			canPushdown = append(canPushdown, replaceColRefsForSet(DeepCopyExpr(filter), leftChild.ProjectList))
-			canPushDownRight = append(canPushDownRight, replaceColRefsForSet(filter, rightChild.ProjectList))
-		}
-
-		childID, cantPushdownChild := builder.pushdownFilters(node.Children[0], canPushdown, separateNonEquiConds)
-		if len(cantPushdownChild) > 0 {
-			childID = builder.appendNode(&plan.Node{
-				NodeType:   plan.Node_FILTER,
-				Children:   []int32{node.Children[0]},
-				FilterList: cantPushdownChild,
-			}, nil)
-		}
-		node.Children[0] = childID
-
-		childID, cantPushdownChild = builder.pushdownFilters(node.Children[1], canPushDownRight, separateNonEquiConds)
-		if len(cantPushdownChild) > 0 {
-			childID = builder.appendNode(&plan.Node{
-				NodeType:   plan.Node_FILTER,
-				Children:   []int32{node.Children[1]},
-				FilterList: cantPushdownChild,
-			}, nil)
-		}
-		node.Children[1] = childID
-
-	case plan.Node_PROJECT:
-		child := builder.qry.Nodes[node.Children[0]]
-		if (child.NodeType == plan.Node_VALUE_SCAN || child.NodeType == plan.Node_EXTERNAL_SCAN) && child.RowsetData == nil {
-			cantPushdown = filters
-			break
-		}
-
-		projectTag := node.BindingTags[0]
-
-		for _, filter := range filters {
-			canPushdown = append(canPushdown, replaceColRefs(filter, projectTag, node.ProjectList))
-		}
-
-		childID, cantPushdownChild := builder.pushdownFilters(node.Children[0], canPushdown, separateNonEquiConds)
-
-		if len(cantPushdownChild) > 0 {
-			childID = builder.appendNode(&plan.Node{
-				NodeType:   plan.Node_FILTER,
-				Children:   []int32{node.Children[0]},
-				FilterList: cantPushdownChild,
-			}, nil)
-		}
-
-		node.Children[0] = childID
-
-	case plan.Node_TABLE_SCAN, plan.Node_EXTERNAL_SCAN:
-		node.FilterList = append(node.FilterList, filters...)
-	case plan.Node_FUNCTION_SCAN:
-		node.FilterList = append(node.FilterList, filters...)
-		childId := node.Children[0]
-		childId, err := builder.pushdownFilters(childId, nil, separateNonEquiConds)
-		if err != nil {
-			return 0, err
-		}
-		node.Children[0] = childId
-
-	default:
-		if len(node.Children) > 0 {
-			childID, cantPushdownChild := builder.pushdownFilters(node.Children[0], filters, separateNonEquiConds)
-
-			if len(cantPushdownChild) > 0 {
-				childID = builder.appendNode(&plan.Node{
-					NodeType:   plan.Node_FILTER,
-					Children:   []int32{node.Children[0]},
-					FilterList: cantPushdownChild,
-				}, nil)
-			}
-
-			node.Children[0] = childID
-		} else {
-			cantPushdown = filters
-		}
-	}
-
-	return nodeID, cantPushdown
-}
-
-=======
->>>>>>> 91db3b73
 func (builder *QueryBuilder) buildTableFunction(tbl *tree.TableFunction, ctx *BindContext) (int32, error) {
 	var (
 		childId int32 = -1
