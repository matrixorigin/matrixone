// Copyright 2022 Matrix Origin
//
// Licensed under the Apache License, Version 2.0 (the "License");
// you may not use this file except in compliance with the License.
// You may obtain a copy of the License at
//
//     http://www.apache.org/licenses/LICENSE-2.0
//
// Unless required by applicable law or agreed to in writing, software
// distributed under the License is distributed on an "AS IS" BASIS,
// WITHOUT WARRANTIES OR CONDITIONS OF ANY KIND, either express or implied.
// See the License for the specific language governing permissions and
// limitations under the License.

package plan

import (
	"encoding/json"

	"github.com/matrixorigin/matrixone/pkg/catalog"
	"github.com/matrixorigin/matrixone/pkg/common/moerr"
	"github.com/matrixorigin/matrixone/pkg/container/types"
	"github.com/matrixorigin/matrixone/pkg/pb/plan"
	"github.com/matrixorigin/matrixone/pkg/sql/parsers/dialect"
	"github.com/matrixorigin/matrixone/pkg/sql/parsers/dialect/mysql"
	"github.com/matrixorigin/matrixone/pkg/sql/parsers/tree"
	"github.com/matrixorigin/matrixone/pkg/sql/plan/function"
)

func NewQueryBuilder(queryType plan.Query_StatementType, ctx CompilerContext) *QueryBuilder {
	return &QueryBuilder{
		qry: &Query{
			StmtType: queryType,
		},
		compCtx:      ctx,
		ctxByNode:    []*BindContext{},
		nameByColRef: make(map[[2]int32]string),
		nextTag:      0,
	}
}

func (builder *QueryBuilder) remapExpr(expr *Expr, colMap map[[2]int32][2]int32) error {
	switch ne := expr.Expr.(type) {
	case *plan.Expr_Col:
		mapId := [2]int32{ne.Col.RelPos, ne.Col.ColPos}
		if ids, ok := colMap[mapId]; ok {
			ne.Col.RelPos = ids[0]
			ne.Col.ColPos = ids[1]
			ne.Col.Name = builder.nameByColRef[mapId]
		} else {
			return moerr.NewParseError("can't find column %v in context's map %v", mapId, colMap)
		}

	case *plan.Expr_F:
		for _, arg := range ne.F.GetArgs() {
			err := builder.remapExpr(arg, colMap)
			if err != nil {
				return err
			}
		}
	}
	return nil
}

type ColRefRemapping struct {
	globalToLocal map[[2]int32][2]int32
	localToGlobal [][2]int32
}

func (m *ColRefRemapping) addColRef(colRef [2]int32) {
	m.globalToLocal[colRef] = [2]int32{0, int32(len(m.localToGlobal))}
	m.localToGlobal = append(m.localToGlobal, colRef)
}

func (builder *QueryBuilder) remapAllColRefs(nodeID int32, colRefCnt map[[2]int32]int) (*ColRefRemapping, error) {
	node := builder.qry.Nodes[nodeID]

	remapping := &ColRefRemapping{
		globalToLocal: make(map[[2]int32][2]int32),
	}

	switch node.NodeType {
	case plan.Node_TABLE_SCAN, plan.Node_MATERIAL_SCAN, plan.Node_EXTERNAL_SCAN:
		for _, expr := range node.FilterList {
			increaseRefCnt(expr, colRefCnt)
		}

		internalRemapping := &ColRefRemapping{
			globalToLocal: make(map[[2]int32][2]int32),
		}

		tag := node.BindingTags[0]
		newTableDef := &plan.TableDef{
<<<<<<< HEAD
			Name:          node.TableDef.Name,
			Defs:          node.TableDef.Defs,
			Name2ColIndex: node.TableDef.Name2ColIndex,
			Createsql:     node.TableDef.Createsql,
			TblFunc:       node.TableDef.TblFunc,
=======
			Name:               node.TableDef.Name,
			Defs:               node.TableDef.Defs,
			Name2ColIndex:      node.TableDef.Name2ColIndex,
			Createsql:          node.TableDef.Createsql,
			TableFunctionParam: node.TableDef.TableFunctionParam,
>>>>>>> 413e4f44
		}

		for i, col := range node.TableDef.Cols {
			globalRef := [2]int32{tag, int32(i)}
			if colRefCnt[globalRef] == 0 {
				continue
			}

			internalRemapping.addColRef(globalRef)

			newTableDef.Cols = append(newTableDef.Cols, col)
		}

		if len(newTableDef.Cols) == 0 {
			internalRemapping.addColRef([2]int32{tag, 0})
			newTableDef.Cols = append(newTableDef.Cols, node.TableDef.Cols[0])
		}

		node.TableDef = newTableDef

		for _, expr := range node.FilterList {
			decreaseRefCnt(expr, colRefCnt)
			err := builder.remapExpr(expr, internalRemapping.globalToLocal)
			if err != nil {
				return nil, err
			}
		}

		for i, col := range node.TableDef.Cols {
			if colRefCnt[internalRemapping.localToGlobal[i]] == 0 {
				continue
			}

			remapping.addColRef(internalRemapping.localToGlobal[i])

			node.ProjectList = append(node.ProjectList, &plan.Expr{
				Typ: col.Typ,
				Expr: &plan.Expr_Col{
					Col: &plan.ColRef{
						RelPos: 0,
						ColPos: int32(i),
						Name:   builder.nameByColRef[internalRemapping.localToGlobal[i]],
					},
				},
			})
		}

		if len(node.ProjectList) == 0 {
			globalRef := [2]int32{tag, 0}
			remapping.addColRef(globalRef)

			node.ProjectList = append(node.ProjectList, &plan.Expr{
				Typ: node.TableDef.Cols[0].Typ,
				Expr: &plan.Expr_Col{
					Col: &plan.ColRef{
						RelPos: 0,
						ColPos: 0,
						Name:   builder.nameByColRef[globalRef],
					},
				},
			})
		}
<<<<<<< HEAD
	case plan.Node_TABLE_FUNCTION:
=======
	case plan.Node_UNNEST:
>>>>>>> 413e4f44
		for _, expr := range node.FilterList {
			increaseRefCnt(expr, colRefCnt)
		}

		internalRemapping := &ColRefRemapping{
			globalToLocal: make(map[[2]int32][2]int32),
		}

		tag := node.BindingTags[0]
		newTableDef := &plan.TableDef{
<<<<<<< HEAD
			Name:          node.TableDef.Name,
			Defs:          node.TableDef.Defs,
			Name2ColIndex: node.TableDef.Name2ColIndex,
			Createsql:     node.TableDef.Createsql,
			TblFunc:       node.TableDef.TblFunc,
=======
			Name:               node.TableDef.Name,
			Defs:               node.TableDef.Defs,
			Name2ColIndex:      node.TableDef.Name2ColIndex,
			Createsql:          node.TableDef.Createsql,
			TableFunctionParam: node.TableDef.TableFunctionParam,
>>>>>>> 413e4f44
		}

		for i, col := range node.TableDef.Cols {
			globalRef := [2]int32{tag, int32(i)}
			if colRefCnt[globalRef] == 0 {
				continue
			}

			internalRemapping.addColRef(globalRef)

			newTableDef.Cols = append(newTableDef.Cols, col)
		}

		if len(newTableDef.Cols) == 0 {
			internalRemapping.addColRef([2]int32{tag, 0})
			newTableDef.Cols = append(newTableDef.Cols, node.TableDef.Cols[0])
		}

		node.TableDef = newTableDef

		for _, expr := range node.FilterList {
			decreaseRefCnt(expr, colRefCnt)
			err := builder.remapExpr(expr, internalRemapping.globalToLocal)
			if err != nil {
				return nil, err
			}
		}

		for i, col := range node.TableDef.Cols {
			if colRefCnt[internalRemapping.localToGlobal[i]] == 0 {
				continue
			}

			remapping.addColRef(internalRemapping.localToGlobal[i])

			node.ProjectList = append(node.ProjectList, &plan.Expr{
				Typ: col.Typ,
				Expr: &plan.Expr_Col{
					Col: &plan.ColRef{
						RelPos: 0,
						ColPos: int32(i),
						Name:   builder.nameByColRef[internalRemapping.localToGlobal[i]],
					},
				},
			})
		}

		if len(node.ProjectList) == 0 {
			globalRef := [2]int32{tag, 0}
			remapping.addColRef(globalRef)

			node.ProjectList = append(node.ProjectList, &plan.Expr{
				Typ: node.TableDef.Cols[0].Typ,
				Expr: &plan.Expr_Col{
					Col: &plan.ColRef{
						RelPos: 0,
						ColPos: 0,
						Name:   builder.nameByColRef[globalRef],
					},
				},
			})
		}
		childId := node.Children[0]
		childNode := builder.qry.Nodes[childId]
		if childNode.NodeType != plan.Node_PROJECT {
			break
		}
		_, err := builder.remapAllColRefs(childId, colRefCnt)
		if err != nil {
			return nil, err
		}

	case plan.Node_INTERSECT, plan.Node_INTERSECT_ALL,
		plan.Node_UNION, plan.Node_UNION_ALL,
		plan.Node_MINUS, plan.Node_MINUS_ALL:

		thisTag := node.BindingTags[0]
		leftID := node.Children[0]
		rightID := node.Children[1]
		for i, expr := range node.ProjectList {
			increaseRefCnt(expr, colRefCnt)
			globalRef := [2]int32{thisTag, int32(i)}
			remapping.addColRef(globalRef)
		}

		rightNode := builder.qry.Nodes[rightID]
		if rightNode.NodeType == plan.Node_PROJECT {
			projectTag := rightNode.BindingTags[0]
			for i := range rightNode.ProjectList {
				increaseRefCnt(&plan.Expr{
					Expr: &plan.Expr_Col{
						Col: &plan.ColRef{
							RelPos: projectTag,
							ColPos: int32(i),
						},
					}}, colRefCnt)
			}
		}

		internalMap := make(map[[2]int32][2]int32)

		leftRemapping, err := builder.remapAllColRefs(leftID, colRefCnt)
		if err != nil {
			return nil, err
		}
		for k, v := range leftRemapping.globalToLocal {
			internalMap[k] = v
		}

		_, err = builder.remapAllColRefs(rightID, colRefCnt)
		if err != nil {
			return nil, err
		}

		for _, expr := range node.ProjectList {
			decreaseRefCnt(expr, colRefCnt)
			err := builder.remapExpr(expr, internalMap)
			if err != nil {
				return nil, err
			}
		}

	case plan.Node_JOIN:
		for _, expr := range node.OnList {
			increaseRefCnt(expr, colRefCnt)
		}

		internalMap := make(map[[2]int32][2]int32)

		leftID := node.Children[0]
		leftRemapping, err := builder.remapAllColRefs(leftID, colRefCnt)
		if err != nil {
			return nil, err
		}

		for k, v := range leftRemapping.globalToLocal {
			internalMap[k] = v
		}

		rightID := node.Children[1]
		rightRemapping, err := builder.remapAllColRefs(rightID, colRefCnt)
		if err != nil {
			return nil, err
		}

		for k, v := range rightRemapping.globalToLocal {
			internalMap[k] = [2]int32{1, v[1]}
		}

		for _, expr := range node.OnList {
			decreaseRefCnt(expr, colRefCnt)
			err := builder.remapExpr(expr, internalMap)
			if err != nil {
				return nil, err
			}
		}

		childProjList := builder.qry.Nodes[leftID].ProjectList
		for i, globalRef := range leftRemapping.localToGlobal {
			if colRefCnt[globalRef] == 0 {
				continue
			}

			remapping.addColRef(globalRef)

			node.ProjectList = append(node.ProjectList, &plan.Expr{
				Typ: childProjList[i].Typ,
				Expr: &plan.Expr_Col{
					Col: &plan.ColRef{
						RelPos: 0,
						ColPos: int32(i),
						Name:   builder.nameByColRef[globalRef],
					},
				},
			})
		}

		if node.JoinType == plan.Node_MARK {
			globalRef := [2]int32{node.BindingTags[0], 0}
			remapping.addColRef(globalRef)

			node.ProjectList = append(node.ProjectList, &plan.Expr{
				Typ: &plan.Type{
					Id:       int32(types.T_bool),
					Nullable: true,
					Size:     1,
				},
				Expr: &plan.Expr_Col{
					Col: &plan.ColRef{
						RelPos: -1,
						ColPos: 0,
						Name:   builder.nameByColRef[globalRef],
					},
				},
			})

			break
		}

		if node.JoinType != plan.Node_SEMI && node.JoinType != plan.Node_ANTI {
			childProjList = builder.qry.Nodes[rightID].ProjectList
			for i, globalRef := range rightRemapping.localToGlobal {
				if colRefCnt[globalRef] == 0 {
					continue
				}

				remapping.addColRef(globalRef)

				node.ProjectList = append(node.ProjectList, &plan.Expr{
					Typ: childProjList[i].Typ,
					Expr: &plan.Expr_Col{
						Col: &plan.ColRef{
							RelPos: 1,
							ColPos: int32(i),
							Name:   builder.nameByColRef[globalRef],
						},
					},
				})
			}
		}

		if len(node.ProjectList) == 0 && len(leftRemapping.localToGlobal) > 0 {
			globalRef := leftRemapping.localToGlobal[0]
			remapping.addColRef(globalRef)

			node.ProjectList = append(node.ProjectList, &plan.Expr{
				Typ: builder.qry.Nodes[leftID].ProjectList[0].Typ,
				Expr: &plan.Expr_Col{
					Col: &plan.ColRef{
						RelPos: 0,
						ColPos: 0,
						Name:   builder.nameByColRef[globalRef],
					},
				},
			})
		}

	case plan.Node_AGG:
		for _, expr := range node.GroupBy {
			increaseRefCnt(expr, colRefCnt)
		}

		for _, expr := range node.AggList {
			increaseRefCnt(expr, colRefCnt)
		}

		childRemapping, err := builder.remapAllColRefs(node.Children[0], colRefCnt)
		if err != nil {
			return nil, err
		}

		groupTag := node.BindingTags[0]
		aggregateTag := node.BindingTags[1]

		for idx, expr := range node.GroupBy {
			decreaseRefCnt(expr, colRefCnt)
			err := builder.remapExpr(expr, childRemapping.globalToLocal)
			if err != nil {
				return nil, err
			}

			globalRef := [2]int32{groupTag, int32(idx)}
			if colRefCnt[globalRef] == 0 {
				continue
			}

			remapping.addColRef(globalRef)

			node.ProjectList = append(node.ProjectList, &plan.Expr{
				Typ: expr.Typ,
				Expr: &plan.Expr_Col{
					Col: &ColRef{
						RelPos: -1,
						ColPos: int32(idx),
						Name:   builder.nameByColRef[globalRef],
					},
				},
			})
		}

		for idx, expr := range node.AggList {
			decreaseRefCnt(expr, colRefCnt)
			err := builder.remapExpr(expr, childRemapping.globalToLocal)
			if err != nil {
				return nil, err
			}

			globalRef := [2]int32{aggregateTag, int32(idx)}
			if colRefCnt[globalRef] == 0 {
				continue
			}

			remapping.addColRef(globalRef)

			node.ProjectList = append(node.ProjectList, &Expr{
				Typ: expr.Typ,
				Expr: &plan.Expr_Col{
					Col: &ColRef{
						RelPos: -2,
						ColPos: int32(idx),
						Name:   builder.nameByColRef[globalRef],
					},
				},
			})
		}

		if len(node.ProjectList) == 0 {
			if len(node.GroupBy) > 0 {
				globalRef := [2]int32{groupTag, 0}
				remapping.addColRef(globalRef)

				node.ProjectList = append(node.ProjectList, &plan.Expr{
					Typ: node.GroupBy[0].Typ,
					Expr: &plan.Expr_Col{
						Col: &plan.ColRef{
							RelPos: -1,
							ColPos: 0,
							Name:   builder.nameByColRef[globalRef],
						},
					},
				})
			} else {
				globalRef := [2]int32{aggregateTag, 0}
				remapping.addColRef(globalRef)

				node.ProjectList = append(node.ProjectList, &plan.Expr{
					Typ: node.AggList[0].Typ,
					Expr: &plan.Expr_Col{
						Col: &plan.ColRef{
							RelPos: -2,
							ColPos: 0,
							Name:   builder.nameByColRef[globalRef],
						},
					},
				})
			}
		}

	case plan.Node_SORT:
		for _, orderBy := range node.OrderBy {
			increaseRefCnt(orderBy.Expr, colRefCnt)
		}

		childRemapping, err := builder.remapAllColRefs(node.Children[0], colRefCnt)
		if err != nil {
			return nil, err
		}

		for _, orderBy := range node.OrderBy {
			decreaseRefCnt(orderBy.Expr, colRefCnt)
			err := builder.remapExpr(orderBy.Expr, childRemapping.globalToLocal)
			if err != nil {
				return nil, err
			}
		}

		childProjList := builder.qry.Nodes[node.Children[0]].ProjectList
		for i, globalRef := range childRemapping.localToGlobal {
			if colRefCnt[globalRef] == 0 {
				continue
			}

			remapping.addColRef(globalRef)

			node.ProjectList = append(node.ProjectList, &plan.Expr{
				Typ: childProjList[i].Typ,
				Expr: &plan.Expr_Col{
					Col: &plan.ColRef{
						RelPos: 0,
						ColPos: int32(i),
						Name:   builder.nameByColRef[globalRef],
					},
				},
			})
		}

		if len(node.ProjectList) == 0 && len(childRemapping.localToGlobal) > 0 {
			globalRef := childRemapping.localToGlobal[0]
			remapping.addColRef(globalRef)

			node.ProjectList = append(node.ProjectList, &plan.Expr{
				Typ: childProjList[0].Typ,
				Expr: &plan.Expr_Col{
					Col: &plan.ColRef{
						RelPos: 0,
						ColPos: 0,
						Name:   builder.nameByColRef[globalRef],
					},
				},
			})
		}

	case plan.Node_FILTER:
		for _, expr := range node.FilterList {
			increaseRefCnt(expr, colRefCnt)
		}

		childRemapping, err := builder.remapAllColRefs(node.Children[0], colRefCnt)
		if err != nil {
			return nil, err
		}

		for _, expr := range node.FilterList {
			decreaseRefCnt(expr, colRefCnt)
			err := builder.remapExpr(expr, childRemapping.globalToLocal)
			if err != nil {
				return nil, err
			}
		}

		childProjList := builder.qry.Nodes[node.Children[0]].ProjectList
		for i, globalRef := range childRemapping.localToGlobal {
			if colRefCnt[globalRef] == 0 {
				continue
			}

			remapping.addColRef(globalRef)

			node.ProjectList = append(node.ProjectList, &plan.Expr{
				Typ: childProjList[i].Typ,
				Expr: &plan.Expr_Col{
					Col: &plan.ColRef{
						RelPos: 0,
						ColPos: int32(i),
						Name:   builder.nameByColRef[globalRef],
					},
				},
			})
		}

		if len(node.ProjectList) == 0 {
			if len(childRemapping.localToGlobal) > 0 {
				remapping.addColRef(childRemapping.localToGlobal[0])
			}

			node.ProjectList = append(node.ProjectList, &plan.Expr{
				Typ: childProjList[0].Typ,
				Expr: &plan.Expr_Col{
					Col: &plan.ColRef{
						RelPos: 0,
						ColPos: 0,
					},
				},
			})
		}

	case plan.Node_PROJECT, plan.Node_MATERIAL:
		projectTag := node.BindingTags[0]

		var neededProj []int32

		for i, expr := range node.ProjectList {
			globalRef := [2]int32{projectTag, int32(i)}
			if colRefCnt[globalRef] == 0 {
				continue
			}

			neededProj = append(neededProj, int32(i))
			increaseRefCnt(expr, colRefCnt)
		}

		if len(neededProj) == 0 {
			increaseRefCnt(node.ProjectList[0], colRefCnt)
			neededProj = append(neededProj, 0)
		}

		childRemapping, err := builder.remapAllColRefs(node.Children[0], colRefCnt)
		if err != nil {
			return nil, err
		}

		var newProjList []*plan.Expr
		for _, needed := range neededProj {
			expr := node.ProjectList[needed]
			decreaseRefCnt(expr, colRefCnt)
			err := builder.remapExpr(expr, childRemapping.globalToLocal)
			if err != nil {
				return nil, err
			}

			globalRef := [2]int32{projectTag, needed}
			remapping.addColRef(globalRef)

			newProjList = append(newProjList, expr)
		}

		node.ProjectList = newProjList

	case plan.Node_DISTINCT:
		childRemapping, err := builder.remapAllColRefs(node.Children[0], colRefCnt)
		if err != nil {
			return nil, err
		}

		// Rewrite DISTINCT to AGG
		node.NodeType = plan.Node_AGG
		preNode := builder.qry.Nodes[node.Children[0]]
		node.GroupBy = make([]*Expr, len(preNode.ProjectList))
		node.ProjectList = make([]*Expr, len(preNode.ProjectList))

		for i, prjExpr := range preNode.ProjectList {
			node.GroupBy[i] = &plan.Expr{
				Typ: prjExpr.Typ,
				Expr: &plan.Expr_Col{
					Col: &plan.ColRef{
						RelPos: 0,
						ColPos: int32(i),
					},
				},
			}

			node.ProjectList[i] = &plan.Expr{
				Typ: prjExpr.Typ,
				Expr: &plan.Expr_Col{
					Col: &plan.ColRef{
						RelPos: -1,
						ColPos: int32(i),
					},
				},
			}
		}

		remapping = childRemapping

	case plan.Node_VALUE_SCAN:
		// VALUE_SCAN always have one column now
<<<<<<< HEAD
		if !IsTableFunctionValueScan(node) {
=======
		if !IsUnnestValueScan(node) {
>>>>>>> 413e4f44
			node.ProjectList = append(node.ProjectList, &plan.Expr{
				Typ:  &plan.Type{Id: int32(types.T_int64)},
				Expr: &plan.Expr_C{C: &plan.Const{Value: &plan.Const_Ival{Ival: 0}}},
			})
		}

	default:
		return nil, moerr.NewInternalError("unsupport node type")
	}

	node.BindingTags = nil

	return remapping, nil
}

func (builder *QueryBuilder) createQuery() (*Query, error) {
	for i, rootId := range builder.qry.Steps {
		rootId, _ = builder.pushdownFilters(rootId, nil)
		rootId = builder.determineJoinOrder(rootId)
		rootId = builder.pushdownSemiAntiJoins(rootId)
		builder.qry.Steps[i] = rootId

		colRefCnt := make(map[[2]int32]int)
		rootNode := builder.qry.Nodes[rootId]
		resultTag := rootNode.BindingTags[0]
		for i := range rootNode.ProjectList {
			colRefCnt[[2]int32{resultTag, int32(i)}] = 1
		}

		_, err := builder.remapAllColRefs(rootId, colRefCnt)
		if err != nil {
			return nil, err
		}
	}
	return builder.qry, nil
}

func (builder *QueryBuilder) buildUnion(stmt *tree.UnionClause, astOrderBy tree.OrderBy, astLimit *tree.Limit, ctx *BindContext, isRoot bool) (int32, error) {
	var selectStmts []tree.Statement
	var unionTypes []plan.Node_NodeType

	// get Union selectStmts
	err := getUnionSelects(stmt, &selectStmts, &unionTypes)
	if err != nil {
		return 0, err
	}

	if len(selectStmts) == 1 {
		switch sltStmt := selectStmts[0].(type) {
		case *tree.Select:
			if sltClause, ok := sltStmt.Select.(*tree.SelectClause); ok {
				sltClause.Distinct = true
				return builder.buildSelect(sltStmt, ctx, isRoot)
			} else {
				// rewrite sltStmt to select distinct * from (sltStmt) a
				tmpSltStmt := &tree.Select{
					Select: &tree.SelectClause{
						Distinct: true,

						Exprs: []tree.SelectExpr{
							{Expr: tree.StarExpr()},
						},
						From: &tree.From{
							Tables: tree.TableExprs{
								&tree.AliasedTableExpr{
									Expr: &tree.ParenTableExpr{
										Expr: sltStmt,
									},
									As: tree.AliasClause{
										Alias: "a",
									},
								},
							},
						},
					},
					Limit:   astLimit,
					OrderBy: astOrderBy,
				}
				return builder.buildSelect(tmpSltStmt, ctx, isRoot)
			}

		case *tree.SelectClause:
			if !sltStmt.Distinct {
				sltStmt.Distinct = true
			}
			return builder.buildSelect(&tree.Select{Select: sltStmt, Limit: astLimit, OrderBy: astOrderBy}, ctx, isRoot)
		}
	}

	// build selects
	var projectTypList [][]types.Type
	selectStmtLength := len(selectStmts)
	nodes := make([]int32, selectStmtLength)
	subCtxList := make([]*BindContext, selectStmtLength)
	var projectLength int
	var nodeID int32
	for idx, sltStmt := range selectStmts {
		subCtx := NewBindContext(builder, ctx)
		if slt, ok := sltStmt.(*tree.Select); ok {
			nodeID, err = builder.buildSelect(slt, subCtx, isRoot)
		} else {
			nodeID, err = builder.buildSelect(&tree.Select{Select: sltStmt}, subCtx, isRoot)
		}
		if err != nil {
			return 0, err
		}

		if idx == 0 {
			projectLength = len(builder.qry.Nodes[nodeID].ProjectList)
			projectTypList = make([][]types.Type, projectLength)
			for i := 0; i < projectLength; i++ {
				projectTypList[i] = make([]types.Type, selectStmtLength)
			}
		} else {
			if projectLength != len(builder.qry.Nodes[nodeID].ProjectList) {
				return 0, moerr.NewParseError("SELECT statements have different number of columns")
			}
		}

		for i, expr := range subCtx.results {
			projectTypList[i][idx] = makeTypeByPlan2Expr(expr)
		}
		subCtxList[idx] = subCtx
		nodes[idx] = nodeID
	}

	// reset all select's return Projection(type cast up)
	// we use coalesce function's type check&type cast rule
	for columnIdx, argsType := range projectTypList {
		// we don't cast null as any type in function
		// but we will cast null as some target type in union/intersect/minus
		var tmpArgsType []types.Type
		for _, typ := range argsType {
			if typ.Oid != types.T_any {
				tmpArgsType = append(tmpArgsType, typ)
			}
		}

		if len(tmpArgsType) > 0 {
			_, _, argsCastType, err := function.GetFunctionByName("coalesce", tmpArgsType)
			if err != nil {
				return 0, moerr.NewParseError("the %d column cann't cast to a same type", columnIdx)
			}
			var targetType *plan.Type
			var targetArgType types.Type
			if len(argsCastType) == 0 {
				targetType = makePlan2Type(&tmpArgsType[0])
				targetArgType = tmpArgsType[0]
			} else {
				targetType = makePlan2Type(&argsCastType[0])
				targetArgType = argsCastType[0]
			}

			for idx, tmpID := range nodes {
				if !argsType[idx].Eq(targetArgType) {
					node := builder.qry.Nodes[tmpID]
					if argsType[idx].Oid == types.T_any {
						node.ProjectList[columnIdx].Typ = targetType
					} else {
						node.ProjectList[columnIdx], err = appendCastBeforeExpr(node.ProjectList[columnIdx], targetType)
						if err != nil {
							return 0, err
						}
					}
				}
			}
		}
	}

	firstSelectProjectNode := builder.qry.Nodes[nodes[0]]

	getProjectList := func(tag int32) []*plan.Expr {
		projectList := make([]*plan.Expr, len(firstSelectProjectNode.ProjectList))
		for i, expr := range firstSelectProjectNode.ProjectList {
			projectList[i] = &plan.Expr{
				Typ: expr.Typ,
				Expr: &plan.Expr_Col{
					Col: &plan.ColRef{
						RelPos: tag,
						ColPos: int32(i),
					},
				},
			}
		}
		return projectList
	}

	// build intersect node first.  because intersect has higher precedence then UNION and MINUS
	var newNodes []int32
	var newUnionType []plan.Node_NodeType
	var lastTag int32
	newNodes = append(newNodes, nodes[0])
	for i := 1; i < len(nodes); i++ {
		utIdx := i - 1
		lastNewNodeIdx := len(newNodes) - 1
		if unionTypes[utIdx] == plan.Node_INTERSECT || unionTypes[utIdx] == plan.Node_INTERSECT_ALL {
			lastTag = builder.genNewTag()
			leftNodeTag := builder.qry.Nodes[newNodes[lastNewNodeIdx]].BindingTags[0]
			newNodeID := builder.appendNode(&plan.Node{
				NodeType:    unionTypes[utIdx],
				Children:    []int32{newNodes[lastNewNodeIdx], nodes[i]},
				BindingTags: []int32{lastTag},
				ProjectList: getProjectList(leftNodeTag),
			}, ctx)
			newNodes[lastNewNodeIdx] = newNodeID
		} else {
			newNodes = append(newNodes, nodes[i])
			newUnionType = append(newUnionType, unionTypes[utIdx])
		}
	}

	// build UNION/MINUS node one by one
	lastNodeId := newNodes[0]
	for i := 1; i < len(newNodes); i++ {
		utIdx := i - 1
		lastTag = builder.genNewTag()
		leftNodeTag := builder.qry.Nodes[lastNodeId].BindingTags[0]

		lastNodeId = builder.appendNode(&plan.Node{
			NodeType:    newUnionType[utIdx],
			Children:    []int32{lastNodeId, newNodes[i]},
			BindingTags: []int32{lastTag},
			ProjectList: getProjectList(leftNodeTag),
		}, ctx)
	}

	// set ctx base on selects[0] and it's ctx
	ctx.groupTag = builder.genNewTag()
	ctx.aggregateTag = builder.genNewTag()
	ctx.projectTag = builder.genNewTag()
	// set ctx's headings  projects  results
	ctx.headings = append(ctx.headings, subCtxList[0].headings...)
	for i, v := range ctx.headings {
		ctx.aliasMap[v] = int32(i)
		builder.nameByColRef[[2]int32{lastTag, int32(i)}] = v
		builder.nameByColRef[[2]int32{ctx.projectTag, int32(i)}] = v
	}
	for i, expr := range firstSelectProjectNode.ProjectList {
		ctx.projects = append(ctx.projects, &plan.Expr{
			Typ: expr.Typ,
			Expr: &plan.Expr_Col{
				Col: &plan.ColRef{
					RelPos: lastTag,
					ColPos: int32(i),
				},
			},
		})
	}
	havingBinder := NewHavingBinder(builder, ctx)
	projectionBinder := NewProjectionBinder(builder, ctx, havingBinder)

	// append a project node
	lastNodeId = builder.appendNode(&plan.Node{
		NodeType:    plan.Node_PROJECT,
		ProjectList: ctx.projects,
		Children:    []int32{lastNodeId},
		BindingTags: []int32{ctx.projectTag},
	}, ctx)

	// append orderBy
	if astOrderBy != nil {
		orderBinder := NewOrderBinder(projectionBinder, nil)
		orderBys := make([]*plan.OrderBySpec, 0, len(astOrderBy))

		for _, order := range astOrderBy {
			expr, err := orderBinder.BindExpr(order.Expr)
			if err != nil {
				return 0, err
			}

			orderBy := &plan.OrderBySpec{
				Expr: expr,
			}

			switch order.Direction {
			case tree.DefaultDirection:
				orderBy.Flag = plan.OrderBySpec_INTERNAL
			case tree.Ascending:
				orderBy.Flag = plan.OrderBySpec_ASC
			case tree.Descending:
				orderBy.Flag = plan.OrderBySpec_DESC
			}

			orderBys = append(orderBys, orderBy)
		}

		lastNodeId = builder.appendNode(&plan.Node{
			NodeType: plan.Node_SORT,
			Children: []int32{lastNodeId},
			OrderBy:  orderBys,
		}, ctx)
	}

	// append limit
	if astLimit != nil {
		node := builder.qry.Nodes[lastNodeId]

		limitBinder := NewLimitBinder()
		if astLimit.Offset != nil {
			node.Offset, err = limitBinder.BindExpr(astLimit.Offset, 0, true)
			if err != nil {
				return 0, err
			}
		}
		if astLimit.Count != nil {
			node.Limit, err = limitBinder.BindExpr(astLimit.Count, 0, true)
			if err != nil {
				return 0, err
			}
		}
	}

	// append result PROJECT node
	if builder.qry.Nodes[lastNodeId].NodeType != plan.Node_PROJECT {
		for i := 0; i < len(ctx.projects); i++ {
			ctx.results = append(ctx.results, &plan.Expr{
				Typ: ctx.projects[i].Typ,
				Expr: &plan.Expr_Col{
					Col: &plan.ColRef{
						RelPos: ctx.projectTag,
						ColPos: int32(i),
					},
				},
			})
		}
		ctx.resultTag = builder.genNewTag()

		lastNodeId = builder.appendNode(&plan.Node{
			NodeType:    plan.Node_PROJECT,
			ProjectList: ctx.results,
			Children:    []int32{lastNodeId},
			BindingTags: []int32{ctx.resultTag},
		}, ctx)
	} else {
		ctx.results = ctx.projects
	}

	// set heading
	if isRoot {
		builder.qry.Headings = append(builder.qry.Headings, ctx.headings...)
	}

	return lastNodeId, nil
}

func (builder *QueryBuilder) buildSelect(stmt *tree.Select, ctx *BindContext, isRoot bool) (int32, error) {
	// preprocess CTEs
	if stmt.With != nil {
		ctx.cteByName = make(map[string]*CTERef)
		maskedNames := make([]string, len(stmt.With.CTEs))

		for i := range stmt.With.CTEs {
			idx := len(stmt.With.CTEs) - i - 1
			cte := stmt.With.CTEs[idx]

			name := string(cte.Name.Alias)
			if _, ok := ctx.cteByName[name]; ok {
				return 0, moerr.NewSyntaxError("WITH query name %q specified more than once", name)
			}

			var maskedCTEs map[string]any
			if len(maskedNames) > 0 {
				maskedCTEs = make(map[string]any)
				for _, mask := range maskedNames {
					maskedCTEs[mask] = nil
				}
			}

			maskedNames = append(maskedNames, name)

			ctx.cteByName[name] = &CTERef{
				ast:        cte,
				maskedCTEs: maskedCTEs,
			}
		}
	}

	var clause *tree.SelectClause
	astOrderBy := stmt.OrderBy
	astLimit := stmt.Limit

	// strip parentheses
	// ((select a from t1)) order by b  [ is equal ] select a from t1 order by b
	// (((select a from t1)) order by b) [ is equal ] select a from t1 order by b
	//
	// (select a from t1 union/union all select aa from t2) order by a
	//       => we will strip parentheses, but order by only can use 'a' column from the union's output projectlist
	for {
		if selectClause, ok := stmt.Select.(*tree.ParenSelect); ok {
			if selectClause.Select.OrderBy != nil {
				if astOrderBy != nil {
					return 0, moerr.NewSyntaxError("multiple ORDER BY clauses not allowed")
				}
				astOrderBy = selectClause.Select.OrderBy
			}
			if selectClause.Select.Limit != nil {
				if astLimit != nil {
					return 0, moerr.NewSyntaxError("multiple LIMIT clauses not allowed")
				}
				astLimit = selectClause.Select.Limit
			}
			stmt = selectClause.Select
		} else {
			break
		}
	}

	switch selectClause := stmt.Select.(type) {
	case *tree.SelectClause:
		clause = selectClause
	case *tree.UnionClause:
		return builder.buildUnion(selectClause, astOrderBy, astLimit, ctx, isRoot)
	case *tree.ValuesClause:
		return 0, moerr.NewNYI("'SELECT FROM VALUES'")
	default:
		return 0, moerr.NewNYI("statement '%s'", tree.String(stmt, dialect.MYSQL))
	}

	// build FROM clause
	nodeID, err := builder.buildFrom(clause.From.Tables, ctx)
	if err != nil {
		return 0, err
	}

	ctx.binder = NewWhereBinder(builder, ctx)
	// unfold stars and generate headings
	var selectList tree.SelectExprs
	for _, selectExpr := range clause.Exprs {
		switch expr := selectExpr.Expr.(type) {
		case tree.UnqualifiedStar:
			cols, names, err := ctx.unfoldStar("")
			if err != nil {
				return 0, err
			}
			selectList = append(selectList, cols...)
			ctx.headings = append(ctx.headings, names...)

		case *tree.UnresolvedName:
			if expr.Star {
				cols, names, err := ctx.unfoldStar(expr.Parts[0])
				if err != nil {
					return 0, err
				}
				selectList = append(selectList, cols...)
				ctx.headings = append(ctx.headings, names...)
			} else {
				if len(selectExpr.As) > 0 {
					ctx.headings = append(ctx.headings, string(selectExpr.As))
				} else {
					ctx.headings = append(ctx.headings, expr.Parts[0])
				}

				newExpr, err := ctx.qualifyColumnNames(expr, nil, false)
				if err != nil {
					return 0, err
				}

				selectList = append(selectList, tree.SelectExpr{
					Expr: newExpr,
					As:   selectExpr.As,
				})
			}

		default:
			if len(selectExpr.As) > 0 {
				ctx.headings = append(ctx.headings, string(selectExpr.As))
			} else {
				for {
					if parenExpr, ok := expr.(*tree.ParenExpr); ok {
						expr = parenExpr.Expr
					} else {
						break
					}
				}
				ctx.headings = append(ctx.headings, tree.String(expr, dialect.MYSQL))
			}

			newExpr, err := ctx.qualifyColumnNames(expr, nil, false)
			if err != nil {
				return 0, err
			}

			selectList = append(selectList, tree.SelectExpr{
				Expr: newExpr,
				As:   selectExpr.As,
			})
		}
	}

	if len(selectList) == 0 {
		return 0, moerr.NewParseError("No tables used")
	}

	// rewrite right join to left join
	builder.rewriteRightJoinToLeftJoin(nodeID)

	if clause.Where != nil {
		whereList, err := splitAndBindCondition(clause.Where.Expr, ctx)
		if err != nil {
			return 0, err
		}

		var newFilterList []*plan.Expr
		var expr *plan.Expr

		for _, cond := range whereList {
			nodeID, expr, err = builder.flattenSubqueries(nodeID, cond, ctx)
			if err != nil {
				return 0, err
			}

			if expr != nil {
				newFilterList = append(newFilterList, expr)
			}
		}

		nodeID = builder.appendNode(&plan.Node{
			NodeType:   plan.Node_FILTER,
			Children:   []int32{nodeID},
			FilterList: newFilterList,
		}, ctx)
	}

	ctx.groupTag = builder.genNewTag()
	ctx.aggregateTag = builder.genNewTag()
	ctx.projectTag = builder.genNewTag()

	// bind GROUP BY clause
	if clause.GroupBy != nil {
		groupBinder := NewGroupBinder(builder, ctx)
		for _, group := range clause.GroupBy {
			group, err = ctx.qualifyColumnNames(group, nil, false)
			if err != nil {
				return 0, err
			}

			_, err = groupBinder.BindExpr(group, 0, true)
			if err != nil {
				return 0, err
			}
		}
	}

	// bind HAVING clause
	var havingList []*plan.Expr
	havingBinder := NewHavingBinder(builder, ctx)
	if clause.Having != nil {
		ctx.binder = havingBinder
		havingList, err = splitAndBindCondition(clause.Having.Expr, ctx)
		if err != nil {
			return 0, err
		}
	}

	// bind SELECT clause (Projection List)
	projectionBinder := NewProjectionBinder(builder, ctx, havingBinder)
	ctx.binder = projectionBinder
	for i, selectExpr := range selectList {
		astExpr, err := ctx.qualifyColumnNames(selectExpr.Expr, nil, false)
		if err != nil {
			return 0, err
		}

		expr, err := projectionBinder.BindExpr(astExpr, 0, true)
		if err != nil {
			return 0, err
		}

		builder.nameByColRef[[2]int32{ctx.projectTag, int32(i)}] = tree.String(astExpr, dialect.MYSQL)

		alias := string(selectExpr.As)
		if len(alias) > 0 {
			ctx.aliasMap[alias] = int32(len(ctx.projects))
		}
		ctx.projects = append(ctx.projects, expr)
	}

	resultLen := len(ctx.projects)
	for i, proj := range ctx.projects {
		exprStr := proj.String()
		if _, ok := ctx.projectByExpr[exprStr]; !ok {
			ctx.projectByExpr[exprStr] = int32(i)
		}
	}

	ctx.isDistinct = clause.Distinct

	// bind ORDER BY clause
	var orderBys []*plan.OrderBySpec
	if astOrderBy != nil {
		orderBinder := NewOrderBinder(projectionBinder, selectList)
		orderBys = make([]*plan.OrderBySpec, 0, len(astOrderBy))

		for _, order := range astOrderBy {
			expr, err := orderBinder.BindExpr(order.Expr)
			if err != nil {
				return 0, err
			}

			orderBy := &plan.OrderBySpec{
				Expr: expr,
			}

			switch order.Direction {
			case tree.DefaultDirection:
				orderBy.Flag = plan.OrderBySpec_INTERNAL
			case tree.Ascending:
				orderBy.Flag = plan.OrderBySpec_ASC
			case tree.Descending:
				orderBy.Flag = plan.OrderBySpec_DESC
			}

			orderBys = append(orderBys, orderBy)
		}
	}

	// bind limit/offset clause
	var limitExpr *Expr
	var offsetExpr *Expr
	if astLimit != nil {
		limitBinder := NewLimitBinder()
		if astLimit.Offset != nil {
			offsetExpr, err = limitBinder.BindExpr(astLimit.Offset, 0, true)
			if err != nil {
				return 0, err
			}
		}
		if astLimit.Count != nil {
			limitExpr, err = limitBinder.BindExpr(astLimit.Count, 0, true)
			if err != nil {
				return 0, err
			}

			if cExpr, ok := limitExpr.Expr.(*plan.Expr_C); ok {
				if c, ok := cExpr.C.Value.(*plan.Const_Ival); ok {
					ctx.hasSingleRow = c.Ival == 1
				}
			}
		}
	}

	if (len(ctx.groups) > 0 || len(ctx.aggregates) > 0) && len(projectionBinder.boundCols) > 0 {
		return 0, moerr.NewSyntaxError("column %q must appear in the GROUP BY clause or be used in an aggregate function", projectionBinder.boundCols[0])
	}

	// FIXME: delete this when SINGLE join is ready
	if len(ctx.groups) == 0 && len(ctx.aggregates) > 0 {
		ctx.hasSingleRow = true
	}

	// append AGG node
	if len(ctx.groups) > 0 || len(ctx.aggregates) > 0 {
		nodeID = builder.appendNode(&plan.Node{
			NodeType:    plan.Node_AGG,
			Children:    []int32{nodeID},
			GroupBy:     ctx.groups,
			AggList:     ctx.aggregates,
			BindingTags: []int32{ctx.groupTag, ctx.aggregateTag},
		}, ctx)

		if len(havingList) > 0 {
			var newFilterList []*plan.Expr
			var expr *plan.Expr

			for _, cond := range havingList {
				nodeID, expr, err = builder.flattenSubqueries(nodeID, cond, ctx)
				if err != nil {
					return 0, err
				}

				if expr != nil {
					newFilterList = append(newFilterList, expr)
				}
			}

			nodeID = builder.appendNode(&plan.Node{
				NodeType:   plan.Node_FILTER,
				Children:   []int32{nodeID},
				FilterList: newFilterList,
			}, ctx)
		}

		for name, id := range ctx.groupByAst {
			builder.nameByColRef[[2]int32{ctx.groupTag, id}] = name
		}

		for name, id := range ctx.aggregateByAst {
			builder.nameByColRef[[2]int32{ctx.aggregateTag, id}] = name
		}
	}

	// append PROJECT node
	for i, proj := range ctx.projects {
		nodeID, proj, err = builder.flattenSubqueries(nodeID, proj, ctx)
		if err != nil {
			return 0, err
		}

		if proj == nil {
			// TODO: implement MARK join to better support non-scalar subqueries
			return 0, moerr.NewNYI("non-scalar subquery in SELECT clause")
		}

		ctx.projects[i] = proj
	}

	nodeID = builder.appendNode(&plan.Node{
		NodeType:    plan.Node_PROJECT,
		ProjectList: ctx.projects,
		Children:    []int32{nodeID},
		BindingTags: []int32{ctx.projectTag},
	}, ctx)

	// append DISTINCT node
	if clause.Distinct {
		nodeID = builder.appendNode(&plan.Node{
			NodeType: plan.Node_DISTINCT,
			Children: []int32{nodeID},
		}, ctx)
	}

	// append SORT node (include limit, offset)
	if len(orderBys) > 0 {
		nodeID = builder.appendNode(&plan.Node{
			NodeType: plan.Node_SORT,
			Children: []int32{nodeID},
			OrderBy:  orderBys,
		}, ctx)
	}

	if limitExpr != nil || offsetExpr != nil {
		node := builder.qry.Nodes[nodeID]

		node.Limit = limitExpr
		node.Offset = offsetExpr
	}

	// append result PROJECT node
	if builder.qry.Nodes[nodeID].NodeType != plan.Node_PROJECT {
		for i := 0; i < resultLen; i++ {
			ctx.results = append(ctx.results, &plan.Expr{
				Typ: ctx.projects[i].Typ,
				Expr: &plan.Expr_Col{
					Col: &plan.ColRef{
						RelPos: ctx.projectTag,
						ColPos: int32(i),
					},
				},
			})
		}

		ctx.resultTag = builder.genNewTag()

		nodeID = builder.appendNode(&plan.Node{
			NodeType:    plan.Node_PROJECT,
			ProjectList: ctx.results,
			Children:    []int32{nodeID},
			BindingTags: []int32{ctx.resultTag},
		}, ctx)
	} else {
		ctx.results = ctx.projects
	}

	if isRoot {
		builder.qry.Headings = append(builder.qry.Headings, ctx.headings...)
	}

	return nodeID, nil
}

func (builder *QueryBuilder) appendNode(node *plan.Node, ctx *BindContext) int32 {
	nodeID := int32(len(builder.qry.Nodes))
	node.NodeId = nodeID
	builder.qry.Nodes = append(builder.qry.Nodes, node)
	builder.ctxByNode = append(builder.ctxByNode, ctx)

	// TODO: better estimation
	switch node.NodeType {
	case plan.Node_JOIN:
		leftCost := builder.qry.Nodes[node.Children[0]].Cost
		rightCost := builder.qry.Nodes[node.Children[1]].Cost

		switch node.JoinType {
		case plan.Node_INNER:
			card := leftCost.Card * rightCost.Card
			if len(node.OnList) > 0 {
				card *= 0.1
			}
			node.Cost = &plan.Cost{
				Card: card,
			}

		case plan.Node_LEFT:
			card := leftCost.Card * rightCost.Card
			if len(node.OnList) > 0 {
				card *= 0.1
				card += leftCost.Card
			}
			node.Cost = &plan.Cost{
				Card: card,
			}

		case plan.Node_RIGHT:
			card := leftCost.Card * rightCost.Card
			if len(node.OnList) > 0 {
				card *= 0.1
				card += rightCost.Card
			}
			node.Cost = &plan.Cost{
				Card: card,
			}

		case plan.Node_OUTER:
			card := leftCost.Card * rightCost.Card
			if len(node.OnList) > 0 {
				card *= 0.1
				card += leftCost.Card + rightCost.Card
			}
			node.Cost = &plan.Cost{
				Card: card,
			}

		case plan.Node_SEMI, plan.Node_ANTI:
			node.Cost = &plan.Cost{
				Card: leftCost.Card * .7,
			}

		case plan.Node_SINGLE, plan.Node_MARK:
			node.Cost = &plan.Cost{
				Card: leftCost.Card,
			}
		}

	case plan.Node_AGG:
		if len(node.GroupBy) > 0 {
			childCost := builder.qry.Nodes[node.Children[0]].Cost
			node.Cost = &plan.Cost{
				Card: childCost.Card * 0.1,
			}
		} else {
			node.Cost = &plan.Cost{
				Card: 1,
			}
		}

	default:
		if len(node.Children) > 0 {
			childCost := builder.qry.Nodes[node.Children[0]].Cost
			node.Cost = &plan.Cost{
				Card: childCost.Card,
			}
		} else if node.Cost == nil {
			node.Cost = &plan.Cost{
				Card: 1,
			}
		}
	}

	return nodeID
}

func (builder *QueryBuilder) rewriteRightJoinToLeftJoin(nodeID int32) {
	node := builder.qry.Nodes[nodeID]
	if node.NodeType == plan.Node_JOIN {
		builder.rewriteRightJoinToLeftJoin(node.Children[0])
		builder.rewriteRightJoinToLeftJoin(node.Children[1])

		if node.JoinType == plan.Node_RIGHT {
			node.JoinType = plan.Node_LEFT
			node.Children = []int32{node.Children[1], node.Children[0]}
		}
	} else if len(node.Children) > 0 {
		builder.rewriteRightJoinToLeftJoin(node.Children[0])
	}
}

func (builder *QueryBuilder) buildFrom(stmt tree.TableExprs, ctx *BindContext) (int32, error) {
	if len(stmt) == 1 {
		return builder.buildTable(stmt[0], ctx)
	}

	leftCtx := NewBindContext(builder, ctx)
	leftChildID, err := builder.buildTable(stmt[0], leftCtx)
	if err != nil {
		return 0, err
	}

	for i := 1; i < len(stmt); i++ {
		rightCtx := NewBindContext(builder, ctx)
		rightChildID, err := builder.buildTable(stmt[i], rightCtx)
		if err != nil {
			return 0, err
		}

		leftChildID = builder.appendNode(&plan.Node{
			NodeType: plan.Node_JOIN,
			Children: []int32{leftChildID, rightChildID},
			JoinType: plan.Node_INNER,
		}, nil)

		if i == len(stmt)-1 {
			builder.ctxByNode[leftChildID] = ctx
			err = ctx.mergeContexts(leftCtx, rightCtx)
			if err != nil {
				return 0, err
			}
		} else {
			newCtx := NewBindContext(builder, ctx)
			builder.ctxByNode[leftChildID] = newCtx
			err = newCtx.mergeContexts(leftCtx, rightCtx)
			if err != nil {
				return 0, err
			}
			leftCtx = newCtx
		}
	}

	return leftChildID, err
}

func (builder *QueryBuilder) buildTable(stmt tree.TableExpr, ctx *BindContext) (nodeID int32, err error) {
	switch tbl := stmt.(type) {
	case *tree.Select:
		subCtx := NewBindContext(builder, ctx)
		nodeID, err = builder.buildSelect(tbl, subCtx, false)
		if subCtx.isCorrelated {
			return 0, moerr.NewNYI("correlated subquery in FROM clause")
		}

		if subCtx.hasSingleRow {
			ctx.hasSingleRow = true
		}

	case *tree.TableName:
		schema := string(tbl.SchemaName)
		table := string(tbl.ObjectName)
		if len(table) == 0 || table == "dual" { //special table name
			nodeID = builder.appendNode(&plan.Node{
				NodeType: plan.Node_VALUE_SCAN,
			}, ctx)

			ctx.hasSingleRow = true

			break
		}

		if len(schema) == 0 {
			cteRef := ctx.findCTE(table)
			if cteRef != nil {
				subCtx := NewBindContext(builder, ctx)
				subCtx.maskedCTEs = cteRef.maskedCTEs
				subCtx.cteName = table
				//reset defaultDatabase
				if len(cteRef.defaultDatabase) > 0 {
					subCtx.defaultDatabase = cteRef.defaultDatabase
				}

				switch stmt := cteRef.ast.Stmt.(type) {
				case *tree.Select:
					nodeID, err = builder.buildSelect(stmt, subCtx, false)

				case *tree.ParenSelect:
					nodeID, err = builder.buildSelect(stmt.Select, subCtx, false)

				default:
					err = moerr.NewParseError("unexpected statement: '%v'", tree.String(stmt, dialect.MYSQL))
				}

				if err != nil {
					return
				}

				if subCtx.isCorrelated {
					return 0, moerr.NewNYI("correlated column in CTE")
				}

				if subCtx.hasSingleRow {
					ctx.hasSingleRow = true
				}

				cols := cteRef.ast.Name.Cols

				if len(cols) > len(subCtx.headings) {
					return 0, moerr.NewSyntaxError("table %q has %d columns available but %d columns specified", table, len(subCtx.headings), len(cols))
				}

				for i, col := range cols {
					subCtx.headings[i] = string(col)
				}

				break
			}
			schema = ctx.defaultDatabase
		}

		obj, tableDef := builder.compCtx.Resolve(schema, table)
		if tableDef == nil {
			return 0, moerr.NewParseError("table %q does not exist", table)
		}

		tableDef.Name2ColIndex = map[string]int32{}
		for i := 0; i < len(tableDef.Cols); i++ {
			tableDef.Name2ColIndex[tableDef.Cols[i].Name] = int32(i)
		}
		nodeType := plan.Node_TABLE_SCAN
		if tableDef.TableType == catalog.SystemExternalRel {
			nodeType = plan.Node_EXTERNAL_SCAN
		} else if tableDef.TableType == catalog.SystemViewRel {

			// set view statment to CTE
			viewDefString := ""
			for _, def := range tableDef.Defs {
				if viewDef, ok := def.Def.(*plan.TableDef_DefType_View); ok {
					viewDefString = viewDef.View.View
					break
				}
			}
			if viewDefString != "" {
				if ctx.cteByName == nil {
					ctx.cteByName = make(map[string]*CTERef)
				}

				viewData := ViewData{}
				err := json.Unmarshal([]byte(viewDefString), &viewData)
				if err != nil {
					return 0, err
				}

				originStmts, err := mysql.Parse(viewData.Stmt)
				if err != nil {
					return 0, err
				}
				viewStmt, ok := originStmts[0].(*tree.CreateView)
				if !ok {
					return 0, moerr.NewParseError("can not get view statement")
				}

				viewName := viewStmt.Name.ObjectName
				var maskedCTEs map[string]any
				if len(ctx.cteByName) > 0 {
					maskedCTEs := make(map[string]any)
					for name := range ctx.cteByName {
						maskedCTEs[name] = nil
					}
				}

				ctx.cteByName[string(viewName)] = &CTERef{
					ast: &tree.CTE{
						Name: &tree.AliasClause{
							Alias: tree.Identifier(viewName),
							Cols:  viewStmt.ColNames,
						},
						Stmt: viewStmt.AsSource,
					},
					defaultDatabase: viewData.DefaultDatabase,
					maskedCTEs:      maskedCTEs,
				}

				newTableName := tree.NewTableName(tree.Identifier(viewName), tree.ObjectNamePrefix{
					CatalogName:     tbl.CatalogName, // TODO unused now, if used in some code, that will be save in view
					SchemaName:      tree.Identifier(""),
					ExplicitCatalog: false,
					ExplicitSchema:  false,
				})
				return builder.buildTable(newTableName, ctx)
			}
		}

		nodeID = builder.appendNode(&plan.Node{
			NodeType:    nodeType,
			Cost:        builder.compCtx.Cost(obj, nil),
			ObjRef:      obj,
			TableDef:    tableDef,
			BindingTags: []int32{builder.genNewTag()},
		}, ctx)

	case *tree.JoinTableExpr:
		return builder.buildJoinTable(tbl, ctx)
<<<<<<< HEAD
	case *tree.TableFunction:
		return builder.buildTableFunction(tbl, ctx)
=======
	case *tree.Unnest:
		return builder.buildUnnest(tbl, ctx)
>>>>>>> 413e4f44

	case *tree.ParenTableExpr:
		return builder.buildTable(tbl.Expr, ctx)

	case *tree.AliasedTableExpr: //allways AliasedTableExpr first
		if _, ok := tbl.Expr.(*tree.Select); ok {
			if tbl.As.Alias == "" {
				return 0, moerr.NewSyntaxError("subquery in FROM must have an alias: %T", stmt)
			}
		}

		nodeID, err = builder.buildTable(tbl.Expr, ctx)
		if err != nil {
			return
		}

		err = builder.addBinding(nodeID, tbl.As, ctx)

		return

	case *tree.StatementSource:
		return 0, moerr.NewParseError("unsupport table expr: %T", stmt)

	default:
		// Values table not support
		return 0, moerr.NewParseError("unsupport table expr: %T", stmt)
	}

	return
}

func (builder *QueryBuilder) genNewTag() int32 {
	builder.nextTag++
	return builder.nextTag
}

func (builder *QueryBuilder) addBinding(nodeID int32, alias tree.AliasClause, ctx *BindContext) error {
	node := builder.qry.Nodes[nodeID]

	if node.NodeType == plan.Node_VALUE_SCAN {
		return nil
	}

	var cols []string
	var types []*plan.Type
	var binding *Binding

<<<<<<< HEAD
	if node.NodeType == plan.Node_TABLE_SCAN || node.NodeType == plan.Node_MATERIAL_SCAN || node.NodeType == plan.Node_EXTERNAL_SCAN || node.NodeType == plan.Node_TABLE_FUNCTION {
=======
	if node.NodeType == plan.Node_TABLE_SCAN || node.NodeType == plan.Node_MATERIAL_SCAN || node.NodeType == plan.Node_EXTERNAL_SCAN || node.NodeType == plan.Node_UNNEST {
>>>>>>> 413e4f44
		if len(alias.Cols) > len(node.TableDef.Cols) {
			return moerr.NewSyntaxError("table %q has %d columns available but %d columns specified", alias.Alias, len(node.TableDef.Cols), len(alias.Cols))
		}

		var table string
		if alias.Alias != "" {
			table = string(alias.Alias)
		} else {
<<<<<<< HEAD
			if node.NodeType == plan.Node_TABLE_FUNCTION {
=======
			if node.NodeType == plan.Node_UNNEST {
>>>>>>> 413e4f44
				return moerr.NewSyntaxError("Every table function must have an alias")
			}

			table = node.TableDef.Name
		}

		if _, ok := ctx.bindingByTable[table]; ok {
			return moerr.NewSyntaxError("table name %q specified more than once", table)
		}

		cols = make([]string, len(node.TableDef.Cols))
		types = make([]*plan.Type, len(node.TableDef.Cols))

		tag := node.BindingTags[0]

		for i, col := range node.TableDef.Cols {
			if i < len(alias.Cols) {
				cols[i] = string(alias.Cols[i])
			} else {
				cols[i] = col.Name
			}
			types[i] = col.Typ

			name := table + "." + cols[i]
			builder.nameByColRef[[2]int32{tag, int32(i)}] = name
		}

		binding = NewBinding(tag, nodeID, table, cols, types)
	} else {
		// Subquery
		subCtx := builder.ctxByNode[nodeID]
		headings := subCtx.headings
		projects := subCtx.projects

		if len(alias.Cols) > len(headings) {
			return moerr.NewSyntaxError("table %q has %d columns available but %d columns specified", alias.Alias, len(headings), len(alias.Cols))
		}

		table := subCtx.cteName
		if len(alias.Alias) > 0 {
			table = string(alias.Alias)
		}
		if _, ok := ctx.bindingByTable[table]; ok {
			return moerr.NewSyntaxError("table name %q specified more than once", table)
		}

		cols = make([]string, len(headings))
		types = make([]*plan.Type, len(headings))

		tag := builder.ctxByNode[nodeID].rootTag()

		for i, col := range headings {
			if i < len(alias.Cols) {
				cols[i] = string(alias.Cols[i])
			} else {
				cols[i] = col
			}
			types[i] = projects[i].Typ

			name := table + "." + cols[i]
			builder.nameByColRef[[2]int32{tag, int32(i)}] = name
		}

		binding = NewBinding(tag, nodeID, table, cols, types)
	}

	ctx.bindings = append(ctx.bindings, binding)
	ctx.bindingByTag[binding.tag] = binding
	ctx.bindingByTable[binding.table] = binding

	for _, col := range cols {
		if _, ok := ctx.bindingByCol[col]; ok {
			ctx.bindingByCol[col] = nil
		} else {
			ctx.bindingByCol[col] = binding
		}
	}

	ctx.bindingTree = &BindingTreeNode{
		binding: binding,
	}

	return nil
}

func (builder *QueryBuilder) buildJoinTable(tbl *tree.JoinTableExpr, ctx *BindContext) (int32, error) {
	var joinType plan.Node_JoinFlag

	switch tbl.JoinType {
	case tree.JOIN_TYPE_CROSS, tree.JOIN_TYPE_INNER, tree.JOIN_TYPE_NATURAL:
		joinType = plan.Node_INNER
	case tree.JOIN_TYPE_LEFT, tree.JOIN_TYPE_NATURAL_LEFT:
		joinType = plan.Node_LEFT
	case tree.JOIN_TYPE_RIGHT, tree.JOIN_TYPE_NATURAL_RIGHT:
		joinType = plan.Node_RIGHT
	case tree.JOIN_TYPE_FULL:
		joinType = plan.Node_OUTER
	}

	leftCtx := NewBindContext(builder, ctx)
	rightCtx := NewBindContext(builder, ctx)

	leftChildID, err := builder.buildTable(tbl.Left, leftCtx)
	if err != nil {
		return 0, err
	}

	rightChildID, err := builder.buildTable(tbl.Right, rightCtx)
	if err != nil {
		return 0, err
	}

	err = ctx.mergeContexts(leftCtx, rightCtx)
	if err != nil {
		return 0, err
	}

	nodeID := builder.appendNode(&plan.Node{
		NodeType: plan.Node_JOIN,
		Children: []int32{leftChildID, rightChildID},
		JoinType: joinType,
	}, ctx)
	node := builder.qry.Nodes[nodeID]

	ctx.binder = NewTableBinder(builder, ctx)

	switch cond := tbl.Cond.(type) {
	case *tree.OnJoinCond:
		joinConds, err := splitAndBindCondition(cond.Expr, ctx)
		if err != nil {
			return 0, err
		}

		node.OnList = joinConds

	case *tree.UsingJoinCond:
		for _, col := range cond.Cols {
			expr, err := ctx.addUsingCol(string(col), joinType, leftCtx, rightCtx)
			if err != nil {
				return 0, err
			}

			node.OnList = append(node.OnList, expr)
		}

	default:
		if tbl.JoinType == tree.JOIN_TYPE_NATURAL || tbl.JoinType == tree.JOIN_TYPE_NATURAL_LEFT || tbl.JoinType == tree.JOIN_TYPE_NATURAL_RIGHT {
			leftCols := make(map[string]any)
			for _, binding := range leftCtx.bindings {
				for _, col := range binding.cols {
					leftCols[col] = nil
				}
			}

			var usingCols []string
			for _, binding := range rightCtx.bindings {
				for _, col := range binding.cols {
					if _, ok := leftCols[col]; ok {
						usingCols = append(usingCols, col)
					}
				}
			}

			for _, col := range usingCols {
				expr, err := ctx.addUsingCol(col, joinType, leftCtx, rightCtx)
				if err != nil {
					return 0, err
				}

				node.OnList = append(node.OnList, expr)
			}
		}
	}

	return nodeID, nil
}

func (builder *QueryBuilder) pushdownFilters(nodeID int32, filters []*plan.Expr) (int32, []*plan.Expr) {
	node := builder.qry.Nodes[nodeID]

	var canPushdown, cantPushdown []*plan.Expr

	switch node.NodeType {
	case plan.Node_AGG:
		groupTag := node.BindingTags[0]
		aggregateTag := node.BindingTags[1]

		for _, filter := range filters {
			if !containsTag(filter, aggregateTag) {
				canPushdown = append(canPushdown, replaceColRefs(filter, groupTag, node.GroupBy))
			} else {
				cantPushdown = append(cantPushdown, filter)
			}
		}

		childID, cantPushdownChild := builder.pushdownFilters(node.Children[0], canPushdown)

		if len(cantPushdownChild) > 0 {
			childID = builder.appendNode(&plan.Node{
				NodeType:   plan.Node_FILTER,
				Children:   []int32{node.Children[0]},
				FilterList: cantPushdownChild,
			}, nil)
		}

		node.Children[0] = childID

	case plan.Node_FILTER:
		canPushdown = filters
		for _, filter := range node.FilterList {
			canPushdown = append(canPushdown, splitPlanConjunction(applyDistributivity(filter))...)
		}

		childID, cantPushdownChild := builder.pushdownFilters(node.Children[0], canPushdown)

		if len(cantPushdownChild) > 0 {
			node.Children[0] = childID
			node.FilterList = cantPushdownChild
		} else {
			nodeID = childID
		}

	case plan.Node_JOIN:
		leftTags := make(map[int32]*Binding)
		for _, tag := range builder.enumerateTags(node.Children[0]) {
			leftTags[tag] = nil
		}

		rightTags := make(map[int32]*Binding)
		for _, tag := range builder.enumerateTags(node.Children[1]) {
			rightTags[tag] = nil
		}

		if node.JoinType == plan.Node_INNER {
			for _, cond := range node.OnList {
				filters = append(filters, splitPlanConjunction(applyDistributivity(cond))...)
			}

			node.OnList = nil
		}

		var leftPushdown, rightPushdown []*plan.Expr
		var turnInner bool

		joinSides := make([]int8, len(filters))

		for i, filter := range filters {
			canTurnInner := true

			joinSides[i] = getJoinSide(filter, leftTags, rightTags)
			if f, ok := filter.Expr.(*plan.Expr_F); ok {
				for _, arg := range f.F.Args {
					if getJoinSide(arg, leftTags, rightTags) == JoinSideBoth {
						canTurnInner = false
						break
					}
				}
			}

			if joinSides[i]&JoinSideRight != 0 && canTurnInner && node.JoinType == plan.Node_LEFT && rejectsNull(filter) {
				for _, cond := range node.OnList {
					filters = append(filters, splitPlanConjunction(applyDistributivity(cond))...)
				}

				node.JoinType = plan.Node_INNER
				node.OnList = nil
				turnInner = true

				break
			}

			// TODO: FULL OUTER join should be handled here. However we don't have FULL OUTER join now.
		}

		if turnInner {
			joinSides = make([]int8, len(filters))

			for i, filter := range filters {
				joinSides[i] = getJoinSide(filter, leftTags, rightTags)
			}
		} else if node.JoinType == plan.Node_LEFT {
			var newOnList []*plan.Expr
			for _, cond := range node.OnList {
				conj := splitPlanConjunction(applyDistributivity(cond))
				for _, conjElem := range conj {
					side := getJoinSide(conjElem, leftTags, rightTags)
					if side&JoinSideLeft == 0 {
						rightPushdown = append(rightPushdown, conjElem)
					} else {
						newOnList = append(newOnList, conjElem)
					}
				}
			}

			node.OnList = newOnList
		}

		for i, filter := range filters {
			switch joinSides[i] {
			case JoinSideNone:
				if c, ok := filter.Expr.(*plan.Expr_C); ok {
					if c, ok := c.C.Value.(*plan.Const_Bval); ok {
						if c.Bval {
							break
						}
					}
				}

				switch node.JoinType {
				case plan.Node_INNER:
					leftPushdown = append(leftPushdown, DeepCopyExpr(filter))
					rightPushdown = append(rightPushdown, filter)

				case plan.Node_LEFT, plan.Node_SEMI, plan.Node_ANTI, plan.Node_SINGLE:
					leftPushdown = append(leftPushdown, filter)

				default:
					cantPushdown = append(cantPushdown, filter)
				}

			case JoinSideLeft:
				if node.JoinType != plan.Node_OUTER {
					leftPushdown = append(leftPushdown, filter)
				} else {
					cantPushdown = append(cantPushdown, filter)
				}

			case JoinSideRight:
				if node.JoinType == plan.Node_INNER {
					rightPushdown = append(rightPushdown, filter)
				} else {
					cantPushdown = append(cantPushdown, filter)
				}

			case JoinSideBoth:
				if node.JoinType == plan.Node_INNER {
					if f, ok := filter.Expr.(*plan.Expr_F); ok {
						if f.F.Func.ObjName == "=" {
							if getJoinSide(f.F.Args[0], leftTags, rightTags) != JoinSideBoth {
								if getJoinSide(f.F.Args[1], leftTags, rightTags) != JoinSideBoth {
									node.OnList = append(node.OnList, filter)
									break
								}
							}
						}
					}
				}

				cantPushdown = append(cantPushdown, filter)
			}
		}

		childID, cantPushdownChild := builder.pushdownFilters(node.Children[0], leftPushdown)

		if len(cantPushdownChild) > 0 {
			childID = builder.appendNode(&plan.Node{
				NodeType:   plan.Node_FILTER,
				Children:   []int32{node.Children[0]},
				FilterList: cantPushdownChild,
			}, nil)
		}

		node.Children[0] = childID

		childID, cantPushdownChild = builder.pushdownFilters(node.Children[1], rightPushdown)

		if len(cantPushdownChild) > 0 {
			childID = builder.appendNode(&plan.Node{
				NodeType:   plan.Node_FILTER,
				Children:   []int32{node.Children[1]},
				FilterList: cantPushdownChild,
			}, nil)
		}

		node.Children[1] = childID

	case plan.Node_PROJECT:
		child := builder.qry.Nodes[node.Children[0]]
		if (child.NodeType == plan.Node_VALUE_SCAN || child.NodeType == plan.Node_EXTERNAL_SCAN) && child.RowsetData == nil {
			cantPushdown = filters
			break
		}
		//if child.NodeType == plan.Node_UNNEST {
		//	child.FilterList = append(child.FilterList, filters...)
		//	uChildId := child.Children[0]
		//	builder.pushdownFilters(uChildId, nil)
		//	break
		//}

		projectTag := node.BindingTags[0]

		for _, filter := range filters {
			canPushdown = append(canPushdown, replaceColRefs(filter, projectTag, node.ProjectList))
		}

		childID, cantPushdownChild := builder.pushdownFilters(node.Children[0], canPushdown)

		if len(cantPushdownChild) > 0 {
			childID = builder.appendNode(&plan.Node{
				NodeType:   plan.Node_FILTER,
				Children:   []int32{node.Children[0]},
				FilterList: cantPushdownChild,
			}, nil)
		}

		node.Children[0] = childID

	case plan.Node_TABLE_SCAN, plan.Node_EXTERNAL_SCAN:
		node.FilterList = append(node.FilterList, filters...)
<<<<<<< HEAD
	case plan.Node_TABLE_FUNCTION:
=======
	case plan.Node_UNNEST:
>>>>>>> 413e4f44
		node.FilterList = append(node.FilterList, filters...)
		childId := node.Children[0]
		childId, err := builder.pushdownFilters(childId, nil)
		if err != nil {
			return 0, err
		}
		node.Children[0] = childId

	default:
		if len(node.Children) > 0 {
			childID, cantPushdownChild := builder.pushdownFilters(node.Children[0], filters)

			if len(cantPushdownChild) > 0 {
				childID = builder.appendNode(&plan.Node{
					NodeType:   plan.Node_FILTER,
					Children:   []int32{node.Children[0]},
					FilterList: cantPushdownChild,
				}, nil)
			}

			node.Children[0] = childID
		} else {
			cantPushdown = filters
		}
	}

	return nodeID, cantPushdown
}

func (builder *QueryBuilder) buildTableFunction(tbl *tree.TableFunction, ctx *BindContext) (int32, error) {
	id := tbl.Id()
	switch id {
	case "unnest":
		return builder.buildUnnest(tbl, ctx)
	default:
		return 0, moerr.NewNYI("table function '%s' not supported", id)
	}
}<|MERGE_RESOLUTION|>--- conflicted
+++ resolved
@@ -91,19 +91,11 @@
 
 		tag := node.BindingTags[0]
 		newTableDef := &plan.TableDef{
-<<<<<<< HEAD
 			Name:          node.TableDef.Name,
 			Defs:          node.TableDef.Defs,
 			Name2ColIndex: node.TableDef.Name2ColIndex,
 			Createsql:     node.TableDef.Createsql,
 			TblFunc:       node.TableDef.TblFunc,
-=======
-			Name:               node.TableDef.Name,
-			Defs:               node.TableDef.Defs,
-			Name2ColIndex:      node.TableDef.Name2ColIndex,
-			Createsql:          node.TableDef.Createsql,
-			TableFunctionParam: node.TableDef.TableFunctionParam,
->>>>>>> 413e4f44
 		}
 
 		for i, col := range node.TableDef.Cols {
@@ -166,11 +158,7 @@
 				},
 			})
 		}
-<<<<<<< HEAD
 	case plan.Node_TABLE_FUNCTION:
-=======
-	case plan.Node_UNNEST:
->>>>>>> 413e4f44
 		for _, expr := range node.FilterList {
 			increaseRefCnt(expr, colRefCnt)
 		}
@@ -181,19 +169,11 @@
 
 		tag := node.BindingTags[0]
 		newTableDef := &plan.TableDef{
-<<<<<<< HEAD
 			Name:          node.TableDef.Name,
 			Defs:          node.TableDef.Defs,
 			Name2ColIndex: node.TableDef.Name2ColIndex,
 			Createsql:     node.TableDef.Createsql,
 			TblFunc:       node.TableDef.TblFunc,
-=======
-			Name:               node.TableDef.Name,
-			Defs:               node.TableDef.Defs,
-			Name2ColIndex:      node.TableDef.Name2ColIndex,
-			Createsql:          node.TableDef.Createsql,
-			TableFunctionParam: node.TableDef.TableFunctionParam,
->>>>>>> 413e4f44
 		}
 
 		for i, col := range node.TableDef.Cols {
@@ -720,11 +700,7 @@
 
 	case plan.Node_VALUE_SCAN:
 		// VALUE_SCAN always have one column now
-<<<<<<< HEAD
 		if !IsTableFunctionValueScan(node) {
-=======
-		if !IsUnnestValueScan(node) {
->>>>>>> 413e4f44
 			node.ProjectList = append(node.ProjectList, &plan.Expr{
 				Typ:  &plan.Type{Id: int32(types.T_int64)},
 				Expr: &plan.Expr_C{C: &plan.Const{Value: &plan.Const_Ival{Ival: 0}}},
@@ -1803,13 +1779,8 @@
 
 	case *tree.JoinTableExpr:
 		return builder.buildJoinTable(tbl, ctx)
-<<<<<<< HEAD
 	case *tree.TableFunction:
 		return builder.buildTableFunction(tbl, ctx)
-=======
-	case *tree.Unnest:
-		return builder.buildUnnest(tbl, ctx)
->>>>>>> 413e4f44
 
 	case *tree.ParenTableExpr:
 		return builder.buildTable(tbl.Expr, ctx)
@@ -1857,11 +1828,7 @@
 	var types []*plan.Type
 	var binding *Binding
 
-<<<<<<< HEAD
 	if node.NodeType == plan.Node_TABLE_SCAN || node.NodeType == plan.Node_MATERIAL_SCAN || node.NodeType == plan.Node_EXTERNAL_SCAN || node.NodeType == plan.Node_TABLE_FUNCTION {
-=======
-	if node.NodeType == plan.Node_TABLE_SCAN || node.NodeType == plan.Node_MATERIAL_SCAN || node.NodeType == plan.Node_EXTERNAL_SCAN || node.NodeType == plan.Node_UNNEST {
->>>>>>> 413e4f44
 		if len(alias.Cols) > len(node.TableDef.Cols) {
 			return moerr.NewSyntaxError("table %q has %d columns available but %d columns specified", alias.Alias, len(node.TableDef.Cols), len(alias.Cols))
 		}
@@ -1870,11 +1837,7 @@
 		if alias.Alias != "" {
 			table = string(alias.Alias)
 		} else {
-<<<<<<< HEAD
 			if node.NodeType == plan.Node_TABLE_FUNCTION {
-=======
-			if node.NodeType == plan.Node_UNNEST {
->>>>>>> 413e4f44
 				return moerr.NewSyntaxError("Every table function must have an alias")
 			}
 
@@ -2257,12 +2220,6 @@
 			cantPushdown = filters
 			break
 		}
-		//if child.NodeType == plan.Node_UNNEST {
-		//	child.FilterList = append(child.FilterList, filters...)
-		//	uChildId := child.Children[0]
-		//	builder.pushdownFilters(uChildId, nil)
-		//	break
-		//}
 
 		projectTag := node.BindingTags[0]
 
@@ -2284,11 +2241,7 @@
 
 	case plan.Node_TABLE_SCAN, plan.Node_EXTERNAL_SCAN:
 		node.FilterList = append(node.FilterList, filters...)
-<<<<<<< HEAD
 	case plan.Node_TABLE_FUNCTION:
-=======
-	case plan.Node_UNNEST:
->>>>>>> 413e4f44
 		node.FilterList = append(node.FilterList, filters...)
 		childId := node.Children[0]
 		childId, err := builder.pushdownFilters(childId, nil)
@@ -2324,6 +2277,6 @@
 	case "unnest":
 		return builder.buildUnnest(tbl, ctx)
 	default:
-		return 0, moerr.NewNYI("table function '%s' not supported", id)
+		return 0, moerr.NewNotSupported("table function '%s' not supported", id)
 	}
 }