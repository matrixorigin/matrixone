// Copyright 2022 Matrix Origin
//
// Licensed under the Apache License, Version 2.0 (the "License");
// you may not use this file except in compliance with the License.
// You may obtain a copy of the License at
//
//     http://www.apache.org/licenses/LICENSE-2.0
//
// Unless required by applicable law or agreed to in writing, software
// distributed under the License is distributed on an "AS IS" BASIS,
// WITHOUT WARRANTIES OR CONDITIONS OF ANY KIND, either express or implied.
// See the License for the specific language governing permissions and
// limitations under the License.

package plan

import (
	"context"
	"encoding/json"
	"fmt"
	"slices"
	"strconv"
	"strings"
	"time"

	"github.com/google/uuid"
	"github.com/matrixorigin/matrixone/pkg/catalog"
	"github.com/matrixorigin/matrixone/pkg/common/moerr"
	"github.com/matrixorigin/matrixone/pkg/container/batch"
	"github.com/matrixorigin/matrixone/pkg/container/types"
	"github.com/matrixorigin/matrixone/pkg/container/vector"
	"github.com/matrixorigin/matrixone/pkg/logutil"
	"github.com/matrixorigin/matrixone/pkg/pb/plan"
	"github.com/matrixorigin/matrixone/pkg/pb/timestamp"
	"github.com/matrixorigin/matrixone/pkg/sql/parsers/dialect"
	"github.com/matrixorigin/matrixone/pkg/sql/parsers/dialect/mysql"
	"github.com/matrixorigin/matrixone/pkg/sql/parsers/tree"
	"github.com/matrixorigin/matrixone/pkg/sql/plan/function"
	"github.com/matrixorigin/matrixone/pkg/sql/util"
	"github.com/matrixorigin/matrixone/pkg/vm/engine/tae/options"
)

func NewQueryBuilder(queryType plan.Query_StatementType, ctx CompilerContext, isPrepareStatement bool, skipStats bool) *QueryBuilder {
	var mysqlCompatible bool

	mode, err := ctx.ResolveVariable("sql_mode", true, false)
	if err == nil {
		if modeStr, ok := mode.(string); ok {
			if !strings.Contains(modeStr, "ONLY_FULL_GROUP_BY") {
				mysqlCompatible = true
			}
		}
	}

	return &QueryBuilder{
		qry: &Query{
			StmtType: queryType,
		},
		compCtx:            ctx,
		ctxByNode:          []*BindContext{},
		nameByColRef:       make(map[[2]int32]string),
		nextTag:            0,
		mysqlCompatible:    mysqlCompatible,
		tag2Table:          make(map[int32]*TableDef),
		isPrepareStatement: isPrepareStatement,
		deleteNode:         make(map[uint64]int32),
		skipStats:          skipStats,
	}
}

func (builder *QueryBuilder) remapColRefForExpr(expr *Expr, colMap map[[2]int32][2]int32, remapInfo *RemapInfo) error {
	switch ne := expr.Expr.(type) {
	case *plan.Expr_Col:
		mapID := [2]int32{ne.Col.RelPos, ne.Col.ColPos}
		if ids, ok := colMap[mapID]; ok {
			ne.Col.RelPos = ids[0]
			ne.Col.ColPos = ids[1]
			ne.Col.Name = builder.nameByColRef[mapID]
		} else {
			var keys []string
			for k := range colMap {
				keys = append(keys, fmt.Sprintf("%v", k))
			}
			mapKeys := fmt.Sprintf("{ %s }", strings.Join(keys, ", "))
			return moerr.NewParseErrorf(builder.GetContext(), "remapInfo %s ; can't find column %v in context's map %s", remapInfo.String(), mapID, mapKeys)
		}

	case *plan.Expr_F:
		for _, arg := range ne.F.GetArgs() {
			err := builder.remapColRefForExpr(arg, colMap, remapInfo)
			if err != nil {
				return err
			}
		}
	case *plan.Expr_W:
		err := builder.remapColRefForExpr(ne.W.WindowFunc, colMap, remapInfo)
		if err != nil {
			return err
		}
		//for _, arg := range ne.W.PartitionBy {
		//	err = builder.remapColRefForExpr(arg, colMap)
		//	if err != nil {
		//		return err
		//	}
		//}
		for _, order := range ne.W.OrderBy {
			err = builder.remapColRefForExpr(order.Expr, colMap, remapInfo)
			if err != nil {
				return err
			}
		}
	}
	return nil
}

type ColRefRemapping struct {
	globalToLocal map[[2]int32][2]int32
	localToGlobal [][2]int32
}

func (m *ColRefRemapping) addColRef(colRef [2]int32) {
	m.globalToLocal[colRef] = [2]int32{0, int32(len(m.localToGlobal))}
	m.localToGlobal = append(m.localToGlobal, colRef)
}

func (m *ColRefRemapping) String() string {
	if m == nil {
		return "empty ColRefRemapping"
	}
	sb := strings.Builder{}
	sb.WriteString("ColRefRemapping{")
	sb.WriteString("globalToLocal")
	for k, v := range m.globalToLocal {
		sb.WriteString(fmt.Sprintf("[%v : %v]", k, v))
	}
	sb.WriteString("localToGlobal")
	for k, v := range m.localToGlobal {
		sb.WriteString(fmt.Sprintf("[%v : %v]", k, v))
	}
	sb.WriteString("}")
	return sb.String()
}

func (builder *QueryBuilder) copyNode(ctx *BindContext, nodeId int32) int32 {
	node := builder.qry.Nodes[nodeId]
	newNode := DeepCopyNode(node)
	newNode.Children = make([]int32, 0, len(node.Children))
	for _, child := range node.Children {
		newNode.Children = append(newNode.Children, builder.copyNode(ctx, child))
	}
	newNodeId := builder.appendNode(newNode, ctx)
	return newNodeId
}

func (builder *QueryBuilder) remapAllColRefs(nodeID int32, step int32, colRefCnt map[[2]int32]int, colRefBool map[[2]int32]bool, sinkColRef map[[2]int32]int) (*ColRefRemapping, error) {
	node := builder.qry.Nodes[nodeID]

	remapping := &ColRefRemapping{
		globalToLocal: make(map[[2]int32][2]int32),
	}
	remapInfo := RemapInfo{
		step:       step,
		node:       node,
		colRefCnt:  colRefCnt,
		colRefBool: colRefBool,
		sinkColRef: sinkColRef,
		remapping:  remapping,
	}

	switch node.NodeType {
	case plan.Node_FUNCTION_SCAN:
		for _, expr := range node.FilterList {
			increaseRefCnt(expr, 1, colRefCnt)
		}

		internalRemapping := &ColRefRemapping{
			globalToLocal: make(map[[2]int32][2]int32),
		}

		tag := node.BindingTags[0]
		newTableDef := DeepCopyTableDef(node.TableDef, false)

		for i, col := range node.TableDef.Cols {
			globalRef := [2]int32{tag, int32(i)}
			if colRefCnt[globalRef] == 0 {
				continue
			}

			internalRemapping.addColRef(globalRef)

			newTableDef.Cols = append(newTableDef.Cols, DeepCopyColDef(col))
		}

		if len(newTableDef.Cols) == 0 {
			internalRemapping.addColRef([2]int32{tag, 0})
			newTableDef.Cols = append(newTableDef.Cols, DeepCopyColDef(node.TableDef.Cols[0]))
		}

		node.TableDef = newTableDef

		remapInfo.tip = "FilterList"
		remapInfo.interRemapping = internalRemapping
		for idx, expr := range node.FilterList {
			increaseRefCnt(expr, -1, colRefCnt)
			remapInfo.srcExprIdx = idx
			err := builder.remapColRefForExpr(expr, internalRemapping.globalToLocal, &remapInfo)
			if err != nil {
				return nil, err
			}
		}

		for i, col := range node.TableDef.Cols {
			if colRefCnt[internalRemapping.localToGlobal[i]] == 0 {
				continue
			}

			remapping.addColRef(internalRemapping.localToGlobal[i])

			node.ProjectList = append(node.ProjectList, &plan.Expr{
				Typ: col.Typ,
				Expr: &plan.Expr_Col{
					Col: &plan.ColRef{
						RelPos: 0,
						ColPos: int32(i),
						Name:   col.Name,
					},
				},
			})
		}

		if len(node.ProjectList) == 0 {
			if len(node.TableDef.Cols) == 0 {
				globalRef := [2]int32{tag, 0}
				remapping.addColRef(globalRef)

				node.ProjectList = append(node.ProjectList, &plan.Expr{
					Typ: node.TableDef.Cols[0].Typ,
					Expr: &plan.Expr_Col{
						Col: &plan.ColRef{
							RelPos: 0,
							ColPos: 0,
							Name:   node.TableDef.Cols[0].Name,
						},
					},
				})
			} else {
				remapping.addColRef(internalRemapping.localToGlobal[0])
				node.ProjectList = append(node.ProjectList, &plan.Expr{
					Typ: node.TableDef.Cols[0].Typ,
					Expr: &plan.Expr_Col{
						Col: &plan.ColRef{
							RelPos: 0,
							ColPos: 0,
							Name:   node.TableDef.Cols[0].Name,
						},
					},
				})
			}
		}
		childId := node.Children[0]
		childNode := builder.qry.Nodes[childId]

		if childNode.NodeType == plan.Node_VALUE_SCAN {
			break
		}
		for _, expr := range node.TblFuncExprList {
			increaseRefCnt(expr, 1, colRefCnt)
		}
		childMap, err := builder.remapAllColRefs(childId, step, colRefCnt, colRefBool, sinkColRef)

		if err != nil {
			return nil, err
		}

		remapInfo.tip = "TblFuncExprList"
		remapInfo.interRemapping = internalRemapping
		for idx, expr := range node.TblFuncExprList {
			increaseRefCnt(expr, -1, colRefCnt)
			remapInfo.srcExprIdx = idx
			err = builder.remapColRefForExpr(expr, childMap.globalToLocal, &remapInfo)
			if err != nil {
				return nil, err
			}
		}

	case plan.Node_TABLE_SCAN, plan.Node_MATERIAL_SCAN, plan.Node_EXTERNAL_SCAN, plan.Node_SOURCE_SCAN:
		for _, expr := range node.FilterList {
			increaseRefCnt(expr, 1, colRefCnt)
		}

		for _, expr := range node.BlockFilterList {
			increaseRefCnt(expr, 1, colRefCnt)
		}

		for _, rfSpec := range node.RuntimeFilterProbeList {
			if rfSpec.Expr != nil {
				increaseRefCnt(rfSpec.Expr, 1, colRefCnt)
			}
		}

		internalRemapping := &ColRefRemapping{
			globalToLocal: make(map[[2]int32][2]int32),
		}

		tag := node.BindingTags[0]
		newTableDef := DeepCopyTableDef(node.TableDef, false)

		for i, col := range node.TableDef.Cols {
			globalRef := [2]int32{tag, int32(i)}
			if colRefCnt[globalRef] == 0 {
				continue
			}

			internalRemapping.addColRef(globalRef)

			newTableDef.Cols = append(newTableDef.Cols, DeepCopyColDef(col))
		}

		if len(newTableDef.Cols) == 0 {
			internalRemapping.addColRef([2]int32{tag, 0})
			newTableDef.Cols = append(newTableDef.Cols, DeepCopyColDef(node.TableDef.Cols[0]))
		}

		node.TableDef = newTableDef

		remapInfo.tip = "FilterList"
		remapInfo.interRemapping = internalRemapping
		for idx, expr := range node.FilterList {
			increaseRefCnt(expr, -1, colRefCnt)
			remapInfo.srcExprIdx = idx
			err := builder.remapColRefForExpr(expr, internalRemapping.globalToLocal, &remapInfo)
			if err != nil {
				return nil, err
			}
		}

		remapInfo.tip = "BlockFilterList"
		for idx, expr := range node.BlockFilterList {
			increaseRefCnt(expr, -1, colRefCnt)
			remapInfo.srcExprIdx = idx
			err := builder.remapColRefForExpr(expr, internalRemapping.globalToLocal, &remapInfo)
			if err != nil {
				return nil, err
			}
		}

		remapInfo.tip = "RuntimeFilterProbeList"
		for idx, rfSpec := range node.RuntimeFilterProbeList {
			if rfSpec.Expr != nil {
				increaseRefCnt(rfSpec.Expr, -1, colRefCnt)
				remapInfo.srcExprIdx = idx
				err := builder.remapColRefForExpr(rfSpec.Expr, internalRemapping.globalToLocal, &remapInfo)
				if err != nil {
					return nil, err
				}
			}
		}

		for i, col := range node.TableDef.Cols {
			if colRefCnt[internalRemapping.localToGlobal[i]] == 0 {
				continue
			}

			remapping.addColRef(internalRemapping.localToGlobal[i])

			node.ProjectList = append(node.ProjectList, &plan.Expr{
				Typ: col.Typ,
				Expr: &plan.Expr_Col{
					Col: &plan.ColRef{
						RelPos: 0,
						ColPos: int32(i),
						Name:   builder.nameByColRef[internalRemapping.localToGlobal[i]],
					},
				},
			})
		}

		if len(node.ProjectList) == 0 {
			if len(node.TableDef.Cols) == 0 {
				globalRef := [2]int32{tag, 0}
				remapping.addColRef(globalRef)

				node.ProjectList = append(node.ProjectList, &plan.Expr{
					Typ: node.TableDef.Cols[0].Typ,
					Expr: &plan.Expr_Col{
						Col: &plan.ColRef{
							RelPos: 0,
							ColPos: 0,
							Name:   builder.nameByColRef[globalRef],
						},
					},
				})
			} else {
				remapping.addColRef(internalRemapping.localToGlobal[0])
				node.ProjectList = append(node.ProjectList, &plan.Expr{
					Typ: node.TableDef.Cols[0].Typ,
					Expr: &plan.Expr_Col{
						Col: &plan.ColRef{
							RelPos: 0,
							ColPos: 0,
							Name:   builder.nameByColRef[internalRemapping.localToGlobal[0]],
						},
					},
				})
			}
		}

	case plan.Node_INTERSECT, plan.Node_INTERSECT_ALL,
		plan.Node_UNION, plan.Node_UNION_ALL,
		plan.Node_MINUS, plan.Node_MINUS_ALL:

		thisTag := node.BindingTags[0]
		leftID := node.Children[0]
		rightID := node.Children[1]
		for i, expr := range node.ProjectList {
			increaseRefCnt(expr, 1, colRefCnt)
			globalRef := [2]int32{thisTag, int32(i)}
			remapping.addColRef(globalRef)
		}

		rightNode := builder.qry.Nodes[rightID]
		if rightNode.NodeType == plan.Node_PROJECT {
			projectTag := rightNode.BindingTags[0]
			for i := range rightNode.ProjectList {
				increaseRefCnt(&plan.Expr{
					Expr: &plan.Expr_Col{
						Col: &plan.ColRef{
							RelPos: projectTag,
							ColPos: int32(i),
						},
					}}, 1, colRefCnt)
			}
		}

		internalMap := make(map[[2]int32][2]int32)

		leftRemapping, err := builder.remapAllColRefs(leftID, step, colRefCnt, colRefBool, sinkColRef)
		if err != nil {
			return nil, err
		}
		for k, v := range leftRemapping.globalToLocal {
			internalMap[k] = v
		}

		_, err = builder.remapAllColRefs(rightID, step, colRefCnt, colRefBool, sinkColRef)
		if err != nil {
			return nil, err
		}

		remapInfo.tip = "ProjectList"
		for idx, expr := range node.ProjectList {
			increaseRefCnt(expr, -1, colRefCnt)
			remapInfo.srcExprIdx = idx
			err := builder.remapColRefForExpr(expr, internalMap, &remapInfo)
			if err != nil {
				return nil, err
			}
		}

	case plan.Node_JOIN:
		for _, expr := range node.OnList {
			increaseRefCnt(expr, 1, colRefCnt)
		}

		internalMap := make(map[[2]int32][2]int32)

		leftID := node.Children[0]
		leftRemapping, err := builder.remapAllColRefs(leftID, step, colRefCnt, colRefBool, sinkColRef)
		if err != nil {
			return nil, err
		}

		for k, v := range leftRemapping.globalToLocal {
			internalMap[k] = v
		}

		rightID := node.Children[1]
		rightRemapping, err := builder.remapAllColRefs(rightID, step, colRefCnt, colRefBool, sinkColRef)
		if err != nil {
			return nil, err
		}

		for k, v := range rightRemapping.globalToLocal {
			internalMap[k] = [2]int32{1, v[1]}
		}

		remapInfo.tip = "OnList"
		for idx, expr := range node.OnList {
			increaseRefCnt(expr, -1, colRefCnt)
			remapInfo.srcExprIdx = idx
			err := builder.remapColRefForExpr(expr, internalMap, &remapInfo)
			if err != nil {
				return nil, err
			}
		}

		childProjList := builder.qry.Nodes[leftID].ProjectList
		for i, globalRef := range leftRemapping.localToGlobal {
			if colRefCnt[globalRef] == 0 {
				continue
			}

			remapping.addColRef(globalRef)
			if node.JoinType == plan.Node_RIGHT {
				childProjList[i].Typ.NotNullable = false
			}
			node.ProjectList = append(node.ProjectList, &plan.Expr{
				Typ: childProjList[i].Typ,
				Expr: &plan.Expr_Col{
					Col: &plan.ColRef{
						RelPos: 0,
						ColPos: int32(i),
						Name:   builder.nameByColRef[globalRef],
					},
				},
			})
		}

		if node.JoinType == plan.Node_MARK {
			globalRef := [2]int32{node.BindingTags[0], 0}
			remapping.addColRef(globalRef)

			node.ProjectList = append(node.ProjectList, &plan.Expr{
				Typ: plan.Type{
					Id:          int32(types.T_bool),
					NotNullable: false,
				},
				Expr: &plan.Expr_Col{
					Col: &plan.ColRef{
						RelPos: -1,
						ColPos: 0,
						Name:   builder.nameByColRef[globalRef],
					},
				},
			})
		} else {
			childProjList = builder.qry.Nodes[rightID].ProjectList
			for i, globalRef := range rightRemapping.localToGlobal {
				if colRefCnt[globalRef] == 0 {
					continue
				}

				remapping.addColRef(globalRef)

				if node.JoinType == plan.Node_LEFT {
					childProjList[i].Typ.NotNullable = false
				}

				node.ProjectList = append(node.ProjectList, &plan.Expr{
					Typ: childProjList[i].Typ,
					Expr: &plan.Expr_Col{
						Col: &plan.ColRef{
							RelPos: 1,
							ColPos: int32(i),
							Name:   builder.nameByColRef[globalRef],
						},
					},
				})
			}
		}

		if len(node.ProjectList) == 0 && len(leftRemapping.localToGlobal) > 0 {
			globalRef := leftRemapping.localToGlobal[0]
			remapping.addColRef(globalRef)

			node.ProjectList = append(node.ProjectList, &plan.Expr{
				Typ: builder.qry.Nodes[leftID].ProjectList[0].Typ,
				Expr: &plan.Expr_Col{
					Col: &plan.ColRef{
						RelPos: 0,
						ColPos: 0,
						Name:   builder.nameByColRef[globalRef],
					},
				},
			})
		}

	case plan.Node_AGG:
		for _, expr := range node.GroupBy {
			increaseRefCnt(expr, 1, colRefCnt)
		}

		for _, expr := range node.AggList {
			increaseRefCnt(expr, 1, colRefCnt)
		}

		childRemapping, err := builder.remapAllColRefs(node.Children[0], step, colRefCnt, colRefBool, sinkColRef)
		if err != nil {
			return nil, err
		}

		groupTag := node.BindingTags[0]
		aggregateTag := node.BindingTags[1]
		groupSize := int32(len(node.GroupBy))

		for _, expr := range node.FilterList {
			builder.remapHavingClause(expr, groupTag, aggregateTag, groupSize)
		}

		remapInfo.tip = "GroupBy"
		for idx, expr := range node.GroupBy {
			increaseRefCnt(expr, -1, colRefCnt)
			remapInfo.srcExprIdx = idx
			err := builder.remapColRefForExpr(expr, childRemapping.globalToLocal, &remapInfo)
			if err != nil {
				return nil, err
			}

			globalRef := [2]int32{groupTag, int32(idx)}
			if colRefCnt[globalRef] == 0 {
				continue
			}

			remapping.addColRef(globalRef)

			node.ProjectList = append(node.ProjectList, &plan.Expr{
				Typ: expr.Typ,
				Expr: &plan.Expr_Col{
					Col: &ColRef{
						RelPos: -1,
						ColPos: int32(idx),
						Name:   builder.nameByColRef[globalRef],
					},
				},
			})
		}

		remapInfo.tip = "AggList"
		for idx, expr := range node.AggList {
			increaseRefCnt(expr, -1, colRefCnt)
			remapInfo.srcExprIdx = idx
			err := builder.remapColRefForExpr(expr, childRemapping.globalToLocal, &remapInfo)
			if err != nil {
				return nil, err
			}

			globalRef := [2]int32{aggregateTag, int32(idx)}
			if colRefCnt[globalRef] == 0 {
				continue
			}

			remapping.addColRef(globalRef)

			node.ProjectList = append(node.ProjectList, &Expr{
				Typ: expr.Typ,
				Expr: &plan.Expr_Col{
					Col: &ColRef{
						RelPos: -2,
						ColPos: int32(idx) + groupSize,
						Name:   builder.nameByColRef[globalRef],
					},
				},
			})
		}

		if len(node.ProjectList) == 0 {
			if groupSize > 0 {
				globalRef := [2]int32{groupTag, 0}
				remapping.addColRef(globalRef)

				node.ProjectList = append(node.ProjectList, &plan.Expr{
					Typ: node.GroupBy[0].Typ,
					Expr: &plan.Expr_Col{
						Col: &plan.ColRef{
							RelPos: -1,
							ColPos: 0,
							Name:   builder.nameByColRef[globalRef],
						},
					},
				})
			} else {
				globalRef := [2]int32{aggregateTag, 0}
				remapping.addColRef(globalRef)

				node.ProjectList = append(node.ProjectList, &plan.Expr{
					Typ: node.AggList[0].Typ,
					Expr: &plan.Expr_Col{
						Col: &plan.ColRef{
							RelPos: -2,
							ColPos: 0,
							Name:   builder.nameByColRef[globalRef],
						},
					},
				})
			}
		}

		child := builder.qry.Nodes[node.Children[0]]
		if child.NodeType == plan.Node_TABLE_SCAN && len(child.FilterList) == 0 && len(node.GroupBy) == 0 && child.Limit == nil && child.Offset == nil {
			child.AggList = make([]*Expr, 0, len(node.AggList))
			for _, agg := range node.AggList {
				switch agg.GetF().Func.ObjName {
				case "starcount", "count", "min", "max":
					child.AggList = append(child.AggList, DeepCopyExpr(agg))
				default:
					child.AggList = nil
				}
				if child.AggList == nil {
					break
				}
			}
		}

	case plan.Node_SAMPLE:
		groupTag := node.BindingTags[0]
		sampleTag := node.BindingTags[1]
		increaseRefCntForExprList(node.GroupBy, 1, colRefCnt)
		increaseRefCntForExprList(node.AggList, 1, colRefCnt)

		// the result order of sample will follow [group by columns, sample columns, other columns].
		// and the projection list needs to be based on the result order.
		childRemapping, err := builder.remapAllColRefs(node.Children[0], step, colRefCnt, colRefBool, sinkColRef)
		if err != nil {
			return nil, err
		}

		for _, expr := range node.FilterList {
			builder.remapHavingClause(expr, groupTag, sampleTag, int32(len(node.GroupBy)))
		}

		remapInfo.tip = "GroupBy"
		// deal with group col and sample col.
		for i, expr := range node.GroupBy {
			increaseRefCnt(expr, -1, colRefCnt)
			remapInfo.srcExprIdx = i
			err = builder.remapColRefForExpr(expr, childRemapping.globalToLocal, &remapInfo)
			if err != nil {
				return nil, err
			}

			globalRef := [2]int32{groupTag, int32(i)}
			if colRefCnt[globalRef] == 0 {
				continue
			}

			remapping.addColRef(globalRef)

			node.ProjectList = append(node.ProjectList, &plan.Expr{
				Typ: expr.Typ,
				Expr: &plan.Expr_Col{
					Col: &ColRef{
						RelPos: -1,
						ColPos: int32(len(node.ProjectList)),
						Name:   builder.nameByColRef[globalRef],
					},
				},
			})
		}

		offsetSize := int32(len(node.GroupBy))
		remapInfo.tip = "AggList"
		for i, expr := range node.AggList {
			increaseRefCnt(expr, -1, colRefCnt)
			remapInfo.srcExprIdx = i
			err = builder.remapColRefForExpr(expr, childRemapping.globalToLocal, &remapInfo)
			if err != nil {
				return nil, err
			}

			globalRef := [2]int32{sampleTag, int32(i)}
			if colRefCnt[globalRef] == 0 {
				continue
			}

			remapping.addColRef(globalRef)

			node.ProjectList = append(node.ProjectList, &Expr{
				Typ: expr.Typ,
				Expr: &plan.Expr_Col{
					Col: &ColRef{
						RelPos: -2,
						ColPos: int32(i) + offsetSize,
						Name:   builder.nameByColRef[globalRef],
					},
				},
			})
		}

		offsetSize += int32(len(node.AggList))
		childProjectionList := builder.qry.Nodes[node.Children[0]].ProjectList
		for i, globalRef := range childRemapping.localToGlobal {
			if colRefCnt[globalRef] == 0 {
				continue
			}
			remapping.addColRef(globalRef)

			node.ProjectList = append(node.ProjectList, &plan.Expr{
				Typ: childProjectionList[i].Typ,
				Expr: &plan.Expr_Col{
					Col: &plan.ColRef{
						RelPos: 0,
						ColPos: int32(i) + offsetSize,
						Name:   builder.nameByColRef[globalRef],
					},
				},
			})
		}

	case plan.Node_TIME_WINDOW:
		for _, expr := range node.AggList {
			increaseRefCnt(expr, 1, colRefCnt)
		}
		increaseRefCnt(node.OrderBy[0].Expr, 1, colRefCnt)

		childRemapping, err := builder.remapAllColRefs(node.Children[0], step, colRefCnt, colRefBool, sinkColRef)
		if err != nil {
			return nil, err
		}

		timeTag := node.BindingTags[0]

		for i, expr := range node.FilterList {
			builder.remapWindowClause(expr, timeTag, int32(i))
		}

		increaseRefCnt(node.OrderBy[0].Expr, -1, colRefCnt)
		remapInfo.tip = "OrderBy[0].Expr"
		remapInfo.srcExprIdx = 0
		err = builder.remapColRefForExpr(node.OrderBy[0].Expr, childRemapping.globalToLocal, &remapInfo)
		if err != nil {
			return nil, err
		}

		idx := 0
		var wstart, wend *plan.Expr
		var i, j int
		remapInfo.tip = "AggList"
		for k, expr := range node.AggList {
			if e, ok := expr.Expr.(*plan.Expr_Col); ok {
				if e.Col.Name == TimeWindowStart {
					wstart = expr
					i = k
				}
				if e.Col.Name == TimeWindowEnd {
					wend = expr
					j = k
				}
				continue
			}
			increaseRefCnt(expr, -1, colRefCnt)
			remapInfo.srcExprIdx = k
			err = builder.remapColRefForExpr(expr, childRemapping.globalToLocal, &remapInfo)
			if err != nil {
				return nil, err
			}

			globalRef := [2]int32{timeTag, int32(k)}
			if colRefCnt[globalRef] == 0 {
				continue
			}

			remapping.addColRef(globalRef)

			node.ProjectList = append(node.ProjectList, &plan.Expr{
				Typ: expr.Typ,
				Expr: &plan.Expr_Col{
					Col: &ColRef{
						RelPos: -1,
						ColPos: int32(idx),
						Name:   builder.nameByColRef[globalRef],
					},
				},
			})
			idx++
		}

		if wstart != nil {
			increaseRefCnt(wstart, -1, colRefCnt)

			globalRef := [2]int32{timeTag, int32(i)}
			if colRefCnt[globalRef] == 0 {
				break
			}

			remapping.addColRef(globalRef)

			node.ProjectList = append(node.ProjectList, &plan.Expr{
				Typ: wstart.Typ,
				Expr: &plan.Expr_Col{
					Col: &ColRef{
						RelPos: -1,
						ColPos: int32(idx),
						Name:   builder.nameByColRef[globalRef],
					},
				},
			})
			idx++
		}

		if wend != nil {
			increaseRefCnt(wend, -1, colRefCnt)

			globalRef := [2]int32{timeTag, int32(j)}
			if colRefCnt[globalRef] == 0 {
				break
			}

			remapping.addColRef(globalRef)

			node.ProjectList = append(node.ProjectList, &plan.Expr{
				Typ: wstart.Typ,
				Expr: &plan.Expr_Col{
					Col: &ColRef{
						RelPos: -1,
						ColPos: int32(idx),
						Name:   builder.nameByColRef[globalRef],
					},
				},
			})
		}

	case plan.Node_WINDOW:
		for _, expr := range node.WinSpecList {
			increaseRefCnt(expr, 1, colRefCnt)
		}

		childRemapping, err := builder.remapAllColRefs(node.Children[0], step, colRefCnt, colRefBool, sinkColRef)
		if err != nil {
			return nil, err
		}

		childProjList := builder.qry.Nodes[node.Children[0]].ProjectList
		for i, globalRef := range childRemapping.localToGlobal {
			if colRefCnt[globalRef] == 0 {
				continue
			}

			remapping.addColRef(globalRef)

			node.ProjectList = append(node.ProjectList, &plan.Expr{
				Typ: childProjList[i].Typ,
				Expr: &plan.Expr_Col{
					Col: &plan.ColRef{
						RelPos: 0,
						ColPos: int32(i),
						Name:   builder.nameByColRef[globalRef],
					},
				},
			})
		}

		windowTag := node.BindingTags[0]
		l := len(childProjList)

		for _, expr := range node.FilterList {
			builder.remapWindowClause(expr, windowTag, int32(l))
		}

		remapInfo.tip = "WinSpecList"
		for idx, expr := range node.WinSpecList {
			increaseRefCnt(expr, -1, colRefCnt)
			remapInfo.srcExprIdx = idx
			err = builder.remapColRefForExpr(expr, childRemapping.globalToLocal, &remapInfo)
			if err != nil {
				return nil, err
			}

			globalRef := [2]int32{windowTag, int32(node.GetWindowIdx())}
			if colRefCnt[globalRef] == 0 {
				continue
			}

			remapping.addColRef(globalRef)

			node.ProjectList = append(node.ProjectList, &plan.Expr{
				Typ: expr.Typ,
				Expr: &plan.Expr_Col{
					Col: &ColRef{
						RelPos: -1,
						ColPos: int32(l),
						Name:   builder.nameByColRef[globalRef],
					},
				},
			})
		}

	case plan.Node_FILL:

		//for _, expr := range node.AggList {
		//	increaseRefCnt(expr, 1, colRefCnt)
		//}

		childRemapping, err := builder.remapAllColRefs(node.Children[0], step, colRefCnt, colRefBool, sinkColRef)
		if err != nil {
			return nil, err
		}

		childProjList := builder.qry.Nodes[node.Children[0]].ProjectList
		for i, globalRef := range childRemapping.localToGlobal {
			if colRefCnt[globalRef] == 0 {
				continue
			}

			remapping.addColRef(globalRef)

			node.ProjectList = append(node.ProjectList, &plan.Expr{
				Typ: childProjList[i].Typ,
				Expr: &plan.Expr_Col{
					Col: &plan.ColRef{
						RelPos: 0,
						ColPos: int32(i),
						Name:   builder.nameByColRef[globalRef],
					},
				},
			})
		}

		//for _, expr := range node.AggList {
		//	increaseRefCnt(expr, -1, colRefCnt)
		//	err = builder.remapColRefForExpr(expr, childRemapping.globalToLocal)
		//	if err != nil {
		//		return nil, err
		//	}
		//}

	case plan.Node_SORT, plan.Node_PARTITION:
		for _, orderBy := range node.OrderBy {
			increaseRefCnt(orderBy.Expr, 1, colRefCnt)
		}

		childRemapping, err := builder.remapAllColRefs(node.Children[0], step, colRefCnt, colRefBool, sinkColRef)
		if err != nil {
			return nil, err
		}

		remapInfo.tip = "OrderBy"
		for idx, orderBy := range node.OrderBy {
			increaseRefCnt(orderBy.Expr, -1, colRefCnt)
			remapInfo.srcExprIdx = idx
			err := builder.remapColRefForExpr(orderBy.Expr, childRemapping.globalToLocal, &remapInfo)
			if err != nil {
				return nil, err
			}
		}

		childProjList := builder.qry.Nodes[node.Children[0]].ProjectList
		for i, globalRef := range childRemapping.localToGlobal {
			if colRefCnt[globalRef] == 0 {
				continue
			}

			remapping.addColRef(globalRef)

			node.ProjectList = append(node.ProjectList, &plan.Expr{
				Typ: childProjList[i].Typ,
				Expr: &plan.Expr_Col{
					Col: &plan.ColRef{
						RelPos: 0,
						ColPos: int32(i),
						Name:   builder.nameByColRef[globalRef],
					},
				},
			})
		}

		if len(node.ProjectList) == 0 && len(childRemapping.localToGlobal) > 0 {
			globalRef := childRemapping.localToGlobal[0]
			remapping.addColRef(globalRef)

			node.ProjectList = append(node.ProjectList, &plan.Expr{
				Typ: childProjList[0].Typ,
				Expr: &plan.Expr_Col{
					Col: &plan.ColRef{
						RelPos: 0,
						ColPos: 0,
						Name:   builder.nameByColRef[globalRef],
					},
				},
			})
		}

	case plan.Node_FILTER:
		for _, expr := range node.FilterList {
			increaseRefCnt(expr, 1, colRefCnt)
		}

		childRemapping, err := builder.remapAllColRefs(node.Children[0], step, colRefCnt, colRefBool, sinkColRef)
		if err != nil {
			return nil, err
		}

		remapInfo.tip = "FilterList"
		for idx, expr := range node.FilterList {
			increaseRefCnt(expr, -1, colRefCnt)
			remapInfo.srcExprIdx = idx
			err := builder.remapColRefForExpr(expr, childRemapping.globalToLocal, &remapInfo)
			if err != nil {
				return nil, err
			}
		}

		childProjList := builder.qry.Nodes[node.Children[0]].ProjectList
		for i, globalRef := range childRemapping.localToGlobal {
			if colRefCnt[globalRef] == 0 {
				continue
			}

			remapping.addColRef(globalRef)

			node.ProjectList = append(node.ProjectList, &plan.Expr{
				Typ: childProjList[i].Typ,
				Expr: &plan.Expr_Col{
					Col: &plan.ColRef{
						RelPos: 0,
						ColPos: int32(i),
						Name:   builder.nameByColRef[globalRef],
					},
				},
			})
		}

		if len(node.ProjectList) == 0 {
			if len(childRemapping.localToGlobal) > 0 {
				remapping.addColRef(childRemapping.localToGlobal[0])
			}

			node.ProjectList = append(node.ProjectList, &plan.Expr{
				Typ: childProjList[0].Typ,
				Expr: &plan.Expr_Col{
					Col: &plan.ColRef{
						RelPos: 0,
						ColPos: 0,
					},
				},
			})
		}

	case plan.Node_SINK_SCAN, plan.Node_RECURSIVE_SCAN, plan.Node_RECURSIVE_CTE:
		tag := node.BindingTags[0]
		var newProjList []*plan.Expr

		for i, expr := range node.ProjectList {
			globalRef := [2]int32{tag, int32(i)}
			if colRefCnt[globalRef] == 0 {
				continue
			}
			newProjList = append(newProjList, &plan.Expr{
				Typ: expr.Typ,
				Expr: &plan.Expr_Col{
					Col: &ColRef{
						RelPos: 0,
						ColPos: int32(i),
					},
				},
			})
			remapping.addColRef(globalRef)
			for _, sourceStep := range node.SourceStep {
				if sourceStep >= step {
					continue
				}
				colRefBool[[2]int32{sourceStep, int32(i)}] = true
			}

		}
		node.ProjectList = newProjList

	case plan.Node_SINK:
		childNode := builder.qry.Nodes[node.Children[0]]
		resultTag := childNode.BindingTags[0]
		for i := range childNode.ProjectList {
			if colRefBool[[2]int32{step, int32(i)}] {
				colRefCnt[[2]int32{resultTag, int32(i)}] = 1
			}
		}

		childRemapping, err := builder.remapAllColRefs(node.Children[0], step, colRefCnt, colRefBool, sinkColRef)
		if err != nil {
			return nil, err
		}
		var newProjList []*plan.Expr
		for i, expr := range node.ProjectList {
			if !colRefBool[[2]int32{step, int32(i)}] {
				continue
			}
			sinkColRef[[2]int32{step, int32(i)}] = len(newProjList)
			newProjList = append(newProjList, &plan.Expr{
				Typ: expr.Typ,
				Expr: &plan.Expr_Col{
					Col: &ColRef{
						RelPos: 0,
						ColPos: childRemapping.globalToLocal[[2]int32{resultTag, int32(i)}][1],
						// Name:   builder.nameByColRef[globalRef],
					},
				},
			})
		}

		node.ProjectList = newProjList

	case plan.Node_PROJECT, plan.Node_MATERIAL:
		projectTag := node.BindingTags[0]

		var neededProj []int32

		for i, expr := range node.ProjectList {
			globalRef := [2]int32{projectTag, int32(i)}
			if colRefCnt[globalRef] == 0 {
				continue
			}

			neededProj = append(neededProj, int32(i))
			increaseRefCnt(expr, 1, colRefCnt)
		}

		if len(neededProj) == 0 {
			increaseRefCnt(node.ProjectList[0], 1, colRefCnt)
			neededProj = append(neededProj, 0)
		}

		childRemapping, err := builder.remapAllColRefs(node.Children[0], step, colRefCnt, colRefBool, sinkColRef)
		if err != nil {
			return nil, err
		}

		childProjList := builder.qry.Nodes[node.Children[0]].ProjectList
		var newProjList []*plan.Expr
		remapInfo.tip = "neededProj"
		for idx, needed := range neededProj {
			expr := node.ProjectList[needed]
			increaseRefCnt(expr, -1, colRefCnt)
			remapInfo.srcExprIdx = idx
			err := builder.remapColRefForExpr(expr, childRemapping.globalToLocal, &remapInfo)
			if err != nil {
				return nil, err
			}

			switch ne := expr.Expr.(type) {
			case *plan.Expr_Col:
				expr.Typ.NotNullable = childProjList[ne.Col.ColPos].Typ.NotNullable
			}

			globalRef := [2]int32{projectTag, needed}
			remapping.addColRef(globalRef)

			newProjList = append(newProjList, expr)
		}

		node.ProjectList = newProjList

	case plan.Node_DISTINCT:
		childRemapping, err := builder.remapAllColRefs(node.Children[0], step, colRefCnt, colRefBool, sinkColRef)
		if err != nil {
			return nil, err
		}

		// Rewrite DISTINCT to AGG
		node.NodeType = plan.Node_AGG
		preNode := builder.qry.Nodes[node.Children[0]]
		node.GroupBy = make([]*Expr, len(preNode.ProjectList))
		node.ProjectList = make([]*Expr, len(preNode.ProjectList))

		for i, prjExpr := range preNode.ProjectList {
			node.GroupBy[i] = &plan.Expr{
				Typ: prjExpr.Typ,
				Expr: &plan.Expr_Col{
					Col: &plan.ColRef{
						RelPos: 0,
						ColPos: int32(i),
					},
				},
			}

			node.ProjectList[i] = &plan.Expr{
				Typ: prjExpr.Typ,
				Expr: &plan.Expr_Col{
					Col: &plan.ColRef{
						RelPos: -1,
						ColPos: int32(i),
					},
				},
			}
		}

		remapping = childRemapping

	case plan.Node_VALUE_SCAN:
		node.NotCacheable = true
		// VALUE_SCAN always have one column now
		if node.TableDef == nil { // like select 1,2
			node.ProjectList = append(node.ProjectList, &plan.Expr{
				Typ:  plan.Type{Id: int32(types.T_int64)},
				Expr: &plan.Expr_Lit{Lit: &plan.Literal{Value: &plan.Literal_I64Val{I64Val: 0}}},
			})
		} else {
			internalRemapping := &ColRefRemapping{
				globalToLocal: make(map[[2]int32][2]int32),
			}

			tag := node.BindingTags[0]
			for i := range node.TableDef.Cols {
				globalRef := [2]int32{tag, int32(i)}
				if colRefCnt[globalRef] == 0 {
					continue
				}
				internalRemapping.addColRef(globalRef)
			}

			for i, col := range node.TableDef.Cols {
				if colRefCnt[internalRemapping.localToGlobal[i]] == 0 {
					continue
				}

				remapping.addColRef(internalRemapping.localToGlobal[i])

				node.ProjectList = append(node.ProjectList, &plan.Expr{
					Typ: col.Typ,
					Expr: &plan.Expr_Col{
						Col: &plan.ColRef{
							RelPos: 0,
							ColPos: int32(i),
							Name:   col.Name,
						},
					},
				})
			}
		}

	case plan.Node_LOCK_OP:
		preNode := builder.qry.Nodes[node.Children[0]]
		pkexpr := &plan.Expr{
			Typ: node.LockTargets[0].GetPrimaryColTyp(),
			Expr: &plan.Expr_Col{
				Col: &plan.ColRef{
					RelPos: node.BindingTags[1],
					ColPos: node.LockTargets[0].PrimaryColIdxInBat,
				},
			},
		}
		oldPos := [2]int32{node.BindingTags[1], node.LockTargets[0].PrimaryColIdxInBat}
		increaseRefCnt(pkexpr, 1, colRefCnt)
		childRemapping, err := builder.remapAllColRefs(node.Children[0], step, colRefCnt, colRefBool, sinkColRef)
		if err != nil {
			return nil, err
		}

		tableDef := node.GetTableDef()
		if tableDef.Partition != nil {
			partitionIdx := len(preNode.ProjectList)
			partitionExpr := DeepCopyExpr(tableDef.Partition.PartitionExpression)
			preNode.ProjectList = append(preNode.ProjectList, partitionExpr)

			partTableIDs, _ := getPartTableIdsAndNames(builder.compCtx, preNode.GetObjRef(), tableDef)
			node.LockTargets[0].IsPartitionTable = true
			node.LockTargets[0].PartitionTableIds = partTableIDs
			node.LockTargets[0].FilterColIdxInBat = int32(partitionIdx)
		}

		if newPos, ok := childRemapping.globalToLocal[oldPos]; ok {
			node.LockTargets[0].PrimaryColIdxInBat = newPos[1]
		}
		increaseRefCnt(pkexpr, -1, colRefCnt)

		for i, globalRef := range childRemapping.localToGlobal {
			if colRefCnt[globalRef] == 0 {
				continue
			}
			remapping.addColRef(globalRef)

			node.ProjectList = append(node.ProjectList, &plan.Expr{
				Typ: preNode.ProjectList[i].Typ,
				Expr: &plan.Expr_Col{
					Col: &plan.ColRef{
						RelPos: 0,
						ColPos: int32(i),
						Name:   builder.nameByColRef[globalRef],
					},
				},
			})
		}

		if len(node.ProjectList) == 0 {
			if len(childRemapping.localToGlobal) > 0 {
				remapping.addColRef(childRemapping.localToGlobal[0])
			}

			node.ProjectList = append(node.ProjectList, &plan.Expr{
				Typ: preNode.ProjectList[0].Typ,
				Expr: &plan.Expr_Col{
					Col: &plan.ColRef{
						RelPos: 0,
						ColPos: 0,
					},
				},
			})
		}

	default:
		return nil, moerr.NewInternalError(builder.GetContext(), "unsupport node type")
	}

	node.BindingTags = nil

	return remapping, nil
}

func (builder *QueryBuilder) markSinkProject(nodeID int32, step int32, colRefBool map[[2]int32]bool) {
	node := builder.qry.Nodes[nodeID]

	switch node.NodeType {
	case plan.Node_SINK_SCAN, plan.Node_RECURSIVE_SCAN, plan.Node_RECURSIVE_CTE:
		for _, i := range node.SourceStep {
			if i >= step {
				for _, expr := range node.ProjectList {
					colRefBool[[2]int32{i, expr.GetCol().ColPos}] = true
				}
			}
		}
	default:
		for i := range node.Children {
			builder.markSinkProject(node.Children[i], step, colRefBool)
		}
	}
}

func (builder *QueryBuilder) rewriteStarApproxCount(nodeID int32) {
	node := builder.qry.Nodes[nodeID]

	switch node.NodeType {
	case plan.Node_AGG:
		if len(node.GroupBy) == 0 && len(node.AggList) == 1 {
			if agg := node.AggList[0].GetF(); agg != nil && agg.Func.ObjName == "approx_count" {
				if len(node.Children) == 1 {
					child := builder.qry.Nodes[node.Children[0]]
					if child.NodeType == plan.Node_TABLE_SCAN && len(child.FilterList) == 0 {
						agg.Func.ObjName = "sum"
						fr, _ := function.GetFunctionByName(context.TODO(), "sum", []types.Type{types.T_int64.ToType()})
						agg.Func.Obj = fr.GetEncodedOverloadID()
						agg.Args[0] = &plan.Expr{
							Expr: &plan.Expr_Col{
								Col: &plan.ColRef{
									RelPos: 0,
									ColPos: Metadata_Rows_Cnt_Pos,
								},
							},
						}

						var exprs []*plan.Expr
						str := child.ObjRef.SchemaName + "." + child.TableDef.Name
						exprs = append(exprs, &plan.Expr{
							Typ: Type{
								Id:          int32(types.T_varchar),
								NotNullable: true,
								Width:       int32(len(str)),
							},
							Expr: &plan.Expr_Lit{
								Lit: &plan.Literal{
									Value: &plan.Literal_Sval{
										Sval: str,
									},
								},
							},
						})
						str = child.TableDef.Cols[0].Name
						exprs = append(exprs, &plan.Expr{
							Typ: Type{
								Id:          int32(types.T_varchar),
								NotNullable: true,
								Width:       int32(len(str)),
							},
							Expr: &plan.Expr_Lit{
								Lit: &plan.Literal{
									Value: &plan.Literal_Sval{
										Sval: str,
									},
								},
							},
						})
						scanNode := &plan.Node{
							NodeType: plan.Node_VALUE_SCAN,
						}
						childId := builder.appendNode(scanNode, nil)
						node.Children[0] = builder.buildMetadataScan(nil, nil, exprs, childId)
						child = builder.qry.Nodes[node.Children[0]]
						switch expr := agg.Args[0].Expr.(type) {
						case *plan.Expr_Col:
							expr.Col.RelPos = child.BindingTags[0]
							agg.Args[0].Typ = child.TableDef.Cols[expr.Col.ColPos].Typ
						}
					}
				}
			}
		}
	default:
		for i := range node.Children {
			builder.rewriteStarApproxCount(node.Children[i])
		}
	}
}

func (builder *QueryBuilder) createQuery() (*Query, error) {
	colRefBool := make(map[[2]int32]bool)
	sinkColRef := make(map[[2]int32]int)

	builder.parseOptimizeHints()
	for i, rootID := range builder.qry.Steps {
		builder.skipStats = builder.canSkipStats()
		builder.rewriteDistinctToAGG(rootID)
		builder.rewriteEffectlessAggToProject(rootID)
		rootID = builder.optimizeFilters(rootID)
		builder.pushdownLimitToTableScan(rootID)

		colRefCnt := make(map[[2]int32]int)
		builder.countColRefs(rootID, colRefCnt)
		builder.removeSimpleProjections(rootID, plan.Node_UNKNOWN, false, colRefCnt)
		ReCalcNodeStats(rootID, builder, true, false, true)
		builder.determineBuildAndProbeSide(rootID, true)
		determineHashOnPK(rootID, builder)
		tagCnt := make(map[int32]int)
		rootID = builder.removeEffectlessLeftJoins(rootID, tagCnt)
		ReCalcNodeStats(rootID, builder, true, false, true)
		builder.pushdownTopThroughLeftJoin(rootID)
		ReCalcNodeStats(rootID, builder, true, false, true)

		rootID = builder.aggPushDown(rootID)
		ReCalcNodeStats(rootID, builder, true, false, true)
		rootID = builder.determineJoinOrder(rootID)
		colMap := make(map[[2]int32]int)
		colGroup := make([]int, 0)
		builder.removeRedundantJoinCond(rootID, colMap, colGroup)
		ReCalcNodeStats(rootID, builder, true, false, true)
		rootID = builder.applyAssociativeLaw(rootID)
		builder.determineBuildAndProbeSide(rootID, true)
		rootID = builder.aggPullup(rootID, rootID)
		ReCalcNodeStats(rootID, builder, true, false, true)
		rootID = builder.pushdownSemiAntiJoins(rootID)
		builder.optimizeDistinctAgg(rootID)
		ReCalcNodeStats(rootID, builder, true, false, true)
		builder.determineBuildAndProbeSide(rootID, true)

		builder.qry.Steps[i] = rootID

		// XXX: This will be removed soon, after merging implementation of all hash-join operators
		builder.swapJoinChildren(rootID)
		ReCalcNodeStats(rootID, builder, true, false, true)

		builder.partitionPrune(rootID)

		rootID = builder.applyIndices(rootID, colRefCnt, make(map[[2]int32]*plan.Expr))
		ReCalcNodeStats(rootID, builder, true, false, true)

		determineHashOnPK(rootID, builder)
		determineShuffleMethod(rootID, builder)
		determineShuffleMethod2(rootID, -1, builder)
		if builder.optimizerHints != nil && builder.optimizerHints.printShuffle == 1 && HasShuffleInPlan(builder.qry) {
			logutil.Infof("has shuffle node in plan! sql: %v", builder.compCtx.GetRootSql())
		}
		// after determine shuffle, be careful when calling ReCalcNodeStats again.
		// needResetHashMapStats should always be false from here

		builder.generateRuntimeFilters(rootID)
		ReCalcNodeStats(rootID, builder, true, false, false)
		builder.forceJoinOnOneCN(rootID, false)
		// after this ,never call ReCalcNodeStats again !!!

		if builder.isForUpdate {
			reCheckifNeedLockWholeTable(builder)
		}

		builder.handleMessgaes(rootID)

		builder.rewriteStarApproxCount(rootID)

		rootNode := builder.qry.Nodes[rootID]

		for j := range rootNode.ProjectList {
			colRefBool[[2]int32{int32(i), int32(j)}] = false
			if i == len(builder.qry.Steps)-1 {
				colRefBool[[2]int32{int32(i), int32(j)}] = true
			}
		}
	}

	for i := range builder.qry.Steps {
		rootID := builder.qry.Steps[i]
		builder.markSinkProject(rootID, int32(i), colRefBool)
	}

	for i := len(builder.qry.Steps) - 1; i >= 0; i-- {
		rootID := builder.qry.Steps[i]
		rootNode := builder.qry.Nodes[rootID]
		resultTag := rootNode.BindingTags[0]
		colRefCnt := make(map[[2]int32]int)
		for j := range rootNode.ProjectList {
			colRefCnt[[2]int32{resultTag, int32(j)}] = 1
		}
		_, err := builder.remapAllColRefs(rootID, int32(i), colRefCnt, colRefBool, sinkColRef)
		if err != nil {
			return nil, err
		}
	}

	//for i := 1; i < len(builder.qry.Steps); i++ {
	//	builder.remapSinkScanColRefs(builder.qry.Steps[i], int32(i), sinkColRef)
	//}
	builder.hintQueryType()
	return builder.qry, nil
}

func (builder *QueryBuilder) buildUnion(stmt *tree.UnionClause, astOrderBy tree.OrderBy, astLimit *tree.Limit, ctx *BindContext, isRoot bool) (int32, error) {
	var selectStmts []tree.Statement
	var unionTypes []plan.Node_NodeType

	// get Union selectStmts
	err := getUnionSelects(builder.GetContext(), stmt, &selectStmts, &unionTypes)
	if err != nil {
		return 0, err
	}

	if len(selectStmts) == 1 {
		switch sltStmt := selectStmts[0].(type) {
		case *tree.Select:
			if sltClause, ok := sltStmt.Select.(*tree.SelectClause); ok {
				sltClause.Distinct = true
				return builder.buildSelect(sltStmt, ctx, isRoot)
			} else {
				// rewrite sltStmt to select distinct * from (sltStmt) a
				tmpSltStmt := &tree.Select{
					Select: &tree.SelectClause{
						Distinct: true,

						Exprs: []tree.SelectExpr{
							{Expr: tree.StarExpr()},
						},
						From: &tree.From{
							Tables: tree.TableExprs{
								&tree.AliasedTableExpr{
									Expr: &tree.ParenTableExpr{
										Expr: sltStmt,
									},
									As: tree.AliasClause{
										Alias: "a",
									},
								},
							},
						},
					},
					Limit:   astLimit,
					OrderBy: astOrderBy,
				}
				return builder.buildSelect(tmpSltStmt, ctx, isRoot)
			}

		case *tree.SelectClause:
			if !sltStmt.Distinct {
				sltStmt.Distinct = true
			}
			return builder.buildSelect(&tree.Select{Select: sltStmt, Limit: astLimit, OrderBy: astOrderBy}, ctx, isRoot)
		}
	}

	// build selects
	var projectTypList [][]types.Type
	selectStmtLength := len(selectStmts)
	nodes := make([]int32, selectStmtLength)
	subCtxList := make([]*BindContext, selectStmtLength)
	var projectLength int
	var nodeID int32
	for idx, sltStmt := range selectStmts {
		subCtx := NewBindContext(builder, ctx)
		subCtx.unionSelect = subCtx.initSelect
		if slt, ok := sltStmt.(*tree.Select); ok {
			nodeID, err = builder.buildSelect(slt, subCtx, isRoot)
		} else {
			nodeID, err = builder.buildSelect(&tree.Select{Select: sltStmt}, subCtx, isRoot)
		}
		if err != nil {
			return 0, err
		}
		ctx.views = append(ctx.views, subCtx.views...)

		if idx == 0 {
			projectLength = len(builder.qry.Nodes[nodeID].ProjectList)
			projectTypList = make([][]types.Type, projectLength)
			for i := 0; i < projectLength; i++ {
				projectTypList[i] = make([]types.Type, selectStmtLength)
			}
		} else {
			if projectLength != len(builder.qry.Nodes[nodeID].ProjectList) {
				return 0, moerr.NewParseError(builder.GetContext(), "SELECT statements have different number of columns")
			}
		}

		for i, expr := range subCtx.results {
			projectTypList[i][idx] = makeTypeByPlan2Expr(expr)
		}
		subCtxList[idx] = subCtx
		nodes[idx] = nodeID
	}

	// reset all select's return Projection(type cast up)
	// we use coalesce function's type check&type cast rule
	for columnIdx, argsType := range projectTypList {
		// we don't cast null as any type in function
		// but we will cast null as some target type in union/intersect/minus
		var tmpArgsType []types.Type
		for _, typ := range argsType {
			if typ.Oid != types.T_any {
				tmpArgsType = append(tmpArgsType, typ)
			}
		}

		if len(tmpArgsType) > 0 {
			fGet, err := function.GetFunctionByName(builder.GetContext(), "coalesce", tmpArgsType)
			if err != nil {
				return 0, moerr.NewParseErrorf(builder.GetContext(), "the %d column cann't cast to a same type", columnIdx)
			}
			argsCastType, _ := fGet.ShouldDoImplicitTypeCast()

			if len(argsCastType) > 0 && int(argsCastType[0].Oid) == int(types.T_datetime) {
				for i := 0; i < len(argsCastType); i++ {
					argsCastType[i].Scale = 0
				}
			}
			var targetType plan.Type
			var targetArgType types.Type
			if len(argsCastType) == 0 {
				targetArgType = tmpArgsType[0]
				// if string union string, different length may cause error.
				if targetArgType.Oid == types.T_varchar || targetArgType.Oid == types.T_char {
					for _, typ := range argsType {
						if targetArgType.Width < typ.Width {
							targetArgType.Width = typ.Width
						}
					}
				}
			} else {
				targetArgType = argsCastType[0]
			}

			if targetArgType.Oid == types.T_binary || targetArgType.Oid == types.T_varbinary {
				targetArgType = types.T_blob.ToType()
			}
			targetType = makePlan2Type(&targetArgType)

			for idx, tmpID := range nodes {
				if !argsType[idx].Eq(targetArgType) {
					node := builder.qry.Nodes[tmpID]
					if argsType[idx].Oid == types.T_any {
						node.ProjectList[columnIdx].Typ = targetType
					} else {
						node.ProjectList[columnIdx], err = appendCastBeforeExpr(builder.GetContext(), node.ProjectList[columnIdx], targetType)
						if err != nil {
							return 0, err
						}
					}
				}
			}
		}
	}

	firstSelectProjectNode := builder.qry.Nodes[nodes[0]]
	// set ctx's headings  projects  results
	ctx.headings = append(ctx.headings, subCtxList[0].headings...)

	getProjectList := func(tag int32, thisTag int32) []*plan.Expr {
		projectList := make([]*plan.Expr, len(firstSelectProjectNode.ProjectList))
		for i, expr := range firstSelectProjectNode.ProjectList {
			projectList[i] = &plan.Expr{
				Typ: expr.Typ,
				Expr: &plan.Expr_Col{
					Col: &plan.ColRef{
						RelPos: tag,
						ColPos: int32(i),
					},
				},
			}
			builder.nameByColRef[[2]int32{thisTag, int32(i)}] = ctx.headings[i]
		}
		return projectList
	}

	// build intersect node first.  because intersect has higher precedence then UNION and MINUS
	var newNodes []int32
	var newUnionType []plan.Node_NodeType
	var lastTag int32
	newNodes = append(newNodes, nodes[0])
	for i := 1; i < len(nodes); i++ {
		utIdx := i - 1
		lastNewNodeIdx := len(newNodes) - 1
		if unionTypes[utIdx] == plan.Node_INTERSECT || unionTypes[utIdx] == plan.Node_INTERSECT_ALL {
			lastTag = builder.genNewTag()
			leftNodeTag := builder.qry.Nodes[newNodes[lastNewNodeIdx]].BindingTags[0]
			newNodeID := builder.appendNode(&plan.Node{
				NodeType:    unionTypes[utIdx],
				Children:    []int32{newNodes[lastNewNodeIdx], nodes[i]},
				BindingTags: []int32{lastTag},
				ProjectList: getProjectList(leftNodeTag, lastTag),
			}, ctx)
			newNodes[lastNewNodeIdx] = newNodeID
		} else {
			newNodes = append(newNodes, nodes[i])
			newUnionType = append(newUnionType, unionTypes[utIdx])
		}
	}

	// build UNION/MINUS node one by one
	lastNodeID := newNodes[0]
	for i := 1; i < len(newNodes); i++ {
		utIdx := i - 1
		lastTag = builder.genNewTag()
		leftNodeTag := builder.qry.Nodes[lastNodeID].BindingTags[0]

		lastNodeID = builder.appendNode(&plan.Node{
			NodeType:    newUnionType[utIdx],
			Children:    []int32{lastNodeID, newNodes[i]},
			BindingTags: []int32{lastTag},
			ProjectList: getProjectList(leftNodeTag, lastTag),
		}, ctx)
	}

	// set ctx base on selects[0] and it's ctx
	ctx.groupTag = builder.genNewTag()
	ctx.aggregateTag = builder.genNewTag()
	ctx.projectTag = builder.genNewTag()
	for i, v := range ctx.headings {
		ctx.aliasMap[v] = &aliasItem{
			idx: int32(i),
		}
		builder.nameByColRef[[2]int32{ctx.projectTag, int32(i)}] = v
	}
	for i, expr := range firstSelectProjectNode.ProjectList {
		ctx.projects = append(ctx.projects, &plan.Expr{
			Typ: expr.Typ,
			Expr: &plan.Expr_Col{
				Col: &plan.ColRef{
					RelPos: lastTag,
					ColPos: int32(i),
				},
			},
		})
	}
	havingBinder := NewHavingBinder(builder, ctx)
	projectionBinder := NewProjectionBinder(builder, ctx, havingBinder)

	// append a project node
	lastNodeID = builder.appendNode(&plan.Node{
		NodeType:    plan.Node_PROJECT,
		ProjectList: ctx.projects,
		Children:    []int32{lastNodeID},
		BindingTags: []int32{ctx.projectTag},
	}, ctx)

	// append orderBy
	if astOrderBy != nil {
		orderBinder := NewOrderBinder(projectionBinder, nil)
		orderBys := make([]*plan.OrderBySpec, 0, len(astOrderBy))

		for _, order := range astOrderBy {
			expr, err := orderBinder.BindExpr(order.Expr)
			if err != nil {
				return 0, err
			}

			orderBy := &plan.OrderBySpec{
				Expr: expr,
				Flag: plan.OrderBySpec_INTERNAL,
			}

			switch order.Direction {
			case tree.Ascending:
				orderBy.Flag |= plan.OrderBySpec_ASC
			case tree.Descending:
				orderBy.Flag |= plan.OrderBySpec_DESC
			}

			switch order.NullsPosition {
			case tree.NullsFirst:
				orderBy.Flag |= plan.OrderBySpec_NULLS_FIRST
			case tree.NullsLast:
				orderBy.Flag |= plan.OrderBySpec_NULLS_LAST
			}

			orderBys = append(orderBys, orderBy)
		}

		lastNodeID = builder.appendNode(&plan.Node{
			NodeType: plan.Node_SORT,
			Children: []int32{lastNodeID},
			OrderBy:  orderBys,
		}, ctx)
	}

	// append limit
	if astLimit != nil {
		node := builder.qry.Nodes[lastNodeID]

		limitBinder := NewLimitBinder(builder, ctx)
		if astLimit.Offset != nil {
			node.Offset, err = limitBinder.BindExpr(astLimit.Offset, 0, true)
			if err != nil {
				return 0, err
			}
		}
		if astLimit.Count != nil {
			node.Limit, err = limitBinder.BindExpr(astLimit.Count, 0, true)
			if err != nil {
				return 0, err
			}

			if cExpr, ok := node.Limit.Expr.(*plan.Expr_Lit); ok {
				if c, ok := cExpr.Lit.Value.(*plan.Literal_U64Val); ok {
					ctx.hasSingleRow = c.U64Val == 1
				}
			}
		}
	}

	// append result PROJECT node
	if builder.qry.Nodes[lastNodeID].NodeType != plan.Node_PROJECT {
		for i := 0; i < len(ctx.projects); i++ {
			ctx.results = append(ctx.results, &plan.Expr{
				Typ: ctx.projects[i].Typ,
				Expr: &plan.Expr_Col{
					Col: &plan.ColRef{
						RelPos: ctx.projectTag,
						ColPos: int32(i),
					},
				},
			})
		}
		ctx.resultTag = builder.genNewTag()

		lastNodeID = builder.appendNode(&plan.Node{
			NodeType:    plan.Node_PROJECT,
			ProjectList: ctx.results,
			Children:    []int32{lastNodeID},
			BindingTags: []int32{ctx.resultTag},
		}, ctx)
	} else {
		ctx.results = ctx.projects
	}

	if ctx.initSelect {
		lastNodeID = appendSinkNodeWithTag(builder, ctx, lastNodeID, ctx.sinkTag)
	}

	// set heading
	if isRoot {
		builder.qry.Headings = append(builder.qry.Headings, ctx.headings...)
	}

	return lastNodeID, nil
}

const NameGroupConcat = "group_concat"
const NameClusterCenters = "cluster_centers"

func (bc *BindContext) generateForceWinSpecList() ([]*plan.Expr, error) {
	windowsSpecList := make([]*plan.Expr, 0, len(bc.aggregates))
	j := 0

	if len(bc.windows) < 1 {
		panic("no winspeclist to be used to force")
	}

	for i := range bc.aggregates {
		windowExpr := DeepCopyExpr(bc.windows[j])
		windowSpec := windowExpr.GetW()
		if windowSpec == nil {
			panic("no winspeclist to be used to force")
		}
		windowSpec.WindowFunc = DeepCopyExpr(bc.aggregates[i])
		windowExpr.Typ = bc.aggregates[i].Typ
		windowSpec.Name = bc.aggregates[i].GetF().Func.ObjName

		if windowSpec.Name == NameGroupConcat {
			if j < len(bc.windows)-1 {
				j++
			}
			// NOTE: no need to include NameClusterCenters
		} else {
			windowSpec.OrderBy = nil
		}
		windowsSpecList = append(windowsSpecList, windowExpr)
	}

	return windowsSpecList, nil
}

func (builder *QueryBuilder) buildSelect(stmt *tree.Select, ctx *BindContext, isRoot bool) (int32, error) {
	// preprocess CTEs
	if stmt.With != nil {
		ctx.cteByName = make(map[string]*CTERef)
		maskedNames := make([]string, len(stmt.With.CTEs))

		for i := range stmt.With.CTEs {
			idx := len(stmt.With.CTEs) - i - 1
			cte := stmt.With.CTEs[idx]

			name := string(cte.Name.Alias)
			if _, ok := ctx.cteByName[name]; ok {
				return 0, moerr.NewSyntaxErrorf(builder.GetContext(), "WITH query name %q specified more than once", name)
			}

			var maskedCTEs map[string]bool
			if len(maskedNames) > 0 {
				maskedCTEs = make(map[string]bool)
				for _, mask := range maskedNames {
					maskedCTEs[mask] = true
				}
			}

			maskedNames = append(maskedNames, name)

			ctx.cteByName[name] = &CTERef{
				ast:         cte,
				isRecursive: stmt.With.IsRecursive,
				maskedCTEs:  maskedCTEs,
			}
		}

		// Try to do binding for CTE at declaration
		for _, cte := range stmt.With.CTEs {

			table := string(cte.Name.Alias)
			cteRef := ctx.cteByName[table]

			var err error
			var s *tree.Select
			switch stmt := cte.Stmt.(type) {
			case *tree.Select:
				s = stmt

			case *tree.ParenSelect:
				s = stmt.Select

			default:
				return 0, moerr.NewParseErrorf(builder.GetContext(), "unexpected statement: '%v'", tree.String(stmt, dialect.MYSQL))
			}

			var left *tree.SelectStatement
			var stmts []tree.SelectStatement
			left, err = builder.splitRecursiveMember(&s.Select, table, &stmts)
			if err != nil {
				return 0, err
			}
			isR := len(stmts) > 0

			if isR && !cteRef.isRecursive {
				return 0, moerr.NewParseErrorf(builder.GetContext(), "not declare RECURSIVE: '%v'", tree.String(stmt, dialect.MYSQL))
			} else if !isR {
				subCtx := NewBindContext(builder, ctx)
				subCtx.normalCTE = true
				subCtx.cteName = table
				subCtx.maskedCTEs = cteRef.maskedCTEs
				cteRef.isRecursive = false

				oldSnapshot := builder.compCtx.GetSnapshot()
				builder.compCtx.SetSnapshot(subCtx.snapshot)
				nodeID, err := builder.buildSelect(s, subCtx, false)
				builder.compCtx.SetSnapshot(oldSnapshot)
				if err != nil {
					return 0, err
				}
				if len(cteRef.ast.Name.Cols) > 0 && len(cteRef.ast.Name.Cols) != len(builder.qry.Nodes[nodeID].ProjectList) {
					return 0, moerr.NewSyntaxErrorf(builder.GetContext(), "table %q has %d columns available but %d columns specified", table, len(builder.qry.Nodes[nodeID].ProjectList), len(cteRef.ast.Name.Cols))
				}
				ctx.views = append(ctx.views, subCtx.views...)
			} else {
				initCtx := NewBindContext(builder, ctx)
				initCtx.initSelect = true
				initCtx.sinkTag = builder.genNewTag()
				initCtx.isTryBindingCTE = true
				initLastNodeID, err := builder.buildSelect(&tree.Select{Select: *left}, initCtx, false)
				if err != nil {
					return 0, err
				}
				if len(cteRef.ast.Name.Cols) > 0 && len(cteRef.ast.Name.Cols) != len(builder.qry.Nodes[initLastNodeID].ProjectList) {
					return 0, moerr.NewSyntaxErrorf(builder.GetContext(), "table %q has %d columns available but %d columns specified", table, len(builder.qry.Nodes[initLastNodeID].ProjectList), len(cteRef.ast.Name.Cols))
				}
				//ctx.views = append(ctx.views, initCtx.views...)

				recursiveNodeId := initLastNodeID
				for _, r := range stmts {
					subCtx := NewBindContext(builder, ctx)
					subCtx.maskedCTEs = cteRef.maskedCTEs
					subCtx.recSelect = true
					subCtx.sinkTag = builder.genNewTag()
					subCtx.isTryBindingCTE = true
					subCtx.cteByName = make(map[string]*CTERef)
					subCtx.cteByName[table] = cteRef
					err = builder.addBinding(initLastNodeID, *cteRef.ast.Name, subCtx)
					if err != nil {
						return 0, err
					}
					sourceStep := builder.appendStep(recursiveNodeId)
					nodeID := appendRecursiveScanNode(builder, subCtx, sourceStep, subCtx.sinkTag)
					subCtx.recRecursiveScanNodeId = nodeID
					recursiveNodeId, err = builder.buildSelect(&tree.Select{Select: r}, subCtx, false)
					if err != nil {
						return 0, err
					}
					//ctx.views = append(ctx.views, subCtx.views...)
				}
				builder.qry.Steps = builder.qry.Steps[:0]
			}
		}
	}

	var clause *tree.SelectClause
	var valuesClause *tree.ValuesClause
	var nodeID int32
	var err error
	astOrderBy := stmt.OrderBy
	astLimit := stmt.Limit
	astTimeWindow := stmt.TimeWindow

	if stmt.SelectLockInfo != nil && stmt.SelectLockInfo.LockType == tree.SelectLockForUpdate {
		builder.isForUpdate = true
	}

	// strip parentheses
	// ((select a from t1)) order by b  [ is equal ] select a from t1 order by b
	// (((select a from t1)) order by b) [ is equal ] select a from t1 order by b
	//
	// (select a from t1 union/union all select aa from t2) order by a
	//       => we will strip parentheses, but order by only can use 'a' column from the union's output projectlist
	for {
		if selectClause, ok := stmt.Select.(*tree.ParenSelect); ok {
			if selectClause.Select.OrderBy != nil {
				if astOrderBy != nil {
					return 0, moerr.NewSyntaxError(builder.GetContext(), "multiple ORDER BY clauses not allowed")
				}
				astOrderBy = selectClause.Select.OrderBy
			}
			if selectClause.Select.Limit != nil {
				if astLimit != nil {
					return 0, moerr.NewSyntaxError(builder.GetContext(), "multiple LIMIT clauses not allowed")
				}
				astLimit = selectClause.Select.Limit
			}
			stmt = selectClause.Select
		} else {
			break
		}
	}

	switch selectClause := stmt.Select.(type) {
	case *tree.SelectClause:
		clause = selectClause
	case *tree.UnionClause:
		if builder.isForUpdate {
			return 0, moerr.NewInternalError(builder.GetContext(), "not support select union for update")
		}
		return builder.buildUnion(selectClause, astOrderBy, astLimit, ctx, isRoot)
	case *tree.ValuesClause:
		valuesClause = selectClause
	default:
		return 0, moerr.NewNYIf(builder.GetContext(), "statement '%s'", tree.String(stmt, dialect.MYSQL))
	}

	var projectionBinder *ProjectionBinder
	var havingList []*plan.Expr
	var selectList tree.SelectExprs
	var resultLen int
	var havingBinder *HavingBinder
	var lockNode *plan.Node
	var notCacheable bool

	if clause == nil {
		proc := builder.compCtx.GetProcess()
		rowCount := len(valuesClause.Rows)
		if len(valuesClause.Rows) == 0 {
			return 0, moerr.NewInternalError(builder.GetContext(), "values statement have not rows")
		}
		bat := batch.NewWithSize(len(valuesClause.Rows[0]))
		strTyp := plan.Type{
			Id:          int32(types.T_text),
			NotNullable: false,
		}
		strColTyp := makeTypeByPlan2Type(strTyp)
		strColTargetTyp := &plan.Expr{
			Typ: strTyp,
			Expr: &plan.Expr_T{
				T: &plan.TargetType{},
			},
		}
		colCount := len(valuesClause.Rows[0])
		for j := 1; j < rowCount; j++ {
			if len(valuesClause.Rows[j]) != colCount {
				return 0, moerr.NewInternalError(builder.GetContext(), fmt.Sprintf("have different column count in row '%v'", j))
			}
		}

		ctx.hasSingleRow = rowCount == 1
		rowSetData := &plan.RowsetData{
			Cols: make([]*plan.ColData, colCount),
		}
		tableDef := &plan.TableDef{
			TblId: 0,
			Name:  "",
			Cols:  make([]*plan.ColDef, colCount),
		}
		ctx.binder = NewWhereBinder(builder, ctx)
		for i := 0; i < colCount; i++ {
			vec := vector.NewVec(types.T_text.ToType())
			bat.Vecs[i] = vec
			rowSetData.Cols[i] = &plan.ColData{}
			for j := 0; j < rowCount; j++ {
				if err := vector.AppendBytes(vec, nil, true, proc.Mp()); err != nil {
					bat.Clean(proc.Mp())
					return 0, err
				}
				planExpr, err := ctx.binder.BindExpr(valuesClause.Rows[j][i], 0, true)
				if err != nil {
					return 0, err
				}
				planExpr, err = forceCastExpr2(builder.GetContext(), planExpr, strColTyp, strColTargetTyp)
				if err != nil {
					return 0, err
				}
				rowSetData.Cols[i].Data = append(rowSetData.Cols[i].Data, &plan.RowsetExpr{
					RowPos: int32(j),
					Expr:   planExpr,
					Pos:    -1,
				})
			}

			colName := fmt.Sprintf("column_%d", i) // like MySQL
			selectList = append(selectList, tree.SelectExpr{
				Expr: tree.NewUnresolvedColName(colName),
				As:   tree.NewCStr(colName, ctx.lower),
			})
			ctx.headings = append(ctx.headings, colName)
			tableDef.Cols[i] = &plan.ColDef{
				ColId: 0,
				Name:  colName,
				Typ:   strTyp,
			}
		}
		bat.SetRowCount(rowCount)
		nodeUUID, _ := uuid.NewV7()
		nodeID = builder.appendNode(&plan.Node{
			NodeType:     plan.Node_VALUE_SCAN,
			RowsetData:   rowSetData,
			TableDef:     tableDef,
			BindingTags:  []int32{builder.genNewTag()},
			Uuid:         nodeUUID[:],
			NotCacheable: true,
		}, ctx)
		if builder.isPrepareStatement {
			proc.SetPrepareBatch(bat)
		} else {
			proc.SetValueScanBatch(nodeUUID, bat)
		}

		if err = builder.addBinding(nodeID, tree.AliasClause{Alias: "_valuescan"}, ctx); err != nil {
			return 0, err
		}
	} else {
		if ctx.recSelect && clause.Distinct {
			return 0, moerr.NewParseError(builder.GetContext(), "not support DISTINCT in recursive cte")
		}
		// build FROM clause
		nodeID, err = builder.buildFrom(clause.From.Tables, ctx)
		if err != nil {
			return 0, err
		}

		ctx.binder = NewWhereBinder(builder, ctx)
		if !ctx.isTryBindingCTE {
			if ctx.initSelect {
				clause.Exprs = append(clause.Exprs, makeZeroRecursiveLevel())
			} else if ctx.recSelect {
				clause.Exprs = append(clause.Exprs, makePlusRecursiveLevel(ctx.cteName, ctx.lower))
			}
		}
		// unfold stars and generate headings
		selectList, err = appendSelectList(builder, ctx, selectList, clause.Exprs...)
		if err != nil {
			return 0, err
		}

		if len(selectList) == 0 {
			return 0, moerr.NewParseError(builder.GetContext(), "No tables used")
		}

		if builder.isForUpdate {
			tableDef := builder.qry.Nodes[nodeID].GetTableDef()
			pkPos, pkTyp := getPkPos(tableDef, false)
			lockTarget := &plan.LockTarget{
				TableId:            tableDef.TblId,
				PrimaryColIdxInBat: int32(pkPos),
				PrimaryColTyp:      pkTyp,
				Block:              true,
				RefreshTsIdxInBat:  -1, //unsupport now
				FilterColIdxInBat:  -1, //unsupport now
			}
			lockNode = &Node{
				NodeType:    plan.Node_LOCK_OP,
				Children:    []int32{nodeID},
				TableDef:    tableDef,
				LockTargets: []*plan.LockTarget{lockTarget},
				BindingTags: []int32{builder.genNewTag(), builder.qry.Nodes[nodeID].BindingTags[0]},
			}

			if astLimit == nil {
				nodeID = builder.appendNode(lockNode, ctx)
			}
		}

		// rewrite right join to left join
		builder.rewriteRightJoinToLeftJoin(nodeID)

		if !ctx.isTryBindingCTE && ctx.recSelect {
			f := &tree.FuncExpr{
				Func: tree.FuncName2ResolvableFunctionReference(tree.NewUnresolvedColName(moCheckRecursionLevelFun)),
				Exprs: tree.Exprs{tree.NewComparisonExpr(
					tree.LESS_THAN,
					tree.NewUnresolvedName(tree.NewCStr(ctx.cteName, ctx.lower), tree.NewCStr(moRecursiveLevelCol, 1)),
					tree.NewNumVal(int64(moDefaultRecursionMax), fmt.Sprintf("%d", moDefaultRecursionMax), false, tree.P_int64),
				)},
			}
			if clause.Where != nil {
				clause.Where = &tree.Where{Type: tree.AstWhere, Expr: tree.NewAndExpr(clause.Where.Expr, f)}
			} else {
				clause.Where = &tree.Where{Type: tree.AstWhere, Expr: f}
			}
		}
		if clause.Where != nil {
			whereList, err := splitAndBindCondition(clause.Where.Expr, NoAlias, ctx)
			if err != nil {
				return 0, err
			}

			var newFilterList []*plan.Expr
			var expr *plan.Expr

			for _, cond := range whereList {
				nodeID, expr, err = builder.flattenSubqueries(nodeID, cond, ctx)
				if err != nil {
					return 0, err
				}

				newFilterList = append(newFilterList, expr)
			}

			for _, filter := range newFilterList {
				if detectedExprWhetherTimeRelated(filter) {
					notCacheable = true
				}
				if err := checkGrouping(ctx.binder.GetContext(), filter); err != nil {
					return 0, err
				}
			}

			nodeID = builder.appendNode(&plan.Node{
				NodeType:     plan.Node_FILTER,
				Children:     []int32{nodeID},
				FilterList:   newFilterList,
				NotCacheable: notCacheable,
			}, ctx)
		}

		ctx.groupTag = builder.genNewTag()
		ctx.aggregateTag = builder.genNewTag()
		ctx.projectTag = builder.genNewTag()
		ctx.windowTag = builder.genNewTag()
		ctx.sampleTag = builder.genNewTag()
		if astTimeWindow != nil {
			ctx.timeTag = builder.genNewTag() // ctx.timeTag > 0
		}

		// Preprocess aliases
		for i := range selectList {
			selectList[i].Expr, err = ctx.qualifyColumnNames(selectList[i].Expr, NoAlias)
			if err != nil {
				return 0, err
			}

			builder.nameByColRef[[2]int32{ctx.projectTag, int32(i)}] = tree.String(selectList[i].Expr, dialect.MYSQL)

			if selectList[i].As != nil && !selectList[i].As.Empty() {
				ctx.aliasMap[selectList[i].As.Compare()] = &aliasItem{
					idx:     int32(i),
					astExpr: selectList[i].Expr,
				}
			}
		}

		// bind GROUP BY clause
		if clause.GroupBy != nil {
			if ctx.recSelect {
<<<<<<< HEAD
				return 0, moerr.NewParseError(builder.GetContext(), "not support group by in recursive cte: '%v'", tree.String(clause.GroupBy, dialect.MYSQL))
			}
			groupBinder := NewGroupBinder(builder, ctx, selectList)
			for _, group := range clause.GroupBy.Exprs {
=======
				return 0, moerr.NewParseErrorf(builder.GetContext(), "not support group by in recursive cte: '%v'", tree.String(clause.GroupBy, dialect.MYSQL))
			}
			groupBinder := NewGroupBinder(builder, ctx, selectList)
			for _, group := range clause.GroupBy.GroupByExprs {
>>>>>>> 58b390ea
				group, err = ctx.qualifyColumnNames(group, AliasAfterColumn)
				if err != nil {
					return 0, err
				}

				_, err = groupBinder.BindExpr(group, 0, true)
				ctx.withRollup = clause.GroupBy.WithRollup
				if err != nil {
					return 0, err
				}
			}
		}

		// bind HAVING clause
		havingBinder = NewHavingBinder(builder, ctx)
		if clause.Having != nil {
			if ctx.recSelect {
				return 0, moerr.NewParseErrorf(builder.GetContext(), "not support having in recursive cte: '%v'", tree.String(clause.Having, dialect.MYSQL))
			}
			ctx.binder = havingBinder
			havingList, err = splitAndBindCondition(clause.Having.Expr, AliasAfterColumn, ctx)
			if err != nil {
				return 0, err
			}
		}

		ctx.isDistinct = clause.Distinct
	}

	// bind SELECT clause (Projection List)
	projectionBinder = NewProjectionBinder(builder, ctx, havingBinder)
	if err = bindProjectionList(ctx, projectionBinder, selectList); err != nil {
		return 0, err
	}

	resultLen = len(ctx.projects)
	for i, proj := range ctx.projects {
		exprStr := proj.String()
		if _, ok := ctx.projectByExpr[exprStr]; !ok {
			ctx.projectByExpr[exprStr] = int32(i)
		}

		if exprCol, ok := proj.Expr.(*plan.Expr_Col); ok {
			if col := exprCol.Col; col != nil {
				if binding, ok := ctx.bindingByTag[col.RelPos]; ok {
					col.DbName = binding.db
					col.TblName = binding.table
				}
			}
		}

		if !notCacheable {
			if detectedExprWhetherTimeRelated(proj) {
				notCacheable = true
			}
		}
	}

	// bind TIME WINDOW
	var fillType plan.Node_FillType
	var fillVals, fillCols []*Expr
	var inteval, sliding *Expr
	var orderBy *plan.OrderBySpec
	if astTimeWindow != nil {
		h := projectionBinder.havingBinder
		col, err := ctx.qualifyColumnNames(astTimeWindow.Interval.Col, NoAlias)
		if err != nil {
			return 0, err
		}
		r := col.(*tree.UnresolvedName)
		table := r.TblName()
		schema := r.DbName()
		if len(schema) == 0 {
			schema = ctx.defaultDatabase
		}

		// snapshot to fix
		pk := builder.compCtx.GetPrimaryKeyDef(schema, table, nil)
		if len(pk) > 1 || pk[0].Name != r.ColName() {
			return 0, moerr.NewNotSupportedf(builder.GetContext(), "%s is not primary key in time window", tree.String(col, dialect.MYSQL))
		}
		h.insideAgg = true
		expr, err := h.BindExpr(col, 0, true)
		if err != nil {
			return 0, err
		}
		h.insideAgg = false
		if expr.Typ.Id != int32(types.T_timestamp) {
			return 0, moerr.NewNotSupportedf(builder.GetContext(), "the type of %s must be timestamp in time window", tree.String(col, dialect.MYSQL))
		}
		orderBy = &plan.OrderBySpec{
			Expr: expr,
			Flag: plan.OrderBySpec_INTERNAL | plan.OrderBySpec_ASC | plan.OrderBySpec_NULLS_FIRST,
		}

		name := tree.NewUnresolvedColName("interval")
		arg2 := tree.NewNumVal(astTimeWindow.Interval.Unit, astTimeWindow.Interval.Unit, false, tree.P_char)
		itr := &tree.FuncExpr{
			Func:  tree.FuncName2ResolvableFunctionReference(name),
			Exprs: tree.Exprs{astTimeWindow.Interval.Val, arg2},
		}
		inteval, err = projectionBinder.BindExpr(itr, 0, true)
		if err != nil {
			return 0, err
		}

		if astTimeWindow.Sliding != nil {
			arg2 = tree.NewNumVal(astTimeWindow.Sliding.Unit, astTimeWindow.Sliding.Unit, false, tree.P_char)
			sld := &tree.FuncExpr{
				Func:  tree.FuncName2ResolvableFunctionReference(name),
				Exprs: tree.Exprs{astTimeWindow.Sliding.Val, arg2},
			}
			sliding, err = projectionBinder.BindExpr(sld, 0, true)
			if err != nil {
				return 0, err
			}
		}

		if astTimeWindow.Fill != nil && astTimeWindow.Fill.Mode != tree.FillNone && astTimeWindow.Fill.Mode != tree.FillNull {
			switch astTimeWindow.Fill.Mode {
			case tree.FillPrev:
				fillType = plan.Node_PREV
			case tree.FillNext:
				fillType = plan.Node_NEXT
			case tree.FillValue:
				fillType = plan.Node_VALUE
			case tree.FillLinear:
				fillType = plan.Node_LINEAR
			}
			var v *Expr
			if astTimeWindow.Fill.Val != nil {
				v, err = projectionBinder.BindExpr(astTimeWindow.Fill.Val, 0, true)
				if err != nil {
					return 0, err
				}
			}

			for _, t := range ctx.times {
				if e, ok := t.Expr.(*plan.Expr_Col); ok {
					if e.Col.Name == TimeWindowStart || e.Col.Name == TimeWindowEnd {
						continue
					}
				}
				if astTimeWindow.Fill.Val != nil {
					e, err := appendCastBeforeExpr(builder.GetContext(), v, t.Typ)
					if err != nil {
						return 0, err
					}
					fillVals = append(fillVals, e)
				}
				fillCols = append(fillCols, t)
			}
			if astTimeWindow.Fill.Mode == tree.FillLinear {
				for i, e := range ctx.timeAsts {
					b := &tree.BinaryExpr{
						Op: tree.DIV,
						Left: &tree.ParenExpr{
							Expr: &tree.BinaryExpr{
								Op:    tree.PLUS,
								Left:  e,
								Right: e,
							},
						},
						Right: tree.NewNumVal(int64(2), "2", false, tree.P_int64),
					}
					v, err = projectionBinder.BindExpr(b, 0, true)
					if err != nil {
						return 0, err
					}
					col, err := appendCastBeforeExpr(builder.GetContext(), v, fillCols[i].Typ)
					if err != nil {
						return 0, err
					}
					fillVals = append(fillVals, col)
				}
			}
		}
	}

	// bind ORDER BY clause
	var orderBys []*plan.OrderBySpec
	if astOrderBy != nil {
		if ctx.recSelect {
			return 0, moerr.NewParseErrorf(builder.GetContext(), "not support order by in recursive cte: '%v'", tree.String(&astOrderBy, dialect.MYSQL))
		}
		orderBinder := NewOrderBinder(projectionBinder, selectList)
		orderBys = make([]*plan.OrderBySpec, 0, len(astOrderBy))

		for _, order := range astOrderBy {
			expr, err := orderBinder.BindExpr(order.Expr)
			if err != nil {
				return 0, err
			}

			orderBy := &plan.OrderBySpec{
				Expr: expr,
				Flag: plan.OrderBySpec_INTERNAL,
			}

			switch order.Direction {
			case tree.Ascending:
				orderBy.Flag |= plan.OrderBySpec_ASC
			case tree.Descending:
				orderBy.Flag |= plan.OrderBySpec_DESC
			}

			switch order.NullsPosition {
			case tree.NullsFirst:
				orderBy.Flag |= plan.OrderBySpec_NULLS_FIRST
			case tree.NullsLast:
				orderBy.Flag |= plan.OrderBySpec_NULLS_LAST
			}

			orderBys = append(orderBys, orderBy)
		}
	}

	// bind limit/offset clause
	var limitExpr *Expr
	var offsetExpr *Expr
	if astLimit != nil {
		limitBinder := NewLimitBinder(builder, ctx)
		if astLimit.Offset != nil {
			offsetExpr, err = limitBinder.BindExpr(astLimit.Offset, 0, true)
			if err != nil {
				return 0, err
			}
		}
		if astLimit.Count != nil {
			limitExpr, err = limitBinder.BindExpr(astLimit.Count, 0, true)
			if err != nil {
				return 0, err
			}

			if cExpr, ok := limitExpr.Expr.(*plan.Expr_Lit); ok {
				if c, ok := cExpr.Lit.Value.(*plan.Literal_U64Val); ok {
					ctx.hasSingleRow = c.U64Val == 1
				}
			}
		}
		if builder.isForUpdate {
			lockNode.Children[0] = nodeID
			nodeID = builder.appendNode(lockNode, ctx)
		}
	}

	// return err if it's not a legal SAMPLE function.
	if err = validSample(ctx, builder); err != nil {
		return 0, err
	}

	// sample can ignore these check because it supports the sql like 'select a, b, sample(c) from t group by a' whose b is not in group by clause.
	if !ctx.sampleFunc.hasSampleFunc {
		if (len(ctx.groups) > 0 || len(ctx.aggregates) > 0 || len(ctx.times) > 0) && len(projectionBinder.boundCols) > 0 {
			if !builder.mysqlCompatible {
				return 0, moerr.NewSyntaxErrorf(builder.GetContext(), "column %q must appear in the GROUP BY clause or be used in an aggregate function", projectionBinder.boundCols[0])
			}

			// For MySQL compatibility, wrap bare ColRefs in any_value()
			for i, proj := range ctx.projects {
				ctx.projects[i] = builder.wrapBareColRefsInAnyValue(proj, ctx)
			}
		}
	}

	if ctx.forceWindows {
		ctx.tmpGroups = ctx.groups
		ctx.windows, _ = ctx.generateForceWinSpecList()
		ctx.aggregates = nil
		ctx.groups = nil

		for i := range ctx.projects {
			ctx.projects[i] = DeepProcessExprForGroupConcat(ctx.projects[i], ctx)
		}

		for i := range havingList {
			havingList[i] = DeepProcessExprForGroupConcat(havingList[i], ctx)
		}

		for i := range orderBys {
			orderBys[i].Expr = DeepProcessExprForGroupConcat(orderBys[i].Expr, ctx)
		}

	}

	// FIXME: delete this when SINGLE join is ready
	if len(ctx.groups) == 0 && len(ctx.aggregates) > 0 {
		ctx.hasSingleRow = true
	}

	// append AGG node or SAMPLE node
	if ctx.sampleFunc.hasSampleFunc {
		nodeID = builder.appendNode(generateSamplePlanNode(ctx, nodeID), ctx)

		if len(havingList) > 0 {
			var newFilterList []*plan.Expr
			var expr *plan.Expr

			for _, cond := range havingList {
				nodeID, expr, err = builder.flattenSubqueries(nodeID, cond, ctx)
				if err != nil {
					return 0, err
				}

				newFilterList = append(newFilterList, expr)
			}

			nodeID = builder.appendNode(&plan.Node{
				NodeType:   plan.Node_FILTER,
				Children:   []int32{nodeID},
				FilterList: newFilterList,
			}, ctx)
		}

		for name, id := range ctx.groupByAst {
			builder.nameByColRef[[2]int32{ctx.groupTag, id}] = name
		}

		for name, id := range ctx.sampleByAst {
			builder.nameByColRef[[2]int32{ctx.sampleTag, id}] = name
		}
	} else {
		if len(ctx.groups) > 0 || len(ctx.aggregates) > 0 {
			if ctx.recSelect {
				return 0, moerr.NewInternalError(builder.GetContext(), "not support aggregate function recursive cte")
			}
			if builder.isForUpdate {
				return 0, moerr.NewInternalError(builder.GetContext(), "not support select aggregate function for update")
			}
			if ctx.forceWindows {
			} else {
				nodeID = builder.appendNode(&plan.Node{
					NodeType:    plan.Node_AGG,
					Children:    []int32{nodeID},
					GroupBy:     ctx.groups,
					AggList:     ctx.aggregates,
					WithRollup:  ctx.withRollup,
					BindingTags: []int32{ctx.groupTag, ctx.aggregateTag},
				}, ctx)
			}
			if len(havingList) > 0 {
				var newFilterList []*plan.Expr
				var expr *plan.Expr

				for _, cond := range havingList {
					nodeID, expr, err = builder.flattenSubqueries(nodeID, cond, ctx)
					if err != nil {
						return 0, err
					}

					newFilterList = append(newFilterList, expr)
				}

				nodeID = builder.appendNode(&plan.Node{
					NodeType:   plan.Node_FILTER,
					Children:   []int32{nodeID},
					FilterList: newFilterList,
				}, ctx)
			}

			for name, id := range ctx.groupByAst {
				builder.nameByColRef[[2]int32{ctx.groupTag, id}] = name
			}

			for name, id := range ctx.aggregateByAst {
				builder.nameByColRef[[2]int32{ctx.aggregateTag, id}] = name
			}
		}
	}

	// append TIME WINDOW node
	if len(ctx.times) > 0 {
		if ctx.recSelect {
			return 0, moerr.NewInternalError(builder.GetContext(), "not support time window in recursive cte")
		}
		nodeID = builder.appendNode(&plan.Node{
			NodeType:    plan.Node_TIME_WINDOW,
			Children:    []int32{nodeID},
			AggList:     ctx.times,
			BindingTags: []int32{ctx.timeTag},
			OrderBy:     []*plan.OrderBySpec{orderBy},
			Interval:    inteval,
			Sliding:     sliding,
		}, ctx)

		for name, id := range ctx.timeByAst {
			builder.nameByColRef[[2]int32{ctx.timeTag, id}] = name
		}

		if astTimeWindow.Fill != nil {
			nodeID = builder.appendNode(&plan.Node{
				NodeType:    plan.Node_FILL,
				Children:    []int32{nodeID},
				AggList:     fillCols,
				BindingTags: []int32{ctx.timeTag},
				FillType:    fillType,
				FillVal:     fillVals,
			}, ctx)
		}
	}

	// append WINDOW node
	if len(ctx.windows) > 0 {
		if ctx.recSelect {
			return 0, moerr.NewInternalError(builder.GetContext(), "not support window function in recursive cte")
		}

		for i, w := range ctx.windows {
			e := w.GetW()
			if len(e.PartitionBy) > 0 {
				partitionBy := make([]*plan.OrderBySpec, 0, len(e.PartitionBy))
				for _, p := range e.PartitionBy {
					partitionBy = append(partitionBy, &plan.OrderBySpec{
						Expr: p,
						Flag: plan.OrderBySpec_INTERNAL,
					})
				}
				nodeID = builder.appendNode(&plan.Node{
					NodeType:    plan.Node_PARTITION,
					Children:    []int32{nodeID},
					OrderBy:     partitionBy,
					BindingTags: []int32{ctx.windowTag},
				}, ctx)
			}
			nodeID = builder.appendNode(&plan.Node{
				NodeType:    plan.Node_WINDOW,
				Children:    []int32{nodeID},
				WinSpecList: []*Expr{w},
				WindowIdx:   int32(i),
				BindingTags: []int32{ctx.windowTag},
			}, ctx)
		}

		for name, id := range ctx.windowByAst {
			builder.nameByColRef[[2]int32{ctx.windowTag, id}] = name
		}

		if ctx.forceWindows {
			if len(havingList) > 0 {
				var newFilterList []*plan.Expr
				var expr *plan.Expr

				for _, cond := range havingList {
					nodeID, expr, err = builder.flattenSubqueries(nodeID, cond, ctx)
					if err != nil {
						return 0, err
					}

					newFilterList = append(newFilterList, expr)
				}

				nodeID = builder.appendNode(&plan.Node{
					NodeType:   plan.Node_FILTER,
					Children:   []int32{nodeID},
					FilterList: newFilterList,
				}, ctx)
			}
		}

	}

	// append PROJECT node
	for i, proj := range ctx.projects {
		nodeID, proj, err = builder.flattenSubqueries(nodeID, proj, ctx)
		if err != nil {
			return 0, err
		}

		ctx.projects[i] = proj
	}

	nodeID = builder.appendNode(&plan.Node{
		NodeType:     plan.Node_PROJECT,
		ProjectList:  ctx.projects,
		Children:     []int32{nodeID},
		BindingTags:  []int32{ctx.projectTag},
		NotCacheable: notCacheable,
	}, ctx)

	// append DISTINCT node
	if ctx.isDistinct {
		nodeID = builder.appendNode(&plan.Node{
			NodeType: plan.Node_DISTINCT,
			Children: []int32{nodeID},
		}, ctx)
	}

	// append SORT node (include limit, offset)
	if len(orderBys) > 0 {
		nodeID = builder.appendNode(&plan.Node{
			NodeType: plan.Node_SORT,
			Children: []int32{nodeID},
			OrderBy:  orderBys,
		}, ctx)
	}

	if limitExpr != nil || offsetExpr != nil {
		node := builder.qry.Nodes[nodeID]

		node.Limit = limitExpr
		node.Offset = offsetExpr
	}

	// append result PROJECT node
	if builder.qry.Nodes[nodeID].NodeType != plan.Node_PROJECT {
		for i := 0; i < resultLen; i++ {
			ctx.results = append(ctx.results, &plan.Expr{
				Typ: ctx.projects[i].Typ,
				Expr: &plan.Expr_Col{
					Col: &plan.ColRef{
						RelPos: ctx.projectTag,
						ColPos: int32(i),
					},
				},
			})
		}

		ctx.resultTag = builder.genNewTag()

		nodeID = builder.appendNode(&plan.Node{
			NodeType:    plan.Node_PROJECT,
			ProjectList: ctx.results,
			Children:    []int32{nodeID},
			BindingTags: []int32{ctx.resultTag},
		}, ctx)
	} else {
		ctx.results = ctx.projects
	}

	if (ctx.initSelect || ctx.recSelect) && !ctx.unionSelect {
		nodeID = appendSinkNodeWithTag(builder, ctx, nodeID, ctx.sinkTag)
	}

	if isRoot {
		builder.qry.Headings = append(builder.qry.Headings, ctx.headings...)
	}

	return nodeID, nil
}

func DeepProcessExprForGroupConcat(expr *Expr, ctx *BindContext) *Expr {
	if expr == nil {
		return nil
	}
	switch item := expr.Expr.(type) {
	case *plan.Expr_Col:
		if item.Col.RelPos == ctx.groupTag {
			expr = DeepCopyExpr(ctx.tmpGroups[item.Col.ColPos])
		}
		if item.Col.RelPos == ctx.aggregateTag {
			item.Col.RelPos = ctx.windowTag
		}

	case *plan.Expr_F:
		for i, arg := range item.F.Args {
			item.F.Args[i] = DeepProcessExprForGroupConcat(arg, ctx)
		}
	case *plan.Expr_W:
		for i, p := range item.W.PartitionBy {
			item.W.PartitionBy[i] = DeepProcessExprForGroupConcat(p, ctx)
		}
		for i, o := range item.W.OrderBy {
			item.W.OrderBy[i].Expr = DeepProcessExprForGroupConcat(o.Expr, ctx)
		}

	case *plan.Expr_Sub:
		DeepProcessExprForGroupConcat(item.Sub.Child, ctx)

	case *plan.Expr_Corr:
		if item.Corr.RelPos == ctx.groupTag {
			expr = DeepCopyExpr(ctx.tmpGroups[item.Corr.ColPos])
		}
		if item.Corr.RelPos == ctx.aggregateTag {
			item.Corr.RelPos = ctx.windowTag
		}
	case *plan.Expr_List:
		for i, ie := range item.List.List {
			item.List.List[i] = DeepProcessExprForGroupConcat(ie, ctx)
		}
	}
	return expr

}

func appendSelectList(
	builder *QueryBuilder,
	ctx *BindContext,
	selectList tree.SelectExprs, exprs ...tree.SelectExpr) (tree.SelectExprs, error) {
	accountId, err := builder.compCtx.GetAccountId()
	if err != nil {
		return nil, err
	}
	for _, selectExpr := range exprs {
		switch expr := selectExpr.Expr.(type) {
		case tree.UnqualifiedStar:
			cols, names, err := ctx.unfoldStar(builder.GetContext(), "", accountId == catalog.System_Account)
			if err != nil {
				return nil, err
			}
			for i, name := range names {
				if ctx.finalSelect && name == moRecursiveLevelCol {
					continue
				}
				selectList = append(selectList, cols[i])
				ctx.headings = append(ctx.headings, name)
			}

		case *tree.SampleExpr:
			var err error
			if err = ctx.sampleFunc.GenerateSampleFunc(expr); err != nil {
				return nil, err
			}

			oldLen := len(selectList)
			columns, isStar := expr.GetColumns()
			if isStar {
				if selectList, err = appendSelectList(builder, ctx, selectList, tree.SelectExpr{Expr: tree.UnqualifiedStar{}}); err != nil {
					return nil, err
				}
			} else {
				for _, column := range columns {
					if selectList, err = appendSelectList(builder, ctx, selectList, tree.SelectExpr{Expr: column}); err != nil {
						return nil, err
					}
				}
			}

			// deal with alias.
			sampleCount := len(selectList) - oldLen
			if selectExpr.As != nil && !selectExpr.As.Empty() {
				if sampleCount != 1 {
					return nil, moerr.NewSyntaxError(builder.GetContext(), "sample multi columns cannot have alias")
				}
				ctx.headings[len(ctx.headings)-1] = selectExpr.As.Origin()
				selectList[len(selectList)-1].As = selectExpr.As
			}

			ctx.sampleFunc.SetStartOffset(oldLen, sampleCount)

		case *tree.UnresolvedName:
			if expr.Star {
				cols, names, err := ctx.unfoldStar(builder.GetContext(), expr.ColName(), accountId == catalog.System_Account)
				if err != nil {
					return nil, err
				}
				selectList = append(selectList, cols...)
				ctx.headings = append(ctx.headings, names...)
			} else {
				if selectExpr.As != nil && !selectExpr.As.Empty() {
					ctx.headings = append(ctx.headings, selectExpr.As.Origin())
				} else {
					ctx.headings = append(ctx.headings, expr.ColNameOrigin())
				}

				newExpr, err := ctx.qualifyColumnNames(expr, NoAlias)
				if err != nil {
					return nil, err
				}

				selectList = append(selectList, tree.SelectExpr{
					Expr: newExpr,
					As:   selectExpr.As,
				})
			}
		case *tree.NumVal:
			if expr.ValType == tree.P_null {
				expr.ValType = tree.P_nulltext
			}

			if selectExpr.As != nil && !selectExpr.As.Empty() {
				ctx.headings = append(ctx.headings, selectExpr.As.Origin())
			} else {
				ctx.headings = append(ctx.headings, tree.String(expr, dialect.MYSQL))
			}

			selectList = append(selectList, tree.SelectExpr{
				Expr: expr,
				As:   selectExpr.As,
			})
		default:
			if selectExpr.As != nil && !selectExpr.As.Empty() {
				ctx.headings = append(ctx.headings, selectExpr.As.Origin())
			} else {
				for {
					if parenExpr, ok := expr.(*tree.ParenExpr); ok {
						expr = parenExpr.Expr
					} else {
						break
					}
				}
				ctx.headings = append(ctx.headings, tree.String(expr, dialect.MYSQL))
			}

			newExpr, err := ctx.qualifyColumnNames(expr, NoAlias)
			if err != nil {
				return nil, err
			}

			selectList = append(selectList, tree.SelectExpr{
				Expr: newExpr,
				As:   selectExpr.As,
			})
		}
	}
	return selectList, nil
}

func bindProjectionList(
	ctx *BindContext,
	projectionBinder *ProjectionBinder,
	selectList tree.SelectExprs) error {
	ctx.binder = projectionBinder

	sampleRangeLeft, sampleRangeRight := ctx.sampleFunc.start, ctx.sampleFunc.start+ctx.sampleFunc.offset
	if ctx.sampleFunc.hasSampleFunc {
		// IF sample function exists, we should bind the sample column first.
		sampleList, err := ctx.sampleFunc.BindSampleColumn(ctx, projectionBinder, selectList[sampleRangeLeft:sampleRangeRight])
		if err != nil {
			return err
		}

		for i := range selectList[:sampleRangeLeft] {
			expr, err := projectionBinder.BindExpr(selectList[i].Expr, 0, true)
			if err != nil {
				return err
			}
			ctx.projects = append(ctx.projects, expr)
		}
		ctx.projects = append(ctx.projects, sampleList...)
	}

	for i := range selectList[sampleRangeRight:] {
		expr, err := projectionBinder.BindExpr(selectList[i].Expr, 0, true)
		if err != nil {
			return err
		}

		ctx.projects = append(ctx.projects, expr)
	}
	return nil
}

func (builder *QueryBuilder) appendStep(nodeID int32) int32 {
	stepPos := len(builder.qry.Steps)
	builder.qry.Steps = append(builder.qry.Steps, nodeID)
	return int32(stepPos)
}

func (builder *QueryBuilder) appendNode(node *plan.Node, ctx *BindContext) int32 {
	nodeID := int32(len(builder.qry.Nodes))
	node.NodeId = nodeID
	builder.qry.Nodes = append(builder.qry.Nodes, node)
	builder.ctxByNode = append(builder.ctxByNode, ctx)
	ReCalcNodeStats(nodeID, builder, false, true, true)
	return nodeID
}

func (builder *QueryBuilder) rewriteRightJoinToLeftJoin(nodeID int32) {
	node := builder.qry.Nodes[nodeID]

	for i := range node.Children {
		builder.rewriteRightJoinToLeftJoin(node.Children[i])
	}

	if node.NodeType == plan.Node_JOIN && node.JoinType == plan.Node_RIGHT {
		node.JoinType = plan.Node_LEFT
		node.Children[0], node.Children[1] = node.Children[1], node.Children[0]
	}
}

func (builder *QueryBuilder) buildFrom(stmt tree.TableExprs, ctx *BindContext) (int32, error) {
	if len(stmt) == 1 {
		return builder.buildTable(stmt[0], ctx, -1, nil)
	}
	return 0, moerr.NewInternalError(ctx.binder.GetContext(), "stmt's length should be zero")
	// for now, stmt'length always be zero. if someday that change in parser, you should uncomment these codes
	// leftCtx := NewBindContext(builder, ctx)
	// leftChildID, err := builder.buildTable(stmt[0], leftCtx)
	// if err != nil {
	// 	return 0, err
	// }

	// for i := 1; i < len(stmt); i++ {
	// 	rightCtx := NewBindContext(builder, ctx)
	// 	rightChildID, err := builder.buildTable(stmt[i], rightCtx)
	// 	if err != nil {
	// 		return 0, err
	// 	}

	// 	leftChildID = builder.appendNode(&plan.Node{
	// 		NodeType: plan.Node_JOIN,
	// 		Children: []int32{leftChildID, rightChildID},
	// 		JoinType: plan.Node_INNER,
	// 	}, nil)

	// 	if i == len(stmt)-1 {
	// 		builder.ctxByNode[leftChildID] = ctx
	// 		err = ctx.mergeContexts(leftCtx, rightCtx)
	// 		if err != nil {
	// 			return 0, err
	// 		}
	// 	} else {
	// 		newCtx := NewBindContext(builder, ctx)
	// 		builder.ctxByNode[leftChildID] = newCtx
	// 		err = newCtx.mergeContexts(leftCtx, rightCtx)
	// 		if err != nil {
	// 			return 0, err
	// 		}
	// 		leftCtx = newCtx
	// 	}
	// }

	// return leftChildID, err
}

func (builder *QueryBuilder) splitRecursiveMember(stmt *tree.SelectStatement, name string, stmts *[]tree.SelectStatement) (*tree.SelectStatement, error) {
	ok, left, err := builder.checkRecursiveCTE(stmt, name, stmts)
	if !ok || err != nil {
		return left, err
	}
	return builder.splitRecursiveMember(left, name, stmts)
}

func (builder *QueryBuilder) checkRecursiveCTE(left *tree.SelectStatement, name string, stmts *[]tree.SelectStatement) (bool, *tree.SelectStatement, error) {
	if u, ok := (*left).(*tree.UnionClause); ok {
		if !u.All {
			return false, left, nil
		}

		rt, ok := u.Right.(*tree.SelectClause)
		if !ok {
			return false, left, nil
		}

		count, err := builder.checkRecursiveTable(rt.From.Tables[0], name)
		if err != nil && count > 0 {
			return false, left, err
		}
		if count == 0 {
			return false, left, nil
		}
		if count > 1 {
			return false, left, moerr.NewParseErrorf(builder.GetContext(), "unsupport multiple recursive table expr in recursive CTE: %T", left)
		}
		*stmts = append(*stmts, u.Right)
		return true, &u.Left, nil
	}
	return false, left, nil
}

func (builder *QueryBuilder) checkRecursiveTable(stmt tree.TableExpr, name string) (int, error) {
	switch tbl := stmt.(type) {
	case *tree.Select:
		return 0, moerr.NewParseErrorf(builder.GetContext(), "unsupport SUBQUERY in recursive CTE: %T", stmt)

	case *tree.TableName:
		table := string(tbl.ObjectName)
		if table == name {
			return 1, nil
		}
		return 0, nil

	case *tree.JoinTableExpr:
		var err, err0 error
		if tbl.JoinType == tree.JOIN_TYPE_LEFT || tbl.JoinType == tree.JOIN_TYPE_RIGHT || tbl.JoinType == tree.JOIN_TYPE_NATURAL_LEFT || tbl.JoinType == tree.JOIN_TYPE_NATURAL_RIGHT {
			err0 = moerr.NewParseErrorf(builder.GetContext(), "unsupport LEFT, RIGHT or OUTER JOIN in recursive CTE: %T", stmt)
		}
		c1, err1 := builder.checkRecursiveTable(tbl.Left, name)
		c2, err2 := builder.checkRecursiveTable(tbl.Right, name)
		if err0 != nil {
			err = err0
		} else if err1 != nil {
			err = err1
		} else {
			err = err2
		}
		c := c1 + c2
		return c, err

	case *tree.TableFunction:
		return 0, nil

	case *tree.ParenTableExpr:
		return builder.checkRecursiveTable(tbl.Expr, name)

	case *tree.AliasedTableExpr:
		return builder.checkRecursiveTable(tbl.Expr, name)

	default:
		return 0, nil
	}
}

func getSelectTree(s *tree.Select) *tree.Select {
	switch stmt := s.Select.(type) {
	case *tree.ParenSelect:
		return getSelectTree(stmt.Select)
	default:
		return s
	}
}

func (builder *QueryBuilder) buildTable(stmt tree.TableExpr, ctx *BindContext, preNodeId int32, leftCtx *BindContext) (nodeID int32, err error) {
	switch tbl := stmt.(type) {
	case *tree.Select:
		if builder.isForUpdate {
			return 0, moerr.NewInternalError(builder.GetContext(), "not support select from derived table for update")
		}
		subCtx := NewBindContext(builder, ctx)
		nodeID, err = builder.buildSelect(tbl, subCtx, false)
		if subCtx.isCorrelated {
			return 0, moerr.NewNYI(builder.GetContext(), "correlated subquery in FROM clause")
		}

		if subCtx.hasSingleRow {
			ctx.hasSingleRow = true
		}
		ctx.views = append(ctx.views, subCtx.views...)

	case *tree.TableName:
		schema := string(tbl.SchemaName)
		table := string(tbl.ObjectName)
		if len(table) == 0 || len(schema) == 0 && table == "dual" { //special table name
			//special dual cases.
			//CORNER CASE 1:
			//  create table `dual`(a int);
			//	select * from dual;
			//		mysql responses:  No tables used
			//		mysql treats it as the placeholder
			//		mo treats it also
			//
			//CORNER CASE 2: select * from `dual`;
			//  create table `dual`(a int);
			//	select * from `dual`;
			//  	mysql responses: success.
			//		mysql treats it as the normal table.
			//		mo treats it also the placeholder.
			//
			//CORNER CASE 3:
			//  create table `dual`(a int);
			//	select * from db.dual;
			//		mysql responses: success.
			//  select * from icp.`dual`;
			//		mysql responses: success.
			//Within quote, the mysql treats the 'dual' as the normal table. mo also.
			nodeID = builder.appendNode(&plan.Node{
				NodeType: plan.Node_VALUE_SCAN,
			}, ctx)

			ctx.hasSingleRow = true

			break
		}

		if len(schema) == 0 && ctx.normalCTE && table == ctx.cteName {
			return 0, moerr.NewParseErrorf(builder.GetContext(), "In recursive query block of Recursive Common Table Expression %s, the recursive table must be referenced only once, and not in any subquery", table)
		} else if len(schema) == 0 {
			cteRef := ctx.findCTE(table)
			if cteRef != nil {
				if ctx.recSelect {
					nodeID = ctx.recRecursiveScanNodeId
					return
				}

				var s *tree.Select
				switch stmt := cteRef.ast.Stmt.(type) {
				case *tree.Select:
					s = getSelectTree(stmt)
				case *tree.ParenSelect:
					s = getSelectTree(stmt.Select)
				default:
					err = moerr.NewParseErrorf(builder.GetContext(), "unexpected statement: '%v'", tree.String(stmt, dialect.MYSQL))
					return
				}

				var left *tree.SelectStatement
				var stmts []tree.SelectStatement
				left, err = builder.splitRecursiveMember(&s.Select, table, &stmts)
				if err != nil {
					return 0, err
				}
				isR := len(stmts) > 0

				if isR && !cteRef.isRecursive {
					err = moerr.NewParseErrorf(builder.GetContext(), "not declare RECURSIVE: '%v'", tree.String(stmt, dialect.MYSQL))
				} else if !isR {
					subCtx := NewBindContext(builder, ctx)
					subCtx.maskedCTEs = cteRef.maskedCTEs
					subCtx.cteName = table
					subCtx.snapshot = cteRef.snapshot
					//reset defaultDatabase
					if len(cteRef.defaultDatabase) > 0 {
						subCtx.defaultDatabase = cteRef.defaultDatabase
					}
					cteRef.isRecursive = false

					oldSnapshot := builder.compCtx.GetSnapshot()
					builder.compCtx.SetSnapshot(subCtx.snapshot)
					nodeID, err = builder.buildSelect(s, subCtx, false)
					builder.compCtx.SetSnapshot(oldSnapshot)
					if err != nil {
						return
					}

					if subCtx.hasSingleRow {
						ctx.hasSingleRow = true
					}
					ctx.views = append(ctx.views, subCtx.views...)

					cols := cteRef.ast.Name.Cols

					if len(cols) > len(subCtx.headings) {
						return 0, moerr.NewSyntaxErrorf(builder.GetContext(), "table %q has %d columns available but %d columns specified", table, len(subCtx.headings), len(cols))
					}

					for i, col := range cols {
						subCtx.headings[i] = string(col)
					}
				} else {
					if len(s.OrderBy) > 0 {
						return 0, moerr.NewParseError(builder.GetContext(), "not support ORDER BY in recursive cte")
					}
					// initial statement
					initCtx := NewBindContext(builder, ctx)
					initCtx.initSelect = true
					initCtx.sinkTag = builder.genNewTag()
					initLastNodeID, err1 := builder.buildSelect(&tree.Select{Select: *left}, initCtx, false)
					if err1 != nil {
						err = err1
						return
					}
					projects := builder.qry.Nodes[builder.qry.Nodes[initLastNodeID].Children[0]].ProjectList
					// recursive statement
					recursiveLastNodeID := initLastNodeID
					initSourceStep := int32(len(builder.qry.Steps))
					recursiveSteps := make([]int32, len(stmts))
					recursiveNodeIDs := make([]int32, len(stmts))
					if len(cteRef.ast.Name.Cols) > 0 {
						cteRef.ast.Name.Cols = append(cteRef.ast.Name.Cols, moRecursiveLevelCol)
					}

					for i, r := range stmts {
						subCtx := NewBindContext(builder, ctx)
						subCtx.maskedCTEs = cteRef.maskedCTEs
						subCtx.cteName = table
						if len(cteRef.defaultDatabase) > 0 {
							subCtx.defaultDatabase = cteRef.defaultDatabase
						}
						subCtx.recSelect = true
						subCtx.sinkTag = initCtx.sinkTag
						subCtx.cteByName = make(map[string]*CTERef)
						subCtx.cteByName[table] = cteRef
						err = builder.addBinding(initLastNodeID, *cteRef.ast.Name, subCtx)
						if err != nil {
							return
						}
						_ = builder.appendStep(recursiveLastNodeID)
						subCtx.recRecursiveScanNodeId = appendRecursiveScanNode(builder, subCtx, initSourceStep, subCtx.sinkTag)
						recursiveNodeIDs[i] = subCtx.recRecursiveScanNodeId
						recursiveSteps[i] = int32(len(builder.qry.Steps))
						recursiveLastNodeID, err = builder.buildSelect(&tree.Select{Select: r}, subCtx, false)
						if err != nil {
							return
						}
						// some check
						n := builder.qry.Nodes[builder.qry.Nodes[recursiveLastNodeID].Children[0]]
						if len(projects) != len(n.ProjectList) {
							return 0, moerr.NewParseErrorf(builder.GetContext(), "recursive cte %s projection error", table)
						}
						for i := range n.ProjectList {
							projTyp := projects[i].GetTyp()
							n.ProjectList[i], err = makePlan2CastExpr(builder.GetContext(), n.ProjectList[i], projTyp)
							if err != nil {
								return
							}
						}
						if subCtx.hasSingleRow {
							ctx.hasSingleRow = true
						}

						cols := cteRef.ast.Name.Cols

						if len(cols) > len(subCtx.headings) {
							return 0, moerr.NewSyntaxErrorf(builder.GetContext(), "table %q has %d columns available but %d columns specified", table, len(subCtx.headings), len(cols))
						}

						for i, col := range cols {
							subCtx.headings[i] = string(col)
						}
					}
					// union all statement
					var limitExpr *Expr
					var offsetExpr *Expr
					if s.Limit != nil {
						limitBinder := NewLimitBinder(builder, ctx)
						if s.Limit.Offset != nil {
							offsetExpr, err = limitBinder.BindExpr(s.Limit.Offset, 0, true)
							if err != nil {
								return 0, err
							}
						}
						if s.Limit.Count != nil {
							limitExpr, err = limitBinder.BindExpr(s.Limit.Count, 0, true)
							if err != nil {
								return 0, err
							}

							if cExpr, ok := limitExpr.Expr.(*plan.Expr_Lit); ok {
								if c, ok := cExpr.Lit.Value.(*plan.Literal_U64Val); ok {
									ctx.hasSingleRow = c.U64Val == 1
								}
							}
						}
					}

					_ = builder.appendStep(recursiveLastNodeID)
					nodeID = appendCTEScanNode(builder, ctx, initSourceStep, initCtx.sinkTag)
					if limitExpr != nil || offsetExpr != nil {
						node := builder.qry.Nodes[nodeID]
						node.Limit = limitExpr
						node.Offset = offsetExpr
					}
					for i := 0; i < len(recursiveSteps); i++ {
						builder.qry.Nodes[nodeID].SourceStep = append(builder.qry.Nodes[nodeID].SourceStep, recursiveSteps[i])
					}
					curStep := int32(len(builder.qry.Steps))
					for _, id := range recursiveNodeIDs {
						// builder.qry.Nodes[id].SourceStep = append(builder.qry.Nodes[id].SourceStep, curStep)
						builder.qry.Nodes[id].SourceStep[0] = curStep
					}
					unionAllLastNodeID := appendSinkNodeWithTag(builder, ctx, nodeID, ctx.sinkTag)
					builder.qry.Nodes[unionAllLastNodeID].RecursiveSink = true

					// final statement
					ctx.finalSelect = true
					ctx.sinkTag = initCtx.sinkTag
					err = builder.addBinding(initLastNodeID, *cteRef.ast.Name, ctx)
					if err != nil {
						return
					}
					sourceStep := builder.appendStep(unionAllLastNodeID)
					nodeID = appendSinkScanNodeWithTag(builder, ctx, sourceStep, initCtx.sinkTag)
					// builder.qry.Nodes[nodeID].SourceStep = append(builder.qry.Nodes[nodeID].SourceStep, initSourceStep)
				}

				break
			}
			schema = ctx.defaultDatabase
		}

		if tbl.AtTsExpr != nil {
			ctx.snapshot, err = builder.resolveTsHint(tbl.AtTsExpr)
			if err != nil {
				return 0, err
			}
		}

		var snapshot *Snapshot
		if ctx.snapshot != nil {
			snapshot = ctx.snapshot
		}

		// TODO
		schema, err = databaseIsValid(schema, builder.compCtx, snapshot)
		if err != nil {
			return 0, err
		}

		// TODO
		obj, tableDef := builder.compCtx.Resolve(schema, table, snapshot)
		if tableDef == nil {
			return 0, moerr.NewParseErrorf(builder.GetContext(), "table %q does not exist", table)
		}

		tableDef.Name2ColIndex = map[string]int32{}
		for i := 0; i < len(tableDef.Cols); i++ {
			tableDef.Name2ColIndex[tableDef.Cols[i].Name] = int32(i)
		}
		nodeType := plan.Node_TABLE_SCAN
		if tableDef.TableType == catalog.SystemExternalRel {
			nodeType = plan.Node_EXTERNAL_SCAN
			col := &ColDef{
				Name: catalog.ExternalFilePath,
				Typ: plan.Type{
					Id:    int32(types.T_varchar),
					Width: types.MaxVarcharLen,
					Table: table,
				},
			}
			tableDef.Cols = append(tableDef.Cols, col)
		} else if tableDef.TableType == catalog.SystemSourceRel {
			nodeType = plan.Node_SOURCE_SCAN
		} else if tableDef.TableType == catalog.SystemViewRel {
			if yes, dbOfView, nameOfView := builder.compCtx.GetBuildingAlterView(); yes {
				currentDB := schema
				if currentDB == "" {
					currentDB = builder.compCtx.DefaultDatabase()
				}
				if dbOfView == currentDB && nameOfView == table {
					return 0, moerr.NewInternalErrorf(builder.GetContext(), "there is a recursive reference to the view %s", nameOfView)
				}
			}
			// set view statment to CTE
			viewDefString := tableDef.ViewSql.View

			if viewDefString != "" {
				if ctx.cteByName == nil {
					ctx.cteByName = make(map[string]*CTERef)
				}

				viewData := ViewData{}
				err := json.Unmarshal([]byte(viewDefString), &viewData)
				if err != nil {
					return 0, err
				}

				originStmts, err := mysql.Parse(builder.GetContext(), viewData.Stmt, 1)
				defer func() {
					for _, s := range originStmts {
						s.Free()
					}
				}()
				if err != nil {
					return 0, err
				}
				viewStmt, ok := originStmts[0].(*tree.CreateView)

				// No createview stmt, check alterview stmt.
				if !ok {
					alterstmt, ok := originStmts[0].(*tree.AlterView)
					viewStmt = &tree.CreateView{}
					if !ok {
						return 0, moerr.NewParseError(builder.GetContext(), "can not get view statement")
					}
					viewStmt.Name = alterstmt.Name
					viewStmt.ColNames = alterstmt.ColNames
					viewStmt.AsSource = alterstmt.AsSource
				}

				viewName := viewStmt.Name.ObjectName
				var maskedCTEs map[string]bool
				if len(ctx.cteByName) > 0 {
					maskedCTEs = make(map[string]bool)
					for name := range ctx.cteByName {
						maskedCTEs[name] = true
					}
				}
				defaultDatabase := viewData.DefaultDatabase
				if obj.PubInfo != nil {
					defaultDatabase = obj.SubscriptionName
				}
				ctx.cteByName[string(viewName)] = &CTERef{
					ast: &tree.CTE{
						Name: &tree.AliasClause{
							Alias: viewName,
							Cols:  viewStmt.ColNames,
						},
						Stmt: viewStmt.AsSource,
					},
					defaultDatabase: defaultDatabase,
					maskedCTEs:      maskedCTEs,
					snapshot:        snapshot,
				}
				// consist with frontend.genKey()
				ctx.views = append(ctx.views, schema+"#"+table)

				newTableName := tree.NewTableName(viewName, tree.ObjectNamePrefix{
					CatalogName:     tbl.CatalogName, // TODO unused now, if used in some code, that will be save in view
					SchemaName:      tree.Identifier(""),
					ExplicitCatalog: false,
					ExplicitSchema:  false,
				}, nil)
				return builder.buildTable(newTableName, ctx, preNodeId, leftCtx)
			}
		}

		nodeID = builder.appendNode(&plan.Node{
			NodeType:     nodeType,
			Stats:        nil,
			ObjRef:       obj,
			TableDef:     tableDef,
			BindingTags:  []int32{builder.genNewTag()},
			ScanSnapshot: snapshot,
		}, ctx)

	case *tree.JoinTableExpr:
		if tbl.Right == nil {
			return builder.buildTable(tbl.Left, ctx, preNodeId, leftCtx)
		} else if builder.isForUpdate {
			return 0, moerr.NewInternalError(builder.GetContext(), "not support select from join table for update")
		}
		return builder.buildJoinTable(tbl, ctx)

	case *tree.TableFunction:
		if tbl.Id() == "result_scan" {
			return builder.buildResultScan(tbl, ctx)
		}
		return builder.buildTableFunction(tbl, ctx, preNodeId, leftCtx)

	case *tree.ParenTableExpr:
		return builder.buildTable(tbl.Expr, ctx, preNodeId, leftCtx)

	case *tree.AliasedTableExpr: //allways AliasedTableExpr first
		if _, ok := tbl.Expr.(*tree.Select); ok {
			if tbl.As.Alias == "" {
				return 0, moerr.NewSyntaxErrorf(builder.GetContext(), "subquery in FROM must have an alias: %T", stmt)
			}
		}

		nodeID, err = builder.buildTable(tbl.Expr, ctx, preNodeId, leftCtx)
		if err != nil {
			return
		}

		err = builder.addBinding(nodeID, tbl.As, ctx)

		//tableDef := builder.qry.Nodes[nodeID].GetTableDef()
		midNode := builder.qry.Nodes[nodeID]
		//if it is the non-sys account and reads the cluster table,
		//we add an account_id filter to make sure that the non-sys account
		//can only read its own data.

		if midNode.NodeType == plan.Node_TABLE_SCAN {
			dbName := midNode.ObjRef.SchemaName
			tableName := midNode.TableDef.Name
			currentAccountID, err := builder.compCtx.GetAccountId()
			if err != nil {
				return 0, err
			}
			acctName := builder.compCtx.GetUserName()
			if sub := builder.compCtx.GetQueryingSubscription(); sub != nil {
				currentAccountID = uint32(sub.AccountId)
				builder.qry.Nodes[nodeID].NotCacheable = true
			}
			if currentAccountID != catalog.System_Account {
				// add account filter for system table scan
				if dbName == catalog.MO_CATALOG && tableName == catalog.MO_DATABASE {
					modatabaseFilter := util.BuildMoDataBaseFilter(uint64(currentAccountID))
					ctx.binder = NewWhereBinder(builder, ctx)
					accountFilterExprs, err := splitAndBindCondition(modatabaseFilter, NoAlias, ctx)
					if err != nil {
						return 0, err
					}
					builder.qry.Nodes[nodeID].FilterList = accountFilterExprs
				} else if dbName == catalog.MO_SYSTEM_METRICS && (tableName == catalog.MO_METRIC || tableName == catalog.MO_SQL_STMT_CU) {
					motablesFilter := util.BuildSysMetricFilter(acctName)
					ctx.binder = NewWhereBinder(builder, ctx)
					accountFilterExprs, err := splitAndBindCondition(motablesFilter, NoAlias, ctx)
					if err != nil {
						return 0, err
					}
					builder.qry.Nodes[nodeID].FilterList = accountFilterExprs
				} else if dbName == catalog.MO_SYSTEM && tableName == catalog.MO_STATEMENT {
					motablesFilter := util.BuildSysStatementInfoFilter(acctName)
					ctx.binder = NewWhereBinder(builder, ctx)
					accountFilterExprs, err := splitAndBindCondition(motablesFilter, NoAlias, ctx)
					if err != nil {
						return 0, err
					}
					builder.qry.Nodes[nodeID].FilterList = accountFilterExprs
				} else if dbName == catalog.MO_CATALOG && tableName == catalog.MO_TABLES {
					motablesFilter := util.BuildMoTablesFilter(uint64(currentAccountID))
					ctx.binder = NewWhereBinder(builder, ctx)
					accountFilterExprs, err := splitAndBindCondition(motablesFilter, NoAlias, ctx)
					if err != nil {
						return 0, err
					}
					builder.qry.Nodes[nodeID].FilterList = accountFilterExprs
				} else if dbName == catalog.MO_CATALOG && tableName == catalog.MO_COLUMNS {
					moColumnsFilter := util.BuildMoColumnsFilter(uint64(currentAccountID))
					ctx.binder = NewWhereBinder(builder, ctx)
					accountFilterExprs, err := splitAndBindCondition(moColumnsFilter, NoAlias, ctx)
					if err != nil {
						return 0, err
					}
					builder.qry.Nodes[nodeID].FilterList = accountFilterExprs
				} else if util.TableIsClusterTable(midNode.GetTableDef().GetTableType()) {
					ctx.binder = NewWhereBinder(builder, ctx)
					left := tree.NewUnresolvedColName(util.GetClusterTableAttributeName())
					right := tree.NewNumVal(uint64(currentAccountID), strconv.Itoa(int(currentAccountID)), false, tree.P_uint64)
					//account_id = the accountId of the non-sys account
					accountFilter := &tree.ComparisonExpr{
						Op:    tree.EQUAL,
						Left:  left,
						Right: right,
					}
					accountFilterExprs, err := splitAndBindCondition(accountFilter, NoAlias, ctx)
					if err != nil {
						return 0, err
					}
					builder.qry.Nodes[nodeID].FilterList = accountFilterExprs
				}
			}
		}
		return
	case *tree.StatementSource:
		return 0, moerr.NewParseErrorf(builder.GetContext(), "unsupport table expr: %T", stmt)

	default:
		// Values table not support
		return 0, moerr.NewParseErrorf(builder.GetContext(), "unsupport table expr: %T", stmt)
	}

	return
}

func (builder *QueryBuilder) genNewTag() int32 {
	builder.nextTag++
	return builder.nextTag
}

func (builder *QueryBuilder) genNewMsgTag() (ret int32) {
	// start from 1, and 0 means do not handle with message
	builder.nextMsgTag++
	return builder.nextMsgTag
}

func (builder *QueryBuilder) addBinding(nodeID int32, alias tree.AliasClause, ctx *BindContext) error {
	node := builder.qry.Nodes[nodeID]

	var cols []string
	var colIsHidden []bool
	var types []*plan.Type
	var defaultVals []string
	var binding *Binding
	var table string

	scanNodes := []plan.Node_NodeType{
		plan.Node_TABLE_SCAN,
		plan.Node_MATERIAL_SCAN,
		plan.Node_EXTERNAL_SCAN,
		plan.Node_FUNCTION_SCAN,
		plan.Node_VALUE_SCAN,
		plan.Node_SINK_SCAN,
		plan.Node_RECURSIVE_SCAN,
		plan.Node_SOURCE_SCAN,
	}
	//lower := builder.compCtx.GetLowerCaseTableNames()

	if slices.Contains(scanNodes, node.NodeType) {
		if (node.NodeType == plan.Node_VALUE_SCAN || node.NodeType == plan.Node_SINK_SCAN || node.NodeType == plan.Node_RECURSIVE_SCAN) && node.TableDef == nil {
			return nil
		}
		if len(alias.Cols) > len(node.TableDef.Cols) {
			return moerr.NewSyntaxErrorf(builder.GetContext(), "table %q has %d columns available but %d columns specified", alias.Alias, len(node.TableDef.Cols), len(alias.Cols))
		}

		if alias.Alias != "" {
			table = string(alias.Alias)
		} else {
			if node.NodeType == plan.Node_FUNCTION_SCAN {
				return moerr.NewSyntaxError(builder.GetContext(), "Every table function must have an alias")
			}
			if node.NodeType == plan.Node_RECURSIVE_SCAN || node.NodeType == plan.Node_SINK_SCAN {
				return nil
			}

			table = node.TableDef.Name
		}

		if _, ok := ctx.bindingByTable[table]; ok {
			return moerr.NewSyntaxErrorf(builder.GetContext(), "table name %q specified more than once", table)
		}

		colLength := len(node.TableDef.Cols)
		cols = make([]string, colLength)
		colIsHidden = make([]bool, colLength)
		types = make([]*plan.Type, colLength)
		defaultVals = make([]string, colLength)

		tag := node.BindingTags[0]

		for i, col := range node.TableDef.Cols {
			if i < len(alias.Cols) {
				cols[i] = string(alias.Cols[i])
			} else {
				cols[i] = col.Name
			}
			cols[i] = strings.ToLower(cols[i])
			colIsHidden[i] = col.Hidden
			types[i] = &col.Typ
			if col.Default != nil {
				defaultVals[i] = col.Default.OriginString
			}
			name := table + "." + cols[i]
			builder.nameByColRef[[2]int32{tag, int32(i)}] = name
		}

		binding = NewBinding(tag, nodeID, node.TableDef.DbName, table, node.TableDef.TblId, cols, colIsHidden, types,
			util.TableIsClusterTable(node.TableDef.TableType), defaultVals)
	} else {
		// Subquery
		subCtx := builder.ctxByNode[nodeID]
		tag := subCtx.rootTag()
		headings := subCtx.headings
		projects := subCtx.projects

		if len(alias.Cols) > len(headings) {
			return moerr.NewSyntaxErrorf(builder.GetContext(), "11111 table %q has %d columns available but %d columns specified", alias.Alias, len(headings), len(alias.Cols))
		}

		table = subCtx.cteName
		if len(alias.Alias) > 0 {
			table = string(alias.Alias)
		}
		if len(table) == 0 {
			table = fmt.Sprintf("mo_table_subquery_alias_%d", tag)
		}
		if _, ok := ctx.bindingByTable[table]; ok {
			return moerr.NewSyntaxErrorf(builder.GetContext(), "table name %q specified more than once", table)
		}

		colLength := len(headings)
		cols = make([]string, colLength)
		colIsHidden = make([]bool, colLength)
		types = make([]*plan.Type, colLength)
		defaultVals = make([]string, colLength)

		for i, col := range headings {
			if i < len(alias.Cols) {
				cols[i] = string(alias.Cols[i])
			} else {
				cols[i] = col
			}
			cols[i] = strings.ToLower(cols[i])
			types[i] = &projects[i].Typ
			colIsHidden[i] = false
			defaultVals[i] = ""
			name := table + "." + cols[i]
			builder.nameByColRef[[2]int32{tag, int32(i)}] = name
		}

		binding = NewBinding(tag, nodeID, "", table, 0, cols, colIsHidden, types, false, defaultVals)
	}

	ctx.bindings = append(ctx.bindings, binding)
	ctx.bindingByTag[binding.tag] = binding
	ctx.bindingByTable[binding.table] = binding

	if node.NodeType != plan.Node_RECURSIVE_SCAN && node.NodeType != plan.Node_SINK_SCAN {
		for _, col := range binding.cols {
			if _, ok := ctx.bindingByCol[col]; ok {
				ctx.bindingByCol[col] = nil
			} else {
				ctx.bindingByCol[col] = binding
			}
		}
	}

	ctx.bindingTree = &BindingTreeNode{
		binding: binding,
	}

	return nil
}

func (builder *QueryBuilder) buildJoinTable(tbl *tree.JoinTableExpr, ctx *BindContext) (int32, error) {
	var joinType plan.Node_JoinType

	switch tbl.JoinType {
	case tree.JOIN_TYPE_CROSS, tree.JOIN_TYPE_INNER, tree.JOIN_TYPE_NATURAL:
		joinType = plan.Node_INNER
	case tree.JOIN_TYPE_CROSS_L2:
		joinType = plan.Node_L2
	case tree.JOIN_TYPE_LEFT, tree.JOIN_TYPE_NATURAL_LEFT:
		joinType = plan.Node_LEFT
	case tree.JOIN_TYPE_RIGHT, tree.JOIN_TYPE_NATURAL_RIGHT:
		joinType = plan.Node_RIGHT
	case tree.JOIN_TYPE_FULL:
		joinType = plan.Node_OUTER
	}

	leftCtx := NewBindContext(builder, ctx)
	rightCtx := NewBindContext(builder, ctx)

	leftChildID, err := builder.buildTable(tbl.Left, leftCtx, -1, leftCtx)
	if err != nil {
		return 0, err
	}
	ctx.views = append(ctx.views, leftCtx.views...)

	if _, ok := tbl.Right.(*tree.TableFunction); ok {
		return 0, moerr.NewSyntaxError(builder.GetContext(), "Every table function must have an alias")
	}
	rightChildID, err := builder.buildTable(tbl.Right, rightCtx, leftChildID, leftCtx)
	if err != nil {
		return 0, err
	}
	ctx.views = append(ctx.views, rightCtx.views...)

	if builder.qry.Nodes[rightChildID].NodeType == plan.Node_FUNCTION_SCAN {
		if joinType != plan.Node_INNER {
			return 0, moerr.NewSyntaxError(builder.GetContext(), "table function can only be used in a inner join")
		}
	}

	err = ctx.mergeContexts(builder.GetContext(), leftCtx, rightCtx)
	if err != nil {
		return 0, err
	}

	nodeID := builder.appendNode(&plan.Node{
		NodeType: plan.Node_JOIN,
		Children: []int32{leftChildID, rightChildID},
		JoinType: joinType,
	}, ctx)
	node := builder.qry.Nodes[nodeID]

	ctx.binder = NewTableBinder(builder, ctx)

	switch cond := tbl.Cond.(type) {
	case *tree.OnJoinCond:
		joinConds, err := splitAndBindCondition(cond.Expr, NoAlias, ctx)
		if err != nil {
			return 0, err
		}
		node.OnList = joinConds

	case *tree.UsingJoinCond:
		if tbl.JoinType == tree.JOIN_TYPE_CROSS_L2 {
			for _, col := range cond.Cols {
				expr, err := ctx.addUsingColForCrossL2(string(col), joinType, leftCtx, rightCtx)
				if err != nil {
					return 0, err
				}
				node.OnList = append(node.OnList, expr)
			}
		} else {
			for _, col := range cond.Cols {
				expr, err := ctx.addUsingCol(string(col), joinType, leftCtx, rightCtx)
				if err != nil {
					return 0, err
				}
				node.OnList = append(node.OnList, expr)
			}
		}
	default:
		if tbl.JoinType == tree.JOIN_TYPE_NATURAL || tbl.JoinType == tree.JOIN_TYPE_NATURAL_LEFT || tbl.JoinType == tree.JOIN_TYPE_NATURAL_RIGHT {
			leftCols := make(map[string]bool)
			for _, binding := range leftCtx.bindings {
				for i, col := range binding.cols {
					if binding.colIsHidden[i] {
						continue
					}
					leftCols[col] = true
				}
			}

			var usingCols []string
			for _, binding := range rightCtx.bindings {
				for _, col := range binding.cols {
					if leftCols[col] {
						usingCols = append(usingCols, col)
					}
				}
			}

			for _, col := range usingCols {
				expr, err := ctx.addUsingCol(col, joinType, leftCtx, rightCtx)
				if err != nil {
					return 0, err
				}

				node.OnList = append(node.OnList, expr)
			}
		}
	}

	return nodeID, nil
}

func (builder *QueryBuilder) buildTableFunction(tbl *tree.TableFunction, ctx *BindContext, preNodeId int32, leftCtx *BindContext) (int32, error) {
	var (
		childId int32
		err     error
		nodeId  int32
	)

	if preNodeId == -1 {
		scanNode := &plan.Node{
			NodeType: plan.Node_VALUE_SCAN,
		}
		childId = builder.appendNode(scanNode, ctx)
		ctx.binder = NewTableBinder(builder, ctx)
	} else {
		ctx.binder = NewTableBinder(builder, leftCtx)
		childId = builder.copyNode(ctx, preNodeId)
	}

	exprs := make([]*plan.Expr, 0, len(tbl.Func.Exprs))
	for _, v := range tbl.Func.Exprs {
		curExpr, err := ctx.binder.BindExpr(v, 0, false)
		if err != nil {
			return 0, err
		}
		exprs = append(exprs, curExpr)
	}
	id := tbl.Id()
	switch id {
	case "unnest":
		nodeId, err = builder.buildUnnest(tbl, ctx, exprs, childId)
	case "generate_series":
		nodeId = builder.buildGenerateSeries(tbl, ctx, exprs, childId)
	case "meta_scan":
		nodeId, err = builder.buildMetaScan(tbl, ctx, exprs, childId)
	case "current_account":
		nodeId, err = builder.buildCurrentAccount(tbl, ctx, exprs, childId)
	case "metadata_scan":
		nodeId = builder.buildMetadataScan(tbl, ctx, exprs, childId)
	case "processlist", "mo_sessions":
		nodeId, err = builder.buildProcesslist(tbl, ctx, exprs, childId)
	case "mo_configurations":
		nodeId, err = builder.buildMoConfigurations(tbl, ctx, exprs, childId)
	case "mo_locks":
		nodeId, err = builder.buildMoLocks(tbl, ctx, exprs, childId)
	case "mo_transactions":
		nodeId, err = builder.buildMoTransactions(tbl, ctx, exprs, childId)
	case "mo_cache":
		nodeId, err = builder.buildMoCache(tbl, ctx, exprs, childId)
	case "stage_list":
		nodeId, err = builder.buildStageList(tbl, ctx, exprs, childId)
	default:
		err = moerr.NewNotSupportedf(builder.GetContext(), "table function '%s' not supported", id)
	}
	return nodeId, err
}

func (builder *QueryBuilder) GetContext() context.Context {
	if builder == nil {
		return context.TODO()
	}
	return builder.compCtx.GetContext()
}

func (builder *QueryBuilder) checkExprCanPushdown(expr *Expr, node *Node) bool {
	switch node.NodeType {
	case plan.Node_FUNCTION_SCAN:
		if onlyContainsTag(expr, node.BindingTags[0]) {
			return true
		}
		for _, childId := range node.Children {
			if builder.checkExprCanPushdown(expr, builder.qry.Nodes[childId]) {
				return true
			}
		}
		return false
	case plan.Node_TABLE_SCAN, plan.Node_EXTERNAL_SCAN, plan.Node_SOURCE_SCAN:
		return onlyContainsTag(expr, node.BindingTags[0])
	case plan.Node_JOIN:
		if containsTag(expr, builder.qry.Nodes[node.Children[0]].BindingTags[0]) && containsTag(expr, builder.qry.Nodes[node.Children[1]].BindingTags[0]) {
			return true
		}
		for _, childId := range node.Children {
			if builder.checkExprCanPushdown(expr, builder.qry.Nodes[childId]) {
				return true
			}
		}
		return false

	default:
		for _, childId := range node.Children {
			if builder.checkExprCanPushdown(expr, builder.qry.Nodes[childId]) {
				return true
			}
		}
		return false
	}
}

func (builder *QueryBuilder) resolveTsHint(tsExpr *tree.AtTimeStamp) (snapshot *Snapshot, err error) {
	if tsExpr == nil {
		return
	}

	conds := splitAstConjunction(tsExpr.Expr)
	if len(conds) != 1 {
		err = moerr.NewParseError(builder.GetContext(), "invalid timestamp hint")
		return
	}

	binder := NewDefaultBinder(builder.GetContext(), nil, nil, plan.Type{}, nil)
	binder.builder = builder
	defExpr, err := binder.BindExpr(conds[0], 0, false)
	if err != nil {
		return
	}
	exprLit, ok := defExpr.Expr.(*plan.Expr_Lit)
	if !ok {
		err = moerr.NewParseError(builder.GetContext(), "invalid timestamp hint")
		return
	}

	var tenant *SnapshotTenant
	if bgSnapshot := builder.compCtx.GetSnapshot(); IsSnapshotValid(bgSnapshot) {
		tenant = &SnapshotTenant{
			TenantName: bgSnapshot.Tenant.TenantName,
			TenantID:   bgSnapshot.Tenant.TenantID,
		}
	}

	switch lit := exprLit.Lit.Value.(type) {
	case *plan.Literal_Sval:
		if tsExpr.Type == tree.ATTIMESTAMPTIME {
			var ts time.Time
			if ts, err = time.Parse("2006-01-02 15:04:05.999999999", lit.Sval); err != nil {
				return
			}

			tsNano := ts.UTC().UnixNano()
			if tsNano <= 0 {
				err = moerr.NewInvalidArg(builder.GetContext(), "invalid timestamp value", lit.Sval)
				return
			}

			if time.Now().UTC().UnixNano()-tsNano <= options.DefaultGCTTL.Nanoseconds() && 0 <= time.Now().UTC().UnixNano()-tsNano {
				snapshot = &Snapshot{TS: &timestamp.Timestamp{PhysicalTime: tsNano}, Tenant: tenant}
			} else {
				var valid bool
				if valid, err = builder.compCtx.CheckTimeStampValid(tsNano); err != nil {
					return
				}

				if !valid {
					err = moerr.NewInvalidArg(builder.GetContext(), "invalid timestamp value, no corresponding snapshot ", lit.Sval)
					return
				}

				snapshot = &Snapshot{TS: &timestamp.Timestamp{PhysicalTime: tsNano}, Tenant: tenant}
			}
		} else if tsExpr.Type == tree.ATTIMESTAMPSNAPSHOT {
			return builder.compCtx.ResolveSnapshotWithSnapshotName(lit.Sval)
		} else if tsExpr.Type == tree.ATMOTIMESTAMP {
			var ts timestamp.Timestamp
			if ts, err = timestamp.ParseTimestamp(lit.Sval); err != nil {
				return
			}

			snapshot = &Snapshot{TS: &ts, Tenant: tenant}
		} else {
			err = moerr.NewInvalidArg(builder.GetContext(), "invalid timestamp hint type", tsExpr.Type.String())
			return
		}
	case *plan.Literal_I64Val:
		if tsExpr.Type == tree.ATTIMESTAMPTIME {
			if lit.I64Val <= 0 {
				err = moerr.NewInvalidArg(builder.GetContext(), "invalid timestamp value", lit.I64Val)
				return
			}
			snapshot = &Snapshot{TS: &timestamp.Timestamp{PhysicalTime: lit.I64Val}, Tenant: tenant}
		} else if tsExpr.Type == tree.ATMOTIMESTAMP {
			if lit.I64Val <= 0 {
				err = moerr.NewInvalidArg(builder.GetContext(), "invalid timestamp value", lit.I64Val)
				return
			}
			snapshot = &Snapshot{TS: &timestamp.Timestamp{PhysicalTime: lit.I64Val}, Tenant: tenant}
		} else {
			err = moerr.NewInvalidArg(builder.GetContext(), "invalid timestamp hint for snapshot hint", lit.I64Val)
			return
		}
	default:
		err = moerr.NewInvalidArg(builder.GetContext(), "invalid input expr ", tsExpr.Expr.String())
	}

	return
}

func IsSnapshotValid(snapshot *Snapshot) bool {
	if snapshot == nil {
		return false
	}

	if snapshot.TS == nil || snapshot.TS.Equal(timestamp.Timestamp{PhysicalTime: 0, LogicalTime: 0}) {
		return false
	}

	return true
}<|MERGE_RESOLUTION|>--- conflicted
+++ resolved
@@ -2381,17 +2381,10 @@
 		// bind GROUP BY clause
 		if clause.GroupBy != nil {
 			if ctx.recSelect {
-<<<<<<< HEAD
-				return 0, moerr.NewParseError(builder.GetContext(), "not support group by in recursive cte: '%v'", tree.String(clause.GroupBy, dialect.MYSQL))
+				return 0, moerr.NewParseErrorf(builder.GetContext(), "not support group by in recursive cte: '%v'", tree.String(clause.GroupBy, dialect.MYSQL))
 			}
 			groupBinder := NewGroupBinder(builder, ctx, selectList)
 			for _, group := range clause.GroupBy.Exprs {
-=======
-				return 0, moerr.NewParseErrorf(builder.GetContext(), "not support group by in recursive cte: '%v'", tree.String(clause.GroupBy, dialect.MYSQL))
-			}
-			groupBinder := NewGroupBinder(builder, ctx, selectList)
-			for _, group := range clause.GroupBy.GroupByExprs {
->>>>>>> 58b390ea
 				group, err = ctx.qualifyColumnNames(group, AliasAfterColumn)
 				if err != nil {
 					return 0, err
