--- conflicted
+++ resolved
@@ -16,6 +16,7 @@
 
 import (
 	"encoding/json"
+
 	"github.com/matrixorigin/matrixone/pkg/catalog"
 	"github.com/matrixorigin/matrixone/pkg/common/moerr"
 	"github.com/matrixorigin/matrixone/pkg/container/types"
@@ -623,19 +624,10 @@
 
 	case plan.Node_VALUE_SCAN:
 		// VALUE_SCAN always have one column now
-<<<<<<< HEAD
 		node.ProjectList = append(node.ProjectList, &plan.Expr{
 			Typ:  &plan.Type{Id: int32(types.T_int64)},
-			Expr: &plan.Expr_C{C: &plan.Const{Value: &plan.Const_Ival{Ival: 0}}},
+			Expr: &plan.Expr_C{C: &plan.Const{Value: &plan.Const_I64Val{I64Val: 0}}},
 		})
-=======
-		if !IsTableFunctionValueScan(node) {
-			node.ProjectList = append(node.ProjectList, &plan.Expr{
-				Typ:  &plan.Type{Id: int32(types.T_int64)},
-				Expr: &plan.Expr_C{C: &plan.Const{Value: &plan.Const_I64Val{I64Val: 0}}},
-			})
-		}
->>>>>>> 6499e497
 
 	default:
 		return nil, moerr.NewInternalError("unsupport node type")
