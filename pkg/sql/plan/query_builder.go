--- conflicted
+++ resolved
@@ -18,9 +18,10 @@
 	"context"
 	"encoding/json"
 	"fmt"
-	"github.com/matrixorigin/matrixone/pkg/sql/util"
 	"go/constant"
 	"strings"
+
+	"github.com/matrixorigin/matrixone/pkg/sql/util"
 
 	"github.com/matrixorigin/matrixone/pkg/catalog"
 	"github.com/matrixorigin/matrixone/pkg/common/moerr"
@@ -1148,7 +1149,6 @@
 	var projectionBinder *ProjectionBinder
 	var havingList []*plan.Expr
 	var selectList tree.SelectExprs
-<<<<<<< HEAD
 	var resultLen int
 	var havingBinder *HavingBinder
 
@@ -1205,14 +1205,6 @@
 						return 0, moerr.NewInternalError(builder.GetContext(), "col of values should have the same type")
 					}
 				}
-=======
-	for _, selectExpr := range clause.Exprs {
-		switch expr := selectExpr.Expr.(type) {
-		case tree.UnqualifiedStar:
-			cols, names, err := ctx.unfoldStar(builder.GetContext(), "", builder.compCtx.GetAccountId() == catalog.System_Account)
-			if err != nil {
-				return 0, err
->>>>>>> 53f409cc
 			}
 			rowSetData.Cols[i] = &plan.ColData{
 				Data: rows,
@@ -1238,18 +1230,12 @@
 			return 0, err
 		}
 
-<<<<<<< HEAD
 		ctx.binder = NewWhereBinder(builder, ctx)
 		// unfold stars and generate headings
 		for _, selectExpr := range clause.Exprs {
 			switch expr := selectExpr.Expr.(type) {
 			case tree.UnqualifiedStar:
-				cols, names, err := ctx.unfoldStar(builder.GetContext(), "")
-=======
-		case *tree.UnresolvedName:
-			if expr.Star {
-				cols, names, err := ctx.unfoldStar(builder.GetContext(), expr.Parts[0], builder.compCtx.GetAccountId() == catalog.System_Account)
->>>>>>> 53f409cc
+				cols, names, err := ctx.unfoldStar(builder.GetContext(), "", builder.compCtx.GetAccountId() == catalog.System_Account)
 				if err != nil {
 					return 0, err
 				}
@@ -1258,7 +1244,7 @@
 
 			case *tree.UnresolvedName:
 				if expr.Star {
-					cols, names, err := ctx.unfoldStar(builder.GetContext(), expr.Parts[0])
+					cols, names, err := ctx.unfoldStar(builder.GetContext(), expr.Parts[0], builder.compCtx.GetAccountId() == catalog.System_Account)
 					if err != nil {
 						return 0, err
 					}
