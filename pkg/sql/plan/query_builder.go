// Copyright 2022 Matrix Origin
//
// Licensed under the Apache License, Version 2.0 (the "License");
// you may not use this file except in compliance with the License.
// You may obtain a copy of the License at
//
//     http://www.apache.org/licenses/LICENSE-2.0
//
// Unless required by applicable law or agreed to in writing, software
// distributed under the License is distributed on an "AS IS" BASIS,
// WITHOUT WARRANTIES OR CONDITIONS OF ANY KIND, either express or implied.
// See the License for the specific language governing permissions and
// limitations under the License.

package plan

import (
	"context"
	"encoding/json"
	"fmt"
	"go/constant"
	"strconv"
	"strings"

	"github.com/google/uuid"
	"github.com/matrixorigin/matrixone/pkg/catalog"
	"github.com/matrixorigin/matrixone/pkg/common/moerr"
	"github.com/matrixorigin/matrixone/pkg/container/batch"
	"github.com/matrixorigin/matrixone/pkg/container/types"
	"github.com/matrixorigin/matrixone/pkg/container/vector"
	"github.com/matrixorigin/matrixone/pkg/pb/plan"
	"github.com/matrixorigin/matrixone/pkg/sql/parsers/dialect"
	"github.com/matrixorigin/matrixone/pkg/sql/parsers/dialect/mysql"
	"github.com/matrixorigin/matrixone/pkg/sql/parsers/tree"
	"github.com/matrixorigin/matrixone/pkg/sql/plan/function"
	"github.com/matrixorigin/matrixone/pkg/sql/util"
)

func NewQueryBuilder(queryType plan.Query_StatementType, ctx CompilerContext, isPrepareStatement bool) *QueryBuilder {
	var mysqlCompatible bool

	mode, err := ctx.ResolveVariable("sql_mode", true, false)
	if err == nil {
		if modeStr, ok := mode.(string); ok {
			if !strings.Contains(modeStr, "ONLY_FULL_GROUP_BY") {
				mysqlCompatible = true
			}
		}
	}

	return &QueryBuilder{
		qry: &Query{
			StmtType: queryType,
		},
		compCtx:            ctx,
		ctxByNode:          []*BindContext{},
		nameByColRef:       make(map[[2]int32]string),
		nextTag:            0,
		mysqlCompatible:    mysqlCompatible,
		tag2Table:          make(map[int32]*TableDef),
		isPrepareStatement: isPrepareStatement,
		deleteNode:         make(map[uint64]int32),
	}
}

func (builder *QueryBuilder) remapColRefForExpr(expr *Expr, colMap map[[2]int32][2]int32) error {
	switch ne := expr.Expr.(type) {
	case *plan.Expr_Col:
		mapID := [2]int32{ne.Col.RelPos, ne.Col.ColPos}
		if ids, ok := colMap[mapID]; ok {
			ne.Col.RelPos = ids[0]
			ne.Col.ColPos = ids[1]
			ne.Col.Name = builder.nameByColRef[mapID]
		} else {
			var keys []string
			for k := range colMap {
				keys = append(keys, fmt.Sprintf("%v", k))
			}
			mapKeys := fmt.Sprintf("{ %s }", strings.Join(keys, ", "))
			return moerr.NewParseError(builder.GetContext(), "can't find column %v in context's map %s", mapID, mapKeys)
		}

	case *plan.Expr_F:
		for _, arg := range ne.F.GetArgs() {
			err := builder.remapColRefForExpr(arg, colMap)
			if err != nil {
				return err
			}
		}
	case *plan.Expr_W:
		err := builder.remapColRefForExpr(ne.W.WindowFunc, colMap)
		if err != nil {
			return err
		}
		//for _, arg := range ne.W.PartitionBy {
		//	err = builder.remapColRefForExpr(arg, colMap)
		//	if err != nil {
		//		return err
		//	}
		//}
		for _, order := range ne.W.OrderBy {
			err = builder.remapColRefForExpr(order.Expr, colMap)
			if err != nil {
				return err
			}
		}
	}
	return nil
}

type ColRefRemapping struct {
	globalToLocal map[[2]int32][2]int32
	localToGlobal [][2]int32
}

func (m *ColRefRemapping) addColRef(colRef [2]int32) {
	m.globalToLocal[colRef] = [2]int32{0, int32(len(m.localToGlobal))}
	m.localToGlobal = append(m.localToGlobal, colRef)
}

func (builder *QueryBuilder) copyNode(ctx *BindContext, nodeId int32) int32 {
	node := builder.qry.Nodes[nodeId]
	newNode := DeepCopyNode(node)
	newNode.Children = make([]int32, 0, len(node.Children))
	for _, child := range node.Children {
		newNode.Children = append(newNode.Children, builder.copyNode(ctx, child))
	}
	newNodeId := builder.appendNode(newNode, ctx)
	return newNodeId
}

func (builder *QueryBuilder) remapAllColRefs(nodeID int32, step int32, colRefCnt map[[2]int32]int, colRefBool map[[2]int32]bool, sinkColRef map[[2]int32]int) (*ColRefRemapping, error) {
	node := builder.qry.Nodes[nodeID]

	remapping := &ColRefRemapping{
		globalToLocal: make(map[[2]int32][2]int32),
	}

	switch node.NodeType {
	case plan.Node_FUNCTION_SCAN:
		for _, expr := range node.FilterList {
			increaseRefCnt(expr, 1, colRefCnt)
		}

		internalRemapping := &ColRefRemapping{
			globalToLocal: make(map[[2]int32][2]int32),
		}

		tag := node.BindingTags[0]
		newTableDef := DeepCopyTableDef(node.TableDef, false)

		for i, col := range node.TableDef.Cols {
			globalRef := [2]int32{tag, int32(i)}
			if colRefCnt[globalRef] == 0 {
				continue
			}

			internalRemapping.addColRef(globalRef)

			newTableDef.Cols = append(newTableDef.Cols, DeepCopyColDef(col))
		}

		if len(newTableDef.Cols) == 0 {
			internalRemapping.addColRef([2]int32{tag, 0})
			newTableDef.Cols = append(newTableDef.Cols, DeepCopyColDef(node.TableDef.Cols[0]))
		}

		node.TableDef = newTableDef

		for _, expr := range node.FilterList {
			increaseRefCnt(expr, -1, colRefCnt)
			err := builder.remapColRefForExpr(expr, internalRemapping.globalToLocal)
			if err != nil {
				return nil, err
			}
		}

		for i, col := range node.TableDef.Cols {
			if colRefCnt[internalRemapping.localToGlobal[i]] == 0 {
				continue
			}

			remapping.addColRef(internalRemapping.localToGlobal[i])

			node.ProjectList = append(node.ProjectList, &plan.Expr{
				Typ: *col.Typ,
				Expr: &plan.Expr_Col{
					Col: &plan.ColRef{
						RelPos: 0,
						ColPos: int32(i),
						Name:   col.Name,
					},
				},
			})
		}

		if len(node.ProjectList) == 0 {
			if len(node.TableDef.Cols) == 0 {
				globalRef := [2]int32{tag, 0}
				remapping.addColRef(globalRef)

				node.ProjectList = append(node.ProjectList, &plan.Expr{
					Typ: *node.TableDef.Cols[0].Typ,
					Expr: &plan.Expr_Col{
						Col: &plan.ColRef{
							RelPos: 0,
							ColPos: 0,
							Name:   node.TableDef.Cols[0].Name,
						},
					},
				})
			} else {
				remapping.addColRef(internalRemapping.localToGlobal[0])
				node.ProjectList = append(node.ProjectList, &plan.Expr{
					Typ: *node.TableDef.Cols[0].Typ,
					Expr: &plan.Expr_Col{
						Col: &plan.ColRef{
							RelPos: 0,
							ColPos: 0,
							Name:   node.TableDef.Cols[0].Name,
						},
					},
				})
			}
		}
		childId := node.Children[0]
		childNode := builder.qry.Nodes[childId]

		if childNode.NodeType == plan.Node_VALUE_SCAN {
			break
		}
		for _, expr := range node.TblFuncExprList {
			increaseRefCnt(expr, 1, colRefCnt)
		}
		childMap, err := builder.remapAllColRefs(childId, step, colRefCnt, colRefBool, sinkColRef)

		if err != nil {
			return nil, err
		}

		for _, expr := range node.TblFuncExprList {
			increaseRefCnt(expr, -1, colRefCnt)
			err = builder.remapColRefForExpr(expr, childMap.globalToLocal)
			if err != nil {
				return nil, err
			}
		}

	case plan.Node_TABLE_SCAN, plan.Node_MATERIAL_SCAN, plan.Node_EXTERNAL_SCAN, plan.Node_SOURCE_SCAN:
		for _, expr := range node.FilterList {
			increaseRefCnt(expr, 1, colRefCnt)
		}

		for _, expr := range node.BlockFilterList {
			increaseRefCnt(expr, 1, colRefCnt)
		}

		for _, rfSpec := range node.RuntimeFilterProbeList {
			if rfSpec.Expr != nil {
				increaseRefCnt(rfSpec.Expr, 1, colRefCnt)
			}
		}

		internalRemapping := &ColRefRemapping{
			globalToLocal: make(map[[2]int32][2]int32),
		}

		tag := node.BindingTags[0]
		newTableDef := DeepCopyTableDef(node.TableDef, false)

		for i, col := range node.TableDef.Cols {
			globalRef := [2]int32{tag, int32(i)}
			if colRefCnt[globalRef] == 0 {
				continue
			}

			internalRemapping.addColRef(globalRef)

			newTableDef.Cols = append(newTableDef.Cols, DeepCopyColDef(col))
		}

		if len(newTableDef.Cols) == 0 {
			internalRemapping.addColRef([2]int32{tag, 0})
			newTableDef.Cols = append(newTableDef.Cols, DeepCopyColDef(node.TableDef.Cols[0]))
		}

		node.TableDef = newTableDef

		for _, expr := range node.FilterList {
			increaseRefCnt(expr, -1, colRefCnt)
			err := builder.remapColRefForExpr(expr, internalRemapping.globalToLocal)
			if err != nil {
				return nil, err
			}
		}

		for _, expr := range node.BlockFilterList {
			increaseRefCnt(expr, -1, colRefCnt)
			err := builder.remapColRefForExpr(expr, internalRemapping.globalToLocal)
			if err != nil {
				return nil, err
			}
		}

		for _, rfSpec := range node.RuntimeFilterProbeList {
			if rfSpec.Expr != nil {
				increaseRefCnt(rfSpec.Expr, -1, colRefCnt)
				err := builder.remapColRefForExpr(rfSpec.Expr, internalRemapping.globalToLocal)
				if err != nil {
					return nil, err
				}
			}
		}

		for i, col := range node.TableDef.Cols {
			if colRefCnt[internalRemapping.localToGlobal[i]] == 0 {
				continue
			}

			remapping.addColRef(internalRemapping.localToGlobal[i])

			node.ProjectList = append(node.ProjectList, &plan.Expr{
				Typ: *col.Typ,
				Expr: &plan.Expr_Col{
					Col: &plan.ColRef{
						RelPos: 0,
						ColPos: int32(i),
						Name:   builder.nameByColRef[internalRemapping.localToGlobal[i]],
					},
				},
			})
		}

		if len(node.ProjectList) == 0 {
			if len(node.TableDef.Cols) == 0 {
				globalRef := [2]int32{tag, 0}
				remapping.addColRef(globalRef)

				node.ProjectList = append(node.ProjectList, &plan.Expr{
					Typ: *node.TableDef.Cols[0].Typ,
					Expr: &plan.Expr_Col{
						Col: &plan.ColRef{
							RelPos: 0,
							ColPos: 0,
							Name:   builder.nameByColRef[globalRef],
						},
					},
				})
			} else {
				remapping.addColRef(internalRemapping.localToGlobal[0])
				node.ProjectList = append(node.ProjectList, &plan.Expr{
					Typ: *node.TableDef.Cols[0].Typ,
					Expr: &plan.Expr_Col{
						Col: &plan.ColRef{
							RelPos: 0,
							ColPos: 0,
							Name:   builder.nameByColRef[internalRemapping.localToGlobal[0]],
						},
					},
				})
			}
		}

	case plan.Node_INTERSECT, plan.Node_INTERSECT_ALL,
		plan.Node_UNION, plan.Node_UNION_ALL,
		plan.Node_MINUS, plan.Node_MINUS_ALL:

		thisTag := node.BindingTags[0]
		leftID := node.Children[0]
		rightID := node.Children[1]
		for i, expr := range node.ProjectList {
			increaseRefCnt(expr, 1, colRefCnt)
			globalRef := [2]int32{thisTag, int32(i)}
			remapping.addColRef(globalRef)
		}

		rightNode := builder.qry.Nodes[rightID]
		if rightNode.NodeType == plan.Node_PROJECT {
			projectTag := rightNode.BindingTags[0]
			for i := range rightNode.ProjectList {
				increaseRefCnt(&plan.Expr{
					Expr: &plan.Expr_Col{
						Col: &plan.ColRef{
							RelPos: projectTag,
							ColPos: int32(i),
						},
					}}, 1, colRefCnt)
			}
		}

		internalMap := make(map[[2]int32][2]int32)

		leftRemapping, err := builder.remapAllColRefs(leftID, step, colRefCnt, colRefBool, sinkColRef)
		if err != nil {
			return nil, err
		}
		for k, v := range leftRemapping.globalToLocal {
			internalMap[k] = v
		}

		_, err = builder.remapAllColRefs(rightID, step, colRefCnt, colRefBool, sinkColRef)
		if err != nil {
			return nil, err
		}

		for _, expr := range node.ProjectList {
			increaseRefCnt(expr, -1, colRefCnt)
			err := builder.remapColRefForExpr(expr, internalMap)
			if err != nil {
				return nil, err
			}
		}

	case plan.Node_JOIN:
		for _, expr := range node.OnList {
			increaseRefCnt(expr, 1, colRefCnt)
		}

		internalMap := make(map[[2]int32][2]int32)

		leftID := node.Children[0]
		leftRemapping, err := builder.remapAllColRefs(leftID, step, colRefCnt, colRefBool, sinkColRef)
		if err != nil {
			return nil, err
		}

		for k, v := range leftRemapping.globalToLocal {
			internalMap[k] = v
		}

		rightID := node.Children[1]
		rightRemapping, err := builder.remapAllColRefs(rightID, step, colRefCnt, colRefBool, sinkColRef)
		if err != nil {
			return nil, err
		}

		for k, v := range rightRemapping.globalToLocal {
			internalMap[k] = [2]int32{1, v[1]}
		}

		for _, expr := range node.OnList {
			increaseRefCnt(expr, -1, colRefCnt)
			err := builder.remapColRefForExpr(expr, internalMap)
			if err != nil {
				return nil, err
			}
		}

		childProjList := builder.qry.Nodes[leftID].ProjectList
		for i, globalRef := range leftRemapping.localToGlobal {
			if colRefCnt[globalRef] == 0 {
				continue
			}

			remapping.addColRef(globalRef)
			if node.JoinType == plan.Node_RIGHT {
				childProjList[i].Typ.NotNullable = false
			}
			node.ProjectList = append(node.ProjectList, &plan.Expr{
				Typ: childProjList[i].Typ,
				Expr: &plan.Expr_Col{
					Col: &plan.ColRef{
						RelPos: 0,
						ColPos: int32(i),
						Name:   builder.nameByColRef[globalRef],
					},
				},
			})
		}

		if node.JoinType == plan.Node_MARK {
			globalRef := [2]int32{node.BindingTags[0], 0}
			remapping.addColRef(globalRef)

			node.ProjectList = append(node.ProjectList, &plan.Expr{
				Typ: plan.Type{
					Id:          int32(types.T_bool),
					NotNullable: false,
				},
				Expr: &plan.Expr_Col{
					Col: &plan.ColRef{
						RelPos: -1,
						ColPos: 0,
						Name:   builder.nameByColRef[globalRef],
					},
				},
			})
		} else {
			childProjList = builder.qry.Nodes[rightID].ProjectList
			for i, globalRef := range rightRemapping.localToGlobal {
				if colRefCnt[globalRef] == 0 {
					continue
				}

				remapping.addColRef(globalRef)

				if node.JoinType == plan.Node_LEFT {
					childProjList[i].Typ.NotNullable = false
				}

				node.ProjectList = append(node.ProjectList, &plan.Expr{
					Typ: childProjList[i].Typ,
					Expr: &plan.Expr_Col{
						Col: &plan.ColRef{
							RelPos: 1,
							ColPos: int32(i),
							Name:   builder.nameByColRef[globalRef],
						},
					},
				})
			}
		}

		if len(node.ProjectList) == 0 && len(leftRemapping.localToGlobal) > 0 {
			globalRef := leftRemapping.localToGlobal[0]
			remapping.addColRef(globalRef)

			node.ProjectList = append(node.ProjectList, &plan.Expr{
				Typ: builder.qry.Nodes[leftID].ProjectList[0].Typ,
				Expr: &plan.Expr_Col{
					Col: &plan.ColRef{
						RelPos: 0,
						ColPos: 0,
						Name:   builder.nameByColRef[globalRef],
					},
				},
			})
		}

	case plan.Node_AGG:
		for _, expr := range node.GroupBy {
			increaseRefCnt(expr, 1, colRefCnt)
		}

		for _, expr := range node.AggList {
			increaseRefCnt(expr, 1, colRefCnt)
		}

		childRemapping, err := builder.remapAllColRefs(node.Children[0], step, colRefCnt, colRefBool, sinkColRef)
		if err != nil {
			return nil, err
		}

		groupTag := node.BindingTags[0]
		aggregateTag := node.BindingTags[1]
		groupSize := int32(len(node.GroupBy))

		for _, expr := range node.FilterList {
			builder.remapHavingClause(expr, groupTag, aggregateTag, groupSize)
		}

		for idx, expr := range node.GroupBy {
			increaseRefCnt(expr, -1, colRefCnt)
			err := builder.remapColRefForExpr(expr, childRemapping.globalToLocal)
			if err != nil {
				return nil, err
			}

			globalRef := [2]int32{groupTag, int32(idx)}
			if colRefCnt[globalRef] == 0 {
				continue
			}

			remapping.addColRef(globalRef)

			node.ProjectList = append(node.ProjectList, &plan.Expr{
				Typ: expr.Typ,
				Expr: &plan.Expr_Col{
					Col: &ColRef{
						RelPos: -1,
						ColPos: int32(idx),
						Name:   builder.nameByColRef[globalRef],
					},
				},
			})
		}

		for idx, expr := range node.AggList {
			increaseRefCnt(expr, -1, colRefCnt)
			err := builder.remapColRefForExpr(expr, childRemapping.globalToLocal)
			if err != nil {
				return nil, err
			}

			globalRef := [2]int32{aggregateTag, int32(idx)}
			if colRefCnt[globalRef] == 0 {
				continue
			}

			remapping.addColRef(globalRef)

			node.ProjectList = append(node.ProjectList, &Expr{
				Typ: expr.Typ,
				Expr: &plan.Expr_Col{
					Col: &ColRef{
						RelPos: -2,
						ColPos: int32(idx) + groupSize,
						Name:   builder.nameByColRef[globalRef],
					},
				},
			})
		}

		if len(node.ProjectList) == 0 {
			if groupSize > 0 {
				globalRef := [2]int32{groupTag, 0}
				remapping.addColRef(globalRef)

				node.ProjectList = append(node.ProjectList, &plan.Expr{
					Typ: node.GroupBy[0].Typ,
					Expr: &plan.Expr_Col{
						Col: &plan.ColRef{
							RelPos: -1,
							ColPos: 0,
							Name:   builder.nameByColRef[globalRef],
						},
					},
				})
			} else {
				globalRef := [2]int32{aggregateTag, 0}
				remapping.addColRef(globalRef)

				node.ProjectList = append(node.ProjectList, &plan.Expr{
					Typ: node.AggList[0].Typ,
					Expr: &plan.Expr_Col{
						Col: &plan.ColRef{
							RelPos: -2,
							ColPos: 0,
							Name:   builder.nameByColRef[globalRef],
						},
					},
				})
			}
		}

		child := builder.qry.Nodes[node.Children[0]]
		if child.NodeType == plan.Node_TABLE_SCAN && len(child.FilterList) == 0 && len(node.GroupBy) == 0 && child.Limit == nil && child.Offset == nil {
			child.AggList = make([]*Expr, 0, len(node.AggList))
			for _, agg := range node.AggList {
				switch agg.GetF().Func.ObjName {
				case "starcount", "count", "min", "max":
					child.AggList = append(child.AggList, DeepCopyExpr(agg))
				default:
					child.AggList = nil
				}
				if child.AggList == nil {
					break
				}
			}
		}

	case plan.Node_SAMPLE:
		groupTag := node.BindingTags[0]
		sampleTag := node.BindingTags[1]
		increaseRefCntForExprList(node.GroupBy, 1, colRefCnt)
		increaseRefCntForExprList(node.AggList, 1, colRefCnt)

		// the result order of sample will follow [group by columns, sample columns, other columns].
		// and the projection list needs to be based on the result order.
		childRemapping, err := builder.remapAllColRefs(node.Children[0], step, colRefCnt, colRefBool, sinkColRef)
		if err != nil {
			return nil, err
		}

		for _, expr := range node.FilterList {
			builder.remapHavingClause(expr, groupTag, sampleTag, int32(len(node.GroupBy)))
		}

		// deal with group col and sample col.
		for i, expr := range node.GroupBy {
			increaseRefCnt(expr, -1, colRefCnt)
			err = builder.remapColRefForExpr(expr, childRemapping.globalToLocal)
			if err != nil {
				return nil, err
			}

			globalRef := [2]int32{groupTag, int32(i)}
			if colRefCnt[globalRef] == 0 {
				continue
			}

			remapping.addColRef(globalRef)

			node.ProjectList = append(node.ProjectList, &plan.Expr{
				Typ: expr.Typ,
				Expr: &plan.Expr_Col{
					Col: &ColRef{
						RelPos: -1,
						ColPos: int32(len(node.ProjectList)),
						Name:   builder.nameByColRef[globalRef],
					},
				},
			})
		}

		offsetSize := int32(len(node.GroupBy))
		for i, expr := range node.AggList {
			increaseRefCnt(expr, -1, colRefCnt)
			err = builder.remapColRefForExpr(expr, childRemapping.globalToLocal)
			if err != nil {
				return nil, err
			}

			globalRef := [2]int32{sampleTag, int32(i)}
			if colRefCnt[globalRef] == 0 {
				continue
			}

			remapping.addColRef(globalRef)

			node.ProjectList = append(node.ProjectList, &Expr{
				Typ: expr.Typ,
				Expr: &plan.Expr_Col{
					Col: &ColRef{
						RelPos: -2,
						ColPos: int32(i) + offsetSize,
						Name:   builder.nameByColRef[globalRef],
					},
				},
			})
		}

		offsetSize += int32(len(node.AggList))
		childProjectionList := builder.qry.Nodes[node.Children[0]].ProjectList
		for i, globalRef := range childRemapping.localToGlobal {
			if colRefCnt[globalRef] == 0 {
				continue
			}
			remapping.addColRef(globalRef)

			node.ProjectList = append(node.ProjectList, &plan.Expr{
				Typ: childProjectionList[i].Typ,
				Expr: &plan.Expr_Col{
					Col: &plan.ColRef{
						RelPos: 0,
						ColPos: int32(i) + offsetSize,
						Name:   builder.nameByColRef[globalRef],
					},
				},
			})
		}

	case plan.Node_TIME_WINDOW:
		for _, expr := range node.AggList {
			increaseRefCnt(expr, 1, colRefCnt)
		}
		increaseRefCnt(node.OrderBy[0].Expr, 1, colRefCnt)

		childRemapping, err := builder.remapAllColRefs(node.Children[0], step, colRefCnt, colRefBool, sinkColRef)
		if err != nil {
			return nil, err
		}

		timeTag := node.BindingTags[0]

		for i, expr := range node.FilterList {
			builder.remapWindowClause(expr, timeTag, int32(i))
		}

		increaseRefCnt(node.OrderBy[0].Expr, -1, colRefCnt)
		err = builder.remapColRefForExpr(node.OrderBy[0].Expr, childRemapping.globalToLocal)
		if err != nil {
			return nil, err
		}

		idx := 0
		var wstart, wend *plan.Expr
		var i, j int
		for k, expr := range node.AggList {
			if e, ok := expr.Expr.(*plan.Expr_Col); ok {
				if e.Col.Name == TimeWindowStart {
					wstart = expr
					i = k
				}
				if e.Col.Name == TimeWindowEnd {
					wend = expr
					j = k
				}
				continue
			}
			increaseRefCnt(expr, -1, colRefCnt)
			err = builder.remapColRefForExpr(expr, childRemapping.globalToLocal)
			if err != nil {
				return nil, err
			}

			globalRef := [2]int32{timeTag, int32(k)}
			if colRefCnt[globalRef] == 0 {
				continue
			}

			remapping.addColRef(globalRef)

			node.ProjectList = append(node.ProjectList, &plan.Expr{
				Typ: expr.Typ,
				Expr: &plan.Expr_Col{
					Col: &ColRef{
						RelPos: -1,
						ColPos: int32(idx),
						Name:   builder.nameByColRef[globalRef],
					},
				},
			})
			idx++
		}

		if wstart != nil {
			increaseRefCnt(wstart, -1, colRefCnt)

			globalRef := [2]int32{timeTag, int32(i)}
			if colRefCnt[globalRef] == 0 {
				break
			}

			remapping.addColRef(globalRef)

			node.ProjectList = append(node.ProjectList, &plan.Expr{
				Typ: wstart.Typ,
				Expr: &plan.Expr_Col{
					Col: &ColRef{
						RelPos: -1,
						ColPos: int32(idx),
						Name:   builder.nameByColRef[globalRef],
					},
				},
			})
			idx++
		}

		if wend != nil {
			increaseRefCnt(wend, -1, colRefCnt)

			globalRef := [2]int32{timeTag, int32(j)}
			if colRefCnt[globalRef] == 0 {
				break
			}

			remapping.addColRef(globalRef)

			node.ProjectList = append(node.ProjectList, &plan.Expr{
				Typ: wstart.Typ,
				Expr: &plan.Expr_Col{
					Col: &ColRef{
						RelPos: -1,
						ColPos: int32(idx),
						Name:   builder.nameByColRef[globalRef],
					},
				},
			})
		}

	case plan.Node_WINDOW:
		for _, expr := range node.WinSpecList {
			increaseRefCnt(expr, 1, colRefCnt)
		}

		childRemapping, err := builder.remapAllColRefs(node.Children[0], step, colRefCnt, colRefBool, sinkColRef)
		if err != nil {
			return nil, err
		}

		childProjList := builder.qry.Nodes[node.Children[0]].ProjectList
		for i, globalRef := range childRemapping.localToGlobal {
			if colRefCnt[globalRef] == 0 {
				continue
			}

			remapping.addColRef(globalRef)

			node.ProjectList = append(node.ProjectList, &plan.Expr{
				Typ: childProjList[i].Typ,
				Expr: &plan.Expr_Col{
					Col: &plan.ColRef{
						RelPos: 0,
						ColPos: int32(i),
						Name:   builder.nameByColRef[globalRef],
					},
				},
			})
		}

		windowTag := node.BindingTags[0]
		l := len(childProjList)

		for _, expr := range node.FilterList {
			builder.remapWindowClause(expr, windowTag, int32(l))
		}

		for _, expr := range node.WinSpecList {
			increaseRefCnt(expr, -1, colRefCnt)
			err = builder.remapColRefForExpr(expr, childRemapping.globalToLocal)
			if err != nil {
				return nil, err
			}

			globalRef := [2]int32{windowTag, int32(node.GetWindowIdx())}
			if colRefCnt[globalRef] == 0 {
				continue
			}

			remapping.addColRef(globalRef)

			node.ProjectList = append(node.ProjectList, &plan.Expr{
				Typ: expr.Typ,
				Expr: &plan.Expr_Col{
					Col: &ColRef{
						RelPos: -1,
						ColPos: int32(l),
						Name:   builder.nameByColRef[globalRef],
					},
				},
			})
		}

	case plan.Node_FILL:

		//for _, expr := range node.AggList {
		//	increaseRefCnt(expr, 1, colRefCnt)
		//}

		childRemapping, err := builder.remapAllColRefs(node.Children[0], step, colRefCnt, colRefBool, sinkColRef)
		if err != nil {
			return nil, err
		}

		childProjList := builder.qry.Nodes[node.Children[0]].ProjectList
		for i, globalRef := range childRemapping.localToGlobal {
			if colRefCnt[globalRef] == 0 {
				continue
			}

			remapping.addColRef(globalRef)

			node.ProjectList = append(node.ProjectList, &plan.Expr{
				Typ: childProjList[i].Typ,
				Expr: &plan.Expr_Col{
					Col: &plan.ColRef{
						RelPos: 0,
						ColPos: int32(i),
						Name:   builder.nameByColRef[globalRef],
					},
				},
			})
		}

		//for _, expr := range node.AggList {
		//	increaseRefCnt(expr, -1, colRefCnt)
		//	err = builder.remapColRefForExpr(expr, childRemapping.globalToLocal)
		//	if err != nil {
		//		return nil, err
		//	}
		//}

	case plan.Node_SORT, plan.Node_PARTITION:
		for _, orderBy := range node.OrderBy {
			increaseRefCnt(orderBy.Expr, 1, colRefCnt)
		}

		childRemapping, err := builder.remapAllColRefs(node.Children[0], step, colRefCnt, colRefBool, sinkColRef)
		if err != nil {
			return nil, err
		}

		for _, orderBy := range node.OrderBy {
			increaseRefCnt(orderBy.Expr, -1, colRefCnt)
			err := builder.remapColRefForExpr(orderBy.Expr, childRemapping.globalToLocal)
			if err != nil {
				return nil, err
			}
		}

		childProjList := builder.qry.Nodes[node.Children[0]].ProjectList
		for i, globalRef := range childRemapping.localToGlobal {
			if colRefCnt[globalRef] == 0 {
				continue
			}

			remapping.addColRef(globalRef)

			node.ProjectList = append(node.ProjectList, &plan.Expr{
				Typ: childProjList[i].Typ,
				Expr: &plan.Expr_Col{
					Col: &plan.ColRef{
						RelPos: 0,
						ColPos: int32(i),
						Name:   builder.nameByColRef[globalRef],
					},
				},
			})
		}

		if len(node.ProjectList) == 0 && len(childRemapping.localToGlobal) > 0 {
			globalRef := childRemapping.localToGlobal[0]
			remapping.addColRef(globalRef)

			node.ProjectList = append(node.ProjectList, &plan.Expr{
				Typ: childProjList[0].Typ,
				Expr: &plan.Expr_Col{
					Col: &plan.ColRef{
						RelPos: 0,
						ColPos: 0,
						Name:   builder.nameByColRef[globalRef],
					},
				},
			})
		}

	case plan.Node_FILTER:
		for _, expr := range node.FilterList {
			increaseRefCnt(expr, 1, colRefCnt)
		}

		childRemapping, err := builder.remapAllColRefs(node.Children[0], step, colRefCnt, colRefBool, sinkColRef)
		if err != nil {
			return nil, err
		}

		for _, expr := range node.FilterList {
			increaseRefCnt(expr, -1, colRefCnt)
			err := builder.remapColRefForExpr(expr, childRemapping.globalToLocal)
			if err != nil {
				return nil, err
			}
		}

		childProjList := builder.qry.Nodes[node.Children[0]].ProjectList
		for i, globalRef := range childRemapping.localToGlobal {
			if colRefCnt[globalRef] == 0 {
				continue
			}

			remapping.addColRef(globalRef)

			node.ProjectList = append(node.ProjectList, &plan.Expr{
				Typ: childProjList[i].Typ,
				Expr: &plan.Expr_Col{
					Col: &plan.ColRef{
						RelPos: 0,
						ColPos: int32(i),
						Name:   builder.nameByColRef[globalRef],
					},
				},
			})
		}

		if len(node.ProjectList) == 0 {
			if len(childRemapping.localToGlobal) > 0 {
				remapping.addColRef(childRemapping.localToGlobal[0])
			}

			node.ProjectList = append(node.ProjectList, &plan.Expr{
				Typ: childProjList[0].Typ,
				Expr: &plan.Expr_Col{
					Col: &plan.ColRef{
						RelPos: 0,
						ColPos: 0,
					},
				},
			})
		}

	case plan.Node_SINK_SCAN, plan.Node_RECURSIVE_SCAN, plan.Node_RECURSIVE_CTE:
		tag := node.BindingTags[0]
		var newProjList []*plan.Expr

		for i, expr := range node.ProjectList {
			globalRef := [2]int32{tag, int32(i)}
			if colRefCnt[globalRef] == 0 {
				continue
			}
			newProjList = append(newProjList, &plan.Expr{
				Typ: expr.Typ,
				Expr: &plan.Expr_Col{
					Col: &ColRef{
						RelPos: 0,
						ColPos: int32(i),
					},
				},
			})
			remapping.addColRef(globalRef)
			for _, sourceStep := range node.SourceStep {
				if sourceStep >= step {
					continue
				}
				colRefBool[[2]int32{sourceStep, int32(i)}] = true
			}

		}
		node.ProjectList = newProjList

	case plan.Node_SINK:
		childNode := builder.qry.Nodes[node.Children[0]]
		resultTag := childNode.BindingTags[0]
		for i := range childNode.ProjectList {
			if colRefBool[[2]int32{step, int32(i)}] {
				colRefCnt[[2]int32{resultTag, int32(i)}] = 1
			}
		}

		childRemapping, err := builder.remapAllColRefs(node.Children[0], step, colRefCnt, colRefBool, sinkColRef)
		if err != nil {
			return nil, err
		}
		var newProjList []*plan.Expr
		for i, expr := range node.ProjectList {
			if !colRefBool[[2]int32{step, int32(i)}] {
				continue
			}
			sinkColRef[[2]int32{step, int32(i)}] = len(newProjList)
			newProjList = append(newProjList, &plan.Expr{
				Typ: expr.Typ,
				Expr: &plan.Expr_Col{
					Col: &ColRef{
						RelPos: 0,
						ColPos: childRemapping.globalToLocal[[2]int32{resultTag, int32(i)}][1],
						// Name:   builder.nameByColRef[globalRef],
					},
				},
			})
		}

		node.ProjectList = newProjList

	case plan.Node_PROJECT, plan.Node_MATERIAL:
		projectTag := node.BindingTags[0]

		var neededProj []int32

		for i, expr := range node.ProjectList {
			globalRef := [2]int32{projectTag, int32(i)}
			if colRefCnt[globalRef] == 0 {
				continue
			}

			neededProj = append(neededProj, int32(i))
			increaseRefCnt(expr, 1, colRefCnt)
		}

		if len(neededProj) == 0 {
			increaseRefCnt(node.ProjectList[0], 1, colRefCnt)
			neededProj = append(neededProj, 0)
		}

		childRemapping, err := builder.remapAllColRefs(node.Children[0], step, colRefCnt, colRefBool, sinkColRef)
		if err != nil {
			return nil, err
		}

		childProjList := builder.qry.Nodes[node.Children[0]].ProjectList
		var newProjList []*plan.Expr
		for _, needed := range neededProj {
			expr := node.ProjectList[needed]
			increaseRefCnt(expr, -1, colRefCnt)
			err := builder.remapColRefForExpr(expr, childRemapping.globalToLocal)
			if err != nil {
				return nil, err
			}

			switch ne := expr.Expr.(type) {
			case *plan.Expr_Col:
				expr.Typ.NotNullable = childProjList[ne.Col.ColPos].Typ.NotNullable
			}

			globalRef := [2]int32{projectTag, needed}
			remapping.addColRef(globalRef)

			newProjList = append(newProjList, expr)
		}

		node.ProjectList = newProjList

	case plan.Node_DISTINCT:
		childRemapping, err := builder.remapAllColRefs(node.Children[0], step, colRefCnt, colRefBool, sinkColRef)
		if err != nil {
			return nil, err
		}

		// Rewrite DISTINCT to AGG
		node.NodeType = plan.Node_AGG
		preNode := builder.qry.Nodes[node.Children[0]]
		node.GroupBy = make([]*Expr, len(preNode.ProjectList))
		node.ProjectList = make([]*Expr, len(preNode.ProjectList))

		for i, prjExpr := range preNode.ProjectList {
			node.GroupBy[i] = &plan.Expr{
				Typ: prjExpr.Typ,
				Expr: &plan.Expr_Col{
					Col: &plan.ColRef{
						RelPos: 0,
						ColPos: int32(i),
					},
				},
			}

			node.ProjectList[i] = &plan.Expr{
				Typ: prjExpr.Typ,
				Expr: &plan.Expr_Col{
					Col: &plan.ColRef{
						RelPos: -1,
						ColPos: int32(i),
					},
				},
			}
		}

		remapping = childRemapping

	case plan.Node_VALUE_SCAN:
		node.NotCacheable = true
		// VALUE_SCAN always have one column now
		if node.TableDef == nil { // like select 1,2
			node.ProjectList = append(node.ProjectList, &plan.Expr{
				Typ:  plan.Type{Id: int32(types.T_int64)},
				Expr: &plan.Expr_Lit{Lit: &plan.Literal{Value: &plan.Literal_I64Val{I64Val: 0}}},
			})
		} else {
			internalRemapping := &ColRefRemapping{
				globalToLocal: make(map[[2]int32][2]int32),
			}

			tag := node.BindingTags[0]
			for i := range node.TableDef.Cols {
				globalRef := [2]int32{tag, int32(i)}
				if colRefCnt[globalRef] == 0 {
					continue
				}
				internalRemapping.addColRef(globalRef)
			}

			for i, col := range node.TableDef.Cols {
				if colRefCnt[internalRemapping.localToGlobal[i]] == 0 {
					continue
				}

				remapping.addColRef(internalRemapping.localToGlobal[i])

				node.ProjectList = append(node.ProjectList, &plan.Expr{
					Typ: *col.Typ,
					Expr: &plan.Expr_Col{
						Col: &plan.ColRef{
							RelPos: 0,
							ColPos: int32(i),
							Name:   col.Name,
						},
					},
				})
			}
		}

	case plan.Node_LOCK_OP:
		preNode := builder.qry.Nodes[node.Children[0]]
		pkexpr := &plan.Expr{
			Typ: *node.LockTargets[0].GetPrimaryColTyp(),
			Expr: &plan.Expr_Col{
				Col: &plan.ColRef{
					RelPos: preNode.BindingTags[0],
					ColPos: node.LockTargets[0].PrimaryColIdxInBat,
				},
			},
		}
		oldPos := [2]int32{preNode.BindingTags[0], node.LockTargets[0].PrimaryColIdxInBat}
		increaseRefCnt(pkexpr, 1, colRefCnt)
		childRemapping, err := builder.remapAllColRefs(node.Children[0], step, colRefCnt, colRefBool, sinkColRef)
		if err != nil {
			return nil, err
		}

		tableDef := preNode.GetTableDef()
		if tableDef.Partition != nil {
			partitionIdx := len(preNode.ProjectList)
			partitionExpr := DeepCopyExpr(tableDef.Partition.PartitionExpression)
			preNode.ProjectList = append(preNode.ProjectList, partitionExpr)

			partTableIDs, _ := getPartTableIdsAndNames(builder.compCtx, preNode.GetObjRef(), tableDef)
			node.LockTargets[0].IsPartitionTable = true
			node.LockTargets[0].PartitionTableIds = partTableIDs
			node.LockTargets[0].FilterColIdxInBat = int32(partitionIdx)
		}

		if newPos, ok := childRemapping.globalToLocal[oldPos]; ok {
			node.LockTargets[0].PrimaryColIdxInBat = newPos[1]
		}
		increaseRefCnt(pkexpr, -1, colRefCnt)

		for i, globalRef := range childRemapping.localToGlobal {
			if colRefCnt[globalRef] == 0 {
				continue
			}
			remapping.addColRef(globalRef)

			node.ProjectList = append(node.ProjectList, &plan.Expr{
				Typ: preNode.ProjectList[i].Typ,
				Expr: &plan.Expr_Col{
					Col: &plan.ColRef{
						RelPos: 0,
						ColPos: int32(i),
						Name:   builder.nameByColRef[globalRef],
					},
				},
			})
		}

		if len(node.ProjectList) == 0 {
			if len(childRemapping.localToGlobal) > 0 {
				remapping.addColRef(childRemapping.localToGlobal[0])
			}

			node.ProjectList = append(node.ProjectList, &plan.Expr{
				Typ: preNode.ProjectList[0].Typ,
				Expr: &plan.Expr_Col{
					Col: &plan.ColRef{
						RelPos: 0,
						ColPos: 0,
					},
				},
			})
		}

	default:
		return nil, moerr.NewInternalError(builder.GetContext(), "unsupport node type")
	}

	node.BindingTags = nil

	return remapping, nil
}

func (builder *QueryBuilder) markSinkProject(nodeID int32, step int32, colRefBool map[[2]int32]bool) {
	node := builder.qry.Nodes[nodeID]

	switch node.NodeType {
	case plan.Node_SINK_SCAN, plan.Node_RECURSIVE_SCAN, plan.Node_RECURSIVE_CTE:
		for _, i := range node.SourceStep {
			if i >= step {
				for _, expr := range node.ProjectList {
					colRefBool[[2]int32{i, expr.GetCol().ColPos}] = true
				}
			}
		}
	default:
		for i := range node.Children {
			builder.markSinkProject(node.Children[i], step, colRefBool)
		}
	}
}

func (builder *QueryBuilder) rewriteStarApproxCount(nodeID int32) {
	node := builder.qry.Nodes[nodeID]

	switch node.NodeType {
	case plan.Node_AGG:
		if len(node.GroupBy) == 0 && len(node.AggList) == 1 {
			if agg := node.AggList[0].GetF(); agg != nil && agg.Func.ObjName == "approx_count" {
				if len(node.Children) == 1 {
					child := builder.qry.Nodes[node.Children[0]]
					if child.NodeType == plan.Node_TABLE_SCAN && len(child.FilterList) == 0 {
						agg.Func.ObjName = "sum"
						fr, _ := function.GetFunctionByName(context.TODO(), "sum", []types.Type{types.T_int64.ToType()})
<<<<<<< HEAD
						agg.Func.Obj = fr.GetEncodedOverloadID()
						agg.Args[0] = &plan.Expr{
							Typ: &Type{},
=======
						agg.F.Func.Obj = fr.GetEncodedOverloadID()
						agg.F.Args[0] = &plan.Expr{
							Typ: Type{},
>>>>>>> c997bce1
							Expr: &plan.Expr_Col{
								Col: &plan.ColRef{
									RelPos: 0,
									ColPos: Metadata_Rows_Cnt_Pos,
								},
							},
						}

						var exprs []*plan.Expr
						str := child.ObjRef.SchemaName + "." + child.TableDef.Name
						exprs = append(exprs, &plan.Expr{
							Typ: Type{
								Id:          int32(types.T_varchar),
								NotNullable: true,
								Width:       int32(len(str)),
							},
							Expr: &plan.Expr_Lit{
								Lit: &plan.Literal{
									Value: &plan.Literal_Sval{
										Sval: str,
									},
								},
							},
						})
						str = child.TableDef.Cols[0].Name
						exprs = append(exprs, &plan.Expr{
							Typ: Type{
								Id:          int32(types.T_varchar),
								NotNullable: true,
								Width:       int32(len(str)),
							},
							Expr: &plan.Expr_Lit{
								Lit: &plan.Literal{
									Value: &plan.Literal_Sval{
										Sval: str,
									},
								},
							},
						})
						scanNode := &plan.Node{
							NodeType: plan.Node_VALUE_SCAN,
						}
						childId := builder.appendNode(scanNode, nil)
						node.Children[0] = builder.buildMetadataScan(nil, nil, exprs, childId)
						child = builder.qry.Nodes[node.Children[0]]
						switch expr := agg.Args[0].Expr.(type) {
						case *plan.Expr_Col:
							expr.Col.RelPos = child.BindingTags[0]
<<<<<<< HEAD
							agg.Args[0].Typ = child.TableDef.Cols[expr.Col.ColPos].Typ
=======
							agg.F.Args[0].Typ = *child.TableDef.Cols[expr.Col.ColPos].Typ
>>>>>>> c997bce1
						}
					}
				}
			}
		}
	default:
		for i := range node.Children {
			builder.rewriteStarApproxCount(node.Children[i])
		}
	}
}

func (builder *QueryBuilder) createQuery() (*Query, error) {
	colRefBool := make(map[[2]int32]bool)
	sinkColRef := make(map[[2]int32]int)

	for i, rootID := range builder.qry.Steps {
		builder.rewriteDistinctToAGG(rootID)
		builder.rewriteEffectlessAggToProject(rootID)
		rootID, _ = builder.pushdownFilters(rootID, nil, false)
		err := foldTableScanFilters(builder.compCtx.GetProcess(), builder.qry, rootID)
		if err != nil {
			return nil, err
		}

		builder.pushdownLimitToTableScan(rootID)

		colRefCnt := make(map[[2]int32]int)
		builder.countColRefs(rootID, colRefCnt)
		builder.removeSimpleProjections(rootID, plan.Node_UNKNOWN, false, colRefCnt)

		rewriteFilterListByStats(builder.GetContext(), rootID, builder)
		ReCalcNodeStats(rootID, builder, true, true, true)
		builder.determineBuildAndProbeSide(rootID, true)
		determineHashOnPK(rootID, builder)
		tagCnt := make(map[int32]int)
		rootID = builder.removeEffectlessLeftJoins(rootID, tagCnt)
		ReCalcNodeStats(rootID, builder, true, false, true)
		builder.pushdownTopThroughLeftJoin(rootID)
		ReCalcNodeStats(rootID, builder, true, false, true)

		rootID = builder.aggPushDown(rootID)
		ReCalcNodeStats(rootID, builder, true, false, true)
		rootID = builder.determineJoinOrder(rootID)
		colMap := make(map[[2]int32]int)
		colGroup := make([]int, 0)
		builder.removeRedundantJoinCond(rootID, colMap, colGroup)
		ReCalcNodeStats(rootID, builder, true, false, true)
		rootID = builder.applyAssociativeLaw(rootID)
		builder.determineBuildAndProbeSide(rootID, true)
		rootID = builder.aggPullup(rootID, rootID)
		ReCalcNodeStats(rootID, builder, true, false, true)
		rootID = builder.pushdownSemiAntiJoins(rootID)
		builder.optimizeDistinctAgg(rootID)
		ReCalcNodeStats(rootID, builder, true, false, true)
		builder.determineBuildAndProbeSide(rootID, true)

		builder.qry.Steps[i] = rootID

		// XXX: This will be removed soon, after merging implementation of all hash-join operators
		builder.swapJoinChildren(rootID)
		ReCalcNodeStats(rootID, builder, true, false, true)

		builder.partitionPrune(rootID)

		rootID = builder.applyIndices(rootID, colRefCnt, make(map[[2]int32]*plan.Expr))
		ReCalcNodeStats(rootID, builder, true, false, true)

		determineHashOnPK(rootID, builder)
		determineShuffleMethod(rootID, builder)
		determineShuffleMethod2(rootID, -1, builder)
		// after determine shuffle, be careful when calling ReCalcNodeStats again.
		// needResetHashMapStats should always be false from here

		builder.generateRuntimeFilters(rootID)
		ReCalcNodeStats(rootID, builder, true, false, false)

		builder.handleMessgaes(rootID)

		builder.rewriteStarApproxCount(rootID)

		rootNode := builder.qry.Nodes[rootID]

		for j := range rootNode.ProjectList {
			colRefBool[[2]int32{int32(i), int32(j)}] = false
			if i == len(builder.qry.Steps)-1 {
				colRefBool[[2]int32{int32(i), int32(j)}] = true
			}
		}

	}

	for i := range builder.qry.Steps {
		rootID := builder.qry.Steps[i]
		builder.markSinkProject(rootID, int32(i), colRefBool)
	}

	for i := len(builder.qry.Steps) - 1; i >= 0; i-- {
		rootID := builder.qry.Steps[i]
		rootNode := builder.qry.Nodes[rootID]
		resultTag := rootNode.BindingTags[0]
		colRefCnt := make(map[[2]int32]int)
		for j := range rootNode.ProjectList {
			colRefCnt[[2]int32{resultTag, int32(j)}] = 1
		}
		_, err := builder.remapAllColRefs(rootID, int32(i), colRefCnt, colRefBool, sinkColRef)
		if err != nil {
			return nil, err
		}
	}

	//for i := 1; i < len(builder.qry.Steps); i++ {
	//	builder.remapSinkScanColRefs(builder.qry.Steps[i], int32(i), sinkColRef)
	//}

	return builder.qry, nil
}

func (builder *QueryBuilder) buildUnion(stmt *tree.UnionClause, astOrderBy tree.OrderBy, astLimit *tree.Limit, ctx *BindContext, isRoot bool) (int32, error) {
	var selectStmts []tree.Statement
	var unionTypes []plan.Node_NodeType

	// get Union selectStmts
	err := getUnionSelects(builder.GetContext(), stmt, &selectStmts, &unionTypes)
	if err != nil {
		return 0, err
	}

	if len(selectStmts) == 1 {
		switch sltStmt := selectStmts[0].(type) {
		case *tree.Select:
			if sltClause, ok := sltStmt.Select.(*tree.SelectClause); ok {
				sltClause.Distinct = true
				return builder.buildSelect(sltStmt, ctx, isRoot)
			} else {
				// rewrite sltStmt to select distinct * from (sltStmt) a
				tmpSltStmt := &tree.Select{
					Select: &tree.SelectClause{
						Distinct: true,

						Exprs: []tree.SelectExpr{
							{Expr: tree.StarExpr()},
						},
						From: &tree.From{
							Tables: tree.TableExprs{
								&tree.AliasedTableExpr{
									Expr: &tree.ParenTableExpr{
										Expr: sltStmt,
									},
									As: tree.AliasClause{
										Alias: "a",
									},
								},
							},
						},
					},
					Limit:   astLimit,
					OrderBy: astOrderBy,
				}
				return builder.buildSelect(tmpSltStmt, ctx, isRoot)
			}

		case *tree.SelectClause:
			if !sltStmt.Distinct {
				sltStmt.Distinct = true
			}
			return builder.buildSelect(&tree.Select{Select: sltStmt, Limit: astLimit, OrderBy: astOrderBy}, ctx, isRoot)
		}
	}

	// build selects
	var projectTypList [][]types.Type
	selectStmtLength := len(selectStmts)
	nodes := make([]int32, selectStmtLength)
	subCtxList := make([]*BindContext, selectStmtLength)
	var projectLength int
	var nodeID int32
	for idx, sltStmt := range selectStmts {
		subCtx := NewBindContext(builder, ctx)
		subCtx.unionSelect = subCtx.initSelect
		if slt, ok := sltStmt.(*tree.Select); ok {
			nodeID, err = builder.buildSelect(slt, subCtx, isRoot)
		} else {
			nodeID, err = builder.buildSelect(&tree.Select{Select: sltStmt}, subCtx, isRoot)
		}
		if err != nil {
			return 0, err
		}

		if idx == 0 {
			projectLength = len(builder.qry.Nodes[nodeID].ProjectList)
			projectTypList = make([][]types.Type, projectLength)
			for i := 0; i < projectLength; i++ {
				projectTypList[i] = make([]types.Type, selectStmtLength)
			}
		} else {
			if projectLength != len(builder.qry.Nodes[nodeID].ProjectList) {
				return 0, moerr.NewParseError(builder.GetContext(), "SELECT statements have different number of columns")
			}
		}

		for i, expr := range subCtx.results {
			projectTypList[i][idx] = makeTypeByPlan2Expr(expr)
		}
		subCtxList[idx] = subCtx
		nodes[idx] = nodeID
	}

	// reset all select's return Projection(type cast up)
	// we use coalesce function's type check&type cast rule
	for columnIdx, argsType := range projectTypList {
		// we don't cast null as any type in function
		// but we will cast null as some target type in union/intersect/minus
		var tmpArgsType []types.Type
		for _, typ := range argsType {
			if typ.Oid != types.T_any {
				tmpArgsType = append(tmpArgsType, typ)
			}
		}

		if len(tmpArgsType) > 0 {
			fGet, err := function.GetFunctionByName(builder.GetContext(), "coalesce", tmpArgsType)
			if err != nil {
				return 0, moerr.NewParseError(builder.GetContext(), "the %d column cann't cast to a same type", columnIdx)
			}
			argsCastType, _ := fGet.ShouldDoImplicitTypeCast()

			if len(argsCastType) > 0 && int(argsCastType[0].Oid) == int(types.T_datetime) {
				for i := 0; i < len(argsCastType); i++ {
					argsCastType[i].Scale = 0
				}
			}
			var targetType *plan.Type
			var targetArgType types.Type
			if len(argsCastType) == 0 {
				targetArgType = tmpArgsType[0]
				// if string union string, different length may cause error.
				if targetArgType.Oid == types.T_varchar || targetArgType.Oid == types.T_char {
					for _, typ := range argsType {
						if targetArgType.Width < typ.Width {
							targetArgType.Width = typ.Width
						}
					}
				}
			} else {
				targetArgType = argsCastType[0]
			}

			if targetArgType.Oid == types.T_binary || targetArgType.Oid == types.T_varbinary {
				targetArgType = types.T_blob.ToType()
			}
			targetType = makePlan2Type(&targetArgType)

			for idx, tmpID := range nodes {
				if !argsType[idx].Eq(targetArgType) {
					node := builder.qry.Nodes[tmpID]
					if argsType[idx].Oid == types.T_any {
						node.ProjectList[columnIdx].Typ = *targetType
					} else {
						node.ProjectList[columnIdx], err = appendCastBeforeExpr(builder.GetContext(), node.ProjectList[columnIdx], targetType)
						if err != nil {
							return 0, err
						}
					}
				}
			}
		}
	}

	firstSelectProjectNode := builder.qry.Nodes[nodes[0]]
	// set ctx's headings  projects  results
	ctx.headings = append(ctx.headings, subCtxList[0].headings...)

	getProjectList := func(tag int32, thisTag int32) []*plan.Expr {
		projectList := make([]*plan.Expr, len(firstSelectProjectNode.ProjectList))
		for i, expr := range firstSelectProjectNode.ProjectList {
			projectList[i] = &plan.Expr{
				Typ: expr.Typ,
				Expr: &plan.Expr_Col{
					Col: &plan.ColRef{
						RelPos: tag,
						ColPos: int32(i),
					},
				},
			}
			builder.nameByColRef[[2]int32{thisTag, int32(i)}] = ctx.headings[i]
		}
		return projectList
	}

	// build intersect node first.  because intersect has higher precedence then UNION and MINUS
	var newNodes []int32
	var newUnionType []plan.Node_NodeType
	var lastTag int32
	newNodes = append(newNodes, nodes[0])
	for i := 1; i < len(nodes); i++ {
		utIdx := i - 1
		lastNewNodeIdx := len(newNodes) - 1
		if unionTypes[utIdx] == plan.Node_INTERSECT || unionTypes[utIdx] == plan.Node_INTERSECT_ALL {
			lastTag = builder.genNewTag()
			leftNodeTag := builder.qry.Nodes[newNodes[lastNewNodeIdx]].BindingTags[0]
			newNodeID := builder.appendNode(&plan.Node{
				NodeType:    unionTypes[utIdx],
				Children:    []int32{newNodes[lastNewNodeIdx], nodes[i]},
				BindingTags: []int32{lastTag},
				ProjectList: getProjectList(leftNodeTag, lastTag),
			}, ctx)
			newNodes[lastNewNodeIdx] = newNodeID
		} else {
			newNodes = append(newNodes, nodes[i])
			newUnionType = append(newUnionType, unionTypes[utIdx])
		}
	}

	// build UNION/MINUS node one by one
	lastNodeID := newNodes[0]
	for i := 1; i < len(newNodes); i++ {
		utIdx := i - 1
		lastTag = builder.genNewTag()
		leftNodeTag := builder.qry.Nodes[lastNodeID].BindingTags[0]

		lastNodeID = builder.appendNode(&plan.Node{
			NodeType:    newUnionType[utIdx],
			Children:    []int32{lastNodeID, newNodes[i]},
			BindingTags: []int32{lastTag},
			ProjectList: getProjectList(leftNodeTag, lastTag),
		}, ctx)
	}

	// set ctx base on selects[0] and it's ctx
	ctx.groupTag = builder.genNewTag()
	ctx.aggregateTag = builder.genNewTag()
	ctx.projectTag = builder.genNewTag()
	for i, v := range ctx.headings {
		ctx.aliasMap[v] = &aliasItem{
			idx: int32(i),
		}
		builder.nameByColRef[[2]int32{ctx.projectTag, int32(i)}] = v
	}
	for i, expr := range firstSelectProjectNode.ProjectList {
		ctx.projects = append(ctx.projects, &plan.Expr{
			Typ: expr.Typ,
			Expr: &plan.Expr_Col{
				Col: &plan.ColRef{
					RelPos: lastTag,
					ColPos: int32(i),
				},
			},
		})
	}
	havingBinder := NewHavingBinder(builder, ctx)
	projectionBinder := NewProjectionBinder(builder, ctx, havingBinder)

	// append a project node
	lastNodeID = builder.appendNode(&plan.Node{
		NodeType:    plan.Node_PROJECT,
		ProjectList: ctx.projects,
		Children:    []int32{lastNodeID},
		BindingTags: []int32{ctx.projectTag},
	}, ctx)

	// append orderBy
	if astOrderBy != nil {
		orderBinder := NewOrderBinder(projectionBinder, nil)
		orderBys := make([]*plan.OrderBySpec, 0, len(astOrderBy))

		for _, order := range astOrderBy {
			expr, err := orderBinder.BindExpr(order.Expr)
			if err != nil {
				return 0, err
			}

			orderBy := &plan.OrderBySpec{
				Expr: expr,
				Flag: plan.OrderBySpec_INTERNAL,
			}

			switch order.Direction {
			case tree.Ascending:
				orderBy.Flag |= plan.OrderBySpec_ASC
			case tree.Descending:
				orderBy.Flag |= plan.OrderBySpec_DESC
			}

			switch order.NullsPosition {
			case tree.NullsFirst:
				orderBy.Flag |= plan.OrderBySpec_NULLS_FIRST
			case tree.NullsLast:
				orderBy.Flag |= plan.OrderBySpec_NULLS_LAST
			}

			orderBys = append(orderBys, orderBy)
		}

		lastNodeID = builder.appendNode(&plan.Node{
			NodeType: plan.Node_SORT,
			Children: []int32{lastNodeID},
			OrderBy:  orderBys,
		}, ctx)
	}

	// append limit
	if astLimit != nil {
		node := builder.qry.Nodes[lastNodeID]

		limitBinder := NewLimitBinder(builder, ctx)
		if astLimit.Offset != nil {
			node.Offset, err = limitBinder.BindExpr(astLimit.Offset, 0, true)
			if err != nil {
				return 0, err
			}
		}
		if astLimit.Count != nil {
			node.Limit, err = limitBinder.BindExpr(astLimit.Count, 0, true)
			if err != nil {
				return 0, err
			}

			if cExpr, ok := node.Limit.Expr.(*plan.Expr_Lit); ok {
				if c, ok := cExpr.Lit.Value.(*plan.Literal_I64Val); ok {
					ctx.hasSingleRow = c.I64Val == 1
				}
			}
		}
	}

	// append result PROJECT node
	if builder.qry.Nodes[lastNodeID].NodeType != plan.Node_PROJECT {
		for i := 0; i < len(ctx.projects); i++ {
			ctx.results = append(ctx.results, &plan.Expr{
				Typ: ctx.projects[i].Typ,
				Expr: &plan.Expr_Col{
					Col: &plan.ColRef{
						RelPos: ctx.projectTag,
						ColPos: int32(i),
					},
				},
			})
		}
		ctx.resultTag = builder.genNewTag()

		lastNodeID = builder.appendNode(&plan.Node{
			NodeType:    plan.Node_PROJECT,
			ProjectList: ctx.results,
			Children:    []int32{lastNodeID},
			BindingTags: []int32{ctx.resultTag},
		}, ctx)
	} else {
		ctx.results = ctx.projects
	}

	if ctx.initSelect {
		lastNodeID = appendSinkNodeWithTag(builder, ctx, lastNodeID, ctx.sinkTag)
	}

	// set heading
	if isRoot {
		builder.qry.Headings = append(builder.qry.Headings, ctx.headings...)
	}

	return lastNodeID, nil
}

const NameGroupConcat = "group_concat"
const NameClusterCenters = "cluster_centers"

func (bc *BindContext) generateForceWinSpecList() ([]*plan.Expr, error) {
	windowsSpecList := make([]*plan.Expr, 0, len(bc.aggregates))
	j := 0

	if len(bc.windows) < 1 {
		panic("no winspeclist to be used to force")
	}

	for i := range bc.aggregates {
		windowExpr := DeepCopyExpr(bc.windows[j])
		windowSpec := windowExpr.GetW()
		if windowSpec == nil {
			panic("no winspeclist to be used to force")
		}
		windowSpec.WindowFunc = DeepCopyExpr(bc.aggregates[i])
		windowExpr.Typ = bc.aggregates[i].Typ
		windowSpec.Name = bc.aggregates[i].GetF().Func.ObjName

		if windowSpec.Name == NameGroupConcat {
			if j < len(bc.windows)-1 {
				j++
			}
			// NOTE: no need to include NameClusterCenters
		} else {
			windowSpec.OrderBy = nil
		}
		windowsSpecList = append(windowsSpecList, windowExpr)
	}

	return windowsSpecList, nil
}

func (builder *QueryBuilder) buildSelect(stmt *tree.Select, ctx *BindContext, isRoot bool) (int32, error) {
	// preprocess CTEs
	if stmt.With != nil {
		ctx.cteByName = make(map[string]*CTERef)
		maskedNames := make([]string, len(stmt.With.CTEs))

		for i := range stmt.With.CTEs {
			idx := len(stmt.With.CTEs) - i - 1
			cte := stmt.With.CTEs[idx]

			name := string(cte.Name.Alias)
			if _, ok := ctx.cteByName[name]; ok {
				return 0, moerr.NewSyntaxError(builder.GetContext(), "WITH query name %q specified more than once", name)
			}

			var maskedCTEs map[string]bool
			if len(maskedNames) > 0 {
				maskedCTEs = make(map[string]bool)
				for _, mask := range maskedNames {
					maskedCTEs[mask] = true
				}
			}

			maskedNames = append(maskedNames, name)

			ctx.cteByName[name] = &CTERef{
				ast:         cte,
				isRecursive: stmt.With.IsRecursive,
				maskedCTEs:  maskedCTEs,
			}
		}

		// Try to do binding for CTE at declaration
		for _, cte := range stmt.With.CTEs {

			table := string(cte.Name.Alias)
			cteRef := ctx.cteByName[table]

			var err error
			var s *tree.Select
			switch stmt := cte.Stmt.(type) {
			case *tree.Select:
				s = stmt

			case *tree.ParenSelect:
				s = stmt.Select

			default:
				return 0, moerr.NewParseError(builder.GetContext(), "unexpected statement: '%v'", tree.String(stmt, dialect.MYSQL))
			}

			var left *tree.SelectStatement
			var stmts []tree.SelectStatement
			left, err = builder.splitRecursiveMember(&s.Select, table, &stmts)
			if err != nil {
				return 0, err
			}
			isR := len(stmts) > 0

			if isR && !cteRef.isRecursive {
				return 0, moerr.NewParseError(builder.GetContext(), "not declare RECURSIVE: '%v'", tree.String(stmt, dialect.MYSQL))
			} else if !isR {
				subCtx := NewBindContext(builder, ctx)
				subCtx.normalCTE = true
				subCtx.cteName = table
				subCtx.maskedCTEs = cteRef.maskedCTEs
				cteRef.isRecursive = false
				nodeID, err := builder.buildSelect(s, subCtx, false)
				if err != nil {
					return 0, err
				}
				if len(cteRef.ast.Name.Cols) > 0 && len(cteRef.ast.Name.Cols) != len(builder.qry.Nodes[nodeID].ProjectList) {
					return 0, moerr.NewSyntaxError(builder.GetContext(), "table %q has %d columns available but %d columns specified", table, len(builder.qry.Nodes[nodeID].ProjectList), len(cteRef.ast.Name.Cols))
				}
			} else {

				initCtx := NewBindContext(builder, ctx)
				initCtx.initSelect = true
				initCtx.sinkTag = builder.genNewTag()
				initCtx.isTryBindingCTE = true
				initLastNodeID, err := builder.buildSelect(&tree.Select{Select: *left}, initCtx, false)
				if err != nil {
					return 0, err
				}
				if len(cteRef.ast.Name.Cols) > 0 && len(cteRef.ast.Name.Cols) != len(builder.qry.Nodes[initLastNodeID].ProjectList) {
					return 0, moerr.NewSyntaxError(builder.GetContext(), "table %q has %d columns available but %d columns specified", table, len(builder.qry.Nodes[initLastNodeID].ProjectList), len(cteRef.ast.Name.Cols))
				}
				recursiveNodeId := initLastNodeID
				for _, r := range stmts {
					subCtx := NewBindContext(builder, ctx)
					subCtx.maskedCTEs = cteRef.maskedCTEs
					subCtx.recSelect = true
					subCtx.sinkTag = builder.genNewTag()
					subCtx.isTryBindingCTE = true
					subCtx.cteByName = make(map[string]*CTERef)
					subCtx.cteByName[table] = cteRef
					err = builder.addBinding(initLastNodeID, *cteRef.ast.Name, subCtx)
					if err != nil {
						return 0, err
					}
					sourceStep := builder.appendStep(recursiveNodeId)
					nodeID := appendRecursiveScanNode(builder, subCtx, sourceStep, subCtx.sinkTag)
					subCtx.recRecursiveScanNodeId = nodeID
					recursiveNodeId, err = builder.buildSelect(&tree.Select{Select: r}, subCtx, false)
					if err != nil {
						return 0, err
					}
				}
				builder.qry.Steps = builder.qry.Steps[:0]
			}
		}
	}

	var clause *tree.SelectClause
	var valuesClause *tree.ValuesClause
	var nodeID int32
	var err error
	astOrderBy := stmt.OrderBy
	astLimit := stmt.Limit
	astTimeWindow := stmt.TimeWindow

	if stmt.SelectLockInfo != nil && stmt.SelectLockInfo.LockType == tree.SelectLockForUpdate {
		builder.isForUpdate = true
	}

	// strip parentheses
	// ((select a from t1)) order by b  [ is equal ] select a from t1 order by b
	// (((select a from t1)) order by b) [ is equal ] select a from t1 order by b
	//
	// (select a from t1 union/union all select aa from t2) order by a
	//       => we will strip parentheses, but order by only can use 'a' column from the union's output projectlist
	for {
		if selectClause, ok := stmt.Select.(*tree.ParenSelect); ok {
			if selectClause.Select.OrderBy != nil {
				if astOrderBy != nil {
					return 0, moerr.NewSyntaxError(builder.GetContext(), "multiple ORDER BY clauses not allowed")
				}
				astOrderBy = selectClause.Select.OrderBy
			}
			if selectClause.Select.Limit != nil {
				if astLimit != nil {
					return 0, moerr.NewSyntaxError(builder.GetContext(), "multiple LIMIT clauses not allowed")
				}
				astLimit = selectClause.Select.Limit
			}
			stmt = selectClause.Select
		} else {
			break
		}
	}

	switch selectClause := stmt.Select.(type) {
	case *tree.SelectClause:
		clause = selectClause
	case *tree.UnionClause:
		if builder.isForUpdate {
			return 0, moerr.NewInternalError(builder.GetContext(), "not support select union for update")
		}
		return builder.buildUnion(selectClause, astOrderBy, astLimit, ctx, isRoot)
	case *tree.ValuesClause:
		valuesClause = selectClause
	default:
		return 0, moerr.NewNYI(builder.GetContext(), "statement '%s'", tree.String(stmt, dialect.MYSQL))
	}

	var projectionBinder *ProjectionBinder
	var havingList []*plan.Expr
	var selectList tree.SelectExprs
	var resultLen int
	var havingBinder *HavingBinder
	var lockNode *plan.Node
	var notCacheable bool

	if clause == nil {
		proc := builder.compCtx.GetProcess()
		rowCount := len(valuesClause.Rows)
		if len(valuesClause.Rows) == 0 {
			return 0, moerr.NewInternalError(builder.GetContext(), "values statement have not rows")
		}
		bat := batch.NewWithSize(len(valuesClause.Rows[0]))
		strTyp := &plan.Type{
			Id:          int32(types.T_text),
			NotNullable: false,
		}
		strColTyp := makeTypeByPlan2Type(strTyp)
		strColTargetTyp := &plan.Expr{
			Typ: *strTyp,
			Expr: &plan.Expr_T{
				T: &plan.TargetType{},
			},
		}
		colCount := len(valuesClause.Rows[0])
		for j := 1; j < rowCount; j++ {
			if len(valuesClause.Rows[j]) != colCount {
				return 0, moerr.NewInternalError(builder.GetContext(), fmt.Sprintf("have different column count in row '%v'", j))
			}
		}

		ctx.hasSingleRow = rowCount == 1
		rowSetData := &plan.RowsetData{
			Cols: make([]*plan.ColData, colCount),
		}
		tableDef := &plan.TableDef{
			TblId: 0,
			Name:  "",
			Cols:  make([]*plan.ColDef, colCount),
		}
		ctx.binder = NewWhereBinder(builder, ctx)
		for i := 0; i < colCount; i++ {
			vec := proc.GetVector(types.T_text.ToType())
			bat.Vecs[i] = vec
			rowSetData.Cols[i] = &plan.ColData{}
			for j := 0; j < rowCount; j++ {
				if err := vector.AppendBytes(vec, nil, true, proc.Mp()); err != nil {
					bat.Clean(proc.Mp())
					return 0, err
				}
				planExpr, err := ctx.binder.BindExpr(valuesClause.Rows[j][i], 0, true)
				if err != nil {
					return 0, err
				}
				planExpr, err = forceCastExpr2(builder.GetContext(), planExpr, strColTyp, strColTargetTyp)
				if err != nil {
					return 0, err
				}
				rowSetData.Cols[i].Data = append(rowSetData.Cols[i].Data, &plan.RowsetExpr{
					RowPos: int32(j),
					Expr:   planExpr,
					Pos:    -1,
				})
			}

			colName := fmt.Sprintf("column_%d", i) // like MySQL
			as := tree.NewCStr(colName, 0)
			selectList = append(selectList, tree.SelectExpr{
				Expr: &tree.UnresolvedName{
					NumParts: 1,
					Star:     false,
					Parts:    [4]string{colName, "", "", ""},
				},
				As: as,
			})
			ctx.headings = append(ctx.headings, colName)
			tableDef.Cols[i] = &plan.ColDef{
				ColId: 0,
				Name:  colName,
				Typ:   strTyp,
			}
		}
		bat.SetRowCount(rowCount)
		nodeUUID, _ := uuid.NewV7()
		nodeID = builder.appendNode(&plan.Node{
			NodeType:     plan.Node_VALUE_SCAN,
			RowsetData:   rowSetData,
			TableDef:     tableDef,
			BindingTags:  []int32{builder.genNewTag()},
			Uuid:         nodeUUID[:],
			NotCacheable: true,
		}, ctx)
		if builder.isPrepareStatement {
			proc.SetPrepareBatch(bat)
		} else {
			proc.SetValueScanBatch(nodeUUID, bat)
		}

		err = builder.addBinding(nodeID, tree.AliasClause{
			Alias: "_ValueScan",
		}, ctx)
		if err != nil {
			return 0, err
		}
	} else {
		if ctx.recSelect && clause.Distinct {
			return 0, moerr.NewParseError(builder.GetContext(), "not support DISTINCT in recursive cte")
		}
		// build FROM clause
		nodeID, err = builder.buildFrom(clause.From.Tables, ctx)
		if err != nil {
			return 0, err
		}

		ctx.binder = NewWhereBinder(builder, ctx)
		if !ctx.isTryBindingCTE {
			if ctx.initSelect {
				clause.Exprs = append(clause.Exprs, makeZeroRecursiveLevel())
			} else if ctx.recSelect {
				clause.Exprs = append(clause.Exprs, makePlusRecursiveLevel(ctx.cteName))
			}
		}
		// unfold stars and generate headings
		selectList, err = appendSelectList(builder, ctx, selectList, clause.Exprs...)
		if err != nil {
			return 0, err
		}

		if len(selectList) == 0 {
			return 0, moerr.NewParseError(builder.GetContext(), "No tables used")
		}

		if builder.isForUpdate {
			tableDef := builder.qry.Nodes[nodeID].GetTableDef()
			pkPos, pkTyp := getPkPos(tableDef, false)
			lockTarget := &plan.LockTarget{
				TableId:            tableDef.TblId,
				PrimaryColIdxInBat: int32(pkPos),
				PrimaryColTyp:      pkTyp,
				Block:              true,
				RefreshTsIdxInBat:  -1, //unsupport now
				FilterColIdxInBat:  -1, //unsupport now
			}
			lockNode = &Node{
				NodeType:    plan.Node_LOCK_OP,
				Children:    []int32{nodeID},
				TableDef:    tableDef,
				LockTargets: []*plan.LockTarget{lockTarget},
				BindingTags: []int32{builder.genNewTag()},
			}

			if astLimit == nil {
				nodeID = builder.appendNode(lockNode, ctx)
			}
		}

		// rewrite right join to left join
		builder.rewriteRightJoinToLeftJoin(nodeID)

		if !ctx.isTryBindingCTE && ctx.recSelect {
			f := &tree.FuncExpr{
				Func:  tree.FuncName2ResolvableFunctionReference(tree.SetUnresolvedName(moCheckRecursionLevelFun)),
				Exprs: tree.Exprs{tree.NewComparisonExpr(tree.LESS_THAN, tree.SetUnresolvedName(ctx.cteName, moRecursiveLevelCol), tree.NewNumValWithType(constant.MakeInt64(moDefaultRecursionMax), fmt.Sprintf("%d", moDefaultRecursionMax), false, tree.P_int64))},
			}
			if clause.Where != nil {
				clause.Where = &tree.Where{Type: tree.AstWhere, Expr: tree.NewAndExpr(clause.Where.Expr, f)}
			} else {
				clause.Where = &tree.Where{Type: tree.AstWhere, Expr: f}
			}
		}
		if clause.Where != nil {
			whereList, err := splitAndBindCondition(clause.Where.Expr, NoAlias, ctx)
			if err != nil {
				return 0, err
			}

			var newFilterList []*plan.Expr
			var expr *plan.Expr

			for _, cond := range whereList {
				nodeID, expr, err = builder.flattenSubqueries(nodeID, cond, ctx)
				if err != nil {
					return 0, err
				}

				newFilterList = append(newFilterList, expr)
			}

			for _, filter := range newFilterList {
				if detectedExprWhetherTimeRelated(filter) {
					notCacheable = true
				}
			}

			nodeID = builder.appendNode(&plan.Node{
				NodeType:     plan.Node_FILTER,
				Children:     []int32{nodeID},
				FilterList:   newFilterList,
				NotCacheable: notCacheable,
			}, ctx)
		}

		// Preprocess aliases
		for i := range selectList {
			selectList[i].Expr, err = ctx.qualifyColumnNames(selectList[i].Expr, NoAlias)
			if err != nil {
				return 0, err
			}

			builder.nameByColRef[[2]int32{ctx.projectTag, int32(i)}] = tree.String(selectList[i].Expr, dialect.MYSQL)

			if selectList[i].As != nil && !selectList[i].As.Empty() {
				ctx.aliasMap[selectList[i].As.ToLower()] = &aliasItem{
					idx:     int32(i),
					astExpr: selectList[i].Expr,
				}
			}
		}

		ctx.groupTag = builder.genNewTag()
		ctx.aggregateTag = builder.genNewTag()
		ctx.projectTag = builder.genNewTag()
		ctx.windowTag = builder.genNewTag()
		ctx.sampleTag = builder.genNewTag()
		if astTimeWindow != nil {
			ctx.timeTag = builder.genNewTag() // ctx.timeTag > 0
		}

		// bind GROUP BY clause
		if clause.GroupBy != nil {
			if ctx.recSelect {
				return 0, moerr.NewParseError(builder.GetContext(), "not support group by in recursive cte: '%v'", tree.String(&clause.GroupBy, dialect.MYSQL))
			}
			groupBinder := NewGroupBinder(builder, ctx)
			for _, group := range clause.GroupBy {
				group, err = ctx.qualifyColumnNames(group, AliasAfterColumn)
				if err != nil {
					return 0, err
				}

				_, err = groupBinder.BindExpr(group, 0, true)
				if err != nil {
					return 0, err
				}
			}
		}

		// bind HAVING clause
		havingBinder = NewHavingBinder(builder, ctx)
		if clause.Having != nil {
			if ctx.recSelect {
				return 0, moerr.NewParseError(builder.GetContext(), "not support having in recursive cte: '%v'", tree.String(clause.Having, dialect.MYSQL))
			}
			ctx.binder = havingBinder
			havingList, err = splitAndBindCondition(clause.Having.Expr, AliasAfterColumn, ctx)
			if err != nil {
				return 0, err
			}
		}

		ctx.isDistinct = clause.Distinct
	}

	// bind SELECT clause (Projection List)
	projectionBinder = NewProjectionBinder(builder, ctx, havingBinder)
	if err = bindProjectionList(ctx, projectionBinder, selectList); err != nil {
		return 0, err
	}

	resultLen = len(ctx.projects)
	for i, proj := range ctx.projects {
		exprStr := proj.String()
		if _, ok := ctx.projectByExpr[exprStr]; !ok {
			ctx.projectByExpr[exprStr] = int32(i)
		}

		if !notCacheable {
			if detectedExprWhetherTimeRelated(proj) {
				notCacheable = true
			}
		}
	}

	// bind TIME WINDOW
	var fillType plan.Node_FillType
	var fillVals, fillCols []*Expr
	var inteval, sliding *Expr
	var orderBy *plan.OrderBySpec
	if astTimeWindow != nil {
		h := projectionBinder.havingBinder
		col, err := ctx.qualifyColumnNames(astTimeWindow.Interval.Col, NoAlias)
		if err != nil {
			return 0, err
		}
		r := col.(*tree.UnresolvedName)
		table := r.Parts[1]
		schema := ctx.defaultDatabase
		if len(r.Parts[2]) > 0 {
			schema = r.Parts[2]
		}
		pk := builder.compCtx.GetPrimaryKeyDef(schema, table)
		if len(pk) > 1 || pk[0].Name != r.Parts[0] {
			return 0, moerr.NewNotSupported(builder.GetContext(), "%s is not primary key in time window", tree.String(col, dialect.MYSQL))
		}
		h.insideAgg = true
		expr, err := h.BindExpr(col, 0, true)
		if err != nil {
			return 0, err
		}
		h.insideAgg = false
		if expr.Typ.Id != int32(types.T_timestamp) {
			return 0, moerr.NewNotSupported(builder.GetContext(), "the type of %s must be timestamp in time window", tree.String(col, dialect.MYSQL))
		}
		orderBy = &plan.OrderBySpec{
			Expr: expr,
			Flag: plan.OrderBySpec_INTERNAL | plan.OrderBySpec_ASC | plan.OrderBySpec_NULLS_FIRST,
		}

		name := tree.SetUnresolvedName("interval")
		arg2 := tree.NewNumValWithType(constant.MakeString(astTimeWindow.Interval.Unit), astTimeWindow.Interval.Unit, false, tree.P_char)
		itr := &tree.FuncExpr{
			Func:  tree.FuncName2ResolvableFunctionReference(name),
			Exprs: tree.Exprs{astTimeWindow.Interval.Val, arg2},
		}
		inteval, err = projectionBinder.BindExpr(itr, 0, true)
		if err != nil {
			return 0, err
		}

		if astTimeWindow.Sliding != nil {
			arg2 = tree.NewNumValWithType(constant.MakeString(astTimeWindow.Sliding.Unit), astTimeWindow.Sliding.Unit, false, tree.P_char)
			sld := &tree.FuncExpr{
				Func:  tree.FuncName2ResolvableFunctionReference(name),
				Exprs: tree.Exprs{astTimeWindow.Sliding.Val, arg2},
			}
			sliding, err = projectionBinder.BindExpr(sld, 0, true)
			if err != nil {
				return 0, err
			}
		}

		if astTimeWindow.Fill != nil && astTimeWindow.Fill.Mode != tree.FillNone && astTimeWindow.Fill.Mode != tree.FillNull {
			switch astTimeWindow.Fill.Mode {
			case tree.FillPrev:
				fillType = plan.Node_PREV
			case tree.FillNext:
				fillType = plan.Node_NEXT
			case tree.FillValue:
				fillType = plan.Node_VALUE
			case tree.FillLinear:
				fillType = plan.Node_LINEAR
			}
			var v *Expr
			if astTimeWindow.Fill.Val != nil {
				v, err = projectionBinder.BindExpr(astTimeWindow.Fill.Val, 0, true)
				if err != nil {
					return 0, err
				}
			}

			for _, t := range ctx.times {
				if e, ok := t.Expr.(*plan.Expr_Col); ok {
					if e.Col.Name == TimeWindowStart || e.Col.Name == TimeWindowEnd {
						continue
					}
				}
				if astTimeWindow.Fill.Val != nil {
					e, err := appendCastBeforeExpr(builder.GetContext(), v, &t.Typ)
					if err != nil {
						return 0, err
					}
					fillVals = append(fillVals, e)
				}
				fillCols = append(fillCols, t)
			}
			if astTimeWindow.Fill.Mode == tree.FillLinear {
				for i, e := range ctx.timeAsts {
					b := &tree.BinaryExpr{
						Op: tree.DIV,
						Left: &tree.ParenExpr{
							Expr: &tree.BinaryExpr{
								Op:    tree.PLUS,
								Left:  e,
								Right: e,
							},
						},
						Right: tree.NewNumValWithType(constant.MakeInt64(2), "2", false, tree.P_int64),
					}
					v, err = projectionBinder.BindExpr(b, 0, true)
					if err != nil {
						return 0, err
					}
					col, err := appendCastBeforeExpr(builder.GetContext(), v, &fillCols[i].Typ)
					if err != nil {
						return 0, err
					}
					fillVals = append(fillVals, col)
				}
			}
		}
	}

	// bind ORDER BY clause
	var orderBys []*plan.OrderBySpec
	if astOrderBy != nil {
		if ctx.recSelect {
			return 0, moerr.NewParseError(builder.GetContext(), "not support order by in recursive cte: '%v'", tree.String(&astOrderBy, dialect.MYSQL))
		}
		orderBinder := NewOrderBinder(projectionBinder, selectList)
		orderBys = make([]*plan.OrderBySpec, 0, len(astOrderBy))

		for _, order := range astOrderBy {
			expr, err := orderBinder.BindExpr(order.Expr)
			if err != nil {
				return 0, err
			}

			orderBy := &plan.OrderBySpec{
				Expr: expr,
				Flag: plan.OrderBySpec_INTERNAL,
			}

			switch order.Direction {
			case tree.Ascending:
				orderBy.Flag |= plan.OrderBySpec_ASC
			case tree.Descending:
				orderBy.Flag |= plan.OrderBySpec_DESC
			}

			switch order.NullsPosition {
			case tree.NullsFirst:
				orderBy.Flag |= plan.OrderBySpec_NULLS_FIRST
			case tree.NullsLast:
				orderBy.Flag |= plan.OrderBySpec_NULLS_LAST
			}

			orderBys = append(orderBys, orderBy)
		}
	}

	// bind limit/offset clause
	var limitExpr *Expr
	var offsetExpr *Expr
	if astLimit != nil {
		limitBinder := NewLimitBinder(builder, ctx)
		if astLimit.Offset != nil {
			offsetExpr, err = limitBinder.BindExpr(astLimit.Offset, 0, true)
			if err != nil {
				return 0, err
			}

			if cExpr, ok := offsetExpr.Expr.(*plan.Expr_Lit); ok {
				if c, ok := cExpr.Lit.Value.(*plan.Literal_I64Val); ok {
					if c.I64Val < 0 {
						return 0, moerr.NewSyntaxError(builder.GetContext(), "offset value must be nonnegative")
					}
				}
			}
		}
		if astLimit.Count != nil {
			limitExpr, err = limitBinder.BindExpr(astLimit.Count, 0, true)
			if err != nil {
				return 0, err
			}

			if cExpr, ok := limitExpr.Expr.(*plan.Expr_Lit); ok {
				if c, ok := cExpr.Lit.Value.(*plan.Literal_I64Val); ok {
					if c.I64Val < 0 {
						return 0, moerr.NewSyntaxError(builder.GetContext(), "limit value must be nonnegative")
					}
					ctx.hasSingleRow = c.I64Val == 1
				}
			}
		}
		if builder.isForUpdate {
			nodeID = builder.appendNode(lockNode, ctx)
		}
	}

	// return err if it's not a legal SAMPLE function.
	if err = validSample(ctx, builder); err != nil {
		return 0, err
	}

	// sample can ignore these check because it supports the sql like 'select a, b, sample(c) from t group by a' whose b is not in group by clause.
	if !ctx.sampleFunc.hasSampleFunc {
		if (len(ctx.groups) > 0 || len(ctx.aggregates) > 0 || len(ctx.times) > 0) && len(projectionBinder.boundCols) > 0 {
			if !builder.mysqlCompatible {
				return 0, moerr.NewSyntaxError(builder.GetContext(), "column %q must appear in the GROUP BY clause or be used in an aggregate function", projectionBinder.boundCols[0])
			}

			// For MySQL compatibility, wrap bare ColRefs in any_value()
			for i, proj := range ctx.projects {
				ctx.projects[i] = builder.wrapBareColRefsInAnyValue(proj, ctx)
			}
		}
	}

	if ctx.forceWindows {
		ctx.tmpGroups = ctx.groups
		ctx.windows, _ = ctx.generateForceWinSpecList()
		ctx.aggregates = nil
		ctx.groups = nil

		for i := range ctx.projects {
			ctx.projects[i] = DeepProcessExprForGroupConcat(ctx.projects[i], ctx)
		}

		for i := range havingList {
			havingList[i] = DeepProcessExprForGroupConcat(havingList[i], ctx)
		}

		for i := range orderBys {
			orderBys[i].Expr = DeepProcessExprForGroupConcat(orderBys[i].Expr, ctx)
		}

	}

	// FIXME: delete this when SINGLE join is ready
	if len(ctx.groups) == 0 && len(ctx.aggregates) > 0 {
		ctx.hasSingleRow = true
	}

	// append AGG node or SAMPLE node
	if ctx.sampleFunc.hasSampleFunc {
		nodeID = builder.appendNode(generateSamplePlanNode(ctx, nodeID), ctx)

		if len(havingList) > 0 {
			var newFilterList []*plan.Expr
			var expr *plan.Expr

			for _, cond := range havingList {
				nodeID, expr, err = builder.flattenSubqueries(nodeID, cond, ctx)
				if err != nil {
					return 0, err
				}

				newFilterList = append(newFilterList, expr)
			}

			nodeID = builder.appendNode(&plan.Node{
				NodeType:   plan.Node_FILTER,
				Children:   []int32{nodeID},
				FilterList: newFilterList,
			}, ctx)
		}

		for name, id := range ctx.groupByAst {
			builder.nameByColRef[[2]int32{ctx.groupTag, id}] = name
		}

		for name, id := range ctx.sampleByAst {
			builder.nameByColRef[[2]int32{ctx.sampleTag, id}] = name
		}
	} else {
		if len(ctx.groups) > 0 || len(ctx.aggregates) > 0 {
			if ctx.recSelect {
				return 0, moerr.NewInternalError(builder.GetContext(), "not support aggregate function recursive cte")
			}
			if builder.isForUpdate {
				return 0, moerr.NewInternalError(builder.GetContext(), "not support select aggregate function for update")
			}
			if ctx.forceWindows {
			} else {
				nodeID = builder.appendNode(&plan.Node{
					NodeType:    plan.Node_AGG,
					Children:    []int32{nodeID},
					GroupBy:     ctx.groups,
					AggList:     ctx.aggregates,
					BindingTags: []int32{ctx.groupTag, ctx.aggregateTag},
				}, ctx)
			}
			if len(havingList) > 0 {
				var newFilterList []*plan.Expr
				var expr *plan.Expr

				for _, cond := range havingList {
					nodeID, expr, err = builder.flattenSubqueries(nodeID, cond, ctx)
					if err != nil {
						return 0, err
					}

					newFilterList = append(newFilterList, expr)
				}

				nodeID = builder.appendNode(&plan.Node{
					NodeType:   plan.Node_FILTER,
					Children:   []int32{nodeID},
					FilterList: newFilterList,
				}, ctx)
			}

			for name, id := range ctx.groupByAst {
				builder.nameByColRef[[2]int32{ctx.groupTag, id}] = name
			}

			for name, id := range ctx.aggregateByAst {
				builder.nameByColRef[[2]int32{ctx.aggregateTag, id}] = name
			}
		}
	}

	// append TIME WINDOW node
	if len(ctx.times) > 0 {
		if ctx.recSelect {
			return 0, moerr.NewInternalError(builder.GetContext(), "not support time window in recursive cte")
		}
		nodeID = builder.appendNode(&plan.Node{
			NodeType:    plan.Node_TIME_WINDOW,
			Children:    []int32{nodeID},
			AggList:     ctx.times,
			BindingTags: []int32{ctx.timeTag},
			OrderBy:     []*plan.OrderBySpec{orderBy},
			Interval:    inteval,
			Sliding:     sliding,
		}, ctx)

		for name, id := range ctx.timeByAst {
			builder.nameByColRef[[2]int32{ctx.timeTag, id}] = name
		}

		if astTimeWindow.Fill != nil {
			nodeID = builder.appendNode(&plan.Node{
				NodeType:    plan.Node_FILL,
				Children:    []int32{nodeID},
				AggList:     fillCols,
				BindingTags: []int32{ctx.timeTag},
				FillType:    fillType,
				FillVal:     fillVals,
			}, ctx)
		}
	}

	// append WINDOW node
	if len(ctx.windows) > 0 {
		if ctx.recSelect {
			return 0, moerr.NewInternalError(builder.GetContext(), "not support window function in recursive cte")
		}

		for i, w := range ctx.windows {
			e := w.GetW()
			if len(e.PartitionBy) > 0 {
				partitionBy := make([]*plan.OrderBySpec, 0, len(e.PartitionBy))
				for _, p := range e.PartitionBy {
					partitionBy = append(partitionBy, &plan.OrderBySpec{
						Expr: p,
						Flag: plan.OrderBySpec_INTERNAL,
					})
				}
				nodeID = builder.appendNode(&plan.Node{
					NodeType:    plan.Node_PARTITION,
					Children:    []int32{nodeID},
					OrderBy:     partitionBy,
					BindingTags: []int32{ctx.windowTag},
				}, ctx)
			}
			nodeID = builder.appendNode(&plan.Node{
				NodeType:    plan.Node_WINDOW,
				Children:    []int32{nodeID},
				WinSpecList: []*Expr{w},
				WindowIdx:   int32(i),
				BindingTags: []int32{ctx.windowTag},
			}, ctx)
		}

		for name, id := range ctx.windowByAst {
			builder.nameByColRef[[2]int32{ctx.windowTag, id}] = name
		}

		if ctx.forceWindows {
			if len(havingList) > 0 {
				var newFilterList []*plan.Expr
				var expr *plan.Expr

				for _, cond := range havingList {
					nodeID, expr, err = builder.flattenSubqueries(nodeID, cond, ctx)
					if err != nil {
						return 0, err
					}

					newFilterList = append(newFilterList, expr)
				}

				nodeID = builder.appendNode(&plan.Node{
					NodeType:   plan.Node_FILTER,
					Children:   []int32{nodeID},
					FilterList: newFilterList,
				}, ctx)
			}
		}

	}

	// append PROJECT node
	for i, proj := range ctx.projects {
		nodeID, proj, err = builder.flattenSubqueries(nodeID, proj, ctx)
		if err != nil {
			return 0, err
		}

		ctx.projects[i] = proj
	}

	nodeID = builder.appendNode(&plan.Node{
		NodeType:     plan.Node_PROJECT,
		ProjectList:  ctx.projects,
		Children:     []int32{nodeID},
		BindingTags:  []int32{ctx.projectTag},
		NotCacheable: notCacheable,
	}, ctx)

	// append DISTINCT node
	if ctx.isDistinct {
		nodeID = builder.appendNode(&plan.Node{
			NodeType: plan.Node_DISTINCT,
			Children: []int32{nodeID},
		}, ctx)
	}

	// append SORT node (include limit, offset)
	if len(orderBys) > 0 {
		nodeID = builder.appendNode(&plan.Node{
			NodeType: plan.Node_SORT,
			Children: []int32{nodeID},
			OrderBy:  orderBys,
		}, ctx)
	}

	if limitExpr != nil || offsetExpr != nil {
		node := builder.qry.Nodes[nodeID]

		node.Limit = limitExpr
		node.Offset = offsetExpr
	}

	// append result PROJECT node
	if builder.qry.Nodes[nodeID].NodeType != plan.Node_PROJECT {
		for i := 0; i < resultLen; i++ {
			ctx.results = append(ctx.results, &plan.Expr{
				Typ: ctx.projects[i].Typ,
				Expr: &plan.Expr_Col{
					Col: &plan.ColRef{
						RelPos: ctx.projectTag,
						ColPos: int32(i),
					},
				},
			})
		}

		ctx.resultTag = builder.genNewTag()

		nodeID = builder.appendNode(&plan.Node{
			NodeType:    plan.Node_PROJECT,
			ProjectList: ctx.results,
			Children:    []int32{nodeID},
			BindingTags: []int32{ctx.resultTag},
		}, ctx)
	} else {
		ctx.results = ctx.projects
	}

	if (ctx.initSelect || ctx.recSelect) && !ctx.unionSelect {
		nodeID = appendSinkNodeWithTag(builder, ctx, nodeID, ctx.sinkTag)
	}

	if isRoot {
		builder.qry.Headings = append(builder.qry.Headings, ctx.headings...)
	}

	return nodeID, nil
}

func DeepProcessExprForGroupConcat(expr *Expr, ctx *BindContext) *Expr {
	if expr == nil {
		return nil
	}
	switch item := expr.Expr.(type) {
	case *plan.Expr_Col:
		if item.Col.RelPos == ctx.groupTag {
			expr = DeepCopyExpr(ctx.tmpGroups[item.Col.ColPos])
		}
		if item.Col.RelPos == ctx.aggregateTag {
			item.Col.RelPos = ctx.windowTag
		}

	case *plan.Expr_F:
		for i, arg := range item.F.Args {
			item.F.Args[i] = DeepProcessExprForGroupConcat(arg, ctx)
		}
	case *plan.Expr_W:
		for i, p := range item.W.PartitionBy {
			item.W.PartitionBy[i] = DeepProcessExprForGroupConcat(p, ctx)
		}
		for i, o := range item.W.OrderBy {
			item.W.OrderBy[i].Expr = DeepProcessExprForGroupConcat(o.Expr, ctx)
		}

	case *plan.Expr_Sub:
		DeepProcessExprForGroupConcat(item.Sub.Child, ctx)

	case *plan.Expr_Corr:
		if item.Corr.RelPos == ctx.groupTag {
			expr = DeepCopyExpr(ctx.tmpGroups[item.Corr.ColPos])
		}
		if item.Corr.RelPos == ctx.aggregateTag {
			item.Corr.RelPos = ctx.windowTag
		}
	case *plan.Expr_List:
		for i, ie := range item.List.List {
			item.List.List[i] = DeepProcessExprForGroupConcat(ie, ctx)
		}
	}
	return expr

}

func appendSelectList(
	builder *QueryBuilder,
	ctx *BindContext,
	selectList tree.SelectExprs, exprs ...tree.SelectExpr) (tree.SelectExprs, error) {
	accountId, err := builder.compCtx.GetAccountId()
	if err != nil {
		return nil, err
	}
	for _, selectExpr := range exprs {
		switch expr := selectExpr.Expr.(type) {
		case tree.UnqualifiedStar:
			cols, names, err := ctx.unfoldStar(builder.GetContext(), "", accountId == catalog.System_Account)
			if err != nil {
				return nil, err
			}
			for i, name := range names {
				if ctx.finalSelect && name == moRecursiveLevelCol {
					continue
				}
				selectList = append(selectList, cols[i])
				ctx.headings = append(ctx.headings, name)
			}

		case *tree.SampleExpr:
			var err error
			if err = ctx.sampleFunc.GenerateSampleFunc(expr); err != nil {
				return nil, err
			}

			oldLen := len(selectList)
			columns, isStar := expr.GetColumns()
			if isStar {
				if selectList, err = appendSelectList(builder, ctx, selectList, tree.SelectExpr{Expr: tree.UnqualifiedStar{}}); err != nil {
					return nil, err
				}
			} else {
				for _, column := range columns {
					if selectList, err = appendSelectList(builder, ctx, selectList, tree.SelectExpr{Expr: column}); err != nil {
						return nil, err
					}
				}
			}

			// deal with alias.
			sampleCount := len(selectList) - oldLen
			if selectExpr.As != nil && !selectExpr.As.Empty() {
				if sampleCount != 1 {
					return nil, moerr.NewSyntaxError(builder.GetContext(), "sample multi columns cannot have alias")
				}
				ctx.headings[len(ctx.headings)-1] = selectExpr.As.Origin()
				selectList[len(selectList)-1].As = selectExpr.As
			}

			ctx.sampleFunc.SetStartOffset(oldLen, sampleCount)

		case *tree.UnresolvedName:
			if expr.Star {
				cols, names, err := ctx.unfoldStar(builder.GetContext(), expr.Parts[0], accountId == catalog.System_Account)
				if err != nil {
					return nil, err
				}
				selectList = append(selectList, cols...)
				ctx.headings = append(ctx.headings, names...)
			} else {
				if selectExpr.As != nil && !selectExpr.As.Empty() {
					ctx.headings = append(ctx.headings, selectExpr.As.Origin())
				} else {
					ctx.headings = append(ctx.headings, expr.Parts[0])
				}

				newExpr, err := ctx.qualifyColumnNames(expr, NoAlias)
				if err != nil {
					return nil, err
				}

				selectList = append(selectList, tree.SelectExpr{
					Expr: newExpr,
					As:   selectExpr.As,
				})
			}
		case *tree.NumVal:
			if expr.ValType == tree.P_null {
				expr.ValType = tree.P_nulltext
			}

			if selectExpr.As != nil && !selectExpr.As.Empty() {
				ctx.headings = append(ctx.headings, selectExpr.As.Origin())
			} else {
				ctx.headings = append(ctx.headings, tree.String(expr, dialect.MYSQL))
			}

			selectList = append(selectList, tree.SelectExpr{
				Expr: expr,
				As:   selectExpr.As,
			})
		default:
			if selectExpr.As != nil && !selectExpr.As.Empty() {
				ctx.headings = append(ctx.headings, selectExpr.As.Origin())
			} else {
				for {
					if parenExpr, ok := expr.(*tree.ParenExpr); ok {
						expr = parenExpr.Expr
					} else {
						break
					}
				}
				ctx.headings = append(ctx.headings, tree.String(expr, dialect.MYSQL))
			}

			newExpr, err := ctx.qualifyColumnNames(expr, NoAlias)
			if err != nil {
				return nil, err
			}

			selectList = append(selectList, tree.SelectExpr{
				Expr: newExpr,
				As:   selectExpr.As,
			})
		}
	}
	return selectList, nil
}

func bindProjectionList(
	ctx *BindContext,
	projectionBinder *ProjectionBinder,
	selectList tree.SelectExprs) error {
	ctx.binder = projectionBinder

	sampleRangeLeft, sampleRangeRight := ctx.sampleFunc.start, ctx.sampleFunc.start+ctx.sampleFunc.offset
	if ctx.sampleFunc.hasSampleFunc {
		// IF sample function exists, we should bind the sample column first.
		sampleList, err := ctx.sampleFunc.BindSampleColumn(ctx, projectionBinder, selectList[sampleRangeLeft:sampleRangeRight])
		if err != nil {
			return err
		}

		for i := range selectList[:sampleRangeLeft] {
			expr, err := projectionBinder.BindExpr(selectList[i].Expr, 0, true)
			if err != nil {
				return err
			}
			ctx.projects = append(ctx.projects, expr)
		}
		ctx.projects = append(ctx.projects, sampleList...)
	}

	for i := range selectList[sampleRangeRight:] {
		expr, err := projectionBinder.BindExpr(selectList[i].Expr, 0, true)
		if err != nil {
			return err
		}

		ctx.projects = append(ctx.projects, expr)
	}
	return nil
}

func (builder *QueryBuilder) appendStep(nodeID int32) int32 {
	stepPos := len(builder.qry.Steps)
	builder.qry.Steps = append(builder.qry.Steps, nodeID)
	return int32(stepPos)
}

func (builder *QueryBuilder) appendNode(node *plan.Node, ctx *BindContext) int32 {
	nodeID := int32(len(builder.qry.Nodes))
	node.NodeId = nodeID
	builder.qry.Nodes = append(builder.qry.Nodes, node)
	builder.ctxByNode = append(builder.ctxByNode, ctx)
	ReCalcNodeStats(nodeID, builder, false, true, true)
	return nodeID
}

func (builder *QueryBuilder) rewriteRightJoinToLeftJoin(nodeID int32) {
	node := builder.qry.Nodes[nodeID]

	for i := range node.Children {
		builder.rewriteRightJoinToLeftJoin(node.Children[i])
	}

	if node.NodeType == plan.Node_JOIN && node.JoinType == plan.Node_RIGHT {
		node.JoinType = plan.Node_LEFT
		node.Children[0], node.Children[1] = node.Children[1], node.Children[0]
	}
}

func (builder *QueryBuilder) buildFrom(stmt tree.TableExprs, ctx *BindContext) (int32, error) {
	if len(stmt) == 1 {
		return builder.buildTable(stmt[0], ctx, -1, nil)
	}
	return 0, moerr.NewInternalError(ctx.binder.GetContext(), "stmt's length should be zero")
	// for now, stmt'length always be zero. if someday that change in parser, you should uncomment these codes
	// leftCtx := NewBindContext(builder, ctx)
	// leftChildID, err := builder.buildTable(stmt[0], leftCtx)
	// if err != nil {
	// 	return 0, err
	// }

	// for i := 1; i < len(stmt); i++ {
	// 	rightCtx := NewBindContext(builder, ctx)
	// 	rightChildID, err := builder.buildTable(stmt[i], rightCtx)
	// 	if err != nil {
	// 		return 0, err
	// 	}

	// 	leftChildID = builder.appendNode(&plan.Node{
	// 		NodeType: plan.Node_JOIN,
	// 		Children: []int32{leftChildID, rightChildID},
	// 		JoinType: plan.Node_INNER,
	// 	}, nil)

	// 	if i == len(stmt)-1 {
	// 		builder.ctxByNode[leftChildID] = ctx
	// 		err = ctx.mergeContexts(leftCtx, rightCtx)
	// 		if err != nil {
	// 			return 0, err
	// 		}
	// 	} else {
	// 		newCtx := NewBindContext(builder, ctx)
	// 		builder.ctxByNode[leftChildID] = newCtx
	// 		err = newCtx.mergeContexts(leftCtx, rightCtx)
	// 		if err != nil {
	// 			return 0, err
	// 		}
	// 		leftCtx = newCtx
	// 	}
	// }

	// return leftChildID, err
}

func (builder *QueryBuilder) splitRecursiveMember(stmt *tree.SelectStatement, name string, stmts *[]tree.SelectStatement) (*tree.SelectStatement, error) {
	ok, left, err := builder.checkRecursiveCTE(stmt, name, stmts)
	if !ok || err != nil {
		return left, err
	}
	return builder.splitRecursiveMember(left, name, stmts)
}

func (builder *QueryBuilder) checkRecursiveCTE(left *tree.SelectStatement, name string, stmts *[]tree.SelectStatement) (bool, *tree.SelectStatement, error) {
	if u, ok := (*left).(*tree.UnionClause); ok {
		if !u.All {
			return false, left, nil
		}

		rt, ok := u.Right.(*tree.SelectClause)
		if !ok {
			return false, left, nil
		}

		count, err := builder.checkRecursiveTable(rt.From.Tables[0], name)
		if err != nil && count > 0 {
			return false, left, err
		}
		if count == 0 {
			return false, left, nil
		}
		if count > 1 {
			return false, left, moerr.NewParseError(builder.GetContext(), "unsupport multiple recursive table expr in recursive CTE: %T", left)
		}
		*stmts = append(*stmts, u.Right)
		return true, &u.Left, nil
	}
	return false, left, nil
}

func (builder *QueryBuilder) checkRecursiveTable(stmt tree.TableExpr, name string) (int, error) {
	switch tbl := stmt.(type) {
	case *tree.Select:
		return 0, moerr.NewParseError(builder.GetContext(), "unsupport SUBQUERY in recursive CTE: %T", stmt)

	case *tree.TableName:
		table := string(tbl.ObjectName)
		if table == name {
			return 1, nil
		}
		return 0, nil

	case *tree.JoinTableExpr:
		var err, err0 error
		if tbl.JoinType == tree.JOIN_TYPE_LEFT || tbl.JoinType == tree.JOIN_TYPE_RIGHT || tbl.JoinType == tree.JOIN_TYPE_NATURAL_LEFT || tbl.JoinType == tree.JOIN_TYPE_NATURAL_RIGHT {
			err0 = moerr.NewParseError(builder.GetContext(), "unsupport LEFT, RIGHT or OUTER JOIN in recursive CTE: %T", stmt)
		}
		c1, err1 := builder.checkRecursiveTable(tbl.Left, name)
		c2, err2 := builder.checkRecursiveTable(tbl.Right, name)
		if err0 != nil {
			err = err0
		} else if err1 != nil {
			err = err1
		} else {
			err = err2
		}
		c := c1 + c2
		return c, err

	case *tree.TableFunction:
		return 0, nil

	case *tree.ParenTableExpr:
		return builder.checkRecursiveTable(tbl.Expr, name)

	case *tree.AliasedTableExpr:
		return builder.checkRecursiveTable(tbl.Expr, name)

	default:
		return 0, nil
	}
}

func getSelectTree(s *tree.Select) *tree.Select {
	switch stmt := s.Select.(type) {
	case *tree.ParenSelect:
		return getSelectTree(stmt.Select)
	default:
		return s
	}
}

func (builder *QueryBuilder) buildTable(stmt tree.TableExpr, ctx *BindContext, preNodeId int32, leftCtx *BindContext) (nodeID int32, err error) {
	switch tbl := stmt.(type) {
	case *tree.Select:
		if builder.isForUpdate {
			return 0, moerr.NewInternalError(builder.GetContext(), "not support select from derived table for update")
		}
		subCtx := NewBindContext(builder, ctx)
		nodeID, err = builder.buildSelect(tbl, subCtx, false)
		if subCtx.isCorrelated {
			return 0, moerr.NewNYI(builder.GetContext(), "correlated subquery in FROM clause")
		}

		if subCtx.hasSingleRow {
			ctx.hasSingleRow = true
		}

	case *tree.TableName:
		schema := string(tbl.SchemaName)
		table := string(tbl.ObjectName)
		if len(table) == 0 || table == "dual" { //special table name
			nodeID = builder.appendNode(&plan.Node{
				NodeType: plan.Node_VALUE_SCAN,
			}, ctx)

			ctx.hasSingleRow = true

			break
		}

		if len(schema) == 0 && ctx.normalCTE && table == ctx.cteName {
			return 0, moerr.NewParseError(builder.GetContext(), "In recursive query block of Recursive Common Table Expression %s, the recursive table must be referenced only once, and not in any subquery", table)
		} else if len(schema) == 0 {
			cteRef := ctx.findCTE(table)
			if cteRef != nil {
				if ctx.recSelect {
					nodeID = ctx.recRecursiveScanNodeId
					return
				}

				var s *tree.Select
				switch stmt := cteRef.ast.Stmt.(type) {
				case *tree.Select:
					s = getSelectTree(stmt)
				case *tree.ParenSelect:
					s = getSelectTree(stmt.Select)
				default:
					err = moerr.NewParseError(builder.GetContext(), "unexpected statement: '%v'", tree.String(stmt, dialect.MYSQL))
					return
				}

				var left *tree.SelectStatement
				var stmts []tree.SelectStatement
				left, err = builder.splitRecursiveMember(&s.Select, table, &stmts)
				if err != nil {
					return 0, err
				}
				isR := len(stmts) > 0

				if isR && !cteRef.isRecursive {
					err = moerr.NewParseError(builder.GetContext(), "not declare RECURSIVE: '%v'", tree.String(stmt, dialect.MYSQL))
				} else if !isR {
					subCtx := NewBindContext(builder, ctx)
					subCtx.maskedCTEs = cteRef.maskedCTEs
					subCtx.cteName = table
					//reset defaultDatabase
					if len(cteRef.defaultDatabase) > 0 {
						subCtx.defaultDatabase = cteRef.defaultDatabase
					}
					cteRef.isRecursive = false
					nodeID, err = builder.buildSelect(s, subCtx, false)
					if err != nil {
						return
					}

					if subCtx.hasSingleRow {
						ctx.hasSingleRow = true
					}

					cols := cteRef.ast.Name.Cols

					if len(cols) > len(subCtx.headings) {
						return 0, moerr.NewSyntaxError(builder.GetContext(), "table %q has %d columns available but %d columns specified", table, len(subCtx.headings), len(cols))
					}

					for i, col := range cols {
						subCtx.headings[i] = string(col)
					}
				} else {
					if len(s.OrderBy) > 0 {
						return 0, moerr.NewParseError(builder.GetContext(), "not support ORDER BY in recursive cte")
					}
					// initial statement
					initCtx := NewBindContext(builder, ctx)
					initCtx.initSelect = true
					initCtx.sinkTag = builder.genNewTag()
					initLastNodeID, err1 := builder.buildSelect(&tree.Select{Select: *left}, initCtx, false)
					if err1 != nil {
						err = err1
						return
					}
					projects := builder.qry.Nodes[builder.qry.Nodes[initLastNodeID].Children[0]].ProjectList
					// recursive statement
					recursiveLastNodeID := initLastNodeID
					initSourceStep := int32(len(builder.qry.Steps))
					recursiveSteps := make([]int32, len(stmts))
					recursiveNodeIDs := make([]int32, len(stmts))
					if len(cteRef.ast.Name.Cols) > 0 {
						cteRef.ast.Name.Cols = append(cteRef.ast.Name.Cols, moRecursiveLevelCol)
					}

					for i, r := range stmts {
						subCtx := NewBindContext(builder, ctx)
						subCtx.maskedCTEs = cteRef.maskedCTEs
						subCtx.cteName = table
						if len(cteRef.defaultDatabase) > 0 {
							subCtx.defaultDatabase = cteRef.defaultDatabase
						}
						subCtx.recSelect = true
						subCtx.sinkTag = initCtx.sinkTag
						subCtx.cteByName = make(map[string]*CTERef)
						subCtx.cteByName[table] = cteRef
						err = builder.addBinding(initLastNodeID, *cteRef.ast.Name, subCtx)
						if err != nil {
							return
						}
						_ = builder.appendStep(recursiveLastNodeID)
						subCtx.recRecursiveScanNodeId = appendRecursiveScanNode(builder, subCtx, initSourceStep, subCtx.sinkTag)
						recursiveNodeIDs[i] = subCtx.recRecursiveScanNodeId
						recursiveSteps[i] = int32(len(builder.qry.Steps))
						recursiveLastNodeID, err = builder.buildSelect(&tree.Select{Select: r}, subCtx, false)
						if err != nil {
							return
						}
						// some check
						n := builder.qry.Nodes[builder.qry.Nodes[recursiveLastNodeID].Children[0]]
						if len(projects) != len(n.ProjectList) {
							return 0, moerr.NewParseError(builder.GetContext(), "recursive cte %s projection error", table)
						}
						for i := range n.ProjectList {
							projTyp := projects[i].GetTyp()
							n.ProjectList[i], err = makePlan2CastExpr(builder.GetContext(), n.ProjectList[i], &projTyp)
							if err != nil {
								return
							}
						}
						if subCtx.hasSingleRow {
							ctx.hasSingleRow = true
						}

						cols := cteRef.ast.Name.Cols

						if len(cols) > len(subCtx.headings) {
							return 0, moerr.NewSyntaxError(builder.GetContext(), "table %q has %d columns available but %d columns specified", table, len(subCtx.headings), len(cols))
						}

						for i, col := range cols {
							subCtx.headings[i] = string(col)
						}
					}
					// union all statement
					var limitExpr *Expr
					var offsetExpr *Expr
					if s.Limit != nil {
						limitBinder := NewLimitBinder(builder, ctx)
						if s.Limit.Offset != nil {
							offsetExpr, err = limitBinder.BindExpr(s.Limit.Offset, 0, true)
							if err != nil {
								return 0, err
							}

							if cExpr, ok := offsetExpr.Expr.(*plan.Expr_Lit); ok {
								if c, ok := cExpr.Lit.Value.(*plan.Literal_I64Val); ok {
									if c.I64Val < 0 {
										return 0, moerr.NewSyntaxError(builder.GetContext(), "offset value must be nonnegative")
									}
								}
							}
						}
						if s.Limit.Count != nil {
							limitExpr, err = limitBinder.BindExpr(s.Limit.Count, 0, true)
							if err != nil {
								return 0, err
							}

							if cExpr, ok := limitExpr.Expr.(*plan.Expr_Lit); ok {
								if c, ok := cExpr.Lit.Value.(*plan.Literal_I64Val); ok {
									if c.I64Val < 0 {
										return 0, moerr.NewSyntaxError(builder.GetContext(), "limit value must be nonnegative")
									}
									ctx.hasSingleRow = c.I64Val == 1
								}
							}
						}
					}

					_ = builder.appendStep(recursiveLastNodeID)
					nodeID = appendCTEScanNode(builder, ctx, initSourceStep, initCtx.sinkTag)
					if limitExpr != nil || offsetExpr != nil {
						node := builder.qry.Nodes[nodeID]
						node.Limit = limitExpr
						node.Offset = offsetExpr
					}
					for i := 0; i < len(recursiveSteps); i++ {
						builder.qry.Nodes[nodeID].SourceStep = append(builder.qry.Nodes[nodeID].SourceStep, recursiveSteps[i])
					}
					curStep := int32(len(builder.qry.Steps))
					for _, id := range recursiveNodeIDs {
						// builder.qry.Nodes[id].SourceStep = append(builder.qry.Nodes[id].SourceStep, curStep)
						builder.qry.Nodes[id].SourceStep[0] = curStep
					}
					unionAllLastNodeID := appendSinkNodeWithTag(builder, ctx, nodeID, ctx.sinkTag)
					builder.qry.Nodes[unionAllLastNodeID].RecursiveSink = true

					// final statement
					ctx.finalSelect = true
					ctx.sinkTag = initCtx.sinkTag
					err = builder.addBinding(initLastNodeID, *cteRef.ast.Name, ctx)
					if err != nil {
						return
					}
					sourceStep := builder.appendStep(unionAllLastNodeID)
					nodeID = appendSinkScanNodeWithTag(builder, ctx, sourceStep, initCtx.sinkTag)
					// builder.qry.Nodes[nodeID].SourceStep = append(builder.qry.Nodes[nodeID].SourceStep, initSourceStep)
				}

				break
			}
			schema = ctx.defaultDatabase
		}

		schema, err = databaseIsValid(schema, builder.compCtx)
		if err != nil {
			return 0, err
		}

		obj, tableDef := builder.compCtx.Resolve(schema, table)
		if tableDef == nil {
			return 0, moerr.NewParseError(builder.GetContext(), "table %q does not exist", table)
		}

		tableDef.Name2ColIndex = map[string]int32{}
		for i := 0; i < len(tableDef.Cols); i++ {
			tableDef.Name2ColIndex[tableDef.Cols[i].Name] = int32(i)
		}
		nodeType := plan.Node_TABLE_SCAN
		if tableDef.TableType == catalog.SystemExternalRel {
			nodeType = plan.Node_EXTERNAL_SCAN
			col := &ColDef{
				Name: catalog.ExternalFilePath,
				Typ: &plan.Type{
					Id:    int32(types.T_varchar),
					Width: types.MaxVarcharLen,
					Table: table,
				},
			}
			tableDef.Cols = append(tableDef.Cols, col)
		} else if tableDef.TableType == catalog.SystemSourceRel {
			nodeType = plan.Node_SOURCE_SCAN
		} else if tableDef.TableType == catalog.SystemViewRel {
			if yes, dbOfView, nameOfView := builder.compCtx.GetBuildingAlterView(); yes {
				currentDB := schema
				if currentDB == "" {
					currentDB = builder.compCtx.DefaultDatabase()
				}
				if dbOfView == currentDB && nameOfView == table {
					return 0, moerr.NewInternalError(builder.GetContext(), "there is a recursive reference to the view %s", nameOfView)
				}
			}
			// set view statment to CTE
			viewDefString := tableDef.ViewSql.View

			if viewDefString != "" {
				if ctx.cteByName == nil {
					ctx.cteByName = make(map[string]*CTERef)
				}

				viewData := ViewData{}
				err := json.Unmarshal([]byte(viewDefString), &viewData)
				if err != nil {
					return 0, err
				}

				originStmts, err := mysql.Parse(builder.GetContext(), viewData.Stmt, 1)
				if err != nil {
					return 0, err
				}
				viewStmt, ok := originStmts[0].(*tree.CreateView)

				// No createview stmt, check alterview stmt.
				if !ok {
					alterstmt, ok := originStmts[0].(*tree.AlterView)
					viewStmt = &tree.CreateView{}
					if !ok {
						return 0, moerr.NewParseError(builder.GetContext(), "can not get view statement")
					}
					viewStmt.Name = alterstmt.Name
					viewStmt.ColNames = alterstmt.ColNames
					viewStmt.AsSource = alterstmt.AsSource
				}

				viewName := viewStmt.Name.ObjectName
				var maskedCTEs map[string]bool
				if len(ctx.cteByName) > 0 {
					maskedCTEs = make(map[string]bool)
					for name := range ctx.cteByName {
						maskedCTEs[name] = true
					}
				}
				defaultDatabase := viewData.DefaultDatabase
				if obj.PubInfo != nil {
					defaultDatabase = obj.SubscriptionName
				}
				ctx.cteByName[string(viewName)] = &CTERef{
					ast: &tree.CTE{
						Name: &tree.AliasClause{
							Alias: viewName,
							Cols:  viewStmt.ColNames,
						},
						Stmt: viewStmt.AsSource,
					},
					defaultDatabase: defaultDatabase,
					maskedCTEs:      maskedCTEs,
				}

				newTableName := tree.NewTableName(viewName, tree.ObjectNamePrefix{
					CatalogName:     tbl.CatalogName, // TODO unused now, if used in some code, that will be save in view
					SchemaName:      tree.Identifier(""),
					ExplicitCatalog: false,
					ExplicitSchema:  false,
				})
				return builder.buildTable(newTableName, ctx, preNodeId, leftCtx)
			}
		}

		nodeID = builder.appendNode(&plan.Node{
			NodeType:    nodeType,
			Stats:       nil,
			ObjRef:      obj,
			TableDef:    tableDef,
			BindingTags: []int32{builder.genNewTag()},
		}, ctx)

	case *tree.JoinTableExpr:
		if tbl.Right == nil {
			return builder.buildTable(tbl.Left, ctx, preNodeId, leftCtx)
		} else if builder.isForUpdate {
			return 0, moerr.NewInternalError(builder.GetContext(), "not support select from join table for update")
		}
		return builder.buildJoinTable(tbl, ctx)

	case *tree.TableFunction:
		if tbl.Id() == "result_scan" {
			return builder.buildResultScan(tbl, ctx)
		}
		return builder.buildTableFunction(tbl, ctx, preNodeId, leftCtx)

	case *tree.ParenTableExpr:
		return builder.buildTable(tbl.Expr, ctx, preNodeId, leftCtx)

	case *tree.AliasedTableExpr: //allways AliasedTableExpr first
		if _, ok := tbl.Expr.(*tree.Select); ok {
			if tbl.As.Alias == "" {
				return 0, moerr.NewSyntaxError(builder.GetContext(), "subquery in FROM must have an alias: %T", stmt)
			}
		}

		nodeID, err = builder.buildTable(tbl.Expr, ctx, preNodeId, leftCtx)
		if err != nil {
			return
		}

		err = builder.addBinding(nodeID, tbl.As, ctx)

		//tableDef := builder.qry.Nodes[nodeID].GetTableDef()
		midNode := builder.qry.Nodes[nodeID]
		//if it is the non-sys account and reads the cluster table,
		//we add an account_id filter to make sure that the non-sys account
		//can only read its own data.

		if midNode.NodeType == plan.Node_TABLE_SCAN {
			dbName := midNode.ObjRef.SchemaName
			tableName := midNode.TableDef.Name
			currentAccountID, err := builder.compCtx.GetAccountId()
			if err != nil {
				return 0, err
			}
			acctName := builder.compCtx.GetUserName()
			if sub := builder.compCtx.GetQueryingSubscription(); sub != nil {
				currentAccountID = uint32(sub.AccountId)
				builder.qry.Nodes[nodeID].NotCacheable = true
			}
			if currentAccountID != catalog.System_Account {
				// add account filter for system table scan
				if dbName == catalog.MO_CATALOG && tableName == catalog.MO_DATABASE {
					modatabaseFilter := util.BuildMoDataBaseFilter(uint64(currentAccountID))
					ctx.binder = NewWhereBinder(builder, ctx)
					accountFilterExprs, err := splitAndBindCondition(modatabaseFilter, NoAlias, ctx)
					if err != nil {
						return 0, err
					}
					builder.qry.Nodes[nodeID].FilterList = accountFilterExprs
				} else if dbName == catalog.MO_SYSTEM_METRICS && tableName == catalog.MO_METRIC {
					motablesFilter := util.BuildSysMetricFilter(acctName)
					ctx.binder = NewWhereBinder(builder, ctx)
					accountFilterExprs, err := splitAndBindCondition(motablesFilter, NoAlias, ctx)
					if err != nil {
						return 0, err
					}
					builder.qry.Nodes[nodeID].FilterList = accountFilterExprs
				} else if dbName == catalog.MO_SYSTEM && tableName == catalog.MO_STATEMENT {
					motablesFilter := util.BuildSysStatementInfoFilter(acctName)
					ctx.binder = NewWhereBinder(builder, ctx)
					accountFilterExprs, err := splitAndBindCondition(motablesFilter, NoAlias, ctx)
					if err != nil {
						return 0, err
					}
					builder.qry.Nodes[nodeID].FilterList = accountFilterExprs
				} else if dbName == catalog.MO_CATALOG && tableName == catalog.MO_TABLES {
					motablesFilter := util.BuildMoTablesFilter(uint64(currentAccountID))
					ctx.binder = NewWhereBinder(builder, ctx)
					accountFilterExprs, err := splitAndBindCondition(motablesFilter, NoAlias, ctx)
					if err != nil {
						return 0, err
					}
					builder.qry.Nodes[nodeID].FilterList = accountFilterExprs
				} else if dbName == catalog.MO_CATALOG && tableName == catalog.MO_COLUMNS {
					moColumnsFilter := util.BuildMoColumnsFilter(uint64(currentAccountID))
					ctx.binder = NewWhereBinder(builder, ctx)
					accountFilterExprs, err := splitAndBindCondition(moColumnsFilter, NoAlias, ctx)
					if err != nil {
						return 0, err
					}
					builder.qry.Nodes[nodeID].FilterList = accountFilterExprs
				} else if util.TableIsClusterTable(midNode.GetTableDef().GetTableType()) {
					ctx.binder = NewWhereBinder(builder, ctx)
					left := &tree.UnresolvedName{
						NumParts: 1,
						Parts:    tree.NameParts{util.GetClusterTableAttributeName()},
					}
					right := tree.NewNumVal(constant.MakeUint64(uint64(currentAccountID)), strconv.Itoa(int(currentAccountID)), false)
					right.ValType = tree.P_uint64
					//account_id = the accountId of the non-sys account
					accountFilter := &tree.ComparisonExpr{
						Op:    tree.EQUAL,
						Left:  left,
						Right: right,
					}
					accountFilterExprs, err := splitAndBindCondition(accountFilter, NoAlias, ctx)
					if err != nil {
						return 0, err
					}
					builder.qry.Nodes[nodeID].FilterList = accountFilterExprs
				}
			}
		}
		return
	case *tree.StatementSource:
		return 0, moerr.NewParseError(builder.GetContext(), "unsupport table expr: %T", stmt)

	default:
		// Values table not support
		return 0, moerr.NewParseError(builder.GetContext(), "unsupport table expr: %T", stmt)
	}

	return
}

func (builder *QueryBuilder) genNewTag() int32 {
	builder.nextTag++
	return builder.nextTag
}

func (builder *QueryBuilder) genNewMsgTag() (ret int32) {
	// start from 1, and 0 means do not handle with message
	builder.nextMsgTag++
	return builder.nextMsgTag
}

func (builder *QueryBuilder) addBinding(nodeID int32, alias tree.AliasClause, ctx *BindContext) error {
	node := builder.qry.Nodes[nodeID]

	var cols []string
	var colIsHidden []bool
	var types []*plan.Type
	var defaultVals []string
	var binding *Binding
	var table string
	if node.NodeType == plan.Node_TABLE_SCAN || node.NodeType == plan.Node_MATERIAL_SCAN || node.NodeType == plan.Node_EXTERNAL_SCAN || node.NodeType == plan.Node_FUNCTION_SCAN || node.NodeType == plan.Node_VALUE_SCAN || node.NodeType == plan.Node_SINK_SCAN || node.NodeType == plan.Node_RECURSIVE_SCAN || node.NodeType == plan.Node_SOURCE_SCAN {
		if (node.NodeType == plan.Node_VALUE_SCAN || node.NodeType == plan.Node_SINK_SCAN || node.NodeType == plan.Node_RECURSIVE_SCAN) && node.TableDef == nil {
			return nil
		}
		if len(alias.Cols) > len(node.TableDef.Cols) {
			return moerr.NewSyntaxError(builder.GetContext(), "table %q has %d columns available but %d columns specified", alias.Alias, len(node.TableDef.Cols), len(alias.Cols))
		}

		if alias.Alias != "" {
			table = string(alias.Alias)
		} else {
			if node.NodeType == plan.Node_FUNCTION_SCAN {
				return moerr.NewSyntaxError(builder.GetContext(), "Every table function must have an alias")
			}
			if node.NodeType == plan.Node_RECURSIVE_SCAN || node.NodeType == plan.Node_SINK_SCAN {
				return nil
			}

			table = node.TableDef.Name
		}

		if _, ok := ctx.bindingByTable[table]; ok {
			return moerr.NewSyntaxError(builder.GetContext(), "table name %q specified more than once", table)
		}

		colLength := len(node.TableDef.Cols)
		cols = make([]string, colLength)
		colIsHidden = make([]bool, colLength)
		types = make([]*plan.Type, colLength)
		defaultVals = make([]string, colLength)

		tag := node.BindingTags[0]

		for i, col := range node.TableDef.Cols {
			if i < len(alias.Cols) {
				cols[i] = string(alias.Cols[i])
			} else {
				cols[i] = col.Name
			}
			colIsHidden[i] = col.Hidden
			types[i] = col.Typ
			if col.Default != nil {
				defaultVals[i] = col.Default.OriginString
			}
			name := table + "." + cols[i]
			builder.nameByColRef[[2]int32{tag, int32(i)}] = name
		}

		binding = NewBinding(tag, nodeID, table, node.TableDef.TblId, cols, colIsHidden, types, util.TableIsClusterTable(node.TableDef.TableType), defaultVals)
	} else {
		// Subquery
		subCtx := builder.ctxByNode[nodeID]
		tag := subCtx.rootTag()
		headings := subCtx.headings
		projects := subCtx.projects

		if len(alias.Cols) > len(headings) {
			return moerr.NewSyntaxError(builder.GetContext(), "11111 table %q has %d columns available but %d columns specified", alias.Alias, len(headings), len(alias.Cols))
		}

		table = subCtx.cteName
		if len(alias.Alias) > 0 {
			table = string(alias.Alias)
		}
		if len(table) == 0 {
			table = fmt.Sprintf("mo_table_subquery_alias_%d", tag)
		}
		if _, ok := ctx.bindingByTable[table]; ok {
			return moerr.NewSyntaxError(builder.GetContext(), "table name %q specified more than once", table)
		}

		colLength := len(headings)
		cols = make([]string, colLength)
		colIsHidden = make([]bool, colLength)
		types = make([]*plan.Type, colLength)
		defaultVals = make([]string, colLength)

		for i, col := range headings {
			if i < len(alias.Cols) {
				cols[i] = string(alias.Cols[i])
			} else {
				cols[i] = strings.ToLower(col)
			}
			types[i] = &projects[i].Typ
			colIsHidden[i] = false
			defaultVals[i] = ""
			name := table + "." + cols[i]
			builder.nameByColRef[[2]int32{tag, int32(i)}] = name
		}

		binding = NewBinding(tag, nodeID, table, 0, cols, colIsHidden, types, false, defaultVals)
	}

	ctx.bindings = append(ctx.bindings, binding)
	ctx.bindingByTag[binding.tag] = binding
	ctx.bindingByTable[binding.table] = binding

	if node.NodeType != plan.Node_RECURSIVE_SCAN && node.NodeType != plan.Node_SINK_SCAN {
		for _, col := range binding.cols {
			if _, ok := ctx.bindingByCol[col]; ok {
				ctx.bindingByCol[col] = nil
			} else {
				ctx.bindingByCol[col] = binding
			}
		}
	}

	ctx.bindingTree = &BindingTreeNode{
		binding: binding,
	}

	return nil
}

func (builder *QueryBuilder) buildJoinTable(tbl *tree.JoinTableExpr, ctx *BindContext) (int32, error) {
	var joinType plan.Node_JoinType

	switch tbl.JoinType {
	case tree.JOIN_TYPE_CROSS, tree.JOIN_TYPE_INNER, tree.JOIN_TYPE_NATURAL:
		joinType = plan.Node_INNER
	case tree.JOIN_TYPE_LEFT, tree.JOIN_TYPE_NATURAL_LEFT:
		joinType = plan.Node_LEFT
	case tree.JOIN_TYPE_RIGHT, tree.JOIN_TYPE_NATURAL_RIGHT:
		joinType = plan.Node_RIGHT
	case tree.JOIN_TYPE_FULL:
		joinType = plan.Node_OUTER
	}

	leftCtx := NewBindContext(builder, ctx)
	rightCtx := NewBindContext(builder, ctx)

	leftChildID, err := builder.buildTable(tbl.Left, leftCtx, -1, leftCtx)
	if err != nil {
		return 0, err
	}
	if _, ok := tbl.Right.(*tree.TableFunction); ok {
		return 0, moerr.NewSyntaxError(builder.GetContext(), "Every table function must have an alias")
	}
	rightChildID, err := builder.buildTable(tbl.Right, rightCtx, leftChildID, leftCtx)
	if err != nil {
		return 0, err
	}

	if builder.qry.Nodes[rightChildID].NodeType == plan.Node_FUNCTION_SCAN {
		if joinType != plan.Node_INNER {
			return 0, moerr.NewSyntaxError(builder.GetContext(), "table function can only be used in a inner join")
		}
	}

	err = ctx.mergeContexts(builder.GetContext(), leftCtx, rightCtx)
	if err != nil {
		return 0, err
	}

	nodeID := builder.appendNode(&plan.Node{
		NodeType: plan.Node_JOIN,
		Children: []int32{leftChildID, rightChildID},
		JoinType: joinType,
	}, ctx)
	node := builder.qry.Nodes[nodeID]

	ctx.binder = NewTableBinder(builder, ctx)

	switch cond := tbl.Cond.(type) {
	case *tree.OnJoinCond:
		joinConds, err := splitAndBindCondition(cond.Expr, NoAlias, ctx)
		if err != nil {
			return 0, err
		}

		node.OnList = joinConds

	case *tree.UsingJoinCond:
		for _, col := range cond.Cols {
			expr, err := ctx.addUsingCol(string(col), joinType, leftCtx, rightCtx)
			if err != nil {
				return 0, err
			}

			node.OnList = append(node.OnList, expr)
		}

	default:
		if tbl.JoinType == tree.JOIN_TYPE_NATURAL || tbl.JoinType == tree.JOIN_TYPE_NATURAL_LEFT || tbl.JoinType == tree.JOIN_TYPE_NATURAL_RIGHT {
			leftCols := make(map[string]bool)
			for _, binding := range leftCtx.bindings {
				for i, col := range binding.cols {
					if binding.colIsHidden[i] {
						continue
					}
					leftCols[col] = true
				}
			}

			var usingCols []string
			for _, binding := range rightCtx.bindings {
				for _, col := range binding.cols {
					if leftCols[col] {
						usingCols = append(usingCols, col)
					}
				}
			}

			for _, col := range usingCols {
				expr, err := ctx.addUsingCol(col, joinType, leftCtx, rightCtx)
				if err != nil {
					return 0, err
				}

				node.OnList = append(node.OnList, expr)
			}
		}
	}

	return nodeID, nil
}

func (builder *QueryBuilder) buildTableFunction(tbl *tree.TableFunction, ctx *BindContext, preNodeId int32, leftCtx *BindContext) (int32, error) {
	var (
		childId int32
		err     error
		nodeId  int32
	)

	if preNodeId == -1 {
		scanNode := &plan.Node{
			NodeType: plan.Node_VALUE_SCAN,
		}
		childId = builder.appendNode(scanNode, ctx)
		ctx.binder = NewTableBinder(builder, ctx)
	} else {
		ctx.binder = NewTableBinder(builder, leftCtx)
		childId = builder.copyNode(ctx, preNodeId)
	}

	exprs := make([]*plan.Expr, 0, len(tbl.Func.Exprs))
	for _, v := range tbl.Func.Exprs {
		curExpr, err := ctx.binder.BindExpr(v, 0, false)
		if err != nil {
			return 0, err
		}
		exprs = append(exprs, curExpr)
	}
	id := tbl.Id()
	switch id {
	case "unnest":
		nodeId, err = builder.buildUnnest(tbl, ctx, exprs, childId)
	case "generate_series":
		nodeId = builder.buildGenerateSeries(tbl, ctx, exprs, childId)
	case "meta_scan":
		nodeId, err = builder.buildMetaScan(tbl, ctx, exprs, childId)
	case "current_account":
		nodeId, err = builder.buildCurrentAccount(tbl, ctx, exprs, childId)
	case "metadata_scan":
		nodeId = builder.buildMetadataScan(tbl, ctx, exprs, childId)
	case "processlist", "mo_sessions":
		nodeId, err = builder.buildProcesslist(tbl, ctx, exprs, childId)
	case "mo_configurations":
		nodeId, err = builder.buildMoConfigurations(tbl, ctx, exprs, childId)
	case "mo_locks":
		nodeId, err = builder.buildMoLocks(tbl, ctx, exprs, childId)
	case "mo_transactions":
		nodeId, err = builder.buildMoTransactions(tbl, ctx, exprs, childId)
	case "mo_cache":
		nodeId, err = builder.buildMoCache(tbl, ctx, exprs, childId)
	default:
		err = moerr.NewNotSupported(builder.GetContext(), "table function '%s' not supported", id)
	}
	return nodeId, err
}

func (builder *QueryBuilder) GetContext() context.Context {
	if builder == nil {
		return context.TODO()
	}
	return builder.compCtx.GetContext()
}

func (builder *QueryBuilder) checkExprCanPushdown(expr *Expr, node *Node) bool {
	switch node.NodeType {
	case plan.Node_FUNCTION_SCAN:
		if onlyContainsTag(expr, node.BindingTags[0]) {
			return true
		}
		for _, childId := range node.Children {
			if builder.checkExprCanPushdown(expr, builder.qry.Nodes[childId]) {
				return true
			}
		}
		return false
	case plan.Node_TABLE_SCAN, plan.Node_EXTERNAL_SCAN, plan.Node_SOURCE_SCAN:
		return onlyContainsTag(expr, node.BindingTags[0])
	case plan.Node_JOIN:
		if containsTag(expr, builder.qry.Nodes[node.Children[0]].BindingTags[0]) && containsTag(expr, builder.qry.Nodes[node.Children[1]].BindingTags[0]) {
			return true
		}
		for _, childId := range node.Children {
			if builder.checkExprCanPushdown(expr, builder.qry.Nodes[childId]) {
				return true
			}
		}
		return false

	default:
		for _, childId := range node.Children {
			if builder.checkExprCanPushdown(expr, builder.qry.Nodes[childId]) {
				return true
			}
		}
		return false
	}
}<|MERGE_RESOLUTION|>--- conflicted
+++ resolved
@@ -1356,15 +1356,8 @@
 					if child.NodeType == plan.Node_TABLE_SCAN && len(child.FilterList) == 0 {
 						agg.Func.ObjName = "sum"
 						fr, _ := function.GetFunctionByName(context.TODO(), "sum", []types.Type{types.T_int64.ToType()})
-<<<<<<< HEAD
 						agg.Func.Obj = fr.GetEncodedOverloadID()
 						agg.Args[0] = &plan.Expr{
-							Typ: &Type{},
-=======
-						agg.F.Func.Obj = fr.GetEncodedOverloadID()
-						agg.F.Args[0] = &plan.Expr{
-							Typ: Type{},
->>>>>>> c997bce1
 							Expr: &plan.Expr_Col{
 								Col: &plan.ColRef{
 									RelPos: 0,
@@ -1413,11 +1406,7 @@
 						switch expr := agg.Args[0].Expr.(type) {
 						case *plan.Expr_Col:
 							expr.Col.RelPos = child.BindingTags[0]
-<<<<<<< HEAD
-							agg.Args[0].Typ = child.TableDef.Cols[expr.Col.ColPos].Typ
-=======
-							agg.F.Args[0].Typ = *child.TableDef.Cols[expr.Col.ColPos].Typ
->>>>>>> c997bce1
+							agg.Args[0].Typ = *child.TableDef.Cols[expr.Col.ColPos].Typ
 						}
 					}
 				}
