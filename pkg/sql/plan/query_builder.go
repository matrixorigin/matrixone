--- conflicted
+++ resolved
@@ -2566,33 +2566,12 @@
 				return 0, moerr.NewParseErrorf(builder.GetContext(), "not support group by in recursive cte: '%v'", tree.String(clause.GroupBy, dialect.MYSQL))
 			}
 			groupBinder := NewGroupBinder(builder, ctx, selectList)
-<<<<<<< HEAD
 			for _, list := range clause.GroupBy.GroupByExprsList {
 				for _, group := range list {
-=======
-			if clause.GroupBy != nil {
-				for _, group := range clause.GroupBy.GroupByExprs {
->>>>>>> c3499aba
 					group, err = ctx.qualifyColumnNames(group, AliasAfterColumn)
 					if err != nil {
 						return 0, err
 					}
-<<<<<<< HEAD
-=======
-
-					_, err = groupBinder.BindExpr(group, 0, true)
-					if err != nil {
-						return 0, err
-					}
-				}
-			}
-
-			if astTimeWindow != nil {
-				group, err := ctx.qualifyColumnNames(helpFunc.truncate, AliasAfterColumn)
-				if err != nil {
-					return 0, err
-				}
->>>>>>> c3499aba
 
 					_, err = groupBinder.BindExpr(group, 0, true)
 					if err != nil {
@@ -2609,6 +2588,17 @@
 			} else {
 				for i, _ := range ctx.groupingFlag {
 					ctx.groupingFlag[i] = true
+				}
+			}
+			if astTimeWindow != nil {
+				group, err := ctx.qualifyColumnNames(helpFunc.truncate, AliasAfterColumn)
+				if err != nil {
+					return 0, err
+				}
+
+				_, err = groupBinder.BindExpr(group, 0, true)
+				if err != nil {
+					return 0, err
 				}
 				colPos := groupBinder.ctx.groupByAst[tree.String(helpFunc.truncate, dialect.MYSQL)]
 				timeWindowGroup = &plan.Expr{
