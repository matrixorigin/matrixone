// Copyright 2022 Matrix Origin
//
// Licensed under the Apache License, Version 2.0 (the "License");
// you may not use this file except in compliance with the License.
// You may obtain a copy of the License at
//
//     http://www.apache.org/licenses/LICENSE-2.0
//
// Unless required by applicable law or agreed to in writing, software
// distributed under the License is distributed on an "AS IS" BASIS,
// WITHOUT WARRANTIES OR CONDITIONS OF ANY KIND, either express or implied.
// See the License for the specific language governing permissions and
// limitations under the License.

package plan

import (
	"encoding/json"

	"github.com/matrixorigin/matrixone/pkg/catalog"
	"github.com/matrixorigin/matrixone/pkg/common/moerr"
	"github.com/matrixorigin/matrixone/pkg/container/types"
	"github.com/matrixorigin/matrixone/pkg/pb/plan"
	"github.com/matrixorigin/matrixone/pkg/sql/parsers/dialect"
	"github.com/matrixorigin/matrixone/pkg/sql/parsers/dialect/mysql"
	"github.com/matrixorigin/matrixone/pkg/sql/parsers/tree"
	"github.com/matrixorigin/matrixone/pkg/sql/plan/function"
)

func NewQueryBuilder(queryType plan.Query_StatementType, ctx CompilerContext) *QueryBuilder {
	return &QueryBuilder{
		qry: &Query{
			StmtType: queryType,
		},
		compCtx:      ctx,
		ctxByNode:    []*BindContext{},
		nameByColRef: make(map[[2]int32]string),
		nextTag:      0,
	}
}

func (builder *QueryBuilder) remapExpr(expr *Expr, colMap map[[2]int32][2]int32) error {
	switch ne := expr.Expr.(type) {
	case *plan.Expr_Col:
		mapId := [2]int32{ne.Col.RelPos, ne.Col.ColPos}
		if ids, ok := colMap[mapId]; ok {
			ne.Col.RelPos = ids[0]
			ne.Col.ColPos = ids[1]
			ne.Col.Name = builder.nameByColRef[mapId]
		} else {
			return moerr.NewParseError("can't find column %v in context's map %v", mapId, colMap)
		}

	case *plan.Expr_F:
		for _, arg := range ne.F.GetArgs() {
			err := builder.remapExpr(arg, colMap)
			if err != nil {
				return err
			}
		}
	}
	return nil
}

type ColRefRemapping struct {
	globalToLocal map[[2]int32][2]int32
	localToGlobal [][2]int32
}

func (m *ColRefRemapping) addColRef(colRef [2]int32) {
	m.globalToLocal[colRef] = [2]int32{0, int32(len(m.localToGlobal))}
	m.localToGlobal = append(m.localToGlobal, colRef)
}

func (builder *QueryBuilder) remapAllColRefs(nodeID int32, colRefCnt map[[2]int32]int) (*ColRefRemapping, error) {
	node := builder.qry.Nodes[nodeID]

	remapping := &ColRefRemapping{
		globalToLocal: make(map[[2]int32][2]int32),
	}

	switch node.NodeType {
<<<<<<< HEAD
	case plan.Node_TABLE_SCAN, plan.Node_MATERIAL_SCAN, plan.Node_EXTERNAL_SCAN, plan.Node_TABLE_FUNCTION:
=======
	case plan.Node_TABLE_SCAN, plan.Node_MATERIAL_SCAN, plan.Node_EXTERNAL_SCAN:
>>>>>>> 719207f7
		for _, expr := range node.FilterList {
			increaseRefCnt(expr, colRefCnt)
		}

		internalRemapping := &ColRefRemapping{
			globalToLocal: make(map[[2]int32][2]int32),
		}

		tag := node.BindingTags[0]
		newTableDef := &plan.TableDef{
			Name:          node.TableDef.Name,
			Defs:          node.TableDef.Defs,
			Name2ColIndex: node.TableDef.Name2ColIndex,
			Createsql:     node.TableDef.Createsql,
			TblFunc:       node.TableDef.TblFunc,
		}

		for i, col := range node.TableDef.Cols {
			globalRef := [2]int32{tag, int32(i)}
			if colRefCnt[globalRef] == 0 {
				continue
			}

			internalRemapping.addColRef(globalRef)

			newTableDef.Cols = append(newTableDef.Cols, col)
		}

		if len(newTableDef.Cols) == 0 {
			internalRemapping.addColRef([2]int32{tag, 0})
			newTableDef.Cols = append(newTableDef.Cols, node.TableDef.Cols[0])
		}

		node.TableDef = newTableDef

		for _, expr := range node.FilterList {
			decreaseRefCnt(expr, colRefCnt)
			err := builder.remapExpr(expr, internalRemapping.globalToLocal)
			if err != nil {
				return nil, err
			}
		}

		for i, col := range node.TableDef.Cols {
			if colRefCnt[internalRemapping.localToGlobal[i]] == 0 {
				continue
			}

			remapping.addColRef(internalRemapping.localToGlobal[i])

			node.ProjectList = append(node.ProjectList, &plan.Expr{
				Typ: col.Typ,
				Expr: &plan.Expr_Col{
					Col: &plan.ColRef{
						RelPos: 0,
						ColPos: int32(i),
						Name:   builder.nameByColRef[internalRemapping.localToGlobal[i]],
					},
				},
			})
		}

		if len(node.ProjectList) == 0 {
			globalRef := [2]int32{tag, 0}
			remapping.addColRef(globalRef)

			node.ProjectList = append(node.ProjectList, &plan.Expr{
				Typ: node.TableDef.Cols[0].Typ,
				Expr: &plan.Expr_Col{
					Col: &plan.ColRef{
						RelPos: 0,
						ColPos: 0,
						Name:   builder.nameByColRef[globalRef],
					},
				},
			})
		}
	case plan.Node_UNNEST:
		for _, expr := range node.FilterList {
			increaseRefCnt(expr, colRefCnt)
		}

		internalRemapping := &ColRefRemapping{
			globalToLocal: make(map[[2]int32][2]int32),
		}

		tag := node.BindingTags[0]
		newTableDef := &plan.TableDef{
			Name:               node.TableDef.Name,
			Defs:               node.TableDef.Defs,
			Name2ColIndex:      node.TableDef.Name2ColIndex,
			Createsql:          node.TableDef.Createsql,
			TableFunctionParam: node.TableDef.TableFunctionParam,
		}

		for i, col := range node.TableDef.Cols {
			globalRef := [2]int32{tag, int32(i)}
			if colRefCnt[globalRef] == 0 {
				continue
			}

			internalRemapping.addColRef(globalRef)

			newTableDef.Cols = append(newTableDef.Cols, col)
		}

		if len(newTableDef.Cols) == 0 {
			internalRemapping.addColRef([2]int32{tag, 0})
			newTableDef.Cols = append(newTableDef.Cols, node.TableDef.Cols[0])
		}

		node.TableDef = newTableDef

		for _, expr := range node.FilterList {
			decreaseRefCnt(expr, colRefCnt)
			err := builder.remapExpr(expr, internalRemapping.globalToLocal)
			if err != nil {
				return nil, err
			}
		}

		for i, col := range node.TableDef.Cols {
			if colRefCnt[internalRemapping.localToGlobal[i]] == 0 {
				continue
			}

			remapping.addColRef(internalRemapping.localToGlobal[i])

			node.ProjectList = append(node.ProjectList, &plan.Expr{
				Typ: col.Typ,
				Expr: &plan.Expr_Col{
					Col: &plan.ColRef{
						RelPos: 0,
						ColPos: int32(i),
						Name:   builder.nameByColRef[internalRemapping.localToGlobal[i]],
					},
				},
			})
		}

		if len(node.ProjectList) == 0 {
			globalRef := [2]int32{tag, 0}
			remapping.addColRef(globalRef)

			node.ProjectList = append(node.ProjectList, &plan.Expr{
				Typ: node.TableDef.Cols[0].Typ,
				Expr: &plan.Expr_Col{
					Col: &plan.ColRef{
						RelPos: 0,
						ColPos: 0,
						Name:   builder.nameByColRef[globalRef],
					},
				},
			})
		}
		childId := node.Children[0]
		childNode := builder.qry.Nodes[childId]
		if childNode.NodeType != plan.Node_PROJECT {
			break
		}
		_, err := builder.remapAllColRefs(childId, colRefCnt)
		if err != nil {
			return nil, err
		}

	case plan.Node_INTERSECT, plan.Node_INTERSECT_ALL,
		plan.Node_UNION, plan.Node_UNION_ALL,
		plan.Node_MINUS, plan.Node_MINUS_ALL:

		thisTag := node.BindingTags[0]
		leftID := node.Children[0]
		rightID := node.Children[1]
		for i, expr := range node.ProjectList {
			increaseRefCnt(expr, colRefCnt)
			globalRef := [2]int32{thisTag, int32(i)}
			remapping.addColRef(globalRef)
		}

		rightNode := builder.qry.Nodes[rightID]
		if rightNode.NodeType == plan.Node_PROJECT {
			projectTag := rightNode.BindingTags[0]
			for i := range rightNode.ProjectList {
				increaseRefCnt(&plan.Expr{
					Expr: &plan.Expr_Col{
						Col: &plan.ColRef{
							RelPos: projectTag,
							ColPos: int32(i),
						},
					}}, colRefCnt)
			}
		}

		internalMap := make(map[[2]int32][2]int32)

		leftRemapping, err := builder.remapAllColRefs(leftID, colRefCnt)
		if err != nil {
			return nil, err
		}
		for k, v := range leftRemapping.globalToLocal {
			internalMap[k] = v
		}

		_, err = builder.remapAllColRefs(rightID, colRefCnt)
		if err != nil {
			return nil, err
		}

		for _, expr := range node.ProjectList {
			decreaseRefCnt(expr, colRefCnt)
			err := builder.remapExpr(expr, internalMap)
			if err != nil {
				return nil, err
			}
		}

	case plan.Node_JOIN:
		for _, expr := range node.OnList {
			increaseRefCnt(expr, colRefCnt)
		}

		internalMap := make(map[[2]int32][2]int32)

		leftID := node.Children[0]
		leftRemapping, err := builder.remapAllColRefs(leftID, colRefCnt)
		if err != nil {
			return nil, err
		}

		for k, v := range leftRemapping.globalToLocal {
			internalMap[k] = v
		}

		rightID := node.Children[1]
		rightRemapping, err := builder.remapAllColRefs(rightID, colRefCnt)
		if err != nil {
			return nil, err
		}

		for k, v := range rightRemapping.globalToLocal {
			internalMap[k] = [2]int32{1, v[1]}
		}

		for _, expr := range node.OnList {
			decreaseRefCnt(expr, colRefCnt)
			err := builder.remapExpr(expr, internalMap)
			if err != nil {
				return nil, err
			}
		}

		childProjList := builder.qry.Nodes[leftID].ProjectList
		for i, globalRef := range leftRemapping.localToGlobal {
			if colRefCnt[globalRef] == 0 {
				continue
			}

			remapping.addColRef(globalRef)

			node.ProjectList = append(node.ProjectList, &plan.Expr{
				Typ: childProjList[i].Typ,
				Expr: &plan.Expr_Col{
					Col: &plan.ColRef{
						RelPos: 0,
						ColPos: int32(i),
						Name:   builder.nameByColRef[globalRef],
					},
				},
			})
		}

		if node.JoinType == plan.Node_MARK {
			globalRef := [2]int32{node.BindingTags[0], 0}
			remapping.addColRef(globalRef)

			node.ProjectList = append(node.ProjectList, &plan.Expr{
				Typ: &plan.Type{
					Id:       int32(types.T_bool),
					Nullable: true,
					Size:     1,
				},
				Expr: &plan.Expr_Col{
					Col: &plan.ColRef{
						RelPos: -1,
						ColPos: 0,
						Name:   builder.nameByColRef[globalRef],
					},
				},
			})

			break
		}

		if node.JoinType != plan.Node_SEMI && node.JoinType != plan.Node_ANTI {
			childProjList = builder.qry.Nodes[rightID].ProjectList
			for i, globalRef := range rightRemapping.localToGlobal {
				if colRefCnt[globalRef] == 0 {
					continue
				}

				remapping.addColRef(globalRef)

				node.ProjectList = append(node.ProjectList, &plan.Expr{
					Typ: childProjList[i].Typ,
					Expr: &plan.Expr_Col{
						Col: &plan.ColRef{
							RelPos: 1,
							ColPos: int32(i),
							Name:   builder.nameByColRef[globalRef],
						},
					},
				})
			}
		}

		if len(node.ProjectList) == 0 && len(leftRemapping.localToGlobal) > 0 {
			globalRef := leftRemapping.localToGlobal[0]
			remapping.addColRef(globalRef)

			node.ProjectList = append(node.ProjectList, &plan.Expr{
				Typ: builder.qry.Nodes[leftID].ProjectList[0].Typ,
				Expr: &plan.Expr_Col{
					Col: &plan.ColRef{
						RelPos: 0,
						ColPos: 0,
						Name:   builder.nameByColRef[globalRef],
					},
				},
			})
		}

	case plan.Node_AGG:
		for _, expr := range node.GroupBy {
			increaseRefCnt(expr, colRefCnt)
		}

		for _, expr := range node.AggList {
			increaseRefCnt(expr, colRefCnt)
		}

		childRemapping, err := builder.remapAllColRefs(node.Children[0], colRefCnt)
		if err != nil {
			return nil, err
		}

		groupTag := node.BindingTags[0]
		aggregateTag := node.BindingTags[1]

		for idx, expr := range node.GroupBy {
			decreaseRefCnt(expr, colRefCnt)
			err := builder.remapExpr(expr, childRemapping.globalToLocal)
			if err != nil {
				return nil, err
			}

			globalRef := [2]int32{groupTag, int32(idx)}
			if colRefCnt[globalRef] == 0 {
				continue
			}

			remapping.addColRef(globalRef)

			node.ProjectList = append(node.ProjectList, &plan.Expr{
				Typ: expr.Typ,
				Expr: &plan.Expr_Col{
					Col: &ColRef{
						RelPos: -1,
						ColPos: int32(idx),
						Name:   builder.nameByColRef[globalRef],
					},
				},
			})
		}

		for idx, expr := range node.AggList {
			decreaseRefCnt(expr, colRefCnt)
			err := builder.remapExpr(expr, childRemapping.globalToLocal)
			if err != nil {
				return nil, err
			}

			globalRef := [2]int32{aggregateTag, int32(idx)}
			if colRefCnt[globalRef] == 0 {
				continue
			}

			remapping.addColRef(globalRef)

			node.ProjectList = append(node.ProjectList, &Expr{
				Typ: expr.Typ,
				Expr: &plan.Expr_Col{
					Col: &ColRef{
						RelPos: -2,
						ColPos: int32(idx),
						Name:   builder.nameByColRef[globalRef],
					},
				},
			})
		}

		if len(node.ProjectList) == 0 {
			if len(node.GroupBy) > 0 {
				globalRef := [2]int32{groupTag, 0}
				remapping.addColRef(globalRef)

				node.ProjectList = append(node.ProjectList, &plan.Expr{
					Typ: node.GroupBy[0].Typ,
					Expr: &plan.Expr_Col{
						Col: &plan.ColRef{
							RelPos: -1,
							ColPos: 0,
							Name:   builder.nameByColRef[globalRef],
						},
					},
				})
			} else {
				globalRef := [2]int32{aggregateTag, 0}
				remapping.addColRef(globalRef)

				node.ProjectList = append(node.ProjectList, &plan.Expr{
					Typ: node.AggList[0].Typ,
					Expr: &plan.Expr_Col{
						Col: &plan.ColRef{
							RelPos: -2,
							ColPos: 0,
							Name:   builder.nameByColRef[globalRef],
						},
					},
				})
			}
		}

	case plan.Node_SORT:
		for _, orderBy := range node.OrderBy {
			increaseRefCnt(orderBy.Expr, colRefCnt)
		}

		childRemapping, err := builder.remapAllColRefs(node.Children[0], colRefCnt)
		if err != nil {
			return nil, err
		}

		for _, orderBy := range node.OrderBy {
			decreaseRefCnt(orderBy.Expr, colRefCnt)
			err := builder.remapExpr(orderBy.Expr, childRemapping.globalToLocal)
			if err != nil {
				return nil, err
			}
		}

		childProjList := builder.qry.Nodes[node.Children[0]].ProjectList
		for i, globalRef := range childRemapping.localToGlobal {
			if colRefCnt[globalRef] == 0 {
				continue
			}

			remapping.addColRef(globalRef)

			node.ProjectList = append(node.ProjectList, &plan.Expr{
				Typ: childProjList[i].Typ,
				Expr: &plan.Expr_Col{
					Col: &plan.ColRef{
						RelPos: 0,
						ColPos: int32(i),
						Name:   builder.nameByColRef[globalRef],
					},
				},
			})
		}

		if len(node.ProjectList) == 0 && len(childRemapping.localToGlobal) > 0 {
			globalRef := childRemapping.localToGlobal[0]
			remapping.addColRef(globalRef)

			node.ProjectList = append(node.ProjectList, &plan.Expr{
				Typ: childProjList[0].Typ,
				Expr: &plan.Expr_Col{
					Col: &plan.ColRef{
						RelPos: 0,
						ColPos: 0,
						Name:   builder.nameByColRef[globalRef],
					},
				},
			})
		}

	case plan.Node_FILTER:
		for _, expr := range node.FilterList {
			increaseRefCnt(expr, colRefCnt)
		}

		childRemapping, err := builder.remapAllColRefs(node.Children[0], colRefCnt)
		if err != nil {
			return nil, err
		}

		for _, expr := range node.FilterList {
			decreaseRefCnt(expr, colRefCnt)
			err := builder.remapExpr(expr, childRemapping.globalToLocal)
			if err != nil {
				return nil, err
			}
		}

		childProjList := builder.qry.Nodes[node.Children[0]].ProjectList
		for i, globalRef := range childRemapping.localToGlobal {
			if colRefCnt[globalRef] == 0 {
				continue
			}

			remapping.addColRef(globalRef)

			node.ProjectList = append(node.ProjectList, &plan.Expr{
				Typ: childProjList[i].Typ,
				Expr: &plan.Expr_Col{
					Col: &plan.ColRef{
						RelPos: 0,
						ColPos: int32(i),
						Name:   builder.nameByColRef[globalRef],
					},
				},
			})
		}

		if len(node.ProjectList) == 0 {
			if len(childRemapping.localToGlobal) > 0 {
				remapping.addColRef(childRemapping.localToGlobal[0])
			}

			node.ProjectList = append(node.ProjectList, &plan.Expr{
				Typ: childProjList[0].Typ,
				Expr: &plan.Expr_Col{
					Col: &plan.ColRef{
						RelPos: 0,
						ColPos: 0,
					},
				},
			})
		}

	case plan.Node_PROJECT, plan.Node_MATERIAL:
		projectTag := node.BindingTags[0]

		var neededProj []int32

		for i, expr := range node.ProjectList {
			globalRef := [2]int32{projectTag, int32(i)}
			if colRefCnt[globalRef] == 0 {
				continue
			}

			neededProj = append(neededProj, int32(i))
			increaseRefCnt(expr, colRefCnt)
		}

		if len(neededProj) == 0 {
			increaseRefCnt(node.ProjectList[0], colRefCnt)
			neededProj = append(neededProj, 0)
		}

		childRemapping, err := builder.remapAllColRefs(node.Children[0], colRefCnt)
		if err != nil {
			return nil, err
		}

		var newProjList []*plan.Expr
		for _, needed := range neededProj {
			expr := node.ProjectList[needed]
			decreaseRefCnt(expr, colRefCnt)
			err := builder.remapExpr(expr, childRemapping.globalToLocal)
			if err != nil {
				return nil, err
			}

			globalRef := [2]int32{projectTag, needed}
			remapping.addColRef(globalRef)

			newProjList = append(newProjList, expr)
		}

		node.ProjectList = newProjList

	case plan.Node_DISTINCT:
		childRemapping, err := builder.remapAllColRefs(node.Children[0], colRefCnt)
		if err != nil {
			return nil, err
		}

		// Rewrite DISTINCT to AGG
		node.NodeType = plan.Node_AGG
		preNode := builder.qry.Nodes[node.Children[0]]
		node.GroupBy = make([]*Expr, len(preNode.ProjectList))
		node.ProjectList = make([]*Expr, len(preNode.ProjectList))

		for i, prjExpr := range preNode.ProjectList {
			node.GroupBy[i] = &plan.Expr{
				Typ: prjExpr.Typ,
				Expr: &plan.Expr_Col{
					Col: &plan.ColRef{
						RelPos: 0,
						ColPos: int32(i),
					},
				},
			}

			node.ProjectList[i] = &plan.Expr{
				Typ: prjExpr.Typ,
				Expr: &plan.Expr_Col{
					Col: &plan.ColRef{
						RelPos: -1,
						ColPos: int32(i),
					},
				},
			}
		}

		remapping = childRemapping

	case plan.Node_VALUE_SCAN:
		// VALUE_SCAN always have one column now
		if !IsTableFunctionValueScan(node) {
			node.ProjectList = append(node.ProjectList, &plan.Expr{
				Typ:  &plan.Type{Id: int32(types.T_int64)},
				Expr: &plan.Expr_C{C: &plan.Const{Value: &plan.Const_Ival{Ival: 0}}},
			})
		}

	default:
		return nil, moerr.NewInternalError("unsupport node type")
	}

	node.BindingTags = nil

	return remapping, nil
}

func (builder *QueryBuilder) createQuery() (*Query, error) {
	for i, rootId := range builder.qry.Steps {
		rootId, _ = builder.pushdownFilters(rootId, nil)
		rootId = builder.determineJoinOrder(rootId)
		rootId = builder.pushdownSemiAntiJoins(rootId)
		builder.qry.Steps[i] = rootId

		colRefCnt := make(map[[2]int32]int)
		rootNode := builder.qry.Nodes[rootId]
		resultTag := rootNode.BindingTags[0]
		for i := range rootNode.ProjectList {
			colRefCnt[[2]int32{resultTag, int32(i)}] = 1
		}

		_, err := builder.remapAllColRefs(rootId, colRefCnt)
		if err != nil {
			return nil, err
		}
	}
	return builder.qry, nil
}

func (builder *QueryBuilder) buildUnion(stmt *tree.UnionClause, astOrderBy tree.OrderBy, astLimit *tree.Limit, ctx *BindContext, isRoot bool) (int32, error) {
	var selectStmts []tree.Statement
	var unionTypes []plan.Node_NodeType

	// get Union selectStmts
	err := getUnionSelects(stmt, &selectStmts, &unionTypes)
	if err != nil {
		return 0, err
	}

	if len(selectStmts) == 1 {
		switch sltStmt := selectStmts[0].(type) {
		case *tree.Select:
			if sltClause, ok := sltStmt.Select.(*tree.SelectClause); ok {
				sltClause.Distinct = true
				return builder.buildSelect(sltStmt, ctx, isRoot)
			} else {
				// rewrite sltStmt to select distinct * from (sltStmt) a
				tmpSltStmt := &tree.Select{
					Select: &tree.SelectClause{
						Distinct: true,

						Exprs: []tree.SelectExpr{
							{Expr: tree.StarExpr()},
						},
						From: &tree.From{
							Tables: tree.TableExprs{
								&tree.AliasedTableExpr{
									Expr: &tree.ParenTableExpr{
										Expr: sltStmt,
									},
									As: tree.AliasClause{
										Alias: "a",
									},
								},
							},
						},
					},
					Limit:   astLimit,
					OrderBy: astOrderBy,
				}
				return builder.buildSelect(tmpSltStmt, ctx, isRoot)
			}

		case *tree.SelectClause:
			if !sltStmt.Distinct {
				sltStmt.Distinct = true
			}
			return builder.buildSelect(&tree.Select{Select: sltStmt, Limit: astLimit, OrderBy: astOrderBy}, ctx, isRoot)
		}
	}

	// build selects
	var projectTypList [][]types.Type
	selectStmtLength := len(selectStmts)
	nodes := make([]int32, selectStmtLength)
	subCtxList := make([]*BindContext, selectStmtLength)
	var projectLength int
	var nodeID int32
	for idx, sltStmt := range selectStmts {
		subCtx := NewBindContext(builder, ctx)
		if slt, ok := sltStmt.(*tree.Select); ok {
			nodeID, err = builder.buildSelect(slt, subCtx, isRoot)
		} else {
			nodeID, err = builder.buildSelect(&tree.Select{Select: sltStmt}, subCtx, isRoot)
		}
		if err != nil {
			return 0, err
		}

		if idx == 0 {
			projectLength = len(builder.qry.Nodes[nodeID].ProjectList)
			projectTypList = make([][]types.Type, projectLength)
			for i := 0; i < projectLength; i++ {
				projectTypList[i] = make([]types.Type, selectStmtLength)
			}
		} else {
			if projectLength != len(builder.qry.Nodes[nodeID].ProjectList) {
				return 0, moerr.NewParseError("SELECT statements have different number of columns")
			}
		}

		for i, expr := range subCtx.results {
			projectTypList[i][idx] = makeTypeByPlan2Expr(expr)
		}
		subCtxList[idx] = subCtx
		nodes[idx] = nodeID
	}

	// reset all select's return Projection(type cast up)
	// we use coalesce function's type check&type cast rule
	for columnIdx, argsType := range projectTypList {
		// we don't cast null as any type in function
		// but we will cast null as some target type in union/intersect/minus
		var tmpArgsType []types.Type
		for _, typ := range argsType {
			if typ.Oid != types.T_any {
				tmpArgsType = append(tmpArgsType, typ)
			}
		}

		if len(tmpArgsType) > 0 {
			_, _, argsCastType, err := function.GetFunctionByName("coalesce", tmpArgsType)
			if err != nil {
				return 0, moerr.NewParseError("the %d column cann't cast to a same type", columnIdx)
			}
			var targetType *plan.Type
			var targetArgType types.Type
			if len(argsCastType) == 0 {
				targetType = makePlan2Type(&tmpArgsType[0])
				targetArgType = tmpArgsType[0]
			} else {
				targetType = makePlan2Type(&argsCastType[0])
				targetArgType = argsCastType[0]
			}

			for idx, tmpID := range nodes {
				if !argsType[idx].Eq(targetArgType) {
					node := builder.qry.Nodes[tmpID]
					if argsType[idx].Oid == types.T_any {
						node.ProjectList[columnIdx].Typ = targetType
					} else {
						node.ProjectList[columnIdx], err = appendCastBeforeExpr(node.ProjectList[columnIdx], targetType)
						if err != nil {
							return 0, err
						}
					}
				}
			}
		}
	}

	firstSelectProjectNode := builder.qry.Nodes[nodes[0]]

	getProjectList := func(tag int32) []*plan.Expr {
		projectList := make([]*plan.Expr, len(firstSelectProjectNode.ProjectList))
		for i, expr := range firstSelectProjectNode.ProjectList {
			projectList[i] = &plan.Expr{
				Typ: expr.Typ,
				Expr: &plan.Expr_Col{
					Col: &plan.ColRef{
						RelPos: tag,
						ColPos: int32(i),
					},
				},
			}
		}
		return projectList
	}

	// build intersect node first.  because intersect has higher precedence then UNION and MINUS
	var newNodes []int32
	var newUnionType []plan.Node_NodeType
	var lastTag int32
	newNodes = append(newNodes, nodes[0])
	for i := 1; i < len(nodes); i++ {
		utIdx := i - 1
		lastNewNodeIdx := len(newNodes) - 1
		if unionTypes[utIdx] == plan.Node_INTERSECT || unionTypes[utIdx] == plan.Node_INTERSECT_ALL {
			lastTag = builder.genNewTag()
			leftNodeTag := builder.qry.Nodes[newNodes[lastNewNodeIdx]].BindingTags[0]
			newNodeID := builder.appendNode(&plan.Node{
				NodeType:    unionTypes[utIdx],
				Children:    []int32{newNodes[lastNewNodeIdx], nodes[i]},
				BindingTags: []int32{lastTag},
				ProjectList: getProjectList(leftNodeTag),
			}, ctx)
			newNodes[lastNewNodeIdx] = newNodeID
		} else {
			newNodes = append(newNodes, nodes[i])
			newUnionType = append(newUnionType, unionTypes[utIdx])
		}
	}

	// build UNION/MINUS node one by one
	lastNodeId := newNodes[0]
	for i := 1; i < len(newNodes); i++ {
		utIdx := i - 1
		lastTag = builder.genNewTag()
		leftNodeTag := builder.qry.Nodes[lastNodeId].BindingTags[0]

		lastNodeId = builder.appendNode(&plan.Node{
			NodeType:    newUnionType[utIdx],
			Children:    []int32{lastNodeId, newNodes[i]},
			BindingTags: []int32{lastTag},
			ProjectList: getProjectList(leftNodeTag),
		}, ctx)
	}

	// set ctx base on selects[0] and it's ctx
	ctx.groupTag = builder.genNewTag()
	ctx.aggregateTag = builder.genNewTag()
	ctx.projectTag = builder.genNewTag()
	// set ctx's headings  projects  results
	ctx.headings = append(ctx.headings, subCtxList[0].headings...)
	for i, v := range ctx.headings {
		ctx.aliasMap[v] = int32(i)
		builder.nameByColRef[[2]int32{lastTag, int32(i)}] = v
		builder.nameByColRef[[2]int32{ctx.projectTag, int32(i)}] = v
	}
	for i, expr := range firstSelectProjectNode.ProjectList {
		ctx.projects = append(ctx.projects, &plan.Expr{
			Typ: expr.Typ,
			Expr: &plan.Expr_Col{
				Col: &plan.ColRef{
					RelPos: lastTag,
					ColPos: int32(i),
				},
			},
		})
	}
	havingBinder := NewHavingBinder(builder, ctx)
	projectionBinder := NewProjectionBinder(builder, ctx, havingBinder)

	// append a project node
	lastNodeId = builder.appendNode(&plan.Node{
		NodeType:    plan.Node_PROJECT,
		ProjectList: ctx.projects,
		Children:    []int32{lastNodeId},
		BindingTags: []int32{ctx.projectTag},
	}, ctx)

	// append orderBy
	if astOrderBy != nil {
		orderBinder := NewOrderBinder(projectionBinder, nil)
		orderBys := make([]*plan.OrderBySpec, 0, len(astOrderBy))

		for _, order := range astOrderBy {
			expr, err := orderBinder.BindExpr(order.Expr)
			if err != nil {
				return 0, err
			}

			orderBy := &plan.OrderBySpec{
				Expr: expr,
			}

			switch order.Direction {
			case tree.DefaultDirection:
				orderBy.Flag = plan.OrderBySpec_INTERNAL
			case tree.Ascending:
				orderBy.Flag = plan.OrderBySpec_ASC
			case tree.Descending:
				orderBy.Flag = plan.OrderBySpec_DESC
			}

			orderBys = append(orderBys, orderBy)
		}

		lastNodeId = builder.appendNode(&plan.Node{
			NodeType: plan.Node_SORT,
			Children: []int32{lastNodeId},
			OrderBy:  orderBys,
		}, ctx)
	}

	// append limit
	if astLimit != nil {
		node := builder.qry.Nodes[lastNodeId]

		limitBinder := NewLimitBinder()
		if astLimit.Offset != nil {
			node.Offset, err = limitBinder.BindExpr(astLimit.Offset, 0, true)
			if err != nil {
				return 0, err
			}
		}
		if astLimit.Count != nil {
			node.Limit, err = limitBinder.BindExpr(astLimit.Count, 0, true)
			if err != nil {
				return 0, err
			}
		}
	}

	// append result PROJECT node
	if builder.qry.Nodes[lastNodeId].NodeType != plan.Node_PROJECT {
		for i := 0; i < len(ctx.projects); i++ {
			ctx.results = append(ctx.results, &plan.Expr{
				Typ: ctx.projects[i].Typ,
				Expr: &plan.Expr_Col{
					Col: &plan.ColRef{
						RelPos: ctx.projectTag,
						ColPos: int32(i),
					},
				},
			})
		}
		ctx.resultTag = builder.genNewTag()

		lastNodeId = builder.appendNode(&plan.Node{
			NodeType:    plan.Node_PROJECT,
			ProjectList: ctx.results,
			Children:    []int32{lastNodeId},
			BindingTags: []int32{ctx.resultTag},
		}, ctx)
	} else {
		ctx.results = ctx.projects
	}

	// set heading
	if isRoot {
		builder.qry.Headings = append(builder.qry.Headings, ctx.headings...)
	}

	return lastNodeId, nil
}

func (builder *QueryBuilder) buildSelect(stmt *tree.Select, ctx *BindContext, isRoot bool) (int32, error) {
	// preprocess CTEs
	if stmt.With != nil {
		ctx.cteByName = make(map[string]*CTERef)
		maskedNames := make([]string, len(stmt.With.CTEs))

		for i := range stmt.With.CTEs {
			idx := len(stmt.With.CTEs) - i - 1
			cte := stmt.With.CTEs[idx]

			name := string(cte.Name.Alias)
			if _, ok := ctx.cteByName[name]; ok {
				return 0, moerr.NewSyntaxError("WITH query name %q specified more than once", name)
			}

			var maskedCTEs map[string]any
			if len(maskedNames) > 0 {
				maskedCTEs = make(map[string]any)
				for _, mask := range maskedNames {
					maskedCTEs[mask] = nil
				}
			}

			maskedNames = append(maskedNames, name)

			ctx.cteByName[name] = &CTERef{
				ast:        cte,
				maskedCTEs: maskedCTEs,
			}
		}
	}

	var clause *tree.SelectClause
	astOrderBy := stmt.OrderBy
	astLimit := stmt.Limit

	// strip parentheses
	// ((select a from t1)) order by b  [ is equal ] select a from t1 order by b
	// (((select a from t1)) order by b) [ is equal ] select a from t1 order by b
	//
	// (select a from t1 union/union all select aa from t2) order by a
	//       => we will strip parentheses, but order by only can use 'a' column from the union's output projectlist
	for {
		if selectClause, ok := stmt.Select.(*tree.ParenSelect); ok {
			if selectClause.Select.OrderBy != nil {
				if astOrderBy != nil {
					return 0, moerr.NewSyntaxError("multiple ORDER BY clauses not allowed")
				}
				astOrderBy = selectClause.Select.OrderBy
			}
			if selectClause.Select.Limit != nil {
				if astLimit != nil {
					return 0, moerr.NewSyntaxError("multiple LIMIT clauses not allowed")
				}
				astLimit = selectClause.Select.Limit
			}
			stmt = selectClause.Select
		} else {
			break
		}
	}

	switch selectClause := stmt.Select.(type) {
	case *tree.SelectClause:
		clause = selectClause
	case *tree.UnionClause:
		return builder.buildUnion(selectClause, astOrderBy, astLimit, ctx, isRoot)
	case *tree.ValuesClause:
		return 0, moerr.NewNYI("'SELECT FROM VALUES'")
	default:
		return 0, moerr.NewNYI("statement '%s'", tree.String(stmt, dialect.MYSQL))
	}

	// build FROM clause
	nodeID, err := builder.buildFrom(clause.From.Tables, ctx)
	if err != nil {
		return 0, err
	}

	ctx.binder = NewWhereBinder(builder, ctx)
	// unfold stars and generate headings
	var selectList tree.SelectExprs
	for _, selectExpr := range clause.Exprs {
		switch expr := selectExpr.Expr.(type) {
		case tree.UnqualifiedStar:
			cols, names, err := ctx.unfoldStar("")
			if err != nil {
				return 0, err
			}
			selectList = append(selectList, cols...)
			ctx.headings = append(ctx.headings, names...)

		case *tree.UnresolvedName:
			if expr.Star {
				cols, names, err := ctx.unfoldStar(expr.Parts[0])
				if err != nil {
					return 0, err
				}
				selectList = append(selectList, cols...)
				ctx.headings = append(ctx.headings, names...)
			} else {
				if len(selectExpr.As) > 0 {
					ctx.headings = append(ctx.headings, string(selectExpr.As))
				} else {
					ctx.headings = append(ctx.headings, expr.Parts[0])
				}

				newExpr, err := ctx.qualifyColumnNames(expr, nil, false)
				if err != nil {
					return 0, err
				}

				selectList = append(selectList, tree.SelectExpr{
					Expr: newExpr,
					As:   selectExpr.As,
				})
			}

		default:
			if len(selectExpr.As) > 0 {
				ctx.headings = append(ctx.headings, string(selectExpr.As))
			} else {
				for {
					if parenExpr, ok := expr.(*tree.ParenExpr); ok {
						expr = parenExpr.Expr
					} else {
						break
					}
				}
				ctx.headings = append(ctx.headings, tree.String(expr, dialect.MYSQL))
			}

			newExpr, err := ctx.qualifyColumnNames(expr, nil, false)
			if err != nil {
				return 0, err
			}

			selectList = append(selectList, tree.SelectExpr{
				Expr: newExpr,
				As:   selectExpr.As,
			})
		}
	}

	if len(selectList) == 0 {
		return 0, moerr.NewParseError("No tables used")
	}

	// rewrite right join to left join
	builder.rewriteRightJoinToLeftJoin(nodeID)

	if clause.Where != nil {
		whereList, err := splitAndBindCondition(clause.Where.Expr, ctx)
		if err != nil {
			return 0, err
		}

		var newFilterList []*plan.Expr
		var expr *plan.Expr

		for _, cond := range whereList {
			nodeID, expr, err = builder.flattenSubqueries(nodeID, cond, ctx)
			if err != nil {
				return 0, err
			}

			if expr != nil {
				newFilterList = append(newFilterList, expr)
			}
		}

		nodeID = builder.appendNode(&plan.Node{
			NodeType:   plan.Node_FILTER,
			Children:   []int32{nodeID},
			FilterList: newFilterList,
		}, ctx)
	}

	ctx.groupTag = builder.genNewTag()
	ctx.aggregateTag = builder.genNewTag()
	ctx.projectTag = builder.genNewTag()

	// bind GROUP BY clause
	if clause.GroupBy != nil {
		groupBinder := NewGroupBinder(builder, ctx)
		for _, group := range clause.GroupBy {
			group, err = ctx.qualifyColumnNames(group, nil, false)
			if err != nil {
				return 0, err
			}

			_, err = groupBinder.BindExpr(group, 0, true)
			if err != nil {
				return 0, err
			}
		}
	}

	// bind HAVING clause
	var havingList []*plan.Expr
	havingBinder := NewHavingBinder(builder, ctx)
	if clause.Having != nil {
		ctx.binder = havingBinder
		havingList, err = splitAndBindCondition(clause.Having.Expr, ctx)
		if err != nil {
			return 0, err
		}
	}

	// bind SELECT clause (Projection List)
	projectionBinder := NewProjectionBinder(builder, ctx, havingBinder)
	ctx.binder = projectionBinder
	for i, selectExpr := range selectList {
		astExpr, err := ctx.qualifyColumnNames(selectExpr.Expr, nil, false)
		if err != nil {
			return 0, err
		}

		expr, err := projectionBinder.BindExpr(astExpr, 0, true)
		if err != nil {
			return 0, err
		}

		builder.nameByColRef[[2]int32{ctx.projectTag, int32(i)}] = tree.String(astExpr, dialect.MYSQL)

		alias := string(selectExpr.As)
		if len(alias) > 0 {
			ctx.aliasMap[alias] = int32(len(ctx.projects))
		}
		ctx.projects = append(ctx.projects, expr)
	}

	resultLen := len(ctx.projects)
	for i, proj := range ctx.projects {
		exprStr := proj.String()
		if _, ok := ctx.projectByExpr[exprStr]; !ok {
			ctx.projectByExpr[exprStr] = int32(i)
		}
	}

	ctx.isDistinct = clause.Distinct

	// bind ORDER BY clause
	var orderBys []*plan.OrderBySpec
	if astOrderBy != nil {
		orderBinder := NewOrderBinder(projectionBinder, selectList)
		orderBys = make([]*plan.OrderBySpec, 0, len(astOrderBy))

		for _, order := range astOrderBy {
			expr, err := orderBinder.BindExpr(order.Expr)
			if err != nil {
				return 0, err
			}

			orderBy := &plan.OrderBySpec{
				Expr: expr,
			}

			switch order.Direction {
			case tree.DefaultDirection:
				orderBy.Flag = plan.OrderBySpec_INTERNAL
			case tree.Ascending:
				orderBy.Flag = plan.OrderBySpec_ASC
			case tree.Descending:
				orderBy.Flag = plan.OrderBySpec_DESC
			}

			orderBys = append(orderBys, orderBy)
		}
	}

	// bind limit/offset clause
	var limitExpr *Expr
	var offsetExpr *Expr
	if astLimit != nil {
		limitBinder := NewLimitBinder()
		if astLimit.Offset != nil {
			offsetExpr, err = limitBinder.BindExpr(astLimit.Offset, 0, true)
			if err != nil {
				return 0, err
			}
		}
		if astLimit.Count != nil {
			limitExpr, err = limitBinder.BindExpr(astLimit.Count, 0, true)
			if err != nil {
				return 0, err
			}

			if cExpr, ok := limitExpr.Expr.(*plan.Expr_C); ok {
				if c, ok := cExpr.C.Value.(*plan.Const_Ival); ok {
					ctx.hasSingleRow = c.Ival == 1
				}
			}
		}
	}

	if (len(ctx.groups) > 0 || len(ctx.aggregates) > 0) && len(projectionBinder.boundCols) > 0 {
		return 0, moerr.NewSyntaxError("column %q must appear in the GROUP BY clause or be used in an aggregate function", projectionBinder.boundCols[0])
	}

	// FIXME: delete this when SINGLE join is ready
	if len(ctx.groups) == 0 && len(ctx.aggregates) > 0 {
		ctx.hasSingleRow = true
	}

	// append AGG node
	if len(ctx.groups) > 0 || len(ctx.aggregates) > 0 {
		nodeID = builder.appendNode(&plan.Node{
			NodeType:    plan.Node_AGG,
			Children:    []int32{nodeID},
			GroupBy:     ctx.groups,
			AggList:     ctx.aggregates,
			BindingTags: []int32{ctx.groupTag, ctx.aggregateTag},
		}, ctx)

		if len(havingList) > 0 {
			var newFilterList []*plan.Expr
			var expr *plan.Expr

			for _, cond := range havingList {
				nodeID, expr, err = builder.flattenSubqueries(nodeID, cond, ctx)
				if err != nil {
					return 0, err
				}

				if expr != nil {
					newFilterList = append(newFilterList, expr)
				}
			}

			nodeID = builder.appendNode(&plan.Node{
				NodeType:   plan.Node_FILTER,
				Children:   []int32{nodeID},
				FilterList: newFilterList,
			}, ctx)
		}

		for name, id := range ctx.groupByAst {
			builder.nameByColRef[[2]int32{ctx.groupTag, id}] = name
		}

		for name, id := range ctx.aggregateByAst {
			builder.nameByColRef[[2]int32{ctx.aggregateTag, id}] = name
		}
	}

	// append PROJECT node
	for i, proj := range ctx.projects {
		nodeID, proj, err = builder.flattenSubqueries(nodeID, proj, ctx)
		if err != nil {
			return 0, err
		}

		if proj == nil {
			// TODO: implement MARK join to better support non-scalar subqueries
			return 0, moerr.NewNYI("non-scalar subquery in SELECT clause")
		}

		ctx.projects[i] = proj
	}

	nodeID = builder.appendNode(&plan.Node{
		NodeType:    plan.Node_PROJECT,
		ProjectList: ctx.projects,
		Children:    []int32{nodeID},
		BindingTags: []int32{ctx.projectTag},
	}, ctx)

	// append DISTINCT node
	if clause.Distinct {
		nodeID = builder.appendNode(&plan.Node{
			NodeType: plan.Node_DISTINCT,
			Children: []int32{nodeID},
		}, ctx)
	}

	// append SORT node (include limit, offset)
	if len(orderBys) > 0 {
		nodeID = builder.appendNode(&plan.Node{
			NodeType: plan.Node_SORT,
			Children: []int32{nodeID},
			OrderBy:  orderBys,
		}, ctx)
	}

	if limitExpr != nil || offsetExpr != nil {
		node := builder.qry.Nodes[nodeID]

		node.Limit = limitExpr
		node.Offset = offsetExpr
	}

	// append result PROJECT node
	if builder.qry.Nodes[nodeID].NodeType != plan.Node_PROJECT {
		for i := 0; i < resultLen; i++ {
			ctx.results = append(ctx.results, &plan.Expr{
				Typ: ctx.projects[i].Typ,
				Expr: &plan.Expr_Col{
					Col: &plan.ColRef{
						RelPos: ctx.projectTag,
						ColPos: int32(i),
					},
				},
			})
		}

		ctx.resultTag = builder.genNewTag()

		nodeID = builder.appendNode(&plan.Node{
			NodeType:    plan.Node_PROJECT,
			ProjectList: ctx.results,
			Children:    []int32{nodeID},
			BindingTags: []int32{ctx.resultTag},
		}, ctx)
	} else {
		ctx.results = ctx.projects
	}

	if isRoot {
		builder.qry.Headings = append(builder.qry.Headings, ctx.headings...)
	}

	return nodeID, nil
}

func (builder *QueryBuilder) appendNode(node *plan.Node, ctx *BindContext) int32 {
	nodeID := int32(len(builder.qry.Nodes))
	node.NodeId = nodeID
	builder.qry.Nodes = append(builder.qry.Nodes, node)
	builder.ctxByNode = append(builder.ctxByNode, ctx)

	// TODO: better estimation
	switch node.NodeType {
	case plan.Node_JOIN:
		leftCost := builder.qry.Nodes[node.Children[0]].Cost
		rightCost := builder.qry.Nodes[node.Children[1]].Cost

		switch node.JoinType {
		case plan.Node_INNER:
			card := leftCost.Card * rightCost.Card
			if len(node.OnList) > 0 {
				card *= 0.1
			}
			node.Cost = &plan.Cost{
				Card: card,
			}

		case plan.Node_LEFT:
			card := leftCost.Card * rightCost.Card
			if len(node.OnList) > 0 {
				card *= 0.1
				card += leftCost.Card
			}
			node.Cost = &plan.Cost{
				Card: card,
			}

		case plan.Node_RIGHT:
			card := leftCost.Card * rightCost.Card
			if len(node.OnList) > 0 {
				card *= 0.1
				card += rightCost.Card
			}
			node.Cost = &plan.Cost{
				Card: card,
			}

		case plan.Node_OUTER:
			card := leftCost.Card * rightCost.Card
			if len(node.OnList) > 0 {
				card *= 0.1
				card += leftCost.Card + rightCost.Card
			}
			node.Cost = &plan.Cost{
				Card: card,
			}

		case plan.Node_SEMI, plan.Node_ANTI:
			node.Cost = &plan.Cost{
				Card: leftCost.Card * .7,
			}

		case plan.Node_SINGLE, plan.Node_MARK:
			node.Cost = &plan.Cost{
				Card: leftCost.Card,
			}
		}

	case plan.Node_AGG:
		if len(node.GroupBy) > 0 {
			childCost := builder.qry.Nodes[node.Children[0]].Cost
			node.Cost = &plan.Cost{
				Card: childCost.Card * 0.1,
			}
		} else {
			node.Cost = &plan.Cost{
				Card: 1,
			}
		}

	default:
		if len(node.Children) > 0 {
			childCost := builder.qry.Nodes[node.Children[0]].Cost
			node.Cost = &plan.Cost{
				Card: childCost.Card,
			}
		} else if node.Cost == nil {
			node.Cost = &plan.Cost{
				Card: 1,
			}
		}
	}

	return nodeID
}

func (builder *QueryBuilder) rewriteRightJoinToLeftJoin(nodeID int32) {
	node := builder.qry.Nodes[nodeID]
	if node.NodeType == plan.Node_JOIN {
		builder.rewriteRightJoinToLeftJoin(node.Children[0])
		builder.rewriteRightJoinToLeftJoin(node.Children[1])

		if node.JoinType == plan.Node_RIGHT {
			node.JoinType = plan.Node_LEFT
			node.Children = []int32{node.Children[1], node.Children[0]}
		}
	} else if len(node.Children) > 0 {
		builder.rewriteRightJoinToLeftJoin(node.Children[0])
	}
}

func (builder *QueryBuilder) buildFrom(stmt tree.TableExprs, ctx *BindContext) (int32, error) {
	if len(stmt) == 1 {
		return builder.buildTable(stmt[0], ctx)
	}

	leftCtx := NewBindContext(builder, ctx)
	leftChildID, err := builder.buildTable(stmt[0], leftCtx)
	if err != nil {
		return 0, err
	}

	for i := 1; i < len(stmt); i++ {
		rightCtx := NewBindContext(builder, ctx)
		rightChildID, err := builder.buildTable(stmt[i], rightCtx)
		if err != nil {
			return 0, err
		}

		leftChildID = builder.appendNode(&plan.Node{
			NodeType: plan.Node_JOIN,
			Children: []int32{leftChildID, rightChildID},
			JoinType: plan.Node_INNER,
		}, nil)

		if i == len(stmt)-1 {
			builder.ctxByNode[leftChildID] = ctx
			err = ctx.mergeContexts(leftCtx, rightCtx)
			if err != nil {
				return 0, err
			}
		} else {
			newCtx := NewBindContext(builder, ctx)
			builder.ctxByNode[leftChildID] = newCtx
			err = newCtx.mergeContexts(leftCtx, rightCtx)
			if err != nil {
				return 0, err
			}
			leftCtx = newCtx
		}
	}

	return leftChildID, err
}

func (builder *QueryBuilder) buildTable(stmt tree.TableExpr, ctx *BindContext) (nodeID int32, err error) {
	switch tbl := stmt.(type) {
	case *tree.Select:
		subCtx := NewBindContext(builder, ctx)
		nodeID, err = builder.buildSelect(tbl, subCtx, false)
		if subCtx.isCorrelated {
			return 0, moerr.NewNYI("correlated subquery in FROM clause")
		}

		if subCtx.hasSingleRow {
			ctx.hasSingleRow = true
		}

	case *tree.TableName:
		schema := string(tbl.SchemaName)
		table := string(tbl.ObjectName)
		if len(table) == 0 || table == "dual" { //special table name
			nodeID = builder.appendNode(&plan.Node{
				NodeType: plan.Node_VALUE_SCAN,
			}, ctx)

			ctx.hasSingleRow = true

			break
		}

		if len(schema) == 0 {
			cteRef := ctx.findCTE(table)
			if cteRef != nil {
				subCtx := NewBindContext(builder, ctx)
				subCtx.maskedCTEs = cteRef.maskedCTEs
				subCtx.cteName = table
				//reset defaultDatabase
				if len(cteRef.defaultDatabase) > 0 {
					subCtx.defaultDatabase = cteRef.defaultDatabase
				}

				switch stmt := cteRef.ast.Stmt.(type) {
				case *tree.Select:
					nodeID, err = builder.buildSelect(stmt, subCtx, false)

				case *tree.ParenSelect:
					nodeID, err = builder.buildSelect(stmt.Select, subCtx, false)

				default:
					err = moerr.NewParseError("unexpected statement: '%v'", tree.String(stmt, dialect.MYSQL))
				}

				if err != nil {
					return
				}

				if subCtx.isCorrelated {
					return 0, moerr.NewNYI("correlated column in CTE")
				}

				if subCtx.hasSingleRow {
					ctx.hasSingleRow = true
				}

				cols := cteRef.ast.Name.Cols

				if len(cols) > len(subCtx.headings) {
					return 0, moerr.NewSyntaxError("table %q has %d columns available but %d columns specified", table, len(subCtx.headings), len(cols))
				}

				for i, col := range cols {
					subCtx.headings[i] = string(col)
				}

				break
			}
			schema = ctx.defaultDatabase
		}

		obj, tableDef := builder.compCtx.Resolve(schema, table)
		if tableDef == nil {
			return 0, moerr.NewParseError("table %q does not exist", table)
		}

		tableDef.Name2ColIndex = map[string]int32{}
		for i := 0; i < len(tableDef.Cols); i++ {
			tableDef.Name2ColIndex[tableDef.Cols[i].Name] = int32(i)
		}
		nodeType := plan.Node_TABLE_SCAN
		if tableDef.TableType == catalog.SystemExternalRel {
			nodeType = plan.Node_EXTERNAL_SCAN
		} else if tableDef.TableType == catalog.SystemViewRel {

			// set view statment to CTE
			viewDefString := ""
			for _, def := range tableDef.Defs {
				if viewDef, ok := def.Def.(*plan.TableDef_DefType_View); ok {
					viewDefString = viewDef.View.View
					break
				}
			}
			if viewDefString != "" {
				if ctx.cteByName == nil {
					ctx.cteByName = make(map[string]*CTERef)
				}

				viewData := ViewData{}
				err := json.Unmarshal([]byte(viewDefString), &viewData)
				if err != nil {
					return 0, err
				}

				originStmts, err := mysql.Parse(viewData.Stmt)
				if err != nil {
					return 0, err
				}
				viewStmt, ok := originStmts[0].(*tree.CreateView)
				if !ok {
					return 0, moerr.NewParseError("can not get view statement")
				}

				viewName := viewStmt.Name.ObjectName
				var maskedCTEs map[string]any
				if len(ctx.cteByName) > 0 {
					maskedCTEs := make(map[string]any)
					for name := range ctx.cteByName {
						maskedCTEs[name] = nil
					}
				}

				ctx.cteByName[string(viewName)] = &CTERef{
					ast: &tree.CTE{
						Name: &tree.AliasClause{
							Alias: tree.Identifier(viewName),
							Cols:  viewStmt.ColNames,
						},
						Stmt: viewStmt.AsSource,
					},
					defaultDatabase: viewData.DefaultDatabase,
					maskedCTEs:      maskedCTEs,
				}

				newTableName := tree.NewTableName(tree.Identifier(viewName), tree.ObjectNamePrefix{
					CatalogName:     tbl.CatalogName, // TODO unused now, if used in some code, that will be save in view
					SchemaName:      tree.Identifier(""),
					ExplicitCatalog: false,
					ExplicitSchema:  false,
				})
				return builder.buildTable(newTableName, ctx)
			}
		}

		nodeID = builder.appendNode(&plan.Node{
			NodeType:    nodeType,
			Cost:        builder.compCtx.Cost(obj, nil),
			ObjRef:      obj,
			TableDef:    tableDef,
			BindingTags: []int32{builder.genNewTag()},
		}, ctx)

	case *tree.JoinTableExpr:
		return builder.buildJoinTable(tbl, ctx)
	case *tree.TableFunction:
		return builder.buildTableFunction(tbl, ctx)

	case *tree.ParenTableExpr:
		return builder.buildTable(tbl.Expr, ctx)

	case *tree.AliasedTableExpr: //allways AliasedTableExpr first
		if _, ok := tbl.Expr.(*tree.Select); ok {
			if tbl.As.Alias == "" {
				return 0, moerr.NewSyntaxError("subquery in FROM must have an alias: %T", stmt)
			}
		}

		nodeID, err = builder.buildTable(tbl.Expr, ctx)
		if err != nil {
			return
		}

		err = builder.addBinding(nodeID, tbl.As, ctx)

		return

	case *tree.StatementSource:
		return 0, moerr.NewParseError("unsupport table expr: %T", stmt)

	default:
		// Values table not support
		return 0, moerr.NewParseError("unsupport table expr: %T", stmt)
	}

	return
}

func (builder *QueryBuilder) genNewTag() int32 {
	builder.nextTag++
	return builder.nextTag
}

func (builder *QueryBuilder) addBinding(nodeID int32, alias tree.AliasClause, ctx *BindContext) error {
	node := builder.qry.Nodes[nodeID]

	if node.NodeType == plan.Node_VALUE_SCAN {
		return nil
	}

	var cols []string
	var types []*plan.Type
	var binding *Binding

	if node.NodeType == plan.Node_TABLE_SCAN || node.NodeType == plan.Node_MATERIAL_SCAN || node.NodeType == plan.Node_EXTERNAL_SCAN || node.NodeType == plan.Node_TABLE_FUNCTION {
		if len(alias.Cols) > len(node.TableDef.Cols) {
			return moerr.NewSyntaxError("table %q has %d columns available but %d columns specified", alias.Alias, len(node.TableDef.Cols), len(alias.Cols))
		}

		var table string
		if alias.Alias != "" {
			table = string(alias.Alias)
		} else {
			if node.NodeType == plan.Node_TABLE_FUNCTION {
				return moerr.NewSyntaxError("Every table function must have an alias")
			}

			table = node.TableDef.Name
		}

		if _, ok := ctx.bindingByTable[table]; ok {
			return moerr.NewSyntaxError("table name %q specified more than once", table)
		}

		cols = make([]string, len(node.TableDef.Cols))
		types = make([]*plan.Type, len(node.TableDef.Cols))

		tag := node.BindingTags[0]

		for i, col := range node.TableDef.Cols {
			if i < len(alias.Cols) {
				cols[i] = string(alias.Cols[i])
			} else {
				cols[i] = col.Name
			}
			types[i] = col.Typ

			name := table + "." + cols[i]
			builder.nameByColRef[[2]int32{tag, int32(i)}] = name
		}

		binding = NewBinding(tag, nodeID, table, cols, types)
	} else {
		// Subquery
		subCtx := builder.ctxByNode[nodeID]
		headings := subCtx.headings
		projects := subCtx.projects

		if len(alias.Cols) > len(headings) {
			return moerr.NewSyntaxError("table %q has %d columns available but %d columns specified", alias.Alias, len(headings), len(alias.Cols))
		}

		table := subCtx.cteName
		if len(alias.Alias) > 0 {
			table = string(alias.Alias)
		}
		if _, ok := ctx.bindingByTable[table]; ok {
			return moerr.NewSyntaxError("table name %q specified more than once", table)
		}

		cols = make([]string, len(headings))
		types = make([]*plan.Type, len(headings))

		tag := builder.ctxByNode[nodeID].rootTag()

		for i, col := range headings {
			if i < len(alias.Cols) {
				cols[i] = string(alias.Cols[i])
			} else {
				cols[i] = col
			}
			types[i] = projects[i].Typ

			name := table + "." + cols[i]
			builder.nameByColRef[[2]int32{tag, int32(i)}] = name
		}

		binding = NewBinding(tag, nodeID, table, cols, types)
	}

	ctx.bindings = append(ctx.bindings, binding)
	ctx.bindingByTag[binding.tag] = binding
	ctx.bindingByTable[binding.table] = binding

	for _, col := range cols {
		if _, ok := ctx.bindingByCol[col]; ok {
			ctx.bindingByCol[col] = nil
		} else {
			ctx.bindingByCol[col] = binding
		}
	}

	ctx.bindingTree = &BindingTreeNode{
		binding: binding,
	}

	return nil
}

func (builder *QueryBuilder) buildJoinTable(tbl *tree.JoinTableExpr, ctx *BindContext) (int32, error) {
	var joinType plan.Node_JoinFlag

	switch tbl.JoinType {
	case tree.JOIN_TYPE_CROSS, tree.JOIN_TYPE_INNER, tree.JOIN_TYPE_NATURAL:
		joinType = plan.Node_INNER
	case tree.JOIN_TYPE_LEFT, tree.JOIN_TYPE_NATURAL_LEFT:
		joinType = plan.Node_LEFT
	case tree.JOIN_TYPE_RIGHT, tree.JOIN_TYPE_NATURAL_RIGHT:
		joinType = plan.Node_RIGHT
	case tree.JOIN_TYPE_FULL:
		joinType = plan.Node_OUTER
	}

	leftCtx := NewBindContext(builder, ctx)
	rightCtx := NewBindContext(builder, ctx)

	leftChildID, err := builder.buildTable(tbl.Left, leftCtx)
	if err != nil {
		return 0, err
	}

	rightChildID, err := builder.buildTable(tbl.Right, rightCtx)
	if err != nil {
		return 0, err
	}

	err = ctx.mergeContexts(leftCtx, rightCtx)
	if err != nil {
		return 0, err
	}

	nodeID := builder.appendNode(&plan.Node{
		NodeType: plan.Node_JOIN,
		Children: []int32{leftChildID, rightChildID},
		JoinType: joinType,
	}, ctx)
	node := builder.qry.Nodes[nodeID]

	ctx.binder = NewTableBinder(builder, ctx)

	switch cond := tbl.Cond.(type) {
	case *tree.OnJoinCond:
		joinConds, err := splitAndBindCondition(cond.Expr, ctx)
		if err != nil {
			return 0, err
		}

		node.OnList = joinConds

	case *tree.UsingJoinCond:
		for _, col := range cond.Cols {
			expr, err := ctx.addUsingCol(string(col), joinType, leftCtx, rightCtx)
			if err != nil {
				return 0, err
			}

			node.OnList = append(node.OnList, expr)
		}

	default:
		if tbl.JoinType == tree.JOIN_TYPE_NATURAL || tbl.JoinType == tree.JOIN_TYPE_NATURAL_LEFT || tbl.JoinType == tree.JOIN_TYPE_NATURAL_RIGHT {
			leftCols := make(map[string]any)
			for _, binding := range leftCtx.bindings {
				for _, col := range binding.cols {
					leftCols[col] = nil
				}
			}

			var usingCols []string
			for _, binding := range rightCtx.bindings {
				for _, col := range binding.cols {
					if _, ok := leftCols[col]; ok {
						usingCols = append(usingCols, col)
					}
				}
			}

			for _, col := range usingCols {
				expr, err := ctx.addUsingCol(col, joinType, leftCtx, rightCtx)
				if err != nil {
					return 0, err
				}

				node.OnList = append(node.OnList, expr)
			}
		}
	}

	return nodeID, nil
}

func (builder *QueryBuilder) pushdownFilters(nodeID int32, filters []*plan.Expr) (int32, []*plan.Expr) {
	node := builder.qry.Nodes[nodeID]

	var canPushdown, cantPushdown []*plan.Expr

	switch node.NodeType {
	case plan.Node_AGG:
		groupTag := node.BindingTags[0]
		aggregateTag := node.BindingTags[1]

		for _, filter := range filters {
			if !containsTag(filter, aggregateTag) {
				canPushdown = append(canPushdown, replaceColRefs(filter, groupTag, node.GroupBy))
			} else {
				cantPushdown = append(cantPushdown, filter)
			}
		}

		childID, cantPushdownChild := builder.pushdownFilters(node.Children[0], canPushdown)

		if len(cantPushdownChild) > 0 {
			childID = builder.appendNode(&plan.Node{
				NodeType:   plan.Node_FILTER,
				Children:   []int32{node.Children[0]},
				FilterList: cantPushdownChild,
			}, nil)
		}

		node.Children[0] = childID

	case plan.Node_FILTER:
		canPushdown = filters
		for _, filter := range node.FilterList {
			canPushdown = append(canPushdown, splitPlanConjunction(applyDistributivity(filter))...)
		}

		childID, cantPushdownChild := builder.pushdownFilters(node.Children[0], canPushdown)

		if len(cantPushdownChild) > 0 {
			node.Children[0] = childID
			node.FilterList = cantPushdownChild
		} else {
			nodeID = childID
		}

	case plan.Node_JOIN:
		leftTags := make(map[int32]*Binding)
		for _, tag := range builder.enumerateTags(node.Children[0]) {
			leftTags[tag] = nil
		}

		rightTags := make(map[int32]*Binding)
		for _, tag := range builder.enumerateTags(node.Children[1]) {
			rightTags[tag] = nil
		}

		if node.JoinType == plan.Node_INNER {
			for _, cond := range node.OnList {
				filters = append(filters, splitPlanConjunction(applyDistributivity(cond))...)
			}

			node.OnList = nil
		}

		var leftPushdown, rightPushdown []*plan.Expr
		var turnInner bool

		joinSides := make([]int8, len(filters))

		for i, filter := range filters {
			canTurnInner := true

			joinSides[i] = getJoinSide(filter, leftTags, rightTags)
			if f, ok := filter.Expr.(*plan.Expr_F); ok {
				for _, arg := range f.F.Args {
					if getJoinSide(arg, leftTags, rightTags) == JoinSideBoth {
						canTurnInner = false
						break
					}
				}
			}

			if joinSides[i]&JoinSideRight != 0 && canTurnInner && node.JoinType == plan.Node_LEFT && rejectsNull(filter) {
				for _, cond := range node.OnList {
					filters = append(filters, splitPlanConjunction(applyDistributivity(cond))...)
				}

				node.JoinType = plan.Node_INNER
				node.OnList = nil
				turnInner = true

				break
			}

			// TODO: FULL OUTER join should be handled here. However we don't have FULL OUTER join now.
		}

		if turnInner {
			joinSides = make([]int8, len(filters))

			for i, filter := range filters {
				joinSides[i] = getJoinSide(filter, leftTags, rightTags)
			}
		} else if node.JoinType == plan.Node_LEFT {
			var newOnList []*plan.Expr
			for _, cond := range node.OnList {
				conj := splitPlanConjunction(applyDistributivity(cond))
				for _, conjElem := range conj {
					side := getJoinSide(conjElem, leftTags, rightTags)
					if side&JoinSideLeft == 0 {
						rightPushdown = append(rightPushdown, conjElem)
					} else {
						newOnList = append(newOnList, conjElem)
					}
				}
			}

			node.OnList = newOnList
		}

		for i, filter := range filters {
			switch joinSides[i] {
			case JoinSideNone:
				if c, ok := filter.Expr.(*plan.Expr_C); ok {
					if c, ok := c.C.Value.(*plan.Const_Bval); ok {
						if c.Bval {
							break
						}
					}
				}

				switch node.JoinType {
				case plan.Node_INNER:
					leftPushdown = append(leftPushdown, DeepCopyExpr(filter))
					rightPushdown = append(rightPushdown, filter)

				case plan.Node_LEFT, plan.Node_SEMI, plan.Node_ANTI, plan.Node_SINGLE:
					leftPushdown = append(leftPushdown, filter)

				default:
					cantPushdown = append(cantPushdown, filter)
				}

			case JoinSideLeft:
				if node.JoinType != plan.Node_OUTER {
					leftPushdown = append(leftPushdown, filter)
				} else {
					cantPushdown = append(cantPushdown, filter)
				}

			case JoinSideRight:
				if node.JoinType == plan.Node_INNER {
					rightPushdown = append(rightPushdown, filter)
				} else {
					cantPushdown = append(cantPushdown, filter)
				}

			case JoinSideBoth:
				if node.JoinType == plan.Node_INNER {
					if f, ok := filter.Expr.(*plan.Expr_F); ok {
						if f.F.Func.ObjName == "=" {
							if getJoinSide(f.F.Args[0], leftTags, rightTags) != JoinSideBoth {
								if getJoinSide(f.F.Args[1], leftTags, rightTags) != JoinSideBoth {
									node.OnList = append(node.OnList, filter)
									break
								}
							}
						}
					}
				}

				cantPushdown = append(cantPushdown, filter)
			}
		}

		childID, cantPushdownChild := builder.pushdownFilters(node.Children[0], leftPushdown)

		if len(cantPushdownChild) > 0 {
			childID = builder.appendNode(&plan.Node{
				NodeType:   plan.Node_FILTER,
				Children:   []int32{node.Children[0]},
				FilterList: cantPushdownChild,
			}, nil)
		}

		node.Children[0] = childID

		childID, cantPushdownChild = builder.pushdownFilters(node.Children[1], rightPushdown)

		if len(cantPushdownChild) > 0 {
			childID = builder.appendNode(&plan.Node{
				NodeType:   plan.Node_FILTER,
				Children:   []int32{node.Children[1]},
				FilterList: cantPushdownChild,
			}, nil)
		}

		node.Children[1] = childID

	case plan.Node_PROJECT:
		child := builder.qry.Nodes[node.Children[0]]
<<<<<<< HEAD
		if (child.NodeType == plan.Node_VALUE_SCAN || child.NodeType == plan.Node_EXTERNAL_SCAN || child.NodeType == plan.Node_TABLE_FUNCTION) && child.RowsetData == nil {
=======
		if (child.NodeType == plan.Node_VALUE_SCAN || child.NodeType == plan.Node_EXTERNAL_SCAN) && child.RowsetData == nil {
>>>>>>> 719207f7
			cantPushdown = filters
			break
		}
		//if child.NodeType == plan.Node_UNNEST {
		//	child.FilterList = append(child.FilterList, filters...)
		//	uChildId := child.Children[0]
		//	builder.pushdownFilters(uChildId, nil)
		//	break
		//}

		projectTag := node.BindingTags[0]

		for _, filter := range filters {
			canPushdown = append(canPushdown, replaceColRefs(filter, projectTag, node.ProjectList))
		}

		childID, cantPushdownChild := builder.pushdownFilters(node.Children[0], canPushdown)

		if len(cantPushdownChild) > 0 {
			childID = builder.appendNode(&plan.Node{
				NodeType:   plan.Node_FILTER,
				Children:   []int32{node.Children[0]},
				FilterList: cantPushdownChild,
			}, nil)
		}

		node.Children[0] = childID

<<<<<<< HEAD
	case plan.Node_TABLE_SCAN, plan.Node_EXTERNAL_SCAN, plan.Node_TABLE_FUNCTION:
=======
	case plan.Node_TABLE_SCAN, plan.Node_EXTERNAL_SCAN:
		node.FilterList = append(node.FilterList, filters...)
	case plan.Node_UNNEST:
>>>>>>> 719207f7
		node.FilterList = append(node.FilterList, filters...)
		childId := node.Children[0]
		childId, err := builder.pushdownFilters(childId, nil)
		if err != nil {
			return 0, err
		}
		node.Children[0] = childId

	default:
		if len(node.Children) > 0 {
			childID, cantPushdownChild := builder.pushdownFilters(node.Children[0], filters)

			if len(cantPushdownChild) > 0 {
				childID = builder.appendNode(&plan.Node{
					NodeType:   plan.Node_FILTER,
					Children:   []int32{node.Children[0]},
					FilterList: cantPushdownChild,
				}, nil)
			}

			node.Children[0] = childID
		} else {
			cantPushdown = filters
		}
	}

	return nodeID, cantPushdown
}

func (builder *QueryBuilder) buildTableFunction(tbl *tree.TableFunction, ctx *BindContext) (int32, error) {
	id := tbl.Id()
	switch id {
	case "unnest":
		return builder.buildUnnest(tbl, ctx)
	default:
		return 0, moerr.NewNYI("table function '%s' not supported", id)
	}
}<|MERGE_RESOLUTION|>--- conflicted
+++ resolved
@@ -80,11 +80,7 @@
 	}
 
 	switch node.NodeType {
-<<<<<<< HEAD
-	case plan.Node_TABLE_SCAN, plan.Node_MATERIAL_SCAN, plan.Node_EXTERNAL_SCAN, plan.Node_TABLE_FUNCTION:
-=======
 	case plan.Node_TABLE_SCAN, plan.Node_MATERIAL_SCAN, plan.Node_EXTERNAL_SCAN:
->>>>>>> 719207f7
 		for _, expr := range node.FilterList {
 			increaseRefCnt(expr, colRefCnt)
 		}
@@ -162,7 +158,7 @@
 				},
 			})
 		}
-	case plan.Node_UNNEST:
+	case plan.Node_TABLE_FUNCTION:
 		for _, expr := range node.FilterList {
 			increaseRefCnt(expr, colRefCnt)
 		}
@@ -173,11 +169,11 @@
 
 		tag := node.BindingTags[0]
 		newTableDef := &plan.TableDef{
-			Name:               node.TableDef.Name,
-			Defs:               node.TableDef.Defs,
-			Name2ColIndex:      node.TableDef.Name2ColIndex,
-			Createsql:          node.TableDef.Createsql,
-			TableFunctionParam: node.TableDef.TableFunctionParam,
+			Name:          node.TableDef.Name,
+			Defs:          node.TableDef.Defs,
+			Name2ColIndex: node.TableDef.Name2ColIndex,
+			Createsql:     node.TableDef.Createsql,
+			TblFunc:       node.TableDef.TblFunc,
 		}
 
 		for i, col := range node.TableDef.Cols {
@@ -2220,20 +2216,10 @@
 
 	case plan.Node_PROJECT:
 		child := builder.qry.Nodes[node.Children[0]]
-<<<<<<< HEAD
-		if (child.NodeType == plan.Node_VALUE_SCAN || child.NodeType == plan.Node_EXTERNAL_SCAN || child.NodeType == plan.Node_TABLE_FUNCTION) && child.RowsetData == nil {
-=======
 		if (child.NodeType == plan.Node_VALUE_SCAN || child.NodeType == plan.Node_EXTERNAL_SCAN) && child.RowsetData == nil {
->>>>>>> 719207f7
 			cantPushdown = filters
 			break
 		}
-		//if child.NodeType == plan.Node_UNNEST {
-		//	child.FilterList = append(child.FilterList, filters...)
-		//	uChildId := child.Children[0]
-		//	builder.pushdownFilters(uChildId, nil)
-		//	break
-		//}
 
 		projectTag := node.BindingTags[0]
 
@@ -2253,13 +2239,9 @@
 
 		node.Children[0] = childID
 
-<<<<<<< HEAD
-	case plan.Node_TABLE_SCAN, plan.Node_EXTERNAL_SCAN, plan.Node_TABLE_FUNCTION:
-=======
 	case plan.Node_TABLE_SCAN, plan.Node_EXTERNAL_SCAN:
 		node.FilterList = append(node.FilterList, filters...)
-	case plan.Node_UNNEST:
->>>>>>> 719207f7
+	case plan.Node_TABLE_FUNCTION:
 		node.FilterList = append(node.FilterList, filters...)
 		childId := node.Children[0]
 		childId, err := builder.pushdownFilters(childId, nil)
