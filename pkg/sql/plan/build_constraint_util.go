--- conflicted
+++ resolved
@@ -478,22 +478,13 @@
 				},
 			},
 		}
-<<<<<<< HEAD
 		if cols[colIdx].Typ.Id == int32(types.T_enum) {
-			projExpr, err = funcCastForEnumType(builder.GetContext(), projExpr, cols[colIdx].Typ)
-=======
-		if tableDef.Cols[colIdx].Typ.Id == int32(types.T_enum) {
-			projExpr, err = funcCastForEnumType(builder.GetContext(), projExpr, &tableDef.Cols[colIdx].Typ)
->>>>>>> 908a7ea6
+			projExpr, err = funcCastForEnumType(builder.GetContext(), projExpr, &cols[colIdx].Typ)
 			if err != nil {
 				return false, nil, err
 			}
 		} else {
-<<<<<<< HEAD
-			projExpr, err = forceCastExpr(builder.GetContext(), projExpr, cols[colIdx].Typ)
-=======
-			projExpr, err = forceCastExpr(builder.GetContext(), projExpr, &tableDef.Cols[colIdx].Typ)
->>>>>>> 908a7ea6
+			projExpr, err = forceCastExpr(builder.GetContext(), projExpr, &cols[colIdx].Typ)
 			if err != nil {
 				return false, nil, err
 			}
@@ -941,13 +932,8 @@
 	cols := tableDef.GetColsByIndex(colIndex)
 
 	for i, colName := range updateColumns {
-<<<<<<< HEAD
 		col := cols[colToIdx[colName]]
-		colTyp := makeTypeByPlan2Type(col.Typ)
-=======
-		col := tableDef.Cols[colToIdx[colName]]
 		colTyp := makeTypeByPlan2Type(&col.Typ)
->>>>>>> 908a7ea6
 		vec := proc.GetVector(colTyp)
 		bat.Vecs[i] = vec
 		targetTyp := &plan.Expr{
