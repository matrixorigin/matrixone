--- conflicted
+++ resolved
@@ -356,11 +356,7 @@
 	return tblInfo, nil
 }
 
-<<<<<<< HEAD
-func initInsertStmt(builder *QueryBuilder, bindCtx *BindContext, stmt *tree.Insert, info *dmlSelectInfo) (bool, error) {
-=======
-func initInsertStmt(builder *QueryBuilder, bindCtx *BindContext, stmt *tree.Insert, info *dmlSelectInfo) (bool, bool, map[string]bool, error) {
->>>>>>> 12b6dc37
+func initInsertStmt(builder *QueryBuilder, bindCtx *BindContext, stmt *tree.Insert, info *dmlSelectInfo) (bool, map[string]bool, error) {
 	var err error
 	var syntaxHasColumnNames bool
 	var insertColumns []string
@@ -377,19 +373,11 @@
 	info.tblInfo.oldColPosMap = append(info.tblInfo.oldColPosMap, oldColPosMap)
 	info.tblInfo.newColPosMap = append(info.tblInfo.newColPosMap, oldColPosMap)
 
-<<<<<<< HEAD
 	ifExistAutoPkCol := false
+	insertWithoutUniqueKeyMap := make(map[string]bool)
 
 	if insertColumns, err = getInsertColsFromStmt(builder.GetContext(), stmt, tableDef); err != nil {
-		return false, err
-=======
-	checkInsertPkDup := true
-	isInsertWithoutAutoPkCol := false
-	insertWithoutUniqueKeyMap := make(map[string]bool)
-
-	if insertColumns, err = getInsertColsFromStmt(builder.GetContext(), stmt, tableDef); err != nil {
-		return false, false, nil, err
->>>>>>> 12b6dc37
+		return false, nil, err
 	}
 	if stmt.Columns != nil {
 		syntaxHasColumnNames = true
@@ -406,22 +394,14 @@
 		if isAllDefault {
 			for j, row := range slt.Rows {
 				if row != nil {
-<<<<<<< HEAD
-					return false, moerr.NewWrongValueCountOnRow(builder.GetContext(), j+1)
-=======
-					return false, false, nil, moerr.NewWrongValueCountOnRow(builder.GetContext(), j+1)
->>>>>>> 12b6dc37
+					return false, nil, moerr.NewWrongValueCountOnRow(builder.GetContext(), j+1)
 				}
 			}
 		} else {
 			colCount := len(insertColumns)
 			for j, row := range slt.Rows {
 				if len(row) != colCount {
-<<<<<<< HEAD
-					return false, moerr.NewWrongValueCountOnRow(builder.GetContext(), j+1)
-=======
-					return false, false, nil, moerr.NewWrongValueCountOnRow(builder.GetContext(), j+1)
->>>>>>> 12b6dc37
+					return false, nil, moerr.NewWrongValueCountOnRow(builder.GetContext(), j+1)
 				}
 			}
 		}
@@ -430,19 +410,11 @@
 		// but it does not work at the case:
 		// insert into a(a) values (); insert into a values (0),();
 		if isAllDefault && syntaxHasColumnNames {
-<<<<<<< HEAD
-			return false, moerr.NewInvalidInput(builder.GetContext(), "insert values does not match the number of columns")
-=======
-			return false, false, nil, moerr.NewInvalidInput(builder.GetContext(), "insert values does not match the number of columns")
->>>>>>> 12b6dc37
+			return false, nil, moerr.NewInvalidInput(builder.GetContext(), "insert values does not match the number of columns")
 		}
 		err = buildValueScan(isAllDefault, info, builder, bindCtx, tableDef, slt, insertColumns, colToIdx, stmt.OnDuplicateUpdate)
 		if err != nil {
-<<<<<<< HEAD
-			return false, err
-=======
-			return false, false, nil, err
->>>>>>> 12b6dc37
+			return false, nil, err
 		}
 
 	case *tree.SelectClause:
@@ -451,11 +423,7 @@
 		subCtx := NewBindContext(builder, bindCtx)
 		info.rootId, err = builder.buildSelect(astSlt, subCtx, false)
 		if err != nil {
-<<<<<<< HEAD
-			return false, err
-=======
-			return false, false, nil, err
->>>>>>> 12b6dc37
+			return false, nil, err
 		}
 
 	case *tree.ParenSelect:
@@ -464,39 +432,23 @@
 		subCtx := NewBindContext(builder, bindCtx)
 		info.rootId, err = builder.buildSelect(astSlt, subCtx, false)
 		if err != nil {
-<<<<<<< HEAD
-			return false, err
+			return false, nil, err
 		}
 
 	default:
-		return false, moerr.NewInvalidInput(builder.GetContext(), "insert has unknown select statement")
-=======
-			return false, false, nil, err
-		}
-
-	default:
-		return false, false, nil, moerr.NewInvalidInput(builder.GetContext(), "insert has unknown select statement")
->>>>>>> 12b6dc37
+		return false, nil, moerr.NewInvalidInput(builder.GetContext(), "insert has unknown select statement")
 	}
 
 	err = builder.addBinding(info.rootId, tree.AliasClause{
 		Alias: derivedTableName,
 	}, bindCtx)
 	if err != nil {
-<<<<<<< HEAD
-		return false, err
-=======
-		return false, false, nil, err
->>>>>>> 12b6dc37
+		return false, nil, err
 	}
 
 	lastNode := builder.qry.Nodes[info.rootId]
 	if len(insertColumns) != len(lastNode.ProjectList) {
-<<<<<<< HEAD
-		return false, moerr.NewInvalidInput(builder.GetContext(), "insert values does not match the number of columns")
-=======
-		return false, false, nil, moerr.NewInvalidInput(builder.GetContext(), "insert values does not match the number of columns")
->>>>>>> 12b6dc37
+		return false, nil, moerr.NewInvalidInput(builder.GetContext(), "insert values does not match the number of columns")
 	}
 
 	tag := builder.qry.Nodes[info.rootId].BindingTags[0]
@@ -517,11 +469,7 @@
 		}
 		projExpr, err = forceCastExpr(builder.GetContext(), projExpr, tableDef.Cols[colIdx].Typ)
 		if err != nil {
-<<<<<<< HEAD
-			return false, err
-=======
-			return false, false, nil, err
->>>>>>> 12b6dc37
+			return false, nil, err
 		}
 		insertColToExpr[column] = projExpr
 	}
@@ -565,11 +513,7 @@
 		} else {
 			defExpr, err := getDefaultExpr(builder.GetContext(), col)
 			if err != nil {
-<<<<<<< HEAD
-				return false, err
-=======
-				return false, false, nil, err
->>>>>>> 12b6dc37
+				return false, nil, err
 			}
 
 			if col.Typ.AutoIncr && col.Name == tableDef.Pkey.PkeyColName {
@@ -666,29 +610,17 @@
 					if _, ok := updateExpr.(*tree.DefaultVal); ok {
 						defExpr, err = getDefaultExpr(builder.GetContext(), col)
 						if err != nil {
-<<<<<<< HEAD
-							return false, err
-=======
-							return false, false, nil, err
->>>>>>> 12b6dc37
+							return false, nil, err
 						}
 					} else {
 						defExpr, err = binder.BindExpr(updateExpr, 0, true)
 						if err != nil {
-<<<<<<< HEAD
-							return false, err
-=======
-							return false, false, nil, err
->>>>>>> 12b6dc37
+							return false, nil, err
 						}
 					}
 					defExpr, err = forceCastExpr(builder.GetContext(), defExpr, col.Typ)
 					if err != nil {
-<<<<<<< HEAD
-						return false, err
-=======
-						return false, false, nil, err
->>>>>>> 12b6dc37
+						return false, nil, err
 					}
 					updateExprs[col.Name] = defExpr
 				}
@@ -731,22 +663,14 @@
 					}
 					eqExpr, err := BindFuncExprImplByPlanExpr(builder.GetContext(), "=", []*Expr{leftExpr, rightExpr})
 					if err != nil {
-<<<<<<< HEAD
-						return false, err
-=======
-						return false, false, nil, err
->>>>>>> 12b6dc37
+						return false, nil, err
 					}
 					if condIdx == 0 {
 						condExpr = eqExpr
 					} else {
 						condExpr, err = BindFuncExprImplByPlanExpr(builder.GetContext(), "and", []*Expr{condExpr, eqExpr})
 						if err != nil {
-<<<<<<< HEAD
-							return false, err
-=======
-							return false, false, nil, err
->>>>>>> 12b6dc37
+							return false, nil, err
 						}
 					}
 					condIdx++
@@ -757,11 +681,7 @@
 				} else {
 					joinConds, err = BindFuncExprImplByPlanExpr(builder.GetContext(), "or", []*Expr{joinConds, condExpr})
 					if err != nil {
-<<<<<<< HEAD
-						return false, err
-=======
-						return false, false, nil, err
->>>>>>> 12b6dc37
+						return false, nil, err
 					}
 				}
 				joinIdx++
@@ -771,11 +691,7 @@
 			leftCtx := builder.ctxByNode[info.rootId]
 			err = joinCtx.mergeContexts(builder.GetContext(), leftCtx, rightCtx)
 			if err != nil {
-<<<<<<< HEAD
-				return false, err
-=======
-				return false, false, nil, err
->>>>>>> 12b6dc37
+				return false, nil, err
 			}
 			newRootId := builder.appendNode(&plan.Node{
 				NodeType: plan.Node_JOIN,
@@ -801,11 +717,7 @@
 		}
 	}
 
-<<<<<<< HEAD
-	return ifExistAutoPkCol, nil
-=======
-	return checkInsertPkDup, isInsertWithoutAutoPkCol, insertWithoutUniqueKeyMap, nil
->>>>>>> 12b6dc37
+	return ifExistAutoPkCol, insertWithoutUniqueKeyMap, nil
 }
 
 func deleteToSelect(builder *QueryBuilder, bindCtx *BindContext, node *tree.Delete, haveConstraint bool, tblInfo *dmlTableInfo) (int32, error) {
