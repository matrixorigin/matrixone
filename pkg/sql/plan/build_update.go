// Copyright 2021 - 2022 Matrix Origin
//
// Licensed under the Apache License, Version 2.0 (the "License");
// you may not use this file except in compliance with the License.
// You may obtain a copy of the License at
//
//      http://www.apache.org/licenses/LICENSE-2.0
//
// Unless required by applicable law or agreed to in writing, software
// distributed under the License is distributed on an "AS IS" BASIS,
// WITHOUT WARRANTIES OR CONDITIONS OF ANY KIND, either express or implied.
// See the License for the specific language governing permissions and
// limitations under the License.

package plan

import (
	"go/constant"
	"time"

	"github.com/matrixorigin/matrixone/pkg/catalog"
	"github.com/matrixorigin/matrixone/pkg/container/types"
	"github.com/matrixorigin/matrixone/pkg/pb/plan"
	"github.com/matrixorigin/matrixone/pkg/sql/parsers/tree"
	v2 "github.com/matrixorigin/matrixone/pkg/util/metric/v2"
)

func buildTableUpdate(stmt *tree.Update, ctx CompilerContext, isPrepareStmt bool) (p *Plan, err error) {
	start := time.Now()
	defer func() {
		v2.TxnStatementBuildUpdateHistogram.Observe(time.Since(start).Seconds())
	}()
	tblInfo, err := getUpdateTableInfo(ctx, stmt)
	if err != nil {
		return nil, err
	}
	// new logic
	builder := NewQueryBuilder(plan.Query_SELECT, ctx, isPrepareStmt)
	queryBindCtx := NewBindContext(builder, nil)
	lastNodeId, updatePlanCtxs, err := selectUpdateTables(builder, queryBindCtx, stmt, tblInfo)
	if err != nil {
		return nil, err
	}
	err = rewriteUpdateQueryLastNode(builder, updatePlanCtxs, lastNodeId)
	if err != nil {
		return nil, err
	}

	sourceStep := builder.appendStep(lastNodeId)
	query, err := builder.createQuery()
	if err != nil {
		return nil, err
	}

	// if len(updatePlanCtxs) == 1 && updatePlanCtxs[0].updatePkCol {
	// 	pkFilterExpr := getPkFilterExpr(builder, lastNodeId, updatePlanCtxs[0], tblInfo.tableDefs[0])
	// 	updatePlanCtxs[0].pkFilterExprs = pkFilterExpr
	// }

	builder.qry.Steps = append(builder.qry.Steps[:sourceStep], builder.qry.Steps[sourceStep+1:]...)

	// append sink node
	lastNodeId = appendSinkNode(builder, queryBindCtx, lastNodeId)
	sourceStep = builder.appendStep(lastNodeId)

	beginIdx := 0
	var detectSqls []string
	for i, tableDef := range tblInfo.tableDefs {
		upPlanCtx := updatePlanCtxs[i]
		upPlanCtx.beginIdx = beginIdx
		upPlanCtx.sourceStep = sourceStep

		updateBindCtx := NewBindContext(builder, nil)
		beginIdx = beginIdx + upPlanCtx.updateColLength + len(tableDef.Cols)
		err = buildUpdatePlans(ctx, builder, updateBindCtx, upPlanCtx)
		if err != nil {
			return nil, err
		}
		putDmlPlanCtx(upPlanCtx)
		sqls, err := genSqlsForCheckFKSelfRefer(ctx.GetContext(),
			tblInfo.objRef[i].SchemaName, tableDef.Name, tableDef.Cols, tableDef.Fkeys)
		if err != nil {
			return nil, err
		}
		detectSqls = append(detectSqls, sqls...)
	}
	if err != nil {
		return nil, err
	}
	query.DetectSqls = detectSqls
	reduceSinkSinkScanNodes(query)
	ReCalcQueryStats(builder, query)
	query.StmtType = plan.Query_UPDATE
	return &Plan{
		Plan: &plan.Plan_Query{
			Query: query,
		},
	}, err
}

func isDefaultValExpr(e *Expr) bool {
	if ce, ok := e.Expr.(*plan.Expr_Lit); ok {
		_, isDefVal := ce.Lit.Value.(*plan.Literal_Defaultval)
		return isDefVal
	}
	return false
}

func rewriteUpdateQueryLastNode(builder *QueryBuilder, planCtxs []*dmlPlanCtx, lastNodeId int32) error {
	var err error

	lastNode := builder.qry.Nodes[lastNodeId]

	idx := 0
	for _, planCtx := range planCtxs {
		tableDef := planCtx.tableDef

		for colIdx, col := range tableDef.Cols {
			if offset, ok := planCtx.updateColPosMap[col.Name]; ok {
				pos := idx + offset
				posExpr := lastNode.ProjectList[pos]
				if isDefaultValExpr(posExpr) { // set col = default
					lastNode.ProjectList[pos], err = getDefaultExpr(builder.GetContext(), col)
					if err != nil {
						return err
					}
					posExpr = lastNode.ProjectList[pos]
				}
				err = checkNotNull(builder.GetContext(), posExpr, tableDef, col)
				if err != nil {
					return err
				}
				lastNode.ProjectList[pos], err = forceCastExpr(builder.GetContext(), posExpr, col.Typ)
				if err != nil {
					return err
				}

			} else {
				pos := idx + colIdx
				if col.OnUpdate != nil && col.OnUpdate.Expr != nil {
					lastNode.ProjectList[pos] = col.OnUpdate.Expr
				}

				lastNode.ProjectList[pos], err = forceCastExpr(builder.GetContext(), lastNode.ProjectList[pos], col.Typ)
				if err != nil {
					return err
				}
			}
		}
		idx = planCtx.updateColLength + len(tableDef.Cols)
	}
	return nil
}

func selectUpdateTables(builder *QueryBuilder, bindCtx *BindContext, stmt *tree.Update, tableInfo *dmlTableInfo) (int32, []*dmlPlanCtx, error) {
	fromTables := &tree.From{
		Tables: stmt.Tables,
	}
	var selectList []tree.SelectExpr

	var aliasList = make([]string, len(tableInfo.alias))
	for alias, i := range tableInfo.alias {
		aliasList[i] = alias
	}

	updatePlanCtxs := make([]*dmlPlanCtx, len(aliasList))
	for i, alias := range aliasList {
		tableDef := tableInfo.tableDefs[i]
		updateKeys := tableInfo.updateKeys[i]

		// append  table.* to project list
		rowIdPos := -1
		for idx, col := range tableDef.Cols {
			e, _ := tree.NewUnresolvedName(builder.GetContext(), alias, col.Name)
			selectList = append(selectList, tree.SelectExpr{
				Expr: e,
			})
			if col.Name == catalog.Row_ID {
				rowIdPos = idx
			}
		}

		// add update expr to project list
		updateColPosMap := make(map[string]int)
		offset := len(tableDef.Cols)
		updatePkCol := false
		updatePkColCount := 0
		var pkNameMap = make(map[string]struct{})
		if tableDef.Pkey != nil {
			for _, pkName := range tableDef.Pkey.Names {
				pkNameMap[pkName] = struct{}{}
			}
		}

		for colName, updateKey := range updateKeys {
			for _, coldef := range tableDef.Cols {
				if coldef.Name == colName && coldef.Typ.Id == int32(types.T_enum) {
					binder := NewDefaultBinder(builder.GetContext(), nil, nil, coldef.Typ, nil)
					updateKeyExpr, err := binder.BindExpr(updateKey, 0, false)
					if err != nil {
						return 0, nil, err
					}
					exprs := []tree.Expr{
						tree.NewNumValWithType(constant.MakeString(coldef.Typ.Enumvalues), coldef.Typ.Enumvalues, false, tree.P_char),
						updateKey,
					}
					if updateKeyExpr.Typ.Id >= 20 && updateKeyExpr.Typ.Id <= 29 {
						updateKey = &tree.FuncExpr{
							Func:  tree.FuncName2ResolvableFunctionReference(tree.SetUnresolvedName(moEnumCastIndexValueToIndexFun)),
							Type:  tree.FUNC_TYPE_DEFAULT,
							Exprs: exprs,
						}
					} else {
						updateKey = &tree.FuncExpr{
							Func:  tree.FuncName2ResolvableFunctionReference(tree.SetUnresolvedName(moEnumCastValueToIndexFun)),
							Type:  tree.FUNC_TYPE_DEFAULT,
							Exprs: exprs,
						}
					}
				}
			}
			selectList = append(selectList, tree.SelectExpr{
				Expr: updateKey,
			})
			updateColPosMap[colName] = offset
			if _, ok := pkNameMap[colName]; ok {
				updatePkColCount++
			}
			offset++
		}

		// we don't known if update pk if tableDef.Pkey is nil. just set true and let check pk dup work
		updatePkCol = tableDef.Pkey == nil || updatePkColCount > 0

		// append  table.* to project list
		upPlanCtx := getDmlPlanCtx()
		upPlanCtx.objRef = tableInfo.objRef[i]
		upPlanCtx.tableDef = tableDef
		upPlanCtx.updateColLength = len(updateKeys)
		upPlanCtx.isMulti = tableInfo.isMulti
		upPlanCtx.needAggFilter = tableInfo.needAggFilter
		upPlanCtx.rowIdPos = rowIdPos
		upPlanCtx.updateColPosMap = updateColPosMap
		upPlanCtx.allDelTableIDs = map[uint64]struct{}{}
<<<<<<< HEAD
=======
		upPlanCtx.allDelTables = map[FkReferKey]struct{}{}
		upPlanCtx.checkInsertPkDup = true
>>>>>>> 12b6dc37
		upPlanCtx.updatePkCol = updatePkCol

		for idx, col := range tableDef.Cols {
			// row_id、compPrimaryKey、clusterByKey will not inserted from old data
			if col.Hidden && col.Name != catalog.FakePrimaryKeyColName {
				continue
			}
			if offset, ok := updateColPosMap[col.Name]; ok {
				upPlanCtx.insertColPos = append(upPlanCtx.insertColPos, offset)
			} else {
				upPlanCtx.insertColPos = append(upPlanCtx.insertColPos, idx)
			}
		}

		updatePlanCtxs[i] = upPlanCtx
	}

	selectAst := &tree.Select{
		Select: &tree.SelectClause{
			Distinct: false,
			Exprs:    selectList,
			From:     fromTables,
			Where:    stmt.Where,
		},
		OrderBy: stmt.OrderBy,
		Limit:   stmt.Limit,
		With:    stmt.With,
	}

	//ftCtx := tree.NewFmtCtx(dialect.MYSQL)
	//selectAst.Format(ftCtx)
	//sql := ftCtx.String()
	//fmt.Print(sql)
	lastNodeId, err := builder.buildSelect(selectAst, bindCtx, false)
	if err != nil {
		return -1, nil, err
	}
	return lastNodeId, updatePlanCtxs, nil
}

// todo:  seems this filter do not make any sense for check pk dup in update statement
//        need more research
// func getPkFilterExpr(builder *QueryBuilder, lastNodeId int32, upCtx *dmlPlanCtx, tableDef *TableDef) []*Expr {
// 	node := builder.qry.Nodes[lastNodeId]
// 	var pkNameMap = make(map[string]int)
// 	for idx, pkName := range tableDef.Pkey.Names {
// 		pkNameMap[pkName] = idx
// 	}

// 	filterExpr := make([]*Expr, len(tableDef.Pkey.Names))
// 	for colName, colIdx := range upCtx.updateColPosMap {
// 		if pkIdx, ok := pkNameMap[colName]; ok {
// 			switch e := node.ProjectList[colIdx].Expr.(type) {
// 			case *plan.Expr_C:
// 			case *plan.Expr_F:
// 				if e.F.Func.ObjName != "cast" {
// 					return nil
// 				}
// 				if _, isConst := e.F.Args[0].Expr.(*plan.Expr_C); !isConst {
// 					return nil
// 				}
// 			default:
// 				return nil
// 			}

// 			expr, err := bindFuncExprImplByPlanExpr(builder.GetContext(), "=", []*Expr{{
// 				Typ: node.ProjectList[colIdx].Typ,
// 				Expr: &plan.Expr_Col{
// 					Col: &ColRef{
// 						ColPos: int32(pkIdx),
// 						Name:   tableDef.Pkey.PkeyColName,
// 					},
// 				},
// 			}, node.ProjectList[colIdx]})
// 			if err != nil {
// 				return nil
// 			}
// 			filterExpr[pkIdx] = expr
// 		}
// 	}
// 	return filterExpr
// }<|MERGE_RESOLUTION|>--- conflicted
+++ resolved
@@ -242,11 +242,8 @@
 		upPlanCtx.rowIdPos = rowIdPos
 		upPlanCtx.updateColPosMap = updateColPosMap
 		upPlanCtx.allDelTableIDs = map[uint64]struct{}{}
-<<<<<<< HEAD
-=======
 		upPlanCtx.allDelTables = map[FkReferKey]struct{}{}
 		upPlanCtx.checkInsertPkDup = true
->>>>>>> 12b6dc37
 		upPlanCtx.updatePkCol = updatePkCol
 
 		for idx, col := range tableDef.Cols {
