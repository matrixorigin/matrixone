// Copyright 2022 Matrix Origin
//
// Licensed under the Apache License, Version 2.0 (the "License");
// you may not use this file except in compliance with the License.
// You may obtain a copy of the License at
//
//     http://www.apache.org/licenses/LICENSE-2.0
//
// Unless required by applicable law or agreed to in writing, software
// distributed under the License is distributed on an "AS IS" BASIS,
// WITHOUT WARRANTIES OR CONDITIONS OF ANY KIND, either express or implied.
// See the License for the specific language governing permissions and
// limitations under the License.

package plan

import (
	"context"
	"github.com/matrixorigin/matrixone/pkg/common/moerr"
	"github.com/matrixorigin/matrixone/pkg/container/types"
	"github.com/matrixorigin/matrixone/pkg/pb/plan"
	"github.com/matrixorigin/matrixone/pkg/sql/parsers/dialect"
	"github.com/matrixorigin/matrixone/pkg/sql/parsers/tree"
)

type rangePartitionBuilder struct {
}

// buildRangePartition handle Range Partitioning and Range columns partitioning
func (rpb *rangePartitionBuilder) build(ctx context.Context, partitionBinder *PartitionBinder, stmt *tree.CreateTable, tableDef *TableDef) error {
	partitionOp := stmt.PartitionOption
	partitionType := partitionOp.PartBy.PType.(*tree.RangeType)

	partitionNum := len(partitionOp.Partitions)
	if partitionOp.PartBy.Num != 0 && uint64(partitionNum) != partitionOp.PartBy.Num {
		return moerr.NewParseError(partitionBinder.GetContext(), "build range partition")
	}

	partitionInfo := &plan.PartitionByDef{
		IsSubPartition: partitionOp.PartBy.IsSubPartition,
		Partitions:     make([]*plan.PartitionItem, partitionNum),
		PartitionNum:   uint64(partitionNum),
	}

	// RANGE Partitioning
	//if len(partitionType.ColumnList) == 0 {
	//	partitionInfo.Type = plan.PartitionType_RANGE
	//	planExpr, err := partitionBinder.BindExpr(partitionType.Expr, 0, true)
	//	if err != nil {
	//		return err
	//	}
	//	partitionInfo.PartitionExpr = &plan.PartitionExpr{
	//		Expr:    planExpr,
	//		ExprStr: tree.String(partitionType.Expr, dialect.MYSQL),
	//	}
	//} else {
	//	// RANGE COLUMNS partitioning
	//	partitionInfo.Type = plan.PartitionType_RANGE_COLUMNS
	//	err := buildPartitionColumns(ctx, partitionBinder, partitionInfo, partitionType.ColumnList)
	//	if err != nil {
	//		return err
	//	}
	//}
	if len(partitionType.ColumnList) == 0 {
		partitionInfo.Type = plan.PartitionType_RANGE
<<<<<<< HEAD
		err := buildRangePartitionExpr(ctx, partitionBinder, partitionType.Expr, partitionInfo)
		if err != nil {
			return err
		}
=======
		err := buildPartitionExpr(ctx, tableDef, partitionBinder, partitionInfo, partitionType.Expr)
		if err != nil {
			return err
		}

>>>>>>> dacfe86b
	} else {
		// RANGE COLUMNS partitioning
		partitionInfo.Type = plan.PartitionType_RANGE_COLUMNS
		err := buildRangePartitionColumns(ctx, partitionBinder, partitionInfo, partitionType.ColumnList)
		if err != nil {
			return err
		}
	}

	err := rpb.buildPartitionDefs(ctx, partitionBinder, partitionInfo, partitionOp.Partitions)
	if err != nil {
		return err
	}

	err = rpb.checkPartitionIntegrity(ctx, partitionBinder, tableDef, partitionInfo)
	if err != nil {
		return err
	}

	err = rpb.buildEvalPartitionExpression(ctx, partitionBinder, stmt, partitionInfo)
	if err != nil {
		return err
	}

	partitionInfo.PartitionMsg = tree.String(partitionOp, dialect.MYSQL)
	tableDef.Partition = partitionInfo
	return nil
}

func (rpb *rangePartitionBuilder) buildPartitionDefs(ctx context.Context, partitionBinder *PartitionBinder, partitionDef *plan.PartitionByDef, defs []*tree.Partition) (err error) {
	// VALUES LESS THAN value must be strictly increasing for each partition
	for i, partition := range defs {
		partitionItem := &plan.PartitionItem{
			PartitionName:   string(partition.Name),
			OrdinalPosition: uint32(i + 1),
		}

		if valuesLessThan, ok := partition.Values.(*tree.ValuesLessThan); ok {
			planExprs := make([]*plan.Expr, len(valuesLessThan.ValueList))
			binder := NewPartitionBinder(nil, nil)

			for j, valueExpr := range valuesLessThan.ValueList {
				// value must be able to evaluate the expression's return value
				planExpr, err := binder.BindExpr(valueExpr, 0, false)
				if err != nil {
					return err
				}
				planExprs[j] = planExpr
			}

			partitionItem.LessThan = planExprs
			partitionItem.Description = tree.String(valuesLessThan.ValueList, dialect.MYSQL)
		} else {
			return moerr.NewInternalError(partitionBinder.GetContext(), "RANGE PARTITIONING can only use VALUES LESS THAN definition")
		}

		for _, tableOption := range partition.Options {
			if opComment, ok := tableOption.(*tree.TableOptionComment); ok {
				partitionItem.Comment = opComment.Comment
			}
		}
		partitionDef.Partitions[i] = partitionItem
	}
	return buildRangePartitionItem(partitionBinder, partitionDef, defs)
}

func (rpb *rangePartitionBuilder) checkPartitionIntegrity(ctx context.Context, partitionBinder *PartitionBinder, tableDef *TableDef, partitionDef *plan.PartitionByDef) error {
	if err := checkPartitionExprType(ctx, partitionBinder, tableDef, partitionDef); err != nil {
		return err
	}
	if err := checkPartitionDefs(ctx, partitionBinder, partitionDef, tableDef); err != nil {
		return err
	}
	if err := checkPartitionKeys(ctx, partitionBinder.builder.nameByColRef, tableDef, partitionDef); err != nil {
		return err
	}
	if partitionDef.Type == plan.PartitionType_KEY || partitionDef.Type == plan.PartitionType_LINEAR_KEY {
		//if len(partitionInfo.Columns) == 0 {
		if len(partitionDef.PartitionColumns.Columns) == 0 {
			return handleEmptyKeyPartition(partitionBinder, tableDef, partitionDef)
		}
	}
	return nil
}

func (rpb *rangePartitionBuilder) buildEvalPartitionExpression(ctx context.Context, partitionBinder *PartitionBinder, stmt *tree.CreateTable, partitionDef *plan.PartitionByDef) error {
	partitionOp := stmt.PartitionOption
	partitionType := partitionOp.PartBy.PType.(*tree.RangeType)
	// For the Range partition, convert the partition information into the expression,such as:
	// case when expr < 6 then 0 when expr < 11 then 1 when true then 3 else -1 end
	if partitionType.ColumnList == nil {
		rangeExpr := partitionType.Expr
		partitionExprAst, err := buildRangeCaseWhenExpr(rangeExpr, partitionOp.Partitions)
		if err != nil {
			return err
		}
		tempExpr, err := partitionBinder.baseBindExpr(partitionExprAst, 0, true)
		if err != nil {
			return err
		}
		partitionExpression, err := appendCastBeforeExpr(ctx, tempExpr, &plan.Type{
			Id:          int32(types.T_int32),
			NotNullable: true,
		})
		if err != nil {
			return err
		}
		partitionDef.PartitionExpression = partitionExpression
	} else {
		// For the Range Columns partition, convert the partition information into the expression, such as:
		// (a, b, c) < (x0, x1, x2) -->  a < x0 || (a = x0 && (b < x1 || b = x1 && c < x2))
		columnsExpr := partitionType.ColumnList
		partitionExprAst, err := buildRangeColumnsCaseWhenExpr(columnsExpr, partitionOp.Partitions)
		if err != nil {
			return err
		}
		tempExpr, err := partitionBinder.baseBindExpr(partitionExprAst, 0, true)
		if err != nil {
			return err
		}
		partitionExpression, err := appendCastBeforeExpr(ctx, tempExpr, &plan.Type{
			Id:          int32(types.T_int32),
			NotNullable: true,
		})
		if err != nil {
			return err
		}
		partitionDef.PartitionExpression = partitionExpression
	}
	return nil
}

func buildRangePartitionExpr(ctx context.Context, partitionBinder *PartitionBinder, pExpr tree.Expr, partitionDef *plan.PartitionByDef) error {
	//PARTITION BY LIST(expr)
	planExpr, err := partitionBinder.BindExpr(pExpr, 0, true)
	if err != nil {
		return err
	}
	fmtCtx := tree.NewFmtCtx2(dialect.MYSQL, tree.RestoreNameBackQuotes)
	pExpr.Format(fmtCtx)
	exprStr := fmtCtx.ToString()

	partitionDef.PartitionExpr = &plan.PartitionExpr{
		Expr:    planExpr,
		ExprStr: exprStr,
	}
	return nil
}

func buildRangePartitionColumns(ctx context.Context, partitionBinder *PartitionBinder, partitionDef *plan.PartitionByDef, columnList []*tree.UnresolvedName) error {
	var err error
	columnsExpr := make([]*plan.Expr, len(columnList))
	partitionColumns := make([]string, len(columnList))
	partitionFmtColumns := make([]string, len(columnList))

	fmtCtx := tree.NewFmtCtx2(dialect.MYSQL, tree.RestoreNameBackQuotes)
	// partition COLUMNS does not accept expressions, only names of columns.
	for i, column := range columnList {
		columnsExpr[i], err = partitionBinder.BindColRef(column, 0, true)
		if err != nil {
			return err
		}
		// The permitted data types are shown in the following list:
		// All integer types
		// DATE and DATETIME
		// CHAR, VARCHAR, BINARY, and VARBINARY
		// See https://dev.mysql.com/doc/refman/8.0/en/partitioning-columns.html
		t := types.T(columnsExpr[i].Typ.Id)
		if !t.IsInteger() && !t.IsMySQLString() && !t.IsDateRelate() {
			return moerr.NewSyntaxError(ctx, "column %s type %s is not allowed in partition clause", tree.String(column, dialect.MYSQL), t.String())
		}

		partitionColumns[i] = tree.String(column, dialect.MYSQL)

		column.Format(fmtCtx)
		partitionFmtColumns[i] = fmtCtx.ToString()
		fmtCtx.Reset()
	}
	partitionDef.PartitionColumns = &plan.PartitionColumns{
		Columns:             columnsExpr,
		PartitionColumns:    partitionColumns,
		PartitionFmtColumns: partitionFmtColumns,
	}
	return err
}<|MERGE_RESOLUTION|>--- conflicted
+++ resolved
@@ -43,45 +43,28 @@
 	}
 
 	// RANGE Partitioning
-	//if len(partitionType.ColumnList) == 0 {
-	//	partitionInfo.Type = plan.PartitionType_RANGE
-	//	planExpr, err := partitionBinder.BindExpr(partitionType.Expr, 0, true)
-	//	if err != nil {
-	//		return err
-	//	}
-	//	partitionInfo.PartitionExpr = &plan.PartitionExpr{
-	//		Expr:    planExpr,
-	//		ExprStr: tree.String(partitionType.Expr, dialect.MYSQL),
-	//	}
-	//} else {
-	//	// RANGE COLUMNS partitioning
-	//	partitionInfo.Type = plan.PartitionType_RANGE_COLUMNS
-	//	err := buildPartitionColumns(ctx, partitionBinder, partitionInfo, partitionType.ColumnList)
-	//	if err != nil {
-	//		return err
-	//	}
-	//}
 	if len(partitionType.ColumnList) == 0 {
 		partitionInfo.Type = plan.PartitionType_RANGE
-<<<<<<< HEAD
-		err := buildRangePartitionExpr(ctx, partitionBinder, partitionType.Expr, partitionInfo)
-		if err != nil {
-			return err
-		}
-=======
 		err := buildPartitionExpr(ctx, tableDef, partitionBinder, partitionInfo, partitionType.Expr)
 		if err != nil {
 			return err
 		}
-
->>>>>>> dacfe86b
+		//err := buildRangePartitionExpr(ctx, partitionBinder, partitionType.Expr, partitionInfo)
+		//if err != nil {
+		//	return err
+		//}
+
 	} else {
 		// RANGE COLUMNS partitioning
 		partitionInfo.Type = plan.PartitionType_RANGE_COLUMNS
-		err := buildRangePartitionColumns(ctx, partitionBinder, partitionInfo, partitionType.ColumnList)
-		if err != nil {
-			return err
-		}
+		err := buildPartitionColumns(ctx, partitionBinder, partitionInfo, partitionType.ColumnList)
+		if err != nil {
+			return err
+		}
+		//err := buildRangePartitionColumns(ctx, partitionBinder, partitionInfo, partitionType.ColumnList)
+		//if err != nil {
+		//	return err
+		//}
 	}
 
 	err := rpb.buildPartitionDefs(ctx, partitionBinder, partitionInfo, partitionOp.Partitions)
