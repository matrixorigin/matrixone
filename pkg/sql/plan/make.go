--- conflicted
+++ resolved
@@ -111,7 +111,6 @@
 	}
 }
 
-<<<<<<< HEAD
 func makePlan2Float64ConstExpr(v float64) *plan.Expr_C {
 	return &plan.Expr_C{C: &plan.Const{
 		Isnull: false,
@@ -133,27 +132,6 @@
 		},
 	}
 }
-=======
-// func makePlan2Float64ConstExpr(v float64) *plan.Expr_C {
-// 	return &plan.Expr_C{C: &plan.Const{
-// 		Isnull: false,
-// 		Value: &plan.Const_Dval{
-// 			Dval: v,
-// 		},
-// 	}}
-// }
-
-// func makePlan2Float64ConstExprWithType(v float64) *plan.Expr {
-// 	return &plan.Expr{
-// 		Expr: makePlan2Float64ConstExpr(v),
-// 		Typ: &plan.Type{
-// 			Id:       int32(types.T_float64),
-// 			Nullable: false,
-// 			Size:     8,
-// 		},
-// 	}
-// }
->>>>>>> 5a51a2a0
 
 func makePlan2StringConstExpr(v string) *plan.Expr_C {
 	return &plan.Expr_C{C: &plan.Const{
