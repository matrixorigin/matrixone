--- conflicted
+++ resolved
@@ -28,20 +28,12 @@
 	if err != nil {
 		return nil, err
 	}
-<<<<<<< HEAD
-	typ := &plan.Type{
-		Id:          int32(types.T_decimal128),
-		Width:       34,
-		Scale:       scale,
-		NotNullable: true,
-=======
 	var typ *plan.Type
 	if scale < types.DECIMAL64_WIDTH && len(v) < types.DECIMAL64_WIDTH {
 		typ = &plan.Type{
 			Id:          int32(types.T_decimal64),
 			Width:       types.DECIMAL64_WIDTH,
 			Scale:       scale,
-			Precision:   types.DECIMAL64_WIDTH,
 			NotNullable: true,
 		}
 	} else {
@@ -49,10 +41,8 @@
 			Id:          int32(types.T_decimal128),
 			Width:       types.DECIMAL128_WIDTH,
 			Scale:       scale,
-			Precision:   types.DECIMAL128_WIDTH,
 			NotNullable: true,
 		}
->>>>>>> 726c52cc
 	}
 	return appendCastBeforeExpr(ctx, makePlan2StringConstExprWithType(v, isBin...), typ)
 }
