--- conflicted
+++ resolved
@@ -218,35 +218,24 @@
 
 func DeepCopyTableDef(table *plan.TableDef) *plan.TableDef {
 	newTable := &plan.TableDef{
-<<<<<<< HEAD
 		Name:               table.Name,
 		Cols:               make([]*plan.ColDef, len(table.Cols)),
 		Defs:               make([]*plan.TableDef_DefType, len(table.Defs)),
 		TableType:          table.TableType,
 		Createsql:          table.Createsql,
 		Name2ColIndex:      table.Name2ColIndex,
+		CompositePkey:      table.CompositePkey,
 		TableFunctionParam: make([]byte, len(table.TableFunctionParam)),
-=======
-		Name:          table.Name,
-		Cols:          make([]*plan.ColDef, len(table.Cols)),
-		Defs:          make([]*plan.TableDef_DefType, len(table.Defs)),
-		TableType:     table.TableType,
-		Createsql:     table.Createsql,
-		Name2ColIndex: table.Name2ColIndex,
-		CompositePkey: table.CompositePkey,
->>>>>>> e5e33fd4
 	}
 
 	for idx, col := range table.Cols {
 		newTable.Cols[idx] = DeepCopyColDef(col)
 	}
-<<<<<<< HEAD
 	copy(newTable.TableFunctionParam, table.TableFunctionParam)
 	// FIX ME: don't support now
 	// for idx, def := range table.Defs {
 	// 	newTable.Cols[idx] = &plan.TableDef_DefType{}
 	// }
-=======
 
 	for idx, def := range table.Defs {
 		switch defImpl := def.Def.(type) {
@@ -336,7 +325,6 @@
 		}
 	}
 
->>>>>>> e5e33fd4
 	return newTable
 }
 
