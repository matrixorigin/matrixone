// Copyright 2022 Matrix Origin
//
// Licensed under the Apache License, Version 2.0 (the "License");
// you may not use this file except in compliance with the License.
// You may obtain a copy of the License at
//
//     http://www.apache.org/licenses/LICENSE-2.0
//
// Unless required by applicable law or agreed to in writing, software
// distributed under the License is distributed on an "AS IS" BASIS,
// WITHOUT WARRANTIES OR CONDITIONS OF ANY KIND, either express or implied.
// See the License for the specific language governing permissions and
// limitations under the License.

package plan

import (
	"bytes"

	"github.com/matrixorigin/matrixone/pkg/pb/plan"
	"golang.org/x/exp/constraints"
)

func DeepCopyExprList(list []*Expr) []*Expr {
	if list == nil {
		return nil
	}
	newList := make([]*Expr, len(list))
	for idx, expr := range list {
		newList[idx] = DeepCopyExpr(expr)
	}
	return newList
}

func DeepCopyOrderBy(orderBy *plan.OrderBySpec) *plan.OrderBySpec {
	if orderBy == nil {
		return nil
	}
	return &plan.OrderBySpec{
		Expr:      DeepCopyExpr(orderBy.Expr),
		Collation: orderBy.Collation,
		Flag:      orderBy.Flag,
	}
}

func DeepCopyObjectRef(ref *plan.ObjectRef) *plan.ObjectRef {
	if ref == nil {
		return nil
	}
	return &plan.ObjectRef{
		Server:     ref.Server,
		Db:         ref.Db,
		Schema:     ref.Schema,
		Obj:        ref.Obj,
		ServerName: ref.ServerName,
		DbName:     ref.DbName,
		SchemaName: ref.SchemaName,
		ObjName:    ref.ObjName,
		PubInfo:    ref.PubInfo,
	}
}

func DeepCopyOnDupliateKeyCtx(ctx *plan.OnDuplicateKeyCtx) *plan.OnDuplicateKeyCtx {
	if ctx == nil {
		return nil
	}
	newCtx := &plan.OnDuplicateKeyCtx{
		OnDuplicateIdx: make([]int32, len(ctx.OnDuplicateIdx)),
	}

	copy(newCtx.OnDuplicateIdx, ctx.OnDuplicateIdx)

	if ctx.OnDuplicateExpr != nil {
		newCtx.OnDuplicateExpr = make(map[string]*Expr)
		for k, v := range ctx.OnDuplicateExpr {
			newCtx.OnDuplicateExpr[k] = DeepCopyExpr(v)
		}
	}

	return newCtx
}

func DeepCopyInsertCtx(ctx *plan.InsertCtx) *plan.InsertCtx {
	if ctx == nil {
		return nil
	}
	newCtx := &plan.InsertCtx{
		Ref:                 DeepCopyObjectRef(ctx.Ref),
		AddAffectedRows:     ctx.AddAffectedRows,
		IsClusterTable:      ctx.IsClusterTable,
		TableDef:            DeepCopyTableDef(ctx.TableDef, true),
		PartitionTableIds:   make([]uint64, len(ctx.PartitionTableIds)),
		PartitionTableNames: make([]string, len(ctx.PartitionTableNames)),
		PartitionIdx:        ctx.PartitionIdx,
	}
	copy(newCtx.PartitionTableIds, ctx.PartitionTableIds)
	copy(newCtx.PartitionTableNames, ctx.PartitionTableNames)
	return newCtx
}

func DeepCopyDeleteCtx(ctx *plan.DeleteCtx) *plan.DeleteCtx {
	if ctx == nil {
		return nil
	}
	newCtx := &plan.DeleteCtx{
		CanTruncate:         ctx.CanTruncate,
		AddAffectedRows:     ctx.AddAffectedRows,
		RowIdIdx:            ctx.RowIdIdx,
		Ref:                 DeepCopyObjectRef(ctx.Ref),
		IsClusterTable:      ctx.IsClusterTable,
		TableDef:            DeepCopyTableDef(ctx.TableDef, true),
		PartitionTableIds:   make([]uint64, len(ctx.PartitionTableIds)),
		PartitionTableNames: make([]string, len(ctx.PartitionTableNames)),
		PartitionIdx:        ctx.PartitionIdx,
		PrimaryKeyIdx:       ctx.PrimaryKeyIdx,
	}
	copy(newCtx.PartitionTableIds, ctx.PartitionTableIds)
	copy(newCtx.PartitionTableNames, ctx.PartitionTableNames)
	return newCtx
}

func DeepCopyPreInsertCtx(ctx *plan.PreInsertCtx) *plan.PreInsertCtx {
	if ctx == nil {
		return nil
	}
	newCtx := &plan.PreInsertCtx{
		Ref:        DeepCopyObjectRef(ctx.Ref),
		TableDef:   DeepCopyTableDef(ctx.TableDef, true),
		HasAutoCol: ctx.HasAutoCol,
		IsUpdate:   ctx.IsUpdate,
	}

	return newCtx
}

func DeepCopyPreInsertUkCtx(ctx *plan.PreInsertUkCtx) *plan.PreInsertUkCtx {
	if ctx == nil {
		return nil
	}
	newCtx := &plan.PreInsertUkCtx{
		Columns:  make([]int32, len(ctx.Columns)),
		PkColumn: ctx.PkColumn,
		PkType:   ctx.PkType,
		UkType:   ctx.UkType,
	}
	copy(newCtx.Columns, ctx.Columns)

	return newCtx
}

func DeepCopyPreDeleteCtx(ctx *plan.PreDeleteCtx) *plan.PreDeleteCtx {
	if ctx == nil {
		return nil
	}
	newCtx := &plan.PreDeleteCtx{
		Idx: make([]int32, len(ctx.Idx)),
	}
	copy(newCtx.Idx, ctx.Idx)

	return newCtx
}

func DeepCopyLockTarget(target *plan.LockTarget) *plan.LockTarget {
	if target == nil {
		return nil
	}
	return &plan.LockTarget{
		TableId:            target.TableId,
		PrimaryColIdxInBat: target.PrimaryColIdxInBat,
		PrimaryColTyp:      target.PrimaryColTyp,
		RefreshTsIdxInBat:  target.RefreshTsIdxInBat,
		FilterColIdxInBat:  target.FilterColIdxInBat,
		LockTable:          target.LockTable,
		Block:              target.Block,
	}
}

func DeepCopyNode(node *plan.Node) *plan.Node {
	newNode := &Node{
<<<<<<< HEAD
		NodeType:         node.NodeType,
		NodeId:           node.NodeId,
		ExtraOptions:     node.ExtraOptions,
		Children:         make([]int32, len(node.Children)),
		JoinType:         node.JoinType,
		BuildOnLeft:      node.BuildOnLeft,
		BindingTags:      make([]int32, len(node.BindingTags)),
		Limit:            DeepCopyExpr(node.Limit),
		Offset:           DeepCopyExpr(node.Offset),
		ProjectList:      DeepCopyExprList(node.ProjectList),
		OnList:           DeepCopyExprList(node.OnList),
		FilterList:       DeepCopyExprList(node.FilterList),
		BlockFilterList:  DeepCopyExprList(node.BlockFilterList),
		GroupBy:          DeepCopyExprList(node.GroupBy),
		GroupingSet:      DeepCopyExprList(node.GroupingSet),
		AggList:          DeepCopyExprList(node.AggList),
		OrderBy:          make([]*plan.OrderBySpec, len(node.OrderBy)),
		DeleteCtx:        DeepCopyDeleteCtx(node.DeleteCtx),
		TblFuncExprList:  DeepCopyExprList(node.TblFuncExprList),
		ClusterTable:     DeepCopyClusterTable(node.GetClusterTable()),
		InsertCtx:        DeepCopyInsertCtx(node.InsertCtx),
		ReplaceCtx:       DeepCopyReplaceCtx(node.ReplaceCtx),
		NotCacheable:     node.NotCacheable,
		SourceStep:       node.SourceStep,
		PreInsertCtx:     DeepCopyPreInsertCtx(node.PreInsertCtx),
		PreInsertUkCtx:   DeepCopyPreInsertUkCtx(node.PreInsertUkCtx),
		PreDeleteCtx:     DeepCopyPreDeleteCtx(node.PreDeleteCtx),
		OnDuplicateKey:   DeepCopyOnDupliateKeyCtx(node.OnDuplicateKey),
		LockTargets:      make([]*plan.LockTarget, len(node.LockTargets)),
		AnalyzeInfo:      DeepCopyAnalyzeInfo(node.AnalyzeInfo),
		IsEnd:            node.IsEnd,
		ExternScan:       node.ExternScan,
		PartitionPrune:   DeepCopyPartitionPrune(node.PartitionPrune),
		SampleFunc:       DeepCopySampleFuncSpec(node.SampleFunc),
		OnUpdateExprs:    DeepCopyExprList(node.OnUpdateExprs),
		InsertDeleteCols: DeepCopyExprList(node.InsertDeleteCols),
=======
		NodeType:        node.NodeType,
		NodeId:          node.NodeId,
		ExtraOptions:    node.ExtraOptions,
		Children:        make([]int32, len(node.Children)),
		JoinType:        node.JoinType,
		BuildOnLeft:     node.BuildOnLeft,
		BindingTags:     make([]int32, len(node.BindingTags)),
		Limit:           DeepCopyExpr(node.Limit),
		Offset:          DeepCopyExpr(node.Offset),
		ProjectList:     make([]*plan.Expr, len(node.ProjectList)),
		OnList:          make([]*plan.Expr, len(node.OnList)),
		FilterList:      make([]*plan.Expr, len(node.FilterList)),
		BlockFilterList: make([]*plan.Expr, len(node.BlockFilterList)),
		GroupBy:         make([]*plan.Expr, len(node.GroupBy)),
		AggList:         make([]*plan.Expr, len(node.AggList)),
		OrderBy:         make([]*plan.OrderBySpec, len(node.OrderBy)),
		DeleteCtx:       DeepCopyDeleteCtx(node.DeleteCtx),
		TblFuncExprList: make([]*plan.Expr, len(node.TblFuncExprList)),
		ClusterTable:    DeepCopyClusterTable(node.GetClusterTable()),
		InsertCtx:       DeepCopyInsertCtx(node.InsertCtx),
		ReplaceCtx:      DeepCopyReplaceCtx(node.ReplaceCtx),
		NotCacheable:    node.NotCacheable,
		SourceStep:      node.SourceStep,
		PreInsertCtx:    DeepCopyPreInsertCtx(node.PreInsertCtx),
		PreInsertUkCtx:  DeepCopyPreInsertUkCtx(node.PreInsertUkCtx),
		PreDeleteCtx:    DeepCopyPreDeleteCtx(node.PreDeleteCtx),
		OnDuplicateKey:  DeepCopyOnDupliateKeyCtx(node.OnDuplicateKey),
		LockTargets:     make([]*plan.LockTarget, len(node.LockTargets)),
		AnalyzeInfo:     DeepCopyAnalyzeInfo(node.AnalyzeInfo),
		IsEnd:           node.IsEnd,
		ExternScan:      node.ExternScan,
		PartitionPrune:  DeepCopyPartitionPrune(node.PartitionPrune),
		SampleFunc:      DeepCopySampleFuncSpec(node.SampleFunc),
		OnUpdateExprs:   make([]*plan.Expr, len(node.OnUpdateExprs)),
>>>>>>> 7c953922
	}
	newNode.Uuid = append(newNode.Uuid, node.Uuid...)

	copy(newNode.Children, node.Children)
	copy(newNode.BindingTags, node.BindingTags)

	for idx, target := range node.LockTargets {
		newNode.LockTargets[idx] = DeepCopyLockTarget(target)
	}

<<<<<<< HEAD
=======
	for idx, expr := range node.ProjectList {
		newNode.ProjectList[idx] = DeepCopyExpr(expr)
	}

	for idx, expr := range node.OnList {
		newNode.OnList[idx] = DeepCopyExpr(expr)
	}

	for idx, expr := range node.FilterList {
		newNode.FilterList[idx] = DeepCopyExpr(expr)
	}

	for idx, expr := range node.BlockFilterList {
		newNode.BlockFilterList[idx] = DeepCopyExpr(expr)
	}

	for idx, expr := range node.GroupBy {
		newNode.GroupBy[idx] = DeepCopyExpr(expr)
	}

	copy(newNode.GroupingFlag, node.GroupingFlag)

	for idx, expr := range node.AggList {
		newNode.AggList[idx] = DeepCopyExpr(expr)
	}

>>>>>>> 7c953922
	for idx, orderBy := range node.OrderBy {
		newNode.OrderBy[idx] = DeepCopyOrderBy(orderBy)
	}

	newNode.Stats = DeepCopyStats(node.Stats)

	newNode.ObjRef = DeepCopyObjectRef(node.ObjRef)
	newNode.ParentObjRef = DeepCopyObjectRef(node.ParentObjRef)

	if node.WinSpecList != nil {
		newNode.WinSpecList = make([]*Expr, len(node.WinSpecList))
		for i, w := range node.WinSpecList {
			newNode.WinSpecList[i] = DeepCopyExpr(w)
		}
	}

	if node.TableDef != nil {
		newNode.TableDef = DeepCopyTableDef(node.TableDef, true)
	}

	if node.RowsetData != nil {
		newNode.RowsetData = &plan.RowsetData{
			Cols:     make([]*plan.ColData, len(node.RowsetData.Cols)),
			RowCount: node.RowsetData.RowCount,
		}

		for idx, col := range node.RowsetData.Cols {
			newNode.RowsetData.Cols[idx] = DeepCopyColData(col)
		}
	}

	return newNode
}

func DeepCopyReplaceCtx(oldCtx *plan.ReplaceCtx) *plan.ReplaceCtx {
	if oldCtx == nil {
		return nil
	}
	ctx := &plan.ReplaceCtx{
		Ref:                       DeepCopyObjectRef(oldCtx.Ref),
		AddAffectedRows:           oldCtx.AddAffectedRows,
		IsClusterTable:            oldCtx.IsClusterTable,
		TableDef:                  DeepCopyTableDef(oldCtx.TableDef, true),
		DeleteCond:                oldCtx.DeleteCond,
		PartitionTableIds:         make([]uint64, len(oldCtx.PartitionTableIds)),
		PartitionTableNames:       make([]string, len(oldCtx.PartitionTableNames)),
		PartitionIdx:              oldCtx.PartitionIdx,
		RewriteFromOnDuplicateKey: oldCtx.RewriteFromOnDuplicateKey,
	}
	copy(ctx.PartitionTableIds, oldCtx.PartitionTableIds)
	copy(ctx.PartitionTableNames, oldCtx.PartitionTableNames)
	return ctx
}

func DeepCopyDefault(def *plan.Default) *plan.Default {
	if def == nil {
		return nil
	}
	return &plan.Default{
		NullAbility:  def.NullAbility,
		Expr:         DeepCopyExpr(def.Expr),
		OriginString: def.OriginString,
	}
}

func DeepCopyType(typ *plan.Type) *plan.Type {
	if typ == nil {
		return nil
	}
	return &plan.Type{
		Id:          typ.Id,
		NotNullable: typ.NotNullable,
		Width:       typ.Width,
		Scale:       typ.Scale,
		AutoIncr:    typ.AutoIncr,
		Enumvalues:  typ.Enumvalues,
	}
}

func DeepCopyColDef(col *plan.ColDef) *plan.ColDef {
	if col == nil {
		return nil
	}
	return &plan.ColDef{
		ColId:      col.ColId,
		Name:       col.Name,
		OriginName: col.OriginName,
		Alg:        col.Alg,
		Typ:        col.Typ,
		Default:    DeepCopyDefault(col.Default),
		Primary:    col.Primary,
		Pkidx:      col.Pkidx,
		Comment:    col.Comment,
		OnUpdate:   DeepCopyOnUpdate(col.OnUpdate),
		ClusterBy:  col.ClusterBy,
		Hidden:     col.Hidden,
		Seqnum:     col.Seqnum,
		TblName:    col.TblName,
		DbName:     col.DbName,
	}
}

func DeepCopyPrimaryKeyDef(pkeyDef *plan.PrimaryKeyDef) *plan.PrimaryKeyDef {
	if pkeyDef == nil {
		return nil
	}
	def := &plan.PrimaryKeyDef{
		PkeyColName: pkeyDef.PkeyColName,
		Names:       make([]string, len(pkeyDef.Names)),
	}
	copy(def.Names, pkeyDef.Names)
	// Check whether the composite primary key column is included
	if pkeyDef.CompPkeyCol != nil {
		def.CompPkeyCol = DeepCopyColDef(pkeyDef.CompPkeyCol)
	}
	return def
}

func DeepCopyIndexDef(indexDef *plan.IndexDef) *plan.IndexDef {
	if indexDef == nil {
		return nil
	}
	newindexDef := &plan.IndexDef{
		IdxId:              indexDef.IdxId,
		IndexName:          indexDef.IndexName,
		Unique:             indexDef.Unique,
		TableExist:         indexDef.TableExist,
		IndexTableName:     indexDef.IndexTableName,
		Comment:            indexDef.Comment,
		Visible:            indexDef.Visible,
		IndexAlgo:          indexDef.IndexAlgo,
		IndexAlgoTableType: indexDef.IndexAlgoTableType,
		IndexAlgoParams:    indexDef.IndexAlgoParams,
	}
	newindexDef.Option = DeepCopyIndexOption(indexDef.Option)

	newParts := make([]string, len(indexDef.Parts))
	copy(newParts, indexDef.Parts)
	newindexDef.Parts = newParts
	return newindexDef
}

func DeepCopyIndexOption(indexOption *plan.IndexOption) *plan.IndexOption {
	if indexOption == nil {
		return nil
	}
	newIndexOption := &plan.IndexOption{
		CreateExtraTable: indexOption.CreateExtraTable,
	}

	return newIndexOption
}

func DeepCopyOnUpdate(old *plan.OnUpdate) *plan.OnUpdate {
	if old == nil {
		return nil
	}
	return &plan.OnUpdate{
		Expr:         DeepCopyExpr(old.Expr),
		OriginString: old.OriginString,
	}
}

func DeepCopyTableDefList(src []*plan.TableDef) []*plan.TableDef {
	if src == nil {
		return nil
	}
	ret := make([]*plan.TableDef, len(src))
	for i, def := range src {
		ret[i] = DeepCopyTableDef(def, true)
	}
	return ret
}

func DeepCopyPartitionPrune(partitionPrune *plan.PartitionPrune) *plan.PartitionPrune {
	if partitionPrune == nil {
		return nil
	}
	newPartitionPrune := &plan.PartitionPrune{
		IsPruned:           partitionPrune.IsPruned,
		SelectedPartitions: make([]*plan.PartitionItem, len(partitionPrune.SelectedPartitions)),
	}
	for i, e := range partitionPrune.SelectedPartitions {
		newPartitionPrune.SelectedPartitions[i] = &plan.PartitionItem{
			PartitionName:      e.PartitionName,
			OrdinalPosition:    e.OrdinalPosition,
			Description:        e.Description,
			Comment:            e.Comment,
			LessThan:           DeepCopyExprList(e.LessThan),
			InValues:           DeepCopyExprList(e.InValues),
			PartitionTableName: e.PartitionTableName,
		}
	}
	return newPartitionPrune
}

func DeepCopySampleFuncSpec(source *plan.SampleFuncSpec) *plan.SampleFuncSpec {
	if source == nil {
		return nil
	}
	return &plan.SampleFuncSpec{
		Rows:    source.Rows,
		Percent: source.Percent,
	}
}

func DeepCopyTableDef(table *plan.TableDef, withCols bool) *plan.TableDef {
	if table == nil {
		return nil
	}
	newTable := &plan.TableDef{
		TblId:          table.TblId,
		Name:           table.Name,
		Hidden:         table.Hidden,
		TableType:      table.TableType,
		Createsql:      table.Createsql,
		Version:        table.Version,
		Pkey:           DeepCopyPrimaryKeyDef(table.Pkey),
		Indexes:        make([]*IndexDef, len(table.Indexes)),
		Fkeys:          make([]*plan.ForeignKeyDef, len(table.Fkeys)),
		RefChildTbls:   make([]uint64, len(table.RefChildTbls)),
		Checks:         make([]*plan.CheckDef, len(table.Checks)),
		Props:          make([]*plan.PropertyDef, len(table.Props)),
		Defs:           make([]*plan.TableDef_DefType, len(table.Defs)),
		Name2ColIndex:  table.Name2ColIndex,
		IsLocked:       table.IsLocked,
		TableLockType:  table.TableLockType,
		IsTemporary:    table.IsTemporary,
		AutoIncrOffset: table.AutoIncrOffset,
		DbName:         table.DbName,
	}

	copy(newTable.RefChildTbls, table.RefChildTbls)

	if withCols {
		newTable.Cols = make([]*plan.ColDef, len(table.Cols))
		for idx, col := range table.Cols {
			newTable.Cols[idx] = DeepCopyColDef(col)
		}
	}

	for idx, fkey := range table.Fkeys {
		newTable.Fkeys[idx] = DeepCopyFkey(fkey)
	}

	for idx, col := range table.Checks {
		newTable.Checks[idx] = &plan.CheckDef{
			Name:  col.Name,
			Check: DeepCopyExpr(col.Check),
		}
	}

	for idx, prop := range table.Props {
		newTable.Props[idx] = &plan.PropertyDef{
			Key:   prop.Key,
			Value: prop.Value,
		}
	}

	if table.TblFunc != nil {
		newTable.TblFunc = &plan.TableFunction{
			Name:  table.TblFunc.Name,
			Param: make([]byte, len(table.TblFunc.Param)),
		}
		copy(newTable.TblFunc.Param, table.TblFunc.Param)
	}

	if table.ClusterBy != nil {
		newTable.ClusterBy = &plan.ClusterByDef{
			//Parts: make([]*plan.Expr, len(table.ClusterBy.Parts)),
			Name:         table.ClusterBy.Name,
			CompCbkeyCol: DeepCopyColDef(table.ClusterBy.CompCbkeyCol),
		}
		//for i, part := range table.ClusterBy.Parts {
		//	newTable.ClusterBy.Parts[i] = DeepCopyExpr(part)
		//}
	}

	if table.ViewSql != nil {
		newTable.ViewSql = &plan.ViewDef{
			View: table.ViewSql.View,
		}
	}

	if table.Partition != nil {
		newTable.Partition = DeepCopyPartitionByDef(table.Partition)
	}

	if table.Indexes != nil {
		for i, indexdef := range table.Indexes {
			newTable.Indexes[i] = DeepCopyIndexDef(indexdef)
		}
	}

	for idx, def := range table.Defs {
		switch defImpl := def.Def.(type) {
		case *plan.TableDef_DefType_Properties:
			propDef := &plan.PropertiesDef{
				Properties: make([]*plan.Property, len(defImpl.Properties.Properties)),
			}
			for i, p := range defImpl.Properties.Properties {
				propDef.Properties[i] = &plan.Property{
					Key:   p.Key,
					Value: p.Value,
				}
			}
			newTable.Defs[idx] = &plan.TableDef_DefType{
				Def: &plan.TableDef_DefType_Properties{
					Properties: propDef,
				},
			}
		}
	}

	return newTable
}

func DeepCopyColData(col *plan.ColData) *plan.ColData {
	newCol := &plan.ColData{
		Data: make([]*plan.RowsetExpr, len(col.Data)),
	}
	for i, e := range col.Data {
		newCol.Data[i] = &plan.RowsetExpr{
			Pos:    e.Pos,
			RowPos: e.RowPos,
			Expr:   DeepCopyExpr(e.Expr),
		}
	}

	return newCol
}

func DeepCopyQuery(qry *plan.Query) *plan.Query {
	newQry := &plan.Query{
		StmtType: qry.StmtType,
		Steps:    qry.Steps,
		Nodes:    make([]*plan.Node, len(qry.Nodes)),
		Params:   DeepCopyExprList(qry.Params),
		Headings: qry.Headings,
	}
	for idx, node := range qry.Nodes {
		newQry.Nodes[idx] = DeepCopyNode(node)
	}
	return newQry
}

func DeepCopyPlan(pl *Plan) *Plan {
	switch p := pl.Plan.(type) {
	case *Plan_Query:
		return &Plan{
			Plan: &plan.Plan_Query{
				Query: DeepCopyQuery(p.Query),
			},
			IsPrepare:   pl.IsPrepare,
			TryRunTimes: pl.TryRunTimes,
		}

	case *plan.Plan_Ddl:
		return &Plan{
			Plan: &plan.Plan_Ddl{
				Ddl: DeepCopyDataDefinition(p.Ddl),
			},
			IsPrepare:   pl.IsPrepare,
			TryRunTimes: pl.TryRunTimes,
		}

	default:
		// only support query/insert plan now
		return nil
	}
}

func DeepCopyDataDefinition(old *plan.DataDefinition) *plan.DataDefinition {
	newDf := &plan.DataDefinition{
		DdlType: old.DdlType,
	}
	if old.Query != nil {
		newDf.Query = DeepCopyQuery(old.Query)
	}

	switch df := old.Definition.(type) {
	case *plan.DataDefinition_CreateDatabase:
		newDf.Definition = &plan.DataDefinition_CreateDatabase{
			CreateDatabase: &plan.CreateDatabase{
				IfNotExists: df.CreateDatabase.IfNotExists,
				Database:    df.CreateDatabase.Database,
			},
		}

	case *plan.DataDefinition_AlterDatabase:
		newDf.Definition = &plan.DataDefinition_AlterDatabase{
			AlterDatabase: &plan.AlterDatabase{
				IfExists: df.AlterDatabase.IfExists,
				Database: df.AlterDatabase.Database,
			},
		}

	case *plan.DataDefinition_DropDatabase:
		newDf.Definition = &plan.DataDefinition_DropDatabase{
			DropDatabase: &plan.DropDatabase{
				IfExists:   df.DropDatabase.IfExists,
				Database:   df.DropDatabase.Database,
				DatabaseId: df.DropDatabase.DatabaseId,
			},
		}

	case *plan.DataDefinition_CreateTable:
		CreateTable := &plan.CreateTable{
			Replace:         df.CreateTable.Replace,
			IfNotExists:     df.CreateTable.IfNotExists,
			Temporary:       df.CreateTable.Temporary,
			Database:        df.CreateTable.Database,
			TableDef:        DeepCopyTableDef(df.CreateTable.TableDef, true),
			IndexTables:     DeepCopyTableDefList(df.CreateTable.GetIndexTables()),
			FkDbs:           make([]string, len(df.CreateTable.FkDbs)),
			FkTables:        make([]string, len(df.CreateTable.FkTables)),
			FkCols:          make([]*plan.FkColName, len(df.CreateTable.FkCols)),
			PartitionTables: DeepCopyTableDefList(df.CreateTable.GetPartitionTables()),
		}
		copy(CreateTable.FkDbs, df.CreateTable.FkDbs)
		copy(CreateTable.FkTables, df.CreateTable.FkTables)
		for i, val := range df.CreateTable.FkCols {
			cols := &plan.FkColName{Cols: make([]string, len(val.Cols))}
			copy(cols.Cols, val.Cols)
			CreateTable.FkCols[i] = cols
		}
		newDf.Definition = &plan.DataDefinition_CreateTable{
			CreateTable: CreateTable,
		}

	case *plan.DataDefinition_AlterTable:
		AlterTable := &plan.AlterTable{
			Database:          df.AlterTable.Database,
			TableDef:          DeepCopyTableDef(df.AlterTable.TableDef, true),
			CopyTableDef:      DeepCopyTableDef(df.AlterTable.CopyTableDef, true),
			IsClusterTable:    df.AlterTable.IsClusterTable,
			AlgorithmType:     df.AlterTable.AlgorithmType,
			CreateTmpTableSql: df.AlterTable.CreateTmpTableSql,
			InsertTmpDataSql:  df.AlterTable.InsertTmpDataSql,
			Actions:           make([]*plan.AlterTable_Action, len(df.AlterTable.Actions)),
		}
		for i, action := range df.AlterTable.Actions {
			switch act := action.Action.(type) {
			case *plan.AlterTable_Action_Drop:
				AlterTable.Actions[i] = &plan.AlterTable_Action{
					Action: &plan.AlterTable_Action_Drop{
						Drop: &plan.AlterTableDrop{
							Typ:  act.Drop.Typ,
							Name: act.Drop.Name,
						},
					},
				}
			case *plan.AlterTable_Action_AddFk:
				AddFk := &plan.AlterTable_Action_AddFk{
					AddFk: &plan.AlterTableAddFk{
						DbName:    act.AddFk.DbName,
						TableName: act.AddFk.TableName,
						Cols:      make([]string, len(act.AddFk.Cols)),
						Fkey:      DeepCopyFkey(act.AddFk.Fkey),
					},
				}
				copy(AddFk.AddFk.Cols, act.AddFk.Cols)
				AlterTable.Actions[i] = &plan.AlterTable_Action{
					Action: AddFk,
				}
			}
		}

		newDf.Definition = &plan.DataDefinition_AlterTable{
			AlterTable: AlterTable,
		}

	case *plan.DataDefinition_DropTable:
		newDf.Definition = &plan.DataDefinition_DropTable{
			DropTable: &plan.DropTable{
				IfExists:            df.DropTable.IfExists,
				Database:            df.DropTable.Database,
				Table:               df.DropTable.Table,
				IndexTableNames:     DeepCopyStringList(df.DropTable.GetIndexTableNames()),
				ClusterTable:        DeepCopyClusterTable(df.DropTable.GetClusterTable()),
				TableId:             df.DropTable.GetTableId(),
				ForeignTbl:          DeepCopyNumberList(df.DropTable.GetForeignTbl()),
				PartitionTableNames: DeepCopyStringList(df.DropTable.GetPartitionTableNames()),
				IsView:              df.DropTable.IsView,
				TableDef:            DeepCopyTableDef(df.DropTable.GetTableDef(), true),
			},
		}

	case *plan.DataDefinition_CreateIndex:
		newDf.Definition = &plan.DataDefinition_CreateIndex{
			CreateIndex: &plan.CreateIndex{
				Database: df.CreateIndex.Database,
				Table:    df.CreateIndex.Table,
				Index: &plan.CreateTable{
					IfNotExists: df.CreateIndex.Index.IfNotExists,
					Temporary:   df.CreateIndex.Index.Temporary,
					Database:    df.CreateIndex.Index.Database,
					TableDef:    DeepCopyTableDef(df.CreateIndex.Index.TableDef, true),
				},
				OriginTablePrimaryKey: df.CreateIndex.OriginTablePrimaryKey,
			},
		}

	case *plan.DataDefinition_AlterIndex:
		newDf.Definition = &plan.DataDefinition_AlterIndex{
			AlterIndex: &plan.AlterIndex{
				Index: df.AlterIndex.Index,
			},
		}

	case *plan.DataDefinition_DropIndex:
		newDf.Definition = &plan.DataDefinition_DropIndex{
			DropIndex: &plan.DropIndex{
				Database:       df.DropIndex.Database,
				Table:          df.DropIndex.Table,
				IndexName:      df.DropIndex.IndexName,
				IndexTableName: df.DropIndex.IndexTableName,
			},
		}

	case *plan.DataDefinition_TruncateTable:
		truncateTable := &plan.TruncateTable{
			Database:        df.TruncateTable.Database,
			Table:           df.TruncateTable.Table,
			ClusterTable:    DeepCopyClusterTable(df.TruncateTable.GetClusterTable()),
			IndexTableNames: make([]string, len(df.TruncateTable.IndexTableNames)),
		}
		copy(truncateTable.IndexTableNames, df.TruncateTable.IndexTableNames)
		newDf.Definition = &plan.DataDefinition_TruncateTable{
			TruncateTable: truncateTable,
		}

	case *plan.DataDefinition_ShowVariables:
		showVariables := &plan.ShowVariables{
			Global: df.ShowVariables.Global,
			Where:  DeepCopyExprList(df.ShowVariables.Where),
		}

		newDf.Definition = &plan.DataDefinition_ShowVariables{
			ShowVariables: showVariables,
		}

	case *plan.DataDefinition_LockTables:
		newDf.Definition = &plan.DataDefinition_LockTables{
			LockTables: &plan.LockTables{
				TableLocks: df.LockTables.TableLocks,
			},
		}

	case *plan.DataDefinition_UnlockTables:
		newDf.Definition = &plan.DataDefinition_UnlockTables{
			UnlockTables: &plan.UnLockTables{},
		}

	case *plan.DataDefinition_AlterSequence:
		newDf.Definition = &plan.DataDefinition_AlterSequence{
			AlterSequence: &plan.AlterSequence{
				IfExists: df.AlterSequence.IfExists,
				Database: df.AlterSequence.Database,
				TableDef: df.AlterSequence.TableDef,
			},
		}

	}

	return newDf
}

func DeepCopyFkey(fkey *ForeignKeyDef) *ForeignKeyDef {
	def := &ForeignKeyDef{
		Name:        fkey.Name,
		Cols:        make([]uint64, len(fkey.Cols)),
		ForeignTbl:  fkey.ForeignTbl,
		ForeignCols: make([]uint64, len(fkey.ForeignCols)),
		OnDelete:    fkey.OnDelete,
		OnUpdate:    fkey.OnUpdate,
	}
	copy(def.Cols, fkey.Cols)
	copy(def.ForeignCols, fkey.ForeignCols)
	return def
}

func DeepCopyRuntimeFilterSpec(rf *plan.RuntimeFilterSpec) *plan.RuntimeFilterSpec {
	if rf == nil {
		return nil
	}
	return &plan.RuntimeFilterSpec{
		Tag:         rf.Tag,
		MatchPrefix: rf.MatchPrefix,
		UpperLimit:  rf.UpperLimit,
		Expr:        DeepCopyExpr(rf.Expr),
	}
}

func DeepCopyExpr(expr *Expr) *Expr {
	if expr == nil {
		return nil
	}
	newExpr := &Expr{
		Typ:         expr.Typ,
		Ndv:         expr.Ndv,
		Selectivity: expr.Selectivity,
	}

	switch item := expr.Expr.(type) {
	case *plan.Expr_Lit:
		pc := &plan.Literal{
			Isnull: item.Lit.GetIsnull(),
			Src:    item.Lit.Src,
		}

		switch c := item.Lit.Value.(type) {
		case *plan.Literal_I8Val:
			pc.Value = &plan.Literal_I8Val{I8Val: c.I8Val}
		case *plan.Literal_I16Val:
			pc.Value = &plan.Literal_I16Val{I16Val: c.I16Val}
		case *plan.Literal_I32Val:
			pc.Value = &plan.Literal_I32Val{I32Val: c.I32Val}
		case *plan.Literal_I64Val:
			pc.Value = &plan.Literal_I64Val{I64Val: c.I64Val}
		case *plan.Literal_Dval:
			pc.Value = &plan.Literal_Dval{Dval: c.Dval}
		case *plan.Literal_Sval:
			pc.Value = &plan.Literal_Sval{Sval: c.Sval}
		case *plan.Literal_Bval:
			pc.Value = &plan.Literal_Bval{Bval: c.Bval}
		case *plan.Literal_U8Val:
			pc.Value = &plan.Literal_U8Val{U8Val: c.U8Val}
		case *plan.Literal_U16Val:
			pc.Value = &plan.Literal_U16Val{U16Val: c.U16Val}
		case *plan.Literal_U32Val:
			pc.Value = &plan.Literal_U32Val{U32Val: c.U32Val}
		case *plan.Literal_U64Val:
			pc.Value = &plan.Literal_U64Val{U64Val: c.U64Val}
		case *plan.Literal_Fval:
			pc.Value = &plan.Literal_Fval{Fval: c.Fval}
		case *plan.Literal_Dateval:
			pc.Value = &plan.Literal_Dateval{Dateval: c.Dateval}
		case *plan.Literal_Timeval:
			pc.Value = &plan.Literal_Timeval{Timeval: c.Timeval}
		case *plan.Literal_Datetimeval:
			pc.Value = &plan.Literal_Datetimeval{Datetimeval: c.Datetimeval}
		case *plan.Literal_Decimal64Val:
			pc.Value = &plan.Literal_Decimal64Val{Decimal64Val: &plan.Decimal64{A: c.Decimal64Val.A}}
		case *plan.Literal_Decimal128Val:
			pc.Value = &plan.Literal_Decimal128Val{Decimal128Val: &plan.Decimal128{A: c.Decimal128Val.A, B: c.Decimal128Val.B}}
		case *plan.Literal_Timestampval:
			pc.Value = &plan.Literal_Timestampval{Timestampval: c.Timestampval}
		case *plan.Literal_Jsonval:
			pc.Value = &plan.Literal_Jsonval{Jsonval: c.Jsonval}
		case *plan.Literal_Defaultval:
			pc.Value = &plan.Literal_Defaultval{Defaultval: c.Defaultval}
		case *plan.Literal_UpdateVal:
			pc.Value = &plan.Literal_UpdateVal{UpdateVal: c.UpdateVal}
		case *plan.Literal_EnumVal:
			pc.Value = &plan.Literal_EnumVal{EnumVal: c.EnumVal}
		}

		newExpr.Expr = &plan.Expr_Lit{
			Lit: pc,
		}

	case *plan.Expr_P:
		newExpr.Expr = &plan.Expr_P{
			P: &plan.ParamRef{
				Pos: item.P.GetPos(),
			},
		}

	case *plan.Expr_V:
		newExpr.Expr = &plan.Expr_V{
			V: &plan.VarRef{
				Name:   item.V.GetName(),
				Global: item.V.GetGlobal(),
				System: item.V.GetSystem(),
			},
		}

	case *plan.Expr_Col:
		newExpr.Expr = &plan.Expr_Col{
			Col: &plan.ColRef{
				RelPos: item.Col.GetRelPos(),
				ColPos: item.Col.GetColPos(),
				Name:   item.Col.GetName(),
			},
		}

	case *plan.Expr_F:
		newArgs := make([]*Expr, len(item.F.Args))
		for idx, arg := range item.F.Args {
			newArgs[idx] = DeepCopyExpr(arg)
		}
		newExpr.Expr = &plan.Expr_F{
			F: &plan.Function{
				Func: DeepCopyObjectRef(item.F.Func),
				Args: newArgs,
			},
		}

	case *plan.Expr_W:
		os := make([]*OrderBySpec, len(item.W.OrderBy))
		for i, o := range item.W.OrderBy {
			os[i] = DeepCopyOrderBy(o)
		}
		f := item.W.Frame
		newExpr.Expr = &plan.Expr_W{
			W: &plan.WindowSpec{
				WindowFunc:  DeepCopyExpr(item.W.WindowFunc),
				PartitionBy: DeepCopyExprList(item.W.PartitionBy),
				OrderBy:     os,
				Name:        item.W.Name,
				Frame: &plan.FrameClause{
					Type: f.Type,
					Start: &plan.FrameBound{
						Type:      f.Start.Type,
						UnBounded: f.Start.UnBounded,
						Val:       DeepCopyExpr(f.Start.Val),
					},
					End: &plan.FrameBound{
						Type:      f.End.Type,
						UnBounded: f.End.UnBounded,
						Val:       DeepCopyExpr(f.End.Val),
					},
				},
			},
		}

	case *plan.Expr_Sub:
		newExpr.Expr = &plan.Expr_Sub{
			Sub: &plan.SubqueryRef{
				NodeId:  item.Sub.GetNodeId(),
				Typ:     item.Sub.Typ,
				Op:      item.Sub.Op,
				RowSize: item.Sub.RowSize,
				Child:   DeepCopyExpr(item.Sub.Child),
			},
		}

	case *plan.Expr_Corr:
		newExpr.Expr = &plan.Expr_Corr{
			Corr: &plan.CorrColRef{
				ColPos: item.Corr.GetColPos(),
				RelPos: item.Corr.GetRelPos(),
				Depth:  item.Corr.GetDepth(),
			},
		}

	case *plan.Expr_T:
		newExpr.Expr = &plan.Expr_T{
			T: &plan.TargetType{},
		}

	case *plan.Expr_Max:
		newExpr.Expr = &plan.Expr_Max{
			Max: &plan.MaxValue{
				Value: item.Max.GetValue(),
			},
		}

	case *plan.Expr_List:
		newExpr.Expr = &plan.Expr_List{
			List: &plan.ExprList{
				List: DeepCopyExprList(item.List.List),
			},
		}

	case *plan.Expr_Vec:
		newExpr.Expr = &plan.Expr_Vec{
			Vec: &plan.LiteralVec{
				Len:  item.Vec.Len,
				Data: bytes.Clone(item.Vec.Data),
			},
		}
	}

	return newExpr
}

func DeepCopyClusterTable(cluster *plan.ClusterTable) *plan.ClusterTable {
	if cluster == nil {
		return nil
	}

	accountIds := make([]uint32, len(cluster.GetAccountIDs()))
	copy(accountIds, cluster.GetAccountIDs())
	newClusterTable := &plan.ClusterTable{
		IsClusterTable:         cluster.GetIsClusterTable(),
		AccountIDs:             accountIds,
		ColumnIndexOfAccountId: cluster.GetColumnIndexOfAccountId(),
	}
	return newClusterTable
}

func DeepCopySliceInt64(s []int64) []int64 {
	if s == nil {
		return nil
	}
	result := make([]int64, 0, len(s))
	result = append(result, s...)
	return result
}

func DeepCopyAnalyzeInfo(analyzeinfo *plan.AnalyzeInfo) *plan.AnalyzeInfo {
	if analyzeinfo == nil {
		return nil
	}

	return &plan.AnalyzeInfo{
		InputBlocks:            analyzeinfo.GetInputBlocks(),
		InputRows:              analyzeinfo.GetInputRows(),
		OutputRows:             analyzeinfo.GetOutputRows(),
		InputSize:              analyzeinfo.GetInputSize(),
		OutputSize:             analyzeinfo.GetOutputSize(),
		TimeConsumed:           analyzeinfo.GetTimeConsumed(),
		TimeConsumedArrayMajor: DeepCopySliceInt64(analyzeinfo.GetTimeConsumedArrayMajor()),
		TimeConsumedArrayMinor: DeepCopySliceInt64(analyzeinfo.GetTimeConsumedArrayMinor()),
		MemorySize:             analyzeinfo.GetMemorySize(),
		WaitTimeConsumed:       analyzeinfo.GetWaitTimeConsumed(),
		DiskIO:                 analyzeinfo.GetDiskIO(),
		ScanBytes:              analyzeinfo.GetScanBytes(),
		S3IOInputCount:         analyzeinfo.GetS3IOInputCount(),
		S3IOOutputCount:        analyzeinfo.GetS3IOOutputCount(),
		NetworkIO:              analyzeinfo.GetNetworkIO(),
		ScanTime:               analyzeinfo.GetScanTime(),
		InsertTime:             analyzeinfo.GetInsertTime(),
	}
}

func DeepCopyStringList(src []string) []string {
	if src == nil {
		return nil
	}
	ret := make([]string, len(src))
	copy(ret, src)
	return ret
}

func DeepCopyNumberList[T constraints.Integer](src []T) []T {
	if src == nil {
		return nil
	}
	ret := make([]T, len(src))
	copy(ret, src)
	return ret
}

func DeepCopyPartitionByDef(partiiondef *PartitionByDef) *PartitionByDef {
	partitionDef := &plan.PartitionByDef{
		Type:                partiiondef.GetType(),
		PartitionExpression: DeepCopyExpr(partiiondef.GetPartitionExpression()),
		PartitionNum:        partiiondef.GetPartitionNum(),
		Partitions:          make([]*plan.PartitionItem, len(partiiondef.Partitions)),
		Algorithm:           partiiondef.GetAlgorithm(),
		IsSubPartition:      partiiondef.GetIsSubPartition(),
		PartitionMsg:        partiiondef.GetPartitionMsg(),
		PartitionTableNames: DeepCopyStringList(partiiondef.GetPartitionTableNames()),
	}
	if partiiondef.PartitionExpr != nil {
		partitionDef.PartitionExpr = &plan.PartitionExpr{
			Expr:    DeepCopyExpr(partiiondef.PartitionExpr.Expr),
			ExprStr: partiiondef.PartitionExpr.GetExprStr(),
		}
	}

	if partiiondef.PartitionColumns != nil {
		partitionDef.PartitionColumns = &plan.PartitionColumns{
			Columns:          DeepCopyExprList(partiiondef.PartitionColumns.Columns),
			PartitionColumns: DeepCopyStringList(partiiondef.PartitionColumns.PartitionColumns),
		}
	}

	for i, e := range partiiondef.Partitions {
		partitionDef.Partitions[i] = &plan.PartitionItem{
			PartitionName:      e.PartitionName,
			OrdinalPosition:    e.OrdinalPosition,
			Description:        e.Description,
			Comment:            e.Comment,
			LessThan:           DeepCopyExprList(e.LessThan),
			InValues:           DeepCopyExprList(e.InValues),
			PartitionTableName: e.PartitionTableName,
		}
	}
	return partitionDef
}<|MERGE_RESOLUTION|>--- conflicted
+++ resolved
@@ -177,7 +177,6 @@
 
 func DeepCopyNode(node *plan.Node) *plan.Node {
 	newNode := &Node{
-<<<<<<< HEAD
 		NodeType:         node.NodeType,
 		NodeId:           node.NodeId,
 		ExtraOptions:     node.ExtraOptions,
@@ -214,42 +213,6 @@
 		SampleFunc:       DeepCopySampleFuncSpec(node.SampleFunc),
 		OnUpdateExprs:    DeepCopyExprList(node.OnUpdateExprs),
 		InsertDeleteCols: DeepCopyExprList(node.InsertDeleteCols),
-=======
-		NodeType:        node.NodeType,
-		NodeId:          node.NodeId,
-		ExtraOptions:    node.ExtraOptions,
-		Children:        make([]int32, len(node.Children)),
-		JoinType:        node.JoinType,
-		BuildOnLeft:     node.BuildOnLeft,
-		BindingTags:     make([]int32, len(node.BindingTags)),
-		Limit:           DeepCopyExpr(node.Limit),
-		Offset:          DeepCopyExpr(node.Offset),
-		ProjectList:     make([]*plan.Expr, len(node.ProjectList)),
-		OnList:          make([]*plan.Expr, len(node.OnList)),
-		FilterList:      make([]*plan.Expr, len(node.FilterList)),
-		BlockFilterList: make([]*plan.Expr, len(node.BlockFilterList)),
-		GroupBy:         make([]*plan.Expr, len(node.GroupBy)),
-		AggList:         make([]*plan.Expr, len(node.AggList)),
-		OrderBy:         make([]*plan.OrderBySpec, len(node.OrderBy)),
-		DeleteCtx:       DeepCopyDeleteCtx(node.DeleteCtx),
-		TblFuncExprList: make([]*plan.Expr, len(node.TblFuncExprList)),
-		ClusterTable:    DeepCopyClusterTable(node.GetClusterTable()),
-		InsertCtx:       DeepCopyInsertCtx(node.InsertCtx),
-		ReplaceCtx:      DeepCopyReplaceCtx(node.ReplaceCtx),
-		NotCacheable:    node.NotCacheable,
-		SourceStep:      node.SourceStep,
-		PreInsertCtx:    DeepCopyPreInsertCtx(node.PreInsertCtx),
-		PreInsertUkCtx:  DeepCopyPreInsertUkCtx(node.PreInsertUkCtx),
-		PreDeleteCtx:    DeepCopyPreDeleteCtx(node.PreDeleteCtx),
-		OnDuplicateKey:  DeepCopyOnDupliateKeyCtx(node.OnDuplicateKey),
-		LockTargets:     make([]*plan.LockTarget, len(node.LockTargets)),
-		AnalyzeInfo:     DeepCopyAnalyzeInfo(node.AnalyzeInfo),
-		IsEnd:           node.IsEnd,
-		ExternScan:      node.ExternScan,
-		PartitionPrune:  DeepCopyPartitionPrune(node.PartitionPrune),
-		SampleFunc:      DeepCopySampleFuncSpec(node.SampleFunc),
-		OnUpdateExprs:   make([]*plan.Expr, len(node.OnUpdateExprs)),
->>>>>>> 7c953922
 	}
 	newNode.Uuid = append(newNode.Uuid, node.Uuid...)
 
@@ -260,35 +223,8 @@
 		newNode.LockTargets[idx] = DeepCopyLockTarget(target)
 	}
 
-<<<<<<< HEAD
-=======
-	for idx, expr := range node.ProjectList {
-		newNode.ProjectList[idx] = DeepCopyExpr(expr)
-	}
-
-	for idx, expr := range node.OnList {
-		newNode.OnList[idx] = DeepCopyExpr(expr)
-	}
-
-	for idx, expr := range node.FilterList {
-		newNode.FilterList[idx] = DeepCopyExpr(expr)
-	}
-
-	for idx, expr := range node.BlockFilterList {
-		newNode.BlockFilterList[idx] = DeepCopyExpr(expr)
-	}
-
-	for idx, expr := range node.GroupBy {
-		newNode.GroupBy[idx] = DeepCopyExpr(expr)
-	}
-
 	copy(newNode.GroupingFlag, node.GroupingFlag)
 
-	for idx, expr := range node.AggList {
-		newNode.AggList[idx] = DeepCopyExpr(expr)
-	}
-
->>>>>>> 7c953922
 	for idx, orderBy := range node.OrderBy {
 		newNode.OrderBy[idx] = DeepCopyOrderBy(orderBy)
 	}
