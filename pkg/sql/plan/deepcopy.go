--- conflicted
+++ resolved
@@ -646,44 +646,6 @@
 	return newQry
 }
 
-<<<<<<< HEAD
-=======
-func DeepCopyInsertValues(insert *plan.InsertValues) *plan.InsertValues {
-	newInsert := &plan.InsertValues{
-		DbName:            insert.DbName,
-		TblName:           insert.TblName,
-		ExplicitCols:      make([]*plan.ColDef, len(insert.ExplicitCols)),
-		OtherCols:         make([]*plan.ColDef, len(insert.OtherCols)),
-		Columns:           make([]*plan.Column, len(insert.Columns)),
-		OrderAttrs:        make([]string, len(insert.OrderAttrs)),
-		CompositePkey:     DeepCopyColDef(insert.CompositePkey),
-		PrimaryKeyDef:     DeepCopyPrimaryKeyDef(insert.PrimaryKeyDef),
-		UniqueIndexDef:    DeepCopyUniqueIndexDef(insert.UniqueIndexDef),
-		SecondaryIndexDef: DeepCopySecondaryIndexDef(insert.SecondaryIndexDef),
-		ClusterTable:      DeepCopyClusterTable(insert.GetClusterTable()),
-		HasAutoCol:        insert.HasAutoCol,
-	}
-
-	for idx, col := range insert.ExplicitCols {
-		newInsert.ExplicitCols[idx] = DeepCopyColDef(col)
-	}
-	for idx, col := range insert.OtherCols {
-		newInsert.OtherCols[idx] = DeepCopyColDef(col)
-	}
-	copy(newInsert.OrderAttrs, insert.OrderAttrs)
-	for idx, column := range insert.Columns {
-		newExprs := make([]*Expr, len(column.Column))
-		for i, expr := range column.Column {
-			newExprs[i] = DeepCopyExpr(expr)
-		}
-		newInsert.Columns[idx] = &plan.Column{
-			Column: newExprs,
-		}
-	}
-	return newInsert
-}
-
->>>>>>> 1c1b73d1
 func DeepCopyPlan(pl *Plan) *Plan {
 	switch pl := pl.Plan.(type) {
 	case *Plan_Query:
