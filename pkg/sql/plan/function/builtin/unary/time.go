--- conflicted
+++ resolved
@@ -21,82 +21,36 @@
 	"github.com/matrixorigin/matrixone/pkg/vm/process"
 )
 
-<<<<<<< HEAD
 func TimeToTime(ivecs []*vector.Vector, proc *process.Process) (*vector.Vector, error) {
 	return ivecs[0].Dup(proc.Mp())
 }
 
 func DatetimeToTime(ivecs []*vector.Vector, proc *process.Process) (*vector.Vector, error) {
 	inputVector := ivecs[0]
-	inputPrecision := inputVector.GetType().Precision
-	rtyp := types.Type{Oid: types.T_time, Size: 8, Precision: inputPrecision}
+	scale := inputVector.GetType().Scale
+	rtyp := types.New(types.T_time, 0, scale)
 	ivals := vector.MustFixedCol[types.Datetime](inputVector)
 	if inputVector.IsConst() {
 		if inputVector.IsConstNull() {
 			return vector.NewConstNull(rtyp, ivecs[0].Length(), proc.Mp()), nil
 		}
 		var rvals [1]types.Time
-		time.DatetimeToTime(ivals, rvals[:], inputPrecision)
+		time.DatetimeToTime(ivals, rvals[:], scale)
 		return vector.NewConstFixed(rtyp, rvals[0], ivecs[0].Length(), proc.Mp()), nil
-=======
-func TimeToTime(vectors []*vector.Vector, proc *process.Process) (*vector.Vector, error) {
-	inputVector := vectors[0]
-	resultType := types.Type{Oid: types.T_time, Size: 8, Scale: inputVector.Typ.Scale}
-	inputValues := vector.MustTCols[types.Time](inputVector)
-	if inputVector.IsScalar() {
-		if inputVector.ConstVectorIsNull() {
-			return proc.AllocScalarNullVector(resultType), nil
-		}
-		resultVector := vector.NewConst(resultType, 1)
-		resultValues := make([]types.Time, 1)
-		copy(resultValues, inputValues)
-		vector.SetCol(resultVector, resultValues)
-		return resultVector, nil
-	} else {
-		resultVector, err := proc.AllocVectorOfRows(resultType, int64(len(inputValues)), inputVector.Nsp)
-		if err != nil {
-			return nil, err
-		}
-		resultValues := vector.MustTCols[types.Time](resultVector)
-		copy(resultValues, inputValues)
-		return resultVector, nil
-	}
-}
-
-func DatetimeToTime(vectors []*vector.Vector, proc *process.Process) (*vector.Vector, error) {
-	inputVector := vectors[0]
-	inputScale := inputVector.Typ.Scale
-	resultType := types.Type{Oid: types.T_time, Size: 8, Scale: inputScale}
-	inputValues := vector.MustTCols[types.Datetime](inputVector)
-	if inputVector.IsScalar() {
-		if inputVector.ConstVectorIsNull() {
-			return proc.AllocScalarNullVector(resultType), nil
-		}
-		resultVector := vector.NewConst(resultType, 1)
-		resultValues := make([]types.Time, 1)
-		vector.SetCol(resultVector, time.DatetimeToTime(inputValues, resultValues, inputScale))
-		return resultVector, nil
->>>>>>> 1d72c40b
 	} else {
 		rvec, err := proc.AllocVectorOfRows(rtyp, len(ivals), inputVector.GetNulls())
 		if err != nil {
 			return nil, err
 		}
-<<<<<<< HEAD
 		rvals := vector.MustFixedCol[types.Time](rvec)
-		time.DatetimeToTime(ivals, rvals, inputPrecision)
+		time.DatetimeToTime(ivals, rvals, scale)
 		return rvec, nil
-=======
-		resultValues := vector.MustTCols[types.Time](resultVector)
-		time.DatetimeToTime(inputValues, resultValues, inputScale)
-		return resultVector, nil
->>>>>>> 1d72c40b
 	}
 }
 
 func DateToTime(ivecs []*vector.Vector, proc *process.Process) (*vector.Vector, error) {
 	inputVector := ivecs[0]
-	rtyp := types.Type{Oid: types.T_time, Size: 8}
+	rtyp := types.New(types.T_time, 0, 0)
 	ivals := vector.MustFixedCol[types.Date](inputVector)
 	if inputVector.IsConst() {
 		if inputVector.IsConstNull() {
@@ -162,17 +116,10 @@
 	}
 }
 
-<<<<<<< HEAD
 func Decimal128ToTime(ivecs []*vector.Vector, proc *process.Process) (*vector.Vector, error) {
 	inputVector := ivecs[0]
-	rtyp := types.Type{Oid: types.T_time, Size: 8, Precision: inputVector.GetType().Scale}
+	rtyp := types.New(types.T_time, 0, inputVector.GetType().Scale)
 	ivals := vector.MustFixedCol[types.Decimal128](inputVector)
-=======
-func Decimal128ToTime(vectors []*vector.Vector, proc *process.Process) (*vector.Vector, error) {
-	inputVector := vectors[0]
-	resultType := types.Type{Oid: types.T_time, Size: 8, Scale: inputVector.Typ.Scale}
-	inputValues := vector.MustTCols[types.Decimal128](inputVector)
->>>>>>> 1d72c40b
 
 	if inputVector.IsConst() {
 		if inputVector.IsConstNull() {
