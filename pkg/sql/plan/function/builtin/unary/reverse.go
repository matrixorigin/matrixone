// Copyright 2022 Matrix Origin
//
// Licensed under the Apache License, Version 2.0 (the "License");
// you may not use this file except in compliance with the License.
// You may obtain a copy of the License at
//
//      http://www.apache.org/licenses/LICENSE-2.0
//
// Unless required by applicable law or agreed to in writing, software
// distributed under the License is distributed on an "AS IS" BASIS,
// WITHOUT WARRANTIES OR CONDITIONS OF ANY KIND, either express or implied.
// See the License for the specific language governing permissions and
// limitations under the License.

package unary

import (
	"github.com/matrixorigin/matrixone/pkg/container/nulls"
	"github.com/matrixorigin/matrixone/pkg/container/types"
	"github.com/matrixorigin/matrixone/pkg/container/vector"
	"github.com/matrixorigin/matrixone/pkg/vectorize/reverse"
	"github.com/matrixorigin/matrixone/pkg/vm/process"
)

<<<<<<< HEAD
func Reverse(ivecs []*vector.Vector, proc *process.Process) (*vector.Vector, error) {
	inputVector := ivecs[0]
	rtyp := types.T_varchar.ToType()
	ivals := vector.MustStrCol(inputVector)
	if inputVector.IsConstNull() {
		return vector.NewConstNull(rtyp, ivecs[0].Length(), proc.Mp()), nil
	} else if inputVector.IsConst() {
		var rvals [1]string
		reverse.Reverse(ivals, rvals[:])
		return vector.NewConstBytes(rtyp, []byte(rvals[0]), ivecs[0].Length(), proc.Mp()), nil
=======
func Reverse(vectors []*vector.Vector, proc *process.Process) (*vector.Vector, error) {
	inputVector := vectors[0]
	resultType := types.T_varchar.ToType()
	if vectors[0].GetType().Oid == types.T_blob {
		resultType = types.T_blob.ToType()
	}
	inputValues := vector.MustStrCols(inputVector)
	if inputVector.IsScalar() {
		if inputVector.ConstVectorIsNull() {
			return proc.AllocScalarNullVector(resultType), nil
		}
		resultValues := make([]string, 1)
		reverse.Reverse(inputValues, resultValues)
		return vector.NewConstString(resultType, inputVector.Length(), resultValues[0], proc.Mp()), nil
>>>>>>> 2ba279bb
	} else {
		rvals := make([]string, len(ivals))
		reverse.Reverse(ivals, rvals)
		vec := vector.NewVec(rtyp)
		vector.AppendStringList(vec, rvals, nil, proc.Mp())
		nulls.Set(vec.GetNulls(), inputVector.GetNulls())
		return vec, nil
	}
}<|MERGE_RESOLUTION|>--- conflicted
+++ resolved
@@ -22,10 +22,12 @@
 	"github.com/matrixorigin/matrixone/pkg/vm/process"
 )
 
-<<<<<<< HEAD
 func Reverse(ivecs []*vector.Vector, proc *process.Process) (*vector.Vector, error) {
 	inputVector := ivecs[0]
 	rtyp := types.T_varchar.ToType()
+	if ivecs[0].GetType().Oid == types.T_blob {
+		rtyp = types.T_blob.ToType()
+	}
 	ivals := vector.MustStrCol(inputVector)
 	if inputVector.IsConstNull() {
 		return vector.NewConstNull(rtyp, ivecs[0].Length(), proc.Mp()), nil
@@ -33,22 +35,6 @@
 		var rvals [1]string
 		reverse.Reverse(ivals, rvals[:])
 		return vector.NewConstBytes(rtyp, []byte(rvals[0]), ivecs[0].Length(), proc.Mp()), nil
-=======
-func Reverse(vectors []*vector.Vector, proc *process.Process) (*vector.Vector, error) {
-	inputVector := vectors[0]
-	resultType := types.T_varchar.ToType()
-	if vectors[0].GetType().Oid == types.T_blob {
-		resultType = types.T_blob.ToType()
-	}
-	inputValues := vector.MustStrCols(inputVector)
-	if inputVector.IsScalar() {
-		if inputVector.ConstVectorIsNull() {
-			return proc.AllocScalarNullVector(resultType), nil
-		}
-		resultValues := make([]string, 1)
-		reverse.Reverse(inputValues, resultValues)
-		return vector.NewConstString(resultType, inputVector.Length(), resultValues[0], proc.Mp()), nil
->>>>>>> 2ba279bb
 	} else {
 		rvals := make([]string, len(ivals))
 		reverse.Reverse(ivals, rvals)
