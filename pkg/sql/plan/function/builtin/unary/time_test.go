// Copyright 2022 Matrix Origin
//
// Licensed under the Apache License, Version 2.0 (the "License");
// you may not use this file except in compliance with the License.
// You may obtain a copy of the License at
//
//      http://www.apache.org/licenses/LICENSE-2.0
//
// Unless required by applicable law or agreed to in writing, software
// distributed under the License is distributed on an "AS IS" BASIS,
// WITHOUT WARRANTIES OR CONDITIONS OF ANY KIND, either express or implied.
// See the License for the specific language governing permissions and
// limitations under the License.

package unary

import (
	"strconv"
	"testing"

	"github.com/matrixorigin/matrixone/pkg/common/moerr"
	"github.com/matrixorigin/matrixone/pkg/container/types"
	"github.com/matrixorigin/matrixone/pkg/container/vector"
	"github.com/matrixorigin/matrixone/pkg/testutil"
	"github.com/matrixorigin/matrixone/pkg/vm/process"
	"github.com/stretchr/testify/require"
)

func TestTime(t *testing.T) {
	cases := []struct {
		name    string
		input   string
		scale   int32
		isConst bool
		testTyp types.Type
		vecs    []*vector.Vector
		proc    *process.Process
		want    []types.Time
	}{
		//============================== Date ==============================
		{
			name:    "TimeTest-FromDate01",
			input:   "2022-01-01",
			scale:   0,
			isConst: false,
			testTyp: types.T_date.ToType(),
			proc:    testutil.NewProc(),
			want:    []types.Time{types.TimeFromClock(false, 0, 0, 0, 0)},
		},
		{
			name:    "TimeTest-FromDate02",
			input:   "20110101",
			scale:   0,
			isConst: false,
			testTyp: types.T_date.ToType(),
			proc:    testutil.NewProc(),
			want:    []types.Time{types.TimeFromClock(false, 0, 0, 0, 0)},
		},

		//============================== Datetime ==============================
		{
			name:    "TimeTest-FromDatetime01",
			input:   "2022-01-01 16:22:44",
			scale:   0,
			isConst: false,
			testTyp: types.T_datetime.ToType(),
			proc:    testutil.NewProc(),
			want:    []types.Time{types.TimeFromClock(false, 16, 22, 44, 0)},
		},
		{
			name:    "TimeTest-FromDatetime02",
			input:   "2022-01-01 16:22:44.123456",
			scale:   4,
			isConst: false,
			testTyp: types.T_datetime.ToType(),
			proc:    testutil.NewProc(),
			want:    []types.Time{types.TimeFromClock(false, 16, 22, 44, 123500)},
		},

		//============================== DateString ==============================
		// precise is default 6 when input
		{
			name:    "TimeTest-FromDateString01",
			input:   "20110101112233",
			scale:   6,
			isConst: false,
			testTyp: types.T_varchar.ToType(),
			proc:    testutil.NewProc(),
			want:    []types.Time{types.TimeFromClock(false, 2011010111, 22, 33, 0)},
		},
		{
			name:    "TimeTest-FromDateString02",
			input:   "2022-01-01 16:22:44.1235",
			scale:   6,
			isConst: false,
			testTyp: types.T_varchar.ToType(),
			proc:    testutil.NewProc(),
			want:    []types.Time{types.TimeFromClock(false, 16, 22, 44, 123500)},
		},
		{
			name:    "TimeTest-FromDateString03",
			input:   "2022-01-01 16:22:44",
			scale:   6,
			isConst: false,
			testTyp: types.T_varchar.ToType(),
			proc:    testutil.NewProc(),
			want:    []types.Time{types.TimeFromClock(false, 16, 22, 44, 0)},
		},
		{
			name:    "TimeTest-FromDateString04",
			input:   "-112233",
			scale:   6,
			isConst: false,
			testTyp: types.T_varchar.ToType(),
			proc:    testutil.NewProc(),
			want:    []types.Time{types.TimeFromClock(true, 11, 22, 33, 0)},
		},
		{
			name:    "TimeTest-FromDateString05",
			input:   "-233.123",
			scale:   6,
			isConst: false,
			testTyp: types.T_varchar.ToType(),
			proc:    testutil.NewProc(),
			want:    []types.Time{types.TimeFromClock(true, 0, 2, 33, 123000)},
		},
		//============================== Int64 ==============================
		{
			name:    "TimeTest-FromInt64-01",
			input:   "112233",
			scale:   0,
			isConst: false,
			testTyp: types.T_int64.ToType(),
			proc:    testutil.NewProc(),
			want:    []types.Time{types.TimeFromClock(false, 11, 22, 33, 0)},
		},
		{
			name:    "TimeTest-FromInt64-02",
			input:   "20221212112233",
			scale:   0,
			isConst: false,
			testTyp: types.T_int64.ToType(),
			proc:    testutil.NewProc(),
			want:    []types.Time{types.TimeFromClock(false, 2022121211, 22, 33, 0)},
		},
		{
			name:    "TimeTest-FromInt64-03",
			input:   "-20221212112233",
			scale:   0,
			isConst: false,
			testTyp: types.T_int64.ToType(),
			proc:    testutil.NewProc(),
			want:    []types.Time{types.TimeFromClock(true, 2022121211, 22, 33, 0)},
		},
		//============================== Decimal128 ==============================
		{
			name:    "TimeTest-FromDecimal128-01",
			input:   "20221212112233.4444",
			scale:   3,
			isConst: false,
			testTyp: types.T_decimal128.ToType(),
			proc:    testutil.NewProc(),
			want:    []types.Time{types.TimeFromClock(false, 2022121211, 22, 33, 444000)},
		},
		{
			name:    "TimeTest-FromDecimal128-02",
			input:   "20221212112233.4446",
			scale:   3,
			isConst: false,
			testTyp: types.T_decimal128.ToType(),
			proc:    testutil.NewProc(),
			want:    []types.Time{types.TimeFromClock(false, 2022121211, 22, 33, 445000)},
		},
		{
			name:    "TimeTest-FromDecimal128-03",
			input:   "-20221212112233.4444",
			scale:   3,
			isConst: false,
			testTyp: types.T_decimal128.ToType(),
			proc:    testutil.NewProc(),
			want:    []types.Time{types.TimeFromClock(true, 2022121211, 22, 33, 444000)},
		},
		{
			name:    "TimeTest-FromDecimal128-04",
			input:   "-20221212112233.4446",
			scale:   3,
			isConst: false,
			testTyp: types.T_decimal128.ToType(),
			proc:    testutil.NewProc(),
			want:    []types.Time{types.TimeFromClock(true, 2022121211, 22, 33, 445000)},
		},
	}

	for _, c := range cases {
		t.Run(c.name, func(t *testing.T) {
			vec, err1 := makeVectorForTimeTest(c.input, c.scale, c.isConst, c.testTyp, c.proc)
			require.Equal(t, uint16(0), err1)

			var result *vector.Vector
			var err error
			switch c.testTyp.Oid {
			case types.T_int64:
				result, err = Int64ToTime(vec, c.proc)
			case types.T_decimal128:
				result, err = Decimal128ToTime(vec, c.proc)
			case types.T_date:
				result, err = DateToTime(vec, c.proc)
			case types.T_datetime:
				result, err = DatetimeToTime(vec, c.proc)
			case types.T_char, types.T_varchar:
				result, err = DateStringToTime(vec, c.proc)
			}
			require.NoError(t, err)
			require.Equal(t, c.want, result.Col.([]types.Time))
		})
	}

}

func makeVectorForTimeTest(str string, scale int32, isConst bool, typ types.Type, proc *process.Process) ([]*vector.Vector, uint16) {
	vec := make([]*vector.Vector, 1)
	if isConst {
		switch typ.Oid {
		case types.T_int64:
			data, err := strconv.Atoi(str)
			if err != nil {
				return nil, moerr.ErrInvalidInput
			}
			vec[0] = vector.NewConstFixed(types.T_int64.ToType(), 1, data, testutil.TestUtilMp)
		case types.T_decimal128:
<<<<<<< HEAD
			data, scale, err := types.Parse128(str)
			data, _ = data.Scale(precision - scale)
=======
			data, err := types.ParseStringToDecimal128(str, 34, scale, false)
>>>>>>> 21cffccc
			if err != nil {
				return nil, moerr.ErrInvalidInput
			}
			vec[0] = vector.NewConstFixed(types.T_decimal128.ToType(), 1, data, testutil.TestUtilMp)
			vec[0].Typ.Scale = precision
		case types.T_date:
			data, err := types.ParseDateCast(str)
			if err != nil {
				return nil, moerr.ErrInvalidInput
			}
			vec[0] = vector.NewConstFixed(types.T_date.ToType(), 1, data, testutil.TestUtilMp)
		case types.T_datetime:
			data, err := types.ParseDatetime(str, scale)
			if err != nil {
				return nil, moerr.ErrInvalidInput
			}
			vec[0] = vector.NewConstFixed(types.T_datetime.ToType(), 1, data, testutil.TestUtilMp)
			vec[0].Typ.Scale = scale
		case types.T_char, types.T_varchar:
			vec[0] = vector.NewConstString(types.Type{Oid: types.T_varchar, Size: 26}, 1, str, testutil.TestUtilMp)
		}
	} else {
		input := make([]string, 0)
		input = append(input, str)
		switch typ.Oid {
		case types.T_int64:
			input := make([]int64, 0)
			tmp, err := strconv.Atoi(str)
			if err != nil {
				return nil, moerr.ErrInvalidInput
			}
			input = append(input, int64(tmp))
			vec[0] = testutil.MakeInt64Vector(input, nil)
		case types.T_decimal128:
			input := make([]types.Decimal128, 0)
<<<<<<< HEAD
			tmp, scale, err := types.Parse128(str)
			tmp, _ = tmp.Scale(precision - scale)
=======
			tmp, err := types.ParseStringToDecimal128(str, 34, scale, false)
>>>>>>> 21cffccc
			if err != nil {
				return nil, moerr.ErrInvalidInput
			}
			input = append(input, tmp)
			vec[0] = vector.NewWithFixed(typ, input, nil, testutil.TestUtilMp)
			vec[0].Typ.Scale = precision
		case types.T_date:
			vec[0] = testutil.MakeDateVector(input, nil)
		case types.T_datetime:
			vec[0] = testutil.MakeDateTimeVector(input, nil)
			vec[0].Typ.Scale = scale
		case types.T_char:
			vec[0] = testutil.MakeCharVector(input, nil)
		case types.T_varchar:
			vec[0] = testutil.MakeVarcharVector(input, nil)
		default:
			return vec, moerr.ErrInvalidInput
		}
	}
	return vec, 0
}<|MERGE_RESOLUTION|>--- conflicted
+++ resolved
@@ -217,7 +217,7 @@
 
 }
 
-func makeVectorForTimeTest(str string, scale int32, isConst bool, typ types.Type, proc *process.Process) ([]*vector.Vector, uint16) {
+func makeVectorForTimeTest(str string, width int32, isConst bool, typ types.Type, proc *process.Process) ([]*vector.Vector, uint16) {
 	vec := make([]*vector.Vector, 1)
 	if isConst {
 		switch typ.Oid {
@@ -228,17 +228,13 @@
 			}
 			vec[0] = vector.NewConstFixed(types.T_int64.ToType(), 1, data, testutil.TestUtilMp)
 		case types.T_decimal128:
-<<<<<<< HEAD
 			data, scale, err := types.Parse128(str)
-			data, _ = data.Scale(precision - scale)
-=======
-			data, err := types.ParseStringToDecimal128(str, 34, scale, false)
->>>>>>> 21cffccc
+			data, _ = data.Scale(width - scale)
 			if err != nil {
 				return nil, moerr.ErrInvalidInput
 			}
 			vec[0] = vector.NewConstFixed(types.T_decimal128.ToType(), 1, data, testutil.TestUtilMp)
-			vec[0].Typ.Scale = precision
+			vec[0].Typ.Scale = width
 		case types.T_date:
 			data, err := types.ParseDateCast(str)
 			if err != nil {
@@ -246,12 +242,12 @@
 			}
 			vec[0] = vector.NewConstFixed(types.T_date.ToType(), 1, data, testutil.TestUtilMp)
 		case types.T_datetime:
-			data, err := types.ParseDatetime(str, scale)
+			data, err := types.ParseDatetime(str, width)
 			if err != nil {
 				return nil, moerr.ErrInvalidInput
 			}
 			vec[0] = vector.NewConstFixed(types.T_datetime.ToType(), 1, data, testutil.TestUtilMp)
-			vec[0].Typ.Scale = scale
+			vec[0].Typ.Scale = width
 		case types.T_char, types.T_varchar:
 			vec[0] = vector.NewConstString(types.Type{Oid: types.T_varchar, Size: 26}, 1, str, testutil.TestUtilMp)
 		}
@@ -269,23 +265,19 @@
 			vec[0] = testutil.MakeInt64Vector(input, nil)
 		case types.T_decimal128:
 			input := make([]types.Decimal128, 0)
-<<<<<<< HEAD
 			tmp, scale, err := types.Parse128(str)
-			tmp, _ = tmp.Scale(precision - scale)
-=======
-			tmp, err := types.ParseStringToDecimal128(str, 34, scale, false)
->>>>>>> 21cffccc
+			tmp, _ = tmp.Scale(width - scale)
 			if err != nil {
 				return nil, moerr.ErrInvalidInput
 			}
 			input = append(input, tmp)
 			vec[0] = vector.NewWithFixed(typ, input, nil, testutil.TestUtilMp)
-			vec[0].Typ.Scale = precision
+			vec[0].Typ.Scale = width
 		case types.T_date:
 			vec[0] = testutil.MakeDateVector(input, nil)
 		case types.T_datetime:
 			vec[0] = testutil.MakeDateTimeVector(input, nil)
-			vec[0].Typ.Scale = scale
+			vec[0].Typ.Scale = width
 		case types.T_char:
 			vec[0] = testutil.MakeCharVector(input, nil)
 		case types.T_varchar:
