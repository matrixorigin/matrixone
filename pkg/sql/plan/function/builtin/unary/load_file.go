--- conflicted
+++ resolved
@@ -29,21 +29,12 @@
 	blobsize = 65536 // 2^16-1
 )
 
-<<<<<<< HEAD
 func LoadFile(ivecs []*vector.Vector, proc *process.Process) (*vector.Vector, error) {
 	inputVector := ivecs[0]
-	rtyp := types.New(types.T_text, 0, 0, 0)
+	rtyp := types.T_text.ToType()
 	if inputVector.IsConstNull() {
 		return vector.NewConstNull(rtyp, ivecs[0].Length(), proc.Mp()), nil
 
-=======
-func LoadFile(vectors []*vector.Vector, proc *process.Process) (*vector.Vector, error) {
-	inputVector := vectors[0]
-	resultType := types.New(types.T_text, 0, 0)
-	resultVector := vector.New(resultType)
-	if inputVector.ConstVectorIsNull() {
-		return vector.NewConstNull(resultType, 1), nil
->>>>>>> 1d72c40b
 	}
 	Filepath := vector.MustStrCol(inputVector)[0]
 	fs := proc.FileService
