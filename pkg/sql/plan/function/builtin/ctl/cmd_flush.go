--- conflicted
+++ resolved
@@ -22,7 +22,6 @@
 	"github.com/matrixorigin/matrixone/pkg/common/moerr"
 	"github.com/matrixorigin/matrixone/pkg/container/types"
 	pb "github.com/matrixorigin/matrixone/pkg/pb/ctl"
-	"github.com/matrixorigin/matrixone/pkg/pb/timestamp"
 	"github.com/matrixorigin/matrixone/pkg/vm/engine/tae/db"
 	"github.com/matrixorigin/matrixone/pkg/vm/process"
 )
@@ -38,26 +37,7 @@
 			parameters := strings.Split(parameter, ".")
 			txnOp := proc.TxnOperator
 			if proc.TxnOperator == nil {
-<<<<<<< HEAD
 				panic("txn operator handleFlush is nil")
-=======
-				v, err := proc.TxnClient.New(proc.Ctx, timestamp.Timestamp{})
-				if err != nil {
-					return nil, err
-				}
-				txnOp = v
-				if err = proc.SessionInfo.StorageEngine.New(proc.Ctx, txnOp); err != nil {
-					return nil, err
-				}
-
-				defer func() {
-					if err := proc.SessionInfo.StorageEngine.Commit(proc.Ctx, txnOp); err != nil {
-						_ = txnOp.Rollback(proc.Ctx)
-					} else {
-						_ = txnOp.Commit(proc.Ctx)
-					}
-				}()
->>>>>>> 4d4150ae
 			}
 			database, err := proc.SessionInfo.StorageEngine.Database(proc.Ctx, parameters[0], txnOp)
 			if err != nil {
