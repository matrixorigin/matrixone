--- conflicted
+++ resolved
@@ -21,26 +21,12 @@
 )
 
 // a general round method is needed for timestamp fsp
-<<<<<<< HEAD
 func CurrentTimestamp(ivecs []*vector.Vector, proc *process.Process) (*vector.Vector, error) {
-	resultPrecision := int32(6)
+	scale := int32(6)
 	if len(ivecs) == 1 {
-		resultPrecision = int32(vector.MustFixedCol[int64](ivecs[0])[0])
+		scale = int32(vector.MustFixedCol[int64](ivecs[0])[0])
 	}
-	rtyp := types.Type{Oid: types.T_timestamp, Size: 8, Precision: resultPrecision}
+	rtyp := types.New(types.T_timestamp, 0, scale)
 	resultValue := types.UnixNanoToTimestamp(proc.UnixTime)
 	return vector.NewConstFixed(rtyp, resultValue, 1, proc.Mp()), nil
-=======
-func CurrentTimestamp(vectors []*vector.Vector, proc *process.Process) (*vector.Vector, error) {
-	resultScale := int32(6)
-	if len(vectors) == 1 {
-		resultScale = int32(vector.MustTCols[int64](vectors[0])[0])
-	}
-	resultType := types.Type{Oid: types.T_timestamp, Size: 8, Scale: resultScale}
-	resultVector := vector.NewConst(resultType, 1)
-	result := make([]types.Timestamp, 1)
-	result[0] = types.UnixNanoToTimestamp(proc.UnixTime)
-	vector.SetCol(resultVector, result)
-	return resultVector, nil
->>>>>>> 1d72c40b
 }