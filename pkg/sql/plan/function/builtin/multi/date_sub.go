// Copyright 2022 Matrix Origin
//
// Licensed under the Apache License, Version 2.0 (the "License");
// you may not use this file except in compliance with the License.
// You may obtain a copy of the License at
//
//      http://www.apache.org/licenses/LICENSE-2.0
//
// Unless required by applicable law or agreed to in writing, software
// distributed under the License is distributed on an "AS IS" BASIS,
// WITHOUT WARRANTIES OR CONDITIONS OF ANY KIND, either express or implied.
// See the License for the specific language governing permissions and
// limitations under the License.

package multi

import (
	"time"

	"github.com/matrixorigin/matrixone/pkg/common/moerr"
	"github.com/matrixorigin/matrixone/pkg/container/nulls"
	"github.com/matrixorigin/matrixone/pkg/container/types"
	"github.com/matrixorigin/matrixone/pkg/container/vector"
	"github.com/matrixorigin/matrixone/pkg/vm/process"
)

func DateSub(ivecs []*vector.Vector, proc *process.Process) (*vector.Vector, error) {
	startVec := ivecs[0]
	diffVec := ivecs[1]
	starts := vector.MustFixedCol[types.Date](ivecs[0])
	diffs := vector.MustFixedCol[int64](ivecs[1])
	unit := vector.MustFixedCol[int64](ivecs[2])[0]

	rtyp := types.T_date.ToType()
	if startVec.IsConstNull() || diffVec.IsConstNull() {
		return vector.NewConstNull(rtyp, startVec.Length(), proc.Mp()), nil
	} else if startVec.IsConst() && diffVec.IsConst() {
		rval, err := doDateSub(starts[0], diffs[0], unit)
		if err != nil {
			return nil, err
		}
		return vector.NewConstFixed(rtyp, rval, startVec.Length(), proc.Mp()), nil
	} else {
		rvec, err := proc.AllocVectorOfRows(rtyp, startVec.Length(), nil)
		if err != nil {
			return nil, err
		}
		nulls.Or(startVec.GetNulls(), diffVec.GetNulls(), rvec.GetNulls())
		rvals := vector.MustFixedCol[types.Date](rvec)
		if startVec.IsConst() && !diffVec.IsConst() {
			for i := range diffs {
				if rvec.GetNulls().Contains(uint64(i)) {
					continue
				}
				rvals[i], err = doDateSub(starts[0], diffs[i], unit)
				if err != nil {
					return nil, err
				}
			}
		} else if !startVec.IsConst() && diffVec.IsConst() {
			for i := range starts {
				if rvec.GetNulls().Contains(uint64(i)) {
					continue
				}
				rvals[i], err = doDateSub(starts[i], diffs[0], unit)
				if err != nil {
					return nil, err
				}
			}
		} else {
			for i := range starts {
				if rvec.GetNulls().Contains(uint64(i)) {
					continue
				}
				rvals[i], err = doDateSub(starts[i], diffs[i], unit)
				if err != nil {
					return nil, err
				}
			}
		}
		return rvec, nil
	}
}

func TimeSub(ivecs []*vector.Vector, proc *process.Process) (*vector.Vector, error) {
	startVec := ivecs[0]
	diffVec := ivecs[1]
	starts := vector.MustFixedCol[types.Time](ivecs[0])
	diffs := vector.MustFixedCol[int64](ivecs[1])
	unit := vector.MustFixedCol[int64](ivecs[2])[0]

<<<<<<< HEAD
	precision := startVec.GetType().Precision
	switch types.IntervalType(unit) {
=======
	scale := firstVector.Typ.Scale
	switch types.IntervalType(thirdValues[0]) {
>>>>>>> 1d72c40b
	case types.MicroSecond:
		scale = 6
	}

<<<<<<< HEAD
	rtyp := types.New(types.T_time, 0, 0, precision)

	if startVec.IsConstNull() || diffVec.IsConstNull() {
		return vector.NewConstNull(rtyp, startVec.Length(), proc.Mp()), nil
	} else if startVec.IsConst() && diffVec.IsConst() {
		rval, err := doTimeSub(starts[0], diffs[0], unit)
		if err != nil {
			return nil, err
=======
	resultType := types.Type{Oid: types.T_datetime, Scale: scale, Size: 8}
	if firstVector.IsScalar() && secondVector.IsScalar() {
		if firstVector.IsScalarNull() || secondVector.IsScalarNull() {
			return proc.AllocScalarNullVector(resultType), nil
>>>>>>> 1d72c40b
		}
		return vector.NewConstFixed(rtyp, rval, startVec.Length(), proc.Mp()), nil
	} else {
		rvec, err := proc.AllocVectorOfRows(rtyp, startVec.Length(), nil)
		if err != nil {
			return nil, err
		}
		nulls.Or(startVec.GetNulls(), diffVec.GetNulls(), rvec.GetNulls())
		rvals := vector.MustFixedCol[types.Time](rvec)
		if startVec.IsConst() && !diffVec.IsConst() {
			for i := range diffs {
				if rvec.GetNulls().Contains(uint64(i)) {
					continue
				}
				rvals[i], err = doTimeSub(starts[0], diffs[i], unit)
				if err != nil {
					return nil, err
				}
			}
		} else if !startVec.IsConst() && diffVec.IsConst() {
			for i := range starts {
				if rvec.GetNulls().Contains(uint64(i)) {
					continue
				}
				rvals[i], err = doTimeSub(starts[i], diffs[0], unit)
				if err != nil {
					return nil, err
				}
			}
		} else {
			for i := range starts {
				if rvec.GetNulls().Contains(uint64(i)) {
					continue
				}
				rvals[i], err = doTimeSub(starts[i], diffs[i], unit)
				if err != nil {
					return nil, err
				}
			}
		}
		return rvec, nil
	}
}

<<<<<<< HEAD
func DatetimeSub(ivecs []*vector.Vector, proc *process.Process) (*vector.Vector, error) {
	startVec := ivecs[0]
	diffVec := ivecs[1]
	starts := vector.MustFixedCol[types.Datetime](ivecs[0])
	diffs := vector.MustFixedCol[int64](ivecs[1])
	unit := vector.MustFixedCol[int64](ivecs[2])[0]

	precision := startVec.GetType().Precision
	switch types.IntervalType(unit) {
	case types.MicroSecond:
		precision = 6
	}

	rtyp := types.New(types.T_datetime, 0, 0, precision)

	if startVec.IsConstNull() || diffVec.IsConstNull() {
		return vector.NewConstNull(rtyp, startVec.Length(), proc.Mp()), nil
	} else if startVec.IsConst() && diffVec.IsConst() {
		rval, err := doDatetimeSub(starts[0], diffs[0], unit)
		if err != nil {
			return nil, err
=======
func DateStringSub(vectors []*vector.Vector, proc *process.Process) (*vector.Vector, error) {
	firstVector := vectors[0]
	secondVector := vectors[1]
	firstValues := vector.MustStrCols(vectors[0])
	secondValues := vector.MustTCols[int64](vectors[1])
	thirdValues := vector.MustTCols[int64](vectors[2])
	resultType := types.Type{Oid: types.T_datetime, Scale: 6, Size: 8}

	if firstVector.IsScalar() && secondVector.IsScalar() {
		if firstVector.IsScalarNull() || secondVector.IsScalarNull() {
			return proc.AllocScalarNullVector(resultType), nil
>>>>>>> 1d72c40b
		}
		return vector.NewConstFixed(rtyp, rval, startVec.Length(), proc.Mp()), nil
	} else {
		rvec, err := proc.AllocVectorOfRows(rtyp, startVec.Length(), nil)
		if err != nil {
			return nil, err
		}
		nulls.Or(startVec.GetNulls(), diffVec.GetNulls(), rvec.GetNulls())
		rvals := vector.MustFixedCol[types.Datetime](rvec)
		if startVec.IsConst() && !diffVec.IsConst() {
			for i := range diffs {
				if rvec.GetNulls().Contains(uint64(i)) {
					continue
				}
				rvals[i], err = doDatetimeSub(starts[0], diffs[i], unit)
				if err != nil {
					return nil, err
				}
			}
		} else if !startVec.IsConst() && diffVec.IsConst() {
			for i := range starts {
				if rvec.GetNulls().Contains(uint64(i)) {
					continue
				}
				rvals[i], err = doDatetimeSub(starts[i], diffs[0], unit)
				if err != nil {
					return nil, err
				}
			}
		} else {
			for i := range starts {
				if rvec.GetNulls().Contains(uint64(i)) {
					continue
				}
				rvals[i], err = doDatetimeSub(starts[i], diffs[i], unit)
				if err != nil {
					return nil, err
				}
			}
		}
		return rvec, nil
	}
}

func DateStringSub(ivecs []*vector.Vector, proc *process.Process) (*vector.Vector, error) {
	startVec := ivecs[0]
	diffVec := ivecs[1]
	starts := vector.MustStrCol(ivecs[0])
	diffs := vector.MustFixedCol[int64](ivecs[1])
	unit := vector.MustFixedCol[int64](ivecs[2])[0]

	rtyp := types.New(types.T_datetime, 0, 0, 6)

	if startVec.IsConstNull() || diffVec.IsConstNull() {
		return vector.NewConstNull(rtyp, startVec.Length(), proc.Mp()), nil
	} else if startVec.IsConst() && diffVec.IsConst() {
		rval, err := doDateStringSub(starts[0], diffs[0], unit)
		if err != nil {
			return nil, err
		}
		return vector.NewConstFixed(rtyp, rval, startVec.Length(), proc.Mp()), nil
	} else {
		rvec, err := proc.AllocVectorOfRows(rtyp, startVec.Length(), nil)
		if err != nil {
			return nil, err
		}
		nulls.Or(startVec.GetNulls(), diffVec.GetNulls(), rvec.GetNulls())
		rvals := vector.MustFixedCol[types.Datetime](rvec)
		if startVec.IsConst() && !diffVec.IsConst() {
			for i := range diffs {
				if rvec.GetNulls().Contains(uint64(i)) {
					continue
				}
				rvals[i], err = doDateStringSub(starts[0], diffs[i], unit)
				if err != nil {
					return nil, err
				}
			}
		} else if !startVec.IsConst() && diffVec.IsConst() {
			for i := range starts {
				if rvec.GetNulls().Contains(uint64(i)) {
					continue
				}
				rvals[i], err = doDateStringSub(starts[i], diffs[0], unit)
				if err != nil {
					return nil, err
				}
			}
		} else {
			for i := range starts {
				if rvec.GetNulls().Contains(uint64(i)) {
					continue
				}
				rvals[i], err = doDateStringSub(starts[i], diffs[i], unit)
				if err != nil {
					return nil, err
				}
			}
		}
		return rvec, nil
	}
}

func TimestampSub(ivecs []*vector.Vector, proc *process.Process) (*vector.Vector, error) {
	startVec := ivecs[0]
	diffVec := ivecs[1]
	starts := vector.MustFixedCol[types.Timestamp](ivecs[0])
	diffs := vector.MustFixedCol[int64](ivecs[1])
	unit := vector.MustFixedCol[int64](ivecs[2])[0]

<<<<<<< HEAD
	precision := startVec.GetType().Precision
	switch types.IntervalType(unit) {
=======
	scale := firstVector.Typ.Scale
	switch types.IntervalType(thirdValues[0]) {
>>>>>>> 1d72c40b
	case types.MicroSecond:
		scale = 6
	}

<<<<<<< HEAD
	rtyp := types.New(types.T_timestamp, 0, 0, precision)

	if startVec.IsConstNull() || diffVec.IsConstNull() {
		return vector.NewConstNull(rtyp, startVec.Length(), proc.Mp()), nil
	} else if startVec.IsConst() && diffVec.IsConst() {
		rval, err := doTimestampSub(proc.SessionInfo.TimeZone, starts[0], diffs[0], unit)
		if err != nil {
			return nil, err
=======
	resultType := types.Type{Oid: types.T_timestamp, Scale: scale, Size: 8}
	if firstVector.IsScalar() && secondVector.IsScalar() {
		if firstVector.IsScalarNull() || secondVector.IsScalarNull() {
			return proc.AllocScalarNullVector(resultType), nil
>>>>>>> 1d72c40b
		}
		return vector.NewConstFixed(rtyp, rval, startVec.Length(), proc.Mp()), nil
	} else {
		rvec, err := proc.AllocVectorOfRows(rtyp, startVec.Length(), nil)
		if err != nil {
			return nil, err
		}
		nulls.Or(startVec.GetNulls(), diffVec.GetNulls(), rvec.GetNulls())
		rvals := vector.MustFixedCol[types.Timestamp](rvec)
		if startVec.IsConst() && !diffVec.IsConst() {
			for i := range diffs {
				if rvec.GetNulls().Contains(uint64(i)) {
					continue
				}
				rvals[i], err = doTimestampSub(proc.SessionInfo.TimeZone, starts[0], diffs[i], unit)
				if err != nil {
					return nil, err
				}
			}
		} else if !startVec.IsConst() && diffVec.IsConst() {
			for i := range starts {
				if rvec.GetNulls().Contains(uint64(i)) {
					continue
				}
				rvals[i], err = doTimestampSub(proc.SessionInfo.TimeZone, starts[i], diffs[0], unit)
				if err != nil {
					return nil, err
				}
			}
		} else {
			for i := range starts {
				if rvec.GetNulls().Contains(uint64(i)) {
					continue
				}
				rvals[i], err = doTimestampSub(proc.SessionInfo.TimeZone, starts[i], diffs[i], unit)
				if err != nil {
					return nil, err
				}
			}
		}
		return rvec, nil
	}
}

func doDateSub(start types.Date, diff int64, unit int64) (types.Date, error) {
	err := types.JudgeIntervalNumOverflow(diff, types.IntervalType(unit))
	if err != nil {
		return 0, err
	}
	dt, success := start.ToDatetime().AddInterval(-diff, types.IntervalType(unit), types.DateType)
	if success {
		return dt.ToDate(), nil
	} else {
		return 0, moerr.NewOutOfRangeNoCtx("date", "")
	}
}

func doTimeSub(start types.Time, diff int64, unit int64) (types.Time, error) {
	err := types.JudgeIntervalNumOverflow(diff, types.IntervalType(unit))
	if err != nil {
		return 0, err
	}
	t, success := start.AddInterval(-diff, types.IntervalType(unit))
	if success {
		return t, nil
	} else {
		return 0, moerr.NewOutOfRangeNoCtx("time", "")
	}
}

func doDatetimeSub(start types.Datetime, diff int64, unit int64) (types.Datetime, error) {
	err := types.JudgeIntervalNumOverflow(diff, types.IntervalType(unit))
	if err != nil {
		return 0, err
	}
	dt, success := start.AddInterval(-diff, types.IntervalType(unit), types.DateTimeType)
	if success {
		return dt, nil
	} else {
		return 0, moerr.NewOutOfRangeNoCtx("datetime", "")
	}
}

func doDateStringSub(startStr string, diff int64, unit int64) (types.Datetime, error) {
	err := types.JudgeIntervalNumOverflow(diff, types.IntervalType(unit))
	if err != nil {
		return 0, err
	}
	start, err := types.ParseDatetime(startStr, 6)
	if err != nil {
		return 0, err
	}
	dt, success := start.AddInterval(-diff, types.IntervalType(unit), types.DateType)
	if success {
		return dt, nil
	} else {
		return 0, moerr.NewOutOfRangeNoCtx("datetime", "")
	}
}

func doTimestampSub(loc *time.Location, start types.Timestamp, diff int64, unit int64) (types.Timestamp, error) {
	err := types.JudgeIntervalNumOverflow(diff, types.IntervalType(unit))
	if err != nil {
		return 0, err
	}
	dt, success := start.ToDatetime(loc).AddInterval(-diff, types.IntervalType(unit), types.DateTimeType)
	if success {
		return dt.ToTimestamp(loc), nil
	} else {
		return 0, moerr.NewOutOfRangeNoCtx("timestamp", "")
	}
}<|MERGE_RESOLUTION|>--- conflicted
+++ resolved
@@ -89,19 +89,13 @@
 	diffs := vector.MustFixedCol[int64](ivecs[1])
 	unit := vector.MustFixedCol[int64](ivecs[2])[0]
 
-<<<<<<< HEAD
-	precision := startVec.GetType().Precision
+	scale := startVec.GetType().Scale
 	switch types.IntervalType(unit) {
-=======
-	scale := firstVector.Typ.Scale
-	switch types.IntervalType(thirdValues[0]) {
->>>>>>> 1d72c40b
 	case types.MicroSecond:
 		scale = 6
 	}
 
-<<<<<<< HEAD
-	rtyp := types.New(types.T_time, 0, 0, precision)
+	rtyp := types.New(types.T_time, 0, scale)
 
 	if startVec.IsConstNull() || diffVec.IsConstNull() {
 		return vector.NewConstNull(rtyp, startVec.Length(), proc.Mp()), nil
@@ -109,12 +103,6 @@
 		rval, err := doTimeSub(starts[0], diffs[0], unit)
 		if err != nil {
 			return nil, err
-=======
-	resultType := types.Type{Oid: types.T_datetime, Scale: scale, Size: 8}
-	if firstVector.IsScalar() && secondVector.IsScalar() {
-		if firstVector.IsScalarNull() || secondVector.IsScalarNull() {
-			return proc.AllocScalarNullVector(resultType), nil
->>>>>>> 1d72c40b
 		}
 		return vector.NewConstFixed(rtyp, rval, startVec.Length(), proc.Mp()), nil
 	} else {
@@ -159,7 +147,6 @@
 	}
 }
 
-<<<<<<< HEAD
 func DatetimeSub(ivecs []*vector.Vector, proc *process.Process) (*vector.Vector, error) {
 	startVec := ivecs[0]
 	diffVec := ivecs[1]
@@ -167,13 +154,13 @@
 	diffs := vector.MustFixedCol[int64](ivecs[1])
 	unit := vector.MustFixedCol[int64](ivecs[2])[0]
 
-	precision := startVec.GetType().Precision
+	scale := startVec.GetType().Scale
 	switch types.IntervalType(unit) {
 	case types.MicroSecond:
-		precision = 6
-	}
-
-	rtyp := types.New(types.T_datetime, 0, 0, precision)
+		scale = 6
+	}
+
+	rtyp := types.New(types.T_datetime, 0, scale)
 
 	if startVec.IsConstNull() || diffVec.IsConstNull() {
 		return vector.NewConstNull(rtyp, startVec.Length(), proc.Mp()), nil
@@ -181,19 +168,6 @@
 		rval, err := doDatetimeSub(starts[0], diffs[0], unit)
 		if err != nil {
 			return nil, err
-=======
-func DateStringSub(vectors []*vector.Vector, proc *process.Process) (*vector.Vector, error) {
-	firstVector := vectors[0]
-	secondVector := vectors[1]
-	firstValues := vector.MustStrCols(vectors[0])
-	secondValues := vector.MustTCols[int64](vectors[1])
-	thirdValues := vector.MustTCols[int64](vectors[2])
-	resultType := types.Type{Oid: types.T_datetime, Scale: 6, Size: 8}
-
-	if firstVector.IsScalar() && secondVector.IsScalar() {
-		if firstVector.IsScalarNull() || secondVector.IsScalarNull() {
-			return proc.AllocScalarNullVector(resultType), nil
->>>>>>> 1d72c40b
 		}
 		return vector.NewConstFixed(rtyp, rval, startVec.Length(), proc.Mp()), nil
 	} else {
@@ -245,7 +219,7 @@
 	diffs := vector.MustFixedCol[int64](ivecs[1])
 	unit := vector.MustFixedCol[int64](ivecs[2])[0]
 
-	rtyp := types.New(types.T_datetime, 0, 0, 6)
+	rtyp := types.New(types.T_datetime, 0, 6)
 
 	if startVec.IsConstNull() || diffVec.IsConstNull() {
 		return vector.NewConstNull(rtyp, startVec.Length(), proc.Mp()), nil
@@ -304,19 +278,13 @@
 	diffs := vector.MustFixedCol[int64](ivecs[1])
 	unit := vector.MustFixedCol[int64](ivecs[2])[0]
 
-<<<<<<< HEAD
-	precision := startVec.GetType().Precision
+	scale := startVec.GetType().Scale
 	switch types.IntervalType(unit) {
-=======
-	scale := firstVector.Typ.Scale
-	switch types.IntervalType(thirdValues[0]) {
->>>>>>> 1d72c40b
 	case types.MicroSecond:
 		scale = 6
 	}
 
-<<<<<<< HEAD
-	rtyp := types.New(types.T_timestamp, 0, 0, precision)
+	rtyp := types.New(types.T_timestamp, 0, scale)
 
 	if startVec.IsConstNull() || diffVec.IsConstNull() {
 		return vector.NewConstNull(rtyp, startVec.Length(), proc.Mp()), nil
@@ -324,12 +292,6 @@
 		rval, err := doTimestampSub(proc.SessionInfo.TimeZone, starts[0], diffs[0], unit)
 		if err != nil {
 			return nil, err
-=======
-	resultType := types.Type{Oid: types.T_timestamp, Scale: scale, Size: 8}
-	if firstVector.IsScalar() && secondVector.IsScalar() {
-		if firstVector.IsScalarNull() || secondVector.IsScalarNull() {
-			return proc.AllocScalarNullVector(resultType), nil
->>>>>>> 1d72c40b
 		}
 		return vector.NewConstFixed(rtyp, rval, startVec.Length(), proc.Mp()), nil
 	} else {
