--- conflicted
+++ resolved
@@ -29,15 +29,9 @@
 	}
 
 	//get the first arg number
-<<<<<<< HEAD
 	numberCols := vector.MustStrCol(ivecs[0])
-	//get the second arg precision
-	precisionCols := vector.MustStrCol(ivecs[1])
-=======
-	numberCols := vector.MustStrCols(vecs[0])
 	//get the second arg scale
-	scaleCols := vector.MustStrCols(vecs[1])
->>>>>>> 1d72c40b
+	scaleCols := vector.MustStrCol(ivecs[1])
 	//get the third arg locale
 	var localeCols []string
 	if paramNum == 2 || ivecs[2].IsConstNull() {
@@ -64,11 +58,7 @@
 	}
 
 	//get result values
-<<<<<<< HEAD
-	err := format.Format(numberCols, precisionCols, localeCols, rowCount, constVectors, rvals)
-=======
-	err := format.Format(numberCols, scaleCols, localeCols, rowCount, constVectors, resultValues)
->>>>>>> 1d72c40b
+	err := format.Format(numberCols, scaleCols, localeCols, rowCount, constVectors, rvals)
 	if err != nil {
 		return nil, err
 	}
