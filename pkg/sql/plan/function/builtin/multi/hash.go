--- conflicted
+++ resolved
@@ -37,13 +37,8 @@
 		encodeHashKeys(keys, vecs, i, n)
 		hashtable.BytesBatchGenHashStates(&keys[0], &states[0], n)
 		for j := 0; j < n; j++ {
-<<<<<<< HEAD
-			if err := vec.Append(states[j][0], false, proc.Mp()); err != nil {
+			if err := vec.Append(int64(states[j][0]), false, proc.Mp()); err != nil {
 				vec.Free(proc.Mp())
-=======
-			if err := vec.Append(int64(states[j][0]), false, proc.GetMheap()); err != nil {
-				vec.Free(proc.GetMheap())
->>>>>>> bda847b2
 				return nil, err
 			}
 		}
