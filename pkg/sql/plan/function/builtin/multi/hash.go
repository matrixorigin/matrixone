--- conflicted
+++ resolved
@@ -25,11 +25,7 @@
 )
 
 func Hash(vecs []*vector.Vector, proc *process.Process) (*vector.Vector, error) {
-<<<<<<< HEAD
-	vec := vector.NewVec(types.New(types.T_int64, 0, 0, 0))
-=======
-	vec := vector.New(types.New(types.T_int64, 0, 0))
->>>>>>> 1d72c40b
+	vec := vector.NewVec(types.T_int64.ToType())
 	count := vecs[0].Length()
 	keys := make([][]byte, hashmap.UnitLimit)
 	states := make([][3]uint64, hashmap.UnitLimit)
