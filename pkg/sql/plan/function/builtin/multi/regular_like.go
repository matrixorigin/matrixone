// Copyright 2022 Matrix Origin
//
// Licensed under the Apache License, Version 2.0 (the "License");
// you may not use this file except in compliance with the License.
// You may obtain a copy of the License at
//
//      http://www.apache.org/licenses/LICENSE-2.0
//
// Unless required by applicable law or agreed to in writing, software
// distributed under the License is distributed on an "AS IS" BASIS,
// WITHOUT WARRANTIES OR CONDITIONS OF ANY KIND, either express or implied.
// See the License for the specific language governing permissions and
// limitations under the License.

package multi

import (
	"github.com/matrixorigin/matrixone/pkg/container/nulls"
	"github.com/matrixorigin/matrixone/pkg/container/types"
	"github.com/matrixorigin/matrixone/pkg/container/vector"
	"github.com/matrixorigin/matrixone/pkg/vectorize/regular"
	"github.com/matrixorigin/matrixone/pkg/vm/process"
)

func RegularLike(vectors []*vector.Vector, proc *process.Process) (*vector.Vector, error) {
	firstVector := vectors[0]
	secondVector := vectors[1]
	firstValues := vector.MustStrCols(firstVector)
	secondValues := vector.MustStrCols(secondVector)
	resultType := types.T_bool.ToType()

	var thirdNsp *nulls.Nulls
	thirdNsp = nil
	//maxLen
	maxLen := vectors[0].Length()
	for i := range vectors {
		val := vectors[i].Length()
		if val > maxLen {
			maxLen = val
		}
	}

	//optional arguments
	var match_type []string

	//different parameter length conditions
	switch len(vectors) {
	case 2:
		match_type = []string{"c"}
	case 3:
		match_type = vector.MustStrCols(vectors[2])
		if vectors[2].IsScalarNull() {
			return proc.AllocScalarNullVector(resultType), nil
		}
		thirdNsp = vectors[2].Nsp
	}
<<<<<<< HEAD
	if firstVector.IsConstNull() || secondVector.IsConstNull() {
=======

	if firstVector.IsScalarNull() || secondVector.IsScalarNull() {
>>>>>>> 1434c449
		return proc.AllocScalarNullVector(resultType), nil
	}

	resultVector, err := proc.AllocVectorOfRows(resultType, int64(maxLen), nil)
	if err != nil {
		return nil, err
	}
	resultValues := vector.MustTCols[bool](resultVector)
<<<<<<< HEAD
	err = regular.RegularLikeWithArrays(firstValues, secondValues, match_type, firstVector.GetNulls(), secondVector.GetNulls(), resultVector.GetNulls(), resultValues, maxLen)
=======
	err = regular.RegularLikeWithArrays(firstValues, secondValues, match_type, firstVector.Nsp, secondVector.Nsp, thirdNsp, resultVector.Nsp, resultValues, maxLen)
>>>>>>> 1434c449
	if err != nil {
		return nil, err
	}
	return resultVector, nil
}<|MERGE_RESOLUTION|>--- conflicted
+++ resolved
@@ -49,17 +49,12 @@
 		match_type = []string{"c"}
 	case 3:
 		match_type = vector.MustStrCols(vectors[2])
-		if vectors[2].IsScalarNull() {
+		if vectors[2].IsConstNull() {
 			return proc.AllocScalarNullVector(resultType), nil
 		}
-		thirdNsp = vectors[2].Nsp
+		thirdNsp = vectors[2].GetNulls()
 	}
-<<<<<<< HEAD
 	if firstVector.IsConstNull() || secondVector.IsConstNull() {
-=======
-
-	if firstVector.IsScalarNull() || secondVector.IsScalarNull() {
->>>>>>> 1434c449
 		return proc.AllocScalarNullVector(resultType), nil
 	}
 
@@ -68,11 +63,7 @@
 		return nil, err
 	}
 	resultValues := vector.MustTCols[bool](resultVector)
-<<<<<<< HEAD
-	err = regular.RegularLikeWithArrays(firstValues, secondValues, match_type, firstVector.GetNulls(), secondVector.GetNulls(), resultVector.GetNulls(), resultValues, maxLen)
-=======
-	err = regular.RegularLikeWithArrays(firstValues, secondValues, match_type, firstVector.Nsp, secondVector.Nsp, thirdNsp, resultVector.Nsp, resultValues, maxLen)
->>>>>>> 1434c449
+	err = regular.RegularLikeWithArrays(firstValues, secondValues, match_type, firstVector.GetNulls(), secondVector.GetNulls(), thirdNsp, resultVector.GetNulls(), resultValues, maxLen)
 	if err != nil {
 		return nil, err
 	}
