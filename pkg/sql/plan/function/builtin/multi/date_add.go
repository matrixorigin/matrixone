// Copyright 2022 Matrix Origin
//
// Licensed under the Apache License, Version 2.0 (the "License");
// you may not use this file except in compliance with the License.
// You may obtain a copy of the License at
//
//      http://www.apache.org/licenses/LICENSE-2.0
//
// Unless required by applicable law or agreed to in writing, software
// distributed under the License is distributed on an "AS IS" BASIS,
// WITHOUT WARRANTIES OR CONDITIONS OF ANY KIND, either express or implied.
// See the License for the specific language governing permissions and
// limitations under the License.

package multi

import (
	"time"

	"github.com/matrixorigin/matrixone/pkg/common/moerr"
	"github.com/matrixorigin/matrixone/pkg/container/nulls"
	"github.com/matrixorigin/matrixone/pkg/container/types"
	"github.com/matrixorigin/matrixone/pkg/container/vector"
	"github.com/matrixorigin/matrixone/pkg/vm/process"
)

func DateAdd(ivecs []*vector.Vector, proc *process.Process) (*vector.Vector, error) {
	startVec := ivecs[0]
	diffVec := ivecs[1]
	starts := vector.MustFixedCol[types.Date](ivecs[0])
	diffs := vector.MustFixedCol[int64](ivecs[1])
	unit := vector.MustFixedCol[int64](ivecs[2])[0]

	rtyp := types.T_date.ToType()
	if startVec.IsConstNull() || diffVec.IsConstNull() {
		return vector.NewConstNull(rtyp, startVec.Length(), proc.Mp()), nil
	} else if startVec.IsConst() && diffVec.IsConst() {
		rval, err := doDateAdd(starts[0], diffs[0], unit)
		if err != nil {
			return nil, err
		}
		return vector.NewConstFixed(rtyp, rval, startVec.Length(), proc.Mp()), nil
	} else {
		rvec, err := proc.AllocVectorOfRows(rtyp, startVec.Length(), nil)
		if err != nil {
			return nil, err
		}
		nulls.Or(startVec.GetNulls(), diffVec.GetNulls(), rvec.GetNulls())
		rvals := vector.MustFixedCol[types.Date](rvec)
		if startVec.IsConst() && !diffVec.IsConst() {
			for i := range diffs {
				if rvec.GetNulls().Contains(uint64(i)) {
					continue
				}
				rvals[i], err = doDateAdd(starts[0], diffs[i], unit)
				if err != nil {
					return nil, err
				}
			}
		} else if !startVec.IsConst() && diffVec.IsConst() {
			for i := range starts {
				if rvec.GetNulls().Contains(uint64(i)) {
					continue
				}
				rvals[i], err = doDateAdd(starts[i], diffs[0], unit)
				if err != nil {
					return nil, err
				}
			}
		} else {
			for i := range starts {
				if rvec.GetNulls().Contains(uint64(i)) {
					continue
				}
				rvals[i], err = doDateAdd(starts[i], diffs[i], unit)
				if err != nil {
					return nil, err
				}
			}
		}
		return rvec, nil
	}
}

func TimeAdd(ivecs []*vector.Vector, proc *process.Process) (*vector.Vector, error) {
	startVec := ivecs[0]
	diffVec := ivecs[1]
	starts := vector.MustFixedCol[types.Time](ivecs[0])
	diffs := vector.MustFixedCol[int64](ivecs[1])
	unit := vector.MustFixedCol[int64](ivecs[2])[0]

<<<<<<< HEAD
	precision := startVec.GetType().Precision
	switch types.IntervalType(unit) {
=======
	scale := firstVector.Typ.Scale
	switch types.IntervalType(thirdValues[0]) {
>>>>>>> 1d72c40b
	case types.MicroSecond:
		scale = 6
	}

<<<<<<< HEAD
	rtyp := types.New(types.T_time, 0, 0, precision)
=======
	resultType := types.Type{Oid: types.T_time, Scale: scale, Size: 8}
>>>>>>> 1d72c40b

	if startVec.IsConstNull() || diffVec.IsConstNull() {
		return vector.NewConstNull(rtyp, startVec.Length(), proc.Mp()), nil
	} else if startVec.IsConst() && diffVec.IsConst() {
		rval, err := doTimeAdd(starts[0], diffs[0], unit)
		if err != nil {
			return nil, err
		}
		return vector.NewConstFixed(rtyp, rval, startVec.Length(), proc.Mp()), nil
	} else {
		rvec, err := proc.AllocVectorOfRows(rtyp, startVec.Length(), nil)
		if err != nil {
			return nil, err
		}
		nulls.Or(startVec.GetNulls(), diffVec.GetNulls(), rvec.GetNulls())
		rvals := vector.MustFixedCol[types.Time](rvec)
		if startVec.IsConst() && !diffVec.IsConst() {
			for i := range diffs {
				if rvec.GetNulls().Contains(uint64(i)) {
					continue
				}
				rvals[i], err = doTimeAdd(starts[0], diffs[i], unit)
				if err != nil {
					return nil, err
				}
			}
		} else if !startVec.IsConst() && diffVec.IsConst() {
			for i := range starts {
				if rvec.GetNulls().Contains(uint64(i)) {
					continue
				}
				rvals[i], err = doTimeAdd(starts[i], diffs[0], unit)
				if err != nil {
					return nil, err
				}
			}
		} else {
			for i := range starts {
				if rvec.GetNulls().Contains(uint64(i)) {
					continue
				}
				rvals[i], err = doTimeAdd(starts[i], diffs[i], unit)
				if err != nil {
					return nil, err
				}
			}
		}
		return rvec, nil
	}
}

func DatetimeAdd(ivecs []*vector.Vector, proc *process.Process) (*vector.Vector, error) {
	startVec := ivecs[0]
	diffVec := ivecs[1]
	starts := vector.MustFixedCol[types.Datetime](ivecs[0])
	diffs := vector.MustFixedCol[int64](ivecs[1])
	unit := vector.MustFixedCol[int64](ivecs[2])[0]

<<<<<<< HEAD
	precision := startVec.GetType().Precision
	switch types.IntervalType(unit) {
=======
	scale := firstVector.Typ.Scale
	switch types.IntervalType(thirdValues[0]) {
>>>>>>> 1d72c40b
	case types.MicroSecond:
		scale = 6
	}

<<<<<<< HEAD
	rtyp := types.New(types.T_datetime, 0, 0, precision)
=======
	resultType := types.Type{Oid: types.T_datetime, Scale: scale, Size: 8}
>>>>>>> 1d72c40b

	if startVec.IsConstNull() || diffVec.IsConstNull() {
		return vector.NewConstNull(rtyp, startVec.Length(), proc.Mp()), nil
	} else if startVec.IsConst() && diffVec.IsConst() {
		rval, err := doDatetimeAdd(starts[0], diffs[0], unit)
		if err != nil {
			return nil, err
		}
		return vector.NewConstFixed(rtyp, rval, startVec.Length(), proc.Mp()), nil
	} else {
		rvec, err := proc.AllocVectorOfRows(rtyp, startVec.Length(), nil)
		if err != nil {
			return nil, err
		}
		nulls.Or(startVec.GetNulls(), diffVec.GetNulls(), rvec.GetNulls())
		rvals := vector.MustFixedCol[types.Datetime](rvec)
		if startVec.IsConst() && !diffVec.IsConst() {
			for i := range diffs {
				if rvec.GetNulls().Contains(uint64(i)) {
					continue
				}
				rvals[i], err = doDatetimeAdd(starts[0], diffs[i], unit)
				if err != nil {
					return nil, err
				}
			}
		} else if !startVec.IsConst() && diffVec.IsConst() {
			for i := range starts {
				if rvec.GetNulls().Contains(uint64(i)) {
					continue
				}
				rvals[i], err = doDatetimeAdd(starts[i], diffs[0], unit)
				if err != nil {
					return nil, err
				}
			}
		} else {
			for i := range starts {
				if rvec.GetNulls().Contains(uint64(i)) {
					continue
				}
				rvals[i], err = doDatetimeAdd(starts[i], diffs[i], unit)
				if err != nil {
					return nil, err
				}
			}
		}
		return rvec, nil
	}
}

<<<<<<< HEAD
func DateStringAdd(ivecs []*vector.Vector, proc *process.Process) (*vector.Vector, error) {
	startVec := ivecs[0]
	diffVec := ivecs[1]
	starts := vector.MustStrCol(ivecs[0])
	diffs := vector.MustFixedCol[int64](ivecs[1])
	unit := vector.MustFixedCol[int64](ivecs[2])[0]

	rtyp := types.New(types.T_datetime, 0, 0, 6)

	if startVec.IsConstNull() || diffVec.IsConstNull() {
		return vector.NewConstNull(rtyp, startVec.Length(), proc.Mp()), nil
	} else if startVec.IsConst() && diffVec.IsConst() {
		rval, err := doDateStringAdd(starts[0], diffs[0], unit)
		if err != nil {
			return nil, err
=======
func DateStringAdd(vectors []*vector.Vector, proc *process.Process) (*vector.Vector, error) {
	firstVector := vectors[0]
	secondVector := vectors[1]
	firstValues := vector.MustStrCols(vectors[0])
	secondValues := vector.MustTCols[int64](vectors[1])
	thirdValues := vector.MustTCols[int64](vectors[2])
	resultType := types.Type{Oid: types.T_datetime, Scale: 6, Size: 8}

	if firstVector.IsScalar() && secondVector.IsScalar() {
		if firstVector.IsScalarNull() || secondVector.IsScalarNull() {
			return proc.AllocScalarNullVector(resultType), nil
>>>>>>> 1d72c40b
		}
		return vector.NewConstFixed(rtyp, rval, startVec.Length(), proc.Mp()), nil
	} else {
		rvec, err := proc.AllocVectorOfRows(rtyp, startVec.Length(), nil)
		if err != nil {
			return nil, err
		}
		nulls.Or(startVec.GetNulls(), diffVec.GetNulls(), rvec.GetNulls())
		rvals := vector.MustFixedCol[types.Datetime](rvec)
		if startVec.IsConst() && !diffVec.IsConst() {
			for i := range diffs {
				if rvec.GetNulls().Contains(uint64(i)) {
					continue
				}
				rvals[i], err = doDateStringAdd(starts[0], diffs[i], unit)
				if err != nil {
					return nil, err
				}
			}
		} else if !startVec.IsConst() && diffVec.IsConst() {
			for i := range starts {
				if rvec.GetNulls().Contains(uint64(i)) {
					continue
				}
				rvals[i], err = doDateStringAdd(starts[i], diffs[0], unit)
				if err != nil {
					return nil, err
				}
			}
		} else {
			for i := range starts {
				if rvec.GetNulls().Contains(uint64(i)) {
					continue
				}
				rvals[i], err = doDateStringAdd(starts[i], diffs[i], unit)
				if err != nil {
					return nil, err
				}
			}
		}
		return rvec, nil
	}
}

func TimestampAdd(ivecs []*vector.Vector, proc *process.Process) (*vector.Vector, error) {
	startVec := ivecs[0]
	diffVec := ivecs[1]
	starts := vector.MustFixedCol[types.Timestamp](ivecs[0])
	diffs := vector.MustFixedCol[int64](ivecs[1])
	unit := vector.MustFixedCol[int64](ivecs[2])[0]

<<<<<<< HEAD
	precision := startVec.GetType().Precision
	switch types.IntervalType(unit) {
=======
	scale := firstVector.Typ.Scale
	switch types.IntervalType(thirdValues[0]) {
>>>>>>> 1d72c40b
	case types.MicroSecond:
		scale = 6
	}

<<<<<<< HEAD
	rtyp := types.New(types.T_timestamp, 0, 0, precision)
=======
	resultType := types.Type{Oid: types.T_timestamp, Scale: scale, Size: 8}
>>>>>>> 1d72c40b

	if startVec.IsConstNull() || diffVec.IsConstNull() {
		return vector.NewConstNull(rtyp, startVec.Length(), proc.Mp()), nil
	} else if startVec.IsConst() && diffVec.IsConst() {
		rval, err := doTimestampAdd(proc.SessionInfo.TimeZone, starts[0], diffs[0], unit)
		if err != nil {
			return nil, err
		}
		return vector.NewConstFixed(rtyp, rval, startVec.Length(), proc.Mp()), nil
	} else {
		rvec, err := proc.AllocVectorOfRows(rtyp, startVec.Length(), nil)
		if err != nil {
			return nil, err
		}
		nulls.Or(startVec.GetNulls(), diffVec.GetNulls(), rvec.GetNulls())
		rvals := vector.MustFixedCol[types.Timestamp](rvec)
		if startVec.IsConst() && !diffVec.IsConst() {
			for i := range diffs {
				if rvec.GetNulls().Contains(uint64(i)) {
					continue
				}
				rvals[i], err = doTimestampAdd(proc.SessionInfo.TimeZone, starts[0], diffs[i], unit)
				if err != nil {
					return nil, err
				}
			}
		} else if !startVec.IsConst() && diffVec.IsConst() {
			for i := range starts {
				if rvec.GetNulls().Contains(uint64(i)) {
					continue
				}
				rvals[i], err = doTimestampAdd(proc.SessionInfo.TimeZone, starts[i], diffs[0], unit)
				if err != nil {
					return nil, err
				}
			}
		} else {
			for i := range starts {
				if rvec.GetNulls().Contains(uint64(i)) {
					continue
				}
				rvals[i], err = doTimestampAdd(proc.SessionInfo.TimeZone, starts[i], diffs[i], unit)
				if err != nil {
					return nil, err
				}
			}
		}
		return rvec, nil
	}
}

func doDateAdd(start types.Date, diff int64, unit int64) (types.Date, error) {
	err := types.JudgeIntervalNumOverflow(diff, types.IntervalType(unit))
	if err != nil {
		return 0, err
	}
	dt, success := start.ToDatetime().AddInterval(diff, types.IntervalType(unit), types.DateType)
	if success {
		return dt.ToDate(), nil
	} else {
		return 0, moerr.NewOutOfRangeNoCtx("date", "")
	}
}

func doTimeAdd(start types.Time, diff int64, unit int64) (types.Time, error) {
	err := types.JudgeIntervalNumOverflow(diff, types.IntervalType(unit))
	if err != nil {
		return 0, err
	}
	t, success := start.AddInterval(diff, types.IntervalType(unit))
	if success {
		return t, nil
	} else {
		return 0, moerr.NewOutOfRangeNoCtx("time", "")
	}
}

func doDatetimeAdd(start types.Datetime, diff int64, unit int64) (types.Datetime, error) {
	err := types.JudgeIntervalNumOverflow(diff, types.IntervalType(unit))
	if err != nil {
		return 0, err
	}
	dt, success := start.AddInterval(diff, types.IntervalType(unit), types.DateTimeType)
	if success {
		return dt, nil
	} else {
		return 0, moerr.NewOutOfRangeNoCtx("datetime", "")
	}
}

func doDateStringAdd(startStr string, diff int64, unit int64) (types.Datetime, error) {
	err := types.JudgeIntervalNumOverflow(diff, types.IntervalType(unit))
	if err != nil {
		return 0, err
	}
	start, err := types.ParseDatetime(startStr, 6)
	if err != nil {
		return 0, err
	}
	dt, success := start.AddInterval(diff, types.IntervalType(unit), types.DateType)
	if success {
		return dt, nil
	} else {
		return 0, moerr.NewOutOfRangeNoCtx("datetime", "")
	}
}

func doTimestampAdd(loc *time.Location, start types.Timestamp, diff int64, unit int64) (types.Timestamp, error) {
	err := types.JudgeIntervalNumOverflow(diff, types.IntervalType(unit))
	if err != nil {
		return 0, err
	}
	dt, success := start.ToDatetime(loc).AddInterval(diff, types.IntervalType(unit), types.DateTimeType)
	if success {
		return dt.ToTimestamp(loc), nil
	} else {
		return 0, moerr.NewOutOfRangeNoCtx("timestamp", "")
	}
}<|MERGE_RESOLUTION|>--- conflicted
+++ resolved
@@ -89,22 +89,13 @@
 	diffs := vector.MustFixedCol[int64](ivecs[1])
 	unit := vector.MustFixedCol[int64](ivecs[2])[0]
 
-<<<<<<< HEAD
-	precision := startVec.GetType().Precision
+	scale := startVec.GetType().Scale
 	switch types.IntervalType(unit) {
-=======
-	scale := firstVector.Typ.Scale
-	switch types.IntervalType(thirdValues[0]) {
->>>>>>> 1d72c40b
 	case types.MicroSecond:
 		scale = 6
 	}
 
-<<<<<<< HEAD
-	rtyp := types.New(types.T_time, 0, 0, precision)
-=======
-	resultType := types.Type{Oid: types.T_time, Scale: scale, Size: 8}
->>>>>>> 1d72c40b
+	rtyp := types.New(types.T_time, 0, scale)
 
 	if startVec.IsConstNull() || diffVec.IsConstNull() {
 		return vector.NewConstNull(rtyp, startVec.Length(), proc.Mp()), nil
@@ -163,22 +154,13 @@
 	diffs := vector.MustFixedCol[int64](ivecs[1])
 	unit := vector.MustFixedCol[int64](ivecs[2])[0]
 
-<<<<<<< HEAD
-	precision := startVec.GetType().Precision
+	scale := startVec.GetType().Scale
 	switch types.IntervalType(unit) {
-=======
-	scale := firstVector.Typ.Scale
-	switch types.IntervalType(thirdValues[0]) {
->>>>>>> 1d72c40b
 	case types.MicroSecond:
 		scale = 6
 	}
 
-<<<<<<< HEAD
-	rtyp := types.New(types.T_datetime, 0, 0, precision)
-=======
-	resultType := types.Type{Oid: types.T_datetime, Scale: scale, Size: 8}
->>>>>>> 1d72c40b
+	rtyp := types.New(types.T_datetime, 0, scale)
 
 	if startVec.IsConstNull() || diffVec.IsConstNull() {
 		return vector.NewConstNull(rtyp, startVec.Length(), proc.Mp()), nil
@@ -230,7 +212,6 @@
 	}
 }
 
-<<<<<<< HEAD
 func DateStringAdd(ivecs []*vector.Vector, proc *process.Process) (*vector.Vector, error) {
 	startVec := ivecs[0]
 	diffVec := ivecs[1]
@@ -238,7 +219,7 @@
 	diffs := vector.MustFixedCol[int64](ivecs[1])
 	unit := vector.MustFixedCol[int64](ivecs[2])[0]
 
-	rtyp := types.New(types.T_datetime, 0, 0, 6)
+	rtyp := types.New(types.T_datetime, 0, 6)
 
 	if startVec.IsConstNull() || diffVec.IsConstNull() {
 		return vector.NewConstNull(rtyp, startVec.Length(), proc.Mp()), nil
@@ -246,19 +227,6 @@
 		rval, err := doDateStringAdd(starts[0], diffs[0], unit)
 		if err != nil {
 			return nil, err
-=======
-func DateStringAdd(vectors []*vector.Vector, proc *process.Process) (*vector.Vector, error) {
-	firstVector := vectors[0]
-	secondVector := vectors[1]
-	firstValues := vector.MustStrCols(vectors[0])
-	secondValues := vector.MustTCols[int64](vectors[1])
-	thirdValues := vector.MustTCols[int64](vectors[2])
-	resultType := types.Type{Oid: types.T_datetime, Scale: 6, Size: 8}
-
-	if firstVector.IsScalar() && secondVector.IsScalar() {
-		if firstVector.IsScalarNull() || secondVector.IsScalarNull() {
-			return proc.AllocScalarNullVector(resultType), nil
->>>>>>> 1d72c40b
 		}
 		return vector.NewConstFixed(rtyp, rval, startVec.Length(), proc.Mp()), nil
 	} else {
@@ -310,22 +278,13 @@
 	diffs := vector.MustFixedCol[int64](ivecs[1])
 	unit := vector.MustFixedCol[int64](ivecs[2])[0]
 
-<<<<<<< HEAD
-	precision := startVec.GetType().Precision
+	scale := startVec.GetType().Scale
 	switch types.IntervalType(unit) {
-=======
-	scale := firstVector.Typ.Scale
-	switch types.IntervalType(thirdValues[0]) {
->>>>>>> 1d72c40b
 	case types.MicroSecond:
 		scale = 6
 	}
 
-<<<<<<< HEAD
-	rtyp := types.New(types.T_timestamp, 0, 0, precision)
-=======
-	resultType := types.Type{Oid: types.T_timestamp, Scale: scale, Size: 8}
->>>>>>> 1d72c40b
+	rtyp := types.New(types.T_timestamp, 0, scale)
 
 	if startVec.IsConstNull() || diffVec.IsConstNull() {
 		return vector.NewConstNull(rtyp, startVec.Length(), proc.Mp()), nil
