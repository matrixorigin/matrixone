// Copyright 2022 Matrix Origin
//
// Licensed under the Apache License, Version 2.0 (the "License");
// you may not use this file except in compliance with the License.
// You may obtain a copy of the License at
//
//      http://www.apache.org/licenses/LICENSE-2.0
//
// Unless required by applicable law or agreed to in writing, software
// distributed under the License is distributed on an "AS IS" BASIS,
// WITHOUT WARRANTIES OR CONDITIONS OF ANY KIND, either express or implied.
// See the License for the specific language governing permissions and
// limitations under the License.

package multi

import (
	"testing"

	"github.com/matrixorigin/matrixone/pkg/container/types"
	"github.com/matrixorigin/matrixone/pkg/container/vector"
	"github.com/matrixorigin/matrixone/pkg/testutil"
	"github.com/matrixorigin/matrixone/pkg/vm/process"
	"github.com/stretchr/testify/require"
)

func TestSubStr(t *testing.T) {
	procs := testutil.NewProc()
	cases := []struct {
		name       string
		vecs       []*vector.Vector
		proc       *process.Process
		wantBytes  []byte
		wantScalar bool
	}{
		{
			name:       "TEST01",
			vecs:       makeSubStrVectors("abcdefghijklmn", 5, 0, false),
			proc:       procs,
			wantBytes:  []byte("efghijklmn"),
			wantScalar: true,
		},
		{
			name:       "TEST02",
			vecs:       makeSubStrVectors("abcdefghijklmn", 7, 0, false),
			proc:       procs,
			wantBytes:  []byte("ghijklmn"),
			wantScalar: true,
		},
		{
			name:       "TEST03",
			vecs:       makeSubStrVectors("abcdefghijklmn", 11, 0, false),
			proc:       procs,
			wantBytes:  []byte("klmn"),
			wantScalar: true,
		},
		{
			name:       "TEST04",
			vecs:       makeSubStrVectors("abcdefghijklmn", 16, 0, false),
			proc:       procs,
			wantBytes:  []byte(""),
			wantScalar: true,
		},
		{
			name:       "TEST05",
			vecs:       makeSubStrVectors("abcdefghijklmn", 5, 6, true),
			proc:       procs,
			wantBytes:  []byte("efghij"),
			wantScalar: true,
		},
		{
			name:       "TEST06",
			vecs:       makeSubStrVectors("abcdefghijklmn", 5, 10, true),
			proc:       procs,
			wantBytes:  []byte("efghijklmn"),
			wantScalar: true,
		},
		{
			name:       "TEST07",
			vecs:       makeSubStrVectors("abcdefghijklmn", 5, 0, true),
			proc:       procs,
			wantBytes:  []byte(""),
			wantScalar: true,
		},
		{
			name:       "TEST08",
			vecs:       makeSubStrVectors("abcdefghijklmn", 6, -8, true),
			proc:       procs,
			wantBytes:  []byte(""),
			wantScalar: true,
		},
		{
			name:       "TEST09",
			vecs:       makeSubStrVectors("abcdefghijklmn", 6, -9, true),
			proc:       procs,
			wantBytes:  []byte(""),
			wantScalar: true,
		},
		{
			name:       "TEST09",
			vecs:       makeSubStrVectors("abcdefghijklmn", 6, -4, true),
			proc:       procs,
			wantBytes:  []byte(""),
			wantScalar: true,
		},
		{
			name:       "TEST10",
			vecs:       makeSubStrVectors("abcdefghijklmn", 6, -1, true),
			proc:       procs,
			wantBytes:  []byte(""),
			wantScalar: true,
		},
		{
			name:       "Test11",
			vecs:       makeSubStrVectors("abcdefghijklmn", -4, 0, false),
			proc:       procs,
			wantBytes:  []byte("klmn"),
			wantScalar: true,
		},
		{
			name:       "Test12",
			vecs:       makeSubStrVectors("abcdefghijklmn", -14, 0, false),
			proc:       procs,
			wantBytes:  []byte("abcdefghijklmn"),
			wantScalar: true,
		},
		{
			name:       "Test13",
			vecs:       makeSubStrVectors("abcdefghijklmn", -16, 0, false),
			proc:       procs,
			wantBytes:  []byte(""),
			wantScalar: true,
		},
		{
			name:       "Test14",
			vecs:       makeSubStrVectors("abcdefghijklmn", -4, 3, true),
			proc:       procs,
			wantBytes:  []byte("klm"),
			wantScalar: true,
		},
		{
			name:       "Test15",
			vecs:       makeSubStrVectors("abcdefghijklmn", -14, 10, true),
			proc:       procs,
			wantBytes:  []byte("abcdefghij"),
			wantScalar: true,
		},
		{
			name:       "Test16",
			vecs:       makeSubStrVectors("abcdefghijklmn", -14, 15, true),
			proc:       procs,
			wantBytes:  []byte("abcdefghijklmn"),
			wantScalar: true,
		},
		{
			name:       "Test17",
			vecs:       makeSubStrVectors("abcdefghijklmn", -16, 10, true),
			proc:       procs,
			wantBytes:  []byte(""),
			wantScalar: true,
		},
		{
			name:       "Test18",
			vecs:       makeSubStrVectors("abcdefghijklmn", -16, 20, true),
			proc:       procs,
			wantBytes:  []byte(""),
			wantScalar: true,
		},
		{
			name:       "Test19",
			vecs:       makeSubStrVectors("abcdefghijklmn", -16, 2, true),
			proc:       procs,
			wantBytes:  []byte(""),
			wantScalar: true,
		},
		{
			name:       "Test20",
			vecs:       makeSubStrVectors("abcdefghijklmn", -12, 2, true),
			proc:       procs,
			wantBytes:  []byte("cd"),
			wantScalar: true,
		},
		{
			name:       "Test21",
			vecs:       makeSubStrVectors("abcdefghijklmn", -12, 14, true),
			proc:       procs,
			wantBytes:  []byte("cdefghijklmn"),
			wantScalar: true,
		},
		{
			name:       "Test22",
			vecs:       makeSubStrVectors("abcdefghijklmn", -12, 0, true),
			proc:       procs,
			wantBytes:  []byte(""),
			wantScalar: true,
		},
		{
			name:       "Test23",
			vecs:       makeSubStrVectors("abcdefghijklmn", -6, -5, true),
			proc:       procs,
			wantBytes:  []byte(""),
			wantScalar: true,
		},
		{
			name:       "Test24",
			vecs:       makeSubStrVectors("abcdefghijklmn", -6, -10, true),
			proc:       procs,
			wantBytes:  []byte(""),
			wantScalar: true,
		},
		{
			name:       "Test25",
			vecs:       makeSubStrVectors("abcdefghijklmn", -6, -1, true),
			proc:       procs,
			wantBytes:  []byte(""),
			wantScalar: true,
		},
	}

	for _, c := range cases {
		t.Run(c.name, func(t *testing.T) {
			substr, err := Substring(c.vecs, c.proc)
			if err != nil {
				t.Fatal(err)
			}
			require.Equal(t, c.wantBytes, substr.GetBytesAt(0))
			require.Equal(t, c.wantScalar, substr.IsConst())
		})
	}
}

func TestSubStrUTF(t *testing.T) {
	procs := testutil.NewProc()
	cases := []struct {
		name       string
		vecs       []*vector.Vector
		proc       *process.Process
		wantBytes  []byte
		wantScalar bool
	}{
		{
			name:       "TEST01",
			vecs:       makeSubStrVectors("明天abcdef我爱你中国", 5, 0, false),
			proc:       procs,
			wantBytes:  []byte("cdef我爱你中国"),
			wantScalar: true,
		},
		{
			name:       "TEST02",
			vecs:       makeSubStrVectors("明天abcdef我爱你中国", 7, 0, false),
			proc:       procs,
			wantBytes:  []byte("ef我爱你中国"),
			wantScalar: true,
		},
		{
			name:       "TEST03",
			vecs:       makeSubStrVectors("明天abcdef我爱你中国", 11, 0, false),
			proc:       procs,
			wantBytes:  []byte("你中国"),
			wantScalar: true,
		},
		{
			name:       "TEST04",
			vecs:       makeSubStrVectors("明天abcdef我爱你中国", 16, 0, false),
			proc:       procs,
			wantBytes:  []byte(""),
			wantScalar: true,
		},
		{
			name:       "TEST05",
			vecs:       makeSubStrVectors("明天abcdef我爱你中国", 5, 6, true),
			proc:       procs,
			wantBytes:  []byte("cdef我爱"),
			wantScalar: true,
		},
		{
			name:       "TEST06",
			vecs:       makeSubStrVectors("明天abcdef我爱你中国", 5, 10, true),
			proc:       procs,
			wantBytes:  []byte("cdef我爱你中国"),
			wantScalar: true,
		},
		{
			name:       "TEST07",
			vecs:       makeSubStrVectors("明天abcdef我爱你中国", 5, 0, true),
			proc:       procs,
			wantBytes:  []byte(""),
			wantScalar: true,
		},
		{
			name:       "TEST08",
			vecs:       makeSubStrVectors("明天abcdef我爱你中国", 6, -8, true),
			proc:       procs,
			wantBytes:  []byte(""),
			wantScalar: true,
		},
		{
			name:       "TEST09",
			vecs:       makeSubStrVectors("明天abcdef我爱你中国", 6, -9, true),
			proc:       procs,
			wantBytes:  []byte(""),
			wantScalar: true,
		},
		{
			name:       "TEST09",
			vecs:       makeSubStrVectors("明天abcdef我爱你中国", 6, -4, true),
			proc:       procs,
			wantBytes:  []byte(""),
			wantScalar: true,
		},
		{
			name:       "TEST10",
			vecs:       makeSubStrVectors("明天abcdef我爱你中国", 6, -1, true),
			proc:       procs,
			wantBytes:  []byte(""),
			wantScalar: true,
		},
		{
			name:       "Test11",
			vecs:       makeSubStrVectors("明天abcdef我爱你中国", -4, 0, false),
			proc:       procs,
			wantBytes:  []byte("爱你中国"),
			wantScalar: true,
		},
		{
			name:       "Test12",
			vecs:       makeSubStrVectors("明天abcdef我爱你中国", -13, 0, false),
			proc:       procs,
			wantBytes:  []byte("明天abcdef我爱你中国"),
			wantScalar: true,
		},
		{
			name:       "Test13",
			vecs:       makeSubStrVectors("明天abcdef我爱你中国", -16, 0, false),
			proc:       procs,
			wantBytes:  []byte(""),
			wantScalar: true,
		},
		{
			name:       "Test14",
			vecs:       makeSubStrVectors("明天abcdef我爱你中国", -4, 3, true),
			proc:       procs,
			wantBytes:  []byte("爱你中"),
			wantScalar: true,
		},
		{
			name:       "Test15",
			vecs:       makeSubStrVectors("明天abcdef我爱你中国", -13, 10, true),
			proc:       procs,
			wantBytes:  []byte("明天abcdef我爱"),
			wantScalar: true,
		},
		{
			name:       "Test16",
			vecs:       makeSubStrVectors("明天abcdef我爱你中国", -13, 15, true),
			proc:       procs,
			wantBytes:  []byte("明天abcdef我爱你中国"),
			wantScalar: true,
		},
		{
			name:       "Test17",
			vecs:       makeSubStrVectors("明天abcdef我爱你中国", -16, 10, true),
			proc:       procs,
			wantBytes:  []byte(""),
			wantScalar: true,
		},
		{
			name:       "Test18",
			vecs:       makeSubStrVectors("明天abcdef我爱你中国", -16, 20, true),
			proc:       procs,
			wantBytes:  []byte(""),
			wantScalar: true,
		},
		{
			name:       "Test19",
			vecs:       makeSubStrVectors("明天abcdef我爱你中国", -16, 2, true),
			proc:       procs,
			wantBytes:  []byte(""),
			wantScalar: true,
		},
		{
			name:       "Test20",
			vecs:       makeSubStrVectors("明天abcdef我爱你中国", -12, 2, true),
			proc:       procs,
			wantBytes:  []byte("天a"),
			wantScalar: true,
		},
		{
			name:       "Test21",
			vecs:       makeSubStrVectors("明天abcdef我爱你中国", -12, 14, true),
			proc:       procs,
			wantBytes:  []byte("天abcdef我爱你中国"),
			wantScalar: true,
		},
		{
			name:       "Test22",
			vecs:       makeSubStrVectors("明天abcdef我爱你中国", -12, 0, true),
			proc:       procs,
			wantBytes:  []byte(""),
			wantScalar: true,
		},
		{
			name:       "Test23",
			vecs:       makeSubStrVectors("明天abcdef我爱你中国", -6, -5, true),
			proc:       procs,
			wantBytes:  []byte(""),
			wantScalar: true,
		},
		{
			name:       "Test24",
			vecs:       makeSubStrVectors("明天abcdef我爱你中国", -6, -10, true),
			proc:       procs,
			wantBytes:  []byte(""),
			wantScalar: true,
		},
		{
			name:       "Test25",
			vecs:       makeSubStrVectors("明天abcdef我爱你中国", -6, -1, true),
			proc:       procs,
			wantBytes:  []byte(""),
			wantScalar: true,
		},
	}

	for _, c := range cases {
		t.Run(c.name, func(t *testing.T) {
			substr, err := Substring(c.vecs, c.proc)
			if err != nil {
				t.Fatal(err)
			}
			require.Equal(t, c.wantBytes, substr.GetBytesAt(0))
			require.Equal(t, c.wantScalar, substr.IsConst())
		})
	}
}

func TestSubStrBlob(t *testing.T) {
	procs := testutil.NewProc()
	cases := []struct {
		name       string
		vecs       []*vector.Vector
		proc       *process.Process
		wantBytes  []byte
		wantScalar bool
	}{
		{
			name:       "TEST01",
			vecs:       makeSubStrBlobVectors([]byte("abcdefghijklmnopqrstuvwxyzqwertyuiopasdfghjklzxcvbnm"), 5, 0, false, procs),
			proc:       procs,
			wantBytes:  []byte("efghijklmnopqrstuvwxyzqwertyuiopasdfghjklzxcvbnm"),
			wantScalar: true,
		},
		{
			name:       "TEST02",
			vecs:       makeSubStrBlobVectors([]byte("abcdefghijklmnopqrstuvwxyzqwertyuiopasdfghjklzxcvbnm"), 27, 0, false, procs),
			proc:       procs,
			wantBytes:  []byte("qwertyuiopasdfghjklzxcvbnm"),
			wantScalar: true,
		},
		{
			name:       "TEST03",
			vecs:       makeSubStrBlobVectors([]byte("abcdefghijklmnopqrstuvwxyzqwertyuiopasdfghjklzxcvbnm"), 50, 0, false, procs),
			proc:       procs,
			wantBytes:  []byte("bnm"),
			wantScalar: true,
		},
		{
			name:       "TEST04",
			vecs:       makeSubStrBlobVectors([]byte("abcdefghijklmnopqrstuvwxyzqwertyuiopasdfghjklzxcvbnm"), 53, 0, false, procs),
			proc:       procs,
			wantBytes:  []byte(""),
			wantScalar: true,
		},
		{
			name:       "TEST05",
			vecs:       makeSubStrBlobVectors([]byte("abcdefghijklmnopqrstuvwxyzqwertyuiopasdfghjklzxcvbnm"), 5, 6, true, procs),
			proc:       procs,
			wantBytes:  []byte("efghij"),
			wantScalar: true,
		},
		{
			name:       "TEST06",
			vecs:       makeSubStrBlobVectors([]byte("abcdefghijklmnopqrstuvwxyzqwertyuiopasdfghjklzxcvbnm"), 5, 10, true, procs),
			proc:       procs,
			wantBytes:  []byte("efghijklmn"),
			wantScalar: true,
		},
		{
			name:       "TEST07",
			vecs:       makeSubStrBlobVectors([]byte("abcdefghijklmnopqrstuvwxyzqwertyuiopasdfghjklzxcvbnm"), 5, 0, true, procs),
			proc:       procs,
			wantBytes:  []byte(""),
			wantScalar: true,
		},
		{
			name:       "TEST08",
			vecs:       makeSubStrBlobVectors([]byte("abcdefghijklmnopqrstuvwxyzqwertyuiopasdfghjklzxcvbnm"), 6, -8, true, procs),
			proc:       procs,
			wantBytes:  []byte(""),
			wantScalar: true,
		},
		{
			name:       "TEST09",
			vecs:       makeSubStrBlobVectors([]byte("abcdefghijklmnopqrstuvwxyzqwertyuiopasdfghjklzxcvbnm"), 6, -9, true, procs),
			proc:       procs,
			wantBytes:  []byte(""),
			wantScalar: true,
		},
		{
			name:       "TEST09",
			vecs:       makeSubStrBlobVectors([]byte("abcdefghijklmnopqrstuvwxyzqwertyuiopasdfghjklzxcvbnm"), 6, -4, true, procs),
			proc:       procs,
			wantBytes:  []byte(""),
			wantScalar: true,
		},
		{
			name:       "TEST10",
			vecs:       makeSubStrBlobVectors([]byte("abcdefghijklmnopqrstuvwxyzqwertyuiopasdfghjklzxcvbnm"), 6, -1, true, procs),
			proc:       procs,
			wantBytes:  []byte(""),
			wantScalar: true,
		},
		{
			name:       "Test11",
			vecs:       makeSubStrBlobVectors([]byte("abcdefghijklmnopqrstuvwxyzqwertyuiopasdfghjklzxcvbnm"), -4, 0, false, procs),
			proc:       procs,
			wantBytes:  []byte("vbnm"),
			wantScalar: true,
		},
		{
			name:       "Test12",
			vecs:       makeSubStrBlobVectors([]byte("abcdefghijklmnopqrstuvwxyzqwertyuiopasdfghjklzxcvbnm"), -14, 0, false, procs),
			proc:       procs,
			wantBytes:  []byte("dfghjklzxcvbnm"),
			wantScalar: true,
		},
		{
			name:       "Test13",
			vecs:       makeSubStrBlobVectors([]byte("abcdefghijklmnopqrstuvwxyzqwertyuiopasdfghjklzxcvbnm"), -50, 0, false, procs),
			proc:       procs,
			wantBytes:  []byte("cdefghijklmnopqrstuvwxyzqwertyuiopasdfghjklzxcvbnm"),
			wantScalar: true,
		},
		{
			name:       "Test14",
			vecs:       makeSubStrBlobVectors([]byte("abcdefghijklmnopqrstuvwxyzqwertyuiopasdfghjklzxcvbnm"), -4, 3, true, procs),
			proc:       procs,
			wantBytes:  []byte("vbn"),
			wantScalar: true,
		},
		{
			name:       "Test15",
			vecs:       makeSubStrBlobVectors([]byte("abcdefghijklmnopqrstuvwxyzqwertyuiopasdfghjklzxcvbnm"), -26, 10, true, procs),
			proc:       procs,
			wantBytes:  []byte("qwertyuiop"),
			wantScalar: true,
		},
		{
			name:       "Test16",
			vecs:       makeSubStrBlobVectors([]byte("abcdefghijklmnopqrstuvwxyzqwertyuiopasdfghjklzxcvbnm"), -14, 15, true, procs),
			proc:       procs,
			wantBytes:  []byte("dfghjklzxcvbnm"),
			wantScalar: true,
		},
		{
			name:       "Test17",
			vecs:       makeSubStrBlobVectors([]byte("abcdefghijklmnopqrstuvwxyzqwertyuiopasdfghjklzxcvbnm"), -53, 10, true, procs),
			proc:       procs,
			wantBytes:  []byte(""),
			wantScalar: true,
		},
		{
			name:       "Test18",
			vecs:       makeSubStrBlobVectors([]byte("abcdefghijklmnopqrstuvwxyzqwertyuiopasdfghjklzxcvbnm"), -53, 20, true, procs),
			proc:       procs,
			wantBytes:  []byte(""),
			wantScalar: true,
		},
		{
			name:       "Test19",
			vecs:       makeSubStrBlobVectors([]byte("abcdefghijklmnopqrstuvwxyzqwertyuiopasdfghjklzxcvbnm"), -53, 2, true, procs),
			proc:       procs,
			wantBytes:  []byte(""),
			wantScalar: true,
		},
		{
			name:       "Test20",
			vecs:       makeSubStrBlobVectors([]byte("abcdefghijklmnopqrstuvwxyzqwertyuiopasdfghjklzxcvbnm"), -50, 2, true, procs),
			proc:       procs,
			wantBytes:  []byte("cd"),
			wantScalar: true,
		},
		{
			name:       "Test21",
			vecs:       makeSubStrBlobVectors([]byte("abcdefghijklmnopqrstuvwxyzqwertyuiopasdfghjklzxcvbnm"), -12, 14, true, procs),
			proc:       procs,
			wantBytes:  []byte("ghjklzxcvbnm"),
			wantScalar: true,
		},
		{
			name:       "Test22",
			vecs:       makeSubStrBlobVectors([]byte("abcdefghijklmnopqrstuvwxyzqwertyuiopasdfghjklzxcvbnm"), -12, 0, true, procs),
			proc:       procs,
			wantBytes:  []byte(""),
			wantScalar: true,
		},
		{
			name:       "Test23",
			vecs:       makeSubStrBlobVectors([]byte("abcdefghijklmnopqrstuvwxyzqwertyuiopasdfghjklzxcvbnm"), -6, -5, true, procs),
			proc:       procs,
			wantBytes:  []byte(""),
			wantScalar: true,
		},
		{
			name:       "Test24",
			vecs:       makeSubStrBlobVectors([]byte("abcdefghijklmnopqrstuvwxyzqwertyuiopasdfghjklzxcvbnm"), -6, -10, true, procs),
			proc:       procs,
			wantBytes:  []byte(""),
			wantScalar: true,
		},
		{
			name:       "Test25",
			vecs:       makeSubStrBlobVectors([]byte("abcdefghijklmnopqrstuvwxyzqwertyuiopasdfghjklzxcvbnm"), -6, 0, true, procs),
			proc:       procs,
			wantBytes:  []byte(""),
			wantScalar: true,
		},
	}

	for _, c := range cases {
		t.Run(c.name, func(t *testing.T) {
			substr, err := Substring(c.vecs, c.proc)
			if err != nil {
				t.Fatal(err)
			}
			require.Equal(t, c.wantBytes, substr.GetBytesAt(0))
			require.Equal(t, c.wantScalar, substr.IsConst())
		})
	}
}

// Construct vector parameter of substring function
func makeSubStrVectors(src string, start int64, length int64, withLength bool) []*vector.Vector {
	vec := make([]*vector.Vector, 2)
	vec[0] = vector.NewConstBytes(types.T_varchar.ToType(), []byte(src), 1, testutil.TestUtilMp)
	vec[1] = vector.NewConstFixed(types.T_int64.ToType(), start, 1, testutil.TestUtilMp)
	if withLength {
		lvec := vector.NewConstFixed(types.T_int64.ToType(), length, 1, testutil.TestUtilMp)
		vec = append(vec, lvec)
	}
	return vec
}

func makeSubStrBlobVectors(src []byte, start int64, length int64, withLength bool, procs *process.Process) []*vector.Vector {
	inputVector := make([]*vector.Vector, 2)
<<<<<<< HEAD
	inputType := types.New(types.T_blob, 0, 0, 0)
	inputVector[0] = vector.NewConstBytes(inputType, src, 1, procs.Mp())
	inputVector[1] = vector.NewConstFixed(types.T_int64.ToType(), start, 1, testutil.TestUtilMp)
=======
	inputType := types.New(types.T_blob, 0, 0)
	inputVector[0] = vector.NewConst(inputType, 1)
	inputVector[0].Append(src, false, procs.Mp())
	inputVector[1] = vector.NewConstFixed(types.T_int64.ToType(), 10, start, testutil.TestUtilMp)
>>>>>>> 1d72c40b
	if withLength {
		lvec := vector.NewConstFixed(types.T_int64.ToType(), length, 1, testutil.TestUtilMp)
		inputVector = append(inputVector, lvec)
	}
	return inputVector
}<|MERGE_RESOLUTION|>--- conflicted
+++ resolved
@@ -653,16 +653,9 @@
 
 func makeSubStrBlobVectors(src []byte, start int64, length int64, withLength bool, procs *process.Process) []*vector.Vector {
 	inputVector := make([]*vector.Vector, 2)
-<<<<<<< HEAD
-	inputType := types.New(types.T_blob, 0, 0, 0)
+	inputType := types.T_blob.ToType()
 	inputVector[0] = vector.NewConstBytes(inputType, src, 1, procs.Mp())
 	inputVector[1] = vector.NewConstFixed(types.T_int64.ToType(), start, 1, testutil.TestUtilMp)
-=======
-	inputType := types.New(types.T_blob, 0, 0)
-	inputVector[0] = vector.NewConst(inputType, 1)
-	inputVector[0].Append(src, false, procs.Mp())
-	inputVector[1] = vector.NewConstFixed(types.T_int64.ToType(), 10, start, testutil.TestUtilMp)
->>>>>>> 1d72c40b
 	if withLength {
 		lvec := vector.NewConstFixed(types.T_int64.ToType(), length, 1, testutil.TestUtilMp)
 		inputVector = append(inputVector, lvec)
