// Copyright 2021 - 2022 Matrix Origin
//
// Licensed under the Apache License, Version 2.0 (the "License");
// you may not use this file except in compliance with the License.
// You may obtain a copy of the License at
//
//	http://www.apache.org/licenses/LICENSE-2.0
//
// Unless required by applicable law or agreed to in writing, software
// distributed under the License is distributed on an "AS IS" BASIS,
// WITHOUT WARRANTIES OR CONDITIONS OF ANY KIND, either express or implied.
// See the License for the specific language governing permissions and
// limitations under the License.
package multi

import (
	"math"

	"github.com/matrixorigin/matrixone/pkg/common/moerr"
	"github.com/matrixorigin/matrixone/pkg/container/nulls"
	"github.com/matrixorigin/matrixone/pkg/container/types"
	"github.com/matrixorigin/matrixone/pkg/container/vector"
	"github.com/matrixorigin/matrixone/pkg/sql/plan/function/builtin/binary"
	"github.com/matrixorigin/matrixone/pkg/vectorize/fromunixtime"
	"github.com/matrixorigin/matrixone/pkg/vm/process"
)

const (
	max_unix_timestamp_int = 32536771199
)

func FromUnixTimeInt64(ivecs []*vector.Vector, proc *process.Process) (*vector.Vector, error) {
	inVec := ivecs[0]
	if inVec.IsConstNull() {
		return vector.NewConstNull(types.T_datetime.ToType(), inVec.Length(), proc.Mp()), nil
	}

	times := vector.MustFixedCol[int64](inVec)
	if inVec.IsConst() {
		if times[0] < 0 || times[0] > max_unix_timestamp_int {
			return vector.NewConstNull(types.T_datetime.ToType(), inVec.Length(), proc.Mp()), nil
		}

		var rs [1]types.Datetime
		fromunixtime.UnixToDatetime(proc.SessionInfo.TimeZone, times, rs[:])
		rvec := vector.NewConstFixed(types.T_datetime.ToType(), rs[0], inVec.Length(), proc.Mp())
		return rvec, nil
	} else {
		rs := make([]types.Datetime, len(times))
		fromunixtime.UnixToDatetime(proc.SessionInfo.TimeZone, times, rs)
		vec := vector.NewVec(types.T_datetime.ToType())
		nulls.Set(vec.GetNulls(), inVec.GetNulls())
		vector.AppendFixedList(vec, rs, nil, proc.Mp())
		for i := 0; i < len(times); i++ {
			if times[i] < 0 || times[i] > max_unix_timestamp_int {
				nulls.Add(vec.GetNulls(), uint64(i))
			}
		}
		return vec, nil
	}
}

func FromUnixTimeFloat64(ivecs []*vector.Vector, proc *process.Process) (*vector.Vector, error) {
	inVec := ivecs[0]
	size := types.T(types.T_datetime).TypeLen()
	if inVec.IsConstNull() {
		return vector.NewConstNull(types.T_datetime.ToType(), inVec.Length(), proc.Mp()), nil
	}

<<<<<<< HEAD
	times := vector.MustFixedCol[float64](inVec)
	if inVec.IsConst() {
=======
		t := types.Type{Oid: types.T_datetime, Size: int32(size), Scale: 6}
		vec := vector.NewConstFixed(t, 1, rs[0], proc.Mp())
>>>>>>> 1d72c40b
		if times[0] < 0 || times[0] > max_unix_timestamp_int {
			return vector.NewConstNull(types.T_datetime.ToType(), inVec.Length(), proc.Mp()), nil
		}

		var rs [1]types.Datetime
		ints, fracs := splitDecimalToIntAndFrac(times)
		fromunixtime.UnixToDateTimeWithNsec(proc.SessionInfo.TimeZone, ints, fracs, rs[:])

		t := types.Type{Oid: types.T_datetime, Size: int32(size), Precision: 6}
		rvec := vector.NewConstFixed(t, rs[0], inVec.Length(), proc.Mp())
		return rvec, nil
	} else {
		rs := make([]types.Datetime, len(times))
		ints, fracs := splitDecimalToIntAndFrac(times)
		fromunixtime.UnixToDateTimeWithNsec(proc.SessionInfo.TimeZone, ints, fracs, rs)
<<<<<<< HEAD
		t := types.Type{Oid: types.T_datetime, Size: int32(size), Precision: 6}
		rvec := vector.NewVec(t)
		nulls.Set(rvec.GetNulls(), inVec.GetNulls())
		vector.AppendFixedList(rvec, rs, nil, proc.Mp())
=======
		t := types.Type{Oid: types.T_datetime, Size: int32(size), Scale: 6}
		vec := vector.NewWithFixed(t, rs, nulls.NewWithSize(len(rs)), proc.Mp())
>>>>>>> 1d72c40b
		for i := 0; i < len(times); i++ {
			if times[i] < 0 || times[i] > max_unix_timestamp_int {
				nulls.Add(rvec.GetNulls(), uint64(i))
			}
		}
		return rvec, nil
	}
}

func FromUnixTimeInt64Format(ivecs []*vector.Vector, proc *process.Process) (*vector.Vector, error) {
	inVec := ivecs[0]
	formatVec := ivecs[1]
	rtyp := types.T_varchar.ToType()
	if !formatVec.IsConst() {
		return nil, moerr.NewInvalidArg(proc.Ctx, "from_unixtime format", "not constant")
	}
	if inVec.IsConstNull() || formatVec.IsConstNull() {
		return vector.NewConstNull(rtyp, inVec.Length(), proc.Mp()), nil
	}

	formatMask := formatVec.GetStringAt(0)
	if inVec.IsConst() {
		times := vector.MustFixedCol[int64](inVec)
		rs := make([]types.Datetime, 1)
		fromunixtime.UnixToDatetime(proc.SessionInfo.TimeZone, times, rs)
		resCol, err := binary.CalcDateFromat(proc.Ctx, rs, formatMask, inVec.GetNulls())
		if err != nil {
			return nil, err
		}
		vec := vector.NewConstBytes(rtyp, []byte(resCol[0]), inVec.Length(), proc.Mp())
		nulls.Set(vec.GetNulls(), inVec.GetNulls())
		if times[0] < 0 || times[0] > max_unix_timestamp_int {
			nulls.Add(vec.GetNulls(), 0)
		}
		return vec, nil
	} else {
		times := vector.MustFixedCol[int64](inVec)
		rs := make([]types.Datetime, len(times))
		fromunixtime.UnixToDatetime(proc.SessionInfo.TimeZone, times, rs)
		resCol, err := binary.CalcDateFromat(proc.Ctx, rs, formatMask, inVec.GetNulls())
		if err != nil {
			return nil, err
		}
		rvec := vector.NewVec(rtyp)
		vector.AppendStringList(rvec, resCol, nil, proc.Mp())
		nulls.Set(rvec.GetNulls(), inVec.GetNulls())
		for i := 0; i < len(times); i++ {
			if times[i] < 0 || times[i] > max_unix_timestamp_int {
				nulls.Add(rvec.GetNulls(), uint64(i))
			}
		}
		return rvec, nil
	}
}

func FromUnixTimeFloat64Format(ivecs []*vector.Vector, proc *process.Process) (*vector.Vector, error) {
	inVec := ivecs[0]
	formatVec := ivecs[1]
	rtyp := types.T_varchar.ToType()
	if !formatVec.IsConst() {
		return nil, moerr.NewInvalidArg(proc.Ctx, "from_unixtime format", "not constant")
	}
	if inVec.IsConstNull() || formatVec.IsConstNull() {
		return vector.NewConstNull(rtyp, inVec.Length(), proc.Mp()), nil
	}

	formatMask := formatVec.GetStringAt(0)
	if inVec.IsConst() {
		times := vector.MustFixedCol[float64](inVec)
		rs := make([]types.Datetime, 1)
		ints, fracs := splitDecimalToIntAndFrac(times)
		fromunixtime.UnixToDateTimeWithNsec(proc.SessionInfo.TimeZone, ints, fracs, rs)
		resCol, err := binary.CalcDateFromat(proc.Ctx, rs, formatMask, inVec.GetNulls())
		if err != nil {
			return nil, err
		}
		vec := vector.NewConstBytes(rtyp, []byte(resCol[0]), inVec.Length(), proc.Mp())
		nulls.Set(vec.GetNulls(), inVec.GetNulls())
		if times[0] < 0 || times[0] > max_unix_timestamp_int {
			nulls.Add(vec.GetNulls(), 0)
		}
		return vec, nil
	} else {
		times := vector.MustFixedCol[float64](inVec)
		rs := make([]types.Datetime, len(times))
		ints, fracs := splitDecimalToIntAndFrac(times)
		fromunixtime.UnixToDateTimeWithNsec(proc.SessionInfo.TimeZone, ints, fracs, rs)
		resCol, err := binary.CalcDateFromat(proc.Ctx, rs, formatMask, inVec.GetNulls())
		if err != nil {
			return nil, err
		}

		vec := vector.NewVec(rtyp)
		vector.AppendStringList(vec, resCol, nil, proc.Mp())
		nulls.Set(vec.GetNulls(), inVec.GetNulls())
		for i := 0; i < len(times); i++ {
			if times[i] < 0 || times[i] > max_unix_timestamp_int {
				nulls.Add(vec.GetNulls(), uint64(i))
			}
		}
		return vec, nil
	}
}

func splitDecimalToIntAndFrac(floats []float64) ([]int64, []int64) {
	ints := make([]int64, len(floats))
	fracs := make([]int64, len(floats))
	for i, f := range floats {
		intPart := int64(f)
		nano := (f - float64(intPart)) * math.Pow10(9)
		fracPart := int64(nano)
		ints[i] = intPart
		fracs[i] = fracPart
	}
	return ints, fracs
}

func FromUnixTimeUint64(ivecs []*vector.Vector, proc *process.Process) (*vector.Vector, error) {
	uint64ToInt64 := func(from []uint64) []int64 {
		to := make([]int64, len(from))
		for i := range from {
			to[i] = int64(from[i])
		}
		return to
	}
	inVec := ivecs[0]
	times := vector.MustFixedCol[uint64](inVec)
	if inVec.IsConstNull() {
		return vector.NewConstNull(types.T_datetime.ToType(), inVec.Length(), proc.Mp()), nil
	}
	if inVec.IsConst() {
		var rs [1]types.Datetime
		fromunixtime.UnixToDatetime(proc.SessionInfo.TimeZone, uint64ToInt64(times), rs[:])
		rvec := vector.NewConstFixed(types.T_datetime.ToType(), rs[0], inVec.Length(), proc.Mp())
		nulls.Set(rvec.GetNulls(), inVec.GetNulls())

		if times[0] > max_unix_timestamp_int {
			nulls.Add(rvec.GetNulls(), 0)
		}
		return rvec, nil
	} else {
		rs := make([]types.Datetime, len(times))
		fromunixtime.UnixToDatetime(proc.SessionInfo.TimeZone, uint64ToInt64(times), rs)
		rvec := vector.NewVec(types.T_datetime.ToType())
		vector.AppendFixedList(rvec, rs, nil, proc.Mp())
		nulls.Set(rvec.GetNulls(), inVec.GetNulls())

		for i := 0; i < len(times); i++ {
			if times[i] > max_unix_timestamp_int {
				nulls.Add(rvec.GetNulls(), uint64(i))
			}
		}
		return rvec, nil
	}
}

func FromUnixTimeUint64Format(ivecs []*vector.Vector, proc *process.Process) (*vector.Vector, error) {
	uint64ToInt64 := func(from []uint64) []int64 {
		to := make([]int64, len(from))
		for i := range from {
			to[i] = int64(from[i])
		}
		return to
	}

	inVec := ivecs[0]
	formatVec := ivecs[1]
	rtyp := types.T_varchar.ToType()
	if !formatVec.IsConst() {
		return nil, moerr.NewInvalidArg(proc.Ctx, "from_unixtime format", "not constant")
	}
	if inVec.IsConstNull() || formatVec.IsConstNull() {
		return vector.NewConstNull(rtyp, inVec.Length(), proc.Mp()), nil
	}

	formatMask := formatVec.GetStringAt(0)
	if inVec.IsConst() {
		times := vector.MustFixedCol[uint64](inVec)
		rs := make([]types.Datetime, 1)
		fromunixtime.UnixToDatetime(proc.SessionInfo.TimeZone, uint64ToInt64(times), rs)
		resCol, err := binary.CalcDateFromat(proc.Ctx, rs, formatMask, inVec.GetNulls())
		if err != nil {
			return nil, err
		}
		rvec := vector.NewConstBytes(rtyp, []byte(resCol[0]), inVec.Length(), proc.Mp())
		nulls.Set(rvec.GetNulls(), inVec.GetNulls())
		if times[0] > max_unix_timestamp_int {
			nulls.Add(rvec.GetNulls(), 0)
		}
		return rvec, nil
	} else {
		times := vector.MustFixedCol[uint64](inVec)
		rs := make([]types.Datetime, len(times))
		fromunixtime.UnixToDatetime(proc.SessionInfo.TimeZone, uint64ToInt64(times), rs)
		resCol, err := binary.CalcDateFromat(proc.Ctx, rs, formatMask, inVec.GetNulls())
		if err != nil {
			return nil, err
		}
		vec := vector.NewVec(rtyp)
		vector.AppendStringList(vec, resCol, nil, proc.Mp())
		nulls.Set(vec.GetNulls(), inVec.GetNulls())
		for i := 0; i < len(times); i++ {
			if times[i] > max_unix_timestamp_int {
				nulls.Add(vec.GetNulls(), uint64(i))
			}
		}
		return vec, nil
	}
}<|MERGE_RESOLUTION|>--- conflicted
+++ resolved
@@ -62,18 +62,12 @@
 
 func FromUnixTimeFloat64(ivecs []*vector.Vector, proc *process.Process) (*vector.Vector, error) {
 	inVec := ivecs[0]
-	size := types.T(types.T_datetime).TypeLen()
 	if inVec.IsConstNull() {
 		return vector.NewConstNull(types.T_datetime.ToType(), inVec.Length(), proc.Mp()), nil
 	}
 
-<<<<<<< HEAD
 	times := vector.MustFixedCol[float64](inVec)
 	if inVec.IsConst() {
-=======
-		t := types.Type{Oid: types.T_datetime, Size: int32(size), Scale: 6}
-		vec := vector.NewConstFixed(t, 1, rs[0], proc.Mp())
->>>>>>> 1d72c40b
 		if times[0] < 0 || times[0] > max_unix_timestamp_int {
 			return vector.NewConstNull(types.T_datetime.ToType(), inVec.Length(), proc.Mp()), nil
 		}
@@ -82,22 +76,17 @@
 		ints, fracs := splitDecimalToIntAndFrac(times)
 		fromunixtime.UnixToDateTimeWithNsec(proc.SessionInfo.TimeZone, ints, fracs, rs[:])
 
-		t := types.Type{Oid: types.T_datetime, Size: int32(size), Precision: 6}
-		rvec := vector.NewConstFixed(t, rs[0], inVec.Length(), proc.Mp())
+		rtyp := types.New(types.T_datetime, 0, 6)
+		rvec := vector.NewConstFixed(rtyp, rs[0], inVec.Length(), proc.Mp())
 		return rvec, nil
 	} else {
 		rs := make([]types.Datetime, len(times))
 		ints, fracs := splitDecimalToIntAndFrac(times)
 		fromunixtime.UnixToDateTimeWithNsec(proc.SessionInfo.TimeZone, ints, fracs, rs)
-<<<<<<< HEAD
-		t := types.Type{Oid: types.T_datetime, Size: int32(size), Precision: 6}
-		rvec := vector.NewVec(t)
+		rtyp := types.New(types.T_datetime, 0, 6)
+		rvec := vector.NewVec(rtyp)
 		nulls.Set(rvec.GetNulls(), inVec.GetNulls())
 		vector.AppendFixedList(rvec, rs, nil, proc.Mp())
-=======
-		t := types.Type{Oid: types.T_datetime, Size: int32(size), Scale: 6}
-		vec := vector.NewWithFixed(t, rs, nulls.NewWithSize(len(rs)), proc.Mp())
->>>>>>> 1d72c40b
 		for i := 0; i < len(times); i++ {
 			if times[i] < 0 || times[i] > max_unix_timestamp_int {
 				nulls.Add(rvec.GetNulls(), uint64(i))
