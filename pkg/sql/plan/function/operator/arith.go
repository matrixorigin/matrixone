// Copyright 2021 - 2022 Matrix Origin
//
// Licensed under the Apache License, Version 2.0 (the "License");
// you may not use this file except in compliance with the License.
// You may obtain a copy of the License at
//
//      http://www.apache.org/licenses/LICENSE-2.0
//
// Unless required by applicable law or agreed to in writing, software
// distributed under the License is distributed on an "AS IS" BASIS,
// WITHOUT WARRANTIES OR CONDITIONS OF ANY KIND, either express or implied.
// See the License for the specific language governing permissions and
// limitations under the License.

package operator

import (
	"github.com/matrixorigin/matrixone/pkg/vectorize/div"
	"github.com/matrixorigin/matrixone/pkg/vectorize/mod"
	"github.com/matrixorigin/matrixone/pkg/vectorize/mult"
	"github.com/matrixorigin/matrixone/pkg/vectorize/sub"
	"golang.org/x/exp/constraints"

	"github.com/matrixorigin/matrixone/pkg/container/nulls"
	"github.com/matrixorigin/matrixone/pkg/container/types"
	"github.com/matrixorigin/matrixone/pkg/container/vector"
	"github.com/matrixorigin/matrixone/pkg/vectorize/add"
	"github.com/matrixorigin/matrixone/pkg/vm/process"
)

//
// This file contains some vectorized arithmatic operators.
//

type arithT interface {
	constraints.Integer | constraints.Float | bool |
		types.Decimal64 | types.Decimal128
}

type arithFn func(v1, v2, r *vector.Vector) error

// Generic T1 is the operand type and generic T2 is the return value type
func Arith[T1 arithT, T2 arithT](ivecs []*vector.Vector, proc *process.Process, typ types.Type, afn arithFn) (*vector.Vector, error) {
	left, right := ivecs[0], ivecs[1]
	if left.IsConstNull() || right.IsConstNull() {
		return vector.NewConstNull(typ, left.Length(), proc.Mp()), nil
	}

	leftValues, rightValues := vector.MustFixedCol[T1](left), vector.MustFixedCol[T1](right)

	if left.IsConst() && right.IsConst() {
		var dval T2
		rvec := vector.NewConstFixed(typ, dval, left.Length(), proc.Mp())
		if err := afn(left, right, rvec); err != nil {
			return nil, err
		}
		return rvec, nil
	}

	nEle := len(leftValues)
	if left.IsConst() {
		nEle = len(rightValues)
	}

	rvec, err := proc.AllocVectorOfRows(typ, nEle, nil)
	if err != nil {
		return nil, err
	}
	nulls.Or(left.GetNulls(), right.GetNulls(), rvec.GetNulls())
	if err = afn(left, right, rvec); err != nil {
		return nil, err
	}
	return rvec, nil
}

// Addition operation
func PlusUint[T constraints.Unsigned](args []*vector.Vector, proc *process.Process) (*vector.Vector, error) {
	return Arith[T, T](args, proc, *args[0].GetType(), add.NumericAddUnsigned[T])
}
func PlusInt[T constraints.Signed](args []*vector.Vector, proc *process.Process) (*vector.Vector, error) {
	return Arith[T, T](args, proc, *args[0].GetType(), add.NumericAddSigned[T])
}
func PlusFloat[T constraints.Float](args []*vector.Vector, proc *process.Process) (*vector.Vector, error) {
	return Arith[T, T](args, proc, *args[0].GetType(), add.NumericAddFloat[T])
}
func PlusDecimal64(args []*vector.Vector, proc *process.Process) (*vector.Vector, error) {
	lv, rv := args[0], args[1]
	lvScale, rvScale := lv.GetType().Scale, rv.GetType().Scale
	resultScale := lvScale
	if lvScale < rvScale {
		resultScale = rvScale
	}
	resultTyp := types.Type{Oid: types.T_decimal64, Size: 8, Width: 18, Scale: resultScale}
	return Arith[types.Decimal64, types.Decimal64](args, proc, resultTyp, add.Decimal64VecAdd)
}
func PlusDecimal128(args []*vector.Vector, proc *process.Process) (*vector.Vector, error) {
	lv, rv := args[0], args[1]
	lvScale, rvScale := lv.GetType().Scale, rv.GetType().Scale
	resultScale := lvScale
	if lvScale < rvScale {
		resultScale = rvScale
	}
	resultTyp := types.Type{Oid: types.T_decimal128, Size: 16, Width: 38, Scale: resultScale}
	return Arith[types.Decimal128, types.Decimal128](args, proc, resultTyp, add.Decimal128VecAdd)
}

// Subtraction operation
func MinusUint[T constraints.Unsigned](args []*vector.Vector, proc *process.Process) (*vector.Vector, error) {
	return Arith[T, T](args, proc, *args[0].GetType(), sub.NumericSubUnsigned[T])
}
func MinusInt[T constraints.Signed](args []*vector.Vector, proc *process.Process) (*vector.Vector, error) {
	return Arith[T, T](args, proc, *args[0].GetType(), sub.NumericSubSigned[T])
}
func MinusFloat[T constraints.Float](args []*vector.Vector, proc *process.Process) (*vector.Vector, error) {
	return Arith[T, T](args, proc, *args[0].GetType(), sub.NumericSubFloat[T])
}
func MinusDecimal64(args []*vector.Vector, proc *process.Process) (*vector.Vector, error) {
	lv, rv := args[0], args[1]
	lvScale, rvScale := lv.GetType().Scale, rv.GetType().Scale
	resultScale := lvScale
	if lvScale < rvScale {
		resultScale = rvScale
	}
	resultTyp := types.Type{Oid: types.T_decimal64, Size: 8, Width: 18, Scale: resultScale}
	return Arith[types.Decimal64, types.Decimal64](args, proc, resultTyp, sub.Decimal64VecSub)
}
func MinusDecimal128(args []*vector.Vector, proc *process.Process) (*vector.Vector, error) {
	lv, rv := args[0], args[1]
	lvScale := lv.GetType().Scale
	rvScale := rv.GetType().Scale
	resultScale := lvScale
	if lvScale < rvScale {
		resultScale = rvScale
	}
	resultTyp := types.Type{Oid: types.T_decimal128, Size: 16, Width: 38, Scale: resultScale}
	return Arith[types.Decimal128, types.Decimal128](args, proc, resultTyp, sub.Decimal128VecSub)
}

func MinusDatetime(args []*vector.Vector, proc *process.Process) (*vector.Vector, error) {
	rtyp := types.T_int64.ToType()
	return Arith[types.Datetime, int64](args, proc, rtyp, sub.DatetimeSub)
}

// Multiplication operation
func MultUint[T constraints.Unsigned](args []*vector.Vector, proc *process.Process) (*vector.Vector, error) {
	return Arith[T, T](args, proc, *args[0].GetType(), mult.NumericMultUnsigned[T])
}
func MultInt[T constraints.Signed](args []*vector.Vector, proc *process.Process) (*vector.Vector, error) {
	return Arith[T, T](args, proc, *args[0].GetType(), mult.NumericMultSigned[T])
}
func MultFloat[T constraints.Float](args []*vector.Vector, proc *process.Process) (*vector.Vector, error) {
	return Arith[T, T](args, proc, *args[0].GetType(), mult.NumericMultFloat[T])
}
func MultDecimal64(args []*vector.Vector, proc *process.Process) (*vector.Vector, error) {
	lv, rv := args[0], args[1]
<<<<<<< HEAD
	resultScale := lv.Typ.Scale + rv.Typ.Scale
	resultTyp := types.Type{Oid: types.T_decimal128, Size: 16, Width: 38, Scale: resultScale}
=======
	resultScale := lv.GetType().Scale + rv.GetType().Scale
	resultTyp := types.Type{Oid: types.T_decimal128, Size: types.DECIMAL128_NBYTES, Width: types.DECIMAL128_WIDTH, Scale: resultScale}
>>>>>>> 52eaeca1
	return Arith[types.Decimal64, types.Decimal128](args, proc, resultTyp, mult.Decimal64VecMult)
}
func MultDecimal128(args []*vector.Vector, proc *process.Process) (*vector.Vector, error) {
	lv, rv := args[0], args[1]
<<<<<<< HEAD
	resultScale := lv.Typ.Scale + rv.Typ.Scale
	resultTyp := types.Type{Oid: types.T_decimal128, Size: 16, Width: 38, Scale: resultScale}
=======
	resultScale := lv.GetType().Scale + rv.GetType().Scale
	resultTyp := types.Type{Oid: types.T_decimal128, Size: types.DECIMAL128_NBYTES, Width: types.DECIMAL128_WIDTH, Scale: resultScale}
>>>>>>> 52eaeca1
	return Arith[types.Decimal128, types.Decimal128](args, proc, resultTyp, mult.Decimal128VecMult)
}

// Division operation
func DivFloat[T constraints.Float](args []*vector.Vector, proc *process.Process) (*vector.Vector, error) {
	return Arith[T, T](args, proc, *args[0].GetType(), div.NumericDivFloat[T])
}
func DivDecimal64(args []*vector.Vector, proc *process.Process) (*vector.Vector, error) {
<<<<<<< HEAD
	var scale int32
	if args[0].Typ.Scale == 0 {
		scale = 4
	} else {
		scale = 4 + args[0].Typ.Scale
	}
	resultTyp := types.Type{Oid: types.T_decimal128, Size: 16, Width: 38, Scale: scale}
	return Arith[types.Decimal64, types.Decimal128](args, proc, resultTyp, div.Decimal64VecDiv)
}
func DivDecimal128(args []*vector.Vector, proc *process.Process) (*vector.Vector, error) {
	var scale int32
	if args[0].Typ.Scale == 0 {
		scale = 4
	} else {
		scale = 4 + args[0].Typ.Scale
	}
	resultTyp := types.Type{Oid: types.T_decimal128, Size: 16, Width: 38, Scale: scale}
=======
	scale := types.MYSQL_DEFAULT_SCALE + args[0].GetType().Scale
	resultTyp := types.Type{Oid: types.T_decimal128, Size: types.DECIMAL128_NBYTES, Width: types.DECIMAL128_WIDTH, Scale: scale}
	return Arith[types.Decimal64, types.Decimal128](args, proc, resultTyp, div.Decimal64VecDiv)
}
func DivDecimal128(args []*vector.Vector, proc *process.Process) (*vector.Vector, error) {
	scale := types.MYSQL_DEFAULT_SCALE + args[0].GetType().Scale
	resultTyp := types.Type{Oid: types.T_decimal128, Size: types.DECIMAL128_NBYTES, Width: types.DECIMAL128_WIDTH, Scale: scale}
>>>>>>> 52eaeca1
	return Arith[types.Decimal128, types.Decimal128](args, proc, resultTyp, div.Decimal128VecDiv)
}

// Integer division operation
func IntegerDivFloat[T constraints.Float](args []*vector.Vector, proc *process.Process) (*vector.Vector, error) {
	resultTyp := types.T_int64.ToType()
	return Arith[T, int64](args, proc, resultTyp, div.NumericIntegerDivFloat[T])
}

// mod operation
func ModUint[T constraints.Unsigned](args []*vector.Vector, proc *process.Process) (*vector.Vector, error) {
	return Arith[T, T](args, proc, *args[0].GetType(), mod.NumericModUnsigned[T])
}
func ModInt[T constraints.Signed](args []*vector.Vector, proc *process.Process) (*vector.Vector, error) {
	return Arith[T, T](args, proc, *args[0].GetType(), mod.NumericModSigned[T])
}
func ModFloat[T constraints.Float](args []*vector.Vector, proc *process.Process) (*vector.Vector, error) {
	return Arith[T, T](args, proc, *args[0].GetType(), mod.NumericModFloat[T])
}<|MERGE_RESOLUTION|>--- conflicted
+++ resolved
@@ -153,24 +153,32 @@
 }
 func MultDecimal64(args []*vector.Vector, proc *process.Process) (*vector.Vector, error) {
 	lv, rv := args[0], args[1]
-<<<<<<< HEAD
-	resultScale := lv.Typ.Scale + rv.Typ.Scale
-	resultTyp := types.Type{Oid: types.T_decimal128, Size: 16, Width: 38, Scale: resultScale}
-=======
-	resultScale := lv.GetType().Scale + rv.GetType().Scale
-	resultTyp := types.Type{Oid: types.T_decimal128, Size: types.DECIMAL128_NBYTES, Width: types.DECIMAL128_WIDTH, Scale: resultScale}
->>>>>>> 52eaeca1
+	resultScale := int32(12)
+	if resultScale < lv.GetType().Scale {
+		resultScale = lv.GetType().Scale
+	}
+	if resultScale < rv.GetType().Scale {
+		resultScale = rv.GetType().Scale
+	}
+	if resultScale > lv.GetType().Scale+rv.GetType().Scale {
+		resultScale = lv.GetType().Scale + rv.GetType().Scale
+	}
+	resultTyp := types.Type{Oid: types.T_decimal128, Size: 16, Width: 38, Scale: resultScale}
 	return Arith[types.Decimal64, types.Decimal128](args, proc, resultTyp, mult.Decimal64VecMult)
 }
 func MultDecimal128(args []*vector.Vector, proc *process.Process) (*vector.Vector, error) {
 	lv, rv := args[0], args[1]
-<<<<<<< HEAD
-	resultScale := lv.Typ.Scale + rv.Typ.Scale
-	resultTyp := types.Type{Oid: types.T_decimal128, Size: 16, Width: 38, Scale: resultScale}
-=======
-	resultScale := lv.GetType().Scale + rv.GetType().Scale
-	resultTyp := types.Type{Oid: types.T_decimal128, Size: types.DECIMAL128_NBYTES, Width: types.DECIMAL128_WIDTH, Scale: resultScale}
->>>>>>> 52eaeca1
+	resultScale := int32(12)
+	if resultScale < lv.GetType().Scale {
+		resultScale = lv.GetType().Scale
+	}
+	if resultScale < rv.GetType().Scale {
+		resultScale = rv.GetType().Scale
+	}
+	if resultScale > lv.GetType().Scale+rv.GetType().Scale {
+		resultScale = lv.GetType().Scale + rv.GetType().Scale
+	}
+	resultTyp := types.Type{Oid: types.T_decimal128, Size: 16, Width: 38, Scale: resultScale}
 	return Arith[types.Decimal128, types.Decimal128](args, proc, resultTyp, mult.Decimal128VecMult)
 }
 
@@ -179,33 +187,27 @@
 	return Arith[T, T](args, proc, *args[0].GetType(), div.NumericDivFloat[T])
 }
 func DivDecimal64(args []*vector.Vector, proc *process.Process) (*vector.Vector, error) {
-<<<<<<< HEAD
-	var scale int32
-	if args[0].Typ.Scale == 0 {
-		scale = 4
-	} else {
-		scale = 4 + args[0].Typ.Scale
+	lv := args[0]
+	scale := int32(12)
+	if scale < lv.GetType().Scale {
+		scale = lv.GetType().Scale
+	}
+	if scale > lv.GetType().Scale+6 {
+		scale = lv.GetType().Scale + 6
 	}
 	resultTyp := types.Type{Oid: types.T_decimal128, Size: 16, Width: 38, Scale: scale}
 	return Arith[types.Decimal64, types.Decimal128](args, proc, resultTyp, div.Decimal64VecDiv)
 }
 func DivDecimal128(args []*vector.Vector, proc *process.Process) (*vector.Vector, error) {
-	var scale int32
-	if args[0].Typ.Scale == 0 {
-		scale = 4
-	} else {
-		scale = 4 + args[0].Typ.Scale
+	lv := args[0]
+	scale := int32(12)
+	if scale < lv.GetType().Scale {
+		scale = lv.GetType().Scale
+	}
+	if scale > lv.GetType().Scale+6 {
+		scale = lv.GetType().Scale + 6
 	}
 	resultTyp := types.Type{Oid: types.T_decimal128, Size: 16, Width: 38, Scale: scale}
-=======
-	scale := types.MYSQL_DEFAULT_SCALE + args[0].GetType().Scale
-	resultTyp := types.Type{Oid: types.T_decimal128, Size: types.DECIMAL128_NBYTES, Width: types.DECIMAL128_WIDTH, Scale: scale}
-	return Arith[types.Decimal64, types.Decimal128](args, proc, resultTyp, div.Decimal64VecDiv)
-}
-func DivDecimal128(args []*vector.Vector, proc *process.Process) (*vector.Vector, error) {
-	scale := types.MYSQL_DEFAULT_SCALE + args[0].GetType().Scale
-	resultTyp := types.Type{Oid: types.T_decimal128, Size: types.DECIMAL128_NBYTES, Width: types.DECIMAL128_WIDTH, Scale: scale}
->>>>>>> 52eaeca1
 	return Arith[types.Decimal128, types.Decimal128](args, proc, resultTyp, div.Decimal128VecDiv)
 }
 
