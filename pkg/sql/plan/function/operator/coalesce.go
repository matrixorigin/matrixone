--- conflicted
+++ resolved
@@ -133,25 +133,13 @@
 	startIdx := 0
 	for i := 0; i < len(vs); i++ {
 		input := vs[i]
-<<<<<<< HEAD
 		if input.IsConst() {
 			if !input.IsConstNull() {
 				cols := vector.MustFixedCol[T](input)
 				r := vector.NewConstFixed(t, cols[0], vecLen, proc.Mp())
-				r.GetType().Precision = input.GetType().Precision
 				r.GetType().Width = input.GetType().Width
 				r.GetType().Scale = input.GetType().Scale
 				r.SetLength(1)
-=======
-		if input.IsScalar() {
-			if !input.IsScalarNull() {
-				cols := vector.MustTCols[T](input)
-				r := proc.AllocScalarVector(t)
-				r.Typ.Width = input.Typ.Width
-				r.Typ.Scale = input.Typ.Scale
-				r.Col = make([]T, 1)
-				r.Col.([]T)[0] = cols[0]
->>>>>>> 1d72c40b
 				return r, nil
 			}
 		} else {
