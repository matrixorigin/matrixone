// Copyright 2022 Matrix Origin
//
// Licensed under the Apache License, Version 2.0 (the "License");
// you may not use this file except in compliance with the License.
// You may obtain a copy of the License at
//
//      http://www.apache.org/licenses/LICENSE-2.0
//
// Unless required by applicable law or agreed to in writing, software
// distributed under the License is distributed on an "AS IS" BASIS,
// WITHOUT WARRANTIES OR CONDITIONS OF ANY KIND, either express or implied.
// See the License for the specific language governing permissions and
// limitations under the License.

package operator

import (
	"fmt"
	"strconv"
	"strings"

	"github.com/matrixorigin/matrixone/pkg/sql/plan/function/builtin/binary"
	"github.com/matrixorigin/matrixone/pkg/vectorize/timestamp"

	"github.com/matrixorigin/matrixone/pkg/common/moerr"

	"github.com/matrixorigin/matrixone/pkg/container/nulls"
	"github.com/matrixorigin/matrixone/pkg/container/types"
	"github.com/matrixorigin/matrixone/pkg/container/vector"
	"github.com/matrixorigin/matrixone/pkg/errno"
	"github.com/matrixorigin/matrixone/pkg/sql/errors"
	"github.com/matrixorigin/matrixone/pkg/vm/process"
	"golang.org/x/exp/constraints"
)

func Cast(vs []*vector.Vector, proc *process.Process) (*vector.Vector, error) {
	vec, err := doCast(vs, proc)
	if err != nil {
		extraError := ""
		if sqlErr, ok := err.(*errors.SqlError); ok {
			if sqlErr.Code() == errno.SyntaxErrororAccessRuleViolation {
				return nil, err
			}
		}
		if moErr, ok := err.(*moerr.Error); ok {
			if moErr.Code == moerr.OUT_OF_RANGE {
				extraError = " Reason: overflow"
			}
		}
		return nil, formatCastError(vs[0], vs[1].Typ, extraError)
	}
	return vec, err
}

// shorten the string to the one with no more than 101 characters.
func shortenValueString(valueStr string) string {
	utf8Str := []rune(valueStr)
	l := len(utf8Str)
	if l > 100 {
		return string(utf8Str[:100]) + "..."
	}
	return valueStr
}

func formatCastError(vec *vector.Vector, typ types.Type, extraInfo string) error {
	var errStr string
	if vec.IsScalar() {
		if vec.ConstVectorIsNull() {
			errStr = fmt.Sprintf("Can't cast 'NULL' as %v type.", typ)
		} else {
			valueStr := strings.TrimRight(strings.TrimLeft(fmt.Sprintf("%v", vec), "["), "]")
			shortenValueStr := shortenValueString(valueStr)
			errStr = fmt.Sprintf("Can't cast '%s' from %v type to %v type.", shortenValueStr, vec.Typ, typ)
		}
	} else {
		errStr = fmt.Sprintf("Can't cast column from %v type to %v type because of one or more values in that column.", vec.Typ, typ)
	}
	return errors.New(errno.InternalError, errStr+extraInfo)
}

func doCast(vs []*vector.Vector, proc *process.Process) (*vector.Vector, error) {
	lv := vs[0]
	rv := vs[1]

	if rv.IsScalarNull() {
		return nil, errors.New(errno.SyntaxErrororAccessRuleViolation, "the target type of cast function cannot be null")
	}
	if lv.IsScalarNull() {
		return proc.AllocScalarNullVector(rv.Typ), nil
	}

	if lv.Typ.Oid == rv.Typ.Oid && lv.Typ.IsFixedLen() {
		switch lv.Typ.Oid {
		case types.T_int8:
			return CastSameType[int8](lv, rv, proc)
		case types.T_int16:
			return CastSameType[int16](lv, rv, proc)
		case types.T_int32:
			return CastSameType[int32](lv, rv, proc)
		case types.T_int64:
			return CastSameType[int64](lv, rv, proc)
		case types.T_uint8:
			return CastSameType[uint8](lv, rv, proc)
		case types.T_uint16:
			return CastSameType[uint16](lv, rv, proc)
		case types.T_uint32:
			return CastSameType[uint32](lv, rv, proc)
		case types.T_uint64:
			return CastSameType[uint64](lv, rv, proc)
		case types.T_float32:
			return CastSameType[float32](lv, rv, proc)
		case types.T_float64:
			return CastSameType[float64](lv, rv, proc)
		case types.T_date:
			return CastSameType[types.Date](lv, rv, proc)
		case types.T_datetime:
			return CastSameType[types.Datetime](lv, rv, proc)
		case types.T_timestamp:
			return CastSameType[types.Timestamp](lv, rv, proc)
		case types.T_decimal64:
			return CastSameType[types.Decimal64](lv, rv, proc)
		case types.T_decimal128:
			return CastSameType[types.Decimal128](lv, rv, proc)
		case types.T_TS:
			return CastSameType[types.TS](lv, rv, proc)
		case types.T_Rowid:
			return CastSameType[types.Rowid](lv, rv, proc)
		default:
			panic("unknow type in case same type of fixed size.")
		}
	}

	if lv.Typ.Oid != rv.Typ.Oid && IsNumeric(lv.Typ.Oid) && IsNumeric(rv.Typ.Oid) {
		switch lv.Typ.Oid {
		case types.T_int8:
			switch rv.Typ.Oid {
			case types.T_int16:
				return CastLeftToRight[int8, int16](lv, rv, proc)
			case types.T_int32:
				return CastLeftToRight[int8, int32](lv, rv, proc)
			case types.T_int64:
				return CastLeftToRight[int8, int64](lv, rv, proc)
			case types.T_uint8:
				return CastLeftToRight[int8, uint8](lv, rv, proc)
			case types.T_uint16:
				return CastLeftToRight[int8, uint16](lv, rv, proc)
			case types.T_uint32:
				return CastLeftToRight[int8, uint32](lv, rv, proc)
			case types.T_uint64:
				return CastLeftToRight[int8, uint64](lv, rv, proc)
			case types.T_float32:
				return CastLeftToRight[int8, float32](lv, rv, proc)
			case types.T_float64:
				return CastLeftToRight[int8, float64](lv, rv, proc)
			}
		case types.T_int16:
			switch rv.Typ.Oid {
			case types.T_int8:
				return CastLeftToRight[int16, int8](lv, rv, proc)
			case types.T_int32:
				return CastLeftToRight[int16, int32](lv, rv, proc)
			case types.T_int64:
				return CastLeftToRight[int16, int64](lv, rv, proc)
			case types.T_uint8:
				return CastLeftToRight[int16, uint8](lv, rv, proc)
			case types.T_uint16:
				return CastLeftToRight[int16, uint16](lv, rv, proc)
			case types.T_uint32:
				return CastLeftToRight[int16, uint32](lv, rv, proc)
			case types.T_uint64:
				return CastLeftToRight[int16, uint64](lv, rv, proc)
			case types.T_float32:
				return CastLeftToRight[int16, float32](lv, rv, proc)
			case types.T_float64:
				return CastLeftToRight[int16, float64](lv, rv, proc)
			}
		case types.T_int32:
			switch rv.Typ.Oid {
			case types.T_int8:
				return CastLeftToRight[int32, int8](lv, rv, proc)
			case types.T_int16:
				return CastLeftToRight[int32, int16](lv, rv, proc)
			case types.T_int64:
				return CastLeftToRight[int32, int64](lv, rv, proc)
			case types.T_uint8:
				return CastLeftToRight[int32, uint8](lv, rv, proc)
			case types.T_uint16:
				return CastLeftToRight[int32, uint16](lv, rv, proc)
			case types.T_uint32:
				return CastLeftToRight[int32, uint32](lv, rv, proc)
			case types.T_uint64:
				return CastLeftToRight[int32, uint64](lv, rv, proc)
			case types.T_float32:
				return CastLeftToRight[int32, float32](lv, rv, proc)
			case types.T_float64:
				return CastLeftToRight[int32, float64](lv, rv, proc)
			}
		case types.T_int64:
			switch rv.Typ.Oid {
			case types.T_int8:
				return CastLeftToRight[int64, int8](lv, rv, proc)
			case types.T_int16:
				return CastLeftToRight[int64, int16](lv, rv, proc)
			case types.T_int32:
				return CastLeftToRight[int64, int32](lv, rv, proc)
			case types.T_uint8:
				return CastLeftToRight[int64, uint8](lv, rv, proc)
			case types.T_uint16:
				return CastLeftToRight[int64, uint16](lv, rv, proc)
			case types.T_uint32:
				return CastLeftToRight[int64, uint32](lv, rv, proc)
			case types.T_uint64:
				return CastInt64ToUint64(lv, rv, proc)
			case types.T_float32:
				return CastLeftToRight[int64, float32](lv, rv, proc)
			case types.T_float64:
				return CastLeftToRight[int64, float64](lv, rv, proc)
			}
		case types.T_uint8:
			switch rv.Typ.Oid {
			case types.T_int8:
				return CastLeftToRight[uint8, int8](lv, rv, proc)
			case types.T_int16:
				return CastLeftToRight[uint8, int16](lv, rv, proc)
			case types.T_int32:
				return CastLeftToRight[uint8, int32](lv, rv, proc)
			case types.T_int64:
				return CastLeftToRight[uint8, int64](lv, rv, proc)
			case types.T_uint16:
				return CastLeftToRight[uint8, uint16](lv, rv, proc)
			case types.T_uint32:
				return CastLeftToRight[uint8, uint32](lv, rv, proc)
			case types.T_uint64:
				return CastLeftToRight[uint8, uint64](lv, rv, proc)
			case types.T_float32:
				return CastLeftToRight[uint8, float32](lv, rv, proc)
			case types.T_float64:
				return CastLeftToRight[uint8, float64](lv, rv, proc)
			}
		case types.T_uint16:
			switch rv.Typ.Oid {
			case types.T_int8:
				return CastLeftToRight[uint16, int8](lv, rv, proc)
			case types.T_int16:
				return CastLeftToRight[uint16, int16](lv, rv, proc)
			case types.T_int32:
				return CastLeftToRight[uint16, int32](lv, rv, proc)
			case types.T_int64:
				return CastLeftToRight[uint16, int64](lv, rv, proc)
			case types.T_uint8:
				return CastLeftToRight[uint16, uint8](lv, rv, proc)
			case types.T_uint32:
				return CastLeftToRight[uint16, uint32](lv, rv, proc)
			case types.T_uint64:
				return CastLeftToRight[uint16, uint64](lv, rv, proc)
			case types.T_float32:
				return CastLeftToRight[uint16, float32](lv, rv, proc)
			case types.T_float64:
				return CastLeftToRight[uint16, float64](lv, rv, proc)
			}
		case types.T_uint32:
			switch rv.Typ.Oid {
			case types.T_int8:
				return CastLeftToRight[uint32, int8](lv, rv, proc)
			case types.T_int16:
				return CastLeftToRight[uint32, int16](lv, rv, proc)
			case types.T_int32:
				return CastLeftToRight[uint32, int32](lv, rv, proc)
			case types.T_int64:
				return CastLeftToRight[uint32, int64](lv, rv, proc)
			case types.T_uint8:
				return CastLeftToRight[uint32, uint8](lv, rv, proc)
			case types.T_uint16:
				return CastLeftToRight[uint32, uint16](lv, rv, proc)
			case types.T_uint64:
				return CastLeftToRight[uint32, uint64](lv, rv, proc)
			case types.T_float32:
				return CastLeftToRight[uint32, float32](lv, rv, proc)
			case types.T_float64:
				return CastLeftToRight[uint32, float64](lv, rv, proc)
			}
		case types.T_uint64:
			switch rv.Typ.Oid {
			case types.T_int8:
				return CastLeftToRight[uint64, int8](lv, rv, proc)
			case types.T_int16:
				return CastLeftToRight[uint64, int16](lv, rv, proc)
			case types.T_int32:
				return CastLeftToRight[uint64, int32](lv, rv, proc)
			case types.T_int64:
				return CastUint64ToInt64(lv, rv, proc)
			case types.T_uint8:
				return CastLeftToRight[uint64, uint8](lv, rv, proc)
			case types.T_uint16:
				return CastLeftToRight[uint64, uint16](lv, rv, proc)
			case types.T_uint32:
				return CastLeftToRight[uint64, uint32](lv, rv, proc)
			case types.T_float32:
				return CastLeftToRight[uint64, float32](lv, rv, proc)
			case types.T_float64:
				return CastLeftToRight[uint64, float64](lv, rv, proc)
			}
		case types.T_float32:
			switch rv.Typ.Oid {
			case types.T_int8:
				return CastFloatToInt[float32, int8](lv, rv, proc)
			case types.T_int16:
				return CastFloatToInt[float32, int16](lv, rv, proc)
			case types.T_int32:
				return CastFloatToInt[float32, int32](lv, rv, proc)
			case types.T_int64:
				return CastFloatToInt[float32, int64](lv, rv, proc)
			case types.T_uint8:
				return CastFloatToInt[float32, uint8](lv, rv, proc)
			case types.T_uint16:
				return CastFloatToInt[float32, uint16](lv, rv, proc)
			case types.T_uint32:
				return CastFloatToInt[float32, uint32](lv, rv, proc)
			case types.T_uint64:
				return CastFloatToInt[float32, uint64](lv, rv, proc)
			case types.T_float64:
				return CastLeftToRight[float32, float64](lv, rv, proc)
			}
		case types.T_float64:
			switch rv.Typ.Oid {
			case types.T_int8:
				return CastFloatToInt[float64, int8](lv, rv, proc)
			case types.T_int16:
				return CastFloatToInt[float64, int16](lv, rv, proc)
			case types.T_int32:
				return CastFloatToInt[float64, int32](lv, rv, proc)
			case types.T_int64:
				return CastFloat64ToInt64(lv, rv, proc)
			case types.T_uint8:
				return CastFloatToInt[float64, uint8](lv, rv, proc)
			case types.T_uint16:
				return CastFloatToInt[float64, uint16](lv, rv, proc)
			case types.T_uint32:
				return CastFloatToInt[float64, uint32](lv, rv, proc)
			case types.T_uint64:
				return CastFloatToInt[float64, uint64](lv, rv, proc)
			case types.T_float32:
				return CastLeftToRight[float64, float32](lv, rv, proc)
			}
		}
	}

	if isString(lv.Typ.Oid) && IsInteger(rv.Typ.Oid) {
		switch rv.Typ.Oid {
		case types.T_int8:
			return CastSpecials1Int[int8](lv, rv, proc)
		case types.T_int16:
			return CastSpecials1Int[int16](lv, rv, proc)
		case types.T_int32:
			return CastSpecials1Int[int32](lv, rv, proc)
		case types.T_int64:
			return CastSpecials1Int[int64](lv, rv, proc)
		case types.T_uint8:
			return CastSpecials1Uint[uint8](lv, rv, proc)
		case types.T_uint16:
			return CastSpecials1Uint[uint16](lv, rv, proc)
		case types.T_uint32:
			return CastSpecials1Uint[uint32](lv, rv, proc)
		case types.T_uint64:
			return CastSpecials1Uint[uint64](lv, rv, proc)
		}
	}

	if isString(lv.Typ.Oid) && IsFloat(rv.Typ.Oid) {
		switch rv.Typ.Oid {
		case types.T_float32:
			return CastSpecials1Float[float32](lv, rv, proc)
		case types.T_float64:
			return CastSpecials1Float[float64](lv, rv, proc)
		}
	}

	if isString(lv.Typ.Oid) && IsDecimal(rv.Typ.Oid) {
		switch rv.Typ.Oid {
		case types.T_decimal64:
			return CastStringAsDecimal64(lv, rv, proc)
		case types.T_decimal128:
			return CastStringAsDecimal128(lv, rv, proc)
		}
	}

	if IsInteger(lv.Typ.Oid) && isString(rv.Typ.Oid) {
		switch lv.Typ.Oid {
		case types.T_int8:
			return CastSpecials2Int[int8](lv, rv, proc)
		case types.T_int16:
			return CastSpecials2Int[int16](lv, rv, proc)
		case types.T_int32:
			return CastSpecials2Int[int32](lv, rv, proc)
		case types.T_int64:
			return CastSpecials2Int[int64](lv, rv, proc)
		case types.T_uint8:
			return CastSpecials2Uint[uint8](lv, rv, proc)
		case types.T_uint16:
			return CastSpecials2Uint[uint16](lv, rv, proc)
		case types.T_uint32:
			return CastSpecials2Uint[uint32](lv, rv, proc)
		case types.T_uint64:
			return CastSpecials2Uint[uint64](lv, rv, proc)
		}
	}

	if IsFloat(lv.Typ.Oid) && isString(rv.Typ.Oid) {
		switch lv.Typ.Oid {
		case types.T_float32:
			return CastSpecials2Float[float32](lv, rv, proc)
		case types.T_float64:
			return CastSpecials2Float[float64](lv, rv, proc)
		}
	}
	if IsDecimal(lv.Typ.Oid) && isString(rv.Typ.Oid) {
		switch lv.Typ.Oid {
		case types.T_decimal64:
			return CastDecimal64ToString(lv, rv, proc)
		case types.T_decimal128:
			return CastDecimal128ToString(lv, rv, proc)
		}
	}

	if isString(lv.Typ.Oid) && isString(rv.Typ.Oid) {
		return CastSpecials3(lv, rv, proc)
	}

	if isSignedInteger(lv.Typ.Oid) && rv.Typ.Oid == types.T_decimal128 {
		switch lv.Typ.Oid {
		case types.T_int8:
			return CastSpecials4[int8](lv, rv, proc)
		case types.T_int16:
			return CastSpecials4[int16](lv, rv, proc)
		case types.T_int32:
			return CastSpecials4[int32](lv, rv, proc)
		case types.T_int64:
			return CastSpecials4[int64](lv, rv, proc)
		}
	}

	//The Big Number will be processed by string, it's ok
	if isSignedInteger(lv.Typ.Oid) && (rv.Typ.Oid == types.T_decimal64) {
		switch lv.Typ.Oid {
		case types.T_int8:
			return CastSpecials4_64[int8](lv, rv, proc)
		case types.T_int16:
			return CastSpecials4_64[int16](lv, rv, proc)
		case types.T_int32:
			return CastSpecials4_64[int32](lv, rv, proc)
		case types.T_int64:
			return CastSpecials4_64[int64](lv, rv, proc)
		}
	}

	if isUnsignedInteger(lv.Typ.Oid) && rv.Typ.Oid == types.T_decimal128 {
		switch lv.Typ.Oid {
		case types.T_uint8:
			return CastSpecialu4[uint8](lv, rv, proc)
		case types.T_uint16:
			return CastSpecialu4[uint16](lv, rv, proc)
		case types.T_uint32:
			return CastSpecialu4[uint32](lv, rv, proc)
		case types.T_uint64:
			return CastSpecialu4[uint64](lv, rv, proc)
		}
	}

	if IsFloat(lv.Typ.Oid) && rv.Typ.Oid == types.T_decimal128 {
		switch lv.Typ.Oid {
		case types.T_float32:
			return CastFloatAsDecimal128[float32](lv, rv, proc)
		case types.T_float64:
			return CastFloatAsDecimal128[float64](lv, rv, proc)
		}
	}

	if IsFloat(lv.Typ.Oid) && rv.Typ.Oid == types.T_decimal64 {
		switch lv.Typ.Oid {
		case types.T_float32:
			return CastFloatAsDecimal64[float32](lv, rv, proc)
		case types.T_float64:
			return CastFloatAsDecimal64[float64](lv, rv, proc)
		}
	}

	if isString(lv.Typ.Oid) && rv.Typ.Oid == types.T_date {
		return CastVarcharAsDate(lv, rv, proc)
	}

	if isString(lv.Typ.Oid) && rv.Typ.Oid == types.T_datetime {
		return CastVarcharAsDatetime(lv, rv, proc)
	}

	if isString(lv.Typ.Oid) && rv.Typ.Oid == types.T_timestamp {
		return CastVarcharAsTimestamp(lv, rv, proc)
	}

	if lv.Typ.Oid == types.T_decimal64 && rv.Typ.Oid == types.T_decimal128 {
		return CastDecimal64AsDecimal128(lv, rv, proc)
	}

	if lv.Typ.Oid == types.T_timestamp && rv.Typ.Oid == types.T_datetime {
		return castTimeStampAsDatetime(lv, rv, proc)
	}

	if lv.Typ.Oid == types.T_datetime && rv.Typ.Oid == types.T_timestamp {
		return CastDatetimeAsTimeStamp(lv, rv, proc)
	}

	if lv.Typ.Oid == types.T_date && rv.Typ.Oid == types.T_timestamp {
		return CastDateAsTimeStamp(lv, rv, proc)
	}

	if lv.Typ.Oid == types.T_timestamp && isString(rv.Typ.Oid) {
		return castTimestampAsVarchar(lv, rv, proc)
	}

	if lv.Typ.Oid == types.T_bool && isString(rv.Typ.Oid) {
		return CastBoolToString(lv, rv, proc)
	}

	if lv.Typ.Oid == types.T_date && rv.Typ.Oid == types.T_datetime {
		return CastDateAsDatetime(lv, rv, proc)
	}

	if lv.Typ.Oid == types.T_datetime && rv.Typ.Oid == types.T_date {
		return CastDatetimeAsDate(lv, rv, proc)
	}

	if lv.Typ.Oid == types.T_date && isString(rv.Typ.Oid) {
		return CastDateAsString(lv, rv, proc)
	}

	if lv.Typ.Oid == types.T_datetime && isString(rv.Typ.Oid) {
		return CastDatetimeAsString(lv, rv, proc)
	}

	if IsInteger(lv.Typ.Oid) && rv.Typ.Oid == types.T_timestamp {
		switch lv.Typ.Oid {
		case types.T_int8:
			return CastIntAsTimestamp[int8](lv, rv, proc)
		case types.T_int16:
			return CastIntAsTimestamp[int16](lv, rv, proc)
		case types.T_int32:
			return CastIntAsTimestamp[int32](lv, rv, proc)
		case types.T_int64:
			return CastIntAsTimestamp[int64](lv, rv, proc)
		case types.T_uint8:
			return CastUIntAsTimestamp[uint8](lv, rv, proc)
		case types.T_uint16:
			return CastUIntAsTimestamp[uint16](lv, rv, proc)
		case types.T_uint32:
			return CastUIntAsTimestamp[uint32](lv, rv, proc)
		case types.T_uint64:
			return CastUIntAsTimestamp[uint64](lv, rv, proc)
		}
	}

	if IsDecimal(lv.Typ.Oid) && rv.Typ.Oid == types.T_timestamp {
		switch lv.Typ.Oid {
		case types.T_decimal64:
			return CastDecimal64AsTimestamp(lv, rv, proc)
		case types.T_decimal128:
			return CastDecimal128AsTimestamp(lv, rv, proc)
		}
	}

	if lv.Typ.Oid == types.T_timestamp && rv.Typ.Oid == types.T_date {
		return CastTimestampAsDate(lv, rv, proc)
	}

	if lv.Typ.Oid == types.T_decimal64 && rv.Typ.Oid == types.T_float32 {
		return CastDecimal64ToFloat32(lv, rv, proc)
	}
	if lv.Typ.Oid == types.T_decimal128 && rv.Typ.Oid == types.T_float32 {
		return CastDecimal128ToFloat32(lv, rv, proc)
	}

	if lv.Typ.Oid == types.T_decimal64 && rv.Typ.Oid == types.T_float64 {
		return CastDecimal64ToFloat64(lv, rv, proc)
	}
	if lv.Typ.Oid == types.T_decimal128 && rv.Typ.Oid == types.T_float64 {
		return CastDecimal128ToFloat64(lv, rv, proc)
	}
	if lv.Typ.Oid == types.T_decimal64 && rv.Typ.Oid == types.T_int64 {
		return CastDecimal64ToInt64(lv, rv, proc)
	}
	if lv.Typ.Oid == types.T_decimal128 && rv.Typ.Oid == types.T_int32 {
		return CastDecimal128ToInt32(lv, rv, proc)
	}
	if lv.Typ.Oid == types.T_decimal128 && rv.Typ.Oid == types.T_int64 {
		return CastDecimal128ToInt64(lv, rv, proc)
	}
	if lv.Typ.Oid == types.T_decimal64 && rv.Typ.Oid == types.T_uint64 {
		return CastDecimal64ToUint64(lv, rv, proc)
	}
	if lv.Typ.Oid == types.T_decimal128 && rv.Typ.Oid == types.T_uint64 {
		return CastDecimal128ToUint64(lv, rv, proc)
	}
	if lv.Typ.Oid == types.T_decimal128 && rv.Typ.Oid == types.T_decimal64 {
		return CastDecimal128ToDecimal64(lv, rv, proc)
	}
	// if lv.Typ.Oid == types.T_timestamp && rv.Typ.Oid == types.T_time {
	// 	return CastTimestampAsTime(lv, rv, proc)
	// }

	if IsNumeric(lv.Typ.Oid) && rv.Typ.Oid == types.T_bool {
		switch lv.Typ.Oid {
		case types.T_int8:
			return CastNumValToBool[int8](lv, rv, proc)
		case types.T_int16:
			return CastNumValToBool[int16](lv, rv, proc)
		case types.T_int32:
			return CastNumValToBool[int32](lv, rv, proc)
		case types.T_int64:
			return CastNumValToBool[int64](lv, rv, proc)
		case types.T_uint8:
			return CastNumValToBool[uint8](lv, rv, proc)
		case types.T_uint16:
			return CastNumValToBool[uint16](lv, rv, proc)
		case types.T_uint32:
			return CastNumValToBool[uint32](lv, rv, proc)
		case types.T_uint64:
			return CastNumValToBool[uint64](lv, rv, proc)
		case types.T_float32:
			return CastNumValToBool[float32](lv, rv, proc)
		case types.T_float64:
			return CastNumValToBool[float64](lv, rv, proc)
		}
	}

	if lv.Typ.Oid == types.T_bool && IsNumeric(rv.Typ.Oid) {
		switch rv.Typ.Oid {
		case types.T_int8:
			return CastBoolToNumeric[int8](lv, rv, proc)
		case types.T_int16:
			return CastBoolToNumeric[int16](lv, rv, proc)
		case types.T_int32:
			return CastBoolToNumeric[int32](lv, rv, proc)
		case types.T_int64:
			return CastBoolToNumeric[int64](lv, rv, proc)
		case types.T_uint8:
			return CastBoolToNumeric[uint8](lv, rv, proc)
		case types.T_uint16:
			return CastBoolToNumeric[uint16](lv, rv, proc)
		case types.T_uint32:
			return CastBoolToNumeric[uint32](lv, rv, proc)
		case types.T_uint64:
			return CastBoolToNumeric[uint64](lv, rv, proc)
		}
	}

	if isString(lv.Typ.Oid) && rv.Typ.Oid == types.T_bool {
		return CastStringToBool(lv, rv, proc)
	}

	if isString(lv.Typ.Oid) && rv.Typ.Oid == types.T_json {
		return CastStringToJson(lv, rv, proc)
	}

	if isString(lv.Typ.Oid) && rv.Typ.Oid == types.T_uuid {
		return CastStringToUuid(lv, rv, proc)
	}

	if lv.Typ.Oid == types.T_uuid && isString(rv.Typ.Oid) {
		return CastUuidToString(lv, rv, proc)
	}

	return nil, errors.New(errno.SyntaxErrororAccessRuleViolation, fmt.Sprintf("parameter types [%s, %s] of cast function do not match", lv.Typ.Oid, rv.Typ.Oid))
}

func CastTimestampAsDate(lv, rv *vector.Vector, proc *process.Process) (*vector.Vector, error) {
	lvs := vector.MustTCols[types.Timestamp](lv)
	if lv.IsScalar() {
		rs := make([]types.Datetime, 1)
		if _, err := binary.TimestampToDatetime(proc.SessionInfo.TimeZone, lvs, rs); err != nil {
			return nil, err
		}
		rs2 := make([]types.Date, 1)
		rs2[0] = rs[0].ToDate()
		vec := vector.NewConstFixed(rv.Typ, 1, rs2[0])
		nulls.Set(vec.Nsp, lv.Nsp)
		return vec, nil
	}
	vec, err := proc.AllocVectorOfRows(rv.Typ, int64(len(lvs)), lv.Nsp)
	if err != nil {
		return nil, err
	}
	rs := vector.MustTCols[types.Date](vec)
	rs2 := make([]types.Datetime, len(lvs), cap(lvs))
	if _, err := binary.TimestampToDatetime(proc.SessionInfo.TimeZone, lvs, rs2); err != nil {
		return nil, err
	}
	for i := 0; i < len(rs2); i++ {
		rs[i] = rs2[i].ToDate()
	}
	return vec, nil
}

func CastDecimal64ToString(lv, rv *vector.Vector, proc *process.Process) (*vector.Vector, error) {
	var err error
	if lv.IsScalar() {
		if lv.IsScalarNull() {
			return proc.AllocConstNullVector(rv.Typ, lv.Length()), nil
		} else {
			lvs := vector.MustTCols[types.Decimal64](lv)
			col := make([]string, 1)
			if col, err = binary.Decimal64ToBytes(lvs, col, lv.Typ.Scale); err != nil {
				return nil, err
			}
			return vector.NewConstString(rv.Typ, lv.Length(), col[0]), nil
		}
	} else {
		lvs := vector.MustTCols[types.Decimal64](lv)
		col := make([]string, len(lvs))
		if col, err = binary.Decimal64ToBytes(lvs, col, lv.Typ.Scale); err != nil {
			return nil, err
		}
		return vector.NewWithStrings(rv.Typ, col, lv.Nsp, proc.Mp()), nil
	}
}

func CastDecimal128ToString(lv, rv *vector.Vector, proc *process.Process) (*vector.Vector, error) {
	var err error
	if lv.IsScalar() {
		if lv.IsScalarNull() {
			return proc.AllocConstNullVector(rv.Typ, lv.Length()), nil
		} else {
			lvs := vector.MustTCols[types.Decimal128](lv)
			col := make([]string, 1)
			if col, err = binary.Decimal128ToBytes(lvs, col, lv.Typ.Scale); err != nil {
				return nil, err
			}
			return vector.NewConstString(rv.Typ, lv.Length(), col[0]), nil
		}
	} else {
		lvs := vector.MustTCols[types.Decimal128](lv)
		col := make([]string, len(lvs))
		if col, err = binary.Decimal128ToBytes(lvs, col, lv.Typ.Scale); err != nil {
			return nil, err
		}
		return vector.NewWithStrings(rv.Typ, col, lv.Nsp, proc.Mp()), nil
	}
}

// CastSameType : Cast handles the same data type and is numeric , Contains the following:
// int8    -> int8,
// int16   -> int16,
// int32   -> int32,
// int64   -> int64,
// uint8   -> uint8,
// uint16  -> uint16,
// uint32  -> uint32,
// uint64  -> uint64,
// float32 -> float32,
// float64 -> float64,
func CastSameType[T types.FixedSizeT](lv, rv *vector.Vector, proc *process.Process) (*vector.Vector, error) {
	lvs := vector.MustTCols[T](lv)

	if lv.IsScalar() {
		vec := proc.AllocScalarVector(rv.Typ)
		rs := make([]T, 1)
		copy(rs, lvs)
		nulls.Set(vec.Nsp, lv.Nsp)
		vector.SetCol(vec, rs)
		return vec, nil
	}

	vec, err := proc.AllocVectorOfRows(rv.Typ, int64(len(lvs)), lv.Nsp)
	if err != nil {
		return nil, err
	}
	rs := vector.MustTCols[T](vec)
	copy(rs, lvs)
	return vec, nil
}

// CastLeftToRight : Cast handles conversions in the form of cast (left as right), where left and right are different types,
//
//	and both left and right are numeric types, Contains the following:
//
// int8 -> (int16/int32/int64/uint8/uint16/uint32/uint64/float32/float64)
// int16 -> (int8/int32/int64/uint8/uint16/uint32/uint64/float32/float64)
// int32 -> (int8/int16/int64/uint8/uint16/uint32/uint64/float32/float64)
// int64 -> (int8/int16/int32/uint8/uint16/uint32/uint64/float32/float64)
// uint8 -> (int8/int16/int32/int64/uint16/uint32/uint64/float32/float64)
// uint16 -> (int8/int16/int32/int64/uint8/uint32/uint64/float32/float64)
// uint32 -> (int8/int16/int32/int64/uint8/uint16/uint64/float32/float64)
// uint64 -> (int8/int16/int32/int64/uint8/uint16/uint32/float32/float64)
func CastLeftToRight[T1, T2 constraints.Integer | constraints.Float](lv, rv *vector.Vector, proc *process.Process) (*vector.Vector, error) {
	lvs := vector.MustTCols[T1](lv)

	if lv.IsScalar() {
		vec := proc.AllocScalarVector(rv.Typ)
		rs := make([]T2, 1)
		if _, err := binary.NumericToNumeric(lvs, rs); err != nil {
			return nil, err
		}
		nulls.Set(vec.Nsp, lv.Nsp)
		vector.SetCol(vec, rs)
		return vec, nil
	}

	vec, err := proc.AllocVectorOfRows(rv.Typ, int64(len(lvs)), lv.Nsp)
	if err != nil {
		return nil, err
	}
	rs := vector.MustTCols[T2](vec)
	if _, err := binary.NumericToNumeric(lvs, rs); err != nil {
		return nil, err
	}
	return vec, nil
}

func CastFloatToInt[T1 constraints.Float, T2 constraints.Integer](lv, rv *vector.Vector, proc *process.Process) (*vector.Vector, error) {
	lvs := vector.MustTCols[T1](lv)

	if lv.IsScalar() {
		vec := proc.AllocScalarVector(rv.Typ)
		rs := make([]T2, 1)
		if _, err := binary.FloatToIntWithoutError(lvs, rs); err != nil {
			return nil, err
		}
		nulls.Set(vec.Nsp, lv.Nsp)
		vector.SetCol(vec, rs)
		return vec, nil
	}

	vec, err := proc.AllocVectorOfRows(rv.Typ, int64(len(lvs)), lv.Nsp)
	if err != nil {
		return nil, err
	}
	rs := vector.MustTCols[T2](vec)
	if _, err := binary.FloatToIntWithoutError(lvs, rs); err != nil {
		return nil, err
	}
	return vec, nil
}

// XXX can someone document why this one does not use the templated code?
// CastFloat64ToInt64 : cast float64 to int64
func CastFloat64ToInt64(lv, rv *vector.Vector, proc *process.Process) (*vector.Vector, error) {
	lvs := vector.MustTCols[float64](lv)

	if lv.IsScalar() {
		vec := proc.AllocScalarVector(rv.Typ)
		rs := make([]int64, 1)
		if _, err := binary.Float64ToInt64(lvs, rs); err != nil {
			return nil, err
		}
		nulls.Set(vec.Nsp, lv.Nsp)
		vector.SetCol(vec, rs)
		return vec, nil
	}

	vec, err := proc.AllocVectorOfRows(rv.Typ, int64(len(lvs)), lv.Nsp)
	if err != nil {
		return nil, err
	}
	rs := vector.MustTCols[int64](vec)
	if _, err := binary.Float64ToInt64(lvs, rs); err != nil {
		return nil, err
	}
	return vec, nil
}

// CastUint64ToInt64 : cast uint64 to int64
func CastUint64ToInt64(lv, rv *vector.Vector, proc *process.Process) (*vector.Vector, error) {
	lvs := vector.MustTCols[uint64](lv)

	if lv.IsScalar() {
		vec := proc.AllocScalarVector(rv.Typ)
		rs := make([]int64, 1)
		if _, err := binary.Uint64ToInt64(lvs, rs); err != nil {
			return nil, err
		}
		nulls.Set(vec.Nsp, lv.Nsp)
		vector.SetCol(vec, rs)
		return vec, nil
	}

	vec, err := proc.AllocVectorOfRows(rv.Typ, int64(len(lvs)), lv.Nsp)
	if err != nil {
		return nil, err
	}
	rs := vector.MustTCols[int64](vec)
	if _, err := binary.Uint64ToInt64(lvs, rs); err != nil {
		return nil, err
	}
	return vec, nil
}

// CastInt64ToUint64 : cast int64 to uint64
func CastInt64ToUint64(lv, rv *vector.Vector, proc *process.Process) (*vector.Vector, error) {
	lvs := vector.MustTCols[int64](lv)

	if lv.IsScalar() {
		vec := proc.AllocScalarVector(rv.Typ)
		rs := make([]uint64, 1)
		if _, err := binary.Int64ToUint64(lvs, rs); err != nil {
			return nil, err
		}
		nulls.Set(vec.Nsp, lv.Nsp)
		vector.SetCol(vec, rs)
		return vec, nil
	}

	vec, err := proc.AllocVectorOfRows(rv.Typ, int64(len(lvs)), lv.Nsp)
	if err != nil {
		return nil, err
	}
	rs := vector.MustTCols[uint64](vec)
	if _, err := binary.Int64ToUint64(lvs, rs); err != nil {
		return nil, err
	}
	return vec, nil
}

// CastSpecials1Int : Cast converts string to integer,Contains the following:
// (char / varhcar / text) -> (int8 / int16 / int32/ int64 / uint8 / uint16 / uint32 / uint64)
func CastSpecials1Int[T constraints.Signed](lv, rv *vector.Vector, proc *process.Process) (*vector.Vector, error) {
	col := vector.MustStrCols(lv)
	var err error
	if lv.IsScalarNull() {
		return proc.AllocConstNullVector(rv.Typ, lv.Length()), nil
	} else if lv.IsScalar() {
		rs := make([]T, 1)
		if _, err = binary.BytesToInt(col, rs); err != nil {
			return nil, err
		}
		return vector.NewConstFixed(rv.Typ, lv.Length(), rs[0]), nil
	} else {
		vec, err := proc.AllocVectorOfRows(rv.Typ, int64(len(col)), lv.Nsp)
		if err != nil {
			return nil, err
		}
		rs := vector.MustTCols[T](vec)
		if _, err = binary.BytesToInt(col, rs); err != nil {
			return nil, err
		}
		return vector.NewWithFixed(rv.Typ, rs, lv.Nsp, proc.Mp()), nil
	}
}

func CastSpecials1Uint[T constraints.Unsigned](lv, rv *vector.Vector, proc *process.Process) (*vector.Vector, error) {
	col := vector.MustStrCols(lv)
	var err error
	if lv.IsScalarNull() {
		return proc.AllocConstNullVector(rv.Typ, lv.Length()), nil
	} else if lv.IsScalar() {
		rs := make([]T, 1)
		if _, err = binary.BytesToUint(col, rs); err != nil {
			return nil, err
		}
		return vector.NewConstFixed(rv.Typ, lv.Length(), rs[0]), nil
	} else {
		vec, err := proc.AllocVectorOfRows(rv.Typ, int64(len(col)), lv.Nsp)
		if err != nil {
			return nil, err
		}
		rs := vector.MustTCols[T](vec)
		if _, err = binary.BytesToUint(col, rs); err != nil {
			return nil, err
		}
		return vector.NewWithFixed(rv.Typ, rs, lv.Nsp, proc.Mp()), nil
	}
}

// CastSpecials1Float : Cast converts string to floating point number,Contains the following:
// (char / varhcar / text) -> (float32 / float64)
func CastSpecials1Float[T constraints.Float](lv, rv *vector.Vector, proc *process.Process) (*vector.Vector, error) {
	col := vector.MustStrCols(lv)
	var err error
	if lv.IsScalarNull() {
		return proc.AllocConstNullVector(rv.Typ, lv.Length()), nil
	} else if lv.IsScalar() {
		rs := make([]T, 1)
		if _, err = binary.BytesToFloat(col, rs); err != nil {
			return nil, err
		}
		return vector.NewConstFixed(rv.Typ, lv.Length(), rs[0]), nil
	} else {
		vec, err := proc.AllocVectorOfRows(rv.Typ, int64(len(col)), lv.Nsp)
		if err != nil {
			return nil, err
		}
		rs := vector.MustTCols[T](vec)
		if _, err = binary.BytesToFloat(col, rs); err != nil {
			return nil, err
		}
		return vector.NewWithFixed(rv.Typ, rs, lv.Nsp, proc.Mp()), nil
	}
}

// CastSpecials2Int : Cast converts integer to string,Contains the following:
// (int8 /int16/int32/int64) -> (char / varhcar / text)
func CastSpecials2Int[T constraints.Signed](lv, rv *vector.Vector, proc *process.Process) (*vector.Vector, error) {
	var err error
	if lv.IsScalarNull() {
		return proc.AllocConstNullVector(rv.Typ, lv.Length()), nil
	}
	lvs := vector.MustTCols[T](lv)
	col := make([]string, len(lvs))
	if col, err = binary.IntToBytes(lvs, col); err != nil {
		return nil, err
	}

	if lv.IsScalar() {
		return vector.NewConstString(rv.Typ, lv.Length(), col[0]), nil
	}
	return vector.NewWithStrings(rv.Typ, col, lv.Nsp, proc.Mp()), nil
}

func CastSpecials2Uint[T constraints.Unsigned](lv, rv *vector.Vector, proc *process.Process) (*vector.Vector, error) {
	var err error
	if lv.IsScalarNull() {
		return proc.AllocConstNullVector(rv.Typ, lv.Length()), nil
	}
	lvs := vector.MustTCols[T](lv)
	col := make([]string, len(lvs))
	if col, err = binary.UintToBytes(lvs, col); err != nil {
		return nil, err
	}

	if lv.IsScalar() {
		return vector.NewConstString(rv.Typ, lv.Length(), col[0]), nil
	}
	return vector.NewWithStrings(rv.Typ, col, lv.Nsp, proc.Mp()), nil
}

// CastSpecials2Float : Cast converts floating point number to string ,Contains the following:
// (float32/float64) -> (char / varhcar)
func CastSpecials2Float[T constraints.Float](lv, rv *vector.Vector, proc *process.Process) (*vector.Vector, error) {
	var err error
	if lv.IsScalarNull() {
		return proc.AllocConstNullVector(rv.Typ, lv.Length()), nil
	}
	lvs := vector.MustTCols[T](lv)
	col := make([]string, len(lvs))
	if col, err = binary.FloatToBytes(lvs, col); err != nil {
		return nil, err
	}

	if lv.IsScalar() {
		return vector.NewConstString(rv.Typ, lv.Length(), col[0]), nil
	}
	return vector.NewWithStrings(rv.Typ, col, lv.Nsp, proc.Mp()), nil
}

// func CastSpecials2Decimal[T constraints.decimal](lv, rv *vector.Vector, proc *process.Process) (*vector.Vector, error) {
// 	var err error
// 	lvs := lv.Col.([]T)
// 	col := &types.Bytes{
// 		Data:    make([]byte, 0, len(lvs)),
// 		Offsets: make([]uint32, 0, len(lvs)),
// 		Lengths: make([]uint32, 0, len(lvs)),
// 	}
// 	if col, err = typecast.FloatToBytes(lvs, col); err != nil {
// 		return nil, err
// 	}
// 	if err = proc.Mp.Gm.Alloc(int64(cap(col.Data))); err != nil {
// 		return nil, err
// 	}
// 	vec := vector.New(rv.Typ)
// 	if lv.IsScalar() {
// 		vec.IsConst = true
// 	}
// 	vec.Data = col.Data
// 	nulls.Set(vec.Nsp, lv.Nsp)
// 	vector.SetCol(vec, col)
// 	return vec, nil
// }

// CastSpecials3 :  Cast converts string to string ,Contains the following:
// char -> char
// char -> varhcar
// char -> blob
// varchar -> char
// varchar -> varhcar
// varchar -> blob
// blob -> char
// blob -> varchar
// blob -> blob
func CastSpecials3(lv, rv *vector.Vector, proc *process.Process) (*vector.Vector, error) {
	source := vector.MustStrCols(lv)
	if lv.IsScalar() {
		if lv.IsScalarNull() {
			return proc.AllocConstNullVector(rv.Typ, lv.Length()), nil
		}
		return vector.NewConstString(rv.Typ, lv.Length(), source[0]), nil
	}
	return vector.NewWithStrings(rv.Typ, source, lv.Nsp, proc.Mp()), nil
}

func CastSpecialIntToDecimal[T constraints.Integer](
	lv, rv *vector.Vector,
	i2d func(xs []T, rs []types.Decimal128, width, scale int32) ([]types.Decimal128, error),
	proc *process.Process) (*vector.Vector, error) {
	resultScale := int32(0)
	resultTyp := types.T_decimal128.ToType()
	resultTyp.Scale = resultScale
	lvs := vector.MustTCols[T](lv)

	if lv.IsScalarNull() {
		return proc.AllocConstNullVector(resultTyp, lv.Length()), nil
	} else if lv.IsScalar() {
		rs := make([]types.Decimal128, 1)
		if _, err := i2d(lvs, rs, rv.Typ.Width, rv.Typ.Scale); err != nil {
			return nil, err
		}
		return vector.NewConstFixed(resultTyp, lv.Length(), rs[0]), nil
	}

	vec, err := proc.AllocVectorOfRows(resultTyp, int64(len(lvs)), lv.Nsp)
	if err != nil {
		return nil, err
	}
	rs := vector.MustTCols[types.Decimal128](vec)
	if _, err := i2d(lvs, rs, rv.Typ.Width, rv.Typ.Scale); err != nil {
		return nil, err
	}
	return vec, nil
}

func CastSpecialIntToDecimal64[T constraints.Integer](
	lv, rv *vector.Vector,
	i2d func(xs []T, rs []types.Decimal64, width, scale int32) ([]types.Decimal64, error),
	proc *process.Process) (*vector.Vector, error) {

	resultScale := int32(0)
	resultTyp := types.T_decimal64.ToType()
	resultTyp.Scale = resultScale
	lvs := vector.MustTCols[T](lv)

	if lv.IsScalarNull() {
		return proc.AllocConstNullVector(resultTyp, lv.Length()), nil
	} else if lv.IsScalar() {
		rs := make([]types.Decimal64, 1)
		if _, err := i2d(lvs, rs, rv.Typ.Width, rv.Typ.Scale); err != nil {
			return nil, err
		}
		return vector.NewConstFixed(resultTyp, lv.Length(), rs[0]), nil
	}

	vec, err := proc.AllocVectorOfRows(resultTyp, int64(len(lvs)), lv.Nsp)
	if err != nil {
		return nil, err
	}
	rs := vector.MustTCols[types.Decimal64](vec)
	if _, err := i2d(lvs, rs, rv.Typ.Width, rv.Typ.Scale); err != nil {
		return nil, err
	}
	return vec, nil
}

// CastSpecials4 : Cast converts signed integer to decimal128 ,Contains the following:
// (int8/int16/int32/int64) to decimal128
func CastSpecials4[T constraints.Signed](lv, rv *vector.Vector, proc *process.Process) (*vector.Vector, error) {
	vec, err := CastSpecialIntToDecimal(lv, rv, binary.IntToDecimal128[T], proc)
	if err != nil {
		return nil, err
	}
	return vec, nil
}

func CastSpecials4_64[T constraints.Signed](lv, rv *vector.Vector, proc *process.Process) (*vector.Vector, error) {
	return CastSpecialIntToDecimal64(lv, rv, binary.IntToDecimal64[T], proc)
}

// CastSpecialu4 : Cast converts unsigned integer to decimal128 ,Contains the following:
// (uint8/uint16/uint32/uint64) to decimal128
func CastSpecialu4[T constraints.Unsigned](lv, rv *vector.Vector, proc *process.Process) (*vector.Vector, error) {
	vec, err := CastSpecialIntToDecimal(lv, rv, binary.UintToDecimal128[T], proc)
	if err != nil {
		return nil, err
	}
	return vec, nil
}

// XXX This is a super slow function that we need to vectorwise.
func CastFloatAsDecimal128[T constraints.Float](lv, rv *vector.Vector, proc *process.Process) (*vector.Vector, error) {
	resultType := rv.Typ
	vs := vector.MustTCols[T](lv)
	if lv.IsScalar() {
		srcStr := fmt.Sprintf("%f", vs[0])
		vec := proc.AllocScalarVector(resultType)
		rs := make([]types.Decimal128, 1)
		decimal128, err := types.ParseStringToDecimal128(srcStr, resultType.Width, resultType.Scale)
		if err != nil {
			return nil, err
		}
		rs[0] = decimal128
		nulls.Reset(vec.Nsp)
		vector.SetCol(vec, rs)
		return vec, nil
	}
	vec, err := proc.AllocVectorOfRows(resultType, int64(len(vs)), lv.Nsp)
	if err != nil {
		return nil, err
	}
	rs := vector.MustTCols[types.Decimal128](vec)
	for i := 0; i < len(vs); i++ {
		if nulls.Contains(lv.Nsp, uint64(i)) {
			continue
		}
		strValue := fmt.Sprintf("%f", vs[i])
		decimal128, err2 := types.ParseStringToDecimal128(strValue, resultType.Width, resultType.Scale)
		if err2 != nil {
			return nil, err2
		}
		rs[i] = decimal128
	}
	return vec, nil
}

// XXX Super slow.
func CastFloatAsDecimal64[T constraints.Float](lv, rv *vector.Vector, proc *process.Process) (*vector.Vector, error) {
	resultType := rv.Typ
	vs := vector.MustTCols[T](lv)
	var err error
	if lv.IsScalar() {
		vec := proc.AllocScalarVector(resultType)
		rs := make([]types.Decimal64, 1)
		rs[0], err = types.Decimal64_FromFloat64(float64(vs[0]), resultType.Width, resultType.Scale)
		if err != nil {
			return nil, err
		}
		nulls.Reset(vec.Nsp)
		vector.SetCol(vec, rs)
		return vec, nil
	}

	vec, err := proc.AllocVectorOfRows(resultType, int64(len(vs)), lv.Nsp)
	if err != nil {
		return nil, err
	}
	rs := vector.MustTCols[types.Decimal64](vec)
	for i := 0; i < len(vs); i++ {
		if nulls.Contains(lv.Nsp, uint64(i)) {
			continue
		}
		rs[i], err = types.Decimal64_FromFloat64(float64(vs[i]), resultType.Width, resultType.Scale)
		if err != nil {
			return nil, err
		}
	}
	return vec, nil
}

// CastVarcharAsDate : Cast converts varchar to date type
func CastVarcharAsDate(lv, rv *vector.Vector, proc *process.Process) (*vector.Vector, error) {
	vs := vector.MustStrCols(lv)

	if lv.IsScalar() {
		if lv.IsScalarNull() {
			return proc.AllocConstNullVector(rv.Typ, lv.Length()), nil
		}
		data, err2 := types.ParseDateCast(vs[0])
		if err2 != nil {
			return nil, err2
		}
		return vector.NewConstFixed(rv.Typ, lv.Length(), data), nil
	}

	vec, err := proc.AllocVectorOfRows(rv.Typ, int64(len(vs)), lv.Nsp)
	if err != nil {
		return nil, err
	}
	rs := vector.MustTCols[types.Date](vec)
	for i, str := range vs {
		if nulls.Contains(lv.Nsp, uint64(i)) {
			continue
		}
		data, err2 := types.ParseDateCast(str)
		if err2 != nil {
			return nil, err2
		}
		rs[i] = data
	}
	return vec, nil
}

// CastVarcharAsDatetime : Cast converts varchar to datetime type
func CastVarcharAsDatetime(lv, rv *vector.Vector, proc *process.Process) (*vector.Vector, error) {
	vs := vector.MustStrCols(lv)

	if lv.IsScalar() {
		if lv.IsScalarNull() {
			return proc.AllocConstNullVector(rv.Typ, lv.Length()), nil
		}
		data, err2 := types.ParseDatetime(vs[0], rv.Typ.Precision)
		if err2 != nil {
			return nil, err2
		}
		return vector.NewConstFixed(rv.Typ, lv.Length(), data), nil
	}

	vec, err := proc.AllocVectorOfRows(rv.Typ, int64(len(vs)), lv.Nsp)
	if err != nil {
		return nil, err
	}
	rs := vector.MustTCols[types.Datetime](vec)
	for i, str := range vs {
		if nulls.Contains(lv.Nsp, uint64(i)) {
			continue
		}
		data, err2 := types.ParseDatetime(str, rv.Typ.Precision)
		if err2 != nil {
			return nil, err2
		}
		rs[i] = data
	}
	return vec, nil
}

// CastVarcharAsTimestamp : Cast converts varchar to timestamp type
func CastVarcharAsTimestamp(lv, rv *vector.Vector, proc *process.Process) (*vector.Vector, error) {
	vs := vector.MustStrCols(lv)

	if lv.IsScalar() {
		if lv.IsScalarNull() {
			return proc.AllocConstNullVector(rv.Typ, lv.Length()), nil
		}
		data, err := types.ParseTimestamp(proc.SessionInfo.TimeZone, vs[0], rv.Typ.Precision)
		if err != nil {
			return nil, err
		}
		return vector.NewConstFixed(rv.Typ, lv.Length(), data), nil
	}

	vec, err := proc.AllocVectorOfRows(rv.Typ, int64(len(vs)), lv.Nsp)
	if err != nil {
		return nil, err
	}
	rs := vector.MustTCols[types.Timestamp](vec)
	for i, str := range vs {
		data, err := types.ParseTimestamp(proc.SessionInfo.TimeZone, str, rv.Typ.Precision)
		if err != nil {
			return nil, err
		}
		rs[i] = data
	}
	return vec, nil
}

// CastDecimal64AsDecimal128 : Cast converts decimal64 to decimal128
func CastDecimal64AsDecimal128(lv, rv *vector.Vector, proc *process.Process) (*vector.Vector, error) {
	lvScale := lv.Typ.Scale
	resultTyp := types.T_decimal128.ToType()
	resultTyp.Scale = lvScale
	lvs := vector.MustTCols[types.Decimal64](lv)

	if lv.IsScalar() {
		vec := proc.AllocScalarVector(resultTyp)
		rs := make([]types.Decimal128, 1)
		if _, err := binary.Decimal64ToDecimal128(lvs, rs, rv.Typ.Width, rv.Typ.Scale); err != nil {
			return nil, err
		}
		nulls.Set(vec.Nsp, lv.Nsp)
		vector.SetCol(vec, rs)
		return vec, nil
	}

	vec, err := proc.AllocVectorOfRows(resultTyp, int64(len(lvs)), lv.Nsp)
	if err != nil {
		return nil, err
	}
<<<<<<< HEAD
	rs := types.DecodeDecimal128Slice(vec.Data)
	rs = rs[:len(lvs)]
	if _, err := binary.Decimal64ToDecimal128(lvs, rs, rv.Typ.Width, rv.Typ.Scale); err != nil {
		return nil, err
	}
	nulls.Set(vec.Nsp, lv.Nsp)
	vector.SetCol(vec, rs)
	return vec, nil
}

// CastDecimal64AsDecimal64 : Cast converts decimal64 to decimal64
func CastDecimal64AsDecimal64(lv, _ *vector.Vector, proc *process.Process) (*vector.Vector, error) {
	resultTyp := lv.Typ
	lvs := vector.MustTCols[types.Decimal64](lv)

	if lv.IsScalar() {
		vec := proc.AllocScalarVector(resultTyp)
		rs := make([]types.Decimal64, 1)
		copy(rs, lvs)
		nulls.Set(vec.Nsp, lv.Nsp)
		vector.SetCol(vec, rs)
		return vec, nil
	}

	vec, err := proc.AllocVector(resultTyp, int64(resultTyp.Size)*int64(len(lvs)))
	if err != nil {
		return nil, err
	}
	rs := types.DecodeDecimal64Slice(vec.Data)
	rs = rs[:len(lvs)]
	copy(rs, lvs)
	nulls.Set(vec.Nsp, lv.Nsp)
	vector.SetCol(vec, rs)
	return vec, nil
}

// CastDecimal128AsDecimal128 : Cast converts decimal128 to decimal128
func CastDecimal128AsDecimal128(lv, _ *vector.Vector, proc *process.Process) (*vector.Vector, error) {
	resultTyp := lv.Typ
	lvs := vector.MustTCols[types.Decimal128](lv)
	if lv.IsScalar() {
		vec := proc.AllocScalarVector(resultTyp)
		rs := make([]types.Decimal128, 1)
		copy(rs, lvs)
		nulls.Set(vec.Nsp, lv.Nsp)
		vector.SetCol(vec, rs)
		return vec, nil
	}
	vec, err := proc.AllocVector(resultTyp, int64(resultTyp.Size)*int64(len(lvs)))
	if err != nil {
		return nil, err
	}
	rs := types.DecodeDecimal128Slice(vec.Data)
	rs = rs[:len(lvs)]
	copy(rs, lvs)
	nulls.Set(vec.Nsp, lv.Nsp)
	vector.SetCol(vec, rs)
	return vec, nil
}

func CastDecimal128ToDecimal128(lv, rv *vector.Vector, proc *process.Process) (*vector.Vector, error) {
	rtl := 16
	lvs := lv.Col.([]types.Decimal128)
	if lv.IsScalar() {
		vec := proc.AllocScalarVector(rv.Typ)
		rs := make([]types.Decimal128, 1)
		if _, err := binary.Decimal128ToDecimal128(lvs, rv.Typ.Width, rv.Typ.Scale, rs); err != nil {
			return nil, err
		}
		nulls.Set(vec.Nsp, lv.Nsp)
		vector.SetCol(vec, rs)
		return vec, nil
	}
	vec, err := proc.AllocVector(rv.Typ, int64(len(lvs)*rtl))
	if err != nil {
		return nil, err
	}
	rs := types.DecodeDecimal128Slice(vec.Data)
	rs = rs[:len(lvs)]
	if _, err := binary.Decimal128ToDecimal128(lvs, rv.Typ.Width, rv.Typ.Scale, rs); err != nil {
		return nil, err
	}
	nulls.Set(vec.Nsp, lv.Nsp)
	vector.SetCol(vec, rs)
=======
	rs := vector.MustTCols[types.Decimal128](vec)
	if _, err := binary.Decimal64ToDecimal128(lvs, rs); err != nil {
		return nil, err
	}
>>>>>>> 4d4a3334
	return vec, nil
}

// castTimeStampAsDatetime : Cast converts timestamp to datetime decimal128
func castTimeStampAsDatetime(lv, rv *vector.Vector, proc *process.Process) (*vector.Vector, error) {
	lvs := vector.MustTCols[types.Timestamp](lv)
	if lv.IsScalar() {
		vec := proc.AllocScalarVector(rv.Typ)
		rs := make([]types.Datetime, 1)
		if _, err := binary.TimestampToDatetime(proc.SessionInfo.TimeZone, lvs, rs); err != nil {
			return nil, err
		}
		nulls.Set(vec.Nsp, lv.Nsp)
		vector.SetCol(vec, rs)
		return vec, nil
	}

	vec, err := proc.AllocVectorOfRows(rv.Typ, int64(len(lvs)), lv.Nsp)
	if err != nil {
		return nil, err
	}
	rs := vector.MustTCols[types.Datetime](vec)
	if _, err := binary.TimestampToDatetime(proc.SessionInfo.TimeZone, lvs, rs); err != nil {
		return nil, err
	}
	return vec, nil
}

// castTimestampAsVarchar : Cast converts timestamp to varchar
func castTimestampAsVarchar(lv, rv *vector.Vector, proc *process.Process) (*vector.Vector, error) {
	lvs := vector.MustTCols[types.Timestamp](lv)
	resultType := rv.Typ
	precision := lv.Typ.Precision
	if lv.IsScalar() {
		if lv.IsScalarNull() {
			return proc.AllocConstNullVector(resultType, lv.Length()), nil
		}
		rs := make([]string, 1)
		if _, err := binary.TimestampToVarchar(proc.SessionInfo.TimeZone, lvs, rs, precision); err != nil {
			return nil, err
		}
		return vector.NewConstString(resultType, lv.Length(), rs[0]), nil
	}

	rs := make([]string, len(lvs))
	if _, err := binary.TimestampToVarchar(proc.SessionInfo.TimeZone, lvs, rs, precision); err != nil {
		return nil, err
	}
	return vector.NewWithStrings(resultType, rs, lv.Nsp, proc.Mp()), nil
}

// CastStringAsDecimal64 : onverts char/varchar/text as decimal64
func CastStringAsDecimal64(lv, rv *vector.Vector, proc *process.Process) (*vector.Vector, error) {
	vs := vector.MustStrCols(lv)
	if lv.IsScalar() {
		if lv.IsScalarNull() {
			return proc.AllocConstNullVector(rv.Typ, lv.Length()), nil
		}
		decimal64, err := types.ParseStringToDecimal64(vs[0], rv.Typ.Width, rv.Typ.Scale)
		if err != nil {
			return nil, err
		}
		return vector.NewConstFixed(rv.Typ, lv.Length(), decimal64), nil
	}

	vec, err := proc.AllocVectorOfRows(rv.Typ, int64(len(vs)), lv.Nsp)
	if err != nil {
		return nil, err
	}
	rs := vector.MustTCols[types.Decimal64](vec)
	for i, str := range vs {
		if nulls.Contains(lv.Nsp, uint64(i)) {
			continue
		}
		decimal64, err2 := types.ParseStringToDecimal64(str, rv.Typ.Width, rv.Typ.Scale)
		if err2 != nil {
			return nil, err2
		}
		rs[i] = decimal64
	}
	return vec, nil
}

func CastBoolToString(lv, rv *vector.Vector, proc *process.Process) (*vector.Vector, error) {
	var err error
	if lv.IsScalarNull() {
		return proc.AllocConstNullVector(rv.Typ, lv.Length()), nil
	}

	lvs := vector.MustTCols[bool](lv)
	col := make([]string, len(lvs))
	if lv.IsScalar() {
		binary.BoolToBytes(lvs, col)
		return vector.NewConstString(rv.Typ, lv.Length(), col[0]), nil
	}

	if _, err = binary.BoolToBytes(lvs, col); err != nil {
		return nil, err
	}

	return vector.NewWithStrings(rv.Typ, col, lv.Nsp, proc.Mp()), nil
}

func CastDateAsString(lv, rv *vector.Vector, proc *process.Process) (*vector.Vector, error) {
	var err error

	if lv.IsScalarNull() {
		return proc.AllocConstNullVector(rv.Typ, lv.Length()), nil
	}

	lvs := vector.MustTCols[types.Date](lv)
	col := make([]string, len(lvs))
	if lv.IsScalar() {
		binary.DateToBytes(lvs, col)
		return vector.NewConstString(rv.Typ, lv.Length(), col[0]), nil
	}

	// XXX All these binary functions should take null.Nulls as input
	if col, err = binary.DateToBytes(lvs, col); err != nil {
		return nil, err
	}
	return vector.NewWithStrings(rv.Typ, col, lv.Nsp, proc.Mp()), nil
}

func CastDateAsDatetime(lv, rv *vector.Vector, proc *process.Process) (*vector.Vector, error) {
	lvs := vector.MustTCols[types.Date](lv)
	if lv.IsScalar() {
		if lv.IsScalarNull() {
			return proc.AllocConstNullVector(rv.Typ, lv.Length()), nil
		}
		rs := make([]types.Datetime, 1)
		if _, err := binary.DateToDatetime(lvs, rs); err != nil {
			return nil, err
		}
		return vector.NewConstFixed(rv.Typ, lv.Length(), rs[0]), nil
	}

	vec, err := proc.AllocVectorOfRows(rv.Typ, int64(len(lvs)), lv.Nsp)
	if err != nil {
		return nil, err
	}
	rs := vector.MustTCols[types.Datetime](vec)
	if _, err := binary.DateToDatetime(lvs, rs); err != nil {
		return nil, err
	}
	return vec, nil
}

// XXX I felt I have written this ten times, what is going on?
// CastStringAsDecimal128 : onverts char/varchar as decimal128
func CastStringAsDecimal128(lv, rv *vector.Vector, proc *process.Process) (*vector.Vector, error) {
	vs := vector.MustStrCols(lv)
	if lv.IsScalar() {
		if lv.IsScalarNull() {
			return proc.AllocConstNullVector(rv.Typ, lv.Length()), nil
		}
		decimal128, err := types.ParseStringToDecimal128(vs[0], rv.Typ.Width, rv.Typ.Scale)
		if err != nil {
			return nil, err
		}
		return vector.NewConstFixed(rv.Typ, lv.Length(), decimal128), nil
	}

	vec, err := proc.AllocVectorOfRows(rv.Typ, int64(len(vs)), lv.Nsp)
	if err != nil {
		return nil, err
	}
	rs := vector.MustTCols[types.Decimal128](vec)
	for i := range vs {
		if nulls.Contains(lv.Nsp, uint64(i)) {
			continue
		}
		decimal128, err2 := types.ParseStringToDecimal128(vs[i], rv.Typ.Width, rv.Typ.Scale)
		if err2 != nil {
			return nil, err2
		}
		rs[i] = decimal128
	}
	return vec, nil
}

// CastDatetimeAsTimeStamp : Cast converts datetime to timestamp
func CastDatetimeAsTimeStamp(lv, rv *vector.Vector, proc *process.Process) (*vector.Vector, error) {
	lvs := vector.MustTCols[types.Datetime](lv)
	if lv.IsScalar() {
		if lv.IsScalarNull() {
			return proc.AllocConstNullVector(rv.Typ, lv.Length()), nil
		}
		rs := make([]types.Timestamp, 1)
		timestamp.DatetimeToTimestamp(proc.SessionInfo.TimeZone, lvs, lv.Nsp, rs)
		return vector.NewConstFixed(rv.Typ, lv.Length(), rs[0]), nil
	}

	vec, err := proc.AllocVectorOfRows(rv.Typ, int64(len(lvs)), lv.Nsp)
	if err != nil {
		return nil, err
	}
	rs := vector.MustTCols[types.Timestamp](vec)
	timestamp.DatetimeToTimestamp(proc.SessionInfo.TimeZone, lvs, lv.Nsp, rs)
	return vec, nil
}

// CastDateAsTimeStamp : Cast converts date to timestamp
func CastDateAsTimeStamp(lv, rv *vector.Vector, proc *process.Process) (*vector.Vector, error) {
	lvs := vector.MustTCols[types.Date](lv)
	if lv.IsScalar() {
		if lv.IsScalarNull() {
			return proc.AllocConstNullVector(rv.Typ, lv.Length()), nil
		}
		rs := make([]types.Timestamp, 1)
		timestamp.DateToTimestamp(proc.SessionInfo.TimeZone, lvs, lv.Nsp, rs)
		return vector.NewConstFixed(rv.Typ, lv.Length(), rs[0]), nil
	}

	vec, err := proc.AllocVectorOfRows(rv.Typ, int64(len(lvs)), lv.Nsp)
	if err != nil {
		return nil, err
	}
	rs := vector.MustTCols[types.Timestamp](vec)
	timestamp.DateToTimestamp(proc.SessionInfo.TimeZone, lvs, lv.Nsp, rs)
	return vec, nil
}

func CastDatetimeAsString(lv, rv *vector.Vector, proc *process.Process) (*vector.Vector, error) {
	var err error

	lvs := vector.MustTCols[types.Datetime](lv)
	col := make([]string, len(lvs))
	if lv.IsScalar() {
		if lv.IsScalarNull() {
			return proc.AllocConstNullVector(rv.Typ, lv.Length()), nil
		}
		if col, err = binary.DatetimeToBytes(lvs, col, lv.Typ.Precision); err != nil {
			return nil, err
		}
		return vector.NewConstString(rv.Typ, lv.Length(), col[0]), nil
	}

	if col, err = binary.DatetimeToBytes(lvs, col, lv.Typ.Precision); err != nil {
		return nil, err
	}
	return vector.NewWithStrings(rv.Typ, col, lv.Nsp, proc.Mp()), nil
}

// CastDatetimeAsDate : convert datetime to date
// DateTime : high 44 bits stands for the seconds passed by, low 20 bits stands for the microseconds passed by
func CastDatetimeAsDate(lv, rv *vector.Vector, proc *process.Process) (*vector.Vector, error) {
	lvs := vector.MustTCols[types.Datetime](lv)
	if lv.IsScalar() {
		vec := proc.AllocScalarVector(rv.Typ)
		rs := make([]types.Date, 1)
		if _, err := binary.DatetimeToDate(lvs, rs); err != nil {
			return nil, err
		}
		nulls.Set(vec.Nsp, lv.Nsp)
		vector.SetCol(vec, rs)
		return vec, nil
	}
	vec, err := proc.AllocVectorOfRows(rv.Typ, int64(len(lvs)), lv.Nsp)
	if err != nil {
		return nil, err
	}
	rs := vector.MustTCols[types.Date](vec)
	if _, err := binary.DatetimeToDate(lvs, rs); err != nil {
		return nil, err
	}
	return vec, nil
}

func CastIntAsTimestamp[T constraints.Signed](lv, rv *vector.Vector, proc *process.Process) (*vector.Vector, error) {
	lvs := vector.MustTCols[T](lv)
	if lv.IsScalar() {
		vec := proc.AllocScalarVector(rv.Typ)
		rs := make([]types.Timestamp, 1)
		if lvs[0] < 0 || int64(lvs[0]) > 32536771199 {
			nulls.Add(lv.Nsp, 0)
		}
		if _, err := binary.NumericToTimestamp(lvs, rs); err != nil {
			return nil, err
		}
		nulls.Set(vec.Nsp, lv.Nsp)
		vector.SetCol(vec, rs)
		return vec, nil
	}
	vec, err := proc.AllocVectorOfRows(rv.Typ, int64(len(lvs)), lv.Nsp)
	if err != nil {
		return nil, err
	}
	rs := vector.MustTCols[types.Timestamp](vec)
	// XXX This is simply WRONG.
	for i := 0; i < len(lvs); i++ {
		if lvs[i] < 0 || int64(lvs[i]) > 32536771199 {
			nulls.Add(vec.Nsp, uint64(i))
		}
	}
	if _, err := binary.NumericToTimestamp(lvs, rs); err != nil {
		return nil, err
	}
	return vec, nil
}

func CastUIntAsTimestamp[T constraints.Unsigned](lv, rv *vector.Vector, proc *process.Process) (*vector.Vector, error) {
	lvs := vector.MustTCols[T](lv)
	if lv.IsScalar() {
		vec := proc.AllocScalarVector(rv.Typ)
		rs := make([]types.Timestamp, 1)
		if lvs[0] < 0 || uint64(lvs[0]) > 32536771199 {
			nulls.Add(lv.Nsp, 0)
		}
		if _, err := binary.NumericToTimestamp(lvs, rs); err != nil {
			return nil, err
		}
		nulls.Set(vec.Nsp, lv.Nsp)
		vector.SetCol(vec, rs)
		return vec, nil
	}
	vec, err := proc.AllocVectorOfRows(rv.Typ, int64(len(lvs)), lv.Nsp)
	if err != nil {
		return nil, err
	}
	rs := vector.MustTCols[types.Timestamp](vec)
	// XXX Again, simply WRONG.
	for i := 0; i < len(lvs); i++ {
		if lvs[i] < 0 || uint64(lvs[i]) > 32536771199 {
			nulls.Add(vec.Nsp, uint64(i))
		}
	}
	if _, err := binary.NumericToTimestamp(lvs, rs); err != nil {
		return nil, err
	}
	return vec, nil
}

func CastDecimal64AsTimestamp(lv, rv *vector.Vector, proc *process.Process) (*vector.Vector, error) {
	lvs := vector.MustTCols[types.Decimal64](lv)
	if lv.IsScalar() {
		vec := proc.AllocScalarVector(rv.Typ)
		rs := make([]types.Timestamp, 1)
		if _, err := binary.Decimal64ToTimestamp(lvs, lv.Typ.Precision, lv.Typ.Scale, rs); err != nil {
			return nil, err
		}
		nulls.Set(vec.Nsp, lv.Nsp)
		vector.SetCol(vec, rs)
		return vec, nil
	}
	vec, err := proc.AllocVectorOfRows(rv.Typ, int64(len(lvs)), lv.Nsp)
	if err != nil {
		return nil, err
	}
	rs := vector.MustTCols[types.Timestamp](vec)
	if _, err := binary.Decimal64ToTimestamp(lvs, lv.Typ.Precision, lv.Typ.Scale, rs); err != nil {
		return nil, err
	}
	return vec, nil
}

func CastDecimal128AsTimestamp(lv, rv *vector.Vector, proc *process.Process) (*vector.Vector, error) {
	lvs := vector.MustTCols[types.Decimal128](lv)
	if lv.IsScalar() {
		vec := proc.AllocScalarVector(rv.Typ)
		rs := make([]types.Timestamp, 1)
		if _, err := binary.Decimal128ToTimestamp(lvs, lv.Typ.Precision, lv.Typ.Scale, rs); err != nil {
			return nil, err
		}
		nulls.Set(vec.Nsp, lv.Nsp)
		vector.SetCol(vec, rs)
		return vec, nil
	}
	vec, err := proc.AllocVectorOfRows(rv.Typ, int64(len(lvs)), lv.Nsp)
	if err != nil {
		return nil, err
	}
	rs := vector.MustTCols[types.Timestamp](vec)
	if _, err := binary.Decimal128ToTimestamp(lvs, lv.Typ.Precision, lv.Typ.Scale, rs); err != nil {
		return nil, err
	}
	return vec, nil
}

func CastDecimal64ToFloat32(lv, rv *vector.Vector, proc *process.Process) (*vector.Vector, error) {
	lvs := lv.Col.([]types.Decimal64)
	if lv.IsScalar() {
		vec := proc.AllocScalarVector(rv.Typ)
		rs := make([]float32, 1)
		if _, err := binary.Decimal64ToFloat32(lvs, lv.Typ.Scale, rs); err != nil {
			return nil, err
		}
		nulls.Set(vec.Nsp, lv.Nsp)
		vector.SetCol(vec, rs)
		return vec, nil
	}
	vec, err := proc.AllocVectorOfRows(rv.Typ, int64(len(lvs)), lv.Nsp)
	if err != nil {
		return nil, err
	}
	rs := vector.MustTCols[float32](vec)
	if _, err := binary.Decimal64ToFloat32(lvs, lv.Typ.Scale, rs); err != nil {
		return nil, err
	}
	return vec, nil
}

func CastDecimal128ToFloat32(lv, rv *vector.Vector, proc *process.Process) (*vector.Vector, error) {
	lvs := lv.Col.([]types.Decimal128)
	if lv.IsScalar() {
		vec := proc.AllocScalarVector(rv.Typ)
		rs := make([]float32, 1)
		if _, err := binary.Decimal128ToFloat32(lvs, lv.Typ.Scale, rs); err != nil {
			return nil, err
		}
		nulls.Set(vec.Nsp, lv.Nsp)
		vector.SetCol(vec, rs)
		return vec, nil
	}
	vec, err := proc.AllocVectorOfRows(rv.Typ, int64(len(lvs)), lv.Nsp)
	if err != nil {
		return nil, err
	}
	rs := vector.MustTCols[float32](vec)
	if _, err := binary.Decimal128ToFloat32(lvs, lv.Typ.Scale, rs); err != nil {
		return nil, err
	}
	return vec, nil
}

func CastDecimal64ToFloat64(lv, rv *vector.Vector, proc *process.Process) (*vector.Vector, error) {
	lvs := lv.Col.([]types.Decimal64)
	if lv.IsScalar() {
		vec := proc.AllocScalarVector(rv.Typ)
		rs := make([]float64, 1)
		if _, err := binary.Decimal64ToFloat64(lvs, lv.Typ.Scale, rs); err != nil {
			return nil, err
		}
		nulls.Set(vec.Nsp, lv.Nsp)
		vector.SetCol(vec, rs)
		return vec, nil
	}
	vec, err := proc.AllocVectorOfRows(rv.Typ, int64(len(lvs)), lv.Nsp)
	if err != nil {
		return nil, err
	}
	rs := vector.MustTCols[float64](vec)
	if _, err := binary.Decimal64ToFloat64(lvs, lv.Typ.Scale, rs); err != nil {
		return nil, err
	}
	return vec, nil
}

func CastDecimal128ToFloat64(lv, rv *vector.Vector, proc *process.Process) (*vector.Vector, error) {
	lvs := lv.Col.([]types.Decimal128)
	if lv.IsScalar() {
		vec := proc.AllocScalarVector(rv.Typ)
		rs := make([]float64, 1)
		if _, err := binary.Decimal128ToFloat64(lvs, lv.Typ.Scale, rs); err != nil {
			return nil, err
		}
		nulls.Set(vec.Nsp, lv.Nsp)
		vector.SetCol(vec, rs)
		return vec, nil
	}
	vec, err := proc.AllocVectorOfRows(rv.Typ, int64(len(lvs)), lv.Nsp)
	if err != nil {
		return nil, err
	}
	rs := vector.MustTCols[float64](vec)
	if _, err := binary.Decimal128ToFloat64(lvs, lv.Typ.Scale, rs); err != nil {
		return nil, err
	}
	return vec, nil
}

func CastDecimal64ToUint64(lv, rv *vector.Vector, proc *process.Process) (*vector.Vector, error) {
	lvs := lv.Col.([]types.Decimal64)
	if lv.IsScalar() {
		vec := proc.AllocScalarVector(rv.Typ)
		rs := make([]uint64, 1)
		if _, err := binary.Decimal64ToUint64(lvs, lv.Typ.Scale, rs); err != nil {
			return nil, err
		}
		nulls.Set(vec.Nsp, lv.Nsp)
		vector.SetCol(vec, rs)
		return vec, nil
	}
	vec, err := proc.AllocVectorOfRows(rv.Typ, int64(len(lvs)), lv.Nsp)
	if err != nil {
		return nil, err
	}
	rs := vector.MustTCols[uint64](vec)
	if _, err := binary.Decimal64ToUint64(lvs, lv.Typ.Scale, rs); err != nil {
		return nil, err
	}
	return vec, nil
}

func CastDecimal128ToUint64(lv, rv *vector.Vector, proc *process.Process) (*vector.Vector, error) {
	lvs := lv.Col.([]types.Decimal128)
	if lv.IsScalar() {
		vec := proc.AllocScalarVector(rv.Typ)
		rs := make([]uint64, 1)
		if _, err := binary.Decimal128ToUint64(lvs, lv.Typ.Scale, rs); err != nil {
			return nil, err
		}
		nulls.Set(vec.Nsp, lv.Nsp)
		vector.SetCol(vec, rs)
		return vec, nil
	}
	vec, err := proc.AllocVectorOfRows(rv.Typ, int64(len(lvs)), lv.Nsp)
	if err != nil {
		return nil, err
	}
	rs := vector.MustTCols[uint64](vec)
	if _, err := binary.Decimal128ToUint64(lvs, lv.Typ.Scale, rs); err != nil {
		return nil, err
	}
	return vec, nil
}

// this cast function is too slow, and therefore only temporary, rewrite needed
func CastDecimal128ToDecimal64(lv, rv *vector.Vector, proc *process.Process) (*vector.Vector, error) {
	if lv.Typ.Scale > 18 {
		return nil, moerr.NewError(moerr.OUT_OF_RANGE, "cannot convert decimal128 to decimal64 correctly")
	}
	lvs := lv.Col.([]types.Decimal128)
	if lv.IsScalar() {
		vec := proc.AllocScalarVector(rv.Typ)
		rs := make([]types.Decimal64, 1)
		if _, err := binary.Decimal128ToDecimal64(lvs, rv.Typ.Width, rv.Typ.Scale, rs); err != nil {
			return nil, err
		}
		nulls.Set(vec.Nsp, lv.Nsp)
		vector.SetCol(vec, rs)
		return vec, nil
	}
	vec, err := proc.AllocVectorOfRows(rv.Typ, int64(len(lvs)), lv.Nsp)
	if err != nil {
		return nil, err
	}
<<<<<<< HEAD
	rs := types.DecodeDecimal64Slice(vec.Data)
	rs = rs[:len(lvs)]
	if _, err := binary.Decimal128ToDecimal64(lvs, rv.Typ.Width, rv.Typ.Scale, rs); err != nil {
=======
	rs := vector.MustTCols[types.Decimal64](vec)
	if _, err := binary.Decimal128ToDecimal64(lvs, lv.Typ.Scale, rv.Typ.Precision, rv.Typ.Scale, rs); err != nil {
>>>>>>> 4d4a3334
		return nil, err
	}
	return vec, nil
}

func CastDecimal64ToInt64(lv, rv *vector.Vector, proc *process.Process) (*vector.Vector, error) {
	lvs := lv.Col.([]types.Decimal64)
	if lv.IsScalar() {
		vec := proc.AllocScalarVector(rv.Typ)
		rs := make([]int64, 1)
		if _, err := binary.Decimal64ToInt64(lvs, lv.Typ.Scale, rs); err != nil {
			return nil, err
		}
		nulls.Set(vec.Nsp, lv.Nsp)
		vector.SetCol(vec, rs)
		return vec, nil
	}
	vec, err := proc.AllocVectorOfRows(rv.Typ, int64(len(lvs)), lv.Nsp)
	if err != nil {
		return nil, err
	}
	rs := vector.MustTCols[int64](vec)
	if _, err := binary.Decimal64ToInt64(lvs, lv.Typ.Scale, rs); err != nil {
		return nil, err
	}
	return vec, nil
}

func CastDecimal128ToInt64(lv, rv *vector.Vector, proc *process.Process) (*vector.Vector, error) {
	lvs := lv.Col.([]types.Decimal128)
	if lv.IsScalar() {
		vec := proc.AllocScalarVector(rv.Typ)
		rs := make([]int64, 1)
		if _, err := binary.Decimal128ToInt64(lvs, lv.Typ.Scale, rs); err != nil {
			return nil, err
		}
		nulls.Set(vec.Nsp, lv.Nsp)
		vector.SetCol(vec, rs)
		return vec, nil
	}
	vec, err := proc.AllocVectorOfRows(rv.Typ, int64(len(lvs)), lv.Nsp)
	if err != nil {
		return nil, err
	}
	rs := vector.MustTCols[int64](vec)
	if _, err := binary.Decimal128ToInt64(lvs, lv.Typ.Scale, rs); err != nil {
		return nil, err
	}
	return vec, nil
}

func CastDecimal128ToInt32(lv, rv *vector.Vector, proc *process.Process) (*vector.Vector, error) {
	lvs := lv.Col.([]types.Decimal128)
	if lv.IsScalar() {
		vec := proc.AllocScalarVector(rv.Typ)
		rs := make([]int32, 1)
		if _, err := binary.Decimal128ToInt32(lvs, lv.Typ.Scale, rs); err != nil {
			return nil, err
		}
		nulls.Set(vec.Nsp, lv.Nsp)
		vector.SetCol(vec, rs)
		return vec, nil
	}
	vec, err := proc.AllocVectorOfRows(rv.Typ, int64(len(lvs)), lv.Nsp)
	if err != nil {
		return nil, err
	}
	rs := vector.MustTCols[int32](vec)
	if _, err := binary.Decimal128ToInt32(lvs, lv.Typ.Scale, rs); err != nil {
		return nil, err
	}
	return vec, nil
}

func CastNumValToBool[T constraints.Integer | constraints.Float](lv, rv *vector.Vector, proc *process.Process) (*vector.Vector, error) {
	lvs := vector.MustTCols[T](lv)
	if lv.IsScalar() {
		vec := proc.AllocScalarVector(rv.Typ)
		rs := make([]bool, 1)
		if _, err := binary.NumericToBool(lvs, rs); err != nil {
			return nil, err
		}
		nulls.Set(vec.Nsp, lv.Nsp)
		vector.SetCol(vec, rs)
		return vec, nil
	}
	vec, err := proc.AllocVectorOfRows(rv.Typ, int64(len(lvs)), lv.Nsp)
	if err != nil {
		return nil, err
	}
	rs := vector.MustTCols[bool](vec)
	if _, err := binary.NumericToBool(lvs, rs); err != nil {
		return nil, err
	}
	return vec, nil
}

func CastBoolToNumeric[T constraints.Integer](lv, rv *vector.Vector, proc *process.Process) (*vector.Vector, error) {
	lvs := vector.MustTCols[bool](lv)
	if lv.IsScalar() {
		vec := proc.AllocScalarVector(rv.Typ)
		rs := make([]T, 1)
		if _, err := binary.BoolToNumeric(lvs, rs); err != nil {
			return nil, err
		}
		nulls.Set(vec.Nsp, lv.Nsp)
		vector.SetCol(vec, rs)
		return vec, nil
	}
	vec, err := proc.AllocVectorOfRows(rv.Typ, int64(len(lvs)), lv.Nsp)
	if err != nil {
		return nil, err
	}
	rs := vector.MustTCols[T](vec)
	if _, err := binary.BoolToNumeric(lvs, rs); err != nil {
		return nil, err
	}
	return vec, nil
}

func CastStringToJson(lv, rv *vector.Vector, proc *process.Process) (*vector.Vector, error) {
	vs := vector.MustStrCols(lv)
	if lv.IsScalar() {
		if lv.IsScalarNull() {
			return proc.AllocConstNullVector(rv.Typ, lv.Length()), nil
		}

		json, err := types.ParseStringToByteJson(vs[0])
		if err != nil {
			return nil, err
		}
		val, err := types.EncodeJson(json)
		if err != nil {
			return nil, err
		}
		return vector.NewConstBytes(rv.Typ, lv.Length(), val), nil
	}

	col := make([][]byte, len(vs))
	for i, str := range vs {
		if nulls.Contains(lv.Nsp, uint64(i)) {
			continue
		}

		json, err := types.ParseStringToByteJson(str)
		if err != nil {
			return nil, err
		}
		val, err := types.EncodeJson(json)
		if err != nil {
			return nil, err
		}
		col[i] = val
	}
	return vector.NewWithBytes(rv.Typ, col, lv.Nsp, proc.Mp()), nil
}

func CastStringToBool(lv, rv *vector.Vector, proc *process.Process) (*vector.Vector, error) {
	vs := vector.MustStrCols(lv)
	if lv.IsScalar() {
		if lv.IsScalarNull() {
			return proc.AllocConstNullVector(rv.Typ, lv.Length()), nil
		}
		// XXX: very strange way of parsing bool
		val, err := strconv.ParseFloat(vs[0], 64)
		if err != nil {
			return nil, err
		}
		return vector.NewConstFixed(rv.Typ, lv.Length(), val != 0), nil
	}

	vec, err := proc.AllocVectorOfRows(rv.Typ, int64(len(vs)), lv.Nsp)
	if err != nil {
		return nil, err
	}
	rs := vector.MustTCols[bool](vec)
	for i, str := range vs {
		if nulls.Contains(lv.Nsp, uint64(i)) {
			continue
		}
		val, err := strconv.ParseFloat(str, 64)
		if err == nil && val != 0 {
			rs[i] = true
		} else {
			rs[i] = false
		}
	}
	return vec, nil
}

// ---------------------------------------------uuid cast---------------------------------------------------------------
func CastStringToUuid(lv, rv *vector.Vector, proc *process.Process) (*vector.Vector, error) {
	vs := vector.MustStrCols(lv)
	if lv.IsScalar() {
		if lv.IsScalarNull() {
			return proc.AllocConstNullVector(rv.Typ, lv.Length()), nil
		}
		val, err := types.ParseUuid(vs[0])
		if err != nil {
			return nil, err
		}
		return vector.NewConstFixed(rv.Typ, lv.Length(), val), nil
	}
	vec, err := proc.AllocVectorOfRows(rv.Typ, int64(len(vs)), lv.Nsp)
	if err != nil {
		return nil, err
	}
	rs := vector.MustTCols[types.Uuid](vec)
	for i := range vs {
		if nulls.Contains(lv.Nsp, uint64(i)) {
			continue
		}
		val, err2 := types.ParseUuid(vs[i])
		if err2 != nil {
			return nil, err2
		}
		rs[i] = val
	}
	return vec, nil
}

func CastUuidToString(lv, rv *vector.Vector, proc *process.Process) (*vector.Vector, error) {
	var err error
	if lv.IsScalar() {
		if lv.IsScalarNull() {
			return proc.AllocConstNullVector(rv.Typ, lv.Length()), nil
		} else {
			lvs := vector.MustTCols[types.Uuid](lv)
			col := make([]string, 1)
			if col, err = binary.UuidToBytes(lvs, col); err != nil {
				return nil, err
			}
			return vector.NewConstString(rv.Typ, lv.Length(), col[0]), nil
		}
	} else {
		lvs := vector.MustTCols[types.Uuid](lv)
		col := make([]string, len(lvs))
		if col, err = binary.UuidToBytes(lvs, col); err != nil {
			return nil, err
		}
		return vector.NewWithStrings(rv.Typ, col, lv.Nsp, proc.Mp()), nil
	}
}

// ----------------------------------------------------------------------------------------------------------------------
// IsInteger return true if the types.T is integer type
func IsInteger(t types.T) bool {
	if t == types.T_int8 || t == types.T_int16 || t == types.T_int32 || t == types.T_int64 ||
		t == types.T_uint8 || t == types.T_uint16 || t == types.T_uint32 || t == types.T_uint64 {
		return true
	}
	return false
}

// isSignedInteger: return true if the types.T is Signed integer type
func isSignedInteger(t types.T) bool {
	if t == types.T_int8 || t == types.T_int16 || t == types.T_int32 || t == types.T_int64 {
		return true
	}
	return false
}

// isUnsignedInteger: return true if the types.T is UnSigned integer type
func isUnsignedInteger(t types.T) bool {
	if t == types.T_uint8 || t == types.T_uint16 || t == types.T_uint32 || t == types.T_uint64 {
		return true
	}
	return false
}

// IsFloat: return true if the types.T is floating Point Types
func IsFloat(t types.T) bool {
	if t == types.T_float32 || t == types.T_float64 {
		return true
	}
	return false
}

// IsNumeric: return true if the types.T is numbric type
func IsNumeric(t types.T) bool {
	if IsInteger(t) || IsFloat(t) {
		return true
	}
	return false
}

// isString: return true if the types.T is string type
func isString(t types.T) bool {
	if t == types.T_char || t == types.T_varchar || t == types.T_blob {
		return true
	}
	return false
}

// IsDecimal: return true if the types.T is decimal64 or decimal128
func IsDecimal(t types.T) bool {
	if t == types.T_decimal64 || t == types.T_decimal128 {
		return true
	}
	return false
}<|MERGE_RESOLUTION|>--- conflicted
+++ resolved
@@ -81,7 +81,6 @@
 func doCast(vs []*vector.Vector, proc *process.Process) (*vector.Vector, error) {
 	lv := vs[0]
 	rv := vs[1]
-
 	if rv.IsScalarNull() {
 		return nil, errors.New(errno.SyntaxErrororAccessRuleViolation, "the target type of cast function cannot be null")
 	}
@@ -495,7 +494,6 @@
 	if isString(lv.Typ.Oid) && rv.Typ.Oid == types.T_timestamp {
 		return CastVarcharAsTimestamp(lv, rv, proc)
 	}
-
 	if lv.Typ.Oid == types.T_decimal64 && rv.Typ.Oid == types.T_decimal128 {
 		return CastDecimal64AsDecimal128(lv, rv, proc)
 	}
@@ -1157,11 +1155,7 @@
 // CastSpecials4 : Cast converts signed integer to decimal128 ,Contains the following:
 // (int8/int16/int32/int64) to decimal128
 func CastSpecials4[T constraints.Signed](lv, rv *vector.Vector, proc *process.Process) (*vector.Vector, error) {
-	vec, err := CastSpecialIntToDecimal(lv, rv, binary.IntToDecimal128[T], proc)
-	if err != nil {
-		return nil, err
-	}
-	return vec, nil
+	return CastSpecialIntToDecimal(lv, rv, binary.IntToDecimal128[T], proc)
 }
 
 func CastSpecials4_64[T constraints.Signed](lv, rv *vector.Vector, proc *process.Process) (*vector.Vector, error) {
@@ -1171,11 +1165,7 @@
 // CastSpecialu4 : Cast converts unsigned integer to decimal128 ,Contains the following:
 // (uint8/uint16/uint32/uint64) to decimal128
 func CastSpecialu4[T constraints.Unsigned](lv, rv *vector.Vector, proc *process.Process) (*vector.Vector, error) {
-	vec, err := CastSpecialIntToDecimal(lv, rv, binary.UintToDecimal128[T], proc)
-	if err != nil {
-		return nil, err
-	}
-	return vec, nil
+	return CastSpecialIntToDecimal(lv, rv, binary.UintToDecimal128[T], proc)
 }
 
 // XXX This is a super slow function that we need to vectorwise.
@@ -1366,97 +1356,10 @@
 	if err != nil {
 		return nil, err
 	}
-<<<<<<< HEAD
-	rs := types.DecodeDecimal128Slice(vec.Data)
-	rs = rs[:len(lvs)]
+	rs := vector.MustTCols[types.Decimal128](vec)
 	if _, err := binary.Decimal64ToDecimal128(lvs, rs, rv.Typ.Width, rv.Typ.Scale); err != nil {
 		return nil, err
 	}
-	nulls.Set(vec.Nsp, lv.Nsp)
-	vector.SetCol(vec, rs)
-	return vec, nil
-}
-
-// CastDecimal64AsDecimal64 : Cast converts decimal64 to decimal64
-func CastDecimal64AsDecimal64(lv, _ *vector.Vector, proc *process.Process) (*vector.Vector, error) {
-	resultTyp := lv.Typ
-	lvs := vector.MustTCols[types.Decimal64](lv)
-
-	if lv.IsScalar() {
-		vec := proc.AllocScalarVector(resultTyp)
-		rs := make([]types.Decimal64, 1)
-		copy(rs, lvs)
-		nulls.Set(vec.Nsp, lv.Nsp)
-		vector.SetCol(vec, rs)
-		return vec, nil
-	}
-
-	vec, err := proc.AllocVector(resultTyp, int64(resultTyp.Size)*int64(len(lvs)))
-	if err != nil {
-		return nil, err
-	}
-	rs := types.DecodeDecimal64Slice(vec.Data)
-	rs = rs[:len(lvs)]
-	copy(rs, lvs)
-	nulls.Set(vec.Nsp, lv.Nsp)
-	vector.SetCol(vec, rs)
-	return vec, nil
-}
-
-// CastDecimal128AsDecimal128 : Cast converts decimal128 to decimal128
-func CastDecimal128AsDecimal128(lv, _ *vector.Vector, proc *process.Process) (*vector.Vector, error) {
-	resultTyp := lv.Typ
-	lvs := vector.MustTCols[types.Decimal128](lv)
-	if lv.IsScalar() {
-		vec := proc.AllocScalarVector(resultTyp)
-		rs := make([]types.Decimal128, 1)
-		copy(rs, lvs)
-		nulls.Set(vec.Nsp, lv.Nsp)
-		vector.SetCol(vec, rs)
-		return vec, nil
-	}
-	vec, err := proc.AllocVector(resultTyp, int64(resultTyp.Size)*int64(len(lvs)))
-	if err != nil {
-		return nil, err
-	}
-	rs := types.DecodeDecimal128Slice(vec.Data)
-	rs = rs[:len(lvs)]
-	copy(rs, lvs)
-	nulls.Set(vec.Nsp, lv.Nsp)
-	vector.SetCol(vec, rs)
-	return vec, nil
-}
-
-func CastDecimal128ToDecimal128(lv, rv *vector.Vector, proc *process.Process) (*vector.Vector, error) {
-	rtl := 16
-	lvs := lv.Col.([]types.Decimal128)
-	if lv.IsScalar() {
-		vec := proc.AllocScalarVector(rv.Typ)
-		rs := make([]types.Decimal128, 1)
-		if _, err := binary.Decimal128ToDecimal128(lvs, rv.Typ.Width, rv.Typ.Scale, rs); err != nil {
-			return nil, err
-		}
-		nulls.Set(vec.Nsp, lv.Nsp)
-		vector.SetCol(vec, rs)
-		return vec, nil
-	}
-	vec, err := proc.AllocVector(rv.Typ, int64(len(lvs)*rtl))
-	if err != nil {
-		return nil, err
-	}
-	rs := types.DecodeDecimal128Slice(vec.Data)
-	rs = rs[:len(lvs)]
-	if _, err := binary.Decimal128ToDecimal128(lvs, rv.Typ.Width, rv.Typ.Scale, rs); err != nil {
-		return nil, err
-	}
-	nulls.Set(vec.Nsp, lv.Nsp)
-	vector.SetCol(vec, rs)
-=======
-	rs := vector.MustTCols[types.Decimal128](vec)
-	if _, err := binary.Decimal64ToDecimal128(lvs, rs); err != nil {
-		return nil, err
-	}
->>>>>>> 4d4a3334
 	return vec, nil
 }
 
@@ -1994,14 +1897,8 @@
 	if err != nil {
 		return nil, err
 	}
-<<<<<<< HEAD
-	rs := types.DecodeDecimal64Slice(vec.Data)
-	rs = rs[:len(lvs)]
+	rs := vector.MustTCols[types.Decimal64](vec)
 	if _, err := binary.Decimal128ToDecimal64(lvs, rv.Typ.Width, rv.Typ.Scale, rs); err != nil {
-=======
-	rs := vector.MustTCols[types.Decimal64](vec)
-	if _, err := binary.Decimal128ToDecimal64(lvs, lv.Typ.Scale, rv.Typ.Precision, rv.Typ.Scale, rs); err != nil {
->>>>>>> 4d4a3334
 		return nil, err
 	}
 	return vec, nil
