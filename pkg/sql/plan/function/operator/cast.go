--- conflicted
+++ resolved
@@ -499,6 +499,7 @@
 	if isString(lv.Typ.Oid) && rv.Typ.Oid == types.T_timestamp {
 		return CastVarcharAsTimestamp(lv, rv, proc)
 	}
+
 	if lv.Typ.Oid == types.T_decimal64 && rv.Typ.Oid == types.T_decimal128 {
 		return CastDecimal64AsDecimal128(lv, rv, proc)
 	}
@@ -1139,7 +1140,7 @@
 
 func CastSpecialIntToDecimal[T constraints.Integer](
 	lv, rv *vector.Vector,
-	i2d func(xs []T, rs []types.Decimal128, intval int32) ([]types.Decimal128, error),
+	i2d func(xs []T, rs []types.Decimal128, width, scale int32) ([]types.Decimal128, error),
 	proc *process.Process) (*vector.Vector, error) {
 	resultScale := int32(0)
 	resultTyp := types.T_decimal128.ToType()
@@ -1150,7 +1151,7 @@
 		return proc.AllocConstNullVector(resultTyp, lv.Length()), nil
 	} else if lv.IsScalar() {
 		rs := make([]types.Decimal128, 1)
-		if _, err := i2d(lvs, rs, rv.Typ.Width-rv.Typ.Scale); err != nil {
+		if _, err := i2d(lvs, rs, rv.Typ.Width, rv.Typ.Scale); err != nil {
 			return nil, err
 		}
 		return vector.NewConstFixed(resultTyp, lv.Length(), rs[0]), nil
@@ -1160,14 +1161,8 @@
 	if err != nil {
 		return nil, err
 	}
-<<<<<<< HEAD
-	rs := types.DecodeDecimal128Slice(vec.Data)
-	rs = rs[:len(lvs)]
-	if _, err := i2d(lvs, rs, rv.Typ.Width-rv.Typ.Scale); err != nil {
-=======
 	rs := vector.MustTCols[types.Decimal128](vec)
-	if _, err := i2d(lvs, rs); err != nil {
->>>>>>> d5f0dd95
+	if _, err := i2d(lvs, rs, rv.Typ.Width, rv.Typ.Scale); err != nil {
 		return nil, err
 	}
 	return vec, nil
@@ -1175,7 +1170,7 @@
 
 func CastSpecialIntToDecimal64[T constraints.Integer](
 	lv, rv *vector.Vector,
-	i2d func(xs []T, rs []types.Decimal64, intval int32) ([]types.Decimal64, error),
+	i2d func(xs []T, rs []types.Decimal64, width, scale int32) ([]types.Decimal64, error),
 	proc *process.Process) (*vector.Vector, error) {
 
 	resultScale := int32(0)
@@ -1187,7 +1182,7 @@
 		return proc.AllocConstNullVector(resultTyp, lv.Length()), nil
 	} else if lv.IsScalar() {
 		rs := make([]types.Decimal64, 1)
-		if _, err := i2d(lvs, rs, rv.Typ.Width-rv.Typ.Scale); err != nil {
+		if _, err := i2d(lvs, rs, rv.Typ.Width, rv.Typ.Scale); err != nil {
 			return nil, err
 		}
 		return vector.NewConstFixed(resultTyp, lv.Length(), rs[0]), nil
@@ -1197,14 +1192,8 @@
 	if err != nil {
 		return nil, err
 	}
-<<<<<<< HEAD
-	rs := types.DecodeDecimal64Slice(vec.Data)
-	rs = rs[:len(lvs)]
-	if _, err := i2d(lvs, rs, rv.Typ.Width-rv.Typ.Scale); err != nil {
-=======
 	rs := vector.MustTCols[types.Decimal64](vec)
-	if _, err := i2d(lvs, rs); err != nil {
->>>>>>> d5f0dd95
+	if _, err := i2d(lvs, rs, rv.Typ.Width, rv.Typ.Scale); err != nil {
 		return nil, err
 	}
 	return vec, nil
@@ -1416,7 +1405,7 @@
 	if lv.IsScalar() {
 		vec := proc.AllocScalarVector(resultTyp)
 		rs := make([]types.Decimal128, 1)
-		if _, err := binary.Decimal64ToDecimal128(lvs, rs, rv.Typ.Width-rv.Typ.Scale); err != nil {
+		if _, err := binary.Decimal64ToDecimal128(lvs, rs, rv.Typ.Width, rv.Typ.Scale); err != nil {
 			return nil, err
 		}
 		nulls.Set(vec.Nsp, lv.Nsp)
@@ -1430,7 +1419,7 @@
 	}
 	rs := types.DecodeDecimal128Slice(vec.Data)
 	rs = rs[:len(lvs)]
-	if _, err := binary.Decimal64ToDecimal128(lvs, rs, rv.Typ.Width-rv.Typ.Scale); err != nil {
+	if _, err := binary.Decimal64ToDecimal128(lvs, rs, rv.Typ.Width, rv.Typ.Scale); err != nil {
 		return nil, err
 	}
 	nulls.Set(vec.Nsp, lv.Nsp)
