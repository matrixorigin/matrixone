--- conflicted
+++ resolved
@@ -69,13 +69,8 @@
 		return vec, nil
 	case !lv.IsConst() && !rv.IsConst():
 		var nsp *nulls.Nulls
-<<<<<<< HEAD
 		if nulls.Any(rv.GetNulls()) && nulls.Any(lv.GetNulls()) {
-			nsp = lv.GetNulls().Or(rv.GetNulls())
-=======
-		if nulls.Any(rv.Nsp) && nulls.Any(lv.Nsp) {
-			nulls.Or(lv.Nsp, rv.Nsp, nsp)
->>>>>>> 5414dbe3
+			nulls.Or(lv.GetNulls(), rv.GetNulls(), nsp)
 			rs, err = like.BtSliceNullAndSliceNull(lvs, rvs, nsp, rs)
 			if err != nil {
 				return nil, err
