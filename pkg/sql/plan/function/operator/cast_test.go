--- conflicted
+++ resolved
@@ -4961,7 +4961,6 @@
 
 }
 
-<<<<<<< HEAD
 func TestCastDateAndDatetimeToInt(t *testing.T) {
 	makeTempVectors := func(src string, srcIsConst bool, precision int32, srcType, dstType types.T) []*vector.Vector {
 		vectors := make([]*vector.Vector, 2)
@@ -4985,9 +4984,6 @@
 		return vectors
 	}
 
-=======
-func TestCastJsonToString(t *testing.T) {
->>>>>>> bf5a60c5
 	procs := testutil.NewProc()
 	cases := []struct {
 		name       string
@@ -4998,20 +4994,13 @@
 	}{
 		{
 			name:       "Test01",
-<<<<<<< HEAD
 			vecs:       makeTempVectors("2022-12-01", true, 0, types.T_date, types.T_int32),
 			proc:       procs,
 			wantValues: []int32{19327},
-=======
-			vecs:       makeJsonVectors(`"1"`, true, types.T_varchar),
-			proc:       procs,
-			wantValues: []string{`"1"`},
->>>>>>> bf5a60c5
 			wantScalar: true,
 		},
 		{
 			name:       "Test02",
-<<<<<<< HEAD
 			vecs:       makeTempVectors("2022-12-01 12:34:56", false, 0, types.T_datetime, types.T_int64),
 			proc:       procs,
 			wantValues: []int64{1669898096},
@@ -5022,32 +5011,12 @@
 			vecs:       makeTempVectors("2022-12-01 12:34:56", false, 0, types.T_timestamp, types.T_int64),
 			proc:       procs,
 			wantValues: []int64{1669898096},
-=======
-			vecs:       makeJsonVectors(`{"a": "b"}`, false, types.T_varchar),
-			proc:       procs,
-			wantValues: []string{`{"a": "b"}`},
-			wantScalar: false,
-		},
-		{
-			name:       "Test03",
-			vecs:       makeJsonVectors(`1`, true, types.T_varchar),
-			proc:       procs,
-			wantValues: []string{`1`},
-			wantScalar: true,
-		},
-		{
-			name:       "Test04",
-			vecs:       makeJsonVectors(`null`, false, types.T_varchar),
-			proc:       procs,
-			wantValues: []string{`null`},
->>>>>>> bf5a60c5
 			wantScalar: false,
 		},
 	}
 
 	for _, c := range cases {
 		t.Run(c.name, func(t *testing.T) {
-<<<<<<< HEAD
 			// setting precision
 			castRes, err := Cast(c.vecs, c.proc)
 			require.NoError(t, err)
@@ -5056,7 +5025,49 @@
 		})
 	}
 
-=======
+}
+
+func TestCastJsonToString(t *testing.T) {
+	procs := testutil.NewProc()
+	cases := []struct {
+		name       string
+		vecs       []*vector.Vector
+		proc       *process.Process
+		wantValues interface{}
+		wantScalar bool
+	}{
+		{
+			name:       "Test01",
+			vecs:       makeJsonVectors(`"1"`, true, types.T_varchar),
+			proc:       procs,
+			wantValues: []string{`"1"`},
+			wantScalar: true,
+		},
+		{
+			name:       "Test02",
+			vecs:       makeJsonVectors(`{"a": "b"}`, false, types.T_varchar),
+			proc:       procs,
+			wantValues: []string{`{"a": "b"}`},
+			wantScalar: false,
+		},
+		{
+			name:       "Test03",
+			vecs:       makeJsonVectors(`1`, true, types.T_varchar),
+			proc:       procs,
+			wantValues: []string{`1`},
+			wantScalar: true,
+		},
+		{
+			name:       "Test04",
+			vecs:       makeJsonVectors(`null`, false, types.T_varchar),
+			proc:       procs,
+			wantValues: []string{`null`},
+			wantScalar: false,
+		},
+	}
+
+	for _, c := range cases {
+		t.Run(c.name, func(t *testing.T) {
 			castRes, err := Cast(c.vecs, c.proc)
 			require.NoError(t, err)
 			got := vector.MustStrCols(castRes)
@@ -5065,7 +5076,6 @@
 			require.Equal(t, c.wantScalar, castRes.IsScalar())
 		})
 	}
->>>>>>> bf5a60c5
 }
 
 func makeTypeVector(t types.T) *vector.Vector {
