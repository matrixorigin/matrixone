--- conflicted
+++ resolved
@@ -1261,20 +1261,13 @@
 		return decimal64ToUnsigned(ctx, source, rs, 64, length)
 	case types.T_decimal64:
 		rs := vector.MustFunctionResult[types.Decimal64](result)
-<<<<<<< HEAD
 		if source.GetType().Scale == toType.Scale && source.GetType().Width >= toType.Width {
 			v := source.GetSourceVector()
-			v.Typ = toType
+			v.SetType(toType)
 			rs.SetFromParameter(source)
 			return nil
 		}
 		return decimal64ToDecimal64(source, rs, length)
-=======
-		v := source.GetSourceVector()
-		v.SetType(toType)
-		rs.SetFromParameter(source)
-		return nil
->>>>>>> 52eaeca1
 	case types.T_decimal128:
 		rs := vector.MustFunctionResult[types.Decimal128](result)
 		return decimal64ToDecimal128(source, rs, length)
@@ -1310,20 +1303,13 @@
 		return decimal128ToDecimal64(ctx, source, rs, length)
 	case types.T_decimal128:
 		rs := vector.MustFunctionResult[types.Decimal128](result)
-<<<<<<< HEAD
 		if source.GetType().Scale == toType.Scale && source.GetType().Width >= toType.Width {
 			v := source.GetSourceVector()
-			v.Typ = toType
+			v.SetType(toType)
 			rs.SetFromParameter(source)
 			return nil
 		}
-		return decimal128ToDecimal128(ctx, source, rs, length)
-=======
-		v := source.GetSourceVector()
-		v.SetType(toType)
-		rs.SetFromParameter(source)
-		return nil
->>>>>>> 52eaeca1
+		return decimal128ToDecimal128(source, rs, length)
 	case types.T_float32:
 		rs := vector.MustFunctionResult[float32](result)
 		return decimal128ToFloat(ctx, source, rs, length, 32)
@@ -2629,7 +2615,7 @@
 				return err
 			}
 		} else {
-			result, err := types.ParseDecimal64lToTime(v, fromtype.Scale, totype.Scale)
+			result, err := types.ParseDecimal64ToTime(v, fromtype.Scale, totype.Scale)
 			if err != nil {
 				return err
 			}
@@ -2655,7 +2641,7 @@
 				return err
 			}
 		} else {
-			result, err := types.ParseDecimal128lToTime(v, fromtype.Scale, totype.Scale)
+			result, err := types.ParseDecimal128ToTime(v, fromtype.Scale, totype.Scale)
 			if err != nil {
 				return err
 			}
@@ -2837,13 +2823,6 @@
 	var dft types.Decimal128
 	fromtype := from.GetType()
 	totype := to.GetType()
-<<<<<<< HEAD
-=======
-	{
-		v := to.GetResultVector()
-		v.GetType().Scale = from.GetType().Scale
-	}
->>>>>>> 52eaeca1
 	for i = 0; i < l; i++ {
 		v, null := from.GetValue(i)
 		if null {
@@ -2910,7 +2889,6 @@
 }
 
 func decimal128ToDecimal128(
-	ctx context.Context,
 	from vector.FunctionParameterWrapper[types.Decimal128],
 	to *vector.FunctionResult[types.Decimal128], length int) error {
 	var i uint64
@@ -2961,19 +2939,8 @@
 				return err
 			}
 		} else {
-<<<<<<< HEAD
 			result := []byte(v.Format(fromType.Scale))
-			if err := to.AppendStr(result, false); err != nil {
-=======
-			result := []byte(v.ToStringWithScale(fromType.Scale))
-			if toType.Oid == types.T_binary && len(result) < int(toType.Width) {
-				add0 := int(toType.Width) - len(result)
-				for ; add0 != 0; add0-- {
-					result = append(result, 0)
-				}
-			}
 			if err := to.AppendBytes(result, false); err != nil {
->>>>>>> 52eaeca1
 				return err
 			}
 		}
@@ -2994,19 +2961,8 @@
 				return err
 			}
 		} else {
-<<<<<<< HEAD
 			result := []byte(v.Format(fromType.Scale))
-			if err := to.AppendStr(result, false); err != nil {
-=======
-			result := []byte(v.ToStringWithScale(fromType.Scale))
-			if toType.Oid == types.T_binary && len(result) < int(toType.Width) {
-				add0 := int(toType.Width) - len(result)
-				for ; add0 != 0; add0-- {
-					result = append(result, 0)
-				}
-			}
 			if err := to.AppendBytes(result, false); err != nil {
->>>>>>> 52eaeca1
 				return err
 			}
 		}
