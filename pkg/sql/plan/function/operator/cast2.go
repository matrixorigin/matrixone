// Copyright 2022 Matrix Origin
//
// Licensed under the Apache License, Version 2.0 (the "License");
// you may not use this file except in compliance with the License.
// You may obtain a copy of the License at
//
//      http://www.apache.org/licenses/LICENSE-2.0
//
// Unless required by applicable law or agreed to in writing, software
// distributed under the License is distributed on an "AS IS" BASIS,
// WITHOUT WARRANTIES OR CONDITIONS OF ANY KIND, either express or implied.
// See the License for the specific language governing permissions and
// limitations under the License.

package operator

import (
	"context"
	"encoding/hex"
	"fmt"
	"math"
	"strconv"
	"strings"
	"time"
	"unicode/utf8"
	"unsafe"

	"github.com/matrixorigin/matrixone/pkg/common/moerr"
	"github.com/matrixorigin/matrixone/pkg/container/types"
	"github.com/matrixorigin/matrixone/pkg/container/vector"
	"github.com/matrixorigin/matrixone/pkg/sql/plan/function/builtin/binary"
	"github.com/matrixorigin/matrixone/pkg/vm/process"
	"golang.org/x/exp/constraints"
)

// XXX need this one to make a pretty function register.
var supportedTypeCast = map[types.T][]types.T{
	types.T_any: {
		types.T_bool,
		types.T_int8, types.T_int16, types.T_int32, types.T_int64,
		types.T_uint8, types.T_uint16, types.T_uint32, types.T_uint64,
		types.T_char, types.T_varchar, types.T_blob, types.T_text, types.T_json,
		types.T_binary, types.T_varbinary,
		types.T_float32, types.T_float64,
		types.T_decimal64, types.T_decimal128,
		types.T_date, types.T_datetime,
		types.T_time, types.T_timestamp,
	},

	types.T_bool: {
		types.T_bool,
		types.T_int8, types.T_int16, types.T_int32, types.T_int64,
		types.T_uint8, types.T_uint16, types.T_uint32, types.T_uint64,
		types.T_char, types.T_varchar, types.T_blob, types.T_text,
		types.T_binary, types.T_varbinary,
	},

	types.T_int8: {
		types.T_bool,
		types.T_int8, types.T_int16, types.T_int32, types.T_int64,
		types.T_uint8, types.T_uint16, types.T_uint32, types.T_uint64,
		types.T_float32, types.T_float64,
		types.T_decimal64, types.T_decimal128,
		types.T_time, types.T_timestamp,
		types.T_char, types.T_varchar, types.T_blob, types.T_text,
		types.T_binary, types.T_varbinary,
	},

	types.T_int16: {
		types.T_bool,
		types.T_int8, types.T_int16, types.T_int32, types.T_int64,
		types.T_uint8, types.T_uint16, types.T_uint32, types.T_uint64,
		types.T_float32, types.T_float64,
		types.T_decimal64, types.T_decimal128,
		types.T_time, types.T_timestamp,
		types.T_char, types.T_varchar, types.T_blob, types.T_text,
		types.T_binary, types.T_varbinary,
	},

	types.T_int32: {
		types.T_bool,
		types.T_int8, types.T_int16, types.T_int32, types.T_int64,
		types.T_uint8, types.T_uint16, types.T_uint32, types.T_uint64,
		types.T_float32, types.T_float64,
		types.T_decimal64, types.T_decimal128,
		types.T_time, types.T_timestamp,
		types.T_char, types.T_varchar, types.T_blob, types.T_text,
		types.T_binary, types.T_varbinary,
	},

	types.T_int64: {
		types.T_bool,
		types.T_int8, types.T_int16, types.T_int32, types.T_int64,
		types.T_uint8, types.T_uint16, types.T_uint32, types.T_uint64,
		types.T_float32, types.T_float64,
		types.T_decimal64, types.T_decimal128,
		types.T_time, types.T_timestamp,
		types.T_char, types.T_varchar, types.T_blob, types.T_text,
		types.T_binary, types.T_varbinary,
	},

	types.T_uint8: {
		types.T_bool,
		types.T_int8, types.T_int16, types.T_int32, types.T_int64,
		types.T_uint8, types.T_uint16, types.T_uint32, types.T_uint64,
		types.T_float32, types.T_float64,
		types.T_decimal64, types.T_decimal128,
		types.T_time, types.T_timestamp,
		types.T_char, types.T_varchar, types.T_blob, types.T_text,
		types.T_binary, types.T_varbinary,
	},

	types.T_uint16: {
		types.T_bool,
		types.T_int8, types.T_int16, types.T_int32, types.T_int64,
		types.T_uint8, types.T_uint16, types.T_uint32, types.T_uint64,
		types.T_float32, types.T_float64,
		types.T_decimal64, types.T_decimal128,
		types.T_time, types.T_timestamp,
		types.T_char, types.T_varchar, types.T_blob, types.T_text,
		types.T_binary, types.T_varbinary,
	},

	types.T_uint32: {
		types.T_bool,
		types.T_int8, types.T_int16, types.T_int32, types.T_int64,
		types.T_uint8, types.T_uint16, types.T_uint32, types.T_uint64,
		types.T_float32, types.T_float64,
		types.T_decimal64, types.T_decimal128,
		types.T_time, types.T_timestamp,
		types.T_char, types.T_varchar, types.T_blob, types.T_text,
		types.T_binary, types.T_varbinary,
	},

	types.T_uint64: {
		types.T_bool,
		types.T_int8, types.T_int16, types.T_int32, types.T_int64,
		types.T_uint8, types.T_uint16, types.T_uint32, types.T_uint64,
		types.T_float32, types.T_float64,
		types.T_decimal64, types.T_decimal128,
		types.T_time, types.T_timestamp,
		types.T_char, types.T_varchar, types.T_blob, types.T_text,
		types.T_binary, types.T_varbinary,
	},

	types.T_float32: {
		types.T_bool,
		types.T_int8, types.T_int16, types.T_int32, types.T_int64,
		types.T_uint8, types.T_uint16, types.T_uint32, types.T_uint64,
		types.T_float32, types.T_float64,
		types.T_decimal64, types.T_decimal128,
		types.T_char, types.T_varchar, types.T_blob, types.T_text,
		types.T_binary, types.T_varbinary,
	},

	types.T_float64: {
		types.T_bool,
		types.T_int8, types.T_int16, types.T_int32, types.T_int64,
		types.T_uint8, types.T_uint16, types.T_uint32, types.T_uint64,
		types.T_float32, types.T_float64,
		types.T_decimal64, types.T_decimal128,
		types.T_char, types.T_varchar, types.T_blob, types.T_text,
		types.T_binary, types.T_varbinary,
	},

	types.T_date: {
		types.T_int32, types.T_int64,
		types.T_date, types.T_datetime,
		types.T_time, types.T_timestamp,
		types.T_char, types.T_varchar, types.T_blob, types.T_text,
		types.T_binary, types.T_varbinary,
	},

	types.T_datetime: {
		types.T_int32, types.T_int64,
		types.T_date, types.T_datetime,
		types.T_time, types.T_timestamp,
		types.T_char, types.T_varchar, types.T_blob, types.T_text,
		types.T_binary, types.T_varbinary,
	},

	types.T_timestamp: {
		types.T_int32, types.T_int64,
		types.T_date, types.T_datetime,
		types.T_timestamp,
		types.T_char, types.T_varchar, types.T_blob, types.T_text,
		types.T_binary, types.T_varbinary,
	},

	types.T_time: {
		types.T_date, types.T_datetime,
		types.T_time,
		types.T_int8, types.T_int16, types.T_int32, types.T_int64,
		types.T_uint8, types.T_uint16, types.T_uint32, types.T_uint64,
		types.T_char, types.T_varchar, types.T_blob, types.T_text,
		types.T_decimal64, types.T_decimal128,
		types.T_binary, types.T_varbinary,
	},

	types.T_decimal64: {
		types.T_float32, types.T_float64,
		types.T_int64,
		types.T_uint64,
		types.T_decimal64, types.T_decimal128,
		types.T_char, types.T_varchar, types.T_blob, types.T_text,
		types.T_binary, types.T_varbinary,
		types.T_time, types.T_timestamp,
	},

	types.T_decimal128: {
		types.T_float32, types.T_float64,
		types.T_int32, types.T_int64,
		types.T_uint64,
		types.T_decimal64, types.T_decimal128,
		types.T_char, types.T_varchar, types.T_blob, types.T_text,
		types.T_binary, types.T_varbinary,
	},

	types.T_char: {
		types.T_int8, types.T_int16, types.T_int32, types.T_int64,
		types.T_uint8, types.T_uint16, types.T_uint32, types.T_uint64,
		types.T_float32, types.T_float64,
		types.T_decimal64, types.T_decimal128,
		types.T_bool,
		types.T_json,
		types.T_uuid,
		types.T_date, types.T_datetime,
		types.T_time, types.T_timestamp,
		types.T_char, types.T_varchar, types.T_blob, types.T_text,
		types.T_binary, types.T_varbinary,
	},

	types.T_varchar: {
		types.T_int8, types.T_int16, types.T_int32, types.T_int64,
		types.T_uint8, types.T_uint16, types.T_uint32, types.T_uint64,
		types.T_float32, types.T_float64,
		types.T_decimal64, types.T_decimal128,
		types.T_bool,
		types.T_json,
		types.T_uuid,
		types.T_date, types.T_datetime,
		types.T_time, types.T_timestamp,
		types.T_char, types.T_varchar, types.T_blob, types.T_text,
		types.T_binary, types.T_varbinary,
	},

	types.T_binary: {
		types.T_int8, types.T_int16, types.T_int32, types.T_int64,
		types.T_uint8, types.T_uint16, types.T_uint32, types.T_uint64,
		types.T_float32, types.T_float64,
		types.T_decimal64, types.T_decimal128,
		types.T_bool,
		types.T_uuid,
		types.T_date, types.T_datetime,
		types.T_time, types.T_timestamp,
		types.T_char, types.T_varchar, types.T_blob, types.T_text,
		types.T_varbinary, types.T_binary,
	},

	types.T_varbinary: {
		types.T_int8, types.T_int16, types.T_int32, types.T_int64,
		types.T_uint8, types.T_uint16, types.T_uint32, types.T_uint64,
		types.T_float32, types.T_float64,
		types.T_decimal64, types.T_decimal128,
		types.T_bool,
		types.T_uuid,
		types.T_date, types.T_datetime,
		types.T_time, types.T_timestamp,
		types.T_char, types.T_varchar, types.T_blob, types.T_text,
		types.T_binary, types.T_varbinary,
	},

	types.T_blob: {
		types.T_int8, types.T_int16, types.T_int32, types.T_int64,
		types.T_uint8, types.T_uint16, types.T_uint32, types.T_uint64,
		types.T_float32, types.T_float64,
		types.T_decimal64, types.T_decimal128,
		types.T_bool,
		types.T_json,
		types.T_uuid,
		types.T_date, types.T_datetime,
		types.T_time, types.T_timestamp,
		types.T_char, types.T_varchar, types.T_blob, types.T_text,
		types.T_binary, types.T_varbinary,
	},

	types.T_text: {
		types.T_int8, types.T_int16, types.T_int32, types.T_int64,
		types.T_uint8, types.T_uint16, types.T_uint32, types.T_uint64,
		types.T_float32, types.T_float64,
		types.T_decimal64, types.T_decimal128,
		types.T_bool,
		types.T_json,
		types.T_uuid,
		types.T_date, types.T_datetime,
		types.T_time, types.T_timestamp,
		types.T_char, types.T_varchar, types.T_blob, types.T_text,
		types.T_binary, types.T_varbinary,
	},

	types.T_json: {
		types.T_char, types.T_varchar, types.T_text,
	},

	types.T_uuid: {
		types.T_char, types.T_varchar, types.T_blob,
		types.T_binary, types.T_varbinary, types.T_text,
	},

	types.T_TS: {
		types.T_TS,
	},

	types.T_Rowid: {
		types.T_Rowid,
	},
}

func IfTypeCastSupported(sourceType, targetType types.T) bool {
	supportList, ok := supportedTypeCast[sourceType]
	if ok {
		for _, t := range supportList {
			if t == targetType {
				return true
			}
		}
	}
	return false
}

func NewCast(parameters []*vector.Vector, result vector.FunctionResultWrapper, proc *process.Process, length int) error {
	var err error
	// Cast Parameter1 as Type Parameter2
	fromType := parameters[0].GetType()
	toType := parameters[1].GetType()
	from := parameters[0]
	switch fromType.Oid {
	case types.T_any: // scalar null
		err = scalarNullToOthers(proc.Ctx, toType, result, length)
	case types.T_bool:
		s := vector.GenerateFunctionFixedTypeParameter[bool](from)
		err = boolToOthers(proc.Ctx, s, toType, result, length)
	case types.T_int8:
		s := vector.GenerateFunctionFixedTypeParameter[int8](from)
		err = int8ToOthers(proc.Ctx, s, toType, result, length)
	case types.T_int16:
		s := vector.GenerateFunctionFixedTypeParameter[int16](from)
		err = int16ToOthers(proc.Ctx, s, toType, result, length)
	case types.T_int32:
		s := vector.GenerateFunctionFixedTypeParameter[int32](from)
		err = int32ToOthers(proc.Ctx, s, toType, result, length)
	case types.T_int64:
		s := vector.GenerateFunctionFixedTypeParameter[int64](from)
		err = int64ToOthers(proc.Ctx, s, toType, result, length)
	case types.T_uint8:
		s := vector.GenerateFunctionFixedTypeParameter[uint8](from)
		err = uint8ToOthers(proc.Ctx, s, toType, result, length)
	case types.T_uint16:
		s := vector.GenerateFunctionFixedTypeParameter[uint16](from)
		err = uint16ToOthers(proc.Ctx, s, toType, result, length)
	case types.T_uint32:
		s := vector.GenerateFunctionFixedTypeParameter[uint32](from)
		err = uint32ToOthers(proc.Ctx, s, toType, result, length)
	case types.T_uint64:
		s := vector.GenerateFunctionFixedTypeParameter[uint64](from)
		err = uint64ToOthers(proc.Ctx, s, toType, result, length)
	case types.T_float32:
		s := vector.GenerateFunctionFixedTypeParameter[float32](from)
		err = float32ToOthers(proc.Ctx, s, toType, result, length)
	case types.T_float64:
		s := vector.GenerateFunctionFixedTypeParameter[float64](from)
		err = float64ToOthers(proc.Ctx, s, toType, result, length)
	case types.T_decimal64:
		s := vector.GenerateFunctionFixedTypeParameter[types.Decimal64](from)
		err = decimal64ToOthers(proc.Ctx, s, toType, result, length)
	case types.T_decimal128:
		s := vector.GenerateFunctionFixedTypeParameter[types.Decimal128](from)
		err = decimal128ToOthers(proc.Ctx, s, toType, result, length)
	case types.T_date:
		s := vector.GenerateFunctionFixedTypeParameter[types.Date](from)
		err = dateToOthers(proc, s, toType, result, length)
	case types.T_datetime:
		s := vector.GenerateFunctionFixedTypeParameter[types.Datetime](from)
		err = datetimeToOthers(proc, s, toType, result, length)
	case types.T_time:
		s := vector.GenerateFunctionFixedTypeParameter[types.Time](from)
		err = timeToOthers(proc.Ctx, s, toType, result, length)
	case types.T_timestamp:
		s := vector.GenerateFunctionFixedTypeParameter[types.Timestamp](from)
		err = timestampToOthers(proc, s, toType, result, length)
	case types.T_char, types.T_varchar, types.T_blob,
		types.T_binary, types.T_varbinary, types.T_text:
		s := vector.GenerateFunctionStrParameter(from)
		err = strTypeToOthers(proc, s, toType, result, length)
	case types.T_uuid:
		s := vector.GenerateFunctionFixedTypeParameter[types.Uuid](from)
		err = uuidToOthers(proc.Ctx, s, toType, result, length)
	case types.T_TS:
		s := vector.GenerateFunctionFixedTypeParameter[types.TS](from)
		err = tsToOthers(proc.Ctx, s, toType, result, length)
	case types.T_Rowid:
		s := vector.GenerateFunctionFixedTypeParameter[types.Rowid](from)
		err = rowidToOthers(proc.Ctx, s, toType, result, length)
	case types.T_json:
		s := vector.GenerateFunctionStrParameter(from)
		err = jsonToOthers(proc.Ctx, s, toType, result, length)
	default:
		// XXX we set the function here to adapt to the BVT cases.
		err = formatCastError(proc.Ctx, from, toType, "")
	}
	return err
}

func scalarNullToOthers(ctx context.Context,
	totype types.Type, result vector.FunctionResultWrapper, length int) error {
	switch totype.Oid {
	case types.T_bool:
		return appendNulls[bool](result, length)
	case types.T_int8:
		return appendNulls[int8](result, length)
	case types.T_int16:
		return appendNulls[int16](result, length)
	case types.T_int32:
		return appendNulls[int32](result, length)
	case types.T_int64:
		return appendNulls[int64](result, length)
	case types.T_uint8:
		return appendNulls[uint8](result, length)
	case types.T_uint16:
		return appendNulls[uint16](result, length)
	case types.T_uint32:
		return appendNulls[uint32](result, length)
	case types.T_uint64:
		return appendNulls[uint64](result, length)
	case types.T_char, types.T_varchar, types.T_blob,
		types.T_binary, types.T_varbinary, types.T_text, types.T_json:
		return appendNulls[types.Varlena](result, length)
	case types.T_float32:
		return appendNulls[float32](result, length)
	case types.T_float64:
		return appendNulls[float64](result, length)
	case types.T_decimal64:
		return appendNulls[types.Decimal64](result, length)
	case types.T_decimal128:
		return appendNulls[types.Decimal128](result, length)
	case types.T_date:
		return appendNulls[types.Date](result, length)
	case types.T_datetime:
		return appendNulls[types.Datetime](result, length)
	case types.T_time:
		return appendNulls[types.Time](result, length)
	case types.T_timestamp:
		return appendNulls[types.Timestamp](result, length)
	}
	return moerr.NewInternalError(ctx, fmt.Sprintf("unsupported cast from NULL to %s", totype))
}

func boolToOthers(ctx context.Context,
	source vector.FunctionParameterWrapper[bool],
	toType types.Type, result vector.FunctionResultWrapper, length int) error {
	switch toType.Oid {
	case types.T_bool:
		rs := vector.MustFunctionResult[bool](result)
		rs.SetFromParameter(source)
		return nil
	case types.T_char, types.T_varchar, types.T_binary,
		types.T_varbinary, types.T_blob, types.T_text:
		// string type.
		rs := vector.MustFunctionResult[types.Varlena](result)
		return boolToStr(source, rs, length, toType)
	case types.T_int8:
		rs := vector.MustFunctionResult[int8](result)
		return boolToInteger(source, rs, length)
	case types.T_int16:
		rs := vector.MustFunctionResult[int16](result)
		return boolToInteger(source, rs, length)
	case types.T_int32:
		rs := vector.MustFunctionResult[int32](result)
		return boolToInteger(source, rs, length)
	case types.T_int64:
		rs := vector.MustFunctionResult[int64](result)
		return boolToInteger(source, rs, length)
	case types.T_uint8:
		rs := vector.MustFunctionResult[uint8](result)
		return boolToInteger(source, rs, length)
	case types.T_uint16:
		rs := vector.MustFunctionResult[uint16](result)
		return boolToInteger(source, rs, length)
	case types.T_uint32:
		rs := vector.MustFunctionResult[uint32](result)
		return boolToInteger(source, rs, length)
	case types.T_uint64:
		rs := vector.MustFunctionResult[uint64](result)
		return boolToInteger(source, rs, length)
	}
	return moerr.NewInternalError(ctx, fmt.Sprintf("unsupported cast from bool to %s", toType))
}

// although we can merge the int8ToOthers / int16ToOthers ... into intToOthers (use the generic).
// but for extensibility, we didn't do that.
// uint and float are the same.
func int8ToOthers(ctx context.Context,
	source vector.FunctionParameterWrapper[int8],
	toType types.Type, result vector.FunctionResultWrapper, length int) error {
	switch toType.Oid {
	case types.T_bool:
		rs := vector.MustFunctionResult[bool](result)
		return numericToBool(source, rs, length)
	case types.T_int8:
		rs := vector.MustFunctionResult[int8](result)
		rs.SetFromParameter(source)
		return nil
	case types.T_int16:
		rs := vector.MustFunctionResult[int16](result)
		return numericToNumeric(ctx, source, rs, length)
	case types.T_int32:
		rs := vector.MustFunctionResult[int32](result)
		return numericToNumeric(ctx, source, rs, length)
	case types.T_int64:
		rs := vector.MustFunctionResult[int64](result)
		return numericToNumeric(ctx, source, rs, length)
	case types.T_uint8:
		rs := vector.MustFunctionResult[uint8](result)
		return numericToNumeric(ctx, source, rs, length)
	case types.T_uint16:
		rs := vector.MustFunctionResult[uint16](result)
		return numericToNumeric(ctx, source, rs, length)
	case types.T_uint32:
		rs := vector.MustFunctionResult[uint32](result)
		return numericToNumeric(ctx, source, rs, length)
	case types.T_uint64:
		rs := vector.MustFunctionResult[uint64](result)
		return numericToNumeric(ctx, source, rs, length)
	case types.T_float32:
		rs := vector.MustFunctionResult[float32](result)
		return numericToNumeric(ctx, source, rs, length)
	case types.T_float64:
		rs := vector.MustFunctionResult[float64](result)
		return numericToNumeric(ctx, source, rs, length)
	case types.T_decimal64:
		rs := vector.MustFunctionResult[types.Decimal64](result)
		return signedToDecimal64(source, rs, length)
	case types.T_decimal128:
		rs := vector.MustFunctionResult[types.Decimal128](result)
		return signedToDecimal128(source, rs, length)
	case types.T_char, types.T_varchar, types.T_blob,
		types.T_binary, types.T_text, types.T_varbinary:
		// string type.
		rs := vector.MustFunctionResult[types.Varlena](result)
		return signedToStr(source, rs, length, toType)
	case types.T_time:
		rs := vector.MustFunctionResult[types.Time](result)
		return integerToTime(ctx, source, rs, length)
	case types.T_timestamp:
		rs := vector.MustFunctionResult[types.Timestamp](result)
		return integerToTimestamp(source, rs, length)
	}
	return moerr.NewInternalError(ctx, fmt.Sprintf("unsupported cast from int8 to %s", toType))
}

func int16ToOthers(ctx context.Context,
	source vector.FunctionParameterWrapper[int16],
	toType types.Type, result vector.FunctionResultWrapper, length int) error {
	switch toType.Oid {
	case types.T_bool:
		rs := vector.MustFunctionResult[bool](result)
		return numericToBool(source, rs, length)
	case types.T_int8:
		rs := vector.MustFunctionResult[int8](result)
		return numericToNumeric(ctx, source, rs, length)
	case types.T_int16:
		rs := vector.MustFunctionResult[int16](result)
		rs.SetFromParameter(source)
		return nil
	case types.T_int32:
		rs := vector.MustFunctionResult[int32](result)
		return numericToNumeric(ctx, source, rs, length)
	case types.T_int64:
		rs := vector.MustFunctionResult[int64](result)
		return numericToNumeric(ctx, source, rs, length)
	case types.T_uint8:
		rs := vector.MustFunctionResult[uint8](result)
		return numericToNumeric(ctx, source, rs, length)
	case types.T_uint16:
		rs := vector.MustFunctionResult[uint16](result)
		return numericToNumeric(ctx, source, rs, length)
	case types.T_uint32:
		rs := vector.MustFunctionResult[uint32](result)
		return numericToNumeric(ctx, source, rs, length)
	case types.T_uint64:
		rs := vector.MustFunctionResult[uint64](result)
		return numericToNumeric(ctx, source, rs, length)
	case types.T_float32:
		rs := vector.MustFunctionResult[float32](result)
		return numericToNumeric(ctx, source, rs, length)
	case types.T_float64:
		rs := vector.MustFunctionResult[float64](result)
		return numericToNumeric(ctx, source, rs, length)
	case types.T_decimal64:
		rs := vector.MustFunctionResult[types.Decimal64](result)
		return signedToDecimal64(source, rs, length)
	case types.T_decimal128:
		rs := vector.MustFunctionResult[types.Decimal128](result)
		return signedToDecimal128(source, rs, length)
	case types.T_char, types.T_varchar, types.T_blob,
		types.T_binary, types.T_text, types.T_varbinary:
		// string type.
		rs := vector.MustFunctionResult[types.Varlena](result)
		return signedToStr(source, rs, length, toType)
	case types.T_time:
		rs := vector.MustFunctionResult[types.Time](result)
		return integerToTime(ctx, source, rs, length)
	case types.T_timestamp:
		rs := vector.MustFunctionResult[types.Timestamp](result)
		return integerToTimestamp(source, rs, length)
	}
	return moerr.NewInternalError(ctx, fmt.Sprintf("unsupported cast from int16 to %s", toType))
}

func int32ToOthers(ctx context.Context,
	source vector.FunctionParameterWrapper[int32],
	toType types.Type, result vector.FunctionResultWrapper, length int) error {
	switch toType.Oid {
	case types.T_bool:
		rs := vector.MustFunctionResult[bool](result)
		return numericToBool(source, rs, length)
	case types.T_int8:
		rs := vector.MustFunctionResult[int8](result)
		return numericToNumeric(ctx, source, rs, length)
	case types.T_int16:
		rs := vector.MustFunctionResult[int16](result)
		return numericToNumeric(ctx, source, rs, length)
	case types.T_int32:
		rs := vector.MustFunctionResult[int32](result)
		rs.SetFromParameter(source)
		return nil
	case types.T_int64:
		rs := vector.MustFunctionResult[int64](result)
		return numericToNumeric(ctx, source, rs, length)
	case types.T_uint8:
		rs := vector.MustFunctionResult[uint8](result)
		return numericToNumeric(ctx, source, rs, length)
	case types.T_uint16:
		rs := vector.MustFunctionResult[uint16](result)
		return numericToNumeric(ctx, source, rs, length)
	case types.T_uint32:
		rs := vector.MustFunctionResult[uint32](result)
		return numericToNumeric(ctx, source, rs, length)
	case types.T_uint64:
		rs := vector.MustFunctionResult[uint64](result)
		return numericToNumeric(ctx, source, rs, length)
	case types.T_float32:
		rs := vector.MustFunctionResult[float32](result)
		return numericToNumeric(ctx, source, rs, length)
	case types.T_float64:
		rs := vector.MustFunctionResult[float64](result)
		return numericToNumeric(ctx, source, rs, length)
	case types.T_decimal64:
		rs := vector.MustFunctionResult[types.Decimal64](result)
		return signedToDecimal64(source, rs, length)
	case types.T_decimal128:
		rs := vector.MustFunctionResult[types.Decimal128](result)
		return signedToDecimal128(source, rs, length)
	case types.T_char, types.T_varchar, types.T_blob,
		types.T_binary, types.T_text, types.T_varbinary:
		// string type.
		rs := vector.MustFunctionResult[types.Varlena](result)
		return signedToStr(source, rs, length, toType)
	case types.T_time:
		rs := vector.MustFunctionResult[types.Time](result)
		return integerToTime(ctx, source, rs, length)
	case types.T_timestamp:
		rs := vector.MustFunctionResult[types.Timestamp](result)
		return integerToTimestamp(source, rs, length)
	}
	return moerr.NewInternalError(ctx, fmt.Sprintf("unsupported cast from int32 to %s", toType))
}

func int64ToOthers(ctx context.Context,
	source vector.FunctionParameterWrapper[int64],
	toType types.Type, result vector.FunctionResultWrapper, length int) error {
	switch toType.Oid {
	case types.T_bool:
		rs := vector.MustFunctionResult[bool](result)
		return numericToBool(source, rs, length)
	case types.T_int8:
		rs := vector.MustFunctionResult[int8](result)
		return numericToNumeric(ctx, source, rs, length)
	case types.T_int16:
		rs := vector.MustFunctionResult[int16](result)
		return numericToNumeric(ctx, source, rs, length)
	case types.T_int32:
		rs := vector.MustFunctionResult[int32](result)
		return numericToNumeric(ctx, source, rs, length)
	case types.T_int64:
		rs := vector.MustFunctionResult[int64](result)
		rs.SetFromParameter(source)
		return nil
	case types.T_uint8:
		rs := vector.MustFunctionResult[uint8](result)
		return numericToNumeric(ctx, source, rs, length)
	case types.T_uint16:
		rs := vector.MustFunctionResult[uint16](result)
		return numericToNumeric(ctx, source, rs, length)
	case types.T_uint32:
		rs := vector.MustFunctionResult[uint32](result)
		return numericToNumeric(ctx, source, rs, length)
	case types.T_uint64:
		rs := vector.MustFunctionResult[uint64](result)
		return numericToNumeric(ctx, source, rs, length)
	case types.T_float32:
		rs := vector.MustFunctionResult[float32](result)
		return numericToNumeric(ctx, source, rs, length)
	case types.T_float64:
		rs := vector.MustFunctionResult[float64](result)
		return numericToNumeric(ctx, source, rs, length)
	case types.T_decimal64:
		rs := vector.MustFunctionResult[types.Decimal64](result)
		return signedToDecimal64(source, rs, length)
	case types.T_decimal128:
		rs := vector.MustFunctionResult[types.Decimal128](result)
		return signedToDecimal128(source, rs, length)
	case types.T_char, types.T_varchar, types.T_blob,
		types.T_binary, types.T_varbinary, types.T_text:
		// string type.
		rs := vector.MustFunctionResult[types.Varlena](result)
		return signedToStr(source, rs, length, toType)
	case types.T_time:
		rs := vector.MustFunctionResult[types.Time](result)
		return integerToTime(ctx, source, rs, length)
	case types.T_timestamp:
		rs := vector.MustFunctionResult[types.Timestamp](result)
		return integerToTimestamp(source, rs, length)
	}
	return moerr.NewInternalError(ctx, fmt.Sprintf("unsupported cast from int64 to %s", toType))
}

func uint8ToOthers(ctx context.Context,
	source vector.FunctionParameterWrapper[uint8],
	toType types.Type, result vector.FunctionResultWrapper, length int) error {
	switch toType.Oid {
	case types.T_bool:
		rs := vector.MustFunctionResult[bool](result)
		return numericToBool(source, rs, length)
	case types.T_int8:
		rs := vector.MustFunctionResult[int8](result)
		return numericToNumeric(ctx, source, rs, length)
	case types.T_int16:
		rs := vector.MustFunctionResult[int16](result)
		return numericToNumeric(ctx, source, rs, length)
	case types.T_int32:
		rs := vector.MustFunctionResult[int32](result)
		return numericToNumeric(ctx, source, rs, length)
	case types.T_int64:
		rs := vector.MustFunctionResult[int64](result)
		return numericToNumeric(ctx, source, rs, length)
	case types.T_uint8:
		rs := vector.MustFunctionResult[uint8](result)
		rs.SetFromParameter(source)
		return nil
	case types.T_uint16:
		rs := vector.MustFunctionResult[uint16](result)
		return numericToNumeric(ctx, source, rs, length)
	case types.T_uint32:
		rs := vector.MustFunctionResult[uint32](result)
		return numericToNumeric(ctx, source, rs, length)
	case types.T_uint64:
		rs := vector.MustFunctionResult[uint64](result)
		return numericToNumeric(ctx, source, rs, length)
	case types.T_float32:
		rs := vector.MustFunctionResult[float32](result)
		return numericToNumeric(ctx, source, rs, length)
	case types.T_float64:
		rs := vector.MustFunctionResult[float64](result)
		return numericToNumeric(ctx, source, rs, length)
	case types.T_decimal64:
		rs := vector.MustFunctionResult[types.Decimal64](result)
		return unsignedToDecimal64(source, rs, length)
	case types.T_decimal128:
		rs := vector.MustFunctionResult[types.Decimal128](result)
		return unsignedToDecimal128(source, rs, length)
	case types.T_char, types.T_varchar, types.T_blob,
		types.T_binary, types.T_text, types.T_varbinary:
		rs := vector.MustFunctionResult[types.Varlena](result)
		return unsignedToStr(source, rs, length, toType)
	case types.T_time:
		rs := vector.MustFunctionResult[types.Time](result)
		return integerToTime(ctx, source, rs, length)
	case types.T_timestamp:
		rs := vector.MustFunctionResult[types.Timestamp](result)
		return integerToTimestamp(source, rs, length)
	}
	return moerr.NewInternalError(ctx, fmt.Sprintf("unsupported cast from uint8 to %s", toType))
}

func uint16ToOthers(ctx context.Context,
	source vector.FunctionParameterWrapper[uint16],
	toType types.Type, result vector.FunctionResultWrapper, length int) error {
	switch toType.Oid {
	case types.T_bool:
		rs := vector.MustFunctionResult[bool](result)
		return numericToBool(source, rs, length)
	case types.T_int8:
		rs := vector.MustFunctionResult[int8](result)
		return numericToNumeric(ctx, source, rs, length)
	case types.T_int16:
		rs := vector.MustFunctionResult[int16](result)
		return numericToNumeric(ctx, source, rs, length)
	case types.T_int32:
		rs := vector.MustFunctionResult[int32](result)
		return numericToNumeric(ctx, source, rs, length)
	case types.T_int64:
		rs := vector.MustFunctionResult[int64](result)
		return numericToNumeric(ctx, source, rs, length)
	case types.T_uint8:
		rs := vector.MustFunctionResult[uint8](result)
		return numericToNumeric(ctx, source, rs, length)
	case types.T_uint16:
		rs := vector.MustFunctionResult[uint16](result)
		rs.SetFromParameter(source)
		return nil
	case types.T_uint32:
		rs := vector.MustFunctionResult[uint32](result)
		return numericToNumeric(ctx, source, rs, length)
	case types.T_uint64:
		rs := vector.MustFunctionResult[uint64](result)
		return numericToNumeric(ctx, source, rs, length)
	case types.T_float32:
		rs := vector.MustFunctionResult[float32](result)
		return numericToNumeric(ctx, source, rs, length)
	case types.T_float64:
		rs := vector.MustFunctionResult[float64](result)
		return numericToNumeric(ctx, source, rs, length)
	case types.T_decimal64:
		rs := vector.MustFunctionResult[types.Decimal64](result)
		return unsignedToDecimal64(source, rs, length)
	case types.T_decimal128:
		rs := vector.MustFunctionResult[types.Decimal128](result)
		return unsignedToDecimal128(source, rs, length)
	case types.T_char, types.T_varchar, types.T_blob,
		types.T_binary, types.T_text, types.T_varbinary:
		rs := vector.MustFunctionResult[types.Varlena](result)
		return unsignedToStr(source, rs, length, toType)
	case types.T_time:
		rs := vector.MustFunctionResult[types.Time](result)
		return integerToTime(ctx, source, rs, length)
	case types.T_timestamp:
		rs := vector.MustFunctionResult[types.Timestamp](result)
		return integerToTimestamp(source, rs, length)
	}
	return moerr.NewInternalError(ctx, fmt.Sprintf("unsupported cast from uint16 to %s", toType))
}

func uint32ToOthers(ctx context.Context,
	source vector.FunctionParameterWrapper[uint32],
	toType types.Type, result vector.FunctionResultWrapper, length int) error {
	switch toType.Oid {
	case types.T_bool:
		rs := vector.MustFunctionResult[bool](result)
		return numericToBool(source, rs, length)
	case types.T_int8:
		rs := vector.MustFunctionResult[int8](result)
		return numericToNumeric(ctx, source, rs, length)
	case types.T_int16:
		rs := vector.MustFunctionResult[int16](result)
		return numericToNumeric(ctx, source, rs, length)
	case types.T_int32:
		rs := vector.MustFunctionResult[int32](result)
		return numericToNumeric(ctx, source, rs, length)
	case types.T_int64:
		rs := vector.MustFunctionResult[int64](result)
		return numericToNumeric(ctx, source, rs, length)
	case types.T_uint8:
		rs := vector.MustFunctionResult[uint8](result)
		return numericToNumeric(ctx, source, rs, length)
	case types.T_uint16:
		rs := vector.MustFunctionResult[uint16](result)
		return numericToNumeric(ctx, source, rs, length)
	case types.T_uint32:
		rs := vector.MustFunctionResult[uint32](result)
		rs.SetFromParameter(source)
		return nil
	case types.T_uint64:
		rs := vector.MustFunctionResult[uint64](result)
		return numericToNumeric(ctx, source, rs, length)
	case types.T_float32:
		rs := vector.MustFunctionResult[float32](result)
		return numericToNumeric(ctx, source, rs, length)
	case types.T_float64:
		rs := vector.MustFunctionResult[float64](result)
		return numericToNumeric(ctx, source, rs, length)
	case types.T_decimal64:
		rs := vector.MustFunctionResult[types.Decimal64](result)
		return unsignedToDecimal64(source, rs, length)
	case types.T_decimal128:
		rs := vector.MustFunctionResult[types.Decimal128](result)
		return unsignedToDecimal128(source, rs, length)
	case types.T_char, types.T_varchar, types.T_blob,
		types.T_binary, types.T_text, types.T_varbinary:
		rs := vector.MustFunctionResult[types.Varlena](result)
		return unsignedToStr(source, rs, length, toType)
	case types.T_time:
		rs := vector.MustFunctionResult[types.Time](result)
		return integerToTime(ctx, source, rs, length)
	case types.T_timestamp:
		rs := vector.MustFunctionResult[types.Timestamp](result)
		return integerToTimestamp(source, rs, length)
	}
	return moerr.NewInternalError(ctx, fmt.Sprintf("unsupported cast from uint32 to %s", toType))
}

func uint64ToOthers(ctx context.Context,
	source vector.FunctionParameterWrapper[uint64],
	toType types.Type, result vector.FunctionResultWrapper, length int) error {
	switch toType.Oid {
	case types.T_bool:
		rs := vector.MustFunctionResult[bool](result)
		return numericToBool(source, rs, length)
	case types.T_int8:
		rs := vector.MustFunctionResult[int8](result)
		return numericToNumeric(ctx, source, rs, length)
	case types.T_int16:
		rs := vector.MustFunctionResult[int16](result)
		return numericToNumeric(ctx, source, rs, length)
	case types.T_int32:
		rs := vector.MustFunctionResult[int32](result)
		return numericToNumeric(ctx, source, rs, length)
	case types.T_int64:
		rs := vector.MustFunctionResult[int64](result)
		return numericToNumeric(ctx, source, rs, length)
	case types.T_uint8:
		rs := vector.MustFunctionResult[uint8](result)
		return numericToNumeric(ctx, source, rs, length)
	case types.T_uint16:
		rs := vector.MustFunctionResult[uint16](result)
		return numericToNumeric(ctx, source, rs, length)
	case types.T_uint32:
		rs := vector.MustFunctionResult[uint32](result)
		return numericToNumeric(ctx, source, rs, length)
	case types.T_uint64:
		rs := vector.MustFunctionResult[uint64](result)
		rs.SetFromParameter(source)
		return nil
	case types.T_float32:
		rs := vector.MustFunctionResult[float32](result)
		return numericToNumeric(ctx, source, rs, length)
	case types.T_float64:
		rs := vector.MustFunctionResult[float64](result)
		return numericToNumeric(ctx, source, rs, length)
	case types.T_decimal64:
		rs := vector.MustFunctionResult[types.Decimal64](result)
		return unsignedToDecimal64(source, rs, length)
	case types.T_decimal128:
		rs := vector.MustFunctionResult[types.Decimal128](result)
		return unsignedToDecimal128(source, rs, length)
	case types.T_char, types.T_varchar, types.T_blob,
		types.T_binary, types.T_text, types.T_varbinary:
		rs := vector.MustFunctionResult[types.Varlena](result)
		return unsignedToStr(source, rs, length, toType)
	case types.T_time:
		rs := vector.MustFunctionResult[types.Time](result)
		return integerToTime(ctx, source, rs, length)
	case types.T_timestamp:
		rs := vector.MustFunctionResult[types.Timestamp](result)
		return integerToTimestamp(source, rs, length)
	}
	return moerr.NewInternalError(ctx, fmt.Sprintf("unsupported cast from uint64 to %s", toType))
}

func float32ToOthers(ctx context.Context,
	source vector.FunctionParameterWrapper[float32],
	toType types.Type, result vector.FunctionResultWrapper, length int) error {
	switch toType.Oid {
	case types.T_bool:
		rs := vector.MustFunctionResult[bool](result)
		return numericToBool(source, rs, length)
	case types.T_int8:
		rs := vector.MustFunctionResult[int8](result)
		return floatToInteger(ctx, source, rs, length)
	case types.T_int16:
		rs := vector.MustFunctionResult[int16](result)
		return floatToInteger(ctx, source, rs, length)
	case types.T_int32:
		rs := vector.MustFunctionResult[int32](result)
		return floatToInteger(ctx, source, rs, length)
	case types.T_int64:
		rs := vector.MustFunctionResult[int64](result)
		return floatToInteger(ctx, source, rs, length)
	case types.T_uint8:
		rs := vector.MustFunctionResult[uint8](result)
		return floatToInteger(ctx, source, rs, length)
	case types.T_uint16:
		rs := vector.MustFunctionResult[uint16](result)
		return floatToInteger(ctx, source, rs, length)
	case types.T_uint32:
		rs := vector.MustFunctionResult[uint32](result)
		return floatToInteger(ctx, source, rs, length)
	case types.T_uint64:
		rs := vector.MustFunctionResult[uint64](result)
		return floatToInteger(ctx, source, rs, length)
	case types.T_float32:
		rs := vector.MustFunctionResult[float32](result)
		if rs.GetType().Scale >= 0 && rs.GetType().Width > 0 {
			return floatToFixFloat(ctx, source, rs, length)
		}
		rs.SetFromParameter(source)
		return nil
	case types.T_float64:
		rs := vector.MustFunctionResult[float64](result)
		if rs.GetType().Scale >= 0 && rs.GetType().Width > 0 {
			return floatToFixFloat(ctx, source, rs, length)
		}
		return numericToNumeric(ctx, source, rs, length)
	case types.T_decimal64:
		rs := vector.MustFunctionResult[types.Decimal64](result)
		return floatToDecimal64(source, rs, length)
	case types.T_decimal128:
		rs := vector.MustFunctionResult[types.Decimal128](result)
		return floatToDecimal128(source, rs, length)
	case types.T_char, types.T_varchar, types.T_blob,
		types.T_binary, types.T_text, types.T_varbinary:
		rs := vector.MustFunctionResult[types.Varlena](result)
		return floatToStr(source, rs, length, toType)
	}
	return moerr.NewInternalError(ctx, fmt.Sprintf("unsupported cast from float32 to %s", toType))
}

func float64ToOthers(ctx context.Context,
	source vector.FunctionParameterWrapper[float64],
	toType types.Type, result vector.FunctionResultWrapper, length int) error {
	switch toType.Oid {
	case types.T_bool:
		rs := vector.MustFunctionResult[bool](result)
		return numericToBool(source, rs, length)
	case types.T_int8:
		rs := vector.MustFunctionResult[int8](result)
		return floatToInteger(ctx, source, rs, length)
	case types.T_int16:
		rs := vector.MustFunctionResult[int16](result)
		return floatToInteger(ctx, source, rs, length)
	case types.T_int32:
		rs := vector.MustFunctionResult[int32](result)
		return floatToInteger(ctx, source, rs, length)
	case types.T_int64:
		rs := vector.MustFunctionResult[int64](result)
		return floatToInteger(ctx, source, rs, length)
	case types.T_uint8:
		rs := vector.MustFunctionResult[uint8](result)
		return floatToInteger(ctx, source, rs, length)
	case types.T_uint16:
		rs := vector.MustFunctionResult[uint16](result)
		return floatToInteger(ctx, source, rs, length)
	case types.T_uint32:
		rs := vector.MustFunctionResult[uint32](result)
		return floatToInteger(ctx, source, rs, length)
	case types.T_uint64:
		rs := vector.MustFunctionResult[uint64](result)
		return floatToInteger(ctx, source, rs, length)
	case types.T_float32:
		rs := vector.MustFunctionResult[float32](result)
		if rs.GetType().Scale >= 0 && rs.GetType().Width > 0 {
			return floatToFixFloat(ctx, source, rs, length)
		}
		return numericToNumeric(ctx, source, rs, length)
	case types.T_float64:
		rs := vector.MustFunctionResult[float64](result)
		if rs.GetType().Scale >= 0 && rs.GetType().Width > 0 {
			return floatToFixFloat(ctx, source, rs, length)
		}
		rs.SetFromParameter(source)
		return nil
	case types.T_decimal64:
		rs := vector.MustFunctionResult[types.Decimal64](result)
		return floatToDecimal64(source, rs, length)
	case types.T_decimal128:
		rs := vector.MustFunctionResult[types.Decimal128](result)
		return floatToDecimal128(source, rs, length)
	case types.T_char, types.T_varchar, types.T_blob,
		types.T_binary, types.T_text, types.T_varbinary:
		rs := vector.MustFunctionResult[types.Varlena](result)
		return floatToStr(source, rs, length, toType)
	}
	return moerr.NewInternalError(ctx, fmt.Sprintf("unsupported cast from float64 to %s", toType))
}

func dateToOthers(proc *process.Process,
	source vector.FunctionParameterWrapper[types.Date],
	toType types.Type, result vector.FunctionResultWrapper, length int) error {
	switch toType.Oid {
	case types.T_int32:
		rs := vector.MustFunctionResult[int32](result)
		return dateToSigned(source, rs, length)
	case types.T_int64:
		rs := vector.MustFunctionResult[int64](result)
		return dateToSigned(source, rs, length)
	case types.T_date:
		rs := vector.MustFunctionResult[types.Date](result)
		rs.SetFromParameter(source)
		return nil
	case types.T_time:
		rs := vector.MustFunctionResult[types.Time](result)
		return dateToTime(source, rs, length)
	case types.T_timestamp:
		zone := time.Local
		if proc != nil {
			zone = proc.SessionInfo.TimeZone
		}
		rs := vector.MustFunctionResult[types.Timestamp](result)
		return dateToTimestamp(source, rs, length, zone)
	case types.T_datetime:
		rs := vector.MustFunctionResult[types.Datetime](result)
		return dateToDatetime(source, rs, length)
	case types.T_char, types.T_varchar, types.T_blob,
		types.T_binary, types.T_varbinary, types.T_text:
		rs := vector.MustFunctionResult[types.Varlena](result)
		return dateToStr(source, rs, length, toType)
	}
	return moerr.NewInternalError(proc.Ctx, fmt.Sprintf("unsupported cast from date to %s", toType))
}

func datetimeToOthers(proc *process.Process,
	source vector.FunctionParameterWrapper[types.Datetime],
	toType types.Type, result vector.FunctionResultWrapper, length int) error {
	switch toType.Oid {
	case types.T_int32:
		rs := vector.MustFunctionResult[int32](result)
		return datetimeToInt32(proc.Ctx, source, rs, length)
	case types.T_int64:
		rs := vector.MustFunctionResult[int64](result)
		return datetimeToInt64(source, rs, length)
	case types.T_timestamp:
		zone := time.Local
		if proc != nil {
			zone = proc.SessionInfo.TimeZone
		}
		rs := vector.MustFunctionResult[types.Timestamp](result)
		return datetimeToTimestamp(source, rs, length, zone)
	case types.T_date:
		rs := vector.MustFunctionResult[types.Date](result)
		return datetimeToDate(source, rs, length)
	case types.T_datetime:
		rs := vector.MustFunctionResult[types.Datetime](result)
		v := source.GetSourceVector()
		v.Typ = toType
		rs.SetFromParameter(source)
		return nil
	case types.T_time:
		rs := vector.MustFunctionResult[types.Time](result)
		return datetimeToTime(source, rs, length)
	case types.T_char, types.T_varchar, types.T_blob,
		types.T_binary, types.T_varbinary, types.T_text:
		rs := vector.MustFunctionResult[types.Varlena](result)
		return datetimeToStr(source, rs, length, toType)
	}
	return moerr.NewInternalError(proc.Ctx, fmt.Sprintf("unsupported cast from datetime to %s", toType))
}

func timestampToOthers(proc *process.Process,
	source vector.FunctionParameterWrapper[types.Timestamp],
	toType types.Type, result vector.FunctionResultWrapper, length int) error {
	zone := time.Local
	if proc != nil {
		zone = proc.SessionInfo.TimeZone
	}

	switch toType.Oid {
	case types.T_int32:
		rs := vector.MustFunctionResult[int32](result)
		return timestampToInt32(proc.Ctx, source, rs, length)
	case types.T_int64:
		rs := vector.MustFunctionResult[int64](result)
		return timestampToInt64(source, rs, length)
	case types.T_date:
		rs := vector.MustFunctionResult[types.Date](result)
		return timestampToDate(proc.Ctx, source, rs, length, zone)
	case types.T_datetime:
		rs := vector.MustFunctionResult[types.Datetime](result)
		return timestampToDatetime(proc.Ctx, source, rs, length, zone)
	case types.T_timestamp:
		rs := vector.MustFunctionResult[types.Timestamp](result)
		v := source.GetSourceVector()
		v.Typ = toType
		rs.SetFromParameter(source)
		return nil
	case types.T_char, types.T_varchar, types.T_blob,
		types.T_binary, types.T_varbinary, types.T_text:
		rs := vector.MustFunctionResult[types.Varlena](result)
		return timestampToStr(source, rs, length, zone, toType)
	}
	return moerr.NewInternalError(proc.Ctx, fmt.Sprintf("unsupported cast from timestamp to %s", toType))
}

func timeToOthers(ctx context.Context,
	source vector.FunctionParameterWrapper[types.Time],
	toType types.Type, result vector.FunctionResultWrapper, length int) error {
	switch toType.Oid {
	case types.T_int8:
		rs := vector.MustFunctionResult[int8](result)
		return timeToInteger(ctx, source, rs, length)
	case types.T_int16:
		rs := vector.MustFunctionResult[int16](result)
		return timeToInteger(ctx, source, rs, length)
	case types.T_int32:
		rs := vector.MustFunctionResult[int32](result)
		return timeToInteger(ctx, source, rs, length)
	case types.T_int64:
		rs := vector.MustFunctionResult[int64](result)
		return timeToInteger(ctx, source, rs, length)
	case types.T_uint8:
		rs := vector.MustFunctionResult[uint8](result)
		return timeToInteger(ctx, source, rs, length)
	case types.T_uint16:
		rs := vector.MustFunctionResult[uint16](result)
		return timeToInteger(ctx, source, rs, length)
	case types.T_uint32:
		rs := vector.MustFunctionResult[uint32](result)
		return timeToInteger(ctx, source, rs, length)
	case types.T_uint64:
		rs := vector.MustFunctionResult[uint64](result)
		return timeToInteger(ctx, source, rs, length)
	case types.T_date:
		rs := vector.MustFunctionResult[types.Date](result)
		return timeToDate(source, rs, length)
	case types.T_datetime:
		rs := vector.MustFunctionResult[types.Datetime](result)
		return timeToDatetime(source, rs, length)
	case types.T_time:
		rs := vector.MustFunctionResult[types.Time](result)
		v := source.GetSourceVector()
		v.Typ = toType
		rs.SetFromParameter(source)
		return nil
	case types.T_char, types.T_varchar, types.T_blob,
		types.T_binary, types.T_varbinary, types.T_text:
		rs := vector.MustFunctionResult[types.Varlena](result)
		return timeToStr(source, rs, length, toType)
	case types.T_decimal64:
		rs := vector.MustFunctionResult[types.Decimal64](result)
		return timeToDecimal64(ctx, source, rs, length)
	case types.T_decimal128:
		rs := vector.MustFunctionResult[types.Decimal128](result)
		return timeToDecimal128(ctx, source, rs, length)
	}
	return moerr.NewInternalError(ctx, fmt.Sprintf("unsupported cast from time to %s", toType))
}

func decimal64ToOthers(ctx context.Context,
	source vector.FunctionParameterWrapper[types.Decimal64],
	toType types.Type, result vector.FunctionResultWrapper, length int) error {
	switch toType.Oid {
	case types.T_float32:
		rs := vector.MustFunctionResult[float32](result)
		return decimal64ToFloat(ctx, source, rs, length, 32)
	case types.T_float64:
		rs := vector.MustFunctionResult[float64](result)
		return decimal64ToFloat(ctx, source, rs, length, 64)
	case types.T_int64:
		rs := vector.MustFunctionResult[int64](result)
		return decimal64ToInt64(ctx, source, rs, length)
	case types.T_uint64:
		rs := vector.MustFunctionResult[uint64](result)
		return decimal64ToUnsigned(ctx, source, rs, 64, length)
	case types.T_decimal64:
		rs := vector.MustFunctionResult[types.Decimal64](result)
		v := source.GetSourceVector()
		v.Typ = toType
		rs.SetFromParameter(source)
		return nil
	case types.T_decimal128:
		rs := vector.MustFunctionResult[types.Decimal128](result)
		return decimal64ToDecimal128(source, rs, length)
	case types.T_timestamp:
		rs := vector.MustFunctionResult[types.Timestamp](result)
		return decimal64ToTimestamp(source, rs, length)
	case types.T_time:
		rs := vector.MustFunctionResult[types.Time](result)
		return decimal64ToTime(source, rs, length)
	case types.T_char, types.T_varchar, types.T_blob,
		types.T_binary, types.T_varbinary, types.T_text:
		rs := vector.MustFunctionResult[types.Varlena](result)
		return decimal64ToStr(source, rs, length, toType)
	}
	return moerr.NewInternalError(ctx, fmt.Sprintf("unsupported cast from decimal64 to %s", toType))
}

func decimal128ToOthers(ctx context.Context,
	source vector.FunctionParameterWrapper[types.Decimal128],
	toType types.Type, result vector.FunctionResultWrapper, length int) error {
	switch toType.Oid {
	case types.T_int32:
		rs := vector.MustFunctionResult[int32](result)
		return decimal128ToSigned(ctx, source, rs, 32, length)
	case types.T_int64:
		rs := vector.MustFunctionResult[int64](result)
		return decimal128ToSigned(ctx, source, rs, 64, length)
	case types.T_uint64:
		rs := vector.MustFunctionResult[uint64](result)
		return decimal128ToUnsigned(ctx, source, rs, 64, length)
	case types.T_decimal64:
		rs := vector.MustFunctionResult[types.Decimal64](result)
		return decimal128ToDecimal64(ctx, source, rs, length)
	case types.T_decimal128:
		rs := vector.MustFunctionResult[types.Decimal128](result)
		v := source.GetSourceVector()
		v.Typ = toType
		rs.SetFromParameter(source)
		return nil
	case types.T_float32:
		rs := vector.MustFunctionResult[float32](result)
		return decimal128ToFloat(ctx, source, rs, length, 32)
	case types.T_float64:
		rs := vector.MustFunctionResult[float64](result)
		return decimal128ToFloat(ctx, source, rs, length, 64)
	case types.T_time:
		rs := vector.MustFunctionResult[types.Time](result)
		return decimal128ToTime(source, rs, length)
	case types.T_timestamp:
		rs := vector.MustFunctionResult[types.Timestamp](result)
		return decimal128ToTimestamp(source, rs, length)
	case types.T_char, types.T_varchar, types.T_blob,
		types.T_binary, types.T_varbinary, types.T_text:
		rs := vector.MustFunctionResult[types.Varlena](result)
		return decimal128ToStr(source, rs, length, toType)
	}
	return moerr.NewInternalError(ctx, fmt.Sprintf("unsupported cast from decimal128 to %s", toType))
}

func strTypeToOthers(proc *process.Process,
	source vector.FunctionParameterWrapper[types.Varlena],
	toType types.Type, result vector.FunctionResultWrapper, length int) error {
	ctx := proc.Ctx
	switch toType.Oid {
	case types.T_int8:
		rs := vector.MustFunctionResult[int8](result)
		return strToSigned(ctx, source, rs, 8, length)
	case types.T_int16:
		rs := vector.MustFunctionResult[int16](result)
		return strToSigned(ctx, source, rs, 16, length)
	case types.T_int32:
		rs := vector.MustFunctionResult[int32](result)
		return strToSigned(ctx, source, rs, 32, length)
	case types.T_int64:
		rs := vector.MustFunctionResult[int64](result)
		return strToSigned(ctx, source, rs, 64, length)
	case types.T_uint8:
		rs := vector.MustFunctionResult[uint8](result)
		return strToUnsigned(ctx, source, rs, 8, length)
	case types.T_uint16:
		rs := vector.MustFunctionResult[uint16](result)
		return strToUnsigned(ctx, source, rs, 16, length)
	case types.T_uint32:
		rs := vector.MustFunctionResult[uint32](result)
		return strToUnsigned(ctx, source, rs, 32, length)
	case types.T_uint64:
		rs := vector.MustFunctionResult[uint64](result)
		return strToUnsigned(ctx, source, rs, 64, length)
	case types.T_float32:
		rs := vector.MustFunctionResult[float32](result)
		return strToFloat(ctx, source, rs, 32, length)
	case types.T_float64:
		rs := vector.MustFunctionResult[float64](result)
		return strToFloat(ctx, source, rs, 64, length)
	case types.T_decimal64:
		rs := vector.MustFunctionResult[types.Decimal64](result)
		return strToDecimal64(source, rs, length)
	case types.T_decimal128:
		rs := vector.MustFunctionResult[types.Decimal128](result)
		return strToDecimal128(source, rs, length)
	case types.T_bool:
		rs := vector.MustFunctionResult[bool](result)
		return strToBool(source, rs, length)
	case types.T_json:
		rs := vector.MustFunctionResult[types.Varlena](result)
		return strToJson(source, rs, length)
	case types.T_uuid:
		rs := vector.MustFunctionResult[types.Uuid](result)
		return strToUuid(source, rs, length)
	case types.T_date:
		rs := vector.MustFunctionResult[types.Date](result)
		return strToDate(source, rs, length)
	case types.T_datetime:
		rs := vector.MustFunctionResult[types.Datetime](result)
		return strToDatetime(source, rs, length)
	case types.T_time:
		rs := vector.MustFunctionResult[types.Time](result)
		return strToTime(source, rs, length)
	case types.T_timestamp:
		rs := vector.MustFunctionResult[types.Timestamp](result)
		zone := time.Local
		if proc != nil {
			zone = proc.SessionInfo.TimeZone
		}
		return strToTimestamp(source, rs, zone, length)
	case types.T_char, types.T_varchar, types.T_text,
		types.T_binary, types.T_varbinary, types.T_blob:
		rs := vector.MustFunctionResult[types.Varlena](result)
		return strToStr(proc.Ctx, source, rs, length, toType)
	}
	return moerr.NewInternalError(ctx, fmt.Sprintf("unsupported cast from %s to %s", source.GetType(), toType))
}

func uuidToOthers(ctx context.Context,
	source vector.FunctionParameterWrapper[types.Uuid],
	toType types.Type, result vector.FunctionResultWrapper, length int) error {
	switch toType.Oid {
	case types.T_char, types.T_varchar, types.T_blob,
		types.T_binary, types.T_varbinary, types.T_text:
		rs := vector.MustFunctionResult[types.Varlena](result)
		return uuidToStr(source, rs, length, toType)
	}
	return moerr.NewInternalError(ctx, fmt.Sprintf("unsupported cast from uuid to %s", toType))
}

func tsToOthers(ctx context.Context,
	source vector.FunctionParameterWrapper[types.TS],
	toType types.Type, result vector.FunctionResultWrapper, length int) error {
	if toType.Oid == types.T_TS {
		rs := vector.MustFunctionResult[types.TS](result)
		rs.SetFromParameter(source)
		return nil
	}
	return moerr.NewInternalError(ctx, fmt.Sprintf("unsupported cast from ts to %s", toType))
}

func rowidToOthers(ctx context.Context,
	source vector.FunctionParameterWrapper[types.Rowid],
	toType types.Type, result vector.FunctionResultWrapper, length int) error {
	if toType.Oid == types.T_Rowid {
		rs := vector.MustFunctionResult[types.Rowid](result)
		rs.SetFromParameter(source)
		return nil
	}
	return moerr.NewInternalError(ctx, fmt.Sprintf("unsupported cast from rowid to %s", toType))
}

func jsonToOthers(ctx context.Context,
	source vector.FunctionParameterWrapper[types.Varlena],
	toType types.Type, result vector.FunctionResultWrapper, length int) error {
	switch toType.Oid {
	case types.T_char, types.T_varchar, types.T_text:
		rs := vector.MustFunctionResult[types.Varlena](result)
		return jsonToStr(source, rs, length)
	}
	return moerr.NewInternalError(ctx, fmt.Sprintf("unsupported cast from json to %s", toType))
}

func integerToFixFloat[T1, T2 constraints.Integer | constraints.Float](
	ctx context.Context,
	from vector.FunctionParameterWrapper[T1], to *vector.FunctionResult[T2], length uint64) error {

	max_value := math.Pow10(int(to.GetType().Width-to.GetType().Scale)) - 1
	var i uint64
	var dftValue T2
	for i = 0; i < length; i++ {
		v, isnull := from.GetValue(i)
		if isnull {
			if err := to.Append(dftValue, true); err != nil {
				return err
			}
		} else {
			if float64(v) < -max_value || float64(v) > max_value {
				return moerr.NewOutOfRange(ctx, "float", "value '%v'", v)
			}
			if err := to.Append(T2(v), false); err != nil {
				return err
			}
		}
	}
	return nil
}

func floatToFixFloat[T1, T2 constraints.Float](
	ctx context.Context,
	from vector.FunctionParameterWrapper[T1], to *vector.FunctionResult[T2], length int) error {

	pow := math.Pow10(int(to.GetType().Scale))
	max_value := math.Pow10(int(to.GetType().Width - to.GetType().Scale))
	max_value -= 1.0 / pow
	var i uint64
	var dftValue T2
	for i = 0; i < uint64(length); i++ {
		v, isnull := from.GetValue(i)
		if isnull {
			if err := to.Append(dftValue, true); err != nil {
				return err
			}
		} else {
			v2 := float64(v)
			tmp := math.Round((v2-math.Floor(v2))*pow) / pow
			v2 = math.Floor(v2) + tmp
			if v2 < -max_value || v2 > max_value {
				return moerr.NewOutOfRange(ctx, "float", "value '%v'", v)
			}
			if err := to.Append(T2(v2), false); err != nil {
				return err
			}
		}
	}
	return nil
}

func floatNumToFixFloat[T1 constraints.Float](
	ctx context.Context, from float64, to *vector.FunctionResult[T1]) (T1, error) {

	pow := math.Pow10(int(to.GetType().Scale))
	max_value := math.Pow10(int(to.GetType().Width - to.GetType().Scale))
	max_value -= 1.0 / pow

	tmp := math.Round((from-math.Floor(from))*pow) / pow
	v := math.Floor(from) + tmp
	if v < -max_value || v > max_value {
		return 0, moerr.NewOutOfRange(ctx, "float", "value '%v'", from)
	}
	return T1(v), nil
}

// XXX do not use it to cast float to integer, please use floatToInteger
func numericToNumeric[T1, T2 constraints.Integer | constraints.Float](
	ctx context.Context,
	from vector.FunctionParameterWrapper[T1], to *vector.FunctionResult[T2], length int) error {
	var i uint64
	var dftValue T2
	times := uint64(length)

	if to.GetType().Scale >= 0 && to.GetType().Width > 0 {
		return integerToFixFloat(ctx, from, to, times)
	}

	if err := overflowForNumericToNumeric[T1, T2](ctx, from.UnSafeGetAllValue()); err != nil {
		return err
	}

	for i = 0; i < times; i++ {
		v, isnull := from.GetValue(i)
		if isnull {
			if err := to.Append(dftValue, true); err != nil {
				return err
			}
		} else {
			if err := to.Append(T2(v), false); err != nil {
				return err
			}
		}
	}
	return nil
}

// XXX do not use it to cast float to integer, please use floatToInteger
func floatToInteger[T1 constraints.Float, T2 constraints.Integer](
	ctx context.Context,
	from vector.FunctionParameterWrapper[T1], to *vector.FunctionResult[T2],
	length int) error {
	var i uint64
	var dftValue T2
	times := uint64(length)
	if err := overflowForNumericToNumeric[T1, T2](ctx, from.UnSafeGetAllValue()); err != nil {
		return err
	}
	for i = 0; i < times; i++ {
		v, isnull := from.GetValue(i)
		if isnull {
			if err := to.Append(dftValue, true); err != nil {
				return err
			}
		} else {
			if err := to.Append(T2(math.Round(float64(v))), false); err != nil {
				return err
			}
		}
	}
	return nil
}

func numericToBool[T constraints.Integer | constraints.Float](
	from vector.FunctionParameterWrapper[T],
	to *vector.FunctionResult[bool], length int) error {
	var i uint64
	l := uint64(length)
	for i = 0; i < l; i++ {
		v, null := from.GetValue(i)
		err := to.Append(v != 0, null)
		if err != nil {
			return err
		}
	}
	return nil
}

func boolToStr(
	from vector.FunctionParameterWrapper[bool],
	to *vector.FunctionResult[types.Varlena], length int, toType types.Type) error {
	var i uint64
	l := uint64(length)
	for i = 0; i < l; i++ {
		v, null := from.GetValue(i)
		if null {
			if err := to.AppendStr(nil, true); err != nil {
				return err
			}
		} else {
			if v {
				result := []byte("1")
				if toType.Oid == types.T_binary && len(result) < int(toType.Width) {
					add0 := int(toType.Width) - len(result)
					for ; add0 != 0; add0-- {
						result = append(result, 0)
					}
				}
				if err := to.AppendStr([]byte("1"), false); err != nil {
					return err
				}
			} else {
				result := []byte("0")
				if toType.Oid == types.T_binary && len(result) < int(toType.Width) {
					add0 := int(toType.Width) - len(result)
					for ; add0 != 0; add0-- {
						result = append(result, 0)
					}
				}
				if err := to.AppendStr(result, false); err != nil {
					return err
				}
			}
		}
	}
	return nil
}

func boolToInteger[T constraints.Integer](
	from vector.FunctionParameterWrapper[bool],
	to *vector.FunctionResult[T], length int) error {
	var i uint64
	l := uint64(length)
	var dft T
	for i = 0; i < l; i++ {
		v, null := from.GetValue(i)
		if null {
			if err := to.Append(dft, true); err != nil {
				return err
			}
		} else {
			if v {
				if err := to.Append(1, false); err != nil {
					return err
				}
			} else {
				if err := to.Append(0, false); err != nil {
					return err
				}
			}
		}
	}
	return nil
}

func signedToDecimal64[T1 constraints.Signed](
	from vector.FunctionParameterWrapper[T1],
	to *vector.FunctionResult[types.Decimal64], length int) error {
	var i uint64
	l := uint64(length)
	var dft types.Decimal64
	toType := to.GetType()

	for i = 0; i < l; i++ {
		v, null := from.GetValue(i)
		if null {
			if err := to.Append(dft, true); err != nil {
				return err
			}
		} else {
			result, err := types.Decimal64_FromInt64(int64(v), toType.Width, toType.Scale)
			if err != nil {
				return err
			}
			if err = to.Append(result, false); err != nil {
				return err
			}
		}
	}
	return nil
}

func signedToDecimal128[T1 constraints.Signed](
	from vector.FunctionParameterWrapper[T1],
	to *vector.FunctionResult[types.Decimal128], length int) error {
	var i uint64
	l := uint64(length)
	var dft types.Decimal128
	toType := to.GetType()

	for i = 0; i < l; i++ {
		v, null := from.GetValue(i)
		if null {
			if err := to.Append(dft, true); err != nil {
				return err
			}
		} else {
			result, err := types.Decimal128_FromInt64(int64(v), toType.Width, toType.Scale)
			if err != nil {
				return err
			}
			if err = to.Append(result, false); err != nil {
				return err
			}
		}
	}
	return nil
}

func unsignedToDecimal64[T1 constraints.Unsigned](
	from vector.FunctionParameterWrapper[T1],
	to *vector.FunctionResult[types.Decimal64], length int) error {
	var i uint64
	l := uint64(length)
	var dft types.Decimal64
	toType := to.GetType()

	for i = 0; i < l; i++ {
		v, null := from.GetValue(i)
		if null {
			if err := to.Append(dft, true); err != nil {
				return err
			}
		} else {
			result, err := types.Decimal64_FromUint64(uint64(v), toType.Width, toType.Scale)
			if err != nil {
				return err
			}
			if err = to.Append(result, false); err != nil {
				return err
			}
		}
	}
	return nil
}

func unsignedToDecimal128[T1 constraints.Unsigned](
	from vector.FunctionParameterWrapper[T1],
	to *vector.FunctionResult[types.Decimal128], length int) error {
	var i uint64
	l := uint64(length)
	var dft types.Decimal128
	toType := to.GetType()

	for i = 0; i < l; i++ {
		v, null := from.GetValue(i)
		if null {
			if err := to.Append(dft, true); err != nil {
				return err
			}
		} else {
			result, err := types.Decimal128_FromUint64(uint64(v), toType.Width, toType.Scale)
			if err != nil {
				return err
			}
			if err = to.Append(result, false); err != nil {
				return err
			}
		}
	}
	return nil
}

func floatToDecimal64[T constraints.Float](
	from vector.FunctionParameterWrapper[T],
	to *vector.FunctionResult[types.Decimal64], length int) error {
	var i uint64
	l := uint64(length)
	var dft types.Decimal64
	toType := to.GetType()

	for i = 0; i < l; i++ {
		v, null := from.GetValue(i)
		if null {
			if err := to.Append(dft, true); err != nil {
				return err
			}
		} else {
			result64, err := types.Decimal64_FromFloat64(float64(v), toType.Width, toType.Scale)
			if err != nil {
				return err
			}
			if err = to.Append(result64, false); err != nil {
				return err
			}
		}
	}
	return nil
}

func floatToDecimal128[T constraints.Float](
	from vector.FunctionParameterWrapper[T],
	to *vector.FunctionResult[types.Decimal128], length int) error {
	var i uint64
	l := uint64(length)
	var dft types.Decimal128
	toType := to.GetType()

	for i = 0; i < l; i++ {
		v, null := from.GetValue(i)
		if null {
			if err := to.Append(dft, true); err != nil {
				return err
			}
		} else {
			result128, err := types.Decimal128_FromFloat64(float64(v), toType.Width, toType.Scale)
			if err != nil {
				return err
			}
			if err = to.Append(result128, false); err != nil {
				return err
			}
		}
	}
	return nil
}

func signedToStr[T constraints.Integer](
	from vector.FunctionParameterWrapper[T],
	to *vector.FunctionResult[types.Varlena], length int, toType types.Type) error {
	var i uint64
	l := uint64(length)
	for i = 0; i < l; i++ {
		v, null := from.GetValue(i)
		if null {
			if err := to.AppendStr(nil, true); err != nil {
				return err
			}
		} else {
			result := []byte(strconv.FormatInt(int64(v), 10))
			if toType.Oid == types.T_binary && len(result) < int(toType.Width) {
				add0 := int(toType.Width) - len(result)
				for ; add0 != 0; add0-- {
					result = append(result, 0)
				}
			}
			if err := to.AppendStr(result, false); err != nil {
				return err
			}
		}
	}
	return nil
}

func unsignedToStr[T constraints.Unsigned](
	from vector.FunctionParameterWrapper[T],
	to *vector.FunctionResult[types.Varlena], length int, toType types.Type) error {
	var i uint64
	l := uint64(length)
	for i = 0; i < l; i++ {
		v, null := from.GetValue(i)
		if null {
			if err := to.AppendStr(nil, true); err != nil {
				return err
			}
		} else {
			result := []byte(strconv.FormatUint(uint64(v), 10))
			if toType.Oid == types.T_binary && len(result) < int(toType.Width) {
				add0 := int(toType.Width) - len(result)
				for ; add0 != 0; add0-- {
					result = append(result, 0)
				}
			}
			if err := to.AppendStr(result, false); err != nil {
				return err
			}
		}
	}
	return nil
}

func floatToStr[T constraints.Float](
	from vector.FunctionParameterWrapper[T],
	to *vector.FunctionResult[types.Varlena], length int, toType types.Type) error {
	var i uint64
	l := uint64(length)
	bitSize := int(unsafe.Sizeof(T(0)) * 8)
	for i = 0; i < l; i++ {
		v, null := from.GetValue(i)
		if null {
			if err := to.AppendStr(nil, true); err != nil {
				return err
			}
		} else {
			result := []byte(strconv.FormatFloat(float64(v), 'G', -1, bitSize))
			if toType.Oid == types.T_binary && len(result) < int(toType.Width) {
				add0 := int(toType.Width) - len(result)
				for ; add0 != 0; add0-- {
					result = append(result, 0)
				}
			}
			if err := to.AppendStr(result, false); err != nil {
				return err
			}
		}
	}
	return nil
}

func integerToTimestamp[T constraints.Integer](
	from vector.FunctionParameterWrapper[T],
	to *vector.FunctionResult[types.Timestamp], length int) error {
	var i uint64
	l := uint64(length)
	var dft types.Timestamp
	// XXX what is the 32536771199
	for i = 0; i < l; i++ {
		v, null := from.GetValue(i)
		if null || v < 0 || uint64(v) > 32536771199 {
			if err := to.Append(dft, true); err != nil {
				return err
			}
		} else {
			result := types.UnixToTimestamp(int64(v))
			if err := to.Append(result, false); err != nil {
				return err
			}
		}
	}
	return nil
}

func integerToTime[T constraints.Integer](
	ctx context.Context,
	from vector.FunctionParameterWrapper[T],
	to *vector.FunctionResult[types.Time], length int) error {
	var i uint64
	l := uint64(length)
	var dft types.Time
	toType := to.GetType()
	for i = 0; i < l; i++ {
		v, null := from.GetValue(i)
		vI64 := int64(v)
		if null {
			if err := to.Append(dft, true); err != nil {
				return err
			}
		} else {
			if vI64 < types.MinInputIntTime || vI64 > types.MaxInputIntTime {
				return moerr.NewOutOfRange(ctx, "time", "value %d", v)
			}
			result, err := types.ParseInt64ToTime(vI64, toType.Scale)
			if err != nil {
				return err
			}
			if err = to.Append(result, false); err != nil {
				return err
			}
		}
	}
	return nil
}

func dateToSigned[T int32 | int64](
	from vector.FunctionParameterWrapper[types.Date],
	to *vector.FunctionResult[T], length int) error {
	var i uint64
	for i = 0; i < uint64(length); i++ {
		v, null := from.GetValue(i)
		if null {
			if err := to.Append(0, true); err != nil {
				return err
			}
		} else {
			val := v.DaysSinceUnixEpoch()
			if err := to.Append(T(val), false); err != nil {
				return err
			}
		}
	}
	return nil
}

func dateToTime(
	from vector.FunctionParameterWrapper[types.Date],
	to *vector.FunctionResult[types.Time], length int) error {
	var i uint64
	l := uint64(length)
	for i = 0; i < l; i++ {
		v, null := from.GetValue(i)
		if null {
			if err := to.Append(0, true); err != nil {
				return err
			}
		} else {
			if err := to.Append(v.ToTime(), false); err != nil {
				return err
			}
		}
	}
	return nil
}

func datetimeToTime(
	from vector.FunctionParameterWrapper[types.Datetime],
	to *vector.FunctionResult[types.Time], length int) error {
	var i uint64
	l := uint64(length)
	totype := to.GetType()
	for i = 0; i < l; i++ {
		v, null := from.GetValue(i)
		if null {
			if err := to.Append(0, true); err != nil {
				return err
			}
		} else {
			if err := to.Append(v.ToTime(totype.Scale), false); err != nil {
				return err
			}
		}
	}
	return nil
}

func dateToTimestamp(
	from vector.FunctionParameterWrapper[types.Date],
	to *vector.FunctionResult[types.Timestamp], length int,
	zone *time.Location) error {
	var i uint64
	l := uint64(length)
	for i = 0; i < l; i++ {
		v, null := from.GetValue(i)
		if null {
			if err := to.Append(0, true); err != nil {
				return err
			}
		} else {
			if err := to.Append(v.ToTimestamp(zone), false); err != nil {
				return err
			}
		}
	}
	return nil
}

func datetimeToInt32(
	ctx context.Context,
	from vector.FunctionParameterWrapper[types.Datetime],
	to *vector.FunctionResult[int32], length int) error {
	var i uint64
	l := uint64(length)
	for i = 0; i < l; i++ {
		v, null := from.GetValue(i)
		if null {
			if err := to.Append(0, true); err != nil {
				return err
			}
		} else {
			val := v.SecsSinceUnixEpoch()
			if val < math.MinInt32 || val > math.MaxInt32 {
				return moerr.NewOutOfRange(ctx, "int32", "value '%v'", val)
			}
			if err := to.Append(int32(val), false); err != nil {
				return err
			}
		}
	}
	return nil
}

func datetimeToInt64(
	from vector.FunctionParameterWrapper[types.Datetime],
	to *vector.FunctionResult[int64], length int) error {
	var i uint64
	l := uint64(length)
	for i = 0; i < l; i++ {
		v, null := from.GetValue(i)
		if null {
			if err := to.Append(0, true); err != nil {
				return err
			}
		} else {
			val := v.SecsSinceUnixEpoch()
			if err := to.Append(val, false); err != nil {
				return err
			}
		}
	}
	return nil
}

func datetimeToTimestamp(
	from vector.FunctionParameterWrapper[types.Datetime],
	to *vector.FunctionResult[types.Timestamp], length int,
	zone *time.Location) error {
	var i uint64
	l := uint64(length)
	for i = 0; i < l; i++ {
		v, null := from.GetValue(i)
		if null {
			if err := to.Append(0, true); err != nil {
				return err
			}
		} else {
			if err := to.Append(v.ToTimestamp(zone), false); err != nil {
				return err
			}
		}
	}
	return nil
}

func dateToDatetime(
	from vector.FunctionParameterWrapper[types.Date],
	to *vector.FunctionResult[types.Datetime], length int) error {
	var i uint64
	l := uint64(length)
	for i = 0; i < l; i++ {
		v, null := from.GetValue(i)
		if null {
			if err := to.Append(0, true); err != nil {
				return err
			}
		} else {
			if err := to.Append(v.ToDatetime(), false); err != nil {
				return err
			}
		}
	}
	return nil
}

func timestampToDatetime(
	ctx context.Context,
	from vector.FunctionParameterWrapper[types.Timestamp],
	to *vector.FunctionResult[types.Datetime], length int,
	zone *time.Location) error {
	var i uint64
	l := uint64(length)
	tempR := make([]types.Datetime, 1)
	tempT := make([]types.Timestamp, 1)
	for i = 0; i < l; i++ {
		v, null := from.GetValue(i)
		if null {
			if err := to.Append(0, true); err != nil {
				return err
			}
		} else {
			tempT[0] = v
			result, err := binary.TimestampToDatetime(ctx, zone, tempT, tempR)
			if err != nil {
				return err
			}
			if err = to.Append(result[0], false); err != nil {
				return err
			}
		}
	}
	return nil
}

func timeToDatetime(
	from vector.FunctionParameterWrapper[types.Time],
	to *vector.FunctionResult[types.Datetime], length int) error {
	var i uint64
	l := uint64(length)
	totype := to.GetType()
	for i = 0; i < l; i++ {
		v, null := from.GetValue(i)
		if null {
			if err := to.Append(0, true); err != nil {
				return err
			}
		} else {
			if err := to.Append(v.ToDatetime(totype.Scale), false); err != nil {
				return err
			}
		}
	}
	return nil
}

func datetimeToDate(
	from vector.FunctionParameterWrapper[types.Datetime],
	to *vector.FunctionResult[types.Date], length int) error {
	var i uint64
	l := uint64(length)
	for i = 0; i < l; i++ {
		v, null := from.GetValue(i)
		if null {
			if err := to.Append(0, true); err != nil {
				return err
			}
		} else {
			if err := to.Append(v.ToDate(), false); err != nil {
				return err
			}
		}
	}
	return nil
}

func timestampToInt32(
	ctx context.Context,
	from vector.FunctionParameterWrapper[types.Timestamp],
	to *vector.FunctionResult[int32], length int) error {
	var i uint64
	for i = 0; i < uint64(length); i++ {
		v, null := from.GetValue(i)
		if null {
			if err := to.Append(0, true); err != nil {
				return err
			}
		} else {
			val := v.Unix()
			if val < math.MinInt32 || val > math.MaxInt32 {
				return moerr.NewOutOfRange(ctx, "int32", "value '%v'", val)
			}
			if err := to.Append(int32(val), false); err != nil {
				return err
			}
		}
	}
	return nil
}

func timestampToInt64(
	from vector.FunctionParameterWrapper[types.Timestamp],
	to *vector.FunctionResult[int64], length int) error {
	var i uint64
	for i = 0; i < uint64(length); i++ {
		v, null := from.GetValue(i)
		if null {
			if err := to.Append(0, true); err != nil {
				return err
			}
		} else {
			val := v.Unix()
			if err := to.Append(val, false); err != nil {
				return err
			}
		}
	}
	return nil
}

func timestampToDate(
	ctx context.Context,
	from vector.FunctionParameterWrapper[types.Timestamp],
	to *vector.FunctionResult[types.Date], length int,
	zone *time.Location) error {
	var i uint64
	l := uint64(length)
	tempR := make([]types.Datetime, 1)
	tempT := make([]types.Timestamp, 1)
	for i = 0; i < l; i++ {
		v, null := from.GetValue(i)
		if null {
			if err := to.Append(0, true); err != nil {
				return err
			}
		} else {
			tempT[0] = v
			// XXX I'm not sure if it's a good way to convert it to datetime first.
			// but I just follow the old logic of old code.
			result, err := binary.TimestampToDatetime(ctx, zone, tempT, tempR)
			if err != nil {
				return err
			}
			if err = to.Append(result[0].ToDate(), false); err != nil {
				return err
			}
		}
	}
	return nil
}

func timeToInteger[T constraints.Integer](
	ctx context.Context,
	from vector.FunctionParameterWrapper[types.Time],
	to *vector.FunctionResult[T], length int) error {
	var i uint64
	l := uint64(length)
	var dft T
	for i = 0; i < l; i++ {
		v, null := from.GetValue(i)
		if null {
			if err := to.Append(dft, true); err != nil {
				return err
			}
		} else {
			r := v.ToInt64()
			// XXX we may need an elegant method to do overflow check.
			if err := overflowForNumericToNumeric[int64, T](ctx, []int64{r}); err != nil {
				return err
			}
			if err := to.Append(T(r), false); err != nil {
				return err
			}
		}
	}
	return nil
}

func timeToDate(
	from vector.FunctionParameterWrapper[types.Time],
	to *vector.FunctionResult[types.Date], length int) error {
	var i uint64
	l := uint64(length)
	for i = 0; i < l; i++ {
		v, null := from.GetValue(i)
		if null {
			if err := to.Append(0, true); err != nil {
				return err
			}
		} else {
			if err := to.Append(v.ToDate(), false); err != nil {
				return err
			}
		}
	}
	return nil
}

func dateToStr(
	from vector.FunctionParameterWrapper[types.Date],
	to *vector.FunctionResult[types.Varlena], length int, toType types.Type) error {
	var i uint64
	l := uint64(length)
	for i = 0; i < l; i++ {
		v, null := from.GetValue(i)
		if null {
			if err := to.AppendStr(nil, true); err != nil {
				return err
			}
		} else {
			result := []byte(v.String())
			if toType.Oid == types.T_binary && len(result) < int(toType.Width) {
				add0 := int(toType.Width) - len(result)
				for ; add0 != 0; add0-- {
					result = append(result, 0)
				}
			}
			if err := to.AppendStr(result, false); err != nil {
				return err
			}
		}
	}
	return nil
}

func datetimeToStr(
	from vector.FunctionParameterWrapper[types.Datetime],
	to *vector.FunctionResult[types.Varlena], length int, toType types.Type) error {
	var i uint64
	l := uint64(length)
	fromType := from.GetType()
	for i = 0; i < l; i++ {
		v, null := from.GetValue(i)
		if null {
			if err := to.AppendStr(nil, true); err != nil {
				return err
			}
		} else {
<<<<<<< HEAD
			if err := to.AppendStr([]byte(v.String2(fromType.Scale)), false); err != nil {
=======
			result := []byte(v.String2(fromType.Precision))
			if toType.Oid == types.T_binary && len(result) < int(toType.Width) {
				add0 := int(toType.Width) - len(result)
				for ; add0 != 0; add0-- {
					result = append(result, 0)
				}
			}
			if err := to.AppendStr(result, false); err != nil {
>>>>>>> 726c52cc
				return err
			}
		}
	}
	return nil
}

func timestampToStr(
	from vector.FunctionParameterWrapper[types.Timestamp],
	to *vector.FunctionResult[types.Varlena], length int,
	zone *time.Location, toType types.Type) error {
	var i uint64
	l := uint64(length)
	fromType := from.GetType()
	for i = 0; i < l; i++ {
		v, null := from.GetValue(i)
		if null {
			if err := to.AppendStr(nil, true); err != nil {
				return err
			}
		} else {
<<<<<<< HEAD
			if err := to.AppendStr([]byte(v.String2(zone, fromType.Scale)), false); err != nil {
=======
			result := []byte(v.String2(zone, fromType.Precision))
			if toType.Oid == types.T_binary && len(result) < int(toType.Width) {
				add0 := int(toType.Width) - len(result)
				for ; add0 != 0; add0-- {
					result = append(result, 0)
				}
			}
			if err := to.AppendStr(result, false); err != nil {
>>>>>>> 726c52cc
				return err
			}
		}
	}
	return nil
}

func timeToStr(
	from vector.FunctionParameterWrapper[types.Time],
	to *vector.FunctionResult[types.Varlena], length int, toType types.Type) error {
	var i uint64
	l := uint64(length)
	fromType := from.GetType()
	for i = 0; i < l; i++ {
		v, null := from.GetValue(i)
		if null {
			if err := to.AppendStr(nil, true); err != nil {
				return err
			}
		} else {
<<<<<<< HEAD
			if err := to.AppendStr([]byte(v.String2(fromType.Scale)), false); err != nil {
=======
			result := []byte(v.String2(fromType.Precision))
			if toType.Oid == types.T_binary && len(result) < int(toType.Width) {
				add0 := int(toType.Width) - len(result)
				for ; add0 != 0; add0-- {
					result = append(result, 0)
				}
			}
			if err := to.AppendStr(result, false); err != nil {
>>>>>>> 726c52cc
				return err
			}
		}
	}
	return nil
}

func timeToDecimal64(
	ctx context.Context,
	from vector.FunctionParameterWrapper[types.Time],
	to *vector.FunctionResult[types.Decimal64], length int) error {
	var i uint64
	l := uint64(length)
	var dft types.Decimal64
	fromType := from.GetType()
	totype := to.GetType()
	for ; i < l; i++ {
		v, null := from.GetValue(i)
		if null {
			if err := to.Append(dft, true); err != nil {
				return err
			}
		} else {
			result, err := v.ToDecimal64(ctx, totype.Width, fromType.Scale)
			if err != nil {
				return err
			}
			if err = to.Append(result, false); err != nil {
				return err
			}
		}
	}
	return nil
}

func timeToDecimal128(
	ctx context.Context,
	from vector.FunctionParameterWrapper[types.Time],
	to *vector.FunctionResult[types.Decimal128], length int) error {
	var i uint64
	l := uint64(length)
	var dft types.Decimal128
	fromType := from.GetType()
	totype := to.GetType()
	for ; i < l; i++ {
		v, null := from.GetValue(i)
		if null {
			if err := to.Append(dft, true); err != nil {
				return err
			}
		} else {
			result, err := v.ToDecimal128(ctx, totype.Width, fromType.Scale)
			if err != nil {
				return err
			}
			if err = to.Append(result, false); err != nil {
				return err
			}
		}
	}
	return nil
}

func decimal64ToInt64(
	ctx context.Context,
	from vector.FunctionParameterWrapper[types.Decimal64],
	to *vector.FunctionResult[int64], length int) error {
	var i uint64
	l := uint64(length)
	fromTyp := from.GetType()
	for i = 0; i < l; i++ {
		v, null := from.GetValue(i)
		if null {
			if err := to.Append(0, true); err != nil {
				return err
			}
		} else {
			xStr := v.ToStringWithScale(fromTyp.Scale)
			floatRepresentation, err := strconv.ParseFloat(xStr, 64)
			if err != nil {
				return err
			}
			if floatRepresentation > math.MaxInt64 || floatRepresentation < math.MinInt64 {
				return moerr.NewOutOfRange(ctx, "int64", "value '%v'", xStr)
			}
			err = to.Append(int64(math.Round(floatRepresentation)), false)
			if err != nil {
				return err
			}
		}
	}
	return nil
}

func decimal128ToSigned[T constraints.Signed](
	ctx context.Context,
	from vector.FunctionParameterWrapper[types.Decimal128],
	to *vector.FunctionResult[T], bitSize int, length int) error {
	var i uint64
	l := uint64(length)
	for i = 0; i < l; i++ {
		v, null := from.GetValue(i)
		if null {
			if err := to.Append(0, true); err != nil {
				return err
			}
		} else {
			xStr := v.ToStringWithScale(0)
			result, err := strconv.ParseInt(xStr, 10, bitSize)
			if err != nil {
				return moerr.NewOutOfRange(ctx,
					fmt.Sprintf("int%d", bitSize),
					"value '%v'", xStr)
			}
			err = to.Append(T(result), false)
			if err != nil {
				return err
			}
		}
	}
	return nil
}

func decimal64ToUnsigned[T constraints.Unsigned](
	ctx context.Context,
	from vector.FunctionParameterWrapper[types.Decimal64],
	to *vector.FunctionResult[T], bitSize int,
	length int) error {
	var i uint64
	l := uint64(length)
	fromType := from.GetType()
	for i = 0; i < l; i++ {
		v, null := from.GetValue(i)
		if null {
			if err := to.Append(0, true); err != nil {
				return err
			}
		} else {
			xStr := v.ToStringWithScale(fromType.Scale)
			xStr = strings.Split(xStr, ".")[0]
			result, err := strconv.ParseUint(xStr, 10, bitSize)
			if err != nil {
				return moerr.NewOutOfRange(ctx,
					fmt.Sprintf("uint%d", bitSize),
					"value '%v'", xStr)
			}
			err = to.Append(T(result), false)
			if err != nil {
				return err
			}
		}
	}
	return nil
}

func decimal128ToUnsigned[T constraints.Unsigned](
	ctx context.Context,
	from vector.FunctionParameterWrapper[types.Decimal128],
	to *vector.FunctionResult[T], bitSize int,
	length int) error {
	var i uint64
	l := uint64(length)
	fromType := from.GetType()
	for i = 0; i < l; i++ {
		v, null := from.GetValue(i)
		if null {
			if err := to.Append(0, true); err != nil {
				return err
			}
		} else {
			xStr := v.ToStringWithScale(fromType.Scale)
			xStr = strings.Split(xStr, ".")[0]
			result, err := strconv.ParseUint(xStr, 10, bitSize)
			if err != nil {
				return moerr.NewOutOfRange(ctx,
					fmt.Sprintf("uint%d", bitSize),
					"value '%v'", xStr)
			}
			err = to.Append(T(result), false)
			if err != nil {
				return err
			}
		}
	}
	return nil
}

func decimal64ToTime(
	from vector.FunctionParameterWrapper[types.Decimal64],
	to *vector.FunctionResult[types.Time], length int) error {
	var i uint64
	l := uint64(length)
	totype := to.GetType()
	for i = 0; i < l; i++ {
		v, null := from.GetValue(i)
		if null {
			if err := to.Append(0, true); err != nil {
				return err
			}
		} else {
			result, err := types.ParseDecimal64lToTime(v, totype.Scale)
			if err != nil {
				return err
			}
			if err = to.Append(result, false); err != nil {
				return err
			}
		}
	}
	return nil
}

func decimal128ToTime(
	from vector.FunctionParameterWrapper[types.Decimal128],
	to *vector.FunctionResult[types.Time], length int) error {
	var i uint64
	l := uint64(length)
	totype := to.GetType()
	for i = 0; i < l; i++ {
		v, null := from.GetValue(i)
		if null {
			if err := to.Append(0, true); err != nil {
				return err
			}
		} else {
			result, err := types.ParseDecimal128lToTime(v, totype.Scale)
			if err != nil {
				return err
			}
			if err = to.Append(result, false); err != nil {
				return err
			}
		}
	}
	return nil
}

func decimal64ToTimestamp(
	from vector.FunctionParameterWrapper[types.Decimal64],
	to *vector.FunctionResult[types.Timestamp], length int) error {
	var i uint64
	l := uint64(length)
	for i = 0; i < l; i++ {
		v, null := from.GetValue(i)
		if null {
			if err := to.Append(0, true); err != nil {
				return err
			}
		} else {
			ts := types.Timestamp(v.ToInt64())
			if err := to.Append(ts, false); err != nil {
				return err
			}
		}
	}
	return nil
}

func decimal128ToTimestamp(
	from vector.FunctionParameterWrapper[types.Decimal128],
	to *vector.FunctionResult[types.Timestamp], length int) error {
	var i uint64
	l := uint64(length)
	for i = 0; i < l; i++ {
		v, null := from.GetValue(i)
		if null {
			if err := to.Append(0, true); err != nil {
				return err
			}
		} else {
			ts := types.Timestamp(v.ToInt64())
			if err := to.Append(ts, false); err != nil {
				return err
			}
		}
	}
	return nil
}

func decimal64ToFloat[T constraints.Float](
	ctx context.Context,
	from vector.FunctionParameterWrapper[types.Decimal64],
	to *vector.FunctionResult[T], length int, bitSize int) error {
	// IF float32, then bitSize should be 32. IF float64, then 64
	var i uint64
	l := uint64(length)
	fromType := from.GetType()
	for i = 0; i < l; i++ {
		v, null := from.GetValue(i)
		if null {
			if err := to.Append(0, true); err != nil {
				return err
			}
		} else {
			xStr := v.ToStringWithScale(fromType.Scale)
			result, err := strconv.ParseFloat(xStr, bitSize)
			if err != nil {
				return moerr.NewOutOfRange(ctx, "float32", "value '%v'", xStr)
			}
			if bitSize == 32 {
				result, _ = strconv.ParseFloat(xStr, 64)
			}
			if to.GetType().Scale < 0 || to.GetType().Width == 0 {
				if err = to.Append(T(result), false); err != nil {
					return err
				}
			} else {
				v2, err := floatNumToFixFloat(ctx, result, to)
				if err != nil {
					return err
				}
				if err = to.Append(T(v2), false); err != nil {
					return err
				}
			}
		}
	}
	return nil
}

func decimal128ToFloat[T constraints.Float](
	ctx context.Context,
	from vector.FunctionParameterWrapper[types.Decimal128],
	to *vector.FunctionResult[T], length int, bitSize int) error {
	// IF float32, then bitSize should be 32. IF float64, then 64
	var i uint64
	l := uint64(length)
	fromType := from.GetType()
	for i = 0; i < l; i++ {
		v, null := from.GetValue(i)
		if null {
			if err := to.Append(0, true); err != nil {
				return err
			}
		} else {
			xStr := v.ToStringWithScale(fromType.Scale)
			result, err := strconv.ParseFloat(xStr, bitSize)
			if err != nil {
				return moerr.NewOutOfRange(ctx, "float32", "value '%v'", xStr)
			}
			if bitSize == 32 {
				result, _ = strconv.ParseFloat(xStr, 64)
			}
			if to.GetType().Scale < 0 || to.GetType().Width == 0 {
				if err = to.Append(T(result), false); err != nil {
					return err
				}
			} else {
				v2, err := floatNumToFixFloat(ctx, result, to)
				if err != nil {
					return err
				}
				if err = to.Append(T(v2), false); err != nil {
					return err
				}
			}
		}
	}
	return nil
}

func decimal64ToDecimal128(
	from vector.FunctionParameterWrapper[types.Decimal64],
	to *vector.FunctionResult[types.Decimal128], length int) error {
	var i uint64
	l := uint64(length)
	var dft types.Decimal128
	totype := to.GetType()
	{
		v := to.GetResultVector()
		v.Typ.Scale = from.GetType().Scale
	}
	for i = 0; i < l; i++ {
		v, null := from.GetValue(i)
		if null {
			if err := to.Append(dft, true); err != nil {
				return err
			}
		} else {
			result, err := types.Decimal128_FromDecimal64WithScale(
				v, totype.Width, totype.Scale)
			if err != nil {
				return err
			}
			if err = to.Append(result, false); err != nil {
				return err
			}
		}
	}
	return nil
}

// the scale of decimal128 is guaranteed to be less than 18
// this cast function is too slow, and therefore only temporary, rewrite needed
func decimal128ToDecimal64(
	ctx context.Context,
	from vector.FunctionParameterWrapper[types.Decimal128],
	to *vector.FunctionResult[types.Decimal64], length int) error {
	var i uint64
	l := uint64(length)
	var dft types.Decimal64
	totype := to.GetType()
	for i = 0; i < l; i++ {
		v, null := from.GetValue(i)
		if null {
			if err := to.Append(dft, true); err != nil {
				return err
			}
		} else {
			result, err := v.ToDecimal64(totype.Width, totype.Scale)
			if err != nil {
				// XXX so ...
				return moerr.NewOutOfRange(ctx, "dec64", "value '%v'", v)
			}
			if err = to.Append(result, false); err != nil {
				return err
			}
		}
	}
	return nil
}

func decimal64ToStr(
	from vector.FunctionParameterWrapper[types.Decimal64],
	to *vector.FunctionResult[types.Varlena], length int, toType types.Type) error {
	var i uint64
	l := uint64(length)
	fromType := from.GetType()
	for i = 0; i < l; i++ {
		v, null := from.GetValue(i)
		if null {
			if err := to.AppendStr(nil, true); err != nil {
				return err
			}
		} else {
			result := []byte(v.ToStringWithScale(fromType.Scale))
			if toType.Oid == types.T_binary && len(result) < int(toType.Width) {
				add0 := int(toType.Width) - len(result)
				for ; add0 != 0; add0-- {
					result = append(result, 0)
				}
			}
			if err := to.AppendStr(result, false); err != nil {
				return err
			}
		}
	}
	return nil
}

func decimal128ToStr(
	from vector.FunctionParameterWrapper[types.Decimal128],
	to *vector.FunctionResult[types.Varlena], length int, toType types.Type) error {
	var i uint64
	l := uint64(length)
	fromType := from.GetType()
	for i = 0; i < l; i++ {
		v, null := from.GetValue(i)
		if null {
			if err := to.AppendStr(nil, true); err != nil {
				return err
			}
		} else {
			result := []byte(v.ToStringWithScale(fromType.Scale))
			if toType.Oid == types.T_binary && len(result) < int(toType.Width) {
				add0 := int(toType.Width) - len(result)
				for ; add0 != 0; add0-- {
					result = append(result, 0)
				}
			}
			if err := to.AppendStr(result, false); err != nil {
				return err
			}
		}
	}
	return nil
}

func strToSigned[T constraints.Signed](
	ctx context.Context,
	from vector.FunctionParameterWrapper[types.Varlena],
	to *vector.FunctionResult[T], bitSize int,
	length int) error {
	var i uint64
	var l = uint64(length)
	isBinary := from.GetSourceVector().GetIsBin()

	var result T
	for i = 0; i < l; i++ {
		v, null := from.GetStrValue(i)
		if null {
			if err := to.Append(0, true); err != nil {
				return err
			}
		} else {
			if isBinary {
				r, err := strconv.ParseInt(
					hex.EncodeToString(v), 16, 64)
				if err != nil {
					if strings.Contains(err.Error(), "value out of range") {
						// the string maybe non-visible,don't print it
						return moerr.NewOutOfRange(ctx, "int", "")
					}
					return moerr.NewInvalidArg(ctx, "cast to int", r)
				}
				result = T(r)
			} else {
				s := convertByteSliceToString(v)
				r, err := strconv.ParseInt(
					strings.TrimSpace(s), 10, bitSize)
				if err != nil {
					// XXX I'm not sure if we should return the int8 / int16 / int64 info. or
					// just return the int. the old code just return the int. too much bvt result needs to update.
					if strings.Contains(err.Error(), "value out of range") {
						return moerr.NewOutOfRange(ctx, "int", "value '%s'", s)
					}
					return moerr.NewInvalidArg(ctx, "cast to int", s)
				}
				result = T(r)
			}
			if err := to.Append(result, false); err != nil {
				return err
			}
		}
	}
	return nil
}

func strToUnsigned[T constraints.Unsigned](
	ctx context.Context,
	from vector.FunctionParameterWrapper[types.Varlena],
	to *vector.FunctionResult[T], bitSize int,
	length int) error {
	var i uint64
	var l = uint64(length)
	isBinary := from.GetSourceVector().GetIsBin()

	var val uint64
	var tErr error
	for i = 0; i < l; i++ {
		v, null := from.GetStrValue(i)
		if null {
			if err := to.Append(0, true); err != nil {
				return err
			}
		} else {
			var res *string
			if isBinary {
				s := hex.EncodeToString(v)
				res = &s
				val, tErr = strconv.ParseUint(s, 16, 64)
			} else {
				s := convertByteSliceToString(v)
				res = &s
				val, tErr = strconv.ParseUint(strings.TrimSpace(s), 10, bitSize)
			}
			if tErr != nil {
				if strings.Contains(tErr.Error(), "value out of range") {
					return moerr.NewOutOfRange(ctx, fmt.Sprintf("uint%d", bitSize), "value '%s'", *res)
				}
				return moerr.NewInvalidArg(ctx, fmt.Sprintf("cast to uint%d", bitSize), *res)
			}
			if err := to.Append(T(val), false); err != nil {
				return err
			}
		}
	}
	return nil
}

func strToFloat[T constraints.Float](
	ctx context.Context,
	from vector.FunctionParameterWrapper[types.Varlena],
	to *vector.FunctionResult[T], bitSize int,
	length int) error {
	var i uint64
	var l = uint64(length)
	isBinary := from.GetSourceVector().GetIsBin()

	var result T
	var tErr error
	var r1 uint64
	var r2 float64
	for i = 0; i < l; i++ {
		v, null := from.GetStrValue(i)
		if null {
			if err := to.Append(0, true); err != nil {
				return err
			}
		} else {
			if isBinary {
				s := hex.EncodeToString(v)
				r1, tErr = strconv.ParseUint(s, 16, 64)
				if tErr != nil {
					if strings.Contains(tErr.Error(), "value out of range") {
						return moerr.NewOutOfRange(ctx, "float", "value '%s'", s)
					}
					return moerr.NewInvalidArg(ctx, "cast to float", s)
				}
				if to.GetType().Scale < 0 || to.GetType().Width == 0 {
					result = T(r1)
				} else {
					v2, err := floatNumToFixFloat(ctx, float64(r1), to)
					if err != nil {
						return err
					}
					result = T(v2)
				}
			} else {
				s := convertByteSliceToString(v)
				r2, tErr = strconv.ParseFloat(s, bitSize)
				if tErr != nil {
					return tErr
				}
				if bitSize == 32 {
					r2, _ = strconv.ParseFloat(s, 64)
				}
				if to.GetType().Scale < 0 || to.GetType().Width == 0 {
					result = T(r2)
				} else {
					v2, err := floatNumToFixFloat(ctx, r2, to)
					if err != nil {
						return err
					}
					result = T(v2)
				}
			}
			if err := to.Append(result, false); err != nil {
				return err
			}
		}
	}
	return nil
}

func strToDecimal64(
	from vector.FunctionParameterWrapper[types.Varlena],
	to *vector.FunctionResult[types.Decimal64], length int,
) error {
	var i uint64
	var l = uint64(length)
	var dft types.Decimal64
	totype := to.GetType()
	isb := from.GetSourceVector().GetIsBin()
	for i = 0; i < l; i++ {
		v, null := from.GetStrValue(i)
		if null {
			if err := to.Append(dft, true); err != nil {
				return err
			}
		} else {
			s := convertByteSliceToString(v)
			result, err := types.ParseStringToDecimal64(
				s, totype.Width, totype.Scale, isb)
			if err != nil {
				return err
			}
			if err = to.Append(result, false); err != nil {
				return err
			}
		}
	}
	return nil
}

func strToDecimal128(
	from vector.FunctionParameterWrapper[types.Varlena],
	to *vector.FunctionResult[types.Decimal128], length int,
) error {
	var i uint64
	var l = uint64(length)
	var dft types.Decimal128
	totype := to.GetType()
	isb := from.GetSourceVector().GetIsBin()
	for i = 0; i < l; i++ {
		v, null := from.GetStrValue(i)
		if null {
			if err := to.Append(dft, true); err != nil {
				return err
			}
		} else {
			s := convertByteSliceToString(v)
			result, err := types.ParseStringToDecimal128(
				s, totype.Width, totype.Scale, isb)
			if err != nil {
				return err
			}
			if err = to.Append(result, false); err != nil {
				return err
			}
		}
	}
	return nil
}

func strToBool(
	from vector.FunctionParameterWrapper[types.Varlena],
	to *vector.FunctionResult[bool], length int) error {
	var i uint64
	var l = uint64(length)
	for i = 0; i < l; i++ {
		v, null := from.GetStrValue(i)
		if null {
			if err := to.Append(false, true); err != nil {
				return err
			}
		} else {
			s := convertByteSliceToString(v)
			val, err := types.ParseBool(s)
			if err != nil {
				return err
			}
			if err = to.Append(val, false); err != nil {
				return err
			}
		}
	}
	return nil
}

func strToUuid(
	from vector.FunctionParameterWrapper[types.Varlena],
	to *vector.FunctionResult[types.Uuid], length int) error {
	var i uint64
	var l = uint64(length)
	var dft types.Uuid
	for i = 0; i < l; i++ {
		v, null := from.GetStrValue(i)
		if null {
			if err := to.Append(dft, true); err != nil {
				return err
			}
		} else {
			s := convertByteSliceToString(v)
			val, err := types.ParseUuid(s)
			if err != nil {
				return err
			}
			if err = to.Append(val, false); err != nil {
				return err
			}
		}
	}
	return nil
}

func strToJson(
	from vector.FunctionParameterWrapper[types.Varlena],
	to *vector.FunctionResult[types.Varlena], length int) error {
	var i uint64
	var l = uint64(length)
	for i = 0; i < l; i++ {
		v, null := from.GetStrValue(i)
		if null {
			if err := to.AppendStr(nil, true); err != nil {
				return err
			}
		} else {
			s := convertByteSliceToString(v)
			json, err := types.ParseStringToByteJson(s)
			if err != nil {
				return err
			}
			val, err := types.EncodeJson(json)
			if err != nil {
				return err
			}
			if err = to.AppendStr(val, false); err != nil {
				return err
			}
		}
	}
	return nil
}

func strToDate(
	from vector.FunctionParameterWrapper[types.Varlena],
	to *vector.FunctionResult[types.Date], length int) error {
	var i uint64
	var l = uint64(length)
	var dft types.Date
	for i = 0; i < l; i++ {
		v, null := from.GetStrValue(i)
		if null || len(v) == 0 {
			if err := to.Append(dft, true); err != nil {
				return err
			}
		} else {
			s := convertByteSliceToString(v)
			val, err := types.ParseDateCast(s)
			if err != nil {
				return err
			}
			if err = to.Append(val, false); err != nil {
				return err
			}
		}
	}
	return nil
}

func strToTime(
	from vector.FunctionParameterWrapper[types.Varlena],
	to *vector.FunctionResult[types.Time], length int) error {
	var i uint64
	var l = uint64(length)
	var dft types.Time
	totype := to.GetType()
	for i = 0; i < l; i++ {
		v, null := from.GetStrValue(i)
		if null || len(v) == 0 {
			if err := to.Append(dft, true); err != nil {
				return err
			}
		} else {
			s := convertByteSliceToString(v)
			val, err := types.ParseTime(s, totype.Scale)
			if err != nil {
				return err
			}
			if err = to.Append(val, false); err != nil {
				return err
			}
		}
	}
	return nil
}

func strToDatetime(
	from vector.FunctionParameterWrapper[types.Varlena],
	to *vector.FunctionResult[types.Datetime], length int) error {
	var i uint64
	var l = uint64(length)
	var dft types.Datetime
	totype := to.GetType()
	for i = 0; i < l; i++ {
		v, null := from.GetStrValue(i)
		if null || len(v) == 0 {
			if err := to.Append(dft, true); err != nil {
				return err
			}
		} else {
			s := convertByteSliceToString(v)
			val, err := types.ParseDatetime(s, totype.Scale)
			if err != nil {
				return err
			}
			if err = to.Append(val, false); err != nil {
				return err
			}
		}
	}
	return nil
}

func strToTimestamp(
	from vector.FunctionParameterWrapper[types.Varlena],
	to *vector.FunctionResult[types.Timestamp],
	zone *time.Location, length int) error {
	var i uint64
	var l = uint64(length)
	var dft types.Timestamp
	totype := to.GetType()
	for i = 0; i < l; i++ {
		v, null := from.GetStrValue(i)
		if null || len(v) == 0 {
			if err := to.Append(dft, true); err != nil {
				return err
			}
		} else {
			s := convertByteSliceToString(v)
			val, err := types.ParseTimestamp(zone, s, totype.Scale)
			if err != nil {
				return err
			}
			if err = to.Append(val, false); err != nil {
				return err
			}
		}
	}
	return nil
}

func strToStr(
	ctx context.Context,
	from vector.FunctionParameterWrapper[types.Varlena],
	to *vector.FunctionResult[types.Varlena], length int, toType types.Type) error {
	totype := to.GetType()
	destLen := int(totype.Width)
	var i uint64
	var l = uint64(length)
	if totype.Oid != types.T_text && destLen != 0 {
		for i = 0; i < l; i++ {
			v, null := from.GetStrValue(i)
			if null {
				if err := to.AppendStr(nil, true); err != nil {
					return err
				}
				continue
			}
			// check the length.
			s := convertByteSliceToString(v)
			if utf8.RuneCountInString(s) > destLen {
				return formatCastError(ctx, from.GetSourceVector(), totype, fmt.Sprintf(
					"Src length %v is larger than Dest length %v", len(s), destLen))
			}
			if toType.Oid == types.T_binary && len(v) < int(toType.Width) {
				add0 := int(toType.Width) - len(v)
				for ; add0 != 0; add0-- {
					v = append(v, 0)
				}
			}
			if err := to.AppendStr(v, false); err != nil {
				return err
			}
		}
	} else {
		for i = 0; i < l; i++ {
			v, null := from.GetStrValue(i)
			if null {
				if err := to.AppendStr(nil, true); err != nil {
					return err
				}
				continue
			}
			if toType.Oid == types.T_binary && len(v) < int(toType.Width) {
				add0 := int(toType.Width) - len(v)
				for ; add0 != 0; add0-- {
					v = append(v, 0)
				}
			}
			if err := to.AppendStr(v, false); err != nil {
				return err
			}
		}
	}
	return nil
}

func uuidToStr(
	from vector.FunctionParameterWrapper[types.Uuid],
	to *vector.FunctionResult[types.Varlena], length int, toType types.Type) error {
	var i uint64
	var l = uint64(length)
	for i = 0; i < l; i++ {
		v, null := from.GetValue(i)
		if null {
			if err := to.AppendStr(nil, true); err != nil {
				return err
			}
		} else {
			result := []byte(v.ToString())
			if toType.Oid == types.T_binary && len(result) < int(toType.Width) {
				add0 := int(toType.Width) - len(result)
				for ; add0 != 0; add0-- {
					result = append(result, 0)
				}
			}
			if err := to.AppendStr([]byte(result), false); err != nil {
				return err
			}
		}
	}
	return nil
}

func jsonToStr(
	from vector.FunctionParameterWrapper[types.Varlena],
	to *vector.FunctionResult[types.Varlena], length int) error {
	var i uint64
	for i = 0; i < uint64(length); i++ {
		v, null := from.GetStrValue(i)
		if null {
			if err := to.AppendStr(nil, true); err != nil {
				return err
			}
		} else {
			bj := types.DecodeJson(v)
			val, err := bj.MarshalJSON()
			if err != nil {
				return err
			}
			if err = to.AppendStr(val, false); err != nil {
				return err
			}
		}
	}
	return nil
}

func overflowForNumericToNumeric[T1, T2 constraints.Integer | constraints.Float](ctx context.Context, xs []T1) error {
	if len(xs) == 0 {
		return nil
	}

	var t1 T1
	var t2 T2
	var li interface{} = &t1
	var ri interface{} = &t2
	switch li.(type) {
	case *int8:
		switch ri.(type) {
		case *uint8, *uint16, *uint32, *uint64:
			for _, x := range xs {
				if x < 0 {
					return moerr.NewOutOfRange(ctx, "uint", "value '%v'", x)
				}
			}
		}
	case *int16:
		nxs := unsafe.Slice((*int16)(unsafe.Pointer(&xs[0])), len(xs))
		switch ri.(type) {
		case *int8:
			for _, x := range nxs {
				if x < math.MinInt8 || x > math.MaxInt8 {
					return moerr.NewOutOfRange(ctx, "int8", "value '%v'", x)
				}
			}
		case *uint8:
			for _, x := range nxs {
				if x < 0 || x > math.MaxUint8 {
					return moerr.NewOutOfRange(ctx, "uint8", "value '%v'", x)
				}
			}
		case *uint16, *uint32, *uint64:
			for _, x := range nxs {
				if x < 0 {
					return moerr.NewOutOfRange(ctx, "uint", "value '%v'", x)
				}
			}
		}
	case *int32:
		nxs := unsafe.Slice((*int32)(unsafe.Pointer(&xs[0])), len(xs))
		switch ri.(type) {
		case *int8:
			for _, x := range nxs {
				if x < math.MinInt8 || x > math.MaxInt8 {
					return moerr.NewOutOfRange(ctx, "int8", "value '%v'", x)
				}
			}
		case *int16:
			for _, x := range nxs {
				if x < math.MinInt16 || x > math.MaxInt16 {
					return moerr.NewOutOfRange(ctx, "int16", "value '%v'", x)
				}
			}
		case *uint8:
			for _, x := range nxs {
				if x < 0 || x > math.MaxUint8 {
					return moerr.NewOutOfRange(ctx, "uint8", "value '%v'", x)
				}
			}
		case *uint16:
			for _, x := range nxs {
				if x < 0 || x > math.MaxUint16 {
					return moerr.NewOutOfRange(ctx, "uint16", "value '%v'", x)
				}
			}
		case *uint32, *uint64:
			for _, x := range nxs {
				if x < 0 {
					return moerr.NewOutOfRange(ctx, "uint", "value '%v'", x)
				}
			}
		}
	case *int64:
		nxs := unsafe.Slice((*int64)(unsafe.Pointer(&xs[0])), len(xs))
		switch ri.(type) {
		case *int8:
			for _, x := range nxs {
				if x < math.MinInt8 || x > math.MaxInt8 {
					return moerr.NewOutOfRange(ctx, "int8", "value '%v'", x)
				}
			}
		case *int16:
			for _, x := range nxs {
				if x < math.MinInt16 || x > math.MaxInt16 {
					return moerr.NewOutOfRange(ctx, "int16", "value '%v'", x)
				}
			}
		case *int32:
			for _, x := range nxs {
				if x < math.MinInt32 || x > math.MaxInt32 {
					return moerr.NewOutOfRange(ctx, "int32", "value '%v'", x)
				}
			}
		case *uint8:
			for _, x := range nxs {
				if x < 0 || x > math.MaxUint8 {
					return moerr.NewOutOfRange(ctx, "uint8", "value '%v'", x)
				}
			}
		case *uint16:
			for _, x := range nxs {
				if x < 0 || x > math.MaxUint16 {
					return moerr.NewOutOfRange(ctx, "uint16", "value '%v'", x)
				}
			}
		case *uint32:
			for _, x := range nxs {
				if x < 0 || x > math.MaxUint32 {
					return moerr.NewOutOfRange(ctx, "uint32", "value '%v'", x)
				}
			}
		case *uint64:
			for _, x := range nxs {
				if x < 0 {
					// XXX for adapt to bvt, but i don't know why we hide the wrong value here.
					return moerr.NewOutOfRange(ctx, "uint64", "")
				}
			}
		}
	case *uint8:
		nxs := unsafe.Slice((*uint8)(unsafe.Pointer(&xs[0])), len(xs))
		switch ri.(type) {
		case *int8:
			for _, x := range nxs {
				if x > math.MaxInt8 {
					return moerr.NewOutOfRange(ctx, "int8", "value '%v'", x)
				}
			}
		}
	case *uint16:
		nxs := unsafe.Slice((*uint16)(unsafe.Pointer(&xs[0])), len(xs))
		switch ri.(type) {
		case *int8:
			for _, x := range nxs {
				if x > math.MaxInt8 {
					return moerr.NewOutOfRange(ctx, "int8", "value '%v'", x)
				}
			}
		case *int16:
			for _, x := range nxs {
				if x > math.MaxInt16 {
					return moerr.NewOutOfRange(ctx, "int16", "value '%v'", x)
				}
			}
		case *uint8:
			for _, x := range nxs {
				if x > math.MaxUint8 {
					return moerr.NewOutOfRange(ctx, "uint8", "value '%v'", x)
				}
			}
		}
	case *uint32:
		nxs := unsafe.Slice((*uint32)(unsafe.Pointer(&xs[0])), len(xs))
		switch ri.(type) {
		case *int8:
			for _, x := range nxs {
				if x > math.MaxInt8 {
					return moerr.NewOutOfRange(ctx, "int8", "value '%v'", x)
				}
			}
		case *int16:
			for _, x := range nxs {
				if x > math.MaxInt16 {
					return moerr.NewOutOfRange(ctx, "int16", "value '%v'", x)
				}
			}
		case *int32:
			for _, x := range nxs {
				if x > math.MaxInt32 {
					return moerr.NewOutOfRange(ctx, "int32", "value '%v'", x)
				}
			}
		case *uint8:
			for _, x := range nxs {
				if x > math.MaxUint8 {
					return moerr.NewOutOfRange(ctx, "uint8", "value '%v'", x)
				}
			}
		case *uint16:
			for _, x := range nxs {
				if x > math.MaxUint16 {
					return moerr.NewOutOfRange(ctx, "uint16", "value '%v'", x)
				}
			}
		}
	case *uint64:
		nxs := unsafe.Slice((*uint64)(unsafe.Pointer(&xs[0])), len(xs))
		switch ri.(type) {
		case *int8:
			for _, x := range nxs {
				if x > math.MaxInt8 {
					return moerr.NewOutOfRange(ctx, "int8", "value '%v'", x)
				}
			}
		case *int16:
			for _, x := range nxs {
				if x > math.MaxInt16 {
					return moerr.NewOutOfRange(ctx, "int16", "value '%v'", x)
				}
			}
		case *int32:
			for _, x := range nxs {
				if x > math.MaxInt32 {
					return moerr.NewOutOfRange(ctx, "int32", "value '%v'", x)
				}
			}
		case *int64:
			for _, x := range nxs {
				if x > math.MaxInt64 {
					return moerr.NewOutOfRangeNoCtx("int64", "")
				}
			}
		case *uint8:
			for _, x := range nxs {
				if x > math.MaxUint8 {
					return moerr.NewOutOfRange(ctx, "uint8", "value '%v'", x)
				}
			}
		case *uint16:
			for _, x := range nxs {
				if x > math.MaxUint16 {
					return moerr.NewOutOfRange(ctx, "uint16", "value '%v'", x)
				}
			}
		case *uint32:
			for _, x := range nxs {
				if x > math.MaxUint32 {
					return moerr.NewOutOfRange(ctx, "uint32", "value '%v'", x)
				}
			}
		}
	case *float32:
		nxs := unsafe.Slice((*float32)(unsafe.Pointer(&xs[0])), len(xs))
		switch ri.(type) {
		case *int8:
			for _, x := range nxs {
				if math.Round(float64(x)) > math.MaxInt8 {
					return moerr.NewOutOfRange(ctx, "int8", "value '%v'", x)
				}
			}
		case *int16:
			for _, x := range nxs {
				if math.Round(float64(x)) > math.MaxInt16 {
					return moerr.NewOutOfRange(ctx, "int16", "value '%v'", x)
				}
			}
		case *int32:
			for _, x := range nxs {
				if math.Round(float64(x)) > math.MaxInt32 {
					return moerr.NewOutOfRange(ctx, "int32", "value '%v'", x)
				}
			}
		case *int64:
			for _, x := range nxs {
				if math.Round(float64(x)) > math.MaxInt64 {
					return moerr.NewOutOfRange(ctx, "int64", "value '%v'", x)
				}
			}
		case *uint8:
			for _, x := range nxs {
				if math.Round(float64(x)) > math.MaxUint8 {
					return moerr.NewOutOfRange(ctx, "uint8", "value '%v'", x)
				}
			}
		case *uint16:
			for _, x := range nxs {
				if math.Round(float64(x)) > math.MaxUint16 {
					return moerr.NewOutOfRange(ctx, "uint16", "value '%v'", x)
				}
			}
		case *uint32:
			for _, x := range nxs {
				if math.Round(float64(x)) > math.MaxUint32 {
					return moerr.NewOutOfRange(ctx, "uint32", "value '%v'", x)
				}
			}
		case *uint64:
			for _, x := range nxs {
				if math.Round(float64(x)) > math.MaxUint64 {
					return moerr.NewOutOfRange(ctx, "uint64", "value '%v'", x)
				}
			}
		}
	case *float64:
		nxs := unsafe.Slice((*float64)(unsafe.Pointer(&xs[0])), len(xs))
		switch ri.(type) {
		case *int8:
			for _, x := range nxs {
				if math.Round(x) > math.MaxInt8 {
					return moerr.NewOutOfRange(ctx, "int8", "value '%v'", x)
				}
			}
		case *int16:
			for _, x := range nxs {
				if math.Round(x) > math.MaxInt16 {
					return moerr.NewOutOfRange(ctx, "int16", "value '%v'", x)
				}
			}
		case *int32:
			for _, x := range nxs {
				if math.Round(x) > math.MaxInt32 {
					return moerr.NewOutOfRange(ctx, "int32", "value '%v'", x)
				}
			}
		case *int64:
			for _, x := range nxs {
				if math.Round(x) > math.MaxInt64 || math.Round(x) < math.MinInt64 {
					return moerr.NewOutOfRange(ctx, "int64", "value '%v'", x)
				}
			}
		case *uint8:
			for _, x := range nxs {
				if math.Round(x) > math.MaxUint8 {
					return moerr.NewOutOfRange(ctx, "uint8", "value '%v'", x)
				}
			}
		case *uint16:
			for _, x := range nxs {
				if math.Round(x) > math.MaxUint16 {
					return moerr.NewOutOfRange(ctx, "uint16", "value '%v'", x)
				}
			}
		case *uint32:
			for _, x := range nxs {
				if math.Round(x) > math.MaxUint32 {
					return moerr.NewOutOfRange(ctx, "uint32", "value '%v'", x)
				}
			}
		case *uint64:
			for _, x := range nxs {
				if math.Round(x) > math.MaxUint64 {
					return moerr.NewOutOfRange(ctx, "uint64", "value '%v'", x)
				}
			}
		case *float32:
			for _, x := range nxs {
				if x > math.MaxFloat32 {
					return moerr.NewOutOfRange(ctx, "float32", "value '%v'", x)
				}
			}
		}
	}
	return nil
}

func appendNulls[T types.FixedSizeT](result vector.FunctionResultWrapper, length int) error {
	if r, ok := result.(*vector.FunctionResult[types.Varlena]); ok {
		var i uint64
		for i = 0; i < uint64(length); i++ {
			if err := r.AppendStr(nil, true); err != nil {
				return err
			}
		}
		return nil
	}
	if r, ok := result.(*vector.FunctionResult[T]); ok {
		var t T
		var i uint64
		for i = 0; i < uint64(length); i++ {
			if err := r.Append(t, true); err != nil {
				return err
			}
		}
		return nil
	}
	return nil
}

// convertByteSliceToString is just a temp method.
func convertByteSliceToString(v []byte) string {
	// s := *(*string)(unsafe.Pointer(&v))
	return string(v)
}<|MERGE_RESOLUTION|>--- conflicted
+++ resolved
@@ -2352,10 +2352,7 @@
 				return err
 			}
 		} else {
-<<<<<<< HEAD
-			if err := to.AppendStr([]byte(v.String2(fromType.Scale)), false); err != nil {
-=======
-			result := []byte(v.String2(fromType.Precision))
+			result := []byte(v.String2(fromType.Scale))
 			if toType.Oid == types.T_binary && len(result) < int(toType.Width) {
 				add0 := int(toType.Width) - len(result)
 				for ; add0 != 0; add0-- {
@@ -2363,7 +2360,6 @@
 				}
 			}
 			if err := to.AppendStr(result, false); err != nil {
->>>>>>> 726c52cc
 				return err
 			}
 		}
@@ -2385,10 +2381,7 @@
 				return err
 			}
 		} else {
-<<<<<<< HEAD
-			if err := to.AppendStr([]byte(v.String2(zone, fromType.Scale)), false); err != nil {
-=======
-			result := []byte(v.String2(zone, fromType.Precision))
+			result := []byte(v.String2(zone, fromType.Scale))
 			if toType.Oid == types.T_binary && len(result) < int(toType.Width) {
 				add0 := int(toType.Width) - len(result)
 				for ; add0 != 0; add0-- {
@@ -2396,7 +2389,6 @@
 				}
 			}
 			if err := to.AppendStr(result, false); err != nil {
->>>>>>> 726c52cc
 				return err
 			}
 		}
@@ -2417,10 +2409,7 @@
 				return err
 			}
 		} else {
-<<<<<<< HEAD
-			if err := to.AppendStr([]byte(v.String2(fromType.Scale)), false); err != nil {
-=======
-			result := []byte(v.String2(fromType.Precision))
+			result := []byte(v.String2(fromType.Scale))
 			if toType.Oid == types.T_binary && len(result) < int(toType.Width) {
 				add0 := int(toType.Width) - len(result)
 				for ; add0 != 0; add0-- {
@@ -2428,7 +2417,6 @@
 				}
 			}
 			if err := to.AppendStr(result, false); err != nil {
->>>>>>> 726c52cc
 				return err
 			}
 		}
