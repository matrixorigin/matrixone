--- conflicted
+++ resolved
@@ -21,11 +21,6 @@
 	"github.com/matrixorigin/matrixone/pkg/vm/process"
 )
 
-<<<<<<< HEAD
-func Binary(vs []*vector.Vector, proc *process.Process) (*vector.Vector, error) {
-	firstv := vs[0]
-	resultVector, err := proc.AllocVectorOfRows(types.T_binary.ToType(), 0, nil)
-=======
 // Cast to binary but no right-padding.
 func Binary(ivecs []*vector.Vector, proc *process.Process) (*vector.Vector, error) {
 	rtyp := types.T_binary.ToType()
@@ -40,7 +35,6 @@
 	}
 
 	rvec, err := proc.AllocVectorOfRows(rtyp, len(ivals), nil)
->>>>>>> d306e256
 	if err != nil {
 		return nil, err
 	}
@@ -51,11 +45,6 @@
 		if !rvec.GetNulls().Contains(uint64(i)) {
 			vector.SetBytesAt(rvec, i, doBinary(s), proc.Mp())
 		}
-<<<<<<< HEAD
-
-		sbytess = append(sbytess, sbytes)
-=======
->>>>>>> d306e256
 	}
 	return rvec, nil
 }
