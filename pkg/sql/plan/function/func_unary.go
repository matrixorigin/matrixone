// Copyright 2021 - 2022 Matrix Origin
//
// Licensed under the Apache License, Version 2.0 (the "License");
// you may not use this file except in compliance with the License.
// You may obtain a copy of the License at
//
//      http://www.apache.org/licenses/LICENSE-2.0
//
// Unless required by applicable law or agreed to in writing, software
// distributed under the License is distributed on an "AS IS" BASIS,
// WITHOUT WARRANTIES OR CONDITIONS OF ANY KIND, either express or implied.
// See the License for the specific language governing permissions and
// limitations under the License.

package function

import (
	"context"
<<<<<<< HEAD
	"crypto/sha1"
=======
	"crypto/md5"
>>>>>>> 50e4c4a6
	"encoding/base64"
	"encoding/hex"
	"fmt"
	"io"
	"math"
	"runtime"
	"strconv"
	"strings"
	"time"
	"unsafe"

	"github.com/RoaringBitmap/roaring"
	"golang.org/x/exp/constraints"

	"github.com/matrixorigin/matrixone/pkg/common/moerr"
	"github.com/matrixorigin/matrixone/pkg/common/mpool"
	"github.com/matrixorigin/matrixone/pkg/common/system"
	"github.com/matrixorigin/matrixone/pkg/container/types"
	"github.com/matrixorigin/matrixone/pkg/container/vector"
	"github.com/matrixorigin/matrixone/pkg/fileservice"
	"github.com/matrixorigin/matrixone/pkg/logutil"
	"github.com/matrixorigin/matrixone/pkg/sql/plan/function/functionUtil"
	"github.com/matrixorigin/matrixone/pkg/util/fault"
	"github.com/matrixorigin/matrixone/pkg/vectorize/lengthutf8"
	"github.com/matrixorigin/matrixone/pkg/vectorize/moarray"
	"github.com/matrixorigin/matrixone/pkg/vectorize/momath"
	"github.com/matrixorigin/matrixone/pkg/version"
	"github.com/matrixorigin/matrixone/pkg/vm/process"
)

func AbsUInt64(ivecs []*vector.Vector, result vector.FunctionResultWrapper, proc *process.Process, length int) error {
	return opUnaryFixedToFixed[uint64, uint64](ivecs, result, proc, length, func(v uint64) uint64 {
		return v
	})
}

func AbsInt64(ivecs []*vector.Vector, result vector.FunctionResultWrapper, proc *process.Process, length int) error {
	return opUnaryFixedToFixedWithErrorCheck[int64, int64](ivecs, result, proc, length, func(v int64) (int64, error) {
		return momath.AbsSigned[int64](v)
	})
}

func AbsFloat64(ivecs []*vector.Vector, result vector.FunctionResultWrapper, proc *process.Process, length int) error {
	return opUnaryFixedToFixedWithErrorCheck[float64, float64](ivecs, result, proc, length, func(v float64) (float64, error) {
		return momath.AbsSigned[float64](v)
	})
}

func absDecimal64(v types.Decimal64) types.Decimal64 {
	if v.Sign() {
		v = v.Minus()
	}
	return v
}

func AbsDecimal64(ivecs []*vector.Vector, result vector.FunctionResultWrapper, proc *process.Process, length int) error {
	return opUnaryFixedToFixed[types.Decimal64, types.Decimal64](ivecs, result, proc, length, func(v types.Decimal64) types.Decimal64 {
		return absDecimal64(v)
	})
}

func absDecimal128(v types.Decimal128) types.Decimal128 {
	if v.Sign() {
		v = v.Minus()
	}
	return v
}

func AbsDecimal128(ivecs []*vector.Vector, result vector.FunctionResultWrapper, proc *process.Process, length int) error {
	return opUnaryFixedToFixed[types.Decimal128, types.Decimal128](ivecs, result, proc, length, func(v types.Decimal128) types.Decimal128 {
		return absDecimal128(v)
	})
}

func AbsArray[T types.RealNumbers](ivecs []*vector.Vector, result vector.FunctionResultWrapper, proc *process.Process, length int) error {
	return opUnaryBytesToBytesWithErrorCheck(ivecs, result, proc, length, func(in []byte) ([]byte, error) {
		_in := types.BytesToArray[T](in)
		_out, err := moarray.Abs(_in)
		if err != nil {
			return nil, err
		}
		return types.ArrayToBytes[T](_out), nil
	})
}

func NormalizeL2Array[T types.RealNumbers](ivecs []*vector.Vector, result vector.FunctionResultWrapper, proc *process.Process, length int) error {
	return opUnaryBytesToBytesWithErrorCheck(ivecs, result, proc, length, func(in []byte) ([]byte, error) {
		_in := types.BytesToArray[T](in)
		_out, err := moarray.NormalizeL2(_in)
		if err != nil {
			return nil, err
		}
		return types.ArrayToBytes[T](_out), nil
	})
}

func L1NormArray[T types.RealNumbers](ivecs []*vector.Vector, result vector.FunctionResultWrapper, proc *process.Process, length int) error {
	return opUnaryBytesToFixedWithErrorCheck[float64](ivecs, result, proc, length, func(in []byte) (float64, error) {
		_in := types.BytesToArray[T](in)
		return moarray.L1Norm(_in)
	})
}

func L2NormArray[T types.RealNumbers](ivecs []*vector.Vector, result vector.FunctionResultWrapper, proc *process.Process, length int) error {
	return opUnaryBytesToFixedWithErrorCheck[float64](ivecs, result, proc, length, func(in []byte) (out float64, err error) {
		_in := types.BytesToArray[T](in)
		return moarray.L2Norm(_in)
	})
}

func VectorDimsArray[T types.RealNumbers](ivecs []*vector.Vector, result vector.FunctionResultWrapper, proc *process.Process, length int) error {
	return opUnaryBytesToFixed[int64](ivecs, result, proc, length, func(in []byte) (out int64) {
		_in := types.BytesToArray[T](in)
		return int64(len(_in))
	})
}

func SummationArray[T types.RealNumbers](ivecs []*vector.Vector, result vector.FunctionResultWrapper, proc *process.Process, length int) error {
	return opUnaryBytesToFixedWithErrorCheck[float64](ivecs, result, proc, length, func(in []byte) (out float64, err error) {
		_in := types.BytesToArray[T](in)

		return moarray.Summation[T](_in)
	})
}

func SubVectorWith2Args[T types.RealNumbers](ivecs []*vector.Vector, result vector.FunctionResultWrapper, _ *process.Process, length int) (err error) {
	rs := vector.MustFunctionResult[types.Varlena](result)
	vs := vector.GenerateFunctionStrParameter(ivecs[0])
	starts := vector.GenerateFunctionFixedTypeParameter[int64](ivecs[1])

	for i := uint64(0); i < uint64(length); i++ {
		v, null1 := vs.GetStrValue(i)
		s, null2 := starts.GetValue(i)

		if null1 || null2 {
			if err = rs.AppendBytes(nil, true); err != nil {
				return err
			}
		} else {
			var r []T
			if s > 0 {
				r = moarray.SubArrayFromLeft[T](types.BytesToArray[T](v), s-1)
			} else if s < 0 {
				r = moarray.SubArrayFromRight[T](types.BytesToArray[T](v), -s)
			} else {
				r = []T{}
			}
			if err = rs.AppendBytes(types.ArrayToBytes[T](r), false); err != nil {
				return err
			}
		}
	}
	return nil
}

func SubVectorWith3Args[T types.RealNumbers](ivecs []*vector.Vector, result vector.FunctionResultWrapper, proc *process.Process, length int) (err error) {
	rs := vector.MustFunctionResult[types.Varlena](result)
	vs := vector.GenerateFunctionStrParameter(ivecs[0])
	starts := vector.GenerateFunctionFixedTypeParameter[int64](ivecs[1])
	lens := vector.GenerateFunctionFixedTypeParameter[int64](ivecs[2])

	for i := uint64(0); i < uint64(length); i++ {
		in, null1 := vs.GetStrValue(i)
		s, null2 := starts.GetValue(i)
		l, null3 := lens.GetValue(i)

		if null1 || null2 || null3 {
			if err = rs.AppendBytes(nil, true); err != nil {
				return err
			}
		} else {
			var r []T
			if s > 0 {
				r = moarray.SubArrayFromLeftWithLength[T](types.BytesToArray[T](in), s-1, l)
			} else if s < 0 {
				r = moarray.SubArrayFromRightWithLength[T](types.BytesToArray[T](in), -s, l)
			} else {
				r = []T{}
			}
			if err = rs.AppendBytes(types.ArrayToBytes[T](r), false); err != nil {
				return err
			}
		}
	}
	return nil
}

func StringSingle(val []byte) uint8 {
	if len(val) == 0 {
		return 0
	}
	return val[0]
}

func AsciiString(ivecs []*vector.Vector, result vector.FunctionResultWrapper, proc *process.Process, length int) (err error) {
	return opUnaryBytesToFixed[uint8](ivecs, result, proc, length, func(v []byte) uint8 {
		return StringSingle(v)
	})
}

var (
	intStartMap = map[types.T]int{
		types.T_int8:   3,
		types.T_uint8:  3,
		types.T_int16:  2,
		types.T_uint16: 2,
		types.T_int32:  1,
		types.T_uint32: 1,
		types.T_int64:  0,
		types.T_uint64: 0,
		types.T_bit:    0,
	}
	ints  = []int64{1e16, 1e8, 1e4, 1e2, 1e1}
	uints = []uint64{1e16, 1e8, 1e4, 1e2, 1e1}
)

func IntSingle[T types.Ints](val T, start int) uint8 {
	if val < 0 {
		return '-'
	}
	i64Val := int64(val)
	for _, v := range ints[start:] {
		if i64Val >= v {
			i64Val /= v
		}
	}
	return uint8(i64Val) + '0'
}

func AsciiInt[T types.Ints](ivecs []*vector.Vector, result vector.FunctionResultWrapper, proc *process.Process, length int) error {
	start := intStartMap[ivecs[0].GetType().Oid]

	return opUnaryFixedToFixed[T, uint8](ivecs, result, proc, length, func(v T) uint8 {
		return IntSingle[T](v, start)
	})
}

func UintSingle[T types.UInts](val T, start int) uint8 {
	u64Val := uint64(val)
	for _, v := range uints[start:] {
		if u64Val >= v {
			u64Val /= v
		}
	}
	return uint8(u64Val) + '0'
}

func AsciiUint[T types.UInts](ivecs []*vector.Vector, result vector.FunctionResultWrapper, proc *process.Process, length int) error {
	start := intStartMap[ivecs[0].GetType().Oid]

	return opUnaryFixedToFixed[T, uint8](ivecs, result, proc, length, func(v T) uint8 {
		return UintSingle[T](v, start)
	})
}

func uintToBinary(x uint64) string {
	if x == 0 {
		return "0"
	}
	b, i := [64]byte{}, 63
	for x > 0 {
		if x&1 == 1 {
			b[i] = '1'
		} else {
			b[i] = '0'
		}
		x >>= 1
		i -= 1
	}

	return string(b[i+1:])
}

func binInteger[T constraints.Unsigned | constraints.Signed](v T, proc *process.Process) (string, error) {
	return uintToBinary(uint64(v)), nil
}

func binFloat[T constraints.Float](v T, proc *process.Process) (string, error) {
	if err := overflowForNumericToNumeric[T, int64](proc.Ctx, []T{v}, nil); err != nil {
		return "", err
	}
	return uintToBinary(uint64(int64(v))), nil
}

func Bin[T constraints.Unsigned | constraints.Signed](ivecs []*vector.Vector, result vector.FunctionResultWrapper, proc *process.Process, length int) error {
	return opUnaryFixedToStrWithErrorCheck[T](ivecs, result, proc, length, func(v T) (string, error) {
		val, err := binInteger[T](v, proc)
		if err != nil {
			return "", moerr.NewInvalidInput(proc.Ctx, "The input value is out of range")
		}
		return val, err
	})
}

func BinFloat[T constraints.Float](ivecs []*vector.Vector, result vector.FunctionResultWrapper, proc *process.Process, length int) error {
	return opUnaryFixedToStrWithErrorCheck[T](ivecs, result, proc, length, func(v T) (string, error) {
		val, err := binFloat[T](v, proc)
		if err != nil {
			return "", moerr.NewInvalidInput(proc.Ctx, "The input value is out of range")
		}
		return val, err
	})
}

func BitLengthFunc(ivecs []*vector.Vector, result vector.FunctionResultWrapper, proc *process.Process, length int) error {
	return opUnaryStrToFixed[int64](ivecs, result, proc, length, func(v string) int64 {
		return int64(len(v) * 8)
	})
}

func CurrentDate(_ []*vector.Vector, result vector.FunctionResultWrapper, proc *process.Process, length int) error {
	var err error

	loc := proc.SessionInfo.TimeZone
	if loc == nil {
		logutil.Warn("missing timezone in session info")
		loc = time.Local
	}
	ts := types.UnixNanoToTimestamp(proc.UnixTime)
	dateTimes := make([]types.Datetime, 1)
	dateTimes, err = types.TimestampToDatetime(loc, []types.Timestamp{ts}, dateTimes)
	if err != nil {
		return err
	}
	r := dateTimes[0].ToDate()

	return opNoneParamToFixed[types.Date](result, proc, length, func() types.Date {
		return r
	})
}

func DateToDate(ivecs []*vector.Vector, result vector.FunctionResultWrapper, proc *process.Process, length int) error {
	return opUnaryFixedToFixed[types.Date, types.Date](ivecs, result, proc, length, func(v types.Date) types.Date {
		return v
	})
}

func DatetimeToDate(ivecs []*vector.Vector, result vector.FunctionResultWrapper, proc *process.Process, length int) error {
	return opUnaryFixedToFixed[types.Datetime, types.Date](ivecs, result, proc, length, func(v types.Datetime) types.Date {
		return v.ToDate()
	})
}

func TimeToDate(ivecs []*vector.Vector, result vector.FunctionResultWrapper, proc *process.Process, length int) error {
	return opUnaryFixedToFixed[types.Time, types.Date](ivecs, result, proc, length, func(v types.Time) types.Date {
		return v.ToDate()
	})
}

// DateStringToDate can still speed up if vec is const. but we will do the constant fold. so it does not matter.
func DateStringToDate(ivecs []*vector.Vector, result vector.FunctionResultWrapper, proc *process.Process, length int) error {
	return opUnaryBytesToFixedWithErrorCheck[types.Date](ivecs, result, proc, length, func(v []byte) (types.Date, error) {
		d, e := types.ParseDatetime(functionUtil.QuickBytesToStr(v), 6)
		if e != nil {
			return 0, moerr.NewOutOfRangeNoCtx("date", "'%s'", v)
		}
		return d.ToDate(), nil
	})
}

func DateToDay(ivecs []*vector.Vector, result vector.FunctionResultWrapper, proc *process.Process, length int) error {
	return opUnaryFixedToFixed[types.Date, uint8](ivecs, result, proc, length, func(v types.Date) uint8 {
		return v.Day()
	})
}

func DatetimeToDay(ivecs []*vector.Vector, result vector.FunctionResultWrapper, proc *process.Process, length int) error {
	return opUnaryFixedToFixed[types.Datetime, uint8](ivecs, result, proc, length, func(v types.Datetime) uint8 {
		return v.Day()
	})
}

func DayOfYear(ivecs []*vector.Vector, result vector.FunctionResultWrapper, proc *process.Process, length int) error {
	return opUnaryFixedToFixed[types.Date, uint16](ivecs, result, proc, length, func(v types.Date) uint16 {
		return v.DayOfYear()
	})
}

func Empty(ivecs []*vector.Vector, result vector.FunctionResultWrapper, proc *process.Process, length int) error {
	return opUnaryBytesToFixed[bool](ivecs, result, proc, length, func(v []byte) bool {
		return len(v) == 0
	})
}

func JsonQuote(ivecs []*vector.Vector, result vector.FunctionResultWrapper, proc *process.Process, length int) error {
	single := func(str string) ([]byte, error) {
		bj, err := types.ParseStringToByteJson(strconv.Quote(str))
		if err != nil {
			return nil, err
		}
		return bj.Marshal()
	}

	return opUnaryStrToBytesWithErrorCheck(ivecs, result, proc, length, single)
}

func JsonUnquote(ivecs []*vector.Vector, result vector.FunctionResultWrapper, proc *process.Process, length int) error {
	jsonSingle := func(v []byte) (string, error) {
		bj := types.DecodeJson(v)
		return bj.Unquote()
	}

	stringSingle := func(v []byte) (string, error) {
		bj, err := types.ParseSliceToByteJson(v)
		if err != nil {
			return "", err
		}
		return bj.Unquote()
	}

	fSingle := jsonSingle
	if ivecs[0].GetType().Oid.IsMySQLString() {
		fSingle = stringSingle
	}

	return opUnaryBytesToStrWithErrorCheck(ivecs, result, proc, length, fSingle)
}

func ReadFromFile(Filepath string, fs fileservice.FileService) (io.ReadCloser, error) {
	fs, readPath, err := fileservice.GetForETL(context.TODO(), fs, Filepath)
	if fs == nil || err != nil {
		return nil, err
	}
	var r io.ReadCloser
	ctx := context.TODO()
	vec := fileservice.IOVector{
		FilePath: readPath,
		Entries: []fileservice.IOEntry{
			0: {
				Offset:            0,
				Size:              -1,
				ReadCloserForRead: &r,
			},
		},
	}
	err = fs.Read(ctx, &vec)
	if err != nil {
		return nil, err
	}
	return r, nil
}

// Too confused.
func LoadFile(ivecs []*vector.Vector, result vector.FunctionResultWrapper, proc *process.Process, length int) error {
	rs := vector.MustFunctionResult[types.Varlena](result)
	ivec := vector.GenerateFunctionStrParameter(ivecs[0])
	Filepath, null := ivec.GetStrValue(0)
	if null {
		if err := rs.AppendBytes(nil, true); err != nil {
			return err
		}
		return nil
	}
	fs := proc.FileService
	r, err := ReadFromFile(string(Filepath), fs)
	if err != nil {
		return err
	}
	defer r.Close()
	ctx, err := io.ReadAll(r)
	if err != nil {
		return err
	}
	if len(ctx) > 65536 /*blob size*/ {
		return moerr.NewInternalError(proc.Ctx, "Data too long for blob")
	}
	if len(ctx) == 0 {
		if err = rs.AppendBytes(nil, true); err != nil {
			return err
		}
		return nil
	}

	if err = rs.AppendBytes(ctx, false); err != nil {
		return err
	}
	return nil
}

func MoMemUsage(ivecs []*vector.Vector, result vector.FunctionResultWrapper, proc *process.Process, length int) error {
	if len(ivecs) != 1 {
		return moerr.NewInvalidInput(proc.Ctx, "no mpool name")
	}
	if !ivecs[0].IsConst() {
		return moerr.NewInvalidInput(proc.Ctx, "mo mem usage can only take scalar input")
	}

	return opUnaryStrToBytesWithErrorCheck(ivecs, result, proc, length, func(v string) ([]byte, error) {
		memUsage := mpool.ReportMemUsage(v)
		return functionUtil.QuickStrToBytes(memUsage), nil
	})
}

func moMemUsageCmd(cmd string, ivecs []*vector.Vector, result vector.FunctionResultWrapper, proc *process.Process, length int) error {
	if len(ivecs) != 1 {
		return moerr.NewInvalidInput(proc.Ctx, "no mpool name")
	}
	if !ivecs[0].IsConst() {
		return moerr.NewInvalidInput(proc.Ctx, "mo mem usage can only take scalar input")
	}

	return opUnaryStrToBytesWithErrorCheck(ivecs, result, proc, length, func(v string) ([]byte, error) {
		ok := mpool.MPoolControl(v, cmd)
		return functionUtil.QuickStrToBytes(ok), nil
	})
}

func MoEnableMemUsageDetail(ivecs []*vector.Vector, result vector.FunctionResultWrapper, proc *process.Process, length int) error {
	return moMemUsageCmd("enable_detail", ivecs, result, proc, length)
}

func MoDisableMemUsageDetail(ivecs []*vector.Vector, result vector.FunctionResultWrapper, proc *process.Process, length int) error {
	return moMemUsageCmd("disable_detail", ivecs, result, proc, length)
}

func MoMemory(ivecs []*vector.Vector, result vector.FunctionResultWrapper, proc *process.Process, length int) error {
	if len(ivecs) != 1 {
		return moerr.NewInvalidInput(proc.Ctx, "no memory command name")
	}
	if !ivecs[0].IsConst() {
		return moerr.NewInvalidInput(proc.Ctx, "mo memory can only take scalar input")
	}
	return opUnaryStrToFixedWithErrorCheck(ivecs, result, proc, length, func(v string) (int64, error) {
		switch v {
		case "go":
			return int64(system.MemoryGolang()), nil
		case "total":
			return int64(system.MemoryTotal()), nil
		case "used":
			return int64(system.MemoryUsed()), nil
		case "available":
			return int64(system.MemoryAvailable()), nil
		default:
			return -1, moerr.NewInvalidInput(proc.Ctx, "unsupported memory command: %s", v)
		}
	})
}

func MoCPU(ivecs []*vector.Vector, result vector.FunctionResultWrapper, proc *process.Process, length int) error {
	if len(ivecs) != 1 {
		return moerr.NewInvalidInput(proc.Ctx, "no cpu command name")
	}
	if !ivecs[0].IsConst() {
		return moerr.NewInvalidInput(proc.Ctx, "mo cpu can only take scalar input")
	}
	return opUnaryStrToFixedWithErrorCheck(ivecs, result, proc, length, func(v string) (int64, error) {
		switch v {
		case "goroutine":
			return int64(system.GoRoutines()), nil
		case "total":
			return int64(system.NumCPU()), nil
		case "available":
			return int64(system.CPUAvailable()), nil
		default:
			return -1, moerr.NewInvalidInput(proc.Ctx, "no cpu command name")
		}
	})
}

const (
	DefaultStackSize = 10 << 20 // 10MB
)

func MoCPUDump(ivecs []*vector.Vector, result vector.FunctionResultWrapper, proc *process.Process, length int) error {
	if len(ivecs) != 1 {
		return moerr.NewInvalidInput(proc.Ctx, "no cpu dump command name")
	}
	if !ivecs[0].IsConst() {
		return moerr.NewInvalidInput(proc.Ctx, "mo cpu dump can only take scalar input")
	}
	return opUnaryStrToBytesWithErrorCheck(ivecs, result, proc, length, func(v string) ([]byte, error) {
		switch v {
		case "goroutine":
			buf := make([]byte, DefaultStackSize)
			n := runtime.Stack(buf, true)
			return buf[:n], nil
		default:
			return nil, moerr.NewInvalidInput(proc.Ctx, "no cpu dump command name")
		}
	})
}

const (
	MaxAllowedValue = 8000
)

func FillSpaceNumber[T types.BuiltinNumber](v T) (string, error) {
	var ilen int
	if v < 0 {
		ilen = 0
	} else {
		ilen = int(v)
		if ilen > MaxAllowedValue || ilen < 0 {
			return "", moerr.NewInvalidInputNoCtx("the space count is greater than max allowed value %d", MaxAllowedValue)
		}
	}
	return strings.Repeat(" ", ilen), nil
}

func SpaceNumber[T types.BuiltinNumber](ivecs []*vector.Vector, result vector.FunctionResultWrapper, proc *process.Process, length int) error {
	return opUnaryFixedToStrWithErrorCheck[T](ivecs, result, proc, length, FillSpaceNumber[T])
}

func TimeToTime(ivecs []*vector.Vector, result vector.FunctionResultWrapper, proc *process.Process, length int) error {
	return opUnaryFixedToFixed[types.Time, types.Time](ivecs, result, proc, length, func(v types.Time) types.Time {
		return v
	})
}

func DateToTime(ivecs []*vector.Vector, result vector.FunctionResultWrapper, proc *process.Process, length int) error {
	return opUnaryFixedToFixed[types.Date, types.Time](ivecs, result, proc, length, func(v types.Date) types.Time {
		return v.ToTime()
	})
}

func DatetimeToTime(ivecs []*vector.Vector, result vector.FunctionResultWrapper, proc *process.Process, length int) error {
	scale := ivecs[0].GetType().Scale
	return opUnaryFixedToFixed[types.Datetime, types.Time](ivecs, result, proc, length, func(v types.Datetime) types.Time {
		return v.ToTime(scale)
	})
}

func Int64ToTime(ivecs []*vector.Vector, result vector.FunctionResultWrapper, proc *process.Process, length int) error {
	return opUnaryFixedToFixedWithErrorCheck[int64, types.Time](ivecs, result, proc, length, func(v int64) (types.Time, error) {
		t, e := types.ParseInt64ToTime(v, 0)
		if e != nil {
			return 0, moerr.NewOutOfRangeNoCtx("time", "'%d'", v)
		}
		return t, nil
	})
}

func DateStringToTime(ivecs []*vector.Vector, result vector.FunctionResultWrapper, proc *process.Process, length int) error {
	return opUnaryBytesToFixedWithErrorCheck[types.Time](ivecs, result, proc, length, func(v []byte) (types.Time, error) {
		t, e := types.ParseTime(string(v), 6)
		if e != nil {
			return 0, moerr.NewOutOfRangeNoCtx("time", "'%s'", string(v))
		}
		return t, nil
	})
}

func Decimal128ToTime(ivecs []*vector.Vector, result vector.FunctionResultWrapper, proc *process.Process, length int) error {
	scale := ivecs[0].GetType().Scale
	return opUnaryFixedToFixedWithErrorCheck[types.Decimal128, types.Time](ivecs, result, proc, length, func(v types.Decimal128) (types.Time, error) {
		t, e := types.ParseDecimal128ToTime(v, scale, 6)
		if e != nil {
			return 0, moerr.NewOutOfRangeNoCtx("time", "'%s'", v.Format(0))
		}
		return t, nil
	})
}

func DateToTimestamp(ivecs []*vector.Vector, result vector.FunctionResultWrapper, proc *process.Process, length int) error {
	return opUnaryFixedToFixed[types.Date, types.Timestamp](ivecs, result, proc, length, func(v types.Date) types.Timestamp {
		return v.ToTimestamp(proc.SessionInfo.TimeZone)
	})
}

func DatetimeToTimestamp(ivecs []*vector.Vector, result vector.FunctionResultWrapper, proc *process.Process, length int) error {
	return opUnaryFixedToFixed[types.Datetime, types.Timestamp](ivecs, result, proc, length, func(v types.Datetime) types.Timestamp {
		return v.ToTimestamp(proc.SessionInfo.TimeZone)
	})
}

func TimestampToTimestamp(ivecs []*vector.Vector, result vector.FunctionResultWrapper, proc *process.Process, length int) error {
	return opUnaryFixedToFixed[types.Timestamp, types.Timestamp](ivecs, result, proc, length, func(v types.Timestamp) types.Timestamp {
		return v
	})
}

func DateStringToTimestamp(ivecs []*vector.Vector, result vector.FunctionResultWrapper, proc *process.Process, length int) error {
	return opUnaryStrToFixedWithErrorCheck[types.Timestamp](ivecs, result, proc, length, func(v string) (types.Timestamp, error) {
		val, err := types.ParseTimestamp(proc.SessionInfo.TimeZone, v, 6)
		if err != nil {
			return 0, err
		}
		return val, nil
	})
}

func Values(parameters []*vector.Vector, result vector.FunctionResultWrapper, proc *process.Process, length int) error {
	fromVec := parameters[0]
	toVec := result.GetResultVector()
	toVec.Reset(*toVec.GetType())

	sels := make([]int32, fromVec.Length())
	for j := 0; j < len(sels); j++ {
		sels[j] = int32(j)
	}

	err := toVec.Union(fromVec, sels, proc.GetMPool())
	return err
}

func TimestampToHour(ivecs []*vector.Vector, result vector.FunctionResultWrapper, proc *process.Process, length int) error {
	return opUnaryFixedToFixed[types.Timestamp, uint8](ivecs, result, proc, length, func(v types.Timestamp) uint8 {
		return uint8(v.ToDatetime(proc.SessionInfo.TimeZone).Hour())
	})
}

func DatetimeToHour(ivecs []*vector.Vector, result vector.FunctionResultWrapper, proc *process.Process, length int) error {
	return opUnaryFixedToFixed[types.Datetime, uint8](ivecs, result, proc, length, func(v types.Datetime) uint8 {
		return uint8(v.Hour())
	})
}

func TimestampToMinute(ivecs []*vector.Vector, result vector.FunctionResultWrapper, proc *process.Process, length int) error {
	return opUnaryFixedToFixed[types.Timestamp, uint8](ivecs, result, proc, length, func(v types.Timestamp) uint8 {
		return uint8(v.ToDatetime(proc.SessionInfo.TimeZone).Minute())
	})
}

func DatetimeToMinute(ivecs []*vector.Vector, result vector.FunctionResultWrapper, proc *process.Process, length int) error {
	return opUnaryFixedToFixed[types.Datetime, uint8](ivecs, result, proc, length, func(v types.Datetime) uint8 {
		return uint8(v.Minute())
	})
}

func TimestampToSecond(ivecs []*vector.Vector, result vector.FunctionResultWrapper, proc *process.Process, length int) error {
	return opUnaryFixedToFixed[types.Timestamp, uint8](ivecs, result, proc, length, func(v types.Timestamp) uint8 {
		return uint8(v.ToDatetime(proc.SessionInfo.TimeZone).Sec())
	})
}

func DatetimeToSecond(ivecs []*vector.Vector, result vector.FunctionResultWrapper, proc *process.Process, length int) error {
	return opUnaryFixedToFixed[types.Datetime, uint8](ivecs, result, proc, length, func(v types.Datetime) uint8 {
		return uint8(v.Sec())
	})
}

func doBinary(orig []byte) []byte {
	if len(orig) > types.MaxBinaryLen {
		return orig[:types.MaxBinaryLen]
	} else {
		return orig
	}
}

func Binary(ivecs []*vector.Vector, result vector.FunctionResultWrapper, proc *process.Process, length int) error {
	return opUnaryBytesToBytes(ivecs, result, proc, length, doBinary)
}

func Charset(_ []*vector.Vector, result vector.FunctionResultWrapper, proc *process.Process, length int) error {
	r := proc.SessionInfo.GetCharset()
	return opNoneParamToBytes(result, proc, length, func() []byte {
		return functionUtil.QuickStrToBytes(r)
	})
}

func Collation(_ []*vector.Vector, result vector.FunctionResultWrapper, proc *process.Process, length int) error {
	r := proc.SessionInfo.GetCollation()
	return opNoneParamToBytes(result, proc, length, func() []byte {
		return functionUtil.QuickStrToBytes(r)
	})
}

func ConnectionID(_ []*vector.Vector, result vector.FunctionResultWrapper, proc *process.Process, length int) error {
	r := proc.SessionInfo.ConnectionID
	return opNoneParamToFixed[uint64](result, proc, length, func() uint64 {
		return r
	})
}

func HexString(ivecs []*vector.Vector, result vector.FunctionResultWrapper, proc *process.Process, length int) error {
	return opUnaryBytesToStr(ivecs, result, proc, length, hexEncodeString)
}

func HexInt64(ivecs []*vector.Vector, result vector.FunctionResultWrapper, proc *process.Process, length int) error {
	return opUnaryFixedToStr[int64](ivecs, result, proc, length, hexEncodeInt64)
}

func HexUint64(ivecs []*vector.Vector, result vector.FunctionResultWrapper, proc *process.Process, length int) error {
	return opUnaryFixedToStr[uint64](ivecs, result, proc, length, hexEncodeUint64)
}

func HexArray(ivecs []*vector.Vector, result vector.FunctionResultWrapper, proc *process.Process, length int) error {
	return opUnaryBytesToBytesWithErrorCheck(ivecs, result, proc, length, func(data []byte) ([]byte, error) {
		buf := make([]byte, hex.EncodedLen(len(functionUtil.QuickBytesToStr(data))))
		hex.Encode(buf, data)
		return buf, nil
	})
}

func hexEncodeString(xs []byte) string {
	return hex.EncodeToString(xs)
}

func hexEncodeInt64(xs int64) string {
	return fmt.Sprintf("%X", uint64(xs))
}

func hexEncodeUint64(xs uint64) string {
	return fmt.Sprintf("%X", xs)
}

func unhexToBytes(data []byte, null bool, rs *vector.FunctionResult[types.Varlena]) error {
	if null {
		return rs.AppendMustNullForBytesResult()
	}

	buf := make([]byte, hex.DecodedLen(len(data)))
	_, err := hex.Decode(buf, data)
	if err != nil {
		return rs.AppendMustNullForBytesResult()
	}
	return rs.AppendMustBytesValue(buf)
}

func Unhex(parameters []*vector.Vector, result vector.FunctionResultWrapper, proc *process.Process, length int) error {
	source := vector.GenerateFunctionStrParameter(parameters[0])
	rs := vector.MustFunctionResult[types.Varlena](result)

	rowCount := uint64(length)
	for i := uint64(0); i < rowCount; i++ {
		data, null := source.GetStrValue(i)
		if err := unhexToBytes(data, null, rs); err != nil {
			return err
		}
	}

	return nil
}

func Md5(parameters []*vector.Vector, result vector.FunctionResultWrapper, proc *process.Process, length int) error {
	return opUnaryBytesToBytes(parameters, result, proc, length, func(data []byte) []byte {
		sum := md5.Sum(data)
		return []byte(hex.EncodeToString(sum[:]))
	})

}

func ToBase64(ivecs []*vector.Vector, result vector.FunctionResultWrapper, proc *process.Process, length int) (err error) {
	return opUnaryBytesToBytesWithErrorCheck(ivecs, result, proc, length, func(data []byte) ([]byte, error) {
		buf := make([]byte, base64.StdEncoding.EncodedLen(len(functionUtil.QuickBytesToStr(data))))
		base64.StdEncoding.Encode(buf, data)
		return buf, nil
	})
}

func FromBase64(ivecs []*vector.Vector, result vector.FunctionResultWrapper, proc *process.Process, length int) (err error) {
	return opUnaryBytesToBytesWithErrorCheck(ivecs, result, proc, length, func(data []byte) ([]byte, error) {
		buf := make([]byte, base64.StdEncoding.DecodedLen(len(functionUtil.QuickBytesToStr(data))))
		_, err := base64.StdEncoding.Decode(buf, data)
		if err != nil {
			return nil, err
		}
		return buf, nil
	})
}

func Length(ivecs []*vector.Vector, result vector.FunctionResultWrapper, proc *process.Process, length int) error {
	return opUnaryStrToFixed[int64](ivecs, result, proc, length, strLength)
}

func strLength(xs string) int64 {
	return int64(len(xs))
}

func LengthUTF8(ivecs []*vector.Vector, result vector.FunctionResultWrapper, proc *process.Process, length int) error {
	return opUnaryBytesToFixed[uint64](ivecs, result, proc, length, strLengthUTF8)
}

func strLengthUTF8(xs []byte) uint64 {
	return lengthutf8.CountUTF8CodePoints(xs)
}

func Ltrim(ivecs []*vector.Vector, result vector.FunctionResultWrapper, proc *process.Process, length int) error {
	return opUnaryStrToStr(ivecs, result, proc, length, ltrim)
}

func ltrim(xs string) string {
	return strings.TrimLeft(xs, " ")
}

func Rtrim(ivecs []*vector.Vector, result vector.FunctionResultWrapper, proc *process.Process, length int) error {
	return opUnaryStrToStr(ivecs, result, proc, length, rtrim)
}

func rtrim(xs string) string {
	return strings.TrimRight(xs, " ")
}

func Reverse(ivecs []*vector.Vector, result vector.FunctionResultWrapper, proc *process.Process, length int) error {
	return opUnaryStrToStr(ivecs, result, proc, length, reverse)
}

func reverse(str string) string {
	runes := []rune(str)
	for i, j := 0, len(runes)-1; i < j; i, j = i+1, j-1 {
		runes[i], runes[j] = runes[j], runes[i]
	}
	return string(runes)
}

func Oct[T constraints.Unsigned | constraints.Signed](ivecs []*vector.Vector, result vector.FunctionResultWrapper, proc *process.Process, length int) error {
	return opUnaryFixedToFixedWithErrorCheck[T, types.Decimal128](ivecs, result, proc, length, oct[T])
}

func oct[T constraints.Unsigned | constraints.Signed](val T) (types.Decimal128, error) {
	_val := uint64(val)
	return types.ParseDecimal128(fmt.Sprintf("%o", _val), 38, 0)
}

func OctFloat[T constraints.Float](ivecs []*vector.Vector, result vector.FunctionResultWrapper, proc *process.Process, length int) error {
	return opUnaryFixedToFixedWithErrorCheck[T, types.Decimal128](ivecs, result, proc, length, octFloat[T])
}

func octFloat[T constraints.Float](xs T) (types.Decimal128, error) {
	var res types.Decimal128

	if xs < 0 {
		val, err := strconv.ParseInt(fmt.Sprintf("%1.0f", xs), 10, 64)
		if err != nil {
			return res, moerr.NewInternalErrorNoCtx("the input value is out of integer range")
		}
		res, err = oct(uint64(val))
		if err != nil {
			return res, err
		}
	} else {
		val, err := strconv.ParseUint(fmt.Sprintf("%1.0f", xs), 10, 64)
		if err != nil {
			return res, moerr.NewInternalErrorNoCtx("the input value is out of integer range")
		}
		res, err = oct(val)
		if err != nil {
			return res, err
		}
	}
	return res, nil
}

func DateToMonth(ivecs []*vector.Vector, result vector.FunctionResultWrapper, proc *process.Process, length int) error {
	return opUnaryFixedToFixed[types.Date, uint8](ivecs, result, proc, length, func(v types.Date) uint8 {
		return v.Month()
	})
}

func DatetimeToMonth(ivecs []*vector.Vector, result vector.FunctionResultWrapper, proc *process.Process, length int) error {
	return opUnaryFixedToFixed[types.Datetime, uint8](ivecs, result, proc, length, func(v types.Datetime) uint8 {
		return v.Month()
	})
}

// TODO: I will support template soon.
func DateStringToMonth(ivecs []*vector.Vector, result vector.FunctionResultWrapper, proc *process.Process, length int) error {
	//return opUnaryStrToFixedWithErrorCheck[uint8](ivecs, result, proc, length, func(v string) (uint8, error) {
	//	d, e := types.ParseDateCast(v)
	//	if e != nil {
	//		return 0, e
	//	}
	//	return d.Month(), nil
	//})

	ivec := vector.GenerateFunctionStrParameter(ivecs[0])
	rs := vector.MustFunctionResult[uint8](result)
	for i := uint64(0); i < uint64(length); i++ {
		v, null := ivec.GetStrValue(i)
		if null {
			if err := rs.Append(0, true); err != nil {
				return err
			}
		} else {
			d, e := types.ParseDateCast(functionUtil.QuickBytesToStr(v))
			if e != nil {
				if err := rs.Append(0, true); err != nil {
					return err
				}
			} else {
				if err := rs.Append(d.Month(), false); err != nil {
					return err
				}
			}
		}
	}
	return nil
}

func DateToYear(ivecs []*vector.Vector, result vector.FunctionResultWrapper, proc *process.Process, length int) error {
	return opUnaryFixedToFixed[types.Date, int64](ivecs, result, proc, length, func(v types.Date) int64 {
		return int64(v.Year())
	})
}

func DatetimeToYear(ivecs []*vector.Vector, result vector.FunctionResultWrapper, proc *process.Process, length int) error {
	return opUnaryFixedToFixed[types.Datetime, int64](ivecs, result, proc, length, func(v types.Datetime) int64 {
		return int64(v.Year())
	})
}

func DateStringToYear(ivecs []*vector.Vector, result vector.FunctionResultWrapper, proc *process.Process, length int) error {
	return opUnaryStrToFixedWithErrorCheck[int64](ivecs, result, proc, length, func(v string) (int64, error) {
		d, e := types.ParseDateCast(v)
		if e != nil {
			return 0, e
		}
		return int64(d.Year()), nil
	})
}

func DateToWeek(ivecs []*vector.Vector, result vector.FunctionResultWrapper, proc *process.Process, length int) error {
	return opUnaryFixedToFixed[types.Date, uint8](ivecs, result, proc, length, func(v types.Date) uint8 {
		return v.WeekOfYear2()
	})
}

func DatetimeToWeek(ivecs []*vector.Vector, result vector.FunctionResultWrapper, proc *process.Process, length int) error {
	return opUnaryFixedToFixed[types.Datetime, uint8](ivecs, result, proc, length, func(v types.Datetime) uint8 {
		return v.ToDate().WeekOfYear2()
	})
}

func DateToWeekday(ivecs []*vector.Vector, result vector.FunctionResultWrapper, proc *process.Process, length int) error {
	return opUnaryFixedToFixed[types.Date, int64](ivecs, result, proc, length, func(v types.Date) int64 {
		return int64(v.DayOfWeek2())
	})
}

func DatetimeToWeekday(ivecs []*vector.Vector, result vector.FunctionResultWrapper, proc *process.Process, length int) error {
	return opUnaryFixedToFixed[types.Datetime, int64](ivecs, result, proc, length, func(v types.Datetime) int64 {
		return int64(v.ToDate().DayOfWeek2())
	})
}

func FoundRows(ivecs []*vector.Vector, result vector.FunctionResultWrapper, proc *process.Process, length int) error {
	return opNoneParamToFixed[uint64](result, proc, length, func() uint64 {
		return 0
	})
}

func ICULIBVersion(ivecs []*vector.Vector, result vector.FunctionResultWrapper, proc *process.Process, length int) error {
	return opNoneParamToBytes(result, proc, length, func() []byte {
		return functionUtil.QuickStrToBytes("")
	})
}

func LastInsertID(ivecs []*vector.Vector, result vector.FunctionResultWrapper, proc *process.Process, length int) error {
	return opNoneParamToFixed[uint64](result, proc, length, func() uint64 {
		return proc.SessionInfo.LastInsertID
	})
}

// TODO: may support soon.
func LastQueryIDWithoutParam(_ []*vector.Vector, result vector.FunctionResultWrapper, proc *process.Process, length int) (err error) {
	rs := vector.MustFunctionResult[types.Varlena](result)

	for i := uint64(0); i < uint64(length); i++ {
		cnt := int64(len(proc.SessionInfo.QueryId))
		if cnt == 0 {
			if err = rs.AppendBytes(nil, true); err != nil {
				return err
			}
			continue
		}
		var idx int
		idx, err = makeQueryIdIdx(-1, cnt, proc)
		if err != nil {
			return err
		}

		if err = rs.AppendBytes(functionUtil.QuickStrToBytes(proc.SessionInfo.QueryId[idx]), false); err != nil {
			return err
		}
	}
	return nil
}

func makeQueryIdIdx(loc, cnt int64, proc *process.Process) (int, error) {
	// https://docs.snowflake.com/en/sql-reference/functions/last_query_id.html
	var idx int
	if loc < 0 {
		if loc < -cnt {
			return 0, moerr.NewInvalidInput(proc.Ctx, "index out of range: %d", loc)
		}
		idx = int(loc + cnt)
	} else {
		if loc > cnt {
			return 0, moerr.NewInvalidInput(proc.Ctx, "index out of range: %d", loc)
		}
		idx = int(loc)
	}
	return idx, nil
}

func LastQueryID(ivecs []*vector.Vector, result vector.FunctionResultWrapper, proc *process.Process, length int) (err error) {
	rs := vector.MustFunctionResult[types.Varlena](result)
	ivec := vector.GenerateFunctionFixedTypeParameter[int64](ivecs[0])

	//TODO: Not at all sure about this. Should we do null check
	// Validate: https://github.com/m-schen/matrixone/blob/9e8ef37e2a6f34873ceeb3c101ec9bb14a82a8a7/pkg/sql/plan/function/builtin/unary/infomation_function.go#L245
	loc, _ := ivec.GetValue(0)
	for i := uint64(0); i < uint64(length); i++ {
		cnt := int64(len(proc.SessionInfo.QueryId))
		if cnt == 0 {
			if err = rs.AppendBytes(nil, true); err != nil {
				return err
			}
		}
		var idx int
		idx, err = makeQueryIdIdx(loc, cnt, proc)
		if err != nil {
			return err
		}

		if err = rs.AppendBytes(functionUtil.QuickStrToBytes(proc.SessionInfo.QueryId[idx]), false); err != nil {
			return err
		}
	}
	return nil
}

func RolesGraphml(ivecs []*vector.Vector, result vector.FunctionResultWrapper, proc *process.Process, length int) error {
	return opNoneParamToBytes(result, proc, length, func() []byte {
		return functionUtil.QuickStrToBytes("")
	})
}

func RowCount(ivecs []*vector.Vector, result vector.FunctionResultWrapper, proc *process.Process, length int) error {
	return opNoneParamToFixed[uint64](result, proc, length, func() uint64 {
		return 0
	})
}

func User(ivecs []*vector.Vector, result vector.FunctionResultWrapper, proc *process.Process, length int) error {
	return opNoneParamToBytes(result, proc, length, func() []byte {
		return functionUtil.QuickStrToBytes(proc.SessionInfo.GetUserHost())
	})
}

func Pi(_ []*vector.Vector, result vector.FunctionResultWrapper, proc *process.Process, length int) error {
	r := math.Pi

	return opNoneParamToFixed[float64](result, proc, length, func() float64 {
		return r
	})
}

func DisableFaultInjection(_ []*vector.Vector, result vector.FunctionResultWrapper, proc *process.Process, length int) error {
	fault.Disable()

	return opNoneParamToFixed[bool](result, proc, length, func() bool {
		return true
	})
}

func EnableFaultInjection(_ []*vector.Vector, result vector.FunctionResultWrapper, proc *process.Process, length int) error {
	fault.Enable()

	return opNoneParamToFixed[bool](result, proc, length, func() bool {
		return true
	})
}

func RemoveFaultPoint(ivecs []*vector.Vector, result vector.FunctionResultWrapper, proc *process.Process, length int) (err error) {
	if !ivecs[0].IsConst() || ivecs[0].IsConstNull() {
		return moerr.NewInvalidArg(proc.Ctx, "RemoveFaultPoint", "not scalar")
	}

	return opUnaryStrToFixedWithErrorCheck[bool](ivecs, result, proc, length, func(v string) (bool, error) {
		err = fault.RemoveFaultPoint(proc.Ctx, v)
		return true, err
	})
}

func TriggerFaultPoint(ivecs []*vector.Vector, result vector.FunctionResultWrapper, proc *process.Process, length int) (err error) {
	if !ivecs[0].IsConst() || ivecs[0].IsConstNull() {
		return moerr.NewInvalidArg(proc.Ctx, "TriggerFaultPoint", "not scalar")
	}

	ivec := vector.GenerateFunctionStrParameter(ivecs[0])
	rs := vector.MustFunctionResult[int64](result)

	for i := uint64(0); i < uint64(length); i++ {
		v, null := ivec.GetStrValue(i)
		if null {
			if err = rs.Append(0, true); err != nil {
				return err
			}
		} else {
			iv, _, ok := fault.TriggerFault(functionUtil.QuickBytesToStr(v))
			if !ok {
				if err = rs.Append(0, true); err != nil {
					return err
				}
			} else {
				if err = rs.Append(iv, false); err != nil {
					return err
				}
			}
		}
	}
	return nil
}

func UTCTimestamp(_ []*vector.Vector, result vector.FunctionResultWrapper, proc *process.Process, length int) error {
	return opNoneParamToFixed[types.Datetime](result, proc, length, func() types.Datetime {
		return types.UTC()
	})
}

func sleepSeconds(proc *process.Process, sec float64) (uint8, error) {
	if sec < 0 {
		return 0, moerr.NewInvalidArg(proc.Ctx, "sleep", "input contains negative")
	}

	sleepNano := time.Nanosecond * time.Duration(sec*1e9)
	select {
	case <-time.After(sleepNano):
		return 0, nil
	case <-proc.Ctx.Done(): //query aborted
		return 1, nil
	}
}

func Sleep[T uint64 | float64](ivecs []*vector.Vector, result vector.FunctionResultWrapper, proc *process.Process, length int) error {
	rs := vector.MustFunctionResult[uint8](result)
	ivec := vector.GenerateFunctionFixedTypeParameter[T](ivecs[0])
	for i := uint64(0); i < uint64(length); i++ {
		v, null := ivec.GetValue(i)
		if null {
			return moerr.NewInvalidArg(proc.Ctx, "sleep", "input contains null")
		} else {
			res, err := sleepSeconds(proc, float64(v))
			if err == nil {
				err = rs.Append(res, false)
			}
			if err != nil {
				return err
			}
		}
	}
	return nil
}

func Version(_ []*vector.Vector, result vector.FunctionResultWrapper, proc *process.Process, length int) error {
	versionStr := proc.SessionInfo.GetVersion()

	return opNoneParamToBytes(result, proc, length, func() []byte {
		return functionUtil.QuickStrToBytes(versionStr)
	})
}

func GitVersion(_ []*vector.Vector, result vector.FunctionResultWrapper, proc *process.Process, length int) error {
	s := "unknown"
	if version.CommitID != "" {
		s = version.CommitID
	}

	return opNoneParamToBytes(result, proc, length, func() []byte {
		return functionUtil.QuickStrToBytes(s)
	})
}

func BuildVersion(_ []*vector.Vector, result vector.FunctionResultWrapper, proc *process.Process, length int) error {
	t, err := strconv.ParseInt(version.BuildTime, 10, 64)
	if err != nil {
		return err
	}
	buildT := types.UnixToTimestamp(t)

	return opNoneParamToFixed[types.Timestamp](result, proc, length, func() types.Timestamp {
		return buildT
	})
}

func bitCastBinaryToFixed[T types.FixedSizeTExceptStrType](
	ctx context.Context,
	from vector.FunctionParameterWrapper[types.Varlena],
	to *vector.FunctionResult[T],
	byteLen int,
	length int,
) error {
	var i uint64
	var l = uint64(length)
	var result, emptyT T
	resultBytes := unsafe.Slice((*byte)(unsafe.Pointer(&result)), byteLen)

	for i = 0; i < l; i++ {
		v, null := from.GetStrValue(i)
		if null {
			if err := to.Append(result, true); err != nil {
				return err
			}
		} else {
			if len(v) > byteLen {
				return moerr.NewOutOfRange(ctx, fmt.Sprintf("%d-byte fixed-length type", byteLen), "binary value '0x%s'", hex.EncodeToString(v))
			}

			if len(v) < byteLen {
				result = emptyT
			}
			copy(resultBytes, v)
			if err := to.Append(result, false); err != nil {
				return err
			}
		}
	}

	return nil
}

func BitCast(
	parameters []*vector.Vector,
	result vector.FunctionResultWrapper,
	proc *process.Process,
	length int,
) error {
	source := vector.GenerateFunctionStrParameter(parameters[0])
	toType := parameters[1].GetType()
	ctx := proc.Ctx

	switch toType.Oid {
	case types.T_bit:
		rs := vector.MustFunctionResult[uint64](result)
		return bitCastBinaryToFixed(ctx, source, rs, 8, length)
	case types.T_int8:
		rs := vector.MustFunctionResult[int8](result)
		return bitCastBinaryToFixed(ctx, source, rs, 1, length)
	case types.T_int16:
		rs := vector.MustFunctionResult[int16](result)
		return bitCastBinaryToFixed(ctx, source, rs, 2, length)
	case types.T_int32:
		rs := vector.MustFunctionResult[int32](result)
		return bitCastBinaryToFixed(ctx, source, rs, 4, length)
	case types.T_int64:
		rs := vector.MustFunctionResult[int64](result)
		return bitCastBinaryToFixed(ctx, source, rs, 8, length)
	case types.T_uint8:
		rs := vector.MustFunctionResult[uint8](result)
		return bitCastBinaryToFixed(ctx, source, rs, 1, length)
	case types.T_uint16:
		rs := vector.MustFunctionResult[uint16](result)
		return bitCastBinaryToFixed(ctx, source, rs, 2, length)
	case types.T_uint32:
		rs := vector.MustFunctionResult[uint32](result)
		return bitCastBinaryToFixed(ctx, source, rs, 4, length)
	case types.T_uint64:
		rs := vector.MustFunctionResult[uint64](result)
		return bitCastBinaryToFixed(ctx, source, rs, 8, length)
	case types.T_float32:
		rs := vector.MustFunctionResult[float32](result)
		return bitCastBinaryToFixed(ctx, source, rs, 4, length)
	case types.T_float64:
		rs := vector.MustFunctionResult[float64](result)
		return bitCastBinaryToFixed(ctx, source, rs, 8, length)
	case types.T_decimal64:
		rs := vector.MustFunctionResult[types.Decimal64](result)
		return bitCastBinaryToFixed(ctx, source, rs, 8, length)
	case types.T_decimal128:
		rs := vector.MustFunctionResult[types.Decimal128](result)
		return bitCastBinaryToFixed(ctx, source, rs, 16, length)
	case types.T_bool:
		rs := vector.MustFunctionResult[bool](result)
		return bitCastBinaryToFixed(ctx, source, rs, 1, length)
	case types.T_uuid:
		rs := vector.MustFunctionResult[types.Uuid](result)
		return bitCastBinaryToFixed(ctx, source, rs, 16, length)
	case types.T_date:
		rs := vector.MustFunctionResult[types.Date](result)
		return bitCastBinaryToFixed(ctx, source, rs, 4, length)
	case types.T_datetime:
		rs := vector.MustFunctionResult[types.Datetime](result)
		return bitCastBinaryToFixed(ctx, source, rs, 8, length)
	case types.T_time:
		rs := vector.MustFunctionResult[types.Time](result)
		return bitCastBinaryToFixed(ctx, source, rs, 8, length)
	case types.T_timestamp:
		rs := vector.MustFunctionResult[types.Timestamp](result)
		return bitCastBinaryToFixed(ctx, source, rs, 8, length)
	}

	return moerr.NewInternalError(ctx, fmt.Sprintf("unsupported cast from %s to %s", source.GetType(), toType))
}

func BitmapBitPosition(parameters []*vector.Vector, result vector.FunctionResultWrapper, proc *process.Process, length int) error {
	return opUnaryFixedToFixed[uint64, uint64](parameters, result, proc, length, func(v uint64) uint64 {
		// low 15 bits
		return v & 0x7fff
	})
}

func BitmapBucketNumber(parameters []*vector.Vector, result vector.FunctionResultWrapper, proc *process.Process, length int) error {
	return opUnaryFixedToFixed[uint64, uint64](parameters, result, proc, length, func(v uint64) uint64 {
		return v >> 15
	})
}

func BitmapCount(parameters []*vector.Vector, result vector.FunctionResultWrapper, proc *process.Process, length int) error {
	return opUnaryBytesToFixed[uint64](parameters, result, proc, length, func(v []byte) (cnt uint64) {
		bmp := roaring.New()
		if err := bmp.UnmarshalBinary(v); err != nil {
			return 0
		}
		return bmp.GetCardinality()
	})
}

func SHA1Func(
	parameters []*vector.Vector,
	result vector.FunctionResultWrapper,
	proc *process.Process,
	length int,
) error {
	return opUnaryBytesToBytes(parameters, result, proc, length, func(v []byte) []byte {
		sum := sha1.Sum(v)
		return []byte(hex.EncodeToString(sum[:]))
	})
}<|MERGE_RESOLUTION|>--- conflicted
+++ resolved
@@ -16,11 +16,8 @@
 
 import (
 	"context"
-<<<<<<< HEAD
+	"crypto/md5"
 	"crypto/sha1"
-=======
-	"crypto/md5"
->>>>>>> 50e4c4a6
 	"encoding/base64"
 	"encoding/hex"
 	"fmt"
