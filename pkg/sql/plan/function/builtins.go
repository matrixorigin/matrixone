// Copyright 2021 - 2022 Matrix Origin
//
// Licensed under the Apache License, Version 2.0 (the "License");
// you may not use this file except in compliance with the License.
// You may obtain a copy of the License at
//
//      http://www.apache.org/licenses/LICENSE-2.0
//
// Unless required by applicable law or agreed to in writing, software
// distributed under the License is distributed on an "AS IS" BASIS,
// WITHOUT WARRANTIES OR CONDITIONS OF ANY KIND, either express or implied.
// See the License for the specific language governing permissions and
// limitations under the License.

package function

import (
	"context"
	"github.com/matrixorigin/matrixone/pkg/container/vector"
	"github.com/matrixorigin/matrixone/pkg/vm/process"
	"math"

	"github.com/matrixorigin/matrixone/pkg/container/types"
	"github.com/matrixorigin/matrixone/pkg/pb/plan"
	"github.com/matrixorigin/matrixone/pkg/sql/plan/function/builtin/binary"
	"github.com/matrixorigin/matrixone/pkg/sql/plan/function/builtin/ctl"
	"github.com/matrixorigin/matrixone/pkg/sql/plan/function/builtin/multi"
	"github.com/matrixorigin/matrixone/pkg/sql/plan/function/builtin/unary"
	"github.com/matrixorigin/matrixone/pkg/sql/plan/function/operator"
)

func initBuiltIns() {
	var err error

	for fid, fs := range builtins {
		err = appendFunction(context.Background(), fid, fs)
		if err != nil {
			panic(err)
		}
	}
}

// builtins contains the builtin function indexed by function id.
var builtins = map[int]Functions{
	ABS: {
		Id:     ABS,
		Flag:   plan.Function_STRICT,
		Layout: STANDARD_FUNCTION,
		Overloads: []Function{
			{
				Index:     0,
				Args:      []types.T{types.T_int64},
				ReturnTyp: types.T_int64,
				Fn:        unary.AbsInt64,
			},
			{
				Index:     1,
				Args:      []types.T{types.T_uint64},
				ReturnTyp: types.T_uint64,
				Fn:        unary.AbsUInt64,
			},
			{
				Index:     2,
				Args:      []types.T{types.T_float64},
				ReturnTyp: types.T_float64,
				Fn:        unary.AbsFloat64,
			},
			{
				Index:     3,
				Args:      []types.T{types.T_decimal128},
				ReturnTyp: types.T_decimal128,
				Fn:        unary.AbsDecimal128,
			},
		},
	},
	ACOS: {
		Id:     ACOS,
		Flag:   plan.Function_STRICT,
		Layout: STANDARD_FUNCTION,
		Overloads: []Function{
			{
				Index:     0,
				Args:      []types.T{types.T_float64},
				ReturnTyp: types.T_float64,
				Fn:        unary.Acos,
			},
		},
	},
	BIT_LENGTH: {
		Id:     BIT_LENGTH,
		Flag:   plan.Function_STRICT,
		Layout: STANDARD_FUNCTION,
		Overloads: []Function{
			{
				Index:     0,
				Args:      []types.T{types.T_char}, // todo? check if there is implicit upcast for char/varchar, it not, register another type or add upcast
				ReturnTyp: types.T_int64,
				Fn:        unary.BitLengthFunc,
			},
		},
	},
	CONCAT_WS: {
		Id:     CONCAT_WS,
		Flag:   plan.Function_STRICT,
		Layout: STANDARD_FUNCTION,
		TypeCheckFn: func(_ []Function, inputs []types.T) (overloadIndex int32, ts []types.T) {
			if len(inputs) > 1 {
				ret := make([]types.T, len(inputs))
				convert := false
				for i, t := range inputs {
					if t != types.T_char && t != types.T_varchar && t != types.T_any && t != types.T_blob && t != types.T_text {
						if castTable[t][types.T_varchar] {
							ret[i] = types.T_varchar
							convert = true
							continue
						}
						return wrongFunctionParameters, nil
					}
					ret[i] = t
				}
				if convert {
					return int32(0), ret
				}
				return int32(0), nil
			}
			return wrongFunctionParameters, nil
		},
		Overloads: []Function{
			{
				Index:     0,
				Args:      []types.T{},
				ReturnTyp: types.T_varchar,
				Fn:        multi.Concat_ws,
			},
		},
	},
	CONCAT: {
		Id:     CONCAT,
		Flag:   plan.Function_STRICT,
		Layout: STANDARD_FUNCTION,
		TypeCheckFn: func(_ []Function, inputs []types.T) (overloadIndex int32, ts []types.T) {
			if len(inputs) > 1 {
				ret := make([]types.T, len(inputs))
				convert := false
				for i, t := range inputs {
					if t != types.T_char && t != types.T_varchar && t != types.T_any && t != types.T_blob && t != types.T_text {
						if castTable[t][types.T_varchar] {
							ret[i] = types.T_varchar
							convert = true
							continue
						}
						return wrongFunctionParameters, nil
					}
					ret[i] = t
				}
				if convert {
					return int32(0), ret
				}
				return int32(0), nil
			}
			return wrongFunctionParameters, nil
		},
		Overloads: []Function{
			{
				Index:     0,
				Args:      []types.T{},
				ReturnTyp: types.T_varchar,
				Fn:        multi.Concat,
			},
		},
	},
	CURRENT_TIMESTAMP: {
		Id:     CURRENT_TIMESTAMP,
		Flag:   plan.Function_STRICT,
		Layout: STANDARD_FUNCTION,
		TypeCheckFn: func(_ []Function, inputs []types.T) (overloadIndex int32, ts []types.T) {
			if len(inputs) == 0 {
				return int32(0), nil
			}
			if len(inputs) == 1 && inputs[0] == types.T_int64 {
				return int32(0), nil
			}
			return wrongFunctionParameters, nil
		},
		Overloads: []Function{
			{
				Index:           0,
				Volatile:        false,
				RealTimeRelated: true,
				Args:            []types.T{},
				ReturnTyp:       types.T_timestamp,
				Fn:              multi.CurrentTimestamp,
			},
		},
	},
	UUID: {
		// uuid function contains a hidden placeholder parameter
		Id:     UUID,
		Flag:   plan.Function_STRICT,
		Layout: STANDARD_FUNCTION,
		TypeCheckFn: func(_ []Function, inputs []types.T) (overloadIndex int32, ts []types.T) {
			if len(inputs) == 0 {
				return int32(0), nil
			}
			return wrongFunctionParameters, nil
		},
		Overloads: []Function{
			{
				Index:         0,
				Volatile:      true,
				AppendHideArg: true,
				ReturnTyp:     types.T_varchar,
				Fn:            multi.UUID,
			},
		},
	},
	DATE: {
		Id:     DATE,
		Flag:   plan.Function_STRICT | plan.Function_MONOTONIC,
		Layout: STANDARD_FUNCTION,
		Overloads: []Function{
			{
				Index:     0,
				Args:      []types.T{types.T_date},
				ReturnTyp: types.T_date,
				Fn:        unary.DateToDate,
			},
			{
				Index:     1,
				Args:      []types.T{types.T_time},
				ReturnTyp: types.T_date,
				Fn:        unary.TimeToDate,
			},
			{
				Index:     2,
				Args:      []types.T{types.T_datetime},
				ReturnTyp: types.T_date,
				Fn:        unary.DatetimeToDate,
			},
			{
				Index:     3,
				Args:      []types.T{types.T_varchar},
				ReturnTyp: types.T_date,
				Fn:        unary.DateStringToDate,
			},
			{
				Index:     4,
				Args:      []types.T{types.T_char},
				ReturnTyp: types.T_date,
				Fn:        unary.DateStringToDate,
			},
		},
	},
	TIME: {
		Id:     TIME,
		Flag:   plan.Function_STRICT,
		Layout: STANDARD_FUNCTION,
		Overloads: []Function{
			{
				Index:     0,
				Args:      []types.T{types.T_time},
				ReturnTyp: types.T_time,
				Fn:        unary.TimeToTime,
			},
			{
				Index:     1,
				Args:      []types.T{types.T_date},
				ReturnTyp: types.T_time,
				Fn:        unary.DateToTime,
			},
			{
				Index:     2,
				Args:      []types.T{types.T_datetime},
				ReturnTyp: types.T_time,
				Fn:        unary.DatetimeToTime,
			},
			{
				Index:     3,
				Args:      []types.T{types.T_int64},
				ReturnTyp: types.T_time,
				Fn:        unary.Int64ToTime,
			},
			{
				Index:     4,
				Args:      []types.T{types.T_decimal128},
				ReturnTyp: types.T_time,
				Fn:        unary.Decimal128ToTime,
			},
			{
				Index:     5,
				Args:      []types.T{types.T_varchar},
				ReturnTyp: types.T_time,
				Fn:        unary.DateStringToTime,
			},
			{
				Index:     6,
				Args:      []types.T{types.T_char},
				ReturnTyp: types.T_time,
				Fn:        unary.DateStringToTime,
			},
			{
				Index:     7,
				Args:      []types.T{types.T_text},
				ReturnTyp: types.T_time,
				Fn:        unary.DateStringToTime,
			},
			{
				Index:     8,
				Args:      []types.T{types.T_blob},
				ReturnTyp: types.T_time,
				Fn:        unary.DateStringToTime,
			},
		},
	},
	HOUR: {
		Id:     HOUR,
		Flag:   plan.Function_STRICT,
		Layout: STANDARD_FUNCTION,
		Overloads: []Function{
			{
				Index:     0,
				Args:      []types.T{types.T_timestamp},
				ReturnTyp: types.T_uint8,
				Fn:        unary.TimestampToHour,
			},
			{
				Index:     1,
				Args:      []types.T{types.T_datetime},
				ReturnTyp: types.T_uint8,
				Fn:        unary.DatetimeToHour,
			},
		},
	},
	MINUTE: {
		Id:     MINUTE,
		Flag:   plan.Function_STRICT,
		Layout: STANDARD_FUNCTION,
		Overloads: []Function{
			{
				Index:     0,
				Args:      []types.T{types.T_timestamp},
				ReturnTyp: types.T_uint8,
				Fn:        unary.TimestampToMinute,
			},
			{
				Index:     1,
				Args:      []types.T{types.T_datetime},
				ReturnTyp: types.T_uint8,
				Fn:        unary.DatetimeToMinute,
			},
		},
	},
	SECOND: {
		Id:     SECOND,
		Flag:   plan.Function_STRICT,
		Layout: STANDARD_FUNCTION,
		Overloads: []Function{
			{
				Index:     0,
				Args:      []types.T{types.T_timestamp},
				ReturnTyp: types.T_uint8,
				Fn:        unary.TimestampToSecond,
			},
			{
				Index:     1,
				Args:      []types.T{types.T_datetime},
				ReturnTyp: types.T_uint8,
				Fn:        unary.DatetimeToSecond,
			},
		},
	},
	DAY: {
		Id:     DAY,
		Flag:   plan.Function_STRICT,
		Layout: STANDARD_FUNCTION,
		Overloads: []Function{
			{
				Index:     0,
				Args:      []types.T{types.T_date},
				ReturnTyp: types.T_uint8,
				Fn:        unary.DateToDay,
			},
			{
				Index:     1,
				Args:      []types.T{types.T_datetime},
				ReturnTyp: types.T_uint8,
				Fn:        unary.DatetimeToDay,
			},
		},
	},
	DAYOFYEAR: {
		Id:     DAYOFYEAR,
		Flag:   plan.Function_STRICT,
		Layout: STANDARD_FUNCTION,
		Overloads: []Function{
			{
				Index:     0,
				Args:      []types.T{types.T_date},
				ReturnTyp: types.T_uint16,
				Fn:        unary.DayOfYear,
			},
		},
	},
	EMPTY: {
		Id:     EMPTY,
		Flag:   plan.Function_STRICT,
		Layout: STANDARD_FUNCTION,
		Overloads: []Function{
			{
				Index:     0,
				Args:      []types.T{types.T_char},
				ReturnTyp: types.T_uint8,
				Fn:        unary.Empty,
			},
		},
	},
	EXP: {
		Id:     EXP,
		Flag:   plan.Function_STRICT,
		Layout: STANDARD_FUNCTION,
		Overloads: []Function{
			{
				Index:     0,
				Args:      []types.T{types.T_float64},
				ReturnTyp: types.T_float64,
				Fn:        unary.Exp,
			},
		},
	},
	EXTRACT: {
		Id:     EXTRACT,
		Flag:   plan.Function_STRICT,
		Layout: STANDARD_FUNCTION,
		Overloads: []Function{
			{
				Index:     0,
				Args:      []types.T{types.T_varchar, types.T_datetime},
				ReturnTyp: types.T_varchar,
				Fn:        binary.ExtractFromDatetime,
			},
			{
				Index:     1,
				Args:      []types.T{types.T_varchar, types.T_date},
				ReturnTyp: types.T_uint32,
				Fn:        binary.ExtractFromDate,
			},
		},
	},
	LENGTH: {
		Id:     LENGTH,
		Flag:   plan.Function_STRICT,
		Layout: STANDARD_FUNCTION,
		Overloads: []Function{
			{
				Index:     0,
				Args:      []types.T{types.T_varchar},
				ReturnTyp: types.T_int64,
				Fn:        unary.Length,
			},
			{
				Index:     1,
				Args:      []types.T{types.T_char},
				ReturnTyp: types.T_int64,
				Fn:        unary.Length,
			},
			{
				Index:     2,
				Args:      []types.T{types.T_blob},
				ReturnTyp: types.T_int64,
				Fn:        unary.Length,
			},
			{
				Index:     3,
				Args:      []types.T{types.T_text},
				ReturnTyp: types.T_int64,
				Fn:        unary.Length,
			},
		},
	},
	LENGTH_UTF8: {
		Id:     LENGTH_UTF8,
		Flag:   plan.Function_STRICT,
		Layout: STANDARD_FUNCTION,
		Overloads: []Function{
			{
				Index:     0,
				Args:      []types.T{types.T_varchar},
				ReturnTyp: types.T_uint64, Fn: unary.LengthUTF8,
			},
			{
				Index:     1,
				Args:      []types.T{types.T_char},
				ReturnTyp: types.T_uint64,
				Fn:        unary.LengthUTF8,
			},
		},
	},
	LN: {
		Id:     LN,
		Flag:   plan.Function_STRICT,
		Layout: STANDARD_FUNCTION,
		Overloads: []Function{
			{
				Index:     0,
				Args:      []types.T{types.T_float64},
				ReturnTyp: types.T_float64,
				Fn:        unary.Ln,
			},
		},
	},
	LOG: {
		Id:     LOG,
		Flag:   plan.Function_STRICT,
		Layout: STANDARD_FUNCTION,
		Overloads: []Function{
			{
				Index:     0,
				Args:      []types.T{types.T_float64},
				ReturnTyp: types.T_float64,
				Fn:        unary.Log,
			},
			{
				Index:     1,
				Args:      []types.T{types.T_float64, types.T_float64},
				ReturnTyp: types.T_float64,
				Fn:        unary.Log,
			},
		},
	},
	LTRIM: {
		Id:     LTRIM,
		Flag:   plan.Function_STRICT,
		Layout: STANDARD_FUNCTION,
		Overloads: []Function{
			{
				Index:     0,
				Args:      []types.T{types.T_char},
				ReturnTyp: types.T_varchar,
				Fn:        unary.Ltrim,
			},
		},
	},
	MONTH: {
		Id:     MONTH,
		Flag:   plan.Function_STRICT,
		Layout: STANDARD_FUNCTION,
		Overloads: []Function{
			{
				Index:     0,
				Args:      []types.T{types.T_date},
				ReturnTyp: types.T_uint8,
				Fn:        unary.DateToMonth,
			},
			{
				Index:     1,
				Args:      []types.T{types.T_datetime},
				ReturnTyp: types.T_uint8,
				Fn:        unary.DatetimeToMonth,
			},
			{
				Index:     2,
				Args:      []types.T{types.T_varchar},
				ReturnTyp: types.T_uint8,
				Fn:        unary.DateStringToMonth,
			},
		},
	},
	OCT: {
		Id:     OCT,
		Flag:   plan.Function_STRICT,
		Layout: STANDARD_FUNCTION,
		Overloads: []Function{
			{
				Index:     0,
				Args:      []types.T{types.T_uint8},
				ReturnTyp: types.T_decimal128,
				Fn:        unary.Oct[uint8],
			},
			{
				Index:     1,
				Args:      []types.T{types.T_uint16},
				ReturnTyp: types.T_decimal128,
				Fn:        unary.Oct[uint16],
			},
			{
				Index:     2,
				Args:      []types.T{types.T_uint32},
				ReturnTyp: types.T_decimal128,
				Fn:        unary.Oct[uint32],
			},
			{
				Index:     3,
				Args:      []types.T{types.T_uint64},
				ReturnTyp: types.T_decimal128,
				Fn:        unary.Oct[uint64],
			},
			{
				Index:     4,
				Args:      []types.T{types.T_int8},
				ReturnTyp: types.T_decimal128,
				Fn:        unary.Oct[int8],
			},
			{
				Index:     5,
				Args:      []types.T{types.T_int16},
				ReturnTyp: types.T_decimal128,
				Fn:        unary.Oct[int16],
			},
			{
				Index:     6,
				Args:      []types.T{types.T_int32},
				ReturnTyp: types.T_decimal128,
				Fn:        unary.Oct[int32],
			},
			{
				Index:     7,
				Args:      []types.T{types.T_int64},
				ReturnTyp: types.T_decimal128,
				Fn:        unary.Oct[int64],
			},
			{
				Index:     8,
				Args:      []types.T{types.T_float32},
				ReturnTyp: types.T_decimal128,
				Fn:        unary.OctFloat[float32],
			},
			{
				Index:     9,
				Args:      []types.T{types.T_float64},
				ReturnTyp: types.T_decimal128,
				Fn:        unary.OctFloat[float64],
			},
		},
	},
	REVERSE: {
		Id:     REVERSE,
		Flag:   plan.Function_STRICT,
		Layout: STANDARD_FUNCTION,
		Overloads: []Function{
			{
				Index:     0,
				Args:      []types.T{types.T_char},
				ReturnTyp: types.T_varchar,
				Fn:        unary.Reverse,
			},
			{
				Index:     1,
				Args:      []types.T{types.T_varchar},
				ReturnTyp: types.T_varchar,
				Fn:        unary.Reverse,
			},
		},
	},
	RTRIM: {
		Id:     RTRIM,
		Flag:   plan.Function_STRICT,
		Layout: STANDARD_FUNCTION,
		Overloads: []Function{
			{
				Index:     0,
				Args:      []types.T{types.T_char},
				ReturnTyp: types.T_varchar,
				Fn:        unary.Rtrim,
			},
		},
	},
	LEFT: {
		Id:     LEFT,
		Flag:   plan.Function_STRICT,
		Layout: STANDARD_FUNCTION,
		Overloads: []Function{
			{
				Index:     0,
				Args:      []types.T{types.T_varchar, types.T_int64},
				ReturnTyp: types.T_varchar,
				Fn:        binary.Left,
			},
			{
				Index:     1,
				Args:      []types.T{types.T_char, types.T_int64},
				ReturnTyp: types.T_char,
				Fn:        binary.Left,
			},
		},
	},
	SIN: {
		Id:     SIN,
		Flag:   plan.Function_STRICT,
		Layout: STANDARD_FUNCTION,
		Overloads: []Function{
			{
				Index:     0,
				Args:      []types.T{types.T_float64},
				ReturnTyp: types.T_float64,
				Fn:        unary.Sin,
			},
		},
	},
	SPACE: {
		Id:     SPACE,
		Flag:   plan.Function_STRICT,
		Layout: STANDARD_FUNCTION,
		Overloads: []Function{
			{
				Index:     0,
				Args:      []types.T{types.T_uint64},
				ReturnTyp: types.T_varchar,
				Fn:        unary.SpaceNumber[uint64],
			},
			{
				Index:     1,
				Args:      []types.T{types.T_int64},
				ReturnTyp: types.T_varchar,
				Fn:        unary.SpaceNumber[int64],
			},
		},
	},
	WEEK: {
		Id:     WEEK,
		Flag:   plan.Function_STRICT,
		Layout: STANDARD_FUNCTION,
		Overloads: []Function{
			{
				Index:     0,
				Args:      []types.T{types.T_date},
				ReturnTyp: types.T_uint8,
				Fn:        unary.DateToWeek,
			},
			{
				Index:     1,
				Args:      []types.T{types.T_datetime},
				ReturnTyp: types.T_uint8,
				Fn:        unary.DatetimeToWeek,
			},
		},
	},
	WEEKDAY: {
		Id:     WEEKDAY,
		Flag:   plan.Function_STRICT,
		Layout: STANDARD_FUNCTION,
		Overloads: []Function{
			{
				Index:     0,
				Args:      []types.T{types.T_date},
				ReturnTyp: types.T_int64,
				Fn:        unary.DateToWeekday,
			},
			{
				Index:     1,
				Args:      []types.T{types.T_datetime},
				ReturnTyp: types.T_int64,
				Fn:        unary.DatetimeToWeekday,
			},
		},
	},
	YEAR: {
		Id:     YEAR,
		Flag:   plan.Function_STRICT | plan.Function_MONOTONIC,
		Layout: STANDARD_FUNCTION,
		Overloads: []Function{
			{
				Index:     0,
				Args:      []types.T{types.T_date},
				ReturnTyp: types.T_int64,
				Fn:        unary.DateToYear,
			},
			{
				Index:     1,
				Args:      []types.T{types.T_datetime},
				ReturnTyp: types.T_int64,
				Fn:        unary.DatetimeToYear,
			},
			{
				Index:     2,
				Args:      []types.T{types.T_varchar},
				ReturnTyp: types.T_int64,
				Fn:        unary.DateStringToYear,
			},
		},
	},
	// binary functions
	ENDSWITH: {
		Id:     ENDSWITH,
		Flag:   plan.Function_STRICT,
		Layout: STANDARD_FUNCTION,
		Overloads: []Function{
			{
				Index:     0,
				Args:      []types.T{types.T_varchar, types.T_varchar},
				ReturnTyp: types.T_uint8,
				Fn:        binary.Endswith,
			},
		},
	},
	FINDINSET: {
		Id:     FINDINSET,
		Flag:   plan.Function_STRICT,
		Layout: STANDARD_FUNCTION,
		Overloads: []Function{
			{
				Index:     0,
				Args:      []types.T{types.T_varchar, types.T_varchar},
				ReturnTyp: types.T_uint64,
				Fn:        binary.FindInSet,
			},
		},
	},
	POW: {
		Id:     POW,
		Flag:   plan.Function_STRICT,
		Layout: STANDARD_FUNCTION,
		Overloads: []Function{
			{
				Index:     0,
				Args:      []types.T{types.T_float64, types.T_float64},
				ReturnTyp: types.T_float64,
				Fn:        binary.Power,
			},
		},
	},
	STARTSWITH: {
		Id:     STARTSWITH,
		Flag:   plan.Function_STRICT,
		Layout: STANDARD_FUNCTION,
		Overloads: []Function{
			{
				Index:     0,
				Args:      []types.T{types.T_varchar, types.T_varchar},
				ReturnTyp: types.T_uint8,
				Fn:        binary.Startswith,
			},
		},
	},
	DATE_FORMAT: {
		Id:     DATE_FORMAT,
		Flag:   plan.Function_STRICT,
		Layout: STANDARD_FUNCTION,
		Overloads: []Function{
			{
				Index:     0,
				Args:      []types.T{types.T_datetime, types.T_varchar},
				ReturnTyp: types.T_varchar,
				Fn:        binary.DateFormat,
			},
			{
				Index:     1,
				Args:      []types.T{types.T_datetime, types.T_char},
				ReturnTyp: types.T_varchar,
				Fn:        binary.DateFormat,
			},
		},
	},
	// variadic functions
	CEIL: {
		Id:     CEIL,
		Flag:   plan.Function_STRICT | plan.Function_MONOTONIC,
		Layout: STANDARD_FUNCTION,
		Overloads: []Function{
			{
				Index:     0,
				Args:      []types.T{types.T_uint64},
				ReturnTyp: types.T_uint64,
				Fn:        multi.CeilUint64,
			},
			{
				Index:     1,
				Args:      []types.T{types.T_uint64, types.T_int64},
				ReturnTyp: types.T_uint64,
				Fn:        multi.CeilUint64,
			},
			{
				Index:     2,
				Args:      []types.T{types.T_int64},
				ReturnTyp: types.T_int64,
				Fn:        multi.CeilInt64,
			},
			{
				Index:     3,
				Args:      []types.T{types.T_int64, types.T_int64},
				ReturnTyp: types.T_int64,
				Fn:        multi.CeilInt64,
			},
			{
				Index:     4,
				Args:      []types.T{types.T_float64},
				ReturnTyp: types.T_float64,
				Fn:        multi.CeilFloat64,
			},
			{
				Index:     5,
				Args:      []types.T{types.T_float64, types.T_int64},
				ReturnTyp: types.T_float64,
				Fn:        multi.CeilFloat64,
			},
			{
				Index:     6,
				Args:      []types.T{types.T_decimal128},
				ReturnTyp: types.T_decimal128,
				Fn:        multi.CeilDecimal128,
			},
		},
	},
	FLOOR: {
		Id:     FLOOR,
		Flag:   plan.Function_STRICT | plan.Function_MONOTONIC,
		Layout: STANDARD_FUNCTION,
		Overloads: []Function{
			{
				Index:     0,
				Args:      []types.T{types.T_uint64},
				ReturnTyp: types.T_uint64,
				Fn:        multi.FloorUInt64,
			},
			{
				Index:     1,
				Args:      []types.T{types.T_uint64, types.T_int64},
				ReturnTyp: types.T_uint64,
				Fn:        multi.FloorUInt64,
			},
			{
				Index:     2,
				Args:      []types.T{types.T_int64},
				ReturnTyp: types.T_int64,
				Fn:        multi.FloorInt64,
			},
			{
				Index:     3,
				Args:      []types.T{types.T_int64, types.T_int64},
				ReturnTyp: types.T_int64,
				Fn:        multi.FloorInt64,
			},
			{
				Index:     4,
				Args:      []types.T{types.T_float64},
				ReturnTyp: types.T_float64,
				Fn:        multi.FloorFloat64,
			},
			{
				Index:     5,
				Args:      []types.T{types.T_float64, types.T_int64},
				ReturnTyp: types.T_float64,
				Fn:        multi.FloorFloat64,
			},
			{
				Index:     6,
				Args:      []types.T{types.T_decimal128},
				ReturnTyp: types.T_decimal128,
				Fn:        multi.FloorDecimal128,
			},
		},
	},
	LPAD: {
		Id:     LPAD,
		Flag:   plan.Function_STRICT,
		Layout: STANDARD_FUNCTION,
		Overloads: []Function{
			{
				Index:     0,
				Args:      []types.T{types.T_varchar, types.T_int64, types.T_varchar},
				ReturnTyp: types.T_varchar,
				Fn:        multi.Lpad,
			},
			{
				Index:     1,
				Args:      []types.T{types.T_varchar, types.T_float64, types.T_varchar},
				ReturnTyp: types.T_varchar, Fn: multi.Lpad,
			},
			{
				Index:     2,
				Args:      []types.T{types.T_varchar, types.T_uint64, types.T_varchar},
				ReturnTyp: types.T_varchar, Fn: multi.Lpad,
			},
		},
	},
	PI: {
		Id:     PI,
		Flag:   plan.Function_STRICT | plan.Function_MONOTONIC,
		Layout: STANDARD_FUNCTION,
		Overloads: []Function{
			{
				Index:     0,
				Args:      []types.T{},
				ReturnTyp: types.T_float64,
				Fn:        multi.Pi,
			},
		},
	},
	ROUND: {
		Id:     ROUND,
		Flag:   plan.Function_STRICT | plan.Function_MONOTONIC,
		Layout: STANDARD_FUNCTION,
		Overloads: []Function{
			{
				Index:     0,
				Args:      []types.T{types.T_uint64},
				ReturnTyp: types.T_uint64,
				Fn:        multi.RoundUint64,
			},
			{
				Index:     1,
				Args:      []types.T{types.T_uint64, types.T_int64},
				ReturnTyp: types.T_uint64,
				Fn:        multi.RoundUint64,
			},
			{
				Index:     2,
				Args:      []types.T{types.T_int64},
				ReturnTyp: types.T_int64,
				Fn:        multi.RoundInt64,
			},
			{
				Index:     3,
				Args:      []types.T{types.T_int64, types.T_int64},
				ReturnTyp: types.T_int64,
				Fn:        multi.RoundInt64,
			},
			{
				Index:     4,
				Args:      []types.T{types.T_float64},
				ReturnTyp: types.T_float64,
				Fn:        multi.RoundFloat64,
			},
			{
				Index:     5,
				Args:      []types.T{types.T_float64, types.T_int64},
				ReturnTyp: types.T_float64,
				Fn:        multi.RoundFloat64,
			},
		},
	},
	RPAD: {
		Id:     RPAD,
		Flag:   plan.Function_STRICT,
		Layout: STANDARD_FUNCTION,
		Overloads: []Function{
			{
				Index:     0,
				Args:      []types.T{types.T_varchar, types.T_int64, types.T_int64},
				ReturnTyp: types.T_varchar,
				Fn:        multi.Rpad,
			},
			{
				Index:     1,
				Args:      []types.T{types.T_varchar, types.T_int64, types.T_uint64},
				ReturnTyp: types.T_varchar,
				Fn:        multi.Rpad,
			},
			{
				Index:     2,
				Args:      []types.T{types.T_varchar, types.T_int64, types.T_float64},
				ReturnTyp: types.T_varchar,
				Fn:        multi.Rpad,
			},
			{
				Index:     3,
				Args:      []types.T{types.T_varchar, types.T_int64, types.T_varchar},
				ReturnTyp: types.T_varchar,
				Fn:        multi.Rpad,
			},
			{
				Index:     4,
				Args:      []types.T{types.T_varchar, types.T_int64, types.T_char},
				ReturnTyp: types.T_varchar,
				Fn:        multi.Rpad,
			},
			{
				Index:     5,
				Args:      []types.T{types.T_varchar, types.T_uint64, types.T_int64},
				ReturnTyp: types.T_varchar,
				Fn:        multi.Rpad,
			},
			{
				Index:     6,
				Args:      []types.T{types.T_varchar, types.T_uint64, types.T_uint64},
				ReturnTyp: types.T_varchar,
				Fn:        multi.Rpad,
			},
			{
				Index:     7,
				Args:      []types.T{types.T_varchar, types.T_uint64, types.T_float64},
				ReturnTyp: types.T_varchar,
				Fn:        multi.Rpad,
			},
			{
				Index:     8,
				Args:      []types.T{types.T_varchar, types.T_uint64, types.T_varchar},
				ReturnTyp: types.T_varchar,
				Fn:        multi.Rpad,
			},
			{
				Index:     9,
				Args:      []types.T{types.T_varchar, types.T_uint64, types.T_char},
				ReturnTyp: types.T_varchar,
				Fn:        multi.Rpad,
			},
			{
				Index:     10,
				Args:      []types.T{types.T_varchar, types.T_float64, types.T_int64},
				ReturnTyp: types.T_varchar,
				Fn:        multi.Rpad,
			},
			{
				Index:     11,
				Args:      []types.T{types.T_varchar, types.T_float64, types.T_uint64},
				ReturnTyp: types.T_varchar,
				Fn:        multi.Rpad,
			},
			{
				Index:     12,
				Args:      []types.T{types.T_varchar, types.T_float64, types.T_float64},
				ReturnTyp: types.T_varchar,
				Fn:        multi.Rpad,
			},
			{
				Index:     13,
				Args:      []types.T{types.T_varchar, types.T_float64, types.T_varchar},
				ReturnTyp: types.T_varchar,
				Fn:        multi.Rpad,
			},
			{
				Index:     14,
				Args:      []types.T{types.T_varchar, types.T_float64, types.T_char},
				ReturnTyp: types.T_varchar,
				Fn:        multi.Rpad,
			},
			{
				Index:     15,
				Args:      []types.T{types.T_varchar, types.T_varchar, types.T_int64},
				ReturnTyp: types.T_varchar,
				Fn:        multi.Rpad,
			},
			{
				Index:     16,
				Args:      []types.T{types.T_varchar, types.T_varchar, types.T_uint64},
				ReturnTyp: types.T_varchar,
				Fn:        multi.Rpad,
			},
			{
				Index:     17,
				Args:      []types.T{types.T_varchar, types.T_varchar, types.T_float64},
				ReturnTyp: types.T_varchar,
				Fn:        multi.Rpad,
			},
			{
				Index:     18,
				Args:      []types.T{types.T_varchar, types.T_varchar, types.T_varchar},
				ReturnTyp: types.T_varchar,
				Fn:        multi.Rpad,
			},
			{
				Index:     19,
				Args:      []types.T{types.T_varchar, types.T_varchar, types.T_char},
				ReturnTyp: types.T_varchar,
				Fn:        multi.Rpad,
			},
			{
				Index:     20,
				Args:      []types.T{types.T_varchar, types.T_char, types.T_int64},
				ReturnTyp: types.T_varchar,
				Fn:        multi.Rpad,
			},
			{
				Index:     21,
				Args:      []types.T{types.T_varchar, types.T_char, types.T_uint64},
				ReturnTyp: types.T_varchar,
				Fn:        multi.Rpad,
			},
			{
				Index:     22,
				Args:      []types.T{types.T_varchar, types.T_char, types.T_float64},
				ReturnTyp: types.T_varchar,
				Fn:        multi.Rpad,
			},
			{
				Index:     23,
				Args:      []types.T{types.T_varchar, types.T_char, types.T_varchar},
				ReturnTyp: types.T_varchar,
				Fn:        multi.Rpad,
			},
			{
				Index:     24,
				Args:      []types.T{types.T_varchar, types.T_char, types.T_char},
				ReturnTyp: types.T_varchar,
				Fn:        multi.Rpad,
			},
			{
				Index:     25,
				Args:      []types.T{types.T_char, types.T_int64, types.T_int64},
				ReturnTyp: types.T_char,
				Fn:        multi.Rpad,
			},
			{
				Index:     26,
				Args:      []types.T{types.T_char, types.T_int64, types.T_uint64},
				ReturnTyp: types.T_char,
				Fn:        multi.Rpad,
			},
			{
				Index:     27,
				Args:      []types.T{types.T_char, types.T_int64, types.T_float64},
				ReturnTyp: types.T_char,
				Fn:        multi.Rpad,
			},
			{
				Index:     28,
				Args:      []types.T{types.T_char, types.T_int64, types.T_varchar},
				ReturnTyp: types.T_char,
				Fn:        multi.Rpad,
			},
			{
				Index:     29,
				Args:      []types.T{types.T_char, types.T_int64, types.T_char},
				ReturnTyp: types.T_char,
				Fn:        multi.Rpad,
			},
			{
				Index:     30,
				Args:      []types.T{types.T_char, types.T_uint64, types.T_int64},
				ReturnTyp: types.T_char,
				Fn:        multi.Rpad,
			},
			{
				Index:     31,
				Args:      []types.T{types.T_char, types.T_uint64, types.T_uint64},
				ReturnTyp: types.T_char,
				Fn:        multi.Rpad,
			},
			{
				Index:     32,
				Args:      []types.T{types.T_char, types.T_uint64, types.T_float64},
				ReturnTyp: types.T_char,
				Fn:        multi.Rpad,
			},
			{
				Index:     33,
				Args:      []types.T{types.T_char, types.T_uint64, types.T_varchar},
				ReturnTyp: types.T_char,
				Fn:        multi.Rpad,
			},
			{
				Index:     34,
				Args:      []types.T{types.T_char, types.T_uint64, types.T_char},
				ReturnTyp: types.T_char,
				Fn:        multi.Rpad,
			},
			{
				Index:     35,
				Args:      []types.T{types.T_char, types.T_float64, types.T_int64},
				ReturnTyp: types.T_char,
				Fn:        multi.Rpad,
			},
			{
				Index:     36,
				Args:      []types.T{types.T_char, types.T_float64, types.T_uint64},
				ReturnTyp: types.T_char,
				Fn:        multi.Rpad,
			},
			{
				Index:     37,
				Args:      []types.T{types.T_char, types.T_float64, types.T_float64},
				ReturnTyp: types.T_char,
				Fn:        multi.Rpad,
			},
			{
				Index:     38,
				Args:      []types.T{types.T_char, types.T_float64, types.T_varchar},
				ReturnTyp: types.T_char,
				Fn:        multi.Rpad,
			},
			{
				Index:     39,
				Args:      []types.T{types.T_char, types.T_float64, types.T_char},
				ReturnTyp: types.T_char,
				Fn:        multi.Rpad,
			},
			{
				Index:     40,
				Args:      []types.T{types.T_char, types.T_varchar, types.T_int64},
				ReturnTyp: types.T_char,
				Fn:        multi.Rpad,
			},
			{
				Index:     41,
				Args:      []types.T{types.T_char, types.T_varchar, types.T_uint64},
				ReturnTyp: types.T_char,
				Fn:        multi.Rpad,
			},
			{
				Index:     42,
				Args:      []types.T{types.T_char, types.T_varchar, types.T_float64},
				ReturnTyp: types.T_char,
				Fn:        multi.Rpad,
			},
			{
				Index:     43,
				Args:      []types.T{types.T_char, types.T_varchar, types.T_varchar},
				ReturnTyp: types.T_char,
				Fn:        multi.Rpad,
			},
			{
				Index:     44,
				Args:      []types.T{types.T_char, types.T_varchar, types.T_char},
				ReturnTyp: types.T_char,
				Fn:        multi.Rpad,
			},
			{
				Index:     45,
				Args:      []types.T{types.T_char, types.T_char, types.T_int64},
				ReturnTyp: types.T_char,
				Fn:        multi.Rpad,
			},
			{
				Index:     46,
				Args:      []types.T{types.T_char, types.T_char, types.T_uint64},
				ReturnTyp: types.T_char,
				Fn:        multi.Rpad,
			},
			{
				Index:     47,
				Args:      []types.T{types.T_char, types.T_char, types.T_float64},
				ReturnTyp: types.T_char,
				Fn:        multi.Rpad,
			},
			{
				Index:     48,
				Args:      []types.T{types.T_char, types.T_char, types.T_varchar},
				ReturnTyp: types.T_char,
				Fn:        multi.Rpad,
			},
			{
				Index:     49,
				Args:      []types.T{types.T_char, types.T_char, types.T_char},
				ReturnTyp: types.T_char,
				Fn:        multi.Rpad,
			},
		},
	},
	SUBSTRING: {
		Id:     SUBSTRING,
		Flag:   plan.Function_STRICT,
		Layout: STANDARD_FUNCTION,
		Overloads: []Function{
			{
				Index:     0,
				Args:      []types.T{types.T_varchar, types.T_int64},
				ReturnTyp: types.T_varchar,
				Fn:        multi.Substring,
			},
			{
				Index:     1,
				Args:      []types.T{types.T_varchar, types.T_uint64},
				ReturnTyp: types.T_varchar,
				Fn:        multi.Substring,
			},
			{
				Index:     2,
				Args:      []types.T{types.T_char, types.T_int64},
				ReturnTyp: types.T_char,
				Fn:        multi.Substring,
			},
			{
				Index:     3,
				Args:      []types.T{types.T_char, types.T_uint64},
				ReturnTyp: types.T_char,
				Fn:        multi.Substring,
			},
			{
				Index:     4,
				Args:      []types.T{types.T_char, types.T_float64},
				ReturnTyp: types.T_char,
				Fn:        multi.Substring,
			},
			{
				Index:     5,
				Args:      []types.T{types.T_varchar, types.T_float64, types.T_int64},
				ReturnTyp: types.T_varchar,
				Fn:        multi.Substring,
			},
			{
				Index:     6,
				Args:      []types.T{types.T_varchar, types.T_float64, types.T_uint64},
				ReturnTyp: types.T_varchar,
				Fn:        multi.Substring,
			},
			{
				Index:     7,
				Args:      []types.T{types.T_varchar, types.T_int64, types.T_float64},
				ReturnTyp: types.T_varchar,
				Fn:        multi.Substring,
			},
			{
				Index:     8,
				Args:      []types.T{types.T_varchar, types.T_uint64, types.T_float64},
				ReturnTyp: types.T_varchar,
				Fn:        multi.Substring,
			},
			{
				Index:     9,
				Args:      []types.T{types.T_varchar, types.T_float64, types.T_float64},
				ReturnTyp: types.T_varchar,
				Fn:        multi.Substring,
			},
			{
				Index:     10,
				Args:      []types.T{types.T_varchar, types.T_int64, types.T_int64},
				ReturnTyp: types.T_varchar,
				Fn:        multi.Substring,
			},
			{
				Index:     11,
				Args:      []types.T{types.T_varchar, types.T_int64, types.T_uint64},
				ReturnTyp: types.T_varchar,
				Fn:        multi.Substring,
			},
			{
				Index:     12,
				Args:      []types.T{types.T_varchar, types.T_uint64, types.T_int64},
				ReturnTyp: types.T_varchar,
				Fn:        multi.Substring,
			},
			{
				Index:     13,
				Args:      []types.T{types.T_varchar, types.T_uint64, types.T_uint64},
				ReturnTyp: types.T_varchar,
				Fn:        multi.Substring,
			},
			{
				Index:     14,
				Args:      []types.T{types.T_char, types.T_int64, types.T_int64},
				ReturnTyp: types.T_char,
				Fn:        multi.Substring,
			},
			{
				Index:     15,
				Args:      []types.T{types.T_char, types.T_int64, types.T_uint64},
				ReturnTyp: types.T_char,
				Fn:        multi.Substring,
			},
			{
				Index:     16,
				Args:      []types.T{types.T_char, types.T_uint64, types.T_int64},
				ReturnTyp: types.T_char,
				Fn:        multi.Substring,
			},
			{
				Index:     17,
				Args:      []types.T{types.T_char, types.T_uint64, types.T_uint64},
				ReturnTyp: types.T_char,
				Fn:        multi.Substring,
			},
			{
				Index:     18,
				Args:      []types.T{types.T_blob, types.T_int64, types.T_int64},
				ReturnTyp: types.T_char,
				Fn:        multi.Substring,
			},
			{
				Index:     19,
				Args:      []types.T{types.T_blob, types.T_int64, types.T_uint64},
				ReturnTyp: types.T_char,
				Fn:        multi.Substring,
			},
			{
				Index:     20,
				Args:      []types.T{types.T_blob, types.T_uint64, types.T_int64},
				ReturnTyp: types.T_char,
				Fn:        multi.Substring,
			},
			{
				Index:     21,
				Args:      []types.T{types.T_blob, types.T_uint64, types.T_uint64},
				ReturnTyp: types.T_char,
				Fn:        multi.Substring,
			},

			{
				Index:     22,
				Args:      []types.T{types.T_text, types.T_int64, types.T_int64},
				ReturnTyp: types.T_char,
				Fn:        multi.Substring,
			},
			{
				Index:     23,
				Args:      []types.T{types.T_text, types.T_int64, types.T_uint64},
				ReturnTyp: types.T_char,
				Fn:        multi.Substring,
			},
			{
				Index:     24,
				Args:      []types.T{types.T_text, types.T_uint64, types.T_int64},
				ReturnTyp: types.T_char,
				Fn:        multi.Substring,
			},
			{
				Index:     25,
				Args:      []types.T{types.T_text, types.T_uint64, types.T_uint64},
				ReturnTyp: types.T_char,
				Fn:        multi.Substring,
			},
		},
	},
	FROM_UNIXTIME: {
		Id:     FROM_UNIXTIME,
		Flag:   plan.Function_STRICT,
		Layout: STANDARD_FUNCTION,
		Overloads: []Function{
			{
				Index:     0,
				Volatile:  true,
				Args:      []types.T{types.T_int64},
				ReturnTyp: types.T_datetime,
				Fn:        multi.FromUnixTimeInt64,
			},
			{
				Index:     1,
				Volatile:  true,
				Args:      []types.T{types.T_uint64},
				ReturnTyp: types.T_datetime,
				Fn:        multi.FromUnixTimeUint64,
			},
			{
				Index:     2,
				Volatile:  true,
				Args:      []types.T{types.T_float64},
				ReturnTyp: types.T_datetime,
				Fn:        multi.FromUnixTimeFloat64,
			},
			{
				Index:     3,
				Volatile:  true,
				Args:      []types.T{types.T_int64, types.T_varchar},
				ReturnTyp: types.T_varchar,
				Fn:        multi.FromUnixTimeInt64Format,
			},
			{
				Index:     4,
				Volatile:  true,
				Args:      []types.T{types.T_uint64, types.T_varchar},
				ReturnTyp: types.T_varchar,
				Fn:        multi.FromUnixTimeUint64Format,
			},
			{
				Index:     5,
				Volatile:  true,
				Args:      []types.T{types.T_float64, types.T_varchar},
				ReturnTyp: types.T_varchar,
				Fn:        multi.FromUnixTimeFloat64Format,
			},
		},
	},
	UNIX_TIMESTAMP: {
		Id:     UNIX_TIMESTAMP,
		Flag:   plan.Function_STRICT,
		Layout: STANDARD_FUNCTION,
		Overloads: []Function{
			{
				Index:     0,
				Volatile:  true,
				Args:      []types.T{},
				ReturnTyp: types.T_int64,
				Fn:        multi.UnixTimestamp,
			},
			{
				Index:     1,
				Volatile:  true,
				Args:      []types.T{types.T_timestamp},
				ReturnTyp: types.T_int64,
				Fn:        multi.UnixTimestamp,
			},
			{
				Index:     2,
				Volatile:  true,
				Args:      []types.T{types.T_varchar, types.T_int64},
				ReturnTyp: types.T_int64,
				Fn:        multi.UnixTimestampVarcharToInt64,
			},
			{
				Index:     3,
				Volatile:  true,
				Args:      []types.T{types.T_varchar, types.T_decimal128},
				ReturnTyp: types.T_decimal128,
				Fn:        multi.UnixTimestampVarcharToDecimal128,
			},
		},
	},
	UTC_TIMESTAMP: {
		Id:     UTC_TIMESTAMP,
		Flag:   plan.Function_STRICT,
		Layout: STANDARD_FUNCTION,
		Overloads: []Function{
			{
				Index:     0,
				Args:      []types.T{},
				ReturnTyp: types.T_datetime,
				Fn:        multi.UTCTimestamp,
			},
		},
	},
	DATE_ADD: {
		Id:     DATE_ADD,
		Flag:   plan.Function_STRICT,
		Layout: STANDARD_FUNCTION,
		Overloads: []Function{
			{
				Index:     0,
				Volatile:  true,
				Args:      []types.T{types.T_date, types.T_int64, types.T_int64},
				ReturnTyp: types.T_date,
				Fn:        multi.DateAdd,
			},
			{
				Index:     1,
				Volatile:  true,
				Args:      []types.T{types.T_datetime, types.T_int64, types.T_int64},
				ReturnTyp: types.T_datetime,
				Fn:        multi.DatetimeAdd,
			},
			{
				Index:     2,
				Volatile:  true,
				Args:      []types.T{types.T_varchar, types.T_int64, types.T_int64},
				ReturnTyp: types.T_datetime,
				Fn:        multi.DateStringAdd,
			},
			{
				Index:     3,
				Volatile:  true,
				Args:      []types.T{types.T_char, types.T_int64, types.T_int64},
				ReturnTyp: types.T_datetime,
				Fn:        multi.DateStringAdd,
			},
			{
				Index:     4,
				Volatile:  true,
				Args:      []types.T{types.T_timestamp, types.T_int64, types.T_int64},
				ReturnTyp: types.T_timestamp,
				Fn:        multi.TimeStampAdd,
			},
			{
				Index:     5,
				Volatile:  true,
				Args:      []types.T{types.T_time, types.T_int64, types.T_int64},
				ReturnTyp: types.T_time,
				Fn:        multi.TimeAdd,
			},
		},
	},
	DATE_SUB: {
		Id:     DATE_SUB,
		Flag:   plan.Function_STRICT,
		Layout: STANDARD_FUNCTION,
		Overloads: []Function{
			{
				Index:     0,
				Volatile:  true,
				Args:      []types.T{types.T_date, types.T_int64, types.T_int64},
				ReturnTyp: types.T_date,
				Fn:        multi.DateSub,
			},
			{
				Index:     1,
				Volatile:  true,
				Args:      []types.T{types.T_datetime, types.T_int64, types.T_int64},
				ReturnTyp: types.T_datetime,
				Fn:        multi.DatetimeSub,
			},
			{
				Index:     2,
				Volatile:  true,
				Args:      []types.T{types.T_varchar, types.T_int64, types.T_int64},
				ReturnTyp: types.T_datetime,
				Fn:        multi.DateStringSub,
			},
			{
				Index:     3,
				Volatile:  true,
				Args:      []types.T{types.T_char, types.T_int64, types.T_int64},
				ReturnTyp: types.T_datetime,
				Fn:        multi.DateStringSub,
			},
			{
				Index:     4,
				Volatile:  true,
				Args:      []types.T{types.T_timestamp, types.T_int64, types.T_int64},
				ReturnTyp: types.T_timestamp,
				Fn:        multi.TimeStampSub,
			},
		},
	},
	TAN: {
		Id:     TAN,
		Flag:   plan.Function_STRICT,
		Layout: STANDARD_FUNCTION,
		Overloads: []Function{
			{
				Index:     0,
				Args:      []types.T{types.T_float64},
				ReturnTyp: types.T_float64,
				Fn:        unary.Tan,
			},
		},
	},
	SINH: {
		Id:     SINH,
		Flag:   plan.Function_STRICT,
		Layout: STANDARD_FUNCTION,
		Overloads: []Function{
			{
				Index:     0,
				Args:      []types.T{types.T_float64},
				ReturnTyp: types.T_float64,
				Fn:        unary.Sinh,
			},
		},
	},
	TO_DATE: {
		Id:     TO_DATE,
		Flag:   plan.Function_STRICT,
		Layout: STANDARD_FUNCTION,
		TypeCheckFn: func(_ []Function, inputs []types.T) (overloadIndex int32, _ []types.T) {
			if len(inputs) == 2 {
				if inputs[0] == types.T_char || inputs[0] == types.T_varchar {
					if inputs[1] == types.T_char || inputs[1] == types.T_varchar {
						return int32(0), nil
					}
				}
			}
			return wrongFunctionParameters, nil
		},
		Overloads: []Function{
			{
				Index:     0,
				Args:      []types.T{types.T_varchar, types.T_varchar},
				ReturnTyp: types.T_varchar,
				Fn:        binary.ToDate,
			},
		},
	},
	STR_TO_DATE: {
		Id:     STR_TO_DATE,
		Flag:   plan.Function_STRICT,
		Layout: STANDARD_FUNCTION,
		Overloads: []Function{
			{
				Index:     0,
				Args:      []types.T{types.T_varchar, types.T_varchar, types.T_datetime},
				ReturnTyp: types.T_datetime,
				Fn:        binary.StrToDateTime,
			},
			{
				Index:     1,
				Args:      []types.T{types.T_varchar, types.T_varchar, types.T_date},
				ReturnTyp: types.T_date,
				Fn:        binary.StrToDate,
			},
			{
				Index:     2,
				Args:      []types.T{types.T_varchar, types.T_varchar, types.T_time},
				ReturnTyp: types.T_time,
				Fn:        binary.StrToTime,
			},
			{
				Index:     3,
				Args:      []types.T{types.T_char, types.T_char, types.T_datetime},
				ReturnTyp: types.T_datetime,
				Fn:        binary.StrToDateTime,
			},
			{
				Index:     4,
				Args:      []types.T{types.T_char, types.T_char, types.T_date},
				ReturnTyp: types.T_date,
				Fn:        binary.StrToDate,
			},
			{
				Index:     5,
				Args:      []types.T{types.T_char, types.T_char, types.T_time},
				ReturnTyp: types.T_time,
				Fn:        binary.StrToTime,
			},
		},
	},
	ATAN: {
		Id:     ATAN,
		Flag:   plan.Function_STRICT,
		Layout: STANDARD_FUNCTION,
		Overloads: []Function{
			{
				Index:     0,
				Args:      []types.T{types.T_float64},
				ReturnTyp: types.T_float64,
				Fn:        unary.Atan,
			},
			{
				Index:     1,
				Args:      []types.T{types.T_float64, types.T_float64},
				ReturnTyp: types.T_float64,
				Fn:        unary.Atan,
			},
		},
	},
	COS: {
		Id:     COS,
		Flag:   plan.Function_STRICT,
		Layout: STANDARD_FUNCTION,
		Overloads: []Function{
			{
				Index:     0,
				Args:      []types.T{types.T_float64},
				ReturnTyp: types.T_float64,
				Fn:        unary.Cos,
			},
		},
	},
	COT: {
		Id:     COT,
		Flag:   plan.Function_STRICT,
		Layout: STANDARD_FUNCTION,
		Overloads: []Function{
			{
				Index:     0,
				Args:      []types.T{types.T_float64},
				ReturnTyp: types.T_float64,
				Fn:        unary.Cot,
			},
		},
	},
	TIMESTAMP: {
		Id:     TIMESTAMP,
		Flag:   plan.Function_STRICT,
		Layout: STANDARD_FUNCTION,
		Overloads: []Function{
			{
				Index:     0,
				Volatile:  true,
				Args:      []types.T{types.T_date},
				ReturnTyp: types.T_timestamp,
				Fn:        unary.DateToTimestamp,
			},
			{
				Index:     1,
				Volatile:  true,
				Args:      []types.T{types.T_datetime},
				ReturnTyp: types.T_timestamp,
				Fn:        unary.DatetimeToTimestamp,
			},
			{
				Index:     2,
				Args:      []types.T{types.T_timestamp},
				ReturnTyp: types.T_timestamp,
				Fn:        unary.TimestampToTimestamp,
			},
			{
				Index:     3,
				Volatile:  true,
				Args:      []types.T{types.T_varchar},
				ReturnTyp: types.T_timestamp,
				Fn:        unary.DateStringToTimestamp,
			},
			{
				Index:     4,
				Volatile:  true,
				Args:      []types.T{types.T_char},
				ReturnTyp: types.T_timestamp,
				Fn:        unary.DateStringToTimestamp,
			},
		},
	},
	DATABASE: {
		Id:     DATABASE,
		Flag:   plan.Function_STRICT,
		Layout: STANDARD_FUNCTION,
		Overloads: []Function{
			{
				Index:     0,
				Volatile:  true,
				Args:      []types.T{},
				ReturnTyp: types.T_varchar,
				Fn:        unary.Database,
			},
		},
	},
	USER: {
		Id:     USER,
		Flag:   plan.Function_STRICT,
		Layout: STANDARD_FUNCTION,
		Overloads: []Function{
			{
				Index:     0,
				Volatile:  true,
				Args:      []types.T{},
				ReturnTyp: types.T_varchar,
				Fn:        unary.User,
			},
		},
	},
	CONNECTION_ID: {
		Id:     CONNECTION_ID,
		Flag:   plan.Function_STRICT,
		Layout: STANDARD_FUNCTION,
		Overloads: []Function{
			{
				Index:     0,
				Volatile:  true,
				Args:      []types.T{},
				ReturnTyp: types.T_uint64,
				Fn:        unary.ConnectionID,
			},
		},
	},
	CHARSET: {
		Id:     CHARSET,
		Flag:   plan.Function_STRICT,
		Layout: STANDARD_FUNCTION,
		Overloads: []Function{
			{
				Index:     0,
				Volatile:  true,
				Args:      []types.T{types.T_varchar},
				ReturnTyp: types.T_varchar,
				Fn:        unary.Charset,
			},
		},
	},
	CURRENT_ROLE: {
		Flag:   plan.Function_STRICT,
		Layout: STANDARD_FUNCTION,
		Id:     CURRENT_ROLE,
		Overloads: []Function{
			{
				Index:     0,
				Volatile:  true,
				Args:      []types.T{},
				ReturnTyp: types.T_varchar,
				Fn:        unary.CurrentRole,
			},
		},
	},
	FOUND_ROWS: {
		Id:     FOUND_ROWS,
		Flag:   plan.Function_STRICT,
		Layout: STANDARD_FUNCTION,
		Overloads: []Function{
			{
				Index:     0,
				Volatile:  true,
				Args:      []types.T{},
				ReturnTyp: types.T_uint64,
				Fn:        unary.FoundRows,
			},
		},
	},
	ICULIBVERSION: {
		Id:     ICULIBVERSION,
		Flag:   plan.Function_STRICT,
		Layout: STANDARD_FUNCTION,
		Overloads: []Function{
			{
				Index:     0,
				Volatile:  true,
				Args:      []types.T{},
				ReturnTyp: types.T_varchar,
				Fn:        unary.ICULIBVersion,
			},
		},
	},
	LAST_INSERT_ID: {
		Id:     LAST_INSERT_ID,
		Flag:   plan.Function_STRICT,
		Layout: STANDARD_FUNCTION,
		Overloads: []Function{
			{
				Index:     0,
				Volatile:  true,
				Args:      []types.T{},
				ReturnTyp: types.T_uint64,
				Fn:        unary.LastInsertID,
			},
		},
	},
	LAST_QUERY_ID: {
		Id:     LAST_QUERY_ID,
		Flag:   plan.Function_STRICT,
		Layout: STANDARD_FUNCTION,
		Overloads: []Function{
			{
				Index:     0,
				Volatile:  true,
				Args:      []types.T{},
				ReturnTyp: types.T_varchar,
				Fn:        unary.LastQueryIDWithoutParam,
			},
			{
				Index:     1,
				Volatile:  true,
				Args:      []types.T{types.T_int64},
				ReturnTyp: types.T_varchar,
				Fn:        unary.LastQueryID,
			},
		},
	},
	ROLES_GRAPHML: {
		Id:     ROLES_GRAPHML,
		Flag:   plan.Function_STRICT,
		Layout: STANDARD_FUNCTION,
		Overloads: []Function{
			{
				Index:     0,
				Volatile:  true,
				Args:      []types.T{},
				ReturnTyp: types.T_varchar,
				Fn:        unary.RolesGraphml,
			},
		},
	},
	ROW_COUNT: {
		Id:     ROW_COUNT,
		Flag:   plan.Function_STRICT,
		Layout: STANDARD_FUNCTION,
		Overloads: []Function{
			{
				Index:     0,
				Volatile:  true,
				Args:      []types.T{},
				ReturnTyp: types.T_uint64,
				Fn:        unary.RowCount,
			},
		},
	},
	VERSION: {
		Id:     VERSION,
		Flag:   plan.Function_STRICT,
		Layout: STANDARD_FUNCTION,
		Overloads: []Function{
			{
				Index:     0,
				Volatile:  true,
				Args:      []types.T{},
				ReturnTyp: types.T_varchar,
				Fn:        unary.Version,
			},
		},
	},
	COLLATION: {
		Id:     COLLATION,
		Flag:   plan.Function_STRICT,
		Layout: STANDARD_FUNCTION,
		Overloads: []Function{
			{
				Index:     0,
				Volatile:  true,
				Args:      []types.T{types.T_varchar},
				ReturnTyp: types.T_varchar,
				Fn:        unary.Collation,
			},
		},
	},
	JSON_EXTRACT: {
		Id:     JSON_EXTRACT,
		Flag:   plan.Function_STRICT,
		Layout: STANDARD_FUNCTION,
		Overloads: []Function{
			{
				Index:     0,
				Volatile:  false,
				Args:      []types.T{types.T_varchar, types.T_varchar},
				ReturnTyp: types.T_json,
				Fn:        binary.JsonExtract,
			},
			{
				Index:     1,
				Volatile:  false,
				Args:      []types.T{types.T_json, types.T_varchar},
				ReturnTyp: types.T_json,
				Fn:        binary.JsonExtract,
			},
		},
	},
	JSON_QUOTE: {
		Id:     JSON_QUOTE,
		Flag:   plan.Function_STRICT,
		Layout: STANDARD_FUNCTION,
		Overloads: []Function{
			{
				Index:     0,
				Volatile:  false,
				Args:      []types.T{types.T_varchar},
				ReturnTyp: types.T_json,
				Fn:        unary.JsonQuote,
			},
		},
	},
	JSON_UNQUOTE: {
		Id:     JSON_UNQUOTE,
		Flag:   plan.Function_STRICT,
		Layout: STANDARD_FUNCTION,
		Overloads: []Function{
			{
				Index:     0,
				Args:      []types.T{types.T_json},
				ReturnTyp: types.T_varchar,
				Fn:        unary.JsonUnquote,
			},
			{
				Index:     1,
				Args:      []types.T{types.T_varchar},
				ReturnTyp: types.T_varchar,
				Fn:        unary.JsonUnquote,
			},
			{
				Index:     2,
				Args:      []types.T{types.T_char},
				ReturnTyp: types.T_varchar,
				Fn:        unary.JsonUnquote,
			},
			{
				Index:     3,
				Args:      []types.T{types.T_text},
				ReturnTyp: types.T_varchar,
				Fn:        unary.JsonUnquote,
			},
		},
	},

	ENABLE_FAULT_INJECTION: {
		Id:     ENABLE_FAULT_INJECTION,
		Flag:   plan.Function_INTERNAL,
		Layout: STANDARD_FUNCTION,
		Overloads: []Function{
			{
				Index:     0,
				Volatile:  true,
				Args:      []types.T{},
				ReturnTyp: types.T_bool,
				Fn:        multi.EnableFaultInjection,
			},
		},
	},
	DISABLE_FAULT_INJECTION: {
		Id:     DISABLE_FAULT_INJECTION,
		Flag:   plan.Function_INTERNAL,
		Layout: STANDARD_FUNCTION,
		Overloads: []Function{
			{
				Index:     0,
				Volatile:  true,
				Args:      []types.T{},
				ReturnTyp: types.T_bool,
				Fn:        multi.DisableFaultInjection,
			},
		},
	},
	ADD_FAULT_POINT: {
		Id:     ADD_FAULT_POINT,
		Flag:   plan.Function_INTERNAL,
		Layout: STANDARD_FUNCTION,
		Overloads: []Function{
			{
				Index:     0,
				Volatile:  true,
				Args:      []types.T{types.T_varchar, types.T_varchar, types.T_varchar, types.T_int64, types.T_varchar},
				ReturnTyp: types.T_bool,
				Fn:        multi.AddFaultPoint,
			},
		},
	},
	REMOVE_FAULT_POINT: {
		Id:     REMOVE_FAULT_POINT,
		Flag:   plan.Function_INTERNAL,
		Layout: STANDARD_FUNCTION,
		Overloads: []Function{
			{
				Index:     0,
				Volatile:  true,
				Args:      []types.T{types.T_varchar},
				ReturnTyp: types.T_bool,
				Fn:        multi.RemoveFaultPoint,
			},
		},
	},
	TRIGGER_FAULT_POINT: {
		Id:     REMOVE_FAULT_POINT,
		Flag:   plan.Function_INTERNAL,
		Layout: STANDARD_FUNCTION,
		Overloads: []Function{
			{
				Index:     0,
				Volatile:  true,
				Args:      []types.T{types.T_varchar},
				ReturnTyp: types.T_int64,
				Fn:        multi.TriggerFaultPoint,
			},
		},
	},
	LOAD_FILE: {
		Id:     LOAD_FILE,
		Flag:   plan.Function_STRICT,
		Layout: STANDARD_FUNCTION,
		Overloads: []Function{
			{
				Index:     0,
				Volatile:  true,
				Args:      []types.T{types.T_varchar},
				ReturnTyp: types.T_text,
				Fn:        unary.LoadFile,
			},
			{
				Index:     1,
				Volatile:  true,
				Args:      []types.T{types.T_char},
				ReturnTyp: types.T_text,
				Fn:        unary.LoadFile,
			},
			// {
			// 	Index:     2,
			// 	Args:      []types.T{types.T_text},
			// 	ReturnTyp: types.T_blob,
			// 	Fn:        unary.LoadFile,
			// },
		},
	},
	HEX: {
		Id:     HEX,
		Flag:   plan.Function_STRICT,
		Layout: STANDARD_FUNCTION,
		Overloads: []Function{
			{
				Index:     0,
				Args:      []types.T{types.T_varchar},
				ReturnTyp: types.T_varchar,
				Fn:        unary.HexString,
			},
			{
				Index:     1,
				Args:      []types.T{types.T_char},
				ReturnTyp: types.T_varchar,
				Fn:        unary.HexString,
			},
			{
				Index:     2,
				Args:      []types.T{types.T_int64},
				ReturnTyp: types.T_varchar,
				Fn:        unary.HexInt64,
			},
		},
	},
	SERIAL: {
		Id:     SERIAL,
		Flag:   plan.Function_STRICT,
		Layout: STANDARD_FUNCTION,
		TypeCheckFn: func(_ []Function, inputs []types.T) (overloadIndex int32, ts []types.T) {
			return int32(0), nil
		},
		Overloads: []Function{
			{
				Index:     0,
				Args:      []types.T{},
				ReturnTyp: types.T_varchar,
				Fn:        multi.Serial,
			},
		},
	},
	HASH: {
		Id:     HASH,
		Flag:   plan.Function_STRICT,
		Layout: STANDARD_FUNCTION,
		TypeCheckFn: func(_ []Function, typs []types.T) (int32, []types.T) {
			return 0, typs
		},
		Overloads: []Function{
			{
				Index:     0,
				Args:      []types.T{},
				ReturnTyp: types.T_int64,
				Fn:        multi.Hash,
			},
		},
	},
	BIN: {
		Id:     BIN,
		Flag:   plan.Function_STRICT,
		Layout: STANDARD_FUNCTION,
		Overloads: []Function{
			{
				Index:     0,
				Args:      []types.T{types.T_uint8},
				ReturnTyp: types.T_varchar,
				Fn:        unary.Bin[uint8],
			},
			{
				Index:     1,
				Args:      []types.T{types.T_uint16},
				ReturnTyp: types.T_varchar,
				Fn:        unary.Bin[uint16],
			},
			{
				Index:     2,
				Args:      []types.T{types.T_uint32},
				ReturnTyp: types.T_varchar,
				Fn:        unary.Bin[uint32],
			},
			{
				Index:     3,
				Args:      []types.T{types.T_uint64},
				ReturnTyp: types.T_varchar,
				Fn:        unary.Bin[uint64],
			},
			{
				Index:     4,
				Args:      []types.T{types.T_int8},
				ReturnTyp: types.T_varchar,
				Fn:        unary.Bin[int8],
			},
			{
				Index:     5,
				Args:      []types.T{types.T_int16},
				ReturnTyp: types.T_varchar,
				Fn:        unary.Bin[int16],
			},
			{
				Index:     6,
				Args:      []types.T{types.T_int32},
				ReturnTyp: types.T_varchar,
				Fn:        unary.Bin[int32],
			},
			{
				Index:     7,
				Args:      []types.T{types.T_int64},
				ReturnTyp: types.T_varchar,
				Fn:        unary.Bin[int64],
			},
			{
				Index:     8,
				Args:      []types.T{types.T_float32},
				ReturnTyp: types.T_varchar,
				Fn:        unary.BinFloat[float32],
			},
			{
				Index:     9,
				Args:      []types.T{types.T_float64},
				ReturnTyp: types.T_varchar,
				Fn:        unary.BinFloat[float64],
			},
		},
	},
	REGEXP_INSTR: {
		Id:     REGEXP_INSTR,
		Flag:   plan.Function_STRICT,
		Layout: STANDARD_FUNCTION,
		Overloads: []Function{
			{
				Index:     0,
				Args:      []types.T{types.T_varchar, types.T_varchar},
				ReturnTyp: types.T_int64,
				Fn:        multi.RegularInstr,
			},
			{
				Index:     1,
				Args:      []types.T{types.T_varchar, types.T_varchar, types.T_int64},
				ReturnTyp: types.T_int64,
				Fn:        multi.RegularInstr,
			},
			{
				Index:     2,
				Args:      []types.T{types.T_varchar, types.T_varchar, types.T_int64, types.T_int64},
				ReturnTyp: types.T_int64,
				Fn:        multi.RegularInstr,
			},
			{
				Index:     3,
				Args:      []types.T{types.T_varchar, types.T_varchar, types.T_int64, types.T_int64, types.T_uint8},
				ReturnTyp: types.T_int64,
				Fn:        multi.RegularInstr,
			},
		},
	},
	REPLACE: {
		Id:     REPLACE,
		Flag:   plan.Function_STRICT,
		Layout: STANDARD_FUNCTION,
		Overloads: []Function{
			{
				Index:     0,
				Args:      []types.T{types.T_varchar, types.T_varchar, types.T_varchar},
				ReturnTyp: types.T_varchar,
				Fn:        multi.Replace,
			},
		},
	},
	REGEXP_REPLACE: {
		Id:     REGEXP_REPLACE,
		Flag:   plan.Function_STRICT,
		Layout: STANDARD_FUNCTION,
		Overloads: []Function{
			{
				Index:     0,
				Args:      []types.T{types.T_varchar, types.T_varchar, types.T_varchar},
				ReturnTyp: types.T_varchar,
				Fn:        multi.RegularReplace,
			},
			{
				Index:     1,
				Args:      []types.T{types.T_varchar, types.T_varchar, types.T_varchar, types.T_int64},
				ReturnTyp: types.T_varchar,
				Fn:        multi.RegularReplace,
			},
			{
				Index:     2,
				Args:      []types.T{types.T_varchar, types.T_varchar, types.T_varchar, types.T_int64, types.T_int64},
				ReturnTyp: types.T_varchar,
				Fn:        multi.RegularReplace,
			},
		},
	},
	REGEXP_LIKE: {
		Id:     REGEXP_LIKE,
		Flag:   plan.Function_STRICT,
		Layout: STANDARD_FUNCTION,
		Overloads: []Function{
			{
				Index:     0,
				Args:      []types.T{types.T_varchar, types.T_varchar},
				ReturnTyp: types.T_bool,
				Fn:        multi.RegularLike,
			},
		},
	},
	REGEXP_SUBSTR: {
		Id:     REGEXP_SUBSTR,
		Flag:   plan.Function_STRICT,
		Layout: STANDARD_FUNCTION,
		Overloads: []Function{
			{
				Index:     0,
				Args:      []types.T{types.T_varchar, types.T_varchar},
				ReturnTyp: types.T_varchar,
				Fn:        multi.RegularSubstr,
			},
			{
				Index:     1,
				Args:      []types.T{types.T_varchar, types.T_varchar, types.T_int64},
				ReturnTyp: types.T_varchar,
				Fn:        multi.RegularSubstr,
			},
			{
				Index:     2,
				Args:      []types.T{types.T_varchar, types.T_varchar, types.T_int64, types.T_int64},
				ReturnTyp: types.T_varchar,
				Fn:        multi.RegularSubstr,
			},
		},
	},

	MO_MEMORY_USAGE: {
		Id:     MO_MEMORY_USAGE,
		Flag:   plan.Function_INTERNAL,
		Layout: STANDARD_FUNCTION,
		Overloads: []Function{
			{
				Index:     0,
				Volatile:  true,
				Args:      []types.T{types.T_varchar},
				ReturnTyp: types.T_varchar,
				Fn:        unary.MoMemUsage,
			},
		},
	},

	MO_ENABLE_MEMORY_USAGE_DETAIL: {
		Id:     MO_ENABLE_MEMORY_USAGE_DETAIL,
		Flag:   plan.Function_INTERNAL,
		Layout: STANDARD_FUNCTION,
		Overloads: []Function{
			{
				Index:     0,
				Volatile:  true,
				Args:      []types.T{types.T_varchar},
				ReturnTyp: types.T_varchar,
				Fn:        unary.MoEnableMemUsageDetail,
			},
		},
	},
	MO_DISABLE_MEMORY_USAGE_DETAIL: {
		Id:     MO_DISABLE_MEMORY_USAGE_DETAIL,
		Flag:   plan.Function_INTERNAL,
		Layout: STANDARD_FUNCTION,
		Overloads: []Function{
			{
				Index:     0,
				Volatile:  true,
				Args:      []types.T{types.T_varchar},
				ReturnTyp: types.T_varchar,
				Fn:        unary.MoDisableMemUsageDetail,
			},
		},
	},
	DATEDIFF: {
		Id:     DATEDIFF,
		Flag:   plan.Function_STRICT,
		Layout: STANDARD_FUNCTION,
		Overloads: []Function{
			{
				Index:     0,
				Volatile:  true,
				Args:      []types.T{types.T_date, types.T_date},
				ReturnTyp: types.T_int64,
				Fn:        binary.DateDiff,
			},
		},
	},
	TIMESTAMPDIFF: {
		Id:     TIMESTAMPDIFF,
		Flag:   plan.Function_STRICT,
		Layout: STANDARD_FUNCTION,
		Overloads: []Function{
			{
				Index:     0,
				Volatile:  true,
				Args:      []types.T{types.T_varchar, types.T_datetime, types.T_datetime},
				ReturnTyp: types.T_int64,
				Fn:        multi.TimeStampDiff,
			},
		},
	},
	TIMEDIFF: {
		Id:     TIMEDIFF,
		Flag:   plan.Function_STRICT,
		Layout: STANDARD_FUNCTION,
		Overloads: []Function{
			{
				Index:     0,
				Volatile:  true,
				Args:      []types.T{types.T_time, types.T_time},
				ReturnTyp: types.T_time,
				Fn:        binary.TimeDiff[types.Time],
			},
			{
				Index:     1,
				Volatile:  true,
				Args:      []types.T{types.T_datetime, types.T_datetime},
				ReturnTyp: types.T_time,
				Fn:        binary.TimeDiff[types.Datetime],
			},
		},
	},
	MO_CTL: {
		Id:     MO_CTL,
		Flag:   plan.Function_STRICT,
		Layout: STANDARD_FUNCTION,
		Overloads: []Function{
			{
				Index:     0,
				Volatile:  true,
				Args:      []types.T{types.T_varchar, types.T_varchar, types.T_varchar},
				ReturnTyp: types.T_varchar,
				Fn:        ctl.Handler,
			},
		},
	},
	MO_SHOW_VISIBLE_BIN: {
		Id:     MO_SHOW_VISIBLE_BIN,
		Flag:   plan.Function_STRICT,
		Layout: STANDARD_FUNCTION,
		Overloads: []Function{
			{
				Index:     0,
				Volatile:  true,
				Args:      []types.T{types.T_varchar, types.T_uint8},
				ReturnTyp: types.T_varchar,
				Fn:        binary.ShowVisibleBin,
			},
			{
				Index:     1,
				Volatile:  true,
				Args:      []types.T{types.T_text, types.T_uint8},
				ReturnTyp: types.T_varchar,
				Fn:        binary.ShowVisibleBin,
			},
		},
	},
	FIELD: {
		Id:     FIELD,
		Flag:   plan.Function_STRICT,
		Layout: STANDARD_FUNCTION,
		TypeCheckFn: func(overloads []Function, inputs []types.T) (overloadIndex int32, ts []types.T) {
			l := len(inputs)
			if l < 2 {
				return wrongFunctionParameters, nil
			}

			//If all arguments are strings, all arguments are compared as strings &&
			//If all arguments are numbers, all arguments are compared as numbers.
			returnType := [...]types.T{types.T_varchar, types.T_char, types.T_int8, types.T_int16, types.T_int32, types.T_int64, types.T_uint8, types.T_uint16, types.T_uint32, types.T_uint64, types.T_float32, types.T_float64}
			for i := range returnType {
				if operator.CoalesceTypeCheckFn(inputs, nil, returnType[i]) {
					if i < 2 {
						return 0, nil
					} else {
						return int32(i - 1), nil
					}
				}
			}

			//Otherwise, the arguments are compared as double.
			targetTypes := make([]types.T, l)

			for j := 0; j < l; j++ {
				targetTypes[j] = types.T_float64
			}
			if code, _ := tryToMatch(inputs, targetTypes); code == matchedByConvert {
				return 10, targetTypes
			}

			return wrongFunctionParameters, nil
		},
		Overloads: []Function{
			{
				Index:     0,
				Volatile:  true,
				ReturnTyp: types.T_uint64,
				Fn:        multi.FieldString,
			},
			{
				Index:     1,
				Volatile:  true,
				ReturnTyp: types.T_uint64,
				Fn:        multi.FieldNumber[int8],
			},
			{
				Index:     2,
				Volatile:  true,
				ReturnTyp: types.T_uint64,
				Fn:        multi.FieldNumber[int16],
			},
			{
				Index:     3,
				Volatile:  true,
				ReturnTyp: types.T_uint64,
				Fn:        multi.FieldNumber[int32],
			},
			{
				Index:     4,
				Volatile:  true,
				ReturnTyp: types.T_uint64,
				Fn:        multi.FieldNumber[int64],
			},
			{
				Index:     5,
				Volatile:  true,
				ReturnTyp: types.T_uint64,
				Fn:        multi.FieldNumber[uint8],
			},
			{
				Index:     6,
				Volatile:  true,
				ReturnTyp: types.T_uint64,
				Fn:        multi.FieldNumber[uint16],
			},
			{
				Index:     7,
				Volatile:  true,
				ReturnTyp: types.T_uint64,
				Fn:        multi.FieldNumber[uint32],
			},
			{
				Index:     8,
				Volatile:  true,
				ReturnTyp: types.T_uint64,
				Fn:        multi.FieldNumber[uint64],
			},
			{
				Index:     9,
				Volatile:  true,
				ReturnTyp: types.T_uint64,
				Fn:        multi.FieldNumber[float32],
			},
			{
				Index:     10,
				Volatile:  true,
				ReturnTyp: types.T_uint64,
				Fn:        multi.FieldNumber[float64],
			},
		},
	},
	SUBSTRING_INDEX: {
		Id:     SUBSTRING_INDEX,
		Flag:   plan.Function_STRICT,
		Layout: STANDARD_FUNCTION,
		TypeCheckFn: func(overloads []Function, inputs []types.T) (overloadIndex int32, ts []types.T) {
			l := len(inputs)
			if l != 3 {
				return wrongFunctionParameters, nil
			}

			stringType := [...]types.T{types.T_varchar, types.T_char, types.T_text, types.T_blob}
			numberType := [...]types.T{types.T_int8, types.T_int16, types.T_int32, types.T_int64, types.T_uint8, types.T_uint16, types.T_uint32, types.T_uint64, types.T_float32, types.T_float64}
			//the first and second arg's types
			stringTypeSet := make(map[types.T]bool)
			for _, v := range stringType {
				stringTypeSet[v] = true
			}
			//the third arg's types
			numberTypeSet := make(map[types.T]bool)
			for _, v := range numberType {
				numberTypeSet[v] = true
			}
			if stringTypeSet[inputs[0]] && stringTypeSet[inputs[1]] && numberTypeSet[inputs[2]] {
				return 0, nil
			}

			//otherwise, try to cast
			minCost, minIndex := math.MaxInt32, -1
			convertTypes := make([]types.T, l)
			thirdArgType := [...]types.T{types.T_float64, types.T_uint64, types.T_int64}

			for _, first := range stringType {
				for _, second := range stringType {
					for _, third := range thirdArgType {
						targetTypes := []types.T{first, second, third}
						if code, c := tryToMatch(inputs, targetTypes); code == matchedByConvert {
							if c < minCost {
								minCost = c
								copy(convertTypes, targetTypes)
								minIndex = 0
							}
						}
					}
				}
			}
			if minIndex != -1 {
				return 0, convertTypes
			}

			return wrongFunctionParameters, nil
		},
		Overloads: []Function{
			{
				Index:     0,
				ReturnTyp: types.T_varchar,
				Fn:        multi.SubStrIndex,
			},
		},
	},
	FORMAT: {
		Id:     FORMAT,
		Flag:   plan.Function_STRICT,
		Layout: STANDARD_FUNCTION,
		Overloads: []Function{
			{
				Index:     0,
				Volatile:  true,
				Args:      []types.T{types.T_varchar, types.T_varchar},
				ReturnTyp: types.T_varchar,
				Fn:        multi.Format,
			},
			{
				Index:     1,
				Volatile:  true,
				Args:      []types.T{types.T_varchar, types.T_varchar, types.T_varchar},
				ReturnTyp: types.T_varchar,
				Fn:        multi.Format,
			},
		},
	},
	SLEEP: {
		Id:     SLEEP,
		Flag:   plan.Function_STRICT,
		Layout: STANDARD_FUNCTION,
		Overloads: []Function{
			{
				Index:     0,
				Args:      []types.T{types.T_uint64},
				ReturnTyp: types.T_uint8,
				Volatile:  true,
				Fn:        unary.Sleep[uint64],
			},
			{
				Index:     1,
				Args:      []types.T{types.T_float64},
				ReturnTyp: types.T_uint8,
				Volatile:  true,
				Fn:        unary.Sleep[float64],
			},
		},
	},
	INSTR: {
		Id:     INSTR,
		Flag:   plan.Function_STRICT,
		Layout: STANDARD_FUNCTION,
		Overloads: []Function{
			{
				Index:     0,
				Args:      []types.T{types.T_varchar, types.T_varchar},
				ReturnTyp: types.T_int64,
				Volatile:  false,
				Fn:        binary.Instr,
			},
		},
	},
	SPLIT_PART: {
		Id:     SPLIT_PART,
		Flag:   plan.Function_STRICT,
		Layout: STANDARD_FUNCTION,
		Overloads: []Function{
			{
				Index:     0,
				Args:      []types.T{types.T_varchar, types.T_varchar, types.T_uint32},
				ReturnTyp: types.T_varchar,
				Volatile:  false,
				Fn:        multi.SplitPart,
			},
		},
	},
	CURRENT_DATE: {
		Id:     CURRENT_DATE,
		Flag:   plan.Function_STRICT,
		Layout: STANDARD_FUNCTION,
		Overloads: []Function{
			{
				Index:           0,
				Args:            []types.T{},
				ReturnTyp:       types.T_date,
				Volatile:        false,
				RealTimeRelated: true,
				Fn:              unary.CurrentDate,
			},
		},
	},
	ASCII: {
		Id:     ASCII,
		Flag:   plan.Function_STRICT,
		Layout: STANDARD_FUNCTION,
		Overloads: []Function{
			{
				Index:     0,
				Args:      []types.T{types.T_varchar},
				ReturnTyp: types.T_uint8,
				Fn:        unary.AsciiString,
			},
			{
				Index:     1,
				Args:      []types.T{types.T_char},
				ReturnTyp: types.T_uint8,
				Fn:        unary.AsciiString,
			},
			{
				Index:     2,
				Args:      []types.T{types.T_text},
				ReturnTyp: types.T_uint8,
				Fn:        unary.AsciiString,
			},
			{
				Index:     3,
				Args:      []types.T{types.T_int8},
				ReturnTyp: types.T_uint8,
				Fn:        unary.AsciiInt[int8],
			},
			{
				Index:     4,
				Args:      []types.T{types.T_int16},
				ReturnTyp: types.T_uint8,
				Fn:        unary.AsciiInt[int16],
			},
			{
				Index:     5,
				Args:      []types.T{types.T_int32},
				ReturnTyp: types.T_uint8,
				Fn:        unary.AsciiInt[int32],
			},
			{
				Index:     6,
				Args:      []types.T{types.T_int64},
				ReturnTyp: types.T_uint8,
				Fn:        unary.AsciiInt[int64],
			},
			{
				Index:     7,
				Args:      []types.T{types.T_uint8},
				ReturnTyp: types.T_uint8,
				Fn:        unary.AsciiUint[uint8],
			},
			{
				Index:     8,
				Args:      []types.T{types.T_uint16},
				ReturnTyp: types.T_uint8,
				Fn:        unary.AsciiUint[uint16],
			},
			{
				Index:     9,
				Args:      []types.T{types.T_uint32},
				ReturnTyp: types.T_uint8,
				Fn:        unary.AsciiUint[uint32],
			},
			{
				Index:     10,
				Args:      []types.T{types.T_uint64},
				ReturnTyp: types.T_uint8,
				Fn:        unary.AsciiUint[uint64],
			},
		},
	},
<<<<<<< HEAD
	CURRENT_ACCOUNT_ID: {
		Id:     CURRENT_ACCOUNT_ID,
=======
	MO_TABLE_ROWS: {
		Id:     MO_TABLE_ROWS,
>>>>>>> 64a6bbc8
		Flag:   plan.Function_STRICT,
		Layout: STANDARD_FUNCTION,
		Overloads: []Function{
			{
				Index:           0,
<<<<<<< HEAD
				Args:            []types.T{},
				ReturnTyp:       types.T_uint32,
				UseNewFramework: true,
				NewFn: func(parameters []*vector.Vector, result vector.FunctionResultWrapper, proc *process.Process, length int) error {
					res := vector.MustFunctionResult[uint32](result)
					return res.Append(proc.SessionInfo.AccountId, false)
				},
			},
		},
	},
	CURRENT_ACCOUNT_NAME: {
		Id:     CURRENT_ACCOUNT_NAME,
=======
				Args:            []types.T{types.T_varchar, types.T_varchar},
				ReturnTyp:       types.T_int64,
				Volatile:        true,
				RealTimeRelated: true,
				Fn:              ctl.MoTableRows,
			},
		},
	},
	MO_TABLE_SIZE: {
		Id:     MO_TABLE_SIZE,
>>>>>>> 64a6bbc8
		Flag:   plan.Function_STRICT,
		Layout: STANDARD_FUNCTION,
		Overloads: []Function{
			{
				Index:           0,
<<<<<<< HEAD
				Args:            []types.T{},
				ReturnTyp:       types.T_varchar,
				UseNewFramework: true,
				NewFn: func(parameters []*vector.Vector, result vector.FunctionResultWrapper, proc *process.Process, length int) error {
					res := vector.MustFunctionResult[types.Varlena](result)
					return res.AppendStr([]byte(proc.SessionInfo.Account), false)
				},
			},
		},
	},
	CURRENT_ROLE_ID: {
		Id:     CURRENT_ROLE_ID,
		Flag:   plan.Function_STRICT,
		Layout: STANDARD_FUNCTION,
		Overloads: []Function{
			{
				Index:           0,
				Args:            []types.T{},
				ReturnTyp:       types.T_uint32,
				UseNewFramework: true,
				NewFn: func(parameters []*vector.Vector, result vector.FunctionResultWrapper, proc *process.Process, length int) error {
					res := vector.MustFunctionResult[uint32](result)
					return res.Append(proc.SessionInfo.RoleId, false)
				},
			},
		},
	},
	CURRENT_ROLE_NAME: {
		Id:     CURRENT_ROLE_NAME,
		Flag:   plan.Function_STRICT,
		Layout: STANDARD_FUNCTION,
		Overloads: []Function{
			{
				Index:           0,
				Args:            []types.T{},
				ReturnTyp:       types.T_varchar,
				UseNewFramework: true,
				NewFn: func(parameters []*vector.Vector, result vector.FunctionResultWrapper, proc *process.Process, length int) error {
					res := vector.MustFunctionResult[types.Varlena](result)
					return res.AppendStr([]byte(proc.SessionInfo.Role), false)
				},
			},
		},
	},
	CURRENT_USER_ID: {
		Id:     CURRENT_USER_ID,
		Flag:   plan.Function_STRICT,
		Layout: STANDARD_FUNCTION,
		Overloads: []Function{
			{
				Index:           0,
				Args:            []types.T{},
				ReturnTyp:       types.T_uint32,
				UseNewFramework: true,
				NewFn: func(parameters []*vector.Vector, result vector.FunctionResultWrapper, proc *process.Process, length int) error {
					res := vector.MustFunctionResult[uint32](result)
					return res.Append(proc.SessionInfo.UserId, false)
				},
			},
		},
	},
	CURRENT_USER_NAME: {
		Id:     CURRENT_USER_NAME,
		Flag:   plan.Function_STRICT,
		Layout: STANDARD_FUNCTION,
		Overloads: []Function{
			{
				Index:           0,
				Args:            []types.T{},
				ReturnTyp:       types.T_varchar,
				UseNewFramework: true,
				NewFn: func(parameters []*vector.Vector, result vector.FunctionResultWrapper, proc *process.Process, length int) error {
					res := vector.MustFunctionResult[types.Varlena](result)
					return res.AppendStr([]byte(proc.SessionInfo.User), false)
				},
=======
				Args:            []types.T{types.T_varchar, types.T_varchar},
				ReturnTyp:       types.T_int64,
				Volatile:        true,
				RealTimeRelated: true,
				Fn:              ctl.MoTableSize,
>>>>>>> 64a6bbc8
			},
		},
	},
}<|MERGE_RESOLUTION|>--- conflicted
+++ resolved
@@ -2898,19 +2898,43 @@
 			},
 		},
 	},
-<<<<<<< HEAD
+	MO_TABLE_ROWS: {
+		Id:     MO_TABLE_ROWS,
+		Flag:   plan.Function_STRICT,
+		Layout: STANDARD_FUNCTION,
+		Overloads: []Function{
+			{
+				Index:           0,
+				Args:            []types.T{types.T_varchar, types.T_varchar},
+				ReturnTyp:       types.T_int64,
+				Volatile:        true,
+				RealTimeRelated: true,
+				Fn:              ctl.MoTableRows,
+			},
+		},
+	},
+	MO_TABLE_SIZE: {
+		Id:     MO_TABLE_SIZE,
+		Flag:   plan.Function_STRICT,
+		Layout: STANDARD_FUNCTION,
+		Overloads: []Function{
+			{
+				Index:           0,
+				Args:            []types.T{types.T_varchar, types.T_varchar},
+				ReturnTyp:       types.T_int64,
+				Volatile:        true,
+				RealTimeRelated: true,
+				Fn:              ctl.MoTableSize,
+			},
+		},
+	},
 	CURRENT_ACCOUNT_ID: {
 		Id:     CURRENT_ACCOUNT_ID,
-=======
-	MO_TABLE_ROWS: {
-		Id:     MO_TABLE_ROWS,
->>>>>>> 64a6bbc8
 		Flag:   plan.Function_STRICT,
 		Layout: STANDARD_FUNCTION,
 		Overloads: []Function{
 			{
 				Index:           0,
-<<<<<<< HEAD
 				Args:            []types.T{},
 				ReturnTyp:       types.T_uint32,
 				UseNewFramework: true,
@@ -2923,24 +2947,11 @@
 	},
 	CURRENT_ACCOUNT_NAME: {
 		Id:     CURRENT_ACCOUNT_NAME,
-=======
-				Args:            []types.T{types.T_varchar, types.T_varchar},
-				ReturnTyp:       types.T_int64,
-				Volatile:        true,
-				RealTimeRelated: true,
-				Fn:              ctl.MoTableRows,
-			},
-		},
-	},
-	MO_TABLE_SIZE: {
-		Id:     MO_TABLE_SIZE,
->>>>>>> 64a6bbc8
 		Flag:   plan.Function_STRICT,
 		Layout: STANDARD_FUNCTION,
 		Overloads: []Function{
 			{
 				Index:           0,
-<<<<<<< HEAD
 				Args:            []types.T{},
 				ReturnTyp:       types.T_varchar,
 				UseNewFramework: true,
@@ -3016,13 +3027,6 @@
 					res := vector.MustFunctionResult[types.Varlena](result)
 					return res.AppendStr([]byte(proc.SessionInfo.User), false)
 				},
-=======
-				Args:            []types.T{types.T_varchar, types.T_varchar},
-				ReturnTyp:       types.T_int64,
-				Volatile:        true,
-				RealTimeRelated: true,
-				Fn:              ctl.MoTableSize,
->>>>>>> 64a6bbc8
 			},
 		},
 	},
