// Copyright 2021 - 2022 Matrix Origin
//
// Licensed under the Apache License, Version 2.0 (the "License");
// you may not use this file except in compliance with the License.
// You may obtain a copy of the License at
//
//      http://www.apache.org/licenses/LICENSE-2.0
//
// Unless required by applicable law or agreed to in writing, software
// distributed under the License is distributed on an "AS IS" BASIS,
// WITHOUT WARRANTIES OR CONDITIONS OF ANY KIND, either express or implied.
// See the License for the specific language governing permissions and
// limitations under the License.

package function

import (
	"math"

	"github.com/matrixorigin/matrixone/pkg/container/types"
	"github.com/matrixorigin/matrixone/pkg/pb/plan"
	"github.com/matrixorigin/matrixone/pkg/sql/plan/function/builtin/binary"
	"github.com/matrixorigin/matrixone/pkg/sql/plan/function/builtin/ctl"
	"github.com/matrixorigin/matrixone/pkg/sql/plan/function/builtin/multi"
	"github.com/matrixorigin/matrixone/pkg/sql/plan/function/builtin/unary"
	"github.com/matrixorigin/matrixone/pkg/sql/plan/function/operator"
)

func initBuiltIns() {
	var err error

	for fid, fs := range builtins {
		err = appendFunction(fid, fs)
		if err != nil {
			panic(err)
		}
	}
}

// builtins contains the builtin function indexed by function id.
var builtins = map[int]Functions{
	ABS: {
		Id:     ABS,
		Flag:   plan.Function_STRICT,
		Layout: STANDARD_FUNCTION,
		Overloads: []Function{
			{
				Index:     0,
				Args:      []types.T{types.T_int64},
				ReturnTyp: types.T_int64,
				Fn:        unary.AbsInt64,
			},
			{
				Index:     1,
				Args:      []types.T{types.T_uint64},
				ReturnTyp: types.T_uint64,
				Fn:        unary.AbsUInt64,
			},
			{
				Index:     2,
				Args:      []types.T{types.T_float64},
				ReturnTyp: types.T_float64,
				Fn:        unary.AbsFloat64,
			},
			{
				Index:     3,
				Args:      []types.T{types.T_decimal128},
				ReturnTyp: types.T_decimal128,
				Fn:        unary.AbsDecimal128,
			},
		},
	},
	ACOS: {
		Id:     ACOS,
		Flag:   plan.Function_STRICT,
		Layout: STANDARD_FUNCTION,
		Overloads: []Function{
			{
				Index:     0,
				Args:      []types.T{types.T_float64},
				ReturnTyp: types.T_float64,
				Fn:        unary.Acos,
			},
		},
	},
	BIT_LENGTH: {
		Id:     BIT_LENGTH,
		Flag:   plan.Function_STRICT,
		Layout: STANDARD_FUNCTION,
		Overloads: []Function{
			{
				Index:     0,
				Args:      []types.T{types.T_char}, // todo? check if there is implicit upcast for char/varchar, it not, register another type or add upcast
				ReturnTyp: types.T_int64,
				Fn:        unary.BitLengthFunc,
			},
		},
	},
	CONCAT_WS: {
		Id:     CONCAT_WS,
		Flag:   plan.Function_STRICT,
		Layout: STANDARD_FUNCTION,
		TypeCheckFn: func(_ []Function, inputs []types.T) (overloadIndex int32, ts []types.T) {
			if len(inputs) > 1 {
				ret := make([]types.T, len(inputs))
				convert := false
				for i, t := range inputs {
					if t != types.T_char && t != types.T_varchar && t != types.T_any && t != types.T_blob && t != types.T_text {
						if castTable[t][types.T_varchar] {
							ret[i] = types.T_varchar
							convert = true
							continue
						}
						return wrongFunctionParameters, nil
					}
					ret[i] = t
				}
				if convert {
					return int32(0), ret
				}
				return int32(0), nil
			}
			return wrongFunctionParameters, nil
		},
		Overloads: []Function{
			{
				Index:     0,
				Args:      []types.T{},
				ReturnTyp: types.T_varchar,
				Fn:        multi.Concat_ws,
			},
		},
	},
	CONCAT: {
		Id:     CONCAT,
		Flag:   plan.Function_STRICT,
		Layout: STANDARD_FUNCTION,
		TypeCheckFn: func(_ []Function, inputs []types.T) (overloadIndex int32, ts []types.T) {
			if len(inputs) > 1 {
				ret := make([]types.T, len(inputs))
				convert := false
				for i, t := range inputs {
					if t != types.T_char && t != types.T_varchar && t != types.T_any && t != types.T_blob && t != types.T_text {
						if castTable[t][types.T_varchar] {
							ret[i] = types.T_varchar
							convert = true
							continue
						}
						return wrongFunctionParameters, nil
					}
					ret[i] = t
				}
				if convert {
					return int32(0), ret
				}
				return int32(0), nil
			}
			return wrongFunctionParameters, nil
		},
		Overloads: []Function{
			{
				Index:     0,
				Args:      []types.T{},
				ReturnTyp: types.T_varchar,
				Fn:        multi.Concat,
			},
		},
	},
	CURRENT_TIMESTAMP: {
		Id:     CURRENT_TIMESTAMP,
		Flag:   plan.Function_STRICT,
		Layout: STANDARD_FUNCTION,
		TypeCheckFn: func(_ []Function, inputs []types.T) (overloadIndex int32, ts []types.T) {
			if len(inputs) == 0 {
				return int32(0), nil
			}
			if len(inputs) == 1 && inputs[0] == types.T_int64 {
				return int32(0), nil
			}
			return wrongFunctionParameters, nil
		},
		Overloads: []Function{
			{
				Index:     0,
				Volatile:  false,
				Args:      []types.T{},
				ReturnTyp: types.T_timestamp,
				Fn:        multi.CurrentTimestamp,
			},
		},
	},
	UUID: {
		// uuid function contains a hidden placeholder parameter
		Id:     UUID,
		Flag:   plan.Function_STRICT,
		Layout: STANDARD_FUNCTION,
		TypeCheckFn: func(_ []Function, inputs []types.T) (overloadIndex int32, ts []types.T) {
			if len(inputs) == 0 {
				return int32(0), nil
			}
			return wrongFunctionParameters, nil
		},
		Overloads: []Function{
			{
				Index:         0,
				Volatile:      true,
				AppendHideArg: true,
				ReturnTyp:     types.T_varchar,
				Fn:            multi.UUID,
			},
		},
	},
	DATE: {
		Id:     DATE,
		Flag:   plan.Function_STRICT | plan.Function_MONOTONIC,
		Layout: STANDARD_FUNCTION,
		Overloads: []Function{
			{
				Index:     0,
				Args:      []types.T{types.T_date},
				ReturnTyp: types.T_date,
				Fn:        unary.DateToDate,
			},
			{
				Index:     1,
				Args:      []types.T{types.T_time},
				ReturnTyp: types.T_date,
				Fn:        unary.TimeToDate,
			},
			{
				Index:     2,
				Args:      []types.T{types.T_datetime},
				ReturnTyp: types.T_date,
				Fn:        unary.DatetimeToDate,
			},
			{
				Index:     3,
				Args:      []types.T{types.T_varchar},
				ReturnTyp: types.T_date,
				Fn:        unary.DateStringToDate,
			},
			{
				Index:     4,
				Args:      []types.T{types.T_char},
				ReturnTyp: types.T_date,
				Fn:        unary.DateStringToDate,
			},
		},
	},
	TIME: {
		Id:     TIME,
		Flag:   plan.Function_STRICT,
		Layout: STANDARD_FUNCTION,
		Overloads: []Function{
			{
				Index:     0,
				Args:      []types.T{types.T_time},
				ReturnTyp: types.T_time,
				Fn:        unary.TimeToTime,
			},
			{
				Index:     1,
				Args:      []types.T{types.T_date},
				ReturnTyp: types.T_time,
				Fn:        unary.DateToTime,
			},
			{
				Index:     2,
				Args:      []types.T{types.T_datetime},
				ReturnTyp: types.T_time,
				Fn:        unary.DatetimeToTime,
			},
			{
				Index:     3,
				Args:      []types.T{types.T_int64},
				ReturnTyp: types.T_time,
				Fn:        unary.Int64ToTime,
			},
			{
				Index:     4,
				Args:      []types.T{types.T_decimal128},
				ReturnTyp: types.T_time,
				Fn:        unary.Decimal128ToTime,
			},
			{
				Index:     5,
				Args:      []types.T{types.T_varchar},
				ReturnTyp: types.T_time,
				Fn:        unary.DateStringToTime,
			},
			{
				Index:     6,
				Args:      []types.T{types.T_char},
				ReturnTyp: types.T_time,
				Fn:        unary.DateStringToTime,
			},
			{
				Index:     7,
				Args:      []types.T{types.T_text},
				ReturnTyp: types.T_time,
				Fn:        unary.DateStringToTime,
			},
			{
				Index:     8,
				Args:      []types.T{types.T_blob},
				ReturnTyp: types.T_time,
				Fn:        unary.DateStringToTime,
			},
		},
	},
	HOUR: {
		Id:     HOUR,
		Flag:   plan.Function_STRICT,
		Layout: STANDARD_FUNCTION,
		Overloads: []Function{
			{
				Index:     0,
				Args:      []types.T{types.T_timestamp},
				ReturnTyp: types.T_uint8,
				Fn:        unary.TimestampToHour,
			},
			{
				Index:     1,
				Args:      []types.T{types.T_datetime},
				ReturnTyp: types.T_uint8,
				Fn:        unary.DatetimeToHour,
			},
		},
	},
	MINUTE: {
		Id:     MINUTE,
		Flag:   plan.Function_STRICT,
		Layout: STANDARD_FUNCTION,
		Overloads: []Function{
			{
				Index:     0,
				Args:      []types.T{types.T_timestamp},
				ReturnTyp: types.T_uint8,
				Fn:        unary.TimestampToMinute,
			},
			{
				Index:     1,
				Args:      []types.T{types.T_datetime},
				ReturnTyp: types.T_uint8,
				Fn:        unary.DatetimeToMinute,
			},
		},
	},
	SECOND: {
		Id:     SECOND,
		Flag:   plan.Function_STRICT,
		Layout: STANDARD_FUNCTION,
		Overloads: []Function{
			{
				Index:     0,
				Args:      []types.T{types.T_timestamp},
				ReturnTyp: types.T_uint8,
				Fn:        unary.TimestampToSecond,
			},
			{
				Index:     1,
				Args:      []types.T{types.T_datetime},
				ReturnTyp: types.T_uint8,
				Fn:        unary.DatetimeToSecond,
			},
		},
	},
	DAY: {
		Id:     DAY,
		Flag:   plan.Function_STRICT,
		Layout: STANDARD_FUNCTION,
		Overloads: []Function{
			{
				Index:     0,
				Args:      []types.T{types.T_date},
				ReturnTyp: types.T_uint8,
				Fn:        unary.DateToDay,
			},
			{
				Index:     1,
				Args:      []types.T{types.T_datetime},
				ReturnTyp: types.T_uint8,
				Fn:        unary.DatetimeToDay,
			},
		},
	},
	DAYOFYEAR: {
		Id:     DAYOFYEAR,
		Flag:   plan.Function_STRICT,
		Layout: STANDARD_FUNCTION,
		Overloads: []Function{
			{
				Index:     0,
				Args:      []types.T{types.T_date},
				ReturnTyp: types.T_uint16,
				Fn:        unary.DayOfYear,
			},
		},
	},
	EMPTY: {
		Id:     EMPTY,
		Flag:   plan.Function_STRICT,
		Layout: STANDARD_FUNCTION,
		Overloads: []Function{
			{
				Index:     0,
				Args:      []types.T{types.T_char},
				ReturnTyp: types.T_uint8,
				Fn:        unary.Empty,
			},
		},
	},
	EXP: {
		Id:     EXP,
		Flag:   plan.Function_STRICT,
		Layout: STANDARD_FUNCTION,
		Overloads: []Function{
			{
				Index:     0,
				Args:      []types.T{types.T_float64},
				ReturnTyp: types.T_float64,
				Fn:        unary.Exp,
			},
		},
	},
	EXTRACT: {
		Id:     EXTRACT,
		Flag:   plan.Function_STRICT,
		Layout: STANDARD_FUNCTION,
		Overloads: []Function{
			{
				Index:     0,
				Args:      []types.T{types.T_varchar, types.T_datetime},
				ReturnTyp: types.T_varchar,
				Fn:        binary.ExtractFromDatetime,
			},
			{
				Index:     1,
				Args:      []types.T{types.T_varchar, types.T_date},
				ReturnTyp: types.T_uint32,
				Fn:        binary.ExtractFromDate,
			},
		},
	},
	LENGTH: {
		Id:     LENGTH,
		Flag:   plan.Function_STRICT,
		Layout: STANDARD_FUNCTION,
		Overloads: []Function{
			{
				Index:     0,
				Args:      []types.T{types.T_varchar},
				ReturnTyp: types.T_int64,
				Fn:        unary.Length,
			},
			{
				Index:     1,
				Args:      []types.T{types.T_char},
				ReturnTyp: types.T_int64,
				Fn:        unary.Length,
			},
			{
				Index:     2,
				Args:      []types.T{types.T_blob},
				ReturnTyp: types.T_int64,
				Fn:        unary.Length,
			},
			{
				Index:     3,
				Args:      []types.T{types.T_text},
				ReturnTyp: types.T_int64,
				Fn:        unary.Length,
			},
		},
	},
	LENGTH_UTF8: {
		Id:     LENGTH_UTF8,
		Flag:   plan.Function_STRICT,
		Layout: STANDARD_FUNCTION,
		Overloads: []Function{
			{
				Index:     0,
				Args:      []types.T{types.T_varchar},
				ReturnTyp: types.T_uint64, Fn: unary.LengthUTF8,
			},
			{
				Index:     1,
				Args:      []types.T{types.T_char},
				ReturnTyp: types.T_uint64,
				Fn:        unary.LengthUTF8,
			},
		},
	},
	LN: {
		Id:     LN,
		Flag:   plan.Function_STRICT,
		Layout: STANDARD_FUNCTION,
		Overloads: []Function{
			{
				Index:     0,
				Args:      []types.T{types.T_float64},
				ReturnTyp: types.T_float64,
				Fn:        unary.Ln,
			},
		},
	},
	LOG: {
		Id:     LOG,
		Flag:   plan.Function_STRICT,
		Layout: STANDARD_FUNCTION,
		Overloads: []Function{
			{
				Index:     0,
				Args:      []types.T{types.T_float64},
				ReturnTyp: types.T_float64,
				Fn:        unary.Log,
			},
			{
				Index:     1,
				Args:      []types.T{types.T_float64, types.T_float64},
				ReturnTyp: types.T_float64,
				Fn:        unary.Log,
			},
		},
	},
	LTRIM: {
		Id:     LTRIM,
		Flag:   plan.Function_STRICT,
		Layout: STANDARD_FUNCTION,
		Overloads: []Function{
			{
				Index:     0,
				Args:      []types.T{types.T_char},
				ReturnTyp: types.T_varchar,
				Fn:        unary.Ltrim,
			},
		},
	},
	MONTH: {
		Id:     MONTH,
		Flag:   plan.Function_STRICT,
		Layout: STANDARD_FUNCTION,
		Overloads: []Function{
			{
				Index:     0,
				Args:      []types.T{types.T_date},
				ReturnTyp: types.T_uint8,
				Fn:        unary.DateToMonth,
			},
			{
				Index:     1,
				Args:      []types.T{types.T_datetime},
				ReturnTyp: types.T_uint8,
				Fn:        unary.DatetimeToMonth,
			},
			{
				Index:     2,
				Args:      []types.T{types.T_varchar},
				ReturnTyp: types.T_uint8,
				Fn:        unary.DateStringToMonth,
			},
		},
	},
	OCT: {
		Id:     OCT,
		Flag:   plan.Function_STRICT,
		Layout: STANDARD_FUNCTION,
		Overloads: []Function{
			{
				Index:     0,
				Args:      []types.T{types.T_uint8},
				ReturnTyp: types.T_decimal128,
				Fn:        unary.Oct[uint8],
			},
			{
				Index:     1,
				Args:      []types.T{types.T_uint16},
				ReturnTyp: types.T_decimal128,
				Fn:        unary.Oct[uint16],
			},
			{
				Index:     2,
				Args:      []types.T{types.T_uint32},
				ReturnTyp: types.T_decimal128,
				Fn:        unary.Oct[uint32],
			},
			{
				Index:     3,
				Args:      []types.T{types.T_uint64},
				ReturnTyp: types.T_decimal128,
				Fn:        unary.Oct[uint64],
			},
			{
				Index:     4,
				Args:      []types.T{types.T_int8},
				ReturnTyp: types.T_decimal128,
				Fn:        unary.Oct[int8],
			},
			{
				Index:     5,
				Args:      []types.T{types.T_int16},
				ReturnTyp: types.T_decimal128,
				Fn:        unary.Oct[int16],
			},
			{
				Index:     6,
				Args:      []types.T{types.T_int32},
				ReturnTyp: types.T_decimal128,
				Fn:        unary.Oct[int32],
			},
			{
				Index:     7,
				Args:      []types.T{types.T_int64},
				ReturnTyp: types.T_decimal128,
				Fn:        unary.Oct[int64],
			},
			{
				Index:     8,
				Args:      []types.T{types.T_float32},
				ReturnTyp: types.T_decimal128,
				Fn:        unary.OctFloat[float32],
			},
			{
				Index:     9,
				Args:      []types.T{types.T_float64},
				ReturnTyp: types.T_decimal128,
				Fn:        unary.OctFloat[float64],
			},
		},
	},
	REVERSE: {
		Id:     REVERSE,
		Flag:   plan.Function_STRICT,
		Layout: STANDARD_FUNCTION,
		Overloads: []Function{
			{
				Index:     0,
				Args:      []types.T{types.T_char},
				ReturnTyp: types.T_varchar,
				Fn:        unary.Reverse,
			},
			{
				Index:     1,
				Args:      []types.T{types.T_varchar},
				ReturnTyp: types.T_varchar,
				Fn:        unary.Reverse,
			},
		},
	},
	RTRIM: {
		Id:     RTRIM,
		Flag:   plan.Function_STRICT,
		Layout: STANDARD_FUNCTION,
		Overloads: []Function{
			{
				Index:     0,
				Args:      []types.T{types.T_char},
				ReturnTyp: types.T_varchar,
				Fn:        unary.Rtrim,
			},
		},
	},
	LEFT: {
		Id:     LEFT,
		Flag:   plan.Function_STRICT,
		Layout: STANDARD_FUNCTION,
		Overloads: []Function{
			{
				Index:     0,
				Args:      []types.T{types.T_varchar, types.T_int64},
				ReturnTyp: types.T_varchar,
				Fn:        binary.Left,
			},
			{
				Index:     1,
				Args:      []types.T{types.T_char, types.T_int64},
				ReturnTyp: types.T_char,
				Fn:        binary.Left,
			},
		},
	},
	SIN: {
		Id:     SIN,
		Flag:   plan.Function_STRICT,
		Layout: STANDARD_FUNCTION,
		Overloads: []Function{
			{
				Index:     0,
				Args:      []types.T{types.T_float64},
				ReturnTyp: types.T_float64,
				Fn:        unary.Sin,
			},
		},
	},
	SPACE: {
		Id:     SPACE,
		Flag:   plan.Function_STRICT,
		Layout: STANDARD_FUNCTION,
		Overloads: []Function{
			{
				Index:     0,
				Args:      []types.T{types.T_uint64},
				ReturnTyp: types.T_varchar,
				Fn:        unary.SpaceNumber[uint64],
			},
			{
				Index:     1,
				Args:      []types.T{types.T_int64},
				ReturnTyp: types.T_varchar,
				Fn:        unary.SpaceNumber[int64],
			},
		},
	},
	WEEK: {
		Id:     WEEK,
		Flag:   plan.Function_STRICT,
		Layout: STANDARD_FUNCTION,
		Overloads: []Function{
			{
				Index:     0,
				Args:      []types.T{types.T_date},
				ReturnTyp: types.T_uint8,
				Fn:        unary.DateToWeek,
			},
			{
				Index:     1,
				Args:      []types.T{types.T_datetime},
				ReturnTyp: types.T_uint8,
				Fn:        unary.DatetimeToWeek,
			},
		},
	},
	WEEKDAY: {
		Id:     WEEKDAY,
		Flag:   plan.Function_STRICT,
		Layout: STANDARD_FUNCTION,
		Overloads: []Function{
			{
				Index:     0,
				Args:      []types.T{types.T_date},
				ReturnTyp: types.T_int64,
				Fn:        unary.DateToWeekday,
			},
			{
				Index:     1,
				Args:      []types.T{types.T_datetime},
				ReturnTyp: types.T_int64,
				Fn:        unary.DatetimeToWeekday,
			},
		},
	},
	YEAR: {
		Id:     YEAR,
		Flag:   plan.Function_STRICT | plan.Function_MONOTONIC,
		Layout: STANDARD_FUNCTION,
		Overloads: []Function{
			{
				Index:     0,
				Args:      []types.T{types.T_date},
				ReturnTyp: types.T_int64,
				Fn:        unary.DateToYear,
			},
			{
				Index:     1,
				Args:      []types.T{types.T_datetime},
				ReturnTyp: types.T_int64,
				Fn:        unary.DatetimeToYear,
			},
			{
				Index:     2,
				Args:      []types.T{types.T_varchar},
				ReturnTyp: types.T_int64,
				Fn:        unary.DateStringToYear,
			},
		},
	},
	// binary functions
	ENDSWITH: {
		Id:     ENDSWITH,
		Flag:   plan.Function_STRICT,
		Layout: STANDARD_FUNCTION,
		Overloads: []Function{
			{
				Index:     0,
				Args:      []types.T{types.T_varchar, types.T_varchar},
				ReturnTyp: types.T_uint8,
				Fn:        binary.Endswith,
			},
		},
	},
	FINDINSET: {
		Id:     FINDINSET,
		Flag:   plan.Function_STRICT,
		Layout: STANDARD_FUNCTION,
		Overloads: []Function{
			{
				Index:     0,
				Args:      []types.T{types.T_varchar, types.T_varchar},
				ReturnTyp: types.T_uint64,
				Fn:        binary.FindInSet,
			},
		},
	},
	POW: {
		Id:     POW,
		Flag:   plan.Function_STRICT,
		Layout: STANDARD_FUNCTION,
		Overloads: []Function{
			{
				Index:     0,
				Args:      []types.T{types.T_float64, types.T_float64},
				ReturnTyp: types.T_float64,
				Fn:        binary.Power,
			},
		},
	},
	STARTSWITH: {
		Id:     STARTSWITH,
		Flag:   plan.Function_STRICT,
		Layout: STANDARD_FUNCTION,
		Overloads: []Function{
			{
				Index:     0,
				Args:      []types.T{types.T_varchar, types.T_varchar},
				ReturnTyp: types.T_uint8,
				Fn:        binary.Startswith,
			},
		},
	},
	DATE_FORMAT: {
		Id:     DATE_FORMAT,
		Flag:   plan.Function_STRICT,
		Layout: STANDARD_FUNCTION,
		Overloads: []Function{
			{
				Index:     0,
				Args:      []types.T{types.T_datetime, types.T_varchar},
				ReturnTyp: types.T_varchar,
				Fn:        binary.DateFormat,
			},
			{
				Index:     1,
				Args:      []types.T{types.T_datetime, types.T_char},
				ReturnTyp: types.T_varchar,
				Fn:        binary.DateFormat,
			},
		},
	},
	// variadic functions
	CEIL: {
		Id:     CEIL,
		Flag:   plan.Function_STRICT | plan.Function_MONOTONIC,
		Layout: STANDARD_FUNCTION,
		Overloads: []Function{
			{
				Index:     0,
				Args:      []types.T{types.T_uint64},
				ReturnTyp: types.T_uint64,
				Fn:        multi.CeilUint64,
			},
			{
				Index:     1,
				Args:      []types.T{types.T_uint64, types.T_int64},
				ReturnTyp: types.T_uint64,
				Fn:        multi.CeilUint64,
			},
			{
				Index:     2,
				Args:      []types.T{types.T_int64},
				ReturnTyp: types.T_int64,
				Fn:        multi.CeilInt64,
			},
			{
				Index:     3,
				Args:      []types.T{types.T_int64, types.T_int64},
				ReturnTyp: types.T_int64,
				Fn:        multi.CeilInt64,
			},
			{
				Index:     4,
				Args:      []types.T{types.T_float64},
				ReturnTyp: types.T_float64,
				Fn:        multi.CeilFloat64,
			},
			{
				Index:     5,
				Args:      []types.T{types.T_float64, types.T_int64},
				ReturnTyp: types.T_float64,
				Fn:        multi.CeilFloat64,
			},
			{
				Index:     6,
				Args:      []types.T{types.T_decimal128},
				ReturnTyp: types.T_decimal128,
				Fn:        multi.CeilDecimal128,
			},
		},
	},
	FLOOR: {
		Id:     FLOOR,
		Flag:   plan.Function_STRICT | plan.Function_MONOTONIC,
		Layout: STANDARD_FUNCTION,
		Overloads: []Function{
			{
				Index:     0,
				Args:      []types.T{types.T_uint64},
				ReturnTyp: types.T_uint64,
				Fn:        multi.FloorUInt64,
			},
			{
				Index:     1,
				Args:      []types.T{types.T_uint64, types.T_int64},
				ReturnTyp: types.T_uint64,
				Fn:        multi.FloorUInt64,
			},
			{
				Index:     2,
				Args:      []types.T{types.T_int64},
				ReturnTyp: types.T_int64,
				Fn:        multi.FloorInt64,
			},
			{
				Index:     3,
				Args:      []types.T{types.T_int64, types.T_int64},
				ReturnTyp: types.T_int64,
				Fn:        multi.FloorInt64,
			},
			{
				Index:     4,
				Args:      []types.T{types.T_float64},
				ReturnTyp: types.T_float64,
				Fn:        multi.FloorFloat64,
			},
			{
				Index:     5,
				Args:      []types.T{types.T_float64, types.T_int64},
				ReturnTyp: types.T_float64,
				Fn:        multi.FloorFloat64,
			},
			{
				Index:     6,
				Args:      []types.T{types.T_decimal128},
				ReturnTyp: types.T_decimal128,
				Fn:        multi.FloorDecimal128,
			},
		},
	},
	LPAD: {
		Id:     LPAD,
		Flag:   plan.Function_STRICT,
		Layout: STANDARD_FUNCTION,
		Overloads: []Function{
			{
				Index:     0,
				Args:      []types.T{types.T_varchar, types.T_int64, types.T_varchar},
				ReturnTyp: types.T_varchar,
				Fn:        multi.Lpad,
			},
			{
				Index:     1,
				Args:      []types.T{types.T_varchar, types.T_float64, types.T_varchar},
				ReturnTyp: types.T_varchar, Fn: multi.Lpad,
			},
			{
				Index:     2,
				Args:      []types.T{types.T_varchar, types.T_uint64, types.T_varchar},
				ReturnTyp: types.T_varchar, Fn: multi.Lpad,
			},
		},
	},
	PI: {
		Id:     PI,
		Flag:   plan.Function_STRICT | plan.Function_MONOTONIC,
		Layout: STANDARD_FUNCTION,
		Overloads: []Function{
			{
				Index:     0,
				Args:      []types.T{},
				ReturnTyp: types.T_float64,
				Fn:        multi.Pi,
			},
		},
	},
	ROUND: {
		Id:     ROUND,
		Flag:   plan.Function_STRICT | plan.Function_MONOTONIC,
		Layout: STANDARD_FUNCTION,
		Overloads: []Function{
			{
				Index:     0,
				Args:      []types.T{types.T_uint64},
				ReturnTyp: types.T_uint64,
				Fn:        multi.RoundUint64,
			},
			{
				Index:     1,
				Args:      []types.T{types.T_uint64, types.T_int64},
				ReturnTyp: types.T_uint64,
				Fn:        multi.RoundUint64,
			},
			{
				Index:     2,
				Args:      []types.T{types.T_int64},
				ReturnTyp: types.T_int64,
				Fn:        multi.RoundInt64,
			},
			{
				Index:     3,
				Args:      []types.T{types.T_int64, types.T_int64},
				ReturnTyp: types.T_int64,
				Fn:        multi.RoundInt64,
			},
			{
				Index:     4,
				Args:      []types.T{types.T_float64},
				ReturnTyp: types.T_float64,
				Fn:        multi.RoundFloat64,
			},
			{
				Index:     5,
				Args:      []types.T{types.T_float64, types.T_int64},
				ReturnTyp: types.T_float64,
				Fn:        multi.RoundFloat64,
			},
		},
	},
	RPAD: {
		Id:     RPAD,
		Flag:   plan.Function_STRICT,
		Layout: STANDARD_FUNCTION,
		Overloads: []Function{
			{
				Index:     0,
				Args:      []types.T{types.T_varchar, types.T_int64, types.T_int64},
				ReturnTyp: types.T_varchar,
				Fn:        multi.Rpad,
			},
			{
				Index:     1,
				Args:      []types.T{types.T_varchar, types.T_int64, types.T_uint64},
				ReturnTyp: types.T_varchar,
				Fn:        multi.Rpad,
			},
			{
				Index:     2,
				Args:      []types.T{types.T_varchar, types.T_int64, types.T_float64},
				ReturnTyp: types.T_varchar,
				Fn:        multi.Rpad,
			},
			{
				Index:     3,
				Args:      []types.T{types.T_varchar, types.T_int64, types.T_varchar},
				ReturnTyp: types.T_varchar,
				Fn:        multi.Rpad,
			},
			{
				Index:     4,
				Args:      []types.T{types.T_varchar, types.T_int64, types.T_char},
				ReturnTyp: types.T_varchar,
				Fn:        multi.Rpad,
			},
			{
				Index:     5,
				Args:      []types.T{types.T_varchar, types.T_uint64, types.T_int64},
				ReturnTyp: types.T_varchar,
				Fn:        multi.Rpad,
			},
			{
				Index:     6,
				Args:      []types.T{types.T_varchar, types.T_uint64, types.T_uint64},
				ReturnTyp: types.T_varchar,
				Fn:        multi.Rpad,
			},
			{
				Index:     7,
				Args:      []types.T{types.T_varchar, types.T_uint64, types.T_float64},
				ReturnTyp: types.T_varchar,
				Fn:        multi.Rpad,
			},
			{
				Index:     8,
				Args:      []types.T{types.T_varchar, types.T_uint64, types.T_varchar},
				ReturnTyp: types.T_varchar,
				Fn:        multi.Rpad,
			},
			{
				Index:     9,
				Args:      []types.T{types.T_varchar, types.T_uint64, types.T_char},
				ReturnTyp: types.T_varchar,
				Fn:        multi.Rpad,
			},
			{
				Index:     10,
				Args:      []types.T{types.T_varchar, types.T_float64, types.T_int64},
				ReturnTyp: types.T_varchar,
				Fn:        multi.Rpad,
			},
			{
				Index:     11,
				Args:      []types.T{types.T_varchar, types.T_float64, types.T_uint64},
				ReturnTyp: types.T_varchar,
				Fn:        multi.Rpad,
			},
			{
				Index:     12,
				Args:      []types.T{types.T_varchar, types.T_float64, types.T_float64},
				ReturnTyp: types.T_varchar,
				Fn:        multi.Rpad,
			},
			{
				Index:     13,
				Args:      []types.T{types.T_varchar, types.T_float64, types.T_varchar},
				ReturnTyp: types.T_varchar,
				Fn:        multi.Rpad,
			},
			{
				Index:     14,
				Args:      []types.T{types.T_varchar, types.T_float64, types.T_char},
				ReturnTyp: types.T_varchar,
				Fn:        multi.Rpad,
			},
			{
				Index:     15,
				Args:      []types.T{types.T_varchar, types.T_varchar, types.T_int64},
				ReturnTyp: types.T_varchar,
				Fn:        multi.Rpad,
			},
			{
				Index:     16,
				Args:      []types.T{types.T_varchar, types.T_varchar, types.T_uint64},
				ReturnTyp: types.T_varchar,
				Fn:        multi.Rpad,
			},
			{
				Index:     17,
				Args:      []types.T{types.T_varchar, types.T_varchar, types.T_float64},
				ReturnTyp: types.T_varchar,
				Fn:        multi.Rpad,
			},
			{
				Index:     18,
				Args:      []types.T{types.T_varchar, types.T_varchar, types.T_varchar},
				ReturnTyp: types.T_varchar,
				Fn:        multi.Rpad,
			},
			{
				Index:     19,
				Args:      []types.T{types.T_varchar, types.T_varchar, types.T_char},
				ReturnTyp: types.T_varchar,
				Fn:        multi.Rpad,
			},
			{
				Index:     20,
				Args:      []types.T{types.T_varchar, types.T_char, types.T_int64},
				ReturnTyp: types.T_varchar,
				Fn:        multi.Rpad,
			},
			{
				Index:     21,
				Args:      []types.T{types.T_varchar, types.T_char, types.T_uint64},
				ReturnTyp: types.T_varchar,
				Fn:        multi.Rpad,
			},
			{
				Index:     22,
				Args:      []types.T{types.T_varchar, types.T_char, types.T_float64},
				ReturnTyp: types.T_varchar,
				Fn:        multi.Rpad,
			},
			{
				Index:     23,
				Args:      []types.T{types.T_varchar, types.T_char, types.T_varchar},
				ReturnTyp: types.T_varchar,
				Fn:        multi.Rpad,
			},
			{
				Index:     24,
				Args:      []types.T{types.T_varchar, types.T_char, types.T_char},
				ReturnTyp: types.T_varchar,
				Fn:        multi.Rpad,
			},
			{
				Index:     25,
				Args:      []types.T{types.T_char, types.T_int64, types.T_int64},
				ReturnTyp: types.T_char,
				Fn:        multi.Rpad,
			},
			{
				Index:     26,
				Args:      []types.T{types.T_char, types.T_int64, types.T_uint64},
				ReturnTyp: types.T_char,
				Fn:        multi.Rpad,
			},
			{
				Index:     27,
				Args:      []types.T{types.T_char, types.T_int64, types.T_float64},
				ReturnTyp: types.T_char,
				Fn:        multi.Rpad,
			},
			{
				Index:     28,
				Args:      []types.T{types.T_char, types.T_int64, types.T_varchar},
				ReturnTyp: types.T_char,
				Fn:        multi.Rpad,
			},
			{
				Index:     29,
				Args:      []types.T{types.T_char, types.T_int64, types.T_char},
				ReturnTyp: types.T_char,
				Fn:        multi.Rpad,
			},
			{
				Index:     30,
				Args:      []types.T{types.T_char, types.T_uint64, types.T_int64},
				ReturnTyp: types.T_char,
				Fn:        multi.Rpad,
			},
			{
				Index:     31,
				Args:      []types.T{types.T_char, types.T_uint64, types.T_uint64},
				ReturnTyp: types.T_char,
				Fn:        multi.Rpad,
			},
			{
				Index:     32,
				Args:      []types.T{types.T_char, types.T_uint64, types.T_float64},
				ReturnTyp: types.T_char,
				Fn:        multi.Rpad,
			},
			{
				Index:     33,
				Args:      []types.T{types.T_char, types.T_uint64, types.T_varchar},
				ReturnTyp: types.T_char,
				Fn:        multi.Rpad,
			},
			{
				Index:     34,
				Args:      []types.T{types.T_char, types.T_uint64, types.T_char},
				ReturnTyp: types.T_char,
				Fn:        multi.Rpad,
			},
			{
				Index:     35,
				Args:      []types.T{types.T_char, types.T_float64, types.T_int64},
				ReturnTyp: types.T_char,
				Fn:        multi.Rpad,
			},
			{
				Index:     36,
				Args:      []types.T{types.T_char, types.T_float64, types.T_uint64},
				ReturnTyp: types.T_char,
				Fn:        multi.Rpad,
			},
			{
				Index:     37,
				Args:      []types.T{types.T_char, types.T_float64, types.T_float64},
				ReturnTyp: types.T_char,
				Fn:        multi.Rpad,
			},
			{
				Index:     38,
				Args:      []types.T{types.T_char, types.T_float64, types.T_varchar},
				ReturnTyp: types.T_char,
				Fn:        multi.Rpad,
			},
			{
				Index:     39,
				Args:      []types.T{types.T_char, types.T_float64, types.T_char},
				ReturnTyp: types.T_char,
				Fn:        multi.Rpad,
			},
			{
				Index:     40,
				Args:      []types.T{types.T_char, types.T_varchar, types.T_int64},
				ReturnTyp: types.T_char,
				Fn:        multi.Rpad,
			},
			{
				Index:     41,
				Args:      []types.T{types.T_char, types.T_varchar, types.T_uint64},
				ReturnTyp: types.T_char,
				Fn:        multi.Rpad,
			},
			{
				Index:     42,
				Args:      []types.T{types.T_char, types.T_varchar, types.T_float64},
				ReturnTyp: types.T_char,
				Fn:        multi.Rpad,
			},
			{
				Index:     43,
				Args:      []types.T{types.T_char, types.T_varchar, types.T_varchar},
				ReturnTyp: types.T_char,
				Fn:        multi.Rpad,
			},
			{
				Index:     44,
				Args:      []types.T{types.T_char, types.T_varchar, types.T_char},
				ReturnTyp: types.T_char,
				Fn:        multi.Rpad,
			},
			{
				Index:     45,
				Args:      []types.T{types.T_char, types.T_char, types.T_int64},
				ReturnTyp: types.T_char,
				Fn:        multi.Rpad,
			},
			{
				Index:     46,
				Args:      []types.T{types.T_char, types.T_char, types.T_uint64},
				ReturnTyp: types.T_char,
				Fn:        multi.Rpad,
			},
			{
				Index:     47,
				Args:      []types.T{types.T_char, types.T_char, types.T_float64},
				ReturnTyp: types.T_char,
				Fn:        multi.Rpad,
			},
			{
				Index:     48,
				Args:      []types.T{types.T_char, types.T_char, types.T_varchar},
				ReturnTyp: types.T_char,
				Fn:        multi.Rpad,
			},
			{
				Index:     49,
				Args:      []types.T{types.T_char, types.T_char, types.T_char},
				ReturnTyp: types.T_char,
				Fn:        multi.Rpad,
			},
		},
	},
	SUBSTRING: {
		Id:     SUBSTRING,
		Flag:   plan.Function_STRICT,
		Layout: STANDARD_FUNCTION,
		Overloads: []Function{
			{
				Index:     0,
				Args:      []types.T{types.T_varchar, types.T_int64},
				ReturnTyp: types.T_varchar,
				Fn:        multi.Substring,
			},
			{
				Index:     1,
				Args:      []types.T{types.T_varchar, types.T_uint64},
				ReturnTyp: types.T_varchar,
				Fn:        multi.Substring,
			},
			{
				Index:     2,
				Args:      []types.T{types.T_char, types.T_int64},
				ReturnTyp: types.T_char,
				Fn:        multi.Substring,
			},
			{
				Index:     3,
				Args:      []types.T{types.T_char, types.T_uint64},
				ReturnTyp: types.T_char,
				Fn:        multi.Substring,
			},
			{
				Index:     4,
				Args:      []types.T{types.T_char, types.T_float64},
				ReturnTyp: types.T_char,
				Fn:        multi.Substring,
			},
			{
				Index:     5,
				Args:      []types.T{types.T_varchar, types.T_float64, types.T_int64},
				ReturnTyp: types.T_varchar,
				Fn:        multi.Substring,
			},
			{
				Index:     6,
				Args:      []types.T{types.T_varchar, types.T_float64, types.T_uint64},
				ReturnTyp: types.T_varchar,
				Fn:        multi.Substring,
			},
			{
				Index:     7,
				Args:      []types.T{types.T_varchar, types.T_int64, types.T_float64},
				ReturnTyp: types.T_varchar,
				Fn:        multi.Substring,
			},
			{
				Index:     8,
				Args:      []types.T{types.T_varchar, types.T_uint64, types.T_float64},
				ReturnTyp: types.T_varchar,
				Fn:        multi.Substring,
			},
			{
				Index:     9,
				Args:      []types.T{types.T_varchar, types.T_float64, types.T_float64},
				ReturnTyp: types.T_varchar,
				Fn:        multi.Substring,
			},
			{
				Index:     10,
				Args:      []types.T{types.T_varchar, types.T_int64, types.T_int64},
				ReturnTyp: types.T_varchar,
				Fn:        multi.Substring,
			},
			{
				Index:     11,
				Args:      []types.T{types.T_varchar, types.T_int64, types.T_uint64},
				ReturnTyp: types.T_varchar,
				Fn:        multi.Substring,
			},
			{
				Index:     12,
				Args:      []types.T{types.T_varchar, types.T_uint64, types.T_int64},
				ReturnTyp: types.T_varchar,
				Fn:        multi.Substring,
			},
			{
				Index:     13,
				Args:      []types.T{types.T_varchar, types.T_uint64, types.T_uint64},
				ReturnTyp: types.T_varchar,
				Fn:        multi.Substring,
			},
			{
				Index:     14,
				Args:      []types.T{types.T_char, types.T_int64, types.T_int64},
				ReturnTyp: types.T_char,
				Fn:        multi.Substring,
			},
			{
				Index:     15,
				Args:      []types.T{types.T_char, types.T_int64, types.T_uint64},
				ReturnTyp: types.T_char,
				Fn:        multi.Substring,
			},
			{
				Index:     16,
				Args:      []types.T{types.T_char, types.T_uint64, types.T_int64},
				ReturnTyp: types.T_char,
				Fn:        multi.Substring,
			},
			{
				Index:     17,
				Args:      []types.T{types.T_char, types.T_uint64, types.T_uint64},
				ReturnTyp: types.T_char,
				Fn:        multi.Substring,
			},
			{
				Index:     18,
				Args:      []types.T{types.T_blob, types.T_int64, types.T_int64},
				ReturnTyp: types.T_char,
				Fn:        multi.Substring,
			},
			{
				Index:     19,
				Args:      []types.T{types.T_blob, types.T_int64, types.T_uint64},
				ReturnTyp: types.T_char,
				Fn:        multi.Substring,
			},
			{
				Index:     20,
				Args:      []types.T{types.T_blob, types.T_uint64, types.T_int64},
				ReturnTyp: types.T_char,
				Fn:        multi.Substring,
			},
			{
				Index:     21,
				Args:      []types.T{types.T_blob, types.T_uint64, types.T_uint64},
				ReturnTyp: types.T_char,
				Fn:        multi.Substring,
			},

			{
				Index:     22,
				Args:      []types.T{types.T_text, types.T_int64, types.T_int64},
				ReturnTyp: types.T_char,
				Fn:        multi.Substring,
			},
			{
				Index:     23,
				Args:      []types.T{types.T_text, types.T_int64, types.T_uint64},
				ReturnTyp: types.T_char,
				Fn:        multi.Substring,
			},
			{
				Index:     24,
				Args:      []types.T{types.T_text, types.T_uint64, types.T_int64},
				ReturnTyp: types.T_char,
				Fn:        multi.Substring,
			},
			{
				Index:     25,
				Args:      []types.T{types.T_text, types.T_uint64, types.T_uint64},
				ReturnTyp: types.T_char,
				Fn:        multi.Substring,
			},
		},
	},
	FROM_UNIXTIME: {
		Id:     FROM_UNIXTIME,
		Flag:   plan.Function_STRICT,
		Layout: STANDARD_FUNCTION,
		Overloads: []Function{
			{
				Index:     0,
				Volatile:  true,
				Args:      []types.T{types.T_int64},
				ReturnTyp: types.T_datetime,
				Fn:        multi.FromUnixTimeInt64,
			},
			{
				Index:     1,
				Volatile:  true,
				Args:      []types.T{types.T_uint64},
				ReturnTyp: types.T_datetime,
				Fn:        multi.FromUnixTimeUint64,
			},
			{
				Index:     2,
				Volatile:  true,
				Args:      []types.T{types.T_float64},
				ReturnTyp: types.T_datetime,
				Fn:        multi.FromUnixTimeFloat64,
			},
			{
				Index:     3,
				Volatile:  true,
				Args:      []types.T{types.T_int64, types.T_varchar},
				ReturnTyp: types.T_varchar,
				Fn:        multi.FromUnixTimeInt64Format,
			},
			{
				Index:     4,
				Volatile:  true,
				Args:      []types.T{types.T_uint64, types.T_varchar},
				ReturnTyp: types.T_varchar,
				Fn:        multi.FromUnixTimeUint64Format,
			},
			{
				Index:     5,
				Volatile:  true,
				Args:      []types.T{types.T_float64, types.T_varchar},
				ReturnTyp: types.T_varchar,
				Fn:        multi.FromUnixTimeFloat64Format,
			},
		},
	},
	UNIX_TIMESTAMP: {
		Id:     UNIX_TIMESTAMP,
		Flag:   plan.Function_STRICT,
		Layout: STANDARD_FUNCTION,
		Overloads: []Function{
			{
				Index:     0,
				Volatile:  true,
				Args:      []types.T{},
				ReturnTyp: types.T_int64,
				Fn:        multi.UnixTimestamp,
			},
			{
				Index:     1,
				Volatile:  true,
				Args:      []types.T{types.T_timestamp},
				ReturnTyp: types.T_int64,
				Fn:        multi.UnixTimestamp,
			},
			{
				Index:     2,
				Volatile:  true,
				Args:      []types.T{types.T_varchar, types.T_int64},
				ReturnTyp: types.T_int64,
				Fn:        multi.UnixTimestampVarcharToInt64,
			},
			{
				Index:     3,
				Volatile:  true,
				Args:      []types.T{types.T_varchar, types.T_decimal128},
				ReturnTyp: types.T_decimal128,
				Fn:        multi.UnixTimestampVarcharToDecimal128,
			},
		},
	},
	UTC_TIMESTAMP: {
		Id:     UTC_TIMESTAMP,
		Flag:   plan.Function_STRICT,
		Layout: STANDARD_FUNCTION,
		Overloads: []Function{
			{
				Index:     0,
				Args:      []types.T{},
				ReturnTyp: types.T_datetime,
				Fn:        multi.UTCTimestamp,
			},
		},
	},
	DATE_ADD: {
		Id:     DATE_ADD,
		Flag:   plan.Function_STRICT,
		Layout: STANDARD_FUNCTION,
		Overloads: []Function{
			{
				Index:     0,
				Volatile:  true,
				Args:      []types.T{types.T_date, types.T_int64, types.T_int64},
				ReturnTyp: types.T_date,
				Fn:        multi.DateAdd,
			},
			{
				Index:     1,
				Volatile:  true,
				Args:      []types.T{types.T_datetime, types.T_int64, types.T_int64},
				ReturnTyp: types.T_datetime,
				Fn:        multi.DatetimeAdd,
			},
			{
				Index:     2,
				Volatile:  true,
				Args:      []types.T{types.T_varchar, types.T_int64, types.T_int64},
				ReturnTyp: types.T_datetime,
				Fn:        multi.DateStringAdd,
			},
			{
				Index:     3,
				Volatile:  true,
				Args:      []types.T{types.T_char, types.T_int64, types.T_int64},
				ReturnTyp: types.T_datetime,
				Fn:        multi.DateStringAdd,
			},
			{
				Index:     4,
				Volatile:  true,
				Args:      []types.T{types.T_timestamp, types.T_int64, types.T_int64},
				ReturnTyp: types.T_timestamp,
				Fn:        multi.TimeStampAdd,
			},
			{
				Index:     5,
				Volatile:  true,
				Args:      []types.T{types.T_time, types.T_int64, types.T_int64},
				ReturnTyp: types.T_time,
				Fn:        multi.TimeAdd,
			},
		},
	},
	DATE_SUB: {
		Id:     DATE_SUB,
		Flag:   plan.Function_STRICT,
		Layout: STANDARD_FUNCTION,
		Overloads: []Function{
			{
				Index:     0,
				Volatile:  true,
				Args:      []types.T{types.T_date, types.T_int64, types.T_int64},
				ReturnTyp: types.T_date,
				Fn:        multi.DateSub,
			},
			{
				Index:     1,
				Volatile:  true,
				Args:      []types.T{types.T_datetime, types.T_int64, types.T_int64},
				ReturnTyp: types.T_datetime,
				Fn:        multi.DatetimeSub,
			},
			{
				Index:     2,
				Volatile:  true,
				Args:      []types.T{types.T_varchar, types.T_int64, types.T_int64},
				ReturnTyp: types.T_datetime,
				Fn:        multi.DateStringSub,
			},
			{
				Index:     3,
				Volatile:  true,
				Args:      []types.T{types.T_char, types.T_int64, types.T_int64},
				ReturnTyp: types.T_datetime,
				Fn:        multi.DateStringSub,
			},
			{
				Index:     4,
				Volatile:  true,
				Args:      []types.T{types.T_timestamp, types.T_int64, types.T_int64},
				ReturnTyp: types.T_timestamp,
				Fn:        multi.TimeStampSub,
			},
		},
	},
	TAN: {
		Id:     TAN,
		Flag:   plan.Function_STRICT,
		Layout: STANDARD_FUNCTION,
		Overloads: []Function{
			{
				Index:     0,
				Args:      []types.T{types.T_float64},
				ReturnTyp: types.T_float64,
				Fn:        unary.Tan,
			},
		},
	},
	SINH: {
		Id:     SINH,
		Flag:   plan.Function_STRICT,
		Layout: STANDARD_FUNCTION,
		Overloads: []Function{
			{
				Index:     0,
				Args:      []types.T{types.T_float64},
				ReturnTyp: types.T_float64,
				Fn:        unary.Sinh,
			},
		},
	},
	TO_DATE: {
		Id:     TO_DATE,
		Flag:   plan.Function_STRICT,
		Layout: STANDARD_FUNCTION,
		TypeCheckFn: func(_ []Function, inputs []types.T) (overloadIndex int32, _ []types.T) {
			if len(inputs) == 2 {
				if inputs[0] == types.T_char || inputs[0] == types.T_varchar {
					if inputs[1] == types.T_char || inputs[1] == types.T_varchar {
						return int32(0), nil
					}
				}
			}
			return wrongFunctionParameters, nil
		},
		Overloads: []Function{
			{
				Index:     0,
				Args:      []types.T{types.T_varchar, types.T_varchar},
				ReturnTyp: types.T_varchar,
				Fn:        binary.ToDate,
			},
		},
	},
	STR_TO_DATE: {
		Id:     STR_TO_DATE,
		Flag:   plan.Function_STRICT,
		Layout: STANDARD_FUNCTION,
		Overloads: []Function{
			{
				Index:     0,
				Args:      []types.T{types.T_varchar, types.T_varchar, types.T_datetime},
				ReturnTyp: types.T_datetime,
				Fn:        binary.StrToDateTime,
			},
			{
				Index:     1,
				Args:      []types.T{types.T_varchar, types.T_varchar, types.T_date},
				ReturnTyp: types.T_date,
				Fn:        binary.StrToDate,
			},
			{
				Index:     2,
				Args:      []types.T{types.T_varchar, types.T_varchar, types.T_time},
				ReturnTyp: types.T_time,
				Fn:        binary.StrToTime,
			},
			{
				Index:     3,
				Args:      []types.T{types.T_char, types.T_char, types.T_datetime},
				ReturnTyp: types.T_datetime,
				Fn:        binary.StrToDateTime,
			},
			{
				Index:     4,
				Args:      []types.T{types.T_char, types.T_char, types.T_date},
				ReturnTyp: types.T_date,
				Fn:        binary.StrToDate,
			},
			{
				Index:     5,
				Args:      []types.T{types.T_char, types.T_char, types.T_time},
				ReturnTyp: types.T_time,
				Fn:        binary.StrToTime,
			},
		},
	},
	ATAN: {
		Id:     ATAN,
		Flag:   plan.Function_STRICT,
		Layout: STANDARD_FUNCTION,
		Overloads: []Function{
			{
				Index:     0,
				Args:      []types.T{types.T_float64},
				ReturnTyp: types.T_float64,
				Fn:        unary.Atan,
			},
			{
				Index:     1,
				Args:      []types.T{types.T_float64, types.T_float64},
				ReturnTyp: types.T_float64,
				Fn:        unary.Atan,
			},
		},
	},
	COS: {
		Id:     COS,
		Flag:   plan.Function_STRICT,
		Layout: STANDARD_FUNCTION,
		Overloads: []Function{
			{
				Index:     0,
				Args:      []types.T{types.T_float64},
				ReturnTyp: types.T_float64,
				Fn:        unary.Cos,
			},
		},
	},
	COT: {
		Id:     COT,
		Flag:   plan.Function_STRICT,
		Layout: STANDARD_FUNCTION,
		Overloads: []Function{
			{
				Index:     0,
				Args:      []types.T{types.T_float64},
				ReturnTyp: types.T_float64,
				Fn:        unary.Cot,
			},
		},
	},
	TIMESTAMP: {
		Id:     TIMESTAMP,
		Flag:   plan.Function_STRICT,
		Layout: STANDARD_FUNCTION,
		Overloads: []Function{
			{
				Index:     0,
				Volatile:  true,
				Args:      []types.T{types.T_date},
				ReturnTyp: types.T_timestamp,
				Fn:        unary.DateToTimestamp,
			},
			{
				Index:     1,
				Volatile:  true,
				Args:      []types.T{types.T_datetime},
				ReturnTyp: types.T_timestamp,
				Fn:        unary.DatetimeToTimestamp,
			},
			{
				Index:     2,
				Args:      []types.T{types.T_timestamp},
				ReturnTyp: types.T_timestamp,
				Fn:        unary.TimestampToTimestamp,
			},
			{
				Index:     3,
				Volatile:  true,
				Args:      []types.T{types.T_varchar},
				ReturnTyp: types.T_timestamp,
				Fn:        unary.DateStringToTimestamp,
			},
			{
				Index:     4,
				Volatile:  true,
				Args:      []types.T{types.T_char},
				ReturnTyp: types.T_timestamp,
				Fn:        unary.DateStringToTimestamp,
			},
		},
	},
	DATABASE: {
		Id:     DATABASE,
		Flag:   plan.Function_STRICT,
		Layout: STANDARD_FUNCTION,
		Overloads: []Function{
			{
				Index:     0,
				Volatile:  true,
				Args:      []types.T{},
				ReturnTyp: types.T_varchar,
				Fn:        unary.Database,
			},
		},
	},
	USER: {
		Id:     USER,
		Flag:   plan.Function_STRICT,
		Layout: STANDARD_FUNCTION,
		Overloads: []Function{
			{
				Index:     0,
				Volatile:  true,
				Args:      []types.T{},
				ReturnTyp: types.T_varchar,
				Fn:        unary.User,
			},
		},
	},
	CONNECTION_ID: {
		Id:     CONNECTION_ID,
		Flag:   plan.Function_STRICT,
		Layout: STANDARD_FUNCTION,
		Overloads: []Function{
			{
				Index:     0,
				Volatile:  true,
				Args:      []types.T{},
				ReturnTyp: types.T_uint64,
				Fn:        unary.ConnectionID,
			},
		},
	},
	CHARSET: {
		Id:     CHARSET,
		Flag:   plan.Function_STRICT,
		Layout: STANDARD_FUNCTION,
		Overloads: []Function{
			{
				Index:     0,
				Volatile:  true,
				Args:      []types.T{types.T_varchar},
				ReturnTyp: types.T_varchar,
				Fn:        unary.Charset,
			},
		},
	},
	CURRENT_ROLE: {
		Flag:   plan.Function_STRICT,
		Layout: STANDARD_FUNCTION,
		Id:     CURRENT_ROLE,
		Overloads: []Function{
			{
				Index:     0,
				Volatile:  true,
				Args:      []types.T{},
				ReturnTyp: types.T_varchar,
				Fn:        unary.CurrentRole,
			},
		},
	},
	FOUND_ROWS: {
		Id:     FOUND_ROWS,
		Flag:   plan.Function_STRICT,
		Layout: STANDARD_FUNCTION,
		Overloads: []Function{
			{
				Index:     0,
				Volatile:  true,
				Args:      []types.T{},
				ReturnTyp: types.T_uint64,
				Fn:        unary.FoundRows,
			},
		},
	},
	ICULIBVERSION: {
		Id:     ICULIBVERSION,
		Flag:   plan.Function_STRICT,
		Layout: STANDARD_FUNCTION,
		Overloads: []Function{
			{
				Index:     0,
				Volatile:  true,
				Args:      []types.T{},
				ReturnTyp: types.T_varchar,
				Fn:        unary.ICULIBVersion,
			},
		},
	},
	LAST_INSERT_ID: {
		Id:     LAST_INSERT_ID,
		Flag:   plan.Function_STRICT,
		Layout: STANDARD_FUNCTION,
		Overloads: []Function{
			{
				Index:     0,
				Volatile:  true,
				Args:      []types.T{},
				ReturnTyp: types.T_uint64,
				Fn:        unary.LastInsertID,
			},
		},
	},
	ROLES_GRAPHML: {
		Id:     ROLES_GRAPHML,
		Flag:   plan.Function_STRICT,
		Layout: STANDARD_FUNCTION,
		Overloads: []Function{
			{
				Index:     0,
				Volatile:  true,
				Args:      []types.T{},
				ReturnTyp: types.T_varchar,
				Fn:        unary.RolesGraphml,
			},
		},
	},
	ROW_COUNT: {
		Id:     ROW_COUNT,
		Flag:   plan.Function_STRICT,
		Layout: STANDARD_FUNCTION,
		Overloads: []Function{
			{
				Index:     0,
				Volatile:  true,
				Args:      []types.T{},
				ReturnTyp: types.T_uint64,
				Fn:        unary.RowCount,
			},
		},
	},
	VERSION: {
		Id:     VERSION,
		Flag:   plan.Function_STRICT,
		Layout: STANDARD_FUNCTION,
		Overloads: []Function{
			{
				Index:     0,
				Volatile:  true,
				Args:      []types.T{},
				ReturnTyp: types.T_varchar,
				Fn:        unary.Version,
			},
		},
	},
	COLLATION: {
		Id:     COLLATION,
		Flag:   plan.Function_STRICT,
		Layout: STANDARD_FUNCTION,
		Overloads: []Function{
			{
				Index:     0,
				Volatile:  true,
				Args:      []types.T{types.T_varchar},
				ReturnTyp: types.T_varchar,
				Fn:        unary.Collation,
			},
		},
	},
	JSON_EXTRACT: {
		Id:     JSON_EXTRACT,
		Flag:   plan.Function_STRICT,
		Layout: STANDARD_FUNCTION,
		Overloads: []Function{
			{
				Index:     0,
				Volatile:  true,
				Args:      []types.T{types.T_varchar, types.T_varchar},
				ReturnTyp: types.T_json,
				Fn:        binary.JsonExtractByString,
			},
			{
				Index:     1,
				Volatile:  true,
				Args:      []types.T{types.T_json, types.T_varchar},
				ReturnTyp: types.T_json,
				Fn:        binary.JsonExtractByJson,
			},
		},
	},

	ENABLE_FAULT_INJECTION: {
		Id:     ENABLE_FAULT_INJECTION,
		Flag:   plan.Function_INTERNAL,
		Layout: STANDARD_FUNCTION,
		Overloads: []Function{
			{
				Index:     0,
				Volatile:  true,
				Args:      []types.T{},
				ReturnTyp: types.T_bool,
				Fn:        multi.EnableFaultInjection,
			},
		},
	},
	DISABLE_FAULT_INJECTION: {
		Id:     DISABLE_FAULT_INJECTION,
		Flag:   plan.Function_INTERNAL,
		Layout: STANDARD_FUNCTION,
		Overloads: []Function{
			{
				Index:     0,
				Volatile:  true,
				Args:      []types.T{},
				ReturnTyp: types.T_bool,
				Fn:        multi.DisableFaultInjection,
			},
		},
	},
	ADD_FAULT_POINT: {
		Id:     ADD_FAULT_POINT,
		Flag:   plan.Function_INTERNAL,
		Layout: STANDARD_FUNCTION,
		Overloads: []Function{
			{
				Index:     0,
				Volatile:  true,
				Args:      []types.T{types.T_varchar, types.T_varchar, types.T_varchar, types.T_int64, types.T_varchar},
				ReturnTyp: types.T_bool,
				Fn:        multi.AddFaultPoint,
			},
		},
	},
	REMOVE_FAULT_POINT: {
		Id:     REMOVE_FAULT_POINT,
		Flag:   plan.Function_INTERNAL,
		Layout: STANDARD_FUNCTION,
		Overloads: []Function{
			{
				Index:     0,
				Volatile:  true,
				Args:      []types.T{types.T_varchar},
				ReturnTyp: types.T_bool,
				Fn:        multi.RemoveFaultPoint,
			},
		},
	},
	TRIGGER_FAULT_POINT: {
		Id:     REMOVE_FAULT_POINT,
		Flag:   plan.Function_INTERNAL,
		Layout: STANDARD_FUNCTION,
		Overloads: []Function{
			{
				Index:     0,
				Volatile:  true,
				Args:      []types.T{types.T_varchar},
				ReturnTyp: types.T_int64,
				Fn:        multi.TriggerFaultPoint,
			},
		},
	},
	LOAD_FILE: {
		Id:     LOAD_FILE,
		Flag:   plan.Function_STRICT,
		Layout: STANDARD_FUNCTION,
		Overloads: []Function{
			{
				Index:     0,
				Volatile:  true,
				Args:      []types.T{types.T_varchar},
				ReturnTyp: types.T_text,
				Fn:        unary.LoadFile,
			},
			{
				Index:     1,
				Volatile:  true,
				Args:      []types.T{types.T_char},
				ReturnTyp: types.T_text,
				Fn:        unary.LoadFile,
			},
			// {
			// 	Index:     2,
			// 	Args:      []types.T{types.T_text},
			// 	ReturnTyp: types.T_blob,
			// 	Fn:        unary.LoadFile,
			// },
		},
	},
	HEX: {
		Id:     HEX,
		Flag:   plan.Function_STRICT,
		Layout: STANDARD_FUNCTION,
		Overloads: []Function{
			{
				Index:     0,
				Args:      []types.T{types.T_varchar},
				ReturnTyp: types.T_varchar,
				Fn:        unary.HexString,
			},
			{
				Index:     1,
				Args:      []types.T{types.T_char},
				ReturnTyp: types.T_varchar,
				Fn:        unary.HexString,
			},
			{
				Index:     2,
				Args:      []types.T{types.T_int64},
				ReturnTyp: types.T_varchar,
				Fn:        unary.HexInt64,
			},
		},
	},
	SERIAL: {
		Id:     SERIAL,
		Flag:   plan.Function_STRICT,
		Layout: STANDARD_FUNCTION,
		TypeCheckFn: func(_ []Function, inputs []types.T) (overloadIndex int32, ts []types.T) {
			return int32(0), nil
		},
		Overloads: []Function{
			{
				Index:     0,
				Args:      []types.T{},
				ReturnTyp: types.T_varchar,
				Fn:        multi.Serial,
			},
		},
	},
	HASH: {
		Id:     HASH,
		Flag:   plan.Function_STRICT,
		Layout: STANDARD_FUNCTION,
		TypeCheckFn: func(_ []Function, typs []types.T) (int32, []types.T) {
			return 0, typs
		},
		Overloads: []Function{
			{
				Index:     0,
				Args:      []types.T{},
				ReturnTyp: types.T_int64,
				Fn:        multi.Hash,
			},
		},
	},
	BIN: {
		Id:     BIN,
		Flag:   plan.Function_STRICT,
		Layout: STANDARD_FUNCTION,
		Overloads: []Function{
			{
				Index:     0,
				Args:      []types.T{types.T_uint8},
				ReturnTyp: types.T_varchar,
				Fn:        unary.Bin[uint8],
			},
			{
				Index:     1,
				Args:      []types.T{types.T_uint16},
				ReturnTyp: types.T_varchar,
				Fn:        unary.Bin[uint16],
			},
			{
				Index:     2,
				Args:      []types.T{types.T_uint32},
				ReturnTyp: types.T_varchar,
				Fn:        unary.Bin[uint32],
			},
			{
				Index:     3,
				Args:      []types.T{types.T_uint64},
				ReturnTyp: types.T_varchar,
				Fn:        unary.Bin[uint64],
			},
			{
				Index:     4,
				Args:      []types.T{types.T_int8},
				ReturnTyp: types.T_varchar,
				Fn:        unary.Bin[int8],
			},
			{
				Index:     5,
				Args:      []types.T{types.T_int16},
				ReturnTyp: types.T_varchar,
				Fn:        unary.Bin[int16],
			},
			{
				Index:     6,
				Args:      []types.T{types.T_int32},
				ReturnTyp: types.T_varchar,
				Fn:        unary.Bin[int32],
			},
			{
				Index:     7,
				Args:      []types.T{types.T_int64},
				ReturnTyp: types.T_varchar,
				Fn:        unary.Bin[int64],
			},
			{
				Index:     8,
				Args:      []types.T{types.T_float32},
				ReturnTyp: types.T_varchar,
				Fn:        unary.BinFloat[float32],
			},
			{
				Index:     9,
				Args:      []types.T{types.T_float64},
				ReturnTyp: types.T_varchar,
				Fn:        unary.BinFloat[float64],
			},
		},
	},
	REGEXP_INSTR: {
		Id:     REGEXP_INSTR,
		Flag:   plan.Function_STRICT,
		Layout: STANDARD_FUNCTION,
		Overloads: []Function{
			{
				Index:     0,
				Args:      []types.T{types.T_varchar, types.T_varchar},
				ReturnTyp: types.T_int64,
				Fn:        multi.RegularInstr,
			},
			{
				Index:     1,
				Args:      []types.T{types.T_varchar, types.T_varchar, types.T_int64},
				ReturnTyp: types.T_int64,
				Fn:        multi.RegularInstr,
			},
			{
				Index:     2,
				Args:      []types.T{types.T_varchar, types.T_varchar, types.T_int64, types.T_int64},
				ReturnTyp: types.T_int64,
				Fn:        multi.RegularInstr,
			},
			{
				Index:     3,
				Args:      []types.T{types.T_varchar, types.T_varchar, types.T_int64, types.T_int64, types.T_uint8},
				ReturnTyp: types.T_int64,
				Fn:        multi.RegularInstr,
			},
		},
	},
	REGEXP_REPLACE: {
		Id:     REGEXP_REPLACE,
		Flag:   plan.Function_STRICT,
		Layout: STANDARD_FUNCTION,
		Overloads: []Function{
			{
				Index:     0,
				Args:      []types.T{types.T_varchar, types.T_varchar, types.T_varchar},
				ReturnTyp: types.T_varchar,
				Fn:        multi.RegularReplace,
			},
			{
				Index:     1,
				Args:      []types.T{types.T_varchar, types.T_varchar, types.T_varchar, types.T_int64},
				ReturnTyp: types.T_varchar,
				Fn:        multi.RegularReplace,
			},
			{
				Index:     2,
				Args:      []types.T{types.T_varchar, types.T_varchar, types.T_varchar, types.T_int64, types.T_int64},
				ReturnTyp: types.T_varchar,
				Fn:        multi.RegularReplace,
			},
		},
	},
	REGEXP_LIKE: {
		Id:     REGEXP_LIKE,
		Flag:   plan.Function_STRICT,
		Layout: STANDARD_FUNCTION,
		Overloads: []Function{
			{
				Index:     0,
				Args:      []types.T{types.T_varchar, types.T_varchar},
				ReturnTyp: types.T_bool,
				Fn:        multi.RegularLike,
			},
		},
	},
	REGEXP_SUBSTR: {
		Id:     REGEXP_SUBSTR,
		Flag:   plan.Function_STRICT,
		Layout: STANDARD_FUNCTION,
		Overloads: []Function{
			{
				Index:     0,
				Args:      []types.T{types.T_varchar, types.T_varchar},
				ReturnTyp: types.T_varchar,
				Fn:        multi.RegularSubstr,
			},
			{
				Index:     1,
				Args:      []types.T{types.T_varchar, types.T_varchar, types.T_int64},
				ReturnTyp: types.T_varchar,
				Fn:        multi.RegularSubstr,
			},
			{
				Index:     2,
				Args:      []types.T{types.T_varchar, types.T_varchar, types.T_int64, types.T_int64},
				ReturnTyp: types.T_varchar,
				Fn:        multi.RegularSubstr,
			},
		},
	},

	MO_MEMORY_USAGE: {
		Id:     MO_MEMORY_USAGE,
		Flag:   plan.Function_INTERNAL,
		Layout: STANDARD_FUNCTION,
		Overloads: []Function{
			{
				Index:     0,
				Volatile:  true,
				Args:      []types.T{types.T_varchar},
				ReturnTyp: types.T_varchar,
				Fn:        unary.MoMemUsage,
			},
		},
	},

	MO_ENABLE_MEMORY_USAGE_DETAIL: {
		Id:     MO_ENABLE_MEMORY_USAGE_DETAIL,
		Flag:   plan.Function_INTERNAL,
		Layout: STANDARD_FUNCTION,
		Overloads: []Function{
			{
				Index:     0,
				Volatile:  true,
				Args:      []types.T{types.T_varchar},
				ReturnTyp: types.T_varchar,
				Fn:        unary.MoEnableMemUsageDetail,
			},
		},
	},
	MO_DISABLE_MEMORY_USAGE_DETAIL: {
		Id:     MO_DISABLE_MEMORY_USAGE_DETAIL,
		Flag:   plan.Function_INTERNAL,
		Layout: STANDARD_FUNCTION,
		Overloads: []Function{
			{
				Index:     0,
				Volatile:  true,
				Args:      []types.T{types.T_varchar},
				ReturnTyp: types.T_varchar,
				Fn:        unary.MoDisableMemUsageDetail,
			},
		},
	},
	DATEDIFF: {
		Id:     DATEDIFF,
		Flag:   plan.Function_STRICT,
		Layout: STANDARD_FUNCTION,
		Overloads: []Function{
			{
				Index:     0,
				Volatile:  true,
				Args:      []types.T{types.T_date, types.T_date},
				ReturnTyp: types.T_int64,
				Fn:        binary.DateDiff,
			},
		},
	},
	TIMESTAMPDIFF: {
		Id:     TIMESTAMPDIFF,
		Flag:   plan.Function_STRICT,
		Layout: STANDARD_FUNCTION,
		Overloads: []Function{
			{
				Index:     0,
				Volatile:  true,
				Args:      []types.T{types.T_varchar, types.T_datetime, types.T_datetime},
				ReturnTyp: types.T_int64,
				Fn:        multi.TimeStampDiff,
			},
		},
	},
	TIMEDIFF: {
		Id:     TIMEDIFF,
		Flag:   plan.Function_STRICT,
		Layout: STANDARD_FUNCTION,
		Overloads: []Function{
			{
				Index:     0,
				Volatile:  true,
				Args:      []types.T{types.T_time, types.T_time},
				ReturnTyp: types.T_time,
				Fn:        binary.TimeDiff[types.Time],
			},
			{
				Index:     1,
				Volatile:  true,
				Args:      []types.T{types.T_datetime, types.T_datetime},
				ReturnTyp: types.T_time,
				Fn:        binary.TimeDiff[types.Datetime],
			},
		},
	},
	MO_CTL: {
		Id:     MO_CTL,
		Flag:   plan.Function_STRICT,
		Layout: STANDARD_FUNCTION,
		Overloads: []Function{
			{
				Index:     0,
				Volatile:  true,
				Args:      []types.T{types.T_varchar, types.T_varchar, types.T_varchar},
				ReturnTyp: types.T_varchar,
				Fn:        ctl.Handler,
			},
		},
	},
	MO_SHOW_VISIBLE_BIN: {
		Id:     MO_SHOW_VISIBLE_BIN,
		Flag:   plan.Function_STRICT,
		Layout: STANDARD_FUNCTION,
		Overloads: []Function{
			{
				Index:     0,
				Volatile:  true,
				Args:      []types.T{types.T_varchar, types.T_uint8},
				ReturnTyp: types.T_varchar,
				Fn:        binary.ShowVisibleBin,
			},
			{
				Index:     1,
				Volatile:  true,
				Args:      []types.T{types.T_text, types.T_uint8},
				ReturnTyp: types.T_varchar,
				Fn:        binary.ShowVisibleBin,
			},
		},
	},
	FIELD: {
		Id:     FIELD,
		Flag:   plan.Function_STRICT,
		Layout: STANDARD_FUNCTION,
		TypeCheckFn: func(overloads []Function, inputs []types.T) (overloadIndex int32, ts []types.T) {
			l := len(inputs)
			if l < 2 {
				return wrongFunctionParameters, nil
			}

			//If all arguments are strings, all arguments are compared as strings &&
			//If all arguments are numbers, all arguments are compared as numbers.
			returnType := [...]types.T{types.T_varchar, types.T_char, types.T_int8, types.T_int16, types.T_int32, types.T_int64, types.T_uint8, types.T_uint16, types.T_uint32, types.T_uint64, types.T_float32, types.T_float64}
			for i := range returnType {
				if operator.CoalesceTypeCheckFn(inputs, nil, returnType[i]) {
					if i < 2 {
						return 0, nil
					} else {
						return int32(i - 1), nil
					}
				}
			}

			//Otherwise, the arguments are compared as double.
			targetTypes := make([]types.T, l)

			for j := 0; j < l; j++ {
				targetTypes[j] = types.T_float64
			}
			if code, _ := tryToMatch(inputs, targetTypes); code == matchedByConvert {
				return 10, targetTypes
			}

			return wrongFunctionParameters, nil
		},
		Overloads: []Function{
			{
				Index:     0,
				Volatile:  true,
				ReturnTyp: types.T_uint64,
				Fn:        multi.FieldString,
			},
			{
				Index:     1,
				Volatile:  true,
				ReturnTyp: types.T_uint64,
				Fn:        multi.FieldNumber[int8],
			},
			{
				Index:     2,
				Volatile:  true,
				ReturnTyp: types.T_uint64,
				Fn:        multi.FieldNumber[int16],
			},
			{
				Index:     3,
				Volatile:  true,
				ReturnTyp: types.T_uint64,
				Fn:        multi.FieldNumber[int32],
			},
			{
				Index:     4,
				Volatile:  true,
				ReturnTyp: types.T_uint64,
				Fn:        multi.FieldNumber[int64],
			},
			{
				Index:     5,
				Volatile:  true,
				ReturnTyp: types.T_uint64,
				Fn:        multi.FieldNumber[uint8],
			},
			{
				Index:     6,
				Volatile:  true,
				ReturnTyp: types.T_uint64,
				Fn:        multi.FieldNumber[uint16],
			},
			{
				Index:     7,
				Volatile:  true,
				ReturnTyp: types.T_uint64,
				Fn:        multi.FieldNumber[uint32],
			},
			{
				Index:     8,
				Volatile:  true,
				ReturnTyp: types.T_uint64,
				Fn:        multi.FieldNumber[uint64],
			},
			{
				Index:     9,
				Volatile:  true,
				ReturnTyp: types.T_uint64,
				Fn:        multi.FieldNumber[float32],
			},
			{
				Index:     10,
				Volatile:  true,
				ReturnTyp: types.T_uint64,
				Fn:        multi.FieldNumber[float64],
			},
		},
	},
	SUBSTRING_INDEX: {
		Id:     SUBSTRING_INDEX,
		Flag:   plan.Function_STRICT,
		Layout: STANDARD_FUNCTION,
		TypeCheckFn: func(overloads []Function, inputs []types.T) (overloadIndex int32, ts []types.T) {
			l := len(inputs)
			if l != 3 {
				return wrongFunctionParameters, nil
			}

			stringType := [...]types.T{types.T_varchar, types.T_char, types.T_text, types.T_blob}
			numberType := [...]types.T{types.T_int8, types.T_int16, types.T_int32, types.T_int64, types.T_uint8, types.T_uint16, types.T_uint32, types.T_uint64, types.T_float32, types.T_float64}
			//the first and second arg's types
			stringTypeSet := make(map[types.T]bool)
			for _, v := range stringType {
				stringTypeSet[v] = true
			}
			//the third arg's types
			numberTypeSet := make(map[types.T]bool)
			for _, v := range numberType {
				numberTypeSet[v] = true
			}
			if stringTypeSet[inputs[0]] && stringTypeSet[inputs[1]] && numberTypeSet[inputs[2]] {
				return 0, nil
			}

			//otherwise, try to cast
			minCost, minIndex := math.MaxInt32, -1
			convertTypes := make([]types.T, l)
			thirdArgType := [...]types.T{types.T_float64, types.T_uint64, types.T_int64}

			for _, first := range stringType {
				for _, second := range stringType {
					for _, third := range thirdArgType {
						targetTypes := []types.T{first, second, third}
						if code, c := tryToMatch(inputs, targetTypes); code == matchedByConvert {
							if c < minCost {
								minCost = c
								copy(convertTypes, targetTypes)
								minIndex = 0
							}
						}
					}
				}
			}
			if minIndex != -1 {
				return 0, convertTypes
			}

			return wrongFunctionParameters, nil
		},
		Overloads: []Function{
			{
				Index:     0,
				ReturnTyp: types.T_varchar,
				Fn:        multi.SubStrIndex,
			},
		},
	},
	FORMAT: {
		Id:     FORMAT,
		Flag:   plan.Function_STRICT,
		Layout: STANDARD_FUNCTION,
		Overloads: []Function{
			{
				Index:     0,
				Volatile:  true,
				Args:      []types.T{types.T_varchar, types.T_varchar},
				ReturnTyp: types.T_varchar,
				Fn:        multi.Format,
			},
			{
				Index:     1,
				Volatile:  true,
				Args:      []types.T{types.T_varchar, types.T_varchar, types.T_varchar},
				ReturnTyp: types.T_varchar,
				Fn:        multi.Format,
			},
		},
	},
	SLEEP: {
		Id:     SLEEP,
		Flag:   plan.Function_STRICT,
		Layout: STANDARD_FUNCTION,
		Overloads: []Function{
			{
				Index:     0,
				Args:      []types.T{types.T_uint64},
				ReturnTyp: types.T_uint8,
				Volatile:  true,
				Fn:        unary.Sleep[uint64],
			},
			{
				Index:     1,
				Args:      []types.T{types.T_float64},
				ReturnTyp: types.T_uint8,
				Volatile:  true,
				Fn:        unary.Sleep[float64],
			},
		},
	},
<<<<<<< HEAD
	INSTR: {
		Id:     INSTR,
=======
	SPLIT_PART: {
		Id:     SPLIT_PART,
>>>>>>> b3725102
		Flag:   plan.Function_STRICT,
		Layout: STANDARD_FUNCTION,
		Overloads: []Function{
			{
				Index:     0,
<<<<<<< HEAD
				Args:      []types.T{types.T_varchar, types.T_varchar},
				ReturnTyp: types.T_int64,
				Volatile:  false,
				Fn:        binary.Instr,
=======
				Args:      []types.T{types.T_varchar, types.T_varchar, types.T_uint32},
				ReturnTyp: types.T_varchar,
				Volatile:  false,
				Fn:        multi.SplitPart,
>>>>>>> b3725102
			},
		},
	},
}<|MERGE_RESOLUTION|>--- conflicted
+++ resolved
@@ -2699,29 +2699,31 @@
 			},
 		},
 	},
-<<<<<<< HEAD
 	INSTR: {
 		Id:     INSTR,
-=======
+		Flag:   plan.Function_STRICT,
+		Layout: STANDARD_FUNCTION,
+		Overloads: []Function{
+			{
+				Index:     0,
+				Args:      []types.T{types.T_varchar, types.T_varchar},
+				ReturnTyp: types.T_int64,
+				Volatile:  false,
+				Fn:        binary.Instr,
+			},
+		},
+	},
 	SPLIT_PART: {
 		Id:     SPLIT_PART,
->>>>>>> b3725102
-		Flag:   plan.Function_STRICT,
-		Layout: STANDARD_FUNCTION,
-		Overloads: []Function{
-			{
-				Index:     0,
-<<<<<<< HEAD
-				Args:      []types.T{types.T_varchar, types.T_varchar},
-				ReturnTyp: types.T_int64,
-				Volatile:  false,
-				Fn:        binary.Instr,
-=======
+		Flag:   plan.Function_STRICT,
+		Layout: STANDARD_FUNCTION,
+		Overloads: []Function{
+			{
+				Index:     0,
 				Args:      []types.T{types.T_varchar, types.T_varchar, types.T_uint32},
 				ReturnTyp: types.T_varchar,
 				Volatile:  false,
 				Fn:        multi.SplitPart,
->>>>>>> b3725102
 			},
 		},
 	},
