// Copyright 2021 - 2022 Matrix Origin
//
// Licensed under the Apache License, Version 2.0 (the "License");
// you may not use this file except in compliance with the License.
// You may obtain a copy of the License at
//
//      http://www.apache.org/licenses/LICENSE-2.0
//
// Unless required by applicable law or agreed to in writing, software
// distributed under the License is distributed on an "AS IS" BASIS,
// WITHOUT WARRANTIES OR CONDITIONS OF ANY KIND, either express or implied.
// See the License for the specific language governing permissions and
// limitations under the License.

package function

import (
	"github.com/matrixorigin/matrixone/pkg/container/types"
	"github.com/matrixorigin/matrixone/pkg/pb/plan"
	"github.com/matrixorigin/matrixone/pkg/sql/plan/function/builtin/binary"
	"github.com/matrixorigin/matrixone/pkg/sql/plan/function/builtin/multi"
	"github.com/matrixorigin/matrixone/pkg/sql/plan/function/builtin/unary"
)

func initBuiltIns() {
	var err error

	for fid, fs := range builtins {
		err = appendFunction(fid, fs)
		if err != nil {
			panic(err)
		}
	}
}

// builtins contains the builtin function indexed by function id.
var builtins = map[int]Functions{
	ABS: {
		Id:     ABS,
		Flag:   plan.Function_STRICT,
		Layout: STANDARD_FUNCTION,
		Overloads: []Function{
			{
				Index:     0,
				Args:      []types.T{types.T_int64},
				ReturnTyp: types.T_int64,
				Fn:        unary.AbsInt64,
			},
			{
				Index:     1,
				Args:      []types.T{types.T_uint64},
				ReturnTyp: types.T_uint64,
				Fn:        unary.AbsUInt64,
			},
			{
				Index:     2,
				Args:      []types.T{types.T_float64},
				ReturnTyp: types.T_float64,
				Fn:        unary.AbsFloat64,
			},
			{
				Index:     3,
				Args:      []types.T{types.T_decimal128},
				ReturnTyp: types.T_decimal128,
				Fn:        unary.AbsDecimal128,
			},
		},
	},
	ACOS: {
		Id:     ACOS,
		Flag:   plan.Function_STRICT,
		Layout: STANDARD_FUNCTION,
		Overloads: []Function{
			{
				Index:     0,
				Args:      []types.T{types.T_float64},
				ReturnTyp: types.T_float64,
				Fn:        unary.Acos,
			},
		},
	},
	BIT_LENGTH: {
		Id:     BIT_LENGTH,
		Flag:   plan.Function_STRICT,
		Layout: STANDARD_FUNCTION,
		Overloads: []Function{
			{
				Index:     0,
				Args:      []types.T{types.T_char}, // todo? check if there is implicit upcast for char/varchar, it not, register another type or add upcast
				ReturnTyp: types.T_int64,
				Fn:        unary.BitLengthFunc,
			},
		},
	},
	CONCAT_WS: {
		Id:     CONCAT_WS,
		Flag:   plan.Function_STRICT,
		Layout: STANDARD_FUNCTION,
		TypeCheckFn: func(_ []Function, inputs []types.T) (overloadIndex int32, ts []types.T) {
			if len(inputs) > 1 {
				ret := make([]types.T, len(inputs))
				convert := false
				for i, t := range inputs {
					if t != types.T_char && t != types.T_varchar && t != types.T_any && t != types.T_blob && t != types.T_text {
						if castTable[t][types.T_varchar] {
							ret[i] = types.T_varchar
							convert = true
							continue
						}
						return wrongFunctionParameters, nil
					}
					ret[i] = t
				}
				if convert {
					return int32(0), ret
				}
				return int32(0), nil
			}
			return wrongFunctionParameters, nil
		},
		Overloads: []Function{
			{
				Index:     0,
				Args:      []types.T{},
				ReturnTyp: types.T_varchar,
				Fn:        multi.Concat_ws,
			},
		},
	},
	CONCAT: {
		Id:     CONCAT,
		Flag:   plan.Function_STRICT,
		Layout: STANDARD_FUNCTION,
		TypeCheckFn: func(_ []Function, inputs []types.T) (overloadIndex int32, ts []types.T) {
			if len(inputs) > 1 {
				ret := make([]types.T, len(inputs))
				convert := false
				for i, t := range inputs {
					if t != types.T_char && t != types.T_varchar && t != types.T_any && t != types.T_blob && t != types.T_text {
						if castTable[t][types.T_varchar] {
							ret[i] = types.T_varchar
							convert = true
							continue
						}
						return wrongFunctionParameters, nil
					}
					ret[i] = t
				}
				if convert {
					return int32(0), ret
				}
				return int32(0), nil
			}
			return wrongFunctionParameters, nil
		},
		Overloads: []Function{
			{
				Index:     0,
				Args:      []types.T{},
				ReturnTyp: types.T_varchar,
				Fn:        multi.Concat,
			},
		},
	},
	CURRENT_TIMESTAMP: {
		Id:     CURRENT_TIMESTAMP,
		Flag:   plan.Function_STRICT,
		Layout: STANDARD_FUNCTION,
		TypeCheckFn: func(_ []Function, inputs []types.T) (overloadIndex int32, ts []types.T) {
			if len(inputs) == 0 {
				return int32(0), nil
			}
			if len(inputs) == 1 && inputs[0] == types.T_int64 {
				return int32(0), nil
			}
			return wrongFunctionParameters, nil
		},
		Overloads: []Function{
			{
				Index:     0,
				Volatile:  true,
				Args:      []types.T{},
				ReturnTyp: types.T_timestamp,
				Fn:        multi.CurrentTimestamp,
			},
		},
	},
	UUID: {
		// uuid function contains a hidden placeholder parameter
		Id:     UUID,
		Flag:   plan.Function_STRICT,
		Layout: STANDARD_FUNCTION,
		TypeCheckFn: func(_ []Function, inputs []types.T) (overloadIndex int32, ts []types.T) {
			if len(inputs) == 0 {
				return int32(0), nil
			}
			return wrongFunctionParameters, nil
		},
		Overloads: []Function{
			{
				Index:         0,
				Volatile:      true,
				AppendHideArg: true,
				ReturnTyp:     types.T_varchar,
				Fn:            multi.UUID,
			},
		},
	},
	DATE: {
		Id:     DATE,
		Flag:   plan.Function_STRICT,
		Layout: STANDARD_FUNCTION,
		Overloads: []Function{
			{
				Index:     0,
				Args:      []types.T{types.T_date},
				ReturnTyp: types.T_date,
				Fn:        unary.DateToDate,
			},
			{
				Index:     1,
				Args:      []types.T{types.T_datetime},
				ReturnTyp: types.T_date,
				Fn:        unary.DatetimeToDate,
			},
			{
				Index:     2,
<<<<<<< HEAD
				Flag:      plan.Function_STRICT,
				Layout:    STANDARD_FUNCTION,
				Args:      []types.T{types.T_time},
				ReturnTyp: types.T_date,
				Fn:        unary.TimeToDate,
			},
			{
				Index:     3,
				Flag:      plan.Function_STRICT,
				Layout:    STANDARD_FUNCTION,
=======
>>>>>>> f4964cfe
				Args:      []types.T{types.T_varchar},
				ReturnTyp: types.T_date,
				Fn:        unary.DateStringToDate,
			},
			{
<<<<<<< HEAD
				Index:     4,
				Flag:      plan.Function_STRICT,
				Layout:    STANDARD_FUNCTION,
=======
				Index:     3,
>>>>>>> f4964cfe
				Args:      []types.T{types.T_char},
				ReturnTyp: types.T_date,
				Fn:        unary.DateStringToDate,
			},
		},
	},
	TIME: {
		Id: TIME,
		Overloads: []Function{
			{
				Index:     0,
				Flag:      plan.Function_STRICT,
				Layout:    STANDARD_FUNCTION,
				Args:      []types.T{types.T_time},
				ReturnTyp: types.T_time,
				Fn:        unary.TimeToTime,
			},
			{
				Index:     1,
				Flag:      plan.Function_STRICT,
				Layout:    STANDARD_FUNCTION,
				Args:      []types.T{types.T_date},
				ReturnTyp: types.T_time,
				Fn:        unary.DateToTime,
			},
			{
				Index:     2,
				Flag:      plan.Function_STRICT,
				Layout:    STANDARD_FUNCTION,
				Args:      []types.T{types.T_datetime},
				ReturnTyp: types.T_time,
				Fn:        unary.DatetimeToTime,
			},
			{
				Index:     3,
				Flag:      plan.Function_STRICT,
				Layout:    STANDARD_FUNCTION,
				Args:      []types.T{types.T_varchar},
				ReturnTyp: types.T_time,
				Fn:        unary.DateStringToTime,
			},
			{
				Index:     4,
				Flag:      plan.Function_STRICT,
				Layout:    STANDARD_FUNCTION,
				Args:      []types.T{types.T_char},
				ReturnTyp: types.T_time,
				Fn:        unary.DateStringToTime,
			},
		},
	},
	HOUR: {
		Id:     HOUR,
		Flag:   plan.Function_STRICT,
		Layout: STANDARD_FUNCTION,
		Overloads: []Function{
			{
				Index:     0,
				Args:      []types.T{types.T_timestamp},
				ReturnTyp: types.T_uint8,
				Fn:        unary.TimestampToHour,
			},
			{
				Index:     1,
				Args:      []types.T{types.T_datetime},
				ReturnTyp: types.T_uint8,
				Fn:        unary.DatetimeToHour,
			},
		},
	},
	MINUTE: {
		Id:     MINUTE,
		Flag:   plan.Function_STRICT,
		Layout: STANDARD_FUNCTION,
		Overloads: []Function{
			{
				Index:     0,
				Args:      []types.T{types.T_timestamp},
				ReturnTyp: types.T_uint8,
				Fn:        unary.TimestampToMinute,
			},
			{
				Index:     1,
				Args:      []types.T{types.T_datetime},
				ReturnTyp: types.T_uint8,
				Fn:        unary.DatetimeToMinute,
			},
		},
	},
	SECOND: {
		Id:     SECOND,
		Flag:   plan.Function_STRICT,
		Layout: STANDARD_FUNCTION,
		Overloads: []Function{
			{
				Index:     0,
				Args:      []types.T{types.T_timestamp},
				ReturnTyp: types.T_uint8,
				Fn:        unary.TimestampToSecond,
			},
			{
				Index:     1,
				Args:      []types.T{types.T_datetime},
				ReturnTyp: types.T_uint8,
				Fn:        unary.DatetimeToSecond,
			},
		},
	},
	DAY: {
		Id:     DAY,
		Flag:   plan.Function_STRICT,
		Layout: STANDARD_FUNCTION,
		Overloads: []Function{
			{
				Index:     0,
				Args:      []types.T{types.T_date},
				ReturnTyp: types.T_uint8,
				Fn:        unary.DateToDay,
			},
			{
				Index:     1,
				Args:      []types.T{types.T_datetime},
				ReturnTyp: types.T_uint8,
				Fn:        unary.DatetimeToDay,
			},
		},
	},
	DAYOFYEAR: {
		Id:     DAYOFYEAR,
		Flag:   plan.Function_STRICT,
		Layout: STANDARD_FUNCTION,
		Overloads: []Function{
			{
				Index:     0,
				Args:      []types.T{types.T_date},
				ReturnTyp: types.T_uint16,
				Fn:        unary.DayOfYear,
			},
		},
	},
	EMPTY: {
		Id:     EMPTY,
		Flag:   plan.Function_STRICT,
		Layout: STANDARD_FUNCTION,
		Overloads: []Function{
			{
				Index:     0,
				Args:      []types.T{types.T_char},
				ReturnTyp: types.T_uint8,
				Fn:        unary.Empty,
			},
		},
	},
	EXP: {
		Id:     EXP,
		Flag:   plan.Function_STRICT,
		Layout: STANDARD_FUNCTION,
		Overloads: []Function{
			{
				Index:     0,
				Args:      []types.T{types.T_float64},
				ReturnTyp: types.T_float64,
				Fn:        unary.Exp,
			},
		},
	},
	EXTRACT: {
		Id:     EXTRACT,
		Flag:   plan.Function_STRICT,
		Layout: STANDARD_FUNCTION,
		Overloads: []Function{
			{
				Index:     0,
				Args:      []types.T{types.T_varchar, types.T_datetime},
				ReturnTyp: types.T_varchar,
				Fn:        binary.ExtractFromDatetime,
			},
			{
				Index:     1,
				Args:      []types.T{types.T_varchar, types.T_date},
				ReturnTyp: types.T_uint32,
				Fn:        binary.ExtractFromDate,
			},
		},
	},
	LENGTH: {
		Id:     LENGTH,
		Flag:   plan.Function_STRICT,
		Layout: STANDARD_FUNCTION,
		Overloads: []Function{
			{
				Index:     0,
				Args:      []types.T{types.T_char},
				ReturnTyp: types.T_int64,
				Fn:        unary.Length,
			},
			{
				Index:     1,
				Args:      []types.T{types.T_blob},
				ReturnTyp: types.T_int64,
				Fn:        unary.Length,
			},
			{
				Index:     2,
				Args:      []types.T{types.T_text},
				ReturnTyp: types.T_int64,
				Fn:        unary.Length,
			},
		},
	},
	LENGTH_UTF8: {
		Id:     LENGTH_UTF8,
		Flag:   plan.Function_STRICT,
		Layout: STANDARD_FUNCTION,
		Overloads: []Function{
			{
				Index:     0,
				Args:      []types.T{types.T_varchar},
				ReturnTyp: types.T_uint64, Fn: unary.LengthUTF8,
			},
			{
				Index:     1,
				Args:      []types.T{types.T_char},
				ReturnTyp: types.T_uint64,
				Fn:        unary.LengthUTF8,
			},
		},
	},
	LN: {
		Id:     LN,
		Flag:   plan.Function_STRICT,
		Layout: STANDARD_FUNCTION,
		Overloads: []Function{
			{
				Index:     0,
				Args:      []types.T{types.T_float64},
				ReturnTyp: types.T_float64,
				Fn:        unary.Ln,
			},
		},
	},
	LOG: {
		Id:     LOG,
		Flag:   plan.Function_STRICT,
		Layout: STANDARD_FUNCTION,
		Overloads: []Function{
			{
				Index:     0,
				Args:      []types.T{types.T_float64},
				ReturnTyp: types.T_float64,
				Fn:        unary.Log,
			},
			{
				Index:     1,
				Args:      []types.T{types.T_float64, types.T_float64},
				ReturnTyp: types.T_float64,
				Fn:        unary.Log,
			},
		},
	},
	LTRIM: {
		Id:     LTRIM,
		Flag:   plan.Function_STRICT,
		Layout: STANDARD_FUNCTION,
		Overloads: []Function{
			{
				Index:     0,
				Args:      []types.T{types.T_char},
				ReturnTyp: types.T_varchar,
				Fn:        unary.Ltrim,
			},
		},
	},
	MONTH: {
		Id:     MONTH,
		Flag:   plan.Function_STRICT,
		Layout: STANDARD_FUNCTION,
		Overloads: []Function{
			{
				Index:     0,
				Args:      []types.T{types.T_date},
				ReturnTyp: types.T_uint8,
				Fn:        unary.DateToMonth,
			},
			{
				Index:     1,
				Args:      []types.T{types.T_datetime},
				ReturnTyp: types.T_uint8,
				Fn:        unary.DatetimeToMonth,
			},
			{
				Index:     2,
				Args:      []types.T{types.T_varchar},
				ReturnTyp: types.T_uint8,
				Fn:        unary.DateStringToMonth,
			},
		},
	},
	OCT: {
		Id:     OCT,
		Flag:   plan.Function_STRICT,
		Layout: STANDARD_FUNCTION,
		Overloads: []Function{
			{
				Index:     0,
				Args:      []types.T{types.T_uint8},
				ReturnTyp: types.T_decimal128,
				Fn:        unary.Oct[uint8],
			},
			{
				Index:     1,
				Args:      []types.T{types.T_uint16},
				ReturnTyp: types.T_decimal128,
				Fn:        unary.Oct[uint16],
			},
			{
				Index:     2,
				Args:      []types.T{types.T_uint32},
				ReturnTyp: types.T_decimal128,
				Fn:        unary.Oct[uint32],
			},
			{
				Index:     3,
				Args:      []types.T{types.T_uint64},
				ReturnTyp: types.T_decimal128,
				Fn:        unary.Oct[uint64],
			},
			{
				Index:     4,
				Args:      []types.T{types.T_int8},
				ReturnTyp: types.T_decimal128,
				Fn:        unary.Oct[int8],
			},
			{
				Index:     5,
				Args:      []types.T{types.T_int16},
				ReturnTyp: types.T_decimal128,
				Fn:        unary.Oct[int16],
			},
			{
				Index:     6,
				Args:      []types.T{types.T_int32},
				ReturnTyp: types.T_decimal128,
				Fn:        unary.Oct[int32],
			},
			{
				Index:     7,
				Args:      []types.T{types.T_int64},
				ReturnTyp: types.T_decimal128,
				Fn:        unary.Oct[int64],
			},
			{
				Index:     8,
				Args:      []types.T{types.T_float32},
				ReturnTyp: types.T_decimal128,
				Fn:        unary.OctFloat[float32],
			},
			{
				Index:     9,
				Args:      []types.T{types.T_float64},
				ReturnTyp: types.T_decimal128,
				Fn:        unary.OctFloat[float64],
			},
		},
	},
	REVERSE: {
		Id:     REVERSE,
		Flag:   plan.Function_STRICT,
		Layout: STANDARD_FUNCTION,
		Overloads: []Function{
			{
				Index:     0,
				Args:      []types.T{types.T_char},
				ReturnTyp: types.T_varchar,
				Fn:        unary.Reverse,
			},
		},
	},
	RTRIM: {
		Id:     RTRIM,
		Flag:   plan.Function_STRICT,
		Layout: STANDARD_FUNCTION,
		Overloads: []Function{
			{
				Index:     0,
				Args:      []types.T{types.T_char},
				ReturnTyp: types.T_varchar,
				Fn:        unary.Rtrim,
			},
		},
	},
	LEFT: {
		Id:     LEFT,
		Flag:   plan.Function_STRICT,
		Layout: STANDARD_FUNCTION,
		Overloads: []Function{
			{
				Index:     0,
				Args:      []types.T{types.T_varchar, types.T_int64},
				ReturnTyp: types.T_varchar,
				Fn:        binary.Left,
			},
			{
				Index:     1,
				Args:      []types.T{types.T_char, types.T_int64},
				ReturnTyp: types.T_char,
				Fn:        binary.Left,
			},
		},
	},
	SIN: {
		Id:     SIN,
		Flag:   plan.Function_STRICT,
		Layout: STANDARD_FUNCTION,
		Overloads: []Function{
			{
				Index:     0,
				Args:      []types.T{types.T_float64},
				ReturnTyp: types.T_float64,
				Fn:        unary.Sin,
			},
		},
	},
	SPACE: {
		Id:     SPACE,
		Flag:   plan.Function_STRICT,
		Layout: STANDARD_FUNCTION,
		Overloads: []Function{
			{
				Index:     0,
				Args:      []types.T{types.T_uint64},
				ReturnTyp: types.T_varchar,
				Fn:        unary.SpaceNumber[uint64],
			},
			{
				Index:     1,
				Args:      []types.T{types.T_int64},
				ReturnTyp: types.T_varchar,
				Fn:        unary.SpaceNumber[int64],
			},
		},
	},
	WEEK: {
		Id:     WEEK,
		Flag:   plan.Function_STRICT,
		Layout: STANDARD_FUNCTION,
		Overloads: []Function{
			{
				Index:     0,
				Args:      []types.T{types.T_date},
				ReturnTyp: types.T_uint8,
				Fn:        unary.DateToWeek,
			},
			{
				Index:     1,
				Args:      []types.T{types.T_datetime},
				ReturnTyp: types.T_uint8,
				Fn:        unary.DatetimeToWeek,
			},
		},
	},
	WEEKDAY: {
		Id:     WEEKDAY,
		Flag:   plan.Function_STRICT,
		Layout: STANDARD_FUNCTION,
		Overloads: []Function{
			{
				Index:     0,
				Args:      []types.T{types.T_date},
				ReturnTyp: types.T_int64,
				Fn:        unary.DateToWeekday,
			},
			{
				Index:     1,
				Args:      []types.T{types.T_datetime},
				ReturnTyp: types.T_int64,
				Fn:        unary.DatetimeToWeekday,
			},
		},
	},
	YEAR: {
		Id:     YEAR,
		Flag:   plan.Function_STRICT,
		Layout: STANDARD_FUNCTION,
		Overloads: []Function{
			{
				Index:     0,
				Args:      []types.T{types.T_date},
				ReturnTyp: types.T_int64,
				Fn:        unary.DateToYear,
			},
			{
				Index:     1,
				Args:      []types.T{types.T_datetime},
				ReturnTyp: types.T_int64,
				Fn:        unary.DatetimeToYear,
			},
			{
				Index:     2,
				Args:      []types.T{types.T_varchar},
				ReturnTyp: types.T_int64,
				Fn:        unary.DateStringToYear,
			},
		},
	},
	// binary functions
	ENDSWITH: {
		Id:     ENDSWITH,
		Flag:   plan.Function_STRICT,
		Layout: STANDARD_FUNCTION,
		Overloads: []Function{
			{
				Index:     0,
				Args:      []types.T{types.T_varchar, types.T_varchar},
				ReturnTyp: types.T_uint8,
				Fn:        binary.Endswith,
			},
		},
	},
	FINDINSET: {
		Id:     FINDINSET,
		Flag:   plan.Function_STRICT,
		Layout: STANDARD_FUNCTION,
		Overloads: []Function{
			{
				Index:     0,
				Args:      []types.T{types.T_varchar, types.T_varchar},
				ReturnTyp: types.T_uint64,
				Fn:        binary.FindInSet,
			},
		},
	},
	POW: {
		Id:     POW,
		Flag:   plan.Function_STRICT,
		Layout: STANDARD_FUNCTION,
		Overloads: []Function{
			{
				Index:     0,
				Args:      []types.T{types.T_float64, types.T_float64},
				ReturnTyp: types.T_float64,
				Fn:        binary.Power,
			},
		},
	},
	STARTSWITH: {
		Id:     STARTSWITH,
		Flag:   plan.Function_STRICT,
		Layout: STANDARD_FUNCTION,
		Overloads: []Function{
			{
				Index:     0,
				Args:      []types.T{types.T_varchar, types.T_varchar},
				ReturnTyp: types.T_uint8,
				Fn:        binary.Startswith,
			},
		},
	},
	DATE_FORMAT: {
		Id:     DATE_FORMAT,
		Flag:   plan.Function_STRICT,
		Layout: STANDARD_FUNCTION,
		Overloads: []Function{
			{
				Index:     0,
				Args:      []types.T{types.T_datetime, types.T_varchar},
				ReturnTyp: types.T_varchar,
				Fn:        binary.DateFormat,
			},
			{
				Index:     1,
				Args:      []types.T{types.T_datetime, types.T_char},
				ReturnTyp: types.T_varchar,
				Fn:        binary.DateFormat,
			},
		},
	},
	// variadic functions
	CEIL: {
		Id:     CEIL,
		Flag:   plan.Function_STRICT,
		Layout: STANDARD_FUNCTION,
		Overloads: []Function{
			{
				Index:     0,
				Args:      []types.T{types.T_uint64},
				ReturnTyp: types.T_uint64,
				Fn:        multi.CeilUint64,
			},
			{
				Index:     1,
				Args:      []types.T{types.T_uint64, types.T_int64},
				ReturnTyp: types.T_uint64,
				Fn:        multi.CeilUint64,
			},
			{
				Index:     2,
				Args:      []types.T{types.T_int64},
				ReturnTyp: types.T_int64,
				Fn:        multi.CeilInt64,
			},
			{
				Index:     3,
				Args:      []types.T{types.T_int64, types.T_int64},
				ReturnTyp: types.T_int64,
				Fn:        multi.CeilInt64,
			},
			{
				Index:     4,
				Args:      []types.T{types.T_float64},
				ReturnTyp: types.T_float64,
				Fn:        multi.CeilFloat64,
			},
			{
				Index:     5,
				Args:      []types.T{types.T_float64, types.T_int64},
				ReturnTyp: types.T_float64,
				Fn:        multi.CeilFloat64,
			},
			{
				Index:     6,
				Args:      []types.T{types.T_decimal128},
				ReturnTyp: types.T_decimal128,
				Fn:        multi.CeilDecimal128,
			},
		},
	},
	FLOOR: {
		Id:     FLOOR,
		Flag:   plan.Function_STRICT,
		Layout: STANDARD_FUNCTION,
		Overloads: []Function{
			{
				Index:     0,
				Args:      []types.T{types.T_uint64},
				ReturnTyp: types.T_uint64,
				Fn:        multi.FloorUInt64,
			},
			{
				Index:     1,
				Args:      []types.T{types.T_uint64, types.T_int64},
				ReturnTyp: types.T_uint64,
				Fn:        multi.FloorUInt64,
			},
			{
				Index:     2,
				Args:      []types.T{types.T_int64},
				ReturnTyp: types.T_int64,
				Fn:        multi.FloorInt64,
			},
			{
				Index:     3,
				Args:      []types.T{types.T_int64, types.T_int64},
				ReturnTyp: types.T_int64,
				Fn:        multi.FloorInt64,
			},
			{
				Index:     4,
				Args:      []types.T{types.T_float64},
				ReturnTyp: types.T_float64,
				Fn:        multi.FloorFloat64,
			},
			{
				Index:     5,
				Args:      []types.T{types.T_float64, types.T_int64},
				ReturnTyp: types.T_float64,
				Fn:        multi.FloorFloat64,
			},
			{
				Index:     6,
				Args:      []types.T{types.T_decimal128},
				ReturnTyp: types.T_decimal128,
				Fn:        multi.FloorDecimal128,
			},
		},
	},
	LPAD: {
		Id:     LPAD,
		Flag:   plan.Function_STRICT,
		Layout: STANDARD_FUNCTION,
		Overloads: []Function{
			{
				Index:     0,
				Args:      []types.T{types.T_varchar, types.T_int64, types.T_varchar},
				ReturnTyp: types.T_varchar,
				Fn:        multi.Lpad,
			},
			{
				Index:     1,
				Args:      []types.T{types.T_varchar, types.T_float64, types.T_varchar},
				ReturnTyp: types.T_varchar, Fn: multi.Lpad,
			},
			{
				Index:     2,
				Args:      []types.T{types.T_varchar, types.T_uint64, types.T_varchar},
				ReturnTyp: types.T_varchar, Fn: multi.Lpad,
			},
		},
	},
	PI: {
		Id:     PI,
		Flag:   plan.Function_STRICT,
		Layout: STANDARD_FUNCTION,
		Overloads: []Function{
			{
				Index:     0,
				Args:      []types.T{},
				ReturnTyp: types.T_float64,
				Fn:        multi.Pi,
			},
		},
	},
	ROUND: {
		Id:     ROUND,
		Flag:   plan.Function_STRICT,
		Layout: STANDARD_FUNCTION,
		Overloads: []Function{
			{
				Index:     0,
				Args:      []types.T{types.T_uint64},
				ReturnTyp: types.T_uint64,
				Fn:        multi.RoundUint64,
			},
			{
				Index:     1,
				Args:      []types.T{types.T_uint64, types.T_int64},
				ReturnTyp: types.T_uint64,
				Fn:        multi.RoundUint64,
			},
			{
				Index:     2,
				Args:      []types.T{types.T_int64},
				ReturnTyp: types.T_int64,
				Fn:        multi.RoundInt64,
			},
			{
				Index:     3,
				Args:      []types.T{types.T_int64, types.T_int64},
				ReturnTyp: types.T_int64,
				Fn:        multi.RoundInt64,
			},
			{
				Index:     4,
				Args:      []types.T{types.T_float64},
				ReturnTyp: types.T_float64,
				Fn:        multi.RoundFloat64,
			},
			{
				Index:     5,
				Args:      []types.T{types.T_float64, types.T_int64},
				ReturnTyp: types.T_float64,
				Fn:        multi.RoundFloat64,
			},
		},
	},
	RPAD: {
		Id:     RPAD,
		Flag:   plan.Function_STRICT,
		Layout: STANDARD_FUNCTION,
		Overloads: []Function{
			{
				Index:     0,
				Args:      []types.T{types.T_varchar, types.T_int64, types.T_int64},
				ReturnTyp: types.T_varchar,
				Fn:        multi.Rpad,
			},
			{
				Index:     1,
				Args:      []types.T{types.T_varchar, types.T_int64, types.T_uint64},
				ReturnTyp: types.T_varchar,
				Fn:        multi.Rpad,
			},
			{
				Index:     2,
				Args:      []types.T{types.T_varchar, types.T_int64, types.T_float64},
				ReturnTyp: types.T_varchar,
				Fn:        multi.Rpad,
			},
			{
				Index:     3,
				Args:      []types.T{types.T_varchar, types.T_int64, types.T_varchar},
				ReturnTyp: types.T_varchar,
				Fn:        multi.Rpad,
			},
			{
				Index:     4,
				Args:      []types.T{types.T_varchar, types.T_int64, types.T_char},
				ReturnTyp: types.T_varchar,
				Fn:        multi.Rpad,
			},
			{
				Index:     5,
				Args:      []types.T{types.T_varchar, types.T_uint64, types.T_int64},
				ReturnTyp: types.T_varchar,
				Fn:        multi.Rpad,
			},
			{
				Index:     6,
				Args:      []types.T{types.T_varchar, types.T_uint64, types.T_uint64},
				ReturnTyp: types.T_varchar,
				Fn:        multi.Rpad,
			},
			{
				Index:     7,
				Args:      []types.T{types.T_varchar, types.T_uint64, types.T_float64},
				ReturnTyp: types.T_varchar,
				Fn:        multi.Rpad,
			},
			{
				Index:     8,
				Args:      []types.T{types.T_varchar, types.T_uint64, types.T_varchar},
				ReturnTyp: types.T_varchar,
				Fn:        multi.Rpad,
			},
			{
				Index:     9,
				Args:      []types.T{types.T_varchar, types.T_uint64, types.T_char},
				ReturnTyp: types.T_varchar,
				Fn:        multi.Rpad,
			},
			{
				Index:     10,
				Args:      []types.T{types.T_varchar, types.T_float64, types.T_int64},
				ReturnTyp: types.T_varchar,
				Fn:        multi.Rpad,
			},
			{
				Index:     11,
				Args:      []types.T{types.T_varchar, types.T_float64, types.T_uint64},
				ReturnTyp: types.T_varchar,
				Fn:        multi.Rpad,
			},
			{
				Index:     12,
				Args:      []types.T{types.T_varchar, types.T_float64, types.T_float64},
				ReturnTyp: types.T_varchar,
				Fn:        multi.Rpad,
			},
			{
				Index:     13,
				Args:      []types.T{types.T_varchar, types.T_float64, types.T_varchar},
				ReturnTyp: types.T_varchar,
				Fn:        multi.Rpad,
			},
			{
				Index:     14,
				Args:      []types.T{types.T_varchar, types.T_float64, types.T_char},
				ReturnTyp: types.T_varchar,
				Fn:        multi.Rpad,
			},
			{
				Index:     15,
				Args:      []types.T{types.T_varchar, types.T_varchar, types.T_int64},
				ReturnTyp: types.T_varchar,
				Fn:        multi.Rpad,
			},
			{
				Index:     16,
				Args:      []types.T{types.T_varchar, types.T_varchar, types.T_uint64},
				ReturnTyp: types.T_varchar,
				Fn:        multi.Rpad,
			},
			{
				Index:     17,
				Args:      []types.T{types.T_varchar, types.T_varchar, types.T_float64},
				ReturnTyp: types.T_varchar,
				Fn:        multi.Rpad,
			},
			{
				Index:     18,
				Args:      []types.T{types.T_varchar, types.T_varchar, types.T_varchar},
				ReturnTyp: types.T_varchar,
				Fn:        multi.Rpad,
			},
			{
				Index:     19,
				Args:      []types.T{types.T_varchar, types.T_varchar, types.T_char},
				ReturnTyp: types.T_varchar,
				Fn:        multi.Rpad,
			},
			{
				Index:     20,
				Args:      []types.T{types.T_varchar, types.T_char, types.T_int64},
				ReturnTyp: types.T_varchar,
				Fn:        multi.Rpad,
			},
			{
				Index:     21,
				Args:      []types.T{types.T_varchar, types.T_char, types.T_uint64},
				ReturnTyp: types.T_varchar,
				Fn:        multi.Rpad,
			},
			{
				Index:     22,
				Args:      []types.T{types.T_varchar, types.T_char, types.T_float64},
				ReturnTyp: types.T_varchar,
				Fn:        multi.Rpad,
			},
			{
				Index:     23,
				Args:      []types.T{types.T_varchar, types.T_char, types.T_varchar},
				ReturnTyp: types.T_varchar,
				Fn:        multi.Rpad,
			},
			{
				Index:     24,
				Args:      []types.T{types.T_varchar, types.T_char, types.T_char},
				ReturnTyp: types.T_varchar,
				Fn:        multi.Rpad,
			},
			{
				Index:     25,
				Args:      []types.T{types.T_char, types.T_int64, types.T_int64},
				ReturnTyp: types.T_char,
				Fn:        multi.Rpad,
			},
			{
				Index:     26,
				Args:      []types.T{types.T_char, types.T_int64, types.T_uint64},
				ReturnTyp: types.T_char,
				Fn:        multi.Rpad,
			},
			{
				Index:     27,
				Args:      []types.T{types.T_char, types.T_int64, types.T_float64},
				ReturnTyp: types.T_char,
				Fn:        multi.Rpad,
			},
			{
				Index:     28,
				Args:      []types.T{types.T_char, types.T_int64, types.T_varchar},
				ReturnTyp: types.T_char,
				Fn:        multi.Rpad,
			},
			{
				Index:     29,
				Args:      []types.T{types.T_char, types.T_int64, types.T_char},
				ReturnTyp: types.T_char,
				Fn:        multi.Rpad,
			},
			{
				Index:     30,
				Args:      []types.T{types.T_char, types.T_uint64, types.T_int64},
				ReturnTyp: types.T_char,
				Fn:        multi.Rpad,
			},
			{
				Index:     31,
				Args:      []types.T{types.T_char, types.T_uint64, types.T_uint64},
				ReturnTyp: types.T_char,
				Fn:        multi.Rpad,
			},
			{
				Index:     32,
				Args:      []types.T{types.T_char, types.T_uint64, types.T_float64},
				ReturnTyp: types.T_char,
				Fn:        multi.Rpad,
			},
			{
				Index:     33,
				Args:      []types.T{types.T_char, types.T_uint64, types.T_varchar},
				ReturnTyp: types.T_char,
				Fn:        multi.Rpad,
			},
			{
				Index:     34,
				Args:      []types.T{types.T_char, types.T_uint64, types.T_char},
				ReturnTyp: types.T_char,
				Fn:        multi.Rpad,
			},
			{
				Index:     35,
				Args:      []types.T{types.T_char, types.T_float64, types.T_int64},
				ReturnTyp: types.T_char,
				Fn:        multi.Rpad,
			},
			{
				Index:     36,
				Args:      []types.T{types.T_char, types.T_float64, types.T_uint64},
				ReturnTyp: types.T_char,
				Fn:        multi.Rpad,
			},
			{
				Index:     37,
				Args:      []types.T{types.T_char, types.T_float64, types.T_float64},
				ReturnTyp: types.T_char,
				Fn:        multi.Rpad,
			},
			{
				Index:     38,
				Args:      []types.T{types.T_char, types.T_float64, types.T_varchar},
				ReturnTyp: types.T_char,
				Fn:        multi.Rpad,
			},
			{
				Index:     39,
				Args:      []types.T{types.T_char, types.T_float64, types.T_char},
				ReturnTyp: types.T_char,
				Fn:        multi.Rpad,
			},
			{
				Index:     40,
				Args:      []types.T{types.T_char, types.T_varchar, types.T_int64},
				ReturnTyp: types.T_char,
				Fn:        multi.Rpad,
			},
			{
				Index:     41,
				Args:      []types.T{types.T_char, types.T_varchar, types.T_uint64},
				ReturnTyp: types.T_char,
				Fn:        multi.Rpad,
			},
			{
				Index:     42,
				Args:      []types.T{types.T_char, types.T_varchar, types.T_float64},
				ReturnTyp: types.T_char,
				Fn:        multi.Rpad,
			},
			{
				Index:     43,
				Args:      []types.T{types.T_char, types.T_varchar, types.T_varchar},
				ReturnTyp: types.T_char,
				Fn:        multi.Rpad,
			},
			{
				Index:     44,
				Args:      []types.T{types.T_char, types.T_varchar, types.T_char},
				ReturnTyp: types.T_char,
				Fn:        multi.Rpad,
			},
			{
				Index:     45,
				Args:      []types.T{types.T_char, types.T_char, types.T_int64},
				ReturnTyp: types.T_char,
				Fn:        multi.Rpad,
			},
			{
				Index:     46,
				Args:      []types.T{types.T_char, types.T_char, types.T_uint64},
				ReturnTyp: types.T_char,
				Fn:        multi.Rpad,
			},
			{
				Index:     47,
				Args:      []types.T{types.T_char, types.T_char, types.T_float64},
				ReturnTyp: types.T_char,
				Fn:        multi.Rpad,
			},
			{
				Index:     48,
				Args:      []types.T{types.T_char, types.T_char, types.T_varchar},
				ReturnTyp: types.T_char,
				Fn:        multi.Rpad,
			},
			{
				Index:     49,
				Args:      []types.T{types.T_char, types.T_char, types.T_char},
				ReturnTyp: types.T_char,
				Fn:        multi.Rpad,
			},
		},
	},
	SUBSTRING: {
		Id:     SUBSTRING,
		Flag:   plan.Function_STRICT,
		Layout: STANDARD_FUNCTION,
		Overloads: []Function{
			{
				Index:     0,
				Args:      []types.T{types.T_varchar, types.T_int64},
				ReturnTyp: types.T_varchar,
				Fn:        multi.Substring,
			},
			{
				Index:     1,
				Args:      []types.T{types.T_varchar, types.T_uint64},
				ReturnTyp: types.T_varchar,
				Fn:        multi.Substring,
			},
			{
				Index:     2,
				Args:      []types.T{types.T_char, types.T_int64},
				ReturnTyp: types.T_char,
				Fn:        multi.Substring,
			},
			{
				Index:     3,
				Args:      []types.T{types.T_char, types.T_uint64},
				ReturnTyp: types.T_char,
				Fn:        multi.Substring,
			},
			{
				Index:     4,
				Args:      []types.T{types.T_char, types.T_float64},
				ReturnTyp: types.T_char,
				Fn:        multi.Substring,
			},
			{
				Index:     5,
				Args:      []types.T{types.T_varchar, types.T_float64, types.T_int64},
				ReturnTyp: types.T_varchar,
				Fn:        multi.Substring,
			},
			{
				Index:     6,
				Args:      []types.T{types.T_varchar, types.T_float64, types.T_uint64},
				ReturnTyp: types.T_varchar,
				Fn:        multi.Substring,
			},
			{
				Index:     7,
				Args:      []types.T{types.T_varchar, types.T_int64, types.T_float64},
				ReturnTyp: types.T_varchar,
				Fn:        multi.Substring,
			},
			{
				Index:     8,
				Args:      []types.T{types.T_varchar, types.T_uint64, types.T_float64},
				ReturnTyp: types.T_varchar,
				Fn:        multi.Substring,
			},
			{
				Index:     9,
				Args:      []types.T{types.T_varchar, types.T_float64, types.T_float64},
				ReturnTyp: types.T_varchar,
				Fn:        multi.Substring,
			},
			{
				Index:     10,
				Args:      []types.T{types.T_varchar, types.T_int64, types.T_int64},
				ReturnTyp: types.T_varchar,
				Fn:        multi.Substring,
			},
			{
				Index:     11,
				Args:      []types.T{types.T_varchar, types.T_int64, types.T_uint64},
				ReturnTyp: types.T_varchar,
				Fn:        multi.Substring,
			},
			{
				Index:     12,
				Args:      []types.T{types.T_varchar, types.T_uint64, types.T_int64},
				ReturnTyp: types.T_varchar,
				Fn:        multi.Substring,
			},
			{
				Index:     13,
				Args:      []types.T{types.T_varchar, types.T_uint64, types.T_uint64},
				ReturnTyp: types.T_varchar,
				Fn:        multi.Substring,
			},
			{
				Index:     14,
				Args:      []types.T{types.T_char, types.T_int64, types.T_int64},
				ReturnTyp: types.T_char,
				Fn:        multi.Substring,
			},
			{
				Index:     15,
				Args:      []types.T{types.T_char, types.T_int64, types.T_uint64},
				ReturnTyp: types.T_char,
				Fn:        multi.Substring,
			},
			{
				Index:     16,
				Args:      []types.T{types.T_char, types.T_uint64, types.T_int64},
				ReturnTyp: types.T_char,
				Fn:        multi.Substring,
			},
			{
				Index:     17,
				Args:      []types.T{types.T_char, types.T_uint64, types.T_uint64},
				ReturnTyp: types.T_char,
				Fn:        multi.Substring,
			},
			{
				Index:     18,
				Args:      []types.T{types.T_blob, types.T_int64, types.T_int64},
				ReturnTyp: types.T_char,
				Fn:        multi.Substring,
			},
			{
				Index:     19,
				Args:      []types.T{types.T_blob, types.T_int64, types.T_uint64},
				ReturnTyp: types.T_char,
				Fn:        multi.Substring,
			},
			{
				Index:     20,
				Args:      []types.T{types.T_blob, types.T_uint64, types.T_int64},
				ReturnTyp: types.T_char,
				Fn:        multi.Substring,
			},
			{
				Index:     21,
				Args:      []types.T{types.T_blob, types.T_uint64, types.T_uint64},
				ReturnTyp: types.T_char,
				Fn:        multi.Substring,
			},

			{
				Index:     22,
				Args:      []types.T{types.T_text, types.T_int64, types.T_int64},
				ReturnTyp: types.T_char,
				Fn:        multi.Substring,
			},
			{
				Index:     23,
				Args:      []types.T{types.T_text, types.T_int64, types.T_uint64},
				ReturnTyp: types.T_char,
				Fn:        multi.Substring,
			},
			{
				Index:     24,
				Args:      []types.T{types.T_text, types.T_uint64, types.T_int64},
				ReturnTyp: types.T_char,
				Fn:        multi.Substring,
			},
			{
				Index:     25,
				Args:      []types.T{types.T_text, types.T_uint64, types.T_uint64},
				ReturnTyp: types.T_char,
				Fn:        multi.Substring,
			},
		},
	},
	FROM_UNIXTIME: {
		Id:     FROM_UNIXTIME,
		Flag:   plan.Function_STRICT,
		Layout: STANDARD_FUNCTION,
		Overloads: []Function{
			{
				Index:     0,
				Volatile:  true,
				Args:      []types.T{types.T_int64},
				ReturnTyp: types.T_datetime,
				Fn:        multi.FromUnixTimeInt64,
			},
			{
				Index:     1,
				Volatile:  true,
				Args:      []types.T{types.T_uint64},
				ReturnTyp: types.T_datetime,
				Fn:        multi.FromUnixTimeUint64,
			},
			{
				Index:     2,
				Volatile:  true,
				Args:      []types.T{types.T_float64},
				ReturnTyp: types.T_datetime,
				Fn:        multi.FromUnixTimeFloat64,
			},
			{
				Index:     3,
				Volatile:  true,
				Args:      []types.T{types.T_int64, types.T_varchar},
				ReturnTyp: types.T_varchar,
				Fn:        multi.FromUnixTimeInt64Format,
			},
			{
				Index:     4,
				Volatile:  true,
				Args:      []types.T{types.T_uint64, types.T_varchar},
				ReturnTyp: types.T_varchar,
				Fn:        multi.FromUnixTimeUint64Format,
			},
			{
				Index:     5,
				Volatile:  true,
				Args:      []types.T{types.T_float64, types.T_varchar},
				ReturnTyp: types.T_varchar,
				Fn:        multi.FromUnixTimeFloat64Format,
			},
		},
	},
	UNIX_TIMESTAMP: {
		Id:     UNIX_TIMESTAMP,
		Flag:   plan.Function_STRICT,
		Layout: STANDARD_FUNCTION,
		Overloads: []Function{
			{
				Index:     0,
				Volatile:  true,
				Args:      []types.T{},
				ReturnTyp: types.T_int64,
				Fn:        multi.UnixTimestamp,
			},
			{
				Index:     1,
				Volatile:  true,
				Args:      []types.T{types.T_timestamp},
				ReturnTyp: types.T_int64,
				Fn:        multi.UnixTimestamp,
			},
			{
				Index:     2,
				Volatile:  true,
				Args:      []types.T{types.T_varchar},
				ReturnTyp: types.T_int64,
				Fn:        multi.UnixTimestampVarchar,
			},
		},
	},
	UTC_TIMESTAMP: {
		Id:     UTC_TIMESTAMP,
		Flag:   plan.Function_STRICT,
		Layout: STANDARD_FUNCTION,
		Overloads: []Function{
			{
				Index:     0,
				Args:      []types.T{},
				ReturnTyp: types.T_datetime,
				Fn:        multi.UTCTimestamp,
			},
		},
	},
	DATE_ADD: {
		Id:     DATE_ADD,
		Flag:   plan.Function_STRICT,
		Layout: STANDARD_FUNCTION,
		Overloads: []Function{
			{
				Index:     0,
				Volatile:  true,
				Args:      []types.T{types.T_date, types.T_int64, types.T_int64},
				ReturnTyp: types.T_date,
				Fn:        multi.DateAdd,
			},
			{
				Index:     1,
				Volatile:  true,
				Args:      []types.T{types.T_datetime, types.T_int64, types.T_int64},
				ReturnTyp: types.T_datetime,
				Fn:        multi.DatetimeAdd,
			},
			{
				Index:     2,
				Volatile:  true,
				Args:      []types.T{types.T_varchar, types.T_int64, types.T_int64},
				ReturnTyp: types.T_datetime,
				Fn:        multi.DateStringAdd,
			},
			{
				Index:     3,
				Volatile:  true,
				Args:      []types.T{types.T_char, types.T_int64, types.T_int64},
				ReturnTyp: types.T_datetime,
				Fn:        multi.DateStringAdd,
			},
			{
				Index:     4,
				Volatile:  true,
				Args:      []types.T{types.T_timestamp, types.T_int64, types.T_int64},
				ReturnTyp: types.T_timestamp,
				Fn:        multi.TimeStampAdd,
			},
			{
				Index:     5,
				Volatile:  true,
				Flag:      plan.Function_STRICT,
				Layout:    STANDARD_FUNCTION,
				Args:      []types.T{types.T_time, types.T_int64, types.T_int64},
				ReturnTyp: types.T_time,
				Fn:        multi.TimeAdd,
			},
		},
	},
	DATE_SUB: {
		Id:     DATE_SUB,
		Flag:   plan.Function_STRICT,
		Layout: STANDARD_FUNCTION,
		Overloads: []Function{
			{
				Index:     0,
				Volatile:  true,
				Args:      []types.T{types.T_date, types.T_int64, types.T_int64},
				ReturnTyp: types.T_date,
				Fn:        multi.DateSub,
			},
			{
				Index:     1,
				Volatile:  true,
				Args:      []types.T{types.T_datetime, types.T_int64, types.T_int64},
				ReturnTyp: types.T_datetime,
				Fn:        multi.DatetimeSub,
			},
			{
				Index:     2,
				Volatile:  true,
				Args:      []types.T{types.T_varchar, types.T_int64, types.T_int64},
				ReturnTyp: types.T_datetime,
				Fn:        multi.DateStringSub,
			},
			{
				Index:     3,
				Volatile:  true,
				Args:      []types.T{types.T_char, types.T_int64, types.T_int64},
				ReturnTyp: types.T_datetime,
				Fn:        multi.DateStringSub,
			},
			{
				Index:     4,
				Volatile:  true,
				Args:      []types.T{types.T_timestamp, types.T_int64, types.T_int64},
				ReturnTyp: types.T_timestamp,
				Fn:        multi.TimeStampSub,
			},
		},
	},
	TAN: {
		Id:     TAN,
		Flag:   plan.Function_STRICT,
		Layout: STANDARD_FUNCTION,
		Overloads: []Function{
			{
				Index:     0,
				Args:      []types.T{types.T_float64},
				ReturnTyp: types.T_float64,
				Fn:        unary.Tan,
			},
		},
	},
	SINH: {
		Id:     SINH,
		Flag:   plan.Function_STRICT,
		Layout: STANDARD_FUNCTION,
		Overloads: []Function{
			{
				Index:     0,
				Args:      []types.T{types.T_float64},
				ReturnTyp: types.T_float64,
				Fn:        unary.Sinh,
			},
		},
	},
	TO_DATE: {
		Id:     TO_DATE,
		Flag:   plan.Function_STRICT,
		Layout: STANDARD_FUNCTION,
		TypeCheckFn: func(_ []Function, inputs []types.T) (overloadIndex int32, _ []types.T) {
			if len(inputs) == 2 {
				if inputs[0] == types.T_char || inputs[0] == types.T_varchar {
					if inputs[1] == types.T_char || inputs[1] == types.T_varchar {
						return int32(0), nil
					}
				}
			}
			return wrongFunctionParameters, nil
		},
		Overloads: []Function{
			{
				Index:     0,
				Args:      []types.T{types.T_varchar, types.T_varchar},
				ReturnTyp: types.T_varchar,
				Fn:        binary.ToDate,
			},
		},
	},
	ATAN: {
		Id:     ATAN,
		Flag:   plan.Function_STRICT,
		Layout: STANDARD_FUNCTION,
		Overloads: []Function{
			{
				Index:     0,
				Args:      []types.T{types.T_float64},
				ReturnTyp: types.T_float64,
				Fn:        unary.Atan,
			},
			{
				Index:     1,
				Args:      []types.T{types.T_float64, types.T_float64},
				ReturnTyp: types.T_float64,
				Fn:        unary.Atan,
			},
		},
	},
	COS: {
		Id:     COS,
		Flag:   plan.Function_STRICT,
		Layout: STANDARD_FUNCTION,
		Overloads: []Function{
			{
				Index:     0,
				Args:      []types.T{types.T_float64},
				ReturnTyp: types.T_float64,
				Fn:        unary.Cos,
			},
		},
	},
	COT: {
		Id:     COT,
		Flag:   plan.Function_STRICT,
		Layout: STANDARD_FUNCTION,
		Overloads: []Function{
			{
				Index:     0,
				Args:      []types.T{types.T_float64},
				ReturnTyp: types.T_float64,
				Fn:        unary.Cot,
			},
		},
	},
	TIMESTAMP: {
		Id:     TIMESTAMP,
		Flag:   plan.Function_STRICT,
		Layout: STANDARD_FUNCTION,
		Overloads: []Function{
			{
				Index:     0,
				Volatile:  true,
				Args:      []types.T{types.T_date},
				ReturnTyp: types.T_timestamp,
				Fn:        unary.DateToTimestamp,
			},
			{
				Index:     1,
				Volatile:  true,
				Args:      []types.T{types.T_datetime},
				ReturnTyp: types.T_timestamp,
				Fn:        unary.DatetimeToTimestamp,
			},
			{
				Index:     2,
				Args:      []types.T{types.T_timestamp},
				ReturnTyp: types.T_timestamp,
				Fn:        unary.TimestampToTimestamp,
			},
			{
				Index:     3,
				Volatile:  true,
				Args:      []types.T{types.T_varchar},
				ReturnTyp: types.T_timestamp,
				Fn:        unary.DateStringToTimestamp,
			},
			{
				Index:     4,
				Volatile:  true,
				Args:      []types.T{types.T_char},
				ReturnTyp: types.T_timestamp,
				Fn:        unary.DateStringToTimestamp,
			},
		},
	},
	DATABASE: {
		Id:     DATABASE,
		Flag:   plan.Function_STRICT,
		Layout: STANDARD_FUNCTION,
		Overloads: []Function{
			{
				Index:     0,
				Volatile:  true,
				Args:      []types.T{},
				ReturnTyp: types.T_varchar,
				Fn:        unary.Database,
			},
		},
	},
	USER: {
		Id:     USER,
		Flag:   plan.Function_STRICT,
		Layout: STANDARD_FUNCTION,
		Overloads: []Function{
			{
				Index:     0,
				Volatile:  true,
				Args:      []types.T{},
				ReturnTyp: types.T_varchar,
				Fn:        unary.User,
			},
		},
	},
	CONNECTION_ID: {
		Id:     CONNECTION_ID,
		Flag:   plan.Function_STRICT,
		Layout: STANDARD_FUNCTION,
		Overloads: []Function{
			{
				Index:     0,
				Volatile:  true,
				Args:      []types.T{},
				ReturnTyp: types.T_uint64,
				Fn:        unary.ConnectionID,
			},
		},
	},
	CHARSET: {
		Id:     CHARSET,
		Flag:   plan.Function_STRICT,
		Layout: STANDARD_FUNCTION,
		Overloads: []Function{
			{
				Index:     0,
				Volatile:  true,
				Args:      []types.T{types.T_varchar},
				ReturnTyp: types.T_varchar,
				Fn:        unary.Charset,
			},
		},
	},
	CURRENT_ROLE: {
		Flag:   plan.Function_STRICT,
		Layout: STANDARD_FUNCTION,
		Id:     CURRENT_ROLE,
		Overloads: []Function{
			{
				Index:     0,
				Volatile:  true,
				Args:      []types.T{},
				ReturnTyp: types.T_varchar,
				Fn:        unary.CurrentRole,
			},
		},
	},
	FOUND_ROWS: {
		Id:     FOUND_ROWS,
		Flag:   plan.Function_STRICT,
		Layout: STANDARD_FUNCTION,
		Overloads: []Function{
			{
				Index:     0,
				Volatile:  true,
				Args:      []types.T{},
				ReturnTyp: types.T_uint64,
				Fn:        unary.FoundRows,
			},
		},
	},
	ICULIBVERSION: {
		Id:     ICULIBVERSION,
		Flag:   plan.Function_STRICT,
		Layout: STANDARD_FUNCTION,
		Overloads: []Function{
			{
				Index:     0,
				Volatile:  true,
				Args:      []types.T{},
				ReturnTyp: types.T_varchar,
				Fn:        unary.ICULIBVersion,
			},
		},
	},
	LAST_INSERT_ID: {
		Id:     LAST_INSERT_ID,
		Flag:   plan.Function_STRICT,
		Layout: STANDARD_FUNCTION,
		Overloads: []Function{
			{
				Index:     0,
				Volatile:  true,
				Args:      []types.T{},
				ReturnTyp: types.T_uint64,
				Fn:        unary.LastInsertID,
			},
		},
	},
	ROLES_GRAPHML: {
		Id:     ROLES_GRAPHML,
		Flag:   plan.Function_STRICT,
		Layout: STANDARD_FUNCTION,
		Overloads: []Function{
			{
				Index:     0,
				Volatile:  true,
				Args:      []types.T{},
				ReturnTyp: types.T_varchar,
				Fn:        unary.RolesGraphml,
			},
		},
	},
	ROW_COUNT: {
		Id:     ROW_COUNT,
		Flag:   plan.Function_STRICT,
		Layout: STANDARD_FUNCTION,
		Overloads: []Function{
			{
				Index:     0,
				Volatile:  true,
				Args:      []types.T{},
				ReturnTyp: types.T_uint64,
				Fn:        unary.RowCount,
			},
		},
	},
	VERSION: {
		Id:     VERSION,
		Flag:   plan.Function_STRICT,
		Layout: STANDARD_FUNCTION,
		Overloads: []Function{
			{
				Index:     0,
				Volatile:  true,
				Args:      []types.T{},
				ReturnTyp: types.T_varchar,
				Fn:        unary.Version,
			},
		},
	},
	COLLATION: {
		Id:     COLLATION,
		Flag:   plan.Function_STRICT,
		Layout: STANDARD_FUNCTION,
		Overloads: []Function{
			{
				Index:     0,
				Volatile:  true,
				Args:      []types.T{types.T_varchar},
				ReturnTyp: types.T_varchar,
				Fn:        unary.Collation,
			},
		},
	},
	JSON_EXTRACT: {
		Id:     JSON_EXTRACT,
		Flag:   plan.Function_STRICT,
		Layout: STANDARD_FUNCTION,
		Overloads: []Function{
			{
				Index:     0,
				Volatile:  true,
				Args:      []types.T{types.T_varchar, types.T_varchar},
				ReturnTyp: types.T_varchar,
				Fn:        binary.JsonExtractByString,
			},
			{
				Index:     1,
				Volatile:  true,
				Args:      []types.T{types.T_json, types.T_varchar},
				ReturnTyp: types.T_varchar,
				Fn:        binary.JsonExtractByJson,
			},
		},
	},

	ENABLE_FAULT_INJECTION: {
		Id:     ENABLE_FAULT_INJECTION,
		Flag:   plan.Function_INTERNAL,
		Layout: STANDARD_FUNCTION,
		Overloads: []Function{
			{
				Index:     0,
				Volatile:  true,
				Args:      []types.T{},
				ReturnTyp: types.T_bool,
				Fn:        multi.EnableFaultInjection,
			},
		},
	},
	DISABLE_FAULT_INJECTION: {
		Id:     DISABLE_FAULT_INJECTION,
		Flag:   plan.Function_INTERNAL,
		Layout: STANDARD_FUNCTION,
		Overloads: []Function{
			{
				Index:     0,
				Volatile:  true,
				Args:      []types.T{},
				ReturnTyp: types.T_bool,
				Fn:        multi.DisableFaultInjection,
			},
		},
	},
	ADD_FAULT_POINT: {
		Id:     ADD_FAULT_POINT,
		Flag:   plan.Function_INTERNAL,
		Layout: STANDARD_FUNCTION,
		Overloads: []Function{
			{
				Index:     0,
				Volatile:  true,
				Args:      []types.T{types.T_varchar, types.T_varchar, types.T_varchar, types.T_int64, types.T_varchar},
				ReturnTyp: types.T_bool,
				Fn:        multi.AddFaultPoint,
			},
		},
	},
	REMOVE_FAULT_POINT: {
		Id:     REMOVE_FAULT_POINT,
		Flag:   plan.Function_INTERNAL,
		Layout: STANDARD_FUNCTION,
		Overloads: []Function{
			{
				Index:     0,
				Volatile:  true,
				Args:      []types.T{types.T_varchar},
				ReturnTyp: types.T_bool,
				Fn:        multi.RemoveFaultPoint,
			},
		},
	},
	TRIGGER_FAULT_POINT: {
		Id:     REMOVE_FAULT_POINT,
		Flag:   plan.Function_INTERNAL,
		Layout: STANDARD_FUNCTION,
		Overloads: []Function{
			{
				Index:     0,
				Volatile:  true,
				Args:      []types.T{types.T_varchar},
				ReturnTyp: types.T_int64,
				Fn:        multi.TriggerFaultPoint,
			},
		},
	},
	LOAD_FILE: {
		Id:     LOAD_FILE,
		Flag:   plan.Function_STRICT,
		Layout: STANDARD_FUNCTION,
		Overloads: []Function{
			{
				Index:     0,
				Volatile:  true,
				Args:      []types.T{types.T_varchar},
				ReturnTyp: types.T_text,
				Fn:        unary.LoadFile,
			},
			{
				Index:     1,
				Volatile:  true,
				Args:      []types.T{types.T_char},
				ReturnTyp: types.T_text,
				Fn:        unary.LoadFile,
			},
			// {
			// 	Index:     2,
			// 	Args:      []types.T{types.T_text},
			// 	ReturnTyp: types.T_blob,
			// 	Fn:        unary.LoadFile,
			// },
		},
	},
	HEX: {
		Id:     HEX,
		Flag:   plan.Function_STRICT,
		Layout: STANDARD_FUNCTION,
		Overloads: []Function{
			{
				Index:     0,
				Args:      []types.T{types.T_varchar},
				ReturnTyp: types.T_varchar,
				Fn:        unary.HexString,
			},
			{
				Index:     1,
				Args:      []types.T{types.T_char},
				ReturnTyp: types.T_varchar,
				Fn:        unary.HexString,
			},
			{
				Index:     2,
				Args:      []types.T{types.T_int64},
				ReturnTyp: types.T_varchar,
				Fn:        unary.HexInt64,
			},
		},
	},
	SERIAL: {
		Id:     SERIAL,
		Flag:   plan.Function_STRICT,
		Layout: STANDARD_FUNCTION,
		TypeCheckFn: func(_ []Function, inputs []types.T) (overloadIndex int32, ts []types.T) {
			return int32(0), nil
		},
		Overloads: []Function{
			{
				Index:     0,
				Args:      []types.T{},
				ReturnTyp: types.T_varchar,
				Fn:        multi.Serial,
			},
		},
	},
	HASH: {
		Id:     HASH,
		Flag:   plan.Function_STRICT,
		Layout: STANDARD_FUNCTION,
		TypeCheckFn: func(_ []Function, typs []types.T) (int32, []types.T) {
			return 0, typs
		},
		Overloads: []Function{
			{
				Index:     0,
				Args:      []types.T{},
				ReturnTyp: types.T_int64,
				Fn:        multi.Hash,
			},
		},
	},
	BIN: {
		Id:     BIN,
		Flag:   plan.Function_STRICT,
		Layout: STANDARD_FUNCTION,
		Overloads: []Function{
			{
				Index:     0,
				Args:      []types.T{types.T_uint8},
				ReturnTyp: types.T_varchar,
				Fn:        unary.Bin[uint8],
			},
			{
				Index:     1,
				Args:      []types.T{types.T_uint16},
				ReturnTyp: types.T_varchar,
				Fn:        unary.Bin[uint16],
			},
			{
				Index:     2,
				Args:      []types.T{types.T_uint32},
				ReturnTyp: types.T_varchar,
				Fn:        unary.Bin[uint32],
			},
			{
				Index:     3,
				Args:      []types.T{types.T_uint64},
				ReturnTyp: types.T_varchar,
				Fn:        unary.Bin[uint64],
			},
			{
				Index:     4,
				Args:      []types.T{types.T_int8},
				ReturnTyp: types.T_varchar,
				Fn:        unary.Bin[int8],
			},
			{
				Index:     5,
				Args:      []types.T{types.T_int16},
				ReturnTyp: types.T_varchar,
				Fn:        unary.Bin[int16],
			},
			{
				Index:     6,
				Args:      []types.T{types.T_int32},
				ReturnTyp: types.T_varchar,
				Fn:        unary.Bin[int32],
			},
			{
				Index:     7,
				Args:      []types.T{types.T_int64},
				ReturnTyp: types.T_varchar,
				Fn:        unary.Bin[int64],
			},
			{
				Index:     8,
				Args:      []types.T{types.T_float32},
				ReturnTyp: types.T_varchar,
				Fn:        unary.BinFloat[float32],
			},
			{
				Index:     9,
				Args:      []types.T{types.T_float64},
				ReturnTyp: types.T_varchar,
				Fn:        unary.BinFloat[float64],
			},
		},
	},
	REGEXP_INSTR: {
		Id:     REGEXP_INSTR,
		Flag:   plan.Function_STRICT,
		Layout: STANDARD_FUNCTION,
		Overloads: []Function{
			{
				Index:     0,
				Args:      []types.T{types.T_varchar, types.T_varchar},
				ReturnTyp: types.T_int64,
				Fn:        multi.RegularInstr,
			},
			{
				Index:     1,
				Args:      []types.T{types.T_varchar, types.T_varchar, types.T_int64},
				ReturnTyp: types.T_int64,
				Fn:        multi.RegularInstr,
			},
			{
				Index:     2,
				Args:      []types.T{types.T_varchar, types.T_varchar, types.T_int64, types.T_int64},
				ReturnTyp: types.T_int64,
				Fn:        multi.RegularInstr,
			},
			{
				Index:     3,
				Args:      []types.T{types.T_varchar, types.T_varchar, types.T_int64, types.T_int64, types.T_uint8},
				ReturnTyp: types.T_int64,
				Fn:        multi.RegularInstr,
			},
		},
	},
	REGEXP_REPLACE: {
		Id:     REGEXP_REPLACE,
		Flag:   plan.Function_STRICT,
		Layout: STANDARD_FUNCTION,
		Overloads: []Function{
			{
				Index:     0,
				Args:      []types.T{types.T_varchar, types.T_varchar, types.T_varchar},
				ReturnTyp: types.T_varchar,
				Fn:        multi.RegularReplace,
			},
			{
				Index:     1,
				Args:      []types.T{types.T_varchar, types.T_varchar, types.T_varchar, types.T_int64},
				ReturnTyp: types.T_varchar,
				Fn:        multi.RegularReplace,
			},
			{
				Index:     2,
				Args:      []types.T{types.T_varchar, types.T_varchar, types.T_varchar, types.T_int64, types.T_int64},
				ReturnTyp: types.T_varchar,
				Fn:        multi.RegularReplace,
			},
		},
	},
	REGEXP_LIKE: {
		Id:     REGEXP_LIKE,
		Flag:   plan.Function_STRICT,
		Layout: STANDARD_FUNCTION,
		Overloads: []Function{
			{
				Index:     0,
				Args:      []types.T{types.T_varchar, types.T_varchar},
				ReturnTyp: types.T_bool,
				Fn:        multi.RegularLike,
			},
		},
	},
	REGEXP_SUBSTR: {
		Id:     REGEXP_SUBSTR,
		Flag:   plan.Function_STRICT,
		Layout: STANDARD_FUNCTION,
		Overloads: []Function{
			{
				Index:     0,
				Args:      []types.T{types.T_varchar, types.T_varchar},
				ReturnTyp: types.T_varchar,
				Fn:        multi.RegularSubstr,
			},
			{
				Index:     1,
				Args:      []types.T{types.T_varchar, types.T_varchar, types.T_int64},
				ReturnTyp: types.T_varchar,
				Fn:        multi.RegularSubstr,
			},
			{
				Index:     2,
				Args:      []types.T{types.T_varchar, types.T_varchar, types.T_int64, types.T_int64},
				ReturnTyp: types.T_varchar,
				Fn:        multi.RegularSubstr,
			},
		},
	},

	MO_MEMORY_USAGE: {
		Id:     MO_MEMORY_USAGE,
		Flag:   plan.Function_INTERNAL,
		Layout: STANDARD_FUNCTION,
		Overloads: []Function{
			{
				Index:     0,
				Volatile:  true,
				Args:      []types.T{types.T_varchar},
				ReturnTyp: types.T_varchar,
				Fn:        unary.MoMemUsage,
			},
		},
	},

	MO_ENABLE_MEMORY_USAGE_DETAIL: {
		Id:     MO_ENABLE_MEMORY_USAGE_DETAIL,
		Flag:   plan.Function_INTERNAL,
		Layout: STANDARD_FUNCTION,
		Overloads: []Function{
			{
				Index:     0,
				Volatile:  true,
				Args:      []types.T{types.T_varchar},
				ReturnTyp: types.T_varchar,
				Fn:        unary.MoEnableMemUsageDetail,
			},
		},
	},
	MO_DISABLE_MEMORY_USAGE_DETAIL: {
		Id:     MO_DISABLE_MEMORY_USAGE_DETAIL,
		Flag:   plan.Function_INTERNAL,
		Layout: STANDARD_FUNCTION,
		Overloads: []Function{
			{
				Index:     0,
				Volatile:  true,
				Args:      []types.T{types.T_varchar},
				ReturnTyp: types.T_varchar,
				Fn:        unary.MoDisableMemUsageDetail,
			},
		},
	},
	DATEDIFF: {
		Id:     DATEDIFF,
		Flag:   plan.Function_STRICT,
		Layout: STANDARD_FUNCTION,
		Overloads: []Function{
			{
				Index:     0,
				Volatile:  true,
				Args:      []types.T{types.T_date, types.T_date},
				ReturnTyp: types.T_int64,
				Fn:        binary.DateDiff,
			},
		},
	},
	TIMESTAMPDIFF: {
		Id:     TIMESTAMPDIFF,
		Flag:   plan.Function_STRICT,
		Layout: STANDARD_FUNCTION,
		Overloads: []Function{
			{
				Index:     0,
				Volatile:  true,
				Args:      []types.T{types.T_varchar, types.T_datetime, types.T_datetime},
				ReturnTyp: types.T_int64,
				Fn:        multi.TimeStampDiff,
			},
		},
	},
}<|MERGE_RESOLUTION|>--- conflicted
+++ resolved
@@ -219,37 +219,24 @@
 			},
 			{
 				Index:     1,
+				Args:      []types.T{types.T_time},
+				ReturnTyp: types.T_date,
+				Fn:        unary.TimeToDate,
+			},
+			{
+				Index:     2,
 				Args:      []types.T{types.T_datetime},
 				ReturnTyp: types.T_date,
 				Fn:        unary.DatetimeToDate,
 			},
 			{
-				Index:     2,
-<<<<<<< HEAD
-				Flag:      plan.Function_STRICT,
-				Layout:    STANDARD_FUNCTION,
-				Args:      []types.T{types.T_time},
-				ReturnTyp: types.T_date,
-				Fn:        unary.TimeToDate,
-			},
-			{
 				Index:     3,
-				Flag:      plan.Function_STRICT,
-				Layout:    STANDARD_FUNCTION,
-=======
->>>>>>> f4964cfe
 				Args:      []types.T{types.T_varchar},
 				ReturnTyp: types.T_date,
 				Fn:        unary.DateStringToDate,
 			},
 			{
-<<<<<<< HEAD
 				Index:     4,
-				Flag:      plan.Function_STRICT,
-				Layout:    STANDARD_FUNCTION,
-=======
-				Index:     3,
->>>>>>> f4964cfe
 				Args:      []types.T{types.T_char},
 				ReturnTyp: types.T_date,
 				Fn:        unary.DateStringToDate,
@@ -257,45 +244,49 @@
 		},
 	},
 	TIME: {
-		Id: TIME,
-		Overloads: []Function{
-			{
-				Index:     0,
-				Flag:      plan.Function_STRICT,
-				Layout:    STANDARD_FUNCTION,
+		Id:     TIME,
+		Flag:   plan.Function_STRICT,
+		Layout: STANDARD_FUNCTION,
+		Overloads: []Function{
+			{
+				Index:     0,
 				Args:      []types.T{types.T_time},
 				ReturnTyp: types.T_time,
 				Fn:        unary.TimeToTime,
 			},
 			{
 				Index:     1,
-				Flag:      plan.Function_STRICT,
-				Layout:    STANDARD_FUNCTION,
 				Args:      []types.T{types.T_date},
 				ReturnTyp: types.T_time,
 				Fn:        unary.DateToTime,
 			},
 			{
 				Index:     2,
-				Flag:      plan.Function_STRICT,
-				Layout:    STANDARD_FUNCTION,
 				Args:      []types.T{types.T_datetime},
 				ReturnTyp: types.T_time,
 				Fn:        unary.DatetimeToTime,
 			},
 			{
 				Index:     3,
-				Flag:      plan.Function_STRICT,
-				Layout:    STANDARD_FUNCTION,
 				Args:      []types.T{types.T_varchar},
 				ReturnTyp: types.T_time,
 				Fn:        unary.DateStringToTime,
 			},
 			{
 				Index:     4,
-				Flag:      plan.Function_STRICT,
-				Layout:    STANDARD_FUNCTION,
 				Args:      []types.T{types.T_char},
+				ReturnTyp: types.T_time,
+				Fn:        unary.DateStringToTime,
+			},
+			{
+				Index:     5,
+				Args:      []types.T{types.T_text},
+				ReturnTyp: types.T_time,
+				Fn:        unary.DateStringToTime,
+			},
+			{
+				Index:     6,
+				Args:      []types.T{types.T_blob},
 				ReturnTyp: types.T_time,
 				Fn:        unary.DateStringToTime,
 			},
@@ -1609,8 +1600,6 @@
 			{
 				Index:     5,
 				Volatile:  true,
-				Flag:      plan.Function_STRICT,
-				Layout:    STANDARD_FUNCTION,
 				Args:      []types.T{types.T_time, types.T_int64, types.T_int64},
 				ReturnTyp: types.T_time,
 				Fn:        multi.TimeAdd,
