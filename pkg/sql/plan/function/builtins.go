// Copyright 2021 - 2022 Matrix Origin
//
// Licensed under the Apache License, Version 2.0 (the "License");
// you may not use this file except in compliance with the License.
// You may obtain a copy of the License at
//
//      http://www.apache.org/licenses/LICENSE-2.0
//
// Unless required by applicable law or agreed to in writing, software
// distributed under the License is distributed on an "AS IS" BASIS,
// WITHOUT WARRANTIES OR CONDITIONS OF ANY KIND, either express or implied.
// See the License for the specific language governing permissions and
// limitations under the License.

package function

import (
	"context"
	"github.com/matrixorigin/matrixone/pkg/container/vector"
	"github.com/matrixorigin/matrixone/pkg/vm/process"
	"math"

	"github.com/matrixorigin/matrixone/pkg/container/types"
	"github.com/matrixorigin/matrixone/pkg/pb/plan"
	"github.com/matrixorigin/matrixone/pkg/sql/plan/function/builtin/binary"
	"github.com/matrixorigin/matrixone/pkg/sql/plan/function/builtin/ctl"
	"github.com/matrixorigin/matrixone/pkg/sql/plan/function/builtin/multi"
	"github.com/matrixorigin/matrixone/pkg/sql/plan/function/builtin/unary"
	"github.com/matrixorigin/matrixone/pkg/sql/plan/function/operator"
)

func initBuiltIns() {
	var err error

	for fid, fs := range builtins {
		err = appendFunction(context.Background(), fid, fs)
		if err != nil {
			panic(err)
		}
	}
}

// builtins contains the builtin function indexed by function id.
var builtins = map[int]Functions{
	ABS: {
		Id:     ABS,
		Flag:   plan.Function_STRICT,
		Layout: STANDARD_FUNCTION,
		Overloads: []Function{
			{
				Index:     0,
				Args:      []types.T{types.T_int64},
				ReturnTyp: types.T_int64,
				Fn:        unary.AbsInt64,
			},
			{
				Index:     1,
				Args:      []types.T{types.T_uint64},
				ReturnTyp: types.T_uint64,
				Fn:        unary.AbsUInt64,
			},
			{
				Index:     2,
				Args:      []types.T{types.T_float64},
				ReturnTyp: types.T_float64,
				Fn:        unary.AbsFloat64,
			},
			{
				Index:     3,
				Args:      []types.T{types.T_decimal128},
				ReturnTyp: types.T_decimal128,
				Fn:        unary.AbsDecimal128,
			},
		},
	},
	ACOS: {
		Id:     ACOS,
		Flag:   plan.Function_STRICT,
		Layout: STANDARD_FUNCTION,
		Overloads: []Function{
			{
				Index:     0,
				Args:      []types.T{types.T_float64},
				ReturnTyp: types.T_float64,
				Fn:        unary.Acos,
			},
		},
	},
	BIT_LENGTH: {
		Id:     BIT_LENGTH,
		Flag:   plan.Function_STRICT,
		Layout: STANDARD_FUNCTION,
		Overloads: []Function{
			{
				Index:     0,
				Args:      []types.T{types.T_char}, // todo? check if there is implicit upcast for char/varchar, it not, register another type or add upcast
				ReturnTyp: types.T_int64,
				Fn:        unary.BitLengthFunc,
			},
		},
	},
	CONCAT_WS: {
		Id:     CONCAT_WS,
		Flag:   plan.Function_STRICT,
		Layout: STANDARD_FUNCTION,
		TypeCheckFn: func(_ []Function, inputs []types.T) (overloadIndex int32, ts []types.T) {
			if len(inputs) > 1 {
				ret := make([]types.T, len(inputs))
				convert := false
				for i, t := range inputs {
					if t != types.T_char && t != types.T_varchar && t != types.T_any && t != types.T_blob && t != types.T_text {
						if castTable[t][types.T_varchar] {
							ret[i] = types.T_varchar
							convert = true
							continue
						}
						return wrongFunctionParameters, nil
					}
					ret[i] = t
				}
				if convert {
					return int32(0), ret
				}
				return int32(0), nil
			}
			return wrongFunctionParameters, nil
		},
		Overloads: []Function{
			{
				Index:     0,
				Args:      []types.T{},
				ReturnTyp: types.T_varchar,
				Fn:        multi.Concat_ws,
			},
		},
	},
	CONCAT: {
		Id:     CONCAT,
		Flag:   plan.Function_STRICT,
		Layout: STANDARD_FUNCTION,
		TypeCheckFn: func(_ []Function, inputs []types.T) (overloadIndex int32, ts []types.T) {
			if len(inputs) > 1 {
				ret := make([]types.T, len(inputs))
				convert := false
				for i, t := range inputs {
					if t != types.T_char && t != types.T_varchar && t != types.T_any && t != types.T_blob && t != types.T_text {
						if castTable[t][types.T_varchar] {
							ret[i] = types.T_varchar
							convert = true
							continue
						}
						return wrongFunctionParameters, nil
					}
					ret[i] = t
				}
				if convert {
					return int32(0), ret
				}
				return int32(0), nil
			}
			return wrongFunctionParameters, nil
		},
		Overloads: []Function{
			{
				Index:     0,
				Args:      []types.T{},
				ReturnTyp: types.T_varchar,
				Fn:        multi.Concat,
			},
		},
	},
	CURRENT_TIMESTAMP: {
		Id:     CURRENT_TIMESTAMP,
		Flag:   plan.Function_STRICT,
		Layout: STANDARD_FUNCTION,
		TypeCheckFn: func(_ []Function, inputs []types.T) (overloadIndex int32, ts []types.T) {
			if len(inputs) == 0 {
				return int32(0), nil
			}
			if len(inputs) == 1 && inputs[0] == types.T_int64 {
				return int32(0), nil
			}
			return wrongFunctionParameters, nil
		},
		Overloads: []Function{
			{
				Index:           0,
				Volatile:        false,
				RealTimeRelated: true,
				Args:            []types.T{},
				ReturnTyp:       types.T_timestamp,
				Fn:              multi.CurrentTimestamp,
			},
		},
	},
	UUID: {
		// uuid function contains a hidden placeholder parameter
		Id:     UUID,
		Flag:   plan.Function_STRICT,
		Layout: STANDARD_FUNCTION,
		TypeCheckFn: func(_ []Function, inputs []types.T) (overloadIndex int32, ts []types.T) {
			if len(inputs) == 0 {
				return int32(0), nil
			}
			return wrongFunctionParameters, nil
		},
		Overloads: []Function{
			{
				Index:         0,
				Volatile:      true,
				AppendHideArg: true,
				ReturnTyp:     types.T_varchar,
				Fn:            multi.UUID,
			},
		},
	},
	DATE: {
		Id:     DATE,
		Flag:   plan.Function_STRICT | plan.Function_MONOTONIC,
		Layout: STANDARD_FUNCTION,
		Overloads: []Function{
			{
				Index:     0,
				Args:      []types.T{types.T_date},
				ReturnTyp: types.T_date,
				Fn:        unary.DateToDate,
			},
			{
				Index:     1,
				Args:      []types.T{types.T_time},
				ReturnTyp: types.T_date,
				Fn:        unary.TimeToDate,
			},
			{
				Index:     2,
				Args:      []types.T{types.T_datetime},
				ReturnTyp: types.T_date,
				Fn:        unary.DatetimeToDate,
			},
			{
				Index:     3,
				Args:      []types.T{types.T_varchar},
				ReturnTyp: types.T_date,
				Fn:        unary.DateStringToDate,
			},
			{
				Index:     4,
				Args:      []types.T{types.T_char},
				ReturnTyp: types.T_date,
				Fn:        unary.DateStringToDate,
			},
		},
	},
	TIME: {
		Id:     TIME,
		Flag:   plan.Function_STRICT,
		Layout: STANDARD_FUNCTION,
		Overloads: []Function{
			{
				Index:     0,
				Args:      []types.T{types.T_time},
				ReturnTyp: types.T_time,
				Fn:        unary.TimeToTime,
			},
			{
				Index:     1,
				Args:      []types.T{types.T_date},
				ReturnTyp: types.T_time,
				Fn:        unary.DateToTime,
			},
			{
				Index:     2,
				Args:      []types.T{types.T_datetime},
				ReturnTyp: types.T_time,
				Fn:        unary.DatetimeToTime,
			},
			{
				Index:     3,
				Args:      []types.T{types.T_int64},
				ReturnTyp: types.T_time,
				Fn:        unary.Int64ToTime,
			},
			{
				Index:     4,
				Args:      []types.T{types.T_decimal128},
				ReturnTyp: types.T_time,
				Fn:        unary.Decimal128ToTime,
			},
			{
				Index:     5,
				Args:      []types.T{types.T_varchar},
				ReturnTyp: types.T_time,
				Fn:        unary.DateStringToTime,
			},
			{
				Index:     6,
				Args:      []types.T{types.T_char},
				ReturnTyp: types.T_time,
				Fn:        unary.DateStringToTime,
			},
			{
				Index:     7,
				Args:      []types.T{types.T_text},
				ReturnTyp: types.T_time,
				Fn:        unary.DateStringToTime,
			},
			{
				Index:     8,
				Args:      []types.T{types.T_blob},
				ReturnTyp: types.T_time,
				Fn:        unary.DateStringToTime,
			},
		},
	},
	HOUR: {
		Id:     HOUR,
		Flag:   plan.Function_STRICT,
		Layout: STANDARD_FUNCTION,
		Overloads: []Function{
			{
				Index:     0,
				Args:      []types.T{types.T_timestamp},
				ReturnTyp: types.T_uint8,
				Fn:        unary.TimestampToHour,
			},
			{
				Index:     1,
				Args:      []types.T{types.T_datetime},
				ReturnTyp: types.T_uint8,
				Fn:        unary.DatetimeToHour,
			},
		},
	},
	MINUTE: {
		Id:     MINUTE,
		Flag:   plan.Function_STRICT,
		Layout: STANDARD_FUNCTION,
		Overloads: []Function{
			{
				Index:     0,
				Args:      []types.T{types.T_timestamp},
				ReturnTyp: types.T_uint8,
				Fn:        unary.TimestampToMinute,
			},
			{
				Index:     1,
				Args:      []types.T{types.T_datetime},
				ReturnTyp: types.T_uint8,
				Fn:        unary.DatetimeToMinute,
			},
		},
	},
	SECOND: {
		Id:     SECOND,
		Flag:   plan.Function_STRICT,
		Layout: STANDARD_FUNCTION,
		Overloads: []Function{
			{
				Index:     0,
				Args:      []types.T{types.T_timestamp},
				ReturnTyp: types.T_uint8,
				Fn:        unary.TimestampToSecond,
			},
			{
				Index:     1,
				Args:      []types.T{types.T_datetime},
				ReturnTyp: types.T_uint8,
				Fn:        unary.DatetimeToSecond,
			},
		},
	},
	DAY: {
		Id:     DAY,
		Flag:   plan.Function_STRICT,
		Layout: STANDARD_FUNCTION,
		Overloads: []Function{
			{
				Index:     0,
				Args:      []types.T{types.T_date},
				ReturnTyp: types.T_uint8,
				Fn:        unary.DateToDay,
			},
			{
				Index:     1,
				Args:      []types.T{types.T_datetime},
				ReturnTyp: types.T_uint8,
				Fn:        unary.DatetimeToDay,
			},
		},
	},
	DAYOFYEAR: {
		Id:     DAYOFYEAR,
		Flag:   plan.Function_STRICT,
		Layout: STANDARD_FUNCTION,
		Overloads: []Function{
			{
				Index:     0,
				Args:      []types.T{types.T_date},
				ReturnTyp: types.T_uint16,
				Fn:        unary.DayOfYear,
			},
		},
	},
	EMPTY: {
		Id:     EMPTY,
		Flag:   plan.Function_STRICT,
		Layout: STANDARD_FUNCTION,
		Overloads: []Function{
			{
				Index:     0,
				Args:      []types.T{types.T_char},
				ReturnTyp: types.T_uint8,
				Fn:        unary.Empty,
			},
		},
	},
	EXP: {
		Id:     EXP,
		Flag:   plan.Function_STRICT,
		Layout: STANDARD_FUNCTION,
		Overloads: []Function{
			{
				Index:     0,
				Args:      []types.T{types.T_float64},
				ReturnTyp: types.T_float64,
				Fn:        unary.Exp,
			},
		},
	},
	EXTRACT: {
		Id:     EXTRACT,
		Flag:   plan.Function_STRICT,
		Layout: STANDARD_FUNCTION,
		Overloads: []Function{
			{
				Index:     0,
				Args:      []types.T{types.T_varchar, types.T_datetime},
				ReturnTyp: types.T_varchar,
				Fn:        binary.ExtractFromDatetime,
			},
			{
				Index:     1,
				Args:      []types.T{types.T_varchar, types.T_date},
				ReturnTyp: types.T_uint32,
				Fn:        binary.ExtractFromDate,
			},
		},
	},
	LENGTH: {
		Id:     LENGTH,
		Flag:   plan.Function_STRICT,
		Layout: STANDARD_FUNCTION,
		Overloads: []Function{
			{
				Index:     0,
				Args:      []types.T{types.T_varchar},
				ReturnTyp: types.T_int64,
				Fn:        unary.Length,
			},
			{
				Index:     1,
				Args:      []types.T{types.T_char},
				ReturnTyp: types.T_int64,
				Fn:        unary.Length,
			},
			{
				Index:     2,
				Args:      []types.T{types.T_blob},
				ReturnTyp: types.T_int64,
				Fn:        unary.Length,
			},
			{
				Index:     3,
				Args:      []types.T{types.T_text},
				ReturnTyp: types.T_int64,
				Fn:        unary.Length,
			},
		},
	},
	LENGTH_UTF8: {
		Id:     LENGTH_UTF8,
		Flag:   plan.Function_STRICT,
		Layout: STANDARD_FUNCTION,
		Overloads: []Function{
			{
				Index:     0,
				Args:      []types.T{types.T_varchar},
				ReturnTyp: types.T_uint64, Fn: unary.LengthUTF8,
			},
			{
				Index:     1,
				Args:      []types.T{types.T_char},
				ReturnTyp: types.T_uint64,
				Fn:        unary.LengthUTF8,
			},
		},
	},
	LN: {
		Id:     LN,
		Flag:   plan.Function_STRICT,
		Layout: STANDARD_FUNCTION,
		Overloads: []Function{
			{
				Index:     0,
				Args:      []types.T{types.T_float64},
				ReturnTyp: types.T_float64,
				Fn:        unary.Ln,
			},
		},
	},
	LOG: {
		Id:     LOG,
		Flag:   plan.Function_STRICT,
		Layout: STANDARD_FUNCTION,
		Overloads: []Function{
			{
				Index:     0,
				Args:      []types.T{types.T_float64},
				ReturnTyp: types.T_float64,
				Fn:        unary.Log,
			},
			{
				Index:     1,
				Args:      []types.T{types.T_float64, types.T_float64},
				ReturnTyp: types.T_float64,
				Fn:        unary.Log,
			},
		},
	},
	LTRIM: {
		Id:     LTRIM,
		Flag:   plan.Function_STRICT,
		Layout: STANDARD_FUNCTION,
		Overloads: []Function{
			{
				Index:     0,
				Args:      []types.T{types.T_char},
				ReturnTyp: types.T_varchar,
				Fn:        unary.Ltrim,
			},
		},
	},
	MONTH: {
		Id:     MONTH,
		Flag:   plan.Function_STRICT,
		Layout: STANDARD_FUNCTION,
		Overloads: []Function{
			{
				Index:     0,
				Args:      []types.T{types.T_date},
				ReturnTyp: types.T_uint8,
				Fn:        unary.DateToMonth,
			},
			{
				Index:     1,
				Args:      []types.T{types.T_datetime},
				ReturnTyp: types.T_uint8,
				Fn:        unary.DatetimeToMonth,
			},
			{
				Index:     2,
				Args:      []types.T{types.T_varchar},
				ReturnTyp: types.T_uint8,
				Fn:        unary.DateStringToMonth,
			},
		},
	},
	OCT: {
		Id:     OCT,
		Flag:   plan.Function_STRICT,
		Layout: STANDARD_FUNCTION,
		Overloads: []Function{
			{
				Index:     0,
				Args:      []types.T{types.T_uint8},
				ReturnTyp: types.T_decimal128,
				Fn:        unary.Oct[uint8],
			},
			{
				Index:     1,
				Args:      []types.T{types.T_uint16},
				ReturnTyp: types.T_decimal128,
				Fn:        unary.Oct[uint16],
			},
			{
				Index:     2,
				Args:      []types.T{types.T_uint32},
				ReturnTyp: types.T_decimal128,
				Fn:        unary.Oct[uint32],
			},
			{
				Index:     3,
				Args:      []types.T{types.T_uint64},
				ReturnTyp: types.T_decimal128,
				Fn:        unary.Oct[uint64],
			},
			{
				Index:     4,
				Args:      []types.T{types.T_int8},
				ReturnTyp: types.T_decimal128,
				Fn:        unary.Oct[int8],
			},
			{
				Index:     5,
				Args:      []types.T{types.T_int16},
				ReturnTyp: types.T_decimal128,
				Fn:        unary.Oct[int16],
			},
			{
				Index:     6,
				Args:      []types.T{types.T_int32},
				ReturnTyp: types.T_decimal128,
				Fn:        unary.Oct[int32],
			},
			{
				Index:     7,
				Args:      []types.T{types.T_int64},
				ReturnTyp: types.T_decimal128,
				Fn:        unary.Oct[int64],
			},
			{
				Index:     8,
				Args:      []types.T{types.T_float32},
				ReturnTyp: types.T_decimal128,
				Fn:        unary.OctFloat[float32],
			},
			{
				Index:     9,
				Args:      []types.T{types.T_float64},
				ReturnTyp: types.T_decimal128,
				Fn:        unary.OctFloat[float64],
			},
		},
	},
	REVERSE: {
		Id:     REVERSE,
		Flag:   plan.Function_STRICT,
		Layout: STANDARD_FUNCTION,
		Overloads: []Function{
			{
				Index:     0,
				Args:      []types.T{types.T_char},
				ReturnTyp: types.T_varchar,
				Fn:        unary.Reverse,
			},
			{
				Index:     1,
				Args:      []types.T{types.T_varchar},
				ReturnTyp: types.T_varchar,
				Fn:        unary.Reverse,
			},
		},
	},
	RTRIM: {
		Id:     RTRIM,
		Flag:   plan.Function_STRICT,
		Layout: STANDARD_FUNCTION,
		Overloads: []Function{
			{
				Index:     0,
				Args:      []types.T{types.T_char},
				ReturnTyp: types.T_varchar,
				Fn:        unary.Rtrim,
			},
		},
	},
	LEFT: {
		Id:     LEFT,
		Flag:   plan.Function_STRICT,
		Layout: STANDARD_FUNCTION,
		Overloads: []Function{
			{
				Index:     0,
				Args:      []types.T{types.T_varchar, types.T_int64},
				ReturnTyp: types.T_varchar,
				Fn:        binary.Left,
			},
			{
				Index:     1,
				Args:      []types.T{types.T_char, types.T_int64},
				ReturnTyp: types.T_char,
				Fn:        binary.Left,
			},
		},
	},
	SIN: {
		Id:     SIN,
		Flag:   plan.Function_STRICT,
		Layout: STANDARD_FUNCTION,
		Overloads: []Function{
			{
				Index:     0,
				Args:      []types.T{types.T_float64},
				ReturnTyp: types.T_float64,
				Fn:        unary.Sin,
			},
		},
	},
	SPACE: {
		Id:     SPACE,
		Flag:   plan.Function_STRICT,
		Layout: STANDARD_FUNCTION,
		Overloads: []Function{
			{
				Index:     0,
				Args:      []types.T{types.T_uint64},
				ReturnTyp: types.T_varchar,
				Fn:        unary.SpaceNumber[uint64],
			},
			{
				Index:     1,
				Args:      []types.T{types.T_int64},
				ReturnTyp: types.T_varchar,
				Fn:        unary.SpaceNumber[int64],
			},
		},
	},
	WEEK: {
		Id:     WEEK,
		Flag:   plan.Function_STRICT,
		Layout: STANDARD_FUNCTION,
		Overloads: []Function{
			{
				Index:     0,
				Args:      []types.T{types.T_date},
				ReturnTyp: types.T_uint8,
				Fn:        unary.DateToWeek,
			},
			{
				Index:     1,
				Args:      []types.T{types.T_datetime},
				ReturnTyp: types.T_uint8,
				Fn:        unary.DatetimeToWeek,
			},
		},
	},
	WEEKDAY: {
		Id:     WEEKDAY,
		Flag:   plan.Function_STRICT,
		Layout: STANDARD_FUNCTION,
		Overloads: []Function{
			{
				Index:     0,
				Args:      []types.T{types.T_date},
				ReturnTyp: types.T_int64,
				Fn:        unary.DateToWeekday,
			},
			{
				Index:     1,
				Args:      []types.T{types.T_datetime},
				ReturnTyp: types.T_int64,
				Fn:        unary.DatetimeToWeekday,
			},
		},
	},
	YEAR: {
		Id:     YEAR,
		Flag:   plan.Function_STRICT | plan.Function_MONOTONIC,
		Layout: STANDARD_FUNCTION,
		Overloads: []Function{
			{
				Index:     0,
				Args:      []types.T{types.T_date},
				ReturnTyp: types.T_int64,
				Fn:        unary.DateToYear,
			},
			{
				Index:     1,
				Args:      []types.T{types.T_datetime},
				ReturnTyp: types.T_int64,
				Fn:        unary.DatetimeToYear,
			},
			{
				Index:     2,
				Args:      []types.T{types.T_varchar},
				ReturnTyp: types.T_int64,
				Fn:        unary.DateStringToYear,
			},
		},
	},
	// binary functions
	ENDSWITH: {
		Id:     ENDSWITH,
		Flag:   plan.Function_STRICT,
		Layout: STANDARD_FUNCTION,
		Overloads: []Function{
			{
				Index:     0,
				Args:      []types.T{types.T_varchar, types.T_varchar},
				ReturnTyp: types.T_uint8,
				Fn:        binary.Endswith,
			},
		},
	},
	FINDINSET: {
		Id:     FINDINSET,
		Flag:   plan.Function_STRICT,
		Layout: STANDARD_FUNCTION,
		Overloads: []Function{
			{
				Index:     0,
				Args:      []types.T{types.T_varchar, types.T_varchar},
				ReturnTyp: types.T_uint64,
				Fn:        binary.FindInSet,
			},
		},
	},
	POW: {
		Id:     POW,
		Flag:   plan.Function_STRICT,
		Layout: STANDARD_FUNCTION,
		Overloads: []Function{
			{
				Index:     0,
				Args:      []types.T{types.T_float64, types.T_float64},
				ReturnTyp: types.T_float64,
				Fn:        binary.Power,
			},
		},
	},
	STARTSWITH: {
		Id:     STARTSWITH,
		Flag:   plan.Function_STRICT,
		Layout: STANDARD_FUNCTION,
		Overloads: []Function{
			{
				Index:     0,
				Args:      []types.T{types.T_varchar, types.T_varchar},
				ReturnTyp: types.T_uint8,
				Fn:        binary.Startswith,
			},
		},
	},
	DATE_FORMAT: {
		Id:     DATE_FORMAT,
		Flag:   plan.Function_STRICT,
		Layout: STANDARD_FUNCTION,
		Overloads: []Function{
			{
				Index:     0,
				Args:      []types.T{types.T_datetime, types.T_varchar},
				ReturnTyp: types.T_varchar,
				Fn:        binary.DateFormat,
			},
			{
				Index:     1,
				Args:      []types.T{types.T_datetime, types.T_char},
				ReturnTyp: types.T_varchar,
				Fn:        binary.DateFormat,
			},
		},
	},
	// variadic functions
	CEIL: {
		Id:     CEIL,
		Flag:   plan.Function_STRICT | plan.Function_MONOTONIC,
		Layout: STANDARD_FUNCTION,
		Overloads: []Function{
			{
				Index:     0,
				Args:      []types.T{types.T_uint64},
				ReturnTyp: types.T_uint64,
				Fn:        multi.CeilUint64,
			},
			{
				Index:     1,
				Args:      []types.T{types.T_uint64, types.T_int64},
				ReturnTyp: types.T_uint64,
				Fn:        multi.CeilUint64,
			},
			{
				Index:     2,
				Args:      []types.T{types.T_int64},
				ReturnTyp: types.T_int64,
				Fn:        multi.CeilInt64,
			},
			{
				Index:     3,
				Args:      []types.T{types.T_int64, types.T_int64},
				ReturnTyp: types.T_int64,
				Fn:        multi.CeilInt64,
			},
			{
				Index:     4,
				Args:      []types.T{types.T_float64},
				ReturnTyp: types.T_float64,
				Fn:        multi.CeilFloat64,
			},
			{
				Index:     5,
				Args:      []types.T{types.T_float64, types.T_int64},
				ReturnTyp: types.T_float64,
				Fn:        multi.CeilFloat64,
			},
			{
				Index:     6,
				Args:      []types.T{types.T_decimal128},
				ReturnTyp: types.T_decimal128,
				Fn:        multi.CeilDecimal128,
			},
		},
	},
	FLOOR: {
		Id:     FLOOR,
		Flag:   plan.Function_STRICT | plan.Function_MONOTONIC,
		Layout: STANDARD_FUNCTION,
		Overloads: []Function{
			{
				Index:     0,
				Args:      []types.T{types.T_uint64},
				ReturnTyp: types.T_uint64,
				Fn:        multi.FloorUInt64,
			},
			{
				Index:     1,
				Args:      []types.T{types.T_uint64, types.T_int64},
				ReturnTyp: types.T_uint64,
				Fn:        multi.FloorUInt64,
			},
			{
				Index:     2,
				Args:      []types.T{types.T_int64},
				ReturnTyp: types.T_int64,
				Fn:        multi.FloorInt64,
			},
			{
				Index:     3,
				Args:      []types.T{types.T_int64, types.T_int64},
				ReturnTyp: types.T_int64,
				Fn:        multi.FloorInt64,
			},
			{
				Index:     4,
				Args:      []types.T{types.T_float64},
				ReturnTyp: types.T_float64,
				Fn:        multi.FloorFloat64,
			},
			{
				Index:     5,
				Args:      []types.T{types.T_float64, types.T_int64},
				ReturnTyp: types.T_float64,
				Fn:        multi.FloorFloat64,
			},
			{
				Index:     6,
				Args:      []types.T{types.T_decimal128},
				ReturnTyp: types.T_decimal128,
				Fn:        multi.FloorDecimal128,
			},
		},
	},
	LPAD: {
		Id:     LPAD,
		Flag:   plan.Function_STRICT,
		Layout: STANDARD_FUNCTION,
		Overloads: []Function{
			{
				Index:     0,
				Args:      []types.T{types.T_varchar, types.T_int64, types.T_varchar},
				ReturnTyp: types.T_varchar,
				Fn:        multi.Lpad,
			},
			{
				Index:     1,
				Args:      []types.T{types.T_varchar, types.T_float64, types.T_varchar},
				ReturnTyp: types.T_varchar, Fn: multi.Lpad,
			},
			{
				Index:     2,
				Args:      []types.T{types.T_varchar, types.T_uint64, types.T_varchar},
				ReturnTyp: types.T_varchar, Fn: multi.Lpad,
			},
		},
	},
	PI: {
		Id:     PI,
		Flag:   plan.Function_STRICT | plan.Function_MONOTONIC,
		Layout: STANDARD_FUNCTION,
		Overloads: []Function{
			{
				Index:     0,
				Args:      []types.T{},
				ReturnTyp: types.T_float64,
				Fn:        multi.Pi,
			},
		},
	},
	ROUND: {
		Id:     ROUND,
		Flag:   plan.Function_STRICT | plan.Function_MONOTONIC,
		Layout: STANDARD_FUNCTION,
		Overloads: []Function{
			{
				Index:     0,
				Args:      []types.T{types.T_uint64},
				ReturnTyp: types.T_uint64,
				Fn:        multi.RoundUint64,
			},
			{
				Index:     1,
				Args:      []types.T{types.T_uint64, types.T_int64},
				ReturnTyp: types.T_uint64,
				Fn:        multi.RoundUint64,
			},
			{
				Index:     2,
				Args:      []types.T{types.T_int64},
				ReturnTyp: types.T_int64,
				Fn:        multi.RoundInt64,
			},
			{
				Index:     3,
				Args:      []types.T{types.T_int64, types.T_int64},
				ReturnTyp: types.T_int64,
				Fn:        multi.RoundInt64,
			},
			{
				Index:     4,
				Args:      []types.T{types.T_float64},
				ReturnTyp: types.T_float64,
				Fn:        multi.RoundFloat64,
			},
			{
				Index:     5,
				Args:      []types.T{types.T_float64, types.T_int64},
				ReturnTyp: types.T_float64,
				Fn:        multi.RoundFloat64,
			},
		},
	},
	RPAD: {
		Id:     RPAD,
		Flag:   plan.Function_STRICT,
		Layout: STANDARD_FUNCTION,
		Overloads: []Function{
			{
				Index:     0,
				Args:      []types.T{types.T_varchar, types.T_int64, types.T_int64},
				ReturnTyp: types.T_varchar,
				Fn:        multi.Rpad,
			},
			{
				Index:     1,
				Args:      []types.T{types.T_varchar, types.T_int64, types.T_uint64},
				ReturnTyp: types.T_varchar,
				Fn:        multi.Rpad,
			},
			{
				Index:     2,
				Args:      []types.T{types.T_varchar, types.T_int64, types.T_float64},
				ReturnTyp: types.T_varchar,
				Fn:        multi.Rpad,
			},
			{
				Index:     3,
				Args:      []types.T{types.T_varchar, types.T_int64, types.T_varchar},
				ReturnTyp: types.T_varchar,
				Fn:        multi.Rpad,
			},
			{
				Index:     4,
				Args:      []types.T{types.T_varchar, types.T_int64, types.T_char},
				ReturnTyp: types.T_varchar,
				Fn:        multi.Rpad,
			},
			{
				Index:     5,
				Args:      []types.T{types.T_varchar, types.T_uint64, types.T_int64},
				ReturnTyp: types.T_varchar,
				Fn:        multi.Rpad,
			},
			{
				Index:     6,
				Args:      []types.T{types.T_varchar, types.T_uint64, types.T_uint64},
				ReturnTyp: types.T_varchar,
				Fn:        multi.Rpad,
			},
			{
				Index:     7,
				Args:      []types.T{types.T_varchar, types.T_uint64, types.T_float64},
				ReturnTyp: types.T_varchar,
				Fn:        multi.Rpad,
			},
			{
				Index:     8,
				Args:      []types.T{types.T_varchar, types.T_uint64, types.T_varchar},
				ReturnTyp: types.T_varchar,
				Fn:        multi.Rpad,
			},
			{
				Index:     9,
				Args:      []types.T{types.T_varchar, types.T_uint64, types.T_char},
				ReturnTyp: types.T_varchar,
				Fn:        multi.Rpad,
			},
			{
				Index:     10,
				Args:      []types.T{types.T_varchar, types.T_float64, types.T_int64},
				ReturnTyp: types.T_varchar,
				Fn:        multi.Rpad,
			},
			{
				Index:     11,
				Args:      []types.T{types.T_varchar, types.T_float64, types.T_uint64},
				ReturnTyp: types.T_varchar,
				Fn:        multi.Rpad,
			},
			{
				Index:     12,
				Args:      []types.T{types.T_varchar, types.T_float64, types.T_float64},
				ReturnTyp: types.T_varchar,
				Fn:        multi.Rpad,
			},
			{
				Index:     13,
				Args:      []types.T{types.T_varchar, types.T_float64, types.T_varchar},
				ReturnTyp: types.T_varchar,
				Fn:        multi.Rpad,
			},
			{
				Index:     14,
				Args:      []types.T{types.T_varchar, types.T_float64, types.T_char},
				ReturnTyp: types.T_varchar,
				Fn:        multi.Rpad,
			},
			{
				Index:     15,
				Args:      []types.T{types.T_varchar, types.T_varchar, types.T_int64},
				ReturnTyp: types.T_varchar,
				Fn:        multi.Rpad,
			},
			{
				Index:     16,
				Args:      []types.T{types.T_varchar, types.T_varchar, types.T_uint64},
				ReturnTyp: types.T_varchar,
				Fn:        multi.Rpad,
			},
			{
				Index:     17,
				Args:      []types.T{types.T_varchar, types.T_varchar, types.T_float64},
				ReturnTyp: types.T_varchar,
				Fn:        multi.Rpad,
			},
			{
				Index:     18,
				Args:      []types.T{types.T_varchar, types.T_varchar, types.T_varchar},
				ReturnTyp: types.T_varchar,
				Fn:        multi.Rpad,
			},
			{
				Index:     19,
				Args:      []types.T{types.T_varchar, types.T_varchar, types.T_char},
				ReturnTyp: types.T_varchar,
				Fn:        multi.Rpad,
			},
			{
				Index:     20,
				Args:      []types.T{types.T_varchar, types.T_char, types.T_int64},
				ReturnTyp: types.T_varchar,
				Fn:        multi.Rpad,
			},
			{
				Index:     21,
				Args:      []types.T{types.T_varchar, types.T_char, types.T_uint64},
				ReturnTyp: types.T_varchar,
				Fn:        multi.Rpad,
			},
			{
				Index:     22,
				Args:      []types.T{types.T_varchar, types.T_char, types.T_float64},
				ReturnTyp: types.T_varchar,
				Fn:        multi.Rpad,
			},
			{
				Index:     23,
				Args:      []types.T{types.T_varchar, types.T_char, types.T_varchar},
				ReturnTyp: types.T_varchar,
				Fn:        multi.Rpad,
			},
			{
				Index:     24,
				Args:      []types.T{types.T_varchar, types.T_char, types.T_char},
				ReturnTyp: types.T_varchar,
				Fn:        multi.Rpad,
			},
			{
				Index:     25,
				Args:      []types.T{types.T_char, types.T_int64, types.T_int64},
				ReturnTyp: types.T_char,
				Fn:        multi.Rpad,
			},
			{
				Index:     26,
				Args:      []types.T{types.T_char, types.T_int64, types.T_uint64},
				ReturnTyp: types.T_char,
				Fn:        multi.Rpad,
			},
			{
				Index:     27,
				Args:      []types.T{types.T_char, types.T_int64, types.T_float64},
				ReturnTyp: types.T_char,
				Fn:        multi.Rpad,
			},
			{
				Index:     28,
				Args:      []types.T{types.T_char, types.T_int64, types.T_varchar},
				ReturnTyp: types.T_char,
				Fn:        multi.Rpad,
			},
			{
				Index:     29,
				Args:      []types.T{types.T_char, types.T_int64, types.T_char},
				ReturnTyp: types.T_char,
				Fn:        multi.Rpad,
			},
			{
				Index:     30,
				Args:      []types.T{types.T_char, types.T_uint64, types.T_int64},
				ReturnTyp: types.T_char,
				Fn:        multi.Rpad,
			},
			{
				Index:     31,
				Args:      []types.T{types.T_char, types.T_uint64, types.T_uint64},
				ReturnTyp: types.T_char,
				Fn:        multi.Rpad,
			},
			{
				Index:     32,
				Args:      []types.T{types.T_char, types.T_uint64, types.T_float64},
				ReturnTyp: types.T_char,
				Fn:        multi.Rpad,
			},
			{
				Index:     33,
				Args:      []types.T{types.T_char, types.T_uint64, types.T_varchar},
				ReturnTyp: types.T_char,
				Fn:        multi.Rpad,
			},
			{
				Index:     34,
				Args:      []types.T{types.T_char, types.T_uint64, types.T_char},
				ReturnTyp: types.T_char,
				Fn:        multi.Rpad,
			},
			{
				Index:     35,
				Args:      []types.T{types.T_char, types.T_float64, types.T_int64},
				ReturnTyp: types.T_char,
				Fn:        multi.Rpad,
			},
			{
				Index:     36,
				Args:      []types.T{types.T_char, types.T_float64, types.T_uint64},
				ReturnTyp: types.T_char,
				Fn:        multi.Rpad,
			},
			{
				Index:     37,
				Args:      []types.T{types.T_char, types.T_float64, types.T_float64},
				ReturnTyp: types.T_char,
				Fn:        multi.Rpad,
			},
			{
				Index:     38,
				Args:      []types.T{types.T_char, types.T_float64, types.T_varchar},
				ReturnTyp: types.T_char,
				Fn:        multi.Rpad,
			},
			{
				Index:     39,
				Args:      []types.T{types.T_char, types.T_float64, types.T_char},
				ReturnTyp: types.T_char,
				Fn:        multi.Rpad,
			},
			{
				Index:     40,
				Args:      []types.T{types.T_char, types.T_varchar, types.T_int64},
				ReturnTyp: types.T_char,
				Fn:        multi.Rpad,
			},
			{
				Index:     41,
				Args:      []types.T{types.T_char, types.T_varchar, types.T_uint64},
				ReturnTyp: types.T_char,
				Fn:        multi.Rpad,
			},
			{
				Index:     42,
				Args:      []types.T{types.T_char, types.T_varchar, types.T_float64},
				ReturnTyp: types.T_char,
				Fn:        multi.Rpad,
			},
			{
				Index:     43,
				Args:      []types.T{types.T_char, types.T_varchar, types.T_varchar},
				ReturnTyp: types.T_char,
				Fn:        multi.Rpad,
			},
			{
				Index:     44,
				Args:      []types.T{types.T_char, types.T_varchar, types.T_char},
				ReturnTyp: types.T_char,
				Fn:        multi.Rpad,
			},
			{
				Index:     45,
				Args:      []types.T{types.T_char, types.T_char, types.T_int64},
				ReturnTyp: types.T_char,
				Fn:        multi.Rpad,
			},
			{
				Index:     46,
				Args:      []types.T{types.T_char, types.T_char, types.T_uint64},
				ReturnTyp: types.T_char,
				Fn:        multi.Rpad,
			},
			{
				Index:     47,
				Args:      []types.T{types.T_char, types.T_char, types.T_float64},
				ReturnTyp: types.T_char,
				Fn:        multi.Rpad,
			},
			{
				Index:     48,
				Args:      []types.T{types.T_char, types.T_char, types.T_varchar},
				ReturnTyp: types.T_char,
				Fn:        multi.Rpad,
			},
			{
				Index:     49,
				Args:      []types.T{types.T_char, types.T_char, types.T_char},
				ReturnTyp: types.T_char,
				Fn:        multi.Rpad,
			},
		},
	},
	SUBSTRING: {
		Id:     SUBSTRING,
		Flag:   plan.Function_STRICT,
		Layout: STANDARD_FUNCTION,
		Overloads: []Function{
			{
				Index:     0,
				Args:      []types.T{types.T_varchar, types.T_int64},
				ReturnTyp: types.T_varchar,
				Fn:        multi.Substring,
			},
			{
				Index:     1,
				Args:      []types.T{types.T_varchar, types.T_uint64},
				ReturnTyp: types.T_varchar,
				Fn:        multi.Substring,
			},
			{
				Index:     2,
				Args:      []types.T{types.T_char, types.T_int64},
				ReturnTyp: types.T_char,
				Fn:        multi.Substring,
			},
			{
				Index:     3,
				Args:      []types.T{types.T_char, types.T_uint64},
				ReturnTyp: types.T_char,
				Fn:        multi.Substring,
			},
			{
				Index:     4,
				Args:      []types.T{types.T_char, types.T_float64},
				ReturnTyp: types.T_char,
				Fn:        multi.Substring,
			},
			{
				Index:     5,
				Args:      []types.T{types.T_varchar, types.T_float64, types.T_int64},
				ReturnTyp: types.T_varchar,
				Fn:        multi.Substring,
			},
			{
				Index:     6,
				Args:      []types.T{types.T_varchar, types.T_float64, types.T_uint64},
				ReturnTyp: types.T_varchar,
				Fn:        multi.Substring,
			},
			{
				Index:     7,
				Args:      []types.T{types.T_varchar, types.T_int64, types.T_float64},
				ReturnTyp: types.T_varchar,
				Fn:        multi.Substring,
			},
			{
				Index:     8,
				Args:      []types.T{types.T_varchar, types.T_uint64, types.T_float64},
				ReturnTyp: types.T_varchar,
				Fn:        multi.Substring,
			},
			{
				Index:     9,
				Args:      []types.T{types.T_varchar, types.T_float64, types.T_float64},
				ReturnTyp: types.T_varchar,
				Fn:        multi.Substring,
			},
			{
				Index:     10,
				Args:      []types.T{types.T_varchar, types.T_int64, types.T_int64},
				ReturnTyp: types.T_varchar,
				Fn:        multi.Substring,
			},
			{
				Index:     11,
				Args:      []types.T{types.T_varchar, types.T_int64, types.T_uint64},
				ReturnTyp: types.T_varchar,
				Fn:        multi.Substring,
			},
			{
				Index:     12,
				Args:      []types.T{types.T_varchar, types.T_uint64, types.T_int64},
				ReturnTyp: types.T_varchar,
				Fn:        multi.Substring,
			},
			{
				Index:     13,
				Args:      []types.T{types.T_varchar, types.T_uint64, types.T_uint64},
				ReturnTyp: types.T_varchar,
				Fn:        multi.Substring,
			},
			{
				Index:     14,
				Args:      []types.T{types.T_char, types.T_int64, types.T_int64},
				ReturnTyp: types.T_char,
				Fn:        multi.Substring,
			},
			{
				Index:     15,
				Args:      []types.T{types.T_char, types.T_int64, types.T_uint64},
				ReturnTyp: types.T_char,
				Fn:        multi.Substring,
			},
			{
				Index:     16,
				Args:      []types.T{types.T_char, types.T_uint64, types.T_int64},
				ReturnTyp: types.T_char,
				Fn:        multi.Substring,
			},
			{
				Index:     17,
				Args:      []types.T{types.T_char, types.T_uint64, types.T_uint64},
				ReturnTyp: types.T_char,
				Fn:        multi.Substring,
			},
			{
				Index:     18,
				Args:      []types.T{types.T_blob, types.T_int64, types.T_int64},
				ReturnTyp: types.T_char,
				Fn:        multi.Substring,
			},
			{
				Index:     19,
				Args:      []types.T{types.T_blob, types.T_int64, types.T_uint64},
				ReturnTyp: types.T_char,
				Fn:        multi.Substring,
			},
			{
				Index:     20,
				Args:      []types.T{types.T_blob, types.T_uint64, types.T_int64},
				ReturnTyp: types.T_char,
				Fn:        multi.Substring,
			},
			{
				Index:     21,
				Args:      []types.T{types.T_blob, types.T_uint64, types.T_uint64},
				ReturnTyp: types.T_char,
				Fn:        multi.Substring,
			},

			{
				Index:     22,
				Args:      []types.T{types.T_text, types.T_int64, types.T_int64},
				ReturnTyp: types.T_char,
				Fn:        multi.Substring,
			},
			{
				Index:     23,
				Args:      []types.T{types.T_text, types.T_int64, types.T_uint64},
				ReturnTyp: types.T_char,
				Fn:        multi.Substring,
			},
			{
				Index:     24,
				Args:      []types.T{types.T_text, types.T_uint64, types.T_int64},
				ReturnTyp: types.T_char,
				Fn:        multi.Substring,
			},
			{
				Index:     25,
				Args:      []types.T{types.T_text, types.T_uint64, types.T_uint64},
				ReturnTyp: types.T_char,
				Fn:        multi.Substring,
			},
		},
	},
	FROM_UNIXTIME: {
		Id:     FROM_UNIXTIME,
		Flag:   plan.Function_STRICT,
		Layout: STANDARD_FUNCTION,
		Overloads: []Function{
			{
				Index:     0,
				Volatile:  true,
				Args:      []types.T{types.T_int64},
				ReturnTyp: types.T_datetime,
				Fn:        multi.FromUnixTimeInt64,
			},
			{
				Index:     1,
				Volatile:  true,
				Args:      []types.T{types.T_uint64},
				ReturnTyp: types.T_datetime,
				Fn:        multi.FromUnixTimeUint64,
			},
			{
				Index:     2,
				Volatile:  true,
				Args:      []types.T{types.T_float64},
				ReturnTyp: types.T_datetime,
				Fn:        multi.FromUnixTimeFloat64,
			},
			{
				Index:     3,
				Volatile:  true,
				Args:      []types.T{types.T_int64, types.T_varchar},
				ReturnTyp: types.T_varchar,
				Fn:        multi.FromUnixTimeInt64Format,
			},
			{
				Index:     4,
				Volatile:  true,
				Args:      []types.T{types.T_uint64, types.T_varchar},
				ReturnTyp: types.T_varchar,
				Fn:        multi.FromUnixTimeUint64Format,
			},
			{
				Index:     5,
				Volatile:  true,
				Args:      []types.T{types.T_float64, types.T_varchar},
				ReturnTyp: types.T_varchar,
				Fn:        multi.FromUnixTimeFloat64Format,
			},
		},
	},
	UNIX_TIMESTAMP: {
		Id:     UNIX_TIMESTAMP,
		Flag:   plan.Function_STRICT,
		Layout: STANDARD_FUNCTION,
		Overloads: []Function{
			{
				Index:     0,
				Volatile:  true,
				Args:      []types.T{},
				ReturnTyp: types.T_int64,
				Fn:        multi.UnixTimestamp,
			},
			{
				Index:     1,
				Volatile:  true,
				Args:      []types.T{types.T_timestamp},
				ReturnTyp: types.T_int64,
				Fn:        multi.UnixTimestamp,
			},
			{
				Index:     2,
				Volatile:  true,
				Args:      []types.T{types.T_varchar, types.T_int64},
				ReturnTyp: types.T_int64,
				Fn:        multi.UnixTimestampVarcharToInt64,
			},
			{
				Index:     3,
				Volatile:  true,
				Args:      []types.T{types.T_varchar, types.T_decimal128},
				ReturnTyp: types.T_decimal128,
				Fn:        multi.UnixTimestampVarcharToDecimal128,
			},
		},
	},
	UTC_TIMESTAMP: {
		Id:     UTC_TIMESTAMP,
		Flag:   plan.Function_STRICT,
		Layout: STANDARD_FUNCTION,
		Overloads: []Function{
			{
				Index:     0,
				Args:      []types.T{},
				ReturnTyp: types.T_datetime,
				Fn:        multi.UTCTimestamp,
			},
		},
	},
	DATE_ADD: {
		Id:     DATE_ADD,
		Flag:   plan.Function_STRICT,
		Layout: STANDARD_FUNCTION,
		Overloads: []Function{
			{
				Index:     0,
				Volatile:  true,
				Args:      []types.T{types.T_date, types.T_int64, types.T_int64},
				ReturnTyp: types.T_date,
				Fn:        multi.DateAdd,
			},
			{
				Index:     1,
				Volatile:  true,
				Args:      []types.T{types.T_datetime, types.T_int64, types.T_int64},
				ReturnTyp: types.T_datetime,
				Fn:        multi.DatetimeAdd,
			},
			{
				Index:     2,
				Volatile:  true,
				Args:      []types.T{types.T_varchar, types.T_int64, types.T_int64},
				ReturnTyp: types.T_datetime,
				Fn:        multi.DateStringAdd,
			},
			{
				Index:     3,
				Volatile:  true,
				Args:      []types.T{types.T_char, types.T_int64, types.T_int64},
				ReturnTyp: types.T_datetime,
				Fn:        multi.DateStringAdd,
			},
			{
				Index:     4,
				Volatile:  true,
				Args:      []types.T{types.T_timestamp, types.T_int64, types.T_int64},
				ReturnTyp: types.T_timestamp,
				Fn:        multi.TimeStampAdd,
			},
			{
				Index:     5,
				Volatile:  true,
				Args:      []types.T{types.T_time, types.T_int64, types.T_int64},
				ReturnTyp: types.T_time,
				Fn:        multi.TimeAdd,
			},
		},
	},
	DATE_SUB: {
		Id:     DATE_SUB,
		Flag:   plan.Function_STRICT,
		Layout: STANDARD_FUNCTION,
		Overloads: []Function{
			{
				Index:     0,
				Volatile:  true,
				Args:      []types.T{types.T_date, types.T_int64, types.T_int64},
				ReturnTyp: types.T_date,
				Fn:        multi.DateSub,
			},
			{
				Index:     1,
				Volatile:  true,
				Args:      []types.T{types.T_datetime, types.T_int64, types.T_int64},
				ReturnTyp: types.T_datetime,
				Fn:        multi.DatetimeSub,
			},
			{
				Index:     2,
				Volatile:  true,
				Args:      []types.T{types.T_varchar, types.T_int64, types.T_int64},
				ReturnTyp: types.T_datetime,
				Fn:        multi.DateStringSub,
			},
			{
				Index:     3,
				Volatile:  true,
				Args:      []types.T{types.T_char, types.T_int64, types.T_int64},
				ReturnTyp: types.T_datetime,
				Fn:        multi.DateStringSub,
			},
			{
				Index:     4,
				Volatile:  true,
				Args:      []types.T{types.T_timestamp, types.T_int64, types.T_int64},
				ReturnTyp: types.T_timestamp,
				Fn:        multi.TimeStampSub,
			},
		},
	},
	TAN: {
		Id:     TAN,
		Flag:   plan.Function_STRICT,
		Layout: STANDARD_FUNCTION,
		Overloads: []Function{
			{
				Index:     0,
				Args:      []types.T{types.T_float64},
				ReturnTyp: types.T_float64,
				Fn:        unary.Tan,
			},
		},
	},
	SINH: {
		Id:     SINH,
		Flag:   plan.Function_STRICT,
		Layout: STANDARD_FUNCTION,
		Overloads: []Function{
			{
				Index:     0,
				Args:      []types.T{types.T_float64},
				ReturnTyp: types.T_float64,
				Fn:        unary.Sinh,
			},
		},
	},
	TO_DATE: {
		Id:     TO_DATE,
		Flag:   plan.Function_STRICT,
		Layout: STANDARD_FUNCTION,
		TypeCheckFn: func(_ []Function, inputs []types.T) (overloadIndex int32, _ []types.T) {
			if len(inputs) == 2 {
				if inputs[0] == types.T_char || inputs[0] == types.T_varchar {
					if inputs[1] == types.T_char || inputs[1] == types.T_varchar {
						return int32(0), nil
					}
				}
			}
			return wrongFunctionParameters, nil
		},
		Overloads: []Function{
			{
				Index:     0,
				Args:      []types.T{types.T_varchar, types.T_varchar},
				ReturnTyp: types.T_varchar,
				Fn:        binary.ToDate,
			},
		},
	},
	STR_TO_DATE: {
		Id:     STR_TO_DATE,
		Flag:   plan.Function_STRICT,
		Layout: STANDARD_FUNCTION,
		Overloads: []Function{
			{
				Index:     0,
				Args:      []types.T{types.T_varchar, types.T_varchar, types.T_datetime},
				ReturnTyp: types.T_datetime,
				Fn:        binary.StrToDateTime,
			},
			{
				Index:     1,
				Args:      []types.T{types.T_varchar, types.T_varchar, types.T_date},
				ReturnTyp: types.T_date,
				Fn:        binary.StrToDate,
			},
			{
				Index:     2,
				Args:      []types.T{types.T_varchar, types.T_varchar, types.T_time},
				ReturnTyp: types.T_time,
				Fn:        binary.StrToTime,
			},
			{
				Index:     3,
				Args:      []types.T{types.T_char, types.T_char, types.T_datetime},
				ReturnTyp: types.T_datetime,
				Fn:        binary.StrToDateTime,
			},
			{
				Index:     4,
				Args:      []types.T{types.T_char, types.T_char, types.T_date},
				ReturnTyp: types.T_date,
				Fn:        binary.StrToDate,
			},
			{
				Index:     5,
				Args:      []types.T{types.T_char, types.T_char, types.T_time},
				ReturnTyp: types.T_time,
				Fn:        binary.StrToTime,
			},
		},
	},
	ATAN: {
		Id:     ATAN,
		Flag:   plan.Function_STRICT,
		Layout: STANDARD_FUNCTION,
		Overloads: []Function{
			{
				Index:     0,
				Args:      []types.T{types.T_float64},
				ReturnTyp: types.T_float64,
				Fn:        unary.Atan,
			},
			{
				Index:     1,
				Args:      []types.T{types.T_float64, types.T_float64},
				ReturnTyp: types.T_float64,
				Fn:        unary.Atan,
			},
		},
	},
	COS: {
		Id:     COS,
		Flag:   plan.Function_STRICT,
		Layout: STANDARD_FUNCTION,
		Overloads: []Function{
			{
				Index:     0,
				Args:      []types.T{types.T_float64},
				ReturnTyp: types.T_float64,
				Fn:        unary.Cos,
			},
		},
	},
	COT: {
		Id:     COT,
		Flag:   plan.Function_STRICT,
		Layout: STANDARD_FUNCTION,
		Overloads: []Function{
			{
				Index:     0,
				Args:      []types.T{types.T_float64},
				ReturnTyp: types.T_float64,
				Fn:        unary.Cot,
			},
		},
	},
	TIMESTAMP: {
		Id:     TIMESTAMP,
		Flag:   plan.Function_STRICT,
		Layout: STANDARD_FUNCTION,
		Overloads: []Function{
			{
				Index:     0,
				Volatile:  true,
				Args:      []types.T{types.T_date},
				ReturnTyp: types.T_timestamp,
				Fn:        unary.DateToTimestamp,
			},
			{
				Index:     1,
				Volatile:  true,
				Args:      []types.T{types.T_datetime},
				ReturnTyp: types.T_timestamp,
				Fn:        unary.DatetimeToTimestamp,
			},
			{
				Index:     2,
				Args:      []types.T{types.T_timestamp},
				ReturnTyp: types.T_timestamp,
				Fn:        unary.TimestampToTimestamp,
			},
			{
				Index:     3,
				Volatile:  true,
				Args:      []types.T{types.T_varchar},
				ReturnTyp: types.T_timestamp,
				Fn:        unary.DateStringToTimestamp,
			},
			{
				Index:     4,
				Volatile:  true,
				Args:      []types.T{types.T_char},
				ReturnTyp: types.T_timestamp,
				Fn:        unary.DateStringToTimestamp,
			},
		},
	},
	DATABASE: {
		Id:     DATABASE,
		Flag:   plan.Function_STRICT,
		Layout: STANDARD_FUNCTION,
		Overloads: []Function{
			{
				Index:     0,
				Volatile:  true,
				Args:      []types.T{},
				ReturnTyp: types.T_varchar,
				Fn:        unary.Database,
			},
		},
	},
	USER: {
		Id:     USER,
		Flag:   plan.Function_STRICT,
		Layout: STANDARD_FUNCTION,
		Overloads: []Function{
			{
				Index:     0,
				Volatile:  true,
				Args:      []types.T{},
				ReturnTyp: types.T_varchar,
				Fn:        unary.User,
			},
		},
	},
	CONNECTION_ID: {
		Id:     CONNECTION_ID,
		Flag:   plan.Function_STRICT,
		Layout: STANDARD_FUNCTION,
		Overloads: []Function{
			{
				Index:     0,
				Volatile:  true,
				Args:      []types.T{},
				ReturnTyp: types.T_uint64,
				Fn:        unary.ConnectionID,
			},
		},
	},
	CHARSET: {
		Id:     CHARSET,
		Flag:   plan.Function_STRICT,
		Layout: STANDARD_FUNCTION,
		Overloads: []Function{
			{
				Index:     0,
				Volatile:  true,
				Args:      []types.T{types.T_varchar},
				ReturnTyp: types.T_varchar,
				Fn:        unary.Charset,
			},
		},
	},
	CURRENT_ROLE: {
		Flag:   plan.Function_STRICT,
		Layout: STANDARD_FUNCTION,
		Id:     CURRENT_ROLE,
		Overloads: []Function{
			{
				Index:     0,
				Volatile:  true,
				Args:      []types.T{},
				ReturnTyp: types.T_varchar,
				Fn:        unary.CurrentRole,
			},
		},
	},
	FOUND_ROWS: {
		Id:     FOUND_ROWS,
		Flag:   plan.Function_STRICT,
		Layout: STANDARD_FUNCTION,
		Overloads: []Function{
			{
				Index:     0,
				Volatile:  true,
				Args:      []types.T{},
				ReturnTyp: types.T_uint64,
				Fn:        unary.FoundRows,
			},
		},
	},
	ICULIBVERSION: {
		Id:     ICULIBVERSION,
		Flag:   plan.Function_STRICT,
		Layout: STANDARD_FUNCTION,
		Overloads: []Function{
			{
				Index:     0,
				Volatile:  true,
				Args:      []types.T{},
				ReturnTyp: types.T_varchar,
				Fn:        unary.ICULIBVersion,
			},
		},
	},
	LAST_INSERT_ID: {
		Id:     LAST_INSERT_ID,
		Flag:   plan.Function_STRICT,
		Layout: STANDARD_FUNCTION,
		Overloads: []Function{
			{
				Index:     0,
				Volatile:  true,
				Args:      []types.T{},
				ReturnTyp: types.T_uint64,
				Fn:        unary.LastInsertID,
			},
		},
	},
	LAST_QUERY_ID: {
		Id:     LAST_QUERY_ID,
		Flag:   plan.Function_STRICT,
		Layout: STANDARD_FUNCTION,
		Overloads: []Function{
			{
				Index:     0,
				Volatile:  true,
				Args:      []types.T{},
				ReturnTyp: types.T_varchar,
				Fn:        unary.LastQueryIDWithoutParam,
			},
			{
				Index:     1,
				Volatile:  true,
				Args:      []types.T{types.T_int64},
				ReturnTyp: types.T_varchar,
				Fn:        unary.LastQueryID,
			},
		},
	},
	ROLES_GRAPHML: {
		Id:     ROLES_GRAPHML,
		Flag:   plan.Function_STRICT,
		Layout: STANDARD_FUNCTION,
		Overloads: []Function{
			{
				Index:     0,
				Volatile:  true,
				Args:      []types.T{},
				ReturnTyp: types.T_varchar,
				Fn:        unary.RolesGraphml,
			},
		},
	},
	ROW_COUNT: {
		Id:     ROW_COUNT,
		Flag:   plan.Function_STRICT,
		Layout: STANDARD_FUNCTION,
		Overloads: []Function{
			{
				Index:     0,
				Volatile:  true,
				Args:      []types.T{},
				ReturnTyp: types.T_uint64,
				Fn:        unary.RowCount,
			},
		},
	},
	VERSION: {
		Id:     VERSION,
		Flag:   plan.Function_STRICT,
		Layout: STANDARD_FUNCTION,
		Overloads: []Function{
			{
				Index:     0,
				Volatile:  true,
				Args:      []types.T{},
				ReturnTyp: types.T_varchar,
				Fn:        unary.Version,
			},
		},
	},
	COLLATION: {
		Id:     COLLATION,
		Flag:   plan.Function_STRICT,
		Layout: STANDARD_FUNCTION,
		Overloads: []Function{
			{
				Index:     0,
				Volatile:  true,
				Args:      []types.T{types.T_varchar},
				ReturnTyp: types.T_varchar,
				Fn:        unary.Collation,
			},
		},
	},
	JSON_EXTRACT: {
		Id:     JSON_EXTRACT,
		Flag:   plan.Function_STRICT,
		Layout: STANDARD_FUNCTION,
		Overloads: []Function{
			{
				Index:     0,
				Volatile:  false,
				Args:      []types.T{types.T_varchar, types.T_varchar},
				ReturnTyp: types.T_json,
				Fn:        binary.JsonExtract,
			},
			{
				Index:     1,
				Volatile:  false,
				Args:      []types.T{types.T_json, types.T_varchar},
				ReturnTyp: types.T_json,
				Fn:        binary.JsonExtract,
			},
		},
	},
	JSON_QUOTE: {
		Id:     JSON_QUOTE,
		Flag:   plan.Function_STRICT,
		Layout: STANDARD_FUNCTION,
		Overloads: []Function{
			{
				Index:     0,
				Volatile:  false,
				Args:      []types.T{types.T_varchar},
				ReturnTyp: types.T_json,
				Fn:        unary.JsonQuote,
			},
		},
	},
	JSON_UNQUOTE: {
		Id:     JSON_UNQUOTE,
		Flag:   plan.Function_STRICT,
		Layout: STANDARD_FUNCTION,
		Overloads: []Function{
			{
				Index:     0,
				Args:      []types.T{types.T_json},
				ReturnTyp: types.T_varchar,
				Fn:        unary.JsonUnquote,
			},
			{
				Index:     1,
				Args:      []types.T{types.T_varchar},
				ReturnTyp: types.T_varchar,
				Fn:        unary.JsonUnquote,
			},
			{
				Index:     2,
				Args:      []types.T{types.T_char},
				ReturnTyp: types.T_varchar,
				Fn:        unary.JsonUnquote,
			},
			{
				Index:     3,
				Args:      []types.T{types.T_text},
				ReturnTyp: types.T_varchar,
				Fn:        unary.JsonUnquote,
			},
		},
	},

	ENABLE_FAULT_INJECTION: {
		Id:     ENABLE_FAULT_INJECTION,
		Flag:   plan.Function_INTERNAL,
		Layout: STANDARD_FUNCTION,
		Overloads: []Function{
			{
				Index:     0,
				Volatile:  true,
				Args:      []types.T{},
				ReturnTyp: types.T_bool,
				Fn:        multi.EnableFaultInjection,
			},
		},
	},
	DISABLE_FAULT_INJECTION: {
		Id:     DISABLE_FAULT_INJECTION,
		Flag:   plan.Function_INTERNAL,
		Layout: STANDARD_FUNCTION,
		Overloads: []Function{
			{
				Index:     0,
				Volatile:  true,
				Args:      []types.T{},
				ReturnTyp: types.T_bool,
				Fn:        multi.DisableFaultInjection,
			},
		},
	},
	ADD_FAULT_POINT: {
		Id:     ADD_FAULT_POINT,
		Flag:   plan.Function_INTERNAL,
		Layout: STANDARD_FUNCTION,
		Overloads: []Function{
			{
				Index:     0,
				Volatile:  true,
				Args:      []types.T{types.T_varchar, types.T_varchar, types.T_varchar, types.T_int64, types.T_varchar},
				ReturnTyp: types.T_bool,
				Fn:        multi.AddFaultPoint,
			},
		},
	},
	REMOVE_FAULT_POINT: {
		Id:     REMOVE_FAULT_POINT,
		Flag:   plan.Function_INTERNAL,
		Layout: STANDARD_FUNCTION,
		Overloads: []Function{
			{
				Index:     0,
				Volatile:  true,
				Args:      []types.T{types.T_varchar},
				ReturnTyp: types.T_bool,
				Fn:        multi.RemoveFaultPoint,
			},
		},
	},
	TRIGGER_FAULT_POINT: {
		Id:     REMOVE_FAULT_POINT,
		Flag:   plan.Function_INTERNAL,
		Layout: STANDARD_FUNCTION,
		Overloads: []Function{
			{
				Index:     0,
				Volatile:  true,
				Args:      []types.T{types.T_varchar},
				ReturnTyp: types.T_int64,
				Fn:        multi.TriggerFaultPoint,
			},
		},
	},
	LOAD_FILE: {
		Id:     LOAD_FILE,
		Flag:   plan.Function_STRICT,
		Layout: STANDARD_FUNCTION,
		Overloads: []Function{
			{
				Index:     0,
				Volatile:  true,
				Args:      []types.T{types.T_varchar},
				ReturnTyp: types.T_text,
				Fn:        unary.LoadFile,
			},
			{
				Index:     1,
				Volatile:  true,
				Args:      []types.T{types.T_char},
				ReturnTyp: types.T_text,
				Fn:        unary.LoadFile,
			},
			// {
			// 	Index:     2,
			// 	Args:      []types.T{types.T_text},
			// 	ReturnTyp: types.T_blob,
			// 	Fn:        unary.LoadFile,
			// },
		},
	},
	HEX: {
		Id:     HEX,
		Flag:   plan.Function_STRICT,
		Layout: STANDARD_FUNCTION,
		Overloads: []Function{
			{
				Index:     0,
				Args:      []types.T{types.T_varchar},
				ReturnTyp: types.T_varchar,
				Fn:        unary.HexString,
			},
			{
				Index:     1,
				Args:      []types.T{types.T_char},
				ReturnTyp: types.T_varchar,
				Fn:        unary.HexString,
			},
			{
				Index:     2,
				Args:      []types.T{types.T_int64},
				ReturnTyp: types.T_varchar,
				Fn:        unary.HexInt64,
			},
		},
	},
	SERIAL: {
		Id:     SERIAL,
		Flag:   plan.Function_STRICT,
		Layout: STANDARD_FUNCTION,
		TypeCheckFn: func(_ []Function, inputs []types.T) (overloadIndex int32, ts []types.T) {
			return int32(0), nil
		},
		Overloads: []Function{
			{
				Index:     0,
				Args:      []types.T{},
				ReturnTyp: types.T_varchar,
				Fn:        multi.Serial,
			},
		},
	},
	HASH: {
		Id:     HASH,
		Flag:   plan.Function_STRICT,
		Layout: STANDARD_FUNCTION,
		TypeCheckFn: func(_ []Function, typs []types.T) (int32, []types.T) {
			return 0, typs
		},
		Overloads: []Function{
			{
				Index:     0,
				Args:      []types.T{},
				ReturnTyp: types.T_int64,
				Fn:        multi.Hash,
			},
		},
	},
	BIN: {
		Id:     BIN,
		Flag:   plan.Function_STRICT,
		Layout: STANDARD_FUNCTION,
		Overloads: []Function{
			{
				Index:     0,
				Args:      []types.T{types.T_uint8},
				ReturnTyp: types.T_varchar,
				Fn:        unary.Bin[uint8],
			},
			{
				Index:     1,
				Args:      []types.T{types.T_uint16},
				ReturnTyp: types.T_varchar,
				Fn:        unary.Bin[uint16],
			},
			{
				Index:     2,
				Args:      []types.T{types.T_uint32},
				ReturnTyp: types.T_varchar,
				Fn:        unary.Bin[uint32],
			},
			{
				Index:     3,
				Args:      []types.T{types.T_uint64},
				ReturnTyp: types.T_varchar,
				Fn:        unary.Bin[uint64],
			},
			{
				Index:     4,
				Args:      []types.T{types.T_int8},
				ReturnTyp: types.T_varchar,
				Fn:        unary.Bin[int8],
			},
			{
				Index:     5,
				Args:      []types.T{types.T_int16},
				ReturnTyp: types.T_varchar,
				Fn:        unary.Bin[int16],
			},
			{
				Index:     6,
				Args:      []types.T{types.T_int32},
				ReturnTyp: types.T_varchar,
				Fn:        unary.Bin[int32],
			},
			{
				Index:     7,
				Args:      []types.T{types.T_int64},
				ReturnTyp: types.T_varchar,
				Fn:        unary.Bin[int64],
			},
			{
				Index:     8,
				Args:      []types.T{types.T_float32},
				ReturnTyp: types.T_varchar,
				Fn:        unary.BinFloat[float32],
			},
			{
				Index:     9,
				Args:      []types.T{types.T_float64},
				ReturnTyp: types.T_varchar,
				Fn:        unary.BinFloat[float64],
			},
		},
	},
	REGEXP_INSTR: {
		Id:     REGEXP_INSTR,
		Flag:   plan.Function_STRICT,
		Layout: STANDARD_FUNCTION,
		Overloads: []Function{
			{
				Index:     0,
				Args:      []types.T{types.T_varchar, types.T_varchar},
				ReturnTyp: types.T_int64,
				Fn:        multi.RegularInstr,
			},
			{
				Index:     1,
				Args:      []types.T{types.T_varchar, types.T_varchar, types.T_int64},
				ReturnTyp: types.T_int64,
				Fn:        multi.RegularInstr,
			},
			{
				Index:     2,
				Args:      []types.T{types.T_varchar, types.T_varchar, types.T_int64, types.T_int64},
				ReturnTyp: types.T_int64,
				Fn:        multi.RegularInstr,
			},
			{
				Index:     3,
				Args:      []types.T{types.T_varchar, types.T_varchar, types.T_int64, types.T_int64, types.T_uint8},
				ReturnTyp: types.T_int64,
				Fn:        multi.RegularInstr,
			},
		},
	},
	REPLACE: {
		Id:     REPLACE,
		Flag:   plan.Function_STRICT,
		Layout: STANDARD_FUNCTION,
		Overloads: []Function{
			{
				Index:     0,
				Args:      []types.T{types.T_varchar, types.T_varchar, types.T_varchar},
				ReturnTyp: types.T_varchar,
				Fn:        multi.Replace,
			},
		},
	},
	REGEXP_REPLACE: {
		Id:     REGEXP_REPLACE,
		Flag:   plan.Function_STRICT,
		Layout: STANDARD_FUNCTION,
		Overloads: []Function{
			{
				Index:     0,
				Args:      []types.T{types.T_varchar, types.T_varchar, types.T_varchar},
				ReturnTyp: types.T_varchar,
				Fn:        multi.RegularReplace,
			},
			{
				Index:     1,
				Args:      []types.T{types.T_varchar, types.T_varchar, types.T_varchar, types.T_int64},
				ReturnTyp: types.T_varchar,
				Fn:        multi.RegularReplace,
			},
			{
				Index:     2,
				Args:      []types.T{types.T_varchar, types.T_varchar, types.T_varchar, types.T_int64, types.T_int64},
				ReturnTyp: types.T_varchar,
				Fn:        multi.RegularReplace,
			},
		},
	},
	REGEXP_LIKE: {
		Id:     REGEXP_LIKE,
		Flag:   plan.Function_STRICT,
		Layout: STANDARD_FUNCTION,
		Overloads: []Function{
			{
				Index:     0,
				Args:      []types.T{types.T_varchar, types.T_varchar},
				ReturnTyp: types.T_bool,
				Fn:        multi.RegularLike,
			},
		},
	},
	REGEXP_SUBSTR: {
		Id:     REGEXP_SUBSTR,
		Flag:   plan.Function_STRICT,
		Layout: STANDARD_FUNCTION,
		Overloads: []Function{
			{
				Index:     0,
				Args:      []types.T{types.T_varchar, types.T_varchar},
				ReturnTyp: types.T_varchar,
				Fn:        multi.RegularSubstr,
			},
			{
				Index:     1,
				Args:      []types.T{types.T_varchar, types.T_varchar, types.T_int64},
				ReturnTyp: types.T_varchar,
				Fn:        multi.RegularSubstr,
			},
			{
				Index:     2,
				Args:      []types.T{types.T_varchar, types.T_varchar, types.T_int64, types.T_int64},
				ReturnTyp: types.T_varchar,
				Fn:        multi.RegularSubstr,
			},
		},
	},

	MO_MEMORY_USAGE: {
		Id:     MO_MEMORY_USAGE,
		Flag:   plan.Function_INTERNAL,
		Layout: STANDARD_FUNCTION,
		Overloads: []Function{
			{
				Index:     0,
				Volatile:  true,
				Args:      []types.T{types.T_varchar},
				ReturnTyp: types.T_varchar,
				Fn:        unary.MoMemUsage,
			},
		},
	},

	MO_ENABLE_MEMORY_USAGE_DETAIL: {
		Id:     MO_ENABLE_MEMORY_USAGE_DETAIL,
		Flag:   plan.Function_INTERNAL,
		Layout: STANDARD_FUNCTION,
		Overloads: []Function{
			{
				Index:     0,
				Volatile:  true,
				Args:      []types.T{types.T_varchar},
				ReturnTyp: types.T_varchar,
				Fn:        unary.MoEnableMemUsageDetail,
			},
		},
	},
	MO_DISABLE_MEMORY_USAGE_DETAIL: {
		Id:     MO_DISABLE_MEMORY_USAGE_DETAIL,
		Flag:   plan.Function_INTERNAL,
		Layout: STANDARD_FUNCTION,
		Overloads: []Function{
			{
				Index:     0,
				Volatile:  true,
				Args:      []types.T{types.T_varchar},
				ReturnTyp: types.T_varchar,
				Fn:        unary.MoDisableMemUsageDetail,
			},
		},
	},
	DATEDIFF: {
		Id:     DATEDIFF,
		Flag:   plan.Function_STRICT,
		Layout: STANDARD_FUNCTION,
		Overloads: []Function{
			{
				Index:     0,
				Volatile:  true,
				Args:      []types.T{types.T_date, types.T_date},
				ReturnTyp: types.T_int64,
				Fn:        binary.DateDiff,
			},
		},
	},
	TIMESTAMPDIFF: {
		Id:     TIMESTAMPDIFF,
		Flag:   plan.Function_STRICT,
		Layout: STANDARD_FUNCTION,
		Overloads: []Function{
			{
				Index:     0,
				Volatile:  true,
				Args:      []types.T{types.T_varchar, types.T_datetime, types.T_datetime},
				ReturnTyp: types.T_int64,
				Fn:        multi.TimeStampDiff,
			},
		},
	},
	TIMEDIFF: {
		Id:     TIMEDIFF,
		Flag:   plan.Function_STRICT,
		Layout: STANDARD_FUNCTION,
		Overloads: []Function{
			{
				Index:     0,
				Volatile:  true,
				Args:      []types.T{types.T_time, types.T_time},
				ReturnTyp: types.T_time,
				Fn:        binary.TimeDiff[types.Time],
			},
			{
				Index:     1,
				Volatile:  true,
				Args:      []types.T{types.T_datetime, types.T_datetime},
				ReturnTyp: types.T_time,
				Fn:        binary.TimeDiff[types.Datetime],
			},
		},
	},
	MO_CTL: {
		Id:     MO_CTL,
		Flag:   plan.Function_STRICT,
		Layout: STANDARD_FUNCTION,
		Overloads: []Function{
			{
				Index:     0,
				Volatile:  true,
				Args:      []types.T{types.T_varchar, types.T_varchar, types.T_varchar},
				ReturnTyp: types.T_varchar,
				Fn:        ctl.Handler,
			},
		},
	},
	MO_SHOW_VISIBLE_BIN: {
		Id:     MO_SHOW_VISIBLE_BIN,
		Flag:   plan.Function_STRICT,
		Layout: STANDARD_FUNCTION,
		Overloads: []Function{
			{
				Index:     0,
				Volatile:  true,
				Args:      []types.T{types.T_varchar, types.T_uint8},
				ReturnTyp: types.T_varchar,
				Fn:        binary.ShowVisibleBin,
			},
			{
				Index:     1,
				Volatile:  true,
				Args:      []types.T{types.T_text, types.T_uint8},
				ReturnTyp: types.T_varchar,
				Fn:        binary.ShowVisibleBin,
			},
		},
	},
	FIELD: {
		Id:     FIELD,
		Flag:   plan.Function_STRICT,
		Layout: STANDARD_FUNCTION,
		TypeCheckFn: func(overloads []Function, inputs []types.T) (overloadIndex int32, ts []types.T) {
			l := len(inputs)
			if l < 2 {
				return wrongFunctionParameters, nil
			}

			//If all arguments are strings, all arguments are compared as strings &&
			//If all arguments are numbers, all arguments are compared as numbers.
			returnType := [...]types.T{types.T_varchar, types.T_char, types.T_int8, types.T_int16, types.T_int32, types.T_int64, types.T_uint8, types.T_uint16, types.T_uint32, types.T_uint64, types.T_float32, types.T_float64}
			for i := range returnType {
				if operator.CoalesceTypeCheckFn(inputs, nil, returnType[i]) {
					if i < 2 {
						return 0, nil
					} else {
						return int32(i - 1), nil
					}
				}
			}

			//Otherwise, the arguments are compared as double.
			targetTypes := make([]types.T, l)

			for j := 0; j < l; j++ {
				targetTypes[j] = types.T_float64
			}
			if code, _ := tryToMatch(inputs, targetTypes); code == matchedByConvert {
				return 10, targetTypes
			}

			return wrongFunctionParameters, nil
		},
		Overloads: []Function{
			{
				Index:     0,
				Volatile:  true,
				ReturnTyp: types.T_uint64,
				Fn:        multi.FieldString,
			},
			{
				Index:     1,
				Volatile:  true,
				ReturnTyp: types.T_uint64,
				Fn:        multi.FieldNumber[int8],
			},
			{
				Index:     2,
				Volatile:  true,
				ReturnTyp: types.T_uint64,
				Fn:        multi.FieldNumber[int16],
			},
			{
				Index:     3,
				Volatile:  true,
				ReturnTyp: types.T_uint64,
				Fn:        multi.FieldNumber[int32],
			},
			{
				Index:     4,
				Volatile:  true,
				ReturnTyp: types.T_uint64,
				Fn:        multi.FieldNumber[int64],
			},
			{
				Index:     5,
				Volatile:  true,
				ReturnTyp: types.T_uint64,
				Fn:        multi.FieldNumber[uint8],
			},
			{
				Index:     6,
				Volatile:  true,
				ReturnTyp: types.T_uint64,
				Fn:        multi.FieldNumber[uint16],
			},
			{
				Index:     7,
				Volatile:  true,
				ReturnTyp: types.T_uint64,
				Fn:        multi.FieldNumber[uint32],
			},
			{
				Index:     8,
				Volatile:  true,
				ReturnTyp: types.T_uint64,
				Fn:        multi.FieldNumber[uint64],
			},
			{
				Index:     9,
				Volatile:  true,
				ReturnTyp: types.T_uint64,
				Fn:        multi.FieldNumber[float32],
			},
			{
				Index:     10,
				Volatile:  true,
				ReturnTyp: types.T_uint64,
				Fn:        multi.FieldNumber[float64],
			},
		},
	},
	SUBSTRING_INDEX: {
		Id:     SUBSTRING_INDEX,
		Flag:   plan.Function_STRICT,
		Layout: STANDARD_FUNCTION,
		TypeCheckFn: func(overloads []Function, inputs []types.T) (overloadIndex int32, ts []types.T) {
			l := len(inputs)
			if l != 3 {
				return wrongFunctionParameters, nil
			}

			stringType := [...]types.T{types.T_varchar, types.T_char, types.T_text, types.T_blob}
			numberType := [...]types.T{types.T_int8, types.T_int16, types.T_int32, types.T_int64, types.T_uint8, types.T_uint16, types.T_uint32, types.T_uint64, types.T_float32, types.T_float64}
			//the first and second arg's types
			stringTypeSet := make(map[types.T]bool)
			for _, v := range stringType {
				stringTypeSet[v] = true
			}
			//the third arg's types
			numberTypeSet := make(map[types.T]bool)
			for _, v := range numberType {
				numberTypeSet[v] = true
			}
			if stringTypeSet[inputs[0]] && stringTypeSet[inputs[1]] && numberTypeSet[inputs[2]] {
				return 0, nil
			}

			//otherwise, try to cast
			minCost, minIndex := math.MaxInt32, -1
			convertTypes := make([]types.T, l)
			thirdArgType := [...]types.T{types.T_float64, types.T_uint64, types.T_int64}

			for _, first := range stringType {
				for _, second := range stringType {
					for _, third := range thirdArgType {
						targetTypes := []types.T{first, second, third}
						if code, c := tryToMatch(inputs, targetTypes); code == matchedByConvert {
							if c < minCost {
								minCost = c
								copy(convertTypes, targetTypes)
								minIndex = 0
							}
						}
					}
				}
			}
			if minIndex != -1 {
				return 0, convertTypes
			}

			return wrongFunctionParameters, nil
		},
		Overloads: []Function{
			{
				Index:     0,
				ReturnTyp: types.T_varchar,
				Fn:        multi.SubStrIndex,
			},
		},
	},
	FORMAT: {
		Id:     FORMAT,
		Flag:   plan.Function_STRICT,
		Layout: STANDARD_FUNCTION,
		Overloads: []Function{
			{
				Index:     0,
				Volatile:  true,
				Args:      []types.T{types.T_varchar, types.T_varchar},
				ReturnTyp: types.T_varchar,
				Fn:        multi.Format,
			},
			{
				Index:     1,
				Volatile:  true,
				Args:      []types.T{types.T_varchar, types.T_varchar, types.T_varchar},
				ReturnTyp: types.T_varchar,
				Fn:        multi.Format,
			},
		},
	},
	SLEEP: {
		Id:     SLEEP,
		Flag:   plan.Function_STRICT,
		Layout: STANDARD_FUNCTION,
		Overloads: []Function{
			{
				Index:     0,
				Args:      []types.T{types.T_uint64},
				ReturnTyp: types.T_uint8,
				Volatile:  true,
				Fn:        unary.Sleep[uint64],
			},
			{
				Index:     1,
				Args:      []types.T{types.T_float64},
				ReturnTyp: types.T_uint8,
				Volatile:  true,
				Fn:        unary.Sleep[float64],
			},
		},
	},
	INSTR: {
		Id:     INSTR,
		Flag:   plan.Function_STRICT,
		Layout: STANDARD_FUNCTION,
		Overloads: []Function{
			{
				Index:     0,
				Args:      []types.T{types.T_varchar, types.T_varchar},
				ReturnTyp: types.T_int64,
				Volatile:  false,
				Fn:        binary.Instr,
			},
		},
	},
	SPLIT_PART: {
		Id:     SPLIT_PART,
		Flag:   plan.Function_STRICT,
		Layout: STANDARD_FUNCTION,
		Overloads: []Function{
			{
				Index:     0,
				Args:      []types.T{types.T_varchar, types.T_varchar, types.T_uint32},
				ReturnTyp: types.T_varchar,
				Volatile:  false,
				Fn:        multi.SplitPart,
			},
		},
	},
	CURRENT_DATE: {
		Id:     CURRENT_DATE,
		Flag:   plan.Function_STRICT,
		Layout: STANDARD_FUNCTION,
		Overloads: []Function{
			{
				Index:           0,
				Args:            []types.T{},
				ReturnTyp:       types.T_date,
				Volatile:        false,
				RealTimeRelated: true,
				Fn:              unary.CurrentDate,
			},
		},
	},
	ASCII: {
		Id:     ASCII,
		Flag:   plan.Function_STRICT,
		Layout: STANDARD_FUNCTION,
		Overloads: []Function{
			{
				Index:     0,
				Args:      []types.T{types.T_varchar},
				ReturnTyp: types.T_uint8,
				Fn:        unary.AsciiString,
			},
			{
				Index:     1,
				Args:      []types.T{types.T_char},
				ReturnTyp: types.T_uint8,
				Fn:        unary.AsciiString,
			},
			{
				Index:     2,
				Args:      []types.T{types.T_text},
				ReturnTyp: types.T_uint8,
				Fn:        unary.AsciiString,
			},
			{
				Index:     3,
				Args:      []types.T{types.T_int8},
				ReturnTyp: types.T_uint8,
				Fn:        unary.AsciiInt[int8],
			},
			{
				Index:     4,
				Args:      []types.T{types.T_int16},
				ReturnTyp: types.T_uint8,
				Fn:        unary.AsciiInt[int16],
			},
			{
				Index:     5,
				Args:      []types.T{types.T_int32},
				ReturnTyp: types.T_uint8,
				Fn:        unary.AsciiInt[int32],
			},
			{
				Index:     6,
				Args:      []types.T{types.T_int64},
				ReturnTyp: types.T_uint8,
				Fn:        unary.AsciiInt[int64],
			},
			{
				Index:     7,
				Args:      []types.T{types.T_uint8},
				ReturnTyp: types.T_uint8,
				Fn:        unary.AsciiUint[uint8],
			},
			{
				Index:     8,
				Args:      []types.T{types.T_uint16},
				ReturnTyp: types.T_uint8,
				Fn:        unary.AsciiUint[uint16],
			},
			{
				Index:     9,
				Args:      []types.T{types.T_uint32},
				ReturnTyp: types.T_uint8,
				Fn:        unary.AsciiUint[uint32],
			},
			{
				Index:     10,
				Args:      []types.T{types.T_uint64},
				ReturnTyp: types.T_uint8,
				Fn:        unary.AsciiUint[uint64],
			},
		},
	},
	MO_TABLE_ROWS: {
		Id:     MO_TABLE_ROWS,
		Flag:   plan.Function_STRICT,
		Layout: STANDARD_FUNCTION,
		Overloads: []Function{
			{
				Index:           0,
				Args:            []types.T{types.T_varchar, types.T_varchar},
				ReturnTyp:       types.T_int64,
				Volatile:        true,
				RealTimeRelated: true,
				Fn:              ctl.MoTableRows,
			},
		},
	},
	MO_TABLE_SIZE: {
		Id:     MO_TABLE_SIZE,
		Flag:   plan.Function_STRICT,
		Layout: STANDARD_FUNCTION,
		Overloads: []Function{
			{
				Index:           0,
				Args:            []types.T{types.T_varchar, types.T_varchar},
				ReturnTyp:       types.T_int64,
				Volatile:        true,
				RealTimeRelated: true,
				Fn:              ctl.MoTableSize,
			},
		},
	},
<<<<<<< HEAD
	MO_TABLE_COL_MAX: {
		Id:     MO_TABLE_COL_MAX,
=======
	CURRENT_ACCOUNT_ID: {
		Id:     CURRENT_ACCOUNT_ID,
>>>>>>> 3fe67a9d
		Flag:   plan.Function_STRICT,
		Layout: STANDARD_FUNCTION,
		Overloads: []Function{
			{
				Index:           0,
<<<<<<< HEAD
				Args:            []types.T{types.T_varchar, types.T_varchar, types.T_varchar},
				ReturnTyp:       types.T_varchar,
				Volatile:        true,
				RealTimeRelated: true,
				Fn:              ctl.MoTableColMax,
			},
		},
	},
	MO_TABLE_COL_MIN: {
		Id:     MO_TABLE_COL_MIN,
=======
				Args:            []types.T{},
				ReturnTyp:       types.T_uint32,
				UseNewFramework: true,
				NewFn: func(parameters []*vector.Vector, result vector.FunctionResultWrapper, proc *process.Process, length int) error {
					res := vector.MustFunctionResult[uint32](result)
					return res.Append(proc.SessionInfo.AccountId, false)
				},
			},
		},
	},
	CURRENT_ACCOUNT_NAME: {
		Id:     CURRENT_ACCOUNT_NAME,
		Flag:   plan.Function_STRICT,
		Layout: STANDARD_FUNCTION,
		Overloads: []Function{
			{
				Index:           0,
				Args:            []types.T{},
				ReturnTyp:       types.T_varchar,
				UseNewFramework: true,
				NewFn: func(parameters []*vector.Vector, result vector.FunctionResultWrapper, proc *process.Process, length int) error {
					res := vector.MustFunctionResult[types.Varlena](result)
					return res.AppendStr([]byte(proc.SessionInfo.Account), false)
				},
			},
		},
	},
	CURRENT_ROLE_ID: {
		Id:     CURRENT_ROLE_ID,
		Flag:   plan.Function_STRICT,
		Layout: STANDARD_FUNCTION,
		Overloads: []Function{
			{
				Index:           0,
				Args:            []types.T{},
				ReturnTyp:       types.T_uint32,
				UseNewFramework: true,
				NewFn: func(parameters []*vector.Vector, result vector.FunctionResultWrapper, proc *process.Process, length int) error {
					res := vector.MustFunctionResult[uint32](result)
					return res.Append(proc.SessionInfo.RoleId, false)
				},
			},
		},
	},
	CURRENT_ROLE_NAME: {
		Id:     CURRENT_ROLE_NAME,
		Flag:   plan.Function_STRICT,
		Layout: STANDARD_FUNCTION,
		Overloads: []Function{
			{
				Index:           0,
				Args:            []types.T{},
				ReturnTyp:       types.T_varchar,
				UseNewFramework: true,
				NewFn: func(parameters []*vector.Vector, result vector.FunctionResultWrapper, proc *process.Process, length int) error {
					res := vector.MustFunctionResult[types.Varlena](result)
					return res.AppendStr([]byte(proc.SessionInfo.Role), false)
				},
			},
		},
	},
	CURRENT_USER_ID: {
		Id:     CURRENT_USER_ID,
		Flag:   plan.Function_STRICT,
		Layout: STANDARD_FUNCTION,
		Overloads: []Function{
			{
				Index:           0,
				Args:            []types.T{},
				ReturnTyp:       types.T_uint32,
				UseNewFramework: true,
				NewFn: func(parameters []*vector.Vector, result vector.FunctionResultWrapper, proc *process.Process, length int) error {
					res := vector.MustFunctionResult[uint32](result)
					return res.Append(proc.SessionInfo.UserId, false)
				},
			},
		},
	},
	CURRENT_USER_NAME: {
		Id:     CURRENT_USER_NAME,
>>>>>>> 3fe67a9d
		Flag:   plan.Function_STRICT,
		Layout: STANDARD_FUNCTION,
		Overloads: []Function{
			{
				Index:           0,
<<<<<<< HEAD
				Args:            []types.T{types.T_varchar, types.T_varchar, types.T_varchar},
				ReturnTyp:       types.T_varchar,
				Volatile:        true,
				RealTimeRelated: true,
				Fn:              ctl.MoTableColMin,
=======
				Args:            []types.T{},
				ReturnTyp:       types.T_varchar,
				UseNewFramework: true,
				NewFn: func(parameters []*vector.Vector, result vector.FunctionResultWrapper, proc *process.Process, length int) error {
					res := vector.MustFunctionResult[types.Varlena](result)
					return res.AppendStr([]byte(proc.SessionInfo.User), false)
				},
>>>>>>> 3fe67a9d
			},
		},
	},
}<|MERGE_RESOLUTION|>--- conflicted
+++ resolved
@@ -16,9 +16,10 @@
 
 import (
 	"context"
+	"math"
+
 	"github.com/matrixorigin/matrixone/pkg/container/vector"
 	"github.com/matrixorigin/matrixone/pkg/vm/process"
-	"math"
 
 	"github.com/matrixorigin/matrixone/pkg/container/types"
 	"github.com/matrixorigin/matrixone/pkg/pb/plan"
@@ -2928,30 +2929,13 @@
 			},
 		},
 	},
-<<<<<<< HEAD
-	MO_TABLE_COL_MAX: {
-		Id:     MO_TABLE_COL_MAX,
-=======
 	CURRENT_ACCOUNT_ID: {
 		Id:     CURRENT_ACCOUNT_ID,
->>>>>>> 3fe67a9d
 		Flag:   plan.Function_STRICT,
 		Layout: STANDARD_FUNCTION,
 		Overloads: []Function{
 			{
 				Index:           0,
-<<<<<<< HEAD
-				Args:            []types.T{types.T_varchar, types.T_varchar, types.T_varchar},
-				ReturnTyp:       types.T_varchar,
-				Volatile:        true,
-				RealTimeRelated: true,
-				Fn:              ctl.MoTableColMax,
-			},
-		},
-	},
-	MO_TABLE_COL_MIN: {
-		Id:     MO_TABLE_COL_MIN,
-=======
 				Args:            []types.T{},
 				ReturnTyp:       types.T_uint32,
 				UseNewFramework: true,
@@ -3032,19 +3016,11 @@
 	},
 	CURRENT_USER_NAME: {
 		Id:     CURRENT_USER_NAME,
->>>>>>> 3fe67a9d
 		Flag:   plan.Function_STRICT,
 		Layout: STANDARD_FUNCTION,
 		Overloads: []Function{
 			{
 				Index:           0,
-<<<<<<< HEAD
-				Args:            []types.T{types.T_varchar, types.T_varchar, types.T_varchar},
-				ReturnTyp:       types.T_varchar,
-				Volatile:        true,
-				RealTimeRelated: true,
-				Fn:              ctl.MoTableColMin,
-=======
 				Args:            []types.T{},
 				ReturnTyp:       types.T_varchar,
 				UseNewFramework: true,
@@ -3052,7 +3028,36 @@
 					res := vector.MustFunctionResult[types.Varlena](result)
 					return res.AppendStr([]byte(proc.SessionInfo.User), false)
 				},
->>>>>>> 3fe67a9d
+			},
+		},
+	},
+	MO_TABLE_COL_MAX: {
+		Id:     MO_TABLE_COL_MAX,
+		Flag:   plan.Function_STRICT,
+		Layout: STANDARD_FUNCTION,
+		Overloads: []Function{
+			{
+				Index:           0,
+				Args:            []types.T{types.T_varchar, types.T_varchar, types.T_varchar},
+				ReturnTyp:       types.T_varchar,
+				Volatile:        true,
+				RealTimeRelated: true,
+				Fn:              ctl.MoTableColMax,
+			},
+		},
+	},
+	MO_TABLE_COL_MIN: {
+		Id:     MO_TABLE_COL_MIN,
+		Flag:   plan.Function_STRICT,
+		Layout: STANDARD_FUNCTION,
+		Overloads: []Function{
+			{
+				Index:           0,
+				Args:            []types.T{types.T_varchar, types.T_varchar, types.T_varchar},
+				ReturnTyp:       types.T_varchar,
+				Volatile:        true,
+				RealTimeRelated: true,
+				Fn:              ctl.MoTableColMin,
 			},
 		},
 	},
