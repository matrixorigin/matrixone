// Copyright 2021 - 2022 Matrix Origin
//
// Licensed under the Apache License, Version 2.0 (the "License");
// you may not use this file except in compliance with the License.
// You may obtain a copy of the License at
//
//      http://www.apache.org/licenses/LICENSE-2.0
//
// Unless required by applicable law or agreed to in writing, software
// distributed under the License is distributed on an "AS IS" BASIS,
// WITHOUT WARRANTIES OR CONDITIONS OF ANY KIND, either express or implied.
// See the License for the specific language governing permissions and
// limitations under the License.

package function

import (
	"github.com/matrixorigin/matrixone/pkg/container/types"
	"github.com/matrixorigin/matrixone/pkg/pb/plan"
	"github.com/matrixorigin/matrixone/pkg/sql/plan/function/builtin/binary"
	"github.com/matrixorigin/matrixone/pkg/sql/plan/function/builtin/ctl"
	"github.com/matrixorigin/matrixone/pkg/sql/plan/function/builtin/multi"
	"github.com/matrixorigin/matrixone/pkg/sql/plan/function/builtin/unary"
	"github.com/matrixorigin/matrixone/pkg/sql/plan/function/operator"
)

func initBuiltIns() {
	var err error

	for fid, fs := range builtins {
		err = appendFunction(fid, fs)
		if err != nil {
			panic(err)
		}
	}
}

// builtins contains the builtin function indexed by function id.
var builtins = map[int]Functions{
	ABS: {
		Id:     ABS,
		Flag:   plan.Function_STRICT,
		Layout: STANDARD_FUNCTION,
		Overloads: []Function{
			{
				Index:     0,
				Args:      []types.T{types.T_int64},
				ReturnTyp: types.T_int64,
				Fn:        unary.AbsInt64,
			},
			{
				Index:     1,
				Args:      []types.T{types.T_uint64},
				ReturnTyp: types.T_uint64,
				Fn:        unary.AbsUInt64,
			},
			{
				Index:     2,
				Args:      []types.T{types.T_float64},
				ReturnTyp: types.T_float64,
				Fn:        unary.AbsFloat64,
			},
			{
				Index:     3,
				Args:      []types.T{types.T_decimal128},
				ReturnTyp: types.T_decimal128,
				Fn:        unary.AbsDecimal128,
			},
		},
	},
	ACOS: {
		Id:     ACOS,
		Flag:   plan.Function_STRICT,
		Layout: STANDARD_FUNCTION,
		Overloads: []Function{
			{
				Index:     0,
				Args:      []types.T{types.T_float64},
				ReturnTyp: types.T_float64,
				Fn:        unary.Acos,
			},
		},
	},
	BIT_LENGTH: {
		Id:     BIT_LENGTH,
		Flag:   plan.Function_STRICT,
		Layout: STANDARD_FUNCTION,
		Overloads: []Function{
			{
				Index:     0,
				Args:      []types.T{types.T_char}, // todo? check if there is implicit upcast for char/varchar, it not, register another type or add upcast
				ReturnTyp: types.T_int64,
				Fn:        unary.BitLengthFunc,
			},
		},
	},
	CONCAT_WS: {
		Id:     CONCAT_WS,
		Flag:   plan.Function_STRICT,
		Layout: STANDARD_FUNCTION,
		TypeCheckFn: func(_ []Function, inputs []types.T) (overloadIndex int32, ts []types.T) {
			if len(inputs) > 1 {
				ret := make([]types.T, len(inputs))
				convert := false
				for i, t := range inputs {
					if t != types.T_char && t != types.T_varchar && t != types.T_any && t != types.T_blob && t != types.T_text {
						if castTable[t][types.T_varchar] {
							ret[i] = types.T_varchar
							convert = true
							continue
						}
						return wrongFunctionParameters, nil
					}
					ret[i] = t
				}
				if convert {
					return int32(0), ret
				}
				return int32(0), nil
			}
			return wrongFunctionParameters, nil
		},
		Overloads: []Function{
			{
				Index:     0,
				Args:      []types.T{},
				ReturnTyp: types.T_varchar,
				Fn:        multi.Concat_ws,
			},
		},
	},
	CONCAT: {
		Id:     CONCAT,
		Flag:   plan.Function_STRICT,
		Layout: STANDARD_FUNCTION,
		TypeCheckFn: func(_ []Function, inputs []types.T) (overloadIndex int32, ts []types.T) {
			if len(inputs) > 1 {
				ret := make([]types.T, len(inputs))
				convert := false
				for i, t := range inputs {
					if t != types.T_char && t != types.T_varchar && t != types.T_any && t != types.T_blob && t != types.T_text {
						if castTable[t][types.T_varchar] {
							ret[i] = types.T_varchar
							convert = true
							continue
						}
						return wrongFunctionParameters, nil
					}
					ret[i] = t
				}
				if convert {
					return int32(0), ret
				}
				return int32(0), nil
			}
			return wrongFunctionParameters, nil
		},
		Overloads: []Function{
			{
				Index:     0,
				Args:      []types.T{},
				ReturnTyp: types.T_varchar,
				Fn:        multi.Concat,
			},
		},
	},
	CURRENT_TIMESTAMP: {
		Id:     CURRENT_TIMESTAMP,
		Flag:   plan.Function_STRICT,
		Layout: STANDARD_FUNCTION,
		TypeCheckFn: func(_ []Function, inputs []types.T) (overloadIndex int32, ts []types.T) {
			if len(inputs) == 0 {
				return int32(0), nil
			}
			if len(inputs) == 1 && inputs[0] == types.T_int64 {
				return int32(0), nil
			}
			return wrongFunctionParameters, nil
		},
		Overloads: []Function{
			{
				Index:     0,
				Volatile:  true,
				Args:      []types.T{},
				ReturnTyp: types.T_timestamp,
				Fn:        multi.CurrentTimestamp,
			},
		},
	},
	UUID: {
		// uuid function contains a hidden placeholder parameter
		Id:     UUID,
		Flag:   plan.Function_STRICT,
		Layout: STANDARD_FUNCTION,
		TypeCheckFn: func(_ []Function, inputs []types.T) (overloadIndex int32, ts []types.T) {
			if len(inputs) == 0 {
				return int32(0), nil
			}
			return wrongFunctionParameters, nil
		},
		Overloads: []Function{
			{
				Index:         0,
				Volatile:      true,
				AppendHideArg: true,
				ReturnTyp:     types.T_varchar,
				Fn:            multi.UUID,
			},
		},
	},
	DATE: {
		Id:     DATE,
		Flag:   plan.Function_STRICT | plan.Function_MONOTONIC,
		Layout: STANDARD_FUNCTION,
		Overloads: []Function{
			{
				Index:     0,
				Args:      []types.T{types.T_date},
				ReturnTyp: types.T_date,
				Fn:        unary.DateToDate,
			},
			{
				Index:     1,
				Args:      []types.T{types.T_time},
				ReturnTyp: types.T_date,
				Fn:        unary.TimeToDate,
			},
			{
				Index:     2,
				Args:      []types.T{types.T_datetime},
				ReturnTyp: types.T_date,
				Fn:        unary.DatetimeToDate,
			},
			{
				Index:     3,
				Args:      []types.T{types.T_varchar},
				ReturnTyp: types.T_date,
				Fn:        unary.DateStringToDate,
			},
			{
				Index:     4,
				Args:      []types.T{types.T_char},
				ReturnTyp: types.T_date,
				Fn:        unary.DateStringToDate,
			},
		},
	},
	TIME: {
		Id:     TIME,
		Flag:   plan.Function_STRICT,
		Layout: STANDARD_FUNCTION,
		Overloads: []Function{
			{
				Index:     0,
				Args:      []types.T{types.T_time},
				ReturnTyp: types.T_time,
				Fn:        unary.TimeToTime,
			},
			{
				Index:     1,
				Args:      []types.T{types.T_date},
				ReturnTyp: types.T_time,
				Fn:        unary.DateToTime,
			},
			{
				Index:     2,
				Args:      []types.T{types.T_datetime},
				ReturnTyp: types.T_time,
				Fn:        unary.DatetimeToTime,
			},
			{
				Index:     3,
				Args:      []types.T{types.T_int64},
				ReturnTyp: types.T_time,
				Fn:        unary.Int64ToTime,
			},
			{
				Index:     4,
				Args:      []types.T{types.T_decimal128},
				ReturnTyp: types.T_time,
				Fn:        unary.Decimal128ToTime,
			},
			{
				Index:     5,
				Args:      []types.T{types.T_varchar},
				ReturnTyp: types.T_time,
				Fn:        unary.DateStringToTime,
			},
			{
				Index:     6,
				Args:      []types.T{types.T_char},
				ReturnTyp: types.T_time,
				Fn:        unary.DateStringToTime,
			},
			{
				Index:     7,
				Args:      []types.T{types.T_text},
				ReturnTyp: types.T_time,
				Fn:        unary.DateStringToTime,
			},
			{
				Index:     8,
				Args:      []types.T{types.T_blob},
				ReturnTyp: types.T_time,
				Fn:        unary.DateStringToTime,
			},
		},
	},
	HOUR: {
		Id:     HOUR,
		Flag:   plan.Function_STRICT,
		Layout: STANDARD_FUNCTION,
		Overloads: []Function{
			{
				Index:     0,
				Args:      []types.T{types.T_timestamp},
				ReturnTyp: types.T_uint8,
				Fn:        unary.TimestampToHour,
			},
			{
				Index:     1,
				Args:      []types.T{types.T_datetime},
				ReturnTyp: types.T_uint8,
				Fn:        unary.DatetimeToHour,
			},
		},
	},
	MINUTE: {
		Id:     MINUTE,
		Flag:   plan.Function_STRICT,
		Layout: STANDARD_FUNCTION,
		Overloads: []Function{
			{
				Index:     0,
				Args:      []types.T{types.T_timestamp},
				ReturnTyp: types.T_uint8,
				Fn:        unary.TimestampToMinute,
			},
			{
				Index:     1,
				Args:      []types.T{types.T_datetime},
				ReturnTyp: types.T_uint8,
				Fn:        unary.DatetimeToMinute,
			},
		},
	},
	SECOND: {
		Id:     SECOND,
		Flag:   plan.Function_STRICT,
		Layout: STANDARD_FUNCTION,
		Overloads: []Function{
			{
				Index:     0,
				Args:      []types.T{types.T_timestamp},
				ReturnTyp: types.T_uint8,
				Fn:        unary.TimestampToSecond,
			},
			{
				Index:     1,
				Args:      []types.T{types.T_datetime},
				ReturnTyp: types.T_uint8,
				Fn:        unary.DatetimeToSecond,
			},
		},
	},
	DAY: {
		Id:     DAY,
		Flag:   plan.Function_STRICT,
		Layout: STANDARD_FUNCTION,
		Overloads: []Function{
			{
				Index:     0,
				Args:      []types.T{types.T_date},
				ReturnTyp: types.T_uint8,
				Fn:        unary.DateToDay,
			},
			{
				Index:     1,
				Args:      []types.T{types.T_datetime},
				ReturnTyp: types.T_uint8,
				Fn:        unary.DatetimeToDay,
			},
		},
	},
	DAYOFYEAR: {
		Id:     DAYOFYEAR,
		Flag:   plan.Function_STRICT,
		Layout: STANDARD_FUNCTION,
		Overloads: []Function{
			{
				Index:     0,
				Args:      []types.T{types.T_date},
				ReturnTyp: types.T_uint16,
				Fn:        unary.DayOfYear,
			},
		},
	},
	EMPTY: {
		Id:     EMPTY,
		Flag:   plan.Function_STRICT,
		Layout: STANDARD_FUNCTION,
		Overloads: []Function{
			{
				Index:     0,
				Args:      []types.T{types.T_char},
				ReturnTyp: types.T_uint8,
				Fn:        unary.Empty,
			},
		},
	},
	EXP: {
		Id:     EXP,
		Flag:   plan.Function_STRICT,
		Layout: STANDARD_FUNCTION,
		Overloads: []Function{
			{
				Index:     0,
				Args:      []types.T{types.T_float64},
				ReturnTyp: types.T_float64,
				Fn:        unary.Exp,
			},
		},
	},
	EXTRACT: {
		Id:     EXTRACT,
		Flag:   plan.Function_STRICT,
		Layout: STANDARD_FUNCTION,
		Overloads: []Function{
			{
				Index:     0,
				Args:      []types.T{types.T_varchar, types.T_datetime},
				ReturnTyp: types.T_varchar,
				Fn:        binary.ExtractFromDatetime,
			},
			{
				Index:     1,
				Args:      []types.T{types.T_varchar, types.T_date},
				ReturnTyp: types.T_uint32,
				Fn:        binary.ExtractFromDate,
			},
		},
	},
	LENGTH: {
		Id:     LENGTH,
		Flag:   plan.Function_STRICT,
		Layout: STANDARD_FUNCTION,
		Overloads: []Function{
			{
				Index:     0,
				Args:      []types.T{types.T_varchar},
				ReturnTyp: types.T_int64,
				Fn:        unary.Length,
			},
			{
				Index:     1,
				Args:      []types.T{types.T_char},
				ReturnTyp: types.T_int64,
				Fn:        unary.Length,
			},
			{
				Index:     2,
				Args:      []types.T{types.T_blob},
				ReturnTyp: types.T_int64,
				Fn:        unary.Length,
			},
			{
				Index:     3,
				Args:      []types.T{types.T_text},
				ReturnTyp: types.T_int64,
				Fn:        unary.Length,
			},
		},
	},
	LENGTH_UTF8: {
		Id:     LENGTH_UTF8,
		Flag:   plan.Function_STRICT,
		Layout: STANDARD_FUNCTION,
		Overloads: []Function{
			{
				Index:     0,
				Args:      []types.T{types.T_varchar},
				ReturnTyp: types.T_uint64, Fn: unary.LengthUTF8,
			},
			{
				Index:     1,
				Args:      []types.T{types.T_char},
				ReturnTyp: types.T_uint64,
				Fn:        unary.LengthUTF8,
			},
		},
	},
	LN: {
		Id:     LN,
		Flag:   plan.Function_STRICT,
		Layout: STANDARD_FUNCTION,
		Overloads: []Function{
			{
				Index:     0,
				Args:      []types.T{types.T_float64},
				ReturnTyp: types.T_float64,
				Fn:        unary.Ln,
			},
		},
	},
	LOG: {
		Id:     LOG,
		Flag:   plan.Function_STRICT,
		Layout: STANDARD_FUNCTION,
		Overloads: []Function{
			{
				Index:     0,
				Args:      []types.T{types.T_float64},
				ReturnTyp: types.T_float64,
				Fn:        unary.Log,
			},
			{
				Index:     1,
				Args:      []types.T{types.T_float64, types.T_float64},
				ReturnTyp: types.T_float64,
				Fn:        unary.Log,
			},
		},
	},
	LTRIM: {
		Id:     LTRIM,
		Flag:   plan.Function_STRICT,
		Layout: STANDARD_FUNCTION,
		Overloads: []Function{
			{
				Index:     0,
				Args:      []types.T{types.T_char},
				ReturnTyp: types.T_varchar,
				Fn:        unary.Ltrim,
			},
		},
	},
	MONTH: {
		Id:     MONTH,
		Flag:   plan.Function_STRICT,
		Layout: STANDARD_FUNCTION,
		Overloads: []Function{
			{
				Index:     0,
				Args:      []types.T{types.T_date},
				ReturnTyp: types.T_uint8,
				Fn:        unary.DateToMonth,
			},
			{
				Index:     1,
				Args:      []types.T{types.T_datetime},
				ReturnTyp: types.T_uint8,
				Fn:        unary.DatetimeToMonth,
			},
			{
				Index:     2,
				Args:      []types.T{types.T_varchar},
				ReturnTyp: types.T_uint8,
				Fn:        unary.DateStringToMonth,
			},
		},
	},
	OCT: {
		Id:     OCT,
		Flag:   plan.Function_STRICT,
		Layout: STANDARD_FUNCTION,
		Overloads: []Function{
			{
				Index:     0,
				Args:      []types.T{types.T_uint8},
				ReturnTyp: types.T_decimal128,
				Fn:        unary.Oct[uint8],
			},
			{
				Index:     1,
				Args:      []types.T{types.T_uint16},
				ReturnTyp: types.T_decimal128,
				Fn:        unary.Oct[uint16],
			},
			{
				Index:     2,
				Args:      []types.T{types.T_uint32},
				ReturnTyp: types.T_decimal128,
				Fn:        unary.Oct[uint32],
			},
			{
				Index:     3,
				Args:      []types.T{types.T_uint64},
				ReturnTyp: types.T_decimal128,
				Fn:        unary.Oct[uint64],
			},
			{
				Index:     4,
				Args:      []types.T{types.T_int8},
				ReturnTyp: types.T_decimal128,
				Fn:        unary.Oct[int8],
			},
			{
				Index:     5,
				Args:      []types.T{types.T_int16},
				ReturnTyp: types.T_decimal128,
				Fn:        unary.Oct[int16],
			},
			{
				Index:     6,
				Args:      []types.T{types.T_int32},
				ReturnTyp: types.T_decimal128,
				Fn:        unary.Oct[int32],
			},
			{
				Index:     7,
				Args:      []types.T{types.T_int64},
				ReturnTyp: types.T_decimal128,
				Fn:        unary.Oct[int64],
			},
			{
				Index:     8,
				Args:      []types.T{types.T_float32},
				ReturnTyp: types.T_decimal128,
				Fn:        unary.OctFloat[float32],
			},
			{
				Index:     9,
				Args:      []types.T{types.T_float64},
				ReturnTyp: types.T_decimal128,
				Fn:        unary.OctFloat[float64],
			},
		},
	},
	REVERSE: {
		Id:     REVERSE,
		Flag:   plan.Function_STRICT,
		Layout: STANDARD_FUNCTION,
		Overloads: []Function{
			{
				Index:     0,
				Args:      []types.T{types.T_char},
				ReturnTyp: types.T_varchar,
				Fn:        unary.Reverse,
			},
			{
				Index:     1,
				Args:      []types.T{types.T_varchar},
				ReturnTyp: types.T_varchar,
				Fn:        unary.Reverse,
			},
		},
	},
	RTRIM: {
		Id:     RTRIM,
		Flag:   plan.Function_STRICT,
		Layout: STANDARD_FUNCTION,
		Overloads: []Function{
			{
				Index:     0,
				Args:      []types.T{types.T_char},
				ReturnTyp: types.T_varchar,
				Fn:        unary.Rtrim,
			},
		},
	},
	LEFT: {
		Id:     LEFT,
		Flag:   plan.Function_STRICT,
		Layout: STANDARD_FUNCTION,
		Overloads: []Function{
			{
				Index:     0,
				Args:      []types.T{types.T_varchar, types.T_int64},
				ReturnTyp: types.T_varchar,
				Fn:        binary.Left,
			},
			{
				Index:     1,
				Args:      []types.T{types.T_char, types.T_int64},
				ReturnTyp: types.T_char,
				Fn:        binary.Left,
			},
		},
	},
	SIN: {
		Id:     SIN,
		Flag:   plan.Function_STRICT,
		Layout: STANDARD_FUNCTION,
		Overloads: []Function{
			{
				Index:     0,
				Args:      []types.T{types.T_float64},
				ReturnTyp: types.T_float64,
				Fn:        unary.Sin,
			},
		},
	},
	SPACE: {
		Id:     SPACE,
		Flag:   plan.Function_STRICT,
		Layout: STANDARD_FUNCTION,
		Overloads: []Function{
			{
				Index:     0,
				Args:      []types.T{types.T_uint64},
				ReturnTyp: types.T_varchar,
				Fn:        unary.SpaceNumber[uint64],
			},
			{
				Index:     1,
				Args:      []types.T{types.T_int64},
				ReturnTyp: types.T_varchar,
				Fn:        unary.SpaceNumber[int64],
			},
		},
	},
	WEEK: {
		Id:     WEEK,
		Flag:   plan.Function_STRICT,
		Layout: STANDARD_FUNCTION,
		Overloads: []Function{
			{
				Index:     0,
				Args:      []types.T{types.T_date},
				ReturnTyp: types.T_uint8,
				Fn:        unary.DateToWeek,
			},
			{
				Index:     1,
				Args:      []types.T{types.T_datetime},
				ReturnTyp: types.T_uint8,
				Fn:        unary.DatetimeToWeek,
			},
		},
	},
	WEEKDAY: {
		Id:     WEEKDAY,
		Flag:   plan.Function_STRICT,
		Layout: STANDARD_FUNCTION,
		Overloads: []Function{
			{
				Index:     0,
				Args:      []types.T{types.T_date},
				ReturnTyp: types.T_int64,
				Fn:        unary.DateToWeekday,
			},
			{
				Index:     1,
				Args:      []types.T{types.T_datetime},
				ReturnTyp: types.T_int64,
				Fn:        unary.DatetimeToWeekday,
			},
		},
	},
	YEAR: {
		Id:     YEAR,
		Flag:   plan.Function_STRICT | plan.Function_MONOTONIC,
		Layout: STANDARD_FUNCTION,
		Overloads: []Function{
			{
				Index:     0,
				Args:      []types.T{types.T_date},
				ReturnTyp: types.T_int64,
				Fn:        unary.DateToYear,
			},
			{
				Index:     1,
				Args:      []types.T{types.T_datetime},
				ReturnTyp: types.T_int64,
				Fn:        unary.DatetimeToYear,
			},
			{
				Index:     2,
				Args:      []types.T{types.T_varchar},
				ReturnTyp: types.T_int64,
				Fn:        unary.DateStringToYear,
			},
		},
	},
	// binary functions
	ENDSWITH: {
		Id:     ENDSWITH,
		Flag:   plan.Function_STRICT,
		Layout: STANDARD_FUNCTION,
		Overloads: []Function{
			{
				Index:     0,
				Args:      []types.T{types.T_varchar, types.T_varchar},
				ReturnTyp: types.T_uint8,
				Fn:        binary.Endswith,
			},
		},
	},
	FINDINSET: {
		Id:     FINDINSET,
		Flag:   plan.Function_STRICT,
		Layout: STANDARD_FUNCTION,
		Overloads: []Function{
			{
				Index:     0,
				Args:      []types.T{types.T_varchar, types.T_varchar},
				ReturnTyp: types.T_uint64,
				Fn:        binary.FindInSet,
			},
		},
	},
	POW: {
		Id:     POW,
		Flag:   plan.Function_STRICT,
		Layout: STANDARD_FUNCTION,
		Overloads: []Function{
			{
				Index:     0,
				Args:      []types.T{types.T_float64, types.T_float64},
				ReturnTyp: types.T_float64,
				Fn:        binary.Power,
			},
		},
	},
	STARTSWITH: {
		Id:     STARTSWITH,
		Flag:   plan.Function_STRICT,
		Layout: STANDARD_FUNCTION,
		Overloads: []Function{
			{
				Index:     0,
				Args:      []types.T{types.T_varchar, types.T_varchar},
				ReturnTyp: types.T_uint8,
				Fn:        binary.Startswith,
			},
		},
	},
	DATE_FORMAT: {
		Id:     DATE_FORMAT,
		Flag:   plan.Function_STRICT,
		Layout: STANDARD_FUNCTION,
		Overloads: []Function{
			{
				Index:     0,
				Args:      []types.T{types.T_datetime, types.T_varchar},
				ReturnTyp: types.T_varchar,
				Fn:        binary.DateFormat,
			},
			{
				Index:     1,
				Args:      []types.T{types.T_datetime, types.T_char},
				ReturnTyp: types.T_varchar,
				Fn:        binary.DateFormat,
			},
		},
	},
	// variadic functions
	CEIL: {
		Id:     CEIL,
		Flag:   plan.Function_STRICT | plan.Function_MONOTONIC,
		Layout: STANDARD_FUNCTION,
		Overloads: []Function{
			{
				Index:     0,
				Args:      []types.T{types.T_uint64},
				ReturnTyp: types.T_uint64,
				Fn:        multi.CeilUint64,
			},
			{
				Index:     1,
				Args:      []types.T{types.T_uint64, types.T_int64},
				ReturnTyp: types.T_uint64,
				Fn:        multi.CeilUint64,
			},
			{
				Index:     2,
				Args:      []types.T{types.T_int64},
				ReturnTyp: types.T_int64,
				Fn:        multi.CeilInt64,
			},
			{
				Index:     3,
				Args:      []types.T{types.T_int64, types.T_int64},
				ReturnTyp: types.T_int64,
				Fn:        multi.CeilInt64,
			},
			{
				Index:     4,
				Args:      []types.T{types.T_float64},
				ReturnTyp: types.T_float64,
				Fn:        multi.CeilFloat64,
			},
			{
				Index:     5,
				Args:      []types.T{types.T_float64, types.T_int64},
				ReturnTyp: types.T_float64,
				Fn:        multi.CeilFloat64,
			},
			{
				Index:     6,
				Args:      []types.T{types.T_decimal128},
				ReturnTyp: types.T_decimal128,
				Fn:        multi.CeilDecimal128,
			},
		},
	},
	FLOOR: {
		Id:     FLOOR,
		Flag:   plan.Function_STRICT | plan.Function_MONOTONIC,
		Layout: STANDARD_FUNCTION,
		Overloads: []Function{
			{
				Index:     0,
				Args:      []types.T{types.T_uint64},
				ReturnTyp: types.T_uint64,
				Fn:        multi.FloorUInt64,
			},
			{
				Index:     1,
				Args:      []types.T{types.T_uint64, types.T_int64},
				ReturnTyp: types.T_uint64,
				Fn:        multi.FloorUInt64,
			},
			{
				Index:     2,
				Args:      []types.T{types.T_int64},
				ReturnTyp: types.T_int64,
				Fn:        multi.FloorInt64,
			},
			{
				Index:     3,
				Args:      []types.T{types.T_int64, types.T_int64},
				ReturnTyp: types.T_int64,
				Fn:        multi.FloorInt64,
			},
			{
				Index:     4,
				Args:      []types.T{types.T_float64},
				ReturnTyp: types.T_float64,
				Fn:        multi.FloorFloat64,
			},
			{
				Index:     5,
				Args:      []types.T{types.T_float64, types.T_int64},
				ReturnTyp: types.T_float64,
				Fn:        multi.FloorFloat64,
			},
			{
				Index:     6,
				Args:      []types.T{types.T_decimal128},
				ReturnTyp: types.T_decimal128,
				Fn:        multi.FloorDecimal128,
			},
		},
	},
	LPAD: {
		Id:     LPAD,
		Flag:   plan.Function_STRICT,
		Layout: STANDARD_FUNCTION,
		Overloads: []Function{
			{
				Index:     0,
				Args:      []types.T{types.T_varchar, types.T_int64, types.T_varchar},
				ReturnTyp: types.T_varchar,
				Fn:        multi.Lpad,
			},
			{
				Index:     1,
				Args:      []types.T{types.T_varchar, types.T_float64, types.T_varchar},
				ReturnTyp: types.T_varchar, Fn: multi.Lpad,
			},
			{
				Index:     2,
				Args:      []types.T{types.T_varchar, types.T_uint64, types.T_varchar},
				ReturnTyp: types.T_varchar, Fn: multi.Lpad,
			},
		},
	},
	PI: {
		Id:     PI,
		Flag:   plan.Function_STRICT | plan.Function_MONOTONIC,
		Layout: STANDARD_FUNCTION,
		Overloads: []Function{
			{
				Index:     0,
				Args:      []types.T{},
				ReturnTyp: types.T_float64,
				Fn:        multi.Pi,
			},
		},
	},
	ROUND: {
		Id:     ROUND,
		Flag:   plan.Function_STRICT | plan.Function_MONOTONIC,
		Layout: STANDARD_FUNCTION,
		Overloads: []Function{
			{
				Index:     0,
				Args:      []types.T{types.T_uint64},
				ReturnTyp: types.T_uint64,
				Fn:        multi.RoundUint64,
			},
			{
				Index:     1,
				Args:      []types.T{types.T_uint64, types.T_int64},
				ReturnTyp: types.T_uint64,
				Fn:        multi.RoundUint64,
			},
			{
				Index:     2,
				Args:      []types.T{types.T_int64},
				ReturnTyp: types.T_int64,
				Fn:        multi.RoundInt64,
			},
			{
				Index:     3,
				Args:      []types.T{types.T_int64, types.T_int64},
				ReturnTyp: types.T_int64,
				Fn:        multi.RoundInt64,
			},
			{
				Index:     4,
				Args:      []types.T{types.T_float64},
				ReturnTyp: types.T_float64,
				Fn:        multi.RoundFloat64,
			},
			{
				Index:     5,
				Args:      []types.T{types.T_float64, types.T_int64},
				ReturnTyp: types.T_float64,
				Fn:        multi.RoundFloat64,
			},
		},
	},
	RPAD: {
		Id:     RPAD,
		Flag:   plan.Function_STRICT,
		Layout: STANDARD_FUNCTION,
		Overloads: []Function{
			{
				Index:     0,
				Args:      []types.T{types.T_varchar, types.T_int64, types.T_int64},
				ReturnTyp: types.T_varchar,
				Fn:        multi.Rpad,
			},
			{
				Index:     1,
				Args:      []types.T{types.T_varchar, types.T_int64, types.T_uint64},
				ReturnTyp: types.T_varchar,
				Fn:        multi.Rpad,
			},
			{
				Index:     2,
				Args:      []types.T{types.T_varchar, types.T_int64, types.T_float64},
				ReturnTyp: types.T_varchar,
				Fn:        multi.Rpad,
			},
			{
				Index:     3,
				Args:      []types.T{types.T_varchar, types.T_int64, types.T_varchar},
				ReturnTyp: types.T_varchar,
				Fn:        multi.Rpad,
			},
			{
				Index:     4,
				Args:      []types.T{types.T_varchar, types.T_int64, types.T_char},
				ReturnTyp: types.T_varchar,
				Fn:        multi.Rpad,
			},
			{
				Index:     5,
				Args:      []types.T{types.T_varchar, types.T_uint64, types.T_int64},
				ReturnTyp: types.T_varchar,
				Fn:        multi.Rpad,
			},
			{
				Index:     6,
				Args:      []types.T{types.T_varchar, types.T_uint64, types.T_uint64},
				ReturnTyp: types.T_varchar,
				Fn:        multi.Rpad,
			},
			{
				Index:     7,
				Args:      []types.T{types.T_varchar, types.T_uint64, types.T_float64},
				ReturnTyp: types.T_varchar,
				Fn:        multi.Rpad,
			},
			{
				Index:     8,
				Args:      []types.T{types.T_varchar, types.T_uint64, types.T_varchar},
				ReturnTyp: types.T_varchar,
				Fn:        multi.Rpad,
			},
			{
				Index:     9,
				Args:      []types.T{types.T_varchar, types.T_uint64, types.T_char},
				ReturnTyp: types.T_varchar,
				Fn:        multi.Rpad,
			},
			{
				Index:     10,
				Args:      []types.T{types.T_varchar, types.T_float64, types.T_int64},
				ReturnTyp: types.T_varchar,
				Fn:        multi.Rpad,
			},
			{
				Index:     11,
				Args:      []types.T{types.T_varchar, types.T_float64, types.T_uint64},
				ReturnTyp: types.T_varchar,
				Fn:        multi.Rpad,
			},
			{
				Index:     12,
				Args:      []types.T{types.T_varchar, types.T_float64, types.T_float64},
				ReturnTyp: types.T_varchar,
				Fn:        multi.Rpad,
			},
			{
				Index:     13,
				Args:      []types.T{types.T_varchar, types.T_float64, types.T_varchar},
				ReturnTyp: types.T_varchar,
				Fn:        multi.Rpad,
			},
			{
				Index:     14,
				Args:      []types.T{types.T_varchar, types.T_float64, types.T_char},
				ReturnTyp: types.T_varchar,
				Fn:        multi.Rpad,
			},
			{
				Index:     15,
				Args:      []types.T{types.T_varchar, types.T_varchar, types.T_int64},
				ReturnTyp: types.T_varchar,
				Fn:        multi.Rpad,
			},
			{
				Index:     16,
				Args:      []types.T{types.T_varchar, types.T_varchar, types.T_uint64},
				ReturnTyp: types.T_varchar,
				Fn:        multi.Rpad,
			},
			{
				Index:     17,
				Args:      []types.T{types.T_varchar, types.T_varchar, types.T_float64},
				ReturnTyp: types.T_varchar,
				Fn:        multi.Rpad,
			},
			{
				Index:     18,
				Args:      []types.T{types.T_varchar, types.T_varchar, types.T_varchar},
				ReturnTyp: types.T_varchar,
				Fn:        multi.Rpad,
			},
			{
				Index:     19,
				Args:      []types.T{types.T_varchar, types.T_varchar, types.T_char},
				ReturnTyp: types.T_varchar,
				Fn:        multi.Rpad,
			},
			{
				Index:     20,
				Args:      []types.T{types.T_varchar, types.T_char, types.T_int64},
				ReturnTyp: types.T_varchar,
				Fn:        multi.Rpad,
			},
			{
				Index:     21,
				Args:      []types.T{types.T_varchar, types.T_char, types.T_uint64},
				ReturnTyp: types.T_varchar,
				Fn:        multi.Rpad,
			},
			{
				Index:     22,
				Args:      []types.T{types.T_varchar, types.T_char, types.T_float64},
				ReturnTyp: types.T_varchar,
				Fn:        multi.Rpad,
			},
			{
				Index:     23,
				Args:      []types.T{types.T_varchar, types.T_char, types.T_varchar},
				ReturnTyp: types.T_varchar,
				Fn:        multi.Rpad,
			},
			{
				Index:     24,
				Args:      []types.T{types.T_varchar, types.T_char, types.T_char},
				ReturnTyp: types.T_varchar,
				Fn:        multi.Rpad,
			},
			{
				Index:     25,
				Args:      []types.T{types.T_char, types.T_int64, types.T_int64},
				ReturnTyp: types.T_char,
				Fn:        multi.Rpad,
			},
			{
				Index:     26,
				Args:      []types.T{types.T_char, types.T_int64, types.T_uint64},
				ReturnTyp: types.T_char,
				Fn:        multi.Rpad,
			},
			{
				Index:     27,
				Args:      []types.T{types.T_char, types.T_int64, types.T_float64},
				ReturnTyp: types.T_char,
				Fn:        multi.Rpad,
			},
			{
				Index:     28,
				Args:      []types.T{types.T_char, types.T_int64, types.T_varchar},
				ReturnTyp: types.T_char,
				Fn:        multi.Rpad,
			},
			{
				Index:     29,
				Args:      []types.T{types.T_char, types.T_int64, types.T_char},
				ReturnTyp: types.T_char,
				Fn:        multi.Rpad,
			},
			{
				Index:     30,
				Args:      []types.T{types.T_char, types.T_uint64, types.T_int64},
				ReturnTyp: types.T_char,
				Fn:        multi.Rpad,
			},
			{
				Index:     31,
				Args:      []types.T{types.T_char, types.T_uint64, types.T_uint64},
				ReturnTyp: types.T_char,
				Fn:        multi.Rpad,
			},
			{
				Index:     32,
				Args:      []types.T{types.T_char, types.T_uint64, types.T_float64},
				ReturnTyp: types.T_char,
				Fn:        multi.Rpad,
			},
			{
				Index:     33,
				Args:      []types.T{types.T_char, types.T_uint64, types.T_varchar},
				ReturnTyp: types.T_char,
				Fn:        multi.Rpad,
			},
			{
				Index:     34,
				Args:      []types.T{types.T_char, types.T_uint64, types.T_char},
				ReturnTyp: types.T_char,
				Fn:        multi.Rpad,
			},
			{
				Index:     35,
				Args:      []types.T{types.T_char, types.T_float64, types.T_int64},
				ReturnTyp: types.T_char,
				Fn:        multi.Rpad,
			},
			{
				Index:     36,
				Args:      []types.T{types.T_char, types.T_float64, types.T_uint64},
				ReturnTyp: types.T_char,
				Fn:        multi.Rpad,
			},
			{
				Index:     37,
				Args:      []types.T{types.T_char, types.T_float64, types.T_float64},
				ReturnTyp: types.T_char,
				Fn:        multi.Rpad,
			},
			{
				Index:     38,
				Args:      []types.T{types.T_char, types.T_float64, types.T_varchar},
				ReturnTyp: types.T_char,
				Fn:        multi.Rpad,
			},
			{
				Index:     39,
				Args:      []types.T{types.T_char, types.T_float64, types.T_char},
				ReturnTyp: types.T_char,
				Fn:        multi.Rpad,
			},
			{
				Index:     40,
				Args:      []types.T{types.T_char, types.T_varchar, types.T_int64},
				ReturnTyp: types.T_char,
				Fn:        multi.Rpad,
			},
			{
				Index:     41,
				Args:      []types.T{types.T_char, types.T_varchar, types.T_uint64},
				ReturnTyp: types.T_char,
				Fn:        multi.Rpad,
			},
			{
				Index:     42,
				Args:      []types.T{types.T_char, types.T_varchar, types.T_float64},
				ReturnTyp: types.T_char,
				Fn:        multi.Rpad,
			},
			{
				Index:     43,
				Args:      []types.T{types.T_char, types.T_varchar, types.T_varchar},
				ReturnTyp: types.T_char,
				Fn:        multi.Rpad,
			},
			{
				Index:     44,
				Args:      []types.T{types.T_char, types.T_varchar, types.T_char},
				ReturnTyp: types.T_char,
				Fn:        multi.Rpad,
			},
			{
				Index:     45,
				Args:      []types.T{types.T_char, types.T_char, types.T_int64},
				ReturnTyp: types.T_char,
				Fn:        multi.Rpad,
			},
			{
				Index:     46,
				Args:      []types.T{types.T_char, types.T_char, types.T_uint64},
				ReturnTyp: types.T_char,
				Fn:        multi.Rpad,
			},
			{
				Index:     47,
				Args:      []types.T{types.T_char, types.T_char, types.T_float64},
				ReturnTyp: types.T_char,
				Fn:        multi.Rpad,
			},
			{
				Index:     48,
				Args:      []types.T{types.T_char, types.T_char, types.T_varchar},
				ReturnTyp: types.T_char,
				Fn:        multi.Rpad,
			},
			{
				Index:     49,
				Args:      []types.T{types.T_char, types.T_char, types.T_char},
				ReturnTyp: types.T_char,
				Fn:        multi.Rpad,
			},
		},
	},
	SUBSTRING: {
		Id:     SUBSTRING,
		Flag:   plan.Function_STRICT,
		Layout: STANDARD_FUNCTION,
		Overloads: []Function{
			{
				Index:     0,
				Args:      []types.T{types.T_varchar, types.T_int64},
				ReturnTyp: types.T_varchar,
				Fn:        multi.Substring,
			},
			{
				Index:     1,
				Args:      []types.T{types.T_varchar, types.T_uint64},
				ReturnTyp: types.T_varchar,
				Fn:        multi.Substring,
			},
			{
				Index:     2,
				Args:      []types.T{types.T_char, types.T_int64},
				ReturnTyp: types.T_char,
				Fn:        multi.Substring,
			},
			{
				Index:     3,
				Args:      []types.T{types.T_char, types.T_uint64},
				ReturnTyp: types.T_char,
				Fn:        multi.Substring,
			},
			{
				Index:     4,
				Args:      []types.T{types.T_char, types.T_float64},
				ReturnTyp: types.T_char,
				Fn:        multi.Substring,
			},
			{
				Index:     5,
				Args:      []types.T{types.T_varchar, types.T_float64, types.T_int64},
				ReturnTyp: types.T_varchar,
				Fn:        multi.Substring,
			},
			{
				Index:     6,
				Args:      []types.T{types.T_varchar, types.T_float64, types.T_uint64},
				ReturnTyp: types.T_varchar,
				Fn:        multi.Substring,
			},
			{
				Index:     7,
				Args:      []types.T{types.T_varchar, types.T_int64, types.T_float64},
				ReturnTyp: types.T_varchar,
				Fn:        multi.Substring,
			},
			{
				Index:     8,
				Args:      []types.T{types.T_varchar, types.T_uint64, types.T_float64},
				ReturnTyp: types.T_varchar,
				Fn:        multi.Substring,
			},
			{
				Index:     9,
				Args:      []types.T{types.T_varchar, types.T_float64, types.T_float64},
				ReturnTyp: types.T_varchar,
				Fn:        multi.Substring,
			},
			{
				Index:     10,
				Args:      []types.T{types.T_varchar, types.T_int64, types.T_int64},
				ReturnTyp: types.T_varchar,
				Fn:        multi.Substring,
			},
			{
				Index:     11,
				Args:      []types.T{types.T_varchar, types.T_int64, types.T_uint64},
				ReturnTyp: types.T_varchar,
				Fn:        multi.Substring,
			},
			{
				Index:     12,
				Args:      []types.T{types.T_varchar, types.T_uint64, types.T_int64},
				ReturnTyp: types.T_varchar,
				Fn:        multi.Substring,
			},
			{
				Index:     13,
				Args:      []types.T{types.T_varchar, types.T_uint64, types.T_uint64},
				ReturnTyp: types.T_varchar,
				Fn:        multi.Substring,
			},
			{
				Index:     14,
				Args:      []types.T{types.T_char, types.T_int64, types.T_int64},
				ReturnTyp: types.T_char,
				Fn:        multi.Substring,
			},
			{
				Index:     15,
				Args:      []types.T{types.T_char, types.T_int64, types.T_uint64},
				ReturnTyp: types.T_char,
				Fn:        multi.Substring,
			},
			{
				Index:     16,
				Args:      []types.T{types.T_char, types.T_uint64, types.T_int64},
				ReturnTyp: types.T_char,
				Fn:        multi.Substring,
			},
			{
				Index:     17,
				Args:      []types.T{types.T_char, types.T_uint64, types.T_uint64},
				ReturnTyp: types.T_char,
				Fn:        multi.Substring,
			},
			{
				Index:     18,
				Args:      []types.T{types.T_blob, types.T_int64, types.T_int64},
				ReturnTyp: types.T_char,
				Fn:        multi.Substring,
			},
			{
				Index:     19,
				Args:      []types.T{types.T_blob, types.T_int64, types.T_uint64},
				ReturnTyp: types.T_char,
				Fn:        multi.Substring,
			},
			{
				Index:     20,
				Args:      []types.T{types.T_blob, types.T_uint64, types.T_int64},
				ReturnTyp: types.T_char,
				Fn:        multi.Substring,
			},
			{
				Index:     21,
				Args:      []types.T{types.T_blob, types.T_uint64, types.T_uint64},
				ReturnTyp: types.T_char,
				Fn:        multi.Substring,
			},

			{
				Index:     22,
				Args:      []types.T{types.T_text, types.T_int64, types.T_int64},
				ReturnTyp: types.T_char,
				Fn:        multi.Substring,
			},
			{
				Index:     23,
				Args:      []types.T{types.T_text, types.T_int64, types.T_uint64},
				ReturnTyp: types.T_char,
				Fn:        multi.Substring,
			},
			{
				Index:     24,
				Args:      []types.T{types.T_text, types.T_uint64, types.T_int64},
				ReturnTyp: types.T_char,
				Fn:        multi.Substring,
			},
			{
				Index:     25,
				Args:      []types.T{types.T_text, types.T_uint64, types.T_uint64},
				ReturnTyp: types.T_char,
				Fn:        multi.Substring,
			},
		},
	},
	FROM_UNIXTIME: {
		Id:     FROM_UNIXTIME,
		Flag:   plan.Function_STRICT,
		Layout: STANDARD_FUNCTION,
		Overloads: []Function{
			{
				Index:     0,
				Volatile:  true,
				Args:      []types.T{types.T_int64},
				ReturnTyp: types.T_datetime,
				Fn:        multi.FromUnixTimeInt64,
			},
			{
				Index:     1,
				Volatile:  true,
				Args:      []types.T{types.T_uint64},
				ReturnTyp: types.T_datetime,
				Fn:        multi.FromUnixTimeUint64,
			},
			{
				Index:     2,
				Volatile:  true,
				Args:      []types.T{types.T_float64},
				ReturnTyp: types.T_datetime,
				Fn:        multi.FromUnixTimeFloat64,
			},
			{
				Index:     3,
				Volatile:  true,
				Args:      []types.T{types.T_int64, types.T_varchar},
				ReturnTyp: types.T_varchar,
				Fn:        multi.FromUnixTimeInt64Format,
			},
			{
				Index:     4,
				Volatile:  true,
				Args:      []types.T{types.T_uint64, types.T_varchar},
				ReturnTyp: types.T_varchar,
				Fn:        multi.FromUnixTimeUint64Format,
			},
			{
				Index:     5,
				Volatile:  true,
				Args:      []types.T{types.T_float64, types.T_varchar},
				ReturnTyp: types.T_varchar,
				Fn:        multi.FromUnixTimeFloat64Format,
			},
		},
	},
	UNIX_TIMESTAMP: {
		Id:     UNIX_TIMESTAMP,
		Flag:   plan.Function_STRICT,
		Layout: STANDARD_FUNCTION,
		Overloads: []Function{
			{
				Index:     0,
				Volatile:  true,
				Args:      []types.T{},
				ReturnTyp: types.T_int64,
				Fn:        multi.UnixTimestamp,
			},
			{
				Index:     1,
				Volatile:  true,
				Args:      []types.T{types.T_timestamp},
				ReturnTyp: types.T_int64,
				Fn:        multi.UnixTimestamp,
			},
			{
				Index:     2,
				Volatile:  true,
				Args:      []types.T{types.T_varchar, types.T_int64},
				ReturnTyp: types.T_int64,
				Fn:        multi.UnixTimestampVarcharToInt64,
			},
			{
				Index:     3,
				Volatile:  true,
				Args:      []types.T{types.T_varchar, types.T_decimal128},
				ReturnTyp: types.T_decimal128,
				Fn:        multi.UnixTimestampVarcharToDecimal128,
			},
		},
	},
	UTC_TIMESTAMP: {
		Id:     UTC_TIMESTAMP,
		Flag:   plan.Function_STRICT,
		Layout: STANDARD_FUNCTION,
		Overloads: []Function{
			{
				Index:     0,
				Args:      []types.T{},
				ReturnTyp: types.T_datetime,
				Fn:        multi.UTCTimestamp,
			},
		},
	},
	DATE_ADD: {
		Id:     DATE_ADD,
		Flag:   plan.Function_STRICT,
		Layout: STANDARD_FUNCTION,
		Overloads: []Function{
			{
				Index:     0,
				Volatile:  true,
				Args:      []types.T{types.T_date, types.T_int64, types.T_int64},
				ReturnTyp: types.T_date,
				Fn:        multi.DateAdd,
			},
			{
				Index:     1,
				Volatile:  true,
				Args:      []types.T{types.T_datetime, types.T_int64, types.T_int64},
				ReturnTyp: types.T_datetime,
				Fn:        multi.DatetimeAdd,
			},
			{
				Index:     2,
				Volatile:  true,
				Args:      []types.T{types.T_varchar, types.T_int64, types.T_int64},
				ReturnTyp: types.T_datetime,
				Fn:        multi.DateStringAdd,
			},
			{
				Index:     3,
				Volatile:  true,
				Args:      []types.T{types.T_char, types.T_int64, types.T_int64},
				ReturnTyp: types.T_datetime,
				Fn:        multi.DateStringAdd,
			},
			{
				Index:     4,
				Volatile:  true,
				Args:      []types.T{types.T_timestamp, types.T_int64, types.T_int64},
				ReturnTyp: types.T_timestamp,
				Fn:        multi.TimeStampAdd,
			},
			{
				Index:     5,
				Volatile:  true,
				Args:      []types.T{types.T_time, types.T_int64, types.T_int64},
				ReturnTyp: types.T_time,
				Fn:        multi.TimeAdd,
			},
		},
	},
	DATE_SUB: {
		Id:     DATE_SUB,
		Flag:   plan.Function_STRICT,
		Layout: STANDARD_FUNCTION,
		Overloads: []Function{
			{
				Index:     0,
				Volatile:  true,
				Args:      []types.T{types.T_date, types.T_int64, types.T_int64},
				ReturnTyp: types.T_date,
				Fn:        multi.DateSub,
			},
			{
				Index:     1,
				Volatile:  true,
				Args:      []types.T{types.T_datetime, types.T_int64, types.T_int64},
				ReturnTyp: types.T_datetime,
				Fn:        multi.DatetimeSub,
			},
			{
				Index:     2,
				Volatile:  true,
				Args:      []types.T{types.T_varchar, types.T_int64, types.T_int64},
				ReturnTyp: types.T_datetime,
				Fn:        multi.DateStringSub,
			},
			{
				Index:     3,
				Volatile:  true,
				Args:      []types.T{types.T_char, types.T_int64, types.T_int64},
				ReturnTyp: types.T_datetime,
				Fn:        multi.DateStringSub,
			},
			{
				Index:     4,
				Volatile:  true,
				Args:      []types.T{types.T_timestamp, types.T_int64, types.T_int64},
				ReturnTyp: types.T_timestamp,
				Fn:        multi.TimeStampSub,
			},
		},
	},
	TAN: {
		Id:     TAN,
		Flag:   plan.Function_STRICT,
		Layout: STANDARD_FUNCTION,
		Overloads: []Function{
			{
				Index:     0,
				Args:      []types.T{types.T_float64},
				ReturnTyp: types.T_float64,
				Fn:        unary.Tan,
			},
		},
	},
	SINH: {
		Id:     SINH,
		Flag:   plan.Function_STRICT,
		Layout: STANDARD_FUNCTION,
		Overloads: []Function{
			{
				Index:     0,
				Args:      []types.T{types.T_float64},
				ReturnTyp: types.T_float64,
				Fn:        unary.Sinh,
			},
		},
	},
	TO_DATE: {
		Id:     TO_DATE,
		Flag:   plan.Function_STRICT,
		Layout: STANDARD_FUNCTION,
		TypeCheckFn: func(_ []Function, inputs []types.T) (overloadIndex int32, _ []types.T) {
			if len(inputs) == 2 {
				if inputs[0] == types.T_char || inputs[0] == types.T_varchar {
					if inputs[1] == types.T_char || inputs[1] == types.T_varchar {
						return int32(0), nil
					}
				}
			}
			return wrongFunctionParameters, nil
		},
		Overloads: []Function{
			{
				Index:     0,
				Args:      []types.T{types.T_varchar, types.T_varchar},
				ReturnTyp: types.T_varchar,
				Fn:        binary.ToDate,
			},
		},
	},
	STR_TO_DATE: {
		Id:     STR_TO_DATE,
		Flag:   plan.Function_STRICT,
		Layout: STANDARD_FUNCTION,
		Overloads: []Function{
			{
				Index:     0,
				Args:      []types.T{types.T_varchar, types.T_varchar, types.T_datetime},
				ReturnTyp: types.T_datetime,
				Fn:        binary.StrToDateTime,
			},
			{
				Index:     1,
				Args:      []types.T{types.T_varchar, types.T_varchar, types.T_date},
				ReturnTyp: types.T_date,
				Fn:        binary.StrToDate,
			},
			{
				Index:     2,
				Args:      []types.T{types.T_varchar, types.T_varchar, types.T_time},
				ReturnTyp: types.T_time,
				Fn:        binary.StrToTime,
			},
			{
				Index:     3,
				Args:      []types.T{types.T_char, types.T_char, types.T_datetime},
				ReturnTyp: types.T_datetime,
				Fn:        binary.StrToDateTime,
			},
			{
				Index:     4,
				Args:      []types.T{types.T_char, types.T_char, types.T_date},
				ReturnTyp: types.T_date,
				Fn:        binary.StrToDate,
			},
			{
				Index:     5,
				Args:      []types.T{types.T_char, types.T_char, types.T_time},
				ReturnTyp: types.T_time,
				Fn:        binary.StrToTime,
			},
		},
	},
	ATAN: {
		Id:     ATAN,
		Flag:   plan.Function_STRICT,
		Layout: STANDARD_FUNCTION,
		Overloads: []Function{
			{
				Index:     0,
				Args:      []types.T{types.T_float64},
				ReturnTyp: types.T_float64,
				Fn:        unary.Atan,
			},
			{
				Index:     1,
				Args:      []types.T{types.T_float64, types.T_float64},
				ReturnTyp: types.T_float64,
				Fn:        unary.Atan,
			},
		},
	},
	COS: {
		Id:     COS,
		Flag:   plan.Function_STRICT,
		Layout: STANDARD_FUNCTION,
		Overloads: []Function{
			{
				Index:     0,
				Args:      []types.T{types.T_float64},
				ReturnTyp: types.T_float64,
				Fn:        unary.Cos,
			},
		},
	},
	COT: {
		Id:     COT,
		Flag:   plan.Function_STRICT,
		Layout: STANDARD_FUNCTION,
		Overloads: []Function{
			{
				Index:     0,
				Args:      []types.T{types.T_float64},
				ReturnTyp: types.T_float64,
				Fn:        unary.Cot,
			},
		},
	},
	TIMESTAMP: {
		Id:     TIMESTAMP,
		Flag:   plan.Function_STRICT,
		Layout: STANDARD_FUNCTION,
		Overloads: []Function{
			{
				Index:     0,
				Volatile:  true,
				Args:      []types.T{types.T_date},
				ReturnTyp: types.T_timestamp,
				Fn:        unary.DateToTimestamp,
			},
			{
				Index:     1,
				Volatile:  true,
				Args:      []types.T{types.T_datetime},
				ReturnTyp: types.T_timestamp,
				Fn:        unary.DatetimeToTimestamp,
			},
			{
				Index:     2,
				Args:      []types.T{types.T_timestamp},
				ReturnTyp: types.T_timestamp,
				Fn:        unary.TimestampToTimestamp,
			},
			{
				Index:     3,
				Volatile:  true,
				Args:      []types.T{types.T_varchar},
				ReturnTyp: types.T_timestamp,
				Fn:        unary.DateStringToTimestamp,
			},
			{
				Index:     4,
				Volatile:  true,
				Args:      []types.T{types.T_char},
				ReturnTyp: types.T_timestamp,
				Fn:        unary.DateStringToTimestamp,
			},
		},
	},
	DATABASE: {
		Id:     DATABASE,
		Flag:   plan.Function_STRICT,
		Layout: STANDARD_FUNCTION,
		Overloads: []Function{
			{
				Index:     0,
				Volatile:  true,
				Args:      []types.T{},
				ReturnTyp: types.T_varchar,
				Fn:        unary.Database,
			},
		},
	},
	USER: {
		Id:     USER,
		Flag:   plan.Function_STRICT,
		Layout: STANDARD_FUNCTION,
		Overloads: []Function{
			{
				Index:     0,
				Volatile:  true,
				Args:      []types.T{},
				ReturnTyp: types.T_varchar,
				Fn:        unary.User,
			},
		},
	},
	CONNECTION_ID: {
		Id:     CONNECTION_ID,
		Flag:   plan.Function_STRICT,
		Layout: STANDARD_FUNCTION,
		Overloads: []Function{
			{
				Index:     0,
				Volatile:  true,
				Args:      []types.T{},
				ReturnTyp: types.T_uint64,
				Fn:        unary.ConnectionID,
			},
		},
	},
	CHARSET: {
		Id:     CHARSET,
		Flag:   plan.Function_STRICT,
		Layout: STANDARD_FUNCTION,
		Overloads: []Function{
			{
				Index:     0,
				Volatile:  true,
				Args:      []types.T{types.T_varchar},
				ReturnTyp: types.T_varchar,
				Fn:        unary.Charset,
			},
		},
	},
	CURRENT_ROLE: {
		Flag:   plan.Function_STRICT,
		Layout: STANDARD_FUNCTION,
		Id:     CURRENT_ROLE,
		Overloads: []Function{
			{
				Index:     0,
				Volatile:  true,
				Args:      []types.T{},
				ReturnTyp: types.T_varchar,
				Fn:        unary.CurrentRole,
			},
		},
	},
	FOUND_ROWS: {
		Id:     FOUND_ROWS,
		Flag:   plan.Function_STRICT,
		Layout: STANDARD_FUNCTION,
		Overloads: []Function{
			{
				Index:     0,
				Volatile:  true,
				Args:      []types.T{},
				ReturnTyp: types.T_uint64,
				Fn:        unary.FoundRows,
			},
		},
	},
	ICULIBVERSION: {
		Id:     ICULIBVERSION,
		Flag:   plan.Function_STRICT,
		Layout: STANDARD_FUNCTION,
		Overloads: []Function{
			{
				Index:     0,
				Volatile:  true,
				Args:      []types.T{},
				ReturnTyp: types.T_varchar,
				Fn:        unary.ICULIBVersion,
			},
		},
	},
	LAST_INSERT_ID: {
		Id:     LAST_INSERT_ID,
		Flag:   plan.Function_STRICT,
		Layout: STANDARD_FUNCTION,
		Overloads: []Function{
			{
				Index:     0,
				Volatile:  true,
				Args:      []types.T{},
				ReturnTyp: types.T_uint64,
				Fn:        unary.LastInsertID,
			},
		},
	},
	ROLES_GRAPHML: {
		Id:     ROLES_GRAPHML,
		Flag:   plan.Function_STRICT,
		Layout: STANDARD_FUNCTION,
		Overloads: []Function{
			{
				Index:     0,
				Volatile:  true,
				Args:      []types.T{},
				ReturnTyp: types.T_varchar,
				Fn:        unary.RolesGraphml,
			},
		},
	},
	ROW_COUNT: {
		Id:     ROW_COUNT,
		Flag:   plan.Function_STRICT,
		Layout: STANDARD_FUNCTION,
		Overloads: []Function{
			{
				Index:     0,
				Volatile:  true,
				Args:      []types.T{},
				ReturnTyp: types.T_uint64,
				Fn:        unary.RowCount,
			},
		},
	},
	VERSION: {
		Id:     VERSION,
		Flag:   plan.Function_STRICT,
		Layout: STANDARD_FUNCTION,
		Overloads: []Function{
			{
				Index:     0,
				Volatile:  true,
				Args:      []types.T{},
				ReturnTyp: types.T_varchar,
				Fn:        unary.Version,
			},
		},
	},
	COLLATION: {
		Id:     COLLATION,
		Flag:   plan.Function_STRICT,
		Layout: STANDARD_FUNCTION,
		Overloads: []Function{
			{
				Index:     0,
				Volatile:  true,
				Args:      []types.T{types.T_varchar},
				ReturnTyp: types.T_varchar,
				Fn:        unary.Collation,
			},
		},
	},
	JSON_EXTRACT: {
		Id:     JSON_EXTRACT,
		Flag:   plan.Function_STRICT,
		Layout: STANDARD_FUNCTION,
		Overloads: []Function{
			{
				Index:     0,
				Volatile:  true,
				Args:      []types.T{types.T_varchar, types.T_varchar},
				ReturnTyp: types.T_json,
				Fn:        binary.JsonExtractByString,
			},
			{
				Index:     1,
				Volatile:  true,
				Args:      []types.T{types.T_json, types.T_varchar},
				ReturnTyp: types.T_json,
				Fn:        binary.JsonExtractByJson,
			},
		},
	},

	ENABLE_FAULT_INJECTION: {
		Id:     ENABLE_FAULT_INJECTION,
		Flag:   plan.Function_INTERNAL,
		Layout: STANDARD_FUNCTION,
		Overloads: []Function{
			{
				Index:     0,
				Volatile:  true,
				Args:      []types.T{},
				ReturnTyp: types.T_bool,
				Fn:        multi.EnableFaultInjection,
			},
		},
	},
	DISABLE_FAULT_INJECTION: {
		Id:     DISABLE_FAULT_INJECTION,
		Flag:   plan.Function_INTERNAL,
		Layout: STANDARD_FUNCTION,
		Overloads: []Function{
			{
				Index:     0,
				Volatile:  true,
				Args:      []types.T{},
				ReturnTyp: types.T_bool,
				Fn:        multi.DisableFaultInjection,
			},
		},
	},
	ADD_FAULT_POINT: {
		Id:     ADD_FAULT_POINT,
		Flag:   plan.Function_INTERNAL,
		Layout: STANDARD_FUNCTION,
		Overloads: []Function{
			{
				Index:     0,
				Volatile:  true,
				Args:      []types.T{types.T_varchar, types.T_varchar, types.T_varchar, types.T_int64, types.T_varchar},
				ReturnTyp: types.T_bool,
				Fn:        multi.AddFaultPoint,
			},
		},
	},
	REMOVE_FAULT_POINT: {
		Id:     REMOVE_FAULT_POINT,
		Flag:   plan.Function_INTERNAL,
		Layout: STANDARD_FUNCTION,
		Overloads: []Function{
			{
				Index:     0,
				Volatile:  true,
				Args:      []types.T{types.T_varchar},
				ReturnTyp: types.T_bool,
				Fn:        multi.RemoveFaultPoint,
			},
		},
	},
	TRIGGER_FAULT_POINT: {
		Id:     REMOVE_FAULT_POINT,
		Flag:   plan.Function_INTERNAL,
		Layout: STANDARD_FUNCTION,
		Overloads: []Function{
			{
				Index:     0,
				Volatile:  true,
				Args:      []types.T{types.T_varchar},
				ReturnTyp: types.T_int64,
				Fn:        multi.TriggerFaultPoint,
			},
		},
	},
	LOAD_FILE: {
		Id:     LOAD_FILE,
		Flag:   plan.Function_STRICT,
		Layout: STANDARD_FUNCTION,
		Overloads: []Function{
			{
				Index:     0,
				Volatile:  true,
				Args:      []types.T{types.T_varchar},
				ReturnTyp: types.T_text,
				Fn:        unary.LoadFile,
			},
			{
				Index:     1,
				Volatile:  true,
				Args:      []types.T{types.T_char},
				ReturnTyp: types.T_text,
				Fn:        unary.LoadFile,
			},
			// {
			// 	Index:     2,
			// 	Args:      []types.T{types.T_text},
			// 	ReturnTyp: types.T_blob,
			// 	Fn:        unary.LoadFile,
			// },
		},
	},
	HEX: {
		Id:     HEX,
		Flag:   plan.Function_STRICT,
		Layout: STANDARD_FUNCTION,
		Overloads: []Function{
			{
				Index:     0,
				Args:      []types.T{types.T_varchar},
				ReturnTyp: types.T_varchar,
				Fn:        unary.HexString,
			},
			{
				Index:     1,
				Args:      []types.T{types.T_char},
				ReturnTyp: types.T_varchar,
				Fn:        unary.HexString,
			},
			{
				Index:     2,
				Args:      []types.T{types.T_int64},
				ReturnTyp: types.T_varchar,
				Fn:        unary.HexInt64,
			},
		},
	},
	SERIAL: {
		Id:     SERIAL,
		Flag:   plan.Function_STRICT,
		Layout: STANDARD_FUNCTION,
		TypeCheckFn: func(_ []Function, inputs []types.T) (overloadIndex int32, ts []types.T) {
			return int32(0), nil
		},
		Overloads: []Function{
			{
				Index:     0,
				Args:      []types.T{},
				ReturnTyp: types.T_varchar,
				Fn:        multi.Serial,
			},
		},
	},
	HASH: {
		Id:     HASH,
		Flag:   plan.Function_STRICT,
		Layout: STANDARD_FUNCTION,
		TypeCheckFn: func(_ []Function, typs []types.T) (int32, []types.T) {
			return 0, typs
		},
		Overloads: []Function{
			{
				Index:     0,
				Args:      []types.T{},
				ReturnTyp: types.T_int64,
				Fn:        multi.Hash,
			},
		},
	},
	BIN: {
		Id:     BIN,
		Flag:   plan.Function_STRICT,
		Layout: STANDARD_FUNCTION,
		Overloads: []Function{
			{
				Index:     0,
				Args:      []types.T{types.T_uint8},
				ReturnTyp: types.T_varchar,
				Fn:        unary.Bin[uint8],
			},
			{
				Index:     1,
				Args:      []types.T{types.T_uint16},
				ReturnTyp: types.T_varchar,
				Fn:        unary.Bin[uint16],
			},
			{
				Index:     2,
				Args:      []types.T{types.T_uint32},
				ReturnTyp: types.T_varchar,
				Fn:        unary.Bin[uint32],
			},
			{
				Index:     3,
				Args:      []types.T{types.T_uint64},
				ReturnTyp: types.T_varchar,
				Fn:        unary.Bin[uint64],
			},
			{
				Index:     4,
				Args:      []types.T{types.T_int8},
				ReturnTyp: types.T_varchar,
				Fn:        unary.Bin[int8],
			},
			{
				Index:     5,
				Args:      []types.T{types.T_int16},
				ReturnTyp: types.T_varchar,
				Fn:        unary.Bin[int16],
			},
			{
				Index:     6,
				Args:      []types.T{types.T_int32},
				ReturnTyp: types.T_varchar,
				Fn:        unary.Bin[int32],
			},
			{
				Index:     7,
				Args:      []types.T{types.T_int64},
				ReturnTyp: types.T_varchar,
				Fn:        unary.Bin[int64],
			},
			{
				Index:     8,
				Args:      []types.T{types.T_float32},
				ReturnTyp: types.T_varchar,
				Fn:        unary.BinFloat[float32],
			},
			{
				Index:     9,
				Args:      []types.T{types.T_float64},
				ReturnTyp: types.T_varchar,
				Fn:        unary.BinFloat[float64],
			},
		},
	},
	REGEXP_INSTR: {
		Id:     REGEXP_INSTR,
		Flag:   plan.Function_STRICT,
		Layout: STANDARD_FUNCTION,
		Overloads: []Function{
			{
				Index:     0,
				Args:      []types.T{types.T_varchar, types.T_varchar},
				ReturnTyp: types.T_int64,
				Fn:        multi.RegularInstr,
			},
			{
				Index:     1,
				Args:      []types.T{types.T_varchar, types.T_varchar, types.T_int64},
				ReturnTyp: types.T_int64,
				Fn:        multi.RegularInstr,
			},
			{
				Index:     2,
				Args:      []types.T{types.T_varchar, types.T_varchar, types.T_int64, types.T_int64},
				ReturnTyp: types.T_int64,
				Fn:        multi.RegularInstr,
			},
			{
				Index:     3,
				Args:      []types.T{types.T_varchar, types.T_varchar, types.T_int64, types.T_int64, types.T_uint8},
				ReturnTyp: types.T_int64,
				Fn:        multi.RegularInstr,
			},
		},
	},
	REGEXP_REPLACE: {
		Id:     REGEXP_REPLACE,
		Flag:   plan.Function_STRICT,
		Layout: STANDARD_FUNCTION,
		Overloads: []Function{
			{
				Index:     0,
				Args:      []types.T{types.T_varchar, types.T_varchar, types.T_varchar},
				ReturnTyp: types.T_varchar,
				Fn:        multi.RegularReplace,
			},
			{
				Index:     1,
				Args:      []types.T{types.T_varchar, types.T_varchar, types.T_varchar, types.T_int64},
				ReturnTyp: types.T_varchar,
				Fn:        multi.RegularReplace,
			},
			{
				Index:     2,
				Args:      []types.T{types.T_varchar, types.T_varchar, types.T_varchar, types.T_int64, types.T_int64},
				ReturnTyp: types.T_varchar,
				Fn:        multi.RegularReplace,
			},
		},
	},
	REGEXP_LIKE: {
		Id:     REGEXP_LIKE,
		Flag:   plan.Function_STRICT,
		Layout: STANDARD_FUNCTION,
		Overloads: []Function{
			{
				Index:     0,
				Args:      []types.T{types.T_varchar, types.T_varchar},
				ReturnTyp: types.T_bool,
				Fn:        multi.RegularLike,
			},
		},
	},
	REGEXP_SUBSTR: {
		Id:     REGEXP_SUBSTR,
		Flag:   plan.Function_STRICT,
		Layout: STANDARD_FUNCTION,
		Overloads: []Function{
			{
				Index:     0,
				Args:      []types.T{types.T_varchar, types.T_varchar},
				ReturnTyp: types.T_varchar,
				Fn:        multi.RegularSubstr,
			},
			{
				Index:     1,
				Args:      []types.T{types.T_varchar, types.T_varchar, types.T_int64},
				ReturnTyp: types.T_varchar,
				Fn:        multi.RegularSubstr,
			},
			{
				Index:     2,
				Args:      []types.T{types.T_varchar, types.T_varchar, types.T_int64, types.T_int64},
				ReturnTyp: types.T_varchar,
				Fn:        multi.RegularSubstr,
			},
		},
	},

	MO_MEMORY_USAGE: {
		Id:     MO_MEMORY_USAGE,
		Flag:   plan.Function_INTERNAL,
		Layout: STANDARD_FUNCTION,
		Overloads: []Function{
			{
				Index:     0,
				Volatile:  true,
				Args:      []types.T{types.T_varchar},
				ReturnTyp: types.T_varchar,
				Fn:        unary.MoMemUsage,
			},
		},
	},

	MO_ENABLE_MEMORY_USAGE_DETAIL: {
		Id:     MO_ENABLE_MEMORY_USAGE_DETAIL,
		Flag:   plan.Function_INTERNAL,
		Layout: STANDARD_FUNCTION,
		Overloads: []Function{
			{
				Index:     0,
				Volatile:  true,
				Args:      []types.T{types.T_varchar},
				ReturnTyp: types.T_varchar,
				Fn:        unary.MoEnableMemUsageDetail,
			},
		},
	},
	MO_DISABLE_MEMORY_USAGE_DETAIL: {
		Id:     MO_DISABLE_MEMORY_USAGE_DETAIL,
		Flag:   plan.Function_INTERNAL,
		Layout: STANDARD_FUNCTION,
		Overloads: []Function{
			{
				Index:     0,
				Volatile:  true,
				Args:      []types.T{types.T_varchar},
				ReturnTyp: types.T_varchar,
				Fn:        unary.MoDisableMemUsageDetail,
			},
		},
	},
	DATEDIFF: {
		Id:     DATEDIFF,
		Flag:   plan.Function_STRICT,
		Layout: STANDARD_FUNCTION,
		Overloads: []Function{
			{
				Index:     0,
				Volatile:  true,
				Args:      []types.T{types.T_date, types.T_date},
				ReturnTyp: types.T_int64,
				Fn:        binary.DateDiff,
			},
		},
	},
	TIMESTAMPDIFF: {
		Id:     TIMESTAMPDIFF,
		Flag:   plan.Function_STRICT,
		Layout: STANDARD_FUNCTION,
		Overloads: []Function{
			{
				Index:     0,
				Volatile:  true,
				Args:      []types.T{types.T_varchar, types.T_datetime, types.T_datetime},
				ReturnTyp: types.T_int64,
				Fn:        multi.TimeStampDiff,
			},
		},
	},
	TIMEDIFF: {
		Id:     TIMEDIFF,
		Flag:   plan.Function_STRICT,
		Layout: STANDARD_FUNCTION,
		Overloads: []Function{
			{
				Index:     0,
				Volatile:  true,
				Args:      []types.T{types.T_time, types.T_time},
				ReturnTyp: types.T_time,
				Fn:        binary.TimeDiff[types.Time],
			},
			{
				Index:     1,
				Volatile:  true,
				Args:      []types.T{types.T_datetime, types.T_datetime},
				ReturnTyp: types.T_time,
				Fn:        binary.TimeDiff[types.Datetime],
			},
		},
	},
	MO_CTL: {
		Id:     MO_CTL,
		Flag:   plan.Function_STRICT,
		Layout: STANDARD_FUNCTION,
		Overloads: []Function{
			{
				Index:     0,
				Volatile:  true,
				Args:      []types.T{types.T_varchar, types.T_varchar, types.T_varchar},
				ReturnTyp: types.T_varchar,
				Fn:        ctl.Handler,
			},
		},
	},
	MO_SHOW_VISIBLE_BIN: {
		Id:     MO_SHOW_VISIBLE_BIN,
		Flag:   plan.Function_STRICT,
		Layout: STANDARD_FUNCTION,
		Overloads: []Function{
			{
				Index:     0,
				Volatile:  true,
				Args:      []types.T{types.T_varchar, types.T_uint8},
				ReturnTyp: types.T_varchar,
				Fn:        binary.ShowVisibleBin,
			},
			{
				Index:     1,
				Volatile:  true,
				Args:      []types.T{types.T_text, types.T_uint8},
				ReturnTyp: types.T_varchar,
				Fn:        binary.ShowVisibleBin,
			},
		},
	},
<<<<<<< HEAD
	CURRENT_DATE: {
		Id:     CURRENT_DATE,
		Flag:   plan.Function_STRICT,
		Layout: STANDARD_FUNCTION,
=======
	FIELD: {
		Id:     FIELD,
		Flag:   plan.Function_STRICT,
		Layout: STANDARD_FUNCTION,
		TypeCheckFn: func(overloads []Function, inputs []types.T) (overloadIndex int32, ts []types.T) {
			l := len(inputs)
			if l < 2 {
				return wrongFunctionParameters, nil
			}

			//If all arguments are strings, all arguments are compared as strings &&
			//If all arguments are numbers, all arguments are compared as numbers.
			returnType := [...]types.T{types.T_varchar, types.T_char, types.T_int8, types.T_int16, types.T_int32, types.T_int64, types.T_uint8, types.T_uint16, types.T_uint32, types.T_uint64, types.T_float32, types.T_float64}
			for i := range returnType {
				if operator.CoalesceTypeCheckFn(inputs, nil, returnType[i]) {
					if i < 2 {
						return 0, nil
					} else {
						return int32(i - 1), nil
					}
				}
			}

			//Otherwise, the arguments are compared as double.
			targetTypes := make([]types.T, l)

			for j := 0; j < l; j++ {
				targetTypes[j] = types.T_float64
			}
			if code, _ := tryToMatch(inputs, targetTypes); code == matchedByConvert {
				return 10, targetTypes
			}

			return wrongFunctionParameters, nil
		},
>>>>>>> 3b15a158
		Overloads: []Function{
			{
				Index:     0,
				Volatile:  true,
<<<<<<< HEAD
				Args:      []types.T{},
				ReturnTyp: types.T_date,
				Fn:        unary.CurDate,
=======
				ReturnTyp: types.T_uint64,
				Fn:        multi.FieldString,
>>>>>>> 3b15a158
			},
			{
				Index:     1,
				Volatile:  true,
<<<<<<< HEAD
				Args:      []types.T{types.T_int64},
				ReturnTyp: types.T_int64,
				Fn:        unary.CurDate,
=======
				ReturnTyp: types.T_uint64,
				Fn:        multi.FieldNumber[int8],
			},
			{
				Index:     2,
				Volatile:  true,
				ReturnTyp: types.T_uint64,
				Fn:        multi.FieldNumber[int16],
			},
			{
				Index:     3,
				Volatile:  true,
				ReturnTyp: types.T_uint64,
				Fn:        multi.FieldNumber[int32],
			},
			{
				Index:     4,
				Volatile:  true,
				ReturnTyp: types.T_uint64,
				Fn:        multi.FieldNumber[int64],
			},
			{
				Index:     5,
				Volatile:  true,
				ReturnTyp: types.T_uint64,
				Fn:        multi.FieldNumber[uint8],
			},
			{
				Index:     6,
				Volatile:  true,
				ReturnTyp: types.T_uint64,
				Fn:        multi.FieldNumber[uint16],
			},
			{
				Index:     7,
				Volatile:  true,
				ReturnTyp: types.T_uint64,
				Fn:        multi.FieldNumber[uint32],
			},
			{
				Index:     8,
				Volatile:  true,
				ReturnTyp: types.T_uint64,
				Fn:        multi.FieldNumber[uint64],
			},
			{
				Index:     9,
				Volatile:  true,
				ReturnTyp: types.T_uint64,
				Fn:        multi.FieldNumber[float32],
			},
			{
				Index:     10,
				Volatile:  true,
				ReturnTyp: types.T_uint64,
				Fn:        multi.FieldNumber[float64],
>>>>>>> 3b15a158
			},
		},
	},
}<|MERGE_RESOLUTION|>--- conflicted
+++ resolved
@@ -2492,12 +2492,6 @@
 			},
 		},
 	},
-<<<<<<< HEAD
-	CURRENT_DATE: {
-		Id:     CURRENT_DATE,
-		Flag:   plan.Function_STRICT,
-		Layout: STANDARD_FUNCTION,
-=======
 	FIELD: {
 		Id:     FIELD,
 		Flag:   plan.Function_STRICT,
@@ -2533,85 +2527,93 @@
 
 			return wrongFunctionParameters, nil
 		},
->>>>>>> 3b15a158
-		Overloads: []Function{
-			{
-				Index:     0,
-				Volatile:  true,
-<<<<<<< HEAD
+		Overloads: []Function{
+			{
+				Index:     0,
+				Volatile:  true,
+				ReturnTyp: types.T_uint64,
+				Fn:        multi.FieldString,
+			},
+			{
+				Index:     1,
+				Volatile:  true,
+				ReturnTyp: types.T_uint64,
+				Fn:        multi.FieldNumber[int8],
+			},
+			{
+				Index:     2,
+				Volatile:  true,
+				ReturnTyp: types.T_uint64,
+				Fn:        multi.FieldNumber[int16],
+			},
+			{
+				Index:     3,
+				Volatile:  true,
+				ReturnTyp: types.T_uint64,
+				Fn:        multi.FieldNumber[int32],
+			},
+			{
+				Index:     4,
+				Volatile:  true,
+				ReturnTyp: types.T_uint64,
+				Fn:        multi.FieldNumber[int64],
+			},
+			{
+				Index:     5,
+				Volatile:  true,
+				ReturnTyp: types.T_uint64,
+				Fn:        multi.FieldNumber[uint8],
+			},
+			{
+				Index:     6,
+				Volatile:  true,
+				ReturnTyp: types.T_uint64,
+				Fn:        multi.FieldNumber[uint16],
+			},
+			{
+				Index:     7,
+				Volatile:  true,
+				ReturnTyp: types.T_uint64,
+				Fn:        multi.FieldNumber[uint32],
+			},
+			{
+				Index:     8,
+				Volatile:  true,
+				ReturnTyp: types.T_uint64,
+				Fn:        multi.FieldNumber[uint64],
+			},
+			{
+				Index:     9,
+				Volatile:  true,
+				ReturnTyp: types.T_uint64,
+				Fn:        multi.FieldNumber[float32],
+			},
+			{
+				Index:     10,
+				Volatile:  true,
+				ReturnTyp: types.T_uint64,
+				Fn:        multi.FieldNumber[float64],
+			},
+		},
+	},
+	CURRENT_DATE: {
+		Id:     CURRENT_DATE,
+		Flag:   plan.Function_STRICT,
+		Layout: STANDARD_FUNCTION,
+		Overloads: []Function{
+			{
+				Index:     0,
+				Volatile:  true,
 				Args:      []types.T{},
 				ReturnTyp: types.T_date,
 				Fn:        unary.CurDate,
-=======
-				ReturnTyp: types.T_uint64,
-				Fn:        multi.FieldString,
->>>>>>> 3b15a158
-			},
-			{
-				Index:     1,
-				Volatile:  true,
-<<<<<<< HEAD
+			},
+			{
+				Index:     1,
+				Volatile:  true,
 				Args:      []types.T{types.T_int64},
 				ReturnTyp: types.T_int64,
 				Fn:        unary.CurDate,
-=======
-				ReturnTyp: types.T_uint64,
-				Fn:        multi.FieldNumber[int8],
-			},
-			{
-				Index:     2,
-				Volatile:  true,
-				ReturnTyp: types.T_uint64,
-				Fn:        multi.FieldNumber[int16],
-			},
-			{
-				Index:     3,
-				Volatile:  true,
-				ReturnTyp: types.T_uint64,
-				Fn:        multi.FieldNumber[int32],
-			},
-			{
-				Index:     4,
-				Volatile:  true,
-				ReturnTyp: types.T_uint64,
-				Fn:        multi.FieldNumber[int64],
-			},
-			{
-				Index:     5,
-				Volatile:  true,
-				ReturnTyp: types.T_uint64,
-				Fn:        multi.FieldNumber[uint8],
-			},
-			{
-				Index:     6,
-				Volatile:  true,
-				ReturnTyp: types.T_uint64,
-				Fn:        multi.FieldNumber[uint16],
-			},
-			{
-				Index:     7,
-				Volatile:  true,
-				ReturnTyp: types.T_uint64,
-				Fn:        multi.FieldNumber[uint32],
-			},
-			{
-				Index:     8,
-				Volatile:  true,
-				ReturnTyp: types.T_uint64,
-				Fn:        multi.FieldNumber[uint64],
-			},
-			{
-				Index:     9,
-				Volatile:  true,
-				ReturnTyp: types.T_uint64,
-				Fn:        multi.FieldNumber[float32],
-			},
-			{
-				Index:     10,
-				Volatile:  true,
-				ReturnTyp: types.T_uint64,
-				Fn:        multi.FieldNumber[float64],
->>>>>>> 3b15a158
 			},
 		},
 	},
