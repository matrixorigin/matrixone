--- conflicted
+++ resolved
@@ -2598,26 +2598,6 @@
 			},
 		},
 	},
-<<<<<<< HEAD
-	FORMAT: {
-		Id:     FORMAT,
-		Flag:   plan.Function_STRICT,
-		Layout: STANDARD_FUNCTION,
-		Overloads: []Function{
-			{
-				Index:     0,
-				Volatile:  true,
-				Args:      []types.T{types.T_varchar, types.T_varchar},
-				ReturnTyp: types.T_varchar,
-				Fn:        multi.Format,
-			},
-			{
-				Index:     1,
-				Volatile:  true,
-				Args:      []types.T{types.T_varchar, types.T_varchar, types.T_varchar},
-				ReturnTyp: types.T_varchar,
-				Fn:        multi.Format,
-=======
 	SUBSTRING_INDEX: {
 		Id:     SUBSTRING_INDEX,
 		Flag:   plan.Function_STRICT,
@@ -2674,7 +2654,6 @@
 				Index:     0,
 				ReturnTyp: types.T_varchar,
 				Fn:        multi.SubStrIndex,
->>>>>>> 04b8461e
 			},
 		},
 	},
