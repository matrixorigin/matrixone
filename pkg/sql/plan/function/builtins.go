// Copyright 2021 - 2022 Matrix Origin
//
// Licensed under the Apache License, Version 2.0 (the "License");
// you may not use this file except in compliance with the License.
// You may obtain a copy of the License at
//
//      http://www.apache.org/licenses/LICENSE-2.0
//
// Unless required by applicable law or agreed to in writing, software
// distributed under the License is distributed on an "AS IS" BASIS,
// WITHOUT WARRANTIES OR CONDITIONS OF ANY KIND, either express or implied.
// See the License for the specific language governing permissions and
// limitations under the License.

package function

import (
	"context"
	"math"

	"github.com/matrixorigin/matrixone/pkg/container/types"
	"github.com/matrixorigin/matrixone/pkg/pb/plan"
	"github.com/matrixorigin/matrixone/pkg/sql/plan/function/builtin/binary"
	"github.com/matrixorigin/matrixone/pkg/sql/plan/function/builtin/ctl"
	"github.com/matrixorigin/matrixone/pkg/sql/plan/function/builtin/multi"
	"github.com/matrixorigin/matrixone/pkg/sql/plan/function/builtin/unary"
	"github.com/matrixorigin/matrixone/pkg/sql/plan/function/operator"
)

func initBuiltIns() {
	var err error

	for fid, fs := range builtins {
		err = appendFunction(context.Background(), fid, fs)
		if err != nil {
			panic(err)
		}
	}
}

// builtins contains the builtin function indexed by function id.
var builtins = map[int]Functions{
	ABS: {
		Id:     ABS,
		Flag:   plan.Function_STRICT,
		Layout: STANDARD_FUNCTION,
		Overloads: []Function{
			{
				Index:     0,
				Args:      []types.T{types.T_int64},
				ReturnTyp: types.T_int64,
				Fn:        unary.AbsInt64,
			},
			{
				Index:     1,
				Args:      []types.T{types.T_uint64},
				ReturnTyp: types.T_uint64,
				Fn:        unary.AbsUInt64,
			},
			{
				Index:     2,
				Args:      []types.T{types.T_float64},
				ReturnTyp: types.T_float64,
				Fn:        unary.AbsFloat64,
			},
			{
				Index:     3,
				Args:      []types.T{types.T_decimal128},
				ReturnTyp: types.T_decimal128,
				Fn:        unary.AbsDecimal128,
			},
		},
	},
	ACOS: {
		Id:     ACOS,
		Flag:   plan.Function_STRICT,
		Layout: STANDARD_FUNCTION,
		Overloads: []Function{
			{
				Index:     0,
				Args:      []types.T{types.T_float64},
				ReturnTyp: types.T_float64,
				Fn:        unary.Acos,
			},
		},
	},
	BIT_LENGTH: {
		Id:     BIT_LENGTH,
		Flag:   plan.Function_STRICT,
		Layout: STANDARD_FUNCTION,
		Overloads: []Function{
			{
				Index:     0,
				Args:      []types.T{types.T_char}, // todo? check if there is implicit upcast for char/varchar, it not, register another type or add upcast
				ReturnTyp: types.T_int64,
				Fn:        unary.BitLengthFunc,
			},
		},
	},
	CONCAT_WS: {
		Id:     CONCAT_WS,
		Flag:   plan.Function_STRICT,
		Layout: STANDARD_FUNCTION,
		TypeCheckFn: func(_ []Function, inputs []types.T) (overloadIndex int32, ts []types.T) {
			if len(inputs) > 1 {
				ret := make([]types.T, len(inputs))
				convert := false
				for i, t := range inputs {
					if t != types.T_char && t != types.T_varchar && t != types.T_any && t != types.T_blob && t != types.T_text {
						if castTable[t][types.T_varchar] {
							ret[i] = types.T_varchar
							convert = true
							continue
						}
						return wrongFunctionParameters, nil
					}
					ret[i] = t
				}
				if convert {
					return int32(0), ret
				}
				return int32(0), nil
			}
			return wrongFunctionParameters, nil
		},
		Overloads: []Function{
			{
				Index:     0,
				Args:      []types.T{},
				ReturnTyp: types.T_varchar,
				Fn:        multi.Concat_ws,
			},
		},
	},
	CONCAT: {
		Id:     CONCAT,
		Flag:   plan.Function_STRICT,
		Layout: STANDARD_FUNCTION,
		TypeCheckFn: func(_ []Function, inputs []types.T) (overloadIndex int32, ts []types.T) {
			if len(inputs) > 1 {
				ret := make([]types.T, len(inputs))
				convert := false
				for i, t := range inputs {
					if t != types.T_char && t != types.T_varchar && t != types.T_any && t != types.T_blob && t != types.T_text {
						if castTable[t][types.T_varchar] {
							ret[i] = types.T_varchar
							convert = true
							continue
						}
						return wrongFunctionParameters, nil
					}
					ret[i] = t
				}
				if convert {
					return int32(0), ret
				}
				return int32(0), nil
			}
			return wrongFunctionParameters, nil
		},
		Overloads: []Function{
			{
				Index:     0,
				Args:      []types.T{},
				ReturnTyp: types.T_varchar,
				Fn:        multi.Concat,
			},
		},
	},
	CURRENT_TIMESTAMP: {
		Id:     CURRENT_TIMESTAMP,
		Flag:   plan.Function_STRICT,
		Layout: STANDARD_FUNCTION,
		TypeCheckFn: func(_ []Function, inputs []types.T) (overloadIndex int32, ts []types.T) {
			if len(inputs) == 0 {
				return int32(0), nil
			}
			if len(inputs) == 1 && inputs[0] == types.T_int64 {
				return int32(0), nil
			}
			return wrongFunctionParameters, nil
		},
		Overloads: []Function{
			{
				Index:           0,
				Volatile:        false,
				RealTimeRelated: true,
				Args:            []types.T{},
				ReturnTyp:       types.T_timestamp,
				Fn:              multi.CurrentTimestamp,
			},
		},
	},
	UUID: {
		// uuid function contains a hidden placeholder parameter
		Id:     UUID,
		Flag:   plan.Function_STRICT,
		Layout: STANDARD_FUNCTION,
		TypeCheckFn: func(_ []Function, inputs []types.T) (overloadIndex int32, ts []types.T) {
			if len(inputs) == 0 {
				return int32(0), nil
			}
			return wrongFunctionParameters, nil
		},
		Overloads: []Function{
			{
				Index:         0,
				Volatile:      true,
				AppendHideArg: true,
				ReturnTyp:     types.T_varchar,
				Fn:            multi.UUID,
			},
		},
	},
	DATE: {
		Id:     DATE,
		Flag:   plan.Function_STRICT | plan.Function_MONOTONIC,
		Layout: STANDARD_FUNCTION,
		Overloads: []Function{
			{
				Index:     0,
				Args:      []types.T{types.T_date},
				ReturnTyp: types.T_date,
				Fn:        unary.DateToDate,
			},
			{
				Index:     1,
				Args:      []types.T{types.T_time},
				ReturnTyp: types.T_date,
				Fn:        unary.TimeToDate,
			},
			{
				Index:     2,
				Args:      []types.T{types.T_datetime},
				ReturnTyp: types.T_date,
				Fn:        unary.DatetimeToDate,
			},
			{
				Index:     3,
				Args:      []types.T{types.T_varchar},
				ReturnTyp: types.T_date,
				Fn:        unary.DateStringToDate,
			},
			{
				Index:     4,
				Args:      []types.T{types.T_char},
				ReturnTyp: types.T_date,
				Fn:        unary.DateStringToDate,
			},
		},
	},
	TIME: {
		Id:     TIME,
		Flag:   plan.Function_STRICT,
		Layout: STANDARD_FUNCTION,
		Overloads: []Function{
			{
				Index:     0,
				Args:      []types.T{types.T_time},
				ReturnTyp: types.T_time,
				Fn:        unary.TimeToTime,
			},
			{
				Index:     1,
				Args:      []types.T{types.T_date},
				ReturnTyp: types.T_time,
				Fn:        unary.DateToTime,
			},
			{
				Index:     2,
				Args:      []types.T{types.T_datetime},
				ReturnTyp: types.T_time,
				Fn:        unary.DatetimeToTime,
			},
			{
				Index:     3,
				Args:      []types.T{types.T_int64},
				ReturnTyp: types.T_time,
				Fn:        unary.Int64ToTime,
			},
			{
				Index:     4,
				Args:      []types.T{types.T_decimal128},
				ReturnTyp: types.T_time,
				Fn:        unary.Decimal128ToTime,
			},
			{
				Index:     5,
				Args:      []types.T{types.T_varchar},
				ReturnTyp: types.T_time,
				Fn:        unary.DateStringToTime,
			},
			{
				Index:     6,
				Args:      []types.T{types.T_char},
				ReturnTyp: types.T_time,
				Fn:        unary.DateStringToTime,
			},
			{
				Index:     7,
				Args:      []types.T{types.T_text},
				ReturnTyp: types.T_time,
				Fn:        unary.DateStringToTime,
			},
			{
				Index:     8,
				Args:      []types.T{types.T_blob},
				ReturnTyp: types.T_time,
				Fn:        unary.DateStringToTime,
			},
		},
	},
	HOUR: {
		Id:     HOUR,
		Flag:   plan.Function_STRICT,
		Layout: STANDARD_FUNCTION,
		Overloads: []Function{
			{
				Index:     0,
				Args:      []types.T{types.T_timestamp},
				ReturnTyp: types.T_uint8,
				Fn:        unary.TimestampToHour,
			},
			{
				Index:     1,
				Args:      []types.T{types.T_datetime},
				ReturnTyp: types.T_uint8,
				Fn:        unary.DatetimeToHour,
			},
		},
	},
	MINUTE: {
		Id:     MINUTE,
		Flag:   plan.Function_STRICT,
		Layout: STANDARD_FUNCTION,
		Overloads: []Function{
			{
				Index:     0,
				Args:      []types.T{types.T_timestamp},
				ReturnTyp: types.T_uint8,
				Fn:        unary.TimestampToMinute,
			},
			{
				Index:     1,
				Args:      []types.T{types.T_datetime},
				ReturnTyp: types.T_uint8,
				Fn:        unary.DatetimeToMinute,
			},
		},
	},
	SECOND: {
		Id:     SECOND,
		Flag:   plan.Function_STRICT,
		Layout: STANDARD_FUNCTION,
		Overloads: []Function{
			{
				Index:     0,
				Args:      []types.T{types.T_timestamp},
				ReturnTyp: types.T_uint8,
				Fn:        unary.TimestampToSecond,
			},
			{
				Index:     1,
				Args:      []types.T{types.T_datetime},
				ReturnTyp: types.T_uint8,
				Fn:        unary.DatetimeToSecond,
			},
		},
	},
	DAY: {
		Id:     DAY,
		Flag:   plan.Function_STRICT,
		Layout: STANDARD_FUNCTION,
		Overloads: []Function{
			{
				Index:     0,
				Args:      []types.T{types.T_date},
				ReturnTyp: types.T_uint8,
				Fn:        unary.DateToDay,
			},
			{
				Index:     1,
				Args:      []types.T{types.T_datetime},
				ReturnTyp: types.T_uint8,
				Fn:        unary.DatetimeToDay,
			},
		},
	},
	DAYOFYEAR: {
		Id:     DAYOFYEAR,
		Flag:   plan.Function_STRICT,
		Layout: STANDARD_FUNCTION,
		Overloads: []Function{
			{
				Index:     0,
				Args:      []types.T{types.T_date},
				ReturnTyp: types.T_uint16,
				Fn:        unary.DayOfYear,
			},
		},
	},
	EMPTY: {
		Id:     EMPTY,
		Flag:   plan.Function_STRICT,
		Layout: STANDARD_FUNCTION,
		Overloads: []Function{
			{
				Index:     0,
				Args:      []types.T{types.T_char},
				ReturnTyp: types.T_uint8,
				Fn:        unary.Empty,
			},
		},
	},
	EXP: {
		Id:     EXP,
		Flag:   plan.Function_STRICT,
		Layout: STANDARD_FUNCTION,
		Overloads: []Function{
			{
				Index:     0,
				Args:      []types.T{types.T_float64},
				ReturnTyp: types.T_float64,
				Fn:        unary.Exp,
			},
		},
	},
	EXTRACT: {
		Id:     EXTRACT,
		Flag:   plan.Function_STRICT,
		Layout: STANDARD_FUNCTION,
		Overloads: []Function{
			{
				Index:     0,
				Args:      []types.T{types.T_varchar, types.T_datetime},
				ReturnTyp: types.T_varchar,
				Fn:        binary.ExtractFromDatetime,
			},
			{
				Index:     1,
				Args:      []types.T{types.T_varchar, types.T_date},
				ReturnTyp: types.T_uint32,
				Fn:        binary.ExtractFromDate,
			},
		},
	},
	LENGTH: {
		Id:     LENGTH,
		Flag:   plan.Function_STRICT,
		Layout: STANDARD_FUNCTION,
		Overloads: []Function{
			{
				Index:     0,
				Args:      []types.T{types.T_varchar},
				ReturnTyp: types.T_int64,
				Fn:        unary.Length,
			},
			{
				Index:     1,
				Args:      []types.T{types.T_char},
				ReturnTyp: types.T_int64,
				Fn:        unary.Length,
			},
			{
				Index:     2,
				Args:      []types.T{types.T_blob},
				ReturnTyp: types.T_int64,
				Fn:        unary.Length,
			},
			{
				Index:     3,
				Args:      []types.T{types.T_text},
				ReturnTyp: types.T_int64,
				Fn:        unary.Length,
			},
		},
	},
	LENGTH_UTF8: {
		Id:     LENGTH_UTF8,
		Flag:   plan.Function_STRICT,
		Layout: STANDARD_FUNCTION,
		Overloads: []Function{
			{
				Index:     0,
				Args:      []types.T{types.T_varchar},
				ReturnTyp: types.T_uint64, Fn: unary.LengthUTF8,
			},
			{
				Index:     1,
				Args:      []types.T{types.T_char},
				ReturnTyp: types.T_uint64,
				Fn:        unary.LengthUTF8,
			},
		},
	},
	LN: {
		Id:     LN,
		Flag:   plan.Function_STRICT,
		Layout: STANDARD_FUNCTION,
		Overloads: []Function{
			{
				Index:     0,
				Args:      []types.T{types.T_float64},
				ReturnTyp: types.T_float64,
				Fn:        unary.Ln,
			},
		},
	},
	LOG: {
		Id:     LOG,
		Flag:   plan.Function_STRICT,
		Layout: STANDARD_FUNCTION,
		Overloads: []Function{
			{
				Index:     0,
				Args:      []types.T{types.T_float64},
				ReturnTyp: types.T_float64,
				Fn:        unary.Log,
			},
			{
				Index:     1,
				Args:      []types.T{types.T_float64, types.T_float64},
				ReturnTyp: types.T_float64,
				Fn:        unary.Log,
			},
		},
	},
	LTRIM: {
		Id:     LTRIM,
		Flag:   plan.Function_STRICT,
		Layout: STANDARD_FUNCTION,
		Overloads: []Function{
			{
				Index:     0,
				Args:      []types.T{types.T_char},
				ReturnTyp: types.T_varchar,
				Fn:        unary.Ltrim,
			},
		},
	},
	MONTH: {
		Id:     MONTH,
		Flag:   plan.Function_STRICT,
		Layout: STANDARD_FUNCTION,
		Overloads: []Function{
			{
				Index:     0,
				Args:      []types.T{types.T_date},
				ReturnTyp: types.T_uint8,
				Fn:        unary.DateToMonth,
			},
			{
				Index:     1,
				Args:      []types.T{types.T_datetime},
				ReturnTyp: types.T_uint8,
				Fn:        unary.DatetimeToMonth,
			},
			{
				Index:     2,
				Args:      []types.T{types.T_varchar},
				ReturnTyp: types.T_uint8,
				Fn:        unary.DateStringToMonth,
			},
		},
	},
	OCT: {
		Id:     OCT,
		Flag:   plan.Function_STRICT,
		Layout: STANDARD_FUNCTION,
		Overloads: []Function{
			{
				Index:     0,
				Args:      []types.T{types.T_uint8},
				ReturnTyp: types.T_decimal128,
				Fn:        unary.Oct[uint8],
			},
			{
				Index:     1,
				Args:      []types.T{types.T_uint16},
				ReturnTyp: types.T_decimal128,
				Fn:        unary.Oct[uint16],
			},
			{
				Index:     2,
				Args:      []types.T{types.T_uint32},
				ReturnTyp: types.T_decimal128,
				Fn:        unary.Oct[uint32],
			},
			{
				Index:     3,
				Args:      []types.T{types.T_uint64},
				ReturnTyp: types.T_decimal128,
				Fn:        unary.Oct[uint64],
			},
			{
				Index:     4,
				Args:      []types.T{types.T_int8},
				ReturnTyp: types.T_decimal128,
				Fn:        unary.Oct[int8],
			},
			{
				Index:     5,
				Args:      []types.T{types.T_int16},
				ReturnTyp: types.T_decimal128,
				Fn:        unary.Oct[int16],
			},
			{
				Index:     6,
				Args:      []types.T{types.T_int32},
				ReturnTyp: types.T_decimal128,
				Fn:        unary.Oct[int32],
			},
			{
				Index:     7,
				Args:      []types.T{types.T_int64},
				ReturnTyp: types.T_decimal128,
				Fn:        unary.Oct[int64],
			},
			{
				Index:     8,
				Args:      []types.T{types.T_float32},
				ReturnTyp: types.T_decimal128,
				Fn:        unary.OctFloat[float32],
			},
			{
				Index:     9,
				Args:      []types.T{types.T_float64},
				ReturnTyp: types.T_decimal128,
				Fn:        unary.OctFloat[float64],
			},
		},
	},
	REVERSE: {
		Id:     REVERSE,
		Flag:   plan.Function_STRICT,
		Layout: STANDARD_FUNCTION,
		Overloads: []Function{
			{
				Index:     0,
				Args:      []types.T{types.T_char},
				ReturnTyp: types.T_varchar,
				Fn:        unary.Reverse,
			},
			{
				Index:     1,
				Args:      []types.T{types.T_varchar},
				ReturnTyp: types.T_varchar,
				Fn:        unary.Reverse,
			},
		},
	},
	RTRIM: {
		Id:     RTRIM,
		Flag:   plan.Function_STRICT,
		Layout: STANDARD_FUNCTION,
		Overloads: []Function{
			{
				Index:     0,
				Args:      []types.T{types.T_char},
				ReturnTyp: types.T_varchar,
				Fn:        unary.Rtrim,
			},
		},
	},
	LEFT: {
		Id:     LEFT,
		Flag:   plan.Function_STRICT,
		Layout: STANDARD_FUNCTION,
		Overloads: []Function{
			{
				Index:     0,
				Args:      []types.T{types.T_varchar, types.T_int64},
				ReturnTyp: types.T_varchar,
				Fn:        binary.Left,
			},
			{
				Index:     1,
				Args:      []types.T{types.T_char, types.T_int64},
				ReturnTyp: types.T_char,
				Fn:        binary.Left,
			},
		},
	},
	SIN: {
		Id:     SIN,
		Flag:   plan.Function_STRICT,
		Layout: STANDARD_FUNCTION,
		Overloads: []Function{
			{
				Index:     0,
				Args:      []types.T{types.T_float64},
				ReturnTyp: types.T_float64,
				Fn:        unary.Sin,
			},
		},
	},
	SPACE: {
		Id:     SPACE,
		Flag:   plan.Function_STRICT,
		Layout: STANDARD_FUNCTION,
		Overloads: []Function{
			{
				Index:     0,
				Args:      []types.T{types.T_uint64},
				ReturnTyp: types.T_varchar,
				Fn:        unary.SpaceNumber[uint64],
			},
			{
				Index:     1,
				Args:      []types.T{types.T_int64},
				ReturnTyp: types.T_varchar,
				Fn:        unary.SpaceNumber[int64],
			},
		},
	},
	WEEK: {
		Id:     WEEK,
		Flag:   plan.Function_STRICT,
		Layout: STANDARD_FUNCTION,
		Overloads: []Function{
			{
				Index:     0,
				Args:      []types.T{types.T_date},
				ReturnTyp: types.T_uint8,
				Fn:        unary.DateToWeek,
			},
			{
				Index:     1,
				Args:      []types.T{types.T_datetime},
				ReturnTyp: types.T_uint8,
				Fn:        unary.DatetimeToWeek,
			},
		},
	},
	WEEKDAY: {
		Id:     WEEKDAY,
		Flag:   plan.Function_STRICT,
		Layout: STANDARD_FUNCTION,
		Overloads: []Function{
			{
				Index:     0,
				Args:      []types.T{types.T_date},
				ReturnTyp: types.T_int64,
				Fn:        unary.DateToWeekday,
			},
			{
				Index:     1,
				Args:      []types.T{types.T_datetime},
				ReturnTyp: types.T_int64,
				Fn:        unary.DatetimeToWeekday,
			},
		},
	},
	YEAR: {
		Id:     YEAR,
		Flag:   plan.Function_STRICT | plan.Function_MONOTONIC,
		Layout: STANDARD_FUNCTION,
		Overloads: []Function{
			{
				Index:     0,
				Args:      []types.T{types.T_date},
				ReturnTyp: types.T_int64,
				Fn:        unary.DateToYear,
			},
			{
				Index:     1,
				Args:      []types.T{types.T_datetime},
				ReturnTyp: types.T_int64,
				Fn:        unary.DatetimeToYear,
			},
			{
				Index:     2,
				Args:      []types.T{types.T_varchar},
				ReturnTyp: types.T_int64,
				Fn:        unary.DateStringToYear,
			},
		},
	},
	// binary functions
	ENDSWITH: {
		Id:     ENDSWITH,
		Flag:   plan.Function_STRICT,
		Layout: STANDARD_FUNCTION,
		Overloads: []Function{
			{
				Index:     0,
				Args:      []types.T{types.T_varchar, types.T_varchar},
				ReturnTyp: types.T_uint8,
				Fn:        binary.Endswith,
			},
		},
	},
	FINDINSET: {
		Id:     FINDINSET,
		Flag:   plan.Function_STRICT,
		Layout: STANDARD_FUNCTION,
		Overloads: []Function{
			{
				Index:     0,
				Args:      []types.T{types.T_varchar, types.T_varchar},
				ReturnTyp: types.T_uint64,
				Fn:        binary.FindInSet,
			},
		},
	},
	POW: {
		Id:     POW,
		Flag:   plan.Function_STRICT,
		Layout: STANDARD_FUNCTION,
		Overloads: []Function{
			{
				Index:     0,
				Args:      []types.T{types.T_float64, types.T_float64},
				ReturnTyp: types.T_float64,
				Fn:        binary.Power,
			},
		},
	},
	STARTSWITH: {
		Id:     STARTSWITH,
		Flag:   plan.Function_STRICT,
		Layout: STANDARD_FUNCTION,
		Overloads: []Function{
			{
				Index:     0,
				Args:      []types.T{types.T_varchar, types.T_varchar},
				ReturnTyp: types.T_uint8,
				Fn:        binary.Startswith,
			},
		},
	},
	DATE_FORMAT: {
		Id:     DATE_FORMAT,
		Flag:   plan.Function_STRICT,
		Layout: STANDARD_FUNCTION,
		Overloads: []Function{
			{
				Index:     0,
				Args:      []types.T{types.T_datetime, types.T_varchar},
				ReturnTyp: types.T_varchar,
				Fn:        binary.DateFormat,
			},
			{
				Index:     1,
				Args:      []types.T{types.T_datetime, types.T_char},
				ReturnTyp: types.T_varchar,
				Fn:        binary.DateFormat,
			},
		},
	},
	// variadic functions
	CEIL: {
		Id:     CEIL,
		Flag:   plan.Function_STRICT | plan.Function_MONOTONIC,
		Layout: STANDARD_FUNCTION,
		Overloads: []Function{
			{
				Index:     0,
				Args:      []types.T{types.T_uint64},
				ReturnTyp: types.T_uint64,
				Fn:        multi.CeilUint64,
			},
			{
				Index:     1,
				Args:      []types.T{types.T_uint64, types.T_int64},
				ReturnTyp: types.T_uint64,
				Fn:        multi.CeilUint64,
			},
			{
				Index:     2,
				Args:      []types.T{types.T_int64},
				ReturnTyp: types.T_int64,
				Fn:        multi.CeilInt64,
			},
			{
				Index:     3,
				Args:      []types.T{types.T_int64, types.T_int64},
				ReturnTyp: types.T_int64,
				Fn:        multi.CeilInt64,
			},
			{
				Index:     4,
				Args:      []types.T{types.T_float64},
				ReturnTyp: types.T_float64,
				Fn:        multi.CeilFloat64,
			},
			{
				Index:     5,
				Args:      []types.T{types.T_float64, types.T_int64},
				ReturnTyp: types.T_float64,
				Fn:        multi.CeilFloat64,
			},
			{
				Index:     6,
				Args:      []types.T{types.T_decimal128},
				ReturnTyp: types.T_decimal128,
				Fn:        multi.CeilDecimal128,
			},
		},
	},
	FLOOR: {
		Id:     FLOOR,
		Flag:   plan.Function_STRICT | plan.Function_MONOTONIC,
		Layout: STANDARD_FUNCTION,
		Overloads: []Function{
			{
				Index:     0,
				Args:      []types.T{types.T_uint64},
				ReturnTyp: types.T_uint64,
				Fn:        multi.FloorUInt64,
			},
			{
				Index:     1,
				Args:      []types.T{types.T_uint64, types.T_int64},
				ReturnTyp: types.T_uint64,
				Fn:        multi.FloorUInt64,
			},
			{
				Index:     2,
				Args:      []types.T{types.T_int64},
				ReturnTyp: types.T_int64,
				Fn:        multi.FloorInt64,
			},
			{
				Index:     3,
				Args:      []types.T{types.T_int64, types.T_int64},
				ReturnTyp: types.T_int64,
				Fn:        multi.FloorInt64,
			},
			{
				Index:     4,
				Args:      []types.T{types.T_float64},
				ReturnTyp: types.T_float64,
				Fn:        multi.FloorFloat64,
			},
			{
				Index:     5,
				Args:      []types.T{types.T_float64, types.T_int64},
				ReturnTyp: types.T_float64,
				Fn:        multi.FloorFloat64,
			},
			{
				Index:     6,
				Args:      []types.T{types.T_decimal128},
				ReturnTyp: types.T_decimal128,
				Fn:        multi.FloorDecimal128,
			},
		},
	},
	LPAD: {
		Id:     LPAD,
		Flag:   plan.Function_STRICT,
		Layout: STANDARD_FUNCTION,
		Overloads: []Function{
			{
				Index:     0,
				Args:      []types.T{types.T_varchar, types.T_int64, types.T_varchar},
				ReturnTyp: types.T_varchar,
				Fn:        multi.Lpad,
			},
			{
				Index:     1,
				Args:      []types.T{types.T_varchar, types.T_float64, types.T_varchar},
				ReturnTyp: types.T_varchar, Fn: multi.Lpad,
			},
			{
				Index:     2,
				Args:      []types.T{types.T_varchar, types.T_uint64, types.T_varchar},
				ReturnTyp: types.T_varchar, Fn: multi.Lpad,
			},
		},
	},
	PI: {
		Id:     PI,
		Flag:   plan.Function_STRICT | plan.Function_MONOTONIC,
		Layout: STANDARD_FUNCTION,
		Overloads: []Function{
			{
				Index:     0,
				Args:      []types.T{},
				ReturnTyp: types.T_float64,
				Fn:        multi.Pi,
			},
		},
	},
	ROUND: {
		Id:     ROUND,
		Flag:   plan.Function_STRICT | plan.Function_MONOTONIC,
		Layout: STANDARD_FUNCTION,
		Overloads: []Function{
			{
				Index:     0,
				Args:      []types.T{types.T_uint64},
				ReturnTyp: types.T_uint64,
				Fn:        multi.RoundUint64,
			},
			{
				Index:     1,
				Args:      []types.T{types.T_uint64, types.T_int64},
				ReturnTyp: types.T_uint64,
				Fn:        multi.RoundUint64,
			},
			{
				Index:     2,
				Args:      []types.T{types.T_int64},
				ReturnTyp: types.T_int64,
				Fn:        multi.RoundInt64,
			},
			{
				Index:     3,
				Args:      []types.T{types.T_int64, types.T_int64},
				ReturnTyp: types.T_int64,
				Fn:        multi.RoundInt64,
			},
			{
				Index:     4,
				Args:      []types.T{types.T_float64},
				ReturnTyp: types.T_float64,
				Fn:        multi.RoundFloat64,
			},
			{
				Index:     5,
				Args:      []types.T{types.T_float64, types.T_int64},
				ReturnTyp: types.T_float64,
				Fn:        multi.RoundFloat64,
			},
		},
	},
	RPAD: {
		Id:     RPAD,
		Flag:   plan.Function_STRICT,
		Layout: STANDARD_FUNCTION,
		Overloads: []Function{
			{
				Index:     0,
				Args:      []types.T{types.T_varchar, types.T_int64, types.T_int64},
				ReturnTyp: types.T_varchar,
				Fn:        multi.Rpad,
			},
			{
				Index:     1,
				Args:      []types.T{types.T_varchar, types.T_int64, types.T_uint64},
				ReturnTyp: types.T_varchar,
				Fn:        multi.Rpad,
			},
			{
				Index:     2,
				Args:      []types.T{types.T_varchar, types.T_int64, types.T_float64},
				ReturnTyp: types.T_varchar,
				Fn:        multi.Rpad,
			},
			{
				Index:     3,
				Args:      []types.T{types.T_varchar, types.T_int64, types.T_varchar},
				ReturnTyp: types.T_varchar,
				Fn:        multi.Rpad,
			},
			{
				Index:     4,
				Args:      []types.T{types.T_varchar, types.T_int64, types.T_char},
				ReturnTyp: types.T_varchar,
				Fn:        multi.Rpad,
			},
			{
				Index:     5,
				Args:      []types.T{types.T_varchar, types.T_uint64, types.T_int64},
				ReturnTyp: types.T_varchar,
				Fn:        multi.Rpad,
			},
			{
				Index:     6,
				Args:      []types.T{types.T_varchar, types.T_uint64, types.T_uint64},
				ReturnTyp: types.T_varchar,
				Fn:        multi.Rpad,
			},
			{
				Index:     7,
				Args:      []types.T{types.T_varchar, types.T_uint64, types.T_float64},
				ReturnTyp: types.T_varchar,
				Fn:        multi.Rpad,
			},
			{
				Index:     8,
				Args:      []types.T{types.T_varchar, types.T_uint64, types.T_varchar},
				ReturnTyp: types.T_varchar,
				Fn:        multi.Rpad,
			},
			{
				Index:     9,
				Args:      []types.T{types.T_varchar, types.T_uint64, types.T_char},
				ReturnTyp: types.T_varchar,
				Fn:        multi.Rpad,
			},
			{
				Index:     10,
				Args:      []types.T{types.T_varchar, types.T_float64, types.T_int64},
				ReturnTyp: types.T_varchar,
				Fn:        multi.Rpad,
			},
			{
				Index:     11,
				Args:      []types.T{types.T_varchar, types.T_float64, types.T_uint64},
				ReturnTyp: types.T_varchar,
				Fn:        multi.Rpad,
			},
			{
				Index:     12,
				Args:      []types.T{types.T_varchar, types.T_float64, types.T_float64},
				ReturnTyp: types.T_varchar,
				Fn:        multi.Rpad,
			},
			{
				Index:     13,
				Args:      []types.T{types.T_varchar, types.T_float64, types.T_varchar},
				ReturnTyp: types.T_varchar,
				Fn:        multi.Rpad,
			},
			{
				Index:     14,
				Args:      []types.T{types.T_varchar, types.T_float64, types.T_char},
				ReturnTyp: types.T_varchar,
				Fn:        multi.Rpad,
			},
			{
				Index:     15,
				Args:      []types.T{types.T_varchar, types.T_varchar, types.T_int64},
				ReturnTyp: types.T_varchar,
				Fn:        multi.Rpad,
			},
			{
				Index:     16,
				Args:      []types.T{types.T_varchar, types.T_varchar, types.T_uint64},
				ReturnTyp: types.T_varchar,
				Fn:        multi.Rpad,
			},
			{
				Index:     17,
				Args:      []types.T{types.T_varchar, types.T_varchar, types.T_float64},
				ReturnTyp: types.T_varchar,
				Fn:        multi.Rpad,
			},
			{
				Index:     18,
				Args:      []types.T{types.T_varchar, types.T_varchar, types.T_varchar},
				ReturnTyp: types.T_varchar,
				Fn:        multi.Rpad,
			},
			{
				Index:     19,
				Args:      []types.T{types.T_varchar, types.T_varchar, types.T_char},
				ReturnTyp: types.T_varchar,
				Fn:        multi.Rpad,
			},
			{
				Index:     20,
				Args:      []types.T{types.T_varchar, types.T_char, types.T_int64},
				ReturnTyp: types.T_varchar,
				Fn:        multi.Rpad,
			},
			{
				Index:     21,
				Args:      []types.T{types.T_varchar, types.T_char, types.T_uint64},
				ReturnTyp: types.T_varchar,
				Fn:        multi.Rpad,
			},
			{
				Index:     22,
				Args:      []types.T{types.T_varchar, types.T_char, types.T_float64},
				ReturnTyp: types.T_varchar,
				Fn:        multi.Rpad,
			},
			{
				Index:     23,
				Args:      []types.T{types.T_varchar, types.T_char, types.T_varchar},
				ReturnTyp: types.T_varchar,
				Fn:        multi.Rpad,
			},
			{
				Index:     24,
				Args:      []types.T{types.T_varchar, types.T_char, types.T_char},
				ReturnTyp: types.T_varchar,
				Fn:        multi.Rpad,
			},
			{
				Index:     25,
				Args:      []types.T{types.T_char, types.T_int64, types.T_int64},
				ReturnTyp: types.T_char,
				Fn:        multi.Rpad,
			},
			{
				Index:     26,
				Args:      []types.T{types.T_char, types.T_int64, types.T_uint64},
				ReturnTyp: types.T_char,
				Fn:        multi.Rpad,
			},
			{
				Index:     27,
				Args:      []types.T{types.T_char, types.T_int64, types.T_float64},
				ReturnTyp: types.T_char,
				Fn:        multi.Rpad,
			},
			{
				Index:     28,
				Args:      []types.T{types.T_char, types.T_int64, types.T_varchar},
				ReturnTyp: types.T_char,
				Fn:        multi.Rpad,
			},
			{
				Index:     29,
				Args:      []types.T{types.T_char, types.T_int64, types.T_char},
				ReturnTyp: types.T_char,
				Fn:        multi.Rpad,
			},
			{
				Index:     30,
				Args:      []types.T{types.T_char, types.T_uint64, types.T_int64},
				ReturnTyp: types.T_char,
				Fn:        multi.Rpad,
			},
			{
				Index:     31,
				Args:      []types.T{types.T_char, types.T_uint64, types.T_uint64},
				ReturnTyp: types.T_char,
				Fn:        multi.Rpad,
			},
			{
				Index:     32,
				Args:      []types.T{types.T_char, types.T_uint64, types.T_float64},
				ReturnTyp: types.T_char,
				Fn:        multi.Rpad,
			},
			{
				Index:     33,
				Args:      []types.T{types.T_char, types.T_uint64, types.T_varchar},
				ReturnTyp: types.T_char,
				Fn:        multi.Rpad,
			},
			{
				Index:     34,
				Args:      []types.T{types.T_char, types.T_uint64, types.T_char},
				ReturnTyp: types.T_char,
				Fn:        multi.Rpad,
			},
			{
				Index:     35,
				Args:      []types.T{types.T_char, types.T_float64, types.T_int64},
				ReturnTyp: types.T_char,
				Fn:        multi.Rpad,
			},
			{
				Index:     36,
				Args:      []types.T{types.T_char, types.T_float64, types.T_uint64},
				ReturnTyp: types.T_char,
				Fn:        multi.Rpad,
			},
			{
				Index:     37,
				Args:      []types.T{types.T_char, types.T_float64, types.T_float64},
				ReturnTyp: types.T_char,
				Fn:        multi.Rpad,
			},
			{
				Index:     38,
				Args:      []types.T{types.T_char, types.T_float64, types.T_varchar},
				ReturnTyp: types.T_char,
				Fn:        multi.Rpad,
			},
			{
				Index:     39,
				Args:      []types.T{types.T_char, types.T_float64, types.T_char},
				ReturnTyp: types.T_char,
				Fn:        multi.Rpad,
			},
			{
				Index:     40,
				Args:      []types.T{types.T_char, types.T_varchar, types.T_int64},
				ReturnTyp: types.T_char,
				Fn:        multi.Rpad,
			},
			{
				Index:     41,
				Args:      []types.T{types.T_char, types.T_varchar, types.T_uint64},
				ReturnTyp: types.T_char,
				Fn:        multi.Rpad,
			},
			{
				Index:     42,
				Args:      []types.T{types.T_char, types.T_varchar, types.T_float64},
				ReturnTyp: types.T_char,
				Fn:        multi.Rpad,
			},
			{
				Index:     43,
				Args:      []types.T{types.T_char, types.T_varchar, types.T_varchar},
				ReturnTyp: types.T_char,
				Fn:        multi.Rpad,
			},
			{
				Index:     44,
				Args:      []types.T{types.T_char, types.T_varchar, types.T_char},
				ReturnTyp: types.T_char,
				Fn:        multi.Rpad,
			},
			{
				Index:     45,
				Args:      []types.T{types.T_char, types.T_char, types.T_int64},
				ReturnTyp: types.T_char,
				Fn:        multi.Rpad,
			},
			{
				Index:     46,
				Args:      []types.T{types.T_char, types.T_char, types.T_uint64},
				ReturnTyp: types.T_char,
				Fn:        multi.Rpad,
			},
			{
				Index:     47,
				Args:      []types.T{types.T_char, types.T_char, types.T_float64},
				ReturnTyp: types.T_char,
				Fn:        multi.Rpad,
			},
			{
				Index:     48,
				Args:      []types.T{types.T_char, types.T_char, types.T_varchar},
				ReturnTyp: types.T_char,
				Fn:        multi.Rpad,
			},
			{
				Index:     49,
				Args:      []types.T{types.T_char, types.T_char, types.T_char},
				ReturnTyp: types.T_char,
				Fn:        multi.Rpad,
			},
		},
	},
	SUBSTRING: {
		Id:     SUBSTRING,
		Flag:   plan.Function_STRICT,
		Layout: STANDARD_FUNCTION,
		Overloads: []Function{
			{
				Index:     0,
				Args:      []types.T{types.T_varchar, types.T_int64},
				ReturnTyp: types.T_varchar,
				Fn:        multi.Substring,
			},
			{
				Index:     1,
				Args:      []types.T{types.T_varchar, types.T_uint64},
				ReturnTyp: types.T_varchar,
				Fn:        multi.Substring,
			},
			{
				Index:     2,
				Args:      []types.T{types.T_char, types.T_int64},
				ReturnTyp: types.T_char,
				Fn:        multi.Substring,
			},
			{
				Index:     3,
				Args:      []types.T{types.T_char, types.T_uint64},
				ReturnTyp: types.T_char,
				Fn:        multi.Substring,
			},
			{
				Index:     4,
				Args:      []types.T{types.T_char, types.T_float64},
				ReturnTyp: types.T_char,
				Fn:        multi.Substring,
			},
			{
				Index:     5,
				Args:      []types.T{types.T_varchar, types.T_float64, types.T_int64},
				ReturnTyp: types.T_varchar,
				Fn:        multi.Substring,
			},
			{
				Index:     6,
				Args:      []types.T{types.T_varchar, types.T_float64, types.T_uint64},
				ReturnTyp: types.T_varchar,
				Fn:        multi.Substring,
			},
			{
				Index:     7,
				Args:      []types.T{types.T_varchar, types.T_int64, types.T_float64},
				ReturnTyp: types.T_varchar,
				Fn:        multi.Substring,
			},
			{
				Index:     8,
				Args:      []types.T{types.T_varchar, types.T_uint64, types.T_float64},
				ReturnTyp: types.T_varchar,
				Fn:        multi.Substring,
			},
			{
				Index:     9,
				Args:      []types.T{types.T_varchar, types.T_float64, types.T_float64},
				ReturnTyp: types.T_varchar,
				Fn:        multi.Substring,
			},
			{
				Index:     10,
				Args:      []types.T{types.T_varchar, types.T_int64, types.T_int64},
				ReturnTyp: types.T_varchar,
				Fn:        multi.Substring,
			},
			{
				Index:     11,
				Args:      []types.T{types.T_varchar, types.T_int64, types.T_uint64},
				ReturnTyp: types.T_varchar,
				Fn:        multi.Substring,
			},
			{
				Index:     12,
				Args:      []types.T{types.T_varchar, types.T_uint64, types.T_int64},
				ReturnTyp: types.T_varchar,
				Fn:        multi.Substring,
			},
			{
				Index:     13,
				Args:      []types.T{types.T_varchar, types.T_uint64, types.T_uint64},
				ReturnTyp: types.T_varchar,
				Fn:        multi.Substring,
			},
			{
				Index:     14,
				Args:      []types.T{types.T_char, types.T_int64, types.T_int64},
				ReturnTyp: types.T_char,
				Fn:        multi.Substring,
			},
			{
				Index:     15,
				Args:      []types.T{types.T_char, types.T_int64, types.T_uint64},
				ReturnTyp: types.T_char,
				Fn:        multi.Substring,
			},
			{
				Index:     16,
				Args:      []types.T{types.T_char, types.T_uint64, types.T_int64},
				ReturnTyp: types.T_char,
				Fn:        multi.Substring,
			},
			{
				Index:     17,
				Args:      []types.T{types.T_char, types.T_uint64, types.T_uint64},
				ReturnTyp: types.T_char,
				Fn:        multi.Substring,
			},
			{
				Index:     18,
				Args:      []types.T{types.T_blob, types.T_int64, types.T_int64},
				ReturnTyp: types.T_char,
				Fn:        multi.Substring,
			},
			{
				Index:     19,
				Args:      []types.T{types.T_blob, types.T_int64, types.T_uint64},
				ReturnTyp: types.T_char,
				Fn:        multi.Substring,
			},
			{
				Index:     20,
				Args:      []types.T{types.T_blob, types.T_uint64, types.T_int64},
				ReturnTyp: types.T_char,
				Fn:        multi.Substring,
			},
			{
				Index:     21,
				Args:      []types.T{types.T_blob, types.T_uint64, types.T_uint64},
				ReturnTyp: types.T_char,
				Fn:        multi.Substring,
			},

			{
				Index:     22,
				Args:      []types.T{types.T_text, types.T_int64, types.T_int64},
				ReturnTyp: types.T_char,
				Fn:        multi.Substring,
			},
			{
				Index:     23,
				Args:      []types.T{types.T_text, types.T_int64, types.T_uint64},
				ReturnTyp: types.T_char,
				Fn:        multi.Substring,
			},
			{
				Index:     24,
				Args:      []types.T{types.T_text, types.T_uint64, types.T_int64},
				ReturnTyp: types.T_char,
				Fn:        multi.Substring,
			},
			{
				Index:     25,
				Args:      []types.T{types.T_text, types.T_uint64, types.T_uint64},
				ReturnTyp: types.T_char,
				Fn:        multi.Substring,
			},
		},
	},
	FROM_UNIXTIME: {
		Id:     FROM_UNIXTIME,
		Flag:   plan.Function_STRICT,
		Layout: STANDARD_FUNCTION,
		Overloads: []Function{
			{
				Index:     0,
				Volatile:  true,
				Args:      []types.T{types.T_int64},
				ReturnTyp: types.T_datetime,
				Fn:        multi.FromUnixTimeInt64,
			},
			{
				Index:     1,
				Volatile:  true,
				Args:      []types.T{types.T_uint64},
				ReturnTyp: types.T_datetime,
				Fn:        multi.FromUnixTimeUint64,
			},
			{
				Index:     2,
				Volatile:  true,
				Args:      []types.T{types.T_float64},
				ReturnTyp: types.T_datetime,
				Fn:        multi.FromUnixTimeFloat64,
			},
			{
				Index:     3,
				Volatile:  true,
				Args:      []types.T{types.T_int64, types.T_varchar},
				ReturnTyp: types.T_varchar,
				Fn:        multi.FromUnixTimeInt64Format,
			},
			{
				Index:     4,
				Volatile:  true,
				Args:      []types.T{types.T_uint64, types.T_varchar},
				ReturnTyp: types.T_varchar,
				Fn:        multi.FromUnixTimeUint64Format,
			},
			{
				Index:     5,
				Volatile:  true,
				Args:      []types.T{types.T_float64, types.T_varchar},
				ReturnTyp: types.T_varchar,
				Fn:        multi.FromUnixTimeFloat64Format,
			},
		},
	},
	UNIX_TIMESTAMP: {
		Id:     UNIX_TIMESTAMP,
		Flag:   plan.Function_STRICT,
		Layout: STANDARD_FUNCTION,
		Overloads: []Function{
			{
				Index:     0,
				Volatile:  true,
				Args:      []types.T{},
				ReturnTyp: types.T_int64,
				Fn:        multi.UnixTimestamp,
			},
			{
				Index:     1,
				Volatile:  true,
				Args:      []types.T{types.T_timestamp},
				ReturnTyp: types.T_int64,
				Fn:        multi.UnixTimestamp,
			},
			{
				Index:     2,
				Volatile:  true,
				Args:      []types.T{types.T_varchar, types.T_int64},
				ReturnTyp: types.T_int64,
				Fn:        multi.UnixTimestampVarcharToInt64,
			},
			{
				Index:     3,
				Volatile:  true,
				Args:      []types.T{types.T_varchar, types.T_decimal128},
				ReturnTyp: types.T_decimal128,
				Fn:        multi.UnixTimestampVarcharToDecimal128,
			},
		},
	},
	UTC_TIMESTAMP: {
		Id:     UTC_TIMESTAMP,
		Flag:   plan.Function_STRICT,
		Layout: STANDARD_FUNCTION,
		Overloads: []Function{
			{
				Index:     0,
				Args:      []types.T{},
				ReturnTyp: types.T_datetime,
				Fn:        multi.UTCTimestamp,
			},
		},
	},
	DATE_ADD: {
		Id:     DATE_ADD,
		Flag:   plan.Function_STRICT,
		Layout: STANDARD_FUNCTION,
		Overloads: []Function{
			{
				Index:     0,
				Volatile:  true,
				Args:      []types.T{types.T_date, types.T_int64, types.T_int64},
				ReturnTyp: types.T_date,
				Fn:        multi.DateAdd,
			},
			{
				Index:     1,
				Volatile:  true,
				Args:      []types.T{types.T_datetime, types.T_int64, types.T_int64},
				ReturnTyp: types.T_datetime,
				Fn:        multi.DatetimeAdd,
			},
			{
				Index:     2,
				Volatile:  true,
				Args:      []types.T{types.T_varchar, types.T_int64, types.T_int64},
				ReturnTyp: types.T_datetime,
				Fn:        multi.DateStringAdd,
			},
			{
				Index:     3,
				Volatile:  true,
				Args:      []types.T{types.T_char, types.T_int64, types.T_int64},
				ReturnTyp: types.T_datetime,
				Fn:        multi.DateStringAdd,
			},
			{
				Index:     4,
				Volatile:  true,
				Args:      []types.T{types.T_timestamp, types.T_int64, types.T_int64},
				ReturnTyp: types.T_timestamp,
				Fn:        multi.TimeStampAdd,
			},
			{
				Index:     5,
				Volatile:  true,
				Args:      []types.T{types.T_time, types.T_int64, types.T_int64},
				ReturnTyp: types.T_time,
				Fn:        multi.TimeAdd,
			},
		},
	},
	DATE_SUB: {
		Id:     DATE_SUB,
		Flag:   plan.Function_STRICT,
		Layout: STANDARD_FUNCTION,
		Overloads: []Function{
			{
				Index:     0,
				Volatile:  true,
				Args:      []types.T{types.T_date, types.T_int64, types.T_int64},
				ReturnTyp: types.T_date,
				Fn:        multi.DateSub,
			},
			{
				Index:     1,
				Volatile:  true,
				Args:      []types.T{types.T_datetime, types.T_int64, types.T_int64},
				ReturnTyp: types.T_datetime,
				Fn:        multi.DatetimeSub,
			},
			{
				Index:     2,
				Volatile:  true,
				Args:      []types.T{types.T_varchar, types.T_int64, types.T_int64},
				ReturnTyp: types.T_datetime,
				Fn:        multi.DateStringSub,
			},
			{
				Index:     3,
				Volatile:  true,
				Args:      []types.T{types.T_char, types.T_int64, types.T_int64},
				ReturnTyp: types.T_datetime,
				Fn:        multi.DateStringSub,
			},
			{
				Index:     4,
				Volatile:  true,
				Args:      []types.T{types.T_timestamp, types.T_int64, types.T_int64},
				ReturnTyp: types.T_timestamp,
				Fn:        multi.TimeStampSub,
			},
		},
	},
	TAN: {
		Id:     TAN,
		Flag:   plan.Function_STRICT,
		Layout: STANDARD_FUNCTION,
		Overloads: []Function{
			{
				Index:     0,
				Args:      []types.T{types.T_float64},
				ReturnTyp: types.T_float64,
				Fn:        unary.Tan,
			},
		},
	},
	SINH: {
		Id:     SINH,
		Flag:   plan.Function_STRICT,
		Layout: STANDARD_FUNCTION,
		Overloads: []Function{
			{
				Index:     0,
				Args:      []types.T{types.T_float64},
				ReturnTyp: types.T_float64,
				Fn:        unary.Sinh,
			},
		},
	},
	TO_DATE: {
		Id:     TO_DATE,
		Flag:   plan.Function_STRICT,
		Layout: STANDARD_FUNCTION,
		TypeCheckFn: func(_ []Function, inputs []types.T) (overloadIndex int32, _ []types.T) {
			if len(inputs) == 2 {
				if inputs[0] == types.T_char || inputs[0] == types.T_varchar {
					if inputs[1] == types.T_char || inputs[1] == types.T_varchar {
						return int32(0), nil
					}
				}
			}
			return wrongFunctionParameters, nil
		},
		Overloads: []Function{
			{
				Index:     0,
				Args:      []types.T{types.T_varchar, types.T_varchar},
				ReturnTyp: types.T_varchar,
				Fn:        binary.ToDate,
			},
		},
	},
	STR_TO_DATE: {
		Id:     STR_TO_DATE,
		Flag:   plan.Function_STRICT,
		Layout: STANDARD_FUNCTION,
		Overloads: []Function{
			{
				Index:     0,
				Args:      []types.T{types.T_varchar, types.T_varchar, types.T_datetime},
				ReturnTyp: types.T_datetime,
				Fn:        binary.StrToDateTime,
			},
			{
				Index:     1,
				Args:      []types.T{types.T_varchar, types.T_varchar, types.T_date},
				ReturnTyp: types.T_date,
				Fn:        binary.StrToDate,
			},
			{
				Index:     2,
				Args:      []types.T{types.T_varchar, types.T_varchar, types.T_time},
				ReturnTyp: types.T_time,
				Fn:        binary.StrToTime,
			},
			{
				Index:     3,
				Args:      []types.T{types.T_char, types.T_char, types.T_datetime},
				ReturnTyp: types.T_datetime,
				Fn:        binary.StrToDateTime,
			},
			{
				Index:     4,
				Args:      []types.T{types.T_char, types.T_char, types.T_date},
				ReturnTyp: types.T_date,
				Fn:        binary.StrToDate,
			},
			{
				Index:     5,
				Args:      []types.T{types.T_char, types.T_char, types.T_time},
				ReturnTyp: types.T_time,
				Fn:        binary.StrToTime,
			},
		},
	},
	ATAN: {
		Id:     ATAN,
		Flag:   plan.Function_STRICT,
		Layout: STANDARD_FUNCTION,
		Overloads: []Function{
			{
				Index:     0,
				Args:      []types.T{types.T_float64},
				ReturnTyp: types.T_float64,
				Fn:        unary.Atan,
			},
			{
				Index:     1,
				Args:      []types.T{types.T_float64, types.T_float64},
				ReturnTyp: types.T_float64,
				Fn:        unary.Atan,
			},
		},
	},
	COS: {
		Id:     COS,
		Flag:   plan.Function_STRICT,
		Layout: STANDARD_FUNCTION,
		Overloads: []Function{
			{
				Index:     0,
				Args:      []types.T{types.T_float64},
				ReturnTyp: types.T_float64,
				Fn:        unary.Cos,
			},
		},
	},
	COT: {
		Id:     COT,
		Flag:   plan.Function_STRICT,
		Layout: STANDARD_FUNCTION,
		Overloads: []Function{
			{
				Index:     0,
				Args:      []types.T{types.T_float64},
				ReturnTyp: types.T_float64,
				Fn:        unary.Cot,
			},
		},
	},
	TIMESTAMP: {
		Id:     TIMESTAMP,
		Flag:   plan.Function_STRICT,
		Layout: STANDARD_FUNCTION,
		Overloads: []Function{
			{
				Index:     0,
				Volatile:  true,
				Args:      []types.T{types.T_date},
				ReturnTyp: types.T_timestamp,
				Fn:        unary.DateToTimestamp,
			},
			{
				Index:     1,
				Volatile:  true,
				Args:      []types.T{types.T_datetime},
				ReturnTyp: types.T_timestamp,
				Fn:        unary.DatetimeToTimestamp,
			},
			{
				Index:     2,
				Args:      []types.T{types.T_timestamp},
				ReturnTyp: types.T_timestamp,
				Fn:        unary.TimestampToTimestamp,
			},
			{
				Index:     3,
				Volatile:  true,
				Args:      []types.T{types.T_varchar},
				ReturnTyp: types.T_timestamp,
				Fn:        unary.DateStringToTimestamp,
			},
			{
				Index:     4,
				Volatile:  true,
				Args:      []types.T{types.T_char},
				ReturnTyp: types.T_timestamp,
				Fn:        unary.DateStringToTimestamp,
			},
		},
	},
	DATABASE: {
		Id:     DATABASE,
		Flag:   plan.Function_STRICT,
		Layout: STANDARD_FUNCTION,
		Overloads: []Function{
			{
				Index:     0,
				Volatile:  true,
				Args:      []types.T{},
				ReturnTyp: types.T_varchar,
				Fn:        unary.Database,
			},
		},
	},
	USER: {
		Id:     USER,
		Flag:   plan.Function_STRICT,
		Layout: STANDARD_FUNCTION,
		Overloads: []Function{
			{
				Index:     0,
				Volatile:  true,
				Args:      []types.T{},
				ReturnTyp: types.T_varchar,
				Fn:        unary.User,
			},
		},
	},
	CONNECTION_ID: {
		Id:     CONNECTION_ID,
		Flag:   plan.Function_STRICT,
		Layout: STANDARD_FUNCTION,
		Overloads: []Function{
			{
				Index:     0,
				Volatile:  true,
				Args:      []types.T{},
				ReturnTyp: types.T_uint64,
				Fn:        unary.ConnectionID,
			},
		},
	},
	CHARSET: {
		Id:     CHARSET,
		Flag:   plan.Function_STRICT,
		Layout: STANDARD_FUNCTION,
		Overloads: []Function{
			{
				Index:     0,
				Volatile:  true,
				Args:      []types.T{types.T_varchar},
				ReturnTyp: types.T_varchar,
				Fn:        unary.Charset,
			},
		},
	},
	CURRENT_ROLE: {
		Flag:   plan.Function_STRICT,
		Layout: STANDARD_FUNCTION,
		Id:     CURRENT_ROLE,
		Overloads: []Function{
			{
				Index:     0,
				Volatile:  true,
				Args:      []types.T{},
				ReturnTyp: types.T_varchar,
				Fn:        unary.CurrentRole,
			},
		},
	},
	FOUND_ROWS: {
		Id:     FOUND_ROWS,
		Flag:   plan.Function_STRICT,
		Layout: STANDARD_FUNCTION,
		Overloads: []Function{
			{
				Index:     0,
				Volatile:  true,
				Args:      []types.T{},
				ReturnTyp: types.T_uint64,
				Fn:        unary.FoundRows,
			},
		},
	},
	ICULIBVERSION: {
		Id:     ICULIBVERSION,
		Flag:   plan.Function_STRICT,
		Layout: STANDARD_FUNCTION,
		Overloads: []Function{
			{
				Index:     0,
				Volatile:  true,
				Args:      []types.T{},
				ReturnTyp: types.T_varchar,
				Fn:        unary.ICULIBVersion,
			},
		},
	},
	LAST_INSERT_ID: {
		Id:     LAST_INSERT_ID,
		Flag:   plan.Function_STRICT,
		Layout: STANDARD_FUNCTION,
		Overloads: []Function{
			{
				Index:     0,
				Volatile:  true,
				Args:      []types.T{},
				ReturnTyp: types.T_uint64,
				Fn:        unary.LastInsertID,
			},
		},
	},
	ROLES_GRAPHML: {
		Id:     ROLES_GRAPHML,
		Flag:   plan.Function_STRICT,
		Layout: STANDARD_FUNCTION,
		Overloads: []Function{
			{
				Index:     0,
				Volatile:  true,
				Args:      []types.T{},
				ReturnTyp: types.T_varchar,
				Fn:        unary.RolesGraphml,
			},
		},
	},
	ROW_COUNT: {
		Id:     ROW_COUNT,
		Flag:   plan.Function_STRICT,
		Layout: STANDARD_FUNCTION,
		Overloads: []Function{
			{
				Index:     0,
				Volatile:  true,
				Args:      []types.T{},
				ReturnTyp: types.T_uint64,
				Fn:        unary.RowCount,
			},
		},
	},
	VERSION: {
		Id:     VERSION,
		Flag:   plan.Function_STRICT,
		Layout: STANDARD_FUNCTION,
		Overloads: []Function{
			{
				Index:     0,
				Volatile:  true,
				Args:      []types.T{},
				ReturnTyp: types.T_varchar,
				Fn:        unary.Version,
			},
		},
	},
	COLLATION: {
		Id:     COLLATION,
		Flag:   plan.Function_STRICT,
		Layout: STANDARD_FUNCTION,
		Overloads: []Function{
			{
				Index:     0,
				Volatile:  true,
				Args:      []types.T{types.T_varchar},
				ReturnTyp: types.T_varchar,
				Fn:        unary.Collation,
			},
		},
	},
	JSON_EXTRACT: {
		Id:     JSON_EXTRACT,
		Flag:   plan.Function_STRICT,
		Layout: STANDARD_FUNCTION,
		Overloads: []Function{
			{
				Index:     0,
				Volatile:  false,
				Args:      []types.T{types.T_varchar, types.T_varchar},
				ReturnTyp: types.T_json,
				Fn:        binary.JsonExtract,
			},
			{
				Index:     1,
				Volatile:  false,
				Args:      []types.T{types.T_json, types.T_varchar},
				ReturnTyp: types.T_json,
				Fn:        binary.JsonExtract,
			},
		},
	},
<<<<<<< HEAD
	JSON_UNQUOTE: {
		Id:     JSON_UNQUOTE,
=======
	JSON_QUOTE: {
		Id:     JSON_QUOTE,
>>>>>>> 60cbbea8
		Flag:   plan.Function_STRICT,
		Layout: STANDARD_FUNCTION,
		Overloads: []Function{
			{
				Index:     0,
<<<<<<< HEAD
				Args:      []types.T{types.T_json},
				ReturnTyp: types.T_varchar,
				Fn:        unary.JsonUnquote,
			},
			{
				Index:     1,
				Args:      []types.T{types.T_varchar},
				ReturnTyp: types.T_varchar,
				Fn:        unary.JsonUnquote,
			},
			{
				Index:     2,
				Args:      []types.T{types.T_char},
				ReturnTyp: types.T_varchar,
				Fn:        unary.JsonUnquote,
			},
			{
				Index:     3,
				Args:      []types.T{types.T_text},
				ReturnTyp: types.T_varchar,
				Fn:        unary.JsonUnquote,
=======
				Volatile:  false,
				Args:      []types.T{types.T_varchar},
				ReturnTyp: types.T_json,
				Fn:        unary.JsonQuote,
>>>>>>> 60cbbea8
			},
		},
	},

	ENABLE_FAULT_INJECTION: {
		Id:     ENABLE_FAULT_INJECTION,
		Flag:   plan.Function_INTERNAL,
		Layout: STANDARD_FUNCTION,
		Overloads: []Function{
			{
				Index:     0,
				Volatile:  true,
				Args:      []types.T{},
				ReturnTyp: types.T_bool,
				Fn:        multi.EnableFaultInjection,
			},
		},
	},
	DISABLE_FAULT_INJECTION: {
		Id:     DISABLE_FAULT_INJECTION,
		Flag:   plan.Function_INTERNAL,
		Layout: STANDARD_FUNCTION,
		Overloads: []Function{
			{
				Index:     0,
				Volatile:  true,
				Args:      []types.T{},
				ReturnTyp: types.T_bool,
				Fn:        multi.DisableFaultInjection,
			},
		},
	},
	ADD_FAULT_POINT: {
		Id:     ADD_FAULT_POINT,
		Flag:   plan.Function_INTERNAL,
		Layout: STANDARD_FUNCTION,
		Overloads: []Function{
			{
				Index:     0,
				Volatile:  true,
				Args:      []types.T{types.T_varchar, types.T_varchar, types.T_varchar, types.T_int64, types.T_varchar},
				ReturnTyp: types.T_bool,
				Fn:        multi.AddFaultPoint,
			},
		},
	},
	REMOVE_FAULT_POINT: {
		Id:     REMOVE_FAULT_POINT,
		Flag:   plan.Function_INTERNAL,
		Layout: STANDARD_FUNCTION,
		Overloads: []Function{
			{
				Index:     0,
				Volatile:  true,
				Args:      []types.T{types.T_varchar},
				ReturnTyp: types.T_bool,
				Fn:        multi.RemoveFaultPoint,
			},
		},
	},
	TRIGGER_FAULT_POINT: {
		Id:     REMOVE_FAULT_POINT,
		Flag:   plan.Function_INTERNAL,
		Layout: STANDARD_FUNCTION,
		Overloads: []Function{
			{
				Index:     0,
				Volatile:  true,
				Args:      []types.T{types.T_varchar},
				ReturnTyp: types.T_int64,
				Fn:        multi.TriggerFaultPoint,
			},
		},
	},
	LOAD_FILE: {
		Id:     LOAD_FILE,
		Flag:   plan.Function_STRICT,
		Layout: STANDARD_FUNCTION,
		Overloads: []Function{
			{
				Index:     0,
				Volatile:  true,
				Args:      []types.T{types.T_varchar},
				ReturnTyp: types.T_text,
				Fn:        unary.LoadFile,
			},
			{
				Index:     1,
				Volatile:  true,
				Args:      []types.T{types.T_char},
				ReturnTyp: types.T_text,
				Fn:        unary.LoadFile,
			},
			// {
			// 	Index:     2,
			// 	Args:      []types.T{types.T_text},
			// 	ReturnTyp: types.T_blob,
			// 	Fn:        unary.LoadFile,
			// },
		},
	},
	HEX: {
		Id:     HEX,
		Flag:   plan.Function_STRICT,
		Layout: STANDARD_FUNCTION,
		Overloads: []Function{
			{
				Index:     0,
				Args:      []types.T{types.T_varchar},
				ReturnTyp: types.T_varchar,
				Fn:        unary.HexString,
			},
			{
				Index:     1,
				Args:      []types.T{types.T_char},
				ReturnTyp: types.T_varchar,
				Fn:        unary.HexString,
			},
			{
				Index:     2,
				Args:      []types.T{types.T_int64},
				ReturnTyp: types.T_varchar,
				Fn:        unary.HexInt64,
			},
		},
	},
	SERIAL: {
		Id:     SERIAL,
		Flag:   plan.Function_STRICT,
		Layout: STANDARD_FUNCTION,
		TypeCheckFn: func(_ []Function, inputs []types.T) (overloadIndex int32, ts []types.T) {
			return int32(0), nil
		},
		Overloads: []Function{
			{
				Index:     0,
				Args:      []types.T{},
				ReturnTyp: types.T_varchar,
				Fn:        multi.Serial,
			},
		},
	},
	HASH: {
		Id:     HASH,
		Flag:   plan.Function_STRICT,
		Layout: STANDARD_FUNCTION,
		TypeCheckFn: func(_ []Function, typs []types.T) (int32, []types.T) {
			return 0, typs
		},
		Overloads: []Function{
			{
				Index:     0,
				Args:      []types.T{},
				ReturnTyp: types.T_int64,
				Fn:        multi.Hash,
			},
		},
	},
	BIN: {
		Id:     BIN,
		Flag:   plan.Function_STRICT,
		Layout: STANDARD_FUNCTION,
		Overloads: []Function{
			{
				Index:     0,
				Args:      []types.T{types.T_uint8},
				ReturnTyp: types.T_varchar,
				Fn:        unary.Bin[uint8],
			},
			{
				Index:     1,
				Args:      []types.T{types.T_uint16},
				ReturnTyp: types.T_varchar,
				Fn:        unary.Bin[uint16],
			},
			{
				Index:     2,
				Args:      []types.T{types.T_uint32},
				ReturnTyp: types.T_varchar,
				Fn:        unary.Bin[uint32],
			},
			{
				Index:     3,
				Args:      []types.T{types.T_uint64},
				ReturnTyp: types.T_varchar,
				Fn:        unary.Bin[uint64],
			},
			{
				Index:     4,
				Args:      []types.T{types.T_int8},
				ReturnTyp: types.T_varchar,
				Fn:        unary.Bin[int8],
			},
			{
				Index:     5,
				Args:      []types.T{types.T_int16},
				ReturnTyp: types.T_varchar,
				Fn:        unary.Bin[int16],
			},
			{
				Index:     6,
				Args:      []types.T{types.T_int32},
				ReturnTyp: types.T_varchar,
				Fn:        unary.Bin[int32],
			},
			{
				Index:     7,
				Args:      []types.T{types.T_int64},
				ReturnTyp: types.T_varchar,
				Fn:        unary.Bin[int64],
			},
			{
				Index:     8,
				Args:      []types.T{types.T_float32},
				ReturnTyp: types.T_varchar,
				Fn:        unary.BinFloat[float32],
			},
			{
				Index:     9,
				Args:      []types.T{types.T_float64},
				ReturnTyp: types.T_varchar,
				Fn:        unary.BinFloat[float64],
			},
		},
	},
	REGEXP_INSTR: {
		Id:     REGEXP_INSTR,
		Flag:   plan.Function_STRICT,
		Layout: STANDARD_FUNCTION,
		Overloads: []Function{
			{
				Index:     0,
				Args:      []types.T{types.T_varchar, types.T_varchar},
				ReturnTyp: types.T_int64,
				Fn:        multi.RegularInstr,
			},
			{
				Index:     1,
				Args:      []types.T{types.T_varchar, types.T_varchar, types.T_int64},
				ReturnTyp: types.T_int64,
				Fn:        multi.RegularInstr,
			},
			{
				Index:     2,
				Args:      []types.T{types.T_varchar, types.T_varchar, types.T_int64, types.T_int64},
				ReturnTyp: types.T_int64,
				Fn:        multi.RegularInstr,
			},
			{
				Index:     3,
				Args:      []types.T{types.T_varchar, types.T_varchar, types.T_int64, types.T_int64, types.T_uint8},
				ReturnTyp: types.T_int64,
				Fn:        multi.RegularInstr,
			},
		},
	},
	REGEXP_REPLACE: {
		Id:     REGEXP_REPLACE,
		Flag:   plan.Function_STRICT,
		Layout: STANDARD_FUNCTION,
		Overloads: []Function{
			{
				Index:     0,
				Args:      []types.T{types.T_varchar, types.T_varchar, types.T_varchar},
				ReturnTyp: types.T_varchar,
				Fn:        multi.RegularReplace,
			},
			{
				Index:     1,
				Args:      []types.T{types.T_varchar, types.T_varchar, types.T_varchar, types.T_int64},
				ReturnTyp: types.T_varchar,
				Fn:        multi.RegularReplace,
			},
			{
				Index:     2,
				Args:      []types.T{types.T_varchar, types.T_varchar, types.T_varchar, types.T_int64, types.T_int64},
				ReturnTyp: types.T_varchar,
				Fn:        multi.RegularReplace,
			},
		},
	},
	REGEXP_LIKE: {
		Id:     REGEXP_LIKE,
		Flag:   plan.Function_STRICT,
		Layout: STANDARD_FUNCTION,
		Overloads: []Function{
			{
				Index:     0,
				Args:      []types.T{types.T_varchar, types.T_varchar},
				ReturnTyp: types.T_bool,
				Fn:        multi.RegularLike,
			},
		},
	},
	REGEXP_SUBSTR: {
		Id:     REGEXP_SUBSTR,
		Flag:   plan.Function_STRICT,
		Layout: STANDARD_FUNCTION,
		Overloads: []Function{
			{
				Index:     0,
				Args:      []types.T{types.T_varchar, types.T_varchar},
				ReturnTyp: types.T_varchar,
				Fn:        multi.RegularSubstr,
			},
			{
				Index:     1,
				Args:      []types.T{types.T_varchar, types.T_varchar, types.T_int64},
				ReturnTyp: types.T_varchar,
				Fn:        multi.RegularSubstr,
			},
			{
				Index:     2,
				Args:      []types.T{types.T_varchar, types.T_varchar, types.T_int64, types.T_int64},
				ReturnTyp: types.T_varchar,
				Fn:        multi.RegularSubstr,
			},
		},
	},

	MO_MEMORY_USAGE: {
		Id:     MO_MEMORY_USAGE,
		Flag:   plan.Function_INTERNAL,
		Layout: STANDARD_FUNCTION,
		Overloads: []Function{
			{
				Index:     0,
				Volatile:  true,
				Args:      []types.T{types.T_varchar},
				ReturnTyp: types.T_varchar,
				Fn:        unary.MoMemUsage,
			},
		},
	},

	MO_ENABLE_MEMORY_USAGE_DETAIL: {
		Id:     MO_ENABLE_MEMORY_USAGE_DETAIL,
		Flag:   plan.Function_INTERNAL,
		Layout: STANDARD_FUNCTION,
		Overloads: []Function{
			{
				Index:     0,
				Volatile:  true,
				Args:      []types.T{types.T_varchar},
				ReturnTyp: types.T_varchar,
				Fn:        unary.MoEnableMemUsageDetail,
			},
		},
	},
	MO_DISABLE_MEMORY_USAGE_DETAIL: {
		Id:     MO_DISABLE_MEMORY_USAGE_DETAIL,
		Flag:   plan.Function_INTERNAL,
		Layout: STANDARD_FUNCTION,
		Overloads: []Function{
			{
				Index:     0,
				Volatile:  true,
				Args:      []types.T{types.T_varchar},
				ReturnTyp: types.T_varchar,
				Fn:        unary.MoDisableMemUsageDetail,
			},
		},
	},
	DATEDIFF: {
		Id:     DATEDIFF,
		Flag:   plan.Function_STRICT,
		Layout: STANDARD_FUNCTION,
		Overloads: []Function{
			{
				Index:     0,
				Volatile:  true,
				Args:      []types.T{types.T_date, types.T_date},
				ReturnTyp: types.T_int64,
				Fn:        binary.DateDiff,
			},
		},
	},
	TIMESTAMPDIFF: {
		Id:     TIMESTAMPDIFF,
		Flag:   plan.Function_STRICT,
		Layout: STANDARD_FUNCTION,
		Overloads: []Function{
			{
				Index:     0,
				Volatile:  true,
				Args:      []types.T{types.T_varchar, types.T_datetime, types.T_datetime},
				ReturnTyp: types.T_int64,
				Fn:        multi.TimeStampDiff,
			},
		},
	},
	TIMEDIFF: {
		Id:     TIMEDIFF,
		Flag:   plan.Function_STRICT,
		Layout: STANDARD_FUNCTION,
		Overloads: []Function{
			{
				Index:     0,
				Volatile:  true,
				Args:      []types.T{types.T_time, types.T_time},
				ReturnTyp: types.T_time,
				Fn:        binary.TimeDiff[types.Time],
			},
			{
				Index:     1,
				Volatile:  true,
				Args:      []types.T{types.T_datetime, types.T_datetime},
				ReturnTyp: types.T_time,
				Fn:        binary.TimeDiff[types.Datetime],
			},
		},
	},
	MO_CTL: {
		Id:     MO_CTL,
		Flag:   plan.Function_STRICT,
		Layout: STANDARD_FUNCTION,
		Overloads: []Function{
			{
				Index:     0,
				Volatile:  true,
				Args:      []types.T{types.T_varchar, types.T_varchar, types.T_varchar},
				ReturnTyp: types.T_varchar,
				Fn:        ctl.Handler,
			},
		},
	},
	MO_SHOW_VISIBLE_BIN: {
		Id:     MO_SHOW_VISIBLE_BIN,
		Flag:   plan.Function_STRICT,
		Layout: STANDARD_FUNCTION,
		Overloads: []Function{
			{
				Index:     0,
				Volatile:  true,
				Args:      []types.T{types.T_varchar, types.T_uint8},
				ReturnTyp: types.T_varchar,
				Fn:        binary.ShowVisibleBin,
			},
			{
				Index:     1,
				Volatile:  true,
				Args:      []types.T{types.T_text, types.T_uint8},
				ReturnTyp: types.T_varchar,
				Fn:        binary.ShowVisibleBin,
			},
		},
	},
	FIELD: {
		Id:     FIELD,
		Flag:   plan.Function_STRICT,
		Layout: STANDARD_FUNCTION,
		TypeCheckFn: func(overloads []Function, inputs []types.T) (overloadIndex int32, ts []types.T) {
			l := len(inputs)
			if l < 2 {
				return wrongFunctionParameters, nil
			}

			//If all arguments are strings, all arguments are compared as strings &&
			//If all arguments are numbers, all arguments are compared as numbers.
			returnType := [...]types.T{types.T_varchar, types.T_char, types.T_int8, types.T_int16, types.T_int32, types.T_int64, types.T_uint8, types.T_uint16, types.T_uint32, types.T_uint64, types.T_float32, types.T_float64}
			for i := range returnType {
				if operator.CoalesceTypeCheckFn(inputs, nil, returnType[i]) {
					if i < 2 {
						return 0, nil
					} else {
						return int32(i - 1), nil
					}
				}
			}

			//Otherwise, the arguments are compared as double.
			targetTypes := make([]types.T, l)

			for j := 0; j < l; j++ {
				targetTypes[j] = types.T_float64
			}
			if code, _ := tryToMatch(inputs, targetTypes); code == matchedByConvert {
				return 10, targetTypes
			}

			return wrongFunctionParameters, nil
		},
		Overloads: []Function{
			{
				Index:     0,
				Volatile:  true,
				ReturnTyp: types.T_uint64,
				Fn:        multi.FieldString,
			},
			{
				Index:     1,
				Volatile:  true,
				ReturnTyp: types.T_uint64,
				Fn:        multi.FieldNumber[int8],
			},
			{
				Index:     2,
				Volatile:  true,
				ReturnTyp: types.T_uint64,
				Fn:        multi.FieldNumber[int16],
			},
			{
				Index:     3,
				Volatile:  true,
				ReturnTyp: types.T_uint64,
				Fn:        multi.FieldNumber[int32],
			},
			{
				Index:     4,
				Volatile:  true,
				ReturnTyp: types.T_uint64,
				Fn:        multi.FieldNumber[int64],
			},
			{
				Index:     5,
				Volatile:  true,
				ReturnTyp: types.T_uint64,
				Fn:        multi.FieldNumber[uint8],
			},
			{
				Index:     6,
				Volatile:  true,
				ReturnTyp: types.T_uint64,
				Fn:        multi.FieldNumber[uint16],
			},
			{
				Index:     7,
				Volatile:  true,
				ReturnTyp: types.T_uint64,
				Fn:        multi.FieldNumber[uint32],
			},
			{
				Index:     8,
				Volatile:  true,
				ReturnTyp: types.T_uint64,
				Fn:        multi.FieldNumber[uint64],
			},
			{
				Index:     9,
				Volatile:  true,
				ReturnTyp: types.T_uint64,
				Fn:        multi.FieldNumber[float32],
			},
			{
				Index:     10,
				Volatile:  true,
				ReturnTyp: types.T_uint64,
				Fn:        multi.FieldNumber[float64],
			},
		},
	},
	SUBSTRING_INDEX: {
		Id:     SUBSTRING_INDEX,
		Flag:   plan.Function_STRICT,
		Layout: STANDARD_FUNCTION,
		TypeCheckFn: func(overloads []Function, inputs []types.T) (overloadIndex int32, ts []types.T) {
			l := len(inputs)
			if l != 3 {
				return wrongFunctionParameters, nil
			}

			stringType := [...]types.T{types.T_varchar, types.T_char, types.T_text, types.T_blob}
			numberType := [...]types.T{types.T_int8, types.T_int16, types.T_int32, types.T_int64, types.T_uint8, types.T_uint16, types.T_uint32, types.T_uint64, types.T_float32, types.T_float64}
			//the first and second arg's types
			stringTypeSet := make(map[types.T]bool)
			for _, v := range stringType {
				stringTypeSet[v] = true
			}
			//the third arg's types
			numberTypeSet := make(map[types.T]bool)
			for _, v := range numberType {
				numberTypeSet[v] = true
			}
			if stringTypeSet[inputs[0]] && stringTypeSet[inputs[1]] && numberTypeSet[inputs[2]] {
				return 0, nil
			}

			//otherwise, try to cast
			minCost, minIndex := math.MaxInt32, -1
			convertTypes := make([]types.T, l)
			thirdArgType := [...]types.T{types.T_float64, types.T_uint64, types.T_int64}

			for _, first := range stringType {
				for _, second := range stringType {
					for _, third := range thirdArgType {
						targetTypes := []types.T{first, second, third}
						if code, c := tryToMatch(inputs, targetTypes); code == matchedByConvert {
							if c < minCost {
								minCost = c
								copy(convertTypes, targetTypes)
								minIndex = 0
							}
						}
					}
				}
			}
			if minIndex != -1 {
				return 0, convertTypes
			}

			return wrongFunctionParameters, nil
		},
		Overloads: []Function{
			{
				Index:     0,
				ReturnTyp: types.T_varchar,
				Fn:        multi.SubStrIndex,
			},
		},
	},
	FORMAT: {
		Id:     FORMAT,
		Flag:   plan.Function_STRICT,
		Layout: STANDARD_FUNCTION,
		Overloads: []Function{
			{
				Index:     0,
				Volatile:  true,
				Args:      []types.T{types.T_varchar, types.T_varchar},
				ReturnTyp: types.T_varchar,
				Fn:        multi.Format,
			},
			{
				Index:     1,
				Volatile:  true,
				Args:      []types.T{types.T_varchar, types.T_varchar, types.T_varchar},
				ReturnTyp: types.T_varchar,
				Fn:        multi.Format,
			},
		},
	},
	SLEEP: {
		Id:     SLEEP,
		Flag:   plan.Function_STRICT,
		Layout: STANDARD_FUNCTION,
		Overloads: []Function{
			{
				Index:     0,
				Args:      []types.T{types.T_uint64},
				ReturnTyp: types.T_uint8,
				Volatile:  true,
				Fn:        unary.Sleep[uint64],
			},
			{
				Index:     1,
				Args:      []types.T{types.T_float64},
				ReturnTyp: types.T_uint8,
				Volatile:  true,
				Fn:        unary.Sleep[float64],
			},
		},
	},
	INSTR: {
		Id:     INSTR,
		Flag:   plan.Function_STRICT,
		Layout: STANDARD_FUNCTION,
		Overloads: []Function{
			{
				Index:     0,
				Args:      []types.T{types.T_varchar, types.T_varchar},
				ReturnTyp: types.T_int64,
				Volatile:  false,
				Fn:        binary.Instr,
			},
		},
	},
	SPLIT_PART: {
		Id:     SPLIT_PART,
		Flag:   plan.Function_STRICT,
		Layout: STANDARD_FUNCTION,
		Overloads: []Function{
			{
				Index:     0,
				Args:      []types.T{types.T_varchar, types.T_varchar, types.T_uint32},
				ReturnTyp: types.T_varchar,
				Volatile:  false,
				Fn:        multi.SplitPart,
			},
		},
	},
	CURRENT_DATE: {
		Id:     CURRENT_DATE,
		Flag:   plan.Function_STRICT,
		Layout: STANDARD_FUNCTION,
		Overloads: []Function{
			{
				Index:           0,
				Args:            []types.T{},
				ReturnTyp:       types.T_date,
				Volatile:        false,
				RealTimeRelated: true,
				Fn:              unary.CurrentDate,
			},
		},
	},
}<|MERGE_RESOLUTION|>--- conflicted
+++ resolved
@@ -2052,46 +2052,48 @@
 			},
 		},
 	},
-<<<<<<< HEAD
-	JSON_UNQUOTE: {
-		Id:     JSON_UNQUOTE,
-=======
 	JSON_QUOTE: {
 		Id:     JSON_QUOTE,
->>>>>>> 60cbbea8
-		Flag:   plan.Function_STRICT,
-		Layout: STANDARD_FUNCTION,
-		Overloads: []Function{
-			{
-				Index:     0,
-<<<<<<< HEAD
-				Args:      []types.T{types.T_json},
-				ReturnTyp: types.T_varchar,
-				Fn:        unary.JsonUnquote,
-			},
-			{
-				Index:     1,
-				Args:      []types.T{types.T_varchar},
-				ReturnTyp: types.T_varchar,
-				Fn:        unary.JsonUnquote,
-			},
-			{
-				Index:     2,
-				Args:      []types.T{types.T_char},
-				ReturnTyp: types.T_varchar,
-				Fn:        unary.JsonUnquote,
-			},
-			{
-				Index:     3,
-				Args:      []types.T{types.T_text},
-				ReturnTyp: types.T_varchar,
-				Fn:        unary.JsonUnquote,
-=======
+		Flag:   plan.Function_STRICT,
+		Layout: STANDARD_FUNCTION,
+		Overloads: []Function{
+			{
+				Index:     0,
 				Volatile:  false,
 				Args:      []types.T{types.T_varchar},
 				ReturnTyp: types.T_json,
 				Fn:        unary.JsonQuote,
->>>>>>> 60cbbea8
+			},
+		},
+	},
+	JSON_UNQUOTE: {
+		Id:     JSON_UNQUOTE,
+		Flag:   plan.Function_STRICT,
+		Layout: STANDARD_FUNCTION,
+		Overloads: []Function{
+			{
+				Index:     0,
+				Args:      []types.T{types.T_json},
+				ReturnTyp: types.T_varchar,
+				Fn:        unary.JsonUnquote,
+			},
+			{
+				Index:     1,
+				Args:      []types.T{types.T_varchar},
+				ReturnTyp: types.T_varchar,
+				Fn:        unary.JsonUnquote,
+			},
+			{
+				Index:     2,
+				Args:      []types.T{types.T_char},
+				ReturnTyp: types.T_varchar,
+				Fn:        unary.JsonUnquote,
+			},
+			{
+				Index:     3,
+				Args:      []types.T{types.T_text},
+				ReturnTyp: types.T_varchar,
+				Fn:        unary.JsonUnquote,
 			},
 		},
 	},
