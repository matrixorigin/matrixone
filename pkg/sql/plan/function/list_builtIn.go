// Copyright 2021 - 2022 Matrix Origin
//
// Licensed under the Apache License, Version 2.0 (the "License");
// you may not use this file except in compliance with the License.
// You may obtain a copy of the License at
//
//      http://www.apache.org/licenses/LICENSE-2.0
//
// Unless required by applicable law or agreed to in writing, software
// distributed under the License is distributed on an "AS IS" BASIS,
// WITHOUT WARRANTIES OR CONDITIONS OF ANY KIND, either express or implied.
// See the License for the specific language governing permissions and
// limitations under the License.

package function

import (
	"fmt"

	"github.com/matrixorigin/matrixone/pkg/common/moerr"
	"github.com/matrixorigin/matrixone/pkg/container/types"
	"github.com/matrixorigin/matrixone/pkg/container/vector"
	"github.com/matrixorigin/matrixone/pkg/pb/plan"
	"github.com/matrixorigin/matrixone/pkg/sql/plan/function/ctl"
	"github.com/matrixorigin/matrixone/pkg/sql/plan/function/functionUtil"
	"github.com/matrixorigin/matrixone/pkg/vm/process"
)

var supportedStringBuiltIns = []FuncNew{
	// function `ascii`
	{
		functionId: ASCII,
		class:      plan.Function_STRICT,
		layout:     STANDARD_FUNCTION,
		checkFn:    fixedTypeMatch,

		// I think we can just set them as one overload but not so much.
		// but if so, we should rewrite a `checkFn` for this function.
		// maybe you can see how I refactor the +, -, cast and so on.
		// but I just do the simple copy here.
		Overloads: []overload{
			{
				overloadId: 0,
				args:       []types.T{types.T_varchar},
				retType: func(parameters []types.Type) types.Type {
					return types.T_uint8.ToType()
				},
				newOp: func() executeLogicOfOverload {
					return AsciiString
				},
			},
			{
				overloadId: 1,
				args:       []types.T{types.T_char},
				retType: func(parameters []types.Type) types.Type {
					return types.T_uint8.ToType()
				},
				newOp: func() executeLogicOfOverload {
					return AsciiString
				},
			},
			{
				overloadId: 2,
				args:       []types.T{types.T_text},
				retType: func(parameters []types.Type) types.Type {
					return types.T_uint8.ToType()
				},
				newOp: func() executeLogicOfOverload {
					return AsciiString
				},
			},
			{
				overloadId: 3,
				args:       []types.T{types.T_int8},
				retType: func(parameters []types.Type) types.Type {
					return types.T_uint8.ToType()
				},
				newOp: func() executeLogicOfOverload {
					return AsciiInt[int8]
				},
			},
			{
				overloadId: 4,
				args:       []types.T{types.T_int16},
				retType: func(parameters []types.Type) types.Type {
					return types.T_uint8.ToType()
				},
				newOp: func() executeLogicOfOverload {
					return AsciiInt[int16]
				},
			},
			{
				overloadId: 5,
				args:       []types.T{types.T_int32},
				retType: func(parameters []types.Type) types.Type {
					return types.T_uint8.ToType()
				},
				newOp: func() executeLogicOfOverload {
					return AsciiInt[int32]
				},
			},
			{
				overloadId: 6,
				args:       []types.T{types.T_int64},
				retType: func(parameters []types.Type) types.Type {
					return types.T_uint8.ToType()
				},
				newOp: func() executeLogicOfOverload {
					return AsciiInt[int64]
				},
			},
			{
				overloadId: 7,
				args:       []types.T{types.T_uint8},
				retType: func(parameters []types.Type) types.Type {
					return types.T_uint8.ToType()
				},
				newOp: func() executeLogicOfOverload {
					return AsciiUint[uint8]
				},
			},
			{
				overloadId: 8,
				args:       []types.T{types.T_uint16},
				retType: func(parameters []types.Type) types.Type {
					return types.T_uint8.ToType()
				},
				newOp: func() executeLogicOfOverload {
					return AsciiUint[uint16]
				},
			},
			{
				overloadId: 9,
				args:       []types.T{types.T_uint32},
				retType: func(parameters []types.Type) types.Type {
					return types.T_uint8.ToType()
				},
				newOp: func() executeLogicOfOverload {
					return AsciiUint[uint32]
				},
			},
			{
				overloadId: 10,
				args:       []types.T{types.T_uint64},
				retType: func(parameters []types.Type) types.Type {
					return types.T_uint8.ToType()
				},
				newOp: func() executeLogicOfOverload {
					return AsciiUint[uint64]
				},
			},
		},
	},

	// function `binary`
	{
		functionId: BINARY,
		class:      plan.Function_STRICT,
		layout:     CAST_EXPRESSION,
		checkFn:    fixedTypeMatch,

		Overloads: []overload{
			{
				overloadId: 0,
				args:       []types.T{types.T_varchar},
				retType: func(parameters []types.Type) types.Type {
					return types.T_binary.ToType()
				},
				newOp: func() executeLogicOfOverload {
					return Binary
				},
			},
		},
	},

	// function `bit_length`
	{
		functionId: BIT_LENGTH,
		class:      plan.Function_STRICT,
		layout:     STANDARD_FUNCTION,
		checkFn:    fixedTypeMatch,

		Overloads: []overload{
			{
				overloadId: 0,
				args:       []types.T{types.T_varchar}, // old is t_char, I think t_varchar is more suitable.
				retType: func(parameters []types.Type) types.Type {
					return types.T_int64.ToType()
				},
				newOp: func() executeLogicOfOverload {
					return BitLengthFunc
				},
			},
		},
	},

	// function `concat`
	{
		functionId: CONCAT,
		class:      plan.Function_STRICT,
		layout:     STANDARD_FUNCTION,
		checkFn:    builtInConcatCheck,

		Overloads: []overload{
			{
				overloadId: 0,
				retType: func(parameters []types.Type) types.Type {
					for _, p := range parameters {
						if p.Oid == types.T_binary || p.Oid == types.T_varbinary || p.Oid == types.T_blob {
							return types.T_blob.ToType()
						}
					}
					return types.T_varchar.ToType()
				},
				newOp: func() executeLogicOfOverload {
					return builtInConcat
				},
			},
		},
	},

	// function `concat_ws`
	{
		functionId: CONCAT_WS,
		class:      plan.Function_STRICT,
		layout:     STANDARD_FUNCTION,
		checkFn:    concatWsCheck,

		Overloads: []overload{
			{
				overloadId: 0,
				args:       []types.T{},
				retType: func(parameters []types.Type) types.Type {
					for _, p := range parameters {
						if p.Oid == types.T_binary || p.Oid == types.T_varbinary || p.Oid == types.T_blob {
							return types.T_blob.ToType()
						}
					}
					return types.T_varchar.ToType()
				},
				newOp: func() executeLogicOfOverload {
					return ConcatWs
				},
			},
		},
	},

	// function `convert`
	{
		functionId: CONVERT,
		class:      plan.Function_STRICT,
		layout:     STANDARD_FUNCTION,
		checkFn:    fixedTypeMatch,

		Overloads: []overload{
			{
				overloadId:      0,
				args:            []types.T{types.T_varchar, types.T_varchar},
				volatile:        true,
				realTimeRelated: true,
				retType: func(parameters []types.Type) types.Type {
					return types.T_varchar.ToType()
				},
				newOp: func() executeLogicOfOverload {
					return builtInConvertFake
				},
			},
		},
	},

	// function `empty`
	{
		functionId: EMPTY,
		class:      plan.Function_STRICT,
		layout:     STANDARD_FUNCTION,
		checkFn:    fixedTypeMatch,

		Overloads: []overload{
			{
				overloadId: 0,
				args:       []types.T{types.T_char},
				retType: func(parameters []types.Type) types.Type {
					return types.T_bool.ToType()
				},
				newOp: func() executeLogicOfOverload {
					return Empty
				},
			},
		},
	},

	// function `endswith`
	{
		functionId: ENDSWITH,
		class:      plan.Function_STRICT,
		layout:     STANDARD_FUNCTION,
		checkFn:    fixedTypeMatch,

		Overloads: []overload{
			{
				overloadId: 0,
				args:       []types.T{types.T_varchar, types.T_varchar},
				retType: func(parameters []types.Type) types.Type {
					return types.T_bool.ToType()
				},
				newOp: func() executeLogicOfOverload {
					return EndsWith
				},
			},
		},
	},

	// function `extract`
	{
		functionId: EXTRACT,
		class:      plan.Function_STRICT,
		layout:     STANDARD_FUNCTION,
		checkFn:    fixedTypeMatch,

		Overloads: []overload{
			{
				overloadId: 0,
				args:       []types.T{types.T_varchar, types.T_datetime},
				retType: func(parameters []types.Type) types.Type {
					return types.T_varchar.ToType()
				},
				newOp: func() executeLogicOfOverload {
					return ExtractFromDatetime
				},
			},
			{
				overloadId: 1,
				args:       []types.T{types.T_varchar, types.T_date},
				retType: func(parameters []types.Type) types.Type {
					return types.T_uint32.ToType()
				},
				newOp: func() executeLogicOfOverload {
					return ExtractFromDate
				},
			},
			{
				overloadId: 2,
				args:       []types.T{types.T_varchar, types.T_time},
				retType: func(parameters []types.Type) types.Type {
					return types.T_varchar.ToType()
				},
				newOp: func() executeLogicOfOverload {
					return ExtractFromTime
				},
			},
			{
				overloadId: 3,
				args:       []types.T{types.T_varchar, types.T_varchar},
				retType: func(parameters []types.Type) types.Type {
					return types.T_varchar.ToType()
				},
				newOp: func() executeLogicOfOverload {
					return ExtractFromVarchar
				},
			},
		},
	},

	// function `field`
	{
		functionId: FIELD,
		class:      plan.Function_STRICT,
		layout:     STANDARD_FUNCTION,
		checkFn:    fieldCheck,

		Overloads: []overload{
			{
				overloadId: 0,
				args:       []types.T{types.T_varchar, types.T_char},
				retType: func(parameters []types.Type) types.Type {
					return types.T_uint64.ToType()
				},
				newOp: func() executeLogicOfOverload {
					return FieldString
				},
			},
			{
				overloadId: 1,
				args:       []types.T{types.T_int8},
				retType: func(parameters []types.Type) types.Type {
					return types.T_uint64.ToType()
				},
				newOp: func() executeLogicOfOverload {
					return FieldNumber[int8]
				},
			},
			{
				overloadId: 2,
				args:       []types.T{types.T_int16},
				retType: func(parameters []types.Type) types.Type {
					return types.T_uint64.ToType()
				},
				newOp: func() executeLogicOfOverload {
					return FieldNumber[int16]
				},
			},
			{
				overloadId: 3,
				args:       []types.T{types.T_int32},
				retType: func(parameters []types.Type) types.Type {
					return types.T_uint64.ToType()
				},
				newOp: func() executeLogicOfOverload {
					return FieldNumber[int32]
				},
			},
			{
				overloadId: 4,
				args:       []types.T{types.T_int64},
				retType: func(parameters []types.Type) types.Type {
					return types.T_uint64.ToType()
				},
				newOp: func() executeLogicOfOverload {
					return FieldNumber[int64]
				},
			},
			{
				overloadId: 5,
				args:       []types.T{types.T_uint8},
				retType: func(parameters []types.Type) types.Type {
					return types.T_uint64.ToType()
				},
				newOp: func() executeLogicOfOverload {
					return FieldNumber[uint8]
				},
			},
			{
				overloadId: 6,
				args:       []types.T{types.T_uint16},
				retType: func(parameters []types.Type) types.Type {
					return types.T_uint64.ToType()
				},
				newOp: func() executeLogicOfOverload {
					return FieldNumber[uint16]
				},
			},
			{
				overloadId: 7,
				args:       []types.T{types.T_uint32},
				retType: func(parameters []types.Type) types.Type {
					return types.T_uint64.ToType()
				},
				newOp: func() executeLogicOfOverload {
					return FieldNumber[uint32]
				},
			},
			{
				overloadId: 8,
				args:       []types.T{types.T_uint64},
				retType: func(parameters []types.Type) types.Type {
					return types.T_uint64.ToType()
				},
				newOp: func() executeLogicOfOverload {
					return FieldNumber[uint64]
				},
			},
			{
				overloadId: 9,
				args:       []types.T{types.T_float32},
				retType: func(parameters []types.Type) types.Type {
					return types.T_uint64.ToType()
				},
				newOp: func() executeLogicOfOverload {
					return FieldNumber[float32]
				},
			},
			{
				overloadId: 10,
				args:       []types.T{types.T_float64},
				retType: func(parameters []types.Type) types.Type {
					return types.T_uint64.ToType()
				},
				newOp: func() executeLogicOfOverload {
					return FieldNumber[float64]
				},
			},
		},
	},

	// function `findinset`, `find_in_set`
	{
		functionId: FINDINSET,
		class:      plan.Function_STRICT,
		layout:     STANDARD_FUNCTION,
		checkFn:    fixedTypeMatch,

		Overloads: []overload{
			{
				overloadId: 0,
				args:       []types.T{types.T_varchar, types.T_varchar},
				retType: func(parameters []types.Type) types.Type {
					return types.T_uint64.ToType()
				},
				newOp: func() executeLogicOfOverload {
					return FindInSet
				},
			},
		},
	},

	// function `format`
	{
		functionId: FORMAT,
		class:      plan.Function_STRICT,
		layout:     STANDARD_FUNCTION,
		checkFn:    formatCheck,

		Overloads: []overload{
			{
				overloadId: 0,
				args:       []types.T{types.T_varchar, types.T_varchar},
				retType: func(parameters []types.Type) types.Type {
					return types.T_varchar.ToType()
				},
				newOp: func() executeLogicOfOverload {
					return FormatWith2Args
				},
			},
			{
				overloadId: 1,
				args:       []types.T{types.T_varchar, types.T_varchar, types.T_varchar},
				retType: func(parameters []types.Type) types.Type {
					return types.T_varchar.ToType()
				},
				newOp: func() executeLogicOfOverload {
					return FormatWith3Args
				},
			},
		},
	},

	// function `ilike`
	{
		functionId: ILIKE,
		class:      plan.Function_STRICT,
		layout:     BINARY_ARITHMETIC_OPERATOR,
		checkFn: func(overloads []overload, inputs []types.Type) checkResult {
			if len(inputs) == 2 {
				if inputs[0].Oid.IsMySQLString() && inputs[1].Oid.IsMySQLString() {
					return newCheckResultWithSuccess(0)
				}
			}
			return newCheckResultWithFailure(failedFunctionParametersWrong)
		},

		Overloads: []overload{
			{
				overloadId: 0,
				retType: func(parameters []types.Type) types.Type {
					return types.T_bool.ToType()
				},
				newOp: func() executeLogicOfOverload {
					return newOpBuiltInRegexp().iLikeFn
				},
			},
		},
	},

	// function `instr`
	{
		functionId: INSTR,
		class:      plan.Function_STRICT,
		layout:     STANDARD_FUNCTION,
		checkFn:    fixedTypeMatch,

		Overloads: []overload{
			{
				overloadId: 0,
				args:       []types.T{types.T_varchar, types.T_varchar},
				retType: func(parameters []types.Type) types.Type {
					return types.T_int64.ToType()
				},
				newOp: func() executeLogicOfOverload {
					return Instr
				},
			},
		},
	},

	// function `json_extract`
	{
		functionId: JSON_EXTRACT,
		class:      plan.Function_STRICT,
		layout:     STANDARD_FUNCTION,
		checkFn:    jsonExtractCheckFn,
		Overloads: []overload{
			{
				overloadId: 0,
				args:       []types.T{},
				retType: func(parameters []types.Type) types.Type {
					return types.T_json.ToType()
				},
				newOp: func() executeLogicOfOverload {
					return newOpBuiltInJsonExtract().jsonExtract
				},
			},
		},
	},

	// function `json_extract_string`
	{
		functionId: JSON_EXTRACT_STRING,
		class:      plan.Function_STRICT,
		layout:     STANDARD_FUNCTION,
		checkFn:    jsonExtractCheckFn,
		Overloads: []overload{
			{
				overloadId: 0,
				args:       []types.T{},
				retType: func(parameters []types.Type) types.Type {
					return types.T_varchar.ToType()
				},
				newOp: func() executeLogicOfOverload {
					return newOpBuiltInJsonExtract().jsonExtractString
				},
			},
		},
	},

	// function `json_extract_float64`
	{
		functionId: JSON_EXTRACT_FLOAT64,
		class:      plan.Function_STRICT,
		layout:     STANDARD_FUNCTION,
		checkFn:    jsonExtractCheckFn,
		Overloads: []overload{
			{
				overloadId: 0,
				args:       []types.T{},
				retType: func(parameters []types.Type) types.Type {
					return types.T_float64.ToType()
				},
				newOp: func() executeLogicOfOverload {
					return newOpBuiltInJsonExtract().jsonExtractFloat64
				},
			},
		},
	},

	// function `json_quote`
	{
		functionId: JSON_QUOTE,
		class:      plan.Function_STRICT,
		layout:     STANDARD_FUNCTION,
		checkFn:    fixedTypeMatch,

		Overloads: []overload{
			{
				overloadId: 0,
				args:       []types.T{types.T_varchar},
				retType: func(parameters []types.Type) types.Type {
					return types.T_json.ToType()
				},
				newOp: func() executeLogicOfOverload {
					return JsonQuote
				},
			},
		},
	},

	// function `json_unquote`
	{
		functionId: JSON_UNQUOTE,
		class:      plan.Function_STRICT,
		layout:     STANDARD_FUNCTION,
		checkFn:    fixedTypeMatch,

		Overloads: []overload{
			{
				overloadId: 0,
				args:       []types.T{types.T_json},
				retType: func(parameters []types.Type) types.Type {
					return types.T_varchar.ToType()
				},
				newOp: func() executeLogicOfOverload {
					return JsonUnquote
				},
			},
			{
				overloadId: 1,
				args:       []types.T{types.T_varchar},
				retType: func(parameters []types.Type) types.Type {
					return types.T_varchar.ToType()
				},
				newOp: func() executeLogicOfOverload {
					return JsonUnquote
				},
			},
			{
				overloadId: 2,
				args:       []types.T{types.T_char},
				retType: func(parameters []types.Type) types.Type {
					return types.T_varchar.ToType()
				},
				newOp: func() executeLogicOfOverload {
					return JsonUnquote
				},
			},
			{
				overloadId: 3,
				args:       []types.T{types.T_text},
				retType: func(parameters []types.Type) types.Type {
					return types.T_varchar.ToType()
				},
				newOp: func() executeLogicOfOverload {
					return JsonUnquote
				},
			},
		},
	},

	// function `json_row`
	{
		functionId: JSON_ROW,
		class:      plan.Function_PRODUCE_NO_NULL,
		layout:     STANDARD_FUNCTION,
		// typechecking: always success
		checkFn: func(_ []overload, inputs []types.Type) checkResult {
			return newCheckResultWithSuccess(0)
		},

		Overloads: []overload{
			{
				overloadId: 0,
				retType: func(parameters []types.Type) types.Type {
					return types.T_varchar.ToType()
				},
				newOp: func() executeLogicOfOverload {
					return newOpBuiltInJsonRow().jsonRow
				},
			},
		},
	},

	// function `jq`
	{
		functionId: JQ,
		class:      plan.Function_STRICT,
		layout:     STANDARD_FUNCTION,
		checkFn:    fixedTypeMatch,
		Overloads: []overload{
			{
				overloadId: 0,
				args:       []types.T{types.T_varchar, types.T_varchar},
				retType: func(parameters []types.Type) types.Type {
					return types.T_varchar.ToType()
				},
				newOp: func() executeLogicOfOverload {
					return newOpBuiltInJq().jq
				},
			},
		},
	},

	// function `try_jq`
	{
		functionId: TRY_JQ,
		class:      plan.Function_STRICT,
		layout:     STANDARD_FUNCTION,
		checkFn:    fixedTypeMatch,
		Overloads: []overload{
			{
				overloadId: 0,
				args:       []types.T{types.T_varchar, types.T_varchar},
				retType: func(parameters []types.Type) types.Type {
					return types.T_varchar.ToType()
				},
				newOp: func() executeLogicOfOverload {
					return newOpBuiltInJq().tryJq
				},
			},
		},
	},

	// function `wasm`
	{
		functionId: WASM,
		class:      plan.Function_STRICT,
		layout:     STANDARD_FUNCTION,
		checkFn:    fixedTypeMatch,
		Overloads: []overload{
			{
				overloadId: 0,
				args:       []types.T{types.T_varchar, types.T_varchar, types.T_varchar},
				retType: func(parameters []types.Type) types.Type {
					return types.T_varchar.ToType()
				},
				newOp: func() executeLogicOfOverload {
					return newOpBuiltInWasm().wasm
				},
			},
		},
	},

	// function `try_wasm`
	{
		functionId: TRY_WASM,
		class:      plan.Function_STRICT,
		layout:     STANDARD_FUNCTION,
		checkFn:    fixedTypeMatch,
		Overloads: []overload{
			{
				overloadId: 0,
				args:       []types.T{types.T_varchar, types.T_varchar, types.T_varchar},
				retType: func(parameters []types.Type) types.Type {
					return types.T_varchar.ToType()
				},
				newOp: func() executeLogicOfOverload {
					return newOpBuiltInWasm().tryWasm
				},
			},
		},
	},

	// function `left`
	{
		functionId: LEFT,
		class:      plan.Function_STRICT,
		layout:     STANDARD_FUNCTION,
		checkFn:    fixedTypeMatch,

		Overloads: []overload{
			{
				overloadId: 0,
				args:       []types.T{types.T_varchar, types.T_int64},
				retType: func(parameters []types.Type) types.Type {
					return types.T_varchar.ToType()
				},
				newOp: func() executeLogicOfOverload {
					return Left
				},
			},
			{
				overloadId: 1,
				args:       []types.T{types.T_char, types.T_int64},
				retType: func(parameters []types.Type) types.Type {
					return types.T_char.ToType()
				},
				newOp: func() executeLogicOfOverload {
					return Left
				},
			},
		},
	},

	// function `length`
	{
		functionId: LENGTH,
		class:      plan.Function_STRICT,
		layout:     STANDARD_FUNCTION,
		checkFn:    fixedTypeMatch,

		Overloads: []overload{
			{
				overloadId: 0,
				args:       []types.T{types.T_varchar},
				retType: func(parameters []types.Type) types.Type {
					return types.T_int64.ToType()
				},
				newOp: func() executeLogicOfOverload {
					return Length
				},
			},
			{
				overloadId: 1,
				args:       []types.T{types.T_char},
				retType: func(parameters []types.Type) types.Type {
					return types.T_int64.ToType()
				},
				newOp: func() executeLogicOfOverload {
					return Length
				},
			},
			{
				overloadId: 2,
				args:       []types.T{types.T_text},
				retType: func(parameters []types.Type) types.Type {
					return types.T_int64.ToType()
				},
				newOp: func() executeLogicOfOverload {
					return Length
				},
			},
			{
				overloadId: 3,
				args:       []types.T{types.T_blob},
				retType: func(parameters []types.Type) types.Type {
					return types.T_int64.ToType()
				},
				newOp: func() executeLogicOfOverload {
					return Length
				},
			},
		},
	},

	// function `length_utf8`, `char_length`
	{
		functionId: LENGTH_UTF8,
		class:      plan.Function_STRICT,
		layout:     STANDARD_FUNCTION,
		checkFn:    fixedTypeMatch,

		Overloads: []overload{
			{
				overloadId: 0,
				args:       []types.T{types.T_varchar},
				retType: func(parameters []types.Type) types.Type {
					return types.T_uint64.ToType()
				},
				newOp: func() executeLogicOfOverload {
					return LengthUTF8
				},
			},
			{
				overloadId: 1,
				args:       []types.T{types.T_char},
				retType: func(parameters []types.Type) types.Type {
					return types.T_uint64.ToType()
				},
				newOp: func() executeLogicOfOverload {
					return LengthUTF8
				},
			},
		},
	},

	// function `lpad`
	{
		functionId: LPAD,
		class:      plan.Function_STRICT,
		layout:     STANDARD_FUNCTION,
		checkFn:    fixedTypeMatch,

		Overloads: []overload{
			{
				overloadId: 0,
				args:       []types.T{types.T_varchar, types.T_int64, types.T_varchar},
				retType: func(parameters []types.Type) types.Type {
					return types.T_varchar.ToType()
				},
				newOp: func() executeLogicOfOverload {
					return builtInLpad
				},
			},
			{
				overloadId: 1,
				args:       []types.T{types.T_blob, types.T_int64, types.T_blob},
				retType: func(parameters []types.Type) types.Type {
					return types.T_blob.ToType()
				},
				newOp: func() executeLogicOfOverload {
					return builtInLpad
				},
			},
			{
				overloadId: 2,
				args:       []types.T{types.T_blob, types.T_int64, types.T_varchar},
				retType: func(parameters []types.Type) types.Type {
					return types.T_blob.ToType()
				},
				newOp: func() executeLogicOfOverload {
					return builtInLpad
				},
			},
		},
	},

	// function `ltrim`
	{
		functionId: LTRIM,
		class:      plan.Function_STRICT,
		layout:     STANDARD_FUNCTION,
		checkFn:    fixedTypeMatch,

		Overloads: []overload{
			{
				overloadId: 0,
				args:       []types.T{types.T_char},
				retType: func(parameters []types.Type) types.Type {
					return types.T_varchar.ToType()
				},
				newOp: func() executeLogicOfOverload {
					return Ltrim
				},
			},
			{
				overloadId: 0,
				args:       []types.T{types.T_blob},
				retType: func(parameter []types.Type) types.Type {
					return types.T_blob.ToType()
				},
				newOp: func() executeLogicOfOverload {
					return Ltrim
				},
			},
		},
	},

	// function `not_reg_match`
	{
		functionId: NOT_REG_MATCH,
		class:      plan.Function_STRICT,
		layout:     COMPARISON_OPERATOR,
		checkFn:    fixedTypeMatch,

		Overloads: []overload{
			{
				overloadId: 0,
				args:       []types.T{types.T_varchar, types.T_varchar},
				retType: func(parameters []types.Type) types.Type {
					return types.T_bool.ToType()
				},
				newOp: func() executeLogicOfOverload {
					return newOpBuiltInRegexp().builtInNotRegMatch
				},
			},
		},
	},

	// function `replace`
	{
		functionId: REPLACE,
		class:      plan.Function_STRICT,
		layout:     STANDARD_FUNCTION,
		checkFn:    fixedTypeMatch,

		Overloads: []overload{
			{
				overloadId: 0,
				args:       []types.T{types.T_varchar, types.T_varchar, types.T_varchar},
				retType: func(parameters []types.Type) types.Type {
					return types.T_varchar.ToType()
				},
				newOp: func() executeLogicOfOverload {
					return Replace
				},
			},
		},
	},

	// function `reg_match`
	{
		functionId: REG_MATCH,
		class:      plan.Function_STRICT,
		layout:     COMPARISON_OPERATOR,
		checkFn:    fixedTypeMatch,

		Overloads: []overload{
			{
				overloadId: 0,
				args:       []types.T{types.T_varchar, types.T_varchar},
				retType: func(parameters []types.Type) types.Type {
					return types.T_bool.ToType()
				},
				newOp: func() executeLogicOfOverload {
					return newOpBuiltInRegexp().builtInRegMatch
				},
			},
		},
	},

	// function `regexp_instr`
	{
		functionId: REGEXP_INSTR,
		class:      plan.Function_STRICT,
		layout:     STANDARD_FUNCTION,
		checkFn:    fixedTypeMatch,

		Overloads: []overload{
			{
				overloadId: 0,
				args:       []types.T{types.T_varchar, types.T_varchar},
				retType: func(parameters []types.Type) types.Type {
					return types.T_int64.ToType()
				},
				newOp: func() executeLogicOfOverload {
					return newOpBuiltInRegexp().builtInRegexpInstr
				},
			},
			{
				overloadId: 1,
				args:       []types.T{types.T_varchar, types.T_varchar, types.T_int64},
				retType: func(parameters []types.Type) types.Type {
					return types.T_int64.ToType()
				},
				newOp: func() executeLogicOfOverload {
					return newOpBuiltInRegexp().builtInRegexpInstr
				},
			},
			{
				overloadId: 2,
				args:       []types.T{types.T_varchar, types.T_varchar, types.T_int64, types.T_int64},
				retType: func(parameters []types.Type) types.Type {
					return types.T_int64.ToType()
				},
				newOp: func() executeLogicOfOverload {
					return newOpBuiltInRegexp().builtInRegexpInstr
				},
			},
			{
				overloadId: 3,
				args:       []types.T{types.T_varchar, types.T_varchar, types.T_int64, types.T_int64, types.T_int8},
				retType: func(parameters []types.Type) types.Type {
					return types.T_int64.ToType()
				},
				newOp: func() executeLogicOfOverload {
					return newOpBuiltInRegexp().builtInRegexpInstr
				},
			},
		},
	},

	// function `regexp_like`
	{
		functionId: REGEXP_LIKE,
		class:      plan.Function_STRICT,
		layout:     STANDARD_FUNCTION,
		checkFn:    fixedTypeMatch,

		Overloads: []overload{
			{
				overloadId: 0,
				args:       []types.T{types.T_varchar, types.T_varchar},
				retType: func(parameters []types.Type) types.Type {
					return types.T_bool.ToType()
				},
				newOp: func() executeLogicOfOverload {
					return newOpBuiltInRegexp().builtInRegexpLike
				},
			},
			{
				overloadId: 1,
				args:       []types.T{types.T_varchar, types.T_varchar, types.T_varchar},
				retType: func(parameters []types.Type) types.Type {
					return types.T_bool.ToType()
				},
				newOp: func() executeLogicOfOverload {
					return newOpBuiltInRegexp().builtInRegexpLike
				},
			},
		},
	},

	// function `regexp_replace`
	{
		functionId: REGEXP_REPLACE,
		class:      plan.Function_STRICT,
		layout:     STANDARD_FUNCTION,
		checkFn:    fixedTypeMatch,

		Overloads: []overload{
			{
				overloadId: 0,
				args:       []types.T{types.T_varchar, types.T_varchar, types.T_varchar},
				retType: func(parameters []types.Type) types.Type {
					return types.T_varchar.ToType()
				},
				newOp: func() executeLogicOfOverload {
					return newOpBuiltInRegexp().builtInRegexpReplace
				},
			},
			{
				overloadId: 1,
				args:       []types.T{types.T_varchar, types.T_varchar, types.T_varchar, types.T_int64},
				retType: func(parameters []types.Type) types.Type {
					return types.T_varchar.ToType()
				},
				newOp: func() executeLogicOfOverload {
					return newOpBuiltInRegexp().builtInRegexpReplace
				},
			},
			{
				overloadId: 2,
				args:       []types.T{types.T_varchar, types.T_varchar, types.T_varchar, types.T_int64, types.T_int64},
				retType: func(parameters []types.Type) types.Type {
					return types.T_varchar.ToType()
				},
				newOp: func() executeLogicOfOverload {
					return newOpBuiltInRegexp().builtInRegexpReplace
				},
			},
		},
	},

	// function `regexp_substr`
	{
		functionId: REGEXP_SUBSTR,
		class:      plan.Function_STRICT,
		layout:     STANDARD_FUNCTION,
		checkFn:    fixedTypeMatch,

		Overloads: []overload{
			{
				overloadId: 0,
				args:       []types.T{types.T_varchar, types.T_varchar},
				retType: func(parameters []types.Type) types.Type {
					return types.T_varchar.ToType()
				},
				newOp: func() executeLogicOfOverload {
					return newOpBuiltInRegexp().builtInRegexpSubstr
				},
			},

			{
				overloadId: 1,
				args:       []types.T{types.T_varchar, types.T_varchar, types.T_int64},
				retType: func(parameters []types.Type) types.Type {
					return types.T_varchar.ToType()
				},
				newOp: func() executeLogicOfOverload {
					return newOpBuiltInRegexp().builtInRegexpSubstr
				},
			},

			{
				overloadId: 2,
				args:       []types.T{types.T_varchar, types.T_varchar, types.T_int64, types.T_int64},
				retType: func(parameters []types.Type) types.Type {
					return types.T_varchar.ToType()
				},
				newOp: func() executeLogicOfOverload {
					return newOpBuiltInRegexp().builtInRegexpSubstr
				},
			},
		},
	},

	// function `repeat`
	{
		functionId: REPEAT,
		class:      plan.Function_STRICT,
		layout:     STANDARD_FUNCTION,
		checkFn:    fixedTypeMatch,

		Overloads: []overload{
			{
				overloadId: 0,
				args:       []types.T{types.T_varchar, types.T_int64},
				retType: func(parameters []types.Type) types.Type {
					return types.T_varchar.ToType()
				},
				newOp: func() executeLogicOfOverload {
					return builtInRepeat
				},
			},
		},
	},

	// function `reverse`
	{
		functionId: REVERSE,
		class:      plan.Function_STRICT,
		layout:     STANDARD_FUNCTION,
		checkFn:    fixedTypeMatch,

		Overloads: []overload{
			{
				overloadId: 0,
				args:       []types.T{types.T_char},
				retType: func(parameters []types.Type) types.Type {
					return types.T_varchar.ToType()
				},
				newOp: func() executeLogicOfOverload {
					return Reverse
				},
			},
			{
				overloadId: 1,
				args:       []types.T{types.T_varchar},
				retType: func(parameters []types.Type) types.Type {
					return types.T_varchar.ToType()
				},
				newOp: func() executeLogicOfOverload {
					return Reverse
				},
			},
			{
				overloadId: 2,
				args:       []types.T{types.T_blob},
				retType: func(parameter []types.Type) types.Type {
					return types.T_blob.ToType()
				},
				newOp: func() executeLogicOfOverload {
					return Reverse
				},
			},
		},
	},

	// function `rpad`
	{
		functionId: RPAD,
		class:      plan.Function_STRICT,
		layout:     STANDARD_FUNCTION,
		checkFn:    fixedTypeMatch,

		Overloads: []overload{
			{
				overloadId: 0,
				args:       []types.T{types.T_varchar, types.T_int64, types.T_varchar},
				retType: func(parameters []types.Type) types.Type {
					return types.T_varchar.ToType()
				},
				newOp: func() executeLogicOfOverload {
					return builtInRpad
				},
			},
			{
				overloadId: 1,
				args:       []types.T{types.T_blob, types.T_int64, types.T_blob},
				retType: func(parameters []types.Type) types.Type {
					return types.T_blob.ToType()
				},
				newOp: func() executeLogicOfOverload {
					return builtInRpad
				},
			},
			{
				overloadId: 2,
				args:       []types.T{types.T_blob, types.T_int64, types.T_varchar},
				retType: func(parameters []types.Type) types.Type {
					return types.T_blob.ToType()
				},
				newOp: func() executeLogicOfOverload {
					return builtInRpad
				},
			},
		},
	},

	// function `rtrim`
	{
		functionId: RTRIM,
		class:      plan.Function_STRICT,
		layout:     STANDARD_FUNCTION,
		checkFn:    fixedTypeMatch,

		Overloads: []overload{
			{
				overloadId: 0,
				args:       []types.T{types.T_char},
				retType: func(parameters []types.Type) types.Type {
					return types.T_varchar.ToType()
				},
				newOp: func() executeLogicOfOverload {
					return Rtrim
				},
			},
			{
				overloadId: 0,
				args:       []types.T{types.T_blob},
				retType: func(parameter []types.Type) types.Type {
					return types.T_blob.ToType()
				},
				newOp: func() executeLogicOfOverload {
					return Rtrim
				},
			},
		},
	},

	// function `serial`
	{
		functionId: SERIAL,
		class:      plan.Function_STRICT | plan.Function_ZONEMAPPABLE,
		layout:     STANDARD_FUNCTION,
		checkFn: func(overloads []overload, inputs []types.Type) checkResult {
			if len(inputs) > 0 {
				return newCheckResultWithSuccess(0)
			}
			return newCheckResultWithFailure(failedFunctionParametersWrong)
		},

		Overloads: []overload{
			{
				overloadId: 0,
				retType: func(parameters []types.Type) types.Type {
					return types.T_varchar.ToType()
				},
				newOpWithFree: func() (executeLogicOfOverload, executeFreeOfOverload) {
					opSerial := newOpSerial()
					return opSerial.BuiltInSerial, opSerial.Close
				},
			},
		},
	},

	// function `serial_full`
	{
		functionId: SERIAL_FULL,
		class:      plan.Function_STRICT | plan.Function_ZONEMAPPABLE,
		layout:     STANDARD_FUNCTION,
		checkFn: func(overloads []overload, inputs []types.Type) checkResult {
			if len(inputs) > 0 {
				return newCheckResultWithSuccess(0)
			}
			return newCheckResultWithFailure(failedFunctionParametersWrong)
		},

		Overloads: []overload{
			{
				overloadId: 0,
				retType: func(parameters []types.Type) types.Type {
					return types.T_varchar.ToType()
				},
				newOpWithFree: func() (executeLogicOfOverload, executeFreeOfOverload) {
					opSerial := newOpSerial()
					return opSerial.BuiltInSerialFull, opSerial.Close
				},
			},
		},
	},

	// function `serial_extract`
	{
		functionId: SERIAL_EXTRACT,
		class:      plan.Function_STRICT | plan.Function_ZONEMAPPABLE,
		layout:     STANDARD_FUNCTION,
		checkFn: func(overloads []overload, inputs []types.Type) checkResult {
			if len(inputs) == 3 {
				if inputs[0].Oid == types.T_varchar &&
					inputs[1].Oid == types.T_int64 {
					return newCheckResultWithSuccess(0)
				}
			}
			return newCheckResultWithFailure(failedFunctionParametersWrong)
		},
		Overloads: []overload{
			{
				overloadId: 0,
				retType: func(parameters []types.Type) types.Type {
					return parameters[2]
				},
				newOp: func() executeLogicOfOverload {
					return builtInSerialExtract
				},
			},
		},
	},

	// function `space`
	{
		functionId: SPACE,
		class:      plan.Function_STRICT,
		layout:     STANDARD_FUNCTION,
		checkFn:    fixedTypeMatch,

		Overloads: []overload{
			{
				overloadId: 0,
				args:       []types.T{types.T_uint64},
				retType: func(parameters []types.Type) types.Type {
					return types.T_varchar.ToType()
				},
				newOp: func() executeLogicOfOverload {
					return SpaceNumber[uint64]
				},
			},
			{
				overloadId: 1,
				args:       []types.T{types.T_int64},
				retType: func(parameters []types.Type) types.Type {
					return types.T_varchar.ToType()
				},
				newOp: func() executeLogicOfOverload {
					return SpaceNumber[int64]
				},
			},
		},
	},

	// function `split_part`
	{
		functionId: SPLIT_PART,
		class:      plan.Function_STRICT,
		layout:     STANDARD_FUNCTION,
		checkFn:    fixedTypeMatch,

		Overloads: []overload{
			{
				overloadId: 0,
				args:       []types.T{types.T_varchar, types.T_varchar, types.T_uint32},
				retType: func(parameters []types.Type) types.Type {
					return types.T_varchar.ToType()
				},
				newOp: func() executeLogicOfOverload {
					return SplitPart
				},
			},
		},
	},

	// function `startswith`
	{
		functionId: STARTSWITH,
		class:      plan.Function_STRICT,
		layout:     STANDARD_FUNCTION,
		checkFn:    fixedTypeMatch,

		Overloads: []overload{
			{
				overloadId: 0,
				args:       []types.T{types.T_varchar, types.T_varchar},
				retType: func(parameters []types.Type) types.Type {
					return types.T_bool.ToType()
				},
				newOp: func() executeLogicOfOverload {
					return StartsWith
				},
			},
		},
	},

	// function `prefix_eq`
	{
		functionId: PREFIX_EQ,
		class:      plan.Function_STRICT | plan.Function_ZONEMAPPABLE,
		layout:     STANDARD_FUNCTION,
		checkFn:    fixedDirectlyTypeMatch,

		Overloads: []overload{
			{
				overloadId: 0,
				args:       []types.T{types.T_varchar, types.T_varchar},
				retType: func(parameters []types.Type) types.Type {
					return types.T_bool.ToType()
				},
				newOp: func() executeLogicOfOverload {
					return PrefixEq
				},
			},
		},
	},

	// function `prefix_in`
	{
		functionId: PREFIX_IN,
		class:      plan.Function_STRICT | plan.Function_ZONEMAPPABLE,
		layout:     STANDARD_FUNCTION,
		checkFn:    fixedDirectlyTypeMatch,

		Overloads: []overload{
			{
				overloadId: 0,
				args:       []types.T{types.T_varchar, types.T_varchar},
				retType: func(parameters []types.Type) types.Type {
					return types.T_bool.ToType()
				},
				newOp: func() executeLogicOfOverload {
					return newImplPrefixIn().doPrefixIn
				},
			},
			{
				overloadId: 1,
				args:       []types.T{types.T_varchar, types.T_tuple},
				retType: func(parameters []types.Type) types.Type {
					return types.T_bool.ToType()
				},
				newOp: func() executeLogicOfOverload {
					return newImplPrefixIn().doPrefixIn
				},
			},
		},
	},

	// function `prefix_between`
	{
		functionId: PREFIX_BETWEEN,
		class:      plan.Function_STRICT | plan.Function_ZONEMAPPABLE,
		layout:     STANDARD_FUNCTION,
		checkFn:    fixedDirectlyTypeMatch,

		Overloads: []overload{
			{
				overloadId: 0,
				args:       []types.T{types.T_varchar, types.T_varchar, types.T_varchar},
				retType: func(parameters []types.Type) types.Type {
					return types.T_bool.ToType()
				},
				newOp: func() executeLogicOfOverload {
					return PrefixBetween
				},
			},
		},
	},
	// to_base64
	{
		functionId: TO_BASE64,
		class:      plan.Function_STRICT,
		layout:     STANDARD_FUNCTION,
		checkFn:    fixedTypeMatch,

		Overloads: []overload{
			{
				overloadId: 0,
				args:       []types.T{types.T_varchar},
				retType: func(parameters []types.Type) types.Type {
					return types.T_text.ToType()
				},
				newOp: func() executeLogicOfOverload {
					return ToBase64
				},
			},
			{
				overloadId: 1,
				args:       []types.T{types.T_array_float32},
				retType: func(parameters []types.Type) types.Type {
					return types.T_text.ToType()
				},
				newOp: func() executeLogicOfOverload {
					return ToBase64
				},
			},
			{
				overloadId: 2,
				args:       []types.T{types.T_array_float64},
				retType: func(parameters []types.Type) types.Type {
					return types.T_text.ToType()
				},
				newOp: func() executeLogicOfOverload {
					return ToBase64
				},
			},
		},
	},

	// from_base64
	{
		functionId: FROM_BASE64,
		class:      plan.Function_STRICT,
		layout:     STANDARD_FUNCTION,
		checkFn:    fixedTypeMatch,

		Overloads: []overload{
			{
				overloadId: 0,
				args:       []types.T{types.T_varchar},
				retType: func(parameters []types.Type) types.Type {
					return types.T_varchar.ToType()
				},
				newOp: func() executeLogicOfOverload {
					return FromBase64
				},
			},
		},
	},

	// function `substring`, `substr`, `mid`
	{
		functionId: SUBSTRING,
		class:      plan.Function_STRICT,
		layout:     STANDARD_FUNCTION,
		checkFn:    fixedTypeMatch,

		Overloads: []overload{
			{
				overloadId: 0,
				args:       []types.T{types.T_varchar, types.T_int64},
				retType: func(parameters []types.Type) types.Type {
					return types.T_varchar.ToType()
				},
				newOp: func() executeLogicOfOverload {
					return SubStringWith2Args
				},
			},
			{
				overloadId: 1,
				args:       []types.T{types.T_char, types.T_int64},
				retType: func(parameters []types.Type) types.Type {
					return types.T_char.ToType()
				},
				newOp: func() executeLogicOfOverload {
					return SubStringWith2Args
				},
			},
			{
				overloadId: 2,
				args:       []types.T{types.T_varchar, types.T_int64, types.T_int64},
				retType: func(parameters []types.Type) types.Type {
					return types.T_varchar.ToType()
				},
				newOp: func() executeLogicOfOverload {
					return SubStringWith3Args
				},
			},
			{
				overloadId: 3,
				args:       []types.T{types.T_char, types.T_int64, types.T_int64},
				retType: func(parameters []types.Type) types.Type {
					return types.T_char.ToType()
				},
				newOp: func() executeLogicOfOverload {
					return SubStringWith3Args
				},
			},
			{
				overloadId: 4,
				args:       []types.T{types.T_blob, types.T_int64, types.T_int64},
				retType: func(parameters []types.Type) types.Type {
					return types.T_blob.ToType()
				},
				newOp: func() executeLogicOfOverload {
					return SubStringWith3Args
				},
			},
			{
				overloadId: 5,
				args:       []types.T{types.T_text, types.T_int64, types.T_int64},
				retType: func(parameters []types.Type) types.Type {
					return types.T_text.ToType()
				},
				newOp: func() executeLogicOfOverload {
					return SubStringWith3Args
				},
			},
			{
				overloadId: 6,
				args:       []types.T{types.T_blob, types.T_int64},
				retType: func(parameters []types.Type) types.Type {
					return types.T_blob.ToType()
				},
				newOp: func() executeLogicOfOverload {
					return SubStringWith2Args
				},
			},
		},
	},

	// function `substring_index`
	{
		functionId: SUBSTRING_INDEX,
		class:      plan.Function_STRICT,
		layout:     STANDARD_FUNCTION,
		checkFn:    fixedTypeMatch, // TODO:

		Overloads: []overload{
			{
				overloadId: 0,
				args:       []types.T{types.T_varchar, types.T_varchar, types.T_float64},
				retType: func(parameters []types.Type) types.Type {
					return types.T_varchar.ToType()
				},
				newOp: func() executeLogicOfOverload {
					return SubStrIndex[float64]
				},
			},
			{
				overloadId: 1,
				args:       []types.T{types.T_varchar, types.T_varchar, types.T_uint64},
				retType: func(parameters []types.Type) types.Type {
					return types.T_varchar.ToType()
				},
				newOp: func() executeLogicOfOverload {
					return SubStrIndex[uint64]
				},
			},
			{
				overloadId: 1,
				args:       []types.T{types.T_varchar, types.T_varchar, types.T_int64},
				retType: func(parameters []types.Type) types.Type {
					return types.T_varchar.ToType()
				},
				newOp: func() executeLogicOfOverload {
					return SubStrIndex[int64]
				},
			},
		},
	},

	// function `encode`
	{
		functionId: ENCODE,
		class:      plan.Function_STRICT,
		layout:     STANDARD_FUNCTION,
		checkFn:    fixedTypeMatch,

		Overloads: []overload{
			{
				overloadId: 0,
				args:       []types.T{types.T_varchar, types.T_varchar},
				retType: func(parameters []types.Type) types.Type {
					return types.T_blob.ToType()
				},
				newOp: func() executeLogicOfOverload {
					return Encode
				},
			},
		},
	},

	// function `decode`
	{
		functionId: DECODE,
		class:      plan.Function_STRICT,
		layout:     STANDARD_FUNCTION,
		checkFn:    fixedTypeMatch,

		Overloads: []overload{
			{
				overloadId: 0,
				args:       []types.T{types.T_blob, types.T_varchar},
				retType: func(parameters []types.Type) types.Type {
					return types.T_varchar.ToType()
				},
				newOp: func() executeLogicOfOverload {
					return Decode
				},
			},
		},
	},

	// function `trim`
	{
		functionId: TRIM,
		class:      plan.Function_STRICT,
		layout:     STANDARD_FUNCTION,
		checkFn:    fixedTypeMatch,

		Overloads: []overload{
			{
				overloadId: 0,
				args:       []types.T{types.T_varchar, types.T_varchar, types.T_varchar},
				retType: func(parameters []types.Type) types.Type {
					return types.T_varchar.ToType()
				},
				newOp: func() executeLogicOfOverload {
					return Trim
				},
			},
		},
	},

	// function `lower`, `to_lower`
	{
		functionId: LOWER,
		class:      plan.Function_STRICT,
		layout:     STANDARD_FUNCTION,
		checkFn:    fixedTypeMatch,

		Overloads: []overload{
			{
				overloadId: 0,
				args:       []types.T{types.T_varchar},
				retType: func(parameters []types.Type) types.Type {
					return parameters[0]
				},
				newOp: func() executeLogicOfOverload {
					return builtInToLower
				},
			},
		},
	},

	// function `upper`, `to_upper`
	{
		functionId: UPPER,
		class:      plan.Function_STRICT,
		layout:     STANDARD_FUNCTION,
		checkFn:    fixedTypeMatch,

		Overloads: []overload{
			{
				overloadId: 0,
				args:       []types.T{types.T_varchar},
				retType: func(parameters []types.Type) types.Type {
					return parameters[0]
				},
				newOp: func() executeLogicOfOverload {
					return builtInToUpper
				},
			},
		},
	},

	// function `locate`
	{
		functionId: LOCATE,
		class:      plan.Function_STRICT,
		layout:     STANDARD_FUNCTION,
		checkFn:    fixedTypeMatch,

		Overloads: []overload{
			{
				overloadId: 0,
				args:       []types.T{types.T_varchar, types.T_varchar},
				retType: func(parameters []types.Type) types.Type {
					return types.T_int64.ToType()
				},
				newOp: func() executeLogicOfOverload {
					return buildInLocate2Args
				},
			},
			{
				overloadId: 1,
				args:       []types.T{types.T_char, types.T_char},
				retType: func(parameters []types.Type) types.Type {
					return types.T_int64.ToType()
				},
				newOp: func() executeLogicOfOverload {
					return buildInLocate2Args
				},
			},
			{
				overloadId: 2,
				args:       []types.T{types.T_varchar, types.T_varchar, types.T_int64},
				retType: func(parameters []types.Type) types.Type {
					return types.T_int64.ToType()
				},
				newOp: func() executeLogicOfOverload {
					return buildInLocate3Args
				},
			},
			{
				overloadId: 3,
				args:       []types.T{types.T_char, types.T_char, types.T_int64},
				retType: func(parameters []types.Type) types.Type {
					return types.T_int64.ToType()
				},
				newOp: func() executeLogicOfOverload {
					return buildInLocate3Args
				},
			},
		},
	},

	// function `sha2`
	{
		functionId: SHA2,
		class:      plan.Function_STRICT,
		layout:     STANDARD_FUNCTION,
		checkFn:    fixedTypeMatch,

		Overloads: []overload{
			{
				overloadId: 0,
				args:       []types.T{types.T_varchar, types.T_int64},
				retType: func(parameters []types.Type) types.Type {
					return types.T_varchar.ToType()
				},
				newOp: func() executeLogicOfOverload {
					return SHA2Func
				},
			},
		},
	},
}

var supportedArrayOperations = []FuncNew{

	// function `summation`
	{
		functionId: SUMMATION,
		class:      plan.Function_STRICT,
		layout:     STANDARD_FUNCTION,
		checkFn:    fixedTypeMatch,

		Overloads: []overload{
			{
				overloadId: 0,
				args:       []types.T{types.T_array_float32},
				retType: func(parameters []types.Type) types.Type {
					// NOTE summation(vecf32) --> float64
					return types.T_float64.ToType()
				},
				newOp: func() executeLogicOfOverload {
					return SummationArray[float32]
				},
			},
			{
				overloadId: 1,
				args:       []types.T{types.T_array_float64},
				retType: func(parameters []types.Type) types.Type {
					return types.T_float64.ToType()
				},
				newOp: func() executeLogicOfOverload {
					return SummationArray[float64]
				},
			},
		},
	},

	// function `l1_norm`
	{
		functionId: L1_NORM,
		class:      plan.Function_STRICT,
		layout:     STANDARD_FUNCTION,
		checkFn:    fixedTypeMatch,

		Overloads: []overload{
			{
				overloadId: 0,
				args:       []types.T{types.T_array_float32},
				retType: func(parameters []types.Type) types.Type {
					return types.T_float64.ToType()
				},
				newOp: func() executeLogicOfOverload {
					return L1NormArray[float32]
				},
			},
			{
				overloadId: 1,
				args:       []types.T{types.T_array_float64},
				retType: func(parameters []types.Type) types.Type {
					return types.T_float64.ToType()
				},
				newOp: func() executeLogicOfOverload {
					return L1NormArray[float64]
				},
			},
		},
	},

	// function `l2_norm`
	{
		functionId: L2_NORM,
		class:      plan.Function_STRICT,
		layout:     STANDARD_FUNCTION,
		checkFn:    fixedTypeMatch,

		Overloads: []overload{
			{
				overloadId: 0,
				args:       []types.T{types.T_array_float32},
				retType: func(parameters []types.Type) types.Type {
					return types.T_float64.ToType()
				},
				newOp: func() executeLogicOfOverload {
					return L2NormArray[float32]
				},
			},
			{
				overloadId: 1,
				args:       []types.T{types.T_array_float64},
				retType: func(parameters []types.Type) types.Type {
					return types.T_float64.ToType()
				},
				newOp: func() executeLogicOfOverload {
					return L2NormArray[float64]
				},
			},
		},
	},

	// function `vector_dims`
	{
		functionId: VECTOR_DIMS,
		class:      plan.Function_STRICT,
		layout:     STANDARD_FUNCTION,
		checkFn:    fixedTypeMatch,

		Overloads: []overload{
			{
				overloadId: 0,
				args:       []types.T{types.T_array_float32},
				retType: func(parameters []types.Type) types.Type {
					return types.T_int64.ToType()
				},
				newOp: func() executeLogicOfOverload {
					return VectorDimsArray[float32]
				},
			},
			{
				overloadId: 1,
				args:       []types.T{types.T_array_float64},
				retType: func(parameters []types.Type) types.Type {
					return types.T_int64.ToType()
				},
				newOp: func() executeLogicOfOverload {
					return VectorDimsArray[float64]
				},
			},
		},
	},

	// function `inner_product`
	{
		functionId: INNER_PRODUCT,
		class:      plan.Function_STRICT,
		layout:     STANDARD_FUNCTION,
		checkFn:    fixedTypeMatch,

		Overloads: []overload{
			{
				overloadId: 0,
				args:       []types.T{types.T_array_float32, types.T_array_float32},
				retType: func(parameters []types.Type) types.Type {
					return types.T_float64.ToType()
				},
				newOp: func() executeLogicOfOverload {
					return InnerProductArray[float32]
				},
			},
			{
				overloadId: 1,
				args:       []types.T{types.T_array_float64, types.T_array_float64},
				retType: func(parameters []types.Type) types.Type {
					return types.T_float64.ToType()
				},
				newOp: func() executeLogicOfOverload {
					return InnerProductArray[float64]
				},
			},
		},
	},

	// function `cosine_similarity`
	{
		functionId: COSINE_SIMILARITY,
		class:      plan.Function_STRICT,
		layout:     STANDARD_FUNCTION,
		checkFn:    fixedTypeMatch,

		Overloads: []overload{
			{
				overloadId: 0,
				args:       []types.T{types.T_array_float32, types.T_array_float32},
				retType: func(parameters []types.Type) types.Type {
					return types.T_float64.ToType()
				},
				newOp: func() executeLogicOfOverload {
					return CosineSimilarityArray[float32]
				},
			},
			{
				overloadId: 1,
				args:       []types.T{types.T_array_float64, types.T_array_float64},
				retType: func(parameters []types.Type) types.Type {
					return types.T_float64.ToType()
				},
				newOp: func() executeLogicOfOverload {
					return CosineSimilarityArray[float64]
				},
			},
		},
	},
	// function `l2_distance`
	{
		functionId: L2_DISTANCE,
		class:      plan.Function_STRICT,
		layout:     STANDARD_FUNCTION,
		checkFn:    fixedTypeMatch,

		Overloads: []overload{
			{
				overloadId: 0,
				args:       []types.T{types.T_array_float32, types.T_array_float32},
				retType: func(parameters []types.Type) types.Type {
					return types.T_float64.ToType()
				},
				newOp: func() executeLogicOfOverload {
					return L2DistanceArray[float32]
				},
			},
			{
				overloadId: 1,
				args:       []types.T{types.T_array_float64, types.T_array_float64},
				retType: func(parameters []types.Type) types.Type {
					return types.T_float64.ToType()
				},
				newOp: func() executeLogicOfOverload {
					return L2DistanceArray[float64]
				},
			},
		},
	},
	// function `l2_distance_sq`
	{
		functionId: L2_DISTANCE_SQ,
		class:      plan.Function_STRICT,
		layout:     STANDARD_FUNCTION,
		checkFn:    fixedTypeMatch,

		Overloads: []overload{
			{
				overloadId: 0,
				args:       []types.T{types.T_array_float32, types.T_array_float32},
				retType: func(parameters []types.Type) types.Type {
					return types.T_float64.ToType()
				},
				newOp: func() executeLogicOfOverload {
					return L2DistanceSqArray[float32]
				},
			},
			{
				overloadId: 1,
				args:       []types.T{types.T_array_float64, types.T_array_float64},
				retType: func(parameters []types.Type) types.Type {
					return types.T_float64.ToType()
				},
				newOp: func() executeLogicOfOverload {
					return L2DistanceSqArray[float64]
				},
			},
		},
	},
	// function `cosine_distance`
	{
		functionId: COSINE_DISTANCE,
		class:      plan.Function_STRICT,
		layout:     STANDARD_FUNCTION,
		checkFn:    fixedTypeMatch,

		Overloads: []overload{
			{
				overloadId: 0,
				args:       []types.T{types.T_array_float32, types.T_array_float32},
				retType: func(parameters []types.Type) types.Type {
					return types.T_float64.ToType()
				},
				newOp: func() executeLogicOfOverload {
					return CosineDistanceArray[float32]
				},
			},
			{
				overloadId: 1,
				args:       []types.T{types.T_array_float64, types.T_array_float64},
				retType: func(parameters []types.Type) types.Type {
					return types.T_float64.ToType()
				},
				newOp: func() executeLogicOfOverload {
					return CosineDistanceArray[float64]
				},
			},
		},
	},
	// function `normalize_l2`
	{
		functionId: NORMALIZE_L2,
		class:      plan.Function_STRICT,
		layout:     STANDARD_FUNCTION,
		checkFn:    fixedTypeMatch,

		Overloads: []overload{
			{
				overloadId: 1,
				args:       []types.T{types.T_array_float32},
				retType: func(parameters []types.Type) types.Type {
					return parameters[0]
				},
				newOp: func() executeLogicOfOverload {
					return NormalizeL2Array[float32]
				},
			},
			{
				overloadId: 2,
				args:       []types.T{types.T_array_float64},
				retType: func(parameters []types.Type) types.Type {
					return parameters[0]
				},
				newOp: func() executeLogicOfOverload {
					return NormalizeL2Array[float64]
				},
			},
		},
	},
	// function `subvector`
	{
		functionId: SUB_VECTOR,
		class:      plan.Function_STRICT,
		layout:     STANDARD_FUNCTION,
		checkFn:    fixedTypeMatch,

		Overloads: []overload{
			{
				overloadId: 0,
				args:       []types.T{types.T_array_float32, types.T_int64},
				retType: func(parameters []types.Type) types.Type {
					return types.T_array_float32.ToType()
				},
				newOp: func() executeLogicOfOverload {
					return SubVectorWith2Args[float32]
				},
			},
			{
				overloadId: 1,
				args:       []types.T{types.T_array_float64, types.T_int64},
				retType: func(parameters []types.Type) types.Type {
					return types.T_array_float64.ToType()
				},
				newOp: func() executeLogicOfOverload {
					return SubVectorWith2Args[float64]
				},
			},
			{
				overloadId: 2,
				args:       []types.T{types.T_array_float32, types.T_int64, types.T_int64},
				retType: func(parameters []types.Type) types.Type {
					return types.T_array_float32.ToType()
				},
				newOp: func() executeLogicOfOverload {
					return SubVectorWith3Args[float32]
				},
			},
			{
				overloadId: 3,
				args:       []types.T{types.T_array_float64, types.T_int64, types.T_int64},
				retType: func(parameters []types.Type) types.Type {
					return types.T_array_float64.ToType()
				},
				newOp: func() executeLogicOfOverload {
					return SubVectorWith3Args[float64]
				},
			},
		},
	},
}

var supportedMathBuiltIns = []FuncNew{
	// function `abs`
	{
		functionId: ABS,
		class:      plan.Function_STRICT,
		layout:     STANDARD_FUNCTION,
		checkFn:    fixedTypeMatch,

		Overloads: []overload{
			{
				overloadId: 0,
				args:       []types.T{types.T_int64},
				retType: func(parameters []types.Type) types.Type {
					return types.T_int64.ToType()
				},
				newOp: func() executeLogicOfOverload {
					return AbsInt64
				},
			},
			{
				overloadId: 1,
				args:       []types.T{types.T_uint64},
				retType: func(parameters []types.Type) types.Type {
					return types.T_uint64.ToType()
				},
				newOp: func() executeLogicOfOverload {
					return AbsUInt64
				},
			},
			{
				overloadId: 2,
				args:       []types.T{types.T_float64},
				retType: func(parameters []types.Type) types.Type {
					return types.T_float64.ToType()
				},
				newOp: func() executeLogicOfOverload {
					return AbsFloat64
				},
			},
			{
				overloadId: 3,
				args:       []types.T{types.T_decimal64},
				retType: func(parameters []types.Type) types.Type {
					return parameters[0]
				},
				newOp: func() executeLogicOfOverload {
					return AbsDecimal64
				},
			},
			{
				overloadId: 4,
				args:       []types.T{types.T_decimal128},
				retType: func(parameters []types.Type) types.Type {
					return parameters[0]
				},
				newOp: func() executeLogicOfOverload {
					return AbsDecimal128
				},
			},
			{
				overloadId: 5,
				args:       []types.T{types.T_array_float32},
				retType: func(parameters []types.Type) types.Type {
					return parameters[0]
				},
				newOp: func() executeLogicOfOverload {
					return AbsArray[float32]
				},
			},
			{
				overloadId: 6,
				args:       []types.T{types.T_array_float64},
				retType: func(parameters []types.Type) types.Type {
					return parameters[0]
				},
				newOp: func() executeLogicOfOverload {
					return AbsArray[float64]
				},
			},
		},
	},
	// function `sqrt`
	{
		functionId: SQRT,
		class:      plan.Function_STRICT,
		layout:     STANDARD_FUNCTION,
		checkFn:    fixedTypeMatch,

		Overloads: []overload{
			{
				overloadId: 0,
				args:       []types.T{types.T_float64},
				retType: func(parameters []types.Type) types.Type {
					return types.T_float64.ToType()
				},
				newOp: func() executeLogicOfOverload {
					return builtInSqrt
				},
			},
			{
				overloadId: 1,
				args:       []types.T{types.T_array_float32},
				retType: func(parameters []types.Type) types.Type {
					return types.T_array_float64.ToType()
				},
				newOp: func() executeLogicOfOverload {
					return builtInSqrtArray[float32]
				},
			},
			{
				overloadId: 2,
				args:       []types.T{types.T_array_float64},
				retType: func(parameters []types.Type) types.Type {
					return types.T_array_float64.ToType()
				},
				newOp: func() executeLogicOfOverload {
					return builtInSqrtArray[float64]
				},
			},
		},
	},
	// function `acos`
	{
		functionId: ACOS,
		class:      plan.Function_STRICT,
		layout:     STANDARD_FUNCTION,
		checkFn:    fixedTypeMatch,

		Overloads: []overload{
			{
				overloadId: 0,
				args:       []types.T{types.T_float64},
				retType: func(parameters []types.Type) types.Type {
					return types.T_float64.ToType()
				},
				newOp: func() executeLogicOfOverload {
					return builtInACos
				},
			},
		},
	},

	// function `atan`
	{
		functionId: ATAN,
		class:      plan.Function_STRICT,
		layout:     STANDARD_FUNCTION,
		checkFn:    fixedTypeMatch,

		Overloads: []overload{
			{
				overloadId: 0,
				args:       []types.T{types.T_float64},
				retType: func(parameters []types.Type) types.Type {
					return types.T_float64.ToType()
				},
				newOp: func() executeLogicOfOverload {
					return builtInATan
				},
			},

			{
				overloadId: 1,
				args:       []types.T{types.T_float64, types.T_float64},
				retType: func(parameters []types.Type) types.Type {
					return types.T_float64.ToType()
				},
				newOp: func() executeLogicOfOverload {
					return builtInATan2
				},
			},
		},
	},

	// function `bin`
	{
		functionId: BIN,
		class:      plan.Function_STRICT,
		layout:     STANDARD_FUNCTION,
		checkFn:    fixedTypeMatch,

		Overloads: []overload{
			{
				overloadId: 0,
				args:       []types.T{types.T_uint8},
				retType: func(parameters []types.Type) types.Type {
					return types.T_varchar.ToType()
				},
				newOp: func() executeLogicOfOverload {
					return Bin[uint8]
				},
			},
			{
				overloadId: 1,
				args:       []types.T{types.T_uint16},
				retType: func(parameters []types.Type) types.Type {
					return types.T_varchar.ToType()
				},
				newOp: func() executeLogicOfOverload {
					return Bin[uint16]
				},
			},
			{
				overloadId: 2,
				args:       []types.T{types.T_uint32},
				retType: func(parameters []types.Type) types.Type {
					return types.T_varchar.ToType()
				},
				newOp: func() executeLogicOfOverload {
					return Bin[uint32]
				},
			},
			{
				overloadId: 3,
				args:       []types.T{types.T_uint64},
				retType: func(parameters []types.Type) types.Type {
					return types.T_varchar.ToType()
				},
				newOp: func() executeLogicOfOverload {
					return Bin[uint64]
				},
			},
			{
				overloadId: 4,
				args:       []types.T{types.T_int8},
				retType: func(parameters []types.Type) types.Type {
					return types.T_varchar.ToType()
				},
				newOp: func() executeLogicOfOverload {
					return Bin[int8]
				},
			},
			{
				overloadId: 5,
				args:       []types.T{types.T_int16},
				retType: func(parameters []types.Type) types.Type {
					return types.T_varchar.ToType()
				},
				newOp: func() executeLogicOfOverload {
					return Bin[int16]
				},
			},
			{
				overloadId: 6,
				args:       []types.T{types.T_int32},
				retType: func(parameters []types.Type) types.Type {
					return types.T_varchar.ToType()
				},
				newOp: func() executeLogicOfOverload {
					return Bin[int32]
				},
			},
			{
				overloadId: 7,
				args:       []types.T{types.T_int64},
				retType: func(parameters []types.Type) types.Type {
					return types.T_varchar.ToType()
				},
				newOp: func() executeLogicOfOverload {
					return Bin[int64]
				},
			},
			{
				overloadId: 8,
				args:       []types.T{types.T_float32},
				retType: func(parameters []types.Type) types.Type {
					return types.T_varchar.ToType()
				},
				newOp: func() executeLogicOfOverload {
					return BinFloat[float32]
				},
			},
			{
				overloadId: 9,
				args:       []types.T{types.T_float64},
				retType: func(parameters []types.Type) types.Type {
					return types.T_varchar.ToType()
				},
				newOp: func() executeLogicOfOverload {
					return BinFloat[float64]
				},
			},
		},
	},

	// function `ceil`, `ceiling`
	{
		functionId: CEIL,
		class:      plan.Function_STRICT | plan.Function_ZONEMAPPABLE,
		layout:     STANDARD_FUNCTION,
		checkFn:    fixedTypeMatch,

		Overloads: []overload{
			{
				overloadId: 0,
				args:       []types.T{types.T_uint64},
				retType: func(parameters []types.Type) types.Type {
					return types.T_uint64.ToType()
				},
				newOp: func() executeLogicOfOverload {
					return CeilUint64
				},
			},
			{
				overloadId: 1,
				args:       []types.T{types.T_uint64, types.T_int64},
				retType: func(parameters []types.Type) types.Type {
					return types.T_uint64.ToType()
				},
				newOp: func() executeLogicOfOverload {
					return CeilUint64
				},
			},
			{
				overloadId: 2,
				args:       []types.T{types.T_int64},
				retType: func(parameters []types.Type) types.Type {
					return types.T_int64.ToType()
				},
				newOp: func() executeLogicOfOverload {
					return CeilInt64
				},
			},
			{
				overloadId: 3,
				args:       []types.T{types.T_int64, types.T_int64},
				retType: func(parameters []types.Type) types.Type {
					return types.T_int64.ToType()
				},
				newOp: func() executeLogicOfOverload {
					return CeilInt64
				},
			},
			{
				overloadId: 4,
				args:       []types.T{types.T_float64},
				retType: func(parameters []types.Type) types.Type {
					return types.T_float64.ToType()
				},
				newOp: func() executeLogicOfOverload {
					return CeilFloat64
				},
			},
			{
				overloadId: 5,
				args:       []types.T{types.T_float64, types.T_int64},
				retType: func(parameters []types.Type) types.Type {
					return types.T_float64.ToType()
				},
				newOp: func() executeLogicOfOverload {
					return CeilFloat64
				},
			},
			{
				overloadId: 6,
				args:       []types.T{types.T_decimal64},
				retType: func(parameters []types.Type) types.Type {
					return parameters[0]
				},
				newOp: func() executeLogicOfOverload {
					return CeilDecimal64
				},
			},
			{
				overloadId: 7,
				args:       []types.T{types.T_decimal64, types.T_int64},
				retType: func(parameters []types.Type) types.Type {
					return parameters[0]
				},
				newOp: func() executeLogicOfOverload {
					return CeilDecimal64
				},
			},
			{
				overloadId: 8,
				args:       []types.T{types.T_decimal128},
				retType: func(parameters []types.Type) types.Type {
					return parameters[0]
				},
				newOp: func() executeLogicOfOverload {
					return CeilDecimal128
				},
			},
			{
				overloadId: 9,
				args:       []types.T{types.T_decimal128, types.T_int64},
				retType: func(parameters []types.Type) types.Type {
					return parameters[0]
				},
				newOp: func() executeLogicOfOverload {
					return CeilDecimal128
				},
			},
			{
				overloadId: 10,
				args:       []types.T{types.T_varchar},
				retType: func(parameters []types.Type) types.Type {
					return types.T_float64.ToType()
				},
				newOp: func() executeLogicOfOverload {
					return CeilStr
				},
			},
		},
	},

	// function `cos`
	{
		functionId: COS,
		class:      plan.Function_STRICT,
		layout:     STANDARD_FUNCTION,
		checkFn:    fixedTypeMatch,

		Overloads: []overload{
			{
				overloadId: 0,
				args:       []types.T{types.T_float64},
				retType: func(parameters []types.Type) types.Type {
					return types.T_float64.ToType()
				},
				newOp: func() executeLogicOfOverload {
					return builtInCos
				},
			},
		},
	},

	// function `cot`
	{
		functionId: COT,
		class:      plan.Function_STRICT,
		layout:     STANDARD_FUNCTION,
		checkFn:    fixedTypeMatch,

		Overloads: []overload{
			{
				overloadId: 0,
				args:       []types.T{types.T_float64},
				retType: func(parameters []types.Type) types.Type {
					return types.T_float64.ToType()
				},
				newOp: func() executeLogicOfOverload {
					return builtInCot
				},
			},
		},
	},

	// function `exp`
	{
		functionId: EXP,
		class:      plan.Function_STRICT,
		layout:     STANDARD_FUNCTION,
		checkFn:    fixedTypeMatch,

		Overloads: []overload{
			{
				overloadId: 0,
				args:       []types.T{types.T_float64},
				retType: func(parameters []types.Type) types.Type {
					return types.T_float64.ToType()
				},
				newOp: func() executeLogicOfOverload {
					return builtInExp
				},
			},
		},
	},

	// function `floor`
	{
		functionId: FLOOR,
		class:      plan.Function_STRICT | plan.Function_ZONEMAPPABLE,
		layout:     STANDARD_FUNCTION,
		checkFn:    fixedTypeMatch,

		Overloads: []overload{
			{
				overloadId: 0,
				args:       []types.T{types.T_uint64},
				retType: func(parameters []types.Type) types.Type {
					return types.T_uint64.ToType()
				},
				newOp: func() executeLogicOfOverload {
					return FloorUInt64
				},
			},
			{
				overloadId: 1,
				args:       []types.T{types.T_uint64, types.T_int64},
				retType: func(parameters []types.Type) types.Type {
					return types.T_uint64.ToType()
				},
				newOp: func() executeLogicOfOverload {
					return FloorUInt64
				},
			},
			{
				overloadId: 2,
				args:       []types.T{types.T_int64},
				retType: func(parameters []types.Type) types.Type {
					return types.T_int64.ToType()
				},
				newOp: func() executeLogicOfOverload {
					return FloorInt64
				},
			},
			{
				overloadId: 3,
				args:       []types.T{types.T_int64, types.T_int64},
				retType: func(parameters []types.Type) types.Type {
					return types.T_int64.ToType()
				},
				newOp: func() executeLogicOfOverload {
					return FloorInt64
				},
			},
			{
				overloadId: 4,
				args:       []types.T{types.T_float64},
				retType: func(parameters []types.Type) types.Type {
					return types.T_float64.ToType()
				},
				newOp: func() executeLogicOfOverload {
					return FloorFloat64
				},
			},
			{
				overloadId: 5,
				args:       []types.T{types.T_float64, types.T_int64},
				retType: func(parameters []types.Type) types.Type {
					return types.T_float64.ToType()
				},
				newOp: func() executeLogicOfOverload {
					return FloorFloat64
				},
			},
			{
				overloadId: 6,
				args:       []types.T{types.T_decimal64},
				retType: func(parameters []types.Type) types.Type {
					return parameters[0]
				},
				newOp: func() executeLogicOfOverload {
					return FloorDecimal64
				},
			},
			{
				overloadId: 7,
				args:       []types.T{types.T_decimal64, types.T_int64},
				retType: func(parameters []types.Type) types.Type {
					return parameters[0]
				},
				newOp: func() executeLogicOfOverload {
					return FloorDecimal64
				},
			},
			{
				overloadId: 8,
				args:       []types.T{types.T_decimal128},
				retType: func(parameters []types.Type) types.Type {
					return parameters[0]
				},
				newOp: func() executeLogicOfOverload {
					return FloorDecimal128
				},
			},
			{
				overloadId: 9,
				args:       []types.T{types.T_decimal128, types.T_int64},
				retType: func(parameters []types.Type) types.Type {
					return parameters[0]
				},
				newOp: func() executeLogicOfOverload {
					return FloorDecimal128
				},
			},
			{
				overloadId: 10,
				args:       []types.T{types.T_varchar},
				retType: func(parameters []types.Type) types.Type {
					return types.T_float64.ToType()
				},
				newOp: func() executeLogicOfOverload {
					return FloorStr
				},
			},
		},
	},

	// function `hex`
	{
		functionId: HEX,
		class:      plan.Function_STRICT,
		layout:     STANDARD_FUNCTION,
		checkFn:    fixedTypeMatch,

		Overloads: []overload{
			{
				overloadId: 0,
				args:       []types.T{types.T_varchar},
				retType: func(parameters []types.Type) types.Type {
					return types.T_varchar.ToType()
				},
				newOp: func() executeLogicOfOverload {
					return HexString
				},
			},
			{
				overloadId: 1,
				args:       []types.T{types.T_char},
				retType: func(parameters []types.Type) types.Type {
					return types.T_varchar.ToType()
				},
				newOp: func() executeLogicOfOverload {
					return HexString
				},
			},
			{
				overloadId: 2,
				args:       []types.T{types.T_int64},
				retType: func(parameters []types.Type) types.Type {
					return types.T_varchar.ToType()
				},
				newOp: func() executeLogicOfOverload {
					return HexInt64
				},
			},
			{
				overloadId: 3,
				args:       []types.T{types.T_uint64},
				retType: func(parameters []types.Type) types.Type {
					return types.T_varchar.ToType()
				},
				newOp: func() executeLogicOfOverload {
					return HexUint64
				},
			},
			{
				overloadId: 4,
				args:       []types.T{types.T_float32},
				retType: func(parameters []types.Type) types.Type {
					return types.T_varchar.ToType()
				},
				newOp: func() executeLogicOfOverload {
					return HexFloat32
				},
			},
			{
				overloadId: 5,
				args:       []types.T{types.T_float64},
				retType: func(parameters []types.Type) types.Type {
					return types.T_varchar.ToType()
				},
				newOp: func() executeLogicOfOverload {
					return HexFloat64
				},
			},
			{
				overloadId: 6,
				args:       []types.T{types.T_array_float32},
				retType: func(parameters []types.Type) types.Type {
					return types.T_varchar.ToType()
				},
				newOp: func() executeLogicOfOverload {
					return HexArray
				},
			},
			{
				overloadId: 7,
				args:       []types.T{types.T_array_float64},
				retType: func(parameters []types.Type) types.Type {
					return types.T_varchar.ToType()
				},
				newOp: func() executeLogicOfOverload {
					return HexArray
				},
			},
		},
	},

	// function `unhex`
	{
		functionId: UNHEX,
		class:      plan.Function_STRICT,
		layout:     STANDARD_FUNCTION,
		checkFn:    fixedTypeMatch,

		Overloads: []overload{
			{
				overloadId: 0,
				args:       []types.T{types.T_varchar},
				retType: func(parameters []types.Type) types.Type {
					return types.T_varchar.ToType()
				},
				newOp: func() executeLogicOfOverload {
					return Unhex
				},
			},
		},
	},

	// function `md5`
	{
		functionId: MD5,
		class:      plan.Function_STRICT,
		layout:     STANDARD_FUNCTION,
		checkFn:    fixedTypeMatch,

		Overloads: []overload{
			{
				overloadId: 0,
				args:       []types.T{types.T_varchar},
				retType: func(parameters []types.Type) types.Type {
					return types.T_varchar.ToType()
				},
				newOp: func() executeLogicOfOverload {
					return Md5
				},
			},
		},
	},

	// function `ln`
	{
		functionId: LN,
		class:      plan.Function_STRICT,
		layout:     STANDARD_FUNCTION,
		checkFn:    fixedTypeMatch,

		Overloads: []overload{
			{
				overloadId: 0,
				args:       []types.T{types.T_float64},
				retType: func(parameters []types.Type) types.Type {
					return types.T_float64.ToType()
				},
				newOp: func() executeLogicOfOverload {
					return builtInLn
				},
			},
		},
	},

	// function `log`
	{
		functionId: LOG,
		class:      plan.Function_STRICT,
		layout:     STANDARD_FUNCTION,
		checkFn:    fixedTypeMatch,

		Overloads: []overload{
			{
				overloadId: 0,
				args:       []types.T{types.T_float64},
				retType: func(parameters []types.Type) types.Type {
					return types.T_float64.ToType()
				},
				newOp: func() executeLogicOfOverload {
					return builtInLn
				},
			},
			{
				overloadId: 1,
				args:       []types.T{types.T_float64, types.T_float64},
				retType: func(parameters []types.Type) types.Type {
					return types.T_float64.ToType()
				},
				newOp: func() executeLogicOfOverload {
					return builtInLog
				},
			},
		},
	},

	// function `log2`
	{
		functionId: LOG2,
		class:      plan.Function_STRICT,
		layout:     STANDARD_FUNCTION,
		checkFn:    fixedTypeMatch,

		Overloads: []overload{
			{
				overloadId: 0,
				args:       []types.T{types.T_float64},
				retType: func(parameters []types.Type) types.Type {
					return types.T_float64.ToType()
				},
				newOp: func() executeLogicOfOverload {
					return builtInLog2
				},
			},
		},
	},

	// function `log10`
	{
		functionId: LOG10,
		class:      plan.Function_STRICT,
		layout:     STANDARD_FUNCTION,
		checkFn:    fixedTypeMatch,

		Overloads: []overload{
			{
				overloadId: 0,
				args:       []types.T{types.T_float64},
				retType: func(parameters []types.Type) types.Type {
					return types.T_float64.ToType()
				},
				newOp: func() executeLogicOfOverload {
					return builtInLog10
				},
			},
		},
	},

	// function `oct`
	{
		functionId: OCT,
		class:      plan.Function_STRICT,
		layout:     STANDARD_FUNCTION,
		checkFn:    fixedTypeMatch,

		Overloads: []overload{
			{
				overloadId: 0,
				args:       []types.T{types.T_uint8},
				retType: func(parameters []types.Type) types.Type {
					return types.T_decimal128.ToType()
				},
				newOp: func() executeLogicOfOverload {
					return Oct[uint8]
				},
			},
			{
				overloadId: 1,
				args:       []types.T{types.T_uint16},
				retType: func(parameters []types.Type) types.Type {
					return types.T_decimal128.ToType()
				},
				newOp: func() executeLogicOfOverload {
					return Oct[uint16]
				},
			},
			{
				overloadId: 2,
				args:       []types.T{types.T_uint32},
				retType: func(parameters []types.Type) types.Type {
					return types.T_decimal128.ToType()
				},
				newOp: func() executeLogicOfOverload {
					return Oct[uint32]
				},
			},
			{
				overloadId: 3,
				args:       []types.T{types.T_uint64},
				retType: func(parameters []types.Type) types.Type {
					return types.T_decimal128.ToType()
				},
				newOp: func() executeLogicOfOverload {
					return Oct[uint64]
				},
			},
			{
				overloadId: 4,
				args:       []types.T{types.T_int8},
				retType: func(parameters []types.Type) types.Type {
					return types.T_decimal128.ToType()
				},
				newOp: func() executeLogicOfOverload {
					return Oct[int8]
				},
			},
			{
				overloadId: 5,
				args:       []types.T{types.T_int16},
				retType: func(parameters []types.Type) types.Type {
					return types.T_decimal128.ToType()
				},
				newOp: func() executeLogicOfOverload {
					return Oct[int16]
				},
			},
			{
				overloadId: 6,
				args:       []types.T{types.T_int32},
				retType: func(parameters []types.Type) types.Type {
					return types.T_decimal128.ToType()
				},
				newOp: func() executeLogicOfOverload {
					return Oct[int32]
				},
			},
			{
				overloadId: 7,
				args:       []types.T{types.T_int64},
				retType: func(parameters []types.Type) types.Type {
					return types.T_decimal128.ToType()
				},
				newOp: func() executeLogicOfOverload {
					return Oct[int64]
				},
			},
			{
				overloadId: 8,
				args:       []types.T{types.T_float32},
				retType: func(parameters []types.Type) types.Type {
					return types.T_decimal128.ToType()
				},
				newOp: func() executeLogicOfOverload {
					return OctFloat[float32]
				},
			},
			{
				overloadId: 9,
				args:       []types.T{types.T_float64},
				retType: func(parameters []types.Type) types.Type {
					return types.T_decimal128.ToType()
				},
				newOp: func() executeLogicOfOverload {
					return OctFloat[float64]
				},
			},
		},
	},

	// function `PI`
	{
		functionId: PI,
		class:      plan.Function_STRICT | plan.Function_ZONEMAPPABLE,
		layout:     STANDARD_FUNCTION,
		checkFn:    fixedTypeMatch,

		Overloads: []overload{
			{
				overloadId: 0,
				args:       []types.T{},
				retType: func(parameters []types.Type) types.Type {
					return types.T_float64.ToType()
				},
				newOp: func() executeLogicOfOverload {
					return Pi
				},
			},
		},
	},

	// function `power`
	{
		functionId: POW,
		class:      plan.Function_STRICT,
		layout:     STANDARD_FUNCTION,
		checkFn:    fixedTypeMatch,

		Overloads: []overload{
			{
				overloadId: 0,
				args:       []types.T{types.T_float64, types.T_float64},
				retType: func(parameters []types.Type) types.Type {
					return types.T_float64.ToType()
				},
				newOp: func() executeLogicOfOverload {
					return Power
				},
			},
		},
	},

	// function `rand`, `rand(1)`
	{
		functionId: RANDOM,
		class:      plan.Function_STRICT,
		layout:     STANDARD_FUNCTION,
		checkFn:    fixedTypeMatch,

		Overloads: []overload{
			//{
			//	overloadId:     0,
			//	args:           []types.T{types.T_int64},
			//	cannotParallel: true,
			//	volatile:       true,
			//	retType: func(parameters []types.Type) types.Type {
			//		return types.T_float64.ToType()
			//	},
			//	newOp: func() executeLogicOfOverload {
			//		return newOpBuiltInRand().builtInRand
			//	},
			//},

			{
				overloadId: 0,
				args:       nil,
				volatile:   true,
				retType: func(parameters []types.Type) types.Type {
					return types.T_float64.ToType()
				},
				newOp: func() executeLogicOfOverload {
					return builtInRand
				},
			},
		},
	},

	// function `round`
	{
		functionId: ROUND,
		class:      plan.Function_STRICT | plan.Function_ZONEMAPPABLE,
		layout:     STANDARD_FUNCTION,
		checkFn:    fixedTypeMatch,

		Overloads: []overload{
			{
				overloadId: 0,
				args:       []types.T{types.T_uint64},
				retType: func(parameters []types.Type) types.Type {
					return types.T_uint64.ToType()
				},
				newOp: func() executeLogicOfOverload {
					return RoundUint64
				},
			},
			{
				overloadId: 1,
				args:       []types.T{types.T_uint64, types.T_int64},
				retType: func(parameters []types.Type) types.Type {
					return types.T_uint64.ToType()
				},
				newOp: func() executeLogicOfOverload {
					return RoundUint64
				},
			},
			{
				overloadId: 2,
				args:       []types.T{types.T_int64},
				retType: func(parameters []types.Type) types.Type {
					return types.T_int64.ToType()
				},
				newOp: func() executeLogicOfOverload {
					return RoundInt64
				},
			},
			{
				overloadId: 3,
				args:       []types.T{types.T_int64, types.T_int64},
				retType: func(parameters []types.Type) types.Type {
					return types.T_int64.ToType()
				},
				newOp: func() executeLogicOfOverload {
					return RoundInt64
				},
			},
			{
				overloadId: 4,
				args:       []types.T{types.T_float64},
				retType: func(parameters []types.Type) types.Type {
					return types.T_float64.ToType()
				},
				newOp: func() executeLogicOfOverload {
					return RoundFloat64
				},
			},
			{
				overloadId: 5,
				args:       []types.T{types.T_float64, types.T_int64},
				retType: func(parameters []types.Type) types.Type {
					return types.T_float64.ToType()
				},
				newOp: func() executeLogicOfOverload {
					return RoundFloat64
				},
			},
			{
				overloadId: 6,
				args:       []types.T{types.T_decimal64},
				retType: func(parameters []types.Type) types.Type {
					return parameters[0]
				},
				newOp: func() executeLogicOfOverload {
					return RoundDecimal64
				},
			},
			{
				overloadId: 7,
				args:       []types.T{types.T_decimal64, types.T_int64},
				retType: func(parameters []types.Type) types.Type {
					return parameters[0]
				},
				newOp: func() executeLogicOfOverload {
					return RoundDecimal64
				},
			},
			{
				overloadId: 8,
				args:       []types.T{types.T_decimal128},
				retType: func(parameters []types.Type) types.Type {
					return parameters[0]
				},
				newOp: func() executeLogicOfOverload {
					return RoundDecimal128
				},
			},
			{
				overloadId: 9,
				args:       []types.T{types.T_decimal128, types.T_int64},
				retType: func(parameters []types.Type) types.Type {
					return parameters[0]
				},
				newOp: func() executeLogicOfOverload {
					return RoundDecimal128
				},
			},
		},
	},

	// function `sin`
	{
		functionId: SIN,
		class:      plan.Function_STRICT,
		layout:     STANDARD_FUNCTION,
		checkFn:    fixedTypeMatch,

		Overloads: []overload{
			{
				overloadId: 0,
				args:       []types.T{types.T_float64},
				retType: func(parameters []types.Type) types.Type {
					return types.T_float64.ToType()
				},
				newOp: func() executeLogicOfOverload {
					return builtInSin
				},
			},
		},
	},

	// function `sinh`
	{
		functionId: SINH,
		class:      plan.Function_STRICT,
		layout:     STANDARD_FUNCTION,
		checkFn:    fixedTypeMatch,

		Overloads: []overload{
			{
				overloadId: 0,
				args:       []types.T{types.T_float64},
				retType: func(parameters []types.Type) types.Type {
					return types.T_float64.ToType()
				},
				newOp: func() executeLogicOfOverload {
					return builtInSinh
				},
			},
		},
	},

	// function `tan`
	{
		functionId: TAN,
		class:      plan.Function_STRICT,
		layout:     STANDARD_FUNCTION,
		checkFn:    fixedTypeMatch,

		Overloads: []overload{
			{
				overloadId: 0,
				args:       []types.T{types.T_float64},
				retType: func(parameters []types.Type) types.Type {
					return types.T_float64.ToType()
				},
				newOp: func() executeLogicOfOverload {
					return builtInTan
				},
			},
		},
	},
}

var supportedDateAndTimeBuiltIns = []FuncNew{
	// function `convert_tz`
	{
		functionId: CONVERT_TZ,
		class:      plan.Function_STRICT,
		layout:     STANDARD_FUNCTION,
		checkFn:    fixedTypeMatch,

		Overloads: []overload{
			{
				overloadId: 0,
				args:       []types.T{types.T_datetime, types.T_varchar, types.T_varchar},
				retType: func(parameters []types.Type) types.Type {
					return types.T_varchar.ToType()
				},
				newOp: func() executeLogicOfOverload {
					return ConvertTz
				},
			},
		},
	},

	// function `current_date`, `curdate`
	{
		functionId: CURRENT_DATE,
		class:      plan.Function_STRICT,
		layout:     STANDARD_FUNCTION,
		checkFn:    fixedTypeMatch,

		Overloads: []overload{
			{
				overloadId:      0,
				args:            nil,
				realTimeRelated: true,
				retType: func(parameters []types.Type) types.Type {
					return types.T_date.ToType()
				},
				newOp: func() executeLogicOfOverload {
					return CurrentDate
				},
			},
		},
	},

	// function `current_timestamp`, `now`
	{
		functionId: CURRENT_TIMESTAMP,
		class:      plan.Function_STRICT,
		layout:     STANDARD_FUNCTION,
		checkFn: func(overloads []overload, inputs []types.Type) checkResult {
			if len(inputs) == 0 {
				return newCheckResultWithSuccess(0)
			}
			if len(inputs) == 1 && inputs[0].Oid == types.T_int64 {
				return newCheckResultWithSuccess(0)
			}
			return newCheckResultWithFailure(failedFunctionParametersWrong)
		},

		Overloads: []overload{
			{
				overloadId:      0,
				realTimeRelated: true,
				retType: func(parameters []types.Type) types.Type {
					typ := types.T_timestamp.ToType()
					typ.Scale = 6
					return typ
				},
				newOp: func() executeLogicOfOverload {
					return builtInCurrentTimestamp
				},
			},
		},
	},

	// function `sysdate` (execute timestamp)
	{
		functionId: SYSDATE,
		class:      plan.Function_STRICT,
		layout:     STANDARD_FUNCTION,
		checkFn: func(overloads []overload, inputs []types.Type) checkResult {
			if len(inputs) == 0 {
				return newCheckResultWithSuccess(0)
			}
			if len(inputs) == 1 && inputs[0].Oid == types.T_int64 {
				return newCheckResultWithSuccess(0)
			}
			return newCheckResultWithFailure(failedFunctionParametersWrong)
		},

		Overloads: []overload{
			{
				overloadId:      0,
				realTimeRelated: true,
				volatile:        true,
				retType: func(parameters []types.Type) types.Type {
					typ := types.T_timestamp.ToType()
					typ.Scale = 6
					return typ
				},
				newOp: func() executeLogicOfOverload {
					return builtInSysdate
				},
			},
		},
	},

	// function `date`
	{
		functionId: DATE,
		class:      plan.Function_STRICT | plan.Function_ZONEMAPPABLE,
		layout:     STANDARD_FUNCTION,
		checkFn:    fixedTypeMatch,

		Overloads: []overload{
			{
				overloadId: 0,
				args:       []types.T{types.T_date},
				retType: func(parameters []types.Type) types.Type {
					return types.T_date.ToType()
				},
				newOp: func() executeLogicOfOverload {
					return DateToDate
				},
			},
			{
				overloadId: 1,
				args:       []types.T{types.T_time},
				retType: func(parameters []types.Type) types.Type {
					return types.T_date.ToType()
				},
				newOp: func() executeLogicOfOverload {
					return TimeToDate
				},
			},
			{
				overloadId: 2,
				args:       []types.T{types.T_datetime},
				retType: func(parameters []types.Type) types.Type {
					return types.T_date.ToType()
				},
				newOp: func() executeLogicOfOverload {
					return DatetimeToDate
				},
			},
			{
				overloadId: 3,
				args:       []types.T{types.T_varchar},
				retType: func(parameters []types.Type) types.Type {
					return types.T_date.ToType()
				},
				newOp: func() executeLogicOfOverload {
					return DateStringToDate
				},
			},
			{
				overloadId: 4,
				args:       []types.T{types.T_char},
				retType: func(parameters []types.Type) types.Type {
					return types.T_date.ToType()
				},
				newOp: func() executeLogicOfOverload {
					return DateStringToDate
				},
			},
		},
	},

	// function `date_add`
	{
		functionId: DATE_ADD,
		class:      plan.Function_STRICT,
		layout:     STANDARD_FUNCTION,
		checkFn:    fixedTypeMatch,

		Overloads: []overload{
			{
				overloadId: 0,
				args:       []types.T{types.T_date, types.T_int64, types.T_int64},
				retType: func(parameters []types.Type) types.Type {
					return types.T_date.ToType()
				},
				newOp: func() executeLogicOfOverload {
					return DateAdd
				},
			},
			{
				overloadId: 1,
				args:       []types.T{types.T_datetime, types.T_int64, types.T_int64},
				retType: func(parameters []types.Type) types.Type {
					return types.T_datetime.ToType()
				},
				newOp: func() executeLogicOfOverload {
					return DatetimeAdd
				},
			},
			{
				overloadId: 2,
				args:       []types.T{types.T_varchar, types.T_int64, types.T_int64},
				retType: func(parameters []types.Type) types.Type {
					return types.T_datetime.ToType()
				},
				newOp: func() executeLogicOfOverload {
					return DateStringAdd
				},
			},
			{
				overloadId: 3,
				args:       []types.T{types.T_char, types.T_int64, types.T_int64},
				retType: func(parameters []types.Type) types.Type {
					return types.T_datetime.ToType()
				},
				newOp: func() executeLogicOfOverload {
					return DateStringAdd
				},
			},
			{
				overloadId: 4,
				args:       []types.T{types.T_timestamp, types.T_int64, types.T_int64},
				retType: func(parameters []types.Type) types.Type {
					return types.T_timestamp.ToType()
				},
				newOp: func() executeLogicOfOverload {
					return TimestampAdd
				},
			},
			{
				overloadId: 5,
				args:       []types.T{types.T_time, types.T_int64, types.T_int64},
				retType: func(parameters []types.Type) types.Type {
					return types.T_time.ToType()
				},
				newOp: func() executeLogicOfOverload {
					return TimeAdd
				},
			},
			{
				overloadId: 6,
				args:       []types.T{types.T_text, types.T_int64, types.T_int64},
				retType: func(parameters []types.Type) types.Type {
					return types.T_datetime.ToType()
				},
				newOp: func() executeLogicOfOverload {
					return DateStringAdd
				},
			},
		},
	},

	// function `date_format`
	{
		functionId: DATE_FORMAT,
		class:      plan.Function_STRICT,
		layout:     STANDARD_FUNCTION,
		checkFn:    fixedTypeMatch,

		Overloads: []overload{
			{
				overloadId: 0,
				args:       []types.T{types.T_datetime, types.T_varchar},
				retType: func(parameters []types.Type) types.Type {
					return types.T_varchar.ToType()
				},
				newOp: func() executeLogicOfOverload {
					return DateFormat
				},
			},
			{
				overloadId: 1,
				args:       []types.T{types.T_datetime, types.T_char},
				retType: func(parameters []types.Type) types.Type {
					return types.T_varchar.ToType()
				},
				newOp: func() executeLogicOfOverload {
					return DateFormat
				},
			},
		},
	},

	// function `date_sub`
	{
		functionId: DATE_SUB,
		class:      plan.Function_STRICT,
		layout:     STANDARD_FUNCTION,
		checkFn:    fixedTypeMatch,

		Overloads: []overload{
			{
				overloadId: 0,
				args:       []types.T{types.T_date, types.T_int64, types.T_int64},
				retType: func(parameters []types.Type) types.Type {
					return types.T_date.ToType()
				},
				newOp: func() executeLogicOfOverload {
					return DateSub
				},
			},
			{
				overloadId: 1,
				args:       []types.T{types.T_datetime, types.T_int64, types.T_int64},
				retType: func(parameters []types.Type) types.Type {
					return types.T_datetime.ToType()
				},
				newOp: func() executeLogicOfOverload {
					return DatetimeSub
				},
			},
			{
				overloadId: 2,
				args:       []types.T{types.T_varchar, types.T_int64, types.T_int64},
				retType: func(parameters []types.Type) types.Type {
					return types.T_datetime.ToType()
				},
				newOp: func() executeLogicOfOverload {
					return DateStringSub
				},
			},
			{
				overloadId: 3,
				args:       []types.T{types.T_char, types.T_int64, types.T_int64},
				retType: func(parameters []types.Type) types.Type {
					return types.T_datetime.ToType()
				},
				newOp: func() executeLogicOfOverload {
					return DateStringSub
				},
			},
			{
				overloadId: 4,
				args:       []types.T{types.T_timestamp, types.T_int64, types.T_int64},
				retType: func(parameters []types.Type) types.Type {
					return types.T_timestamp.ToType()
				},
				newOp: func() executeLogicOfOverload {
					return TimestampSub
				},
			},
			{
				overloadId: 5,
				args:       []types.T{types.T_text, types.T_int64, types.T_int64},
				retType: func(parameters []types.Type) types.Type {
					return types.T_datetime.ToType()
				},
				newOp: func() executeLogicOfOverload {
					return DateStringSub
				},
			},
		},
	},

	// function `datediff`
	{
		functionId: DATEDIFF,
		class:      plan.Function_STRICT,
		layout:     STANDARD_FUNCTION,
		checkFn:    fixedTypeMatch,

		Overloads: []overload{
			{
				overloadId: 0,
				volatile:   true, // TODO: why true.
				args:       []types.T{types.T_date, types.T_date},
				retType: func(parameters []types.Type) types.Type {
					return types.T_int64.ToType()
				},
				newOp: func() executeLogicOfOverload {
					return builtInDateDiff
				},
			},
		},
	},

	// function `day`
	{
		functionId: DAY,
		class:      plan.Function_STRICT,
		layout:     STANDARD_FUNCTION,
		checkFn:    fixedTypeMatch,

		Overloads: []overload{
			{
				overloadId: 0,
				args:       []types.T{types.T_date},
				retType: func(parameters []types.Type) types.Type {
					return types.T_uint8.ToType()
				},
				newOp: func() executeLogicOfOverload {
					return DateToDay
				},
			},
			{
				overloadId: 1,
				args:       []types.T{types.T_datetime},
				retType: func(parameters []types.Type) types.Type {
					return types.T_uint8.ToType()
				},
				newOp: func() executeLogicOfOverload {
					return DatetimeToDay
				},
			},
		},
	},

	// function `day_of_year`
	{
		functionId: DAYOFYEAR,
		class:      plan.Function_STRICT,
		layout:     STANDARD_FUNCTION,
		checkFn:    fixedTypeMatch,

		Overloads: []overload{
			{
				overloadId: 0,
				args:       []types.T{types.T_date},
				retType: func(parameters []types.Type) types.Type {
					return types.T_uint16.ToType()
				},
				newOp: func() executeLogicOfOverload {
					return DayOfYear
				},
			},
		},
	},

	// function `from_unixtime`
	{
		functionId: FROM_UNIXTIME,
		class:      plan.Function_STRICT | plan.Function_ZONEMAPPABLE,
		layout:     STANDARD_FUNCTION,
		checkFn:    fixedTypeMatch,

		Overloads: []overload{
			{
				overloadId: 0,
				args:       []types.T{types.T_int64},
				retType: func(parameters []types.Type) types.Type {
					return types.T_datetime.ToType()
				},
				newOp: func() executeLogicOfOverload {
					return FromUnixTimeInt64
				},
			},
			{
				overloadId: 1,
				args:       []types.T{types.T_uint64},
				retType: func(parameters []types.Type) types.Type {
					return types.T_datetime.ToType()
				},
				newOp: func() executeLogicOfOverload {
					return FromUnixTimeUint64
				},
			},
			{
				overloadId: 2,
				args:       []types.T{types.T_float64},
				retType: func(parameters []types.Type) types.Type {
					return types.T_datetime.ToType()
				},
				newOp: func() executeLogicOfOverload {
					return FromUnixTimeFloat64
				},
			},
			{
				overloadId: 2,
				args:       []types.T{types.T_int64, types.T_varchar},
				retType: func(parameters []types.Type) types.Type {
					return types.T_varchar.ToType()
				},
				newOp: func() executeLogicOfOverload {
					return FromUnixTimeInt64Format
				},
			},
			{
				overloadId: 2,
				args:       []types.T{types.T_uint64, types.T_varchar},
				retType: func(parameters []types.Type) types.Type {
					return types.T_varchar.ToType()
				},
				newOp: func() executeLogicOfOverload {
					return FromUnixTimeUint64Format
				},
			},
			{
				overloadId: 2,
				args:       []types.T{types.T_float64, types.T_varchar},
				retType: func(parameters []types.Type) types.Type {
					return types.T_varchar.ToType()
				},
				newOp: func() executeLogicOfOverload {
					return FromUnixTimeFloat64Format
				},
			},
		},
	},

	// function `hour`
	{
		functionId: HOUR,
		class:      plan.Function_STRICT,
		layout:     STANDARD_FUNCTION,
		checkFn:    fixedTypeMatch,

		Overloads: []overload{
			{
				overloadId: 0,
				args:       []types.T{types.T_timestamp},
				retType: func(parameters []types.Type) types.Type {
					return types.T_uint8.ToType()
				},
				newOp: func() executeLogicOfOverload {
					return TimestampToHour
				},
			},
			{
				overloadId: 1,
				args:       []types.T{types.T_datetime},
				retType: func(parameters []types.Type) types.Type {
					return types.T_uint8.ToType()
				},
				newOp: func() executeLogicOfOverload {
					return DatetimeToHour
				},
			},
		},
	},

	// function `minute`
	{
		functionId: MINUTE,
		class:      plan.Function_STRICT,
		layout:     STANDARD_FUNCTION,
		checkFn:    fixedTypeMatch,

		Overloads: []overload{
			{
				overloadId: 0,
				args:       []types.T{types.T_timestamp},
				retType: func(parameters []types.Type) types.Type {
					return types.T_uint8.ToType()
				},
				newOp: func() executeLogicOfOverload {
					return TimestampToMinute
				},
			},
			{
				overloadId: 1,
				args:       []types.T{types.T_datetime},
				retType: func(parameters []types.Type) types.Type {
					return types.T_uint8.ToType()
				},
				newOp: func() executeLogicOfOverload {
					return DatetimeToMinute
				},
			},
		},
	},

	// function `mo_log_date`
	{
		functionId: MO_LOG_DATE,
		class:      plan.Function_STRICT,
		layout:     STANDARD_FUNCTION,
		checkFn:    fixedTypeMatch,

		Overloads: []overload{
			{
				overloadId: 0,
				volatile:   true,
				args:       []types.T{types.T_varchar},
				retType: func(parameters []types.Type) types.Type {
					return types.T_date.ToType()
				},
				newOp: func() executeLogicOfOverload {
					return builtInMoLogDate
				},
			},
		},
	},

	// function `purge_log`
	{
		functionId: PURGE_LOG,
		class:      plan.Function_STRICT,
		layout:     STANDARD_FUNCTION,
		checkFn:    fixedTypeMatch,

		Overloads: []overload{
			{
				overloadId: 0,
				volatile:   true,
				args:       []types.T{types.T_varchar, types.T_date},
				retType: func(parameters []types.Type) types.Type {
					return types.T_varchar.ToType()
				},
				newOp: func() executeLogicOfOverload {
					return builtInPurgeLog
				},
			},
		},
	},

	// function `mo_admin_name`
	{
		functionId: MO_ADMIN_NAME,
		class:      plan.Function_STRICT,
		layout:     STANDARD_FUNCTION,
		checkFn:    fixedTypeMatch,

		Overloads: []overload{
			{
				overloadId: 0,
				volatile:   true,
				args:       []types.T{types.T_int64},
				retType: func(parameters []types.Type) types.Type {
					return types.T_varchar.ToType()
				},
				newOp: func() executeLogicOfOverload {
					return builtInInternalGetAdminName
				},
			},
		},
	},

	// function `mo_cu`
	{
		functionId: MO_CU,
		class:      plan.Function_STRICT,
		layout:     STANDARD_FUNCTION,
		checkFn:    fixedTypeMatch,

		Overloads: []overload{
			{
				overloadId: 0,
				volatile:   true,
				args:       []types.T{types.T_varchar, types.T_int64},
				retType: func(parameters []types.Type) types.Type {
					return types.T_float64.ToType()
				},
				newOp: func() executeLogicOfOverload {
					return buildInMOCU
				},
			},
			{
				overloadId: 0,
				volatile:   true,
				args:       []types.T{types.T_varchar, types.T_int64, types.T_varchar},
				retType: func(parameters []types.Type) types.Type {
					return types.T_float64.ToType()
				},
				newOp: func() executeLogicOfOverload {
					return buildInMOCU
				},
			},
		},
	},
	{
		functionId: MO_CU_V1,
		class:      plan.Function_STRICT,
		layout:     STANDARD_FUNCTION,
		checkFn:    fixedTypeMatch,

		Overloads: []overload{
			{
				overloadId: 0,
				volatile:   true,
				args:       []types.T{types.T_varchar, types.T_int64},
				retType: func(parameters []types.Type) types.Type {
					return types.T_float64.ToType()
				},
				newOp: func() executeLogicOfOverload {
					return buildInMOCUv1
				},
			},
			{
				overloadId: 0,
				volatile:   true,
				args:       []types.T{types.T_varchar, types.T_int64, types.T_varchar},
				retType: func(parameters []types.Type) types.Type {
					return types.T_float64.ToType()
				},
				newOp: func() executeLogicOfOverload {
					return buildInMOCUv1
				},
			},
		},
	},

	// function `mo_explain_phy`
	{
		functionId: MO_EXPLAIN_PHY,
		class:      plan.Function_STRICT,
		layout:     STANDARD_FUNCTION,
		checkFn:    fixedTypeMatch,
		Overloads: []overload{
			{
				overloadId: 0,
				volatile:   true,
				args:       []types.T{types.T_varchar, types.T_varchar},
				retType: func(parameters []types.Type) types.Type {
					return types.T_varchar.ToType()
				},
				newOp: func() executeLogicOfOverload {
					return buildInM0ExplainPhy
				},
			},
			{
				overloadId: 0,
				volatile:   true,
				args:       []types.T{types.T_text, types.T_varchar},
				retType: func(parameters []types.Type) types.Type {
					return types.T_varchar.ToType()
				},
				newOp: func() executeLogicOfOverload {
					return buildInM0ExplainPhy
				},
			},
		},
	},

	// function `month`
	{
		functionId: MONTH,
		class:      plan.Function_STRICT,
		layout:     STANDARD_FUNCTION,
		checkFn:    fixedTypeMatch,

		Overloads: []overload{
			{
				overloadId: 0,
				args:       []types.T{types.T_date},
				retType: func(parameters []types.Type) types.Type {
					return types.T_uint8.ToType()
				},
				newOp: func() executeLogicOfOverload {
					return DateToMonth
				},
			},
			{
				overloadId: 1,
				args:       []types.T{types.T_datetime},
				retType: func(parameters []types.Type) types.Type {
					return types.T_uint8.ToType()
				},
				newOp: func() executeLogicOfOverload {
					return DatetimeToMonth
				},
			},
			{
				overloadId: 2,
				args:       []types.T{types.T_varchar},
				retType: func(parameters []types.Type) types.Type {
					return types.T_uint8.ToType()
				},
				newOp: func() executeLogicOfOverload {
					return DateStringToMonth
				},
			},
		},
	},

	// function `second`
	{
		functionId: SECOND,
		class:      plan.Function_STRICT,
		layout:     STANDARD_FUNCTION,
		checkFn:    fixedTypeMatch,

		Overloads: []overload{
			{
				overloadId: 0,
				args:       []types.T{types.T_timestamp},
				retType: func(parameters []types.Type) types.Type {
					return types.T_uint8.ToType()
				},
				newOp: func() executeLogicOfOverload {
					return TimestampToSecond
				},
			},
			{
				overloadId: 1,
				args:       []types.T{types.T_datetime},
				retType: func(parameters []types.Type) types.Type {
					return types.T_uint8.ToType()
				},
				newOp: func() executeLogicOfOverload {
					return DatetimeToSecond
				},
			},
		},
	},

	// function `str_to_date`, `to_date`
	{
		functionId: STR_TO_DATE,
		class:      plan.Function_STRICT,
		layout:     STANDARD_FUNCTION,
		checkFn:    fixedTypeMatch,

		Overloads: []overload{
			{
				overloadId: 0,
				args:       []types.T{types.T_varchar, types.T_varchar, types.T_datetime},
				retType: func(parameters []types.Type) types.Type {
					return types.T_datetime.ToType()
				},

				newOp: func() executeLogicOfOverload {
					return builtInStrToDatetime
				},
			},

			{
				overloadId: 1,
				args:       []types.T{types.T_varchar, types.T_varchar, types.T_date},
				retType: func(parameters []types.Type) types.Type {
					return types.T_date.ToType()
				},

				newOp: func() executeLogicOfOverload {
					return builtInStrToDate
				},
			},

			{
				overloadId: 2,
				args:       []types.T{types.T_varchar, types.T_varchar, types.T_time},
				retType: func(parameters []types.Type) types.Type {
					return types.T_time.ToType()
				},

				newOp: func() executeLogicOfOverload {
					return builtInStrToTime
				},
			},
		},
	},

	// function `time`
	{
		functionId: TIME,
		class:      plan.Function_STRICT,
		layout:     STANDARD_FUNCTION,
		checkFn:    fixedTypeMatch,

		Overloads: []overload{
			{
				overloadId: 0,
				args:       []types.T{types.T_time},
				retType: func(parameters []types.Type) types.Type {
					return types.T_time.ToType()
				},
				newOp: func() executeLogicOfOverload {
					return TimeToTime
				},
			},
			{
				overloadId: 1,
				args:       []types.T{types.T_date},
				retType: func(parameters []types.Type) types.Type {
					return types.T_time.ToType()
				},
				newOp: func() executeLogicOfOverload {
					return DateToTime
				},
			},
			{
				overloadId: 2,
				args:       []types.T{types.T_datetime},
				retType: func(parameters []types.Type) types.Type {
					return types.T_time.ToType()
				},
				newOp: func() executeLogicOfOverload {
					return DatetimeToTime
				},
			},
			{
				overloadId: 3,
				args:       []types.T{types.T_int64},
				retType: func(parameters []types.Type) types.Type {
					return types.T_time.ToType()
				},
				newOp: func() executeLogicOfOverload {
					return Int64ToTime
				},
			},
			{
				overloadId: 4,
				args:       []types.T{types.T_decimal128},
				retType: func(parameters []types.Type) types.Type {
					return types.T_time.ToType()
				},
				newOp: func() executeLogicOfOverload {
					return Decimal128ToTime
				},
			},
			{
				overloadId: 5,
				args:       []types.T{types.T_varchar},
				retType: func(parameters []types.Type) types.Type {
					return types.T_time.ToType()
				},
				newOp: func() executeLogicOfOverload {
					return DateStringToTime
				},
			},
			{
				overloadId: 6,
				args:       []types.T{types.T_char},
				retType: func(parameters []types.Type) types.Type {
					return types.T_time.ToType()
				},
				newOp: func() executeLogicOfOverload {
					return DateStringToTime
				},
			},
			{
				overloadId: 7,
				args:       []types.T{types.T_text},
				retType: func(parameters []types.Type) types.Type {
					return types.T_time.ToType()
				},
				newOp: func() executeLogicOfOverload {
					return DateStringToTime
				},
			},
			{
				overloadId: 8,
				args:       []types.T{types.T_blob},
				retType: func(parameters []types.Type) types.Type {
					return types.T_time.ToType()
				},
				newOp: func() executeLogicOfOverload {
					return DateStringToTime
				},
			},
			{
				overloadId: 9,
				args:       []types.T{types.T_timestamp},
				retType: func(parameters []types.Type) types.Type {
					return types.T_time.ToType()
				},
				newOp: func() executeLogicOfOverload {
					return TimestampToTime
				},
			},
		},
	},

	// function `timediff`
	{
		functionId: TIMEDIFF,
		class:      plan.Function_STRICT,
		layout:     STANDARD_FUNCTION,
		checkFn:    fixedTypeMatch,

		Overloads: []overload{
			{
				overloadId: 0,
				args:       []types.T{types.T_time, types.T_time},
				retType: func(parameters []types.Type) types.Type {
					return parameters[0]
				},
				newOp: func() executeLogicOfOverload {
					return TimeDiff[types.Time]
				},
			},
			{
				overloadId: 1,
				args:       []types.T{types.T_datetime, types.T_datetime},
				retType: func(parameters []types.Type) types.Type {
					t := types.T_time.ToType()
					t.Scale = parameters[0].Scale
					return t
				},
				newOp: func() executeLogicOfOverload {
					return TimeDiff[types.Datetime]
				},
			},
		},
	},

	// function `timestamp`
	{
		functionId: TIMESTAMP,
		class:      plan.Function_STRICT,
		layout:     STANDARD_FUNCTION,
		checkFn:    fixedTypeMatch,

		Overloads: []overload{
			{
				overloadId: 0,
				args:       []types.T{types.T_date},
				retType: func(parameters []types.Type) types.Type {
					return types.T_timestamp.ToType()
				},
				newOp: func() executeLogicOfOverload {
					return DateToTimestamp
				},
			},
			{
				overloadId: 1,
				args:       []types.T{types.T_datetime},
				retType: func(parameters []types.Type) types.Type {
					return types.T_timestamp.ToType()
				},
				newOp: func() executeLogicOfOverload {
					return DatetimeToTimestamp
				},
			},
			{
				overloadId: 2,
				args:       []types.T{types.T_timestamp},
				retType: func(parameters []types.Type) types.Type {
					return types.T_timestamp.ToType()
				},
				newOp: func() executeLogicOfOverload {
					return TimestampToTimestamp
				},
			},
			{
				overloadId: 3,
				args:       []types.T{types.T_varchar},
				retType: func(parameters []types.Type) types.Type {
					return types.T_timestamp.ToType()
				},
				newOp: func() executeLogicOfOverload {
					return DateStringToTimestamp
				},
			},
			{
				overloadId: 4,
				args:       []types.T{types.T_char},
				retType: func(parameters []types.Type) types.Type {
					return types.T_timestamp.ToType()
				},
				newOp: func() executeLogicOfOverload {
					return DateStringToTimestamp
				},
			},
		},
	},

	// function `timestampdiff`
	{
		functionId: TIMESTAMPDIFF,
		class:      plan.Function_STRICT,
		layout:     STANDARD_FUNCTION,
		checkFn:    fixedTypeMatch,

		Overloads: []overload{
			{
				overloadId: 0,
				args:       []types.T{types.T_varchar, types.T_datetime, types.T_datetime},
				retType: func(parameters []types.Type) types.Type {
					return types.T_int64.ToType()
				},
				newOp: func() executeLogicOfOverload {
					return TimestampDiff
				},
			},
		},
	},

	// function `to_days`
	{
		functionId: TO_DAYS,
		class:      plan.Function_STRICT,
		layout:     STANDARD_FUNCTION,
		checkFn:    fixedTypeMatch,

		Overloads: []overload{
			{
				overloadId: 0,
				args:       []types.T{types.T_datetime},
				retType: func(parameters []types.Type) types.Type {
					return types.T_int64.ToType()
				},
				newOp: func() executeLogicOfOverload {
					return builtInToDays
				},
			},
		},
	},

	// function `to_seconds`
	{
		functionId: TO_SECONDS,
		class:      plan.Function_STRICT,
		layout:     STANDARD_FUNCTION,
		checkFn:    fixedTypeMatch,

		Overloads: []overload{
			{
				overloadId: 0,
				args:       []types.T{types.T_datetime},
				retType: func(parameters []types.Type) types.Type {
					return types.T_int64.ToType()
				},
				newOp: func() executeLogicOfOverload {
					return builtInToSeconds
				},
			},
		},
	},

	// function `unix_timestamp`
	{
		functionId: UNIX_TIMESTAMP,
		class:      plan.Function_STRICT,
		layout:     STANDARD_FUNCTION,
		checkFn:    fixedTypeMatch,

		Overloads: []overload{
			{
				overloadId: 0,
				volatile:   true,
				args:       []types.T{},
				retType: func(parameters []types.Type) types.Type {
					return types.T_int64.ToType()
				},
				newOp: func() executeLogicOfOverload {
					return builtInUnixTimestamp
				},
			},
			{
				overloadId: 1,
				volatile:   true,
				args:       []types.T{types.T_timestamp},
				retType: func(parameters []types.Type) types.Type {
					return types.T_int64.ToType()
				},
				newOp: func() executeLogicOfOverload {
					return builtInUnixTimestamp
				},
			},
			{
				overloadId: 2,
				volatile:   true,
				args:       []types.T{types.T_varchar, types.T_int64},
				retType: func(parameters []types.Type) types.Type {
					return types.T_int64.ToType()
				},
				newOp: func() executeLogicOfOverload {
					return builtInUnixTimestampVarcharToInt64
				},
			},
			{
				overloadId: 3,
				volatile:   true,
				args:       []types.T{types.T_varchar, types.T_decimal128},
				retType: func(parameters []types.Type) types.Type {
					return types.New(types.T_decimal128, 38, 6)
				},
				newOp: func() executeLogicOfOverload {
					return builtInUnixTimestampVarcharToDecimal128
				},
			},
		},
	},

	// function `utc_timestamp`
	{
		functionId: UTC_TIMESTAMP,
		class:      plan.Function_STRICT,
		layout:     STANDARD_FUNCTION,
		checkFn:    fixedTypeMatch,

		Overloads: []overload{
			{
				overloadId: 0,
				args:       []types.T{},
				retType: func(parameters []types.Type) types.Type {
					return types.T_datetime.ToType()
				},
				newOp: func() executeLogicOfOverload {
					return UTCTimestamp
				},
			},
		},
	},

	// function `week`
	{
		functionId: WEEK,
		class:      plan.Function_STRICT,
		layout:     STANDARD_FUNCTION,
		checkFn:    fixedTypeMatch,

		Overloads: []overload{
			{
				overloadId: 0,
				args:       []types.T{types.T_date},
				retType: func(parameters []types.Type) types.Type {
					return types.T_uint8.ToType()
				},
				newOp: func() executeLogicOfOverload {
					return DateToWeek
				},
			},
			{
				overloadId: 1,
				args:       []types.T{types.T_datetime},
				retType: func(parameters []types.Type) types.Type {
					return types.T_uint8.ToType()
				},
				newOp: func() executeLogicOfOverload {
					return DatetimeToWeek
				},
			},
		},
	},

	// function `weekday`
	{
		functionId: WEEKDAY,
		class:      plan.Function_STRICT,
		layout:     STANDARD_FUNCTION,
		checkFn:    fixedTypeMatch,

		Overloads: []overload{
			{
				overloadId: 0,
				args:       []types.T{types.T_date},
				retType: func(parameters []types.Type) types.Type {
					return types.T_int64.ToType()
				},
				newOp: func() executeLogicOfOverload {
					return DateToWeekday
				},
			},
			{
				overloadId: 1,
				args:       []types.T{types.T_datetime},
				retType: func(parameters []types.Type) types.Type {
					return types.T_int64.ToType()
				},
				newOp: func() executeLogicOfOverload {
					return DatetimeToWeekday
				},
			},
		},
	},

	// function `year`
	{
		functionId: YEAR,
		class:      plan.Function_STRICT | plan.Function_ZONEMAPPABLE,
		layout:     STANDARD_FUNCTION,
		checkFn:    fixedTypeMatch,

		Overloads: []overload{
			{
				overloadId: 0,
				args:       []types.T{types.T_date},
				retType: func(parameters []types.Type) types.Type {
					return types.T_int64.ToType()
				},
				newOp: func() executeLogicOfOverload {
					return DateToYear
				},
			},
			{
				overloadId: 1,
				args:       []types.T{types.T_datetime},
				retType: func(parameters []types.Type) types.Type {
					return types.T_int64.ToType()
				},
				newOp: func() executeLogicOfOverload {
					return DatetimeToYear
				},
			},
			{
				overloadId: 2,
				args:       []types.T{types.T_varchar},
				retType: func(parameters []types.Type) types.Type {
					return types.T_int64.ToType()
				},
				newOp: func() executeLogicOfOverload {
					return DateStringToYear
				},
			},
		},
	},
}

var supportedControlBuiltIns = []FuncNew{
	// function `add_fault_point`
	{
		functionId: ADD_FAULT_POINT,
		class:      plan.Function_STRICT,
		layout:     STANDARD_FUNCTION,
		checkFn:    fixedTypeMatch,

		Overloads: []overload{
			{
				overloadId: 0,
				volatile:   true,
				args:       []types.T{types.T_varchar, types.T_varchar, types.T_varchar, types.T_int64, types.T_varchar},
				retType: func(parameters []types.Type) types.Type {
					return types.T_bool.ToType()
				},
				newOp: func() executeLogicOfOverload {
					return AddFaultPoint
				},
			},
		},
	},

	// function `disable_fault_injection`
	{
		functionId: DISABLE_FAULT_INJECTION,
		class:      plan.Function_INTERNAL,
		layout:     STANDARD_FUNCTION,
		checkFn:    fixedTypeMatch,

		Overloads: []overload{
			{
				overloadId: 0,
				args:       []types.T{},
				retType: func(parameters []types.Type) types.Type {
					return types.T_bool.ToType()
				},
				newOp: func() executeLogicOfOverload {
					return DisableFaultInjection
				},
			},
		},
	},

	// function `enable_fault_injection`
	{
		functionId: ENABLE_FAULT_INJECTION,
		class:      plan.Function_INTERNAL,
		layout:     STANDARD_FUNCTION,
		checkFn:    fixedTypeMatch,

		Overloads: []overload{
			{
				overloadId: 0,
				args:       []types.T{},
				retType: func(parameters []types.Type) types.Type {
					return types.T_bool.ToType()
				},
				newOp: func() executeLogicOfOverload {
					return EnableFaultInjection
				},
			},
		},
	},

	// function `mo_ctl`
	{
		functionId: MO_CTL,
		class:      plan.Function_STRICT,
		layout:     STANDARD_FUNCTION,
		checkFn:    fixedTypeMatch,

		Overloads: []overload{
			{
				overloadId:      0,
				args:            []types.T{types.T_varchar, types.T_varchar, types.T_varchar},
				volatile:        true,
				realTimeRelated: true,
				retType: func(parameters []types.Type) types.Type {
					return types.T_varchar.ToType()
				},
				newOp: func() executeLogicOfOverload {
					return MoCtl
				},
			},
		},
	},

	// function `mo_enable_memory_usage_detail`
	{
		functionId: MO_ENABLE_MEMORY_USAGE_DETAIL,
		class:      plan.Function_INTERNAL,
		layout:     STANDARD_FUNCTION,
		checkFn:    fixedTypeMatch,

		Overloads: []overload{
			{
				overloadId: 0,
				volatile:   true,
				args:       []types.T{types.T_varchar},
				retType: func(parameters []types.Type) types.Type {
					return types.T_varchar.ToType()
				},
				newOp: func() executeLogicOfOverload {
					return MoEnableMemUsageDetail
				},
			},
		},
	},

	// function `mo_disable_memory_usage_detail`
	{
		functionId: MO_DISABLE_MEMORY_USAGE_DETAIL,
		class:      plan.Function_INTERNAL,
		layout:     STANDARD_FUNCTION,
		checkFn:    fixedTypeMatch,

		Overloads: []overload{
			{
				overloadId: 0,
				volatile:   true,
				args:       []types.T{types.T_varchar},
				retType: func(parameters []types.Type) types.Type {
					return types.T_varchar.ToType()
				},
				newOp: func() executeLogicOfOverload {
					return MoDisableMemUsageDetail
				},
			},
		},
	},

	// function `remove_fault_point`
	{
		functionId: REMOVE_FAULT_POINT,
		class:      plan.Function_INTERNAL,
		layout:     STANDARD_FUNCTION,
		checkFn:    fixedTypeMatch,

		Overloads: []overload{
			{
				overloadId: 0,
				volatile:   true,
				args:       []types.T{types.T_varchar},
				retType: func(parameters []types.Type) types.Type {
					return types.T_bool.ToType()
				},
				newOp: func() executeLogicOfOverload {
					return RemoveFaultPoint
				},
			},
		},
	},

	// function `sleep`
	{
		functionId: SLEEP,
		class:      plan.Function_STRICT,
		layout:     STANDARD_FUNCTION,
		checkFn:    fixedTypeMatch,

		Overloads: []overload{
			{
				overloadId:      0,
				args:            []types.T{types.T_uint64},
				volatile:        true,
				realTimeRelated: true,
				retType: func(parameters []types.Type) types.Type {
					return types.T_uint8.ToType()
				},
				newOp: func() executeLogicOfOverload {
					return Sleep[uint64]
				},
			},
			{
				overloadId:      0,
				args:            []types.T{types.T_float64},
				volatile:        true,
				realTimeRelated: true,
				retType: func(parameter []types.Type) types.Type {
					return types.T_uint8.ToType()
				},
				newOp: func() executeLogicOfOverload {
					return Sleep[float64]
				},
			},
		},
	},

	// function `trigger_fault_point`
	{
		functionId: TRIGGER_FAULT_POINT,
		class:      plan.Function_INTERNAL,
		layout:     STANDARD_FUNCTION,
		checkFn:    fixedTypeMatch,

		Overloads: []overload{
			{
				overloadId:      0,
				args:            []types.T{types.T_varchar},
				volatile:        true,
				realTimeRelated: true,
				retType: func(parameters []types.Type) types.Type {
					return types.T_int64.ToType()
				},
				newOp: func() executeLogicOfOverload {
					return TriggerFaultPoint
				},
			},
		},
	},

	// function `MO_WIN_TRUNCATE`
	{
		functionId: MO_WIN_TRUNCATE,
		class:      plan.Function_INTERNAL,
		layout:     STANDARD_FUNCTION,
		checkFn:    fixedTypeMatch,

		Overloads: []overload{
			{
				overloadId:      0,
				args:            []types.T{types.T_datetime, types.T_int64, types.T_int64},
				volatile:        true,
				realTimeRelated: true,
				retType: func(parameters []types.Type) types.Type {
					return types.T_datetime.ToType()
				},
				newOp: func() executeLogicOfOverload {
					return Truncate
				},
			},
		},
	},

	// function `MO_WIN_DIVISOR`
	{
		functionId: MO_WIN_DIVISOR,
		class:      plan.Function_INTERNAL,
		layout:     STANDARD_FUNCTION,
		checkFn:    fixedTypeMatch,

		Overloads: []overload{
			{
				overloadId:      0,
				args:            []types.T{types.T_int64, types.T_int64, types.T_int64, types.T_int64},
				volatile:        true,
				realTimeRelated: true,
				retType: func(parameters []types.Type) types.Type {
					return types.T_int64.ToType()
				},
				newOp: func() executeLogicOfOverload {
					return Divisor
				},
			},
		},
	},

	// function `LAST_DAY`
	{
		functionId: LAST_DAY,
		class:      plan.Function_STRICT,
		layout:     STANDARD_FUNCTION,
		checkFn:    fixedTypeMatch,

		Overloads: []overload{
			{
				overloadId: 0,
				args:       []types.T{types.T_varchar},
				retType: func(parameters []types.Type) types.Type {
					return types.T_varchar.ToType()
				},
				newOp: func() executeLogicOfOverload {
					return LastDay
				},
			},
			{
				overloadId: 1,
				args:       []types.T{types.T_char},
				retType: func(parameters []types.Type) types.Type {
					return types.T_varchar.ToType()
				},
				newOp: func() executeLogicOfOverload {
					return LastDay
				},
			},
		},
	},

	// function `MAKEDATE`
	{
		functionId: MAKEDATE,
		class:      plan.Function_STRICT,
		layout:     STANDARD_FUNCTION,
		checkFn:    fixedTypeMatch,
		Overloads: []overload{
			{
				overloadId: 0,
				args:       []types.T{types.T_varchar, types.T_varchar},
				retType: func(parameters []types.Type) types.Type {
					return types.T_varchar.ToType()
				},
				newOp: func() executeLogicOfOverload {
					return MakeDateString
				},
			},
		},
	},
}

var supportedOthersBuiltIns = []FuncNew{
	// function `build_version`
	{
		functionId: BUILD_VERSION,
		class:      plan.Function_STRICT,
		layout:     STANDARD_FUNCTION,
		checkFn:    fixedTypeMatch,

		Overloads: []overload{
			{
				overloadId:      0,
				args:            nil,
				realTimeRelated: true,
				retType: func(parameters []types.Type) types.Type {
					return types.T_timestamp.ToType()
				},
				newOp: func() executeLogicOfOverload {
					return BuildVersion
				},
			},
		},
	},

	// function `charset`
	{
		functionId: CHARSET,
		class:      plan.Function_STRICT,
		layout:     STANDARD_FUNCTION,
		checkFn:    fixedTypeMatch,

		Overloads: []overload{
			{
				overloadId:      0,
				args:            []types.T{types.T_varchar},
				volatile:        true,
				realTimeRelated: true,
				retType: func(parameters []types.Type) types.Type {
					return types.T_varchar.ToType()
				},
				newOp: func() executeLogicOfOverload {
					return Charset
				},
			},
		},
	},

	// function `collation`
	{
		functionId: COLLATION,
		class:      plan.Function_STRICT,
		layout:     STANDARD_FUNCTION,
		checkFn:    fixedTypeMatch,

		Overloads: []overload{
			{
				overloadId:      0,
				args:            []types.T{types.T_varchar},
				volatile:        true,
				realTimeRelated: true,
				retType: func(parameters []types.Type) types.Type {
					return types.T_varchar.ToType()
				},
				newOp: func() executeLogicOfOverload {
					return Collation
				},
			},
		},
	},

	// function `connection_id`
	{
		functionId: CONNECTION_ID,
		class:      plan.Function_STRICT,
		layout:     STANDARD_FUNCTION,
		checkFn:    fixedTypeMatch,

		Overloads: []overload{
			{
				overloadId:      0,
				args:            []types.T{},
				realTimeRelated: true,
				retType: func(parameters []types.Type) types.Type {
					return types.T_uint64.ToType()
				},
				newOp: func() executeLogicOfOverload {
					return ConnectionID
				},
			},
		},
	},

	// function `current_account_id`
	{
		functionId: CURRENT_ACCOUNT_ID,
		class:      plan.Function_STRICT,
		layout:     STANDARD_FUNCTION,
		checkFn:    fixedTypeMatch,

		Overloads: []overload{
			{
				overloadId: 0,
				args:       []types.T{},
				retType: func(parameters []types.Type) types.Type {
					return types.T_uint32.ToType()
				},
				newOp: func() executeLogicOfOverload {
					return builtInCurrentAccountID
				},
			},
		},
	},

	// function `current_account_name`
	{
		functionId: CURRENT_ACCOUNT_NAME,
		class:      plan.Function_STRICT,
		layout:     STANDARD_FUNCTION,
		checkFn:    fixedTypeMatch,

		Overloads: []overload{
			{
				overloadId: 0,
				args:       []types.T{},
				retType: func(parameters []types.Type) types.Type {
					return types.T_varchar.ToType()
				},
				newOp: func() executeLogicOfOverload {
					return builtInCurrentAccountName
				},
			},
		},
	},

	// function `current_role`
	{
		functionId: CURRENT_ROLE,
		class:      plan.Function_STRICT,
		layout:     STANDARD_FUNCTION,
		checkFn:    fixedTypeMatch,

		Overloads: []overload{
			{
				overloadId: 0,
				args:       []types.T{},
				retType: func(parameters []types.Type) types.Type {
					return types.T_varchar.ToType()
				},
				newOp: func() executeLogicOfOverload {
					return builtInCurrentRole
				},
			},
		},
	},

	// function `current_role_id`
	{
		functionId: CURRENT_ROLE_ID,
		class:      plan.Function_STRICT,
		layout:     STANDARD_FUNCTION,
		checkFn:    fixedTypeMatch,

		Overloads: []overload{
			{
				overloadId: 0,
				args:       []types.T{},
				retType: func(parameters []types.Type) types.Type {
					return types.T_uint32.ToType()
				},
				newOp: func() executeLogicOfOverload {
					return builtInCurrentRoleID
				},
			},
		},
	},

	// function `current_user_id`
	{
		functionId: CURRENT_USER_ID,
		class:      plan.Function_STRICT,
		layout:     STANDARD_FUNCTION,
		checkFn:    fixedTypeMatch,

		Overloads: []overload{
			{
				overloadId: 0,
				args:       []types.T{},
				retType: func(parameters []types.Type) types.Type {
					return types.T_uint32.ToType()
				},
				newOp: func() executeLogicOfOverload {
					return builtInCurrentUserID
				},
			},
		},
	},

	// function `current_role_name`
	{
		functionId: CURRENT_ROLE_NAME,
		class:      plan.Function_STRICT,
		layout:     STANDARD_FUNCTION,
		checkFn:    fixedTypeMatch,

		Overloads: []overload{
			{
				overloadId:      0,
				args:            []types.T{},
				realTimeRelated: true,
				retType: func(parameters []types.Type) types.Type {
					return types.T_varchar.ToType()
				},
				newOp: func() executeLogicOfOverload {
					return builtInCurrentRoleName
				},
			},
		},
	},

	// function `current_user_name`
	{
		functionId: CURRENT_USER_NAME,
		class:      plan.Function_STRICT,
		layout:     STANDARD_FUNCTION,
		checkFn:    fixedTypeMatch,

		Overloads: []overload{
			{
				overloadId: 0,
				args:       []types.T{},
				retType: func(parameters []types.Type) types.Type {
					return types.T_varchar.ToType()
				},
				newOp: func() executeLogicOfOverload {
					return builtInCurrentUserName
				},
			},
		},
	},

	// function `Database`, `schema`
	{
		functionId: DATABASE,
		class:      plan.Function_STRICT,
		layout:     STANDARD_FUNCTION,
		checkFn:    fixedTypeMatch,

		Overloads: []overload{
			{
				overloadId:      0,
				args:            nil,
				volatile:        true,
				realTimeRelated: true,
				retType: func(parameters []types.Type) types.Type {
					return types.T_varchar.ToType()
				},
				newOp: func() executeLogicOfOverload {
					return builtInDatabase
				},
			},
		},
	},

	// function `found_rows`
	{
		functionId: FOUND_ROWS,
		class:      plan.Function_STRICT,
		layout:     STANDARD_FUNCTION,
		checkFn:    fixedTypeMatch,

		Overloads: []overload{
			{
				overloadId: 0,
				args:       []types.T{},
				volatile:   true,
				retType: func(parameters []types.Type) types.Type {
					return types.T_uint64.ToType()
				},
				newOp: func() executeLogicOfOverload {
					return FoundRows
				},
			},
		},
	},

	// function `git_version`
	{
		functionId: GIT_VERSION,
		class:      plan.Function_STRICT,
		layout:     STANDARD_FUNCTION,
		checkFn:    fixedTypeMatch,

		Overloads: []overload{
			{
				overloadId:      0,
				args:            nil,
				realTimeRelated: true,
				retType: func(parameters []types.Type) types.Type {
					return types.T_varchar.ToType()
				},
				newOp: func() executeLogicOfOverload {
					return GitVersion
				},
			},
		},
	},

	// function `hash_value`
	// XXX may be used for hash bucket splitting
	{
		functionId: HASH,
		class:      plan.Function_STRICT,
		layout:     STANDARD_FUNCTION,
		checkFn: func(overloads []overload, inputs []types.Type) checkResult {
			if len(inputs) > 0 {
				return newCheckResultWithSuccess(0)
			}
			return newCheckResultWithFailure(failedFunctionParametersWrong)
		},

		Overloads: []overload{
			{
				overloadId: 0,
				retType: func(parameters []types.Type) types.Type {
					return types.T_int64.ToType()
				},
				newOp: func() executeLogicOfOverload {
					return builtInHash
				},
			},
		},
	},

	// function `icu_version`
	{
		functionId: ICULIBVERSION,
		class:      plan.Function_STRICT,
		layout:     STANDARD_FUNCTION,
		checkFn:    fixedTypeMatch,

		Overloads: []overload{
			{
				overloadId: 0,
				args:       []types.T{},
				retType: func(parameters []types.Type) types.Type {
					return types.T_varchar.ToType()
				},
				newOp: func() executeLogicOfOverload {
					return ICULIBVersion
				},
			},
		},
	},

	// function `if`, `iff`
	{
		functionId: IFF,
		class:      plan.Function_NONE,
		layout:     STANDARD_FUNCTION,
		checkFn:    iffCheck,

		Overloads: []overload{
			{
				overloadId: 0,
				retType: func(parameters []types.Type) types.Type {
					return parameters[1]
				},
				newOp: func() executeLogicOfOverload {
					return iffFn
				},
			},
		},
	},

	// function `internal_auto_increment`
	// 'internal_auto_increment' is used to obtain the current auto_increment column value of the table under the specified database
	{
		functionId: INTERNAL_AUTO_INCREMENT,
		class:      plan.Function_STRICT,
		layout:     STANDARD_FUNCTION,
		checkFn:    fixedTypeMatch,

		Overloads: []overload{
			{
				overloadId: 0,
				volatile:   true,
				args:       []types.T{types.T_varchar, types.T_varchar},
				retType: func(parameters []types.Type) types.Type {
					return types.T_uint64.ToType()
				},
				newOp: func() executeLogicOfOverload {
					return builtInInternalAutoIncrement
				},
			},
		},
	},

	// function `internal_char_length`
	{
		functionId: INTERNAL_CHAR_LENGTH,
		class:      plan.Function_STRICT,
		layout:     STANDARD_FUNCTION,
		checkFn:    fixedTypeMatch,

		Overloads: []overload{
			{
				overloadId: 0,
				volatile:   true,
				args:       []types.T{types.T_varchar},
				retType: func(parameters []types.Type) types.Type {
					return types.T_int64.ToType()
				},
				newOp: func() executeLogicOfOverload {
					return builtInInternalCharLength
				},
			},
		},
	},

	// function `internal_char_size`
	{
		functionId: INTERNAL_CHAR_SIZE,
		class:      plan.Function_STRICT,
		layout:     STANDARD_FUNCTION,
		checkFn:    fixedTypeMatch,

		Overloads: []overload{
			{
				overloadId: 0,
				volatile:   true,
				args:       []types.T{types.T_varchar},
				retType: func(parameters []types.Type) types.Type {
					return types.T_int64.ToType()
				},
				newOp: func() executeLogicOfOverload {
					return builtInInternalCharSize
				},
			},
		},
	},

	// function `internal_column_character_set`
	{
		functionId: INTERNAL_COLUMN_CHARACTER_SET,
		class:      plan.Function_STRICT,
		layout:     STANDARD_FUNCTION,
		checkFn:    fixedTypeMatch,

		Overloads: []overload{
			{
				overloadId: 0,
				volatile:   true,
				args:       []types.T{types.T_varchar},
				retType: func(parameters []types.Type) types.Type {
					return types.T_int64.ToType()
				},
				newOp: func() executeLogicOfOverload {
					return builtInInternalCharacterSet
				},
			},
		},
	},

	// function `internal_datetime_scale`
	{
		functionId: INTERNAL_DATETIME_SCALE,
		class:      plan.Function_STRICT,
		layout:     STANDARD_FUNCTION,
		checkFn:    fixedTypeMatch,

		Overloads: []overload{
			{
				overloadId: 0,
				volatile:   true,
				args:       []types.T{types.T_varchar},
				retType: func(parameters []types.Type) types.Type {
					return types.T_int64.ToType()
				},
				newOp: func() executeLogicOfOverload {
					return builtInInternalDatetimeScale
				},
			},
		},
	},

	// function `internal_numeric_precision`
	{
		functionId: INTERNAL_NUMERIC_PRECISION,
		class:      plan.Function_STRICT,
		layout:     STANDARD_FUNCTION,
		checkFn:    fixedTypeMatch,

		Overloads: []overload{
			{
				overloadId: 0,
				volatile:   true,
				args:       []types.T{types.T_varchar},
				retType: func(parameters []types.Type) types.Type {
					return types.T_int64.ToType()
				},
				newOp: func() executeLogicOfOverload {
					return builtInInternalNumericPrecision
				},
			},
		},
	},

	// function `internal_numeric_scale`
	{
		functionId: INTERNAL_NUMERIC_SCALE,
		class:      plan.Function_STRICT,
		layout:     STANDARD_FUNCTION,
		checkFn:    fixedTypeMatch,

		Overloads: []overload{
			{
				overloadId: 0,
				volatile:   true,
				args:       []types.T{types.T_varchar},
				retType: func(parameters []types.Type) types.Type {
					return types.T_int64.ToType()
				},
				newOp: func() executeLogicOfOverload {
					return builtInInternalNumericScale
				},
			},
		},
	},

	// function `last_insert_id`
	{
		functionId: LAST_INSERT_ID,
		class:      plan.Function_STRICT,
		layout:     STANDARD_FUNCTION,
		checkFn:    fixedTypeMatch,

		Overloads: []overload{
			{
				overloadId: 0,
				args:       []types.T{},
				volatile:   true,
				retType: func(parameters []types.Type) types.Type {
					return types.T_uint64.ToType()
				},
				realTimeRelated: true,
				newOp: func() executeLogicOfOverload {
					return LastInsertID
				},
			},
		},
	},

	// function `last_query_id`, `last_uuid`
	{
		functionId: LAST_QUERY_ID,
		class:      plan.Function_STRICT,
		layout:     STANDARD_FUNCTION,
		checkFn:    fixedTypeMatch,

		Overloads: []overload{
			{
				overloadId:      0,
				args:            []types.T{},
				volatile:        true,
				realTimeRelated: true,
				retType: func(parameters []types.Type) types.Type {
					return types.T_varchar.ToType()
				},
				newOp: func() executeLogicOfOverload {
					return LastQueryIDWithoutParam
				},
			},
			{
				overloadId:      1,
				args:            []types.T{types.T_int64},
				volatile:        true,
				realTimeRelated: true,
				retType: func(parameters []types.Type) types.Type {
					return types.T_varchar.ToType()
				},
				newOp: func() executeLogicOfOverload {
					return LastQueryID
				},
			},
		},
	},

	// function `load_file`
	// confused function.
	{
		functionId: LOAD_FILE,
		class:      plan.Function_STRICT,
		layout:     STANDARD_FUNCTION,
		checkFn:    fixedTypeMatch,

		Overloads: []overload{
			{
				overloadId: 0,
				volatile:   true,
				args:       []types.T{types.T_varchar},
				retType: func(parameters []types.Type) types.Type {
					return types.T_text.ToType()
				},
				newOp: func() executeLogicOfOverload {
					return LoadFile
				},
			},
			{
				overloadId: 1,
				volatile:   true,
				args:       []types.T{types.T_char},
				retType: func(parameters []types.Type) types.Type {
					return types.T_text.ToType()
				},
				newOp: func() executeLogicOfOverload {
					return LoadFile
				},
			},
			{
				overloadId: 2,
				volatile:   true,
				args:       []types.T{types.T_datalink},
				retType: func(parameters []types.Type) types.Type {
					return types.T_text.ToType()
				},
				newOp: func() executeLogicOfOverload {
					return LoadFileDatalink
				},
			},
		},
	},

	// function `save_file`
	// confused function.
	{
		functionId: SAVE_FILE,
		class:      plan.Function_STRICT,
		layout:     STANDARD_FUNCTION,
		checkFn:    fixedTypeMatch,

		Overloads: []overload{
			{
				overloadId: 0,
				volatile:   true,
				args:       []types.T{types.T_datalink, types.T_varchar},
				retType: func(parameters []types.Type) types.Type {
					return types.T_int64.ToType()
				},
				newOp: func() executeLogicOfOverload {
					return WriteFileDatalink
				},
			},
			{
				overloadId: 1,
				volatile:   true,
				args:       []types.T{types.T_datalink, types.T_char},
				retType: func(parameters []types.Type) types.Type {
					return types.T_int64.ToType()
				},
				newOp: func() executeLogicOfOverload {
					return WriteFileDatalink
				},
			},
			{
				overloadId: 2,
				volatile:   true,
				args:       []types.T{types.T_datalink, types.T_text},
				retType: func(parameters []types.Type) types.Type {
					return types.T_int64.ToType()
				},
				newOp: func() executeLogicOfOverload {
					return WriteFileDatalink
				},
			},
		},
	},

	// function `mo_memory_usage`
	{
		functionId: MO_MEMORY_USAGE,
		class:      plan.Function_INTERNAL,
		layout:     STANDARD_FUNCTION,
		checkFn:    fixedTypeMatch,

		Overloads: []overload{
			{
				overloadId:      0,
				volatile:        true,
				realTimeRelated: true,
				args:            []types.T{types.T_varchar},
				retType: func(parameters []types.Type) types.Type {
					return types.T_varchar.ToType()
				},
				newOp: func() executeLogicOfOverload {
					return MoMemUsage
				},
			},
		},
	},
	// function `mo_memory`
	{
		functionId: MO_MEMORY,
		class:      plan.Function_INTERNAL,
		layout:     STANDARD_FUNCTION,
		checkFn:    fixedTypeMatch,
		Overloads: []overload{
			{
				overloadId:      0,
				volatile:        true,
				realTimeRelated: true,
				args:            []types.T{types.T_varchar},
				retType: func(parameters []types.Type) types.Type {
					return types.T_int64.ToType()
				},
				newOp: func() executeLogicOfOverload {
					return MoMemory
				},
			},
		},
	},
	// function `mo_cpu`
	{
		functionId: MO_CPU,
		class:      plan.Function_INTERNAL,
		layout:     STANDARD_FUNCTION,
		checkFn:    fixedTypeMatch,
		Overloads: []overload{
			{
				overloadId:      0,
				volatile:        true,
				realTimeRelated: true,
				args:            []types.T{types.T_varchar},
				retType: func(parameters []types.Type) types.Type {
					return types.T_int64.ToType()
				},
				newOp: func() executeLogicOfOverload {
					return MoCPU
				},
			},
		},
	},
	// function `mo_cpu_dump`
	{
		functionId: MO_CPU_DUMP,
		class:      plan.Function_INTERNAL,
		layout:     STANDARD_FUNCTION,
		checkFn:    fixedTypeMatch,
		Overloads: []overload{
			{
				overloadId:      0,
				volatile:        true,
				realTimeRelated: true,
				args:            []types.T{types.T_varchar},
				retType: func(parameters []types.Type) types.Type {
					return types.T_varchar.ToType()
				},
				newOp: func() executeLogicOfOverload {
					return MoCPUDump
				},
			},
		},
	},

	// function `mo_show_visible_bin`
	{
		functionId: MO_SHOW_VISIBLE_BIN,
		class:      plan.Function_STRICT,
		layout:     STANDARD_FUNCTION,
		checkFn:    fixedTypeMatch,

		Overloads: []overload{
			{
				overloadId: 0,
				volatile:   true,
				args:       []types.T{types.T_varchar, types.T_uint8},
				retType: func(parameters []types.Type) types.Type {
					return types.T_varchar.ToType()
				},
				newOp: func() executeLogicOfOverload {
					return builtInMoShowVisibleBin
				},
			},
		},
	},

	// function `mo_show_visible_bin_enum`
	{
		functionId: MO_SHOW_VISIBLE_BIN_ENUM,
		class:      plan.Function_STRICT,
		layout:     STANDARD_FUNCTION,
		checkFn:    fixedTypeMatch,

		Overloads: []overload{
			{
				overloadId: 0,
				volatile:   true,
				args:       []types.T{types.T_varchar, types.T_varchar},
				retType: func(parameters []types.Type) types.Type {
					return types.T_varchar.ToType()
				},
				newOp: func() executeLogicOfOverload {
					return builtInMoShowVisibleBinEnum
				},
			},
		},
	},

	// function `mo_show_col_qunique`
	{
		functionId: MO_SHOW_COL_UNIQUE,
		class:      plan.Function_STRICT,
		layout:     STANDARD_FUNCTION,
		checkFn:    fixedTypeMatch,

		Overloads: []overload{
			{
				overloadId: 0,
				volatile:   true,
				args:       []types.T{types.T_varchar, types.T_varchar},
				retType: func(parameters []types.Type) types.Type {
					return types.T_bool.ToType()
				},
				newOp: func() executeLogicOfOverload {
					return builtInMoShowColUnique
				},
			},
		},
	},

	// function `cast_index_to_value`
	{
		functionId: CAST_INDEX_TO_VALUE,
		class:      plan.Function_STRICT,
		layout:     STANDARD_FUNCTION,
		checkFn:    fixedTypeMatch,

		Overloads: []overload{
			{
				overloadId:      0,
				args:            []types.T{types.T_varchar, types.T_enum},
				volatile:        true,
				realTimeRelated: true,
				retType: func(parameters []types.Type) types.Type {
					return types.T_varchar.ToType()
				},
				newOp: func() executeLogicOfOverload {
					return CastIndexToValue
				},
			},
		},
	},

	// function `cast_value_to_index`
	{
		functionId: CAST_VALUE_TO_INDEX,
		class:      plan.Function_STRICT,
		layout:     STANDARD_FUNCTION,
		checkFn:    fixedTypeMatch,

		Overloads: []overload{
			{
				overloadId:      0,
				args:            []types.T{types.T_varchar, types.T_varchar},
				volatile:        true,
				realTimeRelated: true,
				retType: func(parameters []types.Type) types.Type {
					return types.T_enum.ToType()
				},
				newOp: func() executeLogicOfOverload {
					return CastValueToIndex
				},
			},
		},
	},

	// function `cast_index_value_to_index`
	{
		functionId: CAST_INDEX_VALUE_TO_INDEX,
		class:      plan.Function_STRICT,
		layout:     STANDARD_FUNCTION,
		checkFn:    fixedTypeMatch,

		Overloads: []overload{
			{
				overloadId:      0,
				args:            []types.T{types.T_varchar, types.T_uint16},
				volatile:        true,
				realTimeRelated: true,
				retType: func(parameters []types.Type) types.Type {
					return types.T_enum.ToType()
				},
				newOp: func() executeLogicOfOverload {
					return CastIndexValueToIndex
				},
			},
		},
	},

	// function `cast_nano_to_timestamp`
	{
		functionId: CAST_NANO_TO_TIMESTAMP,
		class:      plan.Function_STRICT,
		layout:     STANDARD_FUNCTION,
		checkFn:    fixedTypeMatch,

		Overloads: []overload{
			{
				overloadId:      0,
				args:            []types.T{types.T_int64},
				volatile:        true,
				realTimeRelated: true,
				retType: func(parameters []types.Type) types.Type {
					return types.T_varchar.ToType()
				},
				newOp: func() executeLogicOfOverload {
					return CastNanoToTimestamp
				},
			},
		},
	},

	// function `cast_range_value_unit`
	{
		functionId: CAST_RANGE_VALUE_UNIT,
		class:      plan.Function_STRICT,
		layout:     STANDARD_FUNCTION,
		checkFn:    fixedTypeMatch,
		Overloads: []overload{
			{
				overloadId: 0,
				args:       []types.T{types.T_uint8, types.T_varchar},
				retType: func(parameters []types.Type) types.Type {
					return types.T_int64.ToType()
				},
				newOp: func() executeLogicOfOverload {
					return CastRangeValueUnit
				},
			},
		},
	},

	// function `mo_table_rows`
	{
		functionId: MO_TABLE_ROWS,
		class:      plan.Function_STRICT,
		layout:     STANDARD_FUNCTION,
		checkFn:    fixedTypeMatch,

		Overloads: []overload{
			{
				overloadId:      0,
				args:            []types.T{types.T_varchar, types.T_varchar},
				volatile:        true,
				realTimeRelated: true,
				retType: func(parameters []types.Type) types.Type {
					return types.T_int64.ToType()
				},
				newOp: func() executeLogicOfOverload {
					return MoTableRows
				},
			},
		},
	},

	// function `mo_table_size`
	{
		functionId: MO_TABLE_SIZE,
		class:      plan.Function_STRICT,
		layout:     STANDARD_FUNCTION,
		checkFn:    fixedTypeMatch,

		Overloads: []overload{
			{
				overloadId:      0,
				args:            []types.T{types.T_varchar, types.T_varchar},
				volatile:        true,
				realTimeRelated: true,
				retType: func(parameters []types.Type) types.Type {
					return types.T_int64.ToType()
				},
				newOp: func() executeLogicOfOverload {
					return MoTableSize
				},
			},
		},
	},

	// function `mo_table_col_max`
	{
		functionId: MO_TABLE_COL_MAX,
		class:      plan.Function_STRICT,
		layout:     STANDARD_FUNCTION,
		checkFn:    fixedTypeMatch,

		Overloads: []overload{
			{
				overloadId:      0,
				args:            []types.T{types.T_varchar, types.T_varchar, types.T_varchar},
				volatile:        true,
				realTimeRelated: true,
				retType: func(parameters []types.Type) types.Type {
					return types.T_varchar.ToType()
				},
				newOp: func() executeLogicOfOverload {
					return MoTableColMax
				},
			},
		},
	},

	// function `mo_table_col_min`
	{
		functionId: MO_TABLE_COL_MIN,
		class:      plan.Function_STRICT,
		layout:     STANDARD_FUNCTION,
		checkFn:    fixedTypeMatch,

		Overloads: []overload{
			{
				overloadId:      0,
				args:            []types.T{types.T_varchar, types.T_varchar, types.T_varchar},
				volatile:        true,
				realTimeRelated: true,
				retType: func(parameters []types.Type) types.Type {
					return types.T_varchar.ToType()
				},
				newOp: func() executeLogicOfOverload {
					return MoTableColMin
				},
			},
		},
	},

	// function `roles_graphml`
	{
		functionId: ROLES_GRAPHML,
		class:      plan.Function_STRICT,
		layout:     STANDARD_FUNCTION,
		checkFn:    fixedTypeMatch,

		Overloads: []overload{
			{
				overloadId: 0,
				args:       []types.T{},
				retType: func(parameters []types.Type) types.Type {
					return types.T_varchar.ToType()
				},
				newOp: func() executeLogicOfOverload {
					return RolesGraphml
				},
			},
		},
	},

	// function `row_count`
	{
		functionId: ROW_COUNT,
		class:      plan.Function_STRICT,
		layout:     STANDARD_FUNCTION,
		checkFn:    fixedTypeMatch,

		Overloads: []overload{
			{
				overloadId: 0,
				args:       []types.T{},
				retType: func(parameters []types.Type) types.Type {
					return types.T_uint64.ToType()
				},
				newOp: func() executeLogicOfOverload {
					return RowCount
				},
			},
		},
	},

	// sequence related functions
	// function `nextval`
	{
		functionId: NEXTVAL,
		class:      plan.Function_STRICT,
		layout:     UNKNOW_KIND_FUNCTION,
		checkFn:    fixedTypeMatch,

		Overloads: []overload{
			{
				overloadId:      0,
				args:            []types.T{types.T_varchar},
				volatile:        true,
				realTimeRelated: true,
				retType: func(parameters []types.Type) types.Type {
					return types.T_varchar.ToType()
				},
				newOp: func() executeLogicOfOverload {
					return Nextval
				},
			},
		},
	},
	// function `setval`
	{
		functionId: SETVAL,
		class:      plan.Function_STRICT,
		layout:     UNKNOW_KIND_FUNCTION,
		checkFn:    fixedTypeMatch,

		Overloads: []overload{
			{
				overloadId: 0,
				args: []types.T{
					types.T_varchar,
					types.T_varchar,
				},
				volatile:        true,
				realTimeRelated: true,
				retType: func(parameters []types.Type) types.Type {
					return types.T_varchar.ToType()
				},
				newOp: func() executeLogicOfOverload {
					return Setval
				},
			},
			{
				overloadId: 1,
				args: []types.T{
					types.T_varchar,
					types.T_varchar,
					types.T_bool,
				},
				volatile:        true,
				realTimeRelated: true,
				retType: func(parameters []types.Type) types.Type {
					return types.T_varchar.ToType()
				},
				newOp: func() executeLogicOfOverload {
					return Setval
				},
			},
		},
	},
	// function `currval`
	{
		functionId: CURRVAL,
		class:      plan.Function_STRICT,
		layout:     UNKNOW_KIND_FUNCTION,
		checkFn:    fixedTypeMatch,

		Overloads: []overload{
			{
				overloadId:      0,
				args:            []types.T{types.T_varchar},
				volatile:        true,
				realTimeRelated: true,
				retType: func(parameters []types.Type) types.Type {
					return types.T_varchar.ToType()
				},
				newOp: func() executeLogicOfOverload {
					return Currval
				},
			},
		},
	},
	// function lastval
	{
		functionId: LASTVAL,
		class:      plan.Function_STRICT,
		layout:     UNKNOW_KIND_FUNCTION,
		checkFn:    fixedTypeMatch,

		Overloads: []overload{
			{
				overloadId:      0,
				args:            nil,
				volatile:        true,
				realTimeRelated: true,
				retType: func(parameters []types.Type) types.Type {
					return types.T_varchar.ToType()
				},
				newOp: func() executeLogicOfOverload {
					return Lastval
				},
			},
		},
	},

	// function `user`, `system_user`, "current_user", "session_user"
	{
		functionId: USER,
		class:      plan.Function_STRICT,
		layout:     STANDARD_FUNCTION,
		checkFn:    fixedTypeMatch,

		Overloads: []overload{
			{
				overloadId: 0,
				args:       []types.T{},
				volatile:   true,
				retType: func(parameters []types.Type) types.Type {
					return types.T_varchar.ToType()
				},
				newOp: func() executeLogicOfOverload {
					return User
				},
			},
		},
	},

	// function `uuid`
	{
		functionId: UUID,
		class:      plan.Function_STRICT,
		layout:     STANDARD_FUNCTION,
		checkFn:    fixedTypeMatch,

		Overloads: []overload{
			{
				overloadId: 0,
				volatile:   true,
				retType: func(parameters []types.Type) types.Type {
					return types.T_uuid.ToType()
				},
				newOp: func() executeLogicOfOverload {
					return builtInUUID
				},
			},
		},
	},

	// function `values`
	{
		functionId: VALUES,
		class:      plan.Function_STRICT,
		layout:     STANDARD_FUNCTION,
		checkFn: func(overloads []overload, inputs []types.Type) checkResult {
			if len(inputs) == 1 {
				return newCheckResultWithSuccess(0)
			}
			return newCheckResultWithFailure(failedFunctionParametersWrong)
		},

		Overloads: []overload{
			{
				overloadId: 0,
				retType: func(parameters []types.Type) types.Type {
					return parameters[0]
				},
				newOp: func() executeLogicOfOverload {
					return Values
				},
			},
		},
	},

	// function `version`
	{
		functionId: VERSION,
		class:      plan.Function_STRICT,
		layout:     STANDARD_FUNCTION,
		checkFn:    fixedTypeMatch,

		Overloads: []overload{
			{
				overloadId:      0,
				args:            nil,
				realTimeRelated: true,
				retType: func(parameters []types.Type) types.Type {
					return types.T_varchar.ToType()
				},
				newOp: func() executeLogicOfOverload {
					return Version
				},
			},
		},
	},

	// function `mo_check_level`
	{
		functionId: MO_CHECH_LEVEL,
		class:      plan.Function_STRICT,
		layout:     STANDARD_FUNCTION,
		checkFn:    fixedTypeMatch,

		Overloads: []overload{
			{
				overloadId: 0,
				args:       []types.T{types.T_bool},
				retType: func(parameters []types.Type) types.Type {
					return types.T_bool.ToType()
				},
				newOp: func() executeLogicOfOverload {
					return func(parameters []*vector.Vector, result vector.FunctionResultWrapper, proc *process.Process, length int, _ *FunctionSelectList) error {
						vs := vector.GenerateFunctionFixedTypeParameter[bool](parameters[0])
						res := vector.MustFunctionResult[bool](result)
						for i := uint64(0); i < uint64(length); i++ {
							flag, isNull := vs.GetValue(i)
							if isNull || !flag {
								return moerr.NewCheckRecursiveLevel(proc.Ctx)
							}
							res.AppendMustValue(true)
						}
						return nil
					}
				},
			},
		},
	},

	// function `assert`
	{
		functionId: ASSERT,
		class:      plan.Function_STRICT,
		layout:     STANDARD_FUNCTION,
		checkFn: func(overloads []overload, inputs []types.Type) checkResult {
			if len(inputs) == 4 {
				if inputs[0].Oid != types.T_bool || !inputs[1].Oid.IsMySQLString() || !inputs[2].Oid.IsMySQLString() || !inputs[3].Oid.IsMySQLString() {
					return newCheckResultWithFailure(failedFunctionParametersWrong)
				}
				return newCheckResultWithSuccess(1)
			}

			if len(inputs) == 2 {
				if inputs[0].Oid != types.T_bool || !inputs[1].Oid.IsMySQLString() {
					return newCheckResultWithFailure(failedFunctionParametersWrong)
				}
				return newCheckResultWithSuccess(0)
			}
			return newCheckResultWithFailure(failedFunctionParametersWrong)
		},

		Overloads: []overload{
			{
				overloadId: 0,
				retType: func(parameters []types.Type) types.Type {
					return types.T_bool.ToType()
				},
				newOp: func() executeLogicOfOverload {
					return func(parameters []*vector.Vector, result vector.FunctionResultWrapper, proc *process.Process, length int, _ *FunctionSelectList) error {
						checkFlags := vector.GenerateFunctionFixedTypeParameter[bool](parameters[0])
						errMsgs := vector.GenerateFunctionStrParameter(parameters[1])
						value2, null := errMsgs.GetStrValue(0)
						if null {
							return moerr.NewInternalError(proc.Ctx, "the second parameter of assert() should not be null")
						}
						errMsg := functionUtil.QuickBytesToStr(value2)

						res := vector.MustFunctionResult[bool](result)
						for i := uint64(0); i < uint64(length); i++ {
							flag, isNull := checkFlags.GetValue(i)
							if isNull || !flag {
								return moerr.NewInternalError(proc.Ctx, errMsg)
							}
							res.AppendMustValue(true)
						}
						return nil
					}
				},
			},
			{
				overloadId: 1,
				retType: func(parameters []types.Type) types.Type {
					return types.T_bool.ToType()
				},
				newOp: func() executeLogicOfOverload {
					return func(parameters []*vector.Vector, result vector.FunctionResultWrapper, proc *process.Process, length int, _ *FunctionSelectList) error {
						checkFlags := vector.GenerateFunctionFixedTypeParameter[bool](parameters[0])
						sourceValues := vector.GenerateFunctionStrParameter(parameters[1])
						columnNames := vector.GenerateFunctionStrParameter(parameters[2])
						columnTypes := vector.GenerateFunctionStrParameter(parameters[3])
						// do a safe check
						if columnNames.WithAnyNullValue() {
							return moerr.NewInternalError(proc.Ctx, "the third parameter of assert() should not be null")
						}
						res := vector.MustFunctionResult[bool](result)
						loopLength := uint64(length)

						// bad design.
						castFlag := parameters[1].GetType().Width == types.MaxVarcharLen
						if castFlag {
							for i := uint64(0); i < loopLength; i++ {
								flag, null1 := checkFlags.GetValue(i)
								if null1 || !flag {
									value, null2 := sourceValues.GetStrValue(i)
									col, _ := columnNames.GetStrValue(i)
									coltypes, _ := columnTypes.GetStrValue(i)
									if !null2 {
										tuples, _, schema, err := types.DecodeTuple(value)
										scales := make([]int32, max(len(coltypes), len(schema)))
										for j := range coltypes {
											scales[j] = int32(coltypes[j])
										}
										if err == nil { // complex key
											return moerr.NewDuplicateEntry(proc.Ctx, tuples.ErrString(scales), string(col))
										}
										return moerr.NewDuplicateEntry(proc.Ctx, string(value), string(col))
									}
									return moerr.NewInternalError(proc.Ctx, fmt.Sprintf("column '%s' cannot be null", string(col)))
								}
								res.AppendMustValue(true)
							}
						} else {
							for i := uint64(0); i < loopLength; i++ {
								flag, null1 := checkFlags.GetValue(i)
								if null1 || !flag {
									value, null2 := sourceValues.GetStrValue(i)
									col, _ := columnNames.GetStrValue(i)
									if !null2 {
										return moerr.NewDuplicateEntry(proc.Ctx, string(value), string(col))
									}
									return moerr.NewInternalError(proc.Ctx, fmt.Sprintf("column '%s' cannot be null", string(col)))
								}
								res.AppendMustValue(true)
							}
						}
						return nil
					}
				},
			},
		},
	},

	// function `isempty`
	{
		functionId: ISEMPTY,
		class:      plan.Function_STRICT,
		layout:     STANDARD_FUNCTION,
		checkFn: func(overloads []overload, inputs []types.Type) checkResult {
			if len(inputs) != 1 {
				return newCheckResultWithFailure(failedFunctionParametersWrong)
			}
			return newCheckResultWithSuccess(0)
		},

		Overloads: []overload{
			{
				overloadId: 0,
				retType: func(parameters []types.Type) types.Type {
					return types.T_bool.ToType()
				},
				newOp: func() executeLogicOfOverload {
					return func(parameters []*vector.Vector, result vector.FunctionResultWrapper, proc *process.Process, length int, _ *FunctionSelectList) error {
						isEmpty := parameters[0].Length() == 0
						res := vector.MustFunctionResult[bool](result)
						for i := uint64(0); i < uint64(length); i++ {
							res.AppendMustValue(isEmpty)
						}
						return nil
					}
				},
			},
		},
	},

	// function `not_in_rows`
	{
		functionId: NOT_IN_ROWS,
		class:      plan.Function_STRICT,
		layout:     STANDARD_FUNCTION,
		checkFn: func(overloads []overload, inputs []types.Type) checkResult {
			if len(inputs) != 2 {
				return newCheckResultWithFailure(failedFunctionParametersWrong)
			}
			if inputs[0].Oid != types.T_Rowid || inputs[1].Oid != types.T_Rowid {
				return newCheckResultWithFailure(failedFunctionParametersWrong)
			}
			return newCheckResultWithSuccess(0)
		},

		Overloads: []overload{
			{
				overloadId: 0,
				retType: func(parameters []types.Type) types.Type {
					return types.T_bool.ToType()
				},
				newOp: func() executeLogicOfOverload {
					return func(parameters []*vector.Vector, result vector.FunctionResultWrapper, proc *process.Process, length int, _ *FunctionSelectList) error {
						leftRow := vector.GenerateFunctionFixedTypeParameter[types.Rowid](parameters[0])
						rightRow := vector.GenerateFunctionFixedTypeParameter[types.Rowid](parameters[1])
						res := vector.MustFunctionResult[bool](result)

						var rightRowIdMap map[types.Rowid]struct{}
						if rightRow.WithAnyNullValue() {
							rightRowIdMap = make(map[types.Rowid]struct{})
						} else {
							// XXX not sure, but row_id may not be duplicated I think.
							rightRowIdMap = make(map[types.Rowid]struct{}, length)
						}

						loopLength := uint64(length)
						for i := uint64(0); i < loopLength; i++ {
							rightRowId, isNull := rightRow.GetValue(i)
							if !isNull {
								rightRowIdMap[rightRowId] = struct{}{}
							}
						}

						for i := uint64(0); i < loopLength; i++ {
							leftRowId, isNull := leftRow.GetValue(i)
							notInRows := false
							if !isNull {
								if _, ok := rightRowIdMap[leftRowId]; !ok {
									notInRows = true
								}
							}
							res.AppendMustValue(notInRows)
						}
						return nil
					}
				},
			},
		},
	},

	// function `python_user_defined_function`
	{
		functionId: PYTHON_UDF,
		class:      plan.Function_INTERNAL | plan.Function_STRICT,
		layout:     STANDARD_FUNCTION,
		checkFn:    checkPythonUdf,
		Overloads: []overload{
			{
				overloadId: 0,
				retType:    pythonUdfRetType,
				newOp: func() executeLogicOfOverload {
					return runPythonUdf
				},
			},
		},
	},

	// function `BITMAP_BIT_POSITION`
	{
		functionId: BITMAP_BIT_POSITION,
		class:      plan.Function_STRICT,
		layout:     STANDARD_FUNCTION,
		checkFn:    fixedTypeMatch,

		Overloads: []overload{
			{
				overloadId: 0,
				args:       []types.T{types.T_uint64},
				retType: func(parameters []types.Type) types.Type {
					return types.T_uint64.ToType()
				},
				newOp: func() executeLogicOfOverload {
					return BitmapBitPosition
				},
			},
		},
	},

	// function `BITMAP_BUCKET_NUMBER`
	{
		functionId: BITMAP_BUCKET_NUMBER,
		class:      plan.Function_STRICT,
		layout:     STANDARD_FUNCTION,
		checkFn:    fixedTypeMatch,

		Overloads: []overload{
			{
				overloadId: 0,
				args:       []types.T{types.T_uint64},
				retType: func(parameters []types.Type) types.Type {
					return types.T_uint64.ToType()
				},
				newOp: func() executeLogicOfOverload {
					return BitmapBucketNumber
				},
			},
		},
	},

	// function `BITMAP_COUNT`
	{
		functionId: BITMAP_COUNT,
		class:      plan.Function_STRICT,
		layout:     STANDARD_FUNCTION,
		checkFn:    fixedTypeMatch,

		Overloads: []overload{
			{
				overloadId: 0,
				args:       []types.T{types.T_varbinary},
				retType: func(parameters []types.Type) types.Type {
					return types.T_uint64.ToType()
				},
				newOp: func() executeLogicOfOverload {
					return BitmapCount
				},
			},
		},
	},

	// function `SHA1`
	{
		functionId: SHA1,
		class:      plan.Function_STRICT,
		layout:     STANDARD_FUNCTION,
		checkFn:    fixedTypeMatch,

		Overloads: []overload{
			{
				overloadId: 0,
				args:       []types.T{types.T_varchar},
				retType: func(parameters []types.Type) types.Type {
					return types.T_varchar.ToType()
				},
				newOp: func() executeLogicOfOverload {
					return SHA1Func
				},
			},
		},
	},
<<<<<<< HEAD

	// function `LLM_CHUNK`
	{
		functionId: LLM_CHUNK,
=======
  
  // function 'grouping'
	{
		functionId: GROUPING,
		class:      plan.Function_STRICT,
		layout:     STANDARD_FUNCTION,
		checkFn: func(overloads []overload, inputs []types.Type) checkResult {
			if len(inputs) >= 1 {
				return newCheckResultWithSuccess(0)
			}
			return newCheckResultWithFailure(failedFunctionParametersWrong)
		},

		Overloads: []overload{
			{
				overloadId: 0,
				args:       []types.T{types.T_varchar},
				retType: func(parameters []types.Type) types.Type {
					return types.T_int64.ToType()
				},
				newOp: func() executeLogicOfOverload {
					return GroupingFunc
				},
			},
		},
	},

	// function `FULLTEXT_MATCH`
	{
		functionId: FULLTEXT_MATCH,
		class:      plan.Function_STRICT,
		layout:     STANDARD_FUNCTION,
		checkFn:    fixedDirectlyTypeMatch,

		Overloads: fulltext_expand_overload(types.T_bool),
	},
	{
		functionId: FULLTEXT_MATCH_SCORE,
		class:      plan.Function_STRICT,
		layout:     STANDARD_FUNCTION,
		checkFn:    fixedDirectlyTypeMatch,

		Overloads: fulltext_expand_overload(types.T_float32),
	},
  
  // function `LLM_EXTRACT_TEXT`
	{
		functionId: LLM_EXTRACT_TEXT,
>>>>>>> 0aa7fcbd
		class:      plan.Function_STRICT,
		layout:     STANDARD_FUNCTION,
		checkFn:    fixedTypeMatch,

		Overloads: []overload{
			{
				overloadId: 0,
<<<<<<< HEAD
				args:       []types.T{types.T_datalink, types.T_varchar},
				retType: func(parameters []types.Type) types.Type {
					return types.T_text.ToType()
				},
				newOp: func() executeLogicOfOverload {
					return LLMChunk
				},
			},
		},
	},
=======
				args:       []types.T{types.T_datalink, types.T_datalink, types.T_varchar},
				retType: func(parameters []types.Type) types.Type {
					return types.T_bool.ToType()
				},
				newOp: func() executeLogicOfOverload {
					return LLMExtractText
				},
			},
		},
	},
}

// fulltext_match supports varchar, char and text.  Expand the function signature to all possible combination of input types
func fulltext_expand_overload(rettyp types.T) []overload {

	overloads := make([]overload, 0)
	supported_types := []types.T{types.T_varchar, types.T_char, types.T_text, types.T_json, types.T_datalink}
	curr := 0

	prefix_types := []types.T{types.T_varchar, types.T_int64}

	// single key
	for _, t := range supported_types {
		o := overload{
			overloadId: curr,
			args:       append(prefix_types, t),
			retType: func(parameters []types.Type) types.Type {
				return rettyp.ToType()
			},
			newOp: func() executeLogicOfOverload {
				if rettyp == types.T_bool {
					return fullTextMatch
				} else {
					return fullTextMatchScore
				}
			},
		}

		overloads = append(overloads, o)
		curr += 1
	}

	// two keys
	for _, t1 := range supported_types {
		for _, t2 := range supported_types {
			o := overload{
				overloadId: curr,
				args:       append(prefix_types, []types.T{t1, t2}...),
				retType: func(parameters []types.Type) types.Type {
					return rettyp.ToType()
				},
				newOp: func() executeLogicOfOverload {
					if rettyp == types.T_bool {
						return fullTextMatch
					} else {
						return fullTextMatchScore
					}
				},
			}

			overloads = append(overloads, o)
			curr += 1
		}
	}

	// three keys
	for _, t1 := range supported_types {
		for _, t2 := range supported_types {
			for _, t3 := range supported_types {
				o := overload{
					overloadId: curr,
					args:       append(prefix_types, []types.T{t1, t2, t3}...),
					retType: func(parameters []types.Type) types.Type {
						return rettyp.ToType()
					},
					newOp: func() executeLogicOfOverload {
						if rettyp == types.T_bool {
							return fullTextMatch
						} else {
							return fullTextMatchScore
						}
					},
				}

				overloads = append(overloads, o)
				curr += 1
			}
		}
	}

	// up to 3 keys for now.  add more combination below.

	return overloads
>>>>>>> 0aa7fcbd
}

func MoCtl(ivecs []*vector.Vector, result vector.FunctionResultWrapper, proc *process.Process, length int, _ *FunctionSelectList) (err error) {
	return ctl.MoCtl(ivecs, result, proc, length)
}<|MERGE_RESOLUTION|>--- conflicted
+++ resolved
@@ -6697,14 +6697,7 @@
 			},
 		},
 	},
-<<<<<<< HEAD
-
-	// function `LLM_CHUNK`
-	{
-		functionId: LLM_CHUNK,
-=======
-  
-  // function 'grouping'
+    // function 'grouping'
 	{
 		functionId: GROUPING,
 		class:      plan.Function_STRICT,
@@ -6751,32 +6744,40 @@
   // function `LLM_EXTRACT_TEXT`
 	{
 		functionId: LLM_EXTRACT_TEXT,
->>>>>>> 0aa7fcbd
-		class:      plan.Function_STRICT,
-		layout:     STANDARD_FUNCTION,
-		checkFn:    fixedTypeMatch,
-
-		Overloads: []overload{
-			{
-				overloadId: 0,
-<<<<<<< HEAD
+		class:      plan.Function_STRICT,
+		layout:     STANDARD_FUNCTION,
+		checkFn:    fixedTypeMatch,
+
+		Overloads: []overload{
+			{
+				overloadId: 0,
+				args:       []types.T{types.T_datalink, types.T_datalink, types.T_varchar},
+				retType: func(parameters []types.Type) types.Type {
+					return types.T_bool.ToType()
+				},
+				newOp: func() executeLogicOfOverload {
+					return LLMExtractText
+				},
+			},
+		},
+	},
+  
+  // function `LLM_CHUNK`
+	{
+		functionId: LLM_CHUNK,
+		class:      plan.Function_STRICT,
+		layout:     STANDARD_FUNCTION,
+		checkFn:    fixedTypeMatch,
+
+		Overloads: []overload{
+			{
+				overloadId: 0,
 				args:       []types.T{types.T_datalink, types.T_varchar},
 				retType: func(parameters []types.Type) types.Type {
 					return types.T_text.ToType()
 				},
 				newOp: func() executeLogicOfOverload {
 					return LLMChunk
-				},
-			},
-		},
-	},
-=======
-				args:       []types.T{types.T_datalink, types.T_datalink, types.T_varchar},
-				retType: func(parameters []types.Type) types.Type {
-					return types.T_bool.ToType()
-				},
-				newOp: func() executeLogicOfOverload {
-					return LLMExtractText
 				},
 			},
 		},
@@ -6864,7 +6865,6 @@
 	// up to 3 keys for now.  add more combination below.
 
 	return overloads
->>>>>>> 0aa7fcbd
 }
 
 func MoCtl(ivecs []*vector.Vector, result vector.FunctionResultWrapper, proc *process.Process, length int, _ *FunctionSelectList) (err error) {
