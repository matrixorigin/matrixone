// Copyright 2021 - 2022 Matrix Origin
//
// Licensed under the Apache License, Version 2.0 (the "License");
// you may not use this file except in compliance with the License.
// You may obtain a copy of the License at
//
//      http://www.apache.org/licenses/LICENSE-2.0
//
// Unless required by applicable law or agreed to in writing, software
// distributed under the License is distributed on an "AS IS" BASIS,
// WITHOUT WARRANTIES OR CONDITIONS OF ANY KIND, either express or implied.
// See the License for the specific language governing permissions and
// limitations under the License.

package function

var AndFunctionEncodedID = encodeOverloadID(AND, 0)
var AndFunctionName = "and"
var EqualFunctionName = "="
var EqualFunctionEncodedID = encodeOverloadID(EQUAL, 0)
var SerialFunctionEncodeID = encodeOverloadID(SERIAL, 0)
<<<<<<< HEAD
var CastFunctionEncodeID = encodeOverloadID(CAST, 0)
=======
var SerialFunctionName = "serial"
>>>>>>> 09fae512
var GroupConcatFunctionID = encodeOverloadID(GROUP_CONCAT, 0)
var AggSumOverloadID = encodeOverloadID(SUM, 0)

var InFunctionEncodedID = encodeOverloadID(IN, 0)
var InFunctionName = "in"
var PrefixInFunctionEncodedID = encodeOverloadID(PREFIX_IN, 0)
var PrefixInFunctionName = "prefix_in"
var PrefixEqualFunctionEncodedID = encodeOverloadID(PREFIX_EQ, 0)
var PrefixEqualFunctionName = "prefix_eq"
var L2DistanceFunctionEncodedID = encodeOverloadID(L2_DISTANCE, 0)

func init() {
	// init fixed type cast rule for binary operator like
	// +, -, x, /, div, >=, =, != and so on.
	initFixed1()
	initFixed2()

	// init implicit type cast rule.
	initFixed3()

	// init supported functions.
	initAllSupportedFunctions()
}<|MERGE_RESOLUTION|>--- conflicted
+++ resolved
@@ -19,11 +19,8 @@
 var EqualFunctionName = "="
 var EqualFunctionEncodedID = encodeOverloadID(EQUAL, 0)
 var SerialFunctionEncodeID = encodeOverloadID(SERIAL, 0)
-<<<<<<< HEAD
 var CastFunctionEncodeID = encodeOverloadID(CAST, 0)
-=======
 var SerialFunctionName = "serial"
->>>>>>> 09fae512
 var GroupConcatFunctionID = encodeOverloadID(GROUP_CONCAT, 0)
 var AggSumOverloadID = encodeOverloadID(SUM, 0)
 
