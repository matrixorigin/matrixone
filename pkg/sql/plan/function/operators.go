--- conflicted
+++ resolved
@@ -5178,7 +5178,6 @@
 			},
 			{
 				Index:     336,
-<<<<<<< HEAD
 				Args:      []types.T{types.T_date, types.T_int32},
 				ReturnTyp: types.T_int32,
 				Fn:        operator.Cast,
@@ -5212,26 +5211,27 @@
 				Args:      []types.T{types.T_timestamp, types.T_int64},
 				ReturnTyp: types.T_int64,
 				Fn:        operator.Cast,
-=======
+			},
+			{
+				Index:     342,
 				Args:      []types.T{types.T_json, types.T_char},
 				ReturnTyp: types.T_varchar,
 				Fn:        operator.Cast,
 				Volatile:  false,
 			},
 			{
-				Index:     337,
+				Index:     343,
 				Args:      []types.T{types.T_json, types.T_varchar},
 				ReturnTyp: types.T_varchar,
 				Fn:        operator.Cast,
 				Volatile:  false,
 			},
 			{
-				Index:     338,
+				Index:     344,
 				Args:      []types.T{types.T_json, types.T_text},
 				ReturnTyp: types.T_text,
 				Fn:        operator.Cast,
 				Volatile:  false,
->>>>>>> bf5a60c5
 			},
 		},
 	},
