// Copyright 2021 - 2022 Matrix Origin
//
// Licensed under the Apache License, Version 2.0 (the "License");
// you may not use this file except in compliance with the License.
// You may obtain a copy of the License at
//
//      http://www.apache.org/licenses/LICENSE-2.0
//
// Unless required by applicable law or agreed to in writing, software
// distributed under the License is distributed on an "AS IS" BASIS,
// WITHOUT WARRANTIES OR CONDITIONS OF ANY KIND, either express or implied.
// See the License for the specific language governing permissions and
// limitations under the License.

package function

import (
	"bytes"
	"context"
	"encoding/json"
	"fmt"
	"math"
	"math/rand"
	"strings"
	"time"
	"unsafe"

	"github.com/google/uuid"
	"github.com/matrixorigin/matrixone/pkg/common/hashmap"
	"github.com/matrixorigin/matrixone/pkg/common/moerr"
	"github.com/matrixorigin/matrixone/pkg/common/runtime"
	"github.com/matrixorigin/matrixone/pkg/common/util"
	"github.com/matrixorigin/matrixone/pkg/config"
	"github.com/matrixorigin/matrixone/pkg/container/hashtable"
	"github.com/matrixorigin/matrixone/pkg/container/nulls"
	"github.com/matrixorigin/matrixone/pkg/container/types"
	"github.com/matrixorigin/matrixone/pkg/container/vector"
	"github.com/matrixorigin/matrixone/pkg/pb/plan"
	"github.com/matrixorigin/matrixone/pkg/sql/plan/function/functionUtil"
	"github.com/matrixorigin/matrixone/pkg/util/executor"
	"github.com/matrixorigin/matrixone/pkg/util/export/table"
	"github.com/matrixorigin/matrixone/pkg/util/trace/impl/motrace"
	"github.com/matrixorigin/matrixone/pkg/util/trace/impl/motrace/statistic"
	"github.com/matrixorigin/matrixone/pkg/vectorize/moarray"
	"github.com/matrixorigin/matrixone/pkg/vectorize/momath"
	"github.com/matrixorigin/matrixone/pkg/vm/engine/tae/rpc"
	"github.com/matrixorigin/matrixone/pkg/vm/process"
)

func builtInDateDiff(parameters []*vector.Vector, result vector.FunctionResultWrapper, _ *process.Process, length int, selectList *FunctionSelectList) error {
	p1 := vector.GenerateFunctionFixedTypeParameter[types.Date](parameters[0])
	p2 := vector.GenerateFunctionFixedTypeParameter[types.Date](parameters[1])
	rs := vector.MustFunctionResult[int64](result)
	for i := uint64(0); i < uint64(length); i++ {
		v1, null1 := p1.GetValue(i)
		v2, null2 := p2.GetValue(i)
		if null1 || null2 {
			if err := rs.Append(0, true); err != nil {
				return err
			}
		} else {
			if err := rs.Append(int64(v1-v2), false); err != nil {
				return err
			}
		}
	}
	return nil
}

func builtInCurrentTimestamp(ivecs []*vector.Vector, result vector.FunctionResultWrapper, proc *process.Process, length int, selectList *FunctionSelectList) error {
	rs := vector.MustFunctionResult[types.Timestamp](result)

	// TODO: not a good way to solve this problem. and will be fixed by file `specialRule.go`
	scale := int32(6)
	if len(ivecs) == 1 && !ivecs[0].IsConstNull() {
		scale = int32(vector.MustFixedCol[int64](ivecs[0])[0])
	}
	rs.TempSetType(types.New(types.T_timestamp, 0, scale))

	resultValue := types.UnixNanoToTimestamp(proc.GetUnixTime())
	for i := uint64(0); i < uint64(length); i++ {
		if err := rs.Append(resultValue, false); err != nil {
			return err
		}
	}

	return nil
}

func builtInSysdate(ivecs []*vector.Vector, result vector.FunctionResultWrapper, _ *process.Process, length int, selectList *FunctionSelectList) error {
	rs := vector.MustFunctionResult[types.Timestamp](result)

	scale := int32(6)
	if len(ivecs) == 1 && !ivecs[0].IsConstNull() {
		scale = int32(vector.MustFixedCol[int64](ivecs[0])[0])
	}
	rs.TempSetType(types.New(types.T_timestamp, 0, scale))

	resultValue := types.UnixNanoToTimestamp(time.Now().UnixNano())
	for i := uint64(0); i < uint64(length); i++ {
		if err := rs.Append(resultValue, false); err != nil {
			return err
		}
	}

	return nil
}

const (
	onUpdateExpr = iota
	defaultExpr
	typNormal
	typWithLen
)

func builtInMoShowVisibleBin(parameters []*vector.Vector, result vector.FunctionResultWrapper, proc *process.Process, length int, selectList *FunctionSelectList) error {
	p1 := vector.GenerateFunctionStrParameter(parameters[0])
	p2 := vector.GenerateFunctionFixedTypeParameter[uint8](parameters[1])

	tp, null := p2.GetValue(0)
	if null {
		return moerr.NewNotSupported(proc.Ctx, "show visible bin, the second argument must be in [0, 3], but got NULL")
	}
	if tp > 3 {
		return moerr.NewNotSupported(proc.Ctx, fmt.Sprintf("show visible bin, the second argument must be in [0, 3], but got %d", tp))
	}

	var f func(s []byte) ([]byte, error)
	rs := vector.MustFunctionResult[types.Varlena](result)
	switch tp {
	case onUpdateExpr:
		f = func(s []byte) ([]byte, error) {
			update := new(plan.OnUpdate)
			err := types.Decode(s, update)
			if err != nil {
				return nil, err
			}
			return functionUtil.QuickStrToBytes(update.OriginString), nil
		}
	case defaultExpr:
		f = func(s []byte) ([]byte, error) {
			def := new(plan.Default)
			err := types.Decode(s, def)
			if err != nil {
				return nil, err
			}
			return functionUtil.QuickStrToBytes(def.OriginString), nil
		}
	case typNormal:
		f = func(s []byte) ([]byte, error) {
			typ := new(types.Type)
			err := types.Decode(s, typ)
			if err != nil {
				return nil, err
			}
			ts := typ.String()
			// after decimal fix, remove this
			if typ.Oid.IsDecimal() {
				ts = "DECIMAL"
			}

			return functionUtil.QuickStrToBytes(ts), nil
		}
	case typWithLen:
		f = func(s []byte) ([]byte, error) {
			typ := new(types.Type)
			err := types.Decode(s, typ)
			if err != nil {
				return nil, err
			}

			ts := typ.String()
			// after decimal fix, remove this
			if typ.Oid.IsDecimal() {
				ts = "DECIMAL"
			}

			ret := fmt.Sprintf("%s(%d)", ts, typ.Width)
			return functionUtil.QuickStrToBytes(ret), nil
		}
	}

	for i := uint64(0); i < uint64(length); i++ {
		v1, null1 := p1.GetStrValue(i)
		if null1 || len(v1) == 0 {
			if err := rs.AppendBytes(nil, true); err != nil {
				return err
			}
		} else {
			b, err := f(v1)
			if err != nil {
				return err
			}
			if b == nil {
				if err := rs.AppendBytes(nil, true); err != nil {
					return err
				}
			} else {
				if err = rs.AppendBytes(b, false); err != nil {
					return err
				}
			}
		}
	}

	return nil
}

func builtInMoShowVisibleBinEnum(parameters []*vector.Vector, result vector.FunctionResultWrapper, proc *process.Process, length int, selectList *FunctionSelectList) error {
	p1 := vector.GenerateFunctionStrParameter(parameters[0])
	enumVal := vector.GenerateFunctionStrParameter(parameters[1])

	var f func([]byte, string) ([]byte, error)
	rs := vector.MustFunctionResult[types.Varlena](result)
	f = func(s []byte, enumStr string) ([]byte, error) {
		typ := new(types.Type)
		err := types.Decode(s, typ)
		if err != nil {
			return nil, err
		}
		if typ.Oid != types.T_enum {
			return nil, moerr.NewNotSupported(proc.Ctx, "show visible bin enum, the type must be enum, but got %s", typ.String())
		}

		// get enum values
		enums := strings.Split(enumStr, ",")
		enumVal := ""
		for i, e := range enums {
			enumVal += fmt.Sprintf("'%s'", e)
			if i < len(enums)-1 {
				enumVal += ","
			}
		}
		ret := fmt.Sprintf("%s(%s)", typ.String(), enumVal)
		return functionUtil.QuickStrToBytes(ret), nil
	}

	for i := uint64(0); i < uint64(length); i++ {
		v1, null1 := p1.GetStrValue(i)
		enumStr, null2 := enumVal.GetStrValue(i)
		if null1 || null2 || len(v1) == 0 || len(enumStr) == 0 {
			if err := rs.AppendBytes(nil, true); err != nil {
				return err
			}
		} else {
			enumString := functionUtil.QuickBytesToStr(enumStr)
			b, err := f(v1, enumString)
			if err != nil {
				return err
			}
			if b == nil {
				if err := rs.AppendBytes(nil, true); err != nil {
					return err
				}
			} else {
				if err = rs.AppendBytes(b, false); err != nil {
					return err
				}
			}
		}
	}

	return nil
}

func builtInInternalCharLength(parameters []*vector.Vector, result vector.FunctionResultWrapper, _ *process.Process, length int, selectList *FunctionSelectList) error {
	p1 := vector.GenerateFunctionStrParameter(parameters[0])
	rs := vector.MustFunctionResult[int64](result)
	for i := uint64(0); i < uint64(length); i++ {
		v, null := p1.GetStrValue(i)
		if !null {
			typ := types.Type{}
			if err := types.Decode(v, &typ); err != nil {
				return err
			}
			if typ.Oid.IsMySQLString() {
				if err := rs.Append(int64(typ.Width), false); err != nil {
					return err
				}
				continue
			}
		}
		if err := rs.Append(0, true); err != nil {
			return err
		}
	}
	return nil
}

func builtInInternalCharSize(parameters []*vector.Vector, result vector.FunctionResultWrapper, _ *process.Process, length int, selectList *FunctionSelectList) error {
	p1 := vector.GenerateFunctionStrParameter(parameters[0])
	rs := vector.MustFunctionResult[int64](result)
	for i := uint64(0); i < uint64(length); i++ {
		v, null := p1.GetStrValue(i)
		if !null {
			typ := types.Type{}
			if err := types.Decode(v, &typ); err != nil {
				return err
			}
			if typ.Oid.IsMySQLString() {
				if err := rs.Append(int64(typ.GetSize()*typ.Width), false); err != nil {
					return err
				}
				continue
			}
		}
		if err := rs.Append(0, true); err != nil {
			return err
		}
	}
	return nil
}

func builtInInternalNumericPrecision(parameters []*vector.Vector, result vector.FunctionResultWrapper, _ *process.Process, length int, selectList *FunctionSelectList) error {
	p1 := vector.GenerateFunctionStrParameter(parameters[0])
	rs := vector.MustFunctionResult[int64](result)
	for i := uint64(0); i < uint64(length); i++ {
		v, null := p1.GetStrValue(i)
		if !null {
			typ := types.Type{}
			if err := types.Decode(v, &typ); err != nil {
				return err
			}
			if typ.Oid.IsDecimal() {
				if err := rs.Append(int64(typ.Width), false); err != nil {
					return err
				}
				continue
			}
		}
		if err := rs.Append(0, true); err != nil {
			return err
		}
	}
	return nil
}

func builtInInternalNumericScale(parameters []*vector.Vector, result vector.FunctionResultWrapper, _ *process.Process, length int, selectList *FunctionSelectList) error {
	p1 := vector.GenerateFunctionStrParameter(parameters[0])
	rs := vector.MustFunctionResult[int64](result)
	for i := uint64(0); i < uint64(length); i++ {
		v, null := p1.GetStrValue(i)
		if !null {
			typ := types.Type{}
			if err := types.Decode(v, &typ); err != nil {
				return err
			}
			if typ.Oid.IsDecimal() {
				if err := rs.Append(int64(typ.Scale), false); err != nil {
					return err
				}
				continue
			}
		}
		if err := rs.Append(0, true); err != nil {
			return err
		}
	}
	return nil
}

func builtInInternalDatetimeScale(parameters []*vector.Vector, result vector.FunctionResultWrapper, _ *process.Process, length int, selectList *FunctionSelectList) error {
	p1 := vector.GenerateFunctionStrParameter(parameters[0])
	rs := vector.MustFunctionResult[int64](result)
	for i := uint64(0); i < uint64(length); i++ {
		v, null := p1.GetStrValue(i)
		if !null {
			typ := types.Type{}
			if err := types.Decode(v, &typ); err != nil {
				return err
			}
			if typ.Oid == types.T_datetime {
				if err := rs.Append(int64(typ.Scale), false); err != nil {
					return err
				}
				continue
			}
		}
		if err := rs.Append(0, true); err != nil {
			return err
		}
	}
	return nil
}

func builtInInternalCharacterSet(parameters []*vector.Vector, result vector.FunctionResultWrapper, _ *process.Process, length int, selectList *FunctionSelectList) error {
	p1 := vector.GenerateFunctionStrParameter(parameters[0])
	rs := vector.MustFunctionResult[int64](result)
	for i := uint64(0); i < uint64(length); i++ {
		v, null := p1.GetStrValue(i)
		if !null {
			typ := types.Type{}
			if err := types.Decode(v, &typ); err != nil {
				return err
			}
			if typ.Oid == types.T_varchar || typ.Oid == types.T_char ||
				typ.Oid == types.T_blob || typ.Oid == types.T_text || typ.Oid == types.T_datalink {
				if err := rs.Append(int64(typ.Scale), false); err != nil {
					return err
				}
				continue
			}
		}
		if err := rs.Append(0, true); err != nil {
			return err
		}
	}
	return nil
}

func builtInConcatCheck(_ []overload, inputs []types.Type) checkResult {
	if len(inputs) > 1 {
		shouldCast := false

		ret := make([]types.Type, len(inputs))
		for i, source := range inputs {
			if !source.Oid.IsMySQLString() {
				c, _ := tryToMatch([]types.Type{source}, []types.T{types.T_varchar})
				if c == matchFailed {
					return newCheckResultWithFailure(failedFunctionParametersWrong)
				}
				if c == matchByCast {
					shouldCast = true
					ret[i] = types.T_varchar.ToType()
				}
			} else {
				ret[i] = source
			}
		}
		if shouldCast {
			return newCheckResultWithCast(0, ret)
		}
		return newCheckResultWithSuccess(0)
	}
	return newCheckResultWithFailure(failedFunctionParametersWrong)
}

func builtInConcat(parameters []*vector.Vector, result vector.FunctionResultWrapper, _ *process.Process, length int, selectList *FunctionSelectList) error {
	rs := vector.MustFunctionResult[types.Varlena](result)
	ps := make([]vector.FunctionParameterWrapper[types.Varlena], len(parameters))
	for i := range ps {
		ps[i] = vector.GenerateFunctionStrParameter(parameters[i])
	}

	for i := uint64(0); i < uint64(length); i++ {
		var vs string
		apv := true

		for _, p := range ps {
			v, null := p.GetStrValue(i)
			if null {
				if err := rs.AppendBytes(nil, true); err != nil {
					return err
				}
				apv = false
				break
			} else {
				vs += string(v)
			}
		}
		if apv {
			if err := rs.AppendBytes([]byte(vs), false); err != nil {
				return err
			}
		}
	}
	return nil
}

const (
	formatMask = "%Y/%m/%d"
	regexpMask = `\d{1,4}/\d{1,2}/\d{1,2}`
)

// MOLogDate parse 'YYYY/MM/DD' date from input string.
// return '0001-01-01' if input string not container 'YYYY/MM/DD' substr, until DateParse Function support return NULL for invalid date string.
func builtInMoLogDate(parameters []*vector.Vector, result vector.FunctionResultWrapper, proc *process.Process, length int, selectList *FunctionSelectList) error {
	rs := vector.MustFunctionResult[types.Date](result)
	p1 := vector.GenerateFunctionStrParameter(parameters[0])

	op := newOpBuiltInRegexp()
	generalTime := NewGeneralTime()
	for i := uint64(0); i < uint64(length); i++ {
		v, null := p1.GetStrValue(i)
		if null {
			if err := rs.Append(0, true); err != nil {
				return err
			}
		} else {
			expr := functionUtil.QuickBytesToStr(v)
			match, parsedInput, err := op.regMap.regularSubstr(regexpMask, expr, 1, 1)
			if err != nil {
				return err
			}
			if !match {
				if err = rs.Append(0, true); err != nil {
					return err
				}
			} else {
				generalTime.ResetTime()
				success := coreStrToDate(proc.Ctx, generalTime, parsedInput, formatMask)
				if success && types.ValidDate(int32(generalTime.year), generalTime.month, generalTime.day) {
					val := types.DateFromCalendar(int32(generalTime.year), generalTime.month, generalTime.day)
					if err = rs.Append(val, false); err != nil {
						return err
					}
				} else {
					if err = rs.Append(0, true); err != nil {
						return err
					}
				}
			}
		}
	}

	return nil
}

// builtInPurgeLog act like `select mo_purge_log('rawlog,statement_info,metric', '2023-06-27')`
// moc#3199
// - Not Support TXN
// - Not Support Multi-table in one cmd
// - 2 way to do purge: diff_hours = {now}-{target_date}; if diff_hours <= 24h, exec delete from ; else exec prune
func builtInPurgeLog(parameters []*vector.Vector, result vector.FunctionResultWrapper, proc *process.Process, length int, selectList *FunctionSelectList) error {
	rs := vector.MustFunctionResult[types.Varlena](result)

	p1 := vector.GenerateFunctionStrParameter(parameters[0])
	p2 := vector.GenerateFunctionFixedTypeParameter[types.Date](parameters[1])

	if proc.GetSessionInfo().AccountId != sysAccountID {
		return moerr.NewNotSupported(proc.Ctx, "only support sys account")
	}

	v, ok := runtime.ServiceRuntime(proc.GetService()).GetGlobalVariables(runtime.InternalSQLExecutor)
	if !ok {
		return moerr.NewNotSupported(proc.Ctx, "no implement sqlExecutor")
	}
	exec := v.(executor.SQLExecutor)

	deleteTable := func(tbl *table.Table, dateStr string) error {
		sql := fmt.Sprintf("delete from `%s`.`%s` where `%s` < %q",
			tbl.Database, tbl.Table, tbl.TimestampColumn.Name, dateStr)
		opts := executor.Options{}.WithDatabase(tbl.Database).
			WithTxn(proc.GetTxnOperator()).
			WithTimeZone(proc.GetSessionInfo().TimeZone)
		if proc.GetTxnOperator() != nil {
			opts = opts.WithDisableIncrStatement() // this option always with WithTxn()
		}
		res, err := exec.Exec(proc.Ctx, sql, opts)
		if err != nil {
			return err
		}
		res.Close()
		return nil
	}
	pruneObj := func(tbl *table.Table, hours time.Duration) (string, error) {
		var result string
		// Tips: NO Txn guarantee
		opts := executor.Options{}.WithDatabase(tbl.Database).
			WithTimeZone(proc.GetSessionInfo().TimeZone)
		// fixme: hours should > 24 * time.Hour
		runPruneSql := fmt.Sprintf(`select mo_ctl('dn', 'inspect', 'objprune -t %s.%s -d %s -f')`, tbl.Database, tbl.Table, hours)
		res, err := exec.Exec(proc.Ctx, runPruneSql, opts)
		if err != nil {
			return "", err
		}
		res.ReadRows(func(rows int, cols []*vector.Vector) bool {
			for i := 0; i < rows; i++ {
				result += executor.GetStringRows(cols[0])[i]
			}
			return true
		})
		res.Close()
		return result, nil
	}

	for i := uint64(0); i < uint64(length); i++ {
		v1, null1 := p1.GetStrValue(i)
		v2, null2 := p2.GetValue(i)
		// fixme: should we need to support null date?
		if null1 || null2 {
			rs.AppendBytes(nil, true)
			continue
		}

		tblName := strings.TrimSpace(util.UnsafeBytesToString(v1))
		// not allow purge multi table in one call.
		if strings.Contains(tblName, ",") {
			return moerr.NewNotSupported(proc.Ctx, "table name contains comma.")
		}

		now := time.Now()
		found := false
		tables := table.GetAllTables()
		for _, tbl := range tables {
			if tbl.TimestampColumn == nil || tblName != tbl.Table {
				continue
			}

			found = true
			targetTime := v2.ToDatetime().ConvertToGoTime(time.Local)
			if d := now.Sub(targetTime); d > rpc.AllowPruneDuration {
				d = d / time.Second * time.Second
				result, err := pruneObj(tbl, d)
				if err != nil {
					return err
				}
				rs.AppendMustBytesValue(util.UnsafeStringToBytes(result))
			} else {
				// try prune obj 24 hours before
				_, err := pruneObj(tbl, rpc.AllowPruneDuration)
				if err != nil {
					return err
				}
				// do the delete job
				if err := deleteTable(tbl, v2.String()); err != nil {
					return err
				}
				rs.AppendMustBytesValue([]byte("success"))
			}
			break
		}
		if !found {
			return moerr.NewNotSupported(proc.Ctx, "purge '%s'", tblName)
		}

	}

	return nil
}

func builtInDatabase(_ []*vector.Vector, result vector.FunctionResultWrapper, proc *process.Process, length int, selectList *FunctionSelectList) error {
	rs := vector.MustFunctionResult[types.Varlena](result)

	for i := uint64(0); i < uint64(length); i++ {
		db := proc.GetSessionInfo().GetDatabase()
		if err := rs.AppendBytes(functionUtil.QuickStrToBytes(db), false); err != nil {
			return err
		}
	}
	return nil
}

func builtInCurrentRole(_ []*vector.Vector, result vector.FunctionResultWrapper, proc *process.Process, length int, selectList *FunctionSelectList) error {
	rs := vector.MustFunctionResult[types.Varlena](result)
	for i := uint64(0); i < uint64(length); i++ {
		if err := rs.AppendBytes([]byte(proc.GetSessionInfo().GetRole()), false); err != nil {
			return err
		}
	}
	return nil
}

func builtInCurrentAccountID(_ []*vector.Vector, result vector.FunctionResultWrapper, proc *process.Process, length int, selectList *FunctionSelectList) error {
	rs := vector.MustFunctionResult[uint32](result)
	for i := uint64(0); i < uint64(length); i++ {
		if err := rs.Append(proc.GetSessionInfo().AccountId, false); err != nil {
			return err
		}
	}
	return nil
}

func builtInCurrentAccountName(_ []*vector.Vector, result vector.FunctionResultWrapper, proc *process.Process, length int, selectList *FunctionSelectList) error {
	rs := vector.MustFunctionResult[types.Varlena](result)
	for i := uint64(0); i < uint64(length); i++ {
		if err := rs.AppendBytes([]byte(proc.GetSessionInfo().Account), false); err != nil {
			return err
		}
	}
	return nil
}

func builtInCurrentRoleID(_ []*vector.Vector, result vector.FunctionResultWrapper, proc *process.Process, length int, selectList *FunctionSelectList) error {
	rs := vector.MustFunctionResult[uint32](result)
	for i := uint64(0); i < uint64(length); i++ {
		if err := rs.Append(proc.GetSessionInfo().RoleId, false); err != nil {
			return err
		}
	}
	return nil
}

func builtInCurrentRoleName(_ []*vector.Vector, result vector.FunctionResultWrapper, proc *process.Process, length int, selectList *FunctionSelectList) error {
	rs := vector.MustFunctionResult[types.Varlena](result)
	for i := uint64(0); i < uint64(length); i++ {
		if err := rs.AppendBytes([]byte(proc.GetSessionInfo().Role), false); err != nil {
			return err
		}
	}
	return nil
}

func builtInCurrentUserID(_ []*vector.Vector, result vector.FunctionResultWrapper, proc *process.Process, length int, selectList *FunctionSelectList) error {
	rs := vector.MustFunctionResult[uint32](result)
	for i := uint64(0); i < uint64(length); i++ {
		if err := rs.Append(proc.GetSessionInfo().UserId, false); err != nil {
			return err
		}
	}
	return nil
}

func builtInCurrentUserName(_ []*vector.Vector, result vector.FunctionResultWrapper, proc *process.Process, length int, selectList *FunctionSelectList) error {
	rs := vector.MustFunctionResult[types.Varlena](result)
	for i := uint64(0); i < uint64(length); i++ {
		if err := rs.AppendBytes([]byte(proc.GetSessionInfo().User), false); err != nil {
			return err
		}
	}
	return nil
}

const MaxTgtLen = int64(16 * 1024 * 1024)

func doLpad(src string, tgtLen int64, pad string) (string, bool) {
	srcRune, padRune := []rune(src), []rune(pad)
	srcLen, padLen := len(srcRune), len(padRune)

	if tgtLen < 0 || tgtLen > MaxTgtLen {
		return "", true
	} else if int(tgtLen) < srcLen {
		return string(srcRune[:tgtLen]), false
	} else if int(tgtLen) == srcLen {
		return src, false
	} else if padLen == 0 {
		return "", false
	} else {
		r := int(tgtLen) - srcLen
		p, m := r/padLen, r%padLen
		return strings.Repeat(pad, p) + string(padRune[:m]) + src, false
	}
}

func doRpad(src string, tgtLen int64, pad string) (string, bool) {
	srcRune, padRune := []rune(src), []rune(pad)
	srcLen, padLen := len(srcRune), len(padRune)

	if tgtLen < 0 || tgtLen > MaxTgtLen {
		return "", true
	} else if int(tgtLen) < srcLen {
		return string(srcRune[:tgtLen]), false
	} else if int(tgtLen) == srcLen {
		return src, false
	} else if padLen == 0 {
		return "", false
	} else {
		r := int(tgtLen) - srcLen
		p, m := r/padLen, r%padLen
		return src + strings.Repeat(pad, p) + string(padRune[:m]), false
	}
}

func builtInRepeat(parameters []*vector.Vector, result vector.FunctionResultWrapper, proc *process.Process, length int, selectList *FunctionSelectList) error {
	// repeat the string n times.
	repeatNTimes := func(base string, n int64) (r string, null bool) {
		if n <= 0 {
			return "", false
		}

		// return null if result is too long.
		// I'm not sure if this is the right thing to do, MySql can repeat string with the result length at least 1,000,000.
		// and there is no documentation about the limit of the result length.
		sourceLen := int64(len(base))
		if sourceLen*n > MaxTgtLen {
			return "", true
		}
		return strings.Repeat(base, int(n)), false
	}

	p1 := vector.GenerateFunctionStrParameter(parameters[0])
	p2 := vector.GenerateFunctionFixedTypeParameter[int64](parameters[1])
	rs := vector.MustFunctionResult[types.Varlena](result)

	var err error
	rowCount := uint64(length)
	for i := uint64(0); i < rowCount; i++ {
		v1, null1 := p1.GetStrValue(i)
		v2, null2 := p2.GetValue(i)
		if null1 || null2 {
			err = rs.AppendMustNullForBytesResult()
		} else {
			r, null := repeatNTimes(functionUtil.QuickBytesToStr(v1), v2)
			if null {
				err = rs.AppendMustNullForBytesResult()
			} else {
				err = rs.AppendBytes([]byte(r), false)
			}
		}
		if err != nil {
			return err
		}
	}
	return nil
}

func builtInLpad(parameters []*vector.Vector, result vector.FunctionResultWrapper, _ *process.Process, length int, selectList *FunctionSelectList) error {
	p1 := vector.GenerateFunctionStrParameter(parameters[0])
	p2 := vector.GenerateFunctionFixedTypeParameter[int64](parameters[1])
	p3 := vector.GenerateFunctionStrParameter(parameters[2])

	rs := vector.MustFunctionResult[types.Varlena](result)
	for i := uint64(0); i < uint64(length); i++ {
		v1, null1 := p1.GetStrValue(i)
		v2, null2 := p2.GetValue(i)
		v3, null3 := p3.GetStrValue(i)
		if !(null1 || null2 || null3) {
			rval, shouldNull := doLpad(string(v1), v2, string(v3))
			if !shouldNull {
				if err := rs.AppendBytes([]byte(rval), false); err != nil {
					return err
				}
				continue
			}
		}
		if err := rs.AppendBytes(nil, true); err != nil {
			return err
		}
	}
	return nil
}

func builtInRpad(parameters []*vector.Vector, result vector.FunctionResultWrapper, _ *process.Process, length int, selectList *FunctionSelectList) error {
	p1 := vector.GenerateFunctionStrParameter(parameters[0])
	p2 := vector.GenerateFunctionFixedTypeParameter[int64](parameters[1])
	p3 := vector.GenerateFunctionStrParameter(parameters[2])

	rs := vector.MustFunctionResult[types.Varlena](result)
	for i := uint64(0); i < uint64(length); i++ {
		v1, null1 := p1.GetStrValue(i)
		v2, null2 := p2.GetValue(i)
		v3, null3 := p3.GetStrValue(i)
		if !(null1 || null2 || null3) {
			rval, shouldNull := doRpad(string(v1), v2, string(v3))
			if !shouldNull {
				if err := rs.AppendBytes([]byte(rval), false); err != nil {
					return err
				}
				continue
			}
		}
		if err := rs.AppendBytes(nil, true); err != nil {
			return err
		}
	}
	return nil
}

func builtInUUID(_ []*vector.Vector, result vector.FunctionResultWrapper, proc *process.Process, length int, selectList *FunctionSelectList) error {
	rs := vector.MustFunctionResult[types.Uuid](result)
	for i := uint64(0); i < uint64(length); i++ {
		val, err := uuid.NewV7()
		if err != nil {
			return moerr.NewInternalError(proc.Ctx, "newuuid failed")
		}
		if err = rs.Append(types.Uuid(val), false); err != nil {
			return err
		}
	}
	return nil
}

func builtInUnixTimestamp(parameters []*vector.Vector, result vector.FunctionResultWrapper, _ *process.Process, length int, selectList *FunctionSelectList) error {
	rs := vector.MustFunctionResult[int64](result)
	if len(parameters) == 0 {
		val := types.CurrentTimestamp().Unix()
		for i := uint64(0); i < uint64(length); i++ {
			if err := rs.Append(val, false); err != nil {
				return nil
			}
		}
		return nil
	}

	p1 := vector.GenerateFunctionFixedTypeParameter[types.Timestamp](parameters[0])
	for i := uint64(0); i < uint64(length); i++ {
		v1, null1 := p1.GetValue(i)
		val := v1.Unix()
		if val < 0 || null1 {
			// XXX v1 < 0 need to raise error here.
			if err := rs.Append(0, true); err != nil {
				return err
			}
		} else {
			if err := rs.Append(val, false); err != nil {
				return err
			}
		}
	}
	return nil
}

func mustTimestamp(loc *time.Location, s string) types.Timestamp {
	ts, err := types.ParseTimestamp(loc, s, 6)
	if err != nil {
		ts = 0
	}
	return ts
}

func builtInUnixTimestampVarcharToInt64(parameters []*vector.Vector, result vector.FunctionResultWrapper, proc *process.Process, length int, selectList *FunctionSelectList) error {
	p1 := vector.GenerateFunctionStrParameter(parameters[0])
	rs := vector.MustFunctionResult[int64](result)

	for i := uint64(0); i < uint64(length); i++ {
		v1, null1 := p1.GetStrValue(i)
		if null1 {
			if err := rs.Append(0, true); err != nil {
				return err
			}
		} else {
			val := mustTimestamp(proc.GetSessionInfo().TimeZone, string(v1)).Unix()
			if val < 0 {
				if err := rs.Append(0, true); err != nil {
					return err
				}
				continue
			}
			if err := rs.Append(val, false); err != nil {
				return err
			}
		}
	}
	return nil
}

var _ = builtInUnixTimestampVarcharToFloat64

func builtInUnixTimestampVarcharToFloat64(parameters []*vector.Vector, result vector.FunctionResultWrapper, proc *process.Process, length int, selectList *FunctionSelectList) error {
	p1 := vector.GenerateFunctionStrParameter(parameters[0])
	rs := vector.MustFunctionResult[float64](result)

	for i := uint64(0); i < uint64(length); i++ {
		v1, null1 := p1.GetStrValue(i)
		if null1 {
			if err := rs.Append(0, true); err != nil {
				return err
			}
		} else {
			val := mustTimestamp(proc.GetSessionInfo().TimeZone, string(v1))
			if err := rs.Append(val.UnixToFloat(), false); err != nil {
				return err
			}
		}
	}
	return nil
}

func builtInUnixTimestampVarcharToDecimal128(parameters []*vector.Vector, result vector.FunctionResultWrapper, proc *process.Process, length int, selectList *FunctionSelectList) error {
	p1 := vector.GenerateFunctionStrParameter(parameters[0])
	rs := vector.MustFunctionResult[types.Decimal128](result)

	var d types.Decimal128
	for i := uint64(0); i < uint64(length); i++ {
		v1, null1 := p1.GetStrValue(i)
		if null1 {
			if err := rs.Append(d, true); err != nil {
				return err
			}
		} else {
			val, err := mustTimestamp(proc.GetSessionInfo().TimeZone, string(v1)).UnixToDecimal128()
			if err != nil {
				return err
			}
			if val.Compare(types.Decimal128{B0_63: 0, B64_127: 0}) <= 0 {
				if err := rs.Append(d, true); err != nil {
					return err
				}
			}
			if err = rs.Append(val, false); err != nil {
				return err
			}
		}
	}
	return nil
}

// XXX I just copy this function.
func builtInHash(parameters []*vector.Vector, result vector.FunctionResultWrapper, proc *process.Process, length int, selectList *FunctionSelectList) error {
	fillStringGroupStr := func(keys [][]byte, vec *vector.Vector, n int, start int) {
		area := vec.GetArea()
		vs := vector.MustFixedCol[types.Varlena](vec)
		if !vec.GetNulls().Any() {
			for i := 0; i < n; i++ {
				keys[i] = append(keys[i], byte(0))
				keys[i] = append(keys[i], vs[i+start].GetByteSlice(area)...)
			}
		} else {
			nsp := vec.GetNulls()
			for i := 0; i < n; i++ {
				hasNull := nsp.Contains(uint64(i + start))
				if hasNull {
					keys[i] = append(keys[i], byte(1))
				} else {
					keys[i] = append(keys[i], byte(0))
					keys[i] = append(keys[i], vs[i+start].GetByteSlice(area)...)
				}
			}
		}
	}

	fillGroupStr := func(keys [][]byte, vec *vector.Vector, n int, sz int, start int) {
		data := unsafe.Slice(vector.GetPtrAt[byte](vec, 0), (n+start)*sz)
		if !vec.GetNulls().Any() {
			for i := 0; i < n; i++ {
				keys[i] = append(keys[i], byte(0))
				keys[i] = append(keys[i], data[(i+start)*sz:(i+start+1)*sz]...)
			}
		} else {
			nsp := vec.GetNulls()
			for i := 0; i < n; i++ {
				isNull := nsp.Contains(uint64(i + start))
				if isNull {
					keys[i] = append(keys[i], byte(1))
				} else {
					keys[i] = append(keys[i], byte(0))
					keys[i] = append(keys[i], data[(i+start)*sz:(i+start+1)*sz]...)
				}
			}
		}
	}

	encodeHashKeys := func(keys [][]byte, vecs []*vector.Vector, start, count int) {
		for _, vec := range vecs {
			if vec.GetType().IsFixedLen() {
				fillGroupStr(keys, vec, count, vec.GetType().TypeSize(), start)
			} else {
				fillStringGroupStr(keys, vec, count, start)
			}
		}
		for i := 0; i < count; i++ {
			if l := len(keys[i]); l < 16 {
				keys[i] = append(keys[i], hashtable.StrKeyPadding[l:]...)
			}
		}
	}

	rs := vector.MustFunctionResult[int64](result)

	keys := make([][]byte, hashmap.UnitLimit)
	states := make([][3]uint64, hashmap.UnitLimit)
	for i := 0; i < length; i += hashmap.UnitLimit {
		n := length - i
		if n > hashmap.UnitLimit {
			n = hashmap.UnitLimit
		}
		for j := 0; j < n; j++ {
			keys[j] = keys[j][:0]
		}
		encodeHashKeys(keys, parameters, i, n)

		hashtable.BytesBatchGenHashStates(&keys[0], &states[0], n)
		for j := 0; j < n; j++ {
			rs.AppendMustValue(int64(states[j][0]))
		}
	}
	return nil
}

// BuiltInSerial have a similar function named SerialWithCompacted in the index_util
// Serial func is used by users, the function make true when input vec have ten
// rows, the output vec is ten rows, when the vectors have null value, the output
// vec will set the row null
// for example:
// input vec is [[1, 1, 1], [2, 2, null], [3, 3, 3]]
// result vec is [serial(1, 2, 3), serial(1, 2, 3), null]
func (op *opSerial) BuiltInSerial(parameters []*vector.Vector, result vector.FunctionResultWrapper, proc *process.Process, length int, selectList *FunctionSelectList) error {
	rs := vector.MustFunctionResult[types.Varlena](result)
	op.tryExpand(length, proc.Mp())

	bitMap := new(nulls.Nulls)

	for _, v := range parameters {
		if v.IsConstNull() {
			nulls.AddRange(rs.GetResultVector().GetNulls(), 0, uint64(length))
			return nil
		}
		SerialHelper(v, bitMap, op.ps, false)
	}

	//NOTE: make sure to use uint64(length) instead of len(op.ps[i])
	// as length of packer array could be larger than length of input vectors
	for i := uint64(0); i < uint64(length); i++ {
		if bitMap.Contains(i) {
			if err := rs.AppendBytes(nil, true); err != nil {
				return err
			}
		} else {
			if err := rs.AppendBytes(op.ps[i].GetBuf(), false); err != nil {
				return err
			}
		}
	}
	return nil
}

func (op *opSerial) BuiltInSerialFull(parameters []*vector.Vector, result vector.FunctionResultWrapper, proc *process.Process, length int, selectList *FunctionSelectList) error {

	rs := vector.MustFunctionResult[types.Varlena](result)
	op.tryExpand(length, proc.Mp())

	for _, v := range parameters {
		if v.IsConstNull() {
			for i := 0; i < v.Length(); i++ {
				op.ps[i].EncodeNull()
			}
			continue
		}

		SerialHelper(v, nil, op.ps, true)
	}

	//NOTE: make sure to use uint64(length) instead of len(op.ps[i])
	// as length of packer array could be larger than length of input vectors
	for i := uint64(0); i < uint64(length); i++ {
		if err := rs.AppendBytes(op.ps[i].GetBuf(), false); err != nil {
			return err
		}
	}
	return nil
}

// SerialHelper is unified function used in builtInSerial and BuiltInSerialFull
// To use it inside builtInSerial, pass the bitMap pointer and set isFull false
// To use it inside BuiltInSerialFull, pass the bitMap as nil and set isFull to true
func SerialHelper(v *vector.Vector, bitMap *nulls.Nulls, ps []*types.Packer, isFull bool) {

	if !isFull && bitMap == nil {
		// if you are using it inside the builtInSerial then, you should pass bitMap
		panic("for builtInSerial(), bitmap should not be nil")
	}
	hasNull := v.HasNull()
	switch v.GetType().Oid {
	case types.T_bool:
		s := vector.ExpandFixedCol[bool](v)
		if hasNull {
			for i, b := range s {
				if v.IsNull(uint64(i)) {
					if isFull {
						ps[i].EncodeNull()
					} else {
						nulls.Add(bitMap, uint64(i))
					}
				} else {
					ps[i].EncodeBool(b)
				}
			}
		} else {
			for i, b := range s {
				ps[i].EncodeBool(b)
			}
		}
	case types.T_bit:
		s := vector.ExpandFixedCol[uint64](v)
		for i, b := range s {
			if v.IsNull(uint64(i)) {
				if isFull {
					ps[i].EncodeNull()
				} else {
					nulls.Add(bitMap, uint64(i))
				}
			} else {
				ps[i].EncodeUint64(b)
			}
		}
	case types.T_int8:
		s := vector.ExpandFixedCol[int8](v)
		if hasNull {
			for i, b := range s {
				if v.IsNull(uint64(i)) {
					if isFull {
						ps[i].EncodeNull()
					} else {
						nulls.Add(bitMap, uint64(i))
					}
				} else {
					ps[i].EncodeInt8(b)
				}
			}
		} else {
			for i, b := range s {
				ps[i].EncodeInt8(b)
			}
		}
	case types.T_int16:
		s := vector.ExpandFixedCol[int16](v)
		if hasNull {
			for i, b := range s {
				if v.IsNull(uint64(i)) {
					if isFull {
						ps[i].EncodeNull()
					} else {
						nulls.Add(bitMap, uint64(i))
					}
				} else {
					ps[i].EncodeInt16(b)
				}
			}
		} else {
			for i, b := range s {
				ps[i].EncodeInt16(b)
			}
		}
	case types.T_int32:
		s := vector.ExpandFixedCol[int32](v)
		if hasNull {
			for i, b := range s {
				if v.IsNull(uint64(i)) {
					if isFull {
						ps[i].EncodeNull()
					} else {
						nulls.Add(bitMap, uint64(i))
					}
				} else {
					ps[i].EncodeInt32(b)
				}
			}
		} else {
			for i, b := range s {
				ps[i].EncodeInt32(b)
			}
		}
	case types.T_int64:
		s := vector.ExpandFixedCol[int64](v)
		if hasNull {
			for i, b := range s {
				if v.IsNull(uint64(i)) {
					if isFull {
						ps[i].EncodeNull()
					} else {
						nulls.Add(bitMap, uint64(i))
					}
				} else {
					ps[i].EncodeInt64(b)
				}
			}
		} else {
			for i, b := range s {
				ps[i].EncodeInt64(b)
			}
		}
	case types.T_uint8:
		s := vector.ExpandFixedCol[uint8](v)
		if hasNull {
			for i, b := range s {
				if v.IsNull(uint64(i)) {
					if isFull {
						ps[i].EncodeNull()
					} else {
						nulls.Add(bitMap, uint64(i))
					}
				} else {
					ps[i].EncodeUint8(b)
				}
			}
		} else {
			for i, b := range s {
				ps[i].EncodeUint8(b)
			}
		}
	case types.T_uint16:
		s := vector.ExpandFixedCol[uint16](v)
		if hasNull {
			for i, b := range s {
				if v.IsNull(uint64(i)) {
					if isFull {
						ps[i].EncodeNull()
					} else {
						nulls.Add(bitMap, uint64(i))
					}
				} else {
					ps[i].EncodeUint16(b)
				}
			}
		} else {
			for i, b := range s {
				ps[i].EncodeUint16(b)
			}
		}
	case types.T_uint32:
		s := vector.ExpandFixedCol[uint32](v)
		if hasNull {
			for i, b := range s {
				if v.IsNull(uint64(i)) {
					if isFull {
						ps[i].EncodeNull()
					} else {
						nulls.Add(bitMap, uint64(i))
					}
				} else {
					ps[i].EncodeUint32(b)
				}
			}
		} else {
			for i, b := range s {
				ps[i].EncodeUint32(b)
			}
		}
	case types.T_uint64:
		s := vector.ExpandFixedCol[uint64](v)
		if hasNull {
			for i, b := range s {
				if v.IsNull(uint64(i)) {
					if isFull {
						ps[i].EncodeNull()
					} else {
						nulls.Add(bitMap, uint64(i))
					}
				} else {
					ps[i].EncodeUint64(b)
				}
			}
		} else {
			for i, b := range s {
				ps[i].EncodeUint64(b)
			}
		}
	case types.T_float32:
		s := vector.ExpandFixedCol[float32](v)
		if hasNull {
			for i, b := range s {
				if v.IsNull(uint64(i)) {
					if isFull {
						ps[i].EncodeNull()
					} else {
						nulls.Add(bitMap, uint64(i))
					}
				} else {
					ps[i].EncodeFloat32(b)
				}
			}
		} else {
			for i, b := range s {
				ps[i].EncodeFloat32(b)
			}
		}
	case types.T_float64:
		s := vector.ExpandFixedCol[float64](v)
		if hasNull {
			for i, b := range s {
				if v.IsNull(uint64(i)) {
					if isFull {
						ps[i].EncodeNull()
					} else {
						nulls.Add(bitMap, uint64(i))
					}
				} else {
					ps[i].EncodeFloat64(b)
				}
			}
		} else {
			for i, b := range s {
				ps[i].EncodeFloat64(b)
			}
		}
	case types.T_date:
		s := vector.ExpandFixedCol[types.Date](v)
		if hasNull {
			for i, b := range s {
				if v.IsNull(uint64(i)) {
					if isFull {
						ps[i].EncodeNull()
					} else {
						nulls.Add(bitMap, uint64(i))
					}
				} else {
					ps[i].EncodeDate(b)
				}
			}
		} else {
			for i, b := range s {
				ps[i].EncodeDate(b)
			}
		}
	case types.T_time:
		s := vector.ExpandFixedCol[types.Time](v)
		if hasNull {
			for i, b := range s {
				if v.IsNull(uint64(i)) {
					if isFull {
						ps[i].EncodeNull()
					} else {
						nulls.Add(bitMap, uint64(i))
					}
				} else {
					ps[i].EncodeTime(b)
				}
			}
		} else {
			for i, b := range s {
				ps[i].EncodeTime(b)
			}
		}
	case types.T_datetime:
		s := vector.ExpandFixedCol[types.Datetime](v)
		if hasNull {
			for i, b := range s {
				if v.IsNull(uint64(i)) {
					if isFull {
						ps[i].EncodeNull()
					} else {
						nulls.Add(bitMap, uint64(i))
					}
				} else {
					ps[i].EncodeDatetime(b)
				}
			}
		} else {
			for i, b := range s {
				ps[i].EncodeDatetime(b)
			}
		}
	case types.T_timestamp:
		s := vector.ExpandFixedCol[types.Timestamp](v)
		if hasNull {
			for i, b := range s {
				if v.IsNull(uint64(i)) {
					if isFull {
						ps[i].EncodeNull()
					} else {
						nulls.Add(bitMap, uint64(i))
					}
				} else {
					ps[i].EncodeTimestamp(b)
				}
			}
		} else {
			for i, b := range s {
				ps[i].EncodeTimestamp(b)
			}
		}
	case types.T_enum:
		s := vector.MustFixedCol[types.Enum](v)
		if hasNull {
			for i, b := range s {
				if nulls.Contains(v.GetNulls(), uint64(i)) {
					if isFull {
						ps[i].EncodeNull()
					} else {
						nulls.Add(bitMap, uint64(i))
					}
				} else {
					ps[i].EncodeEnum(b)
				}
			}
		} else {
			for i, b := range s {
				ps[i].EncodeEnum(b)
			}
		}
	case types.T_decimal64:
		s := vector.ExpandFixedCol[types.Decimal64](v)
		if hasNull {
			for i, b := range s {
				if v.IsNull(uint64(i)) {
					if isFull {
						ps[i].EncodeNull()
					} else {
						nulls.Add(bitMap, uint64(i))
					}
				} else {
					ps[i].EncodeDecimal64(b)
				}
			}
		} else {
			for i, b := range s {
				ps[i].EncodeDecimal64(b)
			}
		}
	case types.T_decimal128:
		s := vector.ExpandFixedCol[types.Decimal128](v)
		if hasNull {
			for i, b := range s {
				if v.IsNull(uint64(i)) {
					if isFull {
						ps[i].EncodeNull()
					} else {
						nulls.Add(bitMap, uint64(i))
					}
				} else {
					ps[i].EncodeDecimal128(b)
				}
			}
		} else {
			for i, b := range s {
				ps[i].EncodeDecimal128(b)
			}
		}
	case types.T_json, types.T_char, types.T_varchar, types.T_binary, types.T_varbinary, types.T_blob, types.T_text,
<<<<<<< HEAD
		types.T_array_float32, types.T_array_float64, types.T_datalink:
		vs := vector.ExpandStrCol(v)
=======
		types.T_array_float32, types.T_array_float64:
>>>>>>> 07ce67c9
		if hasNull {
			fv := vector.GenerateFunctionStrParameter(v)
			for i, j := uint64(0), uint64(v.Length()); i < j; i++ {
				value, null := fv.GetStrValue(i)
				if null {
					if isFull {
						ps[i].EncodeNull()
					} else {
						nulls.Add(bitMap, i)
					}
					continue
				}
				ps[i].EncodeStringType(value)
			}
		} else {
			vs := vector.ExpandBytesCol(v)
			for i := range vs {
				ps[i].EncodeStringType(vs[i])
			}
		}
	}
}

// builtInSerialExtract is used to extract a tupleElement from the serial vector.
// For example:
//
//	serial_col = serial(floatCol, varchar3Col)
//	serial_extract(serial_col, 1, varchar(3)) will return 2
func builtInSerialExtract(parameters []*vector.Vector, result vector.FunctionResultWrapper, proc *process.Process, length int, selectList *FunctionSelectList) error {
	p1 := vector.GenerateFunctionStrParameter(parameters[0])
	p2 := vector.GenerateFunctionFixedTypeParameter[int64](parameters[1])
	resTyp := parameters[2].GetType()

	switch resTyp.Oid {
	case types.T_bit:
		rs := vector.MustFunctionResult[uint64](result)
		return serialExtractExceptStrings(p1, p2, rs, proc, length, selectList)
	case types.T_int8:
		rs := vector.MustFunctionResult[int8](result)
		return serialExtractExceptStrings(p1, p2, rs, proc, length, selectList)
	case types.T_int16:
		rs := vector.MustFunctionResult[int16](result)
		return serialExtractExceptStrings(p1, p2, rs, proc, length, selectList)
	case types.T_int32:
		rs := vector.MustFunctionResult[int32](result)
		return serialExtractExceptStrings(p1, p2, rs, proc, length, selectList)
	case types.T_int64:
		rs := vector.MustFunctionResult[int64](result)
		return serialExtractExceptStrings(p1, p2, rs, proc, length, selectList)
	case types.T_uint8:
		rs := vector.MustFunctionResult[uint8](result)
		return serialExtractExceptStrings(p1, p2, rs, proc, length, selectList)
	case types.T_uint16:
		rs := vector.MustFunctionResult[uint16](result)
		return serialExtractExceptStrings(p1, p2, rs, proc, length, selectList)
	case types.T_uint32:
		rs := vector.MustFunctionResult[uint32](result)
		return serialExtractExceptStrings(p1, p2, rs, proc, length, selectList)
	case types.T_uint64:
		rs := vector.MustFunctionResult[uint64](result)
		return serialExtractExceptStrings(p1, p2, rs, proc, length, selectList)
	case types.T_float32:
		rs := vector.MustFunctionResult[float32](result)
		return serialExtractExceptStrings(p1, p2, rs, proc, length, selectList)
	case types.T_float64:
		rs := vector.MustFunctionResult[float64](result)
		return serialExtractExceptStrings(p1, p2, rs, proc, length, selectList)
	case types.T_decimal64:
		rs := vector.MustFunctionResult[types.Decimal64](result)
		return serialExtractExceptStrings(p1, p2, rs, proc, length, selectList)
	case types.T_decimal128:
		rs := vector.MustFunctionResult[types.Decimal128](result)
		return serialExtractExceptStrings(p1, p2, rs, proc, length, selectList)
	case types.T_bool:
		rs := vector.MustFunctionResult[bool](result)
		return serialExtractExceptStrings(p1, p2, rs, proc, length, selectList)
	case types.T_date:
		rs := vector.MustFunctionResult[types.Date](result)
		return serialExtractExceptStrings(p1, p2, rs, proc, length, selectList)
	case types.T_datetime:
		rs := vector.MustFunctionResult[types.Datetime](result)
		return serialExtractExceptStrings(p1, p2, rs, proc, length, selectList)
	case types.T_time:
		rs := vector.MustFunctionResult[types.Time](result)
		return serialExtractExceptStrings(p1, p2, rs, proc, length, selectList)
	case types.T_timestamp:
		rs := vector.MustFunctionResult[types.Timestamp](result)
		return serialExtractExceptStrings(p1, p2, rs, proc, length, selectList)

	case types.T_json, types.T_char, types.T_varchar, types.T_text,
		types.T_binary, types.T_varbinary, types.T_blob,
		types.T_array_float32, types.T_array_float64, types.T_datalink:
		rs := vector.MustFunctionResult[types.Varlena](result)
		return serialExtractForString(p1, p2, rs, proc, length, selectList)
	}
	return moerr.NewInternalError(proc.Ctx, "not supported type %s", resTyp.String())

}

func serialExtractExceptStrings[T types.Number | bool | types.Date | types.Datetime | types.Time | types.Timestamp](
	p1 vector.FunctionParameterWrapper[types.Varlena],
	p2 vector.FunctionParameterWrapper[int64],
	result *vector.FunctionResult[T], proc *process.Process, length int, selectList *FunctionSelectList) error {

	for i := uint64(0); i < uint64(length); i++ {
		v1, null := p1.GetStrValue(i)
		v2, null2 := p2.GetValue(i)
		if null || null2 {
			var nilVal T
			if err := result.Append(nilVal, true); err != nil {
				return err
			}
			continue
		}

		tuple, schema, err := types.UnpackWithSchema(v1)
		if err != nil {
			return err
		}

		if int(v2) >= len(tuple) {
			return moerr.NewInternalError(proc.Ctx, "index out of range")
		}

		if schema[v2] == types.T_any {
			var nilVal T
			if err = result.Append(nilVal, true); err != nil {
				return err
			}
			continue
		}

		if value, ok := tuple[v2].(T); ok {
			if err := result.Append(value, false); err != nil {
				return err
			}
		} else {
			return moerr.NewInternalError(proc.Ctx, "provided type did not match the expected type")
		}
	}

	return nil
}

func serialExtractForString(p1 vector.FunctionParameterWrapper[types.Varlena],
	p2 vector.FunctionParameterWrapper[int64],
	result *vector.FunctionResult[types.Varlena], proc *process.Process, length int, selectList *FunctionSelectList) error {
	for i := uint64(0); i < uint64(length); i++ {
		v1, null := p1.GetStrValue(i)
		v2, null2 := p2.GetValue(i)
		if null || null2 {
			if err := result.AppendBytes(nil, true); err != nil {
				return err
			}
			continue
		}

		tuple, schema, err := types.UnpackWithSchema(v1)
		if err != nil {
			return err
		}

		if int(v2) >= len(tuple) {
			return moerr.NewInternalError(proc.Ctx, "index out of range")
		}

		if schema[v2] == types.T_any {
			if err = result.AppendBytes(nil, true); err != nil {
				return err
			}
			continue
		}

		if value, ok := tuple[v2].([]byte); ok {
			if err := result.AppendBytes(value, false); err != nil {
				return err
			}
		} else {
			return moerr.NewInternalError(proc.Ctx, "provided type did not match the expected type")
		}
	}

	return nil
}

// 24-hour seconds
const SecondsIn24Hours = 86400

// The number of days in the year 0000 AD
const ADZeroDays = 366

const (
	intervalUnitYEAR      = "YEAR"
	intervalUnitQUARTER   = "QUARTER"
	intervalUnitMONTH     = "MONTH"
	intervalUnitWEEK      = "WEEK"
	intervalUnitDAY       = "DAY"
	intervalUnitHOUR      = "HOUR"
	intervalUnitMINUTE    = "MINUTE"
	intervalUnitSECOND    = "SECOND"
	intervalUnitMICSECOND = "MICROSECOND"
)

// ToDays: InMySQL: Given a date data, returns a day number (the number of days since year 0). Returns NULL if date is NULL.
// note:  but Matrxone think the date of the first year of the year is 0001-01-01, this function selects compatibility with MySQL
// reference linking: https://dev.mysql.com/doc/refman/8.0/en/date-and-time-functions.html#function_to-days
func builtInToDays(parameters []*vector.Vector, result vector.FunctionResultWrapper, proc *process.Process, length int, selectList *FunctionSelectList) error {
	dateParams := vector.GenerateFunctionFixedTypeParameter[types.Datetime](parameters[0])
	rs := vector.MustFunctionResult[int64](result)
	for i := uint64(0); i < uint64(length); i++ {
		datetimeValue, isNull := dateParams.GetValue(i)
		if isNull {
			if err := rs.Append(0, true); err != nil {
				return err
			}
			continue
		}
		rs.Append(DateTimeDiff(intervalUnitDAY, types.ZeroDatetime, datetimeValue)+ADZeroDays, false)
	}
	return nil
}

// DateTimeDiff returns t2 - t1 where t1 and t2 are datetime expressions.
// The unit for the result is given by the unit argument.
// The values for interval unit are "QUARTER","YEAR","MONTH", "DAY", "HOUR", "SECOND", "MICROSECOND"
func DateTimeDiff(intervalUnit string, t1 types.Datetime, t2 types.Datetime) int64 {
	seconds, microseconds, negative := calcDateTimeInterval(t2, t1, 1)
	months := uint(0)
	if intervalUnit == intervalUnitYEAR || intervalUnit == intervalUnitQUARTER ||
		intervalUnit == intervalUnitMONTH {
		var (
			yearBegin, yearEnd, monthBegin, monthEnd, dayBegin, dayEnd uint
			secondBegin, secondEnd, microsecondBegin, microsecondEnd   uint
		)

		if negative {
			yearBegin = uint(t2.Year())
			yearEnd = uint(t1.Year())
			monthBegin = uint(t2.Month())
			monthEnd = uint(t1.Month())
			dayBegin = uint(t2.Day())
			dayEnd = uint(t1.Day())
			secondBegin = uint(int(t2.Hour())*3600 + int(t2.Minute())*60 + int(t2.Sec()))
			secondEnd = uint(int(t1.Hour())*3600 + int(t1.Minute())*60 + int(t1.Sec()))
			microsecondBegin = uint(t2.MicroSec())
			microsecondEnd = uint(t1.MicroSec())
		} else {
			yearBegin = uint(t1.Year())
			yearEnd = uint(t2.Year())
			monthBegin = uint(t1.Month())
			monthEnd = uint(t2.Month())
			dayBegin = uint(t1.Day())
			dayEnd = uint(t2.Day())
			secondBegin = uint(int(t1.Hour())*3600 + int(t1.Minute())*60 + int(t1.Sec()))
			secondEnd = uint(int(t2.Hour())*3600 + int(t2.Minute())*60 + int(t2.Sec()))
			microsecondBegin = uint(t1.MicroSec())
			microsecondEnd = uint(t2.MicroSec())
		}

		// calculate years
		years := yearEnd - yearBegin
		if monthEnd < monthBegin ||
			(monthEnd == monthBegin && dayEnd < dayBegin) {
			years--
		}

		// calculate months
		months = 12 * years
		if monthEnd < monthBegin ||
			(monthEnd == monthBegin && dayEnd < dayBegin) {
			months += 12 - (monthBegin - monthEnd)
		} else {
			months += monthEnd - monthBegin
		}

		if dayEnd < dayBegin {
			months--
		} else if (dayEnd == dayBegin) &&
			((secondEnd < secondBegin) ||
				(secondEnd == secondBegin && microsecondEnd < microsecondBegin)) {
			months--
		}
	}

	// negative
	negV := int64(1)
	if negative {
		negV = -1
	}
	switch intervalUnit {
	case intervalUnitYEAR:
		return int64(months) / 12 * negV
	case intervalUnitQUARTER:
		return int64(months) / 3 * negV
	case intervalUnitMONTH:
		return int64(months) * negV
	case intervalUnitWEEK:
		return int64(seconds) / SecondsIn24Hours / 7 * negV
	case intervalUnitDAY:
		return int64(seconds) / SecondsIn24Hours * negV
	case intervalUnitHOUR:
		return int64(seconds) / 3600 * negV
	case intervalUnitMINUTE:
		return int64(seconds) / 60 * negV
	case intervalUnitSECOND:
		return int64(seconds) * negV
	case intervalUnitMICSECOND:
		return int64(seconds*1000000+microseconds) * negV
	}
	return 0
}

// calcDateTimeInterval: calculates time interval between two datetime values
func calcDateTimeInterval(t1 types.Datetime, t2 types.Datetime, sign int) (seconds, microseconds int, neg bool) {
	// Obtain the year, month, day, hour, minute, and second of the t2 datetime
	year := int(t2.Year())
	month := int(t2.Month())
	day := int(t2.Day())
	hour := int(t2.Hour())
	minute := int(t2.Minute())
	second := int(t2.Sec())
	microsecond := int(t2.MicroSec())

	days1 := calcDaysSinceZero(int(t1.Year()), int(t1.Month()), int(t1.Day()))
	days2 := calcDaysSinceZero(year, month, day)
	days1 -= sign * days2

	tmp := (int64(days1)*SecondsIn24Hours+
		int64(t1.Hour())*3600+int64(t1.Minute())*60+
		int64(t1.Sec())-
		int64(sign)*(int64(hour)*3600+
			int64(minute)*60+
			int64(second)))*1e6 +
		t1.MicroSec() - int64(sign)*int64(microsecond)

	if tmp < 0 {
		tmp = -tmp
		neg = true
	}
	seconds = int(tmp / 1e6)
	microseconds = int(tmp % 1e6)
	return
}

// calcDaynr calculates days since 0000-00-00.
func calcDaysSinceZero(year int, month int, day int) int {
	if year == 0 && month == 0 {
		return 0
	}

	delsum := 365*year + 31*(month-1) + day
	if month <= 2 {
		year--
	} else {
		delsum -= (month*4 + 23) / 10
	}
	temp := ((year/100 + 1) * 3) / 4
	return delsum + year/4 - temp
}

// Seconds in 0000 AD
const ADZeroSeconds = 31622400

// ToSeconds: InMySQL: Given a date date, returns a day number (the number of days since year 0000). Returns NULL if date is NULL.
// note:  but Matrxone think the date of the first year of the year is 0001-01-01, this function selects compatibility with MySQL
// reference linking: https://dev.mysql.com/doc/refman/8.0/en/date-and-time-functions.html#function_to-seconds
func builtInToSeconds(parameters []*vector.Vector, result vector.FunctionResultWrapper, proc *process.Process, length int, selectList *FunctionSelectList) error {
	dateParams := vector.GenerateFunctionFixedTypeParameter[types.Datetime](parameters[0])
	rs := vector.MustFunctionResult[int64](result)
	for i := uint64(0); i < uint64(length); i++ {
		datetimeValue, isNull := dateParams.GetValue(i)
		if isNull {
			if err := rs.Append(0, true); err != nil {
				return err
			}
			continue
		}
		rs.Append(DateTimeDiff(intervalUnitSECOND, types.ZeroDatetime, datetimeValue)+ADZeroSeconds, false)
	}
	return nil
}

// CalcToSeconds: CalcToDays is used to return a day number (the number of days since year 0)
func CalcToSeconds(ctx context.Context, datetimes []types.Datetime, ns *nulls.Nulls) ([]int64, error) {
	res := make([]int64, len(datetimes))
	for idx, datetime := range datetimes {
		if nulls.Contains(ns, uint64(idx)) {
			continue
		}
		res[idx] = DateTimeDiff(intervalUnitSECOND, types.ZeroDatetime, datetime) + ADZeroSeconds
	}
	return res, nil
}

func builtInSin(parameters []*vector.Vector, result vector.FunctionResultWrapper, proc *process.Process, length int, selectList *FunctionSelectList) error {
	p1 := vector.GenerateFunctionFixedTypeParameter[float64](parameters[0])
	rs := vector.MustFunctionResult[float64](result)
	for i := uint64(0); i < uint64(length); i++ {
		v, null := p1.GetValue(i)
		if null {
			if err := rs.Append(0, true); err != nil {
				return err
			}
		} else {
			sinValue, err := momath.Sin(v)
			if err != nil {
				return err
			}
			if err = rs.Append(sinValue, false); err != nil {
				return err
			}
		}
	}
	return nil
}

func builtInSinh(parameters []*vector.Vector, result vector.FunctionResultWrapper, proc *process.Process, length int, selectList *FunctionSelectList) error {
	p1 := vector.GenerateFunctionFixedTypeParameter[float64](parameters[0])
	rs := vector.MustFunctionResult[float64](result)
	for i := uint64(0); i < uint64(length); i++ {
		v, null := p1.GetValue(i)
		if null {
			if err := rs.Append(0, true); err != nil {
				return err
			}
		} else {
			sinValue, err := momath.Sinh(v)
			if err != nil {
				return err
			}
			if err = rs.Append(sinValue, false); err != nil {
				return err
			}
		}
	}
	return nil
}

func builtInCos(parameters []*vector.Vector, result vector.FunctionResultWrapper, proc *process.Process, length int, selectList *FunctionSelectList) error {
	p1 := vector.GenerateFunctionFixedTypeParameter[float64](parameters[0])
	rs := vector.MustFunctionResult[float64](result)
	for i := uint64(0); i < uint64(length); i++ {
		v, null := p1.GetValue(i)
		if null {
			if err := rs.Append(0, true); err != nil {
				return err
			}
		} else {
			sinValue, err := momath.Cos(v)
			if err != nil {
				return err
			}
			if err = rs.Append(sinValue, false); err != nil {
				return err
			}
		}
	}
	return nil
}

func builtInCot(parameters []*vector.Vector, result vector.FunctionResultWrapper, proc *process.Process, length int, selectList *FunctionSelectList) error {
	p1 := vector.GenerateFunctionFixedTypeParameter[float64](parameters[0])
	rs := vector.MustFunctionResult[float64](result)
	for i := uint64(0); i < uint64(length); i++ {
		v, null := p1.GetValue(i)
		if null {
			if err := rs.Append(0, true); err != nil {
				return err
			}
		} else {
			sinValue, err := momath.Cot(v)
			if err != nil {
				return err
			}
			if err = rs.Append(sinValue, false); err != nil {
				return err
			}
		}
	}
	return nil
}

func builtInTan(parameters []*vector.Vector, result vector.FunctionResultWrapper, proc *process.Process, length int, selectList *FunctionSelectList) error {
	p1 := vector.GenerateFunctionFixedTypeParameter[float64](parameters[0])
	rs := vector.MustFunctionResult[float64](result)
	for i := uint64(0); i < uint64(length); i++ {
		v, null := p1.GetValue(i)
		if null {
			if err := rs.Append(0, true); err != nil {
				return err
			}
		} else {
			sinValue, err := momath.Tan(v)
			if err != nil {
				return err
			}
			if err = rs.Append(sinValue, false); err != nil {
				return err
			}
		}
	}
	return nil
}

func builtInExp(parameters []*vector.Vector, result vector.FunctionResultWrapper, proc *process.Process, length int, selectList *FunctionSelectList) error {
	p1 := vector.GenerateFunctionFixedTypeParameter[float64](parameters[0])
	rs := vector.MustFunctionResult[float64](result)
	for i := uint64(0); i < uint64(length); i++ {
		v, null := p1.GetValue(i)
		if null {
			if err := rs.Append(0, true); err != nil {
				return err
			}
		} else {
			sinValue, err := momath.Exp(v)
			if err != nil {
				return err
			}
			if err = rs.Append(sinValue, false); err != nil {
				return err
			}
		}
	}
	return nil
}

func builtInSqrt(parameters []*vector.Vector, result vector.FunctionResultWrapper, proc *process.Process, length int, selectList *FunctionSelectList) error {
	return opUnaryFixedToFixedWithErrorCheck[float64, float64](parameters, result, proc, length, func(v float64) (float64, error) {
		return momath.Sqrt(v)
	}, selectList)
}

func builtInSqrtArray[T types.RealNumbers](parameters []*vector.Vector, result vector.FunctionResultWrapper, proc *process.Process, length int, selectList *FunctionSelectList) error {
	return opUnaryBytesToBytesWithErrorCheck(parameters, result, proc, length, func(in []byte) (out []byte, err error) {
		_in := types.BytesToArray[T](in)

		_out, err := moarray.Sqrt(_in)
		if err != nil {
			return nil, err
		}
		return types.ArrayToBytes[float64](_out), nil

	}, selectList)
}

func builtInACos(parameters []*vector.Vector, result vector.FunctionResultWrapper, proc *process.Process, length int, selectList *FunctionSelectList) error {
	p1 := vector.GenerateFunctionFixedTypeParameter[float64](parameters[0])
	rs := vector.MustFunctionResult[float64](result)
	for i := uint64(0); i < uint64(length); i++ {
		v, null := p1.GetValue(i)
		if null {
			if err := rs.Append(0, true); err != nil {
				return err
			}
		} else {
			sinValue, err := momath.Acos(v)
			if err != nil {
				return err
			}
			if err = rs.Append(sinValue, false); err != nil {
				return err
			}
		}
	}
	return nil
}

func builtInATan(parameters []*vector.Vector, result vector.FunctionResultWrapper, proc *process.Process, length int, selectList *FunctionSelectList) error {
	p1 := vector.GenerateFunctionFixedTypeParameter[float64](parameters[0])
	rs := vector.MustFunctionResult[float64](result)
	for i := uint64(0); i < uint64(length); i++ {
		v, null := p1.GetValue(i)
		if null {
			if err := rs.Append(0, true); err != nil {
				return err
			}
		} else {
			sinValue, err := momath.Atan(v)
			if err != nil {
				return err
			}
			if err = rs.Append(sinValue, false); err != nil {
				return err
			}
		}
	}
	return nil
}

func builtInATan2(parameters []*vector.Vector, result vector.FunctionResultWrapper, proc *process.Process, length int, selectList *FunctionSelectList) error {
	p1 := vector.GenerateFunctionFixedTypeParameter[float64](parameters[0])
	p2 := vector.GenerateFunctionFixedTypeParameter[float64](parameters[1])
	rs := vector.MustFunctionResult[float64](result)
	for i := uint64(0); i < uint64(length); i++ {
		v1, null1 := p1.GetValue(i)
		v2, null2 := p2.GetValue(i)
		if null1 || null2 {
			if err := rs.Append(0, true); err != nil {
				return err
			}
		} else {
			if v1 == 0 {
				return moerr.NewInvalidArg(proc.Ctx, "Atan first input", 0)
			}
			if err := rs.Append(math.Atan(v2/v1), false); err != nil {
				return err
			}
		}
	}
	return nil
}

func builtInLn(parameters []*vector.Vector, result vector.FunctionResultWrapper, proc *process.Process, length int, selectList *FunctionSelectList) error {
	p1 := vector.GenerateFunctionFixedTypeParameter[float64](parameters[0])
	rs := vector.MustFunctionResult[float64](result)
	for i := uint64(0); i < uint64(length); i++ {
		v, null := p1.GetValue(i)
		if null {
			if err := rs.Append(0, true); err != nil {
				return err
			}
		} else {
			sinValue, err := momath.Ln(v)
			if err != nil {
				return err
			}
			if err = rs.Append(sinValue, false); err != nil {
				return err
			}
		}
	}
	return nil
}

func builtInLog(parameters []*vector.Vector, result vector.FunctionResultWrapper, proc *process.Process, length int, selectList *FunctionSelectList) error {
	p1 := vector.GenerateFunctionFixedTypeParameter[float64](parameters[0])
	p2 := vector.GenerateFunctionFixedTypeParameter[float64](parameters[1])
	rs := vector.MustFunctionResult[float64](result)
	for i := uint64(0); i < uint64(length); i++ {
		v1, null1 := p1.GetValue(i)
		v2, null2 := p2.GetValue(i)
		if null1 || null2 {
			if err := rs.Append(0, true); err != nil {
				return err
			}
		} else {
			if v1 == float64(1) {
				return moerr.NewInvalidArg(proc.Ctx, "log base", 1)
			}
			tempV1, err := momath.Ln(v1)
			if err != nil {
				return moerr.NewInvalidArg(proc.Ctx, "log input", "<= 0")
			}
			tempV2, err := momath.Ln(v2)
			if err != nil {
				return moerr.NewInvalidArg(proc.Ctx, "log input", "<= 0")
			}
			if err = rs.Append(tempV2/tempV1, false); err != nil {
				return err
			}
		}
	}
	return nil
}

func builtInLog2(parameters []*vector.Vector, result vector.FunctionResultWrapper, proc *process.Process, length int, selectList *FunctionSelectList) error {
	p1 := vector.GenerateFunctionFixedTypeParameter[float64](parameters[0])
	rs := vector.MustFunctionResult[float64](result)
	for i := uint64(0); i < uint64(length); i++ {
		v, null := p1.GetValue(i)
		if null {
			if err := rs.Append(0, true); err != nil {
				return err
			}
		} else {
			log2Value, err := momath.Log2(v)
			if err != nil {
				return err
			}
			if err = rs.Append(log2Value, false); err != nil {
				return err
			}
		}
	}
	return nil
}

func builtInLog10(parameters []*vector.Vector, result vector.FunctionResultWrapper, proc *process.Process, length int, selectList *FunctionSelectList) error {
	p1 := vector.GenerateFunctionFixedTypeParameter[float64](parameters[0])
	rs := vector.MustFunctionResult[float64](result)
	for i := uint64(0); i < uint64(length); i++ {
		v, null := p1.GetValue(i)
		if null {
			if err := rs.Append(0, true); err != nil {
				return err
			}
		} else {
			log10Value, err := momath.Lg(v)
			if err != nil {
				return err
			}
			if err = rs.Append(log10Value, false); err != nil {
				return err
			}
		}
	}
	return nil
}

type opBuiltInRand struct {
	seed *rand.Rand
}

var _ = newOpBuiltInRand().builtInRand

func newOpBuiltInRand() *opBuiltInRand {
	return new(opBuiltInRand)
}

func builtInRand(parameters []*vector.Vector, result vector.FunctionResultWrapper, proc *process.Process, length int, selectList *FunctionSelectList) error {
	rs := vector.MustFunctionResult[float64](result)
	for i := uint64(0); i < uint64(length); i++ {
		v := rand.Float64()
		if err := rs.Append(v, false); err != nil {
			return err
		}
	}
	return nil
}

func (op *opBuiltInRand) builtInRand(parameters []*vector.Vector, result vector.FunctionResultWrapper, proc *process.Process, length int, selectList *FunctionSelectList) error {
	if !parameters[0].IsConst() {
		return moerr.NewInvalidArg(proc.Ctx, "parameter of rand", "column")
	}
	if parameters[0].IsConstNull() {
		return moerr.NewInvalidArg(proc.Ctx, "parameter of rand", "null")
	}

	p1 := vector.GenerateFunctionFixedTypeParameter[int64](parameters[0])
	rs := vector.MustFunctionResult[float64](result)

	if op.seed == nil {
		seedNumber, _ := p1.GetValue(0)
		op.seed = rand.New(rand.NewSource(seedNumber))
	}

	for i := uint64(0); i < uint64(length); i++ {
		v := op.seed.Float64()
		if err := rs.Append(v, false); err != nil {
			return err
		}
	}
	return nil
}

func builtInConvertFake(parameters []*vector.Vector, result vector.FunctionResultWrapper, proc *process.Process, length int, selectList *FunctionSelectList) error {
	// ignore the second parameter and just set result the same to the first parameter.
	return opUnaryBytesToBytes(parameters, result, proc, length, func(v []byte) []byte {
		return v
	}, selectList)
}

func builtInToUpper(parameters []*vector.Vector, result vector.FunctionResultWrapper, proc *process.Process, length int, selectList *FunctionSelectList) error {
	return opUnaryBytesToBytes(parameters, result, proc, length, func(v []byte) []byte {
		return bytes.ToUpper(v)
	}, selectList)
}

func builtInToLower(parameters []*vector.Vector, result vector.FunctionResultWrapper, proc *process.Process, length int, selectList *FunctionSelectList) error {
	return opUnaryBytesToBytes(parameters, result, proc, length, func(v []byte) []byte {
		return bytes.ToLower(v)
	}, selectList)
}

// buildInMOCU extract cu or calculate cu from parameters
// example:
// - select mo_cu('[1,2,3,4,5,6,7,8]', 134123)
// - select mo_cu('[1,2,3,4,5,6,7,8]', 134123, 'total')
// - select mo_cu('[1,2,3,4,5,6,7,8]', 134123, 'cpu')
// - select mo_cu('[1,2,3,4,5,6,7,8]', 134123, 'mem')
// - select mo_cu('[1,2,3,4,5,6,7,8]', 134123, 'ioin')
// - select mo_cu('[1,2,3,4,5,6,7,8]', 134123, 'ioout')
// - select mo_cu('[1,2,3,4,5,6,7,8]', 134123, 'network')
func buildInMOCU(parameters []*vector.Vector, result vector.FunctionResultWrapper, proc *process.Process, length int, selectList *FunctionSelectList) error {
	return buildInMOCUWithCfg(parameters, result, proc, length, nil)
}

func buildInMOCUv1(parameters []*vector.Vector, result vector.FunctionResultWrapper, proc *process.Process, length int, selectList *FunctionSelectList) error {
	cfg := motrace.GetCUConfigV1()
	return buildInMOCUWithCfg(parameters, result, proc, length, cfg)
}

func buildInMOCUWithCfg(parameters []*vector.Vector, result vector.FunctionResultWrapper, proc *process.Process, length int, cfg *config.OBCUConfig) error {
	var (
		cu     float64
		p3     vector.FunctionParameterWrapper[types.Varlena]
		stats  statistic.StatsArray
		target []byte
		null3  bool
	)
	rs := vector.MustFunctionResult[float64](result)

	p1 := vector.GenerateFunctionStrParameter(parameters[0])
	p2 := vector.GenerateFunctionFixedTypeParameter[int64](parameters[1])

	if len(parameters) == 3 {
		p3 = vector.GenerateFunctionStrParameter(parameters[2])
	}

	for i := uint64(0); i < uint64(length); i++ {
		statsJsonArrayStr, null1 := p1.GetStrValue(i) /* stats json array */
		durationNS, null2 := p2.GetValue(i)           /* duration_ns */
		if p3 == nil {
			target, null3 = []byte("total"), false
		} else {
			target, null3 = p3.GetStrValue(i)
		}

		if null1 || null2 || null3 {
			rs.Append(float64(0), true)
			continue
		}

		if len(statsJsonArrayStr) == 0 {
			rs.Append(float64(0), true)
			continue
		}

		if err := json.Unmarshal(statsJsonArrayStr, &stats); err != nil {
			rs.Append(float64(0), true)
			//return moerr.NewInternalError(proc.Ctx, "failed to parse json arr: %v", err)
		}

		switch util.UnsafeBytesToString(target) {
		case "cpu":
			cu = motrace.CalculateCUCpu(int64(stats.GetTimeConsumed()), cfg)
		case "mem":
			cu = motrace.CalculateCUMem(int64(stats.GetMemorySize()), durationNS, cfg)
		case "ioin":
			cu = motrace.CalculateCUIOIn(int64(stats.GetS3IOInputCount()), cfg)
		case "ioout":
			cu = motrace.CalculateCUIOOut(int64(stats.GetS3IOOutputCount()), cfg)
		case "network":
			cu = motrace.CalculateCUTraffic(int64(stats.GetOutTrafficBytes()), stats.GetConnType(), cfg)
		case "total":
			cu = motrace.CalculateCUWithCfg(stats, durationNS, cfg)
		default:
			rs.Append(float64(0), true)
			continue
		}
		rs.Append(cu, false)
	}

	return nil
}<|MERGE_RESOLUTION|>--- conflicted
+++ resolved
@@ -394,7 +394,7 @@
 				return err
 			}
 			if typ.Oid == types.T_varchar || typ.Oid == types.T_char ||
-				typ.Oid == types.T_blob || typ.Oid == types.T_text || typ.Oid == types.T_datalink {
+				typ.Oid == types.T_blob || typ.Oid == types.T_text {
 				if err := rs.Append(int64(typ.Scale), false); err != nil {
 					return err
 				}
@@ -1487,12 +1487,8 @@
 			}
 		}
 	case types.T_json, types.T_char, types.T_varchar, types.T_binary, types.T_varbinary, types.T_blob, types.T_text,
-<<<<<<< HEAD
 		types.T_array_float32, types.T_array_float64, types.T_datalink:
 		vs := vector.ExpandStrCol(v)
-=======
-		types.T_array_float32, types.T_array_float64:
->>>>>>> 07ce67c9
 		if hasNull {
 			fv := vector.GenerateFunctionStrParameter(v)
 			for i, j := uint64(0), uint64(v.Length()); i < j; i++ {
@@ -1583,8 +1579,7 @@
 		return serialExtractExceptStrings(p1, p2, rs, proc, length, selectList)
 
 	case types.T_json, types.T_char, types.T_varchar, types.T_text,
-		types.T_binary, types.T_varbinary, types.T_blob,
-		types.T_array_float32, types.T_array_float64, types.T_datalink:
+		types.T_binary, types.T_varbinary, types.T_blob, types.T_array_float32, types.T_array_float64:
 		rs := vector.MustFunctionResult[types.Varlena](result)
 		return serialExtractForString(p1, p2, rs, proc, length, selectList)
 	}
