--- conflicted
+++ resolved
@@ -1468,7 +1468,6 @@
 	})
 }
 
-<<<<<<< HEAD
 func builtInSqrtArray[T types.RealNumbers](parameters []*vector.Vector, result vector.FunctionResultWrapper, proc *process.Process, length int) error {
 	return opUnaryBytesToBytesWithErrorCheck(parameters, result, proc, length, func(in []byte) (out []byte, err error) {
 		_in := types.BytesToArray[T](in)
@@ -1486,8 +1485,6 @@
 	})
 }
 
-=======
->>>>>>> e67b7b4d
 func builtInACos(parameters []*vector.Vector, result vector.FunctionResultWrapper, proc *process.Process, length int) error {
 	p1 := vector.GenerateFunctionFixedTypeParameter[float64](parameters[0])
 	rs := vector.MustFunctionResult[float64](result)
