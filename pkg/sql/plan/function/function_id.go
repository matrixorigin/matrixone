// Copyright 2021 - 2022 Matrix Origin
//
// Licensed under the Apache License, Version 2.0 (the "License");
// you may not use this file except in compliance with the License.
// You may obtain a copy of the License at
//
//      http://www.apache.org/licenses/LICENSE-2.0
//
// Unless required by applicable law or agreed to in writing, software
// distributed under the License is distributed on an "AS IS" BASIS,
// WITHOUT WARRANTIES OR CONDITIONS OF ANY KIND, either express or implied.
// See the License for the specific language governing permissions and
// limitations under the License.

package function

import "github.com/matrixorigin/matrixone/pkg/pb/plan"

const (
	Distinct     = 0x8000000000000000
	DistinctMask = 0x7FFFFFFFFFFFFFFF
)

// All function IDs
const (
	EQUAL              = iota // =
	NOT_EQUAL                 // <>
	GREAT_THAN                // >
	GREAT_EQUAL               // >=
	LESS_THAN                 // <
	LESS_EQUAL                // <=
	BETWEEN                   // BETWEEN
	UNARY_PLUS                // UNARY_PLUS +
	UNARY_MINUS               // UNARY_MINUS -
	UNARY_TILDE               // UNARY_TILDE ~
	PLUS                      // +
	MINUS                     // -
	MULTI                     // *
	DIV                       // /
	INTEGER_DIV               // Div
	MOD                       // %
	CONCAT                    // ||
	AND                       // AND
	OR                        // OR
	XOR                       // XOR
	NOT                       // NOT
	CAST                      // CAST
	IS                        //IS
	ISNOT                     //ISNOT
	ISNULL                    //ISNULL
	ISNOTNULL                 //ISNOTNULL
	ISUNKNOWN                 //ISUNKNOWN
	ISNOTUNKNOWN              //ISNOTUNKNOWN
	ISTRUE                    //ISTRUE
	ISNOTTRUE                 //ISNOTTRUE
	ISFALSE                   //ISFALSE
	ISNOTFALSE                //ISNOTTRUE
	OP_BIT_AND                // &
	OP_BIT_OR                 // |
	OP_BIT_XOR                // ^
	OP_BIT_SHIFT_LEFT         // <<
	OP_BIT_SHIFT_RIGHT        // >>

	ABS            // ABS
	ACOS           // ACOS
	ADDDATE        // ADDDATE
	ADDTIME        // ADDTIME
	AES_DECRYPT    // AES_DECRYPT
	AES_ENCRYPT    // AES_ENCRYPT
	ANY_VALUE      // ANY_VALUE
	ARRAY_AGG      // ARRAY_AGG
	ARRAY_APPEND   // ARRAY_APPEND
	ARRAY_CAT      // ARRAY_CAT
	ARRAY_CONTAINS // ARRAY_CONTAINS
	ARRAY_POSITION // ARRAY_POSITION
	ARRAY_SIZE     // ARRAY_SIZE
	ASCII          // ASCII
	ASIN           // ASIN
	ATAN           // ATAN
	ATAN2          // ATAN2
	AVG            // AVG
	BASE64_DECODE  // BASE64_DECODE
	BASE64_ENCODE  // BASE64_ENCODE
	BIT_AND        // BIT_AND
	BIT_LENGTH     // BIT_LENGTH
	BIT_NOT        // BIT_NOT
	BIT_OR         // BIT_OR
	BIT_XOR        // BIT_XOR
	BITAGG_AND     // BITAGG_AND
	BITAGG_OR      // BITAGG_OR
	BOOLAGG_AND    // BOOLAGG_AND
	BOOLAGG_OR     // BOOLAGG_OR
	CASE           // CASE
	CEIL           // CEIL
	CHR            // CHR
	COALESCE       // COALESCE
	FIELD          // FIELD
	CONCAT_WS
	CONTAINS          // CONTAINS
	CORR              // CORR
	COS               // COS
	COT               // COT
	COUNT             // COUNT
	COUNT_IF          // COUNT_IF
	COVAR_POP         // COVAR_POP
	COVAR_SAMPLE      // COVAR_SAMPLE
	CUME_DIST         // CUME_DIST
	CURRENT_DATE      // CURRENT_DATE
	CURRENT_TIMESTAMP // CURRENT_TIMESTAMP
	DATE_FROM_PARTS   // DATE_FROM_PARTS
	DATE_PART         // DATE_PART
	DATEADD           // DATEADD
	DATEDIFF          // DATEDIFF
	TIMEDIFF          // TIMEDIFF
	TIMESTAMPDIFF     // TIMESTAMPDIFF
	DENSE_RANK        // DENSE_RANK
	EMPTY
	ENDSWITH // ENDSWITH
	EXP      // EXP
	FINDINSET
	FIRST_VALUE // FIRST_VALUE
	FLOOR       // FLOOR
	GREATEST    // GREATEST
	GROUPING_ID // GROUPING_ID
	HASH        // HASH
	HASH_AGG    // HASH_AGG
	HEX_DECODE  // HEX_DECODE
	HEX_ENCODE  // HEX_ENCODE
	HEX         // HEX
	IFF         // IFF
	IFNULL      // IFNULL
	ILIKE       // ILIKE
	ILIKE_ALL   // ILIKE_ALL
	ILIKE_ANY   // ILIKE_ANY
	IN          // IN
	LAG         // LAG
	LAST_VALUE  // LAST_VALUE
	LEAD        // LEAD
	LEAST       // LEAST
	LEFT        // LEFT
	LENGTH      // LENGTH
	LENGTH_UTF8
	LIKE     // LIKE
	LIKE_ALL // LIKE_ALL
	LIKE_ANY // LIKE_ANY
	LN       // LN
	NOT_IN   // NOT_IN
	LOG      // LOG
	LOWER    // LOWER
	LPAD     // LPAD
	LTRIM    // LTRIM
	MAX      // MAX
	MEDIAN   // MEDIAN
	MIN      // MIN
	MODE     // MODE
	MONTH
	NORMAL         // NORMAL
	NTH_VALUE      // NTH_VALUE
	NTILE          // NTILE
	NULLIF         // NULLIF
	PERCENT_RANK   // PERCENT_RANK
	PI             // PI
	POSITION       // POSITION
	POW            // POW
	RADIAN         // RADIAN
	RANDOM         // RANDOM
	RANK           // RANK
	REGEXP         // REGEXP
	REGEXP_INSTR   // REGEXP_INSTR
	REGEXP_LIKE    // REGEXP_LIKE
	REGEXP_REPLACE // REGEXP_REPLACE
	REGEXP_SUBSTR  // REGEXP_SUBSTR
	REG_MATCH      // REG_MATHCH
	NOT_REG_MATCH  // NOT_REG_MATCH
	REPEAT         // REPEAT
	REPLACE        // REPLACE
	REVERSE
	RIGHT      // RIGHT
	ROUND      // ROUND
	ROW_NUMBER // ROW_NUMBER
	RPAD       // RPAD
	RTRIM      // RTRIM
	SIGN       // SIGN
	SIN        // SIN
	SINH       //SINH
	SPACE
	SPLIT         // SPLIT
	SPLIT_PART    // SPLIT_PART
	STARCOUNT     // STARTCOUNT
	STARTSWITH    // STARTSWITH
	STDDEV_POP    // STDDEV_POP
	STDDEV_SAMPLE // STDDEV_SAMPLE
	SUBSTR        // SUBSTR
	SUM           // SUM
	GROUP_CONCAT
	TAN // TAN
	TO_DATE
	STR_TO_DATE
	TO_INTERVAL // TO_INTERVAL
	TRANSLATE   // TRANSLATE
	TRIM        // TRIM
	UNIFORM     // UNIFORM
	UTC_TIMESTAMP
	UNIX_TIMESTAMP
	FROM_UNIXTIME
	UPPER      // UPPER
	VAR_POP    // VAR_POP
	VAR_SAMPLE // VAR_SAMPLE

	EXISTS // EXISTS
	ALL    // ALL
	ANY    // ANY

	DATE      // DATE
	TIME      //TIME
	DAY       //DAY
	DAYOFYEAR // DAYOFYEAR
	INTERVAL  // INTERVAL
	EXTRACT   // EXTRACT
	OCT
	SUBSTRING       // SUBSTRING
	SUBSTRING_INDEX //SUBSTRING_INDEX
	WEEK            //WEEK
	WEEKDAY
	YEAR   // YEAR
	HOUR   // HOUR
	MINUTE // MINUTE
	SECOND // SECOND

	DATE_ADD              // DATE_ADD
	DATE_SUB              // DATE_SUB
	APPROX_COUNT_DISTINCT // APPROX_COUNT_DISTINCT, special aggregate

	LOAD_FILE // LOAD_FILE

	//information functions
	//Reference to : https://dev.mysql.com/doc/refman/8.0/en/information-functions.html
	DATABASE
	USER
	CONNECTION_ID
	CHARSET
	CURRENT_ROLE
	FOUND_ROWS
	ICULIBVERSION
	LAST_INSERT_ID
	LAST_QUERY_ID
	LAST_UUID
	ROLES_GRAPHML
	ROW_COUNT
	VERSION
	COLLATION

	TIMESTAMP    // TIMESTAMP
	DATE_FORMAT  // DATE_FORMAT
	JSON_EXTRACT // JSON_EXTRACT
	JSON_QUOTE   // JSON_QUOTE
	JSON_UNQUOTE // JSON_UNQUOTE
	FORMAT       // FORMAT
	SLEEP        // sleep for a while
	INSTR

	UUID
	SERIAL
	BIN //BIN

	ENABLE_FAULT_INJECTION
	DISABLE_FAULT_INJECTION
	ADD_FAULT_POINT     // Add a fault point
	REMOVE_FAULT_POINT  // Remove
	TRIGGER_FAULT_POINT // Trigger.

	MO_MEMORY_USAGE // Dump memory usage
	MO_ENABLE_MEMORY_USAGE_DETAIL
	MO_DISABLE_MEMORY_USAGE_DETAIL

	// MO_CTL is used to check some internal status, and issue some ctl commands to the service.
	// see builtin.ctl.ctl.go to get detail.
	MO_CTL

	MO_SHOW_VISIBLE_BIN // parse type/onUpdate/default []byte to visible string

<<<<<<< HEAD
	CURRENT_ACCOUNT_ID
	CURRENT_ACCOUNT_NAME
	CURRENT_ROLE_ID
	CURRENT_ROLE_NAME
	CURRENT_USER_ID
	CURRENT_USER_NAME
=======
	MO_TABLE_ROWS // table rows
	MO_TABLE_SIZE // table size
>>>>>>> 64a6bbc8

	// FUNCTION_END_NUMBER is not a function, just a flag to record the max number of function.
	// TODO: every one should put the new function id in front of this one if you want to make a new function.
	FUNCTION_END_NUMBER
)

// functionIdRegister is what function we have registered already.
var functionIdRegister = map[string]int32{
	// operators
	"=":            EQUAL,
	">":            GREAT_THAN,
	">=":           GREAT_EQUAL,
	"<":            LESS_THAN,
	"<=":           LESS_EQUAL,
	"<>":           NOT_EQUAL,
	"!=":           NOT_EQUAL,
	"not":          NOT,
	"and":          AND,
	"or":           OR,
	"xor":          XOR,
	"like":         LIKE,
	"between":      BETWEEN,
	"in":           IN,
	"not_in":       NOT_IN,
	"exists":       EXISTS,
	"+":            PLUS,
	"-":            MINUS,
	"*":            MULTI,
	"/":            DIV,
	"div":          INTEGER_DIV,
	"%":            MOD,
	"mod":          MOD,
	"unary_plus":   UNARY_PLUS,
	"unary_minus":  UNARY_MINUS,
	"unary_tilde":  UNARY_TILDE,
	"case":         CASE,
	"coalesce":     COALESCE,
	"cast":         CAST,
	"is":           IS,
	"is_not":       ISNOT,
	"isnot":        ISNOT,
	"is_null":      ISNULL,
	"isnull":       ISNULL,
	"ifnull":       ISNULL,
	"is_not_null":  ISNOTNULL,
	"isnotnull":    ISNOTNULL,
	"isunknown":    ISUNKNOWN,
	"isnotunknown": ISNOTUNKNOWN,
	"istrue":       ISTRUE,
	"isnottrue":    ISNOTTRUE,
	"isfalse":      ISFALSE,
	"isnotfalse":   ISNOTFALSE,
	"&":            OP_BIT_AND,
	"|":            OP_BIT_OR,
	"^":            OP_BIT_XOR,
	"<<":           OP_BIT_SHIFT_LEFT,
	">>":           OP_BIT_SHIFT_RIGHT,
	// aggregate
	"max":                   MAX,
	"min":                   MIN,
	"sum":                   SUM,
	"group_concat":          GROUP_CONCAT,
	"avg":                   AVG,
	"count":                 COUNT,
	"starcount":             STARCOUNT,
	"bit_or":                BIT_OR,
	"bit_and":               BIT_AND,
	"bit_xor":               BIT_XOR,
	"std":                   STDDEV_POP,
	"stddev_pop":            STDDEV_POP,
	"variance":              VAR_POP,
	"approx_count_distinct": APPROX_COUNT_DISTINCT,
	"any_value":             ANY_VALUE,
	"median":                MEDIAN,
	// builtin
	// whoever edit this, please follow the lexical order, or come up with a better ordering method
	// binary functions
	"endswith":    ENDSWITH,
	"findinset":   FINDINSET,
	"find_in_set": FINDINSET,
	"power":       POW,
	"startswith":  STARTSWITH,
	"to_date":     STR_TO_DATE,
	"str_to_date": STR_TO_DATE,
	"date_format": DATE_FORMAT,
	// whoever edit this, please follow the lexical order, or come up with a better ordering method
	// variadic functions
	"ceil":              CEIL,
	"ceiling":           CEIL,
	"concat_ws":         CONCAT_WS,
	"concat":            CONCAT,
	"current_timestamp": CURRENT_TIMESTAMP,
	"now":               CURRENT_TIMESTAMP,
	"floor":             FLOOR,
	"lpad":              LPAD,
	"pi":                PI,
	"round":             ROUND,
	"rpad":              RPAD,
	"substr":            SUBSTRING,
	"substring":         SUBSTRING,
	"mid":               SUBSTRING,
	"utc_timestamp":     UTC_TIMESTAMP,
	"unix_timestamp":    UNIX_TIMESTAMP,
	"from_unixtime":     FROM_UNIXTIME,
	"left":              LEFT,
	// unary functions
	// whoever edit this, please follow the lexical order, or come up with a better ordering method
	"abs":                            ABS,
	"acos":                           ACOS,
	"bit_length":                     BIT_LENGTH,
	"date":                           DATE,
	"time":                           TIME,
	"hour":                           HOUR,
	"minute":                         MINUTE,
	"second":                         SECOND,
	"day":                            DAY,
	"dayofyear":                      DAYOFYEAR,
	"exp":                            EXP,
	"empty":                          EMPTY,
	"length":                         LENGTH,
	"lengthutf8":                     LENGTH_UTF8,
	"char_length":                    LENGTH_UTF8,
	"ln":                             LN,
	"log":                            LOG,
	"ltrim":                          LTRIM,
	"month":                          MONTH,
	"oct":                            OCT,
	"rand":                           RANDOM,
	"reverse":                        REVERSE,
	"rtrim":                          RTRIM,
	"sin":                            SIN,
	"sinh":                           SINH,
	"space":                          SPACE,
	"tan":                            TAN,
	"week":                           WEEK,
	"weekday":                        WEEKDAY,
	"year":                           YEAR,
	"extract":                        EXTRACT,
	"if":                             IFF,
	"iff":                            IFF,
	"date_add":                       DATE_ADD,
	"date_sub":                       DATE_SUB,
	"atan":                           ATAN,
	"cos":                            COS,
	"cot":                            COT,
	"timestamp":                      TIMESTAMP,
	"database":                       DATABASE,
	"schema":                         DATABASE,
	"user":                           USER,
	"system_user":                    USER,
	"session_user":                   USER,
	"current_user":                   USER,
	"connection_id":                  CONNECTION_ID,
	"charset":                        CHARSET,
	"current_role":                   CURRENT_ROLE,
	"found_rows":                     FOUND_ROWS,
	"icu_version":                    ICULIBVERSION,
	"last_insert_id":                 LAST_INSERT_ID,
	"last_query_id":                  LAST_QUERY_ID,
	"last_uuid":                      LAST_QUERY_ID,
	"roles_graphml":                  ROLES_GRAPHML,
	"row_count":                      ROW_COUNT,
	"version":                        VERSION,
	"collation":                      COLLATION,
	"json_extract":                   JSON_EXTRACT,
	"json_quote":                     JSON_QUOTE,
	"enable_fault_injection":         ENABLE_FAULT_INJECTION,
	"disable_fault_injection":        DISABLE_FAULT_INJECTION,
	"add_fault_point":                ADD_FAULT_POINT,
	"remove_fault_point":             REMOVE_FAULT_POINT,
	"trigger_fault_point":            TRIGGER_FAULT_POINT,
	"uuid":                           UUID,
	"load_file":                      LOAD_FILE,
	"hex":                            HEX,
	"serial":                         SERIAL,
	"hash_value":                     HASH,
	"bin":                            BIN,
	"datediff":                       DATEDIFF,
	"timestampdiff":                  TIMESTAMPDIFF,
	"timediff":                       TIMEDIFF,
	"reg_match":                      REG_MATCH,
	"not_reg_match":                  NOT_REG_MATCH,
	"regexp_instr":                   REGEXP_INSTR,
	"regexp_like":                    REGEXP_LIKE,
	"regexp_replace":                 REGEXP_REPLACE,
	"regexp_substr":                  REGEXP_SUBSTR,
	"mo_memory_usage":                MO_MEMORY_USAGE,
	"mo_enable_memory_usage_detail":  MO_ENABLE_MEMORY_USAGE_DETAIL,
	"mo_disable_memory_usage_detail": MO_DISABLE_MEMORY_USAGE_DETAIL,
	"mo_ctl":                         MO_CTL,
	"mo_show_visible_bin":            MO_SHOW_VISIBLE_BIN,
	"substring_index":                SUBSTRING_INDEX,
	"field":                          FIELD,
	"format":                         FORMAT,
	"sleep":                          SLEEP,
	"split_part":                     SPLIT_PART,
	"instr":                          INSTR,
	"curdate":                        CURRENT_DATE,
	"current_date":                   CURRENT_DATE,
	"json_unquote":                   JSON_UNQUOTE,
	"ascii":                          ASCII,
	"replace":                        REPLACE,
<<<<<<< HEAD
	"current_account_id":             CURRENT_ACCOUNT_ID,
	"current_account_name":           CURRENT_ACCOUNT_NAME,
	"current_role_id":                CURRENT_ROLE_ID,
	"current_role_name":              CURRENT_ROLE_NAME,
	"current_user_id":                CURRENT_USER_ID,
	"current_user_name":              CURRENT_USER_NAME,
=======
	"mo_table_rows":                  MO_TABLE_ROWS,
	"mo_table_size":                  MO_TABLE_SIZE,
>>>>>>> 64a6bbc8
}

func GetFunctionIsWinfunByName(name string) bool {
	fid, exists := fromNameToFunctionIdWithoutError(name)
	if !exists {
		return false
	}
	fs := functionRegister[fid].Overloads
	return len(fs) > 0 && fs[0].TestFlag(plan.Function_WIN)
}<|MERGE_RESOLUTION|>--- conflicted
+++ resolved
@@ -249,6 +249,12 @@
 	ROW_COUNT
 	VERSION
 	COLLATION
+	CURRENT_ACCOUNT_ID
+	CURRENT_ACCOUNT_NAME
+	CURRENT_ROLE_ID
+	CURRENT_ROLE_NAME
+	CURRENT_USER_ID
+	CURRENT_USER_NAME
 
 	TIMESTAMP    // TIMESTAMP
 	DATE_FORMAT  // DATE_FORMAT
@@ -279,17 +285,8 @@
 
 	MO_SHOW_VISIBLE_BIN // parse type/onUpdate/default []byte to visible string
 
-<<<<<<< HEAD
-	CURRENT_ACCOUNT_ID
-	CURRENT_ACCOUNT_NAME
-	CURRENT_ROLE_ID
-	CURRENT_ROLE_NAME
-	CURRENT_USER_ID
-	CURRENT_USER_NAME
-=======
 	MO_TABLE_ROWS // table rows
 	MO_TABLE_SIZE // table size
->>>>>>> 64a6bbc8
 
 	// FUNCTION_END_NUMBER is not a function, just a flag to record the max number of function.
 	// TODO: every one should put the new function id in front of this one if you want to make a new function.
@@ -492,17 +489,14 @@
 	"json_unquote":                   JSON_UNQUOTE,
 	"ascii":                          ASCII,
 	"replace":                        REPLACE,
-<<<<<<< HEAD
+	"mo_table_rows":                  MO_TABLE_ROWS,
+	"mo_table_size":                  MO_TABLE_SIZE,
 	"current_account_id":             CURRENT_ACCOUNT_ID,
 	"current_account_name":           CURRENT_ACCOUNT_NAME,
 	"current_role_id":                CURRENT_ROLE_ID,
 	"current_role_name":              CURRENT_ROLE_NAME,
 	"current_user_id":                CURRENT_USER_ID,
 	"current_user_name":              CURRENT_USER_NAME,
-=======
-	"mo_table_rows":                  MO_TABLE_ROWS,
-	"mo_table_size":                  MO_TABLE_SIZE,
->>>>>>> 64a6bbc8
 }
 
 func GetFunctionIsWinfunByName(name string) bool {
