--- conflicted
+++ resolved
@@ -249,6 +249,7 @@
 	DATE_FORMAT  // DATE_FORMAT
 	JSON_EXTRACT // JSON_EXTRACT
 	FORMAT       // FORMAT
+	SLEEP // sleep for a while
 
 	UUID
 	SERIAL
@@ -270,7 +271,7 @@
 
 	MO_SHOW_VISIBLE_BIN // parse type/onUpdate/default []byte to visible string
 
-	SLEEP // sleep for a while
+
 
 	// FUNCTION_END_NUMBER is not a function, just a flag to record the max number of function.
 	// TODO: every one should put the new function id in front of this one if you want to make a new function.
@@ -457,11 +458,8 @@
 	"mo_show_visible_bin":            MO_SHOW_VISIBLE_BIN,
 	"substring_index":                SUBSTRING_INDEX,
 	"field":                          FIELD,
-<<<<<<< HEAD
+	"format":                         FORMAT,
 	"sleep":                          SLEEP,
-=======
-	"format":                         FORMAT,
->>>>>>> 2c5f33ac
 }
 
 func GetFunctionIsWinfunByName(name string) bool {
