--- conflicted
+++ resolved
@@ -452,11 +452,7 @@
 
 	// FUNCTION_END_NUMBER is not a function, just a flag to record the max number of function.
 	// TODO: every one should put the new function id in front of this one if you want to make a new function.
-<<<<<<< HEAD
 	FUNCTION_END_NUMBER = 360
-=======
-	FUNCTION_END_NUMBER = 353
->>>>>>> 432b7f08
 )
 
 // functionIdRegister is what function we have registered already.
