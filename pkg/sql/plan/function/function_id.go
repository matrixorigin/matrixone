--- conflicted
+++ resolved
@@ -417,17 +417,15 @@
 	LLM_CHAT      = 347
 	LLM_EMBEDDING = 348
 
-<<<<<<< HEAD
-	// hnsw function
-	HNSW_CDC_UPDATE = 349
-=======
 	// hash partition function
 	HASH_PARTITION = 349
->>>>>>> 85336576
+
+	// hnsw function
+	HNSW_CDC_UPDATE = 350
 
 	// FUNCTION_END_NUMBER is not a function, just a flag to record the max number of function.
 	// TODO: every one should put the new function id in front of this one if you want to make a new function.
-	FUNCTION_END_NUMBER = 350
+	FUNCTION_END_NUMBER = 351
 )
 
 // functionIdRegister is what function we have registered already.
