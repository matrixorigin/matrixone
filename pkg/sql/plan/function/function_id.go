// Copyright 2021 - 2022 Matrix Origin
//
// Licensed under the Apache License, Version 2.0 (the "License");
// you may not use this file except in compliance with the License.
// You may obtain a copy of the License at
//
//      http://www.apache.org/licenses/LICENSE-2.0
//
// Unless required by applicable law or agreed to in writing, software
// distributed under the License is distributed on an "AS IS" BASIS,
// WITHOUT WARRANTIES OR CONDITIONS OF ANY KIND, either express or implied.
// See the License for the specific language governing permissions and
// limitations under the License.

package function

const (
	Distinct     = 0x8000000000000000
	DistinctMask = 0x7FFFFFFFFFFFFFFF
)

// All function IDs
const (
	EQUAL       = iota // =
	NOT_EQUAL          // <>
	GREAT_THAN         // >
	GREAT_EQUAL        // >=
	LESS_THAN          // <
	LESS_EQUAL         // <=
	BETWEEN
	UNARY_PLUS  // UNARY_PLUS +
	UNARY_MINUS // UNARY_MINUS -
	UNARY_TILDE // UNARY_TILDE ~
	PLUS        // +
	MINUS       // -
	MULTI       // *
	DIV         // /
	INTEGER_DIV // Div
	MOD         // %
	CONCAT      // ||
	AND
	OR
	XOR
	NOT
	CAST
	BIT_CAST
	IS
	ISNOT
	ISNULL
	ISNOTNULL
	ISTRUE
	ISNOTTRUE
	ISFALSE
	ISNOTFALSE
	ISEMPTY
	NOT_IN_ROWS
	OP_BIT_AND         // &
	OP_BIT_OR          // |
	OP_BIT_XOR         // ^
	OP_BIT_SHIFT_LEFT  // <<
	OP_BIT_SHIFT_RIGHT // >>

	ABS
	ACOS
	ADDDATE
	ADDTIME
	AES_DECRYPT
	AES_ENCRYPT
	ANY_VALUE
	APPROX_COUNT
	ARRAY_AGG
	ARRAY_APPEND
	ARRAY_CAT
	ARRAY_CONTAINS
	ARRAY_POSITION
	ARRAY_SIZE
	ASCII
	ASIN
	ASSERT
	ATAN
	ATAN2
	AVG
	AVG_TW_CACHE
	AVG_TW_RESULT
	BASE64_DECODE
	BASE64_ENCODE
	BIT_AND
	BIT_LENGTH
	BIT_NOT
	BIT_OR
	BIT_XOR
	BITAGG_AND
	BITAGG_OR
	BOOLAGG_AND
	BOOLAGG_OR
	CASE
	CEIL
	CHR
	COALESCE
	FIELD
	CONCAT_WS
	CONTAINS
	CORR
	COS
	COT
	COUNT
	COUNT_IF
	COVAR_POP
	COVAR_SAMPLE
	CONVERT_TZ
	CUME_DIST
	CURRENT_DATE
	CURRENT_TIMESTAMP
	DATE_FROM_PARTS
	DATE_PART
	DATEADD
	DATEDIFF
	TIMEDIFF
	TIMESTAMPDIFF
	DENSE_RANK
	MO_WIN_DIVISOR
	EMPTY
	ENDSWITH
	EXP
	FINDINSET
	FIRST_VALUE
	FLOOR
	GREATEST
	GROUPING
	HASH
	HASH_AGG
	HEX_DECODE
	HEX_ENCODE
	HEX
	UNHEX
	MD5
	IFF
	IFNULL
	ILIKE
	ILIKE_ALL
	ILIKE_ANY
	IN
	LAG
	LAST_VALUE
	LEAD
	LEAST
	LEFT
	LENGTH
	LENGTH_UTF8
	LIKE
	LIKE_ALL
	LIKE_ANY
	LN
	NOT_IN
	LOG
	LOG2
	LOG10
	LOWER
	LPAD
	LTRIM
	MAX
	MEDIAN
	MIN
	MODE
	MONTH
	NORMAL
	NTH_VALUE
	NTILE
	NULLIF
	PERCENT_RANK
	PI
	POSITION
	POW
	PREFIX_EQ
	PREFIX_IN
	PREFIX_BETWEEN
	RADIAN
	RANDOM
	RANK
	REGEXP
	REGEXP_INSTR
	REGEXP_LIKE
	REGEXP_REPLACE
	REGEXP_SUBSTR
	REG_MATCH
	NOT_REG_MATCH
	REPEAT
	REPLACE
	REVERSE
	RIGHT
	ROUND
	ROW_NUMBER
	RPAD
	RTRIM
	SIGN
	SIN
	SINH
	SPACE
	SPLIT
	SPLIT_PART
	SQRT
	STARCOUNT
	STARTSWITH
	STDDEV_POP
	STDDEV_SAMPLE
	SUBSTR
	SUM
	SYSDATE
	GROUP_CONCAT
	TAN
	TO_DATE
	STR_TO_DATE
	TO_INTERVAL
	TRANSLATE
	TRIM
	UNIFORM
	SHA1
	SHA2
	UTC_TIMESTAMP
	UNIX_TIMESTAMP
	FROM_UNIXTIME
	UPPER
	VAR_POP
	VAR_SAMPLE

	// Date and Time functions
	LAST_DAY
	MAKEDATE

	DATE
	TIME
	DAY
	DAYOFYEAR
	INTERVAL
	EXTRACT
	OCT
	SUBSTRING
	ENCODE
	DECODE
	TO_BASE64
	FROM_BASE64
	SUBSTRING_INDEX
	WEEK
	WEEKDAY
	YEAR
	HOUR
	MINUTE
	SECOND
	TO_DAYS
	TO_SECONDS

	DATE_ADD
	DATE_SUB
	APPROX_COUNT_DISTINCT

	LOAD_FILE
	SAVE_FILE

	//information functions
	//Reference to : https://dev.mysql.com/doc/refman/8.0/en/information-functions.html
	DATABASE
	USER
	CONNECTION_ID
	CHARSET
	CONVERT
	CURRENT_ROLE
	FOUND_ROWS
	ICULIBVERSION
	LAST_INSERT_ID
	LAST_QUERY_ID
	LAST_UUID
	ROLES_GRAPHML
	ROW_COUNT
	VERSION
	COLLATION
	CURRENT_ACCOUNT_ID
	CURRENT_ACCOUNT_NAME
	CURRENT_ROLE_ID
	CURRENT_ROLE_NAME
	CURRENT_USER_ID
	CURRENT_USER_NAME

	TIMESTAMP
	DATE_FORMAT
	JSON_EXTRACT
	JSON_EXTRACT_STRING
	JSON_EXTRACT_FLOAT64
	JSON_QUOTE
	JSON_UNQUOTE
	JSON_ROW
	JQ
	TRY_JQ
	WASM
	TRY_WASM
	FORMAT
	SLEEP
	INSTR
	LOCATE

	UUID
	SERIAL
	SERIAL_FULL
	SERIAL_EXTRACT
	BIN

	ENABLE_FAULT_INJECTION
	DISABLE_FAULT_INJECTION
	ADD_FAULT_POINT     // Add a fault point
	REMOVE_FAULT_POINT  // Remove
	TRIGGER_FAULT_POINT // Trigger.
	MO_WIN_TRUNCATE

	MO_MEMORY_USAGE // Dump memory usage
	MO_ENABLE_MEMORY_USAGE_DETAIL
	MO_DISABLE_MEMORY_USAGE_DETAIL

	// MO_CTL is used to check some internal status, and issue some ctl commands to the service.
	// see builtin.ctl.ctl.go to get detail.
	MO_CTL

	MO_SHOW_VISIBLE_BIN      // parse type/onUpdate/default []byte to visible string
	MO_SHOW_VISIBLE_BIN_ENUM //  parse type/onUpdate/default []byte to visible string for enum
	MO_SHOW_COL_UNIQUE       // show column whether unique key

	MO_TABLE_ROWS    // table rows
	MO_TABLE_SIZE    // table size
	MO_TABLE_COL_MAX // table column max value
	MO_TABLE_COL_MIN // table column min value

	MO_LOG_DATE // parse date from string, like __mo_filepath
	MO_CHECH_LEVEL
	PURGE_LOG     // purge mo internal log, like rawlog, statement_info, metric
	MO_ADMIN_NAME // get mo admin name of account
	MO_CU
	MO_CU_V1
	MO_EXPLAIN_PHY

	GIT_VERSION
	BUILD_VERSION

	// be used: insert into t1 values(1,1) on duplicate key update a=values(a)+a+1
	VALUES
	BINARY
	INTERNAL_CHAR_LENGTH
	INTERNAL_CHAR_SIZE
	INTERNAL_NUMERIC_PRECISION
	INTERNAL_NUMERIC_SCALE
	INTERNAL_DATETIME_SCALE
	INTERNAL_COLUMN_CHARACTER_SET
	INTERNAL_AUTO_INCREMENT

	// be used: enum
	CAST_INDEX_TO_VALUE
	CAST_VALUE_TO_INDEX
	CAST_INDEX_VALUE_TO_INDEX

	// be used: show snapshots
	CAST_NANO_TO_TIMESTAMP
	// be used: show pitr
	CAST_RANGE_VALUE_UNIT

	//Sequence function
	NEXTVAL
	SETVAL
	CURRVAL
	LASTVAL

	// Array Function
	SUMMATION
	L1_NORM // L1_NORMALIZATION
	L2_NORM // L2 NORMALIZATION
	INNER_PRODUCT
	COSINE_SIMILARITY
	VECTOR_DIMS     //VECTOR DIMENSIONS
	NORMALIZE_L2    //NORMALIZE L2
	L2_DISTANCE     //L2_DISTANCE
	L2_DISTANCE_SQ  //L2_DISTANCE_SQ
	COSINE_DISTANCE //COSINE_DISTANCE
	CLUSTER_CENTERS // CLUSTER_CENTERS
	SUB_VECTOR      // SUB_VECTOR

	PYTHON_UDF

	// observation function
	MO_CPU
	MO_MEMORY
	MO_CPU_DUMP

	// bitmap function
	BITMAP_BIT_POSITION
	BITMAP_BUCKET_NUMBER
	BITMAP_COUNT
	BITMAP_CONSTRUCT_AGG
	BITMAP_OR_AGG
	LLM_EXTRACT_TEXT

	// fulltext function
	FULLTEXT_MATCH
	FULLTEXT_MATCH_SCORE

	// FUNCTION_END_NUMBER is not a function, just a flag to record the max number of function.
	// TODO: every one should put the new function id in front of this one if you want to make a new function.
	FUNCTION_END_NUMBER
)

// functionIdRegister is what function we have registered already.
var functionIdRegister = map[string]int32{
	// operators
	"=":              EQUAL,
	">":              GREAT_THAN,
	">=":             GREAT_EQUAL,
	"<":              LESS_THAN,
	"<=":             LESS_EQUAL,
	"<>":             NOT_EQUAL,
	"!=":             NOT_EQUAL,
	"not":            NOT,
	"and":            AND,
	"or":             OR,
	"xor":            XOR,
	"like":           LIKE,
	"between":        BETWEEN,
	"in":             IN,
	"not_in":         NOT_IN,
	"+":              PLUS,
	"-":              MINUS,
	"*":              MULTI,
	"/":              DIV,
	"div":            INTEGER_DIV,
	"%":              MOD,
	"mod":            MOD,
	"unary_plus":     UNARY_PLUS,
	"unary_minus":    UNARY_MINUS,
	"unary_tilde":    UNARY_TILDE,
	"unary_mark":     NOT,
	"case":           CASE,
	"coalesce":       COALESCE,
	"cast":           CAST,
	"bit_cast":       BIT_CAST,
	"is":             IS,
	"is_not":         ISNOT,
	"isnot":          ISNOT,
	"is_null":        ISNULL,
	"isnull":         ISNULL,
	"ifnull":         ISNULL,
	"ilike":          ILIKE,
	"is_not_null":    ISNOTNULL,
	"isnotnull":      ISNOTNULL,
	"isunknown":      ISNULL,
	"isnotunknown":   ISNOTNULL,
	"istrue":         ISTRUE,
	"isnottrue":      ISNOTTRUE,
	"isfalse":        ISFALSE,
	"isnotfalse":     ISNOTFALSE,
	"&":              OP_BIT_AND,
	"|":              OP_BIT_OR,
	"^":              OP_BIT_XOR,
	"<<":             OP_BIT_SHIFT_LEFT,
	">>":             OP_BIT_SHIFT_RIGHT,
	"decode":         DECODE,
	"prefix_eq":      PREFIX_EQ,
	"prefix_in":      PREFIX_IN,
	"prefix_between": PREFIX_BETWEEN,
	// aggregate
	"max":                   MAX,
	"min":                   MIN,
	"sum":                   SUM,
	"group_concat":          GROUP_CONCAT,
	"grouping":              GROUPING,
	"avg":                   AVG,
	"avg_tw_cache":          AVG_TW_CACHE,
	"avg_tw_result":         AVG_TW_RESULT,
	"count":                 COUNT,
	"starcount":             STARCOUNT,
	"bit_or":                BIT_OR,
	"bit_and":               BIT_AND,
	"bit_xor":               BIT_XOR,
	"cluster_centers":       CLUSTER_CENTERS,
	"subvector":             SUB_VECTOR,
	"std":                   STDDEV_POP,
	"stddev_pop":            STDDEV_POP,
	"variance":              VAR_POP,
	"var_pop":               VAR_POP,
	"approx_count":          APPROX_COUNT,
	"approx_count_distinct": APPROX_COUNT_DISTINCT,
	"any_value":             ANY_VALUE,
	"median":                MEDIAN,
	// count window
	"rank": RANK,
	// builtin
	// whoever edit this, please follow the lexical order, or come up with a better ordering method
	// binary functions
	"endswith":    ENDSWITH,
	"findinset":   FINDINSET,
	"find_in_set": FINDINSET,
	"power":       POW,
	"startswith":  STARTSWITH,
	"to_date":     STR_TO_DATE,
	"str_to_date": STR_TO_DATE,
	"date_format": DATE_FORMAT,
	// whoever edit this, please follow the lexical order, or come up with a better ordering method
	// variadic functions
	"ceil":              CEIL,
	"ceiling":           CEIL,
	"concat_ws":         CONCAT_WS,
	"concat":            CONCAT,
	"current_timestamp": CURRENT_TIMESTAMP,
	"now":               CURRENT_TIMESTAMP,
	"sysdate":           SYSDATE,
	"floor":             FLOOR,
	"lpad":              LPAD,
	"pi":                PI,
	"round":             ROUND,
	"rpad":              RPAD,
	"substr":            SUBSTRING,
	"substring":         SUBSTRING,
	"mid":               SUBSTRING,
	"encode":            ENCODE,
	"utc_timestamp":     UTC_TIMESTAMP,
	"unix_timestamp":    UNIX_TIMESTAMP,
	"from_unixtime":     FROM_UNIXTIME,
	"left":              LEFT,
	// unary functions
	// whoever edit this, please follow the lexical order, or come up with a better ordering method
	"abs":                            ABS,
	"acos":                           ACOS,
	"assert":                         ASSERT,
	"bit_length":                     BIT_LENGTH,
	"date":                           DATE,
	"time":                           TIME,
	"hour":                           HOUR,
	"minute":                         MINUTE,
	"second":                         SECOND,
	"sqrt":                           SQRT,
	"to_seconds":                     TO_SECONDS,
	"day":                            DAY,
	"to_days":                        TO_DAYS,
	"dayofyear":                      DAYOFYEAR,
	"exp":                            EXP,
	"empty":                          EMPTY,
	"length":                         LENGTH,
	"lengthutf8":                     LENGTH_UTF8,
	"char_length":                    LENGTH_UTF8,
	"ln":                             LN,
	"log":                            LOG,
	"log2":                           LOG2,
	"log10":                          LOG10,
	"ltrim":                          LTRIM,
	"month":                          MONTH,
	"not_in_rows":                    NOT_IN_ROWS,
	"oct":                            OCT,
	"rand":                           RANDOM,
	"reverse":                        REVERSE,
	"rtrim":                          RTRIM,
	"sin":                            SIN,
	"sinh":                           SINH,
	"space":                          SPACE,
	"tan":                            TAN,
	"week":                           WEEK,
	"weekday":                        WEEKDAY,
	"year":                           YEAR,
	"extract":                        EXTRACT,
	"if":                             IFF,
	"iff":                            IFF,
	"isempty":                        ISEMPTY,
	"date_add":                       DATE_ADD,
	"date_sub":                       DATE_SUB,
	"atan":                           ATAN,
	"cos":                            COS,
	"cot":                            COT,
	"timestamp":                      TIMESTAMP,
	"database":                       DATABASE,
	"schema":                         DATABASE,
	"user":                           USER,
	"system_user":                    USER,
	"session_user":                   USER,
	"current_user":                   USER,
	"connection_id":                  CONNECTION_ID,
	"charset":                        CHARSET,
	"convert":                        CONVERT,
	"convert_tz":                     CONVERT_TZ,
	"current_account_id":             CURRENT_ACCOUNT_ID,
	"current_account_name":           CURRENT_ACCOUNT_NAME,
	"current_role":                   CURRENT_ROLE,
	"current_role_id":                CURRENT_ROLE_ID,
	"current_role_name":              CURRENT_ROLE_NAME,
	"current_user_id":                CURRENT_USER_ID,
	"current_user_name":              CURRENT_USER_NAME,
	"found_rows":                     FOUND_ROWS,
	"icu_version":                    ICULIBVERSION,
	"last_insert_id":                 LAST_INSERT_ID,
	"last_query_id":                  LAST_QUERY_ID,
	"last_uuid":                      LAST_QUERY_ID,
	"roles_graphml":                  ROLES_GRAPHML,
	"row_count":                      ROW_COUNT,
	"row_number":                     ROW_NUMBER,
	"version":                        VERSION,
	"collation":                      COLLATION,
	"json_extract":                   JSON_EXTRACT,
	"json_extract_string":            JSON_EXTRACT_STRING,
	"json_extract_float64":           JSON_EXTRACT_FLOAT64,
	"json_quote":                     JSON_QUOTE,
	"json_unquote":                   JSON_UNQUOTE,
	"json_row":                       JSON_ROW,
	"jq":                             JQ,
	"try_jq":                         TRY_JQ,
	"wasm":                           WASM,
	"try_wasm":                       TRY_WASM,
	"enable_fault_injection":         ENABLE_FAULT_INJECTION,
	"disable_fault_injection":        DISABLE_FAULT_INJECTION,
	"dense_rank":                     DENSE_RANK,
	"mo_win_divisor":                 MO_WIN_DIVISOR,
	"add_fault_point":                ADD_FAULT_POINT,
	"remove_fault_point":             REMOVE_FAULT_POINT,
	"trigger_fault_point":            TRIGGER_FAULT_POINT,
	"mo_win_truncate":                MO_WIN_TRUNCATE,
	"uuid":                           UUID,
	"load_file":                      LOAD_FILE,
	"save_file":                      SAVE_FILE,
	"hex":                            HEX,
	"unhex":                          UNHEX,
	"md5":                            MD5,
	"to_base64":                      TO_BASE64,
	"from_base64":                    FROM_BASE64,
	"serial":                         SERIAL,
	"serial_full":                    SERIAL_FULL,
	"serial_extract":                 SERIAL_EXTRACT,
	"hash_value":                     HASH,
	"bin":                            BIN,
	"datediff":                       DATEDIFF,
	"timestampdiff":                  TIMESTAMPDIFF,
	"timediff":                       TIMEDIFF,
	"last_day":                       LAST_DAY,
	"makedate":                       MAKEDATE,
	"reg_match":                      REG_MATCH,
	"not_reg_match":                  NOT_REG_MATCH,
	"regexp_instr":                   REGEXP_INSTR,
	"regexp_like":                    REGEXP_LIKE,
	"regexp_replace":                 REGEXP_REPLACE,
	"regexp_substr":                  REGEXP_SUBSTR,
	"repeat":                         REPEAT,
	"mo_memory_usage":                MO_MEMORY_USAGE,
	"mo_enable_memory_usage_detail":  MO_ENABLE_MEMORY_USAGE_DETAIL,
	"mo_disable_memory_usage_detail": MO_DISABLE_MEMORY_USAGE_DETAIL,
	"mo_ctl":                         MO_CTL,
	"mo_show_visible_bin":            MO_SHOW_VISIBLE_BIN,
	"mo_show_visible_bin_enum":       MO_SHOW_VISIBLE_BIN_ENUM,
	"mo_show_col_unique":             MO_SHOW_COL_UNIQUE,
	"substring_index":                SUBSTRING_INDEX,
	"field":                          FIELD,
	"format":                         FORMAT,
	"sleep":                          SLEEP,
	"split_part":                     SPLIT_PART,
	"instr":                          INSTR,
	"locate":                         LOCATE,
	"curdate":                        CURRENT_DATE,
	"current_date":                   CURRENT_DATE,
	"ascii":                          ASCII,
	"replace":                        REPLACE,
	"mo_table_rows":                  MO_TABLE_ROWS,
	"mo_table_size":                  MO_TABLE_SIZE,
	"mo_table_col_max":               MO_TABLE_COL_MAX,
	"mo_table_col_min":               MO_TABLE_COL_MIN,
	"trim":                           TRIM,
	"sha2":                           SHA2,
	"mo_log_date":                    MO_LOG_DATE,
	"mo_check_level":                 MO_CHECH_LEVEL,
	"purge_log":                      PURGE_LOG,
	"mo_admin_name":                  MO_ADMIN_NAME,
	"mo_cu":                          MO_CU,
	"mo_cu_v1":                       MO_CU_V1,
	"mo_explain_phy":                 MO_EXPLAIN_PHY,
	"git_version":                    GIT_VERSION,
	"build_version":                  BUILD_VERSION,
	"values":                         VALUES,
	"binary":                         BINARY,
	"internal_char_length":           INTERNAL_CHAR_LENGTH,
	"internal_char_size":             INTERNAL_CHAR_SIZE,
	"internal_numeric_precision":     INTERNAL_NUMERIC_PRECISION,
	"internal_numeric_scale":         INTERNAL_NUMERIC_SCALE,
	"internal_datetime_scale":        INTERNAL_DATETIME_SCALE,
	"internal_column_character_set":  INTERNAL_COLUMN_CHARACTER_SET,
	"internal_auto_increment":        INTERNAL_AUTO_INCREMENT,
	"nextval":                        NEXTVAL,
	"setval":                         SETVAL,
	"currval":                        CURRVAL,
	"lastval":                        LASTVAL,
	"cast_index_to_value":            CAST_INDEX_TO_VALUE,
	"cast_value_to_index":            CAST_VALUE_TO_INDEX,
	"cast_index_value_to_index":      CAST_INDEX_VALUE_TO_INDEX,
	"cast_nano_to_timestamp":         CAST_NANO_TO_TIMESTAMP,
	"cast_range_value_unit":          CAST_RANGE_VALUE_UNIT,
	"to_upper":                       UPPER,
	"upper":                          UPPER,
	"ucase":                          UPPER,
	"to_lower":                       LOWER,
	"lower":                          LOWER,
	"lcase":                          LOWER,
	"sha1":                           SHA1,
	"sha":                            SHA1,

	"summation":         SUMMATION,
	"l1_norm":           L1_NORM,
	"l2_norm":           L2_NORM,
	"inner_product":     INNER_PRODUCT,
	"cosine_similarity": COSINE_SIMILARITY,
	"vector_dims":       VECTOR_DIMS,
	"normalize_l2":      NORMALIZE_L2,
	"l2_distance":       L2_DISTANCE,
	"l2_distance_sq":    L2_DISTANCE_SQ,
	"cosine_distance":   COSINE_DISTANCE,

	"python_user_defined_function": PYTHON_UDF,

	"mo_cpu":      MO_CPU,
	"mo_memory":   MO_MEMORY,
	"mo_cpu_dump": MO_CPU_DUMP,
	// bitmap function
	"bitmap_bit_position":  BITMAP_BIT_POSITION,
	"bitmap_bucket_number": BITMAP_BUCKET_NUMBER,
	"bitmap_count":         BITMAP_COUNT,
	"bitmap_construct_agg": BITMAP_CONSTRUCT_AGG,
	"bitmap_or_agg":        BITMAP_OR_AGG,

<<<<<<< HEAD
	"llm_extract_text": LLM_EXTRACT_TEXT,
=======
	// match function
	"fulltext_match":       FULLTEXT_MATCH,
	"fulltext_match_score": FULLTEXT_MATCH_SCORE,
>>>>>>> 22128826
}<|MERGE_RESOLUTION|>--- conflicted
+++ resolved
@@ -721,11 +721,9 @@
 	"bitmap_construct_agg": BITMAP_CONSTRUCT_AGG,
 	"bitmap_or_agg":        BITMAP_OR_AGG,
 
-<<<<<<< HEAD
-	"llm_extract_text": LLM_EXTRACT_TEXT,
-=======
 	// match function
 	"fulltext_match":       FULLTEXT_MATCH,
 	"fulltext_match_score": FULLTEXT_MATCH_SCORE,
->>>>>>> 22128826
+  "llm_extract_text": LLM_EXTRACT_TEXT,
+
 }