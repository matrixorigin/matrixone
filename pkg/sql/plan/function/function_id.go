--- conflicted
+++ resolved
@@ -409,20 +409,14 @@
 	L2_DISTANCE_SQ_XC = 342
 
 	TS_TO_TIME = 343
-<<<<<<< HEAD
-
-	STARLARK     = 344
-	TRY_STARLARK = 345
+  STRCMP     = 344
+
+	STARLARK     = 345
+	TRY_STARLARK = 346
 
 	// FUNCTION_END_NUMBER is not a function, just a flag to record the max number of function.
 	// TODO: every one should put the new function id in front of this one if you want to make a new function.
-	FUNCTION_END_NUMBER = 346
-=======
-	STRCMP     = 344
-	// FUNCTION_END_NUMBER is not a function, just a flag to record the max number of function.
-	// TODO: every one should put the new function id in front of this one if you want to make a new function.
-	FUNCTION_END_NUMBER = 345
->>>>>>> 55988c69
+	FUNCTION_END_NUMBER = 347
 )
 
 // functionIdRegister is what function we have registered already.
