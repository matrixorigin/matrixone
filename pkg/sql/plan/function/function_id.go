// Copyright 2021 - 2022 Matrix Origin
//
// Licensed under the Apache License, Version 2.0 (the "License");
// you may not use this file except in compliance with the License.
// You may obtain a copy of the License at
//
//      http://www.apache.org/licenses/LICENSE-2.0
//
// Unless required by applicable law or agreed to in writing, software
// distributed under the License is distributed on an "AS IS" BASIS,
// WITHOUT WARRANTIES OR CONDITIONS OF ANY KIND, either express or implied.
// See the License for the specific language governing permissions and
// limitations under the License.

package function

const (
	Distinct     = 0x8000000000000000
	DistinctMask = 0x7FFFFFFFFFFFFFFF
)

// All function IDs
const (
	EQUAL       = iota // =
	NOT_EQUAL          // <>
	GREAT_THAN         // >
	GREAT_EQUAL        // >=
	LESS_THAN          // <
	LESS_EQUAL         // <=
	BETWEEN
	UNARY_PLUS  // UNARY_PLUS +
	UNARY_MINUS // UNARY_MINUS -
	UNARY_TILDE // UNARY_TILDE ~
	PLUS        // +
	MINUS       // -
	MULTI       // *
	DIV         // /
	INTEGER_DIV // Div
	MOD         // %
	CONCAT      // ||
	AND
	OR
	XOR
	NOT
	CAST
	BIT_CAST
	IS
	ISNOT
	ISNULL
	ISNOTNULL
	ISTRUE
	ISNOTTRUE
	ISFALSE
	ISNOTFALSE
	ISEMPTY
	NOT_IN_ROWS
	OP_BIT_AND         // &
	OP_BIT_OR          // |
	OP_BIT_XOR         // ^
	OP_BIT_SHIFT_LEFT  // <<
	OP_BIT_SHIFT_RIGHT // >>

	ABS
	ACOS
	ADDDATE
	ADDTIME
	AES_DECRYPT
	AES_ENCRYPT
	ANY_VALUE
	APPROX_COUNT
	ARRAY_AGG
	ARRAY_APPEND
	ARRAY_CAT
	ARRAY_CONTAINS
	ARRAY_POSITION
	ARRAY_SIZE
	ASCII
	ASIN
	ASSERT
	ATAN
	ATAN2
	AVG
	AVG_TW_CACHE
	AVG_TW_RESULT
	BASE64_DECODE
	BASE64_ENCODE
	BIT_AND
	BIT_LENGTH
	BIT_NOT
	BIT_OR
	BIT_XOR
	BITAGG_AND
	BITAGG_OR
	BOOLAGG_AND
	BOOLAGG_OR
	CASE
	CEIL
	CHR
	COALESCE
	FIELD
	CONCAT_WS
	CONTAINS
	CORR
	COS
	COT
	COUNT
	COUNT_IF
	COVAR_POP
	COVAR_SAMPLE
	CONVERT_TZ
	CUME_DIST
	CURRENT_DATE
	CURRENT_TIMESTAMP
	DATE_FROM_PARTS
	DATE_PART
	DATEADD
	DATEDIFF
	TIMEDIFF
	TIMESTAMPDIFF
	DENSE_RANK
	MO_WIN_DIVISOR
	EMPTY
	ENDSWITH
	EXP
	FINDINSET
	FIRST_VALUE
	FLOOR
	GREATEST
	GROUPING
	HASH
	HASH_AGG
	HEX_DECODE
	HEX_ENCODE
	HEX
	UNHEX
	MD5
	IFF
	IFNULL
	ILIKE
	ILIKE_ALL
	ILIKE_ANY
	IN
	LAG
	LAST_VALUE
	LEAD
	LEAST
	LEFT
	LENGTH
	LENGTH_UTF8
	LIKE
	LIKE_ALL
	LIKE_ANY
	LN
	NOT_IN
	LOG
	LOG2
	LOG10
	LOWER
	LPAD
	LTRIM
	MAX
	MEDIAN
	MIN
	MODE
	MONTH
	NORMAL
	NTH_VALUE
	NTILE
	NULLIF
	PERCENT_RANK
	PI
	POSITION
	POW
	PREFIX_EQ
	PREFIX_IN
	PREFIX_BETWEEN
	RADIAN
	RANDOM
	RANK
	REGEXP
	REGEXP_INSTR
	REGEXP_LIKE
	REGEXP_REPLACE
	REGEXP_SUBSTR
	REG_MATCH
	NOT_REG_MATCH
	REPEAT
	REPLACE
	REVERSE
	RIGHT
	ROUND
	ROW_NUMBER
	RPAD
	RTRIM
	SIGN
	SIN
	SINH
	SPACE
	SPLIT
	SPLIT_PART
	SQRT
	STARCOUNT
	STARTSWITH
	STDDEV_POP
	STDDEV_SAMPLE
	SUBSTR
	SUM
	SYSDATE
	GROUP_CONCAT
	TAN
	TO_DATE
	STR_TO_DATE
	TO_INTERVAL
	TRANSLATE
	TRIM
	UNIFORM
	SHA1
	SHA2
	UTC_TIMESTAMP
	UNIX_TIMESTAMP
	FROM_UNIXTIME
	UPPER
	VAR_POP
	VAR_SAMPLE

	// Date and Time functions
	LAST_DAY
	MAKEDATE

	DATE
	TIME
	DAY
	DAYOFYEAR
	INTERVAL
	EXTRACT
	OCT
	SUBSTRING
	ENCODE
	DECODE
	TO_BASE64
	FROM_BASE64
	SUBSTRING_INDEX
	WEEK
	WEEKDAY
	YEAR
	HOUR
	MINUTE
	SECOND
	TO_DAYS
	TO_SECONDS

	DATE_ADD
	DATE_SUB
	APPROX_COUNT_DISTINCT

	LOAD_FILE
	SAVE_FILE

	//information functions
	//Reference to : https://dev.mysql.com/doc/refman/8.0/en/information-functions.html
	DATABASE
	USER
	CONNECTION_ID
	CHARSET
	CONVERT
	CURRENT_ROLE
	FOUND_ROWS
	ICULIBVERSION
	LAST_INSERT_ID
	LAST_QUERY_ID
	LAST_UUID
	ROLES_GRAPHML
	ROW_COUNT
	VERSION
	COLLATION
	CURRENT_ACCOUNT_ID
	CURRENT_ACCOUNT_NAME
	CURRENT_ROLE_ID
	CURRENT_ROLE_NAME
	CURRENT_USER_ID
	CURRENT_USER_NAME

	TIMESTAMP
	DATE_FORMAT
	JSON_EXTRACT
	JSON_EXTRACT_STRING
	JSON_EXTRACT_FLOAT64
	JSON_QUOTE
	JSON_UNQUOTE
	JSON_ROW
	JQ
	TRY_JQ
	WASM
	TRY_WASM
	FORMAT
	SLEEP
	INSTR
	LOCATE

	UUID
	SERIAL
	SERIAL_FULL
	SERIAL_EXTRACT
	BIN

	ENABLE_FAULT_INJECTION
	DISABLE_FAULT_INJECTION
	ADD_FAULT_POINT     // Add a fault point
	REMOVE_FAULT_POINT  // Remove
	TRIGGER_FAULT_POINT // Trigger.
	MO_WIN_TRUNCATE

	MO_MEMORY_USAGE // Dump memory usage
	MO_ENABLE_MEMORY_USAGE_DETAIL
	MO_DISABLE_MEMORY_USAGE_DETAIL

	// MO_CTL is used to check some internal status, and issue some ctl commands to the service.
	// see builtin.ctl.ctl.go to get detail.
	MO_CTL

	MO_SHOW_VISIBLE_BIN      // parse type/onUpdate/default []byte to visible string
	MO_SHOW_VISIBLE_BIN_ENUM //  parse type/onUpdate/default []byte to visible string for enum
	MO_SHOW_COL_UNIQUE       // show column whether unique key

	MO_TABLE_ROWS    // table rows
	MO_TABLE_SIZE    // table size
	MO_TABLE_COL_MAX // table column max value
	MO_TABLE_COL_MIN // table column min value

	MO_LOG_DATE // parse date from string, like __mo_filepath
	MO_CHECH_LEVEL
	PURGE_LOG     // purge mo internal log, like rawlog, statement_info, metric
	MO_ADMIN_NAME // get mo admin name of account
	MO_CU
	MO_CU_V1
	MO_EXPLAIN_PHY

	GIT_VERSION
	BUILD_VERSION

	// be used: insert into t1 values(1,1) on duplicate key update a=values(a)+a+1
	VALUES
	BINARY
	INTERNAL_CHAR_LENGTH
	INTERNAL_CHAR_SIZE
	INTERNAL_NUMERIC_PRECISION
	INTERNAL_NUMERIC_SCALE
	INTERNAL_DATETIME_SCALE
	INTERNAL_COLUMN_CHARACTER_SET
	INTERNAL_AUTO_INCREMENT

	// be used: enum
	CAST_INDEX_TO_VALUE
	CAST_VALUE_TO_INDEX
	CAST_INDEX_VALUE_TO_INDEX

	// be used: show snapshots
	CAST_NANO_TO_TIMESTAMP
	// be used: show pitr
	CAST_RANGE_VALUE_UNIT

	//Sequence function
	NEXTVAL
	SETVAL
	CURRVAL
	LASTVAL

	// Array Function
	SUMMATION
	L1_NORM // L1_NORMALIZATION
	L2_NORM // L2 NORMALIZATION
	INNER_PRODUCT
	COSINE_SIMILARITY
	VECTOR_DIMS     //VECTOR DIMENSIONS
	NORMALIZE_L2    //NORMALIZE L2
	L2_DISTANCE     //L2_DISTANCE
	L2_DISTANCE_SQ  //L2_DISTANCE_SQ
	COSINE_DISTANCE //COSINE_DISTANCE
	CLUSTER_CENTERS // CLUSTER_CENTERS
	SUB_VECTOR      // SUB_VECTOR

	PYTHON_UDF

	// observation function
	MO_CPU
	MO_MEMORY
	MO_CPU_DUMP

	// bitmap function
	BITMAP_BIT_POSITION
	BITMAP_BUCKET_NUMBER
	BITMAP_COUNT
	BITMAP_CONSTRUCT_AGG
	BITMAP_OR_AGG
	LLM_EXTRACT_TEXT

	// fulltext function
	FULLTEXT_MATCH
	FULLTEXT_MATCH_SCORE

	LLM_CHUNK

	// FUNCTION_END_NUMBER is not a function, just a flag to record the max number of function.
	// TODO: every one should put the new function id in front of this one if you want to make a new function.
	FUNCTION_END_NUMBER
)

// functionIdRegister is what function we have registered already.
var functionIdRegister = map[string]int32{
	// operators
	"=":              EQUAL,
	">":              GREAT_THAN,
	">=":             GREAT_EQUAL,
	"<":              LESS_THAN,
	"<=":             LESS_EQUAL,
	"<>":             NOT_EQUAL,
	"!=":             NOT_EQUAL,
	"not":            NOT,
	"and":            AND,
	"or":             OR,
	"xor":            XOR,
	"like":           LIKE,
	"between":        BETWEEN,
	"in":             IN,
	"not_in":         NOT_IN,
	"+":              PLUS,
	"-":              MINUS,
	"*":              MULTI,
	"/":              DIV,
	"div":            INTEGER_DIV,
	"%":              MOD,
	"mod":            MOD,
	"unary_plus":     UNARY_PLUS,
	"unary_minus":    UNARY_MINUS,
	"unary_tilde":    UNARY_TILDE,
	"unary_mark":     NOT,
	"case":           CASE,
	"coalesce":       COALESCE,
	"cast":           CAST,
	"bit_cast":       BIT_CAST,
	"is":             IS,
	"is_not":         ISNOT,
	"isnot":          ISNOT,
	"is_null":        ISNULL,
	"isnull":         ISNULL,
	"ifnull":         ISNULL,
	"ilike":          ILIKE,
	"is_not_null":    ISNOTNULL,
	"isnotnull":      ISNOTNULL,
	"isunknown":      ISNULL,
	"isnotunknown":   ISNOTNULL,
	"istrue":         ISTRUE,
	"isnottrue":      ISNOTTRUE,
	"isfalse":        ISFALSE,
	"isnotfalse":     ISNOTFALSE,
	"&":              OP_BIT_AND,
	"|":              OP_BIT_OR,
	"^":              OP_BIT_XOR,
	"<<":             OP_BIT_SHIFT_LEFT,
	">>":             OP_BIT_SHIFT_RIGHT,
	"decode":         DECODE,
	"prefix_eq":      PREFIX_EQ,
	"prefix_in":      PREFIX_IN,
	"prefix_between": PREFIX_BETWEEN,
	// aggregate
	"max":                   MAX,
	"min":                   MIN,
	"sum":                   SUM,
	"group_concat":          GROUP_CONCAT,
	"grouping":              GROUPING,
	"avg":                   AVG,
	"avg_tw_cache":          AVG_TW_CACHE,
	"avg_tw_result":         AVG_TW_RESULT,
	"count":                 COUNT,
	"starcount":             STARCOUNT,
	"bit_or":                BIT_OR,
	"bit_and":               BIT_AND,
	"bit_xor":               BIT_XOR,
	"cluster_centers":       CLUSTER_CENTERS,
	"subvector":             SUB_VECTOR,
	"std":                   STDDEV_POP,
	"stddev_pop":            STDDEV_POP,
	"variance":              VAR_POP,
	"var_pop":               VAR_POP,
	"approx_count":          APPROX_COUNT,
	"approx_count_distinct": APPROX_COUNT_DISTINCT,
	"any_value":             ANY_VALUE,
	"median":                MEDIAN,
	// count window
	"rank": RANK,
	// builtin
	// whoever edit this, please follow the lexical order, or come up with a better ordering method
	// binary functions
	"endswith":    ENDSWITH,
	"findinset":   FINDINSET,
	"find_in_set": FINDINSET,
	"power":       POW,
	"startswith":  STARTSWITH,
	"to_date":     STR_TO_DATE,
	"str_to_date": STR_TO_DATE,
	"date_format": DATE_FORMAT,
	// whoever edit this, please follow the lexical order, or come up with a better ordering method
	// variadic functions
	"ceil":              CEIL,
	"ceiling":           CEIL,
	"concat_ws":         CONCAT_WS,
	"concat":            CONCAT,
	"current_timestamp": CURRENT_TIMESTAMP,
	"now":               CURRENT_TIMESTAMP,
	"sysdate":           SYSDATE,
	"floor":             FLOOR,
	"lpad":              LPAD,
	"pi":                PI,
	"round":             ROUND,
	"rpad":              RPAD,
	"substr":            SUBSTRING,
	"substring":         SUBSTRING,
	"mid":               SUBSTRING,
	"encode":            ENCODE,
	"utc_timestamp":     UTC_TIMESTAMP,
	"unix_timestamp":    UNIX_TIMESTAMP,
	"from_unixtime":     FROM_UNIXTIME,
	"left":              LEFT,
	// unary functions
	// whoever edit this, please follow the lexical order, or come up with a better ordering method
	"abs":                            ABS,
	"acos":                           ACOS,
	"assert":                         ASSERT,
	"bit_length":                     BIT_LENGTH,
	"date":                           DATE,
	"time":                           TIME,
	"hour":                           HOUR,
	"minute":                         MINUTE,
	"second":                         SECOND,
	"sqrt":                           SQRT,
	"to_seconds":                     TO_SECONDS,
	"day":                            DAY,
	"to_days":                        TO_DAYS,
	"dayofyear":                      DAYOFYEAR,
	"exp":                            EXP,
	"empty":                          EMPTY,
	"length":                         LENGTH,
	"lengthutf8":                     LENGTH_UTF8,
	"char_length":                    LENGTH_UTF8,
	"ln":                             LN,
	"log":                            LOG,
	"log2":                           LOG2,
	"log10":                          LOG10,
	"ltrim":                          LTRIM,
	"month":                          MONTH,
	"not_in_rows":                    NOT_IN_ROWS,
	"oct":                            OCT,
	"rand":                           RANDOM,
	"reverse":                        REVERSE,
	"rtrim":                          RTRIM,
	"sin":                            SIN,
	"sinh":                           SINH,
	"space":                          SPACE,
	"tan":                            TAN,
	"week":                           WEEK,
	"weekday":                        WEEKDAY,
	"year":                           YEAR,
	"extract":                        EXTRACT,
	"if":                             IFF,
	"iff":                            IFF,
	"isempty":                        ISEMPTY,
	"date_add":                       DATE_ADD,
	"date_sub":                       DATE_SUB,
	"atan":                           ATAN,
	"cos":                            COS,
	"cot":                            COT,
	"timestamp":                      TIMESTAMP,
	"database":                       DATABASE,
	"schema":                         DATABASE,
	"user":                           USER,
	"system_user":                    USER,
	"session_user":                   USER,
	"current_user":                   USER,
	"connection_id":                  CONNECTION_ID,
	"charset":                        CHARSET,
	"convert":                        CONVERT,
	"convert_tz":                     CONVERT_TZ,
	"current_account_id":             CURRENT_ACCOUNT_ID,
	"current_account_name":           CURRENT_ACCOUNT_NAME,
	"current_role":                   CURRENT_ROLE,
	"current_role_id":                CURRENT_ROLE_ID,
	"current_role_name":              CURRENT_ROLE_NAME,
	"current_user_id":                CURRENT_USER_ID,
	"current_user_name":              CURRENT_USER_NAME,
	"found_rows":                     FOUND_ROWS,
	"icu_version":                    ICULIBVERSION,
	"last_insert_id":                 LAST_INSERT_ID,
	"last_query_id":                  LAST_QUERY_ID,
	"last_uuid":                      LAST_QUERY_ID,
	"roles_graphml":                  ROLES_GRAPHML,
	"row_count":                      ROW_COUNT,
	"row_number":                     ROW_NUMBER,
	"version":                        VERSION,
	"collation":                      COLLATION,
	"json_extract":                   JSON_EXTRACT,
	"json_extract_string":            JSON_EXTRACT_STRING,
	"json_extract_float64":           JSON_EXTRACT_FLOAT64,
	"json_quote":                     JSON_QUOTE,
	"json_unquote":                   JSON_UNQUOTE,
	"json_row":                       JSON_ROW,
	"jq":                             JQ,
	"try_jq":                         TRY_JQ,
	"wasm":                           WASM,
	"try_wasm":                       TRY_WASM,
	"enable_fault_injection":         ENABLE_FAULT_INJECTION,
	"disable_fault_injection":        DISABLE_FAULT_INJECTION,
	"dense_rank":                     DENSE_RANK,
	"mo_win_divisor":                 MO_WIN_DIVISOR,
	"add_fault_point":                ADD_FAULT_POINT,
	"remove_fault_point":             REMOVE_FAULT_POINT,
	"trigger_fault_point":            TRIGGER_FAULT_POINT,
	"mo_win_truncate":                MO_WIN_TRUNCATE,
	"uuid":                           UUID,
	"load_file":                      LOAD_FILE,
	"save_file":                      SAVE_FILE,
	"hex":                            HEX,
	"unhex":                          UNHEX,
	"md5":                            MD5,
	"to_base64":                      TO_BASE64,
	"from_base64":                    FROM_BASE64,
	"serial":                         SERIAL,
	"serial_full":                    SERIAL_FULL,
	"serial_extract":                 SERIAL_EXTRACT,
	"hash_value":                     HASH,
	"bin":                            BIN,
	"datediff":                       DATEDIFF,
	"timestampdiff":                  TIMESTAMPDIFF,
	"timediff":                       TIMEDIFF,
	"last_day":                       LAST_DAY,
	"makedate":                       MAKEDATE,
	"reg_match":                      REG_MATCH,
	"not_reg_match":                  NOT_REG_MATCH,
	"regexp_instr":                   REGEXP_INSTR,
	"regexp_like":                    REGEXP_LIKE,
	"regexp_replace":                 REGEXP_REPLACE,
	"regexp_substr":                  REGEXP_SUBSTR,
	"repeat":                         REPEAT,
	"mo_memory_usage":                MO_MEMORY_USAGE,
	"mo_enable_memory_usage_detail":  MO_ENABLE_MEMORY_USAGE_DETAIL,
	"mo_disable_memory_usage_detail": MO_DISABLE_MEMORY_USAGE_DETAIL,
	"mo_ctl":                         MO_CTL,
	"mo_show_visible_bin":            MO_SHOW_VISIBLE_BIN,
	"mo_show_visible_bin_enum":       MO_SHOW_VISIBLE_BIN_ENUM,
	"mo_show_col_unique":             MO_SHOW_COL_UNIQUE,
	"substring_index":                SUBSTRING_INDEX,
	"field":                          FIELD,
	"format":                         FORMAT,
	"sleep":                          SLEEP,
	"split_part":                     SPLIT_PART,
	"instr":                          INSTR,
	"locate":                         LOCATE,
	"curdate":                        CURRENT_DATE,
	"current_date":                   CURRENT_DATE,
	"ascii":                          ASCII,
	"replace":                        REPLACE,
	"mo_table_rows":                  MO_TABLE_ROWS,
	"mo_table_size":                  MO_TABLE_SIZE,
	"mo_table_col_max":               MO_TABLE_COL_MAX,
	"mo_table_col_min":               MO_TABLE_COL_MIN,
	"trim":                           TRIM,
	"sha2":                           SHA2,
	"mo_log_date":                    MO_LOG_DATE,
	"mo_check_level":                 MO_CHECH_LEVEL,
	"purge_log":                      PURGE_LOG,
	"mo_admin_name":                  MO_ADMIN_NAME,
	"mo_cu":                          MO_CU,
	"mo_cu_v1":                       MO_CU_V1,
	"mo_explain_phy":                 MO_EXPLAIN_PHY,
	"git_version":                    GIT_VERSION,
	"build_version":                  BUILD_VERSION,
	"values":                         VALUES,
	"binary":                         BINARY,
	"internal_char_length":           INTERNAL_CHAR_LENGTH,
	"internal_char_size":             INTERNAL_CHAR_SIZE,
	"internal_numeric_precision":     INTERNAL_NUMERIC_PRECISION,
	"internal_numeric_scale":         INTERNAL_NUMERIC_SCALE,
	"internal_datetime_scale":        INTERNAL_DATETIME_SCALE,
	"internal_column_character_set":  INTERNAL_COLUMN_CHARACTER_SET,
	"internal_auto_increment":        INTERNAL_AUTO_INCREMENT,
	"nextval":                        NEXTVAL,
	"setval":                         SETVAL,
	"currval":                        CURRVAL,
	"lastval":                        LASTVAL,
	"cast_index_to_value":            CAST_INDEX_TO_VALUE,
	"cast_value_to_index":            CAST_VALUE_TO_INDEX,
	"cast_index_value_to_index":      CAST_INDEX_VALUE_TO_INDEX,
	"cast_nano_to_timestamp":         CAST_NANO_TO_TIMESTAMP,
	"cast_range_value_unit":          CAST_RANGE_VALUE_UNIT,
	"to_upper":                       UPPER,
	"upper":                          UPPER,
	"ucase":                          UPPER,
	"to_lower":                       LOWER,
	"lower":                          LOWER,
	"lcase":                          LOWER,
	"sha1":                           SHA1,
	"sha":                            SHA1,

	"summation":         SUMMATION,
	"l1_norm":           L1_NORM,
	"l2_norm":           L2_NORM,
	"inner_product":     INNER_PRODUCT,
	"cosine_similarity": COSINE_SIMILARITY,
	"vector_dims":       VECTOR_DIMS,
	"normalize_l2":      NORMALIZE_L2,
	"l2_distance":       L2_DISTANCE,
	"l2_distance_sq":    L2_DISTANCE_SQ,
	"cosine_distance":   COSINE_DISTANCE,

	"python_user_defined_function": PYTHON_UDF,

	"mo_cpu":      MO_CPU,
	"mo_memory":   MO_MEMORY,
	"mo_cpu_dump": MO_CPU_DUMP,
	// bitmap function
	"bitmap_bit_position":  BITMAP_BIT_POSITION,
	"bitmap_bucket_number": BITMAP_BUCKET_NUMBER,
	"bitmap_count":         BITMAP_COUNT,
	"bitmap_construct_agg": BITMAP_CONSTRUCT_AGG,
	"bitmap_or_agg":        BITMAP_OR_AGG,
<<<<<<< HEAD
	"llm_chunk":            LLM_CHUNK,
=======

	// match function
	"fulltext_match":       FULLTEXT_MATCH,
	"fulltext_match_score": FULLTEXT_MATCH_SCORE,
  "llm_extract_text": LLM_EXTRACT_TEXT,

>>>>>>> 0aa7fcbd
}<|MERGE_RESOLUTION|>--- conflicted
+++ resolved
@@ -722,14 +722,10 @@
 	"bitmap_count":         BITMAP_COUNT,
 	"bitmap_construct_agg": BITMAP_CONSTRUCT_AGG,
 	"bitmap_or_agg":        BITMAP_OR_AGG,
-<<<<<<< HEAD
-	"llm_chunk":            LLM_CHUNK,
-=======
 
 	// match function
 	"fulltext_match":       FULLTEXT_MATCH,
 	"fulltext_match_score": FULLTEXT_MATCH_SCORE,
   "llm_extract_text": LLM_EXTRACT_TEXT,
-
->>>>>>> 0aa7fcbd
+  "llm_chunk":            LLM_CHUNK,
 }