--- conflicted
+++ resolved
@@ -251,11 +251,8 @@
 	TIMESTAMP    // TIMESTAMP
 	DATE_FORMAT  // DATE_FORMAT
 	JSON_EXTRACT // JSON_EXTRACT
-<<<<<<< HEAD
+	JSON_QUOTE   // JSON_QUOTE
 	JSON_UNQUOTE // JSON_UNQUOTE
-=======
-	JSON_QUOTE   // JSON_QUOTE
->>>>>>> 60cbbea8
 	FORMAT       // FORMAT
 	SLEEP        // sleep for a while
 	INSTR
