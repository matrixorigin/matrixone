--- conflicted
+++ resolved
@@ -292,10 +292,8 @@
 
 	MO_LOG_DATE // parse date from string, like __mo_filepath
 
-<<<<<<< HEAD
 	// be used: insert into t1 values(1,1) on duplicate key update a=values(a)+a+1
 	VALUES
-=======
 	BINARY
 	INTERNAL_CHAR_LENGTH
 	INTERNAL_CHAR_SIZE
@@ -304,7 +302,6 @@
 	INTERNAL_DATETIME_PRECISION
 	INTERNAL_COLUMN_CHARACTER_SET
 	INTERNAL_AUTO_INCREMENT
->>>>>>> 2ba279bb
 
 	// FUNCTION_END_NUMBER is not a function, just a flag to record the max number of function.
 	// TODO: every one should put the new function id in front of this one if you want to make a new function.
@@ -520,9 +517,7 @@
 	"mo_table_col_min":               MO_TABLE_COL_MIN,
 	"trim":                           TRIM,
 	"mo_log_date":                    MO_LOG_DATE,
-<<<<<<< HEAD
 	"values":                         VALUES,
-=======
 	"binary":                         BINARY,
 	"internal_char_length":           INTERNAL_CHAR_LENGTH,
 	"internal_char_size":             INTERNAL_CHAR_SIZE,
@@ -531,7 +526,6 @@
 	"internal_datetime_precision":    INTERNAL_DATETIME_PRECISION,
 	"internal_column_character_set":  INTERNAL_COLUMN_CHARACTER_SET,
 	"internal_auto_increment":        INTERNAL_AUTO_INCREMENT,
->>>>>>> 2ba279bb
 }
 
 func GetFunctionIsWinfunByName(name string) bool {
