// Copyright 2021 - 2022 Matrix Origin
//
// Licensed under the Apache License, Version 2.0 (the "License");
// you may not use this file except in compliance with the License.
// You may obtain a copy of the License at
//
//      http://www.apache.org/licenses/LICENSE-2.0
//
// Unless required by applicable law or agreed to in writing, software
// distributed under the License is distributed on an "AS IS" BASIS,
// WITHOUT WARRANTIES OR CONDITIONS OF ANY KIND, either express or implied.
// See the License for the specific language governing permissions and
// limitations under the License.

package function

import (
	"bytes"
	"context"
	"fmt"
	"regexp"
	"strconv"
	"strings"
	"time"

	"github.com/matrixorigin/matrixone/pkg/catalog"
	"github.com/matrixorigin/matrixone/pkg/common/moerr"
	"github.com/matrixorigin/matrixone/pkg/common/pubsub"
	"github.com/matrixorigin/matrixone/pkg/container/bytejson"
	"github.com/matrixorigin/matrixone/pkg/container/types"
	"github.com/matrixorigin/matrixone/pkg/container/vector"
	"github.com/matrixorigin/matrixone/pkg/defines"
	"github.com/matrixorigin/matrixone/pkg/logutil"
	"github.com/matrixorigin/matrixone/pkg/pb/plan"
	"github.com/matrixorigin/matrixone/pkg/sql/plan/function/functionUtil"
	"github.com/matrixorigin/matrixone/pkg/vm/engine"
	"github.com/matrixorigin/matrixone/pkg/vm/process"
	"go.uber.org/zap"
)

const (
	AllColumns = "*"
)

// XXX Porting mo functions to function2.
// Mo function unit tests are not ported, because it is too heavy and does not test enough cases.
// Mo functions are better tested with bvt.

// MoTableRows returns an estimated row number of a table.
func MoTableRows(ivecs []*vector.Vector, result vector.FunctionResultWrapper, proc *process.Process, length int, selectList *FunctionSelectList) (err error) {
	rs := vector.MustFunctionResult[int64](result)
	dbs := vector.GenerateFunctionStrParameter(ivecs[0])
	tbls := vector.GenerateFunctionStrParameter(ivecs[1])

	// XXX WTF
	e := proc.Ctx.Value(defines.EngineKey{}).(engine.Engine)
	if proc.GetTxnOperator() == nil {
		return moerr.NewInternalError(proc.Ctx, "MoTableRows: txn operator is nil")
	}
	txn := proc.GetTxnOperator()

	var ok bool
	// XXX old code starts a new transaction.   why?
	for i := uint64(0); i < uint64(length); i++ {
		foolCtx := proc.Ctx

		db, dbnull := dbs.GetStrValue(i)
		tbl, tblnull := tbls.GetStrValue(i)
		if dbnull || tblnull {
			if err := rs.Append(0, true); err != nil {
				return err
			}
		} else {
			var rel engine.Relation
			dbStr := functionUtil.QuickBytesToStr(db)
			tblStr := functionUtil.QuickBytesToStr(tbl)

			if ok, err = specialTableFilterForNonSys(foolCtx, dbStr, tblStr); ok && err == nil {
				if err = rs.Append(int64(0), false); err != nil {
					return err
				}
				continue
			}

			if err != nil {
				return err
			}

			var dbo engine.Database
			dbo, err = e.Database(foolCtx, dbStr, txn)
			if err != nil {
				if moerr.IsMoErrCode(err, moerr.OkExpectedEOB) {
					var buf bytes.Buffer
					for j := uint64(0); j < uint64(length); j++ {
						db2, _ := dbs.GetStrValue(j)
						tbl2, _ := tbls.GetStrValue(j)

						dbStr2 := functionUtil.QuickBytesToStr(db2)
						tblStr2 := functionUtil.QuickBytesToStr(tbl2)

						buf.WriteString(fmt.Sprintf("%s-%s; ", dbStr2, tblStr2))
					}

					logutil.Error(fmt.Sprintf("db not found when mo_table_size: %s-%s, extra: %s", dbStr, tblStr, buf.String()))
					return moerr.NewInvalidArgNoCtx("db not found when mo_table_size", fmt.Sprintf("%s-%s", dbStr, tblStr))
				}
				return err
			}
			rel, err = dbo.Relation(foolCtx, tblStr, nil)
			if err != nil {
				return err
			}

			// get the table definition information and check whether the current table is a partition table
			var engineDefs []engine.TableDef
			engineDefs, err = rel.TableDefs(foolCtx)
			if err != nil {
				return err
			}
			var partitionInfo *plan.PartitionByDef
			for _, def := range engineDefs {
				if partitionDef, ok := def.(*engine.PartitionDef); ok {
					if partitionDef.Partitioned > 0 {
						p := &plan.PartitionByDef{}
						err = p.UnMarshalPartitionInfo(([]byte)(partitionDef.Partition))
						if err != nil {
							return err
						}
						partitionInfo = p
					}
				}
			}

			var rows uint64
			// check if the current table is partitioned
			if partitionInfo != nil {
				var prel engine.Relation
				var prows uint64
				// for partition table,  the table rows is equal to the sum of the partition tables.
				for _, partitionTable := range partitionInfo.PartitionTableNames {
					prel, err = dbo.Relation(foolCtx, partitionTable, nil)
					if err != nil {
						return err
					}
					prows, err = prel.Rows(foolCtx)
					if err != nil {
						return err
					}
					rows += prows
				}
			} else {
				if rows, err = rel.Rows(foolCtx); err != nil {
					return err
				}
			}

			if err = rs.Append(int64(rows), false); err != nil {
				return err
			}
		}
	}
	return nil
}

// MoTableSize returns an estimated size of a table.
func MoTableSize(ivecs []*vector.Vector, result vector.FunctionResultWrapper, proc *process.Process, length int, selectList *FunctionSelectList) (err error) {
	rs := vector.MustFunctionResult[int64](result)
	dbs := vector.GenerateFunctionStrParameter(ivecs[0])
	tbls := vector.GenerateFunctionStrParameter(ivecs[1])

	e := proc.Ctx.Value(defines.EngineKey{}).(engine.Engine)
	if proc.GetTxnOperator() == nil {
		return moerr.NewInternalError(proc.Ctx, "MoTableSize: txn operator is nil")
	}
	txn := proc.GetTxnOperator()

	var ok bool
	// XXX old code starts a new transaction.   why?
	for i := uint64(0); i < uint64(length); i++ {
		foolCtx := proc.Ctx

		db, dbnull := dbs.GetStrValue(i)
		tbl, tblnull := tbls.GetStrValue(i)
		if dbnull || tblnull {
			if err = rs.Append(0, true); err != nil {
				return err
			}
		} else {
			var rel engine.Relation
			dbStr := functionUtil.QuickBytesToStr(db)
			tblStr := functionUtil.QuickBytesToStr(tbl)

			if ok, err = specialTableFilterForNonSys(foolCtx, dbStr, tblStr); ok && err == nil {
				if err = rs.Append(int64(0), false); err != nil {
					return err
				}
				continue
			}

			if err != nil {
				return err
			}

			var dbo engine.Database
			dbo, err = e.Database(foolCtx, dbStr, txn)
			if err != nil {
				if moerr.IsMoErrCode(err, moerr.OkExpectedEOB) {
					var buf bytes.Buffer
					for j := uint64(0); j < uint64(length); j++ {
						db2, _ := dbs.GetStrValue(j)
						tbl2, _ := tbls.GetStrValue(j)

						dbStr2 := functionUtil.QuickBytesToStr(db2)
						tblStr2 := functionUtil.QuickBytesToStr(tbl2)

						buf.WriteString(fmt.Sprintf("%s#%s; ", dbStr2, tblStr2))
					}

					originalAccId, _ := defines.GetAccountId(proc.Ctx)
					attachedAccId, _ := defines.GetAccountId(foolCtx)

					logutil.Error(
						fmt.Sprintf("db not found when mo_table_size: %s#%s, acc: %d-%d, extra: %s",
							dbStr, tblStr, attachedAccId, originalAccId, buf.String()))
					return moerr.NewInvalidArgNoCtx("db not found when mo_table_size", fmt.Sprintf("%s-%s", dbStr, tblStr))
				}
				return err
			}
			rel, err = dbo.Relation(foolCtx, tblStr, nil)
			if err != nil {
				return err
			}

			var oSize, iSize uint64
			if oSize, err = originalTableSize(foolCtx, dbo, rel); err != nil {
				return err
			}
			if iSize, err = indexesTableSize(foolCtx, dbo, rel); err != nil {
				return err
			}

			if err = rs.Append(int64(oSize+iSize), false); err != nil {
				return err
			}
		}
	}
	return nil
}

var specialRegexp = regexp.MustCompile(fmt.Sprintf("%s|%s|%s",
	catalog.MO_TABLES, catalog.MO_DATABASE, catalog.MO_COLUMNS))

func specialTableFilterForNonSys(ctx context.Context, dbStr, tblStr string) (bool, error) {
	accountId, err := defines.GetAccountId(ctx)
	if err != nil {
		return false, err
	}

	if accountId == sysAccountID || dbStr != catalog.MO_CATALOG {
		return false, nil
	}

	if specialRegexp.MatchString(tblStr) || isClusterTable(dbStr, tblStr) {
		return true, nil
	}

	return false, nil
}

func originalTableSize(ctx context.Context, db engine.Database, rel engine.Relation) (size uint64, err error) {
	return getTableSize(ctx, db, rel)
}

func getTableSize(ctx context.Context, db engine.Database, rel engine.Relation) (size uint64, err error) {
	// get the table definition information and check whether the current table is a partition table
	var engineDefs []engine.TableDef
	engineDefs, err = rel.TableDefs(ctx)
	if err != nil {
		return 0, err
	}
	var partitionInfo *plan.PartitionByDef
	for _, def := range engineDefs {
		if partitionDef, ok := def.(*engine.PartitionDef); ok {
			if partitionDef.Partitioned > 0 {
				p := &plan.PartitionByDef{}
				err = p.UnMarshalPartitionInfo(([]byte)(partitionDef.Partition))
				if err != nil {
					return 0, err
				}
				partitionInfo = p
			}
		}
	}

	// check if the current table is partitioned
	if partitionInfo != nil {
		var prel engine.Relation
		var psize uint64
		// for partition table, the table size is equal to the sum of the partition tables.
		for _, partitionTable := range partitionInfo.PartitionTableNames {
			prel, err = db.Relation(ctx, partitionTable, nil)
			if err != nil {
				return 0, err
			}
			if psize, err = prel.Size(ctx, AllColumns); err != nil {
				return 0, err
			}
			size += psize
		}
	} else {
		if size, err = rel.Size(ctx, AllColumns); err != nil {
			return 0, err
		}
	}

	return size, nil
}

func indexesTableSize(ctx context.Context, db engine.Database, rel engine.Relation) (totalSize uint64, err error) {
	var irel engine.Relation
	var size uint64
	for _, idef := range rel.GetTableDef(ctx).Indexes {
		if irel, err = db.Relation(ctx, idef.IndexTableName, nil); err != nil {
			logutil.Info("indexesTableSize->Relation",
				zap.String("originTable", rel.GetTableName()),
				zap.String("indexTableName", idef.IndexTableName),
				zap.Error(err))
			continue
		}

		if size, err = getTableSize(ctx, db, irel); err != nil {
			logutil.Info("indexesTableSize->getTableSize",
				zap.String("originTable", rel.GetTableName()),
				zap.String("indexTableName", idef.IndexTableName),
				zap.Error(err))
			continue
		}

		totalSize += size
	}

	// this is a quick fix for the issue of the indexTableName is empty.
	// the empty indexTableName causes the `SQL parser err: table "" does not exist` err and
	// then the mo_table_size call will fail.
	// this fix does not fix the issue but only avoids the failure caused by it.
	err = nil
	return totalSize, err
}

// MoTableColMax return the max value of the column
func MoTableColMax(ivecs []*vector.Vector, result vector.FunctionResultWrapper, proc *process.Process, length int, selectList *FunctionSelectList) error {
	return moTableColMaxMinImpl("mo_table_col_max", ivecs, result, proc, length, selectList)
}

// MoTableColMax return the max value of the column
func MoTableColMin(ivecs []*vector.Vector, result vector.FunctionResultWrapper, proc *process.Process, length int, selectList *FunctionSelectList) error {
	return moTableColMaxMinImpl("mo_table_col_min", ivecs, result, proc, length, selectList)
}

func moTableColMaxMinImpl(fnName string, parameters []*vector.Vector, result vector.FunctionResultWrapper, proc *process.Process, length int, selectList *FunctionSelectList) error {
	e, ok := proc.Ctx.Value(defines.EngineKey{}).(engine.Engine)
	if !ok || proc.GetTxnOperator() == nil {
		return moerr.NewInternalError(proc.Ctx, "MoTableColMaxMin: txn operator is nil")
	}
	txn := proc.GetTxnOperator()

	dbNames := vector.GenerateFunctionStrParameter(parameters[0])
	tableNames := vector.GenerateFunctionStrParameter(parameters[1])
	columnNames := vector.GenerateFunctionStrParameter(parameters[2])

	minMaxIdx := 0
	if fnName == "mo_table_col_max" {
		minMaxIdx = 1
	}

	var getValueFailed bool
	rs := vector.MustFunctionResult[types.Varlena](result)

	sysAccountCtx := proc.Ctx
	if accountId, err := defines.GetAccountId(proc.Ctx); err != nil {
		return err
	} else if accountId != uint32(sysAccountID) {
		sysAccountCtx = defines.AttachAccountId(proc.Ctx, uint32(sysAccountID))
	}

	for i := uint64(0); i < uint64(length); i++ {
		db, null1 := dbNames.GetStrValue(i)
		table, null2 := tableNames.GetStrValue(i)
		column, null3 := columnNames.GetStrValue(i)
		if null1 || null2 || null3 {
			rs.AppendMustNull()
		} else {
			dbStr := functionUtil.QuickBytesToStr(db)
			tableStr := functionUtil.QuickBytesToStr(table)
			columnStr := functionUtil.QuickBytesToStr(column)

			// Magic code. too confused.
			if tableStr == "mo_database" || tableStr == "mo_tables" || tableStr == "mo_columns" || tableStr == "sys_async_task" {
				return moerr.NewInvalidInputf(proc.Ctx, "%s has bad input table %s", fnName, tableStr)
			}
			if columnStr == "__mo_rowid" {
				return moerr.NewInvalidInputf(proc.Ctx, "%s has bad input column %s", fnName, columnStr)
			}

			ctx := proc.Ctx
			if isClusterTable(dbStr, tableStr) {
				//if it is the cluster table in the general account, switch into the sys account
				ctx = sysAccountCtx
			}

			db, err := e.Database(ctx, dbStr, txn)
			if err != nil {
				return err
			}

			if db.IsSubscription(ctx) {
				// get sub info
				var sub *plan.SubscriptionMeta
				if sub, err = proc.GetSessionInfo().SqlHelper.GetSubscriptionMeta(dbStr); err != nil {
					return err
				}
				if sub != nil && !pubsub.InSubMetaTables(sub, tableStr) {
					return moerr.NewInternalErrorf(ctx, "table %s not found in publication %s", tableStr, sub.Name)
				}

				// replace with pub account id
				ctx = defines.AttachAccountId(ctx, uint32(sub.AccountId))
				// replace with real dbname(sub.DbName)
				if db, err = e.Database(ctx, sub.DbName, txn); err != nil {
					return err
				}
			}

			rel, err := db.Relation(ctx, tableStr, nil)
			if err != nil {
				return err
			}
			tableColumns, err := rel.TableColumns(ctx)
			if err != nil {
				return err
			}

			//ranges, err := rel.Ranges(ctx, nil)
<<<<<<< HEAD
			ranges, err := rel.Ranges(ctx, nil, 2, 0, false)
=======
			ranges, err := rel.Ranges(ctx, nil, 2, 0, 0)
>>>>>>> 149552c0
			if err != nil {
				return err
			}

			if ranges.DataCnt() == 0 {
				getValueFailed = true
			} else if ranges.DataCnt() == 1 {
				first := ranges.GetBlockInfo(0)
				if first.IsMemBlk() {
					getValueFailed = true
				}
			} else {
				// BUG： if user delete the max or min value within the same txn, the result will be wrong.
				tValues, _, er := rel.MaxAndMinValues(ctx)
				if er != nil {
					return er
				}

				// BUG: if user drop the col and add it back with the same name within the same txn, the result will be wrong.
				for j := range tableColumns {
					if strings.EqualFold(tableColumns[j].Name, columnStr) {
						strval := getValueInStr(tValues[j][minMaxIdx])
						if err = rs.AppendMustBytesValue(functionUtil.QuickStrToBytes(strval)); err != nil {
							return err
						}
						getValueFailed = false
						break
					}
				}
			}
			if getValueFailed {
				rs.AppendMustNull()
			}
		}
	}
	return nil
}

func getValueInStr(value any) string {
	switch v := value.(type) {
	case bool:
		if v {
			return "true"
		} else {
			return "false"
		}
	case uint8:
		return strconv.FormatUint(uint64(v), 10)
	case uint16:
		return strconv.FormatUint(uint64(v), 10)
	case uint32:
		return strconv.FormatUint(uint64(v), 10)
	case uint64:
		return strconv.FormatUint(uint64(v), 10)
	case int8:
		return strconv.FormatInt(int64(v), 10)
	case int16:
		return strconv.FormatInt(int64(v), 10)
	case int32:
		return strconv.FormatInt(int64(v), 10)
	case int64:
		return strconv.FormatInt(int64(v), 10)
	case float32:
		return strconv.FormatFloat(float64(v), 'f', -1, 32)
	case float64:
		return strconv.FormatFloat(v, 'f', -1, 32)
	case string:
		return v
	case []byte:
		return string(v)
	case []float32:
		// Used by zonemap Min,Max
		// Used by MO_TABLE_COL_MAX
		return types.ArrayToString[float32](v)
	case []float64:
		return types.ArrayToString[float64](v)
	case int:
		return strconv.FormatInt(int64(v), 10)
	case uint:
		return strconv.FormatUint(uint64(v), 10)
	case types.Date:
		return v.String()
	case types.Time:
		return v.String()
	case types.Datetime:
		return v.String()
	case types.Timestamp:
		return v.String()
	case bytejson.ByteJson:
		return v.String()
	case types.Uuid:
		return v.String()
	case types.Decimal64:
		return v.Format(0)
	case types.Decimal128:
		return v.Format(0)
	case types.Enum:
		return v.String()
	default:
		return ""
	}
}

func isClusterTable(dbName, name string) bool {
	if dbName == moCatalog {
		//if it is neither among the tables nor the index table,
		//it is the cluster table.
		if _, ok := predefinedTables[name]; !ok && !isIndexTable(name) {
			return true
		}
	}
	return false
}

func isIndexTable(name string) bool {
	return strings.HasPrefix(name, catalog.IndexTableNamePrefix)
}

const (
	moCatalog    = "mo_catalog"
	sysAccountID = 0
)

var (
	predefinedTables = map[string]int8{
		"mo_database":                 0,
		"mo_tables":                   0,
		"mo_columns":                  0,
		"mo_account":                  0,
		"mo_user":                     0,
		"mo_role":                     0,
		"mo_user_grant":               0,
		"mo_role_grant":               0,
		"mo_role_privs":               0,
		"mo_user_defined_function":    0,
		"mo_stored_procedure":         0,
		"mo_mysql_compatibility_mode": 0,
		catalog.MOAutoIncrTable:       0,
		"mo_indexes":                  0,
		"mo_pubs":                     0,
		"mo_stages":                   0,
		"mo_snapshots":                0,
		"mo_pitr":                     0,
	}
)

// enum("a","b","c") -> CastIndexToValue(1) -> "a"
// CastIndexToValue returns enum type index according to the value
func CastIndexToValue(ivecs []*vector.Vector, result vector.FunctionResultWrapper, proc *process.Process, length int, selectList *FunctionSelectList) error {
	rs := vector.MustFunctionResult[types.Varlena](result)
	typeEnums := vector.GenerateFunctionStrParameter(ivecs[0])
	indexs := vector.GenerateFunctionFixedTypeParameter[types.Enum](ivecs[1])

	for i := uint64(0); i < uint64(length); i++ {
		typeEnum, typeEnumNull := typeEnums.GetStrValue(i)
		indexVal, indexnull := indexs.GetValue(i)
		if typeEnumNull || indexnull {
			if err := rs.AppendBytes(nil, true); err != nil {
				return err
			}
		} else {
			typeEnumVal := functionUtil.QuickBytesToStr(typeEnum)
			var enumVlaue string

			enumVlaue, err := types.ParseEnumIndex(typeEnumVal, indexVal)
			if err != nil {
				return err
			}

			if err = rs.AppendBytes([]byte(enumVlaue), false); err != nil {
				return err
			}
		}
	}
	return nil
}

// enum("a","b","c") -> CastValueToIndex("a") -> 1
// CastValueToIndex returns enum type index according to the value
func CastValueToIndex(ivecs []*vector.Vector, result vector.FunctionResultWrapper, proc *process.Process, length int, selectList *FunctionSelectList) error {
	rs := vector.MustFunctionResult[types.Enum](result)
	typeEnums := vector.GenerateFunctionStrParameter(ivecs[0])
	enumValues := vector.GenerateFunctionStrParameter(ivecs[1])

	for i := uint64(0); i < uint64(length); i++ {
		typeEnum, typeEnumNull := typeEnums.GetStrValue(i)
		enumValue, enumValNull := enumValues.GetStrValue(i)
		if typeEnumNull || enumValNull {
			if err := rs.Append(0, true); err != nil {
				return err
			}
		} else {
			typeEnumVal := functionUtil.QuickBytesToStr(typeEnum)
			enumStr := functionUtil.QuickBytesToStr(enumValue)

			var index types.Enum
			index, err := types.ParseEnum(typeEnumVal, enumStr)
			if err != nil {
				return err
			}

			if err = rs.Append(index, false); err != nil {
				return err
			}
		}
	}
	return nil
}

// enum("a","b","c") -> CastIndexValueToIndex(1) -> 1
// CastIndexValueToIndex returns enum type index according to the index value
func CastIndexValueToIndex(ivecs []*vector.Vector, result vector.FunctionResultWrapper, proc *process.Process, length int, selectList *FunctionSelectList) error {
	rs := vector.MustFunctionResult[types.Enum](result)
	typeEnums := vector.GenerateFunctionStrParameter(ivecs[0])
	enumIndexValues := vector.GenerateFunctionFixedTypeParameter[uint16](ivecs[1])

	for i := uint64(0); i < uint64(length); i++ {
		typeEnum, typeEnumNull := typeEnums.GetStrValue(i)
		enumValueIndex, enumValNull := enumIndexValues.GetValue(i)
		if typeEnumNull || enumValNull {
			if err := rs.Append(0, true); err != nil {
				return err
			}
		} else {
			typeEnumVal := functionUtil.QuickBytesToStr(typeEnum)
			var index types.Enum

			index, err := types.ParseEnumValue(typeEnumVal, enumValueIndex)
			if err != nil {
				return err
			}

			if err = rs.Append(index, false); err != nil {
				return err
			}
		}
	}
	return nil
}

// CastNanoToTimestamp returns timestamp string according to the nano
func CastNanoToTimestamp(ivecs []*vector.Vector, result vector.FunctionResultWrapper, proc *process.Process, length int, selectList *FunctionSelectList) error {
	rs := vector.MustFunctionResult[types.Varlena](result)
	nanos := vector.GenerateFunctionFixedTypeParameter[int64](ivecs[0])

	layout := "2006-01-02 15:04:05.999999999"
	for i := uint64(0); i < uint64(length); i++ {
		nano, null := nanos.GetValue(i)
		if null {
			if err := rs.AppendBytes(nil, true); err != nil {
				return err
			}
		} else {
			t := time.Unix(0, nano).UTC()
			if err := rs.AppendBytes([]byte(t.Format(layout)), false); err != nil {
				return err
			}
		}
	}
	return nil
}

// CastRangeValueUnit returns the value in hour unit according to the range value and unit
func CastRangeValueUnit(ivecs []*vector.Vector, result vector.FunctionResultWrapper, proc *process.Process, length int, selectList *FunctionSelectList) error {
	return opBinaryFixedStrToFixedWithErrorCheck[uint8, int64](ivecs, result, proc, length,
		castRangevalueUnitToHourUnit, selectList)
}

func castRangevalueUnitToHourUnit(value uint8, unit string) (int64, error) {
	switch unit {
	case "h":
		return int64(value), nil
	case "d":
		return int64(value) * 24, nil
	case "mo":
		return int64(value) * 24 * 30, nil
	case "y":
		return int64(value) * 24 * 365, nil
	default:
		return -1, moerr.NewInvalidArgNoCtx("invalid pitr time unit %s", unit)
	}
}<|MERGE_RESOLUTION|>--- conflicted
+++ resolved
@@ -441,11 +441,7 @@
 			}
 
 			//ranges, err := rel.Ranges(ctx, nil)
-<<<<<<< HEAD
-			ranges, err := rel.Ranges(ctx, nil, 2, 0, false)
-=======
 			ranges, err := rel.Ranges(ctx, nil, 2, 0, 0)
->>>>>>> 149552c0
 			if err != nil {
 				return err
 			}
