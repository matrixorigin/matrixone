// Copyright 2021 - 2022 Matrix Origin
//
// Licensed under the Apache License, Version 2.0 (the "License");
// you may not use this file except in compliance with the License.
// You may obtain a copy of the License at
//
//      http://www.apache.org/licenses/LICENSE-2.0
//
// Unless required by applicable law or agreed to in writing, software
// distributed under the License is distributed on an "AS IS" BASIS,
// WITHOUT WARRANTIES OR CONDITIONS OF ANY KIND, either express or implied.
// See the License for the specific language governing permissions and
// limitations under the License.

package ctl

import (
	"context"
	"testing"

	"github.com/fagongzi/util/protoc"
	"github.com/matrixorigin/matrixone/pkg/clusterservice"
	"github.com/matrixorigin/matrixone/pkg/common/runtime"
	"github.com/matrixorigin/matrixone/pkg/pb/api"
	"github.com/matrixorigin/matrixone/pkg/pb/metadata"
	"github.com/matrixorigin/matrixone/pkg/pb/txn"
	"github.com/matrixorigin/matrixone/pkg/vm/process"
	"github.com/stretchr/testify/assert"
	"github.com/stretchr/testify/require"
)

func TestCmdPingTNWithEmptyTN(t *testing.T) {
	ctx := context.Background()
	initTestRuntime()
	proc := process.New(ctx, nil, nil, nil, nil, nil, nil, nil, nil, nil)
	result, err := handlePing()(proc,
		tn,
		"",
		func(ctx context.Context, proc *process.Process, cr []txn.CNOpRequest) ([]txn.CNOpResponse, error) {
			return nil, nil
		})
	require.NoError(t, err)
<<<<<<< HEAD
	assert.Equal(t, Result{Method: PingMethod, Data: make([]interface{}, 0)},
=======
	assert.Equal(t, Result{Method: pb.CmdMethod_Ping.String(), Data: make([]interface{}, 0)},
>>>>>>> d6f1c493
		result)
}

func TestCmdPingTNWithSingleTN(t *testing.T) {
	initTestRuntime(1)

	shardID := uint64(1)
	ctx := context.Background()
	proc := process.New(ctx, nil, nil, nil, nil, nil, nil, nil, nil, nil)
	result, err := handlePing()(proc,
		tn,
		"",
		func(ctx context.Context, proc *process.Process, cr []txn.CNOpRequest) ([]txn.CNOpResponse, error) {
			return []txn.CNOpResponse{
				{
					Payload: protoc.MustMarshal(&api.TNPingResponse{ShardID: shardID}),
				},
			}, nil
		})
	require.NoError(t, err)
	assert.Equal(t, Result{
<<<<<<< HEAD
		Method: PingMethod,
		Data:   []interface{}{api.TNPingResponse{ShardID: shardID}},
=======
		Method: pb.CmdMethod_Ping.String(),
		Data:   []interface{}{pb.TNPingResponse{ShardID: shardID}},
>>>>>>> d6f1c493
	}, result)
}

func TestCmdPingTNWithMultiTN(t *testing.T) {
	ctx := context.Background()
	initTestRuntime(1, 2)
	proc := process.New(ctx, nil, nil, nil, nil, nil, nil, nil, nil, nil)
	result, err := handlePing()(proc,
		tn,
		"",
		func(ctx context.Context, proc *process.Process, cr []txn.CNOpRequest) ([]txn.CNOpResponse, error) {
			return []txn.CNOpResponse{
				{
					Payload: protoc.MustMarshal(&api.TNPingResponse{ShardID: 1}),
				},
				{
					Payload: protoc.MustMarshal(&api.TNPingResponse{ShardID: 2}),
				},
			}, nil
		})
	require.NoError(t, err)
	assert.Equal(t, Result{
<<<<<<< HEAD
		Method: PingMethod,
		Data:   []interface{}{api.TNPingResponse{ShardID: 1}, api.TNPingResponse{ShardID: 2}},
=======
		Method: pb.CmdMethod_Ping.String(),
		Data:   []interface{}{pb.TNPingResponse{ShardID: 1}, pb.TNPingResponse{ShardID: 2}},
>>>>>>> d6f1c493
	}, result)
}

func TestCmdPingTNWithParameter(t *testing.T) {
	ctx := context.Background()
	initTestRuntime(1, 2)
	proc := process.New(ctx, nil, nil, nil, nil, nil, nil, nil, nil, nil)
	result, err := handlePing()(proc,
		tn,
		"1",
		func(ctx context.Context, proc *process.Process, cr []txn.CNOpRequest) ([]txn.CNOpResponse, error) {
			return []txn.CNOpResponse{
				{
					Payload: protoc.MustMarshal(&api.TNPingResponse{ShardID: 1}),
				},
			}, nil
		})
	require.NoError(t, err)
	assert.Equal(t, Result{
<<<<<<< HEAD
		Method: PingMethod,
		Data:   []interface{}{api.TNPingResponse{ShardID: 1}},
=======
		Method: pb.CmdMethod_Ping.String(),
		Data:   []interface{}{pb.TNPingResponse{ShardID: 1}},
>>>>>>> d6f1c493
	}, result)
}

func initTestRuntime(shardIDs ...uint64) {
	runtime.SetupProcessLevelRuntime(runtime.DefaultRuntime())
	var shards = make([]metadata.TNShard, 0, len(shardIDs))
	for _, id := range shardIDs {
		shards = append(shards, metadata.TNShard{
			TNShardRecord: metadata.TNShardRecord{ShardID: id},
		})
	}

	cluster := clusterservice.NewMOCluster(
		nil,
		0,
		clusterservice.WithDisableRefresh(),
		clusterservice.WithServices(nil, []metadata.TNService{
			{
				Shards: shards,
			},
		}))
	runtime.ProcessLevelRuntime().SetGlobalVariables(runtime.ClusterService, cluster)
}<|MERGE_RESOLUTION|>--- conflicted
+++ resolved
@@ -40,11 +40,7 @@
 			return nil, nil
 		})
 	require.NoError(t, err)
-<<<<<<< HEAD
-	assert.Equal(t, Result{Method: PingMethod, Data: make([]interface{}, 0)},
-=======
-	assert.Equal(t, Result{Method: pb.CmdMethod_Ping.String(), Data: make([]interface{}, 0)},
->>>>>>> d6f1c493
+	assert.Equal(t, Result{Method: PingMethod, Data: make([]any, 0)},
 		result)
 }
 
@@ -66,13 +62,8 @@
 		})
 	require.NoError(t, err)
 	assert.Equal(t, Result{
-<<<<<<< HEAD
 		Method: PingMethod,
-		Data:   []interface{}{api.TNPingResponse{ShardID: shardID}},
-=======
-		Method: pb.CmdMethod_Ping.String(),
-		Data:   []interface{}{pb.TNPingResponse{ShardID: shardID}},
->>>>>>> d6f1c493
+		Data:   []any{api.TNPingResponse{ShardID: shardID}},
 	}, result)
 }
 
@@ -95,13 +86,8 @@
 		})
 	require.NoError(t, err)
 	assert.Equal(t, Result{
-<<<<<<< HEAD
 		Method: PingMethod,
-		Data:   []interface{}{api.TNPingResponse{ShardID: 1}, api.TNPingResponse{ShardID: 2}},
-=======
-		Method: pb.CmdMethod_Ping.String(),
-		Data:   []interface{}{pb.TNPingResponse{ShardID: 1}, pb.TNPingResponse{ShardID: 2}},
->>>>>>> d6f1c493
+		Data:   []any{api.TNPingResponse{ShardID: 1}, api.TNPingResponse{ShardID: 2}},
 	}, result)
 }
 
@@ -121,13 +107,8 @@
 		})
 	require.NoError(t, err)
 	assert.Equal(t, Result{
-<<<<<<< HEAD
 		Method: PingMethod,
-		Data:   []interface{}{api.TNPingResponse{ShardID: 1}},
-=======
-		Method: pb.CmdMethod_Ping.String(),
-		Data:   []interface{}{pb.TNPingResponse{ShardID: 1}},
->>>>>>> d6f1c493
+		Data:   []any{api.TNPingResponse{ShardID: 1}},
 	}, result)
 }
 
