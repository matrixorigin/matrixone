--- conflicted
+++ resolved
@@ -28,23 +28,6 @@
 	tn serviceType = "DN"
 	cn serviceType = "CN"
 
-<<<<<<< HEAD
-	PingMethod            = "PING"
-	FlushMethod           = "FLUSH"
-	TaskMethod            = "TASK"
-	UseSnapshotMethod     = "USESNAPSHOT"
-	GetSnapshotMethod     = "GETSNAPSHOT"
-	CheckpointMethod      = "CHECKPOINT"
-	ForceGCMethod         = "FORCEGC"
-	InspectMethod         = "INSPECT"
-	LabelMethod           = "LABEL"
-	SyncCommitMethod      = "SYNCCOMMIT"
-	AddFaultPointMethod   = "ADDFAULTPOINT"
-	BackupMethod          = "BACKUP"
-	TraceSpanMethod       = "TRACESPAN"
-	CoreDumpMethod        = "COREDUMP"
-	InterceptCommitMethod = "INTERCEPTCOMMIT"
-=======
 	PingMethod             = "PING"
 	FlushMethod            = "FLUSH"
 	TaskMethod             = "TASK"
@@ -60,7 +43,7 @@
 	BackupMethod           = "BACKUP"
 	TraceSpanMethod        = "TRACESPAN"
 	CoreDumpMethod         = "COREDUMP"
->>>>>>> eb19440b
+	InterceptCommitMethod  = "INTERCEPTCOMMIT"
 
 	GetProtocolVersionMethod = "GETPROTOCOLVERSION"
 	SetProtocolVersionMethod = "SETPROTOCOLVERSION"
@@ -82,23 +65,6 @@
 var (
 	// register all supported debug command here
 	supportedCmds = map[string]handleFunc{
-<<<<<<< HEAD
-		PingMethod:            handlePing(),
-		FlushMethod:           handleFlush(),
-		TaskMethod:            handleTask,
-		UseSnapshotMethod:     handleUseSnapshotTS,
-		GetSnapshotMethod:     handleGetSnapshotTS,
-		CheckpointMethod:      handleCheckpoint(),
-		ForceGCMethod:         handleCNGC,
-		InspectMethod:         handleInspectTN(),
-		LabelMethod:           handleSetLabel,
-		SyncCommitMethod:      handleSyncCommit,
-		AddFaultPointMethod:   handleAddFaultPoint(),
-		BackupMethod:          handleBackup(),
-		InterceptCommitMethod: handleInterceptCommit(),
-		TraceSpanMethod:       handleTraceSpan,
-		CoreDumpMethod:        handleCoreDump,
-=======
 		PingMethod:             handlePing(),
 		FlushMethod:            handleFlush(),
 		TaskMethod:             handleTask,
@@ -114,7 +80,7 @@
 		BackupMethod:           handleBackup(),
 		TraceSpanMethod:        handleTraceSpan,
 		CoreDumpMethod:         handleCoreDump,
->>>>>>> eb19440b
+		InterceptCommitMethod:  handleInterceptCommit(),
 
 		GetProtocolVersionMethod: handleGetProtocolVersion,
 		SetProtocolVersionMethod: handleSetProtocolVersion,
