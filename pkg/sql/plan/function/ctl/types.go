// Copyright 2021 - 2022 Matrix Origin
//
// Licensed under the Apache License, Version 2.0 (the "License");
// you may not use this file except in compliance with the License.
// You may obtain a copy of the License at
//
//      http://www.apache.org/licenses/LICENSE-2.0
//
// Unless required by applicable law or agreed to in writing, software
// distributed under the License is distributed on an "AS IS" BASIS,
// WITHOUT WARRANTIES OR CONDITIONS OF ANY KIND, either express or implied.
// See the License for the specific language governing permissions and
// limitations under the License.

package ctl

import (
	"context"
	"strings"

	"github.com/matrixorigin/matrixone/pkg/pb/txn"
	"github.com/matrixorigin/matrixone/pkg/vm/process"
)

type serviceType string

var (
	tn serviceType = "DN"
	cn serviceType = "CN"

	PingMethod             = "PING"
	FlushMethod            = "FLUSH"
	TaskMethod             = "TASK"
	UseSnapshotMethod      = "USESNAPSHOT"
	GetSnapshotMethod      = "GETSNAPSHOT"
	CheckpointMethod       = "CHECKPOINT"
	GlobalCheckpointMethod = "GLOBALCHECKPOINT"
	ForceGCMethod          = "FORCEGC"
	InspectMethod          = "INSPECT"
	LabelMethod            = "LABEL"
	WorkStateMethod        = "WORKSTATE"
	SyncCommitMethod       = "SYNCCOMMIT"
	AddFaultPointMethod    = "ADDFAULTPOINT"
	BackupMethod           = "BACKUP"
	TraceSpanMethod        = "TRACESPAN"
	CoreDumpMethod         = "COREDUMP"
	InterceptCommitMethod  = "INTERCEPTCOMMIT"
	MergeObjectsMethod     = "MERGEOBJECTS"
<<<<<<< HEAD
	DiskCleanerMethod      = "DISKCLEANER"
=======
	DisableCKPMethod       = "DISABLECKP"
>>>>>>> d64aa152

	GetProtocolVersionMethod = "GETPROTOCOLVERSION"
	SetProtocolVersionMethod = "SETPROTOCOLVERSION"

	RemoveRemoteLockTable = strings.ToUpper("RemoveRemoteLockTable")
	GetLatestBind         = strings.ToUpper("GetLatestBind")
	UnsubscribeTable      = "UNSUBSCRIBE_TABLE"

	HandleTxnTrace = strings.ToUpper("txn-trace")
)

var (
	supportedServiceTypes = map[serviceType]struct{}{
		tn: {},
		cn: {},
	}
)

var (
	// register all supported debug command here
	supportedCmds = map[string]handleFunc{
		PingMethod:             handlePing(),
		FlushMethod:            handleFlush(),
		TaskMethod:             handleTask,
		UseSnapshotMethod:      handleUseSnapshotTS,
		GetSnapshotMethod:      handleGetSnapshotTS,
		CheckpointMethod:       handleCheckpoint(),
		GlobalCheckpointMethod: handleGlobalCheckpoint(),
		ForceGCMethod:          handleCNGC,
		InspectMethod:          handleInspectTN(),
		LabelMethod:            handleSetLabel,
		WorkStateMethod:        handleSetWorkState,
		SyncCommitMethod:       handleSyncCommit,
		AddFaultPointMethod:    handleAddFaultPoint(),
		BackupMethod:           handleBackup(),
		TraceSpanMethod:        handleTraceSpan,
		CoreDumpMethod:         handleCoreDump,
		InterceptCommitMethod:  handleInterceptCommit(),
		MergeObjectsMethod:     handleMerge(),
<<<<<<< HEAD
		DiskCleanerMethod:      handleDiskCleaner(),
=======
		DisableCKPMethod:       handleDisableCheckpoint(),
>>>>>>> d64aa152

		GetProtocolVersionMethod: handleGetProtocolVersion,
		SetProtocolVersionMethod: handleSetProtocolVersion,
		RemoveRemoteLockTable:    handleRemoveRemoteLockTable,
		GetLatestBind:            handleGetLatestBind,
		UnsubscribeTable:         handleUnsubscribeTable,
		HandleTxnTrace:           handleTxnTrace,
	}
)

type requestSender = func(context.Context, *process.Process, []txn.CNOpRequest) ([]txn.CNOpResponse, error)

type handleFunc func(proc *process.Process,
	service serviceType,
	parameter string,
	sender requestSender) (Result, error)

// Result ctl result
type Result struct {
	Method string `json:"method"`
	Data   any    `json:"result"`
}<|MERGE_RESOLUTION|>--- conflicted
+++ resolved
@@ -46,11 +46,8 @@
 	CoreDumpMethod         = "COREDUMP"
 	InterceptCommitMethod  = "INTERCEPTCOMMIT"
 	MergeObjectsMethod     = "MERGEOBJECTS"
-<<<<<<< HEAD
+	DisableCKPMethod       = "DISABLECKP"
 	DiskCleanerMethod      = "DISKCLEANER"
-=======
-	DisableCKPMethod       = "DISABLECKP"
->>>>>>> d64aa152
 
 	GetProtocolVersionMethod = "GETPROTOCOLVERSION"
 	SetProtocolVersionMethod = "SETPROTOCOLVERSION"
@@ -90,11 +87,8 @@
 		CoreDumpMethod:         handleCoreDump,
 		InterceptCommitMethod:  handleInterceptCommit(),
 		MergeObjectsMethod:     handleMerge(),
-<<<<<<< HEAD
+		DisableCKPMethod:       handleDisableCheckpoint(),
 		DiskCleanerMethod:      handleDiskCleaner(),
-=======
-		DisableCKPMethod:       handleDisableCheckpoint(),
->>>>>>> d64aa152
 
 		GetProtocolVersionMethod: handleGetProtocolVersion,
 		SetProtocolVersionMethod: handleSetProtocolVersion,
