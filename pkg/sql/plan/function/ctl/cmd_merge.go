--- conflicted
+++ resolved
@@ -202,26 +202,10 @@
 		ctx = context.WithValue(proc.Ctx, defines.TenantIDKey{}, uint32(a.accountId))
 	}
 
-<<<<<<< HEAD
 	target := getTNShard(proc.GetService())
 	fs := proc.GetFileService()
 	mergeAndWrite := func(rel engine.Relation, stats []objectio.ObjectStats) (*rpc.SendResult, error) {
-		entry, err := rel.MergeObjects(proc.Ctx, stats, uint32(a.targetObjSize))
-=======
-	switch a.mergeType {
-	case objectMergeType:
-		tblId, err := strconv.ParseUint(a.tbl, 10, 64)
-		if err != nil {
-			return Result{}, moerr.NewInvalidArgNoCtx("tableID", a.tbl)
-		}
-		_, _, rel, err := proc.GetSessionInfo().StorageEngine.GetRelationById(ctx, txnOp, tblId)
-		if err != nil {
-			logutil.Errorf("mergeblocks err on cn, tblId %d, err %s", tblId, err.Error())
-			return Result{}, err
-		}
-
-		entry, err := rel.MergeObjects(ctx, a.objs, a.filter, uint32(a.targetObjSize))
->>>>>>> 7f9a6975
+		entry, err := rel.MergeObjects(ctx, stats, uint32(a.targetObjSize))
 		if err != nil {
 			merge.CleanUpUselessFiles(entry, fs)
 			if entry == nil {
@@ -236,7 +220,7 @@
 			return nil, err
 		}
 
-		return txnWrite(proc.Ctx, target, txnOp, payload)
+		return txnWrite(ctx, target, txnOp, payload)
 	}
 
 	switch a.mergeType {
@@ -245,17 +229,13 @@
 		if err != nil {
 			return Result{}, moerr.NewInvalidArgNoCtx("tableID", a.tbl)
 		}
-		_, _, rel, err := proc.GetSessionInfo().StorageEngine.GetRelationById(proc.Ctx, txnOp, tblId)
+		_, _, rel, err := proc.GetSessionInfo().StorageEngine.GetRelationById(ctx, txnOp, tblId)
 		if err != nil {
 			logutil.Errorf("mergeblocks err on cn, tblId %d, err %s", tblId, err.Error())
 			return Result{}, err
 		}
 
-<<<<<<< HEAD
 		resp, err := mergeAndWrite(rel, a.objs)
-=======
-		resp, err := txnWrite(ctx, proc.GetService(), txnOp, payload)
->>>>>>> 7f9a6975
 		if err != nil {
 			return Result{}, err
 		}
@@ -278,23 +258,14 @@
 			return Result{}, err
 		}
 
-<<<<<<< HEAD
-		partitionInfo, err := getRelPartitionInfo(proc.Ctx, rel)
-=======
-		var engineDefs []engine.TableDef
-		engineDefs, err = rel.TableDefs(ctx)
->>>>>>> 7f9a6975
+		partitionInfo, err := getRelPartitionInfo(ctx, rel)
 		if err != nil {
 			logutil.Errorf("mergeblocks err on cn, table %s, err %s", a.tbl, err.Error())
 			return Result{}, err
 		}
 
 		if partitionInfo == nil {
-<<<<<<< HEAD
-			stats, err := rel.GetVisibleObjectStats(proc.Ctx)
-=======
-			entry, err := rel.MergeObjects(ctx, a.objs, a.filter, uint32(a.targetObjSize))
->>>>>>> 7f9a6975
+			stats, err := rel.GetVisibleObjectStats(ctx)
 			if err != nil {
 				return Result{}, err
 			}
@@ -305,7 +276,7 @@
 				round := 0
 				for {
 					round++
-					ss, err := applyMergePolicy(proc.Ctx, a.filter, getSortKeyPos(proc.Ctx, rel), stats)
+					ss, err := applyMergePolicy(ctx, a.filter, getSortKeyPos(ctx, rel), stats)
 					if err != nil {
 						errOut = errors.Join(errOut, err)
 						break
@@ -337,7 +308,6 @@
 				}, nil
 			}
 
-<<<<<<< HEAD
 			size := 10
 			slicedStats := sliceStats(stats, size)
 			buffer := new(bytes.Buffer)
@@ -363,11 +333,6 @@
 			}
 			if !hasSuccess {
 				return Result{}, errOut
-=======
-			resp, err := txnWrite(ctx, proc.GetService(), txnOp, payload)
-			if err != nil {
-				return Result{}, err
->>>>>>> 7f9a6975
 			}
 			return Result{
 				Method: MergeObjectsMethod,
@@ -386,18 +351,7 @@
 			if err != nil {
 				return Result{}, err
 			}
-<<<<<<< HEAD
-			stats, err := prel.GetVisibleObjectStats(proc.Ctx)
-=======
-			entry, err := prel.MergeObjects(ctx, a.objs, a.filter, uint32(a.targetObjSize))
-			if err != nil {
-				resultBuffer.WriteString(err.Error())
-				resultBuffer.WriteString("\n")
-				continue
-			}
-
-			payload, err := entry.MarshalBinary()
->>>>>>> 7f9a6975
+			stats, err := prel.GetVisibleObjectStats(ctx)
 			if err != nil {
 				return Result{}, err
 			}
@@ -405,7 +359,7 @@
 				round := 0
 				for {
 					round++
-					ss, err := applyMergePolicy(proc.Ctx, a.filter, getSortKeyPos(proc.Ctx, prel), stats)
+					ss, err := applyMergePolicy(ctx, a.filter, getSortKeyPos(ctx, prel), stats)
 					if err != nil {
 						errOut = errors.Join(errOut, err)
 						break
@@ -430,7 +384,6 @@
 				continue
 			}
 
-<<<<<<< HEAD
 			size := 10
 			slicedStats := sliceStats(stats, size)
 			mergedStats := 0
@@ -450,11 +403,6 @@
 					zap.Int("merged objects", mergedStats),
 					zap.Int("total objects", len(stats)),
 				)
-=======
-			resp, err := txnWrite(ctx, proc.GetService(), txnOp, payload)
-			if err != nil {
-				return Result{}, err
->>>>>>> 7f9a6975
 			}
 		}
 		if !hasSuccess {
