// Copyright 2021 - 2022 Matrix Origin
//
// Licensed under the Apache License, Version 2.0 (the "License");
// you may not use this file except in compliance with the License.
// You may obtain a copy of the License at
//
//      http://www.apache.org/licenses/LICENSE-2.0
//
// Unless required by applicable law or agreed to in writing, software
// distributed under the License is distributed on an "AS IS" BASIS,
// WITHOUT WARRANTIES OR CONDITIONS OF ANY KIND, either express or implied.
// See the License for the specific language governing permissions and
// limitations under the License.

package plan

import (
	"context"
	"math"

	"github.com/matrixorigin/matrixone/pkg/pb/plan"
	"github.com/matrixorigin/matrixone/pkg/sql/parsers/tree"
	"github.com/matrixorigin/matrixone/pkg/sql/plan/function"
	"github.com/matrixorigin/matrixone/pkg/vm/process"
)

const (
	JoinSideNone       int8 = 0
	JoinSideLeft            = 1 << 1
	JoinSideRight           = 1 << 2
	JoinSideBoth            = JoinSideLeft | JoinSideRight
	JoinSideMark            = 1 << 3
	JoinSideCorrelated      = 1 << 4
)

type ExpandAliasMode int8

const (
	NoAlias ExpandAliasMode = iota
	AliasBeforeColumn
	AliasAfterColumn
)

type TableDefType = plan.TableDef_DefType
type TableDef = plan.TableDef
type ColDef = plan.ColDef
type ObjectRef = plan.ObjectRef
type ColRef = plan.ColRef
type Stats = plan.Stats
type Const = plan.Literal
type MaxValue = plan.MaxValue
type Expr = plan.Expr
type Node = plan.Node
type RowsetData = plan.RowsetData
type Query = plan.Query
type Plan = plan.Plan
type Type = plan.Type
type Plan_Query = plan.Plan_Query
type Property = plan.Property
type TableDef_DefType_Properties = plan.TableDef_DefType_Properties
type PropertiesDef = plan.PropertiesDef
type ViewDef = plan.ViewDef
type PartitionByDef = plan.PartitionByDef
type ClusterByDef = plan.ClusterByDef
type OrderBySpec = plan.OrderBySpec
type FkColName = plan.FkColName
type ForeignKeyDef = plan.ForeignKeyDef
type ClusterTable = plan.ClusterTable
type PrimaryKeyDef = plan.PrimaryKeyDef
type IndexDef = plan.IndexDef
type SubscriptionMeta = plan.SubscriptionMeta

type CompilerContext interface {
	// Default database/schema in context
	DefaultDatabase() string
	// check if database exist
	DatabaseExists(name string) bool
	// get table definition by database/schema
	Resolve(schemaName string, tableName string) (*ObjectRef, *TableDef)
	// get table definition by table id
	ResolveById(tableId uint64) (*ObjectRef, *TableDef)
	// get the value of variable
	ResolveVariable(varName string, isSystemVar, isGlobalVar bool) (interface{}, error)
	// get the list of the account id
	ResolveAccountIds(accountNames []string) ([]uint32, error)
	// get the relevant information of udf
	ResolveUdf(name string, args []*Expr) (*function.Udf, error)
	// get the definition of primary key
	GetPrimaryKeyDef(dbName string, tableName string) []*ColDef
	// get needed info for stats by table
	Stats(obj *ObjectRef) bool
	// get origin sql string of the root
	GetRootSql() string
	// get username of current session
	GetUserName() string
	GetAccountId() uint32
	// GetContext get raw context.Context
	GetContext() context.Context
	// GetDatabaseId Get database id
	GetDatabaseId(dbName string) (uint64, error)

	GetProcess() *process.Process

	GetQueryResultMeta(uuid string) ([]*ColDef, string, error)
	SetBuildingAlterView(yesOrNo bool, dbName, viewName string)
	// is building the alter view or not
	// return: yes or no, dbName, viewName
	GetBuildingAlterView() (bool, string, string)
	GetStatsCache() *StatsCache
	GetSubscriptionMeta(dbName string) (*SubscriptionMeta, error)
	CheckSubscriptionValid(subName, accName string, pubName string) error
	SetQueryingSubscription(meta *SubscriptionMeta)
	GetQueryingSubscription() *SubscriptionMeta
	IsPublishing(dbName string) (bool, error)
}

type Optimizer interface {
	Optimize(stmt tree.Statement) (*Query, error)
	CurrentContext() CompilerContext
}

type Rule interface {
	Match(*Node) bool                      // rule match?
	Apply(*Node, *Query, *process.Process) // apply the rule
}

// BaseOptimizer is base optimizer, capable of handling only a few simple rules
type BaseOptimizer struct {
	qry   *Query
	rules []Rule
	ctx   CompilerContext
}

type ViewData struct {
	Stmt            string
	DefaultDatabase string
}

type ExecType int

const (
	ExecTypeAP ExecType = iota
	ExecTypeTP
)

type ExecInfo struct {
	Typ        ExecType
	WithGPU    bool
	WithBigMem bool
	CnNumbers  int
}

type emptyType struct{}

var emptyStruct = emptyType{}

type QueryBuilder struct {
	qry     *plan.Query
	compCtx CompilerContext

	ctxByNode    []*BindContext
	nameByColRef map[[2]int32]string

	tag2Table map[int32]*TableDef

	nextTag int32

	isPrepareStatement bool
	mysqlCompatible    bool
	haveOnDuplicateKey bool // if it's a plan contain onduplicate key node, we can not use some optmize rule
	isForUpdate        bool // if it's a query plan for update

	deleteNode map[uint64]int32 //delete node in this query. key is tableId, value is the nodeId of sinkScan node in the delete plan
}

type CTERef struct {
	defaultDatabase string
	isRecursive     bool
	ast             *tree.CTE
	maskedCTEs      map[string]emptyType
}

type aliasItem struct {
	idx     int32
	astExpr tree.Expr
}

type BindContext struct {
	binder Binder

	cteByName              map[string]*CTERef
	maskedCTEs             map[string]emptyType
	normalCTE              bool
	initSelect             bool
	recSelect              bool
	finalSelect            bool
	unionSelect            bool
	recRecursiveScanNodeId int32
	isTryBindingCTE        bool

	cteName  string
	headings []string

	groupTag     int32
	aggregateTag int32
	projectTag   int32
	resultTag    int32
	sinkTag      int32
	windowTag    int32
	timeTag      int32
	sampleTag    int32

	groups     []*plan.Expr
	aggregates []*plan.Expr
	projects   []*plan.Expr
	results    []*plan.Expr
	windows    []*plan.Expr
	times      []*plan.Expr

	groupByAst     map[string]int32
	aggregateByAst map[string]int32
	sampleByAst    map[string]int32
	windowByAst    map[string]int32
	projectByExpr  map[string]int32
	timeByAst      map[string]int32

	timeAsts []tree.Expr

	aliasMap map[string]*aliasItem

	bindings       []*Binding
	bindingByTag   map[int32]*Binding //rel_pos
	bindingByTable map[string]*Binding
	bindingByCol   map[string]*Binding

	// for join tables
	bindingTree *BindingTreeNode

	isDistinct   bool
	isCorrelated bool
	hasSingleRow bool

	parent     *BindContext
	leftChild  *BindContext
	rightChild *BindContext

	defaultDatabase string

	forceWindows bool

	// sample function related.
	sampleFunc SampleFuncCtx
}

type NameTuple struct {
	table string
	col   string
}

type BindingTreeNode struct {
	using []NameTuple

	binding *Binding

	left  *BindingTreeNode
	right *BindingTreeNode
}

type Binder interface {
	BindExpr(tree.Expr, int32, bool) (*plan.Expr, error)
	BindColRef(*tree.UnresolvedName, int32, bool) (*plan.Expr, error)
	BindAggFunc(string, *tree.FuncExpr, int32, bool) (*plan.Expr, error)
	BindWinFunc(string, *tree.FuncExpr, int32, bool) (*plan.Expr, error)
	BindSubquery(*tree.Subquery, bool) (*plan.Expr, error)
	BindTimeWindowFunc(string, *tree.FuncExpr, int32, bool) (*plan.Expr, error)
	GetContext() context.Context
}

type baseBinder struct {
	sysCtx    context.Context
	builder   *QueryBuilder
	ctx       *BindContext
	impl      Binder
	boundCols []string
}

type DefaultBinder struct {
	baseBinder
	typ  *Type
	cols []string
}

type UpdateBinder struct {
	baseBinder
	cols []*ColDef
}

type TableBinder struct {
	baseBinder
}

type WhereBinder struct {
	baseBinder
}

type GroupBinder struct {
	baseBinder
}

type HavingBinder struct {
	baseBinder
	insideAgg bool
}

type ProjectionBinder struct {
	baseBinder
	havingBinder *HavingBinder
}

type OrderBinder struct {
	*ProjectionBinder
	selectList tree.SelectExprs
}

type LimitBinder struct {
	baseBinder
}

type PartitionBinder struct {
	baseBinder
}

// SetBinder for 'set @var = expr'
type SetBinder struct {
	baseBinder
}

var _ Binder = (*TableBinder)(nil)
var _ Binder = (*WhereBinder)(nil)
var _ Binder = (*GroupBinder)(nil)
var _ Binder = (*HavingBinder)(nil)
var _ Binder = (*ProjectionBinder)(nil)
var _ Binder = (*LimitBinder)(nil)
var _ Binder = (*PartitionBinder)(nil)
var _ Binder = (*UpdateBinder)(nil)

var Sequence_cols_name = []string{"last_seq_num", "min_value", "max_value", "start_value", "increment_value", "cycle", "is_called"}

const (
	NotFound      int32 = math.MaxInt32
	AmbiguousName int32 = math.MinInt32
)

type Binding struct {
	tag            int32
	nodeId         int32
	table          string
	tableID        uint64
	cols           []string
	colIsHidden    []bool
	types          []*plan.Type
	refCnts        []uint
	colIdByName    map[string]int32
	isClusterTable bool
}

const (
	maxLengthOfTableComment  int = 2048
	maxLengthOfColumnComment int = 1024
)

<<<<<<< HEAD
// fuzzy filter need to get partial unique key attrs name and its origin table name
// for Decimal type, we need colDef to get the scale
type OriginTableMessageForFuzzy struct {
	ParentTableName  string
	ParentUniqueCols []*ColDef
=======
type MultiTableIndex struct {
	IndexAlgo string
	IndexDefs map[string]*plan.IndexDef
>>>>>>> 4b610adb
}<|MERGE_RESOLUTION|>--- conflicted
+++ resolved
@@ -369,15 +369,14 @@
 	maxLengthOfColumnComment int = 1024
 )
 
-<<<<<<< HEAD
 // fuzzy filter need to get partial unique key attrs name and its origin table name
 // for Decimal type, we need colDef to get the scale
 type OriginTableMessageForFuzzy struct {
 	ParentTableName  string
 	ParentUniqueCols []*ColDef
-=======
+}
+
 type MultiTableIndex struct {
 	IndexAlgo string
 	IndexDefs map[string]*plan.IndexDef
->>>>>>> 4b610adb
 }