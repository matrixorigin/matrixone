--- conflicted
+++ resolved
@@ -15,11 +15,8 @@
 package plan
 
 import (
-<<<<<<< HEAD
 	"github.com/matrixorigin/matrixone/pkg/vm/process"
-=======
 	"context"
->>>>>>> c6b85e9c
 	"math"
 
 	"github.com/matrixorigin/matrixone/pkg/pb/plan"
@@ -81,13 +78,10 @@
 	// get username of current session
 	GetUserName() string
 	GetAccountId() uint32
-<<<<<<< HEAD
-
-	GetProcess() *process.Process
-=======
 	// GetContext get raw context.Context
 	GetContext() context.Context
->>>>>>> c6b85e9c
+
+	GetProcess() *process.Process
 }
 
 type Optimizer interface {
