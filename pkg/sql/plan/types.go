--- conflicted
+++ resolved
@@ -72,13 +72,9 @@
 	Cost(obj *ObjectRef, e *Expr) *Cost
 	// get origin sql string of the root
 	GetRootSql() string
-<<<<<<< HEAD
 	// get username of current session
 	GetUserName() string
-=======
-
 	GetAccountId() uint32
->>>>>>> 5f8ebb2c
 }
 
 type Optimizer interface {
