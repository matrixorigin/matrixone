--- conflicted
+++ resolved
@@ -230,7 +230,146 @@
 	assert.Error(t, err)
 }
 
-<<<<<<< HEAD
+func TestBuildCreateTable(t *testing.T) {
+	mock := NewMockOptimizer(false)
+
+	sqls := []string{
+		`CREATE TABLE t3(
+					col1 INT NOT NULL,
+					col2 DATE NOT NULL UNIQUE KEY,
+					col3 INT NOT NULL,
+					col4 INT NOT NULL,
+					PRIMARY KEY (col1),
+					KEY(col3),
+					KEY(col3) )`,
+		`CREATE TABLE t2 (
+						col1 INT NOT NULL,
+						col2 DATE NOT NULL,
+						col3 INT NOT NULL,
+						col4 INT NOT NULL,
+						UNIQUE KEY (col1),
+						UNIQUE KEY (col3)
+					);`,
+		`CREATE TABLE t2 (
+						col1 INT NOT NULL,
+						col2 DATE NOT NULL,
+						col3 INT NOT NULL,
+						col4 INT NOT NULL,
+						UNIQUE KEY (col1),
+						UNIQUE KEY (col1, col3)
+					);`,
+		`CREATE TABLE t2 (
+					col1 INT NOT NULL KEY,
+					col2 DATE NOT NULL,
+					col3 INT NOT NULL,
+					col4 INT NOT NULL,
+					UNIQUE KEY (col1),
+					UNIQUE KEY (col1, col3)
+				);`,
+
+		`CREATE TABLE t2 (
+					col1 INT NOT NULL,
+					col2 DATE NOT NULL,
+					col3 INT NOT NULL,
+					col4 INT NOT NULL,
+					KEY (col1)
+				);`,
+
+		`CREATE TABLE t2 (
+					col1 INT NOT NULL KEY,
+					col2 DATE NOT NULL,
+					col3 INT NOT NULL,
+					col4 INT NOT NULL
+				);`,
+
+		`CREATE TABLE t2 (
+					col1 INT NOT NULL KEY,
+					col2 DATE NOT NULL,
+					col3 INT NOT NULL,
+					col4 INT NOT NULL,
+					KEY (col1)
+				);`,
+
+		`CREATE TABLE t2 (
+					col1 INT NOT NULL,
+					col2 DATE NOT NULL,
+					col3 INT NOT NULL,
+					col4 INT NOT NULL,
+					KEY (col1)
+				);`,
+
+		`CREATE TABLE t2 (
+					col1 INT NOT NULL KEY,
+					col2 DATE NOT NULL,
+					col3 INT NOT NULL,
+					col4 INT NOT NULL,
+					UNIQUE KEY (col1),
+					UNIQUE KEY (col1, col3)
+				);`,
+
+		"CREATE TABLE t2 (" +
+			"	`PRIMARY` INT NOT NULL, " +
+			"	col2 DATE NOT NULL, " +
+			"	col3 INT NOT NULL," +
+			"	col4 INT NOT NULL," +
+			"	UNIQUE KEY (`PRIMARY`)," +
+			"	UNIQUE KEY (`PRIMARY`, col3)" +
+			");",
+	}
+	runTestShouldPass(mock, t, sqls, false, false)
+}
+
+func TestBuildCreateTableError(t *testing.T) {
+	mock := NewMockOptimizer(false)
+	sqlerrs := []string{
+		`CREATE TABLE t1 (
+			col1 INT NOT NULL,
+			col2 DATE NOT NULL unique key,
+			col3 INT NOT NULL,
+			col4 INT NOT NULL,
+			PRIMARY KEY (col1),
+			unique key col2 (col3)
+		);`,
+
+		`CREATE TABLE t1 (
+			col1 INT NOT NULL,
+			col2 DATE NOT NULL,
+			col3 INT NOT NULL,
+			col4 INT NOT NULL,
+			PRIMARY KEY (col1),
+			unique key idx_sp1 (col2),
+			unique key idx_sp1 (col3)
+		);`,
+
+		`CREATE TABLE t1 (
+			col1 INT NOT NULL,
+			col2 DATE NOT NULL,
+			col3 INT NOT NULL,
+			col4 INT NOT NULL,
+			PRIMARY KEY (col1),
+			unique key idx_sp1 (col2),
+			key idx_sp1 (col3)
+		);`,
+
+		`CREATE TABLE t2 (
+			col1 INT NOT NULL,
+			col2 DATE NOT NULL UNIQUE KEY,
+			col3 INT NOT NULL,
+			col4 INT NOT NULL,
+			PRIMARY KEY (col1),
+			KEY col2 (col3)
+		);`,
+
+		`CREATE TABLE t2 (
+			col1 INT NOT NULL KEY,
+			col2 DATE NOT NULL KEY,
+			col3 INT NOT NULL,
+			col4 INT NOT NULL
+		);`,
+	}
+	runTestShouldError(mock, t, sqlerrs)
+}
+
 func TestBuildAlterTable(t *testing.T) {
 	mock := NewMockOptimizer(false)
 	// should pass
@@ -242,144 +381,4 @@
 		//"alter table nation add FOREIGN KEY fk_t1(n_nationkey) REFERENCES nation2(n_nationkey)",
 	}
 	runTestShouldPass(mock, t, sqls, false, false)
-=======
-func TestBuildCreateTable(t *testing.T) {
-	mock := NewMockOptimizer(false)
-
-	sqls := []string{
-		`CREATE TABLE t3(
-					col1 INT NOT NULL,
-					col2 DATE NOT NULL UNIQUE KEY,
-					col3 INT NOT NULL,
-					col4 INT NOT NULL,
-					PRIMARY KEY (col1),
-					KEY(col3),
-					KEY(col3) )`,
-		`CREATE TABLE t2 (
-						col1 INT NOT NULL,
-						col2 DATE NOT NULL,
-						col3 INT NOT NULL,
-						col4 INT NOT NULL,
-						UNIQUE KEY (col1),
-						UNIQUE KEY (col3)
-					);`,
-		`CREATE TABLE t2 (
-						col1 INT NOT NULL,
-						col2 DATE NOT NULL,
-						col3 INT NOT NULL,
-						col4 INT NOT NULL,
-						UNIQUE KEY (col1),
-						UNIQUE KEY (col1, col3)
-					);`,
-		`CREATE TABLE t2 (
-					col1 INT NOT NULL KEY,
-					col2 DATE NOT NULL,
-					col3 INT NOT NULL,
-					col4 INT NOT NULL,
-					UNIQUE KEY (col1),
-					UNIQUE KEY (col1, col3)
-				);`,
-
-		`CREATE TABLE t2 (
-					col1 INT NOT NULL,
-					col2 DATE NOT NULL,
-					col3 INT NOT NULL,
-					col4 INT NOT NULL,
-					KEY (col1)
-				);`,
-
-		`CREATE TABLE t2 (
-					col1 INT NOT NULL KEY,
-					col2 DATE NOT NULL,
-					col3 INT NOT NULL,
-					col4 INT NOT NULL
-				);`,
-
-		`CREATE TABLE t2 (
-					col1 INT NOT NULL KEY,
-					col2 DATE NOT NULL,
-					col3 INT NOT NULL,
-					col4 INT NOT NULL,
-					KEY (col1)
-				);`,
-
-		`CREATE TABLE t2 (
-					col1 INT NOT NULL,
-					col2 DATE NOT NULL,
-					col3 INT NOT NULL,
-					col4 INT NOT NULL,
-					KEY (col1)
-				);`,
-
-		`CREATE TABLE t2 (
-					col1 INT NOT NULL KEY,
-					col2 DATE NOT NULL,
-					col3 INT NOT NULL,
-					col4 INT NOT NULL,
-					UNIQUE KEY (col1),
-					UNIQUE KEY (col1, col3)
-				);`,
-
-		"CREATE TABLE t2 (" +
-			"	`PRIMARY` INT NOT NULL, " +
-			"	col2 DATE NOT NULL, " +
-			"	col3 INT NOT NULL," +
-			"	col4 INT NOT NULL," +
-			"	UNIQUE KEY (`PRIMARY`)," +
-			"	UNIQUE KEY (`PRIMARY`, col3)" +
-			");",
-	}
-	runTestShouldPass(mock, t, sqls, false, false)
-}
-
-func TestBuildCreateTableError(t *testing.T) {
-	mock := NewMockOptimizer(false)
-	sqlerrs := []string{
-		`CREATE TABLE t1 (
-			col1 INT NOT NULL,
-			col2 DATE NOT NULL unique key,
-			col3 INT NOT NULL,
-			col4 INT NOT NULL,
-			PRIMARY KEY (col1),
-			unique key col2 (col3)
-		);`,
-
-		`CREATE TABLE t1 (
-			col1 INT NOT NULL,
-			col2 DATE NOT NULL,
-			col3 INT NOT NULL,
-			col4 INT NOT NULL,
-			PRIMARY KEY (col1),
-			unique key idx_sp1 (col2),
-			unique key idx_sp1 (col3)
-		);`,
-
-		`CREATE TABLE t1 (
-			col1 INT NOT NULL,
-			col2 DATE NOT NULL,
-			col3 INT NOT NULL,
-			col4 INT NOT NULL,
-			PRIMARY KEY (col1),
-			unique key idx_sp1 (col2),
-			key idx_sp1 (col3)
-		);`,
-
-		`CREATE TABLE t2 (
-			col1 INT NOT NULL,
-			col2 DATE NOT NULL UNIQUE KEY,
-			col3 INT NOT NULL,
-			col4 INT NOT NULL,
-			PRIMARY KEY (col1),
-			KEY col2 (col3)
-		);`,
-
-		`CREATE TABLE t2 (
-			col1 INT NOT NULL KEY,
-			col2 DATE NOT NULL KEY,
-			col3 INT NOT NULL,
-			col4 INT NOT NULL
-		);`,
-	}
-	runTestShouldError(mock, t, sqlerrs)
->>>>>>> 6964ac85
 }