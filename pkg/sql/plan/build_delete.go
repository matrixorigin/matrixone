// Copyright 2021 - 2022 Matrix Origin
//
// Licensed under the Apache License, Version 2.0 (the "License");
// you may not use this file except in compliance with the License.
// You may obtain a copy of the License at
//
//      http://www.apache.org/licenses/LICENSE-2.0
//
// Unless required by applicable law or agreed to in writing, software
// distributed under the License is distributed on an "AS IS" BASIS,
// WITHOUT WARRANTIES OR CONDITIONS OF ANY KIND, either express or implied.
// See the License for the specific language governing permissions and
// limitations under the License.

package plan

import (
	"github.com/matrixorigin/matrixone/pkg/catalog"
	"github.com/matrixorigin/matrixone/pkg/common/moerr"
	"github.com/matrixorigin/matrixone/pkg/pb/plan"
	"github.com/matrixorigin/matrixone/pkg/sql/parsers/tree"
	"strings"
)

func buildDelete(stmt *tree.Delete, ctx CompilerContext) (*Plan, error) {
	if len(stmt.Tables) == 1 && stmt.TableRefs == nil {
		return buildSingleTableDelete(ctx, stmt)
	}
	return buildMultTableDelete(ctx, stmt)
}

// When the original table contains an index table of multi table deletion statement, build a multi table join query
// execution plan to query the rowid of the original table and the index table respectively
// link ref: https://dev.mysql.com/doc/refman/8.0/en/delete.html
func buildMultTableDelete(ctx CompilerContext, stmt *tree.Delete) (*Plan, error) {
	// build map between base table and alias table
	tbinfo := &tableInfo{
		alias2BaseNameMap: make(map[string]string),
		baseName2AliasMap: make(map[string]string),
	}

	for _, expr := range stmt.TableRefs {
		if err := extractExprTable(expr, tbinfo, ctx); err != nil {
			return nil, err
		}
	}

	// check database's name and table's name
	tbs := getTableNames(stmt.Tables)
	// get deleted origin table count
	tableCount := len(tbs)
	objRefs := make([]*ObjectRef, tableCount)
	tableDefs := make([]*TableDef, tableCount)
	for i, t := range tbs {
		dbName := string(t.SchemaName)
		if dbName == "" {
			dbName = ctx.DefaultDatabase()
		}
		tblName := string(t.ObjectName)
		if _, ok := tbinfo.alias2BaseNameMap[tblName]; ok {
			tblName = tbinfo.alias2BaseNameMap[tblName]
		}
		objRefs[i], tableDefs[i] = ctx.Resolve(dbName, tblName)
		if tableDefs[i] == nil {
			return nil, moerr.NewInvalidInput(ctx.GetContext(), "delete has no table ref")
		}
		if tableDefs[i].TableType == catalog.SystemExternalRel {
			return nil, moerr.NewInvalidInput(ctx.GetContext(), "cannot delete from external table")
		} else if tableDefs[i].TableType == catalog.SystemViewRel {
			return nil, moerr.NewInvalidInput(ctx.GetContext(), "cannot delete from view")
		}
	}
	if util.TableIsClusterTable(tableDef.GetTableType()) && ctx.GetAccountId() != catalog.System_Account {
		return nil, moerr.NewInternalError(ctx.GetContext(), "only the sys account can delete the cluster table %s", tableDef.GetName())
	}

	// Reverse the mapping of aliases to table names
	tbinfo.reverseAliasMap()
	for _, t := range tbs {
		tblName := string(t.ObjectName)
		if _, ok := tbinfo.baseName2AliasMap[tblName]; !ok {
			if _, ok := tbinfo.alias2BaseNameMap[tblName]; !ok {
				return nil, moerr.NewInvalidInput(ctx.GetContext(), "Unknown table '%v' in MULTI DELETE", tblName)
			}
		}
	}

	leftJoinTableExpr := stmt.TableRefs[0]

	deleteTableList := NewDeleteTableList()

	for i := 0; i < tableCount; i++ {
		// 1.build select list exprs
		objRef := objRefs[i]
		tableDef := tableDefs[i]
		err := buildDeleteProjection(objRef, tableDef, tbinfo, deleteTableList, ctx)
		if err != nil {
			return nil, err
		}

		// 2.get origin table Name
		originTableName := tbinfo.alias2BaseNameMap[string(tbs[i].ObjectName)]

		// 3.get the definition of the unique index of the original table
		unqiueIndexDef, _ := buildIndexDefs(tableDef.Defs)

		if unqiueIndexDef != nil {
			for j := 0; j < len(unqiueIndexDef.TableNames); j++ {
				// build left join with origin table and index table
				indexTableExpr := buildIndexTableExpr(unqiueIndexDef.TableNames[j])
				joinCond := buildJoinOnCond(tbinfo, originTableName, unqiueIndexDef.TableNames[j], unqiueIndexDef.Fields[j])
				leftJoinTableExpr = &tree.JoinTableExpr{
					JoinType: tree.JOIN_TYPE_LEFT,
					Left:     leftJoinTableExpr,
					Right:    indexTableExpr,
					Cond:     joinCond,
				}
			}
		} else {
			continue
		}
	}

	// 4.build FromClause
	fromClause := &tree.From{Tables: tree.TableExprs{leftJoinTableExpr}}

	// 5.build complete query clause abstract syntax tree for delete
	selectStmt := &tree.Select{
		Select: &tree.SelectClause{
			Exprs: deleteTableList.selectList, // select list
			From:  fromClause,                 // table and left join
			Where: stmt.Where,                 //append where clause
		},
		OrderBy: stmt.OrderBy,
		Limit:   stmt.Limit,
		With:    stmt.With,
	}

	// 6.build query sub plan corresponding to delete statement
	subplan, err := runBuildSelectByBinder(plan.Query_SELECT, ctx, selectStmt)
	if err != nil {
		return nil, err
	}
	subplan.Plan.(*plan.Plan_Query).Query.StmtType = plan.Query_DELETE
	qry := subplan.Plan.(*plan.Plan_Query).Query

	// build multi table delete Context
	delCtxs := make([]*plan.DeleteTableCtx, len(deleteTableList.delTables))
	for i := 0; i < len(deleteTableList.delTables); i++ {
		delCtxs[i] = &plan.DeleteTableCtx{
			DbName:             deleteTableList.delTables[i].objRefs.SchemaName,
			TblName:            deleteTableList.delTables[i].tblDefs.Name,
			UseDeleteKey:       catalog.Row_ID, // Confirm whether this field is useful
			CanTruncate:        false,
			ColIndex:           deleteTableList.delTables[i].colIndex,
			IsIndexTableDelete: deleteTableList.delTables[i].isIndexTableDelete,
		}
	}

	// build delete node
	node := &Node{
		NodeType:        plan.Node_DELETE,
		ObjRef:          nil,
		TableDef:        nil,
		Children:        []int32{qry.Steps[len(qry.Steps)-1]},
		NodeId:          int32(len(qry.Nodes)),
		DeleteTablesCtx: delCtxs,
	}
	qry.Nodes = append(qry.Nodes, node)
	qry.Steps[len(qry.Steps)-1] = node.NodeId
	return subplan, nil
}

// When the original table contains an index table of single table deletion statement, build a multi table join query
// execution plan to query the rowid of the original table and the index table respectively
// link ref: https://dev.mysql.com/doc/refman/8.0/en/delete.html
func buildSingleTableDelete(ctx CompilerContext, stmt *tree.Delete) (*Plan, error) {
	tbinfo := &tableInfo{
		alias2BaseNameMap: make(map[string]string),
		baseName2AliasMap: make(map[string]string),
		dbNames:           make([]string, 1),
		tableNames:        make([]string, 1),
	}
	extractAliasTable(stmt.Tables[0].(*tree.AliasedTableExpr), tbinfo, ctx)
	tbinfo.reverseAliasMap()

	objRef, tableDef := ctx.Resolve(tbinfo.dbNames[0], tbinfo.tableNames[0])
	if tableDef == nil {
		return nil, moerr.NewInvalidInput(ctx.GetContext(), "delete has no table def")
	}
	if tableDef.TableType == catalog.SystemExternalRel {
		return nil, moerr.NewInvalidInput(ctx.GetContext(), "cannot delete from external table")
	} else if tableDef.TableType == catalog.SystemViewRel {
		return nil, moerr.NewInvalidInput(ctx.GetContext(), "cannot delete from view")
	}

<<<<<<< HEAD
	// optimize to truncate,
	if stmt.Where == nil && stmt.Limit == nil {
		return buildDelete2Truncate(ctx, objRef, tableDef)
=======
	// check database's name and table's name
	tbs := getTableNames(stmt.Tables)
	tableCount := len(tbs)
	objRefs := make([]*ObjectRef, tableCount)
	tblDefs := make([]*TableDef, tableCount)
	for i, t := range tbs {
		dbName := string(t.SchemaName)
		if dbName == "" {
			dbName = ctx.DefaultDatabase()
		}
		tblName := string(t.ObjectName)
		if _, ok := tf.baseNameMap[tblName]; ok {
			tblName = tf.baseNameMap[tblName]
		}
		objRefs[i], tblDefs[i] = ctx.Resolve(dbName, tblName)
		if tblDefs[i] == nil {
			return nil, moerr.NewInvalidInput(ctx.GetContext(), "delete has no table ref")
		}
		if tblDefs[i].TableType == catalog.SystemExternalRel {
			return nil, moerr.NewInvalidInput(ctx.GetContext(), "cannot delete from external table")
		} else if tblDefs[i].TableType == catalog.SystemViewRel {
			return nil, moerr.NewInvalidInput(ctx.GetContext(), "cannot delete from view")
		}
		if util.TableIsClusterTable(tblDefs[i].GetTableType()) && ctx.GetAccountId() != catalog.System_Account {
			return nil, moerr.NewInternalError(ctx.GetContext(), "only the sys account can delete the cluster table %s", tblDefs[i].GetName())
		}
>>>>>>> 53f409cc
	}

	// 1.build select list exprs
	deleteTableList := NewDeleteTableList()
	err := buildDeleteProjection(objRef, tableDef, tbinfo, deleteTableList, ctx)
	if err != nil {
		return nil, err
	}

	// 2.get origin table Expr, only one table
	originTableExpr := stmt.Tables[0]
	aliasTable := originTableExpr.(*tree.AliasedTableExpr)
	originTableName := string(aliasTable.Expr.(*tree.TableName).ObjectName)

	// 3.build FromClause
	var fromClause *tree.From

	// 4.get the definition of the unique index of the original table
	unqiueIndexDef, _ := buildIndexDefs(tableDef.Defs)

	if unqiueIndexDef != nil {
		var leftJoinTableExpr tree.TableExpr
		for i := 0; i < len(unqiueIndexDef.TableNames); i++ {
			// build left join with origin table and index table
			indexTableExpr := buildIndexTableExpr(unqiueIndexDef.TableNames[i])
			joinCond := buildJoinOnCond(tbinfo, originTableName, unqiueIndexDef.TableNames[i], unqiueIndexDef.Fields[i])
			leftJoinTableExpr = &tree.JoinTableExpr{
				JoinType: tree.JOIN_TYPE_LEFT,
				Left:     originTableExpr,
				Right:    indexTableExpr,
				Cond:     joinCond,
			}
			originTableExpr = leftJoinTableExpr
		}
		// 4.build FromClause
		fromClause = &tree.From{Tables: tree.TableExprs{leftJoinTableExpr}}
	} else {
		fromClause = &tree.From{Tables: stmt.Tables}
	}

	// 5.build complete query clause abstract syntax tree for delete
	selectStmt := &tree.Select{
		Select: &tree.SelectClause{
			Exprs: deleteTableList.selectList, // select list
			From:  fromClause,                 // table and left join
			Where: stmt.Where,                 //append where clause
		},
		OrderBy: stmt.OrderBy,
		Limit:   stmt.Limit,
		With:    stmt.With,
	}

	// 6.build query sub plan corresponding to delete statement
	subplan, err := runBuildSelectByBinder(plan.Query_SELECT, ctx, selectStmt)
	if err != nil {
		return nil, err
	}
	subplan.Plan.(*plan.Plan_Query).Query.StmtType = plan.Query_DELETE
	qry := subplan.Plan.(*plan.Plan_Query).Query

	// build multi table delete Context
	delCtxs := make([]*plan.DeleteTableCtx, len(deleteTableList.delTables))
	for i := 0; i < len(deleteTableList.delTables); i++ {
		delCtxs[i] = &plan.DeleteTableCtx{
			DbName:             deleteTableList.delTables[i].objRefs.SchemaName,
			TblName:            deleteTableList.delTables[i].tblDefs.Name,
			UseDeleteKey:       catalog.Row_ID,
			CanTruncate:        false,
			ColIndex:           deleteTableList.delTables[i].colIndex,
			IsIndexTableDelete: deleteTableList.delTables[i].isIndexTableDelete,
		}
	}

	// build delete node
	node := &Node{
		NodeType:        plan.Node_DELETE,
		ObjRef:          nil,
		TableDef:        nil,
		Children:        []int32{qry.Steps[len(qry.Steps)-1]},
		NodeId:          int32(len(qry.Nodes)),
		DeleteTablesCtx: delCtxs,
	}
	qry.Nodes = append(qry.Nodes, node)
	qry.Steps[len(qry.Steps)-1] = node.NodeId
	return subplan, nil
}

// Build delete projection of delete node
func buildDeleteProjection(objRef *ObjectRef, tableDef *TableDef, tbinfo *tableInfo, delTablelist *DeleteTableList, ctx CompilerContext) error {
	expr, err := buildRowIdAstExpr(ctx, tbinfo, objRef.SchemaName, tableDef.Name)
	if err != nil {
		return err
	}
	delTablelist.AddElement(objRef, tableDef, expr, false)

	// make true we can get all the index col data before update, so we can delete index info.
	uDef, _ := buildIndexDefs(tableDef.Defs)
	if uDef != nil {
		for i, indexTblName := range uDef.TableNames {
			if uDef.TableExists[i] {
				idxObjRef, idxTblDef := ctx.Resolve(objRef.SchemaName, indexTblName)
				rowidExpr, err := buildRowIdAstExpr(ctx, nil, idxObjRef.SchemaName, indexTblName)
				if err != nil {
					return err
				}
				delTablelist.AddElement(idxObjRef, idxTblDef, rowidExpr, true)
			} else {
				continue
			}
		}
	}
	return nil
}

// build rowid column abstract syntax tree expression of the table to be deleted
func buildRowIdAstExpr(ctx CompilerContext, tbinfo *tableInfo, schemaName string, tableName string) (tree.SelectExpr, error) {
	hideKey := ctx.GetHideKeyDef(schemaName, tableName)
	if hideKey == nil {
		return tree.SelectExpr{}, moerr.NewInvalidState(ctx.GetContext(), "cannot find hide key")
	}
	tblAliasName := tableName
	if tbinfo != nil {
		tblAliasName = tbinfo.baseName2AliasMap[tableName]
	}
	expr := tree.SetUnresolvedName(tblAliasName, hideKey.Name)
	return tree.SelectExpr{Expr: expr}, nil
}

// build Index table ast expr
func buildIndexTableExpr(indexTableName string) tree.TableExpr {
	prefix := tree.ObjectNamePrefix{
		CatalogName:     "",
		SchemaName:      "",
		ExplicitCatalog: false,
		ExplicitSchema:  false,
	}

	tableExpr := tree.NewTableName(tree.Identifier(indexTableName), prefix)

	aliasClause := tree.AliasClause{
		Alias: "",
	}
	return tree.NewAliasedTableExpr(tableExpr, aliasClause)
}

// construct equivalent connection conditions between original table and index table
func buildJoinOnCond(tbinfo *tableInfo, originTableName string, indexTableName string, indexField *plan.Field) *tree.OnJoinCond {
	originTableAlias := tbinfo.baseName2AliasMap[originTableName]
	// If it is a single column index
	if len(indexField.Parts) == 1 {
		uniqueColName := indexField.Parts[0]
		leftExpr := tree.SetUnresolvedName(originTableAlias, uniqueColName)
		rightExpr := tree.SetUnresolvedName(indexTableName, strings.ToLower(catalog.IndexTableIndexColName))

		onCondExpr := tree.NewComparisonExprWithSubop(tree.EQUAL, tree.EQUAL, leftExpr, rightExpr)
		return tree.NewOnJoinCond(onCondExpr)
	} else { // If it is a composite index
		funcName := tree.SetUnresolvedName(strings.ToLower("serial"))
		// build function parameters
		exprs := make(tree.Exprs, len(indexField.Parts))
		for i, part := range indexField.Parts {
			exprs[i] = tree.SetUnresolvedName(originTableAlias, part)
		}

		// build composite index serialize function expression
		leftExpr := &tree.FuncExpr{
			Func:  tree.FuncName2ResolvableFunctionReference(funcName),
			Exprs: exprs,
		}

		rightExpr := tree.SetUnresolvedName(indexTableName, strings.ToLower(catalog.IndexTableIndexColName))
		onCondExpr := tree.NewComparisonExprWithSubop(tree.EQUAL, tree.EQUAL, leftExpr, rightExpr)
		return tree.NewOnJoinCond(onCondExpr)
	}
}

// Perform the truncation operation of the table, When performing a delete operation,
// if the original table can be truncated, its index table also needs to be truncated
func buildDelete2Truncate(ctx CompilerContext, objRef *ObjectRef, tableDef *TableDef) (*Plan, error) {
	deleteTablesCtx := make([]*plan.DeleteTableCtx, 0)

	// Build the context for deleting the original table
	d := &plan.DeleteTableCtx{
		DbName:             objRef.SchemaName,
		TblName:            tableDef.Name,
		CanTruncate:        true,
		IsIndexTableDelete: false,
	}
	deleteTablesCtx = append(deleteTablesCtx, d)

	// Build the context for deleting the index table
	uDef, _ := buildIndexDefs(tableDef.Defs)
	if uDef != nil {
		for i, indexTblName := range uDef.TableNames {
			if uDef.TableExists[i] {
				idxObjRef, idxTblDef := ctx.Resolve(objRef.SchemaName, indexTblName)
				delIndex := &plan.DeleteTableCtx{
					DbName:             idxObjRef.SchemaName,
					TblName:            idxTblDef.Name,
					CanTruncate:        true,
					IsIndexTableDelete: true,
				}
				deleteTablesCtx = append(deleteTablesCtx, delIndex)
			} else {
				continue
			}
		}
	}

	// build delete node
	node := &Node{
		NodeType:        plan.Node_DELETE,
		ObjRef:          objRef,
		TableDef:        tableDef,
		DeleteTablesCtx: deleteTablesCtx,
	}
	return &Plan{
		Plan: &plan.Plan_Query{
			Query: &Query{
				StmtType: plan.Query_DELETE,
				Steps:    []int32{0},
				Nodes:    []*Node{node},
			},
		},
	}, nil
}

func extractAliasTable(aliasTable *tree.AliasedTableExpr, tf *tableInfo, ctx CompilerContext) {
	dbName := string(aliasTable.Expr.(*tree.TableName).SchemaName)
	if dbName == "" {
		dbName = ctx.DefaultDatabase()
	}
	tf.dbNames[0] = dbName
	tf.tableNames[0] = string(aliasTable.Expr.(*tree.TableName).ObjectName)
	if string(aliasTable.As.Alias) != "" {
		tf.alias2BaseNameMap[string(aliasTable.As.Alias)] = tf.tableNames[0]
	} else {
		tf.alias2BaseNameMap[tf.tableNames[0]] = tf.tableNames[0]
	}
}

func getTableNames(tableExprs tree.TableExprs) []*tree.TableName {
	tbs := make([]*tree.TableName, 0, len(tableExprs))
	for _, tableExpr := range tableExprs {
		tbs = append(tbs, tableExpr.(*tree.TableName))
	}
	return tbs
}

// table information to be deleted (original table and index table)
type deleteTableInfo struct {
	objRefs            *ObjectRef
	tblDefs            *TableDef
	useKeys            *ColDef // The column used when deletion(dml), currently, it is based on '__row_id' column
	colIndex           int32
	attrsArr           []string // Confirm whether this field is useful
	isIndexTableDelete bool     // Identify whether the current table is an index table
}

// DeleteTableList: information list of tables to be deleted
type DeleteTableList struct {
	delTables  []deleteTableInfo // table information list to be deleted
	selectList tree.SelectExprs  // The rowid projection expression that needs to be deleted
	nextIndex  int
}

func NewDeleteTableList() *DeleteTableList {
	return &DeleteTableList{
		delTables: make([]deleteTableInfo, 0),
		nextIndex: 0,
	}
}

// Add the information element[deleteTableInfo] of the table to be deleted
func (list *DeleteTableList) AddElement(objRef *ObjectRef, tableDef *TableDef, expr tree.SelectExpr, isIndexTableDelete bool) {
	delInfo := deleteTableInfo{
		objRefs:            objRef,
		tblDefs:            tableDef,
		useKeys:            nil,
		colIndex:           int32(list.nextIndex),
		attrsArr:           nil,
		isIndexTableDelete: isIndexTableDelete,
	}
	list.delTables = append(list.delTables, delInfo)
	list.selectList = append(list.selectList, expr)
	list.nextIndex++
}<|MERGE_RESOLUTION|>--- conflicted
+++ resolved
@@ -19,6 +19,7 @@
 	"github.com/matrixorigin/matrixone/pkg/common/moerr"
 	"github.com/matrixorigin/matrixone/pkg/pb/plan"
 	"github.com/matrixorigin/matrixone/pkg/sql/parsers/tree"
+	"github.com/matrixorigin/matrixone/pkg/sql/util"
 	"strings"
 )
 
@@ -69,9 +70,9 @@
 		} else if tableDefs[i].TableType == catalog.SystemViewRel {
 			return nil, moerr.NewInvalidInput(ctx.GetContext(), "cannot delete from view")
 		}
-	}
-	if util.TableIsClusterTable(tableDef.GetTableType()) && ctx.GetAccountId() != catalog.System_Account {
-		return nil, moerr.NewInternalError(ctx.GetContext(), "only the sys account can delete the cluster table %s", tableDef.GetName())
+		if util.TableIsClusterTable(tableDefs[i].GetTableType()) && ctx.GetAccountId() != catalog.System_Account {
+			return nil, moerr.NewInternalError(ctx.GetContext(), "only the sys account can delete the cluster table %s", tableDefs[i].GetName())
+		}
 	}
 
 	// Reverse the mapping of aliases to table names
@@ -193,39 +194,13 @@
 	} else if tableDef.TableType == catalog.SystemViewRel {
 		return nil, moerr.NewInvalidInput(ctx.GetContext(), "cannot delete from view")
 	}
-
-<<<<<<< HEAD
+	if util.TableIsClusterTable(tableDef.GetTableType()) && ctx.GetAccountId() != catalog.System_Account {
+		return nil, moerr.NewInternalError(ctx.GetContext(), "only the sys account can delete the cluster table %s", tableDef.GetName())
+	}
+
 	// optimize to truncate,
 	if stmt.Where == nil && stmt.Limit == nil {
 		return buildDelete2Truncate(ctx, objRef, tableDef)
-=======
-	// check database's name and table's name
-	tbs := getTableNames(stmt.Tables)
-	tableCount := len(tbs)
-	objRefs := make([]*ObjectRef, tableCount)
-	tblDefs := make([]*TableDef, tableCount)
-	for i, t := range tbs {
-		dbName := string(t.SchemaName)
-		if dbName == "" {
-			dbName = ctx.DefaultDatabase()
-		}
-		tblName := string(t.ObjectName)
-		if _, ok := tf.baseNameMap[tblName]; ok {
-			tblName = tf.baseNameMap[tblName]
-		}
-		objRefs[i], tblDefs[i] = ctx.Resolve(dbName, tblName)
-		if tblDefs[i] == nil {
-			return nil, moerr.NewInvalidInput(ctx.GetContext(), "delete has no table ref")
-		}
-		if tblDefs[i].TableType == catalog.SystemExternalRel {
-			return nil, moerr.NewInvalidInput(ctx.GetContext(), "cannot delete from external table")
-		} else if tblDefs[i].TableType == catalog.SystemViewRel {
-			return nil, moerr.NewInvalidInput(ctx.GetContext(), "cannot delete from view")
-		}
-		if util.TableIsClusterTable(tblDefs[i].GetTableType()) && ctx.GetAccountId() != catalog.System_Account {
-			return nil, moerr.NewInternalError(ctx.GetContext(), "only the sys account can delete the cluster table %s", tblDefs[i].GetName())
-		}
->>>>>>> 53f409cc
 	}
 
 	// 1.build select list exprs
