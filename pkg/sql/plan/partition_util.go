// Copyright 2021 - 2022 Matrix Origin
//
// Licensed under the Apache License, Version 2.0 (the "License");
// you may not use this file except in compliance with the License.
// You may obtain a copy of the License at
//
//      http://www.apache.org/licenses/LICENSE-2.0
//
// Unless required by applicable law or agreed to in writing, software
// distributed under the License is distributed on an "AS IS" BASIS,
// WITHOUT WARRANTIES OR CONDITIONS OF ANY KIND, either express or implied.
// See the License for the specific language governing permissions and
// limitations under the License.

package plan

import (
	"context"
	"strings"

	"github.com/matrixorigin/matrixone/pkg/catalog"
	"github.com/matrixorigin/matrixone/pkg/common/moerr"
	"github.com/matrixorigin/matrixone/pkg/container/batch"
	"github.com/matrixorigin/matrixone/pkg/container/types"
	"github.com/matrixorigin/matrixone/pkg/container/vector"
	"github.com/matrixorigin/matrixone/pkg/pb/plan"
	"github.com/matrixorigin/matrixone/pkg/sql/colexec"
	"github.com/matrixorigin/matrixone/pkg/sql/parsers/tree"
	"github.com/matrixorigin/matrixone/pkg/vm/process"
)

// add this code in buildListPartitionItem
// return buildListPartitionItem(partitionBinder, partitionDef, defs)
func buildListPartitionItem(binder *PartitionBinder, partitionDef *plan.PartitionByDef, defs []*tree.Partition) error {
	for _, def := range defs {
		if partitionDef.PartitionColumns != nil {
			if err := checkListColumnsTypeAndValuesMatch(binder, partitionDef, def); err != nil {
				return err
			}
		} else {
			if err := checkListPartitionValuesIsInt(binder, def, partitionDef); err != nil {
				return err
			}
		}
	}
	return nil
}

// checkPartitionExprAllowed Check whether the ast expression or sub ast expression of partition expression is used legally
func checkPartitionExprAllowed(ctx context.Context, tb *plan.TableDef, e tree.Expr) error {
	switch v := e.(type) {
	case *tree.FuncExpr:
		funcRef, ok := v.Func.FunctionReference.(*tree.UnresolvedName)
		if !ok {
			return moerr.NewNYI(ctx, "invalid function expr '%v'", v)
		}
		funcName := strings.ToLower(funcRef.Parts[0])
		if _, ok := AllowedPartitionFuncMap[funcName]; ok {
			return nil
		}

	case *tree.BinaryExpr:
		if _, ok := AllowedPartitionBinaryOpMap[v.Op]; ok {
			return checkNoTimestampArgs(ctx, tb, v.Left, v.Right)
		}
	case *tree.UnaryExpr:
		if _, ok := AllowedPartitionUnaryOpMap[v.Op]; ok {
			return checkNoTimestampArgs(ctx, tb, v.Expr)
		}
	case *tree.ParenExpr, *tree.NumVal, *tree.UnresolvedName, *tree.MaxValue:
		return nil
	}
	return moerr.NewPartitionFunctionIsNotAllowed(ctx)
}

// checkPartitionExprArgs Check whether the parameters of the partition function are allowed
// see link: https://dev.mysql.com/doc/refman/8.0/en/partitioning-limitations-functions.html
func checkPartitionExprArgs(ctx context.Context, tblInfo *plan.TableDef, e tree.Expr) error {
	expr, ok := e.(*tree.FuncExpr)
	if !ok {
		return nil
	}

	funcRef, ok := expr.Func.FunctionReference.(*tree.UnresolvedName)
	if !ok {
		return moerr.NewNYI(ctx, "invalid function expr '%v'", expr)
	}
	funcName := strings.ToLower(funcRef.Parts[0])

	argsType, err := collectArgsType(ctx, tblInfo, expr.Exprs...)
	if err != nil {
		return err
	}

	switch funcName {
	case "to_days", "to_seconds", "dayofmonth", "month", "dayofyear", "quarter", "yearweek",
		"year", "weekday", "dayofweek", "day":
		return checkResultOK(ctx, hasDateArgs(argsType...))
	case "hour", "minute", "second", "time_to_sec", "microsecond":
		return checkResultOK(ctx, hasTimeArgs(argsType...))
	case "unix_timestamp":
		return checkResultOK(ctx, hasTimestampArgs(argsType...))
	case "from_days":
		return checkResultOK(ctx, hasDateArgs(argsType...) || hasTimeArgs(argsType...))
	case "extract":
		// see link: https://dev.mysql.com/doc/refman/8.0/en/expressions.html#temporal-intervals
		switch strings.ToUpper(expr.Exprs[0].String()) {
		case INTERVAL_YEAR, INTERVAL_YEAR_MONTH, INTERVAL_QUARTER, INTERVAL_MONTH, INTERVAL_DAY:
			return checkResultOK(ctx, hasDateArgs(argsType...))
		case INTERVAL_DAY_MICROSECOND, INTERVAL_DAY_HOUR, INTERVAL_DAY_MINUTE, INTERVAL_DAY_SECOND:
			return checkResultOK(ctx, hasDatetimeArgs(argsType...))
		case INTERVAL_HOUR, INTERVAL_HOUR_MINUTE, INTERVAL_HOUR_SECOND, INTERVAL_MINUTE,
			INTERVAL_MINUTE_SECOND, INTERVAL_SECOND, INTERVAL_MICROSECOND, INTERVAL_HOUR_MICROSECOND,
			INTERVAL_MINUTE_MICROSECOND, INTERVAL_SECOND_MICROSECOND:
			return checkResultOK(ctx, hasTimeArgs(argsType...))
		default:
			// EXTRACT() function with WEEK specifier. The value returned by the EXTRACT() function,
			// when used as EXTRACT(WEEK FROM col), depends on the value of the default_week_format system variable.
			// For this reason, EXTRACT() is not permitted as a partitioning function when it specifies the unit as WEEK.
			return moerr.NewWrongExprInPartitionFunc(ctx)
		}
	case "datediff":
		return checkResultOK(ctx, hasDateArgs(argsType...))

	case "abs", "ceiling", "floor", "mod":
		has := hasTimestampArgs(argsType...)
		if has {
			return moerr.NewWrongExprInPartitionFunc(ctx)
		}
	}
	return nil
}

// Collect the types of columns which used as the partition function parameter
func collectArgsType(ctx context.Context, tblInfo *plan.TableDef, exprs ...tree.Expr) ([]int32, error) {
	types := make([]int32, 0, len(exprs))
	for _, arg := range exprs {
		col, ok := arg.(*tree.UnresolvedName)
		if !ok {
			continue
		}

		// Check whether column name exist in the table
		column := findColumnByName(col.Parts[0], tblInfo)
		if column == nil {
			return nil, moerr.NewBadFieldError(ctx, col.Parts[0], "partition function")
		}
		types = append(types, column.GetTyp().GetId())
	}
	return types, nil
}

// hasDateArgs Check if the arguments contains date or datetime type
func hasDateArgs(argsType ...int32) bool {
	for _, typeId := range argsType {
		if typeId == int32(types.T_date) || typeId == int32(types.T_datetime) {
			return true
		}
	}
	return false
}

// hasTimeArgs Check if the arguments contains time or datetime type
func hasTimeArgs(argsType ...int32) bool {
	for _, typeId := range argsType {
		return typeId == int32(types.T_time) || typeId == int32(types.T_datetime)
	}
	return false
}

// hasTimestampArgs Check if the arguments contains timestamp(time zone) type
func hasTimestampArgs(argsType ...int32) bool {
	for _, typeId := range argsType {
		return typeId == int32(types.T_timestamp)
	}
	return false
}

// hasTimestampArgs Check if the arguments contains datetime type
func hasDatetimeArgs(argsType ...int32) bool {
	for _, typeId := range argsType {
		return typeId == int32(types.T_datetime)
	}
	return false

}

// checkNoTimestampArgs Check to confirm that there are no timestamp type arguments in the partition expression
func checkNoTimestampArgs(ctx context.Context, tbInfo *plan.TableDef, exprs ...tree.Expr) error {
	argsType, err := collectArgsType(ctx, tbInfo, exprs...)
	if err != nil {
		return err
	}
	if hasTimestampArgs(argsType...) {
		return moerr.NewWrongExprInPartitionFunc(ctx)
	}
	return nil
}

// checkResultOK For partition table in mysql, Constant, random or timezone-dependent expressions in (sub)partitioning function are not allowed
func checkResultOK(ctx context.Context, ok bool) error {
	if !ok {
		return moerr.NewWrongExprInPartitionFunc(ctx)
	}
	return nil
}

func checkListColumnsTypeAndValuesMatch(binder *PartitionBinder, partitionDef *plan.PartitionByDef, partition *tree.Partition) error {
	if valuesIn, ok := partition.Values.(*tree.ValuesIn); ok {
		exprs := valuesIn.ValueList

		// Validate() has already checked len(colNames) = len(exprs)
		// create table ... partition by range columns (cols)
		// partition p0 values less than (expr)
		// check the type of cols[i] and expr is consistent.
		colTypes := collectColumnsType(partitionDef)
		for _, colExpr := range exprs {
			val, err := binder.BindExpr(colExpr, 0, true)
			if err != nil {
				return err
			}

			switch tuple := val.Expr.(type) {
			case *plan.Expr_List:
				if len(colTypes) != len(tuple.List.List) {
					//return moerr.NewInternalError(binder.GetContext(), "Inconsistency in usage of column lists for partitioning")
					return moerr.NewPartitionColumnList(binder.GetContext())
				}
				for i, elem := range tuple.List.List {
					switch elem.Expr.(type) {
					case *plan.Expr_C:
					case *plan.Expr_F:
					default:
						//return moerr.NewInternalError(binder.GetContext(), "This partition function is not allowed")
						return moerr.NewPartitionFunctionIsNotAllowed(binder.GetContext())
					}

					colType := colTypes[i]
					// Check val.ConvertTo(colType) doesn't work, so we need this case by case check.
					err = partitionValueTypeCheck(binder.GetContext(), colType, elem.Typ)
					if err != nil {
						return err
					}
				}
			case *plan.Expr_C, *plan.Expr_F:
				if len(colTypes) != 1 {
					//return moerr.NewInternalError(binder.GetContext(), "Inconsistency in usage of column lists for partitioning")
					return moerr.NewPartitionColumnList(binder.GetContext())
				} else {
					err = partitionValueTypeCheck(binder.GetContext(), colTypes[0], val.Typ)
					if err != nil {
						return err
					}
				}
			default:
				//return moerr.NewInternalError(binder.GetContext(), "This partition function is not allowed")
				return moerr.NewPartitionFunctionIsNotAllowed(binder.GetContext())
			}
		}
		return nil
	} else {
		return moerr.NewInternalError(binder.GetContext(), "list partition function is not values in expression")
	}
}

// check whether the types of partition functions and partition values match
func partitionValueTypeCheck(ctx context.Context, funcTyp *Type, valueTyp *Type) error {
	switch types.T(funcTyp.Id) {
	case types.T_date, types.T_datetime:
		switch types.T(valueTyp.Id) {
		case types.T_varchar, types.T_char:
		default:
			//return moerr.NewInternalError(ctx, "Partition column values of incorrect type")
			return moerr.NewWrongTypeColumnValue(ctx)
		}
	case types.T_int8, types.T_int16, types.T_int32, types.T_int64, types.T_uint8, types.T_uint16, types.T_uint32, types.T_uint64:
		switch types.T(valueTyp.Id) {
		case types.T_int8, types.T_int16, types.T_int32, types.T_int64, types.T_uint8, types.T_uint16, types.T_uint32, types.T_uint64, types.T_any:
		default:
			//return moerr.NewInternalError(ctx, "Partition column values of incorrect type")
			return moerr.NewWrongTypeColumnValue(ctx)
		}
	case types.T_float32, types.T_float64:
		switch types.T(valueTyp.Id) {
		case types.T_float32, types.T_float64, types.T_any:
		default:
			//return moerr.NewInternalError(ctx, "Partition column values of incorrect type")
			return moerr.NewWrongTypeColumnValue(ctx)
		}
	case types.T_varchar, types.T_char:
		switch types.T(valueTyp.Id) {
		case types.T_varchar, types.T_char, types.T_any:
		default:
			//return moerr.NewInternalError(ctx, "Partition column values of incorrect type")
			return moerr.NewWrongTypeColumnValue(ctx)
		}
	}
	return nil
}

func checkListPartitionValuesIsInt(binder *PartitionBinder, partition *tree.Partition, info *plan.PartitionByDef) error {
	unsignedFlag := types.T(info.PartitionExpr.Expr.Typ.Id).IsUnsignedInt()
	if valuesIn, ok := partition.Values.(*tree.ValuesIn); ok {
		exprs := valuesIn.ValueList
		for _, exp := range exprs {
			if _, ok := exp.(*tree.MaxValue); ok {
				continue
			}
			val, err := binder.BindExpr(exp, 0, true)
			if err != nil {
				return err
			}

			compilerContext := binder.builder.compCtx
			evalExpr, err := EvalPlanExpr(binder.GetContext(), val, compilerContext.GetProcess())
			if err != nil {
				return err
			}

			cval, ok1 := evalExpr.Expr.(*plan.Expr_C)
			if !ok1 {
				//return moerr.NewInternalError(binder.GetContext(), "This partition function is not allowed")
				return moerr.NewPartitionFunctionIsNotAllowed(binder.GetContext())
			}

			switch types.T(evalExpr.Typ.Id) {
			case types.T_uint8, types.T_uint16, types.T_uint32, types.T_uint64, types.T_any:
			case types.T_int8, types.T_int16, types.T_int32, types.T_int64:
				switch value := cval.C.Value.(type) {
				case *plan.Const_I8Val:
					if value.I8Val < 0 && unsignedFlag {
						//return moerr.NewInternalError(binder.GetContext(), "Partition constant is out of partition function domain")
						return moerr.NewPartitionConstDomain(binder.GetContext())
					}
				case *plan.Const_I16Val:
					if value.I16Val < 0 && unsignedFlag {
						//return moerr.NewInternalError(binder.GetContext(), "Partition constant is out of partition function domain")
						return moerr.NewPartitionConstDomain(binder.GetContext())
					}
				case *plan.Const_I32Val:
					if value.I32Val < 0 && unsignedFlag {
						//return moerr.NewInternalError(binder.GetContext(), "Partition constant is out of partition function domain")
						return moerr.NewPartitionConstDomain(binder.GetContext())
					}
				case *plan.Const_I64Val:
					if value.I64Val < 0 && unsignedFlag {
						//return moerr.NewInternalError(binder.GetContext(), "Partition constant is out of partition function domain")
						return moerr.NewPartitionConstDomain(binder.GetContext())
					}
				default:
					//return moerr.NewInternalError(binder.GetContext(), "VALUES value for partition '%-.64s' must have type INT", partition.Name)
					return moerr.NewValuesIsNotIntType(binder.GetContext(), partition.Name)
				}
			default:
				//return moerr.NewInternalError(binder.GetContext(), "VALUES value for partition '%-.64s' must have type INT", partition.Name)
				return moerr.NewValuesIsNotIntType(binder.GetContext(), partition.Name)
			}
		}
	}
	return nil
}

// add this code in buildRangePartitionDefinitions
// return buildRangePartitionDefinitionItem(partitionBinder, partitionDef, defs)
func buildRangePartitionItem(binder *PartitionBinder, partitionDef *plan.PartitionByDef, defs []*tree.Partition) error {
	for _, def := range defs {
		if partitionDef.PartitionColumns != nil && len(partitionDef.PartitionColumns.Columns) > 0 {
			if err := checkRangeColumnsTypeAndValuesMatch(binder, partitionDef, def); err != nil {
				return err
			}
		} else {
			if err := checkPartitionValuesIsInt(binder, def, partitionDef); err != nil {
				return err
			}
		}
	}
	return nil
}

func checkRangeColumnsTypeAndValuesMatch(binder *PartitionBinder, partitionDef *plan.PartitionByDef, partition *tree.Partition) error {
	if valuesLessThan, ok := partition.Values.(*tree.ValuesLessThan); ok {
		exprs := valuesLessThan.ValueList
		// Validate() has already checked len(colNames) = len(exprs)
		// create table ... partition by range columns (cols)
		// partition p0 values less than (expr)
		// check the type of cols[i] and expr is consistent.
		colTypes := collectColumnsType(partitionDef)
		for i, colExpr := range exprs {
			if _, ok1 := colExpr.(*tree.MaxValue); ok1 {
				continue
			}
			colType := colTypes[i]
			val, err := binder.BindExpr(colExpr, 0, true)
			if err != nil {
				return err
			}
			switch val.Expr.(type) {
			case *plan.Expr_C, *plan.Expr_Max:
			case *plan.Expr_F:
			default:
				//return moerr.NewInternalError(binder.GetContext(), "This partition function is not allowed")
				return moerr.NewPartitionFunctionIsNotAllowed(binder.GetContext())
			}

			// Check val.ConvertTo(colType) doesn't work, so we need this case by case check.
			vkind := val.Typ
			switch types.T(colType.Id) {
			case types.T_date, types.T_datetime:
				switch types.T(vkind.Id) {
				case types.T_varchar, types.T_char:
				default:
					//return moerr.NewInternalError(binder.GetContext(), "Partition column values of incorrect type")
					return moerr.NewWrongTypeColumnValue(binder.GetContext())
				}
			case types.T_int8, types.T_int16, types.T_int32, types.T_int64, types.T_uint8, types.T_uint16, types.T_uint32, types.T_uint64:
				switch types.T(vkind.Id) {
				case types.T_int8, types.T_int16, types.T_int32, types.T_int64, types.T_uint8, types.T_uint16, types.T_uint32, types.T_uint64: //+types.T_null:
				default:
					//return moerr.NewInternalError(binder.GetContext(), "Partition column values of incorrect type")
					return moerr.NewWrongTypeColumnValue(binder.GetContext())
				}
			case types.T_float32, types.T_float64:
				switch types.T(vkind.Id) {
				case types.T_float32, types.T_float64: //+types.T_null:
				default:
					//return moerr.NewInternalError(binder.GetContext(), "Partition column values of incorrect type")
					return moerr.NewWrongTypeColumnValue(binder.GetContext())
				}
			case types.T_varchar, types.T_char:
				switch types.T(vkind.Id) {
				case types.T_varchar, types.T_char: //+types.T_null:
				default:
					//return moerr.NewInternalError(binder.GetContext(), "Partition column values of incorrect type")
					return moerr.NewWrongTypeColumnValue(binder.GetContext())
				}
			}
		}
		return nil
	} else {
		return moerr.NewInternalError(binder.GetContext(), "list partition function is not values in expression")
	}
}

func checkPartitionValuesIsInt(binder *PartitionBinder, partition *tree.Partition, info *plan.PartitionByDef) error {
	unsignedFlag := types.T(info.PartitionExpr.Expr.Typ.Id).IsUnsignedInt()
	if valuesLess, ok := partition.Values.(*tree.ValuesLessThan); ok {
		exprs := valuesLess.ValueList
		for _, exp := range exprs {
			if _, ok := exp.(*tree.MaxValue); ok {
				continue
			}
			val, err := binder.BindExpr(exp, 0, true)
			if err != nil {
				return err
			}

			compilerContext := binder.builder.compCtx
			evalExpr, err := EvalPlanExpr(binder.GetContext(), val, compilerContext.GetProcess())
			if err != nil {
				return err
			}

			cval, ok1 := evalExpr.Expr.(*plan.Expr_C)
			if !ok1 {
				//return moerr.NewInternalError(binder.GetContext(), "This partition function is not allowed")
				return moerr.NewPartitionFunctionIsNotAllowed(binder.GetContext())
			}

			switch types.T(evalExpr.Typ.Id) {
			case types.T_uint8, types.T_uint16, types.T_uint32, types.T_uint64, types.T_any:
			case types.T_int8, types.T_int16, types.T_int32, types.T_int64:
				switch value := cval.C.Value.(type) {
				case *plan.Const_I8Val:
					if value.I8Val < 0 && unsignedFlag {
						//return moerr.NewInternalError(binder.GetContext(), "Partition constant is out of partition function domain")
						return moerr.NewPartitionConstDomain(binder.GetContext())
					}
				case *plan.Const_I16Val:
					if value.I16Val < 0 && unsignedFlag {
						//return moerr.NewInternalError(binder.GetContext(), "Partition constant is out of partition function domain")
						return moerr.NewPartitionConstDomain(binder.GetContext())
					}
				case *plan.Const_I32Val:
					if value.I32Val < 0 && unsignedFlag {
						//return moerr.NewInternalError(binder.GetContext(), "Partition constant is out of partition function domain")
						return moerr.NewPartitionConstDomain(binder.GetContext())
					}
				case *plan.Const_I64Val:
					if value.I64Val < 0 && unsignedFlag {
						//return moerr.NewInternalError(binder.GetContext(), "Partition constant is out of partition function domain")
						return moerr.NewPartitionConstDomain(binder.GetContext())
					}
				default:
					//return moerr.NewInternalError(binder.GetContext(), "VALUES value for partition '%-.64s' must have type INT", partition.Name)
					return moerr.NewValuesIsNotIntType(binder.GetContext(), partition.Name)
				}
			default:
				//return moerr.NewInternalError(binder.GetContext(), "VALUES value for partition '%-.64s' must have type INT", partition.Name)
				return moerr.NewValuesIsNotIntType(binder.GetContext(), partition.Name)
			}
		}
	}
	return nil
}

// checkPartitionByList checks validity of list partition.
func checkPartitionByList(partitionBinder *PartitionBinder, partitionDef *plan.PartitionByDef, tableDef *TableDef) error {
	return checkListPartitionValue(partitionBinder, partitionDef, tableDef)
}

// check list expr ?
func checkListPartitionValue(partitionBinder *PartitionBinder, partitionDef *plan.PartitionByDef, tableDef *TableDef) error {
	//pi := tblInfo.Partition
	ctx := partitionBinder.GetContext()
	if len(partitionDef.Partitions) == 0 {
		//return moerr.NewInternalError(ctx, "For %-.64s partitions each partition must be defined", "LIST")
		return moerr.NewPartitionsMustBeDefined(ctx, "LIST")
	}
	expStrs, err := formatListPartitionValue(partitionBinder, partitionDef, tableDef)
	if err != nil {
		return err
	}

	partitionsValuesMap := make(map[string]struct{})
	for _, str := range expStrs {
		if _, ok := partitionsValuesMap[str]; ok {
			//return moerr.NewInternalError(ctx, "Multiple definition of same constant in list partitioning")
			return moerr.NewMultipleDefConstInListPart(ctx)
		}
		partitionsValuesMap[str] = struct{}{}
	}
	return nil
}

// construct list expr ?
func formatListPartitionValue(binder *PartitionBinder, partitionDef *plan.PartitionByDef, tableDef *TableDef) ([]string, error) {
	pi := partitionDef
	defs := partitionDef.Partitions
	if pi.PartitionColumns != nil {
		for _, column := range pi.PartitionColumns.PartitionColumns {
			colInfo := findColumnByName(column, tableDef)
			if colInfo == nil {
				//return nil, moerr.NewInternalError(binder.GetContext(), "Field in list of fields for partition function not found in table")
				return nil, moerr.NewFieldNotFoundPart(binder.GetContext())
			}
		}
	}

	exprStrs := make([]string, 0)
	inValueStrs := make([]string, 0)
	for i := range defs {
		inValueStrs = inValueStrs[:0]
		for _, val := range defs[i].InValues {
			compilerContext := binder.builder.compCtx
			evalExpr, err := EvalPlanExpr(binder.GetContext(), val, compilerContext.GetProcess())
			if err != nil {
				return nil, err
			}

			cval, ok1 := evalExpr.Expr.(*plan.Expr_C)
			if !ok1 {
				//return nil, moerr.NewInternalError(binder.GetContext(), "This partition function is not allowed")
				return nil, moerr.NewPartitionFunctionIsNotAllowed(binder.GetContext())
			}
			s := cval.C.String()
			inValueStrs = append(inValueStrs, s)
		}
		exprStrs = append(exprStrs, inValueStrs...)
	}
	return exprStrs, nil
}

func collectColumnsType(partitionDef *plan.PartitionByDef) []*Type {
	if len(partitionDef.PartitionColumns.Columns) > 0 {
		colTypes := make([]*Type, 0, len(partitionDef.PartitionColumns.Columns))
		for _, col := range partitionDef.PartitionColumns.Columns {
			colTypes = append(colTypes, col.Typ)
		}
		return colTypes
	}
	return nil
}

func findColumnByName(colName string, tbdef *TableDef) *ColDef {
	if tbdef == nil {
		return nil
	}
	for _, colDef := range tbdef.Cols {
		if colDef.Name == colName {
			return colDef
		}
	}
	return nil
}

func EvalPlanExpr(ctx context.Context, expr *plan.Expr, process *process.Process) (*plan.Expr, error) {
	switch expr.Expr.(type) {
	case *plan.Expr_C:
		return expr, nil
	default:
		// try to calculate default value, return err if fails
<<<<<<< HEAD
		newExpr, err := ConstantFold(batch.EmptyForConstFoldBatch, expr, process, false)
=======
		newExpr, err := ConstantFold(batch.EmptyForConstFoldBatch, expr, process)
>>>>>>> 416bd053
		if err != nil {
			return nil, err
		}
		if _, ok := newExpr.Expr.(*plan.Expr_C); ok {
			return newExpr, nil
		} else {
			//return nil, moerr.NewInternalError(ctx, "This partition function is not allowed")
			return nil, moerr.NewPartitionFunctionIsNotAllowed(ctx)
		}

	}
}

// AllowedPartitionFuncMap stores functions which can be used in the partition expression.
// See Link: https://dev.mysql.com/doc/refman/8.0/en/partitioning-limitations-functions.html
var AllowedPartitionFuncMap = map[string]int{
	"to_days":        1,
	"to_seconds":     1,
	"dayofmonth":     1,
	"month":          1,
	"dayofyear":      1,
	"quarter":        1,
	"yearweek":       1,
	"year":           1,
	"weekday":        1,
	"dayofweek":      1,
	"day":            1,
	"hour":           1,
	"minute":         1,
	"second":         1,
	"time_to_sec":    1,
	"microsecond":    1,
	"unix_timestamp": 1,
	"from_days":      1,
	"extract":        1,
	"abs":            1,
	"ceiling":        1,
	"ceil":           1,
	"datediff":       1,
	"floor":          1,
	"mod":            1,
}

// AllowedPartitionBinaryOpMap store the operators of Binary operation expression
// link ref:https://dev.mysql.com/doc/refman/8.0/en/partitioning-limitations.html
var AllowedPartitionBinaryOpMap = map[tree.BinaryOp]string{
	tree.PLUS:        "+",
	tree.MINUS:       "-",
	tree.MULTI:       "*",
	tree.INTEGER_DIV: "div",
	tree.MOD:         "%",
}

// AllowedPartitionUnaryOpMap store the operators of Unary expression
// link ref:https://dev.mysql.com/doc/refman/8.0/en/partitioning-limitations.html
var AllowedPartitionUnaryOpMap = map[tree.UnaryOp]string{
	tree.UNARY_PLUS:  "+",
	tree.UNARY_MINUS: "-",
}

// The following code shows the expected form of the expr argument for each unit value.
// see link: https://dev.mysql.com/doc/refman/8.0/en/expressions.html#temporal-intervals
const (
	// INTERVAL_MICROSECOND is the time or timestamp unit MICROSECOND.
	INTERVAL_MICROSECOND = "MICROSECOND"
	// INTERVAL_SECOND is the time or timestamp unit SECOND.
	INTERVAL_SECOND = "SECOND"
	// INTERVAL_MINUTE is the time or timestamp unit MINUTE.
	INTERVAL_MINUTE = "MINUTE"
	// INTERVAL_HOUR is the time or timestamp unit HOUR.
	INTERVAL_HOUR = "HOUR"
	// INTERVAL_DAY is the time or timestamp unit DAY.
	INTERVAL_DAY = "DAY"
	// INTERVAL_WEEK is the time or timestamp unit WEEK.
	INTERVAL_WEEK = "WEEK"
	// INTERVAL_MONTH is the time or timestamp unit MONTH.
	INTERVAL_MONTH = "MONTH"
	// INTERVAL_QUARTER is the time or timestamp unit QUARTER.
	INTERVAL_QUARTER = "QUARTER"
	// INTERVAL_YEAR is the time or timestamp unit YEAR.
	INTERVAL_YEAR = "YEAR"
	// INTERVAL_SECOND_MICROSECOND is the time unit SECOND_MICROSECOND.
	INTERVAL_SECOND_MICROSECOND = "SECOND_MICROSECOND"
	// INTERVAL_MINUTE_MICROSECOND is the time unit MINUTE_MICROSECOND.
	INTERVAL_MINUTE_MICROSECOND = "MINUTE_MICROSECOND"
	// INTERVAL_MINUTE_SECOND is the time unit MINUTE_SECOND.
	INTERVAL_MINUTE_SECOND = "MINUTE_SECOND"
	// INTERVAL_HOUR_MICROSECOND is the time unit HOUR_MICROSECOND.
	INTERVAL_HOUR_MICROSECOND = "HOUR_MICROSECOND"
	// INTERVAL_HOUR_SECOND is the time unit HOUR_SECOND.
	INTERVAL_HOUR_SECOND = "HOUR_SECOND"
	// INTERVAL_HOUR_MINUTE is the time unit HOUR_MINUTE.
	INTERVAL_HOUR_MINUTE = "HOUR_MINUTE"
	// INTERVAL_DAY_MICROSECOND is the time unit DAY_MICROSECOND.
	INTERVAL_DAY_MICROSECOND = "DAY_MICROSECOND"
	// INTERVAL_DAY_SECOND is the time unit DAY_SECOND.
	INTERVAL_DAY_SECOND = "DAY_SECOND"
	// INTERVAL_DAY_MINUTE is the time unit DAY_MINUTE.
	INTERVAL_DAY_MINUTE = "DAY_MINUTE"
	// INTERVAL_DAY_HOUR is the time unit DAY_HOUR.
	INTERVAL_DAY_HOUR = "DAY_HOUR"
	// INTERVAL_YEAR_MONTH is the time unit YEAR_MONTH.
	INTERVAL_YEAR_MONTH = "YEAR_MONTH"
)

// onlyHasHiddenPrimaryKey checks the primary key is hidden or not
func onlyHasHiddenPrimaryKey(tableDef *TableDef) bool {
	if tableDef == nil {
		return false
	}
	pk := tableDef.GetPkey()
	return pk != nil && pk.GetPkeyColName() == catalog.FakePrimaryKeyColName
}

// checkPartitionByRange Check the validity of each partition definition in range partition.
func checkPartitionByRange(partitionBinder *PartitionBinder, partitionDef *plan.PartitionByDef, tbInfo *TableDef) error {
	if partitionDef.PartitionColumns != nil {
		return checkRangeColumnsPartitionValue(partitionBinder, partitionDef, tbInfo)
	}
	return checkRangePartitionValue(partitionBinder, partitionDef, tbInfo)
}

// checkRangePartitionValue check if the 'less than value' for each partition is strictly monotonically increasing.
func checkRangePartitionValue(partitionBinder *PartitionBinder, partitionDef *plan.PartitionByDef, tbInfo *TableDef) error {
	ctx := partitionBinder.GetContext()

	partdefs := partitionDef.Partitions
	if len(partdefs) == 0 {
		return nil
	}

	if _, ok := partdefs[len(partdefs)-1].LessThan[0].Expr.(*plan.Expr_Max); ok {
		partdefs = partdefs[:len(partdefs)-1]
	}
	isUnsigned := types.T(partitionDef.PartitionExpr.Expr.Typ.Id).IsUnsignedInt()
	var prevRangeValue interface{}
	for i := 0; i < len(partdefs); i++ {
		if _, isMaxVal := partdefs[i].LessThan[0].Expr.(*plan.Expr_Max); isMaxVal {
			return moerr.NewErrPartitionMaxvalue(ctx)
		}
		currentRangeValue, err := getRangeValue(ctx, partitionDef, partdefs[i].LessThan[0], isUnsigned, partitionBinder.builder.compCtx.GetProcess())
		if err != nil {
			return err
		}

		if i == 0 {
			prevRangeValue = currentRangeValue
			continue
		}

		if isUnsigned {
			if currentRangeValue.(uint64) <= prevRangeValue.(uint64) {
				return moerr.NewErrRangeNotIncreasing(ctx)
			}
		} else {
			if currentRangeValue.(int64) <= prevRangeValue.(int64) {
				return moerr.NewErrRangeNotIncreasing(ctx)
			}
		}
		prevRangeValue = currentRangeValue
	}
	return nil
}

// checkRangeColumnsPartitionValue check whether "less than value" of each partition is strictly increased in Lexicographic order order.
func checkRangeColumnsPartitionValue(partitionBinder *PartitionBinder, partitionDef *plan.PartitionByDef, tbInfo *TableDef) error {
	ctx := partitionBinder.GetContext()
	partdefs := partitionDef.Partitions
	if len(partdefs) < 1 {
		return moerr.NewPartitionsMustBeDefined(ctx, "RANGE")
	}

	curr := partdefs[0]
	if len(curr.LessThan) != len(partitionDef.PartitionColumns.PartitionColumns) {
		return moerr.NewPartitionColumnList(ctx)
	}

	var prev *plan.PartitionItem
	for i := 1; i < len(partdefs); i++ {
		prev, curr = curr, partdefs[i]
		res, err := compareTwoRangeColumns(ctx, curr, prev, partitionDef, tbInfo, partitionBinder)
		if err != nil {
			return err
		}
		if !res {
			return moerr.NewErrRangeNotIncreasing(ctx)
		}
	}
	return nil
}

// getRangeValue gets an integer value from range value expression
// The second returned boolean value indicates whether the input string is a constant expression.
func getRangeValue(ctx context.Context, partitionDef *plan.PartitionByDef, expr *Expr, unsigned bool, process *process.Process) (interface{}, error) {
	// Unsigned integer was converted to uint64
	if unsigned {
		if cExpr, ok := expr.Expr.(*plan.Expr_C); ok {
			return getIntConstVal[uint64](cExpr), nil
		}
		evalExpr, err := EvalPlanExpr(ctx, expr, process)
		if err != nil {
			return 0, err
		}
		cVal, ok := evalExpr.Expr.(*plan.Expr_C)
		if ok {
			return getIntConstVal[uint64](cVal), nil
		}
	} else {
		// signed integer was converted to int64
		if cExpr, ok := expr.Expr.(*plan.Expr_C); ok {
			return getIntConstVal[int64](cExpr), nil
		}

		// The range partition `less than value` may be not an integer, it could be a constant expression.
		evalExpr, err := EvalPlanExpr(ctx, expr, process)
		if err != nil {
			return 0, err
		}
		cVal, ok := evalExpr.Expr.(*plan.Expr_C)
		if ok {
			return getIntConstVal[int64](cVal), nil
		}
	}
	return 0, moerr.NewFieldTypeNotAllowedAsPartitionField(ctx, partitionDef.PartitionExpr.ExprStr)
}

// compareTwoRangeColumns Check whether the two range columns partition definition values increase in Lexicographic order order
func compareTwoRangeColumns(ctx context.Context, curr, prev *plan.PartitionItem, partitionDef *plan.PartitionByDef, tbldef *TableDef, binder *PartitionBinder) (bool, error) {
	if len(curr.LessThan) != len(partitionDef.PartitionColumns.PartitionColumns) {
		return false, moerr.NewPartitionColumnList(ctx)
	}

	for i := 0; i < len(partitionDef.PartitionColumns.Columns); i++ {
		// handling `MAXVALUE` in partition less than value
		_, ok1 := curr.LessThan[i].Expr.(*plan.Expr_Max)
		_, ok2 := prev.LessThan[i].Expr.(*plan.Expr_Max)
		if ok1 && !ok2 {
			// If current is maxvalue, then it must be greater than previous, so previous cannot be maxvalue
			return true, nil
		}

		if ok2 {
			// Current is not maxvalue, and  the previous cannot be maxvalue
			return false, nil
		}

		// The range columns tuples values are strictly increasing in dictionary order
		colInfo := findColumnByName(partitionDef.PartitionColumns.PartitionColumns[i], tbldef)
		res, err := evalPartitionBoolExpr(ctx, curr.LessThan[i], prev.LessThan[i], colInfo, binder)
		if err != nil {
			return false, err
		}

		if res {
			return true, nil
		}
	}
	return false, nil
}

// evalPartitionBoolExpr Calculate the bool result of comparing the values of two range partition `less than value`
func evalPartitionBoolExpr(ctx context.Context, lOriExpr *Expr, rOriExpr *Expr, colInfo *plan.ColDef, binder *PartitionBinder) (bool, error) {
	lexpr, err := makePlan2CastExpr(ctx, lOriExpr, colInfo.Typ)
	if err != nil {
		return false, err
	}

	rexpr, err := makePlan2CastExpr(ctx, rOriExpr, colInfo.Typ)
	if err != nil {
		return false, err
	}

	retExpr, err := bindFuncExprImplByPlanExpr(ctx, ">", []*Expr{lexpr, rexpr})
	if err != nil {
		return false, err
	}

	vec, err := colexec.EvalExpressionOnce(binder.builder.compCtx.GetProcess(), retExpr, []*batch.Batch{batch.EmptyForConstFoldBatch, batch.EmptyForConstFoldBatch})
	if err != nil {
		return false, err
	}
	fixedCol := vector.MustFixedCol[bool](vec)
	return fixedCol[0], nil
}

// getIntConstVal Get an integer constant value, the `cExpr` must be integral constant expression
func getIntConstVal[T uint64 | int64](cExpr *plan.Expr_C) T {
	switch value := cExpr.C.Value.(type) {
	case *plan.Const_U8Val:
		return T(value.U8Val)
	case *plan.Const_U16Val:
		return T(value.U16Val)
	case *plan.Const_U32Val:
		return T(value.U32Val)
	case *plan.Const_U64Val:
		return T(value.U64Val)
	case *plan.Const_I8Val:
		return T(value.I8Val)
	case *plan.Const_I16Val:
		return T(value.I16Val)
	case *plan.Const_I32Val:
		return T(value.I32Val)
	case *plan.Const_I64Val:
		return T(value.I64Val)
	default:
		panic("the `expr` must be integral constant expression")
	}
}<|MERGE_RESOLUTION|>--- conflicted
+++ resolved
@@ -599,11 +599,7 @@
 		return expr, nil
 	default:
 		// try to calculate default value, return err if fails
-<<<<<<< HEAD
 		newExpr, err := ConstantFold(batch.EmptyForConstFoldBatch, expr, process, false)
-=======
-		newExpr, err := ConstantFold(batch.EmptyForConstFoldBatch, expr, process)
->>>>>>> 416bd053
 		if err != nil {
 			return nil, err
 		}
