// Copyright 2021 - 2022 Matrix Origin
//
// Licensed under the Apache License, Version 2.0 (the "License");
// you may not use this file except in compliance with the License.
// You may obtain a copy of the License at
//
//      http://www.apache.org/licenses/LICENSE-2.0
//
// Unless required by applicable law or agreed to in writing, software
// distributed under the License is distributed on an "AS IS" BASIS,
// WITHOUT WARRANTIES OR CONDITIONS OF ANY KIND, either express or implied.
// See the License for the specific language governing permissions and
// limitations under the License.

package plan

import (
	"context"
	"strings"

	"github.com/matrixorigin/matrixone/pkg/catalog"
	"github.com/matrixorigin/matrixone/pkg/common/moerr"
	"github.com/matrixorigin/matrixone/pkg/container/batch"
	"github.com/matrixorigin/matrixone/pkg/container/types"
	"github.com/matrixorigin/matrixone/pkg/container/vector"
	"github.com/matrixorigin/matrixone/pkg/pb/plan"
	"github.com/matrixorigin/matrixone/pkg/sql/colexec"
	"github.com/matrixorigin/matrixone/pkg/sql/parsers/tree"
	"github.com/matrixorigin/matrixone/pkg/vm/process"
)

// add this code in buildListPartitionItem
// return buildListPartitionItem(partitionBinder, partitionDef, defs)
func buildListPartitionItem(binder *PartitionBinder, partitionDef *plan.PartitionByDef, defs []*tree.Partition) error {
	for _, def := range defs {
		if partitionDef.PartitionColumns != nil {
			if err := checkListColumnsTypeAndValuesMatch(binder, partitionDef, def); err != nil {
				return err
			}
		} else {
			if err := checkListPartitionValuesIsInt(binder, def, partitionDef); err != nil {
				return err
			}
		}
	}
	return nil
}

// checkPartitionExprAllowed Check whether the ast expression or sub ast expression of partition expression is used legally
func checkPartitionExprAllowed(ctx context.Context, tb *plan.TableDef, e tree.Expr) error {
	switch v := e.(type) {
	case *tree.FuncExpr:
		funcRef, ok := v.Func.FunctionReference.(*tree.UnresolvedName)
		if !ok {
			return moerr.NewNYI(ctx, "invalid function expr '%v'", v)
		}
		funcName := strings.ToLower(funcRef.Parts[0])
		if _, ok := AllowedPartitionFuncMap[funcName]; ok {
			return nil
		}

	case *tree.BinaryExpr:
		if _, ok := AllowedPartitionBinaryOpMap[v.Op]; ok {
			return checkNoTimestampArgs(ctx, tb, v.Left, v.Right)
		}
	case *tree.UnaryExpr:
		if _, ok := AllowedPartitionUnaryOpMap[v.Op]; ok {
			return checkNoTimestampArgs(ctx, tb, v.Expr)
		}
	case *tree.ParenExpr, *tree.NumVal, *tree.UnresolvedName, *tree.MaxValue:
		return nil
	}
	return moerr.NewPartitionFunctionIsNotAllowed(ctx)
}

// checkPartitionExprArgs Check whether the parameters of the partition function are allowed
// see link: https://dev.mysql.com/doc/refman/8.0/en/partitioning-limitations-functions.html
func checkPartitionExprArgs(ctx context.Context, tblInfo *plan.TableDef, e tree.Expr) error {
	expr, ok := e.(*tree.FuncExpr)
	if !ok {
		return nil
	}

	funcRef, ok := expr.Func.FunctionReference.(*tree.UnresolvedName)
	if !ok {
		return moerr.NewNYI(ctx, "invalid function expr '%v'", expr)
	}
	funcName := strings.ToLower(funcRef.Parts[0])

	argsType, err := collectArgsType(ctx, tblInfo, expr.Exprs...)
	if err != nil {
		return err
	}

	switch funcName {
	case "to_days", "to_seconds", "dayofmonth", "month", "dayofyear", "quarter", "yearweek",
		"year", "weekday", "dayofweek", "day":
		return checkResultOK(ctx, hasDateArgs(argsType...))
	case "hour", "minute", "second", "time_to_sec", "microsecond":
		return checkResultOK(ctx, hasTimeArgs(argsType...))
	case "unix_timestamp":
		return checkResultOK(ctx, hasTimestampArgs(argsType...))
	case "from_days":
		return checkResultOK(ctx, hasDateArgs(argsType...) || hasTimeArgs(argsType...))
	case "extract":
		// see link: https://dev.mysql.com/doc/refman/8.0/en/expressions.html#temporal-intervals
		switch strings.ToUpper(expr.Exprs[0].String()) {
		case INTERVAL_YEAR, INTERVAL_YEAR_MONTH, INTERVAL_QUARTER, INTERVAL_MONTH, INTERVAL_DAY:
			return checkResultOK(ctx, hasDateArgs(argsType...))
		case INTERVAL_DAY_MICROSECOND, INTERVAL_DAY_HOUR, INTERVAL_DAY_MINUTE, INTERVAL_DAY_SECOND:
			return checkResultOK(ctx, hasDatetimeArgs(argsType...))
		case INTERVAL_HOUR, INTERVAL_HOUR_MINUTE, INTERVAL_HOUR_SECOND, INTERVAL_MINUTE,
			INTERVAL_MINUTE_SECOND, INTERVAL_SECOND, INTERVAL_MICROSECOND, INTERVAL_HOUR_MICROSECOND,
			INTERVAL_MINUTE_MICROSECOND, INTERVAL_SECOND_MICROSECOND:
			return checkResultOK(ctx, hasTimeArgs(argsType...))
		default:
			// EXTRACT() function with WEEK specifier. The value returned by the EXTRACT() function,
			// when used as EXTRACT(WEEK FROM col), depends on the value of the default_week_format system variable.
			// For this reason, EXTRACT() is not permitted as a partitioning function when it specifies the unit as WEEK.
			return moerr.NewWrongExprInPartitionFunc(ctx)
		}
	case "datediff":
		return checkResultOK(ctx, hasDateArgs(argsType...))

	case "abs", "ceiling", "floor", "mod":
		has := hasTimestampArgs(argsType...)
		if has {
			return moerr.NewWrongExprInPartitionFunc(ctx)
		}
	}
	return nil
}

// Collect the types of columns which used as the partition function parameter
func collectArgsType(ctx context.Context, tblInfo *plan.TableDef, exprs ...tree.Expr) ([]int32, error) {
	types := make([]int32, 0, len(exprs))
	for _, arg := range exprs {
		col, ok := arg.(*tree.UnresolvedName)
		if !ok {
			continue
		}

		// Check whether column name exist in the table
		column := findColumnByName(col.Parts[0], tblInfo)
		if column == nil {
			return nil, moerr.NewBadFieldError(ctx, col.Parts[0], "partition function")
		}
		types = append(types, column.GetTyp().GetId())
	}
	return types, nil
}

// hasDateArgs Check if the arguments contains date or datetime type
func hasDateArgs(argsType ...int32) bool {
	for _, typeId := range argsType {
		if typeId == int32(types.T_date) || typeId == int32(types.T_datetime) {
			return true
		}
	}
	return false
}

// hasTimeArgs Check if the arguments contains time or datetime type
func hasTimeArgs(argsType ...int32) bool {
	for _, typeId := range argsType {
		return typeId == int32(types.T_time) || typeId == int32(types.T_datetime)
	}
	return false
}

// hasTimestampArgs Check if the arguments contains timestamp(time zone) type
func hasTimestampArgs(argsType ...int32) bool {
	for _, typeId := range argsType {
		return typeId == int32(types.T_timestamp)
	}
	return false
}

// hasTimestampArgs Check if the arguments contains datetime type
func hasDatetimeArgs(argsType ...int32) bool {
	for _, typeId := range argsType {
		return typeId == int32(types.T_datetime)
	}
	return false

}

// checkNoTimestampArgs Check to confirm that there are no timestamp type arguments in the partition expression
func checkNoTimestampArgs(ctx context.Context, tbInfo *plan.TableDef, exprs ...tree.Expr) error {
	argsType, err := collectArgsType(ctx, tbInfo, exprs...)
	if err != nil {
		return err
	}
	if hasTimestampArgs(argsType...) {
		return moerr.NewWrongExprInPartitionFunc(ctx)
	}
	return nil
}

// checkResultOK For partition table in mysql, Constant, random or timezone-dependent expressions in (sub)partitioning function are not allowed
func checkResultOK(ctx context.Context, ok bool) error {
	if !ok {
		return moerr.NewWrongExprInPartitionFunc(ctx)
	}
	return nil
}

func checkListColumnsTypeAndValuesMatch(binder *PartitionBinder, partitionDef *plan.PartitionByDef, partition *tree.Partition) error {
	if valuesIn, ok := partition.Values.(*tree.ValuesIn); ok {
		exprs := valuesIn.ValueList

		// Validate() has already checked len(colNames) = len(exprs)
		// create table ... partition by range columns (cols)
		// partition p0 values less than (expr)
		// check the type of cols[i] and expr is consistent.
		colTypes := collectColumnsType(partitionDef)
		for _, colExpr := range exprs {
			val, err := binder.BindExpr(colExpr, 0, true)
			if err != nil {
				return err
			}

			switch tuple := val.Expr.(type) {
			case *plan.Expr_List:
				if len(colTypes) != len(tuple.List.List) {
					//return moerr.NewInternalError(binder.GetContext(), "Inconsistency in usage of column lists for partitioning")
					return moerr.NewPartitionColumnList(binder.GetContext())
				}
				for i, elem := range tuple.List.List {
					switch elem.Expr.(type) {
					case *plan.Expr_C:
					case *plan.Expr_F:
					default:
						//return moerr.NewInternalError(binder.GetContext(), "This partition function is not allowed")
						return moerr.NewPartitionFunctionIsNotAllowed(binder.GetContext())
					}

					colType := colTypes[i]
					// Check val.ConvertTo(colType) doesn't work, so we need this case by case check.
					err = partitionValueTypeCheck(binder.GetContext(), colType, elem.Typ)
					if err != nil {
						return err
					}
				}
			case *plan.Expr_C, *plan.Expr_F:
				if len(colTypes) != 1 {
					//return moerr.NewInternalError(binder.GetContext(), "Inconsistency in usage of column lists for partitioning")
					return moerr.NewPartitionColumnList(binder.GetContext())
				} else {
					err = partitionValueTypeCheck(binder.GetContext(), colTypes[0], val.Typ)
					if err != nil {
						return err
					}
				}
			default:
				//return moerr.NewInternalError(binder.GetContext(), "This partition function is not allowed")
				return moerr.NewPartitionFunctionIsNotAllowed(binder.GetContext())
			}
		}
		return nil
	} else {
		return moerr.NewInternalError(binder.GetContext(), "list partition function is not values in expression")
	}
}

// check whether the types of partition functions and partition values match
func partitionValueTypeCheck(ctx context.Context, funcTyp *Type, valueTyp *Type) error {
	switch types.T(funcTyp.Id) {
	case types.T_date, types.T_datetime:
		switch types.T(valueTyp.Id) {
		case types.T_varchar, types.T_char:
		default:
			//return moerr.NewInternalError(ctx, "Partition column values of incorrect type")
			return moerr.NewWrongTypeColumnValue(ctx)
		}
	case types.T_int8, types.T_int16, types.T_int32, types.T_int64, types.T_uint8, types.T_uint16, types.T_uint32, types.T_uint64:
		switch types.T(valueTyp.Id) {
		case types.T_int8, types.T_int16, types.T_int32, types.T_int64, types.T_uint8, types.T_uint16, types.T_uint32, types.T_uint64, types.T_any:
		default:
			//return moerr.NewInternalError(ctx, "Partition column values of incorrect type")
			return moerr.NewWrongTypeColumnValue(ctx)
		}
	case types.T_float32, types.T_float64:
		switch types.T(valueTyp.Id) {
		case types.T_float32, types.T_float64, types.T_any:
		default:
			//return moerr.NewInternalError(ctx, "Partition column values of incorrect type")
			return moerr.NewWrongTypeColumnValue(ctx)
		}
	case types.T_varchar, types.T_char:
		switch types.T(valueTyp.Id) {
		case types.T_varchar, types.T_char, types.T_any:
		default:
			//return moerr.NewInternalError(ctx, "Partition column values of incorrect type")
			return moerr.NewWrongTypeColumnValue(ctx)
		}
	}
	return nil
}

func checkListPartitionValuesIsInt(binder *PartitionBinder, partition *tree.Partition, info *plan.PartitionByDef) error {
	unsignedFlag := types.T(info.PartitionExpr.Expr.Typ.Id).IsUnsignedInt()
	if valuesIn, ok := partition.Values.(*tree.ValuesIn); ok {
		exprs := valuesIn.ValueList
		for _, exp := range exprs {
			if _, ok := exp.(*tree.MaxValue); ok {
				continue
			}
			val, err := binder.BindExpr(exp, 0, true)
			if err != nil {
				return err
			}

			compilerContext := binder.builder.compCtx
			evalExpr, err := EvalPlanExpr(binder.GetContext(), val, compilerContext.GetProcess())
			if err != nil {
				return err
			}

			cval, ok1 := evalExpr.Expr.(*plan.Expr_C)
			if !ok1 {
				//return moerr.NewInternalError(binder.GetContext(), "This partition function is not allowed")
				return moerr.NewPartitionFunctionIsNotAllowed(binder.GetContext())
			}

			switch types.T(evalExpr.Typ.Id) {
			case types.T_uint8, types.T_uint16, types.T_uint32, types.T_uint64, types.T_any:
			case types.T_int8, types.T_int16, types.T_int32, types.T_int64:
				switch value := cval.C.Value.(type) {
				case *plan.Const_I8Val:
					if value.I8Val < 0 && unsignedFlag {
						//return moerr.NewInternalError(binder.GetContext(), "Partition constant is out of partition function domain")
						return moerr.NewPartitionConstDomain(binder.GetContext())
					}
				case *plan.Const_I16Val:
					if value.I16Val < 0 && unsignedFlag {
						//return moerr.NewInternalError(binder.GetContext(), "Partition constant is out of partition function domain")
						return moerr.NewPartitionConstDomain(binder.GetContext())
					}
				case *plan.Const_I32Val:
					if value.I32Val < 0 && unsignedFlag {
						//return moerr.NewInternalError(binder.GetContext(), "Partition constant is out of partition function domain")
						return moerr.NewPartitionConstDomain(binder.GetContext())
					}
				case *plan.Const_I64Val:
					if value.I64Val < 0 && unsignedFlag {
						//return moerr.NewInternalError(binder.GetContext(), "Partition constant is out of partition function domain")
						return moerr.NewPartitionConstDomain(binder.GetContext())
					}
				default:
					//return moerr.NewInternalError(binder.GetContext(), "VALUES value for partition '%-.64s' must have type INT", partition.Name)
					return moerr.NewValuesIsNotIntType(binder.GetContext(), partition.Name)
				}
			default:
				//return moerr.NewInternalError(binder.GetContext(), "VALUES value for partition '%-.64s' must have type INT", partition.Name)
				return moerr.NewValuesIsNotIntType(binder.GetContext(), partition.Name)
			}
		}
	}
	return nil
}

// add this code in buildRangePartitionDefinitions
// return buildRangePartitionDefinitionItem(partitionBinder, partitionDef, defs)
func buildRangePartitionItem(binder *PartitionBinder, partitionDef *plan.PartitionByDef, defs []*tree.Partition) error {
	for _, def := range defs {
		if partitionDef.PartitionColumns != nil && len(partitionDef.PartitionColumns.Columns) > 0 {
			if err := checkRangeColumnsTypeAndValuesMatch(binder, partitionDef, def); err != nil {
				return err
			}
		} else {
			if err := checkPartitionValuesIsInt(binder, def, partitionDef); err != nil {
				return err
			}
		}
	}
	return nil
}

func checkRangeColumnsTypeAndValuesMatch(binder *PartitionBinder, partitionDef *plan.PartitionByDef, partition *tree.Partition) error {
	if valuesLessThan, ok := partition.Values.(*tree.ValuesLessThan); ok {
		exprs := valuesLessThan.ValueList
		// Validate() has already checked len(colNames) = len(exprs)
		// create table ... partition by range columns (cols)
		// partition p0 values less than (expr)
		// check the type of cols[i] and expr is consistent.
		colTypes := collectColumnsType(partitionDef)
		for i, colExpr := range exprs {
			if _, ok1 := colExpr.(*tree.MaxValue); ok1 {
				continue
			}
			colType := colTypes[i]
			val, err := binder.BindExpr(colExpr, 0, true)
			if err != nil {
				return err
			}
			switch val.Expr.(type) {
			case *plan.Expr_C, *plan.Expr_Max:
			case *plan.Expr_F:
			default:
				//return moerr.NewInternalError(binder.GetContext(), "This partition function is not allowed")
				return moerr.NewPartitionFunctionIsNotAllowed(binder.GetContext())
			}

			// Check val.ConvertTo(colType) doesn't work, so we need this case by case check.
			vkind := val.Typ
			switch types.T(colType.Id) {
			case types.T_date, types.T_datetime:
				switch types.T(vkind.Id) {
				case types.T_varchar, types.T_char:
				default:
					//return moerr.NewInternalError(binder.GetContext(), "Partition column values of incorrect type")
					return moerr.NewWrongTypeColumnValue(binder.GetContext())
				}
			case types.T_int8, types.T_int16, types.T_int32, types.T_int64, types.T_uint8, types.T_uint16, types.T_uint32, types.T_uint64:
				switch types.T(vkind.Id) {
				case types.T_int8, types.T_int16, types.T_int32, types.T_int64, types.T_uint8, types.T_uint16, types.T_uint32, types.T_uint64: //+types.T_null:
				default:
					//return moerr.NewInternalError(binder.GetContext(), "Partition column values of incorrect type")
					return moerr.NewWrongTypeColumnValue(binder.GetContext())
				}
			case types.T_float32, types.T_float64:
				switch types.T(vkind.Id) {
				case types.T_float32, types.T_float64: //+types.T_null:
				default:
					//return moerr.NewInternalError(binder.GetContext(), "Partition column values of incorrect type")
					return moerr.NewWrongTypeColumnValue(binder.GetContext())
				}
			case types.T_varchar, types.T_char:
				switch types.T(vkind.Id) {
				case types.T_varchar, types.T_char: //+types.T_null:
				default:
					//return moerr.NewInternalError(binder.GetContext(), "Partition column values of incorrect type")
					return moerr.NewWrongTypeColumnValue(binder.GetContext())
				}
			}
		}
		return nil
	} else {
		return moerr.NewInternalError(binder.GetContext(), "list partition function is not values in expression")
	}
}

func checkPartitionValuesIsInt(binder *PartitionBinder, partition *tree.Partition, info *plan.PartitionByDef) error {
	unsignedFlag := types.T(info.PartitionExpr.Expr.Typ.Id).IsUnsignedInt()
	if valuesLess, ok := partition.Values.(*tree.ValuesLessThan); ok {
		exprs := valuesLess.ValueList
		for _, exp := range exprs {
			if _, ok := exp.(*tree.MaxValue); ok {
				continue
			}
			val, err := binder.BindExpr(exp, 0, true)
			if err != nil {
				return err
			}

			compilerContext := binder.builder.compCtx
			evalExpr, err := EvalPlanExpr(binder.GetContext(), val, compilerContext.GetProcess())
			if err != nil {
				return err
			}

			cval, ok1 := evalExpr.Expr.(*plan.Expr_C)
			if !ok1 {
				//return moerr.NewInternalError(binder.GetContext(), "This partition function is not allowed")
				return moerr.NewPartitionFunctionIsNotAllowed(binder.GetContext())
			}

			switch types.T(evalExpr.Typ.Id) {
			case types.T_uint8, types.T_uint16, types.T_uint32, types.T_uint64, types.T_any:
			case types.T_int8, types.T_int16, types.T_int32, types.T_int64:
				switch value := cval.C.Value.(type) {
				case *plan.Const_I8Val:
					if value.I8Val < 0 && unsignedFlag {
						//return moerr.NewInternalError(binder.GetContext(), "Partition constant is out of partition function domain")
						return moerr.NewPartitionConstDomain(binder.GetContext())
					}
				case *plan.Const_I16Val:
					if value.I16Val < 0 && unsignedFlag {
						//return moerr.NewInternalError(binder.GetContext(), "Partition constant is out of partition function domain")
						return moerr.NewPartitionConstDomain(binder.GetContext())
					}
				case *plan.Const_I32Val:
					if value.I32Val < 0 && unsignedFlag {
						//return moerr.NewInternalError(binder.GetContext(), "Partition constant is out of partition function domain")
						return moerr.NewPartitionConstDomain(binder.GetContext())
					}
				case *plan.Const_I64Val:
					if value.I64Val < 0 && unsignedFlag {
						//return moerr.NewInternalError(binder.GetContext(), "Partition constant is out of partition function domain")
						return moerr.NewPartitionConstDomain(binder.GetContext())
					}
				default:
					//return moerr.NewInternalError(binder.GetContext(), "VALUES value for partition '%-.64s' must have type INT", partition.Name)
					return moerr.NewValuesIsNotIntType(binder.GetContext(), partition.Name)
				}
			default:
				//return moerr.NewInternalError(binder.GetContext(), "VALUES value for partition '%-.64s' must have type INT", partition.Name)
				return moerr.NewValuesIsNotIntType(binder.GetContext(), partition.Name)
			}
		}
	}
	return nil
}

// checkPartitionByList checks validity of list partition.
func checkPartitionByList(partitionBinder *PartitionBinder, partitionDef *plan.PartitionByDef, tableDef *TableDef) error {
	return checkListPartitionValue(partitionBinder, partitionDef, tableDef)
}

// check list expr ?
func checkListPartitionValue(partitionBinder *PartitionBinder, partitionDef *plan.PartitionByDef, tableDef *TableDef) error {
	//pi := tblInfo.Partition
	ctx := partitionBinder.GetContext()
	if len(partitionDef.Partitions) == 0 {
		//return moerr.NewInternalError(ctx, "For %-.64s partitions each partition must be defined", "LIST")
		return moerr.NewPartitionsMustBeDefined(ctx, "LIST")
	}
	expStrs, err := formatListPartitionValue(partitionBinder, partitionDef, tableDef)
	if err != nil {
		return err
	}

	partitionsValuesMap := make(map[string]struct{})
	for _, str := range expStrs {
		if _, ok := partitionsValuesMap[str]; ok {
			//return moerr.NewInternalError(ctx, "Multiple definition of same constant in list partitioning")
			return moerr.NewMultipleDefConstInListPart(ctx)
		}
		partitionsValuesMap[str] = struct{}{}
	}
	return nil
}

// construct list expr ?
func formatListPartitionValue(binder *PartitionBinder, partitionDef *plan.PartitionByDef, tableDef *TableDef) ([]string, error) {
	pi := partitionDef
	defs := partitionDef.Partitions
	if pi.PartitionColumns != nil {
		for _, column := range pi.PartitionColumns.PartitionColumns {
			colInfo := findColumnByName(column, tableDef)
			if colInfo == nil {
				//return nil, moerr.NewInternalError(binder.GetContext(), "Field in list of fields for partition function not found in table")
				return nil, moerr.NewFieldNotFoundPart(binder.GetContext())
			}
		}
	}

	exprStrs := make([]string, 0)
	inValueStrs := make([]string, 0)
	for i := range defs {
		inValueStrs = inValueStrs[:0]
		for _, val := range defs[i].InValues {
			compilerContext := binder.builder.compCtx
			evalExpr, err := EvalPlanExpr(binder.GetContext(), val, compilerContext.GetProcess())
			if err != nil {
				return nil, err
			}

			cval, ok1 := evalExpr.Expr.(*plan.Expr_C)
			if !ok1 {
				//return nil, moerr.NewInternalError(binder.GetContext(), "This partition function is not allowed")
				return nil, moerr.NewPartitionFunctionIsNotAllowed(binder.GetContext())
			}
			s := cval.C.String()
			inValueStrs = append(inValueStrs, s)
		}
		exprStrs = append(exprStrs, inValueStrs...)
	}
	return exprStrs, nil
}

func collectColumnsType(partitionDef *plan.PartitionByDef) []*Type {
	if len(partitionDef.PartitionColumns.Columns) > 0 {
		colTypes := make([]*Type, 0, len(partitionDef.PartitionColumns.Columns))
		for _, col := range partitionDef.PartitionColumns.Columns {
			colTypes = append(colTypes, col.Typ)
		}
		return colTypes
	}
	return nil
}

func findColumnByName(colName string, tbdef *TableDef) *ColDef {
	if tbdef == nil {
		return nil
	}
	for _, colDef := range tbdef.Cols {
		if colDef.Name == colName {
			return colDef
		}
	}
	return nil
}

func EvalPlanExpr(ctx context.Context, expr *plan.Expr, process *process.Process) (*plan.Expr, error) {
	switch expr.Expr.(type) {
	case *plan.Expr_C:
		return expr, nil
	default:
		// try to calculate default value, return err if fails
<<<<<<< HEAD
		newExpr, err := ConstantFold(batch.EmptyForConstFoldBatch, expr, process)
=======
		newExpr, err := ConstantFold(batch.EmptyForConstFoldBatch, expr, process, false)
>>>>>>> 0877a0f6
		if err != nil {
			return nil, err
		}
		if _, ok := newExpr.Expr.(*plan.Expr_C); ok {
			return newExpr, nil
		} else {
			//return nil, moerr.NewInternalError(ctx, "This partition function is not allowed")
			return nil, moerr.NewPartitionFunctionIsNotAllowed(ctx)
		}

	}
}

// AllowedPartitionFuncMap stores functions which can be used in the partition expression.
// See Link: https://dev.mysql.com/doc/refman/8.0/en/partitioning-limitations-functions.html
var AllowedPartitionFuncMap = map[string]int{
	"to_days":        1,
	"to_seconds":     1,
	"dayofmonth":     1,
	"month":          1,
	"dayofyear":      1,
	"quarter":        1,
	"yearweek":       1,
	"year":           1,
	"weekday":        1,
	"dayofweek":      1,
	"day":            1,
	"hour":           1,
	"minute":         1,
	"second":         1,
	"time_to_sec":    1,
	"microsecond":    1,
	"unix_timestamp": 1,
	"from_days":      1,
	"extract":        1,
	"abs":            1,
	"ceiling":        1,
	"ceil":           1,
	"datediff":       1,
	"floor":          1,
	"mod":            1,
}

// AllowedPartitionBinaryOpMap store the operators of Binary operation expression
// link ref:https://dev.mysql.com/doc/refman/8.0/en/partitioning-limitations.html
var AllowedPartitionBinaryOpMap = map[tree.BinaryOp]string{
	tree.PLUS:        "+",
	tree.MINUS:       "-",
	tree.MULTI:       "*",
	tree.INTEGER_DIV: "div",
	tree.MOD:         "%",
}

// AllowedPartitionUnaryOpMap store the operators of Unary expression
// link ref:https://dev.mysql.com/doc/refman/8.0/en/partitioning-limitations.html
var AllowedPartitionUnaryOpMap = map[tree.UnaryOp]string{
	tree.UNARY_PLUS:  "+",
	tree.UNARY_MINUS: "-",
}

// The following code shows the expected form of the expr argument for each unit value.
// see link: https://dev.mysql.com/doc/refman/8.0/en/expressions.html#temporal-intervals
const (
	// INTERVAL_MICROSECOND is the time or timestamp unit MICROSECOND.
	INTERVAL_MICROSECOND = "MICROSECOND"
	// INTERVAL_SECOND is the time or timestamp unit SECOND.
	INTERVAL_SECOND = "SECOND"
	// INTERVAL_MINUTE is the time or timestamp unit MINUTE.
	INTERVAL_MINUTE = "MINUTE"
	// INTERVAL_HOUR is the time or timestamp unit HOUR.
	INTERVAL_HOUR = "HOUR"
	// INTERVAL_DAY is the time or timestamp unit DAY.
	INTERVAL_DAY = "DAY"
	// INTERVAL_WEEK is the time or timestamp unit WEEK.
	INTERVAL_WEEK = "WEEK"
	// INTERVAL_MONTH is the time or timestamp unit MONTH.
	INTERVAL_MONTH = "MONTH"
	// INTERVAL_QUARTER is the time or timestamp unit QUARTER.
	INTERVAL_QUARTER = "QUARTER"
	// INTERVAL_YEAR is the time or timestamp unit YEAR.
	INTERVAL_YEAR = "YEAR"
	// INTERVAL_SECOND_MICROSECOND is the time unit SECOND_MICROSECOND.
	INTERVAL_SECOND_MICROSECOND = "SECOND_MICROSECOND"
	// INTERVAL_MINUTE_MICROSECOND is the time unit MINUTE_MICROSECOND.
	INTERVAL_MINUTE_MICROSECOND = "MINUTE_MICROSECOND"
	// INTERVAL_MINUTE_SECOND is the time unit MINUTE_SECOND.
	INTERVAL_MINUTE_SECOND = "MINUTE_SECOND"
	// INTERVAL_HOUR_MICROSECOND is the time unit HOUR_MICROSECOND.
	INTERVAL_HOUR_MICROSECOND = "HOUR_MICROSECOND"
	// INTERVAL_HOUR_SECOND is the time unit HOUR_SECOND.
	INTERVAL_HOUR_SECOND = "HOUR_SECOND"
	// INTERVAL_HOUR_MINUTE is the time unit HOUR_MINUTE.
	INTERVAL_HOUR_MINUTE = "HOUR_MINUTE"
	// INTERVAL_DAY_MICROSECOND is the time unit DAY_MICROSECOND.
	INTERVAL_DAY_MICROSECOND = "DAY_MICROSECOND"
	// INTERVAL_DAY_SECOND is the time unit DAY_SECOND.
	INTERVAL_DAY_SECOND = "DAY_SECOND"
	// INTERVAL_DAY_MINUTE is the time unit DAY_MINUTE.
	INTERVAL_DAY_MINUTE = "DAY_MINUTE"
	// INTERVAL_DAY_HOUR is the time unit DAY_HOUR.
	INTERVAL_DAY_HOUR = "DAY_HOUR"
	// INTERVAL_YEAR_MONTH is the time unit YEAR_MONTH.
	INTERVAL_YEAR_MONTH = "YEAR_MONTH"
)

// onlyHasHiddenPrimaryKey checks the primary key is hidden or not
func onlyHasHiddenPrimaryKey(tableDef *TableDef) bool {
	if tableDef == nil {
		return false
	}
	pk := tableDef.GetPkey()
	return pk != nil && pk.GetPkeyColName() == catalog.FakePrimaryKeyColName
}

// checkPartitionByRange Check the validity of each partition definition in range partition.
func checkPartitionByRange(partitionBinder *PartitionBinder, partitionDef *plan.PartitionByDef, tbInfo *TableDef) error {
	if partitionDef.PartitionColumns != nil {
		return checkRangeColumnsPartitionValue(partitionBinder, partitionDef, tbInfo)
	}
	return checkRangePartitionValue(partitionBinder, partitionDef, tbInfo)
}

// checkRangePartitionValue check if the 'less than value' for each partition is strictly monotonically increasing.
func checkRangePartitionValue(partitionBinder *PartitionBinder, partitionDef *plan.PartitionByDef, tbInfo *TableDef) error {
	ctx := partitionBinder.GetContext()

	partdefs := partitionDef.Partitions
	if len(partdefs) == 0 {
		return nil
	}

	if _, ok := partdefs[len(partdefs)-1].LessThan[0].Expr.(*plan.Expr_Max); ok {
		partdefs = partdefs[:len(partdefs)-1]
	}
	isUnsigned := types.T(partitionDef.PartitionExpr.Expr.Typ.Id).IsUnsignedInt()
	var prevRangeValue interface{}
	for i := 0; i < len(partdefs); i++ {
		if _, isMaxVal := partdefs[i].LessThan[0].Expr.(*plan.Expr_Max); isMaxVal {
			return moerr.NewErrPartitionMaxvalue(ctx)
		}
		currentRangeValue, err := getRangeValue(ctx, partitionDef, partdefs[i].LessThan[0], isUnsigned, partitionBinder.builder.compCtx.GetProcess())
		if err != nil {
			return err
		}

		if i == 0 {
			prevRangeValue = currentRangeValue
			continue
		}

		if isUnsigned {
			if currentRangeValue.(uint64) <= prevRangeValue.(uint64) {
				return moerr.NewErrRangeNotIncreasing(ctx)
			}
		} else {
			if currentRangeValue.(int64) <= prevRangeValue.(int64) {
				return moerr.NewErrRangeNotIncreasing(ctx)
			}
		}
		prevRangeValue = currentRangeValue
	}
	return nil
}

// checkRangeColumnsPartitionValue check whether "less than value" of each partition is strictly increased in Lexicographic order order.
func checkRangeColumnsPartitionValue(partitionBinder *PartitionBinder, partitionDef *plan.PartitionByDef, tbInfo *TableDef) error {
	ctx := partitionBinder.GetContext()
	partdefs := partitionDef.Partitions
	if len(partdefs) < 1 {
		return moerr.NewPartitionsMustBeDefined(ctx, "RANGE")
	}

	curr := partdefs[0]
	if len(curr.LessThan) != len(partitionDef.PartitionColumns.PartitionColumns) {
		return moerr.NewPartitionColumnList(ctx)
	}

	var prev *plan.PartitionItem
	for i := 1; i < len(partdefs); i++ {
		prev, curr = curr, partdefs[i]
		res, err := compareTwoRangeColumns(ctx, curr, prev, partitionDef, tbInfo, partitionBinder)
		if err != nil {
			return err
		}
		if !res {
			return moerr.NewErrRangeNotIncreasing(ctx)
		}
	}
	return nil
}

// getRangeValue gets an integer value from range value expression
// The second returned boolean value indicates whether the input string is a constant expression.
func getRangeValue(ctx context.Context, partitionDef *plan.PartitionByDef, expr *Expr, unsigned bool, process *process.Process) (interface{}, error) {
	// Unsigned integer was converted to uint64
	if unsigned {
		if cExpr, ok := expr.Expr.(*plan.Expr_C); ok {
			return getIntConstVal[uint64](cExpr), nil
		}
		evalExpr, err := EvalPlanExpr(ctx, expr, process)
		if err != nil {
			return 0, err
		}
		cVal, ok := evalExpr.Expr.(*plan.Expr_C)
		if ok {
			return getIntConstVal[uint64](cVal), nil
		}
	} else {
		// signed integer was converted to int64
		if cExpr, ok := expr.Expr.(*plan.Expr_C); ok {
			return getIntConstVal[int64](cExpr), nil
		}

		// The range partition `less than value` may be not an integer, it could be a constant expression.
		evalExpr, err := EvalPlanExpr(ctx, expr, process)
		if err != nil {
			return 0, err
		}
		cVal, ok := evalExpr.Expr.(*plan.Expr_C)
		if ok {
			return getIntConstVal[int64](cVal), nil
		}
	}
	return 0, moerr.NewFieldTypeNotAllowedAsPartitionField(ctx, partitionDef.PartitionExpr.ExprStr)
}

// compareTwoRangeColumns Check whether the two range columns partition definition values increase in Lexicographic order order
func compareTwoRangeColumns(ctx context.Context, curr, prev *plan.PartitionItem, partitionDef *plan.PartitionByDef, tbldef *TableDef, binder *PartitionBinder) (bool, error) {
	if len(curr.LessThan) != len(partitionDef.PartitionColumns.PartitionColumns) {
		return false, moerr.NewPartitionColumnList(ctx)
	}

	for i := 0; i < len(partitionDef.PartitionColumns.Columns); i++ {
		// handling `MAXVALUE` in partition less than value
		_, ok1 := curr.LessThan[i].Expr.(*plan.Expr_Max)
		_, ok2 := prev.LessThan[i].Expr.(*plan.Expr_Max)
		if ok1 && !ok2 {
			// If current is maxvalue, then it must be greater than previous, so previous cannot be maxvalue
			return true, nil
		}

		if ok2 {
			// Current is not maxvalue, and  the previous cannot be maxvalue
			return false, nil
		}

		// The range columns tuples values are strictly increasing in dictionary order
		colInfo := findColumnByName(partitionDef.PartitionColumns.PartitionColumns[i], tbldef)
		res, err := evalPartitionBoolExpr(ctx, curr.LessThan[i], prev.LessThan[i], colInfo, binder)
		if err != nil {
			return false, err
		}

		if res {
			return true, nil
		}
	}
	return false, nil
}

// evalPartitionBoolExpr Calculate the bool result of comparing the values of two range partition `less than value`
func evalPartitionBoolExpr(ctx context.Context, lOriExpr *Expr, rOriExpr *Expr, colInfo *plan.ColDef, binder *PartitionBinder) (bool, error) {
	lexpr, err := makePlan2CastExpr(ctx, lOriExpr, colInfo.Typ)
	if err != nil {
		return false, err
	}

	rexpr, err := makePlan2CastExpr(ctx, rOriExpr, colInfo.Typ)
	if err != nil {
		return false, err
	}

	retExpr, err := bindFuncExprImplByPlanExpr(ctx, ">", []*Expr{lexpr, rexpr})
	if err != nil {
		return false, err
	}

	vec, err := colexec.EvalExpressionOnce(binder.builder.compCtx.GetProcess(), retExpr, []*batch.Batch{batch.EmptyForConstFoldBatch, batch.EmptyForConstFoldBatch})
	if err != nil {
		return false, err
	}
	fixedCol := vector.MustFixedCol[bool](vec)
	return fixedCol[0], nil
}

// getIntConstVal Get an integer constant value, the `cExpr` must be integral constant expression
func getIntConstVal[T uint64 | int64](cExpr *plan.Expr_C) T {
	switch value := cExpr.C.Value.(type) {
	case *plan.Const_U8Val:
		return T(value.U8Val)
	case *plan.Const_U16Val:
		return T(value.U16Val)
	case *plan.Const_U32Val:
		return T(value.U32Val)
	case *plan.Const_U64Val:
		return T(value.U64Val)
	case *plan.Const_I8Val:
		return T(value.I8Val)
	case *plan.Const_I16Val:
		return T(value.I16Val)
	case *plan.Const_I32Val:
		return T(value.I32Val)
	case *plan.Const_I64Val:
		return T(value.I64Val)
	default:
		panic("the `expr` must be integral constant expression")
	}
}<|MERGE_RESOLUTION|>--- conflicted
+++ resolved
@@ -599,11 +599,7 @@
 		return expr, nil
 	default:
 		// try to calculate default value, return err if fails
-<<<<<<< HEAD
-		newExpr, err := ConstantFold(batch.EmptyForConstFoldBatch, expr, process)
-=======
 		newExpr, err := ConstantFold(batch.EmptyForConstFoldBatch, expr, process, false)
->>>>>>> 0877a0f6
 		if err != nil {
 			return nil, err
 		}
