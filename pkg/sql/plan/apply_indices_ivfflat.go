// Copyright 2024 Matrix Origin
//
// Licensed under the Apache License, Version 2.0 (the "License");
// you may not use this file except in compliance with the License.
// You may obtain a copy of the License at
//
//      http://www.apache.org/licenses/LICENSE-2.0
//
// Unless required by applicable law or agreed to in writing, software
// distributed under the License is distributed on an "AS IS" BASIS,
// WITHOUT WARRANTIES OR CONDITIONS OF ANY KIND, either express or implied.
// See the License for the specific language governing permissions and
// limitations under the License.

package plan

import (
	"fmt"

	"github.com/bytedance/sonic"
	"github.com/matrixorigin/matrixone/pkg/catalog"
	"github.com/matrixorigin/matrixone/pkg/common/moerr"
	"github.com/matrixorigin/matrixone/pkg/container/types"
	"github.com/matrixorigin/matrixone/pkg/pb/plan"
	"github.com/matrixorigin/matrixone/pkg/sql/parsers/tree"
	"github.com/matrixorigin/matrixone/pkg/vectorindex/metric"
)

func (builder *QueryBuilder) applyIndicesForSortUsingIvfflat(nodeID int32, projNode, sortNode, scanNode *plan.Node, multiTableIndex *MultiTableIndex) (int32, error) {

	if len(sortNode.OrderBy) != 1 {
		return nodeID, nil
	}

	var childNode *plan.Node
	sortDirection := sortNode.OrderBy[0].Flag // For the most part, it is ASC
	orderExpr := sortNode.OrderBy[0].Expr
	distFnExpr := orderExpr.GetF()
	if distFnExpr == nil {
		childNode = builder.qry.Nodes[sortNode.Children[0]]
		if childNode.NodeType == plan.Node_PROJECT {
			distFnExpr = childNode.ProjectList[orderExpr.GetCol().ColPos].GetF()
		}

		if distFnExpr == nil {
			return nodeID, nil
		}
	}

	var limit *plan.Expr
	var rankOption *plan.RankOption
	if sortNode.Limit != nil {
		limit = sortNode.Limit
		rankOption = sortNode.RankOption
	} else if scanNode.Limit != nil {
		limit = scanNode.Limit
		rankOption = scanNode.RankOption
	} else if projNode.Limit != nil {
		limit = projNode.Limit
		rankOption = projNode.RankOption
	}
	if limit == nil {
		return nodeID, nil
	}

	ctx := builder.ctxByNode[nodeID]
	metaDef := multiTableIndex.IndexDefs[catalog.SystemSI_IVFFLAT_TblType_Metadata]
	idxDef := multiTableIndex.IndexDefs[catalog.SystemSI_IVFFLAT_TblType_Centroids]
	entriesDef := multiTableIndex.IndexDefs[catalog.SystemSI_IVFFLAT_TblType_Entries]

	opTypeAst, err := sonic.Get([]byte(metaDef.IndexAlgoParams), catalog.IndexAlgoParamOpType)
	if err != nil {
		return nodeID, nil
	}
	opType, err := opTypeAst.StrictString()
	if err != nil {
		return nodeID, nil
	}

	origFuncName := distFnExpr.Func.ObjName
	if opType != metric.DistFuncOpTypes[origFuncName] {
		return nodeID, nil
	}

	keyPart := idxDef.Parts[0]
	partPos := scanNode.TableDef.Name2ColIndex[keyPart]
	_, vecLitArg, found := builder.getArgsFromDistFn(distFnExpr, partPos)
	if !found {
		return nodeID, nil
	}

	nThread, err := builder.compCtx.ResolveVariable("ivf_threads_search", true, false)
	if err != nil {
		return nodeID, err
	}

	nProbe := int64(5)
	// Get nprobe from system variable
	nProbeIf, err := builder.compCtx.ResolveVariable("probe_limit", true, false)
	if err != nil {
		return nodeID, err
	}
	if nProbeIf != nil {
		var ok bool
		nProbe, ok = (nProbeIf.(int64))
		if !ok {
			return nodeID, moerr.NewInternalErrorNoCtx("ResolveVariable: probe_limit is not int64")
		}
	}

	pkPos := scanNode.TableDef.Name2ColIndex[scanNode.TableDef.Pkey.PkeyColName]
	pkType := scanNode.TableDef.Cols[pkPos].Typ
	partType := scanNode.TableDef.Cols[partPos].Typ
	params := idxDef.IndexAlgoParams

	tblCfgStr := fmt.Sprintf(`{"db": "%s", "src": "%s", "metadata":"%s", "index":"%s", "threads_search": %d,
			"entries": "%s", "nprobe" : %d, "pktype" : %d, "pkey" : "%s", "part" : "%s", "parttype" : %d, "orig_func_name": "%s"}`,
		scanNode.ObjRef.SchemaName,
		scanNode.TableDef.Name,
		metaDef.IndexTableName,
		idxDef.IndexTableName,
		nThread.(int64),
		entriesDef.IndexTableName,
		uint(nProbe),
		pkType.Id,
		scanNode.TableDef.Pkey.PkeyColName,
		keyPart,
		partType.Id,
		origFuncName)

<<<<<<< HEAD
	// JOIN between source table and hnsw_search table function
	tableFuncTag := builder.genNewBindTag()
=======
	// build ivf_search table function node
	tableFuncTag := builder.genNewTag()
>>>>>>> 393ea81a
	tableFuncNode := &plan.Node{
		NodeType: plan.Node_FUNCTION_SCAN,
		Stats:    &plan.Stats{},
		TableDef: &plan.TableDef{
			TableType: "func_table", //test if ok
			//Name:               tbl.String(),
			TblFunc: &plan.TableFunction{
				Name:  kIVFSearchFuncName,
				Param: []byte(params),
			},
			Cols: DeepCopyColDefList(kIVFSearchColDefs),
		},
		BindingTags: []int32{tableFuncTag},
		TblFuncExprList: []*plan.Expr{
			{
				Typ: plan.Type{
					Id: int32(types.T_varchar),
				},
				Expr: &plan.Expr_Lit{
					Lit: &plan.Literal{
						Value: &plan.Literal_Sval{
							Sval: tblCfgStr,
						},
					},
				},
			},
			DeepCopyExpr(vecLitArg),
		},
	}
	tableFuncNodeID := builder.appendNode(tableFuncNode, ctx)

	err = builder.addBinding(tableFuncNodeID, tree.AliasClause{Alias: tree.Identifier("mo_ivf_alias_0")}, ctx)
	if err != nil {
		return 0, err
	}

	// change doc_id type to the primary type here
	tableFuncNode.TableDef.Cols[0].Typ = pkType

	// pushdown limit to Table Function
	// When there are filters, over-fetch to get more candidates
	// This ensures we have enough candidates after filtering
	if len(scanNode.FilterList) > 0 {
		// Over-fetch strategy: dynamically adjust factor based on limit size
		// Smaller limits need more over-fetching due to higher variance
		if limitConst := limit.GetLit(); limitConst != nil {
			originalLimit := limitConst.GetU64Val()

			// Use shared function to calculate over-fetch factor
			overFetchFactor := calculatePostFilterOverFetchFactor(originalLimit)

			newLimit := max(uint64(float64(originalLimit)*overFetchFactor), originalLimit+10)
			tableFuncNode.Limit = &Expr{
				Typ: limit.Typ,
				Expr: &plan.Expr_Lit{
					Lit: &plan.Literal{
						Isnull: false,
						Value: &plan.Literal_U64Val{
							U64Val: newLimit,
						},
					},
				},
			}
		} else {
			// If limit is not a constant, just copy it
			tableFuncNode.Limit = DeepCopyExpr(limit)
		}
	} else {
		// No filters, use original limit
		tableFuncNode.Limit = DeepCopyExpr(limit)
	}

	// Determine join structure based on rankOption.mode:
	//   mode != "pre": JOIN( scanNode, ivf_search )
	//   mode == "pre": JOIN( scanNode, JOIN(ivf_search, secondScan) )
	var joinRootID int32

	pushdownEnabled := false
	if rankOption != nil && rankOption.Mode == "pre" {
		pushdownEnabled = true
	}

	if pushdownEnabled {
		// secondScanNode: copy original scanNode for JOIN(ivf, table)
		secondScanNodeID := builder.copyNode(ctx, scanNode.NodeId)
		secondScanNode := builder.qry.Nodes[secondScanNodeID]

		// second scan is only used for runtime filter & inner join, should not inherit limit/offset from original table.
		// Otherwise BloomFilter will only see the truncated primary key set, causing data loss.
		secondScanNode.Limit = nil
		secondScanNode.Offset = nil

		// Add a PROJECT node above secondScanNode to output only the primary key column
		secondProjectTag := builder.genNewTag()
		secondPkExpr := &plan.Expr{
			Typ: pkType,
			Expr: &plan.Expr_Col{
				Col: &plan.ColRef{
					RelPos: secondScanNode.BindingTags[0],
					ColPos: pkPos,
					Name:   scanNode.TableDef.Cols[pkPos].Name,
				},
			},
		}
		secondProjectNodeID := builder.appendNode(&plan.Node{
			NodeType:    plan.Node_PROJECT,
			Children:    []int32{secondScanNodeID},
			ProjectList: []*plan.Expr{secondPkExpr},
			BindingTags: []int32{secondProjectTag},
		}, ctx)

		// inner join: (ivf_search table function JOIN second table project)
		innerJoinOn, _ := BindFuncExprImplByPlanExpr(builder.GetContext(), "=", []*Expr{
			{
				Typ: pkType,
				Expr: &plan.Expr_Col{
					Col: &plan.ColRef{
						RelPos: tableFuncTag,
						ColPos: 0, // tf.pkid
					},
				},
			},
			{
				Typ: pkType,
				Expr: &plan.Expr_Col{
					Col: &plan.ColRef{
						RelPos: secondProjectTag,
						ColPos: 0, // only pk column from second scan
					},
				},
			},
		})

		innerJoinNodeID := builder.appendNode(&plan.Node{
			NodeType: plan.Node_JOIN,
			Children: []int32{tableFuncNodeID, secondProjectNodeID},
			JoinType: plan.Node_INNER,
			OnList:   []*Expr{innerJoinOn},
			// Don't set Limit/Offset on JOIN - they should be applied after SORT
		}, ctx)

		// Construct BloomFilter type runtime filter for inner join + table function
		rfTag := builder.genNewMsgTag()

		// build side: primary key from secondScanNode (consistent with BloomFilter build column)
		buildExpr := &plan.Expr{
			Typ: pkType,
			Expr: &plan.Expr_Col{
				Col: &plan.ColRef{
					RelPos: secondProjectTag,
					ColPos: 0,
				},
			},
		}
		buildSpec := MakeRuntimeFilter(rfTag, false, 0, buildExpr, false)
		buildSpec.UseBloomFilter = true
		innerJoinNode := builder.qry.Nodes[innerJoinNodeID]
		innerJoinNode.RuntimeFilterBuildList = []*plan.RuntimeFilterSpec{buildSpec}

		// probe side: pkid column from table function
		probeExpr := &plan.Expr{
			Typ: pkType,
			Expr: &plan.Expr_Col{
				Col: &plan.ColRef{
					RelPos: tableFuncTag,
					ColPos: 0,
				},
			},
		}
		probeSpec := MakeRuntimeFilter(rfTag, false, 0, probeExpr, false)
		probeSpec.UseBloomFilter = true
		tableFuncNode.RuntimeFilterProbeList = []*plan.RuntimeFilterSpec{probeSpec}

		// outer join: original table JOIN (inner ivf join)
		outerOn, _ := BindFuncExprImplByPlanExpr(builder.GetContext(), "=", []*Expr{
			{
				Typ: pkType,
				Expr: &plan.Expr_Col{
					Col: &plan.ColRef{
						RelPos: scanNode.BindingTags[0],
						ColPos: pkPos, // tbl.pk
					},
				},
			},
			{
				Typ: pkType,
				Expr: &plan.Expr_Col{
					Col: &plan.ColRef{
						RelPos: tableFuncTag, // tf pkid from inner join subtree
						ColPos: 0,
					},
				},
			},
		})

		outerJoinNodeID := builder.appendNode(&plan.Node{
			NodeType: plan.Node_JOIN,
			Children: []int32{scanNode.NodeId, innerJoinNodeID},
			JoinType: plan.Node_INNER,
			OnList:   []*Expr{outerOn},
			// Don't set Limit/Offset on JOIN - they should be applied after SORT
		}, ctx)

		// Manually construct a runtime filter for outer join:
		//   - build side: right child inner join (smaller set, contains actual pkid)
		//   - probe side: left child table scan (original table), performs block/row pruning at scan stage.
		// Note:
		//   1) We don't use BloomFilter here, but use the existing IN-list runtime filter pipeline;
		//   2) UpperLimit is set to avoid all filters being degraded to PASS due to 0.
		rfTag2 := builder.genNewMsgTag()

		// probe: primary key column from original table (scanNode left child)
		probeExpr2 := &plan.Expr{
			Typ: pkType,
			Expr: &plan.Expr_Col{
				Col: &plan.ColRef{
					RelPos: scanNode.BindingTags[0],
					ColPos: pkPos,
				},
			},
		}
		probeSpec2 := MakeRuntimeFilter(rfTag2, false, 0, DeepCopyExpr(probeExpr2), false)
		scanNode.RuntimeFilterProbeList = append(scanNode.RuntimeFilterProbeList, probeSpec2)

		// build: placeholder column, HashBuild will generate IN-list based on build side join key's UniqueJoinKeys[0]
		buildExpr2 := &plan.Expr{
			Typ: pkType,
			Expr: &plan.Expr_Col{
				Col: &plan.ColRef{
					RelPos: -1,
					ColPos: 0,
				},
			},
		}

		// Set inLimit to "unlimited" to ensure this runtime filter won't be disabled due to upper limit.
		// Use int32 max value directly here.
		const unlimitedInFilterCard = int32(1<<31 - 1)
		buildSpec2 := MakeRuntimeFilter(rfTag2, false, unlimitedInFilterCard, buildExpr2, false)

		outerJoinNode := builder.qry.Nodes[outerJoinNodeID]
		outerJoinNode.RuntimeFilterBuildList = append(outerJoinNode.RuntimeFilterBuildList, buildSpec2)

		// Outer join doesn't add extra project, let global column pruning optimizer handle it
		joinRootID = outerJoinNodeID
	} else {
		// JOIN( table, ivf )
		wherePkEqPk, _ := BindFuncExprImplByPlanExpr(builder.GetContext(), "=", []*Expr{
			{
				Typ: pkType,
				Expr: &plan.Expr_Col{
					Col: &plan.ColRef{
						RelPos: scanNode.BindingTags[0],
						ColPos: pkPos, // tbl.pk
					},
				},
			},
			{
				Typ: pkType,
				Expr: &plan.Expr_Col{
					Col: &plan.ColRef{
						RelPos: tableFuncTag,
						ColPos: 0, // tf.pkid
					},
				},
			},
		})

		joinNodeID := builder.appendNode(&plan.Node{
			NodeType: plan.Node_JOIN,
			Children: []int32{scanNode.NodeId, tableFuncNodeID},
			JoinType: plan.Node_INNER,
			OnList:   []*Expr{wherePkEqPk},
			// Don't set Limit/Offset on JOIN - they should be applied after SORT
		}, ctx)

		// In non-nested mode, outer join also doesn't add extra project, let optimizer handle column pruning
		joinRootID = joinNodeID
	}

	// Keep FilterList on scanNode so filters are applied during table scan
	// Clear Limit/Offset from scanNode since they should be applied after SORT
	scanNode.Limit = nil
	scanNode.Offset = nil

	// Create SortBy, still sort directly by table function's score, let remap map ColRef to corresponding output column
	orderByScore := []*OrderBySpec{
		{
			Expr: &plan.Expr{
				Typ: tableFuncNode.TableDef.Cols[1].Typ, // score column
				Expr: &plan.Expr_Col{
					Col: &plan.ColRef{
						RelPos: tableFuncTag,
						ColPos: 1, // score column
					},
				},
			},
			Flag: sortDirection,
		},
	}

	sortByID := builder.appendNode(&plan.Node{
		NodeType: plan.Node_SORT,
		Children: []int32{joinRootID},
		OrderBy:  orderByScore,
		Limit:    limit,                         // Apply LIMIT after sorting
		Offset:   DeepCopyExpr(sortNode.Offset), // Apply OFFSET after sorting
	}, ctx)

	projNode.Children[0] = sortByID

	if childNode != nil {
		sortIdx := orderExpr.GetCol().ColPos
		projMap := make(map[[2]int32]*plan.Expr)
		for i, proj := range childNode.ProjectList {
			if i == int(sortIdx) {
				projMap[[2]int32{childNode.BindingTags[0], int32(i)}] = DeepCopyExpr(orderByScore[0].Expr)
			} else {
				projMap[[2]int32{childNode.BindingTags[0], int32(i)}] = proj
			}
		}

		replaceColumnsForNode(projNode, projMap)
	}

	return nodeID, nil
}<|MERGE_RESOLUTION|>--- conflicted
+++ resolved
@@ -128,13 +128,8 @@
 		partType.Id,
 		origFuncName)
 
-<<<<<<< HEAD
-	// JOIN between source table and hnsw_search table function
+	// build ivf_search table function node
 	tableFuncTag := builder.genNewBindTag()
-=======
-	// build ivf_search table function node
-	tableFuncTag := builder.genNewTag()
->>>>>>> 393ea81a
 	tableFuncNode := &plan.Node{
 		NodeType: plan.Node_FUNCTION_SCAN,
 		Stats:    &plan.Stats{},
