--- conflicted
+++ resolved
@@ -16,16 +16,11 @@
 
 import (
 	"context"
-<<<<<<< HEAD
 	"fmt"
 	"github.com/google/uuid"
 	moruntime "github.com/matrixorigin/matrixone/pkg/common/runtime"
 	"github.com/matrixorigin/matrixone/pkg/sql/parsers/tree"
 	"github.com/matrixorigin/matrixone/pkg/util/executor"
-=======
-	"github.com/google/uuid"
-	"github.com/matrixorigin/matrixone/pkg/sql/parsers/tree"
->>>>>>> 384df25f
 	"strings"
 	"sync"
 
@@ -1116,22 +1111,13 @@
 			return err
 		}
 
-<<<<<<< HEAD
 		//if the all fk are fk self refer, the lastNodeId is -1.
 		//skip fk self refer here
-=======
-		// if the all fk are fk self refer, the lastNodeId is -1.
-		// skip fk self refer here
->>>>>>> 384df25f
 		if lastNodeId >= 0 {
 			lastNode := builder.qry.Nodes[lastNodeId]
 			beginIdx := len(lastNode.ProjectList) - len(tableDef.Fkeys)
 
-<<<<<<< HEAD
 			//get filter exprs
-=======
-			// get filter exprs
->>>>>>> 384df25f
 			rowIdTyp := types.T_Rowid.ToType()
 			filters := make([]*Expr, len(tableDef.Fkeys))
 			errExpr := makePlan2StringConstExprWithType("Cannot add or update a child row: a foreign key constraint fails")
@@ -1141,11 +1127,7 @@
 					Expr: &plan.Expr_Col{
 						Col: &plan.ColRef{
 							ColPos: int32(beginIdx + i),
-<<<<<<< HEAD
 							//Name:   catalog.Row_ID,
-=======
-							// Name:   catalog.Row_ID,
->>>>>>> 384df25f
 						},
 					},
 				}
@@ -3182,7 +3164,6 @@
 		}
 	}
 	return nil
-<<<<<<< HEAD
 }
 
 func runSql(ctx CompilerContext, sql string) (executor.Result, error) {
@@ -3487,6 +3468,4 @@
 	} else {
 		return false, moerr.NewInternalError(ctx.GetContext(), "invalid  %v ", value)
 	}
-=======
->>>>>>> 384df25f
 }