--- conflicted
+++ resolved
@@ -815,16 +815,7 @@
 	if updateColLength == 0 {
 		for idx, indexdef := range tableDef.Indexes {
 			if indexdef.Unique {
-<<<<<<< HEAD
-				//idxRef, idxTableDef := ctx.Resolve(builder.compCtx.DefaultDatabase(), indexdef.IndexTableName)
-				schemaName := objRef.SchemaName
-				if objRef.SchemaName == "" {
-					schemaName = builder.compCtx.DefaultDatabase()
-				}
-				idxRef, idxTableDef := ctx.Resolve(schemaName, indexdef.IndexTableName)
-=======
 				idxRef, idxTableDef := ctx.Resolve(objRef.SchemaName, indexdef.IndexTableName)
->>>>>>> 74bfe36b
 				// remove row_id
 				for i, col := range idxTableDef.Cols {
 					if col.Name == catalog.Row_ID {
