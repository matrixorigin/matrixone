--- conflicted
+++ resolved
@@ -117,11 +117,7 @@
 
 	// make insert plans
 	insertBindCtx := NewBindContext(builder, nil)
-<<<<<<< HEAD
-	err := makeInsertPlan(ctx, builder, insertBindCtx, objRef, tableDef, 0, sourceStep, true, false, checkInsertPkDup, true, pkFilterExpr, isInsertWithoutAutoPkCol, true, nil)
-=======
-	err := makeInsertPlan(ctx, builder, insertBindCtx, objRef, tableDef, 0, sourceStep, true, false, checkInsertPkDup, true, pkFilterExpr, newPartitionExpr, isInsertWithoutAutoPkCol, true)
->>>>>>> b8f7ed16
+	err := makeInsertPlan(ctx, builder, insertBindCtx, objRef, tableDef, 0, sourceStep, true, false, checkInsertPkDup, true, pkFilterExpr, newPartitionExpr, isInsertWithoutAutoPkCol, true, nil)
 	return err
 }
 
@@ -200,12 +196,7 @@
 	// build insert plan.
 	insertBindCtx := NewBindContext(builder, nil)
 	err = makeInsertPlan(ctx, builder, insertBindCtx, updatePlanCtx.objRef, updatePlanCtx.tableDef, updatePlanCtx.updateColLength,
-<<<<<<< HEAD
-		sourceStep, false, updatePlanCtx.isFkRecursionCall, updatePlanCtx.checkInsertPkDup, updatePlanCtx.updatePkCol, updatePlanCtx.pkFilterExprs, false, true, nil)
-
-=======
-		sourceStep, false, updatePlanCtx.isFkRecursionCall, updatePlanCtx.checkInsertPkDup, updatePlanCtx.updatePkCol, updatePlanCtx.pkFilterExprs, nil, false, true)
->>>>>>> b8f7ed16
+		sourceStep, false, updatePlanCtx.isFkRecursionCall, updatePlanCtx.checkInsertPkDup, updatePlanCtx.updatePkCol, updatePlanCtx.pkFilterExprs, nil, false, true, nil)
 	return err
 }
 
@@ -381,11 +372,7 @@
 							}
 						}
 						_checkInsertPKDupForHiddenIndexTable := indexdef.Unique // only check PK uniqueness for UK. SK will not check PK uniqueness.
-<<<<<<< HEAD
-						err = makeInsertPlan(ctx, builder, bindCtx, uniqueObjRef, insertUniqueTableDef, 1, preUKStep, false, false, _checkInsertPKDupForHiddenIndexTable, true, nil, false, _checkInsertPKDupForHiddenIndexTable, nil)
-=======
-						err = makeInsertPlan(ctx, builder, bindCtx, uniqueObjRef, insertUniqueTableDef, 1, preUKStep, false, false, _checkInsertPKDupForHiddenIndexTable, true, nil, nil, false, _checkInsertPKDupForHiddenIndexTable)
->>>>>>> b8f7ed16
+						err = makeInsertPlan(ctx, builder, bindCtx, uniqueObjRef, insertUniqueTableDef, 1, preUKStep, false, false, _checkInsertPKDupForHiddenIndexTable, true, nil, nil, false, _checkInsertPKDupForHiddenIndexTable, nil)
 						if err != nil {
 							return err
 						}
@@ -949,15 +936,11 @@
 				}
 
 				_checkInsertPkDupForHiddenTable := indexdef.Unique // only check PK uniqueness for UK. SK will not check PK uniqueness.
-<<<<<<< HEAD
 				colTypes := make([]*plan.Type, len(tableDef.Cols))
 				for i := range tableDef.Cols {
 					colTypes[i] = tableDef.Cols[i].Typ
 				}
-				err = makeInsertPlan(ctx, builder, bindCtx, idxRef, idxTableDef, 0, newSourceStep, false, false, checkInsertPkDupForHiddenIndexTable, true, nil, false, _checkInsertPkDupForHiddenTable, colTypes)
-=======
-				err = makeInsertPlan(ctx, builder, bindCtx, idxRef, idxTableDef, 0, newSourceStep, false, false, checkInsertPkDupForHiddenIndexTable, true, nil, nil, false, _checkInsertPkDupForHiddenTable)
->>>>>>> b8f7ed16
+				err = makeInsertPlan(ctx, builder, bindCtx, idxRef, idxTableDef, 0, newSourceStep, false, false, checkInsertPkDupForHiddenIndexTable, true, nil, nil, false, _checkInsertPkDupForHiddenTable, colTypes)
 				if err != nil {
 					return err
 				}
