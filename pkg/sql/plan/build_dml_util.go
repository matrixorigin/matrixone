// Copyright 2022 Matrix Origin
//
// Licensed under the Apache License, Version 2.0 (the "License");
// you may not use this file except in compliance with the License.
// You may obtain a copy of the License at
//
//     http://www.apache.org/licenses/LICENSE-2.0
//
// Unless required by applicable law or agreed to in writing, software
// distributed under the License is distributed on an "AS IS" BASIS,
// WITHOUT WARRANTIES OR CONDITIONS OF ANY KIND, either express or implied.
// See the License for the specific language governing permissions and
// limitations under the License.

package plan

import (
	"context"
	"fmt"
	"strings"
	"sync"

	"github.com/google/uuid"
	moruntime "github.com/matrixorigin/matrixone/pkg/common/runtime"
	"github.com/matrixorigin/matrixone/pkg/sql/parsers/tree"
	"github.com/matrixorigin/matrixone/pkg/util/executor"

	"github.com/matrixorigin/matrixone/pkg/catalog"
	"github.com/matrixorigin/matrixone/pkg/common/moerr"
	"github.com/matrixorigin/matrixone/pkg/container/types"
	"github.com/matrixorigin/matrixone/pkg/pb/plan"
	"github.com/matrixorigin/matrixone/pkg/sql/util"
	"golang.org/x/exp/slices"
)

var CNPrimaryCheck = false

var dmlPlanCtxPool = sync.Pool{
	New: func() any {
		return &dmlPlanCtx{}
	},
}
var deleteNodeInfoPool = sync.Pool{
	New: func() any {
		return &deleteNodeInfo{}
	},
}

func getDmlPlanCtx() *dmlPlanCtx {
	ctx := dmlPlanCtxPool.Get().(*dmlPlanCtx)
	ctx.updatePkCol = true
	ctx.partitionInfos = make(map[uint64]*partSubTableInfo)
	return ctx
}

func putDmlPlanCtx(ctx *dmlPlanCtx) {
	var x dmlPlanCtx
	*ctx = x
	dmlPlanCtxPool.Put(ctx)
}

func getDeleteNodeInfo() *deleteNodeInfo {
	info := deleteNodeInfoPool.Get().(*deleteNodeInfo)
	return info
}

func putDeleteNodeInfo(info *deleteNodeInfo) {
	var x deleteNodeInfo
	*info = x
	deleteNodeInfoPool.Put(info)
}

type dmlPlanCtx struct {
	objRef                 *ObjectRef
	tableDef               *TableDef
	beginIdx               int
	sourceStep             int32
	isMulti                bool
	needAggFilter          bool
	updateColLength        int
	rowIdPos               int
	insertColPos           []int
	updateColPosMap        map[string]int
	allDelTableIDs         map[uint64]struct{}
	allDelTables           map[FkReferKey]struct{}
	isFkRecursionCall      bool //if update plan was recursion called by parent table( ref foreign key), we do not check parent's foreign key contraint
	lockTable              bool //we need lock table in stmt: delete from tbl
	checkInsertPkDup       bool //if we need check for duplicate values in insert batch.  eg:insert into t values (1).  load data will not check
	updatePkCol            bool //if update stmt will update the primary key or one of pks
	pkFilterExprs          []*Expr
	isDeleteWithoutFilters bool
	partitionInfos         map[uint64]*partSubTableInfo // key: Main Table Id, value: Partition sub table information
}

type partSubTableInfo struct {
	partTableIDs   []uint64 // Align array index with the partition number
	partTableNames []string // Align partition subtable names with partition numbers
}

// information of deleteNode, which is about the deleted table
type deleteNodeInfo struct {
	objRef          *ObjectRef
	tableDef        *TableDef
	IsClusterTable  bool
	deleteIndex     int      // The array index position of the rowid column
	partTableIDs    []uint64 // Align array index with the partition number
	partTableNames  []string // Align array index with the partition number
	partitionIdx    int      // The array index position of the partition expression column
	indexTableNames []string
	foreignTbl      []uint64
	addAffectedRows bool
	pkPos           int
	pkTyp           *plan.Type
	lockTable       bool
}

// buildInsertPlans  build insert plan.
func buildInsertPlans(
	ctx CompilerContext, builder *QueryBuilder, bindCtx *BindContext, stmt *tree.Insert,
	objRef *ObjectRef, tableDef *TableDef, lastNodeId int32, ifExistAutoPkCol bool, insertWithoutUniqueKeyMap map[string]bool) error {

	var err error
	var insertColsNameFromStmt []string
	var pkFilterExpr []*Expr
	var newPartitionExpr *Expr
	if stmt != nil {
		insertColsNameFromStmt, err = getInsertColsFromStmt(ctx.GetContext(), stmt, tableDef)
		if err != nil {
			return err
		}

		// try to build pk filter epxr for origin table
		if canUsePkFilter(builder, ctx, stmt, tableDef, insertColsNameFromStmt, nil) {
			pkLocationMap := newLocationMap(tableDef, nil)
			// The insert statement subplan with a primary key has undergone manual column pruning in advance,
			// so the partition expression needs to be remapped and judged whether partition pruning can be performed
			newPartitionExpr = remapPartitionExpr(builder, tableDef, pkLocationMap.getPkOrderInValues(insertColsNameFromStmt))
			if pkFilterExpr, err = getPkValueExpr(builder, ctx, tableDef, pkLocationMap, insertColsNameFromStmt); err != nil {
				return err
			}
		}
	}

	// add plan: -> preinsert -> sink
	lastNodeId = appendPreInsertNode(builder, bindCtx, objRef, tableDef, lastNodeId, false)

	lastNodeId = appendSinkNode(builder, bindCtx, lastNodeId)
	sourceStep := builder.appendStep(lastNodeId)

	// make insert plans for origin table and related index table
	insertBindCtx := NewBindContext(builder, nil)
	updateColLength := 0
	updatePkCol := true
	addAffectedRows := true
	isFkRecursionCall := false
	ifNeedCheckPkDup := !builder.qry.LoadTag
	var indexSourceColTypes []*plan.Type
	var fuzzymessage *OriginTableMessageForFuzzy
	return buildInsertPlansWithRelatedHiddenTable(stmt, ctx, builder, insertBindCtx, objRef, tableDef,
		updateColLength, sourceStep, addAffectedRows, isFkRecursionCall, updatePkCol, pkFilterExpr,
		newPartitionExpr, ifExistAutoPkCol, ifNeedCheckPkDup, indexSourceColTypes, fuzzymessage, insertWithoutUniqueKeyMap)
}

// buildUpdatePlans  build update plan.
func buildUpdatePlans(ctx CompilerContext, builder *QueryBuilder, bindCtx *BindContext, updatePlanCtx *dmlPlanCtx) error {
	var err error
	// sink_scan -> project -> [agg] -> [filter] -> sink
	lastNodeId := appendSinkScanNode(builder, bindCtx, updatePlanCtx.sourceStep)
	lastNodeId, err = makePreUpdateDeletePlan(ctx, builder, bindCtx, updatePlanCtx, lastNodeId)
	if err != nil {
		return err
	}
	lastNodeId = appendSinkNode(builder, bindCtx, lastNodeId)
	nextSourceStep := builder.appendStep(lastNodeId)
	updatePlanCtx.sourceStep = nextSourceStep

	// build delete plans
	err = buildDeletePlans(ctx, builder, bindCtx, updatePlanCtx)
	if err != nil {
		return err
	}

	// sink_scan -> project -> preinsert -> sink
	lastNodeId = appendSinkScanNode(builder, bindCtx, updatePlanCtx.sourceStep)
	lastNode := builder.qry.Nodes[lastNodeId]
	newCols := make([]*ColDef, 0, len(updatePlanCtx.tableDef.Cols))
	oldRowIdPos := len(updatePlanCtx.tableDef.Cols) - 1
	for _, col := range updatePlanCtx.tableDef.Cols {
		if col.Hidden && col.Name != catalog.FakePrimaryKeyColName {
			continue
		}
		newCols = append(newCols, col)
	}
	updatePlanCtx.tableDef.Cols = newCols
	insertColLength := len(updatePlanCtx.insertColPos) + 1
	projectList := make([]*Expr, insertColLength)
	for i, idx := range updatePlanCtx.insertColPos {
		name := ""
		if col, ok := lastNode.ProjectList[idx].Expr.(*plan.Expr_Col); ok {
			name = col.Col.Name
		}
		projectList[i] = &plan.Expr{
			Typ: lastNode.ProjectList[idx].Typ,
			Expr: &plan.Expr_Col{
				Col: &plan.ColRef{
					ColPos: int32(idx),
					Name:   name,
				},
			},
		}
	}
	projectList[insertColLength-1] = &plan.Expr{
		Typ: lastNode.ProjectList[oldRowIdPos].Typ,
		Expr: &plan.Expr_Col{
			Col: &plan.ColRef{
				ColPos: int32(oldRowIdPos),
				Name:   catalog.Row_ID,
			},
		},
	}

	//append project node
	projectNode := &Node{
		NodeType:    plan.Node_PROJECT,
		Children:    []int32{lastNodeId},
		ProjectList: projectList,
	}
	lastNodeId = builder.appendNode(projectNode, bindCtx)
	//append preinsert node
	lastNodeId = appendPreInsertNode(builder, bindCtx, updatePlanCtx.objRef, updatePlanCtx.tableDef, lastNodeId, true)

	//append sink node
	lastNodeId = appendSinkNode(builder, bindCtx, lastNodeId)
	sourceStep := builder.appendStep(lastNodeId)

	// build insert plan.
	insertBindCtx := NewBindContext(builder, nil)
	var partitionExpr *Expr
	addAffectedRows := false
	ifExistAutoPkCol := false
	ifNeedCheckPkDup := true
	var indexSourceColTypes []*plan.Type
	var fuzzymessage *OriginTableMessageForFuzzy
	return buildInsertPlansWithRelatedHiddenTable(nil, ctx, builder, insertBindCtx, updatePlanCtx.objRef, updatePlanCtx.tableDef,
		updatePlanCtx.updateColLength, sourceStep, addAffectedRows, updatePlanCtx.isFkRecursionCall, updatePlanCtx.updatePkCol,
		updatePlanCtx.pkFilterExprs, partitionExpr, ifExistAutoPkCol, ifNeedCheckPkDup, indexSourceColTypes, fuzzymessage, nil)
}

func getStepByNodeId(builder *QueryBuilder, nodeId int32) int {
	for step, stepNodeId := range builder.qry.Steps {
		if stepNodeId == nodeId {
			return step
		}
	}
	return -1
}

// buildDeletePlans  build preinsert plan.
/*
[o1]sink_scan -> join[u1] -> sink
	[u1]sink_scan -> lock -> delete -> [mergedelete] ...  // if it's delete stmt. do delete u1
	[u1]sink_scan -> preinsert_uk -> sink ...  // if it's update stmt. do update u1
[o1]sink_scan -> join[u2] -> sink
	[u2]sink_scan -> lock -> delete -> [mergedelete] ...  // if it's delete stmt. do delete u2
	[u2]sink_scan -> preinsert_uk -> sink ...  // if it's update stmt. do update u2
[o1]sink_scan -> predelete[get partition] -> lock -> delete -> [mergedelete]

[o1]sink_scan -> join[f1 semi join c1 on c1.fid=f1.id, get f1.id] -> filter(assert(isempty(id)))   // if have refChild table with no action
[o1]sink_scan -> join[f1 inner join c2 on f1.id = c2.fid, 取c2.*, null] -> sink ...(like update)   // if have refChild table with set null
[o1]sink_scan -> join[f1 inner join c4 on f1.id = c4.fid, get c3.*] -> sink ...(like delete)   // delete stmt: if have refChild table with cascade
[o1]sink_scan -> join[f1 inner join c4 on f1.id = c4.fid, get c3.*, update cols] -> sink ...(like update)   // update stmt: if have refChild table with cascade
*/
func buildDeletePlans(ctx CompilerContext, builder *QueryBuilder, bindCtx *BindContext, delCtx *dmlPlanCtx) error {
	if sinkOrUnionNodeId, ok := builder.deleteNode[delCtx.tableDef.TblId]; ok {
		sinkOrUnionNode := builder.qry.Nodes[sinkOrUnionNodeId]
		if sinkOrUnionNode.NodeType == plan.Node_SINK {
			step := getStepByNodeId(builder, sinkOrUnionNodeId)
			if step == -1 || delCtx.sourceStep == -1 {
				panic("steps should not be -1")
			}

			oldDelPlanSinkScanNodeId := appendSinkScanNode(builder, bindCtx, int32(step))
			thisDelPlanSinkScanNodeId := appendSinkScanNode(builder, bindCtx, delCtx.sourceStep)
			unionProjection := getProjectionByLastNode(builder, sinkOrUnionNodeId)
			unionNode := &plan.Node{
				NodeType:    plan.Node_UNION,
				Children:    []int32{oldDelPlanSinkScanNodeId, thisDelPlanSinkScanNodeId},
				ProjectList: unionProjection,
			}
			unionNodeId := builder.appendNode(unionNode, bindCtx)
			newSinkNodeId := appendSinkNode(builder, bindCtx, unionNodeId)
			endStep := builder.appendStep(newSinkNodeId)
			for i, n := range builder.qry.Nodes {
				if n.NodeType == plan.Node_SINK_SCAN && n.SourceStep[0] == int32(step) && i != int(oldDelPlanSinkScanNodeId) {
					n.SourceStep[0] = endStep
				}
			}
			builder.deleteNode[delCtx.tableDef.TblId] = unionNodeId
		} else {
			// todo : we need make union operator to support more than two children.
			panic("unsuport more than two plans to delete one table")
			// thisDelPlanSinkScanNodeId := appendSinkScanNode(builder, bindCtx, delCtx.sourceStep)
			// sinkOrUnionNode.Children = append(sinkOrUnionNode.Children, thisDelPlanSinkScanNodeId)
		}
		return nil
	} else {
		builder.deleteNode[delCtx.tableDef.TblId] = builder.qry.Steps[delCtx.sourceStep]
	}
	isUpdate := delCtx.updateColLength > 0

	// delete unique/secondary index table
	// Refer to this PR:https://github.com/matrixorigin/matrixone/pull/12093
	// we have build SK using UK code path. So we might see UK in function signature even thought it could be for
	// both UK and SK. To handle SK case, we will have flags to indicate if it's UK or SK.
	hasUniqueKey := haveUniqueKey(delCtx.tableDef)
	hasSecondaryKey := haveSecondaryKey(delCtx.tableDef)
	canTruncate := delCtx.isDeleteWithoutFilters

	accountId, err := ctx.GetAccountId()
	if err != nil {
		return err
	}

	enabled, err := IsForeignKeyChecksEnabled(ctx)
	if err != nil {
		return err
	}

	if enabled && len(delCtx.tableDef.RefChildTbls) > 0 ||
		delCtx.tableDef.ViewSql != nil ||
		(util.TableIsClusterTable(delCtx.tableDef.GetTableType()) && accountId != catalog.System_Account) ||
		delCtx.objRef.PubInfo != nil {
		canTruncate = false
	}

	if (hasUniqueKey || hasSecondaryKey) && !canTruncate {
		typMap := make(map[string]*plan.Type)
		posMap := make(map[string]int)
		colMap := make(map[string]*ColDef)
		for idx, col := range delCtx.tableDef.Cols {
			posMap[col.Name] = idx
			typMap[col.Name] = &col.Typ
			colMap[col.Name] = col
		}
		multiTableIndexes := make(map[string]*MultiTableIndex)
		for idx, indexdef := range delCtx.tableDef.Indexes {

			if isUpdate {
				pkeyName := delCtx.tableDef.Pkey.PkeyColName

				// Check if primary key is being updated.
				isPrimaryKeyUpdated := func() bool {
					if pkeyName == catalog.CPrimaryKeyColName {
						// Handle compound primary key.
						for _, pkPartColName := range delCtx.tableDef.Pkey.Names {
							if _, exists := delCtx.updateColPosMap[pkPartColName]; exists || colMap[pkPartColName].OnUpdate != nil {
								return true
							}
						}
					} else if pkeyName == catalog.FakePrimaryKeyColName {
						// Handle programmatically generated primary key.
						if _, exists := delCtx.updateColPosMap[pkeyName]; exists || colMap[pkeyName].OnUpdate != nil {
							return true
						}
					} else {
						// Handle single primary key.
						if _, exists := delCtx.updateColPosMap[pkeyName]; exists || colMap[pkeyName].OnUpdate != nil {
							return true
						}
					}
					return false
				}

				// Check if secondary key is being updated.
				isSecondaryKeyUpdated := func() bool {
					for _, colName := range indexdef.Parts {
						resolvedColName := catalog.ResolveAlias(colName)
						if colIdx, ok := posMap[resolvedColName]; ok {
							col := delCtx.tableDef.Cols[colIdx]
							if _, exists := delCtx.updateColPosMap[resolvedColName]; exists || col.OnUpdate != nil {
								return true
							}
						}
					}
					return false
				}

				if !isPrimaryKeyUpdated() && !isSecondaryKeyUpdated() {
					continue
				}
			}

			if indexdef.TableExist && catalog.IsRegularIndexAlgo(indexdef.IndexAlgo) {

				/********
				NOTE: make sure to make the major change applied to secondary index, to IVFFLAT index as well.
				Else IVFFLAT index would fail
				********/
				var isUk = indexdef.Unique
				var isSK = !isUk && catalog.IsRegularIndexAlgo(indexdef.IndexAlgo)

				uniqueObjRef, uniqueTableDef := builder.compCtx.Resolve(delCtx.objRef.SchemaName, indexdef.IndexTableName)
				if uniqueTableDef == nil {
					return moerr.NewNoSuchTable(builder.GetContext(), delCtx.objRef.SchemaName, indexdef.IndexTableName)
				}
				var lastNodeId int32
				var err error
				var uniqueDeleteIdx int
				var uniqueTblPkPos int
				var uniqueTblPkTyp *Type

				if delCtx.isDeleteWithoutFilters {
					lastNodeId, err = appendDeleteIndexTablePlanWithoutFilters(builder, bindCtx, uniqueObjRef, uniqueTableDef)
					uniqueDeleteIdx = getRowIdPos(uniqueTableDef)
					uniqueTblPkPos, uniqueTblPkTyp = getPkPos(uniqueTableDef, false)
				} else {
					lastNodeId = appendSinkScanNode(builder, bindCtx, delCtx.sourceStep)
					lastNodeId, err = appendDeleteIndexTablePlan(builder, bindCtx, uniqueObjRef, uniqueTableDef, indexdef, typMap, posMap, lastNodeId, isUk)
					uniqueDeleteIdx = len(delCtx.tableDef.Cols) + delCtx.updateColLength
					uniqueTblPkPos = uniqueDeleteIdx + 1
					uniqueTblPkTyp = &uniqueTableDef.Cols[0].Typ
				}
				if err != nil {
					return err
				}
				if isUpdate {
					// do it like simple update
					lastNodeId = appendSinkNode(builder, bindCtx, lastNodeId)
					newSourceStep := builder.appendStep(lastNodeId)
					// delete uk plan
					{
						//sink_scan -> lock -> delete
						lastNodeId = appendSinkScanNode(builder, bindCtx, newSourceStep)
						delNodeInfo := makeDeleteNodeInfo(builder.compCtx, uniqueObjRef, uniqueTableDef, uniqueDeleteIdx, -1, false, uniqueTblPkPos, uniqueTblPkTyp, delCtx.lockTable, delCtx.partitionInfos)
						lastNodeId, err = makeOneDeletePlan(builder, bindCtx, lastNodeId, delNodeInfo, isUk, isSK, false)
						putDeleteNodeInfo(delNodeInfo)
						if err != nil {
							return err
						}
						builder.appendStep(lastNodeId)
					}
					// insert uk plan
					{
						lastNodeId = appendSinkScanNode(builder, bindCtx, newSourceStep)
						lastProject := builder.qry.Nodes[lastNodeId].ProjectList
						projectProjection := make([]*Expr, len(delCtx.tableDef.Cols))
						for j, uCols := range delCtx.tableDef.Cols {
							if nIdx, ok := delCtx.updateColPosMap[uCols.Name]; ok {
								projectProjection[j] = lastProject[nIdx]
							} else {
								if uCols.Name == catalog.Row_ID {
									// replace the origin table's row_id with unique table's row_id
									projectProjection[j] = lastProject[len(lastProject)-2]
								} else {
									projectProjection[j] = lastProject[j]
								}
							}
						}
						projectNode := &Node{
							NodeType:    plan.Node_PROJECT,
							Children:    []int32{lastNodeId},
							ProjectList: projectProjection,
						}
						lastNodeId = builder.appendNode(projectNode, bindCtx)
						preUKStep, err := appendPreInsertUkPlan(builder, bindCtx, delCtx.tableDef, lastNodeId, idx, true, uniqueTableDef, isUk)
						if err != nil {
							return err
						}

						insertUniqueTableDef := DeepCopyTableDef(uniqueTableDef, false)
						for _, col := range uniqueTableDef.Cols {
							if col.Name != catalog.Row_ID {
								insertUniqueTableDef.Cols = append(insertUniqueTableDef.Cols, DeepCopyColDef(col))
							}
						}
						_checkPKDupForHiddenIndexTable := indexdef.Unique // only check PK uniqueness for UK. SK will not check PK uniqueness.
						updateColLength := 1
						addAffectedRows := false
						isFkRecursionCall := false
						updatePkCol := true
						ifExistAutoPkCol := false
						var pkFilterExprs []*Expr
						var partitionExpr *Expr
						var indexSourceColTypes []*Type
						var fuzzymessage *OriginTableMessageForFuzzy
						err = makeOneInsertPlan(ctx, builder, bindCtx, uniqueObjRef, insertUniqueTableDef,
							updateColLength, preUKStep, addAffectedRows, isFkRecursionCall, updatePkCol,
							pkFilterExprs, partitionExpr, ifExistAutoPkCol, _checkPKDupForHiddenIndexTable,
							indexSourceColTypes, fuzzymessage)
						if err != nil {
							return err
						}
					}
				} else {
					// it's more simple for delete hidden unique table .so we append nodes after the plan. not recursive call buildDeletePlans
					delNodeInfo := makeDeleteNodeInfo(builder.compCtx, uniqueObjRef, uniqueTableDef, uniqueDeleteIdx, -1, false, uniqueTblPkPos, uniqueTblPkTyp, delCtx.lockTable, delCtx.partitionInfos)
					lastNodeId, err = makeOneDeletePlan(builder, bindCtx, lastNodeId, delNodeInfo, isUk, isSK, false)
					putDeleteNodeInfo(delNodeInfo)
					if err != nil {
						return err
					}
					builder.appendStep(lastNodeId)
				}
			} else if indexdef.TableExist && catalog.IsIvfIndexAlgo(indexdef.IndexAlgo) {
				// IVF indexDefs are aggregated and handled later
				if _, ok := multiTableIndexes[indexdef.IndexName]; !ok {
					multiTableIndexes[indexdef.IndexName] = &MultiTableIndex{
						IndexAlgo: catalog.ToLower(indexdef.IndexAlgo),
						IndexDefs: make(map[string]*IndexDef),
					}
				}
				multiTableIndexes[indexdef.IndexName].IndexDefs[catalog.ToLower(indexdef.IndexAlgoTableType)] = indexdef
			} else if indexdef.TableExist && catalog.IsMasterIndexAlgo(indexdef.IndexAlgo) {
				// Used by pre-insert vector index.
				masterObjRef, masterTableDef := ctx.Resolve(delCtx.objRef.SchemaName, indexdef.IndexTableName)
				if masterTableDef == nil {
					return moerr.NewNoSuchTable(builder.GetContext(), delCtx.objRef.SchemaName, indexdef.IndexName)
				}

				var lastNodeId int32
				var err error
				var masterDeleteIdx int
				var masterTblPkPos int
				var masterTblPkTyp *Type

				if delCtx.isDeleteWithoutFilters {
					lastNodeId, err = appendDeleteIndexTablePlanWithoutFilters(builder, bindCtx, masterObjRef, masterTableDef)
					masterDeleteIdx = getRowIdPos(masterTableDef)
					masterTblPkPos, masterTblPkTyp = getPkPos(masterTableDef, false)
				} else {
					lastNodeId = appendSinkScanNode(builder, bindCtx, delCtx.sourceStep)
					lastNodeId, err = appendDeleteMasterTablePlan(builder, bindCtx, masterObjRef, masterTableDef, lastNodeId, delCtx.tableDef, indexdef, typMap, posMap)
					masterDeleteIdx = len(delCtx.tableDef.Cols) + delCtx.updateColLength
					masterTblPkPos = masterDeleteIdx + 1
					masterTblPkTyp = &masterTableDef.Cols[0].Typ
				}

				if err != nil {
					return err
				}

				if isUpdate {
					// do it like simple update
					lastNodeId = appendSinkNode(builder, bindCtx, lastNodeId)
					newSourceStep := builder.appendStep(lastNodeId)
					// delete uk plan
					{
						//sink_scan -> lock -> delete
						lastNodeId = appendSinkScanNode(builder, bindCtx, newSourceStep)
						delNodeInfo := makeDeleteNodeInfo(builder.compCtx, masterObjRef, masterTableDef, masterDeleteIdx, -1, false, masterTblPkPos, masterTblPkTyp, delCtx.lockTable, delCtx.partitionInfos)
						lastNodeId, err = makeOneDeletePlan(builder, bindCtx, lastNodeId, delNodeInfo, false, true, false)
						putDeleteNodeInfo(delNodeInfo)
						if err != nil {
							return err
						}
						builder.appendStep(lastNodeId)
					}
					// insert master sk plan
					{
						// This function creates new SinkScanNode for each of Union's inside appendPreInsertSkMasterPlan
						genLastNodeIdFn := func() int32 {
							//TODO: verify if this will cause memory leak.
							newLastNodeId := appendSinkScanNode(builder, bindCtx, newSourceStep)
							lastProject := builder.qry.Nodes[newLastNodeId].ProjectList
							projectProjection := make([]*Expr, len(delCtx.tableDef.Cols))
							for j, uCols := range delCtx.tableDef.Cols {
								if nIdx, ok := delCtx.updateColPosMap[uCols.Name]; ok {
									projectProjection[j] = lastProject[nIdx]
								} else {
									if uCols.Name == catalog.Row_ID {
										// NOTE:
										// 1. In the case of secondary index, we are reusing the row_id values
										// that were deleted.
										// 2. But in the master index case, we are using the row_id values from
										// the original table. Row_id associated with say 2 rows (one row for each column)
										// in the index table will be same value (ie that from the original table).
										// So, when we do UNION it automatically removes the duplicate values.
										// ie
										//  <"a_arjun_1",1, 1> -->  (select serial_full("a", a, c),__mo_pk_key, __mo_row_id)
										//  <"a_arjun_1",1, 1>
										//  <"b_sunil_1",1, 1> -->  (select serial_full("b", b,c),__mo_pk_key, __mo_row_id)
										//  <"b_sunil_1",1, 1>
										//  when we use UNION, we remove the duplicate values
										// 3. RowID is added here: https://github.com/arjunsk/matrixone/blob/d7db178e1c7298e2a3e4f99e7292425a7ef0ef06/pkg/vm/engine/disttae/txn.go#L95
										// TODO: verify this with Feng, Ouyuanning and Qingx (not reusing the row_id)
										projectProjection[j] = lastProject[j]
									} else {
										projectProjection[j] = lastProject[j]
									}
								}
							}
							projectNode := &Node{
								NodeType:    plan.Node_PROJECT,
								Children:    []int32{newLastNodeId},
								ProjectList: projectProjection,
							}
							return builder.appendNode(projectNode, bindCtx)
						}

						preUKStep, err := appendPreInsertSkMasterPlan(builder, bindCtx, delCtx.tableDef, idx, true, masterTableDef, genLastNodeIdFn)
						if err != nil {
							return err
						}

						insertEntriesTableDef := DeepCopyTableDef(masterTableDef, false)
						for _, col := range masterTableDef.Cols {
							if col.Name != catalog.Row_ID {
								insertEntriesTableDef.Cols = append(insertEntriesTableDef.Cols, DeepCopyColDef(col))
							}
						}
						updateColLength := 1
						addAffectedRows := false
						isFkRecursionCall := false
						updatePkCol := true
						ifExistAutoPkCol := false
						ifCheckPkDup := false
						var pkFilterExprs []*Expr
						var partitionExpr *Expr
						var indexSourceColTypes []*Type
						var fuzzymessage *OriginTableMessageForFuzzy
						err = makeOneInsertPlan(ctx, builder, bindCtx, masterObjRef, insertEntriesTableDef,
							updateColLength, preUKStep, addAffectedRows, isFkRecursionCall, updatePkCol,
							pkFilterExprs, partitionExpr, ifExistAutoPkCol, ifCheckPkDup,
							indexSourceColTypes, fuzzymessage)

						if err != nil {
							return err
						}
					}

				} else {
					// it's more simple for delete hidden unique table .so we append nodes after the plan. not recursive call buildDeletePlans
					delNodeInfo := makeDeleteNodeInfo(builder.compCtx, masterObjRef, masterTableDef, masterDeleteIdx, -1, false, masterTblPkPos, masterTblPkTyp, delCtx.lockTable, delCtx.partitionInfos)
					lastNodeId, err = makeOneDeletePlan(builder, bindCtx, lastNodeId, delNodeInfo, false, true, false)
					putDeleteNodeInfo(delNodeInfo)
					if err != nil {
						return err
					}
					builder.appendStep(lastNodeId)
				}

			}
		}

		for _, multiTableIndex := range multiTableIndexes {
			switch multiTableIndex.IndexAlgo {
			case catalog.MoIndexIvfFlatAlgo.ToString():

				// Used by pre-insert vector index.
				var idxRefs = make([]*ObjectRef, 3)
				var idxTableDefs = make([]*TableDef, 3)
				idxRefs[0], idxTableDefs[0] = ctx.Resolve(delCtx.objRef.SchemaName, multiTableIndex.IndexDefs[catalog.SystemSI_IVFFLAT_TblType_Metadata].IndexTableName)
				idxRefs[1], idxTableDefs[1] = ctx.Resolve(delCtx.objRef.SchemaName, multiTableIndex.IndexDefs[catalog.SystemSI_IVFFLAT_TblType_Centroids].IndexTableName)
				idxRefs[2], idxTableDefs[2] = ctx.Resolve(delCtx.objRef.SchemaName, multiTableIndex.IndexDefs[catalog.SystemSI_IVFFLAT_TblType_Entries].IndexTableName)

				entriesObjRef, entriesTableDef := idxRefs[2], idxTableDefs[2]
				if entriesTableDef == nil {
					return moerr.NewNoSuchTable(builder.GetContext(), delCtx.objRef.SchemaName, multiTableIndex.IndexDefs[catalog.SystemSI_IVFFLAT_TblType_Entries].IndexName)
				}

				var lastNodeId int32
				var err error
				var entriesDeleteIdx int
				var entriesTblPkPos int
				var entriesTblPkTyp *Type

				if delCtx.isDeleteWithoutFilters {
					lastNodeId, err = appendDeleteIndexTablePlanWithoutFilters(builder, bindCtx, entriesObjRef, entriesTableDef)
					entriesDeleteIdx = getRowIdPos(entriesTableDef)
					entriesTblPkPos, entriesTblPkTyp = getPkPos(entriesTableDef, false)
				} else {
					lastNodeId = appendSinkScanNode(builder, bindCtx, delCtx.sourceStep)
					lastNodeId, err = appendDeleteIvfTablePlan(builder, bindCtx, entriesObjRef, entriesTableDef, lastNodeId, delCtx.tableDef)
					entriesDeleteIdx = len(delCtx.tableDef.Cols) + delCtx.updateColLength // eg:- <id, embedding, row_id, <... update_col> > + 0/1
					entriesTblPkPos = entriesDeleteIdx + 1                                // this is the compound primary key of the entries table
					entriesTblPkTyp = &entriesTableDef.Cols[3].Typ                        // 4'th column is the compound primary key <version,id, org_pk, cp_pk, row_id>
				}

				if err != nil {
					return err
				}

				if isUpdate {
					// do it like simple update
					lastNodeId = appendSinkNode(builder, bindCtx, lastNodeId)
					newSourceStep := builder.appendStep(lastNodeId)
					// delete uk plan
					{
						//sink_scan -> lock -> delete
						lastNodeId = appendSinkScanNode(builder, bindCtx, newSourceStep)
						delNodeInfo := makeDeleteNodeInfo(builder.compCtx, entriesObjRef, entriesTableDef, entriesDeleteIdx, -1, false, entriesTblPkPos, entriesTblPkTyp, delCtx.lockTable, delCtx.partitionInfos)
						lastNodeId, err = makeOneDeletePlan(builder, bindCtx, lastNodeId, delNodeInfo, false, true, false)
						putDeleteNodeInfo(delNodeInfo)
						if err != nil {
							return err
						}
						builder.appendStep(lastNodeId)
					}
					// insert ivf_sk plan
					{
						//TODO: verify with ouyuanning, if this is correct
						lastNodeId = appendSinkScanNode(builder, bindCtx, newSourceStep)
						lastProject := builder.qry.Nodes[lastNodeId].ProjectList
						projectProjection := make([]*Expr, len(delCtx.tableDef.Cols))
						for j, uCols := range delCtx.tableDef.Cols {
							if nIdx, ok := delCtx.updateColPosMap[uCols.Name]; ok {
								projectProjection[j] = lastProject[nIdx]
							} else {
								if uCols.Name == catalog.Row_ID {
									// replace the origin table's row_id with entry table's row_id
									// it is the 2nd last column in the entry table join
									projectProjection[j] = lastProject[len(lastProject)-2]
								} else {
									projectProjection[j] = lastProject[j]
								}
							}
						}
						projectNode := &Node{
							NodeType:    plan.Node_PROJECT,
							Children:    []int32{lastNodeId},
							ProjectList: projectProjection,
						}
						lastNodeId = builder.appendNode(projectNode, bindCtx)

						preUKStep, err := appendPreInsertSkVectorPlan(builder, bindCtx, delCtx.tableDef, lastNodeId, multiTableIndex, true, idxRefs, idxTableDefs)
						if err != nil {
							return err
						}

						insertEntriesTableDef := DeepCopyTableDef(entriesTableDef, false)
						for _, col := range entriesTableDef.Cols {
							if col.Name != catalog.Row_ID {
								insertEntriesTableDef.Cols = append(insertEntriesTableDef.Cols, DeepCopyColDef(col))
							}
						}
						updateColLength := 1
						addAffectedRows := false
						isFkRecursionCall := false
						updatePkCol := true
						ifExistAutoPkCol := false
						ifCheckPkDup := false
						var pkFilterExprs []*Expr
						var partitionExpr *Expr
						var indexSourceColTypes []*Type
						var fuzzymessage *OriginTableMessageForFuzzy
						err = makeOneInsertPlan(ctx, builder, bindCtx, entriesObjRef, insertEntriesTableDef,
							updateColLength, preUKStep, addAffectedRows, isFkRecursionCall, updatePkCol,
							pkFilterExprs, partitionExpr, ifExistAutoPkCol, ifCheckPkDup,
							indexSourceColTypes, fuzzymessage)

						if err != nil {
							return err
						}
					}

				} else {
					// it's more simple for delete hidden unique table .so we append nodes after the plan. not recursive call buildDeletePlans
					delNodeInfo := makeDeleteNodeInfo(builder.compCtx, entriesObjRef, entriesTableDef, entriesDeleteIdx, -1, false, entriesTblPkPos, entriesTblPkTyp, delCtx.lockTable, delCtx.partitionInfos)
					lastNodeId, err = makeOneDeletePlan(builder, bindCtx, lastNodeId, delNodeInfo, false, true, false)
					putDeleteNodeInfo(delNodeInfo)
					if err != nil {
						return err
					}
					builder.appendStep(lastNodeId)
				}
			default:
				return moerr.NewNYINoCtx("unsupported index algorithm %s", multiTableIndex.IndexAlgo)
			}
		}
	}

	// delete origin table
	lastNodeId := appendSinkScanNode(builder, bindCtx, delCtx.sourceStep)
	partExprIdx := -1
	if delCtx.tableDef.Partition != nil {
		partExprIdx = len(delCtx.tableDef.Cols) + delCtx.updateColLength
		lastNodeId = appendPreDeleteNode(builder, bindCtx, delCtx.objRef, delCtx.tableDef, lastNodeId)
	}
	pkPos, pkTyp := getPkPos(delCtx.tableDef, false)
	delNodeInfo := makeDeleteNodeInfo(ctx, delCtx.objRef, delCtx.tableDef, delCtx.rowIdPos, partExprIdx, true, pkPos, pkTyp, delCtx.lockTable, delCtx.partitionInfos)
	lastNodeId, err = makeOneDeletePlan(builder, bindCtx, lastNodeId, delNodeInfo, false, false, canTruncate)
	putDeleteNodeInfo(delNodeInfo)
	if err != nil {
		return err
	}
	builder.appendStep(lastNodeId)

	// if some table references to this table
	if enabled && len(delCtx.tableDef.RefChildTbls) > 0 {
		nameTypMap := make(map[string]*plan.Type)
		idNameMap := make(map[uint64]string)
		nameIdxMap := make(map[string]int32)
		for idx, col := range delCtx.tableDef.Cols {
			nameTypMap[col.Name] = &col.Typ
			idNameMap[col.ColId] = col.Name
			nameIdxMap[col.Name] = int32(idx)
		}
		baseProject := getProjectionByLastNode(builder, lastNodeId)

		for _, tableId := range delCtx.tableDef.RefChildTbls {
			// stmt: delete p, c from child_tbl c join parent_tbl p on c.pid = p.id , skip
			if _, existInDelTable := delCtx.allDelTableIDs[tableId]; existInDelTable {
				continue
			}

			//delete data in parent table may trigger some actions in the child table
			var childObjRef *ObjectRef
			var childTableDef *TableDef
			if tableId == 0 {
				//fk self refer
				childObjRef = delCtx.objRef
				childTableDef = delCtx.tableDef
			} else {
				childObjRef, childTableDef = builder.compCtx.ResolveById(tableId)
			}
			childPosMap := make(map[string]int32)
			childTypMap := make(map[string]*plan.Type)
			childId2name := make(map[uint64]string)
			childProjectList := make([]*Expr, len(childTableDef.Cols))
			childForJoinProject := make([]*Expr, len(childTableDef.Cols))
			childRowIdPos := -1
			for idx, col := range childTableDef.Cols {
				childPosMap[col.Name] = int32(idx)
				childTypMap[col.Name] = &col.Typ
				childId2name[col.ColId] = col.Name
				childProjectList[idx] = &Expr{
					Typ: col.Typ,
					Expr: &plan.Expr_Col{
						Col: &plan.ColRef{
							ColPos: int32(idx),
							Name:   col.Name,
						},
					},
				}
				childForJoinProject[idx] = &Expr{
					Typ: col.Typ,
					Expr: &plan.Expr_Col{
						Col: &plan.ColRef{
							RelPos: 1,
							ColPos: int32(idx),
							Name:   col.Name,
						},
					},
				}
				if col.Name == catalog.Row_ID {
					childRowIdPos = idx
				}
			}

			for _, fk := range childTableDef.Fkeys {
				//child table fk self refer
				//if the child table in the delete table list, something must be done
				fkSelfReferCond := fk.ForeignTbl == 0 &&
					childTableDef.TblId == delCtx.tableDef.TblId
				if fk.ForeignTbl == delCtx.tableDef.TblId || fkSelfReferCond {
					// update stmt: update the columns do not contain ref key, skip
					updateRefColumn := make(map[string]int32)
					if isUpdate {
						for _, colId := range fk.ForeignCols {
							updateName := idNameMap[colId]
							if uIdx, ok := delCtx.updateColPosMap[updateName]; ok {
								updateRefColumn[updateName] = int32(uIdx)
							}
						}
						if len(updateRefColumn) == 0 {
							continue
						}
					}

					// build join conds
					joinConds := make([]*Expr, len(fk.Cols))
					rightConds := make([]*Expr, len(fk.Cols))
					leftConds := make([]*Expr, len(fk.Cols))
					// use for join's projection & filter's condExpr
					var oneLeftCond *Expr
					var oneLeftCondName string
					updateChildColPosMap := make(map[string]int)
					updateChildColExpr := make([]*Expr, len(fk.Cols))         // use for update
					insertColPos := make([]int, 0, len(childTableDef.Cols)-1) // use for update
					childColLength := len(childTableDef.Cols)
					childTablePkMap := make(map[string]struct{})
					for _, name := range childTableDef.Pkey.Names {
						childTablePkMap[name] = struct{}{}
					}
					var updatePk bool
					for i, colId := range fk.Cols {
						for _, col := range childTableDef.Cols {
							if col.ColId == colId {
								childColumnName := col.Name
								originColumnName := idNameMap[fk.ForeignCols[i]]

								leftExpr := &Expr{
									Typ: *nameTypMap[originColumnName],
									Expr: &plan.Expr_Col{
										Col: &plan.ColRef{
											RelPos: 0,
											ColPos: nameIdxMap[originColumnName],
											Name:   originColumnName,
										},
									},
								}
								if pos, ok := delCtx.updateColPosMap[originColumnName]; ok {
									updateChildColExpr[i] = &Expr{
										Typ: baseProject[pos].Typ,
										Expr: &plan.Expr_Col{
											Col: &plan.ColRef{
												RelPos: 0,
												ColPos: int32(pos),
												Name:   originColumnName,
											},
										},
									}
								} else {
									updateChildColExpr[i] = leftExpr
								}
								rightExpr := &plan.Expr{
									Typ: *childTypMap[childColumnName],
									Expr: &plan.Expr_Col{
										Col: &plan.ColRef{
											RelPos: 1,
											ColPos: childPosMap[childColumnName],
											Name:   childColumnName,
										},
									},
								}
								updateChildColPosMap[childColumnName] = childColLength + i
								if _, exists := childTablePkMap[childColumnName]; exists {
									updatePk = true
								}
								condExpr, err := BindFuncExprImplByPlanExpr(builder.GetContext(), "=", []*Expr{leftExpr, rightExpr})
								if err != nil {
									return err
								}
								rightConds[i] = rightExpr
								leftConds[i] = leftExpr
								oneLeftCond = leftExpr
								oneLeftCondName = originColumnName
								joinConds[i] = condExpr

								break
							}
						}
					}

					for idx, col := range childTableDef.Cols {
						if col.Name != catalog.Row_ID && col.Name != catalog.CPrimaryKeyColName {
							if pos, ok := updateChildColPosMap[col.Name]; ok {
								insertColPos = append(insertColPos, pos)
							} else {
								insertColPos = append(insertColPos, idx)
							}
						}
					}

					var refAction plan.ForeignKeyDef_RefAction
					if isUpdate {
						refAction = fk.OnUpdate
					} else {
						refAction = fk.OnDelete
					}

					lastNodeId = appendSinkScanNode(builder, bindCtx, delCtx.sourceStep)
					// deal with case:  update t1 set a = a.  then do not need to check constraint
					if isUpdate {
						var filterExpr, tmpExpr *Expr
						for updateName, newIdx := range updateRefColumn {
							oldIdx := nameIdxMap[updateName]
							tmpExpr, err = BindFuncExprImplByPlanExpr(builder.GetContext(), "!=", []*Expr{{
								Typ: *nameTypMap[updateName],
								Expr: &plan.Expr_Col{
									Col: &ColRef{
										ColPos: oldIdx,
										Name:   updateName,
									},
								},
							}, {
								Typ: *nameTypMap[updateName],
								Expr: &plan.Expr_Col{
									Col: &ColRef{
										ColPos: newIdx,
										Name:   updateName,
									},
								},
							}})
							if err != nil {
								return nil
							}
							if filterExpr == nil {
								filterExpr = tmpExpr
							} else {
								filterExpr, err = BindFuncExprImplByPlanExpr(builder.GetContext(), "or", []*Expr{filterExpr, tmpExpr})
								if err != nil {
									return nil
								}
							}
						}
						lastNodeId = builder.appendNode(&plan.Node{
							NodeType:   plan.Node_FILTER,
							Children:   []int32{lastNodeId},
							FilterList: []*Expr{filterExpr},
						}, bindCtx)
					}

					switch refAction {
					case plan.ForeignKeyDef_NO_ACTION, plan.ForeignKeyDef_RESTRICT, plan.ForeignKeyDef_SET_DEFAULT:
						// plan : sink_scan -> join(f1 semi join c1 & get f1's col) -> filter(assert(isempty(f1's col)))
						/*
							CORNER CASE: for the reason of the deep copy
								create table t1(a int unique key,b int, foreign key fk1(b) references t1(a));
								insert into t1 values (1,1);
								insert into t1 values (2,1);
								insert into t1 values (3,2);

								update t1 set a = NULL where a = 4;
								--> ERROR 20101 (HY000): internal error: unexpected input batch for column expression
						*/
						copiedTableDef := DeepCopyTableDef(childTableDef, true)
						rightId := builder.appendNode(&plan.Node{
							NodeType:    plan.Node_TABLE_SCAN,
							Stats:       &plan.Stats{},
							ObjRef:      childObjRef,
							TableDef:    copiedTableDef,
							ProjectList: childProjectList,
						}, bindCtx)

						lastNodeId = builder.appendNode(&plan.Node{
							NodeType:    plan.Node_JOIN,
							Children:    []int32{lastNodeId, rightId},
							JoinType:    plan.Node_SEMI,
							OnList:      joinConds,
							ProjectList: []*Expr{oneLeftCond},
						}, bindCtx)

						colExpr := &Expr{
							Typ: oneLeftCond.Typ,
							Expr: &plan.Expr_Col{
								Col: &plan.ColRef{
									Name: oneLeftCondName,
								},
							},
						}
						errExpr := makePlan2StringConstExprWithType("Cannot delete or update a parent row: a foreign key constraint fails")
						isEmptyExpr, err := BindFuncExprImplByPlanExpr(builder.GetContext(), "isempty", []*Expr{colExpr})
						if err != nil {
							return err
						}
						assertExpr, err := BindFuncExprImplByPlanExpr(builder.GetContext(), "assert", []*Expr{isEmptyExpr, errExpr})
						if err != nil {
							return err
						}
						filterNode := &Node{
							NodeType:    plan.Node_FILTER,
							Children:    []int32{lastNodeId},
							FilterList:  []*Expr{assertExpr},
							ProjectList: getProjectionByLastNode(builder, lastNodeId),
							IsEnd:       true,
						}
						lastNodeId = builder.appendNode(filterNode, bindCtx)
						builder.appendStep(lastNodeId)

					case plan.ForeignKeyDef_SET_NULL:
						// plan : sink_scan -> join[f1 inner join c1 on f1.id = c1.fid, get c1.* & null] -> project -> sink   then + updatePlans
						rightId := builder.appendNode(&plan.Node{
							NodeType:    plan.Node_TABLE_SCAN,
							Stats:       &plan.Stats{},
							ObjRef:      childObjRef,
							TableDef:    DeepCopyTableDef(childTableDef, true),
							ProjectList: childProjectList,
						}, bindCtx)
						lastNodeId = builder.appendNode(&plan.Node{
							NodeType:    plan.Node_JOIN,
							Children:    []int32{lastNodeId, rightId},
							JoinType:    plan.Node_INNER,
							OnList:      joinConds,
							ProjectList: childForJoinProject,
						}, bindCtx)
						// inner join cannot dealwith null expr in projectList. so we append a project node
						projectProjection := getProjectionByLastNode(builder, lastNodeId)
						for _, e := range rightConds {
							projectProjection = append(projectProjection, &plan.Expr{
								Typ: e.Typ,
								Expr: &plan.Expr_Lit{
									Lit: &Const{
										Isnull: true,
									},
								},
							})
						}
						lastNodeId = builder.appendNode(&Node{
							NodeType:    plan.Node_PROJECT,
							Children:    []int32{lastNodeId},
							ProjectList: projectProjection,
						}, bindCtx)

						lastNodeId = appendAggNodeForFkJoin(builder, bindCtx, lastNodeId)

						newSourceStep := builder.appendStep(lastNodeId)

						upPlanCtx := getDmlPlanCtx()
						upPlanCtx.objRef = childObjRef
						upPlanCtx.tableDef = childTableDef
						upPlanCtx.updateColLength = len(rightConds)
						upPlanCtx.isMulti = false
						upPlanCtx.rowIdPos = childRowIdPos
						upPlanCtx.sourceStep = newSourceStep
						upPlanCtx.beginIdx = 0
						upPlanCtx.updateColPosMap = updateChildColPosMap
						upPlanCtx.allDelTableIDs = map[uint64]struct{}{}
						upPlanCtx.insertColPos = insertColPos
						upPlanCtx.isFkRecursionCall = true
						upPlanCtx.updatePkCol = updatePk

						err = buildUpdatePlans(ctx, builder, bindCtx, upPlanCtx)
						putDmlPlanCtx(upPlanCtx)
						if err != nil {
							return err
						}

					case plan.ForeignKeyDef_CASCADE:
						rightId := builder.appendNode(&plan.Node{
							NodeType:    plan.Node_TABLE_SCAN,
							Stats:       &plan.Stats{},
							ObjRef:      childObjRef,
							TableDef:    childTableDef,
							ProjectList: childProjectList,
						}, bindCtx)

						//skip cascade for fk self refer
						if !fkSelfReferCond {
							if isUpdate {
								// update stmt get plan : sink_scan -> join[f1 inner join c1 on f1.id = c1.fid, get c1.* & update cols] -> sink   then + updatePlans
								joinProjection := childForJoinProject
								joinProjection = append(joinProjection, updateChildColExpr...)
								lastNodeId = builder.appendNode(&plan.Node{
									NodeType:    plan.Node_JOIN,
									Children:    []int32{lastNodeId, rightId},
									JoinType:    plan.Node_INNER,
									OnList:      joinConds,
									ProjectList: joinProjection,
								}, bindCtx)
								lastNodeId = appendAggNodeForFkJoin(builder, bindCtx, lastNodeId)
								newSourceStep := builder.appendStep(lastNodeId)

								upPlanCtx := getDmlPlanCtx()
								upPlanCtx.objRef = childObjRef
								upPlanCtx.tableDef = DeepCopyTableDef(childTableDef, true)
								upPlanCtx.updateColLength = len(rightConds)
								upPlanCtx.isMulti = false
								upPlanCtx.rowIdPos = childRowIdPos
								upPlanCtx.sourceStep = newSourceStep
								upPlanCtx.beginIdx = 0
								upPlanCtx.updateColPosMap = updateChildColPosMap
								upPlanCtx.insertColPos = insertColPos
								upPlanCtx.allDelTableIDs = map[uint64]struct{}{}
								upPlanCtx.isFkRecursionCall = true
								upPlanCtx.updatePkCol = updatePk

								err = buildUpdatePlans(ctx, builder, bindCtx, upPlanCtx)
								putDmlPlanCtx(upPlanCtx)
								if err != nil {
									return err
								}
							} else {
								// delete stmt get plan : sink_scan -> join[f1 inner join c1 on f1.id = c1.fid, get c1.*] -> sink   then + deletePlans
								lastNodeId = builder.appendNode(&plan.Node{
									NodeType:    plan.Node_JOIN,
									Children:    []int32{lastNodeId, rightId},
									JoinType:    plan.Node_INNER,
									OnList:      joinConds,
									ProjectList: childForJoinProject,
								}, bindCtx)
								lastNodeId = appendSinkNode(builder, bindCtx, lastNodeId)
								newSourceStep := builder.appendStep(lastNodeId)

								//make deletePlans
								allDelTableIDs := make(map[uint64]struct{})
								allDelTableIDs[childTableDef.TblId] = struct{}{}
								upPlanCtx := getDmlPlanCtx()
								upPlanCtx.objRef = childObjRef
								upPlanCtx.tableDef = childTableDef
								upPlanCtx.updateColLength = 0
								upPlanCtx.isMulti = false
								upPlanCtx.rowIdPos = childRowIdPos
								upPlanCtx.sourceStep = newSourceStep
								upPlanCtx.beginIdx = 0
								upPlanCtx.allDelTableIDs = allDelTableIDs

								err := buildDeletePlans(ctx, builder, bindCtx, upPlanCtx)
								putDmlPlanCtx(upPlanCtx)
								if err != nil {
									return err
								}
							}
						}
					}

				}
			}
		}
	}

	return nil
}

// appendAggNodeForFkJoin append agg node. to deal with these case:
// create table f (a int, b int, primary key(a,b));
// insert into f values (1,1),(1,2),(1,3),(2,3);
// create table c (a int primary key, f_a int, constraint fa_ck foreign key(f_a) REFERENCES f(a) on delete SET NULL on update SET NULL);
// insert into c values (1,1),(2,1),(3,2);
// update f set a = 10 where b=1;    we need update c only once for 2 rows. not three times for 6 rows.
func appendAggNodeForFkJoin(builder *QueryBuilder, bindCtx *BindContext, lastNodeId int32) int32 {
	groupByList := getProjectionByLastNode(builder, lastNodeId)
	aggProject := make([]*Expr, len(groupByList))
	for i, e := range groupByList {
		aggProject[i] = &Expr{
			Typ: e.Typ,
			Expr: &plan.Expr_Col{
				Col: &plan.ColRef{
					RelPos: -2,
					ColPos: int32(i),
				},
			},
		}
	}
	lastNodeId = builder.appendNode(&Node{
		NodeType:    plan.Node_AGG,
		GroupBy:     groupByList,
		Children:    []int32{lastNodeId},
		ProjectList: aggProject,
	}, bindCtx)
	lastNodeId = appendSinkNode(builder, bindCtx, lastNodeId)

	return lastNodeId
}

// buildInsertPlansWithRelatedHiddenTable build insert plan recursively for origin table
func buildInsertPlansWithRelatedHiddenTable(
	stmt *tree.Insert, ctx CompilerContext, builder *QueryBuilder, bindCtx *BindContext, objRef *ObjectRef,
	tableDef *TableDef, updateColLength int, sourceStep int32, addAffectedRows bool, isFkRecursionCall bool,
	updatePkCol bool, pkFilterExprs []*Expr, partitionExpr *Expr, ifExistAutoPkCol bool,
	checkInsertPkDupForHiddenIndexTable bool, indexSourceColTypes []*plan.Type, fuzzymessage *OriginTableMessageForFuzzy,
	insertWithoutUniqueKeyMap map[string]bool,
) error {
	var lastNodeId int32
	var err error

	multiTableIndexes := make(map[string]*MultiTableIndex)
	if updateColLength == 0 {
		for idx, indexdef := range tableDef.Indexes {
			if indexdef.GetUnique() && (insertWithoutUniqueKeyMap != nil && insertWithoutUniqueKeyMap[indexdef.IndexName]) {
				continue
			}

			// append plan for the hidden tables of unique/secondary keys
			if indexdef.TableExist && catalog.IsRegularIndexAlgo(indexdef.IndexAlgo) {
				/********
				NOTE: make sure to make the major change applied to secondary index, to IVFFLAT index as well.
				Else IVFFLAT index would fail
				********/

				idxRef, idxTableDef := ctx.Resolve(objRef.SchemaName, indexdef.IndexTableName)
				// remove row_id
				for i, col := range idxTableDef.Cols {
					if col.Name == catalog.Row_ID {
						idxTableDef.Cols = append(idxTableDef.Cols[:i], idxTableDef.Cols[i+1:]...)
						break
					}
				}

				lastNodeId = appendSinkScanNode(builder, bindCtx, sourceStep)
				newSourceStep, err := appendPreInsertUkPlan(builder, bindCtx, tableDef, lastNodeId, idx, false, idxTableDef, indexdef.Unique)
				if err != nil {
					return err
				}

				needCheckPkDupForHiddenTable := indexdef.Unique // only check PK uniqueness for UK. SK will not check PK uniqueness.
				var insertColsNameFromStmt []string
				var pkFilterExprForHiddenTable []*Expr
				var originTableMessageForFuzzy *OriginTableMessageForFuzzy

				// The way to guarantee the uniqueness of the unique key is to create a hidden table,
				// with the primary key of the hidden table as the unique key.
				// package contains some information needed by the fuzzy filter to run background SQL.
				if indexdef.GetUnique() {
					_, idxTableDef := ctx.Resolve(objRef.SchemaName, indexdef.IndexTableName)
					// remove row_id
					for i, colVal := range idxTableDef.Cols {
						if colVal.Name == catalog.Row_ID {
							idxTableDef.Cols = append(idxTableDef.Cols[:i], idxTableDef.Cols[i+1:]...)
							break
						}
					}
					originTableMessageForFuzzy = &OriginTableMessageForFuzzy{
						ParentTableName: tableDef.Name,
					}

					uniqueCols := make([]*plan.ColDef, len(indexdef.Parts))
					uniqueColsMap := make(map[string]int)
					for i, n := range indexdef.Parts {
						uniqueColsMap[n] = i
					}
					for _, c := range tableDef.Cols { // sort
						if i, ok := uniqueColsMap[c.Name]; ok {
							uniqueCols[i] = c
						}
					}
					originTableMessageForFuzzy.ParentUniqueCols = uniqueCols
					uniqueColLocationMap := newLocationMap(tableDef, indexdef)
					if stmt != nil {
						insertColsNameFromStmt, err = getInsertColsFromStmt(ctx.GetContext(), stmt, tableDef)
						if err != nil {
							return err
						}

						// check if this unique key need to check dup
						for name, oi := range uniqueColLocationMap.m {
							if tableDef.Cols[oi.index].Typ.AutoIncr {
								found := false
								for _, inserted := range insertColsNameFromStmt {
									if inserted == name {
										found = true
									}
								}
								if !found { // still need to check dup for auto incr unique if contains value, else no need
									needCheckPkDupForHiddenTable = false
								}
							}
						}

						// try to build pk filter epxr for hidden table created by unique key
						if needCheckPkDupForHiddenTable && canUsePkFilter(builder, ctx, stmt, tableDef, insertColsNameFromStmt, indexdef) {
							pkFilterExprForHiddenTable, err = getPkValueExpr(builder, ctx, tableDef, uniqueColLocationMap, insertColsNameFromStmt)
							if err != nil {
								return err
							}
						}
					}
				}

				colTypes := make([]*plan.Type, len(tableDef.Cols))
				for i := range tableDef.Cols {
					colTypes[i] = &tableDef.Cols[i].Typ
				}

				updateColLength := 0
				addAffectedRows := false
				isFkRecursionCall := false
				updatePkCol := true
				ifExistAutoPkCol := false
				var partitionExpr *Expr
				err = makeOneInsertPlan(ctx, builder, bindCtx, idxRef, idxTableDef,
					updateColLength, newSourceStep, addAffectedRows, isFkRecursionCall, updatePkCol,
					pkFilterExprForHiddenTable, partitionExpr, ifExistAutoPkCol, needCheckPkDupForHiddenTable,
					colTypes, originTableMessageForFuzzy)

				if err != nil {
					return err
				}
			} else if indexdef.TableExist && catalog.IsIvfIndexAlgo(indexdef.IndexAlgo) {

				// IVF indexDefs are aggregated and handled later
				if _, ok := multiTableIndexes[indexdef.IndexName]; !ok {
					multiTableIndexes[indexdef.IndexName] = &MultiTableIndex{
						IndexAlgo: catalog.ToLower(indexdef.IndexAlgo),
						IndexDefs: make(map[string]*IndexDef),
					}
				}
				multiTableIndexes[indexdef.IndexName].IndexDefs[catalog.ToLower(indexdef.IndexAlgoTableType)] = indexdef
			} else if indexdef.TableExist && catalog.IsMasterIndexAlgo(indexdef.IndexAlgo) {

				idxRef, idxTableDef := ctx.Resolve(objRef.SchemaName, indexdef.IndexTableName)
				// remove row_id
				for i, colVal := range idxTableDef.Cols {
					if colVal.Name == catalog.Row_ID {
						idxTableDef.Cols = append(idxTableDef.Cols[:i], idxTableDef.Cols[i+1:]...)
						break
					}
				}
				genLastNodeIdFn := func() int32 {
					return appendSinkScanNode(builder, bindCtx, sourceStep)
				}
				newSourceStep, err := appendPreInsertSkMasterPlan(builder, bindCtx, tableDef, idx, false, idxTableDef, genLastNodeIdFn)
				if err != nil {
					return err
				}

				//TODO: verify with zengyan1 if colType should read from original table.
				// It is mainly used for retaining decimal datatype precision in error messages.
				colTypes := make([]*plan.Type, len(tableDef.Cols))
				for i := range tableDef.Cols {
					colTypes[i] = &tableDef.Cols[i].Typ
				}

				updateColLength := 0
				addAffectedRows := false
				isFkRecursionCall := false
				updatePkCol := true
				ifExistAutoPkCol := false
				ifCheckPkDup := false
				var pkFilterExprs []*Expr
				var partitionExpr *Expr
				var fuzzymessage *OriginTableMessageForFuzzy
				err = makeOneInsertPlan(ctx, builder, bindCtx, idxRef, idxTableDef,
					updateColLength, newSourceStep, addAffectedRows, isFkRecursionCall, updatePkCol,
					pkFilterExprs, partitionExpr, ifExistAutoPkCol, ifCheckPkDup,
					colTypes, fuzzymessage)

				if err != nil {
					return err
				}
			}
		}
	}

	for _, multiTableIndex := range multiTableIndexes {

		switch multiTableIndex.IndexAlgo {
		case catalog.MoIndexIvfFlatAlgo.ToString():
			lastNodeId = appendSinkScanNode(builder, bindCtx, sourceStep)

			var idxRefs = make([]*ObjectRef, 3)
			var idxTableDefs = make([]*TableDef, 3)
			idxRefs[0], idxTableDefs[0] = ctx.Resolve(objRef.SchemaName, multiTableIndex.IndexDefs[catalog.SystemSI_IVFFLAT_TblType_Metadata].IndexTableName)
			idxRefs[1], idxTableDefs[1] = ctx.Resolve(objRef.SchemaName, multiTableIndex.IndexDefs[catalog.SystemSI_IVFFLAT_TblType_Centroids].IndexTableName)
			idxRefs[2], idxTableDefs[2] = ctx.Resolve(objRef.SchemaName, multiTableIndex.IndexDefs[catalog.SystemSI_IVFFLAT_TblType_Entries].IndexTableName)
			// remove row_id
			for i := range idxTableDefs {
				for j, column := range idxTableDefs[i].Cols {
					if column.Name == catalog.Row_ID {
						idxTableDefs[i].Cols = append(idxTableDefs[i].Cols[:j], idxTableDefs[i].Cols[j+1:]...)
						break
					}
				}
			}

			newSourceStep, err := appendPreInsertSkVectorPlan(builder, bindCtx, tableDef, lastNodeId, multiTableIndex, false, idxRefs, idxTableDefs)
			if err != nil {
				return err
			}

			//TODO: verify with zengyan1 if colType should read from original table.
			// It is mainly used for retaining decimal datatype precision in error messages.
			colTypes := make([]*plan.Type, len(tableDef.Cols))
			for i := range tableDef.Cols {
				colTypes[i] = &tableDef.Cols[i].Typ
			}

			updateColLength := 0
			addAffectedRows := false
			isFkRecursionCall := false
			updatePkCol := true
			ifExistAutoPkCol := false
			ifCheckPkDup := false
			var pkFilterExprs []*Expr
			var partitionExpr *Expr
			var fuzzymessage *OriginTableMessageForFuzzy
			err = makeOneInsertPlan(ctx, builder, bindCtx, idxRefs[2], idxTableDefs[2],
				updateColLength, newSourceStep, addAffectedRows, isFkRecursionCall, updatePkCol,
				pkFilterExprs, partitionExpr, ifExistAutoPkCol, ifCheckPkDup,
				colTypes, fuzzymessage)

			if err != nil {
				return err
			}
		default:
			return moerr.NewInvalidInputNoCtx("Unsupported index algorithm: %s", multiTableIndex.IndexAlgo)
		}
		if err != nil {
			return err
		}
	}

	return makeOneInsertPlan(ctx, builder, bindCtx, objRef, tableDef,
		updateColLength, sourceStep, addAffectedRows, isFkRecursionCall, updatePkCol,
		pkFilterExprs, partitionExpr, ifExistAutoPkCol, checkInsertPkDupForHiddenIndexTable,
		indexSourceColTypes, fuzzymessage)
}

// makeOneInsertPlan generates plan branch for insert one table
// sink_scan -> lock -> insert
// sink_scan -> join -> filter (if table have fk. then append join node & filter node)
// sink_scan -> Fuzzyfilter -- (if need to check pk duplicate)
// table_scan -----^
func makeOneInsertPlan(
	ctx CompilerContext, builder *QueryBuilder, bindCtx *BindContext, objRef *ObjectRef, tableDef *TableDef,
	updateColLength int, sourceStep int32, addAffectedRows bool, isFkRecursionCall bool, updatePkCol bool,
	pkFilterExprs []*Expr, partitionExpr *Expr, ifExistAutoPkCol bool, ifCheckPkDup bool,
	indexSourceColTypes []*plan.Type, fuzzymessage *OriginTableMessageForFuzzy,
) (err error) {

	// make plan : sink_scan -> lock -> insert
	appendPureInsertBranch(ctx, builder, bindCtx, objRef, tableDef, sourceStep, addAffectedRows)

	// if table have fk. then append join node & filter node
	// sink_scan -> join -> filter
	if err = appendForeignConstrantPlan(builder, bindCtx, tableDef, objRef, sourceStep, isFkRecursionCall); err != nil {
		return err
	}

	// there will be some cases that no need to check if primary key is duplicate
	//  case 1: For SQL that contains on duplicate update
	//  case 2: the only primary key is auto increment type

	if ifCheckPkDup && !ifExistAutoPkCol {
		if err = appendPrimaryConstrantPlan(builder, bindCtx, tableDef, objRef, partitionExpr, pkFilterExprs,
			indexSourceColTypes, sourceStep, updateColLength > 0, updatePkCol, fuzzymessage); err != nil {
			return err
		}
	}

	return nil
}

// appendPureInsertBranch appends the pure insert branch to the query builder.
// It includes the sink scan node, project node (if necessary), and insert node.
// The last node ID of the branch is returned.
func appendPureInsertBranch(ctx CompilerContext, builder *QueryBuilder, bindCtx *BindContext, objRef *ObjectRef, tableDef *TableDef, sourceStep int32, addAffectedRows bool) {
	lastNodeId := appendSinkScanNode(builder, bindCtx, sourceStep)

	// Get table partition information
	paritionTableIds, paritionTableNames := getPartTableIdsAndNames(ctx, objRef, tableDef)
	partitionIdx := -1

	// append project node if necessary
	projectProjection := getProjectionByLastNode(builder, lastNodeId)
	if len(projectProjection) > len(tableDef.Cols) || tableDef.Partition != nil {
		if len(projectProjection) > len(tableDef.Cols) {
			projectProjection = projectProjection[:len(tableDef.Cols)]
		}
		partitionIdx = len(tableDef.Cols)
		if tableDef.Partition != nil {
			partitionExpr := DeepCopyExpr(tableDef.Partition.PartitionExpression)
			projectProjection = append(projectProjection, partitionExpr)
		}

		projectNode := &Node{
			NodeType:    plan.Node_PROJECT,
			Children:    []int32{lastNodeId},
			ProjectList: projectProjection,
		}
		lastNodeId = builder.appendNode(projectNode, bindCtx)
	}

	// append insert node
	insertProjection := getProjectionByLastNode(builder, lastNodeId)
	// in this case. insert columns in front of batch
	if len(insertProjection) > len(tableDef.Cols) {
		insertProjection = insertProjection[:len(tableDef.Cols)]
	}

	insertNode := &Node{
		NodeType: plan.Node_INSERT,
		Children: []int32{lastNodeId},
		ObjRef:   objRef,
		InsertCtx: &plan.InsertCtx{
			Ref:                 objRef,
			AddAffectedRows:     addAffectedRows,
			IsClusterTable:      tableDef.TableType == catalog.SystemClusterRel,
			TableDef:            tableDef,
			PartitionTableIds:   paritionTableIds,
			PartitionTableNames: paritionTableNames,
			PartitionIdx:        int32(partitionIdx),
		},
		ProjectList: insertProjection,
	}
	lastNodeId = builder.appendNode(insertNode, bindCtx)
	builder.appendStep(lastNodeId)
}

// makeOneDeletePlan
// lock -> delete
func makeOneDeletePlan(
	builder *QueryBuilder,
	bindCtx *BindContext,
	lastNodeId int32,
	delNodeInfo *deleteNodeInfo,
	isUK bool, // is delete unique key hidden table
	isSK bool,
	canTruncate bool,
) (int32, error) {
	if isUK || isSK {

		// For the hidden table of the secondary index, there will be no null situation, only unique key hidden table need this filter
		if isUK {
			// append filter
			rowIdTyp := types.T_Rowid.ToType()
			rowIdColExpr := &plan.Expr{
				Typ: *makePlan2Type(&rowIdTyp),
				Expr: &plan.Expr_Col{
					Col: &plan.ColRef{
						ColPos: int32(delNodeInfo.deleteIndex),
					},
				},
			}
			filterExpr, err := BindFuncExprImplByPlanExpr(builder.GetContext(), "is_not_null", []*Expr{rowIdColExpr})
			if err != nil {
				return -1, err
			}
			filterNode := &Node{
				NodeType:   plan.Node_FILTER,
				Children:   []int32{lastNodeId},
				FilterList: []*plan.Expr{filterExpr},
			}
			lastNodeId = builder.appendNode(filterNode, bindCtx)
		}
		// append lock
		lockTarget := &plan.LockTarget{
			TableId:            delNodeInfo.tableDef.TblId,
			PrimaryColIdxInBat: int32(delNodeInfo.pkPos),
			PrimaryColTyp:      delNodeInfo.pkTyp,
			RefreshTsIdxInBat:  -1, //unsupport now
			// FilterColIdxInBat:  int32(delNodeInfo.partitionIdx),
			LockTable: delNodeInfo.lockTable,
		}
		// if delNodeInfo.tableDef.Partition != nil {
		// 	lockTarget.IsPartitionTable = true
		// 	lockTarget.PartitionTableIds = delNodeInfo.partTableIDs
		// }
		lockNode := &Node{
			NodeType:    plan.Node_LOCK_OP,
			Children:    []int32{lastNodeId},
			LockTargets: []*plan.LockTarget{lockTarget},
		}
		lastNodeId = builder.appendNode(lockNode, bindCtx)
	}
	truncateTable := &plan.TruncateTable{}
	if canTruncate {
		tableDef := delNodeInfo.tableDef
		truncateTable.Table = tableDef.Name
		truncateTable.TableId = tableDef.TblId
		truncateTable.Database = delNodeInfo.objRef.SchemaName
		truncateTable.IndexTableNames = delNodeInfo.indexTableNames
		truncateTable.PartitionTableNames = delNodeInfo.partTableNames
		truncateTable.ForeignTbl = delNodeInfo.foreignTbl
		truncateTable.ClusterTable = &plan.ClusterTable{
			IsClusterTable: util.TableIsClusterTable(tableDef.GetTableType()),
		}
		truncateTable.IsDelete = true
	}
	// append delete node
	deleteNode := &Node{
		NodeType: plan.Node_DELETE,
		Children: []int32{lastNodeId},
		// ProjectList: getProjectionByLastNode(builder, lastNodeId),
		DeleteCtx: &plan.DeleteCtx{
			TableDef:            delNodeInfo.tableDef,
			RowIdIdx:            int32(delNodeInfo.deleteIndex),
			Ref:                 delNodeInfo.objRef,
			CanTruncate:         canTruncate,
			AddAffectedRows:     delNodeInfo.addAffectedRows,
			IsClusterTable:      delNodeInfo.IsClusterTable,
			PartitionTableIds:   delNodeInfo.partTableIDs,
			PartitionTableNames: delNodeInfo.partTableNames,
			PartitionIdx:        int32(delNodeInfo.partitionIdx),
			PrimaryKeyIdx:       int32(delNodeInfo.pkPos),
			TruncateTable:       truncateTable,
		},
	}
	lastNodeId = builder.appendNode(deleteNode, bindCtx)

	return lastNodeId, nil
}

func getProjectionByLastNodeForRightJoin(builder *QueryBuilder, lastNodeId int32) []*Expr {
	lastNode := builder.qry.Nodes[lastNodeId]
	projLength := len(lastNode.ProjectList)
	if projLength == 0 {
		return getProjectionByLastNode(builder, lastNode.Children[0])
	}
	projection := make([]*Expr, len(lastNode.ProjectList))
	for i, expr := range lastNode.ProjectList {
		name := ""
		if col, ok := expr.Expr.(*plan.Expr_Col); ok {
			name = col.Col.Name
		}
		projection[i] = &plan.Expr{
			Typ: expr.Typ,
			Expr: &plan.Expr_Col{
				Col: &plan.ColRef{
					RelPos: 1,
					ColPos: int32(i),
					Name:   name,
				},
			},
		}
	}
	return projection
}

func getProjectionByLastNode(builder *QueryBuilder, lastNodeId int32) []*Expr {
	lastNode := builder.qry.Nodes[lastNodeId]
	projLength := len(lastNode.ProjectList)
	if projLength == 0 {
		return getProjectionByLastNode(builder, lastNode.Children[0])
	}
	projection := make([]*Expr, len(lastNode.ProjectList))
	for i, expr := range lastNode.ProjectList {
		name := ""
		if col, ok := expr.Expr.(*plan.Expr_Col); ok {
			name = col.Col.Name
		}
		projection[i] = &plan.Expr{
			Typ: expr.Typ,
			Expr: &plan.Expr_Col{
				Col: &plan.ColRef{
					RelPos: 0,
					ColPos: int32(i),
					Name:   name,
				},
			},
		}
	}
	return projection
}

func getProjectionByLastNodeWithTag(builder *QueryBuilder, lastNodeId, tag int32) []*Expr {
	lastNode := builder.qry.Nodes[lastNodeId]
	projLength := len(lastNode.ProjectList)
	if projLength == 0 {
		return getProjectionByLastNodeWithTag(builder, lastNode.Children[0], tag)
	}
	projection := make([]*Expr, len(lastNode.ProjectList))
	for i, expr := range lastNode.ProjectList {
		name := ""
		if col, ok := expr.Expr.(*plan.Expr_Col); ok {
			name = col.Col.Name
		}
		projection[i] = &plan.Expr{
			Typ: expr.Typ,
			Expr: &plan.Expr_Col{
				Col: &plan.ColRef{
					RelPos: lastNode.BindingTags[0],
					ColPos: int32(i),
					Name:   name,
				},
			},
		}
	}
	return projection
}

func haveUniqueKey(tableDef *TableDef) bool {
	for _, indexdef := range tableDef.Indexes {
		if indexdef.Unique {
			return true
		}
	}
	return false
}

func haveSecondaryKey(tableDef *TableDef) bool {
	for _, indexdef := range tableDef.Indexes {
		if !indexdef.Unique && indexdef.TableExist {
			return true
		}
	}
	return false
}

// Check if the unique key is the primary key of the table
// When the unqiue key meet the following conditions, it is the primary key of the table
// 1. There is no primary key in the table.
// 2. The unique key is the only unique key of the table.
// 3. The columns of the unique key are not null by default.
func isPrimaryKey(tableDef *TableDef, colNames []string) bool {
	// Ensure there is no real primary key in the table.
	// FakePrimaryKeyColName is for tables without a primary key.
	// So we need to exclude FakePrimaryKeyColName.
	if len(tableDef.Pkey.Names) != 1 {
		return false
	}
	if tableDef.Pkey.Names[0] != catalog.FakePrimaryKeyColName {
		return false
	}
	// Ensure the unique key is the only unique key of the table.
	uniqueKeyCount := 0
	for _, indexdef := range tableDef.Indexes {
		if indexdef.Unique {
			uniqueKeyCount++
		}
	}
	// All the columns of the unique key are not null by default.
	if uniqueKeyCount == 1 {
		for _, col := range tableDef.Cols {
			for _, colName := range colNames {
				if col.Name == colName {
					if col.Default.NullAbility {
						return false
					}
				}
			}
		}
		return true
	}
	return false
}

// Check if the unique key is the multiple primary key of the table
// When the unique key contains more than one column, it is the multiple primary key of the table.
func isMultiplePriKey(indexdef *plan.IndexDef) bool {
	return len(indexdef.Parts) > 1
}

// makeDeleteNodeInfo Get `DeleteNode` based on TableDef
func makeDeleteNodeInfo(ctx CompilerContext, objRef *ObjectRef, tableDef *TableDef,
	deleteIdx int, partitionIdx int, addAffectedRows bool, pkPos int, pkTyp *Type, lockTable bool, partitionInfos map[uint64]*partSubTableInfo) *deleteNodeInfo {
	delNodeInfo := getDeleteNodeInfo()
	delNodeInfo.objRef = objRef
	delNodeInfo.tableDef = tableDef
	delNodeInfo.deleteIndex = deleteIdx
	delNodeInfo.partitionIdx = partitionIdx
	delNodeInfo.addAffectedRows = addAffectedRows
	delNodeInfo.IsClusterTable = tableDef.TableType == catalog.SystemClusterRel
	delNodeInfo.pkPos = pkPos
	delNodeInfo.pkTyp = pkTyp
	delNodeInfo.lockTable = lockTable

	if tableDef.Partition != nil {
		if partSubs := partitionInfos[tableDef.GetTblId()]; partSubs != nil {
			delNodeInfo.partTableIDs = partSubs.partTableIDs
			delNodeInfo.partTableNames = partSubs.partTableNames
		} else {
			partTableIds := make([]uint64, tableDef.Partition.PartitionNum)
			partTableNames := make([]string, tableDef.Partition.PartitionNum)
			for i, partition := range tableDef.Partition.Partitions {
				_, partTableDef := ctx.Resolve(objRef.SchemaName, partition.PartitionTableName)
				partTableIds[i] = partTableDef.TblId
				partTableNames[i] = partition.PartitionTableName
			}
			delNodeInfo.partTableIDs = partTableIds
			delNodeInfo.partTableNames = partTableNames
			partitionInfos[tableDef.GetTblId()] = &partSubTableInfo{
				partTableIDs:   partTableIds,
				partTableNames: partTableNames,
			}
		}

	}
	if tableDef.Fkeys != nil {
		for _, fk := range tableDef.Fkeys {
			delNodeInfo.foreignTbl = append(delNodeInfo.foreignTbl, fk.ForeignTbl)
		}
	}
	if tableDef.Indexes != nil {
		for _, indexdef := range tableDef.Indexes {
			if indexdef.TableExist {
				if catalog.IsRegularIndexAlgo(indexdef.IndexAlgo) {
					delNodeInfo.indexTableNames = append(delNodeInfo.indexTableNames, indexdef.IndexTableName)
				} else if catalog.IsIvfIndexAlgo(indexdef.IndexAlgo) {
					// apply deletes only for entries table.
					if indexdef.IndexAlgoTableType == catalog.SystemSI_IVFFLAT_TblType_Entries {
						delNodeInfo.indexTableNames = append(delNodeInfo.indexTableNames, indexdef.IndexTableName)
					}
				} else if catalog.IsMasterIndexAlgo(indexdef.IndexAlgo) {
					delNodeInfo.indexTableNames = append(delNodeInfo.indexTableNames, indexdef.IndexTableName)
				}
			}
		}
	}
	return delNodeInfo
}

// Get sub tableIds and table names of the partition table
func getPartTableIdsAndNames(ctx CompilerContext, objRef *ObjectRef, tableDef *TableDef) ([]uint64, []string) {
	var partTableIds []uint64
	var partTableNames []string
	if tableDef.Partition != nil {
		partTableIds = make([]uint64, tableDef.Partition.PartitionNum)
		partTableNames = make([]string, tableDef.Partition.PartitionNum)
		for i, partition := range tableDef.Partition.Partitions {
			_, partTableDef := ctx.Resolve(objRef.SchemaName, partition.PartitionTableName)
			partTableIds[i] = partTableDef.TblId
			partTableNames[i] = partition.PartitionTableName
		}
	}
	return partTableIds, partTableNames
}

func appendSinkScanNode(builder *QueryBuilder, bindCtx *BindContext, sourceStep int32) int32 {
	lastNodeId := builder.qry.Steps[sourceStep]
	// lastNode := builder.qry.Nodes[lastNodeId]
	sinkScanProject := getProjectionByLastNode(builder, lastNodeId)
	sinkScanNode := &Node{
		NodeType:    plan.Node_SINK_SCAN,
		SourceStep:  []int32{sourceStep},
		ProjectList: sinkScanProject,
	}
	lastNodeId = builder.appendNode(sinkScanNode, bindCtx)
	return lastNodeId
}

func appendSinkScanNodeWithTag(builder *QueryBuilder, bindCtx *BindContext, sourceStep, tag int32) int32 {
	lastNodeId := builder.qry.Steps[sourceStep]
	// lastNode := builder.qry.Nodes[lastNodeId]
	sinkScanProject := getProjectionByLastNodeWithTag(builder, lastNodeId, tag)
	sinkScanNode := &Node{
		NodeType:    plan.Node_SINK_SCAN,
		SourceStep:  []int32{sourceStep},
		ProjectList: sinkScanProject,
		BindingTags: []int32{tag},
		TableDef:    &TableDef{Name: bindCtx.cteName},
	}
	b := bindCtx.bindings[0]
	sinkScanNode.TableDef.Cols = make([]*ColDef, len(b.cols))
	for i, col := range b.cols {
		sinkScanNode.TableDef.Cols[i] = &ColDef{
			Name:   col,
			Hidden: b.colIsHidden[i],
			Typ:    *b.types[i],
		}
	}
	lastNodeId = builder.appendNode(sinkScanNode, bindCtx)
	return lastNodeId
}

func appendRecursiveScanNode(builder *QueryBuilder, bindCtx *BindContext, sourceStep, tag int32) int32 {
	lastNodeId := builder.qry.Steps[sourceStep]
	// lastNode := builder.qry.Nodes[lastNodeId]
	recursiveScanProject := getProjectionByLastNodeWithTag(builder, lastNodeId, tag)
	recursiveScanNode := &Node{
		NodeType:    plan.Node_RECURSIVE_SCAN,
		SourceStep:  []int32{sourceStep},
		ProjectList: recursiveScanProject,
		BindingTags: []int32{tag},
		TableDef:    &TableDef{Name: bindCtx.cteName},
	}
	b := bindCtx.bindings[0]
	recursiveScanNode.TableDef.Cols = make([]*ColDef, len(b.cols))
	for i, col := range b.cols {
		recursiveScanNode.TableDef.Cols[i] = &ColDef{
			Name:   col,
			Hidden: b.colIsHidden[i],
			Typ:    *b.types[i],
		}
	}
	lastNodeId = builder.appendNode(recursiveScanNode, bindCtx)
	return lastNodeId
}

func appendCTEScanNode(builder *QueryBuilder, bindCtx *BindContext, sourceStep, tag int32) int32 {
	lastNodeId := builder.qry.Steps[sourceStep]
	// lastNode := builder.qry.Nodes[lastNodeId]
	recursiveScanProject := getProjectionByLastNodeWithTag(builder, lastNodeId, tag)
	recursiveScanNode := &Node{
		NodeType:    plan.Node_RECURSIVE_CTE,
		SourceStep:  []int32{sourceStep},
		ProjectList: recursiveScanProject,
		BindingTags: []int32{tag},
	}
	lastNodeId = builder.appendNode(recursiveScanNode, bindCtx)
	return lastNodeId
}

func appendSinkNode(builder *QueryBuilder, bindCtx *BindContext, lastNodeId int32) int32 {
	sinkProject := getProjectionByLastNode(builder, lastNodeId)
	sinkNode := &Node{
		NodeType:    plan.Node_SINK,
		Children:    []int32{lastNodeId},
		ProjectList: sinkProject,
	}
	lastNodeId = builder.appendNode(sinkNode, bindCtx)
	return lastNodeId
}

func appendSinkNodeWithTag(builder *QueryBuilder, bindCtx *BindContext, lastNodeId, tag int32) int32 {
	sinkProject := getProjectionByLastNodeWithTag(builder, lastNodeId, tag)
	sinkNode := &Node{
		NodeType:    plan.Node_SINK,
		Children:    []int32{lastNodeId},
		ProjectList: sinkProject,
		BindingTags: []int32{tag},
	}
	lastNodeId = builder.appendNode(sinkNode, bindCtx)
	return lastNodeId
}

// func appendFuzzyFilterByColExpf(builder *QueryBuilder, bindCtx *BindContext, lastNodeId int32) (int32, error) {
// 	fuzzyFilterNode := &Node{
// 		NodeType:    plan.Node_FUZZY_FILTER,
// 		Children:    []int32{lastNodeId},
// 	}
// 	lastNodeId = builder.appendNode(fuzzyFilterNode, bindCtx)
// 	return lastNodeId, nil
// }

func appendAggCountGroupByColExpr(builder *QueryBuilder, bindCtx *BindContext, lastNodeId int32, colExpr *plan.Expr) (int32, error) {
	aggExpr, err := BindFuncExprImplByPlanExpr(builder.GetContext(), "starcount", []*Expr{colExpr})
	if err != nil {
		return -1, err
	}

	countType := types.T_int64.ToType()
	groupByNode := &Node{
		NodeType: plan.Node_AGG,
		Children: []int32{lastNodeId},
		GroupBy:  []*Expr{colExpr},
		AggList:  []*Expr{aggExpr},
		ProjectList: []*Expr{
			{
				Typ: *makePlan2Type(&countType),
				Expr: &plan.Expr_Col{
					Col: &plan.ColRef{
						RelPos: -2,
						ColPos: 1,
					},
				},
			},
			{
				Typ: colExpr.Typ,
				Expr: &plan.Expr_Col{
					Col: &plan.ColRef{
						RelPos: -2,
						ColPos: 0,
					},
				},
			}},
	}
	lastNodeId = builder.appendNode(groupByNode, bindCtx)
	return lastNodeId, nil
}

func getPkPos(tableDef *TableDef, ignoreFakePK bool) (int, *Type) {
	pkName := tableDef.Pkey.PkeyColName
	// if pkName == catalog.CPrimaryKeyColName {
	// 	return len(tableDef.Cols) - 1, makeHiddenColTyp()
	// }
	for i, col := range tableDef.Cols {
		if col.Name == pkName {
			if ignoreFakePK && col.Name == catalog.FakePrimaryKeyColName {
				continue
			}
			return i, &col.Typ
		}
	}
	return -1, nil
}

func getRowIdPos(tableDef *TableDef) int {
	for i, col := range tableDef.Cols {
		if col.Name == catalog.Row_ID {
			return i
		}
	}
	return -1
}

func getHiddenColumnForPreInsert(tableDef *TableDef) ([]Type, []string) {
	var typs []Type
	var names []string
	if tableDef.Pkey != nil && tableDef.Pkey.PkeyColName == catalog.CPrimaryKeyColName {
		typs = append(typs, makeHiddenColTyp())
		names = append(names, catalog.CPrimaryKeyColName)
	} else if tableDef.ClusterBy != nil && util.JudgeIsCompositeClusterByColumn(tableDef.ClusterBy.Name) {
		typs = append(typs, makeHiddenColTyp())
		names = append(names, tableDef.ClusterBy.Name)
	}
	return typs, names
}

// appendPreDeleteNode  build predelete node.
func appendPreDeleteNode(builder *QueryBuilder, bindCtx *BindContext, objRef *ObjectRef, tableDef *TableDef, lastNodeId int32) int32 {
	projection := getProjectionByLastNode(builder, lastNodeId)
	partitionExpr := DeepCopyExpr(tableDef.Partition.PartitionExpression)
	projection = append(projection, partitionExpr)

	preDeleteNode := &Node{
		NodeType:    plan.Node_PRE_DELETE,
		ObjRef:      objRef,
		Children:    []int32{lastNodeId},
		ProjectList: projection,
	}
	return builder.appendNode(preDeleteNode, bindCtx)
}

func appendJoinNodeForParentFkCheck(builder *QueryBuilder, bindCtx *BindContext, objRef *ObjectRef, tableDef *TableDef, baseNodeId int32) (int32, error) {
	typMap := make(map[string]plan.Type)
	id2name := make(map[uint64]string)
	name2pos := make(map[string]int)
	for i, col := range tableDef.Cols {
		typMap[col.Name] = col.Typ
		id2name[col.ColId] = col.Name
		name2pos[col.Name] = i
	}

	//for stmt:  update c1 set ref_col = null where col > 0;
	//we will skip foreign key constraint check when set null
	projectProjection := getProjectionByLastNode(builder, baseNodeId)
	baseNodeId = builder.appendNode(&Node{
		NodeType:    plan.Node_PROJECT,
		Children:    []int32{baseNodeId},
		ProjectList: projectProjection,
	}, bindCtx)

	var filterConds []*Expr
	for _, fk := range tableDef.Fkeys {
		for _, colId := range fk.Cols {
			for fIdx, col := range tableDef.Cols {
				if col.ColId == colId {
					colExpr := &Expr{
						Typ: col.Typ,
						Expr: &plan.Expr_Col{
							Col: &plan.ColRef{
								ColPos: int32(fIdx),
								Name:   col.Name,
							},
						},
					}
					condExpr, err := BindFuncExprImplByPlanExpr(builder.GetContext(), "isnotnull", []*Expr{colExpr})
					if err != nil {
						return -1, err
					}
					filterConds = append(filterConds, condExpr)
				}
			}
		}
	}
	baseNodeId = builder.appendNode(&Node{
		NodeType:   plan.Node_FILTER,
		Children:   []int32{baseNodeId},
		FilterList: filterConds,
		// ProjectList: projectProjection,
	}, bindCtx)

	lastNodeId := baseNodeId
	for _, fk := range tableDef.Fkeys {
		if fk.ForeignTbl == 0 {
			//skip fk self refer
			continue
		}

		fkeyId2Idx := make(map[uint64]int)
		for i, colId := range fk.ForeignCols {
			fkeyId2Idx[colId] = i
		}

		parentObjRef, parentTableDef := builder.compCtx.ResolveById(fk.ForeignTbl)
		if parentTableDef == nil {
			return -1, moerr.NewInternalError(builder.GetContext(), "parent table %d not found", fk.ForeignTbl)
		}
		newTableDef := DeepCopyTableDef(parentTableDef, false)
		joinConds := make([]*plan.Expr, 0)
		for _, col := range parentTableDef.Cols {
			if fkIdx, ok := fkeyId2Idx[col.ColId]; ok {
				rightPos := len(newTableDef.Cols)
				newTableDef.Cols = append(newTableDef.Cols, DeepCopyColDef(col))

				parentColumnName := col.Name
				childColumnName := id2name[fk.Cols[fkIdx]]

				leftExpr := &Expr{
					Typ: typMap[childColumnName],
					Expr: &plan.Expr_Col{
						Col: &plan.ColRef{
							RelPos: 0,
							ColPos: int32(name2pos[childColumnName]),
							Name:   childColumnName,
						},
					},
				}
				rightExpr := &plan.Expr{
					Typ: col.Typ,
					Expr: &plan.Expr_Col{
						Col: &plan.ColRef{
							RelPos: 1,
							ColPos: int32(rightPos),
							Name:   parentColumnName,
						},
					},
				}
				condExpr, err := BindFuncExprImplByPlanExpr(builder.GetContext(), "=", []*Expr{leftExpr, rightExpr})
				if err != nil {
					return -1, err
				}
				joinConds = append(joinConds, condExpr)
			}
		}

		parentTableDef = newTableDef

		// append table scan node
		scanNodeProject := make([]*Expr, len(parentTableDef.Cols))
		for colIdx, col := range parentTableDef.Cols {
			scanNodeProject[colIdx] = &plan.Expr{
				Typ: col.Typ,
				Expr: &plan.Expr_Col{
					Col: &plan.ColRef{
						ColPos: int32(colIdx),
						Name:   col.Name,
					},
				},
			}
		}
		rightId := builder.appendNode(&plan.Node{
			NodeType:    plan.Node_TABLE_SCAN,
			Stats:       &plan.Stats{},
			ObjRef:      parentObjRef,
			TableDef:    parentTableDef,
			ProjectList: scanNodeProject,
		}, bindCtx)

		projectList := getProjectionByLastNode(builder, lastNodeId)

		// append project
		projectList = append(projectList, &Expr{
			Typ: parentTableDef.Cols[0].Typ,
			Expr: &plan.Expr_Col{
				Col: &plan.ColRef{
					RelPos: 1,
					ColPos: 0,
					Name:   parentTableDef.Cols[0].Name,
				},
			},
		})

		// append join node
		lastNodeId = builder.appendNode(&plan.Node{
			NodeType:    plan.Node_JOIN,
			Children:    []int32{lastNodeId, rightId},
			JoinType:    plan.Node_LEFT,
			OnList:      joinConds,
			ProjectList: projectList,
		}, bindCtx)
	}

	if lastNodeId == baseNodeId {
		//all fk are fk self refer
		return -1, nil
	}

	return lastNodeId, nil
}

// appendPreInsertNode  append preinsert node
func appendPreInsertNode(builder *QueryBuilder, bindCtx *BindContext,
	objRef *ObjectRef, tableDef *TableDef,
	lastNodeId int32, isUpdate bool) int32 {

	preInsertProjection := getProjectionByLastNode(builder, lastNodeId)
	hiddenColumnTyp, hiddenColumnName := getHiddenColumnForPreInsert(tableDef)

	hashAutoCol := false
	for _, col := range tableDef.Cols {
		if col.Typ.AutoIncr {
			// for insert allways set true when col.Typ.AutoIncr
			// todo for update
			hashAutoCol = true
			break
		}
	}
	if len(hiddenColumnTyp) > 0 {
		if isUpdate {
			rowIdProj := preInsertProjection[len(preInsertProjection)-1]
			preInsertProjection = preInsertProjection[:len(preInsertProjection)-1]
			for i, typ := range hiddenColumnTyp {
				preInsertProjection = append(preInsertProjection, &plan.Expr{
					Typ: typ,
					Expr: &plan.Expr_Col{Col: &plan.ColRef{
						RelPos: -1,
						ColPos: int32(i),
						Name:   hiddenColumnName[i],
					}},
				})
			}
			preInsertProjection = append(preInsertProjection, rowIdProj)
		} else {
			for i, typ := range hiddenColumnTyp {
				preInsertProjection = append(preInsertProjection, &plan.Expr{
					Typ: typ,
					Expr: &plan.Expr_Col{Col: &plan.ColRef{
						RelPos: -1,
						ColPos: int32(i),
						Name:   hiddenColumnName[i],
					}},
				})
			}
		}
	}

	preInsertNode := &Node{
		NodeType:    plan.Node_PRE_INSERT,
		Children:    []int32{lastNodeId},
		ProjectList: preInsertProjection,
		PreInsertCtx: &plan.PreInsertCtx{
			Ref:        objRef,
			TableDef:   DeepCopyTableDef(tableDef, true),
			HasAutoCol: hashAutoCol,
			IsUpdate:   isUpdate,
		},
	}
	lastNodeId = builder.appendNode(preInsertNode, bindCtx)

	// append hidden column to tableDef
	if tableDef.Pkey != nil && tableDef.Pkey.PkeyColName == catalog.CPrimaryKeyColName {
		tableDef.Cols = append(tableDef.Cols, tableDef.Pkey.CompPkeyCol)
	}
	if tableDef.ClusterBy != nil && util.JudgeIsCompositeClusterByColumn(tableDef.ClusterBy.Name) {
		tableDef.Cols = append(tableDef.Cols, tableDef.ClusterBy.CompCbkeyCol)
	}

	// Get table partition information
	partTableIds, _ := getPartTableIdsAndNames(builder.compCtx, objRef, tableDef)
	// append project node
	projectProjection := getProjectionByLastNode(builder, lastNodeId)
	partitionIdx := -1

	if tableDef.Partition != nil {
		partitionIdx = len(projectProjection)
		partitionExpr := DeepCopyExpr(tableDef.Partition.PartitionExpression)
		projectProjection = append(projectProjection, partitionExpr)

		projectNode := &Node{
			NodeType:    plan.Node_PROJECT,
			Children:    []int32{lastNodeId},
			ProjectList: projectProjection,
		}
		lastNodeId = builder.appendNode(projectNode, bindCtx)
	}

	if !isUpdate {
		if lockNodeId, ok := appendLockNode(
			builder,
			bindCtx,
			lastNodeId,
			tableDef,
			false,
			false,
			partitionIdx,
			partTableIds,
			isUpdate,
		); ok {
			lastNodeId = lockNodeId
		}
	}

	return lastNodeId
}

// appendPreInsertSkMasterPlan  append preinsert node
func appendPreInsertSkMasterPlan(builder *QueryBuilder,
	bindCtx *BindContext,
	tableDef *TableDef,
	indexIdx int,
	isUpdate bool,
	indexTableDef *TableDef,
	genLastNodeIdFn func() int32) (int32, error) {

	// 1. init details
	idxDef := tableDef.Indexes[indexIdx]
	originPkPos, originPkType := getPkPos(tableDef, false)
	//var rowIdPos int
	//var rowIdType *Type

	colsPos := make(map[string]int)
	colsType := make(map[string]*Type)
	for i, colVal := range tableDef.Cols {
		//if colVal.Name == catalog.Row_ID {
		//	rowIdPos = i
		//	rowIdType = colVal.Typ
		//}
		colsPos[colVal.Name] = i
		colsType[colVal.Name] = &tableDef.Cols[i].Typ
	}

	var lastNodeId int32

	// 2. build single project or union based on the number of index parts.
	// NOTE: Union with single child will cause panic.
	if len(idxDef.Parts) == 0 {
		return -1, moerr.NewInternalErrorNoCtx("index parts is empty. file a bug")
	} else if len(idxDef.Parts) == 1 {
		// 2.a build single project
		projectNode, err := buildSerialFullAndPKColsProj(builder, bindCtx, tableDef, genLastNodeIdFn, originPkPos, idxDef.Parts[0], colsType, colsPos, originPkType)
		if err != nil {
			return -1, err
		}
		lastNodeId = builder.appendNode(projectNode, bindCtx)
	} else {
		// 2.b build union in pairs. ie union(c, union(b,a))

		// a) build all the projects
		var unionChildren []int32
		for _, part := range idxDef.Parts {
			// 2.b.i build project
			projectNode, err := buildSerialFullAndPKColsProj(builder, bindCtx, tableDef, genLastNodeIdFn, originPkPos, part, colsType, colsPos, originPkType)
			if err != nil {
				return -1, err
			}
			// 2.b.ii add to union's list
			unionChildren = append(unionChildren, builder.appendNode(projectNode, bindCtx))
		}

		// b) get projectList
		outputProj := getProjectionByLastNode(builder, unionChildren[0])

		// c) build union in pairs
		lastNodeId = unionChildren[0]
		for _, nextProjectId := range unionChildren[1:] { // NOTE: we start from the 2nd item
			lastNodeId = builder.appendNode(&plan.Node{
				NodeType:    plan.Node_UNION,
				Children:    []int32{nextProjectId, lastNodeId},
				ProjectList: outputProj,
			}, bindCtx)
		}

		// NOTE: we could merge the len==1 and len>1 cases, but keeping it separate to make help understand how the
		// union works (ie it works in pairs)
	}

	// 3. add lock
	if lockNodeId, ok := appendLockNode(
		builder,
		bindCtx,
		lastNodeId,
		indexTableDef,
		false,
		false,
		-1,
		nil,
		isUpdate,
	); ok {
		lastNodeId = lockNodeId
	}

	lastNodeId = appendSinkNode(builder, bindCtx, lastNodeId)
	newSourceStep := builder.appendStep(lastNodeId)

	return newSourceStep, nil
}

func buildSerialFullAndPKColsProj(builder *QueryBuilder, bindCtx *BindContext, tableDef *TableDef, genLastNodeIdFn func() int32, originPkPos int, part string, colsType map[string]*Type, colsPos map[string]int, originPkType *Type) (*Node, error) {
	var err error
	// 1. get new source sink
	var currLastNodeId = genLastNodeIdFn()

	//2. recompute CP PK.
	currLastNodeId = recomputeMoCPKeyViaProjection(builder, bindCtx, tableDef, currLastNodeId, originPkPos)

	//3. add a new project for < serial_full(a, "a", pk), pk >
	projectProjection := make([]*Expr, 2)

	//3.i build serial_full("a", a, pk)
	serialArgs := make([]*plan.Expr, 3)
	serialArgs[0] = makePlan2StringConstExprWithType(part)
	serialArgs[1] = &Expr{
		Typ: *colsType[part],
		Expr: &plan.Expr_Col{
			Col: &plan.ColRef{
				RelPos: 0,
				ColPos: int32(colsPos[part]),
				Name:   part,
			},
		},
	}
	serialArgs[2] = &Expr{
		Typ: *originPkType,
		Expr: &plan.Expr_Col{
			Col: &plan.ColRef{
				RelPos: 0,
				ColPos: int32(originPkPos),
				Name:   tableDef.Cols[originPkPos].Name,
			},
		},
	}
	projectProjection[0], err = BindFuncExprImplByPlanExpr(builder.GetContext(), "serial_full", serialArgs)
	if err != nil {
		return nil, err
	}

	//3.ii build pk
	projectProjection[1] = &Expr{
		Typ: *originPkType,
		Expr: &plan.Expr_Col{
			Col: &plan.ColRef{
				RelPos: 0,
				ColPos: int32(originPkPos),
				Name:   tableDef.Cols[originPkPos].Name,
			},
		},
	}

	// TODO: verify this with Feng, Ouyuanning and Qingx (not reusing the row_id)
	//if isUpdate {
	//	// 2.iii add row_id if Update
	//	projectProjection = append(projectProjection, &plan.Expr{
	//		Typ: rowIdType,
	//		Expr: &plan.Expr_Col{
	//			Col: &plan.ColRef{
	//				RelPos: 0,
	//				ColPos: int32(rowIdPos),
	//				Name:   catalog.Row_ID,
	//			},
	//		},
	//	})
	//}

	projectNode := &Node{
		NodeType:    plan.Node_PROJECT,
		Children:    []int32{currLastNodeId},
		ProjectList: projectProjection,
	}
	return projectNode, nil
}

func appendPreInsertSkVectorPlan(
	builder *QueryBuilder,
	bindCtx *BindContext,
	tableDef *TableDef,
	lastNodeId int32,
	multiTableIndex *MultiTableIndex,
	isUpdate bool,
	idxRefs []*ObjectRef,
	indexTableDefs []*TableDef) (int32, error) {

	/*
		### Sample SQL:
		create table tbl(id varchar(20), age varchar(20), embedding vecf32(3), primary key(id));
		insert into tbl values("1", "10", "[1,2,3]");
		insert into tbl values("2", "20", "[1,2,4]");
		insert into tbl values("3", "30", "[1,2.4,4]");
		insert into tbl values("4", "40", "[1,2,5]");
		insert into tbl values("5", "50", "[1,3,5]");
		insert into tbl values("6", "60", "[100,44,50]");
		insert into tbl values("7", "70", "[120,50,70]");
		insert into tbl values("8", "80", "[130,40,90]");

		create table centroids (`__mo_index_centroid_version` BIGINT NOT NULL, `__mo_index_centroid_id` BIGINT NOT NULL, `__mo_index_centroid` VECF32(3) DEFAULT NULL, PRIMARY KEY (`__mo_index_centroid_version`,`__mo_index_centroid_id`));
		insert into centroids values(0,1,"[1,2,3]");
		insert into centroids values(0,2,"[130,40,90]");

		select
		`__mo_index_centroid_version`,
		`__mo_index_centroid_id`,
		`id`
		from
		(select
		`centroids`.`__mo_index_centroid_version`,
		`centroids`.`__mo_index_centroid_id`,
		`tbl`.`id`,
		ROW_NUMBER() OVER (PARTITION BY `tbl`.`id` ORDER BY l2_distance(`centroids`.`__mo_index_centroid`, tbl.embedding) ) as `__mo_index_rn`
		from
		tbl cross join (select * from `centroids` where `__mo_index_centroid_version` = 0) as `centroids`)
		where `__mo_index_rn` =1;

		### Corresponding Plan
		----------------------------------------------------------------------------------------------------------------------------------------------
		| Plan 2:                                                                                                                                     |
		| Insert on a.entries												                                                                          |
		|   ->  Lock                                                                                                                                  |
		|         ->  Project                                                                                                                         |
		|               ->  Filter                                                                                                                    |
		|                     Filter Cond: (#[0,3] = 1)                                                                                               |
		|                     ->  Window                                                                                                              |
		|                           Window Function: row_number(); Partition By: id; Order By: l2_distance(__mo_index_centroid, data)                 |
		|                           ->  Partition                                                                                                     |
		|                                 Sort Key: id INTERNAL                                                                                       |
		|                                 ->  Join                                                                                                    |
		|                                       Join Type: INNER                                                                                      |
		|                                       ->  Project                                                                                           |
		|                                             ->  Sink Scan                                                                                   |
		|                                                   DataSource: Plan 0                                                                        |
		|                                       ->  Filter                                                                                            |
		|                                             Filter Cond: (__mo_index_centroid_version = #[0,3])                                             |
		|                                             ->  Join                                                                                        |
		|                                                   Join Type: SINGLE                                                                         |
		|                                                   ->  Table Scan on a.centroids             												  |
		|                                                   ->  Project                                                                               |
		|                                                         ->  Filter                                                                          |
		|                                                               Filter Cond: (__mo_index_key = cast('version' AS VARCHAR))                    |
		|                                                               ->  Table Scan on a.meta 													  |
			------------------------------------------------------------------------------------------------------------------------------------------
	*/

	//1.a get vector & pk column details
	var posOriginPk, posOriginVecColumn int
	var typeOriginPk, typeOriginVecColumn *Type
	{
		colsMap := make(map[string]int)
		colTypes := make([]*Type, len(tableDef.Cols))
		for i, col := range tableDef.Cols {
			colsMap[col.Name] = i
			colTypes[i] = &tableDef.Cols[i].Typ
		}

		for _, part := range multiTableIndex.IndexDefs[catalog.SystemSI_IVFFLAT_TblType_Entries].Parts {
			if i, ok := colsMap[part]; ok {
				posOriginVecColumn = i
				typeOriginVecColumn = &tableDef.Cols[i].Typ
				break
			}
		}

		posOriginPk, typeOriginPk = getPkPos(tableDef, false)
	}

	//1.b Handle mo_cp_key
	lastNodeId = recomputeMoCPKeyViaProjection(builder, bindCtx, tableDef, lastNodeId, posOriginPk)

	// 2. scan meta table to find the `current version` number
	metaTblScanId, err := makeMetaTblScanWhereKeyEqVersion(builder, bindCtx, indexTableDefs, idxRefs)
	if err != nil {
		return -1, err
	}

	// 3. create a scan node for centroids table with version = `current version`
	currVersionCentroidsTblScanId, err := makeCrossJoinCentroidsMetaForCurrVersion(builder, bindCtx,
		indexTableDefs, idxRefs, metaTblScanId)
	if err != nil {
		return -1, err
	}

	// 4. create a cross join node for tbl and centroids
	// Projections: centroids.version, centroids.centroid_id, tbl.pk, centroids.centroid, tbl.embedding
	var leftChildTblId = lastNodeId
	var rightChildCentroidsId = currVersionCentroidsTblScanId
	var crossJoinTblAndCentroidsID = makeCrossJoinTblAndCentroids(builder, bindCtx, tableDef,
		leftChildTblId, rightChildCentroidsId,
		typeOriginPk, posOriginPk,
		typeOriginVecColumn, posOriginVecColumn)

	// 5. partition by tbl.pk
	// 6. Window operation
	// 7. Filter records where row_number() = 1
	filterId, err := partitionByWindowAndFilterByRowNum(builder, bindCtx, crossJoinTblAndCentroidsID)
	if err != nil {
		return -1, err
	}

	// 8. Final project: centroids.version, centroids.centroid_id, tbl.pk, cp_col
	projectId, err := makeFinalProjectWithCPAndOptionalRowId(builder, bindCtx, filterId, lastNodeId, isUpdate)
	if err != nil {
		return -1, err
	}

	lastNodeId = projectId

	if lockNodeId, ok := appendLockNode(
		builder,
		bindCtx,
		lastNodeId,
		indexTableDefs[2],
		false,
		false,
		-1,
		nil,
		isUpdate,
	); ok {
		lastNodeId = lockNodeId
	}

	lastNodeId = appendSinkNode(builder, bindCtx, lastNodeId)
	sourceStep := builder.appendStep(lastNodeId)

	return sourceStep, nil
}

func recomputeMoCPKeyViaProjection(builder *QueryBuilder, bindCtx *BindContext, tableDef *TableDef, lastNodeId int32, posOriginPk int) int32 {
	if tableDef.Pkey != nil && tableDef.Pkey.PkeyColName != catalog.FakePrimaryKeyColName {
		lastProject := builder.qry.Nodes[lastNodeId].ProjectList

		projectProjection := make([]*Expr, len(lastProject))
		for i := 0; i < len(lastProject); i++ {
			projectProjection[i] = &plan.Expr{
				Typ: lastProject[i].Typ,
				Expr: &plan.Expr_Col{
					Col: &plan.ColRef{
						RelPos: 0,
						ColPos: int32(i),
						//Name:   "col" + strconv.FormatInt(int64(i), 10),
					},
				},
			}
		}

		if tableDef.Pkey.PkeyColName == catalog.CPrimaryKeyColName {
			pkNamesMap := make(map[string]int)
			for _, name := range tableDef.Pkey.Names {
				pkNamesMap[name] = 1
			}

			prikeyPos := make([]int, 0)
			for i, coldef := range tableDef.Cols {
				if _, ok := pkNamesMap[coldef.Name]; ok {
					prikeyPos = append(prikeyPos, i)
				}
			}

			serialArgs := make([]*plan.Expr, len(prikeyPos))
			for i, position := range prikeyPos {
				serialArgs[i] = &plan.Expr{
					Typ: lastProject[position].Typ,
					Expr: &plan.Expr_Col{
						Col: &plan.ColRef{
							RelPos: 0,
							ColPos: int32(position),
							Name:   tableDef.Cols[position].Name,
						},
					},
				}
			}
			compkey, _ := BindFuncExprImplByPlanExpr(builder.GetContext(), "serial", serialArgs)
			projectProjection[posOriginPk] = compkey
		} else {
			pkPos := -1
			for i, coldef := range tableDef.Cols {
				if tableDef.Pkey.PkeyColName == coldef.Name {
					pkPos = i
					break
				}
			}
			if pkPos != -1 {
				projectProjection[posOriginPk] = &plan.Expr{
					Typ: lastProject[pkPos].Typ,
					Expr: &plan.Expr_Col{
						Col: &plan.ColRef{
							RelPos: 0,
							ColPos: int32(pkPos),
							Name:   tableDef.Pkey.PkeyColName,
						},
					},
				}
			}
		}
		projectNode := &Node{
			NodeType:    plan.Node_PROJECT,
			Children:    []int32{lastNodeId},
			ProjectList: projectProjection,
		}
		lastNodeId = builder.appendNode(projectNode, bindCtx)
	}
	return lastNodeId
}

// appendPreInsertUkPlan  build preinsert plan.
// sink_scan -> preinsert_uk -> sink
func appendPreInsertUkPlan(
	builder *QueryBuilder,
	bindCtx *BindContext,
	tableDef *TableDef,
	lastNodeId int32,
	indexIdx int,
	isUpddate bool,
	uniqueTableDef *TableDef,
	isUK bool) (int32, error) {
	/********
	NOTE: make sure to make the major change applied to secondary index, to IVFFLAT index as well.
	Else IVFFLAT index would fail
	********/

	var useColumns []int32
	idxDef := tableDef.Indexes[indexIdx]
	colsMap := make(map[string]int)

	for i, col := range tableDef.Cols {
		colsMap[col.Name] = i
	}
	for _, part := range idxDef.Parts {
		part = catalog.ResolveAlias(part)
		if i, ok := colsMap[part]; ok {
			useColumns = append(useColumns, int32(i))
		}
	}

	pkColumn, originPkType := getPkPos(tableDef, false)
	lastNodeId = recomputeMoCPKeyViaProjection(builder, bindCtx, tableDef, lastNodeId, pkColumn)

	var ukType *Type
	if len(idxDef.Parts) == 1 {
		ukType = &tableDef.Cols[useColumns[0]].Typ
	} else {
		ukType = &Type{
			Id:    int32(types.T_varchar),
			Width: types.MaxVarcharLen,
		}
	}
	var preinsertUkProjection []*Expr
	preinsertUkProjection = append(preinsertUkProjection, &plan.Expr{
		Typ: *ukType,
		Expr: &plan.Expr_Col{
			Col: &plan.ColRef{
				RelPos: -1,
				ColPos: 0,
				Name:   catalog.IndexTableIndexColName,
			},
		},
	})
	preinsertUkProjection = append(preinsertUkProjection, &plan.Expr{
		Typ: *originPkType,
		Expr: &plan.Expr_Col{
			Col: &plan.ColRef{
				RelPos: -1,
				ColPos: 1,
				Name:   catalog.IndexTablePrimaryColName,
			},
		},
	})
	if isUpddate {
		lastProjection := builder.qry.Nodes[lastNodeId].ProjectList
		originRowIdIdx := len(lastProjection) - 1
		preinsertUkProjection = append(preinsertUkProjection, &plan.Expr{
			Typ: lastProjection[originRowIdIdx].Typ,
			Expr: &plan.Expr_Col{
				Col: &plan.ColRef{
					RelPos: 0,
					ColPos: int32(originRowIdIdx),
					Name:   catalog.Row_ID,
				},
			},
		})
	}
	//TODO: once everything works, rename all the UK to a more generic name that means UK and SK.
	// ie preInsertUkNode -> preInsertIKNode
	// NOTE: we have build secondary index by reusing the whole code flow of Unique Index.
	// This would be done in a separate PR after verifying the correctness of the current code.
	var preInsertUkNode *Node
	if isUK {
		preInsertUkNode = &Node{
			NodeType:    plan.Node_PRE_INSERT_UK,
			Children:    []int32{lastNodeId},
			ProjectList: preinsertUkProjection,
			PreInsertUkCtx: &plan.PreInsertUkCtx{
				Columns:  useColumns,
				PkColumn: int32(pkColumn),
				PkType:   originPkType,
				UkType:   ukType,
			},
		}
	} else {
		// NOTE: We don't defined PreInsertSkCtx. Instead, we use PreInsertUkCtx for both UK and SK since there
		// is no difference in the contents.
		preInsertUkNode = &Node{
			NodeType:    plan.Node_PRE_INSERT_SK,
			Children:    []int32{lastNodeId},
			ProjectList: preinsertUkProjection,
			PreInsertSkCtx: &plan.PreInsertUkCtx{
				Columns:  useColumns,
				PkColumn: int32(pkColumn),
				PkType:   originPkType,
				UkType:   ukType,
			},
		}
	}
	lastNodeId = builder.appendNode(preInsertUkNode, bindCtx)

	if lockNodeId, ok := appendLockNode(
		builder,
		bindCtx,
		lastNodeId,
		uniqueTableDef,
		false,
		false,
		-1,
		nil,
		isUpddate,
	); ok {
		lastNodeId = lockNodeId
	}

	lastNodeId = appendSinkNode(builder, bindCtx, lastNodeId)
	sourceStep := builder.appendStep(lastNodeId)

	return sourceStep, nil
}

func appendDeleteIndexTablePlan(
	builder *QueryBuilder,
	bindCtx *BindContext,
	uniqueObjRef *ObjectRef,
	uniqueTableDef *TableDef,
	indexdef *IndexDef,
	typMap map[string]*plan.Type,
	posMap map[string]int,
	baseNodeId int32,
	isUK bool,
) (int32, error) {
	/********
	NOTE: make sure to make the major change applied to secondary index, to IVFFLAT index as well.
	Else IVFFLAT index would fail
	********/
	lastNodeId := baseNodeId
	var err error
	projectList := getProjectionByLastNodeForRightJoin(builder, lastNodeId)
	rfTag := builder.genNewMsgTag()

	var rightRowIdPos int32 = -1
	var rightPkPos int32 = -1
	scanNodeProject := make([]*Expr, len(uniqueTableDef.Cols))
	for colIdx, col := range uniqueTableDef.Cols {
		if col.Name == catalog.Row_ID {
			rightRowIdPos = int32(colIdx)
		} else if col.Name == catalog.IndexTableIndexColName {
			rightPkPos = int32(colIdx)
		}
		scanNodeProject[colIdx] = &plan.Expr{
			Typ: col.Typ,
			Expr: &plan.Expr_Col{
				Col: &plan.ColRef{
					ColPos: int32(colIdx),
					Name:   col.Name,
				},
			},
		}
	}
	pkTyp := uniqueTableDef.Cols[rightPkPos].Typ
<<<<<<< HEAD
	probeExpr := &plan.Expr{
		Typ: pkTyp,
		Expr: &plan.Expr_Col{
			Col: &plan.ColRef{
				Name: uniqueTableDef.Pkey.PkeyColName,
=======
	leftId := builder.appendNode(&plan.Node{
		NodeType:    plan.Node_TABLE_SCAN,
		Stats:       &plan.Stats{},
		ObjRef:      uniqueObjRef,
		TableDef:    uniqueTableDef,
		ProjectList: scanNodeProject,
		RuntimeFilterProbeList: []*plan.RuntimeFilterSpec{
			{
				Tag: rfTag,
				Expr: &plan.Expr{
					Typ: pkTyp,
					Expr: &plan.Expr_Col{
						Col: &plan.ColRef{
							Name: uniqueTableDef.Pkey.PkeyColName,
						},
					},
				},
>>>>>>> 41221975
			},
		},
	}
	rightId := builder.appendNode(&plan.Node{
		NodeType:               plan.Node_TABLE_SCAN,
		Stats:                  &plan.Stats{},
		ObjRef:                 uniqueObjRef,
		TableDef:               uniqueTableDef,
		ProjectList:            scanNodeProject,
		RuntimeFilterProbeList: []*plan.RuntimeFilterSpec{MakeRuntimeFilter(rfTag, false, 0, probeExpr)},
	}, bindCtx)

	// append projection
	projectList = append(projectList, &plan.Expr{
		Typ: uniqueTableDef.Cols[rightRowIdPos].Typ,
		Expr: &plan.Expr_Col{
			Col: &plan.ColRef{
				RelPos: 0,
				ColPos: rightRowIdPos,
				Name:   catalog.Row_ID,
			},
		},
	}, &plan.Expr{
		Typ: uniqueTableDef.Cols[rightPkPos].Typ,
		Expr: &plan.Expr_Col{
			Col: &plan.ColRef{
				RelPos: 0,
				ColPos: rightPkPos,
				Name:   catalog.IndexTableIndexColName,
			},
		},
	})

	rightExpr := &plan.Expr{
		Typ: uniqueTableDef.Cols[rightPkPos].Typ,
		Expr: &plan.Expr_Col{
			Col: &plan.ColRef{
				RelPos: 0,
				ColPos: rightPkPos,
				Name:   catalog.IndexTableIndexColName,
			},
		},
	}

	// append join node
	var joinConds []*Expr
	var leftExpr *Expr
	partsLength := len(indexdef.Parts)
	if partsLength == 1 {
		orginIndexColumnName := indexdef.Parts[0]
		typ := typMap[orginIndexColumnName]
		leftExpr = &Expr{
			Typ: *typ,
			Expr: &plan.Expr_Col{
				Col: &plan.ColRef{
					RelPos: 1,
					ColPos: int32(posMap[orginIndexColumnName]),
					Name:   orginIndexColumnName,
				},
			},
		}
	} else {
		args := make([]*Expr, partsLength)
		for i, column := range indexdef.Parts {
			column = catalog.ResolveAlias(column)
			typ := typMap[column]
			args[i] = &plan.Expr{
				Typ: *typ,
				Expr: &plan.Expr_Col{
					Col: &plan.ColRef{
						RelPos: 1,
						ColPos: int32(posMap[column]),
						Name:   column,
					},
				},
			}
		}
		if isUK {
			// use for UK
			// 0: serial(part1, part2) <----
			// 1: serial(pk1, pk2)
			leftExpr, err = BindFuncExprImplByPlanExpr(builder.GetContext(), "serial", args)
		} else {
			// only used for regular secondary index's 0'th column
			// 0: serial_full(part1, part2, serial(pk1, pk2)) <----
			// 1: serial(pk1, pk2)
			leftExpr, err = BindFuncExprImplByPlanExpr(builder.GetContext(), "serial_full", args)
		}
		if err != nil {
			return -1, err
		}
	}

	condExpr, err := BindFuncExprImplByPlanExpr(builder.GetContext(), "=", []*Expr{rightExpr, leftExpr})
	if err != nil {
		return -1, err
	}
	joinConds = []*Expr{condExpr}

<<<<<<< HEAD
	buildExpr := &plan.Expr{
		Typ: pkTyp,
		Expr: &plan.Expr_Col{
			Col: &plan.ColRef{
				RelPos: 0,
				ColPos: 0,
=======
	/*
		For the hidden table of the secondary index, there will be no null situation, so there is no need to use right join
		For why right join is needed, you can consider the following SQL :

		create table t1(a int, b int, c int, unique key(a));
		insert into t1 values(null, 1, 1);
		explain verbose update t1 set a = 1 where a is null;
	*/
	joinType := plan.Node_INNER
	if isUK {
		joinType = plan.Node_RIGHT
	}

	lastNodeId = builder.appendNode(&plan.Node{
		NodeType:    plan.Node_JOIN,
		Children:    []int32{leftId, lastNodeId},
		JoinType:    joinType,
		OnList:      joinConds,
		ProjectList: projectList,
		RuntimeFilterBuildList: []*plan.RuntimeFilterSpec{
			{
				Tag:        rfTag,
				UpperLimit: GetInFilterCardLimitOnPK(builder.qry.Nodes[leftId].Stats.TableCnt),
				Expr: &plan.Expr{
					Typ: pkTyp,
					Expr: &plan.Expr_Col{
						Col: &plan.ColRef{
							RelPos: 0,
							ColPos: 0,
						},
					},
				},
>>>>>>> 41221975
			},
		},
	}
	lastNodeId = builder.appendNode(&plan.Node{
		NodeType:               plan.Node_JOIN,
		Children:               []int32{rightId, lastNodeId},
		JoinType:               plan.Node_RIGHT,
		OnList:                 joinConds,
		ProjectList:            projectList,
		RuntimeFilterBuildList: []*plan.RuntimeFilterSpec{MakeRuntimeFilter(rfTag, false, GetInFilterCardLimitOnPK(builder.qry.Nodes[rightId].Stats.TableCnt), buildExpr)},
	}, bindCtx)
	return lastNodeId, nil
}

func appendDeleteMasterTablePlan(builder *QueryBuilder, bindCtx *BindContext,
	masterObjRef *ObjectRef, masterTableDef *TableDef,
	baseNodeId int32, tableDef *TableDef, indexDef *plan.IndexDef,
	typMap map[string]*plan.Type, posMap map[string]int) (int32, error) {

	originPkColumnPos, originPkType := getPkPos(tableDef, false)

	lastNodeId := baseNodeId
	projectList := getProjectionByLastNode(builder, lastNodeId)

	var rightRowIdPos int32 = -1
	var rightPkPos int32 = -1
	scanNodeProject := make([]*Expr, len(masterTableDef.Cols))
	for colIdx, colVal := range masterTableDef.Cols {

		if colVal.Name == catalog.Row_ID {
			rightRowIdPos = int32(colIdx)
		} else if colVal.Name == catalog.MasterIndexTableIndexColName {
			rightPkPos = int32(colIdx)
		}

		scanNodeProject[colIdx] = &plan.Expr{
			Typ: colVal.Typ,
			Expr: &plan.Expr_Col{
				Col: &plan.ColRef{
					ColPos: int32(colIdx),
					Name:   colVal.Name,
				},
			},
		}
	}

	rightId := builder.appendNode(&plan.Node{
		NodeType:    plan.Node_TABLE_SCAN,
		Stats:       &plan.Stats{},
		ObjRef:      masterObjRef,
		TableDef:    masterTableDef,
		ProjectList: scanNodeProject,
	}, bindCtx)

	// join conditions
	// Example :-
	//  ( (serial_full('a', a, c) = __mo_index_idx_col) or (serial_full('b', b, c) = __mo_index_idx_col) )
	var joinConds *Expr
	for idx, part := range indexDef.Parts {
		// serial_full("col1", col1, pk)
		var leftExpr *Expr
		leftExprArgs := make([]*Expr, 3)
		leftExprArgs[0] = makePlan2StringConstExprWithType(part)
		leftExprArgs[1] = &Expr{
			Typ: *typMap[part],
			Expr: &plan.Expr_Col{
				Col: &plan.ColRef{
					RelPos: 0,
					ColPos: int32(posMap[part]),
					Name:   part,
				},
			},
		}
		leftExprArgs[2] = &Expr{
			Typ: *originPkType,
			Expr: &plan.Expr_Col{
				Col: &plan.ColRef{
					RelPos: 0,
					ColPos: int32(originPkColumnPos),
					Name:   tableDef.Pkey.PkeyColName,
				},
			},
		}
		leftExpr, err := BindFuncExprImplByPlanExpr(builder.GetContext(), "serial_full", leftExprArgs)
		if err != nil {
			return -1, err
		}

		var rightExpr = &plan.Expr{
			Typ: masterTableDef.Cols[rightPkPos].Typ,
			Expr: &plan.Expr_Col{
				Col: &plan.ColRef{
					RelPos: 1,
					ColPos: rightPkPos,
					Name:   catalog.MasterIndexTableIndexColName,
				},
			},
		}
		currCond, err := BindFuncExprImplByPlanExpr(builder.GetContext(), "=", []*Expr{leftExpr, rightExpr})
		if err != nil {
			return -1, err
		}
		if idx == 0 {
			joinConds = currCond
		} else {
			joinConds, err = BindFuncExprImplByPlanExpr(builder.GetContext(), "or", []*plan.Expr{joinConds, currCond})
			if err != nil {
				return -1, err
			}
		}
	}

	projectList = append(projectList, &plan.Expr{
		Typ: masterTableDef.Cols[rightRowIdPos].Typ,
		Expr: &plan.Expr_Col{
			Col: &plan.ColRef{
				RelPos: 1,
				ColPos: rightRowIdPos,
				Name:   catalog.Row_ID,
			},
		},
	}, &plan.Expr{
		Typ: masterTableDef.Cols[rightPkPos].Typ,
		Expr: &plan.Expr_Col{
			Col: &plan.ColRef{
				RelPos: 1,
				ColPos: rightPkPos,
				Name:   catalog.MasterIndexTableIndexColName,
			},
		},
	})
	lastNodeId = builder.appendNode(&plan.Node{
		NodeType:    plan.Node_JOIN,
		JoinType:    plan.Node_LEFT,
		Children:    []int32{lastNodeId, rightId},
		OnList:      []*Expr{joinConds},
		ProjectList: projectList,
	}, bindCtx)

	return lastNodeId, nil
}
func appendDeleteIvfTablePlan(builder *QueryBuilder, bindCtx *BindContext,
	entriesObjRef *ObjectRef, entriesTableDef *TableDef,
	baseNodeId int32, tableDef *TableDef) (int32, error) {

	originPkColumnPos, originPkType := getPkPos(tableDef, false)

	lastNodeId := baseNodeId
	var err error
	projectList := getProjectionByLastNode(builder, lastNodeId)

	var entriesRowIdPos int32 = -1
	var entriesFkPkColPos int32 = -1
	var entriesCpPkColPos int32 = -1
	var cpPkType = types.T_varchar.ToType()
	scanNodeProject := make([]*Expr, len(entriesTableDef.Cols))
	for colIdx, col := range entriesTableDef.Cols {
		if col.Name == catalog.Row_ID {
			entriesRowIdPos = int32(colIdx)
		} else if col.Name == catalog.SystemSI_IVFFLAT_TblCol_Entries_pk {
			entriesFkPkColPos = int32(colIdx)
		} else if col.Name == catalog.CPrimaryKeyColName {
			entriesCpPkColPos = int32(colIdx)
		}
		scanNodeProject[colIdx] = &plan.Expr{
			Typ: col.Typ,
			Expr: &plan.Expr_Col{
				Col: &plan.ColRef{
					ColPos: int32(colIdx),
					Name:   col.Name,
				},
			},
		}
	}
	rightId := builder.appendNode(&plan.Node{
		NodeType:    plan.Node_TABLE_SCAN,
		Stats:       &plan.Stats{},
		ObjRef:      entriesObjRef,
		TableDef:    entriesTableDef,
		ProjectList: scanNodeProject,
	}, bindCtx)

	// append projection
	projectList = append(projectList,
		&plan.Expr{
			Typ: entriesTableDef.Cols[entriesRowIdPos].Typ,
			Expr: &plan.Expr_Col{
				Col: &plan.ColRef{
					RelPos: 1,
					ColPos: entriesRowIdPos,
					Name:   catalog.Row_ID,
				},
			},
		},
		&plan.Expr{
			Typ: *makePlan2Type(&cpPkType),
			Expr: &plan.Expr_Col{
				Col: &plan.ColRef{
					RelPos: 1,
					ColPos: entriesCpPkColPos,
					Name:   catalog.CPrimaryKeyColName,
				},
			},
		},
	)

	rightExpr := &plan.Expr{
		Typ: entriesTableDef.Cols[entriesFkPkColPos].Typ,
		Expr: &plan.Expr_Col{
			Col: &plan.ColRef{
				RelPos: 1,
				ColPos: entriesFkPkColPos,
				Name:   catalog.SystemSI_IVFFLAT_TblCol_Entries_pk,
			},
		},
	}

	// append join node
	var joinConds []*Expr
	var leftExpr = &plan.Expr{
		Typ: *originPkType,
		Expr: &plan.Expr_Col{
			Col: &plan.ColRef{
				RelPos: 0,
				ColPos: int32(originPkColumnPos),
				Name:   tableDef.Cols[originPkColumnPos].Name,
			},
		},
	}

	/*
		Some notes:
		1. Primary key of entries table is a <version,origin_pk> pair.
		2. In the Join condition we are only using origin_pk and not serial(version,origin_pk). For this reason,
		   we will be deleting older version entries as well, so keep in mind that older version entries are stale.
		3. The same goes with inserts as well. We only update the current version. Due to this reason, updates will cause
		   older versions of the entries to be stale.
	*/

	condExpr, err := BindFuncExprImplByPlanExpr(builder.GetContext(), "=", []*Expr{leftExpr, rightExpr})
	if err != nil {
		return -1, err
	}
	joinConds = []*Expr{condExpr}

	lastNodeId = builder.appendNode(&plan.Node{
		NodeType:    plan.Node_JOIN,
		JoinType:    plan.Node_LEFT,
		Children:    []int32{lastNodeId, rightId},
		OnList:      joinConds,
		ProjectList: projectList,
	}, bindCtx)
	return lastNodeId, nil
}

func appendDeleteIndexTablePlanWithoutFilters(
	builder *QueryBuilder,
	bindCtx *BindContext,
	uniqueObjRef *ObjectRef,
	uniqueTableDef *TableDef,
) (int32, error) {
	scanNodeProject := make([]*Expr, len(uniqueTableDef.Cols))
	for colIdx, col := range uniqueTableDef.Cols {
		scanNodeProject[colIdx] = &plan.Expr{
			Typ: col.Typ,
			Expr: &plan.Expr_Col{
				Col: &plan.ColRef{
					ColPos: int32(colIdx),
					Name:   col.Name,
				},
			},
		}
	}
	lastNodeId := builder.appendNode(&plan.Node{
		NodeType:    plan.Node_TABLE_SCAN,
		Stats:       &plan.Stats{},
		ObjRef:      uniqueObjRef,
		TableDef:    uniqueTableDef,
		ProjectList: scanNodeProject,
	}, bindCtx)
	return lastNodeId, nil
}

// makePreUpdateDeletePlan
// sink_scan -> project -> [agg] -> [filter] -> sink
func makePreUpdateDeletePlan(
	ctx CompilerContext,
	builder *QueryBuilder,
	bindCtx *BindContext,
	delCtx *dmlPlanCtx,
	lastNodeId int32,
) (int32, error) {
	// lastNodeId := appendSinkScanNode(builder, bindCtx, delCtx.sourceStep)
	lastNode := builder.qry.Nodes[lastNodeId]

	// append project Node to fetch the columns of this table
	// in front of this projectList are update cols
	projectProjection := make([]*Expr, len(delCtx.tableDef.Cols)+delCtx.updateColLength)
	for i, col := range delCtx.tableDef.Cols {
		projectProjection[i] = &plan.Expr{
			Typ: col.Typ,
			Expr: &plan.Expr_Col{
				Col: &plan.ColRef{
					RelPos: 0,
					ColPos: int32(delCtx.beginIdx + i),
					Name:   col.Name,
				},
			},
		}
	}
	offset := len(delCtx.tableDef.Cols)
	for i := 0; i < delCtx.updateColLength; i++ {
		idx := delCtx.beginIdx + offset + i
		name := ""
		if col, ok := lastNode.ProjectList[idx].Expr.(*plan.Expr_Col); ok {
			name = col.Col.Name
		}
		projectProjection[offset+i] = &plan.Expr{
			Typ: lastNode.ProjectList[idx].Typ,
			Expr: &plan.Expr_Col{
				Col: &plan.ColRef{
					RelPos: 0,
					ColPos: int32(idx),
					Name:   name,
				},
			},
		}
	}
	projectNode := &Node{
		NodeType:    plan.Node_PROJECT,
		Children:    []int32{lastNodeId},
		ProjectList: projectProjection,
	}
	lastNodeId = builder.appendNode(projectNode, bindCtx)

	//when update multi table. we append agg node:
	//eg: update t1, t2 set t1.a= t1.a+1 where t2.b >10
	//eg: update t2, (select a from t2) as tt set t2.a= t2.a+1 where t2.b >10
	if delCtx.needAggFilter {
		lastNode := builder.qry.Nodes[lastNodeId]
		groupByExprs := make([]*Expr, len(delCtx.tableDef.Cols))
		aggNodeProjection := make([]*Expr, len(lastNode.ProjectList))
		for i := 0; i < len(delCtx.tableDef.Cols); i++ {
			e := lastNode.ProjectList[i]
			name := ""
			if col, ok := e.Expr.(*plan.Expr_Col); ok {
				name = col.Col.Name
			}
			groupByExprs[i] = &plan.Expr{
				Typ: e.Typ,
				Expr: &plan.Expr_Col{
					Col: &plan.ColRef{
						RelPos: 0,
						ColPos: int32(i),
						Name:   name,
					},
				},
			}
			aggNodeProjection[i] = &plan.Expr{
				Typ: e.Typ,
				Expr: &plan.Expr_Col{
					Col: &plan.ColRef{
						RelPos: -1,
						ColPos: int32(i),
						Name:   name,
					},
				},
			}
		}
		offset := len(delCtx.tableDef.Cols)
		aggList := make([]*Expr, delCtx.updateColLength)
		for i := 0; i < delCtx.updateColLength; i++ {
			pos := offset + i
			e := lastNode.ProjectList[pos]
			name := ""
			if col, ok := e.Expr.(*plan.Expr_Col); ok {
				name = col.Col.Name
			}
			baseExpr := &plan.Expr{
				Typ: e.Typ,
				Expr: &plan.Expr_Col{
					Col: &plan.ColRef{
						RelPos: 0,
						ColPos: int32(pos),
						Name:   name,
					},
				},
			}
			aggExpr, err := BindFuncExprImplByPlanExpr(builder.GetContext(), "any_value", []*Expr{baseExpr})
			if err != nil {
				return -1, err
			}
			aggList[i] = aggExpr
			aggNodeProjection[pos] = &plan.Expr{
				Typ: e.Typ,
				Expr: &plan.Expr_Col{
					Col: &plan.ColRef{
						RelPos: -2,
						ColPos: int32(pos),
						Name:   name,
					},
				},
			}
		}

		aggNode := &Node{
			NodeType:    plan.Node_AGG,
			Children:    []int32{lastNodeId},
			GroupBy:     groupByExprs,
			AggList:     aggList,
			ProjectList: aggNodeProjection,
		}
		lastNodeId = builder.appendNode(aggNode, bindCtx)

		// we need filter null in left join/right join
		// eg: UPDATE stu s LEFT JOIN class c ON s.class_id = c.id SET s.class_name = 'test22', c.stu_name = 'test22';
		// we can not let null rows in batch go to insert Node
		rowIdExpr := &plan.Expr{
			Typ: aggNodeProjection[delCtx.rowIdPos].Typ,
			Expr: &plan.Expr_Col{
				Col: &plan.ColRef{
					RelPos: 0,
					ColPos: int32(delCtx.rowIdPos),
					Name:   catalog.Row_ID,
				},
			},
		}
		nullCheckExpr, err := BindFuncExprImplByPlanExpr(builder.GetContext(), "isnotnull", []*Expr{rowIdExpr})
		if err != nil {
			return -1, err
		}
		filterProjection := getProjectionByLastNode(builder, lastNodeId)
		filterNode := &Node{
			NodeType:    plan.Node_FILTER,
			Children:    []int32{lastNodeId},
			FilterList:  []*Expr{nullCheckExpr},
			ProjectList: filterProjection,
		}
		lastNodeId = builder.appendNode(filterNode, bindCtx)
	}

	// lastNodeId = appendSinkNode(builder, bindCtx, lastNodeId)
	// nextSourceStep := builder.appendStep(lastNodeId)

	// lock old pk for delete statement
	partExprIdx := -1
	lastProjectList := getProjectionByLastNode(builder, lastNodeId)
	originProjectListLen := len(lastProjectList)
	if delCtx.tableDef.Partition != nil {
		partExprIdx = len(delCtx.tableDef.Cols) + delCtx.updateColLength
		lastNodeId = appendPreDeleteNode(builder, bindCtx, delCtx.objRef, delCtx.tableDef, lastNodeId)
		lastProjectList = getProjectionByLastNode(builder, lastNodeId)
	}
	pkPos, pkTyp := getPkPos(delCtx.tableDef, false)
	delNodeInfo := makeDeleteNodeInfo(ctx, delCtx.objRef, delCtx.tableDef, delCtx.rowIdPos, partExprIdx, true, pkPos, pkTyp, delCtx.lockTable, delCtx.partitionInfos)

	lockTarget := &plan.LockTarget{
		TableId:            delCtx.tableDef.TblId,
		PrimaryColIdxInBat: int32(pkPos),
		PrimaryColTyp:      pkTyp,
		RefreshTsIdxInBat:  -1,
		LockTable:          false,
	}
	if delCtx.tableDef.Partition != nil {
		lockTarget.IsPartitionTable = true
		lockTarget.FilterColIdxInBat = int32(delNodeInfo.partitionIdx)
		lockTarget.PartitionTableIds = delNodeInfo.partTableIDs
	}
	lockNode := &Node{
		NodeType:    plan.Node_LOCK_OP,
		Children:    []int32{lastNodeId},
		LockTargets: []*plan.LockTarget{lockTarget},
	}
	lastNodeId = builder.appendNode(lockNode, bindCtx)

	//lock new pk for update statement (if update pk)
	if delCtx.updateColLength > 0 && delCtx.updatePkCol && delCtx.tableDef.Pkey != nil {
		newPkPos := int32(0)
		partitionColIdx := int32(len(lastProjectList))

		// for compound primary key, we need append hidden pk column to the project list
		if delCtx.tableDef.Pkey.PkeyColName == catalog.CPrimaryKeyColName {
			pkColExpr := make([]*Expr, len(delCtx.tableDef.Pkey.Names))
			for i, colName := range delCtx.tableDef.Pkey.Names {
				colIdx := 0
				var colTyp *Type
				if idx, exists := delCtx.updateColPosMap[colName]; exists {
					colIdx = idx
					colTyp = &lastProjectList[idx].Typ
				} else {
					for idx, col := range delCtx.tableDef.Cols {
						if col.Name == colName {
							colIdx = idx
							colTyp = &col.Typ
							break
						}
					}
				}
				pkColExpr[i] = &Expr{
					Typ:  *colTyp,
					Expr: &plan.Expr_Col{Col: &plan.ColRef{ColPos: int32(colIdx)}},
				}
			}
			cpPkExpr, err := BindFuncExprImplByPlanExpr(builder.GetContext(), "serial", pkColExpr)
			if err != nil {
				return -1, err
			}
			lastProjectList = append(lastProjectList, cpPkExpr)
			// if table have partition, we need append partition expr to projectList
			if delCtx.tableDef.Partition != nil {
				partitionExpr := DeepCopyExpr(delCtx.tableDef.Partition.PartitionExpression)
				resetPartitionExprPos(partitionExpr, delCtx.tableDef, delCtx.updateColPosMap)
				lastProjectList = append(lastProjectList, partitionExpr)
			}
			projNode := &Node{
				NodeType:    plan.Node_PROJECT,
				Children:    []int32{lastNodeId},
				ProjectList: lastProjectList,
			}
			lastNodeId = builder.appendNode(projNode, bindCtx)

			newPkPos = partitionColIdx
			partitionColIdx += 1
		} else {
			// one pk col, just use update pos
			for k, v := range delCtx.updateColPosMap {
				if k == delCtx.tableDef.Pkey.PkeyColName {
					newPkPos = int32(v)
					break
				}
			}
			// if table have partition, we need append project node to get partition
			if delCtx.tableDef.Partition != nil {
				partitionExpr := DeepCopyExpr(delCtx.tableDef.Partition.PartitionExpression)
				resetPartitionExprPos(partitionExpr, delCtx.tableDef, delCtx.updateColPosMap)
				lastProjectList := append(lastProjectList, partitionExpr)
				projNode := &Node{
					NodeType:    plan.Node_PROJECT,
					Children:    []int32{lastNodeId},
					ProjectList: lastProjectList,
				}
				lastNodeId = builder.appendNode(projNode, bindCtx)
			}
		}

		lockTarget := &plan.LockTarget{
			TableId:            delCtx.tableDef.TblId,
			PrimaryColIdxInBat: newPkPos,
			PrimaryColTyp:      pkTyp,
			RefreshTsIdxInBat:  -1, //unsupport now
			LockTable:          false,
		}
		if delCtx.tableDef.Partition != nil {
			lockTarget.IsPartitionTable = true
			lockTarget.FilterColIdxInBat = partitionColIdx
			lockTarget.PartitionTableIds = delNodeInfo.partTableIDs
		}
		lockNode := &Node{
			NodeType:    plan.Node_LOCK_OP,
			Children:    []int32{lastNodeId},
			LockTargets: []*plan.LockTarget{lockTarget},
		}
		lastNodeId = builder.appendNode(lockNode, bindCtx)
	}

	if len(lastProjectList) > originProjectListLen {
		projectList := lastProjectList[0:originProjectListLen]
		projNode := &Node{
			NodeType:    plan.Node_PROJECT,
			Children:    []int32{lastNodeId},
			ProjectList: projectList,
		}
		lastNodeId = builder.appendNode(projNode, bindCtx)
	}

	return lastNodeId, nil
}

func resetPartitionExprPos(expr *Expr, tableDef *TableDef, updateColPos map[string]int) {
	colPos := make(map[int32]int32)
	for idx, col := range tableDef.Cols {
		if newIdx, exists := updateColPos[col.Name]; exists {
			colPos[int32(idx)] = int32(newIdx)
		} else {
			colPos[int32(idx)] = int32(idx)
		}
	}
	resetColPos(expr, colPos)
}

// func getColPos(expr *Expr, colPos map[int32]int32) {
// 	switch e := expr.Expr.(type) {
// 	case *plan.Expr_Col:
// 		colPos[e.Col.ColPos] = 0
// 	case *plan.Expr_F:
// 		for _, arg := range e.F.Args {
// 			getColPos(arg, colPos)
// 		}
// 	}
// }

func resetColPos(expr *Expr, colPos map[int32]int32) {
	switch e := expr.Expr.(type) {
	case *plan.Expr_Col:
		e.Col.ColPos = colPos[e.Col.ColPos]
	case *plan.Expr_F:
		for _, arg := range e.F.Args {
			resetColPos(arg, colPos)
		}
	}
}

func appendLockNode(
	builder *QueryBuilder,
	bindCtx *BindContext,
	lastNodeId int32,
	tableDef *TableDef,
	lockTable bool,
	block bool,
	partitionIdx int,
	partTableIDs []uint64,
	isUpdate bool,
) (int32, bool) {
	if !isUpdate && tableDef.Pkey.PkeyColName == catalog.FakePrimaryKeyColName {
		return -1, false
	}
	pkPos, pkTyp := getPkPos(tableDef, false)
	if pkPos == -1 {
		return -1, false
	}

	if builder.qry.LoadTag && !lockTable {
		return -1, false
	}

	lockTarget := &plan.LockTarget{
		TableId:            tableDef.TblId,
		PrimaryColIdxInBat: int32(pkPos),
		PrimaryColTyp:      pkTyp,
		RefreshTsIdxInBat:  -1, //unsupport now
		LockTable:          lockTable,
		Block:              block,
	}

	if !lockTable && tableDef.Partition != nil {
		lockTarget.IsPartitionTable = true
		lockTarget.FilterColIdxInBat = int32(partitionIdx)
		lockTarget.PartitionTableIds = partTableIDs
	}

	lockNode := &Node{
		NodeType:    plan.Node_LOCK_OP,
		Children:    []int32{lastNodeId},
		LockTargets: []*plan.LockTarget{lockTarget},
	}
	lastNodeId = builder.appendNode(lockNode, bindCtx)
	return lastNodeId, true
}

type sinkMeta struct {
	step  int
	scans []*sinkScanMeta
}

type sinkScanMeta struct {
	step           int
	nodeId         int32
	sinkNodeId     int32
	preNodeId      int32
	preNodeIsUnion bool //if preNode is Union, one sinkScan to one sink is fine
	recursive      bool
}

func reduceSinkSinkScanNodes(qry *Query) {
	if len(qry.Steps) == 1 {
		return
	}
	stepMaps := make(map[int]int32)
	sinks := make(map[int32]*sinkMeta)
	for i, nodeId := range qry.Steps {
		stepMaps[i] = nodeId
		collectSinkAndSinkScanMeta(qry, sinks, i, nodeId, -1)
	}

	// merge one sink to one sinkScan
	pointToNodeMap := make(map[int32][]int32)
	for sinkNodeId, meta := range sinks {
		if len(meta.scans) == 1 && !meta.scans[0].preNodeIsUnion && !meta.scans[0].recursive {
			// one sink to one sinkScan
			sinkNode := qry.Nodes[sinkNodeId]
			sinkScanPreNode := qry.Nodes[meta.scans[0].preNodeId]
			sinkScanPreNode.Children = sinkNode.Children
			delete(stepMaps, meta.step)
		} else {
			for _, scanMeta := range meta.scans {
				if _, ok := pointToNodeMap[sinkNodeId]; !ok {
					pointToNodeMap[sinkNodeId] = []int32{scanMeta.nodeId}
				} else {
					pointToNodeMap[sinkNodeId] = append(pointToNodeMap[sinkNodeId], scanMeta.nodeId)
				}
			}
		}
	}

	newStepLength := len(stepMaps)
	if len(qry.Steps) > newStepLength {
		// reset steps & some sinkScan's sourceStep
		newSteps := make([]int32, 0, newStepLength)
		keys := make([]int, 0, newStepLength)
		for key := range stepMaps {
			keys = append(keys, key)
		}
		slices.Sort(keys)
		for _, key := range keys {
			nodeId := stepMaps[key]
			newStepIdx := len(newSteps)
			newSteps = append(newSteps, nodeId)
			if sinkScanNodeIds, ok := pointToNodeMap[nodeId]; ok {
				for _, sinkScanNodeId := range sinkScanNodeIds {
					if len(qry.Nodes[sinkScanNodeId].SourceStep) > 1 {
						qry.Nodes[sinkScanNodeId].SourceStep[0] = int32(newStepIdx)
					} else {
						qry.Nodes[sinkScanNodeId].SourceStep = []int32{int32(newStepIdx)}
					}
				}
			}
		}
		qry.Steps = newSteps
	}
}

func collectSinkAndSinkScanMeta(
	qry *Query,
	sinks map[int32]*sinkMeta,
	oldStep int,
	nodeId int32,
	preNodeId int32) {
	node := qry.Nodes[nodeId]

	if node.NodeType == plan.Node_SINK {
		if _, ok := sinks[nodeId]; !ok {
			sinks[nodeId] = &sinkMeta{
				step:  oldStep,
				scans: make([]*sinkScanMeta, 0, len(qry.Steps)),
			}
		} else {
			sinks[nodeId].step = oldStep
		}
	} else if node.NodeType == plan.Node_SINK_SCAN || node.NodeType == plan.Node_RECURSIVE_CTE || node.NodeType == plan.Node_RECURSIVE_SCAN {
		sinkNodeId := qry.Steps[node.SourceStep[0]]
		if _, ok := sinks[sinkNodeId]; !ok {
			sinks[sinkNodeId] = &sinkMeta{
				step:  -1,
				scans: make([]*sinkScanMeta, 0, len(qry.Steps)),
			}
		}

		meta := &sinkScanMeta{
			step:           oldStep,
			nodeId:         nodeId,
			sinkNodeId:     sinkNodeId,
			preNodeId:      preNodeId,
			preNodeIsUnion: qry.Nodes[preNodeId].NodeType == plan.Node_UNION,
			recursive:      len(node.SourceStep) > 1 || node.NodeType == plan.Node_RECURSIVE_CTE,
		}
		sinks[sinkNodeId].scans = append(sinks[sinkNodeId].scans, meta)
	}

	for _, childId := range node.Children {
		collectSinkAndSinkScanMeta(qry, sinks, oldStep, childId, nodeId)
	}

}

// constraintNameAreWhiteSpaces does not include empty name
func constraintNameAreWhiteSpaces(constraint string) bool {
	return len(constraint) != 0 && len(strings.TrimSpace(constraint)) == 0
}

// GenConstraintName yields uuid for the constraint name
func GenConstraintName() string {
	constraintId, _ := uuid.NewV7()
	return constraintId.String()
}

// adjustConstraintName updates a suitable name for the constraint.
// throw error if the user input all white space name.
// regenerate a new name if the user input nothing.
func adjustConstraintName(ctx context.Context, def *tree.ForeignKey) error {
	//user add a constraint name
	if constraintNameAreWhiteSpaces(def.ConstraintSymbol) {
		return moerr.NewErrWrongNameForIndex(ctx, def.ConstraintSymbol)
	} else {
		if len(def.ConstraintSymbol) == 0 {
			def.ConstraintSymbol = GenConstraintName()
		}
	}
	return nil
}

func runSql(ctx CompilerContext, sql string) (executor.Result, error) {
	v, ok := moruntime.ProcessLevelRuntime().GetGlobalVariables(moruntime.InternalSQLExecutor)
	if !ok {
		panic("missing lock service")
	}
	proc := ctx.GetProcess()
	exec := v.(executor.SQLExecutor)
	opts := executor.Options{}.
		// All runSql and runSqlWithResult is a part of input sql, can not incr statement.
		// All these sub-sql's need to be rolled back and retried en masse when they conflict in pessimistic mode
		WithDisableIncrStatement().
		WithTxn(proc.TxnOperator).
		WithDatabase(proc.SessionInfo.Database).
		WithTimeZone(proc.SessionInfo.TimeZone).
		WithAccountID(proc.SessionInfo.AccountId)
	return exec.Exec(proc.Ctx, sql, opts)
}

/*
Example on FkReferKey and FkReferDef:

	In database `test`:

		create table t1(a int,primary key(a));

		create table t2(b int, constraint c1 foreign key(b) references t1(a));

	So, the structure FkReferDef below denotes such relationships : test.t2(b) -> test.t1(a)
	FkReferKey holds : db = test, tbl = t2

*/

// FkReferKey holds the database and table name of the foreign key
type FkReferKey struct {
	Db  string //fk database name
	Tbl string //fk table name
}

// FkReferDef holds the definition & details of the foreign key
type FkReferDef struct {
	Db       string //fk database name
	Tbl      string //fk table name
	Name     string //fk constraint name
	Col      string //fk column name
	ReferCol string //referenced column name
	OnDelete string //on delete action
	OnUpdate string //on update action
}

func (fk FkReferDef) String() string {
	return fmt.Sprintf("%s.%s %s %s => %s",
		fk.Db, fk.Tbl, fk.Name, fk.Col, fk.ReferCol)
}

// GetSqlForFkReferredTo returns the query that retrieves the fk relationships
// that refer to the table
func GetSqlForFkReferredTo(db, table string) string {
	return fmt.Sprintf(
		"select "+
			"db_name, "+
			"table_name, "+
			"constraint_name, "+
			"column_name, "+
			"refer_column_name, "+
			"on_delete, "+
			"on_update "+
			"from "+
			"`mo_catalog`.`mo_foreign_keys` "+
			"where "+
			"refer_db_name = '%s' and refer_table_name = '%s' "+
			" and "+
			"(db_name != '%s' or db_name = '%s' and table_name != '%s') "+
			"order by db_name, table_name, constraint_name;",
		db, table, db, db, table)
}

// GetFkReferredTo returns the foreign key relationships that refer to the table
func GetFkReferredTo(ctx CompilerContext, db, table string) (map[FkReferKey]map[string][]*FkReferDef, error) {
	//exclude fk self reference
	sql := GetSqlForFkReferredTo(db, table)
	res, err := runSql(ctx, sql)
	if err != nil {
		return nil, err
	}
	defer res.Close()
	ret := make(map[FkReferKey]map[string][]*FkReferDef)
	const dbIdx = 0
	const tblIdx = 1
	const nameIdx = 2
	const colIdx = 3
	const referColIdx = 4
	const deleteIdx = 5
	const updateIdx = 6
	if res.Batches != nil {
		for _, batch := range res.Batches {
			if batch != nil &&
				batch.Vecs[0] != nil &&
				batch.Vecs[0].Length() > 0 {
				for i := 0; i < batch.Vecs[0].Length(); i++ {
					fk := &FkReferDef{
						Db:       string(batch.Vecs[dbIdx].GetBytesAt(i)),
						Tbl:      string(batch.Vecs[tblIdx].GetBytesAt(i)),
						Name:     string(batch.Vecs[nameIdx].GetBytesAt(i)),
						Col:      string(batch.Vecs[colIdx].GetBytesAt(i)),
						ReferCol: string(batch.Vecs[referColIdx].GetBytesAt(i)),
						OnDelete: string(batch.Vecs[deleteIdx].GetBytesAt(i)),
						OnUpdate: string(batch.Vecs[updateIdx].GetBytesAt(i)),
					}
					key := FkReferKey{Db: fk.Db, Tbl: fk.Tbl}
					var constraint map[string][]*FkReferDef
					var ok bool
					if constraint, ok = ret[key]; !ok {
						constraint = make(map[string][]*FkReferDef)
						ret[key] = constraint
					}
					constraint[fk.Name] = append(constraint[fk.Name], fk)
				}
			}
		}
	}
	return ret, nil
}

func convertIntoReferAction(s string) plan.ForeignKeyDef_RefAction {
	switch strings.ToLower(s) {
	case "cascade":
		return plan.ForeignKeyDef_CASCADE
	case "restrict":
		return plan.ForeignKeyDef_RESTRICT
	case "set null":
		fallthrough
	case "set_null":
		return plan.ForeignKeyDef_SET_NULL
	case "no_action":
		fallthrough
	case "no action":
		return plan.ForeignKeyDef_NO_ACTION
	case "set_default":
		fallthrough
	case "set default":
		return plan.ForeignKeyDef_SET_DEFAULT
	default:
		return plan.ForeignKeyDef_RESTRICT
	}
}

// getSqlForAddFk returns the insert sql that adds a fk relationship
// into the mo_foreign_keys table
func getSqlForAddFk(db, table string, data *FkData) string {
	row := make([]string, 16)
	rows := 0
	sb := strings.Builder{}
	sb.WriteString("insert into `mo_catalog`.`mo_foreign_keys`  ")
	sb.WriteString(" values ")
	for childIdx, childCol := range data.Cols.Cols {
		row[0] = data.Def.Name
		row[1] = "0"
		row[2] = db
		row[3] = "0"
		row[4] = table
		row[5] = "0"
		row[6] = childCol
		row[7] = "0"
		row[8] = data.ParentDbName
		row[9] = "0"
		row[10] = data.ParentTableName
		row[11] = "0"
		row[12] = data.ColsReferred.Cols[childIdx]
		row[13] = "0"
		row[14] = data.Def.OnDelete.String()
		row[15] = data.Def.OnUpdate.String()
		{
			if rows > 0 {
				sb.WriteByte(',')
			}
			rows++
			sb.WriteByte('(')
			for j, col := range row {
				if j > 0 {
					sb.WriteByte(',')
				}
				sb.WriteByte('\'')
				sb.WriteString(col)
				sb.WriteByte('\'')
			}
			sb.WriteByte(')')
		}
	}
	return sb.String()
}

// getSqlForDeleteTable returns the delete sql that deletes all the fk relationships from mo_foreign_keys
// on the table
func getSqlForDeleteTable(db, tbl string) string {
	sb := strings.Builder{}
	sb.WriteString("delete from `mo_catalog`.`mo_foreign_keys` where ")
	sb.WriteString(fmt.Sprintf(
		"db_name = '%s' and table_name = '%s'", db, tbl))
	return sb.String()
}

// getSqlForDeleteConstraint returns the delete sql that deletes the fk constraint from mo_foreign_keys
// on the table
func getSqlForDeleteConstraint(db, tbl, constraint string) string {
	sb := strings.Builder{}
	sb.WriteString("delete from `mo_catalog`.`mo_foreign_keys` where ")
	sb.WriteString(fmt.Sprintf(
		"constraint_name = '%s' and db_name = '%s' and table_name = '%s'",
		constraint, db, tbl))
	return sb.String()
}

// getSqlForDeleteDB returns the delete sql that deletes all the fk relationships from mo_foreign_keys
// on the database
func getSqlForDeleteDB(db string) string {
	sb := strings.Builder{}
	sb.WriteString("delete from `mo_catalog`.`mo_foreign_keys` where ")
	sb.WriteString(fmt.Sprintf("db_name = '%s'", db))
	return sb.String()
}

// getSqlForRenameTable returns the sqls that rename the table of all fk relationships in mo_foreign_keys
func getSqlForRenameTable(db, oldName, newName string) (ret []string) {
	sb := strings.Builder{}
	sb.WriteString("update `mo_catalog`.`mo_foreign_keys` ")
	sb.WriteString(fmt.Sprintf("set table_name = '%s' ", newName))
	sb.WriteString(fmt.Sprintf("where db_name = '%s' and table_name = '%s' ; ", db, oldName))
	ret = append(ret, sb.String())

	sb.Reset()
	sb.WriteString("update `mo_catalog`.`mo_foreign_keys` ")
	sb.WriteString(fmt.Sprintf("set refer_table_name = '%s' ", newName))
	sb.WriteString(fmt.Sprintf("where refer_db_name = '%s' and refer_table_name = '%s' ; ", db, oldName))
	ret = append(ret, sb.String())
	return
}

// getSqlForRenameColumn returns the sqls that rename the column of all fk relationships in mo_foreign_keys
func getSqlForRenameColumn(db, table, oldName, newName string) (ret []string) {
	sb := strings.Builder{}
	sb.WriteString("update `mo_catalog`.`mo_foreign_keys` ")
	sb.WriteString(fmt.Sprintf("set column_name = '%s' ", newName))
	sb.WriteString(fmt.Sprintf("where db_name = '%s' and table_name = '%s' and column_name = '%s' ; ",
		db, table, oldName))
	ret = append(ret, sb.String())

	sb.Reset()
	sb.WriteString("update `mo_catalog`.`mo_foreign_keys` ")
	sb.WriteString(fmt.Sprintf("set refer_column_name = '%s' ", newName))
	sb.WriteString(fmt.Sprintf("where refer_db_name = '%s' and refer_table_name = '%s' and refer_column_name = '%s' ; ",
		db, table, oldName))
	ret = append(ret, sb.String())
	return
}

// getSqlForCheckHasDBRefersTo returns the sql that checks if the database has any foreign key relationships
// that refer to it.
func getSqlForCheckHasDBRefersTo(db string) string {
	sb := strings.Builder{}
	sb.WriteString("select count(*) > 0 from `mo_catalog`.`mo_foreign_keys` ")
	sb.WriteString(fmt.Sprintf("where refer_db_name = '%s' and db_name != '%s';", db, db))
	return sb.String()
}

// fkBannedDatabase denotes the databases that forbid the foreign keys
// you can not define fk in these databases or
// define fk refers to these databases.
// for simplicity of the design
var fkBannedDatabase = map[string]bool{
	catalog.MO_CATALOG:        true,
	catalog.MO_SYSTEM:         true,
	catalog.MO_SYSTEM_METRICS: true,
	catalog.MOTaskDB:          true,
	"information_schema":      true,
	"mysql":                   true,
}

// IsFkBannedDatabase denotes the database should not have any
// foreign keys
func IsFkBannedDatabase(db string) bool {
	if _, has := fkBannedDatabase[db]; has {
		return true
	}
	return false
}

// IsForeignKeyChecksEnabled returns the system variable foreign_key_checks is true or false
func IsForeignKeyChecksEnabled(ctx CompilerContext) (bool, error) {
	value, err := ctx.ResolveVariable("foreign_key_checks", true, false)
	if err != nil {
		return false, err
	}
	if value == nil {
		return true, nil
	}
	if v, ok := value.(int64); ok {
		return v == 1, nil
	} else if v1, ok := value.(int8); ok {
		return v1 == 1, nil
	} else {
		return false, moerr.NewInternalError(ctx.GetContext(), "invalid  %v ", value)
	}
}<|MERGE_RESOLUTION|>--- conflicted
+++ resolved
@@ -2901,35 +2901,17 @@
 		}
 	}
 	pkTyp := uniqueTableDef.Cols[rightPkPos].Typ
-<<<<<<< HEAD
+
 	probeExpr := &plan.Expr{
 		Typ: pkTyp,
 		Expr: &plan.Expr_Col{
 			Col: &plan.ColRef{
 				Name: uniqueTableDef.Pkey.PkeyColName,
-=======
-	leftId := builder.appendNode(&plan.Node{
-		NodeType:    plan.Node_TABLE_SCAN,
-		Stats:       &plan.Stats{},
-		ObjRef:      uniqueObjRef,
-		TableDef:    uniqueTableDef,
-		ProjectList: scanNodeProject,
-		RuntimeFilterProbeList: []*plan.RuntimeFilterSpec{
-			{
-				Tag: rfTag,
-				Expr: &plan.Expr{
-					Typ: pkTyp,
-					Expr: &plan.Expr_Col{
-						Col: &plan.ColRef{
-							Name: uniqueTableDef.Pkey.PkeyColName,
-						},
-					},
-				},
->>>>>>> 41221975
 			},
 		},
 	}
-	rightId := builder.appendNode(&plan.Node{
+
+	leftId := builder.appendNode(&plan.Node{
 		NodeType:               plan.Node_TABLE_SCAN,
 		Stats:                  &plan.Stats{},
 		ObjRef:                 uniqueObjRef,
@@ -3025,14 +3007,16 @@
 	}
 	joinConds = []*Expr{condExpr}
 
-<<<<<<< HEAD
 	buildExpr := &plan.Expr{
 		Typ: pkTyp,
 		Expr: &plan.Expr_Col{
 			Col: &plan.ColRef{
 				RelPos: 0,
 				ColPos: 0,
-=======
+			},
+		},
+	}
+
 	/*
 		For the hidden table of the secondary index, there will be no null situation, so there is no need to use right join
 		For why right join is needed, you can consider the following SQL :
@@ -3047,35 +3031,12 @@
 	}
 
 	lastNodeId = builder.appendNode(&plan.Node{
-		NodeType:    plan.Node_JOIN,
-		Children:    []int32{leftId, lastNodeId},
-		JoinType:    joinType,
-		OnList:      joinConds,
-		ProjectList: projectList,
-		RuntimeFilterBuildList: []*plan.RuntimeFilterSpec{
-			{
-				Tag:        rfTag,
-				UpperLimit: GetInFilterCardLimitOnPK(builder.qry.Nodes[leftId].Stats.TableCnt),
-				Expr: &plan.Expr{
-					Typ: pkTyp,
-					Expr: &plan.Expr_Col{
-						Col: &plan.ColRef{
-							RelPos: 0,
-							ColPos: 0,
-						},
-					},
-				},
->>>>>>> 41221975
-			},
-		},
-	}
-	lastNodeId = builder.appendNode(&plan.Node{
 		NodeType:               plan.Node_JOIN,
-		Children:               []int32{rightId, lastNodeId},
-		JoinType:               plan.Node_RIGHT,
+		Children:               []int32{leftId, lastNodeId},
+		JoinType:               joinType,
 		OnList:                 joinConds,
 		ProjectList:            projectList,
-		RuntimeFilterBuildList: []*plan.RuntimeFilterSpec{MakeRuntimeFilter(rfTag, false, GetInFilterCardLimitOnPK(builder.qry.Nodes[rightId].Stats.TableCnt), buildExpr)},
+		RuntimeFilterBuildList: []*plan.RuntimeFilterSpec{MakeRuntimeFilter(rfTag, false, GetInFilterCardLimitOnPK(builder.qry.Nodes[leftId].Stats.TableCnt), buildExpr)},
 	}, bindCtx)
 	return lastNodeId, nil
 }
