--- conflicted
+++ resolved
@@ -412,13 +412,8 @@
 					uniqueTblPkPos, uniqueTblPkTyp = getPkPos(uniqueTableDef, false, nil)
 				} else {
 					lastNodeId = appendSinkScanNode(builder, bindCtx, delCtx.sourceStep)
-<<<<<<< HEAD
-					lastNodeId, err = appendDeleteUniqueTablePlan(builder, bindCtx, uniqueObjRef, uniqueTableDef, indexdef, typMap, posMap, lastNodeId, isUk)
+					lastNodeId, err = appendDeleteIndexTablePlan(builder, bindCtx, uniqueObjRef, uniqueTableDef, indexdef, typMap, posMap, lastNodeId, isUk)
 					uniqueDeleteIdx = len(delCtx.colIndex) + delCtx.updateColLength
-=======
-					lastNodeId, err = appendDeleteIndexTablePlan(builder, bindCtx, uniqueObjRef, uniqueTableDef, indexdef, typMap, posMap, lastNodeId, isUk)
-					uniqueDeleteIdx = len(delCtx.tableDef.Cols) + delCtx.updateColLength
->>>>>>> 908a7ea6
 					uniqueTblPkPos = uniqueDeleteIdx + 1
 					uniqueTblPkTyp = &uniqueTableDef.Cols[0].Typ
 				}
@@ -783,13 +778,8 @@
 		nameTypMap := make(map[string]*plan.Type)
 		idNameMap := make(map[uint64]string)
 		nameIdxMap := make(map[string]int32)
-<<<<<<< HEAD
 		for idx, col := range delCtx.tableDef.GetColsByIndex(delCtx.colIndex) {
-			nameTypMap[col.Name] = col.Typ
-=======
-		for idx, col := range delCtx.tableDef.Cols {
 			nameTypMap[col.Name] = &col.Typ
->>>>>>> 908a7ea6
 			idNameMap[col.ColId] = col.Name
 			nameIdxMap[col.Name] = int32(idx)
 		}
@@ -1297,11 +1287,7 @@
 					originTableMessageForFuzzy.ParentUniqueCols = uniqueCols
 					uniqueColLocationMap := newLocationMap(tableDef, indexdef)
 					if stmt != nil {
-<<<<<<< HEAD
-						insertColsNameFromStmt, err := getInsertColsFromStmt(ctx.GetContext(), stmt, tableDef, colIndex)
-=======
-						insertColsNameFromStmt, err = getInsertColsFromStmt(ctx.GetContext(), stmt, tableDef)
->>>>>>> 908a7ea6
+						insertColsNameFromStmt, err = getInsertColsFromStmt(ctx.GetContext(), stmt, tableDef, colIndex)
 						if err != nil {
 							return err
 						}
@@ -1322,12 +1308,7 @@
 						}
 
 						// try to build pk filter epxr for hidden table created by unique key
-<<<<<<< HEAD
-						if canUsePkFilter(builder, ctx, stmt, tableDef, insertColsNameFromStmt, indexdef, colIndex) {
-							uniqueColLocationMap := newLocationMap(tableDef, indexdef, colIndex)
-=======
-						if needCheckPkDupForHiddenTable && canUsePkFilter(builder, ctx, stmt, tableDef, insertColsNameFromStmt, indexdef) {
->>>>>>> 908a7ea6
+						if needCheckPkDupForHiddenTable && canUsePkFilter(builder, ctx, stmt, tableDef, insertColsNameFromStmt, indexdef, colIndex) {
 							pkFilterExprForHiddenTable, err = getPkValueExpr(builder, ctx, tableDef, uniqueColLocationMap, insertColsNameFromStmt)
 							if err != nil {
 								return err
@@ -1336,16 +1317,9 @@
 					}
 				}
 
-<<<<<<< HEAD
-				_checkPkDupForHiddenTable := indexdef.Unique // only check PK uniqueness for UK. SK will not check PK uniqueness.
 				colTypes := make([]*plan.Type, tableDef.GetColLength(colIndex))
 				for i, col := range tableDef.GetColsByIndex(colIndex) {
-					colTypes[i] = col.Typ
-=======
-				colTypes := make([]*plan.Type, len(tableDef.Cols))
-				for i := range tableDef.Cols {
-					colTypes[i] = &tableDef.Cols[i].Typ
->>>>>>> 908a7ea6
+					colTypes[i] = &col.Typ
 				}
 
 				updateColLength := 0
@@ -1355,14 +1329,7 @@
 				ifExistAutoPkCol := false
 				//TODO: process partitionExpr
 				var partitionExpr *Expr
-<<<<<<< HEAD
-				err = makeOneInsertPlan(ctx, builder, bindCtx, idxRef, idxTableDef, updateColLength, newSourceStep, addAffectedRows, isFkRecursionCall, updatePkCol, pkFilterExprForHiddenTable, partitionExpr, ifExistAutoPkCol, _checkPkDupForHiddenTable, colTypes, originTableMessageForFuzzy, idxTableColIdx)
-=======
-				err = makeOneInsertPlan(ctx, builder, bindCtx, idxRef, idxTableDef,
-					updateColLength, newSourceStep, addAffectedRows, isFkRecursionCall, updatePkCol,
-					pkFilterExprForHiddenTable, partitionExpr, ifExistAutoPkCol, needCheckPkDupForHiddenTable,
-					colTypes, originTableMessageForFuzzy)
->>>>>>> 908a7ea6
+				err = makeOneInsertPlan(ctx, builder, bindCtx, idxRef, idxTableDef, updateColLength, newSourceStep, addAffectedRows, isFkRecursionCall, updatePkCol, pkFilterExprForHiddenTable, partitionExpr, ifExistAutoPkCol, needCheckPkDupForHiddenTable, colTypes, originTableMessageForFuzzy, idxTableColIdx)
 
 				if err != nil {
 					return err
@@ -2133,14 +2100,9 @@
 	return builder.appendNode(preDeleteNode, bindCtx)
 }
 
-<<<<<<< HEAD
 // TODO: remove this line as checked
 func appendJoinNodeForParentFkCheck(builder *QueryBuilder, bindCtx *BindContext, objRef *ObjectRef, tableDef *TableDef, baseNodeId int32, colIndex []int32) (int32, error) {
-	typMap := make(map[string]*plan.Type)
-=======
-func appendJoinNodeForParentFkCheck(builder *QueryBuilder, bindCtx *BindContext, objRef *ObjectRef, tableDef *TableDef, baseNodeId int32) (int32, error) {
 	typMap := make(map[string]plan.Type)
->>>>>>> 908a7ea6
 	id2name := make(map[uint64]string)
 	name2pos := make(map[string]int)
 	for i, col := range tableDef.GetColsByIndex(colIndex) {
@@ -2268,11 +2230,7 @@
 
 		// append project
 		projectList = append(projectList, &Expr{
-<<<<<<< HEAD
-			Typ: *parentTableDef.GetColsByIndex(parentTableColIdx)[0].Typ,
-=======
-			Typ: parentTableDef.Cols[0].Typ,
->>>>>>> 908a7ea6
+			Typ: parentTableDef.GetColsByIndex(parentTableColIdx)[0].Typ,
 			Expr: &plan.Expr_Col{
 				Col: &plan.ColRef{
 					RelPos: 1,
