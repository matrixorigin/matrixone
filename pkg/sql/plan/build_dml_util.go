// Copyright 2022 Matrix Origin
//
// Licensed under the Apache License, Version 2.0 (the "License");
// you may not use this file except in compliance with the License.
// You may obtain a copy of the License at
//
//     http://www.apache.org/licenses/LICENSE-2.0
//
// Unless required by applicable law or agreed to in writing, software
// distributed under the License is distributed on an "AS IS" BASIS,
// WITHOUT WARRANTIES OR CONDITIONS OF ANY KIND, either express or implied.
// See the License for the specific language governing permissions and
// limitations under the License.

package plan

import (
	"sync"

	"github.com/matrixorigin/matrixone/pkg/catalog"
	"github.com/matrixorigin/matrixone/pkg/common/moerr"
	"github.com/matrixorigin/matrixone/pkg/container/types"
	"github.com/matrixorigin/matrixone/pkg/pb/plan"
	"github.com/matrixorigin/matrixone/pkg/sql/util"
	"golang.org/x/exp/slices"
)

var CNPrimaryCheck = false

var dmlPlanCtxPool = sync.Pool{
	New: func() any {
		return &dmlPlanCtx{}
	},
}
var deleteNodeInfoPool = sync.Pool{
	New: func() any {
		return &deleteNodeInfo{}
	},
}

func getDmlPlanCtx() *dmlPlanCtx {
	ctx := dmlPlanCtxPool.Get().(*dmlPlanCtx)
	ctx.updatePkCol = true
	ctx.partitionInfos = make(map[uint64]*partSubTableInfo)
	return ctx
}

func putDmlPlanCtx(ctx *dmlPlanCtx) {
	var x dmlPlanCtx
	*ctx = x
	dmlPlanCtxPool.Put(ctx)
}

func getDeleteNodeInfo() *deleteNodeInfo {
	info := deleteNodeInfoPool.Get().(*deleteNodeInfo)
	return info
}

func putDeleteNodeInfo(info *deleteNodeInfo) {
	var x deleteNodeInfo
	*info = x
	deleteNodeInfoPool.Put(info)
}

type dmlPlanCtx struct {
	objRef                 *ObjectRef
	tableDef               *TableDef
	beginIdx               int
	sourceStep             int32
	isMulti                bool
	needAggFilter          bool
	updateColLength        int
	rowIdPos               int
	insertColPos           []int
	updateColPosMap        map[string]int
	allDelTableIDs         map[uint64]struct{}
	isFkRecursionCall      bool //if update plan was recursion called by parent table( ref foreign key), we do not check parent's foreign key contraint
	lockTable              bool //we need lock table in stmt: delete from tbl
	checkInsertPkDup       bool //if we need check for duplicate values in insert batch.  eg:insert into t values (1).  load data will not check
	updatePkCol            bool //if update stmt will update the primary key or one of pks
	pkFilterExprs          []*Expr
	isDeleteWithoutFilters bool
	partitionInfos         map[uint64]*partSubTableInfo // key: Main Table Id, value: Partition sub table information
}

type partSubTableInfo struct {
	partTableIDs   []uint64 // Align array index with the partition number
	partTableNames []string // Align partition subtable names with partition numbers
}

// information of deleteNode, which is about the deleted table
type deleteNodeInfo struct {
	objRef          *ObjectRef
	tableDef        *TableDef
	IsClusterTable  bool
	deleteIndex     int      // The array index position of the rowid column
	partTableIDs    []uint64 // Align array index with the partition number
	partTableNames  []string // Align array index with the partition number
	partitionIdx    int      // The array index position of the partition expression column
	addAffectedRows bool
	pkPos           int
	pkTyp           *plan.Type
	lockTable       bool
}

// buildInsertPlans  build insert plan.
func buildInsertPlans(
	ctx CompilerContext, builder *QueryBuilder, bindCtx *BindContext,
	objRef *ObjectRef, tableDef *TableDef, lastNodeId int32,
	checkInsertPkDup bool, pkFilterExpr []*Expr, newPartitionExpr *Expr, isInsertWithoutAutoPkCol bool) error {

	// add plan: -> preinsert -> sink
	lastNodeId = appendPreInsertNode(builder, bindCtx, objRef, tableDef, lastNodeId, false)

	lastNodeId = appendSinkNode(builder, bindCtx, lastNodeId)
	sourceStep := builder.appendStep(lastNodeId)

	// make insert plans
	insertBindCtx := NewBindContext(builder, nil)
	err := makeInsertPlan(ctx, builder, insertBindCtx, objRef, tableDef, 0, sourceStep, true, false, checkInsertPkDup, true, pkFilterExpr, newPartitionExpr, isInsertWithoutAutoPkCol, !builder.qry.LoadTag, nil, nil)
	return err
}

// buildUpdatePlans  build update plan.
func buildUpdatePlans(ctx CompilerContext, builder *QueryBuilder, bindCtx *BindContext, updatePlanCtx *dmlPlanCtx) error {
	var err error
	// sink_scan -> project -> [agg] -> [filter] -> sink
	lastNodeId := appendSinkScanNode(builder, bindCtx, updatePlanCtx.sourceStep)
	lastNodeId, err = makePreUpdateDeletePlan(ctx, builder, bindCtx, updatePlanCtx, lastNodeId)
	if err != nil {
		return err
	}
	lastNodeId = appendSinkNode(builder, bindCtx, lastNodeId)
	nextSourceStep := builder.appendStep(lastNodeId)
	updatePlanCtx.sourceStep = nextSourceStep

	// build delete plans
	err = buildDeletePlans(ctx, builder, bindCtx, updatePlanCtx)
	if err != nil {
		return err
	}

	// sink_scan -> project -> preinsert -> sink
	lastNodeId = appendSinkScanNode(builder, bindCtx, updatePlanCtx.sourceStep)
	lastNode := builder.qry.Nodes[lastNodeId]
	newCols := make([]*ColDef, 0, len(updatePlanCtx.tableDef.Cols))
	oldRowIdPos := len(updatePlanCtx.tableDef.Cols) - 1
	for _, col := range updatePlanCtx.tableDef.Cols {
		if col.Hidden && col.Name != catalog.FakePrimaryKeyColName {
			continue
		}
		newCols = append(newCols, col)
	}
	updatePlanCtx.tableDef.Cols = newCols
	insertColLength := len(updatePlanCtx.insertColPos) + 1
	projectProjection := make([]*Expr, insertColLength)
	for i, idx := range updatePlanCtx.insertColPos {
		name := ""
		if col, ok := lastNode.ProjectList[idx].Expr.(*plan.Expr_Col); ok {
			name = col.Col.Name
		}
		projectProjection[i] = &plan.Expr{
			Typ: lastNode.ProjectList[idx].Typ,
			Expr: &plan.Expr_Col{
				Col: &plan.ColRef{
					ColPos: int32(idx),
					Name:   name,
				},
			},
		}
	}
	projectProjection[insertColLength-1] = &plan.Expr{
		Typ: lastNode.ProjectList[oldRowIdPos].Typ,
		Expr: &plan.Expr_Col{
			Col: &plan.ColRef{
				ColPos: int32(oldRowIdPos),
				Name:   catalog.Row_ID,
			},
		},
	}

	//append project node
	projectNode := &Node{
		NodeType:    plan.Node_PROJECT,
		Children:    []int32{lastNodeId},
		ProjectList: projectProjection,
	}
	lastNodeId = builder.appendNode(projectNode, bindCtx)
	//append preinsert node
	lastNodeId = appendPreInsertNode(builder, bindCtx, updatePlanCtx.objRef, updatePlanCtx.tableDef, lastNodeId, true)

	//append sink node
	lastNodeId = appendSinkNode(builder, bindCtx, lastNodeId)
	sourceStep := builder.appendStep(lastNodeId)

	// build insert plan.
	insertBindCtx := NewBindContext(builder, nil)
	err = makeInsertPlan(ctx, builder, insertBindCtx, updatePlanCtx.objRef, updatePlanCtx.tableDef, updatePlanCtx.updateColLength,
		sourceStep, false, updatePlanCtx.isFkRecursionCall, updatePlanCtx.checkInsertPkDup, updatePlanCtx.updatePkCol, updatePlanCtx.pkFilterExprs, nil, false, true, nil, nil)
	return err
}

func getStepByNodeId(builder *QueryBuilder, nodeId int32) int {
	for step, stepNodeId := range builder.qry.Steps {
		if stepNodeId == nodeId {
			return step
		}
	}
	return -1
}

// buildDeletePlans  build preinsert plan.
/*
[o1]sink_scan -> join[u1] -> sink
	[u1]sink_scan -> lock -> delete -> [mergedelete] ...  // if it's delete stmt. do delete u1
	[u1]sink_scan -> preinsert_uk -> sink ...  // if it's update stmt. do update u1
[o1]sink_scan -> join[u2] -> sink
	[u2]sink_scan -> lock -> delete -> [mergedelete] ...  // if it's delete stmt. do delete u2
	[u2]sink_scan -> preinsert_uk -> sink ...  // if it's update stmt. do update u2
[o1]sink_scan -> predelete[get partition] -> lock -> delete -> [mergedelete]

[o1]sink_scan -> join[f1 semi join c1 on c1.fid=f1.id, get f1.id] -> filter(assert(isempty(id)))   // if have refChild table with no action
[o1]sink_scan -> join[f1 inner join c2 on f1.id = c2.fid, 取c2.*, null] -> sink ...(like update)   // if have refChild table with set null
[o1]sink_scan -> join[f1 inner join c4 on f1.id = c4.fid, get c3.*] -> sink ...(like delete)   // delete stmt: if have refChild table with cascade
[o1]sink_scan -> join[f1 inner join c4 on f1.id = c4.fid, get c3.*, update cols] -> sink ...(like update)   // update stmt: if have refChild table with cascade
*/
func buildDeletePlans(ctx CompilerContext, builder *QueryBuilder, bindCtx *BindContext, delCtx *dmlPlanCtx) error {
	if sinkOrUnionNodeId, ok := builder.deleteNode[delCtx.tableDef.TblId]; ok {
		sinkOrUnionNode := builder.qry.Nodes[sinkOrUnionNodeId]
		if sinkOrUnionNode.NodeType == plan.Node_SINK {
			step := getStepByNodeId(builder, sinkOrUnionNodeId)
			if step == -1 || delCtx.sourceStep == -1 {
				panic("steps should not be -1")
			}

			oldDelPlanSinkScanNodeId := appendSinkScanNode(builder, bindCtx, int32(step))
			thisDelPlanSinkScanNodeId := appendSinkScanNode(builder, bindCtx, delCtx.sourceStep)
			unionProjection := getProjectionByLastNode(builder, sinkOrUnionNodeId)
			unionNode := &plan.Node{
				NodeType:    plan.Node_UNION,
				Children:    []int32{oldDelPlanSinkScanNodeId, thisDelPlanSinkScanNodeId},
				ProjectList: unionProjection,
			}
			unionNodeId := builder.appendNode(unionNode, bindCtx)
			newSinkNodeId := appendSinkNode(builder, bindCtx, unionNodeId)
			endStep := builder.appendStep(newSinkNodeId)
			for i, n := range builder.qry.Nodes {
				if n.NodeType == plan.Node_SINK_SCAN && n.SourceStep[0] == int32(step) && i != int(oldDelPlanSinkScanNodeId) {
					n.SourceStep[0] = endStep
				}
			}
			builder.deleteNode[delCtx.tableDef.TblId] = unionNodeId
		} else {
			// todo : we need make union operator to support more than two children.
			panic("unsuport more than two plans to delete one table")
			// thisDelPlanSinkScanNodeId := appendSinkScanNode(builder, bindCtx, delCtx.sourceStep)
			// sinkOrUnionNode.Children = append(sinkOrUnionNode.Children, thisDelPlanSinkScanNodeId)
		}
		return nil
	} else {
		builder.deleteNode[delCtx.tableDef.TblId] = builder.qry.Steps[delCtx.sourceStep]
	}
	isUpdate := delCtx.updateColLength > 0

	// delete unique/secondary index table
	// Refer to this PR:https://github.com/matrixorigin/matrixone/pull/12093
	// we have build SK using UK code path. So we might see UK in function signature even thought it could be for
	// both UK and SK. To handle SK case, we will have flags to indicate if it's UK or SK.
	hasUniqueKey := haveUniqueKey(delCtx.tableDef)
	hasSecondaryKey := haveSecondaryKey(delCtx.tableDef)
	if hasUniqueKey || hasSecondaryKey {
		typMap := make(map[string]*plan.Type)
		posMap := make(map[string]int)
		colMap := make(map[string]*ColDef)
		for idx, col := range delCtx.tableDef.Cols {
			posMap[col.Name] = idx
			typMap[col.Name] = col.Typ
			colMap[col.Name] = col
		}
		for idx, indexdef := range delCtx.tableDef.Indexes {
			if indexdef.TableExist {

				if isUpdate {
					pkeyName := delCtx.tableDef.Pkey.PkeyColName

					// Check if primary key is being updated.
					isPrimaryKeyUpdated := func() bool {
						if pkeyName == catalog.CPrimaryKeyColName {
							// Handle compound primary key.
							for _, pkPartColName := range delCtx.tableDef.Pkey.Names {
								if _, exists := delCtx.updateColPosMap[pkPartColName]; exists || colMap[pkPartColName].OnUpdate != nil {
									return true
								}
							}
						} else if pkeyName == catalog.FakePrimaryKeyColName {
							// Handle programmatically generated primary key.
							if _, exists := delCtx.updateColPosMap[pkeyName]; exists || colMap[pkeyName].OnUpdate != nil {
								return true
							}
						} else {
							// Handle single primary key.
							if _, exists := delCtx.updateColPosMap[pkeyName]; exists || colMap[pkeyName].OnUpdate != nil {
								return true
							}
						}
						return false
					}

					// Check if secondary key is being updated.
					isSecondaryKeyUpdated := func() bool {
						for _, colName := range indexdef.Parts {
							resolvedColName := catalog.ResolveAlias(colName)
							if colIdx, ok := posMap[resolvedColName]; ok {
								col := delCtx.tableDef.Cols[colIdx]
								if _, exists := delCtx.updateColPosMap[resolvedColName]; exists || col.OnUpdate != nil {
									return true
								}
							}
						}
						return false
					}

					if !isPrimaryKeyUpdated() && !isSecondaryKeyUpdated() {
						continue
					}
				}

				var isUk = indexdef.Unique
				var isSK = !isUk

				uniqueObjRef, uniqueTableDef := builder.compCtx.Resolve(delCtx.objRef.SchemaName, indexdef.IndexTableName)
				if uniqueTableDef == nil {
					return moerr.NewNoSuchTable(builder.GetContext(), delCtx.objRef.SchemaName, indexdef.IndexTableName)
				}
				var lastNodeId int32
				var err error
				var uniqueDeleteIdx int
				var uniqueTblPkPos int
				var uniqueTblPkTyp *Type

				if delCtx.isDeleteWithoutFilters {
					lastNodeId, err = appendDeleteUniqueTablePlanWithoutFilters(builder, bindCtx, uniqueObjRef, uniqueTableDef)
					uniqueDeleteIdx = getRowIdPos(uniqueTableDef)
					uniqueTblPkPos, uniqueTblPkTyp = getPkPos(uniqueTableDef, false)
				} else {
					lastNodeId = appendSinkScanNode(builder, bindCtx, delCtx.sourceStep)
					lastNodeId, err = appendDeleteUniqueTablePlan(builder, bindCtx, uniqueObjRef, uniqueTableDef, indexdef, typMap, posMap, lastNodeId, isUk)
					uniqueDeleteIdx = len(delCtx.tableDef.Cols) + delCtx.updateColLength
					uniqueTblPkPos = uniqueDeleteIdx + 1
					uniqueTblPkTyp = uniqueTableDef.Cols[0].Typ
				}
				if err != nil {
					return err
				}
				if isUpdate {
					// do it like simple update
					lastNodeId = appendSinkNode(builder, bindCtx, lastNodeId)
					newSourceStep := builder.appendStep(lastNodeId)
					// delete uk plan
					{
						//sink_scan -> lock -> delete
						lastNodeId = appendSinkScanNode(builder, bindCtx, newSourceStep)
						delNodeInfo := makeDeleteNodeInfo(builder.compCtx, uniqueObjRef, uniqueTableDef, uniqueDeleteIdx, -1, false, uniqueTblPkPos, uniqueTblPkTyp, delCtx.lockTable, delCtx.partitionInfos)
						lastNodeId, err = makeOneDeletePlan(builder, bindCtx, lastNodeId, delNodeInfo, isUk, isSK)
						putDeleteNodeInfo(delNodeInfo)
						if err != nil {
							return err
						}
						builder.appendStep(lastNodeId)
					}
					// insert uk plan
					{
						lastNodeId = appendSinkScanNode(builder, bindCtx, newSourceStep)
						lastProject := builder.qry.Nodes[lastNodeId].ProjectList
						projectProjection := make([]*Expr, len(delCtx.tableDef.Cols))
						for j, uCols := range delCtx.tableDef.Cols {
							if nIdx, ok := delCtx.updateColPosMap[uCols.Name]; ok {
								projectProjection[j] = lastProject[nIdx]
							} else {
								if uCols.Name == catalog.Row_ID {
									// replace the origin table's row_id with unique table's row_id
									projectProjection[j] = lastProject[len(lastProject)-2]
								} else {
									projectProjection[j] = lastProject[j]
								}
							}
						}
						projectNode := &Node{
							NodeType:    plan.Node_PROJECT,
							Children:    []int32{lastNodeId},
							ProjectList: projectProjection,
						}
						lastNodeId = builder.appendNode(projectNode, bindCtx)
						preUKStep, err := appendPreInsertUkPlan(builder, bindCtx, delCtx.tableDef, lastNodeId, idx, true, uniqueTableDef, isUk)
						if err != nil {
							return err
						}

						insertUniqueTableDef := DeepCopyTableDef(uniqueTableDef, false)
						for _, col := range uniqueTableDef.Cols {
							if col.Name != catalog.Row_ID {
								insertUniqueTableDef.Cols = append(insertUniqueTableDef.Cols, DeepCopyColDef(col))
							}
						}
						_checkInsertPKDupForHiddenIndexTable := indexdef.Unique // only check PK uniqueness for UK. SK will not check PK uniqueness.
						err = makeInsertPlan(ctx, builder, bindCtx, uniqueObjRef, insertUniqueTableDef, 1, preUKStep, false, false, _checkInsertPKDupForHiddenIndexTable, true, nil, nil, false, _checkInsertPKDupForHiddenIndexTable, nil, nil)
						if err != nil {
							return err
						}
					}
				} else {
					// it's more simple for delete hidden unique table .so we append nodes after the plan. not recursive call buildDeletePlans
					delNodeInfo := makeDeleteNodeInfo(builder.compCtx, uniqueObjRef, uniqueTableDef, uniqueDeleteIdx, -1, false, uniqueTblPkPos, uniqueTblPkTyp, delCtx.lockTable, delCtx.partitionInfos)
					lastNodeId, err = makeOneDeletePlan(builder, bindCtx, lastNodeId, delNodeInfo, isUk, isSK)
					putDeleteNodeInfo(delNodeInfo)
					if err != nil {
						return err
					}
					builder.appendStep(lastNodeId)
				}
			}
		}
	}

	// delete origin table
	lastNodeId := appendSinkScanNode(builder, bindCtx, delCtx.sourceStep)
	partExprIdx := -1
	if delCtx.tableDef.Partition != nil {
		partExprIdx = len(delCtx.tableDef.Cols) + delCtx.updateColLength
		lastNodeId = appendPreDeleteNode(builder, bindCtx, delCtx.objRef, delCtx.tableDef, lastNodeId)
	}
	pkPos, pkTyp := getPkPos(delCtx.tableDef, false)
	delNodeInfo := makeDeleteNodeInfo(ctx, delCtx.objRef, delCtx.tableDef, delCtx.rowIdPos, partExprIdx, true, pkPos, pkTyp, delCtx.lockTable, delCtx.partitionInfos)
	lastNodeId, err := makeOneDeletePlan(builder, bindCtx, lastNodeId, delNodeInfo, false, false)
	putDeleteNodeInfo(delNodeInfo)
	if err != nil {
		return err
	}
	builder.appendStep(lastNodeId)

	// if some table references to this table
	if len(delCtx.tableDef.RefChildTbls) > 0 {
		nameTypMap := make(map[string]*plan.Type)
		idNameMap := make(map[uint64]string)
		nameIdxMap := make(map[string]int32)
		for idx, col := range delCtx.tableDef.Cols {
			nameTypMap[col.Name] = col.Typ
			idNameMap[col.ColId] = col.Name
			nameIdxMap[col.Name] = int32(idx)
		}
		baseProject := getProjectionByLastNode(builder, lastNodeId)

		for _, tableId := range delCtx.tableDef.RefChildTbls {
			// stmt: delete p, c from child_tbl c join parent_tbl p on c.pid = p.id , skip
			if _, existInDelTable := delCtx.allDelTableIDs[tableId]; existInDelTable {
				continue
			}

			childObjRef, childTableDef := builder.compCtx.ResolveById(tableId)
			childPosMap := make(map[string]int32)
			childTypMap := make(map[string]*plan.Type)
			childId2name := make(map[uint64]string)
			childProjectList := make([]*Expr, len(childTableDef.Cols))
			childForJoinProject := make([]*Expr, len(childTableDef.Cols))
			childRowIdPos := -1
			for idx, col := range childTableDef.Cols {
				childPosMap[col.Name] = int32(idx)
				childTypMap[col.Name] = col.Typ
				childId2name[col.ColId] = col.Name
				childProjectList[idx] = &Expr{
					Typ: col.Typ,
					Expr: &plan.Expr_Col{
						Col: &plan.ColRef{
							ColPos: int32(idx),
							Name:   col.Name,
						},
					},
				}
				childForJoinProject[idx] = &Expr{
					Typ: col.Typ,
					Expr: &plan.Expr_Col{
						Col: &plan.ColRef{
							RelPos: 1,
							ColPos: int32(idx),
							Name:   col.Name,
						},
					},
				}
				if col.Name == catalog.Row_ID {
					childRowIdPos = idx
				}
			}

			for _, fk := range childTableDef.Fkeys {
				if fk.ForeignTbl == delCtx.tableDef.TblId {
					// update stmt: update the columns do not contain ref key, skip
					updateRefColumn := make(map[string]int32)
					if isUpdate {
						for _, colId := range fk.ForeignCols {
							updateName := idNameMap[colId]
							if uIdx, ok := delCtx.updateColPosMap[updateName]; ok {
								updateRefColumn[updateName] = int32(uIdx)
							}
						}
						if len(updateRefColumn) == 0 {
							continue
						}
					}

					// build join conds
					joinConds := make([]*Expr, len(fk.Cols))
					rightConds := make([]*Expr, len(fk.Cols))
					leftConds := make([]*Expr, len(fk.Cols))
					// use for join's projection & filter's condExpr
					var oneLeftCond *Expr
					var oneLeftCondName string
					updateChildColPosMap := make(map[string]int)
					updateChildColExpr := make([]*Expr, len(fk.Cols))         // use for update
					insertColPos := make([]int, 0, len(childTableDef.Cols)-1) // use for update
					childColLength := len(childTableDef.Cols)
					childTablePkMap := make(map[string]struct{})
					for _, name := range childTableDef.Pkey.Names {
						childTablePkMap[name] = struct{}{}
					}
					var updatePk bool
					for i, colId := range fk.Cols {
						for _, col := range childTableDef.Cols {
							if col.ColId == colId {
								childColumnName := col.Name
								originColumnName := idNameMap[fk.ForeignCols[i]]

								leftExpr := &Expr{
									Typ: nameTypMap[originColumnName],
									Expr: &plan.Expr_Col{
										Col: &plan.ColRef{
											RelPos: 0,
											ColPos: nameIdxMap[originColumnName],
											Name:   originColumnName,
										},
									},
								}
								if pos, ok := delCtx.updateColPosMap[originColumnName]; ok {
									updateChildColExpr[i] = &Expr{
										Typ: baseProject[pos].Typ,
										Expr: &plan.Expr_Col{
											Col: &plan.ColRef{
												RelPos: 0,
												ColPos: int32(pos),
												Name:   originColumnName,
											},
										},
									}
								} else {
									updateChildColExpr[i] = leftExpr
								}
								rightExpr := &plan.Expr{
									Typ: childTypMap[childColumnName],
									Expr: &plan.Expr_Col{
										Col: &plan.ColRef{
											RelPos: 1,
											ColPos: childPosMap[childColumnName],
											Name:   childColumnName,
										},
									},
								}
								updateChildColPosMap[childColumnName] = childColLength + i
								if _, exists := childTablePkMap[childColumnName]; exists {
									updatePk = true
								}
								condExpr, err := BindFuncExprImplByPlanExpr(builder.GetContext(), "=", []*Expr{leftExpr, rightExpr})
								if err != nil {
									return err
								}
								rightConds[i] = rightExpr
								leftConds[i] = leftExpr
								oneLeftCond = leftExpr
								oneLeftCondName = originColumnName
								joinConds[i] = condExpr

								break
							}
						}
					}

					for idx, col := range childTableDef.Cols {
						if col.Name != catalog.Row_ID && col.Name != catalog.CPrimaryKeyColName {
							if pos, ok := updateChildColPosMap[col.Name]; ok {
								insertColPos = append(insertColPos, pos)
							} else {
								insertColPos = append(insertColPos, idx)
							}
						}
					}

					var refAction plan.ForeignKeyDef_RefAction
					if isUpdate {
						refAction = fk.OnUpdate
					} else {
						refAction = fk.OnDelete
					}

					lastNodeId = appendSinkScanNode(builder, bindCtx, delCtx.sourceStep)
					// deal with case:  update t1 set a = a.  then do not need to check constraint
					if isUpdate {
						var filterExpr, tmpExpr *Expr
						for updateName, newIdx := range updateRefColumn {
							oldIdx := nameIdxMap[updateName]
							tmpExpr, err = BindFuncExprImplByPlanExpr(builder.GetContext(), "!=", []*Expr{{
								Typ: nameTypMap[updateName],
								Expr: &plan.Expr_Col{
									Col: &ColRef{
										ColPos: oldIdx,
										Name:   updateName,
									},
								},
							}, {
								Typ: nameTypMap[updateName],
								Expr: &plan.Expr_Col{
									Col: &ColRef{
										ColPos: newIdx,
										Name:   updateName,
									},
								},
							}})
							if err != nil {
								return nil
							}
							if filterExpr == nil {
								filterExpr = tmpExpr
							} else {
								filterExpr, err = BindFuncExprImplByPlanExpr(builder.GetContext(), "or", []*Expr{filterExpr, tmpExpr})
								if err != nil {
									return nil
								}
							}
						}
						lastNodeId = builder.appendNode(&plan.Node{
							NodeType:   plan.Node_FILTER,
							Children:   []int32{lastNodeId},
							FilterList: []*Expr{filterExpr},
						}, bindCtx)
					}

					switch refAction {
					case plan.ForeignKeyDef_NO_ACTION, plan.ForeignKeyDef_RESTRICT, plan.ForeignKeyDef_SET_DEFAULT:
						// plan : sink_scan -> join(f1 semi join c1 & get f1's col) -> filter(assert(isempty(f1's col)))
						rightId := builder.appendNode(&plan.Node{
							NodeType:    plan.Node_TABLE_SCAN,
							Stats:       &plan.Stats{},
							ObjRef:      childObjRef,
							TableDef:    childTableDef,
							ProjectList: childProjectList,
						}, bindCtx)

						lastNodeId = builder.appendNode(&plan.Node{
							NodeType:    plan.Node_JOIN,
							Children:    []int32{lastNodeId, rightId},
							JoinType:    plan.Node_SEMI,
							OnList:      joinConds,
							ProjectList: []*Expr{oneLeftCond},
						}, bindCtx)

						colExpr := &Expr{
							Typ: oneLeftCond.Typ,
							Expr: &plan.Expr_Col{
								Col: &plan.ColRef{
									Name: oneLeftCondName,
								},
							},
						}
						errExpr := makePlan2StringConstExprWithType("Cannot delete or update a parent row: a foreign key constraint fails")
						isEmptyExpr, err := BindFuncExprImplByPlanExpr(builder.GetContext(), "isempty", []*Expr{colExpr})
						if err != nil {
							return err
						}
						assertExpr, err := BindFuncExprImplByPlanExpr(builder.GetContext(), "assert", []*Expr{isEmptyExpr, errExpr})
						if err != nil {
							return err
						}
						filterNode := &Node{
							NodeType:    plan.Node_FILTER,
							Children:    []int32{lastNodeId},
							FilterList:  []*Expr{assertExpr},
							ProjectList: getProjectionByLastNode(builder, lastNodeId),
							IsEnd:       true,
						}
						lastNodeId = builder.appendNode(filterNode, bindCtx)
						builder.appendStep(lastNodeId)

					case plan.ForeignKeyDef_SET_NULL:
						// plan : sink_scan -> join[f1 inner join c1 on f1.id = c1.fid, get c1.* & null] -> project -> sink   then + updatePlans
						rightId := builder.appendNode(&plan.Node{
							NodeType:    plan.Node_TABLE_SCAN,
							Stats:       &plan.Stats{},
							ObjRef:      childObjRef,
							TableDef:    DeepCopyTableDef(childTableDef, true),
							ProjectList: childProjectList,
						}, bindCtx)
						lastNodeId = builder.appendNode(&plan.Node{
							NodeType:    plan.Node_JOIN,
							Children:    []int32{lastNodeId, rightId},
							JoinType:    plan.Node_INNER,
							OnList:      joinConds,
							ProjectList: childForJoinProject,
						}, bindCtx)
						// inner join cannot dealwith null expr in projectList. so we append a project node
						projectProjection := getProjectionByLastNode(builder, lastNodeId)
						for _, e := range rightConds {
							projectProjection = append(projectProjection, &plan.Expr{
								Typ: e.Typ,
								Expr: &plan.Expr_Lit{
									Lit: &Const{
										Isnull: true,
									},
								},
							})
						}
						lastNodeId = builder.appendNode(&Node{
							NodeType:    plan.Node_PROJECT,
							Children:    []int32{lastNodeId},
							ProjectList: projectProjection,
						}, bindCtx)

						lastNodeId = appendAggNodeForFkJoin(builder, bindCtx, lastNodeId)

						newSourceStep := builder.appendStep(lastNodeId)

						upPlanCtx := getDmlPlanCtx()
						upPlanCtx.objRef = childObjRef
						upPlanCtx.tableDef = childTableDef
						upPlanCtx.updateColLength = len(rightConds)
						upPlanCtx.isMulti = false
						upPlanCtx.rowIdPos = childRowIdPos
						upPlanCtx.sourceStep = newSourceStep
						upPlanCtx.beginIdx = 0
						upPlanCtx.updateColPosMap = updateChildColPosMap
						upPlanCtx.allDelTableIDs = map[uint64]struct{}{}
						upPlanCtx.insertColPos = insertColPos
						upPlanCtx.isFkRecursionCall = true
						upPlanCtx.updatePkCol = updatePk

						err = buildUpdatePlans(ctx, builder, bindCtx, upPlanCtx)
						putDmlPlanCtx(upPlanCtx)
						if err != nil {
							return err
						}

					case plan.ForeignKeyDef_CASCADE:
						rightId := builder.appendNode(&plan.Node{
							NodeType:    plan.Node_TABLE_SCAN,
							Stats:       &plan.Stats{},
							ObjRef:      childObjRef,
							TableDef:    childTableDef,
							ProjectList: childProjectList,
						}, bindCtx)

						if isUpdate {
							// update stmt get plan : sink_scan -> join[f1 inner join c1 on f1.id = c1.fid, get c1.* & update cols] -> sink   then + updatePlans
							joinProjection := childForJoinProject
							joinProjection = append(joinProjection, updateChildColExpr...)
							lastNodeId = builder.appendNode(&plan.Node{
								NodeType:    plan.Node_JOIN,
								Children:    []int32{lastNodeId, rightId},
								JoinType:    plan.Node_INNER,
								OnList:      joinConds,
								ProjectList: joinProjection,
							}, bindCtx)
							lastNodeId = appendAggNodeForFkJoin(builder, bindCtx, lastNodeId)
							newSourceStep := builder.appendStep(lastNodeId)

							upPlanCtx := getDmlPlanCtx()
							upPlanCtx.objRef = childObjRef
							upPlanCtx.tableDef = DeepCopyTableDef(childTableDef, true)
							upPlanCtx.updateColLength = len(rightConds)
							upPlanCtx.isMulti = false
							upPlanCtx.rowIdPos = childRowIdPos
							upPlanCtx.sourceStep = newSourceStep
							upPlanCtx.beginIdx = 0
							upPlanCtx.updateColPosMap = updateChildColPosMap
							upPlanCtx.insertColPos = insertColPos
							upPlanCtx.allDelTableIDs = map[uint64]struct{}{}
							upPlanCtx.isFkRecursionCall = true
							upPlanCtx.updatePkCol = updatePk

							err = buildUpdatePlans(ctx, builder, bindCtx, upPlanCtx)
							putDmlPlanCtx(upPlanCtx)
							if err != nil {
								return err
							}
						} else {
							// delete stmt get plan : sink_scan -> join[f1 inner join c1 on f1.id = c1.fid, get c1.*] -> sink   then + deletePlans
							lastNodeId = builder.appendNode(&plan.Node{
								NodeType:    plan.Node_JOIN,
								Children:    []int32{lastNodeId, rightId},
								JoinType:    plan.Node_INNER,
								OnList:      joinConds,
								ProjectList: childForJoinProject,
							}, bindCtx)
							lastNodeId = appendSinkNode(builder, bindCtx, lastNodeId)
							newSourceStep := builder.appendStep(lastNodeId)

							//make deletePlans
							allDelTableIDs := make(map[uint64]struct{})
							allDelTableIDs[childTableDef.TblId] = struct{}{}
							upPlanCtx := getDmlPlanCtx()
							upPlanCtx.objRef = childObjRef
							upPlanCtx.tableDef = childTableDef
							upPlanCtx.updateColLength = 0
							upPlanCtx.isMulti = false
							upPlanCtx.rowIdPos = childRowIdPos
							upPlanCtx.sourceStep = newSourceStep
							upPlanCtx.beginIdx = 0
							upPlanCtx.allDelTableIDs = allDelTableIDs

							err := buildDeletePlans(ctx, builder, bindCtx, upPlanCtx)
							putDmlPlanCtx(upPlanCtx)
							if err != nil {
								return err
							}
						}
					}

				}
			}
		}
	}

	return nil
}

// appendAggNodeForFkJoin append agg node. to deal with these case:
// create table f (a int, b int, primary key(a,b));
// insert into f values (1,1),(1,2),(1,3),(2,3);
// create table c (a int primary key, f_a int, constraint fa_ck foreign key(f_a) REFERENCES f(a) on delete SET NULL on update SET NULL);
// insert into c values (1,1),(2,1),(3,2);
// update f set a = 10 where b=1;    we need update c only once for 2 rows. not three times for 6 rows.
func appendAggNodeForFkJoin(builder *QueryBuilder, bindCtx *BindContext, lastNodeId int32) int32 {
	groupByList := getProjectionByLastNode(builder, lastNodeId)
	aggProject := make([]*Expr, len(groupByList))
	for i, e := range groupByList {
		aggProject[i] = &Expr{
			Typ: e.Typ,
			Expr: &plan.Expr_Col{
				Col: &plan.ColRef{
					RelPos: -2,
					ColPos: int32(i),
				},
			},
		}
	}
	lastNodeId = builder.appendNode(&Node{
		NodeType:    plan.Node_AGG,
		GroupBy:     groupByList,
		Children:    []int32{lastNodeId},
		ProjectList: aggProject,
	}, bindCtx)
	lastNodeId = appendSinkNode(builder, bindCtx, lastNodeId)

	return lastNodeId
}

// makeInsertPlan  build insert plan for one table
/**
[o]sink_scan -> lock(retry when err) -> insert
[u1]sink_scan -> preinsert_uk -> sink
	[u1]sink_scan -> lock -> insert
	[u1]sink_scan -> group_by -> filter      // check pk by insert rows
	[u1]sink_scan -> join（u1） -> filter      // check pk by rows in origin table
[u2]sink_scan -> preinsert_uk -> sink
	[u2]sink_scan -> lock -> insert
	[u2]sink_scan -> group_by -> filter      // check pk by insert rows
	[u2]sink_scan -> join（u2） -> filter      // check pk by rows in origin table
[o]sink_scan -> group_by -> filter      // check pk by insert rows
[o]sink_scan -> join（o） -> filter      // check pk by rows in origin table
[o]sink_scan -> join(join fk) -> filter  // check foreign key
*/
func makeInsertPlan(
	ctx CompilerContext,
	builder *QueryBuilder,
	bindCtx *BindContext,
	objRef *ObjectRef,
	tableDef *TableDef,
	updateColLength int,
	sourceStep int32,
	addAffectedRows bool,
	isFkRecursionCall bool,
	checkInsertPkDup bool,
	updatePkCol bool,
	pkFilterExprs []*Expr,
	partitionExpr *Expr,
	isInsertWithoutAutoPkCol bool,
	checkInsertPkDupForHiddenIndexTable bool,
	indexSourceColTypes []*plan.Type,
	fuzzymessage *OriginTableMessageForFuzzy,
) error {
	var lastNodeId int32
	var err error

	// make plan : sink_scan -> lock -> insert
	{
		lastNodeId = appendSinkScanNode(builder, bindCtx, sourceStep)
		// Get table partition information
		paritionTableIds, paritionTableNames := getPartTableIdsAndNames(ctx, objRef, tableDef)
		partitionIdx := -1
		// append project node
		projectProjection := getProjectionByLastNode(builder, lastNodeId)
		if len(projectProjection) > len(tableDef.Cols) || tableDef.Partition != nil {
			if len(projectProjection) > len(tableDef.Cols) {
				projectProjection = projectProjection[:len(tableDef.Cols)]
			}
			partitionIdx = len(tableDef.Cols)
			if tableDef.Partition != nil {
				partitionExpr := DeepCopyExpr(tableDef.Partition.PartitionExpression)
				projectProjection = append(projectProjection, partitionExpr)
			}

			projectNode := &Node{
				NodeType:    plan.Node_PROJECT,
				Children:    []int32{lastNodeId},
				ProjectList: projectProjection,
			}
			lastNodeId = builder.appendNode(projectNode, bindCtx)
		}

		// append insert node
		insertProjection := getProjectionByLastNode(builder, lastNodeId)
		// in this case. insert columns in front of batch
		if len(insertProjection) > len(tableDef.Cols) {
			insertProjection = insertProjection[:len(tableDef.Cols)]
		}

		insertNode := &Node{
			NodeType: plan.Node_INSERT,
			Children: []int32{lastNodeId},
			ObjRef:   objRef,
			InsertCtx: &plan.InsertCtx{
				Ref:                 objRef,
				AddAffectedRows:     addAffectedRows,
				IsClusterTable:      tableDef.TableType == catalog.SystemClusterRel,
				TableDef:            tableDef,
				PartitionTableIds:   paritionTableIds,
				PartitionTableNames: paritionTableNames,
				PartitionIdx:        int32(partitionIdx),
			},
			ProjectList: insertProjection,
		}
		lastNodeId = builder.appendNode(insertNode, bindCtx)
		builder.appendStep(lastNodeId)
	}

	// append plan for the hidden tables of unique keys
	if updateColLength == 0 {
		for idx, indexdef := range tableDef.Indexes {
			if indexdef.TableExist {
				idxRef, idxTableDef := ctx.Resolve(objRef.SchemaName, indexdef.IndexTableName)
				// remove row_id
				for i, col := range idxTableDef.Cols {
					if col.Name == catalog.Row_ID {
						idxTableDef.Cols = append(idxTableDef.Cols[:i], idxTableDef.Cols[i+1:]...)
						break
					}
				}

				lastNodeId = appendSinkScanNode(builder, bindCtx, sourceStep)
				newSourceStep, err := appendPreInsertUkPlan(builder, bindCtx, tableDef, lastNodeId, idx, false, idxTableDef, indexdef.Unique)
				if err != nil {
					return err
				}

<<<<<<< HEAD
				var originTableMessageForFuzzy *OriginTableMessageForFuzzy

				// The way to guarantee the uniqueness of the unique key is to create a hidden table,
				// with the primary key of the hidden table as the unique key.
				// package contains some information needed by the fuzzy filter to run background SQL.
				if indexdef.GetUnique() {
					originTableMessageForFuzzy = &OriginTableMessageForFuzzy{
						ParentTableName: tableDef.Name,
					}
					partialUniqueCols := make([]*plan.ColDef, len(indexdef.Parts))
					set := make(map[string]int)
					for i, n := range indexdef.Parts {
						set[n] = i
					}
					for _, c := range tableDef.Cols { // sort
						if i, ok := set[c.Name]; ok {
							partialUniqueCols[i] = c
						}
=======
				originTableMessageForFuzzy := &OriginTableMessageForFuzzy{
					ParentTableName: tableDef.Name,
				}
				partialUniqueCols := make([]*plan.ColDef, 0, len(indexdef.Parts))
				set := make(map[string]int)
				for i, n := range indexdef.Parts {
					set[n] = i
				}
				for _, c := range tableDef.Cols { // sort
					if _, ok := set[c.Name]; ok {
						partialUniqueCols = append(partialUniqueCols, c)
>>>>>>> eb63bff0
					}
					originTableMessageForFuzzy.ParentUniqueCols = partialUniqueCols
				}

				_checkInsertPkDupForHiddenTable := indexdef.Unique // only check PK uniqueness for UK. SK will not check PK uniqueness.
				colTypes := make([]*plan.Type, len(tableDef.Cols))
				for i := range tableDef.Cols {
					colTypes[i] = tableDef.Cols[i].Typ
				}
				err = makeInsertPlan(ctx, builder, bindCtx, idxRef, idxTableDef, 0, newSourceStep, false, false, checkInsertPkDupForHiddenIndexTable, true, nil, nil, false, _checkInsertPkDupForHiddenTable, colTypes, originTableMessageForFuzzy)
				if err != nil {
					return err
				}
			}
		}
	}

	// if table have fk. then append join node & filter node
	// sink_scan -> join -> filter
	if !isFkRecursionCall && len(tableDef.Fkeys) > 0 {
		lastNodeId = appendSinkScanNode(builder, bindCtx, sourceStep)

		lastNodeId, err = appendJoinNodeForParentFkCheck(builder, bindCtx, tableDef, lastNodeId)
		if err != nil {
			return err
		}
		lastNode := builder.qry.Nodes[lastNodeId]
		beginIdx := len(lastNode.ProjectList) - len(tableDef.Fkeys)

		//get filter exprs
		rowIdTyp := types.T_Rowid.ToType()
		filters := make([]*Expr, len(tableDef.Fkeys))
		errExpr := makePlan2StringConstExprWithType("Cannot add or update a child row: a foreign key constraint fails")
		for i := range tableDef.Fkeys {
			colExpr := &plan.Expr{
				Typ: makePlan2Type(&rowIdTyp),
				Expr: &plan.Expr_Col{
					Col: &plan.ColRef{
						ColPos: int32(beginIdx + i),
						//Name:   catalog.Row_ID,
					},
				},
			}
			nullCheckExpr, err := BindFuncExprImplByPlanExpr(builder.GetContext(), "isnotnull", []*Expr{colExpr})
			if err != nil {
				return err
			}
			filterExpr, err := BindFuncExprImplByPlanExpr(builder.GetContext(), "assert", []*Expr{nullCheckExpr, errExpr})
			if err != nil {
				return err
			}
			filters[i] = filterExpr
		}

		// append filter node
		filterNode := &Node{
			NodeType:    plan.Node_FILTER,
			Children:    []int32{lastNodeId},
			FilterList:  filters,
			ProjectList: getProjectionByLastNode(builder, lastNodeId),
		}
		lastNodeId = builder.appendNode(filterNode, bindCtx)

		builder.appendStep(lastNodeId)
	}

	isUpdate := updateColLength > 0
	// sink_scan -> Fuzzyfilter
	// table_scan -----^

	// need more comments here to explain checkCondition, for example, why updatePkCol is needed
	// we should not checkInsertPkDup any more, insert into t values (1) checkInsertPkDup is false, however it may still conflict with pk already exists

	// there will be some cases that no need to check
	//  case 1: For SQL that contains on duplicate update
	//  case 2: the only primary key is auto increment type

	// make plan: sink_scan -> group_by -> filter  //check if pk is unique in rows
	if pkPos, pkTyp := getPkPos(tableDef, true); pkPos != -1 && checkInsertPkDupForHiddenIndexTable {
		// needCheck := true
		needCheck := !builder.qry.LoadTag
		useFuzzyFilter := CNPrimaryCheck
		if isUpdate {
			needCheck = updatePkCol
			useFuzzyFilter = false
		}

		// insert stmt or update pk col, we need check insert pk dup
		if needCheck && !useFuzzyFilter {
			lastNodeId = appendSinkScanNode(builder, bindCtx, sourceStep)
			pkColExpr := &plan.Expr{
				Typ: pkTyp,
				Expr: &plan.Expr_Col{
					Col: &plan.ColRef{
						ColPos: int32(pkPos),
						Name:   tableDef.Pkey.PkeyColName,
					},
				},
			}
			lastNodeId, err = appendAggCountGroupByColExpr(builder, bindCtx, lastNodeId, pkColExpr)
			if err != nil {
				return err
			}

			countType := types.T_int64.ToType()
			countColExpr := &plan.Expr{
				Typ: makePlan2Type(&countType),
				Expr: &plan.Expr_Col{
					Col: &plan.ColRef{
						Name: tableDef.Pkey.PkeyColName,
					},
				},
			}

			eqCheckExpr, err := BindFuncExprImplByPlanExpr(builder.GetContext(), "=", []*Expr{MakePlan2Int64ConstExprWithType(1), countColExpr})
			if err != nil {
				return err
			}
			varcharType := types.T_varchar.ToType()
			varcharExpr, err := makePlan2CastExpr(builder.GetContext(), &Expr{
				Typ: tableDef.Cols[pkPos].Typ,
				Expr: &plan.Expr_Col{
					Col: &plan.ColRef{ColPos: 1, Name: tableDef.Cols[pkPos].Name},
				},
			}, makePlan2Type(&varcharType))
			if err != nil {
				return err
			}
			filterExpr, err := BindFuncExprImplByPlanExpr(builder.GetContext(), "assert", []*Expr{eqCheckExpr, varcharExpr, makePlan2StringConstExprWithType(tableDef.Cols[pkPos].Name)})
			if err != nil {
				return err
			}
			filterNode := &Node{
				NodeType:   plan.Node_FILTER,
				Children:   []int32{lastNodeId},
				FilterList: []*Expr{filterExpr},
				IsEnd:      true,
			}
			lastNodeId = builder.appendNode(filterNode, bindCtx)
			builder.appendStep(lastNodeId)
		}

		if needCheck && useFuzzyFilter {
			rfTag := builder.genNewTag()

			// sink_scan
			sinkScanNode := &Node{
				NodeType:   plan.Node_SINK_SCAN,
				Stats:      &plan.Stats{},
				SourceStep: []int32{sourceStep},
				ProjectList: []*Expr{
					&plan.Expr{
						Typ: pkTyp,
						Expr: &plan.Expr_Col{
							Col: &plan.ColRef{
								ColPos: int32(pkPos),
								Name:   tableDef.Pkey.PkeyColName,
							},
						},
					},
				},
			}
			lastNodeId = builder.appendNode(sinkScanNode, bindCtx)

			pkNameMap := make(map[string]int)
			for i, n := range tableDef.Pkey.Names {
				pkNameMap[n] = i
			}
			pkSize := len(tableDef.Pkey.Names)
			if pkSize > 1 {
				pkSize++
			}
			scanTableDef := DeepCopyTableDef(tableDef, false)
			scanTableDef.Cols = make([]*ColDef, pkSize)
			for _, col := range tableDef.Cols {
				if i, ok := pkNameMap[col.Name]; ok {
					scanTableDef.Cols[i] = DeepCopyColDef(col)
				} else if col.Name == scanTableDef.Pkey.PkeyColName {
					scanTableDef.Cols[pkSize-1] = DeepCopyColDef(col)
					break
				}
			}

			if scanTableDef.Partition != nil && partitionExpr != nil {
				scanTableDef.Partition.PartitionExpression = partitionExpr
			}

			scanNode := &plan.Node{
				NodeType: plan.Node_TABLE_SCAN,
				Stats:    &plan.Stats{},
				ObjRef:   objRef,
				TableDef: scanTableDef,
				ProjectList: []*Expr{{
					Typ: pkTyp,
					Expr: &plan.Expr_Col{
						Col: &ColRef{
							ColPos: int32(len(scanTableDef.Cols) - 1),
							Name:   tableDef.Pkey.PkeyColName,
						},
					},
				}},
				RuntimeFilterProbeList: []*plan.RuntimeFilterSpec{
					{
						Tag: rfTag,
						Expr: &plan.Expr{
							Typ: DeepCopyType(pkTyp),
							Expr: &plan.Expr_Col{
								Col: &plan.ColRef{
									Name: tableDef.Pkey.PkeyColName,
								},
							},
						},
					},
				},
			}

			var tableScanId int32

			if len(pkFilterExprs) > 0 {
				var blockFilterList []*Expr
				scanNode.FilterList = pkFilterExprs
				blockFilterList = make([]*Expr, len(pkFilterExprs))
				for i, e := range pkFilterExprs {
					blockFilterList[i] = DeepCopyExpr(e)
				}
				tableScanId = builder.appendNode(scanNode, bindCtx)
				scanNode.BlockFilterList = blockFilterList
				scanNode.RuntimeFilterProbeList = nil // can not use both
			} else {
				tableScanId = builder.appendNode(scanNode, bindCtx)
			}

			// Perform partition pruning on the full table scan of the partitioned table in the insert statement
			if scanTableDef.Partition != nil && partitionExpr != nil {
				builder.partitionPrune(tableScanId)
			}

			// fuzzy_filter
			fuzzyFilterNode := &Node{
				NodeType: plan.Node_FUZZY_FILTER,
				Children: []int32{tableScanId, lastNodeId}, // right table build hash
				TableDef: tableDef,
				ObjRef:   objRef,
			}

			if fuzzymessage != nil {
				fuzzyFilterNode.Fuzzymessage = &plan.OriginTableMessageForFuzzy{
					ParentTableName:  fuzzymessage.ParentTableName,
					ParentUniqueCols: fuzzymessage.ParentUniqueCols,
				}
			}

			if len(pkFilterExprs) == 0 {
				fuzzyFilterNode.RuntimeFilterBuildList = []*plan.RuntimeFilterSpec{
					{
						Tag: rfTag,
						Expr: &plan.Expr{
							Typ: DeepCopyType(pkTyp),
							Expr: &plan.Expr_Col{
								Col: &plan.ColRef{
									RelPos: 0,
									ColPos: 0,
								},
							},
						},
					},
				}
			}

			lastNodeId = builder.appendNode(fuzzyFilterNode, bindCtx)
			builder.appendStep(lastNodeId)
		}
	}

	// The refactor that using fuzzy filter has not been completely finished, Update type Insert cannot directly use fuzzy filter for duplicate detection.
	//  so the original logic is retained. should be deleted later
	// make plan: sink_scan -> join -> filter	// check if pk is unique in rows & snapshot
	if CNPrimaryCheck && checkInsertPkDupForHiddenIndexTable {
		if pkPos, pkTyp := getPkPos(tableDef, true); pkPos != -1 {
			rfTag := builder.genNewTag()

			if isUpdate && updatePkCol { // update stmt && pk included in update cols
				lastNodeId = appendSinkScanNode(builder, bindCtx, sourceStep)
				scanTableDef := DeepCopyTableDef(tableDef, false)

				rowIdIdx := len(tableDef.Cols)
				rowIdDef := MakeRowIdColDef()
				tableDef.Cols = append(tableDef.Cols, rowIdDef)

				scanTableDef.Cols = []*plan.ColDef{DeepCopyColDef(tableDef.Cols[pkPos]), DeepCopyColDef(rowIdDef)}

				scanPkExpr := &Expr{
					Typ: pkTyp,
					Expr: &plan.Expr_Col{
						Col: &ColRef{
							Name: tableDef.Pkey.PkeyColName,
						},
					},
				}
				scanRowIdExpr := &Expr{
					Typ: rowIdDef.Typ,
					Expr: &plan.Expr_Col{
						Col: &ColRef{
							ColPos: 1,
							Name:   rowIdDef.Name,
						},
					},
				}
				scanNode := &Node{
					NodeType:    plan.Node_TABLE_SCAN,
					Stats:       &plan.Stats{},
					ObjRef:      objRef,
					TableDef:    scanTableDef,
					ProjectList: []*Expr{scanPkExpr, scanRowIdExpr},
					RuntimeFilterProbeList: []*plan.RuntimeFilterSpec{
						{
							Tag: rfTag,
							Expr: &plan.Expr{
								Typ: DeepCopyType(pkTyp),
								Expr: &plan.Expr_Col{
									Col: &plan.ColRef{
										Name: tableDef.Pkey.PkeyColName,
									},
								},
							},
						},
					},
				}
				rightId := builder.appendNode(scanNode, bindCtx)

				pkColExpr := &Expr{
					Typ: pkTyp,
					Expr: &plan.Expr_Col{
						Col: &ColRef{
							RelPos: 1,
							ColPos: int32(pkPos),
							Name:   tableDef.Pkey.PkeyColName,
						},
					},
				}
				rightExpr := &Expr{
					Typ: pkTyp,
					Expr: &plan.Expr_Col{
						Col: &plan.ColRef{
							Name: tableDef.Pkey.PkeyColName,
						},
					},
				}
				condExpr, err := BindFuncExprImplByPlanExpr(builder.GetContext(), "=", []*Expr{pkColExpr, rightExpr})
				if err != nil {
					return err
				}
				rightRowIdExpr := &Expr{
					Typ: rowIdDef.Typ,
					Expr: &plan.Expr_Col{
						Col: &ColRef{
							ColPos: 1,
							Name:   rowIdDef.Name,
						},
					},
				}
				rowIdExpr := &Expr{
					Typ: rowIdDef.Typ,
					Expr: &plan.Expr_Col{
						Col: &ColRef{
							RelPos: 1,
							ColPos: int32(rowIdIdx),
							Name:   rowIdDef.Name,
						},
					},
				}

				joinNode := &plan.Node{
					NodeType:    plan.Node_JOIN,
					Children:    []int32{rightId, lastNodeId},
					JoinType:    plan.Node_RIGHT,
					OnList:      []*Expr{condExpr},
					ProjectList: []*Expr{rowIdExpr, rightRowIdExpr, pkColExpr},
					RuntimeFilterBuildList: []*plan.RuntimeFilterSpec{
						{
							Tag: rfTag,
							Expr: &plan.Expr{
								Typ: DeepCopyType(pkTyp),
								Expr: &plan.Expr_Col{
									Col: &plan.ColRef{
										RelPos: 0,
										ColPos: 0,
									},
								},
							},
						},
					},
				}
				lastNodeId = builder.appendNode(joinNode, bindCtx)

				// append agg node.
				aggGroupBy := []*Expr{
					{
						Typ: rowIdExpr.Typ,
						Expr: &plan.Expr_Col{
							Col: &ColRef{
								ColPos: 0,
								Name:   catalog.Row_ID,
							},
						}},
					{
						Typ: rowIdExpr.Typ,
						Expr: &plan.Expr_Col{
							Col: &ColRef{
								ColPos: 1,
								Name:   catalog.Row_ID,
							},
						}},
					{
						Typ: pkColExpr.Typ,
						Expr: &plan.Expr_Col{
							Col: &ColRef{
								ColPos: 2,
								Name:   tableDef.Pkey.PkeyColName,
							},
						}},
				}
				aggProject := []*Expr{
					{
						Typ: rowIdExpr.Typ,
						Expr: &plan.Expr_Col{
							Col: &ColRef{
								RelPos: -1,
								ColPos: 0,
								Name:   catalog.Row_ID,
							},
						}},
					{
						Typ: rowIdExpr.Typ,
						Expr: &plan.Expr_Col{
							Col: &ColRef{
								RelPos: -1,
								ColPos: 1,
								Name:   catalog.Row_ID,
							},
						}},
					{
						Typ: pkColExpr.Typ,
						Expr: &plan.Expr_Col{
							Col: &ColRef{
								RelPos: -1,
								ColPos: 2,
								Name:   tableDef.Pkey.PkeyColName,
							},
						}},
				}
				aggNode := &Node{
					NodeType:    plan.Node_AGG,
					Children:    []int32{lastNodeId},
					GroupBy:     aggGroupBy,
					ProjectList: aggProject,
				}
				lastNodeId = builder.appendNode(aggNode, bindCtx)

				// append filter node
				filterExpr, err := BindFuncExprImplByPlanExpr(builder.GetContext(), "not_in_rows", []*Expr{
					{
						Typ: rowIdExpr.Typ,
						Expr: &plan.Expr_Col{
							Col: &ColRef{ColPos: 1, Name: catalog.Row_ID},
						},
					},
					{
						Typ: rowIdExpr.Typ,
						Expr: &plan.Expr_Col{
							Col: &ColRef{ColPos: 0, Name: catalog.Row_ID},
						},
					},
				})
				if err != nil {
					return err
				}
				colExpr := &Expr{
					Typ: rowIdDef.Typ,
					Expr: &plan.Expr_Col{
						Col: &plan.ColRef{
							Name: rowIdDef.Name,
						},
					},
				}

				lastNodeId = builder.appendNode(&Node{
					NodeType:   plan.Node_FILTER,
					Children:   []int32{lastNodeId},
					FilterList: []*Expr{filterExpr},
					ProjectList: []*Expr{
						colExpr,
						{
							Typ: tableDef.Cols[pkPos].Typ,
							Expr: &plan.Expr_Col{
								Col: &plan.ColRef{ColPos: 2, Name: tableDef.Cols[pkPos].Name},
							},
						},
					},
				}, bindCtx)

				// append assert node
				isEmptyExpr, err := BindFuncExprImplByPlanExpr(builder.GetContext(), "isempty", []*Expr{colExpr})
				if err != nil {
					return err
				}

				varcharType := types.T_varchar.ToType()
				varcharExpr, err := makePlan2CastExpr(builder.GetContext(), &Expr{
					Typ: tableDef.Cols[pkPos].Typ,
					Expr: &plan.Expr_Col{
						Col: &plan.ColRef{ColPos: 1, Name: tableDef.Cols[pkPos].Name},
					},
				}, makePlan2Type(&varcharType))
				if err != nil {
					return err
				}
				assertExpr, err := BindFuncExprImplByPlanExpr(builder.GetContext(), "assert", []*Expr{isEmptyExpr, varcharExpr, makePlan2StringConstExprWithType(tableDef.Cols[pkPos].Name)})
				if err != nil {
					return err
				}
				lastNodeId = builder.appendNode(&Node{
					NodeType:   plan.Node_FILTER,
					Children:   []int32{lastNodeId},
					FilterList: []*Expr{assertExpr},
					IsEnd:      true,
				}, bindCtx)
				builder.appendStep(lastNodeId)
			}
		}
	}

	return nil
}

// makeOneDeletePlan
// lock -> delete
func makeOneDeletePlan(
	builder *QueryBuilder,
	bindCtx *BindContext,
	lastNodeId int32,
	delNodeInfo *deleteNodeInfo,
	isUK bool, // is delete unique key hidden table
	isSK bool,
) (int32, error) {
	if isUK || isSK {
		// append lock
		lockTarget := &plan.LockTarget{
			TableId:            delNodeInfo.tableDef.TblId,
			PrimaryColIdxInBat: int32(delNodeInfo.pkPos),
			PrimaryColTyp:      delNodeInfo.pkTyp,
			RefreshTsIdxInBat:  -1, //unsupport now
			// FilterColIdxInBat:  int32(delNodeInfo.partitionIdx),
			LockTable: delNodeInfo.lockTable,
		}
		// if delNodeInfo.tableDef.Partition != nil {
		// 	lockTarget.IsPartitionTable = true
		// 	lockTarget.PartitionTableIds = delNodeInfo.partTableIDs
		// }
		lockNode := &Node{
			NodeType:    plan.Node_LOCK_OP,
			Children:    []int32{lastNodeId},
			LockTargets: []*plan.LockTarget{lockTarget},
		}
		lastNodeId = builder.appendNode(lockNode, bindCtx)
	}

	// append delete node
	deleteNode := &Node{
		NodeType: plan.Node_DELETE,
		Children: []int32{lastNodeId},
		// ProjectList: getProjectionByLastNode(builder, lastNodeId),
		DeleteCtx: &plan.DeleteCtx{
			TableDef:            delNodeInfo.tableDef,
			RowIdIdx:            int32(delNodeInfo.deleteIndex),
			Ref:                 delNodeInfo.objRef,
			CanTruncate:         false,
			AddAffectedRows:     delNodeInfo.addAffectedRows,
			IsClusterTable:      delNodeInfo.IsClusterTable,
			PartitionTableIds:   delNodeInfo.partTableIDs,
			PartitionTableNames: delNodeInfo.partTableNames,
			PartitionIdx:        int32(delNodeInfo.partitionIdx),
			PrimaryKeyIdx:       int32(delNodeInfo.pkPos),
		},
	}
	lastNodeId = builder.appendNode(deleteNode, bindCtx)

	return lastNodeId, nil
}

func getProjectionByLastNode(builder *QueryBuilder, lastNodeId int32) []*Expr {
	lastNode := builder.qry.Nodes[lastNodeId]
	projLength := len(lastNode.ProjectList)
	if projLength == 0 {
		return getProjectionByLastNode(builder, lastNode.Children[0])
	}
	projection := make([]*Expr, len(lastNode.ProjectList))
	for i, expr := range lastNode.ProjectList {
		name := ""
		if col, ok := expr.Expr.(*plan.Expr_Col); ok {
			name = col.Col.Name
		}
		projection[i] = &plan.Expr{
			Typ: expr.Typ,
			Expr: &plan.Expr_Col{
				Col: &plan.ColRef{
					RelPos: 0,
					ColPos: int32(i),
					Name:   name,
				},
			},
		}
	}
	return projection
}

func getProjectionByLastNodeWithTag(builder *QueryBuilder, lastNodeId, tag int32) []*Expr {
	lastNode := builder.qry.Nodes[lastNodeId]
	projLength := len(lastNode.ProjectList)
	if projLength == 0 {
		return getProjectionByLastNodeWithTag(builder, lastNode.Children[0], tag)
	}
	projection := make([]*Expr, len(lastNode.ProjectList))
	for i, expr := range lastNode.ProjectList {
		name := ""
		if col, ok := expr.Expr.(*plan.Expr_Col); ok {
			name = col.Col.Name
		}
		projection[i] = &plan.Expr{
			Typ: expr.Typ,
			Expr: &plan.Expr_Col{
				Col: &plan.ColRef{
					RelPos: lastNode.BindingTags[0],
					ColPos: int32(i),
					Name:   name,
				},
			},
		}
	}
	return projection
}

func haveUniqueKey(tableDef *TableDef) bool {
	for _, indexdef := range tableDef.Indexes {
		if indexdef.Unique {
			return true
		}
	}
	return false
}

func haveSecondaryKey(tableDef *TableDef) bool {
	for _, indexdef := range tableDef.Indexes {
		if !indexdef.Unique && indexdef.TableExist {
			return true
		}
	}
	return false
}

// makeDeleteNodeInfo Get `DeleteNode` based on TableDef
func makeDeleteNodeInfo(ctx CompilerContext, objRef *ObjectRef, tableDef *TableDef,
	deleteIdx int, partitionIdx int, addAffectedRows bool, pkPos int, pkTyp *Type, lockTable bool, partitionInfos map[uint64]*partSubTableInfo) *deleteNodeInfo {
	delNodeInfo := getDeleteNodeInfo()
	delNodeInfo.objRef = objRef
	delNodeInfo.tableDef = tableDef
	delNodeInfo.deleteIndex = deleteIdx
	delNodeInfo.partitionIdx = partitionIdx
	delNodeInfo.addAffectedRows = addAffectedRows
	delNodeInfo.IsClusterTable = tableDef.TableType == catalog.SystemClusterRel
	delNodeInfo.pkPos = pkPos
	delNodeInfo.pkTyp = pkTyp
	delNodeInfo.lockTable = lockTable

	if tableDef.Partition != nil {
		if partSubs := partitionInfos[tableDef.GetTblId()]; partSubs != nil {
			delNodeInfo.partTableIDs = partSubs.partTableIDs
			delNodeInfo.partTableNames = partSubs.partTableNames
		} else {
			partTableIds := make([]uint64, tableDef.Partition.PartitionNum)
			partTableNames := make([]string, tableDef.Partition.PartitionNum)
			for i, partition := range tableDef.Partition.Partitions {
				_, partTableDef := ctx.Resolve(objRef.SchemaName, partition.PartitionTableName)
				partTableIds[i] = partTableDef.TblId
				partTableNames[i] = partition.PartitionTableName
			}
			delNodeInfo.partTableIDs = partTableIds
			delNodeInfo.partTableNames = partTableNames
			partitionInfos[tableDef.GetTblId()] = &partSubTableInfo{
				partTableIDs:   partTableIds,
				partTableNames: partTableNames,
			}
		}

	}
	return delNodeInfo
}

// Get sub tableIds and table names of the partition table
func getPartTableIdsAndNames(ctx CompilerContext, objRef *ObjectRef, tableDef *TableDef) ([]uint64, []string) {
	var partTableIds []uint64
	var partTableNames []string
	if tableDef.Partition != nil {
		partTableIds = make([]uint64, tableDef.Partition.PartitionNum)
		partTableNames = make([]string, tableDef.Partition.PartitionNum)
		for i, partition := range tableDef.Partition.Partitions {
			_, partTableDef := ctx.Resolve(objRef.SchemaName, partition.PartitionTableName)
			partTableIds[i] = partTableDef.TblId
			partTableNames[i] = partition.PartitionTableName
		}
	}
	return partTableIds, partTableNames
}

func appendSinkScanNode(builder *QueryBuilder, bindCtx *BindContext, sourceStep int32) int32 {
	lastNodeId := builder.qry.Steps[sourceStep]
	// lastNode := builder.qry.Nodes[lastNodeId]
	sinkScanProject := getProjectionByLastNode(builder, lastNodeId)
	sinkScanNode := &Node{
		NodeType:    plan.Node_SINK_SCAN,
		SourceStep:  []int32{sourceStep},
		ProjectList: sinkScanProject,
	}
	lastNodeId = builder.appendNode(sinkScanNode, bindCtx)
	return lastNodeId
}

func appendSinkScanNodeWithTag(builder *QueryBuilder, bindCtx *BindContext, sourceStep, tag int32) int32 {
	lastNodeId := builder.qry.Steps[sourceStep]
	// lastNode := builder.qry.Nodes[lastNodeId]
	sinkScanProject := getProjectionByLastNodeWithTag(builder, lastNodeId, tag)
	sinkScanNode := &Node{
		NodeType:    plan.Node_SINK_SCAN,
		SourceStep:  []int32{sourceStep},
		ProjectList: sinkScanProject,
		BindingTags: []int32{tag},
		TableDef:    &TableDef{Name: bindCtx.cteName},
	}
	b := bindCtx.bindings[0]
	sinkScanNode.TableDef.Cols = make([]*ColDef, len(b.cols))
	for i, col := range b.cols {
		sinkScanNode.TableDef.Cols[i] = &ColDef{
			Name:   col,
			Hidden: b.colIsHidden[i],
			Typ:    b.types[i],
		}
	}
	lastNodeId = builder.appendNode(sinkScanNode, bindCtx)
	return lastNodeId
}

func appendRecursiveScanNode(builder *QueryBuilder, bindCtx *BindContext, sourceStep, tag int32) int32 {
	lastNodeId := builder.qry.Steps[sourceStep]
	// lastNode := builder.qry.Nodes[lastNodeId]
	recursiveScanProject := getProjectionByLastNodeWithTag(builder, lastNodeId, tag)
	recursiveScanNode := &Node{
		NodeType:    plan.Node_RECURSIVE_SCAN,
		SourceStep:  []int32{sourceStep},
		ProjectList: recursiveScanProject,
		BindingTags: []int32{tag},
		TableDef:    &TableDef{Name: bindCtx.cteName},
	}
	b := bindCtx.bindings[0]
	recursiveScanNode.TableDef.Cols = make([]*ColDef, len(b.cols))
	for i, col := range b.cols {
		recursiveScanNode.TableDef.Cols[i] = &ColDef{
			Name:   col,
			Hidden: b.colIsHidden[i],
			Typ:    b.types[i],
		}
	}
	lastNodeId = builder.appendNode(recursiveScanNode, bindCtx)
	return lastNodeId
}

func appendCTEScanNode(builder *QueryBuilder, bindCtx *BindContext, sourceStep, tag int32) int32 {
	lastNodeId := builder.qry.Steps[sourceStep]
	// lastNode := builder.qry.Nodes[lastNodeId]
	recursiveScanProject := getProjectionByLastNodeWithTag(builder, lastNodeId, tag)
	recursiveScanNode := &Node{
		NodeType:    plan.Node_RECURSIVE_CTE,
		SourceStep:  []int32{sourceStep},
		ProjectList: recursiveScanProject,
		BindingTags: []int32{tag},
	}
	lastNodeId = builder.appendNode(recursiveScanNode, bindCtx)
	return lastNodeId
}

func appendSinkNode(builder *QueryBuilder, bindCtx *BindContext, lastNodeId int32) int32 {
	sinkProject := getProjectionByLastNode(builder, lastNodeId)
	sinkNode := &Node{
		NodeType:    plan.Node_SINK,
		Children:    []int32{lastNodeId},
		ProjectList: sinkProject,
	}
	lastNodeId = builder.appendNode(sinkNode, bindCtx)
	return lastNodeId
}

func appendSinkNodeWithTag(builder *QueryBuilder, bindCtx *BindContext, lastNodeId, tag int32) int32 {
	sinkProject := getProjectionByLastNodeWithTag(builder, lastNodeId, tag)
	sinkNode := &Node{
		NodeType:    plan.Node_SINK,
		Children:    []int32{lastNodeId},
		ProjectList: sinkProject,
		BindingTags: []int32{tag},
	}
	lastNodeId = builder.appendNode(sinkNode, bindCtx)
	return lastNodeId
}

// func appendFuzzyFilterByColExpf(builder *QueryBuilder, bindCtx *BindContext, lastNodeId int32) (int32, error) {
// 	fuzzyFilterNode := &Node{
// 		NodeType:    plan.Node_FUZZY_FILTER,
// 		Children:    []int32{lastNodeId},
// 	}
// 	lastNodeId = builder.appendNode(fuzzyFilterNode, bindCtx)
// 	return lastNodeId, nil
// }

func appendAggCountGroupByColExpr(builder *QueryBuilder, bindCtx *BindContext, lastNodeId int32, colExpr *plan.Expr) (int32, error) {
	aggExpr, err := BindFuncExprImplByPlanExpr(builder.GetContext(), "starcount", []*Expr{colExpr})
	if err != nil {
		return -1, err
	}

	countType := types.T_int64.ToType()
	groupByNode := &Node{
		NodeType: plan.Node_AGG,
		Children: []int32{lastNodeId},
		GroupBy:  []*Expr{colExpr},
		AggList:  []*Expr{aggExpr},
		ProjectList: []*Expr{
			{
				Typ: makePlan2Type(&countType),
				Expr: &plan.Expr_Col{
					Col: &plan.ColRef{
						RelPos: -2,
						ColPos: 1,
					},
				},
			},
			{
				Typ: colExpr.Typ,
				Expr: &plan.Expr_Col{
					Col: &plan.ColRef{
						RelPos: -2,
						ColPos: 0,
					},
				},
			}},
	}
	lastNodeId = builder.appendNode(groupByNode, bindCtx)
	return lastNodeId, nil
}

func getPkPos(tableDef *TableDef, ignoreFakePK bool) (int, *Type) {
	if tableDef.Pkey == nil {
		return -1, nil
	}
	pkName := tableDef.Pkey.PkeyColName
	// if pkName == catalog.CPrimaryKeyColName {
	// 	return len(tableDef.Cols) - 1, makeHiddenColTyp()
	// }
	for i, col := range tableDef.Cols {
		if col.Name == pkName {
			if ignoreFakePK && col.Name == catalog.FakePrimaryKeyColName {
				continue
			}
			return i, col.Typ
		}
	}
	return -1, nil
}

func getRowIdPos(tableDef *TableDef) int {
	for i, col := range tableDef.Cols {
		if col.Name == catalog.Row_ID {
			return i
		}
	}
	return -1
}

func getHiddenColumnForPreInsert(tableDef *TableDef) ([]*Type, []string) {
	var typs []*Type
	var names []string
	if tableDef.Pkey != nil && tableDef.Pkey.PkeyColName == catalog.CPrimaryKeyColName {
		typs = append(typs, makeHiddenColTyp())
		names = append(names, catalog.CPrimaryKeyColName)
	} else if tableDef.ClusterBy != nil && util.JudgeIsCompositeClusterByColumn(tableDef.ClusterBy.Name) {
		typs = append(typs, makeHiddenColTyp())
		names = append(names, tableDef.ClusterBy.Name)
	}
	return typs, names
}

// appendPreDeleteNode  build predelete node.
func appendPreDeleteNode(builder *QueryBuilder, bindCtx *BindContext, objRef *ObjectRef, tableDef *TableDef, lastNodeId int32) int32 {
	projection := getProjectionByLastNode(builder, lastNodeId)
	partitionExpr := DeepCopyExpr(tableDef.Partition.PartitionExpression)
	projection = append(projection, partitionExpr)

	preDeleteNode := &Node{
		NodeType:    plan.Node_PRE_DELETE,
		ObjRef:      objRef,
		Children:    []int32{lastNodeId},
		ProjectList: projection,
	}
	return builder.appendNode(preDeleteNode, bindCtx)
}

func appendJoinNodeForParentFkCheck(builder *QueryBuilder, bindCtx *BindContext, tableDef *TableDef, baseNodeId int32) (int32, error) {
	typMap := make(map[string]*plan.Type)
	id2name := make(map[uint64]string)
	name2pos := make(map[string]int)
	for i, col := range tableDef.Cols {
		typMap[col.Name] = col.Typ
		id2name[col.ColId] = col.Name
		name2pos[col.Name] = i
	}

	//for stmt:  update c1 set ref_col = null where col > 0;
	//we will skip foreign key constraint check when set null
	projectProjection := getProjectionByLastNode(builder, baseNodeId)
	baseNodeId = builder.appendNode(&Node{
		NodeType:    plan.Node_PROJECT,
		Children:    []int32{baseNodeId},
		ProjectList: projectProjection,
	}, bindCtx)

	var filterConds []*Expr
	for _, fk := range tableDef.Fkeys {
		for _, colId := range fk.Cols {
			for fIdx, col := range tableDef.Cols {
				if col.ColId == colId {
					colExpr := &Expr{
						Typ: col.Typ,
						Expr: &plan.Expr_Col{
							Col: &plan.ColRef{
								ColPos: int32(fIdx),
								Name:   col.Name,
							},
						},
					}
					condExpr, err := BindFuncExprImplByPlanExpr(builder.GetContext(), "isnotnull", []*Expr{colExpr})
					if err != nil {
						return -1, err
					}
					filterConds = append(filterConds, condExpr)
				}
			}
		}
	}
	baseNodeId = builder.appendNode(&Node{
		NodeType:   plan.Node_FILTER,
		Children:   []int32{baseNodeId},
		FilterList: filterConds,
		// ProjectList: projectProjection,
	}, bindCtx)

	lastNodeId := baseNodeId
	for _, fk := range tableDef.Fkeys {
		fkeyId2Idx := make(map[uint64]int)
		for i, colId := range fk.ForeignCols {
			fkeyId2Idx[colId] = i
		}

		parentObjRef, parentTableDef := builder.compCtx.ResolveById(fk.ForeignTbl)
		newTableDef := DeepCopyTableDef(parentTableDef, false)
		joinConds := make([]*plan.Expr, 0)
		for _, col := range parentTableDef.Cols {
			if fkIdx, ok := fkeyId2Idx[col.ColId]; ok {
				rightPos := len(newTableDef.Cols)
				newTableDef.Cols = append(newTableDef.Cols, DeepCopyColDef(col))

				parentColumnName := col.Name
				childColumnName := id2name[fk.Cols[fkIdx]]

				leftExpr := &Expr{
					Typ: typMap[childColumnName],
					Expr: &plan.Expr_Col{
						Col: &plan.ColRef{
							RelPos: 0,
							ColPos: int32(name2pos[childColumnName]),
							Name:   childColumnName,
						},
					},
				}
				rightExpr := &plan.Expr{
					Typ: DeepCopyType(col.Typ),
					Expr: &plan.Expr_Col{
						Col: &plan.ColRef{
							RelPos: 1,
							ColPos: int32(rightPos),
							Name:   parentColumnName,
						},
					},
				}
				condExpr, err := BindFuncExprImplByPlanExpr(builder.GetContext(), "=", []*Expr{leftExpr, rightExpr})
				if err != nil {
					return -1, err
				}
				joinConds = append(joinConds, condExpr)
			}
		}

		parentTableDef = newTableDef

		// append table scan node
		scanNodeProject := make([]*Expr, len(parentTableDef.Cols))
		for colIdx, col := range parentTableDef.Cols {
			scanNodeProject[colIdx] = &plan.Expr{
				Typ: col.Typ,
				Expr: &plan.Expr_Col{
					Col: &plan.ColRef{
						ColPos: int32(colIdx),
						Name:   col.Name,
					},
				},
			}
		}
		rightId := builder.appendNode(&plan.Node{
			NodeType:    plan.Node_TABLE_SCAN,
			Stats:       &plan.Stats{},
			ObjRef:      parentObjRef,
			TableDef:    parentTableDef,
			ProjectList: scanNodeProject,
		}, bindCtx)

		projectList := getProjectionByLastNode(builder, lastNodeId)

		// append project
		projectList = append(projectList, &Expr{
			Typ: DeepCopyType(parentTableDef.Cols[0].Typ),
			Expr: &plan.Expr_Col{
				Col: &plan.ColRef{
					RelPos: 1,
					ColPos: 0,
					Name:   parentTableDef.Cols[0].Name,
				},
			},
		})

		// append join node
		lastNodeId = builder.appendNode(&plan.Node{
			NodeType:    plan.Node_JOIN,
			Children:    []int32{lastNodeId, rightId},
			JoinType:    plan.Node_LEFT,
			OnList:      joinConds,
			ProjectList: projectList,
		}, bindCtx)
	}

	return lastNodeId, nil
}

// appendPreInsertNode  append preinsert node
func appendPreInsertNode(builder *QueryBuilder, bindCtx *BindContext,
	objRef *ObjectRef, tableDef *TableDef,
	lastNodeId int32, isUpdate bool) int32 {

	preInsertProjection := getProjectionByLastNode(builder, lastNodeId)
	hiddenColumnTyp, hiddenColumnName := getHiddenColumnForPreInsert(tableDef)

	hashAutoCol := false
	for _, col := range tableDef.Cols {
		if col.Typ.AutoIncr {
			// for insert allways set true when col.Typ.AutoIncr
			// todo for update
			hashAutoCol = true
			break
		}
	}
	if len(hiddenColumnTyp) > 0 {
		if isUpdate {
			rowIdProj := preInsertProjection[len(preInsertProjection)-1]
			preInsertProjection = preInsertProjection[:len(preInsertProjection)-1]
			for i, typ := range hiddenColumnTyp {
				preInsertProjection = append(preInsertProjection, &plan.Expr{
					Typ: typ,
					Expr: &plan.Expr_Col{Col: &plan.ColRef{
						RelPos: -1,
						ColPos: int32(i),
						Name:   hiddenColumnName[i],
					}},
				})
			}
			preInsertProjection = append(preInsertProjection, rowIdProj)
		} else {
			for i, typ := range hiddenColumnTyp {
				preInsertProjection = append(preInsertProjection, &plan.Expr{
					Typ: typ,
					Expr: &plan.Expr_Col{Col: &plan.ColRef{
						RelPos: -1,
						ColPos: int32(i),
						Name:   hiddenColumnName[i],
					}},
				})
			}
		}
	}

	preInsertNode := &Node{
		NodeType:    plan.Node_PRE_INSERT,
		Children:    []int32{lastNodeId},
		ProjectList: preInsertProjection,
		PreInsertCtx: &plan.PreInsertCtx{
			Ref:        objRef,
			TableDef:   DeepCopyTableDef(tableDef, true),
			HasAutoCol: hashAutoCol,
			IsUpdate:   isUpdate,
		},
	}
	lastNodeId = builder.appendNode(preInsertNode, bindCtx)

	// append hidden column to tableDef
	if tableDef.Pkey != nil && tableDef.Pkey.PkeyColName == catalog.CPrimaryKeyColName {
		tableDef.Cols = append(tableDef.Cols, tableDef.Pkey.CompPkeyCol)
	}
	if tableDef.ClusterBy != nil && util.JudgeIsCompositeClusterByColumn(tableDef.ClusterBy.Name) {
		tableDef.Cols = append(tableDef.Cols, tableDef.ClusterBy.CompCbkeyCol)
	}

	// Get table partition information
	partTableIds, _ := getPartTableIdsAndNames(builder.compCtx, objRef, tableDef)
	// append project node
	projectProjection := getProjectionByLastNode(builder, lastNodeId)
	partitionIdx := -1

	if tableDef.Partition != nil {
		partitionIdx = len(projectProjection)
		partitionExpr := DeepCopyExpr(tableDef.Partition.PartitionExpression)
		projectProjection = append(projectProjection, partitionExpr)

		projectNode := &Node{
			NodeType:    plan.Node_PROJECT,
			Children:    []int32{lastNodeId},
			ProjectList: projectProjection,
		}
		lastNodeId = builder.appendNode(projectNode, bindCtx)
	}

	if !isUpdate {
		if lockNodeId, ok := appendLockNode(
			builder,
			bindCtx,
			lastNodeId,
			tableDef,
			false,
			false,
			partitionIdx,
			partTableIds,
			isUpdate,
		); ok {
			lastNodeId = lockNodeId
		}
	}

	return lastNodeId
}

// appendPreInsertUkPlan  build preinsert plan.
// sink_scan -> preinsert_uk -> sink
func appendPreInsertUkPlan(
	builder *QueryBuilder,
	bindCtx *BindContext,
	tableDef *TableDef,
	lastNodeId int32,
	indexIdx int,
	isUpddate bool,
	uniqueTableDef *TableDef,
	isUK bool) (int32, error) {
	var useColumns []int32
	idxDef := tableDef.Indexes[indexIdx]
	colsMap := make(map[string]int)

	for i, col := range tableDef.Cols {
		colsMap[col.Name] = i
	}
	for _, part := range idxDef.Parts {
		part = catalog.ResolveAlias(part)
		if i, ok := colsMap[part]; ok {
			useColumns = append(useColumns, int32(i))
		}
	}

	pkColumn, originPkType := getPkPos(tableDef, false)
	//------------------------------------------------------------------------------------------
	if tableDef.Pkey != nil && tableDef.Pkey.PkeyColName != catalog.FakePrimaryKeyColName {
		lastProject := builder.qry.Nodes[lastNodeId].ProjectList

		projectProjection := make([]*Expr, len(lastProject))
		for i := 0; i < len(lastProject); i++ {
			projectProjection[i] = &plan.Expr{
				Typ: lastProject[i].Typ,
				Expr: &plan.Expr_Col{
					Col: &plan.ColRef{
						RelPos: 0,
						ColPos: int32(i),
						//Name:   "col" + strconv.FormatInt(int64(i), 10),
					},
				},
			}
		}

		if tableDef.Pkey.PkeyColName == catalog.CPrimaryKeyColName {
			pkNamesMap := make(map[string]int)
			for _, name := range tableDef.Pkey.Names {
				pkNamesMap[name] = 1
			}

			prikeyPos := make([]int, 0)
			for i, coldef := range tableDef.Cols {
				if _, ok := pkNamesMap[coldef.Name]; ok {
					prikeyPos = append(prikeyPos, i)
				}
			}

			serialArgs := make([]*plan.Expr, len(prikeyPos))
			for i, position := range prikeyPos {
				serialArgs[i] = &plan.Expr{
					Typ: lastProject[position].Typ,
					Expr: &plan.Expr_Col{
						Col: &plan.ColRef{
							RelPos: 0,
							ColPos: int32(position),
							Name:   tableDef.Cols[position].Name,
						},
					},
				}
			}
			compkey, _ := BindFuncExprImplByPlanExpr(builder.GetContext(), "serial", serialArgs)
			projectProjection[pkColumn] = compkey
		} else {
			pkPos := -1
			for i, coldef := range tableDef.Cols {
				if tableDef.Pkey.PkeyColName == coldef.Name {
					pkPos = i
					break
				}
			}
			if pkPos != -1 {
				projectProjection[pkColumn] = &plan.Expr{
					Typ: lastProject[pkPos].Typ,
					Expr: &plan.Expr_Col{
						Col: &plan.ColRef{
							RelPos: 0,
							ColPos: int32(pkPos),
							Name:   tableDef.Pkey.PkeyColName,
						},
					},
				}
			}
		}
		projectNode := &Node{
			NodeType:    plan.Node_PROJECT,
			Children:    []int32{lastNodeId},
			ProjectList: projectProjection,
		}
		lastNodeId = builder.appendNode(projectNode, bindCtx)
	}
	//------------------------------------------------------------------------------------------

	var ukType *Type
	if len(idxDef.Parts) == 1 {
		ukType = tableDef.Cols[useColumns[0]].Typ
	} else {
		ukType = &Type{
			Id:    int32(types.T_varchar),
			Width: types.MaxVarcharLen,
		}
	}
	var preinsertUkProjection []*Expr
	preinsertUkProjection = append(preinsertUkProjection, &plan.Expr{
		Typ: ukType,
		Expr: &plan.Expr_Col{
			Col: &plan.ColRef{
				RelPos: -1,
				ColPos: 0,
				Name:   catalog.IndexTableIndexColName,
			},
		},
	})
	preinsertUkProjection = append(preinsertUkProjection, &plan.Expr{
		Typ: originPkType,
		Expr: &plan.Expr_Col{
			Col: &plan.ColRef{
				RelPos: -1,
				ColPos: 1,
				Name:   catalog.IndexTablePrimaryColName,
			},
		},
	})
	if isUpddate {
		lastProjection := builder.qry.Nodes[lastNodeId].ProjectList
		originRowIdIdx := len(lastProjection) - 1
		preinsertUkProjection = append(preinsertUkProjection, &plan.Expr{
			Typ: lastProjection[originRowIdIdx].Typ,
			Expr: &plan.Expr_Col{
				Col: &plan.ColRef{
					RelPos: 0,
					ColPos: int32(originRowIdIdx),
					Name:   catalog.Row_ID,
				},
			},
		})
	}
	//TODO: once everything works, rename all the UK to a more generic name that means UK and SK.
	// ie preInsertUkNode -> preInsertIKNode
	// NOTE: we have build secondary index by reusing the whole code flow of Unique Index.
	// This would be done in a separate PR after verifying the correctness of the current code.
	var preInsertUkNode *Node
	if isUK {
		preInsertUkNode = &Node{
			NodeType:    plan.Node_PRE_INSERT_UK,
			Children:    []int32{lastNodeId},
			ProjectList: preinsertUkProjection,
			PreInsertUkCtx: &plan.PreInsertUkCtx{
				Columns:  useColumns,
				PkColumn: int32(pkColumn),
				PkType:   originPkType,
				UkType:   ukType,
				TableDef: tableDef,
			},
		}
	} else {
		// NOTE: We don't defined PreInsertSkCtx. Instead, we use PreInsertUkCtx for both UK and SK since there
		// is no difference in the contents.
		preInsertUkNode = &Node{
			NodeType:    plan.Node_PRE_INSERT_SK,
			Children:    []int32{lastNodeId},
			ProjectList: preinsertUkProjection,
			PreInsertSkCtx: &plan.PreInsertUkCtx{
				Columns:  useColumns,
				PkColumn: int32(pkColumn),
				PkType:   originPkType,
				UkType:   ukType,
				TableDef: tableDef,
			},
		}
	}
	lastNodeId = builder.appendNode(preInsertUkNode, bindCtx)

	if lockNodeId, ok := appendLockNode(
		builder,
		bindCtx,
		lastNodeId,
		uniqueTableDef,
		false,
		false,
		-1,
		nil,
		isUpddate,
	); ok {
		lastNodeId = lockNodeId
	}

	lastNodeId = appendSinkNode(builder, bindCtx, lastNodeId)
	sourceStep := builder.appendStep(lastNodeId)

	return sourceStep, nil
}

func appendDeleteUniqueTablePlan(
	builder *QueryBuilder,
	bindCtx *BindContext,
	uniqueObjRef *ObjectRef,
	uniqueTableDef *TableDef,
	indexdef *IndexDef,
	typMap map[string]*plan.Type,
	posMap map[string]int,
	baseNodeId int32,
	isUK bool,
) (int32, error) {
	lastNodeId := baseNodeId
	var err error
	projectList := getProjectionByLastNode(builder, lastNodeId)

	var rightRowIdPos int32 = -1
	var rightPkPos int32 = -1
	scanNodeProject := make([]*Expr, len(uniqueTableDef.Cols))
	for colIdx, col := range uniqueTableDef.Cols {
		if col.Name == catalog.Row_ID {
			rightRowIdPos = int32(colIdx)
		} else if col.Name == catalog.IndexTableIndexColName {
			rightPkPos = int32(colIdx)
		}
		scanNodeProject[colIdx] = &plan.Expr{
			Typ: col.Typ,
			Expr: &plan.Expr_Col{
				Col: &plan.ColRef{
					ColPos: int32(colIdx),
					Name:   col.Name,
				},
			},
		}
	}
	rightId := builder.appendNode(&plan.Node{
		NodeType:    plan.Node_TABLE_SCAN,
		Stats:       &plan.Stats{},
		ObjRef:      uniqueObjRef,
		TableDef:    uniqueTableDef,
		ProjectList: scanNodeProject,
	}, bindCtx)

	// append projection
	projectList = append(projectList, &plan.Expr{
		Typ: uniqueTableDef.Cols[rightRowIdPos].Typ,
		Expr: &plan.Expr_Col{
			Col: &plan.ColRef{
				RelPos: 1,
				ColPos: rightRowIdPos,
				Name:   catalog.Row_ID,
			},
		},
	}, &plan.Expr{
		Typ: uniqueTableDef.Cols[rightPkPos].Typ,
		Expr: &plan.Expr_Col{
			Col: &plan.ColRef{
				RelPos: 1,
				ColPos: rightPkPos,
				Name:   catalog.IndexTableIndexColName,
			},
		},
	})

	rightExpr := &plan.Expr{
		Typ: uniqueTableDef.Cols[rightPkPos].Typ,
		Expr: &plan.Expr_Col{
			Col: &plan.ColRef{
				RelPos: 1,
				ColPos: rightPkPos,
				Name:   catalog.IndexTableIndexColName,
			},
		},
	}

	// append join node
	var joinConds []*Expr
	var leftExpr *Expr
	partsLength := len(indexdef.Parts)
	if partsLength == 1 {
		orginIndexColumnName := indexdef.Parts[0]
		typ := typMap[orginIndexColumnName]
		leftExpr = &Expr{
			Typ: typ,
			Expr: &plan.Expr_Col{
				Col: &plan.ColRef{
					RelPos: 0,
					ColPos: int32(posMap[orginIndexColumnName]),
					Name:   orginIndexColumnName,
				},
			},
		}
	} else {
		args := make([]*Expr, partsLength)
		for i, column := range indexdef.Parts {
			column = catalog.ResolveAlias(column)
			typ := typMap[column]
			args[i] = &plan.Expr{
				Typ: typ,
				Expr: &plan.Expr_Col{
					Col: &plan.ColRef{
						RelPos: 0,
						ColPos: int32(posMap[column]),
						Name:   column,
					},
				},
			}
		}
		if isUK {
			leftExpr, err = BindFuncExprImplByPlanExpr(builder.GetContext(), "serial", args)
		} else {
			leftExpr, err = BindFuncExprImplByPlanExpr(builder.GetContext(), "serial_full", args)
		}
		if err != nil {
			return -1, err
		}
	}

	condExpr, err := BindFuncExprImplByPlanExpr(builder.GetContext(), "=", []*Expr{leftExpr, rightExpr})
	if err != nil {
		return -1, err
	}
	joinConds = []*Expr{condExpr}

	lastNodeId = builder.appendNode(&plan.Node{
		NodeType:    plan.Node_JOIN,
		Children:    []int32{lastNodeId, rightId},
		JoinType:    plan.Node_LEFT,
		OnList:      joinConds,
		ProjectList: projectList,
	}, bindCtx)
	return lastNodeId, nil
}

func appendDeleteUniqueTablePlanWithoutFilters(
	builder *QueryBuilder,
	bindCtx *BindContext,
	uniqueObjRef *ObjectRef,
	uniqueTableDef *TableDef,
) (int32, error) {
	scanNodeProject := make([]*Expr, len(uniqueTableDef.Cols))
	for colIdx, col := range uniqueTableDef.Cols {
		scanNodeProject[colIdx] = &plan.Expr{
			Typ: col.Typ,
			Expr: &plan.Expr_Col{
				Col: &plan.ColRef{
					ColPos: int32(colIdx),
					Name:   col.Name,
				},
			},
		}
	}
	lastNodeId := builder.appendNode(&plan.Node{
		NodeType:    plan.Node_TABLE_SCAN,
		Stats:       &plan.Stats{},
		ObjRef:      uniqueObjRef,
		TableDef:    uniqueTableDef,
		ProjectList: scanNodeProject,
	}, bindCtx)
	return lastNodeId, nil
}

// makePreUpdateDeletePlan
// sink_scan -> project -> [agg] -> [filter] -> sink
func makePreUpdateDeletePlan(
	ctx CompilerContext,
	builder *QueryBuilder,
	bindCtx *BindContext,
	delCtx *dmlPlanCtx,
	lastNodeId int32,
) (int32, error) {
	// lastNodeId := appendSinkScanNode(builder, bindCtx, delCtx.sourceStep)
	lastNode := builder.qry.Nodes[lastNodeId]

	// append project Node to fetch the columns of this table
	// in front of this projectList are update cols
	projectProjection := make([]*Expr, len(delCtx.tableDef.Cols)+delCtx.updateColLength)
	for i, col := range delCtx.tableDef.Cols {
		projectProjection[i] = &plan.Expr{
			Typ: col.Typ,
			Expr: &plan.Expr_Col{
				Col: &plan.ColRef{
					RelPos: 0,
					ColPos: int32(delCtx.beginIdx + i),
					Name:   col.Name,
				},
			},
		}
	}
	offset := len(delCtx.tableDef.Cols)
	for i := 0; i < delCtx.updateColLength; i++ {
		idx := delCtx.beginIdx + offset + i
		name := ""
		if col, ok := lastNode.ProjectList[idx].Expr.(*plan.Expr_Col); ok {
			name = col.Col.Name
		}
		projectProjection[offset+i] = &plan.Expr{
			Typ: lastNode.ProjectList[idx].Typ,
			Expr: &plan.Expr_Col{
				Col: &plan.ColRef{
					RelPos: 0,
					ColPos: int32(idx),
					Name:   name,
				},
			},
		}
	}
	projectNode := &Node{
		NodeType:    plan.Node_PROJECT,
		Children:    []int32{lastNodeId},
		ProjectList: projectProjection,
	}
	lastNodeId = builder.appendNode(projectNode, bindCtx)

	//when update multi table. we append agg node:
	//eg: update t1, t2 set t1.a= t1.a+1 where t2.b >10
	//eg: update t2, (select a from t2) as tt set t2.a= t2.a+1 where t2.b >10
	if delCtx.needAggFilter {
		lastNode := builder.qry.Nodes[lastNodeId]
		groupByExprs := make([]*Expr, len(delCtx.tableDef.Cols))
		aggNodeProjection := make([]*Expr, len(lastNode.ProjectList))
		for i := 0; i < len(delCtx.tableDef.Cols); i++ {
			e := lastNode.ProjectList[i]
			name := ""
			if col, ok := e.Expr.(*plan.Expr_Col); ok {
				name = col.Col.Name
			}
			groupByExprs[i] = &plan.Expr{
				Typ: e.Typ,
				Expr: &plan.Expr_Col{
					Col: &plan.ColRef{
						RelPos: 0,
						ColPos: int32(i),
						Name:   name,
					},
				},
			}
			aggNodeProjection[i] = &plan.Expr{
				Typ: e.Typ,
				Expr: &plan.Expr_Col{
					Col: &plan.ColRef{
						RelPos: -1,
						ColPos: int32(i),
						Name:   name,
					},
				},
			}
		}
		offset := len(delCtx.tableDef.Cols)
		aggList := make([]*Expr, delCtx.updateColLength)
		for i := 0; i < delCtx.updateColLength; i++ {
			pos := offset + i
			e := lastNode.ProjectList[pos]
			name := ""
			if col, ok := e.Expr.(*plan.Expr_Col); ok {
				name = col.Col.Name
			}
			baseExpr := &plan.Expr{
				Typ: e.Typ,
				Expr: &plan.Expr_Col{
					Col: &plan.ColRef{
						RelPos: 0,
						ColPos: int32(pos),
						Name:   name,
					},
				},
			}
			aggExpr, err := BindFuncExprImplByPlanExpr(builder.GetContext(), "any_value", []*Expr{baseExpr})
			if err != nil {
				return -1, err
			}
			aggList[i] = aggExpr
			aggNodeProjection[pos] = &plan.Expr{
				Typ: e.Typ,
				Expr: &plan.Expr_Col{
					Col: &plan.ColRef{
						RelPos: -2,
						ColPos: int32(pos),
						Name:   name,
					},
				},
			}
		}

		aggNode := &Node{
			NodeType:    plan.Node_AGG,
			Children:    []int32{lastNodeId},
			GroupBy:     groupByExprs,
			AggList:     aggList,
			ProjectList: aggNodeProjection,
		}
		lastNodeId = builder.appendNode(aggNode, bindCtx)

		// we need filter null in left join/right join
		// eg: UPDATE stu s LEFT JOIN class c ON s.class_id = c.id SET s.class_name = 'test22', c.stu_name = 'test22';
		// we can not let null rows in batch go to insert Node
		rowIdExpr := &plan.Expr{
			Typ: aggNodeProjection[delCtx.rowIdPos].Typ,
			Expr: &plan.Expr_Col{
				Col: &plan.ColRef{
					RelPos: 0,
					ColPos: int32(delCtx.rowIdPos),
					Name:   catalog.Row_ID,
				},
			},
		}
		nullCheckExpr, err := BindFuncExprImplByPlanExpr(builder.GetContext(), "isnotnull", []*Expr{rowIdExpr})
		if err != nil {
			return -1, err
		}
		filterProjection := getProjectionByLastNode(builder, lastNodeId)
		filterNode := &Node{
			NodeType:    plan.Node_FILTER,
			Children:    []int32{lastNodeId},
			FilterList:  []*Expr{nullCheckExpr},
			ProjectList: filterProjection,
		}
		lastNodeId = builder.appendNode(filterNode, bindCtx)
	}

	// lastNodeId = appendSinkNode(builder, bindCtx, lastNodeId)
	// nextSourceStep := builder.appendStep(lastNodeId)

	// lock old pk for delete statement
	partExprIdx := -1
	lastProjectList := getProjectionByLastNode(builder, lastNodeId)
	originProjectListLen := len(lastProjectList)
	if delCtx.tableDef.Partition != nil {
		partExprIdx = len(delCtx.tableDef.Cols) + delCtx.updateColLength
		lastNodeId = appendPreDeleteNode(builder, bindCtx, delCtx.objRef, delCtx.tableDef, lastNodeId)
		lastProjectList = getProjectionByLastNode(builder, lastNodeId)
	}
	pkPos, pkTyp := getPkPos(delCtx.tableDef, false)
	delNodeInfo := makeDeleteNodeInfo(ctx, delCtx.objRef, delCtx.tableDef, delCtx.rowIdPos, partExprIdx, true, pkPos, pkTyp, delCtx.lockTable, delCtx.partitionInfos)

	lockTarget := &plan.LockTarget{
		TableId:            delCtx.tableDef.TblId,
		PrimaryColIdxInBat: int32(pkPos),
		PrimaryColTyp:      pkTyp,
		RefreshTsIdxInBat:  -1,
		LockTable:          false,
	}
	if delCtx.tableDef.Partition != nil {
		lockTarget.IsPartitionTable = true
		lockTarget.FilterColIdxInBat = int32(delNodeInfo.partitionIdx)
		lockTarget.PartitionTableIds = delNodeInfo.partTableIDs
	}
	lockNode := &Node{
		NodeType:    plan.Node_LOCK_OP,
		Children:    []int32{lastNodeId},
		LockTargets: []*plan.LockTarget{lockTarget},
	}
	lastNodeId = builder.appendNode(lockNode, bindCtx)

	//lock new pk for update statement (if update pk)
	if delCtx.updateColLength > 0 && delCtx.updatePkCol && delCtx.tableDef.Pkey != nil {
		newPkPos := int32(0)
		partitionColIdx := int32(len(lastProjectList))

		// for compound primary key, we need append hidden pk column to the project list
		if delCtx.tableDef.Pkey.PkeyColName == catalog.CPrimaryKeyColName {
			pkColExpr := make([]*Expr, len(delCtx.tableDef.Pkey.Names))
			for i, colName := range delCtx.tableDef.Pkey.Names {
				colIdx := 0
				var colTyp *Type
				if idx, exists := delCtx.updateColPosMap[colName]; exists {
					colIdx = idx
					colTyp = lastProjectList[idx].Typ
				} else {
					for idx, col := range delCtx.tableDef.Cols {
						if col.Name == colName {
							colIdx = idx
							colTyp = col.Typ
							break
						}
					}
				}
				pkColExpr[i] = &Expr{
					Typ:  colTyp,
					Expr: &plan.Expr_Col{Col: &plan.ColRef{ColPos: int32(colIdx)}},
				}
			}
			cpPkExpr, err := BindFuncExprImplByPlanExpr(builder.GetContext(), "serial", pkColExpr)
			if err != nil {
				return -1, err
			}
			lastProjectList = append(lastProjectList, cpPkExpr)
			// if table have partition, we need append partition expr to projectList
			if delCtx.tableDef.Partition != nil {
				partitionExpr := DeepCopyExpr(delCtx.tableDef.Partition.PartitionExpression)
				resetPartitionExprPos(partitionExpr, delCtx.tableDef, delCtx.updateColPosMap)
				lastProjectList = append(lastProjectList, partitionExpr)
			}
			projNode := &Node{
				NodeType:    plan.Node_PROJECT,
				Children:    []int32{lastNodeId},
				ProjectList: lastProjectList,
			}
			lastNodeId = builder.appendNode(projNode, bindCtx)

			newPkPos = partitionColIdx
			partitionColIdx += 1
		} else {
			// one pk col, just use update pos
			for k, v := range delCtx.updateColPosMap {
				if k == delCtx.tableDef.Pkey.PkeyColName {
					newPkPos = int32(v)
					break
				}
			}
			// if table have partition, we need append project node to get partition
			if delCtx.tableDef.Partition != nil {
				partitionExpr := DeepCopyExpr(delCtx.tableDef.Partition.PartitionExpression)
				resetPartitionExprPos(partitionExpr, delCtx.tableDef, delCtx.updateColPosMap)
				lastProjectList := append(lastProjectList, partitionExpr)
				projNode := &Node{
					NodeType:    plan.Node_PROJECT,
					Children:    []int32{lastNodeId},
					ProjectList: lastProjectList,
				}
				lastNodeId = builder.appendNode(projNode, bindCtx)
			}
		}

		lockTarget := &plan.LockTarget{
			TableId:            delCtx.tableDef.TblId,
			PrimaryColIdxInBat: newPkPos,
			PrimaryColTyp:      pkTyp,
			RefreshTsIdxInBat:  -1, //unsupport now
			LockTable:          false,
		}
		if delCtx.tableDef.Partition != nil {
			lockTarget.IsPartitionTable = true
			lockTarget.FilterColIdxInBat = partitionColIdx
			lockTarget.PartitionTableIds = delNodeInfo.partTableIDs
		}
		lockNode := &Node{
			NodeType:    plan.Node_LOCK_OP,
			Children:    []int32{lastNodeId},
			LockTargets: []*plan.LockTarget{lockTarget},
		}
		lastNodeId = builder.appendNode(lockNode, bindCtx)
	}

	if len(lastProjectList) > originProjectListLen {
		projectList := lastProjectList[0:originProjectListLen]
		projNode := &Node{
			NodeType:    plan.Node_PROJECT,
			Children:    []int32{lastNodeId},
			ProjectList: projectList,
		}
		lastNodeId = builder.appendNode(projNode, bindCtx)
	}

	return lastNodeId, nil
}

func resetPartitionExprPos(expr *Expr, tableDef *TableDef, updateColPos map[string]int) {
	colPos := make(map[int32]int32)
	for idx, col := range tableDef.Cols {
		if newIdx, exists := updateColPos[col.Name]; exists {
			colPos[int32(idx)] = int32(newIdx)
		} else {
			colPos[int32(idx)] = int32(idx)
		}
	}
	resetColPos(expr, colPos)
}

// func getColPos(expr *Expr, colPos map[int32]int32) {
// 	switch e := expr.Expr.(type) {
// 	case *plan.Expr_Col:
// 		colPos[e.Col.ColPos] = 0
// 	case *plan.Expr_F:
// 		for _, arg := range e.F.Args {
// 			getColPos(arg, colPos)
// 		}
// 	}
// }

func resetColPos(expr *Expr, colPos map[int32]int32) {
	switch e := expr.Expr.(type) {
	case *plan.Expr_Col:
		e.Col.ColPos = colPos[e.Col.ColPos]
	case *plan.Expr_F:
		for _, arg := range e.F.Args {
			resetColPos(arg, colPos)
		}
	}
}

func appendLockNode(
	builder *QueryBuilder,
	bindCtx *BindContext,
	lastNodeId int32,
	tableDef *TableDef,
	lockTable bool,
	block bool,
	partitionIdx int,
	partTableIDs []uint64,
	isUpdate bool,
) (int32, bool) {
	if !isUpdate && tableDef.Pkey.PkeyColName == catalog.FakePrimaryKeyColName {
		return -1, false
	}
	pkPos, pkTyp := getPkPos(tableDef, false)
	if pkPos == -1 {
		return -1, false
	}

	if builder.qry.LoadTag && !lockTable {
		return -1, false
	}

	lockTarget := &plan.LockTarget{
		TableId:            tableDef.TblId,
		PrimaryColIdxInBat: int32(pkPos),
		PrimaryColTyp:      pkTyp,
		RefreshTsIdxInBat:  -1, //unsupport now
		LockTable:          lockTable,
		Block:              block,
	}

	if !lockTable && tableDef.Partition != nil {
		lockTarget.IsPartitionTable = true
		lockTarget.FilterColIdxInBat = int32(partitionIdx)
		lockTarget.PartitionTableIds = partTableIDs
	}

	lockNode := &Node{
		NodeType:    plan.Node_LOCK_OP,
		Children:    []int32{lastNodeId},
		LockTargets: []*plan.LockTarget{lockTarget},
	}
	lastNodeId = builder.appendNode(lockNode, bindCtx)
	return lastNodeId, true
}

type sinkMeta struct {
	step  int
	scans []*sinkScanMeta
}

type sinkScanMeta struct {
	step           int
	nodeId         int32
	sinkNodeId     int32
	preNodeId      int32
	preNodeIsUnion bool //if preNode is Union, one sinkScan to one sink is fine
	recursive      bool
}

func reduceSinkSinkScanNodes(qry *Query) {
	if len(qry.Steps) == 1 {
		return
	}
	stepMaps := make(map[int]int32)
	sinks := make(map[int32]*sinkMeta)
	for i, nodeId := range qry.Steps {
		stepMaps[i] = nodeId
		collectSinkAndSinkScanMeta(qry, sinks, i, nodeId, -1)
	}

	// merge one sink to one sinkScan
	pointToNodeMap := make(map[int32][]int32)
	for sinkNodeId, meta := range sinks {
		if len(meta.scans) == 1 && !meta.scans[0].preNodeIsUnion && !meta.scans[0].recursive {
			// one sink to one sinkScan
			sinkNode := qry.Nodes[sinkNodeId]
			sinkScanPreNode := qry.Nodes[meta.scans[0].preNodeId]
			sinkScanPreNode.Children = sinkNode.Children
			delete(stepMaps, meta.step)
		} else {
			for _, scanMeta := range meta.scans {
				if _, ok := pointToNodeMap[sinkNodeId]; !ok {
					pointToNodeMap[sinkNodeId] = []int32{scanMeta.nodeId}
				} else {
					pointToNodeMap[sinkNodeId] = append(pointToNodeMap[sinkNodeId], scanMeta.nodeId)
				}
			}
		}
	}

	newStepLength := len(stepMaps)
	if len(qry.Steps) > newStepLength {
		// reset steps & some sinkScan's sourceStep
		newSteps := make([]int32, 0, newStepLength)
		keys := make([]int, 0, newStepLength)
		for key := range stepMaps {
			keys = append(keys, key)
		}
		slices.Sort(keys)
		for _, key := range keys {
			nodeId := stepMaps[key]
			newStepIdx := len(newSteps)
			newSteps = append(newSteps, nodeId)
			if sinkScanNodeIds, ok := pointToNodeMap[nodeId]; ok {
				for _, sinkScanNodeId := range sinkScanNodeIds {
					if len(qry.Nodes[sinkScanNodeId].SourceStep) > 1 {
						qry.Nodes[sinkScanNodeId].SourceStep[0] = int32(newStepIdx)
					} else {
						qry.Nodes[sinkScanNodeId].SourceStep = []int32{int32(newStepIdx)}
					}
				}
			}
		}
		qry.Steps = newSteps
	}
}

func collectSinkAndSinkScanMeta(
	qry *Query,
	sinks map[int32]*sinkMeta,
	oldStep int,
	nodeId int32,
	preNodeId int32) {
	node := qry.Nodes[nodeId]

	if node.NodeType == plan.Node_SINK {
		if _, ok := sinks[nodeId]; !ok {
			sinks[nodeId] = &sinkMeta{
				step:  oldStep,
				scans: make([]*sinkScanMeta, 0, len(qry.Steps)),
			}
		} else {
			sinks[nodeId].step = oldStep
		}
	} else if node.NodeType == plan.Node_SINK_SCAN || node.NodeType == plan.Node_RECURSIVE_CTE || node.NodeType == plan.Node_RECURSIVE_SCAN {
		sinkNodeId := qry.Steps[node.SourceStep[0]]
		if _, ok := sinks[sinkNodeId]; !ok {
			sinks[sinkNodeId] = &sinkMeta{
				step:  -1,
				scans: make([]*sinkScanMeta, 0, len(qry.Steps)),
			}
		}

		meta := &sinkScanMeta{
			step:           oldStep,
			nodeId:         nodeId,
			sinkNodeId:     sinkNodeId,
			preNodeId:      preNodeId,
			preNodeIsUnion: qry.Nodes[preNodeId].NodeType == plan.Node_UNION,
			recursive:      len(node.SourceStep) > 1 || node.NodeType == plan.Node_RECURSIVE_CTE,
		}
		sinks[sinkNodeId].scans = append(sinks[sinkNodeId].scans, meta)
	}

	for _, childId := range node.Children {
		collectSinkAndSinkScanMeta(qry, sinks, oldStep, childId, nodeId)
	}

}<|MERGE_RESOLUTION|>--- conflicted
+++ resolved
@@ -967,7 +967,6 @@
 					return err
 				}
 
-<<<<<<< HEAD
 				var originTableMessageForFuzzy *OriginTableMessageForFuzzy
 
 				// The way to guarantee the uniqueness of the unique key is to create a hidden table,
@@ -986,19 +985,6 @@
 						if i, ok := set[c.Name]; ok {
 							partialUniqueCols[i] = c
 						}
-=======
-				originTableMessageForFuzzy := &OriginTableMessageForFuzzy{
-					ParentTableName: tableDef.Name,
-				}
-				partialUniqueCols := make([]*plan.ColDef, 0, len(indexdef.Parts))
-				set := make(map[string]int)
-				for i, n := range indexdef.Parts {
-					set[n] = i
-				}
-				for _, c := range tableDef.Cols { // sort
-					if _, ok := set[c.Name]; ok {
-						partialUniqueCols = append(partialUniqueCols, c)
->>>>>>> eb63bff0
 					}
 					originTableMessageForFuzzy.ParentUniqueCols = partialUniqueCols
 				}
