--- conflicted
+++ resolved
@@ -270,11 +270,7 @@
 			typMap[col.Name] = col.Typ
 		}
 		for idx, indexdef := range delCtx.tableDef.Indexes {
-<<<<<<< HEAD
 			if indexdef.TableExist && catalog.IsRegularIndexAlgo(indexdef.IndexAlgo) {
-=======
-			if indexdef.TableExist {
-
 				if isUpdate {
 					skipDel := true
 					for _, colName := range indexdef.Parts {
@@ -291,7 +287,6 @@
 					}
 				}
 
->>>>>>> 2d6a96d5
 				var isUk = indexdef.Unique
 				var isSK = !isUk
 
