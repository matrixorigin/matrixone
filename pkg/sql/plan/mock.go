// Copyright 2021 - 2022 Matrix Origin
//
// Licensed under the Apache License, Version 2.0 (the "License");
// you may not use this file except in compliance with the License.
// You may obtain a copy of the License at
//
//      http://www.apache.org/licenses/LICENSE-2.0
//
// Unless required by applicable law or agreed to in writing, software
// distributed under the License is distributed on an "AS IS" BASIS,
// WITHOUT WARRANTIES OR CONDITIONS OF ANY KIND, either express or implied.
// See the License for the specific language governing permissions and
// limitations under the License.

package plan

import (
	"context"
	"encoding/json"
	"strings"

	"github.com/matrixorigin/matrixone/pkg/catalog"
	"github.com/matrixorigin/matrixone/pkg/common/moerr"
	"github.com/matrixorigin/matrixone/pkg/container/types"
	"github.com/matrixorigin/matrixone/pkg/pb/plan"
	pb "github.com/matrixorigin/matrixone/pkg/pb/statsinfo"
	"github.com/matrixorigin/matrixone/pkg/sql/parsers/tree"
	"github.com/matrixorigin/matrixone/pkg/sql/plan/function"
	"github.com/matrixorigin/matrixone/pkg/testutil"
	"github.com/matrixorigin/matrixone/pkg/vm/process"
)

type MockCompilerContext struct {
	objects         map[string]*ObjectRef
	tables          map[string]*TableDef
	pks             map[string][]int
	id2name         map[uint64]string
	isDml           bool
	mysqlCompatible bool

	// ctx default: nil
	ctx context.Context
}

<<<<<<< HEAD
func (m *MockCompilerContext) HasFKsReferToMe(dbName string) (bool, error) {
	//TODO implement me
	panic("implement me")
}

func (m *MockCompilerContext) UpdateFKConstraint(dbName, tblName string, fkData []*FkData) error {
=======
func (m *MockCompilerContext) ReplacePlan(execPlan *plan.Execute) (*plan.Plan, tree.Statement, error) {
>>>>>>> c2905aca
	//TODO implement me
	panic("implement me")
}

func (m *MockCompilerContext) CheckSubscriptionValid(subName, accName string, pubName string) error {
	//TODO implement me
	panic("implement me")
}

func (m *MockCompilerContext) ResolveUdf(name string, ast []*plan.Expr) (*function.Udf, error) {
	return nil, nil
}

func (m *MockCompilerContext) ResolveAccountIds(accountNames []string) ([]uint32, error) {
	return []uint32{catalog.System_Account}, nil
}

func (m *MockCompilerContext) ResolveVariable(varName string, isSystemVar, isGlobalVar bool) (interface{}, error) {
	vars := make(map[string]interface{})
	vars["str_var"] = "str"
	vars["int_var"] = 20
	vars["bool_var"] = false
	vars["float_var"] = 20.20
	dec, _ := types.ParseDecimal128("200.001", 38, 3)
	vars["decimal_var"] = dec
	vars["null_var"] = nil

	if m.mysqlCompatible {
		vars["sql_mode"] = ""
	} else {
		vars["sql_mode"] = "ONLY_FULL_GROUP_BY"
	}

	if result, ok := vars[varName]; ok {
		return result, nil
	}

	return nil, moerr.NewInternalError(m.ctx, "var not found")
}

type col struct {
	Name     string
	Id       types.T
	Nullable bool
	Width    int32
	Scale    int32
}

type index struct {
	indexName  string
	tableName  string
	unique     bool
	parts      []string
	cols       []col
	tableExist bool
}

// NewEmptyCompilerContext for test create/drop statement
func NewEmptyCompilerContext() *MockCompilerContext {
	return &MockCompilerContext{
		objects: make(map[string]*ObjectRef),
		tables:  make(map[string]*TableDef),
		ctx:     context.Background(),
	}
}

type Schema struct {
	cols      []col
	pks       []int
	idxs      []index
	fks       []*ForeignKeyDef
	clusterby *ClusterByDef
	outcnt    float64
	tblId     int64
}

const SF float64 = 1

func NewMockCompilerContext(isDml bool) *MockCompilerContext {
	tpchSchema := make(map[string]*Schema)
	moSchema := make(map[string]*Schema)
	constraintTestSchema := make(map[string]*Schema)

	schemas := map[string]map[string]*Schema{
		"tpch":            tpchSchema,
		"mo_catalog":      moSchema,
		"constraint_test": constraintTestSchema,
	}

	tpchSchema["nation"] = &Schema{
		cols: []col{
			{"n_nationkey", types.T_int32, false, 0, 0},
			{"n_name", types.T_varchar, false, 25, 0},
			{"n_regionkey", types.T_int32, false, 0, 0},
			{"n_comment", types.T_varchar, true, 152, 0},
			{catalog.Row_ID, types.T_Rowid, false, 16, 0},
		},
		pks:    []int{0},
		outcnt: 25,
	}
	tpchSchema["nation2"] = &Schema{
		cols: []col{ //not exist in tpch, create for test NaturalJoin And UsingJoin
			{"n_nationkey", types.T_int32, false, 0, 0},
			{"n_name", types.T_varchar, false, 25, 0},
			{"r_regionkey", types.T_int32, false, 0, 0}, //change N_REGIONKEY to R_REGIONKEY for test NaturalJoin And UsingJoin
			{"n_comment", types.T_varchar, true, 152, 0},
			{catalog.Row_ID, types.T_Rowid, false, 16, 0},
		},
		pks:    []int{0},
		outcnt: 25,
	}
	tpchSchema["test_idx"] = &Schema{
		cols: []col{
			{"n_nationkey", types.T_int32, false, 0, 0},
			{"n_name", types.T_varchar, false, 25, 0},
			{catalog.Row_ID, types.T_Rowid, false, 16, 0},
		},
		pks:    []int{0},
		outcnt: 25,
	}
	tpchSchema["region"] = &Schema{
		cols: []col{
			{"r_regionkey", types.T_int32, false, 0, 0},
			{"r_name", types.T_varchar, false, 25, 0},
			{"r_comment", types.T_varchar, true, 152, 0},
			{catalog.Row_ID, types.T_Rowid, false, 16, 0},
		},
		pks:    []int{0},
		outcnt: 5,
	}
	tpchSchema["part"] = &Schema{
		cols: []col{
			{"p_partkey", types.T_int32, false, 0, 0},
			{"p_name", types.T_varchar, false, 55, 0},
			{"p_mfgr", types.T_varchar, false, 25, 0},
			{"p_brand", types.T_varchar, false, 10, 0},
			{"p_type", types.T_varchar, false, 25, 0},
			{"p_size", types.T_int32, false, 0, 0},
			{"p_container", types.T_varchar, false, 10, 0},
			{"p_retailprice", types.T_decimal64, false, 15, 2},
			{"p_comment", types.T_varchar, false, 23, 0},
			{catalog.Row_ID, types.T_Rowid, false, 16, 0},
		},
		pks:    []int{0},
		outcnt: SF * 2e5,
	}
	tpchSchema["supplier"] = &Schema{
		cols: []col{
			{"s_suppkey", types.T_int32, false, 0, 0},
			{"s_name", types.T_varchar, false, 25, 0},
			{"s_address", types.T_varchar, false, 40, 0},
			{"s_nationkey", types.T_int32, false, 0, 0},
			{"s_phone", types.T_varchar, false, 15, 0},
			{"s_acctbal", types.T_decimal64, false, 15, 2},
			{"s_comment", types.T_varchar, false, 101, 0},
			{catalog.Row_ID, types.T_Rowid, false, 16, 0},
		},
		pks:    []int{0},
		outcnt: SF * 1e4,
	}
	tpchSchema["partsupp"] = &Schema{
		cols: []col{
			{"ps_partkey", types.T_int32, false, 0, 0},
			{"ps_suppkey", types.T_int32, false, 0, 0},
			{"ps_availqty", types.T_int32, false, 0, 0},
			{"ps_supplycost", types.T_decimal64, false, 15, 2},
			{"ps_comment", types.T_varchar, false, 199, 0},
			{catalog.Row_ID, types.T_Rowid, false, 16, 0},
		},
		pks:    []int{0, 1},
		outcnt: SF * 8e5,
	}
	tpchSchema["customer"] = &Schema{
		cols: []col{
			{"c_custkey", types.T_int32, false, 0, 0},
			{"c_name", types.T_varchar, false, 25, 0},
			{"c_address", types.T_varchar, false, 40, 0},
			{"c_nationkey", types.T_int32, false, 0, 0},
			{"c_phone", types.T_varchar, false, 15, 0},
			{"c_acctbal", types.T_decimal64, false, 15, 2},
			{"c_mktsegment", types.T_varchar, false, 10, 0},
			{"c_comment", types.T_varchar, false, 117, 0},
			{catalog.Row_ID, types.T_Rowid, false, 16, 0},
		},
		pks:    []int{0},
		outcnt: SF * 15e4,
	}
	tpchSchema["orders"] = &Schema{
		cols: []col{
			{"o_orderkey", types.T_int64, false, 0, 0},
			{"o_custkey", types.T_int32, false, 0, 0},
			{"o_orderstatus", types.T_varchar, false, 1, 0},
			{"o_totalprice", types.T_decimal64, false, 15, 2},
			{"o_orderdate", types.T_date, false, 0, 0},
			{"o_orderpriority", types.T_varchar, false, 15, 0},
			{"o_clerk", types.T_varchar, false, 15, 0},
			{"o_shippriority", types.T_int32, false, 0, 0},
			{"o_comment", types.T_varchar, false, 79, 0},
			{catalog.Row_ID, types.T_Rowid, false, 16, 0},
		},
		pks:    []int{0},
		outcnt: SF * 15e5,
	}
	tpchSchema["lineitem"] = &Schema{
		cols: []col{
			{"l_orderkey", types.T_int64, false, 0, 0},
			{"l_partkey", types.T_int32, false, 0, 0},
			{"l_suppkey", types.T_int32, false, 0, 0},
			{"l_linenumber", types.T_int32, false, 0, 0},
			{"l_quantity", types.T_decimal64, false, 15, 2},
			{"l_extendedprice", types.T_decimal64, false, 15, 2},
			{"l_discount", types.T_decimal64, false, 15, 2},
			{"l_tax", types.T_decimal64, false, 15, 2},
			{"l_returnflag", types.T_varchar, false, 1, 0},
			{"l_linestatus", types.T_varchar, false, 1, 0},
			{"l_shipdate", types.T_date, false, 0, 0},
			{"l_commitdate", types.T_date, false, 0, 0},
			{"l_receiptdate", types.T_date, false, 0, 0},
			{"l_shipinstruct", types.T_varchar, false, 25, 0},
			{"l_shipmode", types.T_varchar, false, 10, 0},
			{"l_comment", types.T_varchar, false, 44, 0},
			{catalog.Row_ID, types.T_Rowid, false, 16, 0},
		},
		pks:    []int{0, 3},
		outcnt: SF * 6e6,
	}
	// it's a view
	tpchSchema["v1"] = &Schema{
		cols: []col{
			{"n_name", types.T_varchar, false, 50, 0},
		},
	}

	moSchema["mo_database"] = &Schema{
		cols: []col{
			{"datname", types.T_varchar, false, 50, 0},
			{"account_id", types.T_uint32, false, 0, 0},
			{"dat_createsql", types.T_varchar, false, 1024, 0},
			{catalog.Row_ID, types.T_Rowid, false, 16, 0},
		},
	}
	moSchema["mo_tables"] = &Schema{
		cols: []col{
			{"reldatabase", types.T_varchar, false, 50, 0},
			{"relname", types.T_varchar, false, 50, 0},
			{"relkind", types.T_varchar, false, 50, 0},
			{"account_id", types.T_uint32, false, 0, 0},
			{catalog.Row_ID, types.T_Rowid, false, 16, 0},
		},
	}
	moSchema["mo_columns"] = &Schema{
		cols: []col{
			{"att_uniq_name", types.T_varchar, false, 256, 0},
			{"account_id", types.T_uint32, false, 0, 0},
			{"att_database_id", types.T_uint32, false, 0, 0},
			{"att_database", types.T_varchar, false, 50, 0},
			{"att_relname_id", types.T_uint32, false, 0, 0},
			{"att_relname", types.T_varchar, false, 50, 0},
			{"attname", types.T_varchar, false, 50, 0},
			{"atttyp", types.T_int32, false, 0, 0},
			{"attnum", types.T_int32, false, 0, 0},
			{"att_length", types.T_int32, false, 0, 0},
			{"attnotnull", types.T_int8, false, 0, 0},
			{"atthasdef", types.T_int8, false, 0, 0},
			{"att_default", types.T_varchar, false, 2048, 0},
			{"attisdropped", types.T_int8, false, 0, 0},
			{"att_constraint_type", types.T_varchar, false, 1, 0},
			{"att_is_unsigned", types.T_int8, false, 0, 0},
			{"att_is_auto_increment", types.T_int8, false, 0, 0},
			{"att_comment", types.T_varchar, false, 1024, 0},
			{"att_is_hidden", types.T_bool, false, 0, 0},
			{"attr_has_update", types.T_int8, false, 0, 0},
			{"attr_update", types.T_varchar, false, 2048, 0},
			{catalog.Row_ID, types.T_Rowid, false, 16, 0},
		},
	}
	moSchema["mo_user"] = &Schema{
		cols: []col{
			{"user_id", types.T_int32, false, 50, 0},
			{"user_host", types.T_varchar, false, 100, 0},
			{"user_name", types.T_varchar, false, 300, 0},
			{"authentication_string", types.T_varchar, false, 100, 0},
			{"status", types.T_varchar, false, 100, 0},
			{"created_time", types.T_timestamp, false, 0, 0},
			{"expired_time", types.T_timestamp, false, 0, 0},
			{"login_type", types.T_varchar, false, 100, 0},
			{"creator", types.T_int32, false, 50, 0},
			{"owner", types.T_int32, false, 50, 0},
			{"default_role", types.T_int32, false, 50, 0},
			{catalog.Row_ID, types.T_Rowid, false, 16, 0},
		},
	}

	moSchema["mo_role_privs"] = &Schema{
		cols: []col{
			{"privilege_level", types.T_varchar, false, 100, 0},
			{"obj_id", types.T_uint64, false, 100, 0},
			{"obj_type", types.T_varchar, false, 16, 0},
			{"role_id", types.T_int32, false, 50, 0},
			{"role_name", types.T_varchar, false, 100, 0},
			{"granted_time", types.T_timestamp, false, 0, 0},
			{"operation_user_id", types.T_uint32, false, 50, 0},
			{"privilege_name", types.T_varchar, false, 100, 0},
			{"with_grant_option", types.T_bool, false, 0, 0},
			{"privilege_id", types.T_int32, false, 50, 0},
			{catalog.Row_ID, types.T_Rowid, false, 16, 0},
		},
	}

	moSchema["mo_user_defined_function"] = &Schema{
		cols: []col{
			{"function_id", types.T_int32, false, 50, 0},
			{"name", types.T_varchar, false, 100, 0},
			{"creator", types.T_uint64, false, 50, 0},
			{"args", types.T_text, false, 1000, 0},
			{"retType", types.T_varchar, false, 20, 0},
			{"body", types.T_text, false, 1000, 0},
			{"language", types.T_varchar, false, 20, 0},
			{"db", types.T_varchar, false, 100, 0},
			{"definer", types.T_varchar, false, 50, 0},
			{"modified_time", types.T_timestamp, false, 0, 0},
			{"created_time", types.T_timestamp, false, 0, 0},
			{"type", types.T_varchar, false, 10, 0},
			{"security_type", types.T_varchar, false, 10, 0},
			{"comment", types.T_varchar, false, 5000, 0},
			{"character_set_client", types.T_varchar, false, 64, 0},
			{"collation_connection", types.T_varchar, false, 64, 0},
			{"database_collation", types.T_varchar, false, 64, 0},
			{catalog.Row_ID, types.T_Rowid, false, 16, 0},
		},
	}

	moSchema["mo_indexes"] = &Schema{
		cols: []col{
			{"id", types.T_uint64, false, 100, 0},
			{"table_id", types.T_uint64, false, 100, 0},
			{"database_id", types.T_uint64, false, 100, 0},
			{"name", types.T_varchar, false, 64, 0},
			{"type", types.T_varchar, false, 11, 0},
			{"algo", types.T_varchar, false, 11, 0},
			{"algo_table_type", types.T_varchar, false, 11, 0},
			{"algo_params", types.T_varchar, false, 2048, 0},
			{"is_visible", types.T_int8, false, 50, 0},
			{"hidden", types.T_int8, false, 50, 0},
			{"comment", types.T_varchar, false, 2048, 0},
			{"column_name", types.T_varchar, false, 256, 0},
			{"ordinal_position", types.T_uint32, false, 50, 0},
			{"options", types.T_text, true, 50, 0},
			{"index_table_name", types.T_varchar, true, 50, 0},
			{catalog.Row_ID, types.T_Rowid, false, 16, 0},
		},
	}

	moSchema["mo_role"] = &Schema{
		cols: []col{
			{"role_id", types.T_uint64, false, 100, 0},
			{"role_name", types.T_varchar, false, 64, 0},
			{"creator", types.T_int64, false, 50, 0},
			{"owner", types.T_int64, false, 50, 0},
			{"created_time", types.T_timestamp, false, 0, 0},
			{"comments", types.T_varchar, false, 2048, 0},
		},
	}

	moSchema["mo_stages"] = &Schema{
		cols: []col{
			{"stage_id", types.T_uint64, false, 100, 0},
			{"stage_name", types.T_varchar, false, 64, 0},
			{"url", types.T_varchar, false, 50, 0},
			{"stage_credentials", types.T_varchar, false, 50, 0},
			{"stage_status", types.T_varchar, false, 50, 0},
			{"created_time", types.T_timestamp, false, 0, 0},
			{"comment", types.T_varchar, false, 2048, 0},
		},
	}

	//---------------------------------------------constraint test schema---------------------------------------------------------
	/*
		create table emp(
			empno int unsigned primary key,
			ename varchar(15),
			job varchar(10),
			mgr int unsigned,
			hiredate date,
			sal decimal(7,2),
			comm decimal(7,2),
			deptno int unsigned,
			unique key(ename, job),
			key (ename, job),
			foreign key (deptno) references dept(deptno)
		);
	*/
	constraintTestSchema["emp"] = &Schema{
		cols: []col{
			{"empno", types.T_uint32, true, 32, 0},
			{"ename", types.T_varchar, true, 15, 0},
			{"job", types.T_varchar, true, 10, 0},
			{"mgr", types.T_uint32, true, 32, 0},
			{"hiredate", types.T_date, true, 0, 0},
			{"sal", types.T_decimal64, true, 7, 0},
			{"comm", types.T_decimal64, true, 7, 0},
			{"deptno", types.T_uint32, true, 32, 0},
			{catalog.Row_ID, types.T_Rowid, true, 0, 0},
		},
		pks: []int{0}, // primary key "empno"
		fks: []*plan.ForeignKeyDef{
			{
				Name:        "fk1",                       // string
				Cols:        []uint64{7},                 // []uint64
				ForeignTbl:  88888,                       // uint64
				ForeignCols: []uint64{1},                 // []uint64
				OnDelete:    plan.ForeignKeyDef_RESTRICT, // ForeignKeyDef_RefAction
				OnUpdate:    plan.ForeignKeyDef_RESTRICT, // ForeignKeyDef_RefAction
			},
		},
		idxs: []index{
			{
				indexName: "",
				tableName: catalog.UniqueIndexTableNamePrefix + "412f4fad-77ba-11ed-b347-000c29847904",
				parts:     []string{"ename", "job"},
				cols: []col{
					{catalog.IndexTableIndexColName, types.T_varchar, true, 65535, 0},
				},
				tableExist: true,
				unique:     true,
			},
			{
				indexName: "",
				tableName: catalog.SecondaryIndexTableNamePrefix + "512f4fad-77ba-11ed-b347-000c29847904",
				parts:     []string{"ename", "job"},
				cols: []col{
					{catalog.IndexTableIndexColName, types.T_varchar, true, 65535, 0},
				},
				tableExist: true,
				unique:     false,
			},
		},
		outcnt: 14,
	}

	// index table
	constraintTestSchema[catalog.UniqueIndexTableNamePrefix+"412f4fad-77ba-11ed-b347-000c29847904"] = &Schema{
		cols: []col{
			{catalog.IndexTableIndexColName, types.T_varchar, true, 65535, 0},
			{catalog.IndexTablePrimaryColName, types.T_uint32, true, 32, 0},
			{catalog.Row_ID, types.T_Rowid, true, 0, 0},
		},
		pks:    []int{0},
		outcnt: 13,
	}
	constraintTestSchema[catalog.SecondaryIndexTableNamePrefix+"512f4fad-77ba-11ed-b347-000c29847904"] = &Schema{
		cols: []col{
			{catalog.IndexTableIndexColName, types.T_varchar, true, 65535, 0},
			{catalog.IndexTablePrimaryColName, types.T_uint32, true, 32, 0},
			{catalog.Row_ID, types.T_Rowid, true, 0, 0},
		},
		pks:    []int{0},
		outcnt: 13,
	}

	/*
		create table dept(
			deptno int unsigned auto_increment,
			dname varchar(15),
			loc varchar(50),
			primary key(deptno),
			unique index(dname)
		);
	*/
	constraintTestSchema["dept"] = &Schema{
		tblId: 88888,
		cols: []col{
			{"deptno", types.T_uint32, true, 32, 0},
			{"dname", types.T_varchar, true, 15, 0},
			{"loc", types.T_varchar, true, 50, 0},
			{catalog.Row_ID, types.T_Rowid, true, 0, 0},
		},
		pks: []int{0}, // primary key "deptno"
		idxs: []index{
			{
				indexName: "",
				tableName: catalog.UniqueIndexTableNamePrefix + "8e3246dd-7a19-11ed-ba7d-000c29847904",
				parts:     []string{"dname"},
				cols: []col{
					{catalog.IndexTableIndexColName, types.T_varchar, true, 15, 0},
				},
				tableExist: true,
				unique:     true,
			},
		},
		outcnt: 4,
	}

	// index table
	constraintTestSchema[catalog.UniqueIndexTableNamePrefix+"8e3246dd-7a19-11ed-ba7d-000c29847904"] = &Schema{
		cols: []col{
			{catalog.IndexTableIndexColName, types.T_varchar, true, 15, 0},
			{catalog.IndexTablePrimaryColName, types.T_uint32, true, 32, 0},
			{catalog.Row_ID, types.T_Rowid, true, 0, 0},
		},
		pks:    []int{0},
		outcnt: 4,
	}
	/*
		create table products (
			pid int not null,
			pname varchar(50) not null,
			description varchar(20) not null,
			price decimal(9,2) not null
		) cluster by(pid,pname);
	*/
	constraintTestSchema["products"] = &Schema{
		cols: []col{
			{"pid", types.T_int32, true, 32, 0},
			{"pname", types.T_varchar, true, 50, 0},
			{"description", types.T_varchar, true, 20, 0},
			{"price", types.T_uint32, true, 9, 0},
			{"__mo_cbkey_003pid005pname", types.T_varchar, true, 65535, 0},
			{catalog.Row_ID, types.T_Rowid, false, 16, 0},
		},
		clusterby: &ClusterByDef{
			Name: "__mo_cbkey_003pid005pname",
		},
		outcnt: 14,
	}

	//+----------+--------------+------+-----+---------+-------+
	//| Field    | Type         | Null | Key | Default | Extra |
	//+----------+--------------+------+-----+---------+-------+
	//| empno    | int unsigned | YES  | MUL | NULL    |       |
	//| ename    | varchar(15)  | YES  |     | NULL    |       |
	//| job      | varchar(10)  | YES  |     | NULL    |       |
	//| mgr      | int unsigned | YES  |     | NULL    |       |
	//| hiredate | date         | YES  |     | NULL    |       |
	//| sal      | decimal(7,2) | YES  |     | NULL    |       |
	//| comm     | decimal(7,2) | YES  |     | NULL    |       |
	//| deptno   | int unsigned | YES  |     | NULL    |       |
	//+----------+--------------+------+-----+---------+-------+
	constraintTestSchema["employees"] = &Schema{
		cols: []col{
			{"empno", types.T_uint32, true, 32, 0},
			{"ename", types.T_varchar, true, 15, 0},
			{"job", types.T_varchar, true, 10, 0},
			{"mgr", types.T_uint32, true, 32, 0},
			{"hiredate", types.T_date, true, 0, 0},
			{"sal", types.T_decimal64, true, 7, 0},
			{"comm", types.T_decimal64, true, 7, 0},
			{"deptno", types.T_uint32, true, 32, 0},
			{catalog.Row_ID, types.T_Rowid, false, 16, 0},
		},
		pks: []int{0}, // primary key "deptno"
		idxs: []index{
			{
				indexName: "",
				tableName: catalog.UniqueIndexTableNamePrefix + "6380d30e-79f8-11ed-9c02-000c29847904",
				parts:     []string{"empno", "ename"},
				cols: []col{
					{catalog.IndexTableIndexColName, types.T_varchar, true, 65535, 0},
				},
				tableExist: true,
				unique:     true,
			},
		},
		outcnt: 14,
	}

	constraintTestSchema[catalog.UniqueIndexTableNamePrefix+"6380d30e-79f8-11ed-9c02-000c29847904"] = &Schema{
		cols: []col{
			{catalog.IndexTableIndexColName, types.T_varchar, true, 65535, 0},
			{catalog.Row_ID, types.T_Rowid, false, 16, 0},
		},
		pks:    []int{0},
		outcnt: 12,
	}

	constraintTestSchema["t1"] = &Schema{
		cols: []col{
			{"a", types.T_int64, false, 0, 0},
			{"b", types.T_varchar, false, 1, 0},
			{catalog.Row_ID, types.T_Rowid, false, 16, 0},
		},
		pks:    []int{0},
		outcnt: 4,
	}

	objects := make(map[string]*ObjectRef)
	tables := make(map[string]*TableDef)
	stats := make(map[string]*Stats)
	pks := make(map[string][]int)
	id2name := make(map[uint64]string)
	// build tpch/mo context data(schema)
	for db, schema := range schemas {
		tableIdx := 0
		for tableName, table := range schema {
			tblId := table.tblId
			if tblId == 0 {
				tblId = int64(tableIdx)
			}
			colDefs := make([]*ColDef, 0, len(table.cols))

			for idx, col := range table.cols {
				colDefs = append(colDefs, &ColDef{
					ColId: uint64(idx),
					Typ: &plan.Type{
						Id:          int32(col.Id),
						NotNullable: !col.Nullable,
						Width:       col.Width,
						Scale:       col.Scale,
					},
					Name:    col.Name,
					Primary: idx == 0,
					Hidden:  col.Name == catalog.Row_ID || col.Name == catalog.CPrimaryKeyColName,
					Pkidx:   1,
					Default: &plan.Default{
						NullAbility: col.Nullable,
					},
				})
			}

			objects[tableName] = &ObjectRef{
				Server:     0,
				Db:         0,
				Schema:     0,
				Obj:        int64(tableIdx),
				ServerName: "",
				DbName:     "",
				SchemaName: db,
				ObjName:    tableName,
			}

			tableDef := &TableDef{
				TableType: catalog.SystemOrdinaryRel,
				TblId:     uint64(tblId),
				Name:      tableName,
				Cols:      colDefs,
				Indexes:   make([]*IndexDef, len(table.idxs)),
			}
			if len(table.pks) == 1 {
				tableDef.Pkey = &plan.PrimaryKeyDef{
					PkeyColName: colDefs[table.pks[0]].Name,
					Names:       []string{colDefs[table.pks[0]].Name},
					CompPkeyCol: colDefs[table.pks[0]],
				}
			}

			if table.idxs != nil {
				for i, idx := range table.idxs {
					indexdef := &plan.IndexDef{
						IndexName:      idx.indexName,
						Parts:          idx.parts,
						Unique:         idx.unique,
						IndexTableName: idx.tableName,
						TableExist:     true,
					}
					tableDef.Indexes[i] = indexdef
				}
			}

			if table.fks != nil {
				tableDef.Fkeys = table.fks
			}

			if table.clusterby != nil {
				tableDef.ClusterBy = &plan.ClusterByDef{
					Name: "__mo_cbkey_003pid005pname",
				}
			}

			if tableName != "v1" {
				properties := []*plan.Property{
					{
						Key:   catalog.SystemRelAttr_Kind,
						Value: catalog.SystemOrdinaryRel,
					},
					{
						Key:   catalog.SystemRelAttr_Comment,
						Value: tableName,
					},
				}
				tableDef.Defs = append(tableDef.Defs, &plan.TableDef_DefType{
					Def: &plan.TableDef_DefType_Properties{
						Properties: &plan.PropertiesDef{
							Properties: properties,
						},
					},
				})
			}

			if tableName == "test_idx" {
				indexParts := []string{"n_nationkey"}

				p := &plan.IndexDef{
					IndexName:      "idx1",
					Parts:          indexParts,
					Unique:         true,
					IndexTableName: "nation",
					TableExist:     true,
				}
				tableDef.Indexes = []*plan.IndexDef{p}
			}

			if tableName == "v1" {
				tableDef.TableType = catalog.SystemViewRel
				viewData, _ := json.Marshal(ViewData{
					Stmt:            "select n_name from nation where n_nationkey > ?",
					DefaultDatabase: "tpch",
				})
				tableDef.ViewSql = &plan.ViewDef{
					View: string(viewData),
				}
				properties := []*plan.Property{
					{
						Key:   catalog.SystemRelAttr_Kind,
						Value: catalog.SystemViewRel,
					},
				}
				tableDef.Defs = append(tableDef.Defs, &plan.TableDef_DefType{
					Def: &plan.TableDef_DefType_Properties{
						Properties: &plan.PropertiesDef{
							Properties: properties,
						},
					},
				})
			}

			tables[tableName] = tableDef
			id2name[tableDef.TblId] = tableName
			tableIdx++

			if table.outcnt == 0 {
				table.outcnt = 1
			}
			stats[tableName] = &plan.Stats{
				Outcnt: table.outcnt,
			}

			pks[tableName] = table.pks
		}
	}

	return &MockCompilerContext{
		isDml:   isDml,
		objects: objects,
		tables:  tables,
		id2name: id2name,
		pks:     pks,
		ctx:     context.TODO(),
	}
}

func (m *MockCompilerContext) DatabaseExists(name string) bool {
	return strings.ToLower(name) == "tpch" || strings.ToLower(name) == "mo" || strings.ToLower(name) == "mo_catalog"
}

func (m *MockCompilerContext) GetDatabaseId(dbName string) (uint64, error) {
	return 0, nil
}

func (m *MockCompilerContext) DefaultDatabase() string {
	return "tpch"
}

func (m *MockCompilerContext) GetRootSql() string {
	return ""
}

func (m *MockCompilerContext) GetUserName() string {
	return "root"
}

func (m *MockCompilerContext) Resolve(dbName string, tableName string) (*ObjectRef, *TableDef) {
	name := strings.ToLower(tableName)
	tableDef := DeepCopyTableDef(m.tables[name], true)
	if tableDef != nil && !m.isDml {
		for i, col := range tableDef.Cols {
			if col.Typ.Id == int32(types.T_Rowid) {
				tableDef.Cols = append(tableDef.Cols[:i], tableDef.Cols[i+1:]...)
				break
			}
		}

		for i, col := range tableDef.Cols {
			// judege whether it is a composite primary key
			if col.Name == catalog.CPrimaryKeyColName {
				tableDef.Cols = append(tableDef.Cols[:i], tableDef.Cols[i+1:]...)
				break
			}
		}
	}
	return m.objects[name], tableDef
}

func (m *MockCompilerContext) ResolveById(tableId uint64) (*ObjectRef, *TableDef) {
	name := m.id2name[tableId]
	tableDef := DeepCopyTableDef(m.tables[name], true)
	if tableDef != nil && !m.isDml {
		for i, col := range tableDef.Cols {
			if col.Typ.Id == int32(types.T_Rowid) {
				tableDef.Cols = append(tableDef.Cols[:i], tableDef.Cols[i+1:]...)
				break
			}
		}
	}
	return m.objects[name], tableDef
}

func (m *MockCompilerContext) GetPrimaryKeyDef(dbName string, tableName string) []*ColDef {
	defs := make([]*ColDef, 0, 2)
	for _, pk := range m.pks[tableName] {
		defs = append(defs, m.tables[tableName].Cols[pk])
	}
	return defs
}

func (m *MockCompilerContext) Stats(obj *ObjectRef) (*pb.StatsInfo, error) {
	return nil, nil
}

func (m *MockCompilerContext) GetAccountId() (uint32, error) {
	return 0, nil
}

func (m *MockCompilerContext) GetContext() context.Context {
	return m.ctx
}

func (m *MockCompilerContext) GetProcess() *process.Process {
	return testutil.NewProc()
}

func (m *MockCompilerContext) GetQueryResultMeta(uuid string) ([]*ColDef, string, error) {
	return nil, "", nil
}

func (m *MockCompilerContext) SetBuildingAlterView(yesOrNo bool, dbName, viewName string) {
}

func (m *MockCompilerContext) GetBuildingAlterView() (bool, string, string) {
	return false, "", ""
}

func (m *MockCompilerContext) GetSubscriptionMeta(dbName string) (*SubscriptionMeta, error) {
	return nil, nil
}
func (m *MockCompilerContext) SetQueryingSubscription(*SubscriptionMeta) {

}
func (m *MockCompilerContext) GetQueryingSubscription() *SubscriptionMeta {
	return nil
}
func (m *MockCompilerContext) IsPublishing(dbName string) (bool, error) {
	return false, nil
}

type MockOptimizer struct {
	ctxt MockCompilerContext
}

func NewEmptyMockOptimizer() *MockOptimizer {
	return &MockOptimizer{
		ctxt: *NewEmptyCompilerContext(),
	}
}

func NewMockOptimizer(_ bool) *MockOptimizer {
	return &MockOptimizer{
		ctxt: *NewMockCompilerContext(true),
	}
}

func (moc *MockOptimizer) Optimize(stmt tree.Statement) (*Query, error) {
	ctx := moc.CurrentContext()
	query, err := BuildPlan(ctx, stmt, false)
	if err != nil {
		// logutil.Infof("Optimize statement error: '%v'", tree.String(stmt, dialect.MYSQL))
		return nil, err
	}
	return query.GetQuery(), nil
}

func (moc *MockOptimizer) CurrentContext() CompilerContext {
	return &moc.ctxt
}<|MERGE_RESOLUTION|>--- conflicted
+++ resolved
@@ -42,16 +42,12 @@
 	ctx context.Context
 }
 
-<<<<<<< HEAD
 func (m *MockCompilerContext) HasFKsReferToMe(dbName string) (bool, error) {
 	//TODO implement me
 	panic("implement me")
 }
 
-func (m *MockCompilerContext) UpdateFKConstraint(dbName, tblName string, fkData []*FkData) error {
-=======
 func (m *MockCompilerContext) ReplacePlan(execPlan *plan.Execute) (*plan.Plan, tree.Statement, error) {
->>>>>>> c2905aca
 	//TODO implement me
 	panic("implement me")
 }
