// Copyright 2022 Matrix Origin
//
// Licensed under the Apache License, Version 2.0 (the "License");
// you may not use this file except in compliance with the License.
// You may obtain a copy of the License at
//
//     http://www.apache.org/licenses/LICENSE-2.0
//
// Unless required by applicable law or agreed to in writing, software
// distributed under the License is distributed on an "AS IS" BASIS,
// WITHOUT WARRANTIES OR CONDITIONS OF ANY KIND, either express or implied.
// See the License for the specific language governing permissions and
// limitations under the License.

package plan

import (
	"github.com/matrixorigin/matrixone/pkg/container/types"
	"github.com/matrixorigin/matrixone/pkg/pb/plan"
	"github.com/matrixorigin/matrixone/pkg/sql/parsers/dialect"
	"github.com/matrixorigin/matrixone/pkg/sql/parsers/tree"
)

var (
	defaultColDefs = []*plan.ColDef{
		{
			Name: "col",
			Typ: plan.Type{
				Id:          int32(types.T_varchar),
				NotNullable: false,
				Width:       types.MaxVarcharLen,
			},
		},
		{
			Name: "seq",
			Typ: plan.Type{
				Id:          int32(types.T_int32),
				NotNullable: false,
				Width:       4,
			},
		},
		{
			Name: "key",
			Typ: plan.Type{
				Id:          int32(types.T_varchar),
				NotNullable: false,
				Width:       types.MaxVarcharLen,
			},
		},
		{
			Name: "path",
			Typ: plan.Type{
				Id:          int32(types.T_varchar),
				NotNullable: false,
				Width:       types.MaxVarcharLen,
			},
		},
		{
			Name: "index",
			Typ: plan.Type{
				Id:          int32(types.T_int32),
				NotNullable: false,
				Width:       4,
			},
		},
		{
			Name: "value",
			Typ: plan.Type{
				Id:          int32(types.T_json),
				NotNullable: false,
			},
		},
		{
			Name: "this",
			Typ: plan.Type{
				Id:          int32(types.T_json),
				NotNullable: false,
			},
		},
	}
)

func _dupType(typ *plan.Type) *plan.Type {
	return &plan.Type{
		Id:          typ.Id,
		NotNullable: typ.NotNullable,
		Width:       typ.Width,
		Scale:       typ.Scale,
	}
}

func _dupColDef(src *plan.ColDef) *plan.ColDef {
	return &plan.ColDef{
		Name:       src.Name,
		OriginName: src.OriginName,
		Typ:        *_dupType(&src.Typ),
	}
}

<<<<<<< HEAD
func _getColDefs(coldefs []*plan.ColDef) []*plan.ColDef {
	ret := make([]*plan.ColDef, 0, len(coldefs))
	for _, v := range coldefs {
=======
func _getColDefs(colDefs []*plan.ColDef) []*plan.ColDef {
	ret := make([]*plan.ColDef, 0, len(colDefs))
	for _, v := range colDefs {
>>>>>>> 91db0e10
		ret = append(ret, _dupColDef(v))
	}
	return ret
}

func (builder *QueryBuilder) buildUnnest(tbl *tree.TableFunction, ctx *BindContext, exprs []*plan.Expr, childId int32) (int32, error) {
	colDefs := _getColDefs(defaultColDefs)
	colName := findColName(tbl.Func)
	node := &plan.Node{
		NodeType: plan.Node_FUNCTION_SCAN,
		Stats:    &plan.Stats{},
		TableDef: &plan.TableDef{
			TableType: "func_table", //test if ok
			//Name:               tbl.String(),
			TblFunc: &plan.TableFunction{
				Name:  "unnest",
				Param: []byte(colName),
			},
			Cols: colDefs,
		},
		BindingTags:     []int32{builder.genNewTag()},
		TblFuncExprList: exprs,
		Children:        []int32{childId},
	}
	return builder.appendNode(node, ctx), nil
}

func findColName(fn *tree.FuncExpr) string {
	if _, ok := fn.Exprs[0].(*tree.NumVal); ok {
		return ""
	}
	return tree.String(fn.Exprs[0], dialect.MYSQL)
}<|MERGE_RESOLUTION|>--- conflicted
+++ resolved
@@ -97,15 +97,9 @@
 	}
 }
 
-<<<<<<< HEAD
-func _getColDefs(coldefs []*plan.ColDef) []*plan.ColDef {
-	ret := make([]*plan.ColDef, 0, len(coldefs))
-	for _, v := range coldefs {
-=======
 func _getColDefs(colDefs []*plan.ColDef) []*plan.ColDef {
 	ret := make([]*plan.ColDef, 0, len(colDefs))
 	for _, v := range colDefs {
->>>>>>> 91db0e10
 		ret = append(ret, _dupColDef(v))
 	}
 	return ret
