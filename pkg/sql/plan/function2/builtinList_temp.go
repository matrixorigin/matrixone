// Copyright 2021 - 2022 Matrix Origin
//
// Licensed under the Apache License, Version 2.0 (the "License");
// you may not use this file except in compliance with the License.
// You may obtain a copy of the License at
//
//      http://www.apache.org/licenses/LICENSE-2.0
//
// Unless required by applicable law or agreed to in writing, software
// distributed under the License is distributed on an "AS IS" BASIS,
// WITHOUT WARRANTIES OR CONDITIONS OF ANY KIND, either express or implied.
// See the License for the specific language governing permissions and
// limitations under the License.

package function2

import (
	"github.com/matrixorigin/matrixone/pkg/container/types"
	"github.com/matrixorigin/matrixone/pkg/pb/plan"
)

var _ = tempListForUnaryFunctions1
var _ = tempListForBinaryFunctions2

// tempListForUnaryFunctions1 just set the unary functions still need to be refactored.
// TODO: plz find the entrance to the old execute code from sql/plan/function/builtins.go
//
//	NewOp is new execute code. I set it empty now.
//	if you want to rewrite, and refer to ./builtinSet.go
//	if you want to modify, you should copy code from function directory.
//	but no matter which one, you should see how the old code do.
var tempListForUnaryFunctions1 = []FuncNew{
	// function `abs`
	{
		functionId: ABS,
		class:      plan.Function_STRICT,
		layout:     STANDARD_FUNCTION,
		checkFn:    fixedTypeMatch,

		Overloads: []overload{
			{
				overloadId: 0,
				args:       []types.T{types.T_int64},
				retType: func(parameters []types.Type) types.Type {
					return types.T_int64.ToType()
				},
				NewOp: AbsInt64,
			},
			{
				overloadId: 1,
				args:       []types.T{types.T_uint64},
				retType: func(parameters []types.Type) types.Type {
					return types.T_uint64.ToType()
				},
				NewOp: AbsUInt64, // which need us to refactor.
			},
			{
				overloadId: 2,
				args:       []types.T{types.T_float64},
				retType: func(parameters []types.Type) types.Type {
					return types.T_float64.ToType()
				},
				NewOp: AbsFloat64,
			},
			{
				overloadId: 3,
				args:       []types.T{types.T_decimal128},
				retType: func(parameters []types.Type) types.Type {
					return types.T_decimal128.ToType()
				},
				NewOp: AbsDecimal128,
			},
		},
	},

	// function `ascii`
	{
		functionId: ASCII,
		class:      plan.Function_STRICT,
		layout:     STANDARD_FUNCTION,
		checkFn:    fixedTypeMatch,

		// I think we can just set them as one overload but not so much.
		// but if so, we should rewrite a `checkFn` for this function.
		// maybe you can see how I refactor the +, -, cast and so on.
		// but I just do the simple copy here.
		Overloads: []overload{
			{
				overloadId: 0,
				args:       []types.T{types.T_varchar},
				retType: func(parameters []types.Type) types.Type {
					return types.T_uint8.ToType()
				},
				NewOp: AsciiString,
			},
			{
				overloadId: 1,
				args:       []types.T{types.T_char},
				retType: func(parameters []types.Type) types.Type {
					return types.T_uint8.ToType()
				},
				NewOp: AsciiString,
			},
			{
				overloadId: 2,
				args:       []types.T{types.T_text},
				retType: func(parameters []types.Type) types.Type {
					return types.T_uint8.ToType()
				},
				NewOp: AsciiString,
			},
			{
				overloadId: 3,
				args:       []types.T{types.T_int8},
				retType: func(parameters []types.Type) types.Type {
					return types.T_uint8.ToType()
				},
				NewOp: AsciiInt[int8],
			},
			{
				overloadId: 4,
				args:       []types.T{types.T_int16},
				retType: func(parameters []types.Type) types.Type {
					return types.T_uint8.ToType()
				},
				NewOp: AsciiInt[int16],
			},
			{
				overloadId: 5,
				args:       []types.T{types.T_int32},
				retType: func(parameters []types.Type) types.Type {
					return types.T_uint8.ToType()
				},
				NewOp: AsciiInt[int32],
			},
			{
				overloadId: 6,
				args:       []types.T{types.T_int64},
				retType: func(parameters []types.Type) types.Type {
					return types.T_uint8.ToType()
				},
				NewOp: AsciiInt[int64],
			},
			{
				overloadId: 7,
				args:       []types.T{types.T_uint8},
				retType: func(parameters []types.Type) types.Type {
					return types.T_uint8.ToType()
				},
				NewOp: AsciiUint[uint8],
			},
			{
				overloadId: 8,
				args:       []types.T{types.T_uint16},
				retType: func(parameters []types.Type) types.Type {
					return types.T_uint8.ToType()
				},
				NewOp: AsciiUint[uint16],
			},
			{
				overloadId: 9,
				args:       []types.T{types.T_uint32},
				retType: func(parameters []types.Type) types.Type {
					return types.T_uint8.ToType()
				},
				NewOp: AsciiUint[uint32],
			},
			{
				overloadId: 10,
				args:       []types.T{types.T_uint64},
				retType: func(parameters []types.Type) types.Type {
					return types.T_uint8.ToType()
				},
				NewOp: AsciiUint[uint64],
			},
		},
	},

	// function `bin`
	{
		functionId: BIN,
		class:      plan.Function_STRICT,
		layout:     STANDARD_FUNCTION,
		checkFn:    fixedTypeMatch,

		Overloads: []overload{
			{
				overloadId: 0,
				args:       []types.T{types.T_uint8},
				retType: func(parameters []types.Type) types.Type {
					return types.T_varchar.ToType()
				},
				NewOp: Bin[uint8],
			},
			{
				overloadId: 1,
				args:       []types.T{types.T_uint16},
				retType: func(parameters []types.Type) types.Type {
					return types.T_varchar.ToType()
				},
				NewOp: Bin[uint16],
			},
			{
				overloadId: 2,
				args:       []types.T{types.T_uint32},
				retType: func(parameters []types.Type) types.Type {
					return types.T_varchar.ToType()
				},
				NewOp: Bin[uint32],
			},
			{
				overloadId: 3,
				args:       []types.T{types.T_uint64},
				retType: func(parameters []types.Type) types.Type {
					return types.T_varchar.ToType()
				},
				NewOp: Bin[uint64],
			},
			{
				overloadId: 4,
				args:       []types.T{types.T_int8},
				retType: func(parameters []types.Type) types.Type {
					return types.T_varchar.ToType()
				},
				NewOp: Bin[int8],
			},
			{
				overloadId: 5,
				args:       []types.T{types.T_int16},
				retType: func(parameters []types.Type) types.Type {
					return types.T_varchar.ToType()
				},
				NewOp: Bin[int16],
			},
			{
				overloadId: 6,
				args:       []types.T{types.T_int32},
				retType: func(parameters []types.Type) types.Type {
					return types.T_varchar.ToType()
				},
				NewOp: Bin[int32],
			},
			{
				overloadId: 7,
				args:       []types.T{types.T_int64},
				retType: func(parameters []types.Type) types.Type {
					return types.T_varchar.ToType()
				},
				NewOp: Bin[int64],
			},
			{
				overloadId: 8,
				args:       []types.T{types.T_float32},
				retType: func(parameters []types.Type) types.Type {
					return types.T_varchar.ToType()
				},
				NewOp: BinFloat[float32],
			},
			{
				overloadId: 9,
				args:       []types.T{types.T_float64},
				retType: func(parameters []types.Type) types.Type {
					return types.T_varchar.ToType()
				},
				NewOp: BinFloat[float64],
			},
		},
	},

	// function `bit_length`
	{
		functionId: BIT_LENGTH,
		class:      plan.Function_STRICT,
		layout:     STANDARD_FUNCTION,
		checkFn:    fixedTypeMatch,

		Overloads: []overload{
			{
				overloadId: 0,
				args:       []types.T{types.T_varchar}, // old is t_char, I think t_varchar is more suitable.
				retType: func(parameters []types.Type) types.Type {
					return types.T_int64.ToType()
				},
				NewOp: BitLengthFunc,
			},
		},
	},

	// function `current_date`
	{
		functionId: CURRENT_DATE,
		class:      plan.Function_STRICT,
		layout:     STANDARD_FUNCTION,
		checkFn:    fixedTypeMatch,

		Overloads: []overload{
			{
				overloadId:      0,
				args:            nil,
				realTimeRelated: true,
				retType: func(parameters []types.Type) types.Type {
					return types.T_date.ToType()
				},
				NewOp: CurrentDate,
			},
		},
	},

	// function `date`
	{
		functionId: DATE,
		class:      plan.Function_STRICT | plan.Function_MONOTONIC,
		layout:     STANDARD_FUNCTION,
		checkFn:    fixedTypeMatch,

		Overloads: []overload{
			{
				overloadId: 0,
				args:       []types.T{types.T_date},
				retType: func(parameters []types.Type) types.Type {
					return types.T_date.ToType()
				},
				NewOp: DateToDate,
			},
			{
				overloadId: 1,
				args:       []types.T{types.T_time},
				retType: func(parameters []types.Type) types.Type {
					return types.T_date.ToType()
				},
				NewOp: TimeToDate,
			},
			{
				overloadId: 2,
				args:       []types.T{types.T_datetime},
				retType: func(parameters []types.Type) types.Type {
					return types.T_date.ToType()
				},
				NewOp: DatetimeToDate,
			},
			{
				overloadId: 3,
				args:       []types.T{types.T_varchar},
				retType: func(parameters []types.Type) types.Type {
					return types.T_date.ToType()
				},
				NewOp: DateStringToDate,
			},
			{
				overloadId: 4,
				args:       []types.T{types.T_char},
				retType: func(parameters []types.Type) types.Type {
					return types.T_date.ToType()
				},
				NewOp: DateStringToDate,
			},
		},
	},

	// function `day`
	{
		functionId: DAY,
		class:      plan.Function_STRICT,
		layout:     STANDARD_FUNCTION,
		checkFn:    fixedTypeMatch,

		Overloads: []overload{
			{
				overloadId: 0,
				args:       []types.T{types.T_date},
				retType: func(parameters []types.Type) types.Type {
					return types.T_uint8.ToType()
				},
				NewOp: DateToDay,
			},
			{
				overloadId: 1,
				args:       []types.T{types.T_datetime},
				retType: func(parameters []types.Type) types.Type {
					return types.T_uint8.ToType()
				},
				NewOp: DatetimeToDay,
			},
		},
	},

	// function `day_of_year`
	{
		functionId: DAYOFYEAR,
		class:      plan.Function_STRICT,
		layout:     STANDARD_FUNCTION,
		checkFn:    fixedTypeMatch,

		Overloads: []overload{
			{
				overloadId: 0,
				args:       []types.T{types.T_date},
				retType: func(parameters []types.Type) types.Type {
					return types.T_uint16.ToType()
				},
				NewOp: DayOfYear,
			},
		},
	},

	// function `empty`
	{
		functionId: EMPTY,
		class:      plan.Function_STRICT,
		layout:     STANDARD_FUNCTION,
		checkFn:    fixedTypeMatch,

		Overloads: []overload{
			{
				overloadId: 0,
				args:       []types.T{types.T_char},
				retType: func(parameters []types.Type) types.Type {
					return types.T_bool.ToType()
				},
				NewOp: Empty,
			},
		},
	},

	// function `hex`
	{
		functionId: HEX,
		class:      plan.Function_STRICT,
		layout:     STANDARD_FUNCTION,
		checkFn:    fixedTypeMatch,

		Overloads: []overload{
			{
				overloadId: 0,
				args:       []types.T{types.T_varchar},
				retType: func(parameters []types.Type) types.Type {
					return types.T_varchar.ToType()
				},
				NewOp: HexString,
			},
			{
				overloadId: 1,
				args:       []types.T{types.T_char},
				retType: func(parameters []types.Type) types.Type {
					return types.T_varchar.ToType()
				},
				NewOp: HexString,
			},
			{
				overloadId: 2,
				args:       []types.T{types.T_int64},
				retType: func(parameters []types.Type) types.Type {
					return types.T_varchar.ToType()
				},
				NewOp: HexInt64,
			},
		},
	},

	// function `json_quote`
	{
		functionId: JSON_QUOTE,
		class:      plan.Function_STRICT,
		layout:     STANDARD_FUNCTION,
		checkFn:    fixedTypeMatch,

		Overloads: []overload{
			{
				overloadId: 0,
				args:       []types.T{types.T_varchar},
				retType: func(parameters []types.Type) types.Type {
					return types.T_json.ToType()
				},
				NewOp: JsonQuote,
			},
		},
	},

	// function `json_unquote`
	{
		functionId: JSON_UNQUOTE,
		class:      plan.Function_STRICT,
		layout:     STANDARD_FUNCTION,
		checkFn:    fixedTypeMatch,

		Overloads: []overload{
			{
				overloadId: 0,
				args:       []types.T{types.T_json},
				retType: func(parameters []types.Type) types.Type {
					return types.T_varchar.ToType()
				},
				NewOp: nil,
			},
			{
				overloadId: 1,
				args:       []types.T{types.T_varchar},
				retType: func(parameters []types.Type) types.Type {
					return types.T_varchar.ToType()
				},
				NewOp: nil,
			},
			{
				overloadId: 2,
				args:       []types.T{types.T_char},
				retType: func(parameters []types.Type) types.Type {
					return types.T_varchar.ToType()
				},
				NewOp: nil,
			},
			{
				overloadId: 3,
				args:       []types.T{types.T_text},
				retType: func(parameters []types.Type) types.Type {
					return types.T_varchar.ToType()
				},
				NewOp: nil,
			},
		},
	},

	// function `length`
	{
		functionId: LENGTH,
		class:      plan.Function_STRICT,
		layout:     STANDARD_FUNCTION,
		checkFn:    fixedTypeMatch,

		Overloads: []overload{
			{
				overloadId: 0,
				args:       []types.T{types.T_varchar},
				retType: func(parameters []types.Type) types.Type {
					return types.T_int64.ToType()
				},
				NewOp: Length,
			},
			{
				overloadId: 1,
				args:       []types.T{types.T_char},
				retType: func(parameters []types.Type) types.Type {
					return types.T_int64.ToType()
				},
				NewOp: Length,
			},
			{
				overloadId: 2,
				args:       []types.T{types.T_text},
				retType: func(parameters []types.Type) types.Type {
					return types.T_int64.ToType()
				},
				NewOp: Length,
			},
			{
				overloadId: 3,
				args:       []types.T{types.T_blob},
				retType: func(parameters []types.Type) types.Type {
					return types.T_int64.ToType()
				},
				NewOp: Length,
			},
		},
	},

	// function `length_utf8`
	{
		functionId: LENGTH_UTF8,
		class:      plan.Function_STRICT,
		layout:     STANDARD_FUNCTION,
		checkFn:    fixedTypeMatch,

		Overloads: []overload{
			{
				overloadId: 0,
				args:       []types.T{types.T_varchar},
				retType: func(parameters []types.Type) types.Type {
					return types.T_uint64.ToType()
				},
				NewOp: LengthUTF8,
			},
			{
				overloadId: 1,
				args:       []types.T{types.T_char},
				retType: func(parameters []types.Type) types.Type {
					return types.T_uint64.ToType()
				},
				NewOp: LengthUTF8,
			},
		},
	},

	// function `load_file`
	// confused.
	{
		functionId: LOAD_FILE,
		class:      plan.Function_STRICT,
		layout:     STANDARD_FUNCTION,
		checkFn:    fixedTypeMatch,

		Overloads: []overload{
			{
				overloadId: 0,
				volatile:   true,
				args:       []types.T{types.T_varchar},
				retType: func(parameters []types.Type) types.Type {
					return types.T_text.ToType()
				},
				NewOp: nil,
			},
			{
				overloadId: 0,
				volatile:   true,
				args:       []types.T{types.T_char},
				retType: func(parameters []types.Type) types.Type {
					return types.T_text.ToType()
				},
				NewOp: nil,
			},
		},
	},

	// function `ltrim`
	{
		functionId: LTRIM,
		class:      plan.Function_STRICT,
		layout:     STANDARD_FUNCTION,
		checkFn:    fixedTypeMatch,

		Overloads: []overload{
			{
				overloadId: 0,
				args:       []types.T{types.T_char},
				retType: func(parameters []types.Type) types.Type {
					return types.T_varchar.ToType()
				},
				NewOp: Ltrim,
			},
			{
				overloadId: 0,
				args:       []types.T{types.T_blob},
				retType: func(parameter []types.Type) types.Type {
					return types.T_blob.ToType()
				},
				NewOp: Ltrim,
			},
		},
	},

	// function `rtrim`
	{
		functionId: RTRIM,
		class:      plan.Function_STRICT,
		layout:     STANDARD_FUNCTION,
		checkFn:    fixedTypeMatch,

		Overloads: []overload{
			{
				overloadId: 0,
				args:       []types.T{types.T_char},
				retType: func(parameters []types.Type) types.Type {
					return types.T_varchar.ToType()
				},
				NewOp: Rtrim,
			},
			{
				overloadId: 0,
				args:       []types.T{types.T_blob},
				retType: func(parameter []types.Type) types.Type {
					return types.T_blob.ToType()
				},
				NewOp: Rtrim,
			},
		},
	},

	// function `sleep`
	{
		functionId: SLEEP,
		class:      plan.Function_STRICT,
		layout:     STANDARD_FUNCTION,
		checkFn:    fixedTypeMatch,

		Overloads: []overload{
			{
				overloadId: 0,
				args:       []types.T{types.T_uint64},
				retType: func(parameters []types.Type) types.Type {
					return types.T_uint8.ToType()
				},
				NewOp: Sleep[uint64],
			},
			{
				overloadId: 0,
				args:       []types.T{types.T_float64},
				retType: func(parameter []types.Type) types.Type {
					return types.T_uint8.ToType()
				},
				NewOp: Sleep[float64],
			},
		},
	},

	// function `reverse`
	{
		functionId: REVERSE,
		class:      plan.Function_STRICT,
		layout:     STANDARD_FUNCTION,
		checkFn:    fixedTypeMatch,

		Overloads: []overload{
			{
				overloadId: 0,
				args:       []types.T{types.T_char},
				retType: func(parameters []types.Type) types.Type {
					return types.T_varchar.ToType()
				},
				NewOp: Reverse,
			},
			{
				overloadId: 1,
				args:       []types.T{types.T_varchar},
				retType: func(parameters []types.Type) types.Type {
					return types.T_varchar.ToType()
				},
				NewOp: Reverse,
			},
			{
				overloadId: 2,
				args:       []types.T{types.T_blob},
				retType: func(parameter []types.Type) types.Type {
					return types.T_blob.ToType()
				},
				NewOp: Reverse,
			},
		},
	},

<<<<<<< HEAD
	// function `oct`
	{
		functionId: OCT,
=======
	{
		functionId: VERSION,
>>>>>>> 0a48ec54
		class:      plan.Function_STRICT,
		layout:     STANDARD_FUNCTION,
		checkFn:    fixedTypeMatch,

		Overloads: []overload{
			{
<<<<<<< HEAD
				overloadId: 0,
				args:       []types.T{types.T_uint8},
				retType: func(parameters []types.Type) types.Type {
					return types.T_decimal128.ToType()
				},
				NewOp: Oct[uint8],
			},
			{
				overloadId: 1,
				args:       []types.T{types.T_uint16},
				retType: func(parameters []types.Type) types.Type {
					return types.T_decimal128.ToType()
				},
				NewOp: Oct[uint16],
			},
			{
				overloadId: 2,
				args:       []types.T{types.T_uint32},
				retType: func(parameters []types.Type) types.Type {
					return types.T_decimal128.ToType()
				},
				NewOp: Oct[uint32],
			},
			{
				overloadId: 3,
				args:       []types.T{types.T_uint64},
				retType: func(parameters []types.Type) types.Type {
					return types.T_decimal128.ToType()
				},
				NewOp: Oct[uint64],
			},
			{
				overloadId: 4,
				args:       []types.T{types.T_int8},
				retType: func(parameters []types.Type) types.Type {
					return types.T_decimal128.ToType()
				},
				NewOp: Oct[int8],
			},
			{
				overloadId: 5,
				args:       []types.T{types.T_int16},
				retType: func(parameters []types.Type) types.Type {
					return types.T_decimal128.ToType()
				},
				NewOp: Oct[int16],
			},
			{
				overloadId: 6,
				args:       []types.T{types.T_int32},
				retType: func(parameters []types.Type) types.Type {
					return types.T_decimal128.ToType()
				},
				NewOp: Oct[int32],
			},
			{
				overloadId: 7,
				args:       []types.T{types.T_int64},
				retType: func(parameters []types.Type) types.Type {
					return types.T_decimal128.ToType()
				},
				NewOp: Oct[int64],
			},
			{
				overloadId: 8,
				args:       []types.T{types.T_float32},
				retType: func(parameters []types.Type) types.Type {
					return types.T_decimal128.ToType()
				},
				NewOp: OctFloat[float32],
			},
			{
				overloadId: 9,
				args:       []types.T{types.T_float64},
				retType: func(parameters []types.Type) types.Type {
					return types.T_decimal128.ToType()
				},
				NewOp: OctFloat[float64],
=======
				overloadId:      0,
				args:            nil,
				realTimeRelated: true,
				retType: func(parameters []types.Type) types.Type {
					return types.T_varchar.ToType()
				},
				NewOp: Version,
			},
		},
	},

	{
		functionId: GIT_VERSION,
		class:      plan.Function_STRICT,
		layout:     STANDARD_FUNCTION,
		checkFn:    fixedTypeMatch,

		Overloads: []overload{
			{
				overloadId:      0,
				args:            nil,
				realTimeRelated: true,
				retType: func(parameters []types.Type) types.Type {
					return types.T_varchar.ToType()
				},
				NewOp: GitVersion,
			},
		},
	},

	{
		functionId: BUILD_VERSION,
		class:      plan.Function_STRICT,
		layout:     STANDARD_FUNCTION,
		checkFn:    fixedTypeMatch,

		Overloads: []overload{
			{
				overloadId:      0,
				args:            nil,
				realTimeRelated: true,
				retType: func(parameters []types.Type) types.Type {
					return types.T_timestamp.ToType()
				},
				NewOp: BuildVersion,
>>>>>>> 0a48ec54
			},
		},
	},

	// function `MO_MEMORY_USAGE`
	// function `MO_ENABLE_MEMORY_USAGE_DETAIL`
	// function `MO_DISABLE_MEMORY_USAGE_DETAIL`
	// function `month`
	// function `space`
	// function `time`
	// function `time_of_day`
	// function `timestamp`
	// function `values`
	// function `week`
	// function `weekday`
	// function `year`
}

// tempListForBinaryFunctions just set the binary functions still need to be refactored.
// TODO: plz find the entrance to the old execute code from sql/plan/function/builtins.go
//
//	NewOp is new execute code. I set it empty now.
var tempListForBinaryFunctions2 = []FuncNew{
	// function `date_format`
	// function `endswith`
	// function `startswith`
	// function `extract`
	// function `find_in_set`
	// function `in_str`
	// function `left`
	// function `power`
	// function `show_visible_bin`
	// function `str_to_date`, `to_date`
	// function `timediff`
	{},
}<|MERGE_RESOLUTION|>--- conflicted
+++ resolved
@@ -735,100 +735,14 @@
 		},
 	},
 
-<<<<<<< HEAD
-	// function `oct`
-	{
-		functionId: OCT,
-=======
 	{
 		functionId: VERSION,
->>>>>>> 0a48ec54
-		class:      plan.Function_STRICT,
-		layout:     STANDARD_FUNCTION,
-		checkFn:    fixedTypeMatch,
-
-		Overloads: []overload{
-			{
-<<<<<<< HEAD
-				overloadId: 0,
-				args:       []types.T{types.T_uint8},
-				retType: func(parameters []types.Type) types.Type {
-					return types.T_decimal128.ToType()
-				},
-				NewOp: Oct[uint8],
-			},
-			{
-				overloadId: 1,
-				args:       []types.T{types.T_uint16},
-				retType: func(parameters []types.Type) types.Type {
-					return types.T_decimal128.ToType()
-				},
-				NewOp: Oct[uint16],
-			},
-			{
-				overloadId: 2,
-				args:       []types.T{types.T_uint32},
-				retType: func(parameters []types.Type) types.Type {
-					return types.T_decimal128.ToType()
-				},
-				NewOp: Oct[uint32],
-			},
-			{
-				overloadId: 3,
-				args:       []types.T{types.T_uint64},
-				retType: func(parameters []types.Type) types.Type {
-					return types.T_decimal128.ToType()
-				},
-				NewOp: Oct[uint64],
-			},
-			{
-				overloadId: 4,
-				args:       []types.T{types.T_int8},
-				retType: func(parameters []types.Type) types.Type {
-					return types.T_decimal128.ToType()
-				},
-				NewOp: Oct[int8],
-			},
-			{
-				overloadId: 5,
-				args:       []types.T{types.T_int16},
-				retType: func(parameters []types.Type) types.Type {
-					return types.T_decimal128.ToType()
-				},
-				NewOp: Oct[int16],
-			},
-			{
-				overloadId: 6,
-				args:       []types.T{types.T_int32},
-				retType: func(parameters []types.Type) types.Type {
-					return types.T_decimal128.ToType()
-				},
-				NewOp: Oct[int32],
-			},
-			{
-				overloadId: 7,
-				args:       []types.T{types.T_int64},
-				retType: func(parameters []types.Type) types.Type {
-					return types.T_decimal128.ToType()
-				},
-				NewOp: Oct[int64],
-			},
-			{
-				overloadId: 8,
-				args:       []types.T{types.T_float32},
-				retType: func(parameters []types.Type) types.Type {
-					return types.T_decimal128.ToType()
-				},
-				NewOp: OctFloat[float32],
-			},
-			{
-				overloadId: 9,
-				args:       []types.T{types.T_float64},
-				retType: func(parameters []types.Type) types.Type {
-					return types.T_decimal128.ToType()
-				},
-				NewOp: OctFloat[float64],
-=======
+		class:      plan.Function_STRICT,
+		layout:     STANDARD_FUNCTION,
+		checkFn:    fixedTypeMatch,
+
+		Overloads: []overload{
+			{
 				overloadId:      0,
 				args:            nil,
 				realTimeRelated: true,
@@ -874,7 +788,97 @@
 					return types.T_timestamp.ToType()
 				},
 				NewOp: BuildVersion,
->>>>>>> 0a48ec54
+			},
+		},
+	},
+
+	// function `oct`
+	{
+		functionId: OCT,
+		class:      plan.Function_STRICT,
+		layout:     STANDARD_FUNCTION,
+		checkFn:    fixedTypeMatch,
+
+		Overloads: []overload{
+			{
+				overloadId: 0,
+				args:       []types.T{types.T_uint8},
+				retType: func(parameters []types.Type) types.Type {
+					return types.T_decimal128.ToType()
+				},
+				NewOp: Oct[uint8],
+			},
+			{
+				overloadId: 1,
+				args:       []types.T{types.T_uint16},
+				retType: func(parameters []types.Type) types.Type {
+					return types.T_decimal128.ToType()
+				},
+				NewOp: Oct[uint16],
+			},
+			{
+				overloadId: 2,
+				args:       []types.T{types.T_uint32},
+				retType: func(parameters []types.Type) types.Type {
+					return types.T_decimal128.ToType()
+				},
+				NewOp: Oct[uint32],
+			},
+			{
+				overloadId: 3,
+				args:       []types.T{types.T_uint64},
+				retType: func(parameters []types.Type) types.Type {
+					return types.T_decimal128.ToType()
+				},
+				NewOp: Oct[uint64],
+			},
+			{
+				overloadId: 4,
+				args:       []types.T{types.T_int8},
+				retType: func(parameters []types.Type) types.Type {
+					return types.T_decimal128.ToType()
+				},
+				NewOp: Oct[int8],
+			},
+			{
+				overloadId: 5,
+				args:       []types.T{types.T_int16},
+				retType: func(parameters []types.Type) types.Type {
+					return types.T_decimal128.ToType()
+				},
+				NewOp: Oct[int16],
+			},
+			{
+				overloadId: 6,
+				args:       []types.T{types.T_int32},
+				retType: func(parameters []types.Type) types.Type {
+					return types.T_decimal128.ToType()
+				},
+				NewOp: Oct[int32],
+			},
+			{
+				overloadId: 7,
+				args:       []types.T{types.T_int64},
+				retType: func(parameters []types.Type) types.Type {
+					return types.T_decimal128.ToType()
+				},
+				NewOp: Oct[int64],
+			},
+			{
+				overloadId: 8,
+				args:       []types.T{types.T_float32},
+				retType: func(parameters []types.Type) types.Type {
+					return types.T_decimal128.ToType()
+				},
+				NewOp: OctFloat[float32],
+			},
+			{
+				overloadId: 9,
+				args:       []types.T{types.T_float64},
+				retType: func(parameters []types.Type) types.Type {
+					return types.T_decimal128.ToType()
+				},
+				NewOp: OctFloat[float64],
 			},
 		},
 	},
