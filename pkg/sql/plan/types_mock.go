// Copyright 2021 - 2022 Matrix Origin
//
// Licensed under the Apache License, Version 2.0 (the "License");
// you may not use this file except in compliance with the License.
// You may obtain a copy of the License at
//
//      http://www.apache.org/licenses/LICENSE-2.0
//
// Unless required by applicable law or agreed to in writing, software
// distributed under the License is distributed on an "AS IS" BASIS,
// WITHOUT WARRANTIES OR CONDITIONS OF ANY KIND, either express or implied.
// See the License for the specific language governing permissions and
// limitations under the License.

// Code generated by MockGen. DO NOT EDIT.
// Source: ../../../pkg/sql/plan/types.go

// Package plan is a generated GoMock package.
package plan

import (
	context "context"
	reflect "reflect"

	gomock "github.com/golang/mock/gomock"
	plan "github.com/matrixorigin/matrixone/pkg/pb/plan"
	tree "github.com/matrixorigin/matrixone/pkg/sql/parsers/tree"
	process "github.com/matrixorigin/matrixone/pkg/vm/process"
)

// MockCompilerContext2 is a mock of CompilerContext interface.
type MockCompilerContext2 struct {
	ctrl     *gomock.Controller
	recorder *MockCompilerContext2MockRecorder
}

// MockCompilerContext2MockRecorder is the mock recorder for MockCompilerContext2.
type MockCompilerContext2MockRecorder struct {
	mock *MockCompilerContext2
}

// NewMockCompilerContext2 creates a new mock instance.
func NewMockCompilerContext2(ctrl *gomock.Controller) *MockCompilerContext2 {
	mock := &MockCompilerContext2{ctrl: ctrl}
	mock.recorder = &MockCompilerContext2MockRecorder{mock}
	return mock
}

// EXPECT returns an object that allows the caller to indicate expected use.
func (m *MockCompilerContext2) EXPECT() *MockCompilerContext2MockRecorder {
	return m.recorder
}

// CheckSubscriptionValid mocks base method.
func (m *MockCompilerContext2) CheckSubscriptionValid(subName, accName, pubName string) error {
	m.ctrl.T.Helper()
	ret := m.ctrl.Call(m, "CheckSubscriptionValid", subName, accName, pubName)
	ret0, _ := ret[0].(error)
	return ret0
}

// CheckSubscriptionValid indicates an expected call of CheckSubscriptionValid.
func (mr *MockCompilerContext2MockRecorder) CheckSubscriptionValid(subName, accName, pubName interface{}) *gomock.Call {
	mr.mock.ctrl.T.Helper()
	return mr.mock.ctrl.RecordCallWithMethodType(mr.mock, "CheckSubscriptionValid", reflect.TypeOf((*MockCompilerContext2)(nil).CheckSubscriptionValid), subName, accName, pubName)
}

// DatabaseExists mocks base method.
func (m *MockCompilerContext2) DatabaseExists(name string) bool {
	m.ctrl.T.Helper()
	ret := m.ctrl.Call(m, "DatabaseExists", name)
	ret0, _ := ret[0].(bool)
	return ret0
}

// DatabaseExists indicates an expected call of DatabaseExists.
func (mr *MockCompilerContext2MockRecorder) DatabaseExists(name interface{}) *gomock.Call {
	mr.mock.ctrl.T.Helper()
	return mr.mock.ctrl.RecordCallWithMethodType(mr.mock, "DatabaseExists", reflect.TypeOf((*MockCompilerContext2)(nil).DatabaseExists), name)
}

// DefaultDatabase mocks base method.
func (m *MockCompilerContext2) DefaultDatabase() string {
	m.ctrl.T.Helper()
	ret := m.ctrl.Call(m, "DefaultDatabase")
	ret0, _ := ret[0].(string)
	return ret0
}

// DefaultDatabase indicates an expected call of DefaultDatabase.
func (mr *MockCompilerContext2MockRecorder) DefaultDatabase() *gomock.Call {
	mr.mock.ctrl.T.Helper()
	return mr.mock.ctrl.RecordCallWithMethodType(mr.mock, "DefaultDatabase", reflect.TypeOf((*MockCompilerContext2)(nil).DefaultDatabase))
}

// GetAccountId mocks base method.
func (m *MockCompilerContext2) GetAccountId() uint32 {
	m.ctrl.T.Helper()
	ret := m.ctrl.Call(m, "GetAccountId")
	ret0, _ := ret[0].(uint32)
	return ret0
}

// GetAccountId indicates an expected call of GetAccountId.
func (mr *MockCompilerContext2MockRecorder) GetAccountId() *gomock.Call {
	mr.mock.ctrl.T.Helper()
	return mr.mock.ctrl.RecordCallWithMethodType(mr.mock, "GetAccountId", reflect.TypeOf((*MockCompilerContext2)(nil).GetAccountId))
}

// GetBuildingAlterView mocks base method.
func (m *MockCompilerContext2) GetBuildingAlterView() (bool, string, string) {
	m.ctrl.T.Helper()
	ret := m.ctrl.Call(m, "GetBuildingAlterView")
	ret0, _ := ret[0].(bool)
	ret1, _ := ret[1].(string)
	ret2, _ := ret[2].(string)
	return ret0, ret1, ret2
}

// GetBuildingAlterView indicates an expected call of GetBuildingAlterView.
func (mr *MockCompilerContext2MockRecorder) GetBuildingAlterView() *gomock.Call {
	mr.mock.ctrl.T.Helper()
	return mr.mock.ctrl.RecordCallWithMethodType(mr.mock, "GetBuildingAlterView", reflect.TypeOf((*MockCompilerContext2)(nil).GetBuildingAlterView))
}

// GetContext mocks base method.
func (m *MockCompilerContext2) GetContext() context.Context {
	m.ctrl.T.Helper()
	ret := m.ctrl.Call(m, "GetContext")
	ret0, _ := ret[0].(context.Context)
	return ret0
}

// GetContext indicates an expected call of GetContext.
func (mr *MockCompilerContext2MockRecorder) GetContext() *gomock.Call {
	mr.mock.ctrl.T.Helper()
	return mr.mock.ctrl.RecordCallWithMethodType(mr.mock, "GetContext", reflect.TypeOf((*MockCompilerContext2)(nil).GetContext))
}

// GetHideKeyDef mocks base method.
func (m *MockCompilerContext2) GetHideKeyDef(dbName, tableName string) *ColDef {
	m.ctrl.T.Helper()
	ret := m.ctrl.Call(m, "GetHideKeyDef", dbName, tableName)
	ret0, _ := ret[0].(*ColDef)
	return ret0
}

// GetHideKeyDef indicates an expected call of GetHideKeyDef.
func (mr *MockCompilerContext2MockRecorder) GetHideKeyDef(dbName, tableName interface{}) *gomock.Call {
	mr.mock.ctrl.T.Helper()
	return mr.mock.ctrl.RecordCallWithMethodType(mr.mock, "GetHideKeyDef", reflect.TypeOf((*MockCompilerContext2)(nil).GetHideKeyDef), dbName, tableName)
}

// GetPrimaryKeyDef mocks base method.
func (m *MockCompilerContext2) GetPrimaryKeyDef(dbName, tableName string) []*ColDef {
	m.ctrl.T.Helper()
	ret := m.ctrl.Call(m, "GetPrimaryKeyDef", dbName, tableName)
	ret0, _ := ret[0].([]*ColDef)
	return ret0
}

// GetPrimaryKeyDef indicates an expected call of GetPrimaryKeyDef.
func (mr *MockCompilerContext2MockRecorder) GetPrimaryKeyDef(dbName, tableName interface{}) *gomock.Call {
	mr.mock.ctrl.T.Helper()
	return mr.mock.ctrl.RecordCallWithMethodType(mr.mock, "GetPrimaryKeyDef", reflect.TypeOf((*MockCompilerContext2)(nil).GetPrimaryKeyDef), dbName, tableName)
}

// GetProcess mocks base method.
func (m *MockCompilerContext2) GetProcess() *process.Process {
	m.ctrl.T.Helper()
	ret := m.ctrl.Call(m, "GetProcess")
	ret0, _ := ret[0].(*process.Process)
	return ret0
}

// GetProcess indicates an expected call of GetProcess.
func (mr *MockCompilerContext2MockRecorder) GetProcess() *gomock.Call {
	mr.mock.ctrl.T.Helper()
	return mr.mock.ctrl.RecordCallWithMethodType(mr.mock, "GetProcess", reflect.TypeOf((*MockCompilerContext2)(nil).GetProcess))
}

// GetQueryResultMeta mocks base method.
func (m *MockCompilerContext2) GetQueryResultMeta(uuid string) ([]*ColDef, string, error) {
	m.ctrl.T.Helper()
	ret := m.ctrl.Call(m, "GetQueryResultMeta", uuid)
	ret0, _ := ret[0].([]*ColDef)
	ret1, _ := ret[1].(string)
	ret2, _ := ret[2].(error)
	return ret0, ret1, ret2
}

// GetQueryResultMeta indicates an expected call of GetQueryResultMeta.
func (mr *MockCompilerContext2MockRecorder) GetQueryResultMeta(uuid interface{}) *gomock.Call {
	mr.mock.ctrl.T.Helper()
	return mr.mock.ctrl.RecordCallWithMethodType(mr.mock, "GetQueryResultMeta", reflect.TypeOf((*MockCompilerContext2)(nil).GetQueryResultMeta), uuid)
}

// GetQueryingSubscription mocks base method.
func (m *MockCompilerContext2) GetQueryingSubscription() *SubscriptionMeta {
	m.ctrl.T.Helper()
	ret := m.ctrl.Call(m, "GetQueryingSubscription")
	ret0, _ := ret[0].(*SubscriptionMeta)
	return ret0
}

// GetQueryingSubscription indicates an expected call of GetQueryingSubscription.
func (mr *MockCompilerContext2MockRecorder) GetQueryingSubscription() *gomock.Call {
	mr.mock.ctrl.T.Helper()
	return mr.mock.ctrl.RecordCallWithMethodType(mr.mock, "GetQueryingSubscription", reflect.TypeOf((*MockCompilerContext2)(nil).GetQueryingSubscription))
}

// GetRootSql mocks base method.
func (m *MockCompilerContext2) GetRootSql() string {
	m.ctrl.T.Helper()
	ret := m.ctrl.Call(m, "GetRootSql")
	ret0, _ := ret[0].(string)
	return ret0
}

// GetRootSql indicates an expected call of GetRootSql.
func (mr *MockCompilerContext2MockRecorder) GetRootSql() *gomock.Call {
	mr.mock.ctrl.T.Helper()
	return mr.mock.ctrl.RecordCallWithMethodType(mr.mock, "GetRootSql", reflect.TypeOf((*MockCompilerContext2)(nil).GetRootSql))
}

// GetStatsCache mocks base method.
func (m *MockCompilerContext2) GetStatsCache() *StatsCache {
	m.ctrl.T.Helper()
	ret := m.ctrl.Call(m, "GetStatsCache")
	ret0, _ := ret[0].(*StatsCache)
	return ret0
}

// GetStatsCache indicates an expected call of GetStatsCache.
func (mr *MockCompilerContext2MockRecorder) GetStatsCache() *gomock.Call {
	mr.mock.ctrl.T.Helper()
	return mr.mock.ctrl.RecordCallWithMethodType(mr.mock, "GetStatsCache", reflect.TypeOf((*MockCompilerContext2)(nil).GetStatsCache))
}
<<<<<<< HEAD

// GetSubscriptionMeta mocks base method.
func (m *MockCompilerContext2) GetSubscriptionMeta(dbName string) (*SubscriptionMeta, error) {
	m.ctrl.T.Helper()
	ret := m.ctrl.Call(m, "GetSubscriptionMeta", dbName)
	ret0, _ := ret[0].(*SubscriptionMeta)
	ret1, _ := ret[1].(error)
	return ret0, ret1
}

// GetSubscriptionMeta indicates an expected call of GetSubscriptionMeta.
func (mr *MockCompilerContext2MockRecorder) GetSubscriptionMeta(dbName interface{}) *gomock.Call {
	mr.mock.ctrl.T.Helper()
	return mr.mock.ctrl.RecordCallWithMethodType(mr.mock, "GetSubscriptionMeta", reflect.TypeOf((*MockCompilerContext2)(nil).GetSubscriptionMeta), dbName)
}
=======
>>>>>>> ffede047

// GetUserName mocks base method.
func (m *MockCompilerContext2) GetUserName() string {
	m.ctrl.T.Helper()
	ret := m.ctrl.Call(m, "GetUserName")
	ret0, _ := ret[0].(string)
	return ret0
}

// GetUserName indicates an expected call of GetUserName.
func (mr *MockCompilerContext2MockRecorder) GetUserName() *gomock.Call {
	mr.mock.ctrl.T.Helper()
	return mr.mock.ctrl.RecordCallWithMethodType(mr.mock, "GetUserName", reflect.TypeOf((*MockCompilerContext2)(nil).GetUserName))
}

// IsPublishing mocks base method.
func (m *MockCompilerContext2) IsPublishing(dbName string) (bool, error) {
	m.ctrl.T.Helper()
	ret := m.ctrl.Call(m, "IsPublishing", dbName)
	ret0, _ := ret[0].(bool)
	ret1, _ := ret[1].(error)
	return ret0, ret1
}

// IsPublishing indicates an expected call of IsPublishing.
func (mr *MockCompilerContext2MockRecorder) IsPublishing(dbName interface{}) *gomock.Call {
	mr.mock.ctrl.T.Helper()
	return mr.mock.ctrl.RecordCallWithMethodType(mr.mock, "IsPublishing", reflect.TypeOf((*MockCompilerContext2)(nil).IsPublishing), dbName)
}

// Resolve mocks base method.
func (m *MockCompilerContext2) Resolve(schemaName, tableName string) (*ObjectRef, *TableDef) {
	m.ctrl.T.Helper()
	ret := m.ctrl.Call(m, "Resolve", schemaName, tableName)
	ret0, _ := ret[0].(*ObjectRef)
	ret1, _ := ret[1].(*TableDef)
	return ret0, ret1
}

// Resolve indicates an expected call of Resolve.
func (mr *MockCompilerContext2MockRecorder) Resolve(schemaName, tableName interface{}) *gomock.Call {
	mr.mock.ctrl.T.Helper()
	return mr.mock.ctrl.RecordCallWithMethodType(mr.mock, "Resolve", reflect.TypeOf((*MockCompilerContext2)(nil).Resolve), schemaName, tableName)
}

// ResolveAccountIds mocks base method.
func (m *MockCompilerContext2) ResolveAccountIds(accountNames []string) ([]uint32, error) {
	m.ctrl.T.Helper()
	ret := m.ctrl.Call(m, "ResolveAccountIds", accountNames)
	ret0, _ := ret[0].([]uint32)
	ret1, _ := ret[1].(error)
	return ret0, ret1
}

// ResolveAccountIds indicates an expected call of ResolveAccountIds.
func (mr *MockCompilerContext2MockRecorder) ResolveAccountIds(accountNames interface{}) *gomock.Call {
	mr.mock.ctrl.T.Helper()
	return mr.mock.ctrl.RecordCallWithMethodType(mr.mock, "ResolveAccountIds", reflect.TypeOf((*MockCompilerContext2)(nil).ResolveAccountIds), accountNames)
}

// ResolveById mocks base method.
func (m *MockCompilerContext2) ResolveById(tableId uint64) (*ObjectRef, *TableDef) {
	m.ctrl.T.Helper()
	ret := m.ctrl.Call(m, "ResolveById", tableId)
	ret0, _ := ret[0].(*ObjectRef)
	ret1, _ := ret[1].(*TableDef)
	return ret0, ret1
}

// ResolveById indicates an expected call of ResolveById.
func (mr *MockCompilerContext2MockRecorder) ResolveById(tableId interface{}) *gomock.Call {
	mr.mock.ctrl.T.Helper()
	return mr.mock.ctrl.RecordCallWithMethodType(mr.mock, "ResolveById", reflect.TypeOf((*MockCompilerContext2)(nil).ResolveById), tableId)
}

// ResolveUdf mocks base method.
func (m *MockCompilerContext2) ResolveUdf(name string, args []*Expr) (string, error) {
	m.ctrl.T.Helper()
	ret := m.ctrl.Call(m, "ResolveUdf", name, args)
	ret0, _ := ret[0].(string)
	ret1, _ := ret[1].(error)
	return ret0, ret1
}

// ResolveUdf indicates an expected call of ResolveUdf.
func (mr *MockCompilerContext2MockRecorder) ResolveUdf(name, args interface{}) *gomock.Call {
	mr.mock.ctrl.T.Helper()
	return mr.mock.ctrl.RecordCallWithMethodType(mr.mock, "ResolveUdf", reflect.TypeOf((*MockCompilerContext2)(nil).ResolveUdf), name, args)
}

// ResolveVariable mocks base method.
func (m *MockCompilerContext2) ResolveVariable(varName string, isSystemVar, isGlobalVar bool) (interface{}, error) {
	m.ctrl.T.Helper()
	ret := m.ctrl.Call(m, "ResolveVariable", varName, isSystemVar, isGlobalVar)
	ret0, _ := ret[0].(interface{})
	ret1, _ := ret[1].(error)
	return ret0, ret1
}

// ResolveVariable indicates an expected call of ResolveVariable.
func (mr *MockCompilerContext2MockRecorder) ResolveVariable(varName, isSystemVar, isGlobalVar interface{}) *gomock.Call {
	mr.mock.ctrl.T.Helper()
	return mr.mock.ctrl.RecordCallWithMethodType(mr.mock, "ResolveVariable", reflect.TypeOf((*MockCompilerContext2)(nil).ResolveVariable), varName, isSystemVar, isGlobalVar)
}

// SetBuildingAlterView mocks base method.
func (m *MockCompilerContext2) SetBuildingAlterView(yesOrNo bool, dbName, viewName string) {
	m.ctrl.T.Helper()
	m.ctrl.Call(m, "SetBuildingAlterView", yesOrNo, dbName, viewName)
}

// SetBuildingAlterView indicates an expected call of SetBuildingAlterView.
func (mr *MockCompilerContext2MockRecorder) SetBuildingAlterView(yesOrNo, dbName, viewName interface{}) *gomock.Call {
	mr.mock.ctrl.T.Helper()
	return mr.mock.ctrl.RecordCallWithMethodType(mr.mock, "SetBuildingAlterView", reflect.TypeOf((*MockCompilerContext2)(nil).SetBuildingAlterView), yesOrNo, dbName, viewName)
}

// SetQueryingSubscription mocks base method.
func (m *MockCompilerContext2) SetQueryingSubscription(meta *SubscriptionMeta) {
	m.ctrl.T.Helper()
	m.ctrl.Call(m, "SetQueryingSubscription", meta)
}

// SetQueryingSubscription indicates an expected call of SetQueryingSubscription.
func (mr *MockCompilerContext2MockRecorder) SetQueryingSubscription(meta interface{}) *gomock.Call {
	mr.mock.ctrl.T.Helper()
	return mr.mock.ctrl.RecordCallWithMethodType(mr.mock, "SetQueryingSubscription", reflect.TypeOf((*MockCompilerContext2)(nil).SetQueryingSubscription), meta)
}

// Stats mocks base method.
func (m *MockCompilerContext2) Stats(obj *ObjectRef, e *Expr) *Stats {
	m.ctrl.T.Helper()
	ret := m.ctrl.Call(m, "Stats", obj, e)
	ret0, _ := ret[0].(*Stats)
	return ret0
}

// Stats indicates an expected call of Stats.
func (mr *MockCompilerContext2MockRecorder) Stats(obj, e interface{}) *gomock.Call {
	mr.mock.ctrl.T.Helper()
	return mr.mock.ctrl.RecordCallWithMethodType(mr.mock, "Stats", reflect.TypeOf((*MockCompilerContext2)(nil).Stats), obj, e)
}

// MockOptimizer2 is a mock of Optimizer interface.
type MockOptimizer2 struct {
	ctrl     *gomock.Controller
	recorder *MockOptimizer2MockRecorder
}

// MockOptimizer2MockRecorder is the mock recorder for MockOptimizer2.
type MockOptimizer2MockRecorder struct {
	mock *MockOptimizer2
}

// NewMockOptimizer2 creates a new mock instance.
func NewMockOptimizer2(ctrl *gomock.Controller) *MockOptimizer2 {
	mock := &MockOptimizer2{ctrl: ctrl}
	mock.recorder = &MockOptimizer2MockRecorder{mock}
	return mock
}

// EXPECT returns an object that allows the caller to indicate expected use.
func (m *MockOptimizer2) EXPECT() *MockOptimizer2MockRecorder {
	return m.recorder
}

// CurrentContext mocks base method.
func (m *MockOptimizer2) CurrentContext() CompilerContext {
	m.ctrl.T.Helper()
	ret := m.ctrl.Call(m, "CurrentContext")
	ret0, _ := ret[0].(CompilerContext)
	return ret0
}

// CurrentContext indicates an expected call of CurrentContext.
func (mr *MockOptimizer2MockRecorder) CurrentContext() *gomock.Call {
	mr.mock.ctrl.T.Helper()
	return mr.mock.ctrl.RecordCallWithMethodType(mr.mock, "CurrentContext", reflect.TypeOf((*MockOptimizer2)(nil).CurrentContext))
}

// Optimize mocks base method.
func (m *MockOptimizer2) Optimize(stmt tree.Statement) (Query, error) {
	m.ctrl.T.Helper()
	ret := m.ctrl.Call(m, "Optimize", stmt)
	ret0, _ := ret[0].(Query)
	ret1, _ := ret[1].(error)
	return ret0, ret1
}

// Optimize indicates an expected call of Optimize.
func (mr *MockOptimizer2MockRecorder) Optimize(stmt interface{}) *gomock.Call {
	mr.mock.ctrl.T.Helper()
	return mr.mock.ctrl.RecordCallWithMethodType(mr.mock, "Optimize", reflect.TypeOf((*MockOptimizer2)(nil).Optimize), stmt)
}

// MockRule is a mock of Rule interface.
type MockRule struct {
	ctrl     *gomock.Controller
	recorder *MockRuleMockRecorder
}

// MockRuleMockRecorder is the mock recorder for MockRule.
type MockRuleMockRecorder struct {
	mock *MockRule
}

// NewMockRule creates a new mock instance.
func NewMockRule(ctrl *gomock.Controller) *MockRule {
	mock := &MockRule{ctrl: ctrl}
	mock.recorder = &MockRuleMockRecorder{mock}
	return mock
}

// EXPECT returns an object that allows the caller to indicate expected use.
func (m *MockRule) EXPECT() *MockRuleMockRecorder {
	return m.recorder
}

// Apply mocks base method.
func (m *MockRule) Apply(arg0 Node, arg1 Query, arg2 *process.Process) {
	m.ctrl.T.Helper()
	m.ctrl.Call(m, "Apply", arg0, arg1, arg2)
}

// Apply indicates an expected call of Apply.
func (mr *MockRuleMockRecorder) Apply(arg0, arg1, arg2 interface{}) *gomock.Call {
	mr.mock.ctrl.T.Helper()
	return mr.mock.ctrl.RecordCallWithMethodType(mr.mock, "Apply", reflect.TypeOf((*MockRule)(nil).Apply), arg0, arg1, arg2)
}

// Match mocks base method.
func (m *MockRule) Match(arg0 Node) bool {
	m.ctrl.T.Helper()
	ret := m.ctrl.Call(m, "Match", arg0)
	ret0, _ := ret[0].(bool)
	return ret0
}

// Match indicates an expected call of Match.
func (mr *MockRuleMockRecorder) Match(arg0 interface{}) *gomock.Call {
	mr.mock.ctrl.T.Helper()
	return mr.mock.ctrl.RecordCallWithMethodType(mr.mock, "Match", reflect.TypeOf((*MockRule)(nil).Match), arg0)
}

// MockBinder is a mock of Binder interface.
type MockBinder struct {
	ctrl     *gomock.Controller
	recorder *MockBinderMockRecorder
}

// MockBinderMockRecorder is the mock recorder for MockBinder.
type MockBinderMockRecorder struct {
	mock *MockBinder
}

// NewMockBinder creates a new mock instance.
func NewMockBinder(ctrl *gomock.Controller) *MockBinder {
	mock := &MockBinder{ctrl: ctrl}
	mock.recorder = &MockBinderMockRecorder{mock}
	return mock
}

// EXPECT returns an object that allows the caller to indicate expected use.
func (m *MockBinder) EXPECT() *MockBinderMockRecorder {
	return m.recorder
}

// BindAggFunc mocks base method.
func (m *MockBinder) BindAggFunc(arg0 string, arg1 *tree.FuncExpr, arg2 int32, arg3 bool) (*plan.Expr, error) {
	m.ctrl.T.Helper()
	ret := m.ctrl.Call(m, "BindAggFunc", arg0, arg1, arg2, arg3)
	ret0, _ := ret[0].(*plan.Expr)
	ret1, _ := ret[1].(error)
	return ret0, ret1
}

// BindAggFunc indicates an expected call of BindAggFunc.
func (mr *MockBinderMockRecorder) BindAggFunc(arg0, arg1, arg2, arg3 interface{}) *gomock.Call {
	mr.mock.ctrl.T.Helper()
	return mr.mock.ctrl.RecordCallWithMethodType(mr.mock, "BindAggFunc", reflect.TypeOf((*MockBinder)(nil).BindAggFunc), arg0, arg1, arg2, arg3)
}

// BindColRef mocks base method.
func (m *MockBinder) BindColRef(arg0 *tree.UnresolvedName, arg1 int32, arg2 bool) (*plan.Expr, error) {
	m.ctrl.T.Helper()
	ret := m.ctrl.Call(m, "BindColRef", arg0, arg1, arg2)
	ret0, _ := ret[0].(*plan.Expr)
	ret1, _ := ret[1].(error)
	return ret0, ret1
}

// BindColRef indicates an expected call of BindColRef.
func (mr *MockBinderMockRecorder) BindColRef(arg0, arg1, arg2 interface{}) *gomock.Call {
	mr.mock.ctrl.T.Helper()
	return mr.mock.ctrl.RecordCallWithMethodType(mr.mock, "BindColRef", reflect.TypeOf((*MockBinder)(nil).BindColRef), arg0, arg1, arg2)
}

// BindExpr mocks base method.
func (m *MockBinder) BindExpr(arg0 tree.Expr, arg1 int32, arg2 bool) (*plan.Expr, error) {
	m.ctrl.T.Helper()
	ret := m.ctrl.Call(m, "BindExpr", arg0, arg1, arg2)
	ret0, _ := ret[0].(*plan.Expr)
	ret1, _ := ret[1].(error)
	return ret0, ret1
}

// BindExpr indicates an expected call of BindExpr.
func (mr *MockBinderMockRecorder) BindExpr(arg0, arg1, arg2 interface{}) *gomock.Call {
	mr.mock.ctrl.T.Helper()
	return mr.mock.ctrl.RecordCallWithMethodType(mr.mock, "BindExpr", reflect.TypeOf((*MockBinder)(nil).BindExpr), arg0, arg1, arg2)
}

// BindSubquery mocks base method.
func (m *MockBinder) BindSubquery(arg0 *tree.Subquery, arg1 bool) (*plan.Expr, error) {
	m.ctrl.T.Helper()
	ret := m.ctrl.Call(m, "BindSubquery", arg0, arg1)
	ret0, _ := ret[0].(*plan.Expr)
	ret1, _ := ret[1].(error)
	return ret0, ret1
}

// BindSubquery indicates an expected call of BindSubquery.
func (mr *MockBinderMockRecorder) BindSubquery(arg0, arg1 interface{}) *gomock.Call {
	mr.mock.ctrl.T.Helper()
	return mr.mock.ctrl.RecordCallWithMethodType(mr.mock, "BindSubquery", reflect.TypeOf((*MockBinder)(nil).BindSubquery), arg0, arg1)
}

// BindWinFunc mocks base method.
func (m *MockBinder) BindWinFunc(arg0 string, arg1 *tree.FuncExpr, arg2 int32, arg3 bool) (*plan.Expr, error) {
	m.ctrl.T.Helper()
	ret := m.ctrl.Call(m, "BindWinFunc", arg0, arg1, arg2, arg3)
	ret0, _ := ret[0].(*plan.Expr)
	ret1, _ := ret[1].(error)
	return ret0, ret1
}

// BindWinFunc indicates an expected call of BindWinFunc.
func (mr *MockBinderMockRecorder) BindWinFunc(arg0, arg1, arg2, arg3 interface{}) *gomock.Call {
	mr.mock.ctrl.T.Helper()
	return mr.mock.ctrl.RecordCallWithMethodType(mr.mock, "BindWinFunc", reflect.TypeOf((*MockBinder)(nil).BindWinFunc), arg0, arg1, arg2, arg3)
}

// GetContext mocks base method.
func (m *MockBinder) GetContext() context.Context {
	m.ctrl.T.Helper()
	ret := m.ctrl.Call(m, "GetContext")
	ret0, _ := ret[0].(context.Context)
	return ret0
}

// GetContext indicates an expected call of GetContext.
func (mr *MockBinderMockRecorder) GetContext() *gomock.Call {
	mr.mock.ctrl.T.Helper()
	return mr.mock.ctrl.RecordCallWithMethodType(mr.mock, "GetContext", reflect.TypeOf((*MockBinder)(nil).GetContext))
}<|MERGE_RESOLUTION|>--- conflicted
+++ resolved
@@ -236,7 +236,6 @@
 	mr.mock.ctrl.T.Helper()
 	return mr.mock.ctrl.RecordCallWithMethodType(mr.mock, "GetStatsCache", reflect.TypeOf((*MockCompilerContext2)(nil).GetStatsCache))
 }
-<<<<<<< HEAD
 
 // GetSubscriptionMeta mocks base method.
 func (m *MockCompilerContext2) GetSubscriptionMeta(dbName string) (*SubscriptionMeta, error) {
@@ -252,8 +251,6 @@
 	mr.mock.ctrl.T.Helper()
 	return mr.mock.ctrl.RecordCallWithMethodType(mr.mock, "GetSubscriptionMeta", reflect.TypeOf((*MockCompilerContext2)(nil).GetSubscriptionMeta), dbName)
 }
-=======
->>>>>>> ffede047
 
 // GetUserName mocks base method.
 func (m *MockCompilerContext2) GetUserName() string {
@@ -473,7 +470,7 @@
 }
 
 // Apply mocks base method.
-func (m *MockRule) Apply(arg0 Node, arg1 Query, arg2 *process.Process) {
+func (m *MockRule) Apply(arg0 *Node, arg1 *Query, arg2 *process.Process) {
 	m.ctrl.T.Helper()
 	m.ctrl.Call(m, "Apply", arg0, arg1, arg2)
 }
@@ -485,7 +482,7 @@
 }
 
 // Match mocks base method.
-func (m *MockRule) Match(arg0 Node) bool {
+func (m *MockRule) Match(arg0 *Node) bool {
 	m.ctrl.T.Helper()
 	ret := m.ctrl.Call(m, "Match", arg0)
 	ret0, _ := ret[0].(bool)
