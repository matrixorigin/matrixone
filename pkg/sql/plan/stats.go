--- conflicted
+++ resolved
@@ -703,13 +703,6 @@
 	var blockExprList []*plan.Expr
 	for i := range node.FilterList {
 		fixColumnName(node.TableDef, node.FilterList[i])
-<<<<<<< HEAD
-		foldedExpr, _ := ConstantFold(batch.EmptyForConstFoldBatch, DeepCopyExpr(node.FilterList[i]), builder.compCtx.GetProcess())
-		if foldedExpr != nil {
-			node.FilterList[i] = foldedExpr
-		}
-=======
->>>>>>> 0877a0f6
 		node.FilterList[i].Selectivity = estimateExprSelectivity(node.FilterList[i], builder)
 		currentBlockSel := estimateFilterBlockSelectivity(builder.GetContext(), node.FilterList[i], node.TableDef, builder)
 		if currentBlockSel < blockSelectivityThreshHold {
