--- conflicted
+++ resolved
@@ -101,17 +101,7 @@
 		for i := 0; i < len(unqiueIndexDef.TableNames); i++ {
 			// build left join with origin table and index table
 			indexTableExpr := buildIndexTableExpr(unqiueIndexDef.TableNames[i])
-<<<<<<< HEAD
-			JoinCond := buildJoinOnCond(tbinfo, originTableName, unqiueIndexDef.TableNames[i], unqiueIndexDef.Fields[i])
-=======
-			var joinCond *tree.OnJoinCond
-			if len(unqiueIndexDef.Fields[i].Parts) == 1 {
-				joinCond = buildJoinOnCond(tbinfo, originTableName, unqiueIndexDef.TableNames[i], unqiueIndexDef.Fields[i].Parts[0], unqiueIndexDef.Fields[i].Cols[0].Name)
-
-			} else {
-				// do nothing
-			}
->>>>>>> a1eced00
+			joinCond := buildJoinOnCond(tbinfo, originTableName, unqiueIndexDef.TableNames[i], unqiueIndexDef.Fields[i])
 			leftJoinTableExpr = &tree.JoinTableExpr{
 				JoinType: tree.JOIN_TYPE_LEFT,
 				Left:     tableRefExpr,
@@ -223,16 +213,7 @@
 	for i := 0; i < len(unqiueIndexDef.TableNames); i++ {
 		// build left join with origin table and index table
 		indexTableExpr := buildIndexTableExpr(unqiueIndexDef.TableNames[i])
-<<<<<<< HEAD
-		JoinCond := buildJoinOnCond(tbinfo, originTableName, unqiueIndexDef.TableNames[i], unqiueIndexDef.Fields[i])
-=======
-		var joinCond *tree.OnJoinCond
-		if len(unqiueIndexDef.Fields[i].Parts) == 1 {
-			joinCond = buildJoinOnCond(tbinfo, originTableName, unqiueIndexDef.TableNames[i], unqiueIndexDef.Fields[i].Parts[0], unqiueIndexDef.Fields[i].Cols[0].Name)
-		} else {
-			// do nothing
-		}
->>>>>>> a1eced00
+		joinCond := buildJoinOnCond(tbinfo, originTableName, unqiueIndexDef.TableNames[i], unqiueIndexDef.Fields[i])
 		leftJoinTableExpr = &tree.JoinTableExpr{
 			JoinType: tree.JOIN_TYPE_LEFT,
 			Left:     originTableExpr,
@@ -356,40 +337,22 @@
 }
 
 // construct equivalent connection conditions between original table and index table
-<<<<<<< HEAD
 func buildJoinOnCond(tbinfo *tableInfo, originTableName string, indexTableName string, indexField *plan.Field) *tree.OnJoinCond {
-	originTableAlias := tbinfo.baseName2AliasMap[originTableName]
-	uniqueColName := indexField.Parts[0]
-	leftExpr := tree.SetUnresolvedName(originTableAlias, uniqueColName)
-	rightExpr := tree.SetUnresolvedName(indexTableName, uniqueColName)
-=======
-func buildJoinOnCond(tbinfo *tableInfo, originTableName string, indexTableName string, originTableColName string, indexTableColName string) *tree.OnJoinCond {
-	originTableAlias := tbinfo.baseName2AliasMap[originTableName]
-	leftExpr := tree.SetUnresolvedName(originTableAlias, originTableColName)
-	rightExpr := tree.SetUnresolvedName(indexTableName, indexTableColName)
->>>>>>> a1eced00
-
-	onCondExpr := tree.NewComparisonExprWithSubop(tree.EQUAL, tree.EQUAL, leftExpr, rightExpr)
-	return tree.NewOnJoinCond(onCondExpr)
-}
-
-// construct equivalent connection conditions between original table and index table
-func buildJoinOnCondNew(tbinfo *tableInfo, originTableName string, indexTableName string, indexField *plan.Field) *tree.OnJoinCond {
 	originTableAlias := tbinfo.baseName2AliasMap[originTableName]
 	// If it is a single column index
 	if len(indexField.Parts) == 1 {
 		uniqueColName := indexField.Parts[0]
 		leftExpr := tree.SetUnresolvedName(originTableAlias, uniqueColName)
-		rightExpr := tree.SetUnresolvedName(indexTableName, strings.ToLower(Index_Column_Name))
+		rightExpr := tree.SetUnresolvedName(indexTableName, strings.ToLower(catalog.IndexTableIndexColName))
 
 		onCondExpr := tree.NewComparisonExprWithSubop(tree.EQUAL, tree.EQUAL, leftExpr, rightExpr)
 		return tree.NewOnJoinCond(onCondExpr)
 	} else { // If it is a composite index
 		funcName := tree.SetUnresolvedName(strings.ToLower("serial"))
 		// build function parameters
-		exprs := make(tree.Exprs, len(indexField.Cols))
-		for i, col := range indexField.Cols {
-			exprs[i] = tree.SetUnresolvedName(originTableAlias, col.Name)
+		exprs := make(tree.Exprs, len(indexField.Parts))
+		for i, part := range indexField.Parts {
+			exprs[i] = tree.SetUnresolvedName(originTableAlias, part)
 		}
 
 		// build composite index serialize function expression
@@ -398,7 +361,7 @@
 			Exprs: exprs,
 		}
 
-		rightExpr := tree.SetUnresolvedName(indexTableName, strings.ToLower(Index_Column_Name))
+		rightExpr := tree.SetUnresolvedName(indexTableName, strings.ToLower(catalog.IndexTableIndexColName))
 		onCondExpr := tree.NewComparisonExprWithSubop(tree.EQUAL, tree.EQUAL, leftExpr, rightExpr)
 		return tree.NewOnJoinCond(onCondExpr)
 	}
