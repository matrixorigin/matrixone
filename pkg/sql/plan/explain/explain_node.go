--- conflicted
+++ resolved
@@ -97,9 +97,6 @@
 		pname = "Update"
 	case plan.Node_DELETE:
 		pname = "Delete"
-<<<<<<< HEAD
-	case plan.Node_UNNEST:
-=======
 	case plan.Node_INTERSECT:
 		pname = "Intersect"
 	case plan.Node_INTERSECT_ALL:
@@ -108,7 +105,8 @@
 		pname = "Minus"
 	case plan.Node_MINUS_ALL:
 		pname = "Minus All"
->>>>>>> 141fc720
+	case plan.Node_UNNEST:
+		pname = "Unnest"
 	default:
 		panic("error node type")
 	}
