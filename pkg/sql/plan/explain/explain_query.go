// Copyright 2021 - 2022 Matrix Origin
//
// Licensed under the Apache License, Version 2.0 (the "License");
// you may not use this file except in compliance with the License.
// You may obtain a copy of the License at
//
//      http://www.apache.org/licenses/LICENSE-2.0
//
// Unless required by applicable law or agreed to in writing, software
// distributed under the License is distributed on an "AS IS" BASIS,
// WITHOUT WARRANTIES OR CONDITIONS OF ANY KIND, either express or implied.
// See the License for the specific language governing permissions and
// limitations under the License.

package explain

import (
<<<<<<< HEAD
	"github.com/google/uuid"
	"github.com/matrixorigin/matrixone/pkg/common/moerr"
	"github.com/matrixorigin/matrixone/pkg/errno"
=======
	"github.com/matrixorigin/matrixone/pkg/common/moerr"
>>>>>>> 18563e75
	"github.com/matrixorigin/matrixone/pkg/logutil"
	"github.com/matrixorigin/matrixone/pkg/pb/plan"
)

var _ ExplainQuery = &ExplainQueryImpl{}

type ExplainQueryImpl struct {
	QueryPlan *plan.Query
}

func NewExplainQueryImpl(query *plan.Query) *ExplainQueryImpl {
	return &ExplainQueryImpl{
		QueryPlan: query,
	}
}

func (e *ExplainQueryImpl) ExplainPlan(buffer *ExplainDataBuffer, options *ExplainOptions) error {
	nodes := e.QueryPlan.Nodes
	for index, rootNodeID := range e.QueryPlan.Steps {
		logutil.Infof("------------------------------------Query Plan-%v ---------------------------------------------", index)
		settings := FormatSettings{
			buffer: buffer,
			offset: 0,
			indent: 2,
			level:  0,
		}
		err := traversalPlan(nodes[rootNodeID], nodes, &settings, options)
		if err != nil {
			return err
		}
	}
	return nil
}

func (e *ExplainQueryImpl) BuildJsonPlan(uuid uuid.UUID, options *ExplainOptions) *ExplainData {
	nodes := e.QueryPlan.Nodes
	expdata := NewExplainData(uuid)
	for index, rootNodeId := range e.QueryPlan.Steps {
		graphData := NewGraphData()
		err := PreOrderPlan(nodes[rootNodeId], nodes, graphData, options)
		if err != nil {
			var errdata *ExplainData
			if moErr, ok := err.(*moerr.Error); ok {
				errdata = NewExplainDataFail(uuid, moErr.Code, moErr.Message)
			} else {
				newError := moerr.NewError(moerr.ERROR_SERIALIZE_PLAN_JSON, "An error occurred when plan is serialized to json")
				errdata = NewExplainDataFail(uuid, newError.Code, newError.Message)
			}
			return errdata
		}
		step := NewStep(index)
		step.GraphData = *graphData

		expdata.Steps = append(expdata.Steps, *step)
	}
	return expdata
}

func (e *ExplainQueryImpl) ExplainAnalyze(buffer *ExplainDataBuffer, options *ExplainOptions) error {
	// TODO implement me
	panic("implement me")
}

func explainStep(step *plan.Node, settings *FormatSettings, options *ExplainOptions) error {
	nodedescImpl := NewNodeDescriptionImpl(step)

	if options.Format == EXPLAIN_FORMAT_TEXT {
		basicNodeInfo, err := nodedescImpl.GetNodeBasicInfo(options)
		if err != nil {
			return nil
		}
		settings.buffer.PushNewLine(basicNodeInfo, true, settings.level)

		// Process verbose optioan information , "Output:"
		if options.Verbose {
			if nodedescImpl.Node.GetProjectList() != nil {
				projecrtInfo, err := nodedescImpl.GetProjectListInfo(options)
				if err != nil {
					return err
				}
				settings.buffer.PushNewLine(projecrtInfo, false, settings.level)
			}

			if nodedescImpl.Node.NodeType == plan.Node_TABLE_SCAN {
				if nodedescImpl.Node.TableDef != nil {
					tableDef, err := nodedescImpl.GetTableDef(options)
					if err != nil {
						return err
					}
					settings.buffer.PushNewLine(tableDef, false, settings.level)
				}
			}

			if nodedescImpl.Node.NodeType == plan.Node_VALUE_SCAN {
				if nodedescImpl.Node.RowsetData != nil {
					rowsetDataDescImpl := &RowsetDataDescribeImpl{
						RowsetData: nodedescImpl.Node.RowsetData,
					}
					rowsetInfo, err := rowsetDataDescImpl.GetDescription(options)
					if err != nil {
						return err
					}
					settings.buffer.PushNewLine(rowsetInfo, false, settings.level)
				}
			}
		}

		// print out the actual operation information
		if options.Anzlyze {
			if nodedescImpl.Node.AnalyzeInfo != nil {
				analyze, err := nodedescImpl.GetActualAnalyzeInfo(options)
				if err != nil {
					return err
				}
				settings.buffer.PushNewLine(analyze, false, settings.level)
			}
		}

		// Get other node descriptions, such as "Filter:", "Group Key:", "Sort Key:"
		extraInfo, err := nodedescImpl.GetExtraInfo(options)
		if err != nil {
			return err
		}
		for _, line := range extraInfo {
			settings.buffer.PushNewLine(line, false, settings.level)
		}
	} else if options.Format == EXPLAIN_FORMAT_JSON {
		return moerr.NewNYI("explain format json")
	} else if options.Format == EXPLAIN_FORMAT_DOT {
		return moerr.NewNYI("explain format dot")
	}
	return nil
}

func traversalPlan(node *plan.Node, Nodes []*plan.Node, settings *FormatSettings, options *ExplainOptions) error {
	if node == nil {
		return nil
	}
	err := explainStep(node, settings, options)
	if err != nil {
		return err
	}
	settings.level++
	// Recursive traversal Query Plan
	if len(node.Children) > 0 {
		for _, childNodeID := range node.Children {
			index, err := serachNodeIndex(childNodeID, Nodes)
			if err != nil {
				return err
			}
			err = traversalPlan(Nodes[index], Nodes, settings, options)
			if err != nil {
				return err
			}
		}
	}
	settings.level--
	return nil
}

// serach target node's index in Nodes slice
func serachNodeIndex(nodeID int32, Nodes []*plan.Node) (int32, error) {
	for i, node := range Nodes {
		if node.NodeId == nodeID {
			return int32(i), nil
		}
	}
<<<<<<< HEAD
	return -1, errors.New(errno.InternalError, "Invalid Plan nodeID")
}

// ----------------------------------------------------------------------------------------------------------
func PreOrderPlan(node *plan.Node, Nodes []*plan.Node, graphData *GraphData, options *ExplainOptions) error {
	if node != nil {
		newNode, err := ConvertNode(node, options)
		if err != nil {
			return err
		}
		graphData.Nodes = append(graphData.Nodes, *newNode)
		if len(node.Children) > 0 {
			for _, childNodeID := range node.Children {
				index, err := serachNodeIndex(childNodeID, Nodes)
				if err != nil {
					return err
				}

				edge := buildEdge(node, Nodes[index], index)
				graphData.Edges = append(graphData.Edges, *edge)

				err = PreOrderPlan(Nodes[index], Nodes, graphData, options)
				if err != nil {
					return err
				}
			}
		}
	}
	return nil
=======
	return -1, moerr.NewInvalidInput("invliad plan nodeID %d", nodeID)
>>>>>>> 18563e75
}<|MERGE_RESOLUTION|>--- conflicted
+++ resolved
@@ -15,13 +15,8 @@
 package explain
 
 import (
-<<<<<<< HEAD
 	"github.com/google/uuid"
 	"github.com/matrixorigin/matrixone/pkg/common/moerr"
-	"github.com/matrixorigin/matrixone/pkg/errno"
-=======
-	"github.com/matrixorigin/matrixone/pkg/common/moerr"
->>>>>>> 18563e75
 	"github.com/matrixorigin/matrixone/pkg/logutil"
 	"github.com/matrixorigin/matrixone/pkg/pb/plan"
 )
@@ -65,10 +60,10 @@
 		if err != nil {
 			var errdata *ExplainData
 			if moErr, ok := err.(*moerr.Error); ok {
-				errdata = NewExplainDataFail(uuid, moErr.Code, moErr.Message)
+				errdata = NewExplainDataFail(uuid, moErr.MySQLCode(), moErr.Error())
 			} else {
-				newError := moerr.NewError(moerr.ERROR_SERIALIZE_PLAN_JSON, "An error occurred when plan is serialized to json")
-				errdata = NewExplainDataFail(uuid, newError.Code, newError.Message)
+				newError := moerr.NewInternalError("An error occurred when plan is serialized to json")
+				errdata = NewExplainDataFail(uuid, newError.MySQLCode(), newError.Error())
 			}
 			return errdata
 		}
@@ -89,8 +84,8 @@
 	nodedescImpl := NewNodeDescriptionImpl(step)
 
 	if options.Format == EXPLAIN_FORMAT_TEXT {
-		basicNodeInfo, err := nodedescImpl.GetNodeBasicInfo(options)
-		if err != nil {
+		basicNodeInfo, err1 := nodedescImpl.GetNodeBasicInfo(options)
+		if err1 != nil {
 			return nil
 		}
 		settings.buffer.PushNewLine(basicNodeInfo, true, settings.level)
@@ -160,9 +155,9 @@
 	if node == nil {
 		return nil
 	}
-	err := explainStep(node, settings, options)
-	if err != nil {
-		return err
+	err1 := explainStep(node, settings, options)
+	if err1 != nil {
+		return err1
 	}
 	settings.level++
 	// Recursive traversal Query Plan
@@ -189,8 +184,7 @@
 			return int32(i), nil
 		}
 	}
-<<<<<<< HEAD
-	return -1, errors.New(errno.InternalError, "Invalid Plan nodeID")
+	return -1, moerr.NewInvalidInput("invliad plan nodeID %d", nodeID)
 }
 
 // ----------------------------------------------------------------------------------------------------------
@@ -219,7 +213,4 @@
 		}
 	}
 	return nil
-=======
-	return -1, moerr.NewInvalidInput("invliad plan nodeID %d", nodeID)
->>>>>>> 18563e75
 }