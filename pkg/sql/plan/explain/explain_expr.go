// Copyright 2021 - 2022 Matrix Origin
//
// Licensed under the Apache License, Version 2.0 (the "License");
// you may not use this file except in compliance with the License.
// You may obtain a copy of the License at
//
//      http://www.apache.org/licenses/LICENSE-2.0
//
// Unless required by applicable law or agreed to in writing, software
// distributed under the License is distributed on an "AS IS" BASIS,
// WITHOUT WARRANTIES OR CONDITIONS OF ANY KIND, either express or implied.
// See the License for the specific language governing permissions and
// limitations under the License.

package explain

import (
	"bytes"
	"context"
	"fmt"
	"strconv"
	"strings"

	"github.com/matrixorigin/matrixone/pkg/common/moerr"
	"github.com/matrixorigin/matrixone/pkg/container/types"
	"github.com/matrixorigin/matrixone/pkg/container/vector"
	"github.com/matrixorigin/matrixone/pkg/pb/plan"
	"github.com/matrixorigin/matrixone/pkg/sql/plan/function"
	"github.com/matrixorigin/matrixone/pkg/vm/process"
)

func describeMessage(m *plan.MsgHeader, buf *bytes.Buffer) {
	buf.WriteString("[tag ")
	fmt.Fprintf(buf, "%d", m.MsgTag)
	buf.WriteString(" , type ")
	msgType := process.MsgType(m.MsgType)
	buf.WriteString(msgType.MessageName())
	buf.WriteString("]")
}

func describeExpr(ctx context.Context, expr *plan.Expr, options *ExplainOptions, buf *bytes.Buffer) error {
	switch exprImpl := expr.Expr.(type) {
	case *plan.Expr_Col:
		if len(exprImpl.Col.Name) > 0 {
			buf.WriteString(exprImpl.Col.Name)
		} else {
			buf.WriteString("#[")
			buf.WriteString(strconv.Itoa(int(exprImpl.Col.RelPos)))
			buf.WriteString(",")
			buf.WriteString(strconv.Itoa(int(exprImpl.Col.ColPos)))
			buf.WriteString("]")
		}

	case *plan.Expr_Lit:
		if exprImpl.Lit.Isnull {
			buf.WriteString("(null)")
			break
		}

		switch val := exprImpl.Lit.Value.(type) {
		case *plan.Literal_I8Val:
			fmt.Fprintf(buf, "%d", val.I8Val)
		case *plan.Literal_I16Val:
			fmt.Fprintf(buf, "%d", val.I16Val)
		case *plan.Literal_I32Val:
			fmt.Fprintf(buf, "%d", val.I32Val)
		case *plan.Literal_I64Val:
			fmt.Fprintf(buf, "%d", val.I64Val)
		case *plan.Literal_U8Val:
			fmt.Fprintf(buf, "%d", val.U8Val)
		case *plan.Literal_U16Val:
			fmt.Fprintf(buf, "%d", val.U16Val)
		case *plan.Literal_U32Val:
			fmt.Fprintf(buf, "%d", val.U32Val)
		case *plan.Literal_U64Val:
			fmt.Fprintf(buf, "%d", val.U64Val)
		case *plan.Literal_Fval:
			fmt.Fprintf(buf, "%v", strconv.FormatFloat(float64(val.Fval), 'f', -1, 32))
		case *plan.Literal_Dval:
			fmt.Fprintf(buf, "%v", strconv.FormatFloat(val.Dval, 'f', -1, 64))
		case *plan.Literal_Dateval:
			fmt.Fprintf(buf, "%s", types.Date(val.Dateval))
		case *plan.Literal_Datetimeval:
			fmt.Fprintf(buf, "%s", types.Datetime(val.Datetimeval).String2(expr.Typ.Scale))
		case *plan.Literal_Timeval:
			fmt.Fprintf(buf, "%s", types.Time(val.Timeval).String2(expr.Typ.Scale))
		case *plan.Literal_Sval:
			buf.WriteString("'" + val.Sval + "'")
		case *plan.Literal_Bval:
			fmt.Fprintf(buf, "%v", val.Bval)
		case *plan.Literal_EnumVal:
			fmt.Fprintf(buf, "%v", val.EnumVal)
		case *plan.Literal_Decimal64Val:
			fmt.Fprintf(buf, "%s", types.Decimal64(val.Decimal64Val.A).Format(expr.Typ.GetScale()))
		case *plan.Literal_Decimal128Val:
			fmt.Fprintf(buf, "%s",
				types.Decimal128{B0_63: uint64(val.Decimal128Val.A), B64_127: uint64(val.Decimal128Val.B)}.Format(expr.Typ.GetScale()))
		}

	case *plan.Expr_F:
		err := funcExprExplain(ctx, expr.GetF(), &expr.Typ, options, buf)
		if err != nil {
			return err
		}
	case *plan.Expr_W:
		w := exprImpl.W
		err := funcExprExplain(ctx, w.WindowFunc.GetF(), &expr.Typ, options, buf)
		if err != nil {
			return err
		}

		if len(w.PartitionBy) > 0 {
			buf.WriteString("; Partition By: ")
			for i, arg := range w.PartitionBy {
				if i > 0 {
					buf.WriteString(", ")
				}
				err = describeExpr(ctx, arg, options, buf)
				if err != nil {
					return err
				}
			}
		}

		if len(w.OrderBy) > 0 {
			buf.WriteString("; Order By: ")
			for i, arg := range w.OrderBy {
				if i > 0 {
					buf.WriteString(", ")
				}
				err = describeExpr(ctx, arg.Expr, options, buf)
				if err != nil {
					return err
				}
			}
		}
	case *plan.Expr_Sub:
		subqryExpr := expr.Expr.(*plan.Expr_Sub)
		buf.WriteString("subquery nodeId = " + strconv.FormatInt(int64(subqryExpr.Sub.NodeId), 10))
	case *plan.Expr_Corr:
		buf.WriteString("#[")
		buf.WriteString(strconv.FormatInt(int64(exprImpl.Corr.RelPos), 10))
		buf.WriteString(",")
		buf.WriteString(strconv.FormatInt(int64(exprImpl.Corr.ColPos), 10))
		buf.WriteString(":")
		buf.WriteString(strconv.FormatInt(int64(exprImpl.Corr.Depth), 10))
		buf.WriteString("]")
	case *plan.Expr_V:
		if exprImpl.V.System {
			if exprImpl.V.Global {
				buf.WriteString("@@global." + exprImpl.V.Name)
			} else {
				buf.WriteString("@@session." + exprImpl.V.Name)
			}
		} else {
			buf.WriteString("@" + exprImpl.V.Name)
		}
	case *plan.Expr_P:
		buf.WriteString("?")
	case *plan.Expr_List:
		exprlist := expr.Expr.(*plan.Expr_List)
		if exprlist.List.List != nil {
			exprListDescImpl := NewExprListDescribeImpl(exprlist.List.List)
			err := exprListDescImpl.GetDescription(ctx, options, buf)
			if err != nil {
				return err
			}
		}
	case *plan.Expr_Vec:
		vec := vector.NewVec(types.T_any.ToType())
		vec.UnmarshalBinary(exprImpl.Vec.Data)
		if vec.Length() > 16 {
			//don't display too long data in explain
			originalLen := vec.Length()
			vec.SetLength(16)
			buf.WriteString(vec.String())
			s := fmt.Sprintf("... %v values", originalLen)
			buf.WriteString(s)
		} else {
			buf.WriteString(vec.String())
		}
	case *plan.Expr_T:
		tt := types.T(expr.Typ.Id)
		if tt == types.T_decimal64 || tt == types.T_decimal128 {
			fmt.Fprintf(buf, "%s(%d, %d))", tt.String(), expr.Typ.Width, expr.Typ.Scale)
		} else {
			fmt.Fprintf(buf, "%s)", tt.String())
		}
	default:
		panic("unsupported expr")
	}
	return nil
}

// generator function expression(Expr_F) explain information
func funcExprExplain(ctx context.Context, funcExpr *plan.Function, Typ *plan.Type, options *ExplainOptions, buf *bytes.Buffer) error {
	// SysFunsAndOperatorsMap
	funcName := funcExpr.GetFunc().GetObjName()
	funcDef := funcExpr.GetFunc()

	layout, err := function.GetLayoutById(ctx, funcDef.Obj&function.DistinctMask)
	if err != nil {
		return moerr.NewInvalidInput(ctx, "invalid function or opreator '%s'", funcName)
	}

	switch layout {
	case function.STANDARD_FUNCTION:
		buf.WriteString(funcExpr.Func.GetObjName() + "(")
		if len(funcExpr.Args) > 0 {
			var first = true
			for _, v := range funcExpr.Args {
				if !first {
					buf.WriteString(", ")
				}
				first = false
				err = describeExpr(ctx, v, options, buf)
				if err != nil {
					return err
				}
			}
		}
		buf.WriteString(")")
	case function.UNARY_ARITHMETIC_OPERATOR:
<<<<<<< HEAD
		var operator string
		if funcExpr.F.Func.GetObjName() == "UNARY_PLUS" {
			operator = "+"
=======
		var opertator string
		if funcExpr.Func.GetObjName() == "UNARY_PLUS" {
			opertator = "+"
>>>>>>> f214303c
		} else {
			operator = "-"
		}
<<<<<<< HEAD
		buf.WriteString("(" + operator)
		err = describeExpr(ctx, funcExpr.F.Args[0], options, buf)
=======
		buf.WriteString("(" + opertator)
		err = describeExpr(ctx, funcExpr.Args[0], options, buf)
>>>>>>> f214303c
		if err != nil {
			return err
		}
		buf.WriteString(")")
	case function.UNARY_LOGICAL_OPERATOR:
		buf.WriteString("(" + funcExpr.Func.GetObjName() + " ")
		err = describeExpr(ctx, funcExpr.Args[0], options, buf)
		if err != nil {
			return err
		}
		buf.WriteString(")")
		//result += "(" + funcExpr.Func.GetObjName() + " " + describeExpr + ")"
	case function.BINARY_ARITHMETIC_OPERATOR:
		fallthrough
	case function.BINARY_LOGICAL_OPERATOR:
		fallthrough
	case function.COMPARISON_OPERATOR:
		buf.WriteString("(")
		err = describeExpr(ctx, funcExpr.Args[0], options, buf)
		if err != nil {
			return err
		}
		buf.WriteString(" " + funcExpr.Func.GetObjName() + " ")
		err = describeExpr(ctx, funcExpr.Args[1], options, buf)
		if err != nil {
			return err
		}
		buf.WriteString(")")
	case function.CAST_EXPRESSION:
		buf.WriteString(funcName)
		buf.WriteString("(")
		err = describeExpr(ctx, funcExpr.Args[0], options, buf)
		if err != nil {
			return err
		}
		tt := types.T(Typ.Id)
		if tt == types.T_decimal64 || tt == types.T_decimal128 {
			fmt.Fprintf(buf, " AS %s(%d, %d))", tt.String(), Typ.Width, Typ.Scale)
		} else {
			fmt.Fprintf(buf, " AS %s)", tt.String())
		}
	case function.CASE_WHEN_EXPRESSION:
		// TODO need rewrite to deal with case is nil
		buf.WriteString("CASE")
		// case when expression has two part(case when condition and else exression)
		condSize := len(funcExpr.Args) - 1
		for i := 0; i < condSize; i += 2 {
			whenExpr := funcExpr.Args[i]
			thenExpr := funcExpr.Args[i+1]
			buf.WriteString(" WHEN ")
			err = describeExpr(ctx, whenExpr, options, buf)
			if err != nil {
				return err
			}
			buf.WriteString(" THEN ")
			err = describeExpr(ctx, thenExpr, options, buf)
			if err != nil {
				return err
			}
		}

		if len(funcExpr.Args)%2 == 1 {
			lastIndex := len(funcExpr.Args) - 1
			elseExpr := funcExpr.Args[lastIndex]
			// get else expression
			buf.WriteString(" ELSE ")
			err = describeExpr(ctx, elseExpr, options, buf)
			if err != nil {
				return err
			}
		}
		buf.WriteString(" END")
	case function.BETWEEN_AND_EXPRESSION:
		err = describeExpr(ctx, funcExpr.Args[0], options, buf)
		if err != nil {
			return err
		}
		buf.WriteString(" BETWEEN ")
		err = describeExpr(ctx, funcExpr.Args[1], options, buf)
		if err != nil {
			return err
		}
		buf.WriteString(" AND ")
		err = describeExpr(ctx, funcExpr.Args[2], options, buf)
		if err != nil {
			return err
		}
	case function.IN_PREDICATE:
		if len(funcExpr.Args) != 2 {
			panic("Nested query predicate,such as in,exist,all,any parameter number error!")
		}
		err = describeExpr(ctx, funcExpr.Args[0], options, buf)
		if err != nil {
			return err
		}
		buf.WriteString(" " + funcExpr.Func.GetObjName() + " (")
		err = describeExpr(ctx, funcExpr.Args[1], options, buf)
		if err != nil {
			return err
		}
		buf.WriteString(")")
	case function.EXISTS_ANY_PREDICATE:
		buf.WriteString(funcExpr.Func.GetObjName() + "(")
		err = describeExpr(ctx, funcExpr.Args[0], options, buf)
		if err != nil {
			return err
		}
		buf.WriteString(")")
	case function.IS_EXPRESSION:
		buf.WriteString("(")
		err := describeExpr(ctx, funcExpr.Args[0], options, buf)
		if err != nil {
			return err
		}
		buf.WriteString(fmt.Sprintf(" IS %s)", strings.ToUpper(funcExpr.Func.GetObjName()[2:])))
	case function.IS_NOT_EXPRESSION:
		buf.WriteString("(")
		err := describeExpr(ctx, funcExpr.Args[0], options, buf)
		if err != nil {
			return err
		}
		buf.WriteString(fmt.Sprintf(" IS NOT %s)", strings.ToUpper(funcExpr.Func.GetObjName()[5:])))
	case function.NOPARAMETER_FUNCTION:
		buf.WriteString(funcExpr.Func.GetObjName())
	case function.DATE_INTERVAL_EXPRESSION:
		buf.WriteString(funcExpr.Func.GetObjName() + " ")
		err = describeExpr(ctx, funcExpr.Args[0], options, buf)
		if err != nil {
			return err
		}
	case function.EXTRACT_FUNCTION:
		buf.WriteString(funcExpr.Func.GetObjName() + "(")
		err = describeExpr(ctx, funcExpr.Args[0], options, buf)
		if err != nil {
			return err
		}
		buf.WriteString(" from ")
		err = describeExpr(ctx, funcExpr.Args[1], options, buf)
		if err != nil {
			return err
		}
		buf.WriteString(")")
	case function.UNKNOW_KIND_FUNCTION:
		return moerr.NewInvalidInput(ctx, "explain contains UNKNOW_KIND_FUNCTION")
	}
	return nil
}<|MERGE_RESOLUTION|>--- conflicted
+++ resolved
@@ -221,25 +221,14 @@
 		}
 		buf.WriteString(")")
 	case function.UNARY_ARITHMETIC_OPERATOR:
-<<<<<<< HEAD
-		var operator string
-		if funcExpr.F.Func.GetObjName() == "UNARY_PLUS" {
-			operator = "+"
-=======
 		var opertator string
 		if funcExpr.Func.GetObjName() == "UNARY_PLUS" {
 			opertator = "+"
->>>>>>> f214303c
-		} else {
-			operator = "-"
-		}
-<<<<<<< HEAD
-		buf.WriteString("(" + operator)
-		err = describeExpr(ctx, funcExpr.F.Args[0], options, buf)
-=======
+		} else {
+			opertator = "-"
+		}
 		buf.WriteString("(" + opertator)
 		err = describeExpr(ctx, funcExpr.Args[0], options, buf)
->>>>>>> f214303c
 		if err != nil {
 			return err
 		}
