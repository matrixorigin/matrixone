// Copyright 2021 - 2022 Matrix Origin
//
// Licensed under the Apache License, Version 2.0 (the "License");
// you may not use this file except in compliance with the License.
// You may obtain a copy of the License at
//
//      http://www.apache.org/licenses/LICENSE-2.0
//
// Unless required by applicable law or agreed to in writing, software
// distributed under the License is distributed on an "AS IS" BASIS,
// WITHOUT WARRANTIES OR CONDITIONS OF ANY KIND, either express or implied.
// See the License for the specific language governing permissions and
// limitations under the License.

package explain

import (
	"bytes"
	"context"
	"fmt"
	"strconv"
	"strings"

	"github.com/matrixorigin/matrixone/pkg/common/moerr"
	"github.com/matrixorigin/matrixone/pkg/container/types"
	"github.com/matrixorigin/matrixone/pkg/container/vector"
	"github.com/matrixorigin/matrixone/pkg/pb/plan"
	"github.com/matrixorigin/matrixone/pkg/sql/plan/function"
	"github.com/matrixorigin/matrixone/pkg/vm/process"
)

func describeMessage(m *plan.MsgHeader, buf *bytes.Buffer) {
	buf.WriteString("[tag ")
	fmt.Fprintf(buf, "%d", m.MsgTag)
	buf.WriteString(" , type ")
	msgType := process.MsgType(m.MsgType)
	buf.WriteString(msgType.MessageName())
	buf.WriteString("]")
}

func describeExpr(ctx context.Context, expr *plan.Expr, options *ExplainOptions, buf *bytes.Buffer) error {
	switch exprImpl := expr.Expr.(type) {
	case *plan.Expr_Col:
		if len(exprImpl.Col.Name) > 0 {
			buf.WriteString(exprImpl.Col.Name)
		} else {
			buf.WriteString("#[")
			buf.WriteString(strconv.Itoa(int(exprImpl.Col.RelPos)))
			buf.WriteString(",")
			buf.WriteString(strconv.Itoa(int(exprImpl.Col.ColPos)))
			buf.WriteString("]")
		}

	case *plan.Expr_Lit:
		if exprImpl.Lit.Isnull {
			buf.WriteString("(null)")
			break
		}

		switch val := exprImpl.Lit.Value.(type) {
		case *plan.Literal_I8Val:
			fmt.Fprintf(buf, "%d", val.I8Val)
		case *plan.Literal_I16Val:
			fmt.Fprintf(buf, "%d", val.I16Val)
		case *plan.Literal_I32Val:
			fmt.Fprintf(buf, "%d", val.I32Val)
		case *plan.Literal_I64Val:
			fmt.Fprintf(buf, "%d", val.I64Val)
		case *plan.Literal_U8Val:
			fmt.Fprintf(buf, "%d", val.U8Val)
		case *plan.Literal_U16Val:
			fmt.Fprintf(buf, "%d", val.U16Val)
		case *plan.Literal_U32Val:
			fmt.Fprintf(buf, "%d", val.U32Val)
		case *plan.Literal_U64Val:
			fmt.Fprintf(buf, "%d", val.U64Val)
		case *plan.Literal_Fval:
			fmt.Fprintf(buf, "%v", strconv.FormatFloat(float64(val.Fval), 'f', -1, 32))
		case *plan.Literal_Dval:
			fmt.Fprintf(buf, "%v", strconv.FormatFloat(val.Dval, 'f', -1, 64))
		case *plan.Literal_Dateval:
			fmt.Fprintf(buf, "%s", types.Date(val.Dateval))
		case *plan.Literal_Datetimeval:
			fmt.Fprintf(buf, "%s", types.Datetime(val.Datetimeval).String2(expr.Typ.Scale))
		case *plan.Literal_Timeval:
			fmt.Fprintf(buf, "%s", types.Time(val.Timeval).String2(expr.Typ.Scale))
		case *plan.Literal_Sval:
			buf.WriteString("'" + val.Sval + "'")
		case *plan.Literal_Bval:
			fmt.Fprintf(buf, "%v", val.Bval)
		case *plan.Literal_EnumVal:
			fmt.Fprintf(buf, "%v", val.EnumVal)
		case *plan.Literal_Decimal64Val:
			fmt.Fprintf(buf, "%s", types.Decimal64(val.Decimal64Val.A).Format(expr.Typ.GetScale()))
		case *plan.Literal_Decimal128Val:
			fmt.Fprintf(buf, "%s",
				types.Decimal128{B0_63: uint64(val.Decimal128Val.A), B64_127: uint64(val.Decimal128Val.B)}.Format(expr.Typ.GetScale()))
		}

	case *plan.Expr_F:
<<<<<<< HEAD
		err := funcExprExplain(ctx, expr.GetF(), expr.Typ, options, buf)
=======
		funcExpr := expr.Expr.(*plan.Expr_F)
		err := funcExprExplain(ctx, funcExpr, &expr.Typ, options, buf)
>>>>>>> c997bce1
		if err != nil {
			return err
		}
	case *plan.Expr_W:
		w := exprImpl.W
<<<<<<< HEAD
		err := funcExprExplain(ctx, w.WindowFunc.GetF(), expr.Typ, options, buf)
=======
		funcExpr := w.WindowFunc.Expr.(*plan.Expr_F)
		err := funcExprExplain(ctx, funcExpr, &expr.Typ, options, buf)
>>>>>>> c997bce1
		if err != nil {
			return err
		}

		if len(w.PartitionBy) > 0 {
			buf.WriteString("; Partition By: ")
			for i, arg := range w.PartitionBy {
				if i > 0 {
					buf.WriteString(", ")
				}
				err = describeExpr(ctx, arg, options, buf)
				if err != nil {
					return err
				}
			}
		}

		if len(w.OrderBy) > 0 {
			buf.WriteString("; Order By: ")
			for i, arg := range w.OrderBy {
				if i > 0 {
					buf.WriteString(", ")
				}
				err = describeExpr(ctx, arg.Expr, options, buf)
				if err != nil {
					return err
				}
			}
		}
	case *plan.Expr_Sub:
		subqryExpr := expr.Expr.(*plan.Expr_Sub)
		buf.WriteString("subquery nodeId = " + strconv.FormatInt(int64(subqryExpr.Sub.NodeId), 10))
	case *plan.Expr_Corr:
		buf.WriteString("#[")
		buf.WriteString(strconv.FormatInt(int64(exprImpl.Corr.RelPos), 10))
		buf.WriteString(",")
		buf.WriteString(strconv.FormatInt(int64(exprImpl.Corr.ColPos), 10))
		buf.WriteString(":")
		buf.WriteString(strconv.FormatInt(int64(exprImpl.Corr.Depth), 10))
		buf.WriteString("]")
	case *plan.Expr_V:
		if exprImpl.V.System {
			if exprImpl.V.Global {
				buf.WriteString("@@global." + exprImpl.V.Name)
			} else {
				buf.WriteString("@@session." + exprImpl.V.Name)
			}
		} else {
			buf.WriteString("@" + exprImpl.V.Name)
		}
	case *plan.Expr_P:
		buf.WriteString("?")
	case *plan.Expr_List:
		exprlist := expr.Expr.(*plan.Expr_List)
		if exprlist.List.List != nil {
			exprListDescImpl := NewExprListDescribeImpl(exprlist.List.List)
			err := exprListDescImpl.GetDescription(ctx, options, buf)
			if err != nil {
				return err
			}
		}
	case *plan.Expr_Vec:
		vec := vector.NewVec(types.T_any.ToType())
		vec.UnmarshalBinary(exprImpl.Vec.Data)
		if vec.Length() > 16 {
			//don't display too long data in explain
			originalLen := vec.Length()
			vec.SetLength(16)
			buf.WriteString(vec.String())
			s := fmt.Sprintf("... %v values", originalLen)
			buf.WriteString(s)
		} else {
			buf.WriteString(vec.String())
		}
	case *plan.Expr_T:
		tt := types.T(expr.Typ.Id)
		if tt == types.T_decimal64 || tt == types.T_decimal128 {
			fmt.Fprintf(buf, "%s(%d, %d))", tt.String(), expr.Typ.Width, expr.Typ.Scale)
		} else {
			fmt.Fprintf(buf, "%s)", tt.String())
		}
	default:
		panic("unsupported expr")
	}
	return nil
}

// generator function expression(Expr_F) explain information
func funcExprExplain(ctx context.Context, funcExpr *plan.Function, Typ *plan.Type, options *ExplainOptions, buf *bytes.Buffer) error {
	// SysFunsAndOperatorsMap
	funcName := funcExpr.GetFunc().GetObjName()
	funcDef := funcExpr.GetFunc()

	layout, err := function.GetLayoutById(ctx, funcDef.Obj&function.DistinctMask)
	if err != nil {
		return moerr.NewInvalidInput(ctx, "invalid function or opreator '%s'", funcName)
	}

	switch layout {
	case function.STANDARD_FUNCTION:
		buf.WriteString(funcExpr.Func.GetObjName() + "(")
		if len(funcExpr.Args) > 0 {
			var first = true
			for _, v := range funcExpr.Args {
				if !first {
					buf.WriteString(", ")
				}
				first = false
				err = describeExpr(ctx, v, options, buf)
				if err != nil {
					return err
				}
			}
		}
		buf.WriteString(")")
	case function.UNARY_ARITHMETIC_OPERATOR:
		var opertator string
		if funcExpr.Func.GetObjName() == "UNARY_PLUS" {
			opertator = "+"
		} else {
			opertator = "-"
		}
		buf.WriteString("(" + opertator)
		err = describeExpr(ctx, funcExpr.Args[0], options, buf)
		if err != nil {
			return err
		}
		buf.WriteString(")")
	case function.UNARY_LOGICAL_OPERATOR:
		buf.WriteString("(" + funcExpr.Func.GetObjName() + " ")
		err = describeExpr(ctx, funcExpr.Args[0], options, buf)
		if err != nil {
			return err
		}
		buf.WriteString(")")
		//result += "(" + funcExpr.Func.GetObjName() + " " + describeExpr + ")"
	case function.BINARY_ARITHMETIC_OPERATOR:
		fallthrough
	case function.BINARY_LOGICAL_OPERATOR:
		fallthrough
	case function.COMPARISON_OPERATOR:
		buf.WriteString("(")
		err = describeExpr(ctx, funcExpr.Args[0], options, buf)
		if err != nil {
			return err
		}
		buf.WriteString(" " + funcExpr.Func.GetObjName() + " ")
		err = describeExpr(ctx, funcExpr.Args[1], options, buf)
		if err != nil {
			return err
		}
		buf.WriteString(")")
	case function.CAST_EXPRESSION:
		buf.WriteString(funcName)
		buf.WriteString("(")
		err = describeExpr(ctx, funcExpr.Args[0], options, buf)
		if err != nil {
			return err
		}
		tt := types.T(Typ.Id)
		if tt == types.T_decimal64 || tt == types.T_decimal128 {
			fmt.Fprintf(buf, " AS %s(%d, %d))", tt.String(), Typ.Width, Typ.Scale)
		} else {
			fmt.Fprintf(buf, " AS %s)", tt.String())
		}
	case function.CASE_WHEN_EXPRESSION:
		// TODO need rewrite to deal with case is nil
		buf.WriteString("CASE")
		// case when expression has two part(case when condition and else exression)
		condSize := len(funcExpr.Args) - 1
		for i := 0; i < condSize; i += 2 {
			whenExpr := funcExpr.Args[i]
			thenExpr := funcExpr.Args[i+1]
			buf.WriteString(" WHEN ")
			err = describeExpr(ctx, whenExpr, options, buf)
			if err != nil {
				return err
			}
			buf.WriteString(" THEN ")
			err = describeExpr(ctx, thenExpr, options, buf)
			if err != nil {
				return err
			}
		}

		if len(funcExpr.Args)%2 == 1 {
			lastIndex := len(funcExpr.Args) - 1
			elseExpr := funcExpr.Args[lastIndex]
			// get else expression
			buf.WriteString(" ELSE ")
			err = describeExpr(ctx, elseExpr, options, buf)
			if err != nil {
				return err
			}
		}
		buf.WriteString(" END")
	case function.BETWEEN_AND_EXPRESSION:
		err = describeExpr(ctx, funcExpr.Args[0], options, buf)
		if err != nil {
			return err
		}
		buf.WriteString(" BETWEEN ")
		err = describeExpr(ctx, funcExpr.Args[1], options, buf)
		if err != nil {
			return err
		}
		buf.WriteString(" AND ")
		err = describeExpr(ctx, funcExpr.Args[2], options, buf)
		if err != nil {
			return err
		}
	case function.IN_PREDICATE:
		if len(funcExpr.Args) != 2 {
			panic("Nested query predicate,such as in,exist,all,any parameter number error!")
		}
		err = describeExpr(ctx, funcExpr.Args[0], options, buf)
		if err != nil {
			return err
		}
		buf.WriteString(" " + funcExpr.Func.GetObjName() + " (")
		err = describeExpr(ctx, funcExpr.Args[1], options, buf)
		if err != nil {
			return err
		}
		buf.WriteString(")")
	case function.EXISTS_ANY_PREDICATE:
		buf.WriteString(funcExpr.Func.GetObjName() + "(")
		err = describeExpr(ctx, funcExpr.Args[0], options, buf)
		if err != nil {
			return err
		}
		buf.WriteString(")")
	case function.IS_EXPRESSION:
		buf.WriteString("(")
		err := describeExpr(ctx, funcExpr.Args[0], options, buf)
		if err != nil {
			return err
		}
		buf.WriteString(fmt.Sprintf(" IS %s)", strings.ToUpper(funcExpr.Func.GetObjName()[2:])))
	case function.IS_NOT_EXPRESSION:
		buf.WriteString("(")
		err := describeExpr(ctx, funcExpr.Args[0], options, buf)
		if err != nil {
			return err
		}
		buf.WriteString(fmt.Sprintf(" IS NOT %s)", strings.ToUpper(funcExpr.Func.GetObjName()[5:])))
	case function.NOPARAMETER_FUNCTION:
		buf.WriteString(funcExpr.Func.GetObjName())
	case function.DATE_INTERVAL_EXPRESSION:
		buf.WriteString(funcExpr.Func.GetObjName() + " ")
		err = describeExpr(ctx, funcExpr.Args[0], options, buf)
		if err != nil {
			return err
		}
	case function.EXTRACT_FUNCTION:
		buf.WriteString(funcExpr.Func.GetObjName() + "(")
		err = describeExpr(ctx, funcExpr.Args[0], options, buf)
		if err != nil {
			return err
		}
		buf.WriteString(" from ")
		err = describeExpr(ctx, funcExpr.Args[1], options, buf)
		if err != nil {
			return err
		}
		buf.WriteString(")")
	case function.UNKNOW_KIND_FUNCTION:
		return moerr.NewInvalidInput(ctx, "explain contains UNKNOW_KIND_FUNCTION")
	}
	return nil
}<|MERGE_RESOLUTION|>--- conflicted
+++ resolved
@@ -98,23 +98,13 @@
 		}
 
 	case *plan.Expr_F:
-<<<<<<< HEAD
-		err := funcExprExplain(ctx, expr.GetF(), expr.Typ, options, buf)
-=======
-		funcExpr := expr.Expr.(*plan.Expr_F)
-		err := funcExprExplain(ctx, funcExpr, &expr.Typ, options, buf)
->>>>>>> c997bce1
+		err := funcExprExplain(ctx, expr.GetF(), &expr.Typ, options, buf)
 		if err != nil {
 			return err
 		}
 	case *plan.Expr_W:
 		w := exprImpl.W
-<<<<<<< HEAD
-		err := funcExprExplain(ctx, w.WindowFunc.GetF(), expr.Typ, options, buf)
-=======
-		funcExpr := w.WindowFunc.Expr.(*plan.Expr_F)
-		err := funcExprExplain(ctx, funcExpr, &expr.Typ, options, buf)
->>>>>>> c997bce1
+		err := funcExprExplain(ctx, w.WindowFunc.GetF(), &expr.Typ, options, buf)
 		if err != nil {
 			return err
 		}
