--- conflicted
+++ resolved
@@ -68,13 +68,6 @@
 		externalProject = append(externalProject, colExpr)
 	}
 
-<<<<<<< HEAD
-=======
-	if stmt.Param.Parallel && (getCompressType(stmt.Param, fileName) != tree.NOCOMPRESS || stmt.Local) {
-		node2.ProjectList = makeCastExpr(stmt, fileName, tableDef)
-	}
-
->>>>>>> 3ba01d47
 	if err := checkNullMap(stmt, tableDef.Cols, ctx); err != nil {
 		return nil, err
 	}
@@ -105,6 +98,9 @@
 	}
 	if err := getProjectNode(stmt, ctx, projectNode, tableDef); err != nil {
 		return nil, err
+	}
+	if stmt.Param.Parallel && (getCompressType(stmt.Param, fileName) != tree.NOCOMPRESS || stmt.Local) {
+		projectNode.ProjectList = makeCastExpr(stmt, fileName, tableDef)
 	}
 	lastNodeId = builder.appendNode(projectNode, bindCtx)
 
