--- conflicted
+++ resolved
@@ -15,17 +15,14 @@
 package plan
 
 import (
-<<<<<<< HEAD
 	"context"
-=======
-	"github.com/matrixorigin/matrixone/pkg/sql/plan/rule"
->>>>>>> 56c95902
 	"sort"
 	"strconv"
 
 	"github.com/matrixorigin/matrixone/pkg/common/moerr"
 	"github.com/matrixorigin/matrixone/pkg/container/types"
 	"github.com/matrixorigin/matrixone/pkg/pb/plan"
+	"github.com/matrixorigin/matrixone/pkg/sql/plan/rule"
 )
 
 var (
@@ -310,9 +307,8 @@
 	}
 }
 
-<<<<<<< HEAD
 func (rule *ResetVarRefRule) getContext() context.Context { return rule.compCtx.GetContext() }
-=======
+
 type ConstantFoldRule struct {
 	compCtx CompilerContext
 	rule    *rule.ConstantFold
@@ -340,5 +336,4 @@
 
 func (r *ConstantFoldRule) ApplyExpr(e *plan.Expr) (*plan.Expr, error) {
 	return e, nil
-}
->>>>>>> 56c95902
+}