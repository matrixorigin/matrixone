// Copyright 2022 Matrix Origin
//
// Licensed under the Apache License, Version 2.0 (the "License");
// you may not use this file except in compliance with the License.
// You may obtain a copy of the License at
//
//     http://www.apache.org/licenses/LICENSE-2.0
//
// Unless required by applicable law or agreed to in writing, software
// distributed under the License is distributed on an "AS IS" BASIS,
// WITHOUT WARRANTIES OR CONDITIONS OF ANY KIND, either express or implied.
// See the License for the specific language governing permissions and
// limitations under the License.

package plan

import (
	"context"
	"github.com/matrixorigin/matrixone/pkg/container/batch"
	"github.com/matrixorigin/matrixone/pkg/sql/colexec"
	"github.com/matrixorigin/matrixone/pkg/vm/process"
	"sort"
	"strconv"

	"github.com/matrixorigin/matrixone/pkg/container/batch"
	"github.com/matrixorigin/matrixone/pkg/sql/colexec"
	"github.com/matrixorigin/matrixone/pkg/vm/process"

	"github.com/matrixorigin/matrixone/pkg/common/moerr"
	"github.com/matrixorigin/matrixone/pkg/container/types"
	"github.com/matrixorigin/matrixone/pkg/pb/plan"
	"github.com/matrixorigin/matrixone/pkg/sql/plan/rule"
)

var (
	_ VisitPlanRule = &GetParamRule{}
	_ VisitPlanRule = &ResetParamOrderRule{}
	_ VisitPlanRule = &ResetParamRefRule{}
	_ VisitPlanRule = &ResetVarRefRule{}
	_ VisitPlanRule = &ConstantFoldRule{}
)

var (
	constantFoldRule = rule.NewConstantFold(false)
)

type GetParamRule struct {
	params     map[int]int
	mapTypes   map[int]int32
	paramTypes []int32
	schemas    []*plan.ObjectRef
}

func NewGetParamRule() *GetParamRule {
	return &GetParamRule{
		params:   make(map[int]int),
		mapTypes: make(map[int]int32),
	}
}

func (rule *GetParamRule) MatchNode(node *Node) bool {
	if node.NodeType == plan.Node_TABLE_SCAN {
		rule.schemas = append(rule.schemas, &plan.ObjectRef{
			Server:     node.ObjRef.Server,
			Db:         node.ObjRef.Db,
			Schema:     node.ObjRef.Schema,
			Obj:        node.ObjRef.Obj,
			ServerName: node.ObjRef.ServerName,
			DbName:     node.ObjRef.DbName,
			SchemaName: node.ObjRef.SchemaName,
			ObjName:    node.ObjRef.ObjName,
		})
	}
	return false
}

func (rule *GetParamRule) IsApplyExpr() bool {
	return true
}

func (rule *GetParamRule) ApplyNode(node *Node) error {
	return nil
}

func (rule *GetParamRule) ApplyExpr(e *plan.Expr) (*plan.Expr, error) {
	switch exprImpl := e.Expr.(type) {
	case *plan.Expr_F:
		for i := range exprImpl.F.Args {
			exprImpl.F.Args[i], _ = rule.ApplyExpr(exprImpl.F.Args[i])
		}
		return e, nil
	case *plan.Expr_P:
		pos := int(exprImpl.P.Pos)
		rule.params[pos] = 0
		if e.Typ.Id == int32(types.T_any) && e.Typ.NotNullable {
			// is not null, use string
			rule.mapTypes[pos] = int32(types.T_varchar)
		} else {
			rule.mapTypes[pos] = e.Typ.Id
		}
		return e, nil
	default:
		return e, nil
	}
}

func (rule *GetParamRule) SetParamOrder() {
	argPos := []int{}
	for pos := range rule.params {
		argPos = append(argPos, pos)
	}
	sort.Ints(argPos)
	rule.paramTypes = make([]int32, len(argPos))

	for idx, pos := range argPos {
		rule.params[pos] = idx
		rule.paramTypes[idx] = rule.mapTypes[pos]
	}
}

// ---------------------------

type ResetParamOrderRule struct {
	params map[int]int
}

func NewResetParamOrderRule(params map[int]int) *ResetParamOrderRule {
	return &ResetParamOrderRule{
		params: params,
	}
}

func (rule *ResetParamOrderRule) MatchNode(_ *Node) bool {
	return false
}

func (rule *ResetParamOrderRule) IsApplyExpr() bool {
	return true
}

func (rule *ResetParamOrderRule) ApplyNode(node *Node) error {
	return nil
}

func (rule *ResetParamOrderRule) ApplyExpr(e *plan.Expr) (*plan.Expr, error) {
	switch exprImpl := e.Expr.(type) {
	case *plan.Expr_F:
		for i := range exprImpl.F.Args {
			exprImpl.F.Args[i], _ = rule.ApplyExpr(exprImpl.F.Args[i])
		}
		return e, nil
	case *plan.Expr_P:
		exprImpl.P.Pos = int32(rule.params[int(exprImpl.P.Pos)])
		return e, nil
	default:
		return e, nil
	}
}

// ---------------------------

type ResetParamRefRule struct {
	ctx    context.Context
	params []*Expr
}

func NewResetParamRefRule(ctx context.Context, params []*Expr) *ResetParamRefRule {
	return &ResetParamRefRule{
		ctx:    ctx,
		params: params,
	}
}

func (rule *ResetParamRefRule) MatchNode(_ *Node) bool {
	return false
}

func (rule *ResetParamRefRule) IsApplyExpr() bool {
	return true
}

func (rule *ResetParamRefRule) ApplyNode(node *Node) error {
	return nil
}

func (rule *ResetParamRefRule) ApplyExpr(e *plan.Expr) (*plan.Expr, error) {
	var err error
	switch exprImpl := e.Expr.(type) {
	case *plan.Expr_F:
		needResetFunction := false
		for i, arg := range exprImpl.F.Args {
			if _, ok := arg.Expr.(*plan.Expr_P); ok {
				needResetFunction = true
			}
			exprImpl.F.Args[i], err = rule.ApplyExpr(arg)
			if err != nil {
				return nil, err
			}
		}

		// reset function
		if needResetFunction {
			return bindFuncExprImplByPlanExpr(rule.ctx, exprImpl.F.Func.GetObjName(), exprImpl.F.Args)
		}
		return e, nil
	case *plan.Expr_P:
		return &plan.Expr{
			Typ:  e.Typ,
			Expr: rule.params[int(exprImpl.P.Pos)].Expr,
		}, nil
	default:
		return e, nil
	}
}

// ---------------------------

type ResetVarRefRule struct {
	compCtx CompilerContext
	proc    *process.Process
	bat     *batch.Batch
}

func NewResetVarRefRule(compCtx CompilerContext, proc *process.Process) *ResetVarRefRule {
	bat := batch.NewWithSize(0)
	bat.Zs = []int64{1}
	return &ResetVarRefRule{
		compCtx: compCtx,
		proc:    proc,
		bat:     bat,
	}
}

func (rule *ResetVarRefRule) MatchNode(_ *Node) bool {
	return false
}

func (rule *ResetVarRefRule) IsApplyExpr() bool {
	return true
}

func (rule *ResetVarRefRule) ApplyNode(node *Node) error {
	return nil
}

func (rule *ResetVarRefRule) ApplyExpr(e *plan.Expr) (*plan.Expr, error) {
	var err error
	switch exprImpl := e.Expr.(type) {
	case *plan.Expr_F:
		needResetFunction := false
		for i, arg := range exprImpl.F.Args {
			if _, ok := arg.Expr.(*plan.Expr_V); ok {
				needResetFunction = true
			}
			exprImpl.F.Args[i], err = rule.ApplyExpr(arg)
			if err != nil {
				return nil, err
			}
		}

		// reset function
		if needResetFunction {
			return bindFuncExprImplByPlanExpr(rule.getContext(), exprImpl.F.Func.GetObjName(), exprImpl.F.Args)
		}
		return e, nil
	case *plan.Expr_V:
		return getVarValue(e, rule)
	case *plan.Expr_C:
		if exprImpl.C.Src != nil {
			if _, ok := exprImpl.C.Src.Expr.(*plan.Expr_V); ok {
				return getVarValue(exprImpl.C.Src, rule)
			}
		}
		return e, nil
	default:
		return e, nil
	}
}

func (rule *ResetVarRefRule) getContext() context.Context { return rule.compCtx.GetContext() }

func getVarValue(e *plan.Expr, r *ResetVarRefRule) (*plan.Expr, error) {
	exprImpl := e.Expr.(*plan.Expr_V)
	var expr *plan.Expr
	getVal, err := r.compCtx.ResolveVariable(exprImpl.V.Name, exprImpl.V.System, exprImpl.V.Global)
	if err != nil {
		return nil, err
	}

	switch val := getVal.(type) {
	case string:
		expr = makePlan2StringConstExprWithType(val)
	case int:
		expr = makePlan2Int64ConstExprWithType(int64(val))
	case uint8:
		expr = makePlan2Int64ConstExprWithType(int64(val))
	case uint16:
		expr = makePlan2Int64ConstExprWithType(int64(val))
	case uint32:
		expr = makePlan2Int64ConstExprWithType(int64(val))
	case int8:
		expr = makePlan2Int64ConstExprWithType(int64(val))
	case int16:
		expr = makePlan2Int64ConstExprWithType(int64(val))
	case int32:
		expr = makePlan2Int64ConstExprWithType(int64(val))
	case int64:
		expr = makePlan2Int64ConstExprWithType(val)
	case uint64:
		expr = makePlan2Uint64ConstExprWithType(val)
	case float32:
		// when we build plan with constant in float, we cast them to decimal.
		// so we cast @float_var to decimal too.
		strVal := strconv.FormatFloat(float64(val), 'f', -1, 64)
		expr, err = makePlan2DecimalExprWithType(r.getContext(), strVal)
	case float64:
		// when we build plan with constant in float, we cast them to decimal.
		// so we cast @float_var to decimal too.
		strVal := strconv.FormatFloat(val, 'f', -1, 64)
		expr, err = makePlan2DecimalExprWithType(r.getContext(), strVal)
	case bool:
		expr = makePlan2BoolConstExprWithType(val)
	case nil:
		expr = makePlan2NullConstExprWithType()
	case types.Decimal64, types.Decimal128:
		err = moerr.NewNYI(r.getContext(), "decimal var")
	default:
		err = moerr.NewParseError(r.getContext(), "type of var %q is not supported now", exprImpl.V.Name)
	}
	if err != nil {
		return nil, err
	}
	if e.Typ.Id != int32(types.T_any) && expr.Typ.Id != e.Typ.Id {
		expr, err = appendCastBeforeExpr(r.getContext(), expr, e.Typ)
	}
	if err != nil {
		return nil, err
	}
	if c, ok := expr.Expr.(*plan.Expr_C); ok {
		c.C.Src = e
	} else if _, ok = expr.Expr.(*plan.Expr_F); ok {
		vec, err := colexec.EvalExpr(r.bat, r.proc, expr)
		if err != nil {
			return nil, err
		}
		constValue := rule.GetConstantValue(vec)
		constValue.Src = e
<<<<<<< HEAD
		expr.Typ = &plan.Type{Id: int32(vec.GetType().Oid), Precision: vec.GetType().Precision, Scale: vec.GetType().Scale, Width: vec.GetType().Width, Size: vec.GetType().Size}
=======
		expr.Typ = &plan.Type{Id: int32(vec.Typ.Oid), Precision: vec.Typ.Precision, Scale: vec.Typ.Scale, Width: vec.Typ.Width, Size: vec.Typ.Size}
>>>>>>> f30f06a5
		expr.Expr = &plan.Expr_C{
			C: constValue,
		}
	}
	return expr, err
}

type ConstantFoldRule struct {
	compCtx CompilerContext
	rule    *rule.ConstantFold
}

func NewConstantFoldRule(compCtx CompilerContext) *ConstantFoldRule {
	return &ConstantFoldRule{
		compCtx: compCtx,
		rule:    constantFoldRule,
	}
}

func (r *ConstantFoldRule) MatchNode(node *Node) bool {
	return r.rule.Match(node)
}

func (r *ConstantFoldRule) IsApplyExpr() bool {
	return false
}

func (r *ConstantFoldRule) ApplyNode(node *Node) error {
	r.rule.Apply(node, nil, r.compCtx.GetProcess())
	return nil
}

func (r *ConstantFoldRule) ApplyExpr(e *plan.Expr) (*plan.Expr, error) {
	return e, nil
}

type RecomputeRealTimeRelatedFuncRule struct {
	bat  *batch.Batch
	proc *process.Process
}

func NewRecomputeRealTimeRelatedFuncRule(proc *process.Process) *RecomputeRealTimeRelatedFuncRule {
	bat := batch.NewWithSize(0)
	bat.Zs = []int64{1}
	return &RecomputeRealTimeRelatedFuncRule{bat, proc}
}

func (r *RecomputeRealTimeRelatedFuncRule) MatchNode(_ *Node) bool {
	return false
}

func (r *RecomputeRealTimeRelatedFuncRule) IsApplyExpr() bool {
	return true
}

func (r *RecomputeRealTimeRelatedFuncRule) ApplyNode(_ *Node) error {
	return nil
}

func (r *RecomputeRealTimeRelatedFuncRule) ApplyExpr(e *plan.Expr) (*plan.Expr, error) {
	var err error
	switch exprImpl := e.Expr.(type) {
	case *plan.Expr_F:
		for i, arg := range exprImpl.F.Args {
			exprImpl.F.Args[i], err = r.ApplyExpr(arg)
			if err != nil {
				return nil, err
			}
		}
		return e, nil
	case *plan.Expr_C:
		if exprImpl.C.Src != nil {
			if _, ok := exprImpl.C.Src.Expr.(*plan.Expr_F); ok {
				vec, err := colexec.EvalExpr(r.bat, r.proc, exprImpl.C.Src)
				if err != nil {
					return nil, err
				}
				constValue := rule.GetConstantValue(vec)
				constValue.Src = exprImpl.C.Src
				exprImpl.C = constValue
			}
		}
		return e, nil
	default:
		return e, nil
	}
}<|MERGE_RESOLUTION|>--- conflicted
+++ resolved
@@ -16,11 +16,12 @@
 
 import (
 	"context"
+	"sort"
+	"strconv"
+
 	"github.com/matrixorigin/matrixone/pkg/container/batch"
 	"github.com/matrixorigin/matrixone/pkg/sql/colexec"
 	"github.com/matrixorigin/matrixone/pkg/vm/process"
-	"sort"
-	"strconv"
 
 	"github.com/matrixorigin/matrixone/pkg/container/batch"
 	"github.com/matrixorigin/matrixone/pkg/sql/colexec"
@@ -345,11 +346,7 @@
 		}
 		constValue := rule.GetConstantValue(vec)
 		constValue.Src = e
-<<<<<<< HEAD
 		expr.Typ = &plan.Type{Id: int32(vec.GetType().Oid), Precision: vec.GetType().Precision, Scale: vec.GetType().Scale, Width: vec.GetType().Width, Size: vec.GetType().Size}
-=======
-		expr.Typ = &plan.Type{Id: int32(vec.Typ.Oid), Precision: vec.Typ.Precision, Scale: vec.Typ.Scale, Width: vec.Typ.Width, Size: vec.Typ.Size}
->>>>>>> f30f06a5
 		expr.Expr = &plan.Expr_C{
 			C: constValue,
 		}
