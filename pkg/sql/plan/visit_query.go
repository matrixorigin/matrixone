// Copyright 2022 Matrix Origin
//
// Licensed under the Apache License, Version 2.0 (the "License");
// you may not use this file except in compliance with the License.
// You may obtain a copy of the License at
//
//     http://www.apache.org/licenses/LICENSE-2.0
//
// Unless required by applicable law or agreed to in writing, software
// distributed under the License is distributed on an "AS IS" BASIS,
// WITHOUT WARRANTIES OR CONDITIONS OF ANY KIND, either express or implied.
// See the License for the specific language governing permissions and
// limitations under the License.

package plan

type VisitRule interface {
	Match(*Node) bool
	Apply(*Node, *Query) error
}

type VisitQuery struct {
	qry   *Query
	rules []VisitRule
}

func NewVisitQuery(qry *Query, rules []VisitRule) *VisitQuery {
	return &VisitQuery{
		qry:   qry,
		rules: rules,
	}
}

func (vq *VisitQuery) exploreNode(node *Node) error {
	for i := range node.Children {
<<<<<<< HEAD
		err := vq.exploreNode(vq.qry.Nodes[node.Children[i]])
		if err != nil {
=======
		if err := vq.exploreNode(vq.qry.Nodes[node.Children[i]]); err != nil {
>>>>>>> 314691ad
			return err
		}
	}

	for _, rule := range vq.rules {
		if rule.Match(node) {
			err := rule.Apply(node, vq.qry)
			if err != nil {
				return err
			}
		}
	}

	return nil
}

func (vq *VisitQuery) Visit() error {
	if len(vq.qry.Steps) == 0 {
		return nil
	}
	for _, step := range vq.qry.Steps {
		err := vq.exploreNode(vq.qry.Nodes[step])
		if err != nil {
			return err
		}
	}
	return nil
}<|MERGE_RESOLUTION|>--- conflicted
+++ resolved
@@ -33,12 +33,7 @@
 
 func (vq *VisitQuery) exploreNode(node *Node) error {
 	for i := range node.Children {
-<<<<<<< HEAD
-		err := vq.exploreNode(vq.qry.Nodes[node.Children[i]])
-		if err != nil {
-=======
 		if err := vq.exploreNode(vq.qry.Nodes[node.Children[i]]); err != nil {
->>>>>>> 314691ad
 			return err
 		}
 	}
