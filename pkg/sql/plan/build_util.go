// Copyright 2021 - 2022 Matrix Origin
//
// Licensed under the Apache License, Version 2.0 (the "License");
// you may not use this file except in compliance with the License.
// You may obtain a copy of the License at
//
//      http://www.apache.org/licenses/LICENSE-2.0
//
// Unless required by applicable law or agreed to in writing, software
// distributed under the License is distributed on an "AS IS" BASIS,
// WITHOUT WARRANTIES OR CONDITIONS OF ANY KIND, either express or implied.
// See the License for the specific language governing permissions and
// limitations under the License.

package plan

import (
	"github.com/matrixorigin/matrixone/pkg/common/moerr"
	"github.com/matrixorigin/matrixone/pkg/container/batch"
	"github.com/matrixorigin/matrixone/pkg/container/types"
	"github.com/matrixorigin/matrixone/pkg/defines"
	"github.com/matrixorigin/matrixone/pkg/pb/plan"
	"github.com/matrixorigin/matrixone/pkg/sql/colexec"
	"github.com/matrixorigin/matrixone/pkg/sql/parsers/dialect"
	"github.com/matrixorigin/matrixone/pkg/sql/parsers/tree"
)

func appendQueryNode(query *Query, node *Node) int32 {
	nodeID := int32(len(query.Nodes))
	node.NodeId = nodeID
	query.Nodes = append(query.Nodes, node)

	return nodeID
}

func getTypeFromAst(typ tree.ResolvableTypeReference) (*plan.Type, error) {
	if n, ok := typ.(*tree.T); ok {
		switch uint8(n.InternalType.Oid) {
		case defines.MYSQL_TYPE_TINY:
			if n.InternalType.Unsigned {
				return &plan.Type{Id: int32(types.T_uint8), Width: n.InternalType.Width, Size: 1}, nil
			}
			return &plan.Type{Id: int32(types.T_int8), Width: n.InternalType.Width, Size: 1}, nil
		case defines.MYSQL_TYPE_SHORT:
			if n.InternalType.Unsigned {
				return &plan.Type{Id: int32(types.T_uint16), Width: n.InternalType.Width, Size: 2}, nil
			}
			return &plan.Type{Id: int32(types.T_int16), Width: n.InternalType.Width, Size: 2}, nil
		case defines.MYSQL_TYPE_LONG:
			if n.InternalType.Unsigned {
				return &plan.Type{Id: int32(types.T_uint32), Width: n.InternalType.Width, Size: 4}, nil
			}
			return &plan.Type{Id: int32(types.T_int32), Width: n.InternalType.Width, Size: 4}, nil
		case defines.MYSQL_TYPE_LONGLONG:
			if n.InternalType.Unsigned {
				return &plan.Type{Id: int32(types.T_uint64), Width: n.InternalType.Width, Size: 8}, nil
			}
			return &plan.Type{Id: int32(types.T_int64), Width: n.InternalType.Width, Size: 8}, nil
		case defines.MYSQL_TYPE_FLOAT:
			return &plan.Type{Id: int32(types.T_float32), Width: n.InternalType.DisplayWith, Size: 4, Precision: n.InternalType.Precision}, nil
		case defines.MYSQL_TYPE_DOUBLE:
			return &plan.Type{Id: int32(types.T_float64), Width: n.InternalType.DisplayWith, Size: 8, Precision: n.InternalType.Precision}, nil
		case defines.MYSQL_TYPE_STRING:
			width := n.InternalType.DisplayWith
			if width == -1 {
				// create table t1(a char) -> DisplayWith = -1；but get width=1 in MySQL and PgSQL
				width = 1
			}
			if n.InternalType.FamilyString == "char" { // type char
				return &plan.Type{Id: int32(types.T_char), Size: 24, Width: width}, nil
			}
			return &plan.Type{Id: int32(types.T_varchar), Size: 24, Width: width}, nil
		case defines.MYSQL_TYPE_VAR_STRING, defines.MYSQL_TYPE_VARCHAR:
			width := n.InternalType.DisplayWith
			if width == -1 {
				// create table t1(a char) -> DisplayWith = -1；but get width=1 in MySQL and PgSQL
				width = 1
			}
			if n.InternalType.FamilyString == "char" { // type char
				return &plan.Type{Id: int32(types.T_char), Size: 24, Width: width}, nil
			}
			return &plan.Type{Id: int32(types.T_varchar), Size: 24, Width: width}, nil
		case defines.MYSQL_TYPE_DATE:
			return &plan.Type{Id: int32(types.T_date), Size: 4}, nil
		case defines.MYSQL_TYPE_DATETIME:
			// currently the ast's width for datetime's is 26, this is not accurate and may need revise, not important though, as we don't need it anywhere else except to differentiate empty vector.Typ.
			return &plan.Type{Id: int32(types.T_datetime), Size: 8, Width: n.InternalType.Width, Precision: n.InternalType.Precision}, nil
		case defines.MYSQL_TYPE_TIMESTAMP:
			return &plan.Type{Id: int32(types.T_timestamp), Size: 8, Width: n.InternalType.Width, Precision: n.InternalType.Precision}, nil
		case defines.MYSQL_TYPE_DECIMAL:
			if n.InternalType.DisplayWith > 15 {
				return &plan.Type{Id: int32(types.T_decimal128), Size: 16, Width: n.InternalType.DisplayWith, Scale: n.InternalType.Precision}, nil
			}
			return &plan.Type{Id: int32(types.T_decimal64), Size: 8, Width: n.InternalType.DisplayWith, Scale: n.InternalType.Precision}, nil
		case defines.MYSQL_TYPE_BOOL:
			return &plan.Type{Id: int32(types.T_bool), Size: 1}, nil
		case defines.MYSQL_TYPE_BLOB:
			return &plan.Type{Id: int32(types.T_blob), Size: 24}, nil
		case defines.MYSQL_TYPE_JSON:
			return &plan.Type{Id: int32(types.T_json)}, nil
		case defines.MYSQL_TYPE_UUID:
			return &plan.Type{Id: int32(types.T_uuid), Size: 16}, nil
		case defines.MYSQL_TYPE_TINY_BLOB:
			return &plan.Type{Id: int32(types.T_blob), Size: types.VarlenaSize}, nil
		case defines.MYSQL_TYPE_MEDIUM_BLOB:
			return &plan.Type{Id: int32(types.T_blob), Size: types.VarlenaSize}, nil
		case defines.MYSQL_TYPE_LONG_BLOB:
			return &plan.Type{Id: int32(types.T_blob), Size: types.VarlenaSize}, nil
		default:
			return nil, moerr.NewNYI("data type: '%s'", tree.String(&n.InternalType, dialect.MYSQL))
		}
	}
	return nil, moerr.NewInternalError("unknown data type")
}

func buildDefaultExpr(col *tree.ColumnTableDef, typ *plan.Type) (*plan.Default, error) {
	nullAbility := true
	var expr tree.Expr = nil

	for _, attr := range col.Attributes {
		if s, ok := attr.(*tree.AttributeNull); ok {
			nullAbility = s.Is
			break
		}
	}

	for _, attr := range col.Attributes {
		if s, ok := attr.(*tree.AttributeDefault); ok {
			expr = s.Expr
			break
		}
	}

	if !nullAbility && isNullAstExpr(expr) {
		return nil, moerr.NewInvalidInput("invalid default value for column '%s'", col.Name.Parts[0])
	}

	if expr == nil {
		return &plan.Default{
			NullAbility:  nullAbility,
			Expr:         nil,
			OriginString: "",
		}, nil
	}

	binder := NewDefaultBinder(nil, nil, typ)
	planExpr, err := binder.BindExpr(expr, 0, false)
	if err != nil {
		return nil, err
	}

	defaultExpr, err := makePlan2CastExpr(planExpr, typ)
	if err != nil {
		return nil, err
	}

	// try to calculate default value, return err if fails
	bat := batch.NewWithSize(0)
	bat.Zs = []int64{1}
	newExpr, err := ConstantFold(bat, DeepCopyExpr(defaultExpr))
	if err != nil {
		return nil, err
	}

	return &plan.Default{
		NullAbility:  nullAbility,
		Expr:         newExpr,
		OriginString: tree.String(expr, dialect.MYSQL),
	}, nil
}

func buildOnUpdate(col *tree.ColumnTableDef, typ *plan.Type) (*plan.Expr, error) {
	var expr tree.Expr = nil

	for _, attr := range col.Attributes {
		if s, ok := attr.(*tree.AttributeOnUpdate); ok {
			expr = s.Expr
			break
		}
	}

	if expr == nil {
		return nil, nil
	}

	binder := NewDefaultBinder(nil, nil, typ)
	planExpr, err := binder.BindExpr(expr, 0, false)
	if err != nil {
		return nil, err
	}

	onUpdateExpr, err := makePlan2CastExpr(planExpr, typ)
	if err != nil {
		return nil, err
	}

	// try to calculate on update value, return err if fails
	bat := batch.NewWithSize(0)
	bat.Zs = []int64{1}
	_, err = colexec.EvalExpr(bat, nil, onUpdateExpr)
	if err != nil {
		return nil, err
	}

	return onUpdateExpr, nil
}

func isNullExpr(expr *plan.Expr) bool {
	if expr == nil {
		return false
	}
	switch ef := expr.Expr.(type) {
	case *plan.Expr_C:
		return expr.Typ.Id == int32(types.T_any) && ef.C.Isnull
	default:
		return false
	}
}

func isNullAstExpr(expr tree.Expr) bool {
	if expr == nil {
		return false
	}
	v, ok := expr.(*tree.NumVal)
	return ok && v.ValType == tree.P_null
}

func convertValueIntoBool(name string, args []*Expr, isLogic bool) error {
	if !isLogic && (len(args) != 2 || (args[0].Typ.Id != int32(types.T_bool) && args[1].Typ.Id != int32(types.T_bool))) {
		return nil
	}
	for _, arg := range args {
		if arg.Typ.Id == int32(types.T_bool) {
			continue
		}
		switch ex := arg.Expr.(type) {
		case *plan.Expr_C:
			switch value := ex.C.Value.(type) {
			case *plan.Const_Ival:
				if value.Ival == 0 {
					ex.C.Value = &plan.Const_Bval{Bval: false}
				} else {
<<<<<<< HEAD
					ex.C.Value = &plan.Const_Bval{Bval: true}
=======
					return moerr.NewInvalidInput("cannot cast %v to boolean", value.Ival)
>>>>>>> 18563e75
				}
				arg.Typ.Id = int32(types.T_bool)
			}
		}
	}
	return nil
}

func getFunctionObjRef(funcID int64, name string) *ObjectRef {
	return &ObjectRef{
		Obj:     funcID,
		ObjName: name,
	}
}

func getDefaultExpr(d *plan.Default, typ *plan.Type) (*Expr, error) {
	if !d.NullAbility && d.Expr == nil {
		return nil, moerr.NewInvalidInput("invalid default value")
	}
	if d.Expr == nil {
		return &Expr{
			Expr: &plan.Expr_C{
				C: &Const{
					Isnull: true,
				},
			},
			Typ: &plan.Type{
				Id:       typ.Id,
				Nullable: true,
			},
		}, nil
	}
	return d.Expr, nil
}<|MERGE_RESOLUTION|>--- conflicted
+++ resolved
@@ -240,11 +240,7 @@
 				if value.Ival == 0 {
 					ex.C.Value = &plan.Const_Bval{Bval: false}
 				} else {
-<<<<<<< HEAD
 					ex.C.Value = &plan.Const_Bval{Bval: true}
-=======
-					return moerr.NewInvalidInput("cannot cast %v to boolean", value.Ival)
->>>>>>> 18563e75
 				}
 				arg.Typ.Id = int32(types.T_bool)
 			}
