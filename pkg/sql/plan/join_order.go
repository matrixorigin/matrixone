// Copyright 2022 Matrix Origin
//
// Licensed under the Apache License, Version 2.0 (the "License");
// you may not use this file except in compliance with the License.
// You may obtain a copy of the License at
//
//     http://www.apache.org/licenses/LICENSE-2.0
//
// Unless required by applicable law or agreed to in writing, software
// distributed under the License is distributed on an "AS IS" BASIS,
// WITHOUT WARRANTIES OR CONDITIONS OF ANY KIND, either express or implied.
// See the License for the specific language governing permissions and
// limitations under the License.

package plan

import (
	"math"
	"sort"

	"github.com/matrixorigin/matrixone/pkg/pb/plan"
	"github.com/matrixorigin/matrixone/pkg/sql/plan/function"
)

type joinEdge struct {
	leftCols  []int32
	rightCols []int32
}

type joinVertex struct {
	node      *plan.Node
	pks       []int32
	pkSelRate float64

	children map[int32]any
	parent   int32

	joined bool
}

func (builder *QueryBuilder) pushdownSemiAntiJoins(nodeID int32) int32 {
	// TODO: handle SEMI/ANTI joins in join order
	node := builder.qry.Nodes[nodeID]

	for i, childID := range node.Children {
		node.Children[i] = builder.pushdownSemiAntiJoins(childID)
	}

	if node.NodeType != plan.Node_JOIN {
		return nodeID
	}

	if node.JoinType != plan.Node_SEMI && node.JoinType != plan.Node_ANTI {
		return nodeID
	}

	for _, filter := range node.OnList {
		if f, ok := filter.Expr.(*plan.Expr_F); ok {
			if f.F.Func.ObjName != "=" {
				return nodeID
			}
		}
	}

	var targetNode *plan.Node
	var targetSide int32

	joinNode := builder.qry.Nodes[node.Children[0]]

	for {
		if joinNode.NodeType != plan.Node_JOIN {
			break
		}

		if joinNode.JoinType != plan.Node_INNER && joinNode.JoinType != plan.Node_LEFT {
			break
		}

		leftTags := make(map[int32]*Binding)
		for _, tag := range builder.enumerateTags(joinNode.Children[0]) {
			leftTags[tag] = nil
		}

		rightTags := make(map[int32]*Binding)
		for _, tag := range builder.enumerateTags(joinNode.Children[1]) {
			rightTags[tag] = nil
		}

		var joinSide int8
		for _, cond := range node.OnList {
			joinSide |= getJoinSide(cond, leftTags, rightTags, 0)
		}

		if joinSide == JoinSideLeft {
			targetNode = joinNode
			targetSide = 0
			joinNode = builder.qry.Nodes[joinNode.Children[0]]
		} else if joinNode.JoinType == plan.Node_INNER && joinSide == JoinSideRight {
			targetNode = joinNode
			targetSide = 1
			joinNode = builder.qry.Nodes[joinNode.Children[1]]
		} else {
			break
		}
	}

	if targetNode != nil {
		nodeID = node.Children[0]
		node.Children[0] = targetNode.Children[targetSide]
		targetNode.Children[targetSide] = node.NodeId
	}

	return nodeID
}

<<<<<<< HEAD
func IsEquiJoin(exprs []*plan.Expr) bool {
	for _, expr := range exprs {
		if e, ok := expr.Expr.(*plan.Expr_F); ok {
			if !SupportedJoinCondition(e.F.Func.GetObj()) {
				continue
			}
			lpos, rpos := HasColExpr(e.F.Args[0], -1), HasColExpr(e.F.Args[1], -1)
			if lpos == -1 || rpos == -1 || (lpos == rpos) {
				continue
			}
			return true
		}
	}
	return false || isEquiJoin0(exprs)
}

func isEquiJoin0(exprs []*plan.Expr) bool {
	for _, expr := range exprs {
		if e, ok := expr.Expr.(*plan.Expr_F); ok {
			if !SupportedJoinCondition(e.F.Func.GetObj()) {
				return false
			}
			lpos, rpos := HasColExpr(e.F.Args[0], -1), HasColExpr(e.F.Args[1], -1)
			if lpos == -1 || rpos == -1 || (lpos == rpos) {
				return false
			}
		}
	}
	return true
}
func SupportedJoinCondition(id int64) bool {
	fid, _ := function.DecodeOverloadID(id)
	return fid == function.EQUAL
}
func HasColExpr(expr *plan.Expr, pos int32) int32 {
	switch e := expr.Expr.(type) {
	case *plan.Expr_Col:
		if pos == -1 {
			return e.Col.RelPos
		}
		if pos != e.Col.RelPos {
			return -1
		}
		return pos
	case *plan.Expr_F:
		for i := range e.F.Args {
			pos0 := HasColExpr(e.F.Args[i], pos)
			switch {
			case pos0 == -1:
			case pos == -1:
				pos = pos0
			case pos != pos0:
				return -1
			}
		}
		return pos
	default:
		return pos
	}
}

func (builder *QueryBuilder) swapJoinOrderByStats(onList []*plan.Expr, children []int32, joinType plan.Node_JoinFlag) ([]int32, plan.Node_JoinFlag) {
	if joinType != plan.Node_INNER && joinType != plan.Node_LEFT && joinType != plan.Node_RIGHT {
		//do not swap
		return children, joinType
	}
	if !IsEquiJoin(onList) {
		switch joinType {
		case plan.Node_LEFT:
			return children, joinType
		case plan.Node_RIGHT:
			return []int32{children[1], children[0]}, plan.Node_LEFT
		default:
		}
	}

=======
func (builder *QueryBuilder) swapJoinOrderByStats(children []int32) []int32 {
	//left deep tree is preferred for pipeline
	//if scan compare with join, scan should be 5% bigger than join, then we can swap
>>>>>>> 9e0dc74b
	left := builder.qry.Nodes[children[0]].Stats.Outcnt
	if builder.qry.Nodes[children[0]].Stats.TableCnt == 0 {
		left *= 1.05
	}
	right := builder.qry.Nodes[children[1]].Stats.Outcnt
	if builder.qry.Nodes[children[1]].Stats.TableCnt == 0 {
		right *= 1.05
	}
	if left < right {
		if joinType == plan.Node_LEFT {
			joinType = plan.Node_RIGHT
		} else if joinType == plan.Node_RIGHT {
			joinType = plan.Node_LEFT
		}
		return []int32{children[1], children[0]}, joinType
	} else {
		return children, joinType
	}
}

func (builder *QueryBuilder) swapJoinOrderByStatsUsedForInner(children []int32, joinType plan.Node_JoinFlag) ([]int32, plan.Node_JoinFlag) {
	return builder.swapJoinOrderByStats([]*plan.Expr{}, children, joinType)
}

func (builder *QueryBuilder) swapJoinOrderByStatsUsedForLeftAndRight(onList []*plan.Expr, children []int32, joinType plan.Node_JoinFlag) ([]int32, plan.Node_JoinFlag) {
	return builder.swapJoinOrderByStats(onList, children, joinType)
}

func (builder *QueryBuilder) determineJoinOrder(nodeID int32) int32 {
	node := builder.qry.Nodes[nodeID]

	if node.NodeType != plan.Node_JOIN || node.JoinType != plan.Node_INNER {
		if len(node.Children) > 0 {
			for i, child := range node.Children {
				node.Children[i] = builder.determineJoinOrder(child)
			}
		}
		if node.NodeType == plan.Node_JOIN {
			//swap join order for left & right join, inner join is not here
			node.Children, node.JoinType = builder.swapJoinOrderByStatsUsedForLeftAndRight(node.OnList, node.Children, node.JoinType)
		}
		return nodeID
	}

	leaves, conds := builder.gatherJoinLeavesAndConds(node, nil, nil)

	vertices := builder.getJoinGraph(leaves, conds)
	subTrees := make([]*plan.Node, 0, len(leaves))
	for i, vertex := range vertices {
		// TODO handle cycles in the "dimension -> fact" DAG
		if vertex.parent == -1 {
			builder.buildSubJoinTree(vertices, int32(i))
			subTrees = append(subTrees, vertex.node)
		}
	}
	for _, vertex := range vertices {
		if !vertex.joined {
			subTrees = append(subTrees, vertex.node)
		}
	}

	sort.Slice(subTrees, func(i, j int) bool {
		if subTrees[j].Stats == nil {
			return false
		}
		if subTrees[i].Stats == nil {
			return true
		}
		if math.Abs(subTrees[i].Stats.Selectivity-subTrees[j].Stats.Selectivity) > 0.01 {
			return subTrees[i].Stats.Selectivity < subTrees[j].Stats.Selectivity
		} else {
			return subTrees[i].Stats.Outcnt < subTrees[j].Stats.Outcnt
		}
	})

	leafByTag := make(map[int32]int32)

	for i, leaf := range subTrees {
		tags := builder.enumerateTags(leaf.NodeId)

		for _, tag := range tags {
			leafByTag[tag] = int32(i)
		}
	}

	nLeaf := int32(len(subTrees))

	adjMat := make([]bool, nLeaf*nLeaf)
	firstConnected := nLeaf
	visited := make([]bool, nLeaf)

	for _, cond := range conds {
		hyperEdge := make(map[int32]any)
		getHyperEdgeFromExpr(cond, leafByTag, hyperEdge)

		for i := range hyperEdge {
			if i < firstConnected {
				firstConnected = i
			}
			for j := range hyperEdge {
				adjMat[int32(nLeaf)*i+j] = true
			}
		}
	}

	if firstConnected < nLeaf {
		nodeID = subTrees[firstConnected].NodeId
		visited[firstConnected] = true

		eligible := adjMat[firstConnected*nLeaf : (firstConnected+1)*nLeaf]

		for {
			nextSibling := nLeaf
			for i := range eligible {
				if !visited[i] && eligible[i] {
					nextSibling = int32(i)
					break
				}
			}

			if nextSibling == nLeaf {
				break
			}

			visited[nextSibling] = true

			children := []int32{nodeID, subTrees[nextSibling].NodeId}
			children, _ = builder.swapJoinOrderByStatsUsedForInner(children, plan.Node_INNER)
			nodeID = builder.appendNode(&plan.Node{
				NodeType: plan.Node_JOIN,
				Children: children,
				JoinType: plan.Node_INNER,
			}, nil)

			for i, adj := range adjMat[nextSibling*nLeaf : (nextSibling+1)*nLeaf] {
				eligible[i] = eligible[i] || adj
			}
		}

		for i := range visited {
			if !visited[i] {
				nodeID = builder.appendNode(&plan.Node{
					NodeType: plan.Node_JOIN,
					Children: []int32{nodeID, subTrees[i].NodeId},
					JoinType: plan.Node_INNER,
				}, nil)
			}
		}
	} else {
		newNode := subTrees[0]
		nodeID = newNode.NodeId

		for i := 1; i < len(subTrees); i++ {
			children := []int32{nodeID, subTrees[i].NodeId}
			children, _ = builder.swapJoinOrderByStatsUsedForInner(children, plan.Node_INNER)
			nodeID = builder.appendNode(&plan.Node{
				NodeType: plan.Node_JOIN,
				Children: children,
				JoinType: plan.Node_INNER,
			}, nil)
		}
	}

	nodeID, _ = builder.pushdownFilters(nodeID, conds)
	ReCalcNodeStats(nodeID, builder, true)

	return nodeID
}

func (builder *QueryBuilder) gatherJoinLeavesAndConds(joinNode *plan.Node, leaves []*plan.Node, conds []*plan.Expr) ([]*plan.Node, []*plan.Expr) {
	if joinNode.NodeType != plan.Node_JOIN || joinNode.JoinType != plan.Node_INNER {
		nodeID := builder.determineJoinOrder(joinNode.NodeId)
		leaves = append(leaves, builder.qry.Nodes[nodeID])
		return leaves, conds
	}

	for _, childID := range joinNode.Children {
		leaves, conds = builder.gatherJoinLeavesAndConds(builder.qry.Nodes[childID], leaves, conds)
	}

	conds = append(conds, joinNode.OnList...)

	return leaves, conds
}

func (builder *QueryBuilder) getJoinGraph(leaves []*plan.Node, conds []*plan.Expr) []*joinVertex {
	vertices := make([]*joinVertex, len(leaves))
	tag2Vert := make(map[int32]int32)

	for i, node := range leaves {
		vertices[i] = &joinVertex{
			node:      node,
			pkSelRate: 1.0,
			children:  make(map[int32]any),
			parent:    -1,
		}

		if node.NodeType == plan.Node_TABLE_SCAN {
			binding := builder.ctxByNode[node.NodeId].bindingByTag[node.BindingTags[0]]
			pkDef := builder.compCtx.GetPrimaryKeyDef(node.ObjRef.SchemaName, node.ObjRef.ObjName)
			pks := make([]int32, len(pkDef))
			for i, pk := range pkDef {
				pks[i] = binding.FindColumn(pk.Name)
			}
			vertices[i].pks = pks
			tag2Vert[node.BindingTags[0]] = int32(i)
		}

		for _, filter := range node.FilterList {
			if builder.filterOnPK(filter, vertices[i].pks) {
				vertices[i].pkSelRate *= 0.1
			}
		}
	}

	edgeMap := make(map[[2]int32]*joinEdge)

	for _, cond := range conds {
		if f, ok := cond.Expr.(*plan.Expr_F); ok {
			if f.F.Func.ObjName != "=" {
				continue
			}
			if _, ok = f.F.Args[0].Expr.(*plan.Expr_Col); !ok {
				continue
			}
			if _, ok = f.F.Args[1].Expr.(*plan.Expr_Col); !ok {
				continue
			}

			var leftId, rightId int32

			leftCol := f.F.Args[0].Expr.(*plan.Expr_Col).Col
			rightCol := f.F.Args[1].Expr.(*plan.Expr_Col).Col
			if leftId, ok = tag2Vert[leftCol.RelPos]; !ok {
				continue
			}
			if rightId, ok = tag2Vert[rightCol.RelPos]; !ok {
				continue
			}
			if vertices[leftId].parent != -1 && vertices[rightId].parent != -1 {
				continue
			}

			if leftId > rightId {
				leftId, rightId = rightId, leftId
				leftCol, rightCol = rightCol, leftCol
			}

			edge := edgeMap[[2]int32{leftId, rightId}]
			if edge == nil {
				edge = &joinEdge{}
			}
			edge.leftCols = append(edge.leftCols, leftCol.ColPos)
			edge.rightCols = append(edge.rightCols, rightCol.ColPos)
			edgeMap[[2]int32{leftId, rightId}] = edge

			if vertices[leftId].parent == -1 && containsAllPKs(edge.leftCols, vertices[leftId].pks) {
				if vertices[rightId].parent != leftId {
					vertices[leftId].parent = rightId
					vertices[rightId].children[leftId] = nil
				}
			}
			if vertices[rightId].parent == -1 && containsAllPKs(edge.rightCols, vertices[rightId].pks) {
				if vertices[leftId].parent != rightId {
					vertices[rightId].parent = leftId
					vertices[leftId].children[rightId] = nil
				}
			}
		}
	}

	return vertices
}

// buildSubJoinTree build sub- join tree for a fact table and all its dimension tables
func (builder *QueryBuilder) buildSubJoinTree(vertices []*joinVertex, vid int32) {
	vertex := vertices[vid]
	vertex.joined = true

	if len(vertex.children) == 0 {
		return
	}

	dimensions := make([]*joinVertex, 0, len(vertex.children))
	for child := range vertex.children {
		if vertices[child].joined {
			continue
		}
		builder.buildSubJoinTree(vertices, child)
		dimensions = append(dimensions, vertices[child])
	}
	sort.Slice(dimensions, func(i, j int) bool {
		if dimensions[i].pkSelRate < dimensions[j].pkSelRate {
			return true
		} else if dimensions[i].pkSelRate > dimensions[j].pkSelRate {
			return false
		} else {
			if math.Abs(dimensions[i].node.Stats.Selectivity-dimensions[j].node.Stats.Selectivity) > 0.01 {
				return dimensions[i].node.Stats.Selectivity < dimensions[j].node.Stats.Selectivity
			} else {
				return dimensions[i].node.Stats.Outcnt < dimensions[j].node.Stats.Outcnt
			}
		}
	})

	for _, child := range dimensions {

		children := []int32{vertex.node.NodeId, child.node.NodeId}
		children, _ = builder.swapJoinOrderByStatsUsedForInner(children, plan.Node_INNER)
		nodeId := builder.appendNode(&plan.Node{
			NodeType: plan.Node_JOIN,
			Children: children,
			JoinType: plan.Node_INNER,
		}, nil)

		vertex.pkSelRate *= child.pkSelRate
		vertex.node = builder.qry.Nodes[nodeId]
		ReCalcNodeStats(nodeId, builder, false)
	}
}

func containsAllPKs(cols, pks []int32) bool {
	if len(pks) == 0 {
		return false
	}

	for _, pk := range pks {
		found := false
		for _, col := range cols {
			if col == pk {
				found = true
				break
			}
		}

		if !found {
			return false
		}
	}

	return true
}

func (builder *QueryBuilder) filterOnPK(filter *plan.Expr, pks []int32) bool {
	// FIXME better handle expressions
	return len(pks) > 0
}

func (builder *QueryBuilder) enumerateTags(nodeID int32) []int32 {
	var tags []int32

	node := builder.qry.Nodes[nodeID]
	if len(node.BindingTags) > 0 {
		tags = append(tags, node.BindingTags...)
		if node.NodeType != plan.Node_JOIN {
			return tags
		}
	}

	for _, childID := range builder.qry.Nodes[nodeID].Children {
		tags = append(tags, builder.enumerateTags(childID)...)
	}

	return tags
}<|MERGE_RESOLUTION|>--- conflicted
+++ resolved
@@ -113,7 +113,6 @@
 	return nodeID
 }
 
-<<<<<<< HEAD
 func IsEquiJoin(exprs []*plan.Expr) bool {
 	for _, expr := range exprs {
 		if e, ok := expr.Expr.(*plan.Expr_F); ok {
@@ -176,10 +175,12 @@
 }
 
 func (builder *QueryBuilder) swapJoinOrderByStats(onList []*plan.Expr, children []int32, joinType plan.Node_JoinFlag) ([]int32, plan.Node_JoinFlag) {
+
 	if joinType != plan.Node_INNER && joinType != plan.Node_LEFT && joinType != plan.Node_RIGHT {
 		//do not swap
 		return children, joinType
 	}
+	//for left and right join, only swap equal join
 	if !IsEquiJoin(onList) {
 		switch joinType {
 		case plan.Node_LEFT:
@@ -190,11 +191,8 @@
 		}
 	}
 
-=======
-func (builder *QueryBuilder) swapJoinOrderByStats(children []int32) []int32 {
 	//left deep tree is preferred for pipeline
 	//if scan compare with join, scan should be 5% bigger than join, then we can swap
->>>>>>> 9e0dc74b
 	left := builder.qry.Nodes[children[0]].Stats.Outcnt
 	if builder.qry.Nodes[children[0]].Stats.TableCnt == 0 {
 		left *= 1.05
