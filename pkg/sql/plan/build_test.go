--- conflicted
+++ resolved
@@ -18,13 +18,10 @@
 	"bytes"
 	"context"
 	"encoding/json"
-<<<<<<< HEAD
 	"fmt"
 	"github.com/matrixorigin/matrixone/pkg/sql/parsers"
 	"github.com/matrixorigin/matrixone/pkg/sql/parsers/dialect"
-=======
 	"go/constant"
->>>>>>> 0446ec4a
 	"os"
 	"strings"
 	"testing"
