// Copyright 2021 - 2022 Matrix Origin
//
// Licensed under the Apache License, Version 2.0 (the "License");
// you may not use this file except in compliance with the License.
// You may obtain a copy of the License at
//
//      http://www.apache.org/licenses/LICENSE-2.0
//
// Unless required by applicable law or agreed to in writing, software
// distributed under the License is distributed on an "AS IS" BASIS,
// WITHOUT WARRANTIES OR CONDITIONS OF ANY KIND, either express or implied.
// See the License for the specific language governing permissions and
// limitations under the License.

package plan

import (
	"context"
	"time"

	"github.com/google/uuid"
	"github.com/matrixorigin/matrixone/pkg/catalog"
	"github.com/matrixorigin/matrixone/pkg/common/moerr"
	"github.com/matrixorigin/matrixone/pkg/container/batch"
	"github.com/matrixorigin/matrixone/pkg/container/nulls"
	"github.com/matrixorigin/matrixone/pkg/container/types"
	"github.com/matrixorigin/matrixone/pkg/container/vector"
	"github.com/matrixorigin/matrixone/pkg/pb/plan"
	"github.com/matrixorigin/matrixone/pkg/sql/parsers/tree"
	"github.com/matrixorigin/matrixone/pkg/sql/plan/function"
	"github.com/matrixorigin/matrixone/pkg/sql/plan/rule"
	"github.com/matrixorigin/matrixone/pkg/sql/util"
	v2 "github.com/matrixorigin/matrixone/pkg/util/metric/v2"
)

func buildInsert(stmt *tree.Insert, ctx CompilerContext, isReplace bool, isPrepareStmt bool) (p *Plan, err error) {
	start := time.Now()
	defer func() {
		v2.TxnStatementBuildInsertHistogram.Observe(time.Since(start).Seconds())
	}()
	if isReplace {
		return nil, moerr.NewNotSupported(ctx.GetContext(), "Not support replace statement")
	}

	tbl := stmt.Table.(*tree.TableName)
	dbName := string(tbl.SchemaName)
	tblName := string(tbl.ObjectName)
	if len(dbName) == 0 {
		dbName = ctx.DefaultDatabase()
	}
	_, t := ctx.Resolve(dbName, tblName)
	if t == nil {
		return nil, moerr.NewNoSuchTable(ctx.GetContext(), dbName, tblName)
	}
	if t.TableType == catalog.SystemSourceRel {
		return nil, moerr.NewNYI(ctx.GetContext(), "insert stream %s", tblName)
	}

	tblInfo, err := getDmlTableInfo(ctx, tree.TableExprs{stmt.Table}, nil, nil, "insert")
	if err != nil {
		return nil, err
	}
	rewriteInfo := &dmlSelectInfo{
		typ:     "insert",
		rootId:  -1,
		tblInfo: tblInfo,
	}
	tableDef := tblInfo.tableDefs[0]
	// clusterTable, err := getAccountInfoOfClusterTable(ctx, stmt.Accounts, tableDef, tblInfo.isClusterTable[0])
	// if err != nil {
	// 	return nil, err
	// }
	// if len(stmt.OnDuplicateUpdate) > 0 && clusterTable.IsClusterTable {
	// 	return nil, moerr.NewNotSupported(ctx.GetContext(), "INSERT ... ON DUPLICATE KEY UPDATE ... for cluster table")
	// }

	builder := NewQueryBuilder(plan.Query_SELECT, ctx, isPrepareStmt)
	builder.haveOnDuplicateKey = len(stmt.OnDuplicateUpdate) > 0

	bindCtx := NewBindContext(builder, nil)
<<<<<<< HEAD
	ifExistAutoPkCol, err := initInsertStmt(builder, bindCtx, stmt, rewriteInfo)
=======
	checkInsertPkDup, isInsertWithoutAutoPkCol, insertWithoutUniqueKeyMap, err := initInsertStmt(builder, bindCtx, stmt, rewriteInfo)
>>>>>>> 12b6dc37
	if err != nil {
		return nil, err
	}
	lastNodeId := rewriteInfo.rootId
	sourceStep := builder.appendStep(lastNodeId)
	query, err := builder.createQuery()
	if err != nil {
		return nil, err
	}
	builder.qry.Steps = append(builder.qry.Steps[:sourceStep], builder.qry.Steps[sourceStep+1:]...)

	objRef := tblInfo.objRef[0]
	if len(rewriteInfo.onDuplicateIdx) > 0 {
		// append on duplicate key node
		tableDef = DeepCopyTableDef(tableDef, true)
		if tableDef.Pkey != nil && tableDef.Pkey.PkeyColName == catalog.CPrimaryKeyColName {
			tableDef.Cols = append(tableDef.Cols, tableDef.Pkey.CompPkeyCol)
		}
		if tableDef.ClusterBy != nil && util.JudgeIsCompositeClusterByColumn(tableDef.ClusterBy.Name) {
			tableDef.Cols = append(tableDef.Cols, tableDef.ClusterBy.CompCbkeyCol)
		}

		dupProjection := getProjectionByLastNode(builder, lastNodeId)
		// if table have pk & unique key. we need append an agg node before on_duplicate_key
		if rewriteInfo.onDuplicateNeedAgg {
			colLen := len(tableDef.Cols)
			aggGroupBy := make([]*Expr, 0, colLen)
			aggList := make([]*Expr, 0, len(dupProjection)-colLen)
			aggProject := make([]*Expr, 0, len(dupProjection))
			for i := 0; i < len(dupProjection); i++ {
				if i < colLen {
					aggGroupBy = append(aggGroupBy, &Expr{
						Typ: dupProjection[i].Typ,
						Expr: &plan.Expr_Col{
							Col: &ColRef{
								ColPos: int32(i),
							},
						},
					})
					aggProject = append(aggProject, &Expr{
						Typ: dupProjection[i].Typ,
						Expr: &plan.Expr_Col{
							Col: &ColRef{
								RelPos: -1,
								ColPos: int32(i),
							},
						},
					})
				} else {
					aggExpr, err := BindFuncExprImplByPlanExpr(builder.GetContext(), "any_value", []*Expr{
						{
							Typ: dupProjection[i].Typ,
							Expr: &plan.Expr_Col{
								Col: &ColRef{
									ColPos: int32(i),
								},
							},
						},
					})
					if err != nil {
						return nil, err
					}
					aggList = append(aggList, aggExpr)
					aggProject = append(aggProject, &Expr{
						Typ: dupProjection[i].Typ,
						Expr: &plan.Expr_Col{
							Col: &ColRef{
								RelPos: -2,
								ColPos: int32(i),
							},
						},
					})
				}
			}

			aggNode := &Node{
				NodeType:    plan.Node_AGG,
				Children:    []int32{lastNodeId},
				GroupBy:     aggGroupBy,
				AggList:     aggList,
				ProjectList: aggProject,
			}
			lastNodeId = builder.appendNode(aggNode, bindCtx)
		}

		onDuplicateKeyNode := &Node{
			NodeType:    plan.Node_ON_DUPLICATE_KEY,
			Children:    []int32{lastNodeId},
			ProjectList: dupProjection,
			OnDuplicateKey: &plan.OnDuplicateKeyCtx{
				TableDef:        tableDef,
				OnDuplicateIdx:  rewriteInfo.onDuplicateIdx,
				OnDuplicateExpr: rewriteInfo.onDuplicateExpr,
				IsIgnore:        rewriteInfo.onDuplicateIsIgnore,
			},
		}
		lastNodeId = builder.appendNode(onDuplicateKeyNode, bindCtx)

		// append project node to make batch like update logic, not insert
		updateColLength := 0
		updateColPosMap := make(map[string]int)
		var insertColPos []int
		var projectProjection []*Expr
		tableDef = DeepCopyTableDef(tableDef, true)
		tableDef.Cols = append(tableDef.Cols, MakeRowIdColDef())
		colLength := len(tableDef.Cols)
		rowIdPos := colLength - 1
		for _, col := range tableDef.Cols {
			if col.Hidden && col.Name != catalog.FakePrimaryKeyColName {
				continue
			}
			updateColLength++
		}
		for i, col := range tableDef.Cols {
			projectProjection = append(projectProjection, &plan.Expr{
				Typ: *col.Typ,
				Expr: &plan.Expr_Col{
					Col: &plan.ColRef{
						ColPos: int32(i + updateColLength),
						Name:   col.Name,
					},
				},
			})
		}
		for i := 0; i < updateColLength; i++ {
			col := tableDef.Cols[i]
			projectProjection = append(projectProjection, &plan.Expr{
				Typ: *col.Typ,
				Expr: &plan.Expr_Col{
					Col: &plan.ColRef{
						ColPos: int32(i),
						Name:   col.Name,
					},
				},
			})
			updateColPosMap[col.Name] = colLength + i
			insertColPos = append(insertColPos, colLength+i)
		}
		projectNode := &Node{
			NodeType:    plan.Node_PROJECT,
			Children:    []int32{lastNodeId},
			ProjectList: projectProjection,
		}
		lastNodeId = builder.appendNode(projectNode, bindCtx)

		// append sink node
		lastNodeId = appendSinkNode(builder, bindCtx, lastNodeId)
		sourceStep = builder.appendStep(lastNodeId)

		// append plans like update
		updateBindCtx := NewBindContext(builder, nil)
		upPlanCtx := getDmlPlanCtx()
		upPlanCtx.objRef = objRef
		upPlanCtx.tableDef = tableDef
		upPlanCtx.beginIdx = 0
		upPlanCtx.sourceStep = sourceStep
		upPlanCtx.isMulti = false
		upPlanCtx.updateColLength = updateColLength
		upPlanCtx.rowIdPos = rowIdPos
		upPlanCtx.insertColPos = insertColPos
		upPlanCtx.updateColPosMap = updateColPosMap

		err = buildUpdatePlans(ctx, builder, updateBindCtx, upPlanCtx)
		if err != nil {
			return nil, err
		}
		putDmlPlanCtx(upPlanCtx)

		query.StmtType = plan.Query_UPDATE
	} else {
<<<<<<< HEAD
		err = buildInsertPlans(ctx, builder, bindCtx, stmt, objRef, tableDef, rewriteInfo.rootId, ifExistAutoPkCol)
=======
		err = buildInsertPlans(ctx, builder, bindCtx, stmt, objRef, tableDef, rewriteInfo.rootId, checkInsertPkDup, isInsertWithoutAutoPkCol, insertWithoutUniqueKeyMap)
>>>>>>> 12b6dc37
		if err != nil {
			return nil, err
		}
		query.StmtType = plan.Query_INSERT
	}
	sqls, err := genSqlsForCheckFKSelfRefer(ctx.GetContext(),
		dbName, tableDef.Name, tableDef.Cols, tableDef.Fkeys)
	if err != nil {
		return nil, err
	}
	query.DetectSqls = sqls
	reduceSinkSinkScanNodes(query)
	ReCalcQueryStats(builder, query)
	return &Plan{
		Plan: &plan.Plan_Query{
			Query: query,
		},
	}, err
}

// ------------------- pk filter relatived -------------------

// getInsertColsFromStmt retrieves the list of column names to be inserted into a table
// based on the given INSERT statement and table definition.
// If the INSERT statement does not specify the columns, all columns except the fake primary key column
// will be included in the list.
// If the INSERT statement specifies the columns, it validates the column names against the table definition
// and returns an error if any of the column names are invalid.
// The function returns the list of insert columns and an error, if any.
func getInsertColsFromStmt(ctx context.Context, stmt *tree.Insert, tableDef *TableDef) ([]string, error) {
	var insertColsName []string
	colToIdx := make(map[string]int)
	for i, col := range tableDef.Cols {
		colToIdx[col.Name] = i
	}
	if stmt.Columns == nil {
		for _, col := range tableDef.Cols {
			if col.Name != catalog.FakePrimaryKeyColName {
				insertColsName = append(insertColsName, col.Name)
			}
		}
	} else {
		for _, column := range stmt.Columns {
			colName := string(column)
			if _, ok := colToIdx[colName]; !ok {
				return nil, moerr.NewBadFieldError(ctx, colName, tableDef.Name)
			}
			insertColsName = append(insertColsName, colName)
		}
	}
	return insertColsName, nil
}

// canUsePkFilter checks if the primary key filter can be used for the given insert statement.
// It returns true if the primary key filter can be used, otherwise it returns false.
// The primary key filter can be used if the following conditions are met:
// NOTE : For hidden tables created by UNIQUE INDEX, the situation is more subtle.
//  0. CNPrimaryCheck is true.
//  1. The insert statement is INSERT VALUES type
//  2. table contains primary key
//  3. for auto-incr primary key, must contain corresponding columns, and values must not contain nil.
//  4. performance constraints: (maybe outdated)
//     4.1 for single priamry key and the type of pk is number type, the number of rows being inserted is less than or equal to 20_000
//     4.2 otherwise : the number of rows being inserted is less than or equal to defaultmaxRowThenUnusePkFilterExpr
//
// Otherwise, the primary key filter cannot be used.
<<<<<<< HEAD
func canUsePkFilter(builder *QueryBuilder, ctx CompilerContext, stmt *tree.Insert, tableDef *TableDef, insertColsName []string, uniqueIndexDef *IndexDef) bool {
	var isCompound bool
	var used4UniqueIndex bool // mark if this pkfilter is used for hidden table created by unique index

	if uniqueIndexDef != nil {
		if !uniqueIndexDef.Unique {
			panic("should never happen")
		}
		used4UniqueIndex = true
	}

	if used4UniqueIndex {
		isCompound = len(uniqueIndexDef.Parts) > 1
	} else {
		isCompound = len(tableDef.Pkey.Names) > 1
	}
=======
func canUsePkFilter(builder *QueryBuilder, ctx CompilerContext, stmt *tree.Insert, tableDef *TableDef, insertColsName []string) bool {
	isCompound := len(tableDef.Pkey.Names) > 1
>>>>>>> 12b6dc37

	if !CNPrimaryCheck {
		return false // break condition 0
	}

	if builder.qry.Nodes[0].NodeType != plan.Node_VALUE_SCAN {
		return false // break condition 1
	}

	// hack, should be removed soon
	if builder.qry.Nodes[0].NodeType == plan.Node_VALUE_SCAN && builder.qry.Nodes[1].NodeType == plan.Node_FUNCTION_SCAN {
		return false // break condition 1
	}

	if used4UniqueIndex {
		// verify that all cols that make up the unique index exist and no value is null
		uSet := make(map[string]bool)
		for _, n := range uniqueIndexDef.Parts {
			uSet[n] = true
		}
		uCnt := len(uSet)

		var bat *batch.Batch
		proc := ctx.GetProcess()
		node := builder.qry.Nodes[0]
		if builder.isPrepareStatement {
			bat = proc.GetPrepareBatch()
		} else {
			bat = proc.GetValueScanBatch(uuid.UUID(node.Uuid))
		}

		for i, n := range insertColsName {
			if _, ok := uSet[n]; ok {
				uCnt--
				uniqueVec := bat.Vecs[i]
				if nulls.Any(uniqueVec.GetNulls()) {
					// has at least one values is null, then can not use pk filter, break conditon 5
					return false
				}
			}
		}
		if uCnt != 0 {
			return false // at least one column that make up the unique index is NOT exist , break condtion 5
		}
	} else {
		// check for auto increment primary key
		pkPos, pkTyp := getPkPos(tableDef, true)
		if pkPos == -1 {
			if tableDef.Pkey.PkeyColName != catalog.CPrimaryKeyColName {
				return false // break condition 2
			}

			pkNameMap := make(map[string]int)
			for pkIdx, pkName := range tableDef.Pkey.Names {
				pkNameMap[pkName] = pkIdx
			}

			autoIncIdx := -1
			for _, col := range tableDef.Cols {
				if _, ok := pkNameMap[col.Name]; ok {
					if col.Typ.AutoIncr {
						foundInStmt := false
						for i, name := range insertColsName {
							if name == col.Name {
								foundInStmt = true
								autoIncIdx = i
								break
							}
						}
						if !foundInStmt {
							// one of pk cols is auto incr col and this col was not in values, break condition 3
							return false
						}
					}
				}
			}

			if autoIncIdx != -1 {
				var bat *batch.Batch
				proc := ctx.GetProcess()
				node := builder.qry.Nodes[0]
				if builder.isPrepareStatement {
					bat = proc.GetPrepareBatch()
				} else {
					bat = proc.GetValueScanBatch(uuid.UUID(node.Uuid))
				}
				autoPkVec := bat.Vecs[autoIncIdx]
				if nulls.Any(autoPkVec.GetNulls()) {
					// has at least one values is null, then can not use pk filter, break conditon 2
					return false
				}
			}
		} else if pkTyp.AutoIncr { // single auto incr primary key
			var bat *batch.Batch

			autoIncIdx := -1
			for i, name := range insertColsName {
				if tableDef.Pkey.PkeyColName == name {
					autoIncIdx = i
					break
				}
			}

			if autoIncIdx == -1 {
				// have no auto pk col in values, break condition 2
				return false
			} else {
				proc := ctx.GetProcess()
				node := builder.qry.Nodes[0]
				if builder.isPrepareStatement {
					bat = proc.GetPrepareBatch()
				} else {
					bat = proc.GetValueScanBatch(uuid.UUID(node.Uuid))
				}

				autoPkVec := bat.Vecs[autoIncIdx]
				if nulls.Any(autoPkVec.GetNulls()) {
					// has at least one values is null, then can not use pk filter, break conditon 2
					return false
				}
			}
		}
	}

	switch slt := stmt.Rows.Select.(type) {
	case *tree.ValuesClause:
		if !isCompound {
			for i, col := range tableDef.Cols {
				if col.Name == tableDef.Pkey.PkeyColName {
					typ := tableDef.Cols[i].Typ
					switch typ.Id {
					case int32(types.T_int8), int32(types.T_int16), int32(types.T_int32), int32(types.T_int64), int32(types.T_int128):
						if len(slt.Rows) > 20_000 {
							return false // break condition 4.1
						}
					case int32(types.T_uint8), int32(types.T_uint16), int32(types.T_uint32), int32(types.T_uint64), int32(types.T_uint128), int32(types.T_bit):
						if len(slt.Rows) > 20_000 {
							return false // break condition 4.1
						}
					default:
						if len(slt.Rows) > defaultmaxRowThenUnusePkFilterExpr {
							return false // break condition 4.2
						}
					}
				}
			}
		} else {
			if len(slt.Rows) > defaultmaxRowThenUnusePkFilterExpr {
				return false // break condition 4.2
			}
		}
	default:
		// TODO(jensenojs):need to support more type, such as load or update ?
		return false
	}

	return true
}

type pkOrderAndIdx struct {
	pkOrder int // pkOrder is the order(ignore non-pk cols) in tableDef.Pkey.Names
	pkIndex int // pkIndex is the index of the primary key columns in tableDef.Cols
}

type pkLocationMap struct {
	m        map[string]pkOrderAndIdx
	isUnique bool
}

// getPkOrderInValues returns a map, that
//
//	The key   of this map is the order(ignore non-pk cols) in which the primary key columns are inserted in INSERT VALUE SQL
//	The value of this map is the order(ignore non-pk cols) in which the primary key columns are inserted intableDef.Pkey.Names(NOT TableDef.Cols!)
//
// e.g
//
//	create table t1 (a int, b int, c int, d int, primary key(a, c, b));
//	insert into t1(a, b, c, d) value (1, 2, 3, 4) ;
//	        (a, b, c) -> (a, c, b)  => pkOrderInValues[0] = 0, pkOrderInValues[1] = 2, pkOrderInValues[2] = 1
//	insert into t1(d, a, b, c) value (4, 1, 2, 3) ;
//	        (a, b, c) -> (a, c, b)  => pkOrderInValues[0] = 0, pkOrderInValues[1] = 2, pkOrderInValues[2] = 1
//	insert into t1(b, d, a, c) value (2, 4, 1, 3) ;
//			(b, a, c) -> (a, c, b)  => pkOrderInValues[0] = 2, pkOrderInValues[1] = 0, pkOrderInValues[2] = 1
//	insert into t1(c, b, d, a) value (3, 2, 4, 1) ;
//			(c, b, a) -> (a, c, b)  => pkOrderInValues[0] = 2, pkOrderInValues[1] = 1, pkOrderInValues[2] = 0
func (p *pkLocationMap) getPkOrderInValues(insertColsNameFromStmt []string) map[int]int {
	pkOrderInValues := make(map[int]int)
	i := 0
	for _, name := range insertColsNameFromStmt {
		if pkInfo, ok := p.m[name]; ok {
			pkOrderInValues[i] = pkInfo.pkOrder
			i++
		}
	}
	return pkOrderInValues
}

// need to check if the primary key filter can be used before calling this function.
// also need to consider both origin table and hidden table for unique key
func NewPkLocationMap(tableDef *TableDef, uniqueIndexDef *IndexDef) *pkLocationMap {
	if uniqueIndexDef != nil && !uniqueIndexDef.Unique {
		panic("uniqueIndexDef.Unique must be true")
	}

	m := make(map[string]pkOrderAndIdx)
	pkName2Order := make(map[string]int)
	pkName2Indx := make(map[string]int)

	if uniqueIndexDef != nil {
		for o, n := range uniqueIndexDef.Parts {
			pkName2Order[n] = o
		}
	} else {
		for o, n := range tableDef.Pkey.Names {
			pkName2Order[n] = o
		}
	}

	for i, col := range tableDef.Cols {
		if _, ok := pkName2Order[col.Name]; ok {
			pkName2Indx[col.Name] = i
		}
	}
	for name := range pkName2Indx {
		m[name] = pkOrderAndIdx{pkName2Order[name], pkName2Indx[name]}
	}
	return &pkLocationMap{
		m:        m,
		isUnique: uniqueIndexDef != nil,
	}
}

func getPkValueExpr(builder *QueryBuilder, ctx CompilerContext, tableDef *TableDef, pkLocationMap *pkLocationMap, insertColsNameFromStmt []string) (pkFilterExprs []*Expr, err error) {
	var bat *batch.Batch
	var pkLocationInfo pkOrderAndIdx
	var ok bool
	var colTyp *Type
	proc := ctx.GetProcess()
	node := builder.qry.Nodes[0]
	isCompoundPk := len(pkLocationMap.m) > 1
	isUniqueHiddenTable := pkLocationMap.isUnique

	if builder.isPrepareStatement {
		bat = proc.GetPrepareBatch()
	} else {
		bat = proc.GetValueScanBatch(uuid.UUID(node.Uuid))
	}
	rowsCount := bat.RowCount()

	// colExprs will store the constant value expressions (or UUID value) for each primary key column by the order in insert value SQL
	// that is, the key part of pkPosInValues, more info see the comment of func getPkOrderInValues
	colExprs := make([][]*Expr, len(pkLocationMap.m))
	// If the expression is nil, it creates a constant expression with either the UUID value or a constant value.
	for idx, name := range insertColsNameFromStmt {
		var varcharTyp *Type
		if pkLocationInfo, ok = pkLocationMap.m[name]; !ok {
			continue
		}

		valExprs := make([]*Expr, rowsCount)
		rowTyp := bat.Vecs[idx].GetType()
		colTyp = makePlan2Type(rowTyp)

		if rowTyp.Oid == types.T_uuid {
			typ := types.T_varchar.ToType()
			varcharTyp = MakePlan2Type(&typ)
		}

		for _, data := range node.RowsetData.Cols[idx].Data {
			rowExpr := DeepCopyExpr(data.Expr)
			e, err := forceCastExpr(builder.GetContext(), rowExpr, colTyp)
			if err != nil {
				return nil, err
			}
			valExprs[data.RowPos] = e
		}

		for i := 0; i < rowsCount; i++ {
			if valExprs[i] == nil {
				// handles UUID types specifically by creating a VARCHAR type and casting the UUID to a string.
				if bat.Vecs[idx].GetType().Oid == types.T_uuid {
					// we have not uuid type in plan.Const. so use string & cast string to uuid
					val := vector.MustFixedCol[types.Uuid](bat.Vecs[idx])[i]
					constExpr := &plan.Expr{
						Typ: *varcharTyp,
						Expr: &plan.Expr_Lit{
							Lit: &plan.Literal{
								Value: &plan.Literal_Sval{
									Sval: val.ToString(),
								},
							},
						},
					}
					valExprs[i], err = appendCastBeforeExpr(proc.Ctx, constExpr, colTyp, false)
					if err != nil {
						return nil, err
					}
				} else {
					constExpr := rule.GetConstantValue(bat.Vecs[idx], true, uint64(i))
					if constExpr == nil {
						return nil, err
					}
					valExprs[i] = &plan.Expr{
						Typ: *colTyp,
						Expr: &plan.Expr_Lit{
							Lit: constExpr,
						},
					}
				}
			}
		}
		colExprs[pkLocationInfo.pkOrder] = valExprs
	}

	if !isCompoundPk {

		var colName string
		for n := range pkLocationMap.m {
			colName = n
			break
		}
		if isUniqueHiddenTable {
			colName = catalog.IndexTableIndexColName
		}

		if rowsCount <= 3 {
			// pk = a1 or pk = a2 or pk = a3
			var orExpr *Expr
			for i := 0; i < rowsCount; i++ {
				expr, err := BindFuncExprImplByPlanExpr(builder.GetContext(), "=", []*Expr{{
					Typ: *colTyp,
					Expr: &plan.Expr_Col{
						Col: &ColRef{
							// ColPos: int32(pkOrderInTableDef),
							ColPos: 0,
							Name:   colName,
						},
					},
				}, colExprs[0][i]})
				if err != nil {
					return nil, err
				}

				if i == 0 {
					orExpr = expr
				} else {
					orExpr, err = BindFuncExprImplByPlanExpr(builder.GetContext(), "or", []*Expr{orExpr, expr})
					if err != nil {
						return nil, err
					}
				}
			}
			return []*Expr{orExpr}, err
		} else {
			// pk in (a1, a2, a3)
			// args in list must be constant
			expr, err := BindFuncExprImplByPlanExpr(builder.GetContext(), "in", []*Expr{{
				Typ: *colTyp,
				Expr: &plan.Expr_Col{
					Col: &ColRef{
						// ColPos: int32(pkOrderInTableDef),
						ColPos: 0,
						Name:   colName,
					},
				},
			}, {
				Expr: &plan.Expr_List{
					List: &plan.ExprList{
						List: colExprs[0],
					},
				},
				Typ: plan.Type{
					Id: int32(types.T_tuple),
				},
			}})
			if err != nil {
				return nil, err
			}
			expr, err = ConstantFold(batch.EmptyForConstFoldBatch, expr, proc, false)
			if err != nil {
				return nil, err
			}
			return []*Expr{expr}, err
		}
	} else {
		if rowsCount <= 3 && !isUniqueHiddenTable {
			// ppk1 = a1 and ppk2 = a2 or ppk1 = b1 and ppk2 = b2 or ppk1 = c1 and ppk2 = c2
			var orExpr *Expr
			var andExpr *Expr
			for i := 0; i < rowsCount; i++ {
				for _, pkLocationInfo = range pkLocationMap.m {
					pkOrder := pkLocationInfo.pkOrder
					pkColIdx := pkLocationInfo.pkIndex
					eqExpr, err := BindFuncExprImplByPlanExpr(builder.GetContext(), "=", []*Expr{
						{
							Typ: *tableDef.Cols[pkColIdx].Typ,
							Expr: &plan.Expr_Col{
								Col: &ColRef{
									ColPos: int32(pkOrder),
									Name:   tableDef.Cols[pkColIdx].Name,
								},
							},
						},
						colExprs[pkOrder][i],
					},
					)
					if err != nil {
						return nil, err
					}
					if andExpr == nil {
						andExpr = eqExpr
					} else {
						andExpr, err = BindFuncExprImplByPlanExpr(builder.GetContext(), "and", []*Expr{andExpr, eqExpr})
						if err != nil {
							return nil, err
						}
					}
				}
				if i == 0 {
					orExpr = andExpr
				} else {
					orExpr, err = BindFuncExprImplByPlanExpr(builder.GetContext(), "or", []*Expr{orExpr, andExpr})
					if err != nil {
						return nil, err
					}
				}
				andExpr = nil
			}
			return []*Expr{orExpr}, nil
		} else {
<<<<<<< HEAD
			var colName string
			var colPos int32
			if !isUniqueHiddenTable {
				colName = catalog.CPrimaryKeyColName
			} else {
				colName = catalog.IndexTableIndexColName
			}
			colPos = int32(len(pkLocationMap.m)) // hack, see detail in func appendPrimaryConstrantPlan

			//  __cpkey__ in (serial(a1,b1,c1,d1),serial(a2,b2,c2,d2),xxx)
			inExprs := make([]*plan.Expr, rowsCount)

=======
			pkNames := make([]string, len(pkLocationMap.m))
			for n, p := range pkLocationMap.m {
				pkNames[p.pkOrder] = n
			}
			toSerialBatch := bat.GetSubBatch(pkNames)
>>>>>>> 12b6dc37
			// serialize
			//  __cpkey__ in (serial(a1,b1,c1,d1),serial(a2,b2,c2,d2),xxx)
			// processing composite primary key
			vec, err := function.RunFunctionDirectly(proc, function.SerialFunctionEncodeID,
				toSerialBatch.Vecs,
				toSerialBatch.RowCount())
			if err != nil {
				return nil, err
			}
			vec.InplaceSort()
			data, err := vec.MarshalBinary()
			if err != nil {
				return nil, err
			}
			inExpr, err := BindFuncExprImplByPlanExpr(builder.GetContext(), "in", []*Expr{
				{
					Typ: *makeHiddenColTyp(),
					Expr: &plan.Expr_Col{
						Col: &ColRef{
<<<<<<< HEAD
							ColPos: colPos,
							Name:   colName,
						},
					},
				}, {
					Expr: &plan.Expr_List{
						List: &plan.ExprList{
							List: inExprs,
=======
							ColPos: int32(len(tableDef.Pkey.Names)),
							// ColPos: 0,
							Name: tableDef.Pkey.PkeyColName,
>>>>>>> 12b6dc37
						},
					},
				},
				{
					Typ: plan.Type{
						Id: int32(types.T_tuple),
					},
					Expr: &plan.Expr_Vec{
						Vec: &plan.LiteralVec{
							Len:  int32(vec.Length()),
							Data: data,
						},
					},
				},
			})
			if err != nil {
				return nil, err
			}

			filterExpr, err := ConstantFold(batch.EmptyForConstFoldBatch, inExpr, proc, false)
			if err != nil {
				return nil, nil
			}

			return []*Expr{filterExpr}, nil
		}
	}
}

// ------------------- partition relatived -------------------

// remapPartitionExpr Remap partition expression column references
func remapPartitionExpr(builder *QueryBuilder, tableDef *TableDef, pkPosInValues map[int]int) *Expr {
	if builder.qry.Nodes[0].NodeType != plan.Node_VALUE_SCAN {
		return nil
	}

	if tableDef.Partition == nil {
		return nil
	} else {
		partitionExpr := DeepCopyExpr(tableDef.Partition.PartitionExpression)
		if remapPartExprColRef(partitionExpr, pkPosInValues, tableDef) {
			return partitionExpr
		}
		return nil
	}
}

// remapPartExprColRef Remap partition expression column references
func remapPartExprColRef(expr *Expr, colMap map[int]int, tableDef *TableDef) bool {
	switch ne := expr.Expr.(type) {
	case *plan.Expr_Col:
		cPos := ne.Col.ColPos
		if ids, ok := colMap[int(cPos)]; ok {
			ne.Col.RelPos = 0
			ne.Col.ColPos = int32(ids)
			ne.Col.Name = tableDef.Cols[cPos].Name
		} else {
			return false
		}

	case *plan.Expr_F:
		for _, arg := range ne.F.GetArgs() {
			if res := remapPartExprColRef(arg, colMap, tableDef); !res {
				return false
			}
		}

	case *plan.Expr_W:
		if res := remapPartExprColRef(ne.W.WindowFunc, colMap, tableDef); !res {
			return false
		}

		for _, arg := range ne.W.PartitionBy {
			if res := remapPartExprColRef(arg, colMap, tableDef); !res {
				return false
			}
		}
		for _, order := range ne.W.OrderBy {
			if res := remapPartExprColRef(order.Expr, colMap, tableDef); !res {
				return false
			}
		}
	}
	return true
}<|MERGE_RESOLUTION|>--- conflicted
+++ resolved
@@ -78,11 +78,7 @@
 	builder.haveOnDuplicateKey = len(stmt.OnDuplicateUpdate) > 0
 
 	bindCtx := NewBindContext(builder, nil)
-<<<<<<< HEAD
-	ifExistAutoPkCol, err := initInsertStmt(builder, bindCtx, stmt, rewriteInfo)
-=======
-	checkInsertPkDup, isInsertWithoutAutoPkCol, insertWithoutUniqueKeyMap, err := initInsertStmt(builder, bindCtx, stmt, rewriteInfo)
->>>>>>> 12b6dc37
+	ifExistAutoPkCol, insertWithoutUniqueKeyMap, err := initInsertStmt(builder, bindCtx, stmt, rewriteInfo)
 	if err != nil {
 		return nil, err
 	}
@@ -253,11 +249,7 @@
 
 		query.StmtType = plan.Query_UPDATE
 	} else {
-<<<<<<< HEAD
-		err = buildInsertPlans(ctx, builder, bindCtx, stmt, objRef, tableDef, rewriteInfo.rootId, ifExistAutoPkCol)
-=======
-		err = buildInsertPlans(ctx, builder, bindCtx, stmt, objRef, tableDef, rewriteInfo.rootId, checkInsertPkDup, isInsertWithoutAutoPkCol, insertWithoutUniqueKeyMap)
->>>>>>> 12b6dc37
+		err = buildInsertPlans(ctx, builder, bindCtx, stmt, objRef, tableDef, rewriteInfo.rootId, ifExistAutoPkCol, insertWithoutUniqueKeyMap)
 		if err != nil {
 			return nil, err
 		}
@@ -324,7 +316,6 @@
 //     4.2 otherwise : the number of rows being inserted is less than or equal to defaultmaxRowThenUnusePkFilterExpr
 //
 // Otherwise, the primary key filter cannot be used.
-<<<<<<< HEAD
 func canUsePkFilter(builder *QueryBuilder, ctx CompilerContext, stmt *tree.Insert, tableDef *TableDef, insertColsName []string, uniqueIndexDef *IndexDef) bool {
 	var isCompound bool
 	var used4UniqueIndex bool // mark if this pkfilter is used for hidden table created by unique index
@@ -341,10 +332,6 @@
 	} else {
 		isCompound = len(tableDef.Pkey.Names) > 1
 	}
-=======
-func canUsePkFilter(builder *QueryBuilder, ctx CompilerContext, stmt *tree.Insert, tableDef *TableDef, insertColsName []string) bool {
-	isCompound := len(tableDef.Pkey.Names) > 1
->>>>>>> 12b6dc37
 
 	if !CNPrimaryCheck {
 		return false // break condition 0
@@ -660,7 +647,6 @@
 	}
 
 	if !isCompoundPk {
-
 		var colName string
 		for n := range pkLocationMap.m {
 			colName = n
@@ -775,26 +761,22 @@
 			}
 			return []*Expr{orExpr}, nil
 		} else {
-<<<<<<< HEAD
+
 			var colName string
 			var colPos int32
-			if !isUniqueHiddenTable {
+			if isUniqueHiddenTable {
+				colName = catalog.IndexTableIndexColName
+				colPos = 0
+			} else {
 				colName = catalog.CPrimaryKeyColName
-			} else {
-				colName = catalog.IndexTableIndexColName
-			}
-			colPos = int32(len(pkLocationMap.m)) // hack, see detail in func appendPrimaryConstrantPlan
-
-			//  __cpkey__ in (serial(a1,b1,c1,d1),serial(a2,b2,c2,d2),xxx)
-			inExprs := make([]*plan.Expr, rowsCount)
-
-=======
+				colPos = int32(len(tableDef.Pkey.Names))
+			}
+
 			pkNames := make([]string, len(pkLocationMap.m))
 			for n, p := range pkLocationMap.m {
 				pkNames[p.pkOrder] = n
 			}
 			toSerialBatch := bat.GetSubBatch(pkNames)
->>>>>>> 12b6dc37
 			// serialize
 			//  __cpkey__ in (serial(a1,b1,c1,d1),serial(a2,b2,c2,d2),xxx)
 			// processing composite primary key
@@ -814,20 +796,8 @@
 					Typ: *makeHiddenColTyp(),
 					Expr: &plan.Expr_Col{
 						Col: &ColRef{
-<<<<<<< HEAD
 							ColPos: colPos,
-							Name:   colName,
-						},
-					},
-				}, {
-					Expr: &plan.Expr_List{
-						List: &plan.ExprList{
-							List: inExprs,
-=======
-							ColPos: int32(len(tableDef.Pkey.Names)),
-							// ColPos: 0,
-							Name: tableDef.Pkey.PkeyColName,
->>>>>>> 12b6dc37
+							Name: colName,
 						},
 					},
 				},
