// Copyright 2021 - 2022 Matrix Origin
//
// Licensed under the Apache License, Version 2.0 (the "License");
// you may not use this file except in compliance with the License.
// You may obtain a copy of the License at
//
//      http://www.apache.org/licenses/LICENSE-2.0
//
// Unless required by applicable law or agreed to in writing, software
// distributed under the License is distributed on an "AS IS" BASIS,
// WITHOUT WARRANTIES OR CONDITIONS OF ANY KIND, either express or implied.
// See the License for the specific language governing permissions and
// limitations under the License.

package plan

import (
	"context"
	"strings"
	"time"

	"github.com/google/uuid"
	"github.com/matrixorigin/matrixone/pkg/catalog"
	"github.com/matrixorigin/matrixone/pkg/common/moerr"
	"github.com/matrixorigin/matrixone/pkg/container/batch"
	"github.com/matrixorigin/matrixone/pkg/container/nulls"
	"github.com/matrixorigin/matrixone/pkg/container/types"
	"github.com/matrixorigin/matrixone/pkg/container/vector"
	"github.com/matrixorigin/matrixone/pkg/pb/plan"
	"github.com/matrixorigin/matrixone/pkg/sql/parsers/tree"
	"github.com/matrixorigin/matrixone/pkg/sql/plan/rule"
	"github.com/matrixorigin/matrixone/pkg/sql/util"
	v2 "github.com/matrixorigin/matrixone/pkg/util/metric/v2"
)

func buildInsert(stmt *tree.Insert, ctx CompilerContext, isReplace bool, isPrepareStmt bool) (p *Plan, err error) {
	start := time.Now()
	defer func() {
		v2.TxnStatementBuildInsertHistogram.Observe(time.Since(start).Seconds())
	}()
	if isReplace {
		return nil, moerr.NewNotSupported(ctx.GetContext(), "Not support replace statement")
	}

	tbl := stmt.Table.(*tree.TableName)
	dbName := string(tbl.SchemaName)
	tblName := string(tbl.ObjectName)
	if len(dbName) == 0 {
		dbName = ctx.DefaultDatabase()
	}
	_, t := ctx.Resolve(dbName, tblName)
	if t == nil {
		return nil, moerr.NewNoSuchTable(ctx.GetContext(), dbName, tblName)
	}
	if t.TableType == catalog.SystemSourceRel {
		return nil, moerr.NewNYI(ctx.GetContext(), "insert stream %s", tblName)
	}

	tblInfo, err := getDmlTableInfo(ctx, tree.TableExprs{stmt.Table}, nil, nil, "insert")
	if err != nil {
		return nil, err
	}
	rewriteInfo := &dmlSelectInfo{
		typ:     "insert",
		rootId:  -1,
		tblInfo: tblInfo,
	}
	tableDef := tblInfo.tableDefs[0]
	// clusterTable, err := getAccountInfoOfClusterTable(ctx, stmt.Accounts, tableDef, tblInfo.isClusterTable[0])
	// if err != nil {
	// 	return nil, err
	// }
	// if len(stmt.OnDuplicateUpdate) > 0 && clusterTable.IsClusterTable {
	// 	return nil, moerr.NewNotSupported(ctx.GetContext(), "INSERT ... ON DUPLICATE KEY UPDATE ... for cluster table")
	// }

	builder := NewQueryBuilder(plan.Query_SELECT, ctx, isPrepareStmt)
	builder.haveOnDuplicateKey = len(stmt.OnDuplicateUpdate) > 0

	bindCtx := NewBindContext(builder, nil)
	checkInsertPkDup, isInsertWithoutAutoPkCol, err := initInsertStmt(builder, bindCtx, stmt, rewriteInfo)
	if err != nil {
		return nil, err
	}
	lastNodeId := rewriteInfo.rootId
	sourceStep := builder.appendStep(lastNodeId)
	query, err := builder.createQuery()
	if err != nil {
		return nil, err
	}
	builder.qry.Steps = append(builder.qry.Steps[:sourceStep], builder.qry.Steps[sourceStep+1:]...)

	objRef := tblInfo.objRef[0]
	if len(rewriteInfo.onDuplicateIdx) > 0 {
		// append on duplicate key node
		tableDef = DeepCopyTableDef(tableDef, true)
		if tableDef.Pkey != nil && tableDef.Pkey.PkeyColName == catalog.CPrimaryKeyColName {
			tableDef.Cols = append(tableDef.Cols, tableDef.Pkey.CompPkeyCol)
		}
		if tableDef.ClusterBy != nil && util.JudgeIsCompositeClusterByColumn(tableDef.ClusterBy.Name) {
			tableDef.Cols = append(tableDef.Cols, tableDef.ClusterBy.CompCbkeyCol)
		}

		dupProjection := getProjectionByLastNode(builder, lastNodeId)
		// if table have pk & unique key. we need append an agg node before on_duplicate_key
		if rewriteInfo.onDuplicateNeedAgg {
			colLen := len(tableDef.Cols)
			aggGroupBy := make([]*Expr, 0, colLen)
			aggList := make([]*Expr, 0, len(dupProjection)-colLen)
			aggProject := make([]*Expr, 0, len(dupProjection))
			for i := 0; i < len(dupProjection); i++ {
				if i < colLen {
					aggGroupBy = append(aggGroupBy, &Expr{
						Typ: dupProjection[i].Typ,
						Expr: &plan.Expr_Col{
							Col: &ColRef{
								ColPos: int32(i),
							},
						},
					})
					aggProject = append(aggProject, &Expr{
						Typ: dupProjection[i].Typ,
						Expr: &plan.Expr_Col{
							Col: &ColRef{
								RelPos: -1,
								ColPos: int32(i),
							},
						},
					})
				} else {
					aggExpr, err := BindFuncExprImplByPlanExpr(builder.GetContext(), "any_value", []*Expr{
						{
							Typ: dupProjection[i].Typ,
							Expr: &plan.Expr_Col{
								Col: &ColRef{
									ColPos: int32(i),
								},
							},
						},
					})
					if err != nil {
						return nil, err
					}
					aggList = append(aggList, aggExpr)
					aggProject = append(aggProject, &Expr{
						Typ: dupProjection[i].Typ,
						Expr: &plan.Expr_Col{
							Col: &ColRef{
								RelPos: -2,
								ColPos: int32(i),
							},
						},
					})
				}
			}

			aggNode := &Node{
				NodeType:    plan.Node_AGG,
				Children:    []int32{lastNodeId},
				GroupBy:     aggGroupBy,
				AggList:     aggList,
				ProjectList: aggProject,
			}
			lastNodeId = builder.appendNode(aggNode, bindCtx)
		}

		onDuplicateKeyNode := &Node{
			NodeType:    plan.Node_ON_DUPLICATE_KEY,
			Children:    []int32{lastNodeId},
			ProjectList: dupProjection,
			OnDuplicateKey: &plan.OnDuplicateKeyCtx{
				TableDef:        tableDef,
				OnDuplicateIdx:  rewriteInfo.onDuplicateIdx,
				OnDuplicateExpr: rewriteInfo.onDuplicateExpr,
				IsIgnore:        rewriteInfo.onDuplicateIsIgnore,
			},
		}
		lastNodeId = builder.appendNode(onDuplicateKeyNode, bindCtx)

		// append project node to make batch like update logic, not insert
		updateColLength := 0
		updateColPosMap := make(map[string]int)
		var insertColPos []int
		var projectProjection []*Expr
		tableDef = DeepCopyTableDef(tableDef, true)
		tableDef.Cols = append(tableDef.Cols, MakeRowIdColDef())
		colLength := len(tableDef.Cols)
		rowIdPos := colLength - 1
		for _, col := range tableDef.Cols {
			if col.Hidden && col.Name != catalog.FakePrimaryKeyColName {
				continue
			}
			updateColLength++
		}
		for i, col := range tableDef.Cols {
			projectProjection = append(projectProjection, &plan.Expr{
				Typ: *col.Typ,
				Expr: &plan.Expr_Col{
					Col: &plan.ColRef{
						ColPos: int32(i + updateColLength),
						Name:   col.Name,
					},
				},
			})
		}
		for i := 0; i < updateColLength; i++ {
			col := tableDef.Cols[i]
			projectProjection = append(projectProjection, &plan.Expr{
				Typ: *col.Typ,
				Expr: &plan.Expr_Col{
					Col: &plan.ColRef{
						ColPos: int32(i),
						Name:   col.Name,
					},
				},
			})
			updateColPosMap[col.Name] = colLength + i
			insertColPos = append(insertColPos, colLength+i)
		}
		projectNode := &Node{
			NodeType:    plan.Node_PROJECT,
			Children:    []int32{lastNodeId},
			ProjectList: projectProjection,
		}
		lastNodeId = builder.appendNode(projectNode, bindCtx)

		// append sink node
		lastNodeId = appendSinkNode(builder, bindCtx, lastNodeId)
		sourceStep = builder.appendStep(lastNodeId)

		// append plans like update
		updateBindCtx := NewBindContext(builder, nil)
		upPlanCtx := getDmlPlanCtx()
		upPlanCtx.objRef = objRef
		upPlanCtx.tableDef = tableDef
		upPlanCtx.beginIdx = 0
		upPlanCtx.sourceStep = sourceStep
		upPlanCtx.isMulti = false
		upPlanCtx.updateColLength = updateColLength
		upPlanCtx.rowIdPos = rowIdPos
		upPlanCtx.insertColPos = insertColPos
		upPlanCtx.updateColPosMap = updateColPosMap
		upPlanCtx.checkInsertPkDup = checkInsertPkDup

		err = buildUpdatePlans(ctx, builder, updateBindCtx, upPlanCtx)
		if err != nil {
			return nil, err
		}
		putDmlPlanCtx(upPlanCtx)

		query.StmtType = plan.Query_UPDATE
	} else {
		err = buildInsertPlans(ctx, builder, bindCtx, stmt, objRef, tableDef, rewriteInfo.rootId, checkInsertPkDup, isInsertWithoutAutoPkCol)
		if err != nil {
			return nil, err
		}
		query.StmtType = plan.Query_INSERT
	}
	sqls, err := genSqlsForCheckFKSelfRefer(ctx.GetContext(),
		dbName, tableDef.Name, tableDef.Cols, tableDef.Fkeys)
	if err != nil {
		return nil, err
	}
	query.DetectSqls = sqls
	reduceSinkSinkScanNodes(query)
	ReCalcQueryStats(builder, query)
	return &Plan{
		Plan: &plan.Plan_Query{
			Query: query,
		},
	}, err
}

// ------------------- pk filter relatived -------------------

// getInsertColsFromStmt retrieves the list of column names to be inserted into a table
// based on the given INSERT statement and table definition.
// If the INSERT statement does not specify the columns, all columns except the fake primary key column
// will be included in the list.
// If the INSERT statement specifies the columns, it validates the column names against the table definition
// and returns an error if any of the column names are invalid.
// The function returns the list of insert columns and an error, if any.
func getInsertColsFromStmt(ctx context.Context, stmt *tree.Insert, tableDef *TableDef) ([]string, error) {
	var insertColsName []string
	colToIdx := make(map[string]int)
	for i, col := range tableDef.Cols {
		colToIdx[col.Name] = i
	}
	if stmt.Columns == nil {
		for _, col := range tableDef.Cols {
			if col.Name != catalog.FakePrimaryKeyColName {
				insertColsName = append(insertColsName, col.Name)
			}
		}
	} else {
		for _, column := range stmt.Columns {
			colName := string(column)
			if _, ok := colToIdx[colName]; !ok {
				return nil, moerr.NewBadFieldError(ctx, colName, tableDef.Name)
			}
			insertColsName = append(insertColsName, colName)
		}
	}
	return insertColsName, nil
}

// canUsePkFilter checks if the primary key filter can be used for the given insert statement.
// It returns true if the primary key filter can be used, otherwise it returns false.
// The primary key filter can be used if the following conditions are met:
// NOTE : For hidden tables created by UNIQUE INDEX, the situation is more subtle.
//  0. CNPrimaryCheck is true.
//  1. The insert statement is INSERT VALUES type
//  2. table contains primary key
//  3. for auto-incr primary key, must contain corresponding columns, and values must not contain nil.
//  4. performance constraints: (maybe outdated)
//     4.1 for single priamry key and the type of pk is number type, the number of rows being inserted is less than or equal to 20_000
//     4.2 otherwise : the number of rows being inserted is less than or equal to defaultmaxRowThenUnusePkFilterExpr
//
// Otherwise, the primary key filter cannot be used.
func canUsePkFilter(builder *QueryBuilder, ctx CompilerContext, stmt *tree.Insert, tableDef *TableDef, insertColsName []string) bool {
	if !CNPrimaryCheck {
		return false // break condition 0
	}

	if builder.qry.Nodes[0].NodeType != plan.Node_VALUE_SCAN {
		return false // break condition 1
	}

	// check for auto increment primary key
	pkPos, pkTyp := getPkPos(tableDef, true)
	if pkPos == -1 {
		if tableDef.Pkey.PkeyColName != catalog.CPrimaryKeyColName {
			return false // break condition 2
		}

		pkNameMap := make(map[string]int)
		for pkIdx, pkName := range tableDef.Pkey.Names {
			pkNameMap[pkName] = pkIdx
		}

		autoIncIdx := -1
		for _, col := range tableDef.Cols {
			if _, ok := pkNameMap[col.Name]; ok {
				if col.Typ.AutoIncr {
					foundInStmt := false
					for i, name := range insertColsName {
						if name == col.Name {
							foundInStmt = true
							autoIncIdx = i
							break
						}
					}
					if !foundInStmt {
						// one of pk cols is auto incr col and this col was not in values, break condition 3
						return false
					}
				}
			}
		}

		if autoIncIdx != -1 {
			var bat *batch.Batch
			proc := ctx.GetProcess()
			node := builder.qry.Nodes[0]
			if builder.isPrepareStatement {
				bat = proc.GetPrepareBatch()
			} else {
				bat = proc.GetValueScanBatch(uuid.UUID(node.Uuid))
			}
			autoPkVec := bat.Vecs[autoIncIdx]
			if nulls.Any(autoPkVec.GetNulls()) {
				// has at least one values is null, then can not use pk filter, break conditon 2
				return false
			}
		}
	} else if pkTyp.AutoIncr { // single auto incr primary key
		var bat *batch.Batch

		autoIncIdx := -1
		for i, name := range insertColsName {
			if tableDef.Pkey.PkeyColName == name {
				autoIncIdx = i
				break
			}
		}

		if autoIncIdx == -1 {
			// have no auto pk col in values, break condition 2
			return false
		} else {
			proc := ctx.GetProcess()
			node := builder.qry.Nodes[0]
			if builder.isPrepareStatement {
				bat = proc.GetPrepareBatch()
			} else {
				bat = proc.GetValueScanBatch(uuid.UUID(node.Uuid))
			}

			autoPkVec := bat.Vecs[autoIncIdx]
			if nulls.Any(autoPkVec.GetNulls()) {
				// has at least one values is null, then can not use pk filter, break conditon 2
				return false
			}
		}
	}

	isCompound := len(insertColsName) > 1

	switch slt := stmt.Rows.Select.(type) {
	case *tree.ValuesClause:
		if !isCompound {
			for i, name := range tableDef.Pkey.Names {
				if name == insertColsName[0] {
					typ := tableDef.Cols[i].Typ
					switch typ.Id {
					case int32(types.T_int8), int32(types.T_int16), int32(types.T_int32), int32(types.T_int64), int32(types.T_int128):
						if len(slt.Rows) > 20_000 {
							return false // break condition 4.1
						}
					case int32(types.T_uint8), int32(types.T_uint16), int32(types.T_uint32), int32(types.T_uint64), int32(types.T_uint128), int32(types.T_bit):
						if len(slt.Rows) > 20_000 {
							return false // break condition 4.1
						}
					default:
						if len(slt.Rows) > defaultmaxRowThenUnusePkFilterExpr {
							return false // break condition 4.2
						}
					}
				}
			}
		} else {
			if len(slt.Rows) > defaultmaxRowThenUnusePkFilterExpr {
				return false // break condition 4.2
			}
		}
	default:
		// TODO(jensenojs):need to support more type, such as load or update ?
		return false
	}

	return true
}

type pkOrderAndIdx struct {
	pkOrder int // pkOrder is the order(ignore non-pk cols) in tableDef.Pkey.Names
	pkIndex int // pkIndex is the index of the primary key columns in tableDef.Cols
}

type pkLocationMap struct {
	m map[string]pkOrderAndIdx
}

// getPkOrderInValues returns a map, that
//
//	The key   of this map is the order(ignore non-pk cols) in which the primary key columns are inserted in INSERT VALUE SQL
//	The value of this map is the order(ignore non-pk cols) in which the primary key columns are inserted intableDef.Pkey.Names(NOT TableDef.Cols!)
//
// e.g
//
//	create table t1 (a int, b int, c int, d int, primary key(a, c, b));
//	insert into t1(a, b, c, d) value (1, 2, 3, 4) ;
//	        (a, b, c) -> (a, c, b)  => pkOrderInValues[0] = 0, pkOrderInValues[1] = 2, pkOrderInValues[2] = 1
//	insert into t1(d, a, b, c) value (4, 1, 2, 3) ;
//	        (a, b, c) -> (a, c, b)  => pkOrderInValues[0] = 0, pkOrderInValues[1] = 2, pkOrderInValues[2] = 1
//	insert into t1(b, d, a, c) value (2, 4, 1, 3) ;
//			(b, a, c) -> (a, c, b)  => pkOrderInValues[0] = 2, pkOrderInValues[1] = 0, pkOrderInValues[2] = 1
//	insert into t1(c, b, d, a) value (3, 2, 4, 1) ;
//			(c, b, a) -> (a, c, b)  => pkOrderInValues[0] = 2, pkOrderInValues[1] = 1, pkOrderInValues[2] = 0
func (p *pkLocationMap) getPkOrderInValues(insertColsNameFromStmt []string) map[int]int {
	pkOrderInValues := make(map[int]int)
	i := 0
	for _, name := range insertColsNameFromStmt {
		if pkInfo, ok := p.m[name]; ok {
			pkOrderInValues[i] = pkInfo.pkOrder
			i++
		}
	}
	return pkOrderInValues
}

// need to check if the primary key filter can be used before calling this function.
// also need to consider both origin table and hidden table for unique key
func NewPkLocationMap(tableDef *TableDef) *pkLocationMap {
	m := make(map[string]pkOrderAndIdx)
	pkName2Order := make(map[string]int)
	for o, n := range tableDef.Pkey.Names {
		pkName2Order[n] = o
	}
	pkName2Indx := make(map[string]int)
	for i, col := range tableDef.Cols {
		if _, ok := pkName2Order[col.Name]; ok {
			pkName2Indx[col.Name] = i
		}
	}
	for name := range pkName2Indx {
		m[name] = pkOrderAndIdx{pkName2Order[name], pkName2Indx[name]}
	}
	return &pkLocationMap{m}
}

func getPkValueExpr(builder *QueryBuilder, ctx CompilerContext, tableDef *TableDef, pkLocationMap *pkLocationMap, insertColsNameFromStmt []string) (pkFilterExprs []*Expr) {
	var bat *batch.Batch
	var pkLocationInfo pkOrderAndIdx
	var ok bool
	var err error
	var colTyp *Type
	proc := ctx.GetProcess()
	node := builder.qry.Nodes[0]
	isCompoundPk := len(pkLocationMap.m) > 1
	isUniqueHiddenTable := strings.HasPrefix(tableDef.Name, catalog.UniqueIndexTableNamePrefix)
	if builder.isPrepareStatement {
		bat = proc.GetPrepareBatch()
	} else {
		bat = proc.GetValueScanBatch(uuid.UUID(node.Uuid))
	}
	rowsCount := bat.RowCount()

	// colExprs will store the constant value expressions (or UUID value) for each primary key column by the order in insert value SQL
	// that is, the key part of pkPosInValues, more info see the comment of func getPkOrderInValues
	colExprs := make([][]*Expr, len(pkLocationMap.m))
	// If the expression is nil, it creates a constant expression with either the UUID value or a constant value.
	for idx, name := range insertColsNameFromStmt {
		var varcharTyp *Type
		if pkLocationInfo, ok = pkLocationMap.m[name]; !ok {
			continue
		}

		valExprs := make([]*Expr, rowsCount)
		rowTyp := bat.Vecs[idx].GetType()
		colTyp = makePlan2Type(rowTyp)

		if rowTyp.Oid == types.T_uuid {
			typ := types.T_varchar.ToType()
			varcharTyp = MakePlan2Type(&typ)
		}

		for _, data := range node.RowsetData.Cols[idx].Data {
			rowExpr := DeepCopyExpr(data.Expr)
			e, err := forceCastExpr(builder.GetContext(), rowExpr, colTyp)
			if err != nil {
				return nil
			}
			valExprs[data.RowPos] = e
		}

		for i := 0; i < rowsCount; i++ {
			if valExprs[i] == nil {
				// handles UUID types specifically by creating a VARCHAR type and casting the UUID to a string.
				if bat.Vecs[idx].GetType().Oid == types.T_uuid {
					// we have not uuid type in plan.Const. so use string & cast string to uuid
					val := vector.MustFixedCol[types.Uuid](bat.Vecs[idx])[i]
					constExpr := &plan.Expr{
						Typ: *varcharTyp,
						Expr: &plan.Expr_Lit{
							Lit: &plan.Literal{
								Value: &plan.Literal_Sval{
									Sval: val.ToString(),
								},
							},
						},
					}
					valExprs[i], err = appendCastBeforeExpr(proc.Ctx, constExpr, colTyp, false)
					if err != nil {
						return nil
					}
				} else {
					constExpr := rule.GetConstantValue(bat.Vecs[idx], true, uint64(i))
					if constExpr == nil {
						return nil
					}
					valExprs[i] = &plan.Expr{
						Typ: *colTyp,
						Expr: &plan.Expr_Lit{
							Lit: constExpr,
						},
					}
				}
			}
		}
		colExprs[pkLocationInfo.pkOrder] = valExprs
	}

	if !isCompoundPk {
		if rowsCount <= 3 {
			// pk = a1 or pk = a2 or pk = a3
			var orExpr *Expr
			for i := 0; i < rowsCount; i++ {
				expr, err := BindFuncExprImplByPlanExpr(builder.GetContext(), "=", []*Expr{{
					Typ: *colTyp,
					Expr: &plan.Expr_Col{
						Col: &ColRef{
							// ColPos: int32(pkOrderInTableDef),
							ColPos: 0,
							Name:   tableDef.Pkey.PkeyColName,
						},
					},
				}, colExprs[0][i]})
				if err != nil {
					return nil
				}

				if i == 0 {
					orExpr = expr
				} else {
					orExpr, err = BindFuncExprImplByPlanExpr(builder.GetContext(), "or", []*Expr{orExpr, expr})
					if err != nil {
						return nil
					}
				}
			}
			return []*Expr{orExpr}
		} else {
			// pk in (a1, a2, a3)
			// args in list must be constant
			expr, err := BindFuncExprImplByPlanExpr(builder.GetContext(), "in", []*Expr{{
				Typ: *colTyp,
				Expr: &plan.Expr_Col{
					Col: &ColRef{
						// ColPos: int32(pkOrderInTableDef),
						ColPos: 0,
						Name:   tableDef.Pkey.PkeyColName,
					},
				},
			}, {
				Expr: &plan.Expr_List{
					List: &plan.ExprList{
						List: colExprs[0],
					},
				},
				Typ: plan.Type{
					Id: int32(types.T_tuple),
				},
			}})
			if err != nil {
				return nil
			}
			expr, err = ConstantFold(batch.EmptyForConstFoldBatch, expr, proc, false)
			if err != nil {
				return nil
			}
			return []*Expr{expr}
		}
	} else {
		if rowsCount <= 3 && !isUniqueHiddenTable {
			// ppk1 = a1 and ppk2 = a2 or ppk1 = b1 and ppk2 = b2 or ppk1 = c1 and ppk2 = c2
			var orExpr *Expr
			var andExpr *Expr
			for i := 0; i < rowsCount; i++ {
<<<<<<< HEAD
				for insertRowIdx, pkColIdx = range pkPosInValues {
					eqExpr, err := BindFuncExprImplByPlanExpr(builder.GetContext(), "=", []*Expr{{
						Typ: *tableDef.Cols[insertRowIdx].Typ,
						Expr: &plan.Expr_Col{
							Col: &ColRef{
								ColPos: int32(pkColIdx),
								Name:   tableDef.Cols[insertRowIdx].Name,
=======
				for _, pkLocationInfo = range pkLocationMap.m {
					pkOrder := pkLocationInfo.pkOrder
					pkColIdx := pkLocationInfo.pkIndex
					eqExpr, err := BindFuncExprImplByPlanExpr(builder.GetContext(), "=", []*Expr{
						{
							Typ: tableDef.Cols[pkColIdx].Typ,
							Expr: &plan.Expr_Col{
								Col: &ColRef{
									ColPos: int32(pkOrder),
									Name:   tableDef.Cols[pkColIdx].Name,
								},
>>>>>>> 0c35ffc6
							},
						},
						colExprs[pkOrder][i],
					},
					)
					if err != nil {
						return nil
					}
					if andExpr == nil {
						andExpr = eqExpr
					} else {
						andExpr, err = BindFuncExprImplByPlanExpr(builder.GetContext(), "and", []*Expr{andExpr, eqExpr})
						if err != nil {
							return nil
						}
					}
				}
				if i == 0 {
					orExpr = andExpr
				} else {
					orExpr, err = BindFuncExprImplByPlanExpr(builder.GetContext(), "or", []*Expr{orExpr, andExpr})
					if err != nil {
						return nil
					}
				}
				andExpr = nil
			}
			return []*Expr{orExpr}
		} else {
			//  __cpkey__ in (serial(a1,b1,c1,d1),serial(a2,b2,c2,d2),xxx)
			inExprs := make([]*plan.Expr, rowsCount)

			// serialize
			for i := 0; i < rowsCount; i++ {
				serExprs := make([]*plan.Expr, 0, len(pkLocationMap.m))
				for _, pkLocationInfo = range pkLocationMap.m {
					pkOrder := pkLocationInfo.pkOrder
					pkColIdx := pkLocationInfo.pkIndex
					serExprs = append(serExprs, &plan.Expr{
<<<<<<< HEAD
						Typ: *tableDef.Cols[insertRowIdx].Typ,
=======
						Typ: tableDef.Cols[pkColIdx].Typ,
>>>>>>> 0c35ffc6
						Expr: &plan.Expr_Col{
							Col: &ColRef{
								ColPos: int32(pkOrder),
								Name:   tableDef.Cols[pkColIdx].Name,
							},
						},
					})
				}
				cpk, err := BindFuncExprImplByPlanExpr(builder.GetContext(), "serial", []*Expr{
					{
						Expr: &plan.Expr_List{
							List: &plan.ExprList{
								List: serExprs,
							},
						},
						Typ: plan.Type{
							Id: int32(types.T_tuple),
						},
					},
				})
				if err != nil {
					return nil
				}
				inExprs[i] = cpk
			}

			expr, err := BindFuncExprImplByPlanExpr(builder.GetContext(), "in", []*Expr{
				{
					Typ: *colTyp,
					Expr: &plan.Expr_Col{
						Col: &ColRef{
							ColPos: int32(len(tableDef.Pkey.Names)),
							Name:   tableDef.Pkey.PkeyColName,
						},
					},
				}, {
					Expr: &plan.Expr_List{
						List: &plan.ExprList{
							List: inExprs,
						},
					},
					Typ: plan.Type{
						Id: int32(types.T_tuple),
					},
				},
			})
			if err != nil {
				return nil
			}

			expr2, err := ConstantFold(batch.EmptyForConstFoldBatch, expr, proc, false)
			if err != nil {
				return nil
			}

			return []*Expr{expr2}
		}
	}
}

// ------------------- partition relatived -------------------

// remapPartitionExpr Remap partition expression column references
func remapPartitionExpr(builder *QueryBuilder, tableDef *TableDef, pkPosInValues map[int]int) *Expr {
	if builder.qry.Nodes[0].NodeType != plan.Node_VALUE_SCAN {
		return nil
	}

	if tableDef.Partition == nil {
		return nil
	} else {
		partitionExpr := DeepCopyExpr(tableDef.Partition.PartitionExpression)
		if remapPartExprColRef(partitionExpr, pkPosInValues, tableDef) {
			return partitionExpr
		}
		return nil
	}
}

// remapPartExprColRef Remap partition expression column references
func remapPartExprColRef(expr *Expr, colMap map[int]int, tableDef *TableDef) bool {
	switch ne := expr.Expr.(type) {
	case *plan.Expr_Col:
		cPos := ne.Col.ColPos
		if ids, ok := colMap[int(cPos)]; ok {
			ne.Col.RelPos = 0
			ne.Col.ColPos = int32(ids)
			ne.Col.Name = tableDef.Cols[cPos].Name
		} else {
			return false
		}

	case *plan.Expr_F:
		for _, arg := range ne.F.GetArgs() {
			if res := remapPartExprColRef(arg, colMap, tableDef); !res {
				return false
			}
		}

	case *plan.Expr_W:
		if res := remapPartExprColRef(ne.W.WindowFunc, colMap, tableDef); !res {
			return false
		}

		for _, arg := range ne.W.PartitionBy {
			if res := remapPartExprColRef(arg, colMap, tableDef); !res {
				return false
			}
		}
		for _, order := range ne.W.OrderBy {
			if res := remapPartExprColRef(order.Expr, colMap, tableDef); !res {
				return false
			}
		}
	}
	return true
}<|MERGE_RESOLUTION|>--- conflicted
+++ resolved
@@ -646,27 +646,17 @@
 			var orExpr *Expr
 			var andExpr *Expr
 			for i := 0; i < rowsCount; i++ {
-<<<<<<< HEAD
-				for insertRowIdx, pkColIdx = range pkPosInValues {
-					eqExpr, err := BindFuncExprImplByPlanExpr(builder.GetContext(), "=", []*Expr{{
-						Typ: *tableDef.Cols[insertRowIdx].Typ,
-						Expr: &plan.Expr_Col{
-							Col: &ColRef{
-								ColPos: int32(pkColIdx),
-								Name:   tableDef.Cols[insertRowIdx].Name,
-=======
 				for _, pkLocationInfo = range pkLocationMap.m {
 					pkOrder := pkLocationInfo.pkOrder
 					pkColIdx := pkLocationInfo.pkIndex
 					eqExpr, err := BindFuncExprImplByPlanExpr(builder.GetContext(), "=", []*Expr{
 						{
-							Typ: tableDef.Cols[pkColIdx].Typ,
+							Typ: *tableDef.Cols[pkColIdx].Typ,
 							Expr: &plan.Expr_Col{
 								Col: &ColRef{
 									ColPos: int32(pkOrder),
 									Name:   tableDef.Cols[pkColIdx].Name,
 								},
->>>>>>> 0c35ffc6
 							},
 						},
 						colExprs[pkOrder][i],
@@ -706,11 +696,7 @@
 					pkOrder := pkLocationInfo.pkOrder
 					pkColIdx := pkLocationInfo.pkIndex
 					serExprs = append(serExprs, &plan.Expr{
-<<<<<<< HEAD
-						Typ: *tableDef.Cols[insertRowIdx].Typ,
-=======
-						Typ: tableDef.Cols[pkColIdx].Typ,
->>>>>>> 0c35ffc6
+						Typ: *tableDef.Cols[pkColIdx].Typ,
 						Expr: &plan.Expr_Col{
 							Col: &ColRef{
 								ColPos: int32(pkOrder),
