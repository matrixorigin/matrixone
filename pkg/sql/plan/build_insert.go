// Copyright 2021 - 2022 Matrix Origin
//
// Licensed under the Apache License, Version 2.0 (the "License");
// you may not use this file except in compliance with the License.
// You may obtain a copy of the License at
//
//      http://www.apache.org/licenses/LICENSE-2.0
//
// Unless required by applicable law or agreed to in writing, software
// distributed under the License is distributed on an "AS IS" BASIS,
// WITHOUT WARRANTIES OR CONDITIONS OF ANY KIND, either express or implied.
// See the License for the specific language governing permissions and
// limitations under the License.

package plan

import (
	"context"
	"github.com/matrixorigin/matrixone/pkg/catalog"
	"github.com/matrixorigin/matrixone/pkg/common/moerr"
	"github.com/matrixorigin/matrixone/pkg/container/types"
	"github.com/matrixorigin/matrixone/pkg/pb/plan"
	"github.com/matrixorigin/matrixone/pkg/sql/parsers/dialect"
	"github.com/matrixorigin/matrixone/pkg/sql/parsers/tree"
)

func buildInsert(stmt *tree.Insert, ctx CompilerContext) (p *Plan, err error) {
	if stmt.OnDuplicateUpdate != nil {
		return nil, moerr.NewNotSupported(ctx.GetContext(), "INSERT ... ON DUPLICATE KEY UPDATE ...")
	}
	rows := stmt.Rows
	switch rows.Select.(type) {
	case *tree.ValuesClause:
		return buildInsertValues(stmt, ctx)
	case *tree.SelectClause, *tree.ParenSelect:
		return buildInsertSelect(stmt, ctx)
	default:
		return nil, moerr.NewInvalidInput(ctx.GetContext(), "insert has unknown select statement")
	}
}

func buildInsertValues(stmt *tree.Insert, ctx CompilerContext) (p *Plan, err error) {
	// get table source
	tbl, ok := stmt.Table.(*tree.TableName)
	if !ok {
		return nil, moerr.NewInvalidInput(ctx.GetContext(), "insert table is invalid '%s'", tree.String(stmt.Table, dialect.MYSQL))
	}
	tblName := string(tbl.ObjectName)
	dbName := string(tbl.SchemaName)
	if dbName == "" {
		dbName = ctx.DefaultDatabase()
	}
	_, tblRef := ctx.Resolve(dbName, tblName)
	if tblRef == nil {
		return nil, moerr.NewInvalidInput(ctx.GetContext(), "insert table is invalid '%s'", tree.String(stmt.Table, dialect.MYSQL))
	}
	if tblRef.TableType == catalog.SystemExternalRel {
		return nil, moerr.NewInvalidInput(ctx.GetContext(), "cannot insert into external table '%s'", tblName)
	} else if tblRef.TableType == catalog.SystemViewRel {
		return nil, moerr.NewInvalidInput(ctx.GetContext(), "cannot insert into view '%s'", tblName)
	}

	// build columns
	colCount := len(tblRef.Cols)

	hasExplicitCols := false
	if stmt.Columns != nil {
		hasExplicitCols = true
	}

	var explicitCols []*ColDef
	if stmt.Columns == nil {
		explicitCols = append(explicitCols, tblRef.Cols...)
	} else {
		for _, attr := range stmt.Columns {
			hasAttr := false
			for _, col := range tblRef.Cols {
				if string(attr) == col.Name {
					explicitCols = append(explicitCols, col)
					hasAttr = true
					break
				}
			}
			if !hasAttr {
				return nil, moerr.NewInvalidInput(ctx.GetContext(), "insert value into unknown column '%s'", string(attr))
			}
		}
	}
	explicitCount := len(explicitCols)

	orderAttrs := make([]string, 0, colCount)
	for _, col := range tblRef.Cols {
		orderAttrs = append(orderAttrs, col.Name)
	}

	var otherCols []*ColDef
	if len(explicitCols) < colCount {
		for _, c1 := range tblRef.Cols {
			hasCol := false
			for _, c2 := range explicitCols {
				if c1.Name == c2.Name {
					hasCol = true
					break
				}
			}
			if !hasCol {
				otherCols = append(otherCols, c1)
			}
		}
	}

	rows := stmt.Rows.Select.(*tree.ValuesClause).Rows
	isAllDefault := false
	if rows[0] == nil {
		isAllDefault = true
	}

	if isAllDefault && hasExplicitCols {
		return nil, moerr.NewInvalidInput(ctx.GetContext(), "insert values does not match number of columns")
	}

	rowCount := len(rows)
	columns := make([]*plan.Column, colCount)
	for i := range columns {
		columns[i] = &plan.Column{
			Column: make([]*plan.Expr, 0, rowCount),
		}
	}

	if isAllDefault {
		// hasExplicitCols must be false
		for _, row := range rows {
			if row != nil {
				return nil, moerr.NewInvalidInput(ctx.GetContext(), "insert values does not match number of columns")
			}
			// build column
			for j, col := range explicitCols {
				expr, err := getDefaultExpr(col)
				if err != nil {
					return nil, err
				}
				columns[j].Column = append(columns[j].Column, expr)
			}
		}
	} else {
		// hasExplicitCols maybe true or false
		binders := make([]*DefaultBinder, 0, len(explicitCols))
		for _, col := range explicitCols {
			binders = append(binders, NewDefaultBinder(nil, nil, col.Typ, nil))
		}
		for i, row := range rows {
			if row == nil || explicitCount != len(row) {
				return nil, moerr.NewInvalidInput(ctx.GetContext(), "insert values does not match the number of columns")
			}

			idx := 0
			for j, col := range explicitCols {
				if _, ok := row[idx].(*tree.DefaultVal); ok {
					expr, err := getDefaultExpr(col)
					if err != nil {
						return nil, err
					}
					columns[idx].Column = append(columns[idx].Column, expr)
				} else {
					planExpr, err := binders[j].BindExpr(row[idx], 0, false)
					if err != nil {
<<<<<<< HEAD
						err = MakeInsertError(ctx.GetContext(), types.T(col.Typ.Id), col, rows, j, i)
=======
						err = MakeInsertError(types.T(col.Typ.Id), col, rows, j, i, err)
>>>>>>> b7215088
						return nil, err
					}
					resExpr, err := makePlan2CastExpr(planExpr, col.Typ)
					if err != nil {
<<<<<<< HEAD
						err = MakeInsertError(ctx.GetContext(), types.T(col.Typ.Id), col, rows, j, i)
=======
						err = MakeInsertError(types.T(col.Typ.Id), col, rows, j, i, err)
>>>>>>> b7215088
						return nil, err
					}
					columns[idx].Column = append(columns[idx].Column, resExpr)
				}
				idx++
			}

			for _, col := range otherCols {
				expr, err := getDefaultExpr(col)
				if err != nil {
					return nil, err
				}
				columns[idx].Column = append(columns[idx].Column, expr)
				idx++
			}
		}
	}
	indexInfo := BuildIndexInfos(ctx, dbName, tblRef.Defs)

	return &Plan{
		Plan: &plan.Plan_Ins{
			Ins: &plan.InsertValues{
				DbName:        dbName,
				TblName:       tblName,
				ExplicitCols:  explicitCols,
				OtherCols:     otherCols,
				OrderAttrs:    orderAttrs,
				Columns:       columns,
				CompositePkey: tblRef.CompositePkey,
				IndexInfos:    indexInfo,
			},
		},
	}, nil
}

<<<<<<< HEAD
func MakeInsertError(ctx context.Context, id types.T, col *ColDef, rows []tree.Exprs, colIdx, rowIdx int) error {
=======
func MakeInsertError(id types.T, col *ColDef, rows []tree.Exprs, colIdx, rowIdx int, err error) error {
	if moerr.IsMoErrCode(err, moerr.ErrFileNotFound) {
		return err
	}
>>>>>>> b7215088
	var str string
	if rows[rowIdx] == nil || len(rows[rowIdx]) < colIdx {
		str = col.Default.OriginString
	} else if _, ok := rows[rowIdx][colIdx].(*tree.DefaultVal); ok {
		str = col.Default.OriginString
	} else {
		str = tree.String(rows[rowIdx][colIdx], dialect.MYSQL)
	}
	if id == types.T_json {
		return moerr.NewInvalidInput(ctx, "Invalid %s text: '%s' for column '%s' at row '%d'", id.String(), str, col.Name, rowIdx+1)
	}
	return moerr.NewTruncatedValueForField(ctx, id.String(), str, col.Name, rowIdx+1)
}

func SetPlanLoadTag(pn *Plan) {
	pn2, ok := pn.Plan.(*plan.Plan_Query)
	if !ok {
		return
	}
	nodes := pn2.Query.Nodes
	for i := 0; i < len(nodes); i++ {
		if nodes[i].NodeType == plan.Node_EXTERNAL_SCAN {
			pn2.Query.LoadTag = true
			return
		}
	}
}

func buildInsertSelect(stmt *tree.Insert, ctx CompilerContext) (p *Plan, err error) {
	pn, err := runBuildSelectByBinder(plan.Query_SELECT, ctx, stmt.Rows)
	if err != nil {
		return nil, err
	}
	SetPlanLoadTag(pn)
	cols := GetResultColumnsFromPlan(pn)
	pn.Plan.(*plan.Plan_Query).Query.StmtType = plan.Query_INSERT
	if len(stmt.Columns) != 0 && len(stmt.Columns) != len(cols) {
		return nil, moerr.NewInvalidInput(ctx.GetContext(), "insert statement column count does not match")
	}

	objRef, tableDef, err := getInsertTable(stmt.Table, ctx)
	if err != nil {
		return nil, err
	}
	if tableDef.TableType == catalog.SystemExternalRel {
		return nil, moerr.NewInvalidInput(ctx.GetContext(), "cannot insert into external table")
	} else if tableDef.TableType == catalog.SystemViewRel {
		return nil, moerr.NewInvalidInput(ctx.GetContext(), "cannot insert into view")
	}

	valueCount := len(stmt.Columns)
	if len(stmt.Columns) == 0 {
		valueCount = len(tableDef.Cols)
	}
	if valueCount != len(cols) {
		return nil, moerr.NewInvalidInput(ctx.GetContext(), "insert statement column count does not match value count")
	}

	// generate values expr
	exprs, err := getInsertExprs(ctx, stmt, cols, tableDef)
	if err != nil {
		return nil, err
	}

	// do type cast if needed
	for i := range tableDef.Cols {
		exprs[i], err = makePlan2CastExpr(exprs[i], tableDef.Cols[i].Typ)
		if err != nil {
			return nil, err
		}
	}
	qry := pn.Plan.(*plan.Plan_Query).Query
	n := &Node{
		ObjRef:      objRef,
		TableDef:    tableDef,
		NodeType:    plan.Node_INSERT,
		NodeId:      int32(len(qry.Nodes)),
		Children:    []int32{qry.Steps[len(qry.Steps)-1]},
		ProjectList: exprs,
	}
	appendQueryNode(qry, n)
	qry.Steps[len(qry.Steps)-1] = n.NodeId
	return pn, nil
}

func getInsertExprs(ctx CompilerContext, stmt *tree.Insert, cols []*ColDef, tableDef *TableDef) ([]*Expr, error) {
	var exprs []*Expr

	if len(stmt.Columns) == 0 {
		exprs = make([]*Expr, len(cols))
		for i := range exprs {
			exprs[i] = &plan.Expr{
				Typ: cols[i].Typ,
				Expr: &plan.Expr_Col{
					Col: &plan.ColRef{
						ColPos: int32(i),
					},
				},
			}
		}
	} else {
		exprs = make([]*Expr, len(tableDef.Cols))
		tableColMap := make(map[string]int)
		targetMap := make(map[string]int)
		for i, col := range stmt.Columns {
			targetMap[string(col)] = i
		}
		for i, col := range tableDef.Cols {
			tableColMap[col.GetName()] = i
		}
		// check if the column name is legal
		for k := range targetMap {
			if _, ok := tableColMap[k]; !ok {
				return nil, moerr.NewInvalidInput(ctx.GetContext(), "insert column '%s' does not exist", k)
			}
		}
		for i := range exprs {
			if ref, ok := targetMap[tableDef.Cols[i].GetName()]; ok {
				exprs[i] = &plan.Expr{
					Typ: cols[ref].Typ,
					Expr: &plan.Expr_Col{
						Col: &plan.ColRef{
							ColPos: int32(ref),
						},
					},
				}
			} else {
				var err error
				exprs[i], err = getDefaultExpr(tableDef.Cols[i])
				if err != nil {
					return nil, err
				}
			}
		}
	}
	return exprs, nil
}

func getInsertTable(stmt tree.TableExpr, ctx CompilerContext) (*ObjectRef, *TableDef, error) {
	switch tbl := stmt.(type) {
	case *tree.TableName:
		tblName := string(tbl.ObjectName)
		dbName := string(tbl.SchemaName)
		objRef, tableDef := ctx.Resolve(dbName, tblName)
		if tableDef == nil {
			return nil, nil, moerr.NewInvalidInput(ctx.GetContext(), "insert target table '%s' does not exist", tblName)
		}
		indexInfos := BuildIndexInfos(ctx, objRef.DbName, tableDef.Defs)
		tableDef.IndexInfos = indexInfos
		return objRef, tableDef, nil
	case *tree.ParenTableExpr:
		return getInsertTable(tbl.Expr, ctx)
	case *tree.AliasedTableExpr:
		return getInsertTable(tbl.Expr, ctx)
	case *tree.Select:
		return nil, nil, moerr.NewNotSupported(ctx.GetContext(), "insert table expr %v", stmt)
	case *tree.StatementSource:
		return nil, nil, moerr.NewNotSupported(ctx.GetContext(), "insert table expr %v", stmt)
	default:
		return nil, nil, moerr.NewNotSupported(ctx.GetContext(), "insert table expr %v", stmt)
	}
}

func BuildIndexInfos(ctx CompilerContext, dbName string, defs []*plan.TableDef_DefType) []*plan.IndexInfo {
	for _, def := range defs {
		if idxDef, ok := def.Def.(*plan.TableDef_DefType_Idx); ok {
			infos := make([]*plan.IndexInfo, 0)
			idx := idxDef.Idx

			for i := range idx.IndexNames {
				_, tableDef := ctx.Resolve(dbName, idx.TableNames[i])
				info := &plan.IndexInfo{
					TableName: idx.TableNames[i],
					Cols:      make([]*plan.ColDef, 0),
					ColNames:  make([]string, 0),
					Field:     &plan.Field{ColNames: idx.Fields[i].ColNames},
				}
				if tableDef.CompositePkey != nil {
					info.Cols = append(info.Cols, tableDef.CompositePkey)
					info.ColNames = append(info.ColNames, tableDef.CompositePkey.Name)
				}
				for _, col := range tableDef.Cols {
					info.Cols = append(info.Cols, col)
					info.ColNames = append(info.ColNames, col.Name)
				}
				infos = append(infos, info)

			}
			return infos
		}
	}
	return nil
}<|MERGE_RESOLUTION|>--- conflicted
+++ resolved
@@ -164,20 +164,12 @@
 				} else {
 					planExpr, err := binders[j].BindExpr(row[idx], 0, false)
 					if err != nil {
-<<<<<<< HEAD
-						err = MakeInsertError(ctx.GetContext(), types.T(col.Typ.Id), col, rows, j, i)
-=======
-						err = MakeInsertError(types.T(col.Typ.Id), col, rows, j, i, err)
->>>>>>> b7215088
+						err = MakeInsertError(ctx.GetContext(), types.T(col.Typ.Id), col, rows, j, i, err)
 						return nil, err
 					}
 					resExpr, err := makePlan2CastExpr(planExpr, col.Typ)
 					if err != nil {
-<<<<<<< HEAD
-						err = MakeInsertError(ctx.GetContext(), types.T(col.Typ.Id), col, rows, j, i)
-=======
-						err = MakeInsertError(types.T(col.Typ.Id), col, rows, j, i, err)
->>>>>>> b7215088
+						err = MakeInsertError(ctx.GetContext(), types.T(col.Typ.Id), col, rows, j, i, err)
 						return nil, err
 					}
 					columns[idx].Column = append(columns[idx].Column, resExpr)
@@ -213,14 +205,10 @@
 	}, nil
 }
 
-<<<<<<< HEAD
-func MakeInsertError(ctx context.Context, id types.T, col *ColDef, rows []tree.Exprs, colIdx, rowIdx int) error {
-=======
-func MakeInsertError(id types.T, col *ColDef, rows []tree.Exprs, colIdx, rowIdx int, err error) error {
+func MakeInsertError(ctx context.Context, id types.T, col *ColDef, rows []tree.Exprs, colIdx, rowIdx int, err error) error {
 	if moerr.IsMoErrCode(err, moerr.ErrFileNotFound) {
 		return err
 	}
->>>>>>> b7215088
 	var str string
 	if rows[rowIdx] == nil || len(rows[rowIdx]) < colIdx {
 		str = col.Default.OriginString
