// Copyright 2021 - 2022 Matrix Origin
//
// Licensed under the Apache License, Version 2.0 (the "License");
// you may not use this file except in compliance with the License.
// You may obtain a copy of the License at
//
//      http://www.apache.org/licenses/LICENSE-2.0
//
// Unless required by applicable law or agreed to in writing, software
// distributed under the License is distributed on an "AS IS" BASIS,
// WITHOUT WARRANTIES OR CONDITIONS OF ANY KIND, either express or implied.
// See the License for the specific language governing permissions and
// limitations under the License.

package plan

import (
	"context"
	"encoding/json"
	"fmt"
	"slices"
	"strconv"
	"strings"
	"time"

	"github.com/matrixorigin/matrixone/pkg/catalog"
	"github.com/matrixorigin/matrixone/pkg/common/moerr"
	"github.com/matrixorigin/matrixone/pkg/container/types"
	"github.com/matrixorigin/matrixone/pkg/defines"
	"github.com/matrixorigin/matrixone/pkg/logutil"
	"github.com/matrixorigin/matrixone/pkg/pb/plan"
	"github.com/matrixorigin/matrixone/pkg/pb/timestamp"
	"github.com/matrixorigin/matrixone/pkg/sql/parsers/dialect"
	"github.com/matrixorigin/matrixone/pkg/sql/parsers/tree"
	"github.com/matrixorigin/matrixone/pkg/sql/util"
	mokafka "github.com/matrixorigin/matrixone/pkg/stream/adapter/kafka"
)

func genDynamicTableDef(ctx CompilerContext, stmt *tree.Select) (*plan.TableDef, error) {
	var tableDef plan.TableDef

	// check view statement
	var stmtPlan *Plan
	var err error
	switch s := stmt.Select.(type) {
	case *tree.ParenSelect:
		stmtPlan, err = runBuildSelectByBinder(plan.Query_SELECT, ctx, s.Select, false, true)
		if err != nil {
			return nil, err
		}
	default:
		stmtPlan, err = runBuildSelectByBinder(plan.Query_SELECT, ctx, stmt, false, true)
		if err != nil {
			return nil, err
		}
	}

	query := stmtPlan.GetQuery()
	cols := make([]*plan.ColDef, len(query.Nodes[query.Steps[len(query.Steps)-1]].ProjectList))
	for idx, expr := range query.Nodes[query.Steps[len(query.Steps)-1]].ProjectList {
		cols[idx] = &plan.ColDef{
			Name: strings.ToLower(query.Headings[idx]),
			Alg:  plan.CompressType_Lz4,
			Typ:  expr.Typ,
			Default: &plan.Default{
				NullAbility:  !expr.Typ.NotNullable,
				Expr:         nil,
				OriginString: "",
			},
		}
	}
	tableDef.Cols = cols

	viewData, err := json.Marshal(ViewData{
		Stmt:            ctx.GetRootSql(),
		DefaultDatabase: ctx.DefaultDatabase(),
	})
	if err != nil {
		return nil, err
	}
	tableDef.ViewSql = &plan.ViewDef{
		View: string(viewData),
	}
	properties := []*plan.Property{
		{
			Key:   catalog.SystemRelAttr_CreateSQL,
			Value: ctx.GetRootSql(),
		},
	}
	tableDef.Defs = append(tableDef.Defs, &plan.TableDef_DefType{
		Def: &plan.TableDef_DefType_Properties{
			Properties: &plan.PropertiesDef{
				Properties: properties,
			},
		},
	})

	return &tableDef, nil
}

func genViewTableDef(ctx CompilerContext, stmt *tree.Select) (*plan.TableDef, error) {
	var tableDef plan.TableDef

	// check view statement
	var stmtPlan *Plan
	var err error
	switch s := stmt.Select.(type) {
	case *tree.ParenSelect:
		stmtPlan, err = runBuildSelectByBinder(plan.Query_SELECT, ctx, s.Select, false, true)
		if err != nil {
			return nil, err
		}
	default:
		stmtPlan, err = runBuildSelectByBinder(plan.Query_SELECT, ctx, stmt, false, true)
		if err != nil {
			return nil, err
		}
	}

	query := stmtPlan.GetQuery()
	cols := make([]*plan.ColDef, len(query.Nodes[query.Steps[len(query.Steps)-1]].ProjectList))
	for idx, expr := range query.Nodes[query.Steps[len(query.Steps)-1]].ProjectList {
		cols[idx] = &plan.ColDef{
			Name: strings.ToLower(query.Headings[idx]),
			Alg:  plan.CompressType_Lz4,
			Typ:  expr.Typ,
			Default: &plan.Default{
				NullAbility:  !expr.Typ.NotNullable,
				Expr:         nil,
				OriginString: "",
			},
		}
	}
	tableDef.Cols = cols

	// Check alter and change the viewsql.
	viewSql := ctx.GetRootSql()
	if len(viewSql) != 0 {
		if viewSql[0] == 'A' {
			viewSql = strings.Replace(viewSql, "ALTER", "CREATE", 1)
		}
		if viewSql[0] == 'a' {
			viewSql = strings.Replace(viewSql, "alter", "create", 1)
		}
	}

	viewData, err := json.Marshal(ViewData{
		Stmt:            viewSql,
		DefaultDatabase: ctx.DefaultDatabase(),
	})
	if err != nil {
		return nil, err
	}
	tableDef.ViewSql = &plan.ViewDef{
		View: string(viewData),
	}
	properties := []*plan.Property{
		{
			Key:   catalog.SystemRelAttr_Kind,
			Value: catalog.SystemViewRel,
		},
		{
			Key:   catalog.SystemRelAttr_CreateSQL,
			Value: ctx.GetRootSql(),
		},
	}
	tableDef.Defs = append(tableDef.Defs, &plan.TableDef_DefType{
		Def: &plan.TableDef_DefType_Properties{
			Properties: &plan.PropertiesDef{
				Properties: properties,
			},
		},
	})

	return &tableDef, nil
}

func genAsSelectCols(ctx CompilerContext, stmt *tree.Select) ([]*ColDef, error) {
	var err error
	var rootId int32
	builder := NewQueryBuilder(plan.Query_SELECT, ctx, false, false)
	bindCtx := NewBindContext(builder, nil)

	getTblAndColName := func(relPos, colPos int32) (string, string) {
		name := builder.nameByColRef[[2]int32{relPos, colPos}]
		// name pattern: tableName.colName
		splits := strings.Split(name, ".")
		if len(splits) < 2 {
			return "", ""
		}
		return splits[0], splits[1]
	}

	if s, ok := stmt.Select.(*tree.ParenSelect); ok {
		stmt = s.Select
	}
	if rootId, err = builder.buildSelect(stmt, bindCtx, true); err != nil {
		return nil, err
	}
	rootNode := builder.qry.Nodes[rootId]

	cols := make([]*plan.ColDef, len(rootNode.ProjectList))
	for i, expr := range rootNode.ProjectList {
		defaultVal := ""
		typ := &expr.Typ
		switch e := expr.Expr.(type) {
		case *plan.Expr_Col:
			tblName, colName := getTblAndColName(e.Col.RelPos, e.Col.ColPos)
			if binding, ok := bindCtx.bindingByTable[tblName]; ok {
				defaultVal = binding.defaults[binding.colIdByName[colName]]
			}
		case *plan.Expr_F:
			// enum
			if e.F.Func.ObjName == moEnumCastIndexToValueFun {
				// cast_index_to_value('apple,banana,orange', cast(col_name as T_uint16))
				colRef := e.F.Args[1].Expr.(*plan.Expr_Col).Col
				tblName, colName := getTblAndColName(colRef.RelPos, colRef.ColPos)
				if binding, ok := bindCtx.bindingByTable[tblName]; ok {
					typ = binding.types[binding.colIdByName[colName]]
				}
			}
		}

		cols[i] = &plan.ColDef{
			Name: strings.ToLower(bindCtx.headings[i]),
			Alg:  plan.CompressType_Lz4,
			Typ:  *typ,
			Default: &plan.Default{
				NullAbility:  !expr.Typ.NotNullable,
				Expr:         nil,
				OriginString: defaultVal,
			},
		}
	}
	return cols, nil
}

func buildCreateSource(stmt *tree.CreateSource, ctx CompilerContext) (*Plan, error) {
	streamName := string(stmt.SourceName.ObjectName)
	createStream := &plan.CreateTable{
		IfNotExists: stmt.IfNotExists,
		TableDef: &TableDef{
			TableType: catalog.SystemSourceRel,
			Name:      streamName,
		},
	}
	if len(stmt.SourceName.SchemaName) == 0 {
		createStream.Database = ctx.DefaultDatabase()
	} else {
		createStream.Database = string(stmt.SourceName.SchemaName)
	}

	if sub, err := ctx.GetSubscriptionMeta(createStream.Database, nil); err != nil {
		return nil, err
	} else if sub != nil {
		return nil, moerr.NewInternalError(ctx.GetContext(), "cannot create stream in subscription database")
	}

	if err := buildSourceDefs(stmt, ctx, createStream); err != nil {
		return nil, err
	}

	var properties []*plan.Property
	properties = append(properties, &plan.Property{
		Key:   catalog.SystemRelAttr_Kind,
		Value: catalog.SystemSourceRel,
	})
	configs := make(map[string]interface{})
	for _, option := range stmt.Options {
		switch opt := option.(type) {
		case *tree.CreateSourceWithOption:
			key := strings.ToLower(string(opt.Key))
			val := opt.Val.(*tree.NumVal).String()
			properties = append(properties, &plan.Property{
				Key:   key,
				Value: val,
			})
			configs[key] = val
		}
	}
	if err := mokafka.ValidateConfig(context.Background(), configs, mokafka.NewKafkaAdapter); err != nil {
		return nil, err
	}
	createStream.TableDef.Defs = append(createStream.TableDef.Defs, &plan.TableDef_DefType{
		Def: &plan.TableDef_DefType_Properties{
			Properties: &plan.PropertiesDef{
				Properties: properties,
			},
		},
	})
	return &Plan{
		Plan: &plan.Plan_Ddl{
			Ddl: &plan.DataDefinition{
				DdlType: plan.DataDefinition_CREATE_TABLE,
				Definition: &plan.DataDefinition_CreateTable{
					CreateTable: createStream,
				},
			},
		},
	}, nil
}

func buildSourceDefs(stmt *tree.CreateSource, ctx CompilerContext, createStream *plan.CreateTable) error {
	colMap := make(map[string]*ColDef)
	for _, item := range stmt.Defs {
		switch def := item.(type) {
		case *tree.ColumnTableDef:
			colName := def.Name.ColName()
			colNameOrigin := def.Name.ColNameOrigin()
			if _, ok := colMap[colName]; ok {
				return moerr.NewInvalidInputf(ctx.GetContext(), "duplicate column name: %s", colNameOrigin)
			}
			colType, err := getTypeFromAst(ctx.GetContext(), def.Type)
			if err != nil {
				return err
			}
			if colType.Id == int32(types.T_char) || colType.Id == int32(types.T_varchar) ||
				colType.Id == int32(types.T_binary) || colType.Id == int32(types.T_varbinary) {
				if colType.GetWidth() > types.MaxStringSize {
					return moerr.NewInvalidInputf(ctx.GetContext(), "string width (%d) is too long", colType.GetWidth())
				}
			}
			col := &ColDef{
				Name:       colName,
				OriginName: colNameOrigin,
				Alg:        plan.CompressType_Lz4,
				Typ:        colType,
			}
			colMap[colName] = col
			for _, attr := range def.Attributes {
				switch a := attr.(type) {
				case *tree.AttributeKey:
					col.Primary = true
				case *tree.AttributeHeader:
					col.Header = a.Key
				case *tree.AttributeHeaders:
					col.Headers = true
				}
			}
			createStream.TableDef.Cols = append(createStream.TableDef.Cols, col)
		case *tree.CreateSourceWithOption:
		default:
			return moerr.NewNYIf(ctx.GetContext(), "stream def: '%v'", def)
		}
	}
	return nil
}

func buildCreateView(stmt *tree.CreateView, ctx CompilerContext) (*Plan, error) {
	viewName := stmt.Name.ObjectName

	createView := &plan.CreateView{
		Replace:     stmt.Replace,
		IfNotExists: stmt.IfNotExists,
		TableDef: &TableDef{
			Name: string(viewName),
		},
	}

	// get database name
	if len(stmt.Name.SchemaName) == 0 {
		createView.Database = ""
	} else {
		createView.Database = string(stmt.Name.SchemaName)
	}
	if len(createView.Database) == 0 {
		createView.Database = ctx.DefaultDatabase()
	}

	snapshot := &Snapshot{TS: &timestamp.Timestamp{}}
	if IsSnapshotValid(ctx.GetSnapshot()) {
		snapshot = ctx.GetSnapshot()
	}

	if sub, err := ctx.GetSubscriptionMeta(createView.Database, snapshot); err != nil {
		return nil, err
	} else if sub != nil {
		return nil, moerr.NewInternalError(ctx.GetContext(), "cannot create view in subscription database")
	}

	tableDef, err := genViewTableDef(ctx, stmt.AsSource)
	if err != nil {
		return nil, err
	}

	createView.TableDef.Cols = tableDef.Cols
	createView.TableDef.ViewSql = tableDef.ViewSql
	createView.TableDef.Defs = tableDef.Defs

	return &Plan{
		Plan: &plan.Plan_Ddl{
			Ddl: &plan.DataDefinition{
				DdlType: plan.DataDefinition_CREATE_VIEW,
				Definition: &plan.DataDefinition_CreateView{
					CreateView: createView,
				},
			},
		},
	}, nil
}

func buildSequenceTableDef(stmt *tree.CreateSequence, ctx CompilerContext, cs *plan.CreateSequence) error {
	// Sequence table got 1 row and 7 col
	// sequence_value, maxvalue,minvalue,startvalue,increment,cycleornot,iscalled.
	cols := make([]*plan.ColDef, len(Sequence_cols_name))

	typ, err := getTypeFromAst(ctx.GetContext(), stmt.Type)
	if err != nil {
		return err
	}
	for i := range cols {
		if i == 4 {
			break
		}
		cols[i] = &plan.ColDef{
			Name: Sequence_cols_name[i],
			Alg:  plan.CompressType_Lz4,
			Typ:  typ,
			Default: &plan.Default{
				NullAbility:  true,
				Expr:         nil,
				OriginString: "",
			},
		}
	}
	cols[4] = &plan.ColDef{
		Name: Sequence_cols_name[4],
		Alg:  plan.CompressType_Lz4,
		Typ: plan.Type{
			Id:    int32(types.T_int64),
			Width: 0,
			Scale: 0,
		},
		Primary: true,
		Default: &plan.Default{
			NullAbility:  true,
			Expr:         nil,
			OriginString: "",
		},
	}
	cs.TableDef.Pkey = &PrimaryKeyDef{
		Names:       []string{Sequence_cols_name[4]},
		PkeyColName: Sequence_cols_name[4],
	}
	for i := 5; i <= 6; i++ {
		cols[i] = &plan.ColDef{
			Name: Sequence_cols_name[i],
			Alg:  plan.CompressType_Lz4,
			Typ: plan.Type{
				Id:    int32(types.T_bool),
				Width: 0,
				Scale: 0,
			},
			Default: &plan.Default{
				NullAbility:  true,
				Expr:         nil,
				OriginString: "",
			},
		}
	}

	cs.TableDef.Cols = cols

	properties := []*plan.Property{
		{
			Key:   catalog.SystemRelAttr_Kind,
			Value: catalog.SystemSequenceRel,
		},
		{
			Key:   catalog.SystemRelAttr_CreateSQL,
			Value: ctx.GetRootSql(),
		},
	}

	cs.TableDef.Defs = append(cs.TableDef.Defs, &plan.TableDef_DefType{
		Def: &plan.TableDef_DefType_Properties{
			Properties: &plan.PropertiesDef{
				Properties: properties,
			},
		},
	})
	return nil
}

func buildAlterSequenceTableDef(stmt *tree.AlterSequence, ctx CompilerContext, as *plan.AlterSequence) error {
	// Sequence table got 1 row and 7 col
	// sequence_value, maxvalue,minvalue,startvalue,increment,cycleornot,iscalled.
	cols := make([]*plan.ColDef, len(Sequence_cols_name))

	var typ plan.Type
	var err error
	if stmt.Type == nil {
		_, tableDef := ctx.Resolve(as.GetDatabase(), as.TableDef.Name, nil)
		if tableDef == nil {
			return moerr.NewInvalidInputf(ctx.GetContext(), "no such sequence %s", as.TableDef.Name)
		} else {
			typ = tableDef.Cols[0].Typ
		}
	} else {
		typ, err = getTypeFromAst(ctx.GetContext(), stmt.Type.Type)
		if err != nil {
			return err
		}
	}

	for i := range cols {
		if i == 4 {
			break
		}
		cols[i] = &plan.ColDef{
			Name: Sequence_cols_name[i],
			Alg:  plan.CompressType_Lz4,
			Typ:  typ,
			Default: &plan.Default{
				NullAbility:  true,
				Expr:         nil,
				OriginString: "",
			},
		}
	}
	cols[4] = &plan.ColDef{
		Name: Sequence_cols_name[4],
		Alg:  plan.CompressType_Lz4,
		Typ: plan.Type{
			Id:    int32(types.T_int64),
			Width: 0,
			Scale: 0,
		},
		Primary: true,
		Default: &plan.Default{
			NullAbility:  true,
			Expr:         nil,
			OriginString: "",
		},
	}
	as.TableDef.Pkey = &PrimaryKeyDef{
		Names:       []string{Sequence_cols_name[4]},
		PkeyColName: Sequence_cols_name[4],
	}
	for i := 5; i <= 6; i++ {
		cols[i] = &plan.ColDef{
			Name: Sequence_cols_name[i],
			Alg:  plan.CompressType_Lz4,
			Typ: plan.Type{
				Id:    int32(types.T_bool),
				Width: 0,
				Scale: 0,
			},
			Default: &plan.Default{
				NullAbility:  true,
				Expr:         nil,
				OriginString: "",
			},
		}
	}

	as.TableDef.Cols = cols

	properties := []*plan.Property{
		{
			Key:   catalog.SystemRelAttr_Kind,
			Value: catalog.SystemSequenceRel,
		},
		{
			Key:   catalog.SystemRelAttr_CreateSQL,
			Value: ctx.GetRootSql(),
		},
	}

	as.TableDef.Defs = append(as.TableDef.Defs, &plan.TableDef_DefType{
		Def: &plan.TableDef_DefType_Properties{
			Properties: &plan.PropertiesDef{
				Properties: properties,
			},
		},
	})
	return nil

}

func buildDropSequence(stmt *tree.DropSequence, ctx CompilerContext) (*Plan, error) {
	dropSequence := &plan.DropSequence{
		IfExists: stmt.IfExists,
	}
	if len(stmt.Names) != 1 {
		return nil, moerr.NewNotSupportedf(ctx.GetContext(), "drop multiple (%d) Sequence in one statement", len(stmt.Names))
	}
	dropSequence.Database = string(stmt.Names[0].SchemaName)
	if dropSequence.Database == "" {
		dropSequence.Database = ctx.DefaultDatabase()
	}
	dropSequence.Table = string(stmt.Names[0].ObjectName)

	obj, tableDef := ctx.Resolve(dropSequence.Database, dropSequence.Table, nil)
	if tableDef == nil || tableDef.TableType != catalog.SystemSequenceRel {
		if !dropSequence.IfExists {
			return nil, moerr.NewNoSuchSequence(ctx.GetContext(), dropSequence.Database, dropSequence.Table)
		}
		dropSequence.Table = ""
	}
	if obj != nil && obj.PubInfo != nil {
		return nil, moerr.NewInternalError(ctx.GetContext(), "cannot drop sequence in subscription database")
	}

	return &Plan{
		Plan: &plan.Plan_Ddl{
			Ddl: &plan.DataDefinition{
				DdlType: plan.DataDefinition_DROP_SEQUENCE,
				Definition: &plan.DataDefinition_DropSequence{
					DropSequence: dropSequence,
				},
			},
		},
	}, nil
}

func buildAlterSequence(stmt *tree.AlterSequence, ctx CompilerContext) (*Plan, error) {
	if stmt.Type == nil && stmt.IncrementBy == nil && stmt.MaxValue == nil && stmt.MinValue == nil && stmt.StartWith == nil && stmt.Cycle == nil {
		return nil, moerr.NewSyntaxErrorf(ctx.GetContext(), "synatx error, %s has nothing to alter", string(stmt.Name.ObjectName))
	}

	alterSequence := &plan.AlterSequence{
		IfExists: stmt.IfExists,
		TableDef: &TableDef{
			Name: string(stmt.Name.ObjectName),
		},
	}
	// Get database name.
	if len(stmt.Name.SchemaName) == 0 {
		alterSequence.Database = ctx.DefaultDatabase()
	} else {
		alterSequence.Database = string(stmt.Name.SchemaName)
	}

	if sub, err := ctx.GetSubscriptionMeta(alterSequence.Database, nil); err != nil {
		return nil, err
	} else if sub != nil {
		return nil, moerr.NewInternalError(ctx.GetContext(), "cannot alter sequence in subscription database")
	}

	err := buildAlterSequenceTableDef(stmt, ctx, alterSequence)
	if err != nil {
		return nil, err
	}

	return &Plan{
		Plan: &plan.Plan_Ddl{
			Ddl: &plan.DataDefinition{
				DdlType: plan.DataDefinition_ALTER_SEQUENCE,
				Definition: &plan.DataDefinition_AlterSequence{
					AlterSequence: alterSequence,
				},
			},
		},
	}, nil
}

func buildCreateSequence(stmt *tree.CreateSequence, ctx CompilerContext) (*Plan, error) {
	createSequence := &plan.CreateSequence{
		IfNotExists: stmt.IfNotExists,
		TableDef: &TableDef{
			Name: string(stmt.Name.ObjectName),
		},
	}
	// Get database name.
	if len(stmt.Name.SchemaName) == 0 {
		createSequence.Database = ctx.DefaultDatabase()
	} else {
		createSequence.Database = string(stmt.Name.SchemaName)
	}

	if sub, err := ctx.GetSubscriptionMeta(createSequence.Database, nil); err != nil {
		return nil, err
	} else if sub != nil {
		return nil, moerr.NewInternalError(ctx.GetContext(), "cannot create sequence in subscription database")
	}

	err := buildSequenceTableDef(stmt, ctx, createSequence)
	if err != nil {
		return nil, err
	}

	return &Plan{
		Plan: &plan.Plan_Ddl{
			Ddl: &plan.DataDefinition{
				DdlType: plan.DataDefinition_CREATE_SEQUENCE,
				Definition: &plan.DataDefinition_CreateSequence{
					CreateSequence: createSequence,
				},
			},
		},
	}, nil
}

func buildCreateTable(stmt *tree.CreateTable, ctx CompilerContext) (*Plan, error) {
	if stmt.IsAsLike {
		var err error
		oldTable := stmt.LikeTableName
		newTable := stmt.Table
		tblName := formatStr(string(oldTable.ObjectName))
		dbName := formatStr(string(oldTable.SchemaName))

		snapshot := &Snapshot{TS: &timestamp.Timestamp{}}
		if dbName, err = databaseIsValid(getSuitableDBName(dbName, ""), ctx, snapshot); err != nil {
			return nil, err
		}

		// check if the database is a subscription
		sub, err := ctx.GetSubscriptionMeta(dbName, snapshot)
		if err != nil {
			return nil, err
		}
		if sub != nil {
			ctx.SetQueryingSubscription(sub)
			defer func() {
				ctx.SetQueryingSubscription(nil)
			}()
		}

		_, tableDef := ctx.Resolve(dbName, tblName, snapshot)
		if tableDef == nil {
			return nil, moerr.NewNoSuchTable(ctx.GetContext(), dbName, tblName)
		}
		if tableDef.TableType == catalog.SystemViewRel || tableDef.TableType == catalog.SystemExternalRel || tableDef.TableType == catalog.SystemClusterRel {
			return nil, moerr.NewInternalErrorf(ctx.GetContext(), "%s.%s is not BASE TABLE", dbName, tblName)
		}
		tableDef.Name = string(newTable.ObjectName)

		_, newStmt, err := ConstructCreateTableSQL(ctx, tableDef, snapshot, false)
		if err != nil {
			return nil, err
		}
		if stmtLike, ok := newStmt.(*tree.CreateTable); ok {
			return buildCreateTable(stmtLike, ctx)
		}

		return nil, moerr.NewInternalError(ctx.GetContext(), "rewrite for create table like failed")
	}

	createTable := &plan.CreateTable{
		IfNotExists: stmt.IfNotExists,
		Temporary:   stmt.Temporary,
		TableDef: &TableDef{
			Name: string(stmt.Table.ObjectName),
		},
	}

	// get database name
	if len(stmt.Table.SchemaName) == 0 {
		createTable.Database = ctx.DefaultDatabase()
	} else {
		createTable.Database = string(stmt.Table.SchemaName)
	}

	if stmt.Temporary && stmt.PartitionOption != nil {
		return nil, moerr.NewPartitionNoTemporary(ctx.GetContext())
	}

	if sub, err := ctx.GetSubscriptionMeta(createTable.Database, nil); err != nil {
		return nil, err
	} else if sub != nil {
		return nil, moerr.NewInternalError(ctx.GetContext(), "cannot create table in subscription database")
	}

	// set tableDef
	var err error
	if stmt.IsDynamicTable {
		tableDef, err := genDynamicTableDef(ctx, stmt.AsSource)
		if err != nil {
			return nil, err
		}

		createTable.TableDef.Cols = tableDef.Cols
		//createTable.TableDef.ViewSql = tableDef.ViewSql
		//createTable.TableDef.Defs = tableDef.Defs
	}

	var asSelectCols []*ColDef
	if stmt.IsAsSelect {
		if asSelectCols, err = genAsSelectCols(ctx, stmt.AsSource); err != nil {
			return nil, err
		}
	}

	if err = buildTableDefs(stmt, ctx, createTable, asSelectCols); err != nil {
		return nil, err
	}

	v, ok := getAutoIncrementOffsetFromVariables(ctx)
	if ok {
		createTable.TableDef.AutoIncrOffset = v
	}

	// set option
	for _, option := range stmt.Options {
		switch opt := option.(type) {
		case *tree.TableOptionProperties:
			properties := make([]*plan.Property, len(opt.Preperties))
			for idx, property := range opt.Preperties {
				properties[idx] = &plan.Property{
					Key:   property.Key,
					Value: property.Value,
				}
			}
			createTable.TableDef.Defs = append(createTable.TableDef.Defs, &plan.TableDef_DefType{
				Def: &plan.TableDef_DefType_Properties{
					Properties: &plan.PropertiesDef{
						Properties: properties,
					},
				},
			})
		// todo confirm: option data store like this?
		case *tree.TableOptionComment:
			if getNumOfCharacters(opt.Comment) > maxLengthOfTableComment {
				return nil, moerr.NewInvalidInputf(ctx.GetContext(), "comment for field '%s' is too long", createTable.TableDef.Name)
			}

			properties := []*plan.Property{
				{
					Key:   catalog.SystemRelAttr_Comment,
					Value: opt.Comment,
				},
			}
			createTable.TableDef.Defs = append(createTable.TableDef.Defs, &plan.TableDef_DefType{
				Def: &plan.TableDef_DefType_Properties{
					Properties: &plan.PropertiesDef{
						Properties: properties,
					},
				},
			})
		case *tree.TableOptionAutoIncrement:
			if opt.Value != 0 {
				createTable.TableDef.AutoIncrOffset = opt.Value - 1
			}
		case *tree.RetentionOption:
			duration, err := parseDuration(ctx.GetContext(), opt.Period, opt.Unit)
			if err != nil {
				return nil, err
			}
			createTable.RetentionDeadline = time.Now().Add(duration).Unix()

		// these table options is not support in plan
		// case *tree.TableOptionEngine, *tree.TableOptionSecondaryEngine, *tree.TableOptionCharset,
		// 	*tree.TableOptionCollate, *tree.TableOptionAutoIncrement, *tree.TableOptionComment,
		// 	*tree.TableOptionAvgRowLength, *tree.TableOptionChecksum, *tree.TableOptionCompression,
		// 	*tree.TableOptionConnection, *tree.TableOptionPassword, *tree.TableOptionKeyBlockSize,
		// 	*tree.TableOptionMaxRows, *tree.TableOptionMinRows, *tree.TableOptionDelayKeyWrite,
		// 	*tree.TableOptionRowFormat, *tree.TableOptionStatsPersistent, *tree.TableOptionStatsAutoRecalc,
		// 	*tree.TableOptionPackKeys, *tree.TableOptionTablespace, *tree.TableOptionDataDirectory,
		// 	*tree.TableOptionIndexDirectory, *tree.TableOptionStorageMedia, *tree.TableOptionStatsSamplePages,
		// 	*tree.TableOptionUnion, *tree.TableOptionEncryption:
		// 	return nil, moerr.NewNotSupported("statement: '%v'", tree.String(stmt, dialect.MYSQL))
		case *tree.TableOptionAUTOEXTEND_SIZE, *tree.TableOptionAvgRowLength,
			*tree.TableOptionCharset, *tree.TableOptionChecksum, *tree.TableOptionCollate, *tree.TableOptionCompression,
			*tree.TableOptionConnection, *tree.TableOptionDataDirectory, *tree.TableOptionIndexDirectory,
			*tree.TableOptionDelayKeyWrite, *tree.TableOptionEncryption, *tree.TableOptionEngine, *tree.TableOptionEngineAttr,
			*tree.TableOptionKeyBlockSize, *tree.TableOptionMaxRows, *tree.TableOptionMinRows, *tree.TableOptionPackKeys,
			*tree.TableOptionPassword, *tree.TableOptionRowFormat, *tree.TableOptionStartTrans, *tree.TableOptionSecondaryEngineAttr,
			*tree.TableOptionStatsAutoRecalc, *tree.TableOptionStatsPersistent, *tree.TableOptionStatsSamplePages,
			*tree.TableOptionTablespace, *tree.TableOptionUnion:

		default:
			return nil, moerr.NewNotSupportedf(ctx.GetContext(), "statement: '%v'", tree.String(stmt, dialect.MYSQL))
		}
	}

	// After handleTableOptions, so begin the partitions processing depend on TableDef
	if stmt.Param != nil {
		for i := 0; i < len(stmt.Param.Option); i += 2 {
			switch strings.ToLower(stmt.Param.Option[i]) {
			case "endpoint", "region", "access_key_id", "secret_access_key", "bucket", "filepath", "compression", "format", "jsondata", "provider", "role_arn", "external_id":
			default:
				return nil, moerr.NewBadConfigf(ctx.GetContext(), "the keyword '%s' is not support", strings.ToLower(stmt.Param.Option[i]))
			}
		}
		if err := InitNullMap(stmt.Param, ctx); err != nil {
			return nil, err
		}
		json_byte, err := json.Marshal(stmt.Param)
		if err != nil {
			return nil, err
		}
		properties := []*plan.Property{
			{
				Key:   catalog.SystemRelAttr_Kind,
				Value: catalog.SystemExternalRel,
			},
			{
				Key:   catalog.SystemRelAttr_CreateSQL,
				Value: string(json_byte),
			},
		}
		createTable.TableDef.TableType = catalog.SystemExternalRel
		createTable.TableDef.Defs = append(createTable.TableDef.Defs, &plan.TableDef_DefType{
			Def: &plan.TableDef_DefType_Properties{
				Properties: &plan.PropertiesDef{
					Properties: properties,
				},
			}})
	} else {
		kind := catalog.SystemOrdinaryRel
		if stmt.IsClusterTable {
			kind = catalog.SystemClusterRel
		}
		// when create hidden talbe(like: auto_incr_table, index_table)， we set relKind to empty
		if catalog.IsHiddenTable(createTable.TableDef.Name) {
			kind = ""
		}
		fmtCtx := tree.NewFmtCtx(dialect.MYSQL, tree.WithQuoteString(true))
		stmt.Format(fmtCtx)
		properties := []*plan.Property{
			{
				Key:   catalog.SystemRelAttr_Kind,
				Value: kind,
			},
			{
				Key:   catalog.SystemRelAttr_CreateSQL,
				Value: fmtCtx.String(),
			},
		}
		createTable.TableDef.Defs = append(createTable.TableDef.Defs, &plan.TableDef_DefType{
			Def: &plan.TableDef_DefType_Properties{
				Properties: &plan.PropertiesDef{
					Properties: properties,
				},
			}})
	}

	builder := NewQueryBuilder(plan.Query_SELECT, ctx, false, false)
	bindContext := NewBindContext(builder, nil)

	// set partition(unsupport now)
	if stmt.PartitionOption != nil {
		// Foreign keys are not yet supported in conjunction with partitioning
		// see: https://dev.mysql.com/doc/relnotes/mysql/8.0/en/news-8-0-14.html
		if len(createTable.TableDef.Fkeys) > 0 {
			return nil, moerr.NewErrForeignKeyOnPartitioned(ctx.GetContext())
		}

		nodeID := builder.appendNode(&plan.Node{
			NodeType:    plan.Node_TABLE_SCAN,
			Stats:       nil,
			ObjRef:      nil,
			TableDef:    createTable.TableDef,
			BindingTags: []int32{builder.genNewTag()},
		}, bindContext)

		err = builder.addBinding(nodeID, tree.AliasClause{}, bindContext)
		if err != nil {
			return nil, err
		}
		partitionBinder := NewPartitionBinder(builder, bindContext)
		err = buildPartitionByClause(ctx.GetContext(), partitionBinder, stmt, createTable.TableDef)
		if err != nil {
			return nil, err
		}

		err = addPartitionTableDef(ctx.GetContext(), string(stmt.Table.ObjectName), createTable)
		if err != nil {
			return nil, err
		}
	}

	return &Plan{
		Plan: &plan.Plan_Ddl{
			Ddl: &plan.DataDefinition{
				DdlType: plan.DataDefinition_CREATE_TABLE,
				Definition: &plan.DataDefinition_CreateTable{
					CreateTable: createTable,
				},
			},
		},
	}, nil
}

// addPartitionTableDef constructs the table def for the partition table
func addPartitionTableDef(ctx context.Context, mainTableName string, createTable *plan.CreateTable) error {
	//add partition table
	//there is no index for the partition table
	//there is no foreign key for the partition table
	if !util.IsValidNameForPartitionTable(mainTableName) {
		return moerr.NewInvalidInputf(ctx, "invalid main table name %s", mainTableName)
	}

	//common properties
	partitionProps := []*plan.Property{
		{
			Key:   catalog.SystemRelAttr_Kind,
			Value: catalog.SystemPartitionRel,
		},
		{
			Key:   catalog.SystemRelAttr_CreateSQL,
			Value: "",
		},
	}
	partitionPropsDef := &plan.TableDef_DefType{
		Def: &plan.TableDef_DefType_Properties{
			Properties: &plan.PropertiesDef{
				Properties: partitionProps,
			},
		}}

	partitionDef := createTable.TableDef.Partition
	partitionTableDefs := make([]*TableDef, partitionDef.PartitionNum)

	partitionTableNames := make([]string, partitionDef.PartitionNum)
	for i := 0; i < int(partitionDef.PartitionNum); i++ {
		part := partitionDef.Partitions[i]
		ok, partitionTableName := util.MakeNameOfPartitionTable(part.GetPartitionName(), mainTableName)
		if !ok {
			return moerr.NewInvalidInputf(ctx, "invalid partition table name %s", partitionTableName)
		}

		// save the table name for a partition
		part.PartitionTableName = partitionTableName
		partitionTableNames[i] = partitionTableName

		partitionTableDefs[i] = &TableDef{
			Name: partitionTableName,
			Cols: createTable.TableDef.Cols, //same as the main table's column defs
		}
		partitionTableDefs[i].Pkey = createTable.TableDef.GetPkey()
		partitionTableDefs[i].Defs = append(partitionTableDefs[i].Defs, partitionPropsDef)
	}
	partitionDef.PartitionTableNames = partitionTableNames
	createTable.PartitionTables = partitionTableDefs
	return nil
}

// buildPartitionByClause build partition by clause info and semantic check.
// Currently, sub partition and partition value verification are not supported
func buildPartitionByClause(ctx context.Context, partitionBinder *PartitionBinder, stmt *tree.CreateTable, tableDef *TableDef) (err error) {
	var builder partitionBuilder
	switch stmt.PartitionOption.PartBy.PType.(type) {
	case *tree.HashType:
		builder = &hashPartitionBuilder{}
	case *tree.KeyType:
		builder = &keyPartitionBuilder{}
	case *tree.RangeType:
		builder = &rangePartitionBuilder{}
	case *tree.ListType:
		builder = &listPartitionBuilder{}
	}
	return builder.build(ctx, partitionBinder, stmt, tableDef)
}

func buildTableDefs(stmt *tree.CreateTable, ctx CompilerContext, createTable *plan.CreateTable, asSelectCols []*ColDef) error {
	// all below fields' key is lower case
	var primaryKeys []string
	var indexs []string
	colMap := make(map[string]*ColDef)
	defaultMap := make(map[string]string)
	uniqueIndexInfos := make([]*tree.UniqueIndex, 0)
	// ERIC
	fullTextIndexInfos := make([]*tree.FullTextIndex, 0)
	secondaryIndexInfos := make([]*tree.Index, 0)
	fkDatasOfFKSelfRefer := make([]*FkData, 0)
	dedupFkName := make(UnorderedSet[string])
	for _, item := range stmt.Defs {
		switch def := item.(type) {
		case *tree.ColumnTableDef:
			colType, err := getTypeFromAst(ctx.GetContext(), def.Type)
			if err != nil {
				return err
			}
			if colType.Id == int32(types.T_char) || colType.Id == int32(types.T_varchar) ||
				colType.Id == int32(types.T_binary) || colType.Id == int32(types.T_varbinary) {
				if colType.GetWidth() > types.MaxStringSize {
					return moerr.NewInvalidInputf(ctx.GetContext(), "string width (%d) is too long", colType.GetWidth())
				}
			}
			if colType.Id == int32(types.T_array_float32) || colType.Id == int32(types.T_array_float64) {
				if colType.GetWidth() > types.MaxArrayDimension {
					return moerr.NewInvalidInputf(ctx.GetContext(), "vector width (%d) is too long", colType.GetWidth())
				}
			}
			if colType.Id == int32(types.T_bit) {
				if colType.Width == 0 {
					colType.Width = 1
				}
				if colType.Width > types.MaxBitLen {
					return moerr.NewInvalidInputf(ctx.GetContext(), "bit width (%d) is too long (max = %d) ", colType.GetWidth(), types.MaxBitLen)
				}
			}
			var pks []string
			var comment string
			var auto_incr bool
			colName := def.Name.ColName()
			// only used in error message and ColDef.OriginName
			colNameOrigin := def.Name.ColNameOrigin()
			for _, attr := range def.Attributes {
				switch attribute := attr.(type) {
				case *tree.AttributePrimaryKey, *tree.AttributeKey:
					if colType.GetId() == int32(types.T_blob) {
						return moerr.NewNotSupported(ctx.GetContext(), "blob type in primary key")
					}
					if colType.GetId() == int32(types.T_text) {
						return moerr.NewNotSupported(ctx.GetContext(), "text type in primary key")
					}
					if colType.GetId() == int32(types.T_datalink) {
						return moerr.NewNotSupported(ctx.GetContext(), "datalink type in primary key")
					}
					if colType.GetId() == int32(types.T_json) {
						return moerr.NewNotSupported(ctx.GetContext(), fmt.Sprintf("JSON column '%s' cannot be in primary key", colNameOrigin))
					}
					if colType.GetId() == int32(types.T_array_float32) || colType.GetId() == int32(types.T_array_float64) {
						return moerr.NewNotSupported(ctx.GetContext(), fmt.Sprintf("VECTOR column '%s' cannot be in primary key", colNameOrigin))
					}
					if colType.GetId() == int32(types.T_enum) {
						return moerr.NewNotSupported(ctx.GetContext(), fmt.Sprintf("ENUM column '%s' cannot be in primary key", colNameOrigin))

					}
					pks = append(pks, colName)
				case *tree.AttributeComment:
					comment = attribute.CMT.String()
					if getNumOfCharacters(comment) > maxLengthOfColumnComment {
						return moerr.NewInvalidInputf(ctx.GetContext(), "comment for column '%s' is too long", colNameOrigin)
					}
				case *tree.AttributeAutoIncrement:
					auto_incr = true
					if !types.T(colType.GetId()).IsInteger() {
						return moerr.NewNotSupported(ctx.GetContext(), "the auto_incr column is only support integer type now")
					}
				case *tree.AttributeUnique, *tree.AttributeUniqueKey:
					uniqueIndexInfos = append(uniqueIndexInfos, &tree.UniqueIndex{
						KeyParts: []*tree.KeyPart{{ColName: def.Name}},
						Name:     colName,
					})
					indexs = append(indexs, colName)
				}
			}
			if len(pks) > 0 {
				if len(primaryKeys) > 0 {
					return moerr.NewInvalidInput(ctx.GetContext(), "more than one primary key defined")
				}
				primaryKeys = pks
			}

			defaultValue, err := buildDefaultExpr(def, colType, ctx.GetProcess())
			if err != nil {
				return err
			}
			if auto_incr && defaultValue.Expr != nil {
				return moerr.NewInvalidInputf(ctx.GetContext(), "invalid default value for '%s'", colNameOrigin)
			}

			onUpdateExpr, err := buildOnUpdate(def, colType, ctx.GetProcess())
			if err != nil {
				return err
			}

			if !checkTableColumnNameValid(colName) {
				return moerr.NewInvalidInputf(ctx.GetContext(), "table column name '%s' is illegal and conflicts with internal keyword", colNameOrigin)
			}

			colType.AutoIncr = auto_incr
			col := &ColDef{
				Name:       colName,
				OriginName: colNameOrigin,
				Alg:        plan.CompressType_Lz4,
				Typ:        colType,
				Default:    defaultValue,
				OnUpdate:   onUpdateExpr,
				Comment:    comment,
			}
			// if same name col in asSelectCols, overwrite it; add into colMap && createTable.TableDef.Cols later
			if idx := slices.IndexFunc(asSelectCols, func(c *ColDef) bool { return c.Name == col.Name }); idx != -1 {
				asSelectCols[idx] = col
			} else {
				colMap[colName] = col
				createTable.TableDef.Cols = append(createTable.TableDef.Cols, col)

				// get default val from ast node
				attrIdx := slices.IndexFunc(def.Attributes, func(a tree.ColumnAttribute) bool {
					_, ok := a.(*tree.AttributeDefault)
					return ok
				})
				if attrIdx != -1 {
					defaultAttr := def.Attributes[attrIdx].(*tree.AttributeDefault)
					fmtCtx := tree.NewFmtCtx(dialect.MYSQL, tree.WithQuoteString(true))
					defaultAttr.Format(fmtCtx)
					// defaultAttr.Format start with "default ", trim first 8 chars
					defaultMap[colName] = fmtCtx.String()[8:]
				} else {
					defaultMap[colName] = "NULL"
				}
			}
		case *tree.PrimaryKeyIndex:
			if len(primaryKeys) > 0 {
				return moerr.NewInvalidInput(ctx.GetContext(), "more than one primary key defined")
			}
			pksMap := map[string]bool{}
			for _, key := range def.KeyParts {
				name := key.ColName.ColName() // name of primary key column
				if _, ok := pksMap[name]; ok {
					return moerr.NewInvalidInputf(ctx.GetContext(), "duplicate column name '%s' in primary key", key.ColName.ColNameOrigin())
				}
				primaryKeys = append(primaryKeys, name)
				pksMap[name] = true
				indexs = append(indexs, name)
			}
		case *tree.Index:
			err := checkIndexKeypartSupportability(ctx.GetContext(), def.KeyParts)
			if err != nil {
				return err
			}

			secondaryIndexInfos = append(secondaryIndexInfos, def)
			for _, key := range def.KeyParts {
				name := key.ColName.ColName()
				indexs = append(indexs, name)
			}
		case *tree.UniqueIndex:
			err := checkIndexKeypartSupportability(ctx.GetContext(), def.KeyParts)
			if err != nil {
				return err
			}

			uniqueIndexInfos = append(uniqueIndexInfos, def)
			for _, key := range def.KeyParts {
				name := key.ColName.ColName()
				indexs = append(indexs, name)
			}
			// ERIC
		case *tree.FullTextIndex:
			logutil.Infof("CREATE TABLE FULLTEXT Index")
			err := checkIndexKeypartSupportability(ctx.GetContext(), def.KeyParts)
			if err != nil {
				return err
			}

			fullTextIndexInfos = append(fullTextIndexInfos, def)
			for _, key := range def.KeyParts {
				name := key.ColName.ColName()
				indexs = append(indexs, name)
			}
		case *tree.ForeignKey:
			if createTable.Temporary {
				return moerr.NewNYI(ctx.GetContext(), "add foreign key for temporary table")
			}
			if len(asSelectCols) != 0 {
				return moerr.NewNYI(ctx.GetContext(), "add foreign key in create table ... as select statement")
			}
			if IsFkBannedDatabase(createTable.Database) {
				return moerr.NewInternalErrorf(ctx.GetContext(), "can not create foreign keys in %s", createTable.Database)
			}
			err := adjustConstraintName(ctx.GetContext(), def)
			if err != nil {
				return err
			}
			fkData, err := getForeignKeyData(ctx, createTable.Database, createTable.TableDef, def)
			if err != nil {
				return err
			}

			if def.ConstraintSymbol != fkData.Def.Name {
				return moerr.NewInternalErrorf(ctx.GetContext(), "different fk name %s %s", def.ConstraintSymbol, fkData.Def.Name)
			}

			//dedup
			if dedupFkName.Find(fkData.Def.Name) {
				return moerr.NewInternalErrorf(ctx.GetContext(), "duplicate fk name %s", fkData.Def.Name)
			}
			dedupFkName.Insert(fkData.Def.Name)

			//only setups foreign key without forward reference
			if !fkData.ForwardRefer {
				createTable.FkDbs = append(createTable.FkDbs, fkData.ParentDbName)
				createTable.FkTables = append(createTable.FkTables, fkData.ParentTableName)
				createTable.FkCols = append(createTable.FkCols, fkData.Cols)
				createTable.TableDef.Fkeys = append(createTable.TableDef.Fkeys, fkData.Def)
			}

			createTable.UpdateFkSqls = append(createTable.UpdateFkSqls, fkData.UpdateSql)

			//save self reference foreign keys
			if fkData.IsSelfRefer {
				fkDatasOfFKSelfRefer = append(fkDatasOfFKSelfRefer, fkData)
			}
		case *tree.CheckIndex:
			// unsupport in plan. will support in next version.
			// return moerr.NewNYI(ctx.GetContext(), "table def: '%v'", def)
		default:
			return moerr.NewNYIf(ctx.GetContext(), "table def: '%v'", def)
		}
	}

	if stmt.IsAsSelect {
		// add as select cols
		for _, col := range asSelectCols {
			colMap[col.Name] = col
			createTable.TableDef.Cols = append(createTable.TableDef.Cols, col)
		}

		// insert into new_table select default_val1, default_val2, ..., * from (select clause);
		var insertSqlBuilder strings.Builder
		insertSqlBuilder.WriteString(fmt.Sprintf("insert into `%s` select ", createTable.TableDef.Name))

		cols := createTable.TableDef.Cols
		firstCol := true
		for i := range cols {
			// insert default values if col[i] only in create clause
			if !slices.ContainsFunc(asSelectCols, func(c *ColDef) bool { return c.Name == cols[i].Name }) {
				if !firstCol {
					insertSqlBuilder.WriteString(", ")
				}
				insertSqlBuilder.WriteString(defaultMap[cols[i].Name])
				firstCol = false
			}
		}
		if !firstCol {
			insertSqlBuilder.WriteString(", ")
		}
		// add all cols from select clause
		insertSqlBuilder.WriteString("*")

		// from
		fmtCtx := tree.NewFmtCtx(dialect.MYSQL, tree.WithQuoteString(true))
		stmt.AsSource.Format(fmtCtx)
		insertSqlBuilder.WriteString(fmt.Sprintf(" from (%s)", fmtCtx.String()))

		createTable.CreateAsSelectSql = insertSqlBuilder.String()
	}

	//table must have one visible column
	if len(createTable.TableDef.Cols) == 0 {
		return moerr.NewTableMustHaveVisibleColumn(ctx.GetContext())
	}

	//add cluster table attribute
	if stmt.IsClusterTable {
		if _, ok := colMap[util.GetClusterTableAttributeName()]; ok {
			return moerr.NewInvalidInput(ctx.GetContext(), "the attribute account_id in the cluster table can not be defined directly by the user")
		}
		colType, err := getTypeFromAst(ctx.GetContext(), util.GetClusterTableAttributeType())
		if err != nil {
			return err
		}
		colDef := &ColDef{
			Name:    util.GetClusterTableAttributeName(),
			Alg:     plan.CompressType_Lz4,
			Typ:     colType,
			NotNull: true,
			Default: &plan.Default{
				Expr: &Expr{
					Expr: &plan.Expr_Lit{
						Lit: &Const{
							Isnull: false,
							Value:  &plan.Literal_U32Val{U32Val: catalog.System_Account},
						},
					},
					Typ: plan.Type{
						Id:          colType.Id,
						NotNullable: true,
					},
				},
				NullAbility: false,
			},
			Comment: "the account_id added by the mo",
		}
		colMap[util.GetClusterTableAttributeName()] = colDef
		createTable.TableDef.Cols = append(createTable.TableDef.Cols, colDef)
	}

	pkeyName := ""
	// If the primary key is explicitly defined in the ddl statement
	if len(primaryKeys) > 0 {
		for _, primaryKey := range primaryKeys {
			if _, ok := colMap[primaryKey]; !ok {
				return moerr.NewInvalidInputf(ctx.GetContext(), "column '%s' doesn't exist in table", primaryKey)
			}
		}
		if len(primaryKeys) == 1 {
			pkeyName = primaryKeys[0]
			for _, col := range createTable.TableDef.Cols {
				if col.Name == pkeyName {
					col.Primary = true
					createTable.TableDef.Pkey = &PrimaryKeyDef{
						Names:       primaryKeys,
						PkeyColName: pkeyName,
					}
					break
				}
			}
		} else {
			//pkeyName = util.BuildCompositePrimaryKeyColumnName(primaryKeys)
			pkeyName = catalog.CPrimaryKeyColName
			colDef := MakeHiddenColDefByName(pkeyName)
			colDef.Primary = true
			createTable.TableDef.Cols = append(createTable.TableDef.Cols, colDef)
			colMap[pkeyName] = colDef

			pkeyDef := &PrimaryKeyDef{
				Names:       primaryKeys,
				PkeyColName: pkeyName,
				CompPkeyCol: colDef,
			}
			createTable.TableDef.Pkey = pkeyDef
		}
		for _, primaryKey := range primaryKeys {
			colMap[primaryKey].Default.NullAbility = false
			colMap[primaryKey].NotNull = true
		}
	} else {
		// If table does not have a explicit primary key in the ddl statement, a new hidden primary key column will be add,
		// which will not be sorted or used for any other purpose, but will only be used to add
		// locks to the Lock operator in pessimistic transaction mode.
		if !createTable.IsSystemExternalRel() {
			pkeyName = catalog.FakePrimaryKeyColName
			colDef := &ColDef{
				ColId:  uint64(len(createTable.TableDef.Cols)),
				Name:   pkeyName,
				Hidden: true,
				Typ: Type{
					Id:       int32(types.T_uint64),
					AutoIncr: true,
				},
				Default: &plan.Default{
					NullAbility:  false,
					Expr:         nil,
					OriginString: "",
				},
				NotNull: true,
				Primary: true,
			}

			createTable.TableDef.Cols = append(createTable.TableDef.Cols, colDef)
			colMap[pkeyName] = colDef

			createTable.TableDef.Pkey = &PrimaryKeyDef{
				Names:       []string{pkeyName},
				PkeyColName: pkeyName,
			}

			idx := len(createTable.TableDef.Cols) - 1
			// FIXME: due to the special treatment of insert and update for composite primary key, cluster-by, the
			// hidden primary key cannot be placed in the last column, otherwise it will cause the columns sent to
			// tae will not match the definition of schema, resulting in panic.
			if createTable.TableDef.ClusterBy != nil &&
				len(stmt.ClusterByOption.ColumnList) > 1 {
				// we must swap hide pk and cluster_by
				createTable.TableDef.Cols[idx-1], createTable.TableDef.Cols[idx] = createTable.TableDef.Cols[idx], createTable.TableDef.Cols[idx-1]
			}
		}
	}

	//handle cluster by keys
	if stmt.ClusterByOption != nil {
		if stmt.Temporary {
			return moerr.NewNotSupported(ctx.GetContext(), "cluster by with temporary table is not support")
		}
		if len(primaryKeys) > 0 {
			return moerr.NewNotSupported(ctx.GetContext(), "cluster by with primary key is not support")
		}
		lenClusterBy := len(stmt.ClusterByOption.ColumnList)
		var clusterByKeys []string
		for i := 0; i < lenClusterBy; i++ {
			colName := stmt.ClusterByOption.ColumnList[i].ColName()
			if _, ok := colMap[colName]; !ok {
				return moerr.NewInvalidInputf(ctx.GetContext(), "column '%s' doesn't exist in table", stmt.ClusterByOption.ColumnList[i].ColNameOrigin())
			}
			clusterByKeys = append(clusterByKeys, colName)
		}

		if lenClusterBy == 1 {
			clusterByColName := clusterByKeys[0]
			for _, col := range createTable.TableDef.Cols {
				if col.Name == clusterByColName {
					col.ClusterBy = true
				}
			}

			createTable.TableDef.ClusterBy = &plan.ClusterByDef{
				Name: clusterByColName,
			}
		} else {
			clusterByColName := util.BuildCompositeClusterByColumnName(clusterByKeys)
			colDef := MakeHiddenColDefByName(clusterByColName)
			createTable.TableDef.Cols = append(createTable.TableDef.Cols, colDef)
			colMap[clusterByColName] = colDef

			createTable.TableDef.ClusterBy = &plan.ClusterByDef{
				Name:         clusterByColName,
				CompCbkeyCol: colDef,
			}
		}
	}

	// check index invalid on the type
	// for example, the text type don't support index
	for _, str := range indexs {
		if _, ok := colMap[str]; !ok {
			return moerr.NewInvalidInputf(ctx.GetContext(), "column '%s' is not exist", str)
		}
		if colMap[str].Typ.Id == int32(types.T_blob) {
			return moerr.NewNotSupported(ctx.GetContext(), fmt.Sprintf("BLOB column '%s' cannot be in index", str))
		}
		// ERIC TODO: FULL TEXT should be supported
		if colMap[str].Typ.Id == int32(types.T_text) {
			return moerr.NewNotSupported(ctx.GetContext(), fmt.Sprintf("TEXT column '%s' cannot be in index", str))
		}
		if colMap[str].Typ.Id == int32(types.T_datalink) {
			return moerr.NewNotSupported(ctx.GetContext(), fmt.Sprintf("DATALINK column '%s' cannot be in index", str))
		}
		if colMap[str].Typ.Id == int32(types.T_json) {
			return moerr.NewNotSupported(ctx.GetContext(), fmt.Sprintf("JSON column '%s' cannot be in index", str))
		}
	}

	// check Constraint Name (include index/ unique)
	err := checkConstraintNames(uniqueIndexInfos, secondaryIndexInfos, ctx.GetContext())
	if err != nil {
		return err
	}

	// build index table
	if len(uniqueIndexInfos) != 0 {
		err = buildUniqueIndexTable(createTable, uniqueIndexInfos, colMap, pkeyName, ctx)
		if err != nil {
			return err
		}
	}
	if len(fullTextIndexInfos) != 0 {
		err = buildFullTextIndexTable(createTable, fullTextIndexInfos, colMap, pkeyName, ctx)
		if err != nil {
			return err
		}
	}
	if len(secondaryIndexInfos) != 0 {
		err = buildSecondaryIndexDef(createTable, secondaryIndexInfos, colMap, pkeyName, ctx)
		if err != nil {
			return err
		}
	}

	//process self reference foreign keys after colDefs and indexes are processed.
	if len(fkDatasOfFKSelfRefer) > 0 {
		//for fk self refer. the column id of the tableDef is not ready.
		//setup fake column id to distinguish the columns
		for i, def := range createTable.TableDef.Cols {
			def.ColId = uint64(i)
		}
		for _, selfRefer := range fkDatasOfFKSelfRefer {
			if err := checkFkColsAreValid(ctx, selfRefer, createTable.TableDef); err != nil {
				return err
			}
		}
	}

	skip := IsFkBannedDatabase(createTable.Database)
	if !skip {
		fks, err := GetFkReferredTo(ctx, createTable.Database, createTable.TableDef.Name)
		if err != nil {
			return err
		}
		//for fk forward reference. the column id of the tableDef is not ready.
		//setup fake column id to distinguish the columns
		for i, def := range createTable.TableDef.Cols {
			def.ColId = uint64(i)
		}
		for rkey, fkDefs := range fks {
			for constraintName, defs := range fkDefs {
				data, err := buildFkDataOfForwardRefer(ctx, constraintName, defs, createTable)
				if err != nil {
					return err
				}
				info := &plan.ForeignKeyInfo{
					Db:           rkey.Db,
					Table:        rkey.Tbl,
					ColsReferred: data.ColsReferred,
					Def:          data.Def,
				}
				createTable.FksReferToMe = append(createTable.FksReferToMe, info)
			}
		}
	}

	return nil
}

func getRefAction(typ tree.ReferenceOptionType) plan.ForeignKeyDef_RefAction {
	switch typ {
	case tree.REFERENCE_OPTION_CASCADE:
		return plan.ForeignKeyDef_CASCADE
	case tree.REFERENCE_OPTION_NO_ACTION:
		return plan.ForeignKeyDef_NO_ACTION
	case tree.REFERENCE_OPTION_RESTRICT:
		return plan.ForeignKeyDef_RESTRICT
	case tree.REFERENCE_OPTION_SET_NULL:
		return plan.ForeignKeyDef_SET_NULL
	case tree.REFERENCE_OPTION_SET_DEFAULT:
		return plan.ForeignKeyDef_SET_DEFAULT
	default:
		return plan.ForeignKeyDef_RESTRICT
	}
}

// ERIC
func buildFullTextIndexTable(createTable *plan.CreateTable, indexInfos []*tree.FullTextIndex, colMap map[string]*ColDef, pkeyName string, ctx CompilerContext) error {
	if pkeyName == "" || pkeyName == catalog.FakePrimaryKeyColName {
		return moerr.NewInternalErrorNoCtx("primary key cannot be empty for fulltext index")
	}

	// TODO: check variable ngram_token_size. Default is 2.
	ngram_token_size := 2
	logutil.Infof("FT: primary key name  %s, ngram =%d", pkeyName, ngram_token_size)

	for _, indexInfo := range indexInfos {
		// fulltext only support char, varchar and text
		for _, keyPart := range indexInfo.KeyParts {
			nameOrigin := keyPart.ColName.ColNameOrigin()
			name := keyPart.ColName.ColName()
			if _, ok := colMap[name]; !ok {
				return moerr.NewInvalidInput(ctx.GetContext(), fmt.Sprintf("column '%s' is not exist", nameOrigin))
			}
			typid := colMap[name].Typ.Id
			if !(typid == int32(types.T_text) || typid == int32(types.T_char) || typid == int32(types.T_varchar)) {
				return moerr.NewNotSupported(ctx.GetContext(), "fulltext index only support char, varchar and text")
			}
		}

		// check parser
		var parsername string
		if indexInfo.IndexOption != nil && indexInfo.IndexOption.ParserName != "" {
			// set parser ngram
			parsername = strings.ToLower(indexInfo.IndexOption.ParserName)
			logutil.Infof("Parser %s", indexInfo.IndexOption.ParserName)
			if parsername != "ngram" {
				return moerr.NewInternalErrorNoCtx(fmt.Sprintf("Fulltext parser %s not supported", parsername))
			}

		}
	}

	for _, indexInfo := range indexInfos {

		// create index definition
		indexDef := &plan.IndexDef{}

		indexTableName, err := util.BuildIndexTableName(ctx.GetContext(), false)
		if err != nil {
			return err
		}

		indexParts := make([]string, 0)
		for _, keyPart := range indexInfo.KeyParts {
			//nameOrigin := keyPart.ColName.ColNameOrigin()
			name := keyPart.ColName.ColName()
			indexParts = append(indexParts, name)
		}

		indexDef.Unique = false
		//indexDef.Fulltext = true
		indexDef.IndexName = indexInfo.Name
		indexDef.IndexTableName = indexTableName
		indexDef.IndexAlgo = tree.INDEX_TYPE_FULLTEXT.ToString()
		indexDef.IndexAlgoTableType = ""
		indexDef.Parts = indexParts
		indexDef.TableExist = true
		if indexInfo.IndexOption != nil {
			if indexInfo.IndexOption.ParserName != "" && strings.ToLower(indexInfo.IndexOption.ParserName) == "ngram" {
				indexDef.Option = &plan.IndexOption{ParserName: indexInfo.IndexOption.ParserName, NgramTokenSize: int32(ngram_token_size)}
				indexDef.IndexAlgoParams, err = catalog.IndexParamsToJsonString(indexInfo)
				if err != nil {
					return err
				}
			}
			if indexInfo.IndexOption.Comment != "" {
				indexDef.Comment = indexInfo.IndexOption.Comment
			}
		}

		// create fulltext index hidden table definition
		// fk_id, pos, word, doc_count, first_doc_id, last_doc_id where (fk_id, pos) is primary key
		tableDef := &TableDef{
			Name: indexTableName,
		}

<<<<<<< HEAD
=======
		// ERIC TODO: handle composite primary key (using serial(pk1, pk2,...)?
>>>>>>> b82b860b
		// foreign primary key column
		keyName := catalog.FullTextIndex_TabCol_Id
		colDef := &ColDef{
			Name: keyName,
			Alg:  plan.CompressType_Lz4,
			Typ: plan.Type{
				Id:    colMap[pkeyName].Typ.Id,
				Width: colMap[pkeyName].Typ.Width,
				Scale: colMap[pkeyName].Typ.Scale,
			},
			Default: &plan.Default{
				NullAbility:  false,
				Expr:         nil,
				OriginString: "",
			},
		}
		tableDef.Cols = append(tableDef.Cols, colDef)

		// position (int64)
		keyName = catalog.FullTextIndex_TabCol_Position
		colDef = &ColDef{
			Name: keyName,
			Alg:  plan.CompressType_Lz4,
			Typ: plan.Type{
				Id: int32(types.T_int64),
			},
			Default: &plan.Default{
				NullAbility:  false,
				Expr:         nil,
				OriginString: "",
			},
		}
		tableDef.Cols = append(tableDef.Cols, colDef)

		// word (varchar)
		keyName = catalog.FullTextIndex_TabCol_Word
		colDef = &ColDef{
			Name: keyName,
			Alg:  plan.CompressType_Lz4,
			Typ: plan.Type{
				Id:    int32(types.T_varchar),
				Width: types.MaxVarcharLen,
			},
			Default: &plan.Default{
				NullAbility:  false,
				Expr:         nil,
				OriginString: "",
			},
		}
		tableDef.Cols = append(tableDef.Cols, colDef)

		// doc_count (int32)
		keyName = catalog.FullTextIndex_TabCol_DocCount
		colDef = &ColDef{
			Name: keyName,
			Alg:  plan.CompressType_Lz4,
			Typ: plan.Type{
				Id: int32(types.T_int32),
			},
			Default: &plan.Default{
				NullAbility:  false,
				Expr:         nil,
				OriginString: "",
			},
		}
		tableDef.Cols = append(tableDef.Cols, colDef)

		// first_doc_id (same as pkey)
		keyName = catalog.FullTextIndex_TabCol_Firstrowid
		colDef = &ColDef{
			Name: keyName,
			Alg:  plan.CompressType_Lz4,
			Typ: plan.Type{
				Id:    colMap[pkeyName].Typ.Id,
				Width: colMap[pkeyName].Typ.Width,
				Scale: colMap[pkeyName].Typ.Scale,
			},
			Default: &plan.Default{
				NullAbility:  false,
				Expr:         nil,
				OriginString: "",
			},
		}
		tableDef.Cols = append(tableDef.Cols, colDef)

		// last_doc_id (same as pkey)
		keyName = catalog.FullTextIndex_TabCol_Lastrowid
		colDef = &ColDef{
			Name: keyName,
			Alg:  plan.CompressType_Lz4,
			Typ: plan.Type{
				Id:    colMap[pkeyName].Typ.Id,
				Width: colMap[pkeyName].Typ.Width,
				Scale: colMap[pkeyName].Typ.Scale,
			},
			Default: &plan.Default{
				NullAbility:  false,
				Expr:         nil,
				OriginString: "",
			},
		}
		tableDef.Cols = append(tableDef.Cols, colDef)

		// hidden composite primary key
		colDef = MakeHiddenColDefByName(catalog.CPrimaryKeyColName)
		colDef.Alg = plan.CompressType_Lz4
		colDef.Primary = true

		tableDef.Pkey = &PrimaryKeyDef{
			Names:       []string{catalog.FullTextIndex_TabCol_Id, catalog.FullTextIndex_TabCol_Position},
			PkeyColName: catalog.CPrimaryKeyColName,
			CompPkeyCol: colDef,
		}

		logutil.Infof("indexDef %s", indexDef.String())
		logutil.Infof("index columns = %v", indexParts)

		// append to createTable.IndexTables and createTable.TableDef
		createTable.IndexTables = append(createTable.IndexTables, tableDef)
		createTable.TableDef.Indexes = append(createTable.TableDef.Indexes, indexDef)

	}
	logutil.Infof("buildFullTextIndexTable.....")
	return nil
}

func buildUniqueIndexTable(createTable *plan.CreateTable, indexInfos []*tree.UniqueIndex, colMap map[string]*ColDef, pkeyName string, ctx CompilerContext) error {
	for _, indexInfo := range indexInfos {
		indexDef := &plan.IndexDef{}
		indexDef.Unique = true

		indexTableName, err := util.BuildIndexTableName(ctx.GetContext(), true)

		if err != nil {
			return err
		}
		tableDef := &TableDef{
			Name: indexTableName,
		}
		indexParts := make([]string, 0)

		for _, keyPart := range indexInfo.KeyParts {
			nameOrigin := keyPart.ColName.ColNameOrigin()
			name := keyPart.ColName.ColName()
			if _, ok := colMap[name]; !ok {
				return moerr.NewInvalidInputf(ctx.GetContext(), "column '%s' is not exist", nameOrigin)
			}
			if colMap[name].Typ.Id == int32(types.T_blob) {
				return moerr.NewNotSupported(ctx.GetContext(), fmt.Sprintf("BLOB column '%s' cannot be in index", nameOrigin))
			}
			if colMap[name].Typ.Id == int32(types.T_text) {
				return moerr.NewNotSupported(ctx.GetContext(), fmt.Sprintf("TEXT column '%s' cannot be in index", nameOrigin))
			}
			if colMap[name].Typ.Id == int32(types.T_datalink) {
				return moerr.NewNotSupported(ctx.GetContext(), fmt.Sprintf("DATALINK column '%s' cannot be in index", nameOrigin))
			}
			if colMap[name].Typ.Id == int32(types.T_json) {
				return moerr.NewNotSupported(ctx.GetContext(), fmt.Sprintf("JSON column '%s' cannot be in index", nameOrigin))
			}
			if colMap[name].Typ.Id == int32(types.T_array_float32) || colMap[name].Typ.Id == int32(types.T_array_float64) {
				return moerr.NewNotSupported(ctx.GetContext(), fmt.Sprintf("VECTOR column '%s' cannot be in index", nameOrigin))
			}

			indexParts = append(indexParts, name)
		}

		var keyName string
		if len(indexInfo.KeyParts) == 1 {
			keyName = catalog.IndexTableIndexColName
			colName := indexInfo.KeyParts[0].ColName.ColName()
			colDef := &ColDef{
				Name: keyName,
				Alg:  plan.CompressType_Lz4,
				Typ: Type{
					Id:    colMap[colName].Typ.Id,
					Width: colMap[colName].Typ.Width,
					Scale: colMap[colName].Typ.Scale,
				},
				Default: &plan.Default{
					NullAbility:  false,
					Expr:         nil,
					OriginString: "",
				},
			}
			tableDef.Cols = append(tableDef.Cols, colDef)
			tableDef.Pkey = &PrimaryKeyDef{
				Names:       []string{keyName},
				PkeyColName: keyName,
			}
		} else {
			keyName = catalog.IndexTableIndexColName
			colDef := &ColDef{
				Name: keyName,
				Alg:  plan.CompressType_Lz4,
				Typ: Type{
					Id:    int32(types.T_varchar),
					Width: types.MaxVarcharLen,
				},
				Default: &plan.Default{
					NullAbility:  false,
					Expr:         nil,
					OriginString: "",
				},
			}
			tableDef.Cols = append(tableDef.Cols, colDef)
			tableDef.Pkey = &PrimaryKeyDef{
				Names:       []string{keyName},
				PkeyColName: keyName,
			}
		}
		if pkeyName != "" {
			colDef := &ColDef{
				Name: catalog.IndexTablePrimaryColName,
				Alg:  plan.CompressType_Lz4,
				Typ: plan.Type{
					// don't copy auto increment
					Id:    colMap[pkeyName].Typ.Id,
					Width: colMap[pkeyName].Typ.Width,
					Scale: colMap[pkeyName].Typ.Scale,
				},
				Default: &plan.Default{
					NullAbility:  false,
					Expr:         nil,
					OriginString: "",
				},
			}
			tableDef.Cols = append(tableDef.Cols, colDef)
		}

		//indexDef.IndexName = indexInfo.Name
		indexDef.IndexName = indexInfo.GetIndexName()
		indexDef.IndexTableName = indexTableName
		indexDef.Parts = indexParts
		indexDef.TableExist = true
		if indexInfo.IndexOption != nil {
			indexDef.Comment = indexInfo.IndexOption.Comment
		} else {
			indexDef.Comment = ""
		}
		createTable.IndexTables = append(createTable.IndexTables, tableDef)
		createTable.TableDef.Indexes = append(createTable.TableDef.Indexes, indexDef)
	}
	return nil
}

func buildSecondaryIndexDef(createTable *plan.CreateTable, indexInfos []*tree.Index, colMap map[string]*ColDef, pkeyName string, ctx CompilerContext) (err error) {
	if len(pkeyName) == 0 {
		return moerr.NewInternalErrorNoCtx("primary key cannot be empty for secondary index")
	}

	for _, indexInfo := range indexInfos {
		err = checkIndexKeypartSupportability(ctx.GetContext(), indexInfo.KeyParts)
		if err != nil {
			return err
		}

		var indexDef []*plan.IndexDef
		var tableDef []*TableDef
		switch indexInfo.KeyType {
		case tree.INDEX_TYPE_BTREE, tree.INDEX_TYPE_INVALID:
			indexDef, tableDef, err = buildRegularSecondaryIndexDef(ctx, indexInfo, colMap, pkeyName)
		case tree.INDEX_TYPE_IVFFLAT:
			indexDef, tableDef, err = buildIvfFlatSecondaryIndexDef(ctx, indexInfo, colMap, pkeyName)
		case tree.INDEX_TYPE_MASTER:
			indexDef, tableDef, err = buildMasterSecondaryIndexDef(ctx, indexInfo, colMap, pkeyName)
		default:
			return moerr.NewInvalidInputNoCtxf("unsupported index type: %s", indexInfo.KeyType.ToString())
		}

		if err != nil {
			return err
		}
		createTable.IndexTables = append(createTable.IndexTables, tableDef...)
		createTable.TableDef.Indexes = append(createTable.TableDef.Indexes, indexDef...)

	}
	return nil
}

func buildMasterSecondaryIndexDef(ctx CompilerContext, indexInfo *tree.Index, colMap map[string]*ColDef, pkeyName string) ([]*plan.IndexDef, []*TableDef, error) {
	// 1. indexDef init
	indexDef := &plan.IndexDef{}
	indexDef.Unique = false

	// 2. tableDef init
	indexTableName, err := util.BuildIndexTableName(ctx.GetContext(), false)
	if err != nil {
		return nil, nil, err
	}
	tableDef := &TableDef{
		Name: indexTableName,
	}

	nameCount := make(map[string]int)
	// Note: Index Parts will store the ColName, as Parts is used to populate mo_index_table.
	// However, when inserting Index, we convert Parts (ie ColName) to ColIdx.
	indexParts := make([]string, 0)

	for _, keyPart := range indexInfo.KeyParts {
		nameOrigin := keyPart.ColName.ColNameOrigin()
		name := keyPart.ColName.ColName()
		if _, ok := colMap[name]; !ok {
			return nil, nil, moerr.NewInvalidInputf(ctx.GetContext(), "column '%s' is not exist", nameOrigin)
		}
		if colMap[name].Typ.Id != int32(types.T_varchar) {
			return nil, nil, moerr.NewNotSupported(ctx.GetContext(), fmt.Sprintf("column '%s' is not varchar type.", nameOrigin))
		}
		indexParts = append(indexParts, name)
	}

	var keyName = catalog.MasterIndexTableIndexColName
	colDef := &ColDef{
		Name: keyName,
		Alg:  plan.CompressType_Lz4,
		Typ: Type{
			Id:    int32(types.T_varchar),
			Width: types.MaxVarcharLen,
		},
		Default: &plan.Default{
			NullAbility:  false,
			Expr:         nil,
			OriginString: "",
		},
	}
	tableDef.Cols = append(tableDef.Cols, colDef)
	tableDef.Pkey = &PrimaryKeyDef{
		Names:       []string{keyName},
		PkeyColName: keyName,
	}
	if pkeyName != "" {
		pkColDef := &ColDef{
			Name: catalog.MasterIndexTablePrimaryColName,
			Alg:  plan.CompressType_Lz4,
			Typ: plan.Type{
				// don't copy auto increment
				Id:    colMap[pkeyName].Typ.Id,
				Width: colMap[pkeyName].Typ.Width,
				Scale: colMap[pkeyName].Typ.Scale,
			},
			Default: &plan.Default{
				NullAbility:  false,
				Expr:         nil,
				OriginString: "",
			},
		}
		tableDef.Cols = append(tableDef.Cols, pkColDef)
	}
	if indexInfo.Name == "" {
		firstPart := indexInfo.KeyParts[0].ColName.ColName()
		nameCount[firstPart]++
		count := nameCount[firstPart]
		indexName := firstPart
		if count > 1 {
			indexName = firstPart + "_" + strconv.Itoa(count)
		}
		indexDef.IndexName = indexName
	} else {
		indexDef.IndexName = indexInfo.Name
	}

	indexDef.IndexTableName = indexTableName
	indexDef.Parts = indexParts
	indexDef.TableExist = true
	indexDef.IndexAlgo = indexInfo.KeyType.ToString()
	indexDef.IndexAlgoTableType = ""

	if indexInfo.IndexOption != nil {
		indexDef.Comment = indexInfo.IndexOption.Comment

		params, err := catalog.IndexParamsToJsonString(indexInfo)
		if err != nil {
			return nil, nil, err
		}
		indexDef.IndexAlgoParams = params
	} else {
		indexDef.Comment = ""
		indexDef.IndexAlgoParams = ""
	}
	return []*plan.IndexDef{indexDef}, []*TableDef{tableDef}, nil
}

func buildRegularSecondaryIndexDef(ctx CompilerContext, indexInfo *tree.Index, colMap map[string]*ColDef, pkeyName string) ([]*plan.IndexDef, []*TableDef, error) {

	// 1. indexDef init
	indexDef := &plan.IndexDef{}
	indexDef.Unique = false

	// 2. tableDef init
	indexTableName, err := util.BuildIndexTableName(ctx.GetContext(), false)
	if err != nil {
		return nil, nil, err
	}
	tableDef := &TableDef{
		Name: indexTableName,
	}

	nameCount := make(map[string]int)
	indexParts := make([]string, 0)

	isPkAlreadyPresentInIndexParts := false
	for _, keyPart := range indexInfo.KeyParts {
		name := keyPart.ColName.ColName()
		nameOrigin := keyPart.ColName.ColNameOrigin()
		if _, ok := colMap[name]; !ok {
			return nil, nil, moerr.NewInvalidInputf(ctx.GetContext(), "column '%s' is not exist", nameOrigin)
		}
		if colMap[name].Typ.Id == int32(types.T_blob) {
			return nil, nil, moerr.NewNotSupported(ctx.GetContext(), fmt.Sprintf("BLOB column '%s' cannot be in index", nameOrigin))
		}
		if colMap[name].Typ.Id == int32(types.T_text) {
			return nil, nil, moerr.NewNotSupported(ctx.GetContext(), fmt.Sprintf("TEXT column '%s' cannot be in index", nameOrigin))
		}
		if colMap[name].Typ.Id == int32(types.T_datalink) {
			return nil, nil, moerr.NewNotSupported(ctx.GetContext(), fmt.Sprintf("DATALINK column '%s' cannot be in index", nameOrigin))
		}
		if colMap[name].Typ.Id == int32(types.T_json) {
			return nil, nil, moerr.NewNotSupported(ctx.GetContext(), fmt.Sprintf("JSON column '%s' cannot be in index", nameOrigin))
		}
		if colMap[name].Typ.Id == int32(types.T_array_float32) || colMap[name].Typ.Id == int32(types.T_array_float64) {
			return nil, nil, moerr.NewNotSupported(ctx.GetContext(), fmt.Sprintf("VECTOR column '%s' cannot be in index", nameOrigin))
		}

		if strings.Compare(name, pkeyName) == 0 || catalog.IsAlias(name) {
			isPkAlreadyPresentInIndexParts = true
		}
		indexParts = append(indexParts, name)
	}

	if !isPkAlreadyPresentInIndexParts {
		indexParts = append(indexParts, catalog.CreateAlias(pkeyName))
	}

	var keyName string
	if len(indexParts) == 1 {
		// This means indexParts only contains the primary key column
		keyName = catalog.IndexTableIndexColName
		colDef := &ColDef{
			Name: keyName,
			Alg:  plan.CompressType_Lz4,
			Typ: plan.Type{
				// don't copy auto increment
				Id:    colMap[pkeyName].Typ.Id,
				Width: colMap[pkeyName].Typ.Width,
				Scale: colMap[pkeyName].Typ.Scale,
			},
			Default: &plan.Default{
				NullAbility:  false,
				Expr:         nil,
				OriginString: "",
			},
		}
		tableDef.Cols = append(tableDef.Cols, colDef)
		tableDef.Pkey = &PrimaryKeyDef{
			Names:       []string{keyName},
			PkeyColName: keyName,
		}
	} else {
		keyName = catalog.IndexTableIndexColName
		colDef := &ColDef{
			Name: keyName,
			Alg:  plan.CompressType_Lz4,
			Typ: Type{
				Id:    int32(types.T_varchar),
				Width: types.MaxVarcharLen,
			},
			Default: &plan.Default{
				NullAbility:  false,
				Expr:         nil,
				OriginString: "",
			},
		}
		tableDef.Cols = append(tableDef.Cols, colDef)
		tableDef.Pkey = &PrimaryKeyDef{
			Names:       []string{keyName},
			PkeyColName: keyName,
		}
	}
	if pkeyName != "" {
		colDef := &ColDef{
			Name: catalog.IndexTablePrimaryColName,
			Alg:  plan.CompressType_Lz4,
			Typ: plan.Type{
				// don't copy auto increment
				Id:    colMap[pkeyName].Typ.Id,
				Width: colMap[pkeyName].Typ.Width,
				Scale: colMap[pkeyName].Typ.Scale,
			},
			Default: &plan.Default{
				NullAbility:  false,
				Expr:         nil,
				OriginString: "",
			},
		}
		tableDef.Cols = append(tableDef.Cols, colDef)
	}

	if indexInfo.Name == "" {
		firstPart := indexInfo.KeyParts[0].ColName.ColName()
		nameCount[firstPart]++
		count := nameCount[firstPart]
		indexName := firstPart
		if count > 1 {
			indexName = firstPart + "_" + strconv.Itoa(count)
		}
		indexDef.IndexName = indexName
	} else {
		indexDef.IndexName = indexInfo.Name
	}

	indexDef.IndexTableName = indexTableName
	indexDef.Parts = indexParts
	indexDef.TableExist = true
	indexDef.IndexAlgo = indexInfo.KeyType.ToString()
	indexDef.IndexAlgoTableType = ""

	if indexInfo.IndexOption != nil {
		indexDef.Comment = indexInfo.IndexOption.Comment

		params, err := catalog.IndexParamsToJsonString(indexInfo)
		if err != nil {
			return nil, nil, err
		}
		indexDef.IndexAlgoParams = params
	} else {
		indexDef.Comment = ""
		indexDef.IndexAlgoParams = ""
	}
	return []*plan.IndexDef{indexDef}, []*TableDef{tableDef}, nil
}

func buildIvfFlatSecondaryIndexDef(ctx CompilerContext, indexInfo *tree.Index, colMap map[string]*ColDef, pkeyName string) ([]*plan.IndexDef, []*TableDef, error) {

	indexParts := make([]string, 1)

	// 0. Validate: We only support 1 column of either VECF32 or VECF64 type
	{
		if len(indexInfo.KeyParts) != 1 {
			return nil, nil, moerr.NewNotSupported(ctx.GetContext(), "don't support multi column  IVF vector index")
		}

		name := indexInfo.KeyParts[0].ColName.ColName()
		indexParts[0] = name

		if _, ok := colMap[name]; !ok {
			return nil, nil, moerr.NewInvalidInputf(ctx.GetContext(), "column '%s' is not exist", indexInfo.KeyParts[0].ColName.ColNameOrigin())
		}
		if colMap[name].Typ.Id != int32(types.T_array_float32) && colMap[name].Typ.Id != int32(types.T_array_float64) {
			return nil, nil, moerr.NewNotSupported(ctx.GetContext(), "IVFFLAT only supports VECFXX column types")
		}

	}

	indexDefs := make([]*plan.IndexDef, 3)
	tableDefs := make([]*TableDef, 3)

	// 1. create ivf-flat `metadata` table
	{
		// 1.a tableDef1 init
		indexTableName, err := util.BuildIndexTableName(ctx.GetContext(), false)
		if err != nil {
			return nil, nil, err
		}
		tableDefs[0] = &TableDef{
			Name:      indexTableName,
			TableType: catalog.SystemSI_IVFFLAT_TblType_Metadata,
			Cols:      make([]*ColDef, 2),
		}

		// 1.b indexDef1 init
		indexDefs[0], err = CreateIndexDef(indexInfo, indexTableName, catalog.SystemSI_IVFFLAT_TblType_Metadata, indexParts, false)
		if err != nil {
			return nil, nil, err
		}

		// 1.c columns: key (PK), val
		tableDefs[0].Cols[0] = &ColDef{
			Name: catalog.SystemSI_IVFFLAT_TblCol_Metadata_key,
			Alg:  plan.CompressType_Lz4,
			Typ: Type{
				Id:    int32(types.T_varchar),
				Width: types.MaxVarcharLen,
			},
			Primary: true,
			Default: &plan.Default{
				NullAbility:  false,
				Expr:         nil,
				OriginString: "",
			},
		}
		tableDefs[0].Cols[1] = &ColDef{
			Name: catalog.SystemSI_IVFFLAT_TblCol_Metadata_val,
			Alg:  plan.CompressType_Lz4,
			Typ: Type{
				Id:    int32(types.T_varchar),
				Width: types.MaxVarcharLen,
			},
			Default: &plan.Default{
				NullAbility:  false,
				Expr:         nil,
				OriginString: "",
			},
		}

		// 1.d PK def
		tableDefs[0].Pkey = &PrimaryKeyDef{
			Names:       []string{catalog.SystemSI_IVFFLAT_TblCol_Metadata_key},
			PkeyColName: catalog.SystemSI_IVFFLAT_TblCol_Metadata_key,
		}
	}

	// 2. create ivf-flat `centroids` table
	colName := indexInfo.KeyParts[0].ColName.ColName()
	{
		// 2.a tableDefs[1] init
		indexTableName, err := util.BuildIndexTableName(ctx.GetContext(), false)
		if err != nil {
			return nil, nil, err
		}
		tableDefs[1] = &TableDef{
			Name:      indexTableName,
			TableType: catalog.SystemSI_IVFFLAT_TblType_Centroids,
			Cols:      make([]*ColDef, 4),
		}

		// 2.b indexDefs[1] init
		indexDefs[1], err = CreateIndexDef(indexInfo, indexTableName, catalog.SystemSI_IVFFLAT_TblType_Centroids, indexParts, false)
		if err != nil {
			return nil, nil, err
		}

		// 2.c columns: version, id, centroid, PRIMARY KEY (version,id)
		tableDefs[1].Cols[0] = &ColDef{
			Name: catalog.SystemSI_IVFFLAT_TblCol_Centroids_version,
			Alg:  plan.CompressType_Lz4,
			Typ: plan.Type{
				Id:    int32(types.T_int64),
				Width: 0,
				Scale: 0,
			},
			Default: &plan.Default{
				NullAbility:  false,
				Expr:         nil,
				OriginString: "",
			},
		}
		tableDefs[1].Cols[1] = &ColDef{
			Name: catalog.SystemSI_IVFFLAT_TblCol_Centroids_id,
			Alg:  plan.CompressType_Lz4,
			Typ: plan.Type{
				Id:    int32(types.T_int64),
				Width: 0,
				Scale: 0,
			},
			Default: &plan.Default{
				NullAbility:  false,
				Expr:         nil,
				OriginString: "",
			},
		}
		tableDefs[1].Cols[2] = &ColDef{
			Name: catalog.SystemSI_IVFFLAT_TblCol_Centroids_centroid,
			Alg:  plan.CompressType_Lz4,
			Typ: Type{
				Id:    colMap[colName].Typ.Id,
				Width: colMap[colName].Typ.Width,
				Scale: colMap[colName].Typ.Scale,
			},
			Default: &plan.Default{
				NullAbility:  true,
				Expr:         nil,
				OriginString: "",
			},
		}
		tableDefs[1].Cols[3] = MakeHiddenColDefByName(catalog.CPrimaryKeyColName)
		tableDefs[1].Cols[3].Alg = plan.CompressType_Lz4
		tableDefs[1].Cols[3].Primary = true

		// 2.d PK def
		tableDefs[1].Pkey = &PrimaryKeyDef{
			Names: []string{
				catalog.SystemSI_IVFFLAT_TblCol_Centroids_version,
				catalog.SystemSI_IVFFLAT_TblCol_Centroids_id,
			},
			PkeyColName: catalog.CPrimaryKeyColName,
			CompPkeyCol: tableDefs[1].Cols[3],
		}
	}

	// 3. create ivf-flat `entries` table
	{
		// 3.a tableDefs[2] init
		indexTableName, err := util.BuildIndexTableName(ctx.GetContext(), false)
		if err != nil {
			return nil, nil, err
		}
		tableDefs[2] = &TableDef{
			Name:      indexTableName,
			TableType: catalog.SystemSI_IVFFLAT_TblType_Entries,
			Cols:      make([]*ColDef, 5),
		}

		// 3.b indexDefs[2] init
		indexDefs[2], err = CreateIndexDef(indexInfo, indexTableName, catalog.SystemSI_IVFFLAT_TblType_Entries, indexParts, false)
		if err != nil {
			return nil, nil, err
		}

		// 3.c columns: version, id, origin_pk, PRIMARY KEY (version,origin_pk)
		tableDefs[2].Cols[0] = &ColDef{
			Name: catalog.SystemSI_IVFFLAT_TblCol_Entries_version,
			Alg:  plan.CompressType_Lz4,
			Typ: plan.Type{
				Id:    int32(types.T_int64),
				Width: 0,
				Scale: 0,
			},
			Default: &plan.Default{
				NullAbility:  false,
				Expr:         nil,
				OriginString: "",
			},
		}
		tableDefs[2].Cols[1] = &ColDef{
			Name: catalog.SystemSI_IVFFLAT_TblCol_Entries_id,
			Alg:  plan.CompressType_Lz4,
			Typ: plan.Type{
				Id:    int32(types.T_int64),
				Width: 0,
				Scale: 0,
			},
			Default: &plan.Default{
				NullAbility:  false,
				Expr:         nil,
				OriginString: "",
			},
		}

		tableDefs[2].Cols[2] = &ColDef{
			Name: catalog.SystemSI_IVFFLAT_TblCol_Entries_pk,
			Alg:  plan.CompressType_Lz4,
			Typ: plan.Type{
				//NOTE: don't directly copy the Type from Original Table's PK column.
				// If you do that, we can get the AutoIncrement property from the original table's PK column.
				// This results in a bug when you try to insert data into entries table.
				Id:    colMap[pkeyName].Typ.Id,
				Width: colMap[pkeyName].Typ.Width,
				Scale: colMap[pkeyName].Typ.Scale,
			},
			Default: &plan.Default{
				NullAbility:  false,
				Expr:         nil,
				OriginString: "",
			},
		}
		tableDefs[2].Cols[3] = &ColDef{
			Name: catalog.SystemSI_IVFFLAT_TblCol_Entries_entry,
			Alg:  plan.CompressType_Lz4,
			Typ: Type{
				Id:    colMap[colName].Typ.Id,
				Width: colMap[colName].Typ.Width,
				Scale: colMap[colName].Typ.Scale,
			},
			Default: &plan.Default{
				NullAbility:  true,
				Expr:         nil,
				OriginString: "",
			},
		}

		tableDefs[2].Cols[4] = MakeHiddenColDefByName(catalog.CPrimaryKeyColName)
		tableDefs[2].Cols[4].Alg = plan.CompressType_Lz4
		tableDefs[2].Cols[4].Primary = true

		// 3.d PK def
		tableDefs[2].Pkey = &PrimaryKeyDef{
			Names: []string{
				catalog.SystemSI_IVFFLAT_TblCol_Entries_version,
				catalog.SystemSI_IVFFLAT_TblCol_Entries_id,
				catalog.SystemSI_IVFFLAT_TblCol_Entries_pk, // added to make this unique
			},
			PkeyColName: catalog.CPrimaryKeyColName,
			CompPkeyCol: tableDefs[2].Cols[4],
		}
	}

	return indexDefs, tableDefs, nil
}

func CreateIndexDef(indexInfo *tree.Index,
	indexTableName, indexAlgoTableType string,
	indexParts []string, isUnique bool) (*plan.IndexDef, error) {

	//TODO: later use this function for RegularSecondaryIndex and UniqueIndex.

	indexDef := &plan.IndexDef{}

	indexDef.IndexTableName = indexTableName
	indexDef.Parts = indexParts

	indexDef.Unique = isUnique
	indexDef.TableExist = true

	// Algorithm related fields
	indexDef.IndexAlgo = indexInfo.KeyType.ToString()
	indexDef.IndexAlgoTableType = indexAlgoTableType
	if indexInfo.IndexOption != nil {
		// Copy Comment as it is
		indexDef.Comment = indexInfo.IndexOption.Comment

		// Create params JSON string and set it
		params, err := catalog.IndexParamsToJsonString(indexInfo)
		if err != nil {
			return nil, err
		}
		indexDef.IndexAlgoParams = params
	} else {
		// default indexInfo.IndexOption values
		switch indexInfo.KeyType {
		case catalog.MoIndexDefaultAlgo, catalog.MoIndexBTreeAlgo:
			indexDef.Comment = ""
			indexDef.IndexAlgoParams = ""
		case catalog.MOIndexMasterAlgo:
			indexDef.Comment = ""
			indexDef.IndexAlgoParams = ""
		case catalog.MoIndexIvfFlatAlgo:
			var err error
			indexDef.IndexAlgoParams, err = catalog.IndexParamsMapToJsonString(catalog.DefaultIvfIndexAlgoOptions())
			if err != nil {
				return nil, err
			}
		}

	}

	nameCount := make(map[string]int)
	if indexInfo.Name == "" {
		firstPart := indexInfo.KeyParts[0].ColName.ColName()
		nameCount[firstPart]++
		count := nameCount[firstPart]
		indexName := firstPart
		if count > 1 {
			indexName = firstPart + "_" + strconv.Itoa(count)
		}
		indexDef.IndexName = indexName
	} else {
		indexDef.IndexName = indexInfo.Name
	}

	return indexDef, nil
}

func buildTruncateTable(stmt *tree.TruncateTable, ctx CompilerContext) (*Plan, error) {
	truncateTable := &plan.TruncateTable{}

	truncateTable.Database = string(stmt.Name.SchemaName)
	if truncateTable.Database == "" {
		truncateTable.Database = ctx.DefaultDatabase()
	}
	truncateTable.Table = string(stmt.Name.ObjectName)
	obj, tableDef := ctx.Resolve(truncateTable.Database, truncateTable.Table, nil)
	if tableDef == nil {
		return nil, moerr.NewNoSuchTable(ctx.GetContext(), truncateTable.Database, truncateTable.Table)
	} else {
		if tableDef.TableType == catalog.SystemSourceRel {
			return nil, moerr.NewInternalErrorf(ctx.GetContext(), "can not truncate source '%v' ", truncateTable.Table)
		}

		if len(tableDef.RefChildTbls) > 0 {
			//if all children tables are self reference, we can drop the table
			if !HasFkSelfReferOnly(tableDef) {
				return nil, moerr.NewInternalErrorf(ctx.GetContext(), "can not truncate table '%v' referenced by some foreign key constraint", truncateTable.Table)
			}
		}

		if tableDef.ViewSql != nil {
			return nil, moerr.NewNoSuchTable(ctx.GetContext(), truncateTable.Database, truncateTable.Table)
		}

		truncateTable.TableId = tableDef.TblId
		if tableDef.Fkeys != nil {
			for _, fk := range tableDef.Fkeys {
				truncateTable.ForeignTbl = append(truncateTable.ForeignTbl, fk.ForeignTbl)
			}
		}

		truncateTable.ClusterTable = &plan.ClusterTable{
			IsClusterTable: util.TableIsClusterTable(tableDef.GetTableType()),
		}

		//non-sys account can not truncate the cluster table
		accountId, err := ctx.GetAccountId()
		if err != nil {
			return nil, err
		}
		if truncateTable.GetClusterTable().GetIsClusterTable() && accountId != catalog.System_Account {
			return nil, moerr.NewInternalError(ctx.GetContext(), "only the sys account can truncate the cluster table")
		}

		if obj.PubInfo != nil {
			return nil, moerr.NewInternalErrorf(ctx.GetContext(), "can not truncate table '%v' which is published by other account", truncateTable.Table)
		}

		truncateTable.IndexTableNames = make([]string, 0)
		if tableDef.Indexes != nil {
			for _, indexdef := range tableDef.Indexes {
				// We only handle truncate on regular index. For other indexes such as IVF, we don't handle truncate now.
				if indexdef.TableExist && catalog.IsRegularIndexAlgo(indexdef.IndexAlgo) {
					truncateTable.IndexTableNames = append(truncateTable.IndexTableNames, indexdef.IndexTableName)
				} else if indexdef.TableExist && catalog.IsIvfIndexAlgo(indexdef.IndexAlgo) {
					if indexdef.IndexAlgoTableType == catalog.SystemSI_IVFFLAT_TblType_Entries {
						//TODO: check with @feng on how to handle truncate on IVF index
						// Right now, we are only clearing the entries. Should we empty the centroids and metadata as well?
						// Ideally, after truncate the user is expected to run re-index.
						truncateTable.IndexTableNames = append(truncateTable.IndexTableNames, indexdef.IndexTableName)
					}
				} else if indexdef.TableExist && catalog.IsMasterIndexAlgo(indexdef.IndexAlgo) {
					truncateTable.IndexTableNames = append(truncateTable.IndexTableNames, indexdef.IndexTableName)
				}
			}
		}

		if tableDef.Partition != nil {
			truncateTable.PartitionTableNames = make([]string, len(tableDef.Partition.PartitionTableNames))
			copy(truncateTable.PartitionTableNames, tableDef.Partition.PartitionTableNames)
		}
	}

	return &Plan{
		Plan: &plan.Plan_Ddl{
			Ddl: &plan.DataDefinition{
				DdlType: plan.DataDefinition_TRUNCATE_TABLE,
				Definition: &plan.DataDefinition_TruncateTable{
					TruncateTable: truncateTable,
				},
			},
		},
	}, nil
}

func buildDropTable(stmt *tree.DropTable, ctx CompilerContext) (*Plan, error) {
	dropTable := &plan.DropTable{
		IfExists: stmt.IfExists,
	}
	if len(stmt.Names) != 1 {
		return nil, moerr.NewNotSupportedf(ctx.GetContext(), "drop multiple (%d) tables in one statement", len(stmt.Names))
	}

	dropTable.Database = string(stmt.Names[0].SchemaName)

	// If the database name is empty, attempt to get default database name
	if dropTable.Database == "" {
		dropTable.Database = ctx.DefaultDatabase()
	}

	// If the final database name is still empty, return an error
	if dropTable.Database == "" {
		return nil, moerr.NewNoDB(ctx.GetContext())
	}

	dropTable.Table = string(stmt.Names[0].ObjectName)

	obj, tableDef := ctx.Resolve(dropTable.Database, dropTable.Table, nil)

	if tableDef == nil {
		if !dropTable.IfExists {
			return nil, moerr.NewNoSuchTable(ctx.GetContext(), dropTable.Database, dropTable.Table)
		}
	} else {
		if obj.PubInfo != nil {
			return nil, moerr.NewInternalErrorf(ctx.GetContext(), "can not drop subscription table %s", dropTable.Table)
		}

		enabled, err := IsForeignKeyChecksEnabled(ctx)
		if err != nil {
			return nil, err
		}
		if enabled && len(tableDef.RefChildTbls) > 0 {
			//if all children tables are self reference, we can drop the table
			if !HasFkSelfReferOnly(tableDef) {
				return nil, moerr.NewInternalErrorf(ctx.GetContext(), "can not drop table '%v' referenced by some foreign key constraint", dropTable.Table)
			}
		}

		isView := (tableDef.ViewSql != nil)
		dropTable.IsView = isView

		if isView && !dropTable.IfExists {
			// drop table v0, v0 is view
			return nil, moerr.NewNoSuchTable(ctx.GetContext(), dropTable.Database, dropTable.Table)
		} else if isView {
			// drop table if exists v0, v0 is view
			dropTable.Table = ""
		}

		// Can not use drop table to drop sequence.
		if tableDef.TableType == catalog.SystemSequenceRel && !dropTable.IfExists {
			return nil, moerr.NewInternalError(ctx.GetContext(), "Should use 'drop sequence' to drop a sequence")
		} else if tableDef.TableType == catalog.SystemSequenceRel {
			// If exists, don't drop anything.
			dropTable.Table = ""
		}

		dropTable.ClusterTable = &plan.ClusterTable{
			IsClusterTable: util.TableIsClusterTable(tableDef.GetTableType()),
		}

		//non-sys account can not drop the cluster table
		accountId, err := ctx.GetAccountId()
		if err != nil {
			return nil, err
		}
		if dropTable.GetClusterTable().GetIsClusterTable() && accountId != catalog.System_Account {
			return nil, moerr.NewInternalError(ctx.GetContext(), "only the sys account can drop the cluster table")
		}

		dropTable.TableId = tableDef.TblId
		if tableDef.Fkeys != nil {
			for _, fk := range tableDef.Fkeys {
				if fk.ForeignTbl == 0 {
					continue
				}
				dropTable.ForeignTbl = append(dropTable.ForeignTbl, fk.ForeignTbl)
			}
		}

		// collect child tables that needs remove fk relationships
		// with the table
		if tableDef.RefChildTbls != nil {
			for _, childTbl := range tableDef.RefChildTbls {
				if childTbl == 0 {
					continue
				}
				dropTable.FkChildTblsReferToMe = append(dropTable.FkChildTblsReferToMe, childTbl)
			}
		}

		dropTable.IndexTableNames = make([]string, 0)
		if tableDef.Indexes != nil {
			for _, indexdef := range tableDef.Indexes {
				if indexdef.TableExist {
					dropTable.IndexTableNames = append(dropTable.IndexTableNames, indexdef.IndexTableName)
				}
			}
		}

		if tableDef.GetPartition() != nil {
			dropTable.PartitionTableNames = tableDef.GetPartition().GetPartitionTableNames()
		}

		dropTable.TableDef = tableDef
		dropTable.UpdateFkSqls = []string{getSqlForDeleteTable(dropTable.Database, dropTable.Table)}
	}
	return &Plan{
		Plan: &plan.Plan_Ddl{
			Ddl: &plan.DataDefinition{
				DdlType: plan.DataDefinition_DROP_TABLE,
				Definition: &plan.DataDefinition_DropTable{
					DropTable: dropTable,
				},
			},
		},
	}, nil
}

func buildDropView(stmt *tree.DropView, ctx CompilerContext) (*Plan, error) {
	dropTable := &plan.DropTable{
		IfExists: stmt.IfExists,
	}
	if len(stmt.Names) != 1 {
		return nil, moerr.NewNotSupportedf(ctx.GetContext(), "drop multiple (%d) view", len(stmt.Names))
	}

	dropTable.Database = string(stmt.Names[0].SchemaName)

	// If the database name is empty, attempt to get default database name
	if dropTable.Database == "" {
		dropTable.Database = ctx.DefaultDatabase()
	}
	// If the final database name is still empty, return an error
	if dropTable.Database == "" {
		return nil, moerr.NewNoDB(ctx.GetContext())
	}

	dropTable.Table = string(stmt.Names[0].ObjectName)

	obj, tableDef := ctx.Resolve(dropTable.Database, dropTable.Table, nil)
	if tableDef == nil {
		if !dropTable.IfExists {
			return nil, moerr.NewBadView(ctx.GetContext(), dropTable.Database, dropTable.Table)
		}
	} else {
		if tableDef.ViewSql == nil {
			return nil, moerr.NewBadView(ctx.GetContext(), dropTable.Database, dropTable.Table)
		}
		if obj.PubInfo != nil {
			return nil, moerr.NewInternalError(ctx.GetContext(), "cannot drop view in subscription database")
		}
	}
	dropTable.IsView = true

	return &Plan{
		Plan: &plan.Plan_Ddl{
			Ddl: &plan.DataDefinition{
				DdlType: plan.DataDefinition_DROP_TABLE,
				Definition: &plan.DataDefinition_DropTable{
					DropTable: dropTable,
				},
			},
		},
	}, nil
}

func buildCreateDatabase(stmt *tree.CreateDatabase, ctx CompilerContext) (*Plan, error) {
	if string(stmt.Name) == defines.TEMPORARY_DBNAME {
		return nil, moerr.NewInternalError(ctx.GetContext(), "this database name is used by mo temporary engine")
	}
	createDB := &plan.CreateDatabase{
		IfNotExists: stmt.IfNotExists,
		Database:    string(stmt.Name),
	}

	if stmt.SubscriptionOption != nil {
		accName := string(stmt.SubscriptionOption.From)
		pubName := string(stmt.SubscriptionOption.Publication)
		subName := string(stmt.Name)
		if err := ctx.CheckSubscriptionValid(subName, accName, pubName); err != nil {
			return nil, err
		}
		createDB.SubscriptionOption = &plan.SubscriptionOption{
			From:        string(stmt.SubscriptionOption.From),
			Publication: string(stmt.SubscriptionOption.Publication),
		}
	}
	createDB.Sql = stmt.Sql

	return &Plan{
		Plan: &plan.Plan_Ddl{
			Ddl: &plan.DataDefinition{
				DdlType: plan.DataDefinition_CREATE_DATABASE,
				Definition: &plan.DataDefinition_CreateDatabase{
					CreateDatabase: createDB,
				},
			},
		},
	}, nil
}

func buildDropDatabase(stmt *tree.DropDatabase, ctx CompilerContext) (*Plan, error) {
	dropDB := &plan.DropDatabase{
		IfExists: stmt.IfExists,
		Database: string(stmt.Name),
	}
	if publishing, err := ctx.IsPublishing(dropDB.Database); err != nil {
		return nil, err
	} else if publishing {
		return nil, moerr.NewInternalErrorf(ctx.GetContext(), "can not drop database '%v' which is publishing", dropDB.Database)
	}

	if ctx.DatabaseExists(string(stmt.Name), nil) {
		databaseId, err := ctx.GetDatabaseId(string(stmt.Name), nil)
		if err != nil {
			return nil, err
		}
		dropDB.DatabaseId = databaseId

		//check foreign keys exists or not
		enabled, err := IsForeignKeyChecksEnabled(ctx)
		if err != nil {
			return nil, err
		}
		if enabled {
			dropDB.CheckFKSql = getSqlForCheckHasDBRefersTo(dropDB.Database)
		}
	}

	dropDB.UpdateFkSql = getSqlForDeleteDB(dropDB.Database)

	return &Plan{
		Plan: &plan.Plan_Ddl{
			Ddl: &plan.DataDefinition{
				DdlType: plan.DataDefinition_DROP_DATABASE,
				Definition: &plan.DataDefinition_DropDatabase{
					DropDatabase: dropDB,
				},
			},
		},
	}, nil
}

func buildCreateIndex(stmt *tree.CreateIndex, ctx CompilerContext) (*Plan, error) {
	createIndex := &plan.CreateIndex{}
	if len(stmt.Table.SchemaName) == 0 {
		createIndex.Database = ctx.DefaultDatabase()
	} else {
		createIndex.Database = string(stmt.Table.SchemaName)
	}
	// check table
	tableName := string(stmt.Table.ObjectName)
	obj, tableDef := ctx.Resolve(createIndex.Database, tableName, nil)
	if tableDef == nil {
		return nil, moerr.NewNoSuchTable(ctx.GetContext(), createIndex.Database, tableName)
	}
	if obj.PubInfo != nil {
		return nil, moerr.NewInternalError(ctx.GetContext(), "cannot create index in subscription database")
	}
	// check index
	indexName := string(stmt.Name)
	for _, def := range tableDef.Indexes {
		if def.IndexName == indexName {
			return nil, moerr.NewDuplicateKey(ctx.GetContext(), indexName)
		}
	}
	// build index
	var ftIdx *tree.FullTextIndex
	var uIdx *tree.UniqueIndex
	var sIdx *tree.Index
	switch stmt.IndexCat {
	case tree.INDEX_CATEGORY_UNIQUE:
		uIdx = &tree.UniqueIndex{
			Name:        indexName,
			KeyParts:    stmt.KeyParts,
			IndexOption: stmt.IndexOption,
		}
	case tree.INDEX_CATEGORY_NONE:
		sIdx = &tree.Index{
			Name:        indexName,
			KeyParts:    stmt.KeyParts,
			IndexOption: stmt.IndexOption,
			KeyType:     stmt.IndexOption.IType,
		}
	case tree.INDEX_CATEGORY_FULLTEXT:
		// TODO: ERIC
		logutil.Infof("FULLTEXT INDEX: Name : %s", indexName)
		for _, kp := range stmt.KeyParts {
			logutil.Infof("FULLTEXT INDEX: Name : %s, keyParts: %s", indexName, kp.ColName.ColNameOrigin())
		}
		ftIdx = &tree.FullTextIndex{
			Name:        indexName,
			KeyParts:    stmt.KeyParts,
			IndexOption: stmt.IndexOption,
		}
	default:
		return nil, moerr.NewNotSupportedf(ctx.GetContext(), "statement: '%v'", tree.String(stmt, dialect.MYSQL))
	}
	colMap := make(map[string]*ColDef)
	for _, col := range tableDef.Cols {
		colMap[col.Name] = col
	}

	// Check whether the composite primary key column is included
	if tableDef.Pkey != nil && tableDef.Pkey.CompPkeyCol != nil {
		colMap[tableDef.Pkey.CompPkeyCol.Name] = tableDef.Pkey.CompPkeyCol
	}

	// index.TableDef.Defs store info of index need to be modified
	// index.IndexTables store index table need to be created
	oriPriKeyName := getTablePriKeyName(tableDef.Pkey)
	createIndex.OriginTablePrimaryKey = oriPriKeyName

	indexInfo := &plan.CreateTable{TableDef: &TableDef{}}
	if uIdx != nil {
		if err := buildUniqueIndexTable(indexInfo, []*tree.UniqueIndex{uIdx}, colMap, oriPriKeyName, ctx); err != nil {
			return nil, err
		}
		createIndex.TableExist = true
	}
	if ftIdx != nil {
		if err := buildFullTextIndexTable(indexInfo, []*tree.FullTextIndex{ftIdx}, colMap, oriPriKeyName, ctx); err != nil {
			return nil, err
		}
		createIndex.TableExist = true
	}
	if sIdx != nil {
		if err := buildSecondaryIndexDef(indexInfo, []*tree.Index{sIdx}, colMap, oriPriKeyName, ctx); err != nil {
			return nil, err
		}
		createIndex.TableExist = true
	}
	createIndex.Index = indexInfo
	createIndex.Table = tableName
	createIndex.TableDef = tableDef

	return &Plan{
		Plan: &plan.Plan_Ddl{
			Ddl: &plan.DataDefinition{
				DdlType: plan.DataDefinition_CREATE_INDEX,
				Definition: &plan.DataDefinition_CreateIndex{
					CreateIndex: createIndex,
				},
			},
		},
	}, nil
}

func buildDropIndex(stmt *tree.DropIndex, ctx CompilerContext) (*Plan, error) {
	dropIndex := &plan.DropIndex{}
	if len(stmt.TableName.SchemaName) == 0 {
		dropIndex.Database = ctx.DefaultDatabase()
	} else {
		dropIndex.Database = string(stmt.TableName.SchemaName)
	}

	// If the final database name is still empty, return an error
	if dropIndex.Database == "" {
		return nil, moerr.NewNoDB(ctx.GetContext())
	}

	// check table
	dropIndex.Table = string(stmt.TableName.ObjectName)
	obj, tableDef := ctx.Resolve(dropIndex.Database, dropIndex.Table, nil)
	if tableDef == nil {
		return nil, moerr.NewNoSuchTable(ctx.GetContext(), dropIndex.Database, dropIndex.Table)
	}

	if obj.PubInfo != nil {
		return nil, moerr.NewInternalError(ctx.GetContext(), "cannot drop index in subscription database")
	}

	// check index
	dropIndex.IndexName = string(stmt.Name)
	found := false

	for _, indexdef := range tableDef.Indexes {
		if dropIndex.IndexName == indexdef.IndexName {
			dropIndex.IndexTableName = indexdef.IndexTableName
			found = true
			break
		}
	}

	if !found {
		return nil, moerr.NewInternalErrorf(ctx.GetContext(), "not found index: %s", dropIndex.IndexName)
	}

	return &Plan{
		Plan: &plan.Plan_Ddl{
			Ddl: &plan.DataDefinition{
				DdlType: plan.DataDefinition_DROP_INDEX,
				Definition: &plan.DataDefinition_DropIndex{
					DropIndex: dropIndex,
				},
			},
		},
	}, nil
}

// Get tabledef(col, viewsql, properties) for alterview.
func buildAlterView(stmt *tree.AlterView, ctx CompilerContext) (*Plan, error) {
	viewName := string(stmt.Name.ObjectName)
	alterView := &plan.AlterView{
		IfExists: stmt.IfExists,
		TableDef: &plan.TableDef{
			Name: viewName,
		},
	}
	// get database name
	if len(stmt.Name.SchemaName) == 0 {
		alterView.Database = ""
	} else {
		alterView.Database = string(stmt.Name.SchemaName)
	}
	if alterView.Database == "" {
		alterView.Database = ctx.DefaultDatabase()
	}

	//step 1: check the view exists or not
	obj, oldViewDef := ctx.Resolve(alterView.Database, viewName, nil)
	if oldViewDef == nil {
		if !alterView.IfExists {
			return nil, moerr.NewBadView(ctx.GetContext(),
				alterView.Database,
				viewName)
		}
	} else {
		if obj.PubInfo != nil {
			return nil, moerr.NewInternalError(ctx.GetContext(), "cannot alter view in subscription database")
		}
		if oldViewDef.ViewSql == nil {
			return nil, moerr.NewBadView(ctx.GetContext(),
				alterView.Database,
				viewName)
		}
	}

	//step 2: generate new view def
	ctx.SetBuildingAlterView(true, alterView.Database, viewName)
	//restore
	defer func() {
		ctx.SetBuildingAlterView(false, "", "")
	}()
	tableDef, err := genViewTableDef(ctx, stmt.AsSource)
	if err != nil {
		return nil, err
	}

	alterView.TableDef.Cols = tableDef.Cols
	alterView.TableDef.ViewSql = tableDef.ViewSql
	alterView.TableDef.Defs = tableDef.Defs

	return &Plan{
		Plan: &plan.Plan_Ddl{
			Ddl: &plan.DataDefinition{
				DdlType: plan.DataDefinition_ALTER_VIEW,
				Definition: &plan.DataDefinition_AlterView{
					AlterView: alterView,
				},
			},
		},
	}, nil
}

func getTableComment(tableDef *plan.TableDef) string {
	var comment string
	for _, def := range tableDef.Defs {
		if proDef, ok := def.Def.(*plan.TableDef_DefType_Properties); ok {
			for _, kv := range proDef.Properties.Properties {
				if kv.Key == catalog.SystemRelAttr_Comment {
					comment = kv.Value
				}
			}
		}
	}
	return comment
}

func buildAlterTableInplace(stmt *tree.AlterTable, ctx CompilerContext) (*Plan, error) {
	tableName := string(stmt.Table.ObjectName)
	databaseName := string(stmt.Table.SchemaName)
	if databaseName == "" {
		databaseName = ctx.DefaultDatabase()
	}

	_, tableDef := ctx.Resolve(databaseName, tableName, nil)
	if tableDef == nil {
		return nil, moerr.NewNoSuchTable(ctx.GetContext(), databaseName, tableName)
	}

	alterTable := &plan.AlterTable{
		Actions:        make([]*plan.AlterTable_Action, len(stmt.Options)),
		AlgorithmType:  plan.AlterTable_INPLACE,
		Database:       databaseName,
		TableDef:       tableDef,
		IsClusterTable: util.TableIsClusterTable(tableDef.GetTableType()),
	}
	accountId, err := ctx.GetAccountId()
	if err != nil {
		return nil, err
	}
	if alterTable.IsClusterTable && accountId != catalog.System_Account {
		return nil, moerr.NewInternalError(ctx.GetContext(), "only the sys account can alter the cluster table")
	}

	comment := getTableComment(tableDef)
	colMap := make(map[string]*ColDef)
	for _, col := range tableDef.Cols {
		colMap[col.Name] = col
	}
	// Check whether the composite primary key column is included
	if tableDef.Pkey != nil && tableDef.Pkey.CompPkeyCol != nil {
		colMap[tableDef.Pkey.CompPkeyCol.Name] = tableDef.Pkey.CompPkeyCol
	}

	var primaryKeys []string
	var detectSqls []string
	var updateSqls []string
	uniqueIndexInfos := make([]*tree.UniqueIndex, 0)
	secondaryIndexInfos := make([]*tree.Index, 0)
	for i, option := range stmt.Options {
		switch opt := option.(type) {
		case *tree.AlterOptionDrop:
			alterTableDrop := new(plan.AlterTableDrop)
			// lower case
			constraintName := string(opt.Name)
			if constraintNameAreWhiteSpaces(constraintName) {
				return nil, moerr.NewInternalErrorf(ctx.GetContext(), "Can't DROP '%s'; check that column/key exists", constraintName)
			}
			alterTableDrop.Name = constraintName
			name_not_found := true
			switch opt.Typ {
			case tree.AlterTableDropColumn:
				alterTableDrop.Typ = plan.AlterTableDrop_COLUMN
				err := checkIsDroppableColumn(tableDef, constraintName, ctx)
				if err != nil {
					return nil, err
				}
				for _, col := range tableDef.Cols {
					if col.Name == constraintName {
						name_not_found = false
						break
					}
				}
			case tree.AlterTableDropIndex:
				alterTableDrop.Typ = plan.AlterTableDrop_INDEX
				// check index
				for _, indexdef := range tableDef.Indexes {
					if constraintName == indexdef.IndexName {
						name_not_found = false
						break
					}
				}
			case tree.AlterTableDropKey:
				alterTableDrop.Typ = plan.AlterTableDrop_KEY
			case tree.AlterTableDropPrimaryKey:
				alterTableDrop.Typ = plan.AlterTableDrop_PRIMARY_KEY
				if tableDef.Pkey.PkeyColName == catalog.FakePrimaryKeyColName {
					return nil, moerr.NewErrCantDropFieldOrKey(ctx.GetContext(), "PRIMARY")
				}
				return nil, moerr.NewInternalError(ctx.GetContext(), "Can't DROP exists Primary Key")
			case tree.AlterTableDropForeignKey:
				alterTableDrop.Typ = plan.AlterTableDrop_FOREIGN_KEY
				for _, fk := range tableDef.Fkeys {
					if fk.Name == constraintName {
						name_not_found = false
						updateSqls = append(updateSqls, getSqlForDeleteConstraint(databaseName, tableName, constraintName))
						break
					}
				}
			}
			if name_not_found {
				return nil, moerr.NewInternalErrorf(ctx.GetContext(), "Can't DROP '%s'; check that column/key exists", constraintName)
			}
			alterTable.Actions[i] = &plan.AlterTable_Action{
				Action: &plan.AlterTable_Action_Drop{
					Drop: alterTableDrop,
				},
			}

		case *tree.AlterOptionAdd:
			switch def := opt.Def.(type) {
			case *tree.ForeignKey:
				err = adjustConstraintName(ctx.GetContext(), def)
				if err != nil {
					return nil, err
				}

				fkData, err := getForeignKeyData(ctx, databaseName, tableDef, def)
				if err != nil {
					return nil, err
				}
				alterTable.Actions[i] = &plan.AlterTable_Action{
					Action: &plan.AlterTable_Action_AddFk{
						AddFk: &plan.AlterTableAddFk{
							DbName:    fkData.ParentDbName,
							TableName: fkData.ParentTableName,
							Cols:      fkData.Cols.Cols,
							Fkey:      fkData.Def,
						},
					},
				}
				//for new fk in this alter table, the data in the table must
				//be checked to confirm that it is compliant with foreign key constraints.
				if fkData.IsSelfRefer {
					//fk self refer.
					//check columns of fk self refer are valid
					err = checkFkColsAreValid(ctx, fkData, tableDef)
					if err != nil {
						return nil, err
					}
					sqls, err := genSqlsForCheckFKSelfRefer(ctx.GetContext(), databaseName, tableDef.Name, tableDef.Cols, []*plan.ForeignKeyDef{fkData.Def})
					if err != nil {
						return nil, err
					}
					detectSqls = append(detectSqls, sqls...)
				} else {
					//get table def of parent table
					_, parentTableDef := ctx.Resolve(fkData.ParentDbName, fkData.ParentTableName, nil)
					if parentTableDef == nil {
						return nil, moerr.NewNoSuchTable(ctx.GetContext(), fkData.ParentDbName, fkData.ParentTableName)
					}
					sql, err := genSqlForCheckFKConstraints(ctx.GetContext(), fkData.Def,
						databaseName, tableDef.Name, tableDef.Cols,
						fkData.ParentDbName, fkData.ParentTableName, parentTableDef.Cols)
					if err != nil {
						return nil, err
					}
					detectSqls = append(detectSqls, sql)
				}
				updateSqls = append(updateSqls, fkData.UpdateSql)
			case *tree.UniqueIndex:
				err := checkIndexKeypartSupportability(ctx.GetContext(), def.KeyParts)
				if err != nil {
					return nil, err
				}

				indexName := def.GetIndexName()
				constrNames := map[string]bool{}
				// Check not empty constraint name whether is duplicated.
				for _, idx := range tableDef.Indexes {
					nameLower := strings.ToLower(idx.IndexName)
					constrNames[nameLower] = true
				}

				err = checkDuplicateConstraint(constrNames, indexName, false, ctx.GetContext())
				if err != nil {
					return nil, err
				}
				if len(indexName) == 0 {
					// set empty constraint names(index and unique index)
					setEmptyUniqueIndexName(constrNames, def)
				}

				oriPriKeyName := getTablePriKeyName(tableDef.Pkey)
				indexInfo := &plan.CreateTable{TableDef: &TableDef{}}
				if err = buildUniqueIndexTable(indexInfo, []*tree.UniqueIndex{def}, colMap, oriPriKeyName, ctx); err != nil {
					return nil, err
				}

				alterTable.Actions[i] = &plan.AlterTable_Action{
					Action: &plan.AlterTable_Action_AddIndex{
						AddIndex: &plan.AlterTableAddIndex{
							DbName:                databaseName,
							TableName:             tableName,
							OriginTablePrimaryKey: oriPriKeyName,
							IndexInfo:             indexInfo,
							IndexTableExist:       true,
						},
					},
				}
				// ERIC
			case *tree.FullTextIndex:
				err := checkIndexKeypartSupportability(ctx.GetContext(), def.KeyParts)
				if err != nil {
					return nil, err
				}

				indexName := def.Name
				constrNames := map[string]bool{}
				// Check not empty constraint name whether is duplicated.
				for _, idx := range tableDef.Indexes {
					nameLower := strings.ToLower(idx.IndexName)
					constrNames[nameLower] = true
				}

				err = checkDuplicateConstraint(constrNames, indexName, false, ctx.GetContext())
				if err != nil {
					return nil, err
				}
				/* TODO: ERIC -- must have index name?
				   if len(indexName) == 0 {
				           // set empty constraint names(index and unique index)
				           setEmptyUniqueIndexName(constrNames, def)
				   }
				*/

				oriPriKeyName := getTablePriKeyName(tableDef.Pkey)
				indexInfo := &plan.CreateTable{TableDef: &TableDef{}}
				if err = buildFullTextIndexTable(indexInfo, []*tree.FullTextIndex{def}, colMap, oriPriKeyName, ctx); err != nil {
					return nil, err
				}

				alterTable.Actions[i] = &plan.AlterTable_Action{
					Action: &plan.AlterTable_Action_AddIndex{
						AddIndex: &plan.AlterTableAddIndex{
							DbName:                databaseName,
							TableName:             tableName,
							OriginTablePrimaryKey: oriPriKeyName,
							IndexInfo:             indexInfo,
							IndexTableExist:       true,
						},
					},
				}
			case *tree.Index:
				err := checkIndexKeypartSupportability(ctx.GetContext(), def.KeyParts)
				if err != nil {
					return nil, err
				}

				indexName := def.Name

				constrNames := map[string]bool{}
				// Check not empty constraint name whether is duplicated.
				for _, idx := range tableDef.Indexes {
					nameLower := strings.ToLower(idx.IndexName)
					constrNames[nameLower] = true
				}

				err = checkDuplicateConstraint(constrNames, indexName, false, ctx.GetContext())
				if err != nil {
					return nil, err
				}

				if len(indexName) == 0 {
					// set empty constraint names(index and unique index)
					setEmptyIndexName(constrNames, def)
				}

				oriPriKeyName := getTablePriKeyName(tableDef.Pkey)

				indexInfo := &plan.CreateTable{TableDef: &TableDef{}}
				if err := buildSecondaryIndexDef(indexInfo, []*tree.Index{def}, colMap, oriPriKeyName, ctx); err != nil {
					return nil, err
				}

				alterTable.Actions[i] = &plan.AlterTable_Action{
					Action: &plan.AlterTable_Action_AddIndex{
						AddIndex: &plan.AlterTableAddIndex{
							DbName:                databaseName,
							TableName:             tableName,
							OriginTablePrimaryKey: oriPriKeyName,
							IndexInfo:             indexInfo,
							IndexTableExist:       true,
						},
					},
				}
			case *tree.CheckIndex:
				alterTable.Actions[i] = &plan.AlterTable_Action{
					Action: &plan.AlterTable_Action_AlterComment{
						AlterComment: &plan.AlterTableComment{
							NewComment: comment,
						},
					},
				}
			default:
				return nil, moerr.NewInternalErrorf(ctx.GetContext(), "unsupported alter option: %T", def)
			}

		case *tree.AlterOptionAlterIndex:
			alterTableIndex := new(plan.AlterTableAlterIndex)
			constraintName := string(opt.Name)
			alterTableIndex.IndexName = constraintName

			if opt.Visibility == tree.VISIBLE_TYPE_VISIBLE {
				alterTableIndex.Visible = true
			} else {
				alterTableIndex.Visible = false
			}

			name_not_found := true
			// check index
			for _, indexdef := range tableDef.Indexes {
				if constraintName == indexdef.IndexName {
					name_not_found = false
					break
				}
			}
			if name_not_found {
				return nil, moerr.NewInternalErrorf(ctx.GetContext(), "Can't ALTER '%s'; check that column/key exists", constraintName)
			}
			alterTable.Actions[i] = &plan.AlterTable_Action{
				Action: &plan.AlterTable_Action_AlterIndex{
					AlterIndex: alterTableIndex,
				},
			}

		case *tree.AlterOptionAlterReIndex:
			alterTableReIndex := new(plan.AlterTableAlterReIndex)
			constraintName := string(opt.Name)
			alterTableReIndex.IndexName = constraintName

			switch opt.KeyType {
			case tree.INDEX_TYPE_IVFFLAT:
				if opt.AlgoParamList <= 0 {
					return nil, moerr.NewInternalError(ctx.GetContext(), "lists should be > 0.")
				}
				alterTableReIndex.IndexAlgoParamList = opt.AlgoParamList
			default:
				return nil, moerr.NewInternalErrorf(ctx.GetContext(), "unsupported index type: %v", opt.KeyType)
			}

			name_not_found := true
			// check index
			for _, indexdef := range tableDef.Indexes {
				if constraintName == indexdef.IndexName {
					name_not_found = false
					break
				}
			}
			if name_not_found {
				return nil, moerr.NewInternalErrorf(ctx.GetContext(), "Can't REINDEX '%s'; check that column/key exists", constraintName)
			}
			alterTable.Actions[i] = &plan.AlterTable_Action{
				Action: &plan.AlterTable_Action_AlterReindex{
					AlterReindex: alterTableReIndex,
				},
			}

		case *tree.TableOptionComment:
			if getNumOfCharacters(opt.Comment) > maxLengthOfTableComment {
				return nil, moerr.NewInvalidInputf(ctx.GetContext(), "comment for field '%s' is too long", alterTable.TableDef.Name)
			}
			comment = opt.Comment
			alterTable.Actions[i] = &plan.AlterTable_Action{
				Action: &plan.AlterTable_Action_AlterComment{
					AlterComment: &plan.AlterTableComment{
						NewComment: opt.Comment,
					},
				},
			}

		case *tree.AlterOptionTableName:
			oldName := tableDef.Name
			newName := string(opt.Name.ToTableName().ObjectName)
			if oldName != newName {
				_, tableDef := ctx.Resolve(databaseName, newName, nil)
				if tableDef != nil {
					return nil, moerr.NewTableAlreadyExists(ctx.GetContext(), newName)
				}
			}
			alterTable.Actions[i] = &plan.AlterTable_Action{
				Action: &plan.AlterTable_Action_AlterName{
					AlterName: &plan.AlterTableName{
						OldName: oldName,
						NewName: newName,
					},
				},
			}
			updateSqls = append(updateSqls, getSqlForRenameTable(databaseName, oldName, newName)...)

		case *tree.AlterAddCol:
			colType, err := getTypeFromAst(ctx.GetContext(), opt.Column.Type)
			if err != nil {
				return nil, err
			}
			if colType.Id == int32(types.T_char) || colType.Id == int32(types.T_varchar) ||
				colType.Id == int32(types.T_binary) || colType.Id == int32(types.T_varbinary) {
				if colType.GetWidth() > types.MaxStringSize {
					return nil, moerr.NewInvalidInputf(ctx.GetContext(), "string width (%d) is too long", colType.GetWidth())
				}
			}

			if colType.Id == int32(types.T_array_float32) || colType.Id == int32(types.T_array_float64) {
				if colType.GetWidth() > types.MaxArrayDimension {
					return nil, moerr.NewInvalidInputf(ctx.GetContext(), "vector width (%d) is too long", colType.GetWidth())
				}
			}
			var pks []string
			var comment string
			var auto_incr bool
			colName := opt.Column.Name.ColName()
			colNameOrigin := opt.Column.Name.ColNameOrigin()
			for _, attr := range opt.Column.Attributes {
				switch attribute := attr.(type) {
				case *tree.AttributePrimaryKey, *tree.AttributeKey:
					if colType.GetId() == int32(types.T_blob) {
						return nil, moerr.NewNotSupported(ctx.GetContext(), "blob type in primary key")
					}
					if colType.GetId() == int32(types.T_text) {
						return nil, moerr.NewNotSupported(ctx.GetContext(), "text type in primary key")
					}
					if colType.GetId() == int32(types.T_datalink) {
						return nil, moerr.NewNotSupported(ctx.GetContext(), "datalink type in primary key")
					}
					if colType.GetId() == int32(types.T_json) {
						return nil, moerr.NewNotSupported(ctx.GetContext(), fmt.Sprintf("JSON column '%s' cannot be in primary key", colNameOrigin))
					}
					if colType.GetId() == int32(types.T_array_float32) || colType.GetId() == int32(types.T_array_float64) {
						return nil, moerr.NewNotSupported(ctx.GetContext(), fmt.Sprintf("VECTOR column '%s' cannot be in primary key", colNameOrigin))
					}
					pks = append(pks, colName)
				case *tree.AttributeComment:
					comment = attribute.CMT.String()
					if getNumOfCharacters(comment) > maxLengthOfColumnComment {
						return nil, moerr.NewInvalidInputf(ctx.GetContext(), "comment for column '%s' is too long", colNameOrigin)
					}
				case *tree.AttributeAutoIncrement:
					auto_incr = true
					if !types.T(colType.GetId()).IsInteger() {
						return nil, moerr.NewNotSupported(ctx.GetContext(), "the auto_incr column is only support integer type now")
					}
				case *tree.AttributeUnique, *tree.AttributeUniqueKey:
					return nil, moerr.NewNotSupported(ctx.GetContext(), "unsupport add unique index constraints when adding new column")
					//uniqueIndexInfos = append(uniqueIndexInfos, &tree.UniqueIndex{
					//	KeyParts: []*tree.KeyPart{
					//		{
					//			ColName: opt.Column.Name,
					//		},
					//	},
					//	Name: opt.Column.Name.Parts[0],
					//})
					//indexs = append(indexs, opt.Column.Name.Parts[0])
				}
			}
			if len(pks) > 0 {
				if len(primaryKeys) > 0 {
					return nil, moerr.NewInvalidInput(ctx.GetContext(), "more than one primary key defined")
				}
				primaryKeys = pks
			}

			defaultValue, err := buildDefaultExpr(opt.Column, colType, ctx.GetProcess())
			if err != nil {
				return nil, err
			}
			if auto_incr && defaultValue.Expr != nil {
				return nil, moerr.NewInvalidInputf(ctx.GetContext(), "invalid default value for '%s'", colNameOrigin)
			}

			onUpdateExpr, err := buildOnUpdate(opt.Column, colType, ctx.GetProcess())
			if err != nil {
				return nil, err
			}

			if !checkTableColumnNameValid(colName) {
				return nil, moerr.NewInvalidInputf(ctx.GetContext(), "table column name '%s' is illegal and conflicts with internal keyword", colNameOrigin)
			}

			colType.AutoIncr = auto_incr
			col := &ColDef{
				Name:       colName,
				OriginName: colNameOrigin,
				Alg:        plan.CompressType_Lz4,
				Typ:        colType,
				Default:    defaultValue,
				OnUpdate:   onUpdateExpr,
				Comment:    comment,
			}
			colMap[col.Name] = col
			preName := ""
			if opt.Position.RelativeColumn != nil {
				preName = opt.Position.RelativeColumn.ColName()
			}
			err = checkIsAddableColumn(tableDef, colName, &colType, ctx)
			if err != nil {
				return nil, err
			}
			alterTable.Actions[i] = &plan.AlterTable_Action{
				Action: &plan.AlterTable_Action_AddColumn{
					AddColumn: &plan.AlterAddColumn{
						Name:    colNameOrigin,
						PreName: preName,
						Type:    colType,
						Pos:     int32(opt.Position.Typ),
					},
				},
			}
		case *tree.TableOptionAutoIncrement:
			return nil, moerr.NewInvalidInput(ctx.GetContext(), "Can't set AutoIncr column value.")
		case *tree.AlterOptionAlterCheck, *tree.TableOptionCharset:
			alterTable.Actions[i] = &plan.AlterTable_Action{
				Action: &plan.AlterTable_Action_AlterComment{
					AlterComment: &plan.AlterTableComment{
						NewComment: comment,
					},
				},
			}
		default:
			return nil, moerr.NewInvalidInput(ctx.GetContext(), "Do not support this stmt now.")
		}
	}

	if stmt.PartitionOption != nil {
		alterPartitionOption := stmt.PartitionOption
		switch partitionOption := alterPartitionOption.(type) {
		case *tree.AlterPartitionAddPartitionClause:
			alterTableAddPartition, err := AddTablePartitions(ctx, alterTable, partitionOption)
			if err != nil {
				return nil, err
			}

			alterTable.Actions = append(alterTable.Actions, &plan.AlterTable_Action{
				Action: &plan.AlterTable_Action_AddPartition{
					AddPartition: alterTableAddPartition,
				},
			})
		case *tree.AlterPartitionDropPartitionClause:
			return nil, moerr.NewNotSupported(ctx.GetContext(), "alter table drop partition clause")
		case *tree.AlterPartitionTruncatePartitionClause:
			return nil, moerr.NewNotSupported(ctx.GetContext(), "alter table truncate partition clause")
		case *tree.AlterPartitionRedefinePartitionClause:
			return nil, moerr.NewNotSupported(ctx.GetContext(), "alter table partition by clause")
		}
	}

	// check Constraint Name (include index/ unique)
	err = checkConstraintNames(uniqueIndexInfos, secondaryIndexInfos, ctx.GetContext())
	if err != nil {
		return nil, err
	}
	alterTable.DetectSqls = detectSqls
	alterTable.UpdateFkSqls = updateSqls
	return &Plan{
		Plan: &plan.Plan_Ddl{
			Ddl: &plan.DataDefinition{
				DdlType: plan.DataDefinition_ALTER_TABLE,
				Definition: &plan.DataDefinition_AlterTable{
					AlterTable: alterTable,
				},
			},
		},
	}, nil
}

func buildLockTables(stmt *tree.LockTableStmt, ctx CompilerContext) (*Plan, error) {
	lockTables := make([]*plan.TableLockInfo, 0, len(stmt.TableLocks))
	uniqueTableName := make(map[string]bool)

	//Check table locks
	for _, tableLock := range stmt.TableLocks {
		tb := tableLock.Table

		//get table name
		tblName := string(tb.ObjectName)

		// get database name
		var schemaName string
		if len(tb.SchemaName) == 0 {
			schemaName = ctx.DefaultDatabase()
		} else {
			schemaName = string(tb.SchemaName)
		}

		//check table whether exist
		obj, tableDef := ctx.Resolve(schemaName, tblName, nil)
		if tableDef == nil {
			return nil, moerr.NewNoSuchTable(ctx.GetContext(), schemaName, tblName)
		}

		if obj.PubInfo != nil {
			return nil, moerr.NewInternalError(ctx.GetContext(), "cannot lock table in subscription database")
		}

		// check the stmt whether locks the same table
		if _, ok := uniqueTableName[tblName]; ok {
			return nil, moerr.NewInvalidInputf(ctx.GetContext(), "Not unique table %s", tblName)
		}

		uniqueTableName[tblName] = true

		tableLockInfo := &plan.TableLockInfo{
			LockType: plan.TableLockType(tableLock.LockType),
			TableDef: tableDef,
		}
		lockTables = append(lockTables, tableLockInfo)
	}

	LockTables := &plan.LockTables{
		TableLocks: lockTables,
	}

	return &Plan{
		Plan: &plan.Plan_Ddl{
			Ddl: &plan.DataDefinition{
				DdlType: plan.DataDefinition_LOCK_TABLES,
				Definition: &plan.DataDefinition_LockTables{
					LockTables: LockTables,
				},
			},
		},
	}, nil
}

func buildUnLockTables(stmt *tree.UnLockTableStmt, ctx CompilerContext) (*Plan, error) {
	unLockTables := &plan.UnLockTables{}
	return &Plan{
		Plan: &plan.Plan_Ddl{
			Ddl: &plan.DataDefinition{
				DdlType: plan.DataDefinition_UNLOCK_TABLES,
				Definition: &plan.DataDefinition_UnlockTables{
					UnlockTables: unLockTables,
				},
			},
		},
	}, nil
}

type FkData struct {
	// fk reference to itself
	IsSelfRefer bool
	// the database that the fk refers to
	ParentDbName string
	// the table that the fk refers to
	ParentTableName string
	//the columns in foreign key
	Cols *plan.FkColName
	// the columns referred
	ColsReferred *plan.FkColName
	//fk definition
	Def *plan.ForeignKeyDef
	//the column typs in foreign key
	ColTyps map[int]*plan.Type
	// update foreign keys relations
	UpdateSql string
	// forward reference
	ForwardRefer bool
}

// getForeignKeyData prepares the foreign key data.
// for fk refer except the self refer, it is same as the previous one.
// but for fk self refer, it is different in not checking fk self refer instantly.
// because it is not ready. It should be checked after the pk,uk has been ready.
func getForeignKeyData(ctx CompilerContext, dbName string, tableDef *TableDef, def *tree.ForeignKey) (*FkData, error) {
	refer := def.Refer
	fkData := FkData{
		Def: &plan.ForeignKeyDef{
			Name:        def.ConstraintSymbol,
			Cols:        make([]uint64, len(def.KeyParts)),
			OnDelete:    getRefAction(refer.OnDelete),
			OnUpdate:    getRefAction(refer.OnUpdate),
			ForeignCols: make([]uint64, len(refer.KeyParts)),
		},
	}

	// get fk columns of create table
	fkData.Cols = &plan.FkColName{
		Cols: make([]string, len(def.KeyParts)),
	}
	fkData.ColTyps = make(map[int]*plan.Type)
	name2ColDef := make(map[string]*ColDef)
	for _, colDef := range tableDef.Cols {
		name2ColDef[colDef.Name] = colDef
	}
	//get the column (id,name,type) from tableDef for the foreign key
	for i, keyPart := range def.KeyParts {
		colName := keyPart.ColName.ColName()
		if colDef, has := name2ColDef[colName]; has {
			//column id from tableDef
			fkData.Def.Cols[i] = colDef.ColId
			//column name from tableDef
			fkData.Cols.Cols[i] = colDef.Name
			//column type from tableDef
			fkData.ColTyps[i] = &colDef.Typ
		} else {
			return nil, moerr.NewInternalErrorf(ctx.GetContext(), "column '%v' no exists in the creating table '%v'", keyPart.ColName.ColNameOrigin(), tableDef.Name)
		}
	}

	fkData.ColsReferred = &plan.FkColName{
		Cols: make([]string, len(refer.KeyParts)),
	}
	for i, part := range refer.KeyParts {
		fkData.ColsReferred.Cols[i] = part.ColName.ColName()
	}

	// get foreign table & their columns
	parentTableName := string(refer.TableName.ObjectName)
	parentDbName := string(refer.TableName.SchemaName)
	if parentDbName == "" {
		parentDbName = ctx.DefaultDatabase()
	}

	if IsFkBannedDatabase(parentDbName) {
		return nil, moerr.NewInternalErrorf(ctx.GetContext(), "can not refer foreign keys in %s", parentDbName)
	}

	//foreign key reference to itself
	if IsFkSelfRefer(parentDbName, parentTableName, dbName, tableDef.Name) {
		//should be handled later for fk self reference
		//PK and unique key may not be processed now
		//check fk columns can not reference to themselves
		//In self refer, the parent table is the table itself
		parentColumnsMap := make(map[string]int8)
		for _, part := range refer.KeyParts {
			parentColumnsMap[part.ColName.ColName()] = 0
		}
		for _, name := range fkData.Cols.Cols {
			if _, ok := parentColumnsMap[name]; ok {
				return nil, moerr.NewInternalErrorf(ctx.GetContext(), "foreign key %s can not reference to itself", name)
			}
		}
		//for fk self refer. column id may be not ready.
		fkData.IsSelfRefer = true
		fkData.ParentDbName = parentDbName
		fkData.ParentTableName = parentTableName
		fkData.Def.ForeignTbl = 0
		fkData.UpdateSql = getSqlForAddFk(dbName, tableDef.Name, &fkData)
		return &fkData, nil
	}

	fkData.ParentDbName = parentDbName
	fkData.ParentTableName = parentTableName

	//make insert mo_foreign_keys
	fkData.UpdateSql = getSqlForAddFk(dbName, tableDef.Name, &fkData)

	_, parentTableDef := ctx.Resolve(parentDbName, parentTableName, nil)
	if parentTableDef == nil {
		enabled, err := IsForeignKeyChecksEnabled(ctx)
		if err != nil {
			return nil, err
		}
		if !enabled {
			fkData.ForwardRefer = true
			return &fkData, nil
		}
		return nil, moerr.NewNoSuchTable(ctx.GetContext(), ctx.DefaultDatabase(), parentTableName)
	}

	if parentTableDef.IsTemporary {
		return nil, moerr.NewNYI(ctx.GetContext(), "add foreign key for temporary table")
	}

	fkData.Def.ForeignTbl = parentTableDef.TblId

	//separate the rest of the logic in previous version
	//into an independent function checkFkColsAreValid
	//for reusing it in fk self refer that checks the
	//columns in fk definition are valid or not.
	if err := checkFkColsAreValid(ctx, &fkData, parentTableDef); err != nil {
		return nil, err
	}

	return &fkData, nil
}

/*
checkFkColsAreValid check foreign key columns is valid or not, then it saves them.
the columns referred by the foreign key in the children table must appear in the unique keys or primary key
in the parent table.

For instance:
create table f1 (a int ,b int, c int ,d int ,e int,

	primary key(a,b),  unique key(c,d), unique key (e))

Case 1:

	single column like "a" ,"b", "c", "d", "e" can be used as the column in foreign key of the child table
	due to they are the member of the primary key or some Unique key.

Case 2:

	"a, b" can be used as the columns in the foreign key of the child table
	due to they are the member of the primary key.

	"c, d" can be used as the columns in the foreign key of the child table
	due to they are the member of some unique key.

Case 3:

	"a, c" can not be used due to they belong to the different primary key / unique key
*/
func checkFkColsAreValid(ctx CompilerContext, fkData *FkData, parentTableDef *TableDef) error {
	//colId in parent table-> position in parent table
	columnIdPos := make(map[uint64]int)
	//columnName in parent table -> position in parent table
	columnNamePos := make(map[string]int)
	//columnName of index and pk of parent table -> colId in parent table
	uniqueColumns := make([]map[string]uint64, 0, len(parentTableDef.Cols))

	//1. collect parent column info
	for i, col := range parentTableDef.Cols {
		columnIdPos[col.ColId] = i
		columnNamePos[col.Name] = i
	}

	//2. check if the referred column does not exist in the parent table
	for _, colName := range fkData.ColsReferred.Cols {
		if _, exists := columnNamePos[colName]; !exists { // column exists in parent table
			return moerr.NewInternalErrorf(ctx.GetContext(), "column '%v' no exists in table '%v'", colName, fkData.ParentTableName)
		}
	}

	//columnName in uk or pk -> its colId in the parent table
	collectIndexColumn := func(names []string) {
		ret := make(map[string]uint64)
		//columnName -> its colId in the parent table
		for _, colName := range names {
			ret[colName] = parentTableDef.Cols[columnNamePos[colName]].ColId
		}
		uniqueColumns = append(uniqueColumns, ret)
	}

	//3. collect pk column info of the parent table
	if parentTableDef.Pkey != nil {
		collectIndexColumn(parentTableDef.Pkey.Names)
	}

	//4. collect index column info of the parent table
	//secondary key?
	// now tableRef.Indices are empty, you can not test it
	for _, index := range parentTableDef.Indexes {
		if index.Unique {
			collectIndexColumn(index.Parts)
		}
	}

	//5. check if there is at least one unique key or primary key should have
	//the columns referenced by the foreign keys in the children tables.
	matchCol := make([]uint64, 0, len(fkData.ColsReferred.Cols))
	//iterate on every pk or uk
	for _, uniqueColumn := range uniqueColumns {
		//iterate on the referred column of fk
		for i, colName := range fkData.ColsReferred.Cols {
			//check if the referred column exists in this pk or uk
			if colId, ok := uniqueColumn[colName]; ok {
				// check column type
				// left part of expr: column type in parent table
				// right part of expr: column type in child table
				if parentTableDef.Cols[columnIdPos[colId]].Typ.Id != fkData.ColTyps[i].Id {
					return moerr.NewInternalErrorf(ctx.GetContext(), "type of reference column '%v' is not match for column '%v'", colName, fkData.Cols.Cols[i])
				}
				matchCol = append(matchCol, colId)
			} else {
				// column in fk does not exist in this pk or uk
				matchCol = matchCol[:0]
				break
			}
		}

		if len(matchCol) > 0 {
			break
		}
	}

	if len(matchCol) == 0 {
		return moerr.NewInternalError(ctx.GetContext(), "failed to add the foreign key constraint")
	} else {
		fkData.Def.ForeignCols = matchCol
	}
	return nil
}

// buildFkDataOfForwardRefer rebuilds the fk relationships based on
// the mo_catalog.mo_foreign_keys.
func buildFkDataOfForwardRefer(ctx CompilerContext,
	constraintName string,
	fkDefs []*FkReferDef,
	createTable *plan.CreateTable) (*FkData, error) {
	fkData := FkData{
		Def: &plan.ForeignKeyDef{
			Name:        constraintName,
			Cols:        make([]uint64, len(fkDefs)),
			OnDelete:    convertIntoReferAction(fkDefs[0].OnDelete),
			OnUpdate:    convertIntoReferAction(fkDefs[0].OnUpdate),
			ForeignCols: make([]uint64, len(fkDefs)),
		},
	}
	//1. get tableDef of the child table
	_, childTableDef := ctx.Resolve(fkDefs[0].Db, fkDefs[0].Tbl, nil)
	if childTableDef == nil {
		return nil, moerr.NewNoSuchTable(ctx.GetContext(), fkDefs[0].Db, fkDefs[0].Tbl)
	}
	//2. fill fkdata
	fkData.Cols = &plan.FkColName{
		Cols: make([]string, len(fkDefs)),
	}
	fkData.ColTyps = make(map[int]*plan.Type)

	name2ColDef := make(map[string]*ColDef)
	for _, def := range childTableDef.Cols {
		name2ColDef[def.Name] = def
	}
	for i, fkDef := range fkDefs {
		if colDef, has := name2ColDef[fkDef.Col]; has {
			//column id from tableDef
			fkData.Def.Cols[i] = colDef.ColId
			//column name from tableDef
			fkData.Cols.Cols[i] = colDef.Name
			//column type from tableDef
			fkData.ColTyps[i] = &colDef.Typ
		} else {
			return nil, moerr.NewInternalErrorf(ctx.GetContext(), "column '%v' no exists in table '%v'", fkDef.Col, fkDefs[0].Tbl)
		}
	}

	fkData.ColsReferred = &plan.FkColName{
		Cols: make([]string, len(fkDefs)),
	}
	for i, def := range fkDefs {
		fkData.ColsReferred.Cols[i] = def.ReferCol
	}

	//3. check fk valid or not
	if err := checkFkColsAreValid(ctx, &fkData, createTable.TableDef); err != nil {
		return nil, err
	}
	return &fkData, nil
}

func getAutoIncrementOffsetFromVariables(ctx CompilerContext) (uint64, bool) {
	v, err := ctx.ResolveVariable("auto_increment_offset", true, false)
	if err == nil {
		if offset, ok := v.(int64); ok && offset > 1 {
			return uint64(offset - 1), true
		}
	}
	return 0, false
}

var unitDurations = map[string]time.Duration{
	"second": time.Second,
	"minute": time.Minute,
	"hour":   time.Hour,
	"day":    time.Hour * 24,
	"week":   time.Hour * 24 * 7,
	"month":  time.Hour * 24 * 30,
}

func parseDuration(ctx context.Context, period uint64, unit string) (time.Duration, error) {
	unitDuration, ok := unitDurations[strings.ToLower(unit)]
	if !ok {
		return 0, moerr.NewInvalidArg(ctx, "time unit", unit)
	}
	seconds := period * uint64(unitDuration)
	return time.Duration(seconds), nil
}<|MERGE_RESOLUTION|>--- conflicted
+++ resolved
@@ -1676,10 +1676,7 @@
 			Name: indexTableName,
 		}
 
-<<<<<<< HEAD
-=======
 		// ERIC TODO: handle composite primary key (using serial(pk1, pk2,...)?
->>>>>>> b82b860b
 		// foreign primary key column
 		keyName := catalog.FullTextIndex_TabCol_Id
 		colDef := &ColDef{
