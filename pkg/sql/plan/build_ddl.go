--- conflicted
+++ resolved
@@ -294,13 +294,8 @@
 
 				if _, ok := attr.(*tree.AttributeAutoIncrement); ok {
 					auto_incr = true
-<<<<<<< HEAD
 					if !operator.IsInteger(types.T(colType.GetId())) {
-						return errors.New(errno.InvalidColumnDefinition, "the auto_incr column is only support integer type now")
-=======
-					if colType.GetId() != int32(types.T_int32) && colType.GetId() != int32(types.T_int64) {
-						return moerr.NewNotSupported("auto_incr column type is not int32/int64")
->>>>>>> 18563e75
+						return moerr.NewNotSupported("the auto_incr column is only support integer type now")
 					}
 				}
 			}
