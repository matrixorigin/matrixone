// Copyright 2021 - 2022 Matrix Origin
//
// Licensed under the Apache License, Version 2.0 (the "License");
// you may not use this file except in compliance with the License.
// You may obtain a copy of the License at
//
//      http://www.apache.org/licenses/LICENSE-2.0
//
// Unless required by applicable law or agreed to in writing, software
// distributed under the License is distributed on an "AS IS" BASIS,
// WITHOUT WARRANTIES OR CONDITIONS OF ANY KIND, either express or implied.
// See the License for the specific language governing permissions and
// limitations under the License.

package plan

import (
	"context"
	"encoding/json"
	"fmt"
	"slices"
	"strconv"
	"strings"

	"github.com/matrixorigin/matrixone/pkg/catalog"
	"github.com/matrixorigin/matrixone/pkg/common/moerr"
	"github.com/matrixorigin/matrixone/pkg/container/types"
	"github.com/matrixorigin/matrixone/pkg/defines"
	"github.com/matrixorigin/matrixone/pkg/pb/plan"
	"github.com/matrixorigin/matrixone/pkg/pb/timestamp"
	"github.com/matrixorigin/matrixone/pkg/sql/parsers/dialect"
	"github.com/matrixorigin/matrixone/pkg/sql/parsers/tree"
	"github.com/matrixorigin/matrixone/pkg/sql/util"
	mokafka "github.com/matrixorigin/matrixone/pkg/stream/adapter/kafka"
)

func genDynamicTableDef(ctx CompilerContext, stmt *tree.Select) (*plan.TableDef, error) {
	var tableDef plan.TableDef

	// check view statement
	var stmtPlan *Plan
	var err error
	switch s := stmt.Select.(type) {
	case *tree.ParenSelect:
		stmtPlan, err = runBuildSelectByBinder(plan.Query_SELECT, ctx, s.Select, false, true)
		if err != nil {
			return nil, err
		}
	default:
		stmtPlan, err = runBuildSelectByBinder(plan.Query_SELECT, ctx, stmt, false, true)
		if err != nil {
			return nil, err
		}
	}

	query := stmtPlan.GetQuery()
	cols := make([]*plan.ColDef, len(query.Nodes[query.Steps[len(query.Steps)-1]].ProjectList))
	for idx, expr := range query.Nodes[query.Steps[len(query.Steps)-1]].ProjectList {
		cols[idx] = &plan.ColDef{
			Name: strings.ToLower(query.Headings[idx]),
			Alg:  plan.CompressType_Lz4,
			Typ:  expr.Typ,
			Default: &plan.Default{
				NullAbility:  !expr.Typ.NotNullable,
				Expr:         nil,
				OriginString: "",
			},
		}
	}
	tableDef.Cols = cols

	viewData, err := json.Marshal(ViewData{
		Stmt:            ctx.GetRootSql(),
		DefaultDatabase: ctx.DefaultDatabase(),
	})
	if err != nil {
		return nil, err
	}
	tableDef.ViewSql = &plan.ViewDef{
		View: string(viewData),
	}
	properties := []*plan.Property{
		{
			Key:   catalog.SystemRelAttr_CreateSQL,
			Value: ctx.GetRootSql(),
		},
	}
	tableDef.Defs = append(tableDef.Defs, &plan.TableDef_DefType{
		Def: &plan.TableDef_DefType_Properties{
			Properties: &plan.PropertiesDef{
				Properties: properties,
			},
		},
	})

	return &tableDef, nil
}

func genViewTableDef(ctx CompilerContext, stmt *tree.Select) (*plan.TableDef, error) {
	var tableDef plan.TableDef

	// check view statement
	var stmtPlan *Plan
	var err error
	switch s := stmt.Select.(type) {
	case *tree.ParenSelect:
		stmtPlan, err = runBuildSelectByBinder(plan.Query_SELECT, ctx, s.Select, false, true)
		if err != nil {
			return nil, err
		}
	default:
		stmtPlan, err = runBuildSelectByBinder(plan.Query_SELECT, ctx, stmt, false, true)
		if err != nil {
			return nil, err
		}
	}

	query := stmtPlan.GetQuery()
	cols := make([]*plan.ColDef, len(query.Nodes[query.Steps[len(query.Steps)-1]].ProjectList))
	for idx, expr := range query.Nodes[query.Steps[len(query.Steps)-1]].ProjectList {
		cols[idx] = &plan.ColDef{
			Name: strings.ToLower(query.Headings[idx]),
			Alg:  plan.CompressType_Lz4,
			Typ:  expr.Typ,
			Default: &plan.Default{
				NullAbility:  !expr.Typ.NotNullable,
				Expr:         nil,
				OriginString: "",
			},
		}
	}
	tableDef.Cols = cols

	// Check alter and change the viewsql.
	viewSql := ctx.GetRootSql()
	if len(viewSql) != 0 {
		if viewSql[0] == 'A' {
			viewSql = strings.Replace(viewSql, "ALTER", "CREATE", 1)
		}
		if viewSql[0] == 'a' {
			viewSql = strings.Replace(viewSql, "alter", "create", 1)
		}
	}

	viewData, err := json.Marshal(ViewData{
		Stmt:            viewSql,
		DefaultDatabase: ctx.DefaultDatabase(),
	})
	if err != nil {
		return nil, err
	}
	tableDef.ViewSql = &plan.ViewDef{
		View: string(viewData),
	}
	properties := []*plan.Property{
		{
			Key:   catalog.SystemRelAttr_Kind,
			Value: catalog.SystemViewRel,
		},
		{
			Key:   catalog.SystemRelAttr_CreateSQL,
			Value: ctx.GetRootSql(),
		},
	}
	tableDef.Defs = append(tableDef.Defs, &plan.TableDef_DefType{
		Def: &plan.TableDef_DefType_Properties{
			Properties: &plan.PropertiesDef{
				Properties: properties,
			},
		},
	})

	return &tableDef, nil
}

func genAsSelectCols(ctx CompilerContext, stmt *tree.Select) ([]*ColDef, error) {
	var err error
	var rootId int32
	builder := NewQueryBuilder(plan.Query_SELECT, ctx, false, false)
	bindCtx := NewBindContext(builder, nil)

	getTblAndColName := func(relPos, colPos int32) (string, string) {
		name := builder.nameByColRef[[2]int32{relPos, colPos}]
		// name pattern: tableName.colName
		splits := strings.Split(name, ".")
		if len(splits) < 2 {
			return "", ""
		}
		return splits[0], splits[1]
	}

	if s, ok := stmt.Select.(*tree.ParenSelect); ok {
		stmt = s.Select
	}
	if rootId, err = builder.buildSelect(stmt, bindCtx, true); err != nil {
		return nil, err
	}
	rootNode := builder.qry.Nodes[rootId]

	cols := make([]*plan.ColDef, len(rootNode.ProjectList))
	for i, expr := range rootNode.ProjectList {
		defaultVal := ""
		typ := &expr.Typ
		switch e := expr.Expr.(type) {
		case *plan.Expr_Col:
			tblName, colName := getTblAndColName(e.Col.RelPos, e.Col.ColPos)
			if binding, ok := bindCtx.bindingByTable[tblName]; ok {
				defaultVal = binding.defaults[binding.colIdByName[colName]]
			}
		case *plan.Expr_F:
			// enum
			if e.F.Func.ObjName == moEnumCastIndexToValueFun {
				// cast_index_to_value('apple,banana,orange', cast(col_name as T_uint16))
				colRef := e.F.Args[1].Expr.(*plan.Expr_Col).Col
				tblName, colName := getTblAndColName(colRef.RelPos, colRef.ColPos)
				if binding, ok := bindCtx.bindingByTable[tblName]; ok {
					typ = binding.types[binding.colIdByName[colName]]
				}
			}
		}

		cols[i] = &plan.ColDef{
			Name: strings.ToLower(bindCtx.headings[i]),
			Alg:  plan.CompressType_Lz4,
			Typ:  *typ,
			Default: &plan.Default{
				NullAbility:  !expr.Typ.NotNullable,
				Expr:         nil,
				OriginString: defaultVal,
			},
		}
	}
	return cols, nil
}

func buildCreateSource(stmt *tree.CreateSource, ctx CompilerContext) (*Plan, error) {
	streamName := string(stmt.SourceName.ObjectName)
	createStream := &plan.CreateTable{
		IfNotExists: stmt.IfNotExists,
		TableDef: &TableDef{
			TableType: catalog.SystemSourceRel,
			Name:      streamName,
		},
	}
	if len(stmt.SourceName.SchemaName) == 0 {
		createStream.Database = ctx.DefaultDatabase()
	} else {
		createStream.Database = string(stmt.SourceName.SchemaName)
	}

	if sub, err := ctx.GetSubscriptionMeta(createStream.Database, Snapshot{TS: &timestamp.Timestamp{}}); err != nil {
		return nil, err
	} else if sub != nil {
		return nil, moerr.NewInternalError(ctx.GetContext(), "cannot create stream in subscription database")
	}

	if err := buildSourceDefs(stmt, ctx, createStream); err != nil {
		return nil, err
	}

	var properties []*plan.Property
	properties = append(properties, &plan.Property{
		Key:   catalog.SystemRelAttr_Kind,
		Value: catalog.SystemSourceRel,
	})
	configs := make(map[string]interface{})
	for _, option := range stmt.Options {
		switch opt := option.(type) {
		case *tree.CreateSourceWithOption:
			key := strings.ToLower(string(opt.Key))
			val := opt.Val.(*tree.NumVal).OrigString()
			properties = append(properties, &plan.Property{
				Key:   key,
				Value: val,
			})
			configs[key] = val
		}
	}
	if err := mokafka.ValidateConfig(context.Background(), configs, mokafka.NewKafkaAdapter); err != nil {
		return nil, err
	}
	createStream.TableDef.Defs = append(createStream.TableDef.Defs, &plan.TableDef_DefType{
		Def: &plan.TableDef_DefType_Properties{
			Properties: &plan.PropertiesDef{
				Properties: properties,
			},
		},
	})
	return &Plan{
		Plan: &plan.Plan_Ddl{
			Ddl: &plan.DataDefinition{
				DdlType: plan.DataDefinition_CREATE_TABLE,
				Definition: &plan.DataDefinition_CreateTable{
					CreateTable: createStream,
				},
			},
		},
	}, nil
}

func buildSourceDefs(stmt *tree.CreateSource, ctx CompilerContext, createStream *plan.CreateTable) error {
	colMap := make(map[string]*ColDef)
	for _, item := range stmt.Defs {
		switch def := item.(type) {
		case *tree.ColumnTableDef:
			colName := def.Name.ColName()
			if _, ok := colMap[colName]; ok {
				return moerr.NewInvalidInput(ctx.GetContext(), "duplicate column name: %s", colName)
			}
			colType, err := getTypeFromAst(ctx.GetContext(), def.Type)
			if err != nil {
				return err
			}
			if colType.Id == int32(types.T_char) || colType.Id == int32(types.T_varchar) ||
				colType.Id == int32(types.T_binary) || colType.Id == int32(types.T_varbinary) {
				if colType.GetWidth() > types.MaxStringSize {
					return moerr.NewInvalidInput(ctx.GetContext(), "string width (%d) is too long", colType.GetWidth())
				}
			}
			col := &ColDef{
				Name: colName,
				Alg:  plan.CompressType_Lz4,
				Typ:  colType,
			}
			colMap[colName] = col
			for _, attr := range def.Attributes {
				switch a := attr.(type) {
				case *tree.AttributeKey:
					col.Primary = true
				case *tree.AttributeHeader:
					col.Header = a.Key
				case *tree.AttributeHeaders:
					col.Headers = true
				}
			}
			createStream.TableDef.Cols = append(createStream.TableDef.Cols, col)
		case *tree.CreateSourceWithOption:
		default:
			return moerr.NewNYI(ctx.GetContext(), "stream def: '%v'", def)
		}
	}
	return nil
}

func buildCreateView(stmt *tree.CreateView, ctx CompilerContext) (*Plan, error) {
	viewName := stmt.Name.ObjectName

	createView := &plan.CreateView{
		Replace:     stmt.Replace,
		IfNotExists: stmt.IfNotExists,
		TableDef: &TableDef{
			Name: string(viewName),
		},
	}

	// get database name
	if len(stmt.Name.SchemaName) == 0 {
		createView.Database = ""
	} else {
		createView.Database = string(stmt.Name.SchemaName)
	}
	if len(createView.Database) == 0 {
		createView.Database = ctx.DefaultDatabase()
	}

	snapshot := &Snapshot{TS: &timestamp.Timestamp{}}
	if IsSnapshotValid(ctx.GetSnapshot()) {
		snapshot = ctx.GetSnapshot()
	}

	if sub, err := ctx.GetSubscriptionMeta(createView.Database, *snapshot); err != nil {
		return nil, err
	} else if sub != nil {
		return nil, moerr.NewInternalError(ctx.GetContext(), "cannot create view in subscription database")
	}

	tableDef, err := genViewTableDef(ctx, stmt.AsSource)
	if err != nil {
		return nil, err
	}

	createView.TableDef.Cols = tableDef.Cols
	createView.TableDef.ViewSql = tableDef.ViewSql
	createView.TableDef.Defs = tableDef.Defs

	return &Plan{
		Plan: &plan.Plan_Ddl{
			Ddl: &plan.DataDefinition{
				DdlType: plan.DataDefinition_CREATE_VIEW,
				Definition: &plan.DataDefinition_CreateView{
					CreateView: createView,
				},
			},
		},
	}, nil
}

func buildSequenceTableDef(stmt *tree.CreateSequence, ctx CompilerContext, cs *plan.CreateSequence) error {
	// Sequence table got 1 row and 7 col
	// sequence_value, maxvalue,minvalue,startvalue,increment,cycleornot,iscalled.
	cols := make([]*plan.ColDef, len(Sequence_cols_name))

	typ, err := getTypeFromAst(ctx.GetContext(), stmt.Type)
	if err != nil {
		return err
	}
	for i := range cols {
		if i == 4 {
			break
		}
		cols[i] = &plan.ColDef{
			Name: Sequence_cols_name[i],
			Alg:  plan.CompressType_Lz4,
			Typ:  typ,
			Default: &plan.Default{
				NullAbility:  true,
				Expr:         nil,
				OriginString: "",
			},
		}
	}
	cols[4] = &plan.ColDef{
		Name: Sequence_cols_name[4],
		Alg:  plan.CompressType_Lz4,
		Typ: plan.Type{
			Id:    int32(types.T_int64),
			Width: 0,
			Scale: 0,
		},
		Primary: true,
		Default: &plan.Default{
			NullAbility:  true,
			Expr:         nil,
			OriginString: "",
		},
	}
	cs.TableDef.Pkey = &PrimaryKeyDef{
		Names:       []string{Sequence_cols_name[4]},
		PkeyColName: Sequence_cols_name[4],
	}
	for i := 5; i <= 6; i++ {
		cols[i] = &plan.ColDef{
			Name: Sequence_cols_name[i],
			Alg:  plan.CompressType_Lz4,
			Typ: plan.Type{
				Id:    int32(types.T_bool),
				Width: 0,
				Scale: 0,
			},
			Default: &plan.Default{
				NullAbility:  true,
				Expr:         nil,
				OriginString: "",
			},
		}
	}

	cs.TableDef.Cols = cols

	properties := []*plan.Property{
		{
			Key:   catalog.SystemRelAttr_Kind,
			Value: catalog.SystemSequenceRel,
		},
		{
			Key:   catalog.SystemRelAttr_CreateSQL,
			Value: ctx.GetRootSql(),
		},
	}

	cs.TableDef.Defs = append(cs.TableDef.Defs, &plan.TableDef_DefType{
		Def: &plan.TableDef_DefType_Properties{
			Properties: &plan.PropertiesDef{
				Properties: properties,
			},
		},
	})
	return nil
}

func buildAlterSequenceTableDef(stmt *tree.AlterSequence, ctx CompilerContext, as *plan.AlterSequence) error {
	// Sequence table got 1 row and 7 col
	// sequence_value, maxvalue,minvalue,startvalue,increment,cycleornot,iscalled.
	cols := make([]*plan.ColDef, len(Sequence_cols_name))

	var typ plan.Type
	var err error
	if stmt.Type == nil {
		_, tableDef := ctx.Resolve(as.GetDatabase(), as.TableDef.Name, Snapshot{TS: &timestamp.Timestamp{}})
		if tableDef == nil {
			return moerr.NewInvalidInput(ctx.GetContext(), "no such sequence %s", as.TableDef.Name)
		} else {
			typ = tableDef.Cols[0].Typ
		}
	} else {
		typ, err = getTypeFromAst(ctx.GetContext(), stmt.Type.Type)
		if err != nil {
			return err
		}
	}

	for i := range cols {
		if i == 4 {
			break
		}
		cols[i] = &plan.ColDef{
			Name: Sequence_cols_name[i],
			Alg:  plan.CompressType_Lz4,
			Typ:  typ,
			Default: &plan.Default{
				NullAbility:  true,
				Expr:         nil,
				OriginString: "",
			},
		}
	}
	cols[4] = &plan.ColDef{
		Name: Sequence_cols_name[4],
		Alg:  plan.CompressType_Lz4,
		Typ: plan.Type{
			Id:    int32(types.T_int64),
			Width: 0,
			Scale: 0,
		},
		Primary: true,
		Default: &plan.Default{
			NullAbility:  true,
			Expr:         nil,
			OriginString: "",
		},
	}
	as.TableDef.Pkey = &PrimaryKeyDef{
		Names:       []string{Sequence_cols_name[4]},
		PkeyColName: Sequence_cols_name[4],
	}
	for i := 5; i <= 6; i++ {
		cols[i] = &plan.ColDef{
			Name: Sequence_cols_name[i],
			Alg:  plan.CompressType_Lz4,
			Typ: plan.Type{
				Id:    int32(types.T_bool),
				Width: 0,
				Scale: 0,
			},
			Default: &plan.Default{
				NullAbility:  true,
				Expr:         nil,
				OriginString: "",
			},
		}
	}

	as.TableDef.Cols = cols

	properties := []*plan.Property{
		{
			Key:   catalog.SystemRelAttr_Kind,
			Value: catalog.SystemSequenceRel,
		},
		{
			Key:   catalog.SystemRelAttr_CreateSQL,
			Value: ctx.GetRootSql(),
		},
	}

	as.TableDef.Defs = append(as.TableDef.Defs, &plan.TableDef_DefType{
		Def: &plan.TableDef_DefType_Properties{
			Properties: &plan.PropertiesDef{
				Properties: properties,
			},
		},
	})
	return nil

}

func buildDropSequence(stmt *tree.DropSequence, ctx CompilerContext) (*Plan, error) {
	dropSequence := &plan.DropSequence{
		IfExists: stmt.IfExists,
	}
	if len(stmt.Names) != 1 {
		return nil, moerr.NewNotSupported(ctx.GetContext(), "drop multiple (%d) Sequence in one statement", len(stmt.Names))
	}
	dropSequence.Database = string(stmt.Names[0].SchemaName)
	if dropSequence.Database == "" {
		dropSequence.Database = ctx.DefaultDatabase()
	}
	dropSequence.Table = string(stmt.Names[0].ObjectName)

	obj, tableDef := ctx.Resolve(dropSequence.Database, dropSequence.Table, Snapshot{TS: &timestamp.Timestamp{}})
	if tableDef == nil || tableDef.TableType != catalog.SystemSequenceRel {
		if !dropSequence.IfExists {
			return nil, moerr.NewNoSuchSequence(ctx.GetContext(), dropSequence.Database, dropSequence.Table)
		}
		dropSequence.Table = ""
	}
	if obj != nil && obj.PubInfo != nil {
		return nil, moerr.NewInternalError(ctx.GetContext(), "cannot drop sequence in subscription database")
	}

	return &Plan{
		Plan: &plan.Plan_Ddl{
			Ddl: &plan.DataDefinition{
				DdlType: plan.DataDefinition_DROP_SEQUENCE,
				Definition: &plan.DataDefinition_DropSequence{
					DropSequence: dropSequence,
				},
			},
		},
	}, nil
}

func buildAlterSequence(stmt *tree.AlterSequence, ctx CompilerContext) (*Plan, error) {
	if stmt.Type == nil && stmt.IncrementBy == nil && stmt.MaxValue == nil && stmt.MinValue == nil && stmt.StartWith == nil && stmt.Cycle == nil {
		return nil, moerr.NewSyntaxError(ctx.GetContext(), "synatx error, %s has nothing to alter", string(stmt.Name.ObjectName))
	}

	alterSequence := &plan.AlterSequence{
		IfExists: stmt.IfExists,
		TableDef: &TableDef{
			Name: string(stmt.Name.ObjectName),
		},
	}
	// Get database name.
	if len(stmt.Name.SchemaName) == 0 {
		alterSequence.Database = ctx.DefaultDatabase()
	} else {
		alterSequence.Database = string(stmt.Name.SchemaName)
	}

	if sub, err := ctx.GetSubscriptionMeta(alterSequence.Database, Snapshot{TS: &timestamp.Timestamp{}}); err != nil {
		return nil, err
	} else if sub != nil {
		return nil, moerr.NewInternalError(ctx.GetContext(), "cannot alter sequence in subscription database")
	}

	err := buildAlterSequenceTableDef(stmt, ctx, alterSequence)
	if err != nil {
		return nil, err
	}

	return &Plan{
		Plan: &plan.Plan_Ddl{
			Ddl: &plan.DataDefinition{
				DdlType: plan.DataDefinition_ALTER_SEQUENCE,
				Definition: &plan.DataDefinition_AlterSequence{
					AlterSequence: alterSequence,
				},
			},
		},
	}, nil
}

func buildCreateSequence(stmt *tree.CreateSequence, ctx CompilerContext) (*Plan, error) {
	createSequence := &plan.CreateSequence{
		IfNotExists: stmt.IfNotExists,
		TableDef: &TableDef{
			Name: string(stmt.Name.ObjectName),
		},
	}
	// Get database name.
	if len(stmt.Name.SchemaName) == 0 {
		createSequence.Database = ctx.DefaultDatabase()
	} else {
		createSequence.Database = string(stmt.Name.SchemaName)
	}

	if sub, err := ctx.GetSubscriptionMeta(createSequence.Database, Snapshot{TS: &timestamp.Timestamp{}}); err != nil {
		return nil, err
	} else if sub != nil {
		return nil, moerr.NewInternalError(ctx.GetContext(), "cannot create sequence in subscription database")
	}

	err := buildSequenceTableDef(stmt, ctx, createSequence)
	if err != nil {
		return nil, err
	}

	return &Plan{
		Plan: &plan.Plan_Ddl{
			Ddl: &plan.DataDefinition{
				DdlType: plan.DataDefinition_CREATE_SEQUENCE,
				Definition: &plan.DataDefinition_CreateSequence{
					CreateSequence: createSequence,
				},
			},
		},
	}, nil
}

func buildCreateTable(stmt *tree.CreateTable, ctx CompilerContext) (*Plan, error) {
	if stmt.IsAsLike {
		newStmt, err := rewriteForCreateTableLike(stmt, ctx)
		if err != nil {
			return nil, err
		}
		if stmtLike, ok := newStmt.(*tree.CreateTable); ok {
			return buildCreateTable(stmtLike, ctx)
		}
		return nil, moerr.NewInternalError(ctx.GetContext(), "rewrite for create table like failed")
	}

	createTable := &plan.CreateTable{
		IfNotExists: stmt.IfNotExists,
		Temporary:   stmt.Temporary,
		TableDef: &TableDef{
			Name: string(stmt.Table.ObjectName),
		},
	}

	// get database name
	if len(stmt.Table.SchemaName) == 0 {
		createTable.Database = ctx.DefaultDatabase()
	} else {
		createTable.Database = string(stmt.Table.SchemaName)
	}

	if stmt.Temporary && stmt.PartitionOption != nil {
		return nil, moerr.NewPartitionNoTemporary(ctx.GetContext())
	}

	if sub, err := ctx.GetSubscriptionMeta(createTable.Database, Snapshot{TS: &timestamp.Timestamp{}}); err != nil {
		return nil, err
	} else if sub != nil {
		return nil, moerr.NewInternalError(ctx.GetContext(), "cannot create table in subscription database")
	}

	// set tableDef
	var err error
	if stmt.IsDynamicTable {
		tableDef, err := genDynamicTableDef(ctx, stmt.AsSource)
		if err != nil {
			return nil, err
		}

		createTable.TableDef.Cols = tableDef.Cols
		//createTable.TableDef.ViewSql = tableDef.ViewSql
		//createTable.TableDef.Defs = tableDef.Defs
	}

	var asSelectCols []*ColDef
	if stmt.IsAsSelect {
		if asSelectCols, err = genAsSelectCols(ctx, stmt.AsSource); err != nil {
			return nil, err
		}
	}

	if err = buildTableDefs(stmt, ctx, createTable, asSelectCols); err != nil {
		return nil, err
	}

	v, ok := getAutoIncrementOffsetFromVariables(ctx)
	if ok {
		createTable.TableDef.AutoIncrOffset = v
	}

	// set option
	for _, option := range stmt.Options {
		switch opt := option.(type) {
		case *tree.TableOptionProperties:
			properties := make([]*plan.Property, len(opt.Preperties))
			for idx, property := range opt.Preperties {
				properties[idx] = &plan.Property{
					Key:   property.Key,
					Value: property.Value,
				}
			}
			createTable.TableDef.Defs = append(createTable.TableDef.Defs, &plan.TableDef_DefType{
				Def: &plan.TableDef_DefType_Properties{
					Properties: &plan.PropertiesDef{
						Properties: properties,
					},
				},
			})
		// todo confirm: option data store like this?
		case *tree.TableOptionComment:
			if getNumOfCharacters(opt.Comment) > maxLengthOfTableComment {
				return nil, moerr.NewInvalidInput(ctx.GetContext(), "comment for field '%s' is too long", createTable.TableDef.Name)
			}

			properties := []*plan.Property{
				{
					Key:   catalog.SystemRelAttr_Comment,
					Value: opt.Comment,
				},
			}
			createTable.TableDef.Defs = append(createTable.TableDef.Defs, &plan.TableDef_DefType{
				Def: &plan.TableDef_DefType_Properties{
					Properties: &plan.PropertiesDef{
						Properties: properties,
					},
				},
			})
		case *tree.TableOptionAutoIncrement:
			if opt.Value != 0 {
				createTable.TableDef.AutoIncrOffset = opt.Value - 1
			}

		// these table options is not support in plan
		// case *tree.TableOptionEngine, *tree.TableOptionSecondaryEngine, *tree.TableOptionCharset,
		// 	*tree.TableOptionCollate, *tree.TableOptionAutoIncrement, *tree.TableOptionComment,
		// 	*tree.TableOptionAvgRowLength, *tree.TableOptionChecksum, *tree.TableOptionCompression,
		// 	*tree.TableOptionConnection, *tree.TableOptionPassword, *tree.TableOptionKeyBlockSize,
		// 	*tree.TableOptionMaxRows, *tree.TableOptionMinRows, *tree.TableOptionDelayKeyWrite,
		// 	*tree.TableOptionRowFormat, *tree.TableOptionStatsPersistent, *tree.TableOptionStatsAutoRecalc,
		// 	*tree.TableOptionPackKeys, *tree.TableOptionTablespace, *tree.TableOptionDataDirectory,
		// 	*tree.TableOptionIndexDirectory, *tree.TableOptionStorageMedia, *tree.TableOptionStatsSamplePages,
		// 	*tree.TableOptionUnion, *tree.TableOptionEncryption:
		// 	return nil, moerr.NewNotSupported("statement: '%v'", tree.String(stmt, dialect.MYSQL))
		case *tree.TableOptionAUTOEXTEND_SIZE, *tree.TableOptionAvgRowLength,
			*tree.TableOptionCharset, *tree.TableOptionChecksum, *tree.TableOptionCollate, *tree.TableOptionCompression,
			*tree.TableOptionConnection, *tree.TableOptionDataDirectory, *tree.TableOptionIndexDirectory,
			*tree.TableOptionDelayKeyWrite, *tree.TableOptionEncryption, *tree.TableOptionEngine, *tree.TableOptionEngineAttr,
			*tree.TableOptionKeyBlockSize, *tree.TableOptionMaxRows, *tree.TableOptionMinRows, *tree.TableOptionPackKeys,
			*tree.TableOptionPassword, *tree.TableOptionRowFormat, *tree.TableOptionStartTrans, *tree.TableOptionSecondaryEngineAttr,
			*tree.TableOptionStatsAutoRecalc, *tree.TableOptionStatsPersistent, *tree.TableOptionStatsSamplePages,
			*tree.TableOptionTablespace, *tree.TableOptionUnion:

		default:
			return nil, moerr.NewNotSupported(ctx.GetContext(), "statement: '%v'", tree.String(stmt, dialect.MYSQL))
		}
	}

	// After handleTableOptions, so begin the partitions processing depend on TableDef
	if stmt.Param != nil {
		for i := 0; i < len(stmt.Param.Option); i += 2 {
			switch strings.ToLower(stmt.Param.Option[i]) {
			case "endpoint", "region", "access_key_id", "secret_access_key", "bucket", "filepath", "compression", "format", "jsondata", "provider", "role_arn", "external_id":
			default:
				return nil, moerr.NewBadConfig(ctx.GetContext(), "the keyword '%s' is not support", strings.ToLower(stmt.Param.Option[i]))
			}
		}
		if err := InitNullMap(stmt.Param, ctx); err != nil {
			return nil, err
		}
		json_byte, err := json.Marshal(stmt.Param)
		if err != nil {
			return nil, err
		}
		properties := []*plan.Property{
			{
				Key:   catalog.SystemRelAttr_Kind,
				Value: catalog.SystemExternalRel,
			},
			{
				Key:   catalog.SystemRelAttr_CreateSQL,
				Value: string(json_byte),
			},
		}
		createTable.TableDef.TableType = catalog.SystemExternalRel
		createTable.TableDef.Defs = append(createTable.TableDef.Defs, &plan.TableDef_DefType{
			Def: &plan.TableDef_DefType_Properties{
				Properties: &plan.PropertiesDef{
					Properties: properties,
				},
			}})
	} else {
		kind := catalog.SystemOrdinaryRel
		if stmt.IsClusterTable {
			kind = catalog.SystemClusterRel
		}
		// when create hidden talbe(like: auto_incr_table, index_table)， we set relKind to empty
		if catalog.IsHiddenTable(createTable.TableDef.Name) {
			kind = ""
		}
		fmtCtx := tree.NewFmtCtx(dialect.MYSQL, tree.WithQuoteString(true))
		stmt.Format(fmtCtx)
		properties := []*plan.Property{
			{
				Key:   catalog.SystemRelAttr_Kind,
				Value: kind,
			},
			{
				Key:   catalog.SystemRelAttr_CreateSQL,
				Value: fmtCtx.String(),
			},
		}
		createTable.TableDef.Defs = append(createTable.TableDef.Defs, &plan.TableDef_DefType{
			Def: &plan.TableDef_DefType_Properties{
				Properties: &plan.PropertiesDef{
					Properties: properties,
				},
			}})
	}

	builder := NewQueryBuilder(plan.Query_SELECT, ctx, false, false)
	bindContext := NewBindContext(builder, nil)

	// set partition(unsupport now)
	if stmt.PartitionOption != nil {
		// Foreign keys are not yet supported in conjunction with partitioning
		// see: https://dev.mysql.com/doc/relnotes/mysql/8.0/en/news-8-0-14.html
		if len(createTable.TableDef.Fkeys) > 0 {
			return nil, moerr.NewErrForeignKeyOnPartitioned(ctx.GetContext())
		}

		nodeID := builder.appendNode(&plan.Node{
			NodeType:    plan.Node_TABLE_SCAN,
			Stats:       nil,
			ObjRef:      nil,
			TableDef:    createTable.TableDef,
			BindingTags: []int32{builder.genNewTag()},
		}, bindContext)

		err = builder.addBinding(nodeID, tree.AliasClause{}, bindContext)
		if err != nil {
			return nil, err
		}
		partitionBinder := NewPartitionBinder(builder, bindContext)
		err = buildPartitionByClause(ctx.GetContext(), partitionBinder, stmt, createTable.TableDef)
		if err != nil {
			return nil, err
		}

		err = addPartitionTableDef(ctx.GetContext(), string(stmt.Table.ObjectName), createTable)
		if err != nil {
			return nil, err
		}
	}

	return &Plan{
		Plan: &plan.Plan_Ddl{
			Ddl: &plan.DataDefinition{
				DdlType: plan.DataDefinition_CREATE_TABLE,
				Definition: &plan.DataDefinition_CreateTable{
					CreateTable: createTable,
				},
			},
		},
	}, nil
}

// addPartitionTableDef constructs the table def for the partition table
func addPartitionTableDef(ctx context.Context, mainTableName string, createTable *plan.CreateTable) error {
	//add partition table
	//there is no index for the partition table
	//there is no foreign key for the partition table
	if !util.IsValidNameForPartitionTable(mainTableName) {
		return moerr.NewInvalidInput(ctx, "invalid main table name %s", mainTableName)
	}

	//common properties
	partitionProps := []*plan.Property{
		{
			Key:   catalog.SystemRelAttr_Kind,
			Value: catalog.SystemPartitionRel,
		},
		{
			Key:   catalog.SystemRelAttr_CreateSQL,
			Value: "",
		},
	}
	partitionPropsDef := &plan.TableDef_DefType{
		Def: &plan.TableDef_DefType_Properties{
			Properties: &plan.PropertiesDef{
				Properties: partitionProps,
			},
		}}

	partitionDef := createTable.TableDef.Partition
	partitionTableDefs := make([]*TableDef, partitionDef.PartitionNum)

	partitionTableNames := make([]string, partitionDef.PartitionNum)
	for i := 0; i < int(partitionDef.PartitionNum); i++ {
		part := partitionDef.Partitions[i]
		ok, partitionTableName := util.MakeNameOfPartitionTable(part.GetPartitionName(), mainTableName)
		if !ok {
			return moerr.NewInvalidInput(ctx, "invalid partition table name %s", partitionTableName)
		}

		// save the table name for a partition
		part.PartitionTableName = partitionTableName
		partitionTableNames[i] = partitionTableName

		partitionTableDefs[i] = &TableDef{
			Name: partitionTableName,
			Cols: createTable.TableDef.Cols, //same as the main table's column defs
		}
		partitionTableDefs[i].Pkey = createTable.TableDef.GetPkey()
		partitionTableDefs[i].Defs = append(partitionTableDefs[i].Defs, partitionPropsDef)
	}
	partitionDef.PartitionTableNames = partitionTableNames
	createTable.PartitionTables = partitionTableDefs
	return nil
}

// buildPartitionByClause build partition by clause info and semantic check.
// Currently, sub partition and partition value verification are not supported
func buildPartitionByClause(ctx context.Context, partitionBinder *PartitionBinder, stmt *tree.CreateTable, tableDef *TableDef) (err error) {
	var builder partitionBuilder
	switch stmt.PartitionOption.PartBy.PType.(type) {
	case *tree.HashType:
		builder = &hashPartitionBuilder{}
	case *tree.KeyType:
		builder = &keyPartitionBuilder{}
	case *tree.RangeType:
		builder = &rangePartitionBuilder{}
	case *tree.ListType:
		builder = &listPartitionBuilder{}
	}
	return builder.build(ctx, partitionBinder, stmt, tableDef)
}

func buildTableDefs(stmt *tree.CreateTable, ctx CompilerContext, createTable *plan.CreateTable, asSelectCols []*ColDef) error {
	var primaryKeys []string
	var indexs []string
	colMap := make(map[string]*ColDef)
	defaultMap := make(map[string]string)
	uniqueIndexInfos := make([]*tree.UniqueIndex, 0)
	secondaryIndexInfos := make([]*tree.Index, 0)
	fkDatasOfFKSelfRefer := make([]*FkData, 0)
	dedupFkName := make(UnorderedSet[string])
	for _, item := range stmt.Defs {
		switch def := item.(type) {
		case *tree.ColumnTableDef:
			colType, err := getTypeFromAst(ctx.GetContext(), def.Type)
			if err != nil {
				return err
			}
			if colType.Id == int32(types.T_char) || colType.Id == int32(types.T_varchar) ||
				colType.Id == int32(types.T_binary) || colType.Id == int32(types.T_varbinary) {
				if colType.GetWidth() > types.MaxStringSize {
					return moerr.NewInvalidInput(ctx.GetContext(), "string width (%d) is too long", colType.GetWidth())
				}
			}
			if colType.Id == int32(types.T_array_float32) || colType.Id == int32(types.T_array_float64) {
				if colType.GetWidth() > types.MaxArrayDimension {
					return moerr.NewInvalidInput(ctx.GetContext(), "vector width (%d) is too long", colType.GetWidth())
				}
			}
			if colType.Id == int32(types.T_bit) {
				if colType.Width == 0 {
					colType.Width = 1
				}
				if colType.Width > types.MaxBitLen {
					return moerr.NewInvalidInput(ctx.GetContext(), "bit width (%d) is too long (max = %d) ", colType.GetWidth(), types.MaxBitLen)
				}
			}
			var pks []string
			var comment string
			var auto_incr bool
			colName := def.Name.ColName()
			colNameOrigin := def.Name.ColNameOrigin()
			for _, attr := range def.Attributes {
				switch attribute := attr.(type) {
				case *tree.AttributePrimaryKey, *tree.AttributeKey:
					if colType.GetId() == int32(types.T_blob) {
						return moerr.NewNotSupported(ctx.GetContext(), "blob type in primary key")
					}
					if colType.GetId() == int32(types.T_text) {
						return moerr.NewNotSupported(ctx.GetContext(), "text type in primary key")
					}
					if colType.GetId() == int32(types.T_datalink) {
						return moerr.NewNotSupported(ctx.GetContext(), "datalink type in primary key")
					}
					if colType.GetId() == int32(types.T_json) {
						return moerr.NewNotSupported(ctx.GetContext(), fmt.Sprintf("JSON column '%s' cannot be in primary key", colNameOrigin))
					}
					if colType.GetId() == int32(types.T_array_float32) || colType.GetId() == int32(types.T_array_float64) {
						return moerr.NewNotSupported(ctx.GetContext(), fmt.Sprintf("VECTOR column '%s' cannot be in primary key", colNameOrigin))
					}
					if colType.GetId() == int32(types.T_enum) {
						return moerr.NewNotSupported(ctx.GetContext(), fmt.Sprintf("ENUM column '%s' cannot be in primary key", colNameOrigin))

					}
					pks = append(pks, colName)
				case *tree.AttributeComment:
					comment = attribute.CMT.String()
					if getNumOfCharacters(comment) > maxLengthOfColumnComment {
						return moerr.NewInvalidInput(ctx.GetContext(), "comment for column '%s' is too long", colNameOrigin)
					}
				case *tree.AttributeAutoIncrement:
					auto_incr = true
					if !types.T(colType.GetId()).IsInteger() {
						return moerr.NewNotSupported(ctx.GetContext(), "the auto_incr column is only support integer type now")
					}
				case *tree.AttributeUnique, *tree.AttributeUniqueKey:
					uniqueIndexInfos = append(uniqueIndexInfos, &tree.UniqueIndex{
						KeyParts: []*tree.KeyPart{
							{
								ColName: def.Name,
							},
						},
						Name: colName,
					})
					indexs = append(indexs, colName)
				}
			}
			if len(pks) > 0 {
				if len(primaryKeys) > 0 {
					return moerr.NewInvalidInput(ctx.GetContext(), "more than one primary key defined")
				}
				primaryKeys = pks
			}

			defaultValue, err := buildDefaultExpr(def, colType, ctx.GetProcess())
			if err != nil {
				return err
			}
			if auto_incr && defaultValue.Expr != nil {
				return moerr.NewInvalidInput(ctx.GetContext(), "invalid default value for '%s'", colNameOrigin)
			}

			onUpdateExpr, err := buildOnUpdate(def, colType, ctx.GetProcess())
			if err != nil {
				return err
			}

			if !checkTableColumnNameValid(colName) {
				return moerr.NewInvalidInput(ctx.GetContext(), "table column name '%s' is illegal and conflicts with internal keyword", colNameOrigin)
			}

			colType.AutoIncr = auto_incr
			col := &ColDef{
				Name:     colName,
				Alg:      plan.CompressType_Lz4,
				Typ:      colType,
				Default:  defaultValue,
				OnUpdate: onUpdateExpr,
				Comment:  comment,
			}
			// if same name col in asSelectCols, overwrite it; add into colMap && createTable.TableDef.Cols later
			if idx := slices.IndexFunc(asSelectCols, func(c *ColDef) bool { return c.Name == col.Name }); idx != -1 {
				asSelectCols[idx] = col
			} else {
				colMap[col.Name] = col
				createTable.TableDef.Cols = append(createTable.TableDef.Cols, col)

				// get default val from ast node
				attrIdx := slices.IndexFunc(def.Attributes, func(a tree.ColumnAttribute) bool {
					_, ok := a.(*tree.AttributeDefault)
					return ok
				})
				if attrIdx != -1 {
					defaultAttr := def.Attributes[attrIdx].(*tree.AttributeDefault)
					fmtCtx := tree.NewFmtCtx(dialect.MYSQL, tree.WithQuoteString(true))
					defaultAttr.Format(fmtCtx)
					// defaultAttr.Format start with "default ", trim first 8 chars
					defaultMap[col.Name] = fmtCtx.String()[8:]
				} else {
					defaultMap[col.Name] = "NULL"
				}
			}
		case *tree.PrimaryKeyIndex:
			if len(primaryKeys) > 0 {
				return moerr.NewInvalidInput(ctx.GetContext(), "more than one primary key defined")
			}
			pksMap := map[string]bool{}
			for _, key := range def.KeyParts {
				name := key.ColName.ColName() // name of primary key column
				if _, ok := pksMap[name]; ok {
					return moerr.NewInvalidInput(ctx.GetContext(), "duplicate column name '%s' in primary key", key.ColName.ColNameOrigin())
				}
				primaryKeys = append(primaryKeys, name)
				pksMap[name] = true
				indexs = append(indexs, name)
			}
		case *tree.Index:
			err := checkIndexKeypartSupportability(ctx.GetContext(), def.KeyParts)
			if err != nil {
				return err
			}

			secondaryIndexInfos = append(secondaryIndexInfos, def)
			for _, key := range def.KeyParts {
				name := key.ColName.ColName()
				indexs = append(indexs, name)
			}
		case *tree.UniqueIndex:
			err := checkIndexKeypartSupportability(ctx.GetContext(), def.KeyParts)
			if err != nil {
				return err
			}

			uniqueIndexInfos = append(uniqueIndexInfos, def)
			for _, key := range def.KeyParts {
				name := key.ColName.ColName()
				indexs = append(indexs, name)
			}
		case *tree.ForeignKey:
			if createTable.Temporary {
				return moerr.NewNYI(ctx.GetContext(), "add foreign key for temporary table")
			}
			if len(asSelectCols) != 0 {
				return moerr.NewNYI(ctx.GetContext(), "add foreign key in create table ... as select statement")
			}
			if IsFkBannedDatabase(createTable.Database) {
				return moerr.NewInternalError(ctx.GetContext(), "can not create foreign keys in %s", createTable.Database)
			}
			err := adjustConstraintName(ctx.GetContext(), def)
			if err != nil {
				return err
			}
			fkData, err := getForeignKeyData(ctx, createTable.Database, createTable.TableDef, def)
			if err != nil {
				return err
			}

			if def.ConstraintSymbol != fkData.Def.Name {
				return moerr.NewInternalError(ctx.GetContext(), "different fk name %s %s", def.ConstraintSymbol, fkData.Def.Name)
			}

			//dedup
			if dedupFkName.Find(fkData.Def.Name) {
				return moerr.NewInternalError(ctx.GetContext(), "duplicate fk name %s", fkData.Def.Name)
			}
			dedupFkName.Insert(fkData.Def.Name)

			//only setups foreign key without forward reference
			if !fkData.ForwardRefer {
				createTable.FkDbs = append(createTable.FkDbs, fkData.ParentDbName)
				createTable.FkTables = append(createTable.FkTables, fkData.ParentTableName)
				createTable.FkCols = append(createTable.FkCols, fkData.Cols)
				createTable.TableDef.Fkeys = append(createTable.TableDef.Fkeys, fkData.Def)
			}

			createTable.UpdateFkSqls = append(createTable.UpdateFkSqls, fkData.UpdateSql)

			//save self reference foreign keys
			if fkData.IsSelfRefer {
				fkDatasOfFKSelfRefer = append(fkDatasOfFKSelfRefer, fkData)
			}
		case *tree.CheckIndex, *tree.FullTextIndex:
			// unsupport in plan. will support in next version.
			// return moerr.NewNYI(ctx.GetContext(), "table def: '%v'", def)
		default:
			return moerr.NewNYI(ctx.GetContext(), "table def: '%v'", def)
		}
	}

	if stmt.IsAsSelect {
		// add as select cols
		for _, col := range asSelectCols {
			colMap[col.Name] = col
			createTable.TableDef.Cols = append(createTable.TableDef.Cols, col)
		}

		// insert into new_table select default_val1, default_val2, ..., * from (select clause);
		var insertSqlBuilder strings.Builder
		insertSqlBuilder.WriteString(fmt.Sprintf("insert into `%s` select ", createTable.TableDef.Name))

		cols := createTable.TableDef.Cols
		firstCol := true
		for i := range cols {
			// insert default values if col[i] only in create clause
			if !slices.ContainsFunc(asSelectCols, func(c *ColDef) bool { return c.Name == cols[i].Name }) {
				if !firstCol {
					insertSqlBuilder.WriteString(", ")
				}
				insertSqlBuilder.WriteString(defaultMap[cols[i].Name])
				firstCol = false
			}
		}
		if !firstCol {
			insertSqlBuilder.WriteString(", ")
		}
		// add all cols from select clause
		insertSqlBuilder.WriteString("*")

		// from
		fmtCtx := tree.NewFmtCtx(dialect.MYSQL, tree.WithQuoteString(true))
		stmt.AsSource.Format(fmtCtx)
		insertSqlBuilder.WriteString(fmt.Sprintf(" from (%s)", fmtCtx.String()))

		createTable.CreateAsSelectSql = insertSqlBuilder.String()
	}

	//table must have one visible column
	if len(createTable.TableDef.Cols) == 0 {
		return moerr.NewTableMustHaveVisibleColumn(ctx.GetContext())
	}

	//add cluster table attribute
	if stmt.IsClusterTable {
		if _, ok := colMap[util.GetClusterTableAttributeName()]; ok {
			return moerr.NewInvalidInput(ctx.GetContext(), "the attribute account_id in the cluster table can not be defined directly by the user")
		}
		colType, err := getTypeFromAst(ctx.GetContext(), util.GetClusterTableAttributeType())
		if err != nil {
			return err
		}
		colDef := &ColDef{
			Name:    util.GetClusterTableAttributeName(),
			Alg:     plan.CompressType_Lz4,
			Typ:     colType,
			NotNull: true,
			Default: &plan.Default{
				Expr: &Expr{
					Expr: &plan.Expr_Lit{
						Lit: &Const{
							Isnull: false,
							Value:  &plan.Literal_U32Val{U32Val: catalog.System_Account},
						},
					},
					Typ: plan.Type{
						Id:          colType.Id,
						NotNullable: true,
					},
				},
				NullAbility: false,
			},
			Comment: "the account_id added by the mo",
		}
		colMap[util.GetClusterTableAttributeName()] = colDef
		createTable.TableDef.Cols = append(createTable.TableDef.Cols, colDef)
	}

	pkeyName := ""
	// If the primary key is explicitly defined in the ddl statement
	if len(primaryKeys) > 0 {
		for _, primaryKey := range primaryKeys {
			if _, ok := colMap[primaryKey]; !ok {
				return moerr.NewInvalidInput(ctx.GetContext(), "column '%s' doesn't exist in table", primaryKey)
			}
		}
		if len(primaryKeys) == 1 {
			pkeyName = primaryKeys[0]
			for _, col := range createTable.TableDef.Cols {
				if col.Name == pkeyName {
					col.Primary = true
					createTable.TableDef.Pkey = &PrimaryKeyDef{
						Names:       primaryKeys,
						PkeyColName: pkeyName,
					}
					break
				}
			}
		} else {
			//pkeyName = util.BuildCompositePrimaryKeyColumnName(primaryKeys)
			pkeyName = catalog.CPrimaryKeyColName
			colDef := MakeHiddenColDefByName(pkeyName)
			colDef.Primary = true
			createTable.TableDef.Cols = append(createTable.TableDef.Cols, colDef)
			colMap[pkeyName] = colDef

			pkeyDef := &PrimaryKeyDef{
				Names:       primaryKeys,
				PkeyColName: pkeyName,
				CompPkeyCol: colDef,
			}
			createTable.TableDef.Pkey = pkeyDef
		}
		for _, primaryKey := range primaryKeys {
			colMap[primaryKey].Default.NullAbility = false
			colMap[primaryKey].NotNull = true
		}
	} else {
		// If table does not have a explicit primary key in the ddl statement, a new hidden primary key column will be add,
		// which will not be sorted or used for any other purpose, but will only be used to add
		// locks to the Lock operator in pessimistic transaction mode.
		if !createTable.IsSystemExternalRel() {
			pkeyName = catalog.FakePrimaryKeyColName
			colDef := &ColDef{
				ColId:  uint64(len(createTable.TableDef.Cols)),
				Name:   pkeyName,
				Hidden: true,
				Typ: Type{
					Id:       int32(types.T_uint64),
					AutoIncr: true,
				},
				Default: &plan.Default{
					NullAbility:  false,
					Expr:         nil,
					OriginString: "",
				},
				NotNull: true,
				Primary: true,
			}

			createTable.TableDef.Cols = append(createTable.TableDef.Cols, colDef)
			colMap[pkeyName] = colDef

			createTable.TableDef.Pkey = &PrimaryKeyDef{
				Names:       []string{pkeyName},
				PkeyColName: pkeyName,
			}

			idx := len(createTable.TableDef.Cols) - 1
			// FIXME: due to the special treatment of insert and update for composite primary key, cluster-by, the
			// hidden primary key cannot be placed in the last column, otherwise it will cause the columns sent to
			// tae will not match the definition of schema, resulting in panic.
			if createTable.TableDef.ClusterBy != nil &&
				len(stmt.ClusterByOption.ColumnList) > 1 {
				// we must swap hide pk and cluster_by
				createTable.TableDef.Cols[idx-1], createTable.TableDef.Cols[idx] = createTable.TableDef.Cols[idx], createTable.TableDef.Cols[idx-1]
			}
		}
	}

	//handle cluster by keys
	if stmt.ClusterByOption != nil {
		if stmt.Temporary {
			return moerr.NewNotSupported(ctx.GetContext(), "cluster by with temporary table is not support")
		}
		if len(primaryKeys) > 0 {
			return moerr.NewNotSupported(ctx.GetContext(), "cluster by with primary key is not support")
		}
		lenClusterBy := len(stmt.ClusterByOption.ColumnList)
		var clusterByKeys []string
		for i := 0; i < lenClusterBy; i++ {
			colName := stmt.ClusterByOption.ColumnList[i].ColName()
			if _, ok := colMap[colName]; !ok {
				return moerr.NewInvalidInput(ctx.GetContext(), "column '%s' doesn't exist in table", stmt.ClusterByOption.ColumnList[i].ColNameOrigin())
			}
			clusterByKeys = append(clusterByKeys, colName)
		}

		if lenClusterBy == 1 {
			clusterByColName := clusterByKeys[0]
			for _, col := range createTable.TableDef.Cols {
				if col.Name == clusterByColName {
					col.ClusterBy = true
				}
			}

			createTable.TableDef.ClusterBy = &plan.ClusterByDef{
				Name: clusterByColName,
			}
		} else {
			clusterByColName := util.BuildCompositeClusterByColumnName(clusterByKeys)
			colDef := MakeHiddenColDefByName(clusterByColName)
			createTable.TableDef.Cols = append(createTable.TableDef.Cols, colDef)
			colMap[clusterByColName] = colDef

			createTable.TableDef.ClusterBy = &plan.ClusterByDef{
				Name:         clusterByColName,
				CompCbkeyCol: colDef,
			}
		}
	}

	// check index invalid on the type
	// for example, the text type don't support index
	for _, str := range indexs {
		if _, ok := colMap[str]; !ok {
			return moerr.NewInvalidInput(ctx.GetContext(), "column '%s' is not exist", str)
		}
		if colMap[str].Typ.Id == int32(types.T_blob) {
			return moerr.NewNotSupported(ctx.GetContext(), fmt.Sprintf("BLOB column '%s' cannot be in index", str))
		}
		if colMap[str].Typ.Id == int32(types.T_text) {
			return moerr.NewNotSupported(ctx.GetContext(), fmt.Sprintf("TEXT column '%s' cannot be in index", str))
		}
		if colMap[str].Typ.Id == int32(types.T_datalink) {
			return moerr.NewNotSupported(ctx.GetContext(), fmt.Sprintf("DATALINK column '%s' cannot be in index", str))
		}
		if colMap[str].Typ.Id == int32(types.T_json) {
			return moerr.NewNotSupported(ctx.GetContext(), fmt.Sprintf("JSON column '%s' cannot be in index", str))
		}
	}

	// check Constraint Name (include index/ unique)
	err := checkConstraintNames(uniqueIndexInfos, secondaryIndexInfos, ctx.GetContext())
	if err != nil {
		return err
	}

	// build index table
	if len(uniqueIndexInfos) != 0 {
		err = buildUniqueIndexTable(createTable, uniqueIndexInfos, colMap, pkeyName, ctx)
		if err != nil {
			return err
		}
	}
	if len(secondaryIndexInfos) != 0 {
		err = buildSecondaryIndexDef(createTable, secondaryIndexInfos, colMap, pkeyName, ctx)
		if err != nil {
			return err
		}
	}

	//process self reference foreign keys after colDefs and indexes are processed.
	if len(fkDatasOfFKSelfRefer) > 0 {
		//for fk self refer. the column id of the tableDef is not ready.
		//setup fake column id to distinguish the columns
		for i, def := range createTable.TableDef.Cols {
			def.ColId = uint64(i)
		}
		for _, selfRefer := range fkDatasOfFKSelfRefer {
			if err := checkFkColsAreValid(ctx, selfRefer, createTable.TableDef); err != nil {
				return err
			}
		}
	}

	skip := IsFkBannedDatabase(createTable.Database)
	if !skip {
		fks, err := GetFkReferredTo(ctx, createTable.Database, createTable.TableDef.Name)
		if err != nil {
			return err
		}
		//for fk forward reference. the column id of the tableDef is not ready.
		//setup fake column id to distinguish the columns
		for i, def := range createTable.TableDef.Cols {
			def.ColId = uint64(i)
		}
		for rkey, fkDefs := range fks {
			for constraintName, defs := range fkDefs {
				data, err := buildFkDataOfForwardRefer(ctx, constraintName, defs, createTable)
				if err != nil {
					return err
				}
				info := &plan.ForeignKeyInfo{
					Db:           rkey.Db,
					Table:        rkey.Tbl,
					ColsReferred: data.ColsReferred,
					Def:          data.Def,
				}
				createTable.FksReferToMe = append(createTable.FksReferToMe, info)
			}
		}
	}

	return nil
}

func getRefAction(typ tree.ReferenceOptionType) plan.ForeignKeyDef_RefAction {
	switch typ {
	case tree.REFERENCE_OPTION_CASCADE:
		return plan.ForeignKeyDef_CASCADE
	case tree.REFERENCE_OPTION_NO_ACTION:
		return plan.ForeignKeyDef_NO_ACTION
	case tree.REFERENCE_OPTION_RESTRICT:
		return plan.ForeignKeyDef_RESTRICT
	case tree.REFERENCE_OPTION_SET_NULL:
		return plan.ForeignKeyDef_SET_NULL
	case tree.REFERENCE_OPTION_SET_DEFAULT:
		return plan.ForeignKeyDef_SET_DEFAULT
	default:
		return plan.ForeignKeyDef_RESTRICT
	}
}

func buildUniqueIndexTable(createTable *plan.CreateTable, indexInfos []*tree.UniqueIndex, colMap map[string]*ColDef, pkeyName string, ctx CompilerContext) error {
	for _, indexInfo := range indexInfos {
		indexDef := &plan.IndexDef{}
		indexDef.Unique = true

		indexTableName, err := util.BuildIndexTableName(ctx.GetContext(), true)

		if err != nil {
			return err
		}
		tableDef := &TableDef{
			Name: indexTableName,
		}
		indexParts := make([]string, 0)

		for _, keyPart := range indexInfo.KeyParts {
			nameOrigin := keyPart.ColName.ColNameOrigin()
			name := keyPart.ColName.ColName()
			if _, ok := colMap[name]; !ok {
				return moerr.NewInvalidInput(ctx.GetContext(), "column '%s' is not exist", nameOrigin)
			}
			if colMap[name].Typ.Id == int32(types.T_blob) {
				return moerr.NewNotSupported(ctx.GetContext(), fmt.Sprintf("BLOB column '%s' cannot be in index", nameOrigin))
			}
			if colMap[name].Typ.Id == int32(types.T_text) {
				return moerr.NewNotSupported(ctx.GetContext(), fmt.Sprintf("TEXT column '%s' cannot be in index", nameOrigin))
			}
			if colMap[name].Typ.Id == int32(types.T_datalink) {
				return moerr.NewNotSupported(ctx.GetContext(), fmt.Sprintf("DATALINK column '%s' cannot be in index", nameOrigin))
			}
			if colMap[name].Typ.Id == int32(types.T_json) {
				return moerr.NewNotSupported(ctx.GetContext(), fmt.Sprintf("JSON column '%s' cannot be in index", nameOrigin))
			}
			if colMap[name].Typ.Id == int32(types.T_array_float32) || colMap[name].Typ.Id == int32(types.T_array_float64) {
				return moerr.NewNotSupported(ctx.GetContext(), fmt.Sprintf("VECTOR column '%s' cannot be in index", nameOrigin))
			}

			indexParts = append(indexParts, name)
		}

		var keyName string
		if len(indexInfo.KeyParts) == 1 {
			keyName = catalog.IndexTableIndexColName
			colName := indexInfo.KeyParts[0].ColName.ColName()
			colDef := &ColDef{
				Name: keyName,
				Alg:  plan.CompressType_Lz4,
				Typ: Type{
					Id:    colMap[colName].Typ.Id,
					Width: colMap[colName].Typ.Width,
				},
				Default: &plan.Default{
					NullAbility:  false,
					Expr:         nil,
					OriginString: "",
				},
			}
			tableDef.Cols = append(tableDef.Cols, colDef)
			tableDef.Pkey = &PrimaryKeyDef{
				Names:       []string{keyName},
				PkeyColName: keyName,
			}
		} else {
			keyName = catalog.IndexTableIndexColName
			colDef := &ColDef{
				Name: keyName,
				Alg:  plan.CompressType_Lz4,
				Typ: Type{
					Id:    int32(types.T_varchar),
					Width: types.MaxVarcharLen,
				},
				Default: &plan.Default{
					NullAbility:  false,
					Expr:         nil,
					OriginString: "",
				},
			}
			tableDef.Cols = append(tableDef.Cols, colDef)
			tableDef.Pkey = &PrimaryKeyDef{
				Names:       []string{keyName},
				PkeyColName: keyName,
			}
		}
		if pkeyName != "" {
			colDef := &ColDef{
				Name: catalog.IndexTablePrimaryColName,
				Alg:  plan.CompressType_Lz4,
				Typ: plan.Type{
					// don't copy auto increment
					Id:    colMap[pkeyName].Typ.Id,
					Width: colMap[pkeyName].Typ.Width,
					Scale: colMap[pkeyName].Typ.Scale,
				},
				Default: &plan.Default{
					NullAbility:  false,
					Expr:         nil,
					OriginString: "",
				},
			}
			tableDef.Cols = append(tableDef.Cols, colDef)
		}

		//indexDef.IndexName = indexInfo.Name
		indexDef.IndexName = indexInfo.GetIndexName()
		indexDef.IndexTableName = indexTableName
		indexDef.Parts = indexParts
		indexDef.TableExist = true
		if indexInfo.IndexOption != nil {
			indexDef.Comment = indexInfo.IndexOption.Comment
		} else {
			indexDef.Comment = ""
		}
		createTable.IndexTables = append(createTable.IndexTables, tableDef)
		createTable.TableDef.Indexes = append(createTable.TableDef.Indexes, indexDef)
	}
	return nil
}

func buildSecondaryIndexDef(createTable *plan.CreateTable, indexInfos []*tree.Index, colMap map[string]*ColDef, pkeyName string, ctx CompilerContext) (err error) {

	if len(pkeyName) == 0 {
		return moerr.NewInternalErrorNoCtx("primary key cannot be empty for secondary index")
	}

	for _, indexInfo := range indexInfos {
		err = checkIndexKeypartSupportability(ctx.GetContext(), indexInfo.KeyParts)
		if err != nil {
			return err
		}

		var indexDef []*plan.IndexDef
		var tableDef []*TableDef
		switch indexInfo.KeyType {
		case tree.INDEX_TYPE_BTREE, tree.INDEX_TYPE_INVALID:
			indexDef, tableDef, err = buildRegularSecondaryIndexDef(ctx, indexInfo, colMap, pkeyName)
		case tree.INDEX_TYPE_IVFFLAT:
			indexDef, tableDef, err = buildIvfFlatSecondaryIndexDef(ctx, indexInfo, colMap, pkeyName)
		case tree.INDEX_TYPE_MASTER:
			indexDef, tableDef, err = buildMasterSecondaryIndexDef(ctx, indexInfo, colMap, pkeyName)
		default:
			return moerr.NewInvalidInputNoCtx("unsupported index type: %s", indexInfo.KeyType.ToString())
		}

		if err != nil {
			return err
		}
		createTable.IndexTables = append(createTable.IndexTables, tableDef...)
		createTable.TableDef.Indexes = append(createTable.TableDef.Indexes, indexDef...)

	}
	return nil
}

func buildMasterSecondaryIndexDef(ctx CompilerContext, indexInfo *tree.Index, colMap map[string]*ColDef, pkeyName string) ([]*plan.IndexDef, []*TableDef, error) {
	// 1. indexDef init
	indexDef := &plan.IndexDef{}
	indexDef.Unique = false

	// 2. tableDef init
	indexTableName, err := util.BuildIndexTableName(ctx.GetContext(), false)
	if err != nil {
		return nil, nil, err
	}
	tableDef := &TableDef{
		Name: indexTableName,
	}

	nameCount := make(map[string]int)
	// Note: Index Parts will store the ColName, as Parts is used to populate mo_index_table.
	// However, when inserting Index, we convert Parts (ie ColName) to ColIdx.
	indexParts := make([]string, 0)

	for _, keyPart := range indexInfo.KeyParts {
		nameOrigin := keyPart.ColName.ColNameOrigin()
		name := keyPart.ColName.ColName()
		if _, ok := colMap[name]; !ok {
			return nil, nil, moerr.NewInvalidInput(ctx.GetContext(), "column '%s' is not exist", nameOrigin)
		}
		if colMap[name].Typ.Id != int32(types.T_varchar) {
			return nil, nil, moerr.NewNotSupported(ctx.GetContext(), fmt.Sprintf("column '%s' is not varchar type.", nameOrigin))
		}
		indexParts = append(indexParts, name)
	}

	var keyName = catalog.MasterIndexTableIndexColName
	colDef := &ColDef{
		Name: keyName,
		Alg:  plan.CompressType_Lz4,
		Typ: Type{
			Id:    int32(types.T_varchar),
			Width: types.MaxVarcharLen,
		},
		Default: &plan.Default{
			NullAbility:  false,
			Expr:         nil,
			OriginString: "",
		},
	}
	tableDef.Cols = append(tableDef.Cols, colDef)
	tableDef.Pkey = &PrimaryKeyDef{
		Names:       []string{keyName},
		PkeyColName: keyName,
	}
	if pkeyName != "" {
		pkColDef := &ColDef{
			Name: catalog.MasterIndexTablePrimaryColName,
			Alg:  plan.CompressType_Lz4,
			Typ: plan.Type{
				// don't copy auto increment
				Id:    colMap[pkeyName].Typ.Id,
				Width: colMap[pkeyName].Typ.Width,
				Scale: colMap[pkeyName].Typ.Scale,
			},
			Default: &plan.Default{
				NullAbility:  false,
				Expr:         nil,
				OriginString: "",
			},
		}
		tableDef.Cols = append(tableDef.Cols, pkColDef)
	}
	if indexInfo.Name == "" {
		firstPart := indexInfo.KeyParts[0].ColName.ColName()
		nameCount[firstPart]++
		count := nameCount[firstPart]
		indexName := firstPart
		if count > 1 {
			indexName = firstPart + "_" + strconv.Itoa(count)
		}
		indexDef.IndexName = indexName
	} else {
		indexDef.IndexName = indexInfo.Name
	}

	indexDef.IndexTableName = indexTableName
	indexDef.Parts = indexParts
	indexDef.TableExist = true
	indexDef.IndexAlgo = indexInfo.KeyType.ToString()
	indexDef.IndexAlgoTableType = ""

	if indexInfo.IndexOption != nil {
		indexDef.Comment = indexInfo.IndexOption.Comment

		params, err := catalog.IndexParamsToJsonString(indexInfo)
		if err != nil {
			return nil, nil, err
		}
		indexDef.IndexAlgoParams = params
	} else {
		indexDef.Comment = ""
		indexDef.IndexAlgoParams = ""
	}
	return []*plan.IndexDef{indexDef}, []*TableDef{tableDef}, nil
}

func buildRegularSecondaryIndexDef(ctx CompilerContext, indexInfo *tree.Index, colMap map[string]*ColDef, pkeyName string) ([]*plan.IndexDef, []*TableDef, error) {

	// 1. indexDef init
	indexDef := &plan.IndexDef{}
	indexDef.Unique = false

	// 2. tableDef init
	indexTableName, err := util.BuildIndexTableName(ctx.GetContext(), false)
	if err != nil {
		return nil, nil, err
	}
	tableDef := &TableDef{
		Name: indexTableName,
	}

	nameCount := make(map[string]int)
	indexParts := make([]string, 0)

	isPkAlreadyPresentInIndexParts := false
	for _, keyPart := range indexInfo.KeyParts {
		nameOrigin := keyPart.ColName.ColNameOrigin()
		name := keyPart.ColName.ColName()
		if _, ok := colMap[name]; !ok {
			return nil, nil, moerr.NewInvalidInput(ctx.GetContext(), "column '%s' is not exist", nameOrigin)
		}
		if colMap[name].Typ.Id == int32(types.T_blob) {
			return nil, nil, moerr.NewNotSupported(ctx.GetContext(), fmt.Sprintf("BLOB column '%s' cannot be in index", nameOrigin))
		}
		if colMap[name].Typ.Id == int32(types.T_text) {
			return nil, nil, moerr.NewNotSupported(ctx.GetContext(), fmt.Sprintf("TEXT column '%s' cannot be in index", nameOrigin))
		}
		if colMap[name].Typ.Id == int32(types.T_datalink) {
			return nil, nil, moerr.NewNotSupported(ctx.GetContext(), fmt.Sprintf("DATALINK column '%s' cannot be in index", nameOrigin))
		}
		if colMap[name].Typ.Id == int32(types.T_json) {
			return nil, nil, moerr.NewNotSupported(ctx.GetContext(), fmt.Sprintf("JSON column '%s' cannot be in index", nameOrigin))
		}
		if colMap[name].Typ.Id == int32(types.T_array_float32) || colMap[name].Typ.Id == int32(types.T_array_float64) {
			return nil, nil, moerr.NewNotSupported(ctx.GetContext(), fmt.Sprintf("VECTOR column '%s' cannot be in index", nameOrigin))
		}

		if strings.Compare(name, pkeyName) == 0 || catalog.IsAlias(name) {
			isPkAlreadyPresentInIndexParts = true
		}
		indexParts = append(indexParts, name)
	}

	if !isPkAlreadyPresentInIndexParts {
		indexParts = append(indexParts, catalog.CreateAlias(pkeyName))
	}

	var keyName string
	if len(indexParts) == 1 {
		// This means indexParts only contains the primary key column
		keyName = catalog.IndexTableIndexColName
		colDef := &ColDef{
			Name: keyName,
			Alg:  plan.CompressType_Lz4,
			Typ: plan.Type{
				// don't copy auto increment
				Id:    colMap[pkeyName].Typ.Id,
				Width: colMap[pkeyName].Typ.Width,
				Scale: colMap[pkeyName].Typ.Scale,
			},
			Default: &plan.Default{
				NullAbility:  false,
				Expr:         nil,
				OriginString: "",
			},
		}
		tableDef.Cols = append(tableDef.Cols, colDef)
		tableDef.Pkey = &PrimaryKeyDef{
			Names:       []string{keyName},
			PkeyColName: keyName,
		}
	} else {
		keyName = catalog.IndexTableIndexColName
		colDef := &ColDef{
			Name: keyName,
			Alg:  plan.CompressType_Lz4,
			Typ: Type{
				Id:    int32(types.T_varchar),
				Width: types.MaxVarcharLen,
			},
			Default: &plan.Default{
				NullAbility:  false,
				Expr:         nil,
				OriginString: "",
			},
		}
		tableDef.Cols = append(tableDef.Cols, colDef)
		tableDef.Pkey = &PrimaryKeyDef{
			Names:       []string{keyName},
			PkeyColName: keyName,
		}
	}
	if pkeyName != "" {
		colDef := &ColDef{
			Name: catalog.IndexTablePrimaryColName,
			Alg:  plan.CompressType_Lz4,
			Typ: plan.Type{
				// don't copy auto increment
				Id:    colMap[pkeyName].Typ.Id,
				Width: colMap[pkeyName].Typ.Width,
				Scale: colMap[pkeyName].Typ.Scale,
			},
			Default: &plan.Default{
				NullAbility:  false,
				Expr:         nil,
				OriginString: "",
			},
		}
		tableDef.Cols = append(tableDef.Cols, colDef)
	}

	if indexInfo.Name == "" {
		firstPart := indexInfo.KeyParts[0].ColName.ColName()
		nameCount[firstPart]++
		count := nameCount[firstPart]
		indexName := firstPart
		if count > 1 {
			indexName = firstPart + "_" + strconv.Itoa(count)
		}
		indexDef.IndexName = indexName
	} else {
		indexDef.IndexName = indexInfo.Name
	}

	indexDef.IndexTableName = indexTableName
	indexDef.Parts = indexParts
	indexDef.TableExist = true
	indexDef.IndexAlgo = indexInfo.KeyType.ToString()
	indexDef.IndexAlgoTableType = ""

	if indexInfo.IndexOption != nil {
		indexDef.Comment = indexInfo.IndexOption.Comment

		params, err := catalog.IndexParamsToJsonString(indexInfo)
		if err != nil {
			return nil, nil, err
		}
		indexDef.IndexAlgoParams = params
	} else {
		indexDef.Comment = ""
		indexDef.IndexAlgoParams = ""
	}
	return []*plan.IndexDef{indexDef}, []*TableDef{tableDef}, nil
}

func buildIvfFlatSecondaryIndexDef(ctx CompilerContext, indexInfo *tree.Index, colMap map[string]*ColDef, pkeyName string) ([]*plan.IndexDef, []*TableDef, error) {

	indexParts := make([]string, 1)

	// 0. Validate: We only support 1 column of either VECF32 or VECF64 type
	{
		if len(indexInfo.KeyParts) != 1 {
			return nil, nil, moerr.NewNotSupported(ctx.GetContext(), "don't support multi column  IVF vector index")
		}

		name := indexInfo.KeyParts[0].ColName.ColName()
		indexParts[0] = name

		if _, ok := colMap[name]; !ok {
			return nil, nil, moerr.NewInvalidInput(ctx.GetContext(), "column '%s' is not exist", indexInfo.KeyParts[0].ColName.ColNameOrigin())
		}
		if colMap[name].Typ.Id != int32(types.T_array_float32) && colMap[name].Typ.Id != int32(types.T_array_float64) {
			return nil, nil, moerr.NewNotSupported(ctx.GetContext(), "IVFFLAT only supports VECFXX column types")
		}

	}

	indexDefs := make([]*plan.IndexDef, 3)
	tableDefs := make([]*TableDef, 3)

	// 1. create ivf-flat `metadata` table
	{
		// 1.a tableDef1 init
		indexTableName, err := util.BuildIndexTableName(ctx.GetContext(), false)
		if err != nil {
			return nil, nil, err
		}
		tableDefs[0] = &TableDef{
			Name:      indexTableName,
			TableType: catalog.SystemSI_IVFFLAT_TblType_Metadata,
			Cols:      make([]*ColDef, 2),
		}

		// 1.b indexDef1 init
		indexDefs[0], err = CreateIndexDef(indexInfo, indexTableName, catalog.SystemSI_IVFFLAT_TblType_Metadata, indexParts, false)
		if err != nil {
			return nil, nil, err
		}

		// 1.c columns: key (PK), val
		tableDefs[0].Cols[0] = &ColDef{
			Name: catalog.SystemSI_IVFFLAT_TblCol_Metadata_key,
			Alg:  plan.CompressType_Lz4,
			Typ: Type{
				Id:    int32(types.T_varchar),
				Width: types.MaxVarcharLen,
			},
			Primary: true,
			Default: &plan.Default{
				NullAbility:  false,
				Expr:         nil,
				OriginString: "",
			},
		}
		tableDefs[0].Cols[1] = &ColDef{
			Name: catalog.SystemSI_IVFFLAT_TblCol_Metadata_val,
			Alg:  plan.CompressType_Lz4,
			Typ: Type{
				Id:    int32(types.T_varchar),
				Width: types.MaxVarcharLen,
			},
			Default: &plan.Default{
				NullAbility:  false,
				Expr:         nil,
				OriginString: "",
			},
		}

		// 1.d PK def
		tableDefs[0].Pkey = &PrimaryKeyDef{
			Names:       []string{catalog.SystemSI_IVFFLAT_TblCol_Metadata_key},
			PkeyColName: catalog.SystemSI_IVFFLAT_TblCol_Metadata_key,
		}
	}

	// 2. create ivf-flat `centroids` table
	colName := indexInfo.KeyParts[0].ColName.ColName()
	{
		// 2.a tableDefs[1] init
		indexTableName, err := util.BuildIndexTableName(ctx.GetContext(), false)
		if err != nil {
			return nil, nil, err
		}
		tableDefs[1] = &TableDef{
			Name:      indexTableName,
			TableType: catalog.SystemSI_IVFFLAT_TblType_Centroids,
			Cols:      make([]*ColDef, 4),
		}

		// 2.b indexDefs[1] init
		indexDefs[1], err = CreateIndexDef(indexInfo, indexTableName, catalog.SystemSI_IVFFLAT_TblType_Centroids, indexParts, false)
		if err != nil {
			return nil, nil, err
		}

		// 2.c columns: version, id, centroid, PRIMARY KEY (version,id)
		tableDefs[1].Cols[0] = &ColDef{
			Name: catalog.SystemSI_IVFFLAT_TblCol_Centroids_version,
			Alg:  plan.CompressType_Lz4,
			Typ: plan.Type{
				Id:    int32(types.T_int64),
				Width: 0,
				Scale: 0,
			},
			Default: &plan.Default{
				NullAbility:  false,
				Expr:         nil,
				OriginString: "",
			},
		}
		tableDefs[1].Cols[1] = &ColDef{
			Name: catalog.SystemSI_IVFFLAT_TblCol_Centroids_id,
			Alg:  plan.CompressType_Lz4,
			Typ: plan.Type{
				Id:    int32(types.T_int64),
				Width: 0,
				Scale: 0,
			},
			Default: &plan.Default{
				NullAbility:  false,
				Expr:         nil,
				OriginString: "",
			},
		}
		tableDefs[1].Cols[2] = &ColDef{
			Name: catalog.SystemSI_IVFFLAT_TblCol_Centroids_centroid,
			Alg:  plan.CompressType_Lz4,
			Typ: Type{
				Id:    colMap[colName].Typ.Id,
				Width: colMap[colName].Typ.Width,
			},
			Default: &plan.Default{
				NullAbility:  true,
				Expr:         nil,
				OriginString: "",
			},
		}
		tableDefs[1].Cols[3] = MakeHiddenColDefByName(catalog.CPrimaryKeyColName)
		tableDefs[1].Cols[3].Alg = plan.CompressType_Lz4
		tableDefs[1].Cols[3].Primary = true

		// 2.d PK def
		tableDefs[1].Pkey = &PrimaryKeyDef{
			Names: []string{
				catalog.SystemSI_IVFFLAT_TblCol_Centroids_version,
				catalog.SystemSI_IVFFLAT_TblCol_Centroids_id,
			},
			PkeyColName: catalog.CPrimaryKeyColName,
			CompPkeyCol: tableDefs[1].Cols[3],
		}
	}

	// 3. create ivf-flat `entries` table
	{
		// 3.a tableDefs[2] init
		indexTableName, err := util.BuildIndexTableName(ctx.GetContext(), false)
		if err != nil {
			return nil, nil, err
		}
		tableDefs[2] = &TableDef{
			Name:      indexTableName,
			TableType: catalog.SystemSI_IVFFLAT_TblType_Entries,
			Cols:      make([]*ColDef, 5),
		}

		// 3.b indexDefs[2] init
		indexDefs[2], err = CreateIndexDef(indexInfo, indexTableName, catalog.SystemSI_IVFFLAT_TblType_Entries, indexParts, false)
		if err != nil {
			return nil, nil, err
		}

		// 3.c columns: version, id, origin_pk, PRIMARY KEY (version,origin_pk)
		tableDefs[2].Cols[0] = &ColDef{
			Name: catalog.SystemSI_IVFFLAT_TblCol_Entries_version,
			Alg:  plan.CompressType_Lz4,
			Typ: plan.Type{
				Id:    int32(types.T_int64),
				Width: 0,
				Scale: 0,
			},
			Default: &plan.Default{
				NullAbility:  false,
				Expr:         nil,
				OriginString: "",
			},
		}
		tableDefs[2].Cols[1] = &ColDef{
			Name: catalog.SystemSI_IVFFLAT_TblCol_Entries_id,
			Alg:  plan.CompressType_Lz4,
			Typ: plan.Type{
				Id:    int32(types.T_int64),
				Width: 0,
				Scale: 0,
			},
			Default: &plan.Default{
				NullAbility:  false,
				Expr:         nil,
				OriginString: "",
			},
		}

		tableDefs[2].Cols[2] = &ColDef{
			Name: catalog.SystemSI_IVFFLAT_TblCol_Entries_pk,
			Alg:  plan.CompressType_Lz4,
			Typ: plan.Type{
				//NOTE: don't directly copy the Type from Original Table's PK column.
				// If you do that, we can get the AutoIncrement property from the original table's PK column.
				// This results in a bug when you try to insert data into entries table.
				Id:    colMap[pkeyName].Typ.Id,
				Width: colMap[pkeyName].Typ.Width,
				Scale: colMap[pkeyName].Typ.Scale,
			},
			Default: &plan.Default{
				NullAbility:  false,
				Expr:         nil,
				OriginString: "",
			},
		}
		tableDefs[2].Cols[3] = &ColDef{
			Name: catalog.SystemSI_IVFFLAT_TblCol_Entries_entry,
			Alg:  plan.CompressType_Lz4,
			Typ: Type{
				Id:    colMap[colName].Typ.Id,
				Width: colMap[colName].Typ.Width,
			},
			Default: &plan.Default{
				NullAbility:  true,
				Expr:         nil,
				OriginString: "",
			},
		}

		tableDefs[2].Cols[4] = MakeHiddenColDefByName(catalog.CPrimaryKeyColName)
		tableDefs[2].Cols[4].Alg = plan.CompressType_Lz4
		tableDefs[2].Cols[4].Primary = true

		// 3.d PK def
		tableDefs[2].Pkey = &PrimaryKeyDef{
			Names: []string{
				catalog.SystemSI_IVFFLAT_TblCol_Entries_version,
				catalog.SystemSI_IVFFLAT_TblCol_Entries_id,
				catalog.SystemSI_IVFFLAT_TblCol_Entries_pk, // added to make this unique
			},
			PkeyColName: catalog.CPrimaryKeyColName,
			CompPkeyCol: tableDefs[2].Cols[4],
		}
	}

	return indexDefs, tableDefs, nil
}

func CreateIndexDef(indexInfo *tree.Index,
	indexTableName, indexAlgoTableType string,
	indexParts []string, isUnique bool) (*plan.IndexDef, error) {

	//TODO: later use this function for RegularSecondaryIndex and UniqueIndex.

	indexDef := &plan.IndexDef{}

	indexDef.IndexTableName = indexTableName
	indexDef.Parts = indexParts

	indexDef.Unique = isUnique
	indexDef.TableExist = true

	// Algorithm related fields
	indexDef.IndexAlgo = indexInfo.KeyType.ToString()
	indexDef.IndexAlgoTableType = indexAlgoTableType
	if indexInfo.IndexOption != nil {
		// Copy Comment as it is
		indexDef.Comment = indexInfo.IndexOption.Comment

		// Create params JSON string and set it
		params, err := catalog.IndexParamsToJsonString(indexInfo)
		if err != nil {
			return nil, err
		}
		indexDef.IndexAlgoParams = params
	} else {
		// default indexInfo.IndexOption values
		switch indexInfo.KeyType {
		case catalog.MoIndexDefaultAlgo, catalog.MoIndexBTreeAlgo:
			indexDef.Comment = ""
			indexDef.IndexAlgoParams = ""
		case catalog.MOIndexMasterAlgo:
			indexDef.Comment = ""
			indexDef.IndexAlgoParams = ""
		case catalog.MoIndexIvfFlatAlgo:
			var err error
			indexDef.IndexAlgoParams, err = catalog.IndexParamsMapToJsonString(catalog.DefaultIvfIndexAlgoOptions())
			if err != nil {
				return nil, err
			}
		}

	}

	nameCount := make(map[string]int)
	if indexInfo.Name == "" {
		firstPart := indexInfo.KeyParts[0].ColName.ColName()
		nameCount[firstPart]++
		count := nameCount[firstPart]
		indexName := firstPart
		if count > 1 {
			indexName = firstPart + "_" + strconv.Itoa(count)
		}
		indexDef.IndexName = indexName
	} else {
		indexDef.IndexName = indexInfo.Name
	}

	return indexDef, nil
}

func buildTruncateTable(stmt *tree.TruncateTable, ctx CompilerContext) (*Plan, error) {
	truncateTable := &plan.TruncateTable{}

	truncateTable.Database = string(stmt.Name.SchemaName)
	if truncateTable.Database == "" {
		truncateTable.Database = ctx.DefaultDatabase()
	}
	truncateTable.Table = string(stmt.Name.ObjectName)
	obj, tableDef := ctx.Resolve(truncateTable.Database, truncateTable.Table, Snapshot{TS: &timestamp.Timestamp{}})
	if tableDef == nil {
		return nil, moerr.NewNoSuchTable(ctx.GetContext(), truncateTable.Database, truncateTable.Table)
	} else {
		if tableDef.TableType == catalog.SystemSourceRel {
			return nil, moerr.NewInternalError(ctx.GetContext(), "can not truncate source '%v' ", truncateTable.Table)
		}

		if len(tableDef.RefChildTbls) > 0 {
			//if all children tables are self reference, we can drop the table
			if !HasFkSelfReferOnly(tableDef) {
				return nil, moerr.NewInternalError(ctx.GetContext(), "can not truncate table '%v' referenced by some foreign key constraint", truncateTable.Table)
			}
		}

		if tableDef.ViewSql != nil {
			return nil, moerr.NewNoSuchTable(ctx.GetContext(), truncateTable.Database, truncateTable.Table)
		}

		truncateTable.TableId = tableDef.TblId
		if tableDef.Fkeys != nil {
			for _, fk := range tableDef.Fkeys {
				truncateTable.ForeignTbl = append(truncateTable.ForeignTbl, fk.ForeignTbl)
			}
		}

		truncateTable.ClusterTable = &plan.ClusterTable{
			IsClusterTable: util.TableIsClusterTable(tableDef.GetTableType()),
		}

		//non-sys account can not truncate the cluster table
		accountId, err := ctx.GetAccountId()
		if err != nil {
			return nil, err
		}
		if truncateTable.GetClusterTable().GetIsClusterTable() && accountId != catalog.System_Account {
			return nil, moerr.NewInternalError(ctx.GetContext(), "only the sys account can truncate the cluster table")
		}

		if obj.PubInfo != nil {
			return nil, moerr.NewInternalError(ctx.GetContext(), "can not truncate table '%v' which is published by other account", truncateTable.Table)
		}

		truncateTable.IndexTableNames = make([]string, 0)
		if tableDef.Indexes != nil {
			for _, indexdef := range tableDef.Indexes {
				// We only handle truncate on regular index. For other indexes such as IVF, we don't handle truncate now.
				if indexdef.TableExist && catalog.IsRegularIndexAlgo(indexdef.IndexAlgo) {
					truncateTable.IndexTableNames = append(truncateTable.IndexTableNames, indexdef.IndexTableName)
				} else if indexdef.TableExist && catalog.IsIvfIndexAlgo(indexdef.IndexAlgo) {
					if indexdef.IndexAlgoTableType == catalog.SystemSI_IVFFLAT_TblType_Entries {
						//TODO: check with @feng on how to handle truncate on IVF index
						// Right now, we are only clearing the entries. Should we empty the centroids and metadata as well?
						// Ideally, after truncate the user is expected to run re-index.
						truncateTable.IndexTableNames = append(truncateTable.IndexTableNames, indexdef.IndexTableName)
					}
				} else if indexdef.TableExist && catalog.IsMasterIndexAlgo(indexdef.IndexAlgo) {
					truncateTable.IndexTableNames = append(truncateTable.IndexTableNames, indexdef.IndexTableName)
				}
			}
		}

		if tableDef.Partition != nil {
			truncateTable.PartitionTableNames = make([]string, len(tableDef.Partition.PartitionTableNames))
			copy(truncateTable.PartitionTableNames, tableDef.Partition.PartitionTableNames)
		}
	}

	return &Plan{
		Plan: &plan.Plan_Ddl{
			Ddl: &plan.DataDefinition{
				DdlType: plan.DataDefinition_TRUNCATE_TABLE,
				Definition: &plan.DataDefinition_TruncateTable{
					TruncateTable: truncateTable,
				},
			},
		},
	}, nil
}

func buildDropTable(stmt *tree.DropTable, ctx CompilerContext) (*Plan, error) {
	dropTable := &plan.DropTable{
		IfExists: stmt.IfExists,
	}
	if len(stmt.Names) != 1 {
		return nil, moerr.NewNotSupported(ctx.GetContext(), "drop multiple (%d) tables in one statement", len(stmt.Names))
	}

	dropTable.Database = string(stmt.Names[0].SchemaName)

	// If the database name is empty, attempt to get default database name
	if dropTable.Database == "" {
		dropTable.Database = ctx.DefaultDatabase()
	}

	// If the final database name is still empty, return an error
	if dropTable.Database == "" {
		return nil, moerr.NewNoDB(ctx.GetContext())
	}

	dropTable.Table = string(stmt.Names[0].ObjectName)

	obj, tableDef := ctx.Resolve(dropTable.Database, dropTable.Table, Snapshot{TS: &timestamp.Timestamp{}})

	if tableDef == nil {
		if !dropTable.IfExists {
			return nil, moerr.NewNoSuchTable(ctx.GetContext(), dropTable.Database, dropTable.Table)
		}
	} else {
		enabled, err := IsForeignKeyChecksEnabled(ctx)
		if err != nil {
			return nil, err
		}
		if enabled && len(tableDef.RefChildTbls) > 0 {
			//if all children tables are self reference, we can drop the table
			if !HasFkSelfReferOnly(tableDef) {
				return nil, moerr.NewInternalError(ctx.GetContext(), "can not drop table '%v' referenced by some foreign key constraint", dropTable.Table)
			}
		}

		isView := (tableDef.ViewSql != nil)
		dropTable.IsView = isView

		if isView && !dropTable.IfExists {
			// drop table v0, v0 is view
			return nil, moerr.NewNoSuchTable(ctx.GetContext(), dropTable.Database, dropTable.Table)
		} else if isView {
			// drop table if exists v0, v0 is view
			dropTable.Table = ""
		}

		// Can not use drop table to drop sequence.
		if tableDef.TableType == catalog.SystemSequenceRel && !dropTable.IfExists {
			return nil, moerr.NewInternalError(ctx.GetContext(), "Should use 'drop sequence' to drop a sequence")
		} else if tableDef.TableType == catalog.SystemSequenceRel {
			// If exists, don't drop anything.
			dropTable.Table = ""
		}

		dropTable.ClusterTable = &plan.ClusterTable{
			IsClusterTable: util.TableIsClusterTable(tableDef.GetTableType()),
		}

		//non-sys account can not drop the cluster table
		accountId, err := ctx.GetAccountId()
		if err != nil {
			return nil, err
		}
		if dropTable.GetClusterTable().GetIsClusterTable() && accountId != catalog.System_Account {
			return nil, moerr.NewInternalError(ctx.GetContext(), "only the sys account can drop the cluster table")
		}

		if obj.PubInfo != nil {
			return nil, moerr.NewInternalError(ctx.GetContext(), "can not drop subscription table %s", dropTable.Table)
		}

		dropTable.TableId = tableDef.TblId
		if tableDef.Fkeys != nil {
			for _, fk := range tableDef.Fkeys {
				if fk.ForeignTbl == 0 {
					continue
				}
				dropTable.ForeignTbl = append(dropTable.ForeignTbl, fk.ForeignTbl)
			}
		}

		// collect child tables that needs remove fk relationships
		// with the table
		if tableDef.RefChildTbls != nil {
			for _, childTbl := range tableDef.RefChildTbls {
				if childTbl == 0 {
					continue
				}
				dropTable.FkChildTblsReferToMe = append(dropTable.FkChildTblsReferToMe, childTbl)
			}
		}

		dropTable.IndexTableNames = make([]string, 0)
		if tableDef.Indexes != nil {
			for _, indexdef := range tableDef.Indexes {
				if indexdef.TableExist {
					dropTable.IndexTableNames = append(dropTable.IndexTableNames, indexdef.IndexTableName)
				}
			}
		}

		if tableDef.GetPartition() != nil {
			dropTable.PartitionTableNames = tableDef.GetPartition().GetPartitionTableNames()
		}

		dropTable.TableDef = tableDef
		dropTable.UpdateFkSqls = []string{getSqlForDeleteTable(dropTable.Database, dropTable.Table)}
	}
	return &Plan{
		Plan: &plan.Plan_Ddl{
			Ddl: &plan.DataDefinition{
				DdlType: plan.DataDefinition_DROP_TABLE,
				Definition: &plan.DataDefinition_DropTable{
					DropTable: dropTable,
				},
			},
		},
	}, nil
}

func buildDropView(stmt *tree.DropView, ctx CompilerContext) (*Plan, error) {
	dropTable := &plan.DropTable{
		IfExists: stmt.IfExists,
	}
	if len(stmt.Names) != 1 {
		return nil, moerr.NewNotSupported(ctx.GetContext(), "drop multiple (%d) view", len(stmt.Names))
	}

	dropTable.Database = string(stmt.Names[0].SchemaName)

	// If the database name is empty, attempt to get default database name
	if dropTable.Database == "" {
		dropTable.Database = ctx.DefaultDatabase()
	}
	// If the final database name is still empty, return an error
	if dropTable.Database == "" {
		return nil, moerr.NewNoDB(ctx.GetContext())
	}

	dropTable.Table = string(stmt.Names[0].ObjectName)

	obj, tableDef := ctx.Resolve(dropTable.Database, dropTable.Table, Snapshot{TS: &timestamp.Timestamp{}})
	if tableDef == nil {
		if !dropTable.IfExists {
			return nil, moerr.NewBadView(ctx.GetContext(), dropTable.Database, dropTable.Table)
		}
	} else {
		if tableDef.ViewSql == nil {
			return nil, moerr.NewBadView(ctx.GetContext(), dropTable.Database, dropTable.Table)
		}
		if obj.PubInfo != nil {
			return nil, moerr.NewInternalError(ctx.GetContext(), "cannot drop view in subscription database")
		}
	}
	dropTable.IsView = true

	return &Plan{
		Plan: &plan.Plan_Ddl{
			Ddl: &plan.DataDefinition{
				DdlType: plan.DataDefinition_DROP_TABLE,
				Definition: &plan.DataDefinition_DropTable{
					DropTable: dropTable,
				},
			},
		},
	}, nil
}

func buildCreateDatabase(stmt *tree.CreateDatabase, ctx CompilerContext) (*Plan, error) {
	if string(stmt.Name) == defines.TEMPORARY_DBNAME {
		return nil, moerr.NewInternalError(ctx.GetContext(), "this database name is used by mo temporary engine")
	}
	createDB := &plan.CreateDatabase{
		IfNotExists: stmt.IfNotExists,
		Database:    string(stmt.Name),
	}

	if stmt.SubscriptionOption != nil {
		accName := string(stmt.SubscriptionOption.From)
		pubName := string(stmt.SubscriptionOption.Publication)
		subName := string(stmt.Name)
		if err := ctx.CheckSubscriptionValid(subName, accName, pubName); err != nil {
			return nil, err
		}
		createDB.SubscriptionOption = &plan.SubscriptionOption{
			From:        string(stmt.SubscriptionOption.From),
			Publication: string(stmt.SubscriptionOption.Publication),
		}
	}
	createDB.Sql = stmt.Sql

	return &Plan{
		Plan: &plan.Plan_Ddl{
			Ddl: &plan.DataDefinition{
				DdlType: plan.DataDefinition_CREATE_DATABASE,
				Definition: &plan.DataDefinition_CreateDatabase{
					CreateDatabase: createDB,
				},
			},
		},
	}, nil
}

func buildDropDatabase(stmt *tree.DropDatabase, ctx CompilerContext) (*Plan, error) {
	dropDB := &plan.DropDatabase{
		IfExists: stmt.IfExists,
		Database: string(stmt.Name),
	}
	if publishing, err := ctx.IsPublishing(dropDB.Database); err != nil {
		return nil, err
	} else if publishing {
		return nil, moerr.NewInternalError(ctx.GetContext(), "can not drop database '%v' which is publishing", dropDB.Database)
	}

	if ctx.DatabaseExists(string(stmt.Name), Snapshot{TS: &timestamp.Timestamp{}}) {
		databaseId, err := ctx.GetDatabaseId(string(stmt.Name), Snapshot{TS: &timestamp.Timestamp{}})
		if err != nil {
			return nil, err
		}
		dropDB.DatabaseId = databaseId

		//check foreign keys exists or not
		enabled, err := IsForeignKeyChecksEnabled(ctx)
		if err != nil {
			return nil, err
		}
		if enabled {
			dropDB.CheckFKSql = getSqlForCheckHasDBRefersTo(dropDB.Database)
		}
	}

	dropDB.UpdateFkSql = getSqlForDeleteDB(dropDB.Database)

	return &Plan{
		Plan: &plan.Plan_Ddl{
			Ddl: &plan.DataDefinition{
				DdlType: plan.DataDefinition_DROP_DATABASE,
				Definition: &plan.DataDefinition_DropDatabase{
					DropDatabase: dropDB,
				},
			},
		},
	}, nil
}

func buildCreateIndex(stmt *tree.CreateIndex, ctx CompilerContext) (*Plan, error) {
	createIndex := &plan.CreateIndex{}
	if len(stmt.Table.SchemaName) == 0 {
		createIndex.Database = ctx.DefaultDatabase()
	} else {
		createIndex.Database = string(stmt.Table.SchemaName)
	}
	// check table
	tableName := string(stmt.Table.ObjectName)
	obj, tableDef := ctx.Resolve(createIndex.Database, tableName, Snapshot{TS: &timestamp.Timestamp{}})
	if tableDef == nil {
		return nil, moerr.NewNoSuchTable(ctx.GetContext(), createIndex.Database, tableName)
	}
	if obj.PubInfo != nil {
		return nil, moerr.NewInternalError(ctx.GetContext(), "cannot create index in subscription database")
	}
	// check index
	indexName := string(stmt.Name)
	for _, def := range tableDef.Indexes {
		if def.IndexName == indexName {
			return nil, moerr.NewDuplicateKey(ctx.GetContext(), indexName)
		}
	}
	// build index
	var uIdx *tree.UniqueIndex
	var sIdx *tree.Index
	switch stmt.IndexCat {
	case tree.INDEX_CATEGORY_UNIQUE:
		uIdx = &tree.UniqueIndex{
			Name:        indexName,
			KeyParts:    stmt.KeyParts,
			IndexOption: stmt.IndexOption,
		}
	case tree.INDEX_CATEGORY_NONE:
		sIdx = &tree.Index{
			Name:        indexName,
			KeyParts:    stmt.KeyParts,
			IndexOption: stmt.IndexOption,
			KeyType:     stmt.IndexOption.IType,
		}
	default:
		return nil, moerr.NewNotSupported(ctx.GetContext(), "statement: '%v'", tree.String(stmt, dialect.MYSQL))
	}
	colMap := make(map[string]*ColDef)
	for _, col := range tableDef.Cols {
		colMap[col.Name] = col
	}

	// Check whether the composite primary key column is included
	if tableDef.Pkey != nil && tableDef.Pkey.CompPkeyCol != nil {
		colMap[tableDef.Pkey.CompPkeyCol.Name] = tableDef.Pkey.CompPkeyCol
	}

	// index.TableDef.Defs store info of index need to be modified
	// index.IndexTables store index table need to be created
	oriPriKeyName := getTablePriKeyName(tableDef.Pkey)
	createIndex.OriginTablePrimaryKey = oriPriKeyName

	indexInfo := &plan.CreateTable{TableDef: &TableDef{}}
	if uIdx != nil {
		if err := buildUniqueIndexTable(indexInfo, []*tree.UniqueIndex{uIdx}, colMap, oriPriKeyName, ctx); err != nil {
			return nil, err
		}
		createIndex.TableExist = true
	}
	if sIdx != nil {
		if err := buildSecondaryIndexDef(indexInfo, []*tree.Index{sIdx}, colMap, oriPriKeyName, ctx); err != nil {
			return nil, err
		}
		createIndex.TableExist = true
	}
	createIndex.Index = indexInfo
	createIndex.Table = tableName
	createIndex.TableDef = tableDef

	return &Plan{
		Plan: &plan.Plan_Ddl{
			Ddl: &plan.DataDefinition{
				DdlType: plan.DataDefinition_CREATE_INDEX,
				Definition: &plan.DataDefinition_CreateIndex{
					CreateIndex: createIndex,
				},
			},
		},
	}, nil
}

func buildDropIndex(stmt *tree.DropIndex, ctx CompilerContext) (*Plan, error) {
	dropIndex := &plan.DropIndex{}
	if len(stmt.TableName.SchemaName) == 0 {
		dropIndex.Database = ctx.DefaultDatabase()
	} else {
		dropIndex.Database = string(stmt.TableName.SchemaName)
	}

	// If the final database name is still empty, return an error
	if dropIndex.Database == "" {
		return nil, moerr.NewNoDB(ctx.GetContext())
	}

	// check table
	dropIndex.Table = string(stmt.TableName.ObjectName)
	obj, tableDef := ctx.Resolve(dropIndex.Database, dropIndex.Table, Snapshot{TS: &timestamp.Timestamp{}})
	if tableDef == nil {
		return nil, moerr.NewNoSuchTable(ctx.GetContext(), dropIndex.Database, dropIndex.Table)
	}

	if obj.PubInfo != nil {
		return nil, moerr.NewInternalError(ctx.GetContext(), "cannot drop index in subscription database")
	}

	// check index
	dropIndex.IndexName = string(stmt.Name)
	found := false

	for _, indexdef := range tableDef.Indexes {
		if dropIndex.IndexName == indexdef.IndexName {
			dropIndex.IndexTableName = indexdef.IndexTableName
			found = true
			break
		}
	}

	if !found {
		return nil, moerr.NewInternalError(ctx.GetContext(), "not found index: %s", dropIndex.IndexName)
	}

	return &Plan{
		Plan: &plan.Plan_Ddl{
			Ddl: &plan.DataDefinition{
				DdlType: plan.DataDefinition_DROP_INDEX,
				Definition: &plan.DataDefinition_DropIndex{
					DropIndex: dropIndex,
				},
			},
		},
	}, nil
}

// Get tabledef(col, viewsql, properties) for alterview.
func buildAlterView(stmt *tree.AlterView, ctx CompilerContext) (*Plan, error) {
	viewName := string(stmt.Name.ObjectName)
	alterView := &plan.AlterView{
		IfExists: stmt.IfExists,
		TableDef: &plan.TableDef{
			Name: viewName,
		},
	}
	// get database name
	if len(stmt.Name.SchemaName) == 0 {
		alterView.Database = ""
	} else {
		alterView.Database = string(stmt.Name.SchemaName)
	}
	if alterView.Database == "" {
		alterView.Database = ctx.DefaultDatabase()
	}

	//step 1: check the view exists or not
	obj, oldViewDef := ctx.Resolve(alterView.Database, viewName, Snapshot{TS: &timestamp.Timestamp{}})
	if oldViewDef == nil {
		if !alterView.IfExists {
			return nil, moerr.NewBadView(ctx.GetContext(),
				alterView.Database,
				viewName)
		}
	} else {
		if obj.PubInfo != nil {
			return nil, moerr.NewInternalError(ctx.GetContext(), "cannot alter view in subscription database")
		}
		if oldViewDef.ViewSql == nil {
			return nil, moerr.NewBadView(ctx.GetContext(),
				alterView.Database,
				viewName)
		}
	}

	//step 2: generate new view def
	ctx.SetBuildingAlterView(true, alterView.Database, viewName)
	//restore
	defer func() {
		ctx.SetBuildingAlterView(false, "", "")
	}()
	tableDef, err := genViewTableDef(ctx, stmt.AsSource)
	if err != nil {
		return nil, err
	}

	alterView.TableDef.Cols = tableDef.Cols
	alterView.TableDef.ViewSql = tableDef.ViewSql
	alterView.TableDef.Defs = tableDef.Defs

	return &Plan{
		Plan: &plan.Plan_Ddl{
			Ddl: &plan.DataDefinition{
				DdlType: plan.DataDefinition_ALTER_VIEW,
				Definition: &plan.DataDefinition_AlterView{
					AlterView: alterView,
				},
			},
		},
	}, nil
}

func getTableComment(tableDef *plan.TableDef) string {
	var comment string
	for _, def := range tableDef.Defs {
		if proDef, ok := def.Def.(*plan.TableDef_DefType_Properties); ok {
			for _, kv := range proDef.Properties.Properties {
				if kv.Key == catalog.SystemRelAttr_Comment {
					comment = kv.Value
				}
			}
		}
	}
	return comment
}

func buildAlterTableInplace(stmt *tree.AlterTable, ctx CompilerContext) (*Plan, error) {
	tableName := string(stmt.Table.ObjectName)
	databaseName := string(stmt.Table.SchemaName)
	if databaseName == "" {
		databaseName = ctx.DefaultDatabase()
	}

	_, tableDef := ctx.Resolve(databaseName, tableName, Snapshot{TS: &timestamp.Timestamp{}})
	if tableDef == nil {
		return nil, moerr.NewNoSuchTable(ctx.GetContext(), databaseName, tableName)
	}

	alterTable := &plan.AlterTable{
		Actions:        make([]*plan.AlterTable_Action, len(stmt.Options)),
		AlgorithmType:  plan.AlterTable_INPLACE,
		Database:       databaseName,
		TableDef:       tableDef,
		IsClusterTable: util.TableIsClusterTable(tableDef.GetTableType()),
	}
	accountId, err := ctx.GetAccountId()
	if err != nil {
		return nil, err
	}
	if alterTable.IsClusterTable && accountId != catalog.System_Account {
		return nil, moerr.NewInternalError(ctx.GetContext(), "only the sys account can alter the cluster table")
	}

	comment := getTableComment(tableDef)
	colMap := make(map[string]*ColDef)
	for _, col := range tableDef.Cols {
		colMap[col.Name] = col
	}
	// Check whether the composite primary key column is included
	if tableDef.Pkey != nil && tableDef.Pkey.CompPkeyCol != nil {
		colMap[tableDef.Pkey.CompPkeyCol.Name] = tableDef.Pkey.CompPkeyCol
	}

	var primaryKeys []string
	var detectSqls []string
	var updateSqls []string
	uniqueIndexInfos := make([]*tree.UniqueIndex, 0)
	secondaryIndexInfos := make([]*tree.Index, 0)
	for i, option := range stmt.Options {
		switch opt := option.(type) {
		case *tree.AlterOptionDrop:
			alterTableDrop := new(plan.AlterTableDrop)
			constraintName := string(opt.Name)
			if constraintNameAreWhiteSpaces(constraintName) {
				return nil, moerr.NewInternalError(ctx.GetContext(), "Can't DROP '%s'; check that column/key exists", constraintName)
			}
			alterTableDrop.Name = constraintName
			name_not_found := true
			switch opt.Typ {
			case tree.AlterTableDropColumn:
				alterTableDrop.Typ = plan.AlterTableDrop_COLUMN
				err := checkIsDroppableColumn(tableDef, constraintName, ctx)
				if err != nil {
					return nil, err
				}
				for _, col := range tableDef.Cols {
					if col.Name == constraintName {
						name_not_found = false
						break
					}
				}
			case tree.AlterTableDropIndex:
				alterTableDrop.Typ = plan.AlterTableDrop_INDEX
				// check index
				for _, indexdef := range tableDef.Indexes {
					if constraintName == indexdef.IndexName {
						name_not_found = false
						break
					}
				}
			case tree.AlterTableDropKey:
				alterTableDrop.Typ = plan.AlterTableDrop_KEY
			case tree.AlterTableDropPrimaryKey:
				alterTableDrop.Typ = plan.AlterTableDrop_PRIMARY_KEY
				if tableDef.Pkey.PkeyColName == catalog.FakePrimaryKeyColName {
					return nil, moerr.NewErrCantDropFieldOrKey(ctx.GetContext(), "PRIMARY")
				}
				return nil, moerr.NewInternalError(ctx.GetContext(), "Can't DROP exists Primary Key")
			case tree.AlterTableDropForeignKey:
				alterTableDrop.Typ = plan.AlterTableDrop_FOREIGN_KEY
				for _, fk := range tableDef.Fkeys {
					if fk.Name == constraintName {
						name_not_found = false
						updateSqls = append(updateSqls, getSqlForDeleteConstraint(databaseName, tableName, constraintName))
						break
					}
				}
			}
			if name_not_found {
				return nil, moerr.NewInternalError(ctx.GetContext(), "Can't DROP '%s'; check that column/key exists", constraintName)
			}
			alterTable.Actions[i] = &plan.AlterTable_Action{
				Action: &plan.AlterTable_Action_Drop{
					Drop: alterTableDrop,
				},
			}

		case *tree.AlterOptionAdd:
			switch def := opt.Def.(type) {
			case *tree.ForeignKey:
				err = adjustConstraintName(ctx.GetContext(), def)
				if err != nil {
					return nil, err
				}

				fkData, err := getForeignKeyData(ctx, databaseName, tableDef, def)
				if err != nil {
					return nil, err
				}
				alterTable.Actions[i] = &plan.AlterTable_Action{
					Action: &plan.AlterTable_Action_AddFk{
						AddFk: &plan.AlterTableAddFk{
							DbName:    fkData.ParentDbName,
							TableName: fkData.ParentTableName,
							Cols:      fkData.Cols.Cols,
							Fkey:      fkData.Def,
						},
					},
				}
				//for new fk in this alter table, the data in the table must
				//be checked to confirm that it is compliant with foreign key constraints.
				if fkData.IsSelfRefer {
					//fk self refer.
					//check columns of fk self refer are valid
					err = checkFkColsAreValid(ctx, fkData, tableDef)
					if err != nil {
						return nil, err
					}
					sqls, err := genSqlsForCheckFKSelfRefer(ctx.GetContext(), databaseName, tableDef.Name, tableDef.Cols, []*plan.ForeignKeyDef{fkData.Def})
					if err != nil {
						return nil, err
					}
					detectSqls = append(detectSqls, sqls...)
				} else {
					//get table def of parent table
					_, parentTableDef := ctx.Resolve(fkData.ParentDbName, fkData.ParentTableName, Snapshot{TS: &timestamp.Timestamp{}})
					if parentTableDef == nil {
						return nil, moerr.NewNoSuchTable(ctx.GetContext(), fkData.ParentDbName, fkData.ParentTableName)
					}
					sql, err := genSqlForCheckFKConstraints(ctx.GetContext(), fkData.Def,
						databaseName, tableDef.Name, tableDef.Cols,
						fkData.ParentDbName, fkData.ParentTableName, parentTableDef.Cols)
					if err != nil {
						return nil, err
					}
					detectSqls = append(detectSqls, sql)
				}
				updateSqls = append(updateSqls, fkData.UpdateSql)
			case *tree.UniqueIndex:
				err := checkIndexKeypartSupportability(ctx.GetContext(), def.KeyParts)
				if err != nil {
					return nil, err
				}

				indexName := def.GetIndexName()
				constrNames := map[string]bool{}
				// Check not empty constraint name whether is duplicated.
				for _, idx := range tableDef.Indexes {
					nameLower := strings.ToLower(idx.IndexName)
					constrNames[nameLower] = true
				}

				err = checkDuplicateConstraint(constrNames, indexName, false, ctx.GetContext())
				if err != nil {
					return nil, err
				}
				if len(indexName) == 0 {
					// set empty constraint names(index and unique index)
					setEmptyUniqueIndexName(constrNames, def)
				}

				oriPriKeyName := getTablePriKeyName(tableDef.Pkey)
				indexInfo := &plan.CreateTable{TableDef: &TableDef{}}
				if err = buildUniqueIndexTable(indexInfo, []*tree.UniqueIndex{def}, colMap, oriPriKeyName, ctx); err != nil {
					return nil, err
				}

				alterTable.Actions[i] = &plan.AlterTable_Action{
					Action: &plan.AlterTable_Action_AddIndex{
						AddIndex: &plan.AlterTableAddIndex{
							DbName:                databaseName,
							TableName:             tableName,
							OriginTablePrimaryKey: oriPriKeyName,
							IndexInfo:             indexInfo,
							IndexTableExist:       true,
						},
					},
				}
			case *tree.Index:
				err := checkIndexKeypartSupportability(ctx.GetContext(), def.KeyParts)
				if err != nil {
					return nil, err
				}

				indexName := def.Name

				constrNames := map[string]bool{}
				// Check not empty constraint name whether is duplicated.
				for _, idx := range tableDef.Indexes {
					nameLower := strings.ToLower(idx.IndexName)
					constrNames[nameLower] = true
				}

				err = checkDuplicateConstraint(constrNames, indexName, false, ctx.GetContext())
				if err != nil {
					return nil, err
				}

				if len(indexName) == 0 {
					// set empty constraint names(index and unique index)
					setEmptyIndexName(constrNames, def)
				}

				oriPriKeyName := getTablePriKeyName(tableDef.Pkey)

				indexInfo := &plan.CreateTable{TableDef: &TableDef{}}
				if err := buildSecondaryIndexDef(indexInfo, []*tree.Index{def}, colMap, oriPriKeyName, ctx); err != nil {
					return nil, err
				}

				alterTable.Actions[i] = &plan.AlterTable_Action{
					Action: &plan.AlterTable_Action_AddIndex{
						AddIndex: &plan.AlterTableAddIndex{
							DbName:                databaseName,
							TableName:             tableName,
							OriginTablePrimaryKey: oriPriKeyName,
							IndexInfo:             indexInfo,
							IndexTableExist:       true,
						},
					},
				}
			case *tree.CheckIndex:
				alterTable.Actions[i] = &plan.AlterTable_Action{
					Action: &plan.AlterTable_Action_AlterComment{
						AlterComment: &plan.AlterTableComment{
							NewComment: comment,
						},
					},
				}
			default:
				return nil, moerr.NewInternalError(ctx.GetContext(), "unsupported alter option: %T", def)
			}

		case *tree.AlterOptionAlterIndex:
			alterTableIndex := new(plan.AlterTableAlterIndex)
			constraintName := string(opt.Name)
			alterTableIndex.IndexName = constraintName

			if opt.Visibility == tree.VISIBLE_TYPE_VISIBLE {
				alterTableIndex.Visible = true
			} else {
				alterTableIndex.Visible = false
			}

			name_not_found := true
			// check index
			for _, indexdef := range tableDef.Indexes {
				if constraintName == indexdef.IndexName {
					name_not_found = false
					break
				}
			}
			if name_not_found {
				return nil, moerr.NewInternalError(ctx.GetContext(), "Can't ALTER '%s'; check that column/key exists", constraintName)
			}
			alterTable.Actions[i] = &plan.AlterTable_Action{
				Action: &plan.AlterTable_Action_AlterIndex{
					AlterIndex: alterTableIndex,
				},
			}

		case *tree.AlterOptionAlterReIndex:
			alterTableReIndex := new(plan.AlterTableAlterReIndex)
			constraintName := string(opt.Name)
			alterTableReIndex.IndexName = constraintName

			switch opt.KeyType {
			case tree.INDEX_TYPE_IVFFLAT:
				if opt.AlgoParamList <= 0 {
					return nil, moerr.NewInternalError(ctx.GetContext(), "lists should be > 0.")
				}
				alterTableReIndex.IndexAlgoParamList = opt.AlgoParamList
			default:
				return nil, moerr.NewInternalError(ctx.GetContext(), "unsupported index type: %v", opt.KeyType)
			}

			name_not_found := true
			// check index
			for _, indexdef := range tableDef.Indexes {
				if constraintName == indexdef.IndexName {
					name_not_found = false
					break
				}
			}
			if name_not_found {
				return nil, moerr.NewInternalError(ctx.GetContext(), "Can't REINDEX '%s'; check that column/key exists", constraintName)
			}
			alterTable.Actions[i] = &plan.AlterTable_Action{
				Action: &plan.AlterTable_Action_AlterReindex{
					AlterReindex: alterTableReIndex,
				},
			}

		case *tree.TableOptionComment:
			if getNumOfCharacters(opt.Comment) > maxLengthOfTableComment {
				return nil, moerr.NewInvalidInput(ctx.GetContext(), "comment for field '%s' is too long", alterTable.TableDef.Name)
			}
			comment = opt.Comment
			alterTable.Actions[i] = &plan.AlterTable_Action{
				Action: &plan.AlterTable_Action_AlterComment{
					AlterComment: &plan.AlterTableComment{
						NewComment: opt.Comment,
					},
				},
			}
		case *tree.AlterOptionTableName:
			oldName := tableDef.Name
			newName := string(opt.Name.ToTableName().ObjectName)
			alterTable.Actions[i] = &plan.AlterTable_Action{
				Action: &plan.AlterTable_Action_AlterName{
					AlterName: &plan.AlterTableName{
						OldName: oldName,
						NewName: newName,
					},
				},
			}
			updateSqls = append(updateSqls, getSqlForRenameTable(databaseName, oldName, newName)...)
		case *tree.AlterAddCol:
			colType, err := getTypeFromAst(ctx.GetContext(), opt.Column.Type)
			if err != nil {
				return nil, err
			}
			if colType.Id == int32(types.T_char) || colType.Id == int32(types.T_varchar) ||
				colType.Id == int32(types.T_binary) || colType.Id == int32(types.T_varbinary) {
				if colType.GetWidth() > types.MaxStringSize {
					return nil, moerr.NewInvalidInput(ctx.GetContext(), "string width (%d) is too long", colType.GetWidth())
				}
			}

			if colType.Id == int32(types.T_array_float32) || colType.Id == int32(types.T_array_float64) {
				if colType.GetWidth() > types.MaxArrayDimension {
					return nil, moerr.NewInvalidInput(ctx.GetContext(), "vector width (%d) is too long", colType.GetWidth())
				}
			}
			var pks []string
			var comment string
			var auto_incr bool
			colName := opt.Column.Name.ColName()
			colNameOrigin := opt.Column.Name.ColNameOrigin()
			for _, attr := range opt.Column.Attributes {
				switch attribute := attr.(type) {
				case *tree.AttributePrimaryKey, *tree.AttributeKey:
					if colType.GetId() == int32(types.T_blob) {
						return nil, moerr.NewNotSupported(ctx.GetContext(), "blob type in primary key")
					}
					if colType.GetId() == int32(types.T_text) {
						return nil, moerr.NewNotSupported(ctx.GetContext(), "text type in primary key")
					}
					if colType.GetId() == int32(types.T_datalink) {
						return nil, moerr.NewNotSupported(ctx.GetContext(), "datalink type in primary key")
					}
					if colType.GetId() == int32(types.T_json) {
						return nil, moerr.NewNotSupported(ctx.GetContext(), fmt.Sprintf("JSON column '%s' cannot be in primary key", colNameOrigin))
					}
					if colType.GetId() == int32(types.T_array_float32) || colType.GetId() == int32(types.T_array_float64) {
						return nil, moerr.NewNotSupported(ctx.GetContext(), fmt.Sprintf("VECTOR column '%s' cannot be in primary key", colNameOrigin))
					}
					pks = append(pks, colName)
				case *tree.AttributeComment:
					comment = attribute.CMT.String()
					if getNumOfCharacters(comment) > maxLengthOfColumnComment {
						return nil, moerr.NewInvalidInput(ctx.GetContext(), "comment for column '%s' is too long", colNameOrigin)
					}
				case *tree.AttributeAutoIncrement:
					auto_incr = true
					if !types.T(colType.GetId()).IsInteger() {
						return nil, moerr.NewNotSupported(ctx.GetContext(), "the auto_incr column is only support integer type now")
					}
				case *tree.AttributeUnique, *tree.AttributeUniqueKey:
					return nil, moerr.NewNotSupported(ctx.GetContext(), "unsupport add unique index constraints when adding new column")
					//uniqueIndexInfos = append(uniqueIndexInfos, &tree.UniqueIndex{
					//	KeyParts: []*tree.KeyPart{
					//		{
					//			ColName: opt.Column.Name,
					//		},
					//	},
					//	Name: opt.Column.Name.Parts[0],
					//})
					//indexs = append(indexs, opt.Column.Name.Parts[0])
				}
			}
			if len(pks) > 0 {
				if len(primaryKeys) > 0 {
					return nil, moerr.NewInvalidInput(ctx.GetContext(), "more than one primary key defined")
				}
				primaryKeys = pks
			}

			defaultValue, err := buildDefaultExpr(opt.Column, colType, ctx.GetProcess())
			if err != nil {
				return nil, err
			}
			if auto_incr && defaultValue.Expr != nil {
				return nil, moerr.NewInvalidInput(ctx.GetContext(), "invalid default value for '%s'", colNameOrigin)
			}

			onUpdateExpr, err := buildOnUpdate(opt.Column, colType, ctx.GetProcess())
			if err != nil {
				return nil, err
			}

			if !checkTableColumnNameValid(colName) {
				return nil, moerr.NewInvalidInput(ctx.GetContext(), "table column name '%s' is illegal and conflicts with internal keyword", colNameOrigin)
			}

			colType.AutoIncr = auto_incr
			col := &ColDef{
				Name:     colName,
				Alg:      plan.CompressType_Lz4,
				Typ:      colType,
				Default:  defaultValue,
				OnUpdate: onUpdateExpr,
				Comment:  comment,
			}
			colMap[col.Name] = col
			preName := ""
			if opt.Position.RelativeColumn != nil {
				preName = opt.Position.RelativeColumn.ColName()
			}
			err = checkIsAddableColumn(tableDef, colName, &colType, ctx)
			if err != nil {
				return nil, err
			}
			alterTable.Actions[i] = &plan.AlterTable_Action{
				Action: &plan.AlterTable_Action_AddColumn{
					AddColumn: &plan.AlterAddColumn{
						Name:    colName,
						PreName: preName,
						Type:    colType,
						Pos:     int32(opt.Position.Typ),
					},
				},
			}
		case *tree.TableOptionAutoIncrement:
			return nil, moerr.NewInvalidInput(ctx.GetContext(), "Can't set AutoIncr column value.")
		case *tree.AlterOptionAlterCheck, *tree.TableOptionCharset:
			alterTable.Actions[i] = &plan.AlterTable_Action{
				Action: &plan.AlterTable_Action_AlterComment{
					AlterComment: &plan.AlterTableComment{
						NewComment: comment,
					},
				},
			}
		default:
			return nil, moerr.NewInvalidInput(ctx.GetContext(), "Do not support this stmt now.")
		}
	}

	if stmt.PartitionOption != nil {
		alterPartitionOption := stmt.PartitionOption
		switch partitionOption := alterPartitionOption.(type) {
		case *tree.AlterPartitionAddPartitionClause:
			alterTableAddPartition, err := AddTablePartitions(ctx, alterTable, partitionOption)
			if err != nil {
				return nil, err
			}

			alterTable.Actions = append(alterTable.Actions, &plan.AlterTable_Action{
				Action: &plan.AlterTable_Action_AddPartition{
					AddPartition: alterTableAddPartition,
				},
			})
		case *tree.AlterPartitionDropPartitionClause:
			return nil, moerr.NewNotSupported(ctx.GetContext(), "alter table drop partition clause")
		case *tree.AlterPartitionTruncatePartitionClause:
			return nil, moerr.NewNotSupported(ctx.GetContext(), "alter table truncate partition clause")
		case *tree.AlterPartitionRedefinePartitionClause:
			return nil, moerr.NewNotSupported(ctx.GetContext(), "alter table partition by clause")
		}
	}

<<<<<<< HEAD
	for _, str := range indexs {
		if _, ok := colMap[str]; !ok {
			return nil, moerr.NewInvalidInput(ctx.GetContext(), "column '%s' is not exist", str)
		}
		if colMap[str].Typ.Id == int32(types.T_blob) {
			return nil, moerr.NewNotSupported(ctx.GetContext(), fmt.Sprintf("BLOB column '%s' cannot be in index", str))
		}
		if colMap[str].Typ.Id == int32(types.T_text) {
			return nil, moerr.NewNotSupported(ctx.GetContext(), fmt.Sprintf("TEXT column '%s' cannot be in index", str))
		}
		if colMap[str].Typ.Id == int32(types.T_datalink) {
			return nil, moerr.NewNotSupported(ctx.GetContext(), fmt.Sprintf("DATALINK column '%s' cannot be in index", str))
		}
		if colMap[str].Typ.Id == int32(types.T_json) {
			return nil, moerr.NewNotSupported(ctx.GetContext(), fmt.Sprintf("JSON column '%s' cannot be in index", str))
		}
	}

=======
>>>>>>> 07ce67c9
	// check Constraint Name (include index/ unique)
	err = checkConstraintNames(uniqueIndexInfos, secondaryIndexInfos, ctx.GetContext())
	if err != nil {
		return nil, err
	}
	alterTable.DetectSqls = detectSqls
	alterTable.UpdateFkSqls = updateSqls
	return &Plan{
		Plan: &plan.Plan_Ddl{
			Ddl: &plan.DataDefinition{
				DdlType: plan.DataDefinition_ALTER_TABLE,
				Definition: &plan.DataDefinition_AlterTable{
					AlterTable: alterTable,
				},
			},
		},
	}, nil
}

func buildLockTables(stmt *tree.LockTableStmt, ctx CompilerContext) (*Plan, error) {
	lockTables := make([]*plan.TableLockInfo, 0, len(stmt.TableLocks))
	uniqueTableName := make(map[string]bool)

	//Check table locks
	for _, tableLock := range stmt.TableLocks {
		tb := tableLock.Table

		//get table name
		tblName := string(tb.ObjectName)

		// get database name
		var schemaName string
		if len(tb.SchemaName) == 0 {
			schemaName = ctx.DefaultDatabase()
		} else {
			schemaName = string(tb.SchemaName)
		}

		//check table whether exist
		obj, tableDef := ctx.Resolve(schemaName, tblName, Snapshot{TS: &timestamp.Timestamp{}})
		if tableDef == nil {
			return nil, moerr.NewNoSuchTable(ctx.GetContext(), schemaName, tblName)
		}

		if obj.PubInfo != nil {
			return nil, moerr.NewInternalError(ctx.GetContext(), "cannot lock table in subscription database")
		}

		// check the stmt whether locks the same table
		if _, ok := uniqueTableName[tblName]; ok {
			return nil, moerr.NewInvalidInput(ctx.GetContext(), "Not unique table %s", tblName)
		}

		uniqueTableName[tblName] = true

		tableLockInfo := &plan.TableLockInfo{
			LockType: plan.TableLockType(tableLock.LockType),
			TableDef: tableDef,
		}
		lockTables = append(lockTables, tableLockInfo)
	}

	LockTables := &plan.LockTables{
		TableLocks: lockTables,
	}

	return &Plan{
		Plan: &plan.Plan_Ddl{
			Ddl: &plan.DataDefinition{
				DdlType: plan.DataDefinition_LOCK_TABLES,
				Definition: &plan.DataDefinition_LockTables{
					LockTables: LockTables,
				},
			},
		},
	}, nil
}

func buildUnLockTables(stmt *tree.UnLockTableStmt, ctx CompilerContext) (*Plan, error) {
	unLockTables := &plan.UnLockTables{}
	return &Plan{
		Plan: &plan.Plan_Ddl{
			Ddl: &plan.DataDefinition{
				DdlType: plan.DataDefinition_UNLOCK_TABLES,
				Definition: &plan.DataDefinition_UnlockTables{
					UnlockTables: unLockTables,
				},
			},
		},
	}, nil
}

type FkData struct {
	// fk reference to itself
	IsSelfRefer bool
	// the database that the fk refers to
	ParentDbName string
	// the table that the fk refers to
	ParentTableName string
	//the columns in foreign key
	Cols *plan.FkColName
	// the columns referred
	ColsReferred *plan.FkColName
	//fk definition
	Def *plan.ForeignKeyDef
	//the column typs in foreign key
	ColTyps map[int]*plan.Type
	// update foreign keys relations
	UpdateSql string
	// forward reference
	ForwardRefer bool
}

// getForeignKeyData prepares the foreign key data.
// for fk refer except the self refer, it is same as the previous one.
// but for fk self refer, it is different in not checking fk self refer instantly.
// because it is not ready. It should be checked after the pk,uk has been ready.
func getForeignKeyData(ctx CompilerContext, dbName string, tableDef *TableDef, def *tree.ForeignKey) (*FkData, error) {
	refer := def.Refer
	fkData := FkData{
		Def: &plan.ForeignKeyDef{
			Name:        def.ConstraintSymbol,
			Cols:        make([]uint64, len(def.KeyParts)),
			OnDelete:    getRefAction(refer.OnDelete),
			OnUpdate:    getRefAction(refer.OnUpdate),
			ForeignCols: make([]uint64, len(refer.KeyParts)),
		},
	}

	// get fk columns of create table
	fkData.Cols = &plan.FkColName{
		Cols: make([]string, len(def.KeyParts)),
	}
	fkData.ColTyps = make(map[int]*plan.Type)
	name2ColDef := make(map[string]*ColDef)
	for _, colDef := range tableDef.Cols {
		name2ColDef[colDef.Name] = colDef
	}
	//get the column (id,name,type) from tableDef for the foreign key
	for i, keyPart := range def.KeyParts {
		colName := keyPart.ColName.ColName()
		if colDef, has := name2ColDef[colName]; has {
			//column id from tableDef
			fkData.Def.Cols[i] = colDef.ColId
			//column name from tableDef
			fkData.Cols.Cols[i] = colDef.Name
			//column type from tableDef
			fkData.ColTyps[i] = &colDef.Typ
		} else {
			return nil, moerr.NewInternalError(ctx.GetContext(), "column '%v' no exists in the creating table '%v'", keyPart.ColName.ColNameOrigin(), tableDef.Name)
		}
	}

	fkData.ColsReferred = &plan.FkColName{
		Cols: make([]string, len(refer.KeyParts)),
	}
	for i, part := range refer.KeyParts {
		fkData.ColsReferred.Cols[i] = part.ColName.ColName()
	}

	// get foreign table & their columns
	parentTableName := string(refer.TableName.ObjectName)
	parentDbName := string(refer.TableName.SchemaName)
	if parentDbName == "" {
		parentDbName = ctx.DefaultDatabase()
	}

	if IsFkBannedDatabase(parentDbName) {
		return nil, moerr.NewInternalError(ctx.GetContext(), "can not refer foreign keys in %s", parentDbName)
	}

	//foreign key reference to itself
	if IsFkSelfRefer(parentDbName, parentTableName, dbName, tableDef.Name) {
		//should be handled later for fk self reference
		//PK and unique key may not be processed now
		//check fk columns can not reference to themselves
		//In self refer, the parent table is the table itself
		parentColumnsMap := make(map[string]int8)
		for _, part := range refer.KeyParts {
			parentColumnsMap[part.ColName.ColName()] = 0
		}
		for _, name := range fkData.Cols.Cols {
			if _, ok := parentColumnsMap[name]; ok {
				return nil, moerr.NewInternalError(ctx.GetContext(), "foreign key %s can not reference to itself", name)
			}
		}
		//for fk self refer. column id may be not ready.
		fkData.IsSelfRefer = true
		fkData.ParentDbName = parentDbName
		fkData.ParentTableName = parentTableName
		fkData.Def.ForeignTbl = 0
		fkData.UpdateSql = getSqlForAddFk(dbName, tableDef.Name, &fkData)
		return &fkData, nil
	}

	fkData.ParentDbName = parentDbName
	fkData.ParentTableName = parentTableName

	//make insert mo_foreign_keys
	fkData.UpdateSql = getSqlForAddFk(dbName, tableDef.Name, &fkData)

	_, parentTableDef := ctx.Resolve(parentDbName, parentTableName, Snapshot{TS: &timestamp.Timestamp{}})
	if parentTableDef == nil {
		enabled, err := IsForeignKeyChecksEnabled(ctx)
		if err != nil {
			return nil, err
		}
		if !enabled {
			fkData.ForwardRefer = true
			return &fkData, nil
		}
		return nil, moerr.NewNoSuchTable(ctx.GetContext(), ctx.DefaultDatabase(), parentTableName)
	}

	if parentTableDef.IsTemporary {
		return nil, moerr.NewNYI(ctx.GetContext(), "add foreign key for temporary table")
	}

	fkData.Def.ForeignTbl = parentTableDef.TblId

	//separate the rest of the logic in previous version
	//into an independent function checkFkColsAreValid
	//for reusing it in fk self refer that checks the
	//columns in fk definition are valid or not.
	if err := checkFkColsAreValid(ctx, &fkData, parentTableDef); err != nil {
		return nil, err
	}

	return &fkData, nil
}

/*
checkFkColsAreValid check foreign key columns is valid or not, then it saves them.
the columns referred by the foreign key in the children table must appear in the unique keys or primary key
in the parent table.

For instance:
create table f1 (a int ,b int, c int ,d int ,e int,

	primary key(a,b),  unique key(c,d), unique key (e))

Case 1:

	single column like "a" ,"b", "c", "d", "e" can be used as the column in foreign key of the child table
	due to they are the member of the primary key or some Unique key.

Case 2:

	"a, b" can be used as the columns in the foreign key of the child table
	due to they are the member of the primary key.

	"c, d" can be used as the columns in the foreign key of the child table
	due to they are the member of some unique key.

Case 3:

	"a, c" can not be used due to they belong to the different primary key / unique key
*/
func checkFkColsAreValid(ctx CompilerContext, fkData *FkData, parentTableDef *TableDef) error {
	//colId in parent table-> position in parent table
	columnIdPos := make(map[uint64]int)
	//columnName in parent table -> position in parent table
	columnNamePos := make(map[string]int)
	//columnName of index and pk of parent table -> colId in parent table
	uniqueColumns := make([]map[string]uint64, 0, len(parentTableDef.Cols))

	//1. collect parent column info
	for i, col := range parentTableDef.Cols {
		columnIdPos[col.ColId] = i
		columnNamePos[col.Name] = i
	}

	//2. check if the referred column does not exist in the parent table
	for _, colName := range fkData.ColsReferred.Cols {
		if _, exists := columnNamePos[colName]; !exists { // column exists in parent table
			return moerr.NewInternalError(ctx.GetContext(), "column '%v' no exists in table '%v'", colName, fkData.ParentTableName)
		}
	}

	//columnName in uk or pk -> its colId in the parent table
	collectIndexColumn := func(names []string) {
		ret := make(map[string]uint64)
		//columnName -> its colId in the parent table
		for _, colName := range names {
			ret[colName] = parentTableDef.Cols[columnNamePos[colName]].ColId
		}
		uniqueColumns = append(uniqueColumns, ret)
	}

	//3. collect pk column info of the parent table
	if parentTableDef.Pkey != nil {
		collectIndexColumn(parentTableDef.Pkey.Names)
	}

	//4. collect index column info of the parent table
	//secondary key?
	// now tableRef.Indices are empty, you can not test it
	for _, index := range parentTableDef.Indexes {
		if index.Unique {
			collectIndexColumn(index.Parts)
		}
	}

	//5. check if there is at least one unique key or primary key should have
	//the columns referenced by the foreign keys in the children tables.
	matchCol := make([]uint64, 0, len(fkData.ColsReferred.Cols))
	//iterate on every pk or uk
	for _, uniqueColumn := range uniqueColumns {
		//iterate on the referred column of fk
		for i, colName := range fkData.ColsReferred.Cols {
			//check if the referred column exists in this pk or uk
			if colId, ok := uniqueColumn[colName]; ok {
				// check column type
				// left part of expr: column type in parent table
				// right part of expr: column type in child table
				if parentTableDef.Cols[columnIdPos[colId]].Typ.Id != fkData.ColTyps[i].Id {
					return moerr.NewInternalError(ctx.GetContext(), "type of reference column '%v' is not match for column '%v'", colName, fkData.Cols.Cols[i])
				}
				matchCol = append(matchCol, colId)
			} else {
				// column in fk does not exist in this pk or uk
				matchCol = matchCol[:0]
				break
			}
		}

		if len(matchCol) > 0 {
			break
		}
	}

	if len(matchCol) == 0 {
		return moerr.NewInternalError(ctx.GetContext(), "failed to add the foreign key constraint")
	} else {
		fkData.Def.ForeignCols = matchCol
	}
	return nil
}

// buildFkDataOfForwardRefer rebuilds the fk relationships based on
// the mo_catalog.mo_foreign_keys.
func buildFkDataOfForwardRefer(ctx CompilerContext,
	constraintName string,
	fkDefs []*FkReferDef,
	createTable *plan.CreateTable) (*FkData, error) {
	fkData := FkData{
		Def: &plan.ForeignKeyDef{
			Name:        constraintName,
			Cols:        make([]uint64, len(fkDefs)),
			OnDelete:    convertIntoReferAction(fkDefs[0].OnDelete),
			OnUpdate:    convertIntoReferAction(fkDefs[0].OnUpdate),
			ForeignCols: make([]uint64, len(fkDefs)),
		},
	}
	//1. get tableDef of the child table
	_, childTableDef := ctx.Resolve(fkDefs[0].Db, fkDefs[0].Tbl, Snapshot{TS: &timestamp.Timestamp{}})
	if childTableDef == nil {
		return nil, moerr.NewNoSuchTable(ctx.GetContext(), fkDefs[0].Db, fkDefs[0].Tbl)
	}
	//2. fill fkdata
	fkData.Cols = &plan.FkColName{
		Cols: make([]string, len(fkDefs)),
	}
	fkData.ColTyps = make(map[int]*plan.Type)

	name2ColDef := make(map[string]*ColDef)
	for _, def := range childTableDef.Cols {
		name2ColDef[def.Name] = def
	}
	for i, fkDef := range fkDefs {
		if colDef, has := name2ColDef[fkDef.Col]; has {
			//column id from tableDef
			fkData.Def.Cols[i] = colDef.ColId
			//column name from tableDef
			fkData.Cols.Cols[i] = colDef.Name
			//column type from tableDef
			fkData.ColTyps[i] = &colDef.Typ
		} else {
			return nil, moerr.NewInternalError(ctx.GetContext(), "column '%v' no exists in table '%v'", fkDef.Col, fkDefs[0].Tbl)
		}
	}

	fkData.ColsReferred = &plan.FkColName{
		Cols: make([]string, len(fkDefs)),
	}
	for i, def := range fkDefs {
		fkData.ColsReferred.Cols[i] = def.ReferCol
	}

	//3. check fk valid or not
	if err := checkFkColsAreValid(ctx, &fkData, createTable.TableDef); err != nil {
		return nil, err
	}
	return &fkData, nil
}

func getAutoIncrementOffsetFromVariables(ctx CompilerContext) (uint64, bool) {
	v, err := ctx.ResolveVariable("auto_increment_offset", true, false)
	if err == nil {
		if offset, ok := v.(int64); ok && offset > 1 {
			return uint64(offset - 1), true
		}
	}
	return 0, false
}<|MERGE_RESOLUTION|>--- conflicted
+++ resolved
@@ -2848,6 +2848,7 @@
 	}
 
 	var primaryKeys []string
+	var indexs []string
 	var detectSqls []string
 	var updateSqls []string
 	uniqueIndexInfos := make([]*tree.UniqueIndex, 0)
@@ -3295,27 +3296,6 @@
 		}
 	}
 
-<<<<<<< HEAD
-	for _, str := range indexs {
-		if _, ok := colMap[str]; !ok {
-			return nil, moerr.NewInvalidInput(ctx.GetContext(), "column '%s' is not exist", str)
-		}
-		if colMap[str].Typ.Id == int32(types.T_blob) {
-			return nil, moerr.NewNotSupported(ctx.GetContext(), fmt.Sprintf("BLOB column '%s' cannot be in index", str))
-		}
-		if colMap[str].Typ.Id == int32(types.T_text) {
-			return nil, moerr.NewNotSupported(ctx.GetContext(), fmt.Sprintf("TEXT column '%s' cannot be in index", str))
-		}
-		if colMap[str].Typ.Id == int32(types.T_datalink) {
-			return nil, moerr.NewNotSupported(ctx.GetContext(), fmt.Sprintf("DATALINK column '%s' cannot be in index", str))
-		}
-		if colMap[str].Typ.Id == int32(types.T_json) {
-			return nil, moerr.NewNotSupported(ctx.GetContext(), fmt.Sprintf("JSON column '%s' cannot be in index", str))
-		}
-	}
-
-=======
->>>>>>> 07ce67c9
 	// check Constraint Name (include index/ unique)
 	err = checkConstraintNames(uniqueIndexInfos, secondaryIndexInfos, ctx.GetContext())
 	if err != nil {
