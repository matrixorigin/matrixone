// Copyright 2021 - 2022 Matrix Origin
//
// Licensed under the Apache License, Version 2.0 (the "License");
// you may not use this file except in compliance with the License.
// You may obtain a copy of the License at
//
//      http://www.apache.org/licenses/LICENSE-2.0
//
// Unless required by applicable law or agreed to in writing, software
// distributed under the License is distributed on an "AS IS" BASIS,
// WITHOUT WARRANTIES OR CONDITIONS OF ANY KIND, either express or implied.
// See the License for the specific language governing permissions and
// limitations under the License.

package plan

import (
	"context"
	"encoding/json"
	"fmt"
	"github.com/matrixorigin/matrixone/pkg/sql/parsers"
	"strconv"
	"strings"

	"github.com/matrixorigin/matrixone/pkg/catalog"
	"github.com/matrixorigin/matrixone/pkg/common/moerr"
	"github.com/matrixorigin/matrixone/pkg/container/types"
	"github.com/matrixorigin/matrixone/pkg/defines"
	"github.com/matrixorigin/matrixone/pkg/pb/plan"
	"github.com/matrixorigin/matrixone/pkg/sql/parsers/dialect"
	"github.com/matrixorigin/matrixone/pkg/sql/parsers/tree"
	"github.com/matrixorigin/matrixone/pkg/sql/plan/function/operator"
	"github.com/matrixorigin/matrixone/pkg/sql/util"
)

func genViewTableDef(ctx CompilerContext, stmt *tree.Select) (*plan.TableDef, error) {
	var tableDef plan.TableDef

	// check view statement
	stmtPlan, err := runBuildSelectByBinder(plan.Query_SELECT, ctx, stmt)
	if err != nil {
		return nil, err
	}

	query := stmtPlan.GetQuery()
	cols := make([]*plan.ColDef, len(query.Nodes[query.Steps[len(query.Steps)-1]].ProjectList))
	for idx, expr := range query.Nodes[query.Steps[len(query.Steps)-1]].ProjectList {
		cols[idx] = &plan.ColDef{
			Name: strings.ToLower(query.Headings[idx]),
			Alg:  plan.CompressType_Lz4,
			Typ:  expr.Typ,
			Default: &plan.Default{
				NullAbility:  true,
				Expr:         nil,
				OriginString: "",
			},
		}
	}
	tableDef.Cols = cols

	// Check alter and change the viewsql.
	viewSql := ctx.GetRootSql()
	if len(viewSql) != 0 {
		if viewSql[0] == 'A' {
			viewSql = strings.Replace(viewSql, "ALTER", "CREATE", 1)
		}
		if viewSql[0] == 'a' {
			viewSql = strings.Replace(viewSql, "alter", "create", 1)
		}
	}

	viewData, err := json.Marshal(ViewData{
		Stmt:            viewSql,
		DefaultDatabase: ctx.DefaultDatabase(),
	})
	if err != nil {
		return nil, err
	}
	tableDef.ViewSql = &plan.ViewDef{
		View: string(viewData),
	}
	properties := []*plan.Property{
		{
			Key:   catalog.SystemRelAttr_Kind,
			Value: catalog.SystemViewRel,
		},
		{
			Key:   catalog.SystemRelAttr_CreateSQL,
			Value: ctx.GetRootSql(),
		},
	}
	tableDef.Defs = append(tableDef.Defs, &plan.TableDef_DefType{
		Def: &plan.TableDef_DefType_Properties{
			Properties: &plan.PropertiesDef{
				Properties: properties,
			},
		},
	})

	return &tableDef, nil
}

func buildCreateView(stmt *tree.CreateView, ctx CompilerContext) (*Plan, error) {
	viewName := stmt.Name.ObjectName
	createTable := &plan.CreateTable{
		IfNotExists: stmt.IfNotExists,
		TableDef: &TableDef{
			Name: string(viewName),
		},
	}

	// get database name
	if len(stmt.Name.SchemaName) == 0 {
		createTable.Database = ""
	} else {
		createTable.Database = string(stmt.Name.SchemaName)
	}

	tableDef, err := genViewTableDef(ctx, stmt.AsSource)
	if err != nil {
		return nil, err
	}

	createTable.TableDef.Cols = tableDef.Cols
	createTable.TableDef.ViewSql = tableDef.ViewSql
	createTable.TableDef.Defs = tableDef.Defs

	return &Plan{
		Plan: &plan.Plan_Ddl{
			Ddl: &plan.DataDefinition{
				DdlType: plan.DataDefinition_CREATE_TABLE,
				Definition: &plan.DataDefinition_CreateTable{
					CreateTable: createTable,
				},
			},
		},
	}, nil
}

func buildSequenceTableDef(stmt *tree.CreateSequence, ctx CompilerContext, cs *plan.CreateSequence) error {
	// Sequence table got 1 row and 7 col
	// sequence_value, maxvalue,minvalue,startvalue,increment,cycleornot,iscalled.
	cols := make([]*plan.ColDef, len(Sequence_cols_name))

	typ, err := getTypeFromAst(ctx.GetContext(), stmt.Type)
	if err != nil {
		return err
	}
	for i := range cols {
		if i == 4 {
			break
		}
		cols[i] = &plan.ColDef{
			Name: Sequence_cols_name[i],
			Alg:  plan.CompressType_Lz4,
			Typ:  typ,
			Default: &plan.Default{
				NullAbility:  true,
				Expr:         nil,
				OriginString: "",
			},
		}
	}
	cols[4] = &plan.ColDef{
		Name: Sequence_cols_name[4],
		Alg:  plan.CompressType_Lz4,
		Typ: &plan.Type{
			Id:    int32(types.T_int64),
			Width: 0,
			Scale: 0,
		},
		Default: &plan.Default{
			NullAbility:  true,
			Expr:         nil,
			OriginString: "",
		},
	}
	for i := 5; i <= 6; i++ {
		cols[i] = &plan.ColDef{
			Name: Sequence_cols_name[i],
			Alg:  plan.CompressType_Lz4,
			Typ: &plan.Type{
				Id:    int32(types.T_bool),
				Width: 0,
				Scale: 0,
			},
			Default: &plan.Default{
				NullAbility:  true,
				Expr:         nil,
				OriginString: "",
			},
		}
	}

	cs.TableDef.Cols = cols

	properties := []*plan.Property{
		{
			Key:   catalog.SystemRelAttr_Kind,
			Value: catalog.SystemSequenceRel,
		},
		{
			Key:   catalog.SystemRelAttr_CreateSQL,
			Value: ctx.GetRootSql(),
		},
	}

	cs.TableDef.Defs = append(cs.TableDef.Defs, &plan.TableDef_DefType{
		Def: &plan.TableDef_DefType_Properties{
			Properties: &plan.PropertiesDef{
				Properties: properties,
			},
		},
	})
	return nil
}

func buildDropSequence(stmt *tree.DropSequence, ctx CompilerContext) (*Plan, error) {
	dropSequence := &plan.DropSequence{
		IfExists: stmt.IfExists,
	}
	if len(stmt.Names) != 1 {
		return nil, moerr.NewNotSupported(ctx.GetContext(), "drop multiple (%d) Sequence in one statement", len(stmt.Names))
	}
	dropSequence.Database = string(stmt.Names[0].SchemaName)
	if dropSequence.Database == "" {
		dropSequence.Database = ctx.DefaultDatabase()
	}
	dropSequence.Table = string(stmt.Names[0].ObjectName)

	_, tableDef := ctx.Resolve(dropSequence.Database, dropSequence.Table)
	if tableDef == nil || tableDef.TableType != catalog.SystemSequenceRel {
		if !dropSequence.IfExists {
			return nil, moerr.NewNoSuchTable(ctx.GetContext(), dropSequence.Database, dropSequence.Table)
		}
		dropSequence.Table = ""
	}

	return &Plan{
		Plan: &plan.Plan_Ddl{
			Ddl: &plan.DataDefinition{
				DdlType: plan.DataDefinition_DROP_SEQUENCE,
				Definition: &plan.DataDefinition_DropSequence{
					DropSequence: dropSequence,
				},
			},
		},
	}, nil
}

func buildCreateSequence(stmt *tree.CreateSequence, ctx CompilerContext) (*Plan, error) {
	createSequence := &plan.CreateSequence{
		IfNotExists: stmt.IfNotExists,
		TableDef: &TableDef{
			Name: string(stmt.Name.ObjectName),
		},
	}
	// Get database name.
	if len(stmt.Name.SchemaName) == 0 {
		createSequence.Database = ctx.DefaultDatabase()
	} else {
		createSequence.Database = string(stmt.Name.SchemaName)
	}

	err := buildSequenceTableDef(stmt, ctx, createSequence)
	if err != nil {
		return nil, err
	}

	return &Plan{
		Plan: &plan.Plan_Ddl{
			Ddl: &plan.DataDefinition{
				DdlType: plan.DataDefinition_CREATE_SEQUENCE,
				Definition: &plan.DataDefinition_CreateSequence{
					CreateSequence: createSequence,
				},
			},
		},
	}, nil
}

func buildCreateTable(stmt *tree.CreateTable, ctx CompilerContext) (*Plan, error) {
	createTable := &plan.CreateTable{
		IfNotExists: stmt.IfNotExists,
		Temporary:   stmt.Temporary,
		TableDef: &TableDef{
			Name: string(stmt.Table.ObjectName),
		},
	}

	// get database name
	if len(stmt.Table.SchemaName) == 0 {
		createTable.Database = ctx.DefaultDatabase()
	} else {
		createTable.Database = string(stmt.Table.SchemaName)
	}

	// set tableDef
	err := buildTableDefs(stmt, ctx, createTable)
	if err != nil {
		return nil, err
	}

	// set option
	for _, option := range stmt.Options {
		switch opt := option.(type) {
		case *tree.TableOptionProperties:
			properties := make([]*plan.Property, len(opt.Preperties))
			for idx, property := range opt.Preperties {
				properties[idx] = &plan.Property{
					Key:   property.Key,
					Value: property.Value,
				}
			}
			createTable.TableDef.Defs = append(createTable.TableDef.Defs, &plan.TableDef_DefType{
				Def: &plan.TableDef_DefType_Properties{
					Properties: &plan.PropertiesDef{
						Properties: properties,
					},
				},
			})
		// todo confirm: option data store like this?
		case *tree.TableOptionComment:
			if getNumOfCharacters(opt.Comment) > maxLengthOfTableComment {
				return nil, moerr.NewInvalidInput(ctx.GetContext(), "comment for field '%s' is too long", createTable.TableDef.Name)
			}

			properties := []*plan.Property{
				{
					Key:   catalog.SystemRelAttr_Comment,
					Value: opt.Comment,
				},
			}
			createTable.TableDef.Defs = append(createTable.TableDef.Defs, &plan.TableDef_DefType{
				Def: &plan.TableDef_DefType_Properties{
					Properties: &plan.PropertiesDef{
						Properties: properties,
					},
				},
			})
		// these table options is not support in plan
		// case *tree.TableOptionEngine, *tree.TableOptionSecondaryEngine, *tree.TableOptionCharset,
		// 	*tree.TableOptionCollate, *tree.TableOptionAutoIncrement, *tree.TableOptionComment,
		// 	*tree.TableOptionAvgRowLength, *tree.TableOptionChecksum, *tree.TableOptionCompression,
		// 	*tree.TableOptionConnection, *tree.TableOptionPassword, *tree.TableOptionKeyBlockSize,
		// 	*tree.TableOptionMaxRows, *tree.TableOptionMinRows, *tree.TableOptionDelayKeyWrite,
		// 	*tree.TableOptionRowFormat, *tree.TableOptionStatsPersistent, *tree.TableOptionStatsAutoRecalc,
		// 	*tree.TableOptionPackKeys, *tree.TableOptionTablespace, *tree.TableOptionDataDirectory,
		// 	*tree.TableOptionIndexDirectory, *tree.TableOptionStorageMedia, *tree.TableOptionStatsSamplePages,
		// 	*tree.TableOptionUnion, *tree.TableOptionEncryption:
		// 	return nil, moerr.NewNotSupported("statement: '%v'", tree.String(stmt, dialect.MYSQL))
		default:
			return nil, moerr.NewNotSupported(ctx.GetContext(), "statement: '%v'", tree.String(stmt, dialect.MYSQL))
		}
	}

	// After handleTableOptions, so begin the partitions processing depend on TableDef
	if stmt.Param != nil {
		for i := 0; i < len(stmt.Param.Option); i += 2 {
			switch strings.ToLower(stmt.Param.Option[i]) {
			case "endpoint", "region", "access_key_id", "secret_access_key", "bucket", "filepath", "compression", "format", "jsondata", "provider", "role_arn", "external_id":
			default:
				return nil, moerr.NewBadConfig(ctx.GetContext(), "the keyword '%s' is not support", strings.ToLower(stmt.Param.Option[i]))
			}
		}
		if err := InitNullMap(stmt.Param, ctx); err != nil {
			return nil, err
		}
		json_byte, err := json.Marshal(stmt.Param)
		if err != nil {
			return nil, err
		}
		properties := []*plan.Property{
			{
				Key:   catalog.SystemRelAttr_Kind,
				Value: catalog.SystemExternalRel,
			},
			{
				Key:   catalog.SystemRelAttr_CreateSQL,
				Value: string(json_byte),
			},
		}
		createTable.TableDef.Defs = append(createTable.TableDef.Defs, &plan.TableDef_DefType{
			Def: &plan.TableDef_DefType_Properties{
				Properties: &plan.PropertiesDef{
					Properties: properties,
				},
			}})
	} else {
		kind := catalog.SystemOrdinaryRel
		if stmt.IsClusterTable {
			kind = catalog.SystemClusterRel
		}
		// when create hidden talbe(like: auto_incr_table, index_table)， we set relKind to empty
		if catalog.IsHiddenTable(createTable.TableDef.Name) {
			kind = ""
		}
		properties := []*plan.Property{
			{
				Key:   catalog.SystemRelAttr_Kind,
				Value: kind,
			},
			{
				Key:   catalog.SystemRelAttr_CreateSQL,
				Value: ctx.GetRootSql(),
			},
		}
		createTable.TableDef.Defs = append(createTable.TableDef.Defs, &plan.TableDef_DefType{
			Def: &plan.TableDef_DefType_Properties{
				Properties: &plan.PropertiesDef{
					Properties: properties,
				},
			}})
	}

	builder := NewQueryBuilder(plan.Query_SELECT, ctx)
	bindContext := NewBindContext(builder, nil)

	// set partition(unsupport now)
	if stmt.PartitionOption != nil {
		nodeID := builder.appendNode(&plan.Node{
			NodeType:    plan.Node_TABLE_SCAN,
			Stats:       nil,
			ObjRef:      nil,
			TableDef:    createTable.TableDef,
			BindingTags: []int32{builder.genNewTag()},
		}, bindContext)

		err = builder.addBinding(nodeID, tree.AliasClause{}, bindContext)
		if err != nil {
			return nil, err
		}
		partitionBinder := NewPartitionBinder(builder, bindContext)
		err = buildPartitionByClause(ctx.GetContext(), partitionBinder, stmt, createTable.TableDef)
		if err != nil {
			return nil, err
		}

		err = addPartitionTableDef(ctx.GetContext(), string(stmt.Table.ObjectName), createTable)
		if err != nil {
			return nil, err
		}
	}

	return &Plan{
		Plan: &plan.Plan_Ddl{
			Ddl: &plan.DataDefinition{
				DdlType: plan.DataDefinition_CREATE_TABLE,
				Definition: &plan.DataDefinition_CreateTable{
					CreateTable: createTable,
				},
			},
		},
	}, nil
}

// addPartitionTableDef constructs the table def for the partition table
func addPartitionTableDef(ctx context.Context, mainTableName string, createTable *plan.CreateTable) error {
	//add partition table
	//there is no index for the partition table
	//there is no foreign key for the partition table
	if !util.IsValidNameForPartitionTable(mainTableName) {
		return moerr.NewInvalidInput(ctx, "invalid main table name %s", mainTableName)
	}

	//common properties
	partitionProps := []*plan.Property{
		{
			Key:   catalog.SystemRelAttr_Kind,
			Value: catalog.SystemPartitionRel,
		},
		{
			Key:   catalog.SystemRelAttr_CreateSQL,
			Value: "",
		},
	}
	partitionPropsDef := &plan.TableDef_DefType{
		Def: &plan.TableDef_DefType_Properties{
			Properties: &plan.PropertiesDef{
				Properties: partitionProps,
			},
		}}

	partitionDef := createTable.TableDef.Partition
	partitionTableDefs := make([]*TableDef, partitionDef.PartitionNum)

	partitionTableNames := make([]string, partitionDef.PartitionNum)
	for i := 0; i < int(partitionDef.PartitionNum); i++ {
		part := partitionDef.Partitions[i]
		ok, partitionTableName := util.MakeNameOfPartitionTable(part.GetPartitionName(), mainTableName)
		if !ok {
			return moerr.NewInvalidInput(ctx, "invalid partition table name %s", partitionTableName)
		}

		//save the table name for a partition
		part.PartitionTableName = partitionTableName
		partitionTableNames[i] = partitionTableName

		partitionTableDefs[i] = &TableDef{
			Name: partitionTableName,
			Cols: createTable.TableDef.Cols, //same as the main table's column defs
		}
		partitionTableDefs[i].Defs = append(partitionTableDefs[i].Defs, partitionPropsDef)
	}
	partitionDef.PartitionTableNames = partitionTableNames
	createTable.PartitionTables = partitionTableDefs
	return nil
}

// buildPartitionByClause build partition by clause info and semantic check.
// Currently, sub partition and partition value verification are not supported
func buildPartitionByClause(ctx context.Context, partitionBinder *PartitionBinder, stmt *tree.CreateTable, tableDef *TableDef) (err error) {
	var builder partitionBuilder
	switch stmt.PartitionOption.PartBy.PType.(type) {
	case *tree.HashType:
		builder = &hashPartitionBuilder{}
	case *tree.KeyType:
		builder = &keyPartitionBuilder{}
	case *tree.RangeType:
		builder = &rangePartitionBuilder{}
	case *tree.ListType:
		builder = &listPartitionBuilder{}
	}
	return builder.build(ctx, partitionBinder, stmt, tableDef)
}

func buildTableDefs(stmt *tree.CreateTable, ctx CompilerContext, createTable *plan.CreateTable) error {
	var primaryKeys []string
	var indexs []string
	colMap := make(map[string]*ColDef)
	uniqueIndexInfos := make([]*tree.UniqueIndex, 0)
	secondaryIndexInfos := make([]*tree.Index, 0)
	for _, item := range stmt.Defs {
		switch def := item.(type) {
		case *tree.ColumnTableDef:
			colType, err := getTypeFromAst(ctx.GetContext(), def.Type)
			if err != nil {
				return err
			}
			if colType.Id == int32(types.T_char) || colType.Id == int32(types.T_varchar) ||
				colType.Id == int32(types.T_binary) || colType.Id == int32(types.T_varbinary) {
				if colType.GetWidth() > types.MaxStringSize {
					return moerr.NewInvalidInput(ctx.GetContext(), "string width (%d) is too long", colType.GetWidth())
				}
			}
			var pks []string
			var comment string
			var auto_incr bool
			for _, attr := range def.Attributes {
				switch attribute := attr.(type) {
				case *tree.AttributePrimaryKey, *tree.AttributeKey:
					if colType.GetId() == int32(types.T_blob) {
						return moerr.NewNotSupported(ctx.GetContext(), "blob type in primary key")
					}
					if colType.GetId() == int32(types.T_text) {
						return moerr.NewNotSupported(ctx.GetContext(), "text type in primary key")
					}
					if colType.GetId() == int32(types.T_json) {
						return moerr.NewNotSupported(ctx.GetContext(), fmt.Sprintf("JSON column '%s' cannot be in primary key", def.Name.Parts[0]))
					}
					pks = append(pks, def.Name.Parts[0])
				case *tree.AttributeComment:
					comment = attribute.CMT.String()
					if getNumOfCharacters(comment) > maxLengthOfColumnComment {
						return moerr.NewInvalidInput(ctx.GetContext(), "comment for column '%s' is too long", def.Name.Parts[0])
					}
				case *tree.AttributeAutoIncrement:
					auto_incr = true
					if !operator.IsInteger(types.T(colType.GetId())) {
						return moerr.NewNotSupported(ctx.GetContext(), "the auto_incr column is only support integer type now")
					}
				case *tree.AttributeUnique, *tree.AttributeUniqueKey:
					uniqueIndexInfos = append(uniqueIndexInfos, &tree.UniqueIndex{
						KeyParts: []*tree.KeyPart{
							{
								ColName: def.Name,
							},
						},
						Name: def.Name.Parts[0],
					})
					indexs = append(indexs, def.Name.Parts[0])
				}
			}
			if len(pks) > 0 {
				if len(primaryKeys) > 0 {
					return moerr.NewInvalidInput(ctx.GetContext(), "more than one primary key defined")
				}
				primaryKeys = pks
			}

			defaultValue, err := buildDefaultExpr(def, colType, ctx.GetProcess())
			if err != nil {
				return err
			}
			if auto_incr && defaultValue.Expr != nil {
				return moerr.NewInvalidInput(ctx.GetContext(), "invalid default value for '%s'", def.Name.Parts[0])
			}

			onUpdateExpr, err := buildOnUpdate(def, colType, ctx.GetProcess())
			if err != nil {
				return err
			}

			if !checkTableColumnNameValid(def.Name.Parts[0]) {
				return moerr.NewInvalidInput(ctx.GetContext(), "table column name '%s' is illegal and conflicts with internal keyword", def.Name.Parts[0])
			}

			colType.AutoIncr = auto_incr
			col := &ColDef{
				Name:     def.Name.Parts[0],
				Alg:      plan.CompressType_Lz4,
				Typ:      colType,
				Default:  defaultValue,
				OnUpdate: onUpdateExpr,
				Comment:  comment,
			}
			colMap[col.Name] = col
			createTable.TableDef.Cols = append(createTable.TableDef.Cols, col)
		case *tree.PrimaryKeyIndex:
			if len(primaryKeys) > 0 {
				return moerr.NewInvalidInput(ctx.GetContext(), "more than one primary key defined")
			}
			pksMap := map[string]bool{}
			for _, key := range def.KeyParts {
				name := key.ColName.Parts[0] // name of primary key column
				if _, ok := pksMap[name]; ok {
					return moerr.NewInvalidInput(ctx.GetContext(), "duplicate column name '%s' in primary key", name)
				}
				primaryKeys = append(primaryKeys, name)
				pksMap[name] = true
				indexs = append(indexs, name)
			}
		case *tree.Index:
			secondaryIndexInfos = append(secondaryIndexInfos, def)
			for _, key := range def.KeyParts {
				name := key.ColName.Parts[0]
				indexs = append(indexs, name)
			}

		case *tree.UniqueIndex:
			uniqueIndexInfos = append(uniqueIndexInfos, def)
			for _, key := range def.KeyParts {
				name := key.ColName.Parts[0]
				indexs = append(indexs, name)
			}
		case *tree.ForeignKey:
			fkData, err := getForeignKeyData(ctx, createTable.TableDef, def)
			if err != nil {
				return err
			}
			createTable.FkDbs = append(createTable.FkDbs, fkData.DbName)
			createTable.FkTables = append(createTable.FkTables, fkData.TableName)
			createTable.FkCols = append(createTable.FkCols, fkData.Cols)
			createTable.TableDef.Fkeys = append(createTable.TableDef.Fkeys, fkData.Def)

		case *tree.CheckIndex, *tree.FullTextIndex:
			// unsupport in plan. will support in next version.
			return moerr.NewNYI(ctx.GetContext(), "table def: '%v'", def)
		default:
			return moerr.NewNYI(ctx.GetContext(), "table def: '%v'", def)
		}
	}

	//add cluster table attribute
	if stmt.IsClusterTable {
		if _, ok := colMap[util.GetClusterTableAttributeName()]; ok {
			return moerr.NewInvalidInput(ctx.GetContext(), "the attribute account_id in the cluster table can not be defined directly by the user")
		}
		colType, err := getTypeFromAst(ctx.GetContext(), util.GetClusterTableAttributeType())
		if err != nil {
			return err
		}
		colDef := &ColDef{
			Name:    util.GetClusterTableAttributeName(),
			Alg:     plan.CompressType_Lz4,
			Typ:     colType,
			NotNull: true,
			Default: &plan.Default{
				Expr: &Expr{
					Expr: &plan.Expr_C{
						C: &Const{
							Isnull: false,
							Value:  &plan.Const_U32Val{U32Val: catalog.System_Account},
						},
					},
					Typ: &plan.Type{
						Id:          colType.Id,
						NotNullable: true,
					},
				},
				NullAbility: false,
			},
			Comment: "the account_id added by the mo",
		}
		colMap[util.GetClusterTableAttributeName()] = colDef
		createTable.TableDef.Cols = append(createTable.TableDef.Cols, colDef)
	}

	pkeyName := ""
	if len(primaryKeys) > 0 {
		for _, primaryKey := range primaryKeys {
			if _, ok := colMap[primaryKey]; !ok {
				return moerr.NewInvalidInput(ctx.GetContext(), "column '%s' doesn't exist in table", primaryKey)
			}
		}
		if len(primaryKeys) == 1 {
			pkeyName = primaryKeys[0]
			for _, col := range createTable.TableDef.Cols {
				if col.Name == pkeyName {
					col.Primary = true
					createTable.TableDef.Pkey = &PrimaryKeyDef{
						Names:       primaryKeys,
						PkeyColName: pkeyName,
					}
					break
				}
			}
		} else {
			//pkeyName = util.BuildCompositePrimaryKeyColumnName(primaryKeys)
			pkeyName = catalog.CPrimaryKeyColName
			colDef := &ColDef{
				Name: pkeyName,
				Alg:  plan.CompressType_Lz4,
				Typ: &Type{
					Id:    int32(types.T_varchar),
					Width: types.MaxVarcharLen,
				},
				Default: &plan.Default{
					NullAbility:  false,
					Expr:         nil,
					OriginString: "",
				},
			}
			colDef.Primary = true
			createTable.TableDef.Cols = append(createTable.TableDef.Cols, colDef)
			colMap[pkeyName] = colDef

			pkeyDef := &PrimaryKeyDef{
				Names:       primaryKeys,
				PkeyColName: pkeyName,
			}
			createTable.TableDef.Pkey = pkeyDef
		}
		for _, primaryKey := range primaryKeys {
			colMap[primaryKey].Default.NullAbility = false
			colMap[primaryKey].NotNull = true
		}
	}

	//handle cluster by keys
	if stmt.ClusterByOption != nil {
		if stmt.Temporary {
			return moerr.NewNotSupported(ctx.GetContext(), "cluster by with temporary table is not support")
		}
		if len(primaryKeys) > 0 {
			return moerr.NewNotSupported(ctx.GetContext(), "cluster by with primary key is not support")
		}
		lenClusterBy := len(stmt.ClusterByOption.ColumnList)
		var clusterByKeys []string
		for i := 0; i < lenClusterBy; i++ {
			colName := stmt.ClusterByOption.ColumnList[i].Parts[0]
			if _, ok := colMap[colName]; !ok {
				return moerr.NewInvalidInput(ctx.GetContext(), "column '%s' doesn't exist in table", colName)
			}
			clusterByKeys = append(clusterByKeys, colName)
		}

		clusterByColName := clusterByKeys[0]
		if lenClusterBy == 1 {
			for _, col := range createTable.TableDef.Cols {
				if col.Name == clusterByColName {
					col.ClusterBy = true
				}
			}
		} else {
			clusterByColName = util.BuildCompositeClusterByColumnName(clusterByKeys)
			colDef := &ColDef{
				Name:      clusterByColName,
				Alg:       plan.CompressType_Lz4,
				ClusterBy: true,
				Typ: &Type{
					Id:    int32(types.T_varchar),
					Width: types.MaxVarcharLen,
				},
				Default: &plan.Default{
					NullAbility:  true,
					Expr:         nil,
					OriginString: "",
				},
			}
			createTable.TableDef.Cols = append(createTable.TableDef.Cols, colDef)
			colMap[clusterByColName] = colDef
		}
		createTable.TableDef.ClusterBy = &plan.ClusterByDef{
			Name: clusterByColName,
		}
	}

	// check index invalid on the type
	// for example, the text type don't support index
	for _, str := range indexs {
		if _, ok := colMap[str]; !ok {
			return moerr.NewInvalidInput(ctx.GetContext(), "column '%s' is not exist", str)
		}
		if colMap[str].Typ.Id == int32(types.T_blob) {
			return moerr.NewNotSupported(ctx.GetContext(), fmt.Sprintf("BLOB column '%s' cannot be in index", str))
		}
		if colMap[str].Typ.Id == int32(types.T_text) {
			return moerr.NewNotSupported(ctx.GetContext(), fmt.Sprintf("TEXT column '%s' cannot be in index", str))
		}
		if colMap[str].Typ.Id == int32(types.T_json) {
			return moerr.NewNotSupported(ctx.GetContext(), fmt.Sprintf("JSON column '%s' cannot be in index", str))
		}
	}

	// check Constraint Name (include index/ unique)
	err := checkConstraintNames(uniqueIndexInfos, secondaryIndexInfos, ctx.GetContext())
	if err != nil {
		return err
	}

	// build index table
	if len(uniqueIndexInfos) != 0 {
		err = buildUniqueIndexTable(createTable, uniqueIndexInfos, colMap, pkeyName, ctx)
		if err != nil {
			return err
		}
	}
	if len(secondaryIndexInfos) != 0 {
		err = buildSecondaryIndexDef(createTable, secondaryIndexInfos, colMap, ctx)
		if err != nil {
			return err
		}
	}
	return nil
}

// Check whether the name of the constraint(index,unqiue etc) is legal, and handle constraints without a name
func checkConstraintNames(uniqueConstraints []*tree.UniqueIndex, indexConstraints []*tree.Index, ctx context.Context) error {
	constrNames := map[string]bool{}
	// Check not empty constraint name whether is duplicated.
	for _, constr := range indexConstraints {
		err := checkDuplicateConstraint(constrNames, constr.Name, false, ctx)
		if err != nil {
			return err
		}
	}
	for _, constr := range uniqueConstraints {
		err := checkDuplicateConstraint(constrNames, constr.Name, false, ctx)
		if err != nil {
			return err
		}
	}
	// set empty constraint names(index and unique index)
	for _, constr := range indexConstraints {
		setEmptyIndexName(constrNames, constr)
	}
	for _, constr := range uniqueConstraints {
		setEmptyUniqueIndexName(constrNames, constr)
	}
	return nil
}

// Check whether the constraint name is duplicate
func checkDuplicateConstraint(namesMap map[string]bool, name string, foreign bool, ctx context.Context) error {
	if name == "" {
		return nil
	}
	nameLower := strings.ToLower(name)
	if namesMap[nameLower] {
		if foreign {
			return moerr.NewInvalidInput(ctx, "Duplicate foreign key constraint name '%s'", name)
		}
		return moerr.NewInvalidInput(ctx, "duplicate key name '%s'", name)
	}
	namesMap[nameLower] = true
	return nil
}

// Set name for unqiue index constraint with an empty name
func setEmptyUniqueIndexName(namesMap map[string]bool, indexConstr *tree.UniqueIndex) {
	if indexConstr.Name == "" && len(indexConstr.KeyParts) > 0 {
		var colName string
		if colName == "" {
			colName = indexConstr.KeyParts[0].ColName.Parts[0]
		}
		constrName := colName
		i := 2
		if strings.EqualFold(constrName, "PRIMARY") {
			constrName = fmt.Sprintf("%s_%d", constrName, 2)
			i = 3
		}
		for namesMap[constrName] {
			// loop forever until we find constrName that haven't been used.
			constrName = fmt.Sprintf("%s_%d", colName, i)
			i++
		}
		indexConstr.Name = constrName
		namesMap[constrName] = true
	}
}

// Set name for index constraint with an empty name
func setEmptyIndexName(namesMap map[string]bool, indexConstr *tree.Index) {
	if indexConstr.Name == "" && len(indexConstr.KeyParts) > 0 {
		var colName string
		if colName == "" {
			colName = indexConstr.KeyParts[0].ColName.Parts[0]
		}
		constrName := colName
		i := 2
		if strings.EqualFold(constrName, "PRIMARY") {
			constrName = fmt.Sprintf("%s_%d", constrName, 2)
			i = 3
		}
		for namesMap[constrName] {
			//  loop forever until we find constrName that haven't been used.
			constrName = fmt.Sprintf("%s_%d", colName, i)
			i++
		}
		indexConstr.Name = constrName
		namesMap[constrName] = true
	}
}

func getRefAction(typ tree.ReferenceOptionType) plan.ForeignKeyDef_RefAction {
	switch typ {
	case tree.REFERENCE_OPTION_CASCADE:
		return plan.ForeignKeyDef_CASCADE
	case tree.REFERENCE_OPTION_NO_ACTION:
		return plan.ForeignKeyDef_NO_ACTION
	case tree.REFERENCE_OPTION_RESTRICT:
		return plan.ForeignKeyDef_RESTRICT
	case tree.REFERENCE_OPTION_SET_NULL:
		return plan.ForeignKeyDef_SET_NULL
	case tree.REFERENCE_OPTION_SET_DEFAULT:
		return plan.ForeignKeyDef_SET_DEFAULT
	default:
		return plan.ForeignKeyDef_RESTRICT
	}
}

func buildUniqueIndexTable(createTable *plan.CreateTable, indexInfos []*tree.UniqueIndex, colMap map[string]*ColDef, pkeyName string, ctx CompilerContext) error {
	for _, indexInfo := range indexInfos {
		indexDef := &plan.IndexDef{}
		indexDef.Unique = true

		indexTableName, err := util.BuildIndexTableName(ctx.GetContext(), true)

		if err != nil {
			return err
		}
		tableDef := &TableDef{
			Name: indexTableName,
		}
		indexParts := make([]string, 0)

		for _, keyPart := range indexInfo.KeyParts {
			name := keyPart.ColName.Parts[0]
			if _, ok := colMap[name]; !ok {
				return moerr.NewInvalidInput(ctx.GetContext(), "column '%s' is not exist", name)
			}
			if colMap[name].Typ.Id == int32(types.T_blob) {
				return moerr.NewNotSupported(ctx.GetContext(), fmt.Sprintf("BLOB column '%s' cannot be in index", name))
			}
			if colMap[name].Typ.Id == int32(types.T_text) {
				return moerr.NewNotSupported(ctx.GetContext(), fmt.Sprintf("TEXT column '%s' cannot be in index", name))
			}
			if colMap[name].Typ.Id == int32(types.T_json) {
				return moerr.NewNotSupported(ctx.GetContext(), fmt.Sprintf("JSON column '%s' cannot be in index", name))
			}
			indexParts = append(indexParts, name)
		}

		var keyName string
		if len(indexInfo.KeyParts) == 1 {
			keyName = catalog.IndexTableIndexColName
			colDef := &ColDef{
				Name: keyName,
				Alg:  plan.CompressType_Lz4,
				Typ: &Type{
					Id:    colMap[indexInfo.KeyParts[0].ColName.Parts[0]].Typ.Id,
					Width: colMap[indexInfo.KeyParts[0].ColName.Parts[0]].Typ.Width,
				},
				Default: &plan.Default{
					NullAbility:  false,
					Expr:         nil,
					OriginString: "",
				},
			}
			tableDef.Cols = append(tableDef.Cols, colDef)
			tableDef.Pkey = &PrimaryKeyDef{
				Names:       []string{keyName},
				PkeyColName: keyName,
			}
		} else {
			keyName = catalog.IndexTableIndexColName
			colDef := &ColDef{
				Name: keyName,
				Alg:  plan.CompressType_Lz4,
				Typ: &Type{
					Id:    int32(types.T_varchar),
					Width: types.MaxVarcharLen,
				},
				Default: &plan.Default{
					NullAbility:  false,
					Expr:         nil,
					OriginString: "",
				},
			}
			tableDef.Cols = append(tableDef.Cols, colDef)
			tableDef.Pkey = &PrimaryKeyDef{
				Names:       []string{keyName},
				PkeyColName: keyName,
			}
		}
		if pkeyName != "" {
			colDef := &ColDef{
				Name: catalog.IndexTablePrimaryColName,
				Alg:  plan.CompressType_Lz4,
				Typ:  colMap[pkeyName].Typ,
				Default: &plan.Default{
					NullAbility:  false,
					Expr:         nil,
					OriginString: "",
				},
			}
			tableDef.Cols = append(tableDef.Cols, colDef)
		}
		indexDef.IndexName = indexInfo.Name
		indexDef.IndexTableName = indexTableName
		indexDef.Parts = indexParts
		indexDef.TableExist = true
		if indexInfo.IndexOption != nil {
			indexDef.Comment = indexInfo.IndexOption.Comment
		} else {
			indexDef.Comment = ""
		}
		createTable.IndexTables = append(createTable.IndexTables, tableDef)
		createTable.TableDef.Indexes = append(createTable.TableDef.Indexes, indexDef)
	}
	return nil
}

func buildSecondaryIndexDef(createTable *plan.CreateTable, indexInfos []*tree.Index, colMap map[string]*ColDef, ctx CompilerContext) error {
	nameCount := make(map[string]int)

	for _, indexInfo := range indexInfos {
		indexDef := &plan.IndexDef{}
		indexDef.Unique = false

		indexParts := make([]string, 0)

		for _, keyPart := range indexInfo.KeyParts {
			name := keyPart.ColName.Parts[0]
			if _, ok := colMap[name]; !ok {
				return moerr.NewInvalidInput(ctx.GetContext(), "column '%s' is not exist", name)
			}
			if colMap[name].Typ.Id == int32(types.T_blob) {
				return moerr.NewNotSupported(ctx.GetContext(), fmt.Sprintf("BLOB column '%s' cannot be in index", name))
			}
			if colMap[name].Typ.Id == int32(types.T_text) {
				return moerr.NewNotSupported(ctx.GetContext(), fmt.Sprintf("TEXT column '%s' cannot be in index", name))
			}
			if colMap[name].Typ.Id == int32(types.T_json) {
				return moerr.NewNotSupported(ctx.GetContext(), fmt.Sprintf("JSON column '%s' cannot be in index", name))
			}
			indexParts = append(indexParts, name)
		}

		if indexInfo.Name == "" {
			firstPart := indexInfo.KeyParts[0].ColName.Parts[0]
			nameCount[firstPart]++
			count := nameCount[firstPart]
			indexName := firstPart
			if count > 1 {
				indexName = firstPart + "_" + strconv.Itoa(count)
			}
			indexDef.IndexName = indexName
		} else {
			indexDef.IndexName = indexInfo.Name
		}
		indexDef.IndexTableName = ""
		indexDef.Parts = indexParts
		indexDef.TableExist = false
		if indexInfo.IndexOption != nil {
			indexDef.Comment = indexInfo.IndexOption.Comment
		} else {
			indexDef.Comment = ""
		}
		createTable.TableDef.Indexes = append(createTable.TableDef.Indexes, indexDef)
	}
	return nil
}

func buildTruncateTable(stmt *tree.TruncateTable, ctx CompilerContext) (*Plan, error) {
	truncateTable := &plan.TruncateTable{}

	truncateTable.Database = string(stmt.Name.SchemaName)
	if truncateTable.Database == "" {
		truncateTable.Database = ctx.DefaultDatabase()
	}
	truncateTable.Table = string(stmt.Name.ObjectName)
	_, tableDef := ctx.Resolve(truncateTable.Database, truncateTable.Table)
	if tableDef == nil {
		return nil, moerr.NewNoSuchTable(ctx.GetContext(), truncateTable.Database, truncateTable.Table)
	} else {
		if len(tableDef.RefChildTbls) > 0 {
			return nil, moerr.NewInternalError(ctx.GetContext(), "can not truncate table '%v' referenced by some foreign key constraint", truncateTable.Table)
		}

		if tableDef.ViewSql != nil {
			return nil, moerr.NewNoSuchTable(ctx.GetContext(), truncateTable.Database, truncateTable.Table)
		}

		truncateTable.TableId = tableDef.TblId
		if tableDef.Fkeys != nil {
			for _, fk := range tableDef.Fkeys {
				truncateTable.ForeignTbl = append(truncateTable.ForeignTbl, fk.ForeignTbl)
			}
		}

		truncateTable.ClusterTable = &plan.ClusterTable{
			IsClusterTable: util.TableIsClusterTable(tableDef.GetTableType()),
		}

		//non-sys account can not truncate the cluster table
		if truncateTable.GetClusterTable().GetIsClusterTable() && ctx.GetAccountId() != catalog.System_Account {
			return nil, moerr.NewInternalError(ctx.GetContext(), "only the sys account can truncate the cluster table")
		}

		truncateTable.IndexTableNames = make([]string, 0)
		if tableDef.Indexes != nil {
			for _, indexdef := range tableDef.Indexes {
				if indexdef.TableExist {
					truncateTable.IndexTableNames = append(truncateTable.IndexTableNames, indexdef.IndexTableName)
				}
			}
		}
	}

	return &Plan{
		Plan: &plan.Plan_Ddl{
			Ddl: &plan.DataDefinition{
				DdlType: plan.DataDefinition_TRUNCATE_TABLE,
				Definition: &plan.DataDefinition_TruncateTable{
					TruncateTable: truncateTable,
				},
			},
		},
	}, nil
}

func buildDropTable(stmt *tree.DropTable, ctx CompilerContext) (*Plan, error) {
	dropTable := &plan.DropTable{
		IfExists: stmt.IfExists,
	}
	if len(stmt.Names) != 1 {
		return nil, moerr.NewNotSupported(ctx.GetContext(), "drop multiple (%d) tables in one statement", len(stmt.Names))
	}
	dropTable.Database = string(stmt.Names[0].SchemaName)
	if dropTable.Database == "" {
		dropTable.Database = ctx.DefaultDatabase()
	}
	dropTable.Table = string(stmt.Names[0].ObjectName)

	var attachedPlan *plan.Plan
	_, tableDef := ctx.Resolve(dropTable.Database, dropTable.Table)
	if tableDef == nil {
		if !dropTable.IfExists {
			return nil, moerr.NewNoSuchTable(ctx.GetContext(), dropTable.Database, dropTable.Table)
		}
	} else {
		if len(tableDef.RefChildTbls) > 0 {
			return nil, moerr.NewInternalError(ctx.GetContext(), "can not drop table '%v' referenced by some foreign key constraint", dropTable.Table)
		}

		isView := (tableDef.ViewSql != nil)

		if isView && !dropTable.IfExists {
			// drop table v0, v0 is view
			return nil, moerr.NewNoSuchTable(ctx.GetContext(), dropTable.Database, dropTable.Table)
		} else if isView {
			// drop table if exists v0, v0 is view
			dropTable.Table = ""
		}

		// Can not use drop table to drop sequence.
		if tableDef.TableType == catalog.SystemSequenceRel && !dropTable.IfExists {
			return nil, moerr.NewInternalError(ctx.GetContext(), "Should use 'drop sequence' to drop a sequence")
		} else if tableDef.TableType == catalog.SystemSequenceRel {
			// If exists, don't drop anything.
			dropTable.Table = ""
		}

		dropTable.ClusterTable = &plan.ClusterTable{
			IsClusterTable: util.TableIsClusterTable(tableDef.GetTableType()),
		}

		//non-sys account can not drop the cluster table
		if dropTable.GetClusterTable().GetIsClusterTable() && ctx.GetAccountId() != catalog.System_Account {
			return nil, moerr.NewInternalError(ctx.GetContext(), "only the sys account can drop the cluster table")
		}

		dropTable.TableId = tableDef.TblId
		if tableDef.Fkeys != nil {
			for _, fk := range tableDef.Fkeys {
				dropTable.ForeignTbl = append(dropTable.ForeignTbl, fk.ForeignTbl)
			}
		}

		dropTable.IndexTableNames = make([]string, 0)
		if tableDef.Indexes != nil {
			for _, indexdef := range tableDef.Indexes {
				if indexdef.TableExist {
					dropTable.IndexTableNames = append(dropTable.IndexTableNames, indexdef.IndexTableName)
				}
			}
		}

<<<<<<< HEAD
		if tableDef.GetPartition() != nil {
			dropTable.PartitionTableNames = tableDef.GetPartition().GetPartitionTableNames()
=======
		// Check whether the table definition contains index constraints
		if tableDef.Pkey != nil || len(tableDef.Indexes) > 0 {
			var err error
			attachedPlan, err = buildDeleteIndexMetaPlan("", tableDef.TblId, 0, DROP_TABLE, ctx)
			//attachedPlan, err = buildDeleteIndexMetadata(sql, ctx)
			if err != nil {
				return nil, err
			}
>>>>>>> 72788ed4
		}
	}
	return &Plan{
		Plan: &plan.Plan_Ddl{
			Ddl: &plan.DataDefinition{
				DdlType: plan.DataDefinition_DROP_TABLE,
				Definition: &plan.DataDefinition_DropTable{
					DropTable: dropTable,
				},
			},
		},
		AttachedPlan: attachedPlan,
	}, nil
}

type DeleteIndexMode int

const (
	DROP_INDEX DeleteIndexMode = iota
	DROP_TABLE
	DROP_DATABASE
)

var (
	deleteMoIndexesWithDatabaseIdFormat          = `delete from mo_catalog.mo_indexes where database_id = %v;`
	deleteMoIndexesWithTableIdFormat             = `delete from mo_catalog.mo_indexes where table_id = %v;`
	deleteMoIndexesWithTableIdAndIndexNameFormat = `delete from mo_catalog.mo_indexes where table_id = %v and name = '%s';`
)

// Build a plan to delete index metadata
func buildDeleteIndexMetaPlan(indexName string, tblId uint64, databaseId uint64, mode DeleteIndexMode, ctx CompilerContext) (*Plan, error) {
	var sql string
	switch mode {
	case DROP_INDEX:
		sql = fmt.Sprintf(deleteMoIndexesWithTableIdAndIndexNameFormat, tblId, indexName)
	case DROP_TABLE:
		sql = fmt.Sprintf(deleteMoIndexesWithTableIdFormat, tblId)
	case DROP_DATABASE:
		sql = fmt.Sprintf(deleteMoIndexesWithDatabaseIdFormat, databaseId)
	}
	stmt, err := parsers.ParseOne(ctx.GetContext(), dialect.MYSQL, sql, 1)
	if err != nil {
		return nil, err
	}
	if deleteStmt, ok := stmt.(*tree.Delete); ok {
		return buildDelete(deleteStmt, ctx)
	} else {
		return nil, moerr.NewInternalError(ctx.GetContext(), "The parser result is not delete syntax tree")
	}
}

func buildDropView(stmt *tree.DropView, ctx CompilerContext) (*Plan, error) {
	dropTable := &plan.DropTable{
		IfExists: stmt.IfExists,
	}
	if len(stmt.Names) != 1 {
		return nil, moerr.NewNotSupported(ctx.GetContext(), "drop multiple (%d) view", len(stmt.Names))
	}
	dropTable.Database = string(stmt.Names[0].SchemaName)
	if dropTable.Database == "" {
		dropTable.Database = ctx.DefaultDatabase()
	}
	dropTable.Table = string(stmt.Names[0].ObjectName)

	_, tableDef := ctx.Resolve(dropTable.Database, dropTable.Table)
	if tableDef == nil {
		if !dropTable.IfExists {
			return nil, moerr.NewBadView(ctx.GetContext(), dropTable.Database, dropTable.Table)
		}
	} else {
		if tableDef.ViewSql == nil {
			return nil, moerr.NewBadView(ctx.GetContext(), dropTable.Database, dropTable.Table)
		}
	}

	return &Plan{
		Plan: &plan.Plan_Ddl{
			Ddl: &plan.DataDefinition{
				DdlType: plan.DataDefinition_DROP_TABLE,
				Definition: &plan.DataDefinition_DropTable{
					DropTable: dropTable,
				},
			},
		},
	}, nil
}

func buildCreateDatabase(stmt *tree.CreateDatabase, ctx CompilerContext) (*Plan, error) {
	if string(stmt.Name) == defines.TEMPORARY_DBNAME {
		return nil, moerr.NewInternalError(ctx.GetContext(), "this database name is used by mo temporary engine")
	}
	createDB := &plan.CreateDatabase{
		IfNotExists: stmt.IfNotExists,
		Database:    string(stmt.Name),
	}

	return &Plan{
		Plan: &plan.Plan_Ddl{
			Ddl: &plan.DataDefinition{
				DdlType: plan.DataDefinition_CREATE_DATABASE,
				Definition: &plan.DataDefinition_CreateDatabase{
					CreateDatabase: createDB,
				},
			},
		},
	}, nil
}

func buildDropDatabase(stmt *tree.DropDatabase, ctx CompilerContext) (*Plan, error) {
	dropDB := &plan.DropDatabase{
		IfExists: stmt.IfExists,
		Database: string(stmt.Name),
	}

	var attachedPlan *Plan
	if ctx.DatabaseExists(string(stmt.Name)) {
		databaseId, err := ctx.GetDatabaseId(string(stmt.Name))
		if err != nil {
			return nil, err
		}
		attachedPlan, err = buildDeleteIndexMetaPlan("", 0, databaseId, DROP_DATABASE, ctx)
		//attachedPlan, err = buildDeleteIndexMetadata(sql, ctx)
		if err != nil {
			return nil, err
		}
	}

	return &Plan{
		Plan: &plan.Plan_Ddl{
			Ddl: &plan.DataDefinition{
				DdlType: plan.DataDefinition_DROP_DATABASE,
				Definition: &plan.DataDefinition_DropDatabase{
					DropDatabase: dropDB,
				},
			},
		},
		AttachedPlan: attachedPlan,
	}, nil
}

func buildCreateIndex(stmt *tree.CreateIndex, ctx CompilerContext) (*Plan, error) {
	createIndex := &plan.CreateIndex{}
	if len(stmt.Table.SchemaName) == 0 {
		createIndex.Database = ctx.DefaultDatabase()
	} else {
		createIndex.Database = string(stmt.Table.SchemaName)
	}
	// check table
	tableName := string(stmt.Table.ObjectName)
	_, tableDef := ctx.Resolve(createIndex.Database, tableName)
	if tableDef == nil {
		return nil, moerr.NewNoSuchTable(ctx.GetContext(), createIndex.Database, tableName)
	}
	// check index
	indexName := string(stmt.Name)
	for _, def := range tableDef.Indexes {
		if def.IndexName == indexName {
			return nil, moerr.NewDuplicateKey(ctx.GetContext(), indexName)
		}
	}
	// build index
	var uIdx *tree.UniqueIndex
	var sIdx *tree.Index
	switch stmt.IndexCat {
	case tree.INDEX_CATEGORY_UNIQUE:
		uIdx = &tree.UniqueIndex{
			Name:        indexName,
			KeyParts:    stmt.KeyParts,
			IndexOption: stmt.IndexOption,
		}
	case tree.INDEX_CATEGORY_NONE:
		sIdx = &tree.Index{
			Name:        indexName,
			KeyParts:    stmt.KeyParts,
			IndexOption: stmt.IndexOption,
		}
	default:
		return nil, moerr.NewNotSupported(ctx.GetContext(), "statement: '%v'", tree.String(stmt, dialect.MYSQL))
	}
	colMap := make(map[string]*ColDef)
	for _, col := range tableDef.Cols {
		colMap[col.Name] = col
	}
	// index.TableDef.Defs store info of index need to be modified
	// index.IndexTables store index table need to be created
	oriPriKeyName := getTablePriKeyName(tableDef.Pkey)
	createIndex.OriginTablePrimaryKey = oriPriKeyName

	index := &plan.CreateTable{TableDef: &TableDef{}}
	if uIdx != nil {
		if err := buildUniqueIndexTable(index, []*tree.UniqueIndex{uIdx}, colMap, oriPriKeyName, ctx); err != nil {
			return nil, err
		}
		createIndex.TableExist = true
	}
	if sIdx != nil {
		if err := buildSecondaryIndexDef(index, []*tree.Index{sIdx}, colMap, ctx); err != nil {
			return nil, err
		}
		createIndex.TableExist = false
	}
	createIndex.Index = index
	createIndex.Table = tableName

	return &Plan{
		Plan: &plan.Plan_Ddl{
			Ddl: &plan.DataDefinition{
				DdlType: plan.DataDefinition_CREATE_INDEX,
				Definition: &plan.DataDefinition_CreateIndex{
					CreateIndex: createIndex,
				},
			},
		},
	}, nil
}

func buildDropIndex(stmt *tree.DropIndex, ctx CompilerContext) (*Plan, error) {
	dropIndex := &plan.DropIndex{}
	if len(stmt.TableName.SchemaName) == 0 {
		dropIndex.Database = ctx.DefaultDatabase()
	} else {
		dropIndex.Database = string(stmt.TableName.SchemaName)
	}

	// check table
	dropIndex.Table = string(stmt.TableName.ObjectName)
	_, tableDef := ctx.Resolve(dropIndex.Database, dropIndex.Table)
	if tableDef == nil {
		return nil, moerr.NewNoSuchTable(ctx.GetContext(), dropIndex.Database, dropIndex.Table)
	}

	// check index
	dropIndex.IndexName = string(stmt.Name)
	found := false

	for _, indexdef := range tableDef.Indexes {
		if dropIndex.IndexName == indexdef.IndexName {
			dropIndex.IndexTableName = indexdef.IndexTableName
			found = true
			break
		}
	}

	var attachedPlan *plan.Plan
	if !found {
		return nil, moerr.NewInternalError(ctx.GetContext(), "not found index: %s", dropIndex.IndexName)
	} else {
		var err error
		attachedPlan, err = buildDeleteIndexMetaPlan(dropIndex.IndexName, tableDef.TblId, 0, DROP_INDEX, ctx)
		//attachedPlan, err = buildDeleteIndexMetadataPlan(tableDef, dropIndex.IndexName, ctx)
		if err != nil {
			return nil, err
		}
	}

	return &Plan{
		Plan: &plan.Plan_Ddl{
			Ddl: &plan.DataDefinition{
				DdlType: plan.DataDefinition_DROP_INDEX,
				Definition: &plan.DataDefinition_DropIndex{
					DropIndex: dropIndex,
				},
			},
		},
		AttachedPlan: attachedPlan,
	}, nil
}

// Get tabledef(col, viewsql, properties) for alterview.
func buildAlterView(stmt *tree.AlterView, ctx CompilerContext) (*Plan, error) {
	viewName := string(stmt.Name.ObjectName)
	alterView := &plan.AlterView{
		IfExists: stmt.IfExists,
		TableDef: &plan.TableDef{
			Name: viewName,
		},
	}
	// get database name
	if len(stmt.Name.SchemaName) == 0 {
		alterView.Database = ""
	} else {
		alterView.Database = string(stmt.Name.SchemaName)
	}
	if alterView.Database == "" {
		alterView.Database = ctx.DefaultDatabase()
	}

	//step 1: check the view exists or not
	_, oldViewDef := ctx.Resolve(alterView.Database, viewName)
	if oldViewDef == nil {
		if !alterView.IfExists {
			return nil, moerr.NewBadView(ctx.GetContext(),
				alterView.Database,
				viewName)
		}
	} else {
		if oldViewDef.ViewSql == nil {
			return nil, moerr.NewBadView(ctx.GetContext(),
				alterView.Database,
				viewName)
		}
	}

	//step 2: generate new view def
	ctx.SetBuildingAlterView(true, alterView.Database, viewName)
	//restore
	defer func() {
		ctx.SetBuildingAlterView(false, "", "")
	}()
	tableDef, err := genViewTableDef(ctx, stmt.AsSource)
	if err != nil {
		return nil, err
	}

	alterView.TableDef.Cols = tableDef.Cols
	alterView.TableDef.ViewSql = tableDef.ViewSql
	alterView.TableDef.Defs = tableDef.Defs

	return &Plan{
		Plan: &plan.Plan_Ddl{
			Ddl: &plan.DataDefinition{
				DdlType: plan.DataDefinition_ALTER_VIEW,
				Definition: &plan.DataDefinition_AlterView{
					AlterView: alterView,
				},
			},
		},
	}, nil
}

func buildAlterTable(stmt *tree.AlterTable, ctx CompilerContext) (*Plan, error) {
	tableName := string(stmt.Table.ObjectName)
	alterTable := &plan.AlterTable{
		Actions: make([]*plan.AlterTable_Action, len(stmt.Options)),
	}

	databaseName := string(stmt.Table.SchemaName)
	if databaseName == "" {
		databaseName = ctx.DefaultDatabase()
	}

	_, tableDef := ctx.Resolve(databaseName, tableName)
	if tableDef == nil {
		return nil, moerr.NewNoSuchTable(ctx.GetContext(), databaseName, tableName)
	}
	if tableDef.ViewSql != nil {
		return nil, moerr.NewInternalError(ctx.GetContext(), "you should use alter view statemnt for View")
	}
	alterTable.Database = databaseName
	alterTable.IsClusterTable = util.TableIsClusterTable(tableDef.GetTableType())
	if alterTable.IsClusterTable && ctx.GetAccountId() != catalog.System_Account {
		return nil, moerr.NewInternalError(ctx.GetContext(), "only the sys account can alter the cluster table")
	}
	alterTable.TableDef = tableDef

	for i, option := range stmt.Options {
		switch opt := option.(type) {
		case *tree.AlterOptionDrop:
			name := string(opt.Name)
			name_not_found := true
			typ := plan.AlterTableDrop_COLUMN
			switch opt.Typ {
			case tree.AlterTableDropColumn:
				typ = plan.AlterTableDrop_COLUMN
				for _, col := range tableDef.Cols {
					if col.Name == name {
						name_not_found = false
						break
					}
				}
			case tree.AlterTableDropIndex:
				typ = plan.AlterTableDrop_INDEX
			case tree.AlterTableDropKey:
				typ = plan.AlterTableDrop_KEY
			case tree.AlterTableDropPrimaryKey:
				typ = plan.AlterTableDrop_PRIMARY_KEY
				if tableDef.Pkey == nil {
					return nil, moerr.NewInternalError(ctx.GetContext(), "Can't DROP Primary Key; check that column/key exists")
				}
				name_not_found = false
			case tree.AlterTableDropForeignKey:
				typ = plan.AlterTableDrop_FOREIGN_KEY
				for _, fk := range tableDef.Fkeys {
					if fk.Name == name {
						name_not_found = false
						break
					}
				}
			}
			if name_not_found {
				return nil, moerr.NewInternalError(ctx.GetContext(), "Can't DROP '%s'; check that column/key exists", name)
			}
			alterTable.Actions[i] = &plan.AlterTable_Action{
				Action: &plan.AlterTable_Action_Drop{
					Drop: &plan.AlterTableDrop{
						Typ:  typ,
						Name: name,
					},
				},
			}

		case *tree.AlterOptionAdd:
			switch def := opt.Def.(type) {
			case *tree.ForeignKey:
				fkData, err := getForeignKeyData(ctx, tableDef, def)
				if err != nil {
					return nil, err
				}
				alterTable.Actions[i] = &plan.AlterTable_Action{
					Action: &plan.AlterTable_Action_AddFk{
						AddFk: &plan.AlterTableAddFk{
							DbName:    fkData.DbName,
							TableName: fkData.TableName,
							Cols:      fkData.Cols.Cols,
							Fkey:      fkData.Def,
						},
					},
				}
			}
		}
	}

	return &Plan{
		Plan: &plan.Plan_Ddl{
			Ddl: &plan.DataDefinition{
				DdlType: plan.DataDefinition_ALTER_TABLE,
				Definition: &plan.DataDefinition_AlterTable{
					AlterTable: alterTable,
				},
			},
		},
	}, nil
}

func buildLockTables(stmt *tree.LockTableStmt, ctx CompilerContext) (*Plan, error) {
	lockTables := make([]*plan.TableLockInfo, 0, len(stmt.TableLocks))
	uniqueTableName := make(map[string]bool)

	//Check table locks
	for _, tableLock := range stmt.TableLocks {
		tb := tableLock.Table

		//get table name
		tblName := string(tb.ObjectName)

		// get database name
		var schemaName string
		if len(tb.SchemaName) == 0 {
			schemaName = ctx.DefaultDatabase()
		} else {
			schemaName = string(tb.SchemaName)
		}

		//check table whether exist
		_, tableDef := ctx.Resolve(schemaName, tblName)
		if tableDef == nil {
			return nil, moerr.NewNoSuchTable(ctx.GetContext(), schemaName, tblName)
		}

		// check the stmt whether locks the same table
		if _, ok := uniqueTableName[tblName]; ok {
			return nil, moerr.NewInvalidInput(ctx.GetContext(), "Not unique table %s", tblName)
		}

		uniqueTableName[tblName] = true

		tableLockInfo := &plan.TableLockInfo{
			LockType: plan.TableLockType(tableLock.LockType),
			TableDef: tableDef,
		}
		lockTables = append(lockTables, tableLockInfo)
	}

	LockTables := &plan.LockTables{
		TableLocks: lockTables,
	}

	return &Plan{
		Plan: &plan.Plan_Ddl{
			Ddl: &plan.DataDefinition{
				DdlType: plan.DataDefinition_LOCK_TABLES,
				Definition: &plan.DataDefinition_LockTables{
					LockTables: LockTables,
				},
			},
		},
	}, nil
}

func buildUnLockTables(stmt *tree.UnLockTableStmt, ctx CompilerContext) (*Plan, error) {
	unLockTables := &plan.UnLockTables{}
	return &Plan{
		Plan: &plan.Plan_Ddl{
			Ddl: &plan.DataDefinition{
				DdlType: plan.DataDefinition_UNLOCK_TABLES,
				Definition: &plan.DataDefinition_UnlockTables{
					UnlockTables: unLockTables,
				},
			},
		},
	}, nil
}

type fkData struct {
	DbName    string
	TableName string
	Cols      *plan.FkColName
	Def       *plan.ForeignKeyDef
}

func getForeignKeyData(ctx CompilerContext, tableDef *TableDef, def *tree.ForeignKey) (*fkData, error) {
	refer := def.Refer
	fkData := fkData{
		Def: &plan.ForeignKeyDef{
			Name:        def.Name,
			Cols:        make([]uint64, len(def.KeyParts)),
			OnDelete:    getRefAction(refer.OnDelete),
			OnUpdate:    getRefAction(refer.OnUpdate),
			ForeignCols: make([]uint64, len(refer.KeyParts)),
		},
	}

	// get fk columns of create table
	fkCols := &plan.FkColName{
		Cols: make([]string, len(def.KeyParts)),
	}
	fkColTyp := make(map[int]*plan.Type)
	fkColName := make(map[int]string)
	for i, keyPart := range def.KeyParts {
		getCol := false
		colName := keyPart.ColName.Parts[0]
		for _, col := range tableDef.Cols {
			if col.Name == colName {
				fkData.Def.Cols[i] = col.ColId
				fkCols.Cols[i] = colName
				fkColTyp[i] = col.Typ
				fkColName[i] = colName
				getCol = true
				break
			}
		}
		if !getCol {
			return nil, moerr.NewInternalError(ctx.GetContext(), "column '%v' no exists in the creating table '%v'", colName, tableDef.Name)
		}
	}
	fkData.Cols = fkCols

	// get foreign table & their columns
	fkTableName := string(refer.TableName.ObjectName)
	fkDbName := string(refer.TableName.SchemaName)
	if fkDbName == "" {
		fkDbName = ctx.DefaultDatabase()
	}

	_, tableRef := ctx.Resolve(fkDbName, fkTableName)
	if tableRef == nil {
		return nil, moerr.NewNoSuchTable(ctx.GetContext(), ctx.DefaultDatabase(), fkTableName)
	}
	fkData.DbName = fkDbName
	fkData.TableName = fkTableName

	fkData.Def.ForeignTbl = tableRef.TblId

	columnIdPos := make(map[uint64]int)
	columnNamePos := make(map[string]int)
	uniqueColumn := make(map[string]uint64)
	for i, col := range tableRef.Cols {
		columnIdPos[col.ColId] = i
		columnNamePos[col.Name] = i
		if col.Primary {
			uniqueColumn[col.Name] = col.ColId
		}
	}
	if tableRef.Pkey != nil {
		for _, colName := range tableRef.Pkey.Names {
			uniqueColumn[colName] = tableRef.Cols[columnNamePos[colName]].ColId
		}
	}

	// now tableRef.Indices is empty, you can not test it
	for _, index := range tableRef.Indexes {
		if index.Unique {
			if len(index.Parts) == 1 {
				uniqueColName := index.Parts[0]
				colId := tableRef.Cols[columnNamePos[uniqueColName]].ColId
				uniqueColumn[uniqueColName] = colId
			}
		}
	}

	for i, keyPart := range refer.KeyParts {
		colName := keyPart.ColName.Parts[0]
		if _, exists := columnNamePos[colName]; exists {
			if colId, ok := uniqueColumn[colName]; ok {
				// check column type
				if tableRef.Cols[columnIdPos[colId]].Typ.Id != fkColTyp[i].Id {
					return nil, moerr.NewInternalError(ctx.GetContext(), "type of reference column '%v' is not match for column '%v'", colName, fkColName[i])
				}
				fkData.Def.ForeignCols[i] = colId
			} else {
				return nil, moerr.NewInternalError(ctx.GetContext(), "reference column '%v' is not unique constraint(Unique index or Primary Key)", colName)
			}
		} else {
			return nil, moerr.NewInternalError(ctx.GetContext(), "column '%v' no exists in table '%v'", colName, fkTableName)
		}
	}
	return &fkData, nil
}<|MERGE_RESOLUTION|>--- conflicted
+++ resolved
@@ -1218,10 +1218,10 @@
 			}
 		}
 
-<<<<<<< HEAD
 		if tableDef.GetPartition() != nil {
 			dropTable.PartitionTableNames = tableDef.GetPartition().GetPartitionTableNames()
-=======
+		}
+
 		// Check whether the table definition contains index constraints
 		if tableDef.Pkey != nil || len(tableDef.Indexes) > 0 {
 			var err error
@@ -1230,7 +1230,6 @@
 			if err != nil {
 				return nil, err
 			}
->>>>>>> 72788ed4
 		}
 	}
 	return &Plan{
