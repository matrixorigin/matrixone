--- conflicted
+++ resolved
@@ -352,10 +352,6 @@
 				idxType = plan.IndexDef_ZONEMAP
 			default:
 				idxType = plan.IndexDef_ZONEMAP //default
-<<<<<<< HEAD
-				// return errors.New(errno.InvalidTableDefinition, fmt.Sprintf("Invaild index type '%s'", def.KeyType.String()))
-=======
->>>>>>> 327b4fb2
 			}
 
 			idxDef := &plan.IndexDef{
