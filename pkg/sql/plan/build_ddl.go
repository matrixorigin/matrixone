// Copyright 2021 - 2022 Matrix Origin
//
// Licensed under the Apache License, Version 2.0 (the "License");
// you may not use this file except in compliance with the License.
// You may obtain a copy of the License at
//
//      http://www.apache.org/licenses/LICENSE-2.0
//
// Unless required by applicable law or agreed to in writing, software
// distributed under the License is distributed on an "AS IS" BASIS,
// WITHOUT WARRANTIES OR CONDITIONS OF ANY KIND, either express or implied.
// See the License for the specific language governing permissions and
// limitations under the License.

package plan

import (
	"encoding/json"
	"fmt"
<<<<<<< HEAD
=======
	"strings"

>>>>>>> c5241688
	"github.com/matrixorigin/matrixone/pkg/container/types"
	"github.com/matrixorigin/matrixone/pkg/errno"
	"github.com/matrixorigin/matrixone/pkg/pb/plan"
	"github.com/matrixorigin/matrixone/pkg/sql/errors"
	"github.com/matrixorigin/matrixone/pkg/sql/parsers/dialect"
	"github.com/matrixorigin/matrixone/pkg/sql/parsers/tree"
	"github.com/matrixorigin/matrixone/pkg/vm/engine/tae/catalog"
)

func buildCreateView(stmt *tree.CreateView, ctx CompilerContext) (*Plan, error) {
	viewName := stmt.Name.ObjectName
	createTable := &plan.CreateTable{
		IfNotExists: stmt.IfNotExists,
		Temporary:   stmt.Temporary,
		TableDef: &TableDef{
			Name: string(viewName),
		},
	}

	// get database name
	if len(stmt.Name.SchemaName) == 0 {
		createTable.Database = ""
	} else {
		createTable.Database = string(stmt.Name.SchemaName)
	}

	// check view statement
	stmtPlan, err := runBuildSelectByBinder(plan.Query_SELECT, ctx, stmt.AsSource)
	if err != nil {
		return nil, err
	}

	query := stmtPlan.GetQuery()
	cols := make([]*plan.ColDef, len(query.Headings))
	for idx, expr := range query.Nodes[query.Steps[len(query.Steps)-1]].ProjectList {
		cols[idx] = &plan.ColDef{
			Name: query.Headings[idx],
			Alg:  plan.CompressType_Lz4,
			Typ:  expr.Typ,
			Default: &plan.Default{
				NullAbility:  false,
				Expr:         nil,
				OriginString: "",
			},
		}
	}
	createTable.TableDef.Cols = cols

	viewData, err := json.Marshal(ViewData{
		Stmt:            ctx.GetRootSql(),
		DefaultDatabase: ctx.DefaultDatabase(),
	})
	if err != nil {
		return nil, err
	}
	createTable.TableDef.Defs = append(createTable.TableDef.Defs, &plan.TableDef_DefType{
		Def: &plan.TableDef_DefType_View{
			View: &plan.ViewDef{
				View: string(viewData),
			},
		},
	})

	return &Plan{
		Plan: &plan.Plan_Ddl{
			Ddl: &plan.DataDefinition{
				DdlType: plan.DataDefinition_CREATE_TABLE,
				Definition: &plan.DataDefinition_CreateTable{
					CreateTable: createTable,
				},
			},
		},
	}, nil
}

func buildCreateTable(stmt *tree.CreateTable, ctx CompilerContext) (*Plan, error) {
	builder := NewQueryBuilder(plan.Query_SELECT, ctx)
	bindContext := NewBindContext(builder, nil)

	createTable := &plan.CreateTable{
		IfNotExists: stmt.IfNotExists,
		Temporary:   stmt.Temporary,
		TableDef: &TableDef{
			Name: string(stmt.Table.ObjectName),
		},
	}

	// get database name
	if len(stmt.Table.SchemaName) == 0 {
		createTable.Database = ""
	} else {
		createTable.Database = string(stmt.Table.SchemaName)
	}

	// set tableDef
	err := buildTableDefs(stmt.Defs, ctx, createTable.TableDef)
	if err != nil {
		return nil, err
	}

	// set option
	for _, option := range stmt.Options {
		switch opt := option.(type) {
		case *tree.TableOptionProperties:
			properties := make([]*plan.Property, len(opt.Preperties))
			for idx, property := range opt.Preperties {
				properties[idx] = &plan.Property{
					Key:   property.Key,
					Value: property.Value,
				}
			}
			createTable.TableDef.Defs = append(createTable.TableDef.Defs, &plan.TableDef_DefType{
				Def: &plan.TableDef_DefType_Properties{
					Properties: &plan.PropertiesDef{
						Properties: properties,
					},
				},
			})
		// todo confirm: option data store like this?
		case *tree.TableOptionComment:
			if getNumOfCharacters(opt.Comment) > maxLengthOfTableComment {
				errmsg := fmt.Sprintf("Comment for table '%s' is too long (max = %d)", createTable.TableDef.Name, maxLengthOfTableComment)
				return nil, errors.New(errno.InvalidOptionValue, errmsg)
			}

			properties := []*plan.Property{
				{
					Key:   catalog.SystemRelAttr_Comment,
					Value: opt.Comment,
				},
			}
			createTable.TableDef.Defs = append(createTable.TableDef.Defs, &plan.TableDef_DefType{
				Def: &plan.TableDef_DefType_Properties{
					Properties: &plan.PropertiesDef{
						Properties: properties,
					},
				},
			})
		// these table options is not support in plan
		// case *tree.TableOptionEngine, *tree.TableOptionSecondaryEngine, *tree.TableOptionCharset,
		// 	*tree.TableOptionCollate, *tree.TableOptionAutoIncrement, *tree.TableOptionComment,
		// 	*tree.TableOptionAvgRowLength, *tree.TableOptionChecksum, *tree.TableOptionCompression,
		// 	*tree.TableOptionConnection, *tree.TableOptionPassword, *tree.TableOptionKeyBlockSize,
		// 	*tree.TableOptionMaxRows, *tree.TableOptionMinRows, *tree.TableOptionDelayKeyWrite,
		// 	*tree.TableOptionRowFormat, *tree.TableOptionStatsPersistent, *tree.TableOptionStatsAutoRecalc,
		// 	*tree.TableOptionPackKeys, *tree.TableOptionTablespace, *tree.TableOptionDataDirectory,
		// 	*tree.TableOptionIndexDirectory, *tree.TableOptionStorageMedia, *tree.TableOptionStatsSamplePages,
		// 	*tree.TableOptionUnion, *tree.TableOptionEncryption:
		// 	return nil, errors.New(errno.SQLStatementNotYetComplete, fmt.Sprintf("unexpected statement: '%v'", tree.String(stmt, dialect.MYSQL)))
		default:
			return nil, errors.New(errno.SQLStatementNotYetComplete, fmt.Sprintf("unexpected options; statement: '%v'", tree.String(stmt, dialect.MYSQL)))
		}
	}

<<<<<<< HEAD
	// After handleTableOptions, so begin the partitions processing depend on TableDef
=======
	if stmt.Param != nil {
		for i := 0; i < len(stmt.Param.S3option); i += 2 {
			switch strings.ToLower(stmt.Param.S3option[i]) {
			case "endpoint", "region", "access_key_id", "secret_access_key", "bucket", "filepath", "compression":
			default:
				return nil, fmt.Errorf("the keyword '%s' is not support", strings.ToLower(stmt.Param.S3option[i]))
			}
		}
		json_byte, err := json.Marshal(stmt.Param)
		if err != nil {
			return nil, err
		}
		properties := []*plan.Property{
			{
				Key:   catalog.SystemRelAttr_Kind,
				Value: catalog.SystemExternalRel,
			},
			{
				Key:   catalog.SystemRelAttr_CreateSQL,
				Value: string(json_byte),
			},
		}
		createTable.TableDef.Defs = append(createTable.TableDef.Defs, &plan.TableDef_DefType{
			Def: &plan.TableDef_DefType_Properties{
				Properties: &plan.PropertiesDef{
					Properties: properties,
				},
			},
		})
	}
	// set partition(unsupport now)
>>>>>>> c5241688
	if stmt.PartitionOption != nil {
		nodeID := builder.appendNode(&plan.Node{
			NodeType:    plan.Node_TABLE_SCAN,
			Cost:        nil,
			ObjRef:      nil,
			TableDef:    createTable.TableDef,
			BindingTags: []int32{builder.genNewTag()},
		}, bindContext)

		err = builder.addBinding(nodeID, tree.AliasClause{}, bindContext)
		partitionBinder := NewPartitionBinder(builder, bindContext)
		err = buildPartitionByClause(partitionBinder, stmt.PartitionOption, createTable.TableDef)
		if err != nil {
			return nil, err
		}

		//return nil, errors.New(errno.SQLStatementNotYetComplete, fmt.Sprintf("partition unsupport now; statement: '%v'", tree.String(stmt, dialect.MYSQL)))
	}

	return &Plan{
		Plan: &plan.Plan_Ddl{
			Ddl: &plan.DataDefinition{
				DdlType: plan.DataDefinition_CREATE_TABLE,
				Definition: &plan.DataDefinition_CreateTable{
					CreateTable: createTable,
				},
			},
		},
	}, nil
}

//  buildPartitionByClause build partition by clause info and semantic check.
func buildPartitionByClause(partitionBinder *PartitionBinder, partitionOption *tree.PartitionOption, tableDef *TableDef) error {
	switch partitionOption.PartBy.PType.(type) {
	case *tree.HashType:
		err := buildHashPartition(partitionBinder, partitionOption, tableDef)
		if err != nil {
			return err
		}
	case *tree.KeyType:
		err := buildKeyPartition(partitionBinder, partitionOption, tableDef)
		if err != nil {
			return err
		}
	case *tree.RangeType:
		err := buildRangePartition(partitionBinder, partitionOption, tableDef)
		if err != nil {
			return err
		}
	case *tree.ListType:
		err := buildListPartitiion(partitionBinder, partitionOption, tableDef)
		if err != nil {
			return err
		}
	}

	partitionNum := partitionOption.PartBy.Num
	if partitionOption.Partitions != nil {
		for i, partition := range partitionOption.Partitions {
			fmt.Println(i, partition)
		}
	}
	fmt.Println(partitionNum)

	if partitionOption.SubPartBy != nil {

	}

	return nil
}

func buildTableDefs(defs tree.TableDefs, ctx CompilerContext, tableDef *TableDef) error {
	var primaryKeys []string
	var indexs []string
	colNameMap := make(map[string]int32)
	for _, item := range defs {
		switch def := item.(type) {
		case *tree.ColumnTableDef:
			colType, err := getTypeFromAst(def.Type)
			if err != nil {
				return err
			}
			if colType.Id == int32(types.T_char) || colType.Id == int32(types.T_varchar) {
				if colType.GetWidth() > types.MaxStringSize {
					return errors.New(errno.DataException, "width out of 1GB is unexpected for char/varchar type")
				}
			}

			var pks []string
			var comment string
			for _, attr := range def.Attributes {
				if _, ok := attr.(*tree.AttributePrimaryKey); ok {
					if colType.GetId() == int32(types.T_blob) {
						return errors.New(errno.InvalidColumnDefinition, "Type text don't support primary key")
					}
					pks = append(pks, def.Name.Parts[0])
				}

				if attrComment, ok := attr.(*tree.AttributeComment); ok {
					comment = attrComment.CMT.String()
					if getNumOfCharacters(comment) > maxLengthOfColumnComment {
						errmsg := fmt.Sprintf("Comment for field '%s' is too long (max = %d)", def.Name.Parts[0], maxLengthOfColumnComment)
						return errors.New(errno.InvalidOptionValue, errmsg)
					}
				}
			}
			if len(pks) > 0 {
				if len(primaryKeys) > 0 {
					return errors.New(errno.SyntaxErrororAccessRuleViolation, "Multiple primary key defined")
				}
				primaryKeys = pks
			}

			defaultValue, err := buildDefaultExpr(def, colType)
			if err != nil {
				return err
			}

			col := &ColDef{
				Name:    def.Name.Parts[0],
				Alg:     plan.CompressType_Lz4,
				Typ:     colType,
				Default: defaultValue,
				Comment: comment,
			}
			colNameMap[col.Name] = col.Typ.GetId()
			tableDef.Cols = append(tableDef.Cols, col)
		case *tree.PrimaryKeyIndex:
			if len(primaryKeys) > 0 {
				return errors.New(errno.SyntaxErrororAccessRuleViolation, "Multiple primary key defined")
			}
			pksMap := map[string]bool{}
			for _, key := range def.KeyParts {
				name := key.ColName.Parts[0] // name of primary key column
				if _, ok := pksMap[name]; ok {
					return errors.New(errno.InvalidTableDefinition, fmt.Sprintf("Duplicate column name '%s'", name))
				}
				primaryKeys = append(primaryKeys, name)
				pksMap[name] = true
				indexs = append(indexs, name)
			}
		case *tree.Index:
			var idxType plan.IndexDef_IndexType
			switch def.KeyType {
			case tree.INDEX_TYPE_BSI:
				idxType = plan.IndexDef_BSI
			case tree.INDEX_TYPE_ZONEMAP:
				idxType = plan.IndexDef_ZONEMAP
			default:
				idxType = plan.IndexDef_ZONEMAP //default
				// return errors.New(errno.InvalidTableDefinition, fmt.Sprintf("Invaild index type '%s'", def.KeyType.ToString()))
			}

			idxDef := &plan.IndexDef{
				Typ:      idxType,
				Name:     def.Name,
				ColNames: make([]string, len(def.KeyParts)),
			}

			nameMap := map[string]bool{}
			for i, key := range def.KeyParts {
				name := key.ColName.Parts[0] // name of index column
				if _, ok := nameMap[name]; ok {
					return errors.New(errno.InvalidTableDefinition, fmt.Sprintf("Duplicate column name '%s'", key.ColName.Parts[0]))
				}
				idxDef.ColNames[i] = name
				nameMap[name] = true
				indexs = append(indexs, name)
			}

			tableDef.Defs = append(tableDef.Defs, &plan.TableDef_DefType{
				Def: &plan.TableDef_DefType_Idx{
					Idx: idxDef,
				},
			})
		case *tree.UniqueIndex, *tree.CheckIndex, *tree.ForeignKey, *tree.FullTextIndex:
			// unsupport in plan. will support in next version.
			return errors.New(errno.SQLStatementNotYetComplete, fmt.Sprintf("unsupport table def: '%v'", def))
		default:
			return errors.New(errno.SQLStatementNotYetComplete, fmt.Sprintf("unsupport table def: '%v'", def))
		}
	}

	if len(primaryKeys) > 0 {
		tableDef.Defs = append(tableDef.Defs, &plan.TableDef_DefType{
			Def: &plan.TableDef_DefType_Pk{
				Pk: &plan.PrimaryKeyDef{
					Names: primaryKeys,
				},
			},
		})
	}

	// check index invalid on the type
	// for example, the text type don't support index
	for _, str := range indexs {
		if colNameMap[str] == int32(types.T_blob) {
			return errors.New(errno.InvalidColumnDefinition, "Type text don't support index")
		}
	}
	return nil
}

func buildDropTable(stmt *tree.DropTable, ctx CompilerContext) (*Plan, error) {
	dropTable := &plan.DropTable{
		IfExists: stmt.IfExists,
	}
	if len(stmt.Names) != 1 {
		return nil, errors.New(errno.SyntaxErrororAccessRuleViolation, "support drop one table now")
	}
	dropTable.Database = string(stmt.Names[0].SchemaName)
	if dropTable.Database == "" {
		dropTable.Database = ctx.DefaultDatabase()
	}
	dropTable.Table = string(stmt.Names[0].ObjectName)

	_, tableDef := ctx.Resolve(dropTable.Database, dropTable.Table)
	if tableDef == nil {
		if !dropTable.IfExists {
			return nil, errors.New("", fmt.Sprintf("table %s is not exists", dropTable.Table))
		}
	} else {
		isView := false
		for _, def := range tableDef.Defs {
			if _, ok := def.Def.(*plan.TableDef_DefType_View); ok {
				isView = true
				break
			}
		}
		if isView {
			return nil, errors.New("", fmt.Sprintf("table %s is not exists", dropTable.Table))
		}
	}

	return &Plan{
		Plan: &plan.Plan_Ddl{
			Ddl: &plan.DataDefinition{
				DdlType: plan.DataDefinition_DROP_TABLE,
				Definition: &plan.DataDefinition_DropTable{
					DropTable: dropTable,
				},
			},
		},
	}, nil
}

func buildDropView(stmt *tree.DropView, ctx CompilerContext) (*Plan, error) {
	dropTable := &plan.DropTable{
		IfExists: stmt.IfExists,
	}
	if len(stmt.Names) != 1 {
		return nil, errors.New(errno.SyntaxErrororAccessRuleViolation, "support drop one view now")
	}
	dropTable.Database = string(stmt.Names[0].SchemaName)
	if dropTable.Database == "" {
		dropTable.Database = ctx.DefaultDatabase()
	}
	dropTable.Table = string(stmt.Names[0].ObjectName)

	_, tableDef := ctx.Resolve(dropTable.Database, dropTable.Table)
	if tableDef == nil {
		if !dropTable.IfExists {
			return nil, errors.New("", fmt.Sprintf("view %s is not exists", dropTable.Table))
		}
	} else {
		isView := false
		for _, def := range tableDef.Defs {
			if _, ok := def.Def.(*plan.TableDef_DefType_View); ok {
				isView = true
				break
			}
		}
		if !isView {
			return nil, errors.New("", fmt.Sprintf("%s is not a view", dropTable.Table))
		}
	}

	return &Plan{
		Plan: &plan.Plan_Ddl{
			Ddl: &plan.DataDefinition{
				DdlType: plan.DataDefinition_DROP_TABLE,
				Definition: &plan.DataDefinition_DropTable{
					DropTable: dropTable,
				},
			},
		},
	}, nil
}

func buildCreateDatabase(stmt *tree.CreateDatabase, ctx CompilerContext) (*Plan, error) {
	createDB := &plan.CreateDatabase{
		IfNotExists: stmt.IfNotExists,
		Database:    string(stmt.Name),
	}

	return &Plan{
		Plan: &plan.Plan_Ddl{
			Ddl: &plan.DataDefinition{
				DdlType: plan.DataDefinition_CREATE_DATABASE,
				Definition: &plan.DataDefinition_CreateDatabase{
					CreateDatabase: createDB,
				},
			},
		},
	}, nil
}

func buildDropDatabase(stmt *tree.DropDatabase, ctx CompilerContext) (*Plan, error) {
	dropDB := &plan.DropDatabase{
		IfExists: stmt.IfExists,
		Database: string(stmt.Name),
	}

	return &Plan{
		Plan: &plan.Plan_Ddl{
			Ddl: &plan.DataDefinition{
				DdlType: plan.DataDefinition_DROP_DATABASE,
				Definition: &plan.DataDefinition_DropDatabase{
					DropDatabase: dropDB,
				},
			},
		},
	}, nil
}

func buildCreateIndex(stmt *tree.CreateIndex, ctx CompilerContext) (*Plan, error) {
	return nil, errors.New(errno.SQLStatementNotYetComplete, fmt.Sprintf("unexpected statement: '%v'", tree.String(stmt, dialect.MYSQL)))
	// todo unsupport now
	// createIndex := &plan.CreateIndex{}
	// return &Plan{
	// 	Plan: &plan.Plan_Ddl{
	// 		Ddl: &plan.DataDefinition{
	// 			DdlType: plan.DataDefinition_CREATE_INDEX,
	// 			Definition: &plan.DataDefinition_CreateIndex{
	// 				CreateIndex: createIndex,
	// 			},
	// 		},
	// 	},
	// }, nil
}

func buildDropIndex(stmt *tree.DropIndex, ctx CompilerContext) (*Plan, error) {
	return nil, errors.New(errno.SQLStatementNotYetComplete, fmt.Sprintf("unexpected statement: '%v'", tree.String(stmt, dialect.MYSQL)))
	// todo unsupport now
	// dropIndex := &plan.DropIndex{
	// 	IfExists: stmt.IfExists,
	// 	Index:    string(stmt.Name),
	// }
	// return &Plan{
	// 	Plan: &plan.Plan_Ddl{
	// 		Ddl: &plan.DataDefinition{
	// 			DdlType: plan.DataDefinition_DROP_INDEX,
	// 			Definition: &plan.DataDefinition_DropIndex{
	// 				DropIndex: dropIndex,
	// 			},
	// 		},
	// 	},
	// }, nil
}<|MERGE_RESOLUTION|>--- conflicted
+++ resolved
@@ -17,11 +17,8 @@
 import (
 	"encoding/json"
 	"fmt"
-<<<<<<< HEAD
-=======
 	"strings"
 
->>>>>>> c5241688
 	"github.com/matrixorigin/matrixone/pkg/container/types"
 	"github.com/matrixorigin/matrixone/pkg/errno"
 	"github.com/matrixorigin/matrixone/pkg/pb/plan"
@@ -176,9 +173,7 @@
 		}
 	}
 
-<<<<<<< HEAD
 	// After handleTableOptions, so begin the partitions processing depend on TableDef
-=======
 	if stmt.Param != nil {
 		for i := 0; i < len(stmt.Param.S3option); i += 2 {
 			switch strings.ToLower(stmt.Param.S3option[i]) {
@@ -210,7 +205,6 @@
 		})
 	}
 	// set partition(unsupport now)
->>>>>>> c5241688
 	if stmt.PartitionOption != nil {
 		nodeID := builder.appendNode(&plan.Node{
 			NodeType:    plan.Node_TABLE_SCAN,
