// Copyright 2022 Matrix Origin
//
// Licensed under the Apache License, Version 2.0 (the "License");
// you may not use this file except in compliance with the License.
// You may obtain a copy of the License at
//
//     http://www.apache.org/licenses/LICENSE-2.0
//
// Unless required by applicable law or agreed to in writing, software
// distributed under the License is distributed on an "AS IS" BASIS,
// WITHOUT WARRANTIES OR CONDITIONS OF ANY KIND, either express or implied.
// See the License for the specific language governing permissions and
// limitations under the License.

package plan

import (
	"bytes"
	"container/list"
	"context"
	"encoding/csv"
	"fmt"
	"math"
	"path"
	"strings"

	"github.com/matrixorigin/matrixone/pkg/common/moerr"
	"github.com/matrixorigin/matrixone/pkg/common/mpool"
	"github.com/matrixorigin/matrixone/pkg/container/batch"
	"github.com/matrixorigin/matrixone/pkg/container/types"
	"github.com/matrixorigin/matrixone/pkg/container/vector"
	"github.com/matrixorigin/matrixone/pkg/fileservice"
	"github.com/matrixorigin/matrixone/pkg/pb/plan"
	"github.com/matrixorigin/matrixone/pkg/sql/colexec"
	"github.com/matrixorigin/matrixone/pkg/sql/parsers/dialect"
	"github.com/matrixorigin/matrixone/pkg/sql/parsers/tree"
	"github.com/matrixorigin/matrixone/pkg/sql/plan/function"
	"github.com/matrixorigin/matrixone/pkg/sql/plan/rule"
	"github.com/matrixorigin/matrixone/pkg/sql/util"
	"github.com/matrixorigin/matrixone/pkg/vm/process"
)

func GetBindings(expr *plan.Expr) []int32 {
	bindingSet := doGetBindings(expr)
	bindings := make([]int32, 0, len(bindingSet))
	for id := range bindingSet {
		bindings = append(bindings, id)
	}
	return bindings
}

func doGetBindings(expr *plan.Expr) map[int32]emptyType {
	res := make(map[int32]emptyType)

	switch expr := expr.Expr.(type) {
	case *plan.Expr_Col:
		res[expr.Col.RelPos] = emptyStruct

	case *plan.Expr_F:
		for _, child := range expr.F.Args {
			for id := range doGetBindings(child) {
				res[id] = emptyStruct
			}
		}
	}

	return res
}

func hasCorrCol(expr *plan.Expr) bool {
	switch exprImpl := expr.Expr.(type) {
	case *plan.Expr_Corr:
		return true

	case *plan.Expr_F:
		for _, arg := range exprImpl.F.Args {
			if hasCorrCol(arg) {
				return true
			}
		}
		return false

	case *plan.Expr_List:
		for _, arg := range exprImpl.List.List {
			if hasCorrCol(arg) {
				return true
			}
		}
		return false

	default:
		return false
	}
}

func hasSubquery(expr *plan.Expr) bool {
	switch exprImpl := expr.Expr.(type) {
	case *plan.Expr_Sub:
		return true

	case *plan.Expr_F:
		for _, arg := range exprImpl.F.Args {
			if hasSubquery(arg) {
				return true
			}
		}
		return false

	case *plan.Expr_List:
		for _, arg := range exprImpl.List.List {
			if hasSubquery(arg) {
				return true
			}
		}
		return false

	default:
		return false
	}
}

func HasTag(expr *plan.Expr, tag int32) bool {
	switch exprImpl := expr.Expr.(type) {
	case *plan.Expr_Col:
		return exprImpl.Col.RelPos == tag

	case *plan.Expr_F:
		for _, arg := range exprImpl.F.Args {
			if HasTag(arg, tag) {
				return true
			}
		}
		return false

	case *plan.Expr_List:
		for _, arg := range exprImpl.List.List {
			if HasTag(arg, tag) {
				return true
			}
		}
		return false

	default:
		return false
	}
}

func decreaseDepthAndDispatch(preds []*plan.Expr) ([]*plan.Expr, []*plan.Expr) {
	filterPreds := make([]*plan.Expr, 0, len(preds))
	joinPreds := make([]*plan.Expr, 0, len(preds))

	for _, pred := range preds {
		newPred, correlated := decreaseDepth(pred)
		if !correlated {
			joinPreds = append(joinPreds, newPred)
			continue
		}
		filterPreds = append(filterPreds, newPred)
	}

	return filterPreds, joinPreds
}

func decreaseDepth(expr *plan.Expr) (*plan.Expr, bool) {
	var correlated bool

	switch exprImpl := expr.Expr.(type) {
	case *plan.Expr_Corr:
		if exprImpl.Corr.Depth > 1 {
			exprImpl.Corr.Depth--
			correlated = true
		} else {
			expr.Expr = &plan.Expr_Col{
				Col: &plan.ColRef{
					RelPos: exprImpl.Corr.RelPos,
					ColPos: exprImpl.Corr.ColPos,
				},
			}
		}

	case *plan.Expr_F:
		var tmp bool
		for i, arg := range exprImpl.F.Args {
			exprImpl.F.Args[i], tmp = decreaseDepth(arg)
			correlated = correlated || tmp
		}
	}

	return expr, correlated
}

func getJoinSide(expr *plan.Expr, leftTags, rightTags map[int32]emptyType, markTag int32) (side int8) {
	switch exprImpl := expr.Expr.(type) {
	case *plan.Expr_F:
		for _, arg := range exprImpl.F.Args {
			side |= getJoinSide(arg, leftTags, rightTags, markTag)
		}

	case *plan.Expr_Col:
		if _, ok := leftTags[exprImpl.Col.RelPos]; ok {
			side = JoinSideLeft
		} else if _, ok := rightTags[exprImpl.Col.RelPos]; ok {
			side = JoinSideRight
		} else if exprImpl.Col.RelPos == markTag {
			side = JoinSideMark
		}

	case *plan.Expr_Corr:
		side = JoinSideCorrelated
	}

	return
}

func containsTag(expr *plan.Expr, tag int32) bool {
	var ret bool

	switch exprImpl := expr.Expr.(type) {
	case *plan.Expr_F:
		for _, arg := range exprImpl.F.Args {
			ret = ret || containsTag(arg, tag)
		}

	case *plan.Expr_Col:
		return exprImpl.Col.RelPos == tag
	}

	return ret
}

func replaceColRefs(expr *plan.Expr, tag int32, projects []*plan.Expr) *plan.Expr {
	switch exprImpl := expr.Expr.(type) {
	case *plan.Expr_F:
		for i, arg := range exprImpl.F.Args {
			exprImpl.F.Args[i] = replaceColRefs(arg, tag, projects)
		}

	case *plan.Expr_Col:
		colRef := exprImpl.Col
		if colRef.RelPos == tag {
			expr = DeepCopyExpr(projects[colRef.ColPos])
		}
	case *plan.Expr_W:
		replaceColRefs(exprImpl.W.WindowFunc, tag, projects)
		for _, arg := range exprImpl.W.PartitionBy {
			replaceColRefs(arg, tag, projects)
		}
		for _, order := range exprImpl.W.OrderBy {
			replaceColRefs(order.Expr, tag, projects)
		}
	}

	return expr
}

func replaceColRefsForSet(expr *plan.Expr, projects []*plan.Expr) *plan.Expr {
	switch exprImpl := expr.Expr.(type) {
	case *plan.Expr_F:
		for i, arg := range exprImpl.F.Args {
			exprImpl.F.Args[i] = replaceColRefsForSet(arg, projects)
		}

	case *plan.Expr_Col:
		expr = DeepCopyExpr(projects[exprImpl.Col.ColPos])
	}

	return expr
}

func splitAndBindCondition(astExpr tree.Expr, expandAlias ExpandAliasMode, ctx *BindContext) ([]*plan.Expr, error) {
	conds := splitAstConjunction(astExpr)
	exprs := make([]*plan.Expr, len(conds))

	for i, cond := range conds {
		cond, err := ctx.qualifyColumnNames(cond, expandAlias)
		if err != nil {
			return nil, err
		}

		expr, err := ctx.binder.BindExpr(cond, 0, true)
		if err != nil {
			return nil, err
		}
		// expr must be bool type, if not, try to do type convert
		// but just ignore the subQuery. It will be solved at optimizer.
		if expr.GetSub() == nil {
			expr, err = makePlan2CastExpr(ctx.binder.GetContext(), expr, &plan.Type{Id: int32(types.T_bool)})
			if err != nil {
				return nil, err
			}
		}
		exprs[i] = expr
	}

	return exprs, nil
}

// splitAstConjunction split a expression to a list of AND conditions.
func splitAstConjunction(astExpr tree.Expr) []tree.Expr {
	var astExprs []tree.Expr
	switch typ := astExpr.(type) {
	case nil:
	case *tree.AndExpr:
		astExprs = append(astExprs, splitAstConjunction(typ.Left)...)
		astExprs = append(astExprs, splitAstConjunction(typ.Right)...)
	case *tree.ParenExpr:
		astExprs = append(astExprs, splitAstConjunction(typ.Expr)...)
	default:
		astExprs = append(astExprs, astExpr)
	}
	return astExprs
}

// applyDistributivity (X AND B) OR (X AND C) OR (X AND D) => X AND (B OR C OR D)
// TODO: move it into optimizer
func applyDistributivity(ctx context.Context, expr *plan.Expr) *plan.Expr {
	switch exprImpl := expr.Expr.(type) {
	case *plan.Expr_F:
		for i, arg := range exprImpl.F.Args {
			exprImpl.F.Args[i] = applyDistributivity(ctx, arg)
		}

		if exprImpl.F.Func.ObjName != "or" {
			break
		}

		leftConds := splitPlanConjunction(exprImpl.F.Args[0])
		rightConds := splitPlanConjunction(exprImpl.F.Args[1])

		condMap := make(map[string]int)

		for _, cond := range rightConds {
			condMap[cond.String()] = JoinSideRight
		}

		var commonConds, leftOnlyConds, rightOnlyConds []*plan.Expr

		for _, cond := range leftConds {
			exprStr := cond.String()

			if condMap[exprStr] == JoinSideRight {
				commonConds = append(commonConds, cond)
				condMap[exprStr] = JoinSideBoth
			} else {
				leftOnlyConds = append(leftOnlyConds, cond)
				condMap[exprStr] = JoinSideLeft
			}
		}

		for _, cond := range rightConds {
			if condMap[cond.String()] == JoinSideRight {
				rightOnlyConds = append(rightOnlyConds, cond)
			}
		}

		if len(commonConds) == 0 {
			return expr
		}

		expr, _ = combinePlanConjunction(ctx, commonConds)

		if len(leftOnlyConds) == 0 || len(rightOnlyConds) == 0 {
			return expr
		}

		leftExpr, _ := combinePlanConjunction(ctx, leftOnlyConds)
		rightExpr, _ := combinePlanConjunction(ctx, rightOnlyConds)

		leftExpr, _ = BindFuncExprImplByPlanExpr(ctx, "or", []*plan.Expr{leftExpr, rightExpr})

		expr, _ = BindFuncExprImplByPlanExpr(ctx, "and", []*plan.Expr{expr, leftExpr})
	}

	return expr
}

func unionSlice(left, right []string) []string {
	if len(left) < 1 {
		return right
	}
	if len(right) < 1 {
		return left
	}
	m := make(map[string]bool, len(left)+len(right))
	for _, s := range left {
		m[s] = true
	}
	for _, s := range right {
		m[s] = true
	}
	ret := make([]string, 0)
	for s := range m {
		ret = append(ret, s)
	}
	return ret
}

func intersectSlice(left, right []string) []string {
	if len(left) < 1 || len(right) < 1 {
		return left
	}
	m := make(map[string]bool, len(left)+len(right))
	for _, s := range left {
		m[s] = true
	}
	ret := make([]string, 0)
	for _, s := range right {
		if _, ok := m[s]; ok {
			ret = append(ret, s)
		}
	}
	return ret
}

/*
DNF means disjunctive normal form, for example (a and b) or (c and d) or (e and f)
if we have a DNF filter, for example (c1=1 and c2=1) or (c1=2 and c2=2)
we can have extra filter: (c1=1 or c1=2) and (c2=1 or c2=2), which can be pushed down to optimize join

checkDNF scan the expr and return all groups of cond
for example (c1=1 and c2=1) or (c1=2 and c3=2), c1 is a group because it appears in all disjunctives
and c2,c3 is not a group

walkThroughDNF accept a keyword string, walk through the expr,
and extract all the conds which contains the keyword
*/
func checkDNF(expr *plan.Expr) []string {
	var ret []string
	switch exprImpl := expr.Expr.(type) {
	case *plan.Expr_F:
		if exprImpl.F.Func.ObjName == "or" {
			left := checkDNF(exprImpl.F.Args[0])
			right := checkDNF(exprImpl.F.Args[1])
			return intersectSlice(left, right)
		}
		for _, arg := range exprImpl.F.Args {
			ret = unionSlice(ret, checkDNF(arg))
		}
		return ret

	case *plan.Expr_Corr:
		ret = append(ret, exprImpl.Corr.String())
	case *plan.Expr_Col:
		ret = append(ret, exprImpl.Col.String())
	}
	return ret
}

func walkThroughDNF(ctx context.Context, expr *plan.Expr, keywords string) *plan.Expr {
	var retExpr *plan.Expr
	switch exprImpl := expr.Expr.(type) {
	case *plan.Expr_F:
		if exprImpl.F.Func.ObjName == "or" {
			left := walkThroughDNF(ctx, exprImpl.F.Args[0], keywords)
			right := walkThroughDNF(ctx, exprImpl.F.Args[1], keywords)
			if left != nil && right != nil {
				retExpr, _ = BindFuncExprImplByPlanExpr(ctx, "or", []*plan.Expr{left, right})
				return retExpr
			}
		} else if exprImpl.F.Func.ObjName == "and" {
			left := walkThroughDNF(ctx, exprImpl.F.Args[0], keywords)
			right := walkThroughDNF(ctx, exprImpl.F.Args[1], keywords)
			if left == nil {
				return right
			} else if right == nil {
				return left
			} else {
				retExpr, _ = BindFuncExprImplByPlanExpr(ctx, "and", []*plan.Expr{left, right})
				return retExpr
			}
		} else {
			for _, arg := range exprImpl.F.Args {
				if walkThroughDNF(ctx, arg, keywords) == nil {
					return nil
				}
			}
			return expr
		}

	case *plan.Expr_Corr:
		if exprImpl.Corr.String() == keywords {
			return expr
		} else {
			return nil
		}
	case *plan.Expr_Col:
		if exprImpl.Col.String() == keywords {
			return expr
		} else {
			return nil
		}
	}
	return expr
}

// deduction of new predicates for join on list. for example join on a=b and b=c, then a=c can be deduced
func deduceNewOnList(onList []*plan.Expr) []*plan.Expr {
	var newPreds []*plan.Expr
	lenOnlist := len(onList)
	for i := range onList {
		ok1, col1, col2 := checkStrictJoinPred(onList[i])
		if !ok1 {
			continue
		}
		for j := i + 1; j < lenOnlist; j++ {
			ok2, col3, col4 := checkStrictJoinPred(onList[j])
			if ok2 {
				ok, newPred := deduceTranstivity(onList[i], col1, col2, col3, col4)
				if ok {
					newPreds = append(newPreds, newPred)
				}
			}
		}
	}
	return newPreds
}

// deduction of new predicates. for example join on a=b where b=1, then a=1 can be deduced
func deduceNewFilterList(filters, onList []*plan.Expr) []*plan.Expr {
	var newFilters []*plan.Expr
	for _, onPred := range onList {
		ret, col1, col2 := checkStrictJoinPred(onPred)
		if !ret {
			continue
		}
		for _, filter := range filters {
			col := extractColRefInFilter(filter)
			if col != nil {
				newExpr := DeepCopyExpr(filter)
				if substituteMatchColumn(newExpr, col1, col2) {
					newFilters = append(newFilters, newExpr)
				}
			}
		}
	}
	return newFilters
}

func canMergeToBetweenAnd(expr1, expr2 *plan.Expr) bool {
	col1, _, _, _ := extractColRefAndLiteralsInFilter(expr1)
	col2, _, _, _ := extractColRefAndLiteralsInFilter(expr2)
	if col1 == nil || col2 == nil {
		return false
	}
	if col1.ColPos != col2.ColPos || col1.RelPos != col2.RelPos {
		return false
	}

	fnName1 := expr1.GetF().Func.ObjName
	fnName2 := expr2.GetF().Func.ObjName
	if fnName1 == ">" || fnName1 == ">=" {
		return fnName2 == "<" || fnName2 == "<="
	}
	if fnName1 == "<" || fnName1 == "<=" {
		return fnName2 == ">" || fnName2 == ">="
	}
	return false
}

func extractColRefAndLiteralsInFilter(expr *plan.Expr) (col *ColRef, litType types.T, literals []*Const, colFnName string) {
	fn := expr.GetF()
	if fn == nil || len(fn.Args) == 0 {
		return
	}

	col = fn.Args[0].GetCol()
	if col == nil {
		if fn0 := fn.Args[0].GetF(); fn0 != nil {
			switch fn0.Func.ObjName {
			case "year":
				colFnName = "year"
				col = fn0.Args[0].GetCol()
			}
		}
	}
	if col == nil {
		return
	}

	switch fn.Func.ObjName {
	case "=", ">", "<", ">=", "<=":
		lit := fn.Args[1].GetLit()
		if lit == nil {
			return
		}
		litType = types.T(fn.Args[0].Typ.Id)
		literals = []*Const{lit}

	case "between":
		litType = types.T(fn.Args[0].Typ.Id)
		literals = []*Const{fn.Args[1].GetLit(), fn.Args[2].GetLit()}
	}

	return
}

// for predicate deduction, filter must be like func(col)>1 , or (col=1) or (col=2)
// and only 1 colRef is allowd in the filter
func extractColRefInFilter(expr *plan.Expr) *ColRef {
	switch exprImpl := expr.Expr.(type) {
	case *plan.Expr_F:
		switch exprImpl.F.Func.ObjName {
		case "=", ">", "<", ">=", "<=", "prefix_eq", "between":
			switch e := exprImpl.F.Args[1].Expr.(type) {
			case *plan.Expr_Lit, *plan.Expr_P, *plan.Expr_V:
				return extractColRefInFilter(exprImpl.F.Args[0])
			case *plan.Expr_F:
				switch e.F.Func.ObjName {
				case "cast", "serial":
					return extractColRefInFilter(exprImpl.F.Args[0])
				}
				return nil
			default:
				return nil
			}
		default:
			var col *ColRef
			for _, arg := range exprImpl.F.Args {
				c := extractColRefInFilter(arg)
				if c == nil {
					return nil
				}
				if col != nil {
					if col.RelPos != c.RelPos || col.ColPos != c.ColPos {
						return nil
					}
				} else {
					col = c
				}
			}
			return col
		}
	case *plan.Expr_Col:
		return exprImpl.Col
	}
	return nil
}

// for col1=col2 and col3 = col4, trying to deduce new pred
// for example , if col1 and col3 are the same, then we can deduce that col2=col4
func deduceTranstivity(expr *plan.Expr, col1, col2, col3, col4 *ColRef) (bool, *plan.Expr) {
	if col1.String() == col3.String() || col1.String() == col4.String() || col2.String() == col3.String() || col2.String() == col4.String() {
		retExpr := DeepCopyExpr(expr)
		substituteMatchColumn(retExpr, col3, col4)
		return true, retExpr
	}
	return false, nil
}

// if match col1 in expr, substitute it to col2. and othterwise
func substituteMatchColumn(expr *plan.Expr, onPredCol1, onPredCol2 *ColRef) bool {
	var ret bool
	switch exprImpl := expr.Expr.(type) {
	case *plan.Expr_Col:
		colName := exprImpl.Col.String()
		if colName == onPredCol1.String() {
			exprImpl.Col.RelPos = onPredCol2.RelPos
			exprImpl.Col.ColPos = onPredCol2.ColPos
			exprImpl.Col.Name = onPredCol2.Name
			return true
		} else if colName == onPredCol2.String() {
			exprImpl.Col.RelPos = onPredCol1.RelPos
			exprImpl.Col.ColPos = onPredCol1.ColPos
			exprImpl.Col.Name = onPredCol1.Name
			return true
		}
	case *plan.Expr_F:
		for _, arg := range exprImpl.F.Args {
			if substituteMatchColumn(arg, onPredCol1, onPredCol2) {
				ret = true
			}
		}
	}
	return ret
}

func checkStrictJoinPred(onPred *plan.Expr) (bool, *ColRef, *ColRef) {
	//onPred must be equality, children must be column name
	switch onPredImpl := onPred.Expr.(type) {
	case *plan.Expr_F:
		if onPredImpl.F.Func.ObjName != "=" {
			return false, nil, nil
		}
		args := onPredImpl.F.Args
		var col1, col2 *ColRef
		switch child1 := args[0].Expr.(type) {
		case *plan.Expr_Col:
			col1 = child1.Col
		}
		switch child2 := args[1].Expr.(type) {
		case *plan.Expr_Col:
			col2 = child2.Col
		}
		if col1 != nil && col2 != nil {
			return true, col1, col2
		}
	}
	return false, nil, nil
}

func splitPlanConjunctions(exprList []*plan.Expr) []*plan.Expr {
	var exprs []*plan.Expr
	for _, expr := range exprList {
		exprs = append(exprs, splitPlanConjunction(expr)...)
	}
	return exprs
}

func splitPlanConjunction(expr *plan.Expr) []*plan.Expr {
	var exprs []*plan.Expr
	switch exprImpl := expr.Expr.(type) {
	case *plan.Expr_F:
		if exprImpl.F.Func.ObjName == "and" {
			exprs = append(exprs, splitPlanConjunction(exprImpl.F.Args[0])...)
			exprs = append(exprs, splitPlanConjunction(exprImpl.F.Args[1])...)
		} else {
			exprs = append(exprs, expr)
		}

	default:
		exprs = append(exprs, expr)
	}

	return exprs
}

func combinePlanConjunction(ctx context.Context, exprs []*plan.Expr) (expr *plan.Expr, err error) {
	expr = exprs[0]

	for i := 1; i < len(exprs); i++ {
		expr, err = BindFuncExprImplByPlanExpr(ctx, "and", []*plan.Expr{expr, exprs[i]})

		if err != nil {
			break
		}
	}

	return
}

func rejectsNull(filter *plan.Expr, proc *process.Process) bool {
	filter = replaceColRefWithNull(DeepCopyExpr(filter))

	filter, err := ConstantFold(batch.EmptyForConstFoldBatch, filter, proc, false)
	if err != nil {
		return false
	}

	if f, ok := filter.Expr.(*plan.Expr_Lit); ok {
		if f.Lit.Isnull {
			return true
		}

		if fbool, ok := f.Lit.Value.(*plan.Literal_Bval); ok {
			return !fbool.Bval
		}
	}

	return false
}

func replaceColRefWithNull(expr *plan.Expr) *plan.Expr {
	switch exprImpl := expr.Expr.(type) {
	case *plan.Expr_Col:
		expr = &plan.Expr{
			Typ: expr.Typ,
			Expr: &plan.Expr_Lit{
				Lit: &plan.Literal{
					Isnull: true,
				},
			},
		}

	case *plan.Expr_F:
		for i, arg := range exprImpl.F.Args {
			exprImpl.F.Args[i] = replaceColRefWithNull(arg)
		}
	}

	return expr
}

func increaseRefCnt(expr *plan.Expr, inc int, colRefCnt map[[2]int32]int) {
	switch exprImpl := expr.Expr.(type) {
	case *plan.Expr_Col:
		colRefCnt[[2]int32{exprImpl.Col.RelPos, exprImpl.Col.ColPos}] += inc

	case *plan.Expr_F:
		for _, arg := range exprImpl.F.Args {
			increaseRefCnt(arg, inc, colRefCnt)
		}
	case *plan.Expr_W:
		increaseRefCnt(exprImpl.W.WindowFunc, inc, colRefCnt)
		//for _, arg := range exprImpl.W.PartitionBy {
		//	increaseRefCnt(arg, inc, colRefCnt)
		//}
		for _, order := range exprImpl.W.OrderBy {
			increaseRefCnt(order.Expr, inc, colRefCnt)
		}
	}
}

func getHyperEdgeFromExpr(expr *plan.Expr, leafByTag map[int32]int32, hyperEdge map[int32]emptyType) {
	switch exprImpl := expr.Expr.(type) {
	case *plan.Expr_Col:
		hyperEdge[leafByTag[exprImpl.Col.RelPos]] = emptyStruct

	case *plan.Expr_F:
		for _, arg := range exprImpl.F.Args {
			getHyperEdgeFromExpr(arg, leafByTag, hyperEdge)
		}
	}
}

func getNumOfCharacters(str string) int {
	strRune := []rune(str)
	return len(strRune)
}

func getUnionSelects(ctx context.Context, stmt *tree.UnionClause, selects *[]tree.Statement, unionTypes *[]plan.Node_NodeType) error {
	switch leftStmt := stmt.Left.(type) {
	case *tree.UnionClause:
		err := getUnionSelects(ctx, leftStmt, selects, unionTypes)
		if err != nil {
			return err
		}
	case *tree.SelectClause:
		*selects = append(*selects, leftStmt)
	case *tree.ParenSelect:
		*selects = append(*selects, leftStmt.Select)
	default:
		return moerr.NewParseError(ctx, "unexpected statement in union: '%v'", tree.String(leftStmt, dialect.MYSQL))
	}

	// right is not UNION always
	switch rightStmt := stmt.Right.(type) {
	case *tree.SelectClause:
		if stmt.Type == tree.UNION && !stmt.All {
			rightStr := tree.String(rightStmt, dialect.MYSQL)
			if len(*selects) == 1 && tree.String((*selects)[0], dialect.MYSQL) == rightStr {
				return nil
			}
		}

		*selects = append(*selects, rightStmt)
	case *tree.ParenSelect:
		if stmt.Type == tree.UNION && !stmt.All {
			rightStr := tree.String(rightStmt.Select, dialect.MYSQL)
			if len(*selects) == 1 && tree.String((*selects)[0], dialect.MYSQL) == rightStr {
				return nil
			}
		}

		*selects = append(*selects, rightStmt.Select)
	default:
		return moerr.NewParseError(ctx, "unexpected statement in union2: '%v'", tree.String(rightStmt, dialect.MYSQL))
	}

	switch stmt.Type {
	case tree.UNION:
		if stmt.All {
			*unionTypes = append(*unionTypes, plan.Node_UNION_ALL)
		} else {
			*unionTypes = append(*unionTypes, plan.Node_UNION)
		}
	case tree.INTERSECT:
		if stmt.All {
			*unionTypes = append(*unionTypes, plan.Node_INTERSECT_ALL)
		} else {
			*unionTypes = append(*unionTypes, plan.Node_INTERSECT)
		}
	case tree.EXCEPT, tree.UT_MINUS:
		if stmt.All {
			return moerr.NewNYI(ctx, "EXCEPT/MINUS ALL clause")
		} else {
			*unionTypes = append(*unionTypes, plan.Node_MINUS)
		}
	}
	return nil
}

func GetColumnMapByExpr(expr *plan.Expr, tableDef *plan.TableDef, columnMap map[int]int) {
	if expr == nil {
		return
	}
	switch exprImpl := expr.Expr.(type) {
	case *plan.Expr_F:
		for _, arg := range exprImpl.F.Args {
			GetColumnMapByExpr(arg, tableDef, columnMap)
		}

	case *plan.Expr_Col:
		idx := exprImpl.Col.ColPos
		colName := exprImpl.Col.Name
		dotIdx := strings.Index(colName, ".")
		colName = colName[dotIdx+1:]
		colIdx := tableDef.Name2ColIndex[colName]
		seqnum := int(colIdx) // for extenal scan case, tableDef has only Name2ColIndex, no Cols, leave seqnum as colIdx
		if len(tableDef.Cols) > 0 {
			seqnum = int(tableDef.Cols[colIdx].Seqnum)
		}
		columnMap[int(idx)] = seqnum
	}
}

func GetColumnMapByExprs(exprs []*plan.Expr, tableDef *plan.TableDef, columnMap map[int]int) {
	for _, expr := range exprs {
		GetColumnMapByExpr(expr, tableDef, columnMap)
	}
}

func GetColumnsByExpr(
	expr *plan.Expr,
	tableDef *plan.TableDef,
) (columnMap map[int]int, defColumns, exprColumns []int, maxCol int) {
	columnMap = make(map[int]int)
	// key = expr's ColPos,  value = tableDef's ColPos
	GetColumnMapByExpr(expr, tableDef, columnMap)

	if len(columnMap) == 0 {
		return
	}

	defColumns = make([]int, len(columnMap))
	exprColumns = make([]int, len(columnMap))

	// k: col pos in expr
	// v: col pos in def
	i := 0
	for k, v := range columnMap {
		if v > maxCol {
			maxCol = v
		}
		exprColumns[i] = k
		defColumns[i] = v
		i = i + 1
	}
	return
}

func EvalFilterExpr(ctx context.Context, expr *plan.Expr, bat *batch.Batch, proc *process.Process) (bool, error) {
	if len(bat.Vecs) == 0 { //that's constant expr
		e, err := ConstantFold(bat, expr, proc, false)
		if err != nil {
			return false, err
		}

		if cExpr, ok := e.Expr.(*plan.Expr_Lit); ok {
			if bVal, bOk := cExpr.Lit.Value.(*plan.Literal_Bval); bOk {
				return bVal.Bval, nil
			}
		}
		return false, moerr.NewInternalError(ctx, "cannot eval filter expr")
	} else {
		executor, err := colexec.NewExpressionExecutor(proc, expr)
		if err != nil {
			return false, err
		}
		defer executor.Free()

		vec, err := executor.Eval(proc, []*batch.Batch{bat})
		if err != nil {
			return false, err
		}
		if vec.GetType().Oid != types.T_bool {
			return false, moerr.NewInternalError(ctx, "cannot eval filter expr")
		}
		cols := vector.MustFixedCol[bool](vec)
		for _, isNeed := range cols {
			if isNeed {
				return true, nil
			}
		}
		return false, nil
	}
}

func exchangeVectors(datas [][2]any, depth int, tmpResult []any, result *[]*vector.Vector, mp *mpool.MPool) {
	for i := 0; i < len(datas[depth]); i++ {
		tmpResult[depth] = datas[depth][i]
		if depth != len(datas)-1 {
			exchangeVectors(datas, depth+1, tmpResult, result, mp)
		} else {
			for j, val := range tmpResult {
				vector.AppendAny((*result)[j], val, false, mp)
			}
		}
	}
}

func BuildVectorsByData(datas [][2]any, dataTypes []uint8, mp *mpool.MPool) []*vector.Vector {
	vectors := make([]*vector.Vector, len(dataTypes))
	for i, typ := range dataTypes {
		vectors[i] = vector.NewVec(types.T(typ).ToType())
	}

	tmpResult := make([]any, len(datas))
	exchangeVectors(datas, 0, tmpResult, &vectors, mp)

	return vectors
}

func ExprIsZonemappable(ctx context.Context, expr *plan.Expr) bool {
	if expr == nil {
		return false
	}
	switch exprImpl := expr.Expr.(type) {
	case *plan.Expr_F:
		isConst := true
		for _, arg := range exprImpl.F.Args {
			switch arg.Expr.(type) {
			case *plan.Expr_Lit, *plan.Expr_P, *plan.Expr_V, *plan.Expr_T:
				continue
			}
			isConst = false
			isZonemappable := ExprIsZonemappable(ctx, arg)
			if !isZonemappable {
				return false
			}
		}
		if isConst {
			return true
		}

		isZonemappable, _ := function.GetFunctionIsZonemappableById(ctx, exprImpl.F.Func.GetObj())
		if !isZonemappable {
			return false
		}

		return true
	default:
		return true
	}
}

// todo: remove this in the future
func GetSortOrderByName(tableDef *plan.TableDef, colName string) int {
	if tableDef.Pkey != nil {
		pkNames := tableDef.Pkey.Names
		for i := range pkNames {
			if pkNames[i] == colName {
				return i
			}
		}
	}
	if tableDef.ClusterBy != nil {
		return util.GetClusterByColumnOrder(tableDef.ClusterBy.Name, colName)
	}
	return -1
}

func GetSortOrder(tableDef *plan.TableDef, colPos int32) int {
	colName := tableDef.Cols[colPos].Name
	return GetSortOrderByName(tableDef, colName)
}

// handle the filter list for Stats. rewrite and constFold
func rewriteFiltersForStats(exprList []*plan.Expr, proc *process.Process) *plan.Expr {
	if proc == nil {
		return nil
	}
	return colexec.RewriteFilterExprList(exprList)
}

func ConstantFold(bat *batch.Batch, expr *plan.Expr, proc *process.Process, varAndParamIsConst bool) (*plan.Expr, error) {
	// If it is Expr_List, perform constant folding on its elements
	if elist := expr.GetList(); elist != nil {
		exprList := elist.List
		for i := range exprList {
			foldExpr, err := ConstantFold(bat, exprList[i], proc, varAndParamIsConst)
			if err != nil {
				return nil, err
			}
			exprList[i] = foldExpr
		}

		vec, err := colexec.GenerateConstListExpressionExecutor(proc, exprList)
		if err != nil {
			return nil, err
		}
		defer vec.Free(proc.Mp())

		vec.InplaceSortAndCompact()
		data, err := vec.MarshalBinary()
		if err != nil {
			return nil, err
		}

		return &plan.Expr{
			Typ: expr.Typ,
			Expr: &plan.Expr_Vec{
				Vec: &plan.LiteralVec{
					Len:  int32(vec.Length()),
					Data: data,
				},
			},
		}, nil
	}

	fn := expr.GetF()
	if fn == nil || proc == nil {
		return expr, nil
	}

	overloadID := fn.Func.GetObj()
	f, err := function.GetFunctionById(proc.Ctx, overloadID)
	if err != nil {
		return nil, err
	}
	if f.CannotFold() || f.IsRealTimeRelated() {
		return expr, nil
	}
	for i := range fn.Args {
		foldExpr, errFold := ConstantFold(bat, fn.Args[i], proc, varAndParamIsConst)
		if errFold != nil {
			return nil, errFold
		}
		fn.Args[i] = foldExpr
	}
	if !rule.IsConstant(expr, varAndParamIsConst) {
		return expr, nil
	}

	vec, err := colexec.EvalExpressionOnce(proc, expr, []*batch.Batch{bat})
	if err != nil {
		return nil, err
	}
	defer vec.Free(proc.Mp())

	if !vec.IsConst() && vec.Length() > 1 {
		data, err := vec.MarshalBinary()
		if err != nil {
			return expr, nil
		}

		return &plan.Expr{
			Typ: expr.Typ,
			Expr: &plan.Expr_Vec{
				Vec: &plan.LiteralVec{
					Len:  int32(vec.Length()),
					Data: data,
				},
			},
		}, nil
	}

	c := rule.GetConstantValue(vec, false, 0)
	if c == nil {
		return expr, nil
	}
	ec := &plan.Expr_Lit{
		Lit: c,
	}
	expr.Expr = ec
	return expr, nil
}

func unwindTupleComparison(ctx context.Context, nonEqOp, op string, leftExprs, rightExprs []*plan.Expr, idx int) (*plan.Expr, error) {
	if idx == len(leftExprs)-1 {
		return BindFuncExprImplByPlanExpr(ctx, op, []*plan.Expr{
			leftExprs[idx],
			rightExprs[idx],
		})
	}

	expr, err := BindFuncExprImplByPlanExpr(ctx, nonEqOp, []*plan.Expr{
		DeepCopyExpr(leftExprs[idx]),
		DeepCopyExpr(rightExprs[idx]),
	})
	if err != nil {
		return nil, err
	}

	eqExpr, err := BindFuncExprImplByPlanExpr(ctx, "=", []*plan.Expr{
		leftExprs[idx],
		rightExprs[idx],
	})
	if err != nil {
		return nil, err
	}

	tailExpr, err := unwindTupleComparison(ctx, nonEqOp, op, leftExprs, rightExprs, idx+1)
	if err != nil {
		return nil, err
	}

	tailExpr, err = BindFuncExprImplByPlanExpr(ctx, "and", []*plan.Expr{eqExpr, tailExpr})
	if err != nil {
		return nil, err
	}

	return BindFuncExprImplByPlanExpr(ctx, "or", []*plan.Expr{expr, tailExpr})
}

// checkNoNeedCast
// if constant's type higher than column's type
// and constant's value in range of column's type, then no cast was needed
func checkNoNeedCast(constT, columnT types.Type, constExpr *plan.Literal) bool {
	if constExpr == nil {
		return false
	}

	//TODO: Check if T_array is required here?
	if constT.Eq(columnT) {
		return true
	}
	switch constT.Oid {
	case types.T_char, types.T_varchar, types.T_text:
		switch columnT.Oid {
		case types.T_char, types.T_varchar:
			return constT.Width <= columnT.Width
		case types.T_text:
			return true
		default:
			return false
		}

	case types.T_binary, types.T_varbinary, types.T_blob:
		switch columnT.Oid {
		case types.T_binary, types.T_varbinary:
			if constT.Width <= columnT.Width {
				return true
			} else {
				return false
			}
		case types.T_blob:
			return true
		default:
			return false
		}

	case types.T_int8, types.T_int16, types.T_int32, types.T_int64:
		val, valOk := constExpr.Value.(*plan.Literal_I64Val)
		if !valOk {
			return false
		}
		constVal := val.I64Val
		switch columnT.Oid {
		case types.T_bit:
			return constVal >= 0 && uint64(constVal) <= uint64(1<<columnT.Width-1)
		case types.T_int8:
			return constVal <= int64(math.MaxInt8) && constVal >= int64(math.MinInt8)
		case types.T_int16:
			return constVal <= int64(math.MaxInt16) && constVal >= int64(math.MinInt16)
		case types.T_int32:
			return constVal <= int64(math.MaxInt32) && constVal >= int64(math.MinInt32)
		case types.T_int64:
			return true
		case types.T_uint8:
			return constVal <= math.MaxUint8 && constVal >= 0
		case types.T_uint16:
			return constVal <= math.MaxUint16 && constVal >= 0
		case types.T_uint32:
			return constVal <= math.MaxUint32 && constVal >= 0
		case types.T_uint64:
			return constVal >= 0
		case types.T_float32:
			//float32 has 6 significant digits.
			return constVal <= 100000 && constVal >= -100000
		case types.T_float64:
			//float64 has 15 significant digits.
			return constVal <= int64(math.MaxInt32) && constVal >= int64(math.MinInt32)
		case types.T_decimal64:
			return constVal <= int64(math.MaxInt32) && constVal >= int64(math.MinInt32)
		default:
			return false
		}

	case types.T_uint8, types.T_uint16, types.T_uint32, types.T_uint64:
		val_u, valOk := constExpr.Value.(*plan.Literal_U64Val)
		if !valOk {
			return false
		}
		constVal := val_u.U64Val
		switch columnT.Oid {
		case types.T_bit:
			return constVal <= uint64(1<<columnT.Width-1)
		case types.T_int8:
			return constVal <= math.MaxInt8
		case types.T_int16:
			return constVal <= math.MaxInt16
		case types.T_int32:
			return constVal <= math.MaxInt32
		case types.T_int64:
			return constVal <= math.MaxInt64
		case types.T_uint8:
			return constVal <= math.MaxUint8
		case types.T_uint16:
			return constVal <= math.MaxUint16
		case types.T_uint32:
			return constVal <= math.MaxUint32
		case types.T_uint64:
			return true
		case types.T_float32:
			//float32 has 6 significant digits.
			return constVal <= 100000
		case types.T_float64:
			//float64 has 15 significant digits.
			return constVal <= math.MaxUint32
		case types.T_decimal64:
			return constVal <= math.MaxInt32
		default:
			return false
		}

	case types.T_decimal64, types.T_decimal128:
		return columnT.Oid == types.T_decimal64 || columnT.Oid == types.T_decimal128

	default:
		return false
	}

}

func InitInfileParam(param *tree.ExternParam) error {
	for i := 0; i < len(param.Option); i += 2 {
		switch strings.ToLower(param.Option[i]) {
		case "filepath":
			param.Filepath = param.Option[i+1]
		case "compression":
			param.CompressType = param.Option[i+1]
		case "format":
			format := strings.ToLower(param.Option[i+1])
			if format != tree.CSV && format != tree.JSONLINE {
				return moerr.NewBadConfig(param.Ctx, "the format '%s' is not supported", format)
			}
			param.Format = format
		case "jsondata":
			jsondata := strings.ToLower(param.Option[i+1])
			if jsondata != tree.OBJECT && jsondata != tree.ARRAY {
				return moerr.NewBadConfig(param.Ctx, "the jsondata '%s' is not supported", jsondata)
			}
			param.JsonData = jsondata
			param.Format = tree.JSONLINE
		default:
			return moerr.NewBadConfig(param.Ctx, "the keyword '%s' is not support", strings.ToLower(param.Option[i]))
		}
	}
	if len(param.Filepath) == 0 {
		return moerr.NewBadConfig(param.Ctx, "the filepath must be specified")
	}
	if param.Format == tree.JSONLINE && len(param.JsonData) == 0 {
		return moerr.NewBadConfig(param.Ctx, "the jsondata must be specified")
	}
	if len(param.Format) == 0 {
		param.Format = tree.CSV
	}
	return nil
}

func InitS3Param(param *tree.ExternParam) error {
	param.S3Param = &tree.S3Parameter{}
	for i := 0; i < len(param.Option); i += 2 {
		switch strings.ToLower(param.Option[i]) {
		case "endpoint":
			param.S3Param.Endpoint = param.Option[i+1]
		case "region":
			param.S3Param.Region = param.Option[i+1]
		case "access_key_id":
			param.S3Param.APIKey = param.Option[i+1]
		case "secret_access_key":
			param.S3Param.APISecret = param.Option[i+1]
		case "bucket":
			param.S3Param.Bucket = param.Option[i+1]
		case "filepath":
			param.Filepath = param.Option[i+1]
		case "compression":
			param.CompressType = param.Option[i+1]
		case "provider":
			param.S3Param.Provider = param.Option[i+1]
		case "role_arn":
			param.S3Param.RoleArn = param.Option[i+1]
		case "external_id":
			param.S3Param.ExternalId = param.Option[i+1]
		case "format":
			format := strings.ToLower(param.Option[i+1])
			if format != tree.CSV && format != tree.JSONLINE {
				return moerr.NewBadConfig(param.Ctx, "the format '%s' is not supported", format)
			}
			param.Format = format
		case "jsondata":
			jsondata := strings.ToLower(param.Option[i+1])
			if jsondata != tree.OBJECT && jsondata != tree.ARRAY {
				return moerr.NewBadConfig(param.Ctx, "the jsondata '%s' is not supported", jsondata)
			}
			param.JsonData = jsondata
			param.Format = tree.JSONLINE

		default:
			return moerr.NewBadConfig(param.Ctx, "the keyword '%s' is not support", strings.ToLower(param.Option[i]))
		}
	}
	if param.Format == tree.JSONLINE && len(param.JsonData) == 0 {
		return moerr.NewBadConfig(param.Ctx, "the jsondata must be specified")
	}
	if len(param.Format) == 0 {
		param.Format = tree.CSV
	}
	return nil
}

func GetForETLWithType(param *tree.ExternParam, prefix string) (res fileservice.ETLFileService, readPath string, err error) {
	if param.ScanType == tree.S3 {
		buf := new(strings.Builder)
		w := csv.NewWriter(buf)
		opts := []string{"s3-opts", "endpoint=" + param.S3Param.Endpoint, "region=" + param.S3Param.Region, "key=" + param.S3Param.APIKey, "secret=" + param.S3Param.APISecret,
			"bucket=" + param.S3Param.Bucket, "role-arn=" + param.S3Param.RoleArn, "external-id=" + param.S3Param.ExternalId}
		if strings.ToLower(param.S3Param.Provider) != "" && strings.ToLower(param.S3Param.Provider) != "minio" {
			return nil, "", moerr.NewBadConfig(param.Ctx, "the provider only support 'minio' now")
		}
		if strings.ToLower(param.S3Param.Provider) == "minio" {
			opts = append(opts, "is-minio=true")
		}
		if err = w.Write(opts); err != nil {
			return nil, "", err
		}
		w.Flush()
		return fileservice.GetForETL(context.TODO(), nil, fileservice.JoinPath(buf.String(), prefix))
	}
	return fileservice.GetForETL(context.TODO(), param.FileService, prefix)
}

func StatFile(param *tree.ExternParam) error {
	filePath := strings.TrimSpace(param.Filepath)
	if strings.HasPrefix(filePath, "etl:") {
		filePath = path.Clean(filePath)
	} else {
		filePath = path.Clean("/" + filePath)
	}
	param.Filepath = filePath
	fs, readPath, err := GetForETLWithType(param, filePath)
	if err != nil {
		return err
	}
	st, err := fs.StatFile(param.Ctx, readPath)
	if err != nil {
		return err
	}
	param.Ctx = nil
	param.FileSize = st.Size
	return nil
}

// ReadDir support "etl:" and "/..." absolute path, NOT support relative path.
func ReadDir(param *tree.ExternParam) (fileList []string, fileSize []int64, err error) {
	filePath := strings.TrimSpace(param.Filepath)
	if strings.HasPrefix(filePath, "etl:") {
		filePath = path.Clean(filePath)
	} else {
		filePath = path.Clean("/" + filePath)
	}

	sep := "/"
	pathDir := strings.Split(filePath, sep)
	l := list.New()
	l2 := list.New()
	if pathDir[0] == "" {
		l.PushBack(sep)
	} else {
		l.PushBack(pathDir[0])
	}

	for i := 1; i < len(pathDir); i++ {
		length := l.Len()
		for j := 0; j < length; j++ {
			prefix := l.Front().Value.(string)
			fs, readPath, err := GetForETLWithType(param, prefix)
			if err != nil {
				return nil, nil, err
			}
			entries, err := fs.List(param.Ctx, readPath)
			if err != nil {
				return nil, nil, err
			}
			for _, entry := range entries {
				if !entry.IsDir && i+1 != len(pathDir) {
					continue
				}
				if entry.IsDir && i+1 == len(pathDir) {
					continue
				}
				matched, err := path.Match(pathDir[i], entry.Name)
				if err != nil {
					return nil, nil, err
				}
				if !matched {
					continue
				}
				l.PushBack(path.Join(l.Front().Value.(string), entry.Name))
				if !entry.IsDir {
					l2.PushBack(entry.Size)
				}
			}
			l.Remove(l.Front())
		}
	}
	length := l.Len()
	for j := 0; j < length; j++ {
		fileList = append(fileList, l.Front().Value.(string))
		l.Remove(l.Front())
		fileSize = append(fileSize, l2.Front().Value.(int64))
		l2.Remove(l2.Front())
	}
	return fileList, fileSize, err
}

// GetUniqueColAndIdxFromTableDef
// if get table:  t1(a int primary key, b int, c int, d int, unique key(b,c));
// return : []map[string]int { {'a'=1},  {'b'=2,'c'=3} }
func GetUniqueColAndIdxFromTableDef(tableDef *TableDef) []map[string]int {
	uniqueCols := make([]map[string]int, 0, len(tableDef.Cols))
	if tableDef.Pkey != nil && !onlyHasHiddenPrimaryKey(tableDef) {
		pkMap := make(map[string]int)
		for _, colName := range tableDef.Pkey.Names {
			pkMap[colName] = int(tableDef.Name2ColIndex[colName])
		}
		uniqueCols = append(uniqueCols, pkMap)
	}

	for _, index := range tableDef.Indexes {
		if index.Unique {
			pkMap := make(map[string]int)
			for _, part := range index.Parts {
				pkMap[part] = int(tableDef.Name2ColIndex[part])
			}
			uniqueCols = append(uniqueCols, pkMap)
		}
	}
	return uniqueCols
}

// GenUniqueColJoinExpr
// if get table:  t1(a int primary key, b int, c int, d int, unique key(b,c));
// uniqueCols is: []map[string]int { {'a'=1},  {'b'=2,'c'=3} }
// we will get expr like: 'leftTag.a = rightTag.a or (leftTag.b = rightTag.b and leftTag.c = rightTag. c)
func GenUniqueColJoinExpr(ctx context.Context, tableDef *TableDef, uniqueCols []map[string]int, leftTag int32, rightTag int32) (*Expr, error) {
	var checkExpr *Expr
	var err error

	for i, uniqueColMap := range uniqueCols {
		var condExpr *Expr
		condIdx := int(0)
		for _, colIdx := range uniqueColMap {
			col := tableDef.Cols[colIdx]
			leftExpr := &Expr{
				Typ: *col.Typ,
				Expr: &plan.Expr_Col{
					Col: &plan.ColRef{
						RelPos: leftTag,
						ColPos: int32(colIdx),
					},
				},
			}
			rightExpr := &plan.Expr{
				Typ: *col.Typ,
				Expr: &plan.Expr_Col{
					Col: &plan.ColRef{
						RelPos: rightTag,
						ColPos: int32(colIdx),
					},
				},
			}
			eqExpr, err := BindFuncExprImplByPlanExpr(ctx, "=", []*Expr{leftExpr, rightExpr})
			if err != nil {
				return nil, err
			}
			if condIdx == 0 {
				condExpr = eqExpr
			} else {
				condExpr, err = BindFuncExprImplByPlanExpr(ctx, "and", []*Expr{condExpr, eqExpr})
				if err != nil {
					return nil, err
				}
			}
			condIdx++
		}

		if i == 0 {
			checkExpr = condExpr
		} else {
			checkExpr, err = BindFuncExprImplByPlanExpr(ctx, "or", []*Expr{checkExpr, condExpr})
			if err != nil {
				return nil, err
			}
		}
	}

	return checkExpr, nil
}

// GenUniqueColCheckExpr   like GenUniqueColJoinExpr. but use for on duplicate key clause to check conflict
// if get table:  t1(a int primary key, b int, c int, d int, unique key(b,c));
// we get batch like [1,2,3,4, origin_a, origin_b, origin_c, origin_d, row_id ....]。
// we get expr like:  []*Expr{ 1=origin_a ,  (2 = origin_b and 3 = origin_c) }
func GenUniqueColCheckExpr(ctx context.Context, tableDef *TableDef, uniqueCols []map[string]int, colCount int) ([]*Expr, error) {
	checkExpr := make([]*Expr, len(uniqueCols))

	for i, uniqueColMap := range uniqueCols {
		var condExpr *Expr
		condIdx := int(0)
		for _, colIdx := range uniqueColMap {
			col := tableDef.Cols[colIdx]
			// insert values
			leftExpr := &Expr{
				Typ: *col.Typ,
				Expr: &plan.Expr_Col{
					Col: &plan.ColRef{
						RelPos: 0,
						ColPos: int32(colIdx),
					},
				},
			}
			rightExpr := &plan.Expr{
				Typ: *col.Typ,
				Expr: &plan.Expr_Col{
					Col: &plan.ColRef{
						RelPos: 1,
						ColPos: int32(colIdx + colCount),
					},
				},
			}
			eqExpr, err := BindFuncExprImplByPlanExpr(ctx, "=", []*Expr{leftExpr, rightExpr})
			if err != nil {
				return nil, err
			}
			if condIdx == 0 {
				condExpr = eqExpr
			} else {
				condExpr, err = BindFuncExprImplByPlanExpr(ctx, "and", []*Expr{condExpr, eqExpr})
				if err != nil {
					return nil, err
				}
			}
			condIdx++
		}
		checkExpr[i] = condExpr
	}

	return checkExpr, nil
}
func onlyContainsTag(filter *Expr, tag int32) bool {
	switch ex := filter.Expr.(type) {
	case *plan.Expr_Col:
		return ex.Col.RelPos == tag
	case *plan.Expr_F:
		for _, arg := range ex.F.Args {
			if !onlyContainsTag(arg, tag) {
				return false
			}
		}
		return true
	default:
		return true
	}
}

func AssignAuxIdForExpr(expr *plan.Expr, start int32) int32 {
	expr.AuxId = start
	vertexCnt := int32(1)

	if f, ok := expr.Expr.(*plan.Expr_F); ok {
		for _, child := range f.F.Args {
			vertexCnt += AssignAuxIdForExpr(child, start+vertexCnt)
		}
	}

	return vertexCnt
}

func ResetAuxIdForExpr(expr *plan.Expr) {
	expr.AuxId = 0

	if f, ok := expr.Expr.(*plan.Expr_F); ok {
		for _, child := range f.F.Args {
			ResetAuxIdForExpr(child)
		}
	}
}

// func SubstitueParam(expr *plan.Expr, proc *process.Process) *plan.Expr {
// 	switch t := expr.Expr.(type) {
// 	case *plan.Expr_F:
// 		for _, arg := range t.F.Args {
// 			SubstitueParam(arg, proc)
// 		}
// 	case *plan.Expr_P:
// 		vec, _ := proc.GetPrepareParamsAt(int(t.P.Pos))
// 		c := rule.GetConstantValue(vec, false)
// 		ec := &plan.Expr_C{
// 			C: c,
// 		}
// 		expr.Typ = &plan.Type{Id: int32(vec.GetType().Oid), Scale: vec.GetType().Scale, Width: vec.GetType().Width}
// 		expr.Expr = ec
// 	case *plan.Expr_V:
// 		val, _ := proc.GetResolveVariableFunc()(t.V.Name, t.V.System, t.V.Global)
// 		typ := types.New(types.T(expr.Typ.Id), expr.Typ.Width, expr.Typ.Scale)
// 		vec, _ := util.GenVectorByVarValue(proc, typ, val)
// 		c := rule.GetConstantValue(vec, false)
// 		ec := &plan.Expr_C{
// 			C: c,
// 		}
// 		expr.Typ = &plan.Type{Id: int32(vec.GetType().Oid), Scale: vec.GetType().Scale, Width: vec.GetType().Width}
// 		expr.Expr = ec
// 	}
// 	return expr
// }

func FormatExpr(expr *plan.Expr) string {
	var w bytes.Buffer
	doFormatExpr(expr, &w, 0)
	return w.String()
}

func doFormatExpr(expr *plan.Expr, out *bytes.Buffer, depth int) {
	out.WriteByte('\n')
	prefix := strings.Repeat("\t", depth)
	switch t := expr.Expr.(type) {
	case *plan.Expr_Col:
		out.WriteString(fmt.Sprintf("%sExpr_Col(%s)", prefix, t.Col.Name))
	case *plan.Expr_Lit:
		out.WriteString(fmt.Sprintf("%sExpr_C(%s)", prefix, t.Lit.String()))
	case *plan.Expr_F:
		out.WriteString(fmt.Sprintf("%sExpr_F(\n%s\tFunc[\"%s\"](nargs=%d)", prefix, prefix, t.F.Func.ObjName, len(t.F.Args)))
		for _, arg := range t.F.Args {
			doFormatExpr(arg, out, depth+1)
		}
		out.WriteString(fmt.Sprintf("\n%s)", prefix))
	case *plan.Expr_P:
		out.WriteString(fmt.Sprintf("%sExpr_P(%d)", prefix, t.P.Pos))
	case *plan.Expr_T:
		out.WriteString(fmt.Sprintf("%sExpr_T(%s)", prefix, t.T.String()))
	default:
		out.WriteString(fmt.Sprintf("%sExpr_Unknown(%s)", prefix, expr.String()))
	}
}

// databaseIsValid checks whether the database exists or not.
func databaseIsValid(dbName string, ctx CompilerContext) (string, error) {
	connectDBFirst := false
	if len(dbName) == 0 {
		connectDBFirst = true
	}
	if dbName == "" {
		dbName = ctx.DefaultDatabase()
	}

	if len(dbName) == 0 || !ctx.DatabaseExists(dbName) {
		if connectDBFirst {
			return "", moerr.NewNoDB(ctx.GetContext())
		} else {
			return "", moerr.NewBadDB(ctx.GetContext(), dbName)
		}
	}
	return dbName, nil
}

/*
*
getSuitableDBName get the database name which need to be used in next steps.

For Cases:

	SHOW XXX FROM [DB_NAME1].TABLE_NAME [FROM [DB_NAME2]];

	In mysql,
		if the second FROM clause exists, the DB_NAME1 in first FROM clause if it exists will be ignored.
		if the second FROM clause does not exist, the DB_NAME1 in first FROM clause if it exists  will be used.
		if the DB_NAME1 and DB_NAME2 neither does not exist, the current connected database (by USE statement) will be used.
		if neither case above succeeds, an error is reported.
*/
func getSuitableDBName(dbName1 string, dbName2 string) string {
	if len(dbName2) != 0 {
		return dbName2
	}
	return dbName1
}

func detectedExprWhetherTimeRelated(expr *plan.Expr) bool {
	if ef, ok := expr.Expr.(*plan.Expr_F); !ok {
		return false
	} else {
		overloadID := ef.F.Func.GetObj()
		f, exists := function.GetFunctionByIdWithoutError(overloadID)
		// current_timestamp()
		if !exists {
			return false
		}
		if f.IsRealTimeRelated() {
			return true
		}

		// current_timestamp() + 1
		for _, arg := range ef.F.Args {
			if detectedExprWhetherTimeRelated(arg) {
				return true
			}
		}
	}
	return false
}

func ResetPreparePlan(ctx CompilerContext, preparePlan *Plan) ([]*plan.ObjectRef, []int32, error) {
	// dcl tcl is not support
	var schemas []*plan.ObjectRef
	var paramTypes []int32

	switch pp := preparePlan.Plan.(type) {
	case *plan.Plan_Tcl, *plan.Plan_Dcl:
		return nil, nil, moerr.NewInvalidInput(ctx.GetContext(), "cannot prepare TCL and DCL statement")

	case *plan.Plan_Ddl:
		if pp.Ddl.Query != nil {
			getParamRule := NewGetParamRule()
			VisitQuery := NewVisitPlan(preparePlan, []VisitPlanRule{getParamRule})
			err := VisitQuery.Visit(ctx.GetContext())
			if err != nil {
				return nil, nil, err
			}
			// TODO : need confirm
			if len(getParamRule.params) > 0 {
				return nil, nil, moerr.NewInvalidInput(ctx.GetContext(), "cannot plan DDL statement")
			}
		}

	case *plan.Plan_Query:
		// collect args
		getParamRule := NewGetParamRule()
		VisitQuery := NewVisitPlan(preparePlan, []VisitPlanRule{getParamRule})
		err := VisitQuery.Visit(ctx.GetContext())
		if err != nil {
			return nil, nil, err
		}

		// sort arg
		getParamRule.SetParamOrder()
		args := getParamRule.params
		schemas = getParamRule.schemas
		paramTypes = getParamRule.paramTypes

		// reset arg order
		resetParamRule := NewResetParamOrderRule(args)
		VisitQuery = NewVisitPlan(preparePlan, []VisitPlanRule{resetParamRule})
		err = VisitQuery.Visit(ctx.GetContext())
		if err != nil {
			return nil, nil, err
		}
	}
	return schemas, paramTypes, nil
}

// HasMoCtrl checks whether the expression has mo_ctrl(..,..,..)
func HasMoCtrl(expr *plan.Expr) bool {
	switch exprImpl := expr.Expr.(type) {
	case *plan.Expr_F:
		if exprImpl.F.Func.ObjName == "mo_ctl" {
			return true
		}
		for _, arg := range exprImpl.F.Args {
			if HasMoCtrl(arg) {
				return true
			}
		}
		return false

	case *plan.Expr_List:
		for _, arg := range exprImpl.List.List {
			if HasMoCtrl(arg) {
				return true
			}
		}
		return false

	default:
		return false
	}
}

// IsFkSelfRefer checks the foreign key referencing itself
func IsFkSelfRefer(fkDbName, fkTableName, curDbName, curTableName string) bool {
	return fkDbName == curDbName && fkTableName == curTableName
}

// HasFkSelfReferOnly checks the foreign key referencing itself only.
// If there is no children tables, it also returns true
// the tbleId 0 is special. it always denotes the table itself.
func HasFkSelfReferOnly(tableDef *TableDef) bool {
	for _, tbl := range tableDef.RefChildTbls {
		if tbl != 0 {
			return false
		}
	}
	return true
}

func MakeInExpr(ctx context.Context, left *Expr, length int32, data []byte) *Expr {
	rightArg := &plan.Expr{
		Typ: &plan.Type{
			Id: int32(types.T_tuple),
		},
		Expr: &plan.Expr_Vec{
			Vec: &plan.LiteralVec{
				Len:  length,
				Data: data,
			},
		},
	}

	fid := function.InFunctionEncodedID
	args := []types.Type{makeTypeByPlan2Expr(left), makeTypeByPlan2Expr(rightArg)}
	fGet, err := function.GetFunctionByName(ctx, "in", args)
	if err == nil {
		fid = fGet.GetEncodedOverloadID()
	}
	inExpr := &plan.Expr{
		Typ: plan.Type{
			Id:          int32(types.T_bool),
			NotNullable: left.Typ.NotNullable,
		},
		Expr: &plan.Expr_F{
			F: &plan.Function{
				Func: &plan.ObjectRef{
					Obj:     fid,
					ObjName: function.InFunctionName,
				},
				Args: []*plan.Expr{
					left,
<<<<<<< HEAD
					{
						Typ: plan.Type{
							Id: int32(types.T_tuple),
						},
						Expr: &plan.Expr_Vec{
							Vec: &plan.LiteralVec{
								Len:  length,
								Data: data,
							},
						},
					},
=======
					rightArg,
>>>>>>> 4c31cd6a
				},
			},
		},
	}
	return inExpr
}

// FillValuesOfParamsInPlan replaces the params by their values
func FillValuesOfParamsInPlan(ctx context.Context, preparePlan *Plan, paramVals []any) (*Plan, error) {
	copied := preparePlan

	switch pp := copied.Plan.(type) {
	case *plan.Plan_Tcl, *plan.Plan_Dcl:
		return nil, moerr.NewInvalidInput(ctx, "cannot prepare TCL and DCL statement")

	case *plan.Plan_Ddl:
		if pp.Ddl.Query != nil {
			err := replaceParamVals(ctx, preparePlan, paramVals)
			if err != nil {
				return nil, err
			}
		}

	case *plan.Plan_Query:
		err := replaceParamVals(ctx, preparePlan, paramVals)
		if err != nil {
			return nil, err
		}
	}
	return copied, nil
}

func replaceParamVals(ctx context.Context, plan0 *Plan, paramVals []any) error {
	params := make([]*Expr, len(paramVals))
	for i, val := range paramVals {
		pc := &plan.Literal{}
		pc.Value = &plan.Literal_Sval{Sval: fmt.Sprintf("%v", val)}
		params[i] = &plan.Expr{
			Expr: &plan.Expr_Lit{
				Lit: pc,
			},
		}
	}
	paramRule := NewResetParamRefRule(ctx, params)
	VisitQuery := NewVisitPlan(plan0, []VisitPlanRule{paramRule})
	err := VisitQuery.Visit(ctx)
	if err != nil {
		return err
	}
	return nil
}<|MERGE_RESOLUTION|>--- conflicted
+++ resolved
@@ -1894,7 +1894,7 @@
 
 func MakeInExpr(ctx context.Context, left *Expr, length int32, data []byte) *Expr {
 	rightArg := &plan.Expr{
-		Typ: &plan.Type{
+		Typ: plan.Type{
 			Id: int32(types.T_tuple),
 		},
 		Expr: &plan.Expr_Vec{
@@ -1924,21 +1924,7 @@
 				},
 				Args: []*plan.Expr{
 					left,
-<<<<<<< HEAD
-					{
-						Typ: plan.Type{
-							Id: int32(types.T_tuple),
-						},
-						Expr: &plan.Expr_Vec{
-							Vec: &plan.LiteralVec{
-								Len:  length,
-								Data: data,
-							},
-						},
-					},
-=======
 					rightArg,
->>>>>>> 4c31cd6a
 				},
 			},
 		},
