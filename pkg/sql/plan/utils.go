// Copyright 2022 Matrix Origin
//
// Licensed under the Apache License, Version 2.0 (the "License");
// you may not use this file except in compliance with the License.
// You may obtain a copy of the License at
//
//     http://www.apache.org/licenses/LICENSE-2.0
//
// Unless required by applicable law or agreed to in writing, software
// distributed under the License is distributed on an "AS IS" BASIS,
// WITHOUT WARRANTIES OR CONDITIONS OF ANY KIND, either express or implied.
// See the License for the specific language governing permissions and
// limitations under the License.

package plan

import (
	"container/list"
	"context"
<<<<<<< HEAD
	"encoding/csv"
=======
	"github.com/matrixorigin/matrixone/pkg/sql/util"
>>>>>>> 1c1b73d1
	"math"
	"path"
	"strings"

	"github.com/matrixorigin/matrixone/pkg/vm/process"

	"github.com/matrixorigin/matrixone/pkg/common/moerr"
	"github.com/matrixorigin/matrixone/pkg/common/mpool"
	"github.com/matrixorigin/matrixone/pkg/container/batch"
	"github.com/matrixorigin/matrixone/pkg/container/types"
	"github.com/matrixorigin/matrixone/pkg/container/vector"
	"github.com/matrixorigin/matrixone/pkg/fileservice"
	"github.com/matrixorigin/matrixone/pkg/pb/plan"
	"github.com/matrixorigin/matrixone/pkg/sql/colexec"
	"github.com/matrixorigin/matrixone/pkg/sql/parsers/dialect"
	"github.com/matrixorigin/matrixone/pkg/sql/parsers/tree"
	"github.com/matrixorigin/matrixone/pkg/sql/plan/function"
	"github.com/matrixorigin/matrixone/pkg/sql/plan/rule"
)

func GetBindings(expr *plan.Expr) []int32 {
	bindingSet := doGetBindings(expr)
	bindings := make([]int32, 0, len(bindingSet))
	for id := range bindingSet {
		bindings = append(bindings, id)
	}
	return bindings
}

func doGetBindings(expr *plan.Expr) map[int32]any {
	res := make(map[int32]any)

	switch expr := expr.Expr.(type) {
	case *plan.Expr_Col:
		res[expr.Col.RelPos] = nil

	case *plan.Expr_F:
		for _, child := range expr.F.Args {
			for id := range doGetBindings(child) {
				res[id] = nil
			}
		}
	}

	return res
}

func hasCorrCol(expr *plan.Expr) bool {
	switch exprImpl := expr.Expr.(type) {
	case *plan.Expr_Corr:
		return true

	case *plan.Expr_F:
		ret := false
		for _, arg := range exprImpl.F.Args {
			ret = ret || hasCorrCol(arg)
		}
		return ret

	default:
		return false
	}
}

func decreaseDepthAndDispatch(preds []*plan.Expr) ([]*plan.Expr, []*plan.Expr) {
	filterPreds := make([]*plan.Expr, 0, len(preds))
	joinPreds := make([]*plan.Expr, 0, len(preds))

	for _, pred := range preds {
		newPred, correlated := decreaseDepth(pred)
		if !correlated {
			joinPreds = append(joinPreds, newPred)
			continue
		}
		filterPreds = append(filterPreds, newPred)
	}

	return filterPreds, joinPreds
}

func decreaseDepth(expr *plan.Expr) (*plan.Expr, bool) {
	var correlated bool

	switch exprImpl := expr.Expr.(type) {
	case *plan.Expr_Corr:
		if exprImpl.Corr.Depth > 1 {
			exprImpl.Corr.Depth--
			correlated = true
		} else {
			expr.Expr = &plan.Expr_Col{
				Col: &plan.ColRef{
					RelPos: exprImpl.Corr.RelPos,
					ColPos: exprImpl.Corr.ColPos,
				},
			}
		}

	case *plan.Expr_F:
		var tmp bool
		for i, arg := range exprImpl.F.Args {
			exprImpl.F.Args[i], tmp = decreaseDepth(arg)
			correlated = correlated || tmp
		}
	}

	return expr, correlated
}

func getJoinSide(expr *plan.Expr, leftTags, rightTags map[int32]*Binding, markTag int32) (side int8) {
	switch exprImpl := expr.Expr.(type) {
	case *plan.Expr_F:
		for _, arg := range exprImpl.F.Args {
			side |= getJoinSide(arg, leftTags, rightTags, markTag)
		}

	case *plan.Expr_Col:
		if _, ok := leftTags[exprImpl.Col.RelPos]; ok {
			side = JoinSideLeft
		} else if _, ok := rightTags[exprImpl.Col.RelPos]; ok {
			side = JoinSideRight
		} else if exprImpl.Col.RelPos == markTag {
			side = JoinSideMark
		}

	case *plan.Expr_Corr:
		side = JoinSideCorrelated
	}

	return
}

func containsTag(expr *plan.Expr, tag int32) bool {
	var ret bool

	switch exprImpl := expr.Expr.(type) {
	case *plan.Expr_F:
		for _, arg := range exprImpl.F.Args {
			ret = ret || containsTag(arg, tag)
		}

	case *plan.Expr_Col:
		return exprImpl.Col.RelPos == tag
	}

	return ret
}

func replaceColRefs(expr *plan.Expr, tag int32, projects []*plan.Expr) *plan.Expr {
	switch exprImpl := expr.Expr.(type) {
	case *plan.Expr_F:
		for i, arg := range exprImpl.F.Args {
			exprImpl.F.Args[i] = replaceColRefs(arg, tag, projects)
		}

	case *plan.Expr_Col:
		colRef := exprImpl.Col
		if colRef.RelPos == tag {
			expr = DeepCopyExpr(projects[colRef.ColPos])
		}
	}

	return expr
}

func replaceColRefsForSet(expr *plan.Expr, projects []*plan.Expr) *plan.Expr {
	switch exprImpl := expr.Expr.(type) {
	case *plan.Expr_F:
		for i, arg := range exprImpl.F.Args {
			exprImpl.F.Args[i] = replaceColRefsForSet(arg, projects)
		}

	case *plan.Expr_Col:
		expr = DeepCopyExpr(projects[exprImpl.Col.ColPos])
	}

	return expr
}

func splitAndBindCondition(astExpr tree.Expr, ctx *BindContext) ([]*plan.Expr, error) {
	conds := splitAstConjunction(astExpr)
	exprs := make([]*plan.Expr, len(conds))

	for i, cond := range conds {
		cond, err := ctx.qualifyColumnNames(cond, nil, false)
		if err != nil {
			return nil, err
		}

		expr, err := ctx.binder.BindExpr(cond, 0, true)
		if err != nil {
			return nil, err
		}
		// expr must be bool type, if not, try to do type convert
		// but just ignore the subQuery. It will be solved at optimizer.
		if expr.GetSub() == nil {
			expr, err = makePlan2CastExpr(ctx.binder.GetContext(), expr, &plan.Type{Id: int32(types.T_bool)})
			if err != nil {
				return nil, err
			}
		}
		exprs[i] = expr
	}

	return exprs, nil
}

// splitAstConjunction split a expression to a list of AND conditions.
func splitAstConjunction(astExpr tree.Expr) []tree.Expr {
	var astExprs []tree.Expr
	switch typ := astExpr.(type) {
	case nil:
	case *tree.AndExpr:
		astExprs = append(astExprs, splitAstConjunction(typ.Left)...)
		astExprs = append(astExprs, splitAstConjunction(typ.Right)...)
	case *tree.ParenExpr:
		astExprs = append(astExprs, splitAstConjunction(typ.Expr)...)
	default:
		astExprs = append(astExprs, astExpr)
	}
	return astExprs
}

// applyDistributivity (X AND B) OR (X AND C) OR (X AND D) => X AND (B OR C OR D)
// TODO: move it into optimizer
func applyDistributivity(ctx context.Context, expr *plan.Expr) *plan.Expr {
	switch exprImpl := expr.Expr.(type) {
	case *plan.Expr_F:
		for i, arg := range exprImpl.F.Args {
			exprImpl.F.Args[i] = applyDistributivity(ctx, arg)
		}

		if exprImpl.F.Func.ObjName != "or" {
			break
		}

		leftConds := splitPlanConjunction(exprImpl.F.Args[0])
		rightConds := splitPlanConjunction(exprImpl.F.Args[1])

		condMap := make(map[string]int)

		for _, cond := range rightConds {
			condMap[cond.String()] = JoinSideRight
		}

		var commonConds, leftOnlyConds, rightOnlyConds []*plan.Expr

		for _, cond := range leftConds {
			exprStr := cond.String()

			if condMap[exprStr] == JoinSideRight {
				commonConds = append(commonConds, cond)
				condMap[exprStr] = JoinSideBoth
			} else {
				leftOnlyConds = append(leftOnlyConds, cond)
				condMap[exprStr] = JoinSideLeft
			}
		}

		for _, cond := range rightConds {
			if condMap[cond.String()] == JoinSideRight {
				rightOnlyConds = append(rightOnlyConds, cond)
			}
		}

		if len(commonConds) == 0 {
			return expr
		}

		expr, _ = combinePlanConjunction(ctx, commonConds)

		if len(leftOnlyConds) == 0 || len(rightOnlyConds) == 0 {
			return expr
		}

		leftExpr, _ := combinePlanConjunction(ctx, leftOnlyConds)
		rightExpr, _ := combinePlanConjunction(ctx, rightOnlyConds)

		leftExpr, _ = bindFuncExprImplByPlanExpr(ctx, "or", []*plan.Expr{leftExpr, rightExpr})

		expr, _ = bindFuncExprImplByPlanExpr(ctx, "and", []*plan.Expr{expr, leftExpr})
	}

	return expr
}

func unionSlice(left, right []string) []string {
	if len(left) < 1 {
		return right
	}
	if len(right) < 1 {
		return left
	}
	m := make(map[string]bool, len(left)+len(right))
	for _, s := range left {
		m[s] = true
	}
	for _, s := range right {
		m[s] = true
	}
	ret := make([]string, 0)
	for s := range m {
		ret = append(ret, s)
	}
	return ret
}

func intersectSlice(left, right []string) []string {
	if len(left) < 1 || len(right) < 1 {
		return left
	}
	m := make(map[string]bool, len(left)+len(right))
	for _, s := range left {
		m[s] = true
	}
	ret := make([]string, 0)
	for _, s := range right {
		if _, ok := m[s]; ok {
			ret = append(ret, s)
		}
	}
	return ret
}

/*
DNF means disjunctive normal form, for example (a and b) or (c and d) or (e and f)
if we have a DNF filter, for example (c1=1 and c2=1) or (c1=2 and c2=2)
we can have extra filter: (c1=1 or c1=2) and (c2=1 or c2=2), which can be pushed down to optimize join

checkDNF scan the expr and return all groups of cond
for example (c1=1 and c2=1) or (c1=2 and c3=2), c1 is a group because it appears in all disjunctives
and c2,c3 is not a group

walkThroughDNF accept a keyword string, walk through the expr,
and extract all the conds which contains the keyword
*/
func checkDNF(expr *plan.Expr) []string {
	var ret []string
	switch exprImpl := expr.Expr.(type) {
	case *plan.Expr_F:
		if exprImpl.F.Func.ObjName == "or" {
			left := checkDNF(exprImpl.F.Args[0])
			right := checkDNF(exprImpl.F.Args[1])
			return intersectSlice(left, right)
		}
		for _, arg := range exprImpl.F.Args {
			ret = unionSlice(ret, checkDNF(arg))
		}
		return ret

	case *plan.Expr_Corr:
		ret = append(ret, exprImpl.Corr.String())
	case *plan.Expr_Col:
		ret = append(ret, exprImpl.Col.String())
	}
	return ret
}

func walkThroughDNF(ctx context.Context, expr *plan.Expr, keywords string) *plan.Expr {
	var retExpr *plan.Expr
	switch exprImpl := expr.Expr.(type) {
	case *plan.Expr_F:
		if exprImpl.F.Func.ObjName == "or" {
			left := walkThroughDNF(ctx, exprImpl.F.Args[0], keywords)
			right := walkThroughDNF(ctx, exprImpl.F.Args[1], keywords)
			if left != nil && right != nil {
				retExpr, _ = bindFuncExprImplByPlanExpr(ctx, "or", []*plan.Expr{left, right})
				return retExpr
			}
		} else if exprImpl.F.Func.ObjName == "and" {
			left := walkThroughDNF(ctx, exprImpl.F.Args[0], keywords)
			right := walkThroughDNF(ctx, exprImpl.F.Args[1], keywords)
			if left == nil {
				return right
			} else if right == nil {
				return left
			} else {
				retExpr, _ = bindFuncExprImplByPlanExpr(ctx, "and", []*plan.Expr{left, right})
				return retExpr
			}
		} else {
			for _, arg := range exprImpl.F.Args {
				if walkThroughDNF(ctx, arg, keywords) == nil {
					return nil
				}
			}
			return expr
		}

	case *plan.Expr_Corr:
		if exprImpl.Corr.String() == keywords {
			return expr
		} else {
			return nil
		}
	case *plan.Expr_Col:
		if exprImpl.Col.String() == keywords {
			return expr
		} else {
			return nil
		}
	}
	return expr
}

func splitPlanConjunction(expr *plan.Expr) []*plan.Expr {
	var exprs []*plan.Expr
	switch exprImpl := expr.Expr.(type) {
	case *plan.Expr_F:
		if exprImpl.F.Func.ObjName == "and" {
			exprs = append(exprs, splitPlanConjunction(exprImpl.F.Args[0])...)
			exprs = append(exprs, splitPlanConjunction(exprImpl.F.Args[1])...)
		} else {
			exprs = append(exprs, expr)
		}

	default:
		exprs = append(exprs, expr)
	}

	return exprs
}

func combinePlanConjunction(ctx context.Context, exprs []*plan.Expr) (expr *plan.Expr, err error) {
	expr = exprs[0]

	for i := 1; i < len(exprs); i++ {
		expr, err = bindFuncExprImplByPlanExpr(ctx, "and", []*plan.Expr{expr, exprs[i]})

		if err != nil {
			break
		}
	}

	return
}

func rejectsNull(filter *plan.Expr, proc *process.Process) bool {
	filter = replaceColRefWithNull(DeepCopyExpr(filter))

	bat := batch.NewWithSize(0)
	bat.Zs = []int64{1}
	filter, err := ConstantFold(bat, filter, proc)
	if err != nil {
		return false
	}

	if f, ok := filter.Expr.(*plan.Expr_C); ok {
		if f.C.Isnull {
			return true
		}

		if fbool, ok := f.C.Value.(*plan.Const_Bval); ok {
			return !fbool.Bval
		}
	}

	return false
}

func replaceColRefWithNull(expr *plan.Expr) *plan.Expr {
	switch exprImpl := expr.Expr.(type) {
	case *plan.Expr_Col:
		expr = &plan.Expr{
			Typ: expr.Typ,
			Expr: &plan.Expr_C{
				C: &plan.Const{
					Isnull: true,
				},
			},
		}

	case *plan.Expr_F:
		for i, arg := range exprImpl.F.Args {
			exprImpl.F.Args[i] = replaceColRefWithNull(arg)
		}
	}

	return expr
}

func increaseRefCnt(expr *plan.Expr, colRefCnt map[[2]int32]int) {
	switch exprImpl := expr.Expr.(type) {
	case *plan.Expr_Col:
		colRefCnt[[2]int32{exprImpl.Col.RelPos, exprImpl.Col.ColPos}]++

	case *plan.Expr_F:
		for _, arg := range exprImpl.F.Args {
			increaseRefCnt(arg, colRefCnt)
		}
	}
}

func decreaseRefCnt(expr *plan.Expr, colRefCnt map[[2]int32]int) {
	switch exprImpl := expr.Expr.(type) {
	case *plan.Expr_Col:
		colRefCnt[[2]int32{exprImpl.Col.RelPos, exprImpl.Col.ColPos}]--

	case *plan.Expr_F:
		for _, arg := range exprImpl.F.Args {
			decreaseRefCnt(arg, colRefCnt)
		}
	}
}

func getHyperEdgeFromExpr(expr *plan.Expr, leafByTag map[int32]int32, hyperEdge map[int32]any) {
	switch exprImpl := expr.Expr.(type) {
	case *plan.Expr_Col:
		hyperEdge[leafByTag[exprImpl.Col.RelPos]] = nil

	case *plan.Expr_F:
		for _, arg := range exprImpl.F.Args {
			getHyperEdgeFromExpr(arg, leafByTag, hyperEdge)
		}
	}
}

func getNumOfCharacters(str string) int {
	strRune := []rune(str)
	return len(strRune)
}

func getUnionSelects(ctx context.Context, stmt *tree.UnionClause, selects *[]tree.Statement, unionTypes *[]plan.Node_NodeType) error {
	switch leftStmt := stmt.Left.(type) {
	case *tree.UnionClause:
		err := getUnionSelects(ctx, leftStmt, selects, unionTypes)
		if err != nil {
			return err
		}
	case *tree.SelectClause:
		*selects = append(*selects, leftStmt)
	case *tree.ParenSelect:
		*selects = append(*selects, leftStmt.Select)
	default:
		return moerr.NewParseError(ctx, "unexpected statement in union: '%v'", tree.String(leftStmt, dialect.MYSQL))
	}

	// right is not UNION allways
	switch rightStmt := stmt.Right.(type) {
	case *tree.SelectClause:
		if stmt.Type == tree.UNION && !stmt.All {
			rightStr := tree.String(rightStmt, dialect.MYSQL)
			if len(*selects) == 1 && tree.String((*selects)[0], dialect.MYSQL) == rightStr {
				return nil
			}
		}

		*selects = append(*selects, rightStmt)
	case *tree.ParenSelect:
		if stmt.Type == tree.UNION && !stmt.All {
			rightStr := tree.String(rightStmt.Select, dialect.MYSQL)
			if len(*selects) == 1 && tree.String((*selects)[0], dialect.MYSQL) == rightStr {
				return nil
			}
		}

		*selects = append(*selects, rightStmt.Select)
	default:
		return moerr.NewParseError(ctx, "unexpected statement in union2: '%v'", tree.String(rightStmt, dialect.MYSQL))
	}

	switch stmt.Type {
	case tree.UNION:
		if stmt.All {
			*unionTypes = append(*unionTypes, plan.Node_UNION_ALL)
		} else {
			*unionTypes = append(*unionTypes, plan.Node_UNION)
		}
	case tree.INTERSECT:
		if stmt.All {
			*unionTypes = append(*unionTypes, plan.Node_INTERSECT_ALL)
		} else {
			*unionTypes = append(*unionTypes, plan.Node_INTERSECT)
		}
	case tree.EXCEPT, tree.UT_MINUS:
		if stmt.All {
			return moerr.NewNYI(ctx, "EXCEPT/MINUS ALL clause")
		} else {
			*unionTypes = append(*unionTypes, plan.Node_MINUS)
		}
	}
	return nil
}

func DeduceSelectivity(expr *plan.Expr, sortKeyName string) float64 {
	if expr == nil {
		return 1
	}
	var sel float64
	switch exprImpl := expr.Expr.(type) {
	case *plan.Expr_F:
		funcName := exprImpl.F.Func.ObjName
		switch funcName {
		case "=":
			switch childImpl := exprImpl.F.Args[0].Expr.(type) {
			case *plan.Expr_Col:
				if util.GetClusterByColumnOrder(sortKeyName, childImpl.Col.Name) != -1 {
					return 0.5
				}
			}
			return 0.01
		case "and":
			sel = math.Min(DeduceSelectivity(exprImpl.F.Args[0], sortKeyName), DeduceSelectivity(exprImpl.F.Args[1], sortKeyName))
			return sel
		case "or":
			sel1 := DeduceSelectivity(exprImpl.F.Args[0], sortKeyName)
			sel2 := DeduceSelectivity(exprImpl.F.Args[1], sortKeyName)
			sel = math.Max(sel1, sel2)
			if sel < 0.1 {
				return sel * 1.05
			} else {
				return 1 - (1-sel1)*(1-sel2)
			}
		default:
			return 0.33
		}
	}
	return 1
}

func ReCalcNodeStats(nodeID int32, builder *QueryBuilder, recursive bool) {
	node := builder.qry.Nodes[nodeID]
	if recursive {
		if len(node.Children) > 0 {
			for _, child := range node.Children {
				ReCalcNodeStats(child, builder, recursive)
			}
		}
	}

	var leftStats, rightStats, childStats *Stats
	if len(node.Children) == 1 {
		childStats = builder.qry.Nodes[node.Children[0]].Stats
	} else if len(node.Children) == 2 {
		leftStats = builder.qry.Nodes[node.Children[0]].Stats
		rightStats = builder.qry.Nodes[node.Children[1]].Stats
	}

	switch node.NodeType {
	case plan.Node_JOIN:
		ndv := math.Min(leftStats.Outcnt, rightStats.Outcnt)
		switch node.JoinType {
		case plan.Node_INNER:
			outcnt := leftStats.Outcnt * rightStats.Outcnt / ndv
			if len(node.OnList) > 0 {
				outcnt *= 0.1
			}
			node.Stats = &plan.Stats{
				Outcnt:      outcnt,
				Cost:        leftStats.Cost + rightStats.Cost,
				HashmapSize: rightStats.Outcnt,
			}

		case plan.Node_LEFT:
			outcnt := leftStats.Outcnt * rightStats.Outcnt / ndv
			if len(node.OnList) > 0 {
				outcnt *= 0.1
				outcnt += leftStats.Outcnt
			}
			node.Stats = &plan.Stats{
				Outcnt:      outcnt,
				Cost:        leftStats.Cost + rightStats.Cost,
				HashmapSize: rightStats.Outcnt,
			}

		case plan.Node_RIGHT:
			outcnt := leftStats.Outcnt * rightStats.Outcnt / ndv
			if len(node.OnList) > 0 {
				outcnt *= 0.1
				outcnt += rightStats.Outcnt
			}
			node.Stats = &plan.Stats{
				Outcnt:      outcnt,
				Cost:        leftStats.Cost + rightStats.Cost,
				HashmapSize: rightStats.Outcnt,
			}

		case plan.Node_OUTER:
			outcnt := leftStats.Outcnt * rightStats.Outcnt / ndv
			if len(node.OnList) > 0 {
				outcnt *= 0.1
				outcnt += leftStats.Outcnt + rightStats.Outcnt
			}
			node.Stats = &plan.Stats{
				Outcnt:      outcnt,
				Cost:        leftStats.Cost + rightStats.Cost,
				HashmapSize: rightStats.Outcnt,
			}

		case plan.Node_SEMI, plan.Node_ANTI:
			node.Stats = &plan.Stats{
				Outcnt:      leftStats.Outcnt * .7,
				Cost:        leftStats.Cost + rightStats.Cost,
				HashmapSize: rightStats.Outcnt,
			}

		case plan.Node_SINGLE, plan.Node_MARK:
			node.Stats = &plan.Stats{
				Outcnt:      leftStats.Outcnt,
				Cost:        leftStats.Cost + rightStats.Cost,
				HashmapSize: rightStats.Outcnt,
			}
		}

	case plan.Node_AGG:
		if len(node.GroupBy) > 0 {
			node.Stats = &plan.Stats{
				Outcnt:      childStats.Outcnt * 0.1,
				Cost:        childStats.Outcnt,
				HashmapSize: childStats.Outcnt,
			}
		} else {
			node.Stats = &plan.Stats{
				Outcnt: 1,
				Cost:   childStats.Cost,
			}
		}

	case plan.Node_UNION:
		node.Stats = &plan.Stats{
			Outcnt:      (leftStats.Outcnt + rightStats.Outcnt) * 0.7,
			Cost:        leftStats.Outcnt + rightStats.Outcnt,
			HashmapSize: rightStats.Outcnt,
		}
	case plan.Node_UNION_ALL:
		node.Stats = &plan.Stats{
			Outcnt: leftStats.Outcnt + rightStats.Outcnt,
			Cost:   leftStats.Outcnt + rightStats.Outcnt,
		}
	case plan.Node_INTERSECT:
		node.Stats = &plan.Stats{
			Outcnt:      math.Min(leftStats.Outcnt, rightStats.Outcnt) * 0.5,
			Cost:        leftStats.Outcnt + rightStats.Outcnt,
			HashmapSize: rightStats.Outcnt,
		}
	case plan.Node_INTERSECT_ALL:
		node.Stats = &plan.Stats{
			Outcnt:      math.Min(leftStats.Outcnt, rightStats.Outcnt) * 0.7,
			Cost:        leftStats.Outcnt + rightStats.Outcnt,
			HashmapSize: rightStats.Outcnt,
		}
	case plan.Node_MINUS:
		minus := math.Max(leftStats.Outcnt, rightStats.Outcnt) - math.Min(leftStats.Outcnt, rightStats.Outcnt)
		node.Stats = &plan.Stats{
			Outcnt:      minus * 0.5,
			Cost:        leftStats.Outcnt + rightStats.Outcnt,
			HashmapSize: rightStats.Outcnt,
		}
	case plan.Node_MINUS_ALL:
		minus := math.Max(leftStats.Outcnt, rightStats.Outcnt) - math.Min(leftStats.Outcnt, rightStats.Outcnt)
		node.Stats = &plan.Stats{
			Outcnt:      minus * 0.7,
			Cost:        leftStats.Outcnt + rightStats.Outcnt,
			HashmapSize: rightStats.Outcnt,
		}

	case plan.Node_TABLE_SCAN:
		if node.ObjRef != nil {
			node.Stats = builder.compCtx.Stats(node.ObjRef, HandleFiltersForZM(node.FilterList, builder.compCtx.GetProcess()))
		}

	default:
		if len(node.Children) > 0 {
			node.Stats = &plan.Stats{
				Outcnt: childStats.Outcnt,
				Cost:   childStats.Outcnt,
			}
		} else if node.Stats == nil {
			node.Stats = &plan.Stats{
				Outcnt: 1000,
				Cost:   1000000,
			}
		}
	}
}

func containsParamRef(expr *plan.Expr) bool {
	var ret bool
	switch exprImpl := expr.Expr.(type) {
	case *plan.Expr_F:
		for _, arg := range exprImpl.F.Args {
			ret = ret || containsParamRef(arg)
		}
	case *plan.Expr_P:
		return true
	}
	return ret
}

func getColumnMapByExpr(expr *plan.Expr, tableDef *plan.TableDef, columnMap *map[int]int) {
	if expr == nil {
		return
	}
	switch exprImpl := expr.Expr.(type) {
	case *plan.Expr_F:
		for _, arg := range exprImpl.F.Args {
			getColumnMapByExpr(arg, tableDef, columnMap)
		}

	case *plan.Expr_Col:
		idx := exprImpl.Col.ColPos
		colName := exprImpl.Col.Name
		dotIdx := strings.Index(colName, ".")
		colName = colName[dotIdx+1:]
		colIdx := tableDef.Name2ColIndex[colName]
		(*columnMap)[int(idx)] = int(colIdx)
	}
}

func GetColumnsByExpr(expr *plan.Expr, tableDef *plan.TableDef) (map[int]int, []int, int) {
	columnMap := make(map[int]int)
	// key = expr's ColPos,  value = tableDef's ColPos
	getColumnMapByExpr(expr, tableDef, &columnMap)

	maxCol := 0
	useColumn := len(columnMap)
	columns := make([]int, useColumn)
	i := 0
	for k, v := range columnMap {
		if k > maxCol {
			maxCol = k
		}
		columns[i] = v //tableDef's ColPos
		i = i + 1
	}
	return columnMap, columns, maxCol
}

func EvalFilterExpr(ctx context.Context, expr *plan.Expr, bat *batch.Batch, proc *process.Process) (bool, error) {
	if len(bat.Vecs) == 0 { //that's constant expr
		e, err := ConstantFold(bat, expr, proc)
		if err != nil {
			return false, err
		}

		if cExpr, ok := e.Expr.(*plan.Expr_C); ok {
			if bVal, bOk := cExpr.C.Value.(*plan.Const_Bval); bOk {
				return bVal.Bval, nil
			}
		}
		return false, moerr.NewInternalError(ctx, "cannot eval filter expr")
	} else {
		vec, err := colexec.EvalExprByZonemapBat(ctx, bat, proc, expr)
		if err != nil {
			return false, err
		}
		if vec.Typ.Oid != types.T_bool {
			return false, moerr.NewInternalError(ctx, "cannot eval filter expr")
		}
		cols := vector.MustTCols[bool](vec)
		for _, isNeed := range cols {
			if isNeed {
				return true, nil
			}
		}
		return false, nil
	}
}

func exchangeVectors(datas [][2]any, depth int, tmpResult []any, result *[]*vector.Vector, mp *mpool.MPool) {
	for i := 0; i < len(datas[depth]); i++ {
		tmpResult[depth] = datas[depth][i]
		if depth != len(datas)-1 {
			exchangeVectors(datas, depth+1, tmpResult, result, mp)
		} else {
			for j, val := range tmpResult {
				(*result)[j].Append(val, false, mp)
			}
		}
	}
}

func BuildVectorsByData(datas [][2]any, dataTypes []uint8, mp *mpool.MPool) []*vector.Vector {
	vectors := make([]*vector.Vector, len(dataTypes))
	for i, typ := range dataTypes {
		vectors[i] = vector.New(types.T(typ).ToType())
	}

	tmpResult := make([]any, len(datas))
	exchangeVectors(datas, 0, tmpResult, &vectors, mp)

	return vectors
}

func CheckExprIsMonotonic(ctx context.Context, expr *plan.Expr) bool {
	if expr == nil {
		return false
	}
	switch exprImpl := expr.Expr.(type) {
	case *plan.Expr_F:
		for _, arg := range exprImpl.F.Args {
			isMonotonic := CheckExprIsMonotonic(ctx, arg)
			if !isMonotonic {
				return false
			}
		}

		isMonotonic, _ := function.GetFunctionIsMonotonicById(ctx, exprImpl.F.Func.GetObj())
		if !isMonotonic {
			return false
		}

		return true
	default:
		return true
	}
}

// handle the filter list for zonemap. rewrite and constFold
func HandleFiltersForZM(exprList []*plan.Expr, proc *process.Process) *plan.Expr {
	if proc == nil || proc.Ctx == nil {
		return nil
	}
	var newExprList []*plan.Expr
	bat := batch.NewWithSize(0)
	bat.Zs = []int64{1}
	for _, expr := range exprList {
		tmpexpr, _ := ConstantFold(bat, DeepCopyExpr(expr), proc)
		if tmpexpr != nil {
			expr = tmpexpr
		}
		if !containsParamRef(expr) && CheckExprIsMonotonic(proc.Ctx, expr) {
			newExprList = append(newExprList, expr)
		}
	}
	e := colexec.RewriteFilterExprList(newExprList)
	return e
}

func ConstantFold(bat *batch.Batch, e *plan.Expr, proc *process.Process) (*plan.Expr, error) {
	var err error

	ef, ok := e.Expr.(*plan.Expr_F)
	if !ok {
		return e, nil
	}
	overloadID := ef.F.Func.GetObj()
	f, err := function.GetFunctionByID(proc.Ctx, overloadID)
	if err != nil {
		return nil, err
	}
	if f.Volatile { // function cannot be fold
		return e, nil
	}
	for i := range ef.F.Args {
		ef.F.Args[i], err = ConstantFold(bat, ef.F.Args[i], proc)
		if err != nil {
			return nil, err
		}
	}
	if !rule.IsConstant(e) {
		return e, nil
	}
	vec, err := colexec.EvalExpr(bat, proc, e)
	if err != nil {
		return nil, err
	}
	c := rule.GetConstantValue(vec, false)
	vec.Free(proc.Mp())
	if c == nil {
		return e, nil
	}
	ec := &plan.Expr_C{
		C: c,
	}
	e.Expr = ec
	return e, nil
}

func rewriteTableFunction(tblFunc *tree.TableFunction, leftCtx *BindContext) error {
	//var err error
	//newTableAliasMap := make(map[string]string)
	//newColAliasMap := make(map[string]string)
	//col2Table := make(map[string]string)
	//for i := range tblFunc.SelectStmt.Select.(*tree.SelectClause).From.Tables {
	//	alias := string(tblFunc.SelectStmt.Select.(*tree.SelectClause).From.Tables[i].(*tree.AliasedTableExpr).As.Alias)
	//	if len(alias) == 0 {
	//		alias = string(tblFunc.SelectStmt.Select.(*tree.SelectClause).From.Tables[i].(*tree.AliasedTableExpr).Expr.(*tree.TableName).ObjectName)
	//	}
	//	newAlias := fmt.Sprintf("%s_tbl_%d", alias, i)
	//	tblFunc.SelectStmt.Select.(*tree.SelectClause).From.Tables[i].(*tree.AliasedTableExpr).As.Alias = tree.Identifier(newAlias)
	//	//newTableAliasMap[alias] = newAlias
	//}
	for i := range tblFunc.SelectStmt.Select.(*tree.SelectClause).Exprs {
		selectExpr := tblFunc.SelectStmt.Select.(*tree.SelectClause).Exprs[i] //take care, this is not a pointer
		expr := selectExpr.Expr.(*tree.UnresolvedName)
		_, tableName, colName := expr.GetNames()
		if len(tableName) == 0 {
			if binding, ok := leftCtx.bindingByCol[colName]; ok {
				tableName = binding.table
				expr.Parts[1] = tableName
			} else {
				return moerr.NewInternalError(leftCtx.binder.GetContext(), "cannot find column '%s'", colName)
			}
		}
		//newTableName = newTableAliasMap[tableName]
		//newColAlias = fmt.Sprintf("%s_%d", colName, i)
		//newColAliasMap[colName] = newColAlias
		//col2Table[newColAlias] = newTableName
		//newName, err := tree.NewUnresolvedName(newTableName, colName)
		//if err != nil {
		//	return err
		//}
		//tblFunc.SelectStmt.Select.(*tree.SelectClause).Exprs[i].Expr = newName
		//tblFunc.SelectStmt.Select.(*tree.SelectClause).Exprs[i].As = tree.UnrestrictedIdentifier(newColAlias)
	}

	//for i, _ := range tblFunc.Func.Exprs {
	//	tblFunc.Func.Exprs[i], err = rewriteTableFunctionExpr(tblFunc.Func.Exprs[i], newTableAliasMap, newColAliasMap, col2Table)
	//	if err != nil {
	//		return err
	//	}
	//}
	return nil
}

//
//func rewriteTableFunctionExpr(ast tree.Expr, tableAlias map[string]string, colAlias map[string]string, col2Table map[string]string) (tree.Expr, error) {
//	var err error
//	switch item := ast.(type) {
//	case *tree.UnresolvedName:
//		_, tblName, colName := item.GetNames()
//		if len(tblName) > 0 {
//			if alias, ok := tableAlias[tblName]; ok {
//				item.Parts[1] = alias
//			}
//		} else {
//			newColName := colAlias[colName]
//			newTblName := col2Table[newColName]
//			item.Parts[1] = newTblName
//		}
//	case *tree.FuncExpr:
//		for i, _ := range item.Exprs {
//			item.Exprs[i], err = rewriteTableFunctionExpr(item.Exprs[i], tableAlias, colAlias, col2Table)
//			if err != nil {
//				return nil, err
//			}
//		}
//	case *tree.NumVal:
//		break
//	default:
//		return nil, moerr.NewNotSupported("table function expr '%s' not supported", item)
//	}
//	return ast, nil
//}

// lookUpFnCols looks up the columns in the function expression
func lookUpFnCols(ret tree.SelectExprs, fn interface{}) tree.SelectExprs {
	switch fnExpr := fn.(type) { //TODO add more cases
	case *tree.UnresolvedName:
		ret = append(ret, tree.SelectExpr{Expr: fnExpr})
	case *tree.FuncExpr:
		for _, arg := range fnExpr.Exprs {
			ret = lookUpFnCols(ret, arg)
		}
	case *tree.BinaryExpr:
		ret = lookUpFnCols(ret, fnExpr.Left)
		ret = lookUpFnCols(ret, fnExpr.Right)
	case *tree.UnaryExpr:
		ret = lookUpFnCols(ret, fnExpr.Expr)
	}
	return ret
}
func buildTableFunctionStmt(tbl *tree.TableFunction, left tree.TableExpr, leftCtx *BindContext) error {
	var selectExprs tree.SelectExprs
	selectExprs = lookUpFnCols(selectExprs, tbl.Func)
	tbl.SelectStmt = &tree.Select{
		Select: &tree.SelectClause{
			From: &tree.From{
				Tables: []tree.TableExpr{left},
			},
			Exprs: selectExprs,
		},
	}
	return rewriteTableFunction(tbl, leftCtx)
}

func clearBinding(ctx *BindContext) {
	ctx.bindingByCol = make(map[string]*Binding)
	ctx.bindingByTable = make(map[string]*Binding)
	ctx.bindingByTag = make(map[int32]*Binding)
	ctx.bindingTree = &BindingTreeNode{}
	ctx.bindings = make([]*Binding, 0)
}

func unwindTupleComparison(ctx context.Context, nonEqOp, op string, leftExprs, rightExprs []*plan.Expr, idx int) (*plan.Expr, error) {
	if idx == len(leftExprs)-1 {
		return bindFuncExprImplByPlanExpr(ctx, op, []*plan.Expr{
			leftExprs[idx],
			rightExprs[idx],
		})
	}

	expr, err := bindFuncExprImplByPlanExpr(ctx, nonEqOp, []*plan.Expr{
		DeepCopyExpr(leftExprs[idx]),
		DeepCopyExpr(rightExprs[idx]),
	})
	if err != nil {
		return nil, err
	}

	eqExpr, err := bindFuncExprImplByPlanExpr(ctx, "=", []*plan.Expr{
		leftExprs[idx],
		rightExprs[idx],
	})
	if err != nil {
		return nil, err
	}

	tailExpr, err := unwindTupleComparison(ctx, nonEqOp, op, leftExprs, rightExprs, idx+1)
	if err != nil {
		return nil, err
	}

	tailExpr, err = bindFuncExprImplByPlanExpr(ctx, "and", []*plan.Expr{eqExpr, tailExpr})
	if err != nil {
		return nil, err
	}

	return bindFuncExprImplByPlanExpr(ctx, "or", []*plan.Expr{expr, tailExpr})
}

// checkNoNeedCast
// if constant's type higher than column's type
// and constant's value in range of column's type, then no cast was needed
func checkNoNeedCast(constT, columnT types.Type, constExpr *plan.Expr_C) bool {
	switch constT.Oid {
	case types.T_char, types.T_varchar, types.T_text:
		switch columnT.Oid {
		case types.T_char, types.T_varchar:
			if constT.Width <= columnT.Width {
				return true
			} else {
				return false
			}
		case types.T_text:
			return true
		default:
			return false
		}

	case types.T_int8, types.T_int16, types.T_int32, types.T_int64:
		val, valOk := constExpr.C.Value.(*plan.Const_I64Val)
		if !valOk {
			return false
		}
		constVal := val.I64Val
		switch columnT.Oid {
		case types.T_int8:
			return constVal <= int64(math.MaxInt8) && constVal >= int64(math.MinInt8)
		case types.T_int16:
			return constVal <= int64(math.MaxInt16) && constVal >= int64(math.MinInt16)
		case types.T_int32:
			return constVal <= int64(math.MaxInt32) && constVal >= int64(math.MinInt32)
		case types.T_int64:
			return true
		case types.T_uint8:
			return constVal <= math.MaxUint8 && constVal >= 0
		case types.T_uint16:
			return constVal <= math.MaxUint16 && constVal >= 0
		case types.T_uint32:
			return constVal <= math.MaxUint32 && constVal >= 0
		case types.T_uint64:
			return constVal >= 0
		case types.T_varchar:
			return true
		case types.T_float32:
			//float32 has 6-7 significant digits.
			return constVal <= 100000 && constVal >= -100000
		default:
			return false
		}
	case types.T_uint8, types.T_uint16, types.T_uint32, types.T_uint64:
		val_u, valOk := constExpr.C.Value.(*plan.Const_U64Val)
		if !valOk {
			return false
		}
		constVal := val_u.U64Val
		switch columnT.Oid {
		case types.T_int8:
			return constVal <= math.MaxInt8
		case types.T_int16:
			return constVal <= math.MaxInt16
		case types.T_int32:
			return constVal <= math.MaxInt32
		case types.T_int64:
			return constVal <= math.MaxInt64
		case types.T_uint8:
			return constVal <= math.MaxUint8
		case types.T_uint16:
			return constVal <= math.MaxUint16
		case types.T_uint32:
			return constVal <= math.MaxUint32
		case types.T_uint64:
			return true
		case types.T_float32:
			//float32 has 6-7 significant digits.
			return constVal <= 100000
		default:
			return false
		}
	default:
		return false
	}

}

func GetForETLWithType(param *tree.ExternParam, prefix string) (res fileservice.ETLFileService, readPath string, err error) {
	if param.ScanType == tree.S3 {
		buf := new(strings.Builder)
		w := csv.NewWriter(buf)
		opts := []string{"s3-opts", "endpoint=" + param.S3Param.Endpoint, "region=" + param.S3Param.Region, "key=" + param.S3Param.APIKey, "secret=" + param.S3Param.APISecret,
			"bucket=" + param.S3Param.Bucket, "role-arn=" + param.S3Param.RoleArn, "external-id=" + param.S3Param.ExternalId}
		if param.S3Param.Provider == "minio" {
			opts = append(opts, "is-minio=true")
		}
		if err = w.Write(opts); err != nil {
			return nil, "", err
		}
		w.Flush()
		return fileservice.GetForETL(nil, fileservice.JoinPath(buf.String(), prefix))
	}
	return fileservice.GetForETL(param.FileService, prefix)
}

// ReadDir support "etl:" and "/..." absolute path, NOT support relative path.
func ReadDir(param *tree.ExternParam) (fileList []string, fileSize []int64, err error) {
	filePath := strings.TrimSpace(param.Filepath)
	if strings.HasPrefix(filePath, "etl:") {
		filePath = path.Clean(filePath)
	} else {
		filePath = path.Clean("/" + filePath)
	}

	sep := "/"
	pathDir := strings.Split(filePath, sep)
	l := list.New()
	l2 := list.New()
	if pathDir[0] == "" {
		l.PushBack(sep)
	} else {
		l.PushBack(pathDir[0])
	}

	for i := 1; i < len(pathDir); i++ {
		length := l.Len()
		for j := 0; j < length; j++ {
			prefix := l.Front().Value.(string)
			fs, readPath, err := GetForETLWithType(param, prefix)
			if err != nil {
				return nil, nil, err
			}
			entries, err := fs.List(param.Ctx, readPath)
			if err != nil {
				return nil, nil, err
			}
			for _, entry := range entries {
				if !entry.IsDir && i+1 != len(pathDir) {
					continue
				}
				if entry.IsDir && i+1 == len(pathDir) {
					continue
				}
				matched, err := path.Match(pathDir[i], entry.Name)
				if err != nil {
					return nil, nil, err
				}
				if !matched {
					continue
				}
				l.PushBack(path.Join(l.Front().Value.(string), entry.Name))
				if !entry.IsDir {
					l2.PushBack(entry.Size)
				}
			}
			l.Remove(l.Front())
		}
	}
	len := l.Len()
	for j := 0; j < len; j++ {
		fileList = append(fileList, l.Front().Value.(string))
		l.Remove(l.Front())
		fileSize = append(fileSize, l2.Front().Value.(int64))
		l2.Remove(l2.Front())
	}
	return fileList, fileSize, err
}<|MERGE_RESOLUTION|>--- conflicted
+++ resolved
@@ -17,14 +17,12 @@
 import (
 	"container/list"
 	"context"
-<<<<<<< HEAD
 	"encoding/csv"
-=======
-	"github.com/matrixorigin/matrixone/pkg/sql/util"
->>>>>>> 1c1b73d1
 	"math"
 	"path"
 	"strings"
+
+	"github.com/matrixorigin/matrixone/pkg/sql/util"
 
 	"github.com/matrixorigin/matrixone/pkg/vm/process"
 
@@ -1228,6 +1226,93 @@
 
 }
 
+func InitInfileParam(param *tree.ExternParam) error {
+	for i := 0; i < len(param.Option); i += 2 {
+		switch strings.ToLower(param.Option[i]) {
+		case "filepath":
+			param.Filepath = param.Option[i+1]
+		case "compression":
+			param.CompressType = param.Option[i+1]
+		case "format":
+			format := strings.ToLower(param.Option[i+1])
+			if format != tree.CSV && format != tree.JSONLINE {
+				return moerr.NewBadConfig(param.Ctx, "the format '%s' is not supported", format)
+			}
+			param.Format = format
+		case "jsondata":
+			jsondata := strings.ToLower(param.Option[i+1])
+			if jsondata != tree.OBJECT && jsondata != tree.ARRAY {
+				return moerr.NewBadConfig(param.Ctx, "the jsondata '%s' is not supported", jsondata)
+			}
+			param.JsonData = jsondata
+			param.Format = tree.JSONLINE
+		default:
+			return moerr.NewBadConfig(param.Ctx, "the keyword '%s' is not support", strings.ToLower(param.Option[i]))
+		}
+	}
+	if len(param.Filepath) == 0 {
+		return moerr.NewBadConfig(param.Ctx, "the filepath must be specified")
+	}
+	if param.Format == tree.JSONLINE && len(param.JsonData) == 0 {
+		return moerr.NewBadConfig(param.Ctx, "the jsondata must be specified")
+	}
+	if len(param.Format) == 0 {
+		param.Format = tree.CSV
+	}
+	return nil
+}
+
+func InitS3Param(param *tree.ExternParam) error {
+	param.S3Param = &tree.S3Parameter{}
+	for i := 0; i < len(param.Option); i += 2 {
+		switch strings.ToLower(param.Option[i]) {
+		case "endpoint":
+			param.S3Param.Endpoint = param.Option[i+1]
+		case "region":
+			param.S3Param.Region = param.Option[i+1]
+		case "access_key_id":
+			param.S3Param.APIKey = param.Option[i+1]
+		case "secret_access_key":
+			param.S3Param.APISecret = param.Option[i+1]
+		case "bucket":
+			param.S3Param.Bucket = param.Option[i+1]
+		case "filepath":
+			param.Filepath = param.Option[i+1]
+		case "compression":
+			param.CompressType = param.Option[i+1]
+		case "provider":
+			param.S3Param.Provider = param.Option[i+1]
+		case "role_arn":
+			param.S3Param.RoleArn = param.Option[i+1]
+		case "external_id":
+			param.S3Param.ExternalId = param.Option[i+1]
+		case "format":
+			format := strings.ToLower(param.Option[i+1])
+			if format != tree.CSV && format != tree.JSONLINE {
+				return moerr.NewBadConfig(param.Ctx, "the format '%s' is not supported", format)
+			}
+			param.Format = format
+		case "jsondata":
+			jsondata := strings.ToLower(param.Option[i+1])
+			if jsondata != tree.OBJECT && jsondata != tree.ARRAY {
+				return moerr.NewBadConfig(param.Ctx, "the jsondata '%s' is not supported", jsondata)
+			}
+			param.JsonData = jsondata
+			param.Format = tree.JSONLINE
+
+		default:
+			return moerr.NewBadConfig(param.Ctx, "the keyword '%s' is not support", strings.ToLower(param.Option[i]))
+		}
+	}
+	if param.Format == tree.JSONLINE && len(param.JsonData) == 0 {
+		return moerr.NewBadConfig(param.Ctx, "the jsondata must be specified")
+	}
+	if len(param.Format) == 0 {
+		param.Format = tree.CSV
+	}
+	return nil
+}
+
 func GetForETLWithType(param *tree.ExternParam, prefix string) (res fileservice.ETLFileService, readPath string, err error) {
 	if param.ScanType == tree.S3 {
 		buf := new(strings.Builder)
