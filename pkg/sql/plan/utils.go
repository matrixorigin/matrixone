// Copyright 2022 Matrix Origin
//
// Licensed under the Apache License, Version 2.0 (the "License");
// you may not use this file except in compliance with the License.
// You may obtain a copy of the License at
//
//     http://www.apache.org/licenses/LICENSE-2.0
//
// Unless required by applicable law or agreed to in writing, software
// distributed under the License is distributed on an "AS IS" BASIS,
// WITHOUT WARRANTIES OR CONDITIONS OF ANY KIND, either express or implied.
// See the License for the specific language governing permissions and
// limitations under the License.

package plan

import (
	"fmt"
	"github.com/matrixorigin/matrixone/pkg/common/moerr"
	"github.com/matrixorigin/matrixone/pkg/container/batch"
	"github.com/matrixorigin/matrixone/pkg/container/nulls"
	"github.com/matrixorigin/matrixone/pkg/container/types"
	"github.com/matrixorigin/matrixone/pkg/container/vector"
	"github.com/matrixorigin/matrixone/pkg/pb/plan"
	"github.com/matrixorigin/matrixone/pkg/sql/colexec"
	"github.com/matrixorigin/matrixone/pkg/sql/parsers/dialect"
	"github.com/matrixorigin/matrixone/pkg/sql/parsers/tree"
	"github.com/matrixorigin/matrixone/pkg/sql/plan/function"
	"strconv"
	"strings"
)

func GetBindings(expr *plan.Expr) []int32 {
	bindingSet := doGetBindings(expr)
	bindings := make([]int32, 0, len(bindingSet))
	for id := range bindingSet {
		bindings = append(bindings, id)
	}
	return bindings
}

func doGetBindings(expr *plan.Expr) map[int32]any {
	res := make(map[int32]any)

	switch expr := expr.Expr.(type) {
	case *plan.Expr_Col:
		res[expr.Col.RelPos] = nil

	case *plan.Expr_F:
		for _, child := range expr.F.Args {
			for id := range doGetBindings(child) {
				res[id] = nil
			}
		}
	}

	return res
}

func hasCorrCol(expr *plan.Expr) bool {
	switch exprImpl := expr.Expr.(type) {
	case *plan.Expr_Corr:
		return true

	case *plan.Expr_F:
		ret := false
		for _, arg := range exprImpl.F.Args {
			ret = ret || hasCorrCol(arg)
		}
		return ret

	default:
		return false
	}
}

func decreaseDepthAndDispatch(preds []*plan.Expr) ([]*plan.Expr, []*plan.Expr) {
	filterPreds := make([]*plan.Expr, 0, len(preds))
	joinPreds := make([]*plan.Expr, 0, len(preds))

	for _, pred := range preds {
		newPred, correlated := decreaseDepth(pred)
		if !correlated {
			joinPreds = append(joinPreds, newPred)
			continue
		}
		filterPreds = append(filterPreds, newPred)
	}

	return filterPreds, joinPreds
}

func decreaseDepth(expr *plan.Expr) (*plan.Expr, bool) {
	var correlated bool

	switch exprImpl := expr.Expr.(type) {
	case *plan.Expr_Corr:
		if exprImpl.Corr.Depth > 1 {
			exprImpl.Corr.Depth--
			correlated = true
		} else {
			expr.Expr = &plan.Expr_Col{
				Col: &plan.ColRef{
					RelPos: exprImpl.Corr.RelPos,
					ColPos: exprImpl.Corr.ColPos,
				},
			}
		}

	case *plan.Expr_F:
		var tmp bool
		for i, arg := range exprImpl.F.Args {
			exprImpl.F.Args[i], tmp = decreaseDepth(arg)
			correlated = correlated || tmp
		}
	}

	return expr, correlated
}

func getJoinSide(expr *plan.Expr, leftTags, rightTags map[int32]*Binding) (side int8) {
	switch exprImpl := expr.Expr.(type) {
	case *plan.Expr_F:
		for _, arg := range exprImpl.F.Args {
			side |= getJoinSide(arg, leftTags, rightTags)
		}

	case *plan.Expr_Col:
		if _, ok := leftTags[exprImpl.Col.RelPos]; ok {
			side = JoinSideLeft
		} else if _, ok := rightTags[exprImpl.Col.RelPos]; ok {
			side = JoinSideRight
		}

	case *plan.Expr_Corr:
		side = JoinSideCorrelated
	}

	return
}

func containsTag(expr *plan.Expr, tag int32) bool {
	var ret bool

	switch exprImpl := expr.Expr.(type) {
	case *plan.Expr_F:
		for _, arg := range exprImpl.F.Args {
			ret = ret || containsTag(arg, tag)
		}

	case *plan.Expr_Col:
		return exprImpl.Col.RelPos == tag
	}

	return ret
}

func replaceColRefs(expr *plan.Expr, tag int32, projects []*plan.Expr) *plan.Expr {
	switch exprImpl := expr.Expr.(type) {
	case *plan.Expr_F:
		for i, arg := range exprImpl.F.Args {
			exprImpl.F.Args[i] = replaceColRefs(arg, tag, projects)
		}

	case *plan.Expr_Col:
		colRef := exprImpl.Col
		if colRef.RelPos == tag {
			expr = DeepCopyExpr(projects[colRef.ColPos])
		}
	}

	return expr
}

func replaceColRefsForSet(expr *plan.Expr, projects []*plan.Expr) *plan.Expr {
	switch exprImpl := expr.Expr.(type) {
	case *plan.Expr_F:
		for i, arg := range exprImpl.F.Args {
			exprImpl.F.Args[i] = replaceColRefsForSet(arg, projects)
		}

	case *plan.Expr_Col:
		expr = DeepCopyExpr(projects[exprImpl.Col.ColPos])
	}

	return expr
}

func splitAndBindCondition(astExpr tree.Expr, ctx *BindContext) ([]*plan.Expr, error) {
	conds := splitAstConjunction(astExpr)
	exprs := make([]*plan.Expr, len(conds))

	for i, cond := range conds {
		cond, err := ctx.qualifyColumnNames(cond, nil, false)
		if err != nil {
			return nil, err
		}

		expr, err := ctx.binder.BindExpr(cond, 0, true)
		if err != nil {
			return nil, err
		}
		// expr must be bool type, if not, try to do type convert
		// but just ignore the subQuery. It will be solved at optimizer.
		if expr.GetSub() == nil {
			expr, err = makePlan2CastExpr(expr, &plan.Type{Id: int32(types.T_bool)})
			if err != nil {
				return nil, err
			}
		}
		exprs[i] = expr
	}

	return exprs, nil
}

// splitAstConjunction split a expression to a list of AND conditions.
func splitAstConjunction(astExpr tree.Expr) []tree.Expr {
	var astExprs []tree.Expr
	switch typ := astExpr.(type) {
	case nil:
	case *tree.AndExpr:
		astExprs = append(astExprs, splitAstConjunction(typ.Left)...)
		astExprs = append(astExprs, splitAstConjunction(typ.Right)...)
	case *tree.ParenExpr:
		astExprs = append(astExprs, splitAstConjunction(typ.Expr)...)
	default:
		astExprs = append(astExprs, astExpr)
	}
	return astExprs
}

// applyDistributivity (X AND B) OR (X AND C) OR (X AND D) => X AND (B OR C OR D)
// TODO: move it into optimizer
func applyDistributivity(expr *plan.Expr) *plan.Expr {
	switch exprImpl := expr.Expr.(type) {
	case *plan.Expr_F:
		for i, arg := range exprImpl.F.Args {
			exprImpl.F.Args[i] = applyDistributivity(arg)
		}

		if exprImpl.F.Func.ObjName != "or" {
			break
		}

		leftConds := splitPlanConjunction(exprImpl.F.Args[0])
		rightConds := splitPlanConjunction(exprImpl.F.Args[1])

		condMap := make(map[string]int)

		for _, cond := range rightConds {
			condMap[cond.String()] = JoinSideRight
		}

		var commonConds, leftOnlyConds, rightOnlyConds []*plan.Expr

		for _, cond := range leftConds {
			exprStr := cond.String()

			if condMap[exprStr] == JoinSideRight {
				commonConds = append(commonConds, cond)
				condMap[exprStr] = JoinSideBoth
			} else {
				leftOnlyConds = append(leftOnlyConds, cond)
				condMap[exprStr] = JoinSideLeft
			}
		}

		for _, cond := range rightConds {
			if condMap[cond.String()] == JoinSideRight {
				rightOnlyConds = append(rightOnlyConds, cond)
			}
		}

		if len(commonConds) == 0 {
			return expr
		}

		expr, _ = combinePlanConjunction(commonConds)

		if len(leftOnlyConds) == 0 || len(rightOnlyConds) == 0 {
			return expr
		}

		leftExpr, _ := combinePlanConjunction(leftOnlyConds)
		rightExpr, _ := combinePlanConjunction(rightOnlyConds)

		leftExpr, _ = bindFuncExprImplByPlanExpr("or", []*plan.Expr{leftExpr, rightExpr})

		expr, _ = bindFuncExprImplByPlanExpr("and", []*plan.Expr{expr, leftExpr})
	}

	return expr
}

func splitPlanConjunction(expr *plan.Expr) []*plan.Expr {
	var exprs []*plan.Expr
	switch exprImpl := expr.Expr.(type) {
	case *plan.Expr_F:
		if exprImpl.F.Func.ObjName == "and" {
			exprs = append(exprs, splitPlanConjunction(exprImpl.F.Args[0])...)
			exprs = append(exprs, splitPlanConjunction(exprImpl.F.Args[1])...)
		} else {
			exprs = append(exprs, expr)
		}

	default:
		exprs = append(exprs, expr)
	}

	return exprs
}

func combinePlanConjunction(exprs []*plan.Expr) (expr *plan.Expr, err error) {
	expr = exprs[0]

	for i := 1; i < len(exprs); i++ {
		expr, err = bindFuncExprImplByPlanExpr("and", []*plan.Expr{expr, exprs[i]})

		if err != nil {
			break
		}
	}

	return
}

func rejectsNull(filter *plan.Expr) bool {
	filter = replaceColRefWithNull(DeepCopyExpr(filter))

	bat := batch.NewWithSize(0)
	bat.Zs = []int64{1}
	filter, err := ConstantFold(bat, filter)
	if err != nil {
		return false
	}

	if f, ok := filter.Expr.(*plan.Expr_C); ok {
		if f.C.Isnull {
			return true
		}

		if fbool, ok := f.C.Value.(*plan.Const_Bval); ok {
			return !fbool.Bval
		}
	}

	return false
}

func replaceColRefWithNull(expr *plan.Expr) *plan.Expr {
	switch exprImpl := expr.Expr.(type) {
	case *plan.Expr_Col:
		expr = &plan.Expr{
			Typ: expr.Typ,
			Expr: &plan.Expr_C{
				C: &plan.Const{
					Isnull: true,
				},
			},
		}

	case *plan.Expr_F:
		for i, arg := range exprImpl.F.Args {
			exprImpl.F.Args[i] = replaceColRefWithNull(arg)
		}
	}

	return expr
}

func increaseRefCnt(expr *plan.Expr, colRefCnt map[[2]int32]int) {
	switch exprImpl := expr.Expr.(type) {
	case *plan.Expr_Col:
		colRefCnt[[2]int32{exprImpl.Col.RelPos, exprImpl.Col.ColPos}]++

	case *plan.Expr_F:
		for _, arg := range exprImpl.F.Args {
			increaseRefCnt(arg, colRefCnt)
		}
	}
}

func decreaseRefCnt(expr *plan.Expr, colRefCnt map[[2]int32]int) {
	switch exprImpl := expr.Expr.(type) {
	case *plan.Expr_Col:
		colRefCnt[[2]int32{exprImpl.Col.RelPos, exprImpl.Col.ColPos}]--

	case *plan.Expr_F:
		for _, arg := range exprImpl.F.Args {
			decreaseRefCnt(arg, colRefCnt)
		}
	}
}

func getHyperEdgeFromExpr(expr *plan.Expr, leafByTag map[int32]int32, hyperEdge map[int32]any) {
	switch exprImpl := expr.Expr.(type) {
	case *plan.Expr_Col:
		hyperEdge[leafByTag[exprImpl.Col.RelPos]] = nil

	case *plan.Expr_F:
		for _, arg := range exprImpl.F.Args {
			getHyperEdgeFromExpr(arg, leafByTag, hyperEdge)
		}
	}
}

func getNumOfCharacters(str string) int {
	strRune := []rune(str)
	return len(strRune)
}

func getUnionSelects(stmt *tree.UnionClause, selects *[]tree.Statement, unionTypes *[]plan.Node_NodeType) error {
	switch leftStmt := stmt.Left.(type) {
	case *tree.UnionClause:
		err := getUnionSelects(leftStmt, selects, unionTypes)
		if err != nil {
			return err
		}
	case *tree.SelectClause:
		*selects = append(*selects, leftStmt)
	case *tree.ParenSelect:
		*selects = append(*selects, leftStmt.Select)
	default:
		return moerr.NewParseError("unexpected statement in union: '%v'", tree.String(leftStmt, dialect.MYSQL))
	}

	// right is not UNION allways
	switch rightStmt := stmt.Right.(type) {
	case *tree.SelectClause:
		if stmt.Type == tree.UNION && !stmt.All {
			rightStr := tree.String(rightStmt, dialect.MYSQL)
			if len(*selects) == 1 && tree.String((*selects)[0], dialect.MYSQL) == rightStr {
				return nil
			}
		}

		*selects = append(*selects, rightStmt)
	case *tree.ParenSelect:
		if stmt.Type == tree.UNION && !stmt.All {
			rightStr := tree.String(rightStmt.Select, dialect.MYSQL)
			if len(*selects) == 1 && tree.String((*selects)[0], dialect.MYSQL) == rightStr {
				return nil
			}
		}

		*selects = append(*selects, rightStmt.Select)
	default:
		return moerr.NewParseError("unexpected statement in union2: '%v'", tree.String(rightStmt, dialect.MYSQL))
	}

	switch stmt.Type {
	case tree.UNION:
		if stmt.All {
			*unionTypes = append(*unionTypes, plan.Node_UNION_ALL)
		} else {
			*unionTypes = append(*unionTypes, plan.Node_UNION)
		}
	case tree.INTERSECT:
		if stmt.All {
			*unionTypes = append(*unionTypes, plan.Node_INTERSECT_ALL)
		} else {
			*unionTypes = append(*unionTypes, plan.Node_INTERSECT)
		}
	case tree.EXCEPT, tree.UT_MINUS:
		if stmt.All {
			return moerr.NewNYI("EXCEPT/MINUS ALL clause")
		} else {
			*unionTypes = append(*unionTypes, plan.Node_MINUS)
		}
	}
	return nil
}

func ConstantFold(bat *batch.Batch, e *plan.Expr) (*plan.Expr, error) {
	var err error

	ef, ok := e.Expr.(*plan.Expr_F)
	if !ok {
		return e, nil
	}
	overloadID := ef.F.Func.GetObj()
	f, err := function.GetFunctionByID(overloadID)
	if err != nil {
		return nil, err
	}
	if f.Volatile { // function cannot be fold
		return e, nil
	}
	for i := range ef.F.Args {
		ef.F.Args[i], err = ConstantFold(bat, ef.F.Args[i])
		if err != nil {
			return nil, err
		}
	}
	if !isConstant(e) {
		return e, nil
	}
	// XXX MPOOL
	// This is a bug -- colexec EvalExpr need to eval, therefore, could potentially need
	// a mpool.  proc is passed in a nil, where do I get a mpool?   Session?
	vec, err := colexec.EvalExpr(bat, nil, e)
	if err != nil {
		return nil, err
	}
	c := getConstantValue(vec)
	if c == nil {
		return e, nil
	}
	ec := &plan.Expr_C{
		C: c,
	}
	e.Expr = ec
	return e, nil
}

func getConstantValue(vec *vector.Vector) *plan.Const {
	if nulls.Any(vec.Nsp) {
		return &plan.Const{Isnull: true}
	}
	switch vec.Typ.Oid {
	case types.T_bool:
		return &plan.Const{
			Value: &plan.Const_Bval{
				Bval: vec.Col.([]bool)[0],
			},
		}
	case types.T_int64:
		return &plan.Const{
			Value: &plan.Const_Ival{
				Ival: vec.Col.([]int64)[0],
			},
		}
	case types.T_float64:
		return &plan.Const{
			Value: &plan.Const_Dval{
				Dval: vec.Col.([]float64)[0],
			},
		}
	case types.T_varchar:
		return &plan.Const{
			Value: &plan.Const_Sval{
				Sval: vec.GetString(0),
			},
		}
	default:
		return nil
	}
}

func isConstant(e *plan.Expr) bool {
	switch ef := e.Expr.(type) {
	case *plan.Expr_C, *plan.Expr_T:
		return true
	case *plan.Expr_F:
		overloadID := ef.F.Func.GetObj()
		f, err := function.GetFunctionByID(overloadID)
		if err != nil {
			return false
		}
		if f.Volatile { // function cannot be fold
			return false
		}
		for i := range ef.F.Args {
			if !isConstant(ef.F.Args[i]) {
				return false
			}
		}
		return true
	default:
		return false
	}
}

func IsTableFunctionValueScan(node *plan.Node) bool { // distinguish unnest value scan and normal value scan,maybe change to a better way in the future
	// node must be a value scan
	return node.TableDef != nil && node.TableDef.TblFunc != nil && len(node.TableDef.TblFunc.Param) > 0
}

<<<<<<< HEAD
func needQuoteType(id types.T) bool {
	return id == types.T_char || id == types.T_varchar || id == types.T_blob || id == types.T_text || id == types.T_json || id == types.T_timestamp || id == types.T_datetime || id == types.T_date || id == types.T_decimal64 || id == types.T_decimal128 || id == types.T_uuid
}

// only support function with const arguments
func convertFunc2Str(f *plan.Function) (string, error) {
	name := strings.ToUpper(f.GetFunc().GetObjName())
	if len(f.Args) == 0 {
		return name, nil
	}
	var args []string
	for _, arg := range f.Args {
		var (
			param *plan.Expr_C
			ok    bool
		)
		if param, ok = arg.Expr.(*plan.Expr_C); !ok {
			return "", moerr.NewNotSupported("function %s with non-const arguments", name)
		}
		switch val := param.C.Value.(type) {
		case *plan.Const_Ival:
			args = append(args, strconv.FormatInt(val.Ival, 10))
		case *plan.Const_Dval:
			args = append(args, strconv.FormatFloat(val.Dval, 'f', -1, 64))
		case *plan.Const_Sval:
			args = append(args, fmt.Sprintf("'%s'", val.Sval))
		case *plan.Const_Bval:
			args = append(args, strconv.FormatBool(val.Bval))
		default:
			return "", moerr.NewNotSupported("function %s with non-const arguments", name)
		}
	}
	return fmt.Sprintf("%s(%s)", name, strings.Join(args, ",")), nil
=======
func unwindTupleComparison(nonEqOp, op string, leftExprs, rightExprs []*plan.Expr, idx int) (*plan.Expr, error) {
	if idx == len(leftExprs)-1 {
		return bindFuncExprImplByPlanExpr(op, []*plan.Expr{
			leftExprs[idx],
			rightExprs[idx],
		})
	}

	expr, err := bindFuncExprImplByPlanExpr(nonEqOp, []*plan.Expr{
		DeepCopyExpr(leftExprs[idx]),
		DeepCopyExpr(rightExprs[idx]),
	})
	if err != nil {
		return nil, err
	}

	eqExpr, err := bindFuncExprImplByPlanExpr("=", []*plan.Expr{
		leftExprs[idx],
		rightExprs[idx],
	})
	if err != nil {
		return nil, err
	}

	tailExpr, err := unwindTupleComparison(nonEqOp, op, leftExprs, rightExprs, idx+1)
	if err != nil {
		return nil, err
	}

	tailExpr, err = bindFuncExprImplByPlanExpr("and", []*plan.Expr{eqExpr, tailExpr})
	if err != nil {
		return nil, err
	}

	return bindFuncExprImplByPlanExpr("or", []*plan.Expr{expr, tailExpr})
>>>>>>> 6c61cadf
}<|MERGE_RESOLUTION|>--- conflicted
+++ resolved
@@ -577,7 +577,43 @@
 	return node.TableDef != nil && node.TableDef.TblFunc != nil && len(node.TableDef.TblFunc.Param) > 0
 }
 
-<<<<<<< HEAD
+func unwindTupleComparison(nonEqOp, op string, leftExprs, rightExprs []*plan.Expr, idx int) (*plan.Expr, error) {
+	if idx == len(leftExprs)-1 {
+		return bindFuncExprImplByPlanExpr(op, []*plan.Expr{
+			leftExprs[idx],
+			rightExprs[idx],
+		})
+	}
+
+	expr, err := bindFuncExprImplByPlanExpr(nonEqOp, []*plan.Expr{
+		DeepCopyExpr(leftExprs[idx]),
+		DeepCopyExpr(rightExprs[idx]),
+	})
+	if err != nil {
+		return nil, err
+	}
+
+	eqExpr, err := bindFuncExprImplByPlanExpr("=", []*plan.Expr{
+		leftExprs[idx],
+		rightExprs[idx],
+	})
+	if err != nil {
+		return nil, err
+	}
+
+	tailExpr, err := unwindTupleComparison(nonEqOp, op, leftExprs, rightExprs, idx+1)
+	if err != nil {
+		return nil, err
+	}
+
+	tailExpr, err = bindFuncExprImplByPlanExpr("and", []*plan.Expr{eqExpr, tailExpr})
+	if err != nil {
+		return nil, err
+	}
+
+	return bindFuncExprImplByPlanExpr("or", []*plan.Expr{expr, tailExpr})
+}
+
 func needQuoteType(id types.T) bool {
 	return id == types.T_char || id == types.T_varchar || id == types.T_blob || id == types.T_text || id == types.T_json || id == types.T_timestamp || id == types.T_datetime || id == types.T_date || id == types.T_decimal64 || id == types.T_decimal128 || id == types.T_uuid
 }
@@ -611,41 +647,4 @@
 		}
 	}
 	return fmt.Sprintf("%s(%s)", name, strings.Join(args, ",")), nil
-=======
-func unwindTupleComparison(nonEqOp, op string, leftExprs, rightExprs []*plan.Expr, idx int) (*plan.Expr, error) {
-	if idx == len(leftExprs)-1 {
-		return bindFuncExprImplByPlanExpr(op, []*plan.Expr{
-			leftExprs[idx],
-			rightExprs[idx],
-		})
-	}
-
-	expr, err := bindFuncExprImplByPlanExpr(nonEqOp, []*plan.Expr{
-		DeepCopyExpr(leftExprs[idx]),
-		DeepCopyExpr(rightExprs[idx]),
-	})
-	if err != nil {
-		return nil, err
-	}
-
-	eqExpr, err := bindFuncExprImplByPlanExpr("=", []*plan.Expr{
-		leftExprs[idx],
-		rightExprs[idx],
-	})
-	if err != nil {
-		return nil, err
-	}
-
-	tailExpr, err := unwindTupleComparison(nonEqOp, op, leftExprs, rightExprs, idx+1)
-	if err != nil {
-		return nil, err
-	}
-
-	tailExpr, err = bindFuncExprImplByPlanExpr("and", []*plan.Expr{eqExpr, tailExpr})
-	if err != nil {
-		return nil, err
-	}
-
-	return bindFuncExprImplByPlanExpr("or", []*plan.Expr{expr, tailExpr})
->>>>>>> 6c61cadf
 }