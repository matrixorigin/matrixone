// Copyright 2022 Matrix Origin
//
// Licensed under the Apache License, Version 2.0 (the "License");
// you may not use this file except in compliance with the License.
// You may obtain a copy of the License at
//
//     http://www.apache.org/licenses/LICENSE-2.0
//
// Unless required by applicable law or agreed to in writing, software
// distributed under the License is distributed on an "AS IS" BASIS,
// WITHOUT WARRANTIES OR CONDITIONS OF ANY KIND, either express or implied.
// See the License for the specific language governing permissions and
// limitations under the License.

package plan

import (
	"github.com/matrixorigin/matrixone/pkg/common/moerr"
	"github.com/matrixorigin/matrixone/pkg/container/batch"
	"github.com/matrixorigin/matrixone/pkg/container/nulls"
	"github.com/matrixorigin/matrixone/pkg/container/types"
	"github.com/matrixorigin/matrixone/pkg/container/vector"
	"github.com/matrixorigin/matrixone/pkg/pb/plan"
	"github.com/matrixorigin/matrixone/pkg/sql/colexec"
	"github.com/matrixorigin/matrixone/pkg/sql/parsers/dialect"
	"github.com/matrixorigin/matrixone/pkg/sql/parsers/tree"
	"github.com/matrixorigin/matrixone/pkg/sql/plan/function"
)

func GetBindings(expr *plan.Expr) []int32 {
	bindingSet := doGetBindings(expr)
	bindings := make([]int32, 0, len(bindingSet))
	for id := range bindingSet {
		bindings = append(bindings, id)
	}
	return bindings
}

func doGetBindings(expr *plan.Expr) map[int32]any {
	res := make(map[int32]any)

	switch expr := expr.Expr.(type) {
	case *plan.Expr_Col:
		res[expr.Col.RelPos] = nil

	case *plan.Expr_F:
		for _, child := range expr.F.Args {
			for id := range doGetBindings(child) {
				res[id] = nil
			}
		}
	}

	return res
}

func hasCorrCol(expr *plan.Expr) bool {
	switch exprImpl := expr.Expr.(type) {
	case *plan.Expr_Corr:
		return true

	case *plan.Expr_F:
		ret := false
		for _, arg := range exprImpl.F.Args {
			ret = ret || hasCorrCol(arg)
		}
		return ret

	default:
		return false
	}
}

func decreaseDepthAndDispatch(preds []*plan.Expr) ([]*plan.Expr, []*plan.Expr) {
	filterPreds := make([]*plan.Expr, 0, len(preds))
	joinPreds := make([]*plan.Expr, 0, len(preds))

	for _, pred := range preds {
		newPred, correlated := decreaseDepth(pred)
		if !correlated {
			joinPreds = append(joinPreds, newPred)
			continue
		}
		filterPreds = append(filterPreds, newPred)
	}

	return filterPreds, joinPreds
}

func decreaseDepth(expr *plan.Expr) (*plan.Expr, bool) {
	var correlated bool

	switch exprImpl := expr.Expr.(type) {
	case *plan.Expr_Corr:
		if exprImpl.Corr.Depth > 1 {
			exprImpl.Corr.Depth--
			correlated = true
		} else {
			expr.Expr = &plan.Expr_Col{
				Col: &plan.ColRef{
					RelPos: exprImpl.Corr.RelPos,
					ColPos: exprImpl.Corr.ColPos,
				},
			}
		}

	case *plan.Expr_F:
		var tmp bool
		for i, arg := range exprImpl.F.Args {
			exprImpl.F.Args[i], tmp = decreaseDepth(arg)
			correlated = correlated || tmp
		}
	}

	return expr, correlated
}

func getJoinSide(expr *plan.Expr, leftTags, rightTags map[int32]*Binding) (side int8) {
	switch exprImpl := expr.Expr.(type) {
	case *plan.Expr_F:
		for _, arg := range exprImpl.F.Args {
			side |= getJoinSide(arg, leftTags, rightTags)
		}

	case *plan.Expr_Col:
		if _, ok := leftTags[exprImpl.Col.RelPos]; ok {
			side = JoinSideLeft
		} else if _, ok := rightTags[exprImpl.Col.RelPos]; ok {
			side = JoinSideRight
		}

	case *plan.Expr_Corr:
		side = JoinSideCorrelated
	}

	return
}

func containsTag(expr *plan.Expr, tag int32) bool {
	var ret bool

	switch exprImpl := expr.Expr.(type) {
	case *plan.Expr_F:
		for _, arg := range exprImpl.F.Args {
			ret = ret || containsTag(arg, tag)
		}

	case *plan.Expr_Col:
		return exprImpl.Col.RelPos == tag
	}

	return ret
}

func replaceColRefs(expr *plan.Expr, tag int32, projects []*plan.Expr) *plan.Expr {
	switch exprImpl := expr.Expr.(type) {
	case *plan.Expr_F:
		for i, arg := range exprImpl.F.Args {
			exprImpl.F.Args[i] = replaceColRefs(arg, tag, projects)
		}

	case *plan.Expr_Col:
		colRef := exprImpl.Col
		if colRef.RelPos == tag {
			expr = DeepCopyExpr(projects[colRef.ColPos])
		}
	}

	return expr
}

func replaceColRefsForSet(expr *plan.Expr, projects []*plan.Expr) *plan.Expr {
	switch exprImpl := expr.Expr.(type) {
	case *plan.Expr_F:
		for i, arg := range exprImpl.F.Args {
			exprImpl.F.Args[i] = replaceColRefsForSet(arg, projects)
		}

	case *plan.Expr_Col:
		expr = DeepCopyExpr(projects[exprImpl.Col.ColPos])
	}

	return expr
}

func splitAndBindCondition(astExpr tree.Expr, ctx *BindContext) ([]*plan.Expr, error) {
	conds := splitAstConjunction(astExpr)
	exprs := make([]*plan.Expr, len(conds))

	for i, cond := range conds {
		cond, err := ctx.qualifyColumnNames(cond, nil, false)
		if err != nil {
			return nil, err
		}

		expr, err := ctx.binder.BindExpr(cond, 0, true)
		if err != nil {
			return nil, err
		}
		// expr must be bool type, if not, try to do type convert
		// but just ignore the subQuery. It will be solved at optimizer.
		if expr.GetSub() == nil {
			expr, err = makePlan2CastExpr(expr, &plan.Type{Id: int32(types.T_bool)})
			if err != nil {
				return nil, err
			}
		}
		exprs[i] = expr
	}

	return exprs, nil
}

// splitAstConjunction split a expression to a list of AND conditions.
func splitAstConjunction(astExpr tree.Expr) []tree.Expr {
	var astExprs []tree.Expr
	switch typ := astExpr.(type) {
	case nil:
	case *tree.AndExpr:
		astExprs = append(astExprs, splitAstConjunction(typ.Left)...)
		astExprs = append(astExprs, splitAstConjunction(typ.Right)...)
	case *tree.ParenExpr:
		astExprs = append(astExprs, splitAstConjunction(typ.Expr)...)
	default:
		astExprs = append(astExprs, astExpr)
	}
	return astExprs
}

// applyDistributivity (X AND B) OR (X AND C) OR (X AND D) => X AND (B OR C OR D)
// TODO: move it into optimizer
func applyDistributivity(expr *plan.Expr) *plan.Expr {
	switch exprImpl := expr.Expr.(type) {
	case *plan.Expr_F:
		for i, arg := range exprImpl.F.Args {
			exprImpl.F.Args[i] = applyDistributivity(arg)
		}

		if exprImpl.F.Func.ObjName != "or" {
			break
		}

		leftConds := splitPlanConjunction(exprImpl.F.Args[0])
		rightConds := splitPlanConjunction(exprImpl.F.Args[1])

		condMap := make(map[string]int)

		for _, cond := range rightConds {
			condMap[cond.String()] = JoinSideRight
		}

		var commonConds, leftOnlyConds, rightOnlyConds []*plan.Expr

		for _, cond := range leftConds {
			exprStr := cond.String()

			if condMap[exprStr] == JoinSideRight {
				commonConds = append(commonConds, cond)
				condMap[exprStr] = JoinSideBoth
			} else {
				leftOnlyConds = append(leftOnlyConds, cond)
				condMap[exprStr] = JoinSideLeft
			}
		}

		for _, cond := range rightConds {
			if condMap[cond.String()] == JoinSideRight {
				rightOnlyConds = append(rightOnlyConds, cond)
			}
		}

		if len(commonConds) == 0 {
			return expr
		}

		expr, _ = combinePlanConjunction(commonConds)

		if len(leftOnlyConds) == 0 || len(rightOnlyConds) == 0 {
			return expr
		}

		leftExpr, _ := combinePlanConjunction(leftOnlyConds)
		rightExpr, _ := combinePlanConjunction(rightOnlyConds)

		leftExpr, _ = bindFuncExprImplByPlanExpr("or", []*plan.Expr{leftExpr, rightExpr})

		expr, _ = bindFuncExprImplByPlanExpr("and", []*plan.Expr{expr, leftExpr})
	}

	return expr
}

func splitPlanConjunction(expr *plan.Expr) []*plan.Expr {
	var exprs []*plan.Expr
	switch exprImpl := expr.Expr.(type) {
	case *plan.Expr_F:
		if exprImpl.F.Func.ObjName == "and" {
			exprs = append(exprs, splitPlanConjunction(exprImpl.F.Args[0])...)
			exprs = append(exprs, splitPlanConjunction(exprImpl.F.Args[1])...)
		} else {
			exprs = append(exprs, expr)
		}

	default:
		exprs = append(exprs, expr)
	}

	return exprs
}

func combinePlanConjunction(exprs []*plan.Expr) (expr *plan.Expr, err error) {
	expr = exprs[0]

	for i := 1; i < len(exprs); i++ {
		expr, err = bindFuncExprImplByPlanExpr("and", []*plan.Expr{expr, exprs[i]})

		if err != nil {
			break
		}
	}

	return
}

func rejectsNull(filter *plan.Expr) bool {
	filter = replaceColRefWithNull(DeepCopyExpr(filter))

	bat := batch.NewWithSize(0)
	bat.Zs = []int64{1}
	filter, err := ConstantFold(bat, filter)
	if err != nil {
		return false
	}

	if f, ok := filter.Expr.(*plan.Expr_C); ok {
		if f.C.Isnull {
			return true
		}

		if fbool, ok := f.C.Value.(*plan.Const_Bval); ok {
			return !fbool.Bval
		}
	}

	return false
}

func replaceColRefWithNull(expr *plan.Expr) *plan.Expr {
	switch exprImpl := expr.Expr.(type) {
	case *plan.Expr_Col:
		expr = &plan.Expr{
			Typ: expr.Typ,
			Expr: &plan.Expr_C{
				C: &plan.Const{
					Isnull: true,
				},
			},
		}

	case *plan.Expr_F:
		for i, arg := range exprImpl.F.Args {
			exprImpl.F.Args[i] = replaceColRefWithNull(arg)
		}
	}

	return expr
}

func increaseRefCnt(expr *plan.Expr, colRefCnt map[[2]int32]int) {
	switch exprImpl := expr.Expr.(type) {
	case *plan.Expr_Col:
		colRefCnt[[2]int32{exprImpl.Col.RelPos, exprImpl.Col.ColPos}]++

	case *plan.Expr_F:
		for _, arg := range exprImpl.F.Args {
			increaseRefCnt(arg, colRefCnt)
		}
	}
}

func decreaseRefCnt(expr *plan.Expr, colRefCnt map[[2]int32]int) {
	switch exprImpl := expr.Expr.(type) {
	case *plan.Expr_Col:
		colRefCnt[[2]int32{exprImpl.Col.RelPos, exprImpl.Col.ColPos}]--

	case *plan.Expr_F:
		for _, arg := range exprImpl.F.Args {
			decreaseRefCnt(arg, colRefCnt)
		}
	}
}

func getHyperEdgeFromExpr(expr *plan.Expr, leafByTag map[int32]int32, hyperEdge map[int32]any) {
	switch exprImpl := expr.Expr.(type) {
	case *plan.Expr_Col:
		hyperEdge[leafByTag[exprImpl.Col.RelPos]] = nil

	case *plan.Expr_F:
		for _, arg := range exprImpl.F.Args {
			getHyperEdgeFromExpr(arg, leafByTag, hyperEdge)
		}
	}
}

func getNumOfCharacters(str string) int {
	strRune := []rune(str)
	return len(strRune)
}

func getUnionSelects(stmt *tree.UnionClause, selects *[]tree.Statement, unionTypes *[]plan.Node_NodeType) error {
	switch leftStmt := stmt.Left.(type) {
	case *tree.UnionClause:
		err := getUnionSelects(leftStmt, selects, unionTypes)
		if err != nil {
			return err
		}
	case *tree.SelectClause:
		*selects = append(*selects, leftStmt)
	case *tree.ParenSelect:
		*selects = append(*selects, leftStmt.Select)
	default:
		return moerr.NewParseError("unexpected statement in union: '%v'", tree.String(leftStmt, dialect.MYSQL))
	}

	// right is not UNION allways
	switch rightStmt := stmt.Right.(type) {
	case *tree.SelectClause:
		if stmt.Type == tree.UNION && !stmt.All {
			rightStr := tree.String(rightStmt, dialect.MYSQL)
			if len(*selects) == 1 && tree.String((*selects)[0], dialect.MYSQL) == rightStr {
				return nil
			}
		}

		*selects = append(*selects, rightStmt)
	case *tree.ParenSelect:
		if stmt.Type == tree.UNION && !stmt.All {
			rightStr := tree.String(rightStmt.Select, dialect.MYSQL)
			if len(*selects) == 1 && tree.String((*selects)[0], dialect.MYSQL) == rightStr {
				return nil
			}
		}

		*selects = append(*selects, rightStmt.Select)
	default:
		return moerr.NewParseError("unexpected statement in union2: '%v'", tree.String(rightStmt, dialect.MYSQL))
	}

	switch stmt.Type {
	case tree.UNION:
		if stmt.All {
			*unionTypes = append(*unionTypes, plan.Node_UNION_ALL)
		} else {
			*unionTypes = append(*unionTypes, plan.Node_UNION)
		}
	case tree.INTERSECT:
		if stmt.All {
			*unionTypes = append(*unionTypes, plan.Node_INTERSECT_ALL)
		} else {
			*unionTypes = append(*unionTypes, plan.Node_INTERSECT)
		}
	case tree.EXCEPT, tree.UT_MINUS:
		if stmt.All {
			return moerr.NewNYI("EXCEPT/MINUS ALL clause")
		} else {
			*unionTypes = append(*unionTypes, plan.Node_MINUS)
		}
	}
	return nil
}

func ConstantFold(bat *batch.Batch, e *plan.Expr) (*plan.Expr, error) {
	var err error

	ef, ok := e.Expr.(*plan.Expr_F)
	if !ok {
		return e, nil
	}
	overloadID := ef.F.Func.GetObj()
	f, err := function.GetFunctionByID(overloadID)
	if err != nil {
		return nil, err
	}
	if f.Volatile { // function cannot be fold
		return e, nil
	}
	for i := range ef.F.Args {
		ef.F.Args[i], err = ConstantFold(bat, ef.F.Args[i])
		if err != nil {
			return nil, err
		}
	}
	if !isConstant(e) {
		return e, nil
	}
	// XXX MPOOL
	// This is a bug -- colexec EvalExpr need to eval, therefore, could potentially need
	// a mpool.  proc is passed in a nil, where do I get a mpool?   Session?
	vec, err := colexec.EvalExpr(bat, nil, e)
	if err != nil {
		return nil, err
	}
	c := getConstantValue(vec)
	if c == nil {
		return e, nil
	}
	ec := &plan.Expr_C{
		C: c,
	}
	e.Expr = ec
	return e, nil
}

func getConstantValue(vec *vector.Vector) *plan.Const {
	if nulls.Any(vec.Nsp) {
		return &plan.Const{Isnull: true}
	}
	switch vec.Typ.Oid {
	case types.T_bool:
		return &plan.Const{
			Value: &plan.Const_Bval{
				Bval: vec.Col.([]bool)[0],
			},
		}
	case types.T_int64:
		return &plan.Const{
			Value: &plan.Const_Ival{
				Ival: vec.Col.([]int64)[0],
			},
		}
	case types.T_float64:
		return &plan.Const{
			Value: &plan.Const_Dval{
				Dval: vec.Col.([]float64)[0],
			},
		}
	case types.T_varchar:
		return &plan.Const{
			Value: &plan.Const_Sval{
				Sval: vec.GetString(0),
			},
		}
	default:
		return nil
	}
}

func isConstant(e *plan.Expr) bool {
	switch ef := e.Expr.(type) {
	case *plan.Expr_C, *plan.Expr_T:
		return true
	case *plan.Expr_F:
		overloadID := ef.F.Func.GetObj()
		f, err := function.GetFunctionByID(overloadID)
		if err != nil {
			return false
		}
		if f.Volatile { // function cannot be fold
			return false
		}
		for i := range ef.F.Args {
			if !isConstant(ef.F.Args[i]) {
				return false
			}
		}
		return true
	default:
		return false
	}
}

<<<<<<< HEAD
func rewriteTableFunction(tblFunc *tree.TableFunction, leftCtx *BindContext) error {
	//var err error
	//newTableAliasMap := make(map[string]string)
	//newColAliasMap := make(map[string]string)
	//col2Table := make(map[string]string)
	//for i := range tblFunc.SelectStmt.Select.(*tree.SelectClause).From.Tables {
	//	alias := string(tblFunc.SelectStmt.Select.(*tree.SelectClause).From.Tables[i].(*tree.AliasedTableExpr).As.Alias)
	//	if len(alias) == 0 {
	//		alias = string(tblFunc.SelectStmt.Select.(*tree.SelectClause).From.Tables[i].(*tree.AliasedTableExpr).Expr.(*tree.TableName).ObjectName)
	//	}
	//	newAlias := fmt.Sprintf("%s_tbl_%d", alias, i)
	//	tblFunc.SelectStmt.Select.(*tree.SelectClause).From.Tables[i].(*tree.AliasedTableExpr).As.Alias = tree.Identifier(newAlias)
	//	//newTableAliasMap[alias] = newAlias
	//}
	for i := range tblFunc.SelectStmt.Select.(*tree.SelectClause).Exprs {
		selectExpr := tblFunc.SelectStmt.Select.(*tree.SelectClause).Exprs[i] //take care, this is not a pointer
		expr := selectExpr.Expr.(*tree.UnresolvedName)
		_, tableName, colName := expr.GetNames()
		if len(tableName) == 0 {
			if binding, ok := leftCtx.bindingByCol[colName]; ok {
				tableName = binding.table
				expr.Parts[1] = tableName
			} else {
				return moerr.NewInternalError("cannot find column '%s'", colName)
			}
		}
		//newTableName = newTableAliasMap[tableName]
		//newColAlias = fmt.Sprintf("%s_%d", colName, i)
		//newColAliasMap[colName] = newColAlias
		//col2Table[newColAlias] = newTableName
		//newName, err := tree.NewUnresolvedName(newTableName, colName)
		//if err != nil {
		//	return err
		//}
		//tblFunc.SelectStmt.Select.(*tree.SelectClause).Exprs[i].Expr = newName
		//tblFunc.SelectStmt.Select.(*tree.SelectClause).Exprs[i].As = tree.UnrestrictedIdentifier(newColAlias)
	}

	//for i, _ := range tblFunc.Func.Exprs {
	//	tblFunc.Func.Exprs[i], err = rewriteTableFunctionExpr(tblFunc.Func.Exprs[i], newTableAliasMap, newColAliasMap, col2Table)
	//	if err != nil {
	//		return err
	//	}
	//}
	return nil
}

//
//func rewriteTableFunctionExpr(ast tree.Expr, tableAlias map[string]string, colAlias map[string]string, col2Table map[string]string) (tree.Expr, error) {
//	var err error
//	switch item := ast.(type) {
//	case *tree.UnresolvedName:
//		_, tblName, colName := item.GetNames()
//		if len(tblName) > 0 {
//			if alias, ok := tableAlias[tblName]; ok {
//				item.Parts[1] = alias
//			}
//		} else {
//			newColName := colAlias[colName]
//			newTblName := col2Table[newColName]
//			item.Parts[1] = newTblName
//		}
//	case *tree.FuncExpr:
//		for i, _ := range item.Exprs {
//			item.Exprs[i], err = rewriteTableFunctionExpr(item.Exprs[i], tableAlias, colAlias, col2Table)
//			if err != nil {
//				return nil, err
//			}
//		}
//	case *tree.NumVal:
//		break
//	default:
//		return nil, moerr.NewNotSupported("table function expr '%s' not supported", item)
//	}
//	return ast, nil
//}

// lookUpFnCols looks up the columns in the function expression
func lookUpFnCols(ret tree.SelectExprs, fn interface{}) tree.SelectExprs {
	switch fnExpr := fn.(type) { //TODO add more cases
	case *tree.UnresolvedName:
		ret = append(ret, tree.SelectExpr{Expr: fnExpr})
	case *tree.FuncExpr:
		for _, arg := range fnExpr.Exprs {
			ret = lookUpFnCols(ret, arg)
		}
	case *tree.BinaryExpr:
		ret = lookUpFnCols(ret, fnExpr.Left)
		ret = lookUpFnCols(ret, fnExpr.Right)
	case *tree.UnaryExpr:
		ret = lookUpFnCols(ret, fnExpr.Expr)
	}
	return ret
}
func buildTableFunctionStmt(tbl *tree.TableFunction, stmt tree.TableExprs, leftCtx *BindContext) error {
	tbls := make([]tree.TableExpr, 0, len(stmt))
	var selectExprs tree.SelectExprs
	selectExprs = lookUpFnCols(selectExprs, tbl.Func)
	for j := 0; j < len(stmt); j++ {
		tbls = append(tbls, stmt[j])
	}
	tbl.SelectStmt = &tree.Select{
		Select: &tree.SelectClause{
			From: &tree.From{
				Tables: tbls,
			},
			Exprs: selectExprs,
		},
	}
	return rewriteTableFunction(tbl, leftCtx)
}

func clearBinding(ctx *BindContext) {
	ctx.bindingByCol = make(map[string]*Binding)
	ctx.bindingByTable = make(map[string]*Binding)
	ctx.bindingByTag = make(map[int32]*Binding)
	ctx.bindingTree = &BindingTreeNode{}
	ctx.bindings = make([]*Binding, 0)
=======
func IsTableFunctionValueScan(node *plan.Node) bool { // distinguish unnest value scan and normal value scan,maybe change to a better way in the future
	// node must be a value scan
	return node.TableDef != nil && node.TableDef.TblFunc != nil && len(node.TableDef.TblFunc.Param) > 0
}

func unwindTupleComparison(nonEqOp, op string, leftExprs, rightExprs []*plan.Expr, idx int) (*plan.Expr, error) {
	if idx == len(leftExprs)-1 {
		return bindFuncExprImplByPlanExpr(op, []*plan.Expr{
			leftExprs[idx],
			rightExprs[idx],
		})
	}

	expr, err := bindFuncExprImplByPlanExpr(nonEqOp, []*plan.Expr{
		DeepCopyExpr(leftExprs[idx]),
		DeepCopyExpr(rightExprs[idx]),
	})
	if err != nil {
		return nil, err
	}

	eqExpr, err := bindFuncExprImplByPlanExpr("=", []*plan.Expr{
		leftExprs[idx],
		rightExprs[idx],
	})
	if err != nil {
		return nil, err
	}

	tailExpr, err := unwindTupleComparison(nonEqOp, op, leftExprs, rightExprs, idx+1)
	if err != nil {
		return nil, err
	}

	tailExpr, err = bindFuncExprImplByPlanExpr("and", []*plan.Expr{eqExpr, tailExpr})
	if err != nil {
		return nil, err
	}

	return bindFuncExprImplByPlanExpr("or", []*plan.Expr{expr, tailExpr})
>>>>>>> 6c61cadf
}<|MERGE_RESOLUTION|>--- conflicted
+++ resolved
@@ -569,7 +569,6 @@
 	}
 }
 
-<<<<<<< HEAD
 func rewriteTableFunction(tblFunc *tree.TableFunction, leftCtx *BindContext) error {
 	//var err error
 	//newTableAliasMap := make(map[string]string)
@@ -688,10 +687,6 @@
 	ctx.bindingByTag = make(map[int32]*Binding)
 	ctx.bindingTree = &BindingTreeNode{}
 	ctx.bindings = make([]*Binding, 0)
-=======
-func IsTableFunctionValueScan(node *plan.Node) bool { // distinguish unnest value scan and normal value scan,maybe change to a better way in the future
-	// node must be a value scan
-	return node.TableDef != nil && node.TableDef.TblFunc != nil && len(node.TableDef.TblFunc.Param) > 0
 }
 
 func unwindTupleComparison(nonEqOp, op string, leftExprs, rightExprs []*plan.Expr, idx int) (*plan.Expr, error) {
@@ -729,5 +724,4 @@
 	}
 
 	return bindFuncExprImplByPlanExpr("or", []*plan.Expr{expr, tailExpr})
->>>>>>> 6c61cadf
 }