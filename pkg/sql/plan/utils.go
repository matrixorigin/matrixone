// Copyright 2022 Matrix Origin
//
// Licensed under the Apache License, Version 2.0 (the "License");
// you may not use this file except in compliance with the License.
// You may obtain a copy of the License at
//
//     http://www.apache.org/licenses/LICENSE-2.0
//
// Unless required by applicable law or agreed to in writing, software
// distributed under the License is distributed on an "AS IS" BASIS,
// WITHOUT WARRANTIES OR CONDITIONS OF ANY KIND, either express or implied.
// See the License for the specific language governing permissions and
// limitations under the License.

package plan

import (
	"github.com/matrixorigin/matrixone/pkg/vm/process"
	"math"

	"github.com/matrixorigin/matrixone/pkg/common/moerr"
	"github.com/matrixorigin/matrixone/pkg/container/batch"
	"github.com/matrixorigin/matrixone/pkg/container/nulls"
	"github.com/matrixorigin/matrixone/pkg/container/types"
	"github.com/matrixorigin/matrixone/pkg/container/vector"
	"github.com/matrixorigin/matrixone/pkg/pb/plan"
	"github.com/matrixorigin/matrixone/pkg/sql/colexec"
	"github.com/matrixorigin/matrixone/pkg/sql/parsers/dialect"
	"github.com/matrixorigin/matrixone/pkg/sql/parsers/tree"
	"github.com/matrixorigin/matrixone/pkg/sql/plan/function"
)

func GetBindings(expr *plan.Expr) []int32 {
	bindingSet := doGetBindings(expr)
	bindings := make([]int32, 0, len(bindingSet))
	for id := range bindingSet {
		bindings = append(bindings, id)
	}
	return bindings
}

func doGetBindings(expr *plan.Expr) map[int32]any {
	res := make(map[int32]any)

	switch expr := expr.Expr.(type) {
	case *plan.Expr_Col:
		res[expr.Col.RelPos] = nil

	case *plan.Expr_F:
		for _, child := range expr.F.Args {
			for id := range doGetBindings(child) {
				res[id] = nil
			}
		}
	}

	return res
}

func hasCorrCol(expr *plan.Expr) bool {
	switch exprImpl := expr.Expr.(type) {
	case *plan.Expr_Corr:
		return true

	case *plan.Expr_F:
		ret := false
		for _, arg := range exprImpl.F.Args {
			ret = ret || hasCorrCol(arg)
		}
		return ret

	default:
		return false
	}
}

func decreaseDepthAndDispatch(preds []*plan.Expr) ([]*plan.Expr, []*plan.Expr) {
	filterPreds := make([]*plan.Expr, 0, len(preds))
	joinPreds := make([]*plan.Expr, 0, len(preds))

	for _, pred := range preds {
		newPred, correlated := decreaseDepth(pred)
		if !correlated {
			joinPreds = append(joinPreds, newPred)
			continue
		}
		filterPreds = append(filterPreds, newPred)
	}

	return filterPreds, joinPreds
}

func decreaseDepth(expr *plan.Expr) (*plan.Expr, bool) {
	var correlated bool

	switch exprImpl := expr.Expr.(type) {
	case *plan.Expr_Corr:
		if exprImpl.Corr.Depth > 1 {
			exprImpl.Corr.Depth--
			correlated = true
		} else {
			expr.Expr = &plan.Expr_Col{
				Col: &plan.ColRef{
					RelPos: exprImpl.Corr.RelPos,
					ColPos: exprImpl.Corr.ColPos,
				},
			}
		}

	case *plan.Expr_F:
		var tmp bool
		for i, arg := range exprImpl.F.Args {
			exprImpl.F.Args[i], tmp = decreaseDepth(arg)
			correlated = correlated || tmp
		}
	}

	return expr, correlated
}

func getJoinSide(expr *plan.Expr, leftTags, rightTags map[int32]*Binding) (side int8) {
	switch exprImpl := expr.Expr.(type) {
	case *plan.Expr_F:
		for _, arg := range exprImpl.F.Args {
			side |= getJoinSide(arg, leftTags, rightTags)
		}

	case *plan.Expr_Col:
		if _, ok := leftTags[exprImpl.Col.RelPos]; ok {
			side = JoinSideLeft
		} else if _, ok := rightTags[exprImpl.Col.RelPos]; ok {
			side = JoinSideRight
		}

	case *plan.Expr_Corr:
		side = JoinSideCorrelated
	}

	return
}

func containsTag(expr *plan.Expr, tag int32) bool {
	var ret bool

	switch exprImpl := expr.Expr.(type) {
	case *plan.Expr_F:
		for _, arg := range exprImpl.F.Args {
			ret = ret || containsTag(arg, tag)
		}

	case *plan.Expr_Col:
		return exprImpl.Col.RelPos == tag
	}

	return ret
}

func replaceColRefs(expr *plan.Expr, tag int32, projects []*plan.Expr) *plan.Expr {
	switch exprImpl := expr.Expr.(type) {
	case *plan.Expr_F:
		for i, arg := range exprImpl.F.Args {
			exprImpl.F.Args[i] = replaceColRefs(arg, tag, projects)
		}

	case *plan.Expr_Col:
		colRef := exprImpl.Col
		if colRef.RelPos == tag {
			expr = DeepCopyExpr(projects[colRef.ColPos])
		}
	}

	return expr
}

func replaceColRefsForSet(expr *plan.Expr, projects []*plan.Expr) *plan.Expr {
	switch exprImpl := expr.Expr.(type) {
	case *plan.Expr_F:
		for i, arg := range exprImpl.F.Args {
			exprImpl.F.Args[i] = replaceColRefsForSet(arg, projects)
		}

	case *plan.Expr_Col:
		expr = DeepCopyExpr(projects[exprImpl.Col.ColPos])
	}

	return expr
}

func splitAndBindCondition(astExpr tree.Expr, ctx *BindContext) ([]*plan.Expr, error) {
	conds := splitAstConjunction(astExpr)
	exprs := make([]*plan.Expr, len(conds))

	for i, cond := range conds {
		cond, err := ctx.qualifyColumnNames(cond, nil, false)
		if err != nil {
			return nil, err
		}

		expr, err := ctx.binder.BindExpr(cond, 0, true)
		if err != nil {
			return nil, err
		}
		// expr must be bool type, if not, try to do type convert
		// but just ignore the subQuery. It will be solved at optimizer.
		if expr.GetSub() == nil {
			expr, err = makePlan2CastExpr(expr, &plan.Type{Id: int32(types.T_bool)})
			if err != nil {
				return nil, err
			}
		}
		exprs[i] = expr
	}

	return exprs, nil
}

// splitAstConjunction split a expression to a list of AND conditions.
func splitAstConjunction(astExpr tree.Expr) []tree.Expr {
	var astExprs []tree.Expr
	switch typ := astExpr.(type) {
	case nil:
	case *tree.AndExpr:
		astExprs = append(astExprs, splitAstConjunction(typ.Left)...)
		astExprs = append(astExprs, splitAstConjunction(typ.Right)...)
	case *tree.ParenExpr:
		astExprs = append(astExprs, splitAstConjunction(typ.Expr)...)
	default:
		astExprs = append(astExprs, astExpr)
	}
	return astExprs
}

// applyDistributivity (X AND B) OR (X AND C) OR (X AND D) => X AND (B OR C OR D)
// TODO: move it into optimizer
func applyDistributivity(expr *plan.Expr) *plan.Expr {
	switch exprImpl := expr.Expr.(type) {
	case *plan.Expr_F:
		for i, arg := range exprImpl.F.Args {
			exprImpl.F.Args[i] = applyDistributivity(arg)
		}

		if exprImpl.F.Func.ObjName != "or" {
			break
		}

		leftConds := splitPlanConjunction(exprImpl.F.Args[0])
		rightConds := splitPlanConjunction(exprImpl.F.Args[1])

		condMap := make(map[string]int)

		for _, cond := range rightConds {
			condMap[cond.String()] = JoinSideRight
		}

		var commonConds, leftOnlyConds, rightOnlyConds []*plan.Expr

		for _, cond := range leftConds {
			exprStr := cond.String()

			if condMap[exprStr] == JoinSideRight {
				commonConds = append(commonConds, cond)
				condMap[exprStr] = JoinSideBoth
			} else {
				leftOnlyConds = append(leftOnlyConds, cond)
				condMap[exprStr] = JoinSideLeft
			}
		}

		for _, cond := range rightConds {
			if condMap[cond.String()] == JoinSideRight {
				rightOnlyConds = append(rightOnlyConds, cond)
			}
		}

		if len(commonConds) == 0 {
			return expr
		}

		expr, _ = combinePlanConjunction(commonConds)

		if len(leftOnlyConds) == 0 || len(rightOnlyConds) == 0 {
			return expr
		}

		leftExpr, _ := combinePlanConjunction(leftOnlyConds)
		rightExpr, _ := combinePlanConjunction(rightOnlyConds)

		leftExpr, _ = bindFuncExprImplByPlanExpr("or", []*plan.Expr{leftExpr, rightExpr})

		expr, _ = bindFuncExprImplByPlanExpr("and", []*plan.Expr{expr, leftExpr})
	}

	return expr
}

func unionSlice(left, right []string) []string {
	if len(left) < 1 {
		return right
	}
	if len(right) < 1 {
		return left
	}
	m := make(map[string]bool, len(left)+len(right))
	for _, s := range left {
		m[s] = true
	}
	for _, s := range right {
		m[s] = true
	}
	ret := make([]string, 0)
	for s := range m {
		ret = append(ret, s)
	}
	return ret
}

func intersectSlice(left, right []string) []string {
	if len(left) < 1 || len(right) < 1 {
		return left
	}
	m := make(map[string]bool, len(left)+len(right))
	for _, s := range left {
		m[s] = true
	}
	ret := make([]string, 0)
	for _, s := range right {
		if _, ok := m[s]; ok {
			ret = append(ret, s)
		}
	}
	return ret
}

/*
DNF means disjunctive normal form, for example (a and b) or (c and d) or (e and f)
if we have a DNF filter, for example (c1=1 and c2=1) or (c1=2 and c2=2)
we can have extra filter: (c1=1 or c1=2) and (c2=1 or c2=2), which can be pushed down to optimize join

checkDNF scan the expr and return all groups of cond
for example (c1=1 and c2=1) or (c1=2 and c3=2), c1 is a group because it appears in all disjunctives
and c2,c3 is not a group

walkThroughDNF accept a keyword string, walk through the expr,
and extract all the conds which contains the keyword
*/
func checkDNF(expr *plan.Expr) []string {
	var ret []string
	switch exprImpl := expr.Expr.(type) {
	case *plan.Expr_F:
		if exprImpl.F.Func.ObjName == "or" {
			left := checkDNF(exprImpl.F.Args[0])
			right := checkDNF(exprImpl.F.Args[1])
			return intersectSlice(left, right)
		}
		for _, arg := range exprImpl.F.Args {
			ret = unionSlice(ret, checkDNF(arg))
		}
		return ret

	case *plan.Expr_Corr:
		ret = append(ret, exprImpl.Corr.String())
	case *plan.Expr_Col:
		ret = append(ret, exprImpl.Col.String())
	}
	return ret
}

func walkThroughDNF(expr *plan.Expr, keywords string) *plan.Expr {
	var retExpr *plan.Expr
	switch exprImpl := expr.Expr.(type) {
	case *plan.Expr_F:
		if exprImpl.F.Func.ObjName == "or" {
			left := walkThroughDNF(exprImpl.F.Args[0], keywords)
			right := walkThroughDNF(exprImpl.F.Args[1], keywords)
			if left != nil && right != nil {
				retExpr, _ = bindFuncExprImplByPlanExpr("or", []*plan.Expr{left, right})
				return retExpr
			}
		} else if exprImpl.F.Func.ObjName == "and" {
			left := walkThroughDNF(exprImpl.F.Args[0], keywords)
			right := walkThroughDNF(exprImpl.F.Args[1], keywords)
			if left == nil {
				return right
			} else if right == nil {
				return left
			} else {
				retExpr, _ = bindFuncExprImplByPlanExpr("and", []*plan.Expr{left, right})
				return retExpr
			}
		} else {
			for _, arg := range exprImpl.F.Args {
				if walkThroughDNF(arg, keywords) == nil {
					return nil
				}
			}
			return expr
		}

	case *plan.Expr_Corr:
		if exprImpl.Corr.String() == keywords {
			return expr
		} else {
			return nil
		}
	case *plan.Expr_Col:
		if exprImpl.Col.String() == keywords {
			return expr
		} else {
			return nil
		}
	}
	return expr
}

func splitPlanConjunction(expr *plan.Expr) []*plan.Expr {
	var exprs []*plan.Expr
	switch exprImpl := expr.Expr.(type) {
	case *plan.Expr_F:
		if exprImpl.F.Func.ObjName == "and" {
			exprs = append(exprs, splitPlanConjunction(exprImpl.F.Args[0])...)
			exprs = append(exprs, splitPlanConjunction(exprImpl.F.Args[1])...)
		} else {
			exprs = append(exprs, expr)
		}

	default:
		exprs = append(exprs, expr)
	}

	return exprs
}

func combinePlanConjunction(exprs []*plan.Expr) (expr *plan.Expr, err error) {
	expr = exprs[0]

	for i := 1; i < len(exprs); i++ {
		expr, err = bindFuncExprImplByPlanExpr("and", []*plan.Expr{expr, exprs[i]})

		if err != nil {
			break
		}
	}

	return
}

func rejectsNull(filter *plan.Expr, proc *process.Process) bool {
	filter = replaceColRefWithNull(DeepCopyExpr(filter))

	bat := batch.NewWithSize(0)
	bat.Zs = []int64{1}
	filter, err := ConstantFold(bat, filter, proc)
	if err != nil {
		return false
	}

	if f, ok := filter.Expr.(*plan.Expr_C); ok {
		if f.C.Isnull {
			return true
		}

		if fbool, ok := f.C.Value.(*plan.Const_Bval); ok {
			return !fbool.Bval
		}
	}

	return false
}

func replaceColRefWithNull(expr *plan.Expr) *plan.Expr {
	switch exprImpl := expr.Expr.(type) {
	case *plan.Expr_Col:
		expr = &plan.Expr{
			Typ: expr.Typ,
			Expr: &plan.Expr_C{
				C: &plan.Const{
					Isnull: true,
				},
			},
		}

	case *plan.Expr_F:
		for i, arg := range exprImpl.F.Args {
			exprImpl.F.Args[i] = replaceColRefWithNull(arg)
		}
	}

	return expr
}

func increaseRefCnt(expr *plan.Expr, colRefCnt map[[2]int32]int) {
	switch exprImpl := expr.Expr.(type) {
	case *plan.Expr_Col:
		colRefCnt[[2]int32{exprImpl.Col.RelPos, exprImpl.Col.ColPos}]++

	case *plan.Expr_F:
		for _, arg := range exprImpl.F.Args {
			increaseRefCnt(arg, colRefCnt)
		}
	}
}

func decreaseRefCnt(expr *plan.Expr, colRefCnt map[[2]int32]int) {
	switch exprImpl := expr.Expr.(type) {
	case *plan.Expr_Col:
		colRefCnt[[2]int32{exprImpl.Col.RelPos, exprImpl.Col.ColPos}]--

	case *plan.Expr_F:
		for _, arg := range exprImpl.F.Args {
			decreaseRefCnt(arg, colRefCnt)
		}
	}
}

func getHyperEdgeFromExpr(expr *plan.Expr, leafByTag map[int32]int32, hyperEdge map[int32]any) {
	switch exprImpl := expr.Expr.(type) {
	case *plan.Expr_Col:
		hyperEdge[leafByTag[exprImpl.Col.RelPos]] = nil

	case *plan.Expr_F:
		for _, arg := range exprImpl.F.Args {
			getHyperEdgeFromExpr(arg, leafByTag, hyperEdge)
		}
	}
}

func getNumOfCharacters(str string) int {
	strRune := []rune(str)
	return len(strRune)
}

func getUnionSelects(stmt *tree.UnionClause, selects *[]tree.Statement, unionTypes *[]plan.Node_NodeType) error {
	switch leftStmt := stmt.Left.(type) {
	case *tree.UnionClause:
		err := getUnionSelects(leftStmt, selects, unionTypes)
		if err != nil {
			return err
		}
	case *tree.SelectClause:
		*selects = append(*selects, leftStmt)
	case *tree.ParenSelect:
		*selects = append(*selects, leftStmt.Select)
	default:
		return moerr.NewParseErrorNoCtx("unexpected statement in union: '%v'", tree.String(leftStmt, dialect.MYSQL))
	}

	// right is not UNION allways
	switch rightStmt := stmt.Right.(type) {
	case *tree.SelectClause:
		if stmt.Type == tree.UNION && !stmt.All {
			rightStr := tree.String(rightStmt, dialect.MYSQL)
			if len(*selects) == 1 && tree.String((*selects)[0], dialect.MYSQL) == rightStr {
				return nil
			}
		}

		*selects = append(*selects, rightStmt)
	case *tree.ParenSelect:
		if stmt.Type == tree.UNION && !stmt.All {
			rightStr := tree.String(rightStmt.Select, dialect.MYSQL)
			if len(*selects) == 1 && tree.String((*selects)[0], dialect.MYSQL) == rightStr {
				return nil
			}
		}

		*selects = append(*selects, rightStmt.Select)
	default:
		return moerr.NewParseErrorNoCtx("unexpected statement in union2: '%v'", tree.String(rightStmt, dialect.MYSQL))
	}

	switch stmt.Type {
	case tree.UNION:
		if stmt.All {
			*unionTypes = append(*unionTypes, plan.Node_UNION_ALL)
		} else {
			*unionTypes = append(*unionTypes, plan.Node_UNION)
		}
	case tree.INTERSECT:
		if stmt.All {
			*unionTypes = append(*unionTypes, plan.Node_INTERSECT_ALL)
		} else {
			*unionTypes = append(*unionTypes, plan.Node_INTERSECT)
		}
	case tree.EXCEPT, tree.UT_MINUS:
		if stmt.All {
			return moerr.NewNYINoCtx("EXCEPT/MINUS ALL clause")
		} else {
			*unionTypes = append(*unionTypes, plan.Node_MINUS)
		}
	}
	return nil
}

func DeduceSelectivity(expr *plan.Expr) float64 {
	if expr == nil {
		return 1
	}
	var sel float64
	switch exprImpl := expr.Expr.(type) {
	case *plan.Expr_F:
		funcName := exprImpl.F.Func.ObjName
		switch funcName {
		case "=":
			return 0.01
		case "and":
			sel = math.Min(DeduceSelectivity(exprImpl.F.Args[0]), DeduceSelectivity(exprImpl.F.Args[1]))
			return sel
		case "or":
			sel1 := DeduceSelectivity(exprImpl.F.Args[0])
			sel2 := DeduceSelectivity(exprImpl.F.Args[1])
			sel = math.Max(sel1, sel2)
			if sel < 0.1 {
				return sel * 1.05
			} else {
				return 1 - (1-sel1)*(1-sel2)
			}
		default:
			return 0.33
		}
	}
	return 1
}

<<<<<<< HEAD
func ReCalcNodeCost(nodeID int32, builder *QueryBuilder, recursive bool) {
	node := builder.qry.Nodes[nodeID]
	if recursive {
		if len(node.Children) > 0 {
			for _, child := range node.Children {
				ReCalcNodeCost(child, builder, recursive)
			}
		}
	}
	// TODO: better estimation
	switch node.NodeType {
	case plan.Node_JOIN:
		leftCost := builder.qry.Nodes[node.Children[0]].Cost
		rightCost := builder.qry.Nodes[node.Children[1]].Cost
		ndv := math.Min(leftCost.Card, rightCost.Card)

		switch node.JoinType {
		case plan.Node_INNER:
			card := leftCost.Card * rightCost.Card / ndv
			if len(node.OnList) > 0 {
				card *= 0.1
			}
			node.Cost = &plan.Cost{
				Card:  card,
				Total: leftCost.Total + rightCost.Total,
			}

		case plan.Node_LEFT:
			card := leftCost.Card * rightCost.Card / ndv
			if len(node.OnList) > 0 {
				card *= 0.1
				card += leftCost.Card
			}
			node.Cost = &plan.Cost{
				Card:  card,
				Total: leftCost.Total + rightCost.Total,
			}

		case plan.Node_RIGHT:
			card := leftCost.Card * rightCost.Card / ndv
			if len(node.OnList) > 0 {
				card *= 0.1
				card += rightCost.Card
			}
			node.Cost = &plan.Cost{
				Card:  card,
				Total: leftCost.Total + rightCost.Total,
			}

		case plan.Node_OUTER:
			card := leftCost.Card * rightCost.Card / ndv
			if len(node.OnList) > 0 {
				card *= 0.1
				card += leftCost.Card + rightCost.Card
			}
			node.Cost = &plan.Cost{
				Card:  card,
				Total: leftCost.Total + rightCost.Total,
			}

		case plan.Node_SEMI, plan.Node_ANTI:
			node.Cost = &plan.Cost{
				Card:  leftCost.Card * .7,
				Total: leftCost.Total + rightCost.Total,
			}

		case plan.Node_SINGLE, plan.Node_MARK:
			node.Cost = &plan.Cost{
				Card:  leftCost.Card,
				Total: leftCost.Total + rightCost.Total,
			}
		}

	case plan.Node_AGG:
		if len(node.GroupBy) > 0 {
			childCost := builder.qry.Nodes[node.Children[0]].Cost
			node.Cost = &plan.Cost{
				Card:  childCost.Card * 0.1,
				Total: childCost.Total,
			}
		} else {
			node.Cost = &plan.Cost{
				Card:  1,
				Total: 100, //todo fix this
			}
		}

	case plan.Node_TABLE_SCAN:
		if node.ObjRef != nil {
			node.Cost = builder.compCtx.Cost(node.ObjRef, RewriteAndConstantFold(node.FilterList))
		}

	default:
		if len(node.Children) > 0 {
			childCost := builder.qry.Nodes[node.Children[0]].Cost
			node.Cost = &plan.Cost{
				Card:  childCost.Card,
				Total: childCost.Total,
			}
		} else if node.Cost == nil {
			node.Cost = &plan.Cost{
				Card:  1000,
				Total: 1000000,
			}
		}
	}
}

func RewriteAndConstantFold(exprList []*plan.Expr) *plan.Expr {
=======
func RewriteAndConstantFold(exprList []*plan.Expr, proc *process.Process) *plan.Expr {
>>>>>>> 6a4d3e2d
	e := colexec.RewriteFilterExprList(exprList)
	if e != nil {
		bat := batch.NewWithSize(0)
		bat.Zs = []int64{1}
		filter, _ := ConstantFold(bat, DeepCopyExpr(e), proc)
		return filter
	}
	return nil
}

func ConstantFold(bat *batch.Batch, e *plan.Expr, proc *process.Process) (*plan.Expr, error) {
	var err error

	ef, ok := e.Expr.(*plan.Expr_F)
	if !ok {
		return e, nil
	}
	overloadID := ef.F.Func.GetObj()
	f, err := function.GetFunctionByID(overloadID)
	if err != nil {
		return nil, err
	}
	if f.Volatile { // function cannot be fold
		return e, nil
	}
	for i := range ef.F.Args {
		ef.F.Args[i], err = ConstantFold(bat, ef.F.Args[i], proc)
		if err != nil {
			return nil, err
		}
	}
	if !isConstant(e) {
		return e, nil
	}
	// XXX MPOOL
	// This is a bug -- colexec EvalExpr need to eval, therefore, could potentially need
	// a mpool.  proc is passed in a nil, where do I get a mpool?   Session?
	vec, err := colexec.EvalExpr(bat, proc, e)
	if err != nil {
		return nil, err
	}
	c := getConstantValue(vec)
	if c == nil {
		return e, nil
	}
	ec := &plan.Expr_C{
		C: c,
	}
	e.Expr = ec
	return e, nil
}

func getConstantValue(vec *vector.Vector) *plan.Const {
	if nulls.Any(vec.Nsp) {
		return &plan.Const{Isnull: true}
	}
	switch vec.Typ.Oid {
	case types.T_bool:
		return &plan.Const{
			Value: &plan.Const_Bval{
				Bval: vec.Col.([]bool)[0],
			},
		}
	case types.T_int8:
		return &plan.Const{
			Value: &plan.Const_I8Val{
				I8Val: int32(vec.Col.([]int8)[0]),
			},
		}
	case types.T_int16:
		return &plan.Const{
			Value: &plan.Const_I16Val{
				I16Val: int32(vec.Col.([]int16)[0]),
			},
		}
	case types.T_int32:
		return &plan.Const{
			Value: &plan.Const_I32Val{
				I32Val: vec.Col.([]int32)[0],
			},
		}
	case types.T_int64:
		return &plan.Const{
			Value: &plan.Const_I64Val{
				I64Val: vec.Col.([]int64)[0],
			},
		}
	case types.T_uint8:
		return &plan.Const{
			Value: &plan.Const_U8Val{
				U8Val: uint32(vec.Col.([]uint8)[0]),
			},
		}
	case types.T_uint16:
		return &plan.Const{
			Value: &plan.Const_U16Val{
				U16Val: uint32(vec.Col.([]uint16)[0]),
			},
		}
	case types.T_uint32:
		return &plan.Const{
			Value: &plan.Const_U32Val{
				U32Val: vec.Col.([]uint32)[0],
			},
		}
	case types.T_uint64:
		return &plan.Const{
			Value: &plan.Const_U64Val{
				U64Val: vec.Col.([]uint64)[0],
			},
		}
	case types.T_float64:
		return &plan.Const{
			Value: &plan.Const_Dval{
				Dval: vec.Col.([]float64)[0],
			},
		}
	case types.T_varchar:
		return &plan.Const{
			Value: &plan.Const_Sval{
				Sval: vec.GetString(0),
			},
		}
	default:
		return nil
	}
}

func isConstant(e *plan.Expr) bool {
	switch ef := e.Expr.(type) {
	case *plan.Expr_C, *plan.Expr_T:
		return true
	case *plan.Expr_F:
		overloadID := ef.F.Func.GetObj()
		f, err := function.GetFunctionByID(overloadID)
		if err != nil {
			return false
		}
		if f.Volatile { // function cannot be fold
			return false
		}
		for i := range ef.F.Args {
			if !isConstant(ef.F.Args[i]) {
				return false
			}
		}
		return true
	default:
		return false
	}
}

func rewriteTableFunction(tblFunc *tree.TableFunction, leftCtx *BindContext) error {
	//var err error
	//newTableAliasMap := make(map[string]string)
	//newColAliasMap := make(map[string]string)
	//col2Table := make(map[string]string)
	//for i := range tblFunc.SelectStmt.Select.(*tree.SelectClause).From.Tables {
	//	alias := string(tblFunc.SelectStmt.Select.(*tree.SelectClause).From.Tables[i].(*tree.AliasedTableExpr).As.Alias)
	//	if len(alias) == 0 {
	//		alias = string(tblFunc.SelectStmt.Select.(*tree.SelectClause).From.Tables[i].(*tree.AliasedTableExpr).Expr.(*tree.TableName).ObjectName)
	//	}
	//	newAlias := fmt.Sprintf("%s_tbl_%d", alias, i)
	//	tblFunc.SelectStmt.Select.(*tree.SelectClause).From.Tables[i].(*tree.AliasedTableExpr).As.Alias = tree.Identifier(newAlias)
	//	//newTableAliasMap[alias] = newAlias
	//}
	for i := range tblFunc.SelectStmt.Select.(*tree.SelectClause).Exprs {
		selectExpr := tblFunc.SelectStmt.Select.(*tree.SelectClause).Exprs[i] //take care, this is not a pointer
		expr := selectExpr.Expr.(*tree.UnresolvedName)
		_, tableName, colName := expr.GetNames()
		if len(tableName) == 0 {
			if binding, ok := leftCtx.bindingByCol[colName]; ok {
				tableName = binding.table
				expr.Parts[1] = tableName
			} else {
				return moerr.NewInternalErrorNoCtx("cannot find column '%s'", colName)
			}
		}
		//newTableName = newTableAliasMap[tableName]
		//newColAlias = fmt.Sprintf("%s_%d", colName, i)
		//newColAliasMap[colName] = newColAlias
		//col2Table[newColAlias] = newTableName
		//newName, err := tree.NewUnresolvedName(newTableName, colName)
		//if err != nil {
		//	return err
		//}
		//tblFunc.SelectStmt.Select.(*tree.SelectClause).Exprs[i].Expr = newName
		//tblFunc.SelectStmt.Select.(*tree.SelectClause).Exprs[i].As = tree.UnrestrictedIdentifier(newColAlias)
	}

	//for i, _ := range tblFunc.Func.Exprs {
	//	tblFunc.Func.Exprs[i], err = rewriteTableFunctionExpr(tblFunc.Func.Exprs[i], newTableAliasMap, newColAliasMap, col2Table)
	//	if err != nil {
	//		return err
	//	}
	//}
	return nil
}

//
//func rewriteTableFunctionExpr(ast tree.Expr, tableAlias map[string]string, colAlias map[string]string, col2Table map[string]string) (tree.Expr, error) {
//	var err error
//	switch item := ast.(type) {
//	case *tree.UnresolvedName:
//		_, tblName, colName := item.GetNames()
//		if len(tblName) > 0 {
//			if alias, ok := tableAlias[tblName]; ok {
//				item.Parts[1] = alias
//			}
//		} else {
//			newColName := colAlias[colName]
//			newTblName := col2Table[newColName]
//			item.Parts[1] = newTblName
//		}
//	case *tree.FuncExpr:
//		for i, _ := range item.Exprs {
//			item.Exprs[i], err = rewriteTableFunctionExpr(item.Exprs[i], tableAlias, colAlias, col2Table)
//			if err != nil {
//				return nil, err
//			}
//		}
//	case *tree.NumVal:
//		break
//	default:
//		return nil, moerr.NewNotSupported("table function expr '%s' not supported", item)
//	}
//	return ast, nil
//}

// lookUpFnCols looks up the columns in the function expression
func lookUpFnCols(ret tree.SelectExprs, fn interface{}) tree.SelectExprs {
	switch fnExpr := fn.(type) { //TODO add more cases
	case *tree.UnresolvedName:
		ret = append(ret, tree.SelectExpr{Expr: fnExpr})
	case *tree.FuncExpr:
		for _, arg := range fnExpr.Exprs {
			ret = lookUpFnCols(ret, arg)
		}
	case *tree.BinaryExpr:
		ret = lookUpFnCols(ret, fnExpr.Left)
		ret = lookUpFnCols(ret, fnExpr.Right)
	case *tree.UnaryExpr:
		ret = lookUpFnCols(ret, fnExpr.Expr)
	}
	return ret
}
func buildTableFunctionStmt(tbl *tree.TableFunction, left tree.TableExpr, leftCtx *BindContext) error {
	var selectExprs tree.SelectExprs
	selectExprs = lookUpFnCols(selectExprs, tbl.Func)
	tbl.SelectStmt = &tree.Select{
		Select: &tree.SelectClause{
			From: &tree.From{
				Tables: []tree.TableExpr{left},
			},
			Exprs: selectExprs,
		},
	}
	return rewriteTableFunction(tbl, leftCtx)
}

func clearBinding(ctx *BindContext) {
	ctx.bindingByCol = make(map[string]*Binding)
	ctx.bindingByTable = make(map[string]*Binding)
	ctx.bindingByTag = make(map[int32]*Binding)
	ctx.bindingTree = &BindingTreeNode{}
	ctx.bindings = make([]*Binding, 0)
}

func unwindTupleComparison(nonEqOp, op string, leftExprs, rightExprs []*plan.Expr, idx int) (*plan.Expr, error) {
	if idx == len(leftExprs)-1 {
		return bindFuncExprImplByPlanExpr(op, []*plan.Expr{
			leftExprs[idx],
			rightExprs[idx],
		})
	}

	expr, err := bindFuncExprImplByPlanExpr(nonEqOp, []*plan.Expr{
		DeepCopyExpr(leftExprs[idx]),
		DeepCopyExpr(rightExprs[idx]),
	})
	if err != nil {
		return nil, err
	}

	eqExpr, err := bindFuncExprImplByPlanExpr("=", []*plan.Expr{
		leftExprs[idx],
		rightExprs[idx],
	})
	if err != nil {
		return nil, err
	}

	tailExpr, err := unwindTupleComparison(nonEqOp, op, leftExprs, rightExprs, idx+1)
	if err != nil {
		return nil, err
	}

	tailExpr, err = bindFuncExprImplByPlanExpr("and", []*plan.Expr{eqExpr, tailExpr})
	if err != nil {
		return nil, err
	}

	return bindFuncExprImplByPlanExpr("or", []*plan.Expr{expr, tailExpr})
}

// checkNoNeedCast
// if constant's type higher than column's type
// and constant's value in range of column's type, then no cast was needed
func checkNoNeedCast(constT, columnT types.T, constExpr *plan.Expr_C) bool {
	switch constT {
	case types.T_int8, types.T_int16, types.T_int32, types.T_int64:
		val, valOk := constExpr.C.Value.(*plan.Const_I64Val)
		if !valOk {
			return false
		}
		constVal := val.I64Val
		switch columnT {
		case types.T_int8:
			return constVal <= int64(math.MaxInt8) && constVal >= int64(math.MinInt8)
		case types.T_int16:
			return constVal <= int64(math.MaxInt16) && constVal >= int64(math.MinInt16)
		case types.T_int32:
			return constVal <= int64(math.MaxInt32) && constVal >= int64(math.MinInt32)
		case types.T_int64:
			return true
		case types.T_uint8:
			return constVal <= math.MaxUint8 && constVal >= 0
		case types.T_uint16:
			return constVal <= math.MaxUint16 && constVal >= 0
		case types.T_uint32:
			return constVal <= math.MaxUint32 && constVal >= 0
		case types.T_uint64:
			return constVal >= 0
		default:
			return false
		}
	case types.T_uint8, types.T_uint16, types.T_uint32, types.T_uint64:
		val_u, valOk := constExpr.C.Value.(*plan.Const_U64Val)
		if !valOk {
			return false
		}
		constVal := val_u.U64Val
		switch columnT {
		case types.T_int8:
			return constVal <= math.MaxInt8
		case types.T_int16:
			return constVal <= math.MaxInt16
		case types.T_int32:
			return constVal <= math.MaxInt32
		case types.T_int64:
			return constVal <= math.MaxInt64
		case types.T_uint8:
			return constVal <= math.MaxUint8
		case types.T_uint16:
			return constVal <= math.MaxUint16
		case types.T_uint32:
			return constVal <= math.MaxUint32
		case types.T_uint64:
			return true
		default:
			return false
		}
	default:
		return false
	}

}<|MERGE_RESOLUTION|>--- conflicted
+++ resolved
@@ -621,7 +621,6 @@
 	return 1
 }
 
-<<<<<<< HEAD
 func ReCalcNodeCost(nodeID int32, builder *QueryBuilder, recursive bool) {
 	node := builder.qry.Nodes[nodeID]
 	if recursive {
@@ -711,7 +710,7 @@
 
 	case plan.Node_TABLE_SCAN:
 		if node.ObjRef != nil {
-			node.Cost = builder.compCtx.Cost(node.ObjRef, RewriteAndConstantFold(node.FilterList))
+			node.Cost = builder.compCtx.Cost(node.ObjRef, RewriteAndConstantFold(node.FilterList, builder.compCtx.GetProcess()))
 		}
 
 	default:
@@ -730,10 +729,7 @@
 	}
 }
 
-func RewriteAndConstantFold(exprList []*plan.Expr) *plan.Expr {
-=======
 func RewriteAndConstantFold(exprList []*plan.Expr, proc *process.Process) *plan.Expr {
->>>>>>> 6a4d3e2d
 	e := colexec.RewriteFilterExprList(exprList)
 	if e != nil {
 		bat := batch.NewWithSize(0)
