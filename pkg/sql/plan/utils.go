// Copyright 2022 Matrix Origin
//
// Licensed under the Apache License, Version 2.0 (the "License");
// you may not use this file except in compliance with the License.
// You may obtain a copy of the License at
//
//     http://www.apache.org/licenses/LICENSE-2.0
//
// Unless required by applicable law or agreed to in writing, software
// distributed under the License is distributed on an "AS IS" BASIS,
// WITHOUT WARRANTIES OR CONDITIONS OF ANY KIND, either express or implied.
// See the License for the specific language governing permissions and
// limitations under the License.

package plan

import (
	"container/list"
	"context"
	"encoding/csv"
<<<<<<< HEAD
	"github.com/matrixorigin/matrixone/pkg/sql/plan/function2"
=======
	"github.com/matrixorigin/matrixone/pkg/sql/util"
>>>>>>> fe74dff1
	"math"
	"path"
	"strings"

	"github.com/matrixorigin/matrixone/pkg/common/moerr"
	"github.com/matrixorigin/matrixone/pkg/common/mpool"
	"github.com/matrixorigin/matrixone/pkg/container/batch"
	"github.com/matrixorigin/matrixone/pkg/container/types"
	"github.com/matrixorigin/matrixone/pkg/container/vector"
	"github.com/matrixorigin/matrixone/pkg/fileservice"
	"github.com/matrixorigin/matrixone/pkg/pb/plan"
	"github.com/matrixorigin/matrixone/pkg/sql/colexec"
	"github.com/matrixorigin/matrixone/pkg/sql/parsers/dialect"
	"github.com/matrixorigin/matrixone/pkg/sql/parsers/tree"
	"github.com/matrixorigin/matrixone/pkg/sql/plan/rule"
	"github.com/matrixorigin/matrixone/pkg/vm/process"
)

func GetBindings(expr *plan.Expr) []int32 {
	bindingSet := doGetBindings(expr)
	bindings := make([]int32, 0, len(bindingSet))
	for id := range bindingSet {
		bindings = append(bindings, id)
	}
	return bindings
}

func doGetBindings(expr *plan.Expr) map[int32]any {
	res := make(map[int32]any)

	switch expr := expr.Expr.(type) {
	case *plan.Expr_Col:
		res[expr.Col.RelPos] = nil

	case *plan.Expr_F:
		for _, child := range expr.F.Args {
			for id := range doGetBindings(child) {
				res[id] = nil
			}
		}
	}

	return res
}

func hasCorrCol(expr *plan.Expr) bool {
	switch exprImpl := expr.Expr.(type) {
	case *plan.Expr_Corr:
		return true

	case *plan.Expr_F:
		for _, arg := range exprImpl.F.Args {
			if hasCorrCol(arg) {
				return true
			}
		}
		return false

	case *plan.Expr_List:
		for _, arg := range exprImpl.List.List {
			if hasCorrCol(arg) {
				return true
			}
		}
		return false

	default:
		return false
	}
}

func hasSubquery(expr *plan.Expr) bool {
	switch exprImpl := expr.Expr.(type) {
	case *plan.Expr_Sub:
		return true

	case *plan.Expr_F:
		for _, arg := range exprImpl.F.Args {
			if hasSubquery(arg) {
				return true
			}
		}
		return false

	case *plan.Expr_List:
		for _, arg := range exprImpl.List.List {
			if hasSubquery(arg) {
				return true
			}
		}
		return false

	default:
		return false
	}
}

func decreaseDepthAndDispatch(preds []*plan.Expr) ([]*plan.Expr, []*plan.Expr) {
	filterPreds := make([]*plan.Expr, 0, len(preds))
	joinPreds := make([]*plan.Expr, 0, len(preds))

	for _, pred := range preds {
		newPred, correlated := decreaseDepth(pred)
		if !correlated {
			joinPreds = append(joinPreds, newPred)
			continue
		}
		filterPreds = append(filterPreds, newPred)
	}

	return filterPreds, joinPreds
}

func decreaseDepth(expr *plan.Expr) (*plan.Expr, bool) {
	var correlated bool

	switch exprImpl := expr.Expr.(type) {
	case *plan.Expr_Corr:
		if exprImpl.Corr.Depth > 1 {
			exprImpl.Corr.Depth--
			correlated = true
		} else {
			expr.Expr = &plan.Expr_Col{
				Col: &plan.ColRef{
					RelPos: exprImpl.Corr.RelPos,
					ColPos: exprImpl.Corr.ColPos,
				},
			}
		}

	case *plan.Expr_F:
		var tmp bool
		for i, arg := range exprImpl.F.Args {
			exprImpl.F.Args[i], tmp = decreaseDepth(arg)
			correlated = correlated || tmp
		}
	}

	return expr, correlated
}

func getJoinSide(expr *plan.Expr, leftTags, rightTags map[int32]*Binding, markTag int32) (side int8) {
	switch exprImpl := expr.Expr.(type) {
	case *plan.Expr_F:
		for _, arg := range exprImpl.F.Args {
			side |= getJoinSide(arg, leftTags, rightTags, markTag)
		}

	case *plan.Expr_Col:
		if _, ok := leftTags[exprImpl.Col.RelPos]; ok {
			side = JoinSideLeft
		} else if _, ok := rightTags[exprImpl.Col.RelPos]; ok {
			side = JoinSideRight
		} else if exprImpl.Col.RelPos == markTag {
			side = JoinSideMark
		}

	case *plan.Expr_Corr:
		side = JoinSideCorrelated
	}

	return
}

func containsTag(expr *plan.Expr, tag int32) bool {
	var ret bool

	switch exprImpl := expr.Expr.(type) {
	case *plan.Expr_F:
		for _, arg := range exprImpl.F.Args {
			ret = ret || containsTag(arg, tag)
		}

	case *plan.Expr_Col:
		return exprImpl.Col.RelPos == tag
	}

	return ret
}

func replaceColRefs(expr *plan.Expr, tag int32, projects []*plan.Expr) *plan.Expr {
	switch exprImpl := expr.Expr.(type) {
	case *plan.Expr_F:
		for i, arg := range exprImpl.F.Args {
			exprImpl.F.Args[i] = replaceColRefs(arg, tag, projects)
		}

	case *plan.Expr_Col:
		colRef := exprImpl.Col
		if colRef.RelPos == tag {
			expr = DeepCopyExpr(projects[colRef.ColPos])
		}
	}

	return expr
}

func replaceColRefsForSet(expr *plan.Expr, projects []*plan.Expr) *plan.Expr {
	switch exprImpl := expr.Expr.(type) {
	case *plan.Expr_F:
		for i, arg := range exprImpl.F.Args {
			exprImpl.F.Args[i] = replaceColRefsForSet(arg, projects)
		}

	case *plan.Expr_Col:
		expr = DeepCopyExpr(projects[exprImpl.Col.ColPos])
	}

	return expr
}

func splitAndBindCondition(astExpr tree.Expr, ctx *BindContext) ([]*plan.Expr, error) {
	conds := splitAstConjunction(astExpr)
	exprs := make([]*plan.Expr, len(conds))

	for i, cond := range conds {
		cond, err := ctx.qualifyColumnNames(cond, nil, false)
		if err != nil {
			return nil, err
		}

		expr, err := ctx.binder.BindExpr(cond, 0, true)
		if err != nil {
			return nil, err
		}
		// expr must be bool type, if not, try to do type convert
		// but just ignore the subQuery. It will be solved at optimizer.
		if expr.GetSub() == nil {
			expr, err = makePlan2CastExpr(ctx.binder.GetContext(), expr, &plan.Type{Id: int32(types.T_bool)})
			if err != nil {
				return nil, err
			}
		}
		exprs[i] = expr
	}

	return exprs, nil
}

// splitAstConjunction split a expression to a list of AND conditions.
func splitAstConjunction(astExpr tree.Expr) []tree.Expr {
	var astExprs []tree.Expr
	switch typ := astExpr.(type) {
	case nil:
	case *tree.AndExpr:
		astExprs = append(astExprs, splitAstConjunction(typ.Left)...)
		astExprs = append(astExprs, splitAstConjunction(typ.Right)...)
	case *tree.ParenExpr:
		astExprs = append(astExprs, splitAstConjunction(typ.Expr)...)
	default:
		astExprs = append(astExprs, astExpr)
	}
	return astExprs
}

// applyDistributivity (X AND B) OR (X AND C) OR (X AND D) => X AND (B OR C OR D)
// TODO: move it into optimizer
func applyDistributivity(ctx context.Context, expr *plan.Expr) *plan.Expr {
	switch exprImpl := expr.Expr.(type) {
	case *plan.Expr_F:
		for i, arg := range exprImpl.F.Args {
			exprImpl.F.Args[i] = applyDistributivity(ctx, arg)
		}

		if exprImpl.F.Func.ObjName != "or" {
			break
		}

		leftConds := splitPlanConjunction(exprImpl.F.Args[0])
		rightConds := splitPlanConjunction(exprImpl.F.Args[1])

		condMap := make(map[string]int)

		for _, cond := range rightConds {
			condMap[cond.String()] = JoinSideRight
		}

		var commonConds, leftOnlyConds, rightOnlyConds []*plan.Expr

		for _, cond := range leftConds {
			exprStr := cond.String()

			if condMap[exprStr] == JoinSideRight {
				commonConds = append(commonConds, cond)
				condMap[exprStr] = JoinSideBoth
			} else {
				leftOnlyConds = append(leftOnlyConds, cond)
				condMap[exprStr] = JoinSideLeft
			}
		}

		for _, cond := range rightConds {
			if condMap[cond.String()] == JoinSideRight {
				rightOnlyConds = append(rightOnlyConds, cond)
			}
		}

		if len(commonConds) == 0 {
			return expr
		}

		expr, _ = combinePlanConjunction(ctx, commonConds)

		if len(leftOnlyConds) == 0 || len(rightOnlyConds) == 0 {
			return expr
		}

		leftExpr, _ := combinePlanConjunction(ctx, leftOnlyConds)
		rightExpr, _ := combinePlanConjunction(ctx, rightOnlyConds)

		leftExpr, _ = bindFuncExprImplByPlanExpr(ctx, "or", []*plan.Expr{leftExpr, rightExpr})

		expr, _ = bindFuncExprImplByPlanExpr(ctx, "and", []*plan.Expr{expr, leftExpr})
	}

	return expr
}

func unionSlice(left, right []string) []string {
	if len(left) < 1 {
		return right
	}
	if len(right) < 1 {
		return left
	}
	m := make(map[string]bool, len(left)+len(right))
	for _, s := range left {
		m[s] = true
	}
	for _, s := range right {
		m[s] = true
	}
	ret := make([]string, 0)
	for s := range m {
		ret = append(ret, s)
	}
	return ret
}

func intersectSlice(left, right []string) []string {
	if len(left) < 1 || len(right) < 1 {
		return left
	}
	m := make(map[string]bool, len(left)+len(right))
	for _, s := range left {
		m[s] = true
	}
	ret := make([]string, 0)
	for _, s := range right {
		if _, ok := m[s]; ok {
			ret = append(ret, s)
		}
	}
	return ret
}

/*
DNF means disjunctive normal form, for example (a and b) or (c and d) or (e and f)
if we have a DNF filter, for example (c1=1 and c2=1) or (c1=2 and c2=2)
we can have extra filter: (c1=1 or c1=2) and (c2=1 or c2=2), which can be pushed down to optimize join

checkDNF scan the expr and return all groups of cond
for example (c1=1 and c2=1) or (c1=2 and c3=2), c1 is a group because it appears in all disjunctives
and c2,c3 is not a group

walkThroughDNF accept a keyword string, walk through the expr,
and extract all the conds which contains the keyword
*/
func checkDNF(expr *plan.Expr) []string {
	var ret []string
	switch exprImpl := expr.Expr.(type) {
	case *plan.Expr_F:
		if exprImpl.F.Func.ObjName == "or" {
			left := checkDNF(exprImpl.F.Args[0])
			right := checkDNF(exprImpl.F.Args[1])
			return intersectSlice(left, right)
		}
		for _, arg := range exprImpl.F.Args {
			ret = unionSlice(ret, checkDNF(arg))
		}
		return ret

	case *plan.Expr_Corr:
		ret = append(ret, exprImpl.Corr.String())
	case *plan.Expr_Col:
		ret = append(ret, exprImpl.Col.String())
	}
	return ret
}

func walkThroughDNF(ctx context.Context, expr *plan.Expr, keywords string) *plan.Expr {
	var retExpr *plan.Expr
	switch exprImpl := expr.Expr.(type) {
	case *plan.Expr_F:
		if exprImpl.F.Func.ObjName == "or" {
			left := walkThroughDNF(ctx, exprImpl.F.Args[0], keywords)
			right := walkThroughDNF(ctx, exprImpl.F.Args[1], keywords)
			if left != nil && right != nil {
				retExpr, _ = bindFuncExprImplByPlanExpr(ctx, "or", []*plan.Expr{left, right})
				return retExpr
			}
		} else if exprImpl.F.Func.ObjName == "and" {
			left := walkThroughDNF(ctx, exprImpl.F.Args[0], keywords)
			right := walkThroughDNF(ctx, exprImpl.F.Args[1], keywords)
			if left == nil {
				return right
			} else if right == nil {
				return left
			} else {
				retExpr, _ = bindFuncExprImplByPlanExpr(ctx, "and", []*plan.Expr{left, right})
				return retExpr
			}
		} else {
			for _, arg := range exprImpl.F.Args {
				if walkThroughDNF(ctx, arg, keywords) == nil {
					return nil
				}
			}
			return expr
		}

	case *plan.Expr_Corr:
		if exprImpl.Corr.String() == keywords {
			return expr
		} else {
			return nil
		}
	case *plan.Expr_Col:
		if exprImpl.Col.String() == keywords {
			return expr
		} else {
			return nil
		}
	}
	return expr
}

// deduction of new predicates for join on list. for example join on a=b and b=c, then a=c can be deduced
func deduceNewOnList(onList []*plan.Expr) []*plan.Expr {
	var newPreds []*plan.Expr
	lenOnlist := len(onList)
	for i := range onList {
		ok1, col1, col2 := checkStrictJoinPred(onList[i])
		if !ok1 {
			continue
		}
		for j := i + 1; j < lenOnlist; j++ {
			ok2, col3, col4 := checkStrictJoinPred(onList[j])
			if ok2 {
				ok, newPred := deduceTranstivity(onList[i], col1, col2, col3, col4)
				if ok {
					newPreds = append(newPreds, newPred)
				}
			}
		}
	}
	return newPreds
}

// deduction of new predicates. for example join on a=b where b=1, then a=1 can be deduced
func deduceNewFilterList(filters, onList []*plan.Expr) []*plan.Expr {
	var newFilters []*plan.Expr
	for _, onPred := range onList {
		ret, col1, col2 := checkStrictJoinPred(onPred)
		if !ret {
			continue
		}
		for _, filter := range filters {
			ret, col := CheckFilter(filter)
			if ret && col != nil {
				newExpr := DeepCopyExpr(filter)
				if substituteMatchColumn(newExpr, col1, col2) {
					newFilters = append(newFilters, newExpr)
				}
			}
		}
	}
	return newFilters
}

func canMergeToBetweenAnd(expr1, expr2 *plan.Expr) bool {
	b1, col1, _, funcName1 := CheckStrictFilter(expr1)
	b2, col2, _, funcName2 := CheckStrictFilter(expr2)
	if !b1 || !b2 {
		return false
	}
	if col1.ColPos != col2.ColPos || col1.RelPos != col2.RelPos {
		return false
	}
	if funcName1 == ">" || funcName1 == ">=" {
		return funcName2 == "<" || funcName2 == "<="
	}
	if funcName1 == "<" || funcName1 == "<=" {
		return funcName2 == ">" || funcName2 == ">="
	}
	return false
}

// function filter means func(col) compared to const. for example year(col1)>1991
func CheckFunctionFilter(expr *plan.Expr) (b bool, col *ColRef, constExpr *Const, childFuncName string) {
	switch exprImpl := expr.Expr.(type) {
	case *plan.Expr_F:
		funcName := exprImpl.F.Func.ObjName
		switch funcName {
		case "=", ">", "<", ">=", "<=":
			switch child0 := exprImpl.F.Args[0].Expr.(type) {
			case *plan.Expr_F:
				childFuncName = child0.F.Func.ObjName
				switch childFuncName {
				case "year":
					switch child := child0.F.Args[0].Expr.(type) {
					case *plan.Expr_Col:
						col = child.Col
					}
				}
			default:
				return false, nil, nil, childFuncName
			}
			switch child1 := exprImpl.F.Args[1].Expr.(type) {
			case *plan.Expr_C:
				constExpr = child1.C
				b = true
				return
			default:
				return false, nil, nil, childFuncName
			}
		default:
			return false, nil, nil, childFuncName
		}
	default:
		return false, nil, nil, childFuncName
	}
}

// strict filter means col compared to const. for example col1>1
// func(col1)=1 is not strict
func CheckStrictFilter(expr *plan.Expr) (b bool, col *ColRef, constExpr *Const, funcName string) {
	switch exprImpl := expr.Expr.(type) {
	case *plan.Expr_F:
		funcName = exprImpl.F.Func.ObjName
		switch funcName {
		case "=", ">", "<", ">=", "<=":
			switch child0 := exprImpl.F.Args[0].Expr.(type) {
			case *plan.Expr_Col:
				col = child0.Col
			default:
				return false, nil, nil, funcName
			}
			switch child1 := exprImpl.F.Args[1].Expr.(type) {
			case *plan.Expr_C:
				constExpr = child1.C
				b = true
				return
			default:
				return false, nil, nil, funcName
			}
		default:
			return false, nil, nil, funcName
		}
	default:
		return false, nil, nil, funcName
	}
}

// for predicate deduction, filter must be like func(col)>1 , or (col=1) or (col=2)
// and only 1 colRef is allowd in the filter
func CheckFilter(expr *plan.Expr) (bool, *ColRef) {
	switch exprImpl := expr.Expr.(type) {
	case *plan.Expr_F:
		switch exprImpl.F.Func.ObjName {
		case "=", ">", "<", ">=", "<=":
			switch exprImpl.F.Args[1].Expr.(type) {
			case *plan.Expr_C, *plan.Expr_P:
				return CheckFilter(exprImpl.F.Args[0])
			default:
				return false, nil
			}
		default:
			var col *ColRef
			for _, arg := range exprImpl.F.Args {
				ret, c := CheckFilter(arg)
				if !ret {
					return false, nil
				} else if c != nil {
					if col != nil {
						if col.RelPos != c.RelPos || col.ColPos != c.ColPos {
							return false, nil
						}
					} else {
						col = c
					}
				}
			}
			return true, col
		}
	case *plan.Expr_Col:
		return true, exprImpl.Col
	}
	return false, nil
}

// for col1=col2 and col3 = col4, trying to deduce new pred
// for example , if col1 and col3 are the same, then we can deduce that col2=col4
func deduceTranstivity(expr *plan.Expr, col1, col2, col3, col4 *ColRef) (bool, *plan.Expr) {
	if col1.String() == col3.String() || col1.String() == col4.String() || col2.String() == col3.String() || col2.String() == col4.String() {
		retExpr := DeepCopyExpr(expr)
		substituteMatchColumn(retExpr, col3, col4)
		return true, retExpr
	}
	return false, nil
}

// if match col1 in expr, substitute it to col2. and othterwise
func substituteMatchColumn(expr *plan.Expr, onPredCol1, onPredCol2 *ColRef) bool {
	var ret bool
	switch exprImpl := expr.Expr.(type) {
	case *plan.Expr_Col:
		colName := exprImpl.Col.String()
		if colName == onPredCol1.String() {
			exprImpl.Col.RelPos = onPredCol2.RelPos
			exprImpl.Col.ColPos = onPredCol2.ColPos
			exprImpl.Col.Name = onPredCol2.Name
			return true
		} else if colName == onPredCol2.String() {
			exprImpl.Col.RelPos = onPredCol1.RelPos
			exprImpl.Col.ColPos = onPredCol1.ColPos
			exprImpl.Col.Name = onPredCol1.Name
			return true
		}
	case *plan.Expr_F:
		for _, arg := range exprImpl.F.Args {
			if substituteMatchColumn(arg, onPredCol1, onPredCol2) {
				ret = true
			}
		}
	}
	return ret
}

func checkStrictJoinPred(onPred *plan.Expr) (bool, *ColRef, *ColRef) {
	//onPred must be equality, children must be column name
	switch onPredImpl := onPred.Expr.(type) {
	case *plan.Expr_F:
		if onPredImpl.F.Func.ObjName != "=" {
			return false, nil, nil
		}
		args := onPredImpl.F.Args
		var col1, col2 *ColRef
		switch child1 := args[0].Expr.(type) {
		case *plan.Expr_Col:
			col1 = child1.Col
		}
		switch child2 := args[1].Expr.(type) {
		case *plan.Expr_Col:
			col2 = child2.Col
		}
		if col1 != nil && col2 != nil {
			return true, col1, col2
		}
	}
	return false, nil, nil
}

func splitPlanConjunctions(exprList []*plan.Expr) []*plan.Expr {
	var exprs []*plan.Expr
	for _, expr := range exprList {
		exprs = append(exprs, splitPlanConjunction(expr)...)
	}
	return exprs
}

func splitPlanConjunction(expr *plan.Expr) []*plan.Expr {
	var exprs []*plan.Expr
	switch exprImpl := expr.Expr.(type) {
	case *plan.Expr_F:
		if exprImpl.F.Func.ObjName == "and" {
			exprs = append(exprs, splitPlanConjunction(exprImpl.F.Args[0])...)
			exprs = append(exprs, splitPlanConjunction(exprImpl.F.Args[1])...)
		} else {
			exprs = append(exprs, expr)
		}

	default:
		exprs = append(exprs, expr)
	}

	return exprs
}

func combinePlanConjunction(ctx context.Context, exprs []*plan.Expr) (expr *plan.Expr, err error) {
	expr = exprs[0]

	for i := 1; i < len(exprs); i++ {
		expr, err = bindFuncExprImplByPlanExpr(ctx, "and", []*plan.Expr{expr, exprs[i]})

		if err != nil {
			break
		}
	}

	return
}

func rejectsNull(filter *plan.Expr, proc *process.Process) bool {
	filter = replaceColRefWithNull(DeepCopyExpr(filter))

	bat := batch.NewWithSize(0)
	bat.Zs = []int64{1}
	filter, err := ConstantFold(bat, filter, proc)
	if err != nil {
		return false
	}

	if f, ok := filter.Expr.(*plan.Expr_C); ok {
		if f.C.Isnull {
			return true
		}

		if fbool, ok := f.C.Value.(*plan.Const_Bval); ok {
			return !fbool.Bval
		}
	}

	return false
}

func replaceColRefWithNull(expr *plan.Expr) *plan.Expr {
	switch exprImpl := expr.Expr.(type) {
	case *plan.Expr_Col:
		expr = &plan.Expr{
			Typ: expr.Typ,
			Expr: &plan.Expr_C{
				C: &plan.Const{
					Isnull: true,
				},
			},
		}

	case *plan.Expr_F:
		for i, arg := range exprImpl.F.Args {
			exprImpl.F.Args[i] = replaceColRefWithNull(arg)
		}
	}

	return expr
}

func increaseRefCnt(expr *plan.Expr, colRefCnt map[[2]int32]int) {
	switch exprImpl := expr.Expr.(type) {
	case *plan.Expr_Col:
		colRefCnt[[2]int32{exprImpl.Col.RelPos, exprImpl.Col.ColPos}]++

	case *plan.Expr_F:
		for _, arg := range exprImpl.F.Args {
			increaseRefCnt(arg, colRefCnt)
		}
	}
}

func decreaseRefCnt(expr *plan.Expr, colRefCnt map[[2]int32]int) {
	switch exprImpl := expr.Expr.(type) {
	case *plan.Expr_Col:
		colRefCnt[[2]int32{exprImpl.Col.RelPos, exprImpl.Col.ColPos}]--

	case *plan.Expr_F:
		for _, arg := range exprImpl.F.Args {
			decreaseRefCnt(arg, colRefCnt)
		}
	}
}

func getHyperEdgeFromExpr(expr *plan.Expr, leafByTag map[int32]int32, hyperEdge map[int32]any) {
	switch exprImpl := expr.Expr.(type) {
	case *plan.Expr_Col:
		hyperEdge[leafByTag[exprImpl.Col.RelPos]] = nil

	case *plan.Expr_F:
		for _, arg := range exprImpl.F.Args {
			getHyperEdgeFromExpr(arg, leafByTag, hyperEdge)
		}
	}
}

func getNumOfCharacters(str string) int {
	strRune := []rune(str)
	return len(strRune)
}

func getUnionSelects(ctx context.Context, stmt *tree.UnionClause, selects *[]tree.Statement, unionTypes *[]plan.Node_NodeType) error {
	switch leftStmt := stmt.Left.(type) {
	case *tree.UnionClause:
		err := getUnionSelects(ctx, leftStmt, selects, unionTypes)
		if err != nil {
			return err
		}
	case *tree.SelectClause:
		*selects = append(*selects, leftStmt)
	case *tree.ParenSelect:
		*selects = append(*selects, leftStmt.Select)
	default:
		return moerr.NewParseError(ctx, "unexpected statement in union: '%v'", tree.String(leftStmt, dialect.MYSQL))
	}

	// right is not UNION allways
	switch rightStmt := stmt.Right.(type) {
	case *tree.SelectClause:
		if stmt.Type == tree.UNION && !stmt.All {
			rightStr := tree.String(rightStmt, dialect.MYSQL)
			if len(*selects) == 1 && tree.String((*selects)[0], dialect.MYSQL) == rightStr {
				return nil
			}
		}

		*selects = append(*selects, rightStmt)
	case *tree.ParenSelect:
		if stmt.Type == tree.UNION && !stmt.All {
			rightStr := tree.String(rightStmt.Select, dialect.MYSQL)
			if len(*selects) == 1 && tree.String((*selects)[0], dialect.MYSQL) == rightStr {
				return nil
			}
		}

		*selects = append(*selects, rightStmt.Select)
	default:
		return moerr.NewParseError(ctx, "unexpected statement in union2: '%v'", tree.String(rightStmt, dialect.MYSQL))
	}

	switch stmt.Type {
	case tree.UNION:
		if stmt.All {
			*unionTypes = append(*unionTypes, plan.Node_UNION_ALL)
		} else {
			*unionTypes = append(*unionTypes, plan.Node_UNION)
		}
	case tree.INTERSECT:
		if stmt.All {
			*unionTypes = append(*unionTypes, plan.Node_INTERSECT_ALL)
		} else {
			*unionTypes = append(*unionTypes, plan.Node_INTERSECT)
		}
	case tree.EXCEPT, tree.UT_MINUS:
		if stmt.All {
			return moerr.NewNYI(ctx, "EXCEPT/MINUS ALL clause")
		} else {
			*unionTypes = append(*unionTypes, plan.Node_MINUS)
		}
	}
	return nil
}

func containsParamRef(expr *plan.Expr) bool {
	var ret bool
	switch exprImpl := expr.Expr.(type) {
	case *plan.Expr_F:
		for _, arg := range exprImpl.F.Args {
			ret = ret || containsParamRef(arg)
		}
	case *plan.Expr_P:
		return true
	}
	return ret
}

func getColumnMapByExpr(expr *plan.Expr, tableDef *plan.TableDef, columnMap *map[int]int) {
	if expr == nil {
		return
	}
	switch exprImpl := expr.Expr.(type) {
	case *plan.Expr_F:
		for _, arg := range exprImpl.F.Args {
			getColumnMapByExpr(arg, tableDef, columnMap)
		}

	case *plan.Expr_Col:
		idx := exprImpl.Col.ColPos
		colName := exprImpl.Col.Name
		dotIdx := strings.Index(colName, ".")
		colName = colName[dotIdx+1:]
		colIdx := tableDef.Name2ColIndex[colName]
		seqnum := int(colIdx) // for extenal scan case, tableDef has only Name2ColIndex, no Cols, leave seqnum as colIdx
		if len(tableDef.Cols) > 0 {
			seqnum = int(tableDef.Cols[colIdx].Seqnum)
		}
		(*columnMap)[int(idx)] = seqnum
	}
}

func GetColumnsByExpr(
	expr *plan.Expr,
	tableDef *plan.TableDef,
) (columnMap map[int]int, defColumns, exprColumns []int, maxCol int) {
	columnMap = make(map[int]int)
	// key = expr's ColPos,  value = tableDef's ColPos
	getColumnMapByExpr(expr, tableDef, &columnMap)

	if len(columnMap) == 0 {
		return
	}

	defColumns = make([]int, len(columnMap))
	exprColumns = make([]int, len(columnMap))

	// k: col pos in expr
	// v: col pos in def
	i := 0
	for k, v := range columnMap {
		if v > maxCol {
			maxCol = v
		}
		exprColumns[i] = k
		defColumns[i] = v
		i = i + 1
	}
	return
}

func EvalFilterExpr(ctx context.Context, expr *plan.Expr, bat *batch.Batch, proc *process.Process) (bool, error) {
	if len(bat.Vecs) == 0 { //that's constant expr
		e, err := ConstantFold(bat, expr, proc)
		if err != nil {
			return false, err
		}

		if cExpr, ok := e.Expr.(*plan.Expr_C); ok {
			if bVal, bOk := cExpr.C.Value.(*plan.Const_Bval); bOk {
				return bVal.Bval, nil
			}
		}
		return false, moerr.NewInternalError(ctx, "cannot eval filter expr")
	} else {
		executor, err := colexec.NewExpressionExecutor(proc, expr)
		if err != nil {
			return false, err
		}
		defer executor.Free()

		vec, err := executor.Eval(proc, []*batch.Batch{bat})
		if err != nil {
			return false, err
		}
		if vec.GetType().Oid != types.T_bool {
			return false, moerr.NewInternalError(ctx, "cannot eval filter expr")
		}
		cols := vector.MustFixedCol[bool](vec)
		for _, isNeed := range cols {
			if isNeed {
				return true, nil
			}
		}
		return false, nil
	}
}

func exchangeVectors(datas [][2]any, depth int, tmpResult []any, result *[]*vector.Vector, mp *mpool.MPool) {
	for i := 0; i < len(datas[depth]); i++ {
		tmpResult[depth] = datas[depth][i]
		if depth != len(datas)-1 {
			exchangeVectors(datas, depth+1, tmpResult, result, mp)
		} else {
			for j, val := range tmpResult {
				vector.AppendAny((*result)[j], val, false, mp)
			}
		}
	}
}

func BuildVectorsByData(datas [][2]any, dataTypes []uint8, mp *mpool.MPool) []*vector.Vector {
	vectors := make([]*vector.Vector, len(dataTypes))
	for i, typ := range dataTypes {
		vectors[i] = vector.NewVec(types.T(typ).ToType())
	}

	tmpResult := make([]any, len(datas))
	exchangeVectors(datas, 0, tmpResult, &vectors, mp)

	return vectors
}

func CheckExprIsMonotonic(ctx context.Context, expr *plan.Expr) bool {
	if expr == nil {
		return false
	}
	switch exprImpl := expr.Expr.(type) {
	case *plan.Expr_F:
		for _, arg := range exprImpl.F.Args {
			isMonotonic := CheckExprIsMonotonic(ctx, arg)
			if !isMonotonic {
				return false
			}
		}

		isMonotonic, _ := function2.GetFunctionIsMonotonicById(ctx, exprImpl.F.Func.GetObj())
		if !isMonotonic {
			return false
		}

		return true
	default:
		return true
	}
}

func getSortOrder(tableDef *plan.TableDef, colName string) int {
	if tableDef.Pkey != nil {
		pkNames := tableDef.Pkey.Names
		for i := range pkNames {
			if pkNames[i] == colName {
				return i
			}
		}
	}
	if tableDef.ClusterBy != nil {
		return util.GetClusterByColumnOrder(tableDef.ClusterBy.Name, colName)
	}
	return -1
}

// handle the filter list for Stats. rewrite and constFold
func rewriteFiltersForStats(exprList []*plan.Expr, proc *process.Process) *plan.Expr {
	if proc == nil {
		return nil
	}
	bat := batch.NewWithSize(0)
	bat.Zs = []int64{1}
	for i := range exprList {
		tmpexpr, _ := ConstantFold(bat, DeepCopyExpr(exprList[i]), proc)
		exprList[i] = tmpexpr
	}
	return colexec.RewriteFilterExprList(exprList)
}

func fixColumnName(tableDef *plan.TableDef, expr *plan.Expr) {
	switch exprImpl := expr.Expr.(type) {
	case *plan.Expr_F:
		for _, arg := range exprImpl.F.Args {
			fixColumnName(tableDef, arg)
		}
	case *plan.Expr_Col:
		exprImpl.Col.Name = tableDef.Cols[exprImpl.Col.ColPos].Name
	}
}

// this function will be deleted soon
func HandleFiltersForZM(exprList []*plan.Expr, proc *process.Process) ([]*plan.Expr, *plan.Expr) {
	if proc == nil || proc.Ctx == nil {
		return nil, nil
	}
	var monoExprList, nonMonoExprList []*plan.Expr
	bat := batch.NewWithSize(0)
	bat.Zs = []int64{1}
	for _, expr := range exprList {
		tmpexpr, _ := ConstantFold(bat, DeepCopyExpr(expr), proc)
		if tmpexpr != nil {
			expr = tmpexpr
		}
		if !containsParamRef(expr) && CheckExprIsMonotonic(proc.Ctx, expr) {
			monoExprList = append(monoExprList, expr)
		} else {
			nonMonoExprList = append(nonMonoExprList, expr)
		}
	}
	return monoExprList, colexec.RewriteFilterExprList(nonMonoExprList)
}

func ConstantFold(bat *batch.Batch, e *plan.Expr, proc *process.Process) (*plan.Expr, error) {
	var err error

	ef, ok := e.Expr.(*plan.Expr_F)
	if !ok || proc == nil {
		return e, nil
	}
	overloadID := ef.F.Func.GetObj()
	f, err := function2.GetFunctionById(proc.Ctx, overloadID)
	if err != nil {
		return nil, err
	}
	if f.CannotFold() { // function cannot be fold
		return e, nil
	}
	for i := range ef.F.Args {
		if ef.F.Args[i], err = ConstantFold(bat, ef.F.Args[i], proc); err != nil {
			return nil, err
		}
	}
	if !rule.IsConstant(e) {
		return e, nil
	}

	vec, err := colexec.EvalExpressionOnce(proc, e, []*batch.Batch{bat})
	if err != nil {
		return nil, err
	}
	defer vec.Free(proc.Mp())
	c := rule.GetConstantValue(vec, false)
	if c == nil {
		return e, nil
	}
	ec := &plan.Expr_C{
		C: c,
	}
	e.Expr = ec
	return e, nil
}

func unwindTupleComparison(ctx context.Context, nonEqOp, op string, leftExprs, rightExprs []*plan.Expr, idx int) (*plan.Expr, error) {
	if idx == len(leftExprs)-1 {
		return bindFuncExprImplByPlanExpr(ctx, op, []*plan.Expr{
			leftExprs[idx],
			rightExprs[idx],
		})
	}

	expr, err := bindFuncExprImplByPlanExpr(ctx, nonEqOp, []*plan.Expr{
		DeepCopyExpr(leftExprs[idx]),
		DeepCopyExpr(rightExprs[idx]),
	})
	if err != nil {
		return nil, err
	}

	eqExpr, err := bindFuncExprImplByPlanExpr(ctx, "=", []*plan.Expr{
		leftExprs[idx],
		rightExprs[idx],
	})
	if err != nil {
		return nil, err
	}

	tailExpr, err := unwindTupleComparison(ctx, nonEqOp, op, leftExprs, rightExprs, idx+1)
	if err != nil {
		return nil, err
	}

	tailExpr, err = bindFuncExprImplByPlanExpr(ctx, "and", []*plan.Expr{eqExpr, tailExpr})
	if err != nil {
		return nil, err
	}

	return bindFuncExprImplByPlanExpr(ctx, "or", []*plan.Expr{expr, tailExpr})
}

// checkNoNeedCast
// if constant's type higher than column's type
// and constant's value in range of column's type, then no cast was needed
func checkNoNeedCast(constT, columnT types.Type, constExpr *plan.Expr_C) bool {
	switch constT.Oid {
	case types.T_char, types.T_varchar, types.T_text:
		switch columnT.Oid {
		case types.T_char, types.T_varchar:
			if constT.Width <= columnT.Width {
				return true
			} else {
				return false
			}
		case types.T_text:
			return true
		default:
			return false
		}

	case types.T_binary, types.T_varbinary, types.T_blob:
		switch columnT.Oid {
		case types.T_binary, types.T_varbinary:
			if constT.Width <= columnT.Width {
				return true
			} else {
				return false
			}
		case types.T_blob:
			return true
		default:
			return false
		}

	case types.T_int8, types.T_int16, types.T_int32, types.T_int64:
		val, valOk := constExpr.C.Value.(*plan.Const_I64Val)
		if !valOk {
			return false
		}
		constVal := val.I64Val
		switch columnT.Oid {
		case types.T_int8:
			return constVal <= int64(math.MaxInt8) && constVal >= int64(math.MinInt8)
		case types.T_int16:
			return constVal <= int64(math.MaxInt16) && constVal >= int64(math.MinInt16)
		case types.T_int32:
			return constVal <= int64(math.MaxInt32) && constVal >= int64(math.MinInt32)
		case types.T_int64:
			return true
		case types.T_uint8:
			return constVal <= math.MaxUint8 && constVal >= 0
		case types.T_uint16:
			return constVal <= math.MaxUint16 && constVal >= 0
		case types.T_uint32:
			return constVal <= math.MaxUint32 && constVal >= 0
		case types.T_uint64:
			return constVal >= 0
		case types.T_varchar:
			return true
		case types.T_float32:
			//float32 has 6 significant digits.
			return constVal <= 100000 && constVal >= -100000
		case types.T_float64:
			//float64 has 15 significant digits.
			return constVal <= int64(math.MaxInt32) && constVal >= int64(math.MinInt32)
		case types.T_decimal64:
			return constVal <= int64(math.MaxInt32) && constVal >= int64(math.MinInt32)
		default:
			return false
		}
	case types.T_uint8, types.T_uint16, types.T_uint32, types.T_uint64:
		val_u, valOk := constExpr.C.Value.(*plan.Const_U64Val)
		if !valOk {
			return false
		}
		constVal := val_u.U64Val
		switch columnT.Oid {
		case types.T_int8:
			return constVal <= math.MaxInt8
		case types.T_int16:
			return constVal <= math.MaxInt16
		case types.T_int32:
			return constVal <= math.MaxInt32
		case types.T_int64:
			return constVal <= math.MaxInt64
		case types.T_uint8:
			return constVal <= math.MaxUint8
		case types.T_uint16:
			return constVal <= math.MaxUint16
		case types.T_uint32:
			return constVal <= math.MaxUint32
		case types.T_uint64:
			return true
		case types.T_float32:
			//float32 has 6 significant digits.
			return constVal <= 100000
		case types.T_float64:
			//float64 has 15 significant digits.
			return constVal <= math.MaxUint32
		case types.T_decimal64:
			return constVal <= math.MaxInt32
		default:
			return false
		}
	default:
		return false
	}

}

func InitInfileParam(param *tree.ExternParam) error {
	for i := 0; i < len(param.Option); i += 2 {
		switch strings.ToLower(param.Option[i]) {
		case "filepath":
			param.Filepath = param.Option[i+1]
		case "compression":
			param.CompressType = param.Option[i+1]
		case "format":
			format := strings.ToLower(param.Option[i+1])
			if format != tree.CSV && format != tree.JSONLINE {
				return moerr.NewBadConfig(param.Ctx, "the format '%s' is not supported", format)
			}
			param.Format = format
		case "jsondata":
			jsondata := strings.ToLower(param.Option[i+1])
			if jsondata != tree.OBJECT && jsondata != tree.ARRAY {
				return moerr.NewBadConfig(param.Ctx, "the jsondata '%s' is not supported", jsondata)
			}
			param.JsonData = jsondata
			param.Format = tree.JSONLINE
		default:
			return moerr.NewBadConfig(param.Ctx, "the keyword '%s' is not support", strings.ToLower(param.Option[i]))
		}
	}
	if len(param.Filepath) == 0 {
		return moerr.NewBadConfig(param.Ctx, "the filepath must be specified")
	}
	if param.Format == tree.JSONLINE && len(param.JsonData) == 0 {
		return moerr.NewBadConfig(param.Ctx, "the jsondata must be specified")
	}
	if len(param.Format) == 0 {
		param.Format = tree.CSV
	}
	return nil
}

func InitS3Param(param *tree.ExternParam) error {
	param.S3Param = &tree.S3Parameter{}
	for i := 0; i < len(param.Option); i += 2 {
		switch strings.ToLower(param.Option[i]) {
		case "endpoint":
			param.S3Param.Endpoint = param.Option[i+1]
		case "region":
			param.S3Param.Region = param.Option[i+1]
		case "access_key_id":
			param.S3Param.APIKey = param.Option[i+1]
		case "secret_access_key":
			param.S3Param.APISecret = param.Option[i+1]
		case "bucket":
			param.S3Param.Bucket = param.Option[i+1]
		case "filepath":
			param.Filepath = param.Option[i+1]
		case "compression":
			param.CompressType = param.Option[i+1]
		case "provider":
			param.S3Param.Provider = param.Option[i+1]
		case "role_arn":
			param.S3Param.RoleArn = param.Option[i+1]
		case "external_id":
			param.S3Param.ExternalId = param.Option[i+1]
		case "format":
			format := strings.ToLower(param.Option[i+1])
			if format != tree.CSV && format != tree.JSONLINE {
				return moerr.NewBadConfig(param.Ctx, "the format '%s' is not supported", format)
			}
			param.Format = format
		case "jsondata":
			jsondata := strings.ToLower(param.Option[i+1])
			if jsondata != tree.OBJECT && jsondata != tree.ARRAY {
				return moerr.NewBadConfig(param.Ctx, "the jsondata '%s' is not supported", jsondata)
			}
			param.JsonData = jsondata
			param.Format = tree.JSONLINE

		default:
			return moerr.NewBadConfig(param.Ctx, "the keyword '%s' is not support", strings.ToLower(param.Option[i]))
		}
	}
	if param.Format == tree.JSONLINE && len(param.JsonData) == 0 {
		return moerr.NewBadConfig(param.Ctx, "the jsondata must be specified")
	}
	if len(param.Format) == 0 {
		param.Format = tree.CSV
	}
	return nil
}

func GetForETLWithType(param *tree.ExternParam, prefix string) (res fileservice.ETLFileService, readPath string, err error) {
	if param.ScanType == tree.S3 {
		buf := new(strings.Builder)
		w := csv.NewWriter(buf)
		opts := []string{"s3-opts", "endpoint=" + param.S3Param.Endpoint, "region=" + param.S3Param.Region, "key=" + param.S3Param.APIKey, "secret=" + param.S3Param.APISecret,
			"bucket=" + param.S3Param.Bucket, "role-arn=" + param.S3Param.RoleArn, "external-id=" + param.S3Param.ExternalId}
		if strings.ToLower(param.S3Param.Provider) != "" && strings.ToLower(param.S3Param.Provider) != "minio" {
			return nil, "", moerr.NewBadConfig(param.Ctx, "the provider only support 'minio' now")
		}
		if strings.ToLower(param.S3Param.Provider) == "minio" {
			opts = append(opts, "is-minio=true")
		}
		if err = w.Write(opts); err != nil {
			return nil, "", err
		}
		w.Flush()
		return fileservice.GetForETL(nil, fileservice.JoinPath(buf.String(), prefix))
	}
	return fileservice.GetForETL(param.FileService, prefix)
}

// ReadDir support "etl:" and "/..." absolute path, NOT support relative path.
func ReadDir(param *tree.ExternParam) (fileList []string, fileSize []int64, err error) {
	filePath := strings.TrimSpace(param.Filepath)
	if strings.HasPrefix(filePath, "etl:") {
		filePath = path.Clean(filePath)
	} else {
		filePath = path.Clean("/" + filePath)
	}

	sep := "/"
	pathDir := strings.Split(filePath, sep)
	l := list.New()
	l2 := list.New()
	if pathDir[0] == "" {
		l.PushBack(sep)
	} else {
		l.PushBack(pathDir[0])
	}

	for i := 1; i < len(pathDir); i++ {
		length := l.Len()
		for j := 0; j < length; j++ {
			prefix := l.Front().Value.(string)
			fs, readPath, err := GetForETLWithType(param, prefix)
			if err != nil {
				return nil, nil, err
			}
			entries, err := fs.List(param.Ctx, readPath)
			if err != nil {
				return nil, nil, err
			}
			for _, entry := range entries {
				if !entry.IsDir && i+1 != len(pathDir) {
					continue
				}
				if entry.IsDir && i+1 == len(pathDir) {
					continue
				}
				matched, err := path.Match(pathDir[i], entry.Name)
				if err != nil {
					return nil, nil, err
				}
				if !matched {
					continue
				}
				l.PushBack(path.Join(l.Front().Value.(string), entry.Name))
				if !entry.IsDir {
					l2.PushBack(entry.Size)
				}
			}
			l.Remove(l.Front())
		}
	}
	len := l.Len()
	for j := 0; j < len; j++ {
		fileList = append(fileList, l.Front().Value.(string))
		l.Remove(l.Front())
		fileSize = append(fileSize, l2.Front().Value.(int64))
		l2.Remove(l2.Front())
	}
	return fileList, fileSize, err
}

// GetUniqueColAndIdxFromTableDef
// if get table:  t1(a int primary key, b int, c int, d int, unique key(b,c));
// return : []map[string]int { {'a'=1},  {'b'=2,'c'=3} }
func GetUniqueColAndIdxFromTableDef(tableDef *TableDef) []map[string]int {
	uniqueCols := make([]map[string]int, 0, len(tableDef.Cols))
	if tableDef.Pkey != nil && !onlyHasHiddenPrimaryKey(tableDef) {
		pkMap := make(map[string]int)
		for _, colName := range tableDef.Pkey.Names {
			pkMap[colName] = int(tableDef.Name2ColIndex[colName])
		}
		uniqueCols = append(uniqueCols, pkMap)
	}

	for _, index := range tableDef.Indexes {
		if index.Unique {
			pkMap := make(map[string]int)
			for _, part := range index.Parts {
				pkMap[part] = int(tableDef.Name2ColIndex[part])
			}
			uniqueCols = append(uniqueCols, pkMap)
		}
	}
	return uniqueCols
}

// GenUniqueColJoinExpr
// if get table:  t1(a int primary key, b int, c int, d int, unique key(b,c));
// uniqueCols is: []map[string]int { {'a'=1},  {'b'=2,'c'=3} }
// we will get expr like: 'leftTag.a = rightTag.a or (leftTag.b = rightTag.b and leftTag.c = rightTag. c)
func GenUniqueColJoinExpr(ctx context.Context, tableDef *TableDef, uniqueCols []map[string]int, leftTag int32, rightTag int32) (*Expr, error) {
	var checkExpr *Expr
	var err error

	for i, uniqueColMap := range uniqueCols {
		var condExpr *Expr
		condIdx := int(0)
		for _, colIdx := range uniqueColMap {
			col := tableDef.Cols[colIdx]
			leftExpr := &Expr{
				Typ: col.Typ,
				Expr: &plan.Expr_Col{
					Col: &plan.ColRef{
						RelPos: leftTag,
						ColPos: int32(colIdx),
					},
				},
			}
			rightExpr := &plan.Expr{
				Typ: col.Typ,
				Expr: &plan.Expr_Col{
					Col: &plan.ColRef{
						RelPos: rightTag,
						ColPos: int32(colIdx),
					},
				},
			}
			eqExpr, err := bindFuncExprImplByPlanExpr(ctx, "=", []*Expr{leftExpr, rightExpr})
			if err != nil {
				return nil, err
			}
			if condIdx == 0 {
				condExpr = eqExpr
			} else {
				condExpr, err = bindFuncExprImplByPlanExpr(ctx, "and", []*Expr{condExpr, eqExpr})
				if err != nil {
					return nil, err
				}
			}
			condIdx++
		}

		if i == 0 {
			checkExpr = condExpr
		} else {
			checkExpr, err = bindFuncExprImplByPlanExpr(ctx, "or", []*Expr{checkExpr, condExpr})
			if err != nil {
				return nil, err
			}
		}
	}

	return checkExpr, nil
}

// GenUniqueColCheckExpr   like GenUniqueColJoinExpr. but use for on duplicate key clause to check conflict
// if get table:  t1(a int primary key, b int, c int, d int, unique key(b,c));
// we get batch like [1,2,3,4, origin_a, origin_b, origin_c, origin_d, row_id ....]。
// we get expr like:  []*Expr{ 1=origin_a ,  (2 = origin_b and 3 = origin_c) }
func GenUniqueColCheckExpr(ctx context.Context, tableDef *TableDef, uniqueCols []map[string]int) ([]*Expr, error) {
	checkExpr := make([]*Expr, len(uniqueCols))
	colCount := len(tableDef.Cols)

	for i, uniqueColMap := range uniqueCols {
		var condExpr *Expr
		condIdx := int(0)
		for _, colIdx := range uniqueColMap {
			col := tableDef.Cols[colIdx]
			// insert values
			leftExpr := &Expr{
				Typ: col.Typ,
				Expr: &plan.Expr_Col{
					Col: &plan.ColRef{
						RelPos: 0,
						ColPos: int32(colIdx),
					},
				},
			}
			rightExpr := &plan.Expr{
				Typ: col.Typ,
				Expr: &plan.Expr_Col{
					Col: &plan.ColRef{
						RelPos: 1,
						ColPos: int32(colIdx + colCount),
					},
				},
			}
			eqExpr, err := bindFuncExprImplByPlanExpr(ctx, "=", []*Expr{leftExpr, rightExpr})
			if err != nil {
				return nil, err
			}
			if condIdx == 0 {
				condExpr = eqExpr
			} else {
				condExpr, err = bindFuncExprImplByPlanExpr(ctx, "and", []*Expr{condExpr, eqExpr})
				if err != nil {
					return nil, err
				}
			}
			condIdx++
		}
		checkExpr[i] = condExpr
	}

	return checkExpr, nil
}
func onlyContainsTag(filter *Expr, tag int32) bool {
	switch ex := filter.Expr.(type) {
	case *plan.Expr_Col:
		return ex.Col.RelPos == tag
	case *plan.Expr_F:
		for _, arg := range ex.F.Args {
			if !onlyContainsTag(arg, tag) {
				return false
			}
		}
		return true
	default:
		return true
	}
}

func AssignAuxIdForExpr(expr *plan.Expr, start int32) int32 {
	expr.AuxId = start
	vertexCnt := int32(1)

	if f, ok := expr.Expr.(*plan.Expr_F); ok {
		for _, child := range f.F.Args {
			vertexCnt += AssignAuxIdForExpr(child, start+vertexCnt)
		}
	}

	return vertexCnt
}

func ResetAuxIdForExpr(expr *plan.Expr) {
	expr.AuxId = 0

	if f, ok := expr.Expr.(*plan.Expr_F); ok {
		for _, child := range f.F.Args {
			ResetAuxIdForExpr(child)
		}
	}
}<|MERGE_RESOLUTION|>--- conflicted
+++ resolved
@@ -18,11 +18,8 @@
 	"container/list"
 	"context"
 	"encoding/csv"
-<<<<<<< HEAD
 	"github.com/matrixorigin/matrixone/pkg/sql/plan/function2"
-=======
 	"github.com/matrixorigin/matrixone/pkg/sql/util"
->>>>>>> fe74dff1
 	"math"
 	"path"
 	"strings"
@@ -1434,8 +1431,8 @@
 			l.Remove(l.Front())
 		}
 	}
-	len := l.Len()
-	for j := 0; j < len; j++ {
+	length := l.Len()
+	for j := 0; j < length; j++ {
 		fileList = append(fileList, l.Front().Value.(string))
 		l.Remove(l.Front())
 		fileSize = append(fileSize, l2.Front().Value.(int64))
