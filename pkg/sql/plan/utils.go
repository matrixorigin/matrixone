// Copyright 2022 Matrix Origin
//
// Licensed under the Apache License, Version 2.0 (the "License");
// you may not use this file except in compliance with the License.
// You may obtain a copy of the License at
//
//     http://www.apache.org/licenses/LICENSE-2.0
//
// Unless required by applicable law or agreed to in writing, software
// distributed under the License is distributed on an "AS IS" BASIS,
// WITHOUT WARRANTIES OR CONDITIONS OF ANY KIND, either express or implied.
// See the License for the specific language governing permissions and
// limitations under the License.

package plan

import (
	"bytes"
	"container/list"
	"context"
	"encoding/csv"
	"fmt"
	"math"
	"path"
	"strings"

	"github.com/matrixorigin/matrixone/pkg/common/moerr"
	"github.com/matrixorigin/matrixone/pkg/common/mpool"
	"github.com/matrixorigin/matrixone/pkg/container/batch"
	"github.com/matrixorigin/matrixone/pkg/container/types"
	"github.com/matrixorigin/matrixone/pkg/container/vector"
	"github.com/matrixorigin/matrixone/pkg/fileservice"
	"github.com/matrixorigin/matrixone/pkg/pb/plan"
	"github.com/matrixorigin/matrixone/pkg/sql/colexec"
	"github.com/matrixorigin/matrixone/pkg/sql/parsers/dialect"
	"github.com/matrixorigin/matrixone/pkg/sql/parsers/tree"
	"github.com/matrixorigin/matrixone/pkg/sql/plan/function"
	"github.com/matrixorigin/matrixone/pkg/sql/plan/rule"
	"github.com/matrixorigin/matrixone/pkg/sql/util"
	"github.com/matrixorigin/matrixone/pkg/vm/process"
)

func GetBindings(expr *plan.Expr) []int32 {
	bindingSet := doGetBindings(expr)
	bindings := make([]int32, 0, len(bindingSet))
	for id := range bindingSet {
		bindings = append(bindings, id)
	}
	return bindings
}

func doGetBindings(expr *plan.Expr) map[int32]any {
	res := make(map[int32]any)

	switch expr := expr.Expr.(type) {
	case *plan.Expr_Col:
		res[expr.Col.RelPos] = nil

	case *plan.Expr_F:
		for _, child := range expr.F.Args {
			for id := range doGetBindings(child) {
				res[id] = nil
			}
		}
	}

	return res
}

func hasCorrCol(expr *plan.Expr) bool {
	switch exprImpl := expr.Expr.(type) {
	case *plan.Expr_Corr:
		return true

	case *plan.Expr_F:
		for _, arg := range exprImpl.F.Args {
			if hasCorrCol(arg) {
				return true
			}
		}
		return false

	case *plan.Expr_List:
		for _, arg := range exprImpl.List.List {
			if hasCorrCol(arg) {
				return true
			}
		}
		return false

	default:
		return false
	}
}

func hasSubquery(expr *plan.Expr) bool {
	switch exprImpl := expr.Expr.(type) {
	case *plan.Expr_Sub:
		return true

	case *plan.Expr_F:
		for _, arg := range exprImpl.F.Args {
			if hasSubquery(arg) {
				return true
			}
		}
		return false

	case *plan.Expr_List:
		for _, arg := range exprImpl.List.List {
			if hasSubquery(arg) {
				return true
			}
		}
		return false

	default:
		return false
	}
}

func hasTag(expr *plan.Expr, tag int32) bool {
	switch exprImpl := expr.Expr.(type) {
	case *plan.Expr_Col:
		return exprImpl.Col.RelPos == tag

	case *plan.Expr_F:
		for _, arg := range exprImpl.F.Args {
			if hasTag(arg, tag) {
				return true
			}
		}
		return false

	case *plan.Expr_List:
		for _, arg := range exprImpl.List.List {
			if hasTag(arg, tag) {
				return true
			}
		}
		return false

	default:
		return false
	}
}

func decreaseDepthAndDispatch(preds []*plan.Expr) ([]*plan.Expr, []*plan.Expr) {
	filterPreds := make([]*plan.Expr, 0, len(preds))
	joinPreds := make([]*plan.Expr, 0, len(preds))

	for _, pred := range preds {
		newPred, correlated := decreaseDepth(pred)
		if !correlated {
			joinPreds = append(joinPreds, newPred)
			continue
		}
		filterPreds = append(filterPreds, newPred)
	}

	return filterPreds, joinPreds
}

func decreaseDepth(expr *plan.Expr) (*plan.Expr, bool) {
	var correlated bool

	switch exprImpl := expr.Expr.(type) {
	case *plan.Expr_Corr:
		if exprImpl.Corr.Depth > 1 {
			exprImpl.Corr.Depth--
			correlated = true
		} else {
			expr.Expr = &plan.Expr_Col{
				Col: &plan.ColRef{
					RelPos: exprImpl.Corr.RelPos,
					ColPos: exprImpl.Corr.ColPos,
				},
			}
		}

	case *plan.Expr_F:
		var tmp bool
		for i, arg := range exprImpl.F.Args {
			exprImpl.F.Args[i], tmp = decreaseDepth(arg)
			correlated = correlated || tmp
		}
	}

	return expr, correlated
}

func getJoinSide(expr *plan.Expr, leftTags, rightTags map[int32]any, markTag int32) (side int8) {
	switch exprImpl := expr.Expr.(type) {
	case *plan.Expr_F:
		for _, arg := range exprImpl.F.Args {
			side |= getJoinSide(arg, leftTags, rightTags, markTag)
		}

	case *plan.Expr_Col:
		if _, ok := leftTags[exprImpl.Col.RelPos]; ok {
			side = JoinSideLeft
		} else if _, ok := rightTags[exprImpl.Col.RelPos]; ok {
			side = JoinSideRight
		} else if exprImpl.Col.RelPos == markTag {
			side = JoinSideMark
		}

	case *plan.Expr_Corr:
		side = JoinSideCorrelated
	}

	return
}

func containsTag(expr *plan.Expr, tag int32) bool {
	var ret bool

	switch exprImpl := expr.Expr.(type) {
	case *plan.Expr_F:
		for _, arg := range exprImpl.F.Args {
			ret = ret || containsTag(arg, tag)
		}

	case *plan.Expr_Col:
		return exprImpl.Col.RelPos == tag
	}

	return ret
}

func replaceColRefs(expr *plan.Expr, tag int32, projects []*plan.Expr) *plan.Expr {
	switch exprImpl := expr.Expr.(type) {
	case *plan.Expr_F:
		for i, arg := range exprImpl.F.Args {
			exprImpl.F.Args[i] = replaceColRefs(arg, tag, projects)
		}

	case *plan.Expr_Col:
		colRef := exprImpl.Col
		if colRef.RelPos == tag {
			expr = DeepCopyExpr(projects[colRef.ColPos])
		}
	case *plan.Expr_W:
		replaceColRefs(exprImpl.W.WindowFunc, tag, projects)
		for _, arg := range exprImpl.W.PartitionBy {
			replaceColRefs(arg, tag, projects)
		}
		for _, order := range exprImpl.W.OrderBy {
			replaceColRefs(order.Expr, tag, projects)
		}
	}

	return expr
}

func replaceColRefsForSet(expr *plan.Expr, projects []*plan.Expr) *plan.Expr {
	switch exprImpl := expr.Expr.(type) {
	case *plan.Expr_F:
		for i, arg := range exprImpl.F.Args {
			exprImpl.F.Args[i] = replaceColRefsForSet(arg, projects)
		}

	case *plan.Expr_Col:
		expr = DeepCopyExpr(projects[exprImpl.Col.ColPos])
	}

	return expr
}

func splitAndBindCondition(astExpr tree.Expr, ctx *BindContext) ([]*plan.Expr, error) {
	conds := splitAstConjunction(astExpr)
	exprs := make([]*plan.Expr, len(conds))

	for i, cond := range conds {
		cond, err := ctx.qualifyColumnNames(cond, nil, false)
		if err != nil {
			return nil, err
		}

		expr, err := ctx.binder.BindExpr(cond, 0, true)
		if err != nil {
			return nil, err
		}
		// expr must be bool type, if not, try to do type convert
		// but just ignore the subQuery. It will be solved at optimizer.
		if expr.GetSub() == nil {
			expr, err = makePlan2CastExpr(ctx.binder.GetContext(), expr, &plan.Type{Id: int32(types.T_bool)})
			if err != nil {
				return nil, err
			}
		}
		exprs[i] = expr
	}

	return exprs, nil
}

// splitAstConjunction split a expression to a list of AND conditions.
func splitAstConjunction(astExpr tree.Expr) []tree.Expr {
	var astExprs []tree.Expr
	switch typ := astExpr.(type) {
	case nil:
	case *tree.AndExpr:
		astExprs = append(astExprs, splitAstConjunction(typ.Left)...)
		astExprs = append(astExprs, splitAstConjunction(typ.Right)...)
	case *tree.ParenExpr:
		astExprs = append(astExprs, splitAstConjunction(typ.Expr)...)
	default:
		astExprs = append(astExprs, astExpr)
	}
	return astExprs
}

// applyDistributivity (X AND B) OR (X AND C) OR (X AND D) => X AND (B OR C OR D)
// TODO: move it into optimizer
func applyDistributivity(ctx context.Context, expr *plan.Expr) *plan.Expr {
	switch exprImpl := expr.Expr.(type) {
	case *plan.Expr_F:
		for i, arg := range exprImpl.F.Args {
			exprImpl.F.Args[i] = applyDistributivity(ctx, arg)
		}

		if exprImpl.F.Func.ObjName != "or" {
			break
		}

		leftConds := splitPlanConjunction(exprImpl.F.Args[0])
		rightConds := splitPlanConjunction(exprImpl.F.Args[1])

		condMap := make(map[string]int)

		for _, cond := range rightConds {
			condMap[cond.String()] = JoinSideRight
		}

		var commonConds, leftOnlyConds, rightOnlyConds []*plan.Expr

		for _, cond := range leftConds {
			exprStr := cond.String()

			if condMap[exprStr] == JoinSideRight {
				commonConds = append(commonConds, cond)
				condMap[exprStr] = JoinSideBoth
			} else {
				leftOnlyConds = append(leftOnlyConds, cond)
				condMap[exprStr] = JoinSideLeft
			}
		}

		for _, cond := range rightConds {
			if condMap[cond.String()] == JoinSideRight {
				rightOnlyConds = append(rightOnlyConds, cond)
			}
		}

		if len(commonConds) == 0 {
			return expr
		}

		expr, _ = combinePlanConjunction(ctx, commonConds)

		if len(leftOnlyConds) == 0 || len(rightOnlyConds) == 0 {
			return expr
		}

		leftExpr, _ := combinePlanConjunction(ctx, leftOnlyConds)
		rightExpr, _ := combinePlanConjunction(ctx, rightOnlyConds)

		leftExpr, _ = bindFuncExprImplByPlanExpr(ctx, "or", []*plan.Expr{leftExpr, rightExpr})

		expr, _ = bindFuncExprImplByPlanExpr(ctx, "and", []*plan.Expr{expr, leftExpr})
	}

	return expr
}

func unionSlice(left, right []string) []string {
	if len(left) < 1 {
		return right
	}
	if len(right) < 1 {
		return left
	}
	m := make(map[string]bool, len(left)+len(right))
	for _, s := range left {
		m[s] = true
	}
	for _, s := range right {
		m[s] = true
	}
	ret := make([]string, 0)
	for s := range m {
		ret = append(ret, s)
	}
	return ret
}

func intersectSlice(left, right []string) []string {
	if len(left) < 1 || len(right) < 1 {
		return left
	}
	m := make(map[string]bool, len(left)+len(right))
	for _, s := range left {
		m[s] = true
	}
	ret := make([]string, 0)
	for _, s := range right {
		if _, ok := m[s]; ok {
			ret = append(ret, s)
		}
	}
	return ret
}

/*
DNF means disjunctive normal form, for example (a and b) or (c and d) or (e and f)
if we have a DNF filter, for example (c1=1 and c2=1) or (c1=2 and c2=2)
we can have extra filter: (c1=1 or c1=2) and (c2=1 or c2=2), which can be pushed down to optimize join

checkDNF scan the expr and return all groups of cond
for example (c1=1 and c2=1) or (c1=2 and c3=2), c1 is a group because it appears in all disjunctives
and c2,c3 is not a group

walkThroughDNF accept a keyword string, walk through the expr,
and extract all the conds which contains the keyword
*/
func checkDNF(expr *plan.Expr) []string {
	var ret []string
	switch exprImpl := expr.Expr.(type) {
	case *plan.Expr_F:
		if exprImpl.F.Func.ObjName == "or" {
			left := checkDNF(exprImpl.F.Args[0])
			right := checkDNF(exprImpl.F.Args[1])
			return intersectSlice(left, right)
		}
		for _, arg := range exprImpl.F.Args {
			ret = unionSlice(ret, checkDNF(arg))
		}
		return ret

	case *plan.Expr_Corr:
		ret = append(ret, exprImpl.Corr.String())
	case *plan.Expr_Col:
		ret = append(ret, exprImpl.Col.String())
	}
	return ret
}

func walkThroughDNF(ctx context.Context, expr *plan.Expr, keywords string) *plan.Expr {
	var retExpr *plan.Expr
	switch exprImpl := expr.Expr.(type) {
	case *plan.Expr_F:
		if exprImpl.F.Func.ObjName == "or" {
			left := walkThroughDNF(ctx, exprImpl.F.Args[0], keywords)
			right := walkThroughDNF(ctx, exprImpl.F.Args[1], keywords)
			if left != nil && right != nil {
				retExpr, _ = bindFuncExprImplByPlanExpr(ctx, "or", []*plan.Expr{left, right})
				return retExpr
			}
		} else if exprImpl.F.Func.ObjName == "and" {
			left := walkThroughDNF(ctx, exprImpl.F.Args[0], keywords)
			right := walkThroughDNF(ctx, exprImpl.F.Args[1], keywords)
			if left == nil {
				return right
			} else if right == nil {
				return left
			} else {
				retExpr, _ = bindFuncExprImplByPlanExpr(ctx, "and", []*plan.Expr{left, right})
				return retExpr
			}
		} else {
			for _, arg := range exprImpl.F.Args {
				if walkThroughDNF(ctx, arg, keywords) == nil {
					return nil
				}
			}
			return expr
		}

	case *plan.Expr_Corr:
		if exprImpl.Corr.String() == keywords {
			return expr
		} else {
			return nil
		}
	case *plan.Expr_Col:
		if exprImpl.Col.String() == keywords {
			return expr
		} else {
			return nil
		}
	}
	return expr
}

// deduction of new predicates for join on list. for example join on a=b and b=c, then a=c can be deduced
func deduceNewOnList(onList []*plan.Expr) []*plan.Expr {
	var newPreds []*plan.Expr
	lenOnlist := len(onList)
	for i := range onList {
		ok1, col1, col2 := checkStrictJoinPred(onList[i])
		if !ok1 {
			continue
		}
		for j := i + 1; j < lenOnlist; j++ {
			ok2, col3, col4 := checkStrictJoinPred(onList[j])
			if ok2 {
				ok, newPred := deduceTranstivity(onList[i], col1, col2, col3, col4)
				if ok {
					newPreds = append(newPreds, newPred)
				}
			}
		}
	}
	return newPreds
}

// deduction of new predicates. for example join on a=b where b=1, then a=1 can be deduced
func deduceNewFilterList(filters, onList []*plan.Expr) []*plan.Expr {
	var newFilters []*plan.Expr
	for _, onPred := range onList {
		ret, col1, col2 := checkStrictJoinPred(onPred)
		if !ret {
			continue
		}
		for _, filter := range filters {
			ret, col := CheckFilter(filter)
			if ret && col != nil {
				newExpr := DeepCopyExpr(filter)
				if substituteMatchColumn(newExpr, col1, col2) {
					newFilters = append(newFilters, newExpr)
				}
			}
		}
	}
	return newFilters
}

func canMergeToBetweenAnd(expr1, expr2 *plan.Expr) bool {
	b1, col1, _, funcName1 := CheckStrictFilter(expr1)
	b2, col2, _, funcName2 := CheckStrictFilter(expr2)
	if !b1 || !b2 {
		return false
	}
	if col1.ColPos != col2.ColPos || col1.RelPos != col2.RelPos {
		return false
	}
	if funcName1 == ">" || funcName1 == ">=" {
		return funcName2 == "<" || funcName2 == "<="
	}
	if funcName1 == "<" || funcName1 == "<=" {
		return funcName2 == ">" || funcName2 == ">="
	}
	return false
}

// function filter means func(col) compared to const. for example year(col1)>1991
func CheckFunctionFilter(expr *plan.Expr) (b bool, col *ColRef, constExpr *Const, childFuncName string) {
	switch exprImpl := expr.Expr.(type) {
	case *plan.Expr_F:
		funcName := exprImpl.F.Func.ObjName
		switch funcName {
		case "=", ">", "<", ">=", "<=":
			switch child0 := exprImpl.F.Args[0].Expr.(type) {
			case *plan.Expr_F:
				childFuncName = child0.F.Func.ObjName
				switch childFuncName {
				case "year":
					switch child := child0.F.Args[0].Expr.(type) {
					case *plan.Expr_Col:
						col = child.Col
					}
				}
			default:
				return false, nil, nil, childFuncName
			}
			switch child1 := exprImpl.F.Args[1].Expr.(type) {
			case *plan.Expr_C:
				constExpr = child1.C
				b = true
				return
			default:
				return false, nil, nil, childFuncName
			}
		default:
			return false, nil, nil, childFuncName
		}
	default:
		return false, nil, nil, childFuncName
	}
}

// strict filter means col compared to const. for example col1>1
// func(col1)=1 is not strict
func CheckStrictFilter(expr *plan.Expr) (b bool, col *ColRef, constExpr *Const, funcName string) {
	switch exprImpl := expr.Expr.(type) {
	case *plan.Expr_F:
		funcName = exprImpl.F.Func.ObjName
		switch funcName {
		case "=", ">", "<", ">=", "<=":
			switch child0 := exprImpl.F.Args[0].Expr.(type) {
			case *plan.Expr_Col:
				col = child0.Col
			default:
				return false, nil, nil, funcName
			}
			switch child1 := exprImpl.F.Args[1].Expr.(type) {
			case *plan.Expr_C:
				constExpr = child1.C
				b = true
				return
			default:
				return false, nil, nil, funcName
			}
		default:
			return false, nil, nil, funcName
		}
	default:
		return false, nil, nil, funcName
	}
}

// for predicate deduction, filter must be like func(col)>1 , or (col=1) or (col=2)
// and only 1 colRef is allowd in the filter
func CheckFilter(expr *plan.Expr) (bool, *ColRef) {
	switch exprImpl := expr.Expr.(type) {
	case *plan.Expr_F:
		switch exprImpl.F.Func.ObjName {
		case "=", ">", "<", ">=", "<=":
			switch e := exprImpl.F.Args[1].Expr.(type) {
			case *plan.Expr_C, *plan.Expr_P, *plan.Expr_V:
				return CheckFilter(exprImpl.F.Args[0])
			case *plan.Expr_F:
				if e.F.Func.ObjName == "cast" {
					return CheckFilter(exprImpl.F.Args[0])
				}
				return false, nil
			default:
				return false, nil
			}
		default:
			var col *ColRef
			for _, arg := range exprImpl.F.Args {
				ret, c := CheckFilter(arg)
				if !ret {
					return false, nil
				} else if c != nil {
					if col != nil {
						if col.RelPos != c.RelPos || col.ColPos != c.ColPos {
							return false, nil
						}
					} else {
						col = c
					}
				}
			}
			return col != nil, col
		}
	case *plan.Expr_Col:
		return true, exprImpl.Col
	}
	return false, nil
}

// for col1=col2 and col3 = col4, trying to deduce new pred
// for example , if col1 and col3 are the same, then we can deduce that col2=col4
func deduceTranstivity(expr *plan.Expr, col1, col2, col3, col4 *ColRef) (bool, *plan.Expr) {
	if col1.String() == col3.String() || col1.String() == col4.String() || col2.String() == col3.String() || col2.String() == col4.String() {
		retExpr := DeepCopyExpr(expr)
		substituteMatchColumn(retExpr, col3, col4)
		return true, retExpr
	}
	return false, nil
}

// if match col1 in expr, substitute it to col2. and othterwise
func substituteMatchColumn(expr *plan.Expr, onPredCol1, onPredCol2 *ColRef) bool {
	var ret bool
	switch exprImpl := expr.Expr.(type) {
	case *plan.Expr_Col:
		colName := exprImpl.Col.String()
		if colName == onPredCol1.String() {
			exprImpl.Col.RelPos = onPredCol2.RelPos
			exprImpl.Col.ColPos = onPredCol2.ColPos
			exprImpl.Col.Name = onPredCol2.Name
			return true
		} else if colName == onPredCol2.String() {
			exprImpl.Col.RelPos = onPredCol1.RelPos
			exprImpl.Col.ColPos = onPredCol1.ColPos
			exprImpl.Col.Name = onPredCol1.Name
			return true
		}
	case *plan.Expr_F:
		for _, arg := range exprImpl.F.Args {
			if substituteMatchColumn(arg, onPredCol1, onPredCol2) {
				ret = true
			}
		}
	}
	return ret
}

func checkStrictJoinPred(onPred *plan.Expr) (bool, *ColRef, *ColRef) {
	//onPred must be equality, children must be column name
	switch onPredImpl := onPred.Expr.(type) {
	case *plan.Expr_F:
		if onPredImpl.F.Func.ObjName != "=" {
			return false, nil, nil
		}
		args := onPredImpl.F.Args
		var col1, col2 *ColRef
		switch child1 := args[0].Expr.(type) {
		case *plan.Expr_Col:
			col1 = child1.Col
		}
		switch child2 := args[1].Expr.(type) {
		case *plan.Expr_Col:
			col2 = child2.Col
		}
		if col1 != nil && col2 != nil {
			return true, col1, col2
		}
	}
	return false, nil, nil
}

func splitPlanConjunctions(exprList []*plan.Expr) []*plan.Expr {
	var exprs []*plan.Expr
	for _, expr := range exprList {
		exprs = append(exprs, splitPlanConjunction(expr)...)
	}
	return exprs
}

func splitPlanConjunction(expr *plan.Expr) []*plan.Expr {
	var exprs []*plan.Expr
	switch exprImpl := expr.Expr.(type) {
	case *plan.Expr_F:
		if exprImpl.F.Func.ObjName == "and" {
			exprs = append(exprs, splitPlanConjunction(exprImpl.F.Args[0])...)
			exprs = append(exprs, splitPlanConjunction(exprImpl.F.Args[1])...)
		} else {
			exprs = append(exprs, expr)
		}

	default:
		exprs = append(exprs, expr)
	}

	return exprs
}

func combinePlanConjunction(ctx context.Context, exprs []*plan.Expr) (expr *plan.Expr, err error) {
	expr = exprs[0]

	for i := 1; i < len(exprs); i++ {
		expr, err = bindFuncExprImplByPlanExpr(ctx, "and", []*plan.Expr{expr, exprs[i]})

		if err != nil {
			break
		}
	}

	return
}

func rejectsNull(filter *plan.Expr, proc *process.Process) bool {
	filter = replaceColRefWithNull(DeepCopyExpr(filter))

	filter, err := ConstantFold(batch.EmptyForConstFoldBatch, filter, proc, false)
	if err != nil {
		return false
	}

	if f, ok := filter.Expr.(*plan.Expr_C); ok {
		if f.C.Isnull {
			return true
		}

		if fbool, ok := f.C.Value.(*plan.Const_Bval); ok {
			return !fbool.Bval
		}
	}

	return false
}

func replaceColRefWithNull(expr *plan.Expr) *plan.Expr {
	switch exprImpl := expr.Expr.(type) {
	case *plan.Expr_Col:
		expr = &plan.Expr{
			Typ: expr.Typ,
			Expr: &plan.Expr_C{
				C: &plan.Const{
					Isnull: true,
				},
			},
		}

	case *plan.Expr_F:
		for i, arg := range exprImpl.F.Args {
			exprImpl.F.Args[i] = replaceColRefWithNull(arg)
		}
	}

	return expr
}

func increaseRefCnt(expr *plan.Expr, inc int, colRefCnt map[[2]int32]int) {
	switch exprImpl := expr.Expr.(type) {
	case *plan.Expr_Col:
		colRefCnt[[2]int32{exprImpl.Col.RelPos, exprImpl.Col.ColPos}] += inc

	case *plan.Expr_F:
		for _, arg := range exprImpl.F.Args {
			increaseRefCnt(arg, inc, colRefCnt)
		}
	case *plan.Expr_W:
		increaseRefCnt(exprImpl.W.WindowFunc, inc, colRefCnt)
		for _, arg := range exprImpl.W.PartitionBy {
			increaseRefCnt(arg, inc, colRefCnt)
		}
		for _, order := range exprImpl.W.OrderBy {
			increaseRefCnt(order.Expr, inc, colRefCnt)
		}
	}
}

func getHyperEdgeFromExpr(expr *plan.Expr, leafByTag map[int32]int32, hyperEdge map[int32]any) {
	switch exprImpl := expr.Expr.(type) {
	case *plan.Expr_Col:
		hyperEdge[leafByTag[exprImpl.Col.RelPos]] = nil

	case *plan.Expr_F:
		for _, arg := range exprImpl.F.Args {
			getHyperEdgeFromExpr(arg, leafByTag, hyperEdge)
		}
	}
}

func getNumOfCharacters(str string) int {
	strRune := []rune(str)
	return len(strRune)
}

func getUnionSelects(ctx context.Context, stmt *tree.UnionClause, selects *[]tree.Statement, unionTypes *[]plan.Node_NodeType) error {
	switch leftStmt := stmt.Left.(type) {
	case *tree.UnionClause:
		err := getUnionSelects(ctx, leftStmt, selects, unionTypes)
		if err != nil {
			return err
		}
	case *tree.SelectClause:
		*selects = append(*selects, leftStmt)
	case *tree.ParenSelect:
		*selects = append(*selects, leftStmt.Select)
	default:
		return moerr.NewParseError(ctx, "unexpected statement in union: '%v'", tree.String(leftStmt, dialect.MYSQL))
	}

	// right is not UNION allways
	switch rightStmt := stmt.Right.(type) {
	case *tree.SelectClause:
		if stmt.Type == tree.UNION && !stmt.All {
			rightStr := tree.String(rightStmt, dialect.MYSQL)
			if len(*selects) == 1 && tree.String((*selects)[0], dialect.MYSQL) == rightStr {
				return nil
			}
		}

		*selects = append(*selects, rightStmt)
	case *tree.ParenSelect:
		if stmt.Type == tree.UNION && !stmt.All {
			rightStr := tree.String(rightStmt.Select, dialect.MYSQL)
			if len(*selects) == 1 && tree.String((*selects)[0], dialect.MYSQL) == rightStr {
				return nil
			}
		}

		*selects = append(*selects, rightStmt.Select)
	default:
		return moerr.NewParseError(ctx, "unexpected statement in union2: '%v'", tree.String(rightStmt, dialect.MYSQL))
	}

	switch stmt.Type {
	case tree.UNION:
		if stmt.All {
			*unionTypes = append(*unionTypes, plan.Node_UNION_ALL)
		} else {
			*unionTypes = append(*unionTypes, plan.Node_UNION)
		}
	case tree.INTERSECT:
		if stmt.All {
			*unionTypes = append(*unionTypes, plan.Node_INTERSECT_ALL)
		} else {
			*unionTypes = append(*unionTypes, plan.Node_INTERSECT)
		}
	case tree.EXCEPT, tree.UT_MINUS:
		if stmt.All {
			return moerr.NewNYI(ctx, "EXCEPT/MINUS ALL clause")
		} else {
			*unionTypes = append(*unionTypes, plan.Node_MINUS)
		}
	}
	return nil
}

func GetColumnMapByExpr(expr *plan.Expr, tableDef *plan.TableDef, columnMap *map[int]int) {
	if expr == nil {
		return
	}
	switch exprImpl := expr.Expr.(type) {
	case *plan.Expr_F:
		for _, arg := range exprImpl.F.Args {
			GetColumnMapByExpr(arg, tableDef, columnMap)
		}

	case *plan.Expr_Col:
		idx := exprImpl.Col.ColPos
		colName := exprImpl.Col.Name
		dotIdx := strings.Index(colName, ".")
		colName = colName[dotIdx+1:]
		colIdx := tableDef.Name2ColIndex[colName]
		seqnum := int(colIdx) // for extenal scan case, tableDef has only Name2ColIndex, no Cols, leave seqnum as colIdx
		if len(tableDef.Cols) > 0 {
			seqnum = int(tableDef.Cols[colIdx].Seqnum)
		}
		(*columnMap)[int(idx)] = seqnum
	}
}

func GetColumnMapByExprs(exprs []*plan.Expr, tableDef *plan.TableDef, columnMap *map[int]int) {
	for _, expr := range exprs {
		GetColumnMapByExpr(expr, tableDef, columnMap)
	}
}

func GetColumnsByExpr(
	expr *plan.Expr,
	tableDef *plan.TableDef,
) (columnMap map[int]int, defColumns, exprColumns []int, maxCol int) {
	columnMap = make(map[int]int)
	// key = expr's ColPos,  value = tableDef's ColPos
	GetColumnMapByExpr(expr, tableDef, &columnMap)

	if len(columnMap) == 0 {
		return
	}

	defColumns = make([]int, len(columnMap))
	exprColumns = make([]int, len(columnMap))

	// k: col pos in expr
	// v: col pos in def
	i := 0
	for k, v := range columnMap {
		if v > maxCol {
			maxCol = v
		}
		exprColumns[i] = k
		defColumns[i] = v
		i = i + 1
	}
	return
}

func EvalFilterExpr(ctx context.Context, expr *plan.Expr, bat *batch.Batch, proc *process.Process) (bool, error) {
	if len(bat.Vecs) == 0 { //that's constant expr
		e, err := ConstantFold(bat, expr, proc, false)
		if err != nil {
			return false, err
		}

		if cExpr, ok := e.Expr.(*plan.Expr_C); ok {
			if bVal, bOk := cExpr.C.Value.(*plan.Const_Bval); bOk {
				return bVal.Bval, nil
			}
		}
		return false, moerr.NewInternalError(ctx, "cannot eval filter expr")
	} else {
		executor, err := colexec.NewExpressionExecutor(proc, expr)
		if err != nil {
			return false, err
		}
		defer executor.Free()

		vec, err := executor.Eval(proc, []*batch.Batch{bat})
		if err != nil {
			return false, err
		}
		if vec.GetType().Oid != types.T_bool {
			return false, moerr.NewInternalError(ctx, "cannot eval filter expr")
		}
		cols := vector.MustFixedCol[bool](vec)
		for _, isNeed := range cols {
			if isNeed {
				return true, nil
			}
		}
		return false, nil
	}
}

func exchangeVectors(datas [][2]any, depth int, tmpResult []any, result *[]*vector.Vector, mp *mpool.MPool) {
	for i := 0; i < len(datas[depth]); i++ {
		tmpResult[depth] = datas[depth][i]
		if depth != len(datas)-1 {
			exchangeVectors(datas, depth+1, tmpResult, result, mp)
		} else {
			for j, val := range tmpResult {
				vector.AppendAny((*result)[j], val, false, mp)
			}
		}
	}
}

func BuildVectorsByData(datas [][2]any, dataTypes []uint8, mp *mpool.MPool) []*vector.Vector {
	vectors := make([]*vector.Vector, len(dataTypes))
	for i, typ := range dataTypes {
		vectors[i] = vector.NewVec(types.T(typ).ToType())
	}

	tmpResult := make([]any, len(datas))
	exchangeVectors(datas, 0, tmpResult, &vectors, mp)

	return vectors
}

func CheckExprIsMonotonic(ctx context.Context, expr *plan.Expr) bool {
	if expr == nil {
		return false
	}
	switch exprImpl := expr.Expr.(type) {
	case *plan.Expr_F:
		isConst := true
		for _, arg := range exprImpl.F.Args {
			switch arg.Expr.(type) {
			case *plan.Expr_C, *plan.Expr_P, *plan.Expr_V, *plan.Expr_T:
				continue
			}
			isConst = false
			isMonotonic := CheckExprIsMonotonic(ctx, arg)
			if !isMonotonic {
				return false
			}
		}
		if isConst {
			return true
		}

		isMonotonic, _ := function.GetFunctionIsMonotonicById(ctx, exprImpl.F.Func.GetObj())
		if !isMonotonic {
			return false
		}

		return true
	default:
		return true
	}
}

func GetSortOrder(tableDef *plan.TableDef, colName string) int {
	if tableDef.Pkey != nil {
		pkNames := tableDef.Pkey.Names
		for i := range pkNames {
			if pkNames[i] == colName {
				return i
			}
		}
	}
	if tableDef.ClusterBy != nil {
		return util.GetClusterByColumnOrder(tableDef.ClusterBy.Name, colName)
	}
	return -1
}

// handle the filter list for Stats. rewrite and constFold
func rewriteFiltersForStats(exprList []*plan.Expr, proc *process.Process) *plan.Expr {
	if proc == nil {
		return nil
	}
<<<<<<< HEAD

	for i := range exprList {
		tmpexpr, _ := ConstantFold(batch.EmptyForConstFoldBatch, DeepCopyExpr(exprList[i]), proc, false)
		exprList[i] = tmpexpr
	}
=======
>>>>>>> 72308558
	return colexec.RewriteFilterExprList(exprList)
}

func fixColumnName(tableDef *plan.TableDef, expr *plan.Expr) {
	switch exprImpl := expr.Expr.(type) {
	case *plan.Expr_F:
		for _, arg := range exprImpl.F.Args {
			fixColumnName(tableDef, arg)
		}
	case *plan.Expr_Col:
		exprImpl.Col.Name = tableDef.Cols[exprImpl.Col.ColPos].Name
	}
}

func ConstantFold(bat *batch.Batch, e *plan.Expr, proc *process.Process, varAndParamIsConst bool) (*plan.Expr, error) {
	// If it is Expr_List, perform constant folding on its elements
	if exprImpl, ok := e.Expr.(*plan.Expr_List); ok {
		exprList := exprImpl.List
		for i, exprElem := range exprList.List {
			_, ok2 := exprElem.Expr.(*plan.Expr_F)
			if ok2 {
				foldExpr, err := ConstantFold(bat, exprElem, proc, varAndParamIsConst)
				if err != nil {
					return e, nil
				}
				exprImpl.List.List[i] = foldExpr
			}
		}
		return e, nil
	}

	var err error
	if elist, ok := e.Expr.(*plan.Expr_List); ok {
		for i, expr := range elist.List.List {
			if elist.List.List[i], err = ConstantFold(bat, expr, proc, varAndParamIsConst); err != nil {
				return nil, err
			}
		}
		return e, nil
	}

	ef, ok := e.Expr.(*plan.Expr_F)
	if !ok || proc == nil {
		return e, nil
	}

	overloadID := ef.F.Func.GetObj()
	f, err := function.GetFunctionById(proc.Ctx, overloadID)
	if err != nil {
		return nil, err
	}
	if ef.F.Func.ObjName != "cast" && f.CannotFold() { // function cannot be fold
		return e, nil
	}
	for i := range ef.F.Args {
		if ef.F.Args[i], err = ConstantFold(bat, ef.F.Args[i], proc, varAndParamIsConst); err != nil {
			return nil, err
		}
	}
	if !rule.IsConstant(e, varAndParamIsConst) {
		return e, nil
	}

	vec, err := colexec.EvalExpressionOnce(proc, e, []*batch.Batch{bat})
	if err != nil {
		return nil, err
	}
	defer vec.Free(proc.Mp())
	c := rule.GetConstantValue(vec, false)
	if c == nil {
		return e, nil
	}
	ec := &plan.Expr_C{
		C: c,
	}
	e.Expr = ec
	return e, nil
}

func unwindTupleComparison(ctx context.Context, nonEqOp, op string, leftExprs, rightExprs []*plan.Expr, idx int) (*plan.Expr, error) {
	if idx == len(leftExprs)-1 {
		return bindFuncExprImplByPlanExpr(ctx, op, []*plan.Expr{
			leftExprs[idx],
			rightExprs[idx],
		})
	}

	expr, err := bindFuncExprImplByPlanExpr(ctx, nonEqOp, []*plan.Expr{
		DeepCopyExpr(leftExprs[idx]),
		DeepCopyExpr(rightExprs[idx]),
	})
	if err != nil {
		return nil, err
	}

	eqExpr, err := bindFuncExprImplByPlanExpr(ctx, "=", []*plan.Expr{
		leftExprs[idx],
		rightExprs[idx],
	})
	if err != nil {
		return nil, err
	}

	tailExpr, err := unwindTupleComparison(ctx, nonEqOp, op, leftExprs, rightExprs, idx+1)
	if err != nil {
		return nil, err
	}

	tailExpr, err = bindFuncExprImplByPlanExpr(ctx, "and", []*plan.Expr{eqExpr, tailExpr})
	if err != nil {
		return nil, err
	}

	return bindFuncExprImplByPlanExpr(ctx, "or", []*plan.Expr{expr, tailExpr})
}

// checkNoNeedCast
// if constant's type higher than column's type
// and constant's value in range of column's type, then no cast was needed
func checkNoNeedCast(constT, columnT types.Type, constExpr *plan.Expr_C) bool {
	switch constT.Oid {
	case types.T_char, types.T_varchar, types.T_text:
		switch columnT.Oid {
		case types.T_char, types.T_varchar:
			if constT.Width <= columnT.Width {
				return true
			} else {
				return false
			}
		case types.T_text:
			return true
		default:
			return false
		}

	case types.T_binary, types.T_varbinary, types.T_blob:
		switch columnT.Oid {
		case types.T_binary, types.T_varbinary:
			if constT.Width <= columnT.Width {
				return true
			} else {
				return false
			}
		case types.T_blob:
			return true
		default:
			return false
		}

	case types.T_int8, types.T_int16, types.T_int32, types.T_int64:
		val, valOk := constExpr.C.Value.(*plan.Const_I64Val)
		if !valOk {
			return false
		}
		constVal := val.I64Val
		switch columnT.Oid {
		case types.T_int8:
			return constVal <= int64(math.MaxInt8) && constVal >= int64(math.MinInt8)
		case types.T_int16:
			return constVal <= int64(math.MaxInt16) && constVal >= int64(math.MinInt16)
		case types.T_int32:
			return constVal <= int64(math.MaxInt32) && constVal >= int64(math.MinInt32)
		case types.T_int64:
			return true
		case types.T_uint8:
			return constVal <= math.MaxUint8 && constVal >= 0
		case types.T_uint16:
			return constVal <= math.MaxUint16 && constVal >= 0
		case types.T_uint32:
			return constVal <= math.MaxUint32 && constVal >= 0
		case types.T_uint64:
			return constVal >= 0
		case types.T_varchar:
			return true
		case types.T_float32:
			//float32 has 6 significant digits.
			return constVal <= 100000 && constVal >= -100000
		case types.T_float64:
			//float64 has 15 significant digits.
			return constVal <= int64(math.MaxInt32) && constVal >= int64(math.MinInt32)
		case types.T_decimal64:
			return constVal <= int64(math.MaxInt32) && constVal >= int64(math.MinInt32)
		default:
			return false
		}

	case types.T_uint8, types.T_uint16, types.T_uint32, types.T_uint64:
		val_u, valOk := constExpr.C.Value.(*plan.Const_U64Val)
		if !valOk {
			return false
		}
		constVal := val_u.U64Val
		switch columnT.Oid {
		case types.T_int8:
			return constVal <= math.MaxInt8
		case types.T_int16:
			return constVal <= math.MaxInt16
		case types.T_int32:
			return constVal <= math.MaxInt32
		case types.T_int64:
			return constVal <= math.MaxInt64
		case types.T_uint8:
			return constVal <= math.MaxUint8
		case types.T_uint16:
			return constVal <= math.MaxUint16
		case types.T_uint32:
			return constVal <= math.MaxUint32
		case types.T_uint64:
			return true
		case types.T_float32:
			//float32 has 6 significant digits.
			return constVal <= 100000
		case types.T_float64:
			//float64 has 15 significant digits.
			return constVal <= math.MaxUint32
		case types.T_decimal64:
			return constVal <= math.MaxInt32
		default:
			return false
		}

	case types.T_decimal64, types.T_decimal128:
		return columnT.Oid == types.T_decimal64 || columnT.Oid == types.T_decimal128

	default:
		return false
	}

}

func InitInfileParam(param *tree.ExternParam) error {
	for i := 0; i < len(param.Option); i += 2 {
		switch strings.ToLower(param.Option[i]) {
		case "filepath":
			param.Filepath = param.Option[i+1]
		case "compression":
			param.CompressType = param.Option[i+1]
		case "format":
			format := strings.ToLower(param.Option[i+1])
			if format != tree.CSV && format != tree.JSONLINE {
				return moerr.NewBadConfig(param.Ctx, "the format '%s' is not supported", format)
			}
			param.Format = format
		case "jsondata":
			jsondata := strings.ToLower(param.Option[i+1])
			if jsondata != tree.OBJECT && jsondata != tree.ARRAY {
				return moerr.NewBadConfig(param.Ctx, "the jsondata '%s' is not supported", jsondata)
			}
			param.JsonData = jsondata
			param.Format = tree.JSONLINE
		default:
			return moerr.NewBadConfig(param.Ctx, "the keyword '%s' is not support", strings.ToLower(param.Option[i]))
		}
	}
	if len(param.Filepath) == 0 {
		return moerr.NewBadConfig(param.Ctx, "the filepath must be specified")
	}
	if param.Format == tree.JSONLINE && len(param.JsonData) == 0 {
		return moerr.NewBadConfig(param.Ctx, "the jsondata must be specified")
	}
	if len(param.Format) == 0 {
		param.Format = tree.CSV
	}
	return nil
}

func InitS3Param(param *tree.ExternParam) error {
	param.S3Param = &tree.S3Parameter{}
	for i := 0; i < len(param.Option); i += 2 {
		switch strings.ToLower(param.Option[i]) {
		case "endpoint":
			param.S3Param.Endpoint = param.Option[i+1]
		case "region":
			param.S3Param.Region = param.Option[i+1]
		case "access_key_id":
			param.S3Param.APIKey = param.Option[i+1]
		case "secret_access_key":
			param.S3Param.APISecret = param.Option[i+1]
		case "bucket":
			param.S3Param.Bucket = param.Option[i+1]
		case "filepath":
			param.Filepath = param.Option[i+1]
		case "compression":
			param.CompressType = param.Option[i+1]
		case "provider":
			param.S3Param.Provider = param.Option[i+1]
		case "role_arn":
			param.S3Param.RoleArn = param.Option[i+1]
		case "external_id":
			param.S3Param.ExternalId = param.Option[i+1]
		case "format":
			format := strings.ToLower(param.Option[i+1])
			if format != tree.CSV && format != tree.JSONLINE {
				return moerr.NewBadConfig(param.Ctx, "the format '%s' is not supported", format)
			}
			param.Format = format
		case "jsondata":
			jsondata := strings.ToLower(param.Option[i+1])
			if jsondata != tree.OBJECT && jsondata != tree.ARRAY {
				return moerr.NewBadConfig(param.Ctx, "the jsondata '%s' is not supported", jsondata)
			}
			param.JsonData = jsondata
			param.Format = tree.JSONLINE

		default:
			return moerr.NewBadConfig(param.Ctx, "the keyword '%s' is not support", strings.ToLower(param.Option[i]))
		}
	}
	if param.Format == tree.JSONLINE && len(param.JsonData) == 0 {
		return moerr.NewBadConfig(param.Ctx, "the jsondata must be specified")
	}
	if len(param.Format) == 0 {
		param.Format = tree.CSV
	}
	return nil
}

func GetForETLWithType(param *tree.ExternParam, prefix string) (res fileservice.ETLFileService, readPath string, err error) {
	if param.ScanType == tree.S3 {
		buf := new(strings.Builder)
		w := csv.NewWriter(buf)
		opts := []string{"s3-opts", "endpoint=" + param.S3Param.Endpoint, "region=" + param.S3Param.Region, "key=" + param.S3Param.APIKey, "secret=" + param.S3Param.APISecret,
			"bucket=" + param.S3Param.Bucket, "role-arn=" + param.S3Param.RoleArn, "external-id=" + param.S3Param.ExternalId}
		if strings.ToLower(param.S3Param.Provider) != "" && strings.ToLower(param.S3Param.Provider) != "minio" {
			return nil, "", moerr.NewBadConfig(param.Ctx, "the provider only support 'minio' now")
		}
		if strings.ToLower(param.S3Param.Provider) == "minio" {
			opts = append(opts, "is-minio=true")
		}
		if err = w.Write(opts); err != nil {
			return nil, "", err
		}
		w.Flush()
		return fileservice.GetForETL(nil, fileservice.JoinPath(buf.String(), prefix))
	}
	return fileservice.GetForETL(param.FileService, prefix)
}

// ReadDir support "etl:" and "/..." absolute path, NOT support relative path.
func ReadDir(param *tree.ExternParam) (fileList []string, fileSize []int64, err error) {
	filePath := strings.TrimSpace(param.Filepath)
	if strings.HasPrefix(filePath, "etl:") {
		filePath = path.Clean(filePath)
	} else {
		filePath = path.Clean("/" + filePath)
	}

	sep := "/"
	pathDir := strings.Split(filePath, sep)
	l := list.New()
	l2 := list.New()
	if pathDir[0] == "" {
		l.PushBack(sep)
	} else {
		l.PushBack(pathDir[0])
	}

	for i := 1; i < len(pathDir); i++ {
		length := l.Len()
		for j := 0; j < length; j++ {
			prefix := l.Front().Value.(string)
			fs, readPath, err := GetForETLWithType(param, prefix)
			if err != nil {
				return nil, nil, err
			}
			entries, err := fs.List(param.Ctx, readPath)
			if err != nil {
				return nil, nil, err
			}
			for _, entry := range entries {
				if !entry.IsDir && i+1 != len(pathDir) {
					continue
				}
				if entry.IsDir && i+1 == len(pathDir) {
					continue
				}
				matched, err := path.Match(pathDir[i], entry.Name)
				if err != nil {
					return nil, nil, err
				}
				if !matched {
					continue
				}
				l.PushBack(path.Join(l.Front().Value.(string), entry.Name))
				if !entry.IsDir {
					l2.PushBack(entry.Size)
				}
			}
			l.Remove(l.Front())
		}
	}
	length := l.Len()
	for j := 0; j < length; j++ {
		fileList = append(fileList, l.Front().Value.(string))
		l.Remove(l.Front())
		fileSize = append(fileSize, l2.Front().Value.(int64))
		l2.Remove(l2.Front())
	}
	return fileList, fileSize, err
}

// GetUniqueColAndIdxFromTableDef
// if get table:  t1(a int primary key, b int, c int, d int, unique key(b,c));
// return : []map[string]int { {'a'=1},  {'b'=2,'c'=3} }
func GetUniqueColAndIdxFromTableDef(tableDef *TableDef) []map[string]int {
	uniqueCols := make([]map[string]int, 0, len(tableDef.Cols))
	if tableDef.Pkey != nil && !onlyHasHiddenPrimaryKey(tableDef) {
		pkMap := make(map[string]int)
		for _, colName := range tableDef.Pkey.Names {
			pkMap[colName] = int(tableDef.Name2ColIndex[colName])
		}
		uniqueCols = append(uniqueCols, pkMap)
	}

	for _, index := range tableDef.Indexes {
		if index.Unique {
			pkMap := make(map[string]int)
			for _, part := range index.Parts {
				pkMap[part] = int(tableDef.Name2ColIndex[part])
			}
			uniqueCols = append(uniqueCols, pkMap)
		}
	}
	return uniqueCols
}

// GenUniqueColJoinExpr
// if get table:  t1(a int primary key, b int, c int, d int, unique key(b,c));
// uniqueCols is: []map[string]int { {'a'=1},  {'b'=2,'c'=3} }
// we will get expr like: 'leftTag.a = rightTag.a or (leftTag.b = rightTag.b and leftTag.c = rightTag. c)
func GenUniqueColJoinExpr(ctx context.Context, tableDef *TableDef, uniqueCols []map[string]int, leftTag int32, rightTag int32) (*Expr, error) {
	var checkExpr *Expr
	var err error

	for i, uniqueColMap := range uniqueCols {
		var condExpr *Expr
		condIdx := int(0)
		for _, colIdx := range uniqueColMap {
			col := tableDef.Cols[colIdx]
			leftExpr := &Expr{
				Typ: col.Typ,
				Expr: &plan.Expr_Col{
					Col: &plan.ColRef{
						RelPos: leftTag,
						ColPos: int32(colIdx),
					},
				},
			}
			rightExpr := &plan.Expr{
				Typ: col.Typ,
				Expr: &plan.Expr_Col{
					Col: &plan.ColRef{
						RelPos: rightTag,
						ColPos: int32(colIdx),
					},
				},
			}
			eqExpr, err := bindFuncExprImplByPlanExpr(ctx, "=", []*Expr{leftExpr, rightExpr})
			if err != nil {
				return nil, err
			}
			if condIdx == 0 {
				condExpr = eqExpr
			} else {
				condExpr, err = bindFuncExprImplByPlanExpr(ctx, "and", []*Expr{condExpr, eqExpr})
				if err != nil {
					return nil, err
				}
			}
			condIdx++
		}

		if i == 0 {
			checkExpr = condExpr
		} else {
			checkExpr, err = bindFuncExprImplByPlanExpr(ctx, "or", []*Expr{checkExpr, condExpr})
			if err != nil {
				return nil, err
			}
		}
	}

	return checkExpr, nil
}

// GenUniqueColCheckExpr   like GenUniqueColJoinExpr. but use for on duplicate key clause to check conflict
// if get table:  t1(a int primary key, b int, c int, d int, unique key(b,c));
// we get batch like [1,2,3,4, origin_a, origin_b, origin_c, origin_d, row_id ....]。
// we get expr like:  []*Expr{ 1=origin_a ,  (2 = origin_b and 3 = origin_c) }
func GenUniqueColCheckExpr(ctx context.Context, tableDef *TableDef, uniqueCols []map[string]int, colCount int) ([]*Expr, error) {
	checkExpr := make([]*Expr, len(uniqueCols))

	for i, uniqueColMap := range uniqueCols {
		var condExpr *Expr
		condIdx := int(0)
		for _, colIdx := range uniqueColMap {
			col := tableDef.Cols[colIdx]
			// insert values
			leftExpr := &Expr{
				Typ: col.Typ,
				Expr: &plan.Expr_Col{
					Col: &plan.ColRef{
						RelPos: 0,
						ColPos: int32(colIdx),
					},
				},
			}
			rightExpr := &plan.Expr{
				Typ: col.Typ,
				Expr: &plan.Expr_Col{
					Col: &plan.ColRef{
						RelPos: 1,
						ColPos: int32(colIdx + colCount),
					},
				},
			}
			eqExpr, err := bindFuncExprImplByPlanExpr(ctx, "=", []*Expr{leftExpr, rightExpr})
			if err != nil {
				return nil, err
			}
			if condIdx == 0 {
				condExpr = eqExpr
			} else {
				condExpr, err = bindFuncExprImplByPlanExpr(ctx, "and", []*Expr{condExpr, eqExpr})
				if err != nil {
					return nil, err
				}
			}
			condIdx++
		}
		checkExpr[i] = condExpr
	}

	return checkExpr, nil
}
func onlyContainsTag(filter *Expr, tag int32) bool {
	switch ex := filter.Expr.(type) {
	case *plan.Expr_Col:
		return ex.Col.RelPos == tag
	case *plan.Expr_F:
		for _, arg := range ex.F.Args {
			if !onlyContainsTag(arg, tag) {
				return false
			}
		}
		return true
	default:
		return true
	}
}

func AssignAuxIdForExpr(expr *plan.Expr, start int32) int32 {
	expr.AuxId = start
	vertexCnt := int32(1)

	if f, ok := expr.Expr.(*plan.Expr_F); ok {
		for _, child := range f.F.Args {
			vertexCnt += AssignAuxIdForExpr(child, start+vertexCnt)
		}
	}

	return vertexCnt
}

func ResetAuxIdForExpr(expr *plan.Expr) {
	expr.AuxId = 0

	if f, ok := expr.Expr.(*plan.Expr_F); ok {
		for _, child := range f.F.Args {
			ResetAuxIdForExpr(child)
		}
	}
}

func SubstitueParam(expr *plan.Expr, proc *process.Process) *plan.Expr {
	switch t := expr.Expr.(type) {
	case *plan.Expr_F:
		for _, arg := range t.F.Args {
			SubstitueParam(arg, proc)
		}
	case *plan.Expr_P:
		vec, _ := proc.GetPrepareParamsAt(int(t.P.Pos))
		c := rule.GetConstantValue(vec, false)
		ec := &plan.Expr_C{
			C: c,
		}
		expr.Typ = &plan.Type{Id: int32(vec.GetType().Oid), Scale: vec.GetType().Scale, Width: vec.GetType().Width}
		expr.Expr = ec
	case *plan.Expr_V:
		val, _ := proc.GetResolveVariableFunc()(t.V.Name, t.V.System, t.V.Global)
		typ := types.New(types.T(expr.Typ.Id), expr.Typ.Width, expr.Typ.Scale)
		vec, _ := util.GenVectorByVarValue(proc, typ, val)
		c := rule.GetConstantValue(vec, false)
		ec := &plan.Expr_C{
			C: c,
		}
		expr.Typ = &plan.Type{Id: int32(vec.GetType().Oid), Scale: vec.GetType().Scale, Width: vec.GetType().Width}
		expr.Expr = ec
	}
	return expr
}

func FormatExpr(expr *plan.Expr) string {
	var w bytes.Buffer
	doFormatExpr(expr, &w, 0)
	return w.String()
}

func doFormatExpr(expr *plan.Expr, out *bytes.Buffer, depth int) {
	out.WriteByte('\n')
	prefix := strings.Repeat("\t", depth)
	switch t := expr.Expr.(type) {
	case *plan.Expr_Col:
		out.WriteString(fmt.Sprintf("%sExpr_Col(%s)", prefix, t.Col.Name))
	case *plan.Expr_C:
		out.WriteString(fmt.Sprintf("%sExpr_C(%s)", prefix, t.C.String()))
	case *plan.Expr_F:
		out.WriteString(fmt.Sprintf("%sExpr_F(\n%s\tFunc[\"%s\"](nargs=%d)", prefix, prefix, t.F.Func.ObjName, len(t.F.Args)))
		for _, arg := range t.F.Args {
			doFormatExpr(arg, out, depth+1)
		}
		out.WriteString(fmt.Sprintf("\n%s)", prefix))
	case *plan.Expr_P:
		out.WriteString(fmt.Sprintf("%sExpr_P(%d)", prefix, t.P.Pos))
	case *plan.Expr_T:
		out.WriteString(fmt.Sprintf("%sExpr_T(%s)", prefix, t.T.String()))
	default:
		out.WriteString(fmt.Sprintf("%sExpr_Unknown(%s)", prefix, expr.String()))
	}
}<|MERGE_RESOLUTION|>--- conflicted
+++ resolved
@@ -1079,14 +1079,6 @@
 	if proc == nil {
 		return nil
 	}
-<<<<<<< HEAD
-
-	for i := range exprList {
-		tmpexpr, _ := ConstantFold(batch.EmptyForConstFoldBatch, DeepCopyExpr(exprList[i]), proc, false)
-		exprList[i] = tmpexpr
-	}
-=======
->>>>>>> 72308558
 	return colexec.RewriteFilterExprList(exprList)
 }
 
