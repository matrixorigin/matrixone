// Copyright 2022 Matrix Origin
//
// Licensed under the Apache License, Version 2.0 (the "License");
// you may not use this file except in compliance with the License.
// You may obtain a copy of the License at
//
//     http://www.apache.org/licenses/LICENSE-2.0
//
// Unless required by applicable law or agreed to in writing, software
// distributed under the License is distributed on an "AS IS" BASIS,
// WITHOUT WARRANTIES OR CONDITIONS OF ANY KIND, either express or implied.
// See the License for the specific language governing permissions and
// limitations under the License.

package plan

import (
	"context"
	"math"
	"strings"

	"github.com/matrixorigin/matrixone/pkg/vm/process"

	"github.com/matrixorigin/matrixone/pkg/common/moerr"
	"github.com/matrixorigin/matrixone/pkg/common/mpool"
	"github.com/matrixorigin/matrixone/pkg/container/batch"
	"github.com/matrixorigin/matrixone/pkg/container/types"
	"github.com/matrixorigin/matrixone/pkg/container/vector"
	"github.com/matrixorigin/matrixone/pkg/pb/plan"
	"github.com/matrixorigin/matrixone/pkg/sql/colexec"
	"github.com/matrixorigin/matrixone/pkg/sql/parsers/dialect"
	"github.com/matrixorigin/matrixone/pkg/sql/parsers/tree"
	"github.com/matrixorigin/matrixone/pkg/sql/plan/function"
	"github.com/matrixorigin/matrixone/pkg/sql/plan/rule"
)

func GetBindings(expr *plan.Expr) []int32 {
	bindingSet := doGetBindings(expr)
	bindings := make([]int32, 0, len(bindingSet))
	for id := range bindingSet {
		bindings = append(bindings, id)
	}
	return bindings
}

func doGetBindings(expr *plan.Expr) map[int32]any {
	res := make(map[int32]any)

	switch expr := expr.Expr.(type) {
	case *plan.Expr_Col:
		res[expr.Col.RelPos] = nil

	case *plan.Expr_F:
		for _, child := range expr.F.Args {
			for id := range doGetBindings(child) {
				res[id] = nil
			}
		}
	}

	return res
}

func hasCorrCol(expr *plan.Expr) bool {
	switch exprImpl := expr.Expr.(type) {
	case *plan.Expr_Corr:
		return true

	case *plan.Expr_F:
		ret := false
		for _, arg := range exprImpl.F.Args {
			ret = ret || hasCorrCol(arg)
		}
		return ret

	default:
		return false
	}
}

func decreaseDepthAndDispatch(preds []*plan.Expr) ([]*plan.Expr, []*plan.Expr) {
	filterPreds := make([]*plan.Expr, 0, len(preds))
	joinPreds := make([]*plan.Expr, 0, len(preds))

	for _, pred := range preds {
		newPred, correlated := decreaseDepth(pred)
		if !correlated {
			joinPreds = append(joinPreds, newPred)
			continue
		}
		filterPreds = append(filterPreds, newPred)
	}

	return filterPreds, joinPreds
}

func decreaseDepth(expr *plan.Expr) (*plan.Expr, bool) {
	var correlated bool

	switch exprImpl := expr.Expr.(type) {
	case *plan.Expr_Corr:
		if exprImpl.Corr.Depth > 1 {
			exprImpl.Corr.Depth--
			correlated = true
		} else {
			expr.Expr = &plan.Expr_Col{
				Col: &plan.ColRef{
					RelPos: exprImpl.Corr.RelPos,
					ColPos: exprImpl.Corr.ColPos,
				},
			}
		}

	case *plan.Expr_F:
		var tmp bool
		for i, arg := range exprImpl.F.Args {
			exprImpl.F.Args[i], tmp = decreaseDepth(arg)
			correlated = correlated || tmp
		}
	}

	return expr, correlated
}

func getJoinSide(expr *plan.Expr, leftTags, rightTags map[int32]*Binding) (side int8) {
	switch exprImpl := expr.Expr.(type) {
	case *plan.Expr_F:
		for _, arg := range exprImpl.F.Args {
			side |= getJoinSide(arg, leftTags, rightTags)
		}

	case *plan.Expr_Col:
		if _, ok := leftTags[exprImpl.Col.RelPos]; ok {
			side = JoinSideLeft
		} else if _, ok := rightTags[exprImpl.Col.RelPos]; ok {
			side = JoinSideRight
		}

	case *plan.Expr_Corr:
		side = JoinSideCorrelated
	}

	return
}

func containsTag(expr *plan.Expr, tag int32) bool {
	var ret bool

	switch exprImpl := expr.Expr.(type) {
	case *plan.Expr_F:
		for _, arg := range exprImpl.F.Args {
			ret = ret || containsTag(arg, tag)
		}

	case *plan.Expr_Col:
		return exprImpl.Col.RelPos == tag
	}

	return ret
}

func replaceColRefs(expr *plan.Expr, tag int32, projects []*plan.Expr) *plan.Expr {
	switch exprImpl := expr.Expr.(type) {
	case *plan.Expr_F:
		for i, arg := range exprImpl.F.Args {
			exprImpl.F.Args[i] = replaceColRefs(arg, tag, projects)
		}

	case *plan.Expr_Col:
		colRef := exprImpl.Col
		if colRef.RelPos == tag {
			expr = DeepCopyExpr(projects[colRef.ColPos])
		}
	}

	return expr
}

func replaceColRefsForSet(expr *plan.Expr, projects []*plan.Expr) *plan.Expr {
	switch exprImpl := expr.Expr.(type) {
	case *plan.Expr_F:
		for i, arg := range exprImpl.F.Args {
			exprImpl.F.Args[i] = replaceColRefsForSet(arg, projects)
		}

	case *plan.Expr_Col:
		expr = DeepCopyExpr(projects[exprImpl.Col.ColPos])
	}

	return expr
}

func splitAndBindCondition(astExpr tree.Expr, ctx *BindContext) ([]*plan.Expr, error) {
	conds := splitAstConjunction(astExpr)
	exprs := make([]*plan.Expr, len(conds))

	for i, cond := range conds {
		cond, err := ctx.qualifyColumnNames(cond, nil, false)
		if err != nil {
			return nil, err
		}

		expr, err := ctx.binder.BindExpr(cond, 0, true)
		if err != nil {
			return nil, err
		}
		// expr must be bool type, if not, try to do type convert
		// but just ignore the subQuery. It will be solved at optimizer.
		if expr.GetSub() == nil {
			expr, err = makePlan2CastExpr(ctx.binder.GetContext(), expr, &plan.Type{Id: int32(types.T_bool)})
			if err != nil {
				return nil, err
			}
		}
		exprs[i] = expr
	}

	return exprs, nil
}

// splitAstConjunction split a expression to a list of AND conditions.
func splitAstConjunction(astExpr tree.Expr) []tree.Expr {
	var astExprs []tree.Expr
	switch typ := astExpr.(type) {
	case nil:
	case *tree.AndExpr:
		astExprs = append(astExprs, splitAstConjunction(typ.Left)...)
		astExprs = append(astExprs, splitAstConjunction(typ.Right)...)
	case *tree.ParenExpr:
		astExprs = append(astExprs, splitAstConjunction(typ.Expr)...)
	default:
		astExprs = append(astExprs, astExpr)
	}
	return astExprs
}

// applyDistributivity (X AND B) OR (X AND C) OR (X AND D) => X AND (B OR C OR D)
// TODO: move it into optimizer
func applyDistributivity(ctx context.Context, expr *plan.Expr) *plan.Expr {
	switch exprImpl := expr.Expr.(type) {
	case *plan.Expr_F:
		for i, arg := range exprImpl.F.Args {
			exprImpl.F.Args[i] = applyDistributivity(ctx, arg)
		}

		if exprImpl.F.Func.ObjName != "or" {
			break
		}

		leftConds := splitPlanConjunction(exprImpl.F.Args[0])
		rightConds := splitPlanConjunction(exprImpl.F.Args[1])

		condMap := make(map[string]int)

		for _, cond := range rightConds {
			condMap[cond.String()] = JoinSideRight
		}

		var commonConds, leftOnlyConds, rightOnlyConds []*plan.Expr

		for _, cond := range leftConds {
			exprStr := cond.String()

			if condMap[exprStr] == JoinSideRight {
				commonConds = append(commonConds, cond)
				condMap[exprStr] = JoinSideBoth
			} else {
				leftOnlyConds = append(leftOnlyConds, cond)
				condMap[exprStr] = JoinSideLeft
			}
		}

		for _, cond := range rightConds {
			if condMap[cond.String()] == JoinSideRight {
				rightOnlyConds = append(rightOnlyConds, cond)
			}
		}

		if len(commonConds) == 0 {
			return expr
		}

		expr, _ = combinePlanConjunction(ctx, commonConds)

		if len(leftOnlyConds) == 0 || len(rightOnlyConds) == 0 {
			return expr
		}

		leftExpr, _ := combinePlanConjunction(ctx, leftOnlyConds)
		rightExpr, _ := combinePlanConjunction(ctx, rightOnlyConds)

		leftExpr, _ = bindFuncExprImplByPlanExpr(ctx, "or", []*plan.Expr{leftExpr, rightExpr})

		expr, _ = bindFuncExprImplByPlanExpr(ctx, "and", []*plan.Expr{expr, leftExpr})
	}

	return expr
}

func unionSlice(left, right []string) []string {
	if len(left) < 1 {
		return right
	}
	if len(right) < 1 {
		return left
	}
	m := make(map[string]bool, len(left)+len(right))
	for _, s := range left {
		m[s] = true
	}
	for _, s := range right {
		m[s] = true
	}
	ret := make([]string, 0)
	for s := range m {
		ret = append(ret, s)
	}
	return ret
}

func intersectSlice(left, right []string) []string {
	if len(left) < 1 || len(right) < 1 {
		return left
	}
	m := make(map[string]bool, len(left)+len(right))
	for _, s := range left {
		m[s] = true
	}
	ret := make([]string, 0)
	for _, s := range right {
		if _, ok := m[s]; ok {
			ret = append(ret, s)
		}
	}
	return ret
}

/*
DNF means disjunctive normal form, for example (a and b) or (c and d) or (e and f)
if we have a DNF filter, for example (c1=1 and c2=1) or (c1=2 and c2=2)
we can have extra filter: (c1=1 or c1=2) and (c2=1 or c2=2), which can be pushed down to optimize join

checkDNF scan the expr and return all groups of cond
for example (c1=1 and c2=1) or (c1=2 and c3=2), c1 is a group because it appears in all disjunctives
and c2,c3 is not a group

walkThroughDNF accept a keyword string, walk through the expr,
and extract all the conds which contains the keyword
*/
func checkDNF(expr *plan.Expr) []string {
	var ret []string
	switch exprImpl := expr.Expr.(type) {
	case *plan.Expr_F:
		if exprImpl.F.Func.ObjName == "or" {
			left := checkDNF(exprImpl.F.Args[0])
			right := checkDNF(exprImpl.F.Args[1])
			return intersectSlice(left, right)
		}
		for _, arg := range exprImpl.F.Args {
			ret = unionSlice(ret, checkDNF(arg))
		}
		return ret

	case *plan.Expr_Corr:
		ret = append(ret, exprImpl.Corr.String())
	case *plan.Expr_Col:
		ret = append(ret, exprImpl.Col.String())
	}
	return ret
}

func walkThroughDNF(ctx context.Context, expr *plan.Expr, keywords string) *plan.Expr {
	var retExpr *plan.Expr
	switch exprImpl := expr.Expr.(type) {
	case *plan.Expr_F:
		if exprImpl.F.Func.ObjName == "or" {
			left := walkThroughDNF(ctx, exprImpl.F.Args[0], keywords)
			right := walkThroughDNF(ctx, exprImpl.F.Args[1], keywords)
			if left != nil && right != nil {
				retExpr, _ = bindFuncExprImplByPlanExpr(ctx, "or", []*plan.Expr{left, right})
				return retExpr
			}
		} else if exprImpl.F.Func.ObjName == "and" {
			left := walkThroughDNF(ctx, exprImpl.F.Args[0], keywords)
			right := walkThroughDNF(ctx, exprImpl.F.Args[1], keywords)
			if left == nil {
				return right
			} else if right == nil {
				return left
			} else {
				retExpr, _ = bindFuncExprImplByPlanExpr(ctx, "and", []*plan.Expr{left, right})
				return retExpr
			}
		} else {
			for _, arg := range exprImpl.F.Args {
				if walkThroughDNF(ctx, arg, keywords) == nil {
					return nil
				}
			}
			return expr
		}

	case *plan.Expr_Corr:
		if exprImpl.Corr.String() == keywords {
			return expr
		} else {
			return nil
		}
	case *plan.Expr_Col:
		if exprImpl.Col.String() == keywords {
			return expr
		} else {
			return nil
		}
	}
	return expr
}

func splitPlanConjunction(expr *plan.Expr) []*plan.Expr {
	var exprs []*plan.Expr
	switch exprImpl := expr.Expr.(type) {
	case *plan.Expr_F:
		if exprImpl.F.Func.ObjName == "and" {
			exprs = append(exprs, splitPlanConjunction(exprImpl.F.Args[0])...)
			exprs = append(exprs, splitPlanConjunction(exprImpl.F.Args[1])...)
		} else {
			exprs = append(exprs, expr)
		}

	default:
		exprs = append(exprs, expr)
	}

	return exprs
}

func combinePlanConjunction(ctx context.Context, exprs []*plan.Expr) (expr *plan.Expr, err error) {
	expr = exprs[0]

	for i := 1; i < len(exprs); i++ {
		expr, err = bindFuncExprImplByPlanExpr(ctx, "and", []*plan.Expr{expr, exprs[i]})

		if err != nil {
			break
		}
	}

	return
}

func rejectsNull(filter *plan.Expr, proc *process.Process) bool {
	filter = replaceColRefWithNull(DeepCopyExpr(filter))

	bat := batch.NewWithSize(0)
	bat.Zs = []int64{1}
	filter, err := ConstantFold(bat, filter, proc)
	if err != nil {
		return false
	}

	if f, ok := filter.Expr.(*plan.Expr_C); ok {
		if f.C.Isnull {
			return true
		}

		if fbool, ok := f.C.Value.(*plan.Const_Bval); ok {
			return !fbool.Bval
		}
	}

	return false
}

func replaceColRefWithNull(expr *plan.Expr) *plan.Expr {
	switch exprImpl := expr.Expr.(type) {
	case *plan.Expr_Col:
		expr = &plan.Expr{
			Typ: expr.Typ,
			Expr: &plan.Expr_C{
				C: &plan.Const{
					Isnull: true,
				},
			},
		}

	case *plan.Expr_F:
		for i, arg := range exprImpl.F.Args {
			exprImpl.F.Args[i] = replaceColRefWithNull(arg)
		}
	}

	return expr
}

func increaseRefCnt(expr *plan.Expr, colRefCnt map[[2]int32]int) {
	switch exprImpl := expr.Expr.(type) {
	case *plan.Expr_Col:
		colRefCnt[[2]int32{exprImpl.Col.RelPos, exprImpl.Col.ColPos}]++

	case *plan.Expr_F:
		for _, arg := range exprImpl.F.Args {
			increaseRefCnt(arg, colRefCnt)
		}
	}
}

func decreaseRefCnt(expr *plan.Expr, colRefCnt map[[2]int32]int) {
	switch exprImpl := expr.Expr.(type) {
	case *plan.Expr_Col:
		colRefCnt[[2]int32{exprImpl.Col.RelPos, exprImpl.Col.ColPos}]--

	case *plan.Expr_F:
		for _, arg := range exprImpl.F.Args {
			decreaseRefCnt(arg, colRefCnt)
		}
	}
}

func getHyperEdgeFromExpr(expr *plan.Expr, leafByTag map[int32]int32, hyperEdge map[int32]any) {
	switch exprImpl := expr.Expr.(type) {
	case *plan.Expr_Col:
		hyperEdge[leafByTag[exprImpl.Col.RelPos]] = nil

	case *plan.Expr_F:
		for _, arg := range exprImpl.F.Args {
			getHyperEdgeFromExpr(arg, leafByTag, hyperEdge)
		}
	}
}

func getNumOfCharacters(str string) int {
	strRune := []rune(str)
	return len(strRune)
}

func getUnionSelects(ctx context.Context, stmt *tree.UnionClause, selects *[]tree.Statement, unionTypes *[]plan.Node_NodeType) error {
	switch leftStmt := stmt.Left.(type) {
	case *tree.UnionClause:
		err := getUnionSelects(ctx, leftStmt, selects, unionTypes)
		if err != nil {
			return err
		}
	case *tree.SelectClause:
		*selects = append(*selects, leftStmt)
	case *tree.ParenSelect:
		*selects = append(*selects, leftStmt.Select)
	default:
		return moerr.NewParseError(ctx, "unexpected statement in union: '%v'", tree.String(leftStmt, dialect.MYSQL))
	}

	// right is not UNION allways
	switch rightStmt := stmt.Right.(type) {
	case *tree.SelectClause:
		if stmt.Type == tree.UNION && !stmt.All {
			rightStr := tree.String(rightStmt, dialect.MYSQL)
			if len(*selects) == 1 && tree.String((*selects)[0], dialect.MYSQL) == rightStr {
				return nil
			}
		}

		*selects = append(*selects, rightStmt)
	case *tree.ParenSelect:
		if stmt.Type == tree.UNION && !stmt.All {
			rightStr := tree.String(rightStmt.Select, dialect.MYSQL)
			if len(*selects) == 1 && tree.String((*selects)[0], dialect.MYSQL) == rightStr {
				return nil
			}
		}

		*selects = append(*selects, rightStmt.Select)
	default:
		return moerr.NewParseError(ctx, "unexpected statement in union2: '%v'", tree.String(rightStmt, dialect.MYSQL))
	}

	switch stmt.Type {
	case tree.UNION:
		if stmt.All {
			*unionTypes = append(*unionTypes, plan.Node_UNION_ALL)
		} else {
			*unionTypes = append(*unionTypes, plan.Node_UNION)
		}
	case tree.INTERSECT:
		if stmt.All {
			*unionTypes = append(*unionTypes, plan.Node_INTERSECT_ALL)
		} else {
			*unionTypes = append(*unionTypes, plan.Node_INTERSECT)
		}
	case tree.EXCEPT, tree.UT_MINUS:
		if stmt.All {
			return moerr.NewNYI(ctx, "EXCEPT/MINUS ALL clause")
		} else {
			*unionTypes = append(*unionTypes, plan.Node_MINUS)
		}
	}
	return nil
}

func DeduceSelectivity(expr *plan.Expr) float64 {
	if expr == nil {
		return 1
	}
	var sel float64
	switch exprImpl := expr.Expr.(type) {
	case *plan.Expr_F:
		funcName := exprImpl.F.Func.ObjName
		switch funcName {
		case "=":
			return 0.01
		case "and":
			sel = math.Min(DeduceSelectivity(exprImpl.F.Args[0]), DeduceSelectivity(exprImpl.F.Args[1]))
			return sel
		case "or":
			sel1 := DeduceSelectivity(exprImpl.F.Args[0])
			sel2 := DeduceSelectivity(exprImpl.F.Args[1])
			sel = math.Max(sel1, sel2)
			if sel < 0.1 {
				return sel * 1.05
			} else {
				return 1 - (1-sel1)*(1-sel2)
			}
		default:
			return 0.33
		}
	}
	return 1
}

func ReCalcNodeStats(nodeID int32, builder *QueryBuilder, recursive bool) {
	node := builder.qry.Nodes[nodeID]
	if recursive {
		if len(node.Children) > 0 {
			for _, child := range node.Children {
				ReCalcNodeStats(child, builder, recursive)
			}
		}
	}

	var leftStats, rightStats, childStats *Stats
	if len(node.Children) == 1 {
		childStats = builder.qry.Nodes[node.Children[0]].Stats
	} else if len(node.Children) == 2 {
		leftStats = builder.qry.Nodes[node.Children[0]].Stats
		rightStats = builder.qry.Nodes[node.Children[1]].Stats
	}

	switch node.NodeType {
	case plan.Node_JOIN:
		ndv := math.Min(leftStats.Outcnt, rightStats.Outcnt)
		switch node.JoinType {
		case plan.Node_INNER:
			outcnt := leftStats.Outcnt * rightStats.Outcnt / ndv
			if len(node.OnList) > 0 {
				outcnt *= 0.1
			}
			node.Stats = &plan.Stats{
				Outcnt:      outcnt,
				Cost:        leftStats.Cost + rightStats.Cost,
				HashmapSize: rightStats.Outcnt,
			}

		case plan.Node_LEFT:
			outcnt := leftStats.Outcnt * rightStats.Outcnt / ndv
			if len(node.OnList) > 0 {
				outcnt *= 0.1
				outcnt += leftStats.Outcnt
			}
			node.Stats = &plan.Stats{
				Outcnt:      outcnt,
				Cost:        leftStats.Cost + rightStats.Cost,
				HashmapSize: rightStats.Outcnt,
			}

		case plan.Node_RIGHT:
			outcnt := leftStats.Outcnt * rightStats.Outcnt / ndv
			if len(node.OnList) > 0 {
				outcnt *= 0.1
				outcnt += rightStats.Outcnt
			}
			node.Stats = &plan.Stats{
				Outcnt:      outcnt,
				Cost:        leftStats.Cost + rightStats.Cost,
				HashmapSize: rightStats.Outcnt,
			}

		case plan.Node_OUTER:
			outcnt := leftStats.Outcnt * rightStats.Outcnt / ndv
			if len(node.OnList) > 0 {
				outcnt *= 0.1
				outcnt += leftStats.Outcnt + rightStats.Outcnt
			}
			node.Stats = &plan.Stats{
				Outcnt:      outcnt,
				Cost:        leftStats.Cost + rightStats.Cost,
				HashmapSize: rightStats.Outcnt,
			}

		case plan.Node_SEMI, plan.Node_ANTI:
			node.Stats = &plan.Stats{
				Outcnt:      leftStats.Outcnt * .7,
				Cost:        leftStats.Cost + rightStats.Cost,
				HashmapSize: rightStats.Outcnt,
			}

		case plan.Node_SINGLE, plan.Node_MARK:
			node.Stats = &plan.Stats{
				Outcnt:      leftStats.Outcnt,
				Cost:        leftStats.Cost + rightStats.Cost,
				HashmapSize: rightStats.Outcnt,
			}
		}

	case plan.Node_AGG:
		if len(node.GroupBy) > 0 {
			node.Stats = &plan.Stats{
				Outcnt:      childStats.Outcnt * 0.1,
				Cost:        childStats.Outcnt,
				HashmapSize: childStats.Outcnt,
			}
		} else {
			node.Stats = &plan.Stats{
				Outcnt: 1,
				Cost:   childStats.Cost,
			}
		}

	case plan.Node_UNION:
		node.Stats = &plan.Stats{
			Outcnt:      (leftStats.Outcnt + rightStats.Outcnt) * 0.7,
			Cost:        leftStats.Outcnt + rightStats.Outcnt,
			HashmapSize: rightStats.Outcnt,
		}
	case plan.Node_UNION_ALL:
		node.Stats = &plan.Stats{
			Outcnt: leftStats.Outcnt + rightStats.Outcnt,
			Cost:   leftStats.Outcnt + rightStats.Outcnt,
		}
	case plan.Node_INTERSECT:
		node.Stats = &plan.Stats{
			Outcnt:      math.Min(leftStats.Outcnt, rightStats.Outcnt) * 0.5,
			Cost:        leftStats.Outcnt + rightStats.Outcnt,
			HashmapSize: rightStats.Outcnt,
		}
	case plan.Node_INTERSECT_ALL:
		node.Stats = &plan.Stats{
			Outcnt:      math.Min(leftStats.Outcnt, rightStats.Outcnt) * 0.7,
			Cost:        leftStats.Outcnt + rightStats.Outcnt,
			HashmapSize: rightStats.Outcnt,
		}
	case plan.Node_MINUS:
		minus := math.Max(leftStats.Outcnt, rightStats.Outcnt) - math.Min(leftStats.Outcnt, rightStats.Outcnt)
		node.Stats = &plan.Stats{
			Outcnt:      minus * 0.5,
			Cost:        leftStats.Outcnt + rightStats.Outcnt,
			HashmapSize: rightStats.Outcnt,
		}
	case plan.Node_MINUS_ALL:
		minus := math.Max(leftStats.Outcnt, rightStats.Outcnt) - math.Min(leftStats.Outcnt, rightStats.Outcnt)
		node.Stats = &plan.Stats{
			Outcnt:      minus * 0.7,
			Cost:        leftStats.Outcnt + rightStats.Outcnt,
			HashmapSize: rightStats.Outcnt,
		}

	case plan.Node_TABLE_SCAN:
		if node.ObjRef != nil {
			node.Stats = builder.compCtx.Stats(node.ObjRef, HandleFiltersForZM(node.FilterList, builder.compCtx.GetProcess()))
		}

	default:
		if len(node.Children) > 0 {
			node.Stats = &plan.Stats{
				Outcnt: childStats.Outcnt,
				Cost:   childStats.Outcnt,
			}
		} else if node.Stats == nil {
			node.Stats = &plan.Stats{
				Outcnt: 1000,
				Cost:   1000000,
			}
		}
	}
}

func containsParamRef(expr *plan.Expr) bool {
	var ret bool
	switch exprImpl := expr.Expr.(type) {
	case *plan.Expr_F:
		for _, arg := range exprImpl.F.Args {
			ret = ret || containsParamRef(arg)
		}
	case *plan.Expr_P:
		return true
	}
	return ret
}

func getColumnMapByExpr(expr *plan.Expr, tableDef *plan.TableDef, columnMap *map[int]int) {
	if expr == nil {
		return
	}
	switch exprImpl := expr.Expr.(type) {
	case *plan.Expr_F:
		for _, arg := range exprImpl.F.Args {
			getColumnMapByExpr(arg, tableDef, columnMap)
		}

	case *plan.Expr_Col:
		idx := exprImpl.Col.ColPos
		colName := exprImpl.Col.Name
		dotIdx := strings.Index(colName, ".")
		colName = colName[dotIdx+1:]
		colIdx := tableDef.Name2ColIndex[colName]
		(*columnMap)[int(idx)] = int(colIdx)
	}
}

func GetColumnsByExpr(expr *plan.Expr, tableDef *plan.TableDef) (map[int]int, []int, int) {
	columnMap := make(map[int]int)
	// key = expr's ColPos,  value = tableDef's ColPos
	getColumnMapByExpr(expr, tableDef, &columnMap)

	maxCol := 0
	useColumn := len(columnMap)
	columns := make([]int, useColumn)
	i := 0
	for k, v := range columnMap {
		if k > maxCol {
			maxCol = k
		}
		columns[i] = v //tableDef's ColPos
		i = i + 1
	}
	return columnMap, columns, maxCol
}

func EvalFilterExpr(ctx context.Context, expr *plan.Expr, bat *batch.Batch, proc *process.Process) (bool, error) {
	if len(bat.Vecs) == 0 { //that's constant expr
		e, err := ConstantFold(bat, expr, proc)
		if err != nil {
			return false, err
		}

		if cExpr, ok := e.Expr.(*plan.Expr_C); ok {
			if bVal, bOk := cExpr.C.Value.(*plan.Const_Bval); bOk {
				return bVal.Bval, nil
			}
		}
		return false, moerr.NewInternalError(ctx, "cannot eval filter expr")
	} else {
		vec, err := colexec.EvalExprByZonemapBat(ctx, bat, proc, expr)
		if err != nil {
			return false, err
		}
		if vec.GetType().Oid != types.T_bool {
			return false, moerr.NewInternalError(ctx, "cannot eval filter expr")
		}
		cols := vector.MustTCols[bool](vec)
		for _, isNeed := range cols {
			if isNeed {
				return true, nil
			}
		}
		return false, nil
	}
}

func exchangeVectors(datas [][2]any, depth int, tmpResult []any, result *[]*vector.Vector, mp *mpool.MPool) {
	for i := 0; i < len(datas[depth]); i++ {
		tmpResult[depth] = datas[depth][i]
		if depth != len(datas)-1 {
			exchangeVectors(datas, depth+1, tmpResult, result, mp)
		} else {
			for j, val := range tmpResult {
				vector.Append((*result)[j], val, false, mp)
			}
		}
	}
}

func BuildVectorsByData(datas [][2]any, dataTypes []uint8, mp *mpool.MPool) []*vector.Vector {
	vectors := make([]*vector.Vector, len(dataTypes))
	for i, typ := range dataTypes {
		vectors[i] = vector.New(vector.FLAT, types.T(typ).ToType())
	}

	tmpResult := make([]any, len(datas))
	exchangeVectors(datas, 0, tmpResult, &vectors, mp)

	return vectors
}

func CheckExprIsMonotonic(ctx context.Context, expr *plan.Expr) bool {
	if expr == nil {
		return false
	}
	switch exprImpl := expr.Expr.(type) {
	case *plan.Expr_F:
		for _, arg := range exprImpl.F.Args {
			isMonotonic := CheckExprIsMonotonic(ctx, arg)
			if !isMonotonic {
				return false
			}
		}

		isMonotonic, _ := function.GetFunctionIsMonotonicById(ctx, exprImpl.F.Func.GetObj())
		if !isMonotonic {
			return false
		}

		return true
	default:
		return true
	}
}

// handle the filter list for zonemap. rewrite and constFold
func HandleFiltersForZM(exprList []*plan.Expr, proc *process.Process) *plan.Expr {
	if proc == nil || proc.Ctx == nil {
		return nil
	}
	var newExprList []*plan.Expr
	bat := batch.NewWithSize(0)
	bat.Zs = []int64{1}
	for _, expr := range exprList {
		tmpexpr, _ := ConstantFold(bat, DeepCopyExpr(expr), proc)
		if tmpexpr != nil {
			expr = tmpexpr
		}
		if !containsParamRef(expr) && CheckExprIsMonotonic(proc.Ctx, expr) {
			newExprList = append(newExprList, expr)
		}
	}
	e := colexec.RewriteFilterExprList(newExprList)
	return e
}

func ConstantFold(bat *batch.Batch, e *plan.Expr, proc *process.Process) (*plan.Expr, error) {
	var err error

	ef, ok := e.Expr.(*plan.Expr_F)
	if !ok {
		return e, nil
	}
	overloadID := ef.F.Func.GetObj()
	f, err := function.GetFunctionByID(proc.Ctx, overloadID)
	if err != nil {
		return nil, err
	}
	if f.Volatile { // function cannot be fold
		return e, nil
	}
	for i := range ef.F.Args {
		ef.F.Args[i], err = ConstantFold(bat, ef.F.Args[i], proc)
		if err != nil {
			return nil, err
		}
	}
	if !rule.IsConstant(e) {
		return e, nil
	}
	vec, err := colexec.EvalExpr(bat, proc, e)
	if err != nil {
		return nil, err
	}
	c := rule.GetConstantValue(vec)
	vec.Free(proc.Mp())
	if c == nil {
		return e, nil
	}
	ec := &plan.Expr_C{
		C: c,
	}
	e.Expr = ec
	return e, nil
}

<<<<<<< HEAD
func getConstantValue(vec *vector.Vector) *plan.Const {
	if nulls.Any(vec.GetNulls()) {
		return &plan.Const{Isnull: true}
	}
	switch vec.GetType().Oid {
	case types.T_bool:
		return &plan.Const{
			Value: &plan.Const_Bval{
				Bval: vector.MustTCols[bool](vec)[0],
			},
		}
	case types.T_int8:
		return &plan.Const{
			Value: &plan.Const_I8Val{
				I8Val: int32(vector.MustTCols[int8](vec)[0]),
			},
		}
	case types.T_int16:
		return &plan.Const{
			Value: &plan.Const_I16Val{
				I16Val: int32(vector.MustTCols[int16](vec)[0]),
			},
		}
	case types.T_int32:
		return &plan.Const{
			Value: &plan.Const_I32Val{
				I32Val: vector.MustTCols[int32](vec)[0],
			},
		}
	case types.T_int64:
		return &plan.Const{
			Value: &plan.Const_I64Val{
				I64Val: vector.MustTCols[int64](vec)[0],
			},
		}
	case types.T_uint8:
		return &plan.Const{
			Value: &plan.Const_U8Val{
				U8Val: uint32(vector.MustTCols[uint8](vec)[0]),
			},
		}
	case types.T_uint16:
		return &plan.Const{
			Value: &plan.Const_U16Val{
				U16Val: uint32(vector.MustTCols[uint16](vec)[0]),
			},
		}
	case types.T_uint32:
		return &plan.Const{
			Value: &plan.Const_U32Val{
				U32Val: vector.MustTCols[uint32](vec)[0],
			},
		}
	case types.T_uint64:
		return &plan.Const{
			Value: &plan.Const_U64Val{
				U64Val: vector.MustTCols[uint64](vec)[0],
			},
		}
	case types.T_float32:
		return &plan.Const{
			Value: &plan.Const_Fval{
				Fval: vector.MustTCols[float32](vec)[0],
			},
		}
	case types.T_float32:
		return &plan.Const{
			Value: &plan.Const_Fval{
				Fval: vec.Col.([]float32)[0],
			},
		}
	case types.T_float64:
		return &plan.Const{
			Value: &plan.Const_Dval{
				Dval: vector.MustTCols[float64](vec)[0],
			},
		}
	case types.T_varchar, types.T_char, types.T_text:
		return &plan.Const{
			Value: &plan.Const_Sval{
				Sval: vec.GetString(0),
			},
		}
	case types.T_timestamp:
		return &plan.Const{
			Value: &plan.Const_Timestampval{
				Timestampval: int64(vector.MustTCols[types.Timestamp](vec)[0]),
			},
		}
	case types.T_date:
		return &plan.Const{
			Value: &plan.Const_Dateval{
				Dateval: int32(vector.MustTCols[types.Date](vec)[0]),
			},
		}
	default:
		return nil
	}
}

func isConstant(e *plan.Expr) bool {
	switch ef := e.Expr.(type) {
	case *plan.Expr_C, *plan.Expr_T:
		return true
	case *plan.Expr_F:
		overloadID := ef.F.Func.GetObj()
		f, exists := function.GetFunctionByIDWithoutError(overloadID)
		if !exists {
			return false
		}
		if f.Volatile { // function cannot be fold
			return false
		}
		for i := range ef.F.Args {
			if !isConstant(ef.F.Args[i]) {
				return false
			}
		}
		return true
	default:
		return false
	}
}

=======
>>>>>>> 5414dbe3
func rewriteTableFunction(tblFunc *tree.TableFunction, leftCtx *BindContext) error {
	//var err error
	//newTableAliasMap := make(map[string]string)
	//newColAliasMap := make(map[string]string)
	//col2Table := make(map[string]string)
	//for i := range tblFunc.SelectStmt.Select.(*tree.SelectClause).From.Tables {
	//	alias := string(tblFunc.SelectStmt.Select.(*tree.SelectClause).From.Tables[i].(*tree.AliasedTableExpr).As.Alias)
	//	if len(alias) == 0 {
	//		alias = string(tblFunc.SelectStmt.Select.(*tree.SelectClause).From.Tables[i].(*tree.AliasedTableExpr).Expr.(*tree.TableName).ObjectName)
	//	}
	//	newAlias := fmt.Sprintf("%s_tbl_%d", alias, i)
	//	tblFunc.SelectStmt.Select.(*tree.SelectClause).From.Tables[i].(*tree.AliasedTableExpr).As.Alias = tree.Identifier(newAlias)
	//	//newTableAliasMap[alias] = newAlias
	//}
	for i := range tblFunc.SelectStmt.Select.(*tree.SelectClause).Exprs {
		selectExpr := tblFunc.SelectStmt.Select.(*tree.SelectClause).Exprs[i] //take care, this is not a pointer
		expr := selectExpr.Expr.(*tree.UnresolvedName)
		_, tableName, colName := expr.GetNames()
		if len(tableName) == 0 {
			if binding, ok := leftCtx.bindingByCol[colName]; ok {
				tableName = binding.table
				expr.Parts[1] = tableName
			} else {
				return moerr.NewInternalError(leftCtx.binder.GetContext(), "cannot find column '%s'", colName)
			}
		}
		//newTableName = newTableAliasMap[tableName]
		//newColAlias = fmt.Sprintf("%s_%d", colName, i)
		//newColAliasMap[colName] = newColAlias
		//col2Table[newColAlias] = newTableName
		//newName, err := tree.NewUnresolvedName(newTableName, colName)
		//if err != nil {
		//	return err
		//}
		//tblFunc.SelectStmt.Select.(*tree.SelectClause).Exprs[i].Expr = newName
		//tblFunc.SelectStmt.Select.(*tree.SelectClause).Exprs[i].As = tree.UnrestrictedIdentifier(newColAlias)
	}

	//for i, _ := range tblFunc.Func.Exprs {
	//	tblFunc.Func.Exprs[i], err = rewriteTableFunctionExpr(tblFunc.Func.Exprs[i], newTableAliasMap, newColAliasMap, col2Table)
	//	if err != nil {
	//		return err
	//	}
	//}
	return nil
}

//
//func rewriteTableFunctionExpr(ast tree.Expr, tableAlias map[string]string, colAlias map[string]string, col2Table map[string]string) (tree.Expr, error) {
//	var err error
//	switch item := ast.(type) {
//	case *tree.UnresolvedName:
//		_, tblName, colName := item.GetNames()
//		if len(tblName) > 0 {
//			if alias, ok := tableAlias[tblName]; ok {
//				item.Parts[1] = alias
//			}
//		} else {
//			newColName := colAlias[colName]
//			newTblName := col2Table[newColName]
//			item.Parts[1] = newTblName
//		}
//	case *tree.FuncExpr:
//		for i, _ := range item.Exprs {
//			item.Exprs[i], err = rewriteTableFunctionExpr(item.Exprs[i], tableAlias, colAlias, col2Table)
//			if err != nil {
//				return nil, err
//			}
//		}
//	case *tree.NumVal:
//		break
//	default:
//		return nil, moerr.NewNotSupported("table function expr '%s' not supported", item)
//	}
//	return ast, nil
//}

// lookUpFnCols looks up the columns in the function expression
func lookUpFnCols(ret tree.SelectExprs, fn interface{}) tree.SelectExprs {
	switch fnExpr := fn.(type) { //TODO add more cases
	case *tree.UnresolvedName:
		ret = append(ret, tree.SelectExpr{Expr: fnExpr})
	case *tree.FuncExpr:
		for _, arg := range fnExpr.Exprs {
			ret = lookUpFnCols(ret, arg)
		}
	case *tree.BinaryExpr:
		ret = lookUpFnCols(ret, fnExpr.Left)
		ret = lookUpFnCols(ret, fnExpr.Right)
	case *tree.UnaryExpr:
		ret = lookUpFnCols(ret, fnExpr.Expr)
	}
	return ret
}
func buildTableFunctionStmt(tbl *tree.TableFunction, left tree.TableExpr, leftCtx *BindContext) error {
	var selectExprs tree.SelectExprs
	selectExprs = lookUpFnCols(selectExprs, tbl.Func)
	tbl.SelectStmt = &tree.Select{
		Select: &tree.SelectClause{
			From: &tree.From{
				Tables: []tree.TableExpr{left},
			},
			Exprs: selectExprs,
		},
	}
	return rewriteTableFunction(tbl, leftCtx)
}

func clearBinding(ctx *BindContext) {
	ctx.bindingByCol = make(map[string]*Binding)
	ctx.bindingByTable = make(map[string]*Binding)
	ctx.bindingByTag = make(map[int32]*Binding)
	ctx.bindingTree = &BindingTreeNode{}
	ctx.bindings = make([]*Binding, 0)
}

func unwindTupleComparison(ctx context.Context, nonEqOp, op string, leftExprs, rightExprs []*plan.Expr, idx int) (*plan.Expr, error) {
	if idx == len(leftExprs)-1 {
		return bindFuncExprImplByPlanExpr(ctx, op, []*plan.Expr{
			leftExprs[idx],
			rightExprs[idx],
		})
	}

	expr, err := bindFuncExprImplByPlanExpr(ctx, nonEqOp, []*plan.Expr{
		DeepCopyExpr(leftExprs[idx]),
		DeepCopyExpr(rightExprs[idx]),
	})
	if err != nil {
		return nil, err
	}

	eqExpr, err := bindFuncExprImplByPlanExpr(ctx, "=", []*plan.Expr{
		leftExprs[idx],
		rightExprs[idx],
	})
	if err != nil {
		return nil, err
	}

	tailExpr, err := unwindTupleComparison(ctx, nonEqOp, op, leftExprs, rightExprs, idx+1)
	if err != nil {
		return nil, err
	}

	tailExpr, err = bindFuncExprImplByPlanExpr(ctx, "and", []*plan.Expr{eqExpr, tailExpr})
	if err != nil {
		return nil, err
	}

	return bindFuncExprImplByPlanExpr(ctx, "or", []*plan.Expr{expr, tailExpr})
}

// checkNoNeedCast
// if constant's type higher than column's type
// and constant's value in range of column's type, then no cast was needed
func checkNoNeedCast(constT, columnT types.Type, constExpr *plan.Expr_C) bool {
	switch constT.Oid {
	case types.T_char, types.T_varchar, types.T_text:
		switch columnT.Oid {
		case types.T_char, types.T_varchar:
			if constT.Width <= columnT.Width {
				return true
			} else {
				return false
			}
		case types.T_text:
			return true
		default:
			return false
		}

	case types.T_int8, types.T_int16, types.T_int32, types.T_int64:
		val, valOk := constExpr.C.Value.(*plan.Const_I64Val)
		if !valOk {
			return false
		}
		constVal := val.I64Val
		switch columnT.Oid {
		case types.T_int8:
			return constVal <= int64(math.MaxInt8) && constVal >= int64(math.MinInt8)
		case types.T_int16:
			return constVal <= int64(math.MaxInt16) && constVal >= int64(math.MinInt16)
		case types.T_int32:
			return constVal <= int64(math.MaxInt32) && constVal >= int64(math.MinInt32)
		case types.T_int64:
			return true
		case types.T_uint8:
			return constVal <= math.MaxUint8 && constVal >= 0
		case types.T_uint16:
			return constVal <= math.MaxUint16 && constVal >= 0
		case types.T_uint32:
			return constVal <= math.MaxUint32 && constVal >= 0
		case types.T_uint64:
			return constVal >= 0
		case types.T_varchar:
			return true
		default:
			return false
		}
	case types.T_uint8, types.T_uint16, types.T_uint32, types.T_uint64:
		val_u, valOk := constExpr.C.Value.(*plan.Const_U64Val)
		if !valOk {
			return false
		}
		constVal := val_u.U64Val
		switch columnT.Oid {
		case types.T_int8:
			return constVal <= math.MaxInt8
		case types.T_int16:
			return constVal <= math.MaxInt16
		case types.T_int32:
			return constVal <= math.MaxInt32
		case types.T_int64:
			return constVal <= math.MaxInt64
		case types.T_uint8:
			return constVal <= math.MaxUint8
		case types.T_uint16:
			return constVal <= math.MaxUint16
		case types.T_uint32:
			return constVal <= math.MaxUint32
		case types.T_uint64:
			return true
		default:
			return false
		}
	default:
		return false
	}

}<|MERGE_RESOLUTION|>--- conflicted
+++ resolved
@@ -974,133 +974,6 @@
 	return e, nil
 }
 
-<<<<<<< HEAD
-func getConstantValue(vec *vector.Vector) *plan.Const {
-	if nulls.Any(vec.GetNulls()) {
-		return &plan.Const{Isnull: true}
-	}
-	switch vec.GetType().Oid {
-	case types.T_bool:
-		return &plan.Const{
-			Value: &plan.Const_Bval{
-				Bval: vector.MustTCols[bool](vec)[0],
-			},
-		}
-	case types.T_int8:
-		return &plan.Const{
-			Value: &plan.Const_I8Val{
-				I8Val: int32(vector.MustTCols[int8](vec)[0]),
-			},
-		}
-	case types.T_int16:
-		return &plan.Const{
-			Value: &plan.Const_I16Val{
-				I16Val: int32(vector.MustTCols[int16](vec)[0]),
-			},
-		}
-	case types.T_int32:
-		return &plan.Const{
-			Value: &plan.Const_I32Val{
-				I32Val: vector.MustTCols[int32](vec)[0],
-			},
-		}
-	case types.T_int64:
-		return &plan.Const{
-			Value: &plan.Const_I64Val{
-				I64Val: vector.MustTCols[int64](vec)[0],
-			},
-		}
-	case types.T_uint8:
-		return &plan.Const{
-			Value: &plan.Const_U8Val{
-				U8Val: uint32(vector.MustTCols[uint8](vec)[0]),
-			},
-		}
-	case types.T_uint16:
-		return &plan.Const{
-			Value: &plan.Const_U16Val{
-				U16Val: uint32(vector.MustTCols[uint16](vec)[0]),
-			},
-		}
-	case types.T_uint32:
-		return &plan.Const{
-			Value: &plan.Const_U32Val{
-				U32Val: vector.MustTCols[uint32](vec)[0],
-			},
-		}
-	case types.T_uint64:
-		return &plan.Const{
-			Value: &plan.Const_U64Val{
-				U64Val: vector.MustTCols[uint64](vec)[0],
-			},
-		}
-	case types.T_float32:
-		return &plan.Const{
-			Value: &plan.Const_Fval{
-				Fval: vector.MustTCols[float32](vec)[0],
-			},
-		}
-	case types.T_float32:
-		return &plan.Const{
-			Value: &plan.Const_Fval{
-				Fval: vec.Col.([]float32)[0],
-			},
-		}
-	case types.T_float64:
-		return &plan.Const{
-			Value: &plan.Const_Dval{
-				Dval: vector.MustTCols[float64](vec)[0],
-			},
-		}
-	case types.T_varchar, types.T_char, types.T_text:
-		return &plan.Const{
-			Value: &plan.Const_Sval{
-				Sval: vec.GetString(0),
-			},
-		}
-	case types.T_timestamp:
-		return &plan.Const{
-			Value: &plan.Const_Timestampval{
-				Timestampval: int64(vector.MustTCols[types.Timestamp](vec)[0]),
-			},
-		}
-	case types.T_date:
-		return &plan.Const{
-			Value: &plan.Const_Dateval{
-				Dateval: int32(vector.MustTCols[types.Date](vec)[0]),
-			},
-		}
-	default:
-		return nil
-	}
-}
-
-func isConstant(e *plan.Expr) bool {
-	switch ef := e.Expr.(type) {
-	case *plan.Expr_C, *plan.Expr_T:
-		return true
-	case *plan.Expr_F:
-		overloadID := ef.F.Func.GetObj()
-		f, exists := function.GetFunctionByIDWithoutError(overloadID)
-		if !exists {
-			return false
-		}
-		if f.Volatile { // function cannot be fold
-			return false
-		}
-		for i := range ef.F.Args {
-			if !isConstant(ef.F.Args[i]) {
-				return false
-			}
-		}
-		return true
-	default:
-		return false
-	}
-}
-
-=======
->>>>>>> 5414dbe3
 func rewriteTableFunction(tblFunc *tree.TableFunction, leftCtx *BindContext) error {
 	//var err error
 	//newTableAliasMap := make(map[string]string)
