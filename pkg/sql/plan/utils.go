--- conflicted
+++ resolved
@@ -112,15 +112,7 @@
 }
 
 func DeepCopyExpr(expr *Expr) *Expr {
-<<<<<<< HEAD
-	if expr == nil {
-		return nil
-	}
-
-	new_expr := &Expr{
-=======
 	newExpr := &Expr{
->>>>>>> e6d155d7
 		Typ: &plan.Type{
 			Id:        expr.Typ.GetId(),
 			Nullable:  expr.Typ.GetNullable(),
