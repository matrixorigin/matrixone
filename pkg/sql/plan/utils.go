// Copyright 2022 Matrix Origin
//
// Licensed under the Apache License, Version 2.0 (the "License");
// you may not use this file except in compliance with the License.
// You may obtain a copy of the License at
//
//     http://www.apache.org/licenses/LICENSE-2.0
//
// Unless required by applicable law or agreed to in writing, software
// distributed under the License is distributed on an "AS IS" BASIS,
// WITHOUT WARRANTIES OR CONDITIONS OF ANY KIND, either express or implied.
// See the License for the specific language governing permissions and
// limitations under the License.

package plan

import (
	"bytes"
	"container/list"
	"context"
	"encoding/csv"
	"fmt"
	"math"
	"path"
	"strings"

	"github.com/matrixorigin/matrixone/pkg/common/moerr"
	"github.com/matrixorigin/matrixone/pkg/common/mpool"
	"github.com/matrixorigin/matrixone/pkg/container/batch"
	"github.com/matrixorigin/matrixone/pkg/container/types"
	"github.com/matrixorigin/matrixone/pkg/container/vector"
	"github.com/matrixorigin/matrixone/pkg/fileservice"
	"github.com/matrixorigin/matrixone/pkg/pb/plan"
	"github.com/matrixorigin/matrixone/pkg/sql/colexec"
	"github.com/matrixorigin/matrixone/pkg/sql/parsers/dialect"
	"github.com/matrixorigin/matrixone/pkg/sql/parsers/tree"
	"github.com/matrixorigin/matrixone/pkg/sql/plan/function"
	"github.com/matrixorigin/matrixone/pkg/sql/plan/rule"
	"github.com/matrixorigin/matrixone/pkg/sql/util"
	"github.com/matrixorigin/matrixone/pkg/vm/process"
)

func GetBindings(expr *plan.Expr) []int32 {
	bindingSet := doGetBindings(expr)
	bindings := make([]int32, 0, len(bindingSet))
	for id := range bindingSet {
		bindings = append(bindings, id)
	}
	return bindings
}

func doGetBindings(expr *plan.Expr) map[int32]any {
	res := make(map[int32]any)

	switch expr := expr.Expr.(type) {
	case *plan.Expr_Col:
		res[expr.Col.RelPos] = nil

	case *plan.Expr_F:
		for _, child := range expr.F.Args {
			for id := range doGetBindings(child) {
				res[id] = nil
			}
		}
	}

	return res
}

func hasCorrCol(expr *plan.Expr) bool {
	switch exprImpl := expr.Expr.(type) {
	case *plan.Expr_Corr:
		return true

	case *plan.Expr_F:
		for _, arg := range exprImpl.F.Args {
			if hasCorrCol(arg) {
				return true
			}
		}
		return false

	case *plan.Expr_List:
		for _, arg := range exprImpl.List.List {
			if hasCorrCol(arg) {
				return true
			}
		}
		return false

	default:
		return false
	}
}

func hasSubquery(expr *plan.Expr) bool {
	switch exprImpl := expr.Expr.(type) {
	case *plan.Expr_Sub:
		return true

	case *plan.Expr_F:
		for _, arg := range exprImpl.F.Args {
			if hasSubquery(arg) {
				return true
			}
		}
		return false

	case *plan.Expr_List:
		for _, arg := range exprImpl.List.List {
			if hasSubquery(arg) {
				return true
			}
		}
		return false

	default:
		return false
	}
}

func hasTag(expr *plan.Expr, tag int32) bool {
	switch exprImpl := expr.Expr.(type) {
	case *plan.Expr_Col:
		return exprImpl.Col.RelPos == tag

	case *plan.Expr_F:
		for _, arg := range exprImpl.F.Args {
			if hasTag(arg, tag) {
				return true
			}
		}
		return false

	case *plan.Expr_List:
		for _, arg := range exprImpl.List.List {
			if hasTag(arg, tag) {
				return true
			}
		}
		return false

	default:
		return false
	}
}

func decreaseDepthAndDispatch(preds []*plan.Expr) ([]*plan.Expr, []*plan.Expr) {
	filterPreds := make([]*plan.Expr, 0, len(preds))
	joinPreds := make([]*plan.Expr, 0, len(preds))

	for _, pred := range preds {
		newPred, correlated := decreaseDepth(pred)
		if !correlated {
			joinPreds = append(joinPreds, newPred)
			continue
		}
		filterPreds = append(filterPreds, newPred)
	}

	return filterPreds, joinPreds
}

func decreaseDepth(expr *plan.Expr) (*plan.Expr, bool) {
	var correlated bool

	switch exprImpl := expr.Expr.(type) {
	case *plan.Expr_Corr:
		if exprImpl.Corr.Depth > 1 {
			exprImpl.Corr.Depth--
			correlated = true
		} else {
			expr.Expr = &plan.Expr_Col{
				Col: &plan.ColRef{
					RelPos: exprImpl.Corr.RelPos,
					ColPos: exprImpl.Corr.ColPos,
				},
			}
		}

	case *plan.Expr_F:
		var tmp bool
		for i, arg := range exprImpl.F.Args {
			exprImpl.F.Args[i], tmp = decreaseDepth(arg)
			correlated = correlated || tmp
		}
	}

	return expr, correlated
}

func getJoinSide(expr *plan.Expr, leftTags, rightTags map[int32]any, markTag int32) (side int8) {
	switch exprImpl := expr.Expr.(type) {
	case *plan.Expr_F:
		for _, arg := range exprImpl.F.Args {
			side |= getJoinSide(arg, leftTags, rightTags, markTag)
		}

	case *plan.Expr_Col:
		if _, ok := leftTags[exprImpl.Col.RelPos]; ok {
			side = JoinSideLeft
		} else if _, ok := rightTags[exprImpl.Col.RelPos]; ok {
			side = JoinSideRight
		} else if exprImpl.Col.RelPos == markTag {
			side = JoinSideMark
		}

	case *plan.Expr_Corr:
		side = JoinSideCorrelated
	}

	return
}

func containsTag(expr *plan.Expr, tag int32) bool {
	var ret bool

	switch exprImpl := expr.Expr.(type) {
	case *plan.Expr_F:
		for _, arg := range exprImpl.F.Args {
			ret = ret || containsTag(arg, tag)
		}

	case *plan.Expr_Col:
		return exprImpl.Col.RelPos == tag
	}

	return ret
}

func replaceColRefs(expr *plan.Expr, tag int32, projects []*plan.Expr) *plan.Expr {
	switch exprImpl := expr.Expr.(type) {
	case *plan.Expr_F:
		for i, arg := range exprImpl.F.Args {
			exprImpl.F.Args[i] = replaceColRefs(arg, tag, projects)
		}

	case *plan.Expr_Col:
		colRef := exprImpl.Col
		if colRef.RelPos == tag {
			expr = DeepCopyExpr(projects[colRef.ColPos])
		}
	case *plan.Expr_W:
		replaceColRefs(exprImpl.W.WindowFunc, tag, projects)
		for _, arg := range exprImpl.W.PartitionBy {
			replaceColRefs(arg, tag, projects)
		}
		for _, order := range exprImpl.W.OrderBy {
			replaceColRefs(order.Expr, tag, projects)
		}
	}

	return expr
}

func replaceColRefsForSet(expr *plan.Expr, projects []*plan.Expr) *plan.Expr {
	switch exprImpl := expr.Expr.(type) {
	case *plan.Expr_F:
		for i, arg := range exprImpl.F.Args {
			exprImpl.F.Args[i] = replaceColRefsForSet(arg, projects)
		}

	case *plan.Expr_Col:
		expr = DeepCopyExpr(projects[exprImpl.Col.ColPos])
	}

	return expr
}

func splitAndBindCondition(astExpr tree.Expr, ctx *BindContext) ([]*plan.Expr, error) {
	conds := splitAstConjunction(astExpr)
	exprs := make([]*plan.Expr, len(conds))

	for i, cond := range conds {
		cond, err := ctx.qualifyColumnNames(cond, nil, false)
		if err != nil {
			return nil, err
		}

		expr, err := ctx.binder.BindExpr(cond, 0, true)
		if err != nil {
			return nil, err
		}
		// expr must be bool type, if not, try to do type convert
		// but just ignore the subQuery. It will be solved at optimizer.
		if expr.GetSub() == nil {
			expr, err = makePlan2CastExpr(ctx.binder.GetContext(), expr, &plan.Type{Id: int32(types.T_bool)})
			if err != nil {
				return nil, err
			}
		}
		exprs[i] = expr
	}

	return exprs, nil
}

// splitAstConjunction split a expression to a list of AND conditions.
func splitAstConjunction(astExpr tree.Expr) []tree.Expr {
	var astExprs []tree.Expr
	switch typ := astExpr.(type) {
	case nil:
	case *tree.AndExpr:
		astExprs = append(astExprs, splitAstConjunction(typ.Left)...)
		astExprs = append(astExprs, splitAstConjunction(typ.Right)...)
	case *tree.ParenExpr:
		astExprs = append(astExprs, splitAstConjunction(typ.Expr)...)
	default:
		astExprs = append(astExprs, astExpr)
	}
	return astExprs
}

// applyDistributivity (X AND B) OR (X AND C) OR (X AND D) => X AND (B OR C OR D)
// TODO: move it into optimizer
func applyDistributivity(ctx context.Context, expr *plan.Expr) *plan.Expr {
	switch exprImpl := expr.Expr.(type) {
	case *plan.Expr_F:
		for i, arg := range exprImpl.F.Args {
			exprImpl.F.Args[i] = applyDistributivity(ctx, arg)
		}

		if exprImpl.F.Func.ObjName != "or" {
			break
		}

		leftConds := splitPlanConjunction(exprImpl.F.Args[0])
		rightConds := splitPlanConjunction(exprImpl.F.Args[1])

		condMap := make(map[string]int)

		for _, cond := range rightConds {
			condMap[cond.String()] = JoinSideRight
		}

		var commonConds, leftOnlyConds, rightOnlyConds []*plan.Expr

		for _, cond := range leftConds {
			exprStr := cond.String()

			if condMap[exprStr] == JoinSideRight {
				commonConds = append(commonConds, cond)
				condMap[exprStr] = JoinSideBoth
			} else {
				leftOnlyConds = append(leftOnlyConds, cond)
				condMap[exprStr] = JoinSideLeft
			}
		}

		for _, cond := range rightConds {
			if condMap[cond.String()] == JoinSideRight {
				rightOnlyConds = append(rightOnlyConds, cond)
			}
		}

		if len(commonConds) == 0 {
			return expr
		}

		expr, _ = combinePlanConjunction(ctx, commonConds)

		if len(leftOnlyConds) == 0 || len(rightOnlyConds) == 0 {
			return expr
		}

		leftExpr, _ := combinePlanConjunction(ctx, leftOnlyConds)
		rightExpr, _ := combinePlanConjunction(ctx, rightOnlyConds)

		leftExpr, _ = bindFuncExprImplByPlanExpr(ctx, "or", []*plan.Expr{leftExpr, rightExpr})

		expr, _ = bindFuncExprImplByPlanExpr(ctx, "and", []*plan.Expr{expr, leftExpr})
	}

	return expr
}

func unionSlice(left, right []string) []string {
	if len(left) < 1 {
		return right
	}
	if len(right) < 1 {
		return left
	}
	m := make(map[string]bool, len(left)+len(right))
	for _, s := range left {
		m[s] = true
	}
	for _, s := range right {
		m[s] = true
	}
	ret := make([]string, 0)
	for s := range m {
		ret = append(ret, s)
	}
	return ret
}

func intersectSlice(left, right []string) []string {
	if len(left) < 1 || len(right) < 1 {
		return left
	}
	m := make(map[string]bool, len(left)+len(right))
	for _, s := range left {
		m[s] = true
	}
	ret := make([]string, 0)
	for _, s := range right {
		if _, ok := m[s]; ok {
			ret = append(ret, s)
		}
	}
	return ret
}

/*
DNF means disjunctive normal form, for example (a and b) or (c and d) or (e and f)
if we have a DNF filter, for example (c1=1 and c2=1) or (c1=2 and c2=2)
we can have extra filter: (c1=1 or c1=2) and (c2=1 or c2=2), which can be pushed down to optimize join

checkDNF scan the expr and return all groups of cond
for example (c1=1 and c2=1) or (c1=2 and c3=2), c1 is a group because it appears in all disjunctives
and c2,c3 is not a group

walkThroughDNF accept a keyword string, walk through the expr,
and extract all the conds which contains the keyword
*/
func checkDNF(expr *plan.Expr) []string {
	var ret []string
	switch exprImpl := expr.Expr.(type) {
	case *plan.Expr_F:
		if exprImpl.F.Func.ObjName == "or" {
			left := checkDNF(exprImpl.F.Args[0])
			right := checkDNF(exprImpl.F.Args[1])
			return intersectSlice(left, right)
		}
		for _, arg := range exprImpl.F.Args {
			ret = unionSlice(ret, checkDNF(arg))
		}
		return ret

	case *plan.Expr_Corr:
		ret = append(ret, exprImpl.Corr.String())
	case *plan.Expr_Col:
		ret = append(ret, exprImpl.Col.String())
	}
	return ret
}

func walkThroughDNF(ctx context.Context, expr *plan.Expr, keywords string) *plan.Expr {
	var retExpr *plan.Expr
	switch exprImpl := expr.Expr.(type) {
	case *plan.Expr_F:
		if exprImpl.F.Func.ObjName == "or" {
			left := walkThroughDNF(ctx, exprImpl.F.Args[0], keywords)
			right := walkThroughDNF(ctx, exprImpl.F.Args[1], keywords)
			if left != nil && right != nil {
				retExpr, _ = bindFuncExprImplByPlanExpr(ctx, "or", []*plan.Expr{left, right})
				return retExpr
			}
		} else if exprImpl.F.Func.ObjName == "and" {
			left := walkThroughDNF(ctx, exprImpl.F.Args[0], keywords)
			right := walkThroughDNF(ctx, exprImpl.F.Args[1], keywords)
			if left == nil {
				return right
			} else if right == nil {
				return left
			} else {
				retExpr, _ = bindFuncExprImplByPlanExpr(ctx, "and", []*plan.Expr{left, right})
				return retExpr
			}
		} else {
			for _, arg := range exprImpl.F.Args {
				if walkThroughDNF(ctx, arg, keywords) == nil {
					return nil
				}
			}
			return expr
		}

	case *plan.Expr_Corr:
		if exprImpl.Corr.String() == keywords {
			return expr
		} else {
			return nil
		}
	case *plan.Expr_Col:
		if exprImpl.Col.String() == keywords {
			return expr
		} else {
			return nil
		}
	}
	return expr
}

// deduction of new predicates for join on list. for example join on a=b and b=c, then a=c can be deduced
func deduceNewOnList(onList []*plan.Expr) []*plan.Expr {
	var newPreds []*plan.Expr
	lenOnlist := len(onList)
	for i := range onList {
		ok1, col1, col2 := checkStrictJoinPred(onList[i])
		if !ok1 {
			continue
		}
		for j := i + 1; j < lenOnlist; j++ {
			ok2, col3, col4 := checkStrictJoinPred(onList[j])
			if ok2 {
				ok, newPred := deduceTranstivity(onList[i], col1, col2, col3, col4)
				if ok {
					newPreds = append(newPreds, newPred)
				}
			}
		}
	}
	return newPreds
}

// deduction of new predicates. for example join on a=b where b=1, then a=1 can be deduced
func deduceNewFilterList(filters, onList []*plan.Expr) []*plan.Expr {
	var newFilters []*plan.Expr
	for _, onPred := range onList {
		ret, col1, col2 := checkStrictJoinPred(onPred)
		if !ret {
			continue
		}
		for _, filter := range filters {
			ret, col := CheckFilter(filter)
			if ret && col != nil {
				newExpr := DeepCopyExpr(filter)
				if substituteMatchColumn(newExpr, col1, col2) {
					newFilters = append(newFilters, newExpr)
				}
			}
		}
	}
	return newFilters
}

func canMergeToBetweenAnd(expr1, expr2 *plan.Expr) bool {
	b1, col1, _, funcName1 := CheckStrictFilter(expr1)
	b2, col2, _, funcName2 := CheckStrictFilter(expr2)
	if !b1 || !b2 {
		return false
	}
	if col1.ColPos != col2.ColPos || col1.RelPos != col2.RelPos {
		return false
	}
	if funcName1 == ">" || funcName1 == ">=" {
		return funcName2 == "<" || funcName2 == "<="
	}
	if funcName1 == "<" || funcName1 == "<=" {
		return funcName2 == ">" || funcName2 == ">="
	}
	return false
}

// function filter means func(col) compared to const. for example year(col1)>1991
func CheckFunctionFilter(expr *plan.Expr) (b bool, col *ColRef, constExpr *Const, childFuncName string) {
	switch exprImpl := expr.Expr.(type) {
	case *plan.Expr_F:
		funcName := exprImpl.F.Func.ObjName
		switch funcName {
		case "=", ">", "<", ">=", "<=":
			switch child0 := exprImpl.F.Args[0].Expr.(type) {
			case *plan.Expr_F:
				childFuncName = child0.F.Func.ObjName
				switch childFuncName {
				case "year":
					switch child := child0.F.Args[0].Expr.(type) {
					case *plan.Expr_Col:
						col = child.Col
					}
				}
			default:
				return false, nil, nil, childFuncName
			}
			switch child1 := exprImpl.F.Args[1].Expr.(type) {
			case *plan.Expr_C:
				constExpr = child1.C
				b = true
				return
			default:
				return false, nil, nil, childFuncName
			}
		default:
			return false, nil, nil, childFuncName
		}
	default:
		return false, nil, nil, childFuncName
	}
}

// strict filter means col compared to const. for example col1>1
// func(col1)=1 is not strict
func CheckStrictFilter(expr *plan.Expr) (b bool, col *ColRef, constExpr *Const, funcName string) {
	switch exprImpl := expr.Expr.(type) {
	case *plan.Expr_F:
		funcName = exprImpl.F.Func.ObjName
		switch funcName {
		case "=", ">", "<", ">=", "<=":
			switch child0 := exprImpl.F.Args[0].Expr.(type) {
			case *plan.Expr_Col:
				col = child0.Col
			default:
				return false, nil, nil, funcName
			}
			switch child1 := exprImpl.F.Args[1].Expr.(type) {
			case *plan.Expr_C:
				constExpr = child1.C
				b = true
				return
			default:
				return false, nil, nil, funcName
			}
		default:
			return false, nil, nil, funcName
		}
	default:
		return false, nil, nil, funcName
	}
}

// for predicate deduction, filter must be like func(col)>1 , or (col=1) or (col=2)
// and only 1 colRef is allowd in the filter
func CheckFilter(expr *plan.Expr) (bool, *ColRef) {
	switch exprImpl := expr.Expr.(type) {
	case *plan.Expr_F:
		switch exprImpl.F.Func.ObjName {
		case "=", ">", "<", ">=", "<=":
			switch e := exprImpl.F.Args[1].Expr.(type) {
			case *plan.Expr_C, *plan.Expr_P, *plan.Expr_V:
				return CheckFilter(exprImpl.F.Args[0])
			case *plan.Expr_F:
				if e.F.Func.ObjName == "cast" {
					return CheckFilter(exprImpl.F.Args[0])
				}
				return false, nil
			default:
				return false, nil
			}
		default:
			var col *ColRef
			for _, arg := range exprImpl.F.Args {
				ret, c := CheckFilter(arg)
				if !ret {
					return false, nil
				} else if c != nil {
					if col != nil {
						if col.RelPos != c.RelPos || col.ColPos != c.ColPos {
							return false, nil
						}
					} else {
						col = c
					}
				}
			}
			return col != nil, col
		}
	case *plan.Expr_Col:
		return true, exprImpl.Col
	}
	return false, nil
}

// for col1=col2 and col3 = col4, trying to deduce new pred
// for example , if col1 and col3 are the same, then we can deduce that col2=col4
func deduceTranstivity(expr *plan.Expr, col1, col2, col3, col4 *ColRef) (bool, *plan.Expr) {
	if col1.String() == col3.String() || col1.String() == col4.String() || col2.String() == col3.String() || col2.String() == col4.String() {
		retExpr := DeepCopyExpr(expr)
		substituteMatchColumn(retExpr, col3, col4)
		return true, retExpr
	}
	return false, nil
}

// if match col1 in expr, substitute it to col2. and othterwise
func substituteMatchColumn(expr *plan.Expr, onPredCol1, onPredCol2 *ColRef) bool {
	var ret bool
	switch exprImpl := expr.Expr.(type) {
	case *plan.Expr_Col:
		colName := exprImpl.Col.String()
		if colName == onPredCol1.String() {
			exprImpl.Col.RelPos = onPredCol2.RelPos
			exprImpl.Col.ColPos = onPredCol2.ColPos
			exprImpl.Col.Name = onPredCol2.Name
			return true
		} else if colName == onPredCol2.String() {
			exprImpl.Col.RelPos = onPredCol1.RelPos
			exprImpl.Col.ColPos = onPredCol1.ColPos
			exprImpl.Col.Name = onPredCol1.Name
			return true
		}
	case *plan.Expr_F:
		for _, arg := range exprImpl.F.Args {
			if substituteMatchColumn(arg, onPredCol1, onPredCol2) {
				ret = true
			}
		}
	}
	return ret
}

func checkStrictJoinPred(onPred *plan.Expr) (bool, *ColRef, *ColRef) {
	//onPred must be equality, children must be column name
	switch onPredImpl := onPred.Expr.(type) {
	case *plan.Expr_F:
		if onPredImpl.F.Func.ObjName != "=" {
			return false, nil, nil
		}
		args := onPredImpl.F.Args
		var col1, col2 *ColRef
		switch child1 := args[0].Expr.(type) {
		case *plan.Expr_Col:
			col1 = child1.Col
		}
		switch child2 := args[1].Expr.(type) {
		case *plan.Expr_Col:
			col2 = child2.Col
		}
		if col1 != nil && col2 != nil {
			return true, col1, col2
		}
	}
	return false, nil, nil
}

func splitPlanConjunctions(exprList []*plan.Expr) []*plan.Expr {
	var exprs []*plan.Expr
	for _, expr := range exprList {
		exprs = append(exprs, splitPlanConjunction(expr)...)
	}
	return exprs
}

func splitPlanConjunction(expr *plan.Expr) []*plan.Expr {
	var exprs []*plan.Expr
	switch exprImpl := expr.Expr.(type) {
	case *plan.Expr_F:
		if exprImpl.F.Func.ObjName == "and" {
			exprs = append(exprs, splitPlanConjunction(exprImpl.F.Args[0])...)
			exprs = append(exprs, splitPlanConjunction(exprImpl.F.Args[1])...)
		} else {
			exprs = append(exprs, expr)
		}

	default:
		exprs = append(exprs, expr)
	}

	return exprs
}

func combinePlanConjunction(ctx context.Context, exprs []*plan.Expr) (expr *plan.Expr, err error) {
	expr = exprs[0]

	for i := 1; i < len(exprs); i++ {
		expr, err = bindFuncExprImplByPlanExpr(ctx, "and", []*plan.Expr{expr, exprs[i]})

		if err != nil {
			break
		}
	}

	return
}

func rejectsNull(filter *plan.Expr, proc *process.Process) bool {
	filter = replaceColRefWithNull(DeepCopyExpr(filter))

<<<<<<< HEAD
	filter, err := ConstantFold(batch.EmptyForConstFoldBatch, filter, proc)
=======
	filter, err := ConstantFold(batch.EmptyForConstFoldBatch, filter, proc, false)
>>>>>>> 0877a0f6
	if err != nil {
		return false
	}

	if f, ok := filter.Expr.(*plan.Expr_C); ok {
		if f.C.Isnull {
			return true
		}

		if fbool, ok := f.C.Value.(*plan.Const_Bval); ok {
			return !fbool.Bval
		}
	}

	return false
}

func replaceColRefWithNull(expr *plan.Expr) *plan.Expr {
	switch exprImpl := expr.Expr.(type) {
	case *plan.Expr_Col:
		expr = &plan.Expr{
			Typ: expr.Typ,
			Expr: &plan.Expr_C{
				C: &plan.Const{
					Isnull: true,
				},
			},
		}

	case *plan.Expr_F:
		for i, arg := range exprImpl.F.Args {
			exprImpl.F.Args[i] = replaceColRefWithNull(arg)
		}
	}

	return expr
}

func increaseRefCnt(expr *plan.Expr, inc int, colRefCnt map[[2]int32]int) {
	switch exprImpl := expr.Expr.(type) {
	case *plan.Expr_Col:
		colRefCnt[[2]int32{exprImpl.Col.RelPos, exprImpl.Col.ColPos}] += inc

	case *plan.Expr_F:
		for _, arg := range exprImpl.F.Args {
			increaseRefCnt(arg, inc, colRefCnt)
		}
	case *plan.Expr_W:
		increaseRefCnt(exprImpl.W.WindowFunc, inc, colRefCnt)
		for _, arg := range exprImpl.W.PartitionBy {
			increaseRefCnt(arg, inc, colRefCnt)
		}
		for _, order := range exprImpl.W.OrderBy {
			increaseRefCnt(order.Expr, inc, colRefCnt)
		}
	}
}

func getHyperEdgeFromExpr(expr *plan.Expr, leafByTag map[int32]int32, hyperEdge map[int32]any) {
	switch exprImpl := expr.Expr.(type) {
	case *plan.Expr_Col:
		hyperEdge[leafByTag[exprImpl.Col.RelPos]] = nil

	case *plan.Expr_F:
		for _, arg := range exprImpl.F.Args {
			getHyperEdgeFromExpr(arg, leafByTag, hyperEdge)
		}
	}
}

func getNumOfCharacters(str string) int {
	strRune := []rune(str)
	return len(strRune)
}

func getUnionSelects(ctx context.Context, stmt *tree.UnionClause, selects *[]tree.Statement, unionTypes *[]plan.Node_NodeType) error {
	switch leftStmt := stmt.Left.(type) {
	case *tree.UnionClause:
		err := getUnionSelects(ctx, leftStmt, selects, unionTypes)
		if err != nil {
			return err
		}
	case *tree.SelectClause:
		*selects = append(*selects, leftStmt)
	case *tree.ParenSelect:
		*selects = append(*selects, leftStmt.Select)
	default:
		return moerr.NewParseError(ctx, "unexpected statement in union: '%v'", tree.String(leftStmt, dialect.MYSQL))
	}

	// right is not UNION allways
	switch rightStmt := stmt.Right.(type) {
	case *tree.SelectClause:
		if stmt.Type == tree.UNION && !stmt.All {
			rightStr := tree.String(rightStmt, dialect.MYSQL)
			if len(*selects) == 1 && tree.String((*selects)[0], dialect.MYSQL) == rightStr {
				return nil
			}
		}

		*selects = append(*selects, rightStmt)
	case *tree.ParenSelect:
		if stmt.Type == tree.UNION && !stmt.All {
			rightStr := tree.String(rightStmt.Select, dialect.MYSQL)
			if len(*selects) == 1 && tree.String((*selects)[0], dialect.MYSQL) == rightStr {
				return nil
			}
		}

		*selects = append(*selects, rightStmt.Select)
	default:
		return moerr.NewParseError(ctx, "unexpected statement in union2: '%v'", tree.String(rightStmt, dialect.MYSQL))
	}

	switch stmt.Type {
	case tree.UNION:
		if stmt.All {
			*unionTypes = append(*unionTypes, plan.Node_UNION_ALL)
		} else {
			*unionTypes = append(*unionTypes, plan.Node_UNION)
		}
	case tree.INTERSECT:
		if stmt.All {
			*unionTypes = append(*unionTypes, plan.Node_INTERSECT_ALL)
		} else {
			*unionTypes = append(*unionTypes, plan.Node_INTERSECT)
		}
	case tree.EXCEPT, tree.UT_MINUS:
		if stmt.All {
			return moerr.NewNYI(ctx, "EXCEPT/MINUS ALL clause")
		} else {
			*unionTypes = append(*unionTypes, plan.Node_MINUS)
		}
	}
	return nil
}

func GetColumnMapByExpr(expr *plan.Expr, tableDef *plan.TableDef, columnMap *map[int]int) {
	if expr == nil {
		return
	}
	switch exprImpl := expr.Expr.(type) {
	case *plan.Expr_F:
		for _, arg := range exprImpl.F.Args {
			GetColumnMapByExpr(arg, tableDef, columnMap)
		}

	case *plan.Expr_Col:
		idx := exprImpl.Col.ColPos
		colName := exprImpl.Col.Name
		dotIdx := strings.Index(colName, ".")
		colName = colName[dotIdx+1:]
		colIdx := tableDef.Name2ColIndex[colName]
		seqnum := int(colIdx) // for extenal scan case, tableDef has only Name2ColIndex, no Cols, leave seqnum as colIdx
		if len(tableDef.Cols) > 0 {
			seqnum = int(tableDef.Cols[colIdx].Seqnum)
		}
		(*columnMap)[int(idx)] = seqnum
	}
}

func GetColumnMapByExprs(exprs []*plan.Expr, tableDef *plan.TableDef, columnMap *map[int]int) {
	for _, expr := range exprs {
		GetColumnMapByExpr(expr, tableDef, columnMap)
	}
}

func GetColumnsByExpr(
	expr *plan.Expr,
	tableDef *plan.TableDef,
) (columnMap map[int]int, defColumns, exprColumns []int, maxCol int) {
	columnMap = make(map[int]int)
	// key = expr's ColPos,  value = tableDef's ColPos
	GetColumnMapByExpr(expr, tableDef, &columnMap)

	if len(columnMap) == 0 {
		return
	}

	defColumns = make([]int, len(columnMap))
	exprColumns = make([]int, len(columnMap))

	// k: col pos in expr
	// v: col pos in def
	i := 0
	for k, v := range columnMap {
		if v > maxCol {
			maxCol = v
		}
		exprColumns[i] = k
		defColumns[i] = v
		i = i + 1
	}
	return
}

func EvalFilterExpr(ctx context.Context, expr *plan.Expr, bat *batch.Batch, proc *process.Process) (bool, error) {
	if len(bat.Vecs) == 0 { //that's constant expr
		e, err := ConstantFold(bat, expr, proc, false)
		if err != nil {
			return false, err
		}

		if cExpr, ok := e.Expr.(*plan.Expr_C); ok {
			if bVal, bOk := cExpr.C.Value.(*plan.Const_Bval); bOk {
				return bVal.Bval, nil
			}
		}
		return false, moerr.NewInternalError(ctx, "cannot eval filter expr")
	} else {
		executor, err := colexec.NewExpressionExecutor(proc, expr)
		if err != nil {
			return false, err
		}
		defer executor.Free()

		vec, err := executor.Eval(proc, []*batch.Batch{bat})
		if err != nil {
			return false, err
		}
		if vec.GetType().Oid != types.T_bool {
			return false, moerr.NewInternalError(ctx, "cannot eval filter expr")
		}
		cols := vector.MustFixedCol[bool](vec)
		for _, isNeed := range cols {
			if isNeed {
				return true, nil
			}
		}
		return false, nil
	}
}

func exchangeVectors(datas [][2]any, depth int, tmpResult []any, result *[]*vector.Vector, mp *mpool.MPool) {
	for i := 0; i < len(datas[depth]); i++ {
		tmpResult[depth] = datas[depth][i]
		if depth != len(datas)-1 {
			exchangeVectors(datas, depth+1, tmpResult, result, mp)
		} else {
			for j, val := range tmpResult {
				vector.AppendAny((*result)[j], val, false, mp)
			}
		}
	}
}

func BuildVectorsByData(datas [][2]any, dataTypes []uint8, mp *mpool.MPool) []*vector.Vector {
	vectors := make([]*vector.Vector, len(dataTypes))
	for i, typ := range dataTypes {
		vectors[i] = vector.NewVec(types.T(typ).ToType())
	}

	tmpResult := make([]any, len(datas))
	exchangeVectors(datas, 0, tmpResult, &vectors, mp)

	return vectors
}

func CheckExprIsMonotonic(ctx context.Context, expr *plan.Expr) bool {
	if expr == nil {
		return false
	}
	switch exprImpl := expr.Expr.(type) {
	case *plan.Expr_F:
		isConst := true
		for _, arg := range exprImpl.F.Args {
			switch arg.Expr.(type) {
			case *plan.Expr_C, *plan.Expr_P, *plan.Expr_V, *plan.Expr_T:
				continue
			}
			isConst = false
			isMonotonic := CheckExprIsMonotonic(ctx, arg)
			if !isMonotonic {
				return false
			}
		}
		if isConst {
			return true
		}

		isMonotonic, _ := function.GetFunctionIsMonotonicById(ctx, exprImpl.F.Func.GetObj())
		if !isMonotonic {
			return false
		}

		return true
	default:
		return true
	}
}

func GetSortOrder(tableDef *plan.TableDef, colName string) int {
	if tableDef.Pkey != nil {
		pkNames := tableDef.Pkey.Names
		for i := range pkNames {
			if pkNames[i] == colName {
				return i
			}
		}
	}
	if tableDef.ClusterBy != nil {
		return util.GetClusterByColumnOrder(tableDef.ClusterBy.Name, colName)
	}
	return -1
}

// handle the filter list for Stats. rewrite and constFold
func rewriteFiltersForStats(exprList []*plan.Expr, proc *process.Process) *plan.Expr {
	if proc == nil {
		return nil
	}
<<<<<<< HEAD
	for i := range exprList {
		tmpexpr, _ := ConstantFold(batch.EmptyForConstFoldBatch, DeepCopyExpr(exprList[i]), proc)
		exprList[i] = tmpexpr
	}
=======
>>>>>>> 0877a0f6
	return colexec.RewriteFilterExprList(exprList)
}

func fixColumnName(tableDef *plan.TableDef, expr *plan.Expr) {
	switch exprImpl := expr.Expr.(type) {
	case *plan.Expr_F:
		for _, arg := range exprImpl.F.Args {
			fixColumnName(tableDef, arg)
		}
	case *plan.Expr_Col:
		exprImpl.Col.Name = tableDef.Cols[exprImpl.Col.ColPos].Name
	}
}

func ConstantFold(bat *batch.Batch, e *plan.Expr, proc *process.Process, varAndParamIsConst bool) (*plan.Expr, error) {
	// If it is Expr_List, perform constant folding on its elements
	if exprImpl, ok := e.Expr.(*plan.Expr_List); ok {
		exprList := exprImpl.List
		for i, exprElem := range exprList.List {
			_, ok2 := exprElem.Expr.(*plan.Expr_F)
			if ok2 {
				foldExpr, err := ConstantFold(bat, exprElem, proc, varAndParamIsConst)
				if err != nil {
					return e, nil
				}
				exprImpl.List.List[i] = foldExpr
			}
		}
		return e, nil
	}

	var err error
	if elist, ok := e.Expr.(*plan.Expr_List); ok {
		for i, expr := range elist.List.List {
			if elist.List.List[i], err = ConstantFold(bat, expr, proc, varAndParamIsConst); err != nil {
				return nil, err
			}
		}
		return e, nil
	}

	ef, ok := e.Expr.(*plan.Expr_F)
	if !ok || proc == nil {
		return e, nil
	}

	overloadID := ef.F.Func.GetObj()
	f, err := function.GetFunctionById(proc.Ctx, overloadID)
	if err != nil {
		return nil, err
	}
	if ef.F.Func.ObjName != "cast" && f.CannotFold() { // function cannot be fold
		return e, nil
	}
	for i := range ef.F.Args {
		if ef.F.Args[i], err = ConstantFold(bat, ef.F.Args[i], proc, varAndParamIsConst); err != nil {
			return nil, err
		}
	}
	if !rule.IsConstant(e, varAndParamIsConst) {
		return e, nil
	}

	vec, err := colexec.EvalExpressionOnce(proc, e, []*batch.Batch{bat})
	if err != nil {
		return nil, err
	}
	defer vec.Free(proc.Mp())
	c := rule.GetConstantValue(vec, false)
	if c == nil {
		return e, nil
	}
	ec := &plan.Expr_C{
		C: c,
	}
	e.Expr = ec
	return e, nil
}

func unwindTupleComparison(ctx context.Context, nonEqOp, op string, leftExprs, rightExprs []*plan.Expr, idx int) (*plan.Expr, error) {
	if idx == len(leftExprs)-1 {
		return bindFuncExprImplByPlanExpr(ctx, op, []*plan.Expr{
			leftExprs[idx],
			rightExprs[idx],
		})
	}

	expr, err := bindFuncExprImplByPlanExpr(ctx, nonEqOp, []*plan.Expr{
		DeepCopyExpr(leftExprs[idx]),
		DeepCopyExpr(rightExprs[idx]),
	})
	if err != nil {
		return nil, err
	}

	eqExpr, err := bindFuncExprImplByPlanExpr(ctx, "=", []*plan.Expr{
		leftExprs[idx],
		rightExprs[idx],
	})
	if err != nil {
		return nil, err
	}

	tailExpr, err := unwindTupleComparison(ctx, nonEqOp, op, leftExprs, rightExprs, idx+1)
	if err != nil {
		return nil, err
	}

	tailExpr, err = bindFuncExprImplByPlanExpr(ctx, "and", []*plan.Expr{eqExpr, tailExpr})
	if err != nil {
		return nil, err
	}

	return bindFuncExprImplByPlanExpr(ctx, "or", []*plan.Expr{expr, tailExpr})
}

// checkNoNeedCast
// if constant's type higher than column's type
// and constant's value in range of column's type, then no cast was needed
func checkNoNeedCast(constT, columnT types.Type, constExpr *plan.Expr_C) bool {
	switch constT.Oid {
	case types.T_char, types.T_varchar, types.T_text:
		switch columnT.Oid {
		case types.T_char, types.T_varchar:
			if constT.Width <= columnT.Width {
				return true
			} else {
				return false
			}
		case types.T_text:
			return true
		default:
			return false
		}

	case types.T_binary, types.T_varbinary, types.T_blob:
		switch columnT.Oid {
		case types.T_binary, types.T_varbinary:
			if constT.Width <= columnT.Width {
				return true
			} else {
				return false
			}
		case types.T_blob:
			return true
		default:
			return false
		}

	case types.T_int8, types.T_int16, types.T_int32, types.T_int64:
		val, valOk := constExpr.C.Value.(*plan.Const_I64Val)
		if !valOk {
			return false
		}
		constVal := val.I64Val
		switch columnT.Oid {
		case types.T_int8:
			return constVal <= int64(math.MaxInt8) && constVal >= int64(math.MinInt8)
		case types.T_int16:
			return constVal <= int64(math.MaxInt16) && constVal >= int64(math.MinInt16)
		case types.T_int32:
			return constVal <= int64(math.MaxInt32) && constVal >= int64(math.MinInt32)
		case types.T_int64:
			return true
		case types.T_uint8:
			return constVal <= math.MaxUint8 && constVal >= 0
		case types.T_uint16:
			return constVal <= math.MaxUint16 && constVal >= 0
		case types.T_uint32:
			return constVal <= math.MaxUint32 && constVal >= 0
		case types.T_uint64:
			return constVal >= 0
		case types.T_varchar:
			return true
		case types.T_float32:
			//float32 has 6 significant digits.
			return constVal <= 100000 && constVal >= -100000
		case types.T_float64:
			//float64 has 15 significant digits.
			return constVal <= int64(math.MaxInt32) && constVal >= int64(math.MinInt32)
		case types.T_decimal64:
			return constVal <= int64(math.MaxInt32) && constVal >= int64(math.MinInt32)
		default:
			return false
		}

	case types.T_uint8, types.T_uint16, types.T_uint32, types.T_uint64:
		val_u, valOk := constExpr.C.Value.(*plan.Const_U64Val)
		if !valOk {
			return false
		}
		constVal := val_u.U64Val
		switch columnT.Oid {
		case types.T_int8:
			return constVal <= math.MaxInt8
		case types.T_int16:
			return constVal <= math.MaxInt16
		case types.T_int32:
			return constVal <= math.MaxInt32
		case types.T_int64:
			return constVal <= math.MaxInt64
		case types.T_uint8:
			return constVal <= math.MaxUint8
		case types.T_uint16:
			return constVal <= math.MaxUint16
		case types.T_uint32:
			return constVal <= math.MaxUint32
		case types.T_uint64:
			return true
		case types.T_float32:
			//float32 has 6 significant digits.
			return constVal <= 100000
		case types.T_float64:
			//float64 has 15 significant digits.
			return constVal <= math.MaxUint32
		case types.T_decimal64:
			return constVal <= math.MaxInt32
		default:
			return false
		}

	case types.T_decimal64, types.T_decimal128:
		return columnT.Oid == types.T_decimal64 || columnT.Oid == types.T_decimal128

	default:
		return false
	}

}

func InitInfileParam(param *tree.ExternParam) error {
	for i := 0; i < len(param.Option); i += 2 {
		switch strings.ToLower(param.Option[i]) {
		case "filepath":
			param.Filepath = param.Option[i+1]
		case "compression":
			param.CompressType = param.Option[i+1]
		case "format":
			format := strings.ToLower(param.Option[i+1])
			if format != tree.CSV && format != tree.JSONLINE {
				return moerr.NewBadConfig(param.Ctx, "the format '%s' is not supported", format)
			}
			param.Format = format
		case "jsondata":
			jsondata := strings.ToLower(param.Option[i+1])
			if jsondata != tree.OBJECT && jsondata != tree.ARRAY {
				return moerr.NewBadConfig(param.Ctx, "the jsondata '%s' is not supported", jsondata)
			}
			param.JsonData = jsondata
			param.Format = tree.JSONLINE
		default:
			return moerr.NewBadConfig(param.Ctx, "the keyword '%s' is not support", strings.ToLower(param.Option[i]))
		}
	}
	if len(param.Filepath) == 0 {
		return moerr.NewBadConfig(param.Ctx, "the filepath must be specified")
	}
	if param.Format == tree.JSONLINE && len(param.JsonData) == 0 {
		return moerr.NewBadConfig(param.Ctx, "the jsondata must be specified")
	}
	if len(param.Format) == 0 {
		param.Format = tree.CSV
	}
	return nil
}

func InitS3Param(param *tree.ExternParam) error {
	param.S3Param = &tree.S3Parameter{}
	for i := 0; i < len(param.Option); i += 2 {
		switch strings.ToLower(param.Option[i]) {
		case "endpoint":
			param.S3Param.Endpoint = param.Option[i+1]
		case "region":
			param.S3Param.Region = param.Option[i+1]
		case "access_key_id":
			param.S3Param.APIKey = param.Option[i+1]
		case "secret_access_key":
			param.S3Param.APISecret = param.Option[i+1]
		case "bucket":
			param.S3Param.Bucket = param.Option[i+1]
		case "filepath":
			param.Filepath = param.Option[i+1]
		case "compression":
			param.CompressType = param.Option[i+1]
		case "provider":
			param.S3Param.Provider = param.Option[i+1]
		case "role_arn":
			param.S3Param.RoleArn = param.Option[i+1]
		case "external_id":
			param.S3Param.ExternalId = param.Option[i+1]
		case "format":
			format := strings.ToLower(param.Option[i+1])
			if format != tree.CSV && format != tree.JSONLINE {
				return moerr.NewBadConfig(param.Ctx, "the format '%s' is not supported", format)
			}
			param.Format = format
		case "jsondata":
			jsondata := strings.ToLower(param.Option[i+1])
			if jsondata != tree.OBJECT && jsondata != tree.ARRAY {
				return moerr.NewBadConfig(param.Ctx, "the jsondata '%s' is not supported", jsondata)
			}
			param.JsonData = jsondata
			param.Format = tree.JSONLINE

		default:
			return moerr.NewBadConfig(param.Ctx, "the keyword '%s' is not support", strings.ToLower(param.Option[i]))
		}
	}
	if param.Format == tree.JSONLINE && len(param.JsonData) == 0 {
		return moerr.NewBadConfig(param.Ctx, "the jsondata must be specified")
	}
	if len(param.Format) == 0 {
		param.Format = tree.CSV
	}
	return nil
}

func GetForETLWithType(param *tree.ExternParam, prefix string) (res fileservice.ETLFileService, readPath string, err error) {
	if param.ScanType == tree.S3 {
		buf := new(strings.Builder)
		w := csv.NewWriter(buf)
		opts := []string{"s3-opts", "endpoint=" + param.S3Param.Endpoint, "region=" + param.S3Param.Region, "key=" + param.S3Param.APIKey, "secret=" + param.S3Param.APISecret,
			"bucket=" + param.S3Param.Bucket, "role-arn=" + param.S3Param.RoleArn, "external-id=" + param.S3Param.ExternalId}
		if strings.ToLower(param.S3Param.Provider) != "" && strings.ToLower(param.S3Param.Provider) != "minio" {
			return nil, "", moerr.NewBadConfig(param.Ctx, "the provider only support 'minio' now")
		}
		if strings.ToLower(param.S3Param.Provider) == "minio" {
			opts = append(opts, "is-minio=true")
		}
		if err = w.Write(opts); err != nil {
			return nil, "", err
		}
		w.Flush()
		return fileservice.GetForETL(nil, fileservice.JoinPath(buf.String(), prefix))
	}
	return fileservice.GetForETL(param.FileService, prefix)
}

// ReadDir support "etl:" and "/..." absolute path, NOT support relative path.
func ReadDir(param *tree.ExternParam) (fileList []string, fileSize []int64, err error) {
	filePath := strings.TrimSpace(param.Filepath)
	if strings.HasPrefix(filePath, "etl:") {
		filePath = path.Clean(filePath)
	} else {
		filePath = path.Clean("/" + filePath)
	}

	sep := "/"
	pathDir := strings.Split(filePath, sep)
	l := list.New()
	l2 := list.New()
	if pathDir[0] == "" {
		l.PushBack(sep)
	} else {
		l.PushBack(pathDir[0])
	}

	for i := 1; i < len(pathDir); i++ {
		length := l.Len()
		for j := 0; j < length; j++ {
			prefix := l.Front().Value.(string)
			fs, readPath, err := GetForETLWithType(param, prefix)
			if err != nil {
				return nil, nil, err
			}
			entries, err := fs.List(param.Ctx, readPath)
			if err != nil {
				return nil, nil, err
			}
			for _, entry := range entries {
				if !entry.IsDir && i+1 != len(pathDir) {
					continue
				}
				if entry.IsDir && i+1 == len(pathDir) {
					continue
				}
				matched, err := path.Match(pathDir[i], entry.Name)
				if err != nil {
					return nil, nil, err
				}
				if !matched {
					continue
				}
				l.PushBack(path.Join(l.Front().Value.(string), entry.Name))
				if !entry.IsDir {
					l2.PushBack(entry.Size)
				}
			}
			l.Remove(l.Front())
		}
	}
	length := l.Len()
	for j := 0; j < length; j++ {
		fileList = append(fileList, l.Front().Value.(string))
		l.Remove(l.Front())
		fileSize = append(fileSize, l2.Front().Value.(int64))
		l2.Remove(l2.Front())
	}
	return fileList, fileSize, err
}

// GetUniqueColAndIdxFromTableDef
// if get table:  t1(a int primary key, b int, c int, d int, unique key(b,c));
// return : []map[string]int { {'a'=1},  {'b'=2,'c'=3} }
func GetUniqueColAndIdxFromTableDef(tableDef *TableDef) []map[string]int {
	uniqueCols := make([]map[string]int, 0, len(tableDef.Cols))
	if tableDef.Pkey != nil && !onlyHasHiddenPrimaryKey(tableDef) {
		pkMap := make(map[string]int)
		for _, colName := range tableDef.Pkey.Names {
			pkMap[colName] = int(tableDef.Name2ColIndex[colName])
		}
		uniqueCols = append(uniqueCols, pkMap)
	}

	for _, index := range tableDef.Indexes {
		if index.Unique {
			pkMap := make(map[string]int)
			for _, part := range index.Parts {
				pkMap[part] = int(tableDef.Name2ColIndex[part])
			}
			uniqueCols = append(uniqueCols, pkMap)
		}
	}
	return uniqueCols
}

// GenUniqueColJoinExpr
// if get table:  t1(a int primary key, b int, c int, d int, unique key(b,c));
// uniqueCols is: []map[string]int { {'a'=1},  {'b'=2,'c'=3} }
// we will get expr like: 'leftTag.a = rightTag.a or (leftTag.b = rightTag.b and leftTag.c = rightTag. c)
func GenUniqueColJoinExpr(ctx context.Context, tableDef *TableDef, uniqueCols []map[string]int, leftTag int32, rightTag int32) (*Expr, error) {
	var checkExpr *Expr
	var err error

	for i, uniqueColMap := range uniqueCols {
		var condExpr *Expr
		condIdx := int(0)
		for _, colIdx := range uniqueColMap {
			col := tableDef.Cols[colIdx]
			leftExpr := &Expr{
				Typ: col.Typ,
				Expr: &plan.Expr_Col{
					Col: &plan.ColRef{
						RelPos: leftTag,
						ColPos: int32(colIdx),
					},
				},
			}
			rightExpr := &plan.Expr{
				Typ: col.Typ,
				Expr: &plan.Expr_Col{
					Col: &plan.ColRef{
						RelPos: rightTag,
						ColPos: int32(colIdx),
					},
				},
			}
			eqExpr, err := bindFuncExprImplByPlanExpr(ctx, "=", []*Expr{leftExpr, rightExpr})
			if err != nil {
				return nil, err
			}
			if condIdx == 0 {
				condExpr = eqExpr
			} else {
				condExpr, err = bindFuncExprImplByPlanExpr(ctx, "and", []*Expr{condExpr, eqExpr})
				if err != nil {
					return nil, err
				}
			}
			condIdx++
		}

		if i == 0 {
			checkExpr = condExpr
		} else {
			checkExpr, err = bindFuncExprImplByPlanExpr(ctx, "or", []*Expr{checkExpr, condExpr})
			if err != nil {
				return nil, err
			}
		}
	}

	return checkExpr, nil
}

// GenUniqueColCheckExpr   like GenUniqueColJoinExpr. but use for on duplicate key clause to check conflict
// if get table:  t1(a int primary key, b int, c int, d int, unique key(b,c));
// we get batch like [1,2,3,4, origin_a, origin_b, origin_c, origin_d, row_id ....]。
// we get expr like:  []*Expr{ 1=origin_a ,  (2 = origin_b and 3 = origin_c) }
func GenUniqueColCheckExpr(ctx context.Context, tableDef *TableDef, uniqueCols []map[string]int, colCount int) ([]*Expr, error) {
	checkExpr := make([]*Expr, len(uniqueCols))

	for i, uniqueColMap := range uniqueCols {
		var condExpr *Expr
		condIdx := int(0)
		for _, colIdx := range uniqueColMap {
			col := tableDef.Cols[colIdx]
			// insert values
			leftExpr := &Expr{
				Typ: col.Typ,
				Expr: &plan.Expr_Col{
					Col: &plan.ColRef{
						RelPos: 0,
						ColPos: int32(colIdx),
					},
				},
			}
			rightExpr := &plan.Expr{
				Typ: col.Typ,
				Expr: &plan.Expr_Col{
					Col: &plan.ColRef{
						RelPos: 1,
						ColPos: int32(colIdx + colCount),
					},
				},
			}
			eqExpr, err := bindFuncExprImplByPlanExpr(ctx, "=", []*Expr{leftExpr, rightExpr})
			if err != nil {
				return nil, err
			}
			if condIdx == 0 {
				condExpr = eqExpr
			} else {
				condExpr, err = bindFuncExprImplByPlanExpr(ctx, "and", []*Expr{condExpr, eqExpr})
				if err != nil {
					return nil, err
				}
			}
			condIdx++
		}
		checkExpr[i] = condExpr
	}

	return checkExpr, nil
}
func onlyContainsTag(filter *Expr, tag int32) bool {
	switch ex := filter.Expr.(type) {
	case *plan.Expr_Col:
		return ex.Col.RelPos == tag
	case *plan.Expr_F:
		for _, arg := range ex.F.Args {
			if !onlyContainsTag(arg, tag) {
				return false
			}
		}
		return true
	default:
		return true
	}
}

func AssignAuxIdForExpr(expr *plan.Expr, start int32) int32 {
	expr.AuxId = start
	vertexCnt := int32(1)

	if f, ok := expr.Expr.(*plan.Expr_F); ok {
		for _, child := range f.F.Args {
			vertexCnt += AssignAuxIdForExpr(child, start+vertexCnt)
		}
	}

	return vertexCnt
}

func ResetAuxIdForExpr(expr *plan.Expr) {
	expr.AuxId = 0

	if f, ok := expr.Expr.(*plan.Expr_F); ok {
		for _, child := range f.F.Args {
			ResetAuxIdForExpr(child)
		}
	}
}

// func SubstitueParam(expr *plan.Expr, proc *process.Process) *plan.Expr {
// 	switch t := expr.Expr.(type) {
// 	case *plan.Expr_F:
// 		for _, arg := range t.F.Args {
// 			SubstitueParam(arg, proc)
// 		}
// 	case *plan.Expr_P:
// 		vec, _ := proc.GetPrepareParamsAt(int(t.P.Pos))
// 		c := rule.GetConstantValue(vec, false)
// 		ec := &plan.Expr_C{
// 			C: c,
// 		}
// 		expr.Typ = &plan.Type{Id: int32(vec.GetType().Oid), Scale: vec.GetType().Scale, Width: vec.GetType().Width}
// 		expr.Expr = ec
// 	case *plan.Expr_V:
// 		val, _ := proc.GetResolveVariableFunc()(t.V.Name, t.V.System, t.V.Global)
// 		typ := types.New(types.T(expr.Typ.Id), expr.Typ.Width, expr.Typ.Scale)
// 		vec, _ := util.GenVectorByVarValue(proc, typ, val)
// 		c := rule.GetConstantValue(vec, false)
// 		ec := &plan.Expr_C{
// 			C: c,
// 		}
// 		expr.Typ = &plan.Type{Id: int32(vec.GetType().Oid), Scale: vec.GetType().Scale, Width: vec.GetType().Width}
// 		expr.Expr = ec
// 	}
// 	return expr
// }

func FormatExpr(expr *plan.Expr) string {
	var w bytes.Buffer
	doFormatExpr(expr, &w, 0)
	return w.String()
}

func doFormatExpr(expr *plan.Expr, out *bytes.Buffer, depth int) {
	out.WriteByte('\n')
	prefix := strings.Repeat("\t", depth)
	switch t := expr.Expr.(type) {
	case *plan.Expr_Col:
		out.WriteString(fmt.Sprintf("%sExpr_Col(%s)", prefix, t.Col.Name))
	case *plan.Expr_C:
		out.WriteString(fmt.Sprintf("%sExpr_C(%s)", prefix, t.C.String()))
	case *plan.Expr_F:
		out.WriteString(fmt.Sprintf("%sExpr_F(\n%s\tFunc[\"%s\"](nargs=%d)", prefix, prefix, t.F.Func.ObjName, len(t.F.Args)))
		for _, arg := range t.F.Args {
			doFormatExpr(arg, out, depth+1)
		}
		out.WriteString(fmt.Sprintf("\n%s)", prefix))
	case *plan.Expr_P:
		out.WriteString(fmt.Sprintf("%sExpr_P(%d)", prefix, t.P.Pos))
	case *plan.Expr_T:
		out.WriteString(fmt.Sprintf("%sExpr_T(%s)", prefix, t.T.String()))
	default:
		out.WriteString(fmt.Sprintf("%sExpr_Unknown(%s)", prefix, expr.String()))
	}
}<|MERGE_RESOLUTION|>--- conflicted
+++ resolved
@@ -767,11 +767,7 @@
 func rejectsNull(filter *plan.Expr, proc *process.Process) bool {
 	filter = replaceColRefWithNull(DeepCopyExpr(filter))
 
-<<<<<<< HEAD
-	filter, err := ConstantFold(batch.EmptyForConstFoldBatch, filter, proc)
-=======
 	filter, err := ConstantFold(batch.EmptyForConstFoldBatch, filter, proc, false)
->>>>>>> 0877a0f6
 	if err != nil {
 		return false
 	}
@@ -1083,13 +1079,6 @@
 	if proc == nil {
 		return nil
 	}
-<<<<<<< HEAD
-	for i := range exprList {
-		tmpexpr, _ := ConstantFold(batch.EmptyForConstFoldBatch, DeepCopyExpr(exprList[i]), proc)
-		exprList[i] = tmpexpr
-	}
-=======
->>>>>>> 0877a0f6
 	return colexec.RewriteFilterExprList(exprList)
 }
 
