--- conflicted
+++ resolved
@@ -1054,8 +1054,6 @@
 	return GetSortOrderByName(tableDef, colName)
 }
 
-<<<<<<< HEAD
-=======
 // handle the filter list for Stats. rewrite and constFold
 func rewriteFiltersForStats(exprList []*plan.Expr, proc *process.Process) *plan.Expr {
 	if proc == nil {
@@ -1078,7 +1076,6 @@
 	return newExprs, nil
 }
 
->>>>>>> d092e17c
 func ConstantFold(bat *batch.Batch, expr *plan.Expr, proc *process.Process, varAndParamIsConst bool) (*plan.Expr, error) {
 	// If it is Expr_List, perform constant folding on its elements
 	if elist := expr.GetList(); elist != nil {
