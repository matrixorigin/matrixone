// Copyright 2021 Matrix Origin
//
// Licensed under the Apache License, Version 2.0 (the "License");
// you may not use this file except in compliance with the License.
// You may obtain a copy of the License at
//
//      http://www.apache.org/licenses/LICENSE-2.0
//
// Unless required by applicable law or agreed to in writing, software
// distributed under the License is distributed on an "AS IS" BASIS,
// WITHOUT WARRANTIES OR CONDITIONS OF ANY KIND, either express or implied.
// See the License for the specific language governing permissions and
// limitations under the License.

package handler

import (
	"bytes"
	"matrixone/pkg/container/batch"
	"matrixone/pkg/rpcserver/message"
	"matrixone/pkg/sql/colexec/output"
	"matrixone/pkg/sql/protocol"
	"matrixone/pkg/vm"
	"matrixone/pkg/vm/engine"
	"matrixone/pkg/vm/process"

	"github.com/fagongzi/goetty"
)

func New(engine engine.Engine, proc *process.Process) *Handler {
	return &Handler{
		engine: engine,
		proc:   proc,
	}
}

func (hp *Handler) Process(_ uint64, val interface{}, conn goetty.IOSession) error {
	ps, _, err := protocol.DecodeScope(val.(*message.Message).Data)
	if err != nil {
		return err
	}
	s := recoverScope(ps, hp.proc)
	s.Instructions[len(s.Instructions)-1] = vm.Instruction{
		Code: vm.Output,
		Arg: &output.Argument{
			Data: conn,
			Func: writeBack,
		},
	}
	if err := s.MergeRun(hp.engine); err != nil {
		conn.WriteAndFlush(&message.Message{Code: []byte(err.Error())})
	}
	return conn.WriteAndFlush(&message.Message{Sid: 1})
}

func writeBack(u interface{}, bat *batch.Batch) error {
	var buf bytes.Buffer

<<<<<<< HEAD
=======
	conn := u.(goetty.IOSession)
>>>>>>> c1707497
	if bat == nil {
		return nil
	}
	conn := u.(goetty.IOSession)
	if err := protocol.EncodeBatch(bat, &buf); err != nil {
		return err
	}
	return conn.WriteAndFlush(&message.Message{Data: buf.Bytes()})
}<|MERGE_RESOLUTION|>--- conflicted
+++ resolved
@@ -56,14 +56,10 @@
 func writeBack(u interface{}, bat *batch.Batch) error {
 	var buf bytes.Buffer
 
-<<<<<<< HEAD
-=======
 	conn := u.(goetty.IOSession)
->>>>>>> c1707497
 	if bat == nil {
 		return nil
 	}
-	conn := u.(goetty.IOSession)
 	if err := protocol.EncodeBatch(bat, &buf); err != nil {
 		return err
 	}
