--- conflicted
+++ resolved
@@ -274,11 +274,6 @@
 }
 
 func TestShuffleBlocksByHash(t *testing.T) {
-<<<<<<< HEAD
-=======
-	testCompile := NewMockCompile()
-	testCompile.cnList = engine.Nodes{engine.Node{Addr: "cn1:6001", Data: &engine_util.BlockListRelData{}}, engine.Node{Addr: "cn2:6001", Data: &engine_util.BlockListRelData{}}}
->>>>>>> 7cce05d2
 	s := objectio.BlockInfoSlice{}
 	stats := objectio.NewObjectStats()
 	for i := 0; i < 100; i++ {
@@ -288,27 +283,8 @@
 	}
 	reldata := &engine_util.BlockListRelData{}
 	reldata.SetBlockList(s)
-<<<<<<< HEAD
 	newreldata := &engine_util.BlockListRelData{}
 	shuffleBlocksByHash(reldata, newreldata, 3, 1)
-=======
-	shuffleBlocksByHash(testCompile, reldata, testCompile.cnList)
-}
-
-func TestShuffleBlocksByMoCtl(t *testing.T) {
-	testCompile := NewMockCompile()
-	testCompile.cnList = engine.Nodes{engine.Node{Addr: "cn1:6001", Data: &engine_util.BlockListRelData{}}, engine.Node{Addr: "cn2:6001", Data: &engine_util.BlockListRelData{}}}
-	s := objectio.BlockInfoSlice{}
-	stats := objectio.NewObjectStats()
-	for i := 0; i < 100; i++ {
-		var blk objectio.BlockInfo
-		stats.ConstructBlockInfoTo(uint16(0), &blk)
-		s.AppendBlockInfo(&blk)
-	}
-	reldata := &engine_util.BlockListRelData{}
-	reldata.SetBlockList(s)
-	require.NoError(t, shuffleBlocksByMoCtl(reldata, 2, testCompile.cnList))
->>>>>>> 7cce05d2
 }
 
 func TestPutBlocksInCurrentCN(t *testing.T) {
@@ -326,26 +302,6 @@
 	putBlocksInCurrentCN(testCompile, reldata, true)
 }
 
-<<<<<<< HEAD
-=======
-func TestShuffleBlocksToMultiCN(t *testing.T) {
-	testCompile := NewMockCompile()
-	testCompile.cnList = engine.Nodes{engine.Node{Addr: "cn1:6001", Data: &engine_util.BlockListRelData{}}, engine.Node{Addr: "cn2:6001", Data: &engine_util.BlockListRelData{}}}
-	s := objectio.BlockInfoSlice{}
-	stats := objectio.NewObjectStats()
-	for i := 0; i < 100; i++ {
-		var blk objectio.BlockInfo
-		stats.ConstructBlockInfoTo(uint16(0), &blk)
-		s.AppendBlockInfo(&blk)
-	}
-	reldata := &engine_util.BlockListRelData{}
-	reldata.SetBlockList(s)
-	n := &plan.Node{Stats: plan2.DefaultStats()}
-	_, err := shuffleBlocksToMultiCN(testCompile, nil, reldata, n)
-	require.NoError(t, err)
-}
-
->>>>>>> 7cce05d2
 var _ morpc.RPCClient = new(testRpcClient)
 
 type testRpcClient struct {
