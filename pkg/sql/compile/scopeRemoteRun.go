--- conflicted
+++ resolved
@@ -348,16 +348,12 @@
 		regs:   make(map[*process.WaitRegister]int32),
 	}
 	ctx.root = ctx
-<<<<<<< HEAD
-	s, err := generateScope(proc, p, ctx, nil, isRemote)
+	s, err := generateScope(proc, p, ctx, proc.AnalInfos, isRemote)
 	defer func() {
 		if err != nil {
 			s.release()
 		}
 	}()
-=======
-	s, err := generateScope(proc, p, ctx, proc.AnalInfos, isRemote)
->>>>>>> 16936fff
 	if err != nil {
 		return nil, err
 	}
