// Copyright 2021 Matrix Origin
//
// Licensed under the Apache License, Version 2.0 (the "License");
// you may not use this file except in compliance with the License.
// You may obtain a copy of the License at
//
//      http://www.apache.org/licenses/LICENSE-2.0
//
// Unless required by applicable law or agreed to in writing, software
// distributed under the License is distributed on an "AS IS" BASIS,
// WITHOUT WARRANTIES OR CONDITIONS OF ANY KIND, either express or implied.
// See the License for the specific language governing permissions and
// limitations under the License.

package compile

import (
	"context"
	"fmt"
	"hash/crc32"
	"runtime"
	"time"

	"github.com/matrixorigin/matrixone/pkg/lockservice"
	"github.com/matrixorigin/matrixone/pkg/sql/colexec/multi_col/group_concat"
	"github.com/matrixorigin/matrixone/pkg/sql/colexec/preinsert"
	"github.com/matrixorigin/matrixone/pkg/sql/colexec/right"

	"github.com/google/uuid"
	"github.com/matrixorigin/matrixone/pkg/common/moerr"
	"github.com/matrixorigin/matrixone/pkg/common/morpc"
	"github.com/matrixorigin/matrixone/pkg/common/mpool"
	"github.com/matrixorigin/matrixone/pkg/container/batch"
	"github.com/matrixorigin/matrixone/pkg/container/types"
	"github.com/matrixorigin/matrixone/pkg/fileservice"
	"github.com/matrixorigin/matrixone/pkg/logutil"
	"github.com/matrixorigin/matrixone/pkg/pb/pipeline"
	"github.com/matrixorigin/matrixone/pkg/pb/plan"
	"github.com/matrixorigin/matrixone/pkg/sql/colexec"
	"github.com/matrixorigin/matrixone/pkg/sql/colexec/agg"
	"github.com/matrixorigin/matrixone/pkg/sql/colexec/anti"
	"github.com/matrixorigin/matrixone/pkg/sql/colexec/connector"
	"github.com/matrixorigin/matrixone/pkg/sql/colexec/dispatch"
	"github.com/matrixorigin/matrixone/pkg/sql/colexec/external"
	"github.com/matrixorigin/matrixone/pkg/sql/colexec/group"
	"github.com/matrixorigin/matrixone/pkg/sql/colexec/hashbuild"
	"github.com/matrixorigin/matrixone/pkg/sql/colexec/insert"
	"github.com/matrixorigin/matrixone/pkg/sql/colexec/intersect"
	"github.com/matrixorigin/matrixone/pkg/sql/colexec/intersectall"
	"github.com/matrixorigin/matrixone/pkg/sql/colexec/join"
	"github.com/matrixorigin/matrixone/pkg/sql/colexec/left"
	"github.com/matrixorigin/matrixone/pkg/sql/colexec/limit"
	"github.com/matrixorigin/matrixone/pkg/sql/colexec/loopanti"
	"github.com/matrixorigin/matrixone/pkg/sql/colexec/loopjoin"
	"github.com/matrixorigin/matrixone/pkg/sql/colexec/loopleft"
	"github.com/matrixorigin/matrixone/pkg/sql/colexec/loopmark"
	"github.com/matrixorigin/matrixone/pkg/sql/colexec/loopsemi"
	"github.com/matrixorigin/matrixone/pkg/sql/colexec/loopsingle"
	"github.com/matrixorigin/matrixone/pkg/sql/colexec/mark"
	"github.com/matrixorigin/matrixone/pkg/sql/colexec/merge"
	"github.com/matrixorigin/matrixone/pkg/sql/colexec/mergegroup"
	"github.com/matrixorigin/matrixone/pkg/sql/colexec/mergelimit"
	"github.com/matrixorigin/matrixone/pkg/sql/colexec/mergeoffset"
	"github.com/matrixorigin/matrixone/pkg/sql/colexec/mergeorder"
	"github.com/matrixorigin/matrixone/pkg/sql/colexec/mergetop"
	"github.com/matrixorigin/matrixone/pkg/sql/colexec/minus"
	"github.com/matrixorigin/matrixone/pkg/sql/colexec/offset"
	"github.com/matrixorigin/matrixone/pkg/sql/colexec/onduplicatekey"
	"github.com/matrixorigin/matrixone/pkg/sql/colexec/order"
	"github.com/matrixorigin/matrixone/pkg/sql/colexec/output"
	"github.com/matrixorigin/matrixone/pkg/sql/colexec/product"
	"github.com/matrixorigin/matrixone/pkg/sql/colexec/projection"
	"github.com/matrixorigin/matrixone/pkg/sql/colexec/restrict"
	"github.com/matrixorigin/matrixone/pkg/sql/colexec/semi"
	"github.com/matrixorigin/matrixone/pkg/sql/colexec/single"
	"github.com/matrixorigin/matrixone/pkg/sql/colexec/table_function"
	"github.com/matrixorigin/matrixone/pkg/sql/colexec/top"
	"github.com/matrixorigin/matrixone/pkg/txn/client"
	"github.com/matrixorigin/matrixone/pkg/vm"
	"github.com/matrixorigin/matrixone/pkg/vm/engine"
	"github.com/matrixorigin/matrixone/pkg/vm/process"
)

// CnServerMessageHandler is responsible for processing the cn-client message received at cn-server.
// the message is always *pipeline.Message here. It's a byte array which encoded by method encodeScope.
func CnServerMessageHandler(
	ctx context.Context,
	cnAddr string,
	message morpc.Message,
	cs morpc.ClientSession,
	storeEngine engine.Engine,
	fileService fileservice.FileService,
	lockService lockservice.LockService,
	cli client.TxnClient,
	messageAcquirer func() morpc.Message) error {

	msg, ok := message.(*pipeline.Message)
	if !ok {
		logutil.Errorf("cn server should receive *pipeline.Message, but get %v", message)
		panic("cn server receive a message with unexpected type")
	}

<<<<<<< HEAD
	receiver := newMessageReceiverOnServer(ctx, msg,
		cs, messageAcquirer, storeEngine, fileService, lockService, cli)
=======
	receiver := newMessageReceiverOnServer(ctx, cnAddr, msg,
		cs, messageAcquirer, storeEngine, fileService, cli)
>>>>>>> a6fe5c42

	// rebuild pipeline to run and send query result back.
	err := cnMessageHandle(receiver)
	if err != nil {
		return receiver.sendError(err)
	}
	return receiver.sendEndMessage()
}

func fillEngineForInsert(s *Scope, e engine.Engine) {
	for i := range s.Instructions {
		if s.Instructions[i].Op == vm.Insert {
			s.Instructions[i].Arg.(*insert.Argument).Engine = e
		}
	}
	for i := range s.PreScopes {
		fillEngineForInsert(s.PreScopes[i], e)
	}
}

// cnMessageHandle deal the received message at cn-server.
func cnMessageHandle(receiver messageReceiverOnServer) error {
	switch receiver.messageTyp {
	case pipeline.PrepareDoneNotifyMessage: // notify the dispatch executor
		var ch chan process.WrapCs
		var ok bool
		opUuid := receiver.messageUuid
		for {
			if ch, ok = colexec.Srv.GetNotifyChByUuid(opUuid); !ok {
				runtime.Gosched()
			} else {
				break
			}
		}

		doneCh := make(chan struct{})
		info := process.WrapCs{
			MsgId:  receiver.messageId,
			Uid:    opUuid,
			Cs:     receiver.clientSession,
			DoneCh: doneCh,
		}
		ch <- info
		<-doneCh
		return nil

	case pipeline.PipelineMessage:
		c := receiver.newCompile()

		// decode and rewrite the scope.
		// insert operator needs to fill the engine info.
		s, err := decodeScope(receiver.scopeData, c.proc, true)
		if err != nil {
			return err
		}
		fillEngineForInsert(s, c.e)
		s = refactorScope(c, c.ctx, s)

		err = s.ParallelRun(c, s.IsRemote)
		if err != nil {
			return err
		}
		defer func() {
			// record the number of s3 requests
			c.proc.AnalInfos[c.anal.curr].S3IOInputCount += c.s3CounterSet.S3.Put.Load()
			c.proc.AnalInfos[c.anal.curr].S3IOInputCount += c.s3CounterSet.S3.List.Load()
			c.proc.AnalInfos[c.anal.curr].S3IOOutputCount += c.s3CounterSet.S3.Head.Load()
			c.proc.AnalInfos[c.anal.curr].S3IOOutputCount += c.s3CounterSet.S3.Get.Load()
			c.proc.AnalInfos[c.anal.curr].S3IOOutputCount += c.s3CounterSet.S3.Delete.Load()
			c.proc.AnalInfos[c.anal.curr].S3IOOutputCount += c.s3CounterSet.S3.DeleteMulti.Load()
		}()
		receiver.finalAnalysisInfo = c.proc.AnalInfos
		return nil
	default:
		return moerr.NewInternalError(receiver.ctx, "unknown message type")
	}
}

// receiveMessageFromCnServer deal the back message from cn-server.
func receiveMessageFromCnServer(c *Compile, sender messageSenderOnClient, nextAnalyze process.Analyze, nextOperator *connector.Argument) error {
	var val morpc.Message
	var err error
	var dataBuffer []byte
	var sequence uint64
	for {
		val, err = sender.receiveMessage()
		if err != nil {
			return err
		}

		m := val.(*pipeline.Message)

		if errInfo, get := m.TryToGetMoErr(); get {
			return errInfo
		}
		if m.IsEndMessage() {
			anaData := m.GetAnalyse()
			if len(anaData) > 0 {
				ana := new(pipeline.AnalysisList)
				if err = ana.Unmarshal(anaData); err != nil {
					return err
				}
				mergeAnalyseInfo(c.anal, ana)
			}
			return nil
		}
		// XXX some order check just for safety ?
		if sequence != m.Sequence {
			return moerr.NewInternalErrorNoCtx("Batch packages passed by morpc are out of order")
		}
		sequence++

		dataBuffer = append(dataBuffer, m.Data...)
		if m.WaitingNextToMerge() {
			continue
		}
		if m.Checksum != crc32.ChecksumIEEE(dataBuffer) {
			return moerr.NewInternalErrorNoCtx("Packages delivered by morpc is broken")
		}

		bat, err := decodeBatch(c.proc.Mp(), dataBuffer)
		if err != nil {
			return err
		}
		nextAnalyze.Network(bat)
		sendToConnectOperator(nextOperator, bat)
		// XXX maybe we can use dataBuffer = dataBuffer[:0] to do memory reuse.
		// but it seems that decode batch will do some memory reflect. but not copy.
		dataBuffer = nil
	}
}

// remoteRun sends a scope for remote running and receive the results.
// the back result message is always *pipeline.Message contains three cases.
// 1. Message with error information
// 2. Message with end flag and analysis result
// 3. Batch Message with batch data
func (s *Scope) remoteRun(c *Compile) error {
	// encode the scope. shouldn't encode the `connector` operator which used to receive the back batch.
	n := len(s.Instructions) - 1
	con := s.Instructions[n]
	s.Instructions = s.Instructions[:n]
	sData, errEncode := encodeScope(s)
	if errEncode != nil {
		return errEncode
	}
	s.Instructions = append(s.Instructions, con)

	// encode the process related information
	pData, errEncodeProc := encodeProcessInfo(c.proc)
	if errEncodeProc != nil {
		return errEncodeProc
	}

	// new sender and do send work.
	sender, err := newMessageSenderOnClient(c.ctx, s.NodeInfo.Addr)
	if err != nil {
		return err
	}
	err = sender.send(sData, pData, pipeline.PipelineMessage)
	if err != nil {
		sender.close()
		return err
	}

	nextInstruction := s.Instructions[len(s.Instructions)-1]
	nextAnalyze := c.proc.GetAnalyze(nextInstruction.Idx)
	nextArg := nextInstruction.Arg.(*connector.Argument)
	err = receiveMessageFromCnServer(c, sender, nextAnalyze, nextArg)
	sender.close()
	return err
}

// encodeScope generate a pipeline.Pipeline from Scope, encode pipeline, and returns.
func encodeScope(s *Scope) ([]byte, error) {
	p, err := fillPipeline(s)
	if err != nil {
		return nil, err
	}
	return p.Marshal()
}

// decodeScope decode a pipeline.Pipeline from bytes, and generate a Scope from it.
func decodeScope(data []byte, proc *process.Process, isRemote bool) (*Scope, error) {
	// unmarshal to pipeline
	p := &pipeline.Pipeline{}
	err := p.Unmarshal(data)
	if err != nil {
		return nil, err
	}
	ctx := &scopeContext{
		parent: nil,
		id:     p.PipelineId,
		regs:   make(map[*process.WaitRegister]int32),
	}
	ctx.root = ctx
	s, err := generateScope(proc, p, ctx, nil, isRemote)
	if err != nil {
		return nil, err
	}
	if err := fillInstructionsForScope(s, ctx, p); err != nil {
		return nil, err
	}

	return s, nil
}

// encodeProcessInfo get needed information from proc, and do serialization work.
func encodeProcessInfo(proc *process.Process) ([]byte, error) {
	procInfo := &pipeline.ProcessInfo{}
	{
		procInfo.Id = proc.Id
		procInfo.Lim = convertToPipelineLimitation(proc.Lim)
		procInfo.UnixTime = proc.UnixTime
		snapshot, err := proc.TxnOperator.Snapshot()
		if err != nil {
			return nil, err
		}
		procInfo.Snapshot = string(snapshot)
		procInfo.AnalysisNodeList = make([]int32, len(proc.AnalInfos))
		for i := range procInfo.AnalysisNodeList {
			procInfo.AnalysisNodeList[i] = proc.AnalInfos[i].NodeId
		}
	}
	{ // session info
		timeBytes, err := time.Time{}.In(proc.SessionInfo.TimeZone).MarshalBinary()
		if err != nil {
			return nil, err
		}

		procInfo.SessionInfo = &pipeline.SessionInfo{
			User:         proc.SessionInfo.GetUser(),
			Host:         proc.SessionInfo.GetHost(),
			Role:         proc.SessionInfo.GetRole(),
			ConnectionId: proc.SessionInfo.GetConnectionID(),
			Database:     proc.SessionInfo.GetDatabase(),
			Version:      proc.SessionInfo.GetVersion(),
			TimeZone:     timeBytes,
		}
	}
	return procInfo.Marshal()
}

func refactorScope(c *Compile, _ context.Context, s *Scope) *Scope {
	rs := c.newMergeScope([]*Scope{s})
	rs.Instructions = append(rs.Instructions, vm.Instruction{
		Op:  vm.Output,
		Idx: -1, // useless
		Arg: &output.Argument{Data: nil, Func: c.fill},
	})
	return rs
}

// fillPipeline convert the scope to pipeline.Pipeline structure through 2 iterations.
func fillPipeline(s *Scope) (*pipeline.Pipeline, error) {
	ctx := &scopeContext{
		id:     0,
		parent: nil,
		regs:   make(map[*process.WaitRegister]int32),
	}
	ctx.root = ctx
	p, ctxId, err := generatePipeline(s, ctx, 1)
	if err != nil {
		return nil, err
	}
	if _, err = fillInstructionsForPipeline(s, ctx, p, ctxId); err != nil {
		return nil, err
	}
	return p, nil
}

// generatePipeline generate a base pipeline.Pipeline structure without instructions
// according to source scope.
func generatePipeline(s *Scope, ctx *scopeContext, ctxId int32) (*pipeline.Pipeline, int32, error) {
	var err error

	p := &pipeline.Pipeline{}
	// Magic and IsEnd
	p.PipelineType = pipeline.Pipeline_PipelineType(s.Magic)
	p.PipelineId = ctx.id
	p.IsEnd = s.IsEnd
	p.IsJoin = s.IsJoin
	p.UuidsToRegIdx = convertScopeRemoteReceivInfo(s)

	// Plan
	if ctxId == 1 {
		// encode and decode cost is too large for it.
		// only encode the first one.
		p.Qry = s.Plan
	}
	p.Node = &pipeline.NodeInfo{
		Id:      s.NodeInfo.Id,
		Addr:    s.NodeInfo.Addr,
		Mcpu:    int32(s.NodeInfo.Mcpu),
		Payload: make([]string, len(s.NodeInfo.Data)),
	}
	ctx.pipe = p
	ctx.scope = s
	{
		for i := range s.NodeInfo.Data {
			p.Node.Payload[i] = string(s.NodeInfo.Data[i])
		}
	}
	p.ChildrenCount = int32(len(s.Proc.Reg.MergeReceivers))
	{
		for i := range s.Proc.Reg.MergeReceivers {
			ctx.regs[s.Proc.Reg.MergeReceivers[i]] = int32(i)
		}
	}
	// DataSource
	if s.DataSource != nil { // if select 1, DataSource is nil
		p.DataSource = &pipeline.Source{
			SchemaName:   s.DataSource.SchemaName,
			TableName:    s.DataSource.RelationName,
			ColList:      s.DataSource.Attributes,
			PushdownId:   s.DataSource.PushdownId,
			PushdownAddr: s.DataSource.PushdownAddr,
			Expr:         s.DataSource.Expr,
			TableDef:     s.DataSource.TableDef,
			Timestamp:    &s.DataSource.Timestamp,
		}
		if s.DataSource.Bat != nil {
			data, err := types.Encode(s.DataSource.Bat)
			if err != nil {
				return nil, -1, err
			}
			p.DataSource.Block = string(data)
		}
	}
	// PreScope
	p.Children = make([]*pipeline.Pipeline, len(s.PreScopes))
	ctx.children = make([]*scopeContext, len(s.PreScopes))
	for i := range s.PreScopes {
		ctx.children[i] = &scopeContext{
			parent: ctx,
			id:     ctxId,
			root:   ctx.root,
			regs:   make(map[*process.WaitRegister]int32),
		}
		ctxId++
		if p.Children[i], ctxId, err = generatePipeline(s.PreScopes[i], ctx.children[i], ctxId); err != nil {
			return nil, -1, err
		}
	}
	return p, ctxId, nil
}

// fillInstructionsForPipeline fills pipeline's instructions.
func fillInstructionsForPipeline(s *Scope, ctx *scopeContext, p *pipeline.Pipeline, ctxId int32) (int32, error) {
	var err error

	for i := range s.PreScopes {
		if ctxId, err = fillInstructionsForPipeline(s.PreScopes[i], ctx.children[i], p.Children[i], ctxId); err != nil {
			return ctxId, err
		}
	}
	// Instructions
	p.InstructionList = make([]*pipeline.Instruction, len(s.Instructions))
	for i := range p.InstructionList {
		if ctxId, p.InstructionList[i], err = convertToPipelineInstruction(&s.Instructions[i], ctx, ctxId, s.NodeInfo); err != nil {
			return ctxId, err
		}
	}
	return ctxId, nil
}

func convertPipelineUuid(p *pipeline.Pipeline, s *Scope) error {
	s.RemoteReceivRegInfos = make([]RemoteReceivRegInfo, len(p.UuidsToRegIdx))
	for i, u := range p.UuidsToRegIdx {
		uid, err := uuid.FromBytes(u.GetUuid())
		if err != nil {
			return moerr.NewInvalidInputNoCtx("decode uuid failed: %s\n", err)
		}
		s.RemoteReceivRegInfos[i] = RemoteReceivRegInfo{
			Idx:      int(u.GetIdx()),
			Uuid:     uid,
			FromAddr: u.FromAddr,
		}
	}
	return nil
}

func convertScopeRemoteReceivInfo(s *Scope) (ret []*pipeline.UuidToRegIdx) {
	ret = make([]*pipeline.UuidToRegIdx, len(s.RemoteReceivRegInfos))
	for i, u := range s.RemoteReceivRegInfos {
		ret[i] = &pipeline.UuidToRegIdx{
			Idx:      int32(u.Idx),
			Uuid:     u.Uuid[:],
			FromAddr: u.FromAddr,
		}
	}
	return ret
}

// generateScope generate a scope from scope context and pipeline.
func generateScope(proc *process.Process, p *pipeline.Pipeline, ctx *scopeContext,
	analNodes []*process.AnalyzeInfo, isRemote bool) (*Scope, error) {
	var err error
	if p.Qry != nil {
		ctx.plan = p.Qry
	}

	s := &Scope{
		Magic:    int(p.GetPipelineType()),
		IsEnd:    p.IsEnd,
		IsJoin:   p.IsJoin,
		Plan:     ctx.plan,
		IsRemote: isRemote,
	}
	if err := convertPipelineUuid(p, s); err != nil {
		return s, err
	}
	dsc := p.GetDataSource()
	if dsc != nil {
		s.DataSource = &Source{
			SchemaName:   dsc.SchemaName,
			RelationName: dsc.TableName,
			Attributes:   dsc.ColList,
			PushdownId:   dsc.PushdownId,
			PushdownAddr: dsc.PushdownAddr,
			Expr:         dsc.Expr,
			TableDef:     dsc.TableDef,
			Timestamp:    *dsc.Timestamp,
		}
		if len(dsc.Block) > 0 {
			bat := new(batch.Batch)
			if err := types.Decode([]byte(dsc.Block), bat); err != nil {
				return nil, err
			}
			s.DataSource.Bat = bat
		}
	}
	if p.Node != nil {
		s.NodeInfo.Id = p.Node.Id
		s.NodeInfo.Addr = p.Node.Addr
		s.NodeInfo.Mcpu = int(p.Node.Mcpu)
		s.NodeInfo.Data = make([][]byte, len(p.Node.Payload))
		for i := range p.Node.Payload {
			s.NodeInfo.Data[i] = []byte(p.Node.Payload[i])
		}
	}
	s.Proc = process.NewWithAnalyze(proc, proc.Ctx, int(p.ChildrenCount), analNodes)
	{
		for i := range s.Proc.Reg.MergeReceivers {
			ctx.regs[s.Proc.Reg.MergeReceivers[i]] = int32(i)
		}
	}
	s.PreScopes = make([]*Scope, len(p.Children))
	ctx.children = make([]*scopeContext, len(s.PreScopes))
	for i := range s.PreScopes {
		ctx.children[i] = &scopeContext{
			parent: ctx,
			root:   ctx.root,
			id:     p.Children[i].PipelineId,
			regs:   make(map[*process.WaitRegister]int32),
		}
		if s.PreScopes[i], err = generateScope(s.Proc, p.Children[i], ctx.children[i], analNodes, isRemote); err != nil {
			return nil, err
		}
	}
	return s, nil
}

// fillInstructionsForScope fills scope's instructions.
func fillInstructionsForScope(s *Scope, ctx *scopeContext, p *pipeline.Pipeline) error {
	var err error

	for i := range s.PreScopes {
		if err = fillInstructionsForScope(s.PreScopes[i], ctx.children[i], p.Children[i]); err != nil {
			return err
		}
	}
	s.Instructions = make([]vm.Instruction, len(p.InstructionList))
	for i := range s.Instructions {
		if s.Instructions[i], err = convertToVmInstruction(p.InstructionList[i], ctx); err != nil {
			return err
		}
	}
	return nil
}

// convert vm.Instruction to pipeline.Instruction
func convertToPipelineInstruction(opr *vm.Instruction, ctx *scopeContext, ctxId int32, nodeInfo engine.Node) (int32, *pipeline.Instruction, error) {
	var err error

	in := &pipeline.Instruction{Op: int32(opr.Op), Idx: int32(opr.Idx), IsFirst: opr.IsFirst, IsLast: opr.IsLast}
	switch t := opr.Arg.(type) {
	case *insert.Argument:
		in.Insert = &pipeline.Insert{
			IsRemote:     t.IsRemote,
			Affected:     t.Affected,
			Ref:          t.InsertCtx.Ref,
			TableDef:     t.InsertCtx.TableDef,
			ClusterTable: t.InsertCtx.ClusterTable,
			ParentIdx:    t.InsertCtx.ParentIdx,
			IdxIdx:       t.InsertCtx.IdxIdx,
		}
	case *onduplicatekey.Argument:
		in.OnDuplicateKey = &pipeline.OnDuplicateKey{
			Affected:        t.Affected,
			Ref:             t.Ref,
			TableDef:        t.TableDef,
			OnDuplicateIdx:  t.OnDuplicateIdx,
			OnDuplicateExpr: t.OnDuplicateExpr,
		}
	case *preinsert.Argument:
		in.PreInsert = &pipeline.PreInsert{
			SchemaName:         t.SchemaName,
			TableDef:           t.TableDef,
			ParentIdxPreInsert: t.ParentIdx,
		}
	case *anti.Argument:
		in.Anti = &pipeline.AntiJoin{
			Ibucket:   t.Ibucket,
			Nbucket:   t.Nbucket,
			Expr:      t.Cond,
			Types:     convertToPlanTypes(t.Typs),
			LeftCond:  t.Conditions[0],
			RightCond: t.Conditions[1],
			Result:    t.Result,
		}
	case *dispatch.Argument:
		in.Dispatch = &pipeline.Dispatch{FuncId: int32(t.FuncId)}
		in.Dispatch.LocalConnector = make([]*pipeline.Connector, len(t.LocalRegs))
		for i := range t.LocalRegs {
			idx, ctx0 := ctx.root.findRegister(t.LocalRegs[i])
			if ctx0.root.isRemote(ctx0, 0) && !ctx0.isDescendant(ctx) {
				id := colexec.Srv.RegistConnector(t.LocalRegs[i])
				if ctxId, err = ctx0.addSubPipeline(id, idx, ctxId, nodeInfo); err != nil {
					return ctxId, nil, err
				}
			}
			in.Dispatch.LocalConnector[i] = &pipeline.Connector{
				ConnectorIndex: idx,
				PipelineId:     ctx0.id,
			}
		}

		if len(t.RemoteRegs) > 0 {
			in.Dispatch.RemoteConnector = make([]*pipeline.WrapNode, len(t.RemoteRegs))
			for i, r := range t.RemoteRegs {
				wn := &pipeline.WrapNode{
					NodeAddr: r.NodeAddr,
					Uuid:     r.Uuid[:],
				}
				in.Dispatch.RemoteConnector[i] = wn
			}
		}
	case *group.Argument:
		in.Agg = &pipeline.Group{
			NeedEval:  t.NeedEval,
			Ibucket:   t.Ibucket,
			Nbucket:   t.Nbucket,
			Exprs:     t.Exprs,
			Types:     convertToPlanTypes(t.Types),
			Aggs:      convertToPipelineAggregates(t.Aggs),
			MultiAggs: convertPipelineMultiAggs(t.MultiAggs),
		}
	case *join.Argument:
		relList, colList := getRelColList(t.Result)
		in.Join = &pipeline.Join{
			Ibucket:   t.Ibucket,
			Nbucket:   t.Nbucket,
			RelList:   relList,
			ColList:   colList,
			Expr:      t.Cond,
			Types:     convertToPlanTypes(t.Typs),
			LeftCond:  t.Conditions[0],
			RightCond: t.Conditions[1],
		}
	case *left.Argument:
		relList, colList := getRelColList(t.Result)
		in.LeftJoin = &pipeline.LeftJoin{
			Ibucket:   t.Ibucket,
			Nbucket:   t.Nbucket,
			RelList:   relList,
			ColList:   colList,
			Expr:      t.Cond,
			Types:     convertToPlanTypes(t.Typs),
			LeftCond:  t.Conditions[0],
			RightCond: t.Conditions[1],
		}
	case *right.Argument:
		rels, poses := getRelColList(t.Result)
		in.RightJoin = &pipeline.RightJoin{
			Ibucket:    t.Ibucket,
			Nbucket:    t.Nbucket,
			RelList:    rels,
			ColList:    poses,
			Expr:       t.Cond,
			LeftTypes:  convertToPlanTypes(t.Left_typs),
			RightTypes: convertToPlanTypes(t.Right_typs),
			LeftCond:   t.Conditions[0],
			RightCond:  t.Conditions[1],
		}
	case *limit.Argument:
		in.Limit = t.Limit
	case *loopanti.Argument:
		in.Anti = &pipeline.AntiJoin{
			Result: t.Result,
			Expr:   t.Cond,
			Types:  convertToPlanTypes(t.Typs),
		}
	case *loopjoin.Argument:
		relList, colList := getRelColList(t.Result)
		in.Join = &pipeline.Join{
			RelList: relList,
			ColList: colList,
			Expr:    t.Cond,
			Types:   convertToPlanTypes(t.Typs),
		}
	case *loopleft.Argument:
		relList, colList := getRelColList(t.Result)
		in.LeftJoin = &pipeline.LeftJoin{
			RelList: relList,
			ColList: colList,
			Expr:    t.Cond,
			Types:   convertToPlanTypes(t.Typs),
		}
	case *loopsemi.Argument:
		in.SemiJoin = &pipeline.SemiJoin{
			Result: t.Result,
			Expr:   t.Cond,
			Types:  convertToPlanTypes(t.Typs),
		}
	case *loopsingle.Argument:
		relList, colList := getRelColList(t.Result)
		in.SingleJoin = &pipeline.SingleJoin{
			RelList: relList,
			ColList: colList,
			Expr:    t.Cond,
			Types:   convertToPlanTypes(t.Typs),
		}
	case *loopmark.Argument:
		in.MarkJoin = &pipeline.MarkJoin{
			Expr:   t.Cond,
			Types:  convertToPlanTypes(t.Typs),
			Result: t.Result,
		}
	case *offset.Argument:
		in.Offset = t.Offset
	case *order.Argument:
		in.OrderBy = t.Fs
	case *product.Argument:
		relList, colList := getRelColList(t.Result)
		in.Product = &pipeline.Product{
			RelList: relList,
			ColList: colList,
			Types:   convertToPlanTypes(t.Typs),
		}
	case *projection.Argument:
		in.ProjectList = t.Es
	case *restrict.Argument:
		in.Filter = t.E
	case *semi.Argument:
		in.SemiJoin = &pipeline.SemiJoin{
			Ibucket:   t.Ibucket,
			Nbucket:   t.Nbucket,
			Result:    t.Result,
			Expr:      t.Cond,
			Types:     convertToPlanTypes(t.Typs),
			LeftCond:  t.Conditions[0],
			RightCond: t.Conditions[1],
		}
	case *single.Argument:
		relList, colList := getRelColList(t.Result)
		in.SingleJoin = &pipeline.SingleJoin{
			Ibucket:   t.Ibucket,
			Nbucket:   t.Nbucket,
			RelList:   relList,
			ColList:   colList,
			Expr:      t.Cond,
			Types:     convertToPlanTypes(t.Typs),
			LeftCond:  t.Conditions[0],
			RightCond: t.Conditions[1],
		}
	case *top.Argument:
		in.Limit = uint64(t.Limit)
		in.OrderBy = t.Fs
	// we reused ANTI to store the information here because of the lack of related structure.
	case *intersect.Argument: // 1
		in.Anti = &pipeline.AntiJoin{
			Ibucket: t.IBucket,
			Nbucket: t.NBucket,
		}
	case *minus.Argument: // 2
		in.Anti = &pipeline.AntiJoin{
			Ibucket: t.IBucket,
			Nbucket: t.NBucket,
		}
	case *intersectall.Argument:
		in.Anti = &pipeline.AntiJoin{
			Ibucket: t.IBucket,
			Nbucket: t.NBucket,
		}
	case *merge.Argument:
	case *mergegroup.Argument:
		in.Agg = &pipeline.Group{
			NeedEval: t.NeedEval,
		}
	case *mergelimit.Argument:
		in.Limit = t.Limit
	case *mergeoffset.Argument:
		in.Offset = t.Offset
	case *mergetop.Argument:
		in.Limit = uint64(t.Limit)
		in.OrderBy = t.Fs
	case *mergeorder.Argument:
		in.OrderBy = t.Fs
	case *connector.Argument:
		idx, ctx0 := ctx.root.findRegister(t.Reg)
		if ctx0.root.isRemote(ctx0, 0) && !ctx0.isDescendant(ctx) {
			id := colexec.Srv.RegistConnector(t.Reg)
			if ctxId, err = ctx0.addSubPipeline(id, idx, ctxId, nodeInfo); err != nil {
				return ctxId, nil, err
			}
		}
		in.Connect = &pipeline.Connector{
			PipelineId:     ctx0.id,
			ConnectorIndex: idx,
		}
	case *mark.Argument:
		in.MarkJoin = &pipeline.MarkJoin{
			Ibucket:   t.Ibucket,
			Nbucket:   t.Nbucket,
			Result:    t.Result,
			LeftCond:  t.Conditions[0],
			RightCond: t.Conditions[1],
			Types:     convertToPlanTypes(t.Typs),
			Expr:      t.Cond,
			OnList:    t.OnList,
		}
	case *table_function.Argument:
		in.TableFunction = &pipeline.TableFunction{
			Attrs:  t.Attrs,
			Rets:   t.Rets,
			Args:   t.Args,
			Params: t.Params,
			Name:   t.Name,
		}
	case *hashbuild.Argument:
		in.HashBuild = &pipeline.HashBuild{
			NeedExpr: t.NeedExpr,
			NeedHash: t.NeedHashMap,
			Ibucket:  t.Ibucket,
			Nbucket:  t.Nbucket,
			Types:    convertToPlanTypes(t.Typs),
			Conds:    t.Conditions,
		}
	case *external.Argument:
		name2ColIndexSlice := make([]*pipeline.ExternalName2ColIndex, len(t.Es.Name2ColIndex))
		i := 0
		for k, v := range t.Es.Name2ColIndex {
			name2ColIndexSlice[i] = &pipeline.ExternalName2ColIndex{Name: k, Index: v}
			i++
		}
		in.ExternalScan = &pipeline.ExternalScan{
			Attrs:         t.Es.Attrs,
			Cols:          t.Es.Cols,
			Name2ColIndex: name2ColIndexSlice,
			CreateSql:     t.Es.CreateSql,
			FileList:      t.Es.FileList,
		}
	default:
		return -1, nil, moerr.NewInternalErrorNoCtx(fmt.Sprintf("unexpected operator: %v", opr.Op))
	}
	return ctxId, in, nil
}

// convert pipeline.Instruction to vm.Instruction
func convertToVmInstruction(opr *pipeline.Instruction, ctx *scopeContext) (vm.Instruction, error) {
	v := vm.Instruction{Op: int(opr.Op), Idx: int(opr.Idx), IsFirst: opr.IsFirst, IsLast: opr.IsLast}
	switch opr.Op {
	case vm.Insert:
		t := opr.GetInsert()
		v.Arg = &insert.Argument{
			Affected: t.Affected,
			IsRemote: t.IsRemote,
			InsertCtx: &insert.InsertCtx{
				Ref:          t.Ref,
				TableDef:     t.TableDef,
				ParentIdx:    t.ParentIdx,
				ClusterTable: t.ClusterTable,
			},
		}
	case vm.PreInsert:
		t := opr.GetPreInsert()
		v.Arg = &preinsert.Argument{
			SchemaName: t.GetSchemaName(),
			TableDef:   t.GetTableDef(),
			ParentIdx:  t.GetParentIdxPreInsert(),
		}
	case vm.OnDuplicateKey:
		t := opr.GetOnDuplicateKey()
		v.Arg = &onduplicatekey.Argument{
			Affected:        t.Affected,
			Ref:             t.Ref,
			TableDef:        t.TableDef,
			OnDuplicateIdx:  t.OnDuplicateIdx,
			OnDuplicateExpr: t.OnDuplicateExpr,
		}
	case vm.Anti:
		t := opr.GetAnti()
		v.Arg = &anti.Argument{
			Ibucket: t.Ibucket,
			Nbucket: t.Nbucket,
			Cond:    t.Expr,
			Typs:    convertToTypes(t.Types),
			Conditions: [][]*plan.Expr{
				t.LeftCond, t.RightCond,
			},
			Result: t.Result,
		}
	case vm.Dispatch:
		t := opr.GetDispatch()
		regs := make([]*process.WaitRegister, len(t.LocalConnector))
		for i, cp := range t.LocalConnector {
			regs[i] = ctx.root.getRegister(cp.PipelineId, cp.ConnectorIndex)
		}
		rrs := make([]colexec.ReceiveInfo, 0)
		if len(t.RemoteConnector) > 0 {
			for _, rc := range t.RemoteConnector {
				uid, err := uuid.FromBytes(rc.Uuid)
				if err != nil {
					return v, err
				}
				n := colexec.ReceiveInfo{
					NodeAddr: rc.NodeAddr,
					Uuid:     uid,
				}
				rrs = append(rrs, n)
			}
		}
		v.Arg = &dispatch.Argument{
			FuncId:     int(t.FuncId),
			LocalRegs:  regs,
			RemoteRegs: rrs,
		}
	case vm.Group:
		t := opr.GetAgg()
		v.Arg = &group.Argument{
			NeedEval:  t.NeedEval,
			Ibucket:   t.Ibucket,
			Nbucket:   t.Nbucket,
			Exprs:     t.Exprs,
			Types:     convertToTypes(t.Types),
			Aggs:      convertToAggregates(t.Aggs),
			MultiAggs: convertToMultiAggs(t.MultiAggs),
		}
	case vm.Join:
		t := opr.GetJoin()
		v.Arg = &join.Argument{
			Ibucket:    t.Ibucket,
			Nbucket:    t.Nbucket,
			Cond:       t.Expr,
			Typs:       convertToTypes(t.Types),
			Result:     convertToResultPos(t.RelList, t.ColList),
			Conditions: [][]*plan.Expr{t.LeftCond, t.RightCond},
		}
	case vm.Left:
		t := opr.GetLeftJoin()
		v.Arg = &left.Argument{
			Ibucket:    t.Ibucket,
			Nbucket:    t.Nbucket,
			Cond:       t.Expr,
			Typs:       convertToTypes(t.Types),
			Result:     convertToResultPos(t.RelList, t.ColList),
			Conditions: [][]*plan.Expr{t.LeftCond, t.RightCond},
		}
	case vm.Right:
		t := opr.GetRightJoin()
		v.Arg = &right.Argument{
			Ibucket:    t.Ibucket,
			Nbucket:    t.Nbucket,
			Result:     convertToResultPos(t.RelList, t.ColList),
			Left_typs:  convertToTypes(t.LeftTypes),
			Right_typs: convertToTypes(t.RightTypes),
			Cond:       t.Expr,
			Conditions: [][]*plan.Expr{t.LeftCond, t.RightCond},
		}
	case vm.Limit:
		v.Arg = &limit.Argument{Limit: opr.Limit}
	case vm.LoopAnti:
		t := opr.GetAnti()
		v.Arg = &loopanti.Argument{
			Result: t.Result,
			Cond:   t.Expr,
			Typs:   convertToTypes(t.Types),
		}
	case vm.LoopJoin:
		t := opr.GetJoin()
		v.Arg = &loopjoin.Argument{
			Result: convertToResultPos(t.RelList, t.ColList),
			Cond:   t.Expr,
			Typs:   convertToTypes(t.Types),
		}
	case vm.LoopLeft:
		t := opr.GetLeftJoin()
		v.Arg = &loopleft.Argument{
			Result: convertToResultPos(t.RelList, t.ColList),
			Cond:   t.Expr,
			Typs:   convertToTypes(t.Types),
		}
	case vm.LoopSemi:
		t := opr.GetSemiJoin()
		v.Arg = &loopsemi.Argument{
			Result: t.Result,
			Cond:   t.Expr,
			Typs:   convertToTypes(t.Types),
		}
	case vm.LoopSingle:
		t := opr.GetSingleJoin()
		v.Arg = &loopsingle.Argument{
			Result: convertToResultPos(t.RelList, t.ColList),
			Cond:   t.Expr,
			Typs:   convertToTypes(t.Types),
		}
	case vm.LoopMark:
		t := opr.GetMarkJoin()
		v.Arg = &loopmark.Argument{
			Result: t.Result,
			Cond:   t.Expr,
			Typs:   convertToTypes(t.Types),
		}
	case vm.Offset:
		v.Arg = &offset.Argument{Offset: opr.Offset}
	case vm.Order:
		v.Arg = &order.Argument{Fs: opr.OrderBy}
	case vm.Product:
		t := opr.GetProduct()
		v.Arg = &product.Argument{
			Result: convertToResultPos(t.RelList, t.ColList),
			Typs:   convertToTypes(t.Types),
		}
	case vm.Projection:
		v.Arg = &projection.Argument{Es: opr.ProjectList}
	case vm.Restrict:
		v.Arg = &restrict.Argument{E: opr.Filter}
	case vm.Semi:
		t := opr.GetSemiJoin()
		v.Arg = &semi.Argument{
			Ibucket:    t.Ibucket,
			Nbucket:    t.Nbucket,
			Result:     t.Result,
			Cond:       t.Expr,
			Typs:       convertToTypes(t.Types),
			Conditions: [][]*plan.Expr{t.LeftCond, t.RightCond},
		}
	case vm.Single:
		t := opr.GetSingleJoin()
		v.Arg = &single.Argument{
			Ibucket:    t.Ibucket,
			Nbucket:    t.Nbucket,
			Result:     convertToResultPos(t.RelList, t.ColList),
			Cond:       t.Expr,
			Typs:       convertToTypes(t.Types),
			Conditions: [][]*plan.Expr{t.LeftCond, t.RightCond},
		}
	case vm.Mark:
		t := opr.GetMarkJoin()
		v.Arg = &mark.Argument{
			Ibucket:    t.Ibucket,
			Nbucket:    t.Nbucket,
			Result:     t.Result,
			Conditions: [][]*plan.Expr{t.LeftCond, t.RightCond},
			Typs:       convertToTypes(t.Types),
			Cond:       t.Expr,
			OnList:     t.OnList,
		}
	case vm.Top:
		v.Arg = &top.Argument{
			Limit: int64(opr.Limit),
			Fs:    opr.OrderBy,
		}
	// should change next day?
	case vm.Intersect:
		t := opr.GetAnti()
		v.Arg = &intersect.Argument{
			IBucket: t.Ibucket,
			NBucket: t.Nbucket,
		}
	case vm.IntersectAll:
		t := opr.GetAnti()
		v.Arg = &intersectall.Argument{
			IBucket: t.Ibucket,
			NBucket: t.Nbucket,
		}
	case vm.Minus:
		t := opr.GetAnti()
		v.Arg = &minus.Argument{
			IBucket: t.Ibucket,
			NBucket: t.Nbucket,
		}
	case vm.Connector:
		t := opr.GetConnect()
		v.Arg = &connector.Argument{
			Reg: ctx.root.getRegister(t.PipelineId, t.ConnectorIndex),
		}
	case vm.Merge:
		v.Arg = &merge.Argument{}
	case vm.MergeGroup:
		v.Arg = &mergegroup.Argument{
			NeedEval: opr.Agg.NeedEval,
		}
	case vm.MergeLimit:
		v.Arg = &mergelimit.Argument{
			Limit: opr.Limit,
		}
	case vm.MergeOffset:
		v.Arg = &mergeoffset.Argument{
			Offset: opr.Offset,
		}
	case vm.MergeTop:
		v.Arg = &mergetop.Argument{
			Limit: int64(opr.Limit),
			Fs:    opr.OrderBy,
		}
	case vm.MergeOrder:
		v.Arg = &mergeorder.Argument{
			Fs: opr.OrderBy,
		}
	case vm.TableFunction:
		v.Arg = &table_function.Argument{
			Attrs:  opr.TableFunction.Attrs,
			Rets:   opr.TableFunction.Rets,
			Args:   opr.TableFunction.Args,
			Name:   opr.TableFunction.Name,
			Params: opr.TableFunction.Params,
		}
	case vm.HashBuild:
		t := opr.GetHashBuild()
		v.Arg = &hashbuild.Argument{
			Ibucket:     t.Ibucket,
			Nbucket:     t.Nbucket,
			NeedHashMap: t.NeedHash,
			NeedExpr:    t.NeedExpr,
			Typs:        convertToTypes(t.Types),
			Conditions:  t.Conds,
		}
	case vm.External:
		t := opr.GetExternalScan()
		name2ColIndex := make(map[string]int32)
		for _, n2i := range t.Name2ColIndex {
			name2ColIndex[n2i.Name] = n2i.Index
		}
		v.Arg = &external.Argument{
			Es: &external.ExternalParam{
				ExParamConst: external.ExParamConst{
					Attrs:         t.Attrs,
					Cols:          t.Cols,
					CreateSql:     t.CreateSql,
					Name2ColIndex: name2ColIndex,
					FileList:      t.FileList,
					OriginCols:    t.OriginCols,
				},
				ExParam: external.ExParam{
					Fileparam: new(external.ExFileparam),
				},
			},
		}
	default:
		return v, moerr.NewInternalErrorNoCtx(fmt.Sprintf("unexpected operator: %v", opr.Op))
	}
	return v, nil
}

func mergeAnalyseInfo(target *anaylze, ana *pipeline.AnalysisList) {
	source := ana.List
	if len(target.analInfos) != len(source) {
		return
	}
	for i := range target.analInfos {
		n := source[i]
		target.analInfos[i].OutputSize += n.OutputSize
		target.analInfos[i].OutputRows += n.OutputRows
		target.analInfos[i].InputRows += n.InputRows
		target.analInfos[i].InputSize += n.InputSize
		target.analInfos[i].MemorySize += n.MemorySize
		target.analInfos[i].TimeConsumed += n.TimeConsumed
		target.analInfos[i].WaitTimeConsumed += n.WaitTimeConsumed
		target.analInfos[i].DiskIO += n.DiskIO
		target.analInfos[i].S3IOByte += n.S3IOByte
		target.analInfos[i].S3IOInputCount += n.S3IOInputCount
		target.analInfos[i].S3IOOutputCount += n.S3IOOutputCount
		target.analInfos[i].NetworkIO += n.NetworkIO
		target.analInfos[i].ScanTime += n.ScanTime
		target.analInfos[i].InsertTime += n.InsertTime
	}
}

// convert []types.Type to []*plan.Type
func convertToPlanTypes(ts []types.Type) []*plan.Type {
	result := make([]*plan.Type, len(ts))
	for i, t := range ts {
		result[i] = &plan.Type{
			Id:    int32(t.Oid),
			Width: t.Width,
			Scale: t.Scale,
		}
	}
	return result
}

// convert []*plan.Type to []types.Type
func convertToTypes(ts []*plan.Type) []types.Type {
	result := make([]types.Type, len(ts))
	for i, t := range ts {
		result[i] = types.New(types.T(t.Id), t.Width, t.Scale)
	}
	return result
}

// convert []agg.Aggregate to []*pipeline.Aggregate
func convertToPipelineAggregates(ags []agg.Aggregate) []*pipeline.Aggregate {
	result := make([]*pipeline.Aggregate, len(ags))
	for i, a := range ags {
		result[i] = &pipeline.Aggregate{
			Op:   int32(a.Op),
			Dist: a.Dist,
			Expr: a.E,
		}
	}
	return result
}

// convert []*pipeline.Aggregate to []agg.Aggregate
func convertToAggregates(ags []*pipeline.Aggregate) []agg.Aggregate {
	result := make([]agg.Aggregate, len(ags))
	for i, a := range ags {
		result[i] = agg.Aggregate{
			Op:   int(a.Op),
			Dist: a.Dist,
			E:    a.Expr,
		}
	}
	return result
}

// for now, it's group_concat
func convertPipelineMultiAggs(multiAggs []group_concat.Argument) []*pipeline.MultiArguemnt {
	result := make([]*pipeline.MultiArguemnt, len(multiAggs))
	for i, a := range multiAggs {
		result[i] = &pipeline.MultiArguemnt{
			Dist:        a.Dist,
			GroupExpr:   a.GroupExpr,
			OrderByExpr: a.OrderByExpr,
			Separator:   a.Separator,
			OrderId:     a.OrderId,
		}
	}
	return result
}

func convertToMultiAggs(multiAggs []*pipeline.MultiArguemnt) []group_concat.Argument {
	result := make([]group_concat.Argument, len(multiAggs))
	for i, a := range multiAggs {
		result[i] = group_concat.Argument{
			Dist:        a.Dist,
			GroupExpr:   a.GroupExpr,
			OrderByExpr: a.OrderByExpr,
			Separator:   a.Separator,
			OrderId:     a.OrderId,
		}
	}
	return result
}

// get relation list and column list from []colexec.ResultPos
func getRelColList(resultPos []colexec.ResultPos) (relList []int32, colList []int32) {
	relList = make([]int32, len(resultPos))
	colList = make([]int32, len(resultPos))
	for i := range resultPos {
		relList[i], colList[i] = resultPos[i].Rel, resultPos[i].Pos
	}
	return
}

// generate []colexec.ResultPos from relation list and column list
func convertToResultPos(relList, colList []int32) []colexec.ResultPos {
	res := make([]colexec.ResultPos, len(relList))
	for i := range res {
		res[i].Rel, res[i].Pos = relList[i], colList[i]
	}
	return res
}

// convert process.Limitation to pipeline.ProcessLimitation
func convertToPipelineLimitation(lim process.Limitation) *pipeline.ProcessLimitation {
	return &pipeline.ProcessLimitation{
		Size:          lim.Size,
		BatchRows:     lim.BatchRows,
		BatchSize:     lim.BatchSize,
		PartitionRows: lim.PartitionRows,
		ReaderSize:    lim.ReaderSize,
	}
}

// convert pipeline.ProcessLimitation to process.Limitation
func convertToProcessLimitation(lim *pipeline.ProcessLimitation) process.Limitation {
	return process.Limitation{
		Size:          lim.Size,
		BatchRows:     lim.BatchRows,
		BatchSize:     lim.BatchSize,
		PartitionRows: lim.PartitionRows,
		ReaderSize:    lim.ReaderSize,
	}
}

// convert pipeline.SessionInfo to process.SessionInfo
func convertToProcessSessionInfo(sei *pipeline.SessionInfo) (process.SessionInfo, error) {
	sessionInfo := process.SessionInfo{
		User:         sei.User,
		Host:         sei.Host,
		Role:         sei.Role,
		ConnectionID: sei.ConnectionId,
		Database:     sei.Database,
		Version:      sei.Version,
		Account:      sei.Account,
	}
	t := time.Time{}
	err := t.UnmarshalBinary(sei.TimeZone)
	if err != nil {
		return sessionInfo, nil
	}
	sessionInfo.TimeZone = t.Location()
	return sessionInfo, nil
}

func convertToPlanAnalyzeInfo(info *process.AnalyzeInfo) *plan.AnalyzeInfo {
	return &plan.AnalyzeInfo{
		InputRows:        info.InputRows,
		OutputRows:       info.OutputRows,
		InputSize:        info.InputSize,
		OutputSize:       info.OutputSize,
		TimeConsumed:     info.TimeConsumed,
		MemorySize:       info.MemorySize,
		WaitTimeConsumed: info.WaitTimeConsumed,
		DiskIO:           info.DiskIO,
		S3IOByte:         info.S3IOByte,
		S3IOInputCount:   info.S3IOInputCount,
		S3IOOutputCount:  info.S3IOOutputCount,
		NetworkIO:        info.NetworkIO,
		ScanTime:         info.ScanTime,
		InsertTime:       info.InsertTime,
	}
}

// func decodeBatch(proc *process.Process, data []byte) (*batch.Batch, error) {
func decodeBatch(mp *mpool.MPool, data []byte) (*batch.Batch, error) {
	bat := new(batch.Batch)
	//mp := proc.Mp()
	err := types.Decode(data, bat)
	// allocated memory of vec from mPool.
	for i := range bat.Vecs {
		bat.Vecs[i], err = bat.Vecs[i].Dup(mp)
		if err != nil {
			for j := 0; j < i; j++ {
				bat.Vecs[j].Free(mp)
			}
			return nil, err
		}
	}
	// allocated memory of aggVec from mPool.
	for i, ag := range bat.Aggs {
		err = ag.WildAggReAlloc(mp)
		if err != nil {
			for j := 0; j < i; j++ {
				bat.Aggs[j].Free(mp)
			}
			for j := range bat.Vecs {
				bat.Vecs[j].Free(mp)
			}
			return nil, err
		}
	}
	return bat, err
}

func sendToConnectOperator(arg *connector.Argument, bat *batch.Batch) {
	select {
	case <-arg.Reg.Ctx.Done():
	case arg.Reg.Ch <- bat:
	}
}

func (ctx *scopeContext) getRegister(id, idx int32) *process.WaitRegister {
	if ctx.id == id {
		for k, v := range ctx.regs {
			if v == idx {
				return k
			}
		}
	}
	for i := range ctx.children {
		if reg := ctx.children[i].getRegister(id, idx); reg != nil {
			return reg
		}
	}
	return nil
}

func (ctx *scopeContext) findRegister(reg *process.WaitRegister) (int32, *scopeContext) {
	if idx, ok := ctx.regs[reg]; ok {
		return idx, ctx
	}
	for i := range ctx.children {
		if idx, ctx := ctx.children[i].findRegister(reg); idx >= 0 {
			return idx, ctx
		}
	}
	return -1, nil
}

func (ctx *scopeContext) addSubPipeline(id uint64, idx int32, ctxId int32, nodeInfo engine.Node) (int32, error) {
	ds := &Scope{Magic: Pushdown}
	ds.Proc = process.NewWithAnalyze(ctx.scope.Proc, ctx.scope.Proc.Ctx, 0, nil)
	ds.DataSource = &Source{
		PushdownId:   id,
		PushdownAddr: nodeInfo.Addr,
	}
	ds.appendInstruction(vm.Instruction{
		Op: vm.Connector,
		Arg: &connector.Argument{
			Reg: ctx.scope.Proc.Reg.MergeReceivers[idx],
		},
	})
	ctx.scope.PreScopes = append(ctx.scope.PreScopes, ds)
	p := &pipeline.Pipeline{}
	p.PipelineId = ctxId
	p.PipelineType = Pushdown
	ctxId++
	p.DataSource = &pipeline.Source{
		PushdownId:   id,
		PushdownAddr: nodeInfo.Addr,
	}
	p.InstructionList = append(p.InstructionList, &pipeline.Instruction{
		Op: vm.Connector,
		Connect: &pipeline.Connector{
			ConnectorIndex: idx,
			PipelineId:     ctx.id,
		},
	})
	ctx.pipe.Children = append(ctx.pipe.Children, p)
	return ctxId, nil
}

func (ctx *scopeContext) isDescendant(dsc *scopeContext) bool {
	if ctx.id == dsc.id {
		return true
	}
	for i := range ctx.children {
		if ctx.children[i].isDescendant(dsc) {
			return true
		}
	}
	return false
}

func (ctx *scopeContext) isRemote(targetContext *scopeContext, depth int) bool {
	if targetContext.scope.Magic != Remote {
		return false
	}
	if ctx.id == targetContext.id && depth == 0 {
		return true
	}
	for i := range ctx.children {
		if ctx.children[i].scope.Magic == Remote {
			if ctx.children[i].isRemote(targetContext, depth+1) {
				return true
			}
		} else {
			if ctx.children[i].isRemote(targetContext, depth) {
				return true
			}
		}
	}
	return false
}<|MERGE_RESOLUTION|>--- conflicted
+++ resolved
@@ -100,13 +100,8 @@
 		panic("cn server receive a message with unexpected type")
 	}
 
-<<<<<<< HEAD
-	receiver := newMessageReceiverOnServer(ctx, msg,
+	receiver := newMessageReceiverOnServer(ctx, cnAddr, msg,
 		cs, messageAcquirer, storeEngine, fileService, lockService, cli)
-=======
-	receiver := newMessageReceiverOnServer(ctx, cnAddr, msg,
-		cs, messageAcquirer, storeEngine, fileService, cli)
->>>>>>> a6fe5c42
 
 	// rebuild pipeline to run and send query result back.
 	err := cnMessageHandle(receiver)
