--- conflicted
+++ resolved
@@ -924,12 +924,8 @@
 
 // convert pipeline.Instruction to vm.Instruction
 func convertToVmInstruction(opr *pipeline.Instruction, ctx *scopeContext) (vm.Instruction, error) {
-<<<<<<< HEAD
 	v := vm.Instruction{Op: vm.OpType(opr.Op), Idx: int(opr.Idx), IsFirst: opr.IsFirst, IsLast: opr.IsLast}
 	switch v.Op {
-=======
-	v := vm.Instruction{Op: int(opr.Op), Idx: int(opr.Idx), IsFirst: opr.IsFirst, IsLast: opr.IsLast}
-	switch opr.Op {
 	case vm.Deletion:
 		t := opr.GetDelete()
 		onSetUpdateCols := make([]map[string]int32, 0, len(t.OnSetUpdateCol))
@@ -959,7 +955,6 @@
 				OnSetIdx:       onSetIdxs,
 			},
 		}
->>>>>>> 9fbc0635
 	case vm.Insert:
 		t := opr.GetInsert()
 		v.Arg = &insert.Argument{
