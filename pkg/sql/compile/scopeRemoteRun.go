// Copyright 2021 Matrix Origin
//
// Licensed under the Apache License, Version 2.0 (the "License");
// you may not use this file except in compliance with the License.
// You may obtain a copy of the License at
//
//      http://www.apache.org/licenses/LICENSE-2.0
//
// Unless required by applicable law or agreed to in writing, software
// distributed under the License is distributed on an "AS IS" BASIS,
// WITHOUT WARRANTIES OR CONDITIONS OF ANY KIND, either express or implied.
// See the License for the specific language governing permissions and
// limitations under the License.

package compile

import (
	"context"
	"errors"
	"fmt"
	"time"
	"unsafe"

	"github.com/google/uuid"
	"github.com/matrixorigin/matrixone/pkg/common/moerr"
	"github.com/matrixorigin/matrixone/pkg/common/morpc"
	"github.com/matrixorigin/matrixone/pkg/common/mpool"
	"github.com/matrixorigin/matrixone/pkg/common/reuse"
	"github.com/matrixorigin/matrixone/pkg/container/batch"
	"github.com/matrixorigin/matrixone/pkg/container/types"
	"github.com/matrixorigin/matrixone/pkg/container/vector"
	"github.com/matrixorigin/matrixone/pkg/defines"
	"github.com/matrixorigin/matrixone/pkg/fileservice"
	"github.com/matrixorigin/matrixone/pkg/lockservice"
	"github.com/matrixorigin/matrixone/pkg/logservice"
	"github.com/matrixorigin/matrixone/pkg/logutil"
	"github.com/matrixorigin/matrixone/pkg/pb/pipeline"
	"github.com/matrixorigin/matrixone/pkg/pb/plan"
	"github.com/matrixorigin/matrixone/pkg/queryservice"
	"github.com/matrixorigin/matrixone/pkg/sql/colexec"
	"github.com/matrixorigin/matrixone/pkg/sql/colexec/agg"
	"github.com/matrixorigin/matrixone/pkg/sql/colexec/anti"
	"github.com/matrixorigin/matrixone/pkg/sql/colexec/connector"
	"github.com/matrixorigin/matrixone/pkg/sql/colexec/deletion"
	"github.com/matrixorigin/matrixone/pkg/sql/colexec/dispatch"
	"github.com/matrixorigin/matrixone/pkg/sql/colexec/external"
	"github.com/matrixorigin/matrixone/pkg/sql/colexec/fuzzyfilter"
	"github.com/matrixorigin/matrixone/pkg/sql/colexec/group"
	"github.com/matrixorigin/matrixone/pkg/sql/colexec/hashbuild"
	"github.com/matrixorigin/matrixone/pkg/sql/colexec/insert"
	"github.com/matrixorigin/matrixone/pkg/sql/colexec/intersect"
	"github.com/matrixorigin/matrixone/pkg/sql/colexec/intersectall"
	"github.com/matrixorigin/matrixone/pkg/sql/colexec/join"
	"github.com/matrixorigin/matrixone/pkg/sql/colexec/left"
	"github.com/matrixorigin/matrixone/pkg/sql/colexec/limit"
	"github.com/matrixorigin/matrixone/pkg/sql/colexec/lockop"
	"github.com/matrixorigin/matrixone/pkg/sql/colexec/loopanti"
	"github.com/matrixorigin/matrixone/pkg/sql/colexec/loopjoin"
	"github.com/matrixorigin/matrixone/pkg/sql/colexec/loopleft"
	"github.com/matrixorigin/matrixone/pkg/sql/colexec/loopmark"
	"github.com/matrixorigin/matrixone/pkg/sql/colexec/loopsemi"
	"github.com/matrixorigin/matrixone/pkg/sql/colexec/loopsingle"
	"github.com/matrixorigin/matrixone/pkg/sql/colexec/mark"
	"github.com/matrixorigin/matrixone/pkg/sql/colexec/merge"
	"github.com/matrixorigin/matrixone/pkg/sql/colexec/mergegroup"
	"github.com/matrixorigin/matrixone/pkg/sql/colexec/mergelimit"
	"github.com/matrixorigin/matrixone/pkg/sql/colexec/mergeoffset"
	"github.com/matrixorigin/matrixone/pkg/sql/colexec/mergeorder"
	"github.com/matrixorigin/matrixone/pkg/sql/colexec/mergerecursive"
	"github.com/matrixorigin/matrixone/pkg/sql/colexec/mergetop"
	"github.com/matrixorigin/matrixone/pkg/sql/colexec/minus"
	"github.com/matrixorigin/matrixone/pkg/sql/colexec/multi_col/group_concat"
	"github.com/matrixorigin/matrixone/pkg/sql/colexec/offset"
	"github.com/matrixorigin/matrixone/pkg/sql/colexec/onduplicatekey"
	"github.com/matrixorigin/matrixone/pkg/sql/colexec/order"
	"github.com/matrixorigin/matrixone/pkg/sql/colexec/output"
	"github.com/matrixorigin/matrixone/pkg/sql/colexec/preinsert"
	"github.com/matrixorigin/matrixone/pkg/sql/colexec/preinsertsecondaryindex"
	"github.com/matrixorigin/matrixone/pkg/sql/colexec/preinsertunique"
	"github.com/matrixorigin/matrixone/pkg/sql/colexec/product"
	"github.com/matrixorigin/matrixone/pkg/sql/colexec/projection"
	"github.com/matrixorigin/matrixone/pkg/sql/colexec/restrict"
	"github.com/matrixorigin/matrixone/pkg/sql/colexec/right"
	"github.com/matrixorigin/matrixone/pkg/sql/colexec/rightanti"
	"github.com/matrixorigin/matrixone/pkg/sql/colexec/rightsemi"
	"github.com/matrixorigin/matrixone/pkg/sql/colexec/sample"
	"github.com/matrixorigin/matrixone/pkg/sql/colexec/semi"
	"github.com/matrixorigin/matrixone/pkg/sql/colexec/shuffle"
	"github.com/matrixorigin/matrixone/pkg/sql/colexec/single"
	"github.com/matrixorigin/matrixone/pkg/sql/colexec/source"
	"github.com/matrixorigin/matrixone/pkg/sql/colexec/table_function"
	"github.com/matrixorigin/matrixone/pkg/sql/colexec/top"
	"github.com/matrixorigin/matrixone/pkg/sql/colexec/value_scan"
	plan2 "github.com/matrixorigin/matrixone/pkg/sql/plan"
	"github.com/matrixorigin/matrixone/pkg/txn/client"
	"github.com/matrixorigin/matrixone/pkg/udf"
	"github.com/matrixorigin/matrixone/pkg/vm"
	"github.com/matrixorigin/matrixone/pkg/vm/engine"
	"github.com/matrixorigin/matrixone/pkg/vm/process"
	"go.uber.org/zap"
)

// CnServerMessageHandler is responsible for processing the cn-client message received at cn-server.
// The message is always *pipeline.Message here. It's a byte array encoded by method encodeScope.
func CnServerMessageHandler(
	ctx context.Context,
	cnAddr string,
	message morpc.Message,
	cs morpc.ClientSession,
	storeEngine engine.Engine,
	fileService fileservice.FileService,
	lockService lockservice.LockService,
	queryService queryservice.QueryService,
	hakeeper logservice.CNHAKeeperClient,
	udfService udf.Service,
	cli client.TxnClient,
	aicm *defines.AutoIncrCacheManager,
	messageAcquirer func() morpc.Message) (err error) {
	defer func() {
		if e := recover(); e != nil {
			err = moerr.ConvertPanicError(ctx, e)
			getLogger().Error("panic in cn message handler",
				zap.String("error", err.Error()))
			err = errors.Join(err, cs.Close())
		}
	}()

	msg, ok := message.(*pipeline.Message)
	if !ok {
		logutil.Errorf("cn server should receive *pipeline.Message, but get %v", message)
		panic("cn server receive a message with unexpected type")
	}

	receiver := newMessageReceiverOnServer(ctx, cnAddr, msg,
		cs, messageAcquirer, storeEngine, fileService, lockService, queryService, hakeeper, udfService, cli, aicm)

	// rebuild pipeline to run and send the query result back.
	err = cnMessageHandle(&receiver)
	if err != nil {
		return receiver.sendError(err)
	}
	return receiver.sendEndMessage()
}

// cnMessageHandle deal the received message at cn-server.
func cnMessageHandle(receiver *messageReceiverOnServer) error {
	switch receiver.messageTyp {
	case pipeline.Method_PrepareDoneNotifyMessage: // notify the dispatch executor
		dispatchProc, err := receiver.GetProcByUuid(receiver.messageUuid)
		if err != nil || dispatchProc == nil {
			return err
		}

		infoToDispatchOperator := process.WrapCs{
			MsgId: receiver.messageId,
			Uid:   receiver.messageUuid,
			Cs:    receiver.clientSession,
			Err:   make(chan error, 1),
		}

		timeLimit, cancel := context.WithTimeout(context.TODO(), HandleNotifyTimeout)

		succeed := false
		select {
		case <-timeLimit.Done():
			err = moerr.NewInternalError(receiver.ctx, "send notify msg to dispatch operator timeout")

		case dispatchProc.DispatchNotifyCh <- infoToDispatchOperator:
			succeed = true
		case <-receiver.ctx.Done():
		case <-dispatchProc.Ctx.Done():
		}
		cancel()

		if err != nil || !succeed {
			dispatchProc.Cancel()
			return err
		}

		select {
		case <-receiver.ctx.Done():
			dispatchProc.Cancel()

		// there is no need to check the dispatchProc.Ctx.Done() here.
		// because we need to receive the error from dispatchProc.DispatchNotifyCh.
		case err = <-infoToDispatchOperator.Err:
		}
		return err

	case pipeline.Method_PipelineMessage:
		c := receiver.newCompile()
		// decode and rewrite the scope.
		s, err := decodeScope(receiver.scopeData, c.proc, true, c.e)
		defer func() {
			c.proc.AnalInfos = nil
			c.anal.analInfos = nil
			c.Release()
			s.release()
		}()
		if err != nil {
			return err
		}
		s = appendWriteBackOperator(c, s)
		s.SetContextRecursively(c.ctx)

		err = s.ParallelRun(c, s.IsRemote)
		if err == nil {
			// record the number of s3 requests
			c.proc.AnalInfos[c.anal.curr].S3IOInputCount += c.counterSet.FileService.S3.Put.Load()
			c.proc.AnalInfos[c.anal.curr].S3IOInputCount += c.counterSet.FileService.S3.List.Load()
			c.proc.AnalInfos[c.anal.curr].S3IOOutputCount += c.counterSet.FileService.S3.Head.Load()
			c.proc.AnalInfos[c.anal.curr].S3IOOutputCount += c.counterSet.FileService.S3.Get.Load()
			c.proc.AnalInfos[c.anal.curr].S3IOOutputCount += c.counterSet.FileService.S3.Delete.Load()
			c.proc.AnalInfos[c.anal.curr].S3IOOutputCount += c.counterSet.FileService.S3.DeleteMulti.Load()

			receiver.finalAnalysisInfo = c.proc.AnalInfos
		} else {
			// there are 3 situations to release analyzeInfo
			// 1 is free analyzeInfo of Local CN when release analyze
			// 2 is free analyzeInfo of remote CN before transfer back
			// 3 is free analyzeInfo of remote CN when errors happen before transfer back
			// this is situation 3
			for i := range c.proc.AnalInfos {
				reuse.Free[process.AnalyzeInfo](c.proc.AnalInfos[i], nil)
			}
		}
		c.proc.FreeVectors()
		c.proc.CleanValueScanBatchs()
		return err

	default:
		return moerr.NewInternalError(receiver.ctx, "unknown message type")
	}
}

// receiveMessageFromCnServer deal the back message from cn-server.
func receiveMessageFromCnServer(c *Compile, s *Scope, sender *messageSenderOnClient, lastInstruction vm.Instruction) error {
	var bat *batch.Batch
	var end bool
	var err error

	lastAnalyze := c.proc.GetAnalyze(lastInstruction.Idx, -1, false)
	if sender.receiveCh == nil {
		sender.receiveCh, err = sender.streamSender.Receive()
		if err != nil {
			return err
		}
	}

	var lastArg vm.Operator
	var oldChild []vm.Operator
	switch arg := lastInstruction.Arg.(type) {
	case *connector.Argument:
		lastArg = arg
		oldChild = arg.Children
		arg.Children = nil
		defer func() {
			arg.Children = oldChild
		}()
	case *dispatch.Argument:
		lastArg = arg
		oldChild = arg.Children
		defer func() {
			arg.Children = oldChild
		}()
	default:
		return moerr.NewInvalidInput(c.ctx, "last operator should only be connector or dispatcher")
	}

	// can not reuse
	valueScanOperator := &value_scan.Argument{}
	info := &vm.OperatorInfo{
		Idx:     -1,
		IsFirst: false,
		IsLast:  false,
	}
	lastArg.SetInfo(info)
	lastArg.AppendChild(valueScanOperator)
	for {
		bat, end, err = sender.receiveBatch()
		if err != nil {
			return err
		}
		if end {
			return nil
		}

		lastAnalyze.Network(bat)
		valueScanOperator.Batchs = append(valueScanOperator.Batchs, bat)
		result, errCall := lastArg.Call(s.Proc)
		if errCall != nil || result.Status == vm.ExecStop {
			valueScanOperator.Free(s.Proc, false, errCall)
			return errCall
		}
		valueScanOperator.Free(s.Proc, false, errCall)
	}
}

// remoteRun sends a scope for remote running and receives the results.
// The back result message is always *pipeline.Message contains three cases.
// 1. Message with error information
// 2. Message with an end flag and analysis result
// 3. Batch Message with batch data
func (s *Scope) remoteRun(c *Compile) (err error) {
	// encode the scope but without the last operator.
	// the last operator will be executed on the current node for receiving the result and send them to the next pipeline.
	lastIdx := len(s.Instructions) - 1
	lastInstruction := s.Instructions[lastIdx]

	if lastInstruction.Op == vm.Connector || lastInstruction.Op == vm.Dispatch {
		if err = lastInstruction.Arg.Prepare(s.Proc); err != nil {
			return err
		}
	} else {
		return moerr.NewInvalidInput(c.ctx, "last operator should only be connector or dispatcher")
	}

	for _, ins := range s.Instructions[lastIdx:] {
		ins.Arg.Release()
		ins.Arg = nil
	}
	s.Instructions = s.Instructions[:lastIdx]
	sData, errEncode := encodeScope(s)
	if errEncode != nil {
		return errEncode
	}
	s.Instructions = append(s.Instructions, lastInstruction)

	// encode the process related information
	pData, errEncodeProc := encodeProcessInfo(s.Proc, c.sql)
	if errEncodeProc != nil {
		return errEncodeProc
	}

	// new sender and do send work.
	sender, err := newMessageSenderOnClient(s.Proc.Ctx, c, s.NodeInfo.Addr)
	if err != nil {
		return err
	}
	defer sender.close()
	err = sender.send(sData, pData, pipeline.Method_PipelineMessage)
	if err != nil {
		return err
	}

	return receiveMessageFromCnServer(c, s, sender, lastInstruction)
}

// encodeScope generate a pipeline.Pipeline from Scope, encode pipeline, and returns.
func encodeScope(s *Scope) ([]byte, error) {
	p, err := fillPipeline(s)
	if err != nil {
		return nil, err
	}
	return p.Marshal()
}

// decodeScope decode a pipeline.Pipeline from bytes, and generate a Scope from it.
func decodeScope(data []byte, proc *process.Process, isRemote bool, eng engine.Engine) (*Scope, error) {
	// unmarshal to pipeline
	p := &pipeline.Pipeline{}
	err := p.Unmarshal(data)
	if err != nil {
		return nil, err
	}
	ctx := &scopeContext{
		parent: nil,
		id:     p.PipelineId,
		regs:   make(map[*process.WaitRegister]int32),
	}
	ctx.root = ctx
	s, err := generateScope(proc, p, ctx, proc.AnalInfos, isRemote)
	if err != nil {
		return nil, err
	}
	if err = fillInstructionsForScope(s, ctx, p, eng); err != nil {
		s.release()
		return nil, err
	}

	return s, nil
}

// encodeProcessInfo get needed information from proc, and do serialization work.
func encodeProcessInfo(proc *process.Process, sql string) ([]byte, error) {
	procInfo := &pipeline.ProcessInfo{}
	if len(proc.AnalInfos) == 0 {
		getLogger().Error("empty plan", zap.String("sql", sql))
	}
	{
		procInfo.Id = proc.Id
		procInfo.Sql = sql
		procInfo.Lim = convertToPipelineLimitation(proc.Lim)
		procInfo.UnixTime = proc.UnixTime
		procInfo.AccountId = defines.GetAccountId(proc.Ctx)
		snapshot, err := proc.TxnOperator.Snapshot()
		if err != nil {
			return nil, err
		}
		procInfo.Snapshot = string(snapshot)
		procInfo.AnalysisNodeList = make([]int32, len(proc.AnalInfos))
		for i := range procInfo.AnalysisNodeList {
			procInfo.AnalysisNodeList[i] = proc.AnalInfos[i].NodeId
		}
	}
	{ // session info
		timeBytes, err := time.Time{}.In(proc.SessionInfo.TimeZone).MarshalBinary()
		if err != nil {
			return nil, err
		}

		procInfo.SessionInfo = &pipeline.SessionInfo{
			User:         proc.SessionInfo.GetUser(),
			Host:         proc.SessionInfo.GetHost(),
			Role:         proc.SessionInfo.GetRole(),
			ConnectionId: proc.SessionInfo.GetConnectionID(),
			Database:     proc.SessionInfo.GetDatabase(),
			Version:      proc.SessionInfo.GetVersion(),
			TimeZone:     timeBytes,
			QueryId:      proc.SessionInfo.QueryId,
		}
	}
	return procInfo.Marshal()
}

func appendWriteBackOperator(c *Compile, s *Scope) *Scope {
	rs := c.newMergeScope([]*Scope{s})
	rs.Instructions = append(rs.Instructions, vm.Instruction{
		Op:  vm.Output,
		Idx: -1, // useless
		Arg: output.NewArgument().
			WithFunc(c.fill),
	})
	return rs
}

// fillPipeline convert the scope to pipeline.Pipeline structure through 2 iterations.
func fillPipeline(s *Scope) (*pipeline.Pipeline, error) {
	ctx := &scopeContext{
		id:     0,
		parent: nil,
		regs:   make(map[*process.WaitRegister]int32),
	}
	ctx.root = ctx
	p, ctxId, err := generatePipeline(s, ctx, 1)
	if err != nil {
		return nil, err
	}
	if _, err = fillInstructionsForPipeline(s, ctx, p, ctxId); err != nil {
		return nil, err
	}
	return p, nil
}

// generatePipeline generate a base pipeline.Pipeline structure without instructions
// according to source scope.
func generatePipeline(s *Scope, ctx *scopeContext, ctxId int32) (*pipeline.Pipeline, int32, error) {
	var err error

	p := &pipeline.Pipeline{}
	// Magic and IsEnd
	p.PipelineType = pipeline.Pipeline_PipelineType(s.Magic)
	p.PipelineId = ctx.id
	p.IsEnd = s.IsEnd
	p.IsJoin = s.IsJoin
	p.IsLoad = s.IsLoad
	p.UuidsToRegIdx = convertScopeRemoteReceivInfo(s)
	p.BuildIdx = int32(s.BuildIdx)
	p.ShuffleCnt = int32(s.ShuffleCnt)

	// Plan
	if ctxId == 1 {
		// encode and decode cost is too large for it.
		// only encode the first one.
		p.Qry = s.Plan
	}
	p.Node = &pipeline.NodeInfo{
		Id:      s.NodeInfo.Id,
		Addr:    s.NodeInfo.Addr,
		Mcpu:    int32(s.NodeInfo.Mcpu),
		Payload: make([]string, len(s.NodeInfo.Data)),
	}
	ctx.pipe = p
	ctx.scope = s
	{
		for i := range s.NodeInfo.Data {
			p.Node.Payload[i] = string(s.NodeInfo.Data[i])
		}
	}
	p.ChildrenCount = int32(len(s.Proc.Reg.MergeReceivers))
	{
		for i := range s.Proc.Reg.MergeReceivers {
			ctx.regs[s.Proc.Reg.MergeReceivers[i]] = int32(i)
		}
	}
	// DataSource
	if s.DataSource != nil { // if select 1, DataSource is nil
		p.DataSource = &pipeline.Source{
			SchemaName:             s.DataSource.SchemaName,
			TableName:              s.DataSource.RelationName,
			ColList:                s.DataSource.Attributes,
			PushdownId:             s.DataSource.PushdownId,
			PushdownAddr:           s.DataSource.PushdownAddr,
			Expr:                   s.DataSource.Expr,
			TableDef:               s.DataSource.TableDef,
			Timestamp:              &s.DataSource.Timestamp,
			RuntimeFilterProbeList: s.DataSource.RuntimeFilterSpecs,
		}
		if s.DataSource.Bat != nil {
			data, err := types.Encode(s.DataSource.Bat)
			if err != nil {
				return nil, -1, err
			}
			p.DataSource.Block = string(data)
		}
	}
	// PreScope
	p.Children = make([]*pipeline.Pipeline, len(s.PreScopes))
	ctx.children = make([]*scopeContext, len(s.PreScopes))
	for i := range s.PreScopes {
		ctx.children[i] = &scopeContext{
			parent: ctx,
			id:     ctxId,
			root:   ctx.root,
			regs:   make(map[*process.WaitRegister]int32),
		}
		ctxId++
		if p.Children[i], ctxId, err = generatePipeline(s.PreScopes[i], ctx.children[i], ctxId); err != nil {
			return nil, -1, err
		}
	}
	return p, ctxId, nil
}

// fillInstructionsForPipeline fills pipeline's instructions.
func fillInstructionsForPipeline(s *Scope, ctx *scopeContext, p *pipeline.Pipeline, ctxId int32) (int32, error) {
	var err error

	for i := range s.PreScopes {
		if ctxId, err = fillInstructionsForPipeline(s.PreScopes[i], ctx.children[i], p.Children[i], ctxId); err != nil {
			return ctxId, err
		}
	}
	// Instructions
	p.InstructionList = make([]*pipeline.Instruction, len(s.Instructions))
	for i := range p.InstructionList {
		if ctxId, p.InstructionList[i], err = convertToPipelineInstruction(&s.Instructions[i], ctx, ctxId); err != nil {
			return ctxId, err
		}
	}
	return ctxId, nil
}

func convertPipelineUuid(p *pipeline.Pipeline, s *Scope) error {
	s.RemoteReceivRegInfos = make([]RemoteReceivRegInfo, len(p.UuidsToRegIdx))
	for i := range p.UuidsToRegIdx {
		op := p.UuidsToRegIdx[i]
		uid, err := uuid.FromBytes(op.GetUuid())
		if err != nil {
			return moerr.NewInternalErrorNoCtx("decode uuid failed: %s\n", err)
		}
		s.RemoteReceivRegInfos[i] = RemoteReceivRegInfo{
			Idx:      int(op.GetIdx()),
			Uuid:     uid,
			FromAddr: op.FromAddr,
		}
	}
	return nil
}

func convertScopeRemoteReceivInfo(s *Scope) (ret []*pipeline.UuidToRegIdx) {
	ret = make([]*pipeline.UuidToRegIdx, len(s.RemoteReceivRegInfos))
	for i := range s.RemoteReceivRegInfos {
		op := &s.RemoteReceivRegInfos[i]
		uid, _ := op.Uuid.MarshalBinary()
		ret[i] = &pipeline.UuidToRegIdx{
			Idx:      int32(op.Idx),
			Uuid:     uid,
			FromAddr: op.FromAddr,
		}
	}

	return ret
}

// generateScope generate a scope from scope context and pipeline.
func generateScope(proc *process.Process, p *pipeline.Pipeline, ctx *scopeContext,
	analNodes []*process.AnalyzeInfo, isRemote bool) (*Scope, error) {
	var err error
	var s *Scope
	defer func() {
		if err != nil {
			s.release()
		}
	}()

	if p.Qry != nil {
		ctx.plan = p.Qry
	}

	s = newScope(magicType(p.GetPipelineType()))
	s.IsEnd = p.IsEnd
	s.IsJoin = p.IsJoin
	s.IsLoad = p.IsLoad
	s.IsRemote = isRemote
	s.BuildIdx = int(p.BuildIdx)
	s.ShuffleCnt = int(p.ShuffleCnt)
	if err = convertPipelineUuid(p, s); err != nil {
		return nil, err
	}
	dsc := p.GetDataSource()
	if dsc != nil {
		s.DataSource = &Source{
			SchemaName:         dsc.SchemaName,
			RelationName:       dsc.TableName,
			Attributes:         dsc.ColList,
			PushdownId:         dsc.PushdownId,
			PushdownAddr:       dsc.PushdownAddr,
			Expr:               dsc.Expr,
			TableDef:           dsc.TableDef,
			Timestamp:          *dsc.Timestamp,
			RuntimeFilterSpecs: dsc.RuntimeFilterProbeList,
		}
		if len(dsc.Block) > 0 {
			bat := new(batch.Batch)
			if err = types.Decode([]byte(dsc.Block), bat); err != nil {
				return nil, err
			}
			bat.Cnt = 1
			s.DataSource.Bat = bat
		}
	}
	if p.Node != nil {
		s.NodeInfo.Id = p.Node.Id
		s.NodeInfo.Addr = p.Node.Addr
		s.NodeInfo.Mcpu = int(p.Node.Mcpu)
		s.NodeInfo.Data = make([][]byte, len(p.Node.Payload))
		for i := range p.Node.Payload {
			s.NodeInfo.Data[i] = []byte(p.Node.Payload[i])
		}
	}
	s.Proc = process.NewWithAnalyze(proc, proc.Ctx, int(p.ChildrenCount), analNodes)
	{
		for i := range s.Proc.Reg.MergeReceivers {
			ctx.regs[s.Proc.Reg.MergeReceivers[i]] = int32(i)
		}
	}
	s.PreScopes = make([]*Scope, len(p.Children))
	ctx.children = make([]*scopeContext, len(s.PreScopes))
	for i := range s.PreScopes {
		ctx.children[i] = &scopeContext{
			parent: ctx,
			root:   ctx.root,
			id:     p.Children[i].PipelineId,
			regs:   make(map[*process.WaitRegister]int32),
		}
		if s.PreScopes[i], err = generateScope(s.Proc, p.Children[i], ctx.children[i], analNodes, isRemote); err != nil {
			return nil, err
		}
	}
	return s, nil
}

// fillInstructionsForScope fills scope's instructions.
func fillInstructionsForScope(s *Scope, ctx *scopeContext, p *pipeline.Pipeline, eng engine.Engine) error {
	var err error

	for i := range s.PreScopes {
		if err = fillInstructionsForScope(s.PreScopes[i], ctx.children[i], p.Children[i], eng); err != nil {
			return err
		}
	}
	s.Instructions = make([]vm.Instruction, len(p.InstructionList))
	for i := range s.Instructions {
		if s.Instructions[i], err = convertToVmInstruction(p.InstructionList[i], ctx, eng); err != nil {
			return err
		}
	}
	if s.isShuffle() {
		for _, rr := range s.Proc.Reg.MergeReceivers {
			rr.Ch = make(chan *batch.Batch, 16)
		}
	}
	return nil
}

// convert vm.Instruction to pipeline.Instruction
// todo: bad design, need to be refactored. and please refer to how sample operator do.
func convertToPipelineInstruction(opr *vm.Instruction, ctx *scopeContext, ctxId int32) (int32, *pipeline.Instruction, error) {
	in := &pipeline.Instruction{Op: int32(opr.Op), Idx: int32(opr.Idx), IsFirst: opr.IsFirst, IsLast: opr.IsLast}
	switch t := opr.Arg.(type) {
	case *insert.Argument:
		in.Insert = &pipeline.Insert{
			ToWriteS3:           t.ToWriteS3,
			Ref:                 t.InsertCtx.Ref,
			Attrs:               t.InsertCtx.Attrs,
			AddAffectedRows:     t.InsertCtx.AddAffectedRows,
			PartitionTableIds:   t.InsertCtx.PartitionTableIDs,
			PartitionTableNames: t.InsertCtx.PartitionTableNames,
			PartitionIdx:        int32(t.InsertCtx.PartitionIndexInBatch),
			TableDef:            t.InsertCtx.TableDef,
		}
	case *deletion.Argument:
		in.Delete = &pipeline.Deletion{
			Ts:           t.Ts,
			AffectedRows: t.AffectedRows(),
			RemoteDelete: t.RemoteDelete,
			SegmentMap:   t.SegmentMap,
			IBucket:      t.IBucket,
			NBucket:      t.Nbucket,
			// deleteCtx
			RowIdIdx:              int32(t.DeleteCtx.RowIdIdx),
			PartitionTableIds:     t.DeleteCtx.PartitionTableIDs,
			PartitionTableNames:   t.DeleteCtx.PartitionTableNames,
			PartitionIndexInBatch: int32(t.DeleteCtx.PartitionIndexInBatch),
			AddAffectedRows:       t.DeleteCtx.AddAffectedRows,
			Ref:                   t.DeleteCtx.Ref,
			PrimaryKeyIdx:         int32(t.DeleteCtx.PrimaryKeyIdx),
		}
	case *onduplicatekey.Argument:
		in.OnDuplicateKey = &pipeline.OnDuplicateKey{
			TableDef:        t.TableDef,
			OnDuplicateIdx:  t.OnDuplicateIdx,
			OnDuplicateExpr: t.OnDuplicateExpr,
		}
	case *fuzzyfilter.Argument:
		in.FuzzyFilter = &pipeline.FuzzyFilter{
			N:                      float32(t.N),
			PkName:                 t.PkName,
			PkTyp:                  plan2.DeepCopyType(t.PkTyp),
			RuntimeFilterBuildList: t.RuntimeFilterSpecs,
		}
	case *preinsert.Argument:
		in.PreInsert = &pipeline.PreInsert{
			SchemaName: t.SchemaName,
			TableDef:   t.TableDef,
			HasAutoCol: t.HasAutoCol,
			IsUpdate:   t.IsUpdate,
			Attrs:      t.Attrs,
		}
	case *lockop.Argument:
		in.LockOp = &pipeline.LockOp{
			Block:   t.Block(),
			Targets: t.CopyToPipelineTarget(),
		}
	case *preinsertunique.Argument:
		in.PreInsertUnique = &pipeline.PreInsertUnique{
			PreInsertUkCtx: t.PreInsertCtx,
		}
	case *preinsertsecondaryindex.Argument:
		in.PreInsertSecondaryIndex = &pipeline.PreInsertSecondaryIndex{
			PreInsertSkCtx: t.PreInsertCtx,
		}
	case *anti.Argument:
		in.Anti = &pipeline.AntiJoin{
			Ibucket:   t.Ibucket,
			Nbucket:   t.Nbucket,
			Expr:      t.Cond,
			Types:     convertToPlanTypes(t.Typs),
			LeftCond:  t.Conditions[0],
			RightCond: t.Conditions[1],
			Result:    t.Result,
			HashOnPk:  t.HashOnPK,
			IsShuffle: t.IsShuffle,
		}
	case *shuffle.Argument:
		in.Shuffle = &pipeline.Shuffle{}
		in.Shuffle.ShuffleColIdx = t.ShuffleColIdx
		in.Shuffle.ShuffleType = t.ShuffleType
		in.Shuffle.ShuffleColMax = t.ShuffleColMax
		in.Shuffle.ShuffleColMin = t.ShuffleColMin
		in.Shuffle.AliveRegCnt = t.AliveRegCnt
		in.Shuffle.ShuffleRangesUint64 = t.ShuffleRangeUint64
		in.Shuffle.ShuffleRangesInt64 = t.ShuffleRangeInt64
	case *dispatch.Argument:
		in.Dispatch = &pipeline.Dispatch{IsSink: t.IsSink, ShuffleType: t.ShuffleType, RecSink: t.RecSink, FuncId: int32(t.FuncId)}
		in.Dispatch.ShuffleRegIdxLocal = make([]int32, len(t.ShuffleRegIdxLocal))
		for i := range t.ShuffleRegIdxLocal {
			in.Dispatch.ShuffleRegIdxLocal[i] = int32(t.ShuffleRegIdxLocal[i])
		}
		in.Dispatch.ShuffleRegIdxRemote = make([]int32, len(t.ShuffleRegIdxRemote))
		for i := range t.ShuffleRegIdxRemote {
			in.Dispatch.ShuffleRegIdxRemote[i] = int32(t.ShuffleRegIdxRemote[i])
		}

		in.Dispatch.LocalConnector = make([]*pipeline.Connector, len(t.LocalRegs))
		for i := range t.LocalRegs {
			idx, ctx0 := ctx.root.findRegister(t.LocalRegs[i])
			in.Dispatch.LocalConnector[i] = &pipeline.Connector{
				ConnectorIndex: idx,
				PipelineId:     ctx0.id,
			}
		}

		if len(t.RemoteRegs) > 0 {
			in.Dispatch.RemoteConnector = make([]*pipeline.WrapNode, len(t.RemoteRegs))
			for i := range t.RemoteRegs {
				wn := &pipeline.WrapNode{
					NodeAddr: t.RemoteRegs[i].NodeAddr,
					Uuid:     t.RemoteRegs[i].Uuid[:],
				}
				in.Dispatch.RemoteConnector[i] = wn
			}
		}
	case *group.Argument:
		in.Agg = &pipeline.Group{
			IsShuffle:    t.IsShuffle,
			PreAllocSize: t.PreAllocSize,
			NeedEval:     t.NeedEval,
			Ibucket:      t.Ibucket,
			Nbucket:      t.Nbucket,
			Exprs:        t.Exprs,
			Types:        convertToPlanTypes(t.Types),
			Aggs:         convertToPipelineAggregates(t.Aggs),
			MultiAggs:    convertPipelineMultiAggs(t.MultiAggs),
		}
	case *sample.Argument:
		t.ConvertToPipelineOperator(in)

	case *join.Argument:
		relList, colList := getRelColList(t.Result)
		in.Join = &pipeline.Join{
			Ibucket:                t.Ibucket,
			Nbucket:                t.Nbucket,
			RelList:                relList,
			ColList:                colList,
			Expr:                   t.Cond,
			Types:                  convertToPlanTypes(t.Typs),
			LeftCond:               t.Conditions[0],
			RightCond:              t.Conditions[1],
			RuntimeFilterBuildList: t.RuntimeFilterSpecs,
			HashOnPk:               t.HashOnPK,
			IsShuffle:              t.IsShuffle,
		}
	case *left.Argument:
		relList, colList := getRelColList(t.Result)
		in.LeftJoin = &pipeline.LeftJoin{
			Ibucket:                t.Ibucket,
			Nbucket:                t.Nbucket,
			RelList:                relList,
			ColList:                colList,
			Expr:                   t.Cond,
			Types:                  convertToPlanTypes(t.Typs),
			LeftCond:               t.Conditions[0],
			RightCond:              t.Conditions[1],
			RuntimeFilterBuildList: t.RuntimeFilterSpecs,
			HashOnPk:               t.HashOnPK,
			IsShuffle:              t.IsShuffle,
		}
	case *right.Argument:
		rels, poses := getRelColList(t.Result)
		in.RightJoin = &pipeline.RightJoin{
			Ibucket:                t.Ibucket,
			Nbucket:                t.Nbucket,
			RelList:                rels,
			ColList:                poses,
			Expr:                   t.Cond,
			LeftTypes:              convertToPlanTypes(t.LeftTypes),
			RightTypes:             convertToPlanTypes(t.RightTypes),
			LeftCond:               t.Conditions[0],
			RightCond:              t.Conditions[1],
			RuntimeFilterBuildList: t.RuntimeFilterSpecs,
			HashOnPk:               t.HashOnPK,
			IsShuffle:              t.IsShuffle,
		}
	case *rightsemi.Argument:
		in.RightSemiJoin = &pipeline.RightSemiJoin{
			Ibucket:                t.Ibucket,
			Nbucket:                t.Nbucket,
			Result:                 t.Result,
			Expr:                   t.Cond,
			RightTypes:             convertToPlanTypes(t.RightTypes),
			LeftCond:               t.Conditions[0],
			RightCond:              t.Conditions[1],
			RuntimeFilterBuildList: t.RuntimeFilterSpecs,
			HashOnPk:               t.HashOnPK,
			IsShuffle:              t.IsShuffle,
		}
	case *rightanti.Argument:
		in.RightAntiJoin = &pipeline.RightAntiJoin{
			Ibucket:                t.Ibucket,
			Nbucket:                t.Nbucket,
			Result:                 t.Result,
			Expr:                   t.Cond,
			RightTypes:             convertToPlanTypes(t.RightTypes),
			LeftCond:               t.Conditions[0],
			RightCond:              t.Conditions[1],
			RuntimeFilterBuildList: t.RuntimeFilterSpecs,
			HashOnPk:               t.HashOnPK,
			IsShuffle:              t.IsShuffle,
		}
	case *limit.Argument:
		in.Limit = t.Limit
	case *loopanti.Argument:
		in.Anti = &pipeline.AntiJoin{
			Result: t.Result,
			Expr:   t.Cond,
			Types:  convertToPlanTypes(t.Typs),
		}
	case *loopjoin.Argument:
		relList, colList := getRelColList(t.Result)
		in.Join = &pipeline.Join{
			RelList: relList,
			ColList: colList,
			Expr:    t.Cond,
			Types:   convertToPlanTypes(t.Typs),
		}
	case *loopleft.Argument:
		relList, colList := getRelColList(t.Result)
		in.LeftJoin = &pipeline.LeftJoin{
			RelList: relList,
			ColList: colList,
			Expr:    t.Cond,
			Types:   convertToPlanTypes(t.Typs),
		}
	case *loopsemi.Argument:
		in.SemiJoin = &pipeline.SemiJoin{
			Result: t.Result,
			Expr:   t.Cond,
			Types:  convertToPlanTypes(t.Typs),
		}
	case *loopsingle.Argument:
		relList, colList := getRelColList(t.Result)
		in.SingleJoin = &pipeline.SingleJoin{
			RelList: relList,
			ColList: colList,
			Expr:    t.Cond,
			Types:   convertToPlanTypes(t.Typs),
		}
	case *loopmark.Argument:
		in.MarkJoin = &pipeline.MarkJoin{
			Expr:   t.Cond,
			Types:  convertToPlanTypes(t.Typs),
			Result: t.Result,
		}
	case *offset.Argument:
		in.Offset = t.Offset
	case *order.Argument:
		in.OrderBy = t.OrderBySpec
	case *product.Argument:
		relList, colList := getRelColList(t.Result)
		in.Product = &pipeline.Product{
			RelList:   relList,
			ColList:   colList,
			Types:     convertToPlanTypes(t.Typs),
			IsShuffle: t.IsShuffle,
		}
	case *projection.Argument:
		in.ProjectList = t.Es
	case *restrict.Argument:
		in.Filter = t.E
	case *semi.Argument:
		in.SemiJoin = &pipeline.SemiJoin{
			Ibucket:                t.Ibucket,
			Nbucket:                t.Nbucket,
			Result:                 t.Result,
			Expr:                   t.Cond,
			Types:                  convertToPlanTypes(t.Typs),
			LeftCond:               t.Conditions[0],
			RightCond:              t.Conditions[1],
			RuntimeFilterBuildList: t.RuntimeFilterSpecs,
			HashOnPk:               t.HashOnPK,
			IsShuffle:              t.IsShuffle,
		}
	case *single.Argument:
		relList, colList := getRelColList(t.Result)
		in.SingleJoin = &pipeline.SingleJoin{
			Ibucket:                t.Ibucket,
			Nbucket:                t.Nbucket,
			RelList:                relList,
			ColList:                colList,
			Expr:                   t.Cond,
			Types:                  convertToPlanTypes(t.Typs),
			LeftCond:               t.Conditions[0],
			RightCond:              t.Conditions[1],
			RuntimeFilterBuildList: t.RuntimeFilterSpecs,
			HashOnPk:               t.HashOnPK,
		}
	case *top.Argument:
		in.Limit = uint64(t.Limit)
		in.OrderBy = t.Fs
	// we reused ANTI to store the information here because of the lack of related structure.
	case *intersect.Argument: // 1
		in.Anti = &pipeline.AntiJoin{
			Ibucket: t.IBucket,
			Nbucket: t.NBucket,
		}
	case *minus.Argument: // 2
		in.Anti = &pipeline.AntiJoin{
			Ibucket: t.IBucket,
			Nbucket: t.NBucket,
		}
	case *intersectall.Argument:
		in.Anti = &pipeline.AntiJoin{
			Ibucket: t.IBucket,
			Nbucket: t.NBucket,
		}
	case *merge.Argument:
		in.Merge = &pipeline.Merge{
			SinkScan: t.SinkScan,
		}
	case *mergerecursive.Argument:
	case *mergegroup.Argument:
		in.Agg = &pipeline.Group{
			NeedEval: t.NeedEval,
		}
		EncodeMergeGroup(t, in.Agg)
	case *mergelimit.Argument:
		in.Limit = t.Limit
	case *mergeoffset.Argument:
		in.Offset = t.Offset
	case *mergetop.Argument:
		in.Limit = uint64(t.Limit)
		in.OrderBy = t.Fs
	case *mergeorder.Argument:
		in.OrderBy = t.OrderBySpecs
	case *connector.Argument:
		idx, ctx0 := ctx.root.findRegister(t.Reg)
		in.Connect = &pipeline.Connector{
			PipelineId:     ctx0.id,
			ConnectorIndex: idx,
		}
	case *mark.Argument:
		in.MarkJoin = &pipeline.MarkJoin{
			Ibucket:   t.Ibucket,
			Nbucket:   t.Nbucket,
			Result:    t.Result,
			LeftCond:  t.Conditions[0],
			RightCond: t.Conditions[1],
			Types:     convertToPlanTypes(t.Typs),
			Expr:      t.Cond,
			OnList:    t.OnList,
			HashOnPk:  t.HashOnPK,
		}
	case *table_function.Argument:
		in.TableFunction = &pipeline.TableFunction{
			Attrs:  t.Attrs,
			Rets:   t.Rets,
			Args:   t.Args,
			Params: t.Params,
			Name:   t.Name2,
		}
	case *hashbuild.Argument:
		in.HashBuild = &pipeline.HashBuild{
			NeedExpr:        t.NeedExpr,
			NeedHash:        t.NeedHashMap,
			Ibucket:         t.Ibucket,
			Nbucket:         t.Nbucket,
			Types:           convertToPlanTypes(t.Typs),
			Conds:           t.Conditions,
			HashOnPk:        t.HashOnPK,
			NeedMergedBatch: t.NeedMergedBatch,
		}
	case *external.Argument:
		name2ColIndexSlice := make([]*pipeline.ExternalName2ColIndex, len(t.Es.Name2ColIndex))
		i := 0
		for k, v := range t.Es.Name2ColIndex {
			name2ColIndexSlice[i] = &pipeline.ExternalName2ColIndex{Name: k, Index: v}
			i++
		}
		in.ExternalScan = &pipeline.ExternalScan{
			Attrs:           t.Es.Attrs,
			Cols:            t.Es.Cols,
			FileSize:        t.Es.FileSize,
			FileOffsetTotal: t.Es.FileOffsetTotal,
			Name2ColIndex:   name2ColIndexSlice,
			CreateSql:       t.Es.CreateSql,
			FileList:        t.Es.FileList,
			Filter:          t.Es.Filter.FilterExpr,
		}
	case *source.Argument:
		in.StreamScan = &pipeline.StreamScan{
			TblDef: t.TblDef,
			Limit:  t.Limit,
			Offset: t.Offset,
		}
	default:
		return -1, nil, moerr.NewInternalErrorNoCtx(fmt.Sprintf("unexpected operator: %v", opr.Op))
	}
	return ctxId, in, nil
}

// convert pipeline.Instruction to vm.Instruction
func convertToVmInstruction(opr *pipeline.Instruction, ctx *scopeContext, eng engine.Engine) (vm.Instruction, error) {
	v := vm.Instruction{Op: vm.OpType(opr.Op), Idx: int(opr.Idx), IsFirst: opr.IsFirst, IsLast: opr.IsLast}
	switch v.Op {
	case vm.Deletion:
		t := opr.GetDelete()
		arg := deletion.NewArgument()
		arg.Ts = t.Ts
		arg.RemoteDelete = t.RemoteDelete
		arg.SegmentMap = t.SegmentMap
		arg.IBucket = t.IBucket
		arg.Nbucket = t.NBucket
		arg.DeleteCtx = &deletion.DeleteCtx{
			CanTruncate:           t.CanTruncate,
			RowIdIdx:              int(t.RowIdIdx),
			PartitionTableIDs:     t.PartitionTableIds,
			PartitionTableNames:   t.PartitionTableNames,
			PartitionIndexInBatch: int(t.PartitionIndexInBatch),
			Ref:                   t.Ref,
			AddAffectedRows:       t.AddAffectedRows,
			PrimaryKeyIdx:         int(t.PrimaryKeyIdx),
		}
		v.Arg = arg
	case vm.Insert:
		t := opr.GetInsert()
		arg := insert.NewArgument()
		arg.ToWriteS3 = t.ToWriteS3
		arg.InsertCtx = &insert.InsertCtx{
			Ref:                   t.Ref,
			AddAffectedRows:       t.AddAffectedRows,
			Attrs:                 t.Attrs,
			PartitionTableIDs:     t.PartitionTableIds,
			PartitionTableNames:   t.PartitionTableNames,
			PartitionIndexInBatch: int(t.PartitionIdx),
			TableDef:              t.TableDef,
		}
		v.Arg = arg
	case vm.PreInsert:
		t := opr.GetPreInsert()
		arg := preinsert.NewArgument()
		arg.SchemaName = t.GetSchemaName()
		arg.TableDef = t.GetTableDef()
		arg.Attrs = t.GetAttrs()
		arg.HasAutoCol = t.GetHasAutoCol()
		arg.IsUpdate = t.GetIsUpdate()
		v.Arg = arg
	case vm.LockOp:
		t := opr.GetLockOp()
		lockArg := lockop.NewArgumentByEngine(eng)
		lockArg.SetBlock(t.Block)
		for _, target := range t.Targets {
			typ := plan2.MakeTypeByPlan2Type(target.GetPrimaryColTyp())
			lockArg.AddLockTarget(target.GetTableId(), target.GetPrimaryColIdxInBat(), typ, target.GetRefreshTsIdxInBat())
		}
		for _, target := range t.Targets {
			if target.LockTable {
				lockArg.LockTable(target.TableId, target.ChangeDef)
			}
		}
		v.Arg = lockArg
	case vm.PreInsertUnique:
		t := opr.GetPreInsertUnique()
		arg := preinsertunique.NewArgument()
		arg.PreInsertCtx = t.GetPreInsertUkCtx()
		v.Arg = arg
	case vm.PreInsertSecondaryIndex:
		t := opr.GetPreInsertSecondaryIndex()
		arg := preinsertsecondaryindex.NewArgument()
		arg.PreInsertCtx = t.GetPreInsertSkCtx()
		v.Arg = arg
	case vm.OnDuplicateKey:
		t := opr.GetOnDuplicateKey()
		arg := onduplicatekey.NewArgument()
		arg.TableDef = t.TableDef
		arg.OnDuplicateIdx = t.OnDuplicateIdx
		arg.OnDuplicateExpr = t.OnDuplicateExpr
		arg.IsIgnore = t.IsIgnore
		v.Arg = arg
	case vm.FuzzyFilter:
		t := opr.GetFuzzyFilter()
		arg := fuzzyfilter.NewArgument()
		arg.N = float64(t.N)
		arg.PkName = t.PkName
		arg.PkTyp = t.PkTyp
		arg.RuntimeFilterSpecs = t.RuntimeFilterBuildList
		v.Arg = arg
	case vm.Anti:
		t := opr.GetAnti()
		arg := anti.NewArgument()
		arg.Ibucket = t.Ibucket
		arg.Nbucket = t.Nbucket
		arg.Cond = t.Expr
		arg.Typs = convertToTypes(t.Types)
		arg.Conditions = [][]*plan.Expr{
			t.LeftCond, t.RightCond,
		}
		arg.Result = t.Result
		arg.HashOnPK = t.HashOnPk
		arg.IsShuffle = t.IsShuffle
		v.Arg = arg
	case vm.Shuffle:
		t := opr.GetShuffle()
		arg := shuffle.NewArgument()
		arg.ShuffleColIdx = t.ShuffleColIdx
		arg.ShuffleType = t.ShuffleType
		arg.ShuffleColMin = t.ShuffleColMin
		arg.ShuffleColMax = t.ShuffleColMax
		arg.AliveRegCnt = t.AliveRegCnt
		arg.ShuffleRangeInt64 = t.ShuffleRangesInt64
		arg.ShuffleRangeUint64 = t.ShuffleRangesUint64
		v.Arg = arg
	case vm.Dispatch:
		t := opr.GetDispatch()
		regs := make([]*process.WaitRegister, len(t.LocalConnector))
		for i, cp := range t.LocalConnector {
			regs[i] = ctx.root.getRegister(cp.PipelineId, cp.ConnectorIndex)
		}
		rrs := make([]colexec.ReceiveInfo, 0)
		if len(t.RemoteConnector) > 0 {
			for i := range t.RemoteConnector {
				uid, err := uuid.FromBytes(t.RemoteConnector[i].Uuid)
				if err != nil {
					return v, err
				}
				n := colexec.ReceiveInfo{
					NodeAddr: t.RemoteConnector[i].NodeAddr,
					Uuid:     uid,
				}
				rrs = append(rrs, n)
			}
		}
		shuffleRegIdxLocal := make([]int, len(t.ShuffleRegIdxLocal))
		for i := range t.ShuffleRegIdxLocal {
			shuffleRegIdxLocal[i] = int(t.ShuffleRegIdxLocal[i])
		}
		shuffleRegIdxRemote := make([]int, len(t.ShuffleRegIdxRemote))
		for i := range t.ShuffleRegIdxRemote {
			shuffleRegIdxRemote[i] = int(t.ShuffleRegIdxRemote[i])
		}

		arg := dispatch.NewArgument()
		arg.IsSink = t.IsSink
		arg.RecSink = t.RecSink
		arg.FuncId = int(t.FuncId)
		arg.LocalRegs = regs
		arg.RemoteRegs = rrs
		arg.ShuffleType = t.ShuffleType
		arg.ShuffleRegIdxLocal = shuffleRegIdxLocal
		arg.ShuffleRegIdxRemote = shuffleRegIdxRemote
		v.Arg = arg
	case vm.Group:
		t := opr.GetAgg()
		arg := group.NewArgument()
		arg.IsShuffle = t.IsShuffle
		arg.PreAllocSize = t.PreAllocSize
		arg.NeedEval = t.NeedEval
		arg.Ibucket = t.Ibucket
		arg.Nbucket = t.Nbucket
		arg.Exprs = t.Exprs
		arg.Types = convertToTypes(t.Types)
		arg.Aggs = convertToAggregates(t.Aggs)
		arg.MultiAggs = convertToMultiAggs(t.MultiAggs)
		v.Arg = arg
	case vm.Sample:
		v.Arg = sample.GenerateFromPipelineOperator(opr)

	case vm.Join:
		t := opr.GetJoin()
		arg := join.NewArgument()
		arg.Ibucket = t.Ibucket
		arg.Nbucket = t.Nbucket
		arg.Cond = t.Expr
		arg.Typs = convertToTypes(t.Types)
		arg.Result = convertToResultPos(t.RelList, t.ColList)
		arg.Conditions = [][]*plan.Expr{t.LeftCond, t.RightCond}
		arg.RuntimeFilterSpecs = t.RuntimeFilterBuildList
		arg.HashOnPK = t.HashOnPk
		arg.IsShuffle = t.IsShuffle
		v.Arg = arg
	case vm.Left:
		t := opr.GetLeftJoin()
		arg := left.NewArgument()
		arg.Ibucket = t.Ibucket
		arg.Nbucket = t.Nbucket
		arg.Cond = t.Expr
		arg.Typs = convertToTypes(t.Types)
		arg.Result = convertToResultPos(t.RelList, t.ColList)
		arg.Conditions = [][]*plan.Expr{t.LeftCond, t.RightCond}
		arg.RuntimeFilterSpecs = t.RuntimeFilterBuildList
		arg.HashOnPK = t.HashOnPk
		arg.IsShuffle = t.IsShuffle
		v.Arg = arg
	case vm.Right:
		t := opr.GetRightJoin()
		arg := right.NewArgument()
		arg.Ibucket = t.Ibucket
		arg.Nbucket = t.Nbucket
		arg.Result = convertToResultPos(t.RelList, t.ColList)
		arg.LeftTypes = convertToTypes(t.LeftTypes)
		arg.RightTypes = convertToTypes(t.RightTypes)
		arg.Cond = t.Expr
		arg.Conditions = [][]*plan.Expr{t.LeftCond, t.RightCond}
		arg.RuntimeFilterSpecs = t.RuntimeFilterBuildList
		arg.HashOnPK = t.HashOnPk
		arg.IsShuffle = t.IsShuffle
		v.Arg = arg
	case vm.RightSemi:
		t := opr.GetRightSemiJoin()
		arg := rightsemi.NewArgument()
		arg.Ibucket = t.Ibucket
		arg.Nbucket = t.Nbucket
		arg.Result = t.Result
		arg.RightTypes = convertToTypes(t.RightTypes)
		arg.Cond = t.Expr
		arg.Conditions = [][]*plan.Expr{t.LeftCond, t.RightCond}
		arg.RuntimeFilterSpecs = t.RuntimeFilterBuildList
		arg.HashOnPK = t.HashOnPk
		arg.IsShuffle = t.IsShuffle
		v.Arg = arg
	case vm.RightAnti:
		t := opr.GetRightAntiJoin()
		arg := rightanti.NewArgument()
		arg.Ibucket = t.Ibucket
		arg.Nbucket = t.Nbucket
		arg.Result = t.Result
		arg.RightTypes = convertToTypes(t.RightTypes)
		arg.Cond = t.Expr
		arg.Conditions = [][]*plan.Expr{t.LeftCond, t.RightCond}
		arg.RuntimeFilterSpecs = t.RuntimeFilterBuildList
		arg.HashOnPK = t.HashOnPk
		arg.IsShuffle = t.IsShuffle
		v.Arg = arg
	case vm.Limit:
		v.Arg = limit.NewArgument().WithLimit(opr.Limit)
	case vm.LoopAnti:
		t := opr.GetAnti()
		arg := loopanti.NewArgument()
		arg.Result = t.Result
		arg.Cond = t.Expr
		arg.Typs = convertToTypes(t.Types)
		v.Arg = arg
	case vm.LoopJoin:
		t := opr.GetJoin()
		arg := loopjoin.NewArgument()
		arg.Result = convertToResultPos(t.RelList, t.ColList)
		arg.Cond = t.Expr
		arg.Typs = convertToTypes(t.Types)
		v.Arg = arg
	case vm.LoopLeft:
		t := opr.GetLeftJoin()
		arg := loopleft.NewArgument()
		arg.Result = convertToResultPos(t.RelList, t.ColList)
		arg.Cond = t.Expr
		arg.Typs = convertToTypes(t.Types)
		v.Arg = arg
	case vm.LoopSemi:
		t := opr.GetSemiJoin()
		arg := loopsemi.NewArgument()
		arg.Result = t.Result
		arg.Cond = t.Expr
		arg.Typs = convertToTypes(t.Types)
		v.Arg = arg
	case vm.LoopSingle:
		t := opr.GetSingleJoin()
		arg := loopsingle.NewArgument()
		arg.Result = convertToResultPos(t.RelList, t.ColList)
		arg.Cond = t.Expr
		arg.Typs = convertToTypes(t.Types)
		v.Arg = arg
	case vm.LoopMark:
		t := opr.GetMarkJoin()
		arg := loopmark.NewArgument()
		arg.Result = t.Result
		arg.Cond = t.Expr
		arg.Typs = convertToTypes(t.Types)
		v.Arg = arg
	case vm.Offset:
		v.Arg = offset.NewArgument().WithOffset(opr.Offset)
	case vm.Order:
		arg := order.NewArgument()
		arg.OrderBySpec = opr.OrderBy
		v.Arg = arg
	case vm.Product:
		t := opr.GetProduct()
		arg := product.NewArgument()
		arg.Result = convertToResultPos(t.RelList, t.ColList)
		arg.Typs = convertToTypes(t.Types)
		arg.IsShuffle = t.IsShuffle
		v.Arg = arg
	case vm.Projection:
		arg := projection.NewArgument()
		arg.Es = opr.ProjectList
		v.Arg = arg
	case vm.Restrict:
		arg := restrict.NewArgument()
		arg.E = opr.Filter
		v.Arg = arg
	case vm.Semi:
		t := opr.GetSemiJoin()
		arg := semi.NewArgument()
		arg.Ibucket = t.Ibucket
		arg.Nbucket = t.Nbucket
		arg.Result = t.Result
		arg.Cond = t.Expr
		arg.Typs = convertToTypes(t.Types)
		arg.Conditions = [][]*plan.Expr{t.LeftCond, t.RightCond}
		arg.RuntimeFilterSpecs = t.RuntimeFilterBuildList
		arg.HashOnPK = t.HashOnPk
		arg.IsShuffle = t.IsShuffle
		v.Arg = arg
	case vm.Single:
		t := opr.GetSingleJoin()
		arg := single.NewArgument()
		arg.Ibucket = t.Ibucket
		arg.Nbucket = t.Nbucket
		arg.Result = convertToResultPos(t.RelList, t.ColList)
		arg.Cond = t.Expr
		arg.Typs = convertToTypes(t.Types)
		arg.Conditions = [][]*plan.Expr{t.LeftCond, t.RightCond}
		arg.RuntimeFilterSpecs = t.RuntimeFilterBuildList
		arg.HashOnPK = t.HashOnPk
		v.Arg = arg
	case vm.Mark:
		t := opr.GetMarkJoin()
		arg := mark.NewArgument()
		arg.Ibucket = t.Ibucket
		arg.Nbucket = t.Nbucket
		arg.Result = t.Result
		arg.Conditions = [][]*plan.Expr{t.LeftCond, t.RightCond}
		arg.Typs = convertToTypes(t.Types)
		arg.Cond = t.Expr
		arg.OnList = t.OnList
		arg.HashOnPK = t.HashOnPk
		v.Arg = arg
	case vm.Top:
		v.Arg = top.NewArgument().
			WithLimit(int64(opr.Limit)).
			WithFs(opr.OrderBy)
	// should change next day?
	case vm.Intersect:
		t := opr.GetAnti()
		arg := intersect.NewArgument()
		arg.IBucket = t.Ibucket
		arg.NBucket = t.Nbucket
		v.Arg = arg
	case vm.IntersectAll:
		t := opr.GetAnti()
		arg := intersect.NewArgument()
		arg.IBucket = t.Ibucket
		arg.NBucket = t.Nbucket
		v.Arg = arg
	case vm.Minus:
		t := opr.GetAnti()
		arg := minus.NewArgument()
		arg.IBucket = t.Ibucket
		arg.NBucket = t.Nbucket
		v.Arg = arg
	case vm.Connector:
		t := opr.GetConnect()
		v.Arg = connector.NewArgument().
			WithReg(ctx.root.getRegister(t.PipelineId, t.ConnectorIndex))
	case vm.Merge:
		v.Arg = merge.NewArgument()
	case vm.MergeRecursive:
		v.Arg = mergerecursive.NewArgument()
	case vm.MergeGroup:
<<<<<<< HEAD
		arg := mergegroup.NewArgument()
		arg.NeedEval = opr.Agg.NeedEval
		v.Arg = arg
=======
		v.Arg = &mergegroup.Argument{
			NeedEval: opr.Agg.NeedEval,
		}
		DecodeMergeGroup(v.Arg.(*mergegroup.Argument), opr.Agg)
>>>>>>> 68e06c14
	case vm.MergeLimit:
		v.Arg = mergelimit.NewArgument().WithLimit(opr.Limit)
	case vm.MergeOffset:
		v.Arg = mergeoffset.NewArgument().WithOffset(opr.Offset)
	case vm.MergeTop:
		v.Arg = mergetop.NewArgument().
			WithLimit(int64(opr.Limit)).
			WithFs(opr.OrderBy)
	case vm.MergeOrder:
		arg := mergeorder.NewArgument()
		arg.OrderBySpecs = opr.OrderBy
		v.Arg = arg
	case vm.TableFunction:
		arg := table_function.NewArgument()
		arg.Attrs = opr.TableFunction.Attrs
		arg.Rets = opr.TableFunction.Rets
		arg.Args = opr.TableFunction.Args
		arg.Name2 = opr.TableFunction.Name
		arg.Params = opr.TableFunction.Params
		v.Arg = arg
	case vm.HashBuild:
		t := opr.GetHashBuild()
		arg := hashbuild.NewArgument()
		arg.Ibucket = t.Ibucket
		arg.Nbucket = t.Nbucket
		arg.NeedHashMap = t.NeedHash
		arg.NeedExpr = t.NeedExpr
		arg.Typs = convertToTypes(t.Types)
		arg.Conditions = t.Conds
		arg.HashOnPK = t.HashOnPk
		arg.NeedMergedBatch = t.NeedMergedBatch
		v.Arg = arg
	case vm.External:
		t := opr.GetExternalScan()
		name2ColIndex := make(map[string]int32)
		for _, n2i := range t.Name2ColIndex {
			name2ColIndex[n2i.Name] = n2i.Index
		}
		v.Arg = external.NewArgument().WithEs(
			&external.ExternalParam{
				ExParamConst: external.ExParamConst{
					Attrs:           t.Attrs,
					FileSize:        t.FileSize,
					FileOffsetTotal: t.FileOffsetTotal,
					Cols:            t.Cols,
					CreateSql:       t.CreateSql,
					Name2ColIndex:   name2ColIndex,
					FileList:        t.FileList,
				},
				ExParam: external.ExParam{
					Fileparam: new(external.ExFileparam),
					Filter: &external.FilterParam{
						FilterExpr: t.Filter,
					},
				},
			},
		)
	case vm.Source:
		t := opr.GetStreamScan()
		arg := source.NewArgument()
		arg.TblDef = t.TblDef
		arg.Limit = t.Limit
		arg.Offset = t.Offset
		v.Arg = arg
	default:
		return v, moerr.NewInternalErrorNoCtx(fmt.Sprintf("unexpected operator: %v", opr.Op))
	}
	return v, nil
}

// convert []types.Type to []*plan.Type
func convertToPlanTypes(ts []types.Type) []*plan.Type {
	result := make([]*plan.Type, len(ts))
	for i, t := range ts {
		result[i] = &plan.Type{
			Id:    int32(t.Oid),
			Width: t.Width,
			Scale: t.Scale,
		}
	}
	return result
}

// convert []*plan.Type to []types.Type
func convertToTypes(ts []*plan.Type) []types.Type {
	result := make([]types.Type, len(ts))
	for i, t := range ts {
		result[i] = types.New(types.T(t.Id), t.Width, t.Scale)
	}
	return result
}

// convert []agg.Aggregate to []*pipeline.Aggregate
func convertToPipelineAggregates(ags []agg.Aggregate) []*pipeline.Aggregate {
	result := make([]*pipeline.Aggregate, len(ags))
	for i, a := range ags {
		result[i] = &pipeline.Aggregate{
			Op:     a.Op,
			Dist:   a.Dist,
			Expr:   a.E,
			Config: a.Config,
		}
	}
	return result
}

// convert []*pipeline.Aggregate to []agg.Aggregate
func convertToAggregates(ags []*pipeline.Aggregate) []agg.Aggregate {
	result := make([]agg.Aggregate, len(ags))
	for i, a := range ags {
		result[i] = agg.Aggregate{
			Op:     a.Op,
			Dist:   a.Dist,
			E:      a.Expr,
			Config: a.Config,
		}
	}
	return result
}

// for now, it's group_concat
func convertPipelineMultiAggs(multiAggs []group_concat.Argument) []*pipeline.MultiArguemnt {
	result := make([]*pipeline.MultiArguemnt, len(multiAggs))
	for i, a := range multiAggs {
		result[i] = &pipeline.MultiArguemnt{
			Dist:        a.Dist,
			GroupExpr:   a.GroupExpr,
			OrderByExpr: a.OrderByExpr,
			Separator:   a.Separator,
			OrderId:     a.OrderId,
		}
	}
	return result
}

func convertToMultiAggs(multiAggs []*pipeline.MultiArguemnt) []group_concat.Argument {
	result := make([]group_concat.Argument, len(multiAggs))
	for i, a := range multiAggs {
		// can not reuse
		result[i] = group_concat.Argument{
			Dist:        a.Dist,
			GroupExpr:   a.GroupExpr,
			OrderByExpr: a.OrderByExpr,
			Separator:   a.Separator,
			OrderId:     a.OrderId,
		}
	}
	return result
}

// get relation list and column list from []colexec.ResultPos
func getRelColList(resultPos []colexec.ResultPos) (relList []int32, colList []int32) {
	relList = make([]int32, len(resultPos))
	colList = make([]int32, len(resultPos))
	for i := range resultPos {
		relList[i], colList[i] = resultPos[i].Rel, resultPos[i].Pos
	}
	return
}

// generate []colexec.ResultPos from relation list and column list
func convertToResultPos(relList, colList []int32) []colexec.ResultPos {
	res := make([]colexec.ResultPos, len(relList))
	for i := range res {
		res[i].Rel, res[i].Pos = relList[i], colList[i]
	}
	return res
}

// convert process.Limitation to pipeline.ProcessLimitation
func convertToPipelineLimitation(lim process.Limitation) *pipeline.ProcessLimitation {
	return &pipeline.ProcessLimitation{
		Size:          lim.Size,
		BatchRows:     lim.BatchRows,
		BatchSize:     lim.BatchSize,
		PartitionRows: lim.PartitionRows,
		ReaderSize:    lim.ReaderSize,
	}
}

// convert pipeline.ProcessLimitation to process.Limitation
func convertToProcessLimitation(lim *pipeline.ProcessLimitation) process.Limitation {
	return process.Limitation{
		Size:          lim.Size,
		BatchRows:     lim.BatchRows,
		BatchSize:     lim.BatchSize,
		PartitionRows: lim.PartitionRows,
		ReaderSize:    lim.ReaderSize,
	}
}

// convert pipeline.SessionInfo to process.SessionInfo
func convertToProcessSessionInfo(sei *pipeline.SessionInfo) (process.SessionInfo, error) {
	sessionInfo := process.SessionInfo{
		User:         sei.User,
		Host:         sei.Host,
		Role:         sei.Role,
		ConnectionID: sei.ConnectionId,
		Database:     sei.Database,
		Version:      sei.Version,
		Account:      sei.Account,
		QueryId:      sei.QueryId,
	}
	t := time.Time{}
	err := t.UnmarshalBinary(sei.TimeZone)
	if err != nil {
		return sessionInfo, nil
	}
	sessionInfo.TimeZone = t.Location()
	return sessionInfo, nil
}

func convertToPlanAnalyzeInfo(info *process.AnalyzeInfo) *plan.AnalyzeInfo {
	a := &plan.AnalyzeInfo{
		InputRows:        info.InputRows,
		OutputRows:       info.OutputRows,
		InputSize:        info.InputSize,
		OutputSize:       info.OutputSize,
		TimeConsumed:     info.TimeConsumed,
		MemorySize:       info.MemorySize,
		WaitTimeConsumed: info.WaitTimeConsumed,
		DiskIO:           info.DiskIO,
		S3IOByte:         info.S3IOByte,
		S3IOInputCount:   info.S3IOInputCount,
		S3IOOutputCount:  info.S3IOOutputCount,
		NetworkIO:        info.NetworkIO,
		ScanTime:         info.ScanTime,
		InsertTime:       info.InsertTime,
	}
	info.DeepCopyArray(a)
	// there are 3 situations to release analyzeInfo
	// 1 is free analyzeInfo of Local CN when release analyze
	// 2 is free analyzeInfo of remote CN before transfer back
	// 3 is free analyzeInfo of remote CN when errors happen before transfer back
	// this is situation 2
	reuse.Free[process.AnalyzeInfo](info, nil)
	return a
}

// func decodeBatch(proc *process.Process, data []byte) (*batch.Batch, error) {
func decodeBatch(mp *mpool.MPool, vp engine.VectorPool, data []byte) (*batch.Batch, error) {
	bat := new(batch.Batch)
	err := types.Decode(data, bat)
	if err != nil {
		return nil, err
	}
	if bat.IsEmpty() {
		return batch.EmptyBatch, nil
	}

	// allocated memory of vec from mPool.
	for i, vec := range bat.Vecs {
		typ := *vec.GetType()
		rvec := vector.NewVec(typ)
		if vp != nil {
			rvec = vp.GetVector(typ)
		}
		if err := vector.GetUnionAllFunction(typ, mp)(rvec, vec); err != nil {
			bat.Clean(mp)
			return nil, err
		}
		bat.Vecs[i] = rvec
	}
	bat.SetCnt(1)
	// allocated memory of aggVec from mPool.
	for i, ag := range bat.Aggs {
		err = ag.WildAggReAlloc(mp)
		if err != nil {
			for j := 0; j < i; j++ {
				bat.Aggs[j].Free(mp)
			}
			for j := range bat.Vecs {
				bat.Vecs[j].Free(mp)
			}
			return nil, err
		}
	}
	return bat, err
}

func (ctx *scopeContext) getRegister(id, idx int32) *process.WaitRegister {
	if ctx.id == id {
		for k, v := range ctx.regs {
			if v == idx {
				return k
			}
		}
	}
	for i := range ctx.children {
		if reg := ctx.children[i].getRegister(id, idx); reg != nil {
			return reg
		}
	}
	return nil
}

func (ctx *scopeContext) findRegister(reg *process.WaitRegister) (int32, *scopeContext) {
	if idx, ok := ctx.regs[reg]; ok {
		return idx, ctx
	}
	for i := range ctx.children {
		if idx, ctx := ctx.children[i].findRegister(reg); idx >= 0 {
			return idx, ctx
		}
	}
	return -1, nil
}

func EncodeMergeGroup(merge *mergegroup.Argument, pipe *pipeline.Group) {
	if !merge.NeedEval || merge.PartialResults == nil {
		return
	}
	pipe.PartialResultTypes = make([]uint32, len(merge.PartialResultTypes))
	pipe.PartialResults = make([]byte, 0)
	for i := range pipe.PartialResultTypes {
		pipe.PartialResultTypes[i] = uint32(merge.PartialResultTypes[i])
		switch merge.PartialResultTypes[i] {
		case types.T_bool:
			result := merge.PartialResults[i].(bool)
			bytes := unsafe.Slice((*byte)(unsafe.Pointer(&result)), merge.PartialResultTypes[i].FixedLength())
			pipe.PartialResults = append(pipe.PartialResults, bytes...)
		case types.T_int8:
			result := merge.PartialResults[i].(int8)
			bytes := unsafe.Slice((*byte)(unsafe.Pointer(&result)), merge.PartialResultTypes[i].FixedLength())
			pipe.PartialResults = append(pipe.PartialResults, bytes...)
		case types.T_int16:
			result := merge.PartialResults[i].(int16)
			bytes := unsafe.Slice((*byte)(unsafe.Pointer(&result)), merge.PartialResultTypes[i].FixedLength())
			pipe.PartialResults = append(pipe.PartialResults, bytes...)
		case types.T_int32:
			result := merge.PartialResults[i].(int32)
			bytes := unsafe.Slice((*byte)(unsafe.Pointer(&result)), merge.PartialResultTypes[i].FixedLength())
			pipe.PartialResults = append(pipe.PartialResults, bytes...)
		case types.T_int64:
			result := merge.PartialResults[i].(int64)
			bytes := unsafe.Slice((*byte)(unsafe.Pointer(&result)), merge.PartialResultTypes[i].FixedLength())
			pipe.PartialResults = append(pipe.PartialResults, bytes...)
		case types.T_uint8:
			result := merge.PartialResults[i].(uint8)
			bytes := unsafe.Slice((*byte)(unsafe.Pointer(&result)), merge.PartialResultTypes[i].FixedLength())
			pipe.PartialResults = append(pipe.PartialResults, bytes...)
		case types.T_uint16:
			result := merge.PartialResults[i].(uint16)
			bytes := unsafe.Slice((*byte)(unsafe.Pointer(&result)), merge.PartialResultTypes[i].FixedLength())
			pipe.PartialResults = append(pipe.PartialResults, bytes...)
		case types.T_uint32:
			result := merge.PartialResults[i].(uint32)
			bytes := unsafe.Slice((*byte)(unsafe.Pointer(&result)), merge.PartialResultTypes[i].FixedLength())
			pipe.PartialResults = append(pipe.PartialResults, bytes...)
		case types.T_uint64:
			result := merge.PartialResults[i].(uint64)
			bytes := unsafe.Slice((*byte)(unsafe.Pointer(&result)), merge.PartialResultTypes[i].FixedLength())
			pipe.PartialResults = append(pipe.PartialResults, bytes...)
		case types.T_float32:
			result := merge.PartialResults[i].(float32)
			bytes := unsafe.Slice((*byte)(unsafe.Pointer(&result)), merge.PartialResultTypes[i].FixedLength())
			pipe.PartialResults = append(pipe.PartialResults, bytes...)
		case types.T_float64:
			result := merge.PartialResults[i].(float64)
			bytes := unsafe.Slice((*byte)(unsafe.Pointer(&result)), merge.PartialResultTypes[i].FixedLength())
			pipe.PartialResults = append(pipe.PartialResults, bytes...)
		case types.T_date:
			result := merge.PartialResults[i].(types.Date)
			bytes := unsafe.Slice((*byte)(unsafe.Pointer(&result)), merge.PartialResultTypes[i].FixedLength())
			pipe.PartialResults = append(pipe.PartialResults, bytes...)
		case types.T_time:
			result := merge.PartialResults[i].(types.Time)
			bytes := unsafe.Slice((*byte)(unsafe.Pointer(&result)), merge.PartialResultTypes[i].FixedLength())
			pipe.PartialResults = append(pipe.PartialResults, bytes...)
		case types.T_datetime:
			result := merge.PartialResults[i].(types.Datetime)
			bytes := unsafe.Slice((*byte)(unsafe.Pointer(&result)), merge.PartialResultTypes[i].FixedLength())
			pipe.PartialResults = append(pipe.PartialResults, bytes...)
		case types.T_timestamp:
			result := merge.PartialResults[i].(types.Timestamp)
			bytes := unsafe.Slice((*byte)(unsafe.Pointer(&result)), merge.PartialResultTypes[i].FixedLength())
			pipe.PartialResults = append(pipe.PartialResults, bytes...)
		case types.T_enum:
			result := merge.PartialResults[i].(types.Enum)
			bytes := unsafe.Slice((*byte)(unsafe.Pointer(&result)), merge.PartialResultTypes[i].FixedLength())
			pipe.PartialResults = append(pipe.PartialResults, bytes...)
		case types.T_decimal64:
			result := merge.PartialResults[i].(types.Decimal64)
			bytes := unsafe.Slice((*byte)(unsafe.Pointer(&result)), merge.PartialResultTypes[i].FixedLength())
			pipe.PartialResults = append(pipe.PartialResults, bytes...)
		case types.T_decimal128:
			result := merge.PartialResults[i].(types.Decimal128)
			bytes := unsafe.Slice((*byte)(unsafe.Pointer(&result)), merge.PartialResultTypes[i].FixedLength())
			pipe.PartialResults = append(pipe.PartialResults, bytes...)
		case types.T_uuid:
			result := merge.PartialResults[i].(types.Uuid)
			bytes := unsafe.Slice((*byte)(unsafe.Pointer(&result)), merge.PartialResultTypes[i].FixedLength())
			pipe.PartialResults = append(pipe.PartialResults, bytes...)
		case types.T_TS:
			result := merge.PartialResults[i].(types.TS)
			bytes := unsafe.Slice((*byte)(unsafe.Pointer(&result)), merge.PartialResultTypes[i].FixedLength())
			pipe.PartialResults = append(pipe.PartialResults, bytes...)
		case types.T_Rowid:
			result := merge.PartialResults[i].(types.Rowid)
			bytes := unsafe.Slice((*byte)(unsafe.Pointer(&result)), merge.PartialResultTypes[i].FixedLength())
			pipe.PartialResults = append(pipe.PartialResults, bytes...)
		case types.T_Blockid:
			result := merge.PartialResults[i].(types.Blockid)
			bytes := unsafe.Slice((*byte)(unsafe.Pointer(&result)), merge.PartialResultTypes[i].FixedLength())
			pipe.PartialResults = append(pipe.PartialResults, bytes...)
		}
	}
}

func DecodeMergeGroup(merge *mergegroup.Argument, pipe *pipeline.Group) {
	if !pipe.NeedEval || pipe.PartialResults == nil {
		return
	}
	merge.PartialResultTypes = make([]types.T, len(pipe.PartialResultTypes))
	merge.PartialResults = make([]any, 0)
	for i := range merge.PartialResultTypes {
		merge.PartialResultTypes[i] = types.T(pipe.PartialResultTypes[i])
		switch merge.PartialResultTypes[i] {
		case types.T_bool:
			result := *(*bool)(unsafe.Pointer(&pipe.PartialResults[0]))
			merge.PartialResults = append(merge.PartialResults, result)
			pipe.PartialResults = pipe.PartialResults[merge.PartialResultTypes[i].FixedLength():]
		case types.T_int8:
			result := *(*int8)(unsafe.Pointer(&pipe.PartialResults[0]))
			merge.PartialResults = append(merge.PartialResults, result)
			pipe.PartialResults = pipe.PartialResults[merge.PartialResultTypes[i].FixedLength():]
		case types.T_int16:
			result := *(*int16)(unsafe.Pointer(&pipe.PartialResults[0]))
			merge.PartialResults = append(merge.PartialResults, result)
			pipe.PartialResults = pipe.PartialResults[merge.PartialResultTypes[i].FixedLength():]
		case types.T_int32:
			result := *(*int32)(unsafe.Pointer(&pipe.PartialResults[0]))
			merge.PartialResults = append(merge.PartialResults, result)
			pipe.PartialResults = pipe.PartialResults[merge.PartialResultTypes[i].FixedLength():]
		case types.T_int64:
			result := *(*int64)(unsafe.Pointer(&pipe.PartialResults[0]))
			merge.PartialResults = append(merge.PartialResults, result)
			pipe.PartialResults = pipe.PartialResults[merge.PartialResultTypes[i].FixedLength():]
		case types.T_uint8:
			result := *(*uint8)(unsafe.Pointer(&pipe.PartialResults[0]))
			merge.PartialResults = append(merge.PartialResults, result)
			pipe.PartialResults = pipe.PartialResults[merge.PartialResultTypes[i].FixedLength():]
		case types.T_uint16:
			result := *(*uint16)(unsafe.Pointer(&pipe.PartialResults[0]))
			merge.PartialResults = append(merge.PartialResults, result)
			pipe.PartialResults = pipe.PartialResults[merge.PartialResultTypes[i].FixedLength():]
		case types.T_uint32:
			result := *(*uint32)(unsafe.Pointer(&pipe.PartialResults[0]))
			merge.PartialResults = append(merge.PartialResults, result)
			pipe.PartialResults = pipe.PartialResults[merge.PartialResultTypes[i].FixedLength():]
		case types.T_uint64:
			result := *(*uint64)(unsafe.Pointer(&pipe.PartialResults[0]))
			merge.PartialResults = append(merge.PartialResults, result)
			pipe.PartialResults = pipe.PartialResults[merge.PartialResultTypes[i].FixedLength():]
		case types.T_float32:
			result := *(*float32)(unsafe.Pointer(&pipe.PartialResults[0]))
			merge.PartialResults = append(merge.PartialResults, result)
			pipe.PartialResults = pipe.PartialResults[merge.PartialResultTypes[i].FixedLength():]
		case types.T_float64:
			result := *(*float64)(unsafe.Pointer(&pipe.PartialResults[0]))
			merge.PartialResults = append(merge.PartialResults, result)
			pipe.PartialResults = pipe.PartialResults[merge.PartialResultTypes[i].FixedLength():]
		case types.T_date:
			result := *(*types.Date)(unsafe.Pointer(&pipe.PartialResults[0]))
			merge.PartialResults = append(merge.PartialResults, result)
			pipe.PartialResults = pipe.PartialResults[merge.PartialResultTypes[i].FixedLength():]
		case types.T_time:
			result := *(*types.Time)(unsafe.Pointer(&pipe.PartialResults[0]))
			merge.PartialResults = append(merge.PartialResults, result)
			pipe.PartialResults = pipe.PartialResults[merge.PartialResultTypes[i].FixedLength():]
		case types.T_datetime:
			result := *(*types.Datetime)(unsafe.Pointer(&pipe.PartialResults[0]))
			merge.PartialResults = append(merge.PartialResults, result)
			pipe.PartialResults = pipe.PartialResults[merge.PartialResultTypes[i].FixedLength():]
		case types.T_timestamp:
			result := *(*types.Timestamp)(unsafe.Pointer(&pipe.PartialResults[0]))
			merge.PartialResults = append(merge.PartialResults, result)
			pipe.PartialResults = pipe.PartialResults[merge.PartialResultTypes[i].FixedLength():]
		case types.T_enum:
			result := *(*types.Enum)(unsafe.Pointer(&pipe.PartialResults[0]))
			merge.PartialResults = append(merge.PartialResults, result)
			pipe.PartialResults = pipe.PartialResults[merge.PartialResultTypes[i].FixedLength():]
		case types.T_decimal64:
			result := *(*types.Decimal64)(unsafe.Pointer(&pipe.PartialResults[0]))
			merge.PartialResults = append(merge.PartialResults, result)
			pipe.PartialResults = pipe.PartialResults[merge.PartialResultTypes[i].FixedLength():]
		case types.T_decimal128:
			result := *(*types.Decimal128)(unsafe.Pointer(&pipe.PartialResults[0]))
			merge.PartialResults = append(merge.PartialResults, result)
			pipe.PartialResults = pipe.PartialResults[merge.PartialResultTypes[i].FixedLength():]
		case types.T_uuid:
			result := *(*types.Uuid)(unsafe.Pointer(&pipe.PartialResults[0]))
			merge.PartialResults = append(merge.PartialResults, result)
			pipe.PartialResults = pipe.PartialResults[merge.PartialResultTypes[i].FixedLength():]
		case types.T_TS:
			result := *(*types.TS)(unsafe.Pointer(&pipe.PartialResults[0]))
			merge.PartialResults = append(merge.PartialResults, result)
			pipe.PartialResults = pipe.PartialResults[merge.PartialResultTypes[i].FixedLength():]
		case types.T_Rowid:
			result := *(*types.Rowid)(unsafe.Pointer(&pipe.PartialResults[0]))
			merge.PartialResults = append(merge.PartialResults, result)
			pipe.PartialResults = pipe.PartialResults[merge.PartialResultTypes[i].FixedLength():]
		case types.T_Blockid:
			result := *(*types.Blockid)(unsafe.Pointer(&pipe.PartialResults[0]))
			merge.PartialResults = append(merge.PartialResults, result)
			pipe.PartialResults = pipe.PartialResults[merge.PartialResultTypes[i].FixedLength():]
		}
	}
}<|MERGE_RESOLUTION|>--- conflicted
+++ resolved
@@ -1446,16 +1446,10 @@
 	case vm.MergeRecursive:
 		v.Arg = mergerecursive.NewArgument()
 	case vm.MergeGroup:
-<<<<<<< HEAD
 		arg := mergegroup.NewArgument()
 		arg.NeedEval = opr.Agg.NeedEval
 		v.Arg = arg
-=======
-		v.Arg = &mergegroup.Argument{
-			NeedEval: opr.Agg.NeedEval,
-		}
 		DecodeMergeGroup(v.Arg.(*mergegroup.Argument), opr.Agg)
->>>>>>> 68e06c14
 	case vm.MergeLimit:
 		v.Arg = mergelimit.NewArgument().WithLimit(opr.Limit)
 	case vm.MergeOffset:
