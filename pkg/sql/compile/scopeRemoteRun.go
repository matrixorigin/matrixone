--- conflicted
+++ resolved
@@ -1687,73 +1687,4 @@
 		}
 	}
 	return -1, nil
-<<<<<<< HEAD
-}
-
-func (ctx *scopeContext) addSubPipeline(id uint64, idx int32, ctxId int32, nodeInfo engine.Node) (int32, error) {
-	ds := newScope(Pushdown)
-	ds.Proc = process.NewWithAnalyze(ctx.scope.Proc, ctx.scope.Proc.Ctx, 0, nil)
-	ds.DataSource = &Source{
-		PushdownId:   id,
-		PushdownAddr: nodeInfo.Addr,
-	}
-	ds.appendInstruction(vm.Instruction{
-		Op: vm.Connector,
-		Arg: &connector.Argument{
-			Reg: ctx.scope.Proc.Reg.MergeReceivers[idx],
-		},
-	})
-	ctx.scope.PreScopes = append(ctx.scope.PreScopes, ds)
-	p := &pipeline.Pipeline{}
-	p.PipelineId = ctxId
-	p.PipelineType = pipeline.Pipeline_PipelineType(Pushdown)
-	ctxId++
-	p.DataSource = &pipeline.Source{
-		PushdownId:   id,
-		PushdownAddr: nodeInfo.Addr,
-	}
-	p.InstructionList = append(p.InstructionList, &pipeline.Instruction{
-		Op: int32(vm.Connector),
-		Connect: &pipeline.Connector{
-			ConnectorIndex: idx,
-			PipelineId:     ctx.id,
-		},
-	})
-	ctx.pipe.Children = append(ctx.pipe.Children, p)
-	return ctxId, nil
-}
-
-func (ctx *scopeContext) isDescendant(dsc *scopeContext) bool {
-	if ctx.id == dsc.id {
-		return true
-	}
-	for i := range ctx.children {
-		if ctx.children[i].isDescendant(dsc) {
-			return true
-		}
-	}
-	return false
-}
-
-func (ctx *scopeContext) isRemote(targetContext *scopeContext, depth int) bool {
-	if targetContext.scope.Magic != Remote {
-		return false
-	}
-	if ctx.id == targetContext.id && depth == 0 {
-		return true
-	}
-	for i := range ctx.children {
-		if ctx.children[i].scope.Magic == Remote {
-			if ctx.children[i].isRemote(targetContext, depth+1) {
-				return true
-			}
-		} else {
-			if ctx.children[i].isRemote(targetContext, depth) {
-				return true
-			}
-		}
-	}
-	return false
-=======
->>>>>>> 369149d1
 }