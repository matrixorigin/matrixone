// Copyright 2023 Matrix Origin
//
// Licensed under the Apache License, Version 2.0 (the "License");
// you may not use this file except in compliance with the License.
// You may obtain a copy of the License at
//
//      http://www.apache.org/licenses/LICENSE-2.0
//
// Unless required by applicable law or agreed to in writing, software
// distributed under the License is distributed on an "AS IS" BASIS,
// WITHOUT WARRANTIES OR CONDITIONS OF ANY KIND, either express or implied.
// See the License for the specific language governing permissions and
// limitations under the License.

package compile

import (
	"context"
	"sync"
	"sync/atomic"

	"github.com/google/uuid"
	"github.com/matrixorigin/matrixone/pkg/container/batch"
	"github.com/matrixorigin/matrixone/pkg/container/types"
	"github.com/matrixorigin/matrixone/pkg/pb/pipeline"
	"github.com/matrixorigin/matrixone/pkg/pb/plan"
	"github.com/matrixorigin/matrixone/pkg/pb/timestamp"
	"github.com/matrixorigin/matrixone/pkg/perfcounter"
	"github.com/matrixorigin/matrixone/pkg/sql/parsers/tree"
	plan2 "github.com/matrixorigin/matrixone/pkg/sql/plan"
	"github.com/matrixorigin/matrixone/pkg/txn/client"
	"github.com/matrixorigin/matrixone/pkg/vm"
	"github.com/matrixorigin/matrixone/pkg/vm/engine"
	"github.com/matrixorigin/matrixone/pkg/vm/process"
)

type (
	TxnOperator = client.TxnOperator
)

type magicType int

// type of scope
const (
	Merge magicType = iota
	Normal
	Remote
	Parallel
	Pushdown
	CreateDatabase
	CreateTable
	CreateIndex
	DropDatabase
	DropTable
	DropIndex
	Deletion
	Insert
	InsertValues
	TruncateTable
	AlterView
	AlterTable
	MergeInsert
	MergeDelete
	CreateSequence
	DropSequence
	AlterSequence
	MagicDelete
	Replace
)

// Source contains information of a relation which will be used in execution,
type Source struct {
	PushdownId             uint64
	PushdownAddr           string
	SchemaName             string
	RelationName           string
	PartitionRelationNames []string
	Attributes             []string
	R                      engine.Reader
	Bat                    *batch.Batch
	Expr                   *plan.Expr
	TableDef               *plan.TableDef
	Timestamp              timestamp.Timestamp
	AccountId              *plan.PubInfo

	RuntimeFilterSpecs []*plan.RuntimeFilterSpec
}

// Col is the information of attribute
type Col struct {
	Typ  types.T
	Name string
}

// Scope is the output of the compile process.
// Each sql will be compiled to one or more execution unit scopes.
type Scope struct {
	// Magic specifies the type of Scope.
	// 0 -  execution unit for reading data.
	// 1 -  execution unit for processing intermediate results.
	// 2 -  execution unit that requires remote call.
	Magic magicType

	// IsEnd means the pipeline is join
	IsJoin bool

	// IsEnd means the pipeline is end
	IsEnd bool

	// IsRemote means the pipeline is remote
	IsRemote bool

	// IsRemote means the pipeline is load
	IsLoad bool

	Plan *plan.Plan
	// DataSource stores information about data source.
	DataSource *Source
	// PreScopes contains children of this scope will inherit and execute.
	PreScopes []*Scope
	// NodeInfo contains the information about the remote node.
	NodeInfo engine.Node
	// Instructions contains command list of this scope.
	Instructions vm.Instructions
	// Proc contains the execution context.
	Proc *process.Process

	Reg *process.WaitRegister

	RemoteReceivRegInfos []RemoteReceivRegInfo

	BuildIdx   int
	ShuffleCnt int
}

// scopeContext contextual information to assist in the generation of pipeline.Pipeline.
type scopeContext struct {
	id       int32
	plan     *plan.Plan
	scope    *Scope
	root     *scopeContext
	parent   *scopeContext
	children []*scopeContext
	pipe     *pipeline.Pipeline
	regs     map[*process.WaitRegister]int32
}

// anaylze information
type anaylze struct {
	// curr is the current index of plan
	curr      int
	isFirst   bool
	qry       *plan.Query
	analInfos []*process.AnalyzeInfo
}

func (a *anaylze) S3IOInputCount(idx int, count int64) {
	atomic.AddInt64(&a.analInfos[idx].S3IOInputCount, count)
}

func (a *anaylze) S3IOOutputCount(idx int, count int64) {
	atomic.AddInt64(&a.analInfos[idx].S3IOOutputCount, count)
}

func (a *anaylze) Nodes() []*process.AnalyzeInfo {
	return a.analInfos
}

// Compile contains all the information needed for compilation.
type Compile struct {
	scope []*Scope

	pn   *plan.Plan
	info plan2.ExecInfo

	u any
	//fill is a result writer runs a callback function.
	//fill will be called when result data is ready.
	fill func(any, *batch.Batch) error
	//affectRows stores the number of rows affected while insert / update / delete
	affectRows atomic.Uint64
	// cn address
	addr string
	// db current database name.
	db string
	// tenant is the account name.
	tenant string
	// uid the user who initiated the sql.
	uid string
	// sql sql text.
	sql string

	anal *anaylze
	// e db engine instance.
	e   engine.Engine
	ctx context.Context
	// proc stores the execution context.
	proc *process.Process

	cnList engine.Nodes
	// ast
	stmt tree.Statement

	counterSet perfcounter.CounterSet

	nodeRegs map[[2]int32]*process.WaitRegister
	stepRegs map[int32][][2]int32

	runtimeFilterReceiverMap map[int32]*runtimeFilterReceiver

	lock sync.RWMutex

	isInternal bool

	// cnLabel is the CN labels which is received from proxy when build connection.
	cnLabel map[string]string

	buildPlanFunc func() (*plan2.Plan, error)

<<<<<<< HEAD
	fuzzy *fuzzyCheck
=======
	// [tag-11768] a hack for resolving mpool leak bug temporarily.
	tag11768 bool
>>>>>>> 76228f5e
}

type runtimeFilterReceiver struct {
	size int
	ch   chan *pipeline.RuntimeFilter
}

type RemoteReceivRegInfo struct {
	Idx      int
	Uuid     uuid.UUID
	FromAddr string
}

type fuzzyCheck struct {
	db        string
	tbl       string
	attr      string
	condition string

	// handle with primary key(a, b, ...) or unique key (a, b, ...)
	isCompound   bool
	col          *plan.ColDef
	compoundCols []*plan.ColDef

	cnt int
}<|MERGE_RESOLUTION|>--- conflicted
+++ resolved
@@ -217,12 +217,8 @@
 
 	buildPlanFunc func() (*plan2.Plan, error)
 
-<<<<<<< HEAD
-	fuzzy *fuzzyCheck
-=======
 	// [tag-11768] a hack for resolving mpool leak bug temporarily.
 	tag11768 bool
->>>>>>> 76228f5e
 }
 
 type runtimeFilterReceiver struct {
@@ -234,18 +230,4 @@
 	Idx      int
 	Uuid     uuid.UUID
 	FromAddr string
-}
-
-type fuzzyCheck struct {
-	db        string
-	tbl       string
-	attr      string
-	condition string
-
-	// handle with primary key(a, b, ...) or unique key (a, b, ...)
-	isCompound   bool
-	col          *plan.ColDef
-	compoundCols []*plan.ColDef
-
-	cnt int
 }