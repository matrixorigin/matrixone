// Copyright 2023 Matrix Origin
//
// Licensed under the Apache License, Version 2.0 (the "License");
// you may not use this file except in compliance with the License.
// You may obtain a copy of the License at
//
//      http://www.apache.org/licenses/LICENSE-2.0
//
// Unless required by applicable law or agreed to in writing, software
// distributed under the License is distributed on an "AS IS" BASIS,
// WITHOUT WARRANTIES OR CONDITIONS OF ANY KIND, either express or implied.
// See the License for the specific language governing permissions and
// limitations under the License.

package compile

import (
	"context"
	"sync/atomic"
	"time"

	"github.com/matrixorigin/matrixone/pkg/vm/message"

	"github.com/google/uuid"

	"github.com/matrixorigin/matrixone/pkg/common/reuse"
	"github.com/matrixorigin/matrixone/pkg/container/batch"
	"github.com/matrixorigin/matrixone/pkg/container/types"
	"github.com/matrixorigin/matrixone/pkg/pb/pipeline"
	"github.com/matrixorigin/matrixone/pkg/pb/plan"
	"github.com/matrixorigin/matrixone/pkg/pb/timestamp"
	"github.com/matrixorigin/matrixone/pkg/perfcounter"
	"github.com/matrixorigin/matrixone/pkg/sql/colexec"
	"github.com/matrixorigin/matrixone/pkg/sql/parsers/tree"
	plan2 "github.com/matrixorigin/matrixone/pkg/sql/plan"
	"github.com/matrixorigin/matrixone/pkg/txn/client"
	"github.com/matrixorigin/matrixone/pkg/vm"
	"github.com/matrixorigin/matrixone/pkg/vm/engine"
	"github.com/matrixorigin/matrixone/pkg/vm/process"
)

type (
	TxnOperator = client.TxnOperator
)

type magicType int

// type of scope
const (
	Merge magicType = iota
	Normal
	Remote
	CreateDatabase
	CreateTable
	CreateView
	CreateIndex
	DropDatabase
	DropTable
	DropIndex
	TruncateTable
	AlterView
	AlterTable
	MergeInsert
	MergeDelete
	CreateSequence
	DropSequence
	AlterSequence
	Replace
)

// Source contains information of a relation which will be used in execution.
type Source struct {
	isConst bool

	PushdownId             uint64
	PushdownAddr           string
	SchemaName             string
	RelationName           string
	PartitionRelationNames []string
	Attributes             []string
	R                      engine.Reader
	Rel                    engine.Relation
<<<<<<< HEAD
	Bat                    *batch.Batch
	FilterExpr             *plan.Expr   // todo: change this to []*plan.Expr,    FilterList + RuntimeFilter
	FilterList             []*plan.Expr //from node.FilterList, use for reader
	BlockFilter            []*plan.Expr //from node.BlockFilterList, use for range
=======
	FilterExpr             *plan.Expr // todo: change this to []*plan.Expr
>>>>>>> 1d6063f2
	node                   *plan.Node
	TableDef               *plan.TableDef
	Timestamp              timestamp.Timestamp
	AccountId              *plan.PubInfo

	RuntimeFilterSpecs []*plan.RuntimeFilterSpec
	OrderBy            []*plan.OrderBySpec // for ordered scan
}

// Col is the information of attribute
type Col struct {
	Typ  types.T
	Name string
}

// Scope is the output of the compile process.
// Each sql will be compiled to one or more execution unit scopes.
type Scope struct {
	// Magic specifies the type of Scope.
	// 0 -  execution unit for reading data.
	// 1 -  execution unit for processing intermediate results.
	// 2 -  execution unit that requires remote call.
	Magic magicType

	// IsEnd means the pipeline is end
	IsEnd bool

	// IsRemote means the pipeline is remote
	IsRemote bool

	// IsLoad means the pipeline is load
	IsLoad bool

	Plan *plan.Plan
	// DataSource stores information about data source.
	DataSource *Source
	// PreScopes contains children of this scope will inherit and execute.
	PreScopes []*Scope
	// NodeInfo contains the information about the remote node.
	NodeInfo engine.Node
	// TxnOffset represents the transaction's write offset, specifying the starting position for reading data.
	TxnOffset int
	// Instructions contains command list of this scope.
	// Instructions vm.Instructions
	RootOp vm.Operator
	// Proc contains the execution context.
	Proc *process.Process

	RemoteReceivRegInfos []RemoteReceivRegInfo

	PartialResults     []any
	PartialResultTypes []types.T
}

func canScopeOpRemote(rootOp vm.Operator) bool {
	if rootOp == nil {
		return true
	}
	if vm.CannotRemote(rootOp) {
		return false
	}
	numChildren := rootOp.GetOperatorBase().NumChildren()
	for idx := 0; idx < numChildren; idx++ {
		res := canScopeOpRemote(rootOp.GetOperatorBase().GetChildren(idx))
		if !res {
			return false
		}
	}
	return true
}

// canRemote checks whether the current scope can be executed remotely.
func (s *Scope) canRemote(c *Compile, checkAddr bool) bool {
	// check the remote address.
	// if it was empty or equal to the current address, return false.
	if checkAddr {
		if len(s.NodeInfo.Addr) == 0 || len(c.addr) == 0 {
			return false
		}
		if isSameCN(c.addr, s.NodeInfo.Addr) {
			return false
		}
	}

	// some operators cannot be remote.
	// todo: it is not a good way to check the operator type here.
	//  cannot generate this remote pipeline if the operator type is not supported.

	if !canScopeOpRemote(s.RootOp) {
		return false
	}

	for _, pre := range s.PreScopes {
		if !pre.canRemote(c, false) {
			return false
		}
	}
	return true
}

// scopeContext contextual information to assist in the generation of pipeline.Pipeline.
type scopeContext struct {
	id       int32
	plan     *plan.Plan
	scope    *Scope
	root     *scopeContext
	parent   *scopeContext
	children []*scopeContext
	pipe     *pipeline.Pipeline
	regs     map[*process.WaitRegister]int32
}

// analyzeModule information
type analyzeModule struct {
	// curNodeIdx is the current Node index when compilePlanScope
	curNodeIdx int
	// isFirst is the first opeator in pipeline for plan Node
	isFirst   bool
	qry       *plan.Query
	analInfos []*process.AnalyzeInfo
}

func (a *analyzeModule) S3IOInputCount(idx int, count int64) {
	atomic.AddInt64(&a.analInfos[idx].S3IOInputCount, count)
}

func (a *analyzeModule) S3IOOutputCount(idx int, count int64) {
	atomic.AddInt64(&a.analInfos[idx].S3IOOutputCount, count)
}

func (a *analyzeModule) Nodes() []*process.AnalyzeInfo {
	return a.analInfos
}

func (a analyzeModule) TypeName() string {
	return "compile.analyzeModule"
}

func newAnalyzeModule() *analyzeModule {
	return reuse.Alloc[analyzeModule](nil)
}

func (a *analyzeModule) release() {
	// there are 3 situations to release analyzeInfo
	// 1 is free analyzeInfo of Local CN when release analyze
	// 2 is free analyzeInfo of remote CN before transfer back
	// 3 is free analyzeInfo of remote CN when errors happen before transfer back
	// this is situation 1
	for i := range a.analInfos {
		reuse.Free[process.AnalyzeInfo](a.analInfos[i], nil)
	}
	reuse.Free[analyzeModule](a, nil)
}

// Compile contains all the information needed for compilation.
type Compile struct {
	scopes []*Scope

	pn *plan.Plan

	execType plan2.ExecType

	// fill is a result writer runs a callback function.
	// fill will be called when result data is ready.
	fill func(*batch.Batch) error
	// affectRows stores the number of rows affected while insert / update / delete
	affectRows *atomic.Uint64
	// cn address
	addr string
	// db current database name.
	db string
	// tenant is the account name.
	tenant string
	// uid the user who initiated the sql.
	uid string
	// sql sql text.
	sql       string
	originSQL string

	// queryStatus is a structure to record query has done.
	queryStatus queryDoneWaiter

	anal *analyzeModule
	// e db engine instance.
	e engine.Engine

	// proc stores the execution context.
	proc *process.Process
	// TxnOffset read starting offset position within the transaction during the execute current statement
	TxnOffset int

	MessageBoard *message.MessageBoard

	cnList engine.Nodes
	// ast
	stmt tree.Statement

	counterSet *perfcounter.CounterSet

	nodeRegs map[[2]int32]*process.WaitRegister
	stepRegs map[int32][][2]int32

	isInternal bool

	// cnLabel is the CN labels which is received from proxy when build connection.
	cnLabel map[string]string

	buildPlanFunc func(ctx context.Context) (*plan2.Plan, error)
	startAt       time.Time
	// use for duplicate check
	fuzzys []*fuzzyCheck

	needLockMeta bool
	metaTables   map[string]struct{}
	lockTables   map[uint64]*plan.LockTarget
	disableRetry bool

	filterExprExecutor map[int]colexec.ExpressionExecutor

	isPrepare bool
}

type RemoteReceivRegInfo struct {
	Idx      int
	Uuid     uuid.UUID
	FromAddr string
}

type fuzzyCheck struct {
	db        string
	tbl       string
	attr      string
	condition string

	// handle with primary key(a, b, ...) or unique key (a, b, ...)
	isCompound bool

	// handle with cases like create a unique index for existed table, or alter add unique key
	// and the type of unique key is compound
	onlyInsertHidden bool

	col          *plan.ColDef
	compoundCols []*plan.ColDef

	cnt int
}

type MultiTableIndex struct {
	IndexAlgo string
	IndexDefs map[string]*plan.IndexDef
}<|MERGE_RESOLUTION|>--- conflicted
+++ resolved
@@ -80,14 +80,9 @@
 	Attributes             []string
 	R                      engine.Reader
 	Rel                    engine.Relation
-<<<<<<< HEAD
-	Bat                    *batch.Batch
 	FilterExpr             *plan.Expr   // todo: change this to []*plan.Expr,    FilterList + RuntimeFilter
 	FilterList             []*plan.Expr //from node.FilterList, use for reader
 	BlockFilter            []*plan.Expr //from node.BlockFilterList, use for range
-=======
-	FilterExpr             *plan.Expr // todo: change this to []*plan.Expr
->>>>>>> 1d6063f2
 	node                   *plan.Node
 	TableDef               *plan.TableDef
 	Timestamp              timestamp.Timestamp
