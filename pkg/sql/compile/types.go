--- conflicted
+++ resolved
@@ -248,14 +248,10 @@
 	sql       string
 	originSQL string
 
-<<<<<<< HEAD
-	anal *anaylzeModule
-=======
 	// queryStatus is a structure to record query has done.
 	queryStatus queryDoneWaiter
 
-	anal *anaylze
->>>>>>> 11008604
+	anal *anaylzeModule
 	// e db engine instance.
 	e engine.Engine
 
