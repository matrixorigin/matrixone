--- conflicted
+++ resolved
@@ -137,43 +137,6 @@
 	analInfos []*process.AnalyzeInfo
 }
 
-<<<<<<< HEAD
-// TODO: remove batchCntMap when dispatch executor using the stream correctly
-type Server struct {
-	// idMap is used to construct the correct relation between regs
-	// when decoding PipelineMessage
-	// k = id, v = reg
-	idMap RelationMap
-
-	// uuidMap is used to put the message into the uuid-specified
-	// regs when receiving BatchMessage
-	uuidMap UuidMap
-
-	// batchCntMap use to handle reoder issue when handeling BatchMessage
-	batchCntMap BatchCntMap
-}
-
-type RelationMap struct {
-	sync.Mutex
-	id uint64
-	// mp is used to construct the correct relation between regs
-	// when decoding PipelineMessage
-	// k = id, v = reg
-	mp map[uint64]*process.WaitRegister
-}
-
-type UuidMap struct {
-	sync.RWMutex
-	mp map[uuid.UUID]*process.WaitRegister
-}
-
-type BatchCntMap struct {
-	sync.Mutex
-	mp map[uuid.UUID]uint64
-}
-
-=======
->>>>>>> 1434c449
 // Compile contains all the information needed for compilation.
 type Compile struct {
 	scope *Scope
