--- conflicted
+++ resolved
@@ -218,15 +218,8 @@
 	cnLabel map[string]string
 
 	buildPlanFunc func() (*plan2.Plan, error)
-<<<<<<< HEAD
-
-	// [tag-11768] a hack for resolving mpool leak bug temporarily.
-	tag11768 bool
-
-	fuzzy *fuzzyCheck
-=======
 	startAt       time.Time
->>>>>>> a996aa1b
+	fuzzy         *fuzzyCheck
 }
 
 type runtimeFilterReceiver struct {
