--- conflicted
+++ resolved
@@ -67,11 +67,7 @@
 	vm.PreInsertUnique:         "pre insert uk",
 	vm.PreInsertSecondaryIndex: "pre insert 2nd",
 	vm.External:                "external",
-<<<<<<< HEAD
-	vm.Stream:                  "stream",
-=======
 	vm.Source:                  "source",
->>>>>>> be88e8ea
 	vm.Minus:                   "minus",
 	vm.Intersect:               "intersect",
 	vm.IntersectAll:            "intersect all",
