// Copyright 2021 Matrix Origin
//
// Licensed under the Apache License, Version 2.0 (the "License");
// you may not use this file except in compliance with the License.
// You may obtain a copy of the License at
//
//      http://www.apache.org/licenses/LICENSE-2.0
//
// Unless required by applicable law or agreed to in writing, software
// distributed under the License is distributed on an "AS IS" BASIS,
// WITHOUT WARRANTIES OR CONDITIONS OF ANY KIND, either express or implied.
// See the License for the specific language governing permissions and
// limitations under the License.

package compile

import (
	"bytes"
	"fmt"
	"strings"

	"github.com/matrixorigin/matrixone/pkg/sql/colexec/connector"
	"github.com/matrixorigin/matrixone/pkg/sql/colexec/dispatch"
	"github.com/matrixorigin/matrixone/pkg/vm"
	"github.com/matrixorigin/matrixone/pkg/vm/process"
)

var debugInstructionNames = map[vm.OpType]string{
	vm.Top:                     "top",
	vm.Join:                    "join",
	vm.Semi:                    "semi",
	vm.RightSemi:               "right semi",
	vm.RightAnti:               "right anti",
	vm.Left:                    "left",
	vm.Right:                   "right",
	vm.Limit:                   "limit",
	vm.Merge:                   "merge",
	vm.Order:                   "order",
	vm.Group:                   "group",
	vm.Output:                  "output",
	vm.Offset:                  "offset",
	vm.Product:                 "product",
	vm.ProductL2:               "product l2",
	vm.Filter:                  "filter",
	vm.Dispatch:                "dispatch",
	vm.Shuffle:                 "shuffle",
	vm.Connector:               "connect",
	vm.Projection:              "projection",
	vm.Anti:                    "anti",
	vm.Single:                  "single",
	vm.Mark:                    "mark",
	vm.IndexJoin:               "index join",
	vm.LoopJoin:                "loop join",
	vm.MergeTop:                "merge top",
	vm.MergeLimit:              "merge limit",
	vm.MergeOrder:              "merge order",
	vm.MergeGroup:              "merge group",
	vm.MergeOffset:             "merge offset",
	vm.MergeRecursive:          "merge recursive",
	vm.MergeCTE:                "merge cte",
	vm.Partition:               "partition",
	vm.Deletion:                "delete",
	vm.Insert:                  "insert",
	vm.PreInsert:               "pre insert",
	vm.PreInsertUnique:         "pre insert uk",
	vm.PreInsertSecondaryIndex: "pre insert 2nd",
	vm.External:                "external",
	vm.Source:                  "source",
	vm.Minus:                   "minus",
	vm.Intersect:               "intersect",
	vm.IntersectAll:            "intersect all",
	vm.UnionAll:                "union all",
	vm.HashBuild:               "hash build",
	vm.ShuffleBuild:            "shuffle build",
	vm.IndexBuild:              "index build",
	vm.MergeDelete:             "merge delete",
	vm.LockOp:                  "lockop",
	vm.MergeBlock:              "merge block",
	vm.FuzzyFilter:             "fuzzy filter",
	vm.Sample:                  "sample",
	vm.Window:                  "window",
	vm.TimeWin:                 "timewin",
	vm.Fill:                    "fill",
	vm.TableScan:               "tablescan",
	vm.ValueScan:               "valuescan",
	vm.TableFunction:           "tablefunction",
	vm.OnDuplicateKey:          "on duplicate key",
	vm.DedupJoin:               "dedup join",
	vm.Apply:                   "apply",
<<<<<<< HEAD
	vm.MultiUpdate:             "multi update",
=======
	vm.PostDml:                 "postdml",
>>>>>>> 02f93821
}

var debugMagicNames = map[magicType]string{
	Merge:          "Merge",
	Normal:         "Normal",
	Remote:         "Remote",
	CreateDatabase: "CreateDatabase",
	CreateTable:    "CreateTable",
	CreateIndex:    "CreateIndex",
	DropDatabase:   "DropDatabase",
	DropTable:      "DropTable",
	DropIndex:      "DropIndex",
	MergeDelete:    "MergeDelete",
	MergeInsert:    "MergeInsert",
}

var _ = DebugShowScopes

type DebugLevel int

const (
	NormalLevel DebugLevel = iota
	VerboseLevel
	AnalyzeLevel
	OldLevel
)

// DebugShowScopes generates and returns a string representation of debugging information for a set of scopes.
func DebugShowScopes(ss []*Scope, level DebugLevel) string {
	receiverMap := make(map[*process.WaitRegister]int)
	for i := range ss {
		genReceiverMap(ss[i], receiverMap)
	}

	return showScopes(ss, 0, receiverMap, level)
}

// genReceiverMap recursively traverses the Scope tree and generates unique identifiers (integers) for
// each WaitRegister in Scope.
func genReceiverMap(s *Scope, mp map[*process.WaitRegister]int) {
	for i := range s.PreScopes {
		genReceiverMap(s.PreScopes[i], mp)
	}
	if s.Proc == nil {
		return
	}
	for i := range s.Proc.Reg.MergeReceivers {
		mp[s.Proc.Reg.MergeReceivers[i]] = len(mp)
	}
}

// showScopes generates and returns a string representation of a set of Scopes. It recursively calls the
// showSingleScope function to construct strings for each Scope and concatenates all results together.
func showScopes(scopes []*Scope, gap int, rmp map[*process.WaitRegister]int, level DebugLevel) string {
	buffer := bytes.NewBuffer(make([]byte, 0, 300))
	for i := range scopes {
		showSingleScope(scopes[i], i, gap, rmp, level, buffer)
	}
	return buffer.String()
}

// showSingleScope generates and outputs a string representation of a single Scope.
// It includes header information of Scope, data source information, and pipeline tree information.
// In addition, it recursively displays information from any PreScopes.
func showSingleScope(scope *Scope, index int, gap int, rmp map[*process.WaitRegister]int, level DebugLevel, buffer *bytes.Buffer) {
	gapNextLine(gap, buffer)

	// Scope Header
	receiverStr := "nil"
	if scope.Proc != nil {
		receiverStr = getReceiverStr(scope, scope.Proc.Reg.MergeReceivers, rmp)
	}
	buffer.WriteString(fmt.Sprintf("Scope %d (Magic: %s, addr:%v, mcpu: %v, Receiver: %s)", index+1, magicShow(scope.Magic), scope.NodeInfo.Addr, scope.NodeInfo.Mcpu, receiverStr))

	// Scope DataSource
	if scope.DataSource != nil {
		gapNextLine(gap, buffer)
		buffer.WriteString(fmt.Sprintf("  DataSource: %s", showDataSource(scope.DataSource)))
	}

	if scope.RootOp != nil {
		gapNextLine(gap, buffer)
		if level == OldLevel {
			ShowPipelineLink(scope.RootOp, rmp, buffer)
		} else {
			prefixStr := addGap(gap) + "         "
			ShowPipelineTree(scope.RootOp, prefixStr, true, true, rmp, level, buffer)
		}
	}

	if len(scope.PreScopes) > 0 {
		gapNextLine(gap, buffer)
		buffer.WriteString("  PreScopes: {")
		for i := range scope.PreScopes {
			showSingleScope(scope.PreScopes[i], i, gap+4, rmp, level, buffer)
		}
		gapNextLine(gap, buffer)
		buffer.WriteString("  }")
	}
}

func ShowPipelineTree(node vm.Operator, prefix string, isRoot bool, isTail bool, mp map[*process.WaitRegister]int, level DebugLevel, buffer *bytes.Buffer) {
	if node == nil {
		return
	}

	id := node.OpType()
	name, ok := debugInstructionNames[id]
	if !ok {
		name = "unknown"
	}

	analyzeStr := ""
	if level == VerboseLevel || level == AnalyzeLevel {
		analyzeStr = fmt.Sprintf("(idx:%v, isFirst:%v, isLast:%v)",
			node.GetOperatorBase().Idx,
			node.GetOperatorBase().IsFirst,
			node.GetOperatorBase().IsLast)
	}
	if level == AnalyzeLevel {
		if node.GetOperatorBase().OpAnalyzer != nil && node.GetOperatorBase().OpAnalyzer.GetOpStats() != nil {
			analyzeStr += node.GetOperatorBase().OpAnalyzer.GetOpStats().String()
		}
	}

	// Write to the current node
	if isRoot {
		headPrefix := "  Pipeline: └── "
		buffer.WriteString(fmt.Sprintf("%s%s%s", headPrefix, name, analyzeStr))
		hanldeTailNodeReceiver(node, mp, buffer)
		buffer.WriteString("\n")
		// Ensure that child nodes are properly indented
		prefix += "   "
	} else {
		if isTail {
			buffer.WriteString(fmt.Sprintf("%s└── %s%s", prefix, name, analyzeStr))
			hanldeTailNodeReceiver(node, mp, buffer)
			buffer.WriteString("\n")
		} else {
			buffer.WriteString(fmt.Sprintf("%s├── %s%s\n", prefix, name, analyzeStr))
		}
	}

	// Calculate new prefix
	newPrefix := prefix
	if isTail {
		newPrefix += "    "
	} else {
		newPrefix += "│   "
	}

	// Write to child node
	for i := 0; i < len(node.GetOperatorBase().Children); i++ {
		isLast := i == len(node.GetOperatorBase().Children)-1
		ShowPipelineTree(node.GetOperatorBase().GetChildren(i), newPrefix, false, isLast, mp, level, buffer)
	}

	if isRoot {
		trimLastNewline(buffer)
	}
}

func ShowPipelineLink(node vm.Operator, mp map[*process.WaitRegister]int, buffer *bytes.Buffer) {
	buffer.WriteString("  Pipeline: ")
	vm.HandleAllOp(node, func(parentOp vm.Operator, op vm.Operator) error {
		if op.GetOperatorBase().NumChildren() != 0 {
			buffer.WriteString(" -> ")
		}
		id := op.OpType()
		name, ok := debugInstructionNames[id]
		if !ok {
			name = "unknown"
		}

		buffer.WriteString(name)
		hanldeTailNodeReceiver(op, mp, buffer)
		return nil
	})
}

func hanldeTailNodeReceiver(node vm.Operator, mp map[*process.WaitRegister]int, buffer *bytes.Buffer) {
	if node == nil {
		return
	}

	id := node.OpType()
	if id == vm.Connector {
		var receiver = "unknown"
		arg := node.(*connector.Connector)
		if receiverId, okk := mp[arg.Reg]; okk {
			receiver = fmt.Sprintf("%d", receiverId)
		}
		buffer.WriteString(fmt.Sprintf(" to MergeReceiver [%s]", receiver))
	}
	if id == vm.Dispatch {
		arg := node.(*dispatch.Dispatch)
		chs := ""
		for i := range arg.LocalRegs {
			if i != 0 {
				chs += ", "
			}
			if receiverId, okk := mp[arg.LocalRegs[i]]; okk {
				chs += fmt.Sprintf("%d", receiverId)
			} else {
				chs += "unknown"
			}
		}
		switch arg.FuncId {
		case dispatch.ShuffleToAllFunc:
			buffer.WriteString(fmt.Sprintf(" shuffle to all of MergeReceiver [%s]", chs))
		case dispatch.SendToAllFunc, dispatch.SendToAllLocalFunc:
			buffer.WriteString(fmt.Sprintf(" to all of MergeReceiver [%s]", chs))
		case dispatch.SendToAnyLocalFunc:
			buffer.WriteString(fmt.Sprintf(" to any of MergeReceiver [%s]", chs))
		default:
			buffer.WriteString(fmt.Sprintf(" unknow type dispatch [%s]", chs))
		}

		if len(arg.RemoteRegs) != 0 {
			remoteChs := ""
			for i, reg := range arg.RemoteRegs {
				if i != 0 {
					remoteChs += ", "
				}
				buffer.WriteString(fmt.Sprintf("[addr: %s, uuid %s]", reg.NodeAddr, reg.Uuid))
			}
			buffer.WriteString(fmt.Sprintf(" cross-cn receiver info: %s", remoteChs))
		}

		if len(arg.RemoteRegs) != 0 {
			remoteChs := ""
			for i, reg := range arg.RemoteRegs {
				if i != 0 {
					remoteChs += ", "
				}
				uuidStr := reg.Uuid.String()
				buffer.WriteString(fmt.Sprintf("[addr: %s(%s)]", reg.NodeAddr, uuidStr[len(uuidStr)-6:]))
			}
			buffer.WriteString(fmt.Sprintf(" cross-cn receiver info: %s", remoteChs))
		}
	}
}
func trimLastNewline(buf *bytes.Buffer) {
	data := buf.Bytes()
	if len(data) > 0 && data[len(data)-1] == '\n' {
		buf.Truncate(len(data) - 1)
	}
}

func gapNextLine(gap int, buffer *bytes.Buffer) {
	if buffer.Len() > 0 {
		buffer.WriteString("\n")
	}

	for i := 0; i < gap; i++ {
		buffer.WriteString(" ")
	}
}

// get receiver id string
func getReceiverStr(s *Scope, rs []*process.WaitRegister, rmp map[*process.WaitRegister]int) string {
	str := "["
	for i := range rs {
		remote := ""
		for _, u := range s.RemoteReceivRegInfos {
			if u.Idx == i {
				uuidStr := u.Uuid.String()
				remote = fmt.Sprintf("(%s)", uuidStr[len(uuidStr)-6:])
				break
			}
		}
		if i != 0 {
			str += ", "
		}
		if id, ok := rmp[rs[i]]; ok {
			str += fmt.Sprintf("%d%s", id, remote)
		} else {
			str += "unknown"
		}
	}
	str += "]"
	return str
}

// convert magic to its string name
func magicShow(magic magicType) string {
	name, ok := debugMagicNames[magic]
	if ok {
		return name
	}
	return "unknown"
}

func showDataSource(source *Source) string {
	if source == nil {
		return "nil"
	}
	s := fmt.Sprintf("%s.%s%s", source.SchemaName, source.RelationName, source.Attributes)
	return strings.TrimLeft(s, ".")
}

// return n space
func addGap(gap int) string {
	str := ""
	for i := 0; i < gap; i++ {
		str += " "
	}
	return str
}<|MERGE_RESOLUTION|>--- conflicted
+++ resolved
@@ -87,11 +87,8 @@
 	vm.OnDuplicateKey:          "on duplicate key",
 	vm.DedupJoin:               "dedup join",
 	vm.Apply:                   "apply",
-<<<<<<< HEAD
 	vm.MultiUpdate:             "multi update",
-=======
 	vm.PostDml:                 "postdml",
->>>>>>> 02f93821
 }
 
 var debugMagicNames = map[magicType]string{
