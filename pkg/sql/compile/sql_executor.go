// Copyright 2023 Matrix Origin
//
// Licensed under the Apache License, Version 2.0 (the "License");
// you may not use this file except in compliance with the License.
// You may obtain a copy of the License at
//
//      http://www.apache.org/licenses/LICENSE-2.0
//
// Unless required by applicable law or agreed to in writing, software
// distributed under the License is distributed on an "AS IS" BASIS,
// WITHOUT WARRANTIES OR CONDITIONS OF ANY KIND, either express or implied.
// See the License for the specific language governing permissions and
// limitations under the License.

package compile

import (
	"context"
	"encoding/hex"
	"errors"
	"time"

	"go.uber.org/zap"

	"github.com/matrixorigin/matrixone/pkg/common/buffer"
	"github.com/matrixorigin/matrixone/pkg/common/moerr"
	"github.com/matrixorigin/matrixone/pkg/common/mpool"
	"github.com/matrixorigin/matrixone/pkg/common/runtime"
	"github.com/matrixorigin/matrixone/pkg/container/batch"
	"github.com/matrixorigin/matrixone/pkg/defines"
	"github.com/matrixorigin/matrixone/pkg/fileservice"
	"github.com/matrixorigin/matrixone/pkg/lockservice"
	"github.com/matrixorigin/matrixone/pkg/logservice"
	"github.com/matrixorigin/matrixone/pkg/logutil"
	"github.com/matrixorigin/matrixone/pkg/perfcounter"
	qclient "github.com/matrixorigin/matrixone/pkg/queryservice/client"
	"github.com/matrixorigin/matrixone/pkg/sql/parsers"
	"github.com/matrixorigin/matrixone/pkg/sql/parsers/dialect"
	"github.com/matrixorigin/matrixone/pkg/sql/plan"
	"github.com/matrixorigin/matrixone/pkg/txn/client"
	"github.com/matrixorigin/matrixone/pkg/udf"
	"github.com/matrixorigin/matrixone/pkg/util"
	"github.com/matrixorigin/matrixone/pkg/util/executor"
	"github.com/matrixorigin/matrixone/pkg/vm/engine"
	"github.com/matrixorigin/matrixone/pkg/vm/process"
)

type sqlExecutor struct {
	addr      string
	eng       engine.Engine
	mp        *mpool.MPool
	txnClient client.TxnClient
	fs        fileservice.FileService
	ls        lockservice.LockService
	qc        qclient.QueryClient
	hakeeper  logservice.CNHAKeeperClient
	us        udf.Service
	buf       *buffer.Buffer
}

// NewSQLExecutor returns a internal used sql service. It can execute sql in current CN.
func NewSQLExecutor(
	addr string,
	eng engine.Engine,
	mp *mpool.MPool,
	txnClient client.TxnClient,
	fs fileservice.FileService,
	qc qclient.QueryClient,
	hakeeper logservice.CNHAKeeperClient,
	us udf.Service,
) executor.SQLExecutor {
	v, ok := runtime.ServiceRuntime(qc.ServiceID()).GetGlobalVariables(runtime.LockService)
	if !ok {
		panic("missing lock service")
	}
	return &sqlExecutor{
		addr:      addr,
		eng:       eng,
		txnClient: txnClient,
		fs:        fs,
		ls:        v.(lockservice.LockService),
		qc:        qc,
		hakeeper:  hakeeper,
		us:        us,
		mp:        mp,
		buf:       buffer.New(),
	}
}

func (s *sqlExecutor) NewTxnOperator(ctx context.Context) client.TxnOperator {
	var opts executor.Options

	ctx, opts, err := s.adjustOptions(ctx, opts)
	if err != nil {
		return nil
	}
	if !opts.ExistsTxn() {
		if err := s.eng.New(ctx, opts.Txn()); err != nil {
			return nil
		}
	}
	opts.Txn().GetWorkspace().StartStatement()
	opts.Txn().GetWorkspace().IncrStatementID(ctx, false)
	return opts.Txn()
}

func (s *sqlExecutor) Exec(
	ctx context.Context,
	sql string,
	opts executor.Options,
) (executor.Result, error) {
	ctx = perfcounter.AttachTxnExecutorKey(ctx)
	var res executor.Result
	err := s.ExecTxn(
		ctx,
		func(exec executor.TxnExecutor) error {
			v, err := exec.Exec(sql, opts.StatementOption())
			res = v
			return err
		},
		opts.WithSQL(sql))
	if err != nil {
		return executor.Result{}, err
	}
	return res, nil
}

func (s *sqlExecutor) ExecTxn(
	ctx context.Context,
	execFunc func(executor.TxnExecutor) error,
	opts executor.Options,
) error {
	ctx = perfcounter.AttachTxnExecutorKey(ctx)
	exec, err := newTxnExecutor(ctx, s, opts)
	if err != nil {
		return err
	}
	err = execFunc(exec)
	if err != nil {
		logutil.Error("internal sql executor error",
			zap.Error(err),
			zap.String("sql", opts.SQL()),
			zap.String("txn", exec.Txn().Txn().DebugString()),
		)
		return exec.rollback(err)
	}
	if err = exec.commit(); err != nil {
		return err
	}
	s.maybeWaitCommittedLogApplied(exec.opts)
	return nil
}

func (s *sqlExecutor) maybeWaitCommittedLogApplied(opts executor.Options) {
	if !opts.WaitCommittedLogApplied() {
		return
	}
	ts := opts.Txn().Txn().CommitTS
	if !ts.IsEmpty() {
		s.txnClient.SyncLatestCommitTS(ts)
	}
}

func (s *sqlExecutor) getCompileContext(
	ctx context.Context,
	proc *process.Process,
	db string,
	lower int64) *compilerContext {
	return &compilerContext{
		ctx:       ctx,
		defaultDB: db,
		engine:    s.eng,
		proc:      proc,
		lower:     lower,
	}
}

func (s *sqlExecutor) adjustOptions(
	ctx context.Context,
	opts executor.Options) (context.Context, executor.Options, error) {
	if opts.HasAccountID() {
		ctx = context.WithValue(
			ctx,
			defines.TenantIDKey{},
			opts.AccountID())
	} else if ctx.Value(defines.TenantIDKey{}) == nil {
		ctx = context.WithValue(
			ctx,
			defines.TenantIDKey{},
			uint32(0))
	}

	if !opts.HasExistsTxn() {
		txnOpts := opts.ExtraTxnOptions()
		txnOpts = append(txnOpts,
			client.WithTxnCreateBy(
				opts.AccountID(),
				"",
				"sql-executor",
				0),
			client.WithDisableTrace(!opts.EnableTrace()))
		txnOp, err := s.txnClient.New(
			ctx,
			opts.MinCommittedTS(),
			txnOpts...)
		if err != nil {
			return nil, executor.Options{}, err
		}
		opts = opts.SetupNewTxn(txnOp)
	}
	return ctx, opts, nil
}

type txnExecutor struct {
	s        *sqlExecutor
	ctx      context.Context
	opts     executor.Options
	database string
}

func newTxnExecutor(
	ctx context.Context,
	s *sqlExecutor,
	opts executor.Options,
) (*txnExecutor, error) {
	ctx = perfcounter.AttachTxnExecutorKey(ctx)
	ctx, opts, err := s.adjustOptions(ctx, opts)
	if err != nil {
		return nil, err
	}
	if !opts.ExistsTxn() {
		if err := s.eng.New(ctx, opts.Txn()); err != nil {
			return nil, err
		}
	}
	return &txnExecutor{s: s, ctx: ctx, opts: opts}, nil
}

func (exec *txnExecutor) Use(db string) {
	exec.database = db
}

func (exec *txnExecutor) Exec(
	sql string,
	statementOption executor.StatementOption,
) (executor.Result, error) {
	// NOTE: This code is to restore tenantID information in the Context when temporarily switching tenants
	// so that it can be restored to its original state after completing the task.
	var originCtx context.Context
	if statementOption.HasAccountID() {
		// save the current context
		originCtx = exec.ctx
		// switch tenantID
		exec.ctx = context.WithValue(exec.ctx, defines.TenantIDKey{}, statementOption.AccountID())
		if statementOption.HasUserID() {
			exec.ctx = context.WithValue(exec.ctx, defines.UserIDKey{}, statementOption.UserID())
		}
		if statementOption.HasRoleID() {
			exec.ctx = context.WithValue(exec.ctx, defines.RoleIDKey{}, statementOption.RoleID())
		}
		defer func() {
			// restore context at the end of the function
			exec.ctx = originCtx
		}()
	}
	//------------------------------------------------------------------------------------------------------------------
	if statementOption.IgnoreForeignKey() {
		exec.ctx = context.WithValue(exec.ctx,
			defines.IgnoreForeignKey{},
			true)
	}

	receiveAt := time.Now()
	lower := exec.opts.LowerCaseTableNames()
	stmts, err := parsers.Parse(exec.ctx, dialect.MYSQL, sql, lower)
	defer func() {
		for _, stmt := range stmts {
			stmt.Free()
		}
	}()
	if err != nil {
		return executor.Result{}, err
	}

	// TODO(volgariver6): we got a duplicate code logic in `func (cwft *TxnComputationWrapper) Compile`,
	// maybe we should fix it.
	txnOp := exec.opts.Txn()
	if txnOp != nil && !exec.opts.DisableIncrStatement() {
		txnOp.GetWorkspace().StartStatement()
		defer func() {
			txnOp.GetWorkspace().EndStatement()
		}()

		err := txnOp.GetWorkspace().IncrStatementID(exec.ctx, false)
		if err != nil {
			return executor.Result{}, err
		}
	}

	proc := process.NewTopProcess(
		exec.ctx,
		exec.s.mp,
		exec.s.txnClient,
		exec.opts.Txn(),
		exec.s.fs,
		exec.s.ls,
		exec.s.qc,
		exec.s.hakeeper,
		exec.s.us,
		nil,
	)

	prepared := false
	if statementOption.HasParams() {
		vec := statementOption.Params(exec.s.mp)
		proc.SetPrepareParams(vec)
		prepared = true
		defer vec.Free(proc.Mp())
	}

	proc.Base.WaitPolicy = statementOption.WaitPolicy()
	proc.Base.SessionInfo.TimeZone = exec.opts.GetTimeZone()
	proc.Base.SessionInfo.Buf = exec.s.buf
	proc.Base.SessionInfo.StorageEngine = exec.s.eng
	proc.Base.QueryClient = exec.s.qc
	defer func() {
		proc.Free()
	}()

	compileContext := exec.s.getCompileContext(exec.ctx, proc, exec.getDatabase(), lower)
	compileContext.SetRootSql(sql)

<<<<<<< HEAD
	//logutil.Info("*[Exec] sql", zap.String("sql", sql))
	pn, err := plan.BuildPlan(compileContext, stmts[0], false)
=======
	pn, err := plan.BuildPlan(compileContext, stmts[0], prepared)
>>>>>>> 48126ef2
	if err != nil {
		return executor.Result{}, err
	}
	if prepared {
		_, _, err := plan.ResetPreparePlan(compileContext, pn)
		if err != nil {
			return executor.Result{}, err
		}
	}

	c := NewCompile(
		exec.s.addr,
		exec.getDatabase(),
		sql,
		"",
		"",
		exec.s.eng,
		proc,
		stmts[0],
		false,
		nil,
		receiveAt,
	)
	c.SetOriginSQL(sql)
	defer c.Release()
	c.disableRetry = exec.opts.DisableIncrStatement()

	if prepared {
		c.SetBuildPlanFunc(func(ctx context.Context) (*plan.Plan, error) {
			pn, err := plan.BuildPlan(
				exec.s.getCompileContext(ctx, proc, exec.getDatabase(), lower),
				stmts[0], true,
			)
			if err != nil {
				return pn, err
			}
			_, _, err = plan.ResetPreparePlan(compileContext, pn)
			if err != nil {
				return pn, err
			}
			return pn, nil
		})
	} else {
		c.SetBuildPlanFunc(func(ctx context.Context) (*plan.Plan, error) {
			return plan.BuildPlan(
				exec.s.getCompileContext(ctx, proc, exec.getDatabase(), lower),
				stmts[0], false)
		})
	}

	result := executor.NewResult(exec.s.mp)

	stream_chan, err_chan, streaming := exec.opts.Streaming()
	if streaming {
		defer close(stream_chan)
	}

	if exec.opts.ForceRebuildPlan() {
		pn, err = c.buildPlanFunc(proc.Ctx)
		if err != nil {
			return executor.Result{}, err
		}
	}

	var batches []*batch.Batch
	err = c.Compile(
		exec.ctx,
		pn,
		func(bat *batch.Batch, crs *perfcounter.CounterSet) error {
			if bat != nil {
				// the bat is valid only in current method. So we need copy data.
				// FIXME: add a custom streaming apply handler to consume readed data. Now
				// our current internal sql will never read too much data.
				rows, err := bat.Dup(exec.s.mp)
				if err != nil {
					return err
				}
				if streaming {
					stream_result := executor.NewResult(exec.s.mp)
					for len(stream_chan) == cap(stream_chan) {
						select {
						case <-proc.Ctx.Done():
							err_chan <- moerr.NewInternalError(proc.Ctx, "context cancelled")
							return moerr.NewInternalError(proc.Ctx, "context cancelled")
						default:
							time.Sleep(1 * time.Millisecond)
						}
					}
					stream_result.Batches = []*batch.Batch{rows}
					stream_chan <- stream_result
				} else {
					batches = append(batches, rows)
				}
			}
			return nil

		})
	if err != nil {
		if streaming {
			err_chan <- err
		}
		return executor.Result{}, err
	}
	var runResult *util.RunResult
	runResult, err = c.Run(0)
	if err != nil {
		if streaming {
			err_chan <- err
		}
		for _, bat := range batches {
			if bat != nil {
				bat.Clean(exec.s.mp)
			}
		}
		return executor.Result{}, err
	}

	if !statementOption.DisableLog() {
		printSql := sql
		if len(printSql) > 1000 {
			printSql = printSql[:1000] + "..."
		}
		logutil.Info("sql_executor exec",
			zap.String("sql", printSql),
			zap.String("txn-id", hex.EncodeToString(exec.opts.Txn().Txn().ID)),
			zap.Duration("duration", time.Since(receiveAt)),
			zap.Int("BatchSize", len(batches)),
			zap.Int("retry-times", c.retryTimes),
			zap.Uint64("AffectedRows", runResult.AffectRows),
		)
	}

	result.LastInsertID = proc.GetLastInsertID()
	result.Batches = batches
	result.AffectedRows = runResult.AffectRows
	result.LogicalPlan = pn.GetQuery()
	return result, nil
}

func (exec *txnExecutor) LockTable(table string) error {
	txnOp := exec.opts.Txn()
	ctx := exec.ctx

	dbSource, err := exec.s.eng.Database(ctx, exec.opts.Database(), txnOp)
	if err != nil {
		return err
	}
	rel, err := dbSource.Relation(ctx, table, nil)
	if err != nil {
		return err
	}
	proc := process.NewTopProcess(
		ctx,
		exec.s.mp,
		exec.s.txnClient,
		txnOp,
		exec.s.fs,
		exec.s.ls,
		exec.s.qc,
		exec.s.hakeeper,
		exec.s.us,
		nil,
	)
	proc.Base.SessionInfo.TimeZone = exec.opts.GetTimeZone()
	proc.Base.SessionInfo.Buf = exec.s.buf
	defer func() {
		proc.Free()
	}()
	return doLockTable(exec.s.eng, proc, rel, false)
}

func (exec *txnExecutor) Txn() client.TxnOperator {
	return exec.opts.Txn()
}

func (exec *txnExecutor) commit() error {
	if exec.opts.ExistsTxn() {
		return nil
	}
	return exec.opts.Txn().Commit(exec.ctx)
}

func (exec *txnExecutor) rollback(err error) error {
	if exec.opts.ExistsTxn() {
		return err
	}
	return errors.Join(err, exec.opts.Txn().Rollback(exec.ctx))
}

func (exec *txnExecutor) getDatabase() string {
	if exec.database != "" {
		return exec.database
	}
	return exec.opts.Database()
}<|MERGE_RESOLUTION|>--- conflicted
+++ resolved
@@ -330,12 +330,10 @@
 	compileContext := exec.s.getCompileContext(exec.ctx, proc, exec.getDatabase(), lower)
 	compileContext.SetRootSql(sql)
 
-<<<<<<< HEAD
+
 	//logutil.Info("*[Exec] sql", zap.String("sql", sql))
-	pn, err := plan.BuildPlan(compileContext, stmts[0], false)
-=======
 	pn, err := plan.BuildPlan(compileContext, stmts[0], prepared)
->>>>>>> 48126ef2
+
 	if err != nil {
 		return executor.Result{}, err
 	}
