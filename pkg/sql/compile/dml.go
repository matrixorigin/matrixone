--- conflicted
+++ resolved
@@ -183,359 +183,16 @@
 	tmpBat.Zs = []int64{1}
 
 	for i, v := range bat.Vecs {
-<<<<<<< HEAD
-		switch v.Typ.Oid {
-		case types.T_uuid:
-			vs := make([]types.Uuid, rowCount)
-			{
-				for j, expr := range p.Columns[i].Column {
-					vec, err := colexec.EvalExpr(tmpBat, proc, expr)
-					if err != nil {
-						return y.MakeInsertError(v.Typ.Oid, p.ExplicitCols[i], rows, i, j, err)
-					}
-					if nulls.Any(vec.Nsp) {
-						nulls.Add(v.Nsp, uint64(j))
-					} else {
-						vs[j] = vector.GetValueAt[types.Uuid](vec, 0)
-					}
-				}
-			}
-			if err := vector.AppendFixed(v, vs, proc.Mp()); err != nil {
-				return err
-			}
-		case types.T_bool:
-			vs := make([]bool, rowCount)
-			{
-				for j, expr := range p.Columns[i].Column {
-					vec, err := colexec.EvalExpr(tmpBat, proc, expr)
-					if err != nil {
-						return y.MakeInsertError(v.Typ.Oid, p.ExplicitCols[i], rows, i, j, err)
-					}
-					if nulls.Any(vec.Nsp) {
-						nulls.Add(v.Nsp, uint64(j))
-					} else {
-						vs[j] = vector.GetValueAt[bool](vec, 0)
-					}
-				}
-			}
-			if err := vector.AppendFixed(v, vs, proc.Mp()); err != nil {
-				return err
-			}
-		case types.T_int8:
-			vs := make([]int8, rowCount)
-			{
-				for j, expr := range p.Columns[i].Column {
-					vec, err := colexec.EvalExpr(tmpBat, proc, expr)
-					if err != nil {
-						return y.MakeInsertError(v.Typ.Oid, p.ExplicitCols[i], rows, i, j, err)
-					}
-					if nulls.Any(vec.Nsp) {
-						nulls.Add(v.Nsp, uint64(j))
-					} else {
-						vs[j] = vector.GetValueAt[int8](vec, 0)
-					}
-				}
-			}
-			if err := vector.AppendFixed(v, vs, proc.Mp()); err != nil {
-				return err
-			}
-		case types.T_int16:
-			vs := make([]int16, rowCount)
-			{
-				for j, expr := range p.Columns[i].Column {
-					vec, err := colexec.EvalExpr(tmpBat, proc, expr)
-					if err != nil {
-						return y.MakeInsertError(v.Typ.Oid, p.ExplicitCols[i], rows, i, j, err)
-					}
-					if nulls.Any(vec.Nsp) {
-						nulls.Add(v.Nsp, uint64(j))
-					} else {
-						vs[j] = vector.GetValueAt[int16](vec, 0)
-					}
-				}
-			}
-			if err := vector.AppendFixed(v, vs, proc.Mp()); err != nil {
-				return err
-			}
-		case types.T_int32:
-			vs := make([]int32, rowCount)
-			{
-				for j, expr := range p.Columns[i].Column {
-					vec, err := colexec.EvalExpr(tmpBat, proc, expr)
-					if err != nil {
-						return y.MakeInsertError(v.Typ.Oid, p.ExplicitCols[i], rows, i, j, err)
-					}
-					if nulls.Any(vec.Nsp) {
-						nulls.Add(v.Nsp, uint64(j))
-					} else {
-						vs[j] = vector.GetValueAt[int32](vec, 0)
-					}
-				}
-			}
-			if err := vector.AppendFixed(v, vs, proc.Mp()); err != nil {
-				return err
-			}
-		case types.T_int64:
-			vs := make([]int64, rowCount)
-			{
-				for j, expr := range p.Columns[i].Column {
-					vec, err := colexec.EvalExpr(tmpBat, proc, expr)
-					if err != nil {
-						return y.MakeInsertError(v.Typ.Oid, p.ExplicitCols[i], rows, i, j, err)
-					}
-					if nulls.Any(vec.Nsp) {
-						nulls.Add(v.Nsp, uint64(j))
-					} else {
-						vs[j] = vector.GetValueAt[int64](vec, 0)
-					}
-				}
-			}
-			if err := vector.AppendFixed(v, vs, proc.Mp()); err != nil {
-				return err
-			}
-		case types.T_uint8:
-			vs := make([]uint8, rowCount)
-			{
-				for j, expr := range p.Columns[i].Column {
-					vec, err := colexec.EvalExpr(tmpBat, proc, expr)
-					if err != nil {
-						return y.MakeInsertError(v.Typ.Oid, p.ExplicitCols[i], rows, i, j, err)
-					}
-					if nulls.Any(vec.Nsp) {
-						nulls.Add(v.Nsp, uint64(j))
-					} else {
-						vs[j] = vector.GetValueAt[uint8](vec, 0)
-					}
-				}
-			}
-			if err := vector.AppendFixed(v, vs, proc.Mp()); err != nil {
-				return err
-			}
-		case types.T_uint16:
-			vs := make([]uint16, rowCount)
-			{
-				for j, expr := range p.Columns[i].Column {
-					vec, err := colexec.EvalExpr(tmpBat, proc, expr)
-					if err != nil {
-						return y.MakeInsertError(v.Typ.Oid, p.ExplicitCols[i], rows, i, j, err)
-					}
-					if nulls.Any(vec.Nsp) {
-						nulls.Add(v.Nsp, uint64(j))
-					} else {
-						vs[j] = vector.GetValueAt[uint16](vec, 0)
-					}
-				}
-			}
-			if err := vector.AppendFixed(v, vs, proc.Mp()); err != nil {
-				return err
-			}
-		case types.T_uint32:
-			vs := make([]uint32, rowCount)
-			{
-				for j, expr := range p.Columns[i].Column {
-					vec, err := colexec.EvalExpr(tmpBat, proc, expr)
-					if err != nil {
-						return y.MakeInsertError(v.Typ.Oid, p.ExplicitCols[i], rows, i, j, err)
-					}
-					if nulls.Any(vec.Nsp) {
-						nulls.Add(v.Nsp, uint64(j))
-					} else {
-						vs[j] = vector.GetValueAt[uint32](vec, 0)
-					}
-				}
-			}
-			if err := vector.AppendFixed(v, vs, proc.Mp()); err != nil {
-				return err
-			}
-		case types.T_uint64:
-			vs := make([]uint64, rowCount)
-			{
-				for j, expr := range p.Columns[i].Column {
-					vec, err := colexec.EvalExpr(tmpBat, proc, expr)
-					if err != nil {
-						return y.MakeInsertError(v.Typ.Oid, p.ExplicitCols[i], rows, i, j, err)
-					}
-					if nulls.Any(vec.Nsp) {
-						nulls.Add(v.Nsp, uint64(j))
-					} else {
-						vs[j] = vector.GetValueAt[uint64](vec, 0)
-					}
-				}
-			}
-			if err := vector.AppendFixed(v, vs, proc.Mp()); err != nil {
-				return err
-			}
-		case types.T_float32:
-			vs := make([]float32, rowCount)
-			{
-				for j, expr := range p.Columns[i].Column {
-					vec, err := colexec.EvalExpr(tmpBat, proc, expr)
-					if err != nil {
-						return y.MakeInsertError(v.Typ.Oid, p.ExplicitCols[i], rows, i, j, err)
-					}
-					if nulls.Any(vec.Nsp) {
-						nulls.Add(v.Nsp, uint64(j))
-					} else {
-						vs[j] = vector.GetValueAt[float32](vec, 0)
-					}
-				}
-			}
-			if err := vector.AppendFixed(v, vs, proc.Mp()); err != nil {
-				return err
-			}
-		case types.T_float64:
-			vs := make([]float64, rowCount)
-			{
-				for j, expr := range p.Columns[i].Column {
-					vec, err := colexec.EvalExpr(tmpBat, proc, expr)
-					if err != nil {
-						return y.MakeInsertError(v.Typ.Oid, p.ExplicitCols[i], rows, i, j, err)
-					}
-					if nulls.Any(vec.Nsp) {
-						nulls.Add(v.Nsp, uint64(j))
-					} else {
-						vs[j] = vector.GetValueAt[float64](vec, 0)
-					}
-				}
-			}
-			if err := vector.AppendFixed(v, vs, proc.Mp()); err != nil {
-				return err
-			}
-		case types.T_char, types.T_varchar, types.T_json, types.T_blob, types.T_text:
-			vs := make([][]byte, rowCount)
-			{
-				for j, expr := range p.Columns[i].Column {
-					vec, err := colexec.EvalExpr(tmpBat, proc, expr)
-					if err != nil {
-						return y.MakeInsertError(v.Typ.Oid, p.ExplicitCols[i], rows, i, j, err)
-					}
-					if nulls.Any(vec.Nsp) {
-						nulls.Add(v.Nsp, uint64(j))
-					} else {
-						vs[j] = vec.GetBytes(0)
-					}
-				}
-			}
-			if err := vector.AppendBytes(v, vs, proc.Mp()); err != nil {
-				return err
-			}
-		case types.T_date:
-			vs := make([]types.Date, rowCount)
-			{
-				for j, expr := range p.Columns[i].Column {
-					vec, err := colexec.EvalExpr(tmpBat, proc, expr)
-					if err != nil {
-						return y.MakeInsertError(v.Typ.Oid, p.ExplicitCols[i], rows, i, j, err)
-					}
-					if nulls.Any(vec.Nsp) {
-						nulls.Add(v.Nsp, uint64(j))
-					} else {
-						vs[j] = vector.GetValueAt[types.Date](vec, 0)
-					}
-				}
-			}
-			if err := vector.AppendFixed(v, vs, proc.Mp()); err != nil {
-				return err
-			}
-		case types.T_time:
-			vs := make([]types.Time, rowCount)
-			{
-				for j, expr := range p.Columns[i].Column {
-					vec, err := colexec.EvalExpr(tmpBat, proc, expr)
-					if err != nil {
-						return y.MakeInsertError(v.Typ.Oid, p.ExplicitCols[i], rows, i, j, err)
-					}
-					if nulls.Any(vec.Nsp) {
-						nulls.Add(v.Nsp, uint64(j))
-					} else {
-						vs[j] = vector.GetValueAt[types.Time](vec, 0)
-					}
-				}
-			}
-			if err := vector.AppendFixed(v, vs, proc.Mp()); err != nil {
-				return err
-			}
-		case types.T_datetime:
-			vs := make([]types.Datetime, rowCount)
-			{
-				for j, expr := range p.Columns[i].Column {
-					vec, err := colexec.EvalExpr(tmpBat, proc, expr)
-					if err != nil {
-						return y.MakeInsertError(v.Typ.Oid, p.ExplicitCols[i], rows, i, j, err)
-					}
-					if nulls.Any(vec.Nsp) {
-						nulls.Add(v.Nsp, uint64(j))
-					} else {
-						vs[j] = vector.GetValueAt[types.Datetime](vec, 0)
-					}
-				}
-			}
-			if err := vector.AppendFixed(v, vs, proc.Mp()); err != nil {
-				return err
-			}
-		case types.T_timestamp:
-			vs := make([]types.Timestamp, rowCount)
-			{
-				for j, expr := range p.Columns[i].Column {
-					vec, err := colexec.EvalExpr(tmpBat, proc, expr)
-					if err != nil {
-						return y.MakeInsertError(v.Typ.Oid, p.ExplicitCols[i], rows, i, j, err)
-					}
-					if nulls.Any(vec.Nsp) {
-						nulls.Add(v.Nsp, uint64(j))
-					} else {
-						vs[j] = vector.GetValueAt[types.Timestamp](vec, 0)
-					}
-				}
-			}
-			if err := vector.AppendFixed(v, vs, proc.Mp()); err != nil {
-				return err
-			}
-		case types.T_decimal64:
-			vs := make([]types.Decimal64, rowCount)
-			{
-				for j, expr := range p.Columns[i].Column {
-					vec, err := colexec.EvalExpr(tmpBat, proc, expr)
-					if err != nil {
-						return y.MakeInsertError(v.Typ.Oid, p.ExplicitCols[i], rows, i, j, err)
-					}
-					if nulls.Any(vec.Nsp) {
-						nulls.Add(v.Nsp, uint64(j))
-					} else {
-						vs[j] = vector.GetValueAt[types.Decimal64](vec, 0)
-					}
-				}
-=======
 		for j, expr := range p.Columns[i].Column {
 			vec, err := colexec.EvalExpr(tmpBat, proc, expr)
 			if err != nil {
-				return y.MakeInsertError(v.Typ.Oid, p.ExplicitCols[i], rows, i, j)
->>>>>>> 43e20b1b
+				return y.MakeInsertError(v.Typ.Oid, p.ExplicitCols[i], rows, i, j, err)
 			}
 			if vec.Size() == 0 {
 				vec = vec.ConstExpand(proc.Mp())
 			}
-<<<<<<< HEAD
-		case types.T_decimal128:
-			vs := make([]types.Decimal128, rowCount)
-			{
-				for j, expr := range p.Columns[i].Column {
-					vec, err := colexec.EvalExpr(tmpBat, proc, expr)
-					if err != nil {
-						return y.MakeInsertError(v.Typ.Oid, p.ExplicitCols[i], rows, i, j, err)
-					}
-					if nulls.Any(vec.Nsp) {
-						nulls.Add(v.Nsp, uint64(j))
-					} else {
-						vs[j] = vector.GetValueAt[types.Decimal128](vec, 0)
-					}
-				}
-			}
-			if err := vector.AppendFixed(v, vs, proc.Mp()); err != nil {
-=======
 			if err := vector.UnionOne(v, vec, 0, proc.Mp()); err != nil {
 				vec.Free(proc.Mp())
->>>>>>> 43e20b1b
 				return err
 			}
 			vec.Free(proc.Mp())
