--- conflicted
+++ resolved
@@ -134,16 +134,8 @@
 	bat := makeInsertBatch(p)
 	defer bat.Clean(c.proc.Mp())
 
-<<<<<<< HEAD
-	if err := fillBatch(bat, p, stmt.Rows.Select.(*tree.ValuesClause).Rows, c.proc); err != nil {
-=======
-	if p.OtherCols != nil {
-		p.ExplicitCols = append(p.ExplicitCols, p.OtherCols...)
-	}
-
 	insertRows := stmt.Rows.Select.(*tree.ValuesClause).Rows
 	if err = fillBatch(ctx, bat, p, insertRows, c.proc); err != nil {
->>>>>>> 53cdee63
 		return 0, err
 	}
 
