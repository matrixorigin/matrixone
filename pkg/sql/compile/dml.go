// Copyright 2021 Matrix Origin
//
// Licensed under the Apache License, Version 2.0 (the "License");
// you may not use this file except in compliance with the License.
// You may obtain a copy of the License at
//
//      http://www.apache.org/licenses/LICENSE-2.0
//
// Unless required by applicable law or agreed to in writing, software
// distributed under the License is distributed on an "AS IS" BASIS,
// WITHOUT WARRANTIES OR CONDITIONS OF ANY KIND, either express or implied.
// See the License for the specific language governing permissions and
// limitations under the License.

package compile

import (
	"fmt"

	"github.com/matrixorigin/matrixone/pkg/common/moerr"
	"github.com/matrixorigin/matrixone/pkg/sql/util"
	"github.com/matrixorigin/matrixone/pkg/vm/engine"

	"github.com/matrixorigin/matrixone/pkg/container/batch"
	"github.com/matrixorigin/matrixone/pkg/container/nulls"
	"github.com/matrixorigin/matrixone/pkg/container/types"
	"github.com/matrixorigin/matrixone/pkg/container/vector"
	"github.com/matrixorigin/matrixone/pkg/pb/plan"
	"github.com/matrixorigin/matrixone/pkg/sql/colexec"
	"github.com/matrixorigin/matrixone/pkg/sql/colexec/deletion"
	"github.com/matrixorigin/matrixone/pkg/sql/colexec/insert"
	"github.com/matrixorigin/matrixone/pkg/sql/colexec/update"
	"github.com/matrixorigin/matrixone/pkg/sql/parsers/tree"
	y "github.com/matrixorigin/matrixone/pkg/sql/plan"
	"github.com/matrixorigin/matrixone/pkg/vm/process"
)

func (s *Scope) Delete(c *Compile) (uint64, error) {
	s.Magic = Merge
	arg := s.Instructions[len(s.Instructions)-1].Arg.(*deletion.Argument)

	var tableID string
	if arg.DeleteCtxs[0].CanTruncate {
		dbSource, err := c.e.Database(c.ctx, arg.DeleteCtxs[0].DbName, c.proc.TxnOperator)
		if err != nil {
			return 0, err
		}

		var rel engine.Relation
		if rel, err = dbSource.Relation(c.ctx, arg.DeleteCtxs[0].TableName); err != nil {
			return 0, err
		}
		tableID = rel.GetTableID(c.ctx)

		for _, info := range arg.DeleteCtxs[0].IndexInfos {
			err = dbSource.Truncate(c.ctx, info.TableName)
			if err != nil {
				return 0, err
			}
		}

		err = dbSource.Truncate(c.ctx, arg.DeleteCtxs[0].TableName)
		if err != nil {
			return 0, err
		}

		err = colexec.MoveAutoIncrCol(c.e, c.ctx, arg.DeleteCtxs[0].TableName, dbSource, c.proc, tableID, arg.DeleteCtxs[0].DbName)
		if err != nil {
			return 0, err
		}

		affectRows, err := rel.Rows(s.Proc.Ctx)
		return uint64(affectRows), err
	}

	if err := s.MergeRun(c); err != nil {
		return 0, err
	}
	return arg.AffectedRows, nil
}

func (s *Scope) Insert(c *Compile) (uint64, error) {
	s.Magic = Merge
	arg := s.Instructions[len(s.Instructions)-1].Arg.(*insert.Argument)
	if err := s.MergeRun(c); err != nil {
		return 0, err
	}
	return arg.Affected, nil
}

func (s *Scope) Update(c *Compile) (uint64, error) {
	s.Magic = Merge
	arg := s.Instructions[len(s.Instructions)-1].Arg.(*update.Argument)
	if err := s.MergeRun(c); err != nil {
		return 0, err
	}
	return arg.AffectedRows, nil
}

func (s *Scope) InsertValues(c *Compile, stmt *tree.Insert) (uint64, error) {
	p := s.Plan.GetIns()

	dbSource, err := c.e.Database(c.ctx, p.DbName, c.proc.TxnOperator)
	if err != nil {
		return 0, err
	}
	relation, err := dbSource.Relation(c.ctx, p.TblName)
	if err != nil {
		return 0, err
	}

	bat := makeInsertBatch(p)
	defer bat.Clean(c.proc.Mp())

	if p.OtherCols != nil {
		p.ExplicitCols = append(p.ExplicitCols, p.OtherCols...)
	}

	if err := fillBatch(bat, p, stmt.Rows.Select.(*tree.ValuesClause).Rows, c.proc); err != nil {
		return 0, err
	}
	/**
	Null value check:
	There are two cases to validate for not null
	1. Primary key
	2. Not null

	For auto_increment, follow the Mysql way instead of pg. That is, null values are allowed to be inserted.
	Assume that there is no case like 'create table t (a int auto_increment not null)', if exists, ignore not null constraint
	*/
	for i := range bat.Vecs {
		// check for case 1 and case 2
		if (p.ExplicitCols[i].Primary && !p.ExplicitCols[i].Typ.AutoIncr) || (p.ExplicitCols[i].Default != nil && !p.ExplicitCols[i].Default.NullAbility && !p.ExplicitCols[i].Typ.AutoIncr) {
			if nulls.Any(bat.Vecs[i].Nsp) {
				return 0, moerr.NewConstraintViolation(c.ctx, fmt.Sprintf("Column '%s' cannot be null", p.ExplicitCols[i].Name))
			}
		}
	}
	batch.Reorder(bat, p.OrderAttrs)

	if err = colexec.UpdateInsertValueBatch(c.e, c.ctx, c.proc, p, bat, p.DbName, p.TblName); err != nil {
		return 0, err
	}
	if p.CompositePkey != nil {
		err := util.FillCompositePKeyBatch(bat, p.CompositePkey, c.proc)
		if err != nil {
			names := util.SplitCompositePrimaryKeyColumnName(p.CompositePkey.Name)
			for i := range bat.Vecs {
				for _, name := range names {
					if p.OrderAttrs[i] == name {
						if nulls.Any(bat.Vecs[i].Nsp) {
							return 0, moerr.NewConstraintViolation(c.ctx, fmt.Sprintf("Column '%s' cannot be null", p.OrderAttrs[i]))
						}
					}
				}
			}
		}
	}
	for _, indexInfo := range p.IndexInfos {
		indexRelation, err := dbSource.Relation(c.ctx, indexInfo.TableName)
		if err != nil {
			return 0, err
		}
		indexBatch, rowNum := util.BuildUniqueKeyBatch(bat.Vecs, bat.Attrs, indexInfo.Cols, c.proc)
		if rowNum != 0 {
			if err := indexRelation.Write(c.ctx, indexBatch); err != nil {
				return 0, err
			}
		}
		indexBatch.Clean(c.proc.Mp())
	}

	if err := relation.Write(c.ctx, bat); err != nil {
		return 0, err
	}

	return uint64(len(p.Columns[0].Column)), nil
}

// XXX: is this just fill batch with first vec.Col[0]?
func fillBatch(bat *batch.Batch, p *plan.InsertValues, rows []tree.Exprs, proc *process.Process) error {
	tmpBat := batch.NewWithSize(0)
	tmpBat.Zs = []int64{1}

	for i, v := range bat.Vecs {
		for j, expr := range p.Columns[i].Column {
			vec, err := colexec.EvalExpr(tmpBat, proc, expr)
			if err != nil {
<<<<<<< HEAD
				return y.MakeInsertError(proc.Ctx, v.Typ.Oid, p.ExplicitCols[i], rows, i, j)
=======
				return y.MakeInsertError(v.Typ.Oid, p.ExplicitCols[i], rows, i, j, err)
>>>>>>> b7215088
			}
			if vec.Size() == 0 {
				vec = vec.ConstExpand(proc.Mp())
			}
			if err := vector.UnionOne(v, vec, 0, proc.Mp()); err != nil {
				vec.Free(proc.Mp())
				return err
			}
			vec.Free(proc.Mp())
		}
	}
	bat.SetZs(len(rows), proc.Mp())
	return nil
}

func makeInsertBatch(p *plan.InsertValues) *batch.Batch {
	attrs := make([]string, 0, len(p.OrderAttrs))

	for _, col := range p.ExplicitCols {
		attrs = append(attrs, col.Name)
	}
	for _, col := range p.OtherCols {
		attrs = append(attrs, col.Name)
	}

	bat := batch.NewWithSize(len(attrs))
	bat.SetAttributes(attrs)
	idx := 0
	for _, col := range p.ExplicitCols {
		bat.Vecs[idx] = vector.New(types.Type{Oid: types.T(col.Typ.GetId()), Scale: col.Typ.Scale, Width: col.Typ.Width})
		idx++
	}
	for _, col := range p.OtherCols {
		bat.Vecs[idx] = vector.New(types.Type{Oid: types.T(col.Typ.GetId()), Scale: col.Typ.Scale, Width: col.Typ.Width})
		idx++
	}

	return bat
}<|MERGE_RESOLUTION|>--- conflicted
+++ resolved
@@ -186,11 +186,7 @@
 		for j, expr := range p.Columns[i].Column {
 			vec, err := colexec.EvalExpr(tmpBat, proc, expr)
 			if err != nil {
-<<<<<<< HEAD
-				return y.MakeInsertError(proc.Ctx, v.Typ.Oid, p.ExplicitCols[i], rows, i, j)
-=======
-				return y.MakeInsertError(v.Typ.Oid, p.ExplicitCols[i], rows, i, j, err)
->>>>>>> b7215088
+				return y.MakeInsertError(proc.Ctx, v.Typ.Oid, p.ExplicitCols[i], rows, i, j, err)
 			}
 			if vec.Size() == 0 {
 				vec = vec.ConstExpand(proc.Mp())
