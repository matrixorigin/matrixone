// Copyright 2021 Matrix Origin
//
// Licensed under the Apache License, Version 2.0 (the "License");
// you may not use this file except in compliance with the License.
// You may obtain a copy of the License at
//
//      http://www.apache.org/licenses/LICENSE-2.0
//
// Unless required by applicable law or agreed to in writing, software
// distributed under the License is distributed on an "AS IS" BASIS,
// WITHOUT WARRANTIES OR CONDITIONS OF ANY KIND, either express or implied.
// See the License for the specific language governing permissions and
// limitations under the License.

package compile

import (
	"github.com/matrixorigin/matrixone/pkg/sql/colexec"
	"github.com/matrixorigin/matrixone/pkg/sql/colexec/deletion"
	"github.com/matrixorigin/matrixone/pkg/sql/colexec/insert"
	"github.com/matrixorigin/matrixone/pkg/sql/colexec/update"
)

func (s *Scope) Delete(c *Compile) (uint64, error) {
	s.Magic = Merge
	arg := s.Instructions[len(s.Instructions)-1].Arg.(*deletion.Argument)

	if arg.DeleteCtx.CanTruncate {
		var err error
		var affectRows int64

		for i, rel := range arg.DeleteCtx.DelSource {
			_, err = rel.Ranges(c.ctx, nil)
			if err != nil {
				return 0, err
			}
			affectRow, err := rel.Rows(s.Proc.Ctx)
			if err != nil {
				return 0, err
			}
			affectRows = affectRows + affectRow

			dbName := arg.DeleteCtx.DelRef[i].SchemaName
			tblName := arg.DeleteCtx.DelRef[i].ObjName
			oldId := uint64(arg.DeleteCtx.DelRef[i].Obj)
			dbSource, err := c.e.Database(c.ctx, dbName, c.proc.TxnOperator)
			if err != nil {
				return 0, err
			}

			// truncate origin table
			newId, err := dbSource.Truncate(c.ctx, tblName)
			if err != nil {
				return 0, err
			}

			// truncate autoIncr table
			err = colexec.MoveAutoIncrCol(c.e, c.ctx, tblName, dbSource, c.proc, oldId, newId, dbName)
			if err != nil {
				return 0, err
			}

		}

		return uint64(affectRows), nil
	}

	if err := s.MergeRun(c); err != nil {
		return 0, err
	}
	return arg.AffectedRows, nil
}

func (s *Scope) Insert(c *Compile) (uint64, error) {
	s.Magic = Merge
	arg := s.Instructions[len(s.Instructions)-1].Arg.(*insert.Argument)
	if err := s.MergeRun(c); err != nil {
		return 0, err
	}
	return arg.Affected, nil
}

func (s *Scope) Update(c *Compile) (uint64, error) {
	s.Magic = Merge
	arg := s.Instructions[len(s.Instructions)-1].Arg.(*update.Argument)
	if err := s.MergeRun(c); err != nil {
		return 0, err
	}
	return arg.AffectedRows, nil
<<<<<<< HEAD
}

func (s *Scope) InsertValues(c *Compile, stmt *tree.Insert) (uint64, error) {

	var err error
	var dbSource engine.Database
	var relation engine.Relation
	var isTemp bool
	p := s.Plan.GetIns()

	ctx := c.ctx
	clusterTable := p.GetClusterTable()
	if clusterTable.GetIsClusterTable() {
		ctx = context.WithValue(ctx, defines.TenantIDKey{}, catalog.System_Account)
	}
	dbSource, err = c.e.Database(c.ctx, p.DbName, c.proc.TxnOperator)
	if err != nil {
		return 0, err
	}
	relation, err = dbSource.Relation(ctx, p.TblName)
	if err != nil {
		var e error // avoid contamination of error messages
		dbSource, e = c.e.Database(c.ctx, defines.TEMPORARY_DBNAME, c.proc.TxnOperator)
		if e != nil {
			return 0, e
		}
		relation, e = dbSource.Relation(c.ctx, engine.GetTempTableName(p.DbName, p.TblName))
		if e != nil {
			return 0, err
		}
		isTemp = true
	}

	bat := makeInsertBatch(p)
	defer bat.Clean(c.proc.Mp())

	insertRows := stmt.Rows.Select.(*tree.ValuesClause).Rows
	if err = fillBatch(ctx, bat, p, insertRows, c.proc); err != nil {
		return 0, err
	}

	if clusterTable.GetIsClusterTable() {
		columns := p.GetColumns()
		accountIdColumnDef := p.ExplicitCols[clusterTable.GetColumnIndexOfAccountId()]
		accountIdRows := columns[clusterTable.GetColumnIndexOfAccountId()].GetColumn()
		accountIdExpr := accountIdRows[0]
		accountIdConst := accountIdExpr.GetC()
		accountIdVec := bat.Vecs[clusterTable.GetColumnIndexOfAccountId()]
		tmpBat := batch.NewWithSize(0)
		tmpBat.Zs = []int64{1}
		//save auto_increment column if necessary
		savedAutoIncrVectors := make([]*vector.Vector, 0)
		defer func() {
			for _, vec := range savedAutoIncrVectors {
				vec.Free(c.proc.Mp())
			}
		}()
		for i, colDef := range p.GetExplicitCols() {
			if colDef.GetTyp().GetAutoIncr() {
				vec2, err := bat.Vecs[i].Dup(c.proc.Mp())
				if err != nil {
					return 0, err
				}
				savedAutoIncrVectors = append(savedAutoIncrVectors, vec2)
			}
		}
		for idx, accountId := range clusterTable.GetAccountIDs() {
			//update accountId in the accountIdExpr
			accountIdConst.Value = &plan.Const_U32Val{U32Val: accountId}
			//clean vector before fill it
			accountIdVec.Free(c.proc.Mp())
			//the j th row
			for j := 0; j < len(accountIdRows); j++ {
				err = fillRow(ctx, tmpBat,
					accountIdColumnDef,
					insertRows,
					int(clusterTable.GetColumnIndexOfAccountId()), j,
					accountIdExpr,
					accountIdVec,
					c.proc)
				if err != nil {
					return 0, err
				}
			}

			if idx != 0 { //refill the auto_increment column vector
				j := 0
				vecLen := bat.Vecs[0].Length()
				for colIdx, colDef := range p.GetExplicitCols() {
					if colDef.GetTyp().GetAutoIncr() {
						targetVec := bat.Vecs[colIdx]
						targetVec.Free(c.proc.Mp())
						for k := int64(0); k < int64(vecLen); k++ {
							err = targetVec.UnionOne(savedAutoIncrVectors[j], k, c.proc.Mp())
							if err != nil {
								return 0, err
							}
						}
						j++
					}
				}
			}

			if err = writeBatch(ctx, dbSource, relation, c, p, bat, isTemp); err != nil {
				return 0, err
			}
		}
		//the count of insert rows x the count of accounts
		return uint64(len(p.Columns[0].Column)) * uint64(len(clusterTable.GetAccountIDs())), nil
	} else {
		if err = writeBatch(ctx, dbSource, relation, c, p, bat, isTemp); err != nil {
			return 0, err
		}
		return uint64(len(p.Columns[0].Column)), nil
	}
}

// writeBatch saves the data into the storage
// and updates the auto increment table, index table.
func writeBatch(ctx context.Context,
	dbSource engine.Database,
	relation engine.Relation,
	c *Compile,
	p *plan.InsertValues,
	bat *batch.Batch,
	isTemp bool) error {
	var err error
	var oldDbName string

	/**
	Null value check:
	There are two cases to validate for not null
	1. Primary key
	2. Not null

	For auto_increment, follow the Mysql way instead of pg. That is, null values are allowed to be inserted.
	Assume that there is no case like 'create table t (a int auto_increment not null)', if exists, ignore not null constraint
	*/
	for i := range bat.Vecs {
		// check for case 1 and case 2
		if (p.ExplicitCols[i].Primary && !p.ExplicitCols[i].Typ.AutoIncr) || (p.ExplicitCols[i].Default != nil && !p.ExplicitCols[i].Default.NullAbility && !p.ExplicitCols[i].Typ.AutoIncr) {
			if nulls.Any(bat.Vecs[i].GetNulls()) {
				return moerr.NewConstraintViolation(ctx, fmt.Sprintf("Column '%s' cannot be null", p.ExplicitCols[i].Name))
			}
		}
	}
	batch.Reorder(bat, p.OrderAttrs)

	if isTemp {
		oldDbName = p.DbName
		p.TblName = engine.GetTempTableName(p.DbName, p.TblName)
		p.DbName = defines.TEMPORARY_DBNAME
	}

	if p.HasAutoCol {
		//update the auto increment table
		if err = colexec.UpdateInsertValueBatch(c.e, ctx, c.proc, p, bat, p.DbName, p.TblName); err != nil {
			return err
		}
	}

	//complement composite primary key
	if p.CompositePkey != nil {
		err := util.FillCompositePKeyBatch(bat, p.CompositePkey, c.proc)
		if err != nil {
			names := util.SplitCompositePrimaryKeyColumnName(p.CompositePkey.Name)
			for i := range bat.Vecs {
				for _, name := range names {
					if p.OrderAttrs[i] == name {
						if nulls.Any(bat.Vecs[i].GetNulls()) {
							return moerr.NewConstraintViolation(ctx, fmt.Sprintf("Column '%s' cannot be null", p.OrderAttrs[i]))
						}
					}
				}
			}
		}
	} else if p.Cb != nil && util.JudgeIsCompositeClusterByColumn(p.Cb.Name) {
		util.FillCompositeClusterByBatch(bat, p.Cb.Name, c.proc)
	}

	//update unique index table
	if p.UniqueIndexDef != nil {
		primaryKeyName := update.GetTablePriKeyName(p.ExplicitCols, p.CompositePkey)
		for i := range p.UniqueIndexDef.IndexNames {
			var indexRelation engine.Relation
			if p.UniqueIndexDef.TableExists[i] {
				if isTemp {
					indexRelation, err = dbSource.Relation(ctx, engine.GetTempTableName(oldDbName, p.UniqueIndexDef.TableNames[i]))
				} else {
					indexRelation, err = dbSource.Relation(ctx, p.UniqueIndexDef.TableNames[i])
				}
				if err != nil {
					return err
				}
				indexBatch, rowNum := util.BuildUniqueKeyBatch(bat.Vecs, bat.Attrs, p.UniqueIndexDef.Fields[i].Parts, primaryKeyName, c.proc)
				if rowNum != 0 {
					indexBatch.SetZs(rowNum, c.proc.Mp())
					if err = indexRelation.Write(ctx, indexBatch); err != nil {
						return err
					}
				}
				indexBatch.Clean(c.proc.Mp())
			}
		}
	}

	return relation.Write(ctx, bat)
}

/*
fillRow evaluates the expression and put the result into the targetVec.
tmpBat: store temporal vector
colDef: the definition meta of the column
rows: data rows of the insert
colIdx,rowIdx: which column, which row
expr: the expression to be evaluated at the position (colIdx,rowIdx)
targetVec: the destination where the evaluated result of expr saved into
*/
func fillRow(ctx context.Context,
	tmpBat *batch.Batch,
	colDef *plan.ColDef,
	rows []tree.Exprs, colIdx, rowIdx int,
	expr *plan.Expr,
	targetVec *vector.Vector,
	proc *process.Process) error {
	vec, err := colexec.EvalExpr(tmpBat, proc, expr)
	if err != nil {
		return y.MakeInsertError(ctx, targetVec.GetType().Oid, colDef, rows, colIdx, rowIdx, err)
	}
	if err := targetVec.UnionOne(vec, 0, proc.Mp()); err != nil {
		vec.Free(proc.Mp())
		return err
	}
	vec.Free(proc.Mp())
	return err
}

// XXX: is this just fill batch with first vec.Col[0]?
func fillBatch(ctx context.Context, bat *batch.Batch, p *plan.InsertValues, rows []tree.Exprs, proc *process.Process) error {
	tmpBat := batch.NewWithSize(0)
	tmpBat.Zs = []int64{1}

	clusterTable := p.GetClusterTable()
	//the i th column
	for i, v := range bat.Vecs {
		//skip fill vector of the account_id in the cluster table here
		if clusterTable.GetIsClusterTable() && int32(i) == clusterTable.GetColumnIndexOfAccountId() {
			continue
		}
		//the j th row
		for j, expr := range p.Columns[i].Column {
			//evaluate the expr at position (i,j) and
			//save into
			err := fillRow(ctx, tmpBat, p.ExplicitCols[i],
				rows, i, j,
				expr,
				v,
				proc)
			if err != nil {
				return err
			}
		}
	}
	bat.SetZs(len(rows), proc.Mp())
	return nil
}

func makeInsertBatch(p *plan.InsertValues) *batch.Batch {
	attrs := make([]string, 0, len(p.OrderAttrs))

	for _, col := range p.ExplicitCols {
		attrs = append(attrs, col.Name)
	}

	bat := batch.NewWithSize(len(attrs))
	bat.SetAttributes(attrs)
	idx := 0
	for _, col := range p.ExplicitCols {
		bat.Vecs[idx] = vector.New(vector.FLAT, types.Type{Oid: types.T(col.Typ.GetId()), Scale: col.Typ.Scale, Width: col.Typ.Width})
		idx++
	}

	return bat
=======
>>>>>>> 63aaa957
}<|MERGE_RESOLUTION|>--- conflicted
+++ resolved
@@ -87,290 +87,4 @@
 		return 0, err
 	}
 	return arg.AffectedRows, nil
-<<<<<<< HEAD
-}
-
-func (s *Scope) InsertValues(c *Compile, stmt *tree.Insert) (uint64, error) {
-
-	var err error
-	var dbSource engine.Database
-	var relation engine.Relation
-	var isTemp bool
-	p := s.Plan.GetIns()
-
-	ctx := c.ctx
-	clusterTable := p.GetClusterTable()
-	if clusterTable.GetIsClusterTable() {
-		ctx = context.WithValue(ctx, defines.TenantIDKey{}, catalog.System_Account)
-	}
-	dbSource, err = c.e.Database(c.ctx, p.DbName, c.proc.TxnOperator)
-	if err != nil {
-		return 0, err
-	}
-	relation, err = dbSource.Relation(ctx, p.TblName)
-	if err != nil {
-		var e error // avoid contamination of error messages
-		dbSource, e = c.e.Database(c.ctx, defines.TEMPORARY_DBNAME, c.proc.TxnOperator)
-		if e != nil {
-			return 0, e
-		}
-		relation, e = dbSource.Relation(c.ctx, engine.GetTempTableName(p.DbName, p.TblName))
-		if e != nil {
-			return 0, err
-		}
-		isTemp = true
-	}
-
-	bat := makeInsertBatch(p)
-	defer bat.Clean(c.proc.Mp())
-
-	insertRows := stmt.Rows.Select.(*tree.ValuesClause).Rows
-	if err = fillBatch(ctx, bat, p, insertRows, c.proc); err != nil {
-		return 0, err
-	}
-
-	if clusterTable.GetIsClusterTable() {
-		columns := p.GetColumns()
-		accountIdColumnDef := p.ExplicitCols[clusterTable.GetColumnIndexOfAccountId()]
-		accountIdRows := columns[clusterTable.GetColumnIndexOfAccountId()].GetColumn()
-		accountIdExpr := accountIdRows[0]
-		accountIdConst := accountIdExpr.GetC()
-		accountIdVec := bat.Vecs[clusterTable.GetColumnIndexOfAccountId()]
-		tmpBat := batch.NewWithSize(0)
-		tmpBat.Zs = []int64{1}
-		//save auto_increment column if necessary
-		savedAutoIncrVectors := make([]*vector.Vector, 0)
-		defer func() {
-			for _, vec := range savedAutoIncrVectors {
-				vec.Free(c.proc.Mp())
-			}
-		}()
-		for i, colDef := range p.GetExplicitCols() {
-			if colDef.GetTyp().GetAutoIncr() {
-				vec2, err := bat.Vecs[i].Dup(c.proc.Mp())
-				if err != nil {
-					return 0, err
-				}
-				savedAutoIncrVectors = append(savedAutoIncrVectors, vec2)
-			}
-		}
-		for idx, accountId := range clusterTable.GetAccountIDs() {
-			//update accountId in the accountIdExpr
-			accountIdConst.Value = &plan.Const_U32Val{U32Val: accountId}
-			//clean vector before fill it
-			accountIdVec.Free(c.proc.Mp())
-			//the j th row
-			for j := 0; j < len(accountIdRows); j++ {
-				err = fillRow(ctx, tmpBat,
-					accountIdColumnDef,
-					insertRows,
-					int(clusterTable.GetColumnIndexOfAccountId()), j,
-					accountIdExpr,
-					accountIdVec,
-					c.proc)
-				if err != nil {
-					return 0, err
-				}
-			}
-
-			if idx != 0 { //refill the auto_increment column vector
-				j := 0
-				vecLen := bat.Vecs[0].Length()
-				for colIdx, colDef := range p.GetExplicitCols() {
-					if colDef.GetTyp().GetAutoIncr() {
-						targetVec := bat.Vecs[colIdx]
-						targetVec.Free(c.proc.Mp())
-						for k := int64(0); k < int64(vecLen); k++ {
-							err = targetVec.UnionOne(savedAutoIncrVectors[j], k, c.proc.Mp())
-							if err != nil {
-								return 0, err
-							}
-						}
-						j++
-					}
-				}
-			}
-
-			if err = writeBatch(ctx, dbSource, relation, c, p, bat, isTemp); err != nil {
-				return 0, err
-			}
-		}
-		//the count of insert rows x the count of accounts
-		return uint64(len(p.Columns[0].Column)) * uint64(len(clusterTable.GetAccountIDs())), nil
-	} else {
-		if err = writeBatch(ctx, dbSource, relation, c, p, bat, isTemp); err != nil {
-			return 0, err
-		}
-		return uint64(len(p.Columns[0].Column)), nil
-	}
-}
-
-// writeBatch saves the data into the storage
-// and updates the auto increment table, index table.
-func writeBatch(ctx context.Context,
-	dbSource engine.Database,
-	relation engine.Relation,
-	c *Compile,
-	p *plan.InsertValues,
-	bat *batch.Batch,
-	isTemp bool) error {
-	var err error
-	var oldDbName string
-
-	/**
-	Null value check:
-	There are two cases to validate for not null
-	1. Primary key
-	2. Not null
-
-	For auto_increment, follow the Mysql way instead of pg. That is, null values are allowed to be inserted.
-	Assume that there is no case like 'create table t (a int auto_increment not null)', if exists, ignore not null constraint
-	*/
-	for i := range bat.Vecs {
-		// check for case 1 and case 2
-		if (p.ExplicitCols[i].Primary && !p.ExplicitCols[i].Typ.AutoIncr) || (p.ExplicitCols[i].Default != nil && !p.ExplicitCols[i].Default.NullAbility && !p.ExplicitCols[i].Typ.AutoIncr) {
-			if nulls.Any(bat.Vecs[i].GetNulls()) {
-				return moerr.NewConstraintViolation(ctx, fmt.Sprintf("Column '%s' cannot be null", p.ExplicitCols[i].Name))
-			}
-		}
-	}
-	batch.Reorder(bat, p.OrderAttrs)
-
-	if isTemp {
-		oldDbName = p.DbName
-		p.TblName = engine.GetTempTableName(p.DbName, p.TblName)
-		p.DbName = defines.TEMPORARY_DBNAME
-	}
-
-	if p.HasAutoCol {
-		//update the auto increment table
-		if err = colexec.UpdateInsertValueBatch(c.e, ctx, c.proc, p, bat, p.DbName, p.TblName); err != nil {
-			return err
-		}
-	}
-
-	//complement composite primary key
-	if p.CompositePkey != nil {
-		err := util.FillCompositePKeyBatch(bat, p.CompositePkey, c.proc)
-		if err != nil {
-			names := util.SplitCompositePrimaryKeyColumnName(p.CompositePkey.Name)
-			for i := range bat.Vecs {
-				for _, name := range names {
-					if p.OrderAttrs[i] == name {
-						if nulls.Any(bat.Vecs[i].GetNulls()) {
-							return moerr.NewConstraintViolation(ctx, fmt.Sprintf("Column '%s' cannot be null", p.OrderAttrs[i]))
-						}
-					}
-				}
-			}
-		}
-	} else if p.Cb != nil && util.JudgeIsCompositeClusterByColumn(p.Cb.Name) {
-		util.FillCompositeClusterByBatch(bat, p.Cb.Name, c.proc)
-	}
-
-	//update unique index table
-	if p.UniqueIndexDef != nil {
-		primaryKeyName := update.GetTablePriKeyName(p.ExplicitCols, p.CompositePkey)
-		for i := range p.UniqueIndexDef.IndexNames {
-			var indexRelation engine.Relation
-			if p.UniqueIndexDef.TableExists[i] {
-				if isTemp {
-					indexRelation, err = dbSource.Relation(ctx, engine.GetTempTableName(oldDbName, p.UniqueIndexDef.TableNames[i]))
-				} else {
-					indexRelation, err = dbSource.Relation(ctx, p.UniqueIndexDef.TableNames[i])
-				}
-				if err != nil {
-					return err
-				}
-				indexBatch, rowNum := util.BuildUniqueKeyBatch(bat.Vecs, bat.Attrs, p.UniqueIndexDef.Fields[i].Parts, primaryKeyName, c.proc)
-				if rowNum != 0 {
-					indexBatch.SetZs(rowNum, c.proc.Mp())
-					if err = indexRelation.Write(ctx, indexBatch); err != nil {
-						return err
-					}
-				}
-				indexBatch.Clean(c.proc.Mp())
-			}
-		}
-	}
-
-	return relation.Write(ctx, bat)
-}
-
-/*
-fillRow evaluates the expression and put the result into the targetVec.
-tmpBat: store temporal vector
-colDef: the definition meta of the column
-rows: data rows of the insert
-colIdx,rowIdx: which column, which row
-expr: the expression to be evaluated at the position (colIdx,rowIdx)
-targetVec: the destination where the evaluated result of expr saved into
-*/
-func fillRow(ctx context.Context,
-	tmpBat *batch.Batch,
-	colDef *plan.ColDef,
-	rows []tree.Exprs, colIdx, rowIdx int,
-	expr *plan.Expr,
-	targetVec *vector.Vector,
-	proc *process.Process) error {
-	vec, err := colexec.EvalExpr(tmpBat, proc, expr)
-	if err != nil {
-		return y.MakeInsertError(ctx, targetVec.GetType().Oid, colDef, rows, colIdx, rowIdx, err)
-	}
-	if err := targetVec.UnionOne(vec, 0, proc.Mp()); err != nil {
-		vec.Free(proc.Mp())
-		return err
-	}
-	vec.Free(proc.Mp())
-	return err
-}
-
-// XXX: is this just fill batch with first vec.Col[0]?
-func fillBatch(ctx context.Context, bat *batch.Batch, p *plan.InsertValues, rows []tree.Exprs, proc *process.Process) error {
-	tmpBat := batch.NewWithSize(0)
-	tmpBat.Zs = []int64{1}
-
-	clusterTable := p.GetClusterTable()
-	//the i th column
-	for i, v := range bat.Vecs {
-		//skip fill vector of the account_id in the cluster table here
-		if clusterTable.GetIsClusterTable() && int32(i) == clusterTable.GetColumnIndexOfAccountId() {
-			continue
-		}
-		//the j th row
-		for j, expr := range p.Columns[i].Column {
-			//evaluate the expr at position (i,j) and
-			//save into
-			err := fillRow(ctx, tmpBat, p.ExplicitCols[i],
-				rows, i, j,
-				expr,
-				v,
-				proc)
-			if err != nil {
-				return err
-			}
-		}
-	}
-	bat.SetZs(len(rows), proc.Mp())
-	return nil
-}
-
-func makeInsertBatch(p *plan.InsertValues) *batch.Batch {
-	attrs := make([]string, 0, len(p.OrderAttrs))
-
-	for _, col := range p.ExplicitCols {
-		attrs = append(attrs, col.Name)
-	}
-
-	bat := batch.NewWithSize(len(attrs))
-	bat.SetAttributes(attrs)
-	idx := 0
-	for _, col := range p.ExplicitCols {
-		bat.Vecs[idx] = vector.New(vector.FLAT, types.Type{Oid: types.T(col.Typ.GetId()), Scale: col.Typ.Scale, Width: col.Typ.Width})
-		idx++
-	}
-
-	return bat
-=======
->>>>>>> 63aaa957
 }