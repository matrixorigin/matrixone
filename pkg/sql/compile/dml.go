--- conflicted
+++ resolved
@@ -81,30 +81,22 @@
 				}
 
 				tableID := rel.GetTableID(c.ctx)
-
-<<<<<<< HEAD
+				var newId uint64
+
 				if isTemp {
-					err = dbSource.Truncate(c.ctx, engine.GetTempTableName(deleteCtx.DbName, deleteCtx.TableName))
+					newId, err = dbSource.Truncate(c.ctx, engine.GetTempTableName(deleteCtx.DbName, deleteCtx.TableName))
 					if err != nil {
 						return 0, err
 					}
-					err = colexec.MoveAutoIncrCol(c.e, c.ctx, engine.GetTempTableName(deleteCtx.DbName, deleteCtx.TableName), dbSource, c.proc, tableID, defines.TEMPORARY_DBNAME)
+					err = colexec.MoveAutoIncrCol(c.e, c.ctx, engine.GetTempTableName(deleteCtx.DbName, deleteCtx.TableName), dbSource, c.proc, tableID, newId, defines.TEMPORARY_DBNAME)
 				} else {
-					err = dbSource.Truncate(c.ctx, deleteCtx.TableName)
+					newId, err = dbSource.Truncate(c.ctx, deleteCtx.TableName)
 					if err != nil {
 						return 0, err
 					}
-					err = colexec.MoveAutoIncrCol(c.e, c.ctx, deleteCtx.TableName, dbSource, c.proc, tableID, deleteCtx.DbName)
-				}
-
-=======
-				newId, err := dbSource.Truncate(c.ctx, deleteCtx.TableName)
-				if err != nil {
-					return 0, err
-				}
-
-				err = colexec.MoveAutoIncrCol(c.e, c.ctx, deleteCtx.TableName, dbSource, c.proc, tableID, newId, deleteCtx.DbName)
->>>>>>> 62722889
+					err = colexec.MoveAutoIncrCol(c.e, c.ctx, deleteCtx.TableName, dbSource, c.proc, tableID, newId, deleteCtx.DbName)
+				}
+
 				if err != nil {
 					return 0, err
 				}
