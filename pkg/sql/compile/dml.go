--- conflicted
+++ resolved
@@ -21,7 +21,6 @@
 	"github.com/matrixorigin/matrixone/pkg/defines"
 
 	"github.com/matrixorigin/matrixone/pkg/common/moerr"
-	"github.com/matrixorigin/matrixone/pkg/defines"
 	"github.com/matrixorigin/matrixone/pkg/sql/util"
 	"github.com/matrixorigin/matrixone/pkg/vm/engine"
 
@@ -42,57 +41,35 @@
 func (s *Scope) Delete(c *Compile) (uint64, error) {
 	s.Magic = Merge
 	arg := s.Instructions[len(s.Instructions)-1].Arg.(*deletion.Argument)
-
-<<<<<<< HEAD
 	var err error
 	var dbSource engine.Database
 	var rel engine.Relation
 	var isTemp bool
-	var tableID uint64
-
-	if arg.DeleteCtxs[0].CanTruncate {
-		dbSource, err = c.e.Database(c.ctx, arg.DeleteCtxs[0].DbName, c.proc.TxnOperator)
-		if err != nil {
-			return 0, err
-		}
-
-		if rel, err = dbSource.Relation(c.ctx, arg.DeleteCtxs[0].TableName); err != nil {
-			var e error
-			dbSource, e = c.e.Database(c.ctx, defines.TEMPORARY_DBNAME, c.proc.TxnOperator)
-			if e != nil {
-				return 0, err
-			}
-
-			rel, e = dbSource.Relation(c.ctx, engine.GetTempTableName(arg.DeleteCtxs[0].DbName, arg.DeleteCtxs[0].TableName))
-			if e != nil {
-				return 0, err
-			}
-			isTemp = true
-		}
-		_, err = rel.Ranges(c.ctx, nil)
-		if err != nil {
-			return 0, err
-		}
-		affectRows, err := rel.Rows(s.Proc.Ctx)
-		if err != nil {
-			return 0, err
-		}
-=======
+
 	// If the first table (original table) in the deletion context can be truncated,
 	// subsequent index tables also need to be truncated
 	if arg.DeleteCtxs[0].CanTruncate {
 		var affectRows int64
 		for _, deleteCtx := range arg.DeleteCtxs {
 			if deleteCtx.CanTruncate {
-				dbSource, err := c.e.Database(c.ctx, deleteCtx.DbName, c.proc.TxnOperator)
-				if err != nil {
-					return 0, err
-				}
-
-				var rel engine.Relation
+				dbSource, err = c.e.Database(c.ctx, deleteCtx.DbName, c.proc.TxnOperator)
+				if err != nil {
+					return 0, err
+				}
+
 				if rel, err = dbSource.Relation(c.ctx, deleteCtx.TableName); err != nil {
-					return 0, err
-				}
+					var e error // avoid contamination of error messages
+					dbSource, e = c.e.Database(c.ctx, defines.TEMPORARY_DBNAME, c.proc.TxnOperator)
+					if e != nil {
+						return 0, e
+					}
+					rel, e = dbSource.Relation(c.ctx, engine.GetTempTableName(deleteCtx.DbName, deleteCtx.TableName))
+					if e != nil {
+						return 0, err
+					}
+					isTemp = true
+				}
+
 				_, err = rel.Ranges(c.ctx, nil)
 				if err != nil {
 					return 0, err
@@ -101,49 +78,23 @@
 				if err != nil {
 					return 0, err
 				}
->>>>>>> d20b4740
 
 				tableID := rel.GetTableID(c.ctx)
 
-<<<<<<< HEAD
-		if arg.DeleteCtxs[0].UniqueIndexDef != nil {
-			for i := range arg.DeleteCtxs[0].UniqueIndexDef.TableNames {
-				if arg.DeleteCtxs[0].UniqueIndexDef.TableExists[i] {
-					var err error
-					if isTemp {
-						err = dbSource.Truncate(c.ctx, engine.GetTempTableName(arg.DeleteCtxs[0].DbName, arg.DeleteCtxs[0].UniqueIndexDef.TableNames[i]))
-					} else {
-						err = dbSource.Truncate(c.ctx, arg.DeleteCtxs[0].UniqueIndexDef.TableNames[i])
-					}
+				if isTemp {
+					err = dbSource.Truncate(c.ctx, engine.GetTempTableName(deleteCtx.DbName, deleteCtx.TableName))
 					if err != nil {
 						return 0, err
 					}
-=======
-				err = dbSource.Truncate(c.ctx, deleteCtx.TableName)
-				if err != nil {
-					return 0, err
->>>>>>> d20b4740
-				}
-
-<<<<<<< HEAD
-		if isTemp {
-			err = dbSource.Truncate(c.ctx, engine.GetTempTableName(arg.DeleteCtxs[0].DbName, arg.DeleteCtxs[0].TableName))
-			if err != nil {
-				return 0, err
-			}
-			err = colexec.MoveAutoIncrCol(c.e, c.ctx, engine.GetTempTableName(arg.DeleteCtxs[0].DbName, arg.DeleteCtxs[0].TableName), dbSource, c.proc, tableID, defines.TEMPORARY_DBNAME)
-		} else {
-			err = dbSource.Truncate(c.ctx, arg.DeleteCtxs[0].TableName)
-			if err != nil {
-				return 0, err
-			}
-			err = colexec.MoveAutoIncrCol(c.e, c.ctx, arg.DeleteCtxs[0].TableName, dbSource, c.proc, tableID, arg.DeleteCtxs[0].DbName)
-		}
-		if err != nil {
-			return 0, err
-		}
-=======
-				err = colexec.MoveAutoIncrCol(c.e, c.ctx, deleteCtx.TableName, dbSource, c.proc, tableID, deleteCtx.DbName)
+					err = colexec.MoveAutoIncrCol(c.e, c.ctx, engine.GetTempTableName(deleteCtx.DbName, deleteCtx.TableName), dbSource, c.proc, tableID, defines.TEMPORARY_DBNAME)
+				} else {
+					err = dbSource.Truncate(c.ctx, deleteCtx.TableName)
+					if err != nil {
+						return 0, err
+					}
+					err = colexec.MoveAutoIncrCol(c.e, c.ctx, deleteCtx.TableName, dbSource, c.proc, tableID, deleteCtx.DbName)
+				}
+
 				if err != nil {
 					return 0, err
 				}
@@ -153,7 +104,6 @@
 				} else {
 					affectRows += affectRow
 				}
->>>>>>> d20b4740
 
 			}
 		}
@@ -189,28 +139,18 @@
 	var err error
 	var dbSource engine.Database
 	var relation engine.Relation
-	var isTemp bool
 	p := s.Plan.GetIns()
 
-<<<<<<< HEAD
-	dbSource, err = c.e.Database(c.ctx, p.DbName, c.proc.TxnOperator)
-	if err != nil {
-		return 0, err
-	}
-	relation, err = dbSource.Relation(c.ctx, p.TblName)
-=======
 	ctx := c.ctx
 	clusterTable := p.GetClusterTable()
 	if clusterTable.GetIsClusterTable() {
 		ctx = context.WithValue(ctx, defines.TenantIDKey{}, catalog.System_Account)
 	}
-
-	dbSource, err := c.e.Database(ctx, p.DbName, c.proc.TxnOperator)
+	dbSource, err = c.e.Database(c.ctx, p.DbName, c.proc.TxnOperator)
 	if err != nil {
 		return 0, err
 	}
-	relation, err := dbSource.Relation(ctx, p.TblName)
->>>>>>> d20b4740
+	relation, err = dbSource.Relation(ctx, p.TblName)
 	if err != nil {
 		var e error // avoid contamination of error messages
 		dbSource, e = c.e.Database(c.ctx, defines.TEMPORARY_DBNAME, c.proc.TxnOperator)
@@ -221,7 +161,8 @@
 		if e != nil {
 			return 0, err
 		}
-		isTemp = true
+		p.TblName = engine.GetTempTableName(p.DbName, p.TblName)
+		p.DbName = defines.TEMPORARY_DBNAME
 	}
 
 	bat := makeInsertBatch(p)
@@ -340,28 +281,11 @@
 	}
 	batch.Reorder(bat, p.OrderAttrs)
 
-<<<<<<< HEAD
-	if isTemp {
-		p.TblName = engine.GetTempTableName(p.DbName, p.TblName)
-		o := p.DbName
-		p.DbName = defines.TEMPORARY_DBNAME
-		if err = colexec.UpdateInsertValueBatch(c.e, c.ctx, c.proc, p, bat, defines.TEMPORARY_DBNAME, p.TblName); err != nil {
-			return 0, err
-		}
-		p.DbName = o
-	} else {
-		if err = colexec.UpdateInsertValueBatch(c.e, c.ctx, c.proc, p, bat, p.DbName, p.TblName); err != nil {
-			return 0, err
-		}
-	}
-
-=======
 	//update the auto increment table
 	if err = colexec.UpdateInsertValueBatch(c.e, ctx, c.proc, p, bat, p.DbName, p.TblName); err != nil {
 		return err
 	}
 	//complement composite primary key
->>>>>>> d20b4740
 	if p.CompositePkey != nil {
 		err := util.FillCompositePKeyBatch(bat, p.CompositePkey, c.proc)
 		if err != nil {
@@ -382,17 +306,7 @@
 		primaryKeyName := update.GetTablePriKeyName(p.ExplicitCols, p.CompositePkey)
 		for i := range p.UniqueIndexDef.IndexNames {
 			if p.UniqueIndexDef.TableExists[i] {
-<<<<<<< HEAD
-				var indexRelation engine.Relation
-				var err error
-				if isTemp {
-					indexRelation, err = dbSource.Relation(c.ctx, engine.GetTempTableName(p.DbName, p.UniqueIndexDef.TableNames[i]))
-				} else {
-					indexRelation, err = dbSource.Relation(c.ctx, p.UniqueIndexDef.TableNames[i])
-				}
-=======
 				indexRelation, err := dbSource.Relation(ctx, p.UniqueIndexDef.TableNames[i])
->>>>>>> d20b4740
 				if err != nil {
 					return err
 				}
