--- conflicted
+++ resolved
@@ -416,13 +416,6 @@
 		bat.Vecs[idx] = vector.New(vector.FLAT, types.Type{Oid: types.T(col.Typ.GetId()), Scale: col.Typ.Scale, Width: col.Typ.Width})
 		idx++
 	}
-<<<<<<< HEAD
-	for _, col := range p.OtherCols {
-		bat.Vecs[idx] = vector.New(vector.FLAT, types.Type{Oid: types.T(col.Typ.GetId()), Scale: col.Typ.Scale, Width: col.Typ.Width})
-		idx++
-	}
-=======
->>>>>>> f30f06a5
 
 	return bat
 }