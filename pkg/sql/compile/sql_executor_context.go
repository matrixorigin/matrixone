--- conflicted
+++ resolved
@@ -32,22 +32,15 @@
 var _ plan.CompilerContext = new(compilerContext)
 
 type compilerContext struct {
-<<<<<<< HEAD
-	ctx       context.Context
-	defaultDB string
-	engine    engine.Engine
-	proc      *process.Process
-
-	buildAlterView       bool
-	dbOfView, nameOfView string
-	mu                   sync.Mutex
-=======
 	ctx        context.Context
 	defaultDB  string
 	engine     engine.Engine
 	proc       *process.Process
 	statsCache *plan.StatsCache
->>>>>>> 798aa23b
+
+	buildAlterView       bool
+	dbOfView, nameOfView string
+	mu                   sync.Mutex
 }
 
 func (c *compilerContext) CheckSubscriptionValid(subName, accName string, pubName string) error {
