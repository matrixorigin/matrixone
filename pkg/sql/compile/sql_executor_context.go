--- conflicted
+++ resolved
@@ -340,14 +340,9 @@
 	if err != nil {
 		return nil, nil, err
 	}
-<<<<<<< HEAD
 	if table == nil {
 		return nil, nil, nil
 	}
-
-	ref, def := c.getTableDef(ctx, table, dbName, tableName)
-	return ref, def, nil
-=======
 
 	tableDef := table.CopyTableDef(ctx)
 	if tableDef.IsTemporary {
@@ -358,8 +353,7 @@
 		ObjName:    tableName,
 		Obj:        int64(table.GetTableID(ctx)),
 	}
-	return obj, tableDef
->>>>>>> dcf387fd
+	return obj, tableDef, nil
 }
 
 func (c *compilerContext) ResolveVariable(varName string, isSystemVar bool, isGlobalVar bool) (interface{}, error) {
