// Copyright 2021 Matrix Origin
//
// Licensed under the Apache License, Version 2.0 (the "License");
// you may not use this file except in compliance with the License.
// You may obtain a copy of the License at
//
//      http://www.apache.org/licenses/LICENSE-2.0
//
// Unless required by applicable law or agreed to in writing, software
// distributed under the License is distributed on an "AS IS" BASIS,
// WITHOUT WARRANTIES OR CONDITIONS OF ANY KIND, either express or implied.
// See the License for the specific language governing permissions and
// limitations under the License.

package compile

import (
	"context"
	"encoding/json"
	"errors"
	"fmt"
	"runtime"
	"time"

	"github.com/google/uuid"
	"go.uber.org/zap"

	"github.com/matrixorigin/matrixone/pkg/common/moerr"
	"github.com/matrixorigin/matrixone/pkg/common/morpc"
	"github.com/matrixorigin/matrixone/pkg/common/mpool"
	"github.com/matrixorigin/matrixone/pkg/container/batch"
	"github.com/matrixorigin/matrixone/pkg/container/types"
	"github.com/matrixorigin/matrixone/pkg/container/vector"
	"github.com/matrixorigin/matrixone/pkg/defines"
	"github.com/matrixorigin/matrixone/pkg/fileservice"
	"github.com/matrixorigin/matrixone/pkg/lockservice"
	"github.com/matrixorigin/matrixone/pkg/logservice"
	"github.com/matrixorigin/matrixone/pkg/logutil"
	"github.com/matrixorigin/matrixone/pkg/pb/pipeline"
	qclient "github.com/matrixorigin/matrixone/pkg/queryservice/client"
	"github.com/matrixorigin/matrixone/pkg/sql/colexec"
	"github.com/matrixorigin/matrixone/pkg/sql/models"
	plan2 "github.com/matrixorigin/matrixone/pkg/sql/plan"
	"github.com/matrixorigin/matrixone/pkg/txn/client"
	"github.com/matrixorigin/matrixone/pkg/udf"
	v2 "github.com/matrixorigin/matrixone/pkg/util/metric/v2"
	"github.com/matrixorigin/matrixone/pkg/vm/engine"
	"github.com/matrixorigin/matrixone/pkg/vm/process"
)

// CnServerMessageHandler receive and deal the message from cn-client.
//
// The message should always *pipeline.Message here.
// there are 2 types of pipeline message now.
//
//  1. notify message :
//     a message to tell the dispatch pipeline where its remote receiver are.
//     and we use this connection's write-back method to send the data.
//     or
//     a message to stop the running pipeline.
//
//  2. scope message :
//     a message contains the encoded pipeline.
//     we decoded it and run it locally.
func CnServerMessageHandler(
	ctx context.Context,
	serverAddress string,
	message morpc.Message,
	cs morpc.ClientSession,
	storageEngine engine.Engine, fileService fileservice.FileService, lockService lockservice.LockService,
	queryClient qclient.QueryClient,
	HaKeeper logservice.CNHAKeeperClient, udfService udf.Service, txnClient client.TxnClient,
	autoIncreaseCM *defines.AutoIncrCacheManager,
	messageAcquirer func() morpc.Message) (err error) {

	startTime := time.Now()
	defer func() {
		v2.PipelineServerDurationHistogram.Observe(time.Since(startTime).Seconds())

		if e := recover(); e != nil {
			err = moerr.ConvertPanicError(ctx, e)
			getLogger(lockService.GetConfig().ServiceID).Error("panic in CnServerMessageHandler",
				zap.String("error", err.Error()))
			err = errors.Join(err, cs.Close())
		}
	}()

	// check message is valid.
	msg, ok := message.(*pipeline.Message)
	if !ok {
		logutil.Errorf("cn server should receive *pipeline.Message, but get %v", message)
		panic("cn server receive a message with unexpected type")
	}

	// prepare the receiver structure, just for easy using the `send` method.
	receiver := newMessageReceiverOnServer(ctx, serverAddress, msg,
		cs, messageAcquirer, storageEngine, fileService, lockService, queryClient, HaKeeper, udfService, txnClient, autoIncreaseCM)

	// how to handle the *pipeline.Message.
	if receiver.needNotReply {
		err = handlePipelineMessage(&receiver)
	} else {
		if err = handlePipelineMessage(&receiver); err != nil {
			err = receiver.sendError(err)
		} else {
			err = receiver.sendEndMessage()
		}
	}

	// if this message is responsible for the execution of certain pipelines, they should be ended after message processing is completed.
	if receiver.messageTyp == pipeline.Method_PipelineMessage || receiver.messageTyp == pipeline.Method_PrepareDoneNotifyMessage {
		// keep listening until connection was closed
		// to prevent some strange handle order between 'stop sending message' and others.
		// todo: it is tcp connection now. should be very careful, we should listen to stream context next day.
		if err == nil {
			<-receiver.connectionCtx.Done()
		}
		colexec.Get().RemoveRelatedPipeline(receiver.clientSession, receiver.messageId)
	}
	return err
}

func handlePipelineMessage(receiver *messageReceiverOnServer) error {

	switch receiver.messageTyp {
	case pipeline.Method_PrepareDoneNotifyMessage:
		dispatchProc, err := receiver.GetProcByUuid(receiver.messageUuid)
		if err != nil || dispatchProc == nil {
			return err
		}

		infoToDispatchOperator := &process.WrapCs{
			ReceiverDone: false,
			MsgId:        receiver.messageId,
			Uid:          receiver.messageUuid,
			Cs:           receiver.clientSession,
			Err:          make(chan error, 1),
		}
		colexec.Get().RecordDispatchPipeline(receiver.clientSession, receiver.messageId, infoToDispatchOperator)

		// todo : the timeout should be removed.
		//		but I keep it here because I don't know whether it will cause hung sometimes.
		timeLimit, cancel := context.WithTimeout(context.TODO(), HandleNotifyTimeout)

		succeed := false
		select {
		case <-timeLimit.Done():
			err = moerr.NewInternalError(receiver.messageCtx, "send notify msg to dispatch operator timeout")
		case dispatchProc.DispatchNotifyCh <- infoToDispatchOperator:
			succeed = true
		case <-receiver.connectionCtx.Done():
		case <-dispatchProc.Ctx.Done():
		}
		cancel()

		if err != nil || !succeed {
			dispatchProc.Cancel()
			return err
		}

		select {
		case <-receiver.connectionCtx.Done():
			dispatchProc.Cancel()

		// there is no need to check the dispatchProc.Ctx.Done() here.
		// because we need to receive the error from dispatchProc.DispatchNotifyCh.
		case err = <-infoToDispatchOperator.Err:
		}
		return err

	case pipeline.Method_PipelineMessage:
		runCompile, errBuildCompile := receiver.newCompile()
		if errBuildCompile != nil {
			return errBuildCompile
		}

		// decode and running the pipeline.
		s, err := decodeScope(receiver.scopeData, runCompile.proc, true, runCompile.e)
		if err != nil {
			return err
		}
		s = appendWriteBackOperator(runCompile, s)

		runCompile.scopes = []*Scope{s}
		runCompile.InitPipelineContextToExecuteQuery()
		defer func() {
			runCompile.clear()
			runCompile.Release()
		}()

		colexec.Get().RecordBuiltPipeline(receiver.clientSession, receiver.messageId, runCompile.proc)

		// running pipeline.
		if err = GetCompileService().recordRunningCompile(runCompile); err != nil {
			return err
		}
		defer func() {
			_, _ = GetCompileService().removeRunningCompile(runCompile)
		}()

<<<<<<< HEAD
		err = s.ParallelRun(runCompile)
		//-------------------------------------------------------------------
=======
		err = s.MergeRun(runCompile)
>>>>>>> 569231db
		if err == nil {
			runCompile.GenPhyPlan(runCompile)
			receiver.phyPlan = runCompile.anal.GetPhyPlan()
		}
		//-------------------------------------------------------------------
		//if err == nil {
		//	// record the number of s3 requests
		//	runCompile.proc.Base.AnalInfos[runCompile.anal.curNodeIdx].S3IOInputCount += runCompile.counterSet.FileService.S3.Put.Load()
		//	runCompile.proc.Base.AnalInfos[runCompile.anal.curNodeIdx].S3IOInputCount += runCompile.counterSet.FileService.S3.List.Load()
		//	runCompile.proc.Base.AnalInfos[runCompile.anal.curNodeIdx].S3IOOutputCount += runCompile.counterSet.FileService.S3.Head.Load()
		//	runCompile.proc.Base.AnalInfos[runCompile.anal.curNodeIdx].S3IOOutputCount += runCompile.counterSet.FileService.S3.Get.Load()
		//	runCompile.proc.Base.AnalInfos[runCompile.anal.curNodeIdx].S3IOOutputCount += runCompile.counterSet.FileService.S3.Delete.Load()
		//	runCompile.proc.Base.AnalInfos[runCompile.anal.curNodeIdx].S3IOOutputCount += runCompile.counterSet.FileService.S3.DeleteMulti.Load()
		//
		//	receiver.finalAnalysisInfo = runCompile.proc.Base.AnalInfos
		//} else {
		//	// there are 3 situations to release analyzeInfo
		//	// 1 is free analyzeInfo of Local CN when release analyze
		//	// 2 is free analyzeInfo of remote CN before transfer back
		//	// 3 is free analyzeInfo of remote CN when errors happen before transfer back
		//	// this is situation 3
		//	for i := range runCompile.proc.Base.AnalInfos {
		//		reuse.Free[process.AnalyzeInfo](runCompile.proc.Base.AnalInfos[i], nil)
		//	}
		//}
		//runCompile.proc.Base.AnalInfos = nil
		//runCompile.anal.analInfos = nil
		return err

	case pipeline.Method_StopSending:
		colexec.Get().CancelPipelineSending(receiver.clientSession, receiver.messageId)

	default:
		panic(fmt.Sprintf("unknown pipeline message type %d.", receiver.messageTyp))
	}
	return nil
}

const (
	maxMessageSizeToMoRpc = 64 * mpool.MB

	// HandleNotifyTimeout
	// todo: this is a bad design here.
	//  we should do the waiting work in the prepare stage of the dispatch operator but not in the exec stage.
	//      do the waiting work in the exec stage can save some execution time, but it will cause an unstable waiting time.
	//		(because we cannot control the execution time of the running sql,
	//		and the coming time of the first batch of the result is not a constant time.)
	// 		see the codes in pkg/sql/colexec/dispatch/dispatch.go:waitRemoteRegsReady()
	//
	// need to fix this in the future. for now, increase it to make tpch1T can run on 3 CN
	HandleNotifyTimeout = 300 * time.Second
)

// message receiver's cn information.
type cnInformation struct {
	cnAddr      string
	storeEngine engine.Engine
	fileService fileservice.FileService
	lockService lockservice.LockService
	queryClient qclient.QueryClient
	hakeeper    logservice.CNHAKeeperClient
	udfService  udf.Service
	aicm        *defines.AutoIncrCacheManager
}

// information to rebuild a process.
type processHelper struct {
	id          string
	lim         process.Limitation
	unixTime    int64
	accountId   uint32
	txnOperator client.TxnOperator
	txnClient   client.TxnClient
	sessionInfo process.SessionInfo
	//analysisNodeList []int32
	StmtId        uuid.UUID
	prepareParams *vector.Vector
}

// messageReceiverOnServer supported a series methods to write back results.
type messageReceiverOnServer struct {
	messageCtx    context.Context
	connectionCtx context.Context

	messageId   uint64
	messageTyp  pipeline.Method
	messageUuid uuid.UUID

	cnInformation cnInformation
	// information to build a process.
	procBuildHelper processHelper

	clientSession   morpc.ClientSession
	messageAcquirer func() morpc.Message
	maxMessageSize  int
	scopeData       []byte

	needNotReply bool

	// result.
	phyPlan *models.PhyPlan
}

func newMessageReceiverOnServer(
	ctx context.Context,
	cnAddr string,
	m *pipeline.Message,
	cs morpc.ClientSession,
	messageAcquirer func() morpc.Message,
	storeEngine engine.Engine,
	fileService fileservice.FileService,
	lockService lockservice.LockService,
	queryClient qclient.QueryClient,
	hakeeper logservice.CNHAKeeperClient,
	udfService udf.Service,
	txnClient client.TxnClient,
	aicm *defines.AutoIncrCacheManager) messageReceiverOnServer {

	receiver := messageReceiverOnServer{
		messageCtx:      ctx,
		connectionCtx:   cs.SessionCtx(),
		messageId:       m.GetId(),
		messageTyp:      m.GetCmd(),
		clientSession:   cs,
		messageAcquirer: messageAcquirer,
		maxMessageSize:  maxMessageSizeToMoRpc,
		needNotReply:    m.NeedNotReply,
	}
	receiver.cnInformation = cnInformation{
		cnAddr:      cnAddr,
		storeEngine: storeEngine,
		fileService: fileService,
		lockService: lockService,
		queryClient: queryClient,
		hakeeper:    hakeeper,
		udfService:  udfService,
		aicm:        aicm,
	}

	switch m.GetCmd() {
	case pipeline.Method_PrepareDoneNotifyMessage:
		opUuid, err := uuid.FromBytes(m.GetUuid())
		if err != nil {
			logutil.Errorf("decode uuid from pipeline.Message failed, bytes are %v", m.GetUuid())
			panic("cn receive a message with wrong uuid bytes")
		}
		receiver.messageUuid = opUuid

	case pipeline.Method_PipelineMessage:
		var err error
		receiver.procBuildHelper, err = generateProcessHelper(m.GetProcInfoData(), txnClient)
		if err != nil {
			logutil.Errorf("decode process info from pipeline.Message failed, bytes are %v", m.GetProcInfoData())
			panic("cn receive a message with wrong process bytes")
		}
		receiver.scopeData = m.Data
	}

	return receiver
}

func (receiver *messageReceiverOnServer) acquireMessage() (*pipeline.Message, error) {
	message, ok := receiver.messageAcquirer().(*pipeline.Message)
	if !ok {
		return nil, moerr.NewInternalError(receiver.messageCtx, "get a message with wrong type.")
	}
	message.SetID(receiver.messageId)
	return message, nil
}

// newCompile make and return a new compile to run a pipeline.
func (receiver *messageReceiverOnServer) newCompile() (*Compile, error) {
	// compile is almost surely wanting a small or middle pool.  Later.
	mp, err := mpool.NewMPool("compile", 0, mpool.NoFixed)
	if err != nil {
		return nil, err
	}
	pHelper, cnInfo := receiver.procBuildHelper, receiver.cnInformation

	// required deadline.
	runningCtx := defines.AttachAccountId(receiver.messageCtx, pHelper.accountId)
	proc := process.NewTopProcess(
		runningCtx,
		mp,
		pHelper.txnClient,
		pHelper.txnOperator,
		cnInfo.fileService,
		cnInfo.lockService,
		cnInfo.queryClient,
		cnInfo.hakeeper,
		cnInfo.udfService,
		cnInfo.aicm)
	proc.Base.UnixTime = pHelper.unixTime
	proc.Base.Id = pHelper.id
	proc.Base.Lim = pHelper.lim
	proc.Base.SessionInfo = pHelper.sessionInfo
	proc.Base.SessionInfo.StorageEngine = cnInfo.storeEngine
	proc.SetPrepareParams(pHelper.prepareParams)
	proc.DispatchNotifyCh = make(chan *process.WrapCs)
	{
		txn := proc.GetTxnOperator().Txn()
		txnId := txn.GetID()
		proc.Base.StmtProfile = process.NewStmtProfile(uuid.UUID(txnId), pHelper.StmtId)
	}

	c := GetCompileService().getCompile(proc)
	c.execType = plan2.ExecTypeAP_MULTICN
	c.e = cnInfo.storeEngine
	c.MessageBoard = c.MessageBoard.SetMultiCN(c.GetMessageCenter(), c.proc.GetStmtProfile().GetStmtId())
	c.proc.SetMessageBoard(c.MessageBoard)
	c.anal = newAnalyzeModule()
	c.addr = receiver.cnInformation.cnAddr

	// a method to send back.
	c.execType = plan2.ExecTypeAP_MULTICN
	c.fill = func(b *batch.Batch) error {
		return receiver.sendBatch(b)
	}

	return c, nil
}

func (receiver *messageReceiverOnServer) sendError(
	errInfo error) error {
	message, err := receiver.acquireMessage()
	if err != nil {
		return err
	}
	message.SetID(receiver.messageId)
	message.SetSid(pipeline.Status_MessageEnd)
	if errInfo != nil {
		message.SetMoError(receiver.messageCtx, errInfo)
	}
	return receiver.clientSession.Write(receiver.messageCtx, message)
}

func (receiver *messageReceiverOnServer) sendBatch(
	b *batch.Batch) error {
	// there's no need to send the nil batch.
	if b == nil {
		return nil
	}

	data, err := b.MarshalBinary()
	if err != nil {
		return err
	}

	dataLen := len(data)
	if dataLen <= receiver.maxMessageSize {
		m, errA := receiver.acquireMessage()
		if errA != nil {
			return errA
		}
		m.SetMessageType(pipeline.Method_BatchMessage)
		m.SetData(data)
		m.SetSid(pipeline.Status_Last)
		return receiver.clientSession.Write(receiver.messageCtx, m)
	}
	// if data is too large, cut and send
	for start, end := 0, 0; start < dataLen; start = end {
		m, errA := receiver.acquireMessage()
		if errA != nil {
			return errA
		}
		end = start + receiver.maxMessageSize
		if end >= dataLen {
			end = dataLen
			m.SetSid(pipeline.Status_Last)
		} else {
			m.SetSid(pipeline.Status_WaitingNext)
		}
		m.SetMessageType(pipeline.Method_BatchMessage)
		m.SetData(data[start:end])

		if errW := receiver.clientSession.Write(receiver.messageCtx, m); errW != nil {
			return errW
		}
	}
	return nil
}

func (receiver *messageReceiverOnServer) sendEndMessage() error {
	message, err := receiver.acquireMessage()
	if err != nil {
		return err
	}
	message.SetSid(pipeline.Status_MessageEnd)
	message.SetID(receiver.messageId)
	message.SetMessageType(receiver.messageTyp)

	jsonData, err := json.MarshalIndent(receiver.phyPlan, "", "  ")
	if err != nil {
		return err
	}
	fmt.Printf("--------------yyyy-send PhyPlan to source cn-------------%s\n", string(jsonData))
	message.SetAnalysis(jsonData)

	return receiver.clientSession.Write(receiver.messageCtx, message)
}

func generateProcessHelper(data []byte, cli client.TxnClient) (processHelper, error) {
	procInfo := &pipeline.ProcessInfo{}
	err := procInfo.Unmarshal(data)
	if err != nil {
		return processHelper{}, err
	}

	result := processHelper{
		id:        procInfo.Id,
		lim:       process.ConvertToProcessLimitation(procInfo.Lim),
		unixTime:  procInfo.UnixTime,
		accountId: procInfo.AccountId,
		txnClient: cli,
	}
	if procInfo.PrepareParams.Length > 0 {
		result.prepareParams = vector.NewVecWithData(
			types.T_text.ToType(),
			int(procInfo.PrepareParams.Length),
			procInfo.PrepareParams.Data,
			procInfo.PrepareParams.Area,
		)
		for i := range procInfo.PrepareParams.Nulls {
			if procInfo.PrepareParams.Nulls[i] {
				result.prepareParams.GetNulls().Add(uint64(i))
			}
		}
	}
	result.txnOperator, err = cli.NewWithSnapshot(procInfo.Snapshot)
	if err != nil {
		return processHelper{}, err
	}
	result.sessionInfo, err = process.ConvertToProcessSessionInfo(procInfo.SessionInfo)
	if err != nil {
		return processHelper{}, err
	}
	if sessLogger := procInfo.SessionLogger; len(sessLogger.SessId) > 0 {
		copy(result.sessionInfo.SessionId[:], sessLogger.SessId)
		copy(result.StmtId[:], sessLogger.StmtId)
		result.sessionInfo.LogLevel = process.EnumLogLevel2ZapLogLevel(sessLogger.LogLevel)
		// txnId, ignore. more in txnOperator.
	}

	return result, nil
}

func (receiver *messageReceiverOnServer) GetProcByUuid(uid uuid.UUID) (*process.Process, error) {
	getCtx, getCancel := context.WithTimeout(context.Background(), HandleNotifyTimeout)
	var opProc *process.Process
	var ok bool

	for {
		select {
		case <-getCtx.Done():
			colexec.Get().GetProcByUuid(uid, true)
			getCancel()
			return nil, moerr.NewInternalError(receiver.messageCtx, "get dispatch process by uuid timeout")

		case <-receiver.connectionCtx.Done():
			colexec.Get().GetProcByUuid(uid, true)
			getCancel()
			return nil, nil

		default:
			if opProc, ok = colexec.Get().GetProcByUuid(uid, false); !ok {
				// it's bad to call the Gosched() here.
				// cut the HandleNotifyTimeout to 1ms, 1ms, 2ms, 3ms, 5ms, 8ms..., and use them as waiting time may be a better way.
				runtime.Gosched()
			} else {
				getCancel()
				return opProc, nil
			}
		}
	}
}<|MERGE_RESOLUTION|>--- conflicted
+++ resolved
@@ -198,12 +198,8 @@
 			_, _ = GetCompileService().removeRunningCompile(runCompile)
 		}()
 
-<<<<<<< HEAD
-		err = s.ParallelRun(runCompile)
+		err = s.MergeRun(runCompile)
 		//-------------------------------------------------------------------
-=======
-		err = s.MergeRun(runCompile)
->>>>>>> 569231db
 		if err == nil {
 			runCompile.GenPhyPlan(runCompile)
 			receiver.phyPlan = runCompile.anal.GetPhyPlan()
