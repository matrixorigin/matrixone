--- conflicted
+++ resolved
@@ -3338,23 +3338,11 @@
 	ss := make([]*Scope, 1)
 	ss[0] = newScope(Remote)
 	ss[0].IsJoin = true
-<<<<<<< HEAD
-	ss[0].Proc = c.proc.NewNoContextChildProc(childrenCount)
-	ss[0].NodeInfo = engine.Node{Addr: c.addr, Mcpu: maxCpuNum}
-	ss[0].BuildIdx = bIdx
-
-	for i := range ss {
-		mergeOp := merge.NewArgument()
-		ss[i].setRootOperator(mergeOp)
-	}
-
-=======
-	ss[0].Proc = process.NewFromProc(c.proc, c.proc.Ctx, 2)
+	ss[0].Proc = c.proc.NewNoContextChildProc(2)
 	ss[0].NodeInfo = engine.Node{Addr: c.addr, Mcpu: c.generateCPUNumber(ncpu, int(node.Stats.BlockNum))}
 	ss[0].BuildIdx = 1
 	mergeOp := merge.NewArgument()
 	ss[0].setRootOperator(mergeOp)
->>>>>>> c858aafb
 	return ss
 }
 
