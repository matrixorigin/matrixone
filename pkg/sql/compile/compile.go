--- conflicted
+++ resolved
@@ -187,12 +187,8 @@
 	}()
 
 	// with values
-<<<<<<< HEAD
-	c.proc.Ctx = perfcounter.WithCounterSet(c.proc.Ctx, &c.s3CounterSet)
-=======
 	c.proc.Ctx = perfcounter.WithCounterSet(c.proc.Ctx, &c.counterSet)
 	c.ctx = c.proc.Ctx
->>>>>>> 52934ab7
 
 	// session info and callback function to write back query result.
 	// XXX u is really a bad name, I'm not sure if `session` or `user` will be more suitable.
