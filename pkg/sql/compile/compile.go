// Copyright 2021 Matrix Origin
//
// Licensed under the Apache License, Version 2.0 (the "License");
// you may not use this file except in compliance with the License.
// You may obtain a copy of the License at
//
//      http://www.apache.org/licenses/LICENSE-2.0
//
// Unless required by applicable law or agreed to in writing, software
// distributed under the License is distributed on an "AS IS" BASIS,
// WITHOUT WARRANTIES OR CONDITIONS OF ANY KIND, either express or implied.
// See the License for the specific language governing permissions and
// limitations under the License.

package compile

import (
	"context"
	"encoding/hex"
	"encoding/json"
	"fmt"
	"math"
	"net"
	"runtime"
	"sort"
	"strings"
	"sync"
	"time"

<<<<<<< HEAD
	"github.com/google/uuid"
=======
	"github.com/matrixorigin/matrixone/pkg/vm/message"

>>>>>>> fbca7b39
	"github.com/panjf2000/ants/v2"
	"go.uber.org/zap"

	"github.com/matrixorigin/matrixone/pkg/catalog"
	"github.com/matrixorigin/matrixone/pkg/cnservice/cnclient"
	"github.com/matrixorigin/matrixone/pkg/common/moerr"
	"github.com/matrixorigin/matrixone/pkg/common/morpc"
	"github.com/matrixorigin/matrixone/pkg/common/mpool"
	moruntime "github.com/matrixorigin/matrixone/pkg/common/runtime"
	"github.com/matrixorigin/matrixone/pkg/container/batch"
	"github.com/matrixorigin/matrixone/pkg/container/types"
	"github.com/matrixorigin/matrixone/pkg/container/vector"
	"github.com/matrixorigin/matrixone/pkg/defines"
	"github.com/matrixorigin/matrixone/pkg/fileservice"
	"github.com/matrixorigin/matrixone/pkg/logutil"
	"github.com/matrixorigin/matrixone/pkg/objectio"
	"github.com/matrixorigin/matrixone/pkg/pb/lock"
	"github.com/matrixorigin/matrixone/pkg/pb/pipeline"
	"github.com/matrixorigin/matrixone/pkg/pb/plan"
	"github.com/matrixorigin/matrixone/pkg/pb/timestamp"
	"github.com/matrixorigin/matrixone/pkg/sql/colexec"
	"github.com/matrixorigin/matrixone/pkg/sql/colexec/connector"
	"github.com/matrixorigin/matrixone/pkg/sql/colexec/deletion"
	"github.com/matrixorigin/matrixone/pkg/sql/colexec/dispatch"
	"github.com/matrixorigin/matrixone/pkg/sql/colexec/external"
	"github.com/matrixorigin/matrixone/pkg/sql/colexec/filter"
	"github.com/matrixorigin/matrixone/pkg/sql/colexec/insert"
	"github.com/matrixorigin/matrixone/pkg/sql/colexec/intersect"
	"github.com/matrixorigin/matrixone/pkg/sql/colexec/intersectall"
	"github.com/matrixorigin/matrixone/pkg/sql/colexec/lockop"
	"github.com/matrixorigin/matrixone/pkg/sql/colexec/loopjoin"
	"github.com/matrixorigin/matrixone/pkg/sql/colexec/merge"
	"github.com/matrixorigin/matrixone/pkg/sql/colexec/mergeblock"
	"github.com/matrixorigin/matrixone/pkg/sql/colexec/mergecte"
	"github.com/matrixorigin/matrixone/pkg/sql/colexec/mergedelete"
	"github.com/matrixorigin/matrixone/pkg/sql/colexec/mergerecursive"
	"github.com/matrixorigin/matrixone/pkg/sql/colexec/minus"
	"github.com/matrixorigin/matrixone/pkg/sql/colexec/output"
	"github.com/matrixorigin/matrixone/pkg/sql/colexec/sample"
	"github.com/matrixorigin/matrixone/pkg/sql/parsers/tree"
	plan2 "github.com/matrixorigin/matrixone/pkg/sql/plan"
	"github.com/matrixorigin/matrixone/pkg/sql/plan/function"
	"github.com/matrixorigin/matrixone/pkg/sql/plan/rule"
	"github.com/matrixorigin/matrixone/pkg/sql/util"
	mokafka "github.com/matrixorigin/matrixone/pkg/stream/adapter/kafka"
	"github.com/matrixorigin/matrixone/pkg/txn/client"
	"github.com/matrixorigin/matrixone/pkg/txn/storage/memorystorage"
	txnTrace "github.com/matrixorigin/matrixone/pkg/txn/trace"
	"github.com/matrixorigin/matrixone/pkg/util/executor"
	v2 "github.com/matrixorigin/matrixone/pkg/util/metric/v2"
	"github.com/matrixorigin/matrixone/pkg/util/trace"
	"github.com/matrixorigin/matrixone/pkg/vm"
	"github.com/matrixorigin/matrixone/pkg/vm/engine"
	"github.com/matrixorigin/matrixone/pkg/vm/engine/disttae"
	"github.com/matrixorigin/matrixone/pkg/vm/message"
	"github.com/matrixorigin/matrixone/pkg/vm/process"
)

// Note: Now the cost going from stat is actually the number of rows, so we can only estimate a number for the size of each row.
// The current insertion of around 200,000 rows triggers cn to write s3 directly
const (
	DistributedThreshold     uint64 = 10 * mpool.MB
	SingleLineSizeEstimate   uint64 = 300 * mpool.B
	shuffleChannelBufferSize        = 32

	NoAccountId = -1
)

var (
	ncpu = runtime.GOMAXPROCS(0)

	cantCompileForPrepareErr = moerr.NewCantCompileForPrepareNoCtx()
)

// NewCompile is used to new an object of compile
func NewCompile(
	addr, db, sql, tenant, uid string,
	e engine.Engine,
	proc *process.Process,
	stmt tree.Statement,
	isInternal bool,
	cnLabel map[string]string,
	startAt time.Time,
) *Compile {
	c := GetCompileService().getCompile(proc)

	c.e = e
	c.db = db
	c.tenant = tenant
	c.uid = uid
	c.sql = sql
	c.proc.SetMessageBoard(c.MessageBoard)
	c.stmt = stmt
	c.addr = addr
	c.isInternal = isInternal
	c.cnLabel = cnLabel
	c.startAt = startAt
	c.disableRetry = false
	if c.proc.GetTxnOperator() != nil {
		// TODO: The action of updating the WriteOffset logic should be executed in the `func (c *Compile) Run(_ uint64)` method.
		// However, considering that the delay ranges are not completed yet, the UpdateSnapshotWriteOffset() and
		// the assignment of `Compile.TxnOffset` should be moved into the `func (c *Compile) Run(_ uint64)` method in the later stage.
		c.proc.GetTxnOperator().GetWorkspace().UpdateSnapshotWriteOffset()
		c.TxnOffset = c.proc.GetTxnOperator().GetWorkspace().GetSnapshotWriteOffset()
	} else {
		c.TxnOffset = 0
	}
	return c
}

func (c *Compile) Release() {
	if c == nil {
		return
	}
	if c.proc != nil {
		c.proc.ResetQueryContext()
	}
	GetCompileService().putCompile(c)
}

func (c Compile) TypeName() string {
	return "compile.Compile"
}

func (c *Compile) GetMessageCenter() *message.MessageCenter {
	if c == nil || c.e == nil {
		return nil
	}
	m := c.e.GetMessageCenter()
	if m != nil {
		mc, ok := m.(*message.MessageCenter)
		if ok {
			return mc
		}
	}
	return nil
}

func (c *Compile) Reset(proc *process.Process, startAt time.Time, fill func(*batch.Batch) error, sql string) {
	// clean up the process for a new query.
	proc.ResetQueryContext()
	c.proc = proc

	c.fill = fill
	c.sql = sql
	c.affectRows.Store(0)

	for _, s := range c.scopes {
		s.Reset(c)
	}

	for _, v := range c.nodeRegs {
		v.CleanChannel(c.proc.GetMPool())
	}

	c.MessageBoard = c.MessageBoard.Reset()
	proc.SetMessageBoard(c.MessageBoard)
	c.counterSet.Reset()

	for _, f := range c.fuzzys {
		f.reset()
	}
	c.startAt = startAt
	if c.proc.GetTxnOperator() != nil {
		c.proc.GetTxnOperator().GetWorkspace().UpdateSnapshotWriteOffset()
		c.TxnOffset = c.proc.GetTxnOperator().GetWorkspace().GetSnapshotWriteOffset()
	} else {
		c.TxnOffset = 0
	}
}

func (c *Compile) clear() {
	if c.anal != nil {
		c.anal.release()
	}
	for i := range c.scopes {
		c.scopes[i].release()
	}
	for i := range c.fuzzys {
		c.fuzzys[i].release()
	}

	c.MessageBoard = c.MessageBoard.Reset()
	c.fuzzys = c.fuzzys[:0]
	c.scopes = c.scopes[:0]
	c.pn = nil
	c.fill = nil
	c.affectRows.Store(0)
	c.addr = ""
	c.db = ""
	c.tenant = ""
	c.uid = ""
	c.sql = ""
	c.originSQL = ""
	c.anal = nil
	c.e = nil

	c.proc.Free()
	c.proc = nil

	c.cnList = c.cnList[:0]
	c.stmt = nil
	c.startAt = time.Time{}
	c.needLockMeta = false
	c.isInternal = false
	c.isPrepare = false

	for k := range c.metaTables {
		delete(c.metaTables, k)
	}
	for k := range c.lockTables {
		delete(c.lockTables, k)
	}
	for k := range c.nodeRegs {
		delete(c.nodeRegs, k)
	}
	for k := range c.stepRegs {
		delete(c.stepRegs, k)
	}
	for k := range c.cnLabel {
		delete(c.cnLabel, k)
	}
}

// helper function to judge if init temporary engine is needed
func (c *Compile) NeedInitTempEngine() bool {
	for _, s := range c.scopes {
		ddl := s.Plan.GetDdl()
		if ddl == nil {
			continue
		}
		if qry := ddl.GetCreateTable(); qry != nil && qry.Temporary {
			if c.e.(*engine.EntireEngine).TempEngine == nil {
				return true
			}
		}
	}
	return false
}

func (c *Compile) SetTempEngine(tempEngine engine.Engine, tempStorage *memorystorage.Storage) {
	e := c.e.(*engine.EntireEngine)
	e.TempEngine = tempEngine

	if topContext := c.proc.GetTopContext(); topContext.Value(defines.TemporaryTN{}) == nil {
		c.proc.SaveToTopContext(defines.TemporaryTN{}, tempStorage)
	}
}

func (c *Compile) addAffectedRows(n uint64) {
	c.affectRows.Add(n)
}

func (c *Compile) setAffectedRows(n uint64) {
	c.affectRows.Store(n)
}

func (c *Compile) getAffectedRows() uint64 {
	affectRows := c.affectRows.Load()
	return affectRows
}

func (c *Compile) run(s *Scope) error {
	if s == nil {
		return nil
	}
	switch s.Magic {
	case Normal:
		err := s.Run(c)
		if err != nil {
			return err
		}

		c.addAffectedRows(s.affectedRows())
		return nil
	case Merge, MergeInsert:
		err := s.MergeRun(c)
		if err != nil {
			return err
		}

		c.addAffectedRows(s.affectedRows())
		return nil
	case MergeDelete:
		err := s.MergeRun(c)
		if err != nil {
			return err
		}
		mergeArg := s.RootOp.(*mergedelete.MergeDelete)
		if mergeArg.AddAffectedRows {
			c.addAffectedRows(mergeArg.AffectedRows())
		}
		return nil
	case Remote:
		err := s.RemoteRun(c)
		c.addAffectedRows(s.affectedRows())
		return err
	case CreateDatabase:
		err := s.CreateDatabase(c)
		if err != nil {
			return err
		}
		c.setAffectedRows(1)
		return nil
	case DropDatabase:
		err := s.DropDatabase(c)
		if err != nil {
			return err
		}
		c.setAffectedRows(1)
		return nil
	case CreateTable:
		qry := s.Plan.GetDdl().GetCreateTable()
		if qry.Temporary {
			return s.CreateTempTable(c)
		} else {
			return s.CreateTable(c)
		}
	case CreateView:
		return s.CreateView(c)
	case AlterView:
		return s.AlterView(c)
	case AlterTable:
		return s.AlterTable(c)
	case DropTable:
		return s.DropTable(c)
	case DropSequence:
		return s.DropSequence(c)
	case CreateSequence:
		return s.CreateSequence(c)
	case AlterSequence:
		return s.AlterSequence(c)
	case CreateIndex:
		return s.CreateIndex(c)
	case DropIndex:
		return s.DropIndex(c)
	case TruncateTable:
		return s.TruncateTable(c)
	case Replace:
		return s.replace(c)
	}
	return nil
}

// isRetryErr if the error is ErrTxnNeedRetry and the transaction is RC isolation, we need to retry t
// he statement
func (c *Compile) isRetryErr(err error) bool {
	return (moerr.IsMoErrCode(err, moerr.ErrTxnNeedRetry) ||
		moerr.IsMoErrCode(err, moerr.ErrTxnNeedRetryWithDefChanged)) &&
		c.proc.GetTxnOperator().Txn().IsRCIsolation()
}

func (c *Compile) canRetry(err error) bool {
	return !c.disableRetry && c.isRetryErr(err)
}

func (c *Compile) IsTpQuery() bool {
	return c.execType == plan2.ExecTypeTP
}

func (c *Compile) IsSingleScope(ss []*Scope) bool {
	if c.IsTpQuery() {
		return true
	}
	return len(ss) == 1 && ss[0].NodeInfo.Mcpu == 1
}

func (c *Compile) SetIsPrepare(isPrepare bool) {
	c.isPrepare = isPrepare
}

func (c *Compile) FreeOperator() {
	for _, s := range c.scopes {
		s.FreeOperator(c)
	}
}

/*
func (c *Compile) printPipeline() {
	if c.IsTpQuery() {
		fmt.Println("pipeline for tp query!", "sql: ", c.originSQL)
	} else {
		fmt.Println("pipeline for ap query! current cn", c.addr, "sql: ", c.originSQL)
	}
	fmt.Println(DebugShowScopes(c.scopes, OldLevel))
}
*/
// run once
func (c *Compile) runOnce() error {
	var wg sync.WaitGroup
	err := c.lockMetaTables()
	if err != nil {
		return err
	}

	err = c.lockTable()
	if err != nil {
		return err
	}
	errC := make(chan error, len(c.scopes))
	for _, s := range c.scopes {
		err = s.InitAllDataSource(c)
		if err != nil {
			return err
		}
	}

	if err = GetCompileService().recordRunningCompile(c); err != nil {
		return err
	}
	defer func() {
		_, _ = GetCompileService().removeRunningCompile(c)
	}()

	//c.printPipeline()

	for i := range c.scopes {
		wg.Add(1)
		scope := c.scopes[i]
		errSubmit := ants.Submit(func() {
			defer func() {
				if e := recover(); e != nil {
					err := moerr.ConvertPanicError(c.proc.Ctx, e)
					c.proc.Error(c.proc.Ctx, "panic in run",
						zap.String("sql", c.sql),
						zap.String("error", err.Error()))
					errC <- err
				}
				wg.Done()
			}()
			errC <- c.run(scope)
		})
		if errSubmit != nil {
			errC <- errSubmit
			wg.Done()
		}
	}
	wg.Wait()
	close(errC)

	errList := make([]error, 0, len(c.scopes))
	for e := range errC {
		if e != nil {
			errList = append(errList, e)
			if c.isRetryErr(e) {
				return e
			}
		}
	}

	if len(errList) > 0 {
		err = errList[0]
	}
	if err != nil {
		return err
	}

	// fuzzy filter not sure whether this insert / load obey duplicate constraints, need double check
	for _, f := range c.fuzzys {
		if f != nil && f.cnt > 0 {
			if f.cnt > 10 {
				c.proc.Debugf(c.proc.Ctx, "double check dup for `%s`.`%s`:collision cnt is %d, may be too high", f.db, f.tbl, f.cnt)
			}
			err = f.backgroundSQLCheck(c)
			if err != nil {
				return err
			}
		}
	}

	//detect fk self refer
	//update, insert
	query := c.pn.GetQuery()
	if query != nil && (query.StmtType == plan.Query_INSERT ||
		query.StmtType == plan.Query_UPDATE) && len(query.GetDetectSqls()) != 0 {
		err = detectFkSelfRefer(c, query.DetectSqls)
	}
	//alter table ... add/drop foreign key
	if err == nil && c.pn.GetDdl() != nil {
		alterTable := c.pn.GetDdl().GetAlterTable()
		if alterTable != nil && len(alterTable.GetDetectSqls()) != 0 {
			err = detectFkSelfRefer(c, alterTable.GetDetectSqls())
		}
	}
	return err
}

func (c *Compile) compileScope(pn *plan.Plan) ([]*Scope, error) {
	start := time.Now()
	defer func() {
		v2.TxnStatementCompileScopeHistogram.Observe(time.Since(start).Seconds())
	}()
	switch qry := pn.Plan.(type) {
	case *plan.Plan_Query:
		switch qry.Query.StmtType {
		case plan.Query_REPLACE:
			return []*Scope{
				newScope(Replace).
					withPlan(pn),
			}, nil
		}
		scopes, err := c.compileQuery(qry.Query)
		if err != nil {
			return nil, err
		}
		for _, s := range scopes {
			if s.Plan == nil {
				s.Plan = pn
			}
		}
		return scopes, nil
	case *plan.Plan_Ddl:
		switch qry.Ddl.DdlType {
		case plan.DataDefinition_CREATE_DATABASE:
			return []*Scope{
				newScope(CreateDatabase).
					withPlan(pn),
			}, nil
		case plan.DataDefinition_DROP_DATABASE:
			return []*Scope{
				newScope(DropDatabase).
					withPlan(pn),
			}, nil
		case plan.DataDefinition_CREATE_TABLE:
			return []*Scope{
				newScope(CreateTable).
					withPlan(pn),
			}, nil
		case plan.DataDefinition_CREATE_VIEW:
			return []*Scope{
				newScope(CreateView).
					withPlan(pn),
			}, nil
		case plan.DataDefinition_ALTER_VIEW:
			return []*Scope{
				newScope(AlterView).
					withPlan(pn),
			}, nil
		case plan.DataDefinition_ALTER_TABLE:
			return []*Scope{
				newScope(AlterTable).
					withPlan(pn),
			}, nil
		case plan.DataDefinition_DROP_TABLE:
			return []*Scope{
				newScope(DropTable).
					withPlan(pn),
			}, nil
		case plan.DataDefinition_DROP_SEQUENCE:
			return []*Scope{
				newScope(DropSequence).
					withPlan(pn),
			}, nil
		case plan.DataDefinition_ALTER_SEQUENCE:
			return []*Scope{
				newScope(AlterSequence).
					withPlan(pn),
			}, nil
		case plan.DataDefinition_TRUNCATE_TABLE:
			return []*Scope{
				newScope(TruncateTable).
					withPlan(pn),
			}, nil
		case plan.DataDefinition_CREATE_SEQUENCE:
			return []*Scope{
				newScope(CreateSequence).
					withPlan(pn),
			}, nil
		case plan.DataDefinition_CREATE_INDEX:
			return []*Scope{
				newScope(CreateIndex).
					withPlan(pn),
			}, nil
		case plan.DataDefinition_DROP_INDEX:
			return []*Scope{
				newScope(DropIndex).
					withPlan(pn),
			}, nil
		case plan.DataDefinition_SHOW_DATABASES,
			plan.DataDefinition_SHOW_TABLES,
			plan.DataDefinition_SHOW_COLUMNS,
			plan.DataDefinition_SHOW_CREATETABLE:
			return c.compileQuery(pn.GetDdl().GetQuery())
			// 1、not supported: show arnings/errors/status/processlist
			// 2、show variables will not return query
			// 3、show create database/table need rewrite to create sql
		}
	}
	return nil, moerr.NewNYI(c.proc.Ctx, fmt.Sprintf("query '%s'", pn))
}

func (c *Compile) appendMetaTables(objRes *plan.ObjectRef) {
	if !c.needLockMeta {
		return
	}

	if objRes.SchemaName == catalog.MO_CATALOG && (objRes.ObjName == catalog.MO_DATABASE || objRes.ObjName == catalog.MO_TABLES || objRes.ObjName == catalog.MO_COLUMNS) {
		// do not lock meta table for meta table
	} else {
		key := fmt.Sprintf("%s %s", objRes.SchemaName, objRes.ObjName)
		c.metaTables[key] = struct{}{}
	}
}

func (c *Compile) lockMetaTables() error {
	lockLen := len(c.metaTables)
	if lockLen == 0 {
		return nil
	}

	tables := make([]string, 0, lockLen)
	for table := range c.metaTables {
		tables = append(tables, table)
	}
	sort.Strings(tables)

	for _, table := range tables {
		names := strings.SplitN(table, " ", 2)

		err := lockMoTable(c, names[0], names[1], lock.LockMode_Shared)
		if err != nil {
			// if get error in locking mocatalog.mo_tables by it's dbName & tblName
			// that means the origin table's schema was changed. then return NeedRetryWithDefChanged err
			if moerr.IsMoErrCode(err, moerr.ErrTxnNeedRetry) ||
				moerr.IsMoErrCode(err, moerr.ErrTxnNeedRetryWithDefChanged) {
				return moerr.NewTxnNeedRetryWithDefChangedNoCtx()
			}

			// other errors, just throw  out
			return err
		}
	}
	return nil
}

func (c *Compile) lockTable() error {
	for _, tbl := range c.lockTables {
		typ := plan2.MakeTypeByPlan2Type(tbl.PrimaryColTyp)
		if len(tbl.PartitionTableIds) == 0 {
			return lockop.LockTable(
				c.e,
				c.proc,
				tbl.TableId,
				typ,
				false)
		}

		for _, tblId := range tbl.PartitionTableIds {
			err := lockop.LockTable(
				c.e,
				c.proc,
				tblId,
				typ,
				false)
			if err != nil {
				return err
			}
		}

	}
	return nil
}

// func (c *Compile) compileAttachedScope(attachedPlan *plan.Plan) ([]*Scope, error) {
// 	query := attachedPlan.Plan.(*plan.Plan_Query)
// 	attachedScope, err := c.compileQuery(ctx, query.Query)
// 	if err != nil {
// 		return nil, err
// 	}
// 	for _, s := range attachedScope {
// 		s.Plan = attachedPlan
// 	}
// 	return attachedScope, nil
// }

func isAvailable(client morpc.RPCClient, addr string) bool {
	_, _, err := net.SplitHostPort(addr)
	if err != nil {
		logutil.Warnf("compileScope received a malformed cn address '%s', expected 'ip:port'", addr)
		return false
	}
	logutil.Debugf("ping %s start", addr)
	ctx, cancel := context.WithTimeout(context.Background(), 500*time.Millisecond)
	defer cancel()
	err = client.Ping(ctx, addr)
	if err != nil {
		// ping failed
		logutil.Debugf("ping %s err %+v\n", addr, err)
		return false
	}
	return true
}

func (c *Compile) removeUnavailableCN() {
	client := cnclient.GetPipelineClient(
		c.proc.GetService(),
	)
	if client == nil {
		return
	}
	i := 0
	for _, cn := range c.cnList {
		if isSameCN(c.addr, cn.Addr) || isAvailable(client.Raw(), cn.Addr) {
			c.cnList[i] = cn
			i++
		}
	}
	c.cnList = c.cnList[:i]
}

// getCNList gets the CN list from engine.Nodes() method. It will
// ensure the current CN is included in the result.
func (c *Compile) getCNList() (engine.Nodes, error) {
	cnList, err := c.e.Nodes(c.isInternal, c.tenant, c.uid, c.cnLabel)
	if err != nil {
		return nil, err
	}

	// We should always make sure the current CN is contained in the cn list.
	if c.proc == nil || c.proc.Base.QueryClient == nil {
		return cnList, nil
	}
	cnID := c.proc.GetService()
	for _, node := range cnList {
		if node.Id == cnID {
			return cnList, nil
		}
	}
	n := getEngineNode(c)
	n.Id = cnID
	cnList = append(cnList, n)
	return cnList, nil
}

func (c *Compile) compileQuery(qry *plan.Query) ([]*Scope, error) {
	var err error

	start := time.Now()
	defer func() {
		v2.TxnStatementCompileQueryHistogram.Observe(time.Since(start).Seconds())
	}()

	c.execType = plan2.GetExecType(c.pn.GetQuery(), c.getHaveDDL())

	n := getEngineNode(c)
	if c.execType == plan2.ExecTypeTP || c.execType == plan2.ExecTypeAP_ONECN {
		c.cnList = engine.Nodes{n}
	} else {
		c.cnList, err = c.getCNList()
		if err != nil {
			return nil, err
		}
		c.removeUnavailableCN()
		// sort by addr to get fixed order of CN list
		sort.Slice(c.cnList, func(i, j int) bool { return c.cnList[i].Addr < c.cnList[j].Addr })
	}

	if c.isPrepare && !c.IsTpQuery() {
		return nil, cantCompileForPrepareErr
	}

	c.initAnalyzeModule(qry)
	// deal with sink scan first.
	for i := len(qry.Steps) - 1; i >= 0; i-- {
		err := c.compileSinkScan(qry, qry.Steps[i])
		if err != nil {
			return nil, err
		}
	}

	steps := make([]*Scope, 0, len(qry.Steps))
	defer func() {
		if err != nil {
			ReleaseScopes(steps)
		}
	}()
	for i := len(qry.Steps) - 1; i >= 0; i-- {
		var scopes []*Scope
		var scope *Scope
		scopes, err = c.compilePlanScope(int32(i), qry.Steps[i], qry.Nodes)
		if err != nil {
			return nil, err
		}
		scope, err = c.compileSteps(qry, scopes, qry.Steps[i])
		if err != nil {
			return nil, err
		}
		steps = append(steps, scope)
	}

	return steps, err
}

func (c *Compile) compileSinkScan(qry *plan.Query, nodeId int32) error {
	n := qry.Nodes[nodeId]
	for _, childId := range n.Children {
		err := c.compileSinkScan(qry, childId)
		if err != nil {
			return err
		}
	}

	if n.NodeType == plan.Node_SINK_SCAN || n.NodeType == plan.Node_RECURSIVE_SCAN || n.NodeType == plan.Node_RECURSIVE_CTE {
		for _, s := range n.SourceStep {
			var wr *process.WaitRegister
			if c.anal.qry.LoadTag {
				wr = &process.WaitRegister{
					Ctx: c.proc.Ctx,
					Ch:  make(chan *process.RegisterMessage, ncpu),
				}
			} else {
				wr = &process.WaitRegister{
					Ctx: c.proc.Ctx,
					Ch:  make(chan *process.RegisterMessage, 1),
				}
			}
			c.appendStepRegs(s, nodeId, wr)
		}
	}
	return nil
}

func (c *Compile) compileSteps(qry *plan.Query, ss []*Scope, step int32) (*Scope, error) {
	if qry.Nodes[step].NodeType == plan.Node_SINK {
		return ss[0], nil
	}

	switch qry.StmtType {
	case plan.Query_DELETE:
		updateScopesLastFlag(ss)
		return ss[0], nil
	case plan.Query_INSERT:
		updateScopesLastFlag(ss)
		return ss[0], nil
	case plan.Query_UPDATE:
		updateScopesLastFlag(ss)
		return ss[0], nil
	default:
		var rs *Scope
		if c.IsSingleScope(ss) {
			rs = ss[0]
		} else {
			ss = c.mergeShuffleScopesIfNeeded(ss, false)
			rs = c.newMergeScope(ss)
		}
		updateScopesLastFlag([]*Scope{rs})
		c.setAnalyzeCurrent([]*Scope{rs}, c.anal.curNodeIdx)
		rs.setRootOperator(
			output.NewArgument().
				WithFunc(c.fill),
		)
		return rs, nil
	}
}

func (c *Compile) compilePlanScope(step int32, curNodeIdx int32, ns []*plan.Node) ([]*Scope, error) {
	start := time.Now()
	defer func() {
		v2.TxnStatementCompilePlanScopeHistogram.Observe(time.Since(start).Seconds())
	}()
	var ss []*Scope
	var left []*Scope
	var right []*Scope
	var err error
	defer func() {
		if err != nil {
			ReleaseScopes(ss)
			ReleaseScopes(left)
			ReleaseScopes(right)
		}
	}()
	n := ns[curNodeIdx]

	if n.Limit != nil {
		if cExpr, ok := n.Limit.Expr.(*plan.Expr_Lit); ok {
			if cval, ok := cExpr.Lit.Value.(*plan.Literal_U64Val); ok {
				if cval.U64Val == 0 {
					// optimize for limit 0
					rs := c.newEmptyMergeScope()
					rs.Proc = c.proc.NewNoContextChildProc(0)
					return c.compileLimit(n, []*Scope{rs}), nil
				}
			}
		}
	}

	switch n.NodeType {
	case plan.Node_VALUE_SCAN:
		c.setAnalyzeCurrent(nil, int(curNodeIdx))
		ss, err = c.compileValueScan(n)
		if err != nil {
			return nil, err
		}
		ss = c.compileSort(n, c.compileProjection(n, ss))
		return ss, nil
	case plan.Node_EXTERNAL_SCAN:
		if n.ObjRef != nil {
			c.appendMetaTables(n.ObjRef)
		}
		node := plan2.DeepCopyNode(n)

		c.setAnalyzeCurrent(nil, int(curNodeIdx))
		ss, err = c.compileExternScan(node)
		if err != nil {
			return nil, err
		}
		ss = c.compileSort(n, c.compileProjection(n, c.compileRestrict(node, ss)))
		return ss, nil
	case plan.Node_TABLE_SCAN:
		c.appendMetaTables(n.ObjRef)

		c.setAnalyzeCurrent(nil, int(curNodeIdx))
		ss, err = c.compileTableScan(n)
		if err != nil {
			return nil, err
		}
		ss = c.compileProjection(n, c.compileRestrict(n, ss))
		if n.Offset != nil {
			ss = c.compileOffset(n, ss)
		}
		if n.Limit != nil {
			ss = c.compileLimit(n, ss)
		}
		return ss, nil
	case plan.Node_SOURCE_SCAN:
		c.setAnalyzeCurrent(nil, int(curNodeIdx))
		ss, err = c.compileSourceScan(n)
		if err != nil {
			return nil, err
		}
		ss = c.compileSort(n, c.compileProjection(n, c.compileRestrict(n, ss)))
		return ss, nil
	case plan.Node_FILTER, plan.Node_PROJECT, plan.Node_PRE_DELETE:
		ss, err = c.compilePlanScope(step, n.Children[0], ns)
		if err != nil {
			return nil, err
		}

		c.setAnalyzeCurrent(ss, int(curNodeIdx))
		ss = c.compileSort(n, c.compileProjection(n, c.compileRestrict(n, ss)))
		return ss, nil
	case plan.Node_AGG:
		ss, err = c.compilePlanScope(step, n.Children[0], ns)
		if err != nil {
			return nil, err
		}

		groupInfo := constructGroup(c.proc.Ctx, n, ns[n.Children[0]], false, 0, c.proc)
		defer groupInfo.Release()
		anyDistinctAgg := groupInfo.AnyDistinctAgg()

		c.setAnalyzeCurrent(ss, int(curNodeIdx))
		if c.IsSingleScope(ss) && ss[0].PartialResults == nil {
			ss = c.compileSort(n, c.compileProjection(n, c.compileRestrict(n, c.compileTPGroup(n, ss, ns))))
			return ss, nil
		} else if !anyDistinctAgg && n.Stats.HashmapStats != nil && n.Stats.HashmapStats.Shuffle {
			ss = c.compileSort(n, c.compileShuffleGroup(n, ss, ns))
			return ss, nil
		} else {
			ss = c.compileSort(n, c.compileProjection(n, c.compileRestrict(n, c.compileMergeGroup(n, ss, ns, anyDistinctAgg))))
			return ss, nil
		}
	case plan.Node_SAMPLE:
		ss, err = c.compilePlanScope(step, n.Children[0], ns)
		if err != nil {
			return nil, err
		}

		c.setAnalyzeCurrent(ss, int(curNodeIdx))
		ss = c.compileSort(n, c.compileProjection(n, c.compileRestrict(n, c.compileSample(n, ss))))
		return ss, nil
	case plan.Node_WINDOW:
		ss, err = c.compilePlanScope(step, n.Children[0], ns)
		if err != nil {
			return nil, err
		}

		c.setAnalyzeCurrent(ss, int(curNodeIdx))
		ss = c.compileSort(n, c.compileProjection(n, c.compileRestrict(n, c.compileWin(n, ss))))
		return ss, nil
	case plan.Node_TIME_WINDOW:
		ss, err = c.compilePlanScope(step, n.Children[0], ns)
		if err != nil {
			return nil, err
		}

		c.setAnalyzeCurrent(ss, int(curNodeIdx))
		ss = c.compileProjection(n, c.compileRestrict(n, c.compileTimeWin(n, c.compileSort(n, ss))))
		return ss, nil
	case plan.Node_FILL:
		ss, err = c.compilePlanScope(step, n.Children[0], ns)
		if err != nil {
			return nil, err
		}

		c.setAnalyzeCurrent(ss, int(curNodeIdx))
		ss = c.compileProjection(n, c.compileRestrict(n, c.compileFill(n, ss)))
		return ss, nil
	case plan.Node_JOIN:
		left, err = c.compilePlanScope(step, n.Children[0], ns)
		if err != nil {
			return nil, err
		}
		right, err = c.compilePlanScope(step, n.Children[1], ns)
		if err != nil {
			return nil, err
		}

		c.setAnalyzeCurrent(left, int(curNodeIdx))
		c.setAnalyzeCurrent(right, int(curNodeIdx))
		ss = c.compileSort(n, c.compileJoin(n, ns[n.Children[0]], ns[n.Children[1]], left, right))
		return ss, nil
	case plan.Node_SORT:
		ss, err = c.compilePlanScope(step, n.Children[0], ns)
		if err != nil {
			return nil, err
		}

		c.setAnalyzeCurrent(ss, int(curNodeIdx))
		ss = c.compileProjection(n, c.compileRestrict(n, c.compileSort(n, ss)))
		return ss, nil
	case plan.Node_PARTITION:
		ss, err = c.compilePlanScope(step, n.Children[0], ns)
		if err != nil {
			return nil, err
		}

		c.setAnalyzeCurrent(ss, int(curNodeIdx))
		ss = c.compileProjection(n, c.compileRestrict(n, c.compilePartition(n, ss)))
		return ss, nil
	case plan.Node_UNION:
		left, err = c.compilePlanScope(step, n.Children[0], ns)
		if err != nil {
			return nil, err
		}
		right, err = c.compilePlanScope(step, n.Children[1], ns)
		if err != nil {
			return nil, err
		}

		c.setAnalyzeCurrent(left, int(curNodeIdx))
		c.setAnalyzeCurrent(right, int(curNodeIdx))
		ss = c.compileSort(n, c.compileUnion(n, left, right))
		return ss, nil
	case plan.Node_MINUS, plan.Node_INTERSECT, plan.Node_INTERSECT_ALL:
		left, err = c.compilePlanScope(step, n.Children[0], ns)
		if err != nil {
			return nil, err
		}
		right, err = c.compilePlanScope(step, n.Children[1], ns)
		if err != nil {
			return nil, err
		}

		c.setAnalyzeCurrent(left, int(curNodeIdx))
		c.setAnalyzeCurrent(right, int(curNodeIdx))
		ss = c.compileSort(n, c.compileMinusAndIntersect(n, left, right, n.NodeType))
		return ss, nil
	case plan.Node_UNION_ALL:
		left, err = c.compilePlanScope(step, n.Children[0], ns)
		if err != nil {
			return nil, err
		}
		right, err = c.compilePlanScope(step, n.Children[1], ns)
		if err != nil {
			return nil, err
		}

		c.setAnalyzeCurrent(left, int(curNodeIdx))
		c.setAnalyzeCurrent(right, int(curNodeIdx))
		ss = c.compileSort(n, c.compileUnionAll(n, left, right))
		return ss, nil
	case plan.Node_DELETE:
		if n.DeleteCtx.CanTruncate {
			s := newScope(TruncateTable)
			s.Plan = &plan.Plan{
				Plan: &plan.Plan_Ddl{
					Ddl: &plan.DataDefinition{
						DdlType: plan.DataDefinition_TRUNCATE_TABLE,
						Definition: &plan.DataDefinition_TruncateTable{
							TruncateTable: n.DeleteCtx.TruncateTable,
						},
					},
				},
			}
			ss = []*Scope{s}
			return ss, nil
		}
		c.appendMetaTables(n.DeleteCtx.Ref)
		ss, err = c.compilePlanScope(step, n.Children[0], ns)
		if err != nil {
			return nil, err
		}

		n.NotCacheable = true
		c.setAnalyzeCurrent(ss, int(curNodeIdx))
		return c.compileDelete(n, ss)
	case plan.Node_ON_DUPLICATE_KEY:
		ss, err = c.compilePlanScope(step, n.Children[0], ns)
		if err != nil {
			return nil, err
		}

		c.setAnalyzeCurrent(ss, int(curNodeIdx))
		ss, err = c.compileOnduplicateKey(n, ss)
		if err != nil {
			return nil, err
		}
		return ss, nil
	case plan.Node_FUZZY_FILTER:
		left, err = c.compilePlanScope(step, n.Children[0], ns)
		if err != nil {
			return nil, err
		}
		right, err = c.compilePlanScope(step, n.Children[1], ns)
		if err != nil {
			return nil, err
		}

		c.setAnalyzeCurrent(left, int(curNodeIdx))
		c.setAnalyzeCurrent(right, int(curNodeIdx))
		return c.compileFuzzyFilter(n, ns, left, right)
	case plan.Node_PRE_INSERT_UK:
		ss, err = c.compilePlanScope(step, n.Children[0], ns)
		if err != nil {
			return nil, err
		}

		c.setAnalyzeCurrent(ss, int(curNodeIdx))
		ss = c.compilePreInsertUk(n, ss)
		return ss, nil
	case plan.Node_PRE_INSERT_SK:
		ss, err = c.compilePlanScope(step, n.Children[0], ns)
		if err != nil {
			return nil, err
		}
		c.setAnalyzeCurrent(ss, int(curNodeIdx))
		ss = c.compilePreInsertSK(n, ss)
		return ss, nil
	case plan.Node_PRE_INSERT:
		ss, err = c.compilePlanScope(step, n.Children[0], ns)
		if err != nil {
			return nil, err
		}

		c.setAnalyzeCurrent(ss, int(curNodeIdx))
		return c.compilePreInsert(ns, n, ss)
	case plan.Node_INSERT:
		c.appendMetaTables(n.ObjRef)
		ss, err = c.compilePlanScope(step, n.Children[0], ns)
		if err != nil {
			return nil, err
		}

		n.NotCacheable = true
		c.setAnalyzeCurrent(ss, int(curNodeIdx))
		return c.compileInsert(ns, n, ss)
	case plan.Node_LOCK_OP:
		ss, err = c.compilePlanScope(step, n.Children[0], ns)
		if err != nil {
			return nil, err
		}

		c.setAnalyzeCurrent(ss, int(curNodeIdx))
		ss, err = c.compileLock(n, ss)
		if err != nil {
			return nil, err
		}
		ss = c.compileProjection(n, ss)
		return ss, nil
	case plan.Node_FUNCTION_SCAN:
		ss, err = c.compilePlanScope(step, n.Children[0], ns)
		if err != nil {
			return nil, err
		}
		c.setAnalyzeCurrent(ss, int(curNodeIdx))
		ss = c.compileSort(n, c.compileProjection(n, c.compileRestrict(n, c.compileTableFunction(n, ss))))
		return ss, nil
	case plan.Node_SINK_SCAN:
		c.setAnalyzeCurrent(nil, int(curNodeIdx))
		ss, err = c.compileSinkScanNode(n, curNodeIdx)
		if err != nil {
			return nil, err
		}
		ss = c.compileProjection(n, ss)
		return ss, nil
	case plan.Node_RECURSIVE_SCAN:
		c.setAnalyzeCurrent(ss, int(curNodeIdx))
		return c.compileRecursiveScan(n, curNodeIdx)
	case plan.Node_RECURSIVE_CTE:
		c.setAnalyzeCurrent(ss, int(curNodeIdx))
		ss, err = c.compileRecursiveCte(n, curNodeIdx)
		if err != nil {
			return nil, err
		}
		ss = c.compileSort(n, ss)
		return ss, nil
	case plan.Node_SINK:
		ss, err = c.compilePlanScope(step, n.Children[0], ns)
		if err != nil {
			return nil, err
		}

		c.setAnalyzeCurrent(ss, int(curNodeIdx))
		return c.compileSinkNode(n, ss, step)
	default:
		return nil, moerr.NewNYI(c.proc.Ctx, fmt.Sprintf("query '%s'", n))
	}
}

func (c *Compile) appendStepRegs(step, nodeId int32, reg *process.WaitRegister) {
	c.nodeRegs[[2]int32{step, nodeId}] = reg
	c.stepRegs[step] = append(c.stepRegs[step], [2]int32{step, nodeId})
}

func (c *Compile) getNodeReg(step, nodeId int32) *process.WaitRegister {
	return c.nodeRegs[[2]int32{step, nodeId}]
}

func (c *Compile) getStepRegs(step int32) []*process.WaitRegister {
	wrs := make([]*process.WaitRegister, len(c.stepRegs[step]))
	for i, sn := range c.stepRegs[step] {
		wrs[i] = c.nodeRegs[sn]
	}
	return wrs
}

func (c *Compile) constructScopeForExternal(addr string, parallel bool) *Scope {
	ds := newScope(Merge)
	ds.NodeInfo = getEngineNode(c)
	if parallel {
		ds.Magic = Remote
	} else {
		ds.NodeInfo.Mcpu = 1
	}
	ds.NodeInfo.Addr = addr
	ds.Proc = c.proc.NewNoContextChildProc(0)
	c.proc.Base.LoadTag = c.anal.qry.LoadTag
	ds.Proc.Base.LoadTag = true
	ds.DataSource = &Source{isConst: true}
	return ds
}

func (c *Compile) constructLoadMergeScope() *Scope {
	ds := c.newEmptyMergeScope()
	ds.Proc = c.proc.NewNoContextChildProc(1)
	ds.Proc.Base.LoadTag = true
	arg := merge.NewArgument()
	arg.SetAnalyzeControl(c.anal.curNodeIdx, false)

	ds.setRootOperator(arg)
	return ds
}

func (c *Compile) compileSourceScan(n *plan.Node) ([]*Scope, error) {
	_, span := trace.Start(c.proc.Ctx, "compileSourceScan")
	defer span.End()
	configs := make(map[string]interface{})
	for _, def := range n.TableDef.Defs {
		switch v := def.Def.(type) {
		case *plan.TableDef_DefType_Properties:
			for _, p := range v.Properties.Properties {
				configs[p.Key] = p.Value
			}
		}
	}

	end, err := mokafka.GetStreamCurrentSize(c.proc.Ctx, configs, mokafka.NewKafkaAdapter)
	if err != nil {
		return nil, err
	}
	ps := calculatePartitions(0, end, int64(ncpu))

	ss := make([]*Scope, len(ps))

	currentFirstFlag := c.anal.isFirst
	for i := range ss {
		ss[i] = newScope(Merge)
		ss[i].NodeInfo = getEngineNode(c)
		ss[i].Proc = c.proc.NewNoContextChildProc(0)
		arg := constructStream(n, ps[i])
		arg.SetAnalyzeControl(c.anal.curNodeIdx, currentFirstFlag)
		ss[i].setRootOperator(arg)
	}
	c.anal.isFirst = false
	return ss, nil
}

const StreamMaxInterval = 8192

func calculatePartitions(start, end, n int64) [][2]int64 {
	var ps [][2]int64
	interval := (end - start) / n
	if interval < StreamMaxInterval {
		interval = StreamMaxInterval
	}
	var r int64
	l := start
	for i := int64(0); i < n; i++ {
		r = l + interval
		if r >= end {
			ps = append(ps, [2]int64{l, end})
			break
		}
		ps = append(ps, [2]int64{l, r})
		l = r
	}
	return ps
}

func StrictSqlMode(proc *process.Process) (error, bool) {
	mode, err := proc.GetResolveVariableFunc()("sql_mode", true, false)
	if err != nil {
		return err, false
	}
	if modeStr, ok := mode.(string); ok {
		if strings.Contains(modeStr, "STRICT_TRANS_TABLES") || strings.Contains(modeStr, "STRICT_ALL_TABLES") {
			return nil, true
		}
	}
	return nil, false
}

func (c *Compile) compileExternScan(n *plan.Node) ([]*Scope, error) {
	if c.isPrepare {
		return nil, cantCompileForPrepareErr
	}
	ctx, span := trace.Start(c.proc.Ctx, "compileExternScan")
	defer span.End()
	start := time.Now()
	defer func() {
		if t := time.Since(start); t > time.Second {
			c.proc.Infof(ctx, "compileExternScan cost %v", t)
		}
	}()

	ID2Addr := make(map[int]int, 0)
	mcpu := 0
	for i := 0; i < len(c.cnList); i++ {
		tmp := mcpu
		mcpu += c.cnList[i].Mcpu
		ID2Addr[i] = mcpu - tmp
	}
	param := &tree.ExternParam{}

	if n.ExternScan == nil || n.ExternScan.Type != tree.INLINE {
		err := json.Unmarshal([]byte(n.TableDef.Createsql), param)
		if err != nil {
			return nil, err
		}
		if n.ExternScan == nil {
			param.ExtTab = true
		}
	} else {
		param.ScanType = int(n.ExternScan.Type)
		param.Data = n.ExternScan.Data
		param.Format = n.ExternScan.Format
		param.Tail = new(tree.TailParameter)
		param.Tail.IgnoredLines = n.ExternScan.IgnoredLines
		param.Tail.Fields = &tree.Fields{
			Terminated: &tree.Terminated{
				Value: n.ExternScan.Terminated,
			},
			EnclosedBy: &tree.EnclosedBy{
				Value: n.ExternScan.EnclosedBy[0],
			},
			EscapedBy: &tree.EscapedBy{
				Value: n.ExternScan.EscapedBy[0],
			},
		}
		param.JsonData = n.ExternScan.JsonType
	}

	err, strictSqlMode := StrictSqlMode(c.proc)
	if err != nil {
		return nil, err
	}

	if param.ScanType == tree.S3 {
		if !param.Init {
			if err := plan2.InitS3Param(param); err != nil {
				return nil, err
			}
		}
		if param.Parallel {
			mcpu = 0
			ID2Addr = make(map[int]int, 0)
			for i := 0; i < len(c.cnList); i++ {
				tmp := mcpu
				if c.cnList[i].Mcpu > external.S3ParallelMaxnum {
					mcpu += external.S3ParallelMaxnum
				} else {
					mcpu += c.cnList[i].Mcpu
				}
				ID2Addr[i] = mcpu - tmp
			}
		}
	} else if param.ScanType == tree.INLINE {
		return c.compileExternValueScan(n, param, strictSqlMode)
	} else {
		if err := plan2.InitInfileOrStageParam(param, c.proc); err != nil {
			return nil, err
		}

		// if filepath is stage URL, ScanType may change to tree.S3.  check param.Parallel again
		if param.ScanType == tree.S3 && param.Parallel {
			mcpu = 0
			ID2Addr = make(map[int]int, 0)
			for i := 0; i < len(c.cnList); i++ {
				tmp := mcpu
				if c.cnList[i].Mcpu > external.S3ParallelMaxnum {
					mcpu += external.S3ParallelMaxnum
				} else {
					mcpu += c.cnList[i].Mcpu
				}
				ID2Addr[i] = mcpu - tmp
			}
		}
	}

	t := time.Now()
	param.FileService = c.proc.Base.FileService
	param.Ctx = c.proc.Ctx
	var fileList []string
	var fileSize []int64
	if !param.Local && !param.Init {
		if param.QueryResult {
			fileList = strings.Split(param.Filepath, ",")
			for i := range fileList {
				fileList[i] = strings.TrimSpace(fileList[i])
			}
		} else {
			_, spanReadDir := trace.Start(ctx, "compileExternScan.ReadDir")
			fileList, fileSize, err = plan2.ReadDir(param)
			if err != nil {
				spanReadDir.End()
				return nil, err
			}
			spanReadDir.End()
		}
		fileList, fileSize, err = external.FilterFileList(ctx, n, c.proc, fileList, fileSize)
		if err != nil {
			return nil, err
		}
		if param.LoadFile && len(fileList) == 0 {
			return nil, moerr.NewInvalidInput(ctx, "the file does not exist in load flow")
		}
	} else {
		fileList = []string{param.Filepath}
		fileSize = []int64{param.FileSize}
	}
	if time.Since(t) > time.Second {
		c.proc.Infof(ctx, "read dir cost %v", time.Since(t))
	}

	if len(fileList) == 0 {
		ret := newScope(Merge)
		ret.NodeInfo = getEngineNode(c)
		ret.NodeInfo.Mcpu = 1
		ret.DataSource = &Source{isConst: true, node: n}

		currentFirstFlag := c.anal.isFirst
		op := constructValueScan()
		op.SetAnalyzeControl(c.anal.curNodeIdx, currentFirstFlag)
		ret.setRootOperator(op)
		c.anal.isFirst = false

		ret.Proc = c.proc.NewNoContextChildProc(0)
		return []*Scope{ret}, nil
	}
	if param.Parallel && (external.GetCompressType(param, fileList[0]) != tree.NOCOMPRESS || param.Local) {
		return c.compileExternScanParallel(n, param, fileList, fileSize, strictSqlMode)
	}

	t = time.Now()
	var fileOffset [][]int64

	if param.Parallel {
		visibleCols := make([]*plan.ColDef, 0)
		if param.Strict {
			for _, col := range n.TableDef.Cols {
				if !col.Hidden {
					visibleCols = append(visibleCols, col)
				}
			}
		}

		for i := 0; i < len(fileList); i++ {
			param.Filepath = fileList[i]
			arr, err := external.ReadFileOffset(param, mcpu, fileSize[i], visibleCols)
			fileOffset = append(fileOffset, arr)
			if err != nil {
				return nil, err
			}
		}
	} else {
		for i := 0; i < len(fileList); i++ {
			param.Filepath = fileList[i]
		}
	}

	if time.Since(t) > time.Second {
		c.proc.Infof(ctx, "read file offset cost %v", time.Since(t))
	}

	var ss []*Scope
	if param.Parallel {
		ss = make([]*Scope, len(c.cnList))
		for i := range ss {
			ss[i] = c.constructScopeForExternal(c.cnList[i].Addr, param.Parallel)
		}
	} else {
		ss = make([]*Scope, 1)
		ss[0] = c.constructScopeForExternal(c.addr, param.Parallel)
	}
	pre := 0

	currentFirstFlag := c.anal.isFirst
	for i := range ss {
		ss[i].IsLoad = true
		count := ID2Addr[i]
		fileOffsetTmp := make([]*pipeline.FileOffset, len(fileList))
		for j := range fileOffsetTmp {
			preIndex := pre
			fileOffsetTmp[j] = &pipeline.FileOffset{}
			fileOffsetTmp[j].Offset = make([]int64, 0)
			if param.Parallel {
				if param.Strict {
					if 2*preIndex+2*count < len(fileOffset[j]) {
						fileOffsetTmp[j].Offset = append(fileOffsetTmp[j].Offset, fileOffset[j][2*preIndex:2*preIndex+2*count]...)
					} else if 2*preIndex < len(fileOffset[j]) {
						fileOffsetTmp[j].Offset = append(fileOffsetTmp[j].Offset, fileOffset[j][2*preIndex:]...)
					} else {
						continue
					}
				} else {
					fileOffsetTmp[j].Offset = append(fileOffsetTmp[j].Offset, fileOffset[j][2*preIndex:2*preIndex+2*count]...)
				}
			} else {
				fileOffsetTmp[j].Offset = append(fileOffsetTmp[j].Offset, []int64{param.FileStartOff, -1}...)
			}
		}
		op := constructExternal(n, param, c.proc.Ctx, fileList, fileSize, fileOffsetTmp, strictSqlMode)
		op.SetAnalyzeControl(c.anal.curNodeIdx, currentFirstFlag)
		ss[i].setRootOperator(op)
		pre += count
	}
	c.anal.isFirst = false

	return ss, nil
}

func (c *Compile) getParallelSizeForExternalScan(n *plan.Node, cpuNum int) int {
	if n.Stats == nil {
		return cpuNum
	}
	totalSize := n.Stats.Cost * n.Stats.Rowsize
	parallelSize := int(totalSize / float64(colexec.WriteS3Threshold))
	if parallelSize < 1 {
		return 1
	} else if parallelSize < cpuNum {
		return parallelSize
	}
	return cpuNum
}

func (c *Compile) compileExternValueScan(n *plan.Node, param *tree.ExternParam, strictSqlMode bool) ([]*Scope, error) {
	s := c.constructScopeForExternal(c.addr, false)
	currentFirstFlag := c.anal.isFirst
	op := constructExternal(n, param, c.proc.Ctx, nil, nil, nil, strictSqlMode)
	op.SetIdx(c.anal.curNodeIdx)
	op.SetIsFirst(currentFirstFlag)
	s.setRootOperator(op)
	c.anal.isFirst = false

	parallelSize := c.getParallelSizeForExternalScan(n, ncpu)
	if parallelSize == 1 {
		return []*Scope{s}, nil
	}
	ss := make([]*Scope, parallelSize)
	for i := 0; i < parallelSize; i++ {
		ss[i] = c.constructLoadMergeScope()
	}

	_, dispatchOp := constructDispatchLocalAndRemote(0, ss, s)
	dispatchOp.FuncId = dispatch.SendToAnyLocalFunc
	dispatchOp.SetIdx(c.anal.curNodeIdx)
	s.setRootOperator(dispatchOp)

	ss[0].PreScopes = append(ss[0].PreScopes, s)
	return ss, nil
}

// construct one thread to read the file data, then dispatch to mcpu thread to get the filedata for insert
func (c *Compile) compileExternScanParallel(n *plan.Node, param *tree.ExternParam, fileList []string, fileSize []int64, strictSqlMode bool) ([]*Scope, error) {
	param.Parallel = false
	mcpu := c.cnList[0].Mcpu
	ss := make([]*Scope, mcpu)
	for i := 0; i < mcpu; i++ {
		ss[i] = c.constructLoadMergeScope()
	}
	fileOffsetTmp := make([]*pipeline.FileOffset, len(fileList))
	for i := 0; i < len(fileList); i++ {
		fileOffsetTmp[i] = &pipeline.FileOffset{}
		fileOffsetTmp[i].Offset = make([]int64, 0)
		fileOffsetTmp[i].Offset = append(fileOffsetTmp[i].Offset, []int64{0, -1}...)
	}

	scope := c.constructScopeForExternal("", false)
	currentFirstFlag := c.anal.isFirst
	extern := constructExternal(n, param, c.proc.Ctx, fileList, fileSize, fileOffsetTmp, strictSqlMode)
	extern.Es.ParallelLoad = true
	extern.SetAnalyzeControl(c.anal.curNodeIdx, currentFirstFlag)
	scope.setRootOperator(extern)
	c.anal.isFirst = false

	_, dispatchOp := constructDispatchLocalAndRemote(0, ss, scope)
	dispatchOp.FuncId = dispatch.SendToAnyLocalFunc
	dispatchOp.SetAnalyzeControl(c.anal.curNodeIdx, false)
	scope.setRootOperator(dispatchOp)

	ss[0].PreScopes = append(ss[0].PreScopes, scope)
	c.anal.isFirst = false
	return ss, nil
}

func (c *Compile) compileTableFunction(n *plan.Node, ss []*Scope) []*Scope {
	currentFirstFlag := c.anal.isFirst
	for i := range ss {
		op := constructTableFunction(n)
		op.SetAnalyzeControl(c.anal.curNodeIdx, currentFirstFlag)
		ss[i].setRootOperator(op)
	}
	c.anal.isFirst = false

	return ss
}

func (c *Compile) compileValueScan(n *plan.Node) ([]*Scope, error) {
	ds := newScope(Merge)
	ds.NodeInfo = getEngineNode(c)
	ds.DataSource = &Source{isConst: true, node: n}
	ds.NodeInfo = engine.Node{Addr: c.addr, Mcpu: 1}
	ds.Proc = c.proc.NewNoContextChildProc(0)

	currentFirstFlag := c.anal.isFirst
	op := constructValueScan()
	op.SetAnalyzeControl(c.anal.curNodeIdx, currentFirstFlag)
	op.NodeType = n.NodeType
	if n.RowsetData != nil {
		op.RowsetData = n.RowsetData
		op.ColCount = len(n.TableDef.Cols)
		op.Uuid = n.Uuid
	}

	ds.setRootOperator(op)
	c.anal.isFirst = false

	return []*Scope{ds}, nil
}

func (c *Compile) compileTableScan(n *plan.Node) ([]*Scope, error) {
	nodes, partialResults, partialResultTypes, err := c.generateNodes(n)
	if err != nil {
		return nil, err
	}
	ss := make([]*Scope, 0, len(nodes))

	currentFirstFlag := c.anal.isFirst
	for i := range nodes {
		s, err := c.compileTableScanWithNode(n, nodes[i], currentFirstFlag)
		if err != nil {
			return nil, err
		}
		ss = append(ss, s)
	}
	c.anal.isFirst = false

	if len(n.OrderBy) > 0 {
		ss[0].NodeInfo.Mcpu = 1
	}

	if strings.Contains(n.TableDef.Name, "real_time_position") {
		fmt.Printf("-----------wuxiliang-compileTableScan-------------->cnList: %v , nodes:%s,  scopes: %s \n",
			c.cnList,
			getNodeBaseInfo(nodes),
			DebugShowScopes(ss, VerboseLevel))
	}

	ss[0].PartialResults = partialResults
	ss[0].PartialResultTypes = partialResultTypes
	return ss, nil
}

func getNodeBaseInfo(nodes engine.Nodes) string {
	var str = ""
	for i := range nodes {
		str += nodes[i].Addr + ", "
	}
	return str
}

func (c *Compile) compileTableScanWithNode(n *plan.Node, node engine.Node, firstFlag bool) (*Scope, error) {
	s := newScope(Remote)
	s.NodeInfo = node
	s.TxnOffset = c.TxnOffset
	s.DataSource = &Source{
		node: n,
	}

	op := constructTableScan(n)
	op.SetAnalyzeControl(c.anal.curNodeIdx, firstFlag)
	s.setRootOperator(op)
	s.Proc = c.proc.NewNoContextChildProc(0)
	return s, nil
}

func (c *Compile) compileTableScanDataSource(s *Scope) error {
	var err error
	var tblDef *plan.TableDef
	var ts timestamp.Timestamp
	var db engine.Database
	var rel engine.Relation
	var txnOp client.TxnOperator

	n := s.DataSource.node
	attrs := make([]string, len(n.TableDef.Cols))
	for j, col := range n.TableDef.Cols {
		attrs[j] = col.GetOriginCaseName()
	}

	//-----------------------------------------------------------------------------------------------------
	ctx := c.proc.GetTopContext()
	txnOp = c.proc.GetTxnOperator()
	err = disttae.CheckTxnIsValid(txnOp)
	if err != nil {
		return err
	}
	if n.ScanSnapshot != nil && n.ScanSnapshot.TS != nil {
		if !n.ScanSnapshot.TS.Equal(timestamp.Timestamp{LogicalTime: 0, PhysicalTime: 0}) &&
			n.ScanSnapshot.TS.Less(c.proc.GetTxnOperator().Txn().SnapshotTS) {
			if c.proc.GetCloneTxnOperator() != nil {
				txnOp = c.proc.GetCloneTxnOperator()
			} else {
				txnOp = c.proc.GetTxnOperator().CloneSnapshotOp(*n.ScanSnapshot.TS)
				c.proc.SetCloneTxnOperator(txnOp)
			}

			if n.ScanSnapshot.Tenant != nil {
				ctx = context.WithValue(ctx, defines.TenantIDKey{}, n.ScanSnapshot.Tenant.TenantID)
			}
		}
	}
	//-----------------------------------------------------------------------------------------------------

	if c.proc != nil && c.proc.GetTxnOperator() != nil {
		ts = txnOp.Txn().SnapshotTS
	}
	{
		err = disttae.CheckTxnIsValid(txnOp)
		if err != nil {
			return err
		}
		if util.TableIsClusterTable(n.TableDef.GetTableType()) {
			ctx = defines.AttachAccountId(ctx, catalog.System_Account)
		}
		if n.ObjRef.PubInfo != nil {
			ctx = defines.AttachAccountId(ctx, uint32(n.ObjRef.PubInfo.TenantId))
		}
		if util.TableIsLoggingTable(n.ObjRef.SchemaName, n.ObjRef.ObjName) {
			ctx = defines.AttachAccountId(ctx, catalog.System_Account)
		}
		db, err = c.e.Database(ctx, n.ObjRef.SchemaName, txnOp)
		if err != nil {
			panic(err)
		}
		rel, err = db.Relation(ctx, n.TableDef.Name, c.proc)
		if err != nil {
			if txnOp.IsSnapOp() {
				return err
			}
			var e error // avoid contamination of error messages
			db, e = c.e.Database(c.proc.Ctx, defines.TEMPORARY_DBNAME, txnOp)
			if e != nil {
				panic(e)
			}
			rel, e = db.Relation(c.proc.Ctx, engine.GetTempTableName(n.ObjRef.SchemaName, n.TableDef.Name), c.proc)
			if e != nil {
				panic(e)
			}
		}
		tblDef = rel.GetTableDef(ctx)
	}

	// prcoess partitioned table
	var partitionRelNames []string
	if n.TableDef.Partition != nil {
		if n.PartitionPrune != nil && n.PartitionPrune.IsPruned {
			for _, partition := range n.PartitionPrune.SelectedPartitions {
				partitionRelNames = append(partitionRelNames, partition.PartitionTableName)
			}
		} else {
			partitionRelNames = append(partitionRelNames, n.TableDef.Partition.PartitionTableNames...)
		}
	}

	var filterExpr *plan.Expr
	if len(n.FilterList) > 0 {
		filterExpr = colexec.RewriteFilterExprList(n.FilterList)
		filterExpr, err = plan2.ConstantFold(batch.EmptyForConstFoldBatch, plan2.DeepCopyExpr(filterExpr), c.proc, true, true)
		if err != nil {
			return err
		}
	}

	s.DataSource.Timestamp = ts
	s.DataSource.Attributes = attrs
	s.DataSource.TableDef = tblDef
	s.DataSource.Rel = rel
	s.DataSource.RelationName = n.TableDef.Name
	s.DataSource.PartitionRelationNames = partitionRelNames
	s.DataSource.SchemaName = n.ObjRef.SchemaName
	s.DataSource.AccountId = n.ObjRef.GetPubInfo()
	s.DataSource.FilterExpr = filterExpr
	s.DataSource.RuntimeFilterSpecs = n.RuntimeFilterProbeList
	s.DataSource.OrderBy = n.OrderBy
	return nil
}

func (c *Compile) compileRestrict(n *plan.Node, ss []*Scope) []*Scope {
	if len(n.FilterList) == 0 && len(n.RuntimeFilterProbeList) == 0 {
		return ss
	}
	currentFirstFlag := c.anal.isFirst
	filterExpr := colexec.RewriteFilterExprList(plan2.DeepCopyExprList(n.FilterList))
	var op *filter.Filter
	for i := range ss {
		op = constructRestrict(n, filterExpr)
		op.SetAnalyzeControl(c.anal.curNodeIdx, currentFirstFlag)
		ss[i].setRootOperator(op)
	}
	c.anal.isFirst = false
	return ss
}

func (c *Compile) compileProjection(n *plan.Node, ss []*Scope) []*Scope {
	if len(n.ProjectList) == 0 {
		return ss
	}

	for i := range ss {
		c.setProjection(n, ss[i])
	}

	/*for i := range ss {
		if ss[i].RootOp == nil {
			c.setProjection(n, ss[i])
			continue
		}
		_, ok := c.stmt.(*tree.Select)
		if !ok {
			c.setProjection(n, ss[i])
			continue
		}
		switch ss[i].RootOp.(type) {
		case *table_scan.TableScan:
			if ss[i].RootOp.(*table_scan.TableScan).ProjectList == nil {
				ss[i].RootOp.(*table_scan.TableScan).ProjectList = n.ProjectList
			} else {
				c.setProjection(n, ss[i])
			}
		case *value_scan.ValueScan:
			if ss[i].RootOp.(*value_scan.ValueScan).ProjectList == nil {
				ss[i].RootOp.(*value_scan.ValueScan).ProjectList = n.ProjectList
			} else {
				c.setProjection(n, ss[i])
			}
		case *fill.Fill:
			if ss[i].RootOp.(*fill.Fill).ProjectList == nil {
				ss[i].RootOp.(*fill.Fill).ProjectList = n.ProjectList
			} else {
				c.setProjection(n, ss[i])
			}
		case *source.Source:
			if ss[i].RootOp.(*source.Source).ProjectList == nil {
				ss[i].RootOp.(*source.Source).ProjectList = n.ProjectList
			} else {
				c.setProjection(n, ss[i])
			}
		case *external.External:
			if ss[i].RootOp.(*external.External).ProjectList == nil {
				ss[i].RootOp.(*external.External).ProjectList = n.ProjectList
			} else {
				c.setProjection(n, ss[i])
			}
		case *group.Group:
			if ss[i].RootOp.(*group.Group).ProjectList == nil {
				ss[i].RootOp.(*group.Group).ProjectList = n.ProjectList
			} else {
				c.setProjection(n, ss[i])
			}
		case *mergegroup.MergeGroup:
			if ss[i].RootOp.(*mergegroup.MergeGroup).ProjectList == nil {
				ss[i].RootOp.(*mergegroup.MergeGroup).ProjectList = n.ProjectList
			} else {
				c.setProjection(n, ss[i])
			}
		case *anti.AntiJoin:
			if ss[i].RootOp.(*anti.AntiJoin).ProjectList == nil {
				ss[i].RootOp.(*anti.AntiJoin).ProjectList = n.ProjectList
			} else {
				c.setProjection(n, ss[i])
			}
		case *indexjoin.IndexJoin:
			if ss[i].RootOp.(*indexjoin.IndexJoin).ProjectList == nil {
				ss[i].RootOp.(*indexjoin.IndexJoin).ProjectList = n.ProjectList
			} else {
				c.setProjection(n, ss[i])
			}
		case *join.InnerJoin:
			if ss[i].RootOp.(*join.InnerJoin).ProjectList == nil {
				ss[i].RootOp.(*join.InnerJoin).ProjectList = n.ProjectList
			} else {
				c.setProjection(n, ss[i])
			}
		case *left.LeftJoin:
			if ss[i].RootOp.(*left.LeftJoin).ProjectList == nil {
				ss[i].RootOp.(*left.LeftJoin).ProjectList = n.ProjectList
			} else {
				c.setProjection(n, ss[i])
			}
		case *loopanti.LoopAnti:
			if ss[i].RootOp.(*loopanti.LoopAnti).ProjectList == nil {
				ss[i].RootOp.(*loopanti.LoopAnti).ProjectList = n.ProjectList
			} else {
				c.setProjection(n, ss[i])
			}
		case *loopjoin.LoopJoin:
			if ss[i].RootOp.(*loopjoin.LoopJoin).ProjectList == nil {
				ss[i].RootOp.(*loopjoin.LoopJoin).ProjectList = n.ProjectList
			} else {
				c.setProjection(n, ss[i])
			}
		case *loopleft.LoopLeft:
			if ss[i].RootOp.(*loopleft.LoopLeft).ProjectList == nil {
				ss[i].RootOp.(*loopleft.LoopLeft).ProjectList = n.ProjectList
			} else {
				c.setProjection(n, ss[i])
			}
		case *loopmark.LoopMark:
			if ss[i].RootOp.(*loopmark.LoopMark).ProjectList == nil {
				ss[i].RootOp.(*loopmark.LoopMark).ProjectList = n.ProjectList
			} else {
				c.setProjection(n, ss[i])
			}
		case *loopsemi.LoopSemi:
			if ss[i].RootOp.(*loopsemi.LoopSemi).ProjectList == nil {
				ss[i].RootOp.(*loopsemi.LoopSemi).ProjectList = n.ProjectList
			} else {
				c.setProjection(n, ss[i])
			}
		case *loopsingle.LoopSingle:
			if ss[i].RootOp.(*loopsingle.LoopSingle).ProjectList == nil {
				ss[i].RootOp.(*loopsingle.LoopSingle).ProjectList = n.ProjectList
			} else {
				c.setProjection(n, ss[i])
			}
		case *mark.MarkJoin:
			if ss[i].RootOp.(*mark.MarkJoin).ProjectList == nil {
				ss[i].RootOp.(*mark.MarkJoin).ProjectList = n.ProjectList
			} else {
				c.setProjection(n, ss[i])
			}
		case *product.Product:
			if ss[i].RootOp.(*product.Product).ProjectList == nil {
				ss[i].RootOp.(*product.Product).ProjectList = n.ProjectList
			} else {
				c.setProjection(n, ss[i])
			}
		case *productl2.Productl2:
			if ss[i].RootOp.(*productl2.Productl2).ProjectList == nil {
				ss[i].RootOp.(*productl2.Productl2).ProjectList = n.ProjectList
			} else {
				c.setProjection(n, ss[i])
			}
		case *semi.SemiJoin:
			if ss[i].RootOp.(*semi.SemiJoin).ProjectList == nil {
				ss[i].RootOp.(*semi.SemiJoin).ProjectList = n.ProjectList
			} else {
				c.setProjection(n, ss[i])
			}
		case *single.SingleJoin:
			if ss[i].RootOp.(*single.SingleJoin).ProjectList == nil {
				ss[i].RootOp.(*single.SingleJoin).ProjectList = n.ProjectList
			} else {
				c.setProjection(n, ss[i])
			}

		default:
			c.setProjection(n, ss[i])
		}
	}*/
	c.anal.isFirst = false
	return ss
}

func (c *Compile) setProjection(n *plan.Node, s *Scope) {
	op := constructProjection(n)
	op.SetAnalyzeControl(c.anal.curNodeIdx, c.anal.isFirst)
	s.setRootOperator(op)
}

func (c *Compile) compileUnion(n *plan.Node, left []*Scope, right []*Scope) []*Scope {
	left = c.mergeShuffleScopesIfNeeded(left, false)
	right = c.mergeShuffleScopesIfNeeded(right, false)
	left = append(left, right...)
	rs := c.newMergeScope(left)
	gn := new(plan.Node)
	gn.GroupBy = make([]*plan.Expr, len(n.ProjectList))
	for i := range gn.GroupBy {
		gn.GroupBy[i] = plan2.DeepCopyExpr(n.ProjectList[i])
		gn.GroupBy[i].Typ.NotNullable = false
	}
	currentFirstFlag := c.anal.isFirst
	op := constructGroup(c.proc.Ctx, gn, n, true, 0, c.proc)
	op.SetAnalyzeControl(c.anal.curNodeIdx, currentFirstFlag)
	rs.setRootOperator(op)
	c.anal.isFirst = false
	return []*Scope{rs}
}

func (c *Compile) compileTpMinusAndIntersect(left []*Scope, right []*Scope, nodeType plan.Node_NodeType) []*Scope {
	rs := c.newScopeListOnCurrentCN(2, 1)
	rs[0].PreScopes = append(rs[0].PreScopes, left[0], right[0])

	connectLeftArg := connector.NewArgument().WithReg(rs[0].Proc.Reg.MergeReceivers[0])
	connectLeftArg.SetAnalyzeControl(c.anal.curNodeIdx, false)
	left[0].setRootOperator(connectLeftArg)

	connectRightArg := connector.NewArgument().WithReg(rs[0].Proc.Reg.MergeReceivers[1])
	connectRightArg.SetAnalyzeControl(c.anal.curNodeIdx, false)
	right[0].setRootOperator(connectRightArg)

	merge0 := rs[0].RootOp.(*merge.Merge)
	merge0.WithPartial(0, 1)
	merge1 := merge.NewArgument().WithPartial(1, 2)

	currentFirstFlag := c.anal.isFirst
	switch nodeType {
	case plan.Node_MINUS:
		arg := minus.NewArgument()
		arg.SetAnalyzeControl(c.anal.curNodeIdx, currentFirstFlag)
		rs[0].setRootOperator(arg)
		arg.AppendChild(merge1)
	case plan.Node_INTERSECT:
		arg := intersect.NewArgument()
		arg.SetAnalyzeControl(c.anal.curNodeIdx, currentFirstFlag)
		rs[0].setRootOperator(arg)
		arg.AppendChild(merge1)
	case plan.Node_INTERSECT_ALL:
		arg := intersectall.NewArgument()
		arg.SetAnalyzeControl(c.anal.curNodeIdx, currentFirstFlag)
		rs[0].setRootOperator(arg)
		arg.AppendChild(merge1)
	}
	c.anal.isFirst = false
	return rs
}

func (c *Compile) compileMinusAndIntersect(n *plan.Node, left []*Scope, right []*Scope, nodeType plan.Node_NodeType) []*Scope {
	if c.IsSingleScope(left) && c.IsSingleScope(right) {
		return c.compileTpMinusAndIntersect(left, right, nodeType)
	}
	rs := c.newScopeListOnCurrentCN(2, int(n.Stats.BlockNum))
	rs = c.newScopeListForMinusAndIntersect(rs, left, right, n)

	currentFirstFlag := c.anal.isFirst
	switch nodeType {
	case plan.Node_MINUS:
		for i := range rs {
			merge0 := rs[i].RootOp.(*merge.Merge)
			merge0.WithPartial(0, 1)
			merge1 := merge.NewArgument().WithPartial(1, 2)
			arg := minus.NewArgument()
			arg.SetAnalyzeControl(c.anal.curNodeIdx, currentFirstFlag)
			rs[i].setRootOperator(arg)
			arg.AppendChild(merge1)
		}
	case plan.Node_INTERSECT:
		for i := range rs {
			merge0 := rs[i].RootOp.(*merge.Merge)
			merge0.WithPartial(0, 1)
			merge1 := merge.NewArgument().WithPartial(1, 2)
			arg := intersect.NewArgument()
			arg.SetAnalyzeControl(c.anal.curNodeIdx, currentFirstFlag)
			rs[i].setRootOperator(arg)
			arg.AppendChild(merge1)
		}
	case plan.Node_INTERSECT_ALL:
		for i := range rs {
			merge0 := rs[i].RootOp.(*merge.Merge)
			merge0.WithPartial(0, 1)
			merge1 := merge.NewArgument().WithPartial(1, 2)
			arg := intersectall.NewArgument()
			arg.SetAnalyzeControl(c.anal.curNodeIdx, currentFirstFlag)
			rs[i].setRootOperator(arg)
			arg.AppendChild(merge1)
		}
	}
	c.anal.isFirst = false
	return rs
}

func (c *Compile) compileUnionAll(node *plan.Node, ss []*Scope, children []*Scope) []*Scope {
	rs := c.newMergeScope(append(ss, children...))

	currentFirstFlag := c.anal.isFirst
	op := constructUnionAll(node)
	op.SetAnalyzeControl(c.anal.curNodeIdx, currentFirstFlag)
	rs.setRootOperator(op)
	c.anal.isFirst = false

	return []*Scope{rs}
}

func (c *Compile) compileJoin(node, left, right *plan.Node, probeScopes, buildScopes []*Scope) []*Scope {
	if node.Stats.HashmapStats.Shuffle {
		return c.compileShuffleJoin(node, left, right, probeScopes, buildScopes)
	}

	rs := c.compileProbeSideForBoradcastJoin(node, left, right, probeScopes)
	return c.compileBuildSideForBoradcastJoin(node, rs, buildScopes)
}

func (c *Compile) compileShuffleJoin(node, left, right *plan.Node, lefts, rights []*Scope) []*Scope {
	isEq := plan2.IsEquiJoin2(node.OnList)
	if !isEq {
		panic("shuffle join only support equal join for now!")
	}

	rightTyps := make([]types.Type, len(right.ProjectList))
	for i, expr := range right.ProjectList {
		rightTyps[i] = dupType(&expr.Typ)
	}

	leftTyps := make([]types.Type, len(left.ProjectList))
	for i, expr := range left.ProjectList {
		leftTyps[i] = dupType(&expr.Typ)
	}

	shuffleJoins := c.newShuffleJoinScopeList(lefts, rights, node)

	for i := range shuffleJoins {
		mergeOp := merge.NewArgument()
		shuffleJoins[i].setRootOperator(mergeOp)
	}

	switch node.JoinType {
	case plan.Node_INNER:
		for i := range shuffleJoins {
			op := constructJoin(node, rightTyps, c.proc)
			op.ShuffleIdx = int32(i)
			op.SetIdx(c.anal.curNodeIdx)
			shuffleJoins[i].setRootOperator(op)
		}

	case plan.Node_ANTI:
		if node.BuildOnLeft {
			for i := range shuffleJoins {
				op := constructRightAnti(node, rightTyps, c.proc)
				op.ShuffleIdx = int32(i)
				op.SetIdx(c.anal.curNodeIdx)
				shuffleJoins[i].setRootOperator(op)
			}
		} else {
			for i := range shuffleJoins {
				op := constructAnti(node, rightTyps, c.proc)
				op.ShuffleIdx = int32(i)
				op.SetIdx(c.anal.curNodeIdx)
				shuffleJoins[i].setRootOperator(op)
			}
		}

	case plan.Node_SEMI:
		if node.BuildOnLeft {
			for i := range shuffleJoins {
				op := constructRightSemi(node, rightTyps, c.proc)
				op.ShuffleIdx = int32(i)
				op.SetIdx(c.anal.curNodeIdx)
				shuffleJoins[i].setRootOperator(op)
			}
		} else {
			for i := range shuffleJoins {
				op := constructSemi(node, rightTyps, c.proc)
				op.ShuffleIdx = int32(i)
				op.SetIdx(c.anal.curNodeIdx)
				shuffleJoins[i].setRootOperator(op)
			}
		}

	case plan.Node_LEFT:
		for i := range shuffleJoins {
			op := constructLeft(node, rightTyps, c.proc)
			op.ShuffleIdx = int32(i)
			op.SetIdx(c.anal.curNodeIdx)
			shuffleJoins[i].setRootOperator(op)
		}

	case plan.Node_RIGHT:
		for i := range shuffleJoins {
			op := constructRight(node, leftTyps, rightTyps, c.proc)
			op.ShuffleIdx = int32(i)
			op.SetIdx(c.anal.curNodeIdx)
			shuffleJoins[i].setRootOperator(op)
		}
	default:
		panic(moerr.NewNYI(c.proc.Ctx, fmt.Sprintf("shuffle join do not support join type '%v'", node.JoinType)))
	}

	//construct shuffle build
	for i := range shuffleJoins {
		buildScope := shuffleJoins[i].PreScopes[0]
		mergeOp := merge.NewArgument()
		buildScope.setRootOperator(mergeOp)
		buildOp := constructShuffleBuild(shuffleJoins[i].RootOp, c.proc)
		buildScope.setRootOperator(buildOp)
	}

	return shuffleJoins
}

func (c *Compile) newProbeScopeListForBroadcastJoin(probeScopes []*Scope, forceOneCN bool) []*Scope {
	if forceOneCN { // for right join, we have to merge these input for now
		probeScopes = c.mergeShuffleScopesIfNeeded(probeScopes, false)
		if len(probeScopes) > 1 {
			probeScopes = []*Scope{c.newMergeScope(probeScopes)}
		}
	}
	// don't need to break pipelines for probe side of broadcast join
	return probeScopes
}

func (c *Compile) compileProbeSideForBoradcastJoin(node, left, right *plan.Node, probeScopes []*Scope) []*Scope {
	var rs []*Scope
	isEq := plan2.IsEquiJoin2(node.OnList)

	rightTyps := make([]types.Type, len(right.ProjectList))
	for i, expr := range right.ProjectList {
		rightTyps[i] = dupType(&expr.Typ)
	}

	leftTyps := make([]types.Type, len(left.ProjectList))
	for i, expr := range left.ProjectList {
		leftTyps[i] = dupType(&expr.Typ)
	}

	switch node.JoinType {
	case plan.Node_INNER:
		rs = c.newProbeScopeListForBroadcastJoin(probeScopes, false)
		if len(node.OnList) == 0 {
			for i := range rs {
				op := constructProduct(node, rightTyps, c.proc)
				op.SetIdx(c.anal.curNodeIdx)
				rs[i].setRootOperator(op)
			}
		} else {
			for i := range rs {
				if isEq {
					op := constructJoin(node, rightTyps, c.proc)
					op.SetIdx(c.anal.curNodeIdx)
					rs[i].setRootOperator(op)
				} else {
					op := constructLoopJoin(node, rightTyps, c.proc, loopjoin.LoopInner)
					op.SetIdx(c.anal.curNodeIdx)
					rs[i].setRootOperator(op)
				}
			}
		}
	case plan.Node_L2:
		rs = c.newProbeScopeListForBroadcastJoin(probeScopes, false)
		for i := range rs {
			op := constructProductL2(node, rightTyps, c.proc)
			op.SetIdx(c.anal.curNodeIdx)
			rs[i].setRootOperator(op)
		}

	case plan.Node_INDEX:
		rs = c.newProbeScopeListForBroadcastJoin(probeScopes, false)
		for i := range rs {
			op := constructIndexJoin(node, rightTyps, c.proc)
			op.SetIdx(c.anal.curNodeIdx)
			rs[i].setRootOperator(op)
		}

	case plan.Node_SEMI:
		if isEq {
			if node.BuildOnLeft {
				rs = c.newProbeScopeListForBroadcastJoin(probeScopes, true)
				for i := range rs {
					op := constructRightSemi(node, rightTyps, c.proc)
					op.SetIdx(c.anal.curNodeIdx)
					rs[i].setRootOperator(op)
				}
			} else {
				rs = c.newProbeScopeListForBroadcastJoin(probeScopes, false)
				for i := range rs {
					op := constructSemi(node, rightTyps, c.proc)
					op.SetIdx(c.anal.curNodeIdx)
					rs[i].setRootOperator(op)
				}
			}
		} else {
			rs = c.newProbeScopeListForBroadcastJoin(probeScopes, false)
			for i := range rs {
				op := constructLoopJoin(node, rightTyps, c.proc, loopjoin.LoopSemi)
				op.SetIdx(c.anal.curNodeIdx)
				rs[i].setRootOperator(op)
			}
		}
	case plan.Node_LEFT:
		rs = c.newProbeScopeListForBroadcastJoin(probeScopes, false)
		for i := range rs {
			if isEq {
				op := constructLeft(node, rightTyps, c.proc)
				op.SetIdx(c.anal.curNodeIdx)
				rs[i].setRootOperator(op)
			} else {
				op := constructLoopJoin(node, rightTyps, c.proc, loopjoin.LoopLeft)
				op.SetIdx(c.anal.curNodeIdx)
				rs[i].setRootOperator(op)
			}
		}
	case plan.Node_RIGHT:
		if isEq {
			rs = c.newProbeScopeListForBroadcastJoin(probeScopes, false)
			for i := range rs {
				op := constructRight(node, leftTyps, rightTyps, c.proc)
				op.SetIdx(c.anal.curNodeIdx)
				rs[i].setRootOperator(op)
			}
		} else {
			panic("dont pass any no-equal right join plan to this function,it should be changed to left join by the planner")
		}
	case plan.Node_SINGLE:
		rs = c.newProbeScopeListForBroadcastJoin(probeScopes, false)
		for i := range rs {
			if isEq {
				op := constructSingle(node, rightTyps, c.proc)
				op.SetIdx(c.anal.curNodeIdx)
				rs[i].setRootOperator(op)
			} else {
				op := constructLoopJoin(node, rightTyps, c.proc, loopjoin.LoopSingle)
				op.SetIdx(c.anal.curNodeIdx)
				rs[i].setRootOperator(op)
			}
		}
	case plan.Node_ANTI:
		if isEq {
			if node.BuildOnLeft {
				rs = c.newProbeScopeListForBroadcastJoin(probeScopes, true)
				for i := range rs {
					op := constructRightAnti(node, rightTyps, c.proc)
					op.SetIdx(c.anal.curNodeIdx)
					rs[i].setRootOperator(op)
				}
			} else {
				rs = c.newProbeScopeListForBroadcastJoin(probeScopes, false)
				for i := range rs {
					op := constructAnti(node, rightTyps, c.proc)
					op.SetIdx(c.anal.curNodeIdx)
					rs[i].setRootOperator(op)
				}
			}
		} else {
			rs = c.newProbeScopeListForBroadcastJoin(probeScopes, false)
			for i := range rs {
				op := constructLoopJoin(node, rightTyps, c.proc, loopjoin.LoopAnti)
				op.SetIdx(c.anal.curNodeIdx)
				rs[i].setRootOperator(op)
			}
		}
	case plan.Node_MARK:
		rs = c.newProbeScopeListForBroadcastJoin(probeScopes, false)
		for i := range rs {
			//if isEq {
			//	rs[i].appendInstruction(vm.Instruction{
			//		Op:  vm.Mark,
			//		Idx: c.anal.curNodeIdx,
			//		Arg: constructMark(n, typs, c.proc),
			//	})
			//} else {
			op := constructLoopJoin(node, rightTyps, c.proc, loopjoin.LoopMark)
			op.SetIdx(c.anal.curNodeIdx)
			rs[i].setRootOperator(op)
			//}
		}
	default:
		panic(moerr.NewNYI(c.proc.Ctx, fmt.Sprintf("join typ '%v'", node.JoinType)))
	}
	return rs
}

func (c *Compile) compileBuildSideForBoradcastJoin(node *plan.Node, rs, buildScopes []*Scope) []*Scope {
	if !c.IsSingleScope(buildScopes) { // first merge scopes of build side, will optimize this in the future
		buildScopes = c.mergeShuffleScopesIfNeeded(buildScopes, false)
		buildScopes = []*Scope{c.newMergeScope(buildScopes)}
	}

	if len(rs) == 1 { // broadcast join on single cn
		buildScopes[0].setRootOperator(constructJoinBuildOperator(c, rs[0].RootOp, int32(rs[0].NodeInfo.Mcpu)))
		rs[0].PreScopes = append(rs[0].PreScopes, buildScopes[0])
		return rs
	}

	for i := range rs {
		if isSameCN(rs[i].NodeInfo.Addr, buildScopes[0].NodeInfo.Addr) {
			rs[i].PreScopes = append(rs[i].PreScopes, buildScopes[0])
			break
		}
	}

	buildOpScopes := make([]*Scope, 0, len(c.cnList))

	if len(rs) > len(c.cnList) { // probe side is shuffle scopes
		for i := range c.cnList {
			var tmp []*Scope
			for j := range rs {
				if isSameCN(c.cnList[i].Addr, rs[j].NodeInfo.Addr) {
					tmp = append(tmp, rs[j])
				}
			}
			bs := newScope(Remote)
			bs.NodeInfo = engine.Node{Addr: tmp[0].NodeInfo.Addr, Mcpu: 1}
			bs.Proc = c.proc.NewNoContextChildProc(0)
			w := &process.WaitRegister{Ch: make(chan *process.RegisterMessage, 10)}
			bs.Proc.Reg.MergeReceivers = append(bs.Proc.Reg.MergeReceivers, w)
			bs.setRootOperator(merge.NewArgument())
			bs.setRootOperator(constructJoinBuildOperator(c, tmp[0].RootOp, int32(len(tmp))))
			tmp[0].PreScopes = append(tmp[0].PreScopes, bs)
			buildOpScopes = append(buildOpScopes, bs)
		}
		buildScopes[0].setRootOperator(constructDispatch(0, buildOpScopes, buildScopes[0], node, false))
		return rs
	}

	//broadcast join on multi CN

	for i := range rs {
		bs := newScope(Remote)
		bs.NodeInfo = engine.Node{Addr: rs[i].NodeInfo.Addr, Mcpu: 1}
		bs.Proc = c.proc.NewNoContextChildProc(0)
		w := &process.WaitRegister{Ch: make(chan *process.RegisterMessage, 10)}
		bs.Proc.Reg.MergeReceivers = append(bs.Proc.Reg.MergeReceivers, w)
		bs.setRootOperator(merge.NewArgument())
		bs.setRootOperator(constructJoinBuildOperator(c, rs[i].RootOp, int32(rs[i].NodeInfo.Mcpu)))
		rs[i].PreScopes = append(rs[i].PreScopes, bs)
		buildOpScopes = append(buildOpScopes, bs)
	}
	buildScopes[0].setRootOperator(constructDispatch(0, buildOpScopes, buildScopes[0], node, false))
	return rs
}

func (c *Compile) compilePartition(n *plan.Node, ss []*Scope) []*Scope {
	currentFirstFlag := c.anal.isFirst
	for i := range ss {
		//c.anal.isFirst = currentFirstFlag
		op := constructOrder(n)
		op.SetAnalyzeControl(c.anal.curNodeIdx, currentFirstFlag)
		ss[i].setRootOperator(op)
	}
	c.anal.isFirst = false

	rs := c.newMergeScope(ss)

	currentFirstFlag = c.anal.isFirst
	arg := constructPartition(n)
	arg.SetAnalyzeControl(c.anal.curNodeIdx, currentFirstFlag)
	rs.setRootOperator(arg)
	c.anal.isFirst = false

	return []*Scope{rs}
}

func (c *Compile) compileSort(n *plan.Node, ss []*Scope) []*Scope {
	switch {
	case n.Limit != nil && n.Offset == nil && len(n.OrderBy) > 0: // top
		return c.compileTop(n, n.Limit, ss)

	case n.Limit == nil && n.Offset == nil && len(n.OrderBy) > 0: // top
		return c.compileOrder(n, ss)

	case n.Limit != nil && n.Offset != nil && len(n.OrderBy) > 0:
		if rule.IsConstant(n.Limit, false) && rule.IsConstant(n.Offset, false) {
			// get limit
			vec1, err := colexec.EvalExpressionOnce(c.proc, n.Limit, []*batch.Batch{constBat})
			if err != nil {
				panic(err)
			}
			defer vec1.Free(c.proc.Mp())

			// get offset
			vec2, err := colexec.EvalExpressionOnce(c.proc, n.Offset, []*batch.Batch{constBat})
			if err != nil {
				panic(err)
			}
			defer vec2.Free(c.proc.Mp())

			limit, offset := vector.MustFixedColWithTypeCheck[uint64](vec1)[0], vector.MustFixedColWithTypeCheck[uint64](vec2)[0]
			topN := limit + offset
			overflow := false
			if topN < limit || topN < offset {
				overflow = true
			}
			if !overflow && topN <= 8192*2 {
				// if n is small, convert `order by col limit m offset n` to `top m+n offset n`
				return c.compileOffset(n, c.compileTop(n, plan2.MakePlan2Uint64ConstExprWithType(topN), ss))
			}
		}
		return c.compileLimit(n, c.compileOffset(n, c.compileOrder(n, ss)))

	case n.Limit == nil && n.Offset != nil && len(n.OrderBy) > 0: // order and offset
		return c.compileOffset(n, c.compileOrder(n, ss))

	case n.Limit != nil && n.Offset == nil && len(n.OrderBy) == 0: // limit
		return c.compileLimit(n, ss)

	case n.Limit == nil && n.Offset != nil && len(n.OrderBy) == 0: // offset
		return c.compileOffset(n, ss)

	case n.Limit != nil && n.Offset != nil && len(n.OrderBy) == 0: // limit and offset
		return c.compileLimit(n, c.compileOffset(n, ss))

	default:
		return ss
	}
}

func (c *Compile) compileTop(n *plan.Node, topN *plan.Expr, ss []*Scope) []*Scope {
	// use topN TO make scope.
	if c.IsSingleScope(ss) {
		currentFirstFlag := c.anal.isFirst
		op := constructTop(n, topN)
		op.SetAnalyzeControl(c.anal.curNodeIdx, currentFirstFlag)
		ss[0].setRootOperator(op)
		c.anal.isFirst = false
		return ss
	}

	currentFirstFlag := c.anal.isFirst
	for i := range ss {
		//c.anal.isFirst = currentFirstFlag
		op := constructTop(n, topN)
		op.SetAnalyzeControl(c.anal.curNodeIdx, currentFirstFlag)
		ss[i].setRootOperator(op)
	}
	c.anal.isFirst = false
	ss = c.mergeShuffleScopesIfNeeded(ss, false)
	rs := c.newMergeScope(ss)

	currentFirstFlag = c.anal.isFirst
	arg := constructMergeTop(n, topN)
	arg.SetAnalyzeControl(c.anal.curNodeIdx, currentFirstFlag)
	rs.setRootOperator(arg)
	c.anal.isFirst = false

	return []*Scope{rs}
}

func (c *Compile) compileOrder(n *plan.Node, ss []*Scope) []*Scope {
	if c.IsSingleScope(ss) {
		currentFirstFlag := c.anal.isFirst
		order := constructOrder(n)
		order.SetAnalyzeControl(c.anal.curNodeIdx, currentFirstFlag)
		ss[0].setRootOperator(order)
		c.anal.isFirst = false

		currentFirstFlag = c.anal.isFirst
		mergeOrder := constructMergeOrder(n)
		mergeOrder.SetAnalyzeControl(c.anal.curNodeIdx, currentFirstFlag)
		ss[0].setRootOperator(mergeOrder)
		c.anal.isFirst = false
		return ss
	}

	currentFirstFlag := c.anal.isFirst
	for i := range ss {
		//c.anal.isFirst = currentFirstFlag
		order := constructOrder(n)
		order.SetIdx(c.anal.curNodeIdx)
		order.SetIsFirst(currentFirstFlag)
		ss[i].setRootOperator(order)
	}
	c.anal.isFirst = false

	ss = c.mergeShuffleScopesIfNeeded(ss, false)
	rs := c.newMergeScope(ss)

	currentFirstFlag = c.anal.isFirst
	mergeOrder := constructMergeOrder(n)
	mergeOrder.SetIdx(c.anal.curNodeIdx)
	mergeOrder.SetIsFirst(currentFirstFlag)
	rs.setRootOperator(mergeOrder)
	c.anal.isFirst = false

	return []*Scope{rs}
}

func (c *Compile) compileWin(n *plan.Node, ss []*Scope) []*Scope {
	rs := c.newMergeScope(ss)

	currentFirstFlag := c.anal.isFirst
	arg := constructWindow(c.proc.Ctx, n, c.proc)
	arg.SetAnalyzeControl(c.anal.curNodeIdx, currentFirstFlag)
	rs.setRootOperator(arg)
	c.anal.isFirst = false

	return []*Scope{rs}
}

func (c *Compile) compileTimeWin(n *plan.Node, ss []*Scope) []*Scope {
	rs := c.newMergeScope(ss)

	currentFirstFlag := c.anal.isFirst
	arg := constructTimeWindow(c.proc.Ctx, n)
	arg.SetAnalyzeControl(c.anal.curNodeIdx, currentFirstFlag)
	rs.setRootOperator(arg)
	c.anal.isFirst = false

	return []*Scope{rs}
}

func (c *Compile) compileFill(n *plan.Node, ss []*Scope) []*Scope {
	rs := c.newMergeScope(ss)

	currentFirstFlag := c.anal.isFirst
	arg := constructFill(n)
	arg.SetAnalyzeControl(c.anal.curNodeIdx, currentFirstFlag)
	rs.setRootOperator(arg)
	c.anal.isFirst = false

	return []*Scope{rs}
}

func (c *Compile) compileOffset(n *plan.Node, ss []*Scope) []*Scope {
	if c.IsSingleScope(ss) {
		currentFirstFlag := c.anal.isFirst
		op := constructOffset(n)
		op.SetAnalyzeControl(c.anal.curNodeIdx, currentFirstFlag)
		ss[0].setRootOperator(op)
		c.anal.isFirst = false
		return ss
	}

	rs := c.newMergeScope(ss)

	currentFirstFlag := c.anal.isFirst
	arg := constructOffset(n)
	arg.SetAnalyzeControl(c.anal.curNodeIdx, currentFirstFlag)
	rs.setRootOperator(arg)
	c.anal.isFirst = false

	return []*Scope{rs}
}

func (c *Compile) compileLimit(n *plan.Node, ss []*Scope) []*Scope {
	if c.IsSingleScope(ss) {
		currentFirstFlag := c.anal.isFirst
		op := constructLimit(n)
		op.SetAnalyzeControl(c.anal.curNodeIdx, currentFirstFlag)
		ss[0].setRootOperator(op)
		c.anal.isFirst = false
		return ss
	}

	currentFirstFlag := c.anal.isFirst
	for i := range ss {
		//c.anal.isFirst = currentFirstFlag
		op := constructLimit(n)
		op.SetAnalyzeControl(c.anal.curNodeIdx, currentFirstFlag)
		ss[i].setRootOperator(op)
	}
	c.anal.isFirst = false

	ss = c.mergeShuffleScopesIfNeeded(ss, false)
	rs := c.newMergeScope(ss)

	currentFirstFlag = c.anal.isFirst
	arg := constructLimit(n)
	arg.SetAnalyzeControl(c.anal.curNodeIdx, currentFirstFlag)
	rs.setRootOperator(arg)
	c.anal.isFirst = false

	return []*Scope{rs}
}

func (c *Compile) compileFuzzyFilter(n *plan.Node, ns []*plan.Node, left []*Scope, right []*Scope) ([]*Scope, error) {
	var l, r *Scope
	if c.IsSingleScope(left) {
		l = left[0]
	} else {
		l = c.newMergeScope(left)
	}
	if c.IsSingleScope(right) {
		r = right[0]
	} else {
		r = c.newMergeScope(right)
	}
	all := []*Scope{l, r}
	rs := c.newMergeScope(all)

	merge1 := rs.RootOp.(*merge.Merge)
	merge1.WithPartial(0, 1)
	merge2 := merge.NewArgument().WithPartial(1, 2)

	currentFirstFlag := c.anal.isFirst
	op := constructFuzzyFilter(n, ns[n.Children[0]], ns[n.Children[1]])
	op.SetAnalyzeControl(c.anal.curNodeIdx, currentFirstFlag)
	rs.setRootOperator(op)
	op.AppendChild(merge2)
	c.anal.isFirst = false

	fuzzyCheck, err := newFuzzyCheck(n)
	if err != nil {
		return nil, err
	}
	c.fuzzys = append(c.fuzzys, fuzzyCheck)

	// wrap the collision key into c.fuzzy, for more information,
	// please refer fuzzyCheck.go
	op.Callback = func(bat *batch.Batch) error {
		if bat == nil || bat.IsEmpty() {
			return nil
		}
		// the batch will contain the key that fuzzyCheck
		if err := fuzzyCheck.fill(c.proc.Ctx, bat); err != nil {
			return err
		}
		return nil
	}
	return []*Scope{rs}, nil
}

func (c *Compile) compileSample(n *plan.Node, ss []*Scope) []*Scope {
	currentFirstFlag := c.anal.isFirst
	isSingle := c.IsSingleScope(ss)
	for i := range ss {
		op := constructSample(n, !isSingle)
		op.SetAnalyzeControl(c.anal.curNodeIdx, currentFirstFlag)
		ss[i].setRootOperator(op)
	}
	c.anal.isFirst = false
	if isSingle {
		return ss
	}

	rs := c.newMergeScope(ss)
	// should sample again if sample by rows.
	if n.SampleFunc.Rows != plan2.NotSampleByRows {
		currentFirstFlag = c.anal.isFirst
		op := sample.NewMergeSample(constructSample(n, true), false)
		op.SetAnalyzeControl(c.anal.curNodeIdx, currentFirstFlag)
		rs.setRootOperator(op)
		c.anal.isFirst = false
	}
	return []*Scope{rs}
}

func (c *Compile) compileTPGroup(n *plan.Node, ss []*Scope, ns []*plan.Node) []*Scope {
	currentFirstFlag := c.anal.isFirst
	op := constructGroup(c.proc.Ctx, n, ns[n.Children[0]], true, 0, c.proc)
	op.SetAnalyzeControl(c.anal.curNodeIdx, currentFirstFlag)
	ss[0].setRootOperator(op)
	c.anal.isFirst = false
	return ss
}

func (c *Compile) compileMergeGroup(n *plan.Node, ss []*Scope, ns []*plan.Node, hasDistinct bool) []*Scope {
	// for less memory usage while merge group,
	// we do not run the group-operator in parallel once this has a distinct aggregation.
	// because the parallel need to store all the source data in the memory for merging.
	// we construct a pipeline like the following description for this case:
	//
	// all the operators from ss[0] to ss[last] send the data to only one group-operator.
	// this group-operator sends its result to the merge-group-operator.
	// todo: I cannot remove the merge-group action directly, because the merge-group action is used to fill the partial result.
	if hasDistinct {
		ss = c.mergeShuffleScopesIfNeeded(ss, false)
		mergeToGroup := c.newMergeScope(ss)

		currentFirstFlag := c.anal.isFirst
		op := constructGroup(c.proc.Ctx, n, ns[n.Children[0]], false, 0, c.proc)
		op.SetAnalyzeControl(c.anal.curNodeIdx, currentFirstFlag)
		mergeToGroup.setRootOperator(op)
		c.anal.isFirst = false

		rs := c.newMergeScope([]*Scope{mergeToGroup})

		currentFirstFlag = c.anal.isFirst
		arg := constructMergeGroup(true)
		if ss[0].PartialResults != nil {
			arg.PartialResults = ss[0].PartialResults
			arg.PartialResultTypes = ss[0].PartialResultTypes
			ss[0].PartialResults = nil
			ss[0].PartialResultTypes = nil
		}
		arg.SetAnalyzeControl(c.anal.curNodeIdx, currentFirstFlag)
		rs.setRootOperator(arg)
		c.anal.isFirst = false

		return []*Scope{rs}
	} else {
		currentFirstFlag := c.anal.isFirst
		for i := range ss {
			op := constructGroup(c.proc.Ctx, n, ns[n.Children[0]], false, 0, c.proc)
			op.SetAnalyzeControl(c.anal.curNodeIdx, currentFirstFlag)
			ss[i].setRootOperator(op)
		}
		c.anal.isFirst = false

		ss = c.mergeShuffleScopesIfNeeded(ss, false)
		rs := c.newMergeScope(ss)

		currentFirstFlag = c.anal.isFirst
		arg := constructMergeGroup(true)
		if ss[0].PartialResults != nil {
			arg.PartialResults = ss[0].PartialResults
			arg.PartialResultTypes = ss[0].PartialResultTypes
			ss[0].PartialResults = nil
			ss[0].PartialResultTypes = nil
		}
		arg.SetAnalyzeControl(c.anal.curNodeIdx, currentFirstFlag)
		rs.setRootOperator(arg)
		c.anal.isFirst = false

		return []*Scope{rs}
	}
}

func (c *Compile) compileShuffleGroup(n *plan.Node, ss []*Scope, ns []*plan.Node) []*Scope {
	if n.Stats.HashmapStats.ShuffleMethod == plan.ShuffleMethod_Reuse {
		currentIsFirst := c.anal.isFirst
		for i := range ss {
			op := constructGroup(c.proc.Ctx, n, ns[n.Children[0]], true, len(ss), c.proc)
			op.SetAnalyzeControl(c.anal.curNodeIdx, currentIsFirst)
			ss[i].setRootOperator(op)
		}
		c.anal.isFirst = false

		ss = c.compileProjection(n, c.compileRestrict(n, ss))
		return ss
	}

	ss = c.mergeShuffleScopesIfNeeded(ss, true)
	if len(c.cnList) > 1 {
		// merge here to avoid bugs, delete this in the future
		for i := range ss {
			if ss[i].NodeInfo.Mcpu > 1 {
				ss[i] = c.newMergeScopeByCN([]*Scope{ss[i]}, ss[i].NodeInfo)
			}
		}
	}

	shuffleGroups := make([]*Scope, 0, len(c.cnList))
	for _, cn := range c.cnList {
		scopes := c.newScopeListWithNode(plan2.GetShuffleDop(cn.Mcpu), len(ss), cn.Addr)
		for _, s := range scopes {
			for _, rr := range s.Proc.Reg.MergeReceivers {
				rr.Ch = make(chan *process.RegisterMessage, shuffleChannelBufferSize)
			}
		}
		shuffleGroups = append(shuffleGroups, scopes...)
	}

	j := 0
	for i := range ss {
		shuffleArg := constructShuffleArgForGroup(shuffleGroups, n)
		shuffleArg.SetAnalyzeControl(c.anal.curNodeIdx, false)
		ss[i].setRootOperator(shuffleArg)
		if len(c.cnList) > 1 && ss[i].NodeInfo.Mcpu > 1 { // merge here to avoid bugs, delete this in the future
			ss[i] = c.newMergeScopeByCN([]*Scope{ss[i]}, ss[i].NodeInfo)
		}
		dispatchArg := constructDispatch(j, shuffleGroups, ss[i], n, false)
		dispatchArg.SetAnalyzeControl(c.anal.curNodeIdx, false)
		ss[i].setRootOperator(dispatchArg)
		j++
		ss[i].IsEnd = true
	}

	currentIsFirst := c.anal.isFirst
	for i := range shuffleGroups {
		groupOp := constructGroup(c.proc.Ctx, n, ns[n.Children[0]], true, len(shuffleGroups), c.proc)
		groupOp.SetAnalyzeControl(c.anal.curNodeIdx, currentIsFirst)
		shuffleGroups[i].setRootOperator(groupOp)
	}
	c.anal.isFirst = false
	shuffleGroups = c.compileProjection(n, c.compileRestrict(n, shuffleGroups))

	//append prescopes
	c.appendPrescopes(shuffleGroups, ss)
	return shuffleGroups

}

func (c *Compile) appendPrescopes(parents, children []*Scope) {
	for _, cn := range c.cnList {
		index := 0
		for i := range parents {
			if isSameCN(cn.Addr, parents[i].NodeInfo.Addr) {
				index = i
				break
			}
		}
		for i := range children {
			if isSameCN(cn.Addr, children[i].NodeInfo.Addr) {
				parents[index].PreScopes = append(parents[index].PreScopes, children[i])
			}
		}
	}
}

// compilePreInsert Compile PreInsert Node and set it as the root operator for each Scope.
func (c *Compile) compilePreInsert(ns []*plan.Node, n *plan.Node, ss []*Scope) ([]*Scope, error) {
	currentFirstFlag := c.anal.isFirst
	for i := range ss {
		preInsertArg, err := constructPreInsert(ns, n, c.e, c.proc)
		if err != nil {
			return nil, err
		}
		preInsertArg.SetAnalyzeControl(c.anal.curNodeIdx, currentFirstFlag)
		ss[i].setRootOperator(preInsertArg)
	}
	c.anal.isFirst = false
	return ss, nil
}

func (c *Compile) compileInsert(ns []*plan.Node, n *plan.Node, ss []*Scope) ([]*Scope, error) {
	// Determine whether to Write S3
	toWriteS3 := n.Stats.GetCost()*float64(SingleLineSizeEstimate) >
		float64(DistributedThreshold) || c.anal.qry.LoadWriteS3

	if toWriteS3 {
		c.proc.Debugf(c.proc.Ctx, "insert of '%s' write s3\n", c.sql)
		if !haveSinkScanInPlan(ns, n.Children[0]) && len(ss) != 1 {
			currentFirstFlag := c.anal.isFirst
			c.anal.isFirst = false

			insertArg := constructInsert(n, c.e)
			insertArg.ToWriteS3 = true
			insertArg.SetAnalyzeControl(c.anal.curNodeIdx, currentFirstFlag)
			currentFirstFlag = false

			rs := c.newInsertMergeScope(insertArg, ss)
			insertArg.Release()
			rs.Magic = MergeInsert

			mergeInsertArg := constructMergeblock(c.e, n)
			mergeInsertArg.SetAnalyzeControl(c.anal.curNodeIdx, currentFirstFlag)
			rs.setRootOperator(mergeInsertArg)

			ss = []*Scope{rs}
		} else {
			currentFirstFlag := c.anal.isFirst
			c.anal.isFirst = false

			dataScope := c.newMergeScope(ss)
			if c.anal.qry.LoadTag {
				// reset the channel buffer of sink for load
				dataScope.Proc.Reg.MergeReceivers[0].Ch = make(chan *process.RegisterMessage, dataScope.NodeInfo.Mcpu)
			}
			parallelSize := c.getParallelSizeForExternalScan(n, ncpu)
			scopes := make([]*Scope, 0, parallelSize)

			for i := 0; i < parallelSize; i++ {
				s := c.newEmptyMergeScope()
				mergeArg := merge.NewArgument()
				mergeArg.SetAnalyzeControl(c.anal.curNodeIdx, currentFirstFlag)
				s.setRootOperator(mergeArg)
				scopes = append(scopes, s)
				scopes[i].Proc = c.proc.NewNoContextChildProc(1)
				if c.anal.qry.LoadTag {
					for _, rr := range scopes[i].Proc.Reg.MergeReceivers {
						rr.Ch = make(chan *process.RegisterMessage, shuffleChannelBufferSize)
					}
				}
			}

			if c.anal.qry.LoadTag && n.Stats.HashmapStats != nil && n.Stats.HashmapStats.Shuffle && dataScope.NodeInfo.Mcpu == parallelSize && parallelSize > 1 {
				_, arg := constructDispatchLocalAndRemote(0, scopes, dataScope)
				arg.FuncId = dispatch.ShuffleToAllFunc
				arg.ShuffleType = plan2.ShuffleToLocalMatchedReg
				arg.SetAnalyzeControl(c.anal.curNodeIdx, false)
				dataScope.setRootOperator(arg)
			} else {
				_, dispatchArg := constructDispatchLocalAndRemote(0, scopes, dataScope)
				dispatchArg.FuncId = dispatch.SendToAnyLocalFunc
				dispatchArg.SetAnalyzeControl(c.anal.curNodeIdx, false)
				dataScope.setRootOperator(dispatchArg)
			}
			dataScope.IsEnd = true

			for i := range scopes {
				insertArg := constructInsert(n, c.e)
				insertArg.ToWriteS3 = true
				insertArg.SetAnalyzeControl(c.anal.curNodeIdx, currentFirstFlag)
				scopes[i].setRootOperator(insertArg)
			}
			currentFirstFlag = false

			rs := c.newMergeScope(scopes)
			rs.PreScopes = append(rs.PreScopes, dataScope)
			rs.Magic = MergeInsert
			mergeInsertArg := constructMergeblock(c.e, n)
			mergeInsertArg.SetAnalyzeControl(c.anal.curNodeIdx, currentFirstFlag)
			rs.setRootOperator(mergeInsertArg)

			ss = []*Scope{rs}
		}
	} else {
		currentFirstFlag := c.anal.isFirst
		// Not write S3
		for i := range ss {
			insertArg := constructInsert(n, c.e)
			insertArg.SetAnalyzeControl(c.anal.curNodeIdx, currentFirstFlag)
			ss[i].setRootOperator(insertArg)
		}
		c.anal.isFirst = false
	}
	return ss, nil
}

func (c *Compile) compilePreInsertUk(n *plan.Node, ss []*Scope) []*Scope {
	currentFirstFlag := c.anal.isFirst
	for i := range ss {
		preInsertUkArg := constructPreInsertUk(n)
		preInsertUkArg.SetAnalyzeControl(c.anal.curNodeIdx, currentFirstFlag)
		ss[i].setRootOperator(preInsertUkArg)
	}
	c.anal.isFirst = false
	return ss
}

func (c *Compile) compilePreInsertSK(n *plan.Node, ss []*Scope) []*Scope {
	currentFirstFlag := c.anal.isFirst
	for i := range ss {
		preInsertSkArg := constructPreInsertSk(n)
		preInsertSkArg.SetAnalyzeControl(c.anal.curNodeIdx, currentFirstFlag)
		ss[i].setRootOperator(preInsertSkArg)
	}
	c.anal.isFirst = false
	return ss
}

func (c *Compile) compileDelete(n *plan.Node, ss []*Scope) ([]*Scope, error) {
	var arg *deletion.Deletion
	currentFirstFlag := c.anal.isFirst
	arg, err := constructDeletion(n, c.e)
	if err != nil {
		return nil, err
	}
	arg.SetAnalyzeControl(c.anal.curNodeIdx, currentFirstFlag)
	c.anal.isFirst = false

	if n.Stats.Cost*float64(SingleLineSizeEstimate) > float64(DistributedThreshold) && !arg.DeleteCtx.CanTruncate {
		rs := c.newDeleteMergeScope(arg, ss, n)
		rs.Magic = MergeDelete

		mergeDeleteArg := mergedelete.NewArgument().
			WithObjectRef(arg.DeleteCtx.Ref).
			WithParitionNames(arg.DeleteCtx.PartitionTableNames).
			WithEngine(c.e).
			WithAddAffectedRows(arg.DeleteCtx.AddAffectedRows)

		currentFirstFlag = c.anal.isFirst
		mergeDeleteArg.SetAnalyzeControl(c.anal.curNodeIdx, currentFirstFlag)
		rs.setRootOperator(mergeDeleteArg)
		c.anal.isFirst = false

		ss = []*Scope{rs}
		arg.Release()
		return ss, nil
	} else {
		var rs *Scope
		if c.IsSingleScope(ss) {
			rs = ss[0]
		} else {
			rs = c.newMergeScope(ss)
		}

		rs.setRootOperator(arg)
		ss = []*Scope{rs}
		return ss, nil
	}
}

func (c *Compile) compileLock(n *plan.Node, ss []*Scope) ([]*Scope, error) {
	lockRows := make([]*plan.LockTarget, 0, len(n.LockTargets))
	for _, tbl := range n.LockTargets {
		if tbl.LockTable {
			c.lockTables[tbl.TableId] = tbl
		} else {
			if _, ok := c.lockTables[tbl.TableId]; !ok {
				lockRows = append(lockRows, tbl)
			}
		}
	}
	n.LockTargets = lockRows
	if len(n.LockTargets) == 0 {
		return ss, nil
	}

	block := false
	// only pessimistic txn needs to block downstream operators.
	if c.proc.GetTxnOperator().Txn().IsPessimistic() {
		block = n.LockTargets[0].Block
		if block {
			ss = []*Scope{c.newMergeScope(ss)}
		}
	}

	currentFirstFlag := c.anal.isFirst
	for i := range ss {
		var err error
		var lockOpArg *lockop.LockOp
		lockOpArg, err = constructLockOp(n, c.e)
		if err != nil {
			return nil, err
		}
		lockOpArg.SetBlock(block)
		lockOpArg.SetAnalyzeControl(c.anal.curNodeIdx, currentFirstFlag)
		ss[i].doSetRootOperator(lockOpArg)

	}
	c.anal.isFirst = false
	return ss, nil
}

func (c *Compile) compileRecursiveCte(n *plan.Node, curNodeIdx int32) ([]*Scope, error) {
	receivers := make([]*process.WaitRegister, len(n.SourceStep))
	for i, step := range n.SourceStep {
		receivers[i] = c.getNodeReg(step, curNodeIdx)
		if receivers[i] == nil {
			return nil, moerr.NewInternalError(c.proc.Ctx, "no data sender for sinkScan node")
		}
	}
	rs := c.newEmptyMergeScope()
	rs.Proc = c.proc.NewNoContextChildProc(len(receivers))
	for _, r := range receivers {
		r.Ctx = rs.Proc.Ctx
	}
	rs.Proc.Reg.MergeReceivers = receivers

	//for mergecte, children[0] receive from the first channel, and children[1] receive from the rest channels
	mergeOp1 := merge.NewArgument()
	mergeOp1.WithPartial(0, 1)
	rs.setRootOperator(mergeOp1)

	currentFirstFlag := c.anal.isFirst
	mergecteArg := mergecte.NewArgument().WithNodeCnt(len(n.SourceStep) - 1)
	mergecteArg.SetAnalyzeControl(c.anal.curNodeIdx, currentFirstFlag)
	rs.setRootOperator(mergecteArg)
	c.anal.isFirst = false

	mergeOp2 := merge.NewArgument()
	mergeOp2.WithPartial(1, int32(len(receivers)))
	mergecteArg.AppendChild(mergeOp2)
	c.anal.isFirst = false

	return []*Scope{rs}, nil
}

func (c *Compile) compileRecursiveScan(n *plan.Node, curNodeIdx int32) ([]*Scope, error) {
	receivers := make([]*process.WaitRegister, len(n.SourceStep))
	for i, step := range n.SourceStep {
		receivers[i] = c.getNodeReg(step, curNodeIdx)
		if receivers[i] == nil {
			return nil, moerr.NewInternalError(c.proc.Ctx, "no data sender for sinkScan node")
		}
	}
	rs := c.newEmptyMergeScope()
	rs.Proc = c.proc.NewNoContextChildProc(len(receivers))
	for _, r := range receivers {
		r.Ctx = rs.Proc.Ctx
	}
	rs.Proc.Reg.MergeReceivers = receivers

	mergeOp := merge.NewArgument()
	rs.setRootOperator(mergeOp)
	currentFirstFlag := c.anal.isFirst
	mergeRecursiveArg := mergerecursive.NewArgument()
	mergeRecursiveArg.SetAnalyzeControl(c.anal.curNodeIdx, currentFirstFlag)
	rs.setRootOperator(mergeRecursiveArg)
	c.anal.isFirst = false
	return []*Scope{rs}, nil
}

func (c *Compile) compileSinkScanNode(n *plan.Node, curNodeIdx int32) ([]*Scope, error) {
	receivers := make([]*process.WaitRegister, len(n.SourceStep))
	for i, step := range n.SourceStep {
		receivers[i] = c.getNodeReg(step, curNodeIdx)
		if receivers[i] == nil {
			return nil, moerr.NewInternalError(c.proc.Ctx, "no data sender for sinkScan node")
		}
	}
	rs := c.newEmptyMergeScope()
	rs.Proc = c.proc.NewNoContextChildProc(1)

	currentFirstFlag := c.anal.isFirst
	mergeArg := merge.NewArgument().WithSinkScan(true)
	mergeArg.SetAnalyzeControl(c.anal.curNodeIdx, currentFirstFlag)
	rs.setRootOperator(mergeArg)
	c.anal.isFirst = false

	for _, r := range receivers {
		r.Ctx = rs.Proc.Ctx
	}
	rs.Proc.Reg.MergeReceivers = receivers
	return []*Scope{rs}, nil
}

func (c *Compile) compileSinkNode(n *plan.Node, ss []*Scope, step int32) ([]*Scope, error) {
	receivers := c.getStepRegs(step)
	if len(receivers) == 0 {
		return nil, moerr.NewInternalError(c.proc.Ctx, "no data receiver for sink node")
	}

	var rs *Scope
	if c.IsSingleScope(ss) {
		rs = ss[0]
	} else {
		rs = c.newMergeScope(ss)
	}

	currentFirstFlag := c.anal.isFirst
	dispatchLocal := constructDispatchLocal(true, true, n.RecursiveSink, receivers)
	dispatchLocal.SetAnalyzeControl(c.anal.curNodeIdx, currentFirstFlag)
	rs.setRootOperator(dispatchLocal)
	c.anal.isFirst = false

	ss = []*Scope{rs}
	return ss, nil
}
func (c *Compile) compileOnduplicateKey(n *plan.Node, ss []*Scope) ([]*Scope, error) {
	rs := c.newMergeScope(ss)

	currentFirstFlag := c.anal.isFirst
	arg := constructOnduplicateKey(n, c.e)
	arg.SetAnalyzeControl(c.anal.curNodeIdx, currentFirstFlag)
	rs.setRootOperator(arg)
	c.anal.isFirst = false

	ss = []*Scope{rs}
	return ss, nil
}

// DeleteMergeScope need to assure this:
// one block can be only deleted by one and the same
// CN, so we need to transfer the rows from the
// the same block to one and the same CN to perform
// the deletion operators.
func (c *Compile) newDeleteMergeScope(arg *deletion.Deletion, ss []*Scope, n *plan.Node) *Scope {
	for i := 0; i < len(ss); i++ {
		if ss[i].NodeInfo.Mcpu > 1 { // merge here to avoid bugs, delete this in the future
			ss[i] = c.newMergeScope([]*Scope{ss[i]})
		}
	}

	rs := make([]*Scope, len(ss))
	for i := 0; i < len(ss); i++ {
		rs[i] = newScope(Remote)
		rs[i].NodeInfo = engine.Node{Addr: ss[i].NodeInfo.Addr, Mcpu: 1}
		rs[i].PreScopes = append(rs[i].PreScopes, ss[i])
		rs[i].Proc = c.proc.NewNoContextChildProc(len(ss))
		mergeOp := merge.NewArgument()
		mergeOp.SetAnalyzeControl(c.anal.curNodeIdx, false)
		rs[i].setRootOperator(mergeOp)
	}

	for i := 0; i < len(ss); i++ {
		dispatchArg := constructDispatch(i, rs, ss[i], n, false)
		dispatchArg.SetAnalyzeControl(c.anal.curNodeIdx, false)
		ss[i].setRootOperator(dispatchArg)
		ss[i].IsEnd = true
	}

	for i := range rs {
		// use distributed delete
		arg.RemoteDelete = true
		// maybe just copy only once?
		arg.SegmentMap = colexec.Get().GetCnSegmentMap()
		arg.IBucket = uint32(i)
		arg.Nbucket = uint32(len(rs))
		rs[i].setRootOperator(dupOperator(arg, 0, len(rs)))
	}
	return c.newMergeScope(rs)
}

func (c *Compile) newEmptyMergeScope() *Scope {
	rs := newScope(Merge)
	rs.NodeInfo = engine.Node{Addr: c.addr, Mcpu: 1} //merge scope is single parallel by default
	return rs
}

func (c *Compile) newMergeScope(ss []*Scope) *Scope {
	rs := c.newEmptyMergeScope()
	rs.PreScopes = ss

	rs.Proc = c.proc.NewNoContextChildProc(len(ss))
	if len(ss) > 0 {
		rs.Proc.Base.LoadTag = ss[0].Proc.Base.LoadTag
	}

	mergeOp := merge.NewArgument()
	mergeOp.SetAnalyzeControl(c.anal.curNodeIdx, false)
	rs.setRootOperator(mergeOp)

	j := 0
	for i := range ss {
		if isSameCN(rs.NodeInfo.Addr, ss[i].NodeInfo.Addr) {
			rs.Proc.Reg.MergeReceivers[j].NilBatchCnt = ss[i].NodeInfo.Mcpu
		} else {
			rs.Proc.Reg.MergeReceivers[j].NilBatchCnt = 1
		}
		rs.Proc.Reg.MergeReceivers[j].Ch = make(chan *process.RegisterMessage, ss[i].NodeInfo.Mcpu)
		connArg := connector.NewArgument().WithReg(rs.Proc.Reg.MergeReceivers[j])
		connArg.SetAnalyzeControl(c.anal.curNodeIdx, false)
		ss[i].setRootOperator(connArg)
		j++
	}
	return rs
}

// newScopeListOnCurrentCN traverse the cnList and only generate Scope list for the current CN node
// waing: newScopeListOnCurrentCN result is only used to build Scope and add one merge operator.
// If other operators are added, please let @qingxinhome know
func (c *Compile) newScopeListOnCurrentCN(childrenCount int, blocks int) []*Scope {
	node := getEngineNode(c)
	mcpu := c.generateCPUNumber(node.Mcpu, blocks)
	ss := c.newScopeListWithNode(mcpu, childrenCount, node.Addr)
	return ss
}

// all scopes in ss are on the same CN
func (c *Compile) newMergeScopeByCN(ss []*Scope, nodeinfo engine.Node) *Scope {
	rs := newScope(Remote)
	rs.NodeInfo.Addr = nodeinfo.Addr
	rs.NodeInfo.Mcpu = 1 // merge scope is single parallel by default
	rs.PreScopes = ss
	rs.Proc = c.proc.NewNoContextChildProc(1)
	rs.Proc.Reg.MergeReceivers[0].Ch = make(chan *process.RegisterMessage, len(ss))

	mergeOp := merge.NewArgument()
	mergeOp.SetAnalyzeControl(c.anal.curNodeIdx, false)
	rs.setRootOperator(mergeOp)
	for i := range ss {
		rs.Proc.Reg.MergeReceivers[0].NilBatchCnt += ss[i].NodeInfo.Mcpu
		connArg := connector.NewArgument().WithReg(rs.Proc.Reg.MergeReceivers[0])
		connArg.SetAnalyzeControl(c.anal.curNodeIdx, false)
		ss[i].setRootOperator(connArg)
		ss[i].IsEnd = true
	}
	return rs
}

// waing: newScopeListWithNode only used to build Scope with cpuNum and add one merge operator.
// If other operators are added, please let @qingxinhome know
func (c *Compile) newScopeListWithNode(mcpu, childrenCount int, addr string) []*Scope {
	ss := make([]*Scope, mcpu)
	for i := range ss {
		ss[i] = newScope(Remote)
		ss[i].Magic = Remote
		ss[i].NodeInfo.Addr = addr
		ss[i].NodeInfo.Mcpu = 1 // ss is already the mcpu length so we don't need to parallel it
		ss[i].Proc = c.proc.NewNoContextChildProc(childrenCount)

		// The merge operator does not act as First/Last, It needs to handle its analyze status
		mergeOp := merge.NewArgument()
		mergeOp.SetAnalyzeControl(c.anal.curNodeIdx, false)
		ss[i].setRootOperator(mergeOp)
	}
	//c.anal.isFirst = false
	return ss
}

func (c *Compile) newScopeListForMinusAndIntersect(rs, left, right []*Scope, n *plan.Node) []*Scope {
	// construct left
	left = c.mergeShuffleScopesIfNeeded(left, false)
	leftMerge := c.newMergeScope(left)
	leftDispatch := constructDispatch(0, rs, leftMerge, n, false)
	leftDispatch.SetAnalyzeControl(c.anal.curNodeIdx, false)
	leftMerge.setRootOperator(leftDispatch)
	leftMerge.IsEnd = true

	// construct right
	right = c.mergeShuffleScopesIfNeeded(right, false)
	rightMerge := c.newMergeScope(right)
	rightDispatch := constructDispatch(1, rs, rightMerge, n, false)
	leftDispatch.SetAnalyzeControl(c.anal.curNodeIdx, false)
	rightMerge.setRootOperator(rightDispatch)
	rightMerge.IsEnd = true

	rs[0].PreScopes = append(rs[0].PreScopes, leftMerge, rightMerge)
	return rs
}

func (c *Compile) mergeShuffleScopesIfNeeded(ss []*Scope, force bool) []*Scope {
	if len(c.cnList) == 1 && !force {
		return ss
	}
	if len(ss) <= len(c.cnList) {
		return ss
	}
	for i := range ss {
		if ss[i].NodeInfo.Mcpu != 1 {
			return ss
		}
	}
	rs := c.mergeScopesByCN(ss)
	for i := range rs {
		for _, rr := range rs[i].Proc.Reg.MergeReceivers {
			rr.Ch = make(chan *process.RegisterMessage, shuffleChannelBufferSize)
		}
	}
	return rs
}

func (c *Compile) mergeScopesByCN(ss []*Scope) []*Scope {
	rs := make([]*Scope, 0, len(c.cnList))
	for i := range c.cnList {
		cn := c.cnList[i]
		currentSS := make([]*Scope, 0, cn.Mcpu)
		for j := range ss {
			if isSameCN(ss[j].NodeInfo.Addr, cn.Addr) {
				currentSS = append(currentSS, ss[j])
			}
		}
		if len(currentSS) > 0 {
			mergeScope := c.newMergeScopeByCN(currentSS, cn)
			rs = append(rs, mergeScope)
		}
	}

	return rs
}

func (c *Compile) newShuffleJoinScopeList(probeScopes, buildScopes []*Scope, n *plan.Node) []*Scope {
	single := len(c.cnList) <= 1
	if single {
		n.Stats.HashmapStats.ShuffleTypeForMultiCN = plan.ShuffleTypeForMultiCN_Simple
	}

	probeScopes = c.mergeShuffleScopesIfNeeded(probeScopes, true)
	buildScopes = c.mergeShuffleScopesIfNeeded(buildScopes, true)

	dop := plan2.GetShuffleDop(ncpu)
	shuffleJoins := make([]*Scope, 0, len(c.cnList)*dop)
	shuffleBuilds := make([]*Scope, 0, len(c.cnList)*dop)

	lenLeft := len(probeScopes)
	lenRight := len(buildScopes)

	for _, cn := range c.cnList {
		ps := make([]*Scope, dop)
		bs := make([]*Scope, dop)
		for i := range ps {
			ps[i] = newScope(Remote)
			ps[i].NodeInfo.Addr = cn.Addr
			ps[i].NodeInfo.Mcpu = 1
			ps[i].Proc = c.proc.NewNoContextChildProc(lenLeft)
			bs[i] = newScope(Remote)
			bs[i].NodeInfo = ps[i].NodeInfo
			bs[i].Proc = c.proc.NewNoContextChildProc(lenRight)
			ps[i].PreScopes = []*Scope{bs[i]}
			for _, rr := range ps[i].Proc.Reg.MergeReceivers {
				rr.Ch = make(chan *process.RegisterMessage, shuffleChannelBufferSize)
			}
			for _, rr := range bs[i].Proc.Reg.MergeReceivers {
				rr.Ch = make(chan *process.RegisterMessage, shuffleChannelBufferSize)
			}
		}
		shuffleJoins = append(shuffleJoins, ps...)
		shuffleBuilds = append(shuffleBuilds, bs...)
	}

	currentFirstFlag := c.anal.isFirst
	for i := range probeScopes {
		shuffleProbeOp := constructShuffleJoinArg(shuffleJoins, n, true)
		shuffleProbeOp.SetIdx(c.anal.curNodeIdx)
		probeScopes[i].setRootOperator(shuffleProbeOp)

		if !single && probeScopes[i].NodeInfo.Mcpu > 1 { // merge here to avoid bugs, delete this in the future
			probeScopes[i] = c.newMergeScopeByCN([]*Scope{probeScopes[i]}, probeScopes[i].NodeInfo)
		}

		probeScopes[i].setRootOperator(constructDispatch(i, shuffleJoins, probeScopes[i], n, true))
		probeScopes[i].IsEnd = true

		for _, js := range shuffleJoins {
			if isSameCN(js.NodeInfo.Addr, probeScopes[i].NodeInfo.Addr) {
				js.PreScopes = append(js.PreScopes, probeScopes[i])
				break
			}
		}
	}

	c.anal.isFirst = currentFirstFlag
	for i := range buildScopes {
		shuffleBuildOp := constructShuffleJoinArg(shuffleJoins, n, false)
		shuffleBuildOp.SetIdx(c.anal.curNodeIdx)
		buildScopes[i].setRootOperator(shuffleBuildOp)

		if !single && buildScopes[i].NodeInfo.Mcpu > 1 { // merge here to avoid bugs, delete this in the future
			buildScopes[i] = c.newMergeScopeByCN([]*Scope{buildScopes[i]}, buildScopes[i].NodeInfo)
		}

		buildScopes[i].setRootOperator(constructDispatch(i, shuffleBuilds, buildScopes[i], n, false))
		buildScopes[i].IsEnd = true

		for _, js := range shuffleBuilds {
			if isSameCN(js.NodeInfo.Addr, buildScopes[i].NodeInfo.Addr) {
				js.PreScopes = append(js.PreScopes, buildScopes[i])
				break
			}
		}
	}
	return shuffleJoins
}

func (c *Compile) generateCPUNumber(cpunum, blocks int) int {
	if cpunum <= 0 || blocks <= 16 || c.IsTpQuery() {
		return 1
	}
	ret := blocks/16 + 1
	if ret < cpunum {
		return ret
	}
	return cpunum
}

func (c *Compile) determinExpandRanges(n *plan.Node) bool {
	if c.pn.GetQuery().StmtType != plan.Query_SELECT && len(n.RuntimeFilterProbeList) == 0 {
		return true
	}

	if n.Stats.BlockNum > int32(plan2.BlockThresholdForOneCN) && len(c.cnList) > 1 && !n.Stats.ForceOneCN {
		return true
	}

	if n.AggList != nil { //need to handle partial results
		return true
	}
	return false
}

func collectTombstones(
	c *Compile,
	n *plan.Node,
	rel engine.Relation,
) (engine.Tombstoner, error) {
	var err error
	var db engine.Database
	//var relData engine.RelData
	var tombstone engine.Tombstoner
	var txnOp client.TxnOperator

	//-----------------------------------------------------------------------------------------------------
	ctx := c.proc.GetTopContext()
	txnOp = c.proc.GetTxnOperator()
	if n.ScanSnapshot != nil && n.ScanSnapshot.TS != nil {
		if !n.ScanSnapshot.TS.Equal(timestamp.Timestamp{LogicalTime: 0, PhysicalTime: 0}) &&
			n.ScanSnapshot.TS.Less(c.proc.GetTxnOperator().Txn().SnapshotTS) {
			if c.proc.GetCloneTxnOperator() != nil {
				txnOp = c.proc.GetCloneTxnOperator()
			} else {
				txnOp = c.proc.GetTxnOperator().CloneSnapshotOp(*n.ScanSnapshot.TS)
				c.proc.SetCloneTxnOperator(txnOp)
			}

			if n.ScanSnapshot.Tenant != nil {
				ctx = context.WithValue(ctx, defines.TenantIDKey{}, n.ScanSnapshot.Tenant.TenantID)
			}
		}
	}
	//-----------------------------------------------------------------------------------------------------

	if util.TableIsClusterTable(n.TableDef.GetTableType()) {
		ctx = defines.AttachAccountId(ctx, catalog.System_Account)
	}
	if n.ObjRef.PubInfo != nil {
		ctx = defines.AttachAccountId(ctx, uint32(n.ObjRef.PubInfo.GetTenantId()))
	}
	if util.TableIsLoggingTable(n.ObjRef.SchemaName, n.ObjRef.ObjName) {
		ctx = defines.AttachAccountId(ctx, catalog.System_Account)
	}

	db, err = c.e.Database(ctx, n.ObjRef.SchemaName, txnOp)
	if err != nil {
		return nil, err
	}
	tombstone, err = rel.CollectTombstones(ctx, c.TxnOffset)
	if err != nil {
		return nil, err
	}

	if n.TableDef.Partition != nil {
		if n.PartitionPrune != nil && n.PartitionPrune.IsPruned {
			for _, partitionItem := range n.PartitionPrune.SelectedPartitions {
				partTableName := partitionItem.PartitionTableName
				subrelation, err := db.Relation(ctx, partTableName, c.proc)
				if err != nil {
					return nil, err
				}
				subTombstone, err := subrelation.CollectTombstones(ctx, c.TxnOffset)
				if err != nil {
					return nil, err
				}
				err = tombstone.Merge(subTombstone)
				if err != nil {
					return nil, err
				}
			}
		} else {
			partitionInfo := n.TableDef.Partition
			partitionNum := int(partitionInfo.PartitionNum)
			partitionTableNames := partitionInfo.PartitionTableNames
			for i := 0; i < partitionNum; i++ {
				partTableName := partitionTableNames[i]
				subrelation, err := db.Relation(ctx, partTableName, c.proc)
				if err != nil {
					return nil, err
				}
				subTombstone, err := subrelation.CollectTombstones(ctx, c.TxnOffset)
				if err != nil {
					return nil, err
				}
				err = tombstone.Merge(subTombstone)
				if err != nil {
					return nil, err
				}

			}
		}
	}
	return tombstone, nil
}

func (c *Compile) expandRanges(
	n *plan.Node,
	rel engine.Relation,
	blockFilterList []*plan.Expr) (engine.RelData, error) {
	var err error
	var db engine.Database
	var relData engine.RelData
	var txnOp client.TxnOperator

	//-----------------------------------------------------------------------------------------------------
	ctx := c.proc.Ctx
	txnOp = c.proc.GetTxnOperator()
	if n.ScanSnapshot != nil && n.ScanSnapshot.TS != nil {
		if !n.ScanSnapshot.TS.Equal(timestamp.Timestamp{LogicalTime: 0, PhysicalTime: 0}) &&
			n.ScanSnapshot.TS.Less(c.proc.GetTxnOperator().Txn().SnapshotTS) {
			if c.proc.GetCloneTxnOperator() != nil {
				txnOp = c.proc.GetCloneTxnOperator()
			} else {
				txnOp = c.proc.GetTxnOperator().CloneSnapshotOp(*n.ScanSnapshot.TS)
				c.proc.SetCloneTxnOperator(txnOp)
			}

			if n.ScanSnapshot.Tenant != nil {
				ctx = context.WithValue(ctx, defines.TenantIDKey{}, n.ScanSnapshot.Tenant.TenantID)
			}
		}
	}
	//-----------------------------------------------------------------------------------------------------

	if util.TableIsClusterTable(n.TableDef.GetTableType()) {
		ctx = defines.AttachAccountId(ctx, catalog.System_Account)
	}
	if n.ObjRef.PubInfo != nil {
		ctx = defines.AttachAccountId(ctx, uint32(n.ObjRef.PubInfo.GetTenantId()))
	}
	if util.TableIsLoggingTable(n.ObjRef.SchemaName, n.ObjRef.ObjName) {
		ctx = defines.AttachAccountId(ctx, catalog.System_Account)
	}

	db, err = c.e.Database(ctx, n.ObjRef.SchemaName, txnOp)
	if err != nil {
		return nil, err
	}
	relData, err = rel.Ranges(ctx, blockFilterList, c.TxnOffset)
	if err != nil {
		return nil, err
	}
	//tombstones, err := rel.CollectTombstones(ctx, c.TxnOffset)

	if n.TableDef.Partition != nil {
		if n.PartitionPrune != nil && n.PartitionPrune.IsPruned {
			for i, partitionItem := range n.PartitionPrune.SelectedPartitions {
				partTableName := partitionItem.PartitionTableName
				subrelation, err := db.Relation(ctx, partTableName, c.proc)
				if err != nil {
					return nil, err
				}
				subRelData, err := subrelation.Ranges(ctx, n.BlockFilterList, c.TxnOffset)
				if err != nil {
					return nil, err
				}

				engine.ForRangeBlockInfo(1, subRelData.DataCnt(), subRelData,
					func(blk objectio.BlockInfo) (bool, error) {
						blk.PartitionNum = int16(i)
						relData.AppendBlockInfo(blk)
						return true, nil
					})
			}
		} else {
			partitionInfo := n.TableDef.Partition
			partitionNum := int(partitionInfo.PartitionNum)
			partitionTableNames := partitionInfo.PartitionTableNames
			for i := 0; i < partitionNum; i++ {
				partTableName := partitionTableNames[i]
				subrelation, err := db.Relation(ctx, partTableName, c.proc)
				if err != nil {
					return nil, err
				}
				subRelData, err := subrelation.Ranges(ctx, n.BlockFilterList, c.TxnOffset)
				if err != nil {
					return nil, err
				}

				engine.ForRangeBlockInfo(1, subRelData.DataCnt(), subRelData,
					func(blk objectio.BlockInfo) (bool, error) {
						blk.PartitionNum = int16(i)
						relData.AppendBlockInfo(blk)
						return true, nil
					})
			}
		}
	}
	return relData, nil

}

func (c *Compile) generateNodes(n *plan.Node) (engine.Nodes, []any, []types.T, error) {
	var err error
	var db engine.Database
	var rel engine.Relation
	//var ranges engine.Ranges
	var relData engine.RelData
	var partialResults []any
	var partialResultTypes []types.T
	var nodes engine.Nodes
	var txnOp client.TxnOperator

	//------------------------------------------------------------------------------------------------------------------
	ctx := c.proc.GetTopContext()
	txnOp = c.proc.GetTxnOperator()
	if n.ScanSnapshot != nil && n.ScanSnapshot.TS != nil {
		if !n.ScanSnapshot.TS.Equal(timestamp.Timestamp{LogicalTime: 0, PhysicalTime: 0}) &&
			n.ScanSnapshot.TS.Less(c.proc.GetTxnOperator().Txn().SnapshotTS) {

			txnOp = c.proc.GetTxnOperator().CloneSnapshotOp(*n.ScanSnapshot.TS)
			c.proc.SetCloneTxnOperator(txnOp)

			if n.ScanSnapshot.Tenant != nil {
				ctx = context.WithValue(ctx, defines.TenantIDKey{}, n.ScanSnapshot.Tenant.TenantID)
			}
		}
	}
	//-------------------------------------------------------------------------------------------------------------
	if util.TableIsClusterTable(n.TableDef.GetTableType()) {
		ctx = defines.AttachAccountId(ctx, catalog.System_Account)
	}
	if n.ObjRef.PubInfo != nil {
		ctx = defines.AttachAccountId(ctx, uint32(n.ObjRef.PubInfo.GetTenantId()))
	}
	if util.TableIsLoggingTable(n.ObjRef.SchemaName, n.ObjRef.ObjName) {
		ctx = defines.AttachAccountId(ctx, catalog.System_Account)
	}

	if c.determinExpandRanges(n) {
		if c.isPrepare {
			return nil, nil, nil, cantCompileForPrepareErr
		}
		db, err = c.e.Database(ctx, n.ObjRef.SchemaName, txnOp)
		if err != nil {
			return nil, nil, nil, err
		}
		rel, err = db.Relation(ctx, n.TableDef.Name, c.proc)
		if err != nil {
			if txnOp.IsSnapOp() {
				return nil, nil, nil, err
			}
			var e error // avoid contamination of error messages
			db, e = c.e.Database(ctx, defines.TEMPORARY_DBNAME, txnOp)
			if e != nil {
				return nil, nil, nil, err
			}

			// if temporary table, just scan at local cn.
			rel, e = db.Relation(ctx, engine.GetTempTableName(n.ObjRef.SchemaName, n.TableDef.Name), c.proc)
			if e != nil {
				return nil, nil, nil, err
			}
			c.cnList = engine.Nodes{
				engine.Node{
					Addr: c.addr,
					Mcpu: 1,
				},
			}
		}
		relData, err = c.expandRanges(n, rel, n.BlockFilterList)
		if err != nil {
			return nil, nil, nil, err
		}
	} else {
		// add current CN
		nodes = append(nodes, engine.Node{
			Addr: c.addr,
			Mcpu: c.generateCPUNumber(ncpu, int(n.Stats.BlockNum)),
		})
		nodes[0].NeedExpandRanges = true
		return nodes, nil, nil, nil
	}

	if len(n.AggList) > 0 && relData.DataCnt() > 1 {
		var columnMap map[int]int
		partialResults, partialResultTypes, columnMap = checkAggOptimize(n)
		if partialResults != nil {
			newRelData := relData.BuildEmptyRelData()
			newRelData.AppendBlockInfo(relData.GetBlockInfo(0))

			tombstones, err := collectTombstones(c, n, rel)
			if err != nil {
				return nil, nil, nil, err
			}

			fs, err := fileservice.Get[fileservice.FileService](c.proc.GetFileService(), defines.SharedFileServiceName)
			if err != nil {
				return nil, nil, nil, err
			}
			//For each blockinfo in relData, if blk has no tombstones, then compute the agg result,
			//otherwise put it into newRelData.
			var (
				hasTombstone bool
				err2         error
			)
			if err = engine.ForRangeBlockInfo(1, relData.DataCnt(), relData, func(blk objectio.BlockInfo) (bool, error) {
				if hasTombstone, err2 = tombstones.HasBlockTombstone(
					ctx, blk.BlockID, fs,
				); err2 != nil {
					return false, err2
				} else if blk.Appendable || hasTombstone {
					newRelData.AppendBlockInfo(blk)
					return true, nil
				}
				if c.evalAggOptimize(n, blk, partialResults, partialResultTypes, columnMap) != nil {
					partialResults = nil
					return false, nil
				}
				return true, nil
			}); err != nil {
				return nil, nil, nil, err
			}
			if partialResults != nil {
				relData = newRelData
			}
		}
	}

	// some log for finding a bug.
	tblId := rel.GetTableID(ctx)
	expectedLen := relData.DataCnt()
	c.proc.Debugf(ctx, "cn generateNodes, tbl %d ranges is %d", tblId, expectedLen)

	// if len(ranges) == 0 indicates that it's a temporary table.
	if relData.DataCnt() == 0 && n.TableDef.TableType != catalog.SystemOrdinaryRel {
		nodes = make(engine.Nodes, len(c.cnList))
		for i, node := range c.cnList {
			nodes[i] = engine.Node{
				Id:   node.Id,
				Addr: node.Addr,
				Mcpu: c.generateCPUNumber(node.Mcpu, int(n.Stats.BlockNum)),
				Data: engine.BuildEmptyRelData(),
			}
		}
		return nodes, partialResults, partialResultTypes, nil
	}

	engineType := rel.GetEngineType()
	// for an ordered scan, put all paylonds in current CN
	// or sometimes force on one CN
	if len(n.OrderBy) > 0 || relData.DataCnt() < plan2.BlockThresholdForOneCN || n.Stats.ForceOneCN {
		return putBlocksInCurrentCN(c, relData, n), partialResults, partialResultTypes, nil
	}
	// disttae engine
	if engineType == engine.Disttae {
		nodes, err := shuffleBlocksToMultiCN(c, rel, relData, n)
		return nodes, partialResults, partialResultTypes, err
	}
	// maybe temp table on memengine , just put payloads in average
	return putBlocksInAverage(c, relData, n), partialResults, partialResultTypes, nil
}

func checkAggOptimize(n *plan.Node) ([]any, []types.T, map[int]int) {
	partialResults := make([]any, len(n.AggList))
	partialResultTypes := make([]types.T, len(n.AggList))
	columnMap := make(map[int]int)
	for i := range n.AggList {
		agg := n.AggList[i].Expr.(*plan.Expr_F)
		name := agg.F.Func.ObjName
		args := agg.F.Args[0]
		switch name {
		case "starcount":
			partialResults[i] = int64(0)
			partialResultTypes[i] = types.T_int64
		case "count":
			if (uint64(agg.F.Func.Obj) & function.Distinct) != 0 {
				return nil, nil, nil
			} else {
				partialResults[i] = int64(0)
				partialResultTypes[i] = types.T_int64
			}
			col, ok := args.Expr.(*plan.Expr_Col)
			if !ok {
				if _, ok := args.Expr.(*plan.Expr_Lit); ok {
					agg.F.Func.ObjName = "starcount"
				}
				return nil, nil, nil
			} else {
				columnMap[int(col.Col.ColPos)] = int(n.TableDef.Cols[int(col.Col.ColPos)].Seqnum)
			}
		case "min", "max":
			partialResults[i] = nil
			col, ok := args.Expr.(*plan.Expr_Col)
			if !ok {
				return nil, nil, nil
			}
			columnMap[int(col.Col.ColPos)] = int(n.TableDef.Cols[int(col.Col.ColPos)].Seqnum)
		default:
			return nil, nil, nil
		}
	}
	return partialResults, partialResultTypes, columnMap
}

func (c *Compile) evalAggOptimize(n *plan.Node, blk objectio.BlockInfo, partialResults []any, partialResultTypes []types.T, columnMap map[int]int) error {
	if len(n.AggList) == 1 && n.AggList[0].Expr.(*plan.Expr_F).F.Func.ObjName == "starcount" {
		partialResults[0] = partialResults[0].(int64) + int64(blk.MetaLocation().Rows())
		return nil
	}
	location := blk.MetaLocation()
	fs, err := fileservice.Get[fileservice.FileService](c.proc.Base.FileService, defines.SharedFileServiceName)
	if err != nil {
		return err
	}
	objMeta, err := objectio.FastLoadObjectMeta(c.proc.Ctx, &location, false, fs)
	if err != nil {
		return err
	}
	blkMeta := objMeta.MustDataMeta().GetBlockMeta(uint32(location.ID()))
	for i := range n.AggList {
		agg := n.AggList[i].Expr.(*plan.Expr_F)
		name := agg.F.Func.ObjName
		switch name {
		case "starcount":
			partialResults[i] = partialResults[i].(int64) + int64(blkMeta.GetRows())
		case "count":
			partialResults[i] = partialResults[i].(int64) + int64(blkMeta.GetRows())
			col := agg.F.Args[0].Expr.(*plan.Expr_Col)
			nullCnt := blkMeta.ColumnMeta(uint16(columnMap[int(col.Col.ColPos)])).NullCnt()
			partialResults[i] = partialResults[i].(int64) - int64(nullCnt)
		case "min":
			col := agg.F.Args[0].Expr.(*plan.Expr_Col)
			zm := blkMeta.ColumnMeta(uint16(columnMap[int(col.Col.ColPos)])).ZoneMap()
			if zm.GetType().FixedLength() < 0 {
				return &moerr.Error{}
			} else {
				if partialResults[i] == nil {
					partialResults[i] = zm.GetMin()
					partialResultTypes[i] = zm.GetType()
				} else {
					switch zm.GetType() {
					case types.T_bool:
						partialResults[i] = partialResults[i].(bool) && types.DecodeFixed[bool](zm.GetMinBuf())
					case types.T_bit:
						min := types.DecodeFixed[uint64](zm.GetMinBuf())
						if min < partialResults[i].(uint64) {
							partialResults[i] = min
						}
					case types.T_int8:
						min := types.DecodeFixed[int8](zm.GetMinBuf())
						if min < partialResults[i].(int8) {
							partialResults[i] = min
						}
					case types.T_int16:
						min := types.DecodeFixed[int16](zm.GetMinBuf())
						if min < partialResults[i].(int16) {
							partialResults[i] = min
						}
					case types.T_int32:
						min := types.DecodeFixed[int32](zm.GetMinBuf())
						if min < partialResults[i].(int32) {
							partialResults[i] = min
						}
					case types.T_int64:
						min := types.DecodeFixed[int64](zm.GetMinBuf())
						if min < partialResults[i].(int64) {
							partialResults[i] = min
						}
					case types.T_uint8:
						min := types.DecodeFixed[uint8](zm.GetMinBuf())
						if min < partialResults[i].(uint8) {
							partialResults[i] = min
						}
					case types.T_uint16:
						min := types.DecodeFixed[uint16](zm.GetMinBuf())
						if min < partialResults[i].(uint16) {
							partialResults[i] = min
						}
					case types.T_uint32:
						min := types.DecodeFixed[uint32](zm.GetMinBuf())
						if min < partialResults[i].(uint32) {
							partialResults[i] = min
						}
					case types.T_uint64:
						min := types.DecodeFixed[uint64](zm.GetMinBuf())
						if min < partialResults[i].(uint64) {
							partialResults[i] = min
						}
					case types.T_float32:
						min := types.DecodeFixed[float32](zm.GetMinBuf())
						if min < partialResults[i].(float32) {
							partialResults[i] = min
						}
					case types.T_float64:
						min := types.DecodeFixed[float64](zm.GetMinBuf())
						if min < partialResults[i].(float64) {
							partialResults[i] = min
						}
					case types.T_date:
						min := types.DecodeFixed[types.Date](zm.GetMinBuf())
						if min < partialResults[i].(types.Date) {
							partialResults[i] = min
						}
					case types.T_time:
						min := types.DecodeFixed[types.Time](zm.GetMinBuf())
						if min < partialResults[i].(types.Time) {
							partialResults[i] = min
						}
					case types.T_datetime:
						min := types.DecodeFixed[types.Datetime](zm.GetMinBuf())
						if min < partialResults[i].(types.Datetime) {
							partialResults[i] = min
						}
					case types.T_timestamp:
						min := types.DecodeFixed[types.Timestamp](zm.GetMinBuf())
						if min < partialResults[i].(types.Timestamp) {
							partialResults[i] = min
						}
					case types.T_enum:
						min := types.DecodeFixed[types.Enum](zm.GetMinBuf())
						if min < partialResults[i].(types.Enum) {
							partialResults[i] = min
						}
					case types.T_decimal64:
						min := types.DecodeFixed[types.Decimal64](zm.GetMinBuf())
						if min < partialResults[i].(types.Decimal64) {
							partialResults[i] = min
						}
					case types.T_decimal128:
						min := types.DecodeFixed[types.Decimal128](zm.GetMinBuf())
						if min.Compare(partialResults[i].(types.Decimal128)) < 0 {
							partialResults[i] = min
						}
					case types.T_uuid:
						min := types.DecodeFixed[types.Uuid](zm.GetMinBuf())
						if min.Lt(partialResults[i].(types.Uuid)) {
							partialResults[i] = min
						}
					case types.T_TS:
						min := types.DecodeFixed[types.TS](zm.GetMinBuf())
						ts := partialResults[i].(types.TS)
						if min.Less(&ts) {
							partialResults[i] = min
						}
					case types.T_Rowid:
						min := types.DecodeFixed[types.Rowid](zm.GetMinBuf())
						if min.Less(partialResults[i].(types.Rowid)) {
							partialResults[i] = min
						}
					case types.T_Blockid:
						min := types.DecodeFixed[types.Blockid](zm.GetMinBuf())
						if min.Less(partialResults[i].(types.Blockid)) {
							partialResults[i] = min
						}
					}
				}
			}
		case "max":
			col := agg.F.Args[0].Expr.(*plan.Expr_Col)
			zm := blkMeta.ColumnMeta(uint16(columnMap[int(col.Col.ColPos)])).ZoneMap()
			if zm.GetType().FixedLength() < 0 {
				return &moerr.Error{}
			} else {
				if partialResults[i] == nil {
					partialResults[i] = zm.GetMax()
					partialResultTypes[i] = zm.GetType()
				} else {
					switch zm.GetType() {
					case types.T_bool:
						partialResults[i] = partialResults[i].(bool) || types.DecodeFixed[bool](zm.GetMaxBuf())
					case types.T_bit:
						max := types.DecodeFixed[uint64](zm.GetMaxBuf())
						if max > partialResults[i].(uint64) {
							partialResults[i] = max
						}
					case types.T_int8:
						max := types.DecodeFixed[int8](zm.GetMaxBuf())
						if max > partialResults[i].(int8) {
							partialResults[i] = max
						}
					case types.T_int16:
						max := types.DecodeFixed[int16](zm.GetMaxBuf())
						if max > partialResults[i].(int16) {
							partialResults[i] = max
						}
					case types.T_int32:
						max := types.DecodeFixed[int32](zm.GetMaxBuf())
						if max > partialResults[i].(int32) {
							partialResults[i] = max
						}
					case types.T_int64:
						max := types.DecodeFixed[int64](zm.GetMaxBuf())
						if max > partialResults[i].(int64) {
							partialResults[i] = max
						}
					case types.T_uint8:
						max := types.DecodeFixed[uint8](zm.GetMaxBuf())
						if max > partialResults[i].(uint8) {
							partialResults[i] = max
						}
					case types.T_uint16:
						max := types.DecodeFixed[uint16](zm.GetMaxBuf())
						if max > partialResults[i].(uint16) {
							partialResults[i] = max
						}
					case types.T_uint32:
						max := types.DecodeFixed[uint32](zm.GetMaxBuf())
						if max > partialResults[i].(uint32) {
							partialResults[i] = max
						}
					case types.T_uint64:
						max := types.DecodeFixed[uint64](zm.GetMaxBuf())
						if max > partialResults[i].(uint64) {
							partialResults[i] = max
						}
					case types.T_float32:
						max := types.DecodeFixed[float32](zm.GetMaxBuf())
						if max > partialResults[i].(float32) {
							partialResults[i] = max
						}
					case types.T_float64:
						max := types.DecodeFixed[float64](zm.GetMaxBuf())
						if max > partialResults[i].(float64) {
							partialResults[i] = max
						}
					case types.T_date:
						max := types.DecodeFixed[types.Date](zm.GetMaxBuf())
						if max > partialResults[i].(types.Date) {
							partialResults[i] = max
						}
					case types.T_time:
						max := types.DecodeFixed[types.Time](zm.GetMaxBuf())
						if max > partialResults[i].(types.Time) {
							partialResults[i] = max
						}
					case types.T_datetime:
						max := types.DecodeFixed[types.Datetime](zm.GetMaxBuf())
						if max > partialResults[i].(types.Datetime) {
							partialResults[i] = max
						}
					case types.T_timestamp:
						max := types.DecodeFixed[types.Timestamp](zm.GetMaxBuf())
						if max > partialResults[i].(types.Timestamp) {
							partialResults[i] = max
						}
					case types.T_enum:
						max := types.DecodeFixed[types.Enum](zm.GetMaxBuf())
						if max > partialResults[i].(types.Enum) {
							partialResults[i] = max
						}
					case types.T_decimal64:
						max := types.DecodeFixed[types.Decimal64](zm.GetMaxBuf())
						if max > partialResults[i].(types.Decimal64) {
							partialResults[i] = max
						}
					case types.T_decimal128:
						max := types.DecodeFixed[types.Decimal128](zm.GetMaxBuf())
						if max.Compare(partialResults[i].(types.Decimal128)) > 0 {
							partialResults[i] = max
						}
					case types.T_uuid:
						max := types.DecodeFixed[types.Uuid](zm.GetMaxBuf())
						if max.Gt(partialResults[i].(types.Uuid)) {
							partialResults[i] = max
						}
					case types.T_TS:
						max := types.DecodeFixed[types.TS](zm.GetMaxBuf())
						ts := partialResults[i].(types.TS)
						if max.Greater(&ts) {
							partialResults[i] = max
						}
					case types.T_Rowid:
						max := types.DecodeFixed[types.Rowid](zm.GetMaxBuf())
						if max.Great(partialResults[i].(types.Rowid)) {
							partialResults[i] = max
						}
					case types.T_Blockid:
						max := types.DecodeFixed[types.Blockid](zm.GetMaxBuf())
						if max.Great(partialResults[i].(types.Blockid)) {
							partialResults[i] = max
						}
					}
				}
			}
		}
	}
	return nil
}

func putBlocksInAverage(c *Compile, relData engine.RelData, n *plan.Node) engine.Nodes {
	var nodes engine.Nodes
	step := (relData.DataCnt() + len(c.cnList) - 1) / len(c.cnList)
	for i := 0; i < relData.DataCnt(); i += step {
		j := i / step
		if i+step >= relData.DataCnt() {
			if isSameCN(c.cnList[j].Addr, c.addr) {
				if len(nodes) == 0 {
					nodes = append(nodes, engine.Node{
						Addr: c.addr,
						Mcpu: c.generateCPUNumber(ncpu, int(n.Stats.BlockNum)),
						Data: relData.BuildEmptyRelData(),
					})
				}

				engine.ForRangeShardID(i, relData.DataCnt(), relData,
					func(shardID uint64) (bool, error) {
						nodes[0].Data.AppendShardID(shardID)
						return true, nil
					})

			} else {

				node := engine.Node{
					Id:   c.cnList[j].Id,
					Addr: c.cnList[j].Addr,
					Mcpu: c.generateCPUNumber(c.cnList[j].Mcpu, int(n.Stats.BlockNum)),
					Data: relData.BuildEmptyRelData(),
				}

				engine.ForRangeShardID(i, relData.DataCnt(), relData,
					func(shardID uint64) (bool, error) {
						node.Data.AppendShardID(shardID)
						return true, nil
					})

				nodes = append(nodes, node)
			}
		} else {
			if isSameCN(c.cnList[j].Addr, c.addr) {
				if len(nodes) == 0 {
					nodes = append(nodes, engine.Node{
						Addr: c.addr,
						Mcpu: c.generateCPUNumber(ncpu, int(n.Stats.BlockNum)),
						Data: relData.BuildEmptyRelData(),
					})
				}
				//nodes[0].Data = append(nodes[0].Data, ranges.Slice(i, i+step)...)

				engine.ForRangeShardID(i, i+step, relData,
					func(shardID uint64) (bool, error) {
						nodes[0].Data.AppendShardID(shardID)
						return true, nil
					})

			} else {
				node := engine.Node{
					Id:   c.cnList[j].Id,
					Addr: c.cnList[j].Addr,
					Mcpu: c.generateCPUNumber(c.cnList[j].Mcpu, int(n.Stats.BlockNum)),
					Data: relData.BuildEmptyRelData(),
				}

				engine.ForRangeShardID(i, i+step, relData,
					func(shardID uint64) (bool, error) {
						node.Data.AppendShardID(shardID)
						return true, nil
					})

				nodes = append(nodes, node)
			}
		}
	}
	return nodes
}

func removeEmtpyNodes(
	c *Compile,
	n *plan.Node,
	rel engine.Relation,
	relData engine.RelData,
	nodes engine.Nodes) (engine.Nodes, error) {
	minWorkLoad := math.MaxInt32
	maxWorkLoad := 0
	// remove empty node from nodes
	var newNodes engine.Nodes
	for i := range nodes {
		if nodes[i].Data.DataCnt() > maxWorkLoad {
			maxWorkLoad = nodes[i].Data.DataCnt() / objectio.BlockInfoSize
		}
		if nodes[i].Data.DataCnt() < minWorkLoad {
			minWorkLoad = nodes[i].Data.DataCnt() / objectio.BlockInfoSize
		}
		if nodes[i].Data.DataCnt() > 0 {
			if nodes[i].Addr != c.addr {
				tombstone, err := collectTombstones(c, n, rel)
				if err != nil {
					return nil, err
				}
				nodes[i].Data.AttachTombstones(tombstone)
			}
			newNodes = append(newNodes, nodes[i])
		}
	}
	if minWorkLoad*2 < maxWorkLoad {
		logstring := fmt.Sprintf("read table %v ,workload %v blocks among %v nodes not balanced, max %v, min %v,",
			n.TableDef.Name,
			relData.DataCnt(),
			len(newNodes),
			maxWorkLoad,
			minWorkLoad)
		logstring = logstring + " cnlist: "
		for i := range c.cnList {
			logstring = logstring + c.cnList[i].Addr + " "
		}
		c.proc.Warn(c.proc.Ctx, logstring)
	}
	return newNodes, nil
}

func shuffleBlocksToMultiCN(c *Compile, rel engine.Relation, relData engine.RelData, n *plan.Node) (engine.Nodes, error) {
	var nodes engine.Nodes
	// add current CN
	nodes = append(nodes, engine.Node{
		Addr: c.addr,
		Mcpu: c.generateCPUNumber(ncpu, int(n.Stats.BlockNum)),
	})
	// add memory table block
	nodes[0].Data = relData.BuildEmptyRelData()
	nodes[0].Data.AppendBlockInfo(objectio.EmptyBlockInfo)
	// only memory table block
	if relData.DataCnt() == 1 {
		return nodes, nil
	}
	// only one cn
	if len(c.cnList) == 1 {
		engine.ForRangeBlockInfo(1, relData.DataCnt(), relData,
			func(blk objectio.BlockInfo) (bool, error) {
				nodes[0].Data.AppendBlockInfo(blk)
				return true, nil
			})

		return nodes, nil
	}

	// add the rest of CNs in list
	for i := range c.cnList {
		if c.cnList[i].Addr != c.addr {
			nodes = append(nodes, engine.Node{
				Id:   c.cnList[i].Id,
				Addr: c.cnList[i].Addr,
				Mcpu: c.generateCPUNumber(c.cnList[i].Mcpu, int(n.Stats.BlockNum)),
				Data: relData.BuildEmptyRelData(),
			})
		}
	}

	if force, tids, cnt := engine.GetForceShuffleReader(); force {
		for _, tid := range tids {
			if tid == n.TableDef.TblId {
				shuffleBlocksByMoCtl(relData, cnt, nodes)
				return removeEmtpyNodes(c, n, rel, relData, nodes)
			}
		}
	}

	sort.Slice(nodes, func(i, j int) bool { return nodes[i].Addr < nodes[j].Addr })

	if n.Stats.HashmapStats != nil && n.Stats.HashmapStats.Shuffle && n.Stats.HashmapStats.ShuffleType == plan.ShuffleType_Range {
		err := shuffleBlocksByRange(c, relData, n, nodes)
		if err != nil {
			return nil, err
		}
	} else {
		shuffleBlocksByHash(c, relData, nodes)
	}

	return removeEmtpyNodes(c, n, rel, relData, nodes)

	//minWorkLoad := math.MaxInt32
	//maxWorkLoad := 0
	//// remove empty node from nodes
	//var newNodes engine.Nodes
	//for i := range nodes {
	//	if nodes[i].Data.DataCnt() > maxWorkLoad {
	//		maxWorkLoad = nodes[i].Data.DataCnt() / objectio.BlockInfoSize
	//	}
	//	if nodes[i].Data.DataCnt() < minWorkLoad {
	//		minWorkLoad = nodes[i].Data.DataCnt() / objectio.BlockInfoSize
	//	}
	//	if nodes[i].Data.DataCnt() > 0 {
	//		if nodes[i].Addr != c.addr {
	//			tombstone, err := collectTombstones(c, n, rel)
	//			if err != nil {
	//				return nil, err
	//			}
	//			nodes[i].Data.AttachTombstones(tombstone)
	//		}
	//		newNodes = append(newNodes, nodes[i])
	//	}
	//}
	//if minWorkLoad*2 < maxWorkLoad {
	//	logstring := fmt.Sprintf("read table %v ,workload %v blocks among %v nodes not balanced, max %v, min %v,",
	//		n.TableDef.Name,
	//		relData.DataCnt(),
	//		len(newNodes),
	//		maxWorkLoad,
	//		minWorkLoad)
	//	logstring = logstring + " cnlist: "
	//	for i := range c.cnList {
	//		logstring = logstring + c.cnList[i].Addr + " "
	//	}
	//	c.proc.Warnf(c.proc.Ctx, logstring)
	//}
	//return newNodes, nil
}

func shuffleBlocksByHash(c *Compile, relData engine.RelData, nodes engine.Nodes) {
	engine.ForRangeBlockInfo(1, relData.DataCnt(), relData,
		func(blk objectio.BlockInfo) (bool, error) {
			location := blk.MetaLocation()
			objTimeStamp := location.Name()[:7]
			index := plan2.SimpleCharHashToRange(objTimeStamp, uint64(len(c.cnList)))
			nodes[index].Data.AppendBlockInfo(blk)
			return true, nil
		})
}

// Just for test
func shuffleBlocksByMoCtl(relData engine.RelData, cnt int, nodes engine.Nodes) error {
	if cnt > relData.DataCnt()-1 {
		return moerr.NewInternalErrorNoCtxf(
			"Invalid Parameter, distribute count:%d, block count:%d",
			cnt,
			relData.DataCnt()-1)
	}

	if len(nodes) < 2 {
		return moerr.NewInternalErrorNoCtx("Invalid count of nodes")
	}

	engine.ForRangeBlockInfo(
		1,
		cnt,
		relData,
		func(blk objectio.BlockInfo) (bool, error) {
			nodes[1].Data.AppendBlockInfo(blk)
			return true, nil
		})

	return nil
}

func shuffleBlocksByRange(c *Compile, relData engine.RelData, n *plan.Node, nodes engine.Nodes) error {
	var objDataMeta objectio.ObjectDataMeta
	var objMeta objectio.ObjectMeta

	var shuffleRangeUint64 []uint64
	var shuffleRangeInt64 []int64
	var init bool
	var index uint64

	engine.ForRangeBlockInfo(1, relData.DataCnt(), relData,
		func(blk objectio.BlockInfo) (bool, error) {
			location := blk.MetaLocation()
			fs, err := fileservice.Get[fileservice.FileService](c.proc.Base.FileService, defines.SharedFileServiceName)
			if err != nil {
				return false, err
			}
			if !objectio.IsSameObjectLocVsMeta(location, objDataMeta) {
				if objMeta, err = objectio.FastLoadObjectMeta(c.proc.Ctx, &location, false, fs); err != nil {
					return false, err
				}
				objDataMeta = objMeta.MustDataMeta()
			}
			blkMeta := objDataMeta.GetBlockMeta(uint32(location.ID()))
			zm := blkMeta.MustGetColumn(uint16(n.Stats.HashmapStats.ShuffleColIdx)).ZoneMap()
			if !zm.IsInited() {
				// a block with all null will send to first CN
				nodes[0].Data.AppendBlockInfo(blk)
				return false, nil
			}
			if !init {
				init = true
				switch zm.GetType() {
				case types.T_int64, types.T_int32, types.T_int16:
					shuffleRangeInt64 = plan2.ShuffleRangeReEvalSigned(n.Stats.HashmapStats.Ranges, len(c.cnList), n.Stats.HashmapStats.Nullcnt, int64(n.Stats.TableCnt))
				case types.T_uint64, types.T_uint32, types.T_uint16, types.T_varchar, types.T_char, types.T_text, types.T_bit, types.T_datalink:
					shuffleRangeUint64 = plan2.ShuffleRangeReEvalUnsigned(n.Stats.HashmapStats.Ranges, len(c.cnList), n.Stats.HashmapStats.Nullcnt, int64(n.Stats.TableCnt))
				}
			}
			if shuffleRangeUint64 != nil {
				index = plan2.GetRangeShuffleIndexForZMUnsignedSlice(shuffleRangeUint64, zm)
			} else if shuffleRangeInt64 != nil {
				index = plan2.GetRangeShuffleIndexForZMSignedSlice(shuffleRangeInt64, zm)
			} else {
				index = plan2.GetRangeShuffleIndexForZM(n.Stats.HashmapStats.ShuffleColMin, n.Stats.HashmapStats.ShuffleColMax, zm, uint64(len(c.cnList)))
			}
			nodes[index].Data.AppendBlockInfo(blk)
			return true, nil
		})

	return nil
}

func putBlocksInCurrentCN(c *Compile, relData engine.RelData, n *plan.Node) engine.Nodes {
	var nodes engine.Nodes
	// add current CN
	nodes = append(nodes, engine.Node{
		Addr: c.addr,
		Mcpu: c.generateCPUNumber(ncpu, int(n.Stats.BlockNum)),
	})
	nodes[0].Data = relData
	return nodes
}

func dupType(typ *plan.Type) types.Type {
	return types.New(types.T(typ.Id), typ.Width, typ.Scale)
}

func isSameCN(addr string, currentCNAddr string) bool {
	// just a defensive judgment. In fact, we shouldn't have received such data.
	parts1 := strings.Split(addr, ":")
	if len(parts1) != 2 {
		logutil.Debugf("compileScope received a malformed cn address '%s', expected 'ip:port'", addr)
		return true
	}
	parts2 := strings.Split(currentCNAddr, ":")
	if len(parts2) != 2 {
		logutil.Debugf("compileScope received a malformed current-cn address '%s', expected 'ip:port'", currentCNAddr)
		return true
	}
	return parts1[0] == parts2[0] && parts1[1] == parts2[1]
}

func (s *Scope) affectedRows() uint64 {
	op := s.RootOp
	affectedRows := uint64(0)

	for op != nil {
		if arg, ok := op.(vm.ModificationArgument); ok {
			if marg, ok := arg.(*mergeblock.MergeBlock); ok {
				return marg.AffectedRows()
			}
			affectedRows += arg.AffectedRows()
		}
		if op.GetOperatorBase().NumChildren() == 0 {
			op = nil
		} else {
			op = op.GetOperatorBase().GetChildren(0)
		}
	}
	return affectedRows
}

func (c *Compile) runSql(sql string) error {
	return c.runSqlWithAccountId(sql, NoAccountId)
}

func (c *Compile) runSqlWithAccountId(sql string, accountId int32) error {
	if sql == "" {
		return nil
	}
	res, err := c.runSqlWithResult(sql, accountId)
	if err != nil {
		return err
	}
	res.Close()
	return nil
}

func (c *Compile) runSqlWithResult(sql string, accountId int32) (executor.Result, error) {
	v, ok := moruntime.ServiceRuntime(c.proc.GetService()).GetGlobalVariables(moruntime.InternalSQLExecutor)
	if !ok {
		panic("missing lock service")
	}

	// default 1
	var lower int64 = 1
	if resolveVariableFunc := c.proc.GetResolveVariableFunc(); resolveVariableFunc != nil {
		lowerVar, err := resolveVariableFunc("lower_case_table_names", true, false)
		if err != nil {
			return executor.Result{}, err
		}
		lower = lowerVar.(int64)
	}

	exec := v.(executor.SQLExecutor)
	opts := executor.Options{}.
		// All runSql and runSqlWithResult is a part of input sql, can not incr statement.
		// All these sub-sql's need to be rolled back and retried en masse when they conflict in pessimistic mode
		WithDisableIncrStatement().
		WithTxn(c.proc.GetTxnOperator()).
		WithDatabase(c.db).
		WithTimeZone(c.proc.GetSessionInfo().TimeZone).
		WithLowerCaseTableNames(&lower)

	ctx := c.proc.Ctx
	if accountId >= 0 {
		ctx = defines.AttachAccountId(c.proc.Ctx, uint32(accountId))
	}
	return exec.Exec(ctx, sql, opts)
}

func (c *Compile) newInsertMergeScope(arg *insert.Insert, ss []*Scope) *Scope {
	// see errors.Join()
	n := 0
	for _, s := range ss {
		if !s.IsEnd {
			n++
		}
	}
	ss2 := make([]*Scope, 0, n)
	for _, s := range ss {
		if !s.IsEnd {
			ss2 = append(ss2, s)
		}
	}

	for i := range ss2 {
		ss2[i].setRootOperator(dupOperator(arg, i, len(ss2)))
	}
	return c.newMergeScope(ss2)
}

func (c *Compile) fatalLog(retry int, err error) {
	if err == nil {
		return
	}
	fatal := moerr.IsMoErrCode(err, moerr.ErrTxnNeedRetry) ||
		moerr.IsMoErrCode(err, moerr.ErrTxnNeedRetryWithDefChanged) ||
		moerr.IsMoErrCode(err, moerr.ErrTxnWWConflict) ||
		moerr.IsMoErrCode(err, moerr.ErrDuplicateEntry) ||
		moerr.IsMoErrCode(err, moerr.ER_DUP_ENTRY) ||
		moerr.IsMoErrCode(err, moerr.ER_DUP_ENTRY_WITH_KEY_NAME)
	if !fatal {
		return
	}

	if retry == 0 &&
		(moerr.IsMoErrCode(err, moerr.ErrTxnNeedRetry) ||
			moerr.IsMoErrCode(err, moerr.ErrTxnNeedRetryWithDefChanged)) {
		return
	}

	txnTrace.GetService(c.proc.GetService()).TxnError(c.proc.GetTxnOperator(), err)

	v, ok := moruntime.ServiceRuntime(c.proc.GetService()).
		GetGlobalVariables(moruntime.EnableCheckInvalidRCErrors)
	if !ok || !v.(bool) {
		return
	}

	c.proc.Fatalf(c.proc.Ctx, "BUG(RC): txn %s retry %d, error %+v\n",
		hex.EncodeToString(c.proc.GetTxnOperator().Txn().ID),
		retry,
		err.Error())
}

func (c *Compile) SetOriginSQL(sql string) {
	c.originSQL = sql
}

func (c *Compile) SetBuildPlanFunc(buildPlanFunc func(ctx context.Context) (*plan2.Plan, error)) {
	c.buildPlanFunc = buildPlanFunc
}

// detectFkSelfRefer checks if foreign key self refer confirmed
func detectFkSelfRefer(c *Compile, detectSqls []string) error {
	if len(detectSqls) == 0 {
		return nil
	}
	for _, sql := range detectSqls {
		err := runDetectSql(c, sql)
		if err != nil {
			return err
		}
	}

	return nil
}

// runDetectSql runs the fk detecting sql
func runDetectSql(c *Compile, sql string) error {
	res, err := c.runSqlWithResult(sql, NoAccountId)
	if err != nil {
		c.proc.Errorf(c.proc.Ctx, "The sql that caused the fk self refer check failed is %s, and generated background sql is %s", c.sql, sql)
		return err
	}
	defer res.Close()

	if res.Batches != nil {
		vs := res.Batches[0].Vecs
		if vs != nil && vs[0].Length() > 0 {
			yes := vector.GetFixedAtWithTypeCheck[bool](vs[0], 0)
			if !yes {
				return moerr.NewErrFKNoReferencedRow2(c.proc.Ctx)
			}
		}
	}
	return nil
}

// runDetectFkReferToDBSql runs the fk detecting sql
func runDetectFkReferToDBSql(c *Compile, sql string) error {
	res, err := c.runSqlWithResult(sql, NoAccountId)
	if err != nil {
		c.proc.Errorf(c.proc.Ctx, "The sql that caused the fk self refer check failed is %s, and generated background sql is %s", c.sql, sql)
		return err
	}
	defer res.Close()

	if res.Batches != nil {
		vs := res.Batches[0].Vecs
		if vs != nil && vs[0].Length() > 0 {
			yes := vector.GetFixedAtWithTypeCheck[bool](vs[0], 0)
			if yes {
				return moerr.NewInternalError(c.proc.Ctx,
					"can not drop database. It has been referenced by foreign keys")
			}
		}
	}
	return nil
}

func getEngineNode(c *Compile) engine.Node {
	if c.IsTpQuery() {
		return engine.Node{Addr: c.addr, Mcpu: 1}
	} else {
		return engine.Node{Addr: c.addr, Mcpu: ncpu}
	}
}

func (c *Compile) setHaveDDL(haveDDL bool) {
	txn := c.proc.GetTxnOperator()
	if txn != nil && txn.GetWorkspace() != nil {
		txn.GetWorkspace().SetHaveDDL(haveDDL)
	}
}

func (c *Compile) getHaveDDL() bool {
	txn := c.proc.GetTxnOperator()
	if txn != nil && txn.GetWorkspace() != nil {
		return txn.GetWorkspace().GetHaveDDL()
	}
	return false
}<|MERGE_RESOLUTION|>--- conflicted
+++ resolved
@@ -27,12 +27,6 @@
 	"sync"
 	"time"
 
-<<<<<<< HEAD
-	"github.com/google/uuid"
-=======
-	"github.com/matrixorigin/matrixone/pkg/vm/message"
-
->>>>>>> fbca7b39
 	"github.com/panjf2000/ants/v2"
 	"go.uber.org/zap"
 
