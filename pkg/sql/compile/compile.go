--- conflicted
+++ resolved
@@ -16,11 +16,9 @@
 
 import (
 	"fmt"
-<<<<<<< HEAD
 	"runtime"
-=======
+
 	"github.com/matrixorigin/matrixone/pkg/sql/parsers/tree"
->>>>>>> ac5a07a2
 
 	"github.com/matrixorigin/matrixone/pkg/common/moerr"
 	"github.com/matrixorigin/matrixone/pkg/container/types"
@@ -42,21 +40,13 @@
 func New(db string, sql string, uid string,
 	e engine.Engine, proc *process.Process, stmt tree.Statement) *Compile {
 	return &Compile{
-<<<<<<< HEAD
 		e:      e,
 		db:     db,
 		uid:    uid,
 		sql:    sql,
 		proc:   proc,
+		stmt:   stmt,
 		cnList: e.Nodes(),
-=======
-		e:    e,
-		db:   db,
-		uid:  uid,
-		sql:  sql,
-		proc: proc,
-		stmt: stmt,
->>>>>>> ac5a07a2
 	}
 }
 
@@ -348,8 +338,7 @@
 }
 
 func (c *Compile) compileTableScan(n *plan.Node) []*Scope {
-	var ss []*Scope
-
+	ss := make([]*Scope, 0, len(c.cnList))
 	if len(c.cnList) == 0 {
 		ss = append(ss, c.compileTableScanWithNode(n, engine.Node{Mcpu: c.NumCPU()}))
 		return ss
@@ -670,8 +659,7 @@
 }
 
 func (c *Compile) newJoinScopeList(ss []*Scope, children []*Scope) ([]*Scope, *Scope) {
-	var regs []*process.WaitRegister
-
+	regs := make([]*process.WaitRegister, 0, len(ss))
 	chp := c.newMergeScope(children)
 	chp.IsEnd = true
 	rs := make([]*Scope, len(ss))
