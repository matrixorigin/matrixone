--- conflicted
+++ resolved
@@ -3681,37 +3681,6 @@
 	return rs
 }
 
-<<<<<<< HEAD
-func (c *Compile) newMergeRemoteScopeByCN(ss []*Scope) []*Scope {
-	rs := make([]*Scope, 0, len(c.cnList))
-	for i := range c.cnList {
-		cn := c.cnList[i]
-		currentSS := make([]*Scope, 0, cn.Mcpu)
-		for j := range ss {
-			if isSameCN(ss[j].NodeInfo.Addr, cn.Addr) {
-				currentSS = append(currentSS, ss[j])
-			}
-		}
-		mergeScope := c.newMergeRemoteScope(currentSS, cn)
-		//mergeScope.PreScopes = append(mergeScope.PreScopes, currentSS...)
-		rs = append(rs, mergeScope)
-	}
-
-	return rs
-}
-
-func (c *Compile) newBroadcastJoinScopeList(probeScopes []*Scope, buildScopes []*Scope, n *plan.Node) []*Scope {
-	rs := c.newMergeRemoteScopeByCN(probeScopes)
-	for i := range rs {
-		rs[i].IsJoin = true
-		//rs[i].NodeInfo.Mcpu = c.generateCPUNumber(ncpu, int(n.Stats.BlockNum))
-		rs[i].BuildIdx = len(rs[i].Proc.Reg.MergeReceivers)
-		w := &process.WaitRegister{
-			Ctx: rs[i].Proc.Ctx,
-			Ch:  make(chan *process.RegisterMessage, 10),
-		}
-		rs[i].Proc.Reg.MergeReceivers = append(rs[i].Proc.Reg.MergeReceivers, w)
-=======
 func (c *Compile) newBroadcastJoinScopeList(probeScopes []*Scope, buildScopes []*Scope, n *plan.Node) []*Scope {
 	length := len(probeScopes)
 	rs := make([]*Scope, length)
@@ -3729,7 +3698,6 @@
 		probeScopes[i].setRootOperator(
 			connector.NewArgument().
 				WithReg(rs[i].Proc.Reg.MergeReceivers[0]))
->>>>>>> c37e5be9
 	}
 
 	// all join's first flag will setting in newLeftScope and newRightScope
@@ -3738,23 +3706,16 @@
 		rs[0].PreScopes = append(rs[0].PreScopes, buildScopes[0])
 	} else {
 		c.anal.isFirst = false
-<<<<<<< HEAD
-		for i := range rs {
-			if isSameCN(rs[i].NodeInfo.Addr, c.addr) {
-				mergeBuild := c.newMergeScope(buildScopes)
-				mergeBuild.setRootOperator(constructDispatch(rs[i].BuildIdx, rs, c.addr, n, false))
-				mergeBuild.IsEnd = true
-				rs[i].PreScopes = append(rs[i].PreScopes, mergeBuild)
-				break
-			}
-		}
-=======
 		mergeChildren := c.newMergeScope(buildScopes)
 
 		mergeChildren.setRootOperator(constructDispatch(1, rs, c.addr, n, false))
 		mergeChildren.IsEnd = true
 		rs[idx].PreScopes = append(rs[idx].PreScopes, mergeChildren)
->>>>>>> c37e5be9
+	}
+
+	for i := range rs {
+		mergeOp := merge.NewArgument()
+		rs[i].setRootOperator(mergeOp)
 	}
 
 	return rs
