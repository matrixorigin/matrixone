--- conflicted
+++ resolved
@@ -1689,53 +1689,9 @@
 			return nil, err
 		}
 
-<<<<<<< HEAD
 		ss, err = c.compileLockOp(n, ss)
 		if err != nil {
 			return nil, err
-=======
-		lockRows := make([]*plan.LockTarget, 0, len(n.LockTargets))
-		for _, tbl := range n.LockTargets {
-			if tbl.LockTable {
-				c.lockTables[tbl.TableId] = tbl
-			} else {
-				if _, ok := c.lockTables[tbl.TableId]; !ok {
-					lockRows = append(lockRows, tbl)
-				}
-			}
-		}
-		n.LockTargets = lockRows
-		if len(n.LockTargets) == 0 {
-			return ss, nil
-		}
-
-		block := false
-		// only pessimistic txn needs to block downstream operators.
-		if c.proc.GetTxnOperator().Txn().IsPessimistic() {
-			block = n.LockTargets[0].Block
-			if block {
-				ss = []*Scope{c.newMergeScope(ss)}
-			}
-		}
-		currentFirstFlag := c.anal.isFirst
-		for i := range ss {
-			var lockOpArg *lockop.Argument
-			lockOpArg, err = constructLockOp(n, c.e)
-			if err != nil {
-				return nil, err
-			}
-			lockOpArg.SetBlock(block)
-			lockOpArg.Op = vm.LockOp
-			lockOpArg.Idx = c.anal.curr
-			lockOpArg.IsFirst = currentFirstFlag
-			if block {
-				lockOpArg.SetChildren(ss[i].RootOp.GetOperatorBase().Children)
-				ss[i].RootOp.Release()
-				ss[i].RootOp = lockOpArg
-			} else {
-				ss[i].appendOperator(lockOpArg)
-			}
->>>>>>> b01bc096
 		}
 		c.setAnalyzeCurrent(ss, curr)
 		return ss, nil
@@ -1874,24 +1830,18 @@
 		return nil, err
 	}
 	lockOpArg.SetBlock(block)
+	lockOpArg.Op = vm.LockOp
+	lockOpArg.Idx = c.anal.curr
+	lockOpArg.IsFirst = currentFirstFlag
 
 	if block {
 		ss = []*Scope{c.newMergeScope(ss)}
-		ss[0].Instructions[len(ss[0].Instructions)-1].Arg.Release()
-		ss[0].Instructions[len(ss[0].Instructions)-1] = vm.Instruction{
-			Op:      vm.LockOp,
-			Idx:     c.anal.curr,
-			IsFirst: currentFirstFlag,
-			Arg:     lockOpArg,
-		}
+		lockOpArg.SetChildren(ss[0].RootOp.GetOperatorBase().Children)
+		ss[0].RootOp.Release()
+		ss[0].RootOp = lockOpArg
 	} else {
 		ss = []*Scope{c.newMergeScope(ss)}
-		ss[0].appendInstruction(vm.Instruction{
-			Op:      vm.LockOp,
-			Idx:     c.anal.curr,
-			IsFirst: currentFirstFlag,
-			Arg:     lockOpArg,
-		})
+		ss[0].appendOperator(lockOpArg)
 	}
 	ss = c.compileProjection(n, ss)
 	return ss, nil
