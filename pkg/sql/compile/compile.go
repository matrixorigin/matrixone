// Copyright 2021 Matrix Origin
//
// Licensed under the Apache License, Version 2.0 (the "License");
// you may not use this file except in compliance with the License.
// You may obtain a copy of the License at
//
//      http://www.apache.org/licenses/LICENSE-2.0
//
// Unless required by applicable law or agreed to in writing, software
// distributed under the License is distributed on an "AS IS" BASIS,
// WITHOUT WARRANTIES OR CONDITIONS OF ANY KIND, either express or implied.
// See the License for the specific language governing permissions and
// limitations under the License.

package compile

import (
	"context"
	"encoding/hex"
	"encoding/json"
	"fmt"
	"github.com/matrixorigin/matrixone/pkg/common/reuse"
	"math"
	"net"
	"runtime"
	gotrace "runtime/trace"
	"sort"
	"strings"
	"sync"
	"sync/atomic"
	"time"

	"github.com/google/uuid"
	"github.com/matrixorigin/matrixone/pkg/catalog"
	"github.com/matrixorigin/matrixone/pkg/cnservice/cnclient"
	"github.com/matrixorigin/matrixone/pkg/common/buffer"
	"github.com/matrixorigin/matrixone/pkg/common/moerr"
	"github.com/matrixorigin/matrixone/pkg/common/morpc"
	"github.com/matrixorigin/matrixone/pkg/common/mpool"
	moruntime "github.com/matrixorigin/matrixone/pkg/common/runtime"
	"github.com/matrixorigin/matrixone/pkg/container/batch"
	"github.com/matrixorigin/matrixone/pkg/container/types"
	"github.com/matrixorigin/matrixone/pkg/container/vector"
	"github.com/matrixorigin/matrixone/pkg/defines"
	"github.com/matrixorigin/matrixone/pkg/fileservice"
	"github.com/matrixorigin/matrixone/pkg/logutil"
	"github.com/matrixorigin/matrixone/pkg/objectio"
	"github.com/matrixorigin/matrixone/pkg/pb/lock"
	"github.com/matrixorigin/matrixone/pkg/pb/pipeline"
	"github.com/matrixorigin/matrixone/pkg/pb/plan"
	"github.com/matrixorigin/matrixone/pkg/pb/timestamp"
	"github.com/matrixorigin/matrixone/pkg/perfcounter"
	"github.com/matrixorigin/matrixone/pkg/sql/colexec"
	"github.com/matrixorigin/matrixone/pkg/sql/colexec/connector"
	"github.com/matrixorigin/matrixone/pkg/sql/colexec/deletion"
	"github.com/matrixorigin/matrixone/pkg/sql/colexec/dispatch"
	"github.com/matrixorigin/matrixone/pkg/sql/colexec/external"
	"github.com/matrixorigin/matrixone/pkg/sql/colexec/insert"
	"github.com/matrixorigin/matrixone/pkg/sql/colexec/merge"
	"github.com/matrixorigin/matrixone/pkg/sql/colexec/mergeblock"
	"github.com/matrixorigin/matrixone/pkg/sql/colexec/mergecte"
	"github.com/matrixorigin/matrixone/pkg/sql/colexec/mergedelete"
	"github.com/matrixorigin/matrixone/pkg/sql/colexec/mergerecursive"
	"github.com/matrixorigin/matrixone/pkg/sql/colexec/output"
	"github.com/matrixorigin/matrixone/pkg/sql/colexec/sample"
	"github.com/matrixorigin/matrixone/pkg/sql/parsers/tree"
	plan2 "github.com/matrixorigin/matrixone/pkg/sql/plan"
	"github.com/matrixorigin/matrixone/pkg/sql/util"
	mokafka "github.com/matrixorigin/matrixone/pkg/stream/adapter/kafka"
	util2 "github.com/matrixorigin/matrixone/pkg/util"
	"github.com/matrixorigin/matrixone/pkg/util/executor"
	v2 "github.com/matrixorigin/matrixone/pkg/util/metric/v2"
	"github.com/matrixorigin/matrixone/pkg/util/trace"
	"github.com/matrixorigin/matrixone/pkg/util/trace/impl/motrace/statistic"
	"github.com/matrixorigin/matrixone/pkg/vm"
	"github.com/matrixorigin/matrixone/pkg/vm/engine"
	"github.com/matrixorigin/matrixone/pkg/vm/process"
	"github.com/panjf2000/ants/v2"
	"go.uber.org/zap"
)

// Note: Now the cost going from stat is actually the number of rows, so we can only estimate a number for the size of each row.
// The current insertion of around 200,000 rows triggers cn to write s3 directly
const (
	DistributedThreshold     uint64 = 10 * mpool.MB
	SingleLineSizeEstimate   uint64 = 300 * mpool.B
	shuffleChannelBufferSize        = 16
)

var (
	ncpu = runtime.NumCPU()

	ctxCancelError = context.Canceled.Error()
)

// NewCompile is used to new an object of compile
func NewCompile(
	addr, db, sql, tenant, uid string,
	ctx context.Context,
	e engine.Engine,
	proc *process.Process,
	stmt tree.Statement,
	isInternal bool,
	cnLabel map[string]string,
	startAt time.Time) *Compile {
	c := reuse.Alloc[Compile](nil)
	c.e = e
	c.db = db
	c.ctx = ctx
	c.tenant = tenant
	c.uid = uid
	c.sql = sql
	c.proc = proc
	c.stmt = stmt
	c.addr = addr
	c.nodeRegs = make(map[[2]int32]*process.WaitRegister)
	c.stepRegs = make(map[int32][][2]int32)
	c.isInternal = isInternal
	c.cnLabel = cnLabel
	c.runtimeFilterReceiverMap = make(map[int32]*runtimeFilterReceiver)
	c.startAt = startAt
	c.metaTables = make(map[string]struct{})
	return c
}

func (c *Compile) release() {
	if c == nil {
		return
	}
	reuse.Free[Compile](c, nil)
}

func (c Compile) Name() string {
	return "compile.Compile"
}

func (c *Compile) reset() {
	if c.anal != nil {
		for i := range c.anal.analInfos {
			buffer.Free(c.proc.SessionInfo.Buf, c.anal.analInfos[i])
		}
		c.anal.release()
	}
	for i := range c.scope {
		c.scope[i].release()
	}
	c.scope = nil
	c.proc.CleanValueScanBatchs()
	c.pn = nil
	c.u = nil
	c.fill = nil
	c.affectRows.Store(0)
	c.addr = ""
	c.db = ""
	c.tenant = ""
	c.uid = ""
	c.sql = ""
	c.anal = nil
	c.e = nil
	c.ctx = nil
	c.proc = nil
	c.cnList = nil
	c.stmt = nil
	c.startAt = time.Time{}
	c.fuzzy = nil
	c.metaTables = nil
	c.needLockMeta = false

	for k := range c.nodeRegs {
		delete(c.nodeRegs, k)
	}
	for k := range c.stepRegs {
		delete(c.stepRegs, k)
	}
	for k := range c.runtimeFilterReceiverMap {
		delete(c.runtimeFilterReceiverMap, k)
	}
	c.isInternal = false
	for k := range c.cnLabel {
		delete(c.cnLabel, k)
	}
	c.counterSet = &perfcounter.CounterSet{}
}

// helper function to judge if init temporary engine is needed
func (c *Compile) NeedInitTempEngine(InitTempEngine bool) bool {
	if InitTempEngine {
		return false
	}
	for _, s := range c.scope {
		ddl := s.Plan.GetDdl()
		if ddl == nil {
			continue
		}
		if qry := ddl.GetCreateTable(); qry != nil && qry.Temporary {
			if c.e.(*engine.EntireEngine).TempEngine == nil {
				return true
			}
		}
	}
	return false
}

func (c *Compile) SetTempEngine(ctx context.Context, te engine.Engine) {
	e := c.e.(*engine.EntireEngine)
	e.TempEngine = te
	c.ctx = ctx
}

// Compile is the entrance of the compute-execute-layer.
// It generates a scope (logic pipeline) for a query plan.
func (c *Compile) Compile(ctx context.Context, pn *plan.Plan, u any, fill func(any, *batch.Batch) error) (err error) {
	start := time.Now()
	defer func() {
		v2.TxnStatementCompileDurationHistogram.Observe(time.Since(start).Seconds())
	}()

	_, task := gotrace.NewTask(context.TODO(), "pipeline.Compile")
	defer task.End()
	defer func() {
		if e := recover(); e != nil {
			err = moerr.ConvertPanicError(ctx, e)
			getLogger().Error("panic in compile",
				zap.String("sql", c.sql),
				zap.String("error", err.Error()))
		}
	}()

	if c.proc.TxnOperator != nil && c.proc.TxnOperator.Txn().IsPessimistic() {
		if qry, ok := pn.Plan.(*plan.Plan_Query); ok {
			if qry.Query.StmtType == plan.Query_SELECT {
				for _, n := range qry.Query.Nodes {
					if n.NodeType == plan.Node_LOCK_OP {
						c.needLockMeta = true
						break
					}
				}
			} else {
				c.needLockMeta = true
			}
		}
	}

	// with values
	c.proc.Ctx = perfcounter.WithCounterSet(c.proc.Ctx, c.counterSet)
	c.ctx = c.proc.Ctx

	// session info and callback function to write back query result.
	// XXX u is really a bad name, I'm not sure if `session` or `user` will be more suitable.
	c.u = u
	c.fill = fill

	c.pn = pn
	// get execute related information
	// about ap or tp, what and how many compute resource we can use.
	c.info = plan2.GetExecTypeFromPlan(pn)
	if pn.IsPrepare {
		c.info.Typ = plan2.ExecTypeTP
	}

	// Compile may exec some function that need engine.Engine.
	c.proc.Ctx = context.WithValue(c.proc.Ctx, defines.EngineKey{}, c.e)
	// generate logic pipeline for query.
	c.scope, err = c.compileScope(ctx, pn)

	if err != nil {
		return err
	}
	for _, s := range c.scope {
		if len(s.NodeInfo.Addr) == 0 {
			s.NodeInfo.Addr = c.addr
		}
	}
	if c.shouldReturnCtxErr() {
		return c.proc.Ctx.Err()
	}
	return nil
}

func (c *Compile) addAffectedRows(n uint64) {
	c.affectRows.Add(n)
}

func (c *Compile) setAffectedRows(n uint64) {
	c.affectRows.Store(n)
}

func (c *Compile) getAffectedRows() uint64 {
	affectRows := c.affectRows.Load()
	return affectRows
}

func (c *Compile) run(s *Scope) error {
	if s == nil {
		return nil
	}

	//fmt.Println(DebugShowScopes([]*Scope{s}))

	switch s.Magic {
	case Normal:
		defer c.fillAnalyzeInfo()
		err := s.Run(c)
		if err != nil {
			return err
		}

		c.addAffectedRows(s.affectedRows())
		return nil
	case Merge, MergeInsert:
		defer c.fillAnalyzeInfo()
		err := s.MergeRun(c)
		if err != nil {
			return err
		}

		c.addAffectedRows(s.affectedRows())
		return nil
	case MergeDelete:
		defer c.fillAnalyzeInfo()
		err := s.MergeRun(c)
		if err != nil {
			return err
		}
		c.setAffectedRows(s.Instructions[len(s.Instructions)-1].Arg.(*mergedelete.Argument).AffectedRows)
		return nil
	case Remote:
		defer c.fillAnalyzeInfo()
		err := s.RemoteRun(c)
		c.addAffectedRows(s.affectedRows())
		return err
	case CreateDatabase:
		err := s.CreateDatabase(c)
		if err != nil {
			return err
		}
		c.setAffectedRows(1)
		return nil
	case DropDatabase:
		err := s.DropDatabase(c)
		if err != nil {
			return err
		}
		c.setAffectedRows(1)
		return nil
	case CreateTable:
		qry := s.Plan.GetDdl().GetCreateTable()
		if qry.Temporary {
			return s.CreateTempTable(c)
		} else {
			return s.CreateTable(c)
		}
	case AlterView:
		return s.AlterView(c)
	case AlterTable:
		return s.AlterTable(c)
	case DropTable:
		return s.DropTable(c)
	case DropSequence:
		return s.DropSequence(c)
	case CreateSequence:
		return s.CreateSequence(c)
	case AlterSequence:
		return s.AlterSequence(c)
	case CreateIndex:
		return s.CreateIndex(c)
	case DropIndex:
		return s.DropIndex(c)
	case TruncateTable:
		return s.TruncateTable(c)
	case Replace:
		return s.replace(c)
	}
	return nil
}

// Run is an important function of the compute-layer, it executes a single sql according to its scope
func (c *Compile) Run(_ uint64) (result *util2.RunResult, err error) {
	start := time.Now()
	v2.TxnStatementExecuteLatencyDurationHistogram.Observe(start.Sub(c.startAt).Seconds())

	stats := statistic.StatsInfoFromContext(c.proc.Ctx)
	stats.ExecutionStart()

	defer func() {
		stats.ExecutionEnd()
		v2.TxnStatementExecuteDurationHistogram.Observe(time.Since(start).Seconds())
	}()

	var span trace.Span
	var cc *Compile // compile structure for rerun.
	result = &util2.RunResult{}
	// var err error

	sp := c.proc.GetStmtProfile()
	c.ctx, span = trace.Start(c.ctx, "Compile.Run", trace.WithKind(trace.SpanKindStatement))
	_, task := gotrace.NewTask(context.TODO(), "pipeline.Run")
	defer func() {
<<<<<<< HEAD
		// fuzzy filter not sure whether this insert / load obey duplicate constraints, need double check
		if cc != nil {
			if cc.fuzzy != nil && cc.fuzzy.cnt > 0 && err == nil {
				err = cc.fuzzy.backgroundSQLCheck(cc)
			}
		} else {
			if c.fuzzy != nil && c.fuzzy.cnt > 0 && err == nil {
				err = c.fuzzy.backgroundSQLCheck(c)
			}
		}

		putCompile(c)
		putCompile(cc)
=======
		c.release()
		cc.release()
>>>>>>> febde72c

		task.End()
		span.End(trace.WithStatementExtra(sp.GetTxnId(), sp.GetStmtId(), sp.GetSqlOfStmt()))
	}()

	if c.proc.TxnOperator != nil {
		c.proc.TxnOperator.GetWorkspace().IncrSQLCount()
		c.proc.TxnOperator.ResetRetry(false)
	}

	v2.TxnStatementTotalCounter.Inc()
	if err = c.runOnce(); err != nil {
		c.fatalLog(0, err)

		if !c.ifNeedRerun(err) {
			return
		}
		v2.TxnStatementRetryCounter.Inc()

		c.proc.TxnOperator.ResetRetry(true)
		c.proc.TxnOperator.GetWorkspace().IncrSQLCount()

		// clear the workspace of the failed statement
		if e := c.proc.TxnOperator.GetWorkspace().RollbackLastStatement(c.ctx); e != nil {
			err = e
			return
		}

		// increase the statement id
		if e := c.proc.TxnOperator.GetWorkspace().IncrStatementID(c.ctx, false); e != nil {
			err = e
			return
		}

		// FIXME: the current retry method is quite bad, the overhead is relatively large, and needs to be
		// improved to refresh expression in the future.
		cc = NewCompile(c.addr, c.db, c.sql, c.tenant, c.uid, c.proc.Ctx, c.e, c.proc, c.stmt, c.isInternal, c.cnLabel, c.startAt)
		if moerr.IsMoErrCode(err, moerr.ErrTxnNeedRetryWithDefChanged) {
			pn, e := c.buildPlanFunc()
			if e != nil {
				return nil, e
			}
			c.pn = pn
		}
		if err = cc.Compile(c.proc.Ctx, c.pn, c.u, c.fill); err != nil {
			c.fatalLog(1, err)
			return
		}
		if err = cc.runOnce(); err != nil {
			c.fatalLog(1, err)
			return
		}
		err = c.proc.TxnOperator.GetWorkspace().Adjust()
		if err != nil {
			c.fatalLog(1, err)
			return
		}
		// set affectedRows to old compile to return
		c.setAffectedRows(cc.getAffectedRows())
	}

	if c.shouldReturnCtxErr() {
		err = c.proc.Ctx.Err()
		return
	}
	result.AffectRows = c.getAffectedRows()
	if c.proc.TxnOperator != nil {
		err = c.proc.TxnOperator.GetWorkspace().Adjust()
	}
	return
}

// if the error is ErrTxnNeedRetry and the transaction is RC isolation, we need to retry the statement
func (c *Compile) ifNeedRerun(err error) bool {
	if (moerr.IsMoErrCode(err, moerr.ErrTxnNeedRetry) ||
		moerr.IsMoErrCode(err, moerr.ErrTxnNeedRetryWithDefChanged)) &&
		c.proc.TxnOperator.Txn().IsRCIsolation() {
		return true
	}
	return false
}

// run once
func (c *Compile) runOnce() error {
	var wg sync.WaitGroup

	err := c.lockMetaTables()
	if err != nil {
		return err
	}
	errC := make(chan error, len(c.scope))
	for _, s := range c.scope {
		s.SetContextRecursively(c.proc.Ctx)
	}
	for i := range c.scope {
		wg.Add(1)
		scope := c.scope[i]
		ants.Submit(func() {
			defer func() {
				if e := recover(); e != nil {
					err := moerr.ConvertPanicError(c.ctx, e)
					getLogger().Error("panic in run",
						zap.String("sql", c.sql),
						zap.String("error", err.Error()))
					errC <- err
				}
				wg.Done()
			}()
			errC <- c.run(scope)
		})
	}
	wg.Wait()
	close(errC)

	errList := make([]error, 0, len(c.scope))
	for e := range errC {
		if e != nil {
			errList = append(errList, e)
			if c.ifNeedRerun(e) {
				return e
			}
		}
	}

	if len(errList) == 0 {
		return nil
	} else {
		return errList[0]
	}
}

// shouldReturnCtxErr return true only if the ctx has error and the error is not canceled.
// maybe deadlined or other error.
func (c *Compile) shouldReturnCtxErr() bool {
	if e := c.proc.Ctx.Err(); e != nil && e.Error() != ctxCancelError {
		return true
	}
	return false
}

func (c *Compile) compileScope(ctx context.Context, pn *plan.Plan) ([]*Scope, error) {
	start := time.Now()
	defer func() {
		v2.TxnStatementCompileScopeHistogram.Observe(time.Since(start).Seconds())
	}()
	switch qry := pn.Plan.(type) {
	case *plan.Plan_Query:
		switch qry.Query.StmtType {
		case plan.Query_REPLACE:
			return []*Scope{
				newScope(Replace).
					withPlan(pn),
			}, nil
		}
		scopes, err := c.compileQuery(ctx, qry.Query)
		if err != nil {
			return nil, err
		}
		for _, s := range scopes {
			if s.Plan == nil {
				s.Plan = pn
			}
		}
		return scopes, nil
	case *plan.Plan_Ddl:
		switch qry.Ddl.DdlType {
		case plan.DataDefinition_CREATE_DATABASE:
			return []*Scope{
				newScope(CreateDatabase).
					withPlan(pn),
			}, nil
		case plan.DataDefinition_DROP_DATABASE:
			return []*Scope{
				newScope(DropDatabase).
					withPlan(pn),
			}, nil
		case plan.DataDefinition_CREATE_TABLE:
			return []*Scope{
				newScope(CreateTable).
					withPlan(pn),
			}, nil
		case plan.DataDefinition_ALTER_VIEW:
			return []*Scope{
				newScope(AlterView).
					withPlan(pn),
			}, nil
		case plan.DataDefinition_ALTER_TABLE:
			return []*Scope{
				newScope(AlterTable).
					withPlan(pn),
			}, nil
		case plan.DataDefinition_DROP_TABLE:
			return []*Scope{
				newScope(DropTable).
					withPlan(pn),
			}, nil
		case plan.DataDefinition_DROP_SEQUENCE:
			return []*Scope{
				newScope(DropSequence).
					withPlan(pn),
			}, nil
		case plan.DataDefinition_ALTER_SEQUENCE:
			return []*Scope{
				newScope(AlterSequence).
					withPlan(pn),
			}, nil
		case plan.DataDefinition_TRUNCATE_TABLE:
			return []*Scope{
				newScope(TruncateTable).
					withPlan(pn),
			}, nil
		case plan.DataDefinition_CREATE_SEQUENCE:
			return []*Scope{
				newScope(CreateSequence).
					withPlan(pn),
			}, nil
		case plan.DataDefinition_CREATE_INDEX:
			return []*Scope{
				newScope(CreateIndex).
					withPlan(pn),
			}, nil
		case plan.DataDefinition_DROP_INDEX:
			return []*Scope{
				newScope(DropIndex).
					withPlan(pn),
			}, nil
		case plan.DataDefinition_SHOW_DATABASES,
			plan.DataDefinition_SHOW_TABLES,
			plan.DataDefinition_SHOW_COLUMNS,
			plan.DataDefinition_SHOW_CREATETABLE:
			return c.compileQuery(ctx, pn.GetDdl().GetQuery())
			// 1、not supported: show arnings/errors/status/processlist
			// 2、show variables will not return query
			// 3、show create database/table need rewrite to create sql
		}
	}
	return nil, moerr.NewNYI(ctx, fmt.Sprintf("query '%s'", pn))
}

func (c *Compile) appendMetaTables(objRes *plan.ObjectRef) {
	if !c.needLockMeta {
		return
	}

	if objRes.SchemaName == catalog.MO_CATALOG && (objRes.ObjName == catalog.MO_DATABASE || objRes.ObjName == catalog.MO_TABLES || objRes.ObjName == catalog.MO_COLUMNS) {
		// do not lock meta table for meta table
	} else {
		key := fmt.Sprintf("%s %s", objRes.SchemaName, objRes.ObjName)
		c.metaTables[key] = struct{}{}
	}
}

func (c *Compile) lockMetaTables() error {
	lockLen := len(c.metaTables)
	if lockLen == 0 {
		return nil
	}

	tables := make([]string, 0, lockLen)
	for table := range c.metaTables {
		tables = append(tables, table)
	}
	sort.Strings(tables)

	for _, table := range tables {
		names := strings.SplitN(table, " ", 2)

		err := lockMoTable(c, names[0], names[1], lock.LockMode_Shared)
		if err != nil {
			// if get error in locking mocatalog.mo_tables by it's dbName & tblName
			// that means the origin table's schema was changed. then return NeedRetryWithDefChanged err
			if moerr.IsMoErrCode(err, moerr.ErrTxnNeedRetry) ||
				moerr.IsMoErrCode(err, moerr.ErrTxnNeedRetryWithDefChanged) {
				return moerr.NewTxnNeedRetryWithDefChangedNoCtx()
			}

			// other errors, just throw  out
			return err
		}
	}
	return nil
}

func (c *Compile) cnListStrategy() {
	if len(c.cnList) == 0 {
		c.cnList = append(c.cnList, engine.Node{
			Addr: c.addr,
			Mcpu: ncpu,
		})
	} else if len(c.cnList) > c.info.CnNumbers {
		c.cnList = c.cnList[:c.info.CnNumbers]
	}
}

// func (c *Compile) compileAttachedScope(ctx context.Context, attachedPlan *plan.Plan) ([]*Scope, error) {
// 	query := attachedPlan.Plan.(*plan.Plan_Query)
// 	attachedScope, err := c.compileQuery(ctx, query.Query)
// 	if err != nil {
// 		return nil, err
// 	}
// 	for _, s := range attachedScope {
// 		s.Plan = attachedPlan
// 	}
// 	return attachedScope, nil
// }

func isAvailable(client morpc.RPCClient, addr string) bool {
	_, _, err := net.SplitHostPort(addr)
	if err != nil {
		logutil.Warnf("compileScope received a malformed cn address '%s', expected 'ip:port'", addr)
		return false
	}
	logutil.Debugf("ping %s start", addr)
	ctx, cancel := context.WithTimeout(context.Background(), 500*time.Millisecond)
	defer cancel()
	err = client.Ping(ctx, addr)
	if err != nil {
		// ping failed
		logutil.Debugf("ping %s err %+v\n", addr, err)
		return false
	}
	return true
}

func (c *Compile) removeUnavailableCN() {
	client := cnclient.GetRPCClient()
	if client == nil {
		return
	}
	i := 0
	for _, cn := range c.cnList {
		if isSameCN(c.addr, cn.Addr) || isAvailable(client, cn.Addr) {
			c.cnList[i] = cn
			i++
		}
	}
	c.cnList = c.cnList[:i]
}

func (c *Compile) compileQuery(ctx context.Context, qry *plan.Query) ([]*Scope, error) {
	var err error

	start := time.Now()
	defer func() {
		v2.TxnStatementCompileQueryHistogram.Observe(time.Since(start).Seconds())
	}()
	c.cnList, err = c.e.Nodes(c.isInternal, c.tenant, c.uid, c.cnLabel)
	if err != nil {
		return nil, err
	}
	// sort by addr to get fixed order of CN list
	sort.Slice(c.cnList, func(i, j int) bool { return c.cnList[i].Addr < c.cnList[j].Addr })

	if c.info.Typ == plan2.ExecTypeAP {
		c.removeUnavailableCN()
	}

	c.info.CnNumbers = len(c.cnList)
	blkNum := 0
	cost := float64(0.0)
	for _, n := range qry.Nodes {
		if n.Stats == nil {
			continue
		}
		if n.NodeType == plan.Node_TABLE_SCAN {
			blkNum += int(n.Stats.BlockNum)
		}
		if n.NodeType == plan.Node_INSERT {
			cost += n.Stats.GetCost()
		}
	}
	switch qry.StmtType {
	case plan.Query_INSERT:
		if cost*float64(SingleLineSizeEstimate) > float64(DistributedThreshold) || qry.LoadTag || blkNum >= plan2.BlockNumForceOneCN {
			c.cnListStrategy()
		} else {
			c.cnList = engine.Nodes{engine.Node{
				Addr: c.addr,
				Mcpu: c.generateCPUNumber(ncpu, blkNum)},
			}
		}
		// insertNode := qry.Nodes[qry.Steps[0]]
		// nodeStats := qry.Nodes[insertNode.Children[0]].Stats
		// if nodeStats.GetCost()*float64(SingleLineSizeEstimate) > float64(DistributedThreshold) || qry.LoadTag || blkNum >= MinBlockNum {
		// 	if len(insertNode.InsertCtx.OnDuplicateIdx) > 0 {
		// 		c.cnList = engine.Nodes{
		// 			engine.Node{
		// 				Addr: c.addr,
		// 				Mcpu: c.generateCPUNumber(1, blkNum)},
		// 		}
		// 	} else {
		// 		c.cnListStrategy()
		// 	}
		// } else {
		// 	if len(insertNode.InsertCtx.OnDuplicateIdx) > 0 {
		// 		c.cnList = engine.Nodes{
		// 			engine.Node{
		// 				Addr: c.addr,
		// 				Mcpu: c.generateCPUNumber(1, blkNum)},
		// 		}
		// 	} else {
		// 		c.cnList = engine.Nodes{engine.Node{
		// 			Addr: c.addr,
		// 			Mcpu: c.generateCPUNumber(c.NumCPU(), blkNum)},
		// 		}
		// 	}
		// }
	default:
		if blkNum < plan2.BlockNumForceOneCN {
			c.cnList = engine.Nodes{engine.Node{
				Addr: c.addr,
				Mcpu: c.generateCPUNumber(ncpu, blkNum)},
			}
		} else {
			c.cnListStrategy()
		}
	}
	if c.info.Typ == plan2.ExecTypeTP && len(c.cnList) > 1 {
		c.cnList = engine.Nodes{engine.Node{
			Addr: c.addr,
			Mcpu: c.generateCPUNumber(ncpu, blkNum)},
		}
	}

	c.initAnalyze(qry)

	//deal with sink scan first.
	for i := len(qry.Steps) - 1; i >= 0; i-- {
		err := c.compileSinkScan(qry, qry.Steps[i])
		if err != nil {
			return nil, err
		}
	}

	steps := make([]*Scope, 0, len(qry.Steps))
	for i := len(qry.Steps) - 1; i >= 0; i-- {
		scopes, err := c.compilePlanScope(ctx, int32(i), qry.Steps[i], qry.Nodes)
		if err != nil {
			return nil, err
		}
		scope, err := c.compileApQuery(qry, scopes, qry.Steps[i])
		if err != nil {
			return nil, err
		}
		steps = append(steps, scope)
	}
	return steps, err
}

func (c *Compile) compileSinkScan(qry *plan.Query, nodeId int32) error {
	n := qry.Nodes[nodeId]
	for _, childId := range n.Children {
		err := c.compileSinkScan(qry, childId)
		if err != nil {
			return err
		}
	}

	if n.NodeType == plan.Node_SINK_SCAN || n.NodeType == plan.Node_RECURSIVE_SCAN || n.NodeType == plan.Node_RECURSIVE_CTE {
		for _, s := range n.SourceStep {
			var wr *process.WaitRegister
			if c.anal.qry.LoadTag {
				wr = &process.WaitRegister{
					Ctx: c.ctx,
					Ch:  make(chan *batch.Batch, ncpu),
				}
			} else {
				wr = &process.WaitRegister{
					Ctx: c.ctx,
					Ch:  make(chan *batch.Batch, 1),
				}

			}
			c.appendStepRegs(s, nodeId, wr)
		}
	}
	return nil
}

func (c *Compile) compileApQuery(qry *plan.Query, ss []*Scope, step int32) (*Scope, error) {
	if qry.Nodes[step].NodeType == plan.Node_SINK {
		return ss[0], nil
	}
	var rs *Scope
	switch qry.StmtType {
	case plan.Query_DELETE:
		return ss[0], nil
	case plan.Query_INSERT:
		return ss[0], nil
	case plan.Query_UPDATE:
		return ss[0], nil
	default:
		rs = c.newMergeScope(ss)
		updateScopesLastFlag([]*Scope{rs})
		c.setAnalyzeCurrent([]*Scope{rs}, c.anal.curr)
		rs.Instructions = append(rs.Instructions, vm.Instruction{
			Op: vm.Output,
			Arg: &output.Argument{
				Data: c.u,
				Func: c.fill,
			},
		})
	}
	return rs, nil
}

func constructValueScanBatch(ctx context.Context, proc *process.Process, node *plan.Node) (*batch.Batch, error) {
	var nodeId uuid.UUID
	var exprList []colexec.ExpressionExecutor

	if node == nil || node.TableDef == nil { // like : select 1, 2
		bat := batch.NewWithSize(1)
		bat.Vecs[0] = vector.NewConstNull(types.T_int64.ToType(), 1, proc.Mp())
		bat.SetRowCount(1)
		return bat, nil
	}
	// select * from (values row(1,1), row(2,2), row(3,3)) a;
	tableDef := node.TableDef
	colCount := len(tableDef.Cols)
	colsData := node.RowsetData.Cols
	copy(nodeId[:], node.Uuid)
	bat := proc.GetPrepareBatch()
	if bat == nil {
		bat = proc.GetValueScanBatch(nodeId)
		if bat == nil {
			return nil, moerr.NewInfo(ctx, fmt.Sprintf("constructValueScanBatch failed, node id: %s", nodeId.String()))
		}
	}
	params := proc.GetPrepareParams()
	if len(colsData) > 0 {
		exprs := proc.GetPrepareExprList()
		for i := 0; i < colCount; i++ {
			if exprs != nil {
				exprList = exprs.([][]colexec.ExpressionExecutor)[i]
			}
			if params != nil {
				vs := vector.MustFixedCol[types.Varlena](params)
				for _, row := range colsData[i].Data {
					if row.Pos >= 0 {
						isNull := params.GetNulls().Contains(uint64(row.Pos - 1))
						str := vs[row.Pos-1].GetString(params.GetArea())
						if err := util.SetBytesToAnyVector(ctx, str, int(row.RowPos), isNull, bat.Vecs[i],
							proc); err != nil {
							return nil, err
						}
					}
				}
			}
			if err := evalRowsetData(proc, colsData[i].Data, bat.Vecs[i], exprList); err != nil {
				bat.Clean(proc.Mp())
				return nil, err
			}
		}
	}
	return bat, nil
}

func (c *Compile) compilePlanScope(ctx context.Context, step int32, curNodeIdx int32, ns []*plan.Node) ([]*Scope, error) {
	start := time.Now()
	defer func() {
		v2.TxnStatementCompilePlanScopeHistogram.Observe(time.Since(start).Seconds())
	}()
	n := ns[curNodeIdx]
	switch n.NodeType {
	case plan.Node_VALUE_SCAN:
		bat, err := constructValueScanBatch(ctx, c.proc, n)
		if err != nil {
			return nil, err
		}
		ds := newScope(Normal)
		ds.DataSource = &Source{Bat: bat}
		ds.NodeInfo = engine.Node{Addr: c.addr, Mcpu: 1}
		ds.Proc = process.NewWithAnalyze(c.proc, c.ctx, 0, c.anal.Nodes())
		return c.compileSort(n, c.compileProjection(n, []*Scope{ds})), nil
	case plan.Node_EXTERNAL_SCAN:
		node := plan2.DeepCopyNode(n)
		ss, err := c.compileExternScan(ctx, node)
		if err != nil {
			return nil, err
		}
		return c.compileSort(n, c.compileProjection(n, c.compileRestrict(node, ss))), nil
	case plan.Node_TABLE_SCAN:
		c.appendMetaTables(n.ObjRef)
		ss, err := c.compileTableScan(n)
		if err != nil {
			return nil, err
		}

		// RelationName
		return c.compileSort(n, c.compileProjection(n, c.compileRestrict(n, ss))), nil
	case plan.Node_SOURCE_SCAN:
		ss, err := c.compileSourceScan(ctx, n)
		if err != nil {
			return nil, err
		}

		return c.compileSort(n, c.compileProjection(n, c.compileRestrict(n, ss))), nil
	case plan.Node_FILTER, plan.Node_PROJECT, plan.Node_PRE_DELETE:
		curr := c.anal.curr
		c.setAnalyzeCurrent(nil, int(n.Children[0]))
		ss, err := c.compilePlanScope(ctx, step, n.Children[0], ns)
		if err != nil {
			return nil, err
		}
		c.setAnalyzeCurrent(ss, curr)
		return c.compileSort(n, c.compileProjection(n, c.compileRestrict(n, ss))), nil
	case plan.Node_AGG:
		curr := c.anal.curr
		c.setAnalyzeCurrent(nil, int(n.Children[0]))
		ss, err := c.compilePlanScope(ctx, step, n.Children[0], ns)
		if err != nil {
			return nil, err
		}
		c.setAnalyzeCurrent(ss, curr)

		if n.Stats.HashmapStats != nil && n.Stats.HashmapStats.Shuffle {
			ss = c.compileShuffleGroup(n, ss, ns)
			return c.compileSort(n, ss), nil
		} else {
			ss = c.compileMergeGroup(n, ss, ns)
			return c.compileSort(n, c.compileProjection(n, c.compileRestrict(n, ss))), nil
		}
	case plan.Node_SAMPLE:
		curr := c.anal.curr
		c.setAnalyzeCurrent(nil, int(n.Children[0]))
		ss, err := c.compilePlanScope(ctx, step, n.Children[0], ns)
		if err != nil {
			return nil, err
		}
		c.setAnalyzeCurrent(ss, curr)

		ss = c.compileSample(n, ss)
		return c.compileSort(n, c.compileProjection(n, c.compileRestrict(n, ss))), nil
	case plan.Node_WINDOW:
		curr := c.anal.curr
		c.setAnalyzeCurrent(nil, int(n.Children[0]))
		ss, err := c.compilePlanScope(ctx, step, n.Children[0], ns)
		if err != nil {
			return nil, err
		}
		c.setAnalyzeCurrent(ss, curr)
		ss = c.compileWin(n, ss)
		return c.compileSort(n, c.compileProjection(n, c.compileRestrict(n, ss))), nil
	case plan.Node_TIME_WINDOW:
		curr := c.anal.curr
		c.setAnalyzeCurrent(nil, int(n.Children[0]))
		ss, err := c.compilePlanScope(ctx, step, n.Children[0], ns)
		if err != nil {
			return nil, err
		}
		c.setAnalyzeCurrent(ss, curr)
		ss = c.compileTimeWin(n, c.compileSort(n, ss))
		return c.compileProjection(n, c.compileRestrict(n, ss)), nil
	case plan.Node_Fill:
		curr := c.anal.curr
		c.setAnalyzeCurrent(nil, int(n.Children[0]))
		ss, err := c.compilePlanScope(ctx, step, n.Children[0], ns)
		if err != nil {
			return nil, err
		}
		c.setAnalyzeCurrent(ss, curr)
		ss = c.compileFill(n, ss)
		return c.compileProjection(n, c.compileRestrict(n, ss)), nil
	case plan.Node_JOIN:
		curr := c.anal.curr
		c.setAnalyzeCurrent(nil, int(n.Children[0]))
		left, err := c.compilePlanScope(ctx, step, n.Children[0], ns)
		if err != nil {
			return nil, err
		}
		c.setAnalyzeCurrent(left, int(n.Children[1]))
		right, err := c.compilePlanScope(ctx, step, n.Children[1], ns)
		if err != nil {
			return nil, err
		}
		c.setAnalyzeCurrent(right, curr)
		return c.compileSort(n, c.compileJoin(ctx, n, ns[n.Children[0]], ns[n.Children[1]], left, right)), nil
	case plan.Node_SORT:
		curr := c.anal.curr
		c.setAnalyzeCurrent(nil, int(n.Children[0]))
		ss, err := c.compilePlanScope(ctx, step, n.Children[0], ns)
		if err != nil {
			return nil, err
		}
		c.setAnalyzeCurrent(ss, curr)
		return c.compileProjection(n, c.compileRestrict(n, c.compileSort(n, ss))), nil
	case plan.Node_PARTITION:
		curr := c.anal.curr
		c.setAnalyzeCurrent(nil, int(n.Children[0]))
		ss, err := c.compilePlanScope(ctx, step, n.Children[0], ns)
		if err != nil {
			return nil, err
		}
		c.setAnalyzeCurrent(ss, curr)
		return c.compileProjection(n, c.compileRestrict(n, c.compilePartition(n, ss))), nil
	case plan.Node_UNION:
		curr := c.anal.curr
		c.setAnalyzeCurrent(nil, int(n.Children[0]))
		left, err := c.compilePlanScope(ctx, step, n.Children[0], ns)
		if err != nil {
			return nil, err
		}
		c.setAnalyzeCurrent(left, int(n.Children[1]))
		right, err := c.compilePlanScope(ctx, step, n.Children[1], ns)
		if err != nil {
			return nil, err
		}
		c.setAnalyzeCurrent(right, curr)
		return c.compileSort(n, c.compileUnion(n, left, right)), nil
	case plan.Node_MINUS, plan.Node_INTERSECT, plan.Node_INTERSECT_ALL:
		curr := c.anal.curr
		c.setAnalyzeCurrent(nil, int(n.Children[0]))
		left, err := c.compilePlanScope(ctx, step, n.Children[0], ns)
		if err != nil {
			return nil, err
		}
		c.setAnalyzeCurrent(left, int(n.Children[1]))
		right, err := c.compilePlanScope(ctx, step, n.Children[1], ns)
		if err != nil {
			return nil, err
		}
		c.setAnalyzeCurrent(right, curr)
		return c.compileSort(n, c.compileMinusAndIntersect(n, left, right, n.NodeType)), nil
	case plan.Node_UNION_ALL:
		curr := c.anal.curr
		c.setAnalyzeCurrent(nil, int(n.Children[0]))
		left, err := c.compilePlanScope(ctx, step, n.Children[0], ns)
		if err != nil {
			return nil, err
		}
		c.setAnalyzeCurrent(left, int(n.Children[1]))
		right, err := c.compilePlanScope(ctx, step, n.Children[1], ns)
		if err != nil {
			return nil, err
		}
		c.setAnalyzeCurrent(right, curr)
		return c.compileSort(n, c.compileUnionAll(left, right)), nil
	case plan.Node_DELETE:
		if n.DeleteCtx.CanTruncate {
			return []*Scope{{
				Magic: TruncateTable,
				Plan: &plan.Plan{
					Plan: &plan.Plan_Ddl{
						Ddl: &plan.DataDefinition{
							DdlType: plan.DataDefinition_TRUNCATE_TABLE,
							Definition: &plan.DataDefinition_TruncateTable{
								TruncateTable: n.DeleteCtx.TruncateTable,
							},
						},
					},
				},
			}}, nil
		}
		c.appendMetaTables(n.DeleteCtx.Ref)
		curr := c.anal.curr
		c.setAnalyzeCurrent(nil, int(n.Children[0]))

		ss, err := c.compilePlanScope(ctx, step, n.Children[0], ns)
		if err != nil {
			return nil, err
		}

		n.NotCacheable = true
		nodeStats := ns[n.Children[0]].Stats

		arg, err := constructDeletion(n, c.e, c.proc)
		if err != nil {
			return nil, err
		}

		if nodeStats.GetCost()*float64(SingleLineSizeEstimate) >
			float64(DistributedThreshold) &&
			!arg.DeleteCtx.CanTruncate {
			logutil.Infof("delete of '%s' write s3\n", c.sql)
			rs := c.newDeleteMergeScope(arg, ss)
			rs.Instructions = append(rs.Instructions, vm.Instruction{
				Op: vm.MergeDelete,
				Arg: &mergedelete.Argument{
					DelSource:        arg.DeleteCtx.Source,
					PartitionSources: arg.DeleteCtx.PartitionSources,
				},
			})
			rs.Magic = MergeDelete
			ss = []*Scope{rs}
			return ss, nil
		}
		rs := c.newMergeScope(ss)
		// updateScopesLastFlag([]*Scope{rs})
		rs.Magic = Merge
		c.setAnalyzeCurrent([]*Scope{rs}, c.anal.curr)

		rs.Instructions = append(rs.Instructions, vm.Instruction{
			Op:  vm.Deletion,
			Arg: arg,
		})
		ss = []*Scope{rs}
		c.setAnalyzeCurrent(ss, curr)
		return ss, nil
	case plan.Node_ON_DUPLICATE_KEY:
		curr := c.anal.curr
		c.setAnalyzeCurrent(nil, int(n.Children[0]))
		ss, err := c.compilePlanScope(ctx, step, n.Children[0], ns)
		if err != nil {
			return nil, err
		}
		c.setAnalyzeCurrent(ss, curr)

		rs := c.newMergeScope(ss)
		rs.Instructions[0] = vm.Instruction{
			Op:  vm.OnDuplicateKey,
			Idx: c.anal.curr,
			Arg: constructOnduplicateKey(n, c.e),
		}
		return []*Scope{rs}, nil
	case plan.Node_FUZZY_FILTER:
		curr := c.anal.curr
		c.setAnalyzeCurrent(nil, int(n.Children[0]))
		left, err := c.compilePlanScope(ctx, step, n.Children[0], ns)
		if err != nil {
			return nil, err
		}
		c.setAnalyzeCurrent(left, int(n.Children[1]))
		right, err := c.compilePlanScope(ctx, step, n.Children[1], ns)
		if err != nil {
			return nil, err
		}
		c.setAnalyzeCurrent(right, curr)
		return c.compileFuzzyFilter(n, ns, left, right)
	case plan.Node_PRE_INSERT_UK, plan.Node_PRE_INSERT_SK:
		curr := c.anal.curr
		ss, err := c.compilePlanScope(ctx, step, n.Children[0], ns)
		if err != nil {
			return nil, err
		}
		currentFirstFlag := c.anal.isFirst
		for i := range ss {
			if n.NodeType == plan.Node_PRE_INSERT_UK {
				preInsertUkArg, err := constructPreInsertUk(n, c.proc)
				if err != nil {
					return nil, err
				}
				ss[i].appendInstruction(vm.Instruction{
					Op:      vm.PreInsertUnique,
					Idx:     c.anal.curr,
					IsFirst: currentFirstFlag,
					Arg:     preInsertUkArg,
				})
			} else {
				preInsertSkArg, err := constructPreInsertSk(n, c.proc)
				if err != nil {
					return nil, err
				}
				ss[i].appendInstruction(vm.Instruction{
					Op:      vm.PreInsertSecondaryIndex,
					Idx:     c.anal.curr,
					IsFirst: currentFirstFlag,
					Arg:     preInsertSkArg,
				})
			}

		}
		c.setAnalyzeCurrent(ss, curr)
		return ss, nil
	case plan.Node_PRE_INSERT:
		curr := c.anal.curr
		ss, err := c.compilePlanScope(ctx, step, n.Children[0], ns)
		if err != nil {
			return nil, err
		}
		currentFirstFlag := c.anal.isFirst
		for i := range ss {
			preInsertArg, err := constructPreInsert(n, c.e, c.proc)
			if err != nil {
				return nil, err
			}
			ss[i].appendInstruction(vm.Instruction{
				Op:      vm.PreInsert,
				Idx:     c.anal.curr,
				IsFirst: currentFirstFlag,
				Arg:     preInsertArg,
			})
		}
		c.setAnalyzeCurrent(ss, curr)
		return ss, nil
	case plan.Node_INSERT:
		c.appendMetaTables(n.ObjRef)
		curr := c.anal.curr
		n.NotCacheable = true
		ss, err := c.compilePlanScope(ctx, step, n.Children[0], ns)
		if err != nil {
			return nil, err
		}

		currentFirstFlag := c.anal.isFirst
		toWriteS3 := n.Stats.GetCost()*float64(SingleLineSizeEstimate) >
			float64(DistributedThreshold) || c.anal.qry.LoadTag

		if toWriteS3 {
			logutil.Debugf("insert of '%s' write s3\n", c.sql)
			if !haveSinkScanInPlan(ns, n.Children[0]) && len(ss) != 1 {
				insertArg, err := constructInsert(n, c.e, c.proc)
				if err != nil {
					return nil, err
				}
				insertArg.ToWriteS3 = true
				rs := c.newInsertMergeScope(insertArg, ss)
				rs.Magic = MergeInsert
				rs.Instructions = append(rs.Instructions, vm.Instruction{
					Op: vm.MergeBlock,
					Arg: &mergeblock.Argument{
						Tbl:              insertArg.InsertCtx.Rel,
						PartitionSources: insertArg.InsertCtx.PartitionSources,
					},
				})
				ss = []*Scope{rs}
			} else {
				dataScope := c.newMergeScope(ss)
				dataScope.IsEnd = true
				if c.anal.qry.LoadTag {
					dataScope.Proc.Reg.MergeReceivers[0].Ch = make(chan *batch.Batch, dataScope.NodeInfo.Mcpu) // reset the channel buffer of sink for load
				}
				mcpu := dataScope.NodeInfo.Mcpu
				scopes := make([]*Scope, 0, mcpu)
				regs := make([]*process.WaitRegister, 0, mcpu)
				for i := 0; i < mcpu; i++ {
					s := newScope(Merge)
					s.Instructions = []vm.Instruction{{Op: vm.Merge, Arg: &merge.Argument{}}}
					scopes = append(scopes, s)
					scopes[i].Proc = process.NewFromProc(c.proc, c.ctx, 1)
					if c.anal.qry.LoadTag {
						for _, rr := range scopes[i].Proc.Reg.MergeReceivers {
							rr.Ch = make(chan *batch.Batch, shuffleChannelBufferSize)
						}
					}
					regs = append(regs, scopes[i].Proc.Reg.MergeReceivers...)
				}

				if c.anal.qry.LoadTag {
					_, arg := constructDispatchLocalAndRemote(0, scopes, c.addr)
					arg.FuncId = dispatch.ShuffleToAllFunc
					arg.ShuffleType = plan2.ShuffleToLocalMatchedReg
					dataScope.Instructions = append(dataScope.Instructions, vm.Instruction{
						Op:  vm.Dispatch,
						Arg: arg,
					})
				} else {
					dataScope.Instructions = append(dataScope.Instructions, vm.Instruction{
						Op:  vm.Dispatch,
						Arg: constructDispatchLocal(false, false, false, regs),
					})
				}
				for i := range scopes {
					insertArg, err := constructInsert(n, c.e, c.proc)
					if err != nil {
						return nil, err
					}
					insertArg.ToWriteS3 = true
					scopes[i].appendInstruction(vm.Instruction{
						Op:      vm.Insert,
						Idx:     c.anal.curr,
						IsFirst: currentFirstFlag,
						Arg:     insertArg,
					})
				}

				insertArg, err := constructInsert(n, c.e, c.proc)
				if err != nil {
					return nil, err
				}
				insertArg.ToWriteS3 = true
				rs := c.newMergeScope(scopes)
				rs.PreScopes = append(rs.PreScopes, dataScope)
				rs.Magic = MergeInsert
				rs.Instructions = append(rs.Instructions, vm.Instruction{
					Op: vm.MergeBlock,
					Arg: &mergeblock.Argument{
						Tbl:              insertArg.InsertCtx.Rel,
						PartitionSources: insertArg.InsertCtx.PartitionSources,
					},
				})
				ss = []*Scope{rs}
			}
		} else {
			for i := range ss {
				insertArg, err := constructInsert(n, c.e, c.proc)
				if err != nil {
					return nil, err
				}
				ss[i].appendInstruction(vm.Instruction{
					Op:      vm.Insert,
					Idx:     c.anal.curr,
					IsFirst: currentFirstFlag,
					Arg:     insertArg,
				})
			}
		}
		c.setAnalyzeCurrent(ss, curr)
		return ss, nil
	case plan.Node_LOCK_OP:
		curr := c.anal.curr
		ss, err := c.compilePlanScope(ctx, step, n.Children[0], ns)
		if err != nil {
			return nil, err
		}

		block := false
		// only pessimistic txn needs to block downstream operators.
		if c.proc.TxnOperator.Txn().IsPessimistic() {
			block = n.LockTargets[0].Block
			if block {
				ss = []*Scope{c.newMergeScope(ss)}
			}
		}
		currentFirstFlag := c.anal.isFirst
		for i := range ss {
			lockOpArg, err := constructLockOp(n, ss[i].Proc, c.e)
			if err != nil {
				return nil, err
			}
			lockOpArg.SetBlock(block)
			if block {
				ss[i].Instructions[len(ss[i].Instructions)-1] = vm.Instruction{
					Op:      vm.LockOp,
					Idx:     c.anal.curr,
					IsFirst: currentFirstFlag,
					Arg:     lockOpArg,
				}
			} else {
				ss[i].appendInstruction(vm.Instruction{
					Op:      vm.LockOp,
					Idx:     c.anal.curr,
					IsFirst: currentFirstFlag,
					Arg:     lockOpArg,
				})
			}
		}
		ss = c.compileProjection(n, ss)
		c.setAnalyzeCurrent(ss, curr)
		return ss, nil
	case plan.Node_FUNCTION_SCAN:
		curr := c.anal.curr
		c.setAnalyzeCurrent(nil, int(n.Children[0]))
		ss, err := c.compilePlanScope(ctx, step, n.Children[0], ns)
		if err != nil {
			return nil, err
		}
		c.setAnalyzeCurrent(ss, curr)
		return c.compileSort(n, c.compileProjection(n, c.compileRestrict(n, c.compileTableFunction(n, ss)))), nil
	case plan.Node_SINK_SCAN:
		receivers := make([]*process.WaitRegister, len(n.SourceStep))
		for i, step := range n.SourceStep {
			receivers[i] = c.getNodeReg(step, curNodeIdx)
			if receivers[i] == nil {
				return nil, moerr.NewInternalError(c.ctx, "no data sender for sinkScan node")
			}
		}
		rs := newScope(Merge)
		rs.NodeInfo = engine.Node{Addr: c.addr, Mcpu: ncpu}
		rs.Proc = process.NewWithAnalyze(c.proc, c.ctx, 1, c.anal.Nodes())
		rs.Instructions = []vm.Instruction{{Op: vm.Merge, Arg: &merge.Argument{SinkScan: true}}}
		for _, r := range receivers {
			r.Ctx = rs.Proc.Ctx
		}
		rs.Proc.Reg.MergeReceivers = receivers
		return c.compileProjection(n, []*Scope{rs}), nil
	case plan.Node_RECURSIVE_SCAN:
		receivers := make([]*process.WaitRegister, len(n.SourceStep))
		for i, step := range n.SourceStep {
			receivers[i] = c.getNodeReg(step, curNodeIdx)
			if receivers[i] == nil {
				return nil, moerr.NewInternalError(c.ctx, "no data sender for sinkScan node")
			}
		}
		rs := newScope(Merge)
		rs.NodeInfo = engine.Node{Addr: c.addr, Mcpu: 1}
		rs.Proc = process.NewWithAnalyze(c.proc, c.ctx, len(receivers), c.anal.Nodes())
		rs.Instructions = []vm.Instruction{{Op: vm.MergeRecursive, Arg: &mergerecursive.Argument{}}}

		for _, r := range receivers {
			r.Ctx = rs.Proc.Ctx
		}
		rs.Proc.Reg.MergeReceivers = receivers
		return []*Scope{rs}, nil
	case plan.Node_RECURSIVE_CTE:
		receivers := make([]*process.WaitRegister, len(n.SourceStep))
		for i, step := range n.SourceStep {
			receivers[i] = c.getNodeReg(step, curNodeIdx)
			if receivers[i] == nil {
				return nil, moerr.NewInternalError(c.ctx, "no data sender for sinkScan node")
			}
		}
		rs := newScope(Merge)
		rs.NodeInfo = engine.Node{Addr: c.addr, Mcpu: ncpu}
		rs.Proc = process.NewWithAnalyze(c.proc, c.ctx, len(receivers), c.anal.Nodes())
		rs.Instructions = []vm.Instruction{{Op: vm.MergeCTE, Arg: &mergecte.Argument{}}}

		for _, r := range receivers {
			r.Ctx = rs.Proc.Ctx
		}
		rs.Proc.Reg.MergeReceivers = receivers
		return c.compileSort(n, []*Scope{rs}), nil
	case plan.Node_SINK:
		receivers := c.getStepRegs(step)
		if len(receivers) == 0 {
			return nil, moerr.NewInternalError(c.ctx, "no data receiver for sink node")
		}
		ss, err := c.compilePlanScope(ctx, step, n.Children[0], ns)
		if err != nil {
			return nil, err
		}
		rs := c.newMergeScope(ss)
		rs.appendInstruction(vm.Instruction{
			Op:  vm.Dispatch,
			Arg: constructDispatchLocal(true, true, n.RecursiveSink, receivers),
		})

		return []*Scope{rs}, nil
	default:
		return nil, moerr.NewNYI(ctx, fmt.Sprintf("query '%s'", n))
	}
}

func (c *Compile) appendStepRegs(step, nodeId int32, reg *process.WaitRegister) {
	c.nodeRegs[[2]int32{step, nodeId}] = reg
	c.stepRegs[step] = append(c.stepRegs[step], [2]int32{step, nodeId})
}

func (c *Compile) getNodeReg(step, nodeId int32) *process.WaitRegister {
	return c.nodeRegs[[2]int32{step, nodeId}]
}

func (c *Compile) getStepRegs(step int32) []*process.WaitRegister {
	wrs := make([]*process.WaitRegister, len(c.stepRegs[step]))
	for i, sn := range c.stepRegs[step] {
		wrs[i] = c.nodeRegs[sn]
	}
	return wrs
}

func (c *Compile) constructScopeForExternal(addr string, parallel bool) *Scope {
	ds := newScope(Normal)
	if parallel {
		ds.Magic = Remote
	}
	ds.NodeInfo = engine.Node{Addr: addr, Mcpu: ncpu}
	ds.Proc = process.NewWithAnalyze(c.proc, c.ctx, 0, c.anal.Nodes())
	c.proc.LoadTag = c.anal.qry.LoadTag
	ds.Proc.LoadTag = true
	bat := batch.NewWithSize(1)
	{
		bat.Vecs[0] = vector.NewConstNull(types.T_int64.ToType(), 1, c.proc.Mp())
		bat.SetRowCount(1)
	}
	ds.DataSource = &Source{Bat: bat}
	return ds
}

func (c *Compile) constructLoadMergeScope() *Scope {
	ds := newScope(Merge)
	ds.Proc = process.NewWithAnalyze(c.proc, c.ctx, 1, c.anal.Nodes())
	ds.Proc.LoadTag = true
	ds.appendInstruction(vm.Instruction{
		Op:      vm.Merge,
		Idx:     c.anal.curr,
		IsFirst: c.anal.isFirst,
		Arg:     &merge.Argument{},
	})
	return ds
}

func (c *Compile) compileSourceScan(ctx context.Context, n *plan.Node) ([]*Scope, error) {
	_, span := trace.Start(ctx, "compileSourceScan")
	defer span.End()
	configs := make(map[string]interface{})
	for _, def := range n.TableDef.Defs {
		switch v := def.Def.(type) {
		case *plan.TableDef_DefType_Properties:
			for _, p := range v.Properties.Properties {
				configs[p.Key] = p.Value
			}
		}
	}

	end, err := mokafka.GetStreamCurrentSize(ctx, configs, mokafka.NewKafkaAdapter)
	if err != nil {
		return nil, err
	}
	ps := calculatePartitions(0, end, int64(ncpu))

	ss := make([]*Scope, len(ps))
	for i := range ss {
		ss[i] = newScope(Normal)
		ss[i].NodeInfo = engine.Node{Addr: c.addr, Mcpu: ncpu}
		ss[i].Proc = process.NewWithAnalyze(c.proc, c.ctx, 0, c.anal.Nodes())
		ss[i].appendInstruction(vm.Instruction{
			Op:      vm.Source,
			Idx:     c.anal.curr,
			IsFirst: c.anal.isFirst,
			Arg:     constructStream(n, ps[i]),
		})
	}
	return ss, nil
}

const StreamMaxInterval = 8192

func calculatePartitions(start, end, n int64) [][2]int64 {
	var ps [][2]int64
	interval := (end - start) / n
	if interval < StreamMaxInterval {
		interval = StreamMaxInterval
	}
	var r int64
	l := start
	for i := int64(0); i < n; i++ {
		r = l + interval
		if r >= end {
			ps = append(ps, [2]int64{l, end})
			break
		}
		ps = append(ps, [2]int64{l, r})
		l = r
	}
	return ps
}

func (c *Compile) compileExternScan(ctx context.Context, n *plan.Node) ([]*Scope, error) {
	ctx, span := trace.Start(ctx, "compileExternScan")
	defer span.End()
	start := time.Now()
	defer func() {
		if t := time.Since(start); t > time.Second {
			logutil.Infof("compileExternScan cost %v", t)
		}
	}()

	t := time.Now()
	// lock table's meta
	if n.ObjRef != nil && n.TableDef != nil {
		if err := lockMoTable(c, n.ObjRef.SchemaName, n.TableDef.Name, lock.LockMode_Shared); err != nil {
			return nil, err
		}
	}
	// lock table, for tables with no primary key, there is no need to lock the data
	if n.ObjRef != nil && c.proc.TxnOperator.Txn().IsPessimistic() && n.TableDef != nil &&
		n.TableDef.Pkey.PkeyColName != catalog.FakePrimaryKeyColName {
		db, err := c.e.Database(ctx, n.ObjRef.SchemaName, c.proc.TxnOperator)
		if err != nil {
			panic(err)
		}
		rel, err := db.Relation(ctx, n.ObjRef.ObjName, c.proc)
		if err != nil {
			return nil, err
		}
		err = lockTable(c.ctx, c.e, c.proc, rel, n.ObjRef.SchemaName, nil, false)
		if err != nil {
			return nil, err
		}
	}
	if time.Since(t) > time.Second {
		logutil.Infof("lock table %s.%s cost %v", n.ObjRef.SchemaName, n.ObjRef.ObjName, time.Since(t))
	}

	ID2Addr := make(map[int]int, 0)
	mcpu := 0
	for i := 0; i < len(c.cnList); i++ {
		tmp := mcpu
		mcpu += c.cnList[i].Mcpu
		ID2Addr[i] = mcpu - tmp
	}
	param := &tree.ExternParam{}
	if n.ExternScan == nil || n.ExternScan.Type != tree.INLINE {
		err := json.Unmarshal([]byte(n.TableDef.Createsql), param)
		if err != nil {
			return nil, err
		}
	} else {
		param.ScanType = int(n.ExternScan.Type)
		param.Data = n.ExternScan.Data
		param.Format = n.ExternScan.Format
		param.Tail = new(tree.TailParameter)
		param.Tail.IgnoredLines = n.ExternScan.IgnoredLines
		param.Tail.Fields = &tree.Fields{
			Terminated: n.ExternScan.Terminated,
			EnclosedBy: n.ExternScan.EnclosedBy[0],
		}
		param.JsonData = n.ExternScan.JsonType
	}
	if param.ScanType == tree.S3 {
		if err := plan2.InitS3Param(param); err != nil {
			return nil, err
		}
		if param.Parallel {
			mcpu = 0
			ID2Addr = make(map[int]int, 0)
			for i := 0; i < len(c.cnList); i++ {
				tmp := mcpu
				if c.cnList[i].Mcpu > external.S3ParallelMaxnum {
					mcpu += external.S3ParallelMaxnum
				} else {
					mcpu += c.cnList[i].Mcpu
				}
				ID2Addr[i] = mcpu - tmp
			}
		}
	} else if param.ScanType == tree.INLINE {
		return c.compileExternValueScan(n, param)
	} else {
		if err := plan2.InitInfileParam(param); err != nil {
			return nil, err
		}
	}

	t = time.Now()
	param.FileService = c.proc.FileService
	param.Ctx = c.ctx
	var err error
	var fileList []string
	var fileSize []int64
	if !param.Local {
		if param.QueryResult {
			fileList = strings.Split(param.Filepath, ",")
			for i := range fileList {
				fileList[i] = strings.TrimSpace(fileList[i])
			}
		} else {
			_, spanReadDir := trace.Start(ctx, "compileExternScan.ReadDir")
			fileList, fileSize, err = plan2.ReadDir(param)
			if err != nil {
				spanReadDir.End()
				return nil, err
			}
			spanReadDir.End()
		}
		fileList, fileSize, err = external.FilterFileList(ctx, n, c.proc, fileList, fileSize)
		if err != nil {
			return nil, err
		}
		if param.LoadFile && len(fileList) == 0 {
			return nil, moerr.NewInvalidInput(ctx, "the file does not exist in load flow")
		}
	} else {
		fileList = []string{param.Filepath}
	}
	if time.Since(t) > time.Second {
		logutil.Infof("read dir cost %v", time.Since(t))
	}

	if len(fileList) == 0 {
		ret := newScope(Normal)
		ret.DataSource = nil
		ret.Proc = process.NewWithAnalyze(c.proc, c.ctx, 0, c.anal.Nodes())

		return []*Scope{ret}, nil
	}
	if param.Parallel && (external.GetCompressType(param, fileList[0]) != tree.NOCOMPRESS || param.Local) {
		return c.compileExternScanParallel(n, param, fileList, fileSize)
	}

	t = time.Now()
	var fileOffset [][]int64
	for i := 0; i < len(fileList); i++ {
		param.Filepath = fileList[i]
		if param.Parallel {
			arr, err := external.ReadFileOffset(param, mcpu, fileSize[i])
			fileOffset = append(fileOffset, arr)
			if err != nil {
				return nil, err
			}
		}
	}
	if time.Since(t) > time.Second {
		logutil.Infof("read file offset cost %v", time.Since(t))

	}
	ss := make([]*Scope, 1)
	if param.Parallel {
		ss = make([]*Scope, len(c.cnList))
	}
	pre := 0
	for i := range ss {
		ss[i] = c.constructScopeForExternal(c.cnList[i].Addr, param.Parallel)
		ss[i].IsLoad = true
		count := ID2Addr[i]
		fileOffsetTmp := make([]*pipeline.FileOffset, len(fileList))
		for j := range fileOffsetTmp {
			preIndex := pre
			fileOffsetTmp[j] = &pipeline.FileOffset{}
			fileOffsetTmp[j].Offset = make([]int64, 0)
			if param.Parallel {
				fileOffsetTmp[j].Offset = append(fileOffsetTmp[j].Offset, fileOffset[j][2*preIndex:2*preIndex+2*count]...)
			} else {
				fileOffsetTmp[j].Offset = append(fileOffsetTmp[j].Offset, []int64{0, -1}...)
			}
		}
		ss[i].appendInstruction(vm.Instruction{
			Op:      vm.External,
			Idx:     c.anal.curr,
			IsFirst: c.anal.isFirst,
			Arg:     constructExternal(n, param, c.ctx, fileList, fileSize, fileOffsetTmp),
		})
		pre += count
	}

	return ss, nil
}

func (c *Compile) compileExternValueScan(n *plan.Node, param *tree.ExternParam) ([]*Scope, error) {
	ss := make([]*Scope, ncpu)
	for i := 0; i < ncpu; i++ {
		ss[i] = c.constructLoadMergeScope()
	}
	s := c.constructScopeForExternal(c.addr, false)
	s.appendInstruction(vm.Instruction{
		Op:      vm.External,
		Idx:     c.anal.curr,
		IsFirst: c.anal.isFirst,
		Arg:     constructExternal(n, param, c.ctx, nil, nil, nil),
	})
	_, arg := constructDispatchLocalAndRemote(0, ss, c.addr)
	arg.FuncId = dispatch.SendToAnyLocalFunc
	s.appendInstruction(vm.Instruction{
		Op:  vm.Dispatch,
		Arg: arg,
	})
	ss[0].PreScopes = append(ss[0].PreScopes, s)
	c.anal.isFirst = false
	return ss, nil
}

// construct one thread to read the file data, then dispatch to mcpu thread to get the filedata for insert
func (c *Compile) compileExternScanParallel(n *plan.Node, param *tree.ExternParam, fileList []string, fileSize []int64) ([]*Scope, error) {
	param.Parallel = false
	mcpu := c.cnList[0].Mcpu
	ss := make([]*Scope, mcpu)
	for i := 0; i < mcpu; i++ {
		ss[i] = c.constructLoadMergeScope()
		for _, rr := range ss[i].Proc.Reg.MergeReceivers {
			rr.Ch = make(chan *batch.Batch, shuffleChannelBufferSize)
		}
	}
	fileOffsetTmp := make([]*pipeline.FileOffset, len(fileList))
	for i := 0; i < len(fileList); i++ {
		fileOffsetTmp[i] = &pipeline.FileOffset{}
		fileOffsetTmp[i].Offset = make([]int64, 0)
		fileOffsetTmp[i].Offset = append(fileOffsetTmp[i].Offset, []int64{0, -1}...)
	}
	extern := constructExternal(n, param, c.ctx, fileList, fileSize, fileOffsetTmp)
	extern.Es.ParallelLoad = true
	scope := c.constructScopeForExternal("", false)
	scope.appendInstruction(vm.Instruction{
		Op:      vm.External,
		Idx:     c.anal.curr,
		IsFirst: c.anal.isFirst,
		Arg:     extern,
	})
	_, arg := constructDispatchLocalAndRemote(0, ss, c.addr)
	//arg.FuncId = dispatch.SendToAnyLocalFunc
	//use shuffle instead of SendToAnyLocalFunc
	arg.FuncId = dispatch.ShuffleToAllFunc
	arg.ShuffleType = plan2.ShuffleToLocalMatchedReg
	scope.appendInstruction(vm.Instruction{
		Op:  vm.Dispatch,
		Arg: arg,
	})
	ss[0].PreScopes = append(ss[0].PreScopes, scope)
	c.anal.isFirst = false
	return ss, nil
}

func (c *Compile) compileTableFunction(n *plan.Node, ss []*Scope) []*Scope {
	currentFirstFlag := c.anal.isFirst
	for i := range ss {
		ss[i].appendInstruction(vm.Instruction{
			Op:      vm.TableFunction,
			Idx:     c.anal.curr,
			IsFirst: currentFirstFlag,
			Arg:     constructTableFunction(n),
		})
	}
	c.anal.isFirst = false

	return ss
}

func (c *Compile) compileTableScan(n *plan.Node) ([]*Scope, error) {
	nodes, partialresults, err := c.generateNodes(n)
	if err != nil {
		return nil, err
	}
	ss := make([]*Scope, 0, len(nodes))

	filterExpr := colexec.RewriteFilterExprList(n.FilterList)
	if filterExpr != nil {
		filterExpr, err = plan2.ConstantFold(batch.EmptyForConstFoldBatch, plan2.DeepCopyExpr(filterExpr), c.proc, true)
		if err != nil {
			return nil, err
		}
	}

	for i := range nodes {
		ss = append(ss, c.compileTableScanWithNode(n, nodes[i], filterExpr))
	}
	ss[0].PartialResults = partialresults
	return ss, nil
}

func (c *Compile) compileTableScanWithNode(n *plan.Node, node engine.Node, filterExpr *plan.Expr) *Scope {
	var err error
	var s *Scope
	var tblDef *plan.TableDef
	var ts timestamp.Timestamp
	var db engine.Database
	var rel engine.Relation

	attrs := make([]string, len(n.TableDef.Cols))
	for j, col := range n.TableDef.Cols {
		attrs[j] = col.Name
	}
	if c.proc != nil && c.proc.TxnOperator != nil {
		ts = c.proc.TxnOperator.Txn().SnapshotTS
	}
	{
		ctx := c.ctx
		if util.TableIsClusterTable(n.TableDef.GetTableType()) {
			ctx = context.WithValue(ctx, defines.TenantIDKey{}, catalog.System_Account)
		}
		if n.ObjRef.PubInfo != nil {
			ctx = context.WithValue(ctx, defines.TenantIDKey{}, uint32(n.ObjRef.PubInfo.TenantId))
		}
		db, err = c.e.Database(ctx, n.ObjRef.SchemaName, c.proc.TxnOperator)
		if err != nil {
			panic(err)
		}
		rel, err = db.Relation(ctx, n.TableDef.Name, c.proc)
		if err != nil {
			var e error // avoid contamination of error messages
			db, e = c.e.Database(c.ctx, defines.TEMPORARY_DBNAME, c.proc.TxnOperator)
			if e != nil {
				panic(e)
			}
			rel, e = db.Relation(c.ctx, engine.GetTempTableName(n.ObjRef.SchemaName, n.TableDef.Name), c.proc)
			if e != nil {
				panic(e)
			}
		}
		tblDef = rel.GetTableDef(ctx)
	}

	// prcoess partitioned table
	var partitionRelNames []string
	if n.TableDef.Partition != nil {
		if n.PartitionPrune != nil && n.PartitionPrune.IsPruned {
			for _, partition := range n.PartitionPrune.SelectedPartitions {
				partitionRelNames = append(partitionRelNames, partition.PartitionTableName)
			}
		} else {
			partitionRelNames = append(partitionRelNames, n.TableDef.Partition.PartitionTableNames...)
		}
	}

	s = newScope(Remote)
	s.NodeInfo = node
	s.DataSource = &Source{
		Timestamp:              ts,
		Attributes:             attrs,
		TableDef:               tblDef,
		RelationName:           n.TableDef.Name,
		PartitionRelationNames: partitionRelNames,
		SchemaName:             n.ObjRef.SchemaName,
		AccountId:              n.ObjRef.GetPubInfo(),
		Expr:                   plan2.DeepCopyExpr(filterExpr),
		RuntimeFilterSpecs:     n.RuntimeFilterProbeList,
	}
	s.Proc = process.NewWithAnalyze(c.proc, c.ctx, 0, c.anal.Nodes())

	return s
}

func (c *Compile) compileRestrict(n *plan.Node, ss []*Scope) []*Scope {
	if len(n.FilterList) == 0 {
		return ss
	}
	currentFirstFlag := c.anal.isFirst
	filterExpr := colexec.RewriteFilterExprList(n.FilterList)
	for i := range ss {
		ss[i].appendInstruction(vm.Instruction{
			Op:      vm.Restrict,
			Idx:     c.anal.curr,
			IsFirst: currentFirstFlag,
			Arg:     constructRestrict(n, filterExpr),
		})
	}
	c.anal.isFirst = false
	return ss
}

func (c *Compile) compileProjection(n *plan.Node, ss []*Scope) []*Scope {
	if len(n.ProjectList) == 0 {
		return ss
	}
	currentFirstFlag := c.anal.isFirst
	for i := range ss {
		ss[i].appendInstruction(vm.Instruction{
			Op:      vm.Projection,
			Idx:     c.anal.curr,
			IsFirst: currentFirstFlag,
			Arg:     constructProjection(n),
		})
	}
	c.anal.isFirst = false
	return ss
}

func (c *Compile) compileUnion(n *plan.Node, ss []*Scope, children []*Scope) []*Scope {
	ss = append(ss, children...)
	rs := c.newScopeList(1, int(n.Stats.BlockNum))
	gn := new(plan.Node)
	gn.GroupBy = make([]*plan.Expr, len(n.ProjectList))
	for i := range gn.GroupBy {
		gn.GroupBy[i] = plan2.DeepCopyExpr(n.ProjectList[i])
		gn.GroupBy[i].Typ.NotNullable = false
	}
	idx := 0
	for i := range rs {
		rs[i].Instructions = append(rs[i].Instructions, vm.Instruction{
			Op:  vm.Group,
			Idx: c.anal.curr,
			Arg: constructGroup(c.ctx, gn, n, i, len(rs), true, 0, c.proc),
		})
		if isSameCN(rs[i].NodeInfo.Addr, c.addr) {
			idx = i
		}
	}
	mergeChildren := c.newMergeScope(ss)
	mergeChildren.appendInstruction(vm.Instruction{
		Op:  vm.Dispatch,
		Arg: constructDispatch(0, rs, c.addr, n, false),
	})
	rs[idx].PreScopes = append(rs[idx].PreScopes, mergeChildren)
	return rs
}

func (c *Compile) compileMinusAndIntersect(n *plan.Node, ss []*Scope, children []*Scope, nodeType plan.Node_NodeType) []*Scope {
	rs := c.newJoinScopeListWithBucket(c.newScopeList(2, int(n.Stats.BlockNum)), ss, children, n)
	switch nodeType {
	case plan.Node_MINUS:
		for i := range rs {
			rs[i].Instructions[0] = vm.Instruction{
				Op:  vm.Minus,
				Idx: c.anal.curr,
				Arg: constructMinus(i, len(rs)),
			}
		}
	case plan.Node_INTERSECT:
		for i := range rs {
			rs[i].Instructions[0] = vm.Instruction{
				Op:  vm.Intersect,
				Idx: c.anal.curr,
				Arg: constructIntersect(i, len(rs)),
			}
		}
	case plan.Node_INTERSECT_ALL:
		for i := range rs {
			rs[i].Instructions[0] = vm.Instruction{
				Op:  vm.IntersectAll,
				Idx: c.anal.curr,
				Arg: constructIntersectAll(i, len(rs)),
			}
		}
	}
	return rs
}

func (c *Compile) compileUnionAll(ss []*Scope, children []*Scope) []*Scope {
	rs := c.newMergeScope(append(ss, children...))
	rs.Instructions[0].Idx = c.anal.curr
	return []*Scope{rs}
}

func (c *Compile) compileJoin(ctx context.Context, node, left, right *plan.Node, ss []*Scope, children []*Scope) []*Scope {
	if node.Stats.HashmapStats.Shuffle {
		return c.compileShuffleJoin(ctx, node, left, right, ss, children)
	}
	return c.compileBroadcastJoin(ctx, node, left, right, ss, children)
}

func (c *Compile) compileShuffleJoin(ctx context.Context, node, left, right *plan.Node, lefts []*Scope, rights []*Scope) []*Scope {
	isEq := plan2.IsEquiJoin2(node.OnList)
	if !isEq {
		panic("shuffle join only support equal join for now!")
	}

	rightTyps := make([]types.Type, len(right.ProjectList))
	for i, expr := range right.ProjectList {
		rightTyps[i] = dupType(expr.Typ)
	}

	leftTyps := make([]types.Type, len(left.ProjectList))
	for i, expr := range left.ProjectList {
		leftTyps[i] = dupType(expr.Typ)
	}

	parent, children := c.newShuffleJoinScopeList(lefts, rights, node)
	if parent != nil {
		lastOperator := make([]vm.Instruction, 0, len(children))
		for i := range children {
			ilen := len(children[i].Instructions) - 1
			lastOperator = append(lastOperator, children[i].Instructions[ilen])
			children[i].Instructions = children[i].Instructions[:ilen]
		}

		defer func() {
			// recovery the children's last operator
			for i := range children {
				children[i].appendInstruction(lastOperator[i])
			}
		}()
	}

	switch node.JoinType {
	case plan.Node_INNER:
		for i := range children {
			children[i].appendInstruction(vm.Instruction{
				Op:  vm.Join,
				Idx: c.anal.curr,
				Arg: constructJoin(node, rightTyps, c.proc),
			})
		}

	case plan.Node_ANTI:
		if node.BuildOnLeft {
			for i := range children {
				children[i].appendInstruction(vm.Instruction{
					Op:  vm.RightAnti,
					Idx: c.anal.curr,
					Arg: constructRightAnti(node, rightTyps, 0, 0, c.proc),
				})
			}
		} else {
			for i := range children {
				children[i].appendInstruction(vm.Instruction{
					Op:  vm.Anti,
					Idx: c.anal.curr,
					Arg: constructAnti(node, rightTyps, c.proc),
				})
			}
		}

	case plan.Node_SEMI:
		if node.BuildOnLeft {
			for i := range children {
				children[i].appendInstruction(vm.Instruction{
					Op:  vm.RightSemi,
					Idx: c.anal.curr,
					Arg: constructRightSemi(node, rightTyps, 0, 0, c.proc),
				})
			}
		} else {
			for i := range children {
				children[i].appendInstruction(vm.Instruction{
					Op:  vm.Semi,
					Idx: c.anal.curr,
					Arg: constructSemi(node, rightTyps, c.proc),
				})
			}
		}

	case plan.Node_LEFT:
		for i := range children {
			children[i].appendInstruction(vm.Instruction{
				Op:  vm.Left,
				Idx: c.anal.curr,
				Arg: constructLeft(node, rightTyps, c.proc),
			})
		}

	case plan.Node_RIGHT:
		for i := range children {
			children[i].appendInstruction(vm.Instruction{
				Op:  vm.Right,
				Idx: c.anal.curr,
				Arg: constructRight(node, leftTyps, rightTyps, 0, 0, c.proc),
			})
		}
	default:
		panic(moerr.NewNYI(ctx, fmt.Sprintf("shuffle join do not support join type '%v'", node.JoinType)))
	}

	if parent != nil {
		return parent
	}
	return children
}

func (c *Compile) compileBroadcastJoin(ctx context.Context, node, left, right *plan.Node, ss []*Scope, children []*Scope) []*Scope {
	var rs []*Scope
	isEq := plan2.IsEquiJoin2(node.OnList)

	rightTyps := make([]types.Type, len(right.ProjectList))
	for i, expr := range right.ProjectList {
		rightTyps[i] = dupType(expr.Typ)
	}

	leftTyps := make([]types.Type, len(left.ProjectList))
	for i, expr := range left.ProjectList {
		leftTyps[i] = dupType(expr.Typ)
	}

	switch node.JoinType {
	case plan.Node_INNER:
		rs = c.newBroadcastJoinScopeList(ss, children, node)
		if len(node.OnList) == 0 {
			for i := range rs {
				rs[i].appendInstruction(vm.Instruction{
					Op:  vm.Product,
					Idx: c.anal.curr,
					Arg: constructProduct(node, rightTyps, c.proc),
				})
			}
		} else {
			for i := range rs {
				if isEq {
					rs[i].appendInstruction(vm.Instruction{
						Op:  vm.Join,
						Idx: c.anal.curr,
						Arg: constructJoin(node, rightTyps, c.proc),
					})
				} else {
					rs[i].appendInstruction(vm.Instruction{
						Op:  vm.LoopJoin,
						Idx: c.anal.curr,
						Arg: constructLoopJoin(node, rightTyps, c.proc),
					})
				}
			}
		}
	case plan.Node_SEMI:
		if isEq {
			if node.BuildOnLeft {
				rs = c.newJoinScopeListWithBucket(c.newScopeListForRightJoin(2, 1, ss), ss, children, node)
				for i := range rs {
					rs[i].appendInstruction(vm.Instruction{
						Op:  vm.RightSemi,
						Idx: c.anal.curr,
						Arg: constructRightSemi(node, rightTyps, uint64(i), uint64(len(rs)), c.proc),
					})
				}
			} else {
				rs = c.newBroadcastJoinScopeList(ss, children, node)
				for i := range rs {
					rs[i].appendInstruction(vm.Instruction{
						Op:  vm.Semi,
						Idx: c.anal.curr,
						Arg: constructSemi(node, rightTyps, c.proc),
					})
				}
			}
		} else {
			rs = c.newBroadcastJoinScopeList(ss, children, node)
			for i := range rs {
				rs[i].appendInstruction(vm.Instruction{
					Op:  vm.LoopSemi,
					Idx: c.anal.curr,
					Arg: constructLoopSemi(node, rightTyps, c.proc),
				})
			}
		}
	case plan.Node_LEFT:
		rs = c.newBroadcastJoinScopeList(ss, children, node)
		for i := range rs {
			if isEq {
				rs[i].appendInstruction(vm.Instruction{
					Op:  vm.Left,
					Idx: c.anal.curr,
					Arg: constructLeft(node, rightTyps, c.proc),
				})
			} else {
				rs[i].appendInstruction(vm.Instruction{
					Op:  vm.LoopLeft,
					Idx: c.anal.curr,
					Arg: constructLoopLeft(node, rightTyps, c.proc),
				})
			}
		}
	case plan.Node_RIGHT:
		if isEq {
			rs = c.newJoinScopeListWithBucket(c.newScopeListForRightJoin(2, 1, ss), ss, children, node)
			for i := range rs {
				rs[i].appendInstruction(vm.Instruction{
					Op:  vm.Right,
					Idx: c.anal.curr,
					Arg: constructRight(node, leftTyps, rightTyps, uint64(i), uint64(len(rs)), c.proc),
				})
			}
		} else {
			panic("dont pass any no-equal right join plan to this function,it should be changed to left join by the planner")
		}
	case plan.Node_SINGLE:
		rs = c.newBroadcastJoinScopeList(ss, children, node)
		for i := range rs {
			if isEq {
				rs[i].appendInstruction(vm.Instruction{
					Op:  vm.Single,
					Idx: c.anal.curr,
					Arg: constructSingle(node, rightTyps, c.proc),
				})
			} else {
				rs[i].appendInstruction(vm.Instruction{
					Op:  vm.LoopSingle,
					Idx: c.anal.curr,
					Arg: constructLoopSingle(node, rightTyps, c.proc),
				})
			}
		}
	case plan.Node_ANTI:
		if isEq {
			if node.BuildOnLeft {
				rs = c.newJoinScopeListWithBucket(c.newScopeListForRightJoin(2, 1, ss), ss, children, node)
				for i := range rs {
					rs[i].appendInstruction(vm.Instruction{
						Op:  vm.RightAnti,
						Idx: c.anal.curr,
						Arg: constructRightAnti(node, rightTyps, uint64(i), uint64(len(rs)), c.proc),
					})
				}
			} else {
				rs = c.newBroadcastJoinScopeList(ss, children, node)
				for i := range rs {
					rs[i].appendInstruction(vm.Instruction{
						Op:  vm.Anti,
						Idx: c.anal.curr,
						Arg: constructAnti(node, rightTyps, c.proc),
					})
				}
			}
		} else {
			rs = c.newBroadcastJoinScopeList(ss, children, node)
			for i := range rs {
				rs[i].appendInstruction(vm.Instruction{
					Op:  vm.LoopAnti,
					Idx: c.anal.curr,
					Arg: constructLoopAnti(node, rightTyps, c.proc),
				})
			}
		}
	case plan.Node_MARK:
		rs = c.newBroadcastJoinScopeList(ss, children, node)
		for i := range rs {
			//if isEq {
			//	rs[i].appendInstruction(vm.Instruction{
			//		Op:  vm.Mark,
			//		Idx: c.anal.curr,
			//		Arg: constructMark(n, typs, c.proc),
			//	})
			//} else {
			rs[i].appendInstruction(vm.Instruction{
				Op:  vm.LoopMark,
				Idx: c.anal.curr,
				Arg: constructLoopMark(node, rightTyps, c.proc),
			})
			//}
		}
	default:
		panic(moerr.NewNYI(ctx, fmt.Sprintf("join typ '%v'", node.JoinType)))
	}
	return rs
}

func (c *Compile) compilePartition(n *plan.Node, ss []*Scope) []*Scope {
	currentFirstFlag := c.anal.isFirst
	for i := range ss {
		c.anal.isFirst = currentFirstFlag
		if containBrokenNode(ss[i]) {
			ss[i] = c.newMergeScope([]*Scope{ss[i]})
		}
		ss[i].appendInstruction(vm.Instruction{
			Op:      vm.Order,
			Idx:     c.anal.curr,
			IsFirst: c.anal.isFirst,
			Arg:     constructOrder(n),
		})
	}
	c.anal.isFirst = false

	rs := c.newMergeScope(ss)
	rs.Instructions[0] = vm.Instruction{
		Op:  vm.Partition,
		Idx: c.anal.curr,
		Arg: constructPartition(n),
	}
	return []*Scope{rs}
}

func (c *Compile) compileSort(n *plan.Node, ss []*Scope) []*Scope {
	switch {
	case n.Limit != nil && n.Offset == nil && len(n.OrderBy) > 0: // top
		vec, err := colexec.EvalExpressionOnce(c.proc, n.Limit, []*batch.Batch{constBat})
		if err != nil {
			panic(err)
		}
		defer vec.Free(c.proc.Mp())
		return c.compileTop(n, vector.MustFixedCol[int64](vec)[0], ss)

	case n.Limit == nil && n.Offset == nil && len(n.OrderBy) > 0: // top
		return c.compileOrder(n, ss)

	case n.Limit != nil && n.Offset != nil && len(n.OrderBy) > 0:
		// get limit
		vec1, err := colexec.EvalExpressionOnce(c.proc, n.Limit, []*batch.Batch{constBat})
		if err != nil {
			panic(err)
		}
		defer vec1.Free(c.proc.Mp())

		// get offset
		vec2, err := colexec.EvalExpressionOnce(c.proc, n.Offset, []*batch.Batch{constBat})
		if err != nil {
			panic(err)
		}
		defer vec2.Free(c.proc.Mp())

		limit, offset := vector.MustFixedCol[int64](vec1)[0], vector.MustFixedCol[int64](vec2)[0]
		topN := limit + offset
		if topN <= 8192*2 {
			// if n is small, convert `order by col limit m offset n` to `top m+n offset n`
			return c.compileOffset(n, c.compileTop(n, topN, ss))
		}
		return c.compileLimit(n, c.compileOffset(n, c.compileOrder(n, ss)))

	case n.Limit == nil && n.Offset != nil && len(n.OrderBy) > 0: // order and offset
		return c.compileOffset(n, c.compileOrder(n, ss))

	case n.Limit != nil && n.Offset == nil && len(n.OrderBy) == 0: // limit
		return c.compileLimit(n, ss)

	case n.Limit == nil && n.Offset != nil && len(n.OrderBy) == 0: // offset
		return c.compileOffset(n, ss)

	case n.Limit != nil && n.Offset != nil && len(n.OrderBy) == 0: // limit and offset
		return c.compileLimit(n, c.compileOffset(n, ss))

	default:
		return ss
	}
}

func containBrokenNode(s *Scope) bool {
	for i := range s.Instructions {
		if s.Instructions[i].IsBrokenNode() {
			return true
		}
	}
	return false
}

func (c *Compile) compileTop(n *plan.Node, topN int64, ss []*Scope) []*Scope {
	// use topN TO make scope.
	currentFirstFlag := c.anal.isFirst
	for i := range ss {
		c.anal.isFirst = currentFirstFlag
		if containBrokenNode(ss[i]) {
			ss[i] = c.newMergeScope([]*Scope{ss[i]})
		}
		ss[i].appendInstruction(vm.Instruction{
			Op:      vm.Top,
			Idx:     c.anal.curr,
			IsFirst: c.anal.isFirst,
			Arg:     constructTop(n, topN),
		})
	}
	c.anal.isFirst = false

	rs := c.newMergeScope(ss)
	rs.Instructions[0] = vm.Instruction{
		Op:  vm.MergeTop,
		Idx: c.anal.curr,
		Arg: constructMergeTop(n, topN),
	}
	return []*Scope{rs}
}

func (c *Compile) compileOrder(n *plan.Node, ss []*Scope) []*Scope {
	currentFirstFlag := c.anal.isFirst
	for i := range ss {
		c.anal.isFirst = currentFirstFlag
		if containBrokenNode(ss[i]) {
			ss[i] = c.newMergeScope([]*Scope{ss[i]})
		}
		ss[i].appendInstruction(vm.Instruction{
			Op:      vm.Order,
			Idx:     c.anal.curr,
			IsFirst: c.anal.isFirst,
			Arg:     constructOrder(n),
		})
	}
	c.anal.isFirst = false

	rs := c.newMergeScope(ss)
	rs.Instructions[0] = vm.Instruction{
		Op:  vm.MergeOrder,
		Idx: c.anal.curr,
		Arg: constructMergeOrder(n),
	}
	return []*Scope{rs}
}

func (c *Compile) compileWin(n *plan.Node, ss []*Scope) []*Scope {
	rs := c.newMergeScope(ss)
	rs.Instructions[0] = vm.Instruction{
		Op:  vm.Window,
		Idx: c.anal.curr,
		Arg: constructWindow(c.ctx, n, c.proc),
	}
	return []*Scope{rs}
}

func (c *Compile) compileTimeWin(n *plan.Node, ss []*Scope) []*Scope {
	rs := c.newMergeScope(ss)
	rs.Instructions[0] = vm.Instruction{
		Op:  vm.TimeWin,
		Idx: c.anal.curr,
		Arg: constructTimeWindow(c.ctx, n, c.proc),
	}
	return []*Scope{rs}
}

func (c *Compile) compileFill(n *plan.Node, ss []*Scope) []*Scope {
	rs := c.newMergeScope(ss)
	rs.Instructions[0] = vm.Instruction{
		Op:  vm.Fill,
		Idx: c.anal.curr,
		Arg: constructFill(n),
	}
	return []*Scope{rs}
}

func (c *Compile) compileOffset(n *plan.Node, ss []*Scope) []*Scope {
	currentFirstFlag := c.anal.isFirst
	for i := range ss {
		if containBrokenNode(ss[i]) {
			c.anal.isFirst = currentFirstFlag
			ss[i] = c.newMergeScope([]*Scope{ss[i]})
		}
	}

	rs := c.newMergeScope(ss)
	rs.Instructions[0] = vm.Instruction{
		Op:  vm.MergeOffset,
		Idx: c.anal.curr,
		Arg: constructMergeOffset(n, c.proc),
	}
	return []*Scope{rs}
}

func (c *Compile) compileLimit(n *plan.Node, ss []*Scope) []*Scope {
	currentFirstFlag := c.anal.isFirst
	for i := range ss {
		c.anal.isFirst = currentFirstFlag
		if containBrokenNode(ss[i]) {
			ss[i] = c.newMergeScope([]*Scope{ss[i]})
		}
		ss[i].appendInstruction(vm.Instruction{
			Op:      vm.Limit,
			Idx:     c.anal.curr,
			IsFirst: c.anal.isFirst,
			Arg:     constructLimit(n, c.proc),
		})
	}
	c.anal.isFirst = false

	rs := c.newMergeScope(ss)
	rs.Instructions[0] = vm.Instruction{
		Op:  vm.MergeLimit,
		Idx: c.anal.curr,
		Arg: constructMergeLimit(n, c.proc),
	}
	return []*Scope{rs}
}

func (c *Compile) compileFuzzyFilter(n *plan.Node, ns []*plan.Node, left []*Scope, right []*Scope) ([]*Scope, error) {
	l := c.newMergeScope(left)
	r := c.newMergeScope(right)
	all := []*Scope{l, r}
	rs := c.newMergeScope(all)

	rs.Instructions[0].Idx = c.anal.curr

	arg := constructFuzzyFilter(c, n, ns[n.Children[0]], ns[n.Children[1]])

	rs.appendInstruction(vm.Instruction{
		Op:  vm.FuzzyFilter,
		Idx: c.anal.curr,
		Arg: arg,
	})

	outData, err := newFuzzyCheck(n)
	if err != nil {
		return nil, err
	}

	// wrap the collision key into c.fuzzy, for more information,
	// please refer fuzzyCheck.go
	rs.appendInstruction(vm.Instruction{
		Op: vm.Output,
		Arg: &output.Argument{
			Data: outData,
			Func: func(data any, bat *batch.Batch) error {
				if bat == nil || bat.IsEmpty() {
					return nil
				}
				c.fuzzy = data.(*fuzzyCheck)
				// the batch will contain the key that fuzzyCheck
				if err := c.fuzzy.fill(c.ctx, bat); err != nil {
					return err
				}

				return nil
			},
		},
	})

	return []*Scope{rs}, nil
}

func (c *Compile) compileSample(n *plan.Node, ss []*Scope) []*Scope {
	for i := range ss {
		if containBrokenNode(ss[i]) {
			ss[i] = c.newMergeScope([]*Scope{ss[i]})
		}
		ss[i].appendInstruction(vm.Instruction{
			Op:      vm.Sample,
			Idx:     c.anal.curr,
			IsFirst: c.anal.isFirst,
			Arg:     constructSample(n),
		})
	}
	c.anal.isFirst = false

	rs := c.newMergeScope(ss)
	if len(ss) == 1 {
		return []*Scope{rs}
	}

	// should sample again if sample by rows.
	if n.SampleFunc.Rows != plan2.NotSampleByRows {
		rs.appendInstruction(vm.Instruction{
			Op:      vm.Sample,
			Idx:     c.anal.curr,
			IsFirst: c.anal.isFirst,
			Arg:     sample.NewMergeSample(constructSample(n)),
		})
	}
	return []*Scope{rs}
}

func (c *Compile) compileMergeGroup(n *plan.Node, ss []*Scope, ns []*plan.Node) []*Scope {
	currentFirstFlag := c.anal.isFirst
	partialresults := ss[0].PartialResults
	ss[0].PartialResults = nil
	for i := range ss {
		c.anal.isFirst = currentFirstFlag
		if containBrokenNode(ss[i]) {
			ss[i] = c.newMergeScope([]*Scope{ss[i]})
		}
		arg := constructGroup(c.ctx, n, ns[n.Children[0]], 0, 0, false, 0, c.proc)
		if partialresults != nil {
			arg.PartialResults = partialresults
			partialresults = nil
		}
		ss[i].appendInstruction(vm.Instruction{
			Op:      vm.Group,
			Idx:     c.anal.curr,
			IsFirst: c.anal.isFirst,
			Arg:     arg,
		})
	}
	c.anal.isFirst = false

	rs := c.newMergeScope(ss)
	rs.Instructions[0] = vm.Instruction{
		Op:  vm.MergeGroup,
		Idx: c.anal.curr,
		Arg: constructMergeGroup(true),
	}
	return []*Scope{rs}
}

// shuffle and dispatch must stick together
func (c *Compile) constructShuffleAndDispatch(ss, children []*Scope, n *plan.Node) {
	j := 0
	for i := range ss {
		if containBrokenNode(ss[i]) {
			isEnd := ss[i].IsEnd
			ss[i] = c.newMergeScope([]*Scope{ss[i]})
			ss[i].IsEnd = isEnd
		}
		if !ss[i].IsEnd {
			ss[i].appendInstruction(vm.Instruction{
				Op:  vm.Shuffle,
				Arg: constructShuffleGroupArg(children, n),
			})

			ss[i].appendInstruction(vm.Instruction{
				Op:  vm.Dispatch,
				Arg: constructDispatch(j, children, ss[i].NodeInfo.Addr, n, false),
			})
			j++
			ss[i].IsEnd = true
		}
	}
}

func (c *Compile) compileShuffleGroup(n *plan.Node, ss []*Scope, ns []*plan.Node) []*Scope {
	currentIsFirst := c.anal.isFirst
	c.anal.isFirst = false

	if len(c.cnList) > 1 {
		n.Stats.HashmapStats.ShuffleMethod = plan.ShuffleMethod_Normal
	}

	switch n.Stats.HashmapStats.ShuffleMethod {
	case plan.ShuffleMethod_Reuse:
		for i := range ss {
			ss[i].appendInstruction(vm.Instruction{
				Op:      vm.Group,
				Idx:     c.anal.curr,
				IsFirst: c.anal.isFirst,
				Arg:     constructGroup(c.ctx, n, ns[n.Children[0]], 0, 0, true, len(ss), c.proc),
			})
		}
		ss = c.compileProjection(n, c.compileRestrict(n, ss))
		return ss

	case plan.ShuffleMethod_Reshuffle:

		dop := plan2.GetShuffleDop()
		parent, children := c.newScopeListForShuffleGroup(1, dop)
		// saving the last operator of all children to make sure the connector setting in
		// the right place
		lastOperator := make([]vm.Instruction, 0, len(children))
		for i := range children {
			ilen := len(children[i].Instructions) - 1
			lastOperator = append(lastOperator, children[i].Instructions[ilen])
			children[i].Instructions = children[i].Instructions[:ilen]
		}

		for i := range children {
			children[i].appendInstruction(vm.Instruction{
				Op:      vm.Group,
				Idx:     c.anal.curr,
				IsFirst: currentIsFirst,
				Arg:     constructGroup(c.ctx, n, ns[n.Children[0]], 0, 0, true, len(children), c.proc),
			})
		}
		children = c.compileProjection(n, c.compileRestrict(n, children))
		// recovery the children's last operator
		for i := range children {
			children[i].appendInstruction(lastOperator[i])
		}

		for i := range ss {
			ss[i].appendInstruction(vm.Instruction{
				Op:      vm.Shuffle,
				Idx:     c.anal.curr,
				IsFirst: currentIsFirst,
				Arg:     constructShuffleGroupArg(children, n),
			})
		}

		mergeScopes := c.newMergeScope(ss)
		mergeScopes.appendInstruction(vm.Instruction{
			Op:      vm.Dispatch,
			Idx:     c.anal.curr,
			IsFirst: currentIsFirst,
			Arg:     constructDispatch(0, children, c.addr, n, false),
		})

		appendIdx := 0
		for i := range children {
			if isSameCN(mergeScopes.NodeInfo.Addr, children[i].NodeInfo.Addr) {
				appendIdx = i
				break
			}
		}
		children[appendIdx].PreScopes = append(children[appendIdx].PreScopes, mergeScopes)

		return parent
	default:
		dop := plan2.GetShuffleDop()
		parent, children := c.newScopeListForShuffleGroup(validScopeCount(ss), dop)
		c.constructShuffleAndDispatch(ss, children, n)

		// saving the last operator of all children to make sure the connector setting in
		// the right place
		lastOperator := make([]vm.Instruction, 0, len(children))
		for i := range children {
			ilen := len(children[i].Instructions) - 1
			lastOperator = append(lastOperator, children[i].Instructions[ilen])
			children[i].Instructions = children[i].Instructions[:ilen]
		}

		for i := range children {
			children[i].appendInstruction(vm.Instruction{
				Op:      vm.Group,
				Idx:     c.anal.curr,
				IsFirst: currentIsFirst,
				Arg:     constructGroup(c.ctx, n, ns[n.Children[0]], 0, 0, true, len(children), c.proc),
			})
		}
		children = c.compileProjection(n, c.compileRestrict(n, children))
		// recovery the children's last operator
		for i := range children {
			children[i].appendInstruction(lastOperator[i])
		}

		for i := range ss {
			appended := false
			for j := range children {
				if isSameCN(children[j].NodeInfo.Addr, ss[i].NodeInfo.Addr) {
					children[j].PreScopes = append(children[j].PreScopes, ss[i])
					appended = true
					break
				}
			}
			if !appended {
				children[0].PreScopes = append(children[0].PreScopes, ss[i])
			}
		}

		return parent
		//return []*Scope{c.newMergeScope(parent)}
	}
}

// DeleteMergeScope need to assure this:
// one block can be only deleted by one and the same
// CN, so we need to transfer the rows from the
// the same block to one and the same CN to perform
// the deletion operators.
func (c *Compile) newDeleteMergeScope(arg *deletion.Argument, ss []*Scope) *Scope {
	//Todo: implemet delete merge
	ss2 := make([]*Scope, 0, len(ss))
	// ends := make([]*Scope, 0, len(ss))
	for _, s := range ss {
		if s.IsEnd {
			// ends = append(ends, s)
			continue
		}
		ss2 = append(ss2, s)
	}

	rs := make([]*Scope, 0, len(ss2))
	uuids := make([]uuid.UUID, 0, len(ss2))
	for i := 0; i < len(ss2); i++ {
		rs = append(rs, newScope(Merge))
		uuids = append(uuids, uuid.New())
	}

	// for every scope, it should dispatch its
	// batch to other cn
	for i := 0; i < len(ss2); i++ {
		constructDeleteDispatchAndLocal(i, rs, ss2, uuids, c)
	}
	delete := &vm.Instruction{
		Op:  vm.Deletion,
		Arg: arg,
	}
	for i := range rs {
		// use distributed delete
		arg.RemoteDelete = true
		// maybe just copy only once?
		arg.SegmentMap = colexec.Srv.GetCnSegmentMap()
		arg.IBucket = uint32(i)
		arg.Nbucket = uint32(len(rs))
		rs[i].Instructions = append(
			rs[i].Instructions,
			dupInstruction(delete, nil, 0))
	}
	return c.newMergeScope(rs)
}

func (c *Compile) newMergeScope(ss []*Scope) *Scope {
	rs := newScope(Merge)
	rs.NodeInfo = engine.Node{Addr: c.addr, Mcpu: ncpu}
	rs.PreScopes = ss
	cnt := 0
	for _, s := range ss {
		if s.IsEnd {
			continue
		}
		cnt++
	}
	rs.Proc = process.NewWithAnalyze(c.proc, c.ctx, cnt, c.anal.Nodes())
	if len(ss) > 0 {
		rs.Proc.LoadTag = ss[0].Proc.LoadTag
	}
	rs.Instructions = append(rs.Instructions, vm.Instruction{
		Op:      vm.Merge,
		Idx:     c.anal.curr,
		IsFirst: c.anal.isFirst,
		Arg:     &merge.Argument{},
	})
	c.anal.isFirst = false

	j := 0
	for i := range ss {
		if !ss[i].IsEnd {
			ss[i].appendInstruction(vm.Instruction{
				Op: vm.Connector,
				Arg: &connector.Argument{
					Reg: rs.Proc.Reg.MergeReceivers[j],
				},
			})
			j++
		}
	}
	return rs
}

func (c *Compile) newMergeRemoteScope(ss []*Scope, nodeinfo engine.Node) *Scope {
	rs := c.newMergeScope(ss)
	// reset rs's info to remote
	rs.Magic = Remote
	rs.NodeInfo.Addr = nodeinfo.Addr
	rs.NodeInfo.Mcpu = nodeinfo.Mcpu

	return rs
}

func (c *Compile) newScopeList(childrenCount int, blocks int) []*Scope {
	var ss []*Scope

	currentFirstFlag := c.anal.isFirst
	for _, n := range c.cnList {
		c.anal.isFirst = currentFirstFlag
		ss = append(ss, c.newScopeListWithNode(c.generateCPUNumber(n.Mcpu, blocks), childrenCount, n.Addr)...)
	}
	return ss
}

func (c *Compile) newScopeListForShuffleGroup(childrenCount int, blocks int) ([]*Scope, []*Scope) {
	var parent = make([]*Scope, 0, len(c.cnList))
	var children = make([]*Scope, 0, len(c.cnList))

	currentFirstFlag := c.anal.isFirst
	for _, n := range c.cnList {
		c.anal.isFirst = currentFirstFlag
		scopes := c.newScopeListWithNode(c.generateCPUNumber(n.Mcpu, blocks), childrenCount, n.Addr)
		for _, s := range scopes {
			for _, rr := range s.Proc.Reg.MergeReceivers {
				rr.Ch = make(chan *batch.Batch, shuffleChannelBufferSize)
			}
		}
		children = append(children, scopes...)
		parent = append(parent, c.newMergeRemoteScope(scopes, n))
	}
	return parent, children
}

func (c *Compile) newScopeListWithNode(mcpu, childrenCount int, addr string) []*Scope {
	ss := make([]*Scope, mcpu)
	currentFirstFlag := c.anal.isFirst
	for i := range ss {
		ss[i] = newScope(Remote)
		ss[i].Magic = Remote
		ss[i].NodeInfo.Addr = addr
		ss[i].NodeInfo.Mcpu = 1 // ss is already the mcpu length so we don't need to parallel it
		ss[i].Proc = process.NewWithAnalyze(c.proc, c.ctx, childrenCount, c.anal.Nodes())
		ss[i].Instructions = append(ss[i].Instructions, vm.Instruction{
			Op:      vm.Merge,
			Idx:     c.anal.curr,
			IsFirst: currentFirstFlag,
			Arg:     &merge.Argument{},
		})
	}
	c.anal.isFirst = false
	return ss
}

func (c *Compile) newScopeListForRightJoin(childrenCount int, bIdx int, leftScopes []*Scope) []*Scope {
	/*
		ss := make([]*Scope, 0, len(leftScopes))
		for i := range leftScopes {
			tmp := new(Scope)
			tmp.Magic = Remote
			tmp.IsJoin = true
			tmp.Proc = process.NewWithAnalyze(c.proc, c.ctx, childrenCount, c.anal.Nodes())
			tmp.NodeInfo = leftScopes[i].NodeInfo
			ss = append(ss, tmp)
		}
	*/
	// Force right join to execute on one CN due to right join issue
	// Will fix in future
	maxCpuNum := 1
	for _, s := range leftScopes {
		if s.NodeInfo.Mcpu > maxCpuNum {
			maxCpuNum = s.NodeInfo.Mcpu
		}
	}

	ss := make([]*Scope, 1)
	ss[0] = newScope(Remote)
	ss[0].IsJoin = true
	ss[0].Proc = process.NewWithAnalyze(c.proc, c.ctx, childrenCount, c.anal.Nodes())
	ss[0].NodeInfo = engine.Node{Addr: c.addr, Mcpu: c.generateCPUNumber(ncpu, maxCpuNum)}
	ss[0].BuildIdx = bIdx
	return ss
}

func (c *Compile) newJoinScopeListWithBucket(rs, ss, children []*Scope, n *plan.Node) []*Scope {
	currentFirstFlag := c.anal.isFirst
	// construct left
	leftMerge := c.newMergeScope(ss)
	leftMerge.appendInstruction(vm.Instruction{
		Op:  vm.Dispatch,
		Arg: constructDispatch(0, rs, c.addr, n, false),
	})
	leftMerge.IsEnd = true

	// construct right
	c.anal.isFirst = currentFirstFlag
	rightMerge := c.newMergeScope(children)
	rightMerge.appendInstruction(vm.Instruction{
		Op:  vm.Dispatch,
		Arg: constructDispatch(1, rs, c.addr, n, false),
	})
	rightMerge.IsEnd = true

	// append left and right to correspond rs
	idx := 0
	for i := range rs {
		if isSameCN(rs[i].NodeInfo.Addr, c.addr) {
			idx = i
		}
	}
	rs[idx].PreScopes = append(rs[idx].PreScopes, leftMerge, rightMerge)
	return rs
}

func (c *Compile) newBroadcastJoinScopeList(ss []*Scope, children []*Scope, n *plan.Node) []*Scope {
	length := len(ss)
	rs := make([]*Scope, length)
	idx := 0
	for i := range ss {
		if ss[i].IsEnd {
			rs[i] = ss[i]
			continue
		}
		rs[i] = newScope(Remote)
		rs[i].IsJoin = true
		rs[i].NodeInfo = ss[i].NodeInfo
		rs[i].BuildIdx = 1
		if isSameCN(rs[i].NodeInfo.Addr, c.addr) {
			idx = i
		}
		rs[i].PreScopes = []*Scope{ss[i]}
		rs[i].Proc = process.NewWithAnalyze(c.proc, c.ctx, 2, c.anal.Nodes())
		ss[i].appendInstruction(vm.Instruction{
			Op: vm.Connector,
			Arg: &connector.Argument{
				Reg: rs[i].Proc.Reg.MergeReceivers[0],
			},
		})
	}

	// all join's first flag will setting in newLeftScope and newRightScope
	// so we set it to false now
	c.anal.isFirst = false
	mergeChildren := c.newMergeScope(children)

	mergeChildren.appendInstruction(vm.Instruction{
		Op:  vm.Dispatch,
		Arg: constructDispatch(1, rs, c.addr, n, false),
	})
	mergeChildren.IsEnd = true
	rs[idx].PreScopes = append(rs[idx].PreScopes, mergeChildren)

	return rs
}

func (c *Compile) newShuffleJoinScopeList(left, right []*Scope, n *plan.Node) ([]*Scope, []*Scope) {
	single := len(c.cnList) <= 1
	if single {
		n.Stats.HashmapStats.ShuffleTypeForMultiCN = plan.ShuffleTypeForMultiCN_Simple
	}

	var parent []*Scope
	children := make([]*Scope, 0, len(c.cnList))
	lnum := len(left)
	sum := lnum + len(right)
	for _, n := range c.cnList {
		dop := c.generateCPUNumber(n.Mcpu, plan2.GetShuffleDop())
		ss := make([]*Scope, dop)
		for i := range ss {
			ss[i] = newScope(Remote)
			ss[i].IsJoin = true
			ss[i].NodeInfo.Addr = n.Addr
			ss[i].NodeInfo.Mcpu = 1
			ss[i].Proc = process.NewWithAnalyze(c.proc, c.ctx, sum, c.anal.Nodes())
			ss[i].BuildIdx = lnum
			ss[i].ShuffleCnt = dop
			for _, rr := range ss[i].Proc.Reg.MergeReceivers {
				rr.Ch = make(chan *batch.Batch, shuffleChannelBufferSize)
			}
		}
		children = append(children, ss...)
		if !single {
			parent = append(parent, c.newMergeRemoteScope(ss, n))
		}
	}

	currentFirstFlag := c.anal.isFirst
	for i, scp := range left {
		scp.appendInstruction(vm.Instruction{
			Op:  vm.Shuffle,
			Idx: c.anal.curr,
			Arg: constructShuffleJoinArg(children, n, true),
		})
		scp.appendInstruction(vm.Instruction{
			Op:  vm.Dispatch,
			Arg: constructDispatch(i, children, scp.NodeInfo.Addr, n, true),
		})
		scp.IsEnd = true

		appended := false
		for _, js := range children {
			if isSameCN(js.NodeInfo.Addr, scp.NodeInfo.Addr) {
				js.PreScopes = append(js.PreScopes, scp)
				appended = true
				break
			}
		}
		if !appended {
			logutil.Errorf("no same addr scope to append left scopes")
			children[0].PreScopes = append(children[0].PreScopes, scp)
		}
	}

	c.anal.isFirst = currentFirstFlag
	for i, scp := range right {
		scp.appendInstruction(vm.Instruction{
			Op:  vm.Shuffle,
			Idx: c.anal.curr,
			Arg: constructShuffleJoinArg(children, n, false),
		})
		scp.appendInstruction(vm.Instruction{
			Op:  vm.Dispatch,
			Arg: constructDispatch(i+lnum, children, scp.NodeInfo.Addr, n, false),
		})
		scp.IsEnd = true

		appended := false
		for _, js := range children {
			if isSameCN(js.NodeInfo.Addr, scp.NodeInfo.Addr) {
				js.PreScopes = append(js.PreScopes, scp)
				appended = true
				break
			}
		}
		if !appended {
			logutil.Errorf("no same addr scope to append right scopes")
			children[0].PreScopes = append(children[0].PreScopes, scp)
		}
	}
	return parent, children
}

func (c *Compile) newJoinProbeScope(s *Scope, ss []*Scope) *Scope {
	rs := newScope(Merge)
	rs.appendInstruction(vm.Instruction{
		Op:      vm.Merge,
		Idx:     s.Instructions[0].Idx,
		IsFirst: true,
		Arg:     &merge.Argument{},
	})
	rs.Proc = process.NewWithAnalyze(s.Proc, s.Proc.Ctx, s.BuildIdx, c.anal.Nodes())
	for i := 0; i < s.BuildIdx; i++ {
		regTransplant(s, rs, i, i)
	}

	if ss == nil {
		s.Proc.Reg.MergeReceivers[0] = &process.WaitRegister{
			Ctx: s.Proc.Ctx,
			Ch:  make(chan *batch.Batch, shuffleChannelBufferSize),
		}
		rs.appendInstruction(vm.Instruction{
			Op: vm.Connector,
			Arg: &connector.Argument{
				Reg: s.Proc.Reg.MergeReceivers[0],
			},
		})
		s.Proc.Reg.MergeReceivers = append(s.Proc.Reg.MergeReceivers[:1], s.Proc.Reg.MergeReceivers[s.BuildIdx:]...)
		s.BuildIdx = 1
	} else {
		rs.appendInstruction(vm.Instruction{
			Op:  vm.Dispatch,
			Arg: constructDispatchLocal(false, false, false, extraRegisters(ss, 0)),
		})
	}
	rs.IsEnd = true

	return rs
}

func (c *Compile) newJoinBuildScope(s *Scope, ss []*Scope) *Scope {
	rs := newScope(Merge)
	buildLen := len(s.Proc.Reg.MergeReceivers) - s.BuildIdx
	rs.Proc = process.NewWithAnalyze(s.Proc, s.Proc.Ctx, buildLen, c.anal.Nodes())
	for i := 0; i < buildLen; i++ {
		regTransplant(s, rs, i+s.BuildIdx, i)
	}

	rs.appendInstruction(vm.Instruction{
		Op:      vm.HashBuild,
		Idx:     s.Instructions[0].Idx,
		IsFirst: true,
		Arg:     constructHashBuild(c, s.Instructions[0], c.proc, s.ShuffleCnt, ss != nil),
	})

	if ss == nil { // unparallel, send the hashtable to join scope directly
		s.Proc.Reg.MergeReceivers[s.BuildIdx] = &process.WaitRegister{
			Ctx: s.Proc.Ctx,
			Ch:  make(chan *batch.Batch, 1),
		}
		rs.appendInstruction(vm.Instruction{
			Op: vm.Connector,
			Arg: &connector.Argument{
				Reg: s.Proc.Reg.MergeReceivers[s.BuildIdx],
			},
		})
		s.Proc.Reg.MergeReceivers = s.Proc.Reg.MergeReceivers[:s.BuildIdx+1]
	} else {
		rs.appendInstruction(vm.Instruction{
			Op:  vm.Dispatch,
			Arg: constructDispatchLocal(true, false, false, extraRegisters(ss, s.BuildIdx)),
		})
	}
	rs.IsEnd = true

	return rs
}

// Transplant the source's RemoteReceivRegInfos which index equal to sourceIdx to
// target with new index targetIdx
func regTransplant(source, target *Scope, sourceIdx, targetIdx int) {
	target.Proc.Reg.MergeReceivers[targetIdx] = source.Proc.Reg.MergeReceivers[sourceIdx]
	i := 0
	for i < len(source.RemoteReceivRegInfos) {
		op := &source.RemoteReceivRegInfos[i]
		if op.Idx == sourceIdx {
			target.RemoteReceivRegInfos = append(target.RemoteReceivRegInfos, RemoteReceivRegInfo{
				Idx:      targetIdx,
				Uuid:     op.Uuid,
				FromAddr: op.FromAddr,
			})
			source.RemoteReceivRegInfos = append(source.RemoteReceivRegInfos[:i], source.RemoteReceivRegInfos[i+1:]...)
			continue
		}
		i++
	}
}

func (c *Compile) generateCPUNumber(cpunum, blocks int) int {
	if cpunum <= 0 || blocks <= 0 {
		return 1
	}

	if cpunum <= blocks {
		return cpunum
	}
	return blocks
}

func (c *Compile) initAnalyze(qry *plan.Query) {
	if len(qry.Nodes) == 0 {
		panic("empty plan")
	}
	anals := make([]*process.AnalyzeInfo, len(qry.Nodes))
	for i := range anals {
		anals[i] = buffer.Alloc[process.AnalyzeInfo](c.proc.SessionInfo.Buf)
	}
	c.anal = newAnaylze()
	c.anal.qry = qry
	c.anal.analInfos = anals
	c.anal.curr = int(qry.Steps[0])
	for _, node := range c.anal.qry.Nodes {
		if node.AnalyzeInfo == nil {
			node.AnalyzeInfo = new(plan.AnalyzeInfo)
		}
	}
	c.proc.AnalInfos = c.anal.analInfos
}

func (c *Compile) fillAnalyzeInfo() {
	// record the number of s3 requests
	c.anal.S3IOInputCount(c.anal.curr, c.counterSet.FileService.S3.Put.Load())
	c.anal.S3IOInputCount(c.anal.curr, c.counterSet.FileService.S3.List.Load())

	c.anal.S3IOOutputCount(c.anal.curr, c.counterSet.FileService.S3.Head.Load())
	c.anal.S3IOOutputCount(c.anal.curr, c.counterSet.FileService.S3.Get.Load())
	c.anal.S3IOOutputCount(c.anal.curr, c.counterSet.FileService.S3.Delete.Load())
	c.anal.S3IOOutputCount(c.anal.curr, c.counterSet.FileService.S3.DeleteMulti.Load())

	for i, anal := range c.anal.analInfos {
		atomic.StoreInt64(&c.anal.qry.Nodes[i].AnalyzeInfo.InputRows, atomic.LoadInt64(&anal.InputRows))
		atomic.StoreInt64(&c.anal.qry.Nodes[i].AnalyzeInfo.OutputRows, atomic.LoadInt64(&anal.OutputRows))
		atomic.StoreInt64(&c.anal.qry.Nodes[i].AnalyzeInfo.InputSize, atomic.LoadInt64(&anal.InputSize))
		atomic.StoreInt64(&c.anal.qry.Nodes[i].AnalyzeInfo.OutputSize, atomic.LoadInt64(&anal.OutputSize))
		atomic.StoreInt64(&c.anal.qry.Nodes[i].AnalyzeInfo.TimeConsumed, atomic.LoadInt64(&anal.TimeConsumed))
		atomic.StoreInt64(&c.anal.qry.Nodes[i].AnalyzeInfo.MemorySize, atomic.LoadInt64(&anal.MemorySize))
		atomic.StoreInt64(&c.anal.qry.Nodes[i].AnalyzeInfo.WaitTimeConsumed, atomic.LoadInt64(&anal.WaitTimeConsumed))
		atomic.StoreInt64(&c.anal.qry.Nodes[i].AnalyzeInfo.DiskIO, atomic.LoadInt64(&anal.DiskIO))
		atomic.StoreInt64(&c.anal.qry.Nodes[i].AnalyzeInfo.S3IOByte, atomic.LoadInt64(&anal.S3IOByte))
		atomic.StoreInt64(&c.anal.qry.Nodes[i].AnalyzeInfo.S3IOInputCount, atomic.LoadInt64(&anal.S3IOInputCount))
		atomic.StoreInt64(&c.anal.qry.Nodes[i].AnalyzeInfo.S3IOOutputCount, atomic.LoadInt64(&anal.S3IOOutputCount))
		atomic.StoreInt64(&c.anal.qry.Nodes[i].AnalyzeInfo.NetworkIO, atomic.LoadInt64(&anal.NetworkIO))
		atomic.StoreInt64(&c.anal.qry.Nodes[i].AnalyzeInfo.ScanTime, atomic.LoadInt64(&anal.ScanTime))
		atomic.StoreInt64(&c.anal.qry.Nodes[i].AnalyzeInfo.InsertTime, atomic.LoadInt64(&anal.InsertTime))
	}
}

func (c *Compile) generateNodes(n *plan.Node) (engine.Nodes, []any, error) {
	var err error
	var db engine.Database
	var rel engine.Relation
	var ranges [][]byte
	var partialresults []any
	var nodes engine.Nodes
	isPartitionTable := false

	ctx := c.ctx
	if util.TableIsClusterTable(n.TableDef.GetTableType()) {
		ctx = context.WithValue(ctx, defines.TenantIDKey{}, catalog.System_Account)
	}
	if n.ObjRef.PubInfo != nil {
		ctx = context.WithValue(ctx, defines.TenantIDKey{}, uint32(n.ObjRef.PubInfo.GetTenantId()))
	}
	if util.TableIsLoggingTable(n.ObjRef.SchemaName, n.ObjRef.ObjName) {
		ctx = context.WithValue(ctx, defines.TenantIDKey{}, catalog.System_Account)
	}
	db, err = c.e.Database(ctx, n.ObjRef.SchemaName, c.proc.TxnOperator)
	if err != nil {
		return nil, nil, err
	}
	rel, err = db.Relation(ctx, n.TableDef.Name, c.proc)
	if err != nil {
		var e error // avoid contamination of error messages
		db, e = c.e.Database(ctx, defines.TEMPORARY_DBNAME, c.proc.TxnOperator)
		if e != nil {
			return nil, nil, err
		}

		// if temporary table, just scan at local cn.
		rel, e = db.Relation(ctx, engine.GetTempTableName(n.ObjRef.SchemaName, n.TableDef.Name), c.proc)
		if e != nil {
			return nil, nil, err
		}
		c.cnList = engine.Nodes{
			engine.Node{
				Addr: c.addr,
				Rel:  rel,
				Mcpu: 1,
			},
		}
	}

	ranges, err = rel.Ranges(ctx, n.BlockFilterList)
	if err != nil {
		return nil, nil, err
	}

	if n.TableDef.Partition != nil {
		isPartitionTable = true
		if n.PartitionPrune != nil && n.PartitionPrune.IsPruned {
			for i, partitionItem := range n.PartitionPrune.SelectedPartitions {
				partTableName := partitionItem.PartitionTableName
				subrelation, err := db.Relation(ctx, partTableName, c.proc)
				if err != nil {
					return nil, nil, err
				}
				subranges, err := subrelation.Ranges(ctx, n.BlockFilterList)
				if err != nil {
					return nil, nil, err
				}
				//add partition number into catalog.BlockInfo.
				for _, r := range subranges[1:] {
					blkInfo := catalog.DecodeBlockInfo(r)
					blkInfo.PartitionNum = i
					ranges = append(ranges, r)
				}
			}
		} else {
			partitionInfo := n.TableDef.Partition
			partitionNum := int(partitionInfo.PartitionNum)
			partitionTableNames := partitionInfo.PartitionTableNames
			for i := 0; i < partitionNum; i++ {
				partTableName := partitionTableNames[i]
				subrelation, err := db.Relation(ctx, partTableName, c.proc)
				if err != nil {
					return nil, nil, err
				}
				subranges, err := subrelation.Ranges(ctx, n.BlockFilterList)
				if err != nil {
					return nil, nil, err
				}
				//add partition number into catalog.BlockInfo.
				for _, r := range subranges[1:] {
					blkInfo := catalog.DecodeBlockInfo(r)
					blkInfo.PartitionNum = i
					ranges = append(ranges, r)
				}
			}
		}
	}

	if len(n.AggList) > 0 && len(ranges) > 1 {
		newranges := make([][]byte, 0, len(ranges))
		newranges = append(newranges, ranges[0])
		partialresults = make([]any, 0, len(n.AggList))

		for i := range n.AggList {
			agg := n.AggList[i].Expr.(*plan.Expr_F)
			name := agg.F.Func.ObjName
			switch name {
			case "starcount", "count":
				partialresults = append(partialresults, int64(0))
			case "min", "max":
				partialresults = append(partialresults, nil)
			default:
				partialresults = nil
			}
			if partialresults == nil {
				break
			}
		}

		if partialresults != nil {
			columnMap := make(map[int]int)
			for i := range n.AggList {
				agg := n.AggList[i].Expr.(*plan.Expr_F)
				if agg.F.Func.ObjName == "starcount" {
					continue
				}
				args := agg.F.Args[0]
				col, ok := args.Expr.(*plan.Expr_Col)
				if !ok {
					if _, ok := args.Expr.(*plan.Expr_Lit); ok {
						if agg.F.Func.ObjName == "count" {
							agg.F.Func.ObjName = "starcount"
							continue
						}
					}
					partialresults = nil
					break
				}
				columnMap[int(col.Col.ColPos)] = int(n.TableDef.Cols[int(col.Col.ColPos)].Seqnum)
			}
			for _, buf := range ranges[1:] {
				if partialresults == nil {
					break
				}
				blk := catalog.DecodeBlockInfo(buf)
				if !blk.CanRemote || !blk.DeltaLocation().IsEmpty() {
					newranges = append(newranges, buf)
					continue
				}
				var objMeta objectio.ObjectMeta
				location := blk.MetaLocation()
				var fs fileservice.FileService
				fs, err = fileservice.Get[fileservice.FileService](c.proc.FileService, defines.SharedFileServiceName)
				if err != nil {
					return nil, nil, err
				}
				objMeta, err = objectio.FastLoadObjectMeta(ctx, &location, false, fs)
				if err != nil {
					partialresults = nil
					break
				} else {
					objDataMeta := objMeta.MustDataMeta()
					blkMeta := objDataMeta.GetBlockMeta(uint32(location.ID()))
					for i := range n.AggList {
						agg := n.AggList[i].Expr.(*plan.Expr_F)
						name := agg.F.Func.ObjName
						switch name {
						case "starcount":
							partialresults[i] = partialresults[i].(int64) + int64(blkMeta.GetRows())
						case "count":
							partialresults[i] = partialresults[i].(int64) + int64(blkMeta.GetRows())
							col := agg.F.Args[0].Expr.(*plan.Expr_Col)
							nullCnt := blkMeta.ColumnMeta(uint16(columnMap[int(col.Col.ColPos)])).NullCnt()
							partialresults[i] = partialresults[i].(int64) - int64(nullCnt)
						case "min":
							col := agg.F.Args[0].Expr.(*plan.Expr_Col)
							zm := blkMeta.ColumnMeta(uint16(columnMap[int(col.Col.ColPos)])).ZoneMap()
							if zm.GetType().FixedLength() < 0 {
								partialresults = nil
							} else {
								if partialresults[i] == nil {
									partialresults[i] = zm.GetMin()
								} else {
									switch zm.GetType() {
									case types.T_bool:
										partialresults[i] = !partialresults[i].(bool) || !types.DecodeFixed[bool](zm.GetMinBuf())
									case types.T_int8:
										min := types.DecodeFixed[int8](zm.GetMinBuf())
										if min < partialresults[i].(int8) {
											partialresults[i] = min
										}
									case types.T_int16:
										min := types.DecodeFixed[int16](zm.GetMinBuf())
										if min < partialresults[i].(int16) {
											partialresults[i] = min
										}
									case types.T_int32:
										min := types.DecodeFixed[int32](zm.GetMinBuf())
										if min < partialresults[i].(int32) {
											partialresults[i] = min
										}
									case types.T_int64:
										min := types.DecodeFixed[int64](zm.GetMinBuf())
										if min < partialresults[i].(int64) {
											partialresults[i] = min
										}
									case types.T_uint8:
										min := types.DecodeFixed[uint8](zm.GetMinBuf())
										if min < partialresults[i].(uint8) {
											partialresults[i] = min
										}
									case types.T_uint16:
										min := types.DecodeFixed[uint16](zm.GetMinBuf())
										if min < partialresults[i].(uint16) {
											partialresults[i] = min
										}
									case types.T_uint32:
										min := types.DecodeFixed[uint32](zm.GetMinBuf())
										if min < partialresults[i].(uint32) {
											partialresults[i] = min
										}
									case types.T_uint64:
										min := types.DecodeFixed[uint64](zm.GetMinBuf())
										if min < partialresults[i].(uint64) {
											partialresults[i] = min
										}
									case types.T_float32:
										min := types.DecodeFixed[float32](zm.GetMinBuf())
										if min < partialresults[i].(float32) {
											partialresults[i] = min
										}
									case types.T_float64:
										min := types.DecodeFixed[float64](zm.GetMinBuf())
										if min < partialresults[i].(float64) {
											partialresults[i] = min
										}
									case types.T_date:
										min := types.DecodeFixed[types.Date](zm.GetMinBuf())
										if min < partialresults[i].(types.Date) {
											partialresults[i] = min
										}
									case types.T_time:
										min := types.DecodeFixed[types.Time](zm.GetMinBuf())
										if min < partialresults[i].(types.Time) {
											partialresults[i] = min
										}
									case types.T_datetime:
										min := types.DecodeFixed[types.Datetime](zm.GetMinBuf())
										if min < partialresults[i].(types.Datetime) {
											partialresults[i] = min
										}
									case types.T_timestamp:
										min := types.DecodeFixed[types.Timestamp](zm.GetMinBuf())
										if min < partialresults[i].(types.Timestamp) {
											partialresults[i] = min
										}
									case types.T_enum:
										min := types.DecodeFixed[types.Enum](zm.GetMinBuf())
										if min < partialresults[i].(types.Enum) {
											partialresults[i] = min
										}
									case types.T_decimal64:
										min := types.DecodeFixed[types.Decimal64](zm.GetMinBuf())
										if min < partialresults[i].(types.Decimal64) {
											partialresults[i] = min
										}
									case types.T_decimal128:
										min := types.DecodeFixed[types.Decimal128](zm.GetMinBuf())
										if min.Compare(partialresults[i].(types.Decimal128)) < 0 {
											partialresults[i] = min
										}
									case types.T_uuid:
										min := types.DecodeFixed[types.Uuid](zm.GetMinBuf())
										if min.Lt(partialresults[i].(types.Uuid)) {
											partialresults[i] = min
										}
									case types.T_TS:
										min := types.DecodeFixed[types.TS](zm.GetMinBuf())
										if min.Less(partialresults[i].(types.TS)) {
											partialresults[i] = min
										}
									case types.T_Rowid, types.T_Blockid:
										min := types.DecodeFixed[types.Rowid](zm.GetMinBuf())
										if min.Less(partialresults[i].(types.Rowid)) {
											partialresults[i] = min
										}
									}
								}
							}
						case "max":
							col := agg.F.Args[0].Expr.(*plan.Expr_Col)
							zm := blkMeta.ColumnMeta(uint16(columnMap[int(col.Col.ColPos)])).ZoneMap()
							if zm.GetType().FixedLength() < 0 {
								partialresults = nil
							} else {
								if partialresults[i] == nil {
									partialresults[i] = zm.GetMax()
								} else {
									switch zm.GetType() {
									case types.T_bool:
										partialresults[i] = partialresults[i].(bool) || types.DecodeFixed[bool](zm.GetMaxBuf())
									case types.T_int8:
										max := types.DecodeFixed[int8](zm.GetMaxBuf())
										if max > partialresults[i].(int8) {
											partialresults[i] = max
										}
									case types.T_int16:
										max := types.DecodeFixed[int16](zm.GetMaxBuf())
										if max > partialresults[i].(int16) {
											partialresults[i] = max
										}
									case types.T_int32:
										max := types.DecodeFixed[int32](zm.GetMaxBuf())
										if max > partialresults[i].(int32) {
											partialresults[i] = max
										}
									case types.T_int64:
										max := types.DecodeFixed[int64](zm.GetMaxBuf())
										if max > partialresults[i].(int64) {
											partialresults[i] = max
										}
									case types.T_uint8:
										max := types.DecodeFixed[uint8](zm.GetMaxBuf())
										if max > partialresults[i].(uint8) {
											partialresults[i] = max
										}
									case types.T_uint16:
										max := types.DecodeFixed[uint16](zm.GetMaxBuf())
										if max > partialresults[i].(uint16) {
											partialresults[i] = max
										}
									case types.T_uint32:
										max := types.DecodeFixed[uint32](zm.GetMaxBuf())
										if max > partialresults[i].(uint32) {
											partialresults[i] = max
										}
									case types.T_uint64:
										max := types.DecodeFixed[uint64](zm.GetMaxBuf())
										if max > partialresults[i].(uint64) {
											partialresults[i] = max
										}
									case types.T_float32:
										max := types.DecodeFixed[float32](zm.GetMaxBuf())
										if max > partialresults[i].(float32) {
											partialresults[i] = max
										}
									case types.T_float64:
										max := types.DecodeFixed[float64](zm.GetMaxBuf())
										if max > partialresults[i].(float64) {
											partialresults[i] = max
										}
									case types.T_date:
										max := types.DecodeFixed[types.Date](zm.GetMaxBuf())
										if max > partialresults[i].(types.Date) {
											partialresults[i] = max
										}
									case types.T_time:
										max := types.DecodeFixed[types.Time](zm.GetMaxBuf())
										if max > partialresults[i].(types.Time) {
											partialresults[i] = max
										}
									case types.T_datetime:
										max := types.DecodeFixed[types.Datetime](zm.GetMaxBuf())
										if max > partialresults[i].(types.Datetime) {
											partialresults[i] = max
										}
									case types.T_timestamp:
										max := types.DecodeFixed[types.Timestamp](zm.GetMaxBuf())
										if max > partialresults[i].(types.Timestamp) {
											partialresults[i] = max
										}
									case types.T_enum:
										max := types.DecodeFixed[types.Enum](zm.GetMaxBuf())
										if max > partialresults[i].(types.Enum) {
											partialresults[i] = max
										}
									case types.T_decimal64:
										max := types.DecodeFixed[types.Decimal64](zm.GetMaxBuf())
										if max > partialresults[i].(types.Decimal64) {
											partialresults[i] = max
										}
									case types.T_decimal128:
										max := types.DecodeFixed[types.Decimal128](zm.GetMaxBuf())
										if max.Compare(partialresults[i].(types.Decimal128)) > 0 {
											partialresults[i] = max
										}
									case types.T_uuid:
										max := types.DecodeFixed[types.Uuid](zm.GetMaxBuf())
										if max.Gt(partialresults[i].(types.Uuid)) {
											partialresults[i] = max
										}
									case types.T_TS:
										max := types.DecodeFixed[types.TS](zm.GetMaxBuf())
										if max.Greater(partialresults[i].(types.TS)) {
											partialresults[i] = max
										}
									case types.T_Rowid, types.T_Blockid:
										max := types.DecodeFixed[types.Rowid](zm.GetMaxBuf())
										if max.Great(partialresults[i].(types.Rowid)) {
											partialresults[i] = max
										}
									}
								}
							}
						default:
						}
						if partialresults == nil {
							break
						}
					}
					if partialresults == nil {
						break
					}
				}
			}
			if len(ranges) == len(newranges) {
				partialresults = nil
			} else if partialresults != nil {
				ranges = newranges
			}
		}

	}
	//n.AggList = nil

	// some log for finding a bug.
	tblId := rel.GetTableID(ctx)
	expectedLen := len(ranges)
	logutil.Debugf("cn generateNodes, tbl %d ranges is %d", tblId, expectedLen)

	//if len(ranges) == 0 indicates that it's a temporary table.
	if len(ranges) == 0 && n.TableDef.TableType != catalog.SystemOrdinaryRel {
		nodes = make(engine.Nodes, len(c.cnList))
		for i, node := range c.cnList {
			if isPartitionTable {
				nodes[i] = engine.Node{
					Id:   node.Id,
					Addr: node.Addr,
					Mcpu: c.generateCPUNumber(node.Mcpu, int(n.Stats.BlockNum)),
				}
			} else {
				nodes[i] = engine.Node{
					Rel:  rel,
					Id:   node.Id,
					Addr: node.Addr,
					Mcpu: c.generateCPUNumber(node.Mcpu, int(n.Stats.BlockNum)),
				}
			}
		}
		return nodes, partialresults, nil
	}

	engineType := rel.GetEngineType()
	if isPartitionTable {
		rel = nil
	}
	// for multi cn in launch mode, put all payloads in current CN
	// maybe delete this in the future
	if isLaunchMode(c.cnList) {
		return putBlocksInCurrentCN(c, ranges, rel, n), partialresults, nil
	}
	// disttae engine
	if engineType == engine.Disttae {
		nodes, err := shuffleBlocksToMultiCN(c, ranges, rel, n)
		return nodes, partialresults, err
	}
	// maybe temp table on memengine , just put payloads in average
	return putBlocksInAverage(c, ranges, rel, n), partialresults, nil
}

func putBlocksInAverage(c *Compile, ranges [][]byte, rel engine.Relation, n *plan.Node) engine.Nodes {
	var nodes engine.Nodes
	step := (len(ranges) + len(c.cnList) - 1) / len(c.cnList)
	for i := 0; i < len(ranges); i += step {
		j := i / step
		if i+step >= len(ranges) {
			if isSameCN(c.cnList[j].Addr, c.addr) {
				if len(nodes) == 0 {
					nodes = append(nodes, engine.Node{
						Addr: c.addr,
						Rel:  rel,
						Mcpu: c.generateCPUNumber(ncpu, int(n.Stats.BlockNum)),
					})
				}
				nodes[0].Data = append(nodes[0].Data, ranges[i:]...)
			} else {
				nodes = append(nodes, engine.Node{
					Rel:  rel,
					Id:   c.cnList[j].Id,
					Addr: c.cnList[j].Addr,
					Mcpu: c.generateCPUNumber(c.cnList[j].Mcpu, int(n.Stats.BlockNum)),
					Data: ranges[i:],
				})
			}
		} else {
			if isSameCN(c.cnList[j].Addr, c.addr) {
				if len(nodes) == 0 {
					nodes = append(nodes, engine.Node{
						Rel:  rel,
						Addr: c.addr,
						Mcpu: c.generateCPUNumber(ncpu, int(n.Stats.BlockNum)),
					})
				}
				nodes[0].Data = append(nodes[0].Data, ranges[i:i+step]...)
			} else {
				nodes = append(nodes, engine.Node{
					Rel:  rel,
					Id:   c.cnList[j].Id,
					Addr: c.cnList[j].Addr,
					Mcpu: c.generateCPUNumber(c.cnList[j].Mcpu, int(n.Stats.BlockNum)),
					Data: ranges[i : i+step],
				})
			}
		}
	}
	return nodes
}

func shuffleBlocksToMultiCN(c *Compile, ranges [][]byte, rel engine.Relation, n *plan.Node) (engine.Nodes, error) {
	var nodes engine.Nodes
	//add current CN
	nodes = append(nodes, engine.Node{
		Addr: c.addr,
		Rel:  rel,
		Mcpu: c.generateCPUNumber(ncpu, int(n.Stats.BlockNum)),
	})
	//add memory table block
	nodes[0].Data = append(nodes[0].Data, ranges[:1]...)
	ranges = ranges[1:]
	// only memory table block
	if len(ranges) == 0 {
		return nodes, nil
	}
	//only one cn
	if len(c.cnList) == 1 {
		nodes[0].Data = append(nodes[0].Data, ranges...)
		return nodes, nil
	}
	// put dirty blocks which can't be distributed remotely in current CN.
	newRanges := make([][]byte, 0, len(ranges))
	for _, blk := range ranges {
		blkInfo := catalog.DecodeBlockInfo(blk)
		if blkInfo.CanRemote {
			newRanges = append(newRanges, blk)
			continue
		}
		nodes[0].Data = append(nodes[0].Data, blk)
	}

	//add the rest of CNs in list
	for i := range c.cnList {
		if c.cnList[i].Addr != c.addr {
			nodes = append(nodes, engine.Node{
				Rel:  rel,
				Id:   c.cnList[i].Id,
				Addr: c.cnList[i].Addr,
				Mcpu: c.generateCPUNumber(c.cnList[i].Mcpu, int(n.Stats.BlockNum)),
			})
		}
	}

	sort.Slice(nodes, func(i, j int) bool { return nodes[i].Addr < nodes[j].Addr })

	if n.Stats.HashmapStats != nil && n.Stats.HashmapStats.Shuffle && n.Stats.HashmapStats.ShuffleType == plan.ShuffleType_Range {
		err := shuffleBlocksByRange(c, newRanges, n, nodes)
		if err != nil {
			return nil, err
		}
	} else {
		shuffleBlocksByHash(c, newRanges, nodes)
	}

	minWorkLoad := math.MaxInt32
	maxWorkLoad := 0
	//remove empty node from nodes
	var newNodes engine.Nodes
	for i := range nodes {
		if len(nodes[i].Data) > maxWorkLoad {
			maxWorkLoad = len(nodes[i].Data)
		}
		if len(nodes[i].Data) < minWorkLoad {
			minWorkLoad = len(nodes[i].Data)
		}
		if len(nodes[i].Data) > 0 {
			newNodes = append(newNodes, nodes[i])
		}
	}
	if minWorkLoad*2 < maxWorkLoad {
		logutil.Warnf("workload among CNs not balanced, max %v, min %v", maxWorkLoad, minWorkLoad)
	}
	return newNodes, nil
}

func shuffleBlocksByHash(c *Compile, ranges [][]byte, nodes engine.Nodes) {
	for i, blk := range ranges {
		unmarshalledBlockInfo := catalog.DecodeBlockInfo(ranges[i])
		// get timestamp in objName to make sure it is random enough
		objTimeStamp := unmarshalledBlockInfo.MetaLocation().Name()[:7]
		index := plan2.SimpleCharHashToRange(objTimeStamp, uint64(len(c.cnList)))
		nodes[index].Data = append(nodes[index].Data, blk)
	}
}

func shuffleBlocksByRange(c *Compile, ranges [][]byte, n *plan.Node, nodes engine.Nodes) error {
	var objDataMeta objectio.ObjectDataMeta
	var objMeta objectio.ObjectMeta

	var shuffleRangeUint64 []uint64
	var shuffleRangeInt64 []int64
	var init bool
	var index uint64
	for i, blk := range ranges {
		unmarshalledBlockInfo := catalog.DecodeBlockInfo(ranges[i])
		location := unmarshalledBlockInfo.MetaLocation()
		fs, err := fileservice.Get[fileservice.FileService](c.proc.FileService, defines.SharedFileServiceName)
		if err != nil {
			return err
		}
		if !objectio.IsSameObjectLocVsMeta(location, objDataMeta) {
			if objMeta, err = objectio.FastLoadObjectMeta(c.ctx, &location, false, fs); err != nil {
				return err
			}
			objDataMeta = objMeta.MustDataMeta()
		}
		blkMeta := objDataMeta.GetBlockMeta(uint32(location.ID()))
		zm := blkMeta.MustGetColumn(uint16(n.Stats.HashmapStats.ShuffleColIdx)).ZoneMap()
		if !zm.IsInited() {
			// a block with all null will send to first CN
			nodes[0].Data = append(nodes[0].Data, blk)
			continue
		}
		if !init {
			init = true
			switch zm.GetType() {
			case types.T_int64, types.T_int32, types.T_int16:
				shuffleRangeInt64 = plan2.ShuffleRangeReEvalSigned(n.Stats.HashmapStats.Ranges, len(c.cnList), n.Stats.HashmapStats.Nullcnt, int64(n.Stats.TableCnt))
			case types.T_uint64, types.T_uint32, types.T_uint16, types.T_varchar, types.T_char, types.T_text:
				shuffleRangeUint64 = plan2.ShuffleRangeReEvalUnsigned(n.Stats.HashmapStats.Ranges, len(c.cnList), n.Stats.HashmapStats.Nullcnt, int64(n.Stats.TableCnt))
			}
		}
		if shuffleRangeUint64 != nil {
			index = plan2.GetRangeShuffleIndexForZMUnsignedSlice(shuffleRangeUint64, zm)
		} else if shuffleRangeInt64 != nil {
			index = plan2.GetRangeShuffleIndexForZMSignedSlice(shuffleRangeInt64, zm)
		} else {
			index = plan2.GetRangeShuffleIndexForZM(n.Stats.HashmapStats.ShuffleColMin, n.Stats.HashmapStats.ShuffleColMax, zm, uint64(len(c.cnList)))
		}
		nodes[index].Data = append(nodes[index].Data, blk)
	}
	return nil
}

func putBlocksInCurrentCN(c *Compile, ranges [][]byte, rel engine.Relation, n *plan.Node) engine.Nodes {
	var nodes engine.Nodes
	//add current CN
	nodes = append(nodes, engine.Node{
		Addr: c.addr,
		Rel:  rel,
		Mcpu: c.generateCPUNumber(ncpu, int(n.Stats.BlockNum)),
	})
	nodes[0].Data = append(nodes[0].Data, ranges...)
	return nodes
}

func validScopeCount(ss []*Scope) int {
	var cnt int

	for _, s := range ss {
		if s.IsEnd {
			continue
		}
		cnt++
	}
	return cnt
}

func extraRegisters(ss []*Scope, i int) []*process.WaitRegister {
	regs := make([]*process.WaitRegister, 0, len(ss))
	for _, s := range ss {
		if s.IsEnd {
			continue
		}
		regs = append(regs, s.Proc.Reg.MergeReceivers[i])
	}
	return regs
}

func dupType(typ *plan.Type) types.Type {
	return types.New(types.T(typ.Id), typ.Width, typ.Scale)
}

// Update the specific scopes's instruction to true
// then update the current idx
func (c *Compile) setAnalyzeCurrent(updateScopes []*Scope, nextId int) {
	if updateScopes != nil {
		updateScopesLastFlag(updateScopes)
	}

	c.anal.curr = nextId
	c.anal.isFirst = true
}

func updateScopesLastFlag(updateScopes []*Scope) {
	for _, s := range updateScopes {
		if len(s.Instructions) == 0 {
			continue
		}
		last := len(s.Instructions) - 1
		s.Instructions[last].IsLast = true
	}
}

func isLaunchMode(cnlist engine.Nodes) bool {
	for i := range cnlist {
		if !isSameCN(cnlist[0].Addr, cnlist[i].Addr) {
			return false
		}
	}
	return true
}

func isSameCN(addr string, currentCNAddr string) bool {
	// just a defensive judgment. In fact, we shouldn't have received such data.
	parts1 := strings.Split(addr, ":")
	if len(parts1) != 2 {
		logutil.Debugf("compileScope received a malformed cn address '%s', expected 'ip:port'", addr)
		return true
	}
	parts2 := strings.Split(currentCNAddr, ":")
	if len(parts2) != 2 {
		logutil.Debugf("compileScope received a malformed current-cn address '%s', expected 'ip:port'", currentCNAddr)
		return true
	}
	return parts1[0] == parts2[0]
}

func (s *Scope) affectedRows() uint64 {
	affectedRows := uint64(0)
	for _, in := range s.Instructions {
		if arg, ok := in.Arg.(vm.ModificationArgument); ok {
			if marg, ok := arg.(*mergeblock.Argument); ok {
				return marg.AffectedRows()
			}
			affectedRows += arg.AffectedRows()
		}
	}
	return affectedRows
}

func (c *Compile) runSql(sql string) error {
	if sql == "" {
		return nil
	}
	res, err := c.runSqlWithResult(sql)
	if err != nil {
		return err
	}
	res.Close()
	return nil
}

func (c *Compile) runSqlWithResult(sql string) (executor.Result, error) {
	v, ok := moruntime.ProcessLevelRuntime().GetGlobalVariables(moruntime.InternalSQLExecutor)
	if !ok {
		panic("missing lock service")
	}
	exec := v.(executor.SQLExecutor)
	opts := executor.Options{}.
		// All runSql and runSqlWithResult is a part of input sql, can not incr statement.
		// All these sub-sql's need to be rolled back and retried en masse when they conflict in pessimistic mode
		WithDisableIncrStatement().
		WithTxn(c.proc.TxnOperator).
		WithDatabase(c.db).
		WithTimeZone(c.proc.SessionInfo.TimeZone)
	return exec.Exec(c.proc.Ctx, sql, opts)
}

func evalRowsetData(proc *process.Process,
	exprs []*plan.RowsetExpr, vec *vector.Vector, exprExecs []colexec.ExpressionExecutor) error {
	var bats []*batch.Batch

	vec.ResetArea()
	bats = []*batch.Batch{batch.EmptyForConstFoldBatch}
	if len(exprExecs) > 0 {
		for i, expr := range exprExecs {
			val, err := expr.Eval(proc, bats)
			if err != nil {
				return err
			}
			if err := vec.Copy(val, int64(exprs[i].RowPos), 0, proc.Mp()); err != nil {
				return err
			}
		}
	} else {
		for _, expr := range exprs {
			if expr.Pos >= 0 {
				continue
			}
			val, err := colexec.EvalExpressionOnce(proc, expr.Expr, bats)
			if err != nil {
				return err
			}
			if err := vec.Copy(val, int64(expr.RowPos), 0, proc.Mp()); err != nil {
				val.Free(proc.Mp())
				return err
			}
			val.Free(proc.Mp())
		}
	}
	return nil
}

func (c *Compile) newInsertMergeScope(arg *insert.Argument, ss []*Scope) *Scope {
	// see errors.Join()
	n := 0
	for _, s := range ss {
		if !s.IsEnd {
			n++
		}
	}
	ss2 := make([]*Scope, 0, n)
	for _, s := range ss {
		if !s.IsEnd {
			ss2 = append(ss2, s)
		}
	}
	insert := &vm.Instruction{
		Op:  vm.Insert,
		Arg: arg,
	}
	for i := range ss2 {
		ss2[i].Instructions = append(ss2[i].Instructions, dupInstruction(insert, nil, i))
	}
	return c.newMergeScope(ss2)
}

func (c *Compile) fatalLog(retry int, err error) {
	if err == nil {
		return
	}
	v, ok := moruntime.ProcessLevelRuntime().
		GetGlobalVariables(moruntime.EnableCheckInvalidRCErrors)
	if !ok || !v.(bool) {
		return
	}
	fatal := moerr.IsMoErrCode(err, moerr.ErrTxnNeedRetry) ||
		moerr.IsMoErrCode(err, moerr.ErrTxnNeedRetryWithDefChanged) ||
		moerr.IsMoErrCode(err, moerr.ErrTxnWWConflict) ||
		moerr.IsMoErrCode(err, moerr.ErrDuplicateEntry) ||
		moerr.IsMoErrCode(err, moerr.ER_DUP_ENTRY) ||
		moerr.IsMoErrCode(err, moerr.ER_DUP_ENTRY_WITH_KEY_NAME)
	if !fatal {
		return
	}
	if retry == 0 &&
		(moerr.IsMoErrCode(err, moerr.ErrTxnNeedRetry) ||
			moerr.IsMoErrCode(err, moerr.ErrTxnNeedRetryWithDefChanged)) {
		return
	}

	logutil.Fatalf("BUG(RC): txn %s retry %d, error %+v\n",
		hex.EncodeToString(c.proc.TxnOperator.Txn().ID),
		retry,
		err.Error())
}

func (c *Compile) SetBuildPlanFunc(buildPlanFunc func() (*plan2.Plan, error)) {
	c.buildPlanFunc = buildPlanFunc
}<|MERGE_RESOLUTION|>--- conflicted
+++ resolved
@@ -396,7 +396,6 @@
 	c.ctx, span = trace.Start(c.ctx, "Compile.Run", trace.WithKind(trace.SpanKindStatement))
 	_, task := gotrace.NewTask(context.TODO(), "pipeline.Run")
 	defer func() {
-<<<<<<< HEAD
 		// fuzzy filter not sure whether this insert / load obey duplicate constraints, need double check
 		if cc != nil {
 			if cc.fuzzy != nil && cc.fuzzy.cnt > 0 && err == nil {
@@ -408,12 +407,9 @@
 			}
 		}
 
-		putCompile(c)
-		putCompile(cc)
-=======
+
 		c.release()
 		cc.release()
->>>>>>> febde72c
 
 		task.End()
 		span.End(trace.WithStatementExtra(sp.GetTxnId(), sp.GetStmtId(), sp.GetSqlOfStmt()))
