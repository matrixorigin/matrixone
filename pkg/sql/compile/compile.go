--- conflicted
+++ resolved
@@ -425,11 +425,7 @@
 
 func (c *Compile) printPipeline() {
 	if c.IsTpQuery() {
-<<<<<<< HEAD
 		fmt.Println("pipeline for tp query!", "sql: ", c.originSQL)
-=======
-		fmt.Println("pipeline for tp query, current CN addr ", c.addr)
->>>>>>> 630d5d83
 	} else {
 		fmt.Println("pipeline for ap query! current cn", c.addr, "sql: ", c.originSQL)
 	}
