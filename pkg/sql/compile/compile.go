--- conflicted
+++ resolved
@@ -481,7 +481,6 @@
 		wg.Wait()
 		close(errC)
 
-<<<<<<< HEAD
 		errList := make([]error, 0, len(c.scopes))
 		for e := range errC {
 			if e != nil {
@@ -489,30 +488,21 @@
 				if c.isRetryErr(e) {
 					return e
 				}
-=======
+			}
+		}
+
+		if len(errList) > 0 {
+			err = errList[0]
+		}
+		if err != nil {
+			return err
+		}
+	}
+
 	// cleanup post dml sql
 	defer func() {
 		c.proc.Base.PostDmlSqlList.Clear()
 	}()
-
-	errList := make([]error, 0, len(c.scopes))
-	for e := range errC {
-		if e != nil {
-			errList = append(errList, e)
-			if c.isRetryErr(e) {
-				return e
->>>>>>> ca8fbc76
-			}
-		}
-
-		if len(errList) > 0 {
-			err = errList[0]
-		}
-		if err != nil {
-			return err
-		}
-	}
-
 	for _, sql := range c.proc.Base.PostDmlSqlList.Values() {
 		err = c.runSql(sql)
 		if err != nil {
