// Copyright 2021 Matrix Origin
//
// Licensed under the Apache License, Version 2.0 (the "License");
// you may not use this file except in compliance with the License.
// You may obtain a copy of the License at
//
//      http://www.apache.org/licenses/LICENSE-2.0
//
// Unless required by applicable law or agreed to in writing, software
// distributed under the License is distributed on an "AS IS" BASIS,
// WITHOUT WARRANTIES OR CONDITIONS OF ANY KIND, either express or implied.
// See the License for the specific language governing permissions and
// limitations under the License.

package compile

import (
	"context"
	"encoding/json"
	"fmt"
	"runtime"
	"strings"
	"sync/atomic"

	"github.com/matrixorigin/matrixone/pkg/catalog"
	"github.com/matrixorigin/matrixone/pkg/common/moerr"
	"github.com/matrixorigin/matrixone/pkg/common/mpool"
	"github.com/matrixorigin/matrixone/pkg/container/batch"
	"github.com/matrixorigin/matrixone/pkg/container/types"
	"github.com/matrixorigin/matrixone/pkg/container/vector"
	"github.com/matrixorigin/matrixone/pkg/defines"
	"github.com/matrixorigin/matrixone/pkg/pb/plan"
	"github.com/matrixorigin/matrixone/pkg/pb/timestamp"
	"github.com/matrixorigin/matrixone/pkg/sql/colexec"
	"github.com/matrixorigin/matrixone/pkg/sql/colexec/connector"
	"github.com/matrixorigin/matrixone/pkg/sql/colexec/external"
	"github.com/matrixorigin/matrixone/pkg/sql/colexec/insert"
	"github.com/matrixorigin/matrixone/pkg/sql/colexec/merge"
	"github.com/matrixorigin/matrixone/pkg/sql/colexec/mergeblock"
	"github.com/matrixorigin/matrixone/pkg/sql/colexec/output"
	"github.com/matrixorigin/matrixone/pkg/sql/parsers/tree"
	plan2 "github.com/matrixorigin/matrixone/pkg/sql/plan"
	"github.com/matrixorigin/matrixone/pkg/sql/util"
	"github.com/matrixorigin/matrixone/pkg/vm"
	"github.com/matrixorigin/matrixone/pkg/vm/engine"
	"github.com/matrixorigin/matrixone/pkg/vm/process"
)

// Note: Now the cost going from stat is actually the number of rows, so we can only estimate a number for the size of each row.
// The current insertion of around 200,000 rows triggers cn to write s3 directly
const (
	DistributedThreshold   uint64 = 10 * mpool.MB
	SingleLineSizeEstimate uint64 = 300 * mpool.B
)

// New is used to new an object of compile
func New(addr, db string, sql string, uid string, ctx context.Context,
	e engine.Engine, proc *process.Process, stmt tree.Statement) *Compile {
	return &Compile{
		e:    e,
		db:   db,
		ctx:  ctx,
		uid:  uid,
		sql:  sql,
		proc: proc,
		stmt: stmt,
		addr: addr,
	}
}

// helper function to judge if init temporary engine is needed
func (c *Compile) NeedInitTempEngine(InitTempEngine bool) bool {
	if InitTempEngine {
		return false
	}
	ddl := c.scope.Plan.GetDdl()
	if ddl != nil {
		qry := ddl.GetCreateTable()
		if qry != nil && qry.Temporary {
			e := c.e.(*engine.EntireEngine).TempEngine
			if e == nil {
				return true
			}
		}
	}
	return false
}

func (c *Compile) SetTempEngine(ctx context.Context, te engine.Engine) {
	e := c.e.(*engine.EntireEngine)
	e.TempEngine = te
	c.ctx = ctx
}

// Compile is the entrance of the compute-layer, it compiles AST tree to scope list.
// A scope is an execution unit.
func (c *Compile) Compile(ctx context.Context, pn *plan.Plan, u any, fill func(any, *batch.Batch) error) (err error) {
	defer func() {
		if e := recover(); e != nil {
			err = moerr.ConvertPanicError(ctx, e)
		}
	}()
	c.u = u
	c.fill = fill
	c.info = plan2.GetExecTypeFromPlan(pn)
	// build scope for a single sql
	s, err := c.compileScope(ctx, pn)
	if err != nil {
		return err
	}
	c.scope = s
	c.scope.Plan = pn
	return nil
}

func (c *Compile) setAffectedRows(n uint64) {
	c.affectRows = n
}

func (c *Compile) GetAffectedRows() uint64 {
	return c.affectRows
}

// Run is an important function of the compute-layer, it executes a single sql according to its scope
func (c *Compile) Run(_ uint64) (err error) {
	if c.scope == nil {
		return nil
	}

	// XXX PrintScope has a none-trivial amount of logging
	// PrintScope(nil, []*Scope{c.scope})

	switch c.scope.Magic {
	case Normal:
		defer c.fillAnalyzeInfo()
		return c.scope.Run(c)
	case Merge:
		defer c.fillAnalyzeInfo()
		return c.scope.MergeRun(c)
	case MergeInsert:
		defer c.fillAnalyzeInfo()
		err := c.scope.MergeRun(c)
		if err != nil {
			return err
		}
		c.setAffectedRows(c.scope.Instructions[len(c.scope.Instructions)-1].Arg.(*mergeblock.Argument).AffectedRows)
		return nil
	case Remote:
		defer c.fillAnalyzeInfo()
		return c.scope.RemoteRun(c)
	case CreateDatabase:
		err := c.scope.CreateDatabase(c)
		if err != nil {
			return err
		}
		c.setAffectedRows(1)
		return nil
	case DropDatabase:
		err := c.scope.DropDatabase(c)
		if err != nil {
			return err
		}
		c.setAffectedRows(1)
		return nil
	case CreateTable:
		qry := c.scope.Plan.GetDdl().GetCreateTable()
		if qry.Temporary {
			return c.scope.CreateTempTable(c)
		} else {
			return c.scope.CreateTable(c)
		}
	case AlterView:
		return c.scope.AlterView(c)
	case DropTable:
		return c.scope.DropTable(c)
	case CreateIndex:
		return c.scope.CreateIndex(c)
	case DropIndex:
		return c.scope.DropIndex(c)
	case TruncateTable:
		return c.scope.TruncateTable(c)
	case Deletion:
		defer c.fillAnalyzeInfo()
		affectedRows, err := c.scope.Delete(c)
		if err != nil {
			return err
		}
		c.setAffectedRows(affectedRows)
		return nil
	case Insert:
		defer c.fillAnalyzeInfo()
		affectedRows, err := c.scope.Insert(c)
		if err != nil {
			return err
		}
		c.setAffectedRows(affectedRows)
		return nil
	case Update:
		defer c.fillAnalyzeInfo()
		affectedRows, err := c.scope.Update(c)
		if err != nil {
			return err
		}
		c.setAffectedRows(affectedRows)
		return nil
	}
	return nil
}

func (c *Compile) compileScope(ctx context.Context, pn *plan.Plan) (*Scope, error) {
	switch qry := pn.Plan.(type) {
	case *plan.Plan_Query:
		return c.compileQuery(ctx, qry.Query)
	case *plan.Plan_Ddl:
		switch qry.Ddl.DdlType {
		case plan.DataDefinition_CREATE_DATABASE:
			return &Scope{
				Magic: CreateDatabase,
				Plan:  pn,
			}, nil
		case plan.DataDefinition_DROP_DATABASE:
			return &Scope{
				Magic: DropDatabase,
				Plan:  pn,
			}, nil
		case plan.DataDefinition_CREATE_TABLE:
			return &Scope{
				Magic: CreateTable,
				Plan:  pn,
			}, nil
		case plan.DataDefinition_ALTER_VIEW:
			return &Scope{
				Magic: AlterView,
				Plan:  pn,
			}, nil
		case plan.DataDefinition_DROP_TABLE:
			return &Scope{
				Magic: DropTable,
				Plan:  pn,
			}, nil
		case plan.DataDefinition_TRUNCATE_TABLE:
			return &Scope{
				Magic: TruncateTable,
				Plan:  pn,
			}, nil
		case plan.DataDefinition_CREATE_INDEX:
			return &Scope{
				Magic: CreateIndex,
				Plan:  pn,
			}, nil
		case plan.DataDefinition_DROP_INDEX:
			return &Scope{
				Magic: DropIndex,
				Plan:  pn,
			}, nil
		case plan.DataDefinition_SHOW_DATABASES,
			plan.DataDefinition_SHOW_TABLES,
			plan.DataDefinition_SHOW_COLUMNS,
			plan.DataDefinition_SHOW_CREATETABLE:
			return c.compileQuery(ctx, pn.GetDdl().GetQuery())
			// 1、not supported: show arnings/errors/status/processlist
			// 2、show variables will not return query
			// 3、show create database/table need rewrite to create sql
		}
	}
	return nil, moerr.NewNYI(ctx, fmt.Sprintf("query '%s'", pn))
}

func (c *Compile) cnListStrategy() {
	if len(c.cnList) == 0 {
		c.cnList = append(c.cnList, engine.Node{Mcpu: c.NumCPU()})
	} else if len(c.cnList) > c.info.CnNumbers {
		c.cnList = c.cnList[:c.info.CnNumbers]
	}
}

func (c *Compile) compileQuery(ctx context.Context, qry *plan.Query) (*Scope, error) {
	if len(qry.Steps) != 1 {
		return nil, moerr.NewNYI(ctx, fmt.Sprintf("query '%s'", qry))
	}
	var err error
	c.cnList, err = c.e.Nodes()
	if err != nil {
		return nil, err
	}
	blkNum := 0
	for _, n := range qry.Nodes {
		if n.NodeType == plan.Node_TABLE_SCAN {
			if n.Stats != nil {
				blkNum += int(n.Stats.BlockNum)
			}
		}
	}
	switch qry.StmtType {
	case plan.Query_INSERT:
		insertNode := qry.Nodes[qry.Steps[0]]
		nodeStats := qry.Nodes[insertNode.Children[0]].Stats
		if nodeStats.GetCost()*float64(SingleLineSizeEstimate) > float64(DistributedThreshold) || qry.LoadTag || blkNum >= MinBlockNum {
			c.cnListStrategy()
		} else {
			c.cnList = engine.Nodes{engine.Node{Mcpu: c.generateCPUNumber(c.NumCPU(), blkNum)}}
		}
	default:
		if blkNum < MinBlockNum {
			c.cnList = engine.Nodes{engine.Node{Mcpu: c.generateCPUNumber(c.NumCPU(), blkNum)}}
		} else {
			c.cnListStrategy()
		}
	}

	c.initAnalyze(qry)
	ss, err := c.compilePlanScope(ctx, qry.Nodes[qry.Steps[0]], qry.Nodes)
	if err != nil {
		return nil, err
	}
	return c.compileApQuery(qry, ss)
}

func (c *Compile) compileApQuery(qry *plan.Query, ss []*Scope) (*Scope, error) {
	var rs *Scope
	switch qry.StmtType {
	case plan.Query_DELETE:
		rs = c.newMergeScope(ss)
		updateScopesLastFlag([]*Scope{rs})
		rs.Magic = Deletion
		c.SetAnalyzeCurrent([]*Scope{rs}, c.anal.curr)
		scp, err := constructDeletion(qry.Nodes[qry.Steps[0]], c.e, c.proc)
		if err != nil {
			return nil, err
		}
		rs.Instructions = append(rs.Instructions, vm.Instruction{
			Op:  vm.Deletion,
			Arg: scp,
		})
	case plan.Query_INSERT:
		insertNode := qry.Nodes[qry.Steps[0]]
		insertNode.NotCacheable = true
		arg, err := constructInsert(insertNode, c.e, c.proc)
		if err != nil {
			return nil, err
		}
		nodeStats := qry.Nodes[insertNode.Children[0]].Stats
		if nodeStats.GetCost()*float64(SingleLineSizeEstimate) > float64(DistributedThreshold) || qry.LoadTag {
			// use distributed-insert
			arg.IsRemote = true
			rs = c.newInsertMergeScope(arg, ss)
			rs.Magic = MergeInsert
			rs.Instructions = append(rs.Instructions, vm.Instruction{
				Op: vm.MergeBlock,
				Arg: &mergeblock.Argument{
					Tbl:         arg.InsertCtx.Source,
					Unique_tbls: arg.InsertCtx.UniqueSource,
				},
			})
		} else {
			rs = c.newMergeScope(ss)
			rs.Magic = Insert
			c.SetAnalyzeCurrent([]*Scope{rs}, c.anal.curr)
			rs.Instructions = append(rs.Instructions, vm.Instruction{
				Op:  vm.Insert,
				Arg: arg,
			})
		}
	case plan.Query_UPDATE:
		scp, err := constructUpdate(qry.Nodes[qry.Steps[0]], c.e, c.proc)
		if err != nil {
			return nil, err
		}
		rs = c.newMergeScope(ss)
		updateScopesLastFlag([]*Scope{rs})
		rs.Magic = Update
		c.SetAnalyzeCurrent([]*Scope{rs}, c.anal.curr)
		rs.Instructions = append(rs.Instructions, vm.Instruction{
			Op:  vm.Update,
			Arg: scp,
		})
	default:
		rs = c.newMergeScope(ss)
		updateScopesLastFlag([]*Scope{rs})
		c.SetAnalyzeCurrent([]*Scope{rs}, c.anal.curr)
		rs.Instructions = append(rs.Instructions, vm.Instruction{
			Op: vm.Output,
			Arg: &output.Argument{
				Data: c.u,
				Func: c.fill,
			},
		})
	}
	return rs, nil
}

func constructValueScanBatch(ctx context.Context, proc *process.Process, node *plan.Node) (*batch.Batch, error) {
	if node == nil || node.TableDef == nil { // like : select 1, 2
		bat := batch.NewWithSize(1)
		bat.Vecs[0] = vector.New(vector.CONSTANT, types.Type{Oid: types.T_int64})
		bat.Vecs[0].SetLength(1)
		bat.InitZsOne(1)
		return bat, nil
	}
	// select * from (values row(1,1), row(2,2), row(3,3)) a;
	tableDef := node.TableDef
	colCount := len(tableDef.Cols)
	colsData := node.RowsetData.Cols
	rowCount := len(colsData[0].Data)
	bat := batch.NewWithSize(colCount)
	for i := 0; i < colCount; i++ {
		vec, err := rowsetDataToVector(ctx, proc, colsData[i].Data)
		if err != nil {
			return nil, err
		}
		bat.Vecs[i] = vec
	}
	bat.SetZs(rowCount, proc.Mp())
	return bat, nil
}

func (c *Compile) compilePlanScope(ctx context.Context, n *plan.Node, ns []*plan.Node) ([]*Scope, error) {
	switch n.NodeType {
	case plan.Node_VALUE_SCAN:
		ds := &Scope{Magic: Normal}
		ds.Proc = process.NewWithAnalyze(c.proc, c.ctx, 0, c.anal.Nodes())
		bat, err := constructValueScanBatch(ctx, c.proc, n)
		if err != nil {
			return nil, err
		}
		ds.DataSource = &Source{Bat: bat}
		return c.compileSort(n, c.compileProjection(n, []*Scope{ds})), nil
	case plan.Node_EXTERNAL_SCAN:
		ss, err := c.compileExternScan(ctx, n)
		if err != nil {
			return nil, err
		}
		return c.compileSort(n, c.compileProjection(n, c.compileRestrict(n, ss))), nil
	case plan.Node_TABLE_SCAN:
		ss, err := c.compileTableScan(n)
		if err != nil {
			return nil, err
		}
		// RelationName
		return c.compileSort(n, c.compileProjection(n, c.compileRestrict(n, ss))), nil
	case plan.Node_FILTER:
		curr := c.anal.curr
		c.SetAnalyzeCurrent(nil, int(n.Children[0]))
		ss, err := c.compilePlanScope(ctx, ns[n.Children[0]], ns)
		if err != nil {
			return nil, err
		}
		c.SetAnalyzeCurrent(ss, curr)
		return c.compileSort(n, c.compileProjection(n, c.compileRestrict(n, ss))), nil
	case plan.Node_PROJECT:
		curr := c.anal.curr
		c.SetAnalyzeCurrent(nil, int(n.Children[0]))
		ss, err := c.compilePlanScope(ctx, ns[n.Children[0]], ns)
		if err != nil {
			return nil, err
		}
		c.SetAnalyzeCurrent(ss, curr)
		return c.compileSort(n, c.compileProjection(n, c.compileRestrict(n, ss))), nil
	case plan.Node_AGG:
		curr := c.anal.curr
		c.SetAnalyzeCurrent(nil, int(n.Children[0]))
		ss, err := c.compilePlanScope(ctx, ns[n.Children[0]], ns)
		if err != nil {
			return nil, err
		}
		c.SetAnalyzeCurrent(ss, curr)
		if len(n.GroupBy) == 0 || !c.info.WithBigMem {
			ss = c.compileAgg(n, ss, ns)
		} else {
			ss = c.compileGroup(n, ss, ns)
		}
		return c.compileSort(n, c.compileProjection(n, c.compileRestrict(n, ss))), nil
	case plan.Node_JOIN:
		needSwap, joinTyp := joinType(ctx, n, ns)
		curr := c.anal.curr
		c.SetAnalyzeCurrent(nil, int(n.Children[0]))
		ss, err := c.compilePlanScope(ctx, ns[n.Children[0]], ns)
		if err != nil {
			return nil, err
		}
		c.SetAnalyzeCurrent(ss, int(n.Children[1]))
		children, err := c.compilePlanScope(ctx, ns[n.Children[1]], ns)
		if err != nil {
			return nil, err
		}
		c.SetAnalyzeCurrent(children, curr)
		if needSwap {
			return c.compileSort(n, c.compileJoin(ctx, n, ns[n.Children[0]], children, ss, joinTyp)), nil
		}
		return c.compileSort(n, c.compileJoin(ctx, n, ns[n.Children[1]], ss, children, joinTyp)), nil
	case plan.Node_SORT:
		curr := c.anal.curr
		c.SetAnalyzeCurrent(nil, int(n.Children[0]))
		ss, err := c.compilePlanScope(ctx, ns[n.Children[0]], ns)
		if err != nil {
			return nil, err
		}
		c.SetAnalyzeCurrent(ss, curr)
		ss = c.compileSort(n, ss)
		return c.compileProjection(n, c.compileRestrict(n, ss)), nil
	case plan.Node_UNION:
		curr := c.anal.curr
		c.SetAnalyzeCurrent(nil, int(n.Children[0]))
		ss, err := c.compilePlanScope(ctx, ns[n.Children[0]], ns)
		if err != nil {
			return nil, err
		}
		c.SetAnalyzeCurrent(ss, int(n.Children[1]))
		children, err := c.compilePlanScope(ctx, ns[n.Children[1]], ns)
		if err != nil {
			return nil, err
		}
		c.SetAnalyzeCurrent(children, curr)
		return c.compileSort(n, c.compileUnion(n, ss, children, ns)), nil
	case plan.Node_MINUS, plan.Node_INTERSECT, plan.Node_INTERSECT_ALL:
		curr := c.anal.curr
		c.SetAnalyzeCurrent(nil, int(n.Children[0]))
		ss, err := c.compilePlanScope(ctx, ns[n.Children[0]], ns)
		if err != nil {
			return nil, err
		}
		c.SetAnalyzeCurrent(ss, int(n.Children[1]))
		children, err := c.compilePlanScope(ctx, ns[n.Children[1]], ns)
		if err != nil {
			return nil, err
		}
		c.SetAnalyzeCurrent(children, curr)
		return c.compileSort(n, c.compileMinusAndIntersect(n, ss, children, n.NodeType)), nil
	case plan.Node_UNION_ALL:
		curr := c.anal.curr
		c.SetAnalyzeCurrent(nil, int(n.Children[0]))
		ss, err := c.compilePlanScope(ctx, ns[n.Children[0]], ns)
		if err != nil {
			return nil, err
		}
		c.SetAnalyzeCurrent(ss, int(n.Children[1]))
		children, err := c.compilePlanScope(ctx, ns[n.Children[1]], ns)
		if err != nil {
			return nil, err
		}
		c.SetAnalyzeCurrent(children, curr)
		return c.compileSort(n, c.compileUnionAll(n, ss, children)), nil
	case plan.Node_DELETE:
		if n.DeleteCtx.CanTruncate {
			return nil, nil
		}
		ss, err := c.compilePlanScope(ctx, ns[n.Children[0]], ns)
		if err != nil {
			return nil, err
		}
		return ss, nil
	case plan.Node_INSERT:
		ss, err := c.compilePlanScope(ctx, ns[n.Children[0]], ns)
		if err != nil {
			return nil, err
		}
		return ss, nil
		// return c.compileProjection(n, c.compileRestrict(n, ss)), nil
	case plan.Node_UPDATE:
		ss, err := c.compilePlanScope(ctx, ns[n.Children[0]], ns)
		if err != nil {
			return nil, err
		}
		return ss, nil
	case plan.Node_FUNCTION_SCAN:
		var (
			pre []*Scope
			err error
		)
		curr := c.anal.curr
		c.SetAnalyzeCurrent(nil, int(n.Children[0]))
		pre, err = c.compilePlanScope(ctx, ns[n.Children[0]], ns)
		if err != nil {
			return nil, err
		}
		c.SetAnalyzeCurrent(pre, curr)
		ss, err := c.compileTableFunction(n, pre)
		if err != nil {
			return nil, err
		}
		return c.compileSort(n, c.compileProjection(n, c.compileRestrict(n, ss))), nil
	default:
		return nil, moerr.NewNYI(ctx, fmt.Sprintf("query '%s'", n))
	}
}

func (c *Compile) ConstructScope() *Scope {
	ds := &Scope{Magic: Normal}
	ds.Proc = process.NewWithAnalyze(c.proc, c.ctx, 0, c.anal.Nodes())
	ds.Proc.LoadTag = true
	bat := batch.NewWithSize(1)
	{
		bat.Vecs[0] = vector.New(vector.CONSTANT, types.Type{Oid: types.T_int64})
		bat.Vecs[0].SetLength(1)
		bat.InitZsOne(1)
	}
	ds.DataSource = &Source{Bat: bat}
	return ds
}

func (c *Compile) compileExternScan(ctx context.Context, n *plan.Node) ([]*Scope, error) {
	mcpu := c.cnList[0].Mcpu
	param := &tree.ExternParam{}
	err := json.Unmarshal([]byte(n.TableDef.Createsql), param)
	if param.Local {
		mcpu = 1
	}
	if err != nil {
		return nil, err
	}
	if param.ScanType == tree.S3 {
		if err := plan2.InitS3Param(param); err != nil {
			return nil, err
		}
	} else {
		if err := plan2.InitInfileParam(param); err != nil {
			return nil, err
		}
	}

	if n.ObjRef != nil {
		param.SysTable = external.IsSysTable(n.ObjRef.SchemaName, n.TableDef.Name)
	}

	param.FileService = c.proc.FileService
	param.Ctx = c.ctx
	var fileList []string
	var fileSize []int64
	if !param.Local {
		if param.QueryResult {
			fileList = strings.Split(param.Filepath, ",")
			for i := range fileList {
				fileList[i] = strings.TrimSpace(fileList[i])
			}
		} else {
			fileList, fileSize, err = plan2.ReadDir(param)
			if err != nil {
				return nil, err
			}
		}
		fileList, fileSize, err = external.FliterFileList(n, c.proc, fileList, fileSize)
		if err != nil {
			return nil, err
		}
		if param.LoadFile && len(fileList) == 0 {
			return nil, moerr.NewInvalidInput(ctx, "the file does not exist in load flow")
		}
	} else {
		fileList = []string{param.Filepath}
	}

	var fileOffset [][][2]int
	for i := 0; i < len(fileList); i++ {
		param.Filepath = fileList[i]
		if param.Parallel {
			arr, err := external.ReadFileOffset(param, c.proc, mcpu, fileSize[i])
			fileOffset = append(fileOffset, arr)
			if err != nil {
				return nil, err
			}
		}
	}

	cnt := len(fileList) / mcpu
	tag := len(fileList) % mcpu
	index := 0
	currentFirstFlag := c.anal.isFirst
	ss := make([]*Scope, mcpu)
	for i := 0; i < mcpu; i++ {
		ss[i] = c.ConstructScope()
		var fileListTmp []string
		if i < tag {
			fileListTmp = fileList[index : index+cnt+1]
			index += cnt + 1
		} else {
			fileListTmp = fileList[index : index+cnt]
			index += cnt
		}
		offset := make([][2]int, 0)
		for j := 0; j < len(fileOffset); j++ {
			offset = append(offset, [2]int{fileOffset[j][i][0], fileOffset[j][i][1]})
		}
		ss[i].appendInstruction(vm.Instruction{
			Op:      vm.External,
			Idx:     c.anal.curr,
			IsFirst: currentFirstFlag,
			Arg:     constructExternal(n, param, c.ctx, fileListTmp, fileSize, offset),
		})
		if param.Parallel {
			ss[i].Instructions[0].Arg.(*external.Argument).Es.FileList = fileList
		}
	}
	c.anal.isFirst = false
	return ss, nil
}

func (c *Compile) compileTableFunction(n *plan.Node, ss []*Scope) ([]*Scope, error) {
	currentFirstFlag := c.anal.isFirst
	for i := range ss {
		ss[i].appendInstruction(vm.Instruction{
			Op:      vm.TableFunction,
			Idx:     c.anal.curr,
			IsFirst: currentFirstFlag,
			Arg:     constructTableFunction(n, c.ctx, n.TableDef.TblFunc.Name),
		})
	}
	c.anal.isFirst = false

	return ss, nil
}

func (c *Compile) compileTableScan(n *plan.Node) ([]*Scope, error) {
	nodes, err := c.generateNodes(n)
	if err != nil {
		return nil, err
	}
	ss := make([]*Scope, 0, len(nodes))
	for i := range nodes {
		ss = append(ss, c.compileTableScanWithNode(n, nodes[i]))
	}
	return ss, nil
}

func (c *Compile) compileTableScanWithNode(n *plan.Node, node engine.Node) *Scope {
	var s *Scope
	var tblDef *plan.TableDef
	var ts timestamp.Timestamp
	var db engine.Database
	var rel engine.Relation
	var err error

	attrs := make([]string, len(n.TableDef.Cols))
	for j, col := range n.TableDef.Cols {
		attrs[j] = col.Name
	}
	if c.proc != nil && c.proc.TxnOperator != nil {
		ts = c.proc.TxnOperator.Txn().SnapshotTS
	}
	{
		var cols []*plan.ColDef
		ctx := c.ctx
		if util.TableIsClusterTable(n.TableDef.GetTableType()) {
			ctx = context.WithValue(ctx, defines.TenantIDKey{}, catalog.System_Account)
		}
		db, err = c.e.Database(ctx, n.ObjRef.SchemaName, c.proc.TxnOperator)
		if err != nil {
			panic(err)
		}
		rel, err = db.Relation(ctx, n.TableDef.Name)
		if err != nil {
			var e error // avoid contamination of error messages
			db, e = c.e.Database(c.ctx, defines.TEMPORARY_DBNAME, c.proc.TxnOperator)
			if e != nil {
				panic(e)
			}
			rel, e = db.Relation(c.ctx, engine.GetTempTableName(n.ObjRef.SchemaName, n.TableDef.Name))
			if e != nil {
				panic(e)
			}
		}
		defs, err := rel.TableDefs(ctx)
		if err != nil {
			panic(err)
		}
		i := int32(0)
		name2index := make(map[string]int32)
		for _, def := range defs {
			if attr, ok := def.(*engine.AttributeDef); ok {
				name2index[attr.Attr.Name] = i
				cols = append(cols, &plan.ColDef{
					Name: attr.Attr.Name,
					Typ: &plan.Type{
						Id:        int32(attr.Attr.Type.Oid),
						Width:     attr.Attr.Type.Width,
						Size:      attr.Attr.Type.Size,
						Precision: attr.Attr.Type.Precision,
						Scale:     attr.Attr.Type.Scale,
						AutoIncr:  attr.Attr.AutoIncrement,
					},
					Primary:   attr.Attr.Primary,
					Default:   attr.Attr.Default,
					OnUpdate:  attr.Attr.OnUpdate,
					Comment:   attr.Attr.Comment,
					ClusterBy: attr.Attr.ClusterBy,
				})
				i++
			}
		}
		tblDef = &plan.TableDef{
			Cols:          cols,
			Name2ColIndex: name2index,
			Name:          n.TableDef.Name,
			TableType:     n.TableDef.GetTableType(),
		}
	}
	s = &Scope{
		Magic:    Remote,
		NodeInfo: node,
		DataSource: &Source{
			Timestamp:    ts,
			Attributes:   attrs,
			TableDef:     tblDef,
			RelationName: n.TableDef.Name,
			SchemaName:   n.ObjRef.SchemaName,
			Expr:         colexec.RewriteFilterExprList(n.FilterList),
		},
	}
	s.Proc = process.NewWithAnalyze(c.proc, c.ctx, 0, c.anal.Nodes())
	return s
}

func (c *Compile) compileRestrict(n *plan.Node, ss []*Scope) []*Scope {
	if len(n.FilterList) == 0 {
		return ss
	}
	currentFirstFlag := c.anal.isFirst
	for i := range ss {
		ss[i].appendInstruction(vm.Instruction{
			Op:      vm.Restrict,
			Idx:     c.anal.curr,
			IsFirst: currentFirstFlag,
			Arg:     constructRestrict(n),
		})
	}
	c.anal.isFirst = false
	return ss
}

func (c *Compile) compileProjection(n *plan.Node, ss []*Scope) []*Scope {
	currentFirstFlag := c.anal.isFirst
	for i := range ss {
		ss[i].appendInstruction(vm.Instruction{
			Op:      vm.Projection,
			Idx:     c.anal.curr,
			IsFirst: currentFirstFlag,
			Arg:     constructProjection(n),
		})
	}
	c.anal.isFirst = false
	return ss
}

func (c *Compile) compileUnion(n *plan.Node, ss []*Scope, children []*Scope, ns []*plan.Node) []*Scope {
	ss = append(ss, children...)
	rs := c.newScopeList(1, int(n.Stats.BlockNum))
	gn := new(plan.Node)
	gn.GroupBy = make([]*plan.Expr, len(n.ProjectList))
	copy(gn.GroupBy, n.ProjectList)
	for i := range rs {
		ch := c.newMergeScope(dupScopeList(ss))
		ch.appendInstruction(vm.Instruction{
			Op: vm.Connector,
			Arg: &connector.Argument{
				Reg: rs[i].Proc.Reg.MergeReceivers[0],
			},
		})
		ch.IsEnd = true
		rs[i].PreScopes = []*Scope{ch}
		rs[i].Instructions = append(rs[i].Instructions, vm.Instruction{
			Op:  vm.Group,
			Idx: c.anal.curr,
			Arg: constructGroup(c.ctx, gn, n, i, len(rs), true, c.proc),
		})
	}
	return rs
}

func (c *Compile) compileMinusAndIntersect(n *plan.Node, ss []*Scope, children []*Scope, nodeType plan.Node_NodeType) []*Scope {
	rs := c.newJoinScopeListWithBucket(c.newScopeList(2, int(n.Stats.BlockNum)), ss, children)
	switch nodeType {
	case plan.Node_MINUS:
		for i := range rs {
			rs[i].Instructions[0] = vm.Instruction{
				Op:  vm.Minus,
				Idx: c.anal.curr,
				Arg: constructMinus(n, c.proc, i, len(rs)),
			}
		}
	case plan.Node_INTERSECT:
		for i := range rs {
			rs[i].Instructions[0] = vm.Instruction{
				Op:  vm.Intersect,
				Idx: c.anal.curr,
				Arg: constructIntersect(n, c.proc, i, len(rs)),
			}
		}
	case plan.Node_INTERSECT_ALL:
		for i := range rs {
			rs[i].Instructions[0] = vm.Instruction{
				Op:  vm.IntersectAll,
				Idx: c.anal.curr,
				Arg: constructIntersectAll(n, c.proc, i, len(rs)),
			}
		}

	}
	return rs
}

func (c *Compile) compileUnionAll(n *plan.Node, ss []*Scope, children []*Scope) []*Scope {
	rs := c.newMergeScope(append(ss, children...))
	rs.Instructions[0].Idx = c.anal.curr
	return []*Scope{rs}
}

func (c *Compile) compileJoin(ctx context.Context, n, right *plan.Node, ss []*Scope, children []*Scope, joinTyp plan.Node_JoinFlag) []*Scope {
	//rs := c.newJoinScopeList(ss, children)
	rs := c.newShuffleJoinScopeList(ss, children)
	isEq := isEquiJoin(n.OnList)
	typs := make([]types.Type, len(right.ProjectList))
	for i, expr := range right.ProjectList {
		typs[i] = dupType(expr.Typ)
	}
	switch joinTyp {
	case plan.Node_INNER:
		if len(n.OnList) == 0 {
			for i := range rs {
				rs[i].appendInstruction(vm.Instruction{
					Op:  vm.Product,
					Idx: c.anal.curr,
					Arg: constructProduct(n, typs, c.proc),
				})
			}
		} else {
			for i := range rs {
				if isEq {
					rs[i].appendInstruction(vm.Instruction{
						Op:  vm.Join,
						Idx: c.anal.curr,
						Arg: constructJoin(n, typs, c.proc),
					})
				} else {
					rs[i].appendInstruction(vm.Instruction{
						Op:  vm.LoopJoin,
						Idx: c.anal.curr,
						Arg: constructLoopJoin(n, typs, c.proc),
					})
				}
			}
		}
	case plan.Node_SEMI:
		for i := range rs {
			if isEq {
				rs[i].appendInstruction(vm.Instruction{
					Op:  vm.Semi,
					Idx: c.anal.curr,
					Arg: constructSemi(n, typs, c.proc),
				})
			} else {
				rs[i].appendInstruction(vm.Instruction{
					Op:  vm.LoopSemi,
					Idx: c.anal.curr,
					Arg: constructLoopSemi(n, typs, c.proc),
				})
			}
		}
	case plan.Node_LEFT:
		for i := range rs {
			if isEq {
				rs[i].appendInstruction(vm.Instruction{
					Op:  vm.Left,
					Idx: c.anal.curr,
					Arg: constructLeft(n, typs, c.proc),
				})
			} else {
				rs[i].appendInstruction(vm.Instruction{
					Op:  vm.LoopLeft,
					Idx: c.anal.curr,
					Arg: constructLoopLeft(n, typs, c.proc),
				})
			}
		}
	case plan.Node_SINGLE:
		for i := range rs {
			if isEq {
				rs[i].appendInstruction(vm.Instruction{
					Op:  vm.Single,
					Idx: c.anal.curr,
					Arg: constructSingle(n, typs, c.proc),
				})
			} else {
				rs[i].appendInstruction(vm.Instruction{
					Op:  vm.LoopSingle,
					Idx: c.anal.curr,
					Arg: constructLoopSingle(n, typs, c.proc),
				})
			}
		}
	case plan.Node_ANTI:
		_, conds := extraJoinConditions(n.OnList)
		for i := range rs {
			if isEq && len(conds) == 1 {
				rs[i].appendInstruction(vm.Instruction{
					Op:  vm.Anti,
					Idx: c.anal.curr,
					Arg: constructAnti(n, typs, c.proc),
				})
			} else {
				rs[i].appendInstruction(vm.Instruction{
					Op:  vm.LoopAnti,
					Idx: c.anal.curr,
					Arg: constructLoopAnti(n, typs, c.proc),
				})
			}
		}
	case plan.Node_MARK:
		for i := range rs {
			//if isEq {
			//	rs[i].appendInstruction(vm.Instruction{
			//		Op:  vm.Mark,
			//		Idx: c.anal.curr,
			//		Arg: constructMark(n, typs, c.proc),
			//	})
			//} else {
			rs[i].appendInstruction(vm.Instruction{
				Op:  vm.LoopMark,
				Idx: c.anal.curr,
				Arg: constructLoopMark(n, typs, c.proc),
			})
			//}
		}
	default:
		panic(moerr.NewNYI(ctx, fmt.Sprintf("join typ '%v'", n.JoinType)))
	}
	return rs
}

func (c *Compile) compileSort(n *plan.Node, ss []*Scope) []*Scope {
	switch {
	case n.Limit != nil && n.Offset == nil && len(n.OrderBy) > 0: // top
		vec, err := colexec.EvalExpr(constBat, c.proc, n.Limit)
		if err != nil {
			panic(err)
		}
		defer vec.Free(c.proc.Mp())
		return c.compileTop(n, vector.MustTCols[int64](vec)[0], ss)
	case n.Limit == nil && n.Offset == nil && len(n.OrderBy) > 0: // top
		return c.compileOrder(n, ss)
	case n.Limit != nil && n.Offset != nil && len(n.OrderBy) > 0:
		vec1, err := colexec.EvalExpr(constBat, c.proc, n.Limit)
		if err != nil {
			panic(err)
		}
		defer vec1.Free(c.proc.Mp())
		vec2, err := colexec.EvalExpr(constBat, c.proc, n.Offset)
		if err != nil {
			panic(err)
		}
		defer vec2.Free(c.proc.Mp())
		limit, offset := vector.MustTCols[int64](vec1)[0], vector.MustTCols[int64](vec2)[0]
		topN := limit + offset
		if topN <= 8192*2 {
			// if n is small, convert `order by col limit m offset n` to `top m+n offset n`
			return c.compileOffset(n, c.compileTop(n, topN, ss))
		}
		return c.compileLimit(n, c.compileOffset(n, c.compileOrder(n, ss)))
	case n.Limit == nil && n.Offset != nil && len(n.OrderBy) > 0: // order and offset
		return c.compileOffset(n, c.compileOrder(n, ss))
	case n.Limit != nil && n.Offset == nil && len(n.OrderBy) == 0: // limit
		return c.compileLimit(n, ss)
	case n.Limit == nil && n.Offset != nil && len(n.OrderBy) == 0: // offset
		return c.compileOffset(n, ss)
	case n.Limit != nil && n.Offset != nil && len(n.OrderBy) == 0: // limit and offset
		return c.compileLimit(n, c.compileOffset(n, ss))
	default:
		return ss
	}
}

func containBrokenNode(s *Scope) bool {
	for i := range s.Instructions {
		if s.Instructions[i].IsBrokenNode() {
			return true
		}
	}
	return false
}

func (c *Compile) compileTop(n *plan.Node, topN int64, ss []*Scope) []*Scope {
	// use topN TO make scope.
	currentFirstFlag := c.anal.isFirst
	for i := range ss {
		c.anal.isFirst = currentFirstFlag
		if containBrokenNode(ss[i]) {
			ss[i] = c.newMergeScope([]*Scope{ss[i]})
		}
		ss[i].appendInstruction(vm.Instruction{
			Op:      vm.Top,
			Idx:     c.anal.curr,
			IsFirst: c.anal.isFirst,
			Arg:     constructTop(n, topN),
		})
	}
	c.anal.isFirst = false

	rs := c.newMergeScope(ss)
	rs.Instructions[0] = vm.Instruction{
		Op:  vm.MergeTop,
		Idx: c.anal.curr,
		Arg: constructMergeTop(n, topN),
	}
	return []*Scope{rs}
}

func (c *Compile) compileOrder(n *plan.Node, ss []*Scope) []*Scope {
	currentFirstFlag := c.anal.isFirst
	for i := range ss {
		c.anal.isFirst = currentFirstFlag
		if containBrokenNode(ss[i]) {
			ss[i] = c.newMergeScope([]*Scope{ss[i]})
		}
		ss[i].appendInstruction(vm.Instruction{
			Op:      vm.Order,
			Idx:     c.anal.curr,
			IsFirst: c.anal.isFirst,
			Arg:     constructOrder(n, c.proc),
		})
	}
	c.anal.isFirst = false

	rs := c.newMergeScope(ss)
	rs.Instructions[0] = vm.Instruction{
		Op:  vm.MergeOrder,
		Idx: c.anal.curr,
		Arg: constructMergeOrder(n, c.proc),
	}
	return []*Scope{rs}
}

func (c *Compile) compileOffset(n *plan.Node, ss []*Scope) []*Scope {
	currentFirstFlag := c.anal.isFirst
	for i := range ss {
		if containBrokenNode(ss[i]) {
			c.anal.isFirst = currentFirstFlag
			ss[i] = c.newMergeScope([]*Scope{ss[i]})
		}
	}

	rs := c.newMergeScope(ss)
	rs.Instructions[0] = vm.Instruction{
		Op:  vm.MergeOffset,
		Idx: c.anal.curr,
		Arg: constructMergeOffset(n, c.proc),
	}
	return []*Scope{rs}
}

func (c *Compile) compileLimit(n *plan.Node, ss []*Scope) []*Scope {
	currentFirstFlag := c.anal.isFirst
	for i := range ss {
		c.anal.isFirst = currentFirstFlag
		if containBrokenNode(ss[i]) {
			ss[i] = c.newMergeScope([]*Scope{ss[i]})
		}
		ss[i].appendInstruction(vm.Instruction{
			Op:      vm.Limit,
			Idx:     c.anal.curr,
			IsFirst: c.anal.isFirst,
			Arg:     constructLimit(n, c.proc),
		})
	}
	c.anal.isFirst = false

	rs := c.newMergeScope(ss)
	rs.Instructions[0] = vm.Instruction{
		Op:  vm.MergeLimit,
		Idx: c.anal.curr,
		Arg: constructMergeLimit(n, c.proc),
	}
	return []*Scope{rs}
}

func (c *Compile) compileAgg(n *plan.Node, ss []*Scope, ns []*plan.Node) []*Scope {
	currentFirstFlag := c.anal.isFirst
	for i := range ss {
		c.anal.isFirst = currentFirstFlag
		if containBrokenNode(ss[i]) {
			ss[i] = c.newMergeScope([]*Scope{ss[i]})
		}
		ss[i].appendInstruction(vm.Instruction{
			Op:      vm.Group,
			Idx:     c.anal.curr,
			IsFirst: c.anal.isFirst,
			Arg:     constructGroup(c.ctx, n, ns[n.Children[0]], 0, 0, false, c.proc),
		})
	}
	c.anal.isFirst = false

	rs := c.newMergeScope(ss)
	rs.Instructions[0] = vm.Instruction{
		Op:  vm.MergeGroup,
		Idx: c.anal.curr,
		Arg: constructMergeGroup(n, true),
	}
	return []*Scope{rs}
}

func (c *Compile) compileGroup(n *plan.Node, ss []*Scope, ns []*plan.Node) []*Scope {
	currentIsFirst := c.anal.isFirst
	c.anal.isFirst = false
	rs := c.newScopeList(validScopeCount(ss), int(n.Stats.BlockNum))
	j := 0
	for i := range ss {
		if containBrokenNode(ss[i]) {
			isEnd := ss[i].IsEnd
			ss[i] = c.newMergeScope([]*Scope{ss[i]})
			ss[i].IsEnd = isEnd
		}
		if !ss[i].IsEnd {
			ss[i].appendInstruction(vm.Instruction{
				Op:  vm.Dispatch,
				Arg: constructDispatch(true, extraRegisters(rs, j)),
			})
			j++
			ss[i].IsEnd = true
		}
	}

	for i := range rs {
		rs[i].Instructions = append(rs[i].Instructions, vm.Instruction{
			Op:      vm.Group,
			Idx:     c.anal.curr,
			IsFirst: currentIsFirst,
			Arg:     constructGroup(c.ctx, n, ns[n.Children[0]], i, len(rs), true, c.proc),
		})
	}
	return []*Scope{c.newMergeScope(append(rs, ss...))}
}

func (c *Compile) newInsertMergeScope(arg *insert.Argument, ss []*Scope) *Scope {
	ss2 := make([]*Scope, 0, len(ss))
	for _, s := range ss {
		if s.IsEnd {
			continue
		}
		ss2 = append(ss2, s)
	}
	insert := &vm.Instruction{
		Op:  vm.Insert,
		Arg: arg,
	}
	for i := range ss2 {
		ss2[i].Instructions = append(ss2[i].Instructions, dupInstruction(insert, nil))
	}
	return c.newMergeScope(ss2)
}

func (c *Compile) newMergeScope(ss []*Scope) *Scope {
	rs := &Scope{
		PreScopes: ss,
		Magic:     Merge,
	}
	cnt := 0
	for _, s := range ss {
		if s.IsEnd {
			continue
		}
		cnt++
	}
	rs.Proc = process.NewWithAnalyze(c.proc, c.ctx, cnt, c.anal.Nodes())
	if len(ss) > 0 {
		rs.Proc.LoadTag = ss[0].Proc.LoadTag
	}
	rs.Instructions = append(rs.Instructions, vm.Instruction{
		Op:      vm.Merge,
		Idx:     c.anal.curr,
		IsFirst: c.anal.isFirst,
		Arg:     &merge.Argument{},
	})
	c.anal.isFirst = false

	j := 0
	for i := range ss {
		if !ss[i].IsEnd {
			ss[i].appendInstruction(vm.Instruction{
				Op: vm.Connector,
				Arg: &connector.Argument{
					Reg: rs.Proc.Reg.MergeReceivers[j],
				},
			})
			j++
		}
	}
	return rs
}

func (c *Compile) newScopeList(childrenCount int, blocks int) []*Scope {
	var ss []*Scope

	currentFirstFlag := c.anal.isFirst
	for _, n := range c.cnList {
		c.anal.isFirst = currentFirstFlag
		ss = append(ss, c.newScopeListWithNode(c.generateCPUNumber(n.Mcpu, blocks), childrenCount)...)
	}
	return ss
}

func (c *Compile) newScopeListWithNode(mcpu, childrenCount int) []*Scope {
	ss := make([]*Scope, mcpu)
	currentFirstFlag := c.anal.isFirst
	for i := range ss {
		ss[i] = new(Scope)
		ss[i].Magic = Remote
		ss[i].Proc = process.NewWithAnalyze(c.proc, c.ctx, childrenCount, c.anal.Nodes())
		ss[i].Instructions = append(ss[i].Instructions, vm.Instruction{
			Op:      vm.Merge,
			Idx:     c.anal.curr,
			IsFirst: currentFirstFlag,
			Arg:     &merge.Argument{},
		})
	}
	c.anal.isFirst = false
	return ss
}

func (c *Compile) newJoinScopeListWithBucket(rs, ss, children []*Scope) []*Scope {
	currentFirstFlag := c.anal.isFirst
	for i := range rs {
		c.anal.isFirst = currentFirstFlag
		left := c.newMergeScope(dupScopeList(ss))

		c.anal.isFirst = currentFirstFlag
		right := c.newMergeScope(dupScopeList(children))

		rs[i].PreScopes = []*Scope{left, right}
		left.appendInstruction(vm.Instruction{
			Op: vm.Connector,
			Arg: &connector.Argument{
				Reg: rs[i].Proc.Reg.MergeReceivers[0],
			},
		})
		right.appendInstruction(vm.Instruction{
			Op: vm.Connector,
			Arg: &connector.Argument{
				Reg: rs[i].Proc.Reg.MergeReceivers[1],
			},
		})
		left.IsEnd = true
		right.IsEnd = true
	}
	return rs
}

//func (c *Compile) newJoinScopeList(ss []*Scope, children []*Scope) []*Scope {
//	rs := make([]*Scope, len(ss))
// join's input will record in the left/right scope when JoinRun
// so set it to false here.
//	c.anal.isFirst = false
//	for i := range ss {
//		if ss[i].IsEnd {
//			rs[i] = ss[i]
//			continue
//		}
//		chp := c.newMergeScope(dupScopeList(children))
//		rs[i] = new(Scope)
//		rs[i].Magic = Remote
//		rs[i].IsJoin = true
//		rs[i].NodeInfo = ss[i].NodeInfo
//		rs[i].PreScopes = []*Scope{ss[i], chp}
//		rs[i].Proc = process.NewWithAnalyze(c.proc, c.ctx, 2, c.anal.Nodes())
//		ss[i].appendInstruction(vm.Instruction{
//			Op: vm.Connector,
///			Arg: &connector.Argument{
//				Reg: rs[i].Proc.Reg.MergeReceivers[0],
//			},
//		})
//		chp.appendInstruction(vm.Instruction{
//			Op: vm.Connector,
//			Arg: &connector.Argument{
//				Reg: rs[i].Proc.Reg.MergeReceivers[1],
//			},
//		})
//		chp.IsEnd = true
//	}
//	return rs
//}

func (c *Compile) newShuffleJoinScopeList(ss []*Scope, children []*Scope) []*Scope {
	len := len(ss)
	rs := make([]*Scope, len)
	idx := 0
	for i := range ss {
		if ss[i].IsEnd {
			rs[i] = ss[i]
			continue
		}
		rs[i] = new(Scope)
		rs[i].Magic = Remote
		rs[i].IsJoin = true
		rs[i].NodeInfo = ss[i].NodeInfo
		if isCurrentCN(rs[i].NodeInfo.Addr, c.addr) {
			idx = i
		}
		rs[i].PreScopes = []*Scope{ss[i]}
		rs[i].Proc = process.NewWithAnalyze(c.proc, c.ctx, 2, c.anal.Nodes())
		ss[i].appendInstruction(vm.Instruction{
			Op: vm.Connector,
			Arg: &connector.Argument{
				Reg: rs[i].Proc.Reg.MergeReceivers[0],
			},
		})
	}

	mergeChildren := c.newMergeScope(children)
	mergeChildren.appendInstruction(vm.Instruction{
		Op:  vm.Dispatch,
		Arg: constructShuffleJoinDispatch(1, rs, c.addr),
	})
	rs[idx].PreScopes = append(rs[idx].PreScopes, mergeChildren)

	return rs
}

func (c *Compile) newLeftScope(s *Scope, ss []*Scope) *Scope {
	rs := &Scope{
		Magic: Merge,
	}
	rs.appendInstruction(vm.Instruction{
		Op:      vm.Merge,
		Idx:     s.Instructions[0].Idx,
		IsFirst: true,
		Arg:     &merge.Argument{},
	})
	rs.appendInstruction(vm.Instruction{
		Op:  vm.Dispatch,
		Arg: constructDispatch(false, extraRegisters(ss, 0)),
	})
	rs.IsEnd = true
	rs.Proc = process.NewWithAnalyze(s.Proc, c.ctx, 1, c.anal.Nodes())
	rs.Proc.Reg.MergeReceivers[0] = s.Proc.Reg.MergeReceivers[0]
	return rs
}

func (c *Compile) newRightScope(s *Scope, ss []*Scope) *Scope {
	rs := &Scope{
		Magic: Merge,
	}
	rs.appendInstruction(vm.Instruction{
		Op:      vm.HashBuild,
		Idx:     s.Instructions[0].Idx,
		IsFirst: true,
		Arg:     constructHashBuild(s.Instructions[0], c.proc),
	})
	rs.appendInstruction(vm.Instruction{
		Op:  vm.Dispatch,
		Arg: constructDispatch(true, extraRegisters(ss, 1)),
	})
	rs.IsEnd = true
	rs.Proc = process.NewWithAnalyze(s.Proc, c.ctx, 1, c.anal.Nodes())
	rs.Proc.Reg.MergeReceivers[0] = s.Proc.Reg.MergeReceivers[1]

	for i, u := range s.UuidToRegIdx {
		if u.Idx == 1 {
			rs.UuidToRegIdx = append(rs.UuidToRegIdx, UuidToRegIdx{
				Uuid: u.Uuid,
				Idx:  0,
			})
			s.UuidToRegIdx = append(s.UuidToRegIdx[:i], s.UuidToRegIdx[i+1:]...)
			break
		}
	}

	return rs
}

// Number of cpu's available on the current machine
func (c *Compile) NumCPU() int {
	return runtime.NumCPU()
}

func (c *Compile) generateCPUNumber(cpunum, blocks int) int {
	if blocks < cpunum {
		if blocks <= 0 {
			return 1
		}
		return blocks
	}
	if cpunum <= 0 {
		return 1
	}
	return cpunum
}

func (c *Compile) initAnalyze(qry *plan.Query) {
	anals := make([]*process.AnalyzeInfo, len(qry.Nodes))
	for i := range anals {
		anals[i] = new(process.AnalyzeInfo)
	}
	c.anal = &anaylze{
		qry:       qry,
		analInfos: anals,
		curr:      int(qry.Steps[0]),
	}
}

func (c *Compile) fillAnalyzeInfo() {
	for i, anal := range c.anal.analInfos {
		if c.anal.qry.Nodes[i].AnalyzeInfo == nil {
			c.anal.qry.Nodes[i].AnalyzeInfo = new(plan.AnalyzeInfo)
		}
		c.anal.qry.Nodes[i].AnalyzeInfo.InputRows = atomic.LoadInt64(&anal.InputRows)
		c.anal.qry.Nodes[i].AnalyzeInfo.OutputRows = atomic.LoadInt64(&anal.OutputRows)
		c.anal.qry.Nodes[i].AnalyzeInfo.InputSize = atomic.LoadInt64(&anal.InputSize)
		c.anal.qry.Nodes[i].AnalyzeInfo.OutputSize = atomic.LoadInt64(&anal.OutputSize)
		c.anal.qry.Nodes[i].AnalyzeInfo.TimeConsumed = atomic.LoadInt64(&anal.TimeConsumed)
		c.anal.qry.Nodes[i].AnalyzeInfo.MemorySize = atomic.LoadInt64(&anal.MemorySize)
		c.anal.qry.Nodes[i].AnalyzeInfo.WaitTimeConsumed = atomic.LoadInt64(&anal.WaitTimeConsumed)
		c.anal.qry.Nodes[i].AnalyzeInfo.DiskIO = atomic.LoadInt64(&anal.DiskIO)
		c.anal.qry.Nodes[i].AnalyzeInfo.S3IOByte = atomic.LoadInt64(&anal.S3IOByte)
		c.anal.qry.Nodes[i].AnalyzeInfo.S3IOCount = atomic.LoadInt64(&anal.S3IOCount)
		c.anal.qry.Nodes[i].AnalyzeInfo.NetworkIO = atomic.LoadInt64(&anal.NetworkIO)
		c.anal.qry.Nodes[i].AnalyzeInfo.ScanTime = atomic.LoadInt64(&anal.ScanTime)
		c.anal.qry.Nodes[i].AnalyzeInfo.InsertTime = atomic.LoadInt64(&anal.InsertTime)
	}
}

func (c *Compile) generateNodes(n *plan.Node) (engine.Nodes, error) {
	var err error
	var db engine.Database
	var rel engine.Relation
	var ranges [][]byte
	var nodes engine.Nodes
	ctx := c.ctx
	if util.TableIsClusterTable(n.TableDef.GetTableType()) {
		ctx = context.WithValue(ctx, defines.TenantIDKey{}, catalog.System_Account)
	}

	db, err = c.e.Database(ctx, n.ObjRef.SchemaName, c.proc.TxnOperator)
	if err != nil {
		return nil, err
	}
	rel, err = db.Relation(ctx, n.TableDef.Name)
	if err != nil {
		var e error // avoid contamination of error messages
		db, e = c.e.Database(ctx, defines.TEMPORARY_DBNAME, c.proc.TxnOperator)
		if e != nil {
			return nil, err
		}

		rel, e = db.Relation(ctx, engine.GetTempTableName(n.ObjRef.SchemaName, n.TableDef.Name))
		if e != nil {
			return nil, err
		}
		c.isTemporaryScan = true
	}
	if c.isTemporaryScan {
		c.isTemporaryScan = false
		for i := 0; i < len(c.cnList); i++ {
			c.cnList[i].Addr = ""
		}
	}
	ranges, err = rel.Ranges(ctx, plan2.HandleFiltersForZM(n.FilterList, c.proc))
	if err != nil {
		return nil, err
	}
	if len(ranges) == 0 {
		nodes = make(engine.Nodes, len(c.cnList))
		for i, node := range c.cnList {
			nodes[i] = engine.Node{
				Rel:  rel,
				Id:   node.Id,
				Addr: node.Addr,
				Mcpu: c.generateCPUNumber(node.Mcpu, int(n.Stats.BlockNum)),
			}
		}
		return nodes, nil
	}
	// ranges[0] means memtable
	if len(ranges[0]) == 0 {
		if c.info.Typ == plan2.ExecTypeTP {
			nodes = append(nodes, engine.Node{
				Rel:  rel,
				Mcpu: 1,
			})
		} else {
			nodes = append(nodes, engine.Node{
				Rel:  rel,
				Mcpu: c.generateCPUNumber(runtime.NumCPU(), int(n.Stats.BlockNum)),
			})
		}
		ranges = ranges[1:]
	}
	if len(ranges) == 0 {
		return nodes, nil
	}
	step := (len(ranges) + len(c.cnList) - 1) / len(c.cnList)
	for i := 0; i < len(ranges); i += step {
		j := i / step
		if i+step >= len(ranges) {
			nodes = append(nodes, engine.Node{
				Rel:  rel,
				Id:   c.cnList[j].Id,
				Addr: c.cnList[j].Addr,
				Mcpu: c.generateCPUNumber(c.cnList[j].Mcpu, int(n.Stats.BlockNum)),
				Data: ranges[i:],
			})
		} else {
			nodes = append(nodes, engine.Node{
				Rel:  rel,
				Id:   c.cnList[j].Id,
				Addr: c.cnList[j].Addr,
				Mcpu: c.generateCPUNumber(c.cnList[j].Mcpu, int(n.Stats.BlockNum)),
				Data: ranges[i : i+step],
			})
		}
	}
	return nodes, nil
}

func (anal *anaylze) Nodes() []*process.AnalyzeInfo {
	return anal.analInfos
}

func validScopeCount(ss []*Scope) int {
	var cnt int

	for _, s := range ss {
		if s.IsEnd {
			continue
		}
		cnt++
	}
	return cnt
}

func extraRegisters(ss []*Scope, i int) []*process.WaitRegister {
	regs := make([]*process.WaitRegister, 0, len(ss))
	for _, s := range ss {
		if s.IsEnd {
			continue
		}
		regs = append(regs, s.Proc.Reg.MergeReceivers[i])
	}
	return regs
}

func joinType(ctx context.Context, n *plan.Node, ns []*plan.Node) (bool, plan.Node_JoinFlag) {
	switch n.JoinType {
	case plan.Node_INNER:
		return false, plan.Node_INNER
	case plan.Node_LEFT:
		return false, plan.Node_LEFT
	case plan.Node_SEMI:
		return false, plan.Node_SEMI
	case plan.Node_ANTI:
		return false, plan.Node_ANTI
	case plan.Node_RIGHT:
		return true, plan.Node_LEFT
	case plan.Node_SINGLE:
		return false, plan.Node_SINGLE
	case plan.Node_MARK:
		return false, plan.Node_MARK
	default:
		panic(moerr.NewNYI(ctx, fmt.Sprintf("join typ '%v'", n.JoinType)))
	}
}

func dupType(typ *plan.Type) types.Type {
	return types.Type{
		Oid:       types.T(typ.Id),
		Size:      typ.Size,
		Width:     typ.Width,
		Scale:     typ.Scale,
		Precision: typ.Precision,
	}
}

// Update the specific scopes's instruction to true
// then update the current idx
func (c *Compile) SetAnalyzeCurrent(updateScopes []*Scope, nextId int) {
	if updateScopes != nil {
		updateScopesLastFlag(updateScopes)
	}

	c.anal.curr = nextId
	c.anal.isFirst = true
}

func updateScopesLastFlag(updateScopes []*Scope) {
	for _, s := range updateScopes {
		last := len(s.Instructions) - 1
		s.Instructions[last].IsLast = true
	}
}

func isCurrentCN(addr string, currentCNAddr string) bool {
	return strings.Split(addr, ":")[0] == strings.Split(currentCNAddr, ":")[0]

}

func rowsetDataToVector(ctx context.Context, proc *process.Process, exprs []*plan.Expr) (*vector.Vector, error) {
	rowCount := len(exprs)
	if rowCount == 0 {
		return nil, moerr.NewInternalError(ctx, "rowsetData do not have rows")
	}
	var typ types.Type
	var vec *vector.Vector
	for _, e := range exprs {
		if e.Typ.Id != int32(types.T_any) {
<<<<<<< HEAD
			typ = plan2.MakeTypeByPlan2Type(exprs[0].Typ)
			vec = vector.New(vector.FLAT, typ)
=======
			typ = plan2.MakeTypeByPlan2Type(e.Typ)
			vec = vector.New(typ)
>>>>>>> 63aaa957
			break
		}
	}
	if vec == nil {
		typ = types.T_int32.ToType()
		vec = vector.New(vector.FLAT, typ)
	}
	bat := batch.NewWithSize(0)
	bat.Zs = []int64{1}
	defer bat.Clean(proc.Mp())

	for _, e := range exprs {
		tmp, err := colexec.EvalExpr(bat, proc, e)
		if err != nil {
			return nil, err
		}
		if tmp.IsConstNull() {
			vector.Append(vec, vector.GetInitConstVal(typ), true, proc.Mp())
			continue
		}
		switch typ.Oid {
		case types.T_bool:
			vector.Append(vec, vector.MustTCols[bool](tmp)[0], false, proc.Mp())
		case types.T_int8:
			vector.Append(vec, vector.MustTCols[int8](tmp)[0], false, proc.Mp())
		case types.T_int16:
			vector.Append(vec, vector.MustTCols[int16](tmp)[0], false, proc.Mp())
		case types.T_int32:
			vector.Append(vec, vector.MustTCols[int32](tmp)[0], false, proc.Mp())
		case types.T_int64:
			vector.Append(vec, vector.MustTCols[int64](tmp)[0], false, proc.Mp())
		case types.T_uint8:
			vector.Append(vec, vector.MustTCols[uint8](tmp)[0], false, proc.Mp())
		case types.T_uint16:
			vector.Append(vec, vector.MustTCols[uint16](tmp)[0], false, proc.Mp())
		case types.T_uint32:
			vector.Append(vec, vector.MustTCols[uint32](tmp)[0], false, proc.Mp())
		case types.T_uint64:
			vector.Append(vec, vector.MustTCols[uint64](tmp)[0], false, proc.Mp())
		case types.T_float32:
			vector.Append(vec, vector.MustTCols[float32](tmp)[0], false, proc.Mp())
		case types.T_float64:
			vector.Append(vec, vector.MustTCols[float64](tmp)[0], false, proc.Mp())
		case types.T_char, types.T_varchar, types.T_json, types.T_blob, types.T_text:
			vector.AppendBytes(vec, vector.MustBytesCols(tmp)[0], false, proc.Mp())
		case types.T_date:
			vector.Append(vec, vector.MustTCols[types.Date](tmp)[0], false, proc.Mp())
		case types.T_datetime:
			vector.Append(vec, vector.MustTCols[types.Datetime](tmp)[0], false, proc.Mp())
		case types.T_time:
			vector.Append(vec, vector.MustTCols[types.Time](tmp)[0], false, proc.Mp())
		case types.T_timestamp:
			vector.Append(vec, vector.MustTCols[types.Timestamp](tmp)[0], false, proc.Mp())
		case types.T_decimal64:
			vector.Append(vec, vector.MustTCols[types.Decimal64](tmp)[0], false, proc.Mp())
		case types.T_decimal128:
			vector.Append(vec, vector.MustTCols[types.Decimal128](tmp)[0], false, proc.Mp())
		case types.T_uuid:
			vector.Append(vec, vector.MustTCols[types.Uuid](tmp)[0], false, proc.Mp())
		default:
			return nil, moerr.NewNYI(ctx, fmt.Sprintf("expression %v can not eval to constant and append to rowsetData", e))
		}
	}
	return vec, nil
}<|MERGE_RESOLUTION|>--- conflicted
+++ resolved
@@ -1697,13 +1697,8 @@
 	var vec *vector.Vector
 	for _, e := range exprs {
 		if e.Typ.Id != int32(types.T_any) {
-<<<<<<< HEAD
-			typ = plan2.MakeTypeByPlan2Type(exprs[0].Typ)
+			typ = plan2.MakeTypeByPlan2Type(e.Typ)
 			vec = vector.New(vector.FLAT, typ)
-=======
-			typ = plan2.MakeTypeByPlan2Type(e.Typ)
-			vec = vector.New(typ)
->>>>>>> 63aaa957
 			break
 		}
 	}
