--- conflicted
+++ resolved
@@ -177,17 +177,10 @@
 		s.Reset(c)
 	}
 
-<<<<<<< HEAD
 	for _, e := range c.filterExprExes {
 		e.ResetForNextQuery()
 	}
 
-	for _, v := range c.nodeRegs {
-		v.CleanChannel(c.proc.GetMPool())
-	}
-
-=======
->>>>>>> ff41a9b5
 	c.MessageBoard = c.MessageBoard.Reset()
 	proc.SetMessageBoard(c.MessageBoard)
 	c.counterSet.Reset()
