// Copyright 2021 Matrix Origin
//
// Licensed under the Apache License, Version 2.0 (the "License");
// you may not use this file except in compliance with the License.
// You may obtain a copy of the License at
//
//      http://www.apache.org/licenses/LICENSE-2.0
//
// Unless required by applicable law or agreed to in writing, software
// distributed under the License is distributed on an "AS IS" BASIS,
// WITHOUT WARRANTIES OR CONDITIONS OF ANY KIND, either express or implied.
// See the License for the specific language governing permissions and
// limitations under the License.

package compile

import (
	"context"
	"encoding/json"
	"fmt"
	"runtime"
	"strings"
	"sync/atomic"

	"github.com/matrixorigin/matrixone/pkg/catalog"
	"github.com/matrixorigin/matrixone/pkg/common/moerr"
	"github.com/matrixorigin/matrixone/pkg/common/mpool"
	"github.com/matrixorigin/matrixone/pkg/container/batch"
	"github.com/matrixorigin/matrixone/pkg/container/types"
	"github.com/matrixorigin/matrixone/pkg/container/vector"
	"github.com/matrixorigin/matrixone/pkg/defines"
	"github.com/matrixorigin/matrixone/pkg/pb/plan"
	"github.com/matrixorigin/matrixone/pkg/pb/timestamp"
	"github.com/matrixorigin/matrixone/pkg/sql/colexec"
	"github.com/matrixorigin/matrixone/pkg/sql/colexec/connector"
	"github.com/matrixorigin/matrixone/pkg/sql/colexec/external"
	"github.com/matrixorigin/matrixone/pkg/sql/colexec/insert"
	"github.com/matrixorigin/matrixone/pkg/sql/colexec/merge"
	"github.com/matrixorigin/matrixone/pkg/sql/colexec/mergeblock"
	"github.com/matrixorigin/matrixone/pkg/sql/colexec/output"
	"github.com/matrixorigin/matrixone/pkg/sql/parsers/tree"
	plan2 "github.com/matrixorigin/matrixone/pkg/sql/plan"
	"github.com/matrixorigin/matrixone/pkg/sql/util"
	"github.com/matrixorigin/matrixone/pkg/util/trace"
	"github.com/matrixorigin/matrixone/pkg/vm"
	"github.com/matrixorigin/matrixone/pkg/vm/engine"
	"github.com/matrixorigin/matrixone/pkg/vm/process"
)

// Note: Now the cost going from stat is actually the number of rows, so we can only estimate a number for the size of each row.
// The current insertion of around 200,000 rows triggers cn to write s3 directly
const (
	DistributedThreshold   uint64 = 10 * mpool.MB
	SingleLineSizeEstimate uint64 = 300 * mpool.B
)

// New is used to new an object of compile
func New(addr, db string, sql string, uid string, ctx context.Context,
	e engine.Engine, proc *process.Process, stmt tree.Statement) *Compile {
	return &Compile{
		e:    e,
		db:   db,
		ctx:  ctx,
		uid:  uid,
		sql:  sql,
		proc: proc,
		stmt: stmt,
		addr: addr,
	}
}

// helper function to judge if init temporary engine is needed
func (c *Compile) NeedInitTempEngine(InitTempEngine bool) bool {
	if InitTempEngine {
		return false
	}
	ddl := c.scope.Plan.GetDdl()
	if ddl != nil {
		qry := ddl.GetCreateTable()
		if qry != nil && qry.Temporary {
			e := c.e.(*engine.EntireEngine).TempEngine
			if e == nil {
				return true
			}
		}
	}
	return false
}

func (c *Compile) SetTempEngine(ctx context.Context, te engine.Engine) {
	e := c.e.(*engine.EntireEngine)
	e.TempEngine = te
	c.ctx = ctx
}

// Compile is the entrance of the compute-layer, it compiles AST tree to scope list.
// A scope is an execution unit.
func (c *Compile) Compile(ctx context.Context, pn *plan.Plan, u any, fill func(any, *batch.Batch) error) (err error) {
	defer func() {
		if e := recover(); e != nil {
			err = moerr.ConvertPanicError(ctx, e)
		}
	}()
	c.u = u
	c.fill = fill
	c.info = plan2.GetExecTypeFromPlan(pn)
	// build scope for a single sql
	s, err := c.compileScope(ctx, pn)
	if err != nil {
		return err
	}
	c.scope = s
	c.scope.Plan = pn
	return nil
}

func (c *Compile) setAffectedRows(n uint64) {
	c.affectRows = n
}

func (c *Compile) GetAffectedRows() uint64 {
	return c.affectRows
}

// Run is an important function of the compute-layer, it executes a single sql according to its scope
func (c *Compile) Run(_ uint64) (err error) {
	if c.scope == nil {
		return nil
	}
	defer func() { c.scope = nil }() // free pipeline

	// XXX PrintScope has a none-trivial amount of logging
	// PrintScope(nil, []*Scope{c.scope})
	switch c.scope.Magic {
	case Normal:
		defer c.fillAnalyzeInfo()
		return c.scope.Run(c)
	case Merge:
		defer c.fillAnalyzeInfo()
		return c.scope.MergeRun(c)
	case MergeInsert:
		defer c.fillAnalyzeInfo()
		err := c.scope.MergeRun(c)
		if err != nil {
			return err
		}
		c.setAffectedRows(c.scope.Instructions[len(c.scope.Instructions)-1].Arg.(*mergeblock.Argument).AffectedRows)
		return nil
	case Remote:
		defer c.fillAnalyzeInfo()
		return c.scope.RemoteRun(c)
	case CreateDatabase:
		err := c.scope.CreateDatabase(c)
		if err != nil {
			return err
		}
		c.setAffectedRows(1)
		return nil
	case DropDatabase:
		err := c.scope.DropDatabase(c)
		if err != nil {
			return err
		}
		c.setAffectedRows(1)
		return nil
	case CreateTable:
		qry := c.scope.Plan.GetDdl().GetCreateTable()
		if qry.Temporary {
			return c.scope.CreateTempTable(c)
		} else {
			return c.scope.CreateTable(c)
		}
	case AlterView:
		return c.scope.AlterView(c)
	case DropTable:
		return c.scope.DropTable(c)
	case CreateIndex:
		return c.scope.CreateIndex(c)
	case DropIndex:
		return c.scope.DropIndex(c)
	case TruncateTable:
		return c.scope.TruncateTable(c)
	case Deletion:
		defer c.fillAnalyzeInfo()
		affectedRows, err := c.scope.Delete(c)
		if err != nil {
			return err
		}
		c.setAffectedRows(affectedRows)
		return nil
	case Insert:
		defer c.fillAnalyzeInfo()
		affectedRows, err := c.scope.Insert(c)
		if err != nil {
			return err
		}
		c.setAffectedRows(affectedRows)
		return nil
	case Update:
		defer c.fillAnalyzeInfo()
		affectedRows, err := c.scope.Update(c)
		if err != nil {
			return err
		}
		c.setAffectedRows(affectedRows)
		return nil
	}
	return nil
}

func (c *Compile) compileScope(ctx context.Context, pn *plan.Plan) (*Scope, error) {
	switch qry := pn.Plan.(type) {
	case *plan.Plan_Query:
		return c.compileQuery(ctx, qry.Query)
	case *plan.Plan_Ddl:
		switch qry.Ddl.DdlType {
		case plan.DataDefinition_CREATE_DATABASE:
			return &Scope{
				Magic: CreateDatabase,
				Plan:  pn,
			}, nil
		case plan.DataDefinition_DROP_DATABASE:
			return &Scope{
				Magic: DropDatabase,
				Plan:  pn,
			}, nil
		case plan.DataDefinition_CREATE_TABLE:
			return &Scope{
				Magic: CreateTable,
				Plan:  pn,
			}, nil
		case plan.DataDefinition_ALTER_VIEW:
			return &Scope{
				Magic: AlterView,
				Plan:  pn,
			}, nil
		case plan.DataDefinition_DROP_TABLE:
			return &Scope{
				Magic: DropTable,
				Plan:  pn,
			}, nil
		case plan.DataDefinition_TRUNCATE_TABLE:
			return &Scope{
				Magic: TruncateTable,
				Plan:  pn,
			}, nil
		case plan.DataDefinition_CREATE_INDEX:
			return &Scope{
				Magic: CreateIndex,
				Plan:  pn,
			}, nil
		case plan.DataDefinition_DROP_INDEX:
			return &Scope{
				Magic: DropIndex,
				Plan:  pn,
			}, nil
		case plan.DataDefinition_SHOW_DATABASES,
			plan.DataDefinition_SHOW_TABLES,
			plan.DataDefinition_SHOW_COLUMNS,
			plan.DataDefinition_SHOW_CREATETABLE:
			return c.compileQuery(ctx, pn.GetDdl().GetQuery())
			// 1、not supported: show arnings/errors/status/processlist
			// 2、show variables will not return query
			// 3、show create database/table need rewrite to create sql
		}
	}
	return nil, moerr.NewNYI(ctx, fmt.Sprintf("query '%s'", pn))
}

func (c *Compile) cnListStrategy() {
	if len(c.cnList) == 0 {
		c.cnList = append(c.cnList, engine.Node{Mcpu: c.NumCPU()})
	} else if len(c.cnList) > c.info.CnNumbers {
		c.cnList = c.cnList[:c.info.CnNumbers]
	}
}

func (c *Compile) compileQuery(ctx context.Context, qry *plan.Query) (*Scope, error) {
	if len(qry.Steps) != 1 {
		return nil, moerr.NewNYI(ctx, fmt.Sprintf("query '%s'", qry))
	}
	var err error
	c.cnList, err = c.e.Nodes()
	if err != nil {
		return nil, err
	}
	blkNum := 0
	for _, n := range qry.Nodes {
		if n.NodeType == plan.Node_TABLE_SCAN {
			if n.Stats != nil {
				blkNum += int(n.Stats.BlockNum)
			}
		}
	}
	switch qry.StmtType {
	case plan.Query_INSERT:
		insertNode := qry.Nodes[qry.Steps[0]]
		nodeStats := qry.Nodes[insertNode.Children[0]].Stats
		if nodeStats.GetCost()*float64(SingleLineSizeEstimate) > float64(DistributedThreshold) || qry.LoadTag || blkNum >= MinBlockNum {
			c.cnListStrategy()
		} else {
			c.cnList = engine.Nodes{engine.Node{Mcpu: c.generateCPUNumber(c.NumCPU(), blkNum)}}
		}
	default:
		if blkNum < MinBlockNum {
			c.cnList = engine.Nodes{engine.Node{Mcpu: c.generateCPUNumber(c.NumCPU(), blkNum)}}
		} else {
			c.cnListStrategy()
		}
	}

	c.initAnalyze(qry)
	ss, err := c.compilePlanScope(ctx, qry.Nodes[qry.Steps[0]], qry.Nodes)
	if err != nil {
		return nil, err
	}
	return c.compileApQuery(qry, ss)
}

func (c *Compile) compileApQuery(qry *plan.Query, ss []*Scope) (*Scope, error) {
	var rs *Scope
	switch qry.StmtType {
	case plan.Query_DELETE:
		rs = c.newMergeScope(ss)
		updateScopesLastFlag([]*Scope{rs})
		rs.Magic = Deletion
		c.SetAnalyzeCurrent([]*Scope{rs}, c.anal.curr)
		scp, err := constructDeletion(qry.Nodes[qry.Steps[0]], c.e, c.proc)
		if err != nil {
			return nil, err
		}
		rs.Instructions = append(rs.Instructions, vm.Instruction{
			Op:  vm.Deletion,
			Arg: scp,
		})
	case plan.Query_INSERT:
		insertNode := qry.Nodes[qry.Steps[0]]
		insertNode.NotCacheable = true
		arg, err := constructInsert(insertNode, c.e, c.proc)
		if err != nil {
			return nil, err
		}
		nodeStats := qry.Nodes[insertNode.Children[0]].Stats
		if nodeStats.GetCost()*float64(SingleLineSizeEstimate) > float64(DistributedThreshold) || qry.LoadTag {
			// use distributed-insert
			arg.IsRemote = true
			rs = c.newInsertMergeScope(arg, ss)
			rs.Magic = MergeInsert
			rs.Instructions = append(rs.Instructions, vm.Instruction{
				Op: vm.MergeBlock,
				Arg: &mergeblock.Argument{
					Tbl:         arg.InsertCtx.Source,
					Unique_tbls: arg.InsertCtx.UniqueSource,
				},
			})
		} else {
			rs = c.newMergeScope(ss)
			rs.Magic = Insert
			c.SetAnalyzeCurrent([]*Scope{rs}, c.anal.curr)
			rs.Instructions = append(rs.Instructions, vm.Instruction{
				Op:  vm.Insert,
				Arg: arg,
			})
		}
	case plan.Query_UPDATE:
		scp, err := constructUpdate(qry.Nodes[qry.Steps[0]], c.e, c.proc)
		if err != nil {
			return nil, err
		}
		rs = c.newMergeScope(ss)
		updateScopesLastFlag([]*Scope{rs})
		rs.Magic = Update
		c.SetAnalyzeCurrent([]*Scope{rs}, c.anal.curr)
		rs.Instructions = append(rs.Instructions, vm.Instruction{
			Op:  vm.Update,
			Arg: scp,
		})
	default:
		rs = c.newMergeScope(ss)
		updateScopesLastFlag([]*Scope{rs})
		c.SetAnalyzeCurrent([]*Scope{rs}, c.anal.curr)
		rs.Instructions = append(rs.Instructions, vm.Instruction{
			Op: vm.Output,
			Arg: &output.Argument{
				Data: c.u,
				Func: c.fill,
			},
		})
	}
	return rs, nil
}

func constructValueScanBatch(ctx context.Context, proc *process.Process, node *plan.Node) (*batch.Batch, error) {
	if node == nil || node.TableDef == nil { // like : select 1, 2
		bat := batch.NewWithSize(1)
		bat.Vecs[0] = vector.NewConstNull(types.T_int64.ToType(), 1, proc.Mp())
		bat.InitZsOne(1)
		return bat, nil
	}
	// select * from (values row(1,1), row(2,2), row(3,3)) a;
	tableDef := node.TableDef
	colCount := len(tableDef.Cols)
	colsData := node.RowsetData.Cols
	rowCount := len(colsData[0].Data)
	bat := batch.NewWithSize(colCount)
	for i := 0; i < colCount; i++ {
		vec, err := rowsetDataToVector(ctx, proc, colsData[i].Data)
		if err != nil {
			return nil, err
		}
		bat.Vecs[i] = vec
	}
	bat.SetZs(rowCount, proc.Mp())
	return bat, nil
}

func (c *Compile) compilePlanScope(ctx context.Context, n *plan.Node, ns []*plan.Node) ([]*Scope, error) {
	switch n.NodeType {
	case plan.Node_VALUE_SCAN:
		ds := &Scope{Magic: Normal}
		ds.Proc = process.NewWithAnalyze(c.proc, c.ctx, 0, c.anal.Nodes())
		bat, err := constructValueScanBatch(ctx, c.proc, n)
		if err != nil {
			return nil, err
		}
		ds.DataSource = &Source{Bat: bat}
		return c.compileSort(n, c.compileProjection(n, []*Scope{ds})), nil
	case plan.Node_EXTERNAL_SCAN:
		node := plan2.DeepCopyNode(n)
		ss, err := c.compileExternScan(ctx, node)
		if err != nil {
			return nil, err
		}
		return c.compileSort(n, c.compileProjection(n, c.compileRestrict(node, ss))), nil
	case plan.Node_TABLE_SCAN:
		ss, err := c.compileTableScan(n)
		if err != nil {
			return nil, err
		}
		// RelationName
		return c.compileSort(n, c.compileProjection(n, c.compileRestrict(n, ss))), nil
	case plan.Node_FILTER:
		curr := c.anal.curr
		c.SetAnalyzeCurrent(nil, int(n.Children[0]))
		ss, err := c.compilePlanScope(ctx, ns[n.Children[0]], ns)
		if err != nil {
			return nil, err
		}
		c.SetAnalyzeCurrent(ss, curr)
		return c.compileSort(n, c.compileProjection(n, c.compileRestrict(n, ss))), nil
	case plan.Node_PROJECT:
		curr := c.anal.curr
		c.SetAnalyzeCurrent(nil, int(n.Children[0]))
		ss, err := c.compilePlanScope(ctx, ns[n.Children[0]], ns)
		if err != nil {
			return nil, err
		}
		c.SetAnalyzeCurrent(ss, curr)
		return c.compileSort(n, c.compileProjection(n, c.compileRestrict(n, ss))), nil
	case plan.Node_AGG:
		curr := c.anal.curr
		c.SetAnalyzeCurrent(nil, int(n.Children[0]))
		ss, err := c.compilePlanScope(ctx, ns[n.Children[0]], ns)
		if err != nil {
			return nil, err
		}
		c.SetAnalyzeCurrent(ss, curr)
		if len(n.GroupBy) == 0 || !c.info.WithBigMem {
			ss = c.compileAgg(n, ss, ns)
		} else {
			ss = c.compileGroup(n, ss, ns)
		}
		return c.compileSort(n, c.compileProjection(n, c.compileRestrict(n, ss))), nil
	case plan.Node_JOIN:
		needSwap, joinTyp := joinType(ctx, n, ns)
		curr := c.anal.curr
		c.SetAnalyzeCurrent(nil, int(n.Children[0]))
		ss, err := c.compilePlanScope(ctx, ns[n.Children[0]], ns)
		if err != nil {
			return nil, err
		}
		c.SetAnalyzeCurrent(ss, int(n.Children[1]))
		children, err := c.compilePlanScope(ctx, ns[n.Children[1]], ns)
		if err != nil {
			return nil, err
		}
		c.SetAnalyzeCurrent(children, curr)
		if needSwap {
			return c.compileSort(n, c.compileJoin(ctx, n, ns[n.Children[0]], children, ss, joinTyp)), nil
		}
		return c.compileSort(n, c.compileJoin(ctx, n, ns[n.Children[1]], ss, children, joinTyp)), nil
	case plan.Node_SORT:
		curr := c.anal.curr
		c.SetAnalyzeCurrent(nil, int(n.Children[0]))
		ss, err := c.compilePlanScope(ctx, ns[n.Children[0]], ns)
		if err != nil {
			return nil, err
		}
		c.SetAnalyzeCurrent(ss, curr)
		ss = c.compileSort(n, ss)
		return c.compileProjection(n, c.compileRestrict(n, ss)), nil
	case plan.Node_UNION:
		curr := c.anal.curr
		c.SetAnalyzeCurrent(nil, int(n.Children[0]))
		ss, err := c.compilePlanScope(ctx, ns[n.Children[0]], ns)
		if err != nil {
			return nil, err
		}
		c.SetAnalyzeCurrent(ss, int(n.Children[1]))
		children, err := c.compilePlanScope(ctx, ns[n.Children[1]], ns)
		if err != nil {
			return nil, err
		}
		c.SetAnalyzeCurrent(children, curr)
		return c.compileSort(n, c.compileUnion(n, ss, children, ns)), nil
	case plan.Node_MINUS, plan.Node_INTERSECT, plan.Node_INTERSECT_ALL:
		curr := c.anal.curr
		c.SetAnalyzeCurrent(nil, int(n.Children[0]))
		ss, err := c.compilePlanScope(ctx, ns[n.Children[0]], ns)
		if err != nil {
			return nil, err
		}
		c.SetAnalyzeCurrent(ss, int(n.Children[1]))
		children, err := c.compilePlanScope(ctx, ns[n.Children[1]], ns)
		if err != nil {
			return nil, err
		}
		c.SetAnalyzeCurrent(children, curr)
		return c.compileSort(n, c.compileMinusAndIntersect(n, ss, children, n.NodeType)), nil
	case plan.Node_UNION_ALL:
		curr := c.anal.curr
		c.SetAnalyzeCurrent(nil, int(n.Children[0]))
		ss, err := c.compilePlanScope(ctx, ns[n.Children[0]], ns)
		if err != nil {
			return nil, err
		}
		c.SetAnalyzeCurrent(ss, int(n.Children[1]))
		children, err := c.compilePlanScope(ctx, ns[n.Children[1]], ns)
		if err != nil {
			return nil, err
		}
		c.SetAnalyzeCurrent(children, curr)
		return c.compileSort(n, c.compileUnionAll(n, ss, children)), nil
	case plan.Node_DELETE:
		if n.DeleteCtx.CanTruncate {
			return nil, nil
		}
		ss, err := c.compilePlanScope(ctx, ns[n.Children[0]], ns)
		if err != nil {
			return nil, err
		}
		return ss, nil
	case plan.Node_INSERT:
		ss, err := c.compilePlanScope(ctx, ns[n.Children[0]], ns)
		if err != nil {
			return nil, err
		}
		return ss, nil
		// return c.compileProjection(n, c.compileRestrict(n, ss)), nil
	case plan.Node_UPDATE:
		ss, err := c.compilePlanScope(ctx, ns[n.Children[0]], ns)
		if err != nil {
			return nil, err
		}
		return ss, nil
	case plan.Node_FUNCTION_SCAN:
		var (
			pre []*Scope
			err error
		)
		curr := c.anal.curr
		c.SetAnalyzeCurrent(nil, int(n.Children[0]))
		pre, err = c.compilePlanScope(ctx, ns[n.Children[0]], ns)
		if err != nil {
			return nil, err
		}
		c.SetAnalyzeCurrent(pre, curr)
		ss, err := c.compileTableFunction(n, pre)
		if err != nil {
			return nil, err
		}
		return c.compileSort(n, c.compileProjection(n, c.compileRestrict(n, ss))), nil
	default:
		return nil, moerr.NewNYI(ctx, fmt.Sprintf("query '%s'", n))
	}
}

func (c *Compile) ConstructScope() *Scope {
	ds := &Scope{Magic: Normal}
	ds.Proc = process.NewWithAnalyze(c.proc, c.ctx, 0, c.anal.Nodes())
	ds.Proc.LoadTag = true
	bat := batch.NewWithSize(1)
	{
		bat.Vecs[0] = vector.NewConstNull(types.T_int64.ToType(), 1, c.proc.Mp())
		bat.InitZsOne(1)
	}
	ds.DataSource = &Source{Bat: bat}
	return ds
}

func (c *Compile) compileExternScan(ctx context.Context, n *plan.Node) ([]*Scope, error) {
	ctx, span := trace.Start(ctx, "compileExternScan")
	defer span.End()
	mcpu := c.cnList[0].Mcpu
	param := &tree.ExternParam{}
	err := json.Unmarshal([]byte(n.TableDef.Createsql), param)
	if param.Local {
		mcpu = 1
	}
	if err != nil {
		return nil, err
	}
	if param.ScanType == tree.S3 {
		if err := plan2.InitS3Param(param); err != nil {
			return nil, err
		}
		if param.Parallel {
			if mcpu > external.S3_PARALLEL_MAXNUM {
				mcpu = external.S3_PARALLEL_MAXNUM
			}
		}
	} else {
		if err := plan2.InitInfileParam(param); err != nil {
			return nil, err
		}
	}

	if n.ObjRef != nil {
		param.SysTable = external.IsSysTable(n.ObjRef.SchemaName, n.TableDef.Name)
	}

	param.FileService = c.proc.FileService
	param.Ctx = c.ctx
	var fileList []string
	var fileSize []int64
	if !param.Local {
		if param.QueryResult {
			fileList = strings.Split(param.Filepath, ",")
			for i := range fileList {
				fileList[i] = strings.TrimSpace(fileList[i])
			}
		} else {
			_, spanReadDir := trace.Start(ctx, "compileExternScan.ReadDir")
			fileList, fileSize, err = plan2.ReadDir(param)
			if err != nil {
				spanReadDir.End()
				return nil, err
			}
			spanReadDir.End()
		}
		fileList, fileSize, err = external.FilterFileList(ctx, n, c.proc, fileList, fileSize)
		if err != nil {
			return nil, err
		}
		if param.LoadFile && len(fileList) == 0 {
			return nil, moerr.NewInvalidInput(ctx, "the file does not exist in load flow")
		}
	} else {
		fileList = []string{param.Filepath}
	}

	var fileOffset [][][2]int
	for i := 0; i < len(fileList); i++ {
		param.Filepath = fileList[i]
		if param.Parallel {
			arr, err := external.ReadFileOffset(param, c.proc, mcpu, fileSize[i])
			fileOffset = append(fileOffset, arr)
			if err != nil {
				return nil, err
			}
		}
	}

	cnt := len(fileList) / mcpu
	tag := len(fileList) % mcpu
	index := 0
	currentFirstFlag := c.anal.isFirst
	ss := make([]*Scope, mcpu)
	for i := 0; i < mcpu; i++ {
		ss[i] = c.ConstructScope()
		var fileListTmp []string
		if i < tag {
			fileListTmp = fileList[index : index+cnt+1]
			index += cnt + 1
		} else {
			fileListTmp = fileList[index : index+cnt]
			index += cnt
		}
		offset := make([][2]int, 0)
		for j := 0; j < len(fileOffset); j++ {
			offset = append(offset, [2]int{fileOffset[j][i][0], fileOffset[j][i][1]})
		}
		ss[i].appendInstruction(vm.Instruction{
			Op:      vm.External,
			Idx:     c.anal.curr,
			IsFirst: currentFirstFlag,
			Arg:     constructExternal(n, param, c.ctx, fileListTmp, fileSize, offset),
		})
		if param.Parallel {
			ss[i].Instructions[0].Arg.(*external.Argument).Es.FileList = fileList
		}
	}
	c.anal.isFirst = false
	return ss, nil
}

func (c *Compile) compileTableFunction(n *plan.Node, ss []*Scope) ([]*Scope, error) {
	currentFirstFlag := c.anal.isFirst
	for i := range ss {
		ss[i].appendInstruction(vm.Instruction{
			Op:      vm.TableFunction,
			Idx:     c.anal.curr,
			IsFirst: currentFirstFlag,
			Arg:     constructTableFunction(n, c.ctx, n.TableDef.TblFunc.Name),
		})
	}
	c.anal.isFirst = false

	return ss, nil
}

func (c *Compile) compileTableScan(n *plan.Node) ([]*Scope, error) {
	nodes, err := c.generateNodes(n)
	if err != nil {
		return nil, err
	}
	ss := make([]*Scope, 0, len(nodes))
	for i := range nodes {
		ss = append(ss, c.compileTableScanWithNode(n, nodes[i]))
	}
	return ss, nil
}

func (c *Compile) compileTableScanWithNode(n *plan.Node, node engine.Node) *Scope {
	var s *Scope
	var tblDef *plan.TableDef
	var ts timestamp.Timestamp
	var db engine.Database
	var rel engine.Relation
	var err error

	attrs := make([]string, len(n.TableDef.Cols))
	for j, col := range n.TableDef.Cols {
		attrs[j] = col.Name
	}
	if c.proc != nil && c.proc.TxnOperator != nil {
		ts = c.proc.TxnOperator.Txn().SnapshotTS
	}
	{
		var cols []*plan.ColDef
		ctx := c.ctx
		if util.TableIsClusterTable(n.TableDef.GetTableType()) {
			ctx = context.WithValue(ctx, defines.TenantIDKey{}, catalog.System_Account)
		}
		db, err = c.e.Database(ctx, n.ObjRef.SchemaName, c.proc.TxnOperator)
		if err != nil {
			panic(err)
		}
		rel, err = db.Relation(ctx, n.TableDef.Name)
		if err != nil {
			var e error // avoid contamination of error messages
			db, e = c.e.Database(c.ctx, defines.TEMPORARY_DBNAME, c.proc.TxnOperator)
			if e != nil {
				panic(e)
			}
			rel, e = db.Relation(c.ctx, engine.GetTempTableName(n.ObjRef.SchemaName, n.TableDef.Name))
			if e != nil {
				panic(e)
			}
		}
		defs, err := rel.TableDefs(ctx)
		if err != nil {
			panic(err)
		}
		i := int32(0)
		name2index := make(map[string]int32)
		for _, def := range defs {
			if attr, ok := def.(*engine.AttributeDef); ok {
				name2index[attr.Attr.Name] = i
				cols = append(cols, &plan.ColDef{
					Name: attr.Attr.Name,
					Typ: &plan.Type{
						Id:        int32(attr.Attr.Type.Oid),
						Width:     attr.Attr.Type.Width,
						Size:      attr.Attr.Type.Size,
						Precision: attr.Attr.Type.Precision,
						Scale:     attr.Attr.Type.Scale,
						AutoIncr:  attr.Attr.AutoIncrement,
					},
					Primary:   attr.Attr.Primary,
					Default:   attr.Attr.Default,
					OnUpdate:  attr.Attr.OnUpdate,
					Comment:   attr.Attr.Comment,
					ClusterBy: attr.Attr.ClusterBy,
				})
				i++
			}
		}
		tblDef = &plan.TableDef{
			Cols:          cols,
			Name2ColIndex: name2index,
			Name:          n.TableDef.Name,
			TableType:     n.TableDef.GetTableType(),
		}
	}
	s = &Scope{
		Magic:    Remote,
		NodeInfo: node,
		DataSource: &Source{
			Timestamp:    ts,
			Attributes:   attrs,
			TableDef:     tblDef,
			RelationName: n.TableDef.Name,
			SchemaName:   n.ObjRef.SchemaName,
			Expr:         colexec.RewriteFilterExprList(n.FilterList),
		},
	}
	s.Proc = process.NewWithAnalyze(c.proc, c.ctx, 0, c.anal.Nodes())
	return s
}

func (c *Compile) compileRestrict(n *plan.Node, ss []*Scope) []*Scope {
	if len(n.FilterList) == 0 {
		return ss
	}
	currentFirstFlag := c.anal.isFirst
	for i := range ss {
		ss[i].appendInstruction(vm.Instruction{
			Op:      vm.Restrict,
			Idx:     c.anal.curr,
			IsFirst: currentFirstFlag,
			Arg:     constructRestrict(n),
		})
	}
	c.anal.isFirst = false
	return ss
}

func (c *Compile) compileProjection(n *plan.Node, ss []*Scope) []*Scope {
	currentFirstFlag := c.anal.isFirst
	for i := range ss {
		ss[i].appendInstruction(vm.Instruction{
			Op:      vm.Projection,
			Idx:     c.anal.curr,
			IsFirst: currentFirstFlag,
			Arg:     constructProjection(n),
		})
	}
	c.anal.isFirst = false
	return ss
}

func (c *Compile) compileUnion(n *plan.Node, ss []*Scope, children []*Scope, ns []*plan.Node) []*Scope {
	ss = append(ss, children...)
	rs := c.newScopeList(1, int(n.Stats.BlockNum))
	gn := new(plan.Node)
	gn.GroupBy = make([]*plan.Expr, len(n.ProjectList))
	copy(gn.GroupBy, n.ProjectList)
	for i := range rs {
		ch := c.newMergeScope(dupScopeList(ss))
		ch.appendInstruction(vm.Instruction{
			Op: vm.Connector,
			Arg: &connector.Argument{
				Reg: rs[i].Proc.Reg.MergeReceivers[0],
			},
		})
		ch.IsEnd = true
		rs[i].PreScopes = []*Scope{ch}
		rs[i].Instructions = append(rs[i].Instructions, vm.Instruction{
			Op:  vm.Group,
			Idx: c.anal.curr,
			Arg: constructGroup(c.ctx, gn, n, i, len(rs), true, c.proc),
		})
	}
	return rs
}

func (c *Compile) compileMinusAndIntersect(n *plan.Node, ss []*Scope, children []*Scope, nodeType plan.Node_NodeType) []*Scope {
	rs := c.newJoinScopeListWithBucket(c.newScopeList(2, int(n.Stats.BlockNum)), ss, children)
	switch nodeType {
	case plan.Node_MINUS:
		for i := range rs {
			rs[i].Instructions[0] = vm.Instruction{
				Op:  vm.Minus,
				Idx: c.anal.curr,
				Arg: constructMinus(n, c.proc, i, len(rs)),
			}
		}
	case plan.Node_INTERSECT:
		for i := range rs {
			rs[i].Instructions[0] = vm.Instruction{
				Op:  vm.Intersect,
				Idx: c.anal.curr,
				Arg: constructIntersect(n, c.proc, i, len(rs)),
			}
		}
	case plan.Node_INTERSECT_ALL:
		for i := range rs {
			rs[i].Instructions[0] = vm.Instruction{
				Op:  vm.IntersectAll,
				Idx: c.anal.curr,
				Arg: constructIntersectAll(n, c.proc, i, len(rs)),
			}
		}

	}
	return rs
}

func (c *Compile) compileUnionAll(n *plan.Node, ss []*Scope, children []*Scope) []*Scope {
	rs := c.newMergeScope(append(ss, children...))
	rs.Instructions[0].Idx = c.anal.curr
	return []*Scope{rs}
}

func (c *Compile) compileJoin(ctx context.Context, n, right *plan.Node, ss []*Scope, children []*Scope, joinTyp plan.Node_JoinFlag) []*Scope {
	var rs []*Scope

	isEq := isEquiJoin(n.OnList)
	typs := make([]types.Type, len(right.ProjectList))
	for i, expr := range right.ProjectList {
		typs[i] = dupType(expr.Typ)
	}
	switch joinTyp {
	case plan.Node_INNER:
		rs = c.newBroadcastJoinScopeList(ss, children)
		if len(n.OnList) == 0 {
			for i := range rs {
				rs[i].appendInstruction(vm.Instruction{
					Op:  vm.Product,
					Idx: c.anal.curr,
					Arg: constructProduct(n, typs, c.proc),
				})
			}
		} else {
			for i := range rs {
				if isEq {
					rs[i].appendInstruction(vm.Instruction{
						Op:  vm.Join,
						Idx: c.anal.curr,
						Arg: constructJoin(n, typs, c.proc),
					})
				} else {
					rs[i].appendInstruction(vm.Instruction{
						Op:  vm.LoopJoin,
						Idx: c.anal.curr,
						Arg: constructLoopJoin(n, typs, c.proc),
					})
				}
			}
		}
	case plan.Node_SEMI:
		rs = c.newBroadcastJoinScopeList(ss, children)
		for i := range rs {
			if isEq {
				rs[i].appendInstruction(vm.Instruction{
					Op:  vm.Semi,
					Idx: c.anal.curr,
					Arg: constructSemi(n, typs, c.proc),
				})
			} else {
				rs[i].appendInstruction(vm.Instruction{
					Op:  vm.LoopSemi,
					Idx: c.anal.curr,
					Arg: constructLoopSemi(n, typs, c.proc),
				})
			}
		}
	case plan.Node_LEFT:
		rs = c.newBroadcastJoinScopeList(ss, children)
		for i := range rs {
			if isEq {
				rs[i].appendInstruction(vm.Instruction{
					Op:  vm.Left,
					Idx: c.anal.curr,
					Arg: constructLeft(n, typs, c.proc),
				})
			} else {
				rs[i].appendInstruction(vm.Instruction{
					Op:  vm.LoopLeft,
					Idx: c.anal.curr,
					Arg: constructLoopLeft(n, typs, c.proc),
				})
			}
		}
	case plan.Node_SINGLE:
		rs = c.newBroadcastJoinScopeList(ss, children)
		for i := range rs {
			if isEq {
				rs[i].appendInstruction(vm.Instruction{
					Op:  vm.Single,
					Idx: c.anal.curr,
					Arg: constructSingle(n, typs, c.proc),
				})
			} else {
				rs[i].appendInstruction(vm.Instruction{
					Op:  vm.LoopSingle,
					Idx: c.anal.curr,
					Arg: constructLoopSingle(n, typs, c.proc),
				})
			}
		}
	case plan.Node_ANTI:
		rs = c.newBroadcastJoinScopeList(ss, children)
		_, conds := extraJoinConditions(n.OnList)
		for i := range rs {
			if isEq && len(conds) == 1 {
				rs[i].appendInstruction(vm.Instruction{
					Op:  vm.Anti,
					Idx: c.anal.curr,
					Arg: constructAnti(n, typs, c.proc),
				})
			} else {
				rs[i].appendInstruction(vm.Instruction{
					Op:  vm.LoopAnti,
					Idx: c.anal.curr,
					Arg: constructLoopAnti(n, typs, c.proc),
				})
			}
		}
	case plan.Node_MARK:
		rs = c.newBroadcastJoinScopeList(ss, children)
		for i := range rs {
			//if isEq {
			//	rs[i].appendInstruction(vm.Instruction{
			//		Op:  vm.Mark,
			//		Idx: c.anal.curr,
			//		Arg: constructMark(n, typs, c.proc),
			//	})
			//} else {
			rs[i].appendInstruction(vm.Instruction{
				Op:  vm.LoopMark,
				Idx: c.anal.curr,
				Arg: constructLoopMark(n, typs, c.proc),
			})
			//}
		}
	default:
		panic(moerr.NewNYI(ctx, fmt.Sprintf("join typ '%v'", n.JoinType)))
	}
	return rs
}

func (c *Compile) compileSort(n *plan.Node, ss []*Scope) []*Scope {
	switch {
	case n.Limit != nil && n.Offset == nil && len(n.OrderBy) > 0: // top
		vec, err := colexec.EvalExpr(constBat, c.proc, n.Limit)
		if err != nil {
			panic(err)
		}
		defer vec.Free(c.proc.Mp())
		return c.compileTop(n, vector.MustFixedCol[int64](vec)[0], ss)
	case n.Limit == nil && n.Offset == nil && len(n.OrderBy) > 0: // top
		return c.compileOrder(n, ss)
	case n.Limit != nil && n.Offset != nil && len(n.OrderBy) > 0:
		vec1, err := colexec.EvalExpr(constBat, c.proc, n.Limit)
		if err != nil {
			panic(err)
		}
		defer vec1.Free(c.proc.Mp())
		vec2, err := colexec.EvalExpr(constBat, c.proc, n.Offset)
		if err != nil {
			panic(err)
		}
		defer vec2.Free(c.proc.Mp())
		limit, offset := vector.MustFixedCol[int64](vec1)[0], vector.MustFixedCol[int64](vec2)[0]
		topN := limit + offset
		if topN <= 8192*2 {
			// if n is small, convert `order by col limit m offset n` to `top m+n offset n`
			return c.compileOffset(n, c.compileTop(n, topN, ss))
		}
		return c.compileLimit(n, c.compileOffset(n, c.compileOrder(n, ss)))
	case n.Limit == nil && n.Offset != nil && len(n.OrderBy) > 0: // order and offset
		return c.compileOffset(n, c.compileOrder(n, ss))
	case n.Limit != nil && n.Offset == nil && len(n.OrderBy) == 0: // limit
		return c.compileLimit(n, ss)
	case n.Limit == nil && n.Offset != nil && len(n.OrderBy) == 0: // offset
		return c.compileOffset(n, ss)
	case n.Limit != nil && n.Offset != nil && len(n.OrderBy) == 0: // limit and offset
		return c.compileLimit(n, c.compileOffset(n, ss))
	default:
		return ss
	}
}

func containBrokenNode(s *Scope) bool {
	for i := range s.Instructions {
		if s.Instructions[i].IsBrokenNode() {
			return true
		}
	}
	return false
}

func (c *Compile) compileTop(n *plan.Node, topN int64, ss []*Scope) []*Scope {
	// use topN TO make scope.
	currentFirstFlag := c.anal.isFirst
	for i := range ss {
		c.anal.isFirst = currentFirstFlag
		if containBrokenNode(ss[i]) {
			ss[i] = c.newMergeScope([]*Scope{ss[i]})
		}
		ss[i].appendInstruction(vm.Instruction{
			Op:      vm.Top,
			Idx:     c.anal.curr,
			IsFirst: c.anal.isFirst,
			Arg:     constructTop(n, topN),
		})
	}
	c.anal.isFirst = false

	rs := c.newMergeScope(ss)
	rs.Instructions[0] = vm.Instruction{
		Op:  vm.MergeTop,
		Idx: c.anal.curr,
		Arg: constructMergeTop(n, topN),
	}
	return []*Scope{rs}
}

func (c *Compile) compileOrder(n *plan.Node, ss []*Scope) []*Scope {
	currentFirstFlag := c.anal.isFirst
	for i := range ss {
		c.anal.isFirst = currentFirstFlag
		if containBrokenNode(ss[i]) {
			ss[i] = c.newMergeScope([]*Scope{ss[i]})
		}
		ss[i].appendInstruction(vm.Instruction{
			Op:      vm.Order,
			Idx:     c.anal.curr,
			IsFirst: c.anal.isFirst,
			Arg:     constructOrder(n, c.proc),
		})
	}
	c.anal.isFirst = false

	rs := c.newMergeScope(ss)
	rs.Instructions[0] = vm.Instruction{
		Op:  vm.MergeOrder,
		Idx: c.anal.curr,
		Arg: constructMergeOrder(n, c.proc),
	}
	return []*Scope{rs}
}

func (c *Compile) compileOffset(n *plan.Node, ss []*Scope) []*Scope {
	currentFirstFlag := c.anal.isFirst
	for i := range ss {
		if containBrokenNode(ss[i]) {
			c.anal.isFirst = currentFirstFlag
			ss[i] = c.newMergeScope([]*Scope{ss[i]})
		}
	}

	rs := c.newMergeScope(ss)
	rs.Instructions[0] = vm.Instruction{
		Op:  vm.MergeOffset,
		Idx: c.anal.curr,
		Arg: constructMergeOffset(n, c.proc),
	}
	return []*Scope{rs}
}

func (c *Compile) compileLimit(n *plan.Node, ss []*Scope) []*Scope {
	currentFirstFlag := c.anal.isFirst
	for i := range ss {
		c.anal.isFirst = currentFirstFlag
		if containBrokenNode(ss[i]) {
			ss[i] = c.newMergeScope([]*Scope{ss[i]})
		}
		ss[i].appendInstruction(vm.Instruction{
			Op:      vm.Limit,
			Idx:     c.anal.curr,
			IsFirst: c.anal.isFirst,
			Arg:     constructLimit(n, c.proc),
		})
	}
	c.anal.isFirst = false

	rs := c.newMergeScope(ss)
	rs.Instructions[0] = vm.Instruction{
		Op:  vm.MergeLimit,
		Idx: c.anal.curr,
		Arg: constructMergeLimit(n, c.proc),
	}
	return []*Scope{rs}
}

func (c *Compile) compileAgg(n *plan.Node, ss []*Scope, ns []*plan.Node) []*Scope {
	currentFirstFlag := c.anal.isFirst
	for i := range ss {
		c.anal.isFirst = currentFirstFlag
		if containBrokenNode(ss[i]) {
			ss[i] = c.newMergeScope([]*Scope{ss[i]})
		}
		ss[i].appendInstruction(vm.Instruction{
			Op:      vm.Group,
			Idx:     c.anal.curr,
			IsFirst: c.anal.isFirst,
			Arg:     constructGroup(c.ctx, n, ns[n.Children[0]], 0, 0, false, c.proc),
		})
	}
	c.anal.isFirst = false

	rs := c.newMergeScope(ss)
	rs.Instructions[0] = vm.Instruction{
		Op:  vm.MergeGroup,
		Idx: c.anal.curr,
		Arg: constructMergeGroup(n, true),
	}
	return []*Scope{rs}
}

func (c *Compile) compileGroup(n *plan.Node, ss []*Scope, ns []*plan.Node) []*Scope {
	currentIsFirst := c.anal.isFirst
	c.anal.isFirst = false
	rs := c.newScopeList(validScopeCount(ss), int(n.Stats.BlockNum))
	j := 0
	for i := range ss {
		if containBrokenNode(ss[i]) {
			isEnd := ss[i].IsEnd
			ss[i] = c.newMergeScope([]*Scope{ss[i]})
			ss[i].IsEnd = isEnd
		}
		if !ss[i].IsEnd {
			ss[i].appendInstruction(vm.Instruction{
				Op:  vm.Dispatch,
				Arg: constructDispatchLocal(true, extraRegisters(rs, j)),
			})
			j++
			ss[i].IsEnd = true
		}
	}

	for i := range rs {
		rs[i].Instructions = append(rs[i].Instructions, vm.Instruction{
			Op:      vm.Group,
			Idx:     c.anal.curr,
			IsFirst: currentIsFirst,
			Arg:     constructGroup(c.ctx, n, ns[n.Children[0]], i, len(rs), true, c.proc),
		})
	}
	return []*Scope{c.newMergeScope(append(rs, ss...))}
}

func (c *Compile) newInsertMergeScope(arg *insert.Argument, ss []*Scope) *Scope {
	ss2 := make([]*Scope, 0, len(ss))
	for _, s := range ss {
		if s.IsEnd {
			continue
		}
		ss2 = append(ss2, s)
	}
	insert := &vm.Instruction{
		Op:  vm.Insert,
		Arg: arg,
	}
	for i := range ss2 {
		ss2[i].Instructions = append(ss2[i].Instructions, dupInstruction(insert, nil))
	}
	return c.newMergeScope(ss2)
}

func (c *Compile) newMergeScope(ss []*Scope) *Scope {
	rs := &Scope{
		PreScopes: ss,
		Magic:     Merge,
	}
	cnt := 0
	for _, s := range ss {
		if s.IsEnd {
			continue
		}
		cnt++
	}
	rs.Proc = process.NewWithAnalyze(c.proc, c.ctx, cnt, c.anal.Nodes())
	if len(ss) > 0 {
		rs.Proc.LoadTag = ss[0].Proc.LoadTag
	}
	rs.Instructions = append(rs.Instructions, vm.Instruction{
		Op:      vm.Merge,
		Idx:     c.anal.curr,
		IsFirst: c.anal.isFirst,
		Arg:     &merge.Argument{},
	})
	c.anal.isFirst = false

	j := 0
	for i := range ss {
		if !ss[i].IsEnd {
			ss[i].appendInstruction(vm.Instruction{
				Op: vm.Connector,
				Arg: &connector.Argument{
					Reg: rs.Proc.Reg.MergeReceivers[j],
				},
			})
			j++
		}
	}
	return rs
}

func (c *Compile) newScopeList(childrenCount int, blocks int) []*Scope {
	var ss []*Scope

	currentFirstFlag := c.anal.isFirst
	for _, n := range c.cnList {
		c.anal.isFirst = currentFirstFlag
		ss = append(ss, c.newScopeListWithNode(c.generateCPUNumber(n.Mcpu, blocks), childrenCount)...)
	}
	return ss
}

func (c *Compile) newScopeListWithNode(mcpu, childrenCount int) []*Scope {
	ss := make([]*Scope, mcpu)
	currentFirstFlag := c.anal.isFirst
	for i := range ss {
		ss[i] = new(Scope)
		ss[i].Magic = Remote
		ss[i].Proc = process.NewWithAnalyze(c.proc, c.ctx, childrenCount, c.anal.Nodes())
		ss[i].Instructions = append(ss[i].Instructions, vm.Instruction{
			Op:      vm.Merge,
			Idx:     c.anal.curr,
			IsFirst: currentFirstFlag,
			Arg:     &merge.Argument{},
		})
	}
	c.anal.isFirst = false
	return ss
}

func (c *Compile) newJoinScopeListWithBucket(rs, ss, children []*Scope) []*Scope {
	currentFirstFlag := c.anal.isFirst
	for i := range rs {
		c.anal.isFirst = currentFirstFlag
		left := c.newMergeScope(dupScopeList(ss))

		c.anal.isFirst = currentFirstFlag
		right := c.newMergeScope(dupScopeList(children))

		rs[i].PreScopes = []*Scope{left, right}
		left.appendInstruction(vm.Instruction{
			Op: vm.Connector,
			Arg: &connector.Argument{
				Reg: rs[i].Proc.Reg.MergeReceivers[0],
			},
		})
		right.appendInstruction(vm.Instruction{
			Op: vm.Connector,
			Arg: &connector.Argument{
				Reg: rs[i].Proc.Reg.MergeReceivers[1],
			},
		})
		left.IsEnd = true
		right.IsEnd = true
	}
	return rs
}

//func (c *Compile) newJoinScopeList(ss []*Scope, children []*Scope) []*Scope {
//rs := make([]*Scope, len(ss))
//// join's input will record in the left/right scope when JoinRun
//// so set it to false here.
//c.anal.isFirst = false
//for i := range ss {
//if ss[i].IsEnd {
//rs[i] = ss[i]
//continue
//}
//chp := c.newMergeScope(dupScopeList(children))
//rs[i] = new(Scope)
//rs[i].Magic = Remote
//rs[i].IsJoin = true
//rs[i].NodeInfo = ss[i].NodeInfo
//rs[i].PreScopes = []*Scope{ss[i], chp}
//rs[i].Proc = process.NewWithAnalyze(c.proc, c.ctx, 2, c.anal.Nodes())
//ss[i].appendInstruction(vm.Instruction{
//Op: vm.Connector,
//Arg: &connector.Argument{
//Reg: rs[i].Proc.Reg.MergeReceivers[0],
//},
//})
//chp.appendInstruction(vm.Instruction{
//Op: vm.Connector,
//Arg: &connector.Argument{
//Reg: rs[i].Proc.Reg.MergeReceivers[1],
//},
//})
//chp.IsEnd = true
//}
//return rs
//}

func (c *Compile) newBroadcastJoinScopeList(ss []*Scope, children []*Scope) []*Scope {
	len := len(ss)
	rs := make([]*Scope, len)
	idx := 0
	for i := range ss {
		if ss[i].IsEnd {
			rs[i] = ss[i]
			continue
		}
		rs[i] = new(Scope)
		rs[i].Magic = Remote
		rs[i].IsJoin = true
		rs[i].NodeInfo = ss[i].NodeInfo
		if isCurrentCN(rs[i].NodeInfo.Addr, c.addr) {
			idx = i
		}
		rs[i].PreScopes = []*Scope{ss[i]}
		rs[i].Proc = process.NewWithAnalyze(c.proc, c.ctx, 2, c.anal.Nodes())
		ss[i].appendInstruction(vm.Instruction{
			Op: vm.Connector,
			Arg: &connector.Argument{
				Reg: rs[i].Proc.Reg.MergeReceivers[0],
			},
		})
	}

	mergeChildren := c.newMergeScope(children)
	mergeChildren.appendInstruction(vm.Instruction{
		Op:  vm.Dispatch,
		Arg: constructBroadcastJoinDispatch(1, rs, c.addr, mergeChildren.Proc),
	})
	rs[idx].PreScopes = append(rs[idx].PreScopes, mergeChildren)

	return rs
}

func (c *Compile) newLeftScope(s *Scope, ss []*Scope) *Scope {
	rs := &Scope{
		Magic: Merge,
	}
	rs.appendInstruction(vm.Instruction{
		Op:      vm.Merge,
		Idx:     s.Instructions[0].Idx,
		IsFirst: true,
		Arg:     &merge.Argument{},
	})
	rs.appendInstruction(vm.Instruction{
		Op:  vm.Dispatch,
		Arg: constructDispatchLocal(false, extraRegisters(ss, 0)),
	})
	rs.IsEnd = true
	rs.Proc = process.NewWithAnalyze(s.Proc, c.ctx, 1, c.anal.Nodes())
	rs.Proc.Reg.MergeReceivers[0] = s.Proc.Reg.MergeReceivers[0]
	return rs
}

func (c *Compile) newRightScope(s *Scope, ss []*Scope) *Scope {
	rs := &Scope{
		Magic: Merge,
	}
	rs.appendInstruction(vm.Instruction{
		Op:      vm.HashBuild,
		Idx:     s.Instructions[0].Idx,
		IsFirst: true,
		Arg:     constructHashBuild(s.Instructions[0], c.proc),
	})
	rs.appendInstruction(vm.Instruction{
		Op:  vm.Dispatch,
		Arg: constructDispatchLocal(true, extraRegisters(ss, 1)),
	})
	rs.IsEnd = true
	rs.Proc = process.NewWithAnalyze(s.Proc, c.ctx, 1, c.anal.Nodes())
	rs.Proc.Reg.MergeReceivers[0] = s.Proc.Reg.MergeReceivers[1]

	for i, u := range s.RemoteReceivRegInfos {
		if u.Idx == 1 {
			rs.RemoteReceivRegInfos = append(rs.RemoteReceivRegInfos, RemoteReceivRegInfo{
				Idx:      0,
				Uuid:     u.Uuid,
				FromAddr: u.FromAddr,
			})
			s.RemoteReceivRegInfos = append(s.RemoteReceivRegInfos[:i], s.RemoteReceivRegInfos[i+1:]...)
			break
		}
	}

	return rs
}

// Number of cpu's available on the current machine
func (c *Compile) NumCPU() int {
	return runtime.NumCPU()
}

func (c *Compile) generateCPUNumber(cpunum, blocks int) int {
	if blocks < cpunum {
		if blocks <= 0 {
			return 1
		}
		return blocks
	}
	if cpunum <= 0 {
		return 1
	}
	return cpunum
}

func (c *Compile) initAnalyze(qry *plan.Query) {
	anals := make([]*process.AnalyzeInfo, len(qry.Nodes))
	for i := range anals {
		anals[i] = new(process.AnalyzeInfo)
	}
	c.anal = &anaylze{
		qry:       qry,
		analInfos: anals,
		curr:      int(qry.Steps[0]),
	}
}

func (c *Compile) fillAnalyzeInfo() {
	for i, anal := range c.anal.analInfos {
		if c.anal.qry.Nodes[i].AnalyzeInfo == nil {
			c.anal.qry.Nodes[i].AnalyzeInfo = new(plan.AnalyzeInfo)
		}
		c.anal.qry.Nodes[i].AnalyzeInfo.InputRows = atomic.LoadInt64(&anal.InputRows)
		c.anal.qry.Nodes[i].AnalyzeInfo.OutputRows = atomic.LoadInt64(&anal.OutputRows)
		c.anal.qry.Nodes[i].AnalyzeInfo.InputSize = atomic.LoadInt64(&anal.InputSize)
		c.anal.qry.Nodes[i].AnalyzeInfo.OutputSize = atomic.LoadInt64(&anal.OutputSize)
		c.anal.qry.Nodes[i].AnalyzeInfo.TimeConsumed = atomic.LoadInt64(&anal.TimeConsumed)
		c.anal.qry.Nodes[i].AnalyzeInfo.MemorySize = atomic.LoadInt64(&anal.MemorySize)
		c.anal.qry.Nodes[i].AnalyzeInfo.WaitTimeConsumed = atomic.LoadInt64(&anal.WaitTimeConsumed)
		c.anal.qry.Nodes[i].AnalyzeInfo.DiskIO = atomic.LoadInt64(&anal.DiskIO)
		c.anal.qry.Nodes[i].AnalyzeInfo.S3IOByte = atomic.LoadInt64(&anal.S3IOByte)
		c.anal.qry.Nodes[i].AnalyzeInfo.S3IOCount = atomic.LoadInt64(&anal.S3IOCount)
		c.anal.qry.Nodes[i].AnalyzeInfo.NetworkIO = atomic.LoadInt64(&anal.NetworkIO)
		c.anal.qry.Nodes[i].AnalyzeInfo.ScanTime = atomic.LoadInt64(&anal.ScanTime)
		c.anal.qry.Nodes[i].AnalyzeInfo.InsertTime = atomic.LoadInt64(&anal.InsertTime)
	}
}

func (c *Compile) generateNodes(n *plan.Node) (engine.Nodes, error) {
	var err error
	var db engine.Database
	var rel engine.Relation
	var ranges [][]byte
	var nodes engine.Nodes
	ctx := c.ctx
	if util.TableIsClusterTable(n.TableDef.GetTableType()) {
		ctx = context.WithValue(ctx, defines.TenantIDKey{}, catalog.System_Account)
	}

	db, err = c.e.Database(ctx, n.ObjRef.SchemaName, c.proc.TxnOperator)
	if err != nil {
		return nil, err
	}
	rel, err = db.Relation(ctx, n.TableDef.Name)
	if err != nil {
		var e error // avoid contamination of error messages
		db, e = c.e.Database(ctx, defines.TEMPORARY_DBNAME, c.proc.TxnOperator)
		if e != nil {
			return nil, err
		}

		rel, e = db.Relation(ctx, engine.GetTempTableName(n.ObjRef.SchemaName, n.TableDef.Name))
		if e != nil {
			return nil, err
		}
		c.isTemporaryScan = true
	}
	if c.isTemporaryScan {
		c.isTemporaryScan = false
		for i := 0; i < len(c.cnList); i++ {
			c.cnList[i].Addr = ""
		}
	}
	expr, _ := plan2.HandleFiltersForZM(n.FilterList, c.proc)
	ranges, err = rel.Ranges(ctx, expr)
	if err != nil {
		return nil, err
	}
	if len(ranges) == 0 {
		nodes = make(engine.Nodes, len(c.cnList))
		for i, node := range c.cnList {
			nodes[i] = engine.Node{
				Rel:  rel,
				Id:   node.Id,
				Addr: node.Addr,
				Mcpu: c.generateCPUNumber(node.Mcpu, int(n.Stats.BlockNum)),
			}
		}
		return nodes, nil
	}
	if len(ranges[0]) == 0 {
		if c.info.Typ == plan2.ExecTypeTP {
			nodes = append(nodes, engine.Node{
				Rel:  rel,
				Mcpu: 1,
			})
		} else {
			nodes = append(nodes, engine.Node{
				Rel:  rel,
				Mcpu: c.generateCPUNumber(runtime.NumCPU(), int(n.Stats.BlockNum)),
			})
		}
		nodes[0].Data = append(nodes[0].Data, ranges[:1]...)
		ranges = ranges[1:]
	}
	if len(ranges) == 0 {
		return nodes, nil
	}
	step := (len(ranges) + len(c.cnList) - 1) / len(c.cnList)
	for i := 0; i < len(ranges); i += step {
		j := i / step
		if i+step >= len(ranges) {
			if strings.Split(c.addr, ":")[0] == strings.Split(c.cnList[j].Addr, ":")[0] {
				nodes[0].Data = append(nodes[0].Data, ranges[i:]...)
			} else {
				nodes = append(nodes, engine.Node{
					Rel:  rel,
					Id:   c.cnList[j].Id,
					Addr: c.cnList[j].Addr,
					Mcpu: c.generateCPUNumber(c.cnList[j].Mcpu, int(n.Stats.BlockNum)),
					Data: ranges[i:],
				})
			}
		} else {
			if strings.Split(c.addr, ":")[0] == strings.Split(c.cnList[j].Addr, ":")[0] {
				nodes[0].Data = append(nodes[0].Data, ranges[i:i+step]...)
			} else {
				nodes = append(nodes, engine.Node{
					Rel:  rel,
					Id:   c.cnList[j].Id,
					Addr: c.cnList[j].Addr,
					Mcpu: c.generateCPUNumber(c.cnList[j].Mcpu, int(n.Stats.BlockNum)),
					Data: ranges[i : i+step],
				})
			}
		}
	}
	return nodes, nil
}

func (anal *anaylze) Nodes() []*process.AnalyzeInfo {
	return anal.analInfos
}

func validScopeCount(ss []*Scope) int {
	var cnt int

	for _, s := range ss {
		if s.IsEnd {
			continue
		}
		cnt++
	}
	return cnt
}

func extraRegisters(ss []*Scope, i int) []*process.WaitRegister {
	regs := make([]*process.WaitRegister, 0, len(ss))
	for _, s := range ss {
		if s.IsEnd {
			continue
		}
		regs = append(regs, s.Proc.Reg.MergeReceivers[i])
	}
	return regs
}

func joinType(ctx context.Context, n *plan.Node, ns []*plan.Node) (bool, plan.Node_JoinFlag) {
	switch n.JoinType {
	case plan.Node_INNER:
		return false, plan.Node_INNER
	case plan.Node_LEFT:
		return false, plan.Node_LEFT
	case plan.Node_SEMI:
		return false, plan.Node_SEMI
	case plan.Node_ANTI:
		return false, plan.Node_ANTI
	case plan.Node_RIGHT:
		return true, plan.Node_LEFT
	case plan.Node_SINGLE:
		return false, plan.Node_SINGLE
	case plan.Node_MARK:
		return false, plan.Node_MARK
	default:
		panic(moerr.NewNYI(ctx, fmt.Sprintf("join typ '%v'", n.JoinType)))
	}
}

func dupType(typ *plan.Type) types.Type {
	return types.Type{
		Oid:       types.T(typ.Id),
		Size:      typ.Size,
		Width:     typ.Width,
		Scale:     typ.Scale,
		Precision: typ.Precision,
	}
}

// Update the specific scopes's instruction to true
// then update the current idx
func (c *Compile) SetAnalyzeCurrent(updateScopes []*Scope, nextId int) {
	if updateScopes != nil {
		updateScopesLastFlag(updateScopes)
	}

	c.anal.curr = nextId
	c.anal.isFirst = true
}

func updateScopesLastFlag(updateScopes []*Scope) {
	for _, s := range updateScopes {
		last := len(s.Instructions) - 1
		s.Instructions[last].IsLast = true
	}
}

func isCurrentCN(addr string, currentCNAddr string) bool {
	return strings.Split(addr, ":")[0] == strings.Split(currentCNAddr, ":")[0]
}

func rowsetDataToVector(ctx context.Context, proc *process.Process, exprs []*plan.Expr) (*vector.Vector, error) {
	rowCount := len(exprs)
	if rowCount == 0 {
		return nil, moerr.NewInternalError(ctx, "rowsetData do not have rows")
	}
	var typ types.Type
	var vec *vector.Vector
	for _, e := range exprs {
		if e.Typ.Id != int32(types.T_any) {
			typ = plan2.MakeTypeByPlan2Type(e.Typ)
			vec = vector.NewVec(typ)
			break
		}
	}
	if vec == nil {
		typ = types.T_int32.ToType()
		vec = vector.NewVec(typ)
	}
	bat := batch.NewWithSize(0)
	bat.Zs = []int64{1}
	defer bat.Clean(proc.Mp())

	for _, e := range exprs {
		tmp, err := colexec.EvalExpr(bat, proc, e)
		if err != nil {
			return nil, err
		}
		if tmp.IsConstNull() {
			vector.AppendFixed(vec, 0, true, proc.Mp())
			continue
		}
		switch typ.Oid {
		case types.T_bool:
			vector.AppendFixed(vec, vector.MustFixedCol[bool](tmp)[0], false, proc.Mp())
		case types.T_int8:
			vector.AppendFixed(vec, vector.MustFixedCol[int8](tmp)[0], false, proc.Mp())
		case types.T_int16:
			vector.AppendFixed(vec, vector.MustFixedCol[int16](tmp)[0], false, proc.Mp())
		case types.T_int32:
			vector.AppendFixed(vec, vector.MustFixedCol[int32](tmp)[0], false, proc.Mp())
		case types.T_int64:
			vector.AppendFixed(vec, vector.MustFixedCol[int64](tmp)[0], false, proc.Mp())
		case types.T_uint8:
			vector.AppendFixed(vec, vector.MustFixedCol[uint8](tmp)[0], false, proc.Mp())
		case types.T_uint16:
			vector.AppendFixed(vec, vector.MustFixedCol[uint16](tmp)[0], false, proc.Mp())
		case types.T_uint32:
			vector.AppendFixed(vec, vector.MustFixedCol[uint32](tmp)[0], false, proc.Mp())
		case types.T_uint64:
			vector.AppendFixed(vec, vector.MustFixedCol[uint64](tmp)[0], false, proc.Mp())
		case types.T_float32:
			vector.AppendFixed(vec, vector.MustFixedCol[float32](tmp)[0], false, proc.Mp())
		case types.T_float64:
<<<<<<< HEAD
			vector.AppendFixed(vec, vector.MustFixedCol[float64](tmp)[0], false, proc.Mp())
		case types.T_char, types.T_varchar, types.T_json, types.T_blob, types.T_text:
			vector.AppendBytes(vec, tmp.GetBytesAt(0), false, proc.Mp())
=======
			vec.Append(vector.MustTCols[float64](tmp)[0], false, proc.Mp())
		case types.T_char, types.T_varchar, types.T_json,
			types.T_binary, types.T_varbinary, types.T_blob, types.T_text:
			vec.Append(vector.MustBytesCols(tmp)[0], false, proc.Mp())
>>>>>>> 2ba279bb
		case types.T_date:
			vector.AppendFixed(vec, vector.MustFixedCol[types.Date](tmp)[0], false, proc.Mp())
		case types.T_datetime:
			vector.AppendFixed(vec, vector.MustFixedCol[types.Datetime](tmp)[0], false, proc.Mp())
		case types.T_time:
			vector.AppendFixed(vec, vector.MustFixedCol[types.Time](tmp)[0], false, proc.Mp())
		case types.T_timestamp:
			vector.AppendFixed(vec, vector.MustFixedCol[types.Timestamp](tmp)[0], false, proc.Mp())
		case types.T_decimal64:
			vector.AppendFixed(vec, vector.MustFixedCol[types.Decimal64](tmp)[0], false, proc.Mp())
		case types.T_decimal128:
			vector.AppendFixed(vec, vector.MustFixedCol[types.Decimal128](tmp)[0], false, proc.Mp())
		case types.T_uuid:
			vector.AppendFixed(vec, vector.MustFixedCol[types.Uuid](tmp)[0], false, proc.Mp())
		default:
			return nil, moerr.NewNYI(ctx, fmt.Sprintf("expression %v can not eval to constant and append to rowsetData", e))
		}
	}
	return vec, nil
}<|MERGE_RESOLUTION|>--- conflicted
+++ resolved
@@ -1766,16 +1766,9 @@
 		case types.T_float32:
 			vector.AppendFixed(vec, vector.MustFixedCol[float32](tmp)[0], false, proc.Mp())
 		case types.T_float64:
-<<<<<<< HEAD
 			vector.AppendFixed(vec, vector.MustFixedCol[float64](tmp)[0], false, proc.Mp())
-		case types.T_char, types.T_varchar, types.T_json, types.T_blob, types.T_text:
+		case types.T_char, types.T_varchar, types.T_binary, types.T_varbinary, types.T_json, types.T_blob, types.T_text:
 			vector.AppendBytes(vec, tmp.GetBytesAt(0), false, proc.Mp())
-=======
-			vec.Append(vector.MustTCols[float64](tmp)[0], false, proc.Mp())
-		case types.T_char, types.T_varchar, types.T_json,
-			types.T_binary, types.T_varbinary, types.T_blob, types.T_text:
-			vec.Append(vector.MustBytesCols(tmp)[0], false, proc.Mp())
->>>>>>> 2ba279bb
 		case types.T_date:
 			vector.AppendFixed(vec, vector.MustFixedCol[types.Date](tmp)[0], false, proc.Mp())
 		case types.T_datetime:
