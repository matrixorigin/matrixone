--- conflicted
+++ resolved
@@ -1316,19 +1316,10 @@
 		ss = c.compileSort(n, c.compileProjection(n, c.compileRestrict(n, ss)))
 		return ss, nil
 	case plan.Node_AGG:
-<<<<<<< HEAD
-		//curr := c.anal.curNodeIdx
-		//c.setAnalyzeCurrent(nil, int(n.Children[0]))
-=======
->>>>>>> f3a1ec72
 		ss, err = c.compilePlanScope(step, n.Children[0], ns)
 		if err != nil {
 			return nil, err
 		}
-<<<<<<< HEAD
-		//c.setAnalyzeCurrent(ss, curr)
-=======
->>>>>>> f3a1ec72
 
 		groupInfo := constructGroup(c.proc.Ctx, n, ns[n.Children[0]], false, 0, c.proc)
 		defer groupInfo.Release()
@@ -1346,101 +1337,51 @@
 			return ss, nil
 		}
 	case plan.Node_SAMPLE:
-<<<<<<< HEAD
-		//curr := c.anal.curNodeIdx
-		//c.setAnalyzeCurrent(nil, int(n.Children[0]))
-=======
->>>>>>> f3a1ec72
 		ss, err = c.compilePlanScope(step, n.Children[0], ns)
 		if err != nil {
 			return nil, err
 		}
 
-<<<<<<< HEAD
-		//c.setAnalyzeCurrent(ss, curr)
-=======
->>>>>>> f3a1ec72
 		c.setAnalyzeCurrent(ss, int(curNodeIdx))
 		ss = c.compileSort(n, c.compileProjection(n, c.compileRestrict(n, c.compileSample(n, ss))))
 		return ss, nil
 	case plan.Node_WINDOW:
-<<<<<<< HEAD
-		//curr := c.anal.curNodeIdx
-		//c.setAnalyzeCurrent(nil, int(n.Children[0]))
-=======
->>>>>>> f3a1ec72
 		ss, err = c.compilePlanScope(step, n.Children[0], ns)
 		if err != nil {
 			return nil, err
 		}
 
-<<<<<<< HEAD
-		//c.setAnalyzeCurrent(ss, curr)
-=======
->>>>>>> f3a1ec72
 		c.setAnalyzeCurrent(ss, int(curNodeIdx))
 		ss = c.compileSort(n, c.compileProjection(n, c.compileRestrict(n, c.compileWin(n, ss))))
 		return ss, nil
 	case plan.Node_TIME_WINDOW:
-<<<<<<< HEAD
-		//curr := c.anal.curNodeIdx
-		//c.setAnalyzeCurrent(nil, int(n.Children[0]))
-=======
->>>>>>> f3a1ec72
 		ss, err = c.compilePlanScope(step, n.Children[0], ns)
 		if err != nil {
 			return nil, err
 		}
 
-<<<<<<< HEAD
-		//c.setAnalyzeCurrent(ss, curr)
-=======
->>>>>>> f3a1ec72
 		c.setAnalyzeCurrent(ss, int(curNodeIdx))
 		ss = c.compileProjection(n, c.compileRestrict(n, c.compileTimeWin(n, c.compileSort(n, ss))))
 		return ss, nil
 	case plan.Node_FILL:
-<<<<<<< HEAD
-		//curr := c.anal.curNodeIdx
-		//c.setAnalyzeCurrent(nil, int(n.Children[0]))
-=======
->>>>>>> f3a1ec72
 		ss, err = c.compilePlanScope(step, n.Children[0], ns)
 		if err != nil {
 			return nil, err
 		}
 
-<<<<<<< HEAD
-		//c.setAnalyzeCurrent(ss, curr)
-=======
->>>>>>> f3a1ec72
 		c.setAnalyzeCurrent(ss, int(curNodeIdx))
 		ss = c.compileProjection(n, c.compileRestrict(n, c.compileFill(n, ss)))
 		return ss, nil
 	case plan.Node_JOIN:
-<<<<<<< HEAD
-		//curr := c.anal.curNodeIdx
-		//c.setAnalyzeCurrent(nil, int(n.Children[0]))
-=======
->>>>>>> f3a1ec72
 		left, err = c.compilePlanScope(step, n.Children[0], ns)
 		if err != nil {
 			return nil, err
 		}
-<<<<<<< HEAD
-
-		//c.setAnalyzeCurrent(left, int(n.Children[1]))
-=======
->>>>>>> f3a1ec72
 		right, err = c.compilePlanScope(step, n.Children[1], ns)
 		if err != nil {
 			return nil, err
 		}
 
-<<<<<<< HEAD
-		//c.setAnalyzeCurrent(right, curr)
-=======
->>>>>>> f3a1ec72
 		c.setAnalyzeCurrent(left, int(curNodeIdx))
 		c.setAnalyzeCurrent(right, int(curNodeIdx))
 		ss = c.compileSort(n, c.compileJoin(n, ns[n.Children[0]], ns[n.Children[1]], ns, left, right))
@@ -1455,101 +1396,52 @@
 		ss = c.compileProjection(n, c.compileRestrict(n, c.compileSort(n, ss)))
 		return ss, nil
 	case plan.Node_PARTITION:
-<<<<<<< HEAD
-		//curr := c.anal.curNodeIdx
-		//c.setAnalyzeCurrent(nil, int(n.Children[0]))
-=======
->>>>>>> f3a1ec72
 		ss, err = c.compilePlanScope(step, n.Children[0], ns)
 		if err != nil {
 			return nil, err
 		}
 
-<<<<<<< HEAD
-		//c.setAnalyzeCurrent(ss, curr)
-=======
->>>>>>> f3a1ec72
 		c.setAnalyzeCurrent(ss, int(curNodeIdx))
 		ss = c.compileProjection(n, c.compileRestrict(n, c.compilePartition(n, ss)))
 		return ss, nil
 	case plan.Node_UNION:
-<<<<<<< HEAD
-		//curr := c.anal.curNodeIdx
-		//c.setAnalyzeCurrent(nil, int(n.Children[0]))
-=======
->>>>>>> f3a1ec72
 		left, err = c.compilePlanScope(step, n.Children[0], ns)
 		if err != nil {
 			return nil, err
 		}
-<<<<<<< HEAD
-		//c.setAnalyzeCurrent(left, int(n.Children[1]))
-=======
->>>>>>> f3a1ec72
 		right, err = c.compilePlanScope(step, n.Children[1], ns)
 		if err != nil {
 			return nil, err
 		}
 
-<<<<<<< HEAD
-		//c.setAnalyzeCurrent(right, curr)
-=======
->>>>>>> f3a1ec72
 		c.setAnalyzeCurrent(left, int(curNodeIdx))
 		c.setAnalyzeCurrent(right, int(curNodeIdx))
 		ss = c.compileSort(n, c.compileUnion(n, left, right))
 		return ss, nil
 	case plan.Node_MINUS, plan.Node_INTERSECT, plan.Node_INTERSECT_ALL:
-<<<<<<< HEAD
-		//curr := c.anal.curNodeIdx
-		//c.setAnalyzeCurrent(nil, int(n.Children[0]))
-=======
->>>>>>> f3a1ec72
 		left, err = c.compilePlanScope(step, n.Children[0], ns)
 		if err != nil {
 			return nil, err
 		}
-<<<<<<< HEAD
-		//c.setAnalyzeCurrent(left, int(n.Children[1]))
-=======
->>>>>>> f3a1ec72
 		right, err = c.compilePlanScope(step, n.Children[1], ns)
 		if err != nil {
 			return nil, err
 		}
 
-<<<<<<< HEAD
-		//c.setAnalyzeCurrent(right, curr)
-=======
->>>>>>> f3a1ec72
 		c.setAnalyzeCurrent(left, int(curNodeIdx))
 		c.setAnalyzeCurrent(right, int(curNodeIdx))
 		ss = c.compileSort(n, c.compileMinusAndIntersect(n, left, right, n.NodeType))
 		return ss, nil
 	case plan.Node_UNION_ALL:
-<<<<<<< HEAD
-		//curr := c.anal.curNodeIdx
-		//c.setAnalyzeCurrent(nil, int(n.Children[0]))
-
-=======
->>>>>>> f3a1ec72
 		left, err = c.compilePlanScope(step, n.Children[0], ns)
 		if err != nil {
 			return nil, err
 		}
-<<<<<<< HEAD
-		//c.setAnalyzeCurrent(left, int(n.Children[1]))
-=======
->>>>>>> f3a1ec72
 		right, err = c.compilePlanScope(step, n.Children[1], ns)
 		if err != nil {
 			return nil, err
 		}
 
-<<<<<<< HEAD
-		//c.setAnalyzeCurrent(right, curr)
-=======
->>>>>>> f3a1ec72
 		c.setAnalyzeCurrent(left, int(curNodeIdx))
 		c.setAnalyzeCurrent(right, int(curNodeIdx))
 		ss = c.compileSort(n, c.compileUnionAll(left, right))
@@ -1570,10 +1462,7 @@
 			ss = []*Scope{s}
 			return ss, nil
 		}
-<<<<<<< HEAD
-
-=======
->>>>>>> f3a1ec72
+
 		c.appendMetaTables(n.DeleteCtx.Ref)
 		ss, err = c.compilePlanScope(step, n.Children[0], ns)
 		if err != nil {
@@ -1584,11 +1473,6 @@
 		c.setAnalyzeCurrent(ss, int(curNodeIdx))
 		return c.compileDelete(n, ss)
 	case plan.Node_ON_DUPLICATE_KEY:
-<<<<<<< HEAD
-		//curr := c.anal.curNodeIdx
-		//c.setAnalyzeCurrent(nil, int(n.Children[0]))
-=======
->>>>>>> f3a1ec72
 		ss, err = c.compilePlanScope(step, n.Children[0], ns)
 		if err != nil {
 			return nil, err
@@ -1601,28 +1485,15 @@
 		}
 		return ss, nil
 	case plan.Node_FUZZY_FILTER:
-<<<<<<< HEAD
-		//curr := c.anal.curNodeIdx
-		//c.setAnalyzeCurrent(nil, int(n.Children[0]))
-=======
->>>>>>> f3a1ec72
 		left, err = c.compilePlanScope(step, n.Children[0], ns)
 		if err != nil {
 			return nil, err
 		}
-<<<<<<< HEAD
-		//c.setAnalyzeCurrent(left, int(n.Children[1]))
-=======
->>>>>>> f3a1ec72
 		right, err = c.compilePlanScope(step, n.Children[1], ns)
 		if err != nil {
 			return nil, err
 		}
 
-<<<<<<< HEAD
-		//c.setAnalyzeCurrent(right, curr)
-=======
->>>>>>> f3a1ec72
 		c.setAnalyzeCurrent(left, int(curNodeIdx))
 		c.setAnalyzeCurrent(right, int(curNodeIdx))
 		return c.compileFuzzyFilter(n, ns, left, right)
@@ -1653,20 +1524,12 @@
 		return c.compilePreInsert(ns, n, ss)
 	case plan.Node_INSERT:
 		c.appendMetaTables(n.ObjRef)
-<<<<<<< HEAD
+		ss, err = c.compilePlanScope(step, n.Children[0], ns)
+		if err != nil {
+			return nil, err
+		}
+
 		n.NotCacheable = true
-
-=======
->>>>>>> f3a1ec72
-		ss, err = c.compilePlanScope(step, n.Children[0], ns)
-		if err != nil {
-			return nil, err
-		}
-
-<<<<<<< HEAD
-=======
-		n.NotCacheable = true
->>>>>>> f3a1ec72
 		c.setAnalyzeCurrent(ss, int(curNodeIdx))
 		return c.compileInsert(ns, n, ss)
 	case plan.Node_LOCK_OP:
@@ -1683,20 +1546,10 @@
 		ss = c.compileProjection(n, ss)
 		return ss, nil
 	case plan.Node_FUNCTION_SCAN:
-<<<<<<< HEAD
-		//curr := c.anal.curNodeIdx
-		//c.setAnalyzeCurrent(nil, int(n.Children[0]))
-=======
->>>>>>> f3a1ec72
 		ss, err = c.compilePlanScope(step, n.Children[0], ns)
 		if err != nil {
 			return nil, err
 		}
-<<<<<<< HEAD
-
-		//c.setAnalyzeCurrent(ss, curr)
-=======
->>>>>>> f3a1ec72
 		c.setAnalyzeCurrent(ss, int(curNodeIdx))
 		ss = c.compileSort(n, c.compileProjection(n, c.compileRestrict(n, c.compileTableFunction(n, ss))))
 		return ss, nil
