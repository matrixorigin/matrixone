// Copyright 2021 Matrix Origin
//
// Licensed under the Apache License, Version 2.0 (the "License");
// you may not use this file except in compliance with the License.
// You may obtain a copy of the License at
//
//      http://www.apache.org/licenses/LICENSE-2.0
//
// Unless required by applicable law or agreed to in writing, software
// distributed under the License is distributed on an "AS IS" BASIS,
// WITHOUT WARRANTIES OR CONDITIONS OF ANY KIND, either express or implied.
// See the License for the specific language governing permissions and
// limitations under the License.

package compile

import (
	"context"
	"encoding/hex"
	"encoding/json"
	"fmt"
	"math"
	"net"
	"runtime"
	gotrace "runtime/trace"
	"sort"
	"strings"
	"sync"
	"sync/atomic"
	"time"

	"github.com/google/uuid"
	"github.com/panjf2000/ants/v2"
	"go.uber.org/zap"

	"github.com/matrixorigin/matrixone/pkg/catalog"
	"github.com/matrixorigin/matrixone/pkg/cnservice/cnclient"
	"github.com/matrixorigin/matrixone/pkg/common/moerr"
	"github.com/matrixorigin/matrixone/pkg/common/morpc"
	"github.com/matrixorigin/matrixone/pkg/common/mpool"
	"github.com/matrixorigin/matrixone/pkg/common/reuse"
	moruntime "github.com/matrixorigin/matrixone/pkg/common/runtime"
	"github.com/matrixorigin/matrixone/pkg/container/batch"
	"github.com/matrixorigin/matrixone/pkg/container/types"
	"github.com/matrixorigin/matrixone/pkg/container/vector"
	"github.com/matrixorigin/matrixone/pkg/defines"
	"github.com/matrixorigin/matrixone/pkg/fileservice"
	"github.com/matrixorigin/matrixone/pkg/logutil"
	"github.com/matrixorigin/matrixone/pkg/objectio"
	"github.com/matrixorigin/matrixone/pkg/pb/lock"
	"github.com/matrixorigin/matrixone/pkg/pb/pipeline"
	"github.com/matrixorigin/matrixone/pkg/pb/plan"
	"github.com/matrixorigin/matrixone/pkg/pb/timestamp"
	"github.com/matrixorigin/matrixone/pkg/perfcounter"
	"github.com/matrixorigin/matrixone/pkg/sql/colexec"
	"github.com/matrixorigin/matrixone/pkg/sql/colexec/connector"
	"github.com/matrixorigin/matrixone/pkg/sql/colexec/deletion"
	"github.com/matrixorigin/matrixone/pkg/sql/colexec/dispatch"
	"github.com/matrixorigin/matrixone/pkg/sql/colexec/external"
	"github.com/matrixorigin/matrixone/pkg/sql/colexec/filter"
	"github.com/matrixorigin/matrixone/pkg/sql/colexec/insert"
	"github.com/matrixorigin/matrixone/pkg/sql/colexec/intersect"
	"github.com/matrixorigin/matrixone/pkg/sql/colexec/intersectall"
	"github.com/matrixorigin/matrixone/pkg/sql/colexec/lockop"
	"github.com/matrixorigin/matrixone/pkg/sql/colexec/merge"
	"github.com/matrixorigin/matrixone/pkg/sql/colexec/mergeblock"
	"github.com/matrixorigin/matrixone/pkg/sql/colexec/mergecte"
	"github.com/matrixorigin/matrixone/pkg/sql/colexec/mergedelete"
	"github.com/matrixorigin/matrixone/pkg/sql/colexec/mergerecursive"
	"github.com/matrixorigin/matrixone/pkg/sql/colexec/minus"
	"github.com/matrixorigin/matrixone/pkg/sql/colexec/offset"
	"github.com/matrixorigin/matrixone/pkg/sql/colexec/output"
	"github.com/matrixorigin/matrixone/pkg/sql/colexec/projection"
	"github.com/matrixorigin/matrixone/pkg/sql/colexec/sample"
	"github.com/matrixorigin/matrixone/pkg/sql/parsers/tree"
	plan2 "github.com/matrixorigin/matrixone/pkg/sql/plan"
	"github.com/matrixorigin/matrixone/pkg/sql/plan/function"
	"github.com/matrixorigin/matrixone/pkg/sql/plan/rule"
	"github.com/matrixorigin/matrixone/pkg/sql/util"
	mokafka "github.com/matrixorigin/matrixone/pkg/stream/adapter/kafka"
	"github.com/matrixorigin/matrixone/pkg/txn/client"
	"github.com/matrixorigin/matrixone/pkg/txn/storage/memorystorage"
	txnTrace "github.com/matrixorigin/matrixone/pkg/txn/trace"
	util2 "github.com/matrixorigin/matrixone/pkg/util"
	"github.com/matrixorigin/matrixone/pkg/util/executor"
	"github.com/matrixorigin/matrixone/pkg/util/fault"
	v2 "github.com/matrixorigin/matrixone/pkg/util/metric/v2"
	"github.com/matrixorigin/matrixone/pkg/util/trace"
	"github.com/matrixorigin/matrixone/pkg/util/trace/impl/motrace/statistic"
	"github.com/matrixorigin/matrixone/pkg/vm"
	"github.com/matrixorigin/matrixone/pkg/vm/engine"
	"github.com/matrixorigin/matrixone/pkg/vm/engine/disttae"
	"github.com/matrixorigin/matrixone/pkg/vm/process"
)

// Note: Now the cost going from stat is actually the number of rows, so we can only estimate a number for the size of each row.
// The current insertion of around 200,000 rows triggers cn to write s3 directly
const (
	DistributedThreshold     uint64 = 10 * mpool.MB
	SingleLineSizeEstimate   uint64 = 300 * mpool.B
	shuffleChannelBufferSize        = 16
)

var (
	ncpu           = runtime.GOMAXPROCS(0)
	ctxCancelError = context.Canceled.Error()

	cantCompileForPrepareErr = moerr.NewCantCompileForPrepareNoCtx()
)

// NewCompile is used to new an object of compile
func NewCompile(
	addr, db, sql, tenant, uid string,
	e engine.Engine,
	proc *process.Process,
	stmt tree.Statement,
	isInternal bool,
	cnLabel map[string]string,
	startAt time.Time,
) *Compile {
	c := GetCompileService().getCompile(proc)

	c.e = e
	c.db = db
	c.tenant = tenant
	c.uid = uid
	c.sql = sql
	c.proc.Base.MessageBoard = c.MessageBoard
	c.stmt = stmt
	c.addr = addr
	c.isInternal = isInternal
	c.cnLabel = cnLabel
	c.startAt = startAt
	c.disableRetry = false
	if c.proc.GetTxnOperator() != nil {
		// TODO: The action of updating the WriteOffset logic should be executed in the `func (c *Compile) Run(_ uint64)` method.
		// However, considering that the delay ranges are not completed yet, the UpdateSnapshotWriteOffset() and
		// the assignment of `Compile.TxnOffset` should be moved into the `func (c *Compile) Run(_ uint64)` method in the later stage.
		c.proc.GetTxnOperator().GetWorkspace().UpdateSnapshotWriteOffset()
		c.TxnOffset = c.proc.GetTxnOperator().GetWorkspace().GetSnapshotWriteOffset()
	} else {
		c.TxnOffset = 0
	}
	return c
}

func (c *Compile) Release() {
	if c == nil {
		return
	}
	GetCompileService().putCompile(c)
}

func (c Compile) TypeName() string {
	return "compile.Compile"
}

func (c *Compile) GetMessageCenter() *process.MessageCenter {
	if c == nil || c.e == nil {
		return nil
	}
	m := c.e.GetMessageCenter()
	if m != nil {
		mc, ok := m.(*process.MessageCenter)
		if ok {
			return mc
		}
	}
	return nil
}

func (c *Compile) Reset(proc *process.Process, startAt time.Time, fill func(*batch.Batch) error, sql string) {
	c.proc = proc
	c.fill = fill
	c.sql = sql
	c.proc.Ctx = perfcounter.WithCounterSet(c.proc.Ctx, c.counterSet)

	c.proc.Ctx = context.WithValue(c.proc.Ctx, defines.EngineKey{}, c.e)
	c.affectRows.Store(0)

	for _, info := range c.anal.analInfos {
		info.Reset()
	}

	for _, s := range c.scope {
		s.Reset(c)
	}

	for _, v := range c.nodeRegs {
		v.CleanChannel(c.proc.GetMPool())
	}

	c.MessageBoard = c.MessageBoard.Reset()
	proc.Base.MessageBoard = c.MessageBoard
	c.counterSet.Reset()

	for _, f := range c.fuzzys {
		f.reset()
	}
	c.startAt = startAt
	if c.proc.GetTxnOperator() != nil {
		c.proc.GetTxnOperator().GetWorkspace().UpdateSnapshotWriteOffset()
		c.TxnOffset = c.proc.GetTxnOperator().GetWorkspace().GetSnapshotWriteOffset()
	} else {
		c.TxnOffset = 0
	}
}

func (c *Compile) clear() {
	if c.anal != nil {
		c.anal.release()
	}
	for i := range c.scope {
		c.scope[i].release()
	}
	for i := range c.fuzzys {
		c.fuzzys[i].release()
	}

	c.MessageBoard = c.MessageBoard.Reset()
	c.fuzzys = c.fuzzys[:0]
	c.scope = c.scope[:0]
	c.pn = nil
	c.fill = nil
	c.affectRows.Store(0)
	c.addr = ""
	c.db = ""
	c.tenant = ""
	c.uid = ""
	c.sql = ""
	c.originSQL = ""
	c.anal = nil
	c.e = nil
	c.proc = nil
	c.cnList = c.cnList[:0]
	c.stmt = nil
	c.startAt = time.Time{}
	c.needLockMeta = false
	c.isInternal = false
	c.lastAllocID = 0
	c.isPrepare = false

	for k := range c.metaTables {
		delete(c.metaTables, k)
	}
	for k := range c.lockTables {
		delete(c.lockTables, k)
	}
	for k := range c.nodeRegs {
		delete(c.nodeRegs, k)
	}
	for k := range c.stepRegs {
		delete(c.stepRegs, k)
	}
	for k := range c.cnLabel {
		delete(c.cnLabel, k)
	}
}

// helper function to judge if init temporary engine is needed
func (c *Compile) NeedInitTempEngine() bool {
	for _, s := range c.scope {
		ddl := s.Plan.GetDdl()
		if ddl == nil {
			continue
		}
		if qry := ddl.GetCreateTable(); qry != nil && qry.Temporary {
			if c.e.(*engine.EntireEngine).TempEngine == nil {
				return true
			}
		}
	}
	return false
}

func (c *Compile) SetTempEngine(tempEngine engine.Engine, tempStorage *memorystorage.Storage) {
	e := c.e.(*engine.EntireEngine)
	e.TempEngine = tempEngine
	if c.proc.Ctx != nil && c.proc.Ctx.Value(defines.TemporaryTN{}) == nil {
		c.proc.Ctx = context.WithValue(c.proc.Ctx, defines.TemporaryTN{}, tempStorage)
	}
}

// Compile is the entrance of the compute-execute-layer.
// It generates a scope (logic pipeline) for a query plan.
func (c *Compile) Compile(ctx context.Context, pn *plan.Plan, fill func(*batch.Batch) error) (err error) {
	start := time.Now()
	defer func() {
		v2.TxnStatementCompileDurationHistogram.Observe(time.Since(start).Seconds())
	}()

	_, task := gotrace.NewTask(context.TODO(), "pipeline.Compile")
	defer task.End()
	defer func() {
		if e := recover(); e != nil {
			err = moerr.ConvertPanicError(ctx, e)
			c.proc.Error(ctx, "panic in compile",
				zap.String("sql", c.sql),
				zap.String("error", err.Error()))
		}
	}()

	if c.proc.GetTxnOperator() != nil && c.proc.GetTxnOperator().Txn().IsPessimistic() {
		txnOp := c.proc.GetTxnOperator()
		seq := txnOp.NextSequence()
		txnTrace.GetService(c.proc.GetService()).AddTxnDurationAction(
			txnOp,
			client.CompileEvent,
			seq,
			0,
			0,
			err)
		defer func() {
			txnTrace.GetService(c.proc.GetService()).AddTxnDurationAction(
				txnOp,
				client.CompileEvent,
				seq,
				0,
				time.Since(start),
				err)
		}()

		if qry, ok := pn.Plan.(*plan.Plan_Query); ok {
			if qry.Query.StmtType == plan.Query_SELECT {
				for _, n := range qry.Query.Nodes {
					if n.NodeType == plan.Node_LOCK_OP {
						c.needLockMeta = true
						break
					}
				}
			} else {
				c.needLockMeta = true
			}
		}
	}

	// with values
	c.proc.Ctx = perfcounter.WithCounterSet(c.proc.Ctx, c.counterSet)

	// session info and callback function to write back query result.
	// XXX u is really a bad name, I'm not sure if `session` or `user` will be more suitable.
	c.fill = fill

	c.pn = pn

	// Compile may exec some function that need engine.Engine.
	c.proc.Ctx = context.WithValue(c.proc.Ctx, defines.EngineKey{}, c.e)
	// generate logic pipeline for query.
	c.scope, err = c.compileScope(pn)

	if err != nil {
		return err
	}
	for _, s := range c.scope {
		if len(s.NodeInfo.Addr) == 0 {
			s.NodeInfo.Addr = c.addr
		}
	}
	if c.shouldReturnCtxErr() {
		return c.proc.Ctx.Err()
	}
	return nil
}

func (c *Compile) addAffectedRows(n uint64) {
	c.affectRows.Add(n)
}

func (c *Compile) setAffectedRows(n uint64) {
	c.affectRows.Store(n)
}

func (c *Compile) getAffectedRows() uint64 {
	affectRows := c.affectRows.Load()
	return affectRows
}

func (c *Compile) run(s *Scope) error {
	if s == nil {
		return nil
	}
	switch s.Magic {
	case Normal:
		defer c.fillAnalyzeInfo()
		err := s.Run(c)
		if err != nil {
			return err
		}

		c.addAffectedRows(s.affectedRows())
		return nil
	case Merge, MergeInsert:
		defer c.fillAnalyzeInfo()
		err := s.MergeRun(c)
		if err != nil {
			return err
		}

		c.addAffectedRows(s.affectedRows())
		return nil
	case MergeDelete:
		defer c.fillAnalyzeInfo()
		err := s.MergeRun(c)
		if err != nil {
			return err
		}
		mergeArg := s.RootOp.(*mergedelete.MergeDelete)
		if mergeArg.AddAffectedRows {
			c.addAffectedRows(mergeArg.AffectedRows)
		}
		return nil
	case Remote:
		defer c.fillAnalyzeInfo()
		err := s.RemoteRun(c)
		c.addAffectedRows(s.affectedRows())
		return err
	case CreateDatabase:
		err := s.CreateDatabase(c)
		if err != nil {
			return err
		}
		c.setAffectedRows(1)
		return nil
	case DropDatabase:
		err := s.DropDatabase(c)
		if err != nil {
			return err
		}
		c.setAffectedRows(1)
		return nil
	case CreateTable:
		qry := s.Plan.GetDdl().GetCreateTable()
		if qry.Temporary {
			return s.CreateTempTable(c)
		} else {
			return s.CreateTable(c)
		}
	case CreateView:
		return s.CreateView(c)
	case AlterView:
		return s.AlterView(c)
	case AlterTable:
		return s.AlterTable(c)
	case DropTable:
		return s.DropTable(c)
	case DropSequence:
		return s.DropSequence(c)
	case CreateSequence:
		return s.CreateSequence(c)
	case AlterSequence:
		return s.AlterSequence(c)
	case CreateIndex:
		return s.CreateIndex(c)
	case DropIndex:
		return s.DropIndex(c)
	case TruncateTable:
		return s.TruncateTable(c)
	case Replace:
		return s.replace(c)
	}
	return nil
}

func (c *Compile) allocOperatorID() int32 {
	c.lock.Lock()
	defer func() {
		c.lastAllocID++
		c.lock.Unlock()
	}()

	return c.lastAllocID
}

// Run is an important function of the compute-layer, it executes a single sql according to its scope
// Need call Release() after call this function.
func (c *Compile) Run(_ uint64) (result *util2.RunResult, err error) {
	sql := c.originSQL
	if sql == "" {
		sql = c.sql
	}

	txnOp := c.proc.GetTxnOperator()
	seq := uint64(0)
	if txnOp != nil {
		seq = txnOp.NextSequence()
		txnOp.EnterRunSql()
	}

	defer func() {
		if txnOp != nil {
			txnOp.ExitRunSql()
		}
		c.proc.CleanValueScanBatchs()
		c.proc.SetPrepareBatch(nil)
		c.proc.SetPrepareExprList(nil)
	}()

	var writeOffset uint64

	start := time.Now()
	v2.TxnStatementExecuteLatencyDurationHistogram.Observe(start.Sub(c.startAt).Seconds())

	stats := statistic.StatsInfoFromContext(c.proc.Ctx)
	stats.ExecutionStart()

	txnTrace.GetService(c.proc.GetService()).TxnStatementStart(txnOp, sql, seq)
	defer func() {
		stats.ExecutionEnd()

		cost := time.Since(start)
		row := 0
		if result != nil {
			row = int(result.AffectRows)
		}
		txnTrace.GetService(c.proc.GetService()).TxnStatementCompleted(
			txnOp,
			sql,
			cost,
			seq,
			row,
			err,
		)
		v2.TxnStatementExecuteDurationHistogram.Observe(cost.Seconds())
		if _, ok := c.pn.Plan.(*plan.Plan_Ddl); ok {
			c.setHaveDDL(true)
		}
	}()

	for _, s := range c.scope {
		s.SetOperatorInfoRecursively(c.allocOperatorID)
	}

	if c.proc.GetTxnOperator() != nil {
		writeOffset = uint64(c.proc.GetTxnOperator().GetWorkspace().GetSnapshotWriteOffset())
	}
	result = &util2.RunResult{}
	var span trace.Span
	var runC *Compile // compile structure for rerun.
	// var result = &util2.RunResult{}
	// var err error
	var retryTimes int
	releaseRunC := func() {
		if runC != c {
			runC.Release()
		}
	}

	sp := c.proc.GetStmtProfile()
	c.proc.Ctx, span = trace.Start(c.proc.Ctx, "Compile.Run", trace.WithKind(trace.SpanKindStatement))
	_, task := gotrace.NewTask(context.TODO(), "pipeline.Run")
	defer func() {
		releaseRunC()

		task.End()
		span.End(trace.WithStatementExtra(sp.GetTxnId(), sp.GetStmtId(), sp.GetSqlOfStmt()))
	}()

	if c.proc.GetTxnOperator() != nil {
		c.proc.GetTxnOperator().GetWorkspace().IncrSQLCount()
		c.proc.GetTxnOperator().ResetRetry(false)
	}

	v2.TxnStatementTotalCounter.Inc()
	runC = c
	for {
		_, sarg, exist := fault.TriggerFault("runOnce_fail")
		enableRetry := exist && !c.isInternal && strings.HasPrefix(c.originSQL, sarg) && retryTimes < 1
		if err = runC.runOnce(); err == nil {
			if enableRetry {
				logutil.Info("runOnce_fail triggered, retrying", zap.Any("sql", c.originSQL))
				err = moerr.NewTxnNeedRetry(c.proc.Ctx)
			} else {
				break
			}
		}

		c.fatalLog(retryTimes, err)
		if !c.canRetry(err) {
			if c.proc.GetTxnOperator().Txn().IsRCIsolation() &&
				moerr.IsMoErrCode(err, moerr.ErrDuplicateEntry) {
				orphan, e := c.proc.Base.LockService.IsOrphanTxn(
					c.proc.Ctx,
					c.proc.GetTxnOperator().Txn().ID,
				)
				if e != nil {
					getLogger(c.proc.GetService()).Error("failed to convert dup to orphan txn error",
						zap.String("txn", hex.EncodeToString(c.proc.GetTxnOperator().Txn().ID)),
						zap.Error(err),
					)
				}
				if e == nil && orphan {
					getLogger(c.proc.GetService()).Warn("convert dup to orphan txn error",
						zap.String("txn", hex.EncodeToString(c.proc.GetTxnOperator().Txn().ID)),
					)
					err = moerr.NewCannotCommitOrphan(c.proc.Ctx)
				}
			}
			return nil, err
		}

		retryTimes++
		releaseRunC()
		defChanged := moerr.IsMoErrCode(
			err,
			moerr.ErrTxnNeedRetryWithDefChanged)
		if runC, err = c.prepareRetry(defChanged); err != nil {
			return nil, err
		}
	}

	if c.shouldReturnCtxErr() {
		return nil, c.proc.Ctx.Err()
	}
	result.AffectRows = runC.getAffectedRows()

	if c.proc.GetTxnOperator() != nil {
		return result, c.proc.GetTxnOperator().GetWorkspace().Adjust(writeOffset)
	}
	return result, nil
}

func (c *Compile) prepareRetry(defChanged bool) (*Compile, error) {
	v2.TxnStatementRetryCounter.Inc()
	c.proc.GetTxnOperator().ResetRetry(true)
	c.proc.GetTxnOperator().GetWorkspace().IncrSQLCount()

	if e := c.proc.GetTxnOperator().GetWorkspace().RollbackLastStatement(c.proc.Ctx); e != nil {
		return nil, e
	}

	// increase the statement id
	if e := c.proc.GetTxnOperator().GetWorkspace().IncrStatementID(c.proc.Ctx, false); e != nil {
		return nil, e
	}

	// FIXME: the current retry method is quite bad, the overhead is relatively large, and needs to be
	// improved to refresh expression in the future.

	var e error
	runC := NewCompile(c.addr, c.db, c.sql, c.tenant, c.uid, c.e, c.proc, c.stmt, c.isInternal, c.cnLabel, c.startAt)
	runC.SetOriginSQL(c.originSQL)
	defer func() {
		if e != nil {
			runC.Release()
		}
	}()
	if defChanged {
		var pn *plan2.Plan
		pn, e = c.buildPlanFunc()
		if e != nil {
			return nil, e
		}
		c.pn = pn
	}
	if e = runC.Compile(c.proc.Ctx, c.pn, c.fill); e != nil {
		return nil, e
	}
	return runC, nil
}

// isRetryErr if the error is ErrTxnNeedRetry and the transaction is RC isolation, we need to retry t
// he statement
func (c *Compile) isRetryErr(err error) bool {
	return (moerr.IsMoErrCode(err, moerr.ErrTxnNeedRetry) ||
		moerr.IsMoErrCode(err, moerr.ErrTxnNeedRetryWithDefChanged)) &&
		c.proc.GetTxnOperator().Txn().IsRCIsolation()
}

func (c *Compile) canRetry(err error) bool {
	return !c.disableRetry && c.isRetryErr(err)
}

func (c *Compile) IsTpQuery() bool {
	return c.execType == plan2.ExecTypeTP
}

func (c *Compile) IsSingleScope(ss []*Scope) bool {
	if c.IsTpQuery() {
		return true
	}
	if len(ss) > 1 {
		return false
	}
	return ss[0].NodeInfo.Mcpu == 1
}

func (c *Compile) SetIsPrepare(isPrepare bool) {
	c.isPrepare = isPrepare
}

func (c *Compile) printPipeline() {
	if c.IsTpQuery() {
		fmt.Println("pipeline for tp query!")
	} else {
		fmt.Println("pipeline for ap query!")
	}
	fmt.Println(DebugShowScopes(c.scope))
}

// run once
func (c *Compile) runOnce() error {
	var wg sync.WaitGroup
	err := c.lockMetaTables()
	if err != nil {
		return err
	}
	err = c.lockTable()
	if err != nil {
		return err
	}
	errC := make(chan error, len(c.scope))
	for _, s := range c.scope {
		s.SetContextRecursively(c.proc.Ctx)
		err = s.InitAllDataSource(c)
		if err != nil {
			return err
		}
	}
	GetCompileService().startService(c)
	defer func() {
		_, _ = GetCompileService().endService(c)
	}()

	c.printPipeline()

	for i := range c.scope {
		wg.Add(1)
		scope := c.scope[i]
		errSubmit := ants.Submit(func() {
			defer func() {
				if e := recover(); e != nil {
					err := moerr.ConvertPanicError(c.proc.Ctx, e)
					c.proc.Error(c.proc.Ctx, "panic in run",
						zap.String("sql", c.sql),
						zap.String("error", err.Error()))
					errC <- err
				}
				wg.Done()
			}()
			errC <- c.run(scope)
		})
		if errSubmit != nil {
			errC <- errSubmit
			wg.Done()
		}
	}
	wg.Wait()
	close(errC)

	errList := make([]error, 0, len(c.scope))
	for e := range errC {
		if e != nil {
			errList = append(errList, e)
			if c.isRetryErr(e) {
				return e
			}
		}
	}

	if len(errList) > 0 {
		err = errList[0]
	}
	if err != nil {
		return err
	}

	// fuzzy filter not sure whether this insert / load obey duplicate constraints, need double check
	for _, f := range c.fuzzys {
		if f != nil && f.cnt > 0 {
			if f.cnt > 10 {
				c.proc.Debugf(c.proc.Ctx, "double check dup for `%s`.`%s`:collision cnt is %d, may be too high", f.db, f.tbl, f.cnt)
			}
			err = f.backgroundSQLCheck(c)
			if err != nil {
				return err
			}
		}
	}

	//detect fk self refer
	//update, insert
	query := c.pn.GetQuery()
	if query != nil && (query.StmtType == plan.Query_INSERT ||
		query.StmtType == plan.Query_UPDATE) && len(query.GetDetectSqls()) != 0 {
		err = detectFkSelfRefer(c, query.DetectSqls)
	}
	//alter table ... add/drop foreign key
	if err == nil && c.pn.GetDdl() != nil {
		alterTable := c.pn.GetDdl().GetAlterTable()
		if alterTable != nil && len(alterTable.GetDetectSqls()) != 0 {
			err = detectFkSelfRefer(c, alterTable.GetDetectSqls())
		}
	}
	return err
}

// shouldReturnCtxErr return true only if the ctx has error and the error is not canceled.
// maybe deadlined or other error.
func (c *Compile) shouldReturnCtxErr() bool {
	if e := c.proc.Ctx.Err(); e != nil && e.Error() != ctxCancelError {
		return true
	}
	return false
}

func (c *Compile) compileScope(pn *plan.Plan) ([]*Scope, error) {
	start := time.Now()
	defer func() {
		v2.TxnStatementCompileScopeHistogram.Observe(time.Since(start).Seconds())
	}()
	switch qry := pn.Plan.(type) {
	case *plan.Plan_Query:
		switch qry.Query.StmtType {
		case plan.Query_REPLACE:
			return []*Scope{
				newScope(Replace).
					withPlan(pn),
			}, nil
		}
		scopes, err := c.compileQuery(qry.Query)
		if err != nil {
			return nil, err
		}
		for _, s := range scopes {
			if s.Plan == nil {
				s.Plan = pn
			}
		}
		return scopes, nil
	case *plan.Plan_Ddl:
		switch qry.Ddl.DdlType {
		case plan.DataDefinition_CREATE_DATABASE:
			return []*Scope{
				newScope(CreateDatabase).
					withPlan(pn),
			}, nil
		case plan.DataDefinition_DROP_DATABASE:
			return []*Scope{
				newScope(DropDatabase).
					withPlan(pn),
			}, nil
		case plan.DataDefinition_CREATE_TABLE:
			return []*Scope{
				newScope(CreateTable).
					withPlan(pn),
			}, nil
		case plan.DataDefinition_CREATE_VIEW:
			return []*Scope{
				newScope(CreateView).
					withPlan(pn),
			}, nil
		case plan.DataDefinition_ALTER_VIEW:
			return []*Scope{
				newScope(AlterView).
					withPlan(pn),
			}, nil
		case plan.DataDefinition_ALTER_TABLE:
			return []*Scope{
				newScope(AlterTable).
					withPlan(pn),
			}, nil
		case plan.DataDefinition_DROP_TABLE:
			return []*Scope{
				newScope(DropTable).
					withPlan(pn),
			}, nil
		case plan.DataDefinition_DROP_SEQUENCE:
			return []*Scope{
				newScope(DropSequence).
					withPlan(pn),
			}, nil
		case plan.DataDefinition_ALTER_SEQUENCE:
			return []*Scope{
				newScope(AlterSequence).
					withPlan(pn),
			}, nil
		case plan.DataDefinition_TRUNCATE_TABLE:
			return []*Scope{
				newScope(TruncateTable).
					withPlan(pn),
			}, nil
		case plan.DataDefinition_CREATE_SEQUENCE:
			return []*Scope{
				newScope(CreateSequence).
					withPlan(pn),
			}, nil
		case plan.DataDefinition_CREATE_INDEX:
			return []*Scope{
				newScope(CreateIndex).
					withPlan(pn),
			}, nil
		case plan.DataDefinition_DROP_INDEX:
			return []*Scope{
				newScope(DropIndex).
					withPlan(pn),
			}, nil
		case plan.DataDefinition_SHOW_DATABASES,
			plan.DataDefinition_SHOW_TABLES,
			plan.DataDefinition_SHOW_COLUMNS,
			plan.DataDefinition_SHOW_CREATETABLE:
			return c.compileQuery(pn.GetDdl().GetQuery())
			// 1、not supported: show arnings/errors/status/processlist
			// 2、show variables will not return query
			// 3、show create database/table need rewrite to create sql
		}
	}
	return nil, moerr.NewNYI(c.proc.Ctx, fmt.Sprintf("query '%s'", pn))
}

func (c *Compile) appendMetaTables(objRes *plan.ObjectRef) {
	if !c.needLockMeta {
		return
	}

	if objRes.SchemaName == catalog.MO_CATALOG && (objRes.ObjName == catalog.MO_DATABASE || objRes.ObjName == catalog.MO_TABLES || objRes.ObjName == catalog.MO_COLUMNS) {
		// do not lock meta table for meta table
	} else {
		key := fmt.Sprintf("%s %s", objRes.SchemaName, objRes.ObjName)
		c.metaTables[key] = struct{}{}
	}
}

func (c *Compile) lockMetaTables() error {
	lockLen := len(c.metaTables)
	if lockLen == 0 {
		return nil
	}

	tables := make([]string, 0, lockLen)
	for table := range c.metaTables {
		tables = append(tables, table)
	}
	sort.Strings(tables)

	for _, table := range tables {
		names := strings.SplitN(table, " ", 2)

		err := lockMoTable(c, names[0], names[1], lock.LockMode_Shared)
		if err != nil {
			// if get error in locking mocatalog.mo_tables by it's dbName & tblName
			// that means the origin table's schema was changed. then return NeedRetryWithDefChanged err
			if moerr.IsMoErrCode(err, moerr.ErrTxnNeedRetry) ||
				moerr.IsMoErrCode(err, moerr.ErrTxnNeedRetryWithDefChanged) {
				return moerr.NewTxnNeedRetryWithDefChangedNoCtx()
			}

			// other errors, just throw  out
			return err
		}
	}
	return nil
}

func (c *Compile) lockTable() error {
	for _, tbl := range c.lockTables {
		typ := plan2.MakeTypeByPlan2Type(tbl.PrimaryColTyp)
		if len(tbl.PartitionTableIds) == 0 {
			return lockop.LockTable(
				c.e,
				c.proc,
				tbl.TableId,
				typ,
				false)
		}

		for _, tblId := range tbl.PartitionTableIds {
			err := lockop.LockTable(
				c.e,
				c.proc,
				tblId,
				typ,
				false)
			if err != nil {
				return err
			}
		}

	}
	return nil
}

// func (c *Compile) compileAttachedScope(attachedPlan *plan.Plan) ([]*Scope, error) {
// 	query := attachedPlan.Plan.(*plan.Plan_Query)
// 	attachedScope, err := c.compileQuery(ctx, query.Query)
// 	if err != nil {
// 		return nil, err
// 	}
// 	for _, s := range attachedScope {
// 		s.Plan = attachedPlan
// 	}
// 	return attachedScope, nil
// }

func isAvailable(client morpc.RPCClient, addr string) bool {
	_, _, err := net.SplitHostPort(addr)
	if err != nil {
		logutil.Warnf("compileScope received a malformed cn address '%s', expected 'ip:port'", addr)
		return false
	}
	logutil.Debugf("ping %s start", addr)
	ctx, cancel := context.WithTimeout(context.Background(), 500*time.Millisecond)
	defer cancel()
	err = client.Ping(ctx, addr)
	if err != nil {
		// ping failed
		logutil.Debugf("ping %s err %+v\n", addr, err)
		return false
	}
	return true
}

func (c *Compile) removeUnavailableCN() {
	client := cnclient.GetPipelineClient(
		c.proc.GetService(),
	)
	if client == nil {
		return
	}
	i := 0
	for _, cn := range c.cnList {
		if isSameCN(c.addr, cn.Addr) || isAvailable(client.Raw(), cn.Addr) {
			c.cnList[i] = cn
			i++
		}
	}
	c.cnList = c.cnList[:i]
}

// getCNList gets the CN list from engine.Nodes() method. It will
// ensure the current CN is included in the result.
func (c *Compile) getCNList() (engine.Nodes, error) {
	cnList, err := c.e.Nodes(c.isInternal, c.tenant, c.uid, c.cnLabel)
	if err != nil {
		return nil, err
	}

	// We should always make sure the current CN is contained in the cn list.
	if c.proc == nil || c.proc.Base.QueryClient == nil {
		return cnList, nil
	}
	cnID := c.proc.GetService()
	for _, node := range cnList {
		if node.Id == cnID {
			return cnList, nil
		}
	}
	n := getEngineNode(c)
	n.Id = cnID
	cnList = append(cnList, n)
	return cnList, nil
}

func (c *Compile) compileQuery(qry *plan.Query) ([]*Scope, error) {
	var err error

	start := time.Now()
	defer func() {
		v2.TxnStatementCompileQueryHistogram.Observe(time.Since(start).Seconds())
	}()

	c.execType = plan2.GetExecType(c.pn.GetQuery(), c.getHaveDDL())

	n := getEngineNode(c)
	if c.execType == plan2.ExecTypeTP || c.execType == plan2.ExecTypeAP_ONECN {
		c.cnList = engine.Nodes{n}
	} else {
		c.cnList, err = c.getCNList()
		if err != nil {
			return nil, err
		}
		c.removeUnavailableCN()
		// sort by addr to get fixed order of CN list
		sort.Slice(c.cnList, func(i, j int) bool { return c.cnList[i].Addr < c.cnList[j].Addr })
	}

	if c.isPrepare && !c.IsTpQuery() {
		return nil, cantCompileForPrepareErr
	}

	c.initAnalyze(qry)
	// deal with sink scan first.
	for i := len(qry.Steps) - 1; i >= 0; i-- {
		err := c.compileSinkScan(qry, qry.Steps[i])
		if err != nil {
			return nil, err
		}
	}

	steps := make([]*Scope, 0, len(qry.Steps))
	defer func() {
		if err != nil {
			ReleaseScopes(steps)
		}
	}()
	for i := len(qry.Steps) - 1; i >= 0; i-- {
		var scopes []*Scope
		var scope *Scope
		scopes, err = c.compilePlanScope(int32(i), qry.Steps[i], qry.Nodes)
		if err != nil {
			return nil, err
		}
		scope, err = c.compileSteps(qry, scopes, qry.Steps[i])
		if err != nil {
			return nil, err
		}
		steps = append(steps, scope)
	}

	return steps, err
}

func (c *Compile) compileSinkScan(qry *plan.Query, nodeId int32) error {
	n := qry.Nodes[nodeId]
	for _, childId := range n.Children {
		err := c.compileSinkScan(qry, childId)
		if err != nil {
			return err
		}
	}

	if n.NodeType == plan.Node_SINK_SCAN || n.NodeType == plan.Node_RECURSIVE_SCAN || n.NodeType == plan.Node_RECURSIVE_CTE {
		for _, s := range n.SourceStep {
			var wr *process.WaitRegister
			if c.anal.qry.LoadTag {
				wr = &process.WaitRegister{
					Ctx: c.proc.Ctx,
					Ch:  make(chan *process.RegisterMessage, ncpu),
				}
			} else {
				wr = &process.WaitRegister{
					Ctx: c.proc.Ctx,
					Ch:  make(chan *process.RegisterMessage, 1),
				}
			}
			c.appendStepRegs(s, nodeId, wr)
		}
	}
	return nil
}

func (c *Compile) compileSteps(qry *plan.Query, ss []*Scope, step int32) (*Scope, error) {
	if qry.Nodes[step].NodeType == plan.Node_SINK {
		return ss[0], nil
	}

	switch qry.StmtType {
	case plan.Query_DELETE:
		updateScopesLastFlag(ss)
		return ss[0], nil
	case plan.Query_INSERT:
		updateScopesLastFlag(ss)
		return ss[0], nil
	case plan.Query_UPDATE:
		updateScopesLastFlag(ss)
		return ss[0], nil
	default:
		var rs *Scope
		if c.IsSingleScope(ss) {
			rs = ss[0]
		} else {
			rs = c.newMergeScope(ss)
		}
		updateScopesLastFlag([]*Scope{rs})
		c.setAnalyzeCurrent([]*Scope{rs}, c.anal.curNodeIdx)
		rs.setRootOperator(
			output.NewArgument().
				WithFunc(c.fill),
		)
		return rs, nil
	}
}

func constructValueScanBatch(proc *process.Process, node *plan.Node) (*batch.Batch, error) {
	var nodeId uuid.UUID
	var exprList []colexec.ExpressionExecutor

	if node.RowsetData == nil { // select 1,2
		bat := batch.NewWithSize(1)
		bat.Vecs[0] = vector.NewConstNull(types.T_int64.ToType(), 1, proc.Mp())
		bat.SetRowCount(1)
		return bat, nil
	}
	// select * from (values row(1,1), row(2,2), row(3,3)) a;
	tableDef := node.TableDef
	colCount := len(tableDef.Cols)
	colsData := node.RowsetData.Cols
	copy(nodeId[:], node.Uuid)
	bat := proc.GetPrepareBatch()
	if bat == nil {
		bat = proc.GetValueScanBatch(nodeId)
		if bat == nil {
			return nil, moerr.NewInfo(proc.Ctx, fmt.Sprintf("constructValueScanBatch failed, node id: %s", nodeId.String()))
		}
	}
	params := proc.GetPrepareParams()
	if len(colsData) > 0 {
		exprs := proc.GetPrepareExprList()
		for i := 0; i < colCount; i++ {
			if exprs != nil {
				exprList = exprs.([][]colexec.ExpressionExecutor)[i]
			}
			if params != nil {
				vs := vector.MustFixedCol[types.Varlena](params)
				for _, row := range colsData[i].Data {
					if row.Pos >= 0 {
						isNull := params.GetNulls().Contains(uint64(row.Pos - 1))
						str := vs[row.Pos-1].UnsafeGetString(params.GetArea())
						if err := util.SetBytesToAnyVector(proc.Ctx, str, int(row.RowPos), isNull, bat.Vecs[i],
							proc); err != nil {
							return nil, err
						}
					}
				}
			}
			if err := evalRowsetData(proc, colsData[i].Data, bat.Vecs[i], exprList); err != nil {
				bat.Clean(proc.Mp())
				return nil, err
			}
		}
	}
	return bat, nil
}

func (c *Compile) compilePlanScope(step int32, curNodeIdx int32, ns []*plan.Node) ([]*Scope, error) {
	start := time.Now()
	defer func() {
		v2.TxnStatementCompilePlanScopeHistogram.Observe(time.Since(start).Seconds())
	}()
	var ss []*Scope
	var left []*Scope
	var right []*Scope
	var err error
	defer func() {
		if err != nil {
			ReleaseScopes(ss)
			ReleaseScopes(left)
			ReleaseScopes(right)
		}
	}()
	n := ns[curNodeIdx]

	if n.Limit != nil {
		if cExpr, ok := n.Limit.Expr.(*plan.Expr_Lit); ok {
			if cval, ok := cExpr.Lit.Value.(*plan.Literal_U64Val); ok {
				if cval.U64Val == 0 {
					// optimize for limit 0
					rs := newScope(Merge)
					rs.NodeInfo = engine.Node{Addr: c.addr, Mcpu: 1}
					rs.Proc = process.NewFromProc(c.proc, c.proc.Ctx, 0)
					return c.compileLimit(n, []*Scope{rs}), nil
				}
			}
		}
	}

	switch n.NodeType {
	case plan.Node_VALUE_SCAN:
		c.setAnalyzeCurrent(nil, int(curNodeIdx))
		ss, err = c.compileValueScan(n)
		if err != nil {
			return nil, err
		}
		ss = c.compileSort(n, c.compileProjection(n, ss))
		return ss, nil
	case plan.Node_EXTERNAL_SCAN:
		if n.ObjRef != nil {
			c.appendMetaTables(n.ObjRef)
		}
		node := plan2.DeepCopyNode(n)

		c.setAnalyzeCurrent(nil, int(curNodeIdx))
		ss, err = c.compileExternScan(node)
		if err != nil {
			return nil, err
		}
		ss = c.compileSort(n, c.compileProjection(n, c.compileRestrict(node, ss)))
		return ss, nil
	case plan.Node_TABLE_SCAN:
		c.appendMetaTables(n.ObjRef)

		c.setAnalyzeCurrent(nil, int(curNodeIdx))
		ss, err = c.compileTableScan(n)
		if err != nil {
			return nil, err
		}
		ss = c.compileProjection(n, c.compileRestrict(n, ss))
		if n.Offset != nil {
			ss = c.compileOffset(n, ss)
		}
		if n.Limit != nil {
			ss = c.compileLimit(n, ss)
		}
		return ss, nil
	case plan.Node_SOURCE_SCAN:
		c.setAnalyzeCurrent(nil, int(curNodeIdx))
		ss, err = c.compileSourceScan(n)
		if err != nil {
			return nil, err
		}
		ss = c.compileSort(n, c.compileProjection(n, c.compileRestrict(n, ss)))
		return ss, nil
	case plan.Node_FILTER, plan.Node_PROJECT, plan.Node_PRE_DELETE:
		ss, err = c.compilePlanScope(step, n.Children[0], ns)
		if err != nil {
			return nil, err
		}

		c.setAnalyzeCurrent(ss, int(curNodeIdx))
		ss = c.compileSort(n, c.compileProjection(n, c.compileRestrict(n, ss)))
		return ss, nil
	case plan.Node_AGG:
		ss, err = c.compilePlanScope(step, n.Children[0], ns)
		if err != nil {
			return nil, err
		}

		groupInfo := constructGroup(c.proc.Ctx, n, ns[n.Children[0]], false, 0, c.proc)
		defer groupInfo.Release()
		anyDistinctAgg := groupInfo.AnyDistinctAgg()

		c.setAnalyzeCurrent(ss, int(curNodeIdx))
		if c.IsSingleScope(ss) && ss[0].PartialResults == nil {
			ss = c.compileSort(n, c.compileProjection(n, c.compileRestrict(n, c.compileTPGroup(n, ss, ns))))
			return ss, nil
		} else if !anyDistinctAgg && n.Stats.HashmapStats != nil && n.Stats.HashmapStats.Shuffle {
			ss = c.compileSort(n, c.compileShuffleGroup(n, ss, ns))
			return ss, nil
		} else {
			ss = c.compileSort(n, c.compileProjection(n, c.compileRestrict(n, c.compileMergeGroup(n, ss, ns, anyDistinctAgg))))
			return ss, nil
		}
	case plan.Node_SAMPLE:
		ss, err = c.compilePlanScope(step, n.Children[0], ns)
		if err != nil {
			return nil, err
		}

		c.setAnalyzeCurrent(ss, int(curNodeIdx))
		ss = c.compileSort(n, c.compileProjection(n, c.compileRestrict(n, c.compileSample(n, ss))))
		return ss, nil
	case plan.Node_WINDOW:
		ss, err = c.compilePlanScope(step, n.Children[0], ns)
		if err != nil {
			return nil, err
		}

		c.setAnalyzeCurrent(ss, int(curNodeIdx))
		ss = c.compileSort(n, c.compileProjection(n, c.compileRestrict(n, c.compileWin(n, ss))))
		return ss, nil
	case plan.Node_TIME_WINDOW:
		ss, err = c.compilePlanScope(step, n.Children[0], ns)
		if err != nil {
			return nil, err
		}

		c.setAnalyzeCurrent(ss, int(curNodeIdx))
		ss = c.compileProjection(n, c.compileRestrict(n, c.compileTimeWin(n, c.compileSort(n, ss))))
		return ss, nil
	case plan.Node_FILL:
		ss, err = c.compilePlanScope(step, n.Children[0], ns)
		if err != nil {
			return nil, err
		}

		c.setAnalyzeCurrent(ss, int(curNodeIdx))
		ss = c.compileProjection(n, c.compileRestrict(n, c.compileFill(n, ss)))
		return ss, nil
	case plan.Node_JOIN:
		left, err = c.compilePlanScope(step, n.Children[0], ns)
		if err != nil {
			return nil, err
		}
		right, err = c.compilePlanScope(step, n.Children[1], ns)
		if err != nil {
			return nil, err
		}

		c.setAnalyzeCurrent(left, int(curNodeIdx))
		c.setAnalyzeCurrent(right, int(curNodeIdx))
		ss = c.compileSort(n, c.compileJoin(n, ns[n.Children[0]], ns[n.Children[1]], ns, left, right))
		return ss, nil
	case plan.Node_SORT:
		ss, err = c.compilePlanScope(step, n.Children[0], ns)
		if err != nil {
			return nil, err
		}

		c.setAnalyzeCurrent(ss, int(curNodeIdx))
		ss = c.compileProjection(n, c.compileRestrict(n, c.compileSort(n, ss)))
		return ss, nil
	case plan.Node_PARTITION:
		ss, err = c.compilePlanScope(step, n.Children[0], ns)
		if err != nil {
			return nil, err
		}

		c.setAnalyzeCurrent(ss, int(curNodeIdx))
		ss = c.compileProjection(n, c.compileRestrict(n, c.compilePartition(n, ss)))
		return ss, nil
	case plan.Node_UNION:
		left, err = c.compilePlanScope(step, n.Children[0], ns)
		if err != nil {
			return nil, err
		}
		right, err = c.compilePlanScope(step, n.Children[1], ns)
		if err != nil {
			return nil, err
		}

		c.setAnalyzeCurrent(left, int(curNodeIdx))
		c.setAnalyzeCurrent(right, int(curNodeIdx))
		ss = c.compileSort(n, c.compileUnion(n, left, right))
		return ss, nil
	case plan.Node_MINUS, plan.Node_INTERSECT, plan.Node_INTERSECT_ALL:
		left, err = c.compilePlanScope(step, n.Children[0], ns)
		if err != nil {
			return nil, err
		}
		right, err = c.compilePlanScope(step, n.Children[1], ns)
		if err != nil {
			return nil, err
		}

		c.setAnalyzeCurrent(left, int(curNodeIdx))
		c.setAnalyzeCurrent(right, int(curNodeIdx))
		ss = c.compileSort(n, c.compileMinusAndIntersect(n, left, right, n.NodeType))
		return ss, nil
	case plan.Node_UNION_ALL:
		left, err = c.compilePlanScope(step, n.Children[0], ns)
		if err != nil {
			return nil, err
		}
		right, err = c.compilePlanScope(step, n.Children[1], ns)
		if err != nil {
			return nil, err
		}

		c.setAnalyzeCurrent(left, int(curNodeIdx))
		c.setAnalyzeCurrent(right, int(curNodeIdx))
		ss = c.compileSort(n, c.compileUnionAll(left, right))
		return ss, nil
	case plan.Node_DELETE:
		if n.DeleteCtx.CanTruncate {
			s := newScope(TruncateTable)
			s.Plan = &plan.Plan{
				Plan: &plan.Plan_Ddl{
					Ddl: &plan.DataDefinition{
						DdlType: plan.DataDefinition_TRUNCATE_TABLE,
						Definition: &plan.DataDefinition_TruncateTable{
							TruncateTable: n.DeleteCtx.TruncateTable,
						},
					},
				},
			}
			ss = []*Scope{s}
			return ss, nil
		}
		c.appendMetaTables(n.DeleteCtx.Ref)
		ss, err = c.compilePlanScope(step, n.Children[0], ns)
		if err != nil {
			return nil, err
		}

		n.NotCacheable = true
		c.setAnalyzeCurrent(ss, int(curNodeIdx))
		return c.compileDelete(n, ss)
	case plan.Node_ON_DUPLICATE_KEY:
		ss, err = c.compilePlanScope(step, n.Children[0], ns)
		if err != nil {
			return nil, err
		}

		c.setAnalyzeCurrent(ss, int(curNodeIdx))
		ss, err = c.compileOnduplicateKey(n, ss)
		if err != nil {
			return nil, err
		}
		return ss, nil
	case plan.Node_FUZZY_FILTER:
		left, err = c.compilePlanScope(step, n.Children[0], ns)
		if err != nil {
			return nil, err
		}
		right, err = c.compilePlanScope(step, n.Children[1], ns)
		if err != nil {
			return nil, err
		}

		c.setAnalyzeCurrent(left, int(curNodeIdx))
		c.setAnalyzeCurrent(right, int(curNodeIdx))
		return c.compileFuzzyFilter(n, ns, left, right)
	case plan.Node_PRE_INSERT_UK:
		ss, err = c.compilePlanScope(step, n.Children[0], ns)
		if err != nil {
			return nil, err
		}

		c.setAnalyzeCurrent(ss, int(curNodeIdx))
		ss = c.compilePreInsertUk(n, ss)
		return ss, nil
	case plan.Node_PRE_INSERT_SK:
		ss, err = c.compilePlanScope(step, n.Children[0], ns)
		if err != nil {
			return nil, err
		}
		c.setAnalyzeCurrent(ss, int(curNodeIdx))
		ss = c.compilePreInsertSK(n, ss)
		return ss, nil
	case plan.Node_PRE_INSERT:
		ss, err = c.compilePlanScope(step, n.Children[0], ns)
		if err != nil {
			return nil, err
		}

		c.setAnalyzeCurrent(ss, int(curNodeIdx))
		return c.compilePreInsert(ns, n, ss)
	case plan.Node_INSERT:
		c.appendMetaTables(n.ObjRef)
		ss, err = c.compilePlanScope(step, n.Children[0], ns)
		if err != nil {
			return nil, err
		}

		n.NotCacheable = true
		c.setAnalyzeCurrent(ss, int(curNodeIdx))
		return c.compileInsert(ns, n, ss)
	case plan.Node_LOCK_OP:
		ss, err = c.compilePlanScope(step, n.Children[0], ns)
		if err != nil {
			return nil, err
		}

		c.setAnalyzeCurrent(ss, int(curNodeIdx))
		ss, err = c.compileLock(n, ss)
		if err != nil {
			return nil, err
		}
		ss = c.compileProjection(n, ss)
		return ss, nil
	case plan.Node_FUNCTION_SCAN:
		ss, err = c.compilePlanScope(step, n.Children[0], ns)
		if err != nil {
			return nil, err
		}
		c.setAnalyzeCurrent(ss, int(curNodeIdx))
		ss = c.compileSort(n, c.compileProjection(n, c.compileRestrict(n, c.compileTableFunction(n, ss))))
		return ss, nil
	case plan.Node_SINK_SCAN:
		c.setAnalyzeCurrent(nil, int(curNodeIdx))
		ss, err = c.compileSinkScanNode(n, curNodeIdx)
		if err != nil {
			return nil, err
		}
		ss = c.compileProjection(n, ss)
		return ss, nil
	case plan.Node_RECURSIVE_SCAN:
		c.setAnalyzeCurrent(ss, int(curNodeIdx))
		return c.compileRecursiveScan(n, curNodeIdx)
	case plan.Node_RECURSIVE_CTE:
		c.setAnalyzeCurrent(ss, int(curNodeIdx))
		ss, err = c.compileRecursiveCte(n, curNodeIdx)
		if err != nil {
			return nil, err
		}
		ss = c.compileSort(n, ss)
		return ss, nil
	case plan.Node_SINK:
		ss, err = c.compilePlanScope(step, n.Children[0], ns)
		if err != nil {
			return nil, err
		}

		c.setAnalyzeCurrent(ss, int(curNodeIdx))
		return c.compileSinkNode(n, ss, step)
	default:
		return nil, moerr.NewNYI(c.proc.Ctx, fmt.Sprintf("query '%s'", n))
	}
}

func (c *Compile) appendStepRegs(step, nodeId int32, reg *process.WaitRegister) {
	c.nodeRegs[[2]int32{step, nodeId}] = reg
	c.stepRegs[step] = append(c.stepRegs[step], [2]int32{step, nodeId})
}

func (c *Compile) getNodeReg(step, nodeId int32) *process.WaitRegister {
	return c.nodeRegs[[2]int32{step, nodeId}]
}

func (c *Compile) getStepRegs(step int32) []*process.WaitRegister {
	wrs := make([]*process.WaitRegister, len(c.stepRegs[step]))
	for i, sn := range c.stepRegs[step] {
		wrs[i] = c.nodeRegs[sn]
	}
	return wrs
}

func (c *Compile) constructScopeForExternal(addr string, parallel bool) *Scope {
	ds := newScope(Normal)
	if parallel {
		ds.Magic = Remote
	}
	ds.NodeInfo = getEngineNode(c)
	ds.NodeInfo.Addr = addr
	ds.Proc = process.NewFromProc(c.proc, c.proc.Ctx, 0)
	c.proc.Base.LoadTag = c.anal.qry.LoadTag
	ds.Proc.Base.LoadTag = true
	ds.DataSource = &Source{isConst: true}
	return ds
}

func (c *Compile) constructLoadMergeScope() *Scope {
	ds := newScope(Merge)
	ds.Proc = process.NewFromProc(c.proc, c.proc.Ctx, 1)
	ds.Proc.Base.LoadTag = true
	arg := merge.NewArgument()
	arg.SetIdx(c.anal.curNodeIdx)
	arg.SetIsFirst(false)

	ds.setRootOperator(arg)
	return ds
}

func (c *Compile) compileSourceScan(n *plan.Node) ([]*Scope, error) {
	_, span := trace.Start(c.proc.Ctx, "compileSourceScan")
	defer span.End()
	configs := make(map[string]interface{})
	for _, def := range n.TableDef.Defs {
		switch v := def.Def.(type) {
		case *plan.TableDef_DefType_Properties:
			for _, p := range v.Properties.Properties {
				configs[p.Key] = p.Value
			}
		}
	}

	end, err := mokafka.GetStreamCurrentSize(c.proc.Ctx, configs, mokafka.NewKafkaAdapter)
	if err != nil {
		return nil, err
	}
	ps := calculatePartitions(0, end, int64(ncpu))

	ss := make([]*Scope, len(ps))

	currentFirstFlag := c.anal.isFirst
	for i := range ss {
		ss[i] = newScope(Normal)
		ss[i].NodeInfo = getEngineNode(c)
		ss[i].Proc = process.NewFromProc(c.proc, c.proc.Ctx, 0)
		arg := constructStream(n, ps[i])
		arg.SetAnalyzeControl(c.anal.curNodeIdx, currentFirstFlag)
		ss[i].setRootOperator(arg)
	}
	c.anal.isFirst = false
	return ss, nil
}

const StreamMaxInterval = 8192

func calculatePartitions(start, end, n int64) [][2]int64 {
	var ps [][2]int64
	interval := (end - start) / n
	if interval < StreamMaxInterval {
		interval = StreamMaxInterval
	}
	var r int64
	l := start
	for i := int64(0); i < n; i++ {
		r = l + interval
		if r >= end {
			ps = append(ps, [2]int64{l, end})
			break
		}
		ps = append(ps, [2]int64{l, r})
		l = r
	}
	return ps
}

func StrictSqlMode(proc *process.Process) (error, bool) {
	mode, err := proc.GetResolveVariableFunc()("sql_mode", true, false)
	if err != nil {
		return err, false
	}
	if modeStr, ok := mode.(string); ok {
		if strings.Contains(modeStr, "STRICT_TRANS_TABLES") || strings.Contains(modeStr, "STRICT_ALL_TABLES") {
			return nil, true
		}
	}
	return nil, false
}

func (c *Compile) compileExternScan(n *plan.Node) ([]*Scope, error) {
	if c.isPrepare {
		return nil, cantCompileForPrepareErr
	}
	ctx, span := trace.Start(c.proc.Ctx, "compileExternScan")
	defer span.End()
	start := time.Now()
	defer func() {
		if t := time.Since(start); t > time.Second {
			c.proc.Infof(ctx, "compileExternScan cost %v", t)
		}
	}()

	t := time.Now()

	if time.Since(t) > time.Second {
		c.proc.Infof(ctx, "lock table %s.%s cost %v", n.ObjRef.SchemaName, n.ObjRef.ObjName, time.Since(t))
	}
	ID2Addr := make(map[int]int, 0)
	mcpu := 0
	for i := 0; i < len(c.cnList); i++ {
		tmp := mcpu
		mcpu += c.cnList[i].Mcpu
		ID2Addr[i] = mcpu - tmp
	}
	param := &tree.ExternParam{}

	if n.ExternScan == nil || n.ExternScan.Type != tree.INLINE {
		err := json.Unmarshal([]byte(n.TableDef.Createsql), param)
		if err != nil {
			return nil, err
		}
		if n.ExternScan == nil {
			param.ExtTab = true
		}
	} else {
		param.ScanType = int(n.ExternScan.Type)
		param.Data = n.ExternScan.Data
		param.Format = n.ExternScan.Format
		param.Tail = new(tree.TailParameter)
		param.Tail.IgnoredLines = n.ExternScan.IgnoredLines
		param.Tail.Fields = &tree.Fields{
			Terminated: &tree.Terminated{
				Value: n.ExternScan.Terminated,
			},
			EnclosedBy: &tree.EnclosedBy{
				Value: n.ExternScan.EnclosedBy[0],
			},
			EscapedBy: &tree.EscapedBy{
				Value: n.ExternScan.EscapedBy[0],
			},
		}
		param.JsonData = n.ExternScan.JsonType
	}

	err, strictSqlMode := StrictSqlMode(c.proc)
	if err != nil {
		return nil, err
	}

	if param.ScanType == tree.S3 {
		if !param.Init {
			if err := plan2.InitS3Param(param); err != nil {
				return nil, err
			}
		}
		if param.Parallel {
			mcpu = 0
			ID2Addr = make(map[int]int, 0)
			for i := 0; i < len(c.cnList); i++ {
				tmp := mcpu
				if c.cnList[i].Mcpu > external.S3ParallelMaxnum {
					mcpu += external.S3ParallelMaxnum
				} else {
					mcpu += c.cnList[i].Mcpu
				}
				ID2Addr[i] = mcpu - tmp
			}
		}
	} else if param.ScanType == tree.INLINE {
		return c.compileExternValueScan(n, param, strictSqlMode)
	} else {
		if err := plan2.InitInfileParam(param); err != nil {
			return nil, err
		}
	}

	t = time.Now()
	param.FileService = c.proc.Base.FileService
	param.Ctx = c.proc.Ctx
	var fileList []string
	var fileSize []int64
	if !param.Local && !param.Init {
		if param.QueryResult {
			fileList = strings.Split(param.Filepath, ",")
			for i := range fileList {
				fileList[i] = strings.TrimSpace(fileList[i])
			}
		} else {
			_, spanReadDir := trace.Start(ctx, "compileExternScan.ReadDir")
			fileList, fileSize, err = plan2.ReadDir(param)
			if err != nil {
				spanReadDir.End()
				return nil, err
			}
			spanReadDir.End()
		}
		fileList, fileSize, err = external.FilterFileList(ctx, n, c.proc, fileList, fileSize)
		if err != nil {
			return nil, err
		}
		if param.LoadFile && len(fileList) == 0 {
			return nil, moerr.NewInvalidInput(ctx, "the file does not exist in load flow")
		}
	} else {
		fileList = []string{param.Filepath}
		fileSize = []int64{param.FileSize}
	}
	if time.Since(t) > time.Second {
		c.proc.Infof(ctx, "read dir cost %v", time.Since(t))
	}

	if len(fileList) == 0 {
		ret := newScope(Normal)
		ret.NodeInfo = getEngineNode(c)
		ret.DataSource = &Source{isConst: true, node: n}

		currentFirstFlag := c.anal.isFirst
		op := constructValueScan()
		op.SetAnalyzeControl(c.anal.curNodeIdx, currentFirstFlag)
		ret.setRootOperator(op)
		c.anal.isFirst = false

		ret.Proc = process.NewFromProc(c.proc, c.proc.Ctx, 0)
		return []*Scope{ret}, nil
	}
	if param.Parallel && (external.GetCompressType(param, fileList[0]) != tree.NOCOMPRESS || param.Local) {
		return c.compileExternScanParallel(n, param, fileList, fileSize, strictSqlMode)
	}

	t = time.Now()
	var fileOffset [][]int64
	if param.Parallel {
		if param.Strict {
			visibleCols := make([]*plan.ColDef, 0)
			for _, col := range n.TableDef.Cols {
				if !col.Hidden {
					visibleCols = append(visibleCols, col)
				}
			}
			for i := 0; i < len(fileList); i++ {
				param.Filepath = fileList[i]
				arr, err := external.ReadFileOffsetStrict(param, mcpu, fileSize[i], visibleCols)
				fileOffset = append(fileOffset, arr)
				if err != nil {
					return nil, err
				}
			}
		} else {
			for i := 0; i < len(fileList); i++ {
				param.Filepath = fileList[i]
				arr, err := external.ReadFileOffsetNoStrict(param, mcpu, fileSize[i])
				fileOffset = append(fileOffset, arr)
				if err != nil {
					return nil, err
				}
			}
		}

	} else {
		for i := 0; i < len(fileList); i++ {
			param.Filepath = fileList[i]
		}
	}

	if time.Since(t) > time.Second {
		c.proc.Infof(ctx, "read file offset cost %v", time.Since(t))
	}
	ss := make([]*Scope, 1)
	if param.Parallel {
		ss = make([]*Scope, len(c.cnList))
	}
	pre := 0

	currentFirstFlag := c.anal.isFirst
	for i := range ss {
		ss[i] = c.constructScopeForExternal(c.cnList[i].Addr, param.Parallel)
		ss[i].IsLoad = true
		count := ID2Addr[i]
		fileOffsetTmp := make([]*pipeline.FileOffset, len(fileList))
		for j := range fileOffsetTmp {
			preIndex := pre
			fileOffsetTmp[j] = &pipeline.FileOffset{}
			fileOffsetTmp[j].Offset = make([]int64, 0)
			if param.Parallel {
				if param.Strict {
					if 2*preIndex+2*count < len(fileOffset[j]) {
						fileOffsetTmp[j].Offset = append(fileOffsetTmp[j].Offset, fileOffset[j][2*preIndex:2*preIndex+2*count]...)
					} else if 2*preIndex < len(fileOffset[j]) {
						fileOffsetTmp[j].Offset = append(fileOffsetTmp[j].Offset, fileOffset[j][2*preIndex:]...)
					} else {
						continue
					}
				} else {
					fileOffsetTmp[j].Offset = append(fileOffsetTmp[j].Offset, fileOffset[j][2*preIndex:2*preIndex+2*count]...)
				}
			} else {
				fileOffsetTmp[j].Offset = append(fileOffsetTmp[j].Offset, []int64{0, -1}...)
			}
		}
		op := constructExternal(n, param, c.proc.Ctx, fileList, fileSize, fileOffsetTmp, strictSqlMode)
		op.SetAnalyzeControl(c.anal.curNodeIdx, currentFirstFlag)
		ss[i].setRootOperator(op)
		pre += count
	}
	c.anal.isFirst = false

	return ss, nil
}

func (c *Compile) getParallelSizeForExternalScan(n *plan.Node, cpuNum int) int {
	if n.Stats == nil {
		return cpuNum
	}
	totalSize := n.Stats.Cost * n.Stats.Rowsize
	parallelSize := int(totalSize / float64(colexec.WriteS3Threshold))
	if parallelSize < 1 {
		return 1
	} else if parallelSize < cpuNum {
		return parallelSize
	}
	return cpuNum
}

func (c *Compile) compileExternValueScan(n *plan.Node, param *tree.ExternParam, strictSqlMode bool) ([]*Scope, error) {
	parallelSize := c.getParallelSizeForExternalScan(n, ncpu)
	ss := make([]*Scope, parallelSize)
	for i := 0; i < parallelSize; i++ {
		ss[i] = c.constructLoadMergeScope()
	}

	s := c.constructScopeForExternal(c.addr, false)
	currentFirstFlag := c.anal.isFirst
	op := constructExternal(n, param, c.proc.Ctx, nil, nil, nil, strictSqlMode)
	op.SetIdx(c.anal.curNodeIdx)
	op.SetIsFirst(currentFirstFlag)
	s.setRootOperator(op)
	c.anal.isFirst = false

	_, dispatchOp := constructDispatchLocalAndRemote(0, ss, c.addr)
	dispatchOp.FuncId = dispatch.SendToAnyLocalFunc
	dispatchOp.SetIdx(c.anal.curNodeIdx)
	s.setRootOperator(dispatchOp)

	ss[0].PreScopes = append(ss[0].PreScopes, s)
	return ss, nil
}

// construct one thread to read the file data, then dispatch to mcpu thread to get the filedata for insert
func (c *Compile) compileExternScanParallel(n *plan.Node, param *tree.ExternParam, fileList []string, fileSize []int64, strictSqlMode bool) ([]*Scope, error) {
	param.Parallel = false
	mcpu := c.cnList[0].Mcpu
	ss := make([]*Scope, mcpu)
	for i := 0; i < mcpu; i++ {
		ss[i] = c.constructLoadMergeScope()
	}
	fileOffsetTmp := make([]*pipeline.FileOffset, len(fileList))
	for i := 0; i < len(fileList); i++ {
		fileOffsetTmp[i] = &pipeline.FileOffset{}
		fileOffsetTmp[i].Offset = make([]int64, 0)
		fileOffsetTmp[i].Offset = append(fileOffsetTmp[i].Offset, []int64{0, -1}...)
	}

	scope := c.constructScopeForExternal("", false)
	currentFirstFlag := c.anal.isFirst
	extern := constructExternal(n, param, c.proc.Ctx, fileList, fileSize, fileOffsetTmp, strictSqlMode)
	extern.Es.ParallelLoad = true
	extern.SetAnalyzeControl(c.anal.curNodeIdx, currentFirstFlag)
	scope.setRootOperator(extern)
	c.anal.isFirst = false

	_, dispatchOp := constructDispatchLocalAndRemote(0, ss, c.addr)
	dispatchOp.FuncId = dispatch.SendToAnyLocalFunc
	dispatchOp.SetAnalyzeControl(c.anal.curNodeIdx, false)
	scope.setRootOperator(dispatchOp)

	ss[0].PreScopes = append(ss[0].PreScopes, scope)
	c.anal.isFirst = false
	return ss, nil
}

func (c *Compile) compileTableFunction(n *plan.Node, ss []*Scope) []*Scope {
	currentFirstFlag := c.anal.isFirst
	for i := range ss {
		op := constructTableFunction(n)
		op.SetAnalyzeControl(c.anal.curNodeIdx, currentFirstFlag)
		ss[i].setRootOperator(op)
	}
	c.anal.isFirst = false

	return ss
}

func (c *Compile) compileValueScan(n *plan.Node) ([]*Scope, error) {
	ds := newScope(Normal)
	ds.NodeInfo = getEngineNode(c)
	ds.DataSource = &Source{isConst: true, node: n}
	ds.NodeInfo = engine.Node{Addr: c.addr, Mcpu: 1}
	ds.Proc = process.NewFromProc(c.proc, c.proc.Ctx, 0)

	currentFirstFlag := c.anal.isFirst
	op := constructValueScan()
	op.SetAnalyzeControl(c.anal.curNodeIdx, currentFirstFlag)
	ds.setRootOperator(op)
	c.anal.isFirst = false

	return []*Scope{ds}, nil
}

func (c *Compile) compileTableScan(n *plan.Node) ([]*Scope, error) {
	nodes, partialResults, partialResultTypes, err := c.generateNodes(n)
	if err != nil {
		return nil, err
	}
	ss := make([]*Scope, 0, len(nodes))

	currentFirstFlag := c.anal.isFirst
	for i := range nodes {
		s, err := c.compileTableScanWithNode(n, nodes[i], currentFirstFlag)
		if err != nil {
			return nil, err
		}
		ss = append(ss, s)
	}
	c.anal.isFirst = false

	ss[0].PartialResults = partialResults
	ss[0].PartialResultTypes = partialResultTypes
	return ss, nil
}

func (c *Compile) compileTableScanWithNode(n *plan.Node, node engine.Node, firstFlag bool) (*Scope, error) {
	s := newScope(Remote)
	s.NodeInfo = node
	s.TxnOffset = c.TxnOffset
	s.DataSource = &Source{
		node: n,
	}

	op := constructTableScan()
	op.SetAnalyzeControl(c.anal.curNodeIdx, firstFlag)
	s.setRootOperator(op)
	s.Proc = process.NewFromProc(c.proc, c.proc.Ctx, 0)
	return s, nil
}

func (c *Compile) compileTableScanDataSource(s *Scope) error {
	var err error
	var tblDef *plan.TableDef
	var ts timestamp.Timestamp
	var db engine.Database
	var rel engine.Relation
	var txnOp client.TxnOperator

	n := s.DataSource.node
	attrs := make([]string, len(n.TableDef.Cols))
	for j, col := range n.TableDef.Cols {
		attrs[j] = col.GetOriginCaseName()
	}

	//-----------------------------------------------------------------------------------------------------
	ctx := c.proc.Ctx
	txnOp = c.proc.GetTxnOperator()
	err = disttae.CheckTxnIsValid(txnOp)
	if err != nil {
		return err
	}
	if n.ScanSnapshot != nil && n.ScanSnapshot.TS != nil {
		if !n.ScanSnapshot.TS.Equal(timestamp.Timestamp{LogicalTime: 0, PhysicalTime: 0}) &&
			n.ScanSnapshot.TS.Less(c.proc.GetTxnOperator().Txn().SnapshotTS) {
			if c.proc.GetCloneTxnOperator() != nil {
				txnOp = c.proc.GetCloneTxnOperator()
			} else {
				txnOp = c.proc.GetTxnOperator().CloneSnapshotOp(*n.ScanSnapshot.TS)
				c.proc.SetCloneTxnOperator(txnOp)
			}

			if n.ScanSnapshot.Tenant != nil {
				ctx = context.WithValue(ctx, defines.TenantIDKey{}, n.ScanSnapshot.Tenant.TenantID)
			}
		}
	}
	//-----------------------------------------------------------------------------------------------------

	if c.proc != nil && c.proc.GetTxnOperator() != nil {
		ts = txnOp.Txn().SnapshotTS
	}
	{
		err = disttae.CheckTxnIsValid(txnOp)
		if err != nil {
			return err
		}
		if util.TableIsClusterTable(n.TableDef.GetTableType()) {
			ctx = defines.AttachAccountId(ctx, catalog.System_Account)
		}
		if n.ObjRef.PubInfo != nil {
			ctx = defines.AttachAccountId(ctx, uint32(n.ObjRef.PubInfo.TenantId))
		}
		db, err = c.e.Database(ctx, n.ObjRef.SchemaName, txnOp)
		if err != nil {
			panic(err)
		}
		rel, err = db.Relation(ctx, n.TableDef.Name, c.proc)
		if err != nil {
			if txnOp.IsSnapOp() {
				return err
			}
			var e error // avoid contamination of error messages
			db, e = c.e.Database(c.proc.Ctx, defines.TEMPORARY_DBNAME, txnOp)
			if e != nil {
				panic(e)
			}
			rel, e = db.Relation(c.proc.Ctx, engine.GetTempTableName(n.ObjRef.SchemaName, n.TableDef.Name), c.proc)
			if e != nil {
				panic(e)
			}
		}
		tblDef = rel.GetTableDef(ctx)
	}

	// prcoess partitioned table
	var partitionRelNames []string
	if n.TableDef.Partition != nil {
		if n.PartitionPrune != nil && n.PartitionPrune.IsPruned {
			for _, partition := range n.PartitionPrune.SelectedPartitions {
				partitionRelNames = append(partitionRelNames, partition.PartitionTableName)
			}
		} else {
			partitionRelNames = append(partitionRelNames, n.TableDef.Partition.PartitionTableNames...)
		}
	}

	var filterExpr *plan.Expr
	if len(n.FilterList) > 0 {
		filterExpr = colexec.RewriteFilterExprList(n.FilterList)
		filterExpr, err = plan2.ConstantFold(batch.EmptyForConstFoldBatch, plan2.DeepCopyExpr(filterExpr), c.proc, true, true)
		if err != nil {
			return err
		}
	}

	s.DataSource.Timestamp = ts
	s.DataSource.Attributes = attrs
	s.DataSource.TableDef = tblDef
	s.DataSource.Rel = rel
	s.DataSource.RelationName = n.TableDef.Name
	s.DataSource.PartitionRelationNames = partitionRelNames
	s.DataSource.SchemaName = n.ObjRef.SchemaName
	s.DataSource.AccountId = n.ObjRef.GetPubInfo()
	s.DataSource.FilterExpr = filterExpr
	s.DataSource.RuntimeFilterSpecs = n.RuntimeFilterProbeList
	s.DataSource.OrderBy = n.OrderBy

	return nil
}

func (c *Compile) compileRestrict(n *plan.Node, ss []*Scope) []*Scope {
	if len(n.FilterList) == 0 && len(n.RuntimeFilterProbeList) == 0 {
		return ss
	}
	currentFirstFlag := c.anal.isFirst
	filterExpr := colexec.RewriteFilterExprList(plan2.DeepCopyExprList(n.FilterList))
	var op *filter.Filter
	for i := range ss {
		op = constructRestrict(n, filterExpr)
		op.SetAnalyzeControl(c.anal.curNodeIdx, currentFirstFlag)
		ss[i].setRootOperator(op)
	}
	c.anal.isFirst = false
	return ss
}

func (c *Compile) compileProjection(n *plan.Node, ss []*Scope) []*Scope {
	if len(n.ProjectList) == 0 {
		return ss
	}
	currentFirstFlag := c.anal.isFirst
	var op *projection.Projection
	for i := range ss {
		op = constructProjection(n)
		op.SetAnalyzeControl(c.anal.curNodeIdx, currentFirstFlag)
		ss[i].setRootOperator(op)
	}
	c.anal.isFirst = false
	return ss
}

func (c *Compile) compileTPUnion(n *plan.Node, ss []*Scope, children []*Scope) []*Scope {
	ss = append(ss, children...)
	rs := c.newScopeListOnCurrentCN(len(ss), 1)
	gn := new(plan.Node)
	gn.GroupBy = make([]*plan.Expr, len(n.ProjectList))
	for i := range gn.GroupBy {
		gn.GroupBy[i] = plan2.DeepCopyExpr(n.ProjectList[i])
		gn.GroupBy[i].Typ.NotNullable = false
	}

	currentFirstFlag := c.anal.isFirst
	op := constructGroup(c.proc.Ctx, gn, n, true, 0, c.proc)
	op.SetAnalyzeControl(c.anal.curNodeIdx, currentFirstFlag)
	rs[0].setRootOperator(op)
	c.anal.isFirst = false

	for i := range ss {
		// waring: `connector` operator is not used as an input/output analyze,
		// and `connector` operator cannot play the role of IsFirst/IsLast
		connArg := connector.NewArgument().WithReg(rs[0].Proc.Reg.MergeReceivers[i])
		connArg.SetAnalyzeControl(c.anal.curNodeIdx, false)
		ss[i].setRootOperator(connArg)
		rs[0].PreScopes = append(rs[0].PreScopes, ss[i])
	}
	return rs
}

func (c *Compile) compileUnion(n *plan.Node, left []*Scope, right []*Scope) []*Scope {
	if c.IsSingleScope(left) && c.IsSingleScope(right) {
		return c.compileTPUnion(n, left, right)
	}

	left = append(left, right...)
	rs := c.newScopeListOnCurrentCN(1, int(n.Stats.BlockNum))
	gn := new(plan.Node)
	gn.GroupBy = make([]*plan.Expr, len(n.ProjectList))
	for i := range gn.GroupBy {
		gn.GroupBy[i] = plan2.DeepCopyExpr(n.ProjectList[i])
		gn.GroupBy[i].Typ.NotNullable = false
	}
	idx := 0

	currentFirstFlag := c.anal.isFirst
	for i := range rs {
		op := constructGroup(c.proc.Ctx, gn, n, true, 0, c.proc)
		op.SetAnalyzeControl(c.anal.curNodeIdx, currentFirstFlag)
		rs[i].setRootOperator(op)
		if isSameCN(rs[i].NodeInfo.Addr, c.addr) {
			idx = i
		}
	}
	c.anal.isFirst = false

	mergeChildren := c.newMergeScope(left)
	// waring: `dispath` operator is not used as an input/output analyze,
	// and `dispath` operator cannot play the role of IsFirst/IsLast
	dispathArg := constructDispatch(0, rs, c.addr, n, false)
	dispathArg.SetAnalyzeControl(c.anal.curNodeIdx, false)
	mergeChildren.setRootOperator(dispathArg)
	rs[idx].PreScopes = append(rs[idx].PreScopes, mergeChildren)
	return rs
}

func (c *Compile) compileTpMinusAndIntersect(n *plan.Node, left []*Scope, right []*Scope, nodeType plan.Node_NodeType) []*Scope {
	rs := c.newScopeListOnCurrentCN(2, int(n.Stats.BlockNum))
	rs[0].PreScopes = append(rs[0].PreScopes, left[0], right[0])

	connectLeftArg := connector.NewArgument().WithReg(rs[0].Proc.Reg.MergeReceivers[0])
	connectLeftArg.SetAnalyzeControl(c.anal.curNodeIdx, false)
	left[0].setRootOperator(connectLeftArg)

	connectRightArg := connector.NewArgument().WithReg(rs[0].Proc.Reg.MergeReceivers[1])
	connectRightArg.SetAnalyzeControl(c.anal.curNodeIdx, false)
	right[0].setRootOperator(connectRightArg)

	currentFirstFlag := c.anal.isFirst
	switch nodeType {
	case plan.Node_MINUS:
		arg := minus.NewArgument()
		arg.SetAnalyzeControl(c.anal.curNodeIdx, currentFirstFlag)
		rs[0].ReplaceLeafOp(arg)
	case plan.Node_INTERSECT:
		arg := intersect.NewArgument()
		arg.SetAnalyzeControl(c.anal.curNodeIdx, currentFirstFlag)
		rs[0].ReplaceLeafOp(arg)
	case plan.Node_INTERSECT_ALL:
		arg := intersectall.NewArgument()
		arg.SetAnalyzeControl(c.anal.curNodeIdx, currentFirstFlag)
		rs[0].ReplaceLeafOp(arg)
	}
	c.anal.isFirst = false
	return rs
}

func (c *Compile) compileMinusAndIntersect(n *plan.Node, left []*Scope, right []*Scope, nodeType plan.Node_NodeType) []*Scope {
	if c.IsSingleScope(left) && c.IsSingleScope(right) {
		return c.compileTpMinusAndIntersect(n, left, right, nodeType)
	}
	rs := c.newScopeListOnCurrentCN(2, int(n.Stats.BlockNum))
	rs = c.newJoinScopeListWithBucket(rs, left, right, n)

	currentFirstFlag := c.anal.isFirst
	switch nodeType {
	case plan.Node_MINUS:
		for i := range rs {
			arg := minus.NewArgument()
			arg.SetAnalyzeControl(c.anal.curNodeIdx, currentFirstFlag)
			rs[i].ReplaceLeafOp(arg)
		}
	case plan.Node_INTERSECT:
		for i := range rs {
			arg := intersect.NewArgument()
			arg.SetAnalyzeControl(c.anal.curNodeIdx, currentFirstFlag)
			rs[i].ReplaceLeafOp(arg)
		}
	case plan.Node_INTERSECT_ALL:
		for i := range rs {
			arg := intersectall.NewArgument()
			arg.SetAnalyzeControl(c.anal.curNodeIdx, currentFirstFlag)
			rs[i].ReplaceLeafOp(arg)
		}
	}
	c.anal.isFirst = false
	return rs
}

func (c *Compile) compileUnionAll(ss []*Scope, children []*Scope) []*Scope {
	rs := c.newMergeScope(append(ss, children...))
	vm.GetLeafOp(rs.RootOp).GetOperatorBase().SetIdx(c.anal.curNodeIdx)
	return []*Scope{rs}
}

func (c *Compile) compileJoin(node, left, right *plan.Node, ns []*plan.Node, probeScopes, buildScopes []*Scope) []*Scope {
	if node.Stats.HashmapStats.Shuffle {
		return c.compileShuffleJoin(node, left, right, probeScopes, buildScopes)
	}
	rs := c.compileBroadcastJoin(node, left, right, ns, probeScopes, buildScopes)
	if c.IsTpQuery() {
		//construct join build operator for tp join
		buildScopes[0].setRootOperator(constructJoinBuildOperator(c, vm.GetLeafOpParent(nil, rs[0].RootOp), false, 1))
		rs[0].Proc.Reg.MergeReceivers = rs[0].Proc.Reg.MergeReceivers[:1]
		buildScopes[0].IsEnd = true
	}
	return rs
}

func (c *Compile) compileShuffleJoin(node, left, right *plan.Node, lefts, rights []*Scope) []*Scope {
	isEq := plan2.IsEquiJoin2(node.OnList)
	if !isEq {
		panic("shuffle join only support equal join for now!")
	}

	rightTyps := make([]types.Type, len(right.ProjectList))
	for i, expr := range right.ProjectList {
		rightTyps[i] = dupType(&expr.Typ)
	}

	leftTyps := make([]types.Type, len(left.ProjectList))
	for i, expr := range left.ProjectList {
		leftTyps[i] = dupType(&expr.Typ)
	}

	shuffleJoins := c.newShuffleJoinScopeList(lefts, rights, node)

<<<<<<< HEAD
	for i := range children {
=======
	for i := range shuffleJoins {
>>>>>>> d449e932
		mergeOp := merge.NewArgument()
		shuffleJoins[i].setRootOperator(mergeOp)
	}

	switch node.JoinType {
	case plan.Node_INNER:
		for i := range shuffleJoins {
			op := constructJoin(node, rightTyps, c.proc)
			op.ShuffleIdx = int32(shuffleJoins[i].ShuffleIdx)
			op.SetIdx(c.anal.curNodeIdx)
			shuffleJoins[i].setRootOperator(op)
		}

	case plan.Node_ANTI:
		if node.BuildOnLeft {
			for i := range shuffleJoins {
				op := constructRightAnti(node, rightTyps, c.proc)
				op.ShuffleIdx = int32(shuffleJoins[i].ShuffleIdx)
				op.SetIdx(c.anal.curNodeIdx)
				shuffleJoins[i].setRootOperator(op)
			}
		} else {
			for i := range shuffleJoins {
				op := constructAnti(node, rightTyps, c.proc)
				op.ShuffleIdx = int32(shuffleJoins[i].ShuffleIdx)
				op.SetIdx(c.anal.curNodeIdx)
				shuffleJoins[i].setRootOperator(op)
			}
		}

	case plan.Node_SEMI:
		if node.BuildOnLeft {
			for i := range shuffleJoins {
				op := constructRightSemi(node, rightTyps, c.proc)
				op.ShuffleIdx = int32(shuffleJoins[i].ShuffleIdx)
				op.SetIdx(c.anal.curNodeIdx)
				shuffleJoins[i].setRootOperator(op)
			}
		} else {
			for i := range shuffleJoins {
				op := constructSemi(node, rightTyps, c.proc)
				op.ShuffleIdx = int32(shuffleJoins[i].ShuffleIdx)
				op.SetIdx(c.anal.curNodeIdx)
				shuffleJoins[i].setRootOperator(op)
			}
		}

	case plan.Node_LEFT:
		for i := range shuffleJoins {
			op := constructLeft(node, rightTyps, c.proc)
			op.ShuffleIdx = int32(shuffleJoins[i].ShuffleIdx)
			op.SetIdx(c.anal.curNodeIdx)
			shuffleJoins[i].setRootOperator(op)
		}

	case plan.Node_RIGHT:
		for i := range shuffleJoins {
			op := constructRight(node, leftTyps, rightTyps, c.proc)
			op.ShuffleIdx = int32(shuffleJoins[i].ShuffleIdx)
			op.SetIdx(c.anal.curNodeIdx)
			shuffleJoins[i].setRootOperator(op)
		}
	default:
		panic(moerr.NewNYI(c.proc.Ctx, fmt.Sprintf("shuffle join do not support join type '%v'", node.JoinType)))
	}

	return shuffleJoins
}

func (c *Compile) compileBroadcastJoin(node, left, right *plan.Node, ns []*plan.Node, probeScopes, buildScopes []*Scope) []*Scope {
	var rs []*Scope
	isEq := plan2.IsEquiJoin2(node.OnList)

	rightTyps := make([]types.Type, len(right.ProjectList))
	for i, expr := range right.ProjectList {
		rightTyps[i] = dupType(&expr.Typ)
	}

	leftTyps := make([]types.Type, len(left.ProjectList))
	for i, expr := range left.ProjectList {
		leftTyps[i] = dupType(&expr.Typ)
	}

	switch node.JoinType {
	case plan.Node_INNER:
		rs = c.newBroadcastJoinScopeList(probeScopes, buildScopes, node)
		if len(node.OnList) == 0 {
			for i := range rs {
				op := constructProduct(node, rightTyps, c.proc)
				op.SetIdx(c.anal.curNodeIdx)
				rs[i].setRootOperator(op)
			}
		} else {
			for i := range rs {
				if isEq {
					op := constructJoin(node, rightTyps, c.proc)
					op.SetIdx(c.anal.curNodeIdx)
					rs[i].setRootOperator(op)
				} else {
					op := constructLoopJoin(node, rightTyps, c.proc)
					op.SetIdx(c.anal.curNodeIdx)
					rs[i].setRootOperator(op)
				}
			}
		}
	case plan.Node_L2:
		rs = c.newBroadcastJoinScopeList(probeScopes, buildScopes, node)
		for i := range rs {
			op := constructProductL2(node, rightTyps, c.proc)
			op.SetIdx(c.anal.curNodeIdx)
			rs[i].setRootOperator(op)
		}

	case plan.Node_INDEX:
		rs = c.newBroadcastJoinScopeList(probeScopes, buildScopes, node)
		for i := range rs {
			op := constructIndexJoin(node, rightTyps, c.proc)
			op.SetIdx(c.anal.curNodeIdx)
			rs[i].setRootOperator(op)
		}

	case plan.Node_SEMI:
		if isEq {
			if node.BuildOnLeft {
				if c.IsTpQuery() {
					rs = c.newBroadcastJoinScopeList(probeScopes, buildScopes, node)
				} else {
					rs = c.newJoinScopeListWithBucket(c.newScopeListForRightJoin(2, 1, probeScopes), probeScopes, buildScopes, node)
				}
				for i := range rs {
					op := constructRightSemi(node, rightTyps, c.proc)
					op.SetIdx(c.anal.curNodeIdx)
					rs[i].setRootOperator(op)
				}
			} else {
				rs = c.newBroadcastJoinScopeList(probeScopes, buildScopes, node)
				for i := range rs {
					op := constructSemi(node, rightTyps, c.proc)
					op.SetIdx(c.anal.curNodeIdx)
					rs[i].setRootOperator(op)
				}
			}
		} else {
			rs = c.newBroadcastJoinScopeList(probeScopes, buildScopes, node)
			for i := range rs {
				op := constructLoopSemi(node, rightTyps, c.proc)
				op.SetIdx(c.anal.curNodeIdx)
				rs[i].setRootOperator(op)
			}
		}
	case plan.Node_LEFT:
		rs = c.newBroadcastJoinScopeList(probeScopes, buildScopes, node)
		for i := range rs {
			if isEq {
				op := constructLeft(node, rightTyps, c.proc)
				op.SetIdx(c.anal.curNodeIdx)
				rs[i].setRootOperator(op)
			} else {
				op := constructLoopLeft(node, rightTyps, c.proc)
				op.SetIdx(c.anal.curNodeIdx)
				rs[i].setRootOperator(op)
			}
		}
	case plan.Node_RIGHT:
		if isEq {
			if c.IsTpQuery() {
				rs = c.newBroadcastJoinScopeList(probeScopes, buildScopes, node)
			} else {
				rs = c.newJoinScopeListWithBucket(c.newScopeListForRightJoin(2, 1, probeScopes), probeScopes, buildScopes, node)
			}
			for i := range rs {
				op := constructRight(node, leftTyps, rightTyps, c.proc)
				op.SetIdx(c.anal.curNodeIdx)
				rs[i].setRootOperator(op)
			}
		} else {
			panic("dont pass any no-equal right join plan to this function,it should be changed to left join by the planner")
		}
	case plan.Node_SINGLE:
		rs = c.newBroadcastJoinScopeList(probeScopes, buildScopes, node)
		for i := range rs {
			if isEq {
				op := constructSingle(node, rightTyps, c.proc)
				op.SetIdx(c.anal.curNodeIdx)
				rs[i].setRootOperator(op)
			} else {
				op := constructLoopSingle(node, rightTyps, c.proc)
				op.SetIdx(c.anal.curNodeIdx)
				rs[i].setRootOperator(op)
			}
		}
	case plan.Node_ANTI:
		if isEq {
			if node.BuildOnLeft {
				if c.IsTpQuery() {
					rs = c.newBroadcastJoinScopeList(probeScopes, buildScopes, node)
				} else {
					rs = c.newJoinScopeListWithBucket(c.newScopeListForRightJoin(2, 1, probeScopes), probeScopes, buildScopes, node)
				}
				for i := range rs {
					op := constructRightAnti(node, rightTyps, c.proc)
					op.SetIdx(c.anal.curNodeIdx)
					rs[i].setRootOperator(op)
				}
			} else {
				rs = c.newBroadcastJoinScopeList(probeScopes, buildScopes, node)
				for i := range rs {
					op := constructAnti(node, rightTyps, c.proc)
					op.SetIdx(c.anal.curNodeIdx)
					rs[i].setRootOperator(op)
				}
			}
		} else {
			rs = c.newBroadcastJoinScopeList(probeScopes, buildScopes, node)
			for i := range rs {
				op := constructLoopAnti(node, rightTyps, c.proc)
				op.SetIdx(c.anal.curNodeIdx)
				rs[i].setRootOperator(op)
			}
		}
	case plan.Node_MARK:
		rs = c.newBroadcastJoinScopeList(probeScopes, buildScopes, node)
		for i := range rs {
			//if isEq {
			//	rs[i].appendInstruction(vm.Instruction{
			//		Op:  vm.Mark,
			//		Idx: c.anal.curNodeIdx,
			//		Arg: constructMark(n, typs, c.proc),
			//	})
			//} else {
			op := constructLoopMark(node, rightTyps, c.proc)
			op.SetIdx(c.anal.curNodeIdx)
			rs[i].setRootOperator(op)
			//}
		}
	default:
		panic(moerr.NewNYI(c.proc.Ctx, fmt.Sprintf("join typ '%v'", node.JoinType)))
	}
	return rs
}

func (c *Compile) compilePartition(n *plan.Node, ss []*Scope) []*Scope {
	currentFirstFlag := c.anal.isFirst
	for i := range ss {
		//c.anal.isFirst = currentFirstFlag
		op := constructOrder(n)
		op.SetAnalyzeControl(c.anal.curNodeIdx, currentFirstFlag)
		ss[i].setRootOperator(op)
	}
	c.anal.isFirst = false

	rs := c.newMergeScope(ss)

	currentFirstFlag = c.anal.isFirst
	arg := constructPartition(n)
	arg.SetAnalyzeControl(c.anal.curNodeIdx, currentFirstFlag)
	rs.ReplaceLeafOp(arg)
	c.anal.isFirst = false

	return []*Scope{rs}
}

func (c *Compile) compileSort(n *plan.Node, ss []*Scope) []*Scope {
	switch {
	case n.Limit != nil && n.Offset == nil && len(n.OrderBy) > 0: // top
		return c.compileTop(n, n.Limit, ss)

	case n.Limit == nil && n.Offset == nil && len(n.OrderBy) > 0: // top
		return c.compileOrder(n, ss)

	case n.Limit != nil && n.Offset != nil && len(n.OrderBy) > 0:
		if rule.IsConstant(n.Limit, false) && rule.IsConstant(n.Offset, false) {
			// get limit
			vec1, err := colexec.EvalExpressionOnce(c.proc, n.Limit, []*batch.Batch{constBat})
			if err != nil {
				panic(err)
			}
			defer vec1.Free(c.proc.Mp())

			// get offset
			vec2, err := colexec.EvalExpressionOnce(c.proc, n.Offset, []*batch.Batch{constBat})
			if err != nil {
				panic(err)
			}
			defer vec2.Free(c.proc.Mp())

			limit, offset := vector.MustFixedCol[uint64](vec1)[0], vector.MustFixedCol[uint64](vec2)[0]
			topN := limit + offset
			overflow := false
			if topN < limit || topN < offset {
				overflow = true
			}
			if !overflow && topN <= 8192*2 {
				// if n is small, convert `order by col limit m offset n` to `top m+n offset n`
				return c.compileOffset(n, c.compileTop(n, plan2.MakePlan2Uint64ConstExprWithType(topN), ss))
			}
		}
		return c.compileLimit(n, c.compileOffset(n, c.compileOrder(n, ss)))

	case n.Limit == nil && n.Offset != nil && len(n.OrderBy) > 0: // order and offset
		return c.compileOffset(n, c.compileOrder(n, ss))

	case n.Limit != nil && n.Offset == nil && len(n.OrderBy) == 0: // limit
		return c.compileLimit(n, ss)

	case n.Limit == nil && n.Offset != nil && len(n.OrderBy) == 0: // offset
		return c.compileOffset(n, ss)

	case n.Limit != nil && n.Offset != nil && len(n.OrderBy) == 0: // limit and offset
		return c.compileLimit(n, c.compileOffset(n, ss))

	default:
		return ss
	}
}

func (c *Compile) compileTop(n *plan.Node, topN *plan.Expr, ss []*Scope) []*Scope {
	// use topN TO make scope.
	if c.IsSingleScope(ss) {
		currentFirstFlag := c.anal.isFirst
		op := constructTop(n, topN)
		op.SetAnalyzeControl(c.anal.curNodeIdx, currentFirstFlag)
		ss[0].setRootOperator(op)
		c.anal.isFirst = false
		return ss
	}

	currentFirstFlag := c.anal.isFirst
	for i := range ss {
		//c.anal.isFirst = currentFirstFlag
		op := constructTop(n, topN)
		op.SetAnalyzeControl(c.anal.curNodeIdx, currentFirstFlag)
		ss[i].setRootOperator(op)
	}
	c.anal.isFirst = false

	rs := c.newMergeScope(ss)

	currentFirstFlag = c.anal.isFirst
	arg := constructMergeTop(n, topN)
	arg.SetAnalyzeControl(c.anal.curNodeIdx, currentFirstFlag)
	rs.ReplaceLeafOp(arg)
	c.anal.isFirst = false

	return []*Scope{rs}
}

func (c *Compile) compileOrder(n *plan.Node, ss []*Scope) []*Scope {
	if c.IsSingleScope(ss) {
		currentFirstFlag := c.anal.isFirst
		order := constructOrder(n)
		order.SetAnalyzeControl(c.anal.curNodeIdx, currentFirstFlag)
		ss[0].setRootOperator(order)
		c.anal.isFirst = false

		currentFirstFlag = c.anal.isFirst
		mergeOrder := constructMergeOrder(n)
		mergeOrder.SetAnalyzeControl(c.anal.curNodeIdx, currentFirstFlag)
		ss[0].setRootOperator(mergeOrder)
		c.anal.isFirst = false
		return ss
	}

	currentFirstFlag := c.anal.isFirst
	for i := range ss {
		//c.anal.isFirst = currentFirstFlag
		order := constructOrder(n)
		order.SetIdx(c.anal.curNodeIdx)
		order.SetIsFirst(currentFirstFlag)
		ss[i].setRootOperator(order)
	}
	c.anal.isFirst = false

	rs := c.newMergeScope(ss)

	currentFirstFlag = c.anal.isFirst
	mergeOrder := constructMergeOrder(n)
	mergeOrder.SetIdx(c.anal.curNodeIdx)
	mergeOrder.SetIsFirst(currentFirstFlag)
	rs.setRootOperator(mergeOrder)
	c.anal.isFirst = false

	return []*Scope{rs}
}

func (c *Compile) compileWin(n *plan.Node, ss []*Scope) []*Scope {
	rs := c.newMergeScope(ss)

	currentFirstFlag := c.anal.isFirst
	arg := constructWindow(c.proc.Ctx, n, c.proc)
	arg.SetAnalyzeControl(c.anal.curNodeIdx, currentFirstFlag)
	rs.ReplaceLeafOp(arg)
	c.anal.isFirst = false

	return []*Scope{rs}
}

func (c *Compile) compileTimeWin(n *plan.Node, ss []*Scope) []*Scope {
	rs := c.newMergeScope(ss)

	currentFirstFlag := c.anal.isFirst
	arg := constructTimeWindow(c.proc.Ctx, n)
	arg.SetAnalyzeControl(c.anal.curNodeIdx, currentFirstFlag)
	rs.ReplaceLeafOp(arg)
	c.anal.isFirst = false

	return []*Scope{rs}
}

func (c *Compile) compileFill(n *plan.Node, ss []*Scope) []*Scope {
	rs := c.newMergeScope(ss)

	currentFirstFlag := c.anal.isFirst
	arg := constructFill(n)
	arg.SetAnalyzeControl(c.anal.curNodeIdx, currentFirstFlag)
	rs.ReplaceLeafOp(arg)
	c.anal.isFirst = false

	return []*Scope{rs}
}

func (c *Compile) compileOffset(n *plan.Node, ss []*Scope) []*Scope {
	if c.IsSingleScope(ss) {
		currentFirstFlag := c.anal.isFirst
		op := offset.NewArgument().WithOffset(n.Offset)
		op.SetAnalyzeControl(c.anal.curNodeIdx, currentFirstFlag)
		ss[0].setRootOperator(op)
		c.anal.isFirst = false
		return ss
	}

	rs := c.newMergeScope(ss)

	currentFirstFlag := c.anal.isFirst
	arg := constructMergeOffset(n)
	arg.SetAnalyzeControl(c.anal.curNodeIdx, currentFirstFlag)
	rs.ReplaceLeafOp(arg)
	c.anal.isFirst = false

	return []*Scope{rs}
}

func (c *Compile) compileLimit(n *plan.Node, ss []*Scope) []*Scope {
	if c.IsSingleScope(ss) {
		currentFirstFlag := c.anal.isFirst
		op := constructLimit(n)
		op.SetAnalyzeControl(c.anal.curNodeIdx, currentFirstFlag)
		ss[0].setRootOperator(op)
		c.anal.isFirst = false
		return ss
	}

	currentFirstFlag := c.anal.isFirst
	for i := range ss {
		//c.anal.isFirst = currentFirstFlag
		op := constructLimit(n)
		op.SetAnalyzeControl(c.anal.curNodeIdx, currentFirstFlag)
		ss[i].setRootOperator(op)
	}
	c.anal.isFirst = false

	rs := c.newMergeScope(ss)

	currentFirstFlag = c.anal.isFirst
	arg := constructMergeLimit(n)
	arg.SetAnalyzeControl(c.anal.curNodeIdx, currentFirstFlag)
	rs.ReplaceLeafOp(arg)
	c.anal.isFirst = false

	return []*Scope{rs}
}

func (c *Compile) compileFuzzyFilter(n *plan.Node, ns []*plan.Node, left []*Scope, right []*Scope) ([]*Scope, error) {
	var l, r *Scope
	if c.IsSingleScope(left) {
		l = left[0]
	} else {
		l = c.newMergeScope(left)
	}
	if c.IsSingleScope(right) {
		r = right[0]
	} else {
		r = c.newMergeScope(right)
	}
	all := []*Scope{l, r}
	rs := c.newMergeScope(all)

	vm.GetLeafOp(rs.RootOp).GetOperatorBase().SetIdx(c.anal.curNodeIdx)

	op := constructFuzzyFilter(n, ns[n.Children[0]], ns[n.Children[1]])
	op.SetIdx(c.anal.curNodeIdx)
	rs.setRootOperator(op)

	fuzzyCheck, err := newFuzzyCheck(n)
	if err != nil {
		return nil, err
	}
	c.fuzzys = append(c.fuzzys, fuzzyCheck)

	// wrap the collision key into c.fuzzy, for more information,
	// please refer fuzzyCheck.go
	op.Callback = func(bat *batch.Batch) error {
		if bat == nil || bat.IsEmpty() {
			return nil
		}
		// the batch will contain the key that fuzzyCheck
		if err := fuzzyCheck.fill(c.proc.Ctx, bat); err != nil {
			return err
		}

		return nil
	}

	return []*Scope{rs}, nil
}

func (c *Compile) compileSample(n *plan.Node, ss []*Scope) []*Scope {
	currentFirstFlag := c.anal.isFirst
	for i := range ss {
		op := constructSample(n, len(ss) != 1)
		op.SetAnalyzeControl(c.anal.curNodeIdx, currentFirstFlag)
		ss[i].setRootOperator(op)
	}
	c.anal.isFirst = false

	rs := c.newMergeScope(ss)
	if len(ss) == 1 {
		return []*Scope{rs}
	}

	// should sample again if sample by rows.
	if n.SampleFunc.Rows != plan2.NotSampleByRows {
		currentFirstFlag = c.anal.isFirst
		op := sample.NewMergeSample(constructSample(n, true), false)
		op.SetAnalyzeControl(c.anal.curNodeIdx, currentFirstFlag)
		rs.setRootOperator(op)
		c.anal.isFirst = false
	}
	return []*Scope{rs}
}

func (c *Compile) compileTPGroup(n *plan.Node, ss []*Scope, ns []*plan.Node) []*Scope {
	currentFirstFlag := c.anal.isFirst
	op := constructGroup(c.proc.Ctx, n, ns[n.Children[0]], true, 0, c.proc)
	op.SetAnalyzeControl(c.anal.curNodeIdx, currentFirstFlag)
	ss[0].setRootOperator(op)
	c.anal.isFirst = false
	return ss
}

func (c *Compile) compileMergeGroup(n *plan.Node, ss []*Scope, ns []*plan.Node, hasDistinct bool) []*Scope {
	// for less memory usage while merge group,
	// we do not run the group-operator in parallel once this has a distinct aggregation.
	// because the parallel need to store all the source data in the memory for merging.
	// we construct a pipeline like the following description for this case:
	//
	// all the operators from ss[0] to ss[last] send the data to only one group-operator.
	// this group-operator sends its result to the merge-group-operator.
	// todo: I cannot remove the merge-group action directly, because the merge-group action is used to fill the partial result.
	if hasDistinct {
		mergeToGroup := c.newMergeScope(ss)

		currentFirstFlag := c.anal.isFirst
		op := constructGroup(c.proc.Ctx, n, ns[n.Children[0]], false, 0, c.proc)
		op.SetAnalyzeControl(c.anal.curNodeIdx, currentFirstFlag)
		mergeToGroup.setRootOperator(op)
		c.anal.isFirst = false

		rs := c.newMergeScope([]*Scope{mergeToGroup})

		currentFirstFlag = c.anal.isFirst
		arg := constructMergeGroup(true)
		if ss[0].PartialResults != nil {
			arg.PartialResults = ss[0].PartialResults
			arg.PartialResultTypes = ss[0].PartialResultTypes
			ss[0].PartialResults = nil
			ss[0].PartialResultTypes = nil
		}
		arg.SetAnalyzeControl(c.anal.curNodeIdx, currentFirstFlag)
		rs.ReplaceLeafOp(arg)
		c.anal.isFirst = false

		return []*Scope{rs}
	} else {
		currentFirstFlag := c.anal.isFirst
		for i := range ss {
			op := constructGroup(c.proc.Ctx, n, ns[n.Children[0]], false, 0, c.proc)
			op.SetAnalyzeControl(c.anal.curNodeIdx, currentFirstFlag)
			ss[i].setRootOperator(op)
		}
		c.anal.isFirst = false

		rs := c.newMergeScope(ss)

		currentFirstFlag = c.anal.isFirst
		arg := constructMergeGroup(true)
		if ss[0].PartialResults != nil {
			arg.PartialResults = ss[0].PartialResults
			arg.PartialResultTypes = ss[0].PartialResultTypes
			ss[0].PartialResults = nil
			ss[0].PartialResultTypes = nil
		}
		arg.SetAnalyzeControl(c.anal.curNodeIdx, currentFirstFlag)
		rs.ReplaceLeafOp(arg)
		c.anal.isFirst = false

		return []*Scope{rs}
	}
}

// shuffle and dispatch must stick together
func (c *Compile) constructShuffleAndDispatch(ss, children []*Scope, n *plan.Node) {
	j := 0
	for i := range ss {
		shuffleArg := constructShuffleGroupArg(children, n)
		shuffleArg.SetAnalyzeControl(c.anal.curNodeIdx, false)
		ss[i].setRootOperator(shuffleArg)

		dispatchArg := constructDispatch(j, children, ss[i].NodeInfo.Addr, n, false)
		dispatchArg.SetAnalyzeControl(c.anal.curNodeIdx, false)
		ss[i].setRootOperator(dispatchArg)
		j++
		ss[i].IsEnd = true
	}
}

func (c *Compile) compileShuffleGroup(n *plan.Node, ss []*Scope, ns []*plan.Node) []*Scope {

	switch n.Stats.HashmapStats.ShuffleMethod {
	case plan.ShuffleMethod_Reuse:
		currentIsFirst := c.anal.isFirst
		for i := range ss {
			op := constructGroup(c.proc.Ctx, n, ns[n.Children[0]], true, len(ss), c.proc)
			op.SetAnalyzeControl(c.anal.curNodeIdx, currentIsFirst)
			ss[i].setRootOperator(op)
		}
		c.anal.isFirst = false

		ss = c.compileProjection(n, c.compileRestrict(n, ss))
		return ss
	case plan.ShuffleMethod_Reshuffle:
		parent, children := c.newScopeListForShuffleGroup(1)
		// saving the last operator of all children to make sure the connector setting in
		// the right place
		lastOperator := make([]vm.Operator, 0, len(children))
		for i := range children {
			rootOp := children[i].RootOp
			if rootOp.GetOperatorBase().NumChildren() == 0 {
				children[i].RootOp = nil
			} else {
				children[i].RootOp = rootOp.GetOperatorBase().GetChildren(0)
			}
			rootOp.GetOperatorBase().SetChildren(nil)
			lastOperator = append(lastOperator, rootOp)
		}

		currentIsFirst := c.anal.isFirst
		for i := range children {
			op := constructGroup(c.proc.Ctx, n, ns[n.Children[0]], true, len(children), c.proc)
			op.SetAnalyzeControl(c.anal.curNodeIdx, currentIsFirst)
			children[i].setRootOperator(op)
		}
		c.anal.isFirst = false

		children = c.compileProjection(n, c.compileRestrict(n, children))
		// recovery the children's last operator
		for i := range children {
			children[i].doSetRootOperator(lastOperator[i])
		}

		currentIsFirst = c.anal.isFirst
		for i := range ss {
			op := constructShuffleGroupArg(children, n)
			op.SetAnalyzeControl(c.anal.curNodeIdx, currentIsFirst)
			ss[i].setRootOperator(op)
		}
		c.anal.isFirst = false

		mergeScopes := c.newMergeScope(ss)
		dispatchOp := constructDispatch(0, children, c.addr, n, false)
		dispatchOp.SetAnalyzeControl(c.anal.curNodeIdx, false)
		mergeScopes.setRootOperator(dispatchOp)

		appendIdx := 0
		for i := range children {
			if isSameCN(mergeScopes.NodeInfo.Addr, children[i].NodeInfo.Addr) {
				appendIdx = i
				break
			}
		}
		children[appendIdx].PreScopes = append(children[appendIdx].PreScopes, mergeScopes)

		return parent
	default:
		parent, children := c.newScopeListForShuffleGroup(validScopeCount(ss))
		c.constructShuffleAndDispatch(ss, children, n)

		// saving the last operator of all children to make sure the connector setting in
		// the right place
		lastOperator := make([]vm.Operator, 0, len(children))
		for i := range children {
			rootOp := children[i].RootOp
			if rootOp.GetOperatorBase().NumChildren() == 0 {
				children[i].RootOp = nil
			} else {
				children[i].RootOp = rootOp.GetOperatorBase().GetChildren(0)
			}
			rootOp.GetOperatorBase().SetChildren(nil)
			lastOperator = append(lastOperator, rootOp)
		}

		currentIsFirst := c.anal.isFirst
		for i := range children {
			groupOp := constructGroup(c.proc.Ctx, n, ns[n.Children[0]], true, len(children), c.proc)
			groupOp.SetAnalyzeControl(c.anal.curNodeIdx, currentIsFirst)
			children[i].setRootOperator(groupOp)
		}
		c.anal.isFirst = false

		children = c.compileProjection(n, c.compileRestrict(n, children))
		// recovery the children's last operator
		for i := range children {
			children[i].doSetRootOperator(lastOperator[i])
		}

		for i := range ss {
			appended := false
			for j := range children {
				if isSameCN(children[j].NodeInfo.Addr, ss[i].NodeInfo.Addr) {
					children[j].PreScopes = append(children[j].PreScopes, ss[i])
					appended = true
					break
				}
			}
			if !appended {
				children[0].PreScopes = append(children[0].PreScopes, ss[i])
			}
		}

		return parent
		// return []*Scope{c.newMergeScope(parent)}
	}
}

// compilePreInsert Compile PreInsert Node and set it as the root operator for each Scope.
func (c *Compile) compilePreInsert(ns []*plan.Node, n *plan.Node, ss []*Scope) ([]*Scope, error) {
	defer func() {
		c.anal.isFirst = false
	}()
	currentFirstFlag := c.anal.isFirst

	for i := range ss {
		preInsertArg, err := constructPreInsert(ns, n, c.e, c.proc)
		if err != nil {
			return nil, err
		}
		preInsertArg.SetIdx(c.anal.curNodeIdx)
		preInsertArg.SetIsFirst(currentFirstFlag)
		ss[i].setRootOperator(preInsertArg)
	}
	return ss, nil
}

func (c *Compile) compileInsert(ns []*plan.Node, n *plan.Node, ss []*Scope) ([]*Scope, error) {
	defer func() {
		c.anal.isFirst = false
	}()
	currentFirstFlag := c.anal.isFirst

	// Determine whether to Write S3
	toWriteS3 := n.Stats.GetCost()*float64(SingleLineSizeEstimate) >
		float64(DistributedThreshold) || c.anal.qry.LoadTag

	if toWriteS3 {
		c.proc.Debugf(c.proc.Ctx, "insert of '%s' write s3\n", c.sql)
		if !haveSinkScanInPlan(ns, n.Children[0]) && len(ss) != 1 {
			insertArg, err := constructInsert(n, c.e)
			if err != nil {
				return nil, err
			}

			insertArg.ToWriteS3 = true
			insertArg.SetIdx(c.anal.curNodeIdx)
			insertArg.SetIsFirst(currentFirstFlag)

			currentFirstFlag = false
			rs := c.newInsertMergeScope(insertArg, ss)
			rs.Magic = MergeInsert
			mergeInsertArg := constructMergeblock(c.e, insertArg)
			mergeInsertArg.SetIdx(c.anal.curNodeIdx)
			mergeInsertArg.SetIsFirst(currentFirstFlag)
			rs.setRootOperator(mergeInsertArg)

			insertArg.Release()
			ss = []*Scope{rs}
		} else {
			dataScope := c.newMergeScope(ss)
			if c.anal.qry.LoadTag {
				// reset the channel buffer of sink for load
				dataScope.Proc.Reg.MergeReceivers[0].Ch = make(chan *process.RegisterMessage, dataScope.NodeInfo.Mcpu)
			}
			parallelSize := c.getParallelSizeForExternalScan(n, dataScope.NodeInfo.Mcpu)
			scopes := make([]*Scope, 0, parallelSize)
			regs := make([]*process.WaitRegister, 0, parallelSize)
			for i := 0; i < parallelSize; i++ {
				s := newScope(Merge)
				s.setRootOperator(merge.NewArgument())
				scopes = append(scopes, s)
				scopes[i].Proc = process.NewFromProc(c.proc, c.proc.Ctx, 1)
				if c.anal.qry.LoadTag {
					for _, rr := range scopes[i].Proc.Reg.MergeReceivers {
						rr.Ch = make(chan *process.RegisterMessage, shuffleChannelBufferSize)
					}
				}
				regs = append(regs, scopes[i].Proc.Reg.MergeReceivers...)
			}

			if c.anal.qry.LoadTag && n.Stats.HashmapStats != nil && n.Stats.HashmapStats.Shuffle && dataScope.NodeInfo.Mcpu == parallelSize {
				_, arg := constructDispatchLocalAndRemote(0, scopes, c.addr)
				arg.FuncId = dispatch.ShuffleToAllFunc
				arg.ShuffleType = plan2.ShuffleToLocalMatchedReg
				dataScope.setRootOperator(arg)
			} else {
				dataScope.setRootOperator(constructDispatchLocal(false, false, false, regs))
			}
			dataScope.IsEnd = true
			for i := range scopes {
				insertArg, err := constructInsert(n, c.e)
				if err != nil {
					return nil, err
				}
				insertArg.ToWriteS3 = true
				insertArg.SetIdx(c.anal.curNodeIdx)
				insertArg.SetIsFirst(currentFirstFlag)
				scopes[i].setRootOperator(insertArg)
			}
			currentFirstFlag = false

			insertArg, err := constructInsert(n, c.e)
			if err != nil {
				return nil, err
			}

			insertArg.ToWriteS3 = true
			insertArg.SetIdx(c.anal.curNodeIdx)
			insertArg.SetIsFirst(currentFirstFlag)

			rs := c.newMergeScope(scopes)
			rs.PreScopes = append(rs.PreScopes, dataScope)
			rs.Magic = MergeInsert
			mergeInsertArg := constructMergeblock(c.e, insertArg)
			mergeInsertArg.SetIdx(c.anal.curNodeIdx)
			mergeInsertArg.SetIsFirst(currentFirstFlag)
			rs.setRootOperator(mergeInsertArg)

			insertArg.Release()
			ss = []*Scope{rs}
		}
	} else {
		// Not write S3
		for i := range ss {
			insertArg, err := constructInsert(n, c.e)
			if err != nil {
				return nil, err
			}
			insertArg.SetIdx(c.anal.curNodeIdx)
			insertArg.SetIsFirst(currentFirstFlag)
			ss[i].setRootOperator(insertArg)
		}
	}
	return ss, nil
}

func (c *Compile) compilePreInsertUk(n *plan.Node, ss []*Scope) []*Scope {
	currentFirstFlag := c.anal.isFirst
	defer func() {
		c.anal.isFirst = false
	}()

	for i := range ss {
		preInsertUkArg := constructPreInsertUk(n, c.proc)
		preInsertUkArg.SetIdx(c.anal.curNodeIdx)
		preInsertUkArg.SetIsFirst(currentFirstFlag)
		ss[i].setRootOperator(preInsertUkArg)
	}
	return ss
}

func (c *Compile) compilePreInsertSK(n *plan.Node, ss []*Scope) []*Scope {
	currentFirstFlag := c.anal.isFirst
	defer func() {
		c.anal.isFirst = false
	}()

	for i := range ss {
		preInsertSkArg := constructPreInsertSk(n, c.proc)
		preInsertSkArg.SetIdx(c.anal.curNodeIdx)
		preInsertSkArg.SetIsFirst(currentFirstFlag)
		ss[i].setRootOperator(preInsertSkArg)
	}
	return ss
}

func (c *Compile) compileDelete(n *plan.Node, ss []*Scope) ([]*Scope, error) {
	var arg *deletion.Deletion
	currentFirstFlag := c.anal.isFirst
	arg, err := constructDeletion(n, c.e)
	if err != nil {
		return nil, err
	}
	arg.SetAnalyzeControl(c.anal.curNodeIdx, currentFirstFlag)
	c.anal.isFirst = false

	if n.Stats.Cost*float64(SingleLineSizeEstimate) > float64(DistributedThreshold) && !arg.DeleteCtx.CanTruncate {
		rs := c.newDeleteMergeScope(arg, ss)
		rs.Magic = MergeDelete

		mergeDeleteArg := mergedelete.NewArgument().
			WithObjectRef(arg.DeleteCtx.Ref).
			WithParitionNames(arg.DeleteCtx.PartitionTableNames).
			WithEngine(c.e).
			WithAddAffectedRows(arg.DeleteCtx.AddAffectedRows)

		currentFirstFlag = c.anal.isFirst
		mergeDeleteArg.SetAnalyzeControl(c.anal.curNodeIdx, currentFirstFlag)
		rs.setRootOperator(mergeDeleteArg)
		c.anal.isFirst = false

		ss = []*Scope{rs}
		arg.Release()
		return ss, nil
	} else {
		var rs *Scope
		if c.IsSingleScope(ss) {
			rs = ss[0]
		} else {
			rs = c.newMergeScope(ss)
			rs.Magic = Merge
		}

		rs.setRootOperator(arg)
		ss = []*Scope{rs}
		return ss, nil
	}
}

func (c *Compile) compileLock(n *plan.Node, ss []*Scope) ([]*Scope, error) {
	lockRows := make([]*plan.LockTarget, 0, len(n.LockTargets))
	for _, tbl := range n.LockTargets {
		if tbl.LockTable {
			c.lockTables[tbl.TableId] = tbl
		} else {
			if _, ok := c.lockTables[tbl.TableId]; !ok {
				lockRows = append(lockRows, tbl)
			}
		}
	}
	n.LockTargets = lockRows
	if len(n.LockTargets) == 0 {
		return ss, nil
	}

	block := false
	// only pessimistic txn needs to block downstream operators.
	if c.proc.GetTxnOperator().Txn().IsPessimistic() {
		block = n.LockTargets[0].Block
		if block {
			ss = []*Scope{c.newMergeScope(ss)}
		}
	}

	currentFirstFlag := c.anal.isFirst
	for i := range ss {
		var err error
		var lockOpArg *lockop.LockOp
		lockOpArg, err = constructLockOp(n, c.e)
		if err != nil {
			return nil, err
		}
		lockOpArg.SetBlock(block)
		lockOpArg.Idx = c.anal.curNodeIdx
		lockOpArg.IsFirst = currentFirstFlag
		if block {
			lockOpArg.SetChildren(ss[i].RootOp.GetOperatorBase().Children)
			ss[i].RootOp.Release()
			ss[i].RootOp = lockOpArg
		} else {
			ss[i].doSetRootOperator(lockOpArg)
		}
	}
	c.anal.isFirst = false
	return ss, nil
}

func (c *Compile) compileRecursiveCte(n *plan.Node, curNodeIdx int32) ([]*Scope, error) {
	receivers := make([]*process.WaitRegister, len(n.SourceStep))
	for i, step := range n.SourceStep {
		receivers[i] = c.getNodeReg(step, curNodeIdx)
		if receivers[i] == nil {
			return nil, moerr.NewInternalError(c.proc.Ctx, "no data sender for sinkScan node")
		}
	}

	rs := newScope(Merge)
	rs.NodeInfo = getEngineNode(c)
	rs.Proc = process.NewFromProc(c.proc, c.proc.Ctx, len(receivers))

	currentFirstFlag := c.anal.isFirst
	mergecteArg := mergecte.NewArgument()
	mergecteArg.SetIdx(c.anal.curNodeIdx)
	mergecteArg.SetIsFirst(currentFirstFlag)
	rs.setRootOperator(mergecteArg)
	c.anal.isFirst = false

	for _, r := range receivers {
		r.Ctx = rs.Proc.Ctx
	}
	rs.Proc.Reg.MergeReceivers = receivers
	return []*Scope{rs}, nil
}

func (c *Compile) compileRecursiveScan(n *plan.Node, curNodeIdx int32) ([]*Scope, error) {
	receivers := make([]*process.WaitRegister, len(n.SourceStep))
	for i, step := range n.SourceStep {
		receivers[i] = c.getNodeReg(step, curNodeIdx)
		if receivers[i] == nil {
			return nil, moerr.NewInternalError(c.proc.Ctx, "no data sender for sinkScan node")
		}
	}
	rs := newScope(Merge)
	rs.NodeInfo = engine.Node{Addr: c.addr, Mcpu: 1}
	rs.Proc = process.NewFromProc(c.proc, c.proc.Ctx, len(receivers))

	currentFirstFlag := c.anal.isFirst
	mergeRecursiveArg := mergerecursive.NewArgument()
	mergeRecursiveArg.SetIdx(c.anal.curNodeIdx)
	mergeRecursiveArg.SetIsFirst(currentFirstFlag)
	rs.setRootOperator(mergeRecursiveArg)
	c.anal.isFirst = false

	for _, r := range receivers {
		r.Ctx = rs.Proc.Ctx
	}
	rs.Proc.Reg.MergeReceivers = receivers
	return []*Scope{rs}, nil
}

func (c *Compile) compileSinkScanNode(n *plan.Node, curNodeIdx int32) ([]*Scope, error) {
	receivers := make([]*process.WaitRegister, len(n.SourceStep))
	for i, step := range n.SourceStep {
		receivers[i] = c.getNodeReg(step, curNodeIdx)
		if receivers[i] == nil {
			return nil, moerr.NewInternalError(c.proc.Ctx, "no data sender for sinkScan node")
		}
	}
	rs := newScope(Merge)
	rs.NodeInfo = getEngineNode(c)
	rs.Proc = process.NewFromProc(c.proc, c.proc.Ctx, 1)
	rs.setRootOperator(merge.NewArgument().WithSinkScan(true))
	for _, r := range receivers {
		r.Ctx = rs.Proc.Ctx
	}
	rs.Proc.Reg.MergeReceivers = receivers
	return []*Scope{rs}, nil
}

func (c *Compile) compileSinkNode(n *plan.Node, ss []*Scope, step int32) ([]*Scope, error) {
	receivers := c.getStepRegs(step)
	if len(receivers) == 0 {
		return nil, moerr.NewInternalError(c.proc.Ctx, "no data receiver for sink node")
	}

	var rs *Scope
	if c.IsSingleScope(ss) {
		rs = ss[0]
	} else {
		rs = c.newMergeScope(ss)
	}
	rs.setRootOperator(constructDispatchLocal(true, true, n.RecursiveSink, receivers))
	ss = []*Scope{rs}
	return ss, nil
}

func (c *Compile) compileOnduplicateKey(n *plan.Node, ss []*Scope) ([]*Scope, error) {
	rs := c.newMergeScope(ss)

	currentFirstFlag := c.anal.isFirst
	arg := constructOnduplicateKey(n, c.e)
	arg.SetAnalyzeControl(c.anal.curNodeIdx, currentFirstFlag)
	rs.ReplaceLeafOp(arg)
	c.anal.isFirst = false

	ss = []*Scope{rs}
	return ss, nil
}

// DeleteMergeScope need to assure this:
// one block can be only deleted by one and the same
// CN, so we need to transfer the rows from the
// the same block to one and the same CN to perform
// the deletion operators.
func (c *Compile) newDeleteMergeScope(arg *deletion.Deletion, ss []*Scope) *Scope {
	// Todo: implemet delete merge
	ss2 := make([]*Scope, 0, len(ss))
	// ends := make([]*Scope, 0, len(ss))
	for _, s := range ss {
		if s.IsEnd {
			// ends = append(ends, s)
			continue
		}
		ss2 = append(ss2, s)
	}

	rs := make([]*Scope, 0, len(ss2))
	uuids := make([]uuid.UUID, 0, len(ss2))
	var uid uuid.UUID
	for i := 0; i < len(ss2); i++ {
		rs = append(rs, newScope(Merge))
		uid, _ = uuid.NewV7()
		uuids = append(uuids, uid)
	}

	// for every scope, it should dispatch its
	// batch to other cn
	for i := 0; i < len(ss2); i++ {
		constructDeleteDispatchAndLocal(i, rs, ss2, uuids, c)
	}

	for i := range rs {
		// use distributed delete
		arg.RemoteDelete = true
		// maybe just copy only once?
		arg.SegmentMap = colexec.Get().GetCnSegmentMap()
		arg.IBucket = uint32(i)
		arg.Nbucket = uint32(len(rs))
		rs[i].setRootOperator(dupOperator(arg, nil, 0))
	}
	return c.newMergeScope(rs)
}

func (c *Compile) newMergeScope(ss []*Scope) *Scope {
	rs := newScope(Merge)
	rs.NodeInfo = getEngineNode(c)
	rs.PreScopes = ss
	cnt := 0
	for _, s := range ss {
		if s.IsEnd {
			continue
		}
		cnt++
	}
	rs.Proc = process.NewFromProc(c.proc, c.proc.Ctx, cnt)
	if len(ss) > 0 {
		rs.Proc.Base.LoadTag = ss[0].Proc.Base.LoadTag
	}

	// waring: `Merge` operator` is not used as an input/output analyze,
	// and `Merge` operator cannot play the role of IsFirst/IsLast
	mergeOp := merge.NewArgument()
	mergeOp.SetAnalyzeControl(c.anal.curNodeIdx, false)
	rs.setRootOperator(mergeOp)
	//c.anal.isFirst = false

	j := 0
	for i := range ss {
		if !ss[i].IsEnd {
			// waring: `connector` operator is not used as an input/output analyze,
			// and `connector` operator cannot play the role of IsFirst/IsLast
			connArg := connector.NewArgument().WithReg(rs.Proc.Reg.MergeReceivers[j])
			connArg.SetAnalyzeControl(c.anal.curNodeIdx, false)
			ss[i].setRootOperator(connArg)
			j++
		}
	}
	return rs
}

func (c *Compile) newMergeRemoteScope(ss []*Scope, nodeinfo engine.Node) *Scope {
	rs := c.newMergeScope(ss)
	// reset rs's info to remote
	rs.Magic = Remote
	rs.NodeInfo.Addr = nodeinfo.Addr
	rs.NodeInfo.Mcpu = nodeinfo.Mcpu

	return rs
}

// newScopeListOnCurrentCN traverse the cnList and only generate Scope list for the current CN node
// waing: newScopeListOnCurrentCN result is only used to build Scope and add one merge operator.
// If other operators are added, please let @qingxinhome know
func (c *Compile) newScopeListOnCurrentCN(childrenCount int, blocks int) []*Scope {
	var ss []*Scope
	currentFirstFlag := c.anal.isFirst
	for _, cn := range c.cnList {
		if !isSameCN(cn.Addr, c.addr) {
			continue
		}
		c.anal.isFirst = currentFirstFlag
		ss = append(ss, c.newScopeListWithNode(c.generateCPUNumber(cn.Mcpu, blocks), childrenCount, cn.Addr)...)
	}
	return ss
}

func (c *Compile) newScopeListForShuffleGroup(childrenCount int) ([]*Scope, []*Scope) {
	parent := make([]*Scope, 0, len(c.cnList))
	children := make([]*Scope, 0, len(c.cnList))

	//currentFirstFlag := c.anal.isFirst
	for _, n := range c.cnList {
		//c.anal.isFirst = currentFirstFlag
		scopes := c.newScopeListWithNode(plan2.GetShuffleDop(n.Mcpu), childrenCount, n.Addr)
		for _, s := range scopes {
			for _, rr := range s.Proc.Reg.MergeReceivers {
				rr.Ch = make(chan *process.RegisterMessage, shuffleChannelBufferSize)
			}
		}
		children = append(children, scopes...)
		parent = append(parent, c.newMergeRemoteScope(scopes, n))
	}
	return parent, children
}

// waing: newScopeListWithNode only used to build Scope with cpuNum and add one merge operator.
// If other operators are added, please let @qingxinhome know
func (c *Compile) newScopeListWithNode(mcpu, childrenCount int, addr string) []*Scope {
	ss := make([]*Scope, mcpu)
	//currentFirstFlag := c.anal.isFirst
	for i := range ss {
		ss[i] = newScope(Remote)
		ss[i].Magic = Remote
		ss[i].NodeInfo.Addr = addr
		ss[i].NodeInfo.Mcpu = 1 // ss is already the mcpu length so we don't need to parallel it
		ss[i].Proc = process.NewFromProc(c.proc, c.proc.Ctx, childrenCount)

		// The merge operator does not act as First/Last, It needs to handle its analyze status
		merge := merge.NewArgument()
		merge.SetAnalyzeControl(c.anal.curNodeIdx, false)
		ss[i].setRootOperator(merge)
	}
	//c.anal.isFirst = false
	return ss
}

func (c *Compile) newScopeListForRightJoin(childrenCount int, bIdx int, leftScopes []*Scope) []*Scope {
	/*
		ss := make([]*Scope, 0, len(leftScopes))
		for i := range leftScopes {
			tmp := new(Scope)
			tmp.Magic = Remote
			tmp.IsJoin = true
			tmp.Proc = process.NewWithAnalyze(c.proc, c.proc.Ctx, childrenCount, c.anal.Nodes())
			tmp.NodeInfo = leftScopes[i].NodeInfo
			ss = append(ss, tmp)
		}
	*/
	// Force right join to execute on one CN due to right join issue
	// Will fix in future
	maxCpuNum := 1
	for _, s := range leftScopes {
		if s.NodeInfo.Mcpu > maxCpuNum {
			maxCpuNum = s.NodeInfo.Mcpu
		}
	}

	ss := make([]*Scope, 1)
	ss[0] = newScope(Remote)
	ss[0].IsJoin = true
	ss[0].Proc = process.NewFromProc(c.proc, c.proc.Ctx, childrenCount)
	ss[0].NodeInfo = engine.Node{Addr: c.addr, Mcpu: maxCpuNum}
	ss[0].BuildIdx = bIdx

	for i := range ss {
		mergeOp := merge.NewArgument()
		ss[i].setRootOperator(mergeOp)
	}

	return ss
}

func (c *Compile) newJoinScopeListWithBucket(rs, left, right []*Scope, n *plan.Node) []*Scope {
	currentFirstFlag := c.anal.isFirst
	// construct left
	leftMerge := c.newMergeScope(left)
	leftDispatch := constructDispatch(0, rs, c.addr, n, false)
	leftDispatch.SetAnalyzeControl(c.anal.curNodeIdx, false)
	leftMerge.setRootOperator(leftDispatch)
	leftMerge.IsEnd = true

	// construct right
	c.anal.isFirst = currentFirstFlag
	rightMerge := c.newMergeScope(right)
	rightDispatch := constructDispatch(1, rs, c.addr, n, false)
	leftDispatch.SetAnalyzeControl(c.anal.curNodeIdx, false)
	rightMerge.setRootOperator(rightDispatch)
	rightMerge.IsEnd = true

	// append left and right to correspond rs
	idx := 0
	for i := range rs {
		if isSameCN(rs[i].NodeInfo.Addr, c.addr) {
			idx = i
		}
	}
	rs[idx].PreScopes = append(rs[idx].PreScopes, leftMerge, rightMerge)
	return rs
}

func (c *Compile) newMergeRemoteScopeByCN(ss []*Scope) []*Scope {
	rs := make([]*Scope, 0, len(c.cnList))
	for i := range c.cnList {
		cn := c.cnList[i]
		currentSS := make([]*Scope, 0, cn.Mcpu)
		for j := range ss {
			if isSameCN(ss[j].NodeInfo.Addr, cn.Addr) {
				currentSS = append(currentSS, ss[j])
			}
		}
		if len(currentSS) > 0 {
			mergeScope := c.newMergeRemoteScope(currentSS, cn)
			rs = append(rs, mergeScope)
		}
	}

	return rs
}

func (c *Compile) newBroadcastJoinScopeList(probeScopes []*Scope, buildScopes []*Scope, n *plan.Node) []*Scope {
	rs := c.newMergeRemoteScopeByCN(probeScopes)
	for i := range rs {
		rs[i].IsJoin = true
		rs[i].NodeInfo.Mcpu = c.generateCPUNumber(ncpu, int(n.Stats.BlockNum))
		rs[i].BuildIdx = len(rs[i].Proc.Reg.MergeReceivers)
		w := &process.WaitRegister{
			Ctx: rs[i].Proc.Ctx,
			Ch:  make(chan *process.RegisterMessage, 10),
		}
		rs[i].Proc.Reg.MergeReceivers = append(rs[i].Proc.Reg.MergeReceivers, w)
	}
	// all join's first flag will setting in newLeftScope and newRightScope
	// so we set it to false now
	if c.IsTpQuery() {
		rs[0].PreScopes = append(rs[0].PreScopes, buildScopes[0])
	} else {
		c.anal.isFirst = false
		for i := range rs {
			if isSameCN(rs[i].NodeInfo.Addr, c.addr) {
				mergeBuild := buildScopes[0]
				if len(buildScopes) > 1 {
					mergeBuild = c.newMergeScope(buildScopes)
				}
				mergeBuild.setRootOperator(constructDispatch(rs[i].BuildIdx, rs, c.addr, n, false))
				mergeBuild.IsEnd = true
				rs[i].PreScopes = append(rs[i].PreScopes, mergeBuild)
				break
			}
		}
	}

	return rs
}

<<<<<<< HEAD
=======
func (c *Compile) mergeShuffleJoinScopeList(child []*Scope) []*Scope {
	lenCN := len(c.cnList)
	dop := len(child) / lenCN
	mergeScope := make([]*Scope, 0, lenCN)
	for i, n := range c.cnList {
		start := i * dop
		end := start + dop
		ss := child[start:end]
		mergeScope = append(mergeScope, c.newMergeRemoteScope(ss, n))
	}
	return mergeScope
}

>>>>>>> d449e932
func (c *Compile) newShuffleJoinScopeList(left, right []*Scope, n *plan.Node) []*Scope {
	single := len(c.cnList) <= 1
	if single {
		n.Stats.HashmapStats.ShuffleTypeForMultiCN = plan.ShuffleTypeForMultiCN_Simple
	}

	dop := plan2.GetShuffleDop(ncpu)
	shuffleJoins := make([]*Scope, 0, len(c.cnList)*dop)
	lnum := len(left)
	sum := lnum + len(right)
	shuffleIdx := 0
	for _, cn := range c.cnList {
		ss := make([]*Scope, dop)
		for i := range ss {
			ss[i] = newScope(Remote)
			ss[i].IsJoin = true
			ss[i].NodeInfo.Addr = cn.Addr
			ss[i].NodeInfo.Mcpu = 1
			ss[i].Proc = process.NewFromProc(c.proc, c.proc.Ctx, sum)
			ss[i].BuildIdx = lnum
			shuffleIdx++
			ss[i].ShuffleIdx = shuffleIdx
			for _, rr := range ss[i].Proc.Reg.MergeReceivers {
				rr.Ch = make(chan *process.RegisterMessage, shuffleChannelBufferSize)
			}
		}
		shuffleJoins = append(shuffleJoins, ss...)
	}

	currentFirstFlag := c.anal.isFirst
	for i, scp := range left {
		shuffleOp := constructShuffleJoinArg(shuffleJoins, n, true)
		shuffleOp.SetIdx(c.anal.curNodeIdx)
		scp.setRootOperator(shuffleOp)
		scp.setRootOperator(constructDispatch(i, shuffleJoins, scp.NodeInfo.Addr, n, true))
		scp.IsEnd = true

		appended := false
		for _, js := range shuffleJoins {
			if isSameCN(js.NodeInfo.Addr, scp.NodeInfo.Addr) {
				js.PreScopes = append(js.PreScopes, scp)
				appended = true
				break
			}
		}
		if !appended {
			c.proc.Errorf(c.proc.Ctx, "no same addr scope to append left scopes")
			shuffleJoins[0].PreScopes = append(shuffleJoins[0].PreScopes, scp)
		}
	}

	c.anal.isFirst = currentFirstFlag
	for i, scp := range right {
		shuffleOp := constructShuffleJoinArg(shuffleJoins, n, false)
		shuffleOp.SetIdx(c.anal.curNodeIdx)
		scp.setRootOperator(shuffleOp)

		scp.setRootOperator(constructDispatch(i+lnum, shuffleJoins, scp.NodeInfo.Addr, n, false))
		scp.IsEnd = true

		appended := false
		for _, js := range shuffleJoins {
			if isSameCN(js.NodeInfo.Addr, scp.NodeInfo.Addr) {
				js.PreScopes = append(js.PreScopes, scp)
				appended = true
				break
			}
		}
		if !appended {
			c.proc.Errorf(c.proc.Ctx, "no same addr scope to append right scopes")
			shuffleJoins[0].PreScopes = append(shuffleJoins[0].PreScopes, scp)
		}
	}
	return shuffleJoins
}

func (c *Compile) newBroadcastJoinProbeScope(s *Scope, ss []*Scope) *Scope {
	rs := newScope(Merge)
	mergeOp := merge.NewArgument()
	mergeOp.SetIdx(vm.GetLeafOp(s.RootOp).GetOperatorBase().GetIdx())
	mergeOp.SetIsFirst(true)
	rs.setRootOperator(mergeOp)
	rs.Proc = process.NewFromProc(s.Proc, s.Proc.Ctx, s.BuildIdx)
	for i := 0; i < s.BuildIdx; i++ {
		regTransplant(s, rs, i, i)
	}

	rs.setRootOperator(constructDispatchLocal(false, false, false, extraRegisters(ss, 0)))
	rs.IsEnd = true
	return rs
}

func (c *Compile) newJoinBuildScope(s *Scope, mcpu int32) *Scope {
	rs := newScope(Merge)
	buildLen := len(s.Proc.Reg.MergeReceivers) - s.BuildIdx
	rs.Proc = process.NewFromProc(s.Proc, s.Proc.Ctx, buildLen)
	for i := 0; i < buildLen; i++ {
		regTransplant(s, rs, i+s.BuildIdx, i)
	}
	mergeOp := merge.NewArgument()
	mergeOp.SetIdx(c.anal.curNodeIdx)
	mergeOp.SetIsFirst(c.anal.isFirst)
	rs.setRootOperator(mergeOp)
	rs.setRootOperator(constructJoinBuildOperator(c, vm.GetLeafOpParent(nil, (s.RootOp)), s.ShuffleIdx > 0, mcpu))

	rs.IsEnd = true

	return rs
}

// Transplant the source's RemoteReceivRegInfos which index equal to sourceIdx to
// target with new index targetIdx
func regTransplant(source, target *Scope, sourceIdx, targetIdx int) {
	target.Proc.Reg.MergeReceivers[targetIdx] = source.Proc.Reg.MergeReceivers[sourceIdx]
	target.Proc.Reg.MergeReceivers[targetIdx].Ctx = target.Proc.Ctx
	i := 0
	for i < len(source.RemoteReceivRegInfos) {
		op := &source.RemoteReceivRegInfos[i]
		if op.Idx == sourceIdx {
			target.RemoteReceivRegInfos = append(target.RemoteReceivRegInfos, RemoteReceivRegInfo{
				Idx:      targetIdx,
				Uuid:     op.Uuid,
				FromAddr: op.FromAddr,
			})
			source.RemoteReceivRegInfos = append(source.RemoteReceivRegInfos[:i], source.RemoteReceivRegInfos[i+1:]...)
			continue
		}
		i++
	}
}

func (c *Compile) generateCPUNumber(cpunum, blocks int) int {
	if cpunum <= 0 || blocks <= 16 || c.IsTpQuery() {
		return 1
	}
	ret := blocks/16 + 1
	if ret < cpunum {
		return ret
	}
	return cpunum
}

func (c *Compile) initAnalyze(qry *plan.Query) {
	if len(qry.Nodes) == 0 {
		panic("empty plan")
	}

	anals := make([]*process.AnalyzeInfo, len(qry.Nodes))
	for i := range anals {
		anals[i] = reuse.Alloc[process.AnalyzeInfo](nil)
		anals[i].NodeId = int32(i)
	}
	c.anal = newAnaylze()
	c.anal.qry = qry
	c.anal.analInfos = anals
	c.anal.curNodeIdx = int(qry.Steps[0])
	for _, node := range c.anal.qry.Nodes {
		if node.AnalyzeInfo == nil {
			node.AnalyzeInfo = new(plan.AnalyzeInfo)
		}
	}
	c.proc.Base.AnalInfos = c.anal.analInfos
}

func (c *Compile) fillAnalyzeInfo() {
	// record the number of s3 requests
	c.anal.S3IOInputCount(c.anal.curNodeIdx, c.counterSet.FileService.S3.Put.Load())
	c.anal.S3IOInputCount(c.anal.curNodeIdx, c.counterSet.FileService.S3.List.Load())

	c.anal.S3IOOutputCount(c.anal.curNodeIdx, c.counterSet.FileService.S3.Head.Load())
	c.anal.S3IOOutputCount(c.anal.curNodeIdx, c.counterSet.FileService.S3.Get.Load())
	c.anal.S3IOOutputCount(c.anal.curNodeIdx, c.counterSet.FileService.S3.Delete.Load())
	c.anal.S3IOOutputCount(c.anal.curNodeIdx, c.counterSet.FileService.S3.DeleteMulti.Load())

	for i, anal := range c.anal.analInfos {
		atomic.StoreInt64(&c.anal.qry.Nodes[i].AnalyzeInfo.InputBlocks, atomic.LoadInt64(&anal.InputBlocks))
		atomic.StoreInt64(&c.anal.qry.Nodes[i].AnalyzeInfo.InputRows, atomic.LoadInt64(&anal.InputRows))
		atomic.StoreInt64(&c.anal.qry.Nodes[i].AnalyzeInfo.OutputRows, atomic.LoadInt64(&anal.OutputRows))
		atomic.StoreInt64(&c.anal.qry.Nodes[i].AnalyzeInfo.InputSize, atomic.LoadInt64(&anal.InputSize))
		atomic.StoreInt64(&c.anal.qry.Nodes[i].AnalyzeInfo.OutputSize, atomic.LoadInt64(&anal.OutputSize))
		atomic.StoreInt64(&c.anal.qry.Nodes[i].AnalyzeInfo.TimeConsumed, atomic.LoadInt64(&anal.TimeConsumed))
		atomic.StoreInt64(&c.anal.qry.Nodes[i].AnalyzeInfo.MemorySize, atomic.LoadInt64(&anal.MemorySize))
		atomic.StoreInt64(&c.anal.qry.Nodes[i].AnalyzeInfo.WaitTimeConsumed, atomic.LoadInt64(&anal.WaitTimeConsumed))
		atomic.StoreInt64(&c.anal.qry.Nodes[i].AnalyzeInfo.DiskIO, atomic.LoadInt64(&anal.DiskIO))
		atomic.StoreInt64(&c.anal.qry.Nodes[i].AnalyzeInfo.S3IOByte, atomic.LoadInt64(&anal.S3IOByte))
		atomic.StoreInt64(&c.anal.qry.Nodes[i].AnalyzeInfo.S3IOInputCount, atomic.LoadInt64(&anal.S3IOInputCount))
		atomic.StoreInt64(&c.anal.qry.Nodes[i].AnalyzeInfo.S3IOOutputCount, atomic.LoadInt64(&anal.S3IOOutputCount))
		atomic.StoreInt64(&c.anal.qry.Nodes[i].AnalyzeInfo.NetworkIO, atomic.LoadInt64(&anal.NetworkIO))
		atomic.StoreInt64(&c.anal.qry.Nodes[i].AnalyzeInfo.ScanTime, atomic.LoadInt64(&anal.ScanTime))
		atomic.StoreInt64(&c.anal.qry.Nodes[i].AnalyzeInfo.InsertTime, atomic.LoadInt64(&anal.InsertTime))
		anal.DeepCopyArray(c.anal.qry.Nodes[i].AnalyzeInfo)
	}
}

func (c *Compile) determinExpandRanges(n *plan.Node) bool {
	if c.pn.GetQuery().StmtType != plan.Query_SELECT && len(n.RuntimeFilterProbeList) == 0 {
		return true
	}

	if n.Stats.BlockNum > int32(plan2.BlockThresholdForOneCN) && len(c.cnList) > 1 && !n.Stats.ForceOneCN {
		return true
	}

	if n.AggList != nil { //need to handle partial results
		return true
	}
	return false
}

func (c *Compile) expandRanges(n *plan.Node, rel engine.Relation, blockFilterList []*plan.Expr) (engine.Ranges, error) {
	var err error
	var db engine.Database
	var ranges engine.Ranges
	var txnOp client.TxnOperator

	//-----------------------------------------------------------------------------------------------------
	ctx := c.proc.Ctx
	txnOp = c.proc.GetTxnOperator()
	if n.ScanSnapshot != nil && n.ScanSnapshot.TS != nil {
		if !n.ScanSnapshot.TS.Equal(timestamp.Timestamp{LogicalTime: 0, PhysicalTime: 0}) &&
			n.ScanSnapshot.TS.Less(c.proc.GetTxnOperator().Txn().SnapshotTS) {
			if c.proc.GetCloneTxnOperator() != nil {
				txnOp = c.proc.GetCloneTxnOperator()
			} else {
				txnOp = c.proc.GetTxnOperator().CloneSnapshotOp(*n.ScanSnapshot.TS)
				c.proc.SetCloneTxnOperator(txnOp)
			}

			if n.ScanSnapshot.Tenant != nil {
				ctx = context.WithValue(ctx, defines.TenantIDKey{}, n.ScanSnapshot.Tenant.TenantID)
			}
		}
	}
	//-----------------------------------------------------------------------------------------------------

	if util.TableIsClusterTable(n.TableDef.GetTableType()) {
		ctx = defines.AttachAccountId(ctx, catalog.System_Account)
	}
	if n.ObjRef.PubInfo != nil {
		ctx = defines.AttachAccountId(ctx, uint32(n.ObjRef.PubInfo.GetTenantId()))
	}
	if util.TableIsLoggingTable(n.ObjRef.SchemaName, n.ObjRef.ObjName) {
		ctx = defines.AttachAccountId(ctx, catalog.System_Account)
	}

	db, err = c.e.Database(ctx, n.ObjRef.SchemaName, txnOp)
	if err != nil {
		return nil, err
	}
	ranges, err = rel.Ranges(ctx, blockFilterList, c.TxnOffset)
	if err != nil {
		return nil, err
	}

	if n.TableDef.Partition != nil {
		if n.PartitionPrune != nil && n.PartitionPrune.IsPruned {
			for i, partitionItem := range n.PartitionPrune.SelectedPartitions {
				partTableName := partitionItem.PartitionTableName
				subrelation, err := db.Relation(ctx, partTableName, c.proc)
				if err != nil {
					return nil, err
				}
				subranges, err := subrelation.Ranges(ctx, n.BlockFilterList, c.TxnOffset)
				if err != nil {
					return nil, err
				}
				// add partition number into objectio.BlockInfo.
				blkSlice := subranges.(*objectio.BlockInfoSlice)
				for j := 1; j < subranges.Len(); j++ {
					blkInfo := blkSlice.Get(j)
					blkInfo.PartitionNum = i
					ranges.Append(blkSlice.GetBytes(j))
				}
			}
		} else {
			partitionInfo := n.TableDef.Partition
			partitionNum := int(partitionInfo.PartitionNum)
			partitionTableNames := partitionInfo.PartitionTableNames
			for i := 0; i < partitionNum; i++ {
				partTableName := partitionTableNames[i]
				subrelation, err := db.Relation(ctx, partTableName, c.proc)
				if err != nil {
					return nil, err
				}
				subranges, err := subrelation.Ranges(ctx, n.BlockFilterList, c.TxnOffset)
				if err != nil {
					return nil, err
				}
				// add partition number into objectio.BlockInfo.
				blkSlice := subranges.(*objectio.BlockInfoSlice)
				for j := 1; j < subranges.Len(); j++ {
					blkInfo := blkSlice.Get(j)
					blkInfo.PartitionNum = i
					ranges.Append(blkSlice.GetBytes(j))
				}
			}
		}
	}

	return ranges, nil
}

func (c *Compile) generateNodes(n *plan.Node) (engine.Nodes, []any, []types.T, error) {
	var err error
	var db engine.Database
	var rel engine.Relation
	var ranges engine.Ranges
	var partialResults []any
	var partialResultTypes []types.T
	var nodes engine.Nodes
	var txnOp client.TxnOperator

	//------------------------------------------------------------------------------------------------------------------
	ctx := c.proc.Ctx
	txnOp = c.proc.GetTxnOperator()
	if n.ScanSnapshot != nil && n.ScanSnapshot.TS != nil {
		if !n.ScanSnapshot.TS.Equal(timestamp.Timestamp{LogicalTime: 0, PhysicalTime: 0}) &&
			n.ScanSnapshot.TS.Less(c.proc.GetTxnOperator().Txn().SnapshotTS) {

			txnOp = c.proc.GetTxnOperator().CloneSnapshotOp(*n.ScanSnapshot.TS)
			c.proc.SetCloneTxnOperator(txnOp)

			if n.ScanSnapshot.Tenant != nil {
				ctx = context.WithValue(ctx, defines.TenantIDKey{}, n.ScanSnapshot.Tenant.TenantID)
			}
		}
	}
	//-------------------------------------------------------------------------------------------------------------
	//ctx := c.proc.Ctx
	if util.TableIsClusterTable(n.TableDef.GetTableType()) {
		ctx = defines.AttachAccountId(ctx, catalog.System_Account)
	}
	if n.ObjRef.PubInfo != nil {
		ctx = defines.AttachAccountId(ctx, uint32(n.ObjRef.PubInfo.GetTenantId()))
	}
	if util.TableIsLoggingTable(n.ObjRef.SchemaName, n.ObjRef.ObjName) {
		ctx = defines.AttachAccountId(ctx, catalog.System_Account)
	}

	if c.determinExpandRanges(n) {
		if c.isPrepare {
			return nil, nil, nil, cantCompileForPrepareErr
		}
		db, err = c.e.Database(ctx, n.ObjRef.SchemaName, txnOp)
		if err != nil {
			return nil, nil, nil, err
		}
		rel, err = db.Relation(ctx, n.TableDef.Name, c.proc)
		if err != nil {
			if txnOp.IsSnapOp() {
				return nil, nil, nil, err
			}
			var e error // avoid contamination of error messages
			db, e = c.e.Database(ctx, defines.TEMPORARY_DBNAME, txnOp)
			if e != nil {
				return nil, nil, nil, err
			}

			// if temporary table, just scan at local cn.
			rel, e = db.Relation(ctx, engine.GetTempTableName(n.ObjRef.SchemaName, n.TableDef.Name), c.proc)
			if e != nil {
				return nil, nil, nil, err
			}
			c.cnList = engine.Nodes{
				engine.Node{
					Addr: c.addr,
					Mcpu: 1,
				},
			}
		}
		ranges, err = c.expandRanges(n, rel, n.BlockFilterList)
		if err != nil {
			return nil, nil, nil, err
		}
	} else {
		// add current CN
		nodes = append(nodes, engine.Node{
			Addr: c.addr,
			Mcpu: c.generateCPUNumber(ncpu, int(n.Stats.BlockNum)),
		})
		nodes[0].NeedExpandRanges = true
		return nodes, nil, nil, nil
	}

	if len(n.AggList) > 0 && ranges.Len() > 1 {
		newranges := make([]byte, 0, ranges.Size())
		newranges = append(newranges, ranges.GetBytes(0)...)
		partialResults = make([]any, 0, len(n.AggList))
		partialResultTypes = make([]types.T, len(n.AggList))

		for i := range n.AggList {
			agg := n.AggList[i].Expr.(*plan.Expr_F)
			name := agg.F.Func.ObjName
			switch name {
			case "starcount":
				partialResults = append(partialResults, int64(0))
				partialResultTypes[i] = types.T_int64
			case "count":
				if (uint64(agg.F.Func.Obj) & function.Distinct) != 0 {
					partialResults = nil
				} else {
					partialResults = append(partialResults, int64(0))
					partialResultTypes[i] = types.T_int64
				}
			case "min", "max":
				partialResults = append(partialResults, nil)
			default:
				partialResults = nil
			}
			if partialResults == nil {
				break
			}
		}

		if len(n.AggList) == 1 && n.AggList[0].Expr.(*plan.Expr_F).F.Func.ObjName == "starcount" {
			for i := 1; i < ranges.Len(); i++ {
				blk := ranges.(*objectio.BlockInfoSlice).Get(i)
				if !blk.CanRemote || !blk.DeltaLocation().IsEmpty() {
					newranges = append(newranges, ranges.(*objectio.BlockInfoSlice).GetBytes(i)...)
					continue
				}
				partialResults[0] = partialResults[0].(int64) + int64(blk.MetaLocation().Rows())
			}
		} else if partialResults != nil {
			columnMap := make(map[int]int)
			for i := range n.AggList {
				agg := n.AggList[i].Expr.(*plan.Expr_F)
				if agg.F.Func.ObjName == "starcount" {
					continue
				}
				args := agg.F.Args[0]
				col, ok := args.Expr.(*plan.Expr_Col)
				if !ok {
					if _, ok := args.Expr.(*plan.Expr_Lit); ok {
						if agg.F.Func.ObjName == "count" {
							agg.F.Func.ObjName = "starcount"
							continue
						}
					}
					partialResults = nil
					break
				}
				columnMap[int(col.Col.ColPos)] = int(n.TableDef.Cols[int(col.Col.ColPos)].Seqnum)
			}
			for i := 1; i < ranges.Len(); i++ {
				if partialResults == nil {
					break
				}
				blk := ranges.(*objectio.BlockInfoSlice).Get(i)
				if !blk.CanRemote || !blk.DeltaLocation().IsEmpty() {
					newranges = append(newranges, ranges.GetBytes(i)...)
					continue
				}
				var objMeta objectio.ObjectMeta
				location := blk.MetaLocation()
				var fs fileservice.FileService
				fs, err = fileservice.Get[fileservice.FileService](c.proc.Base.FileService, defines.SharedFileServiceName)
				if err != nil {
					return nil, nil, nil, err
				}
				objMeta, err = objectio.FastLoadObjectMeta(ctx, &location, false, fs)
				if err != nil {
					partialResults = nil
					break
				} else {
					objDataMeta := objMeta.MustDataMeta()
					blkMeta := objDataMeta.GetBlockMeta(uint32(location.ID()))
					for i := range n.AggList {
						agg := n.AggList[i].Expr.(*plan.Expr_F)
						name := agg.F.Func.ObjName
						switch name {
						case "starcount":
							partialResults[i] = partialResults[i].(int64) + int64(blkMeta.GetRows())
						case "count":
							partialResults[i] = partialResults[i].(int64) + int64(blkMeta.GetRows())
							col := agg.F.Args[0].Expr.(*plan.Expr_Col)
							nullCnt := blkMeta.ColumnMeta(uint16(columnMap[int(col.Col.ColPos)])).NullCnt()
							partialResults[i] = partialResults[i].(int64) - int64(nullCnt)
						case "min":
							col := agg.F.Args[0].Expr.(*plan.Expr_Col)
							zm := blkMeta.ColumnMeta(uint16(columnMap[int(col.Col.ColPos)])).ZoneMap()
							if zm.GetType().FixedLength() < 0 {
								partialResults = nil
							} else {
								if partialResults[i] == nil {
									partialResults[i] = zm.GetMin()
									partialResultTypes[i] = zm.GetType()
								} else {
									switch zm.GetType() {
									case types.T_bool:
										partialResults[i] = !partialResults[i].(bool) || !types.DecodeFixed[bool](zm.GetMinBuf())
									case types.T_bit:
										min := types.DecodeFixed[uint64](zm.GetMinBuf())
										if min < partialResults[i].(uint64) {
											partialResults[i] = min
										}
									case types.T_int8:
										min := types.DecodeFixed[int8](zm.GetMinBuf())
										if min < partialResults[i].(int8) {
											partialResults[i] = min
										}
									case types.T_int16:
										min := types.DecodeFixed[int16](zm.GetMinBuf())
										if min < partialResults[i].(int16) {
											partialResults[i] = min
										}
									case types.T_int32:
										min := types.DecodeFixed[int32](zm.GetMinBuf())
										if min < partialResults[i].(int32) {
											partialResults[i] = min
										}
									case types.T_int64:
										min := types.DecodeFixed[int64](zm.GetMinBuf())
										if min < partialResults[i].(int64) {
											partialResults[i] = min
										}
									case types.T_uint8:
										min := types.DecodeFixed[uint8](zm.GetMinBuf())
										if min < partialResults[i].(uint8) {
											partialResults[i] = min
										}
									case types.T_uint16:
										min := types.DecodeFixed[uint16](zm.GetMinBuf())
										if min < partialResults[i].(uint16) {
											partialResults[i] = min
										}
									case types.T_uint32:
										min := types.DecodeFixed[uint32](zm.GetMinBuf())
										if min < partialResults[i].(uint32) {
											partialResults[i] = min
										}
									case types.T_uint64:
										min := types.DecodeFixed[uint64](zm.GetMinBuf())
										if min < partialResults[i].(uint64) {
											partialResults[i] = min
										}
									case types.T_float32:
										min := types.DecodeFixed[float32](zm.GetMinBuf())
										if min < partialResults[i].(float32) {
											partialResults[i] = min
										}
									case types.T_float64:
										min := types.DecodeFixed[float64](zm.GetMinBuf())
										if min < partialResults[i].(float64) {
											partialResults[i] = min
										}
									case types.T_date:
										min := types.DecodeFixed[types.Date](zm.GetMinBuf())
										if min < partialResults[i].(types.Date) {
											partialResults[i] = min
										}
									case types.T_time:
										min := types.DecodeFixed[types.Time](zm.GetMinBuf())
										if min < partialResults[i].(types.Time) {
											partialResults[i] = min
										}
									case types.T_datetime:
										min := types.DecodeFixed[types.Datetime](zm.GetMinBuf())
										if min < partialResults[i].(types.Datetime) {
											partialResults[i] = min
										}
									case types.T_timestamp:
										min := types.DecodeFixed[types.Timestamp](zm.GetMinBuf())
										if min < partialResults[i].(types.Timestamp) {
											partialResults[i] = min
										}
									case types.T_enum:
										min := types.DecodeFixed[types.Enum](zm.GetMinBuf())
										if min < partialResults[i].(types.Enum) {
											partialResults[i] = min
										}
									case types.T_decimal64:
										min := types.DecodeFixed[types.Decimal64](zm.GetMinBuf())
										if min < partialResults[i].(types.Decimal64) {
											partialResults[i] = min
										}
									case types.T_decimal128:
										min := types.DecodeFixed[types.Decimal128](zm.GetMinBuf())
										if min.Compare(partialResults[i].(types.Decimal128)) < 0 {
											partialResults[i] = min
										}
									case types.T_uuid:
										min := types.DecodeFixed[types.Uuid](zm.GetMinBuf())
										if min.Lt(partialResults[i].(types.Uuid)) {
											partialResults[i] = min
										}
									case types.T_TS:
										min := types.DecodeFixed[types.TS](zm.GetMinBuf())
										ts := partialResults[i].(types.TS)
										if min.Less(&ts) {
											partialResults[i] = min
										}
									case types.T_Rowid:
										min := types.DecodeFixed[types.Rowid](zm.GetMinBuf())
										if min.Less(partialResults[i].(types.Rowid)) {
											partialResults[i] = min
										}
									case types.T_Blockid:
										min := types.DecodeFixed[types.Blockid](zm.GetMinBuf())
										if min.Less(partialResults[i].(types.Blockid)) {
											partialResults[i] = min
										}
									}
								}
							}
						case "max":
							col := agg.F.Args[0].Expr.(*plan.Expr_Col)
							zm := blkMeta.ColumnMeta(uint16(columnMap[int(col.Col.ColPos)])).ZoneMap()
							if zm.GetType().FixedLength() < 0 {
								partialResults = nil
							} else {
								if partialResults[i] == nil {
									partialResults[i] = zm.GetMax()
									partialResultTypes[i] = zm.GetType()
								} else {
									switch zm.GetType() {
									case types.T_bool:
										partialResults[i] = partialResults[i].(bool) || types.DecodeFixed[bool](zm.GetMaxBuf())
									case types.T_bit:
										max := types.DecodeFixed[uint64](zm.GetMaxBuf())
										if max > partialResults[i].(uint64) {
											partialResults[i] = max
										}
									case types.T_int8:
										max := types.DecodeFixed[int8](zm.GetMaxBuf())
										if max > partialResults[i].(int8) {
											partialResults[i] = max
										}
									case types.T_int16:
										max := types.DecodeFixed[int16](zm.GetMaxBuf())
										if max > partialResults[i].(int16) {
											partialResults[i] = max
										}
									case types.T_int32:
										max := types.DecodeFixed[int32](zm.GetMaxBuf())
										if max > partialResults[i].(int32) {
											partialResults[i] = max
										}
									case types.T_int64:
										max := types.DecodeFixed[int64](zm.GetMaxBuf())
										if max > partialResults[i].(int64) {
											partialResults[i] = max
										}
									case types.T_uint8:
										max := types.DecodeFixed[uint8](zm.GetMaxBuf())
										if max > partialResults[i].(uint8) {
											partialResults[i] = max
										}
									case types.T_uint16:
										max := types.DecodeFixed[uint16](zm.GetMaxBuf())
										if max > partialResults[i].(uint16) {
											partialResults[i] = max
										}
									case types.T_uint32:
										max := types.DecodeFixed[uint32](zm.GetMaxBuf())
										if max > partialResults[i].(uint32) {
											partialResults[i] = max
										}
									case types.T_uint64:
										max := types.DecodeFixed[uint64](zm.GetMaxBuf())
										if max > partialResults[i].(uint64) {
											partialResults[i] = max
										}
									case types.T_float32:
										max := types.DecodeFixed[float32](zm.GetMaxBuf())
										if max > partialResults[i].(float32) {
											partialResults[i] = max
										}
									case types.T_float64:
										max := types.DecodeFixed[float64](zm.GetMaxBuf())
										if max > partialResults[i].(float64) {
											partialResults[i] = max
										}
									case types.T_date:
										max := types.DecodeFixed[types.Date](zm.GetMaxBuf())
										if max > partialResults[i].(types.Date) {
											partialResults[i] = max
										}
									case types.T_time:
										max := types.DecodeFixed[types.Time](zm.GetMaxBuf())
										if max > partialResults[i].(types.Time) {
											partialResults[i] = max
										}
									case types.T_datetime:
										max := types.DecodeFixed[types.Datetime](zm.GetMaxBuf())
										if max > partialResults[i].(types.Datetime) {
											partialResults[i] = max
										}
									case types.T_timestamp:
										max := types.DecodeFixed[types.Timestamp](zm.GetMaxBuf())
										if max > partialResults[i].(types.Timestamp) {
											partialResults[i] = max
										}
									case types.T_enum:
										max := types.DecodeFixed[types.Enum](zm.GetMaxBuf())
										if max > partialResults[i].(types.Enum) {
											partialResults[i] = max
										}
									case types.T_decimal64:
										max := types.DecodeFixed[types.Decimal64](zm.GetMaxBuf())
										if max > partialResults[i].(types.Decimal64) {
											partialResults[i] = max
										}
									case types.T_decimal128:
										max := types.DecodeFixed[types.Decimal128](zm.GetMaxBuf())
										if max.Compare(partialResults[i].(types.Decimal128)) > 0 {
											partialResults[i] = max
										}
									case types.T_uuid:
										max := types.DecodeFixed[types.Uuid](zm.GetMaxBuf())
										if max.Gt(partialResults[i].(types.Uuid)) {
											partialResults[i] = max
										}
									case types.T_TS:
										max := types.DecodeFixed[types.TS](zm.GetMaxBuf())
										ts := partialResults[i].(types.TS)
										if max.Greater(&ts) {
											partialResults[i] = max
										}
									case types.T_Rowid:
										max := types.DecodeFixed[types.Rowid](zm.GetMaxBuf())
										if max.Great(partialResults[i].(types.Rowid)) {
											partialResults[i] = max
										}
									case types.T_Blockid:
										max := types.DecodeFixed[types.Blockid](zm.GetMaxBuf())
										if max.Great(partialResults[i].(types.Blockid)) {
											partialResults[i] = max
										}
									}
								}
							}
						default:
						}
						if partialResults == nil {
							break
						}
					}
					if partialResults == nil {
						break
					}
				}
			}
		}
		if ranges.Size() == len(newranges) {
			partialResults = nil
		} else if partialResults != nil {
			ranges.SetBytes(newranges)
		}
		if partialResults == nil {
			partialResultTypes = nil
		}
	}
	// n.AggList = nil

	// some log for finding a bug.
	tblId := rel.GetTableID(ctx)
	expectedLen := ranges.Len()
	c.proc.Debugf(ctx, "cn generateNodes, tbl %d ranges is %d", tblId, expectedLen)

	// if len(ranges) == 0 indicates that it's a temporary table.
	if ranges.Len() == 0 && n.TableDef.TableType != catalog.SystemOrdinaryRel {
		nodes = make(engine.Nodes, len(c.cnList))
		for i, node := range c.cnList {
			nodes[i] = engine.Node{
				Id:   node.Id,
				Addr: node.Addr,
				Mcpu: c.generateCPUNumber(node.Mcpu, int(n.Stats.BlockNum)),
			}
		}
		return nodes, partialResults, partialResultTypes, nil
	}

	engineType := rel.GetEngineType()
	// for multi cn in launch mode, put all payloads in current CN, maybe delete this in the future
	// for an ordered scan, put all paylonds in current CN
	// or sometimes force on one CN
	if isLaunchMode(c.cnList) || len(n.OrderBy) > 0 || ranges.Len() < plan2.BlockThresholdForOneCN || n.Stats.ForceOneCN {
		return putBlocksInCurrentCN(c, ranges.GetAllBytes(), n), partialResults, partialResultTypes, nil
	}
	// disttae engine
	if engineType == engine.Disttae {
		nodes, err := shuffleBlocksToMultiCN(c, ranges.(*objectio.BlockInfoSlice), n)
		return nodes, partialResults, partialResultTypes, err
	}
	// maybe temp table on memengine , just put payloads in average
	return putBlocksInAverage(c, ranges, n), partialResults, partialResultTypes, nil
}

func putBlocksInAverage(c *Compile, ranges engine.Ranges, n *plan.Node) engine.Nodes {
	var nodes engine.Nodes
	step := (ranges.Len() + len(c.cnList) - 1) / len(c.cnList)
	for i := 0; i < ranges.Len(); i += step {
		j := i / step
		if i+step >= ranges.Len() {
			if isSameCN(c.cnList[j].Addr, c.addr) {
				if len(nodes) == 0 {
					nodes = append(nodes, engine.Node{
						Addr: c.addr,
						Mcpu: c.generateCPUNumber(ncpu, int(n.Stats.BlockNum)),
					})
				}
				nodes[0].Data = append(nodes[0].Data, ranges.Slice(i, ranges.Len())...)
			} else {
				nodes = append(nodes, engine.Node{
					Id:   c.cnList[j].Id,
					Addr: c.cnList[j].Addr,
					Mcpu: c.generateCPUNumber(c.cnList[j].Mcpu, int(n.Stats.BlockNum)),
					Data: ranges.Slice(i, ranges.Len()),
				})
			}
		} else {
			if isSameCN(c.cnList[j].Addr, c.addr) {
				if len(nodes) == 0 {
					nodes = append(nodes, engine.Node{
						Addr: c.addr,
						Mcpu: c.generateCPUNumber(ncpu, int(n.Stats.BlockNum)),
					})
				}
				nodes[0].Data = append(nodes[0].Data, ranges.Slice(i, i+step)...)
			} else {
				nodes = append(nodes, engine.Node{
					Id:   c.cnList[j].Id,
					Addr: c.cnList[j].Addr,
					Mcpu: c.generateCPUNumber(c.cnList[j].Mcpu, int(n.Stats.BlockNum)),
					Data: ranges.Slice(i, i+step),
				})
			}
		}
	}
	return nodes
}

func shuffleBlocksToMultiCN(c *Compile, ranges *objectio.BlockInfoSlice, n *plan.Node) (engine.Nodes, error) {
	var nodes engine.Nodes
	// add current CN
	nodes = append(nodes, engine.Node{
		Addr: c.addr,
		Mcpu: c.generateCPUNumber(ncpu, int(n.Stats.BlockNum)),
	})
	// add memory table block
	nodes[0].Data = append(nodes[0].Data, ranges.GetBytes(0)...)
	*ranges = ranges.Slice(1, ranges.Len())
	// only memory table block
	if ranges.Len() == 0 {
		return nodes, nil
	}
	// only one cn
	if len(c.cnList) == 1 {
		nodes[0].Data = append(nodes[0].Data, ranges.GetAllBytes()...)
		return nodes, nil
	}
	// put dirty blocks which can't be distributed remotely in current CN.
	newRanges := make(objectio.BlockInfoSlice, 0, ranges.Len())
	for i := 0; i < ranges.Len(); i++ {
		if ranges.Get(i).CanRemote {
			newRanges = append(newRanges, ranges.GetBytes(i)...)
		} else {
			nodes[0].Data = append(nodes[0].Data, ranges.GetBytes(i)...)
		}
	}

	// add the rest of CNs in list
	for i := range c.cnList {
		if c.cnList[i].Addr != c.addr {
			nodes = append(nodes, engine.Node{
				Id:   c.cnList[i].Id,
				Addr: c.cnList[i].Addr,
				Mcpu: c.generateCPUNumber(c.cnList[i].Mcpu, int(n.Stats.BlockNum)),
			})
		}
	}

	sort.Slice(nodes, func(i, j int) bool { return nodes[i].Addr < nodes[j].Addr })

	if n.Stats.HashmapStats != nil && n.Stats.HashmapStats.Shuffle && n.Stats.HashmapStats.ShuffleType == plan.ShuffleType_Range {
		err := shuffleBlocksByRange(c, newRanges, n, nodes)
		if err != nil {
			return nil, err
		}
	} else {
		shuffleBlocksByHash(c, newRanges, nodes)
	}

	minWorkLoad := math.MaxInt32
	maxWorkLoad := 0
	// remove empty node from nodes
	var newNodes engine.Nodes
	for i := range nodes {
		if len(nodes[i].Data) > maxWorkLoad {
			maxWorkLoad = len(nodes[i].Data) / objectio.BlockInfoSize
		}
		if len(nodes[i].Data) < minWorkLoad {
			minWorkLoad = len(nodes[i].Data) / objectio.BlockInfoSize
		}
		if len(nodes[i].Data) > 0 {
			newNodes = append(newNodes, nodes[i])
		}
	}
	if minWorkLoad*2 < maxWorkLoad {
		logstring := fmt.Sprintf("read table %v ,workload %v blocks among %v nodes not balanced, max %v, min %v,", n.TableDef.Name, ranges.Len(), len(newNodes), maxWorkLoad, minWorkLoad)
		logstring = logstring + " cnlist: "
		for i := range c.cnList {
			logstring = logstring + c.cnList[i].Addr + " "
		}
		c.proc.Warnf(c.proc.Ctx, logstring)
	}
	return newNodes, nil
}

func shuffleBlocksByHash(c *Compile, ranges objectio.BlockInfoSlice, nodes engine.Nodes) {
	for i := 0; i < ranges.Len(); i++ {
		unmarshalledBlockInfo := ranges.Get(i)
		// get timestamp in objName to make sure it is random enough
		objTimeStamp := unmarshalledBlockInfo.MetaLocation().Name()[:7]
		index := plan2.SimpleCharHashToRange(objTimeStamp, uint64(len(c.cnList)))
		nodes[index].Data = append(nodes[index].Data, ranges.GetBytes(i)...)
	}
}

func shuffleBlocksByRange(c *Compile, ranges objectio.BlockInfoSlice, n *plan.Node, nodes engine.Nodes) error {
	var objDataMeta objectio.ObjectDataMeta
	var objMeta objectio.ObjectMeta

	var shuffleRangeUint64 []uint64
	var shuffleRangeInt64 []int64
	var init bool
	var index uint64
	for i := 0; i < ranges.Len(); i++ {
		unmarshalledBlockInfo := ranges.Get(i)
		location := unmarshalledBlockInfo.MetaLocation()
		fs, err := fileservice.Get[fileservice.FileService](c.proc.Base.FileService, defines.SharedFileServiceName)
		if err != nil {
			return err
		}
		if !objectio.IsSameObjectLocVsMeta(location, objDataMeta) {
			if objMeta, err = objectio.FastLoadObjectMeta(c.proc.Ctx, &location, false, fs); err != nil {
				return err
			}
			objDataMeta = objMeta.MustDataMeta()
		}
		blkMeta := objDataMeta.GetBlockMeta(uint32(location.ID()))
		zm := blkMeta.MustGetColumn(uint16(n.Stats.HashmapStats.ShuffleColIdx)).ZoneMap()
		if !zm.IsInited() {
			// a block with all null will send to first CN
			nodes[0].Data = append(nodes[0].Data, ranges.GetBytes(i)...)
			continue
		}
		if !init {
			init = true
			switch zm.GetType() {
			case types.T_int64, types.T_int32, types.T_int16:
				shuffleRangeInt64 = plan2.ShuffleRangeReEvalSigned(n.Stats.HashmapStats.Ranges, len(c.cnList), n.Stats.HashmapStats.Nullcnt, int64(n.Stats.TableCnt))
			case types.T_uint64, types.T_uint32, types.T_uint16, types.T_varchar, types.T_char, types.T_text, types.T_bit, types.T_datalink:
				shuffleRangeUint64 = plan2.ShuffleRangeReEvalUnsigned(n.Stats.HashmapStats.Ranges, len(c.cnList), n.Stats.HashmapStats.Nullcnt, int64(n.Stats.TableCnt))
			}
		}
		if shuffleRangeUint64 != nil {
			index = plan2.GetRangeShuffleIndexForZMUnsignedSlice(shuffleRangeUint64, zm)
		} else if shuffleRangeInt64 != nil {
			index = plan2.GetRangeShuffleIndexForZMSignedSlice(shuffleRangeInt64, zm)
		} else {
			index = plan2.GetRangeShuffleIndexForZM(n.Stats.HashmapStats.ShuffleColMin, n.Stats.HashmapStats.ShuffleColMax, zm, uint64(len(c.cnList)))
		}
		nodes[index].Data = append(nodes[index].Data, ranges.GetBytes(i)...)
	}
	return nil
}

func putBlocksInCurrentCN(c *Compile, ranges []byte, n *plan.Node) engine.Nodes {
	var nodes engine.Nodes
	// add current CN
	nodes = append(nodes, engine.Node{
		Addr: c.addr,
		Mcpu: c.generateCPUNumber(ncpu, int(n.Stats.BlockNum)),
	})
	nodes[0].Data = append(nodes[0].Data, ranges...)
	return nodes
}

func validScopeCount(ss []*Scope) int {
	var cnt int

	for _, s := range ss {
		if s.IsEnd {
			continue
		}
		cnt++
	}
	return cnt
}

func extraRegisters(ss []*Scope, i int) []*process.WaitRegister {
	regs := make([]*process.WaitRegister, 0, len(ss))
	for _, s := range ss {
		if s.IsEnd {
			continue
		}
		regs = append(regs, s.Proc.Reg.MergeReceivers[i])
	}
	return regs
}

func dupType(typ *plan.Type) types.Type {
	return types.New(types.T(typ.Id), typ.Width, typ.Scale)
}

// Update the specific scopes's instruction to true
// then update the current idx
func (c *Compile) setAnalyzeCurrent(updateScopes []*Scope, nextId int) {
	if updateScopes != nil {
		updateScopesLastFlag(updateScopes)
	}

	c.anal.curNodeIdx = nextId
	c.anal.isFirst = true
}

func updateScopesLastFlag(updateScopes []*Scope) {
	for _, s := range updateScopes {
		if s.RootOp == nil {
			continue
		}
		s.RootOp.GetOperatorBase().IsLast = true
	}
}

func isLaunchMode(cnlist engine.Nodes) bool {
	for i := range cnlist {
		if !isSameCN(cnlist[0].Addr, cnlist[i].Addr) {
			return false
		}
	}
	return true
}

func isSameCN(addr string, currentCNAddr string) bool {
	// just a defensive judgment. In fact, we shouldn't have received such data.

	parts1 := strings.Split(addr, ":")
	if len(parts1) != 2 {
		logutil.Debugf("compileScope received a malformed cn address '%s', expected 'ip:port'", addr)
		return true
	}
	parts2 := strings.Split(currentCNAddr, ":")
	if len(parts2) != 2 {
		logutil.Debugf("compileScope received a malformed current-cn address '%s', expected 'ip:port'", currentCNAddr)
		return true
	}
	return parts1[0] == parts2[0]
}

func (s *Scope) affectedRows() uint64 {
	op := s.RootOp
	affectedRows := uint64(0)

	for op != nil {
		if arg, ok := op.(vm.ModificationArgument); ok {
			if marg, ok := arg.(*mergeblock.MergeBlock); ok {
				return marg.AffectedRows()
			}
			affectedRows += arg.AffectedRows()
		}
		if op.GetOperatorBase().NumChildren() == 0 {
			op = nil
		} else {
			op = op.GetOperatorBase().GetChildren(0)
		}
	}
	return affectedRows
}

func (c *Compile) runSql(sql string) error {
	if sql == "" {
		return nil
	}
	res, err := c.runSqlWithResult(sql)
	if err != nil {
		return err
	}
	res.Close()
	return nil
}

func (c *Compile) runSqlWithResult(sql string) (executor.Result, error) {
	v, ok := moruntime.ServiceRuntime(c.proc.GetService()).GetGlobalVariables(moruntime.InternalSQLExecutor)
	if !ok {
		panic("missing lock service")
	}

	// default 1
	var lower int64 = 1
	if resolveVariableFunc := c.proc.GetResolveVariableFunc(); resolveVariableFunc != nil {
		lowerVar, err := resolveVariableFunc("lower_case_table_names", true, false)
		if err != nil {
			return executor.Result{}, err
		}
		lower = lowerVar.(int64)
	}

	exec := v.(executor.SQLExecutor)
	opts := executor.Options{}.
		// All runSql and runSqlWithResult is a part of input sql, can not incr statement.
		// All these sub-sql's need to be rolled back and retried en masse when they conflict in pessimistic mode
		WithDisableIncrStatement().
		WithTxn(c.proc.GetTxnOperator()).
		WithDatabase(c.db).
		WithTimeZone(c.proc.GetSessionInfo().TimeZone).
		WithLowerCaseTableNames(&lower)
	return exec.Exec(c.proc.Ctx, sql, opts)
}

func evalRowsetData(proc *process.Process,
	exprs []*plan.RowsetExpr, vec *vector.Vector, exprExecs []colexec.ExpressionExecutor,
) error {
	var bats []*batch.Batch

	vec.ResetArea()
	bats = []*batch.Batch{batch.EmptyForConstFoldBatch}
	if len(exprExecs) > 0 {
		for i, expr := range exprExecs {
			val, err := expr.Eval(proc, bats, nil)
			if err != nil {
				return err
			}
			if err := vec.Copy(val, int64(exprs[i].RowPos), 0, proc.Mp()); err != nil {
				return err
			}
		}
	} else {
		for _, expr := range exprs {
			if expr.Pos >= 0 {
				continue
			}
			val, err := colexec.EvalExpressionOnce(proc, expr.Expr, bats)
			if err != nil {
				return err
			}
			if err := vec.Copy(val, int64(expr.RowPos), 0, proc.Mp()); err != nil {
				val.Free(proc.Mp())
				return err
			}
			val.Free(proc.Mp())
		}
	}
	return nil
}

func (c *Compile) newInsertMergeScope(arg *insert.Insert, ss []*Scope) *Scope {
	// see errors.Join()
	n := 0
	for _, s := range ss {
		if !s.IsEnd {
			n++
		}
	}
	ss2 := make([]*Scope, 0, n)
	for _, s := range ss {
		if !s.IsEnd {
			ss2 = append(ss2, s)
		}
	}

	for i := range ss2 {
		ss2[i].setRootOperator(dupOperator(arg, nil, i))
	}
	return c.newMergeScope(ss2)
}

func (c *Compile) fatalLog(retry int, err error) {
	if err == nil {
		return
	}
	fatal := moerr.IsMoErrCode(err, moerr.ErrTxnNeedRetry) ||
		moerr.IsMoErrCode(err, moerr.ErrTxnNeedRetryWithDefChanged) ||
		moerr.IsMoErrCode(err, moerr.ErrTxnWWConflict) ||
		moerr.IsMoErrCode(err, moerr.ErrDuplicateEntry) ||
		moerr.IsMoErrCode(err, moerr.ER_DUP_ENTRY) ||
		moerr.IsMoErrCode(err, moerr.ER_DUP_ENTRY_WITH_KEY_NAME)
	if !fatal {
		return
	}

	if retry == 0 &&
		(moerr.IsMoErrCode(err, moerr.ErrTxnNeedRetry) ||
			moerr.IsMoErrCode(err, moerr.ErrTxnNeedRetryWithDefChanged)) {
		return
	}

	txnTrace.GetService(c.proc.GetService()).TxnError(c.proc.GetTxnOperator(), err)

	v, ok := moruntime.ServiceRuntime(c.proc.GetService()).
		GetGlobalVariables(moruntime.EnableCheckInvalidRCErrors)
	if !ok || !v.(bool) {
		return
	}

	c.proc.Fatalf(c.proc.Ctx, "BUG(RC): txn %s retry %d, error %+v\n",
		hex.EncodeToString(c.proc.GetTxnOperator().Txn().ID),
		retry,
		err.Error())
}

func (c *Compile) SetOriginSQL(sql string) {
	c.originSQL = sql
}

func (c *Compile) SetBuildPlanFunc(buildPlanFunc func() (*plan2.Plan, error)) {
	c.buildPlanFunc = buildPlanFunc
}

// detectFkSelfRefer checks if foreign key self refer confirmed
func detectFkSelfRefer(c *Compile, detectSqls []string) error {
	if len(detectSqls) == 0 {
		return nil
	}
	for _, sql := range detectSqls {
		err := runDetectSql(c, sql)
		if err != nil {
			return err
		}
	}

	return nil
}

// runDetectSql runs the fk detecting sql
func runDetectSql(c *Compile, sql string) error {
	res, err := c.runSqlWithResult(sql)
	if err != nil {
		c.proc.Errorf(c.proc.Ctx, "The sql that caused the fk self refer check failed is %s, and generated background sql is %s", c.sql, sql)
		return err
	}
	defer res.Close()

	if res.Batches != nil {
		vs := res.Batches[0].Vecs
		if vs != nil && vs[0].Length() > 0 {
			yes := vector.GetFixedAt[bool](vs[0], 0)
			if !yes {
				return moerr.NewErrFKNoReferencedRow2(c.proc.Ctx)
			}
		}
	}
	return nil
}

// runDetectFkReferToDBSql runs the fk detecting sql
func runDetectFkReferToDBSql(c *Compile, sql string) error {
	res, err := c.runSqlWithResult(sql)
	if err != nil {
		c.proc.Errorf(c.proc.Ctx, "The sql that caused the fk self refer check failed is %s, and generated background sql is %s", c.sql, sql)
		return err
	}
	defer res.Close()

	if res.Batches != nil {
		vs := res.Batches[0].Vecs
		if vs != nil && vs[0].Length() > 0 {
			yes := vector.GetFixedAt[bool](vs[0], 0)
			if yes {
				return moerr.NewInternalError(c.proc.Ctx,
					"can not drop database. It has been referenced by foreign keys")
			}
		}
	}
	return nil
}

func getEngineNode(c *Compile) engine.Node {
	if c.IsTpQuery() {
		return engine.Node{Addr: c.addr, Mcpu: 1}
	} else {
		return engine.Node{Addr: c.addr, Mcpu: ncpu}
	}
}

func (c *Compile) setHaveDDL(haveDDL bool) {
	txn := c.proc.GetTxnOperator()
	if txn != nil && txn.GetWorkspace() != nil {
		txn.GetWorkspace().SetHaveDDL(haveDDL)
	}
}

func (c *Compile) getHaveDDL() bool {
	txn := c.proc.GetTxnOperator()
	if txn != nil && txn.GetWorkspace() != nil {
		return txn.GetWorkspace().GetHaveDDL()
	}
	return false
}<|MERGE_RESOLUTION|>--- conflicted
+++ resolved
@@ -2350,11 +2350,7 @@
 
 	shuffleJoins := c.newShuffleJoinScopeList(lefts, rights, node)
 
-<<<<<<< HEAD
-	for i := range children {
-=======
 	for i := range shuffleJoins {
->>>>>>> d449e932
 		mergeOp := merge.NewArgument()
 		shuffleJoins[i].setRootOperator(mergeOp)
 	}
@@ -3716,22 +3712,6 @@
 	return rs
 }
 
-<<<<<<< HEAD
-=======
-func (c *Compile) mergeShuffleJoinScopeList(child []*Scope) []*Scope {
-	lenCN := len(c.cnList)
-	dop := len(child) / lenCN
-	mergeScope := make([]*Scope, 0, lenCN)
-	for i, n := range c.cnList {
-		start := i * dop
-		end := start + dop
-		ss := child[start:end]
-		mergeScope = append(mergeScope, c.newMergeRemoteScope(ss, n))
-	}
-	return mergeScope
-}
-
->>>>>>> d449e932
 func (c *Compile) newShuffleJoinScopeList(left, right []*Scope, n *plan.Node) []*Scope {
 	single := len(c.cnList) <= 1
 	if single {
