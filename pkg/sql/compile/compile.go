--- conflicted
+++ resolved
@@ -3897,13 +3897,6 @@
 	return cpunum
 }
 
-<<<<<<< HEAD
-=======
-func (c *Compile) determinExpandRanges(n *plan.Node) bool {
-	return len(c.cnList) > 1 && !n.Stats.ForceOneCN && c.execType == plan2.ExecTypeAP_MULTICN && n.Stats.BlockNum > int32(plan2.BlockThresholdForOneCN(c.ncpu))
-}
-
->>>>>>> 7cce05d2
 func collectTombstones(
 	c *Compile,
 	node *plan.Node,
@@ -3999,11 +3992,7 @@
 
 func (c *Compile) expandRanges(
 	node *plan.Node, rel engine.Relation, db engine.Database, ctx context.Context,
-<<<<<<< HEAD
 	blockFilterList []*plan.Expr, crs *perfcounter.CounterSet, onRemoteCN bool) (engine.RelData, error) {
-=======
-	blockFilterList []*plan.Expr, crs *perfcounter.CounterSet) (engine.RelData, error) {
->>>>>>> 7cce05d2
 
 	preAllocSize := 2
 	if !c.IsTpQuery() {
@@ -4015,11 +4004,7 @@
 	}
 
 	newCtx := perfcounter.AttachS3RequestKey(ctx, crs)
-<<<<<<< HEAD
 	relData, err := rel.Ranges(newCtx, blockFilterList, preAllocSize, c.TxnOffset, onRemoteCN)
-=======
-	relData, err := rel.Ranges(newCtx, blockFilterList, preAllocSize, c.TxnOffset)
->>>>>>> 7cce05d2
 	if err != nil {
 		return nil, err
 	}
@@ -4144,14 +4129,7 @@
 }
 
 func (c *Compile) generateNodes(n *plan.Node) (engine.Nodes, error) {
-<<<<<<< HEAD
 	_, _, _, err := c.handleDbRelContext(n, false)
-=======
-	var relData engine.RelData
-	var nodes engine.Nodes
-
-	rel, db, ctx, err := c.handleDbRelContext(n, false)
->>>>>>> 7cce05d2
 	if err != nil {
 		return nil, err
 	}
@@ -4167,55 +4145,10 @@
 		forceSingle = true
 	}
 
-<<<<<<< HEAD
 	var nodes engine.Nodes
 	// scan on current CN
 	if len(c.cnList) == 1 || n.Stats.ForceOneCN || forceSingle || n.Stats.BlockNum <= int32(plan2.BlockThresholdForOneCN) {
 		mcpu := c.generateCPUNumber(ncpu, int(n.Stats.BlockNum))
-=======
-	if c.determinExpandRanges(n) {
-		if c.isPrepare {
-			return nil, cantCompileForPrepareErr
-		}
-
-		//@todo need remove expandRanges from Compile.
-		// all expandRanges should be called by Run
-		var newFilterExpr []*plan.Expr
-		if len(n.BlockFilterList) > 0 {
-			newFilterExpr = plan2.DeepCopyExprList(n.BlockFilterList)
-			for _, e := range newFilterExpr {
-				_, err := plan2.ReplaceFoldExpr(c.proc, e, &c.filterExprExes)
-				if err != nil {
-					return nil, err
-				}
-			}
-			for _, e := range newFilterExpr {
-				err = plan2.EvalFoldExpr(c.proc, e, &c.filterExprExes)
-				if err != nil {
-					return nil, err
-				}
-			}
-		}
-
-		counterset := new(perfcounter.CounterSet)
-		relData, err = c.expandRanges(n, rel, db, ctx, newFilterExpr, counterset)
-		if err != nil {
-			return nil, err
-		}
-
-		stats := statistic.StatsInfoFromContext(ctx)
-		stats.CompileExpandRangesS3Request(statistic.S3Request{
-			List:      counterset.FileService.S3.List.Load(),
-			Head:      counterset.FileService.S3.Head.Load(),
-			Put:       counterset.FileService.S3.Put.Load(),
-			Get:       counterset.FileService.S3.Get.Load(),
-			Delete:    counterset.FileService.S3.Delete.Load(),
-			DeleteMul: counterset.FileService.S3.DeleteMulti.Load(),
-		})
-	} else {
-		// add current CN
-		mcpu := c.generateCPUNumber(c.ncpu, int(n.Stats.BlockNum))
->>>>>>> 7cce05d2
 		if forceSingle {
 			mcpu = 1
 		}
@@ -4227,7 +4160,6 @@
 		return nodes, nil
 	}
 
-<<<<<<< HEAD
 	// scan on multi CN
 	for i := range c.cnList {
 		nodes = append(nodes, engine.Node{
@@ -4237,13 +4169,6 @@
 			CNCNT: int32(len(c.cnList)),
 			CNIDX: int32(i),
 		})
-=======
-	// for an ordered scan, put all payloads in current CN
-	// or sometimes force on one CN
-	// if not disttae engine, just put all payloads in current CN
-	if len(c.cnList) == 1 || relData.DataCnt() < plan2.BlockThresholdForOneCN(c.ncpu) || n.Stats.ForceOneCN || forceSingle {
-		return putBlocksInCurrentCN(c, relData, forceSingle), nil
->>>>>>> 7cce05d2
 	}
 	sort.Slice(nodes, func(i, j int) bool { return nodes[i].Addr < nodes[j].Addr })
 	return nodes, nil
@@ -4581,101 +4506,7 @@
 	return nil
 }
 
-<<<<<<< HEAD
 func shuffleBlocksByHash(relData engine.RelData, newRelData engine.RelData, cncnt int32, cnidx int32) {
-=======
-func removeEmtpyNodes(
-	c *Compile,
-	n *plan.Node,
-	rel engine.Relation,
-	relData engine.RelData,
-	nodes engine.Nodes) (engine.Nodes, error) {
-	minCnt := math.MaxInt32
-	maxCnt := 0
-	// remove empty node from nodes
-	var newnodes engine.Nodes
-	for i := range nodes {
-		if nodes[i].Data.DataCnt() > maxCnt {
-			maxCnt = nodes[i].Data.DataCnt() / objectio.BlockInfoSize
-		}
-		if nodes[i].Data.DataCnt() < minCnt {
-			minCnt = nodes[i].Data.DataCnt() / objectio.BlockInfoSize
-		}
-		if nodes[i].Data.DataCnt() > 0 {
-			if nodes[i].Addr != c.addr {
-				tombstone, err := collectTombstones(c, n, rel)
-				if err != nil {
-					return nil, err
-				}
-				nodes[i].Data.AttachTombstones(tombstone)
-			}
-			newnodes = append(newnodes, nodes[i])
-		}
-	}
-	if minCnt*2 < maxCnt {
-		logstring := fmt.Sprintf("read table %v ,workload %v blocks among %v nodes not balanced, max %v, min %v,",
-			n.TableDef.Name,
-			relData.DataCnt(),
-			len(newnodes),
-			maxCnt,
-			minCnt)
-		logstring = logstring + " cnlist: "
-		for i := range c.cnList {
-			logstring = logstring + c.cnList[i].Addr + " "
-		}
-		c.proc.Warn(c.proc.Ctx, logstring)
-	}
-	return newnodes, nil
-}
-
-func shuffleBlocksToMultiCN(c *Compile, rel engine.Relation, relData engine.RelData, n *plan.Node) (engine.Nodes, error) {
-	var nodes engine.Nodes
-	// add current CN
-	nodes = append(nodes, engine.Node{
-		Addr: c.addr,
-		Mcpu: c.generateCPUNumber(c.ncpu, relData.DataCnt()),
-	})
-	// add memory table block
-	nodes[0].Data = relData.BuildEmptyRelData(relData.DataCnt() / len(c.cnList))
-	nodes[0].Data.AppendBlockInfo(&objectio.EmptyBlockInfo)
-
-	// add the rest of CNs in list
-	for i := range c.cnList {
-		if c.cnList[i].Addr != c.addr {
-			nodes = append(nodes, engine.Node{
-				Id:   c.cnList[i].Id,
-				Addr: c.cnList[i].Addr,
-				Mcpu: c.generateCPUNumber(c.cnList[i].Mcpu, relData.DataCnt()),
-				Data: relData.BuildEmptyRelData(relData.DataCnt() / len(c.cnList)),
-			})
-		}
-	}
-
-	if force, tids, cnt := engine.GetForceShuffleReader(); force {
-		for _, tid := range tids {
-			if tid == n.TableDef.TblId {
-				shuffleBlocksByMoCtl(relData, cnt, nodes)
-				return removeEmtpyNodes(c, n, rel, relData, nodes)
-			}
-		}
-	}
-
-	sort.Slice(nodes, func(i, j int) bool { return nodes[i].Addr < nodes[j].Addr })
-
-	if n.Stats.HashmapStats != nil && n.Stats.HashmapStats.Shuffle && n.Stats.HashmapStats.ShuffleType == plan.ShuffleType_Range {
-		err := shuffleBlocksByRange(c, relData, n, nodes)
-		if err != nil {
-			return nil, err
-		}
-	} else {
-		shuffleBlocksByHash(c, relData, nodes)
-	}
-
-	return removeEmtpyNodes(c, n, rel, relData, nodes)
-}
-
-func shuffleBlocksByHash(c *Compile, relData engine.RelData, nodes engine.Nodes) {
->>>>>>> 7cce05d2
 	engine.ForRangeBlockInfo(1, relData.DataCnt(), relData,
 		func(blk *objectio.BlockInfo) (bool, error) {
 			location := blk.MetaLocation()
