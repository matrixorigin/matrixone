--- conflicted
+++ resolved
@@ -70,13 +70,7 @@
 	"github.com/matrixorigin/matrixone/pkg/sql/colexec/minus"
 	"github.com/matrixorigin/matrixone/pkg/sql/colexec/offset"
 	"github.com/matrixorigin/matrixone/pkg/sql/colexec/output"
-<<<<<<< HEAD
-	"github.com/matrixorigin/matrixone/pkg/sql/colexec/preinsert"
-	"github.com/matrixorigin/matrixone/pkg/sql/colexec/preinsertsecondaryindex"
-	"github.com/matrixorigin/matrixone/pkg/sql/colexec/preinsertunique"
 	"github.com/matrixorigin/matrixone/pkg/sql/colexec/projection"
-=======
->>>>>>> 6d9f44c8
 	"github.com/matrixorigin/matrixone/pkg/sql/colexec/sample"
 	"github.com/matrixorigin/matrixone/pkg/sql/colexec/table_function"
 	"github.com/matrixorigin/matrixone/pkg/sql/parsers/tree"
@@ -1565,50 +1559,20 @@
 		c.setAnalyzeCurrent(left, int(curNodeIdx))
 		c.setAnalyzeCurrent(right, int(curNodeIdx))
 		return c.compileFuzzyFilter(n, ns, left, right)
-<<<<<<< HEAD
-	case plan.Node_PRE_INSERT_UK, plan.Node_PRE_INSERT_SK: // XXX:TODO
+	case plan.Node_PRE_INSERT_UK: // XXX:TODO
 		curr := c.anal.curNodeIdx
-=======
-	case plan.Node_PRE_INSERT_UK:
-		curr := c.anal.curr
->>>>>>> 6d9f44c8
 		ss, err = c.compilePlanScope(step, n.Children[0], ns)
 		if err != nil {
 			return nil, err
 		}
-<<<<<<< HEAD
-		currentFirstFlag := c.anal.isFirst
-		for i := range ss {
-			if n.NodeType == plan.Node_PRE_INSERT_UK {
-				var preInsertUkArg *preinsertunique.PreInsertUnique
-				preInsertUkArg, err = constructPreInsertUk(n, c.proc)
-				if err != nil {
-					return nil, err
-				}
-				preInsertUkArg.SetIdx(c.anal.curNodeIdx)
-				preInsertUkArg.SetIsFirst(currentFirstFlag)
-				ss[i].setRootOperator(preInsertUkArg)
-			} else {
-				var preInsertSkArg *preinsertsecondaryindex.PreInsertSecIdx
-				preInsertSkArg, err = constructPreInsertSk(n, c.proc)
-				if err != nil {
-					return nil, err
-				}
-
-				preInsertSkArg.SetIdx(c.anal.curNodeIdx)
-				preInsertSkArg.SetIsFirst(currentFirstFlag)
-				ss[i].setRootOperator(preInsertSkArg)
-			}
-=======
 		ss = c.compilePreInsertUk(n, ss)
 		c.setAnalyzeCurrent(ss, curr)
 		return ss, nil
-	case plan.Node_PRE_INSERT_SK:
-		curr := c.anal.curr
+	case plan.Node_PRE_INSERT_SK: // XXX:TODO
+		curr := c.anal.curNodeIdx
 		ss, err = c.compilePlanScope(step, n.Children[0], ns)
 		if err != nil {
 			return nil, err
->>>>>>> 6d9f44c8
 		}
 		ss = c.compilePreInsertSK(n, ss)
 		c.setAnalyzeCurrent(ss, curr)
@@ -1619,22 +1583,8 @@
 		if err != nil {
 			return nil, err
 		}
-<<<<<<< HEAD
-		currentFirstFlag := c.anal.isFirst
-		for i := range ss {
-			var preInsertArg *preinsert.PreInsert
-			preInsertArg, err = constructPreInsert(ns, n, c.e, c.proc)
-			if err != nil {
-				return nil, err
-			}
-			preInsertArg.SetIdx(c.anal.curNodeIdx)
-			preInsertArg.SetIsFirst(currentFirstFlag)
-			ss[i].setRootOperator(preInsertArg)
-		}
-=======
 
 		ss, err = c.compilePreInsert(ns, n, ss)
->>>>>>> 6d9f44c8
 		c.setAnalyzeCurrent(ss, curr)
 		return ss, nil
 	case plan.Node_INSERT: // XXX:TODO
@@ -1646,107 +1596,7 @@
 			return nil, err
 		}
 
-<<<<<<< HEAD
-		currentFirstFlag := c.anal.isFirst
-		toWriteS3 := n.Stats.GetCost()*float64(SingleLineSizeEstimate) >
-			float64(DistributedThreshold) || c.anal.qry.LoadTag
-
-		if toWriteS3 {
-			c.proc.Debugf(c.proc.Ctx, "insert of '%s' write s3\n", c.sql)
-			if !haveSinkScanInPlan(ns, n.Children[0]) && len(ss) != 1 {
-				var insertArg *insert.Insert
-				insertArg, err = constructInsert(n, c.e)
-				if err != nil {
-					return nil, err
-				}
-				insertArg.ToWriteS3 = true
-				rs := c.newInsertMergeScope(insertArg, ss)
-				rs.Magic = MergeInsert
-				rs.setRootOperator(
-					mergeblock.NewArgument().
-						WithEngine(c.e).
-						WithObjectRef(insertArg.InsertCtx.Ref).
-						WithParitionNames(insertArg.InsertCtx.PartitionTableNames).
-						WithAddAffectedRows(insertArg.InsertCtx.AddAffectedRows),
-				)
-				ss = []*Scope{rs}
-				insertArg.Release()
-			} else {
-				dataScope := c.newMergeScope(ss)
-				if c.anal.qry.LoadTag {
-					dataScope.Proc.Reg.MergeReceivers[0].Ch = make(chan *process.RegisterMessage, dataScope.NodeInfo.Mcpu) // reset the channel buffer of sink for load
-				}
-				parallelSize := c.getParallelSizeForExternalScan(n, dataScope.NodeInfo.Mcpu)
-				scopes := make([]*Scope, 0, parallelSize)
-				regs := make([]*process.WaitRegister, 0, parallelSize)
-				for i := 0; i < parallelSize; i++ {
-					s := newScope(Merge)
-					s.setRootOperator(merge.NewArgument())
-					scopes = append(scopes, s)
-					scopes[i].Proc = process.NewFromProc(c.proc, c.proc.Ctx, 1)
-					if c.anal.qry.LoadTag {
-						for _, rr := range scopes[i].Proc.Reg.MergeReceivers {
-							rr.Ch = make(chan *process.RegisterMessage, shuffleChannelBufferSize)
-						}
-					}
-					regs = append(regs, scopes[i].Proc.Reg.MergeReceivers...)
-				}
-
-				if c.anal.qry.LoadTag && n.Stats.HashmapStats != nil && n.Stats.HashmapStats.Shuffle && dataScope.NodeInfo.Mcpu == parallelSize {
-					_, arg := constructDispatchLocalAndRemote(0, scopes, c.addr)
-					arg.FuncId = dispatch.ShuffleToAllFunc
-					arg.ShuffleType = plan2.ShuffleToLocalMatchedReg
-					dataScope.setRootOperator(arg)
-				} else {
-					dataScope.setRootOperator(constructDispatchLocal(false, false, false, regs))
-				}
-				dataScope.IsEnd = true
-				for i := range scopes {
-					var insertArg *insert.Insert
-					insertArg, err = constructInsert(n, c.e)
-					if err != nil {
-						return nil, err
-					}
-					insertArg.ToWriteS3 = true
-					insertArg.SetIdx(c.anal.curNodeIdx)
-					insertArg.SetIsFirst(currentFirstFlag)
-					scopes[i].setRootOperator(insertArg)
-				}
-
-				var insertArg *insert.Insert
-				insertArg, err = constructInsert(n, c.e)
-				if err != nil {
-					return nil, err
-				}
-				insertArg.ToWriteS3 = true
-				rs := c.newMergeScope(scopes)
-				rs.PreScopes = append(rs.PreScopes, dataScope)
-				rs.Magic = MergeInsert
-				rs.setRootOperator(
-					mergeblock.NewArgument().
-						WithEngine(c.e).
-						WithObjectRef(insertArg.InsertCtx.Ref).
-						WithParitionNames(insertArg.InsertCtx.PartitionTableNames).
-						WithAddAffectedRows(insertArg.InsertCtx.AddAffectedRows),
-				)
-				ss = []*Scope{rs}
-				insertArg.Release()
-			}
-		} else {
-			for i := range ss {
-				var insertArg *insert.Insert
-				insertArg, err = constructInsert(n, c.e)
-				if err != nil {
-					return nil, err
-				}
-				insertArg.SetIdx(c.anal.curNodeIdx)
-				insertArg.SetIsFirst(currentFirstFlag)
-				ss[i].setRootOperator(insertArg)
-			}
-		}
-=======
 		ss, err = c.compileInsert(ns, n, ss)
->>>>>>> 6d9f44c8
 		c.setAnalyzeCurrent(ss, curr)
 		return ss, nil
 	case plan.Node_LOCK_OP: // XXX:TODO
@@ -3444,7 +3294,7 @@
 		if err != nil {
 			return nil, err
 		}
-		preInsertArg.SetIdx(c.anal.curr)
+		preInsertArg.SetIdx(c.anal.curNodeIdx)
 		preInsertArg.SetIsFirst(currentFirstFlag)
 		ss[i].setRootOperator(preInsertArg)
 	}
@@ -3470,14 +3320,14 @@
 			}
 
 			insertArg.ToWriteS3 = true
-			insertArg.SetIdx(c.anal.curr)
+			insertArg.SetIdx(c.anal.curNodeIdx)
 			insertArg.SetIsFirst(currentFirstFlag)
 
 			currentFirstFlag = false
 			rs := c.newInsertMergeScope(insertArg, ss)
 			rs.Magic = MergeInsert
 			mergeInsertArg := constructMergeblock(c.e, insertArg)
-			mergeInsertArg.SetIdx(c.anal.curr)
+			mergeInsertArg.SetIdx(c.anal.curNodeIdx)
 			mergeInsertArg.SetIsFirst(currentFirstFlag)
 			rs.setRootOperator(mergeInsertArg)
 
@@ -3520,7 +3370,7 @@
 					return nil, err
 				}
 				insertArg.ToWriteS3 = true
-				insertArg.SetIdx(c.anal.curr)
+				insertArg.SetIdx(c.anal.curNodeIdx)
 				insertArg.SetIsFirst(currentFirstFlag)
 				scopes[i].setRootOperator(insertArg)
 			}
@@ -3532,14 +3382,14 @@
 			}
 
 			insertArg.ToWriteS3 = true
-			insertArg.SetIdx(c.anal.curr)
+			insertArg.SetIdx(c.anal.curNodeIdx)
 			insertArg.SetIsFirst(currentFirstFlag)
 
 			rs := c.newMergeScope(scopes)
 			rs.PreScopes = append(rs.PreScopes, dataScope)
 			rs.Magic = MergeInsert
 			mergeInsertArg := constructMergeblock(c.e, insertArg)
-			mergeInsertArg.SetIdx(c.anal.curr)
+			mergeInsertArg.SetIdx(c.anal.curNodeIdx)
 			mergeInsertArg.SetIsFirst(currentFirstFlag)
 			rs.setRootOperator(mergeInsertArg)
 
@@ -3553,7 +3403,7 @@
 			if err != nil {
 				return nil, err
 			}
-			insertArg.SetIdx(c.anal.curr)
+			insertArg.SetIdx(c.anal.curNodeIdx)
 			insertArg.SetIsFirst(currentFirstFlag)
 			ss[i].setRootOperator(insertArg)
 		}
@@ -3569,7 +3419,7 @@
 
 	for i := range ss {
 		preInsertUkArg := constructPreInsertUk(n, c.proc)
-		preInsertUkArg.SetIdx(c.anal.curr)
+		preInsertUkArg.SetIdx(c.anal.curNodeIdx)
 		preInsertUkArg.SetIsFirst(currentFirstFlag)
 		ss[i].setRootOperator(preInsertUkArg)
 	}
@@ -3584,7 +3434,7 @@
 
 	for i := range ss {
 		preInsertSkArg := constructPreInsertSk(n, c.proc)
-		preInsertSkArg.SetIdx(c.anal.curr)
+		preInsertSkArg.SetIdx(c.anal.curNodeIdx)
 		preInsertSkArg.SetIsFirst(currentFirstFlag)
 		ss[i].setRootOperator(preInsertSkArg)
 	}
