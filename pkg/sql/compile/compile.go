--- conflicted
+++ resolved
@@ -124,6 +124,9 @@
 	c.cnLabel = cnLabel
 	c.startAt = startAt
 	c.disableRetry = false
+	if c.proc.TxnOperator != nil {
+		c.proc.TxnOperator.GetWorkspace().UpdateSnapshotWriteOffset()
+	}
 	return c
 }
 
@@ -590,14 +593,9 @@
 	var wg sync.WaitGroup
 
 	if c.proc.TxnOperator != nil {
-<<<<<<< HEAD
-		c.proc.TxnOperator.GetWorkspace().UpdateSnapshotWriteOffset()
-	}
-=======
 		c.proc.TxnOperator.GetWorkspace().TransferRowID()
 	}
 
->>>>>>> 81511f15
 	err := c.lockMetaTables()
 	if err != nil {
 		return err
