// Copyright 2021 Matrix Origin
//
// Licensed under the Apache License, Version 2.0 (the "License");
// you may not use this file except in compliance with the License.
// You may obtain a copy of the License at
//
//      http://www.apache.org/licenses/LICENSE-2.0
//
// Unless required by applicable law or agreed to in writing, software
// distributed under the License is distributed on an "AS IS" BASIS,
// WITHOUT WARRANTIES OR CONDITIONS OF ANY KIND, either express or implied.
// See the License for the specific language governing permissions and
// limitations under the License.

package compile

import (
	"context"
	"encoding/hex"
	"encoding/json"
	"fmt"
	"math"
	"net"
	"runtime"
	"sort"
	"strings"
	"sync"
	"sync/atomic"
	"time"

	"github.com/matrixorigin/matrixone/pkg/vm/message"

	"github.com/google/uuid"
	"github.com/panjf2000/ants/v2"
	"go.uber.org/zap"

	"github.com/matrixorigin/matrixone/pkg/catalog"
	"github.com/matrixorigin/matrixone/pkg/cnservice/cnclient"
	"github.com/matrixorigin/matrixone/pkg/common/moerr"
	"github.com/matrixorigin/matrixone/pkg/common/morpc"
	"github.com/matrixorigin/matrixone/pkg/common/mpool"
	"github.com/matrixorigin/matrixone/pkg/common/reuse"
	moruntime "github.com/matrixorigin/matrixone/pkg/common/runtime"
	"github.com/matrixorigin/matrixone/pkg/container/batch"
	"github.com/matrixorigin/matrixone/pkg/container/types"
	"github.com/matrixorigin/matrixone/pkg/container/vector"
	"github.com/matrixorigin/matrixone/pkg/defines"
	"github.com/matrixorigin/matrixone/pkg/fileservice"
	"github.com/matrixorigin/matrixone/pkg/logutil"
	"github.com/matrixorigin/matrixone/pkg/objectio"
	"github.com/matrixorigin/matrixone/pkg/pb/lock"
	"github.com/matrixorigin/matrixone/pkg/pb/pipeline"
	"github.com/matrixorigin/matrixone/pkg/pb/plan"
	"github.com/matrixorigin/matrixone/pkg/pb/timestamp"
	"github.com/matrixorigin/matrixone/pkg/sql/colexec"
	"github.com/matrixorigin/matrixone/pkg/sql/colexec/connector"
	"github.com/matrixorigin/matrixone/pkg/sql/colexec/deletion"
	"github.com/matrixorigin/matrixone/pkg/sql/colexec/dispatch"
	"github.com/matrixorigin/matrixone/pkg/sql/colexec/external"
	"github.com/matrixorigin/matrixone/pkg/sql/colexec/filter"
	"github.com/matrixorigin/matrixone/pkg/sql/colexec/insert"
	"github.com/matrixorigin/matrixone/pkg/sql/colexec/intersect"
	"github.com/matrixorigin/matrixone/pkg/sql/colexec/intersectall"
	"github.com/matrixorigin/matrixone/pkg/sql/colexec/lockop"
	"github.com/matrixorigin/matrixone/pkg/sql/colexec/merge"
	"github.com/matrixorigin/matrixone/pkg/sql/colexec/mergeblock"
	"github.com/matrixorigin/matrixone/pkg/sql/colexec/mergecte"
	"github.com/matrixorigin/matrixone/pkg/sql/colexec/mergedelete"
	"github.com/matrixorigin/matrixone/pkg/sql/colexec/mergerecursive"
	"github.com/matrixorigin/matrixone/pkg/sql/colexec/minus"
	"github.com/matrixorigin/matrixone/pkg/sql/colexec/offset"
	"github.com/matrixorigin/matrixone/pkg/sql/colexec/output"
	"github.com/matrixorigin/matrixone/pkg/sql/colexec/projection"
	"github.com/matrixorigin/matrixone/pkg/sql/colexec/sample"
	"github.com/matrixorigin/matrixone/pkg/sql/parsers/tree"
	plan2 "github.com/matrixorigin/matrixone/pkg/sql/plan"
	"github.com/matrixorigin/matrixone/pkg/sql/plan/function"
	"github.com/matrixorigin/matrixone/pkg/sql/plan/rule"
	"github.com/matrixorigin/matrixone/pkg/sql/util"
	mokafka "github.com/matrixorigin/matrixone/pkg/stream/adapter/kafka"
	"github.com/matrixorigin/matrixone/pkg/txn/client"
	"github.com/matrixorigin/matrixone/pkg/txn/storage/memorystorage"
	txnTrace "github.com/matrixorigin/matrixone/pkg/txn/trace"
	"github.com/matrixorigin/matrixone/pkg/util/executor"
	v2 "github.com/matrixorigin/matrixone/pkg/util/metric/v2"
	"github.com/matrixorigin/matrixone/pkg/util/trace"
	"github.com/matrixorigin/matrixone/pkg/vm"
	"github.com/matrixorigin/matrixone/pkg/vm/engine"
	"github.com/matrixorigin/matrixone/pkg/vm/engine/disttae"
	"github.com/matrixorigin/matrixone/pkg/vm/process"
)

// Note: Now the cost going from stat is actually the number of rows, so we can only estimate a number for the size of each row.
// The current insertion of around 200,000 rows triggers cn to write s3 directly
const (
	DistributedThreshold     uint64 = 10 * mpool.MB
	SingleLineSizeEstimate   uint64 = 300 * mpool.B
	shuffleChannelBufferSize        = 16
)

var (
	ncpu = runtime.GOMAXPROCS(0)

	cantCompileForPrepareErr = moerr.NewCantCompileForPrepareNoCtx()
)

// NewCompile is used to new an object of compile
func NewCompile(
	addr, db, sql, tenant, uid string,
	e engine.Engine,
	proc *process.Process,
	stmt tree.Statement,
	isInternal bool,
	cnLabel map[string]string,
	startAt time.Time,
) *Compile {
	c := GetCompileService().getCompile(proc)

	c.e = e
	c.db = db
	c.tenant = tenant
	c.uid = uid
	c.sql = sql
	c.proc.SetMessageBoard(c.MessageBoard)
	c.stmt = stmt
	c.addr = addr
	c.isInternal = isInternal
	c.cnLabel = cnLabel
	c.startAt = startAt
	c.disableRetry = false
	if c.proc.GetTxnOperator() != nil {
		// TODO: The action of updating the WriteOffset logic should be executed in the `func (c *Compile) Run(_ uint64)` method.
		// However, considering that the delay ranges are not completed yet, the UpdateSnapshotWriteOffset() and
		// the assignment of `Compile.TxnOffset` should be moved into the `func (c *Compile) Run(_ uint64)` method in the later stage.
		c.proc.GetTxnOperator().GetWorkspace().UpdateSnapshotWriteOffset()
		c.TxnOffset = c.proc.GetTxnOperator().GetWorkspace().GetSnapshotWriteOffset()
	} else {
		c.TxnOffset = 0
	}
	return c
}

func (c *Compile) Release() {
	if c == nil {
		return
	}
	if c.proc != nil {
		c.proc.ResetQueryContext()
	}
	GetCompileService().putCompile(c)
}

func (c Compile) TypeName() string {
	return "compile.Compile"
}

func (c *Compile) GetMessageCenter() *message.MessageCenter {
	if c == nil || c.e == nil {
		return nil
	}
	m := c.e.GetMessageCenter()
	if m != nil {
		mc, ok := m.(*message.MessageCenter)
		if ok {
			return mc
		}
	}
	return nil
}

func (c *Compile) Reset(proc *process.Process, startAt time.Time, fill func(*batch.Batch) error, sql string) {
	// clean up the process for a new query.
	proc.ResetQueryContext()
	c.proc = proc

	c.fill = fill
	c.sql = sql
	c.affectRows.Store(0)

	for _, info := range c.anal.analInfos {
		info.Reset()
	}

	for _, s := range c.scope {
		s.Reset(c)
	}

	for _, v := range c.nodeRegs {
		v.CleanChannel(c.proc.GetMPool())
	}

	c.MessageBoard = c.MessageBoard.Reset()
	proc.SetMessageBoard(c.MessageBoard)
	c.counterSet.Reset()

	for _, f := range c.fuzzys {
		f.reset()
	}
	c.startAt = startAt
	if c.proc.GetTxnOperator() != nil {
		c.proc.GetTxnOperator().GetWorkspace().UpdateSnapshotWriteOffset()
		c.TxnOffset = c.proc.GetTxnOperator().GetWorkspace().GetSnapshotWriteOffset()
	} else {
		c.TxnOffset = 0
	}
}

func (c *Compile) clear() {
	if c.anal != nil {
		c.anal.release()
	}
	for i := range c.scope {
		c.scope[i].release()
	}
	for i := range c.fuzzys {
		c.fuzzys[i].release()
	}

	c.MessageBoard = c.MessageBoard.Reset()
	c.fuzzys = c.fuzzys[:0]
	c.scope = c.scope[:0]
	c.pn = nil
	c.fill = nil
	c.affectRows.Store(0)
	c.addr = ""
	c.db = ""
	c.tenant = ""
	c.uid = ""
	c.sql = ""
	c.originSQL = ""
	c.anal = nil
	c.e = nil

	c.proc.Free()
	c.proc = nil

	c.cnList = c.cnList[:0]
	c.stmt = nil
	c.startAt = time.Time{}
	c.needLockMeta = false
	c.isInternal = false
	c.lastAllocID = 0
	c.isPrepare = false

	for k := range c.metaTables {
		delete(c.metaTables, k)
	}
	for k := range c.lockTables {
		delete(c.lockTables, k)
	}
	for k := range c.nodeRegs {
		delete(c.nodeRegs, k)
	}
	for k := range c.stepRegs {
		delete(c.stepRegs, k)
	}
	for k := range c.cnLabel {
		delete(c.cnLabel, k)
	}
}

// helper function to judge if init temporary engine is needed
func (c *Compile) NeedInitTempEngine() bool {
	for _, s := range c.scope {
		ddl := s.Plan.GetDdl()
		if ddl == nil {
			continue
		}
		if qry := ddl.GetCreateTable(); qry != nil && qry.Temporary {
			if c.e.(*engine.EntireEngine).TempEngine == nil {
				return true
			}
		}
	}
	return false
}

func (c *Compile) SetTempEngine(tempEngine engine.Engine, tempStorage *memorystorage.Storage) {
	e := c.e.(*engine.EntireEngine)
	e.TempEngine = tempEngine

	if topContext := c.proc.GetTopContext(); topContext.Value(defines.TemporaryTN{}) == nil {
		c.proc.SaveToTopContext(defines.TemporaryTN{}, tempStorage)
	}
<<<<<<< HEAD
=======

	// with values
	c.proc.Ctx = perfcounter.WithCounterSet(c.proc.Ctx, c.counterSet)

	// session info and callback function to write back query result.
	// XXX u is really a bad name, I'm not sure if `session` or `user` will be more suitable.
	c.fill = fill

	c.pn = pn

	// Compile may exec some function that need engine.Engine.
	c.proc.Ctx = context.WithValue(c.proc.Ctx, defines.EngineKey{}, c.e)
	// generate logic pipeline for query.
	c.scope, err = c.compileScope(pn)
	if err != nil {
		return err
	}

	for _, s := range c.scope {
		if len(s.NodeInfo.Addr) == 0 {
			s.NodeInfo.Addr = c.addr
		}
	}
	if c.shouldReturnCtxErr() {
		return c.proc.Ctx.Err()
	}
	return nil
>>>>>>> d5a8adf3
}

func (c *Compile) addAffectedRows(n uint64) {
	c.affectRows.Add(n)
}

func (c *Compile) setAffectedRows(n uint64) {
	c.affectRows.Store(n)
}

func (c *Compile) getAffectedRows() uint64 {
	affectRows := c.affectRows.Load()
	return affectRows
}

func (c *Compile) run(s *Scope) error {
	if s == nil {
		return nil
	}
	switch s.Magic {
	case Normal:
		defer c.fillAnalyzeInfo()
		err := s.Run(c)
		if err != nil {
			return err
		}

		c.addAffectedRows(s.affectedRows())
		return nil
	case Merge, MergeInsert:
		defer c.fillAnalyzeInfo()
		err := s.MergeRun(c)
		if err != nil {
			return err
		}

		c.addAffectedRows(s.affectedRows())
		return nil
	case MergeDelete:
		defer c.fillAnalyzeInfo()
		err := s.MergeRun(c)
		if err != nil {
			return err
		}
		mergeArg := s.RootOp.(*mergedelete.MergeDelete)
		if mergeArg.AddAffectedRows {
			c.addAffectedRows(mergeArg.AffectedRows)
		}
		return nil
	case Remote:
		defer c.fillAnalyzeInfo()
		err := s.RemoteRun(c)
		c.addAffectedRows(s.affectedRows())
		return err
	case CreateDatabase:
		err := s.CreateDatabase(c)
		if err != nil {
			return err
		}
		c.setAffectedRows(1)
		return nil
	case DropDatabase:
		err := s.DropDatabase(c)
		if err != nil {
			return err
		}
		c.setAffectedRows(1)
		return nil
	case CreateTable:
		qry := s.Plan.GetDdl().GetCreateTable()
		if qry.Temporary {
			return s.CreateTempTable(c)
		} else {
			return s.CreateTable(c)
		}
	case CreateView:
		return s.CreateView(c)
	case AlterView:
		return s.AlterView(c)
	case AlterTable:
		return s.AlterTable(c)
	case DropTable:
		return s.DropTable(c)
	case DropSequence:
		return s.DropSequence(c)
	case CreateSequence:
		return s.CreateSequence(c)
	case AlterSequence:
		return s.AlterSequence(c)
	case CreateIndex:
		return s.CreateIndex(c)
	case DropIndex:
		return s.DropIndex(c)
	case TruncateTable:
		return s.TruncateTable(c)
	case Replace:
		return s.replace(c)
	}
	return nil
}

func (c *Compile) allocOperatorID() int32 {
	c.lock.Lock()
	defer func() {
		c.lastAllocID++
		c.lock.Unlock()
	}()

	return c.lastAllocID
}

// isRetryErr if the error is ErrTxnNeedRetry and the transaction is RC isolation, we need to retry t
// he statement
func (c *Compile) isRetryErr(err error) bool {
	return (moerr.IsMoErrCode(err, moerr.ErrTxnNeedRetry) ||
		moerr.IsMoErrCode(err, moerr.ErrTxnNeedRetryWithDefChanged)) &&
		c.proc.GetTxnOperator().Txn().IsRCIsolation()
}

func (c *Compile) canRetry(err error) bool {
	return !c.disableRetry && c.isRetryErr(err)
}

func (c *Compile) IsTpQuery() bool {
	return c.execType == plan2.ExecTypeTP
}

func (c *Compile) IsSingleScope(ss []*Scope) bool {
	if c.IsTpQuery() {
		return true
	}
	if len(ss) > 1 {
		return false
	}
	return ss[0].NodeInfo.Mcpu == 1
}

func (c *Compile) SetIsPrepare(isPrepare bool) {
	c.isPrepare = isPrepare
}

/*
func (c *Compile) printPipeline() {
	if c.IsTpQuery() {
		fmt.Println("pipeline for tp query!")
	} else {
		fmt.Println("pipeline for ap query!")
	}
	fmt.Println(DebugShowScopes(c.scope))
}
*/
// run once
func (c *Compile) runOnce() error {
	var wg sync.WaitGroup
	err := c.lockMetaTables()
	if err != nil {
		return err
	}
	err = c.lockTable()
	if err != nil {
		return err
	}
	errC := make(chan error, len(c.scope))
	for _, s := range c.scope {
		err = s.InitAllDataSource(c)
		if err != nil {
			return err
		}
	}

	if err = GetCompileService().recordRunningCompile(c); err != nil {
		return err
	}
	defer func() {
		_, _ = GetCompileService().removeRunningCompile(c)
	}()

	//c.printPipeline()

	for i := range c.scope {
		wg.Add(1)
		scope := c.scope[i]
		errSubmit := ants.Submit(func() {
			defer func() {
				if e := recover(); e != nil {
					err := moerr.ConvertPanicError(c.proc.Ctx, e)
					c.proc.Error(c.proc.Ctx, "panic in run",
						zap.String("sql", c.sql),
						zap.String("error", err.Error()))
					errC <- err
				}
				wg.Done()
			}()
			errC <- c.run(scope)
		})
		if errSubmit != nil {
			errC <- errSubmit
			wg.Done()
		}
	}
	wg.Wait()
	close(errC)

	errList := make([]error, 0, len(c.scope))
	for e := range errC {
		if e != nil {
			errList = append(errList, e)
			if c.isRetryErr(e) {
				return e
			}
		}
	}

	if len(errList) > 0 {
		err = errList[0]
	}
	if err != nil {
		return err
	}

	// fuzzy filter not sure whether this insert / load obey duplicate constraints, need double check
	for _, f := range c.fuzzys {
		if f != nil && f.cnt > 0 {
			if f.cnt > 10 {
				c.proc.Debugf(c.proc.Ctx, "double check dup for `%s`.`%s`:collision cnt is %d, may be too high", f.db, f.tbl, f.cnt)
			}
			err = f.backgroundSQLCheck(c)
			if err != nil {
				return err
			}
		}
	}

	//detect fk self refer
	//update, insert
	query := c.pn.GetQuery()
	if query != nil && (query.StmtType == plan.Query_INSERT ||
		query.StmtType == plan.Query_UPDATE) && len(query.GetDetectSqls()) != 0 {
		err = detectFkSelfRefer(c, query.DetectSqls)
	}
	//alter table ... add/drop foreign key
	if err == nil && c.pn.GetDdl() != nil {
		alterTable := c.pn.GetDdl().GetAlterTable()
		if alterTable != nil && len(alterTable.GetDetectSqls()) != 0 {
			err = detectFkSelfRefer(c, alterTable.GetDetectSqls())
		}
	}
	return err
}

func (c *Compile) compileScope(pn *plan.Plan) ([]*Scope, error) {
	start := time.Now()
	defer func() {
		v2.TxnStatementCompileScopeHistogram.Observe(time.Since(start).Seconds())
	}()
	switch qry := pn.Plan.(type) {
	case *plan.Plan_Query:
		switch qry.Query.StmtType {
		case plan.Query_REPLACE:
			return []*Scope{
				newScope(Replace).
					withPlan(pn),
			}, nil
		}
		scopes, err := c.compileQuery(qry.Query)
		if err != nil {
			return nil, err
		}
		for _, s := range scopes {
			if s.Plan == nil {
				s.Plan = pn
			}
		}
		return scopes, nil
	case *plan.Plan_Ddl:
		switch qry.Ddl.DdlType {
		case plan.DataDefinition_CREATE_DATABASE:
			return []*Scope{
				newScope(CreateDatabase).
					withPlan(pn),
			}, nil
		case plan.DataDefinition_DROP_DATABASE:
			return []*Scope{
				newScope(DropDatabase).
					withPlan(pn),
			}, nil
		case plan.DataDefinition_CREATE_TABLE:
			return []*Scope{
				newScope(CreateTable).
					withPlan(pn),
			}, nil
		case plan.DataDefinition_CREATE_VIEW:
			return []*Scope{
				newScope(CreateView).
					withPlan(pn),
			}, nil
		case plan.DataDefinition_ALTER_VIEW:
			return []*Scope{
				newScope(AlterView).
					withPlan(pn),
			}, nil
		case plan.DataDefinition_ALTER_TABLE:
			return []*Scope{
				newScope(AlterTable).
					withPlan(pn),
			}, nil
		case plan.DataDefinition_DROP_TABLE:
			return []*Scope{
				newScope(DropTable).
					withPlan(pn),
			}, nil
		case plan.DataDefinition_DROP_SEQUENCE:
			return []*Scope{
				newScope(DropSequence).
					withPlan(pn),
			}, nil
		case plan.DataDefinition_ALTER_SEQUENCE:
			return []*Scope{
				newScope(AlterSequence).
					withPlan(pn),
			}, nil
		case plan.DataDefinition_TRUNCATE_TABLE:
			return []*Scope{
				newScope(TruncateTable).
					withPlan(pn),
			}, nil
		case plan.DataDefinition_CREATE_SEQUENCE:
			return []*Scope{
				newScope(CreateSequence).
					withPlan(pn),
			}, nil
		case plan.DataDefinition_CREATE_INDEX:
			return []*Scope{
				newScope(CreateIndex).
					withPlan(pn),
			}, nil
		case plan.DataDefinition_DROP_INDEX:
			return []*Scope{
				newScope(DropIndex).
					withPlan(pn),
			}, nil
		case plan.DataDefinition_SHOW_DATABASES,
			plan.DataDefinition_SHOW_TABLES,
			plan.DataDefinition_SHOW_COLUMNS,
			plan.DataDefinition_SHOW_CREATETABLE:
			return c.compileQuery(pn.GetDdl().GetQuery())
			// 1、not supported: show arnings/errors/status/processlist
			// 2、show variables will not return query
			// 3、show create database/table need rewrite to create sql
		}
	}
	return nil, moerr.NewNYI(c.proc.Ctx, fmt.Sprintf("query '%s'", pn))
}

func (c *Compile) appendMetaTables(objRes *plan.ObjectRef) {
	if !c.needLockMeta {
		return
	}

	if objRes.SchemaName == catalog.MO_CATALOG && (objRes.ObjName == catalog.MO_DATABASE || objRes.ObjName == catalog.MO_TABLES || objRes.ObjName == catalog.MO_COLUMNS) {
		// do not lock meta table for meta table
	} else {
		key := fmt.Sprintf("%s %s", objRes.SchemaName, objRes.ObjName)
		c.metaTables[key] = struct{}{}
	}
}

func (c *Compile) lockMetaTables() error {
	lockLen := len(c.metaTables)
	if lockLen == 0 {
		return nil
	}

	tables := make([]string, 0, lockLen)
	for table := range c.metaTables {
		tables = append(tables, table)
	}
	sort.Strings(tables)

	for _, table := range tables {
		names := strings.SplitN(table, " ", 2)

		err := lockMoTable(c, names[0], names[1], lock.LockMode_Shared)
		if err != nil {
			// if get error in locking mocatalog.mo_tables by it's dbName & tblName
			// that means the origin table's schema was changed. then return NeedRetryWithDefChanged err
			if moerr.IsMoErrCode(err, moerr.ErrTxnNeedRetry) ||
				moerr.IsMoErrCode(err, moerr.ErrTxnNeedRetryWithDefChanged) {
				return moerr.NewTxnNeedRetryWithDefChangedNoCtx()
			}

			// other errors, just throw  out
			return err
		}
	}
	return nil
}

func (c *Compile) lockTable() error {
	for _, tbl := range c.lockTables {
		typ := plan2.MakeTypeByPlan2Type(tbl.PrimaryColTyp)
		if len(tbl.PartitionTableIds) == 0 {
			return lockop.LockTable(
				c.e,
				c.proc,
				tbl.TableId,
				typ,
				false)
		}

		for _, tblId := range tbl.PartitionTableIds {
			err := lockop.LockTable(
				c.e,
				c.proc,
				tblId,
				typ,
				false)
			if err != nil {
				return err
			}
		}

	}
	return nil
}

// func (c *Compile) compileAttachedScope(attachedPlan *plan.Plan) ([]*Scope, error) {
// 	query := attachedPlan.Plan.(*plan.Plan_Query)
// 	attachedScope, err := c.compileQuery(ctx, query.Query)
// 	if err != nil {
// 		return nil, err
// 	}
// 	for _, s := range attachedScope {
// 		s.Plan = attachedPlan
// 	}
// 	return attachedScope, nil
// }

func isAvailable(client morpc.RPCClient, addr string) bool {
	_, _, err := net.SplitHostPort(addr)
	if err != nil {
		logutil.Warnf("compileScope received a malformed cn address '%s', expected 'ip:port'", addr)
		return false
	}
	logutil.Debugf("ping %s start", addr)
	ctx, cancel := context.WithTimeout(context.Background(), 500*time.Millisecond)
	defer cancel()
	err = client.Ping(ctx, addr)
	if err != nil {
		// ping failed
		logutil.Debugf("ping %s err %+v\n", addr, err)
		return false
	}
	return true
}

func (c *Compile) removeUnavailableCN() {
	client := cnclient.GetPipelineClient(
		c.proc.GetService(),
	)
	if client == nil {
		return
	}
	i := 0
	for _, cn := range c.cnList {
		if isSameCN(c.addr, cn.Addr) || isAvailable(client.Raw(), cn.Addr) {
			c.cnList[i] = cn
			i++
		}
	}
	c.cnList = c.cnList[:i]
}

// getCNList gets the CN list from engine.Nodes() method. It will
// ensure the current CN is included in the result.
func (c *Compile) getCNList() (engine.Nodes, error) {
	cnList, err := c.e.Nodes(c.isInternal, c.tenant, c.uid, c.cnLabel)
	if err != nil {
		return nil, err
	}

	// We should always make sure the current CN is contained in the cn list.
	if c.proc == nil || c.proc.Base.QueryClient == nil {
		return cnList, nil
	}
	cnID := c.proc.GetService()
	for _, node := range cnList {
		if node.Id == cnID {
			return cnList, nil
		}
	}
	n := getEngineNode(c)
	n.Id = cnID
	cnList = append(cnList, n)
	return cnList, nil
}

func (c *Compile) compileQuery(qry *plan.Query) ([]*Scope, error) {
	var err error

	start := time.Now()
	defer func() {
		v2.TxnStatementCompileQueryHistogram.Observe(time.Since(start).Seconds())
	}()

	c.execType = plan2.GetExecType(c.pn.GetQuery(), c.getHaveDDL())

	n := getEngineNode(c)
	if c.execType == plan2.ExecTypeTP || c.execType == plan2.ExecTypeAP_ONECN {
		c.cnList = engine.Nodes{n}
	} else {
		c.cnList, err = c.getCNList()
		if err != nil {
			return nil, err
		}
		c.removeUnavailableCN()
		// sort by addr to get fixed order of CN list
		sort.Slice(c.cnList, func(i, j int) bool { return c.cnList[i].Addr < c.cnList[j].Addr })
	}

	if c.isPrepare && !c.IsTpQuery() {
		return nil, cantCompileForPrepareErr
	}

	c.initAnalyze(qry)
	// deal with sink scan first.
	for i := len(qry.Steps) - 1; i >= 0; i-- {
		err := c.compileSinkScan(qry, qry.Steps[i])
		if err != nil {
			return nil, err
		}
	}

	steps := make([]*Scope, 0, len(qry.Steps))
	defer func() {
		if err != nil {
			ReleaseScopes(steps)
		}
	}()
	for i := len(qry.Steps) - 1; i >= 0; i-- {
		var scopes []*Scope
		var scope *Scope
		scopes, err = c.compilePlanScope(int32(i), qry.Steps[i], qry.Nodes)
		if err != nil {
			return nil, err
		}
		scope, err = c.compileSteps(qry, scopes, qry.Steps[i])
		if err != nil {
			return nil, err
		}
		steps = append(steps, scope)
	}

	return steps, err
}

func (c *Compile) compileSinkScan(qry *plan.Query, nodeId int32) error {
	n := qry.Nodes[nodeId]
	for _, childId := range n.Children {
		err := c.compileSinkScan(qry, childId)
		if err != nil {
			return err
		}
	}

	if n.NodeType == plan.Node_SINK_SCAN || n.NodeType == plan.Node_RECURSIVE_SCAN || n.NodeType == plan.Node_RECURSIVE_CTE {
		for _, s := range n.SourceStep {
			var wr *process.WaitRegister
			if c.anal.qry.LoadTag {
				wr = &process.WaitRegister{
					Ctx: c.proc.Ctx,
					Ch:  make(chan *process.RegisterMessage, ncpu),
				}
			} else {
				wr = &process.WaitRegister{
					Ctx: c.proc.Ctx,
					Ch:  make(chan *process.RegisterMessage, 1),
				}
			}
			c.appendStepRegs(s, nodeId, wr)
		}
	}
	return nil
}

func (c *Compile) compileSteps(qry *plan.Query, ss []*Scope, step int32) (*Scope, error) {
	if qry.Nodes[step].NodeType == plan.Node_SINK {
		return ss[0], nil
	}

	switch qry.StmtType {
	case plan.Query_DELETE:
		updateScopesLastFlag(ss)
		return ss[0], nil
	case plan.Query_INSERT:
		updateScopesLastFlag(ss)
		return ss[0], nil
	case plan.Query_UPDATE:
		updateScopesLastFlag(ss)
		return ss[0], nil
	default:
		var rs *Scope
		if c.IsSingleScope(ss) {
			rs = ss[0]
		} else {
			rs = c.newMergeScope(ss)
		}
		updateScopesLastFlag([]*Scope{rs})
		c.setAnalyzeCurrent([]*Scope{rs}, c.anal.curNodeIdx)
		rs.setRootOperator(
			output.NewArgument().
				WithFunc(c.fill),
		)
		return rs, nil
	}
}

func constructValueScanBatch(proc *process.Process, node *plan.Node) (*batch.Batch, error) {
	var nodeId uuid.UUID
	var exprList []colexec.ExpressionExecutor

	if node.RowsetData == nil { // select 1,2
		bat := batch.NewWithSize(1)
		bat.Vecs[0] = vector.NewConstNull(types.T_int64.ToType(), 1, proc.Mp())
		bat.SetRowCount(1)
		return bat, nil
	}
	// select * from (values row(1,1), row(2,2), row(3,3)) a;
	tableDef := node.TableDef
	colCount := len(tableDef.Cols)
	colsData := node.RowsetData.Cols
	copy(nodeId[:], node.Uuid)
	bat := proc.GetPrepareBatch()
	if bat == nil {
		bat = proc.GetValueScanBatch(nodeId)
		if bat == nil {
			return nil, moerr.NewInfo(proc.Ctx, fmt.Sprintf("constructValueScanBatch failed, node id: %s", nodeId.String()))
		}
	}
	params := proc.GetPrepareParams()
	if len(colsData) > 0 {
		exprs := proc.GetPrepareExprList()
		for i := 0; i < colCount; i++ {
			if exprs != nil {
				exprList = exprs.([][]colexec.ExpressionExecutor)[i]
			}
			if params != nil {
				vs := vector.MustFixedCol[types.Varlena](params)
				for _, row := range colsData[i].Data {
					if row.Pos >= 0 {
						isNull := params.GetNulls().Contains(uint64(row.Pos - 1))
						str := vs[row.Pos-1].UnsafeGetString(params.GetArea())
						if err := util.SetBytesToAnyVector(proc.Ctx, str, int(row.RowPos), isNull, bat.Vecs[i],
							proc); err != nil {
							return nil, err
						}
					}
				}
			}
			if err := evalRowsetData(proc, colsData[i].Data, bat.Vecs[i], exprList); err != nil {
				bat.Clean(proc.Mp())
				return nil, err
			}
		}
	}
	return bat, nil
}

func (c *Compile) compilePlanScope(step int32, curNodeIdx int32, ns []*plan.Node) ([]*Scope, error) {
	start := time.Now()
	defer func() {
		v2.TxnStatementCompilePlanScopeHistogram.Observe(time.Since(start).Seconds())
	}()
	var ss []*Scope
	var left []*Scope
	var right []*Scope
	var err error
	defer func() {
		if err != nil {
			ReleaseScopes(ss)
			ReleaseScopes(left)
			ReleaseScopes(right)
		}
	}()
	n := ns[curNodeIdx]

	if n.Limit != nil {
		if cExpr, ok := n.Limit.Expr.(*plan.Expr_Lit); ok {
			if cval, ok := cExpr.Lit.Value.(*plan.Literal_U64Val); ok {
				if cval.U64Val == 0 {
					// optimize for limit 0
					rs := newScope(Merge)
					rs.NodeInfo = engine.Node{Addr: c.addr, Mcpu: 1}
					rs.Proc = c.proc.NewNoContextChildProc(0)
					return c.compileLimit(n, []*Scope{rs}), nil
				}
			}
		}
	}

	switch n.NodeType {
	case plan.Node_VALUE_SCAN:
		c.setAnalyzeCurrent(nil, int(curNodeIdx))
		ss, err = c.compileValueScan(n)
		if err != nil {
			return nil, err
		}
		ss = c.compileSort(n, c.compileProjection(n, ss))
		return ss, nil
	case plan.Node_EXTERNAL_SCAN:
		if n.ObjRef != nil {
			c.appendMetaTables(n.ObjRef)
		}
		node := plan2.DeepCopyNode(n)

		c.setAnalyzeCurrent(nil, int(curNodeIdx))
		ss, err = c.compileExternScan(node)
		if err != nil {
			return nil, err
		}
		ss = c.compileSort(n, c.compileProjection(n, c.compileRestrict(node, ss)))
		return ss, nil
	case plan.Node_TABLE_SCAN:
		c.appendMetaTables(n.ObjRef)

		c.setAnalyzeCurrent(nil, int(curNodeIdx))
		ss, err = c.compileTableScan(n)
		if err != nil {
			return nil, err
		}
		ss = c.compileProjection(n, c.compileRestrict(n, ss))
		if n.Offset != nil {
			ss = c.compileOffset(n, ss)
		}
		if n.Limit != nil {
			ss = c.compileLimit(n, ss)
		}
		return ss, nil
	case plan.Node_SOURCE_SCAN:
		c.setAnalyzeCurrent(nil, int(curNodeIdx))
		ss, err = c.compileSourceScan(n)
		if err != nil {
			return nil, err
		}
		ss = c.compileSort(n, c.compileProjection(n, c.compileRestrict(n, ss)))
		return ss, nil
	case plan.Node_FILTER, plan.Node_PROJECT, plan.Node_PRE_DELETE:
		ss, err = c.compilePlanScope(step, n.Children[0], ns)
		if err != nil {
			return nil, err
		}

		c.setAnalyzeCurrent(ss, int(curNodeIdx))
		ss = c.compileSort(n, c.compileProjection(n, c.compileRestrict(n, ss)))
		return ss, nil
	case plan.Node_AGG:
		ss, err = c.compilePlanScope(step, n.Children[0], ns)
		if err != nil {
			return nil, err
		}

		groupInfo := constructGroup(c.proc.Ctx, n, ns[n.Children[0]], false, 0, c.proc)
		defer groupInfo.Release()
		anyDistinctAgg := groupInfo.AnyDistinctAgg()

		c.setAnalyzeCurrent(ss, int(curNodeIdx))
		if c.IsSingleScope(ss) && ss[0].PartialResults == nil {
			ss = c.compileSort(n, c.compileProjection(n, c.compileRestrict(n, c.compileTPGroup(n, ss, ns))))
			return ss, nil
		} else if !anyDistinctAgg && n.Stats.HashmapStats != nil && n.Stats.HashmapStats.Shuffle {
			ss = c.compileSort(n, c.compileShuffleGroup(n, ss, ns))
			return ss, nil
		} else {
			ss = c.compileSort(n, c.compileProjection(n, c.compileRestrict(n, c.compileMergeGroup(n, ss, ns, anyDistinctAgg))))
			return ss, nil
		}
	case plan.Node_SAMPLE:
		ss, err = c.compilePlanScope(step, n.Children[0], ns)
		if err != nil {
			return nil, err
		}

		c.setAnalyzeCurrent(ss, int(curNodeIdx))
		ss = c.compileSort(n, c.compileProjection(n, c.compileRestrict(n, c.compileSample(n, ss))))
		return ss, nil
	case plan.Node_WINDOW:
		ss, err = c.compilePlanScope(step, n.Children[0], ns)
		if err != nil {
			return nil, err
		}

		c.setAnalyzeCurrent(ss, int(curNodeIdx))
		ss = c.compileSort(n, c.compileProjection(n, c.compileRestrict(n, c.compileWin(n, ss))))
		return ss, nil
	case plan.Node_TIME_WINDOW:
		ss, err = c.compilePlanScope(step, n.Children[0], ns)
		if err != nil {
			return nil, err
		}

		c.setAnalyzeCurrent(ss, int(curNodeIdx))
		ss = c.compileProjection(n, c.compileRestrict(n, c.compileTimeWin(n, c.compileSort(n, ss))))
		return ss, nil
	case plan.Node_FILL:
		ss, err = c.compilePlanScope(step, n.Children[0], ns)
		if err != nil {
			return nil, err
		}

		c.setAnalyzeCurrent(ss, int(curNodeIdx))
		ss = c.compileProjection(n, c.compileRestrict(n, c.compileFill(n, ss)))
		return ss, nil
	case plan.Node_JOIN:
		left, err = c.compilePlanScope(step, n.Children[0], ns)
		if err != nil {
			return nil, err
		}
		right, err = c.compilePlanScope(step, n.Children[1], ns)
		if err != nil {
			return nil, err
		}

		c.setAnalyzeCurrent(left, int(curNodeIdx))
		c.setAnalyzeCurrent(right, int(curNodeIdx))
		ss = c.compileSort(n, c.compileJoin(n, ns[n.Children[0]], ns[n.Children[1]], ns, left, right))
		return ss, nil
	case plan.Node_SORT:
		ss, err = c.compilePlanScope(step, n.Children[0], ns)
		if err != nil {
			return nil, err
		}

		c.setAnalyzeCurrent(ss, int(curNodeIdx))
		ss = c.compileProjection(n, c.compileRestrict(n, c.compileSort(n, ss)))
		return ss, nil
	case plan.Node_PARTITION:
		ss, err = c.compilePlanScope(step, n.Children[0], ns)
		if err != nil {
			return nil, err
		}

		c.setAnalyzeCurrent(ss, int(curNodeIdx))
		ss = c.compileProjection(n, c.compileRestrict(n, c.compilePartition(n, ss)))
		return ss, nil
	case plan.Node_UNION:
		left, err = c.compilePlanScope(step, n.Children[0], ns)
		if err != nil {
			return nil, err
		}
		right, err = c.compilePlanScope(step, n.Children[1], ns)
		if err != nil {
			return nil, err
		}

		c.setAnalyzeCurrent(left, int(curNodeIdx))
		c.setAnalyzeCurrent(right, int(curNodeIdx))
		ss = c.compileSort(n, c.compileUnion(n, left, right))
		return ss, nil
	case plan.Node_MINUS, plan.Node_INTERSECT, plan.Node_INTERSECT_ALL:
		left, err = c.compilePlanScope(step, n.Children[0], ns)
		if err != nil {
			return nil, err
		}
		right, err = c.compilePlanScope(step, n.Children[1], ns)
		if err != nil {
			return nil, err
		}

		c.setAnalyzeCurrent(left, int(curNodeIdx))
		c.setAnalyzeCurrent(right, int(curNodeIdx))
		ss = c.compileSort(n, c.compileMinusAndIntersect(n, left, right, n.NodeType))
		return ss, nil
	case plan.Node_UNION_ALL:
		left, err = c.compilePlanScope(step, n.Children[0], ns)
		if err != nil {
			return nil, err
		}
		right, err = c.compilePlanScope(step, n.Children[1], ns)
		if err != nil {
			return nil, err
		}

		c.setAnalyzeCurrent(left, int(curNodeIdx))
		c.setAnalyzeCurrent(right, int(curNodeIdx))
		ss = c.compileSort(n, c.compileUnionAll(n, left, right))
		return ss, nil
	case plan.Node_DELETE:
		if n.DeleteCtx.CanTruncate {
			s := newScope(TruncateTable)
			s.Plan = &plan.Plan{
				Plan: &plan.Plan_Ddl{
					Ddl: &plan.DataDefinition{
						DdlType: plan.DataDefinition_TRUNCATE_TABLE,
						Definition: &plan.DataDefinition_TruncateTable{
							TruncateTable: n.DeleteCtx.TruncateTable,
						},
					},
				},
			}
			ss = []*Scope{s}
			return ss, nil
		}
		c.appendMetaTables(n.DeleteCtx.Ref)
		ss, err = c.compilePlanScope(step, n.Children[0], ns)
		if err != nil {
			return nil, err
		}

		n.NotCacheable = true
		c.setAnalyzeCurrent(ss, int(curNodeIdx))
		return c.compileDelete(n, ss)
	case plan.Node_ON_DUPLICATE_KEY:
		ss, err = c.compilePlanScope(step, n.Children[0], ns)
		if err != nil {
			return nil, err
		}

		c.setAnalyzeCurrent(ss, int(curNodeIdx))
		ss, err = c.compileOnduplicateKey(n, ss)
		if err != nil {
			return nil, err
		}
		return ss, nil
	case plan.Node_FUZZY_FILTER:
		left, err = c.compilePlanScope(step, n.Children[0], ns)
		if err != nil {
			return nil, err
		}
		right, err = c.compilePlanScope(step, n.Children[1], ns)
		if err != nil {
			return nil, err
		}

		c.setAnalyzeCurrent(left, int(curNodeIdx))
		c.setAnalyzeCurrent(right, int(curNodeIdx))
		return c.compileFuzzyFilter(n, ns, left, right)
	case plan.Node_PRE_INSERT_UK:
		ss, err = c.compilePlanScope(step, n.Children[0], ns)
		if err != nil {
			return nil, err
		}

		c.setAnalyzeCurrent(ss, int(curNodeIdx))
		ss = c.compilePreInsertUk(n, ss)
		return ss, nil
	case plan.Node_PRE_INSERT_SK:
		ss, err = c.compilePlanScope(step, n.Children[0], ns)
		if err != nil {
			return nil, err
		}
		c.setAnalyzeCurrent(ss, int(curNodeIdx))
		ss = c.compilePreInsertSK(n, ss)
		return ss, nil
	case plan.Node_PRE_INSERT:
		ss, err = c.compilePlanScope(step, n.Children[0], ns)
		if err != nil {
			return nil, err
		}

		c.setAnalyzeCurrent(ss, int(curNodeIdx))
		return c.compilePreInsert(ns, n, ss)
	case plan.Node_INSERT:
		c.appendMetaTables(n.ObjRef)
		ss, err = c.compilePlanScope(step, n.Children[0], ns)
		if err != nil {
			return nil, err
		}

		n.NotCacheable = true
		c.setAnalyzeCurrent(ss, int(curNodeIdx))
		return c.compileInsert(ns, n, ss)
	case plan.Node_LOCK_OP:
		ss, err = c.compilePlanScope(step, n.Children[0], ns)
		if err != nil {
			return nil, err
		}

		c.setAnalyzeCurrent(ss, int(curNodeIdx))
		ss, err = c.compileLock(n, ss)
		if err != nil {
			return nil, err
		}
		ss = c.compileProjection(n, ss)
		return ss, nil
	case plan.Node_FUNCTION_SCAN:
		ss, err = c.compilePlanScope(step, n.Children[0], ns)
		if err != nil {
			return nil, err
		}
		c.setAnalyzeCurrent(ss, int(curNodeIdx))
		ss = c.compileSort(n, c.compileProjection(n, c.compileRestrict(n, c.compileTableFunction(n, ss))))
		return ss, nil
	case plan.Node_SINK_SCAN:
		c.setAnalyzeCurrent(nil, int(curNodeIdx))
		ss, err = c.compileSinkScanNode(n, curNodeIdx)
		if err != nil {
			return nil, err
		}
		ss = c.compileProjection(n, ss)
		return ss, nil
	case plan.Node_RECURSIVE_SCAN:
		c.setAnalyzeCurrent(ss, int(curNodeIdx))
		return c.compileRecursiveScan(n, curNodeIdx)
	case plan.Node_RECURSIVE_CTE:
		c.setAnalyzeCurrent(ss, int(curNodeIdx))
		ss, err = c.compileRecursiveCte(n, curNodeIdx)
		if err != nil {
			return nil, err
		}
		ss = c.compileSort(n, ss)
		return ss, nil
	case plan.Node_SINK:
		ss, err = c.compilePlanScope(step, n.Children[0], ns)
		if err != nil {
			return nil, err
		}

		c.setAnalyzeCurrent(ss, int(curNodeIdx))
		return c.compileSinkNode(n, ss, step)
	default:
		return nil, moerr.NewNYI(c.proc.Ctx, fmt.Sprintf("query '%s'", n))
	}
}

func (c *Compile) appendStepRegs(step, nodeId int32, reg *process.WaitRegister) {
	c.nodeRegs[[2]int32{step, nodeId}] = reg
	c.stepRegs[step] = append(c.stepRegs[step], [2]int32{step, nodeId})
}

func (c *Compile) getNodeReg(step, nodeId int32) *process.WaitRegister {
	return c.nodeRegs[[2]int32{step, nodeId}]
}

func (c *Compile) getStepRegs(step int32) []*process.WaitRegister {
	wrs := make([]*process.WaitRegister, len(c.stepRegs[step]))
	for i, sn := range c.stepRegs[step] {
		wrs[i] = c.nodeRegs[sn]
	}
	return wrs
}

func (c *Compile) constructScopeForExternal(addr string, parallel bool) *Scope {
	ds := newScope(Normal)
	if parallel {
		ds.Magic = Remote
	}
	ds.NodeInfo = getEngineNode(c)
	ds.NodeInfo.Addr = addr
	ds.Proc = c.proc.NewNoContextChildProc(0)
	c.proc.Base.LoadTag = c.anal.qry.LoadTag
	ds.Proc.Base.LoadTag = true
	ds.DataSource = &Source{isConst: true}
	return ds
}

func (c *Compile) constructLoadMergeScope() *Scope {
	ds := newScope(Merge)
	ds.Proc = c.proc.NewNoContextChildProc(1)
	ds.Proc.Base.LoadTag = true
	arg := merge.NewArgument()
	arg.SetAnalyzeControl(c.anal.curNodeIdx, false)

	ds.setRootOperator(arg)
	return ds
}

func (c *Compile) compileSourceScan(n *plan.Node) ([]*Scope, error) {
	_, span := trace.Start(c.proc.Ctx, "compileSourceScan")
	defer span.End()
	configs := make(map[string]interface{})
	for _, def := range n.TableDef.Defs {
		switch v := def.Def.(type) {
		case *plan.TableDef_DefType_Properties:
			for _, p := range v.Properties.Properties {
				configs[p.Key] = p.Value
			}
		}
	}

	end, err := mokafka.GetStreamCurrentSize(c.proc.Ctx, configs, mokafka.NewKafkaAdapter)
	if err != nil {
		return nil, err
	}
	ps := calculatePartitions(0, end, int64(ncpu))

	ss := make([]*Scope, len(ps))

	currentFirstFlag := c.anal.isFirst
	for i := range ss {
		ss[i] = newScope(Normal)
		ss[i].NodeInfo = getEngineNode(c)
		ss[i].Proc = c.proc.NewNoContextChildProc(0)
		arg := constructStream(n, ps[i])
		arg.SetAnalyzeControl(c.anal.curNodeIdx, currentFirstFlag)
		ss[i].setRootOperator(arg)
	}
	c.anal.isFirst = false
	return ss, nil
}

const StreamMaxInterval = 8192

func calculatePartitions(start, end, n int64) [][2]int64 {
	var ps [][2]int64
	interval := (end - start) / n
	if interval < StreamMaxInterval {
		interval = StreamMaxInterval
	}
	var r int64
	l := start
	for i := int64(0); i < n; i++ {
		r = l + interval
		if r >= end {
			ps = append(ps, [2]int64{l, end})
			break
		}
		ps = append(ps, [2]int64{l, r})
		l = r
	}
	return ps
}

func StrictSqlMode(proc *process.Process) (error, bool) {
	mode, err := proc.GetResolveVariableFunc()("sql_mode", true, false)
	if err != nil {
		return err, false
	}
	if modeStr, ok := mode.(string); ok {
		if strings.Contains(modeStr, "STRICT_TRANS_TABLES") || strings.Contains(modeStr, "STRICT_ALL_TABLES") {
			return nil, true
		}
	}
	return nil, false
}

func (c *Compile) compileExternScan(n *plan.Node) ([]*Scope, error) {
	if c.isPrepare {
		return nil, cantCompileForPrepareErr
	}
	ctx, span := trace.Start(c.proc.Ctx, "compileExternScan")
	defer span.End()
	start := time.Now()
	defer func() {
		if t := time.Since(start); t > time.Second {
			c.proc.Infof(ctx, "compileExternScan cost %v", t)
		}
	}()

	t := time.Now()

	if time.Since(t) > time.Second {
		c.proc.Infof(ctx, "lock table %s.%s cost %v", n.ObjRef.SchemaName, n.ObjRef.ObjName, time.Since(t))
	}
	ID2Addr := make(map[int]int, 0)
	mcpu := 0
	for i := 0; i < len(c.cnList); i++ {
		tmp := mcpu
		mcpu += c.cnList[i].Mcpu
		ID2Addr[i] = mcpu - tmp
	}
	param := &tree.ExternParam{}

	if n.ExternScan == nil || n.ExternScan.Type != tree.INLINE {
		err := json.Unmarshal([]byte(n.TableDef.Createsql), param)
		if err != nil {
			return nil, err
		}
		if n.ExternScan == nil {
			param.ExtTab = true
		}
	} else {
		param.ScanType = int(n.ExternScan.Type)
		param.Data = n.ExternScan.Data
		param.Format = n.ExternScan.Format
		param.Tail = new(tree.TailParameter)
		param.Tail.IgnoredLines = n.ExternScan.IgnoredLines
		param.Tail.Fields = &tree.Fields{
			Terminated: &tree.Terminated{
				Value: n.ExternScan.Terminated,
			},
			EnclosedBy: &tree.EnclosedBy{
				Value: n.ExternScan.EnclosedBy[0],
			},
			EscapedBy: &tree.EscapedBy{
				Value: n.ExternScan.EscapedBy[0],
			},
		}
		param.JsonData = n.ExternScan.JsonType
	}

	err, strictSqlMode := StrictSqlMode(c.proc)
	if err != nil {
		return nil, err
	}

	if param.ScanType == tree.S3 {
		if !param.Init {
			if err := plan2.InitS3Param(param); err != nil {
				return nil, err
			}
		}
		if param.Parallel {
			mcpu = 0
			ID2Addr = make(map[int]int, 0)
			for i := 0; i < len(c.cnList); i++ {
				tmp := mcpu
				if c.cnList[i].Mcpu > external.S3ParallelMaxnum {
					mcpu += external.S3ParallelMaxnum
				} else {
					mcpu += c.cnList[i].Mcpu
				}
				ID2Addr[i] = mcpu - tmp
			}
		}
	} else if param.ScanType == tree.INLINE {
		return c.compileExternValueScan(n, param, strictSqlMode)
	} else {
		if err := plan2.InitInfileParam(param); err != nil {
			return nil, err
		}
	}

	t = time.Now()
	param.FileService = c.proc.Base.FileService
	param.Ctx = c.proc.Ctx
	var fileList []string
	var fileSize []int64
	if !param.Local && !param.Init {
		if param.QueryResult {
			fileList = strings.Split(param.Filepath, ",")
			for i := range fileList {
				fileList[i] = strings.TrimSpace(fileList[i])
			}
		} else {
			_, spanReadDir := trace.Start(ctx, "compileExternScan.ReadDir")
			fileList, fileSize, err = plan2.ReadDir(param)
			if err != nil {
				spanReadDir.End()
				return nil, err
			}
			spanReadDir.End()
		}
		fileList, fileSize, err = external.FilterFileList(ctx, n, c.proc, fileList, fileSize)
		if err != nil {
			return nil, err
		}
		if param.LoadFile && len(fileList) == 0 {
			return nil, moerr.NewInvalidInput(ctx, "the file does not exist in load flow")
		}
	} else {
		fileList = []string{param.Filepath}
		fileSize = []int64{param.FileSize}
	}
	if time.Since(t) > time.Second {
		c.proc.Infof(ctx, "read dir cost %v", time.Since(t))
	}

	if len(fileList) == 0 {
		ret := newScope(Normal)
		ret.NodeInfo = getEngineNode(c)
		ret.DataSource = &Source{isConst: true, node: n}

		currentFirstFlag := c.anal.isFirst
		op := constructValueScan()
		op.SetAnalyzeControl(c.anal.curNodeIdx, currentFirstFlag)
		ret.setRootOperator(op)
		c.anal.isFirst = false

		ret.Proc = c.proc.NewNoContextChildProc(0)
		return []*Scope{ret}, nil
	}
	if param.Parallel && (external.GetCompressType(param, fileList[0]) != tree.NOCOMPRESS || param.Local) {
		return c.compileExternScanParallel(n, param, fileList, fileSize, strictSqlMode)
	}

	t = time.Now()
	var fileOffset [][]int64
	if param.Parallel {
		if param.Strict {
			visibleCols := make([]*plan.ColDef, 0)
			for _, col := range n.TableDef.Cols {
				if !col.Hidden {
					visibleCols = append(visibleCols, col)
				}
			}
			for i := 0; i < len(fileList); i++ {
				param.Filepath = fileList[i]
				arr, err := external.ReadFileOffsetStrict(param, mcpu, fileSize[i], visibleCols)
				fileOffset = append(fileOffset, arr)
				if err != nil {
					return nil, err
				}
			}
		} else {
			for i := 0; i < len(fileList); i++ {
				param.Filepath = fileList[i]
				arr, err := external.ReadFileOffsetNoStrict(param, mcpu, fileSize[i])
				fileOffset = append(fileOffset, arr)
				if err != nil {
					return nil, err
				}
			}
		}

	} else {
		for i := 0; i < len(fileList); i++ {
			param.Filepath = fileList[i]
		}
	}

	if time.Since(t) > time.Second {
		c.proc.Infof(ctx, "read file offset cost %v", time.Since(t))
	}
	ss := make([]*Scope, 1)
	if param.Parallel {
		ss = make([]*Scope, len(c.cnList))
	}
	pre := 0

	currentFirstFlag := c.anal.isFirst
	for i := range ss {
		ss[i] = c.constructScopeForExternal(c.cnList[i].Addr, param.Parallel)
		ss[i].IsLoad = true
		count := ID2Addr[i]
		fileOffsetTmp := make([]*pipeline.FileOffset, len(fileList))
		for j := range fileOffsetTmp {
			preIndex := pre
			fileOffsetTmp[j] = &pipeline.FileOffset{}
			fileOffsetTmp[j].Offset = make([]int64, 0)
			if param.Parallel {
				if param.Strict {
					if 2*preIndex+2*count < len(fileOffset[j]) {
						fileOffsetTmp[j].Offset = append(fileOffsetTmp[j].Offset, fileOffset[j][2*preIndex:2*preIndex+2*count]...)
					} else if 2*preIndex < len(fileOffset[j]) {
						fileOffsetTmp[j].Offset = append(fileOffsetTmp[j].Offset, fileOffset[j][2*preIndex:]...)
					} else {
						continue
					}
				} else {
					fileOffsetTmp[j].Offset = append(fileOffsetTmp[j].Offset, fileOffset[j][2*preIndex:2*preIndex+2*count]...)
				}
			} else {
				fileOffsetTmp[j].Offset = append(fileOffsetTmp[j].Offset, []int64{0, -1}...)
			}
		}
		op := constructExternal(n, param, c.proc.Ctx, fileList, fileSize, fileOffsetTmp, strictSqlMode)
		op.SetAnalyzeControl(c.anal.curNodeIdx, currentFirstFlag)
		ss[i].setRootOperator(op)
		pre += count
	}
	c.anal.isFirst = false

	return ss, nil
}

func (c *Compile) getParallelSizeForExternalScan(n *plan.Node, cpuNum int) int {
	if n.Stats == nil {
		return cpuNum
	}
	totalSize := n.Stats.Cost * n.Stats.Rowsize
	parallelSize := int(totalSize / float64(colexec.WriteS3Threshold))
	if parallelSize < 1 {
		return 1
	} else if parallelSize < cpuNum {
		return parallelSize
	}
	return cpuNum
}

func (c *Compile) compileExternValueScan(n *plan.Node, param *tree.ExternParam, strictSqlMode bool) ([]*Scope, error) {
	parallelSize := c.getParallelSizeForExternalScan(n, ncpu)
	ss := make([]*Scope, parallelSize)
	for i := 0; i < parallelSize; i++ {
		ss[i] = c.constructLoadMergeScope()
	}

	s := c.constructScopeForExternal(c.addr, false)
	currentFirstFlag := c.anal.isFirst
	op := constructExternal(n, param, c.proc.Ctx, nil, nil, nil, strictSqlMode)
	op.SetIdx(c.anal.curNodeIdx)
	op.SetIsFirst(currentFirstFlag)
	s.setRootOperator(op)
	c.anal.isFirst = false

	_, dispatchOp := constructDispatchLocalAndRemote(0, ss, c.addr)
	dispatchOp.FuncId = dispatch.SendToAnyLocalFunc
	dispatchOp.SetIdx(c.anal.curNodeIdx)
	s.setRootOperator(dispatchOp)

	ss[0].PreScopes = append(ss[0].PreScopes, s)
	return ss, nil
}

// construct one thread to read the file data, then dispatch to mcpu thread to get the filedata for insert
func (c *Compile) compileExternScanParallel(n *plan.Node, param *tree.ExternParam, fileList []string, fileSize []int64, strictSqlMode bool) ([]*Scope, error) {
	param.Parallel = false
	mcpu := c.cnList[0].Mcpu
	ss := make([]*Scope, mcpu)
	for i := 0; i < mcpu; i++ {
		ss[i] = c.constructLoadMergeScope()
	}
	fileOffsetTmp := make([]*pipeline.FileOffset, len(fileList))
	for i := 0; i < len(fileList); i++ {
		fileOffsetTmp[i] = &pipeline.FileOffset{}
		fileOffsetTmp[i].Offset = make([]int64, 0)
		fileOffsetTmp[i].Offset = append(fileOffsetTmp[i].Offset, []int64{0, -1}...)
	}

	scope := c.constructScopeForExternal("", false)
	currentFirstFlag := c.anal.isFirst
	extern := constructExternal(n, param, c.proc.Ctx, fileList, fileSize, fileOffsetTmp, strictSqlMode)
	extern.Es.ParallelLoad = true
	extern.SetAnalyzeControl(c.anal.curNodeIdx, currentFirstFlag)
	scope.setRootOperator(extern)
	c.anal.isFirst = false

	_, dispatchOp := constructDispatchLocalAndRemote(0, ss, c.addr)
	dispatchOp.FuncId = dispatch.SendToAnyLocalFunc
	dispatchOp.SetAnalyzeControl(c.anal.curNodeIdx, false)
	scope.setRootOperator(dispatchOp)

	ss[0].PreScopes = append(ss[0].PreScopes, scope)
	c.anal.isFirst = false
	return ss, nil
}

func (c *Compile) compileTableFunction(n *plan.Node, ss []*Scope) []*Scope {
	currentFirstFlag := c.anal.isFirst
	for i := range ss {
		op := constructTableFunction(n)
		op.SetAnalyzeControl(c.anal.curNodeIdx, currentFirstFlag)
		ss[i].setRootOperator(op)
	}
	c.anal.isFirst = false

	return ss
}

func (c *Compile) compileValueScan(n *plan.Node) ([]*Scope, error) {
	ds := newScope(Normal)
	ds.NodeInfo = getEngineNode(c)
	ds.DataSource = &Source{isConst: true, node: n}
	ds.NodeInfo = engine.Node{Addr: c.addr, Mcpu: 1}
	ds.Proc = c.proc.NewNoContextChildProc(0)

	currentFirstFlag := c.anal.isFirst
	op := constructValueScan()
	op.SetAnalyzeControl(c.anal.curNodeIdx, currentFirstFlag)
	ds.setRootOperator(op)
	c.anal.isFirst = false

	return []*Scope{ds}, nil
}

func (c *Compile) compileTableScan(n *plan.Node) ([]*Scope, error) {
	nodes, partialResults, partialResultTypes, err := c.generateNodes(n)
	if err != nil {
		return nil, err
	}
	ss := make([]*Scope, 0, len(nodes))

	currentFirstFlag := c.anal.isFirst
	for i := range nodes {
		s, err := c.compileTableScanWithNode(n, nodes[i], currentFirstFlag)
		if err != nil {
			return nil, err
		}
		ss = append(ss, s)
	}
	c.anal.isFirst = false

	ss[0].PartialResults = partialResults
	ss[0].PartialResultTypes = partialResultTypes
	return ss, nil
}

func (c *Compile) compileTableScanWithNode(n *plan.Node, node engine.Node, firstFlag bool) (*Scope, error) {
	s := newScope(Remote)
	s.NodeInfo = node
	s.TxnOffset = c.TxnOffset
	s.DataSource = &Source{
		node: n,
	}

	op := constructTableScan()
	op.SetAnalyzeControl(c.anal.curNodeIdx, firstFlag)
	s.setRootOperator(op)
	s.Proc = c.proc.NewNoContextChildProc(0)
	return s, nil
}

func (c *Compile) compileTableScanDataSource(s *Scope) error {
	var err error
	var tblDef *plan.TableDef
	var ts timestamp.Timestamp
	var db engine.Database
	var rel engine.Relation
	var txnOp client.TxnOperator

	n := s.DataSource.node
	attrs := make([]string, len(n.TableDef.Cols))
	for j, col := range n.TableDef.Cols {
		attrs[j] = col.GetOriginCaseName()
	}

	//-----------------------------------------------------------------------------------------------------
	ctx := c.proc.GetTopContext()
	txnOp = c.proc.GetTxnOperator()
	err = disttae.CheckTxnIsValid(txnOp)
	if err != nil {
		return err
	}
	if n.ScanSnapshot != nil && n.ScanSnapshot.TS != nil {
		if !n.ScanSnapshot.TS.Equal(timestamp.Timestamp{LogicalTime: 0, PhysicalTime: 0}) &&
			n.ScanSnapshot.TS.Less(c.proc.GetTxnOperator().Txn().SnapshotTS) {
			if c.proc.GetCloneTxnOperator() != nil {
				txnOp = c.proc.GetCloneTxnOperator()
			} else {
				txnOp = c.proc.GetTxnOperator().CloneSnapshotOp(*n.ScanSnapshot.TS)
				c.proc.SetCloneTxnOperator(txnOp)
			}

			if n.ScanSnapshot.Tenant != nil {
				ctx = context.WithValue(ctx, defines.TenantIDKey{}, n.ScanSnapshot.Tenant.TenantID)
			}
		}
	}
	//-----------------------------------------------------------------------------------------------------

	if c.proc != nil && c.proc.GetTxnOperator() != nil {
		ts = txnOp.Txn().SnapshotTS
	}
	{
		err = disttae.CheckTxnIsValid(txnOp)
		if err != nil {
			return err
		}
		if util.TableIsClusterTable(n.TableDef.GetTableType()) {
			ctx = defines.AttachAccountId(ctx, catalog.System_Account)
		}
		if n.ObjRef.PubInfo != nil {
			ctx = defines.AttachAccountId(ctx, uint32(n.ObjRef.PubInfo.TenantId))
		}
		db, err = c.e.Database(ctx, n.ObjRef.SchemaName, txnOp)
		if err != nil {
			panic(err)
		}
		rel, err = db.Relation(ctx, n.TableDef.Name, c.proc)
		if err != nil {
			if txnOp.IsSnapOp() {
				return err
			}
			var e error // avoid contamination of error messages
			db, e = c.e.Database(c.proc.Ctx, defines.TEMPORARY_DBNAME, txnOp)
			if e != nil {
				panic(e)
			}
			rel, e = db.Relation(c.proc.Ctx, engine.GetTempTableName(n.ObjRef.SchemaName, n.TableDef.Name), c.proc)
			if e != nil {
				panic(e)
			}
		}
		tblDef = rel.GetTableDef(ctx)
	}

	// prcoess partitioned table
	var partitionRelNames []string
	if n.TableDef.Partition != nil {
		if n.PartitionPrune != nil && n.PartitionPrune.IsPruned {
			for _, partition := range n.PartitionPrune.SelectedPartitions {
				partitionRelNames = append(partitionRelNames, partition.PartitionTableName)
			}
		} else {
			partitionRelNames = append(partitionRelNames, n.TableDef.Partition.PartitionTableNames...)
		}
	}

	var filterExpr *plan.Expr
	if len(n.FilterList) > 0 {
		filterExpr = colexec.RewriteFilterExprList(n.FilterList)
		filterExpr, err = plan2.ConstantFold(batch.EmptyForConstFoldBatch, plan2.DeepCopyExpr(filterExpr), c.proc, true, true)
		if err != nil {
			return err
		}
	}

	s.DataSource.Timestamp = ts
	s.DataSource.Attributes = attrs
	s.DataSource.TableDef = tblDef
	s.DataSource.Rel = rel
	s.DataSource.RelationName = n.TableDef.Name
	s.DataSource.PartitionRelationNames = partitionRelNames
	s.DataSource.SchemaName = n.ObjRef.SchemaName
	s.DataSource.AccountId = n.ObjRef.GetPubInfo()
	s.DataSource.FilterExpr = filterExpr
	s.DataSource.RuntimeFilterSpecs = n.RuntimeFilterProbeList
	s.DataSource.OrderBy = n.OrderBy

	return nil
}

func (c *Compile) compileRestrict(n *plan.Node, ss []*Scope) []*Scope {
	if len(n.FilterList) == 0 && len(n.RuntimeFilterProbeList) == 0 {
		return ss
	}
	currentFirstFlag := c.anal.isFirst
	filterExpr := colexec.RewriteFilterExprList(plan2.DeepCopyExprList(n.FilterList))
	var op *filter.Filter
	for i := range ss {
		op = constructRestrict(n, filterExpr)
		op.SetAnalyzeControl(c.anal.curNodeIdx, currentFirstFlag)
		ss[i].setRootOperator(op)
	}
	c.anal.isFirst = false
	return ss
}

func (c *Compile) compileProjection(n *plan.Node, ss []*Scope) []*Scope {
	if len(n.ProjectList) == 0 {
		return ss
	}
	currentFirstFlag := c.anal.isFirst
	var op *projection.Projection
	for i := range ss {
		op = constructProjection(n)
		op.SetAnalyzeControl(c.anal.curNodeIdx, currentFirstFlag)
		ss[i].setRootOperator(op)
	}
	c.anal.isFirst = false
	return ss
}

func (c *Compile) compileTPUnion(n *plan.Node, ss []*Scope, children []*Scope) []*Scope {
	ss = append(ss, children...)
	rs := c.newScopeListOnCurrentCN(len(ss), 1)
	gn := new(plan.Node)
	gn.GroupBy = make([]*plan.Expr, len(n.ProjectList))
	for i := range gn.GroupBy {
		gn.GroupBy[i] = plan2.DeepCopyExpr(n.ProjectList[i])
		gn.GroupBy[i].Typ.NotNullable = false
	}

	currentFirstFlag := c.anal.isFirst
	op := constructGroup(c.proc.Ctx, gn, n, true, 0, c.proc)
	op.SetAnalyzeControl(c.anal.curNodeIdx, currentFirstFlag)
	rs[0].setRootOperator(op)
	c.anal.isFirst = false

	for i := range ss {
		// waring: `connector` operator is not used as an input/output analyze,
		// and `connector` operator cannot play the role of IsFirst/IsLast
		connArg := connector.NewArgument().WithReg(rs[0].Proc.Reg.MergeReceivers[i])
		connArg.SetAnalyzeControl(c.anal.curNodeIdx, false)
		ss[i].setRootOperator(connArg)
		rs[0].PreScopes = append(rs[0].PreScopes, ss[i])
	}
	return rs
}

func (c *Compile) compileUnion(n *plan.Node, left []*Scope, right []*Scope) []*Scope {
	if c.IsSingleScope(left) && c.IsSingleScope(right) {
		return c.compileTPUnion(n, left, right)
	}

	left = append(left, right...)
	rs := c.newScopeListOnCurrentCN(1, int(n.Stats.BlockNum))
	gn := new(plan.Node)
	gn.GroupBy = make([]*plan.Expr, len(n.ProjectList))
	for i := range gn.GroupBy {
		gn.GroupBy[i] = plan2.DeepCopyExpr(n.ProjectList[i])
		gn.GroupBy[i].Typ.NotNullable = false
	}
	idx := 0

	currentFirstFlag := c.anal.isFirst
	for i := range rs {
		op := constructGroup(c.proc.Ctx, gn, n, true, 0, c.proc)
		op.SetAnalyzeControl(c.anal.curNodeIdx, currentFirstFlag)
		rs[i].setRootOperator(op)
		if isSameCN(rs[i].NodeInfo.Addr, c.addr) {
			idx = i
		}
	}
	c.anal.isFirst = false

	mergeChildren := c.newMergeScope(left)
	// waring: `dispath` operator is not used as an input/output analyze,
	// and `dispath` operator cannot play the role of IsFirst/IsLast
	dispathArg := constructDispatch(0, rs, c.addr, n, false)
	dispathArg.SetAnalyzeControl(c.anal.curNodeIdx, false)
	mergeChildren.setRootOperator(dispathArg)
	rs[idx].PreScopes = append(rs[idx].PreScopes, mergeChildren)
	return rs
}

func (c *Compile) compileTpMinusAndIntersect(n *plan.Node, left []*Scope, right []*Scope, nodeType plan.Node_NodeType) []*Scope {
	rs := c.newScopeListOnCurrentCN(2, int(n.Stats.BlockNum))
	rs[0].PreScopes = append(rs[0].PreScopes, left[0], right[0])

	connectLeftArg := connector.NewArgument().WithReg(rs[0].Proc.Reg.MergeReceivers[0])
	connectLeftArg.SetAnalyzeControl(c.anal.curNodeIdx, false)
	left[0].setRootOperator(connectLeftArg)

	connectRightArg := connector.NewArgument().WithReg(rs[0].Proc.Reg.MergeReceivers[1])
	connectRightArg.SetAnalyzeControl(c.anal.curNodeIdx, false)
	right[0].setRootOperator(connectRightArg)

	currentFirstFlag := c.anal.isFirst
	switch nodeType {
	case plan.Node_MINUS:
		arg := minus.NewArgument()
		arg.SetAnalyzeControl(c.anal.curNodeIdx, currentFirstFlag)
		rs[0].ReplaceLeafOp(arg)
	case plan.Node_INTERSECT:
		arg := intersect.NewArgument()
		arg.SetAnalyzeControl(c.anal.curNodeIdx, currentFirstFlag)
		rs[0].ReplaceLeafOp(arg)
	case plan.Node_INTERSECT_ALL:
		arg := intersectall.NewArgument()
		arg.SetAnalyzeControl(c.anal.curNodeIdx, currentFirstFlag)
		rs[0].ReplaceLeafOp(arg)
	}
	c.anal.isFirst = false
	return rs
}

func (c *Compile) compileMinusAndIntersect(n *plan.Node, left []*Scope, right []*Scope, nodeType plan.Node_NodeType) []*Scope {
	if c.IsSingleScope(left) && c.IsSingleScope(right) {
		return c.compileTpMinusAndIntersect(n, left, right, nodeType)
	}
	rs := c.newScopeListOnCurrentCN(2, int(n.Stats.BlockNum))
	rs = c.newJoinScopeListWithBucket(rs, left, right, n)

	currentFirstFlag := c.anal.isFirst
	switch nodeType {
	case plan.Node_MINUS:
		for i := range rs {
			arg := minus.NewArgument()
			arg.SetAnalyzeControl(c.anal.curNodeIdx, currentFirstFlag)
			rs[i].ReplaceLeafOp(arg)
		}
	case plan.Node_INTERSECT:
		for i := range rs {
			arg := intersect.NewArgument()
			arg.SetAnalyzeControl(c.anal.curNodeIdx, currentFirstFlag)
			rs[i].ReplaceLeafOp(arg)
		}
	case plan.Node_INTERSECT_ALL:
		for i := range rs {
			arg := intersectall.NewArgument()
			arg.SetAnalyzeControl(c.anal.curNodeIdx, currentFirstFlag)
			rs[i].ReplaceLeafOp(arg)
		}
	}
	c.anal.isFirst = false
	return rs
}

func (c *Compile) compileUnionAll(node *plan.Node, ss []*Scope, children []*Scope) []*Scope {
	rs := c.newMergeScope(append(ss, children...))

	currentFirstFlag := c.anal.isFirst
	op := constructUnionAll(node)
	op.SetAnalyzeControl(c.anal.curNodeIdx, currentFirstFlag)
	rs.setRootOperator(op)
	c.anal.isFirst = false

	return []*Scope{rs}
}

func (c *Compile) compileJoin(node, left, right *plan.Node, ns []*plan.Node, probeScopes, buildScopes []*Scope) []*Scope {
	if node.Stats.HashmapStats.Shuffle {
		return c.compileShuffleJoin(node, left, right, probeScopes, buildScopes)
	}
	rs := c.compileBroadcastJoin(node, left, right, ns, probeScopes, buildScopes)
	if c.IsTpQuery() {
		//construct join build operator for tp join
		buildScopes[0].setRootOperator(constructJoinBuildOperator(c, vm.GetLeafOpParent(nil, rs[0].RootOp), false, 1))
		rs[0].Proc.Reg.MergeReceivers = rs[0].Proc.Reg.MergeReceivers[:1]
		buildScopes[0].IsEnd = true
	}
	return rs
}

func (c *Compile) compileShuffleJoin(node, left, right *plan.Node, lefts, rights []*Scope) []*Scope {
	isEq := plan2.IsEquiJoin2(node.OnList)
	if !isEq {
		panic("shuffle join only support equal join for now!")
	}

	rightTyps := make([]types.Type, len(right.ProjectList))
	for i, expr := range right.ProjectList {
		rightTyps[i] = dupType(&expr.Typ)
	}

	leftTyps := make([]types.Type, len(left.ProjectList))
	for i, expr := range left.ProjectList {
		leftTyps[i] = dupType(&expr.Typ)
	}

	parent, children := c.newShuffleJoinScopeList(lefts, rights, node)

	lastOperator := make([]vm.Operator, 0, len(children))
	if parent != nil {
		for i := range children {
			rootOp := children[i].RootOp
			if rootOp.GetOperatorBase().NumChildren() == 0 {
				children[i].RootOp = nil
			} else {
				children[i].RootOp = rootOp.GetOperatorBase().GetChildren(0)
			}
			rootOp.GetOperatorBase().SetChildren(nil)
			lastOperator = append(lastOperator, rootOp)
		}

		defer func() {
			// recovery the children's last operator
			for i := range children {
				children[i].doSetRootOperator(lastOperator[i])
			}
		}()
	}

	for i := range children {
		mergeOp := merge.NewArgument()
		children[i].setRootOperator(mergeOp)
	}

	switch node.JoinType {
	case plan.Node_INNER:
		for i := range children {
			op := constructJoin(node, rightTyps, c.proc)
			op.ShuffleIdx = int32(children[i].ShuffleIdx)
			op.SetIdx(c.anal.curNodeIdx)
			children[i].setRootOperator(op)
		}

	case plan.Node_ANTI:
		if node.BuildOnLeft {
			for i := range children {
				op := constructRightAnti(node, rightTyps, c.proc)
				op.ShuffleIdx = int32(children[i].ShuffleIdx)
				op.SetIdx(c.anal.curNodeIdx)
				children[i].setRootOperator(op)
			}
		} else {
			for i := range children {
				op := constructAnti(node, rightTyps, c.proc)
				op.ShuffleIdx = int32(children[i].ShuffleIdx)
				op.SetIdx(c.anal.curNodeIdx)
				children[i].setRootOperator(op)
			}
		}

	case plan.Node_SEMI:
		if node.BuildOnLeft {
			for i := range children {
				op := constructRightSemi(node, rightTyps, c.proc)
				op.ShuffleIdx = int32(children[i].ShuffleIdx)
				op.SetIdx(c.anal.curNodeIdx)
				children[i].setRootOperator(op)
			}
		} else {
			for i := range children {
				op := constructSemi(node, rightTyps, c.proc)
				op.ShuffleIdx = int32(children[i].ShuffleIdx)
				op.SetIdx(c.anal.curNodeIdx)
				children[i].setRootOperator(op)
			}
		}

	case plan.Node_LEFT:
		for i := range children {
			op := constructLeft(node, rightTyps, c.proc)
			op.ShuffleIdx = int32(children[i].ShuffleIdx)
			op.SetIdx(c.anal.curNodeIdx)
			children[i].setRootOperator(op)
		}

	case plan.Node_RIGHT:
		for i := range children {
			op := constructRight(node, leftTyps, rightTyps, c.proc)
			op.ShuffleIdx = int32(children[i].ShuffleIdx)
			op.SetIdx(c.anal.curNodeIdx)
			children[i].setRootOperator(op)
		}
	default:
		panic(moerr.NewNYI(c.proc.Ctx, fmt.Sprintf("shuffle join do not support join type '%v'", node.JoinType)))
	}

	if parent != nil {
		return parent
	}
	return children
}

func (c *Compile) compileBroadcastJoin(node, left, right *plan.Node, ns []*plan.Node, probeScopes, buildScopes []*Scope) []*Scope {
	var rs []*Scope
	isEq := plan2.IsEquiJoin2(node.OnList)

	rightTyps := make([]types.Type, len(right.ProjectList))
	for i, expr := range right.ProjectList {
		rightTyps[i] = dupType(&expr.Typ)
	}

	leftTyps := make([]types.Type, len(left.ProjectList))
	for i, expr := range left.ProjectList {
		leftTyps[i] = dupType(&expr.Typ)
	}

	switch node.JoinType {
	case plan.Node_INNER:
		rs = c.newBroadcastJoinScopeList(probeScopes, buildScopes, node)
		if len(node.OnList) == 0 {
			for i := range rs {
				op := constructProduct(node, rightTyps, c.proc)
				op.SetIdx(c.anal.curNodeIdx)
				rs[i].setRootOperator(op)
			}
		} else {
			for i := range rs {
				if isEq {
					op := constructJoin(node, rightTyps, c.proc)
					op.SetIdx(c.anal.curNodeIdx)
					rs[i].setRootOperator(op)
				} else {
					op := constructLoopJoin(node, rightTyps, c.proc)
					op.SetIdx(c.anal.curNodeIdx)
					rs[i].setRootOperator(op)
				}
			}
		}
	case plan.Node_L2:
		rs = c.newBroadcastJoinScopeList(probeScopes, buildScopes, node)
		for i := range rs {
			op := constructProductL2(node, rightTyps, c.proc)
			op.SetIdx(c.anal.curNodeIdx)
			rs[i].setRootOperator(op)
		}

	case plan.Node_INDEX:
		rs = c.newBroadcastJoinScopeList(probeScopes, buildScopes, node)
		for i := range rs {
			op := constructIndexJoin(node, rightTyps, c.proc)
			op.SetIdx(c.anal.curNodeIdx)
			rs[i].setRootOperator(op)
		}

	case plan.Node_SEMI:
		if isEq {
			if node.BuildOnLeft {
				if c.IsTpQuery() {
					rs = c.newBroadcastJoinScopeList(probeScopes, buildScopes, node)
				} else {
					rs = c.newJoinScopeListWithBucket(c.newScopeListForRightJoin(2, 1, probeScopes), probeScopes, buildScopes, node)
				}
				for i := range rs {
					op := constructRightSemi(node, rightTyps, c.proc)
					op.SetIdx(c.anal.curNodeIdx)
					rs[i].setRootOperator(op)
				}
			} else {
				rs = c.newBroadcastJoinScopeList(probeScopes, buildScopes, node)
				for i := range rs {
					op := constructSemi(node, rightTyps, c.proc)
					op.SetIdx(c.anal.curNodeIdx)
					rs[i].setRootOperator(op)
				}
			}
		} else {
			rs = c.newBroadcastJoinScopeList(probeScopes, buildScopes, node)
			for i := range rs {
				op := constructLoopSemi(node, rightTyps, c.proc)
				op.SetIdx(c.anal.curNodeIdx)
				rs[i].setRootOperator(op)
			}
		}
	case plan.Node_LEFT:
		rs = c.newBroadcastJoinScopeList(probeScopes, buildScopes, node)
		for i := range rs {
			if isEq {
				op := constructLeft(node, rightTyps, c.proc)
				op.SetIdx(c.anal.curNodeIdx)
				rs[i].setRootOperator(op)
			} else {
				op := constructLoopLeft(node, rightTyps, c.proc)
				op.SetIdx(c.anal.curNodeIdx)
				rs[i].setRootOperator(op)
			}
		}
	case plan.Node_RIGHT:
		if isEq {
			if c.IsTpQuery() {
				rs = c.newBroadcastJoinScopeList(probeScopes, buildScopes, node)
			} else {
				rs = c.newJoinScopeListWithBucket(c.newScopeListForRightJoin(2, 1, probeScopes), probeScopes, buildScopes, node)
			}
			for i := range rs {
				op := constructRight(node, leftTyps, rightTyps, c.proc)
				op.SetIdx(c.anal.curNodeIdx)
				rs[i].setRootOperator(op)
			}
		} else {
			panic("dont pass any no-equal right join plan to this function,it should be changed to left join by the planner")
		}
	case plan.Node_SINGLE:
		rs = c.newBroadcastJoinScopeList(probeScopes, buildScopes, node)
		for i := range rs {
			if isEq {
				op := constructSingle(node, rightTyps, c.proc)
				op.SetIdx(c.anal.curNodeIdx)
				rs[i].setRootOperator(op)
			} else {
				op := constructLoopSingle(node, rightTyps, c.proc)
				op.SetIdx(c.anal.curNodeIdx)
				rs[i].setRootOperator(op)
			}
		}
	case plan.Node_ANTI:
		if isEq {
			if node.BuildOnLeft {
				if c.IsTpQuery() {
					rs = c.newBroadcastJoinScopeList(probeScopes, buildScopes, node)
				} else {
					rs = c.newJoinScopeListWithBucket(c.newScopeListForRightJoin(2, 1, probeScopes), probeScopes, buildScopes, node)
				}
				for i := range rs {
					op := constructRightAnti(node, rightTyps, c.proc)
					op.SetIdx(c.anal.curNodeIdx)
					rs[i].setRootOperator(op)
				}
			} else {
				rs = c.newBroadcastJoinScopeList(probeScopes, buildScopes, node)
				for i := range rs {
					op := constructAnti(node, rightTyps, c.proc)
					op.SetIdx(c.anal.curNodeIdx)
					rs[i].setRootOperator(op)
				}
			}
		} else {
			rs = c.newBroadcastJoinScopeList(probeScopes, buildScopes, node)
			for i := range rs {
				op := constructLoopAnti(node, rightTyps, c.proc)
				op.SetIdx(c.anal.curNodeIdx)
				rs[i].setRootOperator(op)
			}
		}
	case plan.Node_MARK:
		rs = c.newBroadcastJoinScopeList(probeScopes, buildScopes, node)
		for i := range rs {
			//if isEq {
			//	rs[i].appendInstruction(vm.Instruction{
			//		Op:  vm.Mark,
			//		Idx: c.anal.curNodeIdx,
			//		Arg: constructMark(n, typs, c.proc),
			//	})
			//} else {
			op := constructLoopMark(node, rightTyps, c.proc)
			op.SetIdx(c.anal.curNodeIdx)
			rs[i].setRootOperator(op)
			//}
		}
	default:
		panic(moerr.NewNYI(c.proc.Ctx, fmt.Sprintf("join typ '%v'", node.JoinType)))
	}
	return rs
}

func (c *Compile) compilePartition(n *plan.Node, ss []*Scope) []*Scope {
	currentFirstFlag := c.anal.isFirst
	for i := range ss {
		//c.anal.isFirst = currentFirstFlag
		op := constructOrder(n)
		op.SetAnalyzeControl(c.anal.curNodeIdx, currentFirstFlag)
		ss[i].setRootOperator(op)
	}
	c.anal.isFirst = false

	rs := c.newMergeScope(ss)

	currentFirstFlag = c.anal.isFirst
	arg := constructPartition(n)
	arg.SetAnalyzeControl(c.anal.curNodeIdx, currentFirstFlag)
	rs.ReplaceLeafOp(arg)
	c.anal.isFirst = false

	return []*Scope{rs}
}

func (c *Compile) compileSort(n *plan.Node, ss []*Scope) []*Scope {
	switch {
	case n.Limit != nil && n.Offset == nil && len(n.OrderBy) > 0: // top
		return c.compileTop(n, n.Limit, ss)

	case n.Limit == nil && n.Offset == nil && len(n.OrderBy) > 0: // top
		return c.compileOrder(n, ss)

	case n.Limit != nil && n.Offset != nil && len(n.OrderBy) > 0:
		if rule.IsConstant(n.Limit, false) && rule.IsConstant(n.Offset, false) {
			// get limit
			vec1, err := colexec.EvalExpressionOnce(c.proc, n.Limit, []*batch.Batch{constBat})
			if err != nil {
				panic(err)
			}
			defer vec1.Free(c.proc.Mp())

			// get offset
			vec2, err := colexec.EvalExpressionOnce(c.proc, n.Offset, []*batch.Batch{constBat})
			if err != nil {
				panic(err)
			}
			defer vec2.Free(c.proc.Mp())

			limit, offset := vector.MustFixedCol[uint64](vec1)[0], vector.MustFixedCol[uint64](vec2)[0]
			topN := limit + offset
			overflow := false
			if topN < limit || topN < offset {
				overflow = true
			}
			if !overflow && topN <= 8192*2 {
				// if n is small, convert `order by col limit m offset n` to `top m+n offset n`
				return c.compileOffset(n, c.compileTop(n, plan2.MakePlan2Uint64ConstExprWithType(topN), ss))
			}
		}
		return c.compileLimit(n, c.compileOffset(n, c.compileOrder(n, ss)))

	case n.Limit == nil && n.Offset != nil && len(n.OrderBy) > 0: // order and offset
		return c.compileOffset(n, c.compileOrder(n, ss))

	case n.Limit != nil && n.Offset == nil && len(n.OrderBy) == 0: // limit
		return c.compileLimit(n, ss)

	case n.Limit == nil && n.Offset != nil && len(n.OrderBy) == 0: // offset
		return c.compileOffset(n, ss)

	case n.Limit != nil && n.Offset != nil && len(n.OrderBy) == 0: // limit and offset
		return c.compileLimit(n, c.compileOffset(n, ss))

	default:
		return ss
	}
}

func (c *Compile) compileTop(n *plan.Node, topN *plan.Expr, ss []*Scope) []*Scope {
	// use topN TO make scope.
	if c.IsSingleScope(ss) {
		currentFirstFlag := c.anal.isFirst
		op := constructTop(n, topN)
		op.SetAnalyzeControl(c.anal.curNodeIdx, currentFirstFlag)
		ss[0].setRootOperator(op)
		c.anal.isFirst = false
		return ss
	}

	currentFirstFlag := c.anal.isFirst
	for i := range ss {
		//c.anal.isFirst = currentFirstFlag
		op := constructTop(n, topN)
		op.SetAnalyzeControl(c.anal.curNodeIdx, currentFirstFlag)
		ss[i].setRootOperator(op)
	}
	c.anal.isFirst = false

	rs := c.newMergeScope(ss)

	currentFirstFlag = c.anal.isFirst
	arg := constructMergeTop(n, topN)
	arg.SetAnalyzeControl(c.anal.curNodeIdx, currentFirstFlag)
	rs.ReplaceLeafOp(arg)
	c.anal.isFirst = false

	return []*Scope{rs}
}

func (c *Compile) compileOrder(n *plan.Node, ss []*Scope) []*Scope {
	if c.IsSingleScope(ss) {
		currentFirstFlag := c.anal.isFirst
		order := constructOrder(n)
		order.SetAnalyzeControl(c.anal.curNodeIdx, currentFirstFlag)
		ss[0].setRootOperator(order)
		c.anal.isFirst = false

		currentFirstFlag = c.anal.isFirst
		mergeOrder := constructMergeOrder(n)
		mergeOrder.SetAnalyzeControl(c.anal.curNodeIdx, currentFirstFlag)
		ss[0].setRootOperator(mergeOrder)
		c.anal.isFirst = false
		return ss
	}

	currentFirstFlag := c.anal.isFirst
	for i := range ss {
		//c.anal.isFirst = currentFirstFlag
		order := constructOrder(n)
		order.SetIdx(c.anal.curNodeIdx)
		order.SetIsFirst(currentFirstFlag)
		ss[i].setRootOperator(order)
	}
	c.anal.isFirst = false

	rs := c.newMergeScope(ss)

	currentFirstFlag = c.anal.isFirst
	mergeOrder := constructMergeOrder(n)
	mergeOrder.SetIdx(c.anal.curNodeIdx)
	mergeOrder.SetIsFirst(currentFirstFlag)
	rs.setRootOperator(mergeOrder)
	c.anal.isFirst = false

	return []*Scope{rs}
}

func (c *Compile) compileWin(n *plan.Node, ss []*Scope) []*Scope {
	rs := c.newMergeScope(ss)

	currentFirstFlag := c.anal.isFirst
	arg := constructWindow(c.proc.Ctx, n, c.proc)
	arg.SetAnalyzeControl(c.anal.curNodeIdx, currentFirstFlag)
	rs.ReplaceLeafOp(arg)
	c.anal.isFirst = false

	return []*Scope{rs}
}

func (c *Compile) compileTimeWin(n *plan.Node, ss []*Scope) []*Scope {
	rs := c.newMergeScope(ss)

	currentFirstFlag := c.anal.isFirst
	arg := constructTimeWindow(c.proc.Ctx, n)
	arg.SetAnalyzeControl(c.anal.curNodeIdx, currentFirstFlag)
	rs.ReplaceLeafOp(arg)
	c.anal.isFirst = false

	return []*Scope{rs}
}

func (c *Compile) compileFill(n *plan.Node, ss []*Scope) []*Scope {
	rs := c.newMergeScope(ss)

	currentFirstFlag := c.anal.isFirst
	arg := constructFill(n)
	arg.SetAnalyzeControl(c.anal.curNodeIdx, currentFirstFlag)
	rs.ReplaceLeafOp(arg)
	c.anal.isFirst = false

	return []*Scope{rs}
}

func (c *Compile) compileOffset(n *plan.Node, ss []*Scope) []*Scope {
	if c.IsSingleScope(ss) {
		currentFirstFlag := c.anal.isFirst
		op := offset.NewArgument().WithOffset(n.Offset)
		op.SetAnalyzeControl(c.anal.curNodeIdx, currentFirstFlag)
		ss[0].setRootOperator(op)
		c.anal.isFirst = false
		return ss
	}

	rs := c.newMergeScope(ss)

	currentFirstFlag := c.anal.isFirst
	arg := constructMergeOffset(n)
	arg.SetAnalyzeControl(c.anal.curNodeIdx, currentFirstFlag)
	rs.ReplaceLeafOp(arg)
	c.anal.isFirst = false

	return []*Scope{rs}
}

func (c *Compile) compileLimit(n *plan.Node, ss []*Scope) []*Scope {
	if c.IsSingleScope(ss) {
		currentFirstFlag := c.anal.isFirst
		op := constructLimit(n)
		op.SetAnalyzeControl(c.anal.curNodeIdx, currentFirstFlag)
		ss[0].setRootOperator(op)
		c.anal.isFirst = false
		return ss
	}

	currentFirstFlag := c.anal.isFirst
	for i := range ss {
		//c.anal.isFirst = currentFirstFlag
		op := constructLimit(n)
		op.SetAnalyzeControl(c.anal.curNodeIdx, currentFirstFlag)
		ss[i].setRootOperator(op)
	}
	c.anal.isFirst = false

	rs := c.newMergeScope(ss)

	currentFirstFlag = c.anal.isFirst
	arg := constructMergeLimit(n)
	arg.SetAnalyzeControl(c.anal.curNodeIdx, currentFirstFlag)
	rs.ReplaceLeafOp(arg)
	c.anal.isFirst = false

	return []*Scope{rs}
}

func (c *Compile) compileFuzzyFilter(n *plan.Node, ns []*plan.Node, left []*Scope, right []*Scope) ([]*Scope, error) {
	var l, r *Scope
	if c.IsSingleScope(left) {
		l = left[0]
	} else {
		l = c.newMergeScope(left)
	}
	if c.IsSingleScope(right) {
		r = right[0]
	} else {
		r = c.newMergeScope(right)
	}
	all := []*Scope{l, r}
	rs := c.newMergeScope(all)

	currentFirstFlag := c.anal.isFirst
	op := constructFuzzyFilter(n, ns[n.Children[0]], ns[n.Children[1]])
	op.SetAnalyzeControl(c.anal.curNodeIdx, currentFirstFlag)
	rs.setRootOperator(op)
	c.anal.isFirst = false

	fuzzyCheck, err := newFuzzyCheck(n)
	if err != nil {
		return nil, err
	}
	c.fuzzys = append(c.fuzzys, fuzzyCheck)

	// wrap the collision key into c.fuzzy, for more information,
	// please refer fuzzyCheck.go
	op.Callback = func(bat *batch.Batch) error {
		if bat == nil || bat.IsEmpty() {
			return nil
		}
		// the batch will contain the key that fuzzyCheck
		if err := fuzzyCheck.fill(c.proc.Ctx, bat); err != nil {
			return err
		}
		return nil
	}
	return []*Scope{rs}, nil
}

func (c *Compile) compileSample(n *plan.Node, ss []*Scope) []*Scope {
	currentFirstFlag := c.anal.isFirst
	for i := range ss {
		op := constructSample(n, len(ss) != 1)
		op.SetAnalyzeControl(c.anal.curNodeIdx, currentFirstFlag)
		ss[i].setRootOperator(op)
	}
	c.anal.isFirst = false

	rs := c.newMergeScope(ss)
	if len(ss) == 1 {
		return []*Scope{rs}
	}

	// should sample again if sample by rows.
	if n.SampleFunc.Rows != plan2.NotSampleByRows {
		currentFirstFlag = c.anal.isFirst
		op := sample.NewMergeSample(constructSample(n, true), false)
		op.SetAnalyzeControl(c.anal.curNodeIdx, currentFirstFlag)
		rs.setRootOperator(op)
		c.anal.isFirst = false
	}
	return []*Scope{rs}
}

func (c *Compile) compileTPGroup(n *plan.Node, ss []*Scope, ns []*plan.Node) []*Scope {
	currentFirstFlag := c.anal.isFirst
	op := constructGroup(c.proc.Ctx, n, ns[n.Children[0]], true, 0, c.proc)
	op.SetAnalyzeControl(c.anal.curNodeIdx, currentFirstFlag)
	ss[0].setRootOperator(op)
	c.anal.isFirst = false
	return ss
}

func (c *Compile) compileMergeGroup(n *plan.Node, ss []*Scope, ns []*plan.Node, hasDistinct bool) []*Scope {
	// for less memory usage while merge group,
	// we do not run the group-operator in parallel once this has a distinct aggregation.
	// because the parallel need to store all the source data in the memory for merging.
	// we construct a pipeline like the following description for this case:
	//
	// all the operators from ss[0] to ss[last] send the data to only one group-operator.
	// this group-operator sends its result to the merge-group-operator.
	// todo: I cannot remove the merge-group action directly, because the merge-group action is used to fill the partial result.
	if hasDistinct {
		mergeToGroup := c.newMergeScope(ss)

		currentFirstFlag := c.anal.isFirst
		op := constructGroup(c.proc.Ctx, n, ns[n.Children[0]], false, 0, c.proc)
		op.SetAnalyzeControl(c.anal.curNodeIdx, currentFirstFlag)
		mergeToGroup.setRootOperator(op)
		c.anal.isFirst = false

		rs := c.newMergeScope([]*Scope{mergeToGroup})

		currentFirstFlag = c.anal.isFirst
		arg := constructMergeGroup(true)
		if ss[0].PartialResults != nil {
			arg.PartialResults = ss[0].PartialResults
			arg.PartialResultTypes = ss[0].PartialResultTypes
			ss[0].PartialResults = nil
			ss[0].PartialResultTypes = nil
		}
		arg.SetAnalyzeControl(c.anal.curNodeIdx, currentFirstFlag)
		rs.ReplaceLeafOp(arg)
		c.anal.isFirst = false

		return []*Scope{rs}
	} else {
		currentFirstFlag := c.anal.isFirst
		for i := range ss {
			op := constructGroup(c.proc.Ctx, n, ns[n.Children[0]], false, 0, c.proc)
			op.SetAnalyzeControl(c.anal.curNodeIdx, currentFirstFlag)
			ss[i].setRootOperator(op)
		}
		c.anal.isFirst = false

		rs := c.newMergeScope(ss)

		currentFirstFlag = c.anal.isFirst
		arg := constructMergeGroup(true)
		if ss[0].PartialResults != nil {
			arg.PartialResults = ss[0].PartialResults
			arg.PartialResultTypes = ss[0].PartialResultTypes
			ss[0].PartialResults = nil
			ss[0].PartialResultTypes = nil
		}
		arg.SetAnalyzeControl(c.anal.curNodeIdx, currentFirstFlag)
		rs.ReplaceLeafOp(arg)
		c.anal.isFirst = false

		return []*Scope{rs}
	}
}

// shuffle and dispatch must stick together
func (c *Compile) constructShuffleAndDispatch(ss, children []*Scope, n *plan.Node) {
	j := 0
	for i := range ss {
		shuffleArg := constructShuffleGroupArg(children, n)
		shuffleArg.SetAnalyzeControl(c.anal.curNodeIdx, false)
		ss[i].setRootOperator(shuffleArg)

		dispatchArg := constructDispatch(j, children, ss[i].NodeInfo.Addr, n, false)
		dispatchArg.SetAnalyzeControl(c.anal.curNodeIdx, false)
		ss[i].setRootOperator(dispatchArg)
		j++
		ss[i].IsEnd = true
	}
}

func (c *Compile) compileShuffleGroup(n *plan.Node, ss []*Scope, ns []*plan.Node) []*Scope {
	if len(c.cnList) > 1 {
		n.Stats.HashmapStats.ShuffleMethod = plan.ShuffleMethod_Normal
	}

	switch n.Stats.HashmapStats.ShuffleMethod {
	case plan.ShuffleMethod_Reuse:
		currentIsFirst := c.anal.isFirst
		for i := range ss {
			op := constructGroup(c.proc.Ctx, n, ns[n.Children[0]], true, len(ss), c.proc)
			op.SetAnalyzeControl(c.anal.curNodeIdx, currentIsFirst)
			ss[i].setRootOperator(op)
		}
		c.anal.isFirst = false

		ss = c.compileProjection(n, c.compileRestrict(n, ss))
		return ss
	case plan.ShuffleMethod_Reshuffle:
		parent, children := c.newScopeListForShuffleGroup(1)
		// saving the last operator of all children to make sure the connector setting in
		// the right place
		lastOperator := make([]vm.Operator, 0, len(children))
		for i := range children {
			rootOp := children[i].RootOp
			if rootOp.GetOperatorBase().NumChildren() == 0 {
				children[i].RootOp = nil
			} else {
				children[i].RootOp = rootOp.GetOperatorBase().GetChildren(0)
			}
			rootOp.GetOperatorBase().SetChildren(nil)
			lastOperator = append(lastOperator, rootOp)
		}

		currentIsFirst := c.anal.isFirst
		for i := range children {
			op := constructGroup(c.proc.Ctx, n, ns[n.Children[0]], true, len(children), c.proc)
			op.SetAnalyzeControl(c.anal.curNodeIdx, currentIsFirst)
			children[i].setRootOperator(op)
		}
		c.anal.isFirst = false

		children = c.compileProjection(n, c.compileRestrict(n, children))
		// recovery the children's last operator
		for i := range children {
			children[i].doSetRootOperator(lastOperator[i])
		}

		currentIsFirst = c.anal.isFirst
		for i := range ss {
			op := constructShuffleGroupArg(children, n)
			op.SetAnalyzeControl(c.anal.curNodeIdx, currentIsFirst)
			ss[i].setRootOperator(op)
		}
		c.anal.isFirst = false

		mergeScopes := c.newMergeScope(ss)
		dispatchOp := constructDispatch(0, children, c.addr, n, false)
		dispatchOp.SetAnalyzeControl(c.anal.curNodeIdx, false)
		mergeScopes.setRootOperator(dispatchOp)

		appendIdx := 0
		for i := range children {
			if isSameCN(mergeScopes.NodeInfo.Addr, children[i].NodeInfo.Addr) {
				appendIdx = i
				break
			}
		}
		children[appendIdx].PreScopes = append(children[appendIdx].PreScopes, mergeScopes)

		return parent
	default:
		parent, children := c.newScopeListForShuffleGroup(validScopeCount(ss))
		c.constructShuffleAndDispatch(ss, children, n)

		// saving the last operator of all children to make sure the connector setting in
		// the right place
		lastOperator := make([]vm.Operator, 0, len(children))
		for i := range children {
			rootOp := children[i].RootOp
			if rootOp.GetOperatorBase().NumChildren() == 0 {
				children[i].RootOp = nil
			} else {
				children[i].RootOp = rootOp.GetOperatorBase().GetChildren(0)
			}
			rootOp.GetOperatorBase().SetChildren(nil)
			lastOperator = append(lastOperator, rootOp)
		}

		currentIsFirst := c.anal.isFirst
		for i := range children {
			groupOp := constructGroup(c.proc.Ctx, n, ns[n.Children[0]], true, len(children), c.proc)
			groupOp.SetAnalyzeControl(c.anal.curNodeIdx, currentIsFirst)
			children[i].setRootOperator(groupOp)
		}
		c.anal.isFirst = false

		children = c.compileProjection(n, c.compileRestrict(n, children))
		// recovery the children's last operator
		for i := range children {
			children[i].doSetRootOperator(lastOperator[i])
		}

		for i := range ss {
			appended := false
			for j := range children {
				if isSameCN(children[j].NodeInfo.Addr, ss[i].NodeInfo.Addr) {
					children[j].PreScopes = append(children[j].PreScopes, ss[i])
					appended = true
					break
				}
			}
			if !appended {
				children[0].PreScopes = append(children[0].PreScopes, ss[i])
			}
		}

		return parent
		// return []*Scope{c.newMergeScope(parent)}
	}
}

// compilePreInsert Compile PreInsert Node and set it as the root operator for each Scope.
func (c *Compile) compilePreInsert(ns []*plan.Node, n *plan.Node, ss []*Scope) ([]*Scope, error) {
	currentFirstFlag := c.anal.isFirst
	for i := range ss {
		preInsertArg, err := constructPreInsert(ns, n, c.e, c.proc)
		if err != nil {
			return nil, err
		}
		preInsertArg.SetAnalyzeControl(c.anal.curNodeIdx, currentFirstFlag)
		ss[i].setRootOperator(preInsertArg)
	}
	c.anal.isFirst = false
	return ss, nil
}

func (c *Compile) compileInsert(ns []*plan.Node, n *plan.Node, ss []*Scope) ([]*Scope, error) {
	// Determine whether to Write S3
	toWriteS3 := n.Stats.GetCost()*float64(SingleLineSizeEstimate) >
		float64(DistributedThreshold) || c.anal.qry.LoadTag

	if toWriteS3 {
		c.proc.Debugf(c.proc.Ctx, "insert of '%s' write s3\n", c.sql)
		if !haveSinkScanInPlan(ns, n.Children[0]) && len(ss) != 1 {
			currentFirstFlag := c.anal.isFirst
			c.anal.isFirst = false

			insertArg := constructInsert(n, c.e)
			insertArg.ToWriteS3 = true
			insertArg.SetAnalyzeControl(c.anal.curNodeIdx, currentFirstFlag)
			currentFirstFlag = false

			rs := c.newInsertMergeScope(insertArg, ss)
			insertArg.Release()
			rs.Magic = MergeInsert

			mergeInsertArg := constructMergeblock(c.e, n)
			mergeInsertArg.SetAnalyzeControl(c.anal.curNodeIdx, currentFirstFlag)
			rs.setRootOperator(mergeInsertArg)

			ss = []*Scope{rs}
		} else {
			currentFirstFlag := c.anal.isFirst
			c.anal.isFirst = false

			dataScope := c.newMergeScope(ss)
			if c.anal.qry.LoadTag {
				// reset the channel buffer of sink for load
				dataScope.Proc.Reg.MergeReceivers[0].Ch = make(chan *process.RegisterMessage, dataScope.NodeInfo.Mcpu)
			}
			parallelSize := c.getParallelSizeForExternalScan(n, dataScope.NodeInfo.Mcpu)
			scopes := make([]*Scope, 0, parallelSize)
			regs := make([]*process.WaitRegister, 0, parallelSize)
			for i := 0; i < parallelSize; i++ {
				s := newScope(Merge)
				mergeArg := merge.NewArgument()
				mergeArg.SetAnalyzeControl(c.anal.curNodeIdx, currentFirstFlag)
				s.setRootOperator(mergeArg)

				scopes = append(scopes, s)
				scopes[i].Proc = c.proc.NewNoContextChildProc(1)
				if c.anal.qry.LoadTag {
					for _, rr := range scopes[i].Proc.Reg.MergeReceivers {
						rr.Ch = make(chan *process.RegisterMessage, shuffleChannelBufferSize)
					}
				}
				regs = append(regs, scopes[i].Proc.Reg.MergeReceivers...)
			}

			if c.anal.qry.LoadTag && n.Stats.HashmapStats != nil && n.Stats.HashmapStats.Shuffle && dataScope.NodeInfo.Mcpu == parallelSize {
				_, arg := constructDispatchLocalAndRemote(0, scopes, c.addr)
				arg.FuncId = dispatch.ShuffleToAllFunc
				arg.ShuffleType = plan2.ShuffleToLocalMatchedReg
				arg.SetAnalyzeControl(c.anal.curNodeIdx, false)
				dataScope.setRootOperator(arg)
			} else {
				dispatchArg := constructDispatchLocal(false, false, false, regs)
				dispatchArg.SetAnalyzeControl(c.anal.curNodeIdx, false)
				dataScope.setRootOperator(dispatchArg)
			}
			dataScope.IsEnd = true

			for i := range scopes {
				insertArg := constructInsert(n, c.e)
				insertArg.ToWriteS3 = true
				insertArg.SetAnalyzeControl(c.anal.curNodeIdx, currentFirstFlag)
				scopes[i].setRootOperator(insertArg)
			}
			currentFirstFlag = false

			rs := c.newMergeScope(scopes)
			rs.PreScopes = append(rs.PreScopes, dataScope)
			rs.Magic = MergeInsert
			mergeInsertArg := constructMergeblock(c.e, n)
			mergeInsertArg.SetAnalyzeControl(c.anal.curNodeIdx, currentFirstFlag)
			rs.setRootOperator(mergeInsertArg)

			ss = []*Scope{rs}
		}
	} else {
		currentFirstFlag := c.anal.isFirst
		// Not write S3
		for i := range ss {
			insertArg := constructInsert(n, c.e)
			insertArg.SetAnalyzeControl(c.anal.curNodeIdx, currentFirstFlag)
			ss[i].setRootOperator(insertArg)
		}
		c.anal.isFirst = false
	}
	return ss, nil
}

func (c *Compile) compilePreInsertUk(n *plan.Node, ss []*Scope) []*Scope {
	currentFirstFlag := c.anal.isFirst
	for i := range ss {
		preInsertUkArg := constructPreInsertUk(n, c.proc)
		preInsertUkArg.SetAnalyzeControl(c.anal.curNodeIdx, currentFirstFlag)
		ss[i].setRootOperator(preInsertUkArg)
	}
	c.anal.isFirst = false
	return ss
}

func (c *Compile) compilePreInsertSK(n *plan.Node, ss []*Scope) []*Scope {
	currentFirstFlag := c.anal.isFirst
	for i := range ss {
		preInsertSkArg := constructPreInsertSk(n, c.proc)
		preInsertSkArg.SetAnalyzeControl(c.anal.curNodeIdx, currentFirstFlag)
		ss[i].setRootOperator(preInsertSkArg)
	}
	c.anal.isFirst = false
	return ss
}

func (c *Compile) compileDelete(n *plan.Node, ss []*Scope) ([]*Scope, error) {
	var arg *deletion.Deletion
	currentFirstFlag := c.anal.isFirst
	arg, err := constructDeletion(n, c.e)
	if err != nil {
		return nil, err
	}
	arg.SetAnalyzeControl(c.anal.curNodeIdx, currentFirstFlag)
	c.anal.isFirst = false

	if n.Stats.Cost*float64(SingleLineSizeEstimate) > float64(DistributedThreshold) && !arg.DeleteCtx.CanTruncate {
		rs := c.newDeleteMergeScope(arg, ss)
		rs.Magic = MergeDelete

		mergeDeleteArg := mergedelete.NewArgument().
			WithObjectRef(arg.DeleteCtx.Ref).
			WithParitionNames(arg.DeleteCtx.PartitionTableNames).
			WithEngine(c.e).
			WithAddAffectedRows(arg.DeleteCtx.AddAffectedRows)

		currentFirstFlag = c.anal.isFirst
		mergeDeleteArg.SetAnalyzeControl(c.anal.curNodeIdx, currentFirstFlag)
		rs.setRootOperator(mergeDeleteArg)
		c.anal.isFirst = false

		ss = []*Scope{rs}
		arg.Release()
		return ss, nil
	} else {
		var rs *Scope
		if c.IsSingleScope(ss) {
			rs = ss[0]
		} else {
			rs = c.newMergeScope(ss)
			rs.Magic = Merge
		}

		rs.setRootOperator(arg)
		ss = []*Scope{rs}
		return ss, nil
	}
}

func (c *Compile) compileLock(n *plan.Node, ss []*Scope) ([]*Scope, error) {
	lockRows := make([]*plan.LockTarget, 0, len(n.LockTargets))
	for _, tbl := range n.LockTargets {
		if tbl.LockTable {
			c.lockTables[tbl.TableId] = tbl
		} else {
			if _, ok := c.lockTables[tbl.TableId]; !ok {
				lockRows = append(lockRows, tbl)
			}
		}
	}
	n.LockTargets = lockRows
	if len(n.LockTargets) == 0 {
		return ss, nil
	}

	block := false
	// only pessimistic txn needs to block downstream operators.
	if c.proc.GetTxnOperator().Txn().IsPessimistic() {
		block = n.LockTargets[0].Block
		if block {
			ss = []*Scope{c.newMergeScope(ss)}
		}
	}

	currentFirstFlag := c.anal.isFirst
	for i := range ss {
		var err error
		var lockOpArg *lockop.LockOp
		lockOpArg, err = constructLockOp(n, c.e)
		if err != nil {
			return nil, err
		}
		lockOpArg.SetBlock(block)
		lockOpArg.SetAnalyzeControl(c.anal.curNodeIdx, currentFirstFlag)
		if block {
			lockOpArg.SetChildren(ss[i].RootOp.GetOperatorBase().Children)
			ss[i].RootOp.Release()
			ss[i].RootOp = lockOpArg
		} else {
			ss[i].doSetRootOperator(lockOpArg)
		}
	}
	c.anal.isFirst = false
	return ss, nil
}

func (c *Compile) compileRecursiveCte(n *plan.Node, curNodeIdx int32) ([]*Scope, error) {
	receivers := make([]*process.WaitRegister, len(n.SourceStep))
	for i, step := range n.SourceStep {
		receivers[i] = c.getNodeReg(step, curNodeIdx)
		if receivers[i] == nil {
			return nil, moerr.NewInternalError(c.proc.Ctx, "no data sender for sinkScan node")
		}
	}

	rs := newScope(Merge)
	rs.NodeInfo = getEngineNode(c)
	rs.Proc = c.proc.NewNoContextChildProc(len(receivers))

	currentFirstFlag := c.anal.isFirst
	mergecteArg := mergecte.NewArgument()
	mergecteArg.SetAnalyzeControl(c.anal.curNodeIdx, currentFirstFlag)
	rs.setRootOperator(mergecteArg)
	c.anal.isFirst = false

	for _, r := range receivers {
		r.Ctx = rs.Proc.Ctx
	}
	rs.Proc.Reg.MergeReceivers = receivers
	return []*Scope{rs}, nil
}

func (c *Compile) compileRecursiveScan(n *plan.Node, curNodeIdx int32) ([]*Scope, error) {
	receivers := make([]*process.WaitRegister, len(n.SourceStep))
	for i, step := range n.SourceStep {
		receivers[i] = c.getNodeReg(step, curNodeIdx)
		if receivers[i] == nil {
			return nil, moerr.NewInternalError(c.proc.Ctx, "no data sender for sinkScan node")
		}
	}
	rs := newScope(Merge)
	rs.NodeInfo = engine.Node{Addr: c.addr, Mcpu: 1}
	rs.Proc = c.proc.NewNoContextChildProc(len(receivers))

	currentFirstFlag := c.anal.isFirst
	mergeRecursiveArg := mergerecursive.NewArgument()
	mergeRecursiveArg.SetAnalyzeControl(c.anal.curNodeIdx, currentFirstFlag)
	rs.setRootOperator(mergeRecursiveArg)
	c.anal.isFirst = false

	for _, r := range receivers {
		r.Ctx = rs.Proc.Ctx
	}
	rs.Proc.Reg.MergeReceivers = receivers
	return []*Scope{rs}, nil
}

func (c *Compile) compileSinkScanNode(n *plan.Node, curNodeIdx int32) ([]*Scope, error) {
	receivers := make([]*process.WaitRegister, len(n.SourceStep))
	for i, step := range n.SourceStep {
		receivers[i] = c.getNodeReg(step, curNodeIdx)
		if receivers[i] == nil {
			return nil, moerr.NewInternalError(c.proc.Ctx, "no data sender for sinkScan node")
		}
	}
	rs := newScope(Merge)
	rs.NodeInfo = getEngineNode(c)
<<<<<<< HEAD
	rs.Proc = c.proc.NewNoContextChildProc(1)
	rs.setRootOperator(merge.NewArgument().WithSinkScan(true))
=======
	rs.Proc = process.NewFromProc(c.proc, c.proc.Ctx, 1)

	currentFirstFlag := c.anal.isFirst
	mergeArg := merge.NewArgument().WithSinkScan(true)
	mergeArg.SetAnalyzeControl(c.anal.curNodeIdx, currentFirstFlag)
	rs.setRootOperator(mergeArg)
	c.anal.isFirst = false

>>>>>>> d5a8adf3
	for _, r := range receivers {
		r.Ctx = rs.Proc.Ctx
	}
	rs.Proc.Reg.MergeReceivers = receivers
	return []*Scope{rs}, nil
}

func (c *Compile) compileSinkNode(n *plan.Node, ss []*Scope, step int32) ([]*Scope, error) {
	receivers := c.getStepRegs(step)
	if len(receivers) == 0 {
		return nil, moerr.NewInternalError(c.proc.Ctx, "no data receiver for sink node")
	}

	var rs *Scope
	if c.IsSingleScope(ss) {
		rs = ss[0]
	} else {
		rs = c.newMergeScope(ss)
	}

	currentFirstFlag := c.anal.isFirst
	dispatchLocal := constructDispatchLocal(true, true, n.RecursiveSink, receivers)
	dispatchLocal.SetAnalyzeControl(c.anal.curNodeIdx, currentFirstFlag)
	rs.setRootOperator(dispatchLocal)
	c.anal.isFirst = false

	ss = []*Scope{rs}
	return ss, nil
}
func (c *Compile) compileOnduplicateKey(n *plan.Node, ss []*Scope) ([]*Scope, error) {
	rs := c.newMergeScope(ss)

	currentFirstFlag := c.anal.isFirst
	arg := constructOnduplicateKey(n, c.e)
	arg.SetAnalyzeControl(c.anal.curNodeIdx, currentFirstFlag)
	rs.ReplaceLeafOp(arg)
	c.anal.isFirst = false

	ss = []*Scope{rs}
	return ss, nil
}

// DeleteMergeScope need to assure this:
// one block can be only deleted by one and the same
// CN, so we need to transfer the rows from the
// the same block to one and the same CN to perform
// the deletion operators.
func (c *Compile) newDeleteMergeScope(arg *deletion.Deletion, ss []*Scope) *Scope {
	// Todo: implemet delete merge
	ss2 := make([]*Scope, 0, len(ss))
	// ends := make([]*Scope, 0, len(ss))
	for _, s := range ss {
		if s.IsEnd {
			// ends = append(ends, s)
			continue
		}
		ss2 = append(ss2, s)
	}

	rs := make([]*Scope, 0, len(ss2))
	uuids := make([]uuid.UUID, 0, len(ss2))
	var uid uuid.UUID
	for i := 0; i < len(ss2); i++ {
		rs = append(rs, newScope(Merge))
		uid, _ = uuid.NewV7()
		uuids = append(uuids, uid)
	}

	// for every scope, it should dispatch its
	// batch to other cn
	for i := 0; i < len(ss2); i++ {
		constructDeleteDispatchAndLocal(i, rs, ss2, uuids, c)
	}

	for i := range rs {
		// use distributed delete
		arg.RemoteDelete = true
		// maybe just copy only once?
		arg.SegmentMap = colexec.Get().GetCnSegmentMap()
		arg.IBucket = uint32(i)
		arg.Nbucket = uint32(len(rs))
		rs[i].setRootOperator(dupOperator(arg, nil, 0))
	}
	return c.newMergeScope(rs)
}

func (c *Compile) newMergeScope(ss []*Scope) *Scope {
	rs := newScope(Merge)
	rs.NodeInfo = getEngineNode(c)
	rs.PreScopes = ss
	cnt := 0
	for _, s := range ss {
		if s.IsEnd {
			continue
		}
		cnt++
	}
	rs.Proc = c.proc.NewNoContextChildProc(cnt)
	if len(ss) > 0 {
		rs.Proc.Base.LoadTag = ss[0].Proc.Base.LoadTag
	}

	// waring: `Merge` operator` is not used as an input/output analyze,
	// and `Merge` operator cannot play the role of IsFirst/IsLast
	mergeOp := merge.NewArgument()
	mergeOp.SetAnalyzeControl(c.anal.curNodeIdx, false)
	rs.setRootOperator(mergeOp)
	//c.anal.isFirst = false

	j := 0
	for i := range ss {
		if !ss[i].IsEnd {
			// waring: `connector` operator is not used as an input/output analyze,
			// and `connector` operator cannot play the role of IsFirst/IsLast
			connArg := connector.NewArgument().WithReg(rs.Proc.Reg.MergeReceivers[j])
			connArg.SetAnalyzeControl(c.anal.curNodeIdx, false)
			ss[i].setRootOperator(connArg)
			j++
		}
	}
	return rs
}

func (c *Compile) newMergeRemoteScope(ss []*Scope, nodeinfo engine.Node) *Scope {
	rs := c.newMergeScope(ss)
	// reset rs's info to remote
	rs.Magic = Remote
	rs.NodeInfo.Addr = nodeinfo.Addr
	rs.NodeInfo.Mcpu = nodeinfo.Mcpu

	return rs
}

// newScopeListOnCurrentCN traverse the cnList and only generate Scope list for the current CN node
// waing: newScopeListOnCurrentCN result is only used to build Scope and add one merge operator.
// If other operators are added, please let @qingxinhome know
func (c *Compile) newScopeListOnCurrentCN(childrenCount int, blocks int) []*Scope {
	var ss []*Scope
	currentFirstFlag := c.anal.isFirst
	for _, cn := range c.cnList {
		if !isSameCN(cn.Addr, c.addr) {
			continue
		}
		c.anal.isFirst = currentFirstFlag
		ss = append(ss, c.newScopeListWithNode(c.generateCPUNumber(cn.Mcpu, blocks), childrenCount, cn.Addr)...)
	}
	return ss
}

func (c *Compile) newScopeListForShuffleGroup(childrenCount int) ([]*Scope, []*Scope) {
	parent := make([]*Scope, 0, len(c.cnList))
	children := make([]*Scope, 0, len(c.cnList))

	//currentFirstFlag := c.anal.isFirst
	for _, n := range c.cnList {
		//c.anal.isFirst = currentFirstFlag
		scopes := c.newScopeListWithNode(plan2.GetShuffleDop(n.Mcpu), childrenCount, n.Addr)
		for _, s := range scopes {
			for _, rr := range s.Proc.Reg.MergeReceivers {
				rr.Ch = make(chan *process.RegisterMessage, shuffleChannelBufferSize)
			}
		}
		children = append(children, scopes...)
		parent = append(parent, c.newMergeRemoteScope(scopes, n))
	}
	return parent, children
}

// waing: newScopeListWithNode only used to build Scope with cpuNum and add one merge operator.
// If other operators are added, please let @qingxinhome know
func (c *Compile) newScopeListWithNode(mcpu, childrenCount int, addr string) []*Scope {
	ss := make([]*Scope, mcpu)
	//currentFirstFlag := c.anal.isFirst
	for i := range ss {
		ss[i] = newScope(Remote)
		ss[i].Magic = Remote
		ss[i].NodeInfo.Addr = addr
		ss[i].NodeInfo.Mcpu = 1 // ss is already the mcpu length so we don't need to parallel it
		ss[i].Proc = c.proc.NewNoContextChildProc(childrenCount)

		// The merge operator does not act as First/Last, It needs to handle its analyze status
		merge := merge.NewArgument()
		merge.SetAnalyzeControl(c.anal.curNodeIdx, false)
		ss[i].setRootOperator(merge)
	}
	//c.anal.isFirst = false
	return ss
}

func (c *Compile) newScopeListForRightJoin(childrenCount int, bIdx int, leftScopes []*Scope) []*Scope {
	/*
		ss := make([]*Scope, 0, len(leftScopes))
		for i := range leftScopes {
			tmp := new(Scope)
			tmp.Magic = Remote
			tmp.IsJoin = true
			tmp.Proc = process.NewWithAnalyze(c.proc, c.proc.Ctx, childrenCount, c.anal.Nodes())
			tmp.NodeInfo = leftScopes[i].NodeInfo
			ss = append(ss, tmp)
		}
	*/
	// Force right join to execute on one CN due to right join issue
	// Will fix in future
	maxCpuNum := 1
	for _, s := range leftScopes {
		if s.NodeInfo.Mcpu > maxCpuNum {
			maxCpuNum = s.NodeInfo.Mcpu
		}
	}

	ss := make([]*Scope, 1)
	ss[0] = newScope(Remote)
	ss[0].IsJoin = true
	ss[0].Proc = c.proc.NewNoContextChildProc(childrenCount)
	ss[0].NodeInfo = engine.Node{Addr: c.addr, Mcpu: maxCpuNum}
	ss[0].BuildIdx = bIdx

	for i := range ss {
		mergeOp := merge.NewArgument()
		ss[i].setRootOperator(mergeOp)
	}

	return ss
}

func (c *Compile) newJoinScopeListWithBucket(rs, left, right []*Scope, n *plan.Node) []*Scope {
	currentFirstFlag := c.anal.isFirst
	// construct left
	leftMerge := c.newMergeScope(left)
	leftDispatch := constructDispatch(0, rs, c.addr, n, false)
	leftDispatch.SetAnalyzeControl(c.anal.curNodeIdx, false)
	leftMerge.setRootOperator(leftDispatch)
	leftMerge.IsEnd = true

	// construct right
	c.anal.isFirst = currentFirstFlag
	rightMerge := c.newMergeScope(right)
	rightDispatch := constructDispatch(1, rs, c.addr, n, false)
	leftDispatch.SetAnalyzeControl(c.anal.curNodeIdx, false)
	rightMerge.setRootOperator(rightDispatch)
	rightMerge.IsEnd = true

	// append left and right to correspond rs
	idx := 0
	for i := range rs {
		if isSameCN(rs[i].NodeInfo.Addr, c.addr) {
			idx = i
		}
	}
	rs[idx].PreScopes = append(rs[idx].PreScopes, leftMerge, rightMerge)
	return rs
}

func (c *Compile) newMergeRemoteScopeByCN(ss []*Scope) []*Scope {
	rs := make([]*Scope, 0, len(c.cnList))
	for i := range c.cnList {
		cn := c.cnList[i]
		currentSS := make([]*Scope, 0, cn.Mcpu)
		for j := range ss {
			if isSameCN(ss[j].NodeInfo.Addr, cn.Addr) {
				currentSS = append(currentSS, ss[j])
			}
		}
		if len(currentSS) > 0 {
			mergeScope := c.newMergeRemoteScope(currentSS, cn)
			rs = append(rs, mergeScope)
		}
	}

	return rs
}

func (c *Compile) newBroadcastJoinScopeList(probeScopes []*Scope, buildScopes []*Scope, n *plan.Node) []*Scope {
	rs := c.newMergeRemoteScopeByCN(probeScopes)
	for i := range rs {
		rs[i].IsJoin = true
		rs[i].NodeInfo.Mcpu = c.generateCPUNumber(ncpu, int(n.Stats.BlockNum))
		rs[i].BuildIdx = len(rs[i].Proc.Reg.MergeReceivers)
		w := &process.WaitRegister{
			Ctx: rs[i].Proc.Ctx,
			Ch:  make(chan *process.RegisterMessage, 10),
		}
		rs[i].Proc.Reg.MergeReceivers = append(rs[i].Proc.Reg.MergeReceivers, w)
	}
	// all join's first flag will setting in newLeftScope and newRightScope
	// so we set it to false now
	if c.IsTpQuery() {
		rs[0].PreScopes = append(rs[0].PreScopes, buildScopes[0])
	} else {
		c.anal.isFirst = false
		for i := range rs {
			if isSameCN(rs[i].NodeInfo.Addr, c.addr) {
				mergeBuild := buildScopes[0]
				if len(buildScopes) > 1 {
					mergeBuild = c.newMergeScope(buildScopes)
				}
				mergeBuild.setRootOperator(constructDispatch(rs[i].BuildIdx, rs, c.addr, n, false))
				mergeBuild.IsEnd = true
				rs[i].PreScopes = append(rs[i].PreScopes, mergeBuild)
				break
			}
		}
	}

	return rs
}

func (c *Compile) newShuffleJoinScopeList(left, right []*Scope, n *plan.Node) ([]*Scope, []*Scope) {
	single := len(c.cnList) <= 1
	if single {
		n.Stats.HashmapStats.ShuffleTypeForMultiCN = plan.ShuffleTypeForMultiCN_Simple
	}

	var parent []*Scope
	children := make([]*Scope, 0, len(c.cnList))
	lnum := len(left)
	sum := lnum + len(right)
	shuffleIdx := 0
	for _, cn := range c.cnList {
		dop := plan2.GetShuffleDop(cn.Mcpu)
		ss := make([]*Scope, dop)
		for i := range ss {
			ss[i] = newScope(Remote)
			ss[i].IsJoin = true
			ss[i].NodeInfo.Addr = cn.Addr
			ss[i].NodeInfo.Mcpu = 1
			ss[i].Proc = c.proc.NewNoContextChildProc(sum)
			ss[i].BuildIdx = lnum
			shuffleIdx++
			ss[i].ShuffleIdx = shuffleIdx
			for _, rr := range ss[i].Proc.Reg.MergeReceivers {
				rr.Ch = make(chan *process.RegisterMessage, shuffleChannelBufferSize)
			}
		}
		children = append(children, ss...)
		if !single {
			parent = append(parent, c.newMergeRemoteScope(ss, cn))
		}
	}

	currentFirstFlag := c.anal.isFirst
	for i, scp := range left {
		shuffleOp := constructShuffleJoinArg(children, n, true)
		shuffleOp.SetIdx(c.anal.curNodeIdx)
		scp.setRootOperator(shuffleOp)
		scp.setRootOperator(constructDispatch(i, children, scp.NodeInfo.Addr, n, true))
		scp.IsEnd = true

		appended := false
		for _, js := range children {
			if isSameCN(js.NodeInfo.Addr, scp.NodeInfo.Addr) {
				js.PreScopes = append(js.PreScopes, scp)
				appended = true
				break
			}
		}
		if !appended {
			c.proc.Errorf(c.proc.Ctx, "no same addr scope to append left scopes")
			children[0].PreScopes = append(children[0].PreScopes, scp)
		}
	}

	c.anal.isFirst = currentFirstFlag
	for i, scp := range right {
		shuffleOp := constructShuffleJoinArg(children, n, false)
		shuffleOp.SetIdx(c.anal.curNodeIdx)
		scp.setRootOperator(shuffleOp)

		scp.setRootOperator(constructDispatch(i+lnum, children, scp.NodeInfo.Addr, n, false))
		scp.IsEnd = true

		appended := false
		for _, js := range children {
			if isSameCN(js.NodeInfo.Addr, scp.NodeInfo.Addr) {
				js.PreScopes = append(js.PreScopes, scp)
				appended = true
				break
			}
		}
		if !appended {
			c.proc.Errorf(c.proc.Ctx, "no same addr scope to append right scopes")
			children[0].PreScopes = append(children[0].PreScopes, scp)
		}
	}
	return parent, children
}

func (c *Compile) newJoinProbeScopeWithBidx(s *Scope) *Scope {
	rs := newScope(Merge)
	mergeOp := merge.NewArgument()
	mergeOp.SetIdx(vm.GetLeafOp(s.RootOp).GetOperatorBase().GetIdx())
	mergeOp.SetIsFirst(true)
	rs.setRootOperator(mergeOp)
	rs.Proc = process.NewFromProc(s.Proc, s.Proc.Ctx, s.BuildIdx)
	for i := 0; i < s.BuildIdx; i++ {
		regTransplant(s, rs, i, i)
	}

	s.Proc.Reg.MergeReceivers[0] = &process.WaitRegister{
		Ctx: s.Proc.Ctx,
		Ch:  make(chan *process.RegisterMessage, shuffleChannelBufferSize),
	}
	rs.setRootOperator(
		connector.NewArgument().
			WithReg(s.Proc.Reg.MergeReceivers[0]),
	)
	s.Proc.Reg.MergeReceivers = s.Proc.Reg.MergeReceivers[:1]
	rs.IsEnd = true
	return rs
}

func (c *Compile) newBroadcastJoinProbeScope(s *Scope, ss []*Scope) *Scope {
	rs := newScope(Merge)
	mergeOp := merge.NewArgument()
	mergeOp.SetIdx(vm.GetLeafOp(s.RootOp).GetOperatorBase().GetIdx())
	mergeOp.SetIsFirst(true)
	rs.setRootOperator(mergeOp)
	rs.Proc = s.Proc.NewContextChildProc(s.BuildIdx)
	for i := 0; i < s.BuildIdx; i++ {
		regTransplant(s, rs, i, i)
	}

	rs.setRootOperator(constructDispatchLocal(false, false, false, extraRegisters(ss, 0)))
	rs.IsEnd = true
	return rs
}

func (c *Compile) newJoinBuildScope(s *Scope, mcpu int32) *Scope {
	rs := newScope(Merge)
	buildLen := len(s.Proc.Reg.MergeReceivers) - s.BuildIdx
	rs.Proc = s.Proc.NewContextChildProc(buildLen)
	for i := 0; i < buildLen; i++ {
		regTransplant(s, rs, i+s.BuildIdx, i)
	}
	mergeOp := merge.NewArgument()
	mergeOp.SetIdx(c.anal.curNodeIdx)
	mergeOp.SetIsFirst(c.anal.isFirst)
	rs.setRootOperator(mergeOp)
	rs.setRootOperator(constructJoinBuildOperator(c, vm.GetLeafOpParent(nil, (s.RootOp)), s.ShuffleIdx > 0, mcpu))

	rs.IsEnd = true

	return rs
}

// Transplant the source's RemoteReceivRegInfos which index equal to sourceIdx to
// target with new index targetIdx
func regTransplant(source, target *Scope, sourceIdx, targetIdx int) {
	target.Proc.Reg.MergeReceivers[targetIdx] = source.Proc.Reg.MergeReceivers[sourceIdx]
	target.Proc.Reg.MergeReceivers[targetIdx].Ctx = target.Proc.Ctx
	i := 0
	for i < len(source.RemoteReceivRegInfos) {
		op := &source.RemoteReceivRegInfos[i]
		if op.Idx == sourceIdx {
			target.RemoteReceivRegInfos = append(target.RemoteReceivRegInfos, RemoteReceivRegInfo{
				Idx:      targetIdx,
				Uuid:     op.Uuid,
				FromAddr: op.FromAddr,
			})
			source.RemoteReceivRegInfos = append(source.RemoteReceivRegInfos[:i], source.RemoteReceivRegInfos[i+1:]...)
			continue
		}
		i++
	}
}

func (c *Compile) generateCPUNumber(cpunum, blocks int) int {
	if cpunum <= 0 || blocks <= 16 || c.IsTpQuery() {
		return 1
	}
	ret := blocks/16 + 1
	if ret < cpunum {
		return ret
	}
	return cpunum
}

func (c *Compile) initAnalyze(qry *plan.Query) {
	if len(qry.Nodes) == 0 {
		panic("empty plan")
	}

	anals := make([]*process.AnalyzeInfo, len(qry.Nodes))
	for i := range anals {
		anals[i] = reuse.Alloc[process.AnalyzeInfo](nil)
		anals[i].NodeId = int32(i)
	}
	c.anal = newAnaylze()
	c.anal.qry = qry
	c.anal.analInfos = anals
	c.anal.curNodeIdx = int(qry.Steps[0])
	for _, node := range c.anal.qry.Nodes {
		if node.AnalyzeInfo == nil {
			node.AnalyzeInfo = new(plan.AnalyzeInfo)
		}
	}
	c.proc.Base.AnalInfos = c.anal.analInfos
}

func (c *Compile) fillAnalyzeInfo() {
	// record the number of s3 requests
	c.anal.S3IOInputCount(c.anal.curNodeIdx, c.counterSet.FileService.S3.Put.Load())
	c.anal.S3IOInputCount(c.anal.curNodeIdx, c.counterSet.FileService.S3.List.Load())

	c.anal.S3IOOutputCount(c.anal.curNodeIdx, c.counterSet.FileService.S3.Head.Load())
	c.anal.S3IOOutputCount(c.anal.curNodeIdx, c.counterSet.FileService.S3.Get.Load())
	c.anal.S3IOOutputCount(c.anal.curNodeIdx, c.counterSet.FileService.S3.Delete.Load())
	c.anal.S3IOOutputCount(c.anal.curNodeIdx, c.counterSet.FileService.S3.DeleteMulti.Load())

	for i, anal := range c.anal.analInfos {
		atomic.StoreInt64(&c.anal.qry.Nodes[i].AnalyzeInfo.InputBlocks, atomic.LoadInt64(&anal.InputBlocks))
		atomic.StoreInt64(&c.anal.qry.Nodes[i].AnalyzeInfo.InputRows, atomic.LoadInt64(&anal.InputRows))
		atomic.StoreInt64(&c.anal.qry.Nodes[i].AnalyzeInfo.OutputRows, atomic.LoadInt64(&anal.OutputRows))
		atomic.StoreInt64(&c.anal.qry.Nodes[i].AnalyzeInfo.InputSize, atomic.LoadInt64(&anal.InputSize))
		atomic.StoreInt64(&c.anal.qry.Nodes[i].AnalyzeInfo.OutputSize, atomic.LoadInt64(&anal.OutputSize))
		atomic.StoreInt64(&c.anal.qry.Nodes[i].AnalyzeInfo.TimeConsumed, atomic.LoadInt64(&anal.TimeConsumed))
		atomic.StoreInt64(&c.anal.qry.Nodes[i].AnalyzeInfo.MemorySize, atomic.LoadInt64(&anal.MemorySize))
		atomic.StoreInt64(&c.anal.qry.Nodes[i].AnalyzeInfo.WaitTimeConsumed, atomic.LoadInt64(&anal.WaitTimeConsumed))
		atomic.StoreInt64(&c.anal.qry.Nodes[i].AnalyzeInfo.DiskIO, atomic.LoadInt64(&anal.DiskIO))
		atomic.StoreInt64(&c.anal.qry.Nodes[i].AnalyzeInfo.S3IOByte, atomic.LoadInt64(&anal.S3IOByte))
		atomic.StoreInt64(&c.anal.qry.Nodes[i].AnalyzeInfo.S3IOInputCount, atomic.LoadInt64(&anal.S3IOInputCount))
		atomic.StoreInt64(&c.anal.qry.Nodes[i].AnalyzeInfo.S3IOOutputCount, atomic.LoadInt64(&anal.S3IOOutputCount))
		atomic.StoreInt64(&c.anal.qry.Nodes[i].AnalyzeInfo.NetworkIO, atomic.LoadInt64(&anal.NetworkIO))
		atomic.StoreInt64(&c.anal.qry.Nodes[i].AnalyzeInfo.ScanTime, atomic.LoadInt64(&anal.ScanTime))
		atomic.StoreInt64(&c.anal.qry.Nodes[i].AnalyzeInfo.InsertTime, atomic.LoadInt64(&anal.InsertTime))
		anal.DeepCopyArray(c.anal.qry.Nodes[i].AnalyzeInfo)
	}
}

func (c *Compile) determinExpandRanges(n *plan.Node) bool {
	if c.pn.GetQuery().StmtType != plan.Query_SELECT && len(n.RuntimeFilterProbeList) == 0 {
		return true
	}

	if n.Stats.BlockNum > int32(plan2.BlockThresholdForOneCN) && len(c.cnList) > 1 && !n.Stats.ForceOneCN {
		return true
	}

	if n.AggList != nil { //need to handle partial results
		return true
	}
	return false
}

func (c *Compile) expandRanges(n *plan.Node, rel engine.Relation, blockFilterList []*plan.Expr) (engine.Ranges, error) {
	var err error
	var db engine.Database
	var ranges engine.Ranges
	var txnOp client.TxnOperator

	//-----------------------------------------------------------------------------------------------------
	ctx := c.proc.GetTopContext()
	txnOp = c.proc.GetTxnOperator()
	if n.ScanSnapshot != nil && n.ScanSnapshot.TS != nil {
		if !n.ScanSnapshot.TS.Equal(timestamp.Timestamp{LogicalTime: 0, PhysicalTime: 0}) &&
			n.ScanSnapshot.TS.Less(c.proc.GetTxnOperator().Txn().SnapshotTS) {
			if c.proc.GetCloneTxnOperator() != nil {
				txnOp = c.proc.GetCloneTxnOperator()
			} else {
				txnOp = c.proc.GetTxnOperator().CloneSnapshotOp(*n.ScanSnapshot.TS)
				c.proc.SetCloneTxnOperator(txnOp)
			}

			if n.ScanSnapshot.Tenant != nil {
				ctx = context.WithValue(ctx, defines.TenantIDKey{}, n.ScanSnapshot.Tenant.TenantID)
			}
		}
	}
	//-----------------------------------------------------------------------------------------------------

	if util.TableIsClusterTable(n.TableDef.GetTableType()) {
		ctx = defines.AttachAccountId(ctx, catalog.System_Account)
	}
	if n.ObjRef.PubInfo != nil {
		ctx = defines.AttachAccountId(ctx, uint32(n.ObjRef.PubInfo.GetTenantId()))
	}
	if util.TableIsLoggingTable(n.ObjRef.SchemaName, n.ObjRef.ObjName) {
		ctx = defines.AttachAccountId(ctx, catalog.System_Account)
	}

	db, err = c.e.Database(ctx, n.ObjRef.SchemaName, txnOp)
	if err != nil {
		return nil, err
	}
	ranges, err = rel.Ranges(ctx, blockFilterList, c.TxnOffset)
	if err != nil {
		return nil, err
	}

	if n.TableDef.Partition != nil {
		if n.PartitionPrune != nil && n.PartitionPrune.IsPruned {
			for i, partitionItem := range n.PartitionPrune.SelectedPartitions {
				partTableName := partitionItem.PartitionTableName
				subrelation, err := db.Relation(ctx, partTableName, c.proc)
				if err != nil {
					return nil, err
				}
				subranges, err := subrelation.Ranges(ctx, n.BlockFilterList, c.TxnOffset)
				if err != nil {
					return nil, err
				}
				// add partition number into objectio.BlockInfo.
				blkSlice := subranges.(*objectio.BlockInfoSlice)
				for j := 1; j < subranges.Len(); j++ {
					blkInfo := blkSlice.Get(j)
					blkInfo.PartitionNum = i
					ranges.Append(blkSlice.GetBytes(j))
				}
			}
		} else {
			partitionInfo := n.TableDef.Partition
			partitionNum := int(partitionInfo.PartitionNum)
			partitionTableNames := partitionInfo.PartitionTableNames
			for i := 0; i < partitionNum; i++ {
				partTableName := partitionTableNames[i]
				subrelation, err := db.Relation(ctx, partTableName, c.proc)
				if err != nil {
					return nil, err
				}
				subranges, err := subrelation.Ranges(ctx, n.BlockFilterList, c.TxnOffset)
				if err != nil {
					return nil, err
				}
				// add partition number into objectio.BlockInfo.
				blkSlice := subranges.(*objectio.BlockInfoSlice)
				for j := 1; j < subranges.Len(); j++ {
					blkInfo := blkSlice.Get(j)
					blkInfo.PartitionNum = i
					ranges.Append(blkSlice.GetBytes(j))
				}
			}
		}
	}

	return ranges, nil
}

func (c *Compile) generateNodes(n *plan.Node) (engine.Nodes, []any, []types.T, error) {
	var err error
	var db engine.Database
	var rel engine.Relation
	var ranges engine.Ranges
	var partialResults []any
	var partialResultTypes []types.T
	var nodes engine.Nodes
	var txnOp client.TxnOperator

	//------------------------------------------------------------------------------------------------------------------
	ctx := c.proc.GetTopContext()
	txnOp = c.proc.GetTxnOperator()
	if n.ScanSnapshot != nil && n.ScanSnapshot.TS != nil {
		if !n.ScanSnapshot.TS.Equal(timestamp.Timestamp{LogicalTime: 0, PhysicalTime: 0}) &&
			n.ScanSnapshot.TS.Less(c.proc.GetTxnOperator().Txn().SnapshotTS) {

			txnOp = c.proc.GetTxnOperator().CloneSnapshotOp(*n.ScanSnapshot.TS)
			c.proc.SetCloneTxnOperator(txnOp)

			if n.ScanSnapshot.Tenant != nil {
				ctx = context.WithValue(ctx, defines.TenantIDKey{}, n.ScanSnapshot.Tenant.TenantID)
			}
		}
	}
	//-------------------------------------------------------------------------------------------------------------
	if util.TableIsClusterTable(n.TableDef.GetTableType()) {
		ctx = defines.AttachAccountId(ctx, catalog.System_Account)
	}
	if n.ObjRef.PubInfo != nil {
		ctx = defines.AttachAccountId(ctx, uint32(n.ObjRef.PubInfo.GetTenantId()))
	}
	if util.TableIsLoggingTable(n.ObjRef.SchemaName, n.ObjRef.ObjName) {
		ctx = defines.AttachAccountId(ctx, catalog.System_Account)
	}

	if c.determinExpandRanges(n) {
		if c.isPrepare {
			return nil, nil, nil, cantCompileForPrepareErr
		}
		db, err = c.e.Database(ctx, n.ObjRef.SchemaName, txnOp)
		if err != nil {
			return nil, nil, nil, err
		}
		rel, err = db.Relation(ctx, n.TableDef.Name, c.proc)
		if err != nil {
			if txnOp.IsSnapOp() {
				return nil, nil, nil, err
			}
			var e error // avoid contamination of error messages
			db, e = c.e.Database(ctx, defines.TEMPORARY_DBNAME, txnOp)
			if e != nil {
				return nil, nil, nil, err
			}

			// if temporary table, just scan at local cn.
			rel, e = db.Relation(ctx, engine.GetTempTableName(n.ObjRef.SchemaName, n.TableDef.Name), c.proc)
			if e != nil {
				return nil, nil, nil, err
			}
			c.cnList = engine.Nodes{
				engine.Node{
					Addr: c.addr,
					Mcpu: 1,
				},
			}
		}
		ranges, err = c.expandRanges(n, rel, n.BlockFilterList)
		if err != nil {
			return nil, nil, nil, err
		}
	} else {
		// add current CN
		nodes = append(nodes, engine.Node{
			Addr: c.addr,
			Mcpu: c.generateCPUNumber(ncpu, int(n.Stats.BlockNum)),
		})
		nodes[0].NeedExpandRanges = true
		return nodes, nil, nil, nil
	}

	if len(n.AggList) > 0 && ranges.Len() > 1 {
		newranges := make([]byte, 0, ranges.Size())
		newranges = append(newranges, ranges.GetBytes(0)...)
		partialResults = make([]any, 0, len(n.AggList))
		partialResultTypes = make([]types.T, len(n.AggList))

		for i := range n.AggList {
			agg := n.AggList[i].Expr.(*plan.Expr_F)
			name := agg.F.Func.ObjName
			switch name {
			case "starcount":
				partialResults = append(partialResults, int64(0))
				partialResultTypes[i] = types.T_int64
			case "count":
				if (uint64(agg.F.Func.Obj) & function.Distinct) != 0 {
					partialResults = nil
				} else {
					partialResults = append(partialResults, int64(0))
					partialResultTypes[i] = types.T_int64
				}
			case "min", "max":
				partialResults = append(partialResults, nil)
			default:
				partialResults = nil
			}
			if partialResults == nil {
				break
			}
		}

		if len(n.AggList) == 1 && n.AggList[0].Expr.(*plan.Expr_F).F.Func.ObjName == "starcount" {
			for i := 1; i < ranges.Len(); i++ {
				blk := ranges.(*objectio.BlockInfoSlice).Get(i)
				if !blk.CanRemote || !blk.DeltaLocation().IsEmpty() {
					newranges = append(newranges, ranges.(*objectio.BlockInfoSlice).GetBytes(i)...)
					continue
				}
				partialResults[0] = partialResults[0].(int64) + int64(blk.MetaLocation().Rows())
			}
		} else if partialResults != nil {
			columnMap := make(map[int]int)
			for i := range n.AggList {
				agg := n.AggList[i].Expr.(*plan.Expr_F)
				if agg.F.Func.ObjName == "starcount" {
					continue
				}
				args := agg.F.Args[0]
				col, ok := args.Expr.(*plan.Expr_Col)
				if !ok {
					if _, ok := args.Expr.(*plan.Expr_Lit); ok {
						if agg.F.Func.ObjName == "count" {
							agg.F.Func.ObjName = "starcount"
							continue
						}
					}
					partialResults = nil
					break
				}
				columnMap[int(col.Col.ColPos)] = int(n.TableDef.Cols[int(col.Col.ColPos)].Seqnum)
			}
			for i := 1; i < ranges.Len(); i++ {
				if partialResults == nil {
					break
				}
				blk := ranges.(*objectio.BlockInfoSlice).Get(i)
				if !blk.CanRemote || !blk.DeltaLocation().IsEmpty() {
					newranges = append(newranges, ranges.GetBytes(i)...)
					continue
				}
				var objMeta objectio.ObjectMeta
				location := blk.MetaLocation()
				var fs fileservice.FileService
				fs, err = fileservice.Get[fileservice.FileService](c.proc.Base.FileService, defines.SharedFileServiceName)
				if err != nil {
					return nil, nil, nil, err
				}
				objMeta, err = objectio.FastLoadObjectMeta(ctx, &location, false, fs)
				if err != nil {
					partialResults = nil
					break
				} else {
					objDataMeta := objMeta.MustDataMeta()
					blkMeta := objDataMeta.GetBlockMeta(uint32(location.ID()))
					for i := range n.AggList {
						agg := n.AggList[i].Expr.(*plan.Expr_F)
						name := agg.F.Func.ObjName
						switch name {
						case "starcount":
							partialResults[i] = partialResults[i].(int64) + int64(blkMeta.GetRows())
						case "count":
							partialResults[i] = partialResults[i].(int64) + int64(blkMeta.GetRows())
							col := agg.F.Args[0].Expr.(*plan.Expr_Col)
							nullCnt := blkMeta.ColumnMeta(uint16(columnMap[int(col.Col.ColPos)])).NullCnt()
							partialResults[i] = partialResults[i].(int64) - int64(nullCnt)
						case "min":
							col := agg.F.Args[0].Expr.(*plan.Expr_Col)
							zm := blkMeta.ColumnMeta(uint16(columnMap[int(col.Col.ColPos)])).ZoneMap()
							if zm.GetType().FixedLength() < 0 {
								partialResults = nil
							} else {
								if partialResults[i] == nil {
									partialResults[i] = zm.GetMin()
									partialResultTypes[i] = zm.GetType()
								} else {
									switch zm.GetType() {
									case types.T_bool:
										partialResults[i] = !partialResults[i].(bool) || !types.DecodeFixed[bool](zm.GetMinBuf())
									case types.T_bit:
										min := types.DecodeFixed[uint64](zm.GetMinBuf())
										if min < partialResults[i].(uint64) {
											partialResults[i] = min
										}
									case types.T_int8:
										min := types.DecodeFixed[int8](zm.GetMinBuf())
										if min < partialResults[i].(int8) {
											partialResults[i] = min
										}
									case types.T_int16:
										min := types.DecodeFixed[int16](zm.GetMinBuf())
										if min < partialResults[i].(int16) {
											partialResults[i] = min
										}
									case types.T_int32:
										min := types.DecodeFixed[int32](zm.GetMinBuf())
										if min < partialResults[i].(int32) {
											partialResults[i] = min
										}
									case types.T_int64:
										min := types.DecodeFixed[int64](zm.GetMinBuf())
										if min < partialResults[i].(int64) {
											partialResults[i] = min
										}
									case types.T_uint8:
										min := types.DecodeFixed[uint8](zm.GetMinBuf())
										if min < partialResults[i].(uint8) {
											partialResults[i] = min
										}
									case types.T_uint16:
										min := types.DecodeFixed[uint16](zm.GetMinBuf())
										if min < partialResults[i].(uint16) {
											partialResults[i] = min
										}
									case types.T_uint32:
										min := types.DecodeFixed[uint32](zm.GetMinBuf())
										if min < partialResults[i].(uint32) {
											partialResults[i] = min
										}
									case types.T_uint64:
										min := types.DecodeFixed[uint64](zm.GetMinBuf())
										if min < partialResults[i].(uint64) {
											partialResults[i] = min
										}
									case types.T_float32:
										min := types.DecodeFixed[float32](zm.GetMinBuf())
										if min < partialResults[i].(float32) {
											partialResults[i] = min
										}
									case types.T_float64:
										min := types.DecodeFixed[float64](zm.GetMinBuf())
										if min < partialResults[i].(float64) {
											partialResults[i] = min
										}
									case types.T_date:
										min := types.DecodeFixed[types.Date](zm.GetMinBuf())
										if min < partialResults[i].(types.Date) {
											partialResults[i] = min
										}
									case types.T_time:
										min := types.DecodeFixed[types.Time](zm.GetMinBuf())
										if min < partialResults[i].(types.Time) {
											partialResults[i] = min
										}
									case types.T_datetime:
										min := types.DecodeFixed[types.Datetime](zm.GetMinBuf())
										if min < partialResults[i].(types.Datetime) {
											partialResults[i] = min
										}
									case types.T_timestamp:
										min := types.DecodeFixed[types.Timestamp](zm.GetMinBuf())
										if min < partialResults[i].(types.Timestamp) {
											partialResults[i] = min
										}
									case types.T_enum:
										min := types.DecodeFixed[types.Enum](zm.GetMinBuf())
										if min < partialResults[i].(types.Enum) {
											partialResults[i] = min
										}
									case types.T_decimal64:
										min := types.DecodeFixed[types.Decimal64](zm.GetMinBuf())
										if min < partialResults[i].(types.Decimal64) {
											partialResults[i] = min
										}
									case types.T_decimal128:
										min := types.DecodeFixed[types.Decimal128](zm.GetMinBuf())
										if min.Compare(partialResults[i].(types.Decimal128)) < 0 {
											partialResults[i] = min
										}
									case types.T_uuid:
										min := types.DecodeFixed[types.Uuid](zm.GetMinBuf())
										if min.Lt(partialResults[i].(types.Uuid)) {
											partialResults[i] = min
										}
									case types.T_TS:
										min := types.DecodeFixed[types.TS](zm.GetMinBuf())
										ts := partialResults[i].(types.TS)
										if min.Less(&ts) {
											partialResults[i] = min
										}
									case types.T_Rowid:
										min := types.DecodeFixed[types.Rowid](zm.GetMinBuf())
										if min.Less(partialResults[i].(types.Rowid)) {
											partialResults[i] = min
										}
									case types.T_Blockid:
										min := types.DecodeFixed[types.Blockid](zm.GetMinBuf())
										if min.Less(partialResults[i].(types.Blockid)) {
											partialResults[i] = min
										}
									}
								}
							}
						case "max":
							col := agg.F.Args[0].Expr.(*plan.Expr_Col)
							zm := blkMeta.ColumnMeta(uint16(columnMap[int(col.Col.ColPos)])).ZoneMap()
							if zm.GetType().FixedLength() < 0 {
								partialResults = nil
							} else {
								if partialResults[i] == nil {
									partialResults[i] = zm.GetMax()
									partialResultTypes[i] = zm.GetType()
								} else {
									switch zm.GetType() {
									case types.T_bool:
										partialResults[i] = partialResults[i].(bool) || types.DecodeFixed[bool](zm.GetMaxBuf())
									case types.T_bit:
										max := types.DecodeFixed[uint64](zm.GetMaxBuf())
										if max > partialResults[i].(uint64) {
											partialResults[i] = max
										}
									case types.T_int8:
										max := types.DecodeFixed[int8](zm.GetMaxBuf())
										if max > partialResults[i].(int8) {
											partialResults[i] = max
										}
									case types.T_int16:
										max := types.DecodeFixed[int16](zm.GetMaxBuf())
										if max > partialResults[i].(int16) {
											partialResults[i] = max
										}
									case types.T_int32:
										max := types.DecodeFixed[int32](zm.GetMaxBuf())
										if max > partialResults[i].(int32) {
											partialResults[i] = max
										}
									case types.T_int64:
										max := types.DecodeFixed[int64](zm.GetMaxBuf())
										if max > partialResults[i].(int64) {
											partialResults[i] = max
										}
									case types.T_uint8:
										max := types.DecodeFixed[uint8](zm.GetMaxBuf())
										if max > partialResults[i].(uint8) {
											partialResults[i] = max
										}
									case types.T_uint16:
										max := types.DecodeFixed[uint16](zm.GetMaxBuf())
										if max > partialResults[i].(uint16) {
											partialResults[i] = max
										}
									case types.T_uint32:
										max := types.DecodeFixed[uint32](zm.GetMaxBuf())
										if max > partialResults[i].(uint32) {
											partialResults[i] = max
										}
									case types.T_uint64:
										max := types.DecodeFixed[uint64](zm.GetMaxBuf())
										if max > partialResults[i].(uint64) {
											partialResults[i] = max
										}
									case types.T_float32:
										max := types.DecodeFixed[float32](zm.GetMaxBuf())
										if max > partialResults[i].(float32) {
											partialResults[i] = max
										}
									case types.T_float64:
										max := types.DecodeFixed[float64](zm.GetMaxBuf())
										if max > partialResults[i].(float64) {
											partialResults[i] = max
										}
									case types.T_date:
										max := types.DecodeFixed[types.Date](zm.GetMaxBuf())
										if max > partialResults[i].(types.Date) {
											partialResults[i] = max
										}
									case types.T_time:
										max := types.DecodeFixed[types.Time](zm.GetMaxBuf())
										if max > partialResults[i].(types.Time) {
											partialResults[i] = max
										}
									case types.T_datetime:
										max := types.DecodeFixed[types.Datetime](zm.GetMaxBuf())
										if max > partialResults[i].(types.Datetime) {
											partialResults[i] = max
										}
									case types.T_timestamp:
										max := types.DecodeFixed[types.Timestamp](zm.GetMaxBuf())
										if max > partialResults[i].(types.Timestamp) {
											partialResults[i] = max
										}
									case types.T_enum:
										max := types.DecodeFixed[types.Enum](zm.GetMaxBuf())
										if max > partialResults[i].(types.Enum) {
											partialResults[i] = max
										}
									case types.T_decimal64:
										max := types.DecodeFixed[types.Decimal64](zm.GetMaxBuf())
										if max > partialResults[i].(types.Decimal64) {
											partialResults[i] = max
										}
									case types.T_decimal128:
										max := types.DecodeFixed[types.Decimal128](zm.GetMaxBuf())
										if max.Compare(partialResults[i].(types.Decimal128)) > 0 {
											partialResults[i] = max
										}
									case types.T_uuid:
										max := types.DecodeFixed[types.Uuid](zm.GetMaxBuf())
										if max.Gt(partialResults[i].(types.Uuid)) {
											partialResults[i] = max
										}
									case types.T_TS:
										max := types.DecodeFixed[types.TS](zm.GetMaxBuf())
										ts := partialResults[i].(types.TS)
										if max.Greater(&ts) {
											partialResults[i] = max
										}
									case types.T_Rowid:
										max := types.DecodeFixed[types.Rowid](zm.GetMaxBuf())
										if max.Great(partialResults[i].(types.Rowid)) {
											partialResults[i] = max
										}
									case types.T_Blockid:
										max := types.DecodeFixed[types.Blockid](zm.GetMaxBuf())
										if max.Great(partialResults[i].(types.Blockid)) {
											partialResults[i] = max
										}
									}
								}
							}
						default:
						}
						if partialResults == nil {
							break
						}
					}
					if partialResults == nil {
						break
					}
				}
			}
		}
		if ranges.Size() == len(newranges) {
			partialResults = nil
		} else if partialResults != nil {
			ranges.SetBytes(newranges)
		}
		if partialResults == nil {
			partialResultTypes = nil
		}
	}
	// n.AggList = nil

	// some log for finding a bug.
	tblId := rel.GetTableID(ctx)
	expectedLen := ranges.Len()
	c.proc.Debugf(ctx, "cn generateNodes, tbl %d ranges is %d", tblId, expectedLen)

	// if len(ranges) == 0 indicates that it's a temporary table.
	if ranges.Len() == 0 && n.TableDef.TableType != catalog.SystemOrdinaryRel {
		nodes = make(engine.Nodes, len(c.cnList))
		for i, node := range c.cnList {
			nodes[i] = engine.Node{
				Id:   node.Id,
				Addr: node.Addr,
				Mcpu: c.generateCPUNumber(node.Mcpu, int(n.Stats.BlockNum)),
			}
		}
		return nodes, partialResults, partialResultTypes, nil
	}

	engineType := rel.GetEngineType()
	// for multi cn in launch mode, put all payloads in current CN, maybe delete this in the future
	// for an ordered scan, put all paylonds in current CN
	// or sometimes force on one CN
	if isLaunchMode(c.cnList) || len(n.OrderBy) > 0 || ranges.Len() < plan2.BlockThresholdForOneCN || n.Stats.ForceOneCN {
		return putBlocksInCurrentCN(c, ranges.GetAllBytes(), n), partialResults, partialResultTypes, nil
	}
	// disttae engine
	if engineType == engine.Disttae {
		nodes, err := shuffleBlocksToMultiCN(c, ranges.(*objectio.BlockInfoSlice), n)
		return nodes, partialResults, partialResultTypes, err
	}
	// maybe temp table on memengine , just put payloads in average
	return putBlocksInAverage(c, ranges, n), partialResults, partialResultTypes, nil
}

func putBlocksInAverage(c *Compile, ranges engine.Ranges, n *plan.Node) engine.Nodes {
	var nodes engine.Nodes
	step := (ranges.Len() + len(c.cnList) - 1) / len(c.cnList)
	for i := 0; i < ranges.Len(); i += step {
		j := i / step
		if i+step >= ranges.Len() {
			if isSameCN(c.cnList[j].Addr, c.addr) {
				if len(nodes) == 0 {
					nodes = append(nodes, engine.Node{
						Addr: c.addr,
						Mcpu: c.generateCPUNumber(ncpu, int(n.Stats.BlockNum)),
					})
				}
				nodes[0].Data = append(nodes[0].Data, ranges.Slice(i, ranges.Len())...)
			} else {
				nodes = append(nodes, engine.Node{
					Id:   c.cnList[j].Id,
					Addr: c.cnList[j].Addr,
					Mcpu: c.generateCPUNumber(c.cnList[j].Mcpu, int(n.Stats.BlockNum)),
					Data: ranges.Slice(i, ranges.Len()),
				})
			}
		} else {
			if isSameCN(c.cnList[j].Addr, c.addr) {
				if len(nodes) == 0 {
					nodes = append(nodes, engine.Node{
						Addr: c.addr,
						Mcpu: c.generateCPUNumber(ncpu, int(n.Stats.BlockNum)),
					})
				}
				nodes[0].Data = append(nodes[0].Data, ranges.Slice(i, i+step)...)
			} else {
				nodes = append(nodes, engine.Node{
					Id:   c.cnList[j].Id,
					Addr: c.cnList[j].Addr,
					Mcpu: c.generateCPUNumber(c.cnList[j].Mcpu, int(n.Stats.BlockNum)),
					Data: ranges.Slice(i, i+step),
				})
			}
		}
	}
	return nodes
}

func shuffleBlocksToMultiCN(c *Compile, ranges *objectio.BlockInfoSlice, n *plan.Node) (engine.Nodes, error) {
	var nodes engine.Nodes
	// add current CN
	nodes = append(nodes, engine.Node{
		Addr: c.addr,
		Mcpu: c.generateCPUNumber(ncpu, int(n.Stats.BlockNum)),
	})
	// add memory table block
	nodes[0].Data = append(nodes[0].Data, ranges.GetBytes(0)...)
	*ranges = ranges.Slice(1, ranges.Len())
	// only memory table block
	if ranges.Len() == 0 {
		return nodes, nil
	}
	// only one cn
	if len(c.cnList) == 1 {
		nodes[0].Data = append(nodes[0].Data, ranges.GetAllBytes()...)
		return nodes, nil
	}
	// put dirty blocks which can't be distributed remotely in current CN.
	newRanges := make(objectio.BlockInfoSlice, 0, ranges.Len())
	for i := 0; i < ranges.Len(); i++ {
		if ranges.Get(i).CanRemote {
			newRanges = append(newRanges, ranges.GetBytes(i)...)
		} else {
			nodes[0].Data = append(nodes[0].Data, ranges.GetBytes(i)...)
		}
	}

	// add the rest of CNs in list
	for i := range c.cnList {
		if c.cnList[i].Addr != c.addr {
			nodes = append(nodes, engine.Node{
				Id:   c.cnList[i].Id,
				Addr: c.cnList[i].Addr,
				Mcpu: c.generateCPUNumber(c.cnList[i].Mcpu, int(n.Stats.BlockNum)),
			})
		}
	}

	sort.Slice(nodes, func(i, j int) bool { return nodes[i].Addr < nodes[j].Addr })

	if n.Stats.HashmapStats != nil && n.Stats.HashmapStats.Shuffle && n.Stats.HashmapStats.ShuffleType == plan.ShuffleType_Range {
		err := shuffleBlocksByRange(c, newRanges, n, nodes)
		if err != nil {
			return nil, err
		}
	} else {
		shuffleBlocksByHash(c, newRanges, nodes)
	}

	minWorkLoad := math.MaxInt32
	maxWorkLoad := 0
	// remove empty node from nodes
	var newNodes engine.Nodes
	for i := range nodes {
		if len(nodes[i].Data) > maxWorkLoad {
			maxWorkLoad = len(nodes[i].Data) / objectio.BlockInfoSize
		}
		if len(nodes[i].Data) < minWorkLoad {
			minWorkLoad = len(nodes[i].Data) / objectio.BlockInfoSize
		}
		if len(nodes[i].Data) > 0 {
			newNodes = append(newNodes, nodes[i])
		}
	}
	if minWorkLoad*2 < maxWorkLoad {
		logstring := fmt.Sprintf("read table %v ,workload %v blocks among %v nodes not balanced, max %v, min %v,", n.TableDef.Name, ranges.Len(), len(newNodes), maxWorkLoad, minWorkLoad)
		logstring = logstring + " cnlist: "
		for i := range c.cnList {
			logstring = logstring + c.cnList[i].Addr + " "
		}
		c.proc.Warnf(c.proc.Ctx, logstring)
	}
	return newNodes, nil
}

func shuffleBlocksByHash(c *Compile, ranges objectio.BlockInfoSlice, nodes engine.Nodes) {
	for i := 0; i < ranges.Len(); i++ {
		unmarshalledBlockInfo := ranges.Get(i)
		// get timestamp in objName to make sure it is random enough
		objTimeStamp := unmarshalledBlockInfo.MetaLocation().Name()[:7]
		index := plan2.SimpleCharHashToRange(objTimeStamp, uint64(len(c.cnList)))
		nodes[index].Data = append(nodes[index].Data, ranges.GetBytes(i)...)
	}
}

func shuffleBlocksByRange(c *Compile, ranges objectio.BlockInfoSlice, n *plan.Node, nodes engine.Nodes) error {
	var objDataMeta objectio.ObjectDataMeta
	var objMeta objectio.ObjectMeta

	var shuffleRangeUint64 []uint64
	var shuffleRangeInt64 []int64
	var init bool
	var index uint64
	for i := 0; i < ranges.Len(); i++ {
		unmarshalledBlockInfo := ranges.Get(i)
		location := unmarshalledBlockInfo.MetaLocation()
		fs, err := fileservice.Get[fileservice.FileService](c.proc.Base.FileService, defines.SharedFileServiceName)
		if err != nil {
			return err
		}
		if !objectio.IsSameObjectLocVsMeta(location, objDataMeta) {
			if objMeta, err = objectio.FastLoadObjectMeta(c.proc.Ctx, &location, false, fs); err != nil {
				return err
			}
			objDataMeta = objMeta.MustDataMeta()
		}
		blkMeta := objDataMeta.GetBlockMeta(uint32(location.ID()))
		zm := blkMeta.MustGetColumn(uint16(n.Stats.HashmapStats.ShuffleColIdx)).ZoneMap()
		if !zm.IsInited() {
			// a block with all null will send to first CN
			nodes[0].Data = append(nodes[0].Data, ranges.GetBytes(i)...)
			continue
		}
		if !init {
			init = true
			switch zm.GetType() {
			case types.T_int64, types.T_int32, types.T_int16:
				shuffleRangeInt64 = plan2.ShuffleRangeReEvalSigned(n.Stats.HashmapStats.Ranges, len(c.cnList), n.Stats.HashmapStats.Nullcnt, int64(n.Stats.TableCnt))
			case types.T_uint64, types.T_uint32, types.T_uint16, types.T_varchar, types.T_char, types.T_text, types.T_bit, types.T_datalink:
				shuffleRangeUint64 = plan2.ShuffleRangeReEvalUnsigned(n.Stats.HashmapStats.Ranges, len(c.cnList), n.Stats.HashmapStats.Nullcnt, int64(n.Stats.TableCnt))
			}
		}
		if shuffleRangeUint64 != nil {
			index = plan2.GetRangeShuffleIndexForZMUnsignedSlice(shuffleRangeUint64, zm)
		} else if shuffleRangeInt64 != nil {
			index = plan2.GetRangeShuffleIndexForZMSignedSlice(shuffleRangeInt64, zm)
		} else {
			index = plan2.GetRangeShuffleIndexForZM(n.Stats.HashmapStats.ShuffleColMin, n.Stats.HashmapStats.ShuffleColMax, zm, uint64(len(c.cnList)))
		}
		nodes[index].Data = append(nodes[index].Data, ranges.GetBytes(i)...)
	}
	return nil
}

func putBlocksInCurrentCN(c *Compile, ranges []byte, n *plan.Node) engine.Nodes {
	var nodes engine.Nodes
	// add current CN
	nodes = append(nodes, engine.Node{
		Addr: c.addr,
		Mcpu: c.generateCPUNumber(ncpu, int(n.Stats.BlockNum)),
	})
	nodes[0].Data = append(nodes[0].Data, ranges...)
	return nodes
}

func validScopeCount(ss []*Scope) int {
	var cnt int

	for _, s := range ss {
		if s.IsEnd {
			continue
		}
		cnt++
	}
	return cnt
}

func extraRegisters(ss []*Scope, i int) []*process.WaitRegister {
	regs := make([]*process.WaitRegister, 0, len(ss))
	for _, s := range ss {
		if s.IsEnd {
			continue
		}
		regs = append(regs, s.Proc.Reg.MergeReceivers[i])
	}
	return regs
}

func dupType(typ *plan.Type) types.Type {
	return types.New(types.T(typ.Id), typ.Width, typ.Scale)
}

// Update the specific scopes's instruction to true
// then update the current idx
func (c *Compile) setAnalyzeCurrent(updateScopes []*Scope, nextId int) {
	if updateScopes != nil {
		updateScopesLastFlag(updateScopes)
	}

	c.anal.curNodeIdx = nextId
	c.anal.isFirst = true
}

func updateScopesLastFlag(updateScopes []*Scope) {
	for _, s := range updateScopes {
		if s.RootOp == nil {
			continue
		}
		s.RootOp.GetOperatorBase().IsLast = true
	}
}

func isLaunchMode(cnlist engine.Nodes) bool {
	for i := range cnlist {
		if !isSameCN(cnlist[0].Addr, cnlist[i].Addr) {
			return false
		}
	}
	return true
}

func isSameCN(addr string, currentCNAddr string) bool {
	// just a defensive judgment. In fact, we shouldn't have received such data.

	parts1 := strings.Split(addr, ":")
	if len(parts1) != 2 {
		logutil.Debugf("compileScope received a malformed cn address '%s', expected 'ip:port'", addr)
		return true
	}
	parts2 := strings.Split(currentCNAddr, ":")
	if len(parts2) != 2 {
		logutil.Debugf("compileScope received a malformed current-cn address '%s', expected 'ip:port'", currentCNAddr)
		return true
	}
	return parts1[0] == parts2[0]
}

func (s *Scope) affectedRows() uint64 {
	op := s.RootOp
	affectedRows := uint64(0)

	for op != nil {
		if arg, ok := op.(vm.ModificationArgument); ok {
			if marg, ok := arg.(*mergeblock.MergeBlock); ok {
				return marg.AffectedRows()
			}
			affectedRows += arg.AffectedRows()
		}
		if op.GetOperatorBase().NumChildren() == 0 {
			op = nil
		} else {
			op = op.GetOperatorBase().GetChildren(0)
		}
	}
	return affectedRows
}

func (c *Compile) runSql(sql string) error {
	if sql == "" {
		return nil
	}
	res, err := c.runSqlWithResult(sql)
	if err != nil {
		return err
	}
	res.Close()
	return nil
}

func (c *Compile) runSqlWithResult(sql string) (executor.Result, error) {
	v, ok := moruntime.ServiceRuntime(c.proc.GetService()).GetGlobalVariables(moruntime.InternalSQLExecutor)
	if !ok {
		panic("missing lock service")
	}

	// default 1
	var lower int64 = 1
	if resolveVariableFunc := c.proc.GetResolveVariableFunc(); resolveVariableFunc != nil {
		lowerVar, err := resolveVariableFunc("lower_case_table_names", true, false)
		if err != nil {
			return executor.Result{}, err
		}
		lower = lowerVar.(int64)
	}

	exec := v.(executor.SQLExecutor)
	opts := executor.Options{}.
		// All runSql and runSqlWithResult is a part of input sql, can not incr statement.
		// All these sub-sql's need to be rolled back and retried en masse when they conflict in pessimistic mode
		WithDisableIncrStatement().
		WithTxn(c.proc.GetTxnOperator()).
		WithDatabase(c.db).
		WithTimeZone(c.proc.GetSessionInfo().TimeZone).
		WithLowerCaseTableNames(&lower)
	return exec.Exec(c.proc.Ctx, sql, opts)
}

func evalRowsetData(proc *process.Process,
	exprs []*plan.RowsetExpr, vec *vector.Vector, exprExecs []colexec.ExpressionExecutor,
) error {
	var bats []*batch.Batch

	vec.ResetArea()
	bats = []*batch.Batch{batch.EmptyForConstFoldBatch}
	if len(exprExecs) > 0 {
		for i, expr := range exprExecs {
			val, err := expr.Eval(proc, bats, nil)
			if err != nil {
				return err
			}
			if err := vec.Copy(val, int64(exprs[i].RowPos), 0, proc.Mp()); err != nil {
				return err
			}
		}
	} else {
		for _, expr := range exprs {
			if expr.Pos >= 0 {
				continue
			}
			val, err := colexec.EvalExpressionOnce(proc, expr.Expr, bats)
			if err != nil {
				return err
			}
			if err := vec.Copy(val, int64(expr.RowPos), 0, proc.Mp()); err != nil {
				val.Free(proc.Mp())
				return err
			}
			val.Free(proc.Mp())
		}
	}
	return nil
}

func (c *Compile) newInsertMergeScope(arg *insert.Insert, ss []*Scope) *Scope {
	// see errors.Join()
	n := 0
	for _, s := range ss {
		if !s.IsEnd {
			n++
		}
	}
	ss2 := make([]*Scope, 0, n)
	for _, s := range ss {
		if !s.IsEnd {
			ss2 = append(ss2, s)
		}
	}

	for i := range ss2 {
		ss2[i].setRootOperator(dupOperator(arg, nil, i))
	}
	return c.newMergeScope(ss2)
}

func (c *Compile) fatalLog(retry int, err error) {
	if err == nil {
		return
	}
	fatal := moerr.IsMoErrCode(err, moerr.ErrTxnNeedRetry) ||
		moerr.IsMoErrCode(err, moerr.ErrTxnNeedRetryWithDefChanged) ||
		moerr.IsMoErrCode(err, moerr.ErrTxnWWConflict) ||
		moerr.IsMoErrCode(err, moerr.ErrDuplicateEntry) ||
		moerr.IsMoErrCode(err, moerr.ER_DUP_ENTRY) ||
		moerr.IsMoErrCode(err, moerr.ER_DUP_ENTRY_WITH_KEY_NAME)
	if !fatal {
		return
	}

	if retry == 0 &&
		(moerr.IsMoErrCode(err, moerr.ErrTxnNeedRetry) ||
			moerr.IsMoErrCode(err, moerr.ErrTxnNeedRetryWithDefChanged)) {
		return
	}

	txnTrace.GetService(c.proc.GetService()).TxnError(c.proc.GetTxnOperator(), err)

	v, ok := moruntime.ServiceRuntime(c.proc.GetService()).
		GetGlobalVariables(moruntime.EnableCheckInvalidRCErrors)
	if !ok || !v.(bool) {
		return
	}

	c.proc.Fatalf(c.proc.Ctx, "BUG(RC): txn %s retry %d, error %+v\n",
		hex.EncodeToString(c.proc.GetTxnOperator().Txn().ID),
		retry,
		err.Error())
}

func (c *Compile) SetOriginSQL(sql string) {
	c.originSQL = sql
}

func (c *Compile) SetBuildPlanFunc(buildPlanFunc func() (*plan2.Plan, error)) {
	c.buildPlanFunc = buildPlanFunc
}

// detectFkSelfRefer checks if foreign key self refer confirmed
func detectFkSelfRefer(c *Compile, detectSqls []string) error {
	if len(detectSqls) == 0 {
		return nil
	}
	for _, sql := range detectSqls {
		err := runDetectSql(c, sql)
		if err != nil {
			return err
		}
	}

	return nil
}

// runDetectSql runs the fk detecting sql
func runDetectSql(c *Compile, sql string) error {
	res, err := c.runSqlWithResult(sql)
	if err != nil {
		c.proc.Errorf(c.proc.Ctx, "The sql that caused the fk self refer check failed is %s, and generated background sql is %s", c.sql, sql)
		return err
	}
	defer res.Close()

	if res.Batches != nil {
		vs := res.Batches[0].Vecs
		if vs != nil && vs[0].Length() > 0 {
			yes := vector.GetFixedAt[bool](vs[0], 0)
			if !yes {
				return moerr.NewErrFKNoReferencedRow2(c.proc.Ctx)
			}
		}
	}
	return nil
}

// runDetectFkReferToDBSql runs the fk detecting sql
func runDetectFkReferToDBSql(c *Compile, sql string) error {
	res, err := c.runSqlWithResult(sql)
	if err != nil {
		c.proc.Errorf(c.proc.Ctx, "The sql that caused the fk self refer check failed is %s, and generated background sql is %s", c.sql, sql)
		return err
	}
	defer res.Close()

	if res.Batches != nil {
		vs := res.Batches[0].Vecs
		if vs != nil && vs[0].Length() > 0 {
			yes := vector.GetFixedAt[bool](vs[0], 0)
			if yes {
				return moerr.NewInternalError(c.proc.Ctx,
					"can not drop database. It has been referenced by foreign keys")
			}
		}
	}
	return nil
}

func getEngineNode(c *Compile) engine.Node {
	if c.IsTpQuery() {
		return engine.Node{Addr: c.addr, Mcpu: 1}
	} else {
		return engine.Node{Addr: c.addr, Mcpu: ncpu}
	}
}

func (c *Compile) setHaveDDL(haveDDL bool) {
	txn := c.proc.GetTxnOperator()
	if txn != nil && txn.GetWorkspace() != nil {
		txn.GetWorkspace().SetHaveDDL(haveDDL)
	}
}

func (c *Compile) getHaveDDL() bool {
	txn := c.proc.GetTxnOperator()
	if txn != nil && txn.GetWorkspace() != nil {
		return txn.GetWorkspace().GetHaveDDL()
	}
	return false
}<|MERGE_RESOLUTION|>--- conflicted
+++ resolved
@@ -282,36 +282,6 @@
 	if topContext := c.proc.GetTopContext(); topContext.Value(defines.TemporaryTN{}) == nil {
 		c.proc.SaveToTopContext(defines.TemporaryTN{}, tempStorage)
 	}
-<<<<<<< HEAD
-=======
-
-	// with values
-	c.proc.Ctx = perfcounter.WithCounterSet(c.proc.Ctx, c.counterSet)
-
-	// session info and callback function to write back query result.
-	// XXX u is really a bad name, I'm not sure if `session` or `user` will be more suitable.
-	c.fill = fill
-
-	c.pn = pn
-
-	// Compile may exec some function that need engine.Engine.
-	c.proc.Ctx = context.WithValue(c.proc.Ctx, defines.EngineKey{}, c.e)
-	// generate logic pipeline for query.
-	c.scope, err = c.compileScope(pn)
-	if err != nil {
-		return err
-	}
-
-	for _, s := range c.scope {
-		if len(s.NodeInfo.Addr) == 0 {
-			s.NodeInfo.Addr = c.addr
-		}
-	}
-	if c.shouldReturnCtxErr() {
-		return c.proc.Ctx.Err()
-	}
-	return nil
->>>>>>> d5a8adf3
 }
 
 func (c *Compile) addAffectedRows(n uint64) {
@@ -3168,11 +3138,7 @@
 	}
 	rs := newScope(Merge)
 	rs.NodeInfo = getEngineNode(c)
-<<<<<<< HEAD
 	rs.Proc = c.proc.NewNoContextChildProc(1)
-	rs.setRootOperator(merge.NewArgument().WithSinkScan(true))
-=======
-	rs.Proc = process.NewFromProc(c.proc, c.proc.Ctx, 1)
 
 	currentFirstFlag := c.anal.isFirst
 	mergeArg := merge.NewArgument().WithSinkScan(true)
@@ -3180,7 +3146,6 @@
 	rs.setRootOperator(mergeArg)
 	c.anal.isFirst = false
 
->>>>>>> d5a8adf3
 	for _, r := range receivers {
 		r.Ctx = rs.Proc.Ctx
 	}
@@ -3574,7 +3539,7 @@
 	mergeOp.SetIdx(vm.GetLeafOp(s.RootOp).GetOperatorBase().GetIdx())
 	mergeOp.SetIsFirst(true)
 	rs.setRootOperator(mergeOp)
-	rs.Proc = process.NewFromProc(s.Proc, s.Proc.Ctx, s.BuildIdx)
+	rs.Proc = s.Proc.NewContextChildProc(s.BuildIdx)
 	for i := 0; i < s.BuildIdx; i++ {
 		regTransplant(s, rs, i, i)
 	}
