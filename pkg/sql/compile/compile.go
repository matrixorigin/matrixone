// Copyright 2021 Matrix Origin
//
// Licensed under the Apache License, Version 2.0 (the "License");
// you may not use this file except in compliance with the License.
// You may obtain a copy of the License at
//
//      http://www.apache.org/licenses/LICENSE-2.0
//
// Unless required by applicable law or agreed to in writing, software
// distributed under the License is distributed on an "AS IS" BASIS,
// WITHOUT WARRANTIES OR CONDITIONS OF ANY KIND, either express or implied.
// See the License for the specific language governing permissions and
// limitations under the License.

package compile

import (
	"context"
	"encoding/hex"
	"encoding/json"
	"fmt"
	"math"
	"net"
	"runtime"
	gotrace "runtime/trace"
	"sort"
	"strings"
	"sync"
	"sync/atomic"
	"time"

<<<<<<< HEAD
=======
	"github.com/google/uuid"
	"github.com/panjf2000/ants/v2"
	"go.uber.org/zap"

	_ "go.uber.org/automaxprocs"

>>>>>>> 6003d834
	"github.com/matrixorigin/matrixone/pkg/catalog"
	"github.com/matrixorigin/matrixone/pkg/cnservice/cnclient"
	"github.com/matrixorigin/matrixone/pkg/common/moerr"
	"github.com/matrixorigin/matrixone/pkg/common/morpc"
	"github.com/matrixorigin/matrixone/pkg/common/mpool"
	"github.com/matrixorigin/matrixone/pkg/common/reuse"
	moruntime "github.com/matrixorigin/matrixone/pkg/common/runtime"
	"github.com/matrixorigin/matrixone/pkg/container/batch"
	"github.com/matrixorigin/matrixone/pkg/container/types"
	"github.com/matrixorigin/matrixone/pkg/container/vector"
	"github.com/matrixorigin/matrixone/pkg/defines"
	"github.com/matrixorigin/matrixone/pkg/fileservice"
	"github.com/matrixorigin/matrixone/pkg/logutil"
	"github.com/matrixorigin/matrixone/pkg/objectio"
	"github.com/matrixorigin/matrixone/pkg/pb/lock"
	"github.com/matrixorigin/matrixone/pkg/pb/pipeline"
	"github.com/matrixorigin/matrixone/pkg/pb/plan"
	"github.com/matrixorigin/matrixone/pkg/pb/timestamp"
	"github.com/matrixorigin/matrixone/pkg/perfcounter"
	"github.com/matrixorigin/matrixone/pkg/sql/colexec"
	"github.com/matrixorigin/matrixone/pkg/sql/colexec/connector"
	"github.com/matrixorigin/matrixone/pkg/sql/colexec/deletion"
	"github.com/matrixorigin/matrixone/pkg/sql/colexec/dispatch"
	"github.com/matrixorigin/matrixone/pkg/sql/colexec/external"
	"github.com/matrixorigin/matrixone/pkg/sql/colexec/insert"
	"github.com/matrixorigin/matrixone/pkg/sql/colexec/lockop"
	"github.com/matrixorigin/matrixone/pkg/sql/colexec/merge"
	"github.com/matrixorigin/matrixone/pkg/sql/colexec/mergeblock"
	"github.com/matrixorigin/matrixone/pkg/sql/colexec/mergecte"
	"github.com/matrixorigin/matrixone/pkg/sql/colexec/mergedelete"
	"github.com/matrixorigin/matrixone/pkg/sql/colexec/mergerecursive"
	"github.com/matrixorigin/matrixone/pkg/sql/colexec/output"
	"github.com/matrixorigin/matrixone/pkg/sql/colexec/preinsert"
	"github.com/matrixorigin/matrixone/pkg/sql/colexec/preinsertsecondaryindex"
	"github.com/matrixorigin/matrixone/pkg/sql/colexec/preinsertunique"
	"github.com/matrixorigin/matrixone/pkg/sql/colexec/sample"
	"github.com/matrixorigin/matrixone/pkg/sql/parsers/tree"
	plan2 "github.com/matrixorigin/matrixone/pkg/sql/plan"
	"github.com/matrixorigin/matrixone/pkg/sql/plan/function"
	"github.com/matrixorigin/matrixone/pkg/sql/plan/rule"
	"github.com/matrixorigin/matrixone/pkg/sql/util"
	mokafka "github.com/matrixorigin/matrixone/pkg/stream/adapter/kafka"
	"github.com/matrixorigin/matrixone/pkg/txn/client"
	"github.com/matrixorigin/matrixone/pkg/txn/storage/memorystorage"
	txnTrace "github.com/matrixorigin/matrixone/pkg/txn/trace"
	util2 "github.com/matrixorigin/matrixone/pkg/util"
	"github.com/matrixorigin/matrixone/pkg/util/executor"
	v2 "github.com/matrixorigin/matrixone/pkg/util/metric/v2"
	"github.com/matrixorigin/matrixone/pkg/util/trace"
	"github.com/matrixorigin/matrixone/pkg/util/trace/impl/motrace/statistic"
	"github.com/matrixorigin/matrixone/pkg/vm"
	"github.com/matrixorigin/matrixone/pkg/vm/engine"
	"github.com/matrixorigin/matrixone/pkg/vm/process"
<<<<<<< HEAD

	"github.com/google/uuid"
	"github.com/panjf2000/ants/v2"
	_ "go.uber.org/automaxprocs"
	"go.uber.org/zap"
=======
>>>>>>> 6003d834
)

// Note: Now the cost going from stat is actually the number of rows, so we can only estimate a number for the size of each row.
// The current insertion of around 200,000 rows triggers cn to write s3 directly
const (
	DistributedThreshold     uint64 = 10 * mpool.MB
	SingleLineSizeEstimate   uint64 = 300 * mpool.B
	shuffleChannelBufferSize        = 16
)

var (
	ncpu           = runtime.GOMAXPROCS(0)
	ctxCancelError = context.Canceled.Error()
)

// NewCompile is used to new an object of compile
func NewCompile(
	addr, db, sql, tenant, uid string,
	ctx context.Context,
	e engine.Engine,
	proc *process.Process,
	stmt tree.Statement,
	isInternal bool,
	cnLabel map[string]string,
	startAt time.Time,
) *Compile {
	c := reuse.Alloc[Compile](nil)
	c.e = e
	c.db = db
	c.ctx = ctx
	c.tenant = tenant
	c.uid = uid
	c.sql = sql
	c.proc = proc
	c.proc.MessageBoard = c.MessageBoard
	c.stmt = stmt
	c.addr = addr
	c.isInternal = isInternal
	c.cnLabel = cnLabel
	c.startAt = startAt
	c.disableRetry = false
	if c.proc.TxnOperator != nil {
		c.proc.TxnOperator.GetWorkspace().UpdateSnapshotWriteOffset()
	}
	return c
}

func (c *Compile) Release() {
	if c == nil {
		return
	}
	reuse.Free[Compile](c, nil)
}

func (c Compile) TypeName() string {
	return "compile.Compile"
}

func (c *Compile) reset() {
	if c.anal != nil {
		c.anal.release()
	}
	for i := range c.scope {
		c.scope[i].release()
	}
	for i := range c.fuzzys {
		c.fuzzys[i].release()
	}

	c.MessageBoard.Messages = c.MessageBoard.Messages[:0]
	c.fuzzys = c.fuzzys[:0]
	c.scope = c.scope[:0]
	c.pn = nil
	c.fill = nil
	c.affectRows.Store(0)
	c.addr = ""
	c.db = ""
	c.tenant = ""
	c.uid = ""
	c.sql = ""
	c.originSQL = ""
	c.anal = nil
	c.e = nil
	c.ctx = nil
	c.proc = nil
	c.cnList = c.cnList[:0]
	c.stmt = nil
	c.startAt = time.Time{}
	c.needLockMeta = false
	c.isInternal = false
	c.lastAllocID = 0

	for k := range c.metaTables {
		delete(c.metaTables, k)
	}
	for k := range c.lockTables {
		delete(c.lockTables, k)
	}
	for k := range c.nodeRegs {
		delete(c.nodeRegs, k)
	}
	for k := range c.stepRegs {
		delete(c.stepRegs, k)
	}
	for k := range c.cnLabel {
		delete(c.cnLabel, k)
	}
}

// helper function to judge if init temporary engine is needed
func (c *Compile) NeedInitTempEngine() bool {
	for _, s := range c.scope {
		ddl := s.Plan.GetDdl()
		if ddl == nil {
			continue
		}
		if qry := ddl.GetCreateTable(); qry != nil && qry.Temporary {
			if c.e.(*engine.EntireEngine).TempEngine == nil {
				return true
			}
		}
	}
	return false
}

func (c *Compile) SetTempEngine(tempEngine engine.Engine, tempStorage *memorystorage.Storage) {
	e := c.e.(*engine.EntireEngine)
	e.TempEngine = tempEngine
	if c.ctx != nil && c.ctx.Value(defines.TemporaryTN{}) == nil {
		c.ctx = context.WithValue(c.ctx, defines.TemporaryTN{}, tempStorage)
	}
}

// Compile is the entrance of the compute-execute-layer.
// It generates a scope (logic pipeline) for a query plan.
func (c *Compile) Compile(ctx context.Context, pn *plan.Plan, fill func(*batch.Batch) error) (err error) {
	start := time.Now()
	defer func() {
		v2.TxnStatementCompileDurationHistogram.Observe(time.Since(start).Seconds())
	}()

	_, task := gotrace.NewTask(context.TODO(), "pipeline.Compile")
	defer task.End()
	defer func() {
		if e := recover(); e != nil {
			err = moerr.ConvertPanicError(ctx, e)
			c.proc.Error(ctx, "panic in compile",
				zap.String("sql", c.sql),
				zap.String("error", err.Error()))
		}
	}()

	if c.proc.TxnOperator != nil && c.proc.TxnOperator.Txn().IsPessimistic() {
		txnOp := c.proc.TxnOperator
		seq := txnOp.NextSequence()
		txnTrace.GetService().AddTxnDurationAction(
			txnOp,
			client.CompileEvent,
			seq,
			0,
			0,
			err)
		defer func() {
			txnTrace.GetService().AddTxnDurationAction(
				txnOp,
				client.CompileEvent,
				seq,
				0,
				time.Since(start),
				err)
		}()

		if qry, ok := pn.Plan.(*plan.Plan_Query); ok {
			if qry.Query.StmtType == plan.Query_SELECT {
				for _, n := range qry.Query.Nodes {
					if n.NodeType == plan.Node_LOCK_OP {
						c.needLockMeta = true
						break
					}
				}
			} else {
				c.needLockMeta = true
			}
		}
	}

	// with values
	c.proc.Ctx = perfcounter.WithCounterSet(c.proc.Ctx, c.counterSet)
	c.ctx = c.proc.Ctx

	// session info and callback function to write back query result.
	// XXX u is really a bad name, I'm not sure if `session` or `user` will be more suitable.
	c.fill = fill

	c.pn = pn
	// get execute related information
	// about ap or tp, what and how many compute resource we can use.
	c.info = plan2.GetExecTypeFromPlan(pn)
	if pn.IsPrepare {
		c.info.Typ = plan2.ExecTypeTP
	}

	// Compile may exec some function that need engine.Engine.
	c.proc.Ctx = context.WithValue(c.proc.Ctx, defines.EngineKey{}, c.e)
	// generate logic pipeline for query.
	c.scope, err = c.compileScope(ctx, pn)

	if err != nil {
		return err
	}
	for _, s := range c.scope {
		if len(s.NodeInfo.Addr) == 0 {
			s.NodeInfo.Addr = c.addr
		}
	}
	if c.shouldReturnCtxErr() {
		return c.proc.Ctx.Err()
	}
	return nil
}

func (c *Compile) addAffectedRows(n uint64) {
	c.affectRows.Add(n)
}

func (c *Compile) setAffectedRows(n uint64) {
	c.affectRows.Store(n)
}

func (c *Compile) getAffectedRows() uint64 {
	affectRows := c.affectRows.Load()
	return affectRows
}

func (c *Compile) run(s *Scope) error {
	if s == nil {
		return nil
	}

	switch s.Magic {
	case Normal:
		defer c.fillAnalyzeInfo()
		err := s.Run(c)
		if err != nil {
			return err
		}

		c.addAffectedRows(s.affectedRows())
		return nil
	case Merge, MergeInsert:
		defer c.fillAnalyzeInfo()
		err := s.MergeRun(c)
		if err != nil {
			return err
		}

		c.addAffectedRows(s.affectedRows())
		return nil
	case MergeDelete:
		defer c.fillAnalyzeInfo()
		err := s.MergeRun(c)
		if err != nil {
			return err
		}
		c.setAffectedRows(s.Instructions[len(s.Instructions)-1].Arg.(*mergedelete.Argument).AffectedRows)
		return nil
	case Remote:
		defer c.fillAnalyzeInfo()
		err := s.RemoteRun(c)
		c.addAffectedRows(s.affectedRows())
		return err
	case CreateDatabase:
		err := s.CreateDatabase(c)
		if err != nil {
			return err
		}
		c.setAffectedRows(1)
		return nil
	case DropDatabase:
		err := s.DropDatabase(c)
		if err != nil {
			return err
		}
		c.setAffectedRows(1)
		return nil
	case CreateTable:
		qry := s.Plan.GetDdl().GetCreateTable()
		if qry.Temporary {
			return s.CreateTempTable(c)
		} else {
			return s.CreateTable(c)
		}
	case AlterView:
		return s.AlterView(c)
	case AlterTable:
		return s.AlterTable(c)
	case DropTable:
		return s.DropTable(c)
	case DropSequence:
		return s.DropSequence(c)
	case CreateSequence:
		return s.CreateSequence(c)
	case AlterSequence:
		return s.AlterSequence(c)
	case CreateIndex:
		return s.CreateIndex(c)
	case DropIndex:
		return s.DropIndex(c)
	case TruncateTable:
		return s.TruncateTable(c)
	case Replace:
		return s.replace(c)
	}
	return nil
}

func (c *Compile) allocOperatorID() int32 {
	c.lock.Lock()
	defer func() {
		c.lastAllocID++
		c.lock.Unlock()
	}()

	return c.lastAllocID
}

// Run is an important function of the compute-layer, it executes a single sql according to its scope
// Need call Release() after call this function.
func (c *Compile) Run(_ uint64) (result *util2.RunResult, err error) {
	sql := c.originSQL
	if sql == "" {
		sql = c.sql
	}

	txnOp := c.proc.TxnOperator
	seq := uint64(0)
	if txnOp != nil {
		seq = txnOp.NextSequence()
		txnOp.EnterRunSql()
	}

	defer func() {
		if txnOp != nil {
			txnOp.ExitRunSql()
		}
		c.proc.CleanValueScanBatchs()
		c.proc.SetPrepareBatch(nil)
		c.proc.SetPrepareExprList(nil)
	}()

	var writeOffset uint64

	start := time.Now()
	v2.TxnStatementExecuteLatencyDurationHistogram.Observe(start.Sub(c.startAt).Seconds())

	stats := statistic.StatsInfoFromContext(c.proc.Ctx)
	stats.ExecutionStart()

	txnTrace.GetService().TxnStatementStart(txnOp, sql, seq)
	defer func() {
		stats.ExecutionEnd()

		cost := time.Since(start)
		txnTrace.GetService().TxnStatementCompleted(txnOp, sql, cost, seq, err)
		v2.TxnStatementExecuteDurationHistogram.Observe(cost.Seconds())
	}()

	for _, s := range c.scope {
		s.SetOperatorInfoRecursively(c.allocOperatorID)
	}

	if c.proc.TxnOperator != nil {
		writeOffset = uint64(c.proc.TxnOperator.GetWorkspace().GetSnapshotWriteOffset())
	}
	result = &util2.RunResult{}
	var span trace.Span
	var runC *Compile // compile structure for rerun.
	// var result = &util2.RunResult{}
	// var err error
	var retryTimes int
	releaseRunC := func() {
		if runC != c {
			runC.Release()
		}
	}

	sp := c.proc.GetStmtProfile()
	c.ctx, span = trace.Start(c.ctx, "Compile.Run", trace.WithKind(trace.SpanKindStatement))
	_, task := gotrace.NewTask(context.TODO(), "pipeline.Run")
	defer func() {
		releaseRunC()

		task.End()
		span.End(trace.WithStatementExtra(sp.GetTxnId(), sp.GetStmtId(), sp.GetSqlOfStmt()))
	}()

	if c.proc.TxnOperator != nil {
		c.proc.TxnOperator.GetWorkspace().IncrSQLCount()
		c.proc.TxnOperator.ResetRetry(false)
	}

	v2.TxnStatementTotalCounter.Inc()
	runC = c
	for {
		if err = runC.runOnce(); err == nil {
			break
		}

		c.fatalLog(retryTimes, err)
		if !c.canRetry(err) {
			return nil, err
		}

		retryTimes++
		releaseRunC()
		defChanged := moerr.IsMoErrCode(
			err,
			moerr.ErrTxnNeedRetryWithDefChanged)
		if runC, err = c.prepareRetry(defChanged); err != nil {
			return nil, err
		}
	}

	if c.shouldReturnCtxErr() {
		return nil, c.proc.Ctx.Err()
	}
	result.AffectRows = runC.getAffectedRows()
	if c.proc.TxnOperator != nil {
		return result, c.proc.TxnOperator.GetWorkspace().Adjust(writeOffset)
	}
	return result, nil
}

func (c *Compile) prepareRetry(defChanged bool) (*Compile, error) {
	v2.TxnStatementRetryCounter.Inc()
	c.proc.TxnOperator.ResetRetry(true)
	c.proc.TxnOperator.GetWorkspace().IncrSQLCount()

	// clear the workspace of the failed statement
	if e := c.proc.TxnOperator.GetWorkspace().RollbackLastStatement(c.ctx); e != nil {
		return nil, e
	}

	// increase the statement id
	if e := c.proc.TxnOperator.GetWorkspace().IncrStatementID(c.ctx, false); e != nil {
		return nil, e
	}

	// FIXME: the current retry method is quite bad, the overhead is relatively large, and needs to be
	// improved to refresh expression in the future.

	var e error
	runC := NewCompile(c.addr, c.db, c.sql, c.tenant, c.uid, c.proc.Ctx, c.e, c.proc, c.stmt, c.isInternal, c.cnLabel, c.startAt)
	defer func() {
		if e != nil {
			runC.Release()
		}
	}()
	if defChanged {
		var pn *plan2.Plan
		pn, e = c.buildPlanFunc()
		if e != nil {
			return nil, e
		}
		c.pn = pn
	}
	if e = runC.Compile(c.proc.Ctx, c.pn, c.fill); e != nil {
		return nil, e
	}

	return runC, nil
}

// isRetryErr if the error is ErrTxnNeedRetry and the transaction is RC isolation, we need to retry t
// he statement
func (c *Compile) isRetryErr(err error) bool {
	return (moerr.IsMoErrCode(err, moerr.ErrTxnNeedRetry) ||
		moerr.IsMoErrCode(err, moerr.ErrTxnNeedRetryWithDefChanged)) &&
		c.proc.TxnOperator.Txn().IsRCIsolation()
}

func (c *Compile) canRetry(err error) bool {
	return !c.disableRetry && c.isRetryErr(err)
}

// run once
func (c *Compile) runOnce() error {
	var wg sync.WaitGroup
	c.MessageBoard.Reset()
	err := c.lockMetaTables()
	if err != nil {
		return err
	}
	err = c.lockTable()
	if err != nil {
		return err
	}
	errC := make(chan error, len(c.scope))
	for _, s := range c.scope {
		s.SetContextRecursively(c.proc.Ctx)
		err = s.InitAllDataSource(c)
		if err != nil {
			return err
		}
	}

	for i := range c.scope {
		wg.Add(1)
		scope := c.scope[i]
		errSubmit := ants.Submit(func() {
			defer func() {
				if e := recover(); e != nil {
					err := moerr.ConvertPanicError(c.ctx, e)
					c.proc.Error(c.ctx, "panic in run",
						zap.String("sql", c.sql),
						zap.String("error", err.Error()))
					errC <- err
				}
				wg.Done()
			}()
			errC <- c.run(scope)
		})
		if errSubmit != nil {
			errC <- errSubmit
			wg.Done()
		}
	}
	wg.Wait()
	close(errC)

	errList := make([]error, 0, len(c.scope))
	for e := range errC {
		if e != nil {
			errList = append(errList, e)
			if c.isRetryErr(e) {
				return e
			}
		}
	}

	if len(errList) > 0 {
		err = errList[0]
	}
	if err != nil {
		return err
	}

	// fuzzy filter not sure whether this insert / load obey duplicate constraints, need double check
	if len(c.fuzzys) > 0 {
		for _, f := range c.fuzzys {
			if f != nil && f.cnt > 0 {
				if f.cnt > 10 {
					c.proc.Warnf(c.ctx, "fuzzy filter cnt is %d, may be too high", f.cnt)
				}
				err = f.backgroundSQLCheck(c)
				if err != nil {
					return err
				}
			}
		}
	}

	//detect fk self refer
	//update, insert
	query := c.pn.GetQuery()
	if query != nil && (query.StmtType == plan.Query_INSERT ||
		query.StmtType == plan.Query_UPDATE) && len(query.GetDetectSqls()) != 0 {
		err = detectFkSelfRefer(c, query.DetectSqls)
	}
	//alter table ... add/drop foreign key
	if err == nil && c.pn.GetDdl() != nil {
		alterTable := c.pn.GetDdl().GetAlterTable()
		if alterTable != nil && len(alterTable.GetDetectSqls()) != 0 {
			err = detectFkSelfRefer(c, alterTable.GetDetectSqls())
		}
	}
	return err
}

// shouldReturnCtxErr return true only if the ctx has error and the error is not canceled.
// maybe deadlined or other error.
func (c *Compile) shouldReturnCtxErr() bool {
	if e := c.proc.Ctx.Err(); e != nil && e.Error() != ctxCancelError {
		return true
	}
	return false
}

func (c *Compile) compileScope(ctx context.Context, pn *plan.Plan) ([]*Scope, error) {
	start := time.Now()
	defer func() {
		v2.TxnStatementCompileScopeHistogram.Observe(time.Since(start).Seconds())
	}()
	switch qry := pn.Plan.(type) {
	case *plan.Plan_Query:
		switch qry.Query.StmtType {
		case plan.Query_REPLACE:
			return []*Scope{
				newScope(Replace).
					withPlan(pn),
			}, nil
		}
		scopes, err := c.compileQuery(ctx, qry.Query)
		if err != nil {
			return nil, err
		}
		for _, s := range scopes {
			if s.Plan == nil {
				s.Plan = pn
			}
		}
		return scopes, nil
	case *plan.Plan_Ddl:
		switch qry.Ddl.DdlType {
		case plan.DataDefinition_CREATE_DATABASE:
			return []*Scope{
				newScope(CreateDatabase).
					withPlan(pn),
			}, nil
		case plan.DataDefinition_DROP_DATABASE:
			return []*Scope{
				newScope(DropDatabase).
					withPlan(pn),
			}, nil
		case plan.DataDefinition_CREATE_TABLE:
			return []*Scope{
				newScope(CreateTable).
					withPlan(pn),
			}, nil
		case plan.DataDefinition_ALTER_VIEW:
			return []*Scope{
				newScope(AlterView).
					withPlan(pn),
			}, nil
		case plan.DataDefinition_ALTER_TABLE:
			return []*Scope{
				newScope(AlterTable).
					withPlan(pn),
			}, nil
		case plan.DataDefinition_DROP_TABLE:
			return []*Scope{
				newScope(DropTable).
					withPlan(pn),
			}, nil
		case plan.DataDefinition_DROP_SEQUENCE:
			return []*Scope{
				newScope(DropSequence).
					withPlan(pn),
			}, nil
		case plan.DataDefinition_ALTER_SEQUENCE:
			return []*Scope{
				newScope(AlterSequence).
					withPlan(pn),
			}, nil
		case plan.DataDefinition_TRUNCATE_TABLE:
			return []*Scope{
				newScope(TruncateTable).
					withPlan(pn),
			}, nil
		case plan.DataDefinition_CREATE_SEQUENCE:
			return []*Scope{
				newScope(CreateSequence).
					withPlan(pn),
			}, nil
		case plan.DataDefinition_CREATE_INDEX:
			return []*Scope{
				newScope(CreateIndex).
					withPlan(pn),
			}, nil
		case plan.DataDefinition_DROP_INDEX:
			return []*Scope{
				newScope(DropIndex).
					withPlan(pn),
			}, nil
		case plan.DataDefinition_SHOW_DATABASES,
			plan.DataDefinition_SHOW_TABLES,
			plan.DataDefinition_SHOW_COLUMNS,
			plan.DataDefinition_SHOW_CREATETABLE:
			return c.compileQuery(ctx, pn.GetDdl().GetQuery())
			// 1、not supported: show arnings/errors/status/processlist
			// 2、show variables will not return query
			// 3、show create database/table need rewrite to create sql
		}
	}
	return nil, moerr.NewNYI(ctx, fmt.Sprintf("query '%s'", pn))
}

func (c *Compile) appendMetaTables(objRes *plan.ObjectRef) {
	if !c.needLockMeta {
		return
	}

	if objRes.SchemaName == catalog.MO_CATALOG && (objRes.ObjName == catalog.MO_DATABASE || objRes.ObjName == catalog.MO_TABLES || objRes.ObjName == catalog.MO_COLUMNS) {
		// do not lock meta table for meta table
	} else {
		key := fmt.Sprintf("%s %s", objRes.SchemaName, objRes.ObjName)
		c.metaTables[key] = struct{}{}
	}
}

func (c *Compile) lockMetaTables() error {
	lockLen := len(c.metaTables)
	if lockLen == 0 {
		return nil
	}

	tables := make([]string, 0, lockLen)
	for table := range c.metaTables {
		tables = append(tables, table)
	}
	sort.Strings(tables)

	for _, table := range tables {
		names := strings.SplitN(table, " ", 2)

		err := lockMoTable(c, names[0], names[1], lock.LockMode_Shared)
		if err != nil {
			// if get error in locking mocatalog.mo_tables by it's dbName & tblName
			// that means the origin table's schema was changed. then return NeedRetryWithDefChanged err
			if moerr.IsMoErrCode(err, moerr.ErrTxnNeedRetry) ||
				moerr.IsMoErrCode(err, moerr.ErrTxnNeedRetryWithDefChanged) {
				return moerr.NewTxnNeedRetryWithDefChangedNoCtx()
			}

			// other errors, just throw  out
			return err
		}
	}
	return nil
}

func (c *Compile) lockTable() error {
	for _, tbl := range c.lockTables {
		typ := plan2.MakeTypeByPlan2Type(tbl.PrimaryColTyp)
		if len(tbl.PartitionTableIds) == 0 {
			return lockop.LockTable(
				c.e,
				c.proc,
				tbl.TableId,
				typ,
				false)
		}

		for _, tblId := range tbl.PartitionTableIds {
			err := lockop.LockTable(
				c.e,
				c.proc,
				tblId,
				typ,
				false)
			if err != nil {
				return err
			}
		}

	}
	return nil
}

func (c *Compile) cnListStrategy() {
	if len(c.cnList) == 0 {
		c.cnList = append(c.cnList, engine.Node{
			Addr: c.addr,
			Mcpu: ncpu,
		})
	} else if len(c.cnList) > c.info.CnNumbers {
		c.cnList = c.cnList[:c.info.CnNumbers]
	}
}

// func (c *Compile) compileAttachedScope(ctx context.Context, attachedPlan *plan.Plan) ([]*Scope, error) {
// 	query := attachedPlan.Plan.(*plan.Plan_Query)
// 	attachedScope, err := c.compileQuery(ctx, query.Query)
// 	if err != nil {
// 		return nil, err
// 	}
// 	for _, s := range attachedScope {
// 		s.Plan = attachedPlan
// 	}
// 	return attachedScope, nil
// }

func isAvailable(client morpc.RPCClient, addr string) bool {
	_, _, err := net.SplitHostPort(addr)
	if err != nil {
		logutil.Warnf("compileScope received a malformed cn address '%s', expected 'ip:port'", addr)
		return false
	}
	logutil.Debugf("ping %s start", addr)
	ctx, cancel := context.WithTimeout(context.Background(), 500*time.Millisecond)
	defer cancel()
	err = client.Ping(ctx, addr)
	if err != nil {
		// ping failed
		logutil.Debugf("ping %s err %+v\n", addr, err)
		return false
	}
	return true
}

func (c *Compile) removeUnavailableCN() {
	client := cnclient.GetRPCClient()
	if client == nil {
		return
	}
	i := 0
	for _, cn := range c.cnList {
		if isSameCN(c.addr, cn.Addr) || isAvailable(client, cn.Addr) {
			c.cnList[i] = cn
			i++
		}
	}
	c.cnList = c.cnList[:i]
}

// getCNList gets the CN list from engine.Nodes() method. It will
// ensure the current CN is included in the result.
func (c *Compile) getCNList() (engine.Nodes, error) {
	cnList, err := c.e.Nodes(c.isInternal, c.tenant, c.uid, c.cnLabel)
	if err != nil {
		return nil, err
	}

	// We should always make sure the current CN is contained in the cn list.
	if c.proc == nil || c.proc.QueryClient == nil {
		return cnList, nil
	}
	cnID := c.proc.QueryClient.ServiceID()
	for _, node := range cnList {
		if node.Id == cnID {
			return cnList, nil
		}
	}
	cnList = append(cnList, engine.Node{
		Id:   cnID,
		Addr: c.addr,
		Mcpu: ncpu,
	})
	return cnList, nil
}

func (c *Compile) compileQuery(ctx context.Context, qry *plan.Query) ([]*Scope, error) {
	var err error

	start := time.Now()
	defer func() {
		v2.TxnStatementCompileQueryHistogram.Observe(time.Since(start).Seconds())
	}()
	c.cnList, err = c.getCNList()
	if err != nil {
		return nil, err
	}
	// sort by addr to get fixed order of CN list
	sort.Slice(c.cnList, func(i, j int) bool { return c.cnList[i].Addr < c.cnList[j].Addr })

	if c.info.Typ == plan2.ExecTypeAP {
		c.removeUnavailableCN()
	}

	c.info.CnNumbers = len(c.cnList)
	blkNum := 0
	cost := float64(0.0)
	for _, n := range qry.Nodes {
		if n.Stats == nil {
			continue
		}
		if n.NodeType == plan.Node_TABLE_SCAN {
			blkNum += int(n.Stats.BlockNum)
		}
		if n.NodeType == plan.Node_INSERT {
			cost += n.Stats.GetCost()
		}
	}
	switch qry.StmtType {
	case plan.Query_INSERT:
		if cost*float64(SingleLineSizeEstimate) > float64(DistributedThreshold) || qry.LoadTag || blkNum >= plan2.BlockNumForceOneCN {
			c.cnListStrategy()
		} else {
			c.cnList = engine.Nodes{
				engine.Node{
					Addr: c.addr,
					Mcpu: c.generateCPUNumber(ncpu, blkNum),
				},
			}
		}
		// insertNode := qry.Nodes[qry.Steps[0]]
		// nodeStats := qry.Nodes[insertNode.Children[0]].Stats
		// if nodeStats.GetCost()*float64(SingleLineSizeEstimate) > float64(DistributedThreshold) || qry.LoadTag || blkNum >= MinBlockNum {
		// 	if len(insertNode.InsertCtx.OnDuplicateIdx) > 0 {
		// 		c.cnList = engine.Nodes{
		// 			engine.Node{
		// 				Addr: c.addr,
		// 				Mcpu: c.generateCPUNumber(1, blkNum)},
		// 		}
		// 	} else {
		// 		c.cnListStrategy()
		// 	}
		// } else {
		// 	if len(insertNode.InsertCtx.OnDuplicateIdx) > 0 {
		// 		c.cnList = engine.Nodes{
		// 			engine.Node{
		// 				Addr: c.addr,
		// 				Mcpu: c.generateCPUNumber(1, blkNum)},
		// 		}
		// 	} else {
		// 		c.cnList = engine.Nodes{engine.Node{
		// 			Addr: c.addr,
		// 			Mcpu: c.generateCPUNumber(c.NumCPU(), blkNum)},
		// 		}
		// 	}
		// }
	default:
		if blkNum < plan2.BlockNumForceOneCN {
			c.cnList = engine.Nodes{
				engine.Node{
					Addr: c.addr,
					Mcpu: c.generateCPUNumber(ncpu, blkNum),
				},
			}
		} else {
			c.cnListStrategy()
		}
	}
	if c.info.Typ == plan2.ExecTypeTP && len(c.cnList) > 1 {
		c.cnList = engine.Nodes{
			engine.Node{
				Addr: c.addr,
				Mcpu: c.generateCPUNumber(ncpu, blkNum),
			},
		}
	}

	c.initAnalyze(qry)

	// deal with sink scan first.
	for i := len(qry.Steps) - 1; i >= 0; i-- {
		err := c.compileSinkScan(qry, qry.Steps[i])
		if err != nil {
			return nil, err
		}
	}

	steps := make([]*Scope, 0, len(qry.Steps))
	defer func() {
		if err != nil {
			ReleaseScopes(steps)
		}
	}()
	for i := len(qry.Steps) - 1; i >= 0; i-- {
		var scopes []*Scope
		var scope *Scope
		scopes, err = c.compilePlanScope(ctx, int32(i), qry.Steps[i], qry.Nodes)
		if err != nil {
			return nil, err
		}
		scope, err = c.compileApQuery(qry, scopes, qry.Steps[i])
		if err != nil {
			return nil, err
		}
		steps = append(steps, scope)
	}

	return steps, err
}

func (c *Compile) compileSinkScan(qry *plan.Query, nodeId int32) error {
	n := qry.Nodes[nodeId]
	for _, childId := range n.Children {
		err := c.compileSinkScan(qry, childId)
		if err != nil {
			return err
		}
	}

	if n.NodeType == plan.Node_SINK_SCAN || n.NodeType == plan.Node_RECURSIVE_SCAN || n.NodeType == plan.Node_RECURSIVE_CTE {
		for _, s := range n.SourceStep {
			var wr *process.WaitRegister
			if c.anal.qry.LoadTag {
				wr = &process.WaitRegister{
					Ctx: c.ctx,
					Ch:  make(chan *batch.Batch, ncpu),
				}
			} else {
				wr = &process.WaitRegister{
					Ctx: c.ctx,
					Ch:  make(chan *batch.Batch, 1),
				}
			}
			c.appendStepRegs(s, nodeId, wr)
		}
	}
	return nil
}

func (c *Compile) compileApQuery(qry *plan.Query, ss []*Scope, step int32) (*Scope, error) {
	if qry.Nodes[step].NodeType == plan.Node_SINK {
		return ss[0], nil
	}
	var rs *Scope
	switch qry.StmtType {
	case plan.Query_DELETE:
		return ss[0], nil
	case plan.Query_INSERT:
		return ss[0], nil
	case plan.Query_UPDATE:
		return ss[0], nil
	default:
		rs = c.newMergeScope(ss)
		updateScopesLastFlag([]*Scope{rs})
		c.setAnalyzeCurrent([]*Scope{rs}, c.anal.curr)
		rs.Instructions = append(rs.Instructions, vm.Instruction{
			Op: vm.Output,
			Arg: output.NewArgument().
				WithFunc(c.fill),
		})
	}
	return rs, nil
}

func constructValueScanBatch(ctx context.Context, proc *process.Process, node *plan.Node) (*batch.Batch, error) {
	var nodeId uuid.UUID
	var exprList []colexec.ExpressionExecutor

	if node == nil || node.TableDef == nil { // like : select 1, 2
		bat := batch.NewWithSize(1)
		bat.Vecs[0] = vector.NewConstNull(types.T_int64.ToType(), 1, proc.Mp())
		bat.SetRowCount(1)
		return bat, nil
	}
	// select * from (values row(1,1), row(2,2), row(3,3)) a;
	tableDef := node.TableDef
	colCount := len(tableDef.Cols)
	colsData := node.RowsetData.Cols
	copy(nodeId[:], node.Uuid)
	bat := proc.GetPrepareBatch()
	if bat == nil {
		bat = proc.GetValueScanBatch(nodeId)
		if bat == nil {
			return nil, moerr.NewInfo(ctx, fmt.Sprintf("constructValueScanBatch failed, node id: %s", nodeId.String()))
		}
	}
	params := proc.GetPrepareParams()
	if len(colsData) > 0 {
		exprs := proc.GetPrepareExprList()
		for i := 0; i < colCount; i++ {
			if exprs != nil {
				exprList = exprs.([][]colexec.ExpressionExecutor)[i]
			}
			if params != nil {
				vs := vector.MustFixedCol[types.Varlena](params)
				for _, row := range colsData[i].Data {
					if row.Pos >= 0 {
						isNull := params.GetNulls().Contains(uint64(row.Pos - 1))
						str := vs[row.Pos-1].GetString(params.GetArea())
						if err := util.SetBytesToAnyVector(ctx, str, int(row.RowPos), isNull, bat.Vecs[i],
							proc); err != nil {
							return nil, err
						}
					}
				}
			}
			if err := evalRowsetData(proc, colsData[i].Data, bat.Vecs[i], exprList); err != nil {
				bat.Clean(proc.Mp())
				return nil, err
			}
		}
	}
	return bat, nil
}

func (c *Compile) compilePlanScope(ctx context.Context, step int32, curNodeIdx int32, ns []*plan.Node) ([]*Scope, error) {
	start := time.Now()
	defer func() {
		v2.TxnStatementCompilePlanScopeHistogram.Observe(time.Since(start).Seconds())
	}()
	var ss []*Scope
	var left []*Scope
	var right []*Scope
	var err error
	defer func() {
		if err != nil {
			ReleaseScopes(ss)
			ReleaseScopes(left)
			ReleaseScopes(right)
		}
	}()
	n := ns[curNodeIdx]
	switch n.NodeType {
	case plan.Node_VALUE_SCAN:
		ds := newScope(Normal)
		ds.DataSource = &Source{isConst: true, node: n}
		ds.NodeInfo = engine.Node{Addr: c.addr, Mcpu: 1}
		ds.Proc = process.NewWithAnalyze(c.proc, c.ctx, 0, c.anal.Nodes())
		ss = c.compileSort(n, c.compileProjection(n, []*Scope{ds}))
		return ss, nil
	case plan.Node_EXTERNAL_SCAN:
		if n.ObjRef != nil {
			c.appendMetaTables(n.ObjRef)
		}
		node := plan2.DeepCopyNode(n)
		ss, err = c.compileExternScan(ctx, node)
		if err != nil {
			return nil, err
		}
		ss = c.compileSort(n, c.compileProjection(n, c.compileRestrict(node, ss)))
		return ss, nil
	case plan.Node_TABLE_SCAN:
		c.appendMetaTables(n.ObjRef)
		ss, err = c.compileTableScan(n)
		if err != nil {
			return nil, err
		}
		ss = c.compileProjection(n, c.compileRestrict(n, ss))
		if n.Offset != nil {
			ss = c.compileOffset(n, ss)
		}
		if n.Limit != nil {
			ss = c.compileLimit(n, ss)
		}
		return ss, nil
	case plan.Node_SOURCE_SCAN:
		ss, err = c.compileSourceScan(ctx, n)
		if err != nil {
			return nil, err
		}
		ss = c.compileSort(n, c.compileProjection(n, c.compileRestrict(n, ss)))
		return ss, nil
	case plan.Node_FILTER, plan.Node_PROJECT, plan.Node_PRE_DELETE:
		curr := c.anal.curr
		c.setAnalyzeCurrent(nil, int(n.Children[0]))
		ss, err = c.compilePlanScope(ctx, step, n.Children[0], ns)
		if err != nil {
			return nil, err
		}
		c.setAnalyzeCurrent(ss, curr)
		ss = c.compileSort(n, c.compileProjection(n, c.compileRestrict(n, ss)))
		return ss, nil
	case plan.Node_AGG:
		curr := c.anal.curr
		c.setAnalyzeCurrent(nil, int(n.Children[0]))
		ss, err = c.compilePlanScope(ctx, step, n.Children[0], ns)
		if err != nil {
			return nil, err
		}
		c.setAnalyzeCurrent(ss, curr)

		groupInfo := constructGroup(c.ctx, n, ns[n.Children[0]], 0, 0, false, 0, c.proc)
		defer groupInfo.Release()
		anyDistinctAgg := groupInfo.AnyDistinctAgg()

		if !anyDistinctAgg && n.Stats.HashmapStats != nil && n.Stats.HashmapStats.Shuffle {
			ss = c.compileSort(n, c.compileShuffleGroup(n, ss, ns))
			return ss, nil
		} else {
			ss = c.compileSort(n, c.compileProjection(n, c.compileRestrict(n, c.compileMergeGroup(n, ss, ns, anyDistinctAgg))))
			return ss, nil
		}
	case plan.Node_SAMPLE:
		curr := c.anal.curr
		c.setAnalyzeCurrent(nil, int(n.Children[0]))
		ss, err = c.compilePlanScope(ctx, step, n.Children[0], ns)
		if err != nil {
			return nil, err
		}
		c.setAnalyzeCurrent(ss, curr)

		ss = c.compileSort(n, c.compileProjection(n, c.compileRestrict(n, c.compileSample(n, ss))))
		return ss, nil
	case plan.Node_WINDOW:
		curr := c.anal.curr
		c.setAnalyzeCurrent(nil, int(n.Children[0]))
		ss, err = c.compilePlanScope(ctx, step, n.Children[0], ns)
		if err != nil {
			return nil, err
		}
		c.setAnalyzeCurrent(ss, curr)
		ss = c.compileSort(n, c.compileProjection(n, c.compileRestrict(n, c.compileWin(n, ss))))
		return ss, nil
	case plan.Node_TIME_WINDOW:
		curr := c.anal.curr
		c.setAnalyzeCurrent(nil, int(n.Children[0]))
		ss, err = c.compilePlanScope(ctx, step, n.Children[0], ns)
		if err != nil {
			return nil, err
		}
		c.setAnalyzeCurrent(ss, curr)
		ss = c.compileProjection(n, c.compileRestrict(n, c.compileTimeWin(n, c.compileSort(n, ss))))
		return ss, nil
	case plan.Node_FILL:
		curr := c.anal.curr
		c.setAnalyzeCurrent(nil, int(n.Children[0]))
		ss, err = c.compilePlanScope(ctx, step, n.Children[0], ns)
		if err != nil {
			return nil, err
		}
		c.setAnalyzeCurrent(ss, curr)
		ss = c.compileProjection(n, c.compileRestrict(n, c.compileFill(n, ss)))
		return ss, nil
	case plan.Node_JOIN:
		curr := c.anal.curr
		c.setAnalyzeCurrent(nil, int(n.Children[0]))
		left, err = c.compilePlanScope(ctx, step, n.Children[0], ns)
		if err != nil {
			return nil, err
		}
		c.setAnalyzeCurrent(left, int(n.Children[1]))
		right, err = c.compilePlanScope(ctx, step, n.Children[1], ns)
		if err != nil {
			return nil, err
		}
		c.setAnalyzeCurrent(right, curr)
		ss = c.compileSort(n, c.compileJoin(ctx, n, ns[n.Children[0]], ns[n.Children[1]], left, right))
		return ss, nil
	case plan.Node_SORT:
		curr := c.anal.curr
		c.setAnalyzeCurrent(nil, int(n.Children[0]))
		ss, err = c.compilePlanScope(ctx, step, n.Children[0], ns)
		if err != nil {
			return nil, err
		}
		c.setAnalyzeCurrent(ss, curr)
		ss = c.compileProjection(n, c.compileRestrict(n, c.compileSort(n, ss)))
		return ss, nil
	case plan.Node_PARTITION:
		curr := c.anal.curr
		c.setAnalyzeCurrent(nil, int(n.Children[0]))
		ss, err = c.compilePlanScope(ctx, step, n.Children[0], ns)
		if err != nil {
			return nil, err
		}
		c.setAnalyzeCurrent(ss, curr)
		ss = c.compileProjection(n, c.compileRestrict(n, c.compilePartition(n, ss)))
		return ss, nil
	case plan.Node_UNION:
		curr := c.anal.curr
		c.setAnalyzeCurrent(nil, int(n.Children[0]))
		left, err = c.compilePlanScope(ctx, step, n.Children[0], ns)
		if err != nil {
			return nil, err
		}
		c.setAnalyzeCurrent(left, int(n.Children[1]))
		right, err = c.compilePlanScope(ctx, step, n.Children[1], ns)
		if err != nil {
			return nil, err
		}
		c.setAnalyzeCurrent(right, curr)
		ss = c.compileSort(n, c.compileUnion(n, left, right))
		return ss, nil
	case plan.Node_MINUS, plan.Node_INTERSECT, plan.Node_INTERSECT_ALL:
		curr := c.anal.curr
		c.setAnalyzeCurrent(nil, int(n.Children[0]))
		left, err = c.compilePlanScope(ctx, step, n.Children[0], ns)
		if err != nil {
			return nil, err
		}
		c.setAnalyzeCurrent(left, int(n.Children[1]))
		right, err = c.compilePlanScope(ctx, step, n.Children[1], ns)
		if err != nil {
			return nil, err
		}
		c.setAnalyzeCurrent(right, curr)
		ss = c.compileSort(n, c.compileMinusAndIntersect(n, left, right, n.NodeType))
		return ss, nil
	case plan.Node_UNION_ALL:
		curr := c.anal.curr
		c.setAnalyzeCurrent(nil, int(n.Children[0]))

		left, err = c.compilePlanScope(ctx, step, n.Children[0], ns)
		if err != nil {
			return nil, err
		}
		c.setAnalyzeCurrent(left, int(n.Children[1]))
		right, err = c.compilePlanScope(ctx, step, n.Children[1], ns)
		if err != nil {
			return nil, err
		}
		c.setAnalyzeCurrent(right, curr)
		ss = c.compileSort(n, c.compileUnionAll(left, right))
		return ss, nil
	case plan.Node_DELETE:
		if n.DeleteCtx.CanTruncate {
			s := newScope(TruncateTable)
			s.Plan = &plan.Plan{
				Plan: &plan.Plan_Ddl{
					Ddl: &plan.DataDefinition{
						DdlType: plan.DataDefinition_TRUNCATE_TABLE,
						Definition: &plan.DataDefinition_TruncateTable{
							TruncateTable: n.DeleteCtx.TruncateTable,
						},
					},
				},
			}
			ss = []*Scope{s}
			return ss, nil
		}
		c.appendMetaTables(n.DeleteCtx.Ref)
		curr := c.anal.curr
		c.setAnalyzeCurrent(nil, int(n.Children[0]))

		ss, err = c.compilePlanScope(ctx, step, n.Children[0], ns)
		if err != nil {
			return nil, err
		}

		n.NotCacheable = true
		nodeStats := ns[n.Children[0]].Stats

		var arg *deletion.Argument
		arg, err = constructDeletion(n, c.e, c.proc)
		if err != nil {
			return nil, err
		}

		if nodeStats.GetCost()*float64(SingleLineSizeEstimate) >
			float64(DistributedThreshold) &&
			!arg.DeleteCtx.CanTruncate {
			c.proc.Infof(c.ctx, "delete of '%s' write s3\n", c.sql)
			rs := c.newDeleteMergeScope(arg, ss)
			rs.Instructions = append(rs.Instructions, vm.Instruction{
				Op: vm.MergeDelete,
				Arg: mergedelete.NewArgument().
					WithDelSource(arg.DeleteCtx.Source).
					WithPartitionSources(arg.DeleteCtx.PartitionSources),
			})
			rs.Magic = MergeDelete
			ss = []*Scope{rs}
			arg.Release()
			return ss, nil
		}
		rs := c.newMergeScope(ss)
		// updateScopesLastFlag([]*Scope{rs})
		rs.Magic = Merge
		c.setAnalyzeCurrent([]*Scope{rs}, c.anal.curr)

		rs.Instructions = append(rs.Instructions, vm.Instruction{
			Op:  vm.Deletion,
			Arg: arg,
		})
		ss = []*Scope{rs}
		c.setAnalyzeCurrent(ss, curr)
		return ss, nil
	case plan.Node_ON_DUPLICATE_KEY:
		curr := c.anal.curr
		c.setAnalyzeCurrent(nil, int(n.Children[0]))
		ss, err = c.compilePlanScope(ctx, step, n.Children[0], ns)
		if err != nil {
			return nil, err
		}
		c.setAnalyzeCurrent(ss, curr)

		rs := c.newMergeScope(ss)
		rs.Instructions[0].Arg.Release()
		rs.Instructions[0] = vm.Instruction{
			Op:  vm.OnDuplicateKey,
			Idx: c.anal.curr,
			Arg: constructOnduplicateKey(n, c.e),
		}
		ss = []*Scope{rs}
		return ss, nil
	case plan.Node_FUZZY_FILTER:
		curr := c.anal.curr
		c.setAnalyzeCurrent(nil, int(n.Children[0]))
		left, err := c.compilePlanScope(ctx, step, n.Children[0], ns)
		if err != nil {
			return nil, err
		}
		c.setAnalyzeCurrent(left, int(n.Children[1]))
		right, err := c.compilePlanScope(ctx, step, n.Children[1], ns)
		if err != nil {
			return nil, err
		}
		c.setAnalyzeCurrent(right, curr)
		return c.compileFuzzyFilter(n, ns, left, right)
	case plan.Node_PRE_INSERT_UK, plan.Node_PRE_INSERT_SK:
		curr := c.anal.curr
		ss, err = c.compilePlanScope(ctx, step, n.Children[0], ns)
		if err != nil {
			return nil, err
		}
		currentFirstFlag := c.anal.isFirst
		for i := range ss {
			if n.NodeType == plan.Node_PRE_INSERT_UK {
				var preInsertUkArg *preinsertunique.Argument
				preInsertUkArg, err = constructPreInsertUk(n, c.proc)
				if err != nil {
					return nil, err
				}
				ss[i].appendInstruction(vm.Instruction{
					Op:      vm.PreInsertUnique,
					Idx:     c.anal.curr,
					IsFirst: currentFirstFlag,
					Arg:     preInsertUkArg,
				})
			} else {
				var preInsertSkArg *preinsertsecondaryindex.Argument
				preInsertSkArg, err = constructPreInsertSk(n, c.proc)
				if err != nil {
					return nil, err
				}
				ss[i].appendInstruction(vm.Instruction{
					Op:      vm.PreInsertSecondaryIndex,
					Idx:     c.anal.curr,
					IsFirst: currentFirstFlag,
					Arg:     preInsertSkArg,
				})
			}
		}
		c.setAnalyzeCurrent(ss, curr)
		return ss, nil
	case plan.Node_PRE_INSERT:
		curr := c.anal.curr
		ss, err = c.compilePlanScope(ctx, step, n.Children[0], ns)
		if err != nil {
			return nil, err
		}
		currentFirstFlag := c.anal.isFirst
		for i := range ss {
			var preInsertArg *preinsert.Argument
			preInsertArg, err = constructPreInsert(ns, n, c.e, c.proc)
			if err != nil {
				return nil, err
			}
			ss[i].appendInstruction(vm.Instruction{
				Op:      vm.PreInsert,
				Idx:     c.anal.curr,
				IsFirst: currentFirstFlag,
				Arg:     preInsertArg,
			})
		}
		c.setAnalyzeCurrent(ss, curr)
		return ss, nil
	case plan.Node_INSERT:
		c.appendMetaTables(n.ObjRef)
		curr := c.anal.curr
		n.NotCacheable = true
		ss, err = c.compilePlanScope(ctx, step, n.Children[0], ns)
		if err != nil {
			return nil, err
		}

		currentFirstFlag := c.anal.isFirst
		toWriteS3 := n.Stats.GetCost()*float64(SingleLineSizeEstimate) >
			float64(DistributedThreshold) || c.anal.qry.LoadTag

		if toWriteS3 {
			c.proc.Debugf(c.ctx, "insert of '%s' write s3\n", c.sql)
			if !haveSinkScanInPlan(ns, n.Children[0]) && len(ss) != 1 {
				var insertArg *insert.Argument
				insertArg, err = constructInsert(n, c.e, c.proc)
				if err != nil {
					return nil, err
				}
				insertArg.ToWriteS3 = true
				rs := c.newInsertMergeScope(insertArg, ss)
				rs.Magic = MergeInsert
				rs.Instructions = append(rs.Instructions, vm.Instruction{
					Op: vm.MergeBlock,
					Arg: mergeblock.NewArgument().
						WithTbl(insertArg.InsertCtx.Rel).
						WithPartitionSources(insertArg.InsertCtx.PartitionSources).
						WithAddAffectedRows(insertArg.InsertCtx.AddAffectedRows),
				})
				ss = []*Scope{rs}
				insertArg.Release()
			} else {
				dataScope := c.newMergeScope(ss)
				dataScope.IsEnd = true
				if c.anal.qry.LoadTag {
					dataScope.Proc.Reg.MergeReceivers[0].Ch = make(chan *batch.Batch, dataScope.NodeInfo.Mcpu) // reset the channel buffer of sink for load
				}
				parallelSize := c.getParallelSizeForExternalScan(n, dataScope.NodeInfo.Mcpu)
				scopes := make([]*Scope, 0, parallelSize)
				regs := make([]*process.WaitRegister, 0, parallelSize)
				for i := 0; i < parallelSize; i++ {
					s := newScope(Merge)
					s.Instructions = []vm.Instruction{{Op: vm.Merge, Arg: merge.NewArgument()}}
					scopes = append(scopes, s)
					scopes[i].Proc = process.NewFromProc(c.proc, c.ctx, 1)
					if c.anal.qry.LoadTag {
						for _, rr := range scopes[i].Proc.Reg.MergeReceivers {
							rr.Ch = make(chan *batch.Batch, shuffleChannelBufferSize)
						}
					}
					regs = append(regs, scopes[i].Proc.Reg.MergeReceivers...)
				}

				if c.anal.qry.LoadTag && n.Stats.HashmapStats != nil && n.Stats.HashmapStats.Shuffle && dataScope.NodeInfo.Mcpu == parallelSize {
					_, arg := constructDispatchLocalAndRemote(0, scopes, c.addr)
					arg.FuncId = dispatch.ShuffleToAllFunc
					arg.ShuffleType = plan2.ShuffleToLocalMatchedReg
					dataScope.Instructions = append(dataScope.Instructions, vm.Instruction{
						Op:  vm.Dispatch,
						Arg: arg,
					})
				} else {
					dataScope.Instructions = append(dataScope.Instructions, vm.Instruction{
						Op:  vm.Dispatch,
						Arg: constructDispatchLocal(false, false, false, regs),
					})
				}
				for i := range scopes {
					var insertArg *insert.Argument
					insertArg, err = constructInsert(n, c.e, c.proc)
					if err != nil {
						return nil, err
					}
					insertArg.ToWriteS3 = true
					scopes[i].appendInstruction(vm.Instruction{
						Op:      vm.Insert,
						Idx:     c.anal.curr,
						IsFirst: currentFirstFlag,
						Arg:     insertArg,
					})
				}

				var insertArg *insert.Argument
				insertArg, err = constructInsert(n, c.e, c.proc)
				if err != nil {
					return nil, err
				}
				insertArg.ToWriteS3 = true
				rs := c.newMergeScope(scopes)
				rs.PreScopes = append(rs.PreScopes, dataScope)
				rs.Magic = MergeInsert
				rs.Instructions = append(rs.Instructions, vm.Instruction{
					Op: vm.MergeBlock,
					Arg: mergeblock.NewArgument().
						WithTbl(insertArg.InsertCtx.Rel).
						WithPartitionSources(insertArg.InsertCtx.PartitionSources).
						WithAddAffectedRows(insertArg.InsertCtx.AddAffectedRows),
				})
				ss = []*Scope{rs}
				insertArg.Release()
			}
		} else {
			for i := range ss {
				var insertArg *insert.Argument
				insertArg, err = constructInsert(n, c.e, c.proc)
				if err != nil {
					return nil, err
				}
				ss[i].appendInstruction(vm.Instruction{
					Op:      vm.Insert,
					Idx:     c.anal.curr,
					IsFirst: currentFirstFlag,
					Arg:     insertArg,
				})
			}
		}
		c.setAnalyzeCurrent(ss, curr)
		return ss, nil
	case plan.Node_LOCK_OP:
		curr := c.anal.curr
		ss, err = c.compilePlanScope(ctx, step, n.Children[0], ns)
		if err != nil {
			return nil, err
		}

		lockRows := make([]*plan.LockTarget, 0, len(n.LockTargets))
		for _, tbl := range n.LockTargets {
			if tbl.LockTable {
				c.lockTables[tbl.TableId] = tbl
			} else {
				if _, ok := c.lockTables[tbl.TableId]; !ok {
					lockRows = append(lockRows, tbl)
				}
			}
		}
		n.LockTargets = lockRows
		if len(n.LockTargets) == 0 {
			return ss, nil
		}

		block := false
		// only pessimistic txn needs to block downstream operators.
		if c.proc.TxnOperator.Txn().IsPessimistic() {
			block = n.LockTargets[0].Block
			if block {
				ss = []*Scope{c.newMergeScope(ss)}
			}
		}
		currentFirstFlag := c.anal.isFirst
		for i := range ss {
			var lockOpArg *lockop.Argument
			lockOpArg, err = constructLockOp(n, c.e)
			if err != nil {
				return nil, err
			}
			lockOpArg.SetBlock(block)
			if block {
				ss[i].Instructions[len(ss[i].Instructions)-1].Arg.Release()
				ss[i].Instructions[len(ss[i].Instructions)-1] = vm.Instruction{
					Op:      vm.LockOp,
					Idx:     c.anal.curr,
					IsFirst: currentFirstFlag,
					Arg:     lockOpArg,
				}
			} else {
				ss[i].appendInstruction(vm.Instruction{
					Op:      vm.LockOp,
					Idx:     c.anal.curr,
					IsFirst: currentFirstFlag,
					Arg:     lockOpArg,
				})
			}
		}
		ss = c.compileProjection(n, ss)
		c.setAnalyzeCurrent(ss, curr)
		return ss, nil
	case plan.Node_FUNCTION_SCAN:
		curr := c.anal.curr
		c.setAnalyzeCurrent(nil, int(n.Children[0]))
		ss, err = c.compilePlanScope(ctx, step, n.Children[0], ns)
		if err != nil {
			return nil, err
		}
		c.setAnalyzeCurrent(ss, curr)
		ss = c.compileSort(n, c.compileProjection(n, c.compileRestrict(n, c.compileTableFunction(n, ss))))
		return ss, nil
	case plan.Node_SINK_SCAN:
		receivers := make([]*process.WaitRegister, len(n.SourceStep))
		for i, step := range n.SourceStep {
			receivers[i] = c.getNodeReg(step, curNodeIdx)
			if receivers[i] == nil {
				return nil, moerr.NewInternalError(c.ctx, "no data sender for sinkScan node")
			}
		}
		rs := newScope(Merge)
		rs.NodeInfo = engine.Node{Addr: c.addr, Mcpu: ncpu}
		rs.Proc = process.NewWithAnalyze(c.proc, c.ctx, 1, c.anal.Nodes())
		rs.Instructions = []vm.Instruction{{Op: vm.Merge, Arg: merge.NewArgument().WithSinkScan(true)}}
		for _, r := range receivers {
			r.Ctx = rs.Proc.Ctx
		}
		rs.Proc.Reg.MergeReceivers = receivers
		ss = c.compileProjection(n, []*Scope{rs})
		return ss, nil
	case plan.Node_RECURSIVE_SCAN:
		receivers := make([]*process.WaitRegister, len(n.SourceStep))
		for i, step := range n.SourceStep {
			receivers[i] = c.getNodeReg(step, curNodeIdx)
			if receivers[i] == nil {
				return nil, moerr.NewInternalError(c.ctx, "no data sender for sinkScan node")
			}
		}
		rs := newScope(Merge)
		rs.NodeInfo = engine.Node{Addr: c.addr, Mcpu: 1}
		rs.Proc = process.NewWithAnalyze(c.proc, c.ctx, len(receivers), c.anal.Nodes())
		rs.Instructions = []vm.Instruction{{Op: vm.MergeRecursive, Arg: mergerecursive.NewArgument()}}

		for _, r := range receivers {
			r.Ctx = rs.Proc.Ctx
		}
		rs.Proc.Reg.MergeReceivers = receivers
		ss = []*Scope{rs}
		return ss, nil
	case plan.Node_RECURSIVE_CTE:
		receivers := make([]*process.WaitRegister, len(n.SourceStep))
		for i, step := range n.SourceStep {
			receivers[i] = c.getNodeReg(step, curNodeIdx)
			if receivers[i] == nil {
				return nil, moerr.NewInternalError(c.ctx, "no data sender for sinkScan node")
			}
		}
		rs := newScope(Merge)
		rs.NodeInfo = engine.Node{Addr: c.addr, Mcpu: ncpu}
		rs.Proc = process.NewWithAnalyze(c.proc, c.ctx, len(receivers), c.anal.Nodes())
		rs.Instructions = []vm.Instruction{{Op: vm.MergeCTE, Arg: mergecte.NewArgument()}}

		for _, r := range receivers {
			r.Ctx = rs.Proc.Ctx
		}
		rs.Proc.Reg.MergeReceivers = receivers
		ss = c.compileSort(n, []*Scope{rs})
		return ss, nil
	case plan.Node_SINK:
		receivers := c.getStepRegs(step)
		if len(receivers) == 0 {
			return nil, moerr.NewInternalError(c.ctx, "no data receiver for sink node")
		}
		ss, err = c.compilePlanScope(ctx, step, n.Children[0], ns)
		if err != nil {
			return nil, err
		}
		rs := c.newMergeScope(ss)
		rs.appendInstruction(vm.Instruction{
			Op:  vm.Dispatch,
			Arg: constructDispatchLocal(true, true, n.RecursiveSink, receivers),
		})
		ss = []*Scope{rs}
		return ss, nil
	default:
		return nil, moerr.NewNYI(ctx, fmt.Sprintf("query '%s'", n))
	}
}

func (c *Compile) appendStepRegs(step, nodeId int32, reg *process.WaitRegister) {
	c.nodeRegs[[2]int32{step, nodeId}] = reg
	c.stepRegs[step] = append(c.stepRegs[step], [2]int32{step, nodeId})
}

func (c *Compile) getNodeReg(step, nodeId int32) *process.WaitRegister {
	return c.nodeRegs[[2]int32{step, nodeId}]
}

func (c *Compile) getStepRegs(step int32) []*process.WaitRegister {
	wrs := make([]*process.WaitRegister, len(c.stepRegs[step]))
	for i, sn := range c.stepRegs[step] {
		wrs[i] = c.nodeRegs[sn]
	}
	return wrs
}

func (c *Compile) constructScopeForExternal(addr string, parallel bool) *Scope {
	ds := newScope(Normal)
	if parallel {
		ds.Magic = Remote
	}
	ds.NodeInfo = engine.Node{Addr: addr, Mcpu: ncpu}
	ds.Proc = process.NewWithAnalyze(c.proc, c.ctx, 0, c.anal.Nodes())
	c.proc.LoadTag = c.anal.qry.LoadTag
	ds.Proc.LoadTag = true
	ds.DataSource = &Source{isConst: true}
	return ds
}

func (c *Compile) constructLoadMergeScope() *Scope {
	ds := newScope(Merge)
	ds.Proc = process.NewWithAnalyze(c.proc, c.ctx, 1, c.anal.Nodes())
	ds.Proc.LoadTag = true
	ds.appendInstruction(vm.Instruction{
		Op:      vm.Merge,
		Idx:     c.anal.curr,
		IsFirst: c.anal.isFirst,
		Arg:     merge.NewArgument(),
	})
	return ds
}

func (c *Compile) compileSourceScan(ctx context.Context, n *plan.Node) ([]*Scope, error) {
	_, span := trace.Start(ctx, "compileSourceScan")
	defer span.End()
	configs := make(map[string]interface{})
	for _, def := range n.TableDef.Defs {
		switch v := def.Def.(type) {
		case *plan.TableDef_DefType_Properties:
			for _, p := range v.Properties.Properties {
				configs[p.Key] = p.Value
			}
		}
	}

	end, err := mokafka.GetStreamCurrentSize(ctx, configs, mokafka.NewKafkaAdapter)
	if err != nil {
		return nil, err
	}
	ps := calculatePartitions(0, end, int64(ncpu))

	ss := make([]*Scope, len(ps))
	for i := range ss {
		ss[i] = newScope(Normal)
		ss[i].NodeInfo = engine.Node{Addr: c.addr, Mcpu: ncpu}
		ss[i].Proc = process.NewWithAnalyze(c.proc, c.ctx, 0, c.anal.Nodes())
		ss[i].appendInstruction(vm.Instruction{
			Op:      vm.Source,
			Idx:     c.anal.curr,
			IsFirst: c.anal.isFirst,
			Arg:     constructStream(n, ps[i]),
		})
	}
	return ss, nil
}

const StreamMaxInterval = 8192

func calculatePartitions(start, end, n int64) [][2]int64 {
	var ps [][2]int64
	interval := (end - start) / n
	if interval < StreamMaxInterval {
		interval = StreamMaxInterval
	}
	var r int64
	l := start
	for i := int64(0); i < n; i++ {
		r = l + interval
		if r >= end {
			ps = append(ps, [2]int64{l, end})
			break
		}
		ps = append(ps, [2]int64{l, r})
		l = r
	}
	return ps
}

func (c *Compile) compileExternScan(ctx context.Context, n *plan.Node) ([]*Scope, error) {
	ctx, span := trace.Start(ctx, "compileExternScan")
	defer span.End()
	start := time.Now()
	defer func() {
		if t := time.Since(start); t > time.Second {
			c.proc.Infof(ctx, "compileExternScan cost %v", t)
		}
	}()

	t := time.Now()

	if time.Since(t) > time.Second {
		c.proc.Infof(ctx, "lock table %s.%s cost %v", n.ObjRef.SchemaName, n.ObjRef.ObjName, time.Since(t))
	}
	ID2Addr := make(map[int]int, 0)
	mcpu := 0
	for i := 0; i < len(c.cnList); i++ {
		tmp := mcpu
		mcpu += c.cnList[i].Mcpu
		ID2Addr[i] = mcpu - tmp
	}
	param := &tree.ExternParam{}
	if n.ExternScan == nil || n.ExternScan.Type != tree.INLINE {
		err := json.Unmarshal([]byte(n.TableDef.Createsql), param)
		if err != nil {
			return nil, err
		}
	} else {
		param.ScanType = int(n.ExternScan.Type)
		param.Data = n.ExternScan.Data
		param.Format = n.ExternScan.Format
		param.Tail = new(tree.TailParameter)
		param.Tail.IgnoredLines = n.ExternScan.IgnoredLines
		param.Tail.Fields = &tree.Fields{
			Terminated: &tree.Terminated{
				Value: n.ExternScan.Terminated,
			},
			EnclosedBy: &tree.EnclosedBy{
				Value: n.ExternScan.EnclosedBy[0],
			},
		}
		param.JsonData = n.ExternScan.JsonType
	}
	if param.ScanType == tree.S3 {
		if !param.Init {
			if err := plan2.InitS3Param(param); err != nil {
				return nil, err
			}
		}
		if param.Parallel {
			mcpu = 0
			ID2Addr = make(map[int]int, 0)
			for i := 0; i < len(c.cnList); i++ {
				tmp := mcpu
				if c.cnList[i].Mcpu > external.S3ParallelMaxnum {
					mcpu += external.S3ParallelMaxnum
				} else {
					mcpu += c.cnList[i].Mcpu
				}
				ID2Addr[i] = mcpu - tmp
			}
		}
	} else if param.ScanType == tree.INLINE {
		return c.compileExternValueScan(n, param)
	} else {
		if err := plan2.InitInfileParam(param); err != nil {
			return nil, err
		}
	}

	t = time.Now()
	param.FileService = c.proc.FileService
	param.Ctx = c.ctx
	var err error
	var fileList []string
	var fileSize []int64
	if !param.Local && !param.Init {
		if param.QueryResult {
			fileList = strings.Split(param.Filepath, ",")
			for i := range fileList {
				fileList[i] = strings.TrimSpace(fileList[i])
			}
		} else {
			_, spanReadDir := trace.Start(ctx, "compileExternScan.ReadDir")
			fileList, fileSize, err = plan2.ReadDir(param)
			if err != nil {
				spanReadDir.End()
				return nil, err
			}
			spanReadDir.End()
		}
		fileList, fileSize, err = external.FilterFileList(ctx, n, c.proc, fileList, fileSize)
		if err != nil {
			return nil, err
		}
		if param.LoadFile && len(fileList) == 0 {
			return nil, moerr.NewInvalidInput(ctx, "the file does not exist in load flow")
		}
	} else {
		fileList = []string{param.Filepath}
		fileSize = []int64{param.FileSize}
	}
	if time.Since(t) > time.Second {
		c.proc.Infof(ctx, "read dir cost %v", time.Since(t))
	}

	if len(fileList) == 0 {
		ret := newScope(Normal)
		ret.DataSource = nil
		ret.Proc = process.NewWithAnalyze(c.proc, c.ctx, 0, c.anal.Nodes())

		return []*Scope{ret}, nil
	}
	if param.Parallel && (external.GetCompressType(param, fileList[0]) != tree.NOCOMPRESS || param.Local) {
		return c.compileExternScanParallel(n, param, fileList, fileSize)
	}

	t = time.Now()
	var fileOffset [][]int64
	if param.Parallel {
		if param.Strict {
			visibleCols := make([]*plan.ColDef, 0)
			for _, col := range n.TableDef.Cols {
				if !col.Hidden {
					visibleCols = append(visibleCols, col)
				}
			}
			for i := 0; i < len(fileList); i++ {
				param.Filepath = fileList[i]
				arr, err := external.ReadFileOffsetStrict(param, mcpu, fileSize[i], visibleCols)
				fileOffset = append(fileOffset, arr)
				if err != nil {
					return nil, err
				}
			}
		} else {
			for i := 0; i < len(fileList); i++ {
				param.Filepath = fileList[i]
				arr, err := external.ReadFileOffsetNoStrict(param, mcpu, fileSize[i])
				fileOffset = append(fileOffset, arr)
				if err != nil {
					return nil, err
				}
			}
		}

	} else {
		for i := 0; i < len(fileList); i++ {
			param.Filepath = fileList[i]
		}
	}

	if time.Since(t) > time.Second {
		c.proc.Infof(ctx, "read file offset cost %v", time.Since(t))
	}
	ss := make([]*Scope, 1)
	if param.Parallel {
		ss = make([]*Scope, len(c.cnList))
	}
	pre := 0
	for i := range ss {
		ss[i] = c.constructScopeForExternal(c.cnList[i].Addr, param.Parallel)
		ss[i].IsLoad = true
		count := ID2Addr[i]
		fileOffsetTmp := make([]*pipeline.FileOffset, len(fileList))
		for j := range fileOffsetTmp {
			preIndex := pre
			fileOffsetTmp[j] = &pipeline.FileOffset{}
			fileOffsetTmp[j].Offset = make([]int64, 0)
			if param.Parallel {
				if param.Strict {
					if 2*preIndex+2*count < len(fileOffset[j]) {
						fileOffsetTmp[j].Offset = append(fileOffsetTmp[j].Offset, fileOffset[j][2*preIndex:2*preIndex+2*count]...)
					} else if 2*preIndex < len(fileOffset[j]) {
						fileOffsetTmp[j].Offset = append(fileOffsetTmp[j].Offset, fileOffset[j][2*preIndex:]...)
					} else {
						continue
					}
				} else {
					fileOffsetTmp[j].Offset = append(fileOffsetTmp[j].Offset, fileOffset[j][2*preIndex:2*preIndex+2*count]...)
				}
			} else {
				fileOffsetTmp[j].Offset = append(fileOffsetTmp[j].Offset, []int64{0, -1}...)
			}
		}
		ss[i].appendInstruction(vm.Instruction{
			Op:      vm.External,
			Idx:     c.anal.curr,
			IsFirst: c.anal.isFirst,
			Arg:     constructExternal(n, param, c.ctx, fileList, fileSize, fileOffsetTmp),
		})
		pre += count
	}

	return ss, nil
}

func (c *Compile) getParallelSizeForExternalScan(n *plan.Node, cpuNum int) int {
	if n.Stats == nil {
		return cpuNum
	}
	totalSize := n.Stats.Cost * n.Stats.Rowsize
	parallelSize := int(totalSize / float64(colexec.WriteS3Threshold))
	if parallelSize < 1 {
		return 1
	} else if parallelSize < cpuNum {
		return parallelSize
	}
	return cpuNum
}

func (c *Compile) compileExternValueScan(n *plan.Node, param *tree.ExternParam) ([]*Scope, error) {
	parallelSize := c.getParallelSizeForExternalScan(n, ncpu)
	ss := make([]*Scope, parallelSize)
	for i := 0; i < parallelSize; i++ {
		ss[i] = c.constructLoadMergeScope()
	}
	s := c.constructScopeForExternal(c.addr, false)
	s.appendInstruction(vm.Instruction{
		Op:      vm.External,
		Idx:     c.anal.curr,
		IsFirst: c.anal.isFirst,
		Arg:     constructExternal(n, param, c.ctx, nil, nil, nil),
	})
	_, arg := constructDispatchLocalAndRemote(0, ss, c.addr)
	arg.FuncId = dispatch.SendToAnyLocalFunc
	s.appendInstruction(vm.Instruction{
		Op:  vm.Dispatch,
		Arg: arg,
	})
	ss[0].PreScopes = append(ss[0].PreScopes, s)
	c.anal.isFirst = false
	return ss, nil
}

// construct one thread to read the file data, then dispatch to mcpu thread to get the filedata for insert
func (c *Compile) compileExternScanParallel(n *plan.Node, param *tree.ExternParam, fileList []string, fileSize []int64) ([]*Scope, error) {
	param.Parallel = false
	mcpu := c.cnList[0].Mcpu
	ss := make([]*Scope, mcpu)
	for i := 0; i < mcpu; i++ {
		ss[i] = c.constructLoadMergeScope()
	}
	fileOffsetTmp := make([]*pipeline.FileOffset, len(fileList))
	for i := 0; i < len(fileList); i++ {
		fileOffsetTmp[i] = &pipeline.FileOffset{}
		fileOffsetTmp[i].Offset = make([]int64, 0)
		fileOffsetTmp[i].Offset = append(fileOffsetTmp[i].Offset, []int64{0, -1}...)
	}
	extern := constructExternal(n, param, c.ctx, fileList, fileSize, fileOffsetTmp)
	extern.Es.ParallelLoad = true
	scope := c.constructScopeForExternal("", false)
	scope.appendInstruction(vm.Instruction{
		Op:      vm.External,
		Idx:     c.anal.curr,
		IsFirst: c.anal.isFirst,
		Arg:     extern,
	})
	_, arg := constructDispatchLocalAndRemote(0, ss, c.addr)
	arg.FuncId = dispatch.SendToAnyLocalFunc
	scope.appendInstruction(vm.Instruction{
		Op:  vm.Dispatch,
		Arg: arg,
	})
	ss[0].PreScopes = append(ss[0].PreScopes, scope)
	c.anal.isFirst = false
	return ss, nil
}

func (c *Compile) compileTableFunction(n *plan.Node, ss []*Scope) []*Scope {
	currentFirstFlag := c.anal.isFirst
	for i := range ss {
		ss[i].appendInstruction(vm.Instruction{
			Op:      vm.TableFunction,
			Idx:     c.anal.curr,
			IsFirst: currentFirstFlag,
			Arg:     constructTableFunction(n),
		})
	}
	c.anal.isFirst = false

	return ss
}

func (c *Compile) compileTableScan(n *plan.Node) ([]*Scope, error) {
	nodes, partialResults, partialResultTypes, err := c.generateNodes(n)
	if err != nil {
		return nil, err
	}
	ss := make([]*Scope, 0, len(nodes))

	for i := range nodes {
		s, err := c.compileTableScanWithNode(n, nodes[i])
		if err != nil {
			return nil, err
		}
		ss = append(ss, s)
	}
	ss[0].PartialResults = partialResults
	ss[0].PartialResultTypes = partialResultTypes
	return ss, nil
}

func (c *Compile) compileTableScanWithNode(n *plan.Node, node engine.Node) (*Scope, error) {
	s := newScope(Remote)
	s.NodeInfo = node
	s.DataSource = &Source{
		node: n,
	}
	s.Proc = process.NewWithAnalyze(c.proc, c.ctx, 0, c.anal.Nodes())
	return s, nil
}

func (c *Compile) compileTableScanDataSource(s *Scope) error {
	var err error
	var tblDef *plan.TableDef
	var ts timestamp.Timestamp
	var db engine.Database
	var rel engine.Relation
	var txnOp client.TxnOperator

	n := s.DataSource.node
	attrs := make([]string, len(n.TableDef.Cols))
	for j, col := range n.TableDef.Cols {
		attrs[j] = col.Name
	}

	//-----------------------------------------------------------------------------------------------------
	//if n.ScanTS != nil && !n.ScanTS.Equal(timestamp.Timestamp{LogicalTime: 0, PhysicalTime: 0}) && n.ScanTS.LessEq(c.proc.TxnOperator.Txn().SnapshotTS) {
	//	txnOp = c.proc.TxnOperator.CloneSnapshotOp(*n.ScanTS)
	//} else {
	//	txnOp = c.proc.TxnOperator
	//}

	ctx := c.ctx
	txnOp = c.proc.TxnOperator
	if n.ScanSnapshot != nil && n.ScanSnapshot.TS != nil {
		if !n.ScanSnapshot.TS.Equal(timestamp.Timestamp{LogicalTime: 0, PhysicalTime: 0}) &&
			n.ScanSnapshot.TS.LessEq(c.proc.TxnOperator.Txn().SnapshotTS) {
			txnOp = c.proc.TxnOperator.CloneSnapshotOp(*n.ScanSnapshot.TS)

			if n.ScanSnapshot.CreatedByTenant != nil {
				ctx = context.WithValue(ctx, defines.TenantIDKey{}, n.ScanSnapshot.CreatedByTenant.TenantID)
			}
		}
	}
	//-----------------------------------------------------------------------------------------------------

	if c.proc != nil && c.proc.TxnOperator != nil {
		ts = txnOp.Txn().SnapshotTS
	}
	{
		//ctx := c.ctx
		if util.TableIsClusterTable(n.TableDef.GetTableType()) {
			ctx = defines.AttachAccountId(ctx, catalog.System_Account)
		}
		if n.ObjRef.PubInfo != nil {
			ctx = defines.AttachAccountId(ctx, uint32(n.ObjRef.PubInfo.TenantId))
		}
		db, err = c.e.Database(ctx, n.ObjRef.SchemaName, txnOp)
		if err != nil {
			panic(err)
		}
		rel, err = db.Relation(ctx, n.TableDef.Name, c.proc)
		if err != nil {
			if txnOp.IsSnapOp() {
				return err
			}
			var e error // avoid contamination of error messages
			db, e = c.e.Database(c.ctx, defines.TEMPORARY_DBNAME, txnOp)
			if e != nil {
				panic(e)
			}
			rel, e = db.Relation(c.ctx, engine.GetTempTableName(n.ObjRef.SchemaName, n.TableDef.Name), c.proc)
			if e != nil {
				panic(e)
			}
		}
		tblDef = rel.GetTableDef(ctx)
	}

	// prcoess partitioned table
	var partitionRelNames []string
	if n.TableDef.Partition != nil {
		if n.PartitionPrune != nil && n.PartitionPrune.IsPruned {
			for _, partition := range n.PartitionPrune.SelectedPartitions {
				partitionRelNames = append(partitionRelNames, partition.PartitionTableName)
			}
		} else {
			partitionRelNames = append(partitionRelNames, n.TableDef.Partition.PartitionTableNames...)
		}
	}

	var filterExpr *plan.Expr
	if len(n.FilterList) > 0 {
		filterExpr = colexec.RewriteFilterExprList(n.FilterList)
		filterExpr, err = plan2.ConstantFold(batch.EmptyForConstFoldBatch, plan2.DeepCopyExpr(filterExpr), c.proc, true)
		if err != nil {
			return err
		}
	}

	s.DataSource.Timestamp = ts
	s.DataSource.Attributes = attrs
	s.DataSource.TableDef = tblDef
	s.DataSource.RelationName = n.TableDef.Name
	s.DataSource.PartitionRelationNames = partitionRelNames
	s.DataSource.SchemaName = n.ObjRef.SchemaName
	s.DataSource.AccountId = n.ObjRef.GetPubInfo()
	s.DataSource.FilterExpr = filterExpr
	s.DataSource.RuntimeFilterSpecs = n.RuntimeFilterProbeList
	s.DataSource.OrderBy = n.OrderBy

	return nil
}

func (c *Compile) compileRestrict(n *plan.Node, ss []*Scope) []*Scope {
	if len(n.FilterList) == 0 && len(n.RuntimeFilterProbeList) == 0 {
		return ss
	}
	currentFirstFlag := c.anal.isFirst
	// for dynamic parameter, substitute param ref and const fold cast expression here to improve performance
	newFilters, err := plan2.ConstandFoldList(n.FilterList, c.proc, true)
	if err != nil {
		newFilters = n.FilterList
	}
	filterExpr := colexec.RewriteFilterExprList(newFilters)
	for i := range ss {
		ss[i].appendInstruction(vm.Instruction{
			Op:      vm.Restrict,
			Idx:     c.anal.curr,
			IsFirst: currentFirstFlag,
			Arg:     constructRestrict(n, filterExpr),
		})
	}
	c.anal.isFirst = false
	return ss
}

func (c *Compile) compileProjection(n *plan.Node, ss []*Scope) []*Scope {
	if len(n.ProjectList) == 0 {
		return ss
	}
	currentFirstFlag := c.anal.isFirst
	for i := range ss {
		ss[i].appendInstruction(vm.Instruction{
			Op:      vm.Projection,
			Idx:     c.anal.curr,
			IsFirst: currentFirstFlag,
			Arg:     constructProjection(n),
		})
	}
	c.anal.isFirst = false
	return ss
}

func (c *Compile) compileUnion(n *plan.Node, ss []*Scope, children []*Scope) []*Scope {
	ss = append(ss, children...)
	rs := c.newScopeList(1, int(n.Stats.BlockNum))
	gn := new(plan.Node)
	gn.GroupBy = make([]*plan.Expr, len(n.ProjectList))
	for i := range gn.GroupBy {
		gn.GroupBy[i] = plan2.DeepCopyExpr(n.ProjectList[i])
		gn.GroupBy[i].Typ.NotNullable = false
	}
	idx := 0
	for i := range rs {
		rs[i].Instructions = append(rs[i].Instructions, vm.Instruction{
			Op:  vm.Group,
			Idx: c.anal.curr,
			Arg: constructGroup(c.ctx, gn, n, i, len(rs), true, 0, c.proc),
		})
		if isSameCN(rs[i].NodeInfo.Addr, c.addr) {
			idx = i
		}
	}
	mergeChildren := c.newMergeScope(ss)
	mergeChildren.appendInstruction(vm.Instruction{
		Op:  vm.Dispatch,
		Arg: constructDispatch(0, rs, c.addr, n, false),
	})
	rs[idx].PreScopes = append(rs[idx].PreScopes, mergeChildren)
	return rs
}

func (c *Compile) compileMinusAndIntersect(n *plan.Node, ss []*Scope, children []*Scope, nodeType plan.Node_NodeType) []*Scope {
	rs := c.newJoinScopeListWithBucket(c.newScopeList(2, int(n.Stats.BlockNum)), ss, children, n)
	switch nodeType {
	case plan.Node_MINUS:
		for i := range rs {
			rs[i].Instructions[0].Arg.Release()
			rs[i].Instructions[0] = vm.Instruction{
				Op:  vm.Minus,
				Idx: c.anal.curr,
				Arg: constructMinus(i, len(rs)),
			}
		}
	case plan.Node_INTERSECT:
		for i := range rs {
			rs[i].Instructions[0].Arg.Release()
			rs[i].Instructions[0] = vm.Instruction{
				Op:  vm.Intersect,
				Idx: c.anal.curr,
				Arg: constructIntersect(i, len(rs)),
			}
		}
	case plan.Node_INTERSECT_ALL:
		for i := range rs {
			rs[i].Instructions[0].Arg.Release()
			rs[i].Instructions[0] = vm.Instruction{
				Op:  vm.IntersectAll,
				Idx: c.anal.curr,
				Arg: constructIntersectAll(i, len(rs)),
			}
		}
	}
	return rs
}

func (c *Compile) compileUnionAll(ss []*Scope, children []*Scope) []*Scope {
	rs := c.newMergeScope(append(ss, children...))
	rs.Instructions[0].Idx = c.anal.curr
	return []*Scope{rs}
}

func (c *Compile) compileJoin(ctx context.Context, node, left, right *plan.Node, ss []*Scope, children []*Scope) []*Scope {
	if node.Stats.HashmapStats.Shuffle {
		return c.compileShuffleJoin(ctx, node, left, right, ss, children)
	}
	return c.compileBroadcastJoin(ctx, node, left, right, ss, children)
}

func (c *Compile) compileShuffleJoin(ctx context.Context, node, left, right *plan.Node, lefts []*Scope, rights []*Scope) []*Scope {
	isEq := plan2.IsEquiJoin2(node.OnList)
	if !isEq {
		panic("shuffle join only support equal join for now!")
	}

	rightTyps := make([]types.Type, len(right.ProjectList))
	for i, expr := range right.ProjectList {
		rightTyps[i] = dupType(&expr.Typ)
	}

	leftTyps := make([]types.Type, len(left.ProjectList))
	for i, expr := range left.ProjectList {
		leftTyps[i] = dupType(&expr.Typ)
	}

	parent, children := c.newShuffleJoinScopeList(lefts, rights, node)
	if parent != nil {
		lastOperator := make([]vm.Instruction, 0, len(children))
		for i := range children {
			ilen := len(children[i].Instructions) - 1
			lastOperator = append(lastOperator, children[i].Instructions[ilen])
			children[i].Instructions = children[i].Instructions[:ilen]
		}

		defer func() {
			// recovery the children's last operator
			for i := range children {
				children[i].appendInstruction(lastOperator[i])
			}
		}()
	}

	switch node.JoinType {
	case plan.Node_INNER:
		for i := range children {
			children[i].appendInstruction(vm.Instruction{
				Op:  vm.Join,
				Idx: c.anal.curr,
				Arg: constructJoin(node, rightTyps, c.proc),
			})
		}

	case plan.Node_ANTI:
		if node.BuildOnLeft {
			for i := range children {
				children[i].appendInstruction(vm.Instruction{
					Op:  vm.RightAnti,
					Idx: c.anal.curr,
					Arg: constructRightAnti(node, rightTyps, 0, 0, c.proc),
				})
			}
		} else {
			for i := range children {
				children[i].appendInstruction(vm.Instruction{
					Op:  vm.Anti,
					Idx: c.anal.curr,
					Arg: constructAnti(node, rightTyps, c.proc),
				})
			}
		}

	case plan.Node_SEMI:
		if node.BuildOnLeft {
			for i := range children {
				children[i].appendInstruction(vm.Instruction{
					Op:  vm.RightSemi,
					Idx: c.anal.curr,
					Arg: constructRightSemi(node, rightTyps, 0, 0, c.proc),
				})
			}
		} else {
			for i := range children {
				children[i].appendInstruction(vm.Instruction{
					Op:  vm.Semi,
					Idx: c.anal.curr,
					Arg: constructSemi(node, rightTyps, c.proc),
				})
			}
		}

	case plan.Node_LEFT:
		for i := range children {
			children[i].appendInstruction(vm.Instruction{
				Op:  vm.Left,
				Idx: c.anal.curr,
				Arg: constructLeft(node, rightTyps, c.proc),
			})
		}

	case plan.Node_RIGHT:
		for i := range children {
			children[i].appendInstruction(vm.Instruction{
				Op:  vm.Right,
				Idx: c.anal.curr,
				Arg: constructRight(node, leftTyps, rightTyps, 0, 0, c.proc),
			})
		}
	default:
		panic(moerr.NewNYI(ctx, fmt.Sprintf("shuffle join do not support join type '%v'", node.JoinType)))
	}

	if parent != nil {
		return parent
	}
	return children
}

func (c *Compile) compileBroadcastJoin(ctx context.Context, node, left, right *plan.Node, ss []*Scope, children []*Scope) []*Scope {
	var rs []*Scope
	isEq := plan2.IsEquiJoin2(node.OnList)

	rightTyps := make([]types.Type, len(right.ProjectList))
	for i, expr := range right.ProjectList {
		rightTyps[i] = dupType(&expr.Typ)
	}

	leftTyps := make([]types.Type, len(left.ProjectList))
	for i, expr := range left.ProjectList {
		leftTyps[i] = dupType(&expr.Typ)
	}

	switch node.JoinType {
	case plan.Node_INNER:
		rs = c.newBroadcastJoinScopeList(ss, children, node)
		if len(node.OnList) == 0 {
			for i := range rs {
				rs[i].appendInstruction(vm.Instruction{
					Op:  vm.Product,
					Idx: c.anal.curr,
					Arg: constructProduct(node, rightTyps, c.proc),
				})
			}
		} else {
			for i := range rs {
				if isEq {
					rs[i].appendInstruction(vm.Instruction{
						Op:  vm.Join,
						Idx: c.anal.curr,
						Arg: constructJoin(node, rightTyps, c.proc),
					})
				} else {
					rs[i].appendInstruction(vm.Instruction{
						Op:  vm.LoopJoin,
						Idx: c.anal.curr,
						Arg: constructLoopJoin(node, rightTyps, c.proc),
					})
				}
			}
		}

	case plan.Node_INDEX:
		rs = c.newBroadcastJoinScopeList(ss, children, node)
		for i := range rs {
			rs[i].appendInstruction(vm.Instruction{
				Op:  vm.IndexJoin,
				Idx: c.anal.curr,
				Arg: constructIndexJoin(node, rightTyps, c.proc),
			})
		}

	case plan.Node_SEMI:
		if isEq {
			if node.BuildOnLeft {
				rs = c.newJoinScopeListWithBucket(c.newScopeListForRightJoin(2, 1, ss), ss, children, node)
				for i := range rs {
					rs[i].appendInstruction(vm.Instruction{
						Op:  vm.RightSemi,
						Idx: c.anal.curr,
						Arg: constructRightSemi(node, rightTyps, uint64(i), uint64(len(rs)), c.proc),
					})
				}
			} else {
				rs = c.newBroadcastJoinScopeList(ss, children, node)
				for i := range rs {
					rs[i].appendInstruction(vm.Instruction{
						Op:  vm.Semi,
						Idx: c.anal.curr,
						Arg: constructSemi(node, rightTyps, c.proc),
					})
				}
			}
		} else {
			rs = c.newBroadcastJoinScopeList(ss, children, node)
			for i := range rs {
				rs[i].appendInstruction(vm.Instruction{
					Op:  vm.LoopSemi,
					Idx: c.anal.curr,
					Arg: constructLoopSemi(node, rightTyps, c.proc),
				})
			}
		}
	case plan.Node_LEFT:
		rs = c.newBroadcastJoinScopeList(ss, children, node)
		for i := range rs {
			if isEq {
				rs[i].appendInstruction(vm.Instruction{
					Op:  vm.Left,
					Idx: c.anal.curr,
					Arg: constructLeft(node, rightTyps, c.proc),
				})
			} else {
				rs[i].appendInstruction(vm.Instruction{
					Op:  vm.LoopLeft,
					Idx: c.anal.curr,
					Arg: constructLoopLeft(node, rightTyps, c.proc),
				})
			}
		}
	case plan.Node_RIGHT:
		if isEq {
			rs = c.newJoinScopeListWithBucket(c.newScopeListForRightJoin(2, 1, ss), ss, children, node)
			for i := range rs {
				rs[i].appendInstruction(vm.Instruction{
					Op:  vm.Right,
					Idx: c.anal.curr,
					Arg: constructRight(node, leftTyps, rightTyps, uint64(i), uint64(len(rs)), c.proc),
				})
			}
		} else {
			panic("dont pass any no-equal right join plan to this function,it should be changed to left join by the planner")
		}
	case plan.Node_SINGLE:
		rs = c.newBroadcastJoinScopeList(ss, children, node)
		for i := range rs {
			if isEq {
				rs[i].appendInstruction(vm.Instruction{
					Op:  vm.Single,
					Idx: c.anal.curr,
					Arg: constructSingle(node, rightTyps, c.proc),
				})
			} else {
				rs[i].appendInstruction(vm.Instruction{
					Op:  vm.LoopSingle,
					Idx: c.anal.curr,
					Arg: constructLoopSingle(node, rightTyps, c.proc),
				})
			}
		}
	case plan.Node_ANTI:
		if isEq {
			if node.BuildOnLeft {
				rs = c.newJoinScopeListWithBucket(c.newScopeListForRightJoin(2, 1, ss), ss, children, node)
				for i := range rs {
					rs[i].appendInstruction(vm.Instruction{
						Op:  vm.RightAnti,
						Idx: c.anal.curr,
						Arg: constructRightAnti(node, rightTyps, uint64(i), uint64(len(rs)), c.proc),
					})
				}
			} else {
				rs = c.newBroadcastJoinScopeList(ss, children, node)
				for i := range rs {
					rs[i].appendInstruction(vm.Instruction{
						Op:  vm.Anti,
						Idx: c.anal.curr,
						Arg: constructAnti(node, rightTyps, c.proc),
					})
				}
			}
		} else {
			rs = c.newBroadcastJoinScopeList(ss, children, node)
			for i := range rs {
				rs[i].appendInstruction(vm.Instruction{
					Op:  vm.LoopAnti,
					Idx: c.anal.curr,
					Arg: constructLoopAnti(node, rightTyps, c.proc),
				})
			}
		}
	case plan.Node_MARK:
		rs = c.newBroadcastJoinScopeList(ss, children, node)
		for i := range rs {
			//if isEq {
			//	rs[i].appendInstruction(vm.Instruction{
			//		Op:  vm.Mark,
			//		Idx: c.anal.curr,
			//		Arg: constructMark(n, typs, c.proc),
			//	})
			//} else {
			rs[i].appendInstruction(vm.Instruction{
				Op:  vm.LoopMark,
				Idx: c.anal.curr,
				Arg: constructLoopMark(node, rightTyps, c.proc),
			})
			//}
		}
	default:
		panic(moerr.NewNYI(ctx, fmt.Sprintf("join typ '%v'", node.JoinType)))
	}
	return rs
}

func (c *Compile) compilePartition(n *plan.Node, ss []*Scope) []*Scope {
	currentFirstFlag := c.anal.isFirst
	for i := range ss {
		c.anal.isFirst = currentFirstFlag
		if containBrokenNode(ss[i]) {
			ss[i] = c.newMergeScope([]*Scope{ss[i]})
		}
		ss[i].appendInstruction(vm.Instruction{
			Op:      vm.Order,
			Idx:     c.anal.curr,
			IsFirst: c.anal.isFirst,
			Arg:     constructOrder(n),
		})
	}
	c.anal.isFirst = false

	rs := c.newMergeScope(ss)
	rs.Instructions[0].Arg.Release()
	rs.Instructions[0] = vm.Instruction{
		Op:  vm.Partition,
		Idx: c.anal.curr,
		Arg: constructPartition(n),
	}
	return []*Scope{rs}
}

func (c *Compile) compileSort(n *plan.Node, ss []*Scope) []*Scope {
	switch {
	case n.Limit != nil && n.Offset == nil && len(n.OrderBy) > 0: // top
		return c.compileTop(n, n.Limit, ss)

	case n.Limit == nil && n.Offset == nil && len(n.OrderBy) > 0: // top
		return c.compileOrder(n, ss)

	case n.Limit != nil && n.Offset != nil && len(n.OrderBy) > 0:
		if rule.IsConstant(n.Limit, false) && rule.IsConstant(n.Offset, false) {
			// get limit
			vec1, err := colexec.EvalExpressionOnce(c.proc, n.Limit, []*batch.Batch{constBat})
			if err != nil {
				panic(err)
			}
			defer vec1.Free(c.proc.Mp())

			// get offset
			vec2, err := colexec.EvalExpressionOnce(c.proc, n.Offset, []*batch.Batch{constBat})
			if err != nil {
				panic(err)
			}
			defer vec2.Free(c.proc.Mp())

			limit, offset := vector.MustFixedCol[int64](vec1)[0], vector.MustFixedCol[int64](vec2)[0]
			topN := limit + offset
			if topN <= 8192*2 {
				// if n is small, convert `order by col limit m offset n` to `top m+n offset n`
				return c.compileOffset(n, c.compileTop(n, plan2.MakePlan2Int64ConstExprWithType(topN), ss))
			}
		}
		return c.compileLimit(n, c.compileOffset(n, c.compileOrder(n, ss)))

	case n.Limit == nil && n.Offset != nil && len(n.OrderBy) > 0: // order and offset
		return c.compileOffset(n, c.compileOrder(n, ss))

	case n.Limit != nil && n.Offset == nil && len(n.OrderBy) == 0: // limit
		return c.compileLimit(n, ss)

	case n.Limit == nil && n.Offset != nil && len(n.OrderBy) == 0: // offset
		return c.compileOffset(n, ss)

	case n.Limit != nil && n.Offset != nil && len(n.OrderBy) == 0: // limit and offset
		return c.compileLimit(n, c.compileOffset(n, ss))

	default:
		return ss
	}
}

func containBrokenNode(s *Scope) bool {
	for i := range s.Instructions {
		if s.Instructions[i].IsBrokenNode() {
			return true
		}
	}
	return false
}

func (c *Compile) compileTop(n *plan.Node, topN *plan.Expr, ss []*Scope) []*Scope {
	// use topN TO make scope.
	currentFirstFlag := c.anal.isFirst
	for i := range ss {
		c.anal.isFirst = currentFirstFlag
		if containBrokenNode(ss[i]) {
			ss[i] = c.newMergeScope([]*Scope{ss[i]})
		}
		ss[i].appendInstruction(vm.Instruction{
			Op:      vm.Top,
			Idx:     c.anal.curr,
			IsFirst: c.anal.isFirst,
			Arg:     constructTop(n, topN),
		})
	}
	c.anal.isFirst = false

	rs := c.newMergeScope(ss)
	rs.Instructions[0].Arg.Release()
	rs.Instructions[0] = vm.Instruction{
		Op:  vm.MergeTop,
		Idx: c.anal.curr,
		Arg: constructMergeTop(n, topN),
	}
	return []*Scope{rs}
}

func (c *Compile) compileOrder(n *plan.Node, ss []*Scope) []*Scope {
	currentFirstFlag := c.anal.isFirst
	for i := range ss {
		c.anal.isFirst = currentFirstFlag
		if containBrokenNode(ss[i]) {
			ss[i] = c.newMergeScope([]*Scope{ss[i]})
		}
		ss[i].appendInstruction(vm.Instruction{
			Op:      vm.Order,
			Idx:     c.anal.curr,
			IsFirst: c.anal.isFirst,
			Arg:     constructOrder(n),
		})
	}
	c.anal.isFirst = false

	rs := c.newMergeScope(ss)
	rs.Instructions[0].Arg.Release()
	rs.Instructions[0] = vm.Instruction{
		Op:  vm.MergeOrder,
		Idx: c.anal.curr,
		Arg: constructMergeOrder(n),
	}
	return []*Scope{rs}
}

func (c *Compile) compileWin(n *plan.Node, ss []*Scope) []*Scope {
	rs := c.newMergeScope(ss)
	rs.Instructions[0].Arg.Release()
	rs.Instructions[0] = vm.Instruction{
		Op:  vm.Window,
		Idx: c.anal.curr,
		Arg: constructWindow(c.ctx, n, c.proc),
	}
	return []*Scope{rs}
}

func (c *Compile) compileTimeWin(n *plan.Node, ss []*Scope) []*Scope {
	rs := c.newMergeScope(ss)
	rs.Instructions[0].Arg.Release()
	rs.Instructions[0] = vm.Instruction{
		Op:  vm.TimeWin,
		Idx: c.anal.curr,
		Arg: constructTimeWindow(c.ctx, n),
	}
	return []*Scope{rs}
}

func (c *Compile) compileFill(n *plan.Node, ss []*Scope) []*Scope {
	rs := c.newMergeScope(ss)
	rs.Instructions[0].Arg.Release()
	rs.Instructions[0] = vm.Instruction{
		Op:  vm.Fill,
		Idx: c.anal.curr,
		Arg: constructFill(n),
	}
	return []*Scope{rs}
}

func (c *Compile) compileOffset(n *plan.Node, ss []*Scope) []*Scope {
	currentFirstFlag := c.anal.isFirst
	for i := range ss {
		if containBrokenNode(ss[i]) {
			c.anal.isFirst = currentFirstFlag
			ss[i] = c.newMergeScope([]*Scope{ss[i]})
		}
	}

	rs := c.newMergeScope(ss)
	rs.Instructions[0].Arg.Release()
	rs.Instructions[0] = vm.Instruction{
		Op:  vm.MergeOffset,
		Idx: c.anal.curr,
		Arg: constructMergeOffset(n),
	}
	return []*Scope{rs}
}

func (c *Compile) compileLimit(n *plan.Node, ss []*Scope) []*Scope {
	currentFirstFlag := c.anal.isFirst

	for i := range ss {
		c.anal.isFirst = currentFirstFlag
		if containBrokenNode(ss[i]) {
			ss[i] = c.newMergeScope([]*Scope{ss[i]})
		}
		ss[i].appendInstruction(vm.Instruction{
			Op:      vm.Limit,
			Idx:     c.anal.curr,
			IsFirst: c.anal.isFirst,
			Arg:     constructLimit(n),
		})
	}
	c.anal.isFirst = false

	rs := c.newMergeScope(ss)
	rs.Instructions[0].Arg.Release()
	rs.Instructions[0] = vm.Instruction{
		Op:  vm.MergeLimit,
		Idx: c.anal.curr,
		Arg: constructMergeLimit(n),
	}
	return []*Scope{rs}
}

func (c *Compile) compileFuzzyFilter(n *plan.Node, ns []*plan.Node, left []*Scope, right []*Scope) ([]*Scope, error) {
	l := c.newMergeScope(left)
	r := c.newMergeScope(right)
	all := []*Scope{l, r}
	rs := c.newMergeScope(all)

	rs.Instructions[0].Idx = c.anal.curr

	arg := constructFuzzyFilter(c, n, ns[n.Children[1]])

	rs.appendInstruction(vm.Instruction{
		Op:  vm.FuzzyFilter,
		Idx: c.anal.curr,
		Arg: arg,
	})

	outData, err := newFuzzyCheck(n)
	if err != nil {
		return nil, err
	}
	c.fuzzys = append(c.fuzzys, outData)
	// wrap the collision key into c.fuzzy, for more information,
	// please refer fuzzyCheck.go
	rs.appendInstruction(vm.Instruction{
		Op: vm.Output,
		Arg: output.NewArgument().
			WithFunc(
				func(bat *batch.Batch) error {
					if bat == nil || bat.IsEmpty() {
						return nil
					}
					// the batch will contain the key that fuzzyCheck
					if err := outData.fill(c.ctx, bat); err != nil {
						return err
					}

					return nil
				}),
	})

	return []*Scope{rs}, nil
}

func (c *Compile) compileSample(n *plan.Node, ss []*Scope) []*Scope {
	for i := range ss {
		if containBrokenNode(ss[i]) {
			ss[i] = c.newMergeScope([]*Scope{ss[i]})
		}
		ss[i].appendInstruction(vm.Instruction{
			Op:      vm.Sample,
			Idx:     c.anal.curr,
			IsFirst: c.anal.isFirst,
			Arg:     constructSample(n, len(ss) != 1),
		})
	}
	c.anal.isFirst = false

	rs := c.newMergeScope(ss)
	if len(ss) == 1 {
		return []*Scope{rs}
	}

	// should sample again if sample by rows.
	if n.SampleFunc.Rows != plan2.NotSampleByRows {
		rs.appendInstruction(vm.Instruction{
			Op:      vm.Sample,
			Idx:     c.anal.curr,
			IsFirst: c.anal.isFirst,
			Arg:     sample.NewMergeSample(constructSample(n, true), false),
		})
	}
	return []*Scope{rs}
}

func (c *Compile) compileMergeGroup(n *plan.Node, ss []*Scope, ns []*plan.Node, hasDistinct bool) []*Scope {
	currentFirstFlag := c.anal.isFirst

	// for less memory usage while merge group,
	// we do not run the group-operator in parallel once this has a distinct aggregation.
	// because the parallel need to store all the source data in the memory for merging.
	// we construct a pipeline like the following description for this case:
	//
	// all the operators from ss[0] to ss[last] send the data to only one group-operator.
	// this group-operator sends its result to the merge-group-operator.
	// todo: I cannot remove the merge-group action directly, because the merge-group action is used to fill the partial result.
	if hasDistinct {
		for i := range ss {
			c.anal.isFirst = currentFirstFlag
			if containBrokenNode(ss[i]) {
				ss[i] = c.newMergeScope([]*Scope{ss[i]})
			}
		}
		c.anal.isFirst = false

		mergeToGroup := c.newMergeScope(ss)
		mergeToGroup.appendInstruction(
			vm.Instruction{
				Op:      vm.Group,
				Idx:     c.anal.curr,
				IsFirst: c.anal.isFirst,
				Arg:     constructGroup(c.ctx, n, ns[n.Children[0]], 0, 0, false, 0, c.proc),
			})

		rs := c.newMergeScope([]*Scope{mergeToGroup})
		arg := constructMergeGroup(true)
		if ss[0].PartialResults != nil {
			arg.PartialResults = ss[0].PartialResults
			arg.PartialResultTypes = ss[0].PartialResultTypes
			ss[0].PartialResults = nil
			ss[0].PartialResultTypes = nil
		}
		rs.Instructions[0].Arg.Release()
		rs.Instructions[0] = vm.Instruction{
			Op:  vm.MergeGroup,
			Idx: c.anal.curr,
			Arg: arg,
		}
		return []*Scope{rs}
	}

	for i := range ss {
		c.anal.isFirst = currentFirstFlag
		if containBrokenNode(ss[i]) {
			ss[i] = c.newMergeScope([]*Scope{ss[i]})
		}
		ss[i].appendInstruction(vm.Instruction{
			Op:      vm.Group,
			Idx:     c.anal.curr,
			IsFirst: c.anal.isFirst,
			Arg:     constructGroup(c.ctx, n, ns[n.Children[0]], 0, 0, false, 0, c.proc),
		})
	}
	c.anal.isFirst = false

	rs := c.newMergeScope(ss)
	arg := constructMergeGroup(true)
	if ss[0].PartialResults != nil {
		arg.PartialResults = ss[0].PartialResults
		arg.PartialResultTypes = ss[0].PartialResultTypes
		ss[0].PartialResults = nil
		ss[0].PartialResultTypes = nil
	}
	rs.Instructions[0].Arg.Release()
	rs.Instructions[0] = vm.Instruction{
		Op:  vm.MergeGroup,
		Idx: c.anal.curr,
		Arg: arg,
	}
	return []*Scope{rs}
}

// shuffle and dispatch must stick together
func (c *Compile) constructShuffleAndDispatch(ss, children []*Scope, n *plan.Node) {
	j := 0
	for i := range ss {
		if containBrokenNode(ss[i]) {
			isEnd := ss[i].IsEnd
			ss[i] = c.newMergeScope([]*Scope{ss[i]})
			ss[i].IsEnd = isEnd
		}
		if !ss[i].IsEnd {
			ss[i].appendInstruction(vm.Instruction{
				Op:  vm.Shuffle,
				Arg: constructShuffleGroupArg(children, n),
			})

			ss[i].appendInstruction(vm.Instruction{
				Op:  vm.Dispatch,
				Arg: constructDispatch(j, children, ss[i].NodeInfo.Addr, n, false),
			})
			j++
			ss[i].IsEnd = true
		}
	}
}

func (c *Compile) compileShuffleGroup(n *plan.Node, ss []*Scope, ns []*plan.Node) []*Scope {
	currentIsFirst := c.anal.isFirst
	c.anal.isFirst = false

	if len(c.cnList) > 1 {
		n.Stats.HashmapStats.ShuffleMethod = plan.ShuffleMethod_Normal
	}

	switch n.Stats.HashmapStats.ShuffleMethod {
	case plan.ShuffleMethod_Reuse:
		for i := range ss {
			ss[i].appendInstruction(vm.Instruction{
				Op:      vm.Group,
				Idx:     c.anal.curr,
				IsFirst: c.anal.isFirst,
				Arg:     constructGroup(c.ctx, n, ns[n.Children[0]], 0, 0, true, len(ss), c.proc),
			})
		}
		ss = c.compileProjection(n, c.compileRestrict(n, ss))
		return ss

	case plan.ShuffleMethod_Reshuffle:

		dop := plan2.GetShuffleDop()
		parent, children := c.newScopeListForShuffleGroup(1, dop)
		// saving the last operator of all children to make sure the connector setting in
		// the right place
		lastOperator := make([]vm.Instruction, 0, len(children))
		for i := range children {
			ilen := len(children[i].Instructions) - 1
			lastOperator = append(lastOperator, children[i].Instructions[ilen])
			children[i].Instructions = children[i].Instructions[:ilen]
		}

		for i := range children {
			children[i].appendInstruction(vm.Instruction{
				Op:      vm.Group,
				Idx:     c.anal.curr,
				IsFirst: currentIsFirst,
				Arg:     constructGroup(c.ctx, n, ns[n.Children[0]], 0, 0, true, len(children), c.proc),
			})
		}
		children = c.compileProjection(n, c.compileRestrict(n, children))
		// recovery the children's last operator
		for i := range children {
			children[i].appendInstruction(lastOperator[i])
		}

		for i := range ss {
			ss[i].appendInstruction(vm.Instruction{
				Op:      vm.Shuffle,
				Idx:     c.anal.curr,
				IsFirst: currentIsFirst,
				Arg:     constructShuffleGroupArg(children, n),
			})
		}

		mergeScopes := c.newMergeScope(ss)
		mergeScopes.appendInstruction(vm.Instruction{
			Op:      vm.Dispatch,
			Idx:     c.anal.curr,
			IsFirst: currentIsFirst,
			Arg:     constructDispatch(0, children, c.addr, n, false),
		})

		appendIdx := 0
		for i := range children {
			if isSameCN(mergeScopes.NodeInfo.Addr, children[i].NodeInfo.Addr) {
				appendIdx = i
				break
			}
		}
		children[appendIdx].PreScopes = append(children[appendIdx].PreScopes, mergeScopes)

		return parent
	default:
		dop := plan2.GetShuffleDop()
		parent, children := c.newScopeListForShuffleGroup(validScopeCount(ss), dop)
		c.constructShuffleAndDispatch(ss, children, n)

		// saving the last operator of all children to make sure the connector setting in
		// the right place
		lastOperator := make([]vm.Instruction, 0, len(children))
		for i := range children {
			ilen := len(children[i].Instructions) - 1
			lastOperator = append(lastOperator, children[i].Instructions[ilen])
			children[i].Instructions = children[i].Instructions[:ilen]
		}

		for i := range children {
			children[i].appendInstruction(vm.Instruction{
				Op:      vm.Group,
				Idx:     c.anal.curr,
				IsFirst: currentIsFirst,
				Arg:     constructGroup(c.ctx, n, ns[n.Children[0]], 0, 0, true, len(children), c.proc),
			})
		}
		children = c.compileProjection(n, c.compileRestrict(n, children))
		// recovery the children's last operator
		for i := range children {
			children[i].appendInstruction(lastOperator[i])
		}

		for i := range ss {
			appended := false
			for j := range children {
				if isSameCN(children[j].NodeInfo.Addr, ss[i].NodeInfo.Addr) {
					children[j].PreScopes = append(children[j].PreScopes, ss[i])
					appended = true
					break
				}
			}
			if !appended {
				children[0].PreScopes = append(children[0].PreScopes, ss[i])
			}
		}

		return parent
		// return []*Scope{c.newMergeScope(parent)}
	}
}

// DeleteMergeScope need to assure this:
// one block can be only deleted by one and the same
// CN, so we need to transfer the rows from the
// the same block to one and the same CN to perform
// the deletion operators.
func (c *Compile) newDeleteMergeScope(arg *deletion.Argument, ss []*Scope) *Scope {
	// Todo: implemet delete merge
	ss2 := make([]*Scope, 0, len(ss))
	// ends := make([]*Scope, 0, len(ss))
	for _, s := range ss {
		if s.IsEnd {
			// ends = append(ends, s)
			continue
		}
		ss2 = append(ss2, s)
	}

	rs := make([]*Scope, 0, len(ss2))
	uuids := make([]uuid.UUID, 0, len(ss2))
	var uid uuid.UUID
	for i := 0; i < len(ss2); i++ {
		rs = append(rs, newScope(Merge))
		uid, _ = uuid.NewV7()
		uuids = append(uuids, uid)
	}

	// for every scope, it should dispatch its
	// batch to other cn
	for i := 0; i < len(ss2); i++ {
		constructDeleteDispatchAndLocal(i, rs, ss2, uuids, c)
	}
	delete := &vm.Instruction{
		Op:  vm.Deletion,
		Arg: arg,
	}
	for i := range rs {
		// use distributed delete
		arg.RemoteDelete = true
		// maybe just copy only once?
		arg.SegmentMap = colexec.Get().GetCnSegmentMap()
		arg.IBucket = uint32(i)
		arg.Nbucket = uint32(len(rs))
		rs[i].Instructions = append(
			rs[i].Instructions,
			dupInstruction(delete, nil, 0))
	}
	return c.newMergeScope(rs)
}

func (c *Compile) newMergeScope(ss []*Scope) *Scope {
	rs := newScope(Merge)
	rs.NodeInfo = engine.Node{Addr: c.addr, Mcpu: ncpu}
	rs.PreScopes = ss
	cnt := 0
	for _, s := range ss {
		if s.IsEnd {
			continue
		}
		cnt++
	}
	rs.Proc = process.NewWithAnalyze(c.proc, c.ctx, cnt, c.anal.Nodes())
	if len(ss) > 0 {
		rs.Proc.LoadTag = ss[0].Proc.LoadTag
	}
	rs.Instructions = append(rs.Instructions, vm.Instruction{
		Op:      vm.Merge,
		Idx:     c.anal.curr,
		IsFirst: c.anal.isFirst,
		Arg:     merge.NewArgument(),
	})
	c.anal.isFirst = false

	j := 0
	for i := range ss {
		if !ss[i].IsEnd {
			ss[i].appendInstruction(vm.Instruction{
				Op: vm.Connector,
				Arg: connector.NewArgument().
					WithReg(rs.Proc.Reg.MergeReceivers[j]),
			})
			j++
		}
	}
	return rs
}

func (c *Compile) newMergeRemoteScope(ss []*Scope, nodeinfo engine.Node) *Scope {
	rs := c.newMergeScope(ss)
	// reset rs's info to remote
	rs.Magic = Remote
	rs.NodeInfo.Addr = nodeinfo.Addr
	rs.NodeInfo.Mcpu = nodeinfo.Mcpu

	return rs
}

func (c *Compile) newScopeList(childrenCount int, blocks int) []*Scope {
	var ss []*Scope

	currentFirstFlag := c.anal.isFirst
	for _, n := range c.cnList {
		c.anal.isFirst = currentFirstFlag
		ss = append(ss, c.newScopeListWithNode(c.generateCPUNumber(n.Mcpu, blocks), childrenCount, n.Addr)...)
	}
	return ss
}

func (c *Compile) newScopeListForShuffleGroup(childrenCount int, blocks int) ([]*Scope, []*Scope) {
	parent := make([]*Scope, 0, len(c.cnList))
	children := make([]*Scope, 0, len(c.cnList))

	currentFirstFlag := c.anal.isFirst
	for _, n := range c.cnList {
		c.anal.isFirst = currentFirstFlag
		scopes := c.newScopeListWithNode(c.generateCPUNumber(n.Mcpu, blocks), childrenCount, n.Addr)
		for _, s := range scopes {
			for _, rr := range s.Proc.Reg.MergeReceivers {
				rr.Ch = make(chan *batch.Batch, shuffleChannelBufferSize)
			}
		}
		children = append(children, scopes...)
		parent = append(parent, c.newMergeRemoteScope(scopes, n))
	}
	return parent, children
}

func (c *Compile) newScopeListWithNode(mcpu, childrenCount int, addr string) []*Scope {
	ss := make([]*Scope, mcpu)
	currentFirstFlag := c.anal.isFirst
	for i := range ss {
		ss[i] = newScope(Remote)
		ss[i].Magic = Remote
		ss[i].NodeInfo.Addr = addr
		ss[i].NodeInfo.Mcpu = 1 // ss is already the mcpu length so we don't need to parallel it
		ss[i].Proc = process.NewWithAnalyze(c.proc, c.ctx, childrenCount, c.anal.Nodes())
		ss[i].Instructions = append(ss[i].Instructions, vm.Instruction{
			Op:      vm.Merge,
			Idx:     c.anal.curr,
			IsFirst: currentFirstFlag,
			Arg:     merge.NewArgument(),
		})
	}
	c.anal.isFirst = false
	return ss
}

func (c *Compile) newScopeListForRightJoin(childrenCount int, bIdx int, leftScopes []*Scope) []*Scope {
	/*
		ss := make([]*Scope, 0, len(leftScopes))
		for i := range leftScopes {
			tmp := new(Scope)
			tmp.Magic = Remote
			tmp.IsJoin = true
			tmp.Proc = process.NewWithAnalyze(c.proc, c.ctx, childrenCount, c.anal.Nodes())
			tmp.NodeInfo = leftScopes[i].NodeInfo
			ss = append(ss, tmp)
		}
	*/
	// Force right join to execute on one CN due to right join issue
	// Will fix in future
	maxCpuNum := 1
	for _, s := range leftScopes {
		if s.NodeInfo.Mcpu > maxCpuNum {
			maxCpuNum = s.NodeInfo.Mcpu
		}
	}

	ss := make([]*Scope, 1)
	ss[0] = newScope(Remote)
	ss[0].IsJoin = true
	ss[0].Proc = process.NewWithAnalyze(c.proc, c.ctx, childrenCount, c.anal.Nodes())
	ss[0].NodeInfo = engine.Node{Addr: c.addr, Mcpu: c.generateCPUNumber(ncpu, maxCpuNum)}
	ss[0].BuildIdx = bIdx
	return ss
}

func (c *Compile) newJoinScopeListWithBucket(rs, ss, children []*Scope, n *plan.Node) []*Scope {
	currentFirstFlag := c.anal.isFirst
	// construct left
	leftMerge := c.newMergeScope(ss)
	leftMerge.appendInstruction(vm.Instruction{
		Op:  vm.Dispatch,
		Arg: constructDispatch(0, rs, c.addr, n, false),
	})
	leftMerge.IsEnd = true

	// construct right
	c.anal.isFirst = currentFirstFlag
	rightMerge := c.newMergeScope(children)
	rightMerge.appendInstruction(vm.Instruction{
		Op:  vm.Dispatch,
		Arg: constructDispatch(1, rs, c.addr, n, false),
	})
	rightMerge.IsEnd = true

	// append left and right to correspond rs
	idx := 0
	for i := range rs {
		if isSameCN(rs[i].NodeInfo.Addr, c.addr) {
			idx = i
		}
	}
	rs[idx].PreScopes = append(rs[idx].PreScopes, leftMerge, rightMerge)
	return rs
}

func (c *Compile) newBroadcastJoinScopeList(ss []*Scope, children []*Scope, n *plan.Node) []*Scope {
	length := len(ss)
	rs := make([]*Scope, length)
	idx := 0
	for i := range ss {
		if ss[i].IsEnd {
			rs[i] = ss[i]
			continue
		}
		rs[i] = newScope(Remote)
		rs[i].IsJoin = true
		rs[i].NodeInfo = ss[i].NodeInfo
		rs[i].BuildIdx = 1
		if isSameCN(rs[i].NodeInfo.Addr, c.addr) {
			idx = i
		}
		rs[i].PreScopes = []*Scope{ss[i]}
		rs[i].Proc = process.NewWithAnalyze(c.proc, c.ctx, 2, c.anal.Nodes())
		ss[i].appendInstruction(vm.Instruction{
			Op: vm.Connector,
			Arg: connector.NewArgument().
				WithReg(rs[i].Proc.Reg.MergeReceivers[0]),
		})
	}

	// all join's first flag will setting in newLeftScope and newRightScope
	// so we set it to false now
	c.anal.isFirst = false
	mergeChildren := c.newMergeScope(children)

	mergeChildren.appendInstruction(vm.Instruction{
		Op:  vm.Dispatch,
		Arg: constructDispatch(1, rs, c.addr, n, false),
	})
	mergeChildren.IsEnd = true
	rs[idx].PreScopes = append(rs[idx].PreScopes, mergeChildren)

	return rs
}

func (c *Compile) newShuffleJoinScopeList(left, right []*Scope, n *plan.Node) ([]*Scope, []*Scope) {
	single := len(c.cnList) <= 1
	if single {
		n.Stats.HashmapStats.ShuffleTypeForMultiCN = plan.ShuffleTypeForMultiCN_Simple
	}

	var parent []*Scope
	children := make([]*Scope, 0, len(c.cnList))
	lnum := len(left)
	sum := lnum + len(right)
	for _, n := range c.cnList {
		dop := c.generateCPUNumber(n.Mcpu, plan2.GetShuffleDop())
		ss := make([]*Scope, dop)
		for i := range ss {
			ss[i] = newScope(Remote)
			ss[i].IsJoin = true
			ss[i].NodeInfo.Addr = n.Addr
			ss[i].NodeInfo.Mcpu = 1
			ss[i].Proc = process.NewWithAnalyze(c.proc, c.ctx, sum, c.anal.Nodes())
			ss[i].BuildIdx = lnum
			ss[i].ShuffleCnt = dop
			for _, rr := range ss[i].Proc.Reg.MergeReceivers {
				rr.Ch = make(chan *batch.Batch, shuffleChannelBufferSize)
			}
		}
		children = append(children, ss...)
		if !single {
			parent = append(parent, c.newMergeRemoteScope(ss, n))
		}
	}

	currentFirstFlag := c.anal.isFirst
	for i, scp := range left {
		scp.appendInstruction(vm.Instruction{
			Op:  vm.Shuffle,
			Idx: c.anal.curr,
			Arg: constructShuffleJoinArg(children, n, true),
		})
		scp.appendInstruction(vm.Instruction{
			Op:  vm.Dispatch,
			Arg: constructDispatch(i, children, scp.NodeInfo.Addr, n, true),
		})
		scp.IsEnd = true

		appended := false
		for _, js := range children {
			if isSameCN(js.NodeInfo.Addr, scp.NodeInfo.Addr) {
				js.PreScopes = append(js.PreScopes, scp)
				appended = true
				break
			}
		}
		if !appended {
			c.proc.Errorf(c.ctx, "no same addr scope to append left scopes")
			children[0].PreScopes = append(children[0].PreScopes, scp)
		}
	}

	c.anal.isFirst = currentFirstFlag
	for i, scp := range right {
		scp.appendInstruction(vm.Instruction{
			Op:  vm.Shuffle,
			Idx: c.anal.curr,
			Arg: constructShuffleJoinArg(children, n, false),
		})
		scp.appendInstruction(vm.Instruction{
			Op:  vm.Dispatch,
			Arg: constructDispatch(i+lnum, children, scp.NodeInfo.Addr, n, false),
		})
		scp.IsEnd = true

		appended := false
		for _, js := range children {
			if isSameCN(js.NodeInfo.Addr, scp.NodeInfo.Addr) {
				js.PreScopes = append(js.PreScopes, scp)
				appended = true
				break
			}
		}
		if !appended {
			c.proc.Errorf(c.ctx, "no same addr scope to append right scopes")
			children[0].PreScopes = append(children[0].PreScopes, scp)
		}
	}
	return parent, children
}

func (c *Compile) newJoinProbeScope(s *Scope, ss []*Scope) *Scope {
	rs := newScope(Merge)
	rs.appendInstruction(vm.Instruction{
		Op:      vm.Merge,
		Idx:     s.Instructions[0].Idx,
		IsFirst: true,
		Arg:     merge.NewArgument(),
	})
	rs.Proc = process.NewWithAnalyze(s.Proc, s.Proc.Ctx, s.BuildIdx, c.anal.Nodes())
	for i := 0; i < s.BuildIdx; i++ {
		regTransplant(s, rs, i, i)
	}

	if ss == nil {
		s.Proc.Reg.MergeReceivers[0] = &process.WaitRegister{
			Ctx: s.Proc.Ctx,
			Ch:  make(chan *batch.Batch, shuffleChannelBufferSize),
		}
		rs.appendInstruction(vm.Instruction{
			Op: vm.Connector,
			Arg: connector.NewArgument().
				WithReg(s.Proc.Reg.MergeReceivers[0]),
		})
		s.Proc.Reg.MergeReceivers = append(s.Proc.Reg.MergeReceivers[:1], s.Proc.Reg.MergeReceivers[s.BuildIdx:]...)
		s.BuildIdx = 1
	} else {
		rs.appendInstruction(vm.Instruction{
			Op:  vm.Dispatch,
			Arg: constructDispatchLocal(false, false, false, extraRegisters(ss, 0)),
		})
	}
	rs.IsEnd = true

	return rs
}

func (c *Compile) newJoinBuildScope(s *Scope, ss []*Scope) *Scope {
	rs := newScope(Merge)
	buildLen := len(s.Proc.Reg.MergeReceivers) - s.BuildIdx
	rs.Proc = process.NewWithAnalyze(s.Proc, s.Proc.Ctx, buildLen, c.anal.Nodes())
	for i := 0; i < buildLen; i++ {
		regTransplant(s, rs, i+s.BuildIdx, i)
	}

	rs.appendInstruction(constructJoinBuildInstruction(c, s.Instructions[0], s.ShuffleCnt, ss != nil))

	if ss == nil { // unparallel, send the hashtable to join scope directly
		s.Proc.Reg.MergeReceivers[s.BuildIdx] = &process.WaitRegister{
			Ctx: s.Proc.Ctx,
			Ch:  make(chan *batch.Batch, 1),
		}
		rs.appendInstruction(vm.Instruction{
			Op: vm.Connector,
			Arg: connector.NewArgument().
				WithReg(s.Proc.Reg.MergeReceivers[s.BuildIdx]),
		})
		s.Proc.Reg.MergeReceivers = s.Proc.Reg.MergeReceivers[:s.BuildIdx+1]
	} else {
		rs.appendInstruction(vm.Instruction{
			Op:  vm.Dispatch,
			Arg: constructDispatchLocal(true, false, false, extraRegisters(ss, s.BuildIdx)),
		})
	}
	rs.IsEnd = true

	return rs
}

// Transplant the source's RemoteReceivRegInfos which index equal to sourceIdx to
// target with new index targetIdx
func regTransplant(source, target *Scope, sourceIdx, targetIdx int) {
	target.Proc.Reg.MergeReceivers[targetIdx] = source.Proc.Reg.MergeReceivers[sourceIdx]
	target.Proc.Reg.MergeReceivers[targetIdx].Ctx = target.Proc.Ctx
	i := 0
	for i < len(source.RemoteReceivRegInfos) {
		op := &source.RemoteReceivRegInfos[i]
		if op.Idx == sourceIdx {
			target.RemoteReceivRegInfos = append(target.RemoteReceivRegInfos, RemoteReceivRegInfo{
				Idx:      targetIdx,
				Uuid:     op.Uuid,
				FromAddr: op.FromAddr,
			})
			source.RemoteReceivRegInfos = append(source.RemoteReceivRegInfos[:i], source.RemoteReceivRegInfos[i+1:]...)
			continue
		}
		i++
	}
}

func (c *Compile) generateCPUNumber(cpunum, blocks int) int {
	if cpunum <= 0 || blocks <= 0 {
		return 1
	}

	if cpunum <= blocks {
		return cpunum
	}
	return blocks
}

func (c *Compile) initAnalyze(qry *plan.Query) {
	if len(qry.Nodes) == 0 {
		panic("empty plan")
	}

	anals := make([]*process.AnalyzeInfo, len(qry.Nodes))
	for i := range anals {
		anals[i] = reuse.Alloc[process.AnalyzeInfo](nil)
		anals[i].NodeId = int32(i)
	}
	c.anal = newAnaylze()
	c.anal.qry = qry
	c.anal.analInfos = anals
	c.anal.curr = int(qry.Steps[0])
	for _, node := range c.anal.qry.Nodes {
		if node.AnalyzeInfo == nil {
			node.AnalyzeInfo = new(plan.AnalyzeInfo)
		}
	}
	c.proc.AnalInfos = c.anal.analInfos
}

func (c *Compile) fillAnalyzeInfo() {
	// record the number of s3 requests
	c.anal.S3IOInputCount(c.anal.curr, c.counterSet.FileService.S3.Put.Load())
	c.anal.S3IOInputCount(c.anal.curr, c.counterSet.FileService.S3.List.Load())

	c.anal.S3IOOutputCount(c.anal.curr, c.counterSet.FileService.S3.Head.Load())
	c.anal.S3IOOutputCount(c.anal.curr, c.counterSet.FileService.S3.Get.Load())
	c.anal.S3IOOutputCount(c.anal.curr, c.counterSet.FileService.S3.Delete.Load())
	c.anal.S3IOOutputCount(c.anal.curr, c.counterSet.FileService.S3.DeleteMulti.Load())

	for i, anal := range c.anal.analInfos {
		atomic.StoreInt64(&c.anal.qry.Nodes[i].AnalyzeInfo.InputRows, atomic.LoadInt64(&anal.InputRows))
		atomic.StoreInt64(&c.anal.qry.Nodes[i].AnalyzeInfo.OutputRows, atomic.LoadInt64(&anal.OutputRows))
		atomic.StoreInt64(&c.anal.qry.Nodes[i].AnalyzeInfo.InputSize, atomic.LoadInt64(&anal.InputSize))
		atomic.StoreInt64(&c.anal.qry.Nodes[i].AnalyzeInfo.OutputSize, atomic.LoadInt64(&anal.OutputSize))
		atomic.StoreInt64(&c.anal.qry.Nodes[i].AnalyzeInfo.TimeConsumed, atomic.LoadInt64(&anal.TimeConsumed))
		atomic.StoreInt64(&c.anal.qry.Nodes[i].AnalyzeInfo.MemorySize, atomic.LoadInt64(&anal.MemorySize))
		atomic.StoreInt64(&c.anal.qry.Nodes[i].AnalyzeInfo.WaitTimeConsumed, atomic.LoadInt64(&anal.WaitTimeConsumed))
		atomic.StoreInt64(&c.anal.qry.Nodes[i].AnalyzeInfo.DiskIO, atomic.LoadInt64(&anal.DiskIO))
		atomic.StoreInt64(&c.anal.qry.Nodes[i].AnalyzeInfo.S3IOByte, atomic.LoadInt64(&anal.S3IOByte))
		atomic.StoreInt64(&c.anal.qry.Nodes[i].AnalyzeInfo.S3IOInputCount, atomic.LoadInt64(&anal.S3IOInputCount))
		atomic.StoreInt64(&c.anal.qry.Nodes[i].AnalyzeInfo.S3IOOutputCount, atomic.LoadInt64(&anal.S3IOOutputCount))
		atomic.StoreInt64(&c.anal.qry.Nodes[i].AnalyzeInfo.NetworkIO, atomic.LoadInt64(&anal.NetworkIO))
		atomic.StoreInt64(&c.anal.qry.Nodes[i].AnalyzeInfo.ScanTime, atomic.LoadInt64(&anal.ScanTime))
		atomic.StoreInt64(&c.anal.qry.Nodes[i].AnalyzeInfo.InsertTime, atomic.LoadInt64(&anal.InsertTime))
		anal.DeepCopyArray(c.anal.qry.Nodes[i].AnalyzeInfo)
	}
}

func (c *Compile) determinExpandRanges(n *plan.Node, rel engine.Relation) bool {
	if n.TableDef.Partition != nil {
		return true
	}
	if len(n.RuntimeFilterProbeList) == 0 {
		return true
	}
	if n.Stats.BlockNum > plan2.BlockNumForceOneCN && len(c.cnList) > 1 {
		return true
	}
	if n.AggList != nil { //need to handle partial results
		return true
	}
	return false
}

func (c *Compile) expandRanges(n *plan.Node, rel engine.Relation, blockFilterList []*plan.Expr) (engine.Ranges, error) {
	var err error
	var db engine.Database
	var ranges engine.Ranges
	var txnOp client.TxnOperator

	//-----------------------------------------------------------------------------------------------------
	//if n.ScanTS != nil && !n.ScanTS.Equal(timestamp.Timestamp{LogicalTime: 0, PhysicalTime: 0}) && n.ScanTS.LessEq(c.proc.TxnOperator.Txn().SnapshotTS) {
	//	txnOp = c.proc.TxnOperator.CloneSnapshotOp(*n.ScanTS)
	//} else {
	//	txnOp = c.proc.TxnOperator
	//}

	ctx := c.ctx
	txnOp = c.proc.TxnOperator
	if n.ScanSnapshot != nil && n.ScanSnapshot.TS != nil {
		if !n.ScanSnapshot.TS.Equal(timestamp.Timestamp{LogicalTime: 0, PhysicalTime: 0}) &&
			n.ScanSnapshot.TS.LessEq(c.proc.TxnOperator.Txn().SnapshotTS) {
			txnOp = c.proc.TxnOperator.CloneSnapshotOp(*n.ScanSnapshot.TS)

			if n.ScanSnapshot.CreatedByTenant != nil {
				ctx = context.WithValue(ctx, defines.TenantIDKey{}, n.ScanSnapshot.CreatedByTenant.TenantID)
			}
		}
	}
	//-----------------------------------------------------------------------------------------------------

	if util.TableIsClusterTable(n.TableDef.GetTableType()) {
		ctx = defines.AttachAccountId(ctx, catalog.System_Account)
	}
	if n.ObjRef.PubInfo != nil {
		ctx = defines.AttachAccountId(ctx, uint32(n.ObjRef.PubInfo.GetTenantId()))
	}
	if util.TableIsLoggingTable(n.ObjRef.SchemaName, n.ObjRef.ObjName) {
		ctx = defines.AttachAccountId(ctx, catalog.System_Account)
	}

	db, err = c.e.Database(ctx, n.ObjRef.SchemaName, txnOp)
	if err != nil {
		return nil, err
	}
	ranges, err = rel.Ranges(ctx, blockFilterList)
	if err != nil {
		return nil, err
	}

	if n.TableDef.Partition != nil {
		if n.PartitionPrune != nil && n.PartitionPrune.IsPruned {
			for i, partitionItem := range n.PartitionPrune.SelectedPartitions {
				partTableName := partitionItem.PartitionTableName
				subrelation, err := db.Relation(ctx, partTableName, c.proc)
				if err != nil {
					return nil, err
				}
				subranges, err := subrelation.Ranges(ctx, n.BlockFilterList)
				if err != nil {
					return nil, err
				}
				// add partition number into objectio.BlockInfo.
				blkSlice := subranges.(*objectio.BlockInfoSlice)
				for j := 1; j < subranges.Len(); j++ {
					blkInfo := blkSlice.Get(j)
					blkInfo.PartitionNum = i
					ranges.Append(blkSlice.GetBytes(j))
				}
			}
		} else {
			partitionInfo := n.TableDef.Partition
			partitionNum := int(partitionInfo.PartitionNum)
			partitionTableNames := partitionInfo.PartitionTableNames
			for i := 0; i < partitionNum; i++ {
				partTableName := partitionTableNames[i]
				subrelation, err := db.Relation(ctx, partTableName, c.proc)
				if err != nil {
					return nil, err
				}
				subranges, err := subrelation.Ranges(ctx, n.BlockFilterList)
				if err != nil {
					return nil, err
				}
				// add partition number into objectio.BlockInfo.
				blkSlice := subranges.(*objectio.BlockInfoSlice)
				for j := 1; j < subranges.Len(); j++ {
					blkInfo := blkSlice.Get(j)
					blkInfo.PartitionNum = i
					ranges.Append(blkSlice.GetBytes(j))
				}
			}
		}
	}

	return ranges, nil
}

func (c *Compile) generateNodes(n *plan.Node) (engine.Nodes, []any, []types.T, error) {
	var err error
	var db engine.Database
	var rel engine.Relation
	var ranges engine.Ranges
	var partialResults []any
	var partialResultTypes []types.T
	var nodes engine.Nodes
	var txnOp client.TxnOperator

	//------------------------------------------------------------------------------------------------------------------
	//if n.ScanTS != nil && !n.ScanTS.Equal(timestamp.Timestamp{LogicalTime: 0, PhysicalTime: 0}) && n.ScanTS.LessEq(c.proc.TxnOperator.Txn().SnapshotTS) {
	//	txnOp = c.proc.TxnOperator.CloneSnapshotOp(*n.ScanTS)
	//} else {
	//	txnOp = c.proc.TxnOperator
	//}

	ctx := c.ctx
	txnOp = c.proc.TxnOperator
	if n.ScanSnapshot != nil && n.ScanSnapshot.TS != nil {
		if !n.ScanSnapshot.TS.Equal(timestamp.Timestamp{LogicalTime: 0, PhysicalTime: 0}) &&
			n.ScanSnapshot.TS.LessEq(c.proc.TxnOperator.Txn().SnapshotTS) {
			txnOp = c.proc.TxnOperator.CloneSnapshotOp(*n.ScanSnapshot.TS)

			if n.ScanSnapshot.CreatedByTenant != nil {
				ctx = context.WithValue(ctx, defines.TenantIDKey{}, n.ScanSnapshot.CreatedByTenant.TenantID)
			}
		}
	}
	//-------------------------------------------------------------------------------------------------------------

	isPartitionTable := false
	if n.TableDef.Partition != nil {
		isPartitionTable = true
	}

	//ctx := c.ctx
	if util.TableIsClusterTable(n.TableDef.GetTableType()) {
		ctx = defines.AttachAccountId(ctx, catalog.System_Account)
	}
	if n.ObjRef.PubInfo != nil {
		ctx = defines.AttachAccountId(ctx, uint32(n.ObjRef.PubInfo.GetTenantId()))
	}
	if util.TableIsLoggingTable(n.ObjRef.SchemaName, n.ObjRef.ObjName) {
		ctx = defines.AttachAccountId(ctx, catalog.System_Account)
	}

	db, err = c.e.Database(ctx, n.ObjRef.SchemaName, txnOp)
	if err != nil {
		return nil, nil, nil, err
	}
	rel, err = db.Relation(ctx, n.TableDef.Name, c.proc)
	if err != nil {
		if txnOp.IsSnapOp() {
			return nil, nil, nil, err
		}
		var e error // avoid contamination of error messages
		db, e = c.e.Database(ctx, defines.TEMPORARY_DBNAME, txnOp)
		if e != nil {
			return nil, nil, nil, err
		}

		// if temporary table, just scan at local cn.
		rel, e = db.Relation(ctx, engine.GetTempTableName(n.ObjRef.SchemaName, n.TableDef.Name), c.proc)
		if e != nil {
			return nil, nil, nil, err
		}
		c.cnList = engine.Nodes{
			engine.Node{
				Addr: c.addr,
				Rel:  rel,
				Mcpu: 1,
			},
		}
	}

	if c.determinExpandRanges(n, rel) {
		ranges, err = c.expandRanges(n, rel, n.BlockFilterList)
		if err != nil {
			return nil, nil, nil, err
		}
	} else {
		// add current CN
		nodes = append(nodes, engine.Node{
			Addr: c.addr,
			Rel:  rel,
			Mcpu: c.generateCPUNumber(ncpu, int(n.Stats.BlockNum)),
		})
		nodes[0].NeedExpandRanges = true
		return nodes, nil, nil, nil
	}

	if len(n.AggList) > 0 && ranges.Len() > 1 {
		newranges := make([]byte, 0, ranges.Size())
		newranges = append(newranges, ranges.GetBytes(0)...)
		partialResults = make([]any, 0, len(n.AggList))
		partialResultTypes = make([]types.T, len(n.AggList))

		for i := range n.AggList {
			agg := n.AggList[i].Expr.(*plan.Expr_F)
			name := agg.F.Func.ObjName
			switch name {
			case "starcount":
				partialResults = append(partialResults, int64(0))
				partialResultTypes[i] = types.T_int64
			case "count":
				if (uint64(agg.F.Func.Obj) & function.Distinct) != 0 {
					partialResults = nil
				} else {
					partialResults = append(partialResults, int64(0))
					partialResultTypes[i] = types.T_int64
				}
			case "min", "max":
				partialResults = append(partialResults, nil)
			default:
				partialResults = nil
			}
			if partialResults == nil {
				break
			}
		}

		if len(n.AggList) == 1 && n.AggList[0].Expr.(*plan.Expr_F).F.Func.ObjName == "starcount" {
			for i := 1; i < ranges.Len(); i++ {
				blk := ranges.(*objectio.BlockInfoSlice).Get(i)
				if !blk.CanRemote || !blk.DeltaLocation().IsEmpty() {
					newranges = append(newranges, ranges.(*objectio.BlockInfoSlice).GetBytes(i)...)
					continue
				}
				partialResults[0] = partialResults[0].(int64) + int64(blk.MetaLocation().Rows())
			}
		} else if partialResults != nil {
			columnMap := make(map[int]int)
			for i := range n.AggList {
				agg := n.AggList[i].Expr.(*plan.Expr_F)
				if agg.F.Func.ObjName == "starcount" {
					continue
				}
				args := agg.F.Args[0]
				col, ok := args.Expr.(*plan.Expr_Col)
				if !ok {
					if _, ok := args.Expr.(*plan.Expr_Lit); ok {
						if agg.F.Func.ObjName == "count" {
							agg.F.Func.ObjName = "starcount"
							continue
						}
					}
					partialResults = nil
					break
				}
				columnMap[int(col.Col.ColPos)] = int(n.TableDef.Cols[int(col.Col.ColPos)].Seqnum)
			}
			for i := 1; i < ranges.Len(); i++ {
				if partialResults == nil {
					break
				}
				blk := ranges.(*objectio.BlockInfoSlice).Get(i)
				if !blk.CanRemote || !blk.DeltaLocation().IsEmpty() {
					newranges = append(newranges, ranges.GetBytes(i)...)
					continue
				}
				var objMeta objectio.ObjectMeta
				location := blk.MetaLocation()
				var fs fileservice.FileService
				fs, err = fileservice.Get[fileservice.FileService](c.proc.FileService, defines.SharedFileServiceName)
				if err != nil {
					return nil, nil, nil, err
				}
				objMeta, err = objectio.FastLoadObjectMeta(ctx, &location, false, fs)
				if err != nil {
					partialResults = nil
					break
				} else {
					objDataMeta := objMeta.MustDataMeta()
					blkMeta := objDataMeta.GetBlockMeta(uint32(location.ID()))
					for i := range n.AggList {
						agg := n.AggList[i].Expr.(*plan.Expr_F)
						name := agg.F.Func.ObjName
						switch name {
						case "starcount":
							partialResults[i] = partialResults[i].(int64) + int64(blkMeta.GetRows())
						case "count":
							partialResults[i] = partialResults[i].(int64) + int64(blkMeta.GetRows())
							col := agg.F.Args[0].Expr.(*plan.Expr_Col)
							nullCnt := blkMeta.ColumnMeta(uint16(columnMap[int(col.Col.ColPos)])).NullCnt()
							partialResults[i] = partialResults[i].(int64) - int64(nullCnt)
						case "min":
							col := agg.F.Args[0].Expr.(*plan.Expr_Col)
							zm := blkMeta.ColumnMeta(uint16(columnMap[int(col.Col.ColPos)])).ZoneMap()
							if zm.GetType().FixedLength() < 0 {
								partialResults = nil
							} else {
								if partialResults[i] == nil {
									partialResults[i] = zm.GetMin()
									partialResultTypes[i] = zm.GetType()
								} else {
									switch zm.GetType() {
									case types.T_bool:
										partialResults[i] = !partialResults[i].(bool) || !types.DecodeFixed[bool](zm.GetMinBuf())
									case types.T_bit:
										min := types.DecodeFixed[uint64](zm.GetMinBuf())
										if min < partialResults[i].(uint64) {
											partialResults[i] = min
										}
									case types.T_int8:
										min := types.DecodeFixed[int8](zm.GetMinBuf())
										if min < partialResults[i].(int8) {
											partialResults[i] = min
										}
									case types.T_int16:
										min := types.DecodeFixed[int16](zm.GetMinBuf())
										if min < partialResults[i].(int16) {
											partialResults[i] = min
										}
									case types.T_int32:
										min := types.DecodeFixed[int32](zm.GetMinBuf())
										if min < partialResults[i].(int32) {
											partialResults[i] = min
										}
									case types.T_int64:
										min := types.DecodeFixed[int64](zm.GetMinBuf())
										if min < partialResults[i].(int64) {
											partialResults[i] = min
										}
									case types.T_uint8:
										min := types.DecodeFixed[uint8](zm.GetMinBuf())
										if min < partialResults[i].(uint8) {
											partialResults[i] = min
										}
									case types.T_uint16:
										min := types.DecodeFixed[uint16](zm.GetMinBuf())
										if min < partialResults[i].(uint16) {
											partialResults[i] = min
										}
									case types.T_uint32:
										min := types.DecodeFixed[uint32](zm.GetMinBuf())
										if min < partialResults[i].(uint32) {
											partialResults[i] = min
										}
									case types.T_uint64:
										min := types.DecodeFixed[uint64](zm.GetMinBuf())
										if min < partialResults[i].(uint64) {
											partialResults[i] = min
										}
									case types.T_float32:
										min := types.DecodeFixed[float32](zm.GetMinBuf())
										if min < partialResults[i].(float32) {
											partialResults[i] = min
										}
									case types.T_float64:
										min := types.DecodeFixed[float64](zm.GetMinBuf())
										if min < partialResults[i].(float64) {
											partialResults[i] = min
										}
									case types.T_date:
										min := types.DecodeFixed[types.Date](zm.GetMinBuf())
										if min < partialResults[i].(types.Date) {
											partialResults[i] = min
										}
									case types.T_time:
										min := types.DecodeFixed[types.Time](zm.GetMinBuf())
										if min < partialResults[i].(types.Time) {
											partialResults[i] = min
										}
									case types.T_datetime:
										min := types.DecodeFixed[types.Datetime](zm.GetMinBuf())
										if min < partialResults[i].(types.Datetime) {
											partialResults[i] = min
										}
									case types.T_timestamp:
										min := types.DecodeFixed[types.Timestamp](zm.GetMinBuf())
										if min < partialResults[i].(types.Timestamp) {
											partialResults[i] = min
										}
									case types.T_enum:
										min := types.DecodeFixed[types.Enum](zm.GetMinBuf())
										if min < partialResults[i].(types.Enum) {
											partialResults[i] = min
										}
									case types.T_decimal64:
										min := types.DecodeFixed[types.Decimal64](zm.GetMinBuf())
										if min < partialResults[i].(types.Decimal64) {
											partialResults[i] = min
										}
									case types.T_decimal128:
										min := types.DecodeFixed[types.Decimal128](zm.GetMinBuf())
										if min.Compare(partialResults[i].(types.Decimal128)) < 0 {
											partialResults[i] = min
										}
									case types.T_uuid:
										min := types.DecodeFixed[types.Uuid](zm.GetMinBuf())
										if min.Lt(partialResults[i].(types.Uuid)) {
											partialResults[i] = min
										}
									case types.T_TS:
										min := types.DecodeFixed[types.TS](zm.GetMinBuf())
										ts := partialResults[i].(types.TS)
										if min.Less(&ts) {
											partialResults[i] = min
										}
									case types.T_Rowid:
										min := types.DecodeFixed[types.Rowid](zm.GetMinBuf())
										if min.Less(partialResults[i].(types.Rowid)) {
											partialResults[i] = min
										}
									case types.T_Blockid:
										min := types.DecodeFixed[types.Blockid](zm.GetMinBuf())
										if min.Less(partialResults[i].(types.Blockid)) {
											partialResults[i] = min
										}
									}
								}
							}
						case "max":
							col := agg.F.Args[0].Expr.(*plan.Expr_Col)
							zm := blkMeta.ColumnMeta(uint16(columnMap[int(col.Col.ColPos)])).ZoneMap()
							if zm.GetType().FixedLength() < 0 {
								partialResults = nil
							} else {
								if partialResults[i] == nil {
									partialResults[i] = zm.GetMax()
									partialResultTypes[i] = zm.GetType()
								} else {
									switch zm.GetType() {
									case types.T_bool:
										partialResults[i] = partialResults[i].(bool) || types.DecodeFixed[bool](zm.GetMaxBuf())
									case types.T_bit:
										max := types.DecodeFixed[uint64](zm.GetMaxBuf())
										if max > partialResults[i].(uint64) {
											partialResults[i] = max
										}
									case types.T_int8:
										max := types.DecodeFixed[int8](zm.GetMaxBuf())
										if max > partialResults[i].(int8) {
											partialResults[i] = max
										}
									case types.T_int16:
										max := types.DecodeFixed[int16](zm.GetMaxBuf())
										if max > partialResults[i].(int16) {
											partialResults[i] = max
										}
									case types.T_int32:
										max := types.DecodeFixed[int32](zm.GetMaxBuf())
										if max > partialResults[i].(int32) {
											partialResults[i] = max
										}
									case types.T_int64:
										max := types.DecodeFixed[int64](zm.GetMaxBuf())
										if max > partialResults[i].(int64) {
											partialResults[i] = max
										}
									case types.T_uint8:
										max := types.DecodeFixed[uint8](zm.GetMaxBuf())
										if max > partialResults[i].(uint8) {
											partialResults[i] = max
										}
									case types.T_uint16:
										max := types.DecodeFixed[uint16](zm.GetMaxBuf())
										if max > partialResults[i].(uint16) {
											partialResults[i] = max
										}
									case types.T_uint32:
										max := types.DecodeFixed[uint32](zm.GetMaxBuf())
										if max > partialResults[i].(uint32) {
											partialResults[i] = max
										}
									case types.T_uint64:
										max := types.DecodeFixed[uint64](zm.GetMaxBuf())
										if max > partialResults[i].(uint64) {
											partialResults[i] = max
										}
									case types.T_float32:
										max := types.DecodeFixed[float32](zm.GetMaxBuf())
										if max > partialResults[i].(float32) {
											partialResults[i] = max
										}
									case types.T_float64:
										max := types.DecodeFixed[float64](zm.GetMaxBuf())
										if max > partialResults[i].(float64) {
											partialResults[i] = max
										}
									case types.T_date:
										max := types.DecodeFixed[types.Date](zm.GetMaxBuf())
										if max > partialResults[i].(types.Date) {
											partialResults[i] = max
										}
									case types.T_time:
										max := types.DecodeFixed[types.Time](zm.GetMaxBuf())
										if max > partialResults[i].(types.Time) {
											partialResults[i] = max
										}
									case types.T_datetime:
										max := types.DecodeFixed[types.Datetime](zm.GetMaxBuf())
										if max > partialResults[i].(types.Datetime) {
											partialResults[i] = max
										}
									case types.T_timestamp:
										max := types.DecodeFixed[types.Timestamp](zm.GetMaxBuf())
										if max > partialResults[i].(types.Timestamp) {
											partialResults[i] = max
										}
									case types.T_enum:
										max := types.DecodeFixed[types.Enum](zm.GetMaxBuf())
										if max > partialResults[i].(types.Enum) {
											partialResults[i] = max
										}
									case types.T_decimal64:
										max := types.DecodeFixed[types.Decimal64](zm.GetMaxBuf())
										if max > partialResults[i].(types.Decimal64) {
											partialResults[i] = max
										}
									case types.T_decimal128:
										max := types.DecodeFixed[types.Decimal128](zm.GetMaxBuf())
										if max.Compare(partialResults[i].(types.Decimal128)) > 0 {
											partialResults[i] = max
										}
									case types.T_uuid:
										max := types.DecodeFixed[types.Uuid](zm.GetMaxBuf())
										if max.Gt(partialResults[i].(types.Uuid)) {
											partialResults[i] = max
										}
									case types.T_TS:
										max := types.DecodeFixed[types.TS](zm.GetMaxBuf())
										ts := partialResults[i].(types.TS)
										if max.Greater(&ts) {
											partialResults[i] = max
										}
									case types.T_Rowid:
										max := types.DecodeFixed[types.Rowid](zm.GetMaxBuf())
										if max.Great(partialResults[i].(types.Rowid)) {
											partialResults[i] = max
										}
									case types.T_Blockid:
										max := types.DecodeFixed[types.Blockid](zm.GetMaxBuf())
										if max.Great(partialResults[i].(types.Blockid)) {
											partialResults[i] = max
										}
									}
								}
							}
						default:
						}
						if partialResults == nil {
							break
						}
					}
					if partialResults == nil {
						break
					}
				}
			}
		}
		if ranges.Size() == len(newranges) {
			partialResults = nil
		} else if partialResults != nil {
			ranges.SetBytes(newranges)
		}
		if partialResults == nil {
			partialResultTypes = nil
		}
	}
	// n.AggList = nil

	// some log for finding a bug.
	tblId := rel.GetTableID(ctx)
	expectedLen := ranges.Len()
	c.proc.Debugf(ctx, "cn generateNodes, tbl %d ranges is %d", tblId, expectedLen)

	// if len(ranges) == 0 indicates that it's a temporary table.
	if ranges.Len() == 0 && n.TableDef.TableType != catalog.SystemOrdinaryRel {
		nodes = make(engine.Nodes, len(c.cnList))
		for i, node := range c.cnList {
			if isPartitionTable {
				nodes[i] = engine.Node{
					Id:   node.Id,
					Addr: node.Addr,
					Mcpu: c.generateCPUNumber(node.Mcpu, int(n.Stats.BlockNum)),
				}
			} else {
				nodes[i] = engine.Node{
					Rel:  rel,
					Id:   node.Id,
					Addr: node.Addr,
					Mcpu: c.generateCPUNumber(node.Mcpu, int(n.Stats.BlockNum)),
				}
			}
		}
		return nodes, partialResults, partialResultTypes, nil
	}

	engineType := rel.GetEngineType()
	if isPartitionTable {
		rel = nil
	}
	// for multi cn in launch mode, put all payloads in current CN, maybe delete this in the future
	// for an ordered scan, put all paylonds in current CN
	// or sometimes force on one CN
	if isLaunchMode(c.cnList) || len(n.OrderBy) > 0 || ranges.Len() < plan2.BlockNumForceOneCN || n.Stats.ForceOneCN {
		return putBlocksInCurrentCN(c, ranges.GetAllBytes(), rel, n), partialResults, partialResultTypes, nil
	}
	// disttae engine
	if engineType == engine.Disttae {
		nodes, err := shuffleBlocksToMultiCN(c, ranges.(*objectio.BlockInfoSlice), rel, n)
		return nodes, partialResults, partialResultTypes, err
	}
	// maybe temp table on memengine , just put payloads in average
	return putBlocksInAverage(c, ranges, rel, n), partialResults, partialResultTypes, nil
}

func putBlocksInAverage(c *Compile, ranges engine.Ranges, rel engine.Relation, n *plan.Node) engine.Nodes {
	var nodes engine.Nodes
	step := (ranges.Len() + len(c.cnList) - 1) / len(c.cnList)
	for i := 0; i < ranges.Len(); i += step {
		j := i / step
		if i+step >= ranges.Len() {
			if isSameCN(c.cnList[j].Addr, c.addr) {
				if len(nodes) == 0 {
					nodes = append(nodes, engine.Node{
						Addr: c.addr,
						Rel:  rel,
						Mcpu: c.generateCPUNumber(ncpu, int(n.Stats.BlockNum)),
					})
				}
				nodes[0].Data = append(nodes[0].Data, ranges.Slice(i, ranges.Len())...)
			} else {
				nodes = append(nodes, engine.Node{
					Rel:  rel,
					Id:   c.cnList[j].Id,
					Addr: c.cnList[j].Addr,
					Mcpu: c.generateCPUNumber(c.cnList[j].Mcpu, int(n.Stats.BlockNum)),
					Data: ranges.Slice(i, ranges.Len()),
				})
			}
		} else {
			if isSameCN(c.cnList[j].Addr, c.addr) {
				if len(nodes) == 0 {
					nodes = append(nodes, engine.Node{
						Rel:  rel,
						Addr: c.addr,
						Mcpu: c.generateCPUNumber(ncpu, int(n.Stats.BlockNum)),
					})
				}
				nodes[0].Data = append(nodes[0].Data, ranges.Slice(i, i+step)...)
			} else {
				nodes = append(nodes, engine.Node{
					Rel:  rel,
					Id:   c.cnList[j].Id,
					Addr: c.cnList[j].Addr,
					Mcpu: c.generateCPUNumber(c.cnList[j].Mcpu, int(n.Stats.BlockNum)),
					Data: ranges.Slice(i, i+step),
				})
			}
		}
	}
	return nodes
}

func shuffleBlocksToMultiCN(c *Compile, ranges *objectio.BlockInfoSlice, rel engine.Relation, n *plan.Node) (engine.Nodes, error) {
	var nodes engine.Nodes
	// add current CN
	nodes = append(nodes, engine.Node{
		Addr: c.addr,
		Rel:  rel,
		Mcpu: c.generateCPUNumber(ncpu, int(n.Stats.BlockNum)),
	})
	// add memory table block
	nodes[0].Data = append(nodes[0].Data, ranges.GetBytes(0)...)
	*ranges = ranges.Slice(1, ranges.Len())
	// only memory table block
	if ranges.Len() == 0 {
		return nodes, nil
	}
	// only one cn
	if len(c.cnList) == 1 {
		nodes[0].Data = append(nodes[0].Data, ranges.GetAllBytes()...)
		return nodes, nil
	}
	// put dirty blocks which can't be distributed remotely in current CN.
	newRanges := make(objectio.BlockInfoSlice, 0, ranges.Len())
	for i := 0; i < ranges.Len(); i++ {
		if ranges.Get(i).CanRemote {
			newRanges = append(newRanges, ranges.GetBytes(i)...)
		} else {
			nodes[0].Data = append(nodes[0].Data, ranges.GetBytes(i)...)
		}
	}

	// add the rest of CNs in list
	for i := range c.cnList {
		if c.cnList[i].Addr != c.addr {
			nodes = append(nodes, engine.Node{
				Rel:  rel,
				Id:   c.cnList[i].Id,
				Addr: c.cnList[i].Addr,
				Mcpu: c.generateCPUNumber(c.cnList[i].Mcpu, int(n.Stats.BlockNum)),
			})
		}
	}

	sort.Slice(nodes, func(i, j int) bool { return nodes[i].Addr < nodes[j].Addr })

	if n.Stats.HashmapStats != nil && n.Stats.HashmapStats.Shuffle && n.Stats.HashmapStats.ShuffleType == plan.ShuffleType_Range {
		err := shuffleBlocksByRange(c, newRanges, n, nodes)
		if err != nil {
			return nil, err
		}
	} else {
		shuffleBlocksByHash(c, newRanges, nodes)
	}

	minWorkLoad := math.MaxInt32
	maxWorkLoad := 0
	// remove empty node from nodes
	var newNodes engine.Nodes
	for i := range nodes {
		if len(nodes[i].Data) > maxWorkLoad {
			maxWorkLoad = len(nodes[i].Data) / objectio.BlockInfoSize
		}
		if len(nodes[i].Data) < minWorkLoad {
			minWorkLoad = len(nodes[i].Data) / objectio.BlockInfoSize
		}
		if len(nodes[i].Data) > 0 {
			newNodes = append(newNodes, nodes[i])
		}
	}
	if minWorkLoad*2 < maxWorkLoad {
		logstring := fmt.Sprintf("read table %v ,workload %v blocks among %v nodes not balanced, max %v, min %v,", n.TableDef.Name, ranges.Len(), len(newNodes), maxWorkLoad, minWorkLoad)
		logstring = logstring + " cnlist: "
		for i := range c.cnList {
			logstring = logstring + c.cnList[i].Addr + " "
		}
		c.proc.Warnf(c.ctx, logstring)
	}
	return newNodes, nil
}

func shuffleBlocksByHash(c *Compile, ranges objectio.BlockInfoSlice, nodes engine.Nodes) {
	for i := 0; i < ranges.Len(); i++ {
		unmarshalledBlockInfo := ranges.Get(i)
		// get timestamp in objName to make sure it is random enough
		objTimeStamp := unmarshalledBlockInfo.MetaLocation().Name()[:7]
		index := plan2.SimpleCharHashToRange(objTimeStamp, uint64(len(c.cnList)))
		nodes[index].Data = append(nodes[index].Data, ranges.GetBytes(i)...)
	}
}

func shuffleBlocksByRange(c *Compile, ranges objectio.BlockInfoSlice, n *plan.Node, nodes engine.Nodes) error {
	var objDataMeta objectio.ObjectDataMeta
	var objMeta objectio.ObjectMeta

	var shuffleRangeUint64 []uint64
	var shuffleRangeInt64 []int64
	var init bool
	var index uint64
	for i := 0; i < ranges.Len(); i++ {
		unmarshalledBlockInfo := ranges.Get(i)
		location := unmarshalledBlockInfo.MetaLocation()
		fs, err := fileservice.Get[fileservice.FileService](c.proc.FileService, defines.SharedFileServiceName)
		if err != nil {
			return err
		}
		if !objectio.IsSameObjectLocVsMeta(location, objDataMeta) {
			if objMeta, err = objectio.FastLoadObjectMeta(c.ctx, &location, false, fs); err != nil {
				return err
			}
			objDataMeta = objMeta.MustDataMeta()
		}
		blkMeta := objDataMeta.GetBlockMeta(uint32(location.ID()))
		zm := blkMeta.MustGetColumn(uint16(n.Stats.HashmapStats.ShuffleColIdx)).ZoneMap()
		if !zm.IsInited() {
			// a block with all null will send to first CN
			nodes[0].Data = append(nodes[0].Data, ranges.GetBytes(i)...)
			continue
		}
		if !init {
			init = true
			switch zm.GetType() {
			case types.T_int64, types.T_int32, types.T_int16:
				shuffleRangeInt64 = plan2.ShuffleRangeReEvalSigned(n.Stats.HashmapStats.Ranges, len(c.cnList), n.Stats.HashmapStats.Nullcnt, int64(n.Stats.TableCnt))
			case types.T_uint64, types.T_uint32, types.T_uint16, types.T_varchar, types.T_char, types.T_text, types.T_bit:
				shuffleRangeUint64 = plan2.ShuffleRangeReEvalUnsigned(n.Stats.HashmapStats.Ranges, len(c.cnList), n.Stats.HashmapStats.Nullcnt, int64(n.Stats.TableCnt))
			}
		}
		if shuffleRangeUint64 != nil {
			index = plan2.GetRangeShuffleIndexForZMUnsignedSlice(shuffleRangeUint64, zm)
		} else if shuffleRangeInt64 != nil {
			index = plan2.GetRangeShuffleIndexForZMSignedSlice(shuffleRangeInt64, zm)
		} else {
			index = plan2.GetRangeShuffleIndexForZM(n.Stats.HashmapStats.ShuffleColMin, n.Stats.HashmapStats.ShuffleColMax, zm, uint64(len(c.cnList)))
		}
		nodes[index].Data = append(nodes[index].Data, ranges.GetBytes(i)...)
	}
	return nil
}

func putBlocksInCurrentCN(c *Compile, ranges []byte, rel engine.Relation, n *plan.Node) engine.Nodes {
	var nodes engine.Nodes
	// add current CN
	nodes = append(nodes, engine.Node{
		Addr: c.addr,
		Rel:  rel,
		Mcpu: c.generateCPUNumber(ncpu, int(n.Stats.BlockNum)),
	})
	nodes[0].Data = append(nodes[0].Data, ranges...)
	return nodes
}

func validScopeCount(ss []*Scope) int {
	var cnt int

	for _, s := range ss {
		if s.IsEnd {
			continue
		}
		cnt++
	}
	return cnt
}

func extraRegisters(ss []*Scope, i int) []*process.WaitRegister {
	regs := make([]*process.WaitRegister, 0, len(ss))
	for _, s := range ss {
		if s.IsEnd {
			continue
		}
		regs = append(regs, s.Proc.Reg.MergeReceivers[i])
	}
	return regs
}

func dupType(typ *plan.Type) types.Type {
	return types.New(types.T(typ.Id), typ.Width, typ.Scale)
}

// Update the specific scopes's instruction to true
// then update the current idx
func (c *Compile) setAnalyzeCurrent(updateScopes []*Scope, nextId int) {
	if updateScopes != nil {
		updateScopesLastFlag(updateScopes)
	}

	c.anal.curr = nextId
	c.anal.isFirst = true
}

func updateScopesLastFlag(updateScopes []*Scope) {
	for _, s := range updateScopes {
		if len(s.Instructions) == 0 {
			continue
		}
		last := len(s.Instructions) - 1
		s.Instructions[last].IsLast = true
	}
}

func isLaunchMode(cnlist engine.Nodes) bool {
	for i := range cnlist {
		if !isSameCN(cnlist[0].Addr, cnlist[i].Addr) {
			return false
		}
	}
	return true
}

func isSameCN(addr string, currentCNAddr string) bool {
	// just a defensive judgment. In fact, we shouldn't have received such data.

	parts1 := strings.Split(addr, ":")
	if len(parts1) != 2 {
		logutil.Debugf("compileScope received a malformed cn address '%s', expected 'ip:port'", addr)
		return true
	}
	parts2 := strings.Split(currentCNAddr, ":")
	if len(parts2) != 2 {
		logutil.Debugf("compileScope received a malformed current-cn address '%s', expected 'ip:port'", currentCNAddr)
		return true
	}
	return parts1[0] == parts2[0]
}

func (s *Scope) affectedRows() uint64 {
	affectedRows := uint64(0)
	for _, in := range s.Instructions {
		if arg, ok := in.Arg.(vm.ModificationArgument); ok {
			if marg, ok := arg.(*mergeblock.Argument); ok {
				return marg.AffectedRows()
			}
			affectedRows += arg.AffectedRows()
		}
	}
	return affectedRows
}

func (c *Compile) runSql(sql string) error {
	if sql == "" {
		return nil
	}
	res, err := c.runSqlWithResult(sql)
	if err != nil {
		return err
	}
	res.Close()
	return nil
}

func (c *Compile) runSqlWithResult(sql string) (executor.Result, error) {
	v, ok := moruntime.ProcessLevelRuntime().GetGlobalVariables(moruntime.InternalSQLExecutor)
	if !ok {
		panic("missing lock service")
	}
	exec := v.(executor.SQLExecutor)
	opts := executor.Options{}.
		// All runSql and runSqlWithResult is a part of input sql, can not incr statement.
		// All these sub-sql's need to be rolled back and retried en masse when they conflict in pessimistic mode
		WithDisableIncrStatement().
		WithTxn(c.proc.TxnOperator).
		WithDatabase(c.db).
		WithTimeZone(c.proc.SessionInfo.TimeZone)
	return exec.Exec(c.proc.Ctx, sql, opts)
}

func evalRowsetData(proc *process.Process,
	exprs []*plan.RowsetExpr, vec *vector.Vector, exprExecs []colexec.ExpressionExecutor,
) error {
	var bats []*batch.Batch

	vec.ResetArea()
	bats = []*batch.Batch{batch.EmptyForConstFoldBatch}
	if len(exprExecs) > 0 {
		for i, expr := range exprExecs {
			val, err := expr.Eval(proc, bats)
			if err != nil {
				return err
			}
			if err := vec.Copy(val, int64(exprs[i].RowPos), 0, proc.Mp()); err != nil {
				return err
			}
		}
	} else {
		for _, expr := range exprs {
			if expr.Pos >= 0 {
				continue
			}
			val, err := colexec.EvalExpressionOnce(proc, expr.Expr, bats)
			if err != nil {
				return err
			}
			if err := vec.Copy(val, int64(expr.RowPos), 0, proc.Mp()); err != nil {
				val.Free(proc.Mp())
				return err
			}
			val.Free(proc.Mp())
		}
	}
	return nil
}

func (c *Compile) newInsertMergeScope(arg *insert.Argument, ss []*Scope) *Scope {
	// see errors.Join()
	n := 0
	for _, s := range ss {
		if !s.IsEnd {
			n++
		}
	}
	ss2 := make([]*Scope, 0, n)
	for _, s := range ss {
		if !s.IsEnd {
			ss2 = append(ss2, s)
		}
	}
	insert := &vm.Instruction{
		Op:  vm.Insert,
		Arg: arg,
	}
	for i := range ss2 {
		ss2[i].Instructions = append(ss2[i].Instructions, dupInstruction(insert, nil, i))
	}
	return c.newMergeScope(ss2)
}

func (c *Compile) fatalLog(retry int, err error) {
	if err == nil {
		return
	}
	fatal := moerr.IsMoErrCode(err, moerr.ErrTxnNeedRetry) ||
		moerr.IsMoErrCode(err, moerr.ErrTxnNeedRetryWithDefChanged) ||
		moerr.IsMoErrCode(err, moerr.ErrTxnWWConflict) ||
		moerr.IsMoErrCode(err, moerr.ErrDuplicateEntry) ||
		moerr.IsMoErrCode(err, moerr.ER_DUP_ENTRY) ||
		moerr.IsMoErrCode(err, moerr.ER_DUP_ENTRY_WITH_KEY_NAME)
	if !fatal {
		return
	}

	if retry == 0 &&
		(moerr.IsMoErrCode(err, moerr.ErrTxnNeedRetry) ||
			moerr.IsMoErrCode(err, moerr.ErrTxnNeedRetryWithDefChanged)) {
		return
	}

	txnTrace.GetService().TxnError(c.proc.TxnOperator, err)

	v, ok := moruntime.ProcessLevelRuntime().
		GetGlobalVariables(moruntime.EnableCheckInvalidRCErrors)
	if !ok || !v.(bool) {
		return
	}

	c.proc.Fatalf(c.ctx, "BUG(RC): txn %s retry %d, error %+v\n",
		hex.EncodeToString(c.proc.TxnOperator.Txn().ID),
		retry,
		err.Error())
}

func (c *Compile) SetOriginSQL(sql string) {
	c.originSQL = sql
}

func (c *Compile) SetBuildPlanFunc(buildPlanFunc func() (*plan2.Plan, error)) {
	c.buildPlanFunc = buildPlanFunc
}

// detectFkSelfRefer checks if foreign key self refer confirmed
func detectFkSelfRefer(c *Compile, detectSqls []string) error {
	if len(detectSqls) == 0 {
		return nil
	}
	for _, sql := range detectSqls {
		err := runDetectSql(c, sql)
		if err != nil {
			return err
		}
	}

	return nil
}

// runDetectSql runs the fk detecting sql
func runDetectSql(c *Compile, sql string) error {
	res, err := c.runSqlWithResult(sql)
	if err != nil {
		c.proc.Errorf(c.ctx, "The sql that caused the fk self refer check failed is %s, and generated background sql is %s", c.sql, sql)
		return err
	}
	defer res.Close()

	if res.Batches != nil {
		vs := res.Batches[0].Vecs
		if vs != nil && vs[0].Length() > 0 {
			yes := vector.GetFixedAt[bool](vs[0], 0)
			if !yes {
				return moerr.NewErrFKNoReferencedRow2(c.ctx)
			}
		}
	}
	return nil
}

// runDetectFkReferToDBSql runs the fk detecting sql
func runDetectFkReferToDBSql(c *Compile, sql string) error {
	res, err := c.runSqlWithResult(sql)
	if err != nil {
		c.proc.Errorf(c.ctx, "The sql that caused the fk self refer check failed is %s, and generated background sql is %s", c.sql, sql)
		return err
	}
	defer res.Close()

	if res.Batches != nil {
		vs := res.Batches[0].Vecs
		if vs != nil && vs[0].Length() > 0 {
			yes := vector.GetFixedAt[bool](vs[0], 0)
			if yes {
				return moerr.NewInternalError(c.ctx,
					"can not drop database. It has been referenced by foreign keys")
			}
		}
	}
	return nil
}<|MERGE_RESOLUTION|>--- conflicted
+++ resolved
@@ -29,15 +29,12 @@
 	"sync/atomic"
 	"time"
 
-<<<<<<< HEAD
-=======
 	"github.com/google/uuid"
 	"github.com/panjf2000/ants/v2"
 	"go.uber.org/zap"
 
 	_ "go.uber.org/automaxprocs"
 
->>>>>>> 6003d834
 	"github.com/matrixorigin/matrixone/pkg/catalog"
 	"github.com/matrixorigin/matrixone/pkg/cnservice/cnclient"
 	"github.com/matrixorigin/matrixone/pkg/common/moerr"
@@ -91,14 +88,6 @@
 	"github.com/matrixorigin/matrixone/pkg/vm"
 	"github.com/matrixorigin/matrixone/pkg/vm/engine"
 	"github.com/matrixorigin/matrixone/pkg/vm/process"
-<<<<<<< HEAD
-
-	"github.com/google/uuid"
-	"github.com/panjf2000/ants/v2"
-	_ "go.uber.org/automaxprocs"
-	"go.uber.org/zap"
-=======
->>>>>>> 6003d834
 )
 
 // Note: Now the cost going from stat is actually the number of rows, so we can only estimate a number for the size of each row.
