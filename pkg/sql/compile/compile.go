// Copyright 2021 Matrix Origin
//
// Licensed under the Apache License, Version 2.0 (the "License");
// you may not use this file except in compliance with the License.
// You may obtain a copy of the License at
//
//      http://www.apache.org/licenses/LICENSE-2.0
//
// Unless required by applicable law or agreed to in writing, software
// distributed under the License is distributed on an "AS IS" BASIS,
// WITHOUT WARRANTIES OR CONDITIONS OF ANY KIND, either express or implied.
// See the License for the specific language governing permissions and
// limitations under the License.

package compile

import (
	"context"
	"fmt"
	"runtime"
	"sync/atomic"

	"github.com/matrixorigin/matrixone/pkg/common/moerr"
	"github.com/matrixorigin/matrixone/pkg/sql/parsers/tree"

	"github.com/matrixorigin/matrixone/pkg/container/types"
	"github.com/matrixorigin/matrixone/pkg/container/vector"

	"github.com/matrixorigin/matrixone/pkg/container/batch"
	"github.com/matrixorigin/matrixone/pkg/errno"
	"github.com/matrixorigin/matrixone/pkg/pb/plan"
	"github.com/matrixorigin/matrixone/pkg/sql/colexec/connector"
	"github.com/matrixorigin/matrixone/pkg/sql/colexec/merge"
	"github.com/matrixorigin/matrixone/pkg/sql/colexec/output"
	"github.com/matrixorigin/matrixone/pkg/sql/errors"
	plan2 "github.com/matrixorigin/matrixone/pkg/sql/plan"
	"github.com/matrixorigin/matrixone/pkg/vm"
	"github.com/matrixorigin/matrixone/pkg/vm/engine"
	"github.com/matrixorigin/matrixone/pkg/vm/process"
)

// New is used to new an object of compile
func New(db string, sql string, uid string, ctx context.Context,
	e engine.Engine, proc *process.Process, stmt tree.Statement) *Compile {
	NewServer()
	return &Compile{
		e:    e,
		db:   db,
		ctx:  ctx,
		uid:  uid,
		sql:  sql,
		proc: proc,
		stmt: stmt,
	}
}

// Compile is the entrance of the compute-layer, it compiles AST tree to scope list.
// A scope is an execution unit.
func (c *Compile) Compile(pn *plan.Plan, u any, fill func(any, *batch.Batch) error) (err error) {
	defer func() {
		if e := recover(); e != nil {
			err = moerr.NewPanicError(e)
		}
	}()
	c.u = u
	c.fill = fill
	c.info = plan2.GetExecTypeFromPlan(pn)
	// build scope for a single sql
	s, err := c.compileScope(pn)
	if err != nil {
		return err
	}
	c.scope = s
	c.scope.Plan = pn
	return nil
}

func (c *Compile) setAffectedRows(n uint64) {
	c.affectRows = n
}

func (c *Compile) GetAffectedRows() uint64 {
	return c.affectRows
}

// Run is an important function of the compute-layer, it executes a single sql according to its scope
func (c *Compile) Run(_ uint64) (err error) {
	if c.scope == nil {
		return nil
	}

	//	PrintScope(nil, []*Scope{c.scope})

<<<<<<< HEAD
	if c.info.Typ == plan2.ExecTypeAP && (c.scope.Magic == Merge || c.scope.Magic == Remote || c.scope.Magic == Deletion) {
=======
	if c.info.Typ == plan2.ExecTypeAP && (c.scope.Magic == Merge || c.scope.Magic == Remote || c.scope.isQuery()) {
>>>>>>> cdb671d1
		if err = fillPipeline(c.scope); err != nil {
			return err
		}
	}

	switch c.scope.Magic {
	case Normal:
		defer c.fillAnalyzeInfo()
		return c.scope.Run(c)
	case Merge:
		defer c.fillAnalyzeInfo()
		return c.scope.MergeRun(c)
	case Remote:
		defer c.fillAnalyzeInfo()
		return c.scope.RemoteRun(c)
	case CreateDatabase:
		return c.scope.CreateDatabase(c)
	case DropDatabase:
		return c.scope.DropDatabase(c)
	case CreateTable:
		return c.scope.CreateTable(c)
	case DropTable:
		return c.scope.DropTable(c)
	case Deletion:
		defer c.fillAnalyzeInfo()
		affectedRows, err := c.scope.Delete(c)
		if err != nil {
			return err
		}
		c.setAffectedRows(affectedRows)
		return nil
	case Insert:
		defer c.fillAnalyzeInfo()
		affectedRows, err := c.scope.Insert(c)
		if err != nil {
			return err
		}
		c.setAffectedRows(affectedRows)
		return nil
	case Update:
		defer c.fillAnalyzeInfo()
		affectedRows, err := c.scope.Update(c)
		if err != nil {
			return err
		}
		c.setAffectedRows(affectedRows)
		return nil
	case InsertValues:
		affectedRows, err := c.scope.InsertValues(c, c.stmt.(*tree.Insert))
		if err != nil {
			return err
		}
		c.setAffectedRows(affectedRows)
		return nil
	}
	return nil
}

func (c *Compile) compileScope(pn *plan.Plan) (*Scope, error) {
	switch qry := pn.Plan.(type) {
	case *plan.Plan_Query:
		return c.compileQuery(qry.Query)
	case *plan.Plan_Ddl:
		switch qry.Ddl.DdlType {
		case plan.DataDefinition_CREATE_DATABASE:
			return &Scope{
				Magic: CreateDatabase,
				Plan:  pn,
			}, nil
		case plan.DataDefinition_DROP_DATABASE:
			return &Scope{
				Magic: DropDatabase,
				Plan:  pn,
			}, nil
		case plan.DataDefinition_CREATE_TABLE:
			return &Scope{
				Magic: CreateTable,
				Plan:  pn,
			}, nil
		case plan.DataDefinition_DROP_TABLE:
			return &Scope{
				Magic: DropTable,
				Plan:  pn,
			}, nil
		case plan.DataDefinition_CREATE_INDEX:
			return &Scope{
				Magic: CreateIndex,
				Plan:  pn,
			}, nil
		case plan.DataDefinition_DROP_INDEX:
			return &Scope{
				Magic: DropIndex,
				Plan:  pn,
			}, nil
		case plan.DataDefinition_SHOW_DATABASES,
			plan.DataDefinition_SHOW_TABLES,
			plan.DataDefinition_SHOW_COLUMNS,
			plan.DataDefinition_SHOW_CREATETABLE:
			return c.compileQuery(pn.GetDdl().GetQuery())
			// 1、not supported: show arnings/errors/status/processlist
			// 2、show variables will not return query
			// 3、show create database/table need rewrite to create sql
		}
	case *plan.Plan_Ins:
		return &Scope{
			Magic: InsertValues,
			Plan:  pn,
		}, nil
	}
	return nil, errors.New(errno.SyntaxErrororAccessRuleViolation, fmt.Sprintf("query '%s' not support now", pn))
}

func (c *Compile) compileQuery(qry *plan.Query) (*Scope, error) {
	if len(qry.Steps) != 1 {
		return nil, errors.New(errno.SyntaxErrororAccessRuleViolation, fmt.Sprintf("query '%s' not support now", qry))
	}
	var err error
	c.cnList, err = c.e.Nodes()
	if err != nil {
		return nil, err
	}
	if c.info.Typ == plan2.ExecTypeTP {
		c.cnList = engine.Nodes{engine.Node{Mcpu: 1}}
	} else {
		if len(c.cnList) == 0 {
			c.cnList = append(c.cnList, engine.Node{Mcpu: c.NumCPU()})
		} else if len(c.cnList) > c.info.CnNumbers {
			c.cnList = c.cnList[:c.info.CnNumbers]
		}
	}
	c.initAnalyze(qry)
	ss, err := c.compilePlanScope(qry.Nodes[qry.Steps[0]], qry.Nodes)
	if err != nil {
		return nil, err
	}
	if c.info.Typ == plan2.ExecTypeTP {
		return c.compileTpQuery(qry, ss)
	}
	return c.compileApQuery(qry, ss)
}

func (c *Compile) compileTpQuery(qry *plan.Query, ss []*Scope) (*Scope, error) {
	rs := c.newMergeScope(ss)
	switch qry.StmtType {
	case plan.Query_DELETE:
		rs.Magic = Deletion
	case plan.Query_INSERT:
		rs.Magic = Insert
	case plan.Query_UPDATE:
		rs.Magic = Update
	default:
	}
	switch qry.StmtType {
	case plan.Query_DELETE:
		scp, err := constructDeletion(qry.Nodes[qry.Steps[0]], c.e, c.proc.TxnOperator)
		if err != nil {
			return nil, err
		}
		rs.Instructions = append(rs.Instructions, vm.Instruction{
			Op:  vm.Deletion,
			Arg: scp,
		})
	case plan.Query_INSERT:
		arg, err := constructInsert(qry.Nodes[qry.Steps[0]], c.e, c.proc.TxnOperator)
		if err != nil {
			return nil, err
		}
		rs.Instructions = append(rs.Instructions, vm.Instruction{
			Op:  vm.Insert,
			Arg: arg,
		})
	case plan.Query_UPDATE:
		scp, err := constructUpdate(qry.Nodes[qry.Steps[0]], c.e, c.proc.TxnOperator)
		if err != nil {
			return nil, err
		}
		rs.Instructions = append(rs.Instructions, vm.Instruction{
			Op:  vm.Update,
			Arg: scp,
		})
	default:
		rs.Instructions = append(rs.Instructions, vm.Instruction{
			Op: vm.Output,
			Arg: &output.Argument{
				Data: c.u,
				Func: c.fill,
			},
		})
	}
	return rs, nil
}

func (c *Compile) compileApQuery(qry *plan.Query, ss []*Scope) (*Scope, error) {
	rs := c.newMergeScope(ss)
	switch qry.StmtType {
	case plan.Query_DELETE:
		rs.Magic = Deletion
	case plan.Query_INSERT:
		rs.Magic = Insert
	case plan.Query_UPDATE:
		rs.Magic = Update
	default:
	}
	switch qry.StmtType {
	case plan.Query_DELETE:
		scp, err := constructDeletion(qry.Nodes[qry.Steps[0]], c.e, c.proc.TxnOperator)
		if err != nil {
			return nil, err
		}
		rs.Instructions = append(rs.Instructions, vm.Instruction{
			Op:  vm.Deletion,
			Arg: scp,
		})
	case plan.Query_INSERT:
		arg, err := constructInsert(qry.Nodes[qry.Steps[0]], c.e, c.proc.TxnOperator)
		if err != nil {
			return nil, err
		}
		rs.Instructions = append(rs.Instructions, vm.Instruction{
			Op:  vm.Insert,
			Arg: arg,
		})
	case plan.Query_UPDATE:
		scp, err := constructUpdate(qry.Nodes[qry.Steps[0]], c.e, c.proc.TxnOperator)
		if err != nil {
			return nil, err
		}
		rs.Instructions = append(rs.Instructions, vm.Instruction{
			Op:  vm.Update,
			Arg: scp,
		})
	default:
		rs.Instructions = append(rs.Instructions, vm.Instruction{
			Op: vm.Output,
			Arg: &output.Argument{
				Data: c.u,
				Func: c.fill,
			},
		})
	}
	return rs, nil
}

func (c *Compile) compilePlanScope(n *plan.Node, ns []*plan.Node) ([]*Scope, error) {
	switch n.NodeType {
	case plan.Node_VALUE_SCAN:
		ds := &Scope{Magic: Normal}
		ds.Proc = process.NewWithAnalyze(c.proc, c.ctx, 0, c.anal.Nodes())
		bat := batch.NewWithSize(1)
		{
			bat.Vecs[0] = vector.NewConst(types.Type{Oid: types.T_int64}, 1)
			bat.Vecs[0].Col = make([]int64, 1)
			bat.InitZsOne(1)
		}
		ds.DataSource = &Source{Bat: bat}
		return c.compileSort(n, c.compileProjection(n, []*Scope{ds})), nil
	case plan.Node_EXTERNAL_SCAN:
		ss := c.compileExternScan(n)
		return c.compileSort(n, c.compileProjection(n, c.compileRestrict(n, ss))), nil
	case plan.Node_TABLE_SCAN:
		ss := c.compileTableScan(n)
		return c.compileSort(n, c.compileProjection(n, c.compileRestrict(n, ss))), nil
	case plan.Node_FILTER:
		curr := c.anal.curr
		c.anal.curr = int(n.Children[0])
		ss, err := c.compilePlanScope(ns[n.Children[0]], ns)
		if err != nil {
			return nil, err
		}
		c.anal.curr = curr
		return c.compileSort(n, c.compileProjection(n, c.compileRestrict(n, ss))), nil
	case plan.Node_PROJECT:
		curr := c.anal.curr
		c.anal.curr = int(n.Children[0])
		ss, err := c.compilePlanScope(ns[n.Children[0]], ns)
		if err != nil {
			return nil, err
		}
		c.anal.curr = curr
		return c.compileSort(n, c.compileProjection(n, c.compileRestrict(n, ss))), nil
	case plan.Node_AGG:
		curr := c.anal.curr
		c.anal.curr = int(n.Children[0])
		ss, err := c.compilePlanScope(ns[n.Children[0]], ns)
		if err != nil {
			return nil, err
		}
		c.anal.curr = curr
		if len(n.GroupBy) == 0 || !c.info.WithBigMem {
			ss = c.compileAgg(n, ss, ns)
		} else {
			ss = c.compileGroup(n, ss, ns)
		}
		rewriteExprListForAggNode(n.FilterList, int32(len(n.GroupBy)))
		rewriteExprListForAggNode(n.ProjectList, int32(len(n.GroupBy)))
		return c.compileSort(n, c.compileProjection(n, c.compileRestrict(n, ss))), nil
	case plan.Node_JOIN:
		needSwap, joinTyp := joinType(n, ns)
		curr := c.anal.curr
		c.anal.curr = int(n.Children[0])
		ss, err := c.compilePlanScope(ns[n.Children[0]], ns)
		if err != nil {
			return nil, err
		}
		c.anal.curr = int(n.Children[1])
		children, err := c.compilePlanScope(ns[n.Children[1]], ns)
		if err != nil {
			return nil, err
		}
		c.anal.curr = curr
		if needSwap {
			return c.compileSort(n, c.compileJoin(n, ns[n.Children[0]], children, ss, joinTyp)), nil
		}
		return c.compileSort(n, c.compileJoin(n, ns[n.Children[1]], ss, children, joinTyp)), nil
	case plan.Node_SORT:
		curr := c.anal.curr
		c.anal.curr = int(n.Children[0])
		ss, err := c.compilePlanScope(ns[n.Children[0]], ns)
		if err != nil {
			return nil, err
		}
		c.anal.curr = curr
		ss = c.compileSort(n, ss)
		return c.compileProjection(n, c.compileRestrict(n, ss)), nil
	case plan.Node_UNION:
		curr := c.anal.curr
		c.anal.curr = int(n.Children[0])
		ss, err := c.compilePlanScope(ns[n.Children[0]], ns)
		if err != nil {
			return nil, err
		}
		c.anal.curr = int(n.Children[1])
		children, err := c.compilePlanScope(ns[n.Children[1]], ns)
		if err != nil {
			return nil, err
		}
		c.anal.curr = curr
		return c.compileSort(n, c.compileUnion(n, ss, children, ns)), nil
	case plan.Node_MINUS, plan.Node_INTERSECT, plan.Node_INTERSECT_ALL:
		curr := c.anal.curr
		c.anal.curr = int(n.Children[0])
		ss, err := c.compilePlanScope(ns[n.Children[0]], ns)
		if err != nil {
			return nil, err
		}
		c.anal.curr = int(n.Children[1])
		children, err := c.compilePlanScope(ns[n.Children[1]], ns)
		if err != nil {
			return nil, err
		}
		c.anal.curr = curr
		return c.compileSort(n, c.compileMinusAndIntersect(n, ss, children, n.NodeType)), nil
	case plan.Node_UNION_ALL:
		curr := c.anal.curr
		c.anal.curr = int(n.Children[0])
		ss, err := c.compilePlanScope(ns[n.Children[0]], ns)
		if err != nil {
			return nil, err
		}
		c.anal.curr = int(n.Children[1])
		children, err := c.compilePlanScope(ns[n.Children[1]], ns)
		if err != nil {
			return nil, err
		}
		c.anal.curr = curr
		return c.compileSort(n, c.compileUnionAll(n, ss, children)), nil
	case plan.Node_DELETE:
		if n.DeleteTablesCtx[0].CanTruncate {
			return nil, nil
		}
		ss, err := c.compilePlanScope(ns[n.Children[0]], ns)
		if err != nil {
			return nil, err
		}
		return ss, nil
	case plan.Node_INSERT:
		ss, err := c.compilePlanScope(ns[n.Children[0]], ns)
		if err != nil {
			return nil, err
		}
		return c.compileProjection(n, c.compileRestrict(n, ss)), nil
	case plan.Node_UPDATE:
		ss, err := c.compilePlanScope(ns[n.Children[0]], ns)
		if err != nil {
			return nil, err
		}
		return ss, nil
	default:
		return nil, errors.New(errno.SyntaxErrororAccessRuleViolation, fmt.Sprintf("query '%s' not support now", n))
	}
}

func (c *Compile) compileExternScan(n *plan.Node) []*Scope {
	ds := &Scope{Magic: Normal}
	ds.Proc = process.NewWithAnalyze(c.proc, c.ctx, 0, c.anal.Nodes())
	bat := batch.NewWithSize(1)
	{
		bat.Vecs[0] = vector.NewConst(types.Type{Oid: types.T_int64}, 1)
		bat.Vecs[0].Col = make([]int64, 1)
		bat.InitZsOne(1)
	}
	ds.DataSource = &Source{Bat: bat}
	ss := []*Scope{ds}
	for i := range ss {
		ss[i].appendInstruction(vm.Instruction{
			Op:  vm.External,
			Idx: c.anal.curr,
			Arg: constructExternal(n, c.ctx),
		})
	}
	return ss
}

func (c *Compile) compileTableScan(n *plan.Node) []*Scope {
	ss := make([]*Scope, 0, len(c.cnList))
	for i := range c.cnList {
		ss = append(ss, c.compileTableScanWithNode(n, c.cnList[i]))
	}
	return ss
}

func (c *Compile) compileTableScanWithNode(n *plan.Node, node engine.Node) *Scope {
	var s *Scope

	attrs := make([]string, len(n.TableDef.Cols))
	for j, col := range n.TableDef.Cols {
		attrs[j] = col.Name
	}
	s = &Scope{
		Magic:    Remote,
		NodeInfo: node,
		DataSource: &Source{
			Attributes:   attrs,
			RelationName: n.TableDef.Name,
			SchemaName:   n.ObjRef.SchemaName,
		},
	}
	s.Proc = process.NewWithAnalyze(c.proc, c.ctx, 0, c.anal.Nodes())
	return s
}

func (c *Compile) compileRestrict(n *plan.Node, ss []*Scope) []*Scope {
	if len(n.FilterList) == 0 {
		return ss
	}
	for i := range ss {
		ss[i].appendInstruction(vm.Instruction{
			Op:  vm.Restrict,
			Idx: c.anal.curr,
			Arg: constructRestrict(n),
		})
	}
	return ss
}

func (c *Compile) compileProjection(n *plan.Node, ss []*Scope) []*Scope {
	for i := range ss {
		ss[i].appendInstruction(vm.Instruction{
			Op:  vm.Projection,
			Idx: c.anal.curr,
			Arg: constructProjection(n),
		})
	}
	return ss
}

func (c *Compile) compileUnion(n *plan.Node, ss []*Scope, children []*Scope, ns []*plan.Node) []*Scope {
	ss = append(ss, children...)
	rs := c.newScopeList(validScopeCount(ss))
	j := 0
	for i := range ss {
		if !ss[i].IsEnd {
			ss[i].appendInstruction(vm.Instruction{
				Op:  vm.Dispatch,
				Arg: constructDispatch(true, extraRegisters(rs, j)),
			})
			j++
			ss[i].IsEnd = true
		}
	}
	gn := new(plan.Node)
	gn.GroupBy = make([]*plan.Expr, len(n.ProjectList))
	copy(gn.GroupBy, n.ProjectList)
	for i := range rs {
		rs[i].Instructions = append(rs[i].Instructions, vm.Instruction{
			Op:  vm.Group,
			Idx: c.anal.curr,
			Arg: constructGroup(gn, n, i, len(rs), true),
		})
	}
	return []*Scope{c.newMergeScope(append(rs, ss...))}
}

func (c *Compile) compileMinusAndIntersect(n *plan.Node, ss []*Scope, children []*Scope, nodeType plan.Node_NodeType) []*Scope {
	rs, left, right := c.newJoinScopeListWithBucket(c.newScopeList(2), ss, children)
	switch nodeType {
	case plan.Node_MINUS:
		for i := range rs {
			rs[i].Instructions[0] = vm.Instruction{
				Op:  vm.Minus,
				Idx: c.anal.curr,
				Arg: constructMinus(n, c.proc, i, len(rs)),
			}
		}
	case plan.Node_INTERSECT:
		for i := range rs {
			rs[i].Instructions[0] = vm.Instruction{
				Op:  vm.Intersect,
				Idx: c.anal.curr,
				Arg: constructIntersect(n, c.proc, i, len(rs)),
			}
		}
	case plan.Node_INTERSECT_ALL:
		for i := range rs {
			rs[i].Instructions[0] = vm.Instruction{
				Op:  vm.IntersectAll,
				Idx: c.anal.curr,
				Arg: constructIntersectAll(n, c.proc, i, len(rs)),
			}
		}

	}

	return []*Scope{c.newMergeScope(append(append(rs, left), right))}
}

func (c *Compile) compileUnionAll(n *plan.Node, ss []*Scope, children []*Scope) []*Scope {
	rs := c.newMergeScope(append(ss, children...))
	rs.Instructions[0].Idx = c.anal.curr
	return []*Scope{rs}
}

func (c *Compile) compileJoin(n, right *plan.Node, ss []*Scope, children []*Scope, joinTyp plan.Node_JoinFlag) []*Scope {
	rs, chp := c.newJoinScopeList(ss, children)
	isEq := isEquiJoin(n.OnList)
	typs := make([]types.Type, len(right.ProjectList))
	for i, expr := range right.ProjectList {
		typs[i] = dupType(expr.Typ)
	}
	switch joinTyp {
	case plan.Node_INNER:
		if len(n.OnList) == 0 {
			for i := range rs {
				rs[i].appendInstruction(vm.Instruction{
					Op:  vm.Product,
					Idx: c.anal.curr,
					Arg: constructProduct(n, typs, c.proc),
				})
			}
		} else {
			for i := range rs {
				if isEq {
					rs[i].appendInstruction(vm.Instruction{
						Op:  vm.Join,
						Idx: c.anal.curr,
						Arg: constructJoin(n, typs, c.proc),
					})
				} else {
					rs[i].appendInstruction(vm.Instruction{
						Op:  vm.LoopJoin,
						Idx: c.anal.curr,
						Arg: constructLoopJoin(n, typs, c.proc),
					})
				}
			}
		}
	case plan.Node_SEMI:
		for i := range rs {
			if isEq {
				rs[i].appendInstruction(vm.Instruction{
					Op:  vm.Semi,
					Idx: c.anal.curr,
					Arg: constructSemi(n, typs, c.proc),
				})
			} else {
				rs[i].appendInstruction(vm.Instruction{
					Op:  vm.LoopSemi,
					Idx: c.anal.curr,
					Arg: constructLoopSemi(n, typs, c.proc),
				})
			}
		}
	case plan.Node_LEFT:
		for i := range rs {
			if isEq {
				rs[i].appendInstruction(vm.Instruction{
					Op:  vm.Left,
					Idx: c.anal.curr,
					Arg: constructLeft(n, typs, c.proc),
				})
			} else {
				rs[i].appendInstruction(vm.Instruction{
					Op:  vm.LoopLeft,
					Idx: c.anal.curr,
					Arg: constructLoopLeft(n, typs, c.proc),
				})
			}
		}
	case plan.Node_SINGLE:
		for i := range rs {
			if isEq {
				rs[i].appendInstruction(vm.Instruction{
					Op:  vm.Single,
					Idx: c.anal.curr,
					Arg: constructSingle(n, typs, c.proc),
				})
			} else {
				rs[i].appendInstruction(vm.Instruction{
					Op:  vm.LoopSingle,
					Idx: c.anal.curr,
					Arg: constructLoopSingle(n, typs, c.proc),
				})
			}
		}
	case plan.Node_ANTI:
		_, conds := extraJoinConditions(n.OnList)
		for i := range rs {
			if isEq && len(conds) == 1 {
				rs[i].appendInstruction(vm.Instruction{
					Op:  vm.Anti,
					Idx: c.anal.curr,
					Arg: constructAnti(n, typs, c.proc),
				})
			} else {
				rs[i].appendInstruction(vm.Instruction{
					Op:  vm.LoopAnti,
					Idx: c.anal.curr,
					Arg: constructLoopAnti(n, typs, c.proc),
				})
			}
		}
	default:
		panic(errors.New(errno.SyntaxErrororAccessRuleViolation, fmt.Sprintf("join typ '%v' not support now", n.JoinType)))
	}
	return append(rs, chp)
}

func (c *Compile) compileSort(n *plan.Node, ss []*Scope) []*Scope {
	switch {
	case n.Limit != nil && n.Offset == nil && len(n.OrderBy) > 0: // top
		return c.compileTop(n, ss)
	case n.Limit == nil && n.Offset == nil && len(n.OrderBy) > 0: // top
		return c.compileOrder(n, ss)
	case n.Limit == nil && n.Offset != nil && len(n.OrderBy) > 0: // order and offset
		return c.compileOffset(n, c.compileOrder(n, ss))
	case n.Limit != nil && n.Offset != nil && len(n.OrderBy) > 0: // order and offset and limit
		return c.compileLimit(n, c.compileOffset(n, c.compileOrder(n, ss)))
	case n.Limit != nil && n.Offset == nil && len(n.OrderBy) == 0: // limit
		return c.compileLimit(n, ss)
	case n.Limit == nil && n.Offset != nil && len(n.OrderBy) == 0: // offset
		return c.compileOffset(n, ss)
	case n.Limit != nil && n.Offset != nil && len(n.OrderBy) == 0: // limit and offset
		return c.compileLimit(n, c.compileOffset(n, ss))
	default:
		return ss
	}
}

func (c *Compile) compileTop(n *plan.Node, ss []*Scope) []*Scope {
	for i := range ss {
		ss[i].appendInstruction(vm.Instruction{
			Op:  vm.Top,
			Idx: c.anal.curr,
			Arg: constructTop(n, c.proc),
		})
	}
	rs := c.newMergeScope(ss)
	rs.Instructions[0] = vm.Instruction{
		Op:  vm.MergeTop,
		Idx: c.anal.curr,
		Arg: constructMergeTop(n, c.proc),
	}
	return []*Scope{rs}
}

func (c *Compile) compileOrder(n *plan.Node, ss []*Scope) []*Scope {
	for i := range ss {
		ss[i].appendInstruction(vm.Instruction{
			Op:  vm.Order,
			Idx: c.anal.curr,
			Arg: constructOrder(n, c.proc),
		})
	}
	rs := c.newMergeScope(ss)
	rs.Instructions[0] = vm.Instruction{
		Op:  vm.MergeOrder,
		Idx: c.anal.curr,
		Arg: constructMergeOrder(n, c.proc),
	}
	return []*Scope{rs}
}

func (c *Compile) compileOffset(n *plan.Node, ss []*Scope) []*Scope {
	rs := c.newMergeScope(ss)
	rs.Instructions[0] = vm.Instruction{
		Op:  vm.MergeOffset,
		Idx: c.anal.curr,
		Arg: constructMergeOffset(n, c.proc),
	}
	return []*Scope{rs}
}

func (c *Compile) compileLimit(n *plan.Node, ss []*Scope) []*Scope {
	for i := range ss {
		ss[i].appendInstruction(vm.Instruction{
			Op:  vm.Limit,
			Idx: c.anal.curr,
			Arg: constructLimit(n, c.proc),
		})
	}
	rs := c.newMergeScope(ss)
	rs.Instructions[0] = vm.Instruction{
		Op:  vm.MergeLimit,
		Idx: c.anal.curr,
		Arg: constructMergeLimit(n, c.proc),
	}
	return []*Scope{rs}
}

func (c *Compile) compileAgg(n *plan.Node, ss []*Scope, ns []*plan.Node) []*Scope {
	for i := range ss {
		ss[i].appendInstruction(vm.Instruction{
			Op:  vm.Group,
			Idx: c.anal.curr,
			Arg: constructGroup(n, ns[n.Children[0]], 0, 0, false),
		})
	}
	rs := c.newMergeScope(ss)
	rs.Instructions[0] = vm.Instruction{
		Op:  vm.MergeGroup,
		Idx: c.anal.curr,
		Arg: constructMergeGroup(n, true),
	}
	return []*Scope{rs}
}

func (c *Compile) compileGroup(n *plan.Node, ss []*Scope, ns []*plan.Node) []*Scope {
	rs := c.newScopeList(validScopeCount(ss))
	j := 0
	for i := range ss {
		if !ss[i].IsEnd {
			ss[i].appendInstruction(vm.Instruction{
				Op:  vm.Dispatch,
				Arg: constructDispatch(true, extraRegisters(rs, j)),
			})
			j++
			ss[i].IsEnd = true
		}
	}
	for i := range rs {
		rs[i].Instructions = append(rs[i].Instructions, vm.Instruction{
			Op:  vm.Group,
			Idx: c.anal.curr,
			Arg: constructGroup(n, ns[n.Children[0]], i, len(rs), true),
		})
	}
	return []*Scope{c.newMergeScope(append(rs, ss...))}
}

func (c *Compile) newMergeScope(ss []*Scope) *Scope {
	rs := &Scope{
		PreScopes: ss,
		Magic:     Merge,
	}
	cnt := 0
	for _, s := range ss {
		if s.IsEnd {
			continue
		}
		cnt++
	}
	rs.Proc = process.NewWithAnalyze(c.proc, c.ctx, cnt, c.anal.Nodes())
	rs.Instructions = append(rs.Instructions, vm.Instruction{
		Op:  vm.Merge,
		Arg: &merge.Argument{},
	})
	j := 0
	for i := range ss {
		if !ss[i].IsEnd {
			ss[i].appendInstruction(vm.Instruction{
				Op: vm.Connector,
				Arg: &connector.Argument{
					Reg: rs.Proc.Reg.MergeReceivers[j],
				},
			})
			j++
		}
	}
	return rs
}

func (c *Compile) newScopeList(childrenCount int) []*Scope {
	var ss []*Scope

	for _, n := range c.cnList {
		ss = append(ss, c.newScopeListWithNode(n.Mcpu, childrenCount)...)
	}
	return ss
}

func (c *Compile) newScopeListWithNode(mcpu, childrenCount int) []*Scope {
	ss := make([]*Scope, mcpu)
	for i := range ss {
		ss[i] = new(Scope)
		ss[i].Magic = Remote
		ss[i].Proc = process.NewWithAnalyze(c.proc, c.ctx, childrenCount, c.anal.Nodes())
		ss[i].Instructions = append(ss[i].Instructions, vm.Instruction{
			Op:  vm.Merge,
			Arg: &merge.Argument{},
		})
	}
	return ss
}

func (c *Compile) newJoinScopeListWithBucket(rs, ss, children []*Scope) ([]*Scope, *Scope, *Scope) {
	left := c.newMergeScope(ss)
	right := c.newMergeScope(children)
	leftRegs := extraRegisters(rs, 0)
	left.appendInstruction(vm.Instruction{
		Op:  vm.Dispatch,
		Arg: constructDispatch(true, leftRegs),
	})
	rightRegs := extraRegisters(rs, 1)
	right.appendInstruction(vm.Instruction{
		Op:  vm.Dispatch,
		Arg: constructDispatch(true, rightRegs),
	})
	left.IsEnd = true
	right.IsEnd = true
	return rs, left, right
}

func (c *Compile) newJoinScopeList(ss []*Scope, children []*Scope) ([]*Scope, *Scope) {
	chp := c.newMergeScope(children)
	chp.IsEnd = true
	rs := make([]*Scope, len(ss))
	for i := range ss {
		if ss[i].IsEnd {
			rs[i] = ss[i]
			continue
		}
		rs[i] = new(Scope)
		rs[i].Magic = Remote
		rs[i].IsJoin = true
		rs[i].NodeInfo = ss[i].NodeInfo
		rs[i].PreScopes = []*Scope{ss[i]}
		rs[i].Proc = process.NewWithAnalyze(c.proc, c.ctx, 2, c.anal.Nodes())
		ss[i].appendInstruction(vm.Instruction{
			Op: vm.Connector,
			Arg: &connector.Argument{
				Reg: rs[i].Proc.Reg.MergeReceivers[0],
			},
		})
	}
	chp.Instructions = append(chp.Instructions, vm.Instruction{
		Op:  vm.Dispatch,
		Arg: constructDispatch(true, extraRegisters(rs, 1)),
	})
	return rs, chp
}

func (c *Compile) newLeftScope(s *Scope, ss []*Scope) *Scope {
	rs := &Scope{
		Magic: Merge,
	}
	rs.appendInstruction(vm.Instruction{
		Op:  vm.Merge,
		Arg: &merge.Argument{},
	})
	rs.appendInstruction(vm.Instruction{
		Op:  vm.Dispatch,
		Arg: constructDispatch(false, extraRegisters(ss, 0)),
	})
	rs.IsEnd = true
	rs.Proc = process.NewWithAnalyze(s.Proc, c.ctx, 1, c.anal.Nodes())
	rs.Proc.Reg.MergeReceivers[0] = s.Proc.Reg.MergeReceivers[0]
	return rs
}

func (c *Compile) newRightScope(s *Scope, ss []*Scope) *Scope {
	rs := &Scope{
		Magic: Merge,
	}
	rs.appendInstruction(vm.Instruction{
		Op:  vm.HashBuild,
		Idx: s.Instructions[0].Idx,
		Arg: constructHashBuild(s.Instructions[0]),
	})
	rs.appendInstruction(vm.Instruction{
		Op:  vm.Dispatch,
		Arg: constructDispatch(true, extraRegisters(ss, 1)),
	})
	rs.IsEnd = true
	rs.Proc = process.NewWithAnalyze(s.Proc, c.ctx, 1, c.anal.Nodes())
	rs.Proc.Reg.MergeReceivers[0] = s.Proc.Reg.MergeReceivers[1]
	return rs
}

// Number of cpu's available on the current machine
func (c *Compile) NumCPU() int {
	return runtime.NumCPU()
}

func (c *Compile) initAnalyze(qry *plan.Query) {
	anals := make([]*process.AnalyzeInfo, len(qry.Nodes))
	for i := range anals {
		anals[i] = new(process.AnalyzeInfo)
	}
	c.anal = &anaylze{
		qry:       qry,
		analInfos: anals,
		curr:      int(qry.Steps[0]),
	}
}

func (c *Compile) fillAnalyzeInfo() {
	for i, anal := range c.anal.analInfos {
		if c.anal.qry.Nodes[i].AnalyzeInfo == nil {
			c.anal.qry.Nodes[i].AnalyzeInfo = new(plan.AnalyzeInfo)
		}
		c.anal.qry.Nodes[i].AnalyzeInfo.InputRows = atomic.LoadInt64(&anal.InputRows)
		c.anal.qry.Nodes[i].AnalyzeInfo.OutputRows = atomic.LoadInt64(&anal.OutputRows)
		c.anal.qry.Nodes[i].AnalyzeInfo.InputSize = atomic.LoadInt64(&anal.InputSize)
		c.anal.qry.Nodes[i].AnalyzeInfo.OutputSize = atomic.LoadInt64(&anal.OutputSize)
		c.anal.qry.Nodes[i].AnalyzeInfo.TimeConsumed = atomic.LoadInt64(&anal.TimeConsumed)
		c.anal.qry.Nodes[i].AnalyzeInfo.MemorySize = atomic.LoadInt64(&anal.MemorySize)
	}
}

func (anal *anaylze) Nodes() []*process.AnalyzeInfo {
	return anal.analInfos
}

func validScopeCount(ss []*Scope) int {
	var cnt int

	for _, s := range ss {
		if s.IsEnd {
			continue
		}
		cnt++
	}
	return cnt
}

func extraRegisters(ss []*Scope, i int) []*process.WaitRegister {
	regs := make([]*process.WaitRegister, 0, len(ss))
	for _, s := range ss {
		if s.IsEnd {
			continue
		}
		regs = append(regs, s.Proc.Reg.MergeReceivers[i])
	}
	return regs
}

func rewriteExprListForAggNode(es []*plan.Expr, groupSize int32) {
	for i := range es {
		rewriteExprForAggNode(es[i], groupSize)
	}
}

func rewriteExprForAggNode(expr *plan.Expr, groupSize int32) {
	switch e := expr.Expr.(type) {
	case *plan.Expr_Col:
		if e.Col.RelPos == -2 {
			e.Col.ColPos += groupSize
		}
	case *plan.Expr_F:
		for i := range e.F.Args {
			rewriteExprForAggNode(e.F.Args[i], groupSize)
		}
	default:
		return
	}
}

func joinType(n *plan.Node, ns []*plan.Node) (bool, plan.Node_JoinFlag) {
	switch n.JoinType {
	case plan.Node_INNER:
		return false, plan.Node_INNER
	case plan.Node_LEFT:
		return false, plan.Node_LEFT
	case plan.Node_SEMI:
		return false, plan.Node_SEMI
	case plan.Node_ANTI:
		return false, plan.Node_ANTI
	case plan.Node_RIGHT:
		return true, plan.Node_LEFT
	case plan.Node_SINGLE:
		return false, plan.Node_SINGLE
	default:
		panic(errors.New(errno.SyntaxErrororAccessRuleViolation, fmt.Sprintf("join typ '%v' not support now", n.JoinType)))
	}
}

func dupType(typ *plan.Type) types.Type {
	return types.Type{
		Oid:       types.T(typ.Id),
		Size:      typ.Size,
		Width:     typ.Width,
		Scale:     typ.Scale,
		Precision: typ.Precision,
	}
}<|MERGE_RESOLUTION|>--- conflicted
+++ resolved
@@ -91,11 +91,7 @@
 
 	//	PrintScope(nil, []*Scope{c.scope})
 
-<<<<<<< HEAD
-	if c.info.Typ == plan2.ExecTypeAP && (c.scope.Magic == Merge || c.scope.Magic == Remote || c.scope.Magic == Deletion) {
-=======
-	if c.info.Typ == plan2.ExecTypeAP && (c.scope.Magic == Merge || c.scope.Magic == Remote || c.scope.isQuery()) {
->>>>>>> cdb671d1
+	if c.info.Typ == plan2.ExecTypeAP && c.scope.isQuery() {
 		if err = fillPipeline(c.scope); err != nil {
 			return err
 		}
