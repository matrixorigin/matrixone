--- conflicted
+++ resolved
@@ -1557,19 +1557,10 @@
 			return nil, err
 		}
 
-<<<<<<< HEAD
 		ss, err = c.compileLockOp(n, ss)
 		if err != nil {
 			return nil, err
 		}
-=======
-		ss, err = c.compileLock(n, ss)
-		if err != nil {
-			return nil, err
-		}
-
-		ss = c.compileProjection(n, ss)
->>>>>>> c91a7731
 		c.setAnalyzeCurrent(ss, curr)
 		return ss, nil
 	case plan.Node_FUNCTION_SCAN:
