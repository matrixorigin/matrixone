--- conflicted
+++ resolved
@@ -1265,11 +1265,7 @@
 	if err != nil {
 		return nil, err
 	}
-<<<<<<< HEAD
-	ranges, err = rel.Ranges(ctx, colexec.RewriteFilterExprList(n.FilterList))
-=======
-	ranges, err = rel.Ranges(c.ctx, plan2.HandleFiltersForZM(n.FilterList, c.proc))
->>>>>>> f78df238
+	ranges, err = rel.Ranges(ctx, plan2.HandleFiltersForZM(n.FilterList, c.proc))
 	if err != nil {
 		return nil, err
 	}
