--- conflicted
+++ resolved
@@ -25,12 +25,6 @@
 	"strings"
 	"sync/atomic"
 
-<<<<<<< HEAD
-=======
-	"github.com/matrixorigin/matrixone/pkg/perfcounter"
-	"github.com/matrixorigin/matrixone/pkg/sql/colexec/preinsert"
-
->>>>>>> 71cdc22e
 	"github.com/matrixorigin/matrixone/pkg/catalog"
 	"github.com/matrixorigin/matrixone/pkg/common/moerr"
 	"github.com/matrixorigin/matrixone/pkg/common/mpool"
@@ -40,6 +34,7 @@
 	"github.com/matrixorigin/matrixone/pkg/defines"
 	"github.com/matrixorigin/matrixone/pkg/pb/plan"
 	"github.com/matrixorigin/matrixone/pkg/pb/timestamp"
+	"github.com/matrixorigin/matrixone/pkg/perfcounter"
 	"github.com/matrixorigin/matrixone/pkg/sql/colexec"
 	"github.com/matrixorigin/matrixone/pkg/sql/colexec/connector"
 	"github.com/matrixorigin/matrixone/pkg/sql/colexec/external"
@@ -364,7 +359,6 @@
 		insertNode := qry.Nodes[qry.Steps[0]]
 		insertNode.NotCacheable = true
 
-<<<<<<< HEAD
 		rs := c.newMergeScope(ss)
 		if len(insertNode.InsertCtx.OnDuplicateIdx) > 0 {
 			onDuplicateKeyArg, err := constructOnduplicateKey(insertNode, c.e, c.proc)
@@ -376,13 +370,10 @@
 				Arg: onDuplicateKeyArg,
 			})
 		}
-=======
->>>>>>> 71cdc22e
 		preArg, err := constructPreInsert(insertNode, c.e, c.proc)
 		if err != nil {
 			return nil, err
 		}
-<<<<<<< HEAD
 		rs.Instructions = append(rs.Instructions, vm.Instruction{
 			Op:  vm.PreInsert,
 			Arg: preArg,
@@ -401,33 +392,11 @@
 		}
 		// select count(pk), * from table group by table.pk;
 		if pkIdx != -1 && preArg.TableDef.Name != "mo_mysql_compatbility_mode" {
-=======
-
-		arg, err := constructInsert(insertNode, c.e, c.proc)
-		if err != nil {
-			return nil, err
-		}
-		nodeStats := qry.Nodes[insertNode.Children[0]].Stats
-
-		if nodeStats.GetCost()*float64(SingleLineSizeEstimate) > float64(DistributedThreshold) || qry.LoadTag {
-			// use distributed-insert
-			arg.IsRemote = true
-			for _, scope := range ss {
-				scope.Instructions = append(scope.Instructions, vm.Instruction{
-					Op:  vm.PreInsert,
-					Arg: preArg,
-				})
-			}
-
-			rs = c.newInsertMergeScope(arg, preArg, ss)
-			rs.Magic = MergeInsert
->>>>>>> 71cdc22e
 			rs.Instructions = append(rs.Instructions, vm.Instruction{
 				Op:  vm.Group,
 				Idx: c.anal.curr,
 				Arg: groupArgument(insertNode, int32(pkIdx)),
 			})
-<<<<<<< HEAD
 			// select *, assert(count(pk) = 1) from table;
 			/*		rs.Instructions = append(rs.Instructions, vm.Instruction{
 						Op:  vm.Restrict,
@@ -453,26 +422,6 @@
 						},
 					})
 			*/
-=======
-		} else {
-			rs = c.newMergeScope(ss)
-			rs.Magic = Insert
-			c.SetAnalyzeCurrent([]*Scope{rs}, c.anal.curr)
-			if len(insertNode.InsertCtx.OnDuplicateIdx) > 0 {
-				onDuplicateKeyArg, err := constructOnduplicateKey(insertNode, c.e, c.proc)
-				if err != nil {
-					return nil, err
-				}
-				rs.Instructions = append(rs.Instructions, vm.Instruction{
-					Op:  vm.OnDuplicateKey,
-					Arg: onDuplicateKeyArg,
-				})
-			}
-			rs.Instructions = append(rs.Instructions, vm.Instruction{
-				Op:  vm.PreInsert,
-				Arg: preArg,
-			})
->>>>>>> 71cdc22e
 			rs.Instructions = append(rs.Instructions, vm.Instruction{
 				Op:  vm.Projection,
 				Idx: c.anal.curr,
