--- conflicted
+++ resolved
@@ -1638,17 +1638,13 @@
 	for i := 0; i < len(ranges); i += step {
 		j := i / step
 		if i+step >= len(ranges) {
-<<<<<<< HEAD
-			if strings.Split(c.addr, ":")[0] == strings.Split(c.cnList[j].Addr, ":")[0] {
+			if isSameCN(c.addr, c.cnList[j].Addr) {
 				if len(nodes) == 0 {
 					nodes = append(nodes, engine.Node{
 						Rel:  rel,
 						Mcpu: c.generateCPUNumber(runtime.NumCPU(), int(n.Stats.BlockNum)),
 					})
 				}
-=======
-			if isSameCN(c.addr, c.cnList[j].Addr) {
->>>>>>> 74a49bcc
 				nodes[0].Data = append(nodes[0].Data, ranges[i:]...)
 			} else {
 				nodes = append(nodes, engine.Node{
@@ -1660,17 +1656,14 @@
 				})
 			}
 		} else {
-<<<<<<< HEAD
-			if strings.Split(c.addr, ":")[0] == strings.Split(c.cnList[j].Addr, ":")[0] {
+			if isSameCN(c.addr, c.cnList[j].Addr) {
 				if len(nodes) == 0 {
 					nodes = append(nodes, engine.Node{
 						Rel:  rel,
 						Mcpu: c.generateCPUNumber(runtime.NumCPU(), int(n.Stats.BlockNum)),
 					})
 				}
-=======
-			if isSameCN(c.addr, c.cnList[j].Addr) {
->>>>>>> 74a49bcc
+
 				nodes[0].Data = append(nodes[0].Data, ranges[i:i+step]...)
 			} else {
 				nodes = append(nodes, engine.Node{
