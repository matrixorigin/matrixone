--- conflicted
+++ resolved
@@ -166,12 +166,9 @@
 	c.cnList = nil
 	c.stmt = nil
 	c.startAt = time.Time{}
-<<<<<<< HEAD
 	c.metaTables = nil
 	c.needLockMeta = false
-=======
 	c.fuzzy = nil
->>>>>>> 91da8634
 
 	for k := range c.nodeRegs {
 		delete(c.nodeRegs, k)
