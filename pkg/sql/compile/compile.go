// Copyright 2021 Matrix Origin
//
// Licensed under the Apache License, Version 2.0 (the "License");
// you may not use this file except in compliance with the License.
// You may obtain a copy of the License at
//
//      http://www.apache.org/licenses/LICENSE-2.0
//
// Unless required by applicable law or agreed to in writing, software
// distributed under the License is distributed on an "AS IS" BASIS,
// WITHOUT WARRANTIES OR CONDITIONS OF ANY KIND, either express or implied.
// See the License for the specific language governing permissions and
// limitations under the License.

package compile

import (
	"context"
	"encoding/hex"
	"encoding/json"
	"fmt"
	"math"
	"net"
	"runtime"
	"sort"
	"strings"
	"sync"
	"time"

	"github.com/panjf2000/ants/v2"
	"go.uber.org/zap"

	"github.com/matrixorigin/matrixone/pkg/catalog"
	"github.com/matrixorigin/matrixone/pkg/cnservice/cnclient"
	"github.com/matrixorigin/matrixone/pkg/common/moerr"
	"github.com/matrixorigin/matrixone/pkg/common/morpc"
	"github.com/matrixorigin/matrixone/pkg/common/mpool"
	moruntime "github.com/matrixorigin/matrixone/pkg/common/runtime"
	"github.com/matrixorigin/matrixone/pkg/container/batch"
	"github.com/matrixorigin/matrixone/pkg/container/types"
	"github.com/matrixorigin/matrixone/pkg/container/vector"
	"github.com/matrixorigin/matrixone/pkg/defines"
	"github.com/matrixorigin/matrixone/pkg/fileservice"
	"github.com/matrixorigin/matrixone/pkg/logutil"
	"github.com/matrixorigin/matrixone/pkg/objectio"
	"github.com/matrixorigin/matrixone/pkg/pb/lock"
	"github.com/matrixorigin/matrixone/pkg/pb/pipeline"
	"github.com/matrixorigin/matrixone/pkg/pb/plan"
	"github.com/matrixorigin/matrixone/pkg/pb/timestamp"
	"github.com/matrixorigin/matrixone/pkg/sql/colexec"
	"github.com/matrixorigin/matrixone/pkg/sql/colexec/apply"
	"github.com/matrixorigin/matrixone/pkg/sql/colexec/connector"
	"github.com/matrixorigin/matrixone/pkg/sql/colexec/deletion"
	"github.com/matrixorigin/matrixone/pkg/sql/colexec/dispatch"
	"github.com/matrixorigin/matrixone/pkg/sql/colexec/external"
	"github.com/matrixorigin/matrixone/pkg/sql/colexec/filter"
	"github.com/matrixorigin/matrixone/pkg/sql/colexec/intersect"
	"github.com/matrixorigin/matrixone/pkg/sql/colexec/intersectall"
	"github.com/matrixorigin/matrixone/pkg/sql/colexec/lockop"
	"github.com/matrixorigin/matrixone/pkg/sql/colexec/loopjoin"
	"github.com/matrixorigin/matrixone/pkg/sql/colexec/merge"
	"github.com/matrixorigin/matrixone/pkg/sql/colexec/mergeblock"
	"github.com/matrixorigin/matrixone/pkg/sql/colexec/mergecte"
	"github.com/matrixorigin/matrixone/pkg/sql/colexec/mergedelete"
	"github.com/matrixorigin/matrixone/pkg/sql/colexec/mergerecursive"
	"github.com/matrixorigin/matrixone/pkg/sql/colexec/minus"
	"github.com/matrixorigin/matrixone/pkg/sql/colexec/output"
	"github.com/matrixorigin/matrixone/pkg/sql/colexec/sample"
	"github.com/matrixorigin/matrixone/pkg/sql/parsers/tree"
	plan2 "github.com/matrixorigin/matrixone/pkg/sql/plan"
	"github.com/matrixorigin/matrixone/pkg/sql/plan/function"
	"github.com/matrixorigin/matrixone/pkg/sql/plan/rule"
	"github.com/matrixorigin/matrixone/pkg/sql/util"
	mokafka "github.com/matrixorigin/matrixone/pkg/stream/adapter/kafka"
	"github.com/matrixorigin/matrixone/pkg/txn/client"
	"github.com/matrixorigin/matrixone/pkg/txn/storage/memorystorage"
	txnTrace "github.com/matrixorigin/matrixone/pkg/txn/trace"
	"github.com/matrixorigin/matrixone/pkg/util/executor"
	v2 "github.com/matrixorigin/matrixone/pkg/util/metric/v2"
	"github.com/matrixorigin/matrixone/pkg/util/trace"
	"github.com/matrixorigin/matrixone/pkg/util/trace/impl/motrace/statistic"
	"github.com/matrixorigin/matrixone/pkg/vm"
	"github.com/matrixorigin/matrixone/pkg/vm/engine"
	"github.com/matrixorigin/matrixone/pkg/vm/engine/disttae"
	"github.com/matrixorigin/matrixone/pkg/vm/message"
	"github.com/matrixorigin/matrixone/pkg/vm/process"
)

// Note: Now the cost going from stat is actually the number of rows, so we can only estimate a number for the size of each row.
// The current insertion of around 200,000 rows triggers cn to write s3 directly
const (
	DistributedThreshold     uint64 = 10 * mpool.MB
	SingleLineSizeEstimate   uint64 = 300 * mpool.B
	shuffleChannelBufferSize        = 32

	NoAccountId = -1
)

var (
	ncpu = runtime.GOMAXPROCS(0)

	cantCompileForPrepareErr = moerr.NewCantCompileForPrepareNoCtx()
)

// NewCompile is used to new an object of compile
func NewCompile(
	addr, db, sql, tenant, uid string,
	e engine.Engine,
	proc *process.Process,
	stmt tree.Statement,
	isInternal bool,
	cnLabel map[string]string,
	startAt time.Time,
) *Compile {
	c := GetCompileService().getCompile(proc)

	c.e = e
	c.db = db
	c.tenant = tenant
	c.uid = uid
	c.sql = sql
	c.proc.SetMessageBoard(c.MessageBoard)
	c.stmt = stmt
	c.addr = addr
	c.isInternal = isInternal
	c.cnLabel = cnLabel
	c.startAt = startAt
	c.disableRetry = false
	if c.proc.GetTxnOperator() != nil {
		// TODO: The action of updating the WriteOffset logic should be executed in the `func (c *Compile) Run(_ uint64)` method.
		// However, considering that the delay ranges are not completed yet, the UpdateSnapshotWriteOffset() and
		// the assignment of `Compile.TxnOffset` should be moved into the `func (c *Compile) Run(_ uint64)` method in the later stage.
		c.proc.GetTxnOperator().GetWorkspace().UpdateSnapshotWriteOffset()
		c.TxnOffset = c.proc.GetTxnOperator().GetWorkspace().GetSnapshotWriteOffset()
	} else {
		c.TxnOffset = 0
	}
	return c
}

func (c *Compile) Release() {
	if c == nil {
		return
	}
	if c.proc != nil {
		c.proc.ResetQueryContext()
	}
	GetCompileService().putCompile(c)
}

func (c Compile) TypeName() string {
	return "compile.Compile"
}

func (c *Compile) GetMessageCenter() *message.MessageCenter {
	if c == nil || c.e == nil {
		return nil
	}
	m := c.e.GetMessageCenter()
	if m != nil {
		mc, ok := m.(*message.MessageCenter)
		if ok {
			return mc
		}
	}
	return nil
}

func (c *Compile) Reset(proc *process.Process, startAt time.Time, fill func(*batch.Batch) error, sql string) {
	// clean up the process for a new query.
	proc.ResetQueryContext()
	c.proc = proc

	c.fill = fill
	c.sql = sql
	c.affectRows.Store(0)

	for _, s := range c.scopes {
		s.Reset(c)
	}

	for _, e := range c.filterExprExes {
		e.ResetForNextQuery()
	}

	c.MessageBoard = c.MessageBoard.Reset()
	proc.SetMessageBoard(c.MessageBoard)
	c.counterSet.Reset()

	for _, f := range c.fuzzys {
		f.reset()
	}
	c.startAt = startAt
	if c.proc.GetTxnOperator() != nil {
		c.proc.GetTxnOperator().GetWorkspace().UpdateSnapshotWriteOffset()
		c.TxnOffset = c.proc.GetTxnOperator().GetWorkspace().GetSnapshotWriteOffset()
	} else {
		c.TxnOffset = 0
	}
}

func (c *Compile) clear() {
	if c.anal != nil {
		c.anal.release()
	}
	for i := range c.scopes {
		c.scopes[i].release()
	}
	for i := range c.fuzzys {
		c.fuzzys[i].release()
	}

	c.MessageBoard = c.MessageBoard.Reset()
	c.fuzzys = c.fuzzys[:0]
	c.scopes = c.scopes[:0]
	c.pn = nil
	c.fill = nil
	c.affectRows.Store(0)
	c.addr = ""
	c.db = ""
	c.tenant = ""
	c.uid = ""
	c.sql = ""
	c.originSQL = ""
	c.anal = nil
	c.e = nil

	c.proc.Free()
	c.proc = nil

	c.cnList = c.cnList[:0]
	c.stmt = nil
	c.startAt = time.Time{}
	c.needLockMeta = false
	c.isInternal = false
	c.isPrepare = false
	c.needBlock = false

	for _, exe := range c.filterExprExes {
		exe.Free()
	}
	c.filterExprExes = nil

	for k := range c.metaTables {
		delete(c.metaTables, k)
	}
	for k := range c.lockTables {
		delete(c.lockTables, k)
	}
	for k := range c.nodeRegs {
		delete(c.nodeRegs, k)
	}
	for k := range c.stepRegs {
		delete(c.stepRegs, k)
	}
	for k := range c.cnLabel {
		delete(c.cnLabel, k)
	}
}

// helper function to judge if init temporary engine is needed
func (c *Compile) NeedInitTempEngine() bool {
	for _, s := range c.scopes {
		ddl := s.Plan.GetDdl()
		if ddl == nil {
			continue
		}
		if qry := ddl.GetCreateTable(); qry != nil && qry.Temporary {
			if c.e.(*engine.EntireEngine).TempEngine == nil {
				return true
			}
		}
	}
	return false
}

func (c *Compile) SetTempEngine(tempEngine engine.Engine, tempStorage *memorystorage.Storage) {
	e := c.e.(*engine.EntireEngine)
	e.TempEngine = tempEngine

	if topContext := c.proc.GetTopContext(); topContext.Value(defines.TemporaryTN{}) == nil {
		c.proc.SaveToTopContext(defines.TemporaryTN{}, tempStorage)
	}
}

func (c *Compile) addAffectedRows(n uint64) {
	c.affectRows.Add(n)
}

func (c *Compile) setAffectedRows(n uint64) {
	c.affectRows.Store(n)
}

func (c *Compile) getAffectedRows() uint64 {
	affectRows := c.affectRows.Load()
	return affectRows
}

func (c *Compile) run(s *Scope) error {
	if s == nil {
		return nil
	}
	switch s.Magic {
	case Normal:
		err := s.Run(c)
		if err != nil {
			return err
		}

		c.addAffectedRows(s.affectedRows())
		return nil
	case Merge, MergeInsert:
		err := s.MergeRun(c)
		if err != nil {
			return err
		}

		c.addAffectedRows(s.affectedRows())
		return nil
	case MergeDelete:
		err := s.MergeRun(c)
		if err != nil {
			return err
		}
		mergeArg := s.RootOp.(*mergedelete.MergeDelete)
		if mergeArg.AddAffectedRows {
			c.addAffectedRows(mergeArg.AffectedRows())
		}
		return nil
	case Remote:
		err := s.RemoteRun(c)
		c.addAffectedRows(s.affectedRows())
		return err
	case CreateDatabase:
		err := s.CreateDatabase(c)
		if err != nil {
			return err
		}
		c.setAffectedRows(1)
		return nil
	case DropDatabase:
		err := s.DropDatabase(c)
		if err != nil {
			return err
		}
		c.setAffectedRows(1)
		return nil
	case CreateTable:
		qry := s.Plan.GetDdl().GetCreateTable()
		if qry.Temporary {
			return s.CreateTempTable(c)
		} else {
			return s.CreateTable(c)
		}
	case CreateView:
		return s.CreateView(c)
	case AlterView:
		return s.AlterView(c)
	case AlterTable:
		return s.AlterTable(c)
	case RenameTable:
		return s.RenameTable(c)
	case DropTable:
		return s.DropTable(c)
	case DropSequence:
		return s.DropSequence(c)
	case CreateSequence:
		return s.CreateSequence(c)
	case AlterSequence:
		return s.AlterSequence(c)
	case CreateIndex:
		return s.CreateIndex(c)
	case DropIndex:
		return s.DropIndex(c)
	case TruncateTable:
		return s.TruncateTable(c)
	case Replace:
		return s.replace(c)
	}
	return nil
}

// isRetryErr if the error is ErrTxnNeedRetry and the transaction is RC isolation, we need to retry t
// he statement
func (c *Compile) isRetryErr(err error) bool {
	return (moerr.IsMoErrCode(err, moerr.ErrTxnNeedRetry) ||
		moerr.IsMoErrCode(err, moerr.ErrTxnNeedRetryWithDefChanged)) &&
		c.proc.GetTxnOperator().Txn().IsRCIsolation()
}

func (c *Compile) canRetry(err error) bool {
	return !c.disableRetry && c.isRetryErr(err)
}

func (c *Compile) IsTpQuery() bool {
	return c.execType == plan2.ExecTypeTP
}

func (c *Compile) IsSingleScope(ss []*Scope) bool {
	if c.IsTpQuery() {
		return true
	}
	return len(ss) == 1 && ss[0].NodeInfo.Mcpu == 1
}

func (c *Compile) SetIsPrepare(isPrepare bool) {
	c.isPrepare = isPrepare
}

func (c *Compile) FreeOperator() {
	for _, s := range c.scopes {
		s.FreeOperator(c)
	}
}

/*
func (c *Compile) printPipeline() {
	if c.IsTpQuery() {
		fmt.Println("pipeline for tp query!", "sql: ", c.originSQL)
	} else {
		fmt.Println("pipeline for ap query! current cn", c.addr, "sql: ", c.originSQL)
	}
	fmt.Println(DebugShowScopes(c.scopes, OldLevel))
}
*/

// prePipelineInitializer is responsible for handling some tasks that need to be done before truly launching the pipeline.
//
// for example
// 1. lock table.
// 2. init data source.
func (c *Compile) prePipelineInitializer() (err error) {
	// do table lock.
	if err = c.lockMetaTables(); err != nil {
		return err
	}
	if err = c.lockTable(); err != nil {
		return err
	}

<<<<<<< HEAD
	// init data source.
=======
>>>>>>> be64f3ef
	for _, s := range c.scopes {
		if err = s.InitAllDataSource(c); err != nil {
			return err
		}
	}
	return nil
}

// run once
func (c *Compile) runOnce() (err error) {
	var wg sync.WaitGroup
	errC := make(chan error, len(c.scopes))

	if c.execType == plan2.ExecTypeTP && len(c.scopes) == 1 {
		if err := c.run(c.scopes[0]); err != nil {
			return err
		}
	} else {
		errC := make(chan error, len(c.scopes))
		for i := range c.scopes {
			wg.Add(1)
			scope := c.scopes[i]
			errSubmit := ants.Submit(func() {
				defer func() {
					if e := recover(); e != nil {
						err := moerr.ConvertPanicError(c.proc.Ctx, e)
						c.proc.Error(c.proc.Ctx, "panic in run",
							zap.String("sql", c.sql),
							zap.String("error", err.Error()))
						errC <- err
					}
					wg.Done()
				}()
				errC <- c.run(scope)
			})
			if errSubmit != nil {
				errC <- errSubmit
				wg.Done()
			}
		}
		wg.Wait()
		close(errC)

		errList := make([]error, 0, len(c.scopes))
		for e := range errC {
			if e != nil {
				errList = append(errList, e)
				if c.isRetryErr(e) {
					return e
				}
			}
		}

		if len(errList) > 0 {
			err = errList[0]
		}
		if err != nil {
			return err
		}
	}

	// fuzzy filter not sure whether this insert / load obey duplicate constraints, need double check
	for _, f := range c.fuzzys {
		if f != nil && f.cnt > 0 {
			if f.cnt > 10 {
				c.proc.Debugf(c.proc.Ctx, "double check dup for `%s`.`%s`:collision cnt is %d, may be too high", f.db, f.tbl, f.cnt)
			}
			err = f.backgroundSQLCheck(c)
			if err != nil {
				return err
			}
		}
	}

	//detect fk self refer
	//update, insert
	query := c.pn.GetQuery()
	if query != nil && (query.StmtType == plan.Query_INSERT ||
		query.StmtType == plan.Query_UPDATE) && len(query.GetDetectSqls()) != 0 {
		err = detectFkSelfRefer(c, query.DetectSqls)
	}
	//alter table ... add/drop foreign key
	if err == nil && c.pn.GetDdl() != nil {
		alterTable := c.pn.GetDdl().GetAlterTable()
		if alterTable != nil && len(alterTable.GetDetectSqls()) != 0 {
			err = detectFkSelfRefer(c, alterTable.GetDetectSqls())
		}
	}
	return err
}

func (c *Compile) compileScope(pn *plan.Plan) ([]*Scope, error) {
	start := time.Now()
	defer func() {
		v2.TxnStatementCompileScopeHistogram.Observe(time.Since(start).Seconds())
	}()
	switch qry := pn.Plan.(type) {
	case *plan.Plan_Query:
		switch qry.Query.StmtType {
		case plan.Query_REPLACE:
			return []*Scope{
				newScope(Replace).
					withPlan(pn),
			}, nil
		}
		scopes, err := c.compileQuery(qry.Query)
		if err != nil {
			return nil, err
		}
		for _, s := range scopes {
			if s.Plan == nil {
				s.Plan = pn
			}
		}
		return scopes, nil
	case *plan.Plan_Ddl:
		switch qry.Ddl.DdlType {
		case plan.DataDefinition_CREATE_DATABASE:
			return []*Scope{
				newScope(CreateDatabase).
					withPlan(pn),
			}, nil
		case plan.DataDefinition_DROP_DATABASE:
			return []*Scope{
				newScope(DropDatabase).
					withPlan(pn),
			}, nil
		case plan.DataDefinition_CREATE_TABLE:
			return []*Scope{
				newScope(CreateTable).
					withPlan(pn),
			}, nil
		case plan.DataDefinition_CREATE_VIEW:
			return []*Scope{
				newScope(CreateView).
					withPlan(pn),
			}, nil
		case plan.DataDefinition_ALTER_VIEW:
			return []*Scope{
				newScope(AlterView).
					withPlan(pn),
			}, nil
		case plan.DataDefinition_ALTER_TABLE:
			return []*Scope{
				newScope(AlterTable).
					withPlan(pn),
			}, nil
		case plan.DataDefinition_RENAME_TABLE:
			return []*Scope{
				newScope(RenameTable).
					withPlan(pn),
			}, nil
		case plan.DataDefinition_DROP_TABLE:
			return []*Scope{
				newScope(DropTable).
					withPlan(pn),
			}, nil
		case plan.DataDefinition_DROP_SEQUENCE:
			return []*Scope{
				newScope(DropSequence).
					withPlan(pn),
			}, nil
		case plan.DataDefinition_ALTER_SEQUENCE:
			return []*Scope{
				newScope(AlterSequence).
					withPlan(pn),
			}, nil
		case plan.DataDefinition_TRUNCATE_TABLE:
			return []*Scope{
				newScope(TruncateTable).
					withPlan(pn),
			}, nil
		case plan.DataDefinition_CREATE_SEQUENCE:
			return []*Scope{
				newScope(CreateSequence).
					withPlan(pn),
			}, nil
		case plan.DataDefinition_CREATE_INDEX:
			return []*Scope{
				newScope(CreateIndex).
					withPlan(pn),
			}, nil
		case plan.DataDefinition_DROP_INDEX:
			return []*Scope{
				newScope(DropIndex).
					withPlan(pn),
			}, nil
		case plan.DataDefinition_SHOW_DATABASES,
			plan.DataDefinition_SHOW_TABLES,
			plan.DataDefinition_SHOW_COLUMNS,
			plan.DataDefinition_SHOW_CREATETABLE:
			return c.compileQuery(pn.GetDdl().GetQuery())
			// 1、not supported: show arnings/errors/status/processlist
			// 2、show variables will not return query
			// 3、show create database/table need rewrite to create sql
		}
	}
	return nil, moerr.NewNYI(c.proc.Ctx, fmt.Sprintf("query '%s'", pn))
}

func (c *Compile) appendMetaTables(objRes *plan.ObjectRef) {
	if !c.needLockMeta {
		return
	}

	if objRes.SchemaName == catalog.MO_CATALOG && (objRes.ObjName == catalog.MO_DATABASE || objRes.ObjName == catalog.MO_TABLES || objRes.ObjName == catalog.MO_COLUMNS) {
		// do not lock meta table for meta table
	} else {
		key := fmt.Sprintf("%s %s", objRes.SchemaName, objRes.ObjName)
		c.metaTables[key] = struct{}{}
	}
}

func (c *Compile) lockMetaTables() error {
	lockLen := len(c.metaTables)
	if lockLen == 0 {
		return nil
	}

	tables := make([]string, 0, lockLen)
	for table := range c.metaTables {
		tables = append(tables, table)
	}
	sort.Strings(tables)

	for _, table := range tables {
		names := strings.SplitN(table, " ", 2)

		err := lockMoTable(c, names[0], names[1], lock.LockMode_Shared)
		if err != nil {
			// if get error in locking mocatalog.mo_tables by it's dbName & tblName
			// that means the origin table's schema was changed. then return NeedRetryWithDefChanged err
			if moerr.IsMoErrCode(err, moerr.ErrTxnNeedRetry) ||
				moerr.IsMoErrCode(err, moerr.ErrTxnNeedRetryWithDefChanged) {
				return moerr.NewTxnNeedRetryWithDefChangedNoCtx()
			}

			// other errors, just throw  out
			return err
		}
	}
	return nil
}

func (c *Compile) lockTable() error {
	for _, tbl := range c.lockTables {
		typ := plan2.MakeTypeByPlan2Type(tbl.PrimaryColTyp)
		if len(tbl.PartitionTableIds) == 0 {
			return lockop.LockTable(
				c.e,
				c.proc,
				tbl.TableId,
				typ,
				false)
		}

		for _, tblId := range tbl.PartitionTableIds {
			err := lockop.LockTable(
				c.e,
				c.proc,
				tblId,
				typ,
				false)
			if err != nil {
				return err
			}
		}

	}
	return nil
}

// func (c *Compile) compileAttachedScope(attachedPlan *plan.Plan) ([]*Scope, error) {
// 	query := attachedPlan.Plan.(*plan.Plan_Query)
// 	attachedScope, err := c.compileQuery(ctx, query.Query)
// 	if err != nil {
// 		return nil, err
// 	}
// 	for _, s := range attachedScope {
// 		s.Plan = attachedPlan
// 	}
// 	return attachedScope, nil
// }

func isAvailable(client morpc.RPCClient, addr string) bool {
	_, _, err := net.SplitHostPort(addr)
	if err != nil {
		logutil.Warnf("compileScope received a malformed cn address '%s', expected 'ip:port'", addr)
		return false
	}
	logutil.Debugf("ping %s start", addr)
	ctx, cancel := context.WithTimeout(context.Background(), 500*time.Millisecond)
	defer cancel()
	err = client.Ping(ctx, addr)
	if err != nil {
		// ping failed
		logutil.Debugf("ping %s err %+v\n", addr, err)
		return false
	}
	return true
}

func (c *Compile) removeUnavailableCN() {
	client := cnclient.GetPipelineClient(
		c.proc.GetService(),
	)
	if client == nil {
		return
	}
	i := 0
	for _, cn := range c.cnList {
		if isSameCN(c.addr, cn.Addr) || isAvailable(client.Raw(), cn.Addr) {
			c.cnList[i] = cn
			i++
		}
	}
	c.cnList = c.cnList[:i]
}

// getCNList gets the CN list from engine.Nodes() method. It will
// ensure the current CN is included in the result.
func (c *Compile) getCNList() (engine.Nodes, error) {
	cnList, err := c.e.Nodes(c.isInternal, c.tenant, c.uid, c.cnLabel)
	if err != nil {
		return nil, err
	}

	// We should always make sure the current CN is contained in the cn list.
	if c.proc == nil || c.proc.Base.QueryClient == nil {
		return cnList, nil
	}
	cnID := c.proc.GetService()
	for _, node := range cnList {
		if node.Id == cnID {
			return cnList, nil
		}
	}
	n := getEngineNode(c)
	n.Id = cnID
	cnList = append(cnList, n)
	return cnList, nil
}

func (c *Compile) compileQuery(qry *plan.Query) ([]*Scope, error) {
	var err error

	start := time.Now()
	defer func() {
		v2.TxnStatementCompileQueryHistogram.Observe(time.Since(start).Seconds())
	}()

	c.execType = plan2.GetExecType(c.pn.GetQuery(), c.getHaveDDL())

	n := getEngineNode(c)
	if c.execType == plan2.ExecTypeTP || c.execType == plan2.ExecTypeAP_ONECN {
		c.cnList = engine.Nodes{n}
	} else {
		c.cnList, err = c.getCNList()
		if err != nil {
			return nil, err
		}
		c.removeUnavailableCN()
		// sort by addr to get fixed order of CN list
		sort.Slice(c.cnList, func(i, j int) bool { return c.cnList[i].Addr < c.cnList[j].Addr })
	}

	if c.isPrepare && !c.IsTpQuery() {
		return nil, cantCompileForPrepareErr
	}

	c.initAnalyzeModule(qry)
	// deal with sink scan first.
	for i := len(qry.Steps) - 1; i >= 0; i-- {
		err := c.compileSinkScan(qry, qry.Steps[i])
		if err != nil {
			return nil, err
		}
	}

	steps := make([]*Scope, 0, len(qry.Steps))
	defer func() {
		if err != nil {
			ReleaseScopes(steps)
		}
	}()
	for i := len(qry.Steps) - 1; i >= 0; i-- {
		var scopes []*Scope
		var scope *Scope
		scopes, err = c.compilePlanScope(int32(i), qry.Steps[i], qry.Nodes)
		if err != nil {
			return nil, err
		}
		scope, err = c.compileSteps(qry, scopes, qry.Steps[i])
		if err != nil {
			return nil, err
		}
		steps = append(steps, scope)
	}

	return steps, err
}

func (c *Compile) compileSinkScan(qry *plan.Query, nodeId int32) error {
	n := qry.Nodes[nodeId]
	for _, childId := range n.Children {
		err := c.compileSinkScan(qry, childId)
		if err != nil {
			return err
		}
	}

	if n.NodeType == plan.Node_SINK_SCAN || n.NodeType == plan.Node_RECURSIVE_SCAN || n.NodeType == plan.Node_RECURSIVE_CTE {
		for _, s := range n.SourceStep {
			var wr *process.WaitRegister
			if c.anal.qry.LoadTag {
				wr = &process.WaitRegister{
					Ch2: make(chan process.PipelineSignal, ncpu),
				}
			} else {
				wr = &process.WaitRegister{
					Ch2: make(chan process.PipelineSignal, 1),
				}
			}
			c.appendStepRegs(s, nodeId, wr)
		}
	}
	return nil
}

func (c *Compile) compileSteps(qry *plan.Query, ss []*Scope, step int32) (*Scope, error) {
	if qry.Nodes[step].NodeType == plan.Node_SINK {
		return ss[0], nil
	}

	switch qry.StmtType {
	case plan.Query_DELETE:
		updateScopesLastFlag(ss)
		return ss[0], nil
	case plan.Query_INSERT:
		updateScopesLastFlag(ss)
		return ss[0], nil
	case plan.Query_UPDATE:
		updateScopesLastFlag(ss)
		return ss[0], nil
	default:
		var rs *Scope
		if c.IsSingleScope(ss) {
			rs = ss[0]
		} else {
			ss = c.mergeShuffleScopesIfNeeded(ss, false)
			rs = c.newMergeScope(ss)
		}
		updateScopesLastFlag([]*Scope{rs})
		c.setAnalyzeCurrent([]*Scope{rs}, c.anal.curNodeIdx)
		rs.setRootOperator(
			output.NewArgument().
				WithFunc(c.fill).
				WithBlock(c.needBlock),
		)
		return rs, nil
	}
}

func (c *Compile) compilePlanScope(step int32, curNodeIdx int32, ns []*plan.Node) ([]*Scope, error) {
	start := time.Now()
	defer func() {
		v2.TxnStatementCompilePlanScopeHistogram.Observe(time.Since(start).Seconds())
	}()
	var ss []*Scope
	var left []*Scope
	var right []*Scope
	var err error
	defer func() {
		if err != nil {
			ReleaseScopes(ss)
			ReleaseScopes(left)
			ReleaseScopes(right)
		}
	}()
	n := ns[curNodeIdx]

	if n.Limit != nil {
		if cExpr, ok := n.Limit.Expr.(*plan.Expr_Lit); ok {
			if cval, ok := cExpr.Lit.Value.(*plan.Literal_U64Val); ok {
				if cval.U64Val == 0 {
					// optimize for limit 0
					rs := c.newEmptyMergeScope()
					rs.Proc = c.proc.NewNoContextChildProc(0)
					return c.compileLimit(n, []*Scope{rs}), nil
				}
			}
		}
	}

	switch n.NodeType {
	case plan.Node_VALUE_SCAN:
		c.setAnalyzeCurrent(nil, int(curNodeIdx))
		ss, err = c.compileValueScan(n)
		if err != nil {
			return nil, err
		}
		ss = c.compileSort(n, c.compileProjection(n, ss))
		return ss, nil
	case plan.Node_EXTERNAL_SCAN:
		if n.ObjRef != nil {
			c.appendMetaTables(n.ObjRef)
		}
		node := plan2.DeepCopyNode(n)

		c.setAnalyzeCurrent(nil, int(curNodeIdx))
		ss, err = c.compileExternScan(node)
		if err != nil {
			return nil, err
		}
		ss = c.compileSort(n, c.compileProjection(n, c.compileRestrict(node, ss)))
		return ss, nil
	case plan.Node_TABLE_SCAN:
		c.appendMetaTables(n.ObjRef)

		c.setAnalyzeCurrent(nil, int(curNodeIdx))
		ss, err = c.compileTableScan(n)
		if err != nil {
			return nil, err
		}
		ss = c.compileProjection(n, c.compileRestrict(n, ss))
		if n.Offset != nil {
			ss = c.compileOffset(n, ss)
		}
		if n.Limit != nil {
			ss = c.compileLimit(n, ss)
		}
		return ss, nil
	case plan.Node_SOURCE_SCAN:
		c.setAnalyzeCurrent(nil, int(curNodeIdx))
		ss, err = c.compileSourceScan(n)
		if err != nil {
			return nil, err
		}
		ss = c.compileSort(n, c.compileProjection(n, c.compileRestrict(n, ss)))
		return ss, nil
	case plan.Node_FILTER, plan.Node_PROJECT, plan.Node_PRE_DELETE:
		ss, err = c.compilePlanScope(step, n.Children[0], ns)
		if err != nil {
			return nil, err
		}

		c.setAnalyzeCurrent(ss, int(curNodeIdx))
		ss = c.compileSort(n, c.compileProjection(n, c.compileRestrict(n, ss)))
		return ss, nil
	case plan.Node_AGG:
		ss, err = c.compilePlanScope(step, n.Children[0], ns)
		if err != nil {
			return nil, err
		}

		groupInfo := constructGroup(c.proc.Ctx, n, ns[n.Children[0]], false, 0, c.proc)
		defer groupInfo.Release()
		anyDistinctAgg := groupInfo.AnyDistinctAgg()

		c.setAnalyzeCurrent(ss, int(curNodeIdx))
		if c.IsSingleScope(ss) && ss[0].PartialResults == nil {
			ss = c.compileSort(n, c.compileProjection(n, c.compileRestrict(n, c.compileTPGroup(n, ss, ns))))
			return ss, nil
		} else if !anyDistinctAgg && n.Stats.HashmapStats != nil && n.Stats.HashmapStats.Shuffle {
			ss = c.compileSort(n, c.compileShuffleGroup(n, ss, ns))
			return ss, nil
		} else {
			ss = c.compileSort(n, c.compileProjection(n, c.compileRestrict(n, c.compileMergeGroup(n, ss, ns, anyDistinctAgg))))
			return ss, nil
		}
	case plan.Node_SAMPLE:
		ss, err = c.compilePlanScope(step, n.Children[0], ns)
		if err != nil {
			return nil, err
		}

		c.setAnalyzeCurrent(ss, int(curNodeIdx))
		ss = c.compileSort(n, c.compileProjection(n, c.compileRestrict(n, c.compileSample(n, ss))))
		return ss, nil
	case plan.Node_WINDOW:
		ss, err = c.compilePlanScope(step, n.Children[0], ns)
		if err != nil {
			return nil, err
		}

		c.setAnalyzeCurrent(ss, int(curNodeIdx))
		ss = c.compileSort(n, c.compileProjection(n, c.compileRestrict(n, c.compileWin(n, ss))))
		return ss, nil
	case plan.Node_TIME_WINDOW:
		ss, err = c.compilePlanScope(step, n.Children[0], ns)
		if err != nil {
			return nil, err
		}

		c.setAnalyzeCurrent(ss, int(curNodeIdx))
		ss = c.compileProjection(n, c.compileRestrict(n, c.compileTimeWin(n, c.compileSort(n, ss))))
		return ss, nil
	case plan.Node_FILL:
		ss, err = c.compilePlanScope(step, n.Children[0], ns)
		if err != nil {
			return nil, err
		}

		c.setAnalyzeCurrent(ss, int(curNodeIdx))
		ss = c.compileProjection(n, c.compileRestrict(n, c.compileFill(n, ss)))
		return ss, nil
	case plan.Node_JOIN:
		left, err = c.compilePlanScope(step, n.Children[0], ns)
		if err != nil {
			return nil, err
		}
		right, err = c.compilePlanScope(step, n.Children[1], ns)
		if err != nil {
			return nil, err
		}

		c.setAnalyzeCurrent(left, int(curNodeIdx))
		c.setAnalyzeCurrent(right, int(curNodeIdx))
		ss = c.compileSort(n, c.compileJoin(n, ns[n.Children[0]], ns[n.Children[1]], left, right))
		return ss, nil
	case plan.Node_SORT:
		ss, err = c.compilePlanScope(step, n.Children[0], ns)
		if err != nil {
			return nil, err
		}

		c.setAnalyzeCurrent(ss, int(curNodeIdx))
		ss = c.compileProjection(n, c.compileRestrict(n, c.compileSort(n, ss)))
		return ss, nil
	case plan.Node_PARTITION:
		ss, err = c.compilePlanScope(step, n.Children[0], ns)
		if err != nil {
			return nil, err
		}

		c.setAnalyzeCurrent(ss, int(curNodeIdx))
		ss = c.compileProjection(n, c.compileRestrict(n, c.compilePartition(n, ss)))
		return ss, nil
	case plan.Node_UNION:
		left, err = c.compilePlanScope(step, n.Children[0], ns)
		if err != nil {
			return nil, err
		}
		right, err = c.compilePlanScope(step, n.Children[1], ns)
		if err != nil {
			return nil, err
		}

		c.setAnalyzeCurrent(left, int(curNodeIdx))
		c.setAnalyzeCurrent(right, int(curNodeIdx))
		ss = c.compileSort(n, c.compileUnion(n, left, right))
		return ss, nil
	case plan.Node_MINUS, plan.Node_INTERSECT, plan.Node_INTERSECT_ALL:
		left, err = c.compilePlanScope(step, n.Children[0], ns)
		if err != nil {
			return nil, err
		}
		right, err = c.compilePlanScope(step, n.Children[1], ns)
		if err != nil {
			return nil, err
		}

		c.setAnalyzeCurrent(left, int(curNodeIdx))
		c.setAnalyzeCurrent(right, int(curNodeIdx))
		ss = c.compileSort(n, c.compileMinusAndIntersect(n, left, right, n.NodeType))
		return ss, nil
	case plan.Node_UNION_ALL:
		left, err = c.compilePlanScope(step, n.Children[0], ns)
		if err != nil {
			return nil, err
		}
		right, err = c.compilePlanScope(step, n.Children[1], ns)
		if err != nil {
			return nil, err
		}

		c.setAnalyzeCurrent(left, int(curNodeIdx))
		c.setAnalyzeCurrent(right, int(curNodeIdx))
		ss = c.compileSort(n, c.compileUnionAll(n, left, right))
		return ss, nil
	case plan.Node_DELETE:
		if n.DeleteCtx.CanTruncate {
			s := newScope(TruncateTable)
			s.Plan = &plan.Plan{
				Plan: &plan.Plan_Ddl{
					Ddl: &plan.DataDefinition{
						DdlType: plan.DataDefinition_TRUNCATE_TABLE,
						Definition: &plan.DataDefinition_TruncateTable{
							TruncateTable: n.DeleteCtx.TruncateTable,
						},
					},
				},
			}
			ss = []*Scope{s}
			return ss, nil
		}
		c.appendMetaTables(n.DeleteCtx.Ref)
		ss, err = c.compilePlanScope(step, n.Children[0], ns)
		if err != nil {
			return nil, err
		}

		n.NotCacheable = true
		c.setAnalyzeCurrent(ss, int(curNodeIdx))
		return c.compileDelete(n, ss)
	case plan.Node_ON_DUPLICATE_KEY:
		ss, err = c.compilePlanScope(step, n.Children[0], ns)
		if err != nil {
			return nil, err
		}

		c.setAnalyzeCurrent(ss, int(curNodeIdx))
		ss, err = c.compileOnduplicateKey(n, ss)
		if err != nil {
			return nil, err
		}
		return ss, nil
	case plan.Node_FUZZY_FILTER:
		left, err = c.compilePlanScope(step, n.Children[0], ns)
		if err != nil {
			return nil, err
		}
		right, err = c.compilePlanScope(step, n.Children[1], ns)
		if err != nil {
			return nil, err
		}

		c.setAnalyzeCurrent(left, int(curNodeIdx))
		c.setAnalyzeCurrent(right, int(curNodeIdx))
		return c.compileFuzzyFilter(n, ns, left, right)
	case plan.Node_PRE_INSERT_UK:
		ss, err = c.compilePlanScope(step, n.Children[0], ns)
		if err != nil {
			return nil, err
		}

		c.setAnalyzeCurrent(ss, int(curNodeIdx))
		ss = c.compilePreInsertUk(n, ss)
		return ss, nil
	case plan.Node_PRE_INSERT_SK:
		ss, err = c.compilePlanScope(step, n.Children[0], ns)
		if err != nil {
			return nil, err
		}
		c.setAnalyzeCurrent(ss, int(curNodeIdx))
		ss = c.compilePreInsertSK(n, ss)
		return ss, nil
	case plan.Node_PRE_INSERT:
		ss, err = c.compilePlanScope(step, n.Children[0], ns)
		if err != nil {
			return nil, err
		}

		c.setAnalyzeCurrent(ss, int(curNodeIdx))
		return c.compilePreInsert(ns, n, ss)
	case plan.Node_INSERT:
		c.appendMetaTables(n.ObjRef)
		ss, err = c.compilePlanScope(step, n.Children[0], ns)
		if err != nil {
			return nil, err
		}

		n.NotCacheable = true
		c.setAnalyzeCurrent(ss, int(curNodeIdx))
		return c.compileInsert(ns, n, ss)
	case plan.Node_LOCK_OP:
		ss, err = c.compilePlanScope(step, n.Children[0], ns)
		if err != nil {
			return nil, err
		}

		c.setAnalyzeCurrent(ss, int(curNodeIdx))
		ss, err = c.compileLock(n, ss)
		if err != nil {
			return nil, err
		}
		ss = c.compileProjection(n, ss)
		return ss, nil
	case plan.Node_FUNCTION_SCAN:
		ss, err = c.compilePlanScope(step, n.Children[0], ns)
		if err != nil {
			return nil, err
		}
		c.setAnalyzeCurrent(ss, int(curNodeIdx))
		ss = c.compileSort(n, c.compileProjection(n, c.compileRestrict(n, c.compileTableFunction(n, ss))))
		return ss, nil
	case plan.Node_SINK_SCAN:
		c.setAnalyzeCurrent(nil, int(curNodeIdx))
		ss, err = c.compileSinkScanNode(n, curNodeIdx)
		if err != nil {
			return nil, err
		}
		ss = c.compileProjection(n, ss)
		return ss, nil
	case plan.Node_RECURSIVE_SCAN:
		c.setAnalyzeCurrent(ss, int(curNodeIdx))
		return c.compileRecursiveScan(n, curNodeIdx)
	case plan.Node_RECURSIVE_CTE:
		c.setAnalyzeCurrent(ss, int(curNodeIdx))
		ss, err = c.compileRecursiveCte(n, curNodeIdx)
		if err != nil {
			return nil, err
		}
		ss = c.compileSort(n, ss)
		return ss, nil
	case plan.Node_SINK:
		ss, err = c.compilePlanScope(step, n.Children[0], ns)
		if err != nil {
			return nil, err
		}

		c.setAnalyzeCurrent(ss, int(curNodeIdx))
		return c.compileSinkNode(n, ss, step)
	case plan.Node_APPLY:
		left, err = c.compilePlanScope(step, n.Children[0], ns)
		if err != nil {
			return nil, err
		}

		c.setAnalyzeCurrent(left, int(curNodeIdx))
		ss = c.compileSort(n, c.compileApply(n, ns[n.Children[1]], left))
		return ss, nil
	default:
		return nil, moerr.NewNYI(c.proc.Ctx, fmt.Sprintf("query '%s'", n))
	}
}

func (c *Compile) appendStepRegs(step, nodeId int32, reg *process.WaitRegister) {
	c.nodeRegs[[2]int32{step, nodeId}] = reg
	c.stepRegs[step] = append(c.stepRegs[step], [2]int32{step, nodeId})
}

func (c *Compile) getNodeReg(step, nodeId int32) *process.WaitRegister {
	return c.nodeRegs[[2]int32{step, nodeId}]
}

func (c *Compile) getStepRegs(step int32) []*process.WaitRegister {
	wrs := make([]*process.WaitRegister, len(c.stepRegs[step]))
	for i, sn := range c.stepRegs[step] {
		wrs[i] = c.nodeRegs[sn]
	}
	return wrs
}

func (c *Compile) constructScopeForExternal(addr string, parallel bool) *Scope {
	ds := newScope(Merge)
	ds.NodeInfo = getEngineNode(c)
	if parallel {
		ds.Magic = Remote
	} else {
		ds.NodeInfo.Mcpu = 1
	}
	ds.NodeInfo.Addr = addr
	ds.Proc = c.proc.NewNoContextChildProc(0)
	c.proc.Base.LoadTag = c.anal.qry.LoadTag
	ds.Proc.Base.LoadTag = true
	ds.DataSource = &Source{isConst: true}
	return ds
}

func (c *Compile) constructLoadMergeScope() *Scope {
	ds := c.newEmptyMergeScope()
	ds.Proc = c.proc.NewNoContextChildProc(1)
	ds.Proc.Base.LoadTag = true
	arg := merge.NewArgument()
	arg.SetAnalyzeControl(c.anal.curNodeIdx, false)

	ds.setRootOperator(arg)
	return ds
}

func (c *Compile) compileSourceScan(n *plan.Node) ([]*Scope, error) {
	_, span := trace.Start(c.proc.Ctx, "compileSourceScan")
	defer span.End()
	configs := make(map[string]interface{})
	for _, def := range n.TableDef.Defs {
		switch v := def.Def.(type) {
		case *plan.TableDef_DefType_Properties:
			for _, p := range v.Properties.Properties {
				configs[p.Key] = p.Value
			}
		}
	}

	end, err := mokafka.GetStreamCurrentSize(c.proc.Ctx, configs, mokafka.NewKafkaAdapter)
	if err != nil {
		return nil, err
	}
	ps := calculatePartitions(0, end, int64(ncpu))

	ss := make([]*Scope, len(ps))

	currentFirstFlag := c.anal.isFirst
	for i := range ss {
		ss[i] = newScope(Merge)
		ss[i].NodeInfo = getEngineNode(c)
		ss[i].Proc = c.proc.NewNoContextChildProc(0)
		arg := constructStream(n, ps[i])
		arg.SetAnalyzeControl(c.anal.curNodeIdx, currentFirstFlag)
		ss[i].setRootOperator(arg)
	}
	c.anal.isFirst = false
	return ss, nil
}

const StreamMaxInterval = 8192

func calculatePartitions(start, end, n int64) [][2]int64 {
	var ps [][2]int64
	interval := (end - start) / n
	if interval < StreamMaxInterval {
		interval = StreamMaxInterval
	}
	var r int64
	l := start
	for i := int64(0); i < n; i++ {
		r = l + interval
		if r >= end {
			ps = append(ps, [2]int64{l, end})
			break
		}
		ps = append(ps, [2]int64{l, r})
		l = r
	}
	return ps
}

func StrictSqlMode(proc *process.Process) (error, bool) {
	mode, err := proc.GetResolveVariableFunc()("sql_mode", true, false)
	if err != nil {
		return err, false
	}
	if modeStr, ok := mode.(string); ok {
		if strings.Contains(modeStr, "STRICT_TRANS_TABLES") || strings.Contains(modeStr, "STRICT_ALL_TABLES") {
			return nil, true
		}
	}
	return nil, false
}

func (c *Compile) getExternParam(proc *process.Process, externScan *plan.ExternScan, createsql string) (*tree.ExternParam, error) {
	param := &tree.ExternParam{}
	if externScan.LoadType == tree.INLINE {
		param.ScanType = int(externScan.LoadType)
		param.Data = externScan.Data
		param.Format = externScan.Format
		param.Tail = new(tree.TailParameter)
		param.Tail.IgnoredLines = externScan.IgnoredLines
		param.Tail.Fields = &tree.Fields{
			Terminated: &tree.Terminated{
				Value: externScan.Terminated,
			},
			EnclosedBy: &tree.EnclosedBy{
				Value: externScan.EnclosedBy[0],
			},
			EscapedBy: &tree.EscapedBy{
				Value: externScan.EscapedBy[0],
			},
		}
		param.JsonData = externScan.JsonType
	} else {
		if err := json.Unmarshal([]byte(createsql), param); err != nil {
			return nil, err
		}
	}
	param.ExternType = externScan.Type
	param.FileService = c.proc.Base.FileService
	param.Ctx = c.proc.Ctx

	if externScan.Type == int32(plan.ExternType_EXTERNAL_TB) || externScan.Type == int32(plan.ExternType_RESULT_SCAN) {
		switch param.ScanType {
		case tree.INFILE:
			if err := plan2.InitInfileOrStageParam(param, proc); err != nil {
				return nil, err
			}
		case tree.S3:
			if err := plan2.InitS3Param(param); err != nil {
				return nil, err
			}
		}
	}
	return param, nil
}

func (c *Compile) getReadWriteParallelFlag(param *tree.ExternParam, fileList []string) (readParallel bool, writeParallel bool) {
	if !param.Parallel {
		return false, false
	}
	if param.Local || external.GetCompressType(param, fileList[0]) != tree.NOCOMPRESS {
		return false, true
	}
	return true, true
}

func (c *Compile) getExternalFileListAndSize(n *plan.Node, param *tree.ExternParam) (fileList []string, fileSize []int64, err error) {
	switch n.ExternScan.Type {
	case int32(plan.ExternType_EXTERNAL_TB):
		t := time.Now()
		_, spanReadDir := trace.Start(c.proc.Ctx, "compileExternScan.ReadDir")
		fileList, fileSize, err = plan2.ReadDir(param)
		if err != nil {
			spanReadDir.End()
			return nil, nil, err
		}
		spanReadDir.End()
		fileList, fileSize, err = external.FilterFileList(c.proc.Ctx, n, c.proc, fileList, fileSize)
		if err != nil {
			return nil, nil, err
		}
		if time.Since(t) > time.Second {
			c.proc.Infof(c.proc.Ctx, "read dir cost %v", time.Since(t))
		}
	case int32(plan.ExternType_RESULT_SCAN):
		fileList = strings.Split(param.Filepath, ",")
		for i := range fileList {
			fileList[i] = strings.TrimSpace(fileList[i])
		}
		fileList, fileSize, err = external.FilterFileList(c.proc.Ctx, n, c.proc, fileList, fileSize)
		if err != nil {
			return nil, nil, err
		}
	case int32(plan.ExternType_LOAD):
		fileList = []string{param.Filepath}
		fileSize = []int64{param.FileSize}
	}
	return fileList, fileSize, nil
}

func (c *Compile) compileExternScan(n *plan.Node) ([]*Scope, error) {
	if c.isPrepare {
		return nil, cantCompileForPrepareErr
	}
	ctx, span := trace.Start(c.proc.Ctx, "compileExternScan")
	defer span.End()
	start := time.Now()
	defer func() {
		if t := time.Since(start); t > time.Second {
			c.proc.Infof(ctx, "compileExternScan cost %v", t)
		}
	}()

	param, err := c.getExternParam(c.proc, n.ExternScan, n.TableDef.Createsql)
	if err != nil {
		return nil, err
	}

	err, strictSqlMode := StrictSqlMode(c.proc)
	if err != nil {
		return nil, err
	}
	if param.ScanType == tree.INLINE {
		return c.compileExternValueScan(n, param, strictSqlMode)
	}

	fileList, fileSize, err := c.getExternalFileListAndSize(n, param)
	if err != nil {
		return nil, err
	}

	if len(fileList) == 0 {
		ret := newScope(Merge)
		ret.NodeInfo = getEngineNode(c)
		ret.NodeInfo.Mcpu = 1
		ret.DataSource = &Source{isConst: true, node: n}

		currentFirstFlag := c.anal.isFirst

		// bad here.
		// this will generate a pipeline `value_scan(empty batch, nil) -> projection(1, a, b) -> output.`
		//
		// we cannot ensure empty batch has enough count of vectors for column projection.
		// for resolve this bug, I do a hack at method `ColumnExpressionExecutor.Eval` with `[hack-#002]` Flag.
		//
		// build a value scan from an EmptyTable with same table structure is the correct way.
		op := constructValueScan()
		op.SetAnalyzeControl(c.anal.curNodeIdx, currentFirstFlag)
		ret.setRootOperator(op)
		c.anal.isFirst = false

		ret.Proc = c.proc.NewNoContextChildProc(0)
		return []*Scope{ret}, nil
	}

	readParallel, writeParallel := c.getReadWriteParallelFlag(param, fileList)

	if readParallel && writeParallel {
		return c.compileExternScanParallelReadWrite(n, param, fileList, fileSize, strictSqlMode)
	} else if writeParallel {
		return c.compileExternScanParallelWrite(n, param, fileList, fileSize, strictSqlMode)
	} else {
		return c.compileExternScanSerialReadWrite(n, param, fileList, fileSize, strictSqlMode)
	}
}

func (c *Compile) getParallelSizeForExternalScan(n *plan.Node, cpuNum int) int {
	if n.Stats == nil {
		return cpuNum
	}
	totalSize := n.Stats.Cost * n.Stats.Rowsize
	parallelSize := int(totalSize / float64(colexec.WriteS3Threshold))
	if parallelSize < 1 {
		return 1
	} else if parallelSize < cpuNum {
		return parallelSize
	}
	return cpuNum
}

// load data inline goes here, should always be single parallel
func (c *Compile) compileExternValueScan(n *plan.Node, param *tree.ExternParam, strictSqlMode bool) ([]*Scope, error) {
	s := c.constructScopeForExternal(c.addr, false)
	currentFirstFlag := c.anal.isFirst
	op := constructExternal(n, param, c.proc.Ctx, nil, nil, nil, strictSqlMode)
	op.SetIdx(c.anal.curNodeIdx)
	op.SetIsFirst(currentFirstFlag)
	s.setRootOperator(op)
	c.anal.isFirst = false
	return []*Scope{s}, nil
}

// construct one thread to read the file data, then dispatch to mcpu thread to get the filedata for insert
func (c *Compile) compileExternScanParallelWrite(n *plan.Node, param *tree.ExternParam, fileList []string, fileSize []int64, strictSqlMode bool) ([]*Scope, error) {
	param.Parallel = false
	fileOffsetTmp := make([]*pipeline.FileOffset, len(fileList))
	for i := 0; i < len(fileList); i++ {
		fileOffsetTmp[i] = &pipeline.FileOffset{}
		fileOffsetTmp[i].Offset = make([]int64, 0)
		fileOffsetTmp[i].Offset = append(fileOffsetTmp[i].Offset, []int64{0, -1}...)
	}
	scope := c.constructScopeForExternal("", false)
	currentFirstFlag := c.anal.isFirst
	extern := constructExternal(n, param, c.proc.Ctx, fileList, fileSize, fileOffsetTmp, strictSqlMode)
	extern.Es.ParallelLoad = true
	extern.SetAnalyzeControl(c.anal.curNodeIdx, currentFirstFlag)
	scope.setRootOperator(extern)
	c.anal.isFirst = false

	mcpu := c.getParallelSizeForExternalScan(n, ncpu) // dop of insert scopes
	if mcpu == 1 {
		return []*Scope{scope}, nil
	}

	ss := make([]*Scope, mcpu)
	for i := 0; i < mcpu; i++ {
		ss[i] = c.constructLoadMergeScope()
	}
	_, dispatchOp := constructDispatchLocalAndRemote(0, ss, scope)
	dispatchOp.FuncId = dispatch.SendToAnyLocalFunc
	dispatchOp.SetAnalyzeControl(c.anal.curNodeIdx, false)
	scope.setRootOperator(dispatchOp)

	ss[0].PreScopes = append(ss[0].PreScopes, scope)
	c.anal.isFirst = false
	return ss, nil
}

func GetExternParallelSize(totalSize int64, cpuNum int) int {
	parallelSize := int(totalSize / int64(colexec.WriteS3Threshold))
	if parallelSize < 1 {
		return 1
	} else if parallelSize < cpuNum {
		return parallelSize
	}
	return cpuNum
}

func (c *Compile) compileExternScanParallelReadWrite(n *plan.Node, param *tree.ExternParam, fileList []string, fileSize []int64, strictSqlMode bool) ([]*Scope, error) {
	visibleCols := make([]*plan.ColDef, 0)
	if param.Strict {
		for _, col := range n.TableDef.Cols {
			if !col.Hidden {
				visibleCols = append(visibleCols, col)
			}
		}
	}

	var mcpu int
	var ID2Addr map[int]int = make(map[int]int, 0)

	if param.ScanType == tree.S3 {
		for i := 0; i < len(c.cnList); i++ {
			tmp := mcpu
			if c.cnList[i].Mcpu > external.S3ParallelMaxnum {
				mcpu += external.S3ParallelMaxnum
			} else {
				mcpu += c.cnList[i].Mcpu
			}
			ID2Addr[i] = mcpu - tmp
		}
	} else {
		for i := 0; i < len(c.cnList); i++ {
			tmp := mcpu
			mcpu += c.cnList[i].Mcpu
			ID2Addr[i] = mcpu - tmp
		}
	}

	parallelSize := GetExternParallelSize(fileSize[0], mcpu)

	var fileOffset [][]int64
	for i := 0; i < len(fileList); i++ {
		param.Filepath = fileList[i]
		arr, err := external.ReadFileOffset(param, parallelSize, fileSize[i], visibleCols)
		fileOffset = append(fileOffset, arr)
		if err != nil {
			return nil, err
		}
	}

	var ss []*Scope
	pre := 0
	currentFirstFlag := c.anal.isFirst
	for i := 0; i < len(c.cnList); i++ {
		scope := c.constructScopeForExternal(c.cnList[i].Addr, param.Parallel)
		ss = append(ss, scope)
		scope.IsLoad = true
		count := min(parallelSize, ID2Addr[i])
		scope.NodeInfo.Mcpu = count
		fileOffsetTmp := make([]*pipeline.FileOffset, len(fileList))
		for j := range fileOffsetTmp {
			preIndex := pre
			fileOffsetTmp[j] = &pipeline.FileOffset{}
			fileOffsetTmp[j].Offset = make([]int64, 0)
			if param.Strict {
				if 2*preIndex+2*count < len(fileOffset[j]) {
					fileOffsetTmp[j].Offset = append(fileOffsetTmp[j].Offset, fileOffset[j][2*preIndex:2*preIndex+2*count]...)
				} else if 2*preIndex < len(fileOffset[j]) {
					fileOffsetTmp[j].Offset = append(fileOffsetTmp[j].Offset, fileOffset[j][2*preIndex:]...)
				} else {
					continue
				}
			} else {
				fileOffsetTmp[j].Offset = append(fileOffsetTmp[j].Offset, fileOffset[j][2*preIndex:2*preIndex+2*count]...)
			}
		}
		op := constructExternal(n, param, c.proc.Ctx, fileList, fileSize, fileOffsetTmp, strictSqlMode)
		op.SetAnalyzeControl(c.anal.curNodeIdx, currentFirstFlag)
		scope.setRootOperator(op)
		pre += count
		if parallelSize <= count {
			break
		}
		parallelSize -= count
	}
	c.anal.isFirst = false
	return ss, nil
}

func (c *Compile) compileExternScanSerialReadWrite(n *plan.Node, param *tree.ExternParam, fileList []string, fileSize []int64, strictSqlMode bool) ([]*Scope, error) {
	ss := make([]*Scope, 1)
	ss[0] = c.constructScopeForExternal(c.addr, param.Parallel)

	currentFirstFlag := c.anal.isFirst
	ss[0].IsLoad = true
	fileOffsetTmp := make([]*pipeline.FileOffset, len(fileList))
	for j := range fileOffsetTmp {
		fileOffsetTmp[j] = &pipeline.FileOffset{}
		fileOffsetTmp[j].Offset = make([]int64, 0)
		fileOffsetTmp[j].Offset = append(fileOffsetTmp[j].Offset, []int64{param.FileStartOff, -1}...)
	}
	op := constructExternal(n, param, c.proc.Ctx, fileList, fileSize, fileOffsetTmp, strictSqlMode)
	op.SetAnalyzeControl(c.anal.curNodeIdx, currentFirstFlag)
	ss[0].setRootOperator(op)
	c.anal.isFirst = false
	return ss, nil
}

func (c *Compile) compileTableFunction(n *plan.Node, ss []*Scope) []*Scope {
	currentFirstFlag := c.anal.isFirst
	for i := range ss {
		op := constructTableFunction(n)
		op.SetAnalyzeControl(c.anal.curNodeIdx, currentFirstFlag)
		ss[i].setRootOperator(op)
	}
	c.anal.isFirst = false

	return ss
}

func (c *Compile) compileValueScan(n *plan.Node) ([]*Scope, error) {
	ds := newScope(Merge)
	ds.NodeInfo = getEngineNode(c)
	ds.DataSource = &Source{isConst: true, node: n}
	ds.NodeInfo = engine.Node{Addr: c.addr, Mcpu: 1}
	ds.Proc = c.proc.NewNoContextChildProc(0)

	currentFirstFlag := c.anal.isFirst
	op := constructValueScan()
	op.SetAnalyzeControl(c.anal.curNodeIdx, currentFirstFlag)
	if n.RowsetData != nil {
		op.RowsetData = n.RowsetData
		op.ColCount = len(n.TableDef.Cols)
		op.Uuid = n.Uuid
	}

	ds.setRootOperator(op)
	c.anal.isFirst = false

	return []*Scope{ds}, nil
}

func (c *Compile) compileTableScan(n *plan.Node) ([]*Scope, error) {
	stats := statistic.StatsInfoFromContext(c.proc.GetTopContext())
	compileStart := time.Now()
	defer func() {
		stats.AddCompileTableScanConsumption(time.Since(compileStart))
	}()

	nodes, partialResults, partialResultTypes, err := c.generateNodes(n)
	if err != nil {
		return nil, err
	}
	ss := make([]*Scope, 0, len(nodes))

	currentFirstFlag := c.anal.isFirst
	for i := range nodes {
		s, err := c.compileTableScanWithNode(n, nodes[i], currentFirstFlag)
		if err != nil {
			return nil, err
		}
		ss = append(ss, s)
	}
	c.anal.isFirst = false

	if len(n.OrderBy) > 0 {
		ss[0].NodeInfo.Mcpu = 1
	}

	ss[0].PartialResults = partialResults
	ss[0].PartialResultTypes = partialResultTypes
	return ss, nil
}

func (c *Compile) compileTableScanWithNode(n *plan.Node, node engine.Node, firstFlag bool) (*Scope, error) {
	s := newScope(Remote)
	s.NodeInfo = node
	s.TxnOffset = c.TxnOffset
	s.DataSource = &Source{
		node: n,
	}

	op := constructTableScan(n)
	op.SetAnalyzeControl(c.anal.curNodeIdx, firstFlag)
	s.setRootOperator(op)
	s.Proc = c.proc.NewNoContextChildProc(0)
	return s, nil
}

func (c *Compile) compileTableScanDataSource(s *Scope) error {
	var err error
	var tblDef *plan.TableDef
	var ts timestamp.Timestamp
	var db engine.Database
	var rel engine.Relation
	var txnOp client.TxnOperator

	n := s.DataSource.node
	attrs := make([]string, len(n.TableDef.Cols))
	for j, col := range n.TableDef.Cols {
		attrs[j] = col.GetOriginCaseName()
	}

	//-----------------------------------------------------------------------------------------------------
	ctx := c.proc.GetTopContext()
	txnOp = c.proc.GetTxnOperator()
	err = disttae.CheckTxnIsValid(txnOp)
	if err != nil {
		return err
	}
	if n.ScanSnapshot != nil && n.ScanSnapshot.TS != nil {
		if !n.ScanSnapshot.TS.Equal(timestamp.Timestamp{LogicalTime: 0, PhysicalTime: 0}) &&
			n.ScanSnapshot.TS.Less(c.proc.GetTxnOperator().Txn().SnapshotTS) {
			if c.proc.GetCloneTxnOperator() != nil {
				txnOp = c.proc.GetCloneTxnOperator()
			} else {
				txnOp = c.proc.GetTxnOperator().CloneSnapshotOp(*n.ScanSnapshot.TS)
				c.proc.SetCloneTxnOperator(txnOp)
			}

			if n.ScanSnapshot.Tenant != nil {
				ctx = context.WithValue(ctx, defines.TenantIDKey{}, n.ScanSnapshot.Tenant.TenantID)
			}
		}
	}
	//-----------------------------------------------------------------------------------------------------

	if c.proc != nil && c.proc.GetTxnOperator() != nil {
		ts = txnOp.Txn().SnapshotTS
	}
	{
		err = disttae.CheckTxnIsValid(txnOp)
		if err != nil {
			return err
		}
		if util.TableIsClusterTable(n.TableDef.GetTableType()) {
			ctx = defines.AttachAccountId(ctx, catalog.System_Account)
		}
		if n.ObjRef.PubInfo != nil {
			ctx = defines.AttachAccountId(ctx, uint32(n.ObjRef.PubInfo.TenantId))
		}
		if util.TableIsLoggingTable(n.ObjRef.SchemaName, n.ObjRef.ObjName) {
			ctx = defines.AttachAccountId(ctx, catalog.System_Account)
		}
		db, err = c.e.Database(ctx, n.ObjRef.SchemaName, txnOp)
		if err != nil {
			panic(err)
		}
		rel, err = db.Relation(ctx, n.TableDef.Name, c.proc)
		if err != nil {
			if txnOp.IsSnapOp() {
				return err
			}
			var e error // avoid contamination of error messages
			db, e = c.e.Database(c.proc.Ctx, defines.TEMPORARY_DBNAME, txnOp)
			if e != nil {
				panic(e)
			}
			rel, e = db.Relation(c.proc.Ctx, engine.GetTempTableName(n.ObjRef.SchemaName, n.TableDef.Name), c.proc)
			if e != nil {
				panic(e)
			}
		}
		tblDef = rel.GetTableDef(ctx)
	}

	// prcoess partitioned table
	var partitionRelNames []string
	if n.TableDef.Partition != nil {
		if n.PartitionPrune != nil && n.PartitionPrune.IsPruned {
			for _, partition := range n.PartitionPrune.SelectedPartitions {
				partitionRelNames = append(partitionRelNames, partition.PartitionTableName)
			}
		} else {
			partitionRelNames = append(partitionRelNames, n.TableDef.Partition.PartitionTableNames...)
		}
	}

	if len(n.FilterList) != len(s.DataSource.FilterList) {
		s.DataSource.FilterList = plan2.DeepCopyExprList(n.FilterList)
		for _, e := range s.DataSource.FilterList {
			_, err := plan2.ReplaceFoldExpr(c.proc, e, &c.filterExprExes)
			if err != nil {
				return err
			}
		}
	}
	for _, e := range s.DataSource.FilterList {
		err = plan2.EvalFoldExpr(c.proc, e, &c.filterExprExes)
		if err != nil {
			return err
		}
	}
	s.DataSource.FilterExpr = colexec.RewriteFilterExprList(s.DataSource.FilterList)

	if len(n.BlockFilterList) != len(s.DataSource.BlockFilterList) {
		s.DataSource.BlockFilterList = plan2.DeepCopyExprList(n.BlockFilterList)
		for _, e := range s.DataSource.BlockFilterList {
			_, err := plan2.ReplaceFoldExpr(c.proc, e, &c.filterExprExes)
			if err != nil {
				return err
			}
		}
	}

	s.DataSource.Timestamp = ts
	s.DataSource.Attributes = attrs
	s.DataSource.TableDef = tblDef
	s.DataSource.Rel = rel
	s.DataSource.RelationName = n.TableDef.Name
	s.DataSource.PartitionRelationNames = partitionRelNames
	s.DataSource.SchemaName = n.ObjRef.SchemaName
	s.DataSource.AccountId = n.ObjRef.GetPubInfo()
	s.DataSource.RuntimeFilterSpecs = n.RuntimeFilterProbeList
	s.DataSource.OrderBy = n.OrderBy
	return nil
}

func (c *Compile) compileRestrict(n *plan.Node, ss []*Scope) []*Scope {
	if len(n.FilterList) == 0 && len(n.RuntimeFilterProbeList) == 0 {
		return ss
	}
	currentFirstFlag := c.anal.isFirst
	filterExpr := colexec.RewriteFilterExprList(plan2.DeepCopyExprList(n.FilterList))
	var op *filter.Filter
	for i := range ss {
		op = constructRestrict(n, filterExpr)
		op.SetAnalyzeControl(c.anal.curNodeIdx, currentFirstFlag)
		ss[i].setRootOperator(op)
	}
	c.anal.isFirst = false
	return ss
}

func (c *Compile) compileProjection(n *plan.Node, ss []*Scope) []*Scope {
	if len(n.ProjectList) == 0 {
		return ss
	}

	for i := range ss {
		c.setProjection(n, ss[i])
	}

	/*for i := range ss {
		if ss[i].RootOp == nil {
			c.setProjection(n, ss[i])
			continue
		}
		_, ok := c.stmt.(*tree.Select)
		if !ok {
			c.setProjection(n, ss[i])
			continue
		}
		switch ss[i].RootOp.(type) {
		case *table_scan.TableScan:
			if ss[i].RootOp.(*table_scan.TableScan).ProjectList == nil {
				ss[i].RootOp.(*table_scan.TableScan).ProjectList = n.ProjectList
			} else {
				c.setProjection(n, ss[i])
			}
		case *value_scan.ValueScan:
			if ss[i].RootOp.(*value_scan.ValueScan).ProjectList == nil {
				ss[i].RootOp.(*value_scan.ValueScan).ProjectList = n.ProjectList
			} else {
				c.setProjection(n, ss[i])
			}
		case *fill.Fill:
			if ss[i].RootOp.(*fill.Fill).ProjectList == nil {
				ss[i].RootOp.(*fill.Fill).ProjectList = n.ProjectList
			} else {
				c.setProjection(n, ss[i])
			}
		case *source.Source:
			if ss[i].RootOp.(*source.Source).ProjectList == nil {
				ss[i].RootOp.(*source.Source).ProjectList = n.ProjectList
			} else {
				c.setProjection(n, ss[i])
			}
		case *external.External:
			if ss[i].RootOp.(*external.External).ProjectList == nil {
				ss[i].RootOp.(*external.External).ProjectList = n.ProjectList
			} else {
				c.setProjection(n, ss[i])
			}
		case *group.Group:
			if ss[i].RootOp.(*group.Group).ProjectList == nil {
				ss[i].RootOp.(*group.Group).ProjectList = n.ProjectList
			} else {
				c.setProjection(n, ss[i])
			}
		case *mergegroup.MergeGroup:
			if ss[i].RootOp.(*mergegroup.MergeGroup).ProjectList == nil {
				ss[i].RootOp.(*mergegroup.MergeGroup).ProjectList = n.ProjectList
			} else {
				c.setProjection(n, ss[i])
			}
		case *anti.AntiJoin:
			if ss[i].RootOp.(*anti.AntiJoin).ProjectList == nil {
				ss[i].RootOp.(*anti.AntiJoin).ProjectList = n.ProjectList
			} else {
				c.setProjection(n, ss[i])
			}
		case *indexjoin.IndexJoin:
			if ss[i].RootOp.(*indexjoin.IndexJoin).ProjectList == nil {
				ss[i].RootOp.(*indexjoin.IndexJoin).ProjectList = n.ProjectList
			} else {
				c.setProjection(n, ss[i])
			}
		case *join.InnerJoin:
			if ss[i].RootOp.(*join.InnerJoin).ProjectList == nil {
				ss[i].RootOp.(*join.InnerJoin).ProjectList = n.ProjectList
			} else {
				c.setProjection(n, ss[i])
			}
		case *left.LeftJoin:
			if ss[i].RootOp.(*left.LeftJoin).ProjectList == nil {
				ss[i].RootOp.(*left.LeftJoin).ProjectList = n.ProjectList
			} else {
				c.setProjection(n, ss[i])
			}
		case *loopanti.LoopAnti:
			if ss[i].RootOp.(*loopanti.LoopAnti).ProjectList == nil {
				ss[i].RootOp.(*loopanti.LoopAnti).ProjectList = n.ProjectList
			} else {
				c.setProjection(n, ss[i])
			}
		case *loopjoin.LoopJoin:
			if ss[i].RootOp.(*loopjoin.LoopJoin).ProjectList == nil {
				ss[i].RootOp.(*loopjoin.LoopJoin).ProjectList = n.ProjectList
			} else {
				c.setProjection(n, ss[i])
			}
		case *loopleft.LoopLeft:
			if ss[i].RootOp.(*loopleft.LoopLeft).ProjectList == nil {
				ss[i].RootOp.(*loopleft.LoopLeft).ProjectList = n.ProjectList
			} else {
				c.setProjection(n, ss[i])
			}
		case *loopmark.LoopMark:
			if ss[i].RootOp.(*loopmark.LoopMark).ProjectList == nil {
				ss[i].RootOp.(*loopmark.LoopMark).ProjectList = n.ProjectList
			} else {
				c.setProjection(n, ss[i])
			}
		case *loopsemi.LoopSemi:
			if ss[i].RootOp.(*loopsemi.LoopSemi).ProjectList == nil {
				ss[i].RootOp.(*loopsemi.LoopSemi).ProjectList = n.ProjectList
			} else {
				c.setProjection(n, ss[i])
			}
		case *loopsingle.LoopSingle:
			if ss[i].RootOp.(*loopsingle.LoopSingle).ProjectList == nil {
				ss[i].RootOp.(*loopsingle.LoopSingle).ProjectList = n.ProjectList
			} else {
				c.setProjection(n, ss[i])
			}
		case *mark.MarkJoin:
			if ss[i].RootOp.(*mark.MarkJoin).ProjectList == nil {
				ss[i].RootOp.(*mark.MarkJoin).ProjectList = n.ProjectList
			} else {
				c.setProjection(n, ss[i])
			}
		case *product.Product:
			if ss[i].RootOp.(*product.Product).ProjectList == nil {
				ss[i].RootOp.(*product.Product).ProjectList = n.ProjectList
			} else {
				c.setProjection(n, ss[i])
			}
		case *productl2.Productl2:
			if ss[i].RootOp.(*productl2.Productl2).ProjectList == nil {
				ss[i].RootOp.(*productl2.Productl2).ProjectList = n.ProjectList
			} else {
				c.setProjection(n, ss[i])
			}
		case *semi.SemiJoin:
			if ss[i].RootOp.(*semi.SemiJoin).ProjectList == nil {
				ss[i].RootOp.(*semi.SemiJoin).ProjectList = n.ProjectList
			} else {
				c.setProjection(n, ss[i])
			}
		case *single.SingleJoin:
			if ss[i].RootOp.(*single.SingleJoin).ProjectList == nil {
				ss[i].RootOp.(*single.SingleJoin).ProjectList = n.ProjectList
			} else {
				c.setProjection(n, ss[i])
			}

		default:
			c.setProjection(n, ss[i])
		}
	}*/
	c.anal.isFirst = false
	return ss
}

func (c *Compile) setProjection(n *plan.Node, s *Scope) {
	op := constructProjection(n)
	op.SetAnalyzeControl(c.anal.curNodeIdx, c.anal.isFirst)
	s.setRootOperator(op)
}

func (c *Compile) compileUnion(n *plan.Node, left []*Scope, right []*Scope) []*Scope {
	left = c.mergeShuffleScopesIfNeeded(left, false)
	right = c.mergeShuffleScopesIfNeeded(right, false)
	left = append(left, right...)
	rs := c.newMergeScope(left)
	gn := new(plan.Node)
	gn.GroupBy = make([]*plan.Expr, len(n.ProjectList))
	for i := range gn.GroupBy {
		gn.GroupBy[i] = plan2.DeepCopyExpr(n.ProjectList[i])
		gn.GroupBy[i].Typ.NotNullable = false
	}
	currentFirstFlag := c.anal.isFirst
	op := constructGroup(c.proc.Ctx, gn, n, true, 0, c.proc)
	op.SetAnalyzeControl(c.anal.curNodeIdx, currentFirstFlag)
	rs.setRootOperator(op)
	c.anal.isFirst = false
	return []*Scope{rs}
}

func (c *Compile) compileTpMinusAndIntersect(left []*Scope, right []*Scope, nodeType plan.Node_NodeType) []*Scope {
	rs := c.newScopeListOnCurrentCN(2, 1)
	rs[0].PreScopes = append(rs[0].PreScopes, left[0], right[0])

	connectLeftArg := connector.NewArgument().WithReg(rs[0].Proc.Reg.MergeReceivers[0])
	connectLeftArg.SetAnalyzeControl(c.anal.curNodeIdx, false)
	left[0].setRootOperator(connectLeftArg)

	connectRightArg := connector.NewArgument().WithReg(rs[0].Proc.Reg.MergeReceivers[1])
	connectRightArg.SetAnalyzeControl(c.anal.curNodeIdx, false)
	right[0].setRootOperator(connectRightArg)

	merge0 := rs[0].RootOp.(*merge.Merge)
	merge0.WithPartial(0, 1)
	merge1 := merge.NewArgument().WithPartial(1, 2)

	currentFirstFlag := c.anal.isFirst
	switch nodeType {
	case plan.Node_MINUS:
		arg := minus.NewArgument()
		arg.SetAnalyzeControl(c.anal.curNodeIdx, currentFirstFlag)
		rs[0].setRootOperator(arg)
		arg.AppendChild(merge1)
	case plan.Node_INTERSECT:
		arg := intersect.NewArgument()
		arg.SetAnalyzeControl(c.anal.curNodeIdx, currentFirstFlag)
		rs[0].setRootOperator(arg)
		arg.AppendChild(merge1)
	case plan.Node_INTERSECT_ALL:
		arg := intersectall.NewArgument()
		arg.SetAnalyzeControl(c.anal.curNodeIdx, currentFirstFlag)
		rs[0].setRootOperator(arg)
		arg.AppendChild(merge1)
	}
	c.anal.isFirst = false
	return rs
}

func (c *Compile) compileMinusAndIntersect(n *plan.Node, left []*Scope, right []*Scope, nodeType plan.Node_NodeType) []*Scope {
	if c.IsSingleScope(left) && c.IsSingleScope(right) {
		return c.compileTpMinusAndIntersect(left, right, nodeType)
	}
	rs := c.newScopeListOnCurrentCN(2, int(n.Stats.BlockNum))
	rs = c.newScopeListForMinusAndIntersect(rs, left, right, n)

	currentFirstFlag := c.anal.isFirst
	switch nodeType {
	case plan.Node_MINUS:
		for i := range rs {
			merge0 := rs[i].RootOp.(*merge.Merge)
			merge0.WithPartial(0, 1)
			merge1 := merge.NewArgument().WithPartial(1, 2)
			arg := minus.NewArgument()
			arg.SetAnalyzeControl(c.anal.curNodeIdx, currentFirstFlag)
			rs[i].setRootOperator(arg)
			arg.AppendChild(merge1)
		}
	case plan.Node_INTERSECT:
		for i := range rs {
			merge0 := rs[i].RootOp.(*merge.Merge)
			merge0.WithPartial(0, 1)
			merge1 := merge.NewArgument().WithPartial(1, 2)
			arg := intersect.NewArgument()
			arg.SetAnalyzeControl(c.anal.curNodeIdx, currentFirstFlag)
			rs[i].setRootOperator(arg)
			arg.AppendChild(merge1)
		}
	case plan.Node_INTERSECT_ALL:
		for i := range rs {
			merge0 := rs[i].RootOp.(*merge.Merge)
			merge0.WithPartial(0, 1)
			merge1 := merge.NewArgument().WithPartial(1, 2)
			arg := intersectall.NewArgument()
			arg.SetAnalyzeControl(c.anal.curNodeIdx, currentFirstFlag)
			rs[i].setRootOperator(arg)
			arg.AppendChild(merge1)
		}
	}
	c.anal.isFirst = false
	return rs
}

func (c *Compile) compileUnionAll(node *plan.Node, ss []*Scope, children []*Scope) []*Scope {
	rs := c.newMergeScope(append(ss, children...))

	currentFirstFlag := c.anal.isFirst
	op := constructUnionAll(node)
	op.SetAnalyzeControl(c.anal.curNodeIdx, currentFirstFlag)
	rs.setRootOperator(op)
	c.anal.isFirst = false

	return []*Scope{rs}
}

func (c *Compile) compileJoin(node, left, right *plan.Node, probeScopes, buildScopes []*Scope) []*Scope {
	if node.Stats.HashmapStats.Shuffle {
		return c.compileShuffleJoin(node, left, right, probeScopes, buildScopes)
	}

	rs := c.compileProbeSideForBoradcastJoin(node, left, right, probeScopes)
	return c.compileBuildSideForBoradcastJoin(node, rs, buildScopes)
}

func (c *Compile) compileShuffleJoin(node, left, right *plan.Node, lefts, rights []*Scope) []*Scope {
	isEq := plan2.IsEquiJoin2(node.OnList)
	if !isEq {
		panic("shuffle join only support equal join for now!")
	}

	rightTyps := make([]types.Type, len(right.ProjectList))
	for i, expr := range right.ProjectList {
		rightTyps[i] = dupType(&expr.Typ)
	}

	leftTyps := make([]types.Type, len(left.ProjectList))
	for i, expr := range left.ProjectList {
		leftTyps[i] = dupType(&expr.Typ)
	}

	shuffleJoins := c.newShuffleJoinScopeList(lefts, rights, node)

	for i := range shuffleJoins {
		mergeOp := merge.NewArgument()
		mergeOp.SetAnalyzeControl(c.anal.curNodeIdx, false)
		shuffleJoins[i].setRootOperator(mergeOp)
	}

	currentFirstFlag := c.anal.isFirst
	switch node.JoinType {
	case plan.Node_INNER:
		for i := range shuffleJoins {
			op := constructJoin(node, rightTyps, c.proc)
			op.ShuffleIdx = int32(i)
			op.SetAnalyzeControl(c.anal.curNodeIdx, currentFirstFlag)
			shuffleJoins[i].setRootOperator(op)
		}

	case plan.Node_ANTI:
		if node.BuildOnLeft {
			for i := range shuffleJoins {
				op := constructRightAnti(node, rightTyps, c.proc)
				op.ShuffleIdx = int32(i)
				op.SetAnalyzeControl(c.anal.curNodeIdx, currentFirstFlag)
				shuffleJoins[i].setRootOperator(op)
			}
		} else {
			for i := range shuffleJoins {
				op := constructAnti(node, rightTyps, c.proc)
				op.ShuffleIdx = int32(i)
				op.SetAnalyzeControl(c.anal.curNodeIdx, currentFirstFlag)
				shuffleJoins[i].setRootOperator(op)
			}
		}

	case plan.Node_SEMI:
		if node.BuildOnLeft {
			for i := range shuffleJoins {
				op := constructRightSemi(node, rightTyps, c.proc)
				op.ShuffleIdx = int32(i)
				op.SetAnalyzeControl(c.anal.curNodeIdx, currentFirstFlag)
				shuffleJoins[i].setRootOperator(op)
			}
		} else {
			for i := range shuffleJoins {
				op := constructSemi(node, rightTyps, c.proc)
				op.ShuffleIdx = int32(i)
				op.SetAnalyzeControl(c.anal.curNodeIdx, currentFirstFlag)
				shuffleJoins[i].setRootOperator(op)
			}
		}

	case plan.Node_LEFT:
		for i := range shuffleJoins {
			op := constructLeft(node, rightTyps, c.proc)
			op.ShuffleIdx = int32(i)
			op.SetAnalyzeControl(c.anal.curNodeIdx, currentFirstFlag)
			shuffleJoins[i].setRootOperator(op)
		}
	case plan.Node_RIGHT:
		for i := range shuffleJoins {
			op := constructRight(node, leftTyps, rightTyps, c.proc)
			op.ShuffleIdx = int32(i)
			op.SetAnalyzeControl(c.anal.curNodeIdx, currentFirstFlag)
			shuffleJoins[i].setRootOperator(op)
		}
	default:
		panic(moerr.NewNYI(c.proc.Ctx, fmt.Sprintf("shuffle join do not support join type '%v'", node.JoinType)))
	}
	c.anal.isFirst = false

	//construct shuffle build
	currentFirstFlag = c.anal.isFirst
	for i := range shuffleJoins {
		buildScope := shuffleJoins[i].PreScopes[0]
		mergeOp := merge.NewArgument()
		mergeOp.SetAnalyzeControl(c.anal.curNodeIdx, false)
		buildScope.setRootOperator(mergeOp)

		buildOp := constructShuffleBuild(shuffleJoins[i].RootOp, c.proc)
		buildOp.SetAnalyzeControl(c.anal.curNodeIdx, currentFirstFlag)
		buildScope.setRootOperator(buildOp)
	}
	c.anal.isFirst = false

	return shuffleJoins
}
func (c *Compile) newProbeScopeListForBroadcastJoin(probeScopes []*Scope, forceOneCN bool) []*Scope {
	if forceOneCN { // for right join, we have to merge these input for now
		probeScopes = c.mergeShuffleScopesIfNeeded(probeScopes, false)
		if len(probeScopes) > 1 {
			probeScopes = []*Scope{c.newMergeScope(probeScopes)}
		}
	}
	// don't need to break pipelines for probe side of broadcast join
	return probeScopes
}

func (c *Compile) compileProbeSideForBoradcastJoin(node, left, right *plan.Node, probeScopes []*Scope) []*Scope {
	var rs []*Scope
	isEq := plan2.IsEquiJoin2(node.OnList)

	rightTyps := make([]types.Type, len(right.ProjectList))
	for i, expr := range right.ProjectList {
		rightTyps[i] = dupType(&expr.Typ)
	}

	leftTyps := make([]types.Type, len(left.ProjectList))
	for i, expr := range left.ProjectList {
		leftTyps[i] = dupType(&expr.Typ)
	}

	switch node.JoinType {
	case plan.Node_INNER:
		rs = c.newProbeScopeListForBroadcastJoin(probeScopes, false)
		currentFirstFlag := c.anal.isFirst
		if len(node.OnList) == 0 {
			for i := range rs {
				op := constructProduct(node, rightTyps, c.proc)
				op.SetAnalyzeControl(c.anal.curNodeIdx, currentFirstFlag)
				rs[i].setRootOperator(op)
			}
		} else {
			for i := range rs {
				if isEq {
					op := constructJoin(node, rightTyps, c.proc)
					op.SetAnalyzeControl(c.anal.curNodeIdx, currentFirstFlag)
					rs[i].setRootOperator(op)
				} else {
					op := constructLoopJoin(node, rightTyps, c.proc, loopjoin.LoopInner)
					op.SetAnalyzeControl(c.anal.curNodeIdx, currentFirstFlag)
					rs[i].setRootOperator(op)
				}
			}
		}
		c.anal.isFirst = false
	case plan.Node_L2:
		rs = c.newProbeScopeListForBroadcastJoin(probeScopes, false)
		currentFirstFlag := c.anal.isFirst
		for i := range rs {
			op := constructProductL2(node, c.proc)
			op.SetAnalyzeControl(c.anal.curNodeIdx, currentFirstFlag)
			rs[i].setRootOperator(op)
			if rs[i].NodeInfo.Mcpu != 1 {
				//product_l2 join is very time_consuming, increase the parallelism
				rs[i].NodeInfo.Mcpu *= 8
			}
			if rs[i].NodeInfo.Mcpu > ncpu {
				rs[i].NodeInfo.Mcpu = ncpu
			}
		}
		c.anal.isFirst = false
	case plan.Node_INDEX:
		rs = c.newProbeScopeListForBroadcastJoin(probeScopes, false)
		currentFirstFlag := c.anal.isFirst
		for i := range rs {
			op := constructIndexJoin(node, c.proc)
			op.SetAnalyzeControl(c.anal.curNodeIdx, currentFirstFlag)
			rs[i].setRootOperator(op)
		}
		c.anal.isFirst = false
	case plan.Node_SEMI:
		if isEq {
			if node.BuildOnLeft {
				rs = c.newProbeScopeListForBroadcastJoin(probeScopes, true)
				currentFirstFlag := c.anal.isFirst
				for i := range rs {
					op := constructRightSemi(node, rightTyps, c.proc)
					op.SetAnalyzeControl(c.anal.curNodeIdx, currentFirstFlag)
					rs[i].setRootOperator(op)
				}
				c.anal.isFirst = false
			} else {
				rs = c.newProbeScopeListForBroadcastJoin(probeScopes, false)
				currentFirstFlag := c.anal.isFirst
				for i := range rs {
					op := constructSemi(node, rightTyps, c.proc)
					op.SetAnalyzeControl(c.anal.curNodeIdx, currentFirstFlag)
					rs[i].setRootOperator(op)
				}
				c.anal.isFirst = false
			}
		} else {
			rs = c.newProbeScopeListForBroadcastJoin(probeScopes, false)
			currentFirstFlag := c.anal.isFirst
			for i := range rs {
				op := constructLoopJoin(node, rightTyps, c.proc, loopjoin.LoopSemi)
				op.SetAnalyzeControl(c.anal.curNodeIdx, currentFirstFlag)
				rs[i].setRootOperator(op)
			}
			c.anal.isFirst = false
		}
	case plan.Node_LEFT:
		rs = c.newProbeScopeListForBroadcastJoin(probeScopes, false)
		currentFirstFlag := c.anal.isFirst
		for i := range rs {
			if isEq {
				op := constructLeft(node, rightTyps, c.proc)
				op.SetAnalyzeControl(c.anal.curNodeIdx, currentFirstFlag)
				rs[i].setRootOperator(op)
			} else {
				op := constructLoopJoin(node, rightTyps, c.proc, loopjoin.LoopLeft)
				op.SetAnalyzeControl(c.anal.curNodeIdx, currentFirstFlag)
				rs[i].setRootOperator(op)
			}
		}
		c.anal.isFirst = false
	case plan.Node_RIGHT:
		if isEq {
			rs = c.newProbeScopeListForBroadcastJoin(probeScopes, true)
			currentFirstFlag := c.anal.isFirst
			for i := range rs {
				op := constructRight(node, leftTyps, rightTyps, c.proc)
				op.SetAnalyzeControl(c.anal.curNodeIdx, currentFirstFlag)
				rs[i].setRootOperator(op)
			}
			c.anal.isFirst = false
		} else {
			panic("dont pass any no-equal right join plan to this function,it should be changed to left join by the planner")
		}
	case plan.Node_SINGLE:
		rs = c.newProbeScopeListForBroadcastJoin(probeScopes, false)
		currentFirstFlag := c.anal.isFirst
		for i := range rs {
			if isEq {
				op := constructSingle(node, rightTyps, c.proc)
				op.SetAnalyzeControl(c.anal.curNodeIdx, currentFirstFlag)
				rs[i].setRootOperator(op)
			} else {
				op := constructLoopJoin(node, rightTyps, c.proc, loopjoin.LoopSingle)
				op.SetAnalyzeControl(c.anal.curNodeIdx, currentFirstFlag)
				rs[i].setRootOperator(op)
			}
		}
		c.anal.isFirst = false
	case plan.Node_ANTI:
		if isEq {
			if node.BuildOnLeft {
				rs = c.newProbeScopeListForBroadcastJoin(probeScopes, true)
				currentFirstFlag := c.anal.isFirst
				for i := range rs {
					op := constructRightAnti(node, rightTyps, c.proc)
					op.SetAnalyzeControl(c.anal.curNodeIdx, currentFirstFlag)
					rs[i].setRootOperator(op)
				}
				c.anal.isFirst = false
			} else {
				rs = c.newProbeScopeListForBroadcastJoin(probeScopes, false)
				currentFirstFlag := c.anal.isFirst
				for i := range rs {
					op := constructAnti(node, rightTyps, c.proc)
					op.SetAnalyzeControl(c.anal.curNodeIdx, currentFirstFlag)
					rs[i].setRootOperator(op)
				}
				c.anal.isFirst = false
			}
		} else {
			rs = c.newProbeScopeListForBroadcastJoin(probeScopes, false)
			currentFirstFlag := c.anal.isFirst
			for i := range rs {
				op := constructLoopJoin(node, rightTyps, c.proc, loopjoin.LoopAnti)
				op.SetAnalyzeControl(c.anal.curNodeIdx, currentFirstFlag)
				rs[i].setRootOperator(op)
			}
			c.anal.isFirst = false
		}
	case plan.Node_MARK:
		rs = c.newProbeScopeListForBroadcastJoin(probeScopes, false)
		currentFirstFlag := c.anal.isFirst
		for i := range rs {
			//if isEq {
			//	rs[i].appendInstruction(vm.Instruction{
			//		Op:  vm.Mark,
			//		Idx: c.anal.curNodeIdx,
			//		Arg: constructMark(n, typs, c.proc),
			//	})
			//} else {
			op := constructLoopJoin(node, rightTyps, c.proc, loopjoin.LoopMark)
			op.SetAnalyzeControl(c.anal.curNodeIdx, currentFirstFlag)
			rs[i].setRootOperator(op)
			//}
		}
		c.anal.isFirst = false
	default:
		panic(moerr.NewNYI(c.proc.Ctx, fmt.Sprintf("join typ '%v'", node.JoinType)))
	}
	return rs
}

func (c *Compile) compileBuildSideForBoradcastJoin(node *plan.Node, rs, buildScopes []*Scope) []*Scope {
	if !c.IsSingleScope(buildScopes) { // first merge scopes of build side, will optimize this in the future
		buildScopes = c.mergeShuffleScopesIfNeeded(buildScopes, false)
		buildScopes = []*Scope{c.newMergeScope(buildScopes)}
	}

	if len(rs) == 1 { // broadcast join on single cn
		buildScopes[0].setRootOperator(constructJoinBuildOperator(c, rs[0].RootOp, int32(rs[0].NodeInfo.Mcpu)))
		rs[0].PreScopes = append(rs[0].PreScopes, buildScopes[0])
		return rs
	}

	for i := range rs {
		if isSameCN(rs[i].NodeInfo.Addr, buildScopes[0].NodeInfo.Addr) {
			rs[i].PreScopes = append(rs[i].PreScopes, buildScopes[0])
			break
		}
	}

	buildOpScopes := make([]*Scope, 0, len(c.cnList))

	if len(rs) > len(c.cnList) { // probe side is shuffle scopes
		for i := range c.cnList {
			var tmp []*Scope
			for j := range rs {
				if isSameCN(c.cnList[i].Addr, rs[j].NodeInfo.Addr) {
					tmp = append(tmp, rs[j])
				}
			}
			bs := newScope(Remote)
			bs.NodeInfo = engine.Node{Addr: tmp[0].NodeInfo.Addr, Mcpu: 1}
			bs.Proc = c.proc.NewNoContextChildProc(0)
			w := &process.WaitRegister{Ch2: make(chan process.PipelineSignal, 10)}
			bs.Proc.Reg.MergeReceivers = append(bs.Proc.Reg.MergeReceivers, w)

			mergeOp := merge.NewArgument()
			mergeOp.SetAnalyzeControl(c.anal.curNodeIdx, false)
			bs.setRootOperator(mergeOp)
			bs.setRootOperator(constructJoinBuildOperator(c, tmp[0].RootOp, int32(len(tmp))))
			tmp[0].PreScopes = append(tmp[0].PreScopes, bs)
			buildOpScopes = append(buildOpScopes, bs)
		}
		dispatchArg := constructDispatch(0, buildOpScopes, buildScopes[0], node, false)
		dispatchArg.SetAnalyzeControl(c.anal.curNodeIdx, false)
		buildScopes[0].setRootOperator(dispatchArg)
		return rs
	}

	//broadcast join on multi CN

	for i := range rs {
		bs := newScope(Remote)
		bs.NodeInfo = engine.Node{Addr: rs[i].NodeInfo.Addr, Mcpu: 1}
		bs.Proc = c.proc.NewNoContextChildProc(0)
		w := &process.WaitRegister{Ch2: make(chan process.PipelineSignal, 10)}
		bs.Proc.Reg.MergeReceivers = append(bs.Proc.Reg.MergeReceivers, w)

		mergeOp := merge.NewArgument()
		mergeOp.SetAnalyzeControl(c.anal.curNodeIdx, false)
		bs.setRootOperator(mergeOp)
		bs.setRootOperator(constructJoinBuildOperator(c, rs[i].RootOp, int32(rs[i].NodeInfo.Mcpu)))
		rs[i].PreScopes = append(rs[i].PreScopes, bs)
		buildOpScopes = append(buildOpScopes, bs)
	}

	dispatchArg := constructDispatch(0, buildOpScopes, buildScopes[0], node, false)
	dispatchArg.SetAnalyzeControl(c.anal.curNodeIdx, false)
	buildScopes[0].setRootOperator(dispatchArg)
	return rs
}

func (c *Compile) compileApply(node, right *plan.Node, rs []*Scope) []*Scope {

	switch node.ApplyType {
	case plan.Node_CROSSAPPLY:
		for i := range rs {
			op := constructApply(node, right, apply.CROSS, c.proc)
			op.SetIdx(c.anal.curNodeIdx)
			rs[i].setRootOperator(op)
		}
	default:
		panic("unknown apply")
	}

	return rs
}

func (c *Compile) compilePartition(n *plan.Node, ss []*Scope) []*Scope {
	currentFirstFlag := c.anal.isFirst
	for i := range ss {
		//c.anal.isFirst = currentFirstFlag
		op := constructOrder(n)
		op.SetAnalyzeControl(c.anal.curNodeIdx, currentFirstFlag)
		ss[i].setRootOperator(op)
	}
	c.anal.isFirst = false

	rs := c.newMergeScope(ss)

	currentFirstFlag = c.anal.isFirst
	arg := constructPartition(n)
	arg.SetAnalyzeControl(c.anal.curNodeIdx, currentFirstFlag)
	rs.setRootOperator(arg)
	c.anal.isFirst = false

	return []*Scope{rs}
}

func (c *Compile) compileSort(n *plan.Node, ss []*Scope) []*Scope {
	switch {
	case n.Limit != nil && n.Offset == nil && len(n.OrderBy) > 0: // top
		return c.compileTop(n, n.Limit, ss)

	case n.Limit == nil && n.Offset == nil && len(n.OrderBy) > 0: // top
		return c.compileOrder(n, ss)

	case n.Limit != nil && n.Offset != nil && len(n.OrderBy) > 0:
		if rule.IsConstant(n.Limit, false) && rule.IsConstant(n.Offset, false) {
			// get limit
			vec1, err := colexec.EvalExpressionOnce(c.proc, n.Limit, []*batch.Batch{constBat})
			if err != nil {
				panic(err)
			}
			defer vec1.Free(c.proc.Mp())

			// get offset
			vec2, err := colexec.EvalExpressionOnce(c.proc, n.Offset, []*batch.Batch{constBat})
			if err != nil {
				panic(err)
			}
			defer vec2.Free(c.proc.Mp())

			limit, offset := vector.MustFixedColWithTypeCheck[uint64](vec1)[0], vector.MustFixedColWithTypeCheck[uint64](vec2)[0]
			topN := limit + offset
			overflow := false
			if topN < limit || topN < offset {
				overflow = true
			}
			if !overflow && topN <= 8192*2 {
				// if n is small, convert `order by col limit m offset n` to `top m+n offset n`
				return c.compileOffset(n, c.compileTop(n, plan2.MakePlan2Uint64ConstExprWithType(topN), ss))
			}
		}
		return c.compileLimit(n, c.compileOffset(n, c.compileOrder(n, ss)))

	case n.Limit == nil && n.Offset != nil && len(n.OrderBy) > 0: // order and offset
		return c.compileOffset(n, c.compileOrder(n, ss))

	case n.Limit != nil && n.Offset == nil && len(n.OrderBy) == 0: // limit
		return c.compileLimit(n, ss)

	case n.Limit == nil && n.Offset != nil && len(n.OrderBy) == 0: // offset
		return c.compileOffset(n, ss)

	case n.Limit != nil && n.Offset != nil && len(n.OrderBy) == 0: // limit and offset
		return c.compileLimit(n, c.compileOffset(n, ss))

	default:
		return ss
	}
}

func (c *Compile) compileTop(n *plan.Node, topN *plan.Expr, ss []*Scope) []*Scope {
	// use topN TO make scope.
	if c.IsSingleScope(ss) {
		currentFirstFlag := c.anal.isFirst
		op := constructTop(n, topN)
		op.SetAnalyzeControl(c.anal.curNodeIdx, currentFirstFlag)
		ss[0].setRootOperator(op)
		c.anal.isFirst = false
		return ss
	}

	currentFirstFlag := c.anal.isFirst
	for i := range ss {
		//c.anal.isFirst = currentFirstFlag
		op := constructTop(n, topN)
		op.SetAnalyzeControl(c.anal.curNodeIdx, currentFirstFlag)
		ss[i].setRootOperator(op)
	}
	c.anal.isFirst = false
	ss = c.mergeShuffleScopesIfNeeded(ss, false)
	rs := c.newMergeScope(ss)

	currentFirstFlag = c.anal.isFirst
	arg := constructMergeTop(n, topN)
	arg.SetAnalyzeControl(c.anal.curNodeIdx, currentFirstFlag)
	rs.setRootOperator(arg)
	c.anal.isFirst = false

	return []*Scope{rs}
}

func (c *Compile) compileOrder(n *plan.Node, ss []*Scope) []*Scope {
	if c.IsSingleScope(ss) {
		currentFirstFlag := c.anal.isFirst
		order := constructOrder(n)
		order.SetAnalyzeControl(c.anal.curNodeIdx, currentFirstFlag)
		ss[0].setRootOperator(order)
		c.anal.isFirst = false

		currentFirstFlag = c.anal.isFirst
		mergeOrder := constructMergeOrder(n)
		mergeOrder.SetAnalyzeControl(c.anal.curNodeIdx, currentFirstFlag)
		ss[0].setRootOperator(mergeOrder)
		c.anal.isFirst = false
		return ss
	}

	currentFirstFlag := c.anal.isFirst
	for i := range ss {
		//c.anal.isFirst = currentFirstFlag
		order := constructOrder(n)
		order.SetIdx(c.anal.curNodeIdx)
		order.SetIsFirst(currentFirstFlag)
		ss[i].setRootOperator(order)
	}
	c.anal.isFirst = false

	ss = c.mergeShuffleScopesIfNeeded(ss, false)
	rs := c.newMergeScope(ss)

	currentFirstFlag = c.anal.isFirst
	mergeOrder := constructMergeOrder(n)
	mergeOrder.SetIdx(c.anal.curNodeIdx)
	mergeOrder.SetIsFirst(currentFirstFlag)
	rs.setRootOperator(mergeOrder)
	c.anal.isFirst = false

	return []*Scope{rs}
}

func (c *Compile) compileWin(n *plan.Node, ss []*Scope) []*Scope {
	rs := c.newMergeScope(ss)

	currentFirstFlag := c.anal.isFirst
	arg := constructWindow(c.proc.Ctx, n, c.proc)
	arg.SetAnalyzeControl(c.anal.curNodeIdx, currentFirstFlag)
	rs.setRootOperator(arg)
	c.anal.isFirst = false

	return []*Scope{rs}
}

func (c *Compile) compileTimeWin(n *plan.Node, ss []*Scope) []*Scope {
	rs := c.newMergeScope(ss)

	currentFirstFlag := c.anal.isFirst
	arg := constructTimeWindow(c.proc.Ctx, n, c.proc)
	arg.SetAnalyzeControl(c.anal.curNodeIdx, currentFirstFlag)
	rs.setRootOperator(arg)
	c.anal.isFirst = false

	return []*Scope{rs}
}

func (c *Compile) compileFill(n *plan.Node, ss []*Scope) []*Scope {
	rs := c.newMergeScope(ss)

	currentFirstFlag := c.anal.isFirst
	arg := constructFill(n)
	arg.SetAnalyzeControl(c.anal.curNodeIdx, currentFirstFlag)
	rs.setRootOperator(arg)
	c.anal.isFirst = false

	return []*Scope{rs}
}

func (c *Compile) compileOffset(n *plan.Node, ss []*Scope) []*Scope {
	if c.IsSingleScope(ss) {
		currentFirstFlag := c.anal.isFirst
		op := constructOffset(n)
		op.SetAnalyzeControl(c.anal.curNodeIdx, currentFirstFlag)
		ss[0].setRootOperator(op)
		c.anal.isFirst = false
		return ss
	}

	rs := c.newMergeScope(ss)

	currentFirstFlag := c.anal.isFirst
	arg := constructOffset(n)
	arg.SetAnalyzeControl(c.anal.curNodeIdx, currentFirstFlag)
	rs.setRootOperator(arg)
	c.anal.isFirst = false

	return []*Scope{rs}
}

func (c *Compile) compileLimit(n *plan.Node, ss []*Scope) []*Scope {
	if c.IsSingleScope(ss) {
		currentFirstFlag := c.anal.isFirst
		op := constructLimit(n)
		op.SetAnalyzeControl(c.anal.curNodeIdx, currentFirstFlag)
		ss[0].setRootOperator(op)
		c.anal.isFirst = false
		return ss
	}

	currentFirstFlag := c.anal.isFirst
	for i := range ss {
		//c.anal.isFirst = currentFirstFlag
		op := constructLimit(n)
		op.SetAnalyzeControl(c.anal.curNodeIdx, currentFirstFlag)
		ss[i].setRootOperator(op)
	}
	c.anal.isFirst = false

	ss = c.mergeShuffleScopesIfNeeded(ss, false)
	rs := c.newMergeScope(ss)

	currentFirstFlag = c.anal.isFirst
	arg := constructLimit(n)
	arg.SetAnalyzeControl(c.anal.curNodeIdx, currentFirstFlag)
	rs.setRootOperator(arg)
	c.anal.isFirst = false

	return []*Scope{rs}
}

func (c *Compile) compileFuzzyFilter(n *plan.Node, ns []*plan.Node, left []*Scope, right []*Scope) ([]*Scope, error) {
	var l, r *Scope
	if c.IsSingleScope(left) {
		l = left[0]
	} else {
		l = c.newMergeScope(left)
	}
	if c.IsSingleScope(right) {
		r = right[0]
	} else {
		r = c.newMergeScope(right)
	}
	all := []*Scope{l, r}
	rs := c.newMergeScope(all)

	merge1 := rs.RootOp.(*merge.Merge)
	merge1.WithPartial(0, 1)
	merge2 := merge.NewArgument().WithPartial(1, 2)

	currentFirstFlag := c.anal.isFirst
	op := constructFuzzyFilter(n, ns[n.Children[0]], ns[n.Children[1]])
	op.SetAnalyzeControl(c.anal.curNodeIdx, currentFirstFlag)
	rs.setRootOperator(op)
	op.AppendChild(merge2)
	c.anal.isFirst = false

	fuzzyCheck, err := newFuzzyCheck(n)
	if err != nil {
		return nil, err
	}
	c.fuzzys = append(c.fuzzys, fuzzyCheck)

	// wrap the collision key into c.fuzzy, for more information,
	// please refer fuzzyCheck.go
	op.Callback = func(bat *batch.Batch) error {
		if bat == nil || bat.IsEmpty() {
			return nil
		}
		// the batch will contain the key that fuzzyCheck
		if err := fuzzyCheck.fill(c.proc.Ctx, bat); err != nil {
			return err
		}
		return nil
	}
	return []*Scope{rs}, nil
}

func (c *Compile) compileSample(n *plan.Node, ss []*Scope) []*Scope {
	currentFirstFlag := c.anal.isFirst
	isSingle := c.IsSingleScope(ss)
	for i := range ss {
		op := constructSample(n, !isSingle)
		op.SetAnalyzeControl(c.anal.curNodeIdx, currentFirstFlag)
		ss[i].setRootOperator(op)
	}
	c.anal.isFirst = false
	if isSingle {
		return ss
	}

	rs := c.newMergeScope(ss)
	// should sample again if sample by rows.
	if n.SampleFunc.Rows != plan2.NotSampleByRows {
		currentFirstFlag = c.anal.isFirst
		op := sample.NewMergeSample(constructSample(n, true), false)
		op.SetAnalyzeControl(c.anal.curNodeIdx, currentFirstFlag)
		rs.setRootOperator(op)
		c.anal.isFirst = false
	}
	return []*Scope{rs}
}

func (c *Compile) compileTPGroup(n *plan.Node, ss []*Scope, ns []*plan.Node) []*Scope {
	currentFirstFlag := c.anal.isFirst
	op := constructGroup(c.proc.Ctx, n, ns[n.Children[0]], true, 0, c.proc)
	op.SetAnalyzeControl(c.anal.curNodeIdx, currentFirstFlag)
	ss[0].setRootOperator(op)
	c.anal.isFirst = false
	return ss
}

func (c *Compile) compileMergeGroup(n *plan.Node, ss []*Scope, ns []*plan.Node, hasDistinct bool) []*Scope {
	// for less memory usage while merge group,
	// we do not run the group-operator in parallel once this has a distinct aggregation.
	// because the parallel need to store all the source data in the memory for merging.
	// we construct a pipeline like the following description for this case:
	//
	// all the operators from ss[0] to ss[last] send the data to only one group-operator.
	// this group-operator sends its result to the merge-group-operator.
	// todo: I cannot remove the merge-group action directly, because the merge-group action is used to fill the partial result.
	if hasDistinct {
		ss = c.mergeShuffleScopesIfNeeded(ss, false)
		mergeToGroup := c.newMergeScope(ss)

		currentFirstFlag := c.anal.isFirst
		op := constructGroup(c.proc.Ctx, n, ns[n.Children[0]], false, 0, c.proc)
		op.SetAnalyzeControl(c.anal.curNodeIdx, currentFirstFlag)
		mergeToGroup.setRootOperator(op)
		c.anal.isFirst = false

		rs := c.newMergeScope([]*Scope{mergeToGroup})

		currentFirstFlag = c.anal.isFirst
		arg := constructMergeGroup(true)
		if ss[0].PartialResults != nil {
			arg.PartialResults = ss[0].PartialResults
			arg.PartialResultTypes = ss[0].PartialResultTypes
			ss[0].PartialResults = nil
			ss[0].PartialResultTypes = nil
		}
		arg.SetAnalyzeControl(c.anal.curNodeIdx, currentFirstFlag)
		rs.setRootOperator(arg)
		c.anal.isFirst = false

		return []*Scope{rs}
	} else {
		currentFirstFlag := c.anal.isFirst
		for i := range ss {
			op := constructGroup(c.proc.Ctx, n, ns[n.Children[0]], false, 0, c.proc)
			op.SetAnalyzeControl(c.anal.curNodeIdx, currentFirstFlag)
			ss[i].setRootOperator(op)
		}
		c.anal.isFirst = false

		ss = c.mergeShuffleScopesIfNeeded(ss, false)
		rs := c.newMergeScope(ss)

		currentFirstFlag = c.anal.isFirst
		arg := constructMergeGroup(true)
		if ss[0].PartialResults != nil {
			arg.PartialResults = ss[0].PartialResults
			arg.PartialResultTypes = ss[0].PartialResultTypes
			ss[0].PartialResults = nil
			ss[0].PartialResultTypes = nil
		}
		arg.SetAnalyzeControl(c.anal.curNodeIdx, currentFirstFlag)
		rs.setRootOperator(arg)
		c.anal.isFirst = false

		return []*Scope{rs}
	}
}

func (c *Compile) compileShuffleGroup(n *plan.Node, inputSS []*Scope, nodes []*plan.Node) []*Scope {
	if n.Stats.HashmapStats.ShuffleMethod == plan.ShuffleMethod_Reuse {
		currentIsFirst := c.anal.isFirst
		for i := range inputSS {
			op := constructGroup(c.proc.Ctx, n, nodes[n.Children[0]], true, len(inputSS), c.proc)
			op.SetAnalyzeControl(c.anal.curNodeIdx, currentIsFirst)
			inputSS[i].setRootOperator(op)
		}
		c.anal.isFirst = false

		inputSS = c.compileProjection(n, c.compileRestrict(n, inputSS))
		return inputSS
	}

	inputSS = c.mergeShuffleScopesIfNeeded(inputSS, true)
	if len(c.cnList) > 1 {
		// merge here to avoid bugs, delete this in the future
		for i := range inputSS {
			if inputSS[i].NodeInfo.Mcpu > 1 {
				inputSS[i] = c.newMergeScopeByCN([]*Scope{inputSS[i]}, inputSS[i].NodeInfo)
			}
		}
	}

	shuffleGroups := make([]*Scope, 0, len(c.cnList))
	dop := plan2.GetShuffleDop(ncpu, len(c.cnList), n.Stats.HashmapStats.HashmapSize)
	for _, cn := range c.cnList {
		scopes := c.newScopeListWithNode(dop, len(inputSS), cn.Addr)
		for _, s := range scopes {
			for _, rr := range s.Proc.Reg.MergeReceivers {
				rr.Ch2 = make(chan process.PipelineSignal, shuffleChannelBufferSize)
			}
		}
		shuffleGroups = append(shuffleGroups, scopes...)
	}

	j := 0
	for i := range inputSS {
		shuffleArg := constructShuffleArgForGroup(shuffleGroups, n)
		shuffleArg.SetAnalyzeControl(c.anal.curNodeIdx, false)
		inputSS[i].setRootOperator(shuffleArg)
		if len(c.cnList) > 1 && inputSS[i].NodeInfo.Mcpu > 1 { // merge here to avoid bugs, delete this in the future
			inputSS[i] = c.newMergeScopeByCN([]*Scope{inputSS[i]}, inputSS[i].NodeInfo)
		}
		dispatchArg := constructDispatch(j, shuffleGroups, inputSS[i], n, false)
		dispatchArg.SetAnalyzeControl(c.anal.curNodeIdx, false)
		inputSS[i].setRootOperator(dispatchArg)
		j++
		inputSS[i].IsEnd = true
	}

	currentIsFirst := c.anal.isFirst
	for i := range shuffleGroups {
		groupOp := constructGroup(c.proc.Ctx, n, nodes[n.Children[0]], true, len(shuffleGroups), c.proc)
		groupOp.SetAnalyzeControl(c.anal.curNodeIdx, currentIsFirst)
		shuffleGroups[i].setRootOperator(groupOp)
	}
	c.anal.isFirst = false
	shuffleGroups = c.compileProjection(n, c.compileRestrict(n, shuffleGroups))

	//append prescopes
	c.appendPrescopes(shuffleGroups, inputSS)
	return shuffleGroups

}

func (c *Compile) appendPrescopes(parents, children []*Scope) {
	for _, cn := range c.cnList {
		index := 0
		for i := range parents {
			if isSameCN(cn.Addr, parents[i].NodeInfo.Addr) {
				index = i
				break
			}
		}
		for i := range children {
			if isSameCN(cn.Addr, children[i].NodeInfo.Addr) {
				parents[index].PreScopes = append(parents[index].PreScopes, children[i])
			}
		}
	}
}

// compilePreInsert Compile PreInsert Node and set it as the root operator for each Scope.
func (c *Compile) compilePreInsert(ns []*plan.Node, n *plan.Node, ss []*Scope) ([]*Scope, error) {
	currentFirstFlag := c.anal.isFirst
	for i := range ss {
		preInsertArg, err := constructPreInsert(ns, n, c.e, c.proc)
		if err != nil {
			return nil, err
		}
		preInsertArg.SetAnalyzeControl(c.anal.curNodeIdx, currentFirstFlag)
		ss[i].setRootOperator(preInsertArg)
	}
	c.anal.isFirst = false
	return ss, nil
}

func (c *Compile) compileInsert(ns []*plan.Node, n *plan.Node, ss []*Scope) ([]*Scope, error) {
	// Determine whether to Write S3
	toWriteS3 := n.Stats.GetCost()*float64(SingleLineSizeEstimate) >
		float64(DistributedThreshold) || c.anal.qry.LoadWriteS3

	if !toWriteS3 {
		currentFirstFlag := c.anal.isFirst
		// Not write S3
		for i := range ss {
			insertArg := constructInsert(n, c.e)
			insertArg.SetAnalyzeControl(c.anal.curNodeIdx, currentFirstFlag)
			ss[i].setRootOperator(insertArg)
		}
		c.anal.isFirst = false
		return ss, nil
	}

	// to write S3
	if haveSinkScanInPlan(ns, n.Children[0]) {
		// todo : pipelines with sink scan ,must refactor this in the future
		currentFirstFlag := c.anal.isFirst
		c.anal.isFirst = false
		dataScope := c.newMergeScope(ss)
		if c.anal.qry.LoadTag {
			// reset the channel buffer of sink for load
			dataScope.Proc.Reg.MergeReceivers[0].Ch2 = make(chan process.PipelineSignal, dataScope.NodeInfo.Mcpu)
		}
		parallelSize := c.getParallelSizeForExternalScan(n, ncpu)
		scopes := make([]*Scope, 0, parallelSize)
		for i := 0; i < parallelSize; i++ {
			s := c.newEmptyMergeScope()
			mergeArg := merge.NewArgument()
			mergeArg.SetAnalyzeControl(c.anal.curNodeIdx, currentFirstFlag)
			s.setRootOperator(mergeArg)
			scopes = append(scopes, s)
			scopes[i].Proc = c.proc.NewNoContextChildProc(1)
			if c.anal.qry.LoadTag {
				for _, rr := range scopes[i].Proc.Reg.MergeReceivers {
					rr.Ch2 = make(chan process.PipelineSignal, shuffleChannelBufferSize)
				}
			}
		}
		if c.anal.qry.LoadTag && n.Stats.HashmapStats != nil && n.Stats.HashmapStats.Shuffle && dataScope.NodeInfo.Mcpu == parallelSize && parallelSize > 1 {
			_, arg := constructDispatchLocalAndRemote(0, scopes, dataScope)
			arg.FuncId = dispatch.ShuffleToAllFunc
			arg.ShuffleType = plan2.ShuffleToLocalMatchedReg
			arg.SetAnalyzeControl(c.anal.curNodeIdx, false)
			dataScope.setRootOperator(arg)
		} else {
			_, dispatchArg := constructDispatchLocalAndRemote(0, scopes, dataScope)
			dispatchArg.FuncId = dispatch.SendToAnyLocalFunc
			dispatchArg.SetAnalyzeControl(c.anal.curNodeIdx, false)
			dataScope.setRootOperator(dispatchArg)
		}
		dataScope.IsEnd = true
		for i := range scopes {
			insertArg := constructInsert(n, c.e)
			insertArg.ToWriteS3 = true
			insertArg.SetAnalyzeControl(c.anal.curNodeIdx, currentFirstFlag)
			scopes[i].setRootOperator(insertArg)
		}
		currentFirstFlag = false
		rs := c.newMergeScope(scopes)
		rs.PreScopes = append(rs.PreScopes, dataScope)
		rs.Magic = MergeInsert
		mergeInsertArg := constructMergeblock(c.e, n)
		mergeInsertArg.SetAnalyzeControl(c.anal.curNodeIdx, currentFirstFlag)
		rs.setRootOperator(mergeInsertArg)
		ss = []*Scope{rs}
		return ss, nil
	}

	c.proc.Debugf(c.proc.Ctx, "insert of '%s' write s3\n", c.sql)
	currentFirstFlag := c.anal.isFirst
	c.anal.isFirst = false
	for i := range ss {
		insertArg := constructInsert(n, c.e)
		insertArg.ToWriteS3 = true
		insertArg.SetAnalyzeControl(c.anal.curNodeIdx, currentFirstFlag)
		ss[i].setRootOperator(insertArg)
	}
	currentFirstFlag = false
	rs := c.newMergeScope(ss)
	rs.Magic = MergeInsert
	mergeInsertArg := constructMergeblock(c.e, n)
	mergeInsertArg.SetAnalyzeControl(c.anal.curNodeIdx, currentFirstFlag)
	rs.setRootOperator(mergeInsertArg)
	ss = []*Scope{rs}
	return ss, nil
}

func (c *Compile) compilePreInsertUk(n *plan.Node, ss []*Scope) []*Scope {
	currentFirstFlag := c.anal.isFirst
	for i := range ss {
		preInsertUkArg := constructPreInsertUk(n)
		preInsertUkArg.SetAnalyzeControl(c.anal.curNodeIdx, currentFirstFlag)
		ss[i].setRootOperator(preInsertUkArg)
	}
	c.anal.isFirst = false
	return ss
}

func (c *Compile) compilePreInsertSK(n *plan.Node, ss []*Scope) []*Scope {
	currentFirstFlag := c.anal.isFirst
	for i := range ss {
		preInsertSkArg := constructPreInsertSk(n)
		preInsertSkArg.SetAnalyzeControl(c.anal.curNodeIdx, currentFirstFlag)
		ss[i].setRootOperator(preInsertSkArg)
	}
	c.anal.isFirst = false
	return ss
}

func (c *Compile) compileDelete(n *plan.Node, ss []*Scope) ([]*Scope, error) {
	var arg *deletion.Deletion
	currentFirstFlag := c.anal.isFirst
	arg, err := constructDeletion(n, c.e)
	if err != nil {
		return nil, err
	}
	arg.SetAnalyzeControl(c.anal.curNodeIdx, currentFirstFlag)
	c.anal.isFirst = false

	if n.Stats.Cost*float64(SingleLineSizeEstimate) > float64(DistributedThreshold) && !arg.DeleteCtx.CanTruncate {
		rs := c.newDeleteMergeScope(arg, ss, n)
		rs.Magic = MergeDelete

		mergeDeleteArg := mergedelete.NewArgument().
			WithObjectRef(arg.DeleteCtx.Ref).
			WithParitionNames(arg.DeleteCtx.PartitionTableNames).
			WithEngine(c.e).
			WithAddAffectedRows(arg.DeleteCtx.AddAffectedRows)

		currentFirstFlag = c.anal.isFirst
		mergeDeleteArg.SetAnalyzeControl(c.anal.curNodeIdx, currentFirstFlag)
		rs.setRootOperator(mergeDeleteArg)
		c.anal.isFirst = false

		ss = []*Scope{rs}
		arg.Release()
		return ss, nil
	} else {
		var rs *Scope
		if c.IsSingleScope(ss) {
			rs = ss[0]
		} else {
			rs = c.newMergeScope(ss)
		}

		rs.setRootOperator(arg)
		ss = []*Scope{rs}
		return ss, nil
	}
}

func (c *Compile) compileLock(n *plan.Node, ss []*Scope) ([]*Scope, error) {
	lockRows := make([]*plan.LockTarget, 0, len(n.LockTargets))
	for _, tbl := range n.LockTargets {
		if tbl.LockTable {
			c.lockTables[tbl.TableId] = tbl
		} else {
			if _, ok := c.lockTables[tbl.TableId]; !ok {
				lockRows = append(lockRows, tbl)
			}
		}
	}
	n.LockTargets = lockRows
	if len(n.LockTargets) == 0 {
		return ss, nil
	}

	block := false
	// only pessimistic txn needs to block downstream operators.
	if c.proc.GetTxnOperator().Txn().IsPessimistic() {
		block = n.LockTargets[0].Block
		if block {
			c.needBlock = true
		}
	}

	currentFirstFlag := c.anal.isFirst
	for i := range ss {
		var err error
		var lockOpArg *lockop.LockOp
		lockOpArg, err = constructLockOp(n, c.e)
		if err != nil {
			return nil, err
		}
		lockOpArg.SetAnalyzeControl(c.anal.curNodeIdx, currentFirstFlag)
		ss[i].doSetRootOperator(lockOpArg)
	}
	c.anal.isFirst = false
	return ss, nil
}

func (c *Compile) compileRecursiveCte(n *plan.Node, curNodeIdx int32) ([]*Scope, error) {
	receivers := make([]*process.WaitRegister, len(n.SourceStep))
	for i, step := range n.SourceStep {
		receivers[i] = c.getNodeReg(step, curNodeIdx)
		if receivers[i] == nil {
			return nil, moerr.NewInternalError(c.proc.Ctx, "no data sender for sinkScan node")
		}
	}
	rs := c.newEmptyMergeScope()
	rs.Proc = c.proc.NewNoContextChildProc(len(receivers))
	rs.Proc.Reg.MergeReceivers = receivers

	//for mergecte, children[0] receive from the first channel, and children[1] receive from the rest channels
	mergeOp1 := merge.NewArgument()
	mergeOp1.SetAnalyzeControl(c.anal.curNodeIdx, false)
	mergeOp1.WithPartial(0, 1)
	rs.setRootOperator(mergeOp1)

	currentFirstFlag := c.anal.isFirst
	mergecteArg := mergecte.NewArgument().WithNodeCnt(len(n.SourceStep) - 1)
	mergecteArg.SetAnalyzeControl(c.anal.curNodeIdx, currentFirstFlag)
	rs.setRootOperator(mergecteArg)
	c.anal.isFirst = false

	mergeOp2 := merge.NewArgument()
	mergeOp2.WithPartial(1, int32(len(receivers)))
	mergecteArg.SetAnalyzeControl(c.anal.curNodeIdx, false)
	mergecteArg.AppendChild(mergeOp2)
	c.anal.isFirst = false

	return []*Scope{rs}, nil
}

func (c *Compile) compileRecursiveScan(n *plan.Node, curNodeIdx int32) ([]*Scope, error) {
	receivers := make([]*process.WaitRegister, len(n.SourceStep))
	for i, step := range n.SourceStep {
		receivers[i] = c.getNodeReg(step, curNodeIdx)
		if receivers[i] == nil {
			return nil, moerr.NewInternalError(c.proc.Ctx, "no data sender for sinkScan node")
		}
	}
	rs := c.newEmptyMergeScope()
	rs.Proc = c.proc.NewNoContextChildProc(len(receivers))
	rs.Proc.Reg.MergeReceivers = receivers

	mergeOp := merge.NewArgument()
	rs.setRootOperator(mergeOp)
	currentFirstFlag := c.anal.isFirst
	mergeRecursiveArg := mergerecursive.NewArgument()
	mergeRecursiveArg.SetAnalyzeControl(c.anal.curNodeIdx, currentFirstFlag)
	rs.setRootOperator(mergeRecursiveArg)
	c.anal.isFirst = false
	return []*Scope{rs}, nil
}

func (c *Compile) compileSinkScanNode(n *plan.Node, curNodeIdx int32) ([]*Scope, error) {
	receivers := make([]*process.WaitRegister, len(n.SourceStep))
	for i, step := range n.SourceStep {
		receivers[i] = c.getNodeReg(step, curNodeIdx)
		if receivers[i] == nil {
			return nil, moerr.NewInternalError(c.proc.Ctx, "no data sender for sinkScan node")
		}
	}
	rs := c.newEmptyMergeScope()
	rs.Proc = c.proc.NewNoContextChildProc(1)

	currentFirstFlag := c.anal.isFirst
	mergeArg := merge.NewArgument().WithSinkScan(true)
	mergeArg.SetAnalyzeControl(c.anal.curNodeIdx, currentFirstFlag)
	rs.setRootOperator(mergeArg)
	c.anal.isFirst = false

	rs.Proc.Reg.MergeReceivers = receivers
	return []*Scope{rs}, nil
}

func (c *Compile) compileSinkNode(n *plan.Node, ss []*Scope, step int32) ([]*Scope, error) {
	receivers := c.getStepRegs(step)
	if len(receivers) == 0 {
		return nil, moerr.NewInternalError(c.proc.Ctx, "no data receiver for sink node")
	}

	var rs *Scope
	if c.IsSingleScope(ss) {
		rs = ss[0]
	} else {
		rs = c.newMergeScope(ss)
	}

	currentFirstFlag := c.anal.isFirst
	dispatchLocal := constructDispatchLocal(true, true, n.RecursiveSink, n.RecursiveCte, receivers)
	dispatchLocal.SetAnalyzeControl(c.anal.curNodeIdx, currentFirstFlag)
	rs.setRootOperator(dispatchLocal)
	c.anal.isFirst = false

	ss = []*Scope{rs}
	return ss, nil
}
func (c *Compile) compileOnduplicateKey(n *plan.Node, ss []*Scope) ([]*Scope, error) {
	rs := c.newMergeScope(ss)

	currentFirstFlag := c.anal.isFirst
	arg := constructOnduplicateKey(n, c.e)
	arg.SetAnalyzeControl(c.anal.curNodeIdx, currentFirstFlag)
	rs.setRootOperator(arg)
	c.anal.isFirst = false

	ss = []*Scope{rs}
	return ss, nil
}

// DeleteMergeScope need to assure this:
// one block can be only deleted by one and the same
// CN, so we need to transfer the rows from the
// the same block to one and the same CN to perform
// the deletion operators.
func (c *Compile) newDeleteMergeScope(arg *deletion.Deletion, ss []*Scope, n *plan.Node) *Scope {
	for i := 0; i < len(ss); i++ {
		if ss[i].NodeInfo.Mcpu > 1 { // merge here to avoid bugs, delete this in the future
			ss[i] = c.newMergeScope([]*Scope{ss[i]})
		}
	}

	rs := make([]*Scope, len(ss))
	for i := 0; i < len(ss); i++ {
		rs[i] = newScope(Remote)
		rs[i].NodeInfo = engine.Node{Addr: ss[i].NodeInfo.Addr, Mcpu: 1}
		rs[i].PreScopes = append(rs[i].PreScopes, ss[i])
		rs[i].Proc = c.proc.NewNoContextChildProc(len(ss))
		mergeOp := merge.NewArgument()
		mergeOp.SetAnalyzeControl(c.anal.curNodeIdx, false)
		rs[i].setRootOperator(mergeOp)
	}

	for i := 0; i < len(ss); i++ {
		dispatchArg := constructDispatch(i, rs, ss[i], n, false)
		dispatchArg.SetAnalyzeControl(c.anal.curNodeIdx, false)
		ss[i].setRootOperator(dispatchArg)
		ss[i].IsEnd = true
	}

	for i := range rs {
		// use distributed delete
		arg.RemoteDelete = true
		// maybe just copy only once?
		arg.SegmentMap = colexec.Get().GetCnSegmentMap()
		arg.IBucket = uint32(i)
		arg.Nbucket = uint32(len(rs))
		rs[i].setRootOperator(dupOperator(arg, 0, len(rs)))
	}
	return c.newMergeScope(rs)
}

func (c *Compile) newEmptyMergeScope() *Scope {
	rs := newScope(Merge)
	rs.NodeInfo = engine.Node{Addr: c.addr, Mcpu: 1} //merge scope is single parallel by default
	return rs
}

func (c *Compile) newMergeScope(ss []*Scope) *Scope {
	rs := c.newEmptyMergeScope()
	rs.PreScopes = ss

	rs.Proc = c.proc.NewNoContextChildProc(len(ss))
	if len(ss) > 0 {
		rs.Proc.Base.LoadTag = ss[0].Proc.Base.LoadTag
	}

	// waring: `Merge` operator` is not used as an input/output analyze,
	// and `Merge` operator cannot play the role of IsFirst/IsLast
	mergeOp := merge.NewArgument()
	mergeOp.SetAnalyzeControl(c.anal.curNodeIdx, false)
	rs.setRootOperator(mergeOp)

	j := 0
	for i := range ss {
		if isSameCN(rs.NodeInfo.Addr, ss[i].NodeInfo.Addr) {
			rs.Proc.Reg.MergeReceivers[j].NilBatchCnt = ss[i].NodeInfo.Mcpu
		} else {
			rs.Proc.Reg.MergeReceivers[j].NilBatchCnt = 1
		}
		rs.Proc.Reg.MergeReceivers[j].Ch2 = make(chan process.PipelineSignal, ss[i].NodeInfo.Mcpu)
		// waring: `connector` operator is not used as an input/output analyze,
		// and `connector` operator cannot play the role of IsFirst/IsLast
		connArg := connector.NewArgument().WithReg(rs.Proc.Reg.MergeReceivers[j])
		connArg.SetAnalyzeControl(c.anal.curNodeIdx, false)
		ss[i].setRootOperator(connArg)
		j++
	}
	return rs
}

// newScopeListOnCurrentCN traverse the cnList and only generate Scope list for the current CN node
// waing: newScopeListOnCurrentCN result is only used to build Scope and add one merge operator.
// If other operators are added, please let @qingxinhome know
func (c *Compile) newScopeListOnCurrentCN(childrenCount int, blocks int) []*Scope {
	node := getEngineNode(c)
	mcpu := c.generateCPUNumber(node.Mcpu, blocks)
	ss := c.newScopeListWithNode(mcpu, childrenCount, node.Addr)
	return ss
}

// all scopes in ss are on the same CN
func (c *Compile) newMergeScopeByCN(ss []*Scope, nodeinfo engine.Node) *Scope {
	rs := newScope(Remote)
	rs.NodeInfo.Addr = nodeinfo.Addr
	rs.NodeInfo.Mcpu = 1 // merge scope is single parallel by default
	rs.PreScopes = ss
	rs.Proc = c.proc.NewNoContextChildProc(1)
	rs.Proc.Reg.MergeReceivers[0].Ch2 = make(chan process.PipelineSignal, len(ss))

	// waring: `Merge` operator` is not used as an input/output analyze,
	// and `Merge` operator cannot play the role of IsFirst/IsLast
	mergeOp := merge.NewArgument()
	mergeOp.SetAnalyzeControl(c.anal.curNodeIdx, false)
	rs.setRootOperator(mergeOp)
	for i := range ss {
		rs.Proc.Reg.MergeReceivers[0].NilBatchCnt += ss[i].NodeInfo.Mcpu

		// waring: `connector` operator is not used as an input/output analyze,
		// and `connector` operator cannot play the role of IsFirst/IsLast
		connArg := connector.NewArgument().WithReg(rs.Proc.Reg.MergeReceivers[0])
		connArg.SetAnalyzeControl(c.anal.curNodeIdx, false)
		ss[i].setRootOperator(connArg)
		ss[i].IsEnd = true
	}
	return rs
}

// waing: newScopeListWithNode only used to build Scope with cpuNum and add one merge operator.
// If other operators are added, please let @qingxinhome know
func (c *Compile) newScopeListWithNode(mcpu, childrenCount int, addr string) []*Scope {
	ss := make([]*Scope, mcpu)
	for i := range ss {
		ss[i] = newScope(Remote)
		ss[i].Magic = Remote
		ss[i].NodeInfo.Addr = addr
		ss[i].NodeInfo.Mcpu = 1 // ss is already the mcpu length so we don't need to parallel it
		ss[i].Proc = c.proc.NewNoContextChildProc(childrenCount)

		// The merge operator does not act as First/Last, It needs to handle its analyze status
		mergeOp := merge.NewArgument()
		mergeOp.SetAnalyzeControl(c.anal.curNodeIdx, false)
		ss[i].setRootOperator(mergeOp)
	}
	//c.anal.isFirst = false
	return ss
}

func (c *Compile) newScopeListForMinusAndIntersect(rs, left, right []*Scope, n *plan.Node) []*Scope {
	// construct left
	left = c.mergeShuffleScopesIfNeeded(left, false)
	leftMerge := c.newMergeScope(left)
	leftDispatch := constructDispatch(0, rs, leftMerge, n, false)
	leftDispatch.SetAnalyzeControl(c.anal.curNodeIdx, false)
	leftMerge.setRootOperator(leftDispatch)
	leftMerge.IsEnd = true

	// construct right
	right = c.mergeShuffleScopesIfNeeded(right, false)
	rightMerge := c.newMergeScope(right)
	rightDispatch := constructDispatch(1, rs, rightMerge, n, false)
	leftDispatch.SetAnalyzeControl(c.anal.curNodeIdx, false)
	rightMerge.setRootOperator(rightDispatch)
	rightMerge.IsEnd = true

	rs[0].PreScopes = append(rs[0].PreScopes, leftMerge, rightMerge)
	return rs
}

func (c *Compile) mergeShuffleScopesIfNeeded(ss []*Scope, force bool) []*Scope {
	if len(c.cnList) == 1 && !force {
		return ss
	}
	if len(ss) <= len(c.cnList) {
		return ss
	}
	for i := range ss {
		if ss[i].NodeInfo.Mcpu != 1 {
			return ss
		}
	}
	rs := c.mergeScopesByCN(ss)
	for i := range rs {
		for _, rr := range rs[i].Proc.Reg.MergeReceivers {
			rr.Ch2 = make(chan process.PipelineSignal, shuffleChannelBufferSize)
		}
	}
	return rs
}

func (c *Compile) mergeScopesByCN(ss []*Scope) []*Scope {
	rs := make([]*Scope, 0, len(c.cnList))
	for i := range c.cnList {
		cn := c.cnList[i]
		currentSS := make([]*Scope, 0, cn.Mcpu)
		for j := range ss {
			if isSameCN(ss[j].NodeInfo.Addr, cn.Addr) {
				currentSS = append(currentSS, ss[j])
			}
		}
		if len(currentSS) > 0 {
			mergeScope := c.newMergeScopeByCN(currentSS, cn)
			rs = append(rs, mergeScope)
		}
	}

	return rs
}

func (c *Compile) newShuffleJoinScopeList(probeScopes, buildScopes []*Scope, n *plan.Node) []*Scope {
	if len(c.cnList) <= 1 {
		n.Stats.HashmapStats.ShuffleTypeForMultiCN = plan.ShuffleTypeForMultiCN_Simple
	}

	probeScopes = c.mergeShuffleScopesIfNeeded(probeScopes, true)
	buildScopes = c.mergeShuffleScopesIfNeeded(buildScopes, true)

	dop := plan2.GetShuffleDop(ncpu, len(c.cnList), n.Stats.HashmapStats.HashmapSize)
	shuffleJoins := make([]*Scope, 0, len(c.cnList)*dop)
	shuffleBuilds := make([]*Scope, 0, len(c.cnList)*dop)

	lenLeft := len(probeScopes)
	lenRight := len(buildScopes)

	for _, cn := range c.cnList {
		probes := make([]*Scope, dop)
		builds := make([]*Scope, dop)
		for i := range probes {
			probes[i] = newScope(Remote)
			probes[i].NodeInfo.Addr = cn.Addr
			probes[i].NodeInfo.Mcpu = 1
			probes[i].Proc = c.proc.NewNoContextChildProc(lenLeft)

			builds[i] = newScope(Remote)
			builds[i].NodeInfo = probes[i].NodeInfo
			builds[i].Proc = c.proc.NewNoContextChildProc(lenRight)

			probes[i].PreScopes = []*Scope{builds[i]}
			for _, rr := range probes[i].Proc.Reg.MergeReceivers {
				rr.Ch2 = make(chan process.PipelineSignal, shuffleChannelBufferSize)
			}
			for _, rr := range builds[i].Proc.Reg.MergeReceivers {
				rr.Ch2 = make(chan process.PipelineSignal, shuffleChannelBufferSize)
			}
		}
		shuffleJoins = append(shuffleJoins, probes...)
		shuffleBuilds = append(shuffleBuilds, builds...)
	}

	currentFirstFlag := c.anal.isFirst
	for i := range probeScopes {
		shuffleProbeOp := constructShuffleJoinArg(shuffleJoins, n, true)
		//shuffleProbeOp.SetIdx(c.anal.curNodeIdx)
		shuffleProbeOp.SetAnalyzeControl(c.anal.curNodeIdx, currentFirstFlag)
		probeScopes[i].setRootOperator(shuffleProbeOp)

		if len(c.cnList) > 1 && probeScopes[i].NodeInfo.Mcpu > 1 { // merge here to avoid bugs, delete this in the future
			probeScopes[i] = c.newMergeScopeByCN([]*Scope{probeScopes[i]}, probeScopes[i].NodeInfo)
		}

		dispatchArg := constructDispatch(i, shuffleJoins, probeScopes[i], n, true)
		dispatchArg.SetAnalyzeControl(c.anal.curNodeIdx, false)
		probeScopes[i].setRootOperator(dispatchArg)
		probeScopes[i].IsEnd = true

		for _, js := range shuffleJoins {
			if isSameCN(js.NodeInfo.Addr, probeScopes[i].NodeInfo.Addr) {
				js.PreScopes = append(js.PreScopes, probeScopes[i])
				break
			}
		}
	}

	c.anal.isFirst = currentFirstFlag
	for i := range buildScopes {
		shuffleBuildOp := constructShuffleJoinArg(shuffleJoins, n, false)
		//shuffleBuildOp.SetIdx(c.anal.curNodeIdx)
		shuffleBuildOp.SetAnalyzeControl(c.anal.curNodeIdx, currentFirstFlag)
		buildScopes[i].setRootOperator(shuffleBuildOp)

		if len(c.cnList) > 1 && buildScopes[i].NodeInfo.Mcpu > 1 { // merge here to avoid bugs, delete this in the future
			buildScopes[i] = c.newMergeScopeByCN([]*Scope{buildScopes[i]}, buildScopes[i].NodeInfo)
		}

		dispatchArg := constructDispatch(i, shuffleBuilds, buildScopes[i], n, false)
		dispatchArg.SetAnalyzeControl(c.anal.curNodeIdx, false)
		buildScopes[i].setRootOperator(dispatchArg)
		buildScopes[i].IsEnd = true

		for _, js := range shuffleBuilds {
			if isSameCN(js.NodeInfo.Addr, buildScopes[i].NodeInfo.Addr) {
				js.PreScopes = append(js.PreScopes, buildScopes[i])
				break
			}
		}
	}
	c.anal.isFirst = false
	return shuffleJoins
}

func (c *Compile) generateCPUNumber(cpunum, blocks int) int {
	if cpunum <= 0 || blocks <= 16 || c.IsTpQuery() {
		return 1
	}
	ret := blocks/16 + 1
	if ret < cpunum {
		if cpunum > 4 && ret < 4 {
			return 4
		}
		return ret
	}
	return cpunum
}

func (c *Compile) determinExpandRanges(n *plan.Node) bool {
	if c.pn.GetQuery().StmtType != plan.Query_SELECT && len(n.RuntimeFilterProbeList) == 0 {
		return true
	}

	if n.Stats.BlockNum > int32(plan2.BlockThresholdForOneCN) && len(c.cnList) > 1 && !n.Stats.ForceOneCN {
		return true
	}

	if n.AggList != nil { //need to handle partial results
		return true
	}
	return false
}

func collectTombstones(
	c *Compile,
	n *plan.Node,
	rel engine.Relation,
) (engine.Tombstoner, error) {
	var err error
	var db engine.Database
	//var relData engine.RelData
	var tombstone engine.Tombstoner
	var txnOp client.TxnOperator

	//-----------------------------------------------------------------------------------------------------
	ctx := c.proc.GetTopContext()
	txnOp = c.proc.GetTxnOperator()
	if n.ScanSnapshot != nil && n.ScanSnapshot.TS != nil {
		zeroTS := timestamp.Timestamp{LogicalTime: 0, PhysicalTime: 0}
		snapTS := c.proc.GetTxnOperator().Txn().SnapshotTS
		if !n.ScanSnapshot.TS.Equal(zeroTS) && n.ScanSnapshot.TS.Less(snapTS) {
			if c.proc.GetCloneTxnOperator() != nil {
				txnOp = c.proc.GetCloneTxnOperator()
			} else {
				txnOp = c.proc.GetTxnOperator().CloneSnapshotOp(*n.ScanSnapshot.TS)
				c.proc.SetCloneTxnOperator(txnOp)
			}

			if n.ScanSnapshot.Tenant != nil {
				ctx = context.WithValue(ctx, defines.TenantIDKey{}, n.ScanSnapshot.Tenant.TenantID)
			}
		}
	}
	//-----------------------------------------------------------------------------------------------------

	if util.TableIsClusterTable(n.TableDef.GetTableType()) {
		ctx = defines.AttachAccountId(ctx, catalog.System_Account)
	}
	if n.ObjRef.PubInfo != nil {
		ctx = defines.AttachAccountId(ctx, uint32(n.ObjRef.PubInfo.GetTenantId()))
	}
	if util.TableIsLoggingTable(n.ObjRef.SchemaName, n.ObjRef.ObjName) {
		ctx = defines.AttachAccountId(ctx, catalog.System_Account)
	}

	db, err = c.e.Database(ctx, n.ObjRef.SchemaName, txnOp)
	if err != nil {
		return nil, err
	}
	tombstone, err = rel.CollectTombstones(ctx, c.TxnOffset, engine.Policy_CollectAllTombstones)
	if err != nil {
		return nil, err
	}

	if n.TableDef.Partition != nil {
		if n.PartitionPrune != nil && n.PartitionPrune.IsPruned {
			for _, partitionItem := range n.PartitionPrune.SelectedPartitions {
				partTableName := partitionItem.PartitionTableName
				subrelation, err := db.Relation(ctx, partTableName, c.proc)
				if err != nil {
					return nil, err
				}
				subTombstone, err := subrelation.CollectTombstones(ctx, c.TxnOffset, engine.Policy_CollectAllTombstones)
				if err != nil {
					return nil, err
				}
				err = tombstone.Merge(subTombstone)
				if err != nil {
					return nil, err
				}
			}
		} else {
			partitionInfo := n.TableDef.Partition
			partitionNum := int(partitionInfo.PartitionNum)
			partitionTableNames := partitionInfo.PartitionTableNames
			for i := 0; i < partitionNum; i++ {
				partTableName := partitionTableNames[i]
				subrelation, err := db.Relation(ctx, partTableName, c.proc)
				if err != nil {
					return nil, err
				}
				subTombstone, err := subrelation.CollectTombstones(ctx, c.TxnOffset, engine.Policy_CollectAllTombstones)
				if err != nil {
					return nil, err
				}
				err = tombstone.Merge(subTombstone)
				if err != nil {
					return nil, err
				}

			}
		}
	}
	return tombstone, nil
}

func (c *Compile) expandRanges(
	n *plan.Node,
	rel engine.Relation,
	blockFilterList []*plan.Expr) (engine.RelData, error) {
	var err error
	var db engine.Database
	var relData engine.RelData
	var txnOp client.TxnOperator

	//-----------------------------------------------------------------------------------------------------
	ctx := c.proc.Ctx
	txnOp = c.proc.GetTxnOperator()
	if n.ScanSnapshot != nil && n.ScanSnapshot.TS != nil {
		if !n.ScanSnapshot.TS.Equal(timestamp.Timestamp{LogicalTime: 0, PhysicalTime: 0}) &&
			n.ScanSnapshot.TS.Less(c.proc.GetTxnOperator().Txn().SnapshotTS) {
			if c.proc.GetCloneTxnOperator() != nil {
				txnOp = c.proc.GetCloneTxnOperator()
			} else {
				txnOp = c.proc.GetTxnOperator().CloneSnapshotOp(*n.ScanSnapshot.TS)
				c.proc.SetCloneTxnOperator(txnOp)
			}

			if n.ScanSnapshot.Tenant != nil {
				ctx = context.WithValue(ctx, defines.TenantIDKey{}, n.ScanSnapshot.Tenant.TenantID)
			}
		}
	}
	//-----------------------------------------------------------------------------------------------------

	if util.TableIsClusterTable(n.TableDef.GetTableType()) {
		ctx = defines.AttachAccountId(ctx, catalog.System_Account)
	}
	if n.ObjRef.PubInfo != nil {
		ctx = defines.AttachAccountId(ctx, uint32(n.ObjRef.PubInfo.GetTenantId()))
	}
	if util.TableIsLoggingTable(n.ObjRef.SchemaName, n.ObjRef.ObjName) {
		ctx = defines.AttachAccountId(ctx, catalog.System_Account)
	}

	db, err = c.e.Database(ctx, n.ObjRef.SchemaName, txnOp)
	if err != nil {
		return nil, err
	}
	preAllocSize := 2
	if !c.IsTpQuery() {
		if len(blockFilterList) > 0 {
			preAllocSize = 64
		} else {
			preAllocSize = int(n.Stats.BlockNum)
		}
	}
	relData, err = rel.Ranges(ctx, blockFilterList, preAllocSize, c.TxnOffset)
	if err != nil {
		return nil, err
	}
	//tombstones, err := rel.CollectTombstones(ctx, c.TxnOffset)

	if n.TableDef.Partition != nil {
		if n.PartitionPrune != nil && n.PartitionPrune.IsPruned {
			for i, partitionItem := range n.PartitionPrune.SelectedPartitions {
				partTableName := partitionItem.PartitionTableName
				subrelation, err := db.Relation(ctx, partTableName, c.proc)
				if err != nil {
					return nil, err
				}
				subRelData, err := subrelation.Ranges(ctx, blockFilterList, 2, c.TxnOffset)
				if err != nil {
					return nil, err
				}

				engine.ForRangeBlockInfo(1, subRelData.DataCnt(), subRelData,
					func(blk objectio.BlockInfo) (bool, error) {
						blk.PartitionNum = int16(i)
						relData.AppendBlockInfo(&blk)
						return true, nil
					})
			}
		} else {
			partitionInfo := n.TableDef.Partition
			partitionNum := int(partitionInfo.PartitionNum)
			partitionTableNames := partitionInfo.PartitionTableNames
			for i := 0; i < partitionNum; i++ {
				partTableName := partitionTableNames[i]
				subrelation, err := db.Relation(ctx, partTableName, c.proc)
				if err != nil {
					return nil, err
				}
				subRelData, err := subrelation.Ranges(ctx, blockFilterList, 2, c.TxnOffset)
				if err != nil {
					return nil, err
				}

				engine.ForRangeBlockInfo(1, subRelData.DataCnt(), subRelData,
					func(blk objectio.BlockInfo) (bool, error) {
						blk.PartitionNum = int16(i)
						relData.AppendBlockInfo(&blk)
						return true, nil
					})
			}
		}
	}
	return relData, nil

}

func (c *Compile) generateNodes(n *plan.Node) (engine.Nodes, []any, []types.T, error) {
	var err error
	var db engine.Database
	var rel engine.Relation
	//var ranges engine.Ranges
	var relData engine.RelData
	var partialResults []any
	var partialResultTypes []types.T
	var nodes engine.Nodes
	var txnOp client.TxnOperator

	//------------------------------------------------------------------------------------------------------------------
	ctx := c.proc.GetTopContext()
	txnOp = c.proc.GetTxnOperator()
	if n.ScanSnapshot != nil && n.ScanSnapshot.TS != nil {
		if !n.ScanSnapshot.TS.Equal(timestamp.Timestamp{LogicalTime: 0, PhysicalTime: 0}) &&
			n.ScanSnapshot.TS.Less(c.proc.GetTxnOperator().Txn().SnapshotTS) {

			txnOp = c.proc.GetTxnOperator().CloneSnapshotOp(*n.ScanSnapshot.TS)
			c.proc.SetCloneTxnOperator(txnOp)

			if n.ScanSnapshot.Tenant != nil {
				ctx = context.WithValue(ctx, defines.TenantIDKey{}, n.ScanSnapshot.Tenant.TenantID)
			}
		}
	}
	//-------------------------------------------------------------------------------------------------------------
	if util.TableIsClusterTable(n.TableDef.GetTableType()) {
		ctx = defines.AttachAccountId(ctx, catalog.System_Account)
	}
	if n.ObjRef.PubInfo != nil {
		ctx = defines.AttachAccountId(ctx, uint32(n.ObjRef.PubInfo.GetTenantId()))
	}
	if util.TableIsLoggingTable(n.ObjRef.SchemaName, n.ObjRef.ObjName) {
		ctx = defines.AttachAccountId(ctx, catalog.System_Account)
	}

	if c.determinExpandRanges(n) {
		if c.isPrepare {
			return nil, nil, nil, cantCompileForPrepareErr
		}
		db, err = c.e.Database(ctx, n.ObjRef.SchemaName, txnOp)
		if err != nil {
			return nil, nil, nil, err
		}
		rel, err = db.Relation(ctx, n.TableDef.Name, c.proc)
		if err != nil {
			if txnOp.IsSnapOp() {
				return nil, nil, nil, err
			}
			var e error // avoid contamination of error messages
			db, e = c.e.Database(ctx, defines.TEMPORARY_DBNAME, txnOp)
			if e != nil {
				return nil, nil, nil, err
			}

			// if temporary table, just scan at local cn.
			rel, e = db.Relation(ctx, engine.GetTempTableName(n.ObjRef.SchemaName, n.TableDef.Name), c.proc)
			if e != nil {
				return nil, nil, nil, err
			}
			c.cnList = engine.Nodes{
				engine.Node{
					Addr: c.addr,
					Mcpu: 1,
				},
			}
		}
		//@todo need remove expandRanges from Compile.
		// all expandRanges should be called by Run
		var filterExpr []*plan.Expr
		if len(n.BlockFilterList) > 0 {
			filterExpr = plan2.DeepCopyExprList(n.BlockFilterList)
			for _, e := range filterExpr {
				_, err := plan2.ReplaceFoldExpr(c.proc, e, &c.filterExprExes)
				if err != nil {
					return nil, nil, nil, err
				}
			}
			for _, e := range filterExpr {
				err = plan2.EvalFoldExpr(c.proc, e, &c.filterExprExes)
				if err != nil {
					return nil, nil, nil, err
				}
			}
		}

		relData, err = c.expandRanges(n, rel, filterExpr)
		if err != nil {
			return nil, nil, nil, err
		}
	} else {
		// add current CN
		nodes = append(nodes, engine.Node{
			Addr: c.addr,
			Mcpu: c.generateCPUNumber(ncpu, int(n.Stats.BlockNum)),
		})
		nodes[0].NeedExpandRanges = true
		return nodes, nil, nil, nil
	}

	if len(n.AggList) > 0 && relData.DataCnt() > 1 {
		var columnMap map[int]int
		partialResults, partialResultTypes, columnMap = checkAggOptimize(n)
		if partialResults != nil {
			newRelData := relData.BuildEmptyRelData()
			blk := relData.GetBlockInfo(0)
			newRelData.AppendBlockInfo(&blk)

			tombstones, err := collectTombstones(c, n, rel)
			if err != nil {
				return nil, nil, nil, err
			}

			fs, err := fileservice.Get[fileservice.FileService](c.proc.GetFileService(), defines.SharedFileServiceName)
			if err != nil {
				return nil, nil, nil, err
			}
			//For each blockinfo in relData, if blk has no tombstones, then compute the agg result,
			//otherwise put it into newRelData.
			var (
				hasTombstone bool
				err2         error
			)
			if err = engine.ForRangeBlockInfo(1, relData.DataCnt(), relData, func(blk objectio.BlockInfo) (bool, error) {
				if hasTombstone, err2 = tombstones.HasBlockTombstone(
					ctx, &blk.BlockID, fs,
				); err2 != nil {
					return false, err2
				} else if blk.IsAppendable() || hasTombstone {
					newRelData.AppendBlockInfo(&blk)
					return true, nil
				}
				if c.evalAggOptimize(n, blk, partialResults, partialResultTypes, columnMap) != nil {
					partialResults = nil
					return false, nil
				}
				return true, nil
			}); err != nil {
				return nil, nil, nil, err
			}
			if partialResults != nil {
				relData = newRelData
			}
		}
	}

	// some log for finding a bug.
	tblId := rel.GetTableID(ctx)
	expectedLen := relData.DataCnt()
	c.proc.Debugf(ctx, "cn generateNodes, tbl %d ranges is %d", tblId, expectedLen)

	// if len(ranges) == 0 indicates that it's a temporary table.
	if relData.DataCnt() == 0 && n.TableDef.TableType != catalog.SystemOrdinaryRel {
		nodes = make(engine.Nodes, len(c.cnList))
		for i, node := range c.cnList {
			nodes[i] = engine.Node{
				Id:   node.Id,
				Addr: node.Addr,
				Mcpu: c.generateCPUNumber(node.Mcpu, int(n.Stats.BlockNum)),
				Data: engine.BuildEmptyRelData(),
			}
		}
		return nodes, partialResults, partialResultTypes, nil
	}

	engineType := rel.GetEngineType()
	// for an ordered scan, put all paylonds in current CN
	// or sometimes force on one CN
	if len(n.OrderBy) > 0 || relData.DataCnt() < plan2.BlockThresholdForOneCN || n.Stats.ForceOneCN {
		return putBlocksInCurrentCN(c, relData, n), partialResults, partialResultTypes, nil
	}
	// disttae engine
	if engineType == engine.Disttae {
		nodes, err := shuffleBlocksToMultiCN(c, rel, relData, n)
		return nodes, partialResults, partialResultTypes, err
	}
	// maybe temp table on memengine , just put payloads in average
	return putBlocksInAverage(c, relData, n), partialResults, partialResultTypes, nil
}

func checkAggOptimize(n *plan.Node) ([]any, []types.T, map[int]int) {
	partialResults := make([]any, len(n.AggList))
	partialResultTypes := make([]types.T, len(n.AggList))
	columnMap := make(map[int]int)
	for i := range n.AggList {
		agg := n.AggList[i].Expr.(*plan.Expr_F)
		name := agg.F.Func.ObjName
		args := agg.F.Args[0]
		switch name {
		case "starcount":
			partialResults[i] = int64(0)
			partialResultTypes[i] = types.T_int64
		case "count":
			if (uint64(agg.F.Func.Obj) & function.Distinct) != 0 {
				return nil, nil, nil
			} else {
				partialResults[i] = int64(0)
				partialResultTypes[i] = types.T_int64
			}
			col, ok := args.Expr.(*plan.Expr_Col)
			if !ok {
				if _, ok := args.Expr.(*plan.Expr_Lit); ok {
					agg.F.Func.ObjName = "starcount"
				}
				return nil, nil, nil
			} else {
				columnMap[int(col.Col.ColPos)] = int(n.TableDef.Cols[int(col.Col.ColPos)].Seqnum)
			}
		case "min", "max":
			partialResults[i] = nil
			col, ok := args.Expr.(*plan.Expr_Col)
			if !ok {
				return nil, nil, nil
			}
			columnMap[int(col.Col.ColPos)] = int(n.TableDef.Cols[int(col.Col.ColPos)].Seqnum)
		default:
			return nil, nil, nil
		}
	}
	return partialResults, partialResultTypes, columnMap
}

func (c *Compile) evalAggOptimize(n *plan.Node, blk objectio.BlockInfo, partialResults []any, partialResultTypes []types.T, columnMap map[int]int) error {
	if len(n.AggList) == 1 && n.AggList[0].Expr.(*plan.Expr_F).F.Func.ObjName == "starcount" {
		partialResults[0] = partialResults[0].(int64) + int64(blk.MetaLocation().Rows())
		return nil
	}
	location := blk.MetaLocation()
	fs, err := fileservice.Get[fileservice.FileService](c.proc.Base.FileService, defines.SharedFileServiceName)
	if err != nil {
		return err
	}
	objMeta, err := objectio.FastLoadObjectMeta(c.proc.Ctx, &location, false, fs)
	if err != nil {
		return err
	}
	blkMeta := objMeta.MustDataMeta().GetBlockMeta(uint32(location.ID()))
	for i := range n.AggList {
		agg := n.AggList[i].Expr.(*plan.Expr_F)
		name := agg.F.Func.ObjName
		switch name {
		case "starcount":
			partialResults[i] = partialResults[i].(int64) + int64(blkMeta.GetRows())
		case "count":
			partialResults[i] = partialResults[i].(int64) + int64(blkMeta.GetRows())
			col := agg.F.Args[0].Expr.(*plan.Expr_Col)
			nullCnt := blkMeta.ColumnMeta(uint16(columnMap[int(col.Col.ColPos)])).NullCnt()
			partialResults[i] = partialResults[i].(int64) - int64(nullCnt)
		case "min":
			col := agg.F.Args[0].Expr.(*plan.Expr_Col)
			zm := blkMeta.ColumnMeta(uint16(columnMap[int(col.Col.ColPos)])).ZoneMap()
			if zm.GetType().FixedLength() < 0 {
				return &moerr.Error{}
			} else {
				if partialResults[i] == nil {
					partialResults[i] = zm.GetMin()
					partialResultTypes[i] = zm.GetType()
				} else {
					switch zm.GetType() {
					case types.T_bool:
						partialResults[i] = partialResults[i].(bool) && types.DecodeFixed[bool](zm.GetMinBuf())
					case types.T_bit:
						min := types.DecodeFixed[uint64](zm.GetMinBuf())
						if min < partialResults[i].(uint64) {
							partialResults[i] = min
						}
					case types.T_int8:
						min := types.DecodeFixed[int8](zm.GetMinBuf())
						if min < partialResults[i].(int8) {
							partialResults[i] = min
						}
					case types.T_int16:
						min := types.DecodeFixed[int16](zm.GetMinBuf())
						if min < partialResults[i].(int16) {
							partialResults[i] = min
						}
					case types.T_int32:
						min := types.DecodeFixed[int32](zm.GetMinBuf())
						if min < partialResults[i].(int32) {
							partialResults[i] = min
						}
					case types.T_int64:
						min := types.DecodeFixed[int64](zm.GetMinBuf())
						if min < partialResults[i].(int64) {
							partialResults[i] = min
						}
					case types.T_uint8:
						min := types.DecodeFixed[uint8](zm.GetMinBuf())
						if min < partialResults[i].(uint8) {
							partialResults[i] = min
						}
					case types.T_uint16:
						min := types.DecodeFixed[uint16](zm.GetMinBuf())
						if min < partialResults[i].(uint16) {
							partialResults[i] = min
						}
					case types.T_uint32:
						min := types.DecodeFixed[uint32](zm.GetMinBuf())
						if min < partialResults[i].(uint32) {
							partialResults[i] = min
						}
					case types.T_uint64:
						min := types.DecodeFixed[uint64](zm.GetMinBuf())
						if min < partialResults[i].(uint64) {
							partialResults[i] = min
						}
					case types.T_float32:
						min := types.DecodeFixed[float32](zm.GetMinBuf())
						if min < partialResults[i].(float32) {
							partialResults[i] = min
						}
					case types.T_float64:
						min := types.DecodeFixed[float64](zm.GetMinBuf())
						if min < partialResults[i].(float64) {
							partialResults[i] = min
						}
					case types.T_date:
						min := types.DecodeFixed[types.Date](zm.GetMinBuf())
						if min < partialResults[i].(types.Date) {
							partialResults[i] = min
						}
					case types.T_time:
						min := types.DecodeFixed[types.Time](zm.GetMinBuf())
						if min < partialResults[i].(types.Time) {
							partialResults[i] = min
						}
					case types.T_datetime:
						min := types.DecodeFixed[types.Datetime](zm.GetMinBuf())
						if min < partialResults[i].(types.Datetime) {
							partialResults[i] = min
						}
					case types.T_timestamp:
						min := types.DecodeFixed[types.Timestamp](zm.GetMinBuf())
						if min < partialResults[i].(types.Timestamp) {
							partialResults[i] = min
						}
					case types.T_enum:
						min := types.DecodeFixed[types.Enum](zm.GetMinBuf())
						if min < partialResults[i].(types.Enum) {
							partialResults[i] = min
						}
					case types.T_decimal64:
						min := types.DecodeFixed[types.Decimal64](zm.GetMinBuf())
						if min < partialResults[i].(types.Decimal64) {
							partialResults[i] = min
						}
					case types.T_decimal128:
						min := types.DecodeFixed[types.Decimal128](zm.GetMinBuf())
						if min.Compare(partialResults[i].(types.Decimal128)) < 0 {
							partialResults[i] = min
						}
					case types.T_uuid:
						min := types.DecodeFixed[types.Uuid](zm.GetMinBuf())
						if min.Lt(partialResults[i].(types.Uuid)) {
							partialResults[i] = min
						}
					case types.T_TS:
						min := types.DecodeFixed[types.TS](zm.GetMinBuf())
						ts := partialResults[i].(types.TS)
						if min.LT(&ts) {
							partialResults[i] = min
						}
					case types.T_Rowid:
						min := types.DecodeFixed[types.Rowid](zm.GetMinBuf())
						v := partialResults[i].(types.Rowid)
						if min.LT(&v) {
							partialResults[i] = min
						}
					case types.T_Blockid:
						min := types.DecodeFixed[types.Blockid](zm.GetMinBuf())
						v := partialResults[i].(types.Blockid)
						if min.LT(&v) {
							partialResults[i] = min
						}
					}
				}
			}
		case "max":
			col := agg.F.Args[0].Expr.(*plan.Expr_Col)
			zm := blkMeta.ColumnMeta(uint16(columnMap[int(col.Col.ColPos)])).ZoneMap()
			if zm.GetType().FixedLength() < 0 {
				return &moerr.Error{}
			} else {
				if partialResults[i] == nil {
					partialResults[i] = zm.GetMax()
					partialResultTypes[i] = zm.GetType()
				} else {
					switch zm.GetType() {
					case types.T_bool:
						partialResults[i] = partialResults[i].(bool) || types.DecodeFixed[bool](zm.GetMaxBuf())
					case types.T_bit:
						max := types.DecodeFixed[uint64](zm.GetMaxBuf())
						if max > partialResults[i].(uint64) {
							partialResults[i] = max
						}
					case types.T_int8:
						max := types.DecodeFixed[int8](zm.GetMaxBuf())
						if max > partialResults[i].(int8) {
							partialResults[i] = max
						}
					case types.T_int16:
						max := types.DecodeFixed[int16](zm.GetMaxBuf())
						if max > partialResults[i].(int16) {
							partialResults[i] = max
						}
					case types.T_int32:
						max := types.DecodeFixed[int32](zm.GetMaxBuf())
						if max > partialResults[i].(int32) {
							partialResults[i] = max
						}
					case types.T_int64:
						max := types.DecodeFixed[int64](zm.GetMaxBuf())
						if max > partialResults[i].(int64) {
							partialResults[i] = max
						}
					case types.T_uint8:
						max := types.DecodeFixed[uint8](zm.GetMaxBuf())
						if max > partialResults[i].(uint8) {
							partialResults[i] = max
						}
					case types.T_uint16:
						max := types.DecodeFixed[uint16](zm.GetMaxBuf())
						if max > partialResults[i].(uint16) {
							partialResults[i] = max
						}
					case types.T_uint32:
						max := types.DecodeFixed[uint32](zm.GetMaxBuf())
						if max > partialResults[i].(uint32) {
							partialResults[i] = max
						}
					case types.T_uint64:
						max := types.DecodeFixed[uint64](zm.GetMaxBuf())
						if max > partialResults[i].(uint64) {
							partialResults[i] = max
						}
					case types.T_float32:
						max := types.DecodeFixed[float32](zm.GetMaxBuf())
						if max > partialResults[i].(float32) {
							partialResults[i] = max
						}
					case types.T_float64:
						max := types.DecodeFixed[float64](zm.GetMaxBuf())
						if max > partialResults[i].(float64) {
							partialResults[i] = max
						}
					case types.T_date:
						max := types.DecodeFixed[types.Date](zm.GetMaxBuf())
						if max > partialResults[i].(types.Date) {
							partialResults[i] = max
						}
					case types.T_time:
						max := types.DecodeFixed[types.Time](zm.GetMaxBuf())
						if max > partialResults[i].(types.Time) {
							partialResults[i] = max
						}
					case types.T_datetime:
						max := types.DecodeFixed[types.Datetime](zm.GetMaxBuf())
						if max > partialResults[i].(types.Datetime) {
							partialResults[i] = max
						}
					case types.T_timestamp:
						max := types.DecodeFixed[types.Timestamp](zm.GetMaxBuf())
						if max > partialResults[i].(types.Timestamp) {
							partialResults[i] = max
						}
					case types.T_enum:
						max := types.DecodeFixed[types.Enum](zm.GetMaxBuf())
						if max > partialResults[i].(types.Enum) {
							partialResults[i] = max
						}
					case types.T_decimal64:
						max := types.DecodeFixed[types.Decimal64](zm.GetMaxBuf())
						if max > partialResults[i].(types.Decimal64) {
							partialResults[i] = max
						}
					case types.T_decimal128:
						max := types.DecodeFixed[types.Decimal128](zm.GetMaxBuf())
						if max.Compare(partialResults[i].(types.Decimal128)) > 0 {
							partialResults[i] = max
						}
					case types.T_uuid:
						max := types.DecodeFixed[types.Uuid](zm.GetMaxBuf())
						if max.Gt(partialResults[i].(types.Uuid)) {
							partialResults[i] = max
						}
					case types.T_TS:
						max := types.DecodeFixed[types.TS](zm.GetMaxBuf())
						ts := partialResults[i].(types.TS)
						if max.GT(&ts) {
							partialResults[i] = max
						}
					case types.T_Rowid:
						max := types.DecodeFixed[types.Rowid](zm.GetMaxBuf())
						v := partialResults[i].(types.Rowid)
						if max.GT(&v) {
							partialResults[i] = max
						}
					case types.T_Blockid:
						max := types.DecodeFixed[types.Blockid](zm.GetMaxBuf())
						v := partialResults[i].(types.Blockid)
						if max.GT(&v) {
							partialResults[i] = max
						}
					}
				}
			}
		}
	}
	return nil
}

func putBlocksInAverage(c *Compile, relData engine.RelData, n *plan.Node) engine.Nodes {
	var nodes engine.Nodes
	step := (relData.DataCnt() + len(c.cnList) - 1) / len(c.cnList)
	for i := 0; i < relData.DataCnt(); i += step {
		j := i / step
		if i+step >= relData.DataCnt() {
			if isSameCN(c.cnList[j].Addr, c.addr) {
				if len(nodes) == 0 {
					nodes = append(nodes, engine.Node{
						Addr: c.addr,
						Mcpu: c.generateCPUNumber(ncpu, int(n.Stats.BlockNum)),
						Data: relData.BuildEmptyRelData(),
					})
				}

				engine.ForRangeShardID(i, relData.DataCnt(), relData,
					func(shardID uint64) (bool, error) {
						nodes[0].Data.AppendShardID(shardID)
						return true, nil
					})

			} else {

				node := engine.Node{
					Id:   c.cnList[j].Id,
					Addr: c.cnList[j].Addr,
					Mcpu: c.generateCPUNumber(c.cnList[j].Mcpu, int(n.Stats.BlockNum)),
					Data: relData.BuildEmptyRelData(),
				}

				engine.ForRangeShardID(i, relData.DataCnt(), relData,
					func(shardID uint64) (bool, error) {
						node.Data.AppendShardID(shardID)
						return true, nil
					})

				nodes = append(nodes, node)
			}
		} else {
			if isSameCN(c.cnList[j].Addr, c.addr) {
				if len(nodes) == 0 {
					nodes = append(nodes, engine.Node{
						Addr: c.addr,
						Mcpu: c.generateCPUNumber(ncpu, int(n.Stats.BlockNum)),
						Data: relData.BuildEmptyRelData(),
					})
				}
				//nodes[0].Data = append(nodes[0].Data, ranges.Slice(i, i+step)...)

				engine.ForRangeShardID(i, i+step, relData,
					func(shardID uint64) (bool, error) {
						nodes[0].Data.AppendShardID(shardID)
						return true, nil
					})

			} else {
				node := engine.Node{
					Id:   c.cnList[j].Id,
					Addr: c.cnList[j].Addr,
					Mcpu: c.generateCPUNumber(c.cnList[j].Mcpu, int(n.Stats.BlockNum)),
					Data: relData.BuildEmptyRelData(),
				}

				engine.ForRangeShardID(i, i+step, relData,
					func(shardID uint64) (bool, error) {
						node.Data.AppendShardID(shardID)
						return true, nil
					})

				nodes = append(nodes, node)
			}
		}
	}
	return nodes
}

func removeEmtpyNodes(
	c *Compile,
	n *plan.Node,
	rel engine.Relation,
	relData engine.RelData,
	nodes engine.Nodes) (engine.Nodes, error) {
	minWorkLoad := math.MaxInt32
	maxWorkLoad := 0
	// remove empty node from nodes
	var newNodes engine.Nodes
	for i := range nodes {
		if nodes[i].Data.DataCnt() > maxWorkLoad {
			maxWorkLoad = nodes[i].Data.DataCnt() / objectio.BlockInfoSize
		}
		if nodes[i].Data.DataCnt() < minWorkLoad {
			minWorkLoad = nodes[i].Data.DataCnt() / objectio.BlockInfoSize
		}
		if nodes[i].Data.DataCnt() > 0 {
			if nodes[i].Addr != c.addr {
				tombstone, err := collectTombstones(c, n, rel)
				if err != nil {
					return nil, err
				}
				nodes[i].Data.AttachTombstones(tombstone)
			}
			newNodes = append(newNodes, nodes[i])
		}
	}
	if minWorkLoad*2 < maxWorkLoad {
		logstring := fmt.Sprintf("read table %v ,workload %v blocks among %v nodes not balanced, max %v, min %v,",
			n.TableDef.Name,
			relData.DataCnt(),
			len(newNodes),
			maxWorkLoad,
			minWorkLoad)
		logstring = logstring + " cnlist: "
		for i := range c.cnList {
			logstring = logstring + c.cnList[i].Addr + " "
		}
		c.proc.Warn(c.proc.Ctx, logstring)
	}
	return newNodes, nil
}

func shuffleBlocksToMultiCN(c *Compile, rel engine.Relation, relData engine.RelData, n *plan.Node) (engine.Nodes, error) {
	var nodes engine.Nodes
	// add current CN
	nodes = append(nodes, engine.Node{
		Addr: c.addr,
		Mcpu: c.generateCPUNumber(ncpu, int(n.Stats.BlockNum)),
	})
	// add memory table block
	nodes[0].Data = relData.BuildEmptyRelData()
	nodes[0].Data.AppendBlockInfo(&objectio.EmptyBlockInfo)
	// only memory table block
	if relData.DataCnt() == 1 {
		return nodes, nil
	}
	// only one cn
	if len(c.cnList) == 1 {
		engine.ForRangeBlockInfo(1, relData.DataCnt(), relData,
			func(blk objectio.BlockInfo) (bool, error) {
				nodes[0].Data.AppendBlockInfo(&blk)
				return true, nil
			})

		return nodes, nil
	}

	// add the rest of CNs in list
	for i := range c.cnList {
		if c.cnList[i].Addr != c.addr {
			nodes = append(nodes, engine.Node{
				Id:   c.cnList[i].Id,
				Addr: c.cnList[i].Addr,
				Mcpu: c.generateCPUNumber(c.cnList[i].Mcpu, int(n.Stats.BlockNum)),
				Data: relData.BuildEmptyRelData(),
			})
		}
	}

	if force, tids, cnt := engine.GetForceShuffleReader(); force {
		for _, tid := range tids {
			if tid == n.TableDef.TblId {
				shuffleBlocksByMoCtl(relData, cnt, nodes)
				return removeEmtpyNodes(c, n, rel, relData, nodes)
			}
		}
	}

	sort.Slice(nodes, func(i, j int) bool { return nodes[i].Addr < nodes[j].Addr })

	if n.Stats.HashmapStats != nil && n.Stats.HashmapStats.Shuffle && n.Stats.HashmapStats.ShuffleType == plan.ShuffleType_Range {
		err := shuffleBlocksByRange(c, relData, n, nodes)
		if err != nil {
			return nil, err
		}
	} else {
		shuffleBlocksByHash(c, relData, nodes)
	}

	return removeEmtpyNodes(c, n, rel, relData, nodes)

	//minWorkLoad := math.MaxInt32
	//maxWorkLoad := 0
	//// remove empty node from nodes
	//var newNodes engine.Nodes
	//for i := range nodes {
	//	if nodes[i].Data.DataCnt() > maxWorkLoad {
	//		maxWorkLoad = nodes[i].Data.DataCnt() / objectio.BlockInfoSize
	//	}
	//	if nodes[i].Data.DataCnt() < minWorkLoad {
	//		minWorkLoad = nodes[i].Data.DataCnt() / objectio.BlockInfoSize
	//	}
	//	if nodes[i].Data.DataCnt() > 0 {
	//		if nodes[i].Addr != c.addr {
	//			tombstone, err := collectTombstones(c, n, rel)
	//			if err != nil {
	//				return nil, err
	//			}
	//			nodes[i].Data.AttachTombstones(tombstone)
	//		}
	//		newNodes = append(newNodes, nodes[i])
	//	}
	//}
	//if minWorkLoad*2 < maxWorkLoad {
	//	logstring := fmt.Sprintf("read table %v ,workload %v blocks among %v nodes not balanced, max %v, min %v,",
	//		n.TableDef.Name,
	//		relData.DataCnt(),
	//		len(newNodes),
	//		maxWorkLoad,
	//		minWorkLoad)
	//	logstring = logstring + " cnlist: "
	//	for i := range c.cnList {
	//		logstring = logstring + c.cnList[i].Addr + " "
	//	}
	//	c.proc.Warnf(c.proc.Ctx, logstring)
	//}
	//return newNodes, nil
}

func shuffleBlocksByHash(c *Compile, relData engine.RelData, nodes engine.Nodes) {
	engine.ForRangeBlockInfo(1, relData.DataCnt(), relData,
		func(blk objectio.BlockInfo) (bool, error) {
			location := blk.MetaLocation()
			objTimeStamp := location.Name()[:7]
			index := plan2.SimpleCharHashToRange(objTimeStamp, uint64(len(c.cnList)))
			nodes[index].Data.AppendBlockInfo(&blk)
			return true, nil
		})
}

// Just for test
func shuffleBlocksByMoCtl(relData engine.RelData, cnt int, nodes engine.Nodes) error {
	if cnt > relData.DataCnt()-1 {
		return moerr.NewInternalErrorNoCtxf(
			"Invalid Parameter, distribute count:%d, block count:%d",
			cnt,
			relData.DataCnt()-1)
	}

	if len(nodes) < 2 {
		return moerr.NewInternalErrorNoCtx("Invalid count of nodes")
	}

	engine.ForRangeBlockInfo(
		1,
		cnt,
		relData,
		func(blk objectio.BlockInfo) (bool, error) {
			nodes[1].Data.AppendBlockInfo(&blk)
			return true, nil
		})

	return nil
}

func shuffleBlocksByRange(c *Compile, relData engine.RelData, n *plan.Node, nodes engine.Nodes) error {
	var objDataMeta objectio.ObjectDataMeta
	var objMeta objectio.ObjectMeta

	var shuffleRangeUint64 []uint64
	var shuffleRangeInt64 []int64
	var init bool
	var index uint64

	engine.ForRangeBlockInfo(1, relData.DataCnt(), relData,
		func(blk objectio.BlockInfo) (bool, error) {
			location := blk.MetaLocation()
			fs, err := fileservice.Get[fileservice.FileService](c.proc.Base.FileService, defines.SharedFileServiceName)
			if err != nil {
				return false, err
			}
			if !objectio.IsSameObjectLocVsMeta(location, objDataMeta) {
				if objMeta, err = objectio.FastLoadObjectMeta(c.proc.Ctx, &location, false, fs); err != nil {
					return false, err
				}
				objDataMeta = objMeta.MustDataMeta()
			}
			blkMeta := objDataMeta.GetBlockMeta(uint32(location.ID()))
			zm := blkMeta.MustGetColumn(uint16(n.Stats.HashmapStats.ShuffleColIdx)).ZoneMap()
			if !zm.IsInited() {
				// a block with all null will send to first CN
				nodes[0].Data.AppendBlockInfo(&blk)
				return false, nil
			}
			if !init {
				init = true
				switch zm.GetType() {
				case types.T_int64, types.T_int32, types.T_int16:
					shuffleRangeInt64 = plan2.ShuffleRangeReEvalSigned(n.Stats.HashmapStats.Ranges, len(c.cnList), n.Stats.HashmapStats.Nullcnt, int64(n.Stats.TableCnt))
				case types.T_uint64, types.T_uint32, types.T_uint16, types.T_varchar, types.T_char, types.T_text, types.T_bit, types.T_datalink:
					shuffleRangeUint64 = plan2.ShuffleRangeReEvalUnsigned(n.Stats.HashmapStats.Ranges, len(c.cnList), n.Stats.HashmapStats.Nullcnt, int64(n.Stats.TableCnt))
				}
			}
			if shuffleRangeUint64 != nil {
				index = plan2.GetRangeShuffleIndexForZMUnsignedSlice(shuffleRangeUint64, zm)
			} else if shuffleRangeInt64 != nil {
				index = plan2.GetRangeShuffleIndexForZMSignedSlice(shuffleRangeInt64, zm)
			} else {
				index = plan2.GetRangeShuffleIndexForZM(n.Stats.HashmapStats.ShuffleColMin, n.Stats.HashmapStats.ShuffleColMax, zm, uint64(len(c.cnList)))
			}
			nodes[index].Data.AppendBlockInfo(&blk)
			return true, nil
		})

	return nil
}

func putBlocksInCurrentCN(c *Compile, relData engine.RelData, n *plan.Node) engine.Nodes {
	var nodes engine.Nodes
	// add current CN
	nodes = append(nodes, engine.Node{
		Addr: c.addr,
		Mcpu: c.generateCPUNumber(ncpu, int(n.Stats.BlockNum)),
	})
	nodes[0].Data = relData
	return nodes
}

func dupType(typ *plan.Type) types.Type {
	return types.New(types.T(typ.Id), typ.Width, typ.Scale)
}

func isSameCN(addr string, currentCNAddr string) bool {
	// just a defensive judgment. In fact, we shouldn't have received such data.
	parts1 := strings.Split(addr, ":")
	if len(parts1) != 2 {
		logutil.Debugf("compileScope received a malformed cn address '%s', expected 'ip:port'", addr)
		return true
	}
	parts2 := strings.Split(currentCNAddr, ":")
	if len(parts2) != 2 {
		logutil.Debugf("compileScope received a malformed current-cn address '%s', expected 'ip:port'", currentCNAddr)
		return true
	}
	return parts1[0] == parts2[0] && parts1[1] == parts2[1]
}

func (s *Scope) affectedRows() uint64 {
	op := s.RootOp
	affectedRows := uint64(0)

	for op != nil {
		if arg, ok := op.(vm.ModificationArgument); ok {
			if marg, ok := arg.(*mergeblock.MergeBlock); ok {
				return marg.AffectedRows()
			}
			affectedRows += arg.AffectedRows()
		}
		if op.GetOperatorBase().NumChildren() == 0 {
			op = nil
		} else {
			op = op.GetOperatorBase().GetChildren(0)
		}
	}
	return affectedRows
}

func (c *Compile) runSql(sql string) error {
	return c.runSqlWithAccountId(sql, NoAccountId)
}

func (c *Compile) runSqlWithAccountId(sql string, accountId int32) error {
	if sql == "" {
		return nil
	}
	res, err := c.runSqlWithResult(sql, accountId)
	if err != nil {
		return err
	}
	res.Close()
	return nil
}

func (c *Compile) runSqlWithResult(sql string, accountId int32) (executor.Result, error) {
	v, ok := moruntime.ServiceRuntime(c.proc.GetService()).GetGlobalVariables(moruntime.InternalSQLExecutor)
	if !ok {
		panic("missing lock service")
	}

	// default 1
	var lower int64 = 1
	if resolveVariableFunc := c.proc.GetResolveVariableFunc(); resolveVariableFunc != nil {
		lowerVar, err := resolveVariableFunc("lower_case_table_names", true, false)
		if err != nil {
			return executor.Result{}, err
		}
		lower = lowerVar.(int64)
	}

	exec := v.(executor.SQLExecutor)
	opts := executor.Options{}.
		// All runSql and runSqlWithResult is a part of input sql, can not incr statement.
		// All these sub-sql's need to be rolled back and retried en masse when they conflict in pessimistic mode
		WithDisableIncrStatement().
		WithTxn(c.proc.GetTxnOperator()).
		WithDatabase(c.db).
		WithTimeZone(c.proc.GetSessionInfo().TimeZone).
		WithLowerCaseTableNames(&lower)

	ctx := c.proc.Ctx
	if accountId >= 0 {
		ctx = defines.AttachAccountId(c.proc.Ctx, uint32(accountId))
	}
	return exec.Exec(ctx, sql, opts)
}

func (c *Compile) fatalLog(retry int, err error) {
	if err == nil {
		return
	}
	fatal := moerr.IsMoErrCode(err, moerr.ErrTxnNeedRetry) ||
		moerr.IsMoErrCode(err, moerr.ErrTxnNeedRetryWithDefChanged) ||
		moerr.IsMoErrCode(err, moerr.ErrTxnWWConflict) ||
		moerr.IsMoErrCode(err, moerr.ErrDuplicateEntry) ||
		moerr.IsMoErrCode(err, moerr.ER_DUP_ENTRY) ||
		moerr.IsMoErrCode(err, moerr.ER_DUP_ENTRY_WITH_KEY_NAME)
	if !fatal {
		return
	}

	if retry == 0 &&
		(moerr.IsMoErrCode(err, moerr.ErrTxnNeedRetry) ||
			moerr.IsMoErrCode(err, moerr.ErrTxnNeedRetryWithDefChanged)) {
		return
	}

	txnTrace.GetService(c.proc.GetService()).TxnError(c.proc.GetTxnOperator(), err)

	v, ok := moruntime.ServiceRuntime(c.proc.GetService()).
		GetGlobalVariables(moruntime.EnableCheckInvalidRCErrors)
	if !ok || !v.(bool) {
		return
	}

	c.proc.Fatalf(c.proc.Ctx, "BUG(RC): txn %s retry %d, error %+v\n",
		hex.EncodeToString(c.proc.GetTxnOperator().Txn().ID),
		retry,
		err.Error())
}

func (c *Compile) SetOriginSQL(sql string) {
	c.originSQL = sql
}

func (c *Compile) SetBuildPlanFunc(buildPlanFunc func(ctx context.Context) (*plan2.Plan, error)) {
	c.buildPlanFunc = buildPlanFunc
}

// detectFkSelfRefer checks if foreign key self refer confirmed
func detectFkSelfRefer(c *Compile, detectSqls []string) error {
	if len(detectSqls) == 0 {
		return nil
	}
	for _, sql := range detectSqls {
		err := runDetectSql(c, sql)
		if err != nil {
			return err
		}
	}

	return nil
}

// runDetectSql runs the fk detecting sql
func runDetectSql(c *Compile, sql string) error {
	res, err := c.runSqlWithResult(sql, NoAccountId)
	if err != nil {
		c.proc.Errorf(c.proc.Ctx, "The sql that caused the fk self refer check failed is %s, and generated background sql is %s", c.sql, sql)
		return err
	}
	defer res.Close()

	if res.Batches != nil {
		vs := res.Batches[0].Vecs
		if vs != nil && vs[0].Length() > 0 {
			yes := vector.GetFixedAtWithTypeCheck[bool](vs[0], 0)
			if !yes {
				return moerr.NewErrFKNoReferencedRow2(c.proc.Ctx)
			}
		}
	}
	return nil
}

// runDetectFkReferToDBSql runs the fk detecting sql
func runDetectFkReferToDBSql(c *Compile, sql string) error {
	res, err := c.runSqlWithResult(sql, NoAccountId)
	if err != nil {
		c.proc.Errorf(c.proc.Ctx, "The sql that caused the fk self refer check failed is %s, and generated background sql is %s", c.sql, sql)
		return err
	}
	defer res.Close()

	if res.Batches != nil {
		vs := res.Batches[0].Vecs
		if vs != nil && vs[0].Length() > 0 {
			yes := vector.GetFixedAtWithTypeCheck[bool](vs[0], 0)
			if yes {
				return moerr.NewInternalError(c.proc.Ctx,
					"can not drop database. It has been referenced by foreign keys")
			}
		}
	}
	return nil
}

func getEngineNode(c *Compile) engine.Node {
	if c.IsTpQuery() {
		return engine.Node{Addr: c.addr, Mcpu: 1}
	} else {
		return engine.Node{Addr: c.addr, Mcpu: ncpu}
	}
}

func (c *Compile) setHaveDDL(haveDDL bool) {
	txn := c.proc.GetTxnOperator()
	if txn != nil && txn.GetWorkspace() != nil {
		txn.GetWorkspace().SetHaveDDL(haveDDL)
	}
}

func (c *Compile) getHaveDDL() bool {
	txn := c.proc.GetTxnOperator()
	if txn != nil && txn.GetWorkspace() != nil {
		return txn.GetWorkspace().GetHaveDDL()
	}
	return false
}<|MERGE_RESOLUTION|>--- conflicted
+++ resolved
@@ -438,10 +438,7 @@
 		return err
 	}
 
-<<<<<<< HEAD
 	// init data source.
-=======
->>>>>>> be64f3ef
 	for _, s := range c.scopes {
 		if err = s.InitAllDataSource(c); err != nil {
 			return err
@@ -453,7 +450,6 @@
 // run once
 func (c *Compile) runOnce() (err error) {
 	var wg sync.WaitGroup
-	errC := make(chan error, len(c.scopes))
 
 	if c.execType == plan2.ExecTypeTP && len(c.scopes) == 1 {
 		if err := c.run(c.scopes[0]); err != nil {
