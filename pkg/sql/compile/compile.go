// Copyright 2021 Matrix Origin
//
// Licensed under the Apache License, Version 2.0 (the "License");
// you may not use this file except in compliance with the License.
// You may obtain a copy of the License at
//
//      http://www.apache.org/licenses/LICENSE-2.0
//
// Unless required by applicable law or agreed to in writing, software
// distributed under the License is distributed on an "AS IS" BASIS,
// WITHOUT WARRANTIES OR CONDITIONS OF ANY KIND, either express or implied.
// See the License for the specific language governing permissions and
// limitations under the License.

package compile

import (
	"context"
	"encoding/json"
	"fmt"
	"runtime"
	"strings"
	"sync/atomic"

	"github.com/matrixorigin/matrixone/pkg/catalog"
	"github.com/matrixorigin/matrixone/pkg/common/moerr"
	"github.com/matrixorigin/matrixone/pkg/common/mpool"
	"github.com/matrixorigin/matrixone/pkg/container/batch"
	"github.com/matrixorigin/matrixone/pkg/container/types"
	"github.com/matrixorigin/matrixone/pkg/container/vector"
	"github.com/matrixorigin/matrixone/pkg/defines"
	"github.com/matrixorigin/matrixone/pkg/pb/plan"
	"github.com/matrixorigin/matrixone/pkg/pb/timestamp"
	"github.com/matrixorigin/matrixone/pkg/sql/colexec"
	"github.com/matrixorigin/matrixone/pkg/sql/colexec/connector"
	"github.com/matrixorigin/matrixone/pkg/sql/colexec/external"
	"github.com/matrixorigin/matrixone/pkg/sql/colexec/insert"
	"github.com/matrixorigin/matrixone/pkg/sql/colexec/merge"
	"github.com/matrixorigin/matrixone/pkg/sql/colexec/mergeblock"
	"github.com/matrixorigin/matrixone/pkg/sql/colexec/output"
	"github.com/matrixorigin/matrixone/pkg/sql/parsers/tree"
	plan2 "github.com/matrixorigin/matrixone/pkg/sql/plan"
	"github.com/matrixorigin/matrixone/pkg/sql/util"
	"github.com/matrixorigin/matrixone/pkg/vm"
	"github.com/matrixorigin/matrixone/pkg/vm/engine"
	"github.com/matrixorigin/matrixone/pkg/vm/process"
)

// Note: Now the cost going from stat is actually the number of rows, so we can only estimate a number for the size of each row.
// The current insertion of around 200,000 rows triggers cn to write s3 directly
const (
	DistributedThreshold   uint64 = 10 * mpool.MB
	SingleLineSizeEstimate uint64 = 300 * mpool.B
)

// New is used to new an object of compile
func New(addr, db string, sql string, uid string, ctx context.Context,
	e engine.Engine, proc *process.Process, stmt tree.Statement) *Compile {
	return &Compile{
		e:    e,
		db:   db,
		ctx:  ctx,
		uid:  uid,
		sql:  sql,
		proc: proc,
		stmt: stmt,
		addr: addr,
	}
}

// helper function to judge if init temporary engine is needed
func (c *Compile) NeedInitTempEngine(InitTempEngine bool) bool {
	if InitTempEngine {
		return false
	}
	ddl := c.scope.Plan.GetDdl()
	if ddl != nil {
		qry := ddl.GetCreateTable()
		if qry != nil && qry.Temporary {
			e := c.e.(*engine.EntireEngine).TempEngine
			if e == nil {
				return true
			}
		}
	}
	return false
}

func (c *Compile) SetTempEngine(ctx context.Context, te engine.Engine) {
	e := c.e.(*engine.EntireEngine)
	e.TempEngine = te
	c.ctx = ctx
}

// Compile is the entrance of the compute-layer, it compiles AST tree to scope list.
// A scope is an execution unit.
func (c *Compile) Compile(ctx context.Context, pn *plan.Plan, u any, fill func(any, *batch.Batch) error) (err error) {
	defer func() {
		if e := recover(); e != nil {
			err = moerr.ConvertPanicError(ctx, e)
		}
	}()
	c.u = u
	c.fill = fill
	c.info = plan2.GetExecTypeFromPlan(pn)
	// build scope for a single sql
	s, err := c.compileScope(ctx, pn)
	if err != nil {
		return err
	}
	c.scope = s
	c.scope.Plan = pn
	return nil
}

func (c *Compile) setAffectedRows(n uint64) {
	c.affectRows = n
}

func (c *Compile) GetAffectedRows() uint64 {
	return c.affectRows
}

// Run is an important function of the compute-layer, it executes a single sql according to its scope
func (c *Compile) Run(_ uint64) (err error) {
	if c.scope == nil {
		return nil
	}
	defer func() { c.scope = nil }() // free pipeline

	// XXX PrintScope has a none-trivial amount of logging
	// PrintScope(nil, []*Scope{c.scope})
	switch c.scope.Magic {
	case Normal:
		defer c.fillAnalyzeInfo()
		return c.scope.Run(c)
	case Merge:
		defer c.fillAnalyzeInfo()
		return c.scope.MergeRun(c)
	case MergeInsert:
		defer c.fillAnalyzeInfo()
		err := c.scope.MergeRun(c)
		if err != nil {
			return err
		}
		c.setAffectedRows(c.scope.Instructions[len(c.scope.Instructions)-1].Arg.(*mergeblock.Argument).AffectedRows)
		return nil
	case Remote:
		defer c.fillAnalyzeInfo()
		return c.scope.RemoteRun(c)
	case CreateDatabase:
		err := c.scope.CreateDatabase(c)
		if err != nil {
			return err
		}
		c.setAffectedRows(1)
		return nil
	case DropDatabase:
		err := c.scope.DropDatabase(c)
		if err != nil {
			return err
		}
		c.setAffectedRows(1)
		return nil
	case CreateTable:
		qry := c.scope.Plan.GetDdl().GetCreateTable()
		if qry.Temporary {
			return c.scope.CreateTempTable(c)
		} else {
			return c.scope.CreateTable(c)
		}
	case AlterView:
		return c.scope.AlterView(c)
	case DropTable:
		return c.scope.DropTable(c)
	case CreateIndex:
		return c.scope.CreateIndex(c)
	case DropIndex:
		return c.scope.DropIndex(c)
	case TruncateTable:
		return c.scope.TruncateTable(c)
	case Deletion:
		defer c.fillAnalyzeInfo()
		affectedRows, err := c.scope.Delete(c)
		if err != nil {
			return err
		}
		c.setAffectedRows(affectedRows)
		return nil
	case Insert:
		defer c.fillAnalyzeInfo()
		affectedRows, err := c.scope.Insert(c)
		if err != nil {
			return err
		}
		c.setAffectedRows(affectedRows)
		return nil
	case Update:
		defer c.fillAnalyzeInfo()
		affectedRows, err := c.scope.Update(c)
		if err != nil {
			return err
		}
		c.setAffectedRows(affectedRows)
		return nil
	}
	return nil
}

func (c *Compile) compileScope(ctx context.Context, pn *plan.Plan) (*Scope, error) {
	switch qry := pn.Plan.(type) {
	case *plan.Plan_Query:
		return c.compileQuery(ctx, qry.Query)
	case *plan.Plan_Ddl:
		switch qry.Ddl.DdlType {
		case plan.DataDefinition_CREATE_DATABASE:
			return &Scope{
				Magic: CreateDatabase,
				Plan:  pn,
			}, nil
		case plan.DataDefinition_DROP_DATABASE:
			return &Scope{
				Magic: DropDatabase,
				Plan:  pn,
			}, nil
		case plan.DataDefinition_CREATE_TABLE:
			return &Scope{
				Magic: CreateTable,
				Plan:  pn,
			}, nil
		case plan.DataDefinition_ALTER_VIEW:
			return &Scope{
				Magic: AlterView,
				Plan:  pn,
			}, nil
		case plan.DataDefinition_DROP_TABLE:
			return &Scope{
				Magic: DropTable,
				Plan:  pn,
			}, nil
		case plan.DataDefinition_TRUNCATE_TABLE:
			return &Scope{
				Magic: TruncateTable,
				Plan:  pn,
			}, nil
		case plan.DataDefinition_CREATE_INDEX:
			return &Scope{
				Magic: CreateIndex,
				Plan:  pn,
			}, nil
		case plan.DataDefinition_DROP_INDEX:
			return &Scope{
				Magic: DropIndex,
				Plan:  pn,
			}, nil
		case plan.DataDefinition_SHOW_DATABASES,
			plan.DataDefinition_SHOW_TABLES,
			plan.DataDefinition_SHOW_COLUMNS,
			plan.DataDefinition_SHOW_CREATETABLE:
			return c.compileQuery(ctx, pn.GetDdl().GetQuery())
			// 1、not supported: show arnings/errors/status/processlist
			// 2、show variables will not return query
			// 3、show create database/table need rewrite to create sql
		}
	}
	return nil, moerr.NewNYI(ctx, fmt.Sprintf("query '%s'", pn))
}

func (c *Compile) cnListStrategy() {
	if len(c.cnList) == 0 {
		c.cnList = append(c.cnList, engine.Node{Mcpu: c.NumCPU()})
	} else if len(c.cnList) > c.info.CnNumbers {
		c.cnList = c.cnList[:c.info.CnNumbers]
	}
}

func (c *Compile) compileQuery(ctx context.Context, qry *plan.Query) (*Scope, error) {
	if len(qry.Steps) != 1 {
		return nil, moerr.NewNYI(ctx, fmt.Sprintf("query '%s'", qry))
	}
	var err error
	c.cnList, err = c.e.Nodes()
	if err != nil {
		return nil, err
	}
	blkNum := 0
	for _, n := range qry.Nodes {
		if n.NodeType == plan.Node_TABLE_SCAN {
			if n.Stats != nil {
				blkNum += int(n.Stats.BlockNum)
			}
		}
	}
	switch qry.StmtType {
	case plan.Query_INSERT:
		insertNode := qry.Nodes[qry.Steps[0]]
		nodeStats := qry.Nodes[insertNode.Children[0]].Stats
		if nodeStats.GetCost()*float64(SingleLineSizeEstimate) > float64(DistributedThreshold) || qry.LoadTag || blkNum >= MinBlockNum {
			c.cnListStrategy()
		} else {
			c.cnList = engine.Nodes{engine.Node{Mcpu: c.generateCPUNumber(c.NumCPU(), blkNum)}}
		}
	default:
		if blkNum < MinBlockNum {
			c.cnList = engine.Nodes{engine.Node{Mcpu: c.generateCPUNumber(c.NumCPU(), blkNum)}}
		} else {
			c.cnListStrategy()
		}
	}

	c.initAnalyze(qry)
	ss, err := c.compilePlanScope(ctx, qry.Nodes[qry.Steps[0]], qry.Nodes)
	if err != nil {
		return nil, err
	}
	return c.compileApQuery(qry, ss)
}

func (c *Compile) compileApQuery(qry *plan.Query, ss []*Scope) (*Scope, error) {
	var rs *Scope
	switch qry.StmtType {
	case plan.Query_DELETE:
		rs = c.newMergeScope(ss)
		updateScopesLastFlag([]*Scope{rs})
		rs.Magic = Deletion
		c.SetAnalyzeCurrent([]*Scope{rs}, c.anal.curr)
		scp, err := constructDeletion(qry.Nodes[qry.Steps[0]], c.e, c.proc)
		if err != nil {
			return nil, err
		}
		rs.Instructions = append(rs.Instructions, vm.Instruction{
			Op:  vm.Deletion,
			Arg: scp,
		})
	case plan.Query_INSERT:
		insertNode := qry.Nodes[qry.Steps[0]]
		insertNode.NotCacheable = true
		arg, err := constructInsert(insertNode, c.e, c.proc)
		if err != nil {
			return nil, err
		}
		nodeStats := qry.Nodes[insertNode.Children[0]].Stats
		if nodeStats.GetCost()*float64(SingleLineSizeEstimate) > float64(DistributedThreshold) || qry.LoadTag {
			// use distributed-insert
			arg.IsRemote = true
			rs = c.newInsertMergeScope(arg, ss)
			rs.Magic = MergeInsert
			rs.Instructions = append(rs.Instructions, vm.Instruction{
				Op: vm.MergeBlock,
				Arg: &mergeblock.Argument{
					Tbl:         arg.InsertCtx.Source,
					Unique_tbls: arg.InsertCtx.UniqueSource,
				},
			})
		} else {
			rs = c.newMergeScope(ss)
			rs.Magic = Insert
			c.SetAnalyzeCurrent([]*Scope{rs}, c.anal.curr)
			rs.Instructions = append(rs.Instructions, vm.Instruction{
				Op:  vm.Insert,
				Arg: arg,
			})
		}
	case plan.Query_UPDATE:
		scp, err := constructUpdate(qry.Nodes[qry.Steps[0]], c.e, c.proc)
		if err != nil {
			return nil, err
		}
		rs = c.newMergeScope(ss)
		updateScopesLastFlag([]*Scope{rs})
		rs.Magic = Update
		c.SetAnalyzeCurrent([]*Scope{rs}, c.anal.curr)
		rs.Instructions = append(rs.Instructions, vm.Instruction{
			Op:  vm.Update,
			Arg: scp,
		})
	default:
		rs = c.newMergeScope(ss)
		updateScopesLastFlag([]*Scope{rs})
		c.SetAnalyzeCurrent([]*Scope{rs}, c.anal.curr)
		rs.Instructions = append(rs.Instructions, vm.Instruction{
			Op: vm.Output,
			Arg: &output.Argument{
				Data: c.u,
				Func: c.fill,
			},
		})
	}
	return rs, nil
}

func constructValueScanBatch(ctx context.Context, proc *process.Process, node *plan.Node) (*batch.Batch, error) {
	if node == nil || node.TableDef == nil { // like : select 1, 2
		bat := batch.NewWithSize(1)
		bat.Vecs[0] = vector.NewConst(types.Type{Oid: types.T_int64}, 1)
		bat.Vecs[0].Col = make([]int64, 1)
		bat.InitZsOne(1)
		return bat, nil
	}
	// select * from (values row(1,1), row(2,2), row(3,3)) a;
	tableDef := node.TableDef
	colCount := len(tableDef.Cols)
	colsData := node.RowsetData.Cols
	rowCount := len(colsData[0].Data)
	bat := batch.NewWithSize(colCount)
	for i := 0; i < colCount; i++ {
		vec, err := rowsetDataToVector(ctx, proc, colsData[i].Data)
		if err != nil {
			return nil, err
		}
		bat.Vecs[i] = vec
	}
	bat.SetZs(rowCount, proc.Mp())
	return bat, nil
}

func (c *Compile) compilePlanScope(ctx context.Context, n *plan.Node, ns []*plan.Node) ([]*Scope, error) {
	switch n.NodeType {
	case plan.Node_VALUE_SCAN:
		ds := &Scope{Magic: Normal}
		ds.Proc = process.NewWithAnalyze(c.proc, c.ctx, 0, c.anal.Nodes())
		bat, err := constructValueScanBatch(ctx, c.proc, n)
		if err != nil {
			return nil, err
		}
		ds.DataSource = &Source{Bat: bat}
		return c.compileSort(n, c.compileProjection(n, []*Scope{ds})), nil
	case plan.Node_EXTERNAL_SCAN:
		node := plan2.DeepCopyNode(n)
		ss, err := c.compileExternScan(ctx, node)
		if err != nil {
			return nil, err
		}
		return c.compileSort(n, c.compileProjection(n, c.compileRestrict(node, ss))), nil
	case plan.Node_TABLE_SCAN:
		ss, err := c.compileTableScan(n)
		if err != nil {
			return nil, err
		}
		// RelationName
		return c.compileSort(n, c.compileProjection(n, c.compileRestrict(n, ss))), nil
	case plan.Node_FILTER:
		curr := c.anal.curr
		c.SetAnalyzeCurrent(nil, int(n.Children[0]))
		ss, err := c.compilePlanScope(ctx, ns[n.Children[0]], ns)
		if err != nil {
			return nil, err
		}
		c.SetAnalyzeCurrent(ss, curr)
		return c.compileSort(n, c.compileProjection(n, c.compileRestrict(n, ss))), nil
	case plan.Node_PROJECT:
		curr := c.anal.curr
		c.SetAnalyzeCurrent(nil, int(n.Children[0]))
		ss, err := c.compilePlanScope(ctx, ns[n.Children[0]], ns)
		if err != nil {
			return nil, err
		}
		c.SetAnalyzeCurrent(ss, curr)
		return c.compileSort(n, c.compileProjection(n, c.compileRestrict(n, ss))), nil
	case plan.Node_AGG:
		curr := c.anal.curr
		c.SetAnalyzeCurrent(nil, int(n.Children[0]))
		ss, err := c.compilePlanScope(ctx, ns[n.Children[0]], ns)
		if err != nil {
			return nil, err
		}
		c.SetAnalyzeCurrent(ss, curr)
		if len(n.GroupBy) == 0 || !c.info.WithBigMem {
			ss = c.compileAgg(n, ss, ns)
		} else {
			ss = c.compileGroup(n, ss, ns)
		}
		return c.compileSort(n, c.compileProjection(n, c.compileRestrict(n, ss))), nil
	case plan.Node_JOIN:
		needSwap, joinTyp := joinType(ctx, n, ns)
		curr := c.anal.curr
		c.SetAnalyzeCurrent(nil, int(n.Children[0]))
		ss, err := c.compilePlanScope(ctx, ns[n.Children[0]], ns)
		if err != nil {
			return nil, err
		}
		c.SetAnalyzeCurrent(ss, int(n.Children[1]))
		children, err := c.compilePlanScope(ctx, ns[n.Children[1]], ns)
		if err != nil {
			return nil, err
		}
		c.SetAnalyzeCurrent(children, curr)
		if needSwap {
			return c.compileSort(n, c.compileJoin(ctx, n, ns[n.Children[1]], ns[n.Children[0]], children, ss, joinTyp)), nil
		}
		return c.compileSort(n, c.compileJoin(ctx, n, ns[n.Children[0]], ns[n.Children[1]], ss, children, joinTyp)), nil
	case plan.Node_SORT:
		curr := c.anal.curr
		c.SetAnalyzeCurrent(nil, int(n.Children[0]))
		ss, err := c.compilePlanScope(ctx, ns[n.Children[0]], ns)
		if err != nil {
			return nil, err
		}
		c.SetAnalyzeCurrent(ss, curr)
		ss = c.compileSort(n, ss)
		return c.compileProjection(n, c.compileRestrict(n, ss)), nil
	case plan.Node_UNION:
		curr := c.anal.curr
		c.SetAnalyzeCurrent(nil, int(n.Children[0]))
		ss, err := c.compilePlanScope(ctx, ns[n.Children[0]], ns)
		if err != nil {
			return nil, err
		}
		c.SetAnalyzeCurrent(ss, int(n.Children[1]))
		children, err := c.compilePlanScope(ctx, ns[n.Children[1]], ns)
		if err != nil {
			return nil, err
		}
		c.SetAnalyzeCurrent(children, curr)
		return c.compileSort(n, c.compileUnion(n, ss, children, ns)), nil
	case plan.Node_MINUS, plan.Node_INTERSECT, plan.Node_INTERSECT_ALL:
		curr := c.anal.curr
		c.SetAnalyzeCurrent(nil, int(n.Children[0]))
		ss, err := c.compilePlanScope(ctx, ns[n.Children[0]], ns)
		if err != nil {
			return nil, err
		}
		c.SetAnalyzeCurrent(ss, int(n.Children[1]))
		children, err := c.compilePlanScope(ctx, ns[n.Children[1]], ns)
		if err != nil {
			return nil, err
		}
		c.SetAnalyzeCurrent(children, curr)
		return c.compileSort(n, c.compileMinusAndIntersect(n, ss, children, n.NodeType)), nil
	case plan.Node_UNION_ALL:
		curr := c.anal.curr
		c.SetAnalyzeCurrent(nil, int(n.Children[0]))
		ss, err := c.compilePlanScope(ctx, ns[n.Children[0]], ns)
		if err != nil {
			return nil, err
		}
		c.SetAnalyzeCurrent(ss, int(n.Children[1]))
		children, err := c.compilePlanScope(ctx, ns[n.Children[1]], ns)
		if err != nil {
			return nil, err
		}
		c.SetAnalyzeCurrent(children, curr)
		return c.compileSort(n, c.compileUnionAll(n, ss, children)), nil
	case plan.Node_DELETE:
		if n.DeleteCtx.CanTruncate {
			return nil, nil
		}
		ss, err := c.compilePlanScope(ctx, ns[n.Children[0]], ns)
		if err != nil {
			return nil, err
		}
		return ss, nil
	case plan.Node_INSERT:
		ss, err := c.compilePlanScope(ctx, ns[n.Children[0]], ns)
		if err != nil {
			return nil, err
		}
		return ss, nil
		// return c.compileProjection(n, c.compileRestrict(n, ss)), nil
	case plan.Node_UPDATE:
		ss, err := c.compilePlanScope(ctx, ns[n.Children[0]], ns)
		if err != nil {
			return nil, err
		}
		return ss, nil
	case plan.Node_FUNCTION_SCAN:
		var (
			pre []*Scope
			err error
		)
		curr := c.anal.curr
		c.SetAnalyzeCurrent(nil, int(n.Children[0]))
		pre, err = c.compilePlanScope(ctx, ns[n.Children[0]], ns)
		if err != nil {
			return nil, err
		}
		c.SetAnalyzeCurrent(pre, curr)
		ss, err := c.compileTableFunction(n, pre)
		if err != nil {
			return nil, err
		}
		return c.compileSort(n, c.compileProjection(n, c.compileRestrict(n, ss))), nil
	default:
		return nil, moerr.NewNYI(ctx, fmt.Sprintf("query '%s'", n))
	}
}

func (c *Compile) ConstructScope() *Scope {
	ds := &Scope{Magic: Normal}
	ds.Proc = process.NewWithAnalyze(c.proc, c.ctx, 0, c.anal.Nodes())
	ds.Proc.LoadTag = true
	bat := batch.NewWithSize(1)
	{
		bat.Vecs[0] = vector.NewConst(types.Type{Oid: types.T_int64}, 1)
		bat.Vecs[0].Col = make([]int64, 1)
		bat.InitZsOne(1)
	}
	ds.DataSource = &Source{Bat: bat}
	return ds
}

func (c *Compile) compileExternScan(ctx context.Context, n *plan.Node) ([]*Scope, error) {
	mcpu := c.cnList[0].Mcpu
	param := &tree.ExternParam{}
	err := json.Unmarshal([]byte(n.TableDef.Createsql), param)
	if param.Local {
		mcpu = 1
	}
	if err != nil {
		return nil, err
	}
	if param.ScanType == tree.S3 {
		if err := plan2.InitS3Param(param); err != nil {
			return nil, err
		}
		if param.Parallel {
			if mcpu > external.S3_PARALLEL_MAXNUM {
				mcpu = external.S3_PARALLEL_MAXNUM
			}
		}
	} else {
		if err := plan2.InitInfileParam(param); err != nil {
			return nil, err
		}
	}

	if n.ObjRef != nil {
		param.SysTable = external.IsSysTable(n.ObjRef.SchemaName, n.TableDef.Name)
	}

	param.FileService = c.proc.FileService
	param.Ctx = c.ctx
	var fileList []string
	var fileSize []int64
	if !param.Local {
		if param.QueryResult {
			fileList = strings.Split(param.Filepath, ",")
			for i := range fileList {
				fileList[i] = strings.TrimSpace(fileList[i])
			}
		} else {
			fileList, fileSize, err = plan2.ReadDir(param)
			if err != nil {
				return nil, err
			}
		}
		fileList, fileSize, err = external.FilterFileList(n, c.proc, fileList, fileSize)
		if err != nil {
			return nil, err
		}
		if param.LoadFile && len(fileList) == 0 {
			return nil, moerr.NewInvalidInput(ctx, "the file does not exist in load flow")
		}
	} else {
		fileList = []string{param.Filepath}
	}

	var fileOffset [][][2]int
	for i := 0; i < len(fileList); i++ {
		param.Filepath = fileList[i]
		if param.Parallel {
			arr, err := external.ReadFileOffset(param, c.proc, mcpu, fileSize[i])
			fileOffset = append(fileOffset, arr)
			if err != nil {
				return nil, err
			}
		}
	}

	cnt := len(fileList) / mcpu
	tag := len(fileList) % mcpu
	index := 0
	currentFirstFlag := c.anal.isFirst
	ss := make([]*Scope, mcpu)
	for i := 0; i < mcpu; i++ {
		ss[i] = c.ConstructScope()
		var fileListTmp []string
		if i < tag {
			fileListTmp = fileList[index : index+cnt+1]
			index += cnt + 1
		} else {
			fileListTmp = fileList[index : index+cnt]
			index += cnt
		}
		offset := make([][2]int, 0)
		for j := 0; j < len(fileOffset); j++ {
			offset = append(offset, [2]int{fileOffset[j][i][0], fileOffset[j][i][1]})
		}
		ss[i].appendInstruction(vm.Instruction{
			Op:      vm.External,
			Idx:     c.anal.curr,
			IsFirst: currentFirstFlag,
			Arg:     constructExternal(n, param, c.ctx, fileListTmp, fileSize, offset),
		})
		if param.Parallel {
			ss[i].Instructions[0].Arg.(*external.Argument).Es.FileList = fileList
		}
	}
	c.anal.isFirst = false
	return ss, nil
}

func (c *Compile) compileTableFunction(n *plan.Node, ss []*Scope) ([]*Scope, error) {
	currentFirstFlag := c.anal.isFirst
	for i := range ss {
		ss[i].appendInstruction(vm.Instruction{
			Op:      vm.TableFunction,
			Idx:     c.anal.curr,
			IsFirst: currentFirstFlag,
			Arg:     constructTableFunction(n, c.ctx, n.TableDef.TblFunc.Name),
		})
	}
	c.anal.isFirst = false

	return ss, nil
}

func (c *Compile) compileTableScan(n *plan.Node) ([]*Scope, error) {
	nodes, err := c.generateNodes(n)
	if err != nil {
		return nil, err
	}
	ss := make([]*Scope, 0, len(nodes))
	for i := range nodes {
		ss = append(ss, c.compileTableScanWithNode(n, nodes[i]))
	}
	return ss, nil
}

func (c *Compile) compileTableScanWithNode(n *plan.Node, node engine.Node) *Scope {
	var s *Scope
	var tblDef *plan.TableDef
	var ts timestamp.Timestamp
	var db engine.Database
	var rel engine.Relation
	var err error

	attrs := make([]string, len(n.TableDef.Cols))
	for j, col := range n.TableDef.Cols {
		attrs[j] = col.Name
	}
	if c.proc != nil && c.proc.TxnOperator != nil {
		ts = c.proc.TxnOperator.Txn().SnapshotTS
	}
	{
		var cols []*plan.ColDef
		ctx := c.ctx
		if util.TableIsClusterTable(n.TableDef.GetTableType()) {
			ctx = context.WithValue(ctx, defines.TenantIDKey{}, catalog.System_Account)
		}
		db, err = c.e.Database(ctx, n.ObjRef.SchemaName, c.proc.TxnOperator)
		if err != nil {
			panic(err)
		}
		rel, err = db.Relation(ctx, n.TableDef.Name)
		if err != nil {
			var e error // avoid contamination of error messages
			db, e = c.e.Database(c.ctx, defines.TEMPORARY_DBNAME, c.proc.TxnOperator)
			if e != nil {
				panic(e)
			}
			rel, e = db.Relation(c.ctx, engine.GetTempTableName(n.ObjRef.SchemaName, n.TableDef.Name))
			if e != nil {
				panic(e)
			}
		}
		defs, err := rel.TableDefs(ctx)
		if err != nil {
			panic(err)
		}
		i := int32(0)
		name2index := make(map[string]int32)
		for _, def := range defs {
			if attr, ok := def.(*engine.AttributeDef); ok {
				name2index[attr.Attr.Name] = i
				cols = append(cols, &plan.ColDef{
					Name: attr.Attr.Name,
					Typ: &plan.Type{
						Id:        int32(attr.Attr.Type.Oid),
						Width:     attr.Attr.Type.Width,
						Size:      attr.Attr.Type.Size,
						Precision: attr.Attr.Type.Precision,
						Scale:     attr.Attr.Type.Scale,
						AutoIncr:  attr.Attr.AutoIncrement,
					},
					Primary:   attr.Attr.Primary,
					Default:   attr.Attr.Default,
					OnUpdate:  attr.Attr.OnUpdate,
					Comment:   attr.Attr.Comment,
					ClusterBy: attr.Attr.ClusterBy,
				})
				i++
			}
		}
		tblDef = &plan.TableDef{
			Cols:          cols,
			Name2ColIndex: name2index,
			Name:          n.TableDef.Name,
			TableType:     n.TableDef.GetTableType(),
		}
	}
	s = &Scope{
		Magic:    Remote,
		NodeInfo: node,
		DataSource: &Source{
			Timestamp:    ts,
			Attributes:   attrs,
			TableDef:     tblDef,
			RelationName: n.TableDef.Name,
			SchemaName:   n.ObjRef.SchemaName,
			Expr:         colexec.RewriteFilterExprList(n.FilterList),
		},
	}
	s.Proc = process.NewWithAnalyze(c.proc, c.ctx, 0, c.anal.Nodes())
	return s
}

func (c *Compile) compileRestrict(n *plan.Node, ss []*Scope) []*Scope {
	if len(n.FilterList) == 0 {
		return ss
	}
	currentFirstFlag := c.anal.isFirst
	for i := range ss {
		ss[i].appendInstruction(vm.Instruction{
			Op:      vm.Restrict,
			Idx:     c.anal.curr,
			IsFirst: currentFirstFlag,
			Arg:     constructRestrict(n),
		})
	}
	c.anal.isFirst = false
	return ss
}

func (c *Compile) compileProjection(n *plan.Node, ss []*Scope) []*Scope {
	currentFirstFlag := c.anal.isFirst
	for i := range ss {
		ss[i].appendInstruction(vm.Instruction{
			Op:      vm.Projection,
			Idx:     c.anal.curr,
			IsFirst: currentFirstFlag,
			Arg:     constructProjection(n),
		})
	}
	c.anal.isFirst = false
	return ss
}

func (c *Compile) compileUnion(n *plan.Node, ss []*Scope, children []*Scope, ns []*plan.Node) []*Scope {
	ss = append(ss, children...)
	rs := c.newScopeList(1, int(n.Stats.BlockNum))
	gn := new(plan.Node)
	gn.GroupBy = make([]*plan.Expr, len(n.ProjectList))
	copy(gn.GroupBy, n.ProjectList)
	for i := range rs {
		ch := c.newMergeScope(dupScopeList(ss))
		ch.appendInstruction(vm.Instruction{
			Op: vm.Connector,
			Arg: &connector.Argument{
				Reg: rs[i].Proc.Reg.MergeReceivers[0],
			},
		})
		ch.IsEnd = true
		rs[i].PreScopes = []*Scope{ch}
		rs[i].Instructions = append(rs[i].Instructions, vm.Instruction{
			Op:  vm.Group,
			Idx: c.anal.curr,
			Arg: constructGroup(c.ctx, gn, n, i, len(rs), true, c.proc),
		})
	}
	return rs
}

func (c *Compile) compileMinusAndIntersect(n *plan.Node, ss []*Scope, children []*Scope, nodeType plan.Node_NodeType) []*Scope {
	rs := c.newJoinScopeListWithBucket(c.newScopeList(2, int(n.Stats.BlockNum)), ss, children)
	switch nodeType {
	case plan.Node_MINUS:
		for i := range rs {
			rs[i].Instructions[0] = vm.Instruction{
				Op:  vm.Minus,
				Idx: c.anal.curr,
				Arg: constructMinus(n, c.proc, i, len(rs)),
			}
		}
	case plan.Node_INTERSECT:
		for i := range rs {
			rs[i].Instructions[0] = vm.Instruction{
				Op:  vm.Intersect,
				Idx: c.anal.curr,
				Arg: constructIntersect(n, c.proc, i, len(rs)),
			}
		}
	case plan.Node_INTERSECT_ALL:
		for i := range rs {
			rs[i].Instructions[0] = vm.Instruction{
				Op:  vm.IntersectAll,
				Idx: c.anal.curr,
				Arg: constructIntersectAll(n, c.proc, i, len(rs)),
			}
		}

	}
	return rs
}

func (c *Compile) compileUnionAll(n *plan.Node, ss []*Scope, children []*Scope) []*Scope {
	rs := c.newMergeScope(append(ss, children...))
	rs.Instructions[0].Idx = c.anal.curr
	return []*Scope{rs}
}

<<<<<<< HEAD
func (c *Compile) compileJoin(ctx context.Context, n, left, right *plan.Node, ss []*Scope, children []*Scope, joinTyp plan.Node_JoinFlag) []*Scope {
	var rs []*Scope
=======
func (c *Compile) compileJoin(ctx context.Context, n, right *plan.Node, ss []*Scope, children []*Scope, joinTyp plan.Node_JoinFlag) []*Scope {
	//rs := c.newJoinScopeList(ss, children)
	rs := c.newBroadcastJoinScopeList(ss, children)
>>>>>>> 63a48383
	isEq := isEquiJoin(n.OnList)

	right_typs := make([]types.Type, len(right.ProjectList))
	for i, expr := range right.ProjectList {
		right_typs[i] = dupType(expr.Typ)
	}

	left_typs := make([]types.Type, len(left.ProjectList))
	for i, expr := range left.ProjectList {
		left_typs[i] = dupType(expr.Typ)
	}

	switch joinTyp {
	case plan.Node_INNER:
		rs = c.newShuffleJoinScopeList(ss, children)
		if len(n.OnList) == 0 {
			for i := range rs {
				rs[i].appendInstruction(vm.Instruction{
					Op:  vm.Product,
					Idx: c.anal.curr,
					Arg: constructProduct(n, right_typs, c.proc),
				})
			}
		} else {
			for i := range rs {
				if isEq {
					rs[i].appendInstruction(vm.Instruction{
						Op:  vm.Join,
						Idx: c.anal.curr,
						Arg: constructJoin(n, right_typs, c.proc),
					})
				} else {
					rs[i].appendInstruction(vm.Instruction{
						Op:  vm.LoopJoin,
						Idx: c.anal.curr,
						Arg: constructLoopJoin(n, right_typs, c.proc),
					})
				}
			}
		}
	case plan.Node_SEMI:
		rs = c.newShuffleJoinScopeList(ss, children)
		for i := range rs {
			if isEq {
				rs[i].appendInstruction(vm.Instruction{
					Op:  vm.Semi,
					Idx: c.anal.curr,
					Arg: constructSemi(n, right_typs, c.proc),
				})
			} else {
				rs[i].appendInstruction(vm.Instruction{
					Op:  vm.LoopSemi,
					Idx: c.anal.curr,
					Arg: constructLoopSemi(n, right_typs, c.proc),
				})
			}
		}
	case plan.Node_LEFT:
		rs = c.newShuffleJoinScopeList(ss, children)
		for i := range rs {
			if isEq {
				rs[i].appendInstruction(vm.Instruction{
					Op:  vm.Left,
					Idx: c.anal.curr,
					Arg: constructLeft(n, right_typs, c.proc),
				})
			} else {
				rs[i].appendInstruction(vm.Instruction{
					Op:  vm.LoopLeft,
					Idx: c.anal.curr,
					Arg: constructLoopLeft(n, right_typs, c.proc),
				})
			}
		}
	case plan.Node_RIGHT:
		if isEq {
			rs = make([]*Scope, len(ss))
			for i := range rs {
				rs[i] = new(Scope)
				rs[i].Magic = Remote
				rs[i].IsJoin = true
				rs[i].NodeInfo = ss[i].NodeInfo
				rs[i].Proc = process.NewWithAnalyze(c.proc, c.ctx, 2, c.anal.Nodes())
			}
			rs = c.newJoinScopeListWithBucket(rs, ss, children)
			for i := range rs {
				rs[i].appendInstruction(vm.Instruction{
					Op:  vm.Right,
					Idx: c.anal.curr,
					Arg: constructRight(n, left_typs, right_typs, uint64(i), uint64(len(rs)), c.proc),
				})
			}
		} else {
			rs = c.newShuffleJoinScopeList(children, ss)
			for i := range rs {
				rs[i].appendInstruction(vm.Instruction{
					Op:  vm.LoopLeft,
					Idx: c.anal.curr,
					Arg: constructLoopRight(n, left_typs, c.proc),
				})
			}
		}
	case plan.Node_SINGLE:
		rs = c.newShuffleJoinScopeList(ss, children)
		for i := range rs {
			if isEq {
				rs[i].appendInstruction(vm.Instruction{
					Op:  vm.Single,
					Idx: c.anal.curr,
					Arg: constructSingle(n, right_typs, c.proc),
				})
			} else {
				rs[i].appendInstruction(vm.Instruction{
					Op:  vm.LoopSingle,
					Idx: c.anal.curr,
					Arg: constructLoopSingle(n, right_typs, c.proc),
				})
			}
		}
	case plan.Node_ANTI:
		rs = c.newShuffleJoinScopeList(ss, children)
		_, conds := extraJoinConditions(n.OnList)
		for i := range rs {
			if isEq && len(conds) == 1 {
				rs[i].appendInstruction(vm.Instruction{
					Op:  vm.Anti,
					Idx: c.anal.curr,
					Arg: constructAnti(n, right_typs, c.proc),
				})
			} else {
				rs[i].appendInstruction(vm.Instruction{
					Op:  vm.LoopAnti,
					Idx: c.anal.curr,
					Arg: constructLoopAnti(n, right_typs, c.proc),
				})
			}
		}
	case plan.Node_MARK:
		rs = c.newShuffleJoinScopeList(ss, children)
		for i := range rs {
			//if isEq {
			//	rs[i].appendInstruction(vm.Instruction{
			//		Op:  vm.Mark,
			//		Idx: c.anal.curr,
			//		Arg: constructMark(n, typs, c.proc),
			//	})
			//} else {
			rs[i].appendInstruction(vm.Instruction{
				Op:  vm.LoopMark,
				Idx: c.anal.curr,
				Arg: constructLoopMark(n, right_typs, c.proc),
			})
			//}
		}
	default:
		panic(moerr.NewNYI(ctx, fmt.Sprintf("join typ '%v'", n.JoinType)))
	}
	return rs
}

func (c *Compile) compileSort(n *plan.Node, ss []*Scope) []*Scope {
	switch {
	case n.Limit != nil && n.Offset == nil && len(n.OrderBy) > 0: // top
		vec, err := colexec.EvalExpr(constBat, c.proc, n.Limit)
		if err != nil {
			panic(err)
		}
		defer vec.Free(c.proc.Mp())
		return c.compileTop(n, vec.Col.([]int64)[0], ss)
	case n.Limit == nil && n.Offset == nil && len(n.OrderBy) > 0: // top
		return c.compileOrder(n, ss)
	case n.Limit != nil && n.Offset != nil && len(n.OrderBy) > 0:
		vec1, err := colexec.EvalExpr(constBat, c.proc, n.Limit)
		if err != nil {
			panic(err)
		}
		defer vec1.Free(c.proc.Mp())
		vec2, err := colexec.EvalExpr(constBat, c.proc, n.Offset)
		if err != nil {
			panic(err)
		}
		defer vec2.Free(c.proc.Mp())
		limit, offset := vec1.Col.([]int64)[0], vec2.Col.([]int64)[0]
		topN := limit + offset
		if topN <= 8192*2 {
			// if n is small, convert `order by col limit m offset n` to `top m+n offset n`
			return c.compileOffset(n, c.compileTop(n, topN, ss))
		}
		return c.compileLimit(n, c.compileOffset(n, c.compileOrder(n, ss)))
	case n.Limit == nil && n.Offset != nil && len(n.OrderBy) > 0: // order and offset
		return c.compileOffset(n, c.compileOrder(n, ss))
	case n.Limit != nil && n.Offset == nil && len(n.OrderBy) == 0: // limit
		return c.compileLimit(n, ss)
	case n.Limit == nil && n.Offset != nil && len(n.OrderBy) == 0: // offset
		return c.compileOffset(n, ss)
	case n.Limit != nil && n.Offset != nil && len(n.OrderBy) == 0: // limit and offset
		return c.compileLimit(n, c.compileOffset(n, ss))
	default:
		return ss
	}
}

func containBrokenNode(s *Scope) bool {
	for i := range s.Instructions {
		if s.Instructions[i].IsBrokenNode() {
			return true
		}
	}
	return false
}

func (c *Compile) compileTop(n *plan.Node, topN int64, ss []*Scope) []*Scope {
	// use topN TO make scope.
	currentFirstFlag := c.anal.isFirst
	for i := range ss {
		c.anal.isFirst = currentFirstFlag
		if containBrokenNode(ss[i]) {
			ss[i] = c.newMergeScope([]*Scope{ss[i]})
		}
		ss[i].appendInstruction(vm.Instruction{
			Op:      vm.Top,
			Idx:     c.anal.curr,
			IsFirst: c.anal.isFirst,
			Arg:     constructTop(n, topN),
		})
	}
	c.anal.isFirst = false

	rs := c.newMergeScope(ss)
	rs.Instructions[0] = vm.Instruction{
		Op:  vm.MergeTop,
		Idx: c.anal.curr,
		Arg: constructMergeTop(n, topN),
	}
	return []*Scope{rs}
}

func (c *Compile) compileOrder(n *plan.Node, ss []*Scope) []*Scope {
	currentFirstFlag := c.anal.isFirst
	for i := range ss {
		c.anal.isFirst = currentFirstFlag
		if containBrokenNode(ss[i]) {
			ss[i] = c.newMergeScope([]*Scope{ss[i]})
		}
		ss[i].appendInstruction(vm.Instruction{
			Op:      vm.Order,
			Idx:     c.anal.curr,
			IsFirst: c.anal.isFirst,
			Arg:     constructOrder(n, c.proc),
		})
	}
	c.anal.isFirst = false

	rs := c.newMergeScope(ss)
	rs.Instructions[0] = vm.Instruction{
		Op:  vm.MergeOrder,
		Idx: c.anal.curr,
		Arg: constructMergeOrder(n, c.proc),
	}
	return []*Scope{rs}
}

func (c *Compile) compileOffset(n *plan.Node, ss []*Scope) []*Scope {
	currentFirstFlag := c.anal.isFirst
	for i := range ss {
		if containBrokenNode(ss[i]) {
			c.anal.isFirst = currentFirstFlag
			ss[i] = c.newMergeScope([]*Scope{ss[i]})
		}
	}

	rs := c.newMergeScope(ss)
	rs.Instructions[0] = vm.Instruction{
		Op:  vm.MergeOffset,
		Idx: c.anal.curr,
		Arg: constructMergeOffset(n, c.proc),
	}
	return []*Scope{rs}
}

func (c *Compile) compileLimit(n *plan.Node, ss []*Scope) []*Scope {
	currentFirstFlag := c.anal.isFirst
	for i := range ss {
		c.anal.isFirst = currentFirstFlag
		if containBrokenNode(ss[i]) {
			ss[i] = c.newMergeScope([]*Scope{ss[i]})
		}
		ss[i].appendInstruction(vm.Instruction{
			Op:      vm.Limit,
			Idx:     c.anal.curr,
			IsFirst: c.anal.isFirst,
			Arg:     constructLimit(n, c.proc),
		})
	}
	c.anal.isFirst = false

	rs := c.newMergeScope(ss)
	rs.Instructions[0] = vm.Instruction{
		Op:  vm.MergeLimit,
		Idx: c.anal.curr,
		Arg: constructMergeLimit(n, c.proc),
	}
	return []*Scope{rs}
}

func (c *Compile) compileAgg(n *plan.Node, ss []*Scope, ns []*plan.Node) []*Scope {
	currentFirstFlag := c.anal.isFirst
	for i := range ss {
		c.anal.isFirst = currentFirstFlag
		if containBrokenNode(ss[i]) {
			ss[i] = c.newMergeScope([]*Scope{ss[i]})
		}
		ss[i].appendInstruction(vm.Instruction{
			Op:      vm.Group,
			Idx:     c.anal.curr,
			IsFirst: c.anal.isFirst,
			Arg:     constructGroup(c.ctx, n, ns[n.Children[0]], 0, 0, false, c.proc),
		})
	}
	c.anal.isFirst = false

	rs := c.newMergeScope(ss)
	rs.Instructions[0] = vm.Instruction{
		Op:  vm.MergeGroup,
		Idx: c.anal.curr,
		Arg: constructMergeGroup(n, true),
	}
	return []*Scope{rs}
}

func (c *Compile) compileGroup(n *plan.Node, ss []*Scope, ns []*plan.Node) []*Scope {
	currentIsFirst := c.anal.isFirst
	c.anal.isFirst = false
	rs := c.newScopeList(validScopeCount(ss), int(n.Stats.BlockNum))
	j := 0
	for i := range ss {
		if containBrokenNode(ss[i]) {
			isEnd := ss[i].IsEnd
			ss[i] = c.newMergeScope([]*Scope{ss[i]})
			ss[i].IsEnd = isEnd
		}
		if !ss[i].IsEnd {
			ss[i].appendInstruction(vm.Instruction{
				Op:  vm.Dispatch,
				Arg: constructDispatch(true, extraRegisters(rs, j)),
			})
			j++
			ss[i].IsEnd = true
		}
	}

	for i := range rs {
		rs[i].Instructions = append(rs[i].Instructions, vm.Instruction{
			Op:      vm.Group,
			Idx:     c.anal.curr,
			IsFirst: currentIsFirst,
			Arg:     constructGroup(c.ctx, n, ns[n.Children[0]], i, len(rs), true, c.proc),
		})
	}
	return []*Scope{c.newMergeScope(append(rs, ss...))}
}

func (c *Compile) newInsertMergeScope(arg *insert.Argument, ss []*Scope) *Scope {
	ss2 := make([]*Scope, 0, len(ss))
	for _, s := range ss {
		if s.IsEnd {
			continue
		}
		ss2 = append(ss2, s)
	}
	insert := &vm.Instruction{
		Op:  vm.Insert,
		Arg: arg,
	}
	for i := range ss2 {
		ss2[i].Instructions = append(ss2[i].Instructions, dupInstruction(insert, nil))
	}
	return c.newMergeScope(ss2)
}

func (c *Compile) newMergeScope(ss []*Scope) *Scope {
	rs := &Scope{
		PreScopes: ss,
		Magic:     Merge,
	}
	cnt := 0
	for _, s := range ss {
		if s.IsEnd {
			continue
		}
		cnt++
	}
	rs.Proc = process.NewWithAnalyze(c.proc, c.ctx, cnt, c.anal.Nodes())
	if len(ss) > 0 {
		rs.Proc.LoadTag = ss[0].Proc.LoadTag
	}
	rs.Instructions = append(rs.Instructions, vm.Instruction{
		Op:      vm.Merge,
		Idx:     c.anal.curr,
		IsFirst: c.anal.isFirst,
		Arg:     &merge.Argument{},
	})
	c.anal.isFirst = false

	j := 0
	for i := range ss {
		if !ss[i].IsEnd {
			ss[i].appendInstruction(vm.Instruction{
				Op: vm.Connector,
				Arg: &connector.Argument{
					Reg: rs.Proc.Reg.MergeReceivers[j],
				},
			})
			j++
		}
	}
	return rs
}

func (c *Compile) newScopeList(childrenCount int, blocks int) []*Scope {
	var ss []*Scope

	currentFirstFlag := c.anal.isFirst
	for _, n := range c.cnList {
		c.anal.isFirst = currentFirstFlag
		ss = append(ss, c.newScopeListWithNode(c.generateCPUNumber(n.Mcpu, blocks), childrenCount)...)
	}
	return ss
}

func (c *Compile) newScopeListWithNode(mcpu, childrenCount int) []*Scope {
	ss := make([]*Scope, mcpu)
	currentFirstFlag := c.anal.isFirst
	for i := range ss {
		ss[i] = new(Scope)
		ss[i].Magic = Remote
		ss[i].Proc = process.NewWithAnalyze(c.proc, c.ctx, childrenCount, c.anal.Nodes())
		ss[i].Instructions = append(ss[i].Instructions, vm.Instruction{
			Op:      vm.Merge,
			Idx:     c.anal.curr,
			IsFirst: currentFirstFlag,
			Arg:     &merge.Argument{},
		})
	}
	c.anal.isFirst = false
	return ss
}

func (c *Compile) newJoinScopeListWithBucket(rs, ss, children []*Scope) []*Scope {
	currentFirstFlag := c.anal.isFirst
	for i := range rs {
		c.anal.isFirst = currentFirstFlag
		left := c.newMergeScope(dupScopeList(ss))

		c.anal.isFirst = currentFirstFlag
		right := c.newMergeScope(dupScopeList(children))

		rs[i].PreScopes = []*Scope{left, right}
		left.appendInstruction(vm.Instruction{
			Op: vm.Connector,
			Arg: &connector.Argument{
				Reg: rs[i].Proc.Reg.MergeReceivers[0],
			},
		})
		right.appendInstruction(vm.Instruction{
			Op: vm.Connector,
			Arg: &connector.Argument{
				Reg: rs[i].Proc.Reg.MergeReceivers[1],
			},
		})
		left.IsEnd = true
		right.IsEnd = true
	}
	return rs
}

//func (c *Compile) newJoinScopeList(ss []*Scope, children []*Scope) []*Scope {
//	rs := make([]*Scope, len(ss))
// join's input will record in the left/right scope when JoinRun
// so set it to false here.
//	c.anal.isFirst = false
//	for i := range ss {
//		if ss[i].IsEnd {
//			rs[i] = ss[i]
//			continue
//		}
//		chp := c.newMergeScope(dupScopeList(children))
//		rs[i] = new(Scope)
//		rs[i].Magic = Remote
//		rs[i].IsJoin = true
//		rs[i].NodeInfo = ss[i].NodeInfo
//		rs[i].PreScopes = []*Scope{ss[i], chp}
//		rs[i].Proc = process.NewWithAnalyze(c.proc, c.ctx, 2, c.anal.Nodes())
//		ss[i].appendInstruction(vm.Instruction{
//			Op: vm.Connector,
///			Arg: &connector.Argument{
//				Reg: rs[i].Proc.Reg.MergeReceivers[0],
//			},
//		})
//		chp.appendInstruction(vm.Instruction{
//			Op: vm.Connector,
//			Arg: &connector.Argument{
//				Reg: rs[i].Proc.Reg.MergeReceivers[1],
//			},
//		})
//		chp.IsEnd = true
//	}
//	return rs
//}

func (c *Compile) newBroadcastJoinScopeList(ss []*Scope, children []*Scope) []*Scope {
	len := len(ss)
	rs := make([]*Scope, len)
	idx := 0
	for i := range ss {
		if ss[i].IsEnd {
			rs[i] = ss[i]
			continue
		}
		rs[i] = new(Scope)
		rs[i].Magic = Remote
		rs[i].IsJoin = true
		rs[i].NodeInfo = ss[i].NodeInfo
		if isCurrentCN(rs[i].NodeInfo.Addr, c.addr) {
			idx = i
		}
		rs[i].PreScopes = []*Scope{ss[i]}
		rs[i].Proc = process.NewWithAnalyze(c.proc, c.ctx, 2, c.anal.Nodes())
		ss[i].appendInstruction(vm.Instruction{
			Op: vm.Connector,
			Arg: &connector.Argument{
				Reg: rs[i].Proc.Reg.MergeReceivers[0],
			},
		})
	}

	mergeChildren := c.newMergeScope(children)
	mergeChildren.appendInstruction(vm.Instruction{
		Op:  vm.Dispatch,
		Arg: constructBroadcastJoinDispatch(1, rs, c.addr, mergeChildren.Proc),
	})
	rs[idx].PreScopes = append(rs[idx].PreScopes, mergeChildren)

	return rs
}

func (c *Compile) newLeftScope(s *Scope, ss []*Scope) *Scope {
	rs := &Scope{
		Magic: Merge,
	}
	rs.appendInstruction(vm.Instruction{
		Op:      vm.Merge,
		Idx:     s.Instructions[0].Idx,
		IsFirst: true,
		Arg:     &merge.Argument{},
	})
	rs.appendInstruction(vm.Instruction{
		Op:  vm.Dispatch,
		Arg: constructDispatch(false, extraRegisters(ss, 0)),
	})
	rs.IsEnd = true
	rs.Proc = process.NewWithAnalyze(s.Proc, c.ctx, 1, c.anal.Nodes())
	rs.Proc.Reg.MergeReceivers[0] = s.Proc.Reg.MergeReceivers[0]
	return rs
}

func (c *Compile) newRightScope(s *Scope, ss []*Scope) *Scope {
	rs := &Scope{
		Magic: Merge,
	}
	rs.appendInstruction(vm.Instruction{
		Op:      vm.HashBuild,
		Idx:     s.Instructions[0].Idx,
		IsFirst: true,
		Arg:     constructHashBuild(s.Instructions[0], c.proc),
	})
	rs.appendInstruction(vm.Instruction{
		Op:  vm.Dispatch,
		Arg: constructDispatch(true, extraRegisters(ss, 1)),
	})
	rs.IsEnd = true
	rs.Proc = process.NewWithAnalyze(s.Proc, c.ctx, 1, c.anal.Nodes())
	rs.Proc.Reg.MergeReceivers[0] = s.Proc.Reg.MergeReceivers[1]

	for i, u := range s.RemoteReceivRegInfos {
		if u.Idx == 1 {
			rs.RemoteReceivRegInfos = append(rs.RemoteReceivRegInfos, RemoteReceivRegInfo{
				Idx:      0,
				Uuid:     u.Uuid,
				FromAddr: u.FromAddr,
			})
			s.RemoteReceivRegInfos = append(s.RemoteReceivRegInfos[:i], s.RemoteReceivRegInfos[i+1:]...)
			break
		}
	}

	return rs
}

// Number of cpu's available on the current machine
func (c *Compile) NumCPU() int {
	return runtime.NumCPU()
}

func (c *Compile) generateCPUNumber(cpunum, blocks int) int {
	if blocks < cpunum {
		if blocks <= 0 {
			return 1
		}
		return blocks
	}
	if cpunum <= 0 {
		return 1
	}
	return cpunum
}

func (c *Compile) initAnalyze(qry *plan.Query) {
	anals := make([]*process.AnalyzeInfo, len(qry.Nodes))
	for i := range anals {
		anals[i] = new(process.AnalyzeInfo)
	}
	c.anal = &anaylze{
		qry:       qry,
		analInfos: anals,
		curr:      int(qry.Steps[0]),
	}
}

func (c *Compile) fillAnalyzeInfo() {
	for i, anal := range c.anal.analInfos {
		if c.anal.qry.Nodes[i].AnalyzeInfo == nil {
			c.anal.qry.Nodes[i].AnalyzeInfo = new(plan.AnalyzeInfo)
		}
		c.anal.qry.Nodes[i].AnalyzeInfo.InputRows = atomic.LoadInt64(&anal.InputRows)
		c.anal.qry.Nodes[i].AnalyzeInfo.OutputRows = atomic.LoadInt64(&anal.OutputRows)
		c.anal.qry.Nodes[i].AnalyzeInfo.InputSize = atomic.LoadInt64(&anal.InputSize)
		c.anal.qry.Nodes[i].AnalyzeInfo.OutputSize = atomic.LoadInt64(&anal.OutputSize)
		c.anal.qry.Nodes[i].AnalyzeInfo.TimeConsumed = atomic.LoadInt64(&anal.TimeConsumed)
		c.anal.qry.Nodes[i].AnalyzeInfo.MemorySize = atomic.LoadInt64(&anal.MemorySize)
		c.anal.qry.Nodes[i].AnalyzeInfo.WaitTimeConsumed = atomic.LoadInt64(&anal.WaitTimeConsumed)
		c.anal.qry.Nodes[i].AnalyzeInfo.DiskIO = atomic.LoadInt64(&anal.DiskIO)
		c.anal.qry.Nodes[i].AnalyzeInfo.S3IOByte = atomic.LoadInt64(&anal.S3IOByte)
		c.anal.qry.Nodes[i].AnalyzeInfo.S3IOCount = atomic.LoadInt64(&anal.S3IOCount)
		c.anal.qry.Nodes[i].AnalyzeInfo.NetworkIO = atomic.LoadInt64(&anal.NetworkIO)
		c.anal.qry.Nodes[i].AnalyzeInfo.ScanTime = atomic.LoadInt64(&anal.ScanTime)
		c.anal.qry.Nodes[i].AnalyzeInfo.InsertTime = atomic.LoadInt64(&anal.InsertTime)
	}
}

func (c *Compile) generateNodes(n *plan.Node) (engine.Nodes, error) {
	var err error
	var db engine.Database
	var rel engine.Relation
	var ranges [][]byte
	var nodes engine.Nodes
	ctx := c.ctx
	if util.TableIsClusterTable(n.TableDef.GetTableType()) {
		ctx = context.WithValue(ctx, defines.TenantIDKey{}, catalog.System_Account)
	}

	db, err = c.e.Database(ctx, n.ObjRef.SchemaName, c.proc.TxnOperator)
	if err != nil {
		return nil, err
	}
	rel, err = db.Relation(ctx, n.TableDef.Name)
	if err != nil {
		var e error // avoid contamination of error messages
		db, e = c.e.Database(ctx, defines.TEMPORARY_DBNAME, c.proc.TxnOperator)
		if e != nil {
			return nil, err
		}

		rel, e = db.Relation(ctx, engine.GetTempTableName(n.ObjRef.SchemaName, n.TableDef.Name))
		if e != nil {
			return nil, err
		}
		c.isTemporaryScan = true
	}
	if c.isTemporaryScan {
		c.isTemporaryScan = false
		for i := 0; i < len(c.cnList); i++ {
			c.cnList[i].Addr = ""
		}
	}
	ranges, err = rel.Ranges(ctx, plan2.HandleFiltersForZM(n.FilterList, c.proc))
	if err != nil {
		return nil, err
	}
	if len(ranges) == 0 {
		nodes = make(engine.Nodes, len(c.cnList))
		for i, node := range c.cnList {
			nodes[i] = engine.Node{
				Rel:  rel,
				Id:   node.Id,
				Addr: node.Addr,
				Mcpu: c.generateCPUNumber(node.Mcpu, int(n.Stats.BlockNum)),
			}
		}
		return nodes, nil
	}
	// ranges[0] means memtable
	if len(ranges[0]) == 0 {
		if c.info.Typ == plan2.ExecTypeTP {
			nodes = append(nodes, engine.Node{
				Rel:  rel,
				Mcpu: 1,
			})
		} else {
			nodes = append(nodes, engine.Node{
				Rel:  rel,
				Mcpu: c.generateCPUNumber(runtime.NumCPU(), int(n.Stats.BlockNum)),
			})
		}
		ranges = ranges[1:]
	}
	if len(ranges) == 0 {
		return nodes, nil
	}
	step := (len(ranges) + len(c.cnList) - 1) / len(c.cnList)
	for i := 0; i < len(ranges); i += step {
		j := i / step
		if i+step >= len(ranges) {
			nodes = append(nodes, engine.Node{
				Rel:  rel,
				Id:   c.cnList[j].Id,
				Addr: c.cnList[j].Addr,
				Mcpu: c.generateCPUNumber(c.cnList[j].Mcpu, int(n.Stats.BlockNum)),
				Data: ranges[i:],
			})
		} else {
			nodes = append(nodes, engine.Node{
				Rel:  rel,
				Id:   c.cnList[j].Id,
				Addr: c.cnList[j].Addr,
				Mcpu: c.generateCPUNumber(c.cnList[j].Mcpu, int(n.Stats.BlockNum)),
				Data: ranges[i : i+step],
			})
		}
	}
	return nodes, nil
}

func (anal *anaylze) Nodes() []*process.AnalyzeInfo {
	return anal.analInfos
}

func validScopeCount(ss []*Scope) int {
	var cnt int

	for _, s := range ss {
		if s.IsEnd {
			continue
		}
		cnt++
	}
	return cnt
}

func extraRegisters(ss []*Scope, i int) []*process.WaitRegister {
	regs := make([]*process.WaitRegister, 0, len(ss))
	for _, s := range ss {
		if s.IsEnd {
			continue
		}
		regs = append(regs, s.Proc.Reg.MergeReceivers[i])
	}
	return regs
}

func joinType(ctx context.Context, n *plan.Node, ns []*plan.Node) (bool, plan.Node_JoinFlag) {
	switch n.JoinType {
	case plan.Node_INNER:
		return false, plan.Node_INNER
	case plan.Node_LEFT:
		return false, plan.Node_LEFT
	case plan.Node_SEMI:
		return false, plan.Node_SEMI
	case plan.Node_ANTI:
		return false, plan.Node_ANTI
	case plan.Node_RIGHT:
		return false, plan.Node_RIGHT
	case plan.Node_SINGLE:
		return false, plan.Node_SINGLE
	case plan.Node_MARK:
		return false, plan.Node_MARK
	default:
		panic(moerr.NewNYI(ctx, fmt.Sprintf("join typ '%v'", n.JoinType)))
	}
}

func dupType(typ *plan.Type) types.Type {
	return types.Type{
		Oid:       types.T(typ.Id),
		Size:      typ.Size,
		Width:     typ.Width,
		Scale:     typ.Scale,
		Precision: typ.Precision,
	}
}

// Update the specific scopes's instruction to true
// then update the current idx
func (c *Compile) SetAnalyzeCurrent(updateScopes []*Scope, nextId int) {
	if updateScopes != nil {
		updateScopesLastFlag(updateScopes)
	}

	c.anal.curr = nextId
	c.anal.isFirst = true
}

func updateScopesLastFlag(updateScopes []*Scope) {
	for _, s := range updateScopes {
		last := len(s.Instructions) - 1
		s.Instructions[last].IsLast = true
	}
}

func isCurrentCN(addr string, currentCNAddr string) bool {
	return strings.Split(addr, ":")[0] == strings.Split(currentCNAddr, ":")[0]
}

func rowsetDataToVector(ctx context.Context, proc *process.Process, exprs []*plan.Expr) (*vector.Vector, error) {
	rowCount := len(exprs)
	if rowCount == 0 {
		return nil, moerr.NewInternalError(ctx, "rowsetData do not have rows")
	}
	var typ types.Type
	var vec *vector.Vector
	for _, e := range exprs {
		if e.Typ.Id != int32(types.T_any) {
			typ = plan2.MakeTypeByPlan2Type(e.Typ)
			vec = vector.New(typ)
			break
		}
	}
	if vec == nil {
		typ = types.T_int32.ToType()
		vec = vector.New(typ)
	}
	bat := batch.NewWithSize(0)
	bat.Zs = []int64{1}
	defer bat.Clean(proc.Mp())

	for _, e := range exprs {
		tmp, err := colexec.EvalExpr(bat, proc, e)
		if err != nil {
			return nil, err
		}
		if tmp.IsScalarNull() {
			vec.Append(vector.GetInitConstVal(typ), true, proc.Mp())
			continue
		}
		switch typ.Oid {
		case types.T_bool:
			vec.Append(vector.MustTCols[bool](tmp)[0], false, proc.Mp())
		case types.T_int8:
			vec.Append(vector.MustTCols[int8](tmp)[0], false, proc.Mp())
		case types.T_int16:
			vec.Append(vector.MustTCols[int16](tmp)[0], false, proc.Mp())
		case types.T_int32:
			vec.Append(vector.MustTCols[int32](tmp)[0], false, proc.Mp())
		case types.T_int64:
			vec.Append(vector.MustTCols[int64](tmp)[0], false, proc.Mp())
		case types.T_uint8:
			vec.Append(vector.MustTCols[uint8](tmp)[0], false, proc.Mp())
		case types.T_uint16:
			vec.Append(vector.MustTCols[uint16](tmp)[0], false, proc.Mp())
		case types.T_uint32:
			vec.Append(vector.MustTCols[uint32](tmp)[0], false, proc.Mp())
		case types.T_uint64:
			vec.Append(vector.MustTCols[uint64](tmp)[0], false, proc.Mp())
		case types.T_float32:
			vec.Append(vector.MustTCols[float32](tmp)[0], false, proc.Mp())
		case types.T_float64:
			vec.Append(vector.MustTCols[float64](tmp)[0], false, proc.Mp())
		case types.T_char, types.T_varchar, types.T_json, types.T_blob, types.T_text:
			vec.Append(vector.MustBytesCols(tmp)[0], false, proc.Mp())
		case types.T_date:
			vec.Append(vector.MustTCols[types.Date](tmp)[0], false, proc.Mp())
		case types.T_datetime:
			vec.Append(vector.MustTCols[types.Datetime](tmp)[0], false, proc.Mp())
		case types.T_time:
			vec.Append(vector.MustTCols[types.Time](tmp)[0], false, proc.Mp())
		case types.T_timestamp:
			vec.Append(vector.MustTCols[types.Timestamp](tmp)[0], false, proc.Mp())
		case types.T_decimal64:
			vec.Append(vector.MustTCols[types.Decimal64](tmp)[0], false, proc.Mp())
		case types.T_decimal128:
			vec.Append(vector.MustTCols[types.Decimal128](tmp)[0], false, proc.Mp())
		case types.T_uuid:
			vec.Append(vector.MustTCols[types.Uuid](tmp)[0], false, proc.Mp())
		default:
			return nil, moerr.NewNYI(ctx, fmt.Sprintf("expression %v can not eval to constant and append to rowsetData", e))
		}
	}
	return vec, nil
}<|MERGE_RESOLUTION|>--- conflicted
+++ resolved
@@ -909,14 +909,8 @@
 	return []*Scope{rs}
 }
 
-<<<<<<< HEAD
 func (c *Compile) compileJoin(ctx context.Context, n, left, right *plan.Node, ss []*Scope, children []*Scope, joinTyp plan.Node_JoinFlag) []*Scope {
 	var rs []*Scope
-=======
-func (c *Compile) compileJoin(ctx context.Context, n, right *plan.Node, ss []*Scope, children []*Scope, joinTyp plan.Node_JoinFlag) []*Scope {
-	//rs := c.newJoinScopeList(ss, children)
-	rs := c.newBroadcastJoinScopeList(ss, children)
->>>>>>> 63a48383
 	isEq := isEquiJoin(n.OnList)
 
 	right_typs := make([]types.Type, len(right.ProjectList))
