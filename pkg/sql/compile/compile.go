--- conflicted
+++ resolved
@@ -1232,22 +1232,10 @@
 	return c.nodeRegs[[2]int32{step, nodeId}]
 }
 
-<<<<<<< HEAD
-func (c *Compile) getStepRegs(step int32) []*process.WaitRegister {
-	if _, ok := c.stepRegs[step]; !ok {
-		return nil
-	} else {
-		var wrs []*process.WaitRegister
-		for _, nodeId := range c.stepRegs[step] {
-			wrs = append(wrs, c.nodeRegs[nodeId])
-		}
-		return wrs
-=======
 func (c *Compile) getStepRegs(step int32, ns []*plan.Node) []*process.WaitRegister {
 	wrs := make([]*process.WaitRegister, len(c.stepRegs[step]))
 	for i, sn := range c.stepRegs[step] {
 		wrs[i] = c.nodeRegs[sn]
->>>>>>> bc76ceed
 	}
 	return wrs
 }
