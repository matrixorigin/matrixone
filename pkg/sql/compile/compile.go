// Copyright 2021 Matrix Origin
//
// Licensed under the Apache License, Version 2.0 (the "License");
// you may not use this file except in compliance with the License.
// You may obtain a copy of the License at
//
//      http://www.apache.org/licenses/LICENSE-2.0
//
// Unless required by applicable law or agreed to in writing, software
// distributed under the License is distributed on an "AS IS" BASIS,
// WITHOUT WARRANTIES OR CONDITIONS OF ANY KIND, either express or implied.
// See the License for the specific language governing permissions and
// limitations under the License.

package compile

import (
	"context"
	"encoding/json"
	"fmt"
	"runtime"
	"strings"
	"sync/atomic"

	"github.com/matrixorigin/matrixone/pkg/perfcounter"
	"github.com/matrixorigin/matrixone/pkg/sql/colexec/preinsert"

	"github.com/matrixorigin/matrixone/pkg/catalog"
	"github.com/matrixorigin/matrixone/pkg/common/moerr"
	"github.com/matrixorigin/matrixone/pkg/common/mpool"
	"github.com/matrixorigin/matrixone/pkg/container/batch"
	"github.com/matrixorigin/matrixone/pkg/container/types"
	"github.com/matrixorigin/matrixone/pkg/container/vector"
	"github.com/matrixorigin/matrixone/pkg/defines"
	"github.com/matrixorigin/matrixone/pkg/pb/plan"
	"github.com/matrixorigin/matrixone/pkg/pb/timestamp"
	"github.com/matrixorigin/matrixone/pkg/sql/colexec"
	"github.com/matrixorigin/matrixone/pkg/sql/colexec/connector"
	"github.com/matrixorigin/matrixone/pkg/sql/colexec/external"
	"github.com/matrixorigin/matrixone/pkg/sql/colexec/insert"
	"github.com/matrixorigin/matrixone/pkg/sql/colexec/merge"
	"github.com/matrixorigin/matrixone/pkg/sql/colexec/mergeblock"
	"github.com/matrixorigin/matrixone/pkg/sql/colexec/output"
	"github.com/matrixorigin/matrixone/pkg/sql/parsers/tree"
	plan2 "github.com/matrixorigin/matrixone/pkg/sql/plan"
	"github.com/matrixorigin/matrixone/pkg/sql/util"
	"github.com/matrixorigin/matrixone/pkg/util/trace"
	"github.com/matrixorigin/matrixone/pkg/vm"
	"github.com/matrixorigin/matrixone/pkg/vm/engine"
	"github.com/matrixorigin/matrixone/pkg/vm/process"
)

// Note: Now the cost going from stat is actually the number of rows, so we can only estimate a number for the size of each row.
// The current insertion of around 200,000 rows triggers cn to write s3 directly
const (
	DistributedThreshold   uint64 = 10 * mpool.MB
	SingleLineSizeEstimate uint64 = 300 * mpool.B
)

// New is used to new an object of compile
func New(addr, db string, sql string, uid string, ctx context.Context,
	e engine.Engine, proc *process.Process, stmt tree.Statement) *Compile {
	return &Compile{
		e:    e,
		db:   db,
		ctx:  ctx,
		uid:  uid,
		sql:  sql,
		proc: proc,
		stmt: stmt,
		addr: addr,
	}
}

// helper function to judge if init temporary engine is needed
func (c *Compile) NeedInitTempEngine(InitTempEngine bool) bool {
	if InitTempEngine {
		return false
	}
	ddl := c.scope.Plan.GetDdl()
	if ddl != nil {
		qry := ddl.GetCreateTable()
		if qry != nil && qry.Temporary {
			e := c.e.(*engine.EntireEngine).TempEngine
			if e == nil {
				return true
			}
		}
	}
	return false
}

func (c *Compile) SetTempEngine(ctx context.Context, te engine.Engine) {
	e := c.e.(*engine.EntireEngine)
	e.TempEngine = te
	c.ctx = ctx
}

// Compile is the entrance of the compute-layer, it compiles AST tree to scope list.
// A scope is an execution unit.
func (c *Compile) Compile(ctx context.Context, pn *plan.Plan, u any, fill func(any, *batch.Batch) error) (err error) {
	defer func() {
		if e := recover(); e != nil {
			err = moerr.ConvertPanicError(ctx, e)
		}
	}()
	c.proc.Ctx = perfcounter.WithCounterSet(c.proc.Ctx, &c.s3CounterSet)
	c.u = u
	c.ctx = c.proc.Ctx
	c.fill = fill
	c.info = plan2.GetExecTypeFromPlan(pn)
	// build scope for a single sql
	s, err := c.compileScope(c.proc.Ctx, pn)
	if err != nil {
		return err
	}
	c.scope = s
	c.scope.Plan = pn
	return nil
}

func (c *Compile) setAffectedRows(n uint64) {
	c.affectRows = n
}

func (c *Compile) GetAffectedRows() uint64 {
	return c.affectRows
}

// Run is an important function of the compute-layer, it executes a single sql according to its scope
func (c *Compile) Run(_ uint64) (err error) {
	if c.scope == nil {
		return nil
	}
	defer func() {
		// free pipeline
		c.scope = nil
	}()

	switch c.scope.Magic {
	case Normal:
		defer c.fillAnalyzeInfo()
		return c.scope.Run(c)
	case Merge:
		defer c.fillAnalyzeInfo()
		return c.scope.MergeRun(c)
	case MergeInsert:
		defer c.fillAnalyzeInfo()
		err := c.scope.MergeRun(c)
		if err != nil {
			return err
		}
		c.setAffectedRows(c.scope.Instructions[len(c.scope.Instructions)-1].Arg.(*mergeblock.Argument).AffectedRows)
		return nil
	case Remote:
		defer c.fillAnalyzeInfo()
		return c.scope.RemoteRun(c)
	case CreateDatabase:
		err := c.scope.CreateDatabase(c)
		if err != nil {
			return err
		}
		c.setAffectedRows(1)
		return nil
	case DropDatabase:
		err := c.scope.DropDatabase(c)
		if err != nil {
			return err
		}
		c.setAffectedRows(1)
		return nil
	case CreateTable:
		qry := c.scope.Plan.GetDdl().GetCreateTable()
		if qry.Temporary {
			return c.scope.CreateTempTable(c)
		} else {
			return c.scope.CreateTable(c)
		}
	case AlterView:
		return c.scope.AlterView(c)
	case AlterTable:
		return c.scope.AlterTable(c)
	case DropTable:
		return c.scope.DropTable(c)
	case CreateIndex:
		return c.scope.CreateIndex(c)
	case DropIndex:
		return c.scope.DropIndex(c)
	case TruncateTable:
		return c.scope.TruncateTable(c)
	case Deletion:
		defer c.fillAnalyzeInfo()
		affectedRows, err := c.scope.Delete(c)
		if err != nil {
			return err
		}
		c.setAffectedRows(affectedRows)
		return nil
	case Insert:
		defer c.fillAnalyzeInfo()
		affectedRows, err := c.scope.Insert(c)
		if err != nil {
			return err
		}
		c.setAffectedRows(affectedRows)
		return nil
	case Update:
		defer c.fillAnalyzeInfo()
		affectedRows, err := c.scope.Update(c)
		if err != nil {
			return err
		}
		c.setAffectedRows(affectedRows)
		return nil
	}
	return nil
}

func (c *Compile) compileScope(ctx context.Context, pn *plan.Plan) (*Scope, error) {
	switch qry := pn.Plan.(type) {
	case *plan.Plan_Query:
		return c.compileQuery(ctx, qry.Query)
	case *plan.Plan_Ddl:
		switch qry.Ddl.DdlType {
		case plan.DataDefinition_CREATE_DATABASE:
			return &Scope{
				Magic: CreateDatabase,
				Plan:  pn,
			}, nil
		case plan.DataDefinition_DROP_DATABASE:
			return &Scope{
				Magic: DropDatabase,
				Plan:  pn,
			}, nil
		case plan.DataDefinition_CREATE_TABLE:
			return &Scope{
				Magic: CreateTable,
				Plan:  pn,
			}, nil
		case plan.DataDefinition_ALTER_VIEW:
			return &Scope{
				Magic: AlterView,
				Plan:  pn,
			}, nil
		case plan.DataDefinition_ALTER_TABLE:
			return &Scope{
				Magic: AlterTable,
				Plan:  pn,
			}, nil
		case plan.DataDefinition_DROP_TABLE:
			return &Scope{
				Magic: DropTable,
				Plan:  pn,
			}, nil
		case plan.DataDefinition_TRUNCATE_TABLE:
			return &Scope{
				Magic: TruncateTable,
				Plan:  pn,
			}, nil
		case plan.DataDefinition_CREATE_INDEX:
			return &Scope{
				Magic: CreateIndex,
				Plan:  pn,
			}, nil
		case plan.DataDefinition_DROP_INDEX:
			return &Scope{
				Magic: DropIndex,
				Plan:  pn,
			}, nil
		case plan.DataDefinition_SHOW_DATABASES,
			plan.DataDefinition_SHOW_TABLES,
			plan.DataDefinition_SHOW_COLUMNS,
			plan.DataDefinition_SHOW_CREATETABLE:
			return c.compileQuery(ctx, pn.GetDdl().GetQuery())
			// 1、not supported: show arnings/errors/status/processlist
			// 2、show variables will not return query
			// 3、show create database/table need rewrite to create sql
		}
	}
	return nil, moerr.NewNYI(ctx, fmt.Sprintf("query '%s'", pn))
}

func (c *Compile) cnListStrategy() {
	if len(c.cnList) == 0 {
		c.cnList = append(c.cnList, engine.Node{
			Addr: c.addr,
			Mcpu: c.NumCPU(),
		})
	} else if len(c.cnList) > c.info.CnNumbers {
		c.cnList = c.cnList[:c.info.CnNumbers]
	}
}

func (c *Compile) compileQuery(ctx context.Context, qry *plan.Query) (*Scope, error) {
	if len(qry.Steps) != 1 {
		return nil, moerr.NewNYI(ctx, fmt.Sprintf("query '%s'", qry))
	}
	var err error
	c.cnList, err = c.e.Nodes()
	if err != nil {
		return nil, err
	}
	blkNum := 0
	for _, n := range qry.Nodes {
		if n.NodeType == plan.Node_TABLE_SCAN {
			if n.Stats != nil {
				blkNum += int(n.Stats.BlockNum)
			}
		}
	}
	switch qry.StmtType {
	case plan.Query_INSERT:
		insertNode := qry.Nodes[qry.Steps[0]]
		nodeStats := qry.Nodes[insertNode.Children[0]].Stats
		if nodeStats.GetCost()*float64(SingleLineSizeEstimate) > float64(DistributedThreshold) || qry.LoadTag || blkNum >= MinBlockNum {
			if len(insertNode.InsertCtx.OnDuplicateIdx) > 0 {
				c.cnList = engine.Nodes{engine.Node{Mcpu: c.generateCPUNumber(1, blkNum)}}
			} else {
				c.cnListStrategy()
			}
		} else {
			if len(insertNode.InsertCtx.OnDuplicateIdx) > 0 {
				c.cnList = engine.Nodes{engine.Node{Mcpu: c.generateCPUNumber(1, blkNum)}}
			} else {
				c.cnList = engine.Nodes{engine.Node{Mcpu: c.generateCPUNumber(c.NumCPU(), blkNum)}}
			}
		}
	default:
		if blkNum < MinBlockNum {
			c.cnList = engine.Nodes{engine.Node{Mcpu: c.generateCPUNumber(c.NumCPU(), blkNum)}}
		} else {
			c.cnListStrategy()
		}
	}

	c.initAnalyze(qry)
	ss, err := c.compilePlanScope(ctx, qry.Nodes[qry.Steps[0]], qry.Nodes)
	if err != nil {
		return nil, err
	}
	return c.compileApQuery(qry, ss)
}

func (c *Compile) compileApQuery(qry *plan.Query, ss []*Scope) (*Scope, error) {
	var rs *Scope
	switch qry.StmtType {
	case plan.Query_DELETE:
		rs = c.newMergeScope(ss)
		updateScopesLastFlag([]*Scope{rs})
		rs.Magic = Deletion
		c.SetAnalyzeCurrent([]*Scope{rs}, c.anal.curr)

		node := qry.Nodes[qry.Steps[0]]
		locks, err := constructLockWithDelete(node, c.e, c.proc)
		if err != nil {
			return nil, err
		}
<<<<<<< HEAD
		lockArgs := constructLockForDelete(qry.Nodes[qry.Steps[0]], c.e, c.proc)
		rs.Instructions = append(rs.Instructions, getLockInstructions(lockArgs)...)
=======
		scp, err := constructDeletion(node, c.e, c.proc)
		if err != nil {
			return nil, err
		}
		for _, v := range locks {
			rs.Instructions = append(rs.Instructions,
				vm.Instruction{
					Op:  vm.LockOp,
					Arg: v,
				},
			)
		}
>>>>>>> a8b7b5aa
		rs.Instructions = append(rs.Instructions,
			vm.Instruction{
				Op:  vm.Deletion,
				Arg: scp,
			})
	case plan.Query_INSERT:
		insertNode := qry.Nodes[qry.Steps[0]]
		insertNode.NotCacheable = true

		preArg, err := constructPreInsert(insertNode, c.e, c.proc)
		if err != nil {
			return nil, err
		}

<<<<<<< HEAD
		lockArgs := constructLockForInsert(insertNode, c.e, c.proc)
=======
		lockArg, err := constructLockWithInsert(insertNode, c.e, c.proc)
		if err != nil {
			return nil, err
		}

>>>>>>> a8b7b5aa
		arg, err := constructInsert(insertNode, c.e, c.proc)
		if err != nil {
			return nil, err
		}
		nodeStats := qry.Nodes[insertNode.Children[0]].Stats

		if nodeStats.GetCost()*float64(SingleLineSizeEstimate) > float64(DistributedThreshold) || qry.LoadTag {
			// use distributed-insert
			arg.IsRemote = true
			for _, scope := range ss {
				scope.Instructions = append(scope.Instructions, vm.Instruction{
					Op:  vm.PreInsert,
					Arg: preArg,
				})
			}

			rs = c.newInsertMergeScope(arg, preArg, ss)
			rs.Magic = MergeInsert
			rs.Instructions = append(rs.Instructions, vm.Instruction{
				Op: vm.MergeBlock,
				Arg: &mergeblock.Argument{
					Tbl:         arg.InsertCtx.Source,
					Unique_tbls: arg.InsertCtx.UniqueSource,
				},
			})
		} else {
			rs = c.newMergeScope(ss)
			rs.Magic = Insert
			c.SetAnalyzeCurrent([]*Scope{rs}, c.anal.curr)
			if len(insertNode.InsertCtx.OnDuplicateIdx) > 0 {
				onDuplicateKeyArg, err := constructOnduplicateKey(insertNode, c.e, c.proc)
				if err != nil {
					return nil, err
				}
				rs.Instructions = append(rs.Instructions, vm.Instruction{
					Op:  vm.OnDuplicateKey,
					Arg: onDuplicateKeyArg,
				})
			}
			rs.Instructions = append(rs.Instructions, vm.Instruction{
				Op:  vm.PreInsert,
				Arg: preArg,
			})
<<<<<<< HEAD
			rs.Instructions = append(rs.Instructions, getLockInstructions(lockArgs)...)
=======
			if lockArg != nil {
				rs.Instructions = append(rs.Instructions, vm.Instruction{
					Op:  vm.LockOp,
					Arg: lockArg,
				})
			}
>>>>>>> a8b7b5aa
			rs.Instructions = append(rs.Instructions, vm.Instruction{
				Op:  vm.Insert,
				Arg: arg,
			})
		}
	case plan.Query_UPDATE:
		scp, err := constructUpdate(qry.Nodes[qry.Steps[0]], c.e, c.proc)
		if err != nil {
			return nil, err
		}
		rs = c.newMergeScope(ss)
		updateScopesLastFlag([]*Scope{rs})
		rs.Magic = Update
		c.SetAnalyzeCurrent([]*Scope{rs}, c.anal.curr)
		rs.Instructions = append(rs.Instructions,
			getLockInstructions(constructLockForUpdate(
				qry.Nodes[qry.Steps[0]],
				c.e,
				c.proc))...)
		rs.Instructions = append(rs.Instructions, vm.Instruction{
			Op:  vm.Update,
			Arg: scp,
		})
	default:
		rs = c.newMergeScope(ss)
		updateScopesLastFlag([]*Scope{rs})
		c.SetAnalyzeCurrent([]*Scope{rs}, c.anal.curr)
		rs.Instructions = append(rs.Instructions, vm.Instruction{
			Op: vm.Output,
			Arg: &output.Argument{
				Data: c.u,
				Func: c.fill,
			},
		})
	}
	return rs, nil
}

func constructValueScanBatch(ctx context.Context, proc *process.Process, node *plan.Node) (*batch.Batch, error) {
	if node == nil || node.TableDef == nil { // like : select 1, 2
		bat := batch.NewWithSize(1)
		bat.Vecs[0] = vector.NewConstNull(types.T_int64.ToType(), 1, proc.Mp())
		bat.InitZsOne(1)
		return bat, nil
	}
	// select * from (values row(1,1), row(2,2), row(3,3)) a;
	tableDef := node.TableDef
	colCount := len(tableDef.Cols)
	colsData := node.RowsetData.Cols
	rowCount := len(colsData[0].Data)
	bat := batch.NewWithSize(colCount)
	for i := 0; i < colCount; i++ {
		vec, err := rowsetDataToVector(ctx, proc, colsData[i].Data)
		if err != nil {
			return nil, err
		}
		bat.Vecs[i] = vec
	}
	bat.SetZs(rowCount, proc.Mp())
	return bat, nil
}

func (c *Compile) compilePlanScope(ctx context.Context, n *plan.Node, ns []*plan.Node) ([]*Scope, error) {
	switch n.NodeType {
	case plan.Node_VALUE_SCAN:
		ds := &Scope{Magic: Normal}
		ds.Proc = process.NewWithAnalyze(c.proc, c.ctx, 0, c.anal.Nodes())
		bat, err := constructValueScanBatch(ctx, c.proc, n)
		if err != nil {
			return nil, err
		}
		ds.DataSource = &Source{Bat: bat}
		return c.compileSort(n, c.compileProjection(n, []*Scope{ds})), nil
	case plan.Node_EXTERNAL_SCAN:
		node := plan2.DeepCopyNode(n)
		ss, err := c.compileExternScan(ctx, node)
		if err != nil {
			return nil, err
		}
		return c.compileSort(n, c.compileProjection(n, c.compileRestrict(node, ss))), nil
	case plan.Node_TABLE_SCAN:
		ss, err := c.compileTableScan(n)
		if err != nil {
			return nil, err
		}
		// RelationName
		return c.compileSort(n, c.compileProjection(n, c.compileRestrict(n, ss))), nil
	case plan.Node_FILTER:
		curr := c.anal.curr
		c.SetAnalyzeCurrent(nil, int(n.Children[0]))
		ss, err := c.compilePlanScope(ctx, ns[n.Children[0]], ns)
		if err != nil {
			return nil, err
		}
		c.SetAnalyzeCurrent(ss, curr)
		return c.compileSort(n, c.compileProjection(n, c.compileRestrict(n, ss))), nil
	case plan.Node_PROJECT:
		curr := c.anal.curr
		c.SetAnalyzeCurrent(nil, int(n.Children[0]))
		ss, err := c.compilePlanScope(ctx, ns[n.Children[0]], ns)
		if err != nil {
			return nil, err
		}
		c.SetAnalyzeCurrent(ss, curr)
		return c.compileSort(n, c.compileProjection(n, c.compileRestrict(n, ss))), nil
	case plan.Node_AGG:
		curr := c.anal.curr
		c.SetAnalyzeCurrent(nil, int(n.Children[0]))
		ss, err := c.compilePlanScope(ctx, ns[n.Children[0]], ns)
		if err != nil {
			return nil, err
		}
		c.SetAnalyzeCurrent(ss, curr)
		if len(n.GroupBy) == 0 || !c.info.WithBigMem {
			ss = c.compileAgg(n, ss, ns)
		} else {
			ss = c.compileGroup(n, ss, ns)
		}
		return c.compileSort(n, c.compileProjection(n, c.compileRestrict(n, ss))), nil
	case plan.Node_JOIN:

		curr := c.anal.curr
		c.SetAnalyzeCurrent(nil, int(n.Children[0]))
		ss, err := c.compilePlanScope(ctx, ns[n.Children[0]], ns)
		if err != nil {
			return nil, err
		}
		c.SetAnalyzeCurrent(ss, int(n.Children[1]))
		children, err := c.compilePlanScope(ctx, ns[n.Children[1]], ns)
		if err != nil {
			return nil, err
		}
		c.SetAnalyzeCurrent(children, curr)

		return c.compileSort(n, c.compileJoin(ctx, n, ns[n.Children[0]], ns[n.Children[1]], ss, children)), nil
	case plan.Node_SORT:
		curr := c.anal.curr
		c.SetAnalyzeCurrent(nil, int(n.Children[0]))
		ss, err := c.compilePlanScope(ctx, ns[n.Children[0]], ns)
		if err != nil {
			return nil, err
		}
		c.SetAnalyzeCurrent(ss, curr)
		ss = c.compileSort(n, ss)
		return c.compileProjection(n, c.compileRestrict(n, ss)), nil
	case plan.Node_UNION:
		curr := c.anal.curr
		c.SetAnalyzeCurrent(nil, int(n.Children[0]))
		ss, err := c.compilePlanScope(ctx, ns[n.Children[0]], ns)
		if err != nil {
			return nil, err
		}
		c.SetAnalyzeCurrent(ss, int(n.Children[1]))
		children, err := c.compilePlanScope(ctx, ns[n.Children[1]], ns)
		if err != nil {
			return nil, err
		}
		c.SetAnalyzeCurrent(children, curr)
		return c.compileSort(n, c.compileUnion(n, ss, children, ns)), nil
	case plan.Node_MINUS, plan.Node_INTERSECT, plan.Node_INTERSECT_ALL:
		curr := c.anal.curr
		c.SetAnalyzeCurrent(nil, int(n.Children[0]))
		ss, err := c.compilePlanScope(ctx, ns[n.Children[0]], ns)
		if err != nil {
			return nil, err
		}
		c.SetAnalyzeCurrent(ss, int(n.Children[1]))
		children, err := c.compilePlanScope(ctx, ns[n.Children[1]], ns)
		if err != nil {
			return nil, err
		}
		c.SetAnalyzeCurrent(children, curr)
		return c.compileSort(n, c.compileMinusAndIntersect(n, ss, children, n.NodeType)), nil
	case plan.Node_UNION_ALL:
		curr := c.anal.curr
		c.SetAnalyzeCurrent(nil, int(n.Children[0]))
		ss, err := c.compilePlanScope(ctx, ns[n.Children[0]], ns)
		if err != nil {
			return nil, err
		}
		c.SetAnalyzeCurrent(ss, int(n.Children[1]))
		children, err := c.compilePlanScope(ctx, ns[n.Children[1]], ns)
		if err != nil {
			return nil, err
		}
		c.SetAnalyzeCurrent(children, curr)
		return c.compileSort(n, c.compileUnionAll(n, ss, children)), nil
	case plan.Node_DELETE:
		if n.DeleteCtx.CanTruncate {
			return nil, nil
		}
		ss, err := c.compilePlanScope(ctx, ns[n.Children[0]], ns)
		if err != nil {
			return nil, err
		}
		return ss, nil
	case plan.Node_INSERT:
		ss, err := c.compilePlanScope(ctx, ns[n.Children[0]], ns)
		if err != nil {
			return nil, err
		}
		return ss, nil
		// return c.compileProjection(n, c.compileRestrict(n, ss)), nil
	case plan.Node_UPDATE:
		ss, err := c.compilePlanScope(ctx, ns[n.Children[0]], ns)
		if err != nil {
			return nil, err
		}
		return ss, nil
	case plan.Node_FUNCTION_SCAN:
		var (
			pre []*Scope
			err error
		)
		curr := c.anal.curr
		c.SetAnalyzeCurrent(nil, int(n.Children[0]))
		pre, err = c.compilePlanScope(ctx, ns[n.Children[0]], ns)
		if err != nil {
			return nil, err
		}
		c.SetAnalyzeCurrent(pre, curr)
		ss, err := c.compileTableFunction(n, pre)
		if err != nil {
			return nil, err
		}
		return c.compileSort(n, c.compileProjection(n, c.compileRestrict(n, ss))), nil
	default:
		return nil, moerr.NewNYI(ctx, fmt.Sprintf("query '%s'", n))
	}
}

func (c *Compile) ConstructScope() *Scope {
	ds := &Scope{Magic: Normal}
	ds.Proc = process.NewWithAnalyze(c.proc, c.ctx, 0, c.anal.Nodes())
	ds.Proc.LoadTag = true
	bat := batch.NewWithSize(1)
	{
		bat.Vecs[0] = vector.NewConstNull(types.T_int64.ToType(), 1, c.proc.Mp())
		bat.InitZsOne(1)
	}
	ds.DataSource = &Source{Bat: bat}
	return ds
}

func (c *Compile) compileExternScan(ctx context.Context, n *plan.Node) ([]*Scope, error) {
	ctx, span := trace.Start(ctx, "compileExternScan")
	defer span.End()
	mcpu := c.cnList[0].Mcpu
	param := &tree.ExternParam{}
	err := json.Unmarshal([]byte(n.TableDef.Createsql), param)
	if param.Local {
		mcpu = 1
	}
	if err != nil {
		return nil, err
	}
	if param.ScanType == tree.S3 {
		if err := plan2.InitS3Param(param); err != nil {
			return nil, err
		}
		if param.Parallel {
			if mcpu > external.S3_PARALLEL_MAXNUM {
				mcpu = external.S3_PARALLEL_MAXNUM
			}
		}
	} else {
		if err := plan2.InitInfileParam(param); err != nil {
			return nil, err
		}
	}

	if n.ObjRef != nil {
		param.SysTable = external.IsSysTable(n.ObjRef.SchemaName, n.TableDef.Name)
	}

	param.FileService = c.proc.FileService
	param.Ctx = c.ctx
	var fileList []string
	var fileSize []int64
	if !param.Local {
		if param.QueryResult {
			fileList = strings.Split(param.Filepath, ",")
			for i := range fileList {
				fileList[i] = strings.TrimSpace(fileList[i])
			}
		} else {
			_, spanReadDir := trace.Start(ctx, "compileExternScan.ReadDir")
			fileList, fileSize, err = plan2.ReadDir(param)
			if err != nil {
				spanReadDir.End()
				return nil, err
			}
			spanReadDir.End()
		}
		fileList, fileSize, err = external.FilterFileList(ctx, n, c.proc, fileList, fileSize)
		if err != nil {
			return nil, err
		}
		if param.LoadFile && len(fileList) == 0 {
			return nil, moerr.NewInvalidInput(ctx, "the file does not exist in load flow")
		}
	} else {
		fileList = []string{param.Filepath}
	}

	var fileOffset [][][2]int
	for i := 0; i < len(fileList); i++ {
		param.Filepath = fileList[i]
		if param.Parallel {
			arr, err := external.ReadFileOffset(param, c.proc, mcpu, fileSize[i])
			fileOffset = append(fileOffset, arr)
			if err != nil {
				return nil, err
			}
		}
	}

	cnt := len(fileList) / mcpu
	tag := len(fileList) % mcpu
	index := 0
	currentFirstFlag := c.anal.isFirst
	ss := make([]*Scope, mcpu)
	for i := 0; i < mcpu; i++ {
		ss[i] = c.ConstructScope()
		var fileListTmp []string
		if i < tag {
			fileListTmp = fileList[index : index+cnt+1]
			index += cnt + 1
		} else {
			fileListTmp = fileList[index : index+cnt]
			index += cnt
		}
		offset := make([][2]int, 0)
		for j := 0; j < len(fileOffset); j++ {
			offset = append(offset, [2]int{fileOffset[j][i][0], fileOffset[j][i][1]})
		}
		ss[i].appendInstruction(vm.Instruction{
			Op:      vm.External,
			Idx:     c.anal.curr,
			IsFirst: currentFirstFlag,
			Arg:     constructExternal(n, param, c.ctx, fileListTmp, fileSize, offset),
		})
		if param.Parallel {
			ss[i].Instructions[0].Arg.(*external.Argument).Es.FileList = fileList
		}
	}
	c.anal.isFirst = false
	return ss, nil
}

func (c *Compile) compileTableFunction(n *plan.Node, ss []*Scope) ([]*Scope, error) {
	currentFirstFlag := c.anal.isFirst
	for i := range ss {
		ss[i].appendInstruction(vm.Instruction{
			Op:      vm.TableFunction,
			Idx:     c.anal.curr,
			IsFirst: currentFirstFlag,
			Arg:     constructTableFunction(n, c.ctx, n.TableDef.TblFunc.Name),
		})
	}
	c.anal.isFirst = false

	return ss, nil
}

func (c *Compile) compileTableScan(n *plan.Node) ([]*Scope, error) {
	nodes, err := c.generateNodes(n)
	if err != nil {
		return nil, err
	}
	ss := make([]*Scope, 0, len(nodes))
	for i := range nodes {
		ss = append(ss, c.compileTableScanWithNode(n, nodes[i]))
	}
	return ss, nil
}

func (c *Compile) compileTableScanWithNode(n *plan.Node, node engine.Node) *Scope {
	var err error
	var s *Scope
	var tblDef *plan.TableDef
	var ts timestamp.Timestamp
	var db engine.Database
	var rel engine.Relation

	attrs := make([]string, len(n.TableDef.Cols))
	for j, col := range n.TableDef.Cols {
		attrs[j] = col.Name
	}
	if c.proc != nil && c.proc.TxnOperator != nil {
		ts = c.proc.TxnOperator.Txn().SnapshotTS
	}
	{
		var cols []*plan.ColDef
		ctx := c.ctx
		if util.TableIsClusterTable(n.TableDef.GetTableType()) {
			ctx = context.WithValue(ctx, defines.TenantIDKey{}, catalog.System_Account)
		}
		db, err = c.e.Database(ctx, n.ObjRef.SchemaName, c.proc.TxnOperator)
		if err != nil {
			panic(err)
		}
		rel, err = db.Relation(ctx, n.TableDef.Name)
		if err != nil {
			var e error // avoid contamination of error messages
			db, e = c.e.Database(c.ctx, defines.TEMPORARY_DBNAME, c.proc.TxnOperator)
			if e != nil {
				panic(e)
			}
			rel, e = db.Relation(c.ctx, engine.GetTempTableName(n.ObjRef.SchemaName, n.TableDef.Name))
			if e != nil {
				panic(e)
			}
		}
		defs, err := rel.TableDefs(ctx)
		if err != nil {
			panic(err)
		}
		i := int32(0)
		name2index := make(map[string]int32)
		for _, def := range defs {
			if attr, ok := def.(*engine.AttributeDef); ok {
				name2index[attr.Attr.Name] = i
				cols = append(cols, &plan.ColDef{
					Name: attr.Attr.Name,
					Typ: &plan.Type{
						Id:       int32(attr.Attr.Type.Oid),
						Width:    attr.Attr.Type.Width,
						Scale:    attr.Attr.Type.Scale,
						AutoIncr: attr.Attr.AutoIncrement,
					},
					Primary:   attr.Attr.Primary,
					Default:   attr.Attr.Default,
					OnUpdate:  attr.Attr.OnUpdate,
					Comment:   attr.Attr.Comment,
					ClusterBy: attr.Attr.ClusterBy,
				})
				i++
			}
		}
		tblDef = &plan.TableDef{
			Cols:          cols,
			Name2ColIndex: name2index,
			Name:          n.TableDef.Name,
			TableType:     n.TableDef.GetTableType(),
		}
	}
	s = &Scope{
		Magic:    Remote,
		NodeInfo: node,
		DataSource: &Source{
			Timestamp:    ts,
			Attributes:   attrs,
			TableDef:     tblDef,
			RelationName: n.TableDef.Name,
			SchemaName:   n.ObjRef.SchemaName,
			Expr:         colexec.RewriteFilterExprList(n.FilterList),
		},
	}
	s.Proc = process.NewWithAnalyze(c.proc, c.ctx, 0, c.anal.Nodes())
	return s
}

func (c *Compile) compileRestrict(n *plan.Node, ss []*Scope) []*Scope {
	if len(n.FilterList) == 0 {
		return ss
	}
	currentFirstFlag := c.anal.isFirst
	for i := range ss {
		ss[i].appendInstruction(vm.Instruction{
			Op:      vm.Restrict,
			Idx:     c.anal.curr,
			IsFirst: currentFirstFlag,
			Arg:     constructRestrict(n),
		})
	}
	c.anal.isFirst = false
	return ss
}

func (c *Compile) compileProjection(n *plan.Node, ss []*Scope) []*Scope {
	currentFirstFlag := c.anal.isFirst
	for i := range ss {
		ss[i].appendInstruction(vm.Instruction{
			Op:      vm.Projection,
			Idx:     c.anal.curr,
			IsFirst: currentFirstFlag,
			Arg:     constructProjection(n),
		})
	}
	c.anal.isFirst = false
	return ss
}

func (c *Compile) compileUnion(n *plan.Node, ss []*Scope, children []*Scope, ns []*plan.Node) []*Scope {
	ss = append(ss, children...)
	rs := c.newScopeList(1, int(n.Stats.BlockNum))
	gn := new(plan.Node)
	gn.GroupBy = make([]*plan.Expr, len(n.ProjectList))
	copy(gn.GroupBy, n.ProjectList)
	for i := range rs {
		ch := c.newMergeScope(dupScopeList(ss))
		ch.appendInstruction(vm.Instruction{
			Op: vm.Connector,
			Arg: &connector.Argument{
				Reg: rs[i].Proc.Reg.MergeReceivers[0],
			},
		})
		ch.IsEnd = true
		rs[i].PreScopes = []*Scope{ch}
		rs[i].Instructions = append(rs[i].Instructions, vm.Instruction{
			Op:  vm.Group,
			Idx: c.anal.curr,
			Arg: constructGroup(c.ctx, gn, n, i, len(rs), true, c.proc),
		})
	}
	return rs
}

func (c *Compile) compileMinusAndIntersect(n *plan.Node, ss []*Scope, children []*Scope, nodeType plan.Node_NodeType) []*Scope {
	rs := c.newJoinScopeListWithBucket(c.newScopeList(2, int(n.Stats.BlockNum)), ss, children)
	switch nodeType {
	case plan.Node_MINUS:
		for i := range rs {
			rs[i].Instructions[0] = vm.Instruction{
				Op:  vm.Minus,
				Idx: c.anal.curr,
				Arg: constructMinus(n, c.proc, i, len(rs)),
			}
		}
	case plan.Node_INTERSECT:
		for i := range rs {
			rs[i].Instructions[0] = vm.Instruction{
				Op:  vm.Intersect,
				Idx: c.anal.curr,
				Arg: constructIntersect(n, c.proc, i, len(rs)),
			}
		}
	case plan.Node_INTERSECT_ALL:
		for i := range rs {
			rs[i].Instructions[0] = vm.Instruction{
				Op:  vm.IntersectAll,
				Idx: c.anal.curr,
				Arg: constructIntersectAll(n, c.proc, i, len(rs)),
			}
		}
	}
	return rs
}

func (c *Compile) compileUnionAll(n *plan.Node, ss []*Scope, children []*Scope) []*Scope {
	rs := c.newMergeScope(append(ss, children...))
	rs.Instructions[0].Idx = c.anal.curr
	return []*Scope{rs}
}

func (c *Compile) compileJoin(ctx context.Context, n, left, right *plan.Node, ss []*Scope, children []*Scope) []*Scope {
	var rs []*Scope
	isEq := plan2.IsEquiJoin(n.OnList)

	right_typs := make([]types.Type, len(right.ProjectList))
	for i, expr := range right.ProjectList {
		right_typs[i] = dupType(expr.Typ)
	}

	left_typs := make([]types.Type, len(left.ProjectList))
	for i, expr := range left.ProjectList {
		left_typs[i] = dupType(expr.Typ)
	}

	switch n.JoinType {
	case plan.Node_INNER:
		rs = c.newBroadcastJoinScopeList(ss, children)
		if len(n.OnList) == 0 {
			for i := range rs {
				rs[i].appendInstruction(vm.Instruction{
					Op:  vm.Product,
					Idx: c.anal.curr,
					Arg: constructProduct(n, right_typs, c.proc),
				})
			}
		} else {
			for i := range rs {
				if isEq {
					rs[i].appendInstruction(vm.Instruction{
						Op:  vm.Join,
						Idx: c.anal.curr,
						Arg: constructJoin(n, right_typs, c.proc),
					})
				} else {
					rs[i].appendInstruction(vm.Instruction{
						Op:  vm.LoopJoin,
						Idx: c.anal.curr,
						Arg: constructLoopJoin(n, right_typs, c.proc),
					})
				}
			}
		}
	case plan.Node_SEMI:
		rs = c.newBroadcastJoinScopeList(ss, children)
		for i := range rs {
			if isEq {
				rs[i].appendInstruction(vm.Instruction{
					Op:  vm.Semi,
					Idx: c.anal.curr,
					Arg: constructSemi(n, right_typs, c.proc),
				})
			} else {
				rs[i].appendInstruction(vm.Instruction{
					Op:  vm.LoopSemi,
					Idx: c.anal.curr,
					Arg: constructLoopSemi(n, right_typs, c.proc),
				})
			}
		}
	case plan.Node_LEFT:
		rs = c.newBroadcastJoinScopeList(ss, children)
		for i := range rs {
			if isEq {
				rs[i].appendInstruction(vm.Instruction{
					Op:  vm.Left,
					Idx: c.anal.curr,
					Arg: constructLeft(n, right_typs, c.proc),
				})
			} else {
				rs[i].appendInstruction(vm.Instruction{
					Op:  vm.LoopLeft,
					Idx: c.anal.curr,
					Arg: constructLoopLeft(n, right_typs, c.proc),
				})
			}
		}
	case plan.Node_RIGHT:
		if isEq {
			rs = c.newJoinScopeListWithBucket(c.newScopeListForRightJoin(2, int(n.Stats.BlockNum)), ss, children)
			for i := range rs {
				rs[i].appendInstruction(vm.Instruction{
					Op:  vm.Right,
					Idx: c.anal.curr,
					Arg: constructRight(n, left_typs, right_typs, uint64(i), uint64(len(rs)), c.proc),
				})
			}
		} else {
			panic("dont pass any no-equal right join plan to this function,it should be changed to left join by the planner")
		}
	case plan.Node_SINGLE:
		rs = c.newBroadcastJoinScopeList(ss, children)
		for i := range rs {
			if isEq {
				rs[i].appendInstruction(vm.Instruction{
					Op:  vm.Single,
					Idx: c.anal.curr,
					Arg: constructSingle(n, right_typs, c.proc),
				})
			} else {
				rs[i].appendInstruction(vm.Instruction{
					Op:  vm.LoopSingle,
					Idx: c.anal.curr,
					Arg: constructLoopSingle(n, right_typs, c.proc),
				})
			}
		}
	case plan.Node_ANTI:
		rs = c.newBroadcastJoinScopeList(ss, children)
		_, conds := extraJoinConditions(n.OnList)
		for i := range rs {
			if isEq && len(conds) == 1 {
				rs[i].appendInstruction(vm.Instruction{
					Op:  vm.Anti,
					Idx: c.anal.curr,
					Arg: constructAnti(n, right_typs, c.proc),
				})
			} else {
				rs[i].appendInstruction(vm.Instruction{
					Op:  vm.LoopAnti,
					Idx: c.anal.curr,
					Arg: constructLoopAnti(n, right_typs, c.proc),
				})
			}
		}
	case plan.Node_MARK:
		rs = c.newBroadcastJoinScopeList(ss, children)
		for i := range rs {
			//if isEq {
			//	rs[i].appendInstruction(vm.Instruction{
			//		Op:  vm.Mark,
			//		Idx: c.anal.curr,
			//		Arg: constructMark(n, typs, c.proc),
			//	})
			//} else {
			rs[i].appendInstruction(vm.Instruction{
				Op:  vm.LoopMark,
				Idx: c.anal.curr,
				Arg: constructLoopMark(n, right_typs, c.proc),
			})
			//}
		}
	default:
		panic(moerr.NewNYI(ctx, fmt.Sprintf("join typ '%v'", n.JoinType)))
	}
	return rs
}

func (c *Compile) compileSort(n *plan.Node, ss []*Scope) []*Scope {
	switch {
	case n.Limit != nil && n.Offset == nil && len(n.OrderBy) > 0: // top
		vec, err := colexec.EvalExpr(constBat, c.proc, n.Limit)
		if err != nil {
			panic(err)
		}
		defer vec.Free(c.proc.Mp())
		return c.compileTop(n, vector.MustFixedCol[int64](vec)[0], ss)
	case n.Limit == nil && n.Offset == nil && len(n.OrderBy) > 0: // top
		return c.compileOrder(n, ss)
	case n.Limit != nil && n.Offset != nil && len(n.OrderBy) > 0:
		vec1, err := colexec.EvalExpr(constBat, c.proc, n.Limit)
		if err != nil {
			panic(err)
		}
		defer vec1.Free(c.proc.Mp())
		vec2, err := colexec.EvalExpr(constBat, c.proc, n.Offset)
		if err != nil {
			panic(err)
		}
		defer vec2.Free(c.proc.Mp())
		limit, offset := vector.MustFixedCol[int64](vec1)[0], vector.MustFixedCol[int64](vec2)[0]
		topN := limit + offset
		if topN <= 8192*2 {
			// if n is small, convert `order by col limit m offset n` to `top m+n offset n`
			return c.compileOffset(n, c.compileTop(n, topN, ss))
		}
		return c.compileLimit(n, c.compileOffset(n, c.compileOrder(n, ss)))
	case n.Limit == nil && n.Offset != nil && len(n.OrderBy) > 0: // order and offset
		return c.compileOffset(n, c.compileOrder(n, ss))
	case n.Limit != nil && n.Offset == nil && len(n.OrderBy) == 0: // limit
		return c.compileLimit(n, ss)
	case n.Limit == nil && n.Offset != nil && len(n.OrderBy) == 0: // offset
		return c.compileOffset(n, ss)
	case n.Limit != nil && n.Offset != nil && len(n.OrderBy) == 0: // limit and offset
		return c.compileLimit(n, c.compileOffset(n, ss))
	default:
		return ss
	}
}

func containBrokenNode(s *Scope) bool {
	for i := range s.Instructions {
		if s.Instructions[i].IsBrokenNode() {
			return true
		}
	}
	return false
}

func (c *Compile) compileTop(n *plan.Node, topN int64, ss []*Scope) []*Scope {
	// use topN TO make scope.
	currentFirstFlag := c.anal.isFirst
	for i := range ss {
		c.anal.isFirst = currentFirstFlag
		if containBrokenNode(ss[i]) {
			ss[i] = c.newMergeScope([]*Scope{ss[i]})
		}
		ss[i].appendInstruction(vm.Instruction{
			Op:      vm.Top,
			Idx:     c.anal.curr,
			IsFirst: c.anal.isFirst,
			Arg:     constructTop(n, topN),
		})
	}
	c.anal.isFirst = false

	rs := c.newMergeScope(ss)
	rs.Instructions[0] = vm.Instruction{
		Op:  vm.MergeTop,
		Idx: c.anal.curr,
		Arg: constructMergeTop(n, topN),
	}
	return []*Scope{rs}
}

func (c *Compile) compileOrder(n *plan.Node, ss []*Scope) []*Scope {
	currentFirstFlag := c.anal.isFirst
	for i := range ss {
		c.anal.isFirst = currentFirstFlag
		if containBrokenNode(ss[i]) {
			ss[i] = c.newMergeScope([]*Scope{ss[i]})
		}
		ss[i].appendInstruction(vm.Instruction{
			Op:      vm.Order,
			Idx:     c.anal.curr,
			IsFirst: c.anal.isFirst,
			Arg:     constructOrder(n, c.proc),
		})
	}
	c.anal.isFirst = false

	rs := c.newMergeScope(ss)
	rs.Instructions[0] = vm.Instruction{
		Op:  vm.MergeOrder,
		Idx: c.anal.curr,
		Arg: constructMergeOrder(n, c.proc),
	}
	return []*Scope{rs}
}

func (c *Compile) compileOffset(n *plan.Node, ss []*Scope) []*Scope {
	currentFirstFlag := c.anal.isFirst
	for i := range ss {
		if containBrokenNode(ss[i]) {
			c.anal.isFirst = currentFirstFlag
			ss[i] = c.newMergeScope([]*Scope{ss[i]})
		}
	}

	rs := c.newMergeScope(ss)
	rs.Instructions[0] = vm.Instruction{
		Op:  vm.MergeOffset,
		Idx: c.anal.curr,
		Arg: constructMergeOffset(n, c.proc),
	}
	return []*Scope{rs}
}

func (c *Compile) compileLimit(n *plan.Node, ss []*Scope) []*Scope {
	currentFirstFlag := c.anal.isFirst
	for i := range ss {
		c.anal.isFirst = currentFirstFlag
		if containBrokenNode(ss[i]) {
			ss[i] = c.newMergeScope([]*Scope{ss[i]})
		}
		ss[i].appendInstruction(vm.Instruction{
			Op:      vm.Limit,
			Idx:     c.anal.curr,
			IsFirst: c.anal.isFirst,
			Arg:     constructLimit(n, c.proc),
		})
	}
	c.anal.isFirst = false

	rs := c.newMergeScope(ss)
	rs.Instructions[0] = vm.Instruction{
		Op:  vm.MergeLimit,
		Idx: c.anal.curr,
		Arg: constructMergeLimit(n, c.proc),
	}
	return []*Scope{rs}
}

func (c *Compile) compileAgg(n *plan.Node, ss []*Scope, ns []*plan.Node) []*Scope {
	currentFirstFlag := c.anal.isFirst
	for i := range ss {
		c.anal.isFirst = currentFirstFlag
		if containBrokenNode(ss[i]) {
			ss[i] = c.newMergeScope([]*Scope{ss[i]})
		}
		ss[i].appendInstruction(vm.Instruction{
			Op:      vm.Group,
			Idx:     c.anal.curr,
			IsFirst: c.anal.isFirst,
			Arg:     constructGroup(c.ctx, n, ns[n.Children[0]], 0, 0, false, c.proc),
		})
	}
	c.anal.isFirst = false

	rs := c.newMergeScope(ss)
	rs.Instructions[0] = vm.Instruction{
		Op:  vm.MergeGroup,
		Idx: c.anal.curr,
		Arg: constructMergeGroup(n, true),
	}
	return []*Scope{rs}
}

func (c *Compile) compileGroup(n *plan.Node, ss []*Scope, ns []*plan.Node) []*Scope {
	currentIsFirst := c.anal.isFirst
	c.anal.isFirst = false
	rs := c.newScopeList(validScopeCount(ss), int(n.Stats.BlockNum))
	j := 0
	for i := range ss {
		if containBrokenNode(ss[i]) {
			isEnd := ss[i].IsEnd
			ss[i] = c.newMergeScope([]*Scope{ss[i]})
			ss[i].IsEnd = isEnd
		}
		if !ss[i].IsEnd {
			ss[i].appendInstruction(vm.Instruction{
				Op:  vm.Dispatch,
				Arg: constructDispatchLocal(true, extraRegisters(rs, j)),
			})
			j++
			ss[i].IsEnd = true
		}
	}

	for i := range rs {
		rs[i].Instructions = append(rs[i].Instructions, vm.Instruction{
			Op:      vm.Group,
			Idx:     c.anal.curr,
			IsFirst: currentIsFirst,
			Arg:     constructGroup(c.ctx, n, ns[n.Children[0]], i, len(rs), true, c.proc),
		})
	}
	return []*Scope{c.newMergeScope(append(rs, ss...))}
}

func (c *Compile) newInsertMergeScope(arg *insert.Argument, preArg *preinsert.Argument, ss []*Scope) *Scope {
	ss2 := make([]*Scope, 0, len(ss))
	for _, s := range ss {
		if s.IsEnd {
			continue
		}
		ss2 = append(ss2, s)
	}
	insert := &vm.Instruction{
		Op:  vm.Insert,
		Arg: arg,
	}
	for i := range ss2 {
		ss2[i].Instructions = append(ss2[i].Instructions, dupInstruction(insert, nil))
	}
	return c.newMergeScope(ss2)
}

func (c *Compile) newMergeScope(ss []*Scope) *Scope {
	rs := &Scope{
		PreScopes: ss,
		Magic:     Merge,
	}
	cnt := 0
	for _, s := range ss {
		if s.IsEnd {
			continue
		}
		cnt++
	}
	rs.Proc = process.NewWithAnalyze(c.proc, c.ctx, cnt, c.anal.Nodes())
	if len(ss) > 0 {
		rs.Proc.LoadTag = ss[0].Proc.LoadTag
	}
	rs.Instructions = append(rs.Instructions, vm.Instruction{
		Op:      vm.Merge,
		Idx:     c.anal.curr,
		IsFirst: c.anal.isFirst,
		Arg:     &merge.Argument{},
	})
	c.anal.isFirst = false

	j := 0
	for i := range ss {
		if !ss[i].IsEnd {
			ss[i].appendInstruction(vm.Instruction{
				Op: vm.Connector,
				Arg: &connector.Argument{
					Reg: rs.Proc.Reg.MergeReceivers[j],
				},
			})
			j++
		}
	}
	return rs
}

func (c *Compile) newScopeList(childrenCount int, blocks int) []*Scope {
	var ss []*Scope

	currentFirstFlag := c.anal.isFirst
	for _, n := range c.cnList {
		c.anal.isFirst = currentFirstFlag
		ss = append(ss, c.newScopeListWithNode(c.generateCPUNumber(n.Mcpu, blocks), childrenCount)...)
	}
	return ss
}

func (c *Compile) newScopeListWithNode(mcpu, childrenCount int) []*Scope {
	ss := make([]*Scope, mcpu)
	currentFirstFlag := c.anal.isFirst
	for i := range ss {
		ss[i] = new(Scope)
		ss[i].Magic = Remote
		ss[i].Proc = process.NewWithAnalyze(c.proc, c.ctx, childrenCount, c.anal.Nodes())
		ss[i].Instructions = append(ss[i].Instructions, vm.Instruction{
			Op:      vm.Merge,
			Idx:     c.anal.curr,
			IsFirst: currentFirstFlag,
			Arg:     &merge.Argument{},
		})
	}
	c.anal.isFirst = false
	return ss
}

func (c *Compile) newScopeListForRightJoin(childrenCount int, blocks int) []*Scope {
	var ss []*Scope
	for _, n := range c.cnList {
		cpunum := c.generateCPUNumber(n.Mcpu, blocks)
		tmps := make([]*Scope, cpunum)
		for j := range tmps {
			tmps[j] = new(Scope)
			tmps[j].Magic = Remote
			tmps[j].IsJoin = true
			tmps[j].Proc = process.NewWithAnalyze(c.proc, c.ctx, childrenCount, c.anal.Nodes())
		}
		ss = append(ss, tmps...)
	}
	return ss
}

func (c *Compile) newJoinScopeListWithBucket(rs, ss, children []*Scope) []*Scope {
	currentFirstFlag := c.anal.isFirst
	for i := range rs {
		c.anal.isFirst = currentFirstFlag
		left := c.newMergeScope(dupScopeList(ss))

		c.anal.isFirst = currentFirstFlag
		right := c.newMergeScope(dupScopeList(children))

		rs[i].PreScopes = []*Scope{left, right}
		left.appendInstruction(vm.Instruction{
			Op: vm.Connector,
			Arg: &connector.Argument{
				Reg: rs[i].Proc.Reg.MergeReceivers[0],
			},
		})
		right.appendInstruction(vm.Instruction{
			Op: vm.Connector,
			Arg: &connector.Argument{
				Reg: rs[i].Proc.Reg.MergeReceivers[1],
			},
		})
		left.IsEnd = true
		right.IsEnd = true
	}
	return rs
}

//func (c *Compile) newJoinScopeList(ss []*Scope, children []*Scope) []*Scope {
//rs := make([]*Scope, len(ss))
//// join's input will record in the left/right scope when JoinRun
//// so set it to false here.
//c.anal.isFirst = false
//for i := range ss {
//if ss[i].IsEnd {
//rs[i] = ss[i]
//continue
//}
//chp := c.newMergeScope(dupScopeList(children))
//rs[i] = new(Scope)
//rs[i].Magic = Remote
//rs[i].IsJoin = true
//rs[i].NodeInfo = ss[i].NodeInfo
//rs[i].PreScopes = []*Scope{ss[i], chp}
//rs[i].Proc = process.NewWithAnalyze(c.proc, c.ctx, 2, c.anal.Nodes())
//ss[i].appendInstruction(vm.Instruction{
//Op: vm.Connector,
//Arg: &connector.Argument{
//Reg: rs[i].Proc.Reg.MergeReceivers[0],
//},
//})
//chp.appendInstruction(vm.Instruction{
//Op: vm.Connector,
//Arg: &connector.Argument{
//Reg: rs[i].Proc.Reg.MergeReceivers[1],
//},
//})
//chp.IsEnd = true
//}
//return rs
//}

func (c *Compile) newBroadcastJoinScopeList(ss []*Scope, children []*Scope) []*Scope {
	len := len(ss)
	rs := make([]*Scope, len)
	idx := 0
	for i := range ss {
		if ss[i].IsEnd {
			rs[i] = ss[i]
			continue
		}
		rs[i] = new(Scope)
		rs[i].Magic = Remote
		rs[i].IsJoin = true
		rs[i].NodeInfo = ss[i].NodeInfo
		if isSameCN(rs[i].NodeInfo.Addr, c.addr) {
			idx = i
		}
		rs[i].PreScopes = []*Scope{ss[i]}
		rs[i].Proc = process.NewWithAnalyze(c.proc, c.ctx, 2, c.anal.Nodes())
		ss[i].appendInstruction(vm.Instruction{
			Op: vm.Connector,
			Arg: &connector.Argument{
				Reg: rs[i].Proc.Reg.MergeReceivers[0],
			},
		})
	}

	mergeChildren := c.newMergeScope(children)
	mergeChildren.appendInstruction(vm.Instruction{
		Op:  vm.Dispatch,
		Arg: constructBroadcastJoinDispatch(1, rs, c.addr, mergeChildren.Proc),
	})
	rs[idx].PreScopes = append(rs[idx].PreScopes, mergeChildren)

	return rs
}

func (c *Compile) newLeftScope(s *Scope, ss []*Scope) *Scope {
	rs := &Scope{
		Magic: Merge,
	}
	rs.appendInstruction(vm.Instruction{
		Op:      vm.Merge,
		Idx:     s.Instructions[0].Idx,
		IsFirst: true,
		Arg:     &merge.Argument{},
	})
	rs.appendInstruction(vm.Instruction{
		Op:  vm.Dispatch,
		Arg: constructDispatchLocal(false, extraRegisters(ss, 0)),
	})
	rs.IsEnd = true
	rs.Proc = process.NewWithAnalyze(s.Proc, c.ctx, 1, c.anal.Nodes())
	rs.Proc.Reg.MergeReceivers[0] = s.Proc.Reg.MergeReceivers[0]
	return rs
}

func (c *Compile) newRightScope(s *Scope, ss []*Scope) *Scope {
	rs := &Scope{
		Magic: Merge,
	}
	rs.appendInstruction(vm.Instruction{
		Op:      vm.HashBuild,
		Idx:     s.Instructions[0].Idx,
		IsFirst: true,
		Arg:     constructHashBuild(s.Instructions[0], c.proc),
	})
	rs.appendInstruction(vm.Instruction{
		Op:  vm.Dispatch,
		Arg: constructDispatchLocal(true, extraRegisters(ss, 1)),
	})
	rs.IsEnd = true
	rs.Proc = process.NewWithAnalyze(s.Proc, c.ctx, 1, c.anal.Nodes())
	rs.Proc.Reg.MergeReceivers[0] = s.Proc.Reg.MergeReceivers[1]

	for i, u := range s.RemoteReceivRegInfos {
		if u.Idx == 1 {
			rs.RemoteReceivRegInfos = append(rs.RemoteReceivRegInfos, RemoteReceivRegInfo{
				Idx:      0,
				Uuid:     u.Uuid,
				FromAddr: u.FromAddr,
			})
			s.RemoteReceivRegInfos = append(s.RemoteReceivRegInfos[:i], s.RemoteReceivRegInfos[i+1:]...)
			break
		}
	}

	return rs
}

// Number of cpu's available on the current machine
func (c *Compile) NumCPU() int {
	return runtime.NumCPU()
}

func (c *Compile) generateCPUNumber(cpunum, blocks int) int {
	if blocks < cpunum {
		if blocks <= 0 {
			return 1
		}
		return blocks
	}
	if cpunum <= 0 {
		return 1
	}
	return cpunum
}

func (c *Compile) initAnalyze(qry *plan.Query) {
	anals := make([]*process.AnalyzeInfo, len(qry.Nodes))
	for i := range anals {
		anals[i] = new(process.AnalyzeInfo)
	}
	c.anal = &anaylze{
		qry:       qry,
		analInfos: anals,
		curr:      int(qry.Steps[0]),
	}
	c.proc.AnalInfos = c.anal.analInfos
}

func (c *Compile) fillAnalyzeInfo() {
	// record the number of s3 requests
	c.anal.analInfos[c.anal.curr].S3IOInputCount += c.s3CounterSet.S3.Put.Load()
	c.anal.analInfos[c.anal.curr].S3IOInputCount += c.s3CounterSet.S3.List.Load()
	c.anal.analInfos[c.anal.curr].S3IOOutputCount += c.s3CounterSet.S3.Head.Load()
	c.anal.analInfos[c.anal.curr].S3IOOutputCount += c.s3CounterSet.S3.Get.Load()
	c.anal.analInfos[c.anal.curr].S3IOOutputCount += c.s3CounterSet.S3.Delete.Load()
	c.anal.analInfos[c.anal.curr].S3IOOutputCount += c.s3CounterSet.S3.DeleteMulti.Load()
	for i, anal := range c.anal.analInfos {
		if c.anal.qry.Nodes[i].AnalyzeInfo == nil {
			c.anal.qry.Nodes[i].AnalyzeInfo = new(plan.AnalyzeInfo)
		}
		c.anal.qry.Nodes[i].AnalyzeInfo.InputRows = atomic.LoadInt64(&anal.InputRows)
		c.anal.qry.Nodes[i].AnalyzeInfo.OutputRows = atomic.LoadInt64(&anal.OutputRows)
		c.anal.qry.Nodes[i].AnalyzeInfo.InputSize = atomic.LoadInt64(&anal.InputSize)
		c.anal.qry.Nodes[i].AnalyzeInfo.OutputSize = atomic.LoadInt64(&anal.OutputSize)
		c.anal.qry.Nodes[i].AnalyzeInfo.TimeConsumed = atomic.LoadInt64(&anal.TimeConsumed)
		c.anal.qry.Nodes[i].AnalyzeInfo.MemorySize = atomic.LoadInt64(&anal.MemorySize)
		c.anal.qry.Nodes[i].AnalyzeInfo.WaitTimeConsumed = atomic.LoadInt64(&anal.WaitTimeConsumed)
		c.anal.qry.Nodes[i].AnalyzeInfo.DiskIO = atomic.LoadInt64(&anal.DiskIO)
		c.anal.qry.Nodes[i].AnalyzeInfo.S3IOByte = atomic.LoadInt64(&anal.S3IOByte)
		c.anal.qry.Nodes[i].AnalyzeInfo.S3IOInputCount = atomic.LoadInt64(&anal.S3IOInputCount)
		c.anal.qry.Nodes[i].AnalyzeInfo.S3IOOutputCount = atomic.LoadInt64(&anal.S3IOOutputCount)
		c.anal.qry.Nodes[i].AnalyzeInfo.NetworkIO = atomic.LoadInt64(&anal.NetworkIO)
		c.anal.qry.Nodes[i].AnalyzeInfo.ScanTime = atomic.LoadInt64(&anal.ScanTime)
		c.anal.qry.Nodes[i].AnalyzeInfo.InsertTime = atomic.LoadInt64(&anal.InsertTime)
	}
}

func (c *Compile) generateNodes(n *plan.Node) (engine.Nodes, error) {
	var err error
	var db engine.Database
	var rel engine.Relation
	var ranges [][]byte
	var nodes engine.Nodes

	ctx := c.ctx
	if util.TableIsClusterTable(n.TableDef.GetTableType()) {
		ctx = context.WithValue(ctx, defines.TenantIDKey{}, catalog.System_Account)
	}
	db, err = c.e.Database(ctx, n.ObjRef.SchemaName, c.proc.TxnOperator)
	if err != nil {
		return nil, err
	}
	rel, err = db.Relation(ctx, n.TableDef.Name)
	if err != nil {
		var e error // avoid contamination of error messages
		db, e = c.e.Database(ctx, defines.TEMPORARY_DBNAME, c.proc.TxnOperator)
		if e != nil {
			return nil, err
		}

		rel, e = db.Relation(ctx, engine.GetTempTableName(n.ObjRef.SchemaName, n.TableDef.Name))
		if e != nil {
			return nil, err
		}
		c.isTemporaryScan = true
	}
	if c.isTemporaryScan {
		c.isTemporaryScan = false
		for i := 0; i < len(c.cnList); i++ {
			c.cnList[i].Addr = ""
		}
	}
	expr, _ := plan2.HandleFiltersForZM(n.FilterList, c.proc)
	ranges, err = rel.Ranges(ctx, expr)
	if err != nil {
		return nil, err
	}
	if len(ranges) == 0 {
		nodes = make(engine.Nodes, len(c.cnList))
		for i, node := range c.cnList {
			nodes[i] = engine.Node{
				Rel:  rel,
				Id:   node.Id,
				Addr: node.Addr,
				Mcpu: c.generateCPUNumber(node.Mcpu, int(n.Stats.BlockNum)),
			}
		}
		return nodes, nil
	}
	if engine.IsMemtable(ranges[0]) {
		if c.info.Typ == plan2.ExecTypeTP {
			nodes = append(nodes, engine.Node{
				Rel:  rel,
				Mcpu: 1,
			})
		} else {
			nodes = append(nodes, engine.Node{
				Rel:  rel,
				Mcpu: c.generateCPUNumber(runtime.NumCPU(), int(n.Stats.BlockNum)),
			})
		}
		nodes[0].Data = append(nodes[0].Data, ranges[:1]...)
		ranges = ranges[1:]
	}
	if len(ranges) == 0 {
		return nodes, nil
	}
	step := (len(ranges) + len(c.cnList) - 1) / len(c.cnList)
	for i := 0; i < len(ranges); i += step {
		j := i / step
		if i+step >= len(ranges) {
			if isSameCN(c.addr, c.cnList[j].Addr) {
				if len(nodes) == 0 {
					nodes = append(nodes, engine.Node{
						Rel:  rel,
						Mcpu: c.generateCPUNumber(runtime.NumCPU(), int(n.Stats.BlockNum)),
					})
				}
				nodes[0].Data = append(nodes[0].Data, ranges[i:]...)
			} else {
				nodes = append(nodes, engine.Node{
					Rel:  rel,
					Id:   c.cnList[j].Id,
					Addr: c.cnList[j].Addr,
					Mcpu: c.generateCPUNumber(c.cnList[j].Mcpu, int(n.Stats.BlockNum)),
					Data: ranges[i:],
				})
			}
		} else {
			if isSameCN(c.addr, c.cnList[j].Addr) {
				if len(nodes) == 0 {
					nodes = append(nodes, engine.Node{
						Rel:  rel,
						Mcpu: c.generateCPUNumber(runtime.NumCPU(), int(n.Stats.BlockNum)),
					})
				}

				nodes[0].Data = append(nodes[0].Data, ranges[i:i+step]...)
			} else {
				nodes = append(nodes, engine.Node{
					Rel:  rel,
					Id:   c.cnList[j].Id,
					Addr: c.cnList[j].Addr,
					Mcpu: c.generateCPUNumber(c.cnList[j].Mcpu, int(n.Stats.BlockNum)),
					Data: ranges[i : i+step],
				})
			}
		}
	}
	return nodes, nil
}

func (anal *anaylze) Nodes() []*process.AnalyzeInfo {
	return anal.analInfos
}

func validScopeCount(ss []*Scope) int {
	var cnt int

	for _, s := range ss {
		if s.IsEnd {
			continue
		}
		cnt++
	}
	return cnt
}

func extraRegisters(ss []*Scope, i int) []*process.WaitRegister {
	regs := make([]*process.WaitRegister, 0, len(ss))
	for _, s := range ss {
		if s.IsEnd {
			continue
		}
		regs = append(regs, s.Proc.Reg.MergeReceivers[i])
	}
	return regs
}

func dupType(typ *plan.Type) types.Type {
	return types.New(types.T(typ.Id), typ.Width, typ.Scale)
}

// Update the specific scopes's instruction to true
// then update the current idx
func (c *Compile) SetAnalyzeCurrent(updateScopes []*Scope, nextId int) {
	if updateScopes != nil {
		updateScopesLastFlag(updateScopes)
	}

	c.anal.curr = nextId
	c.anal.isFirst = true
}

func updateScopesLastFlag(updateScopes []*Scope) {
	for _, s := range updateScopes {
		last := len(s.Instructions) - 1
		s.Instructions[last].IsLast = true
	}
}

func isSameCN(addr string, currentCNAddr string) bool {
	return strings.Split(addr, ":")[0] == strings.Split(currentCNAddr, ":")[0]
	//return addr == currentCNAddr
}

func rowsetDataToVector(ctx context.Context, proc *process.Process, exprs []*plan.Expr) (*vector.Vector, error) {
	rowCount := len(exprs)
	if rowCount == 0 {
		return nil, moerr.NewInternalError(ctx, "rowsetData do not have rows")
	}
	var typ types.Type
	var vec *vector.Vector
	for _, e := range exprs {
		if e.Typ.Id != int32(types.T_any) {
			typ = plan2.MakeTypeByPlan2Type(e.Typ)
			vec = vector.NewVec(typ)
			break
		}
	}
	if vec == nil {
		typ = types.T_int32.ToType()
		vec = vector.NewVec(typ)
	}
	bat := batch.NewWithSize(0)
	bat.Zs = []int64{1}
	defer bat.Clean(proc.Mp())

	for _, e := range exprs {
		tmp, err := colexec.EvalExpr(bat, proc, e)
		if err != nil {
			return nil, err
		}
		if tmp.IsConstNull() {
			vector.AppendFixed(vec, 0, true, proc.Mp())
			continue
		}
		switch typ.Oid {
		case types.T_bool:
			vector.AppendFixed(vec, vector.MustFixedCol[bool](tmp)[0], false, proc.Mp())
		case types.T_int8:
			vector.AppendFixed(vec, vector.MustFixedCol[int8](tmp)[0], false, proc.Mp())
		case types.T_int16:
			vector.AppendFixed(vec, vector.MustFixedCol[int16](tmp)[0], false, proc.Mp())
		case types.T_int32:
			vector.AppendFixed(vec, vector.MustFixedCol[int32](tmp)[0], false, proc.Mp())
		case types.T_int64:
			vector.AppendFixed(vec, vector.MustFixedCol[int64](tmp)[0], false, proc.Mp())
		case types.T_uint8:
			vector.AppendFixed(vec, vector.MustFixedCol[uint8](tmp)[0], false, proc.Mp())
		case types.T_uint16:
			vector.AppendFixed(vec, vector.MustFixedCol[uint16](tmp)[0], false, proc.Mp())
		case types.T_uint32:
			vector.AppendFixed(vec, vector.MustFixedCol[uint32](tmp)[0], false, proc.Mp())
		case types.T_uint64:
			vector.AppendFixed(vec, vector.MustFixedCol[uint64](tmp)[0], false, proc.Mp())
		case types.T_float32:
			vector.AppendFixed(vec, vector.MustFixedCol[float32](tmp)[0], false, proc.Mp())
		case types.T_float64:
			vector.AppendFixed(vec, vector.MustFixedCol[float64](tmp)[0], false, proc.Mp())
		case types.T_char, types.T_varchar, types.T_binary, types.T_varbinary, types.T_json, types.T_blob, types.T_text:
			vector.AppendBytes(vec, tmp.GetBytesAt(0), false, proc.Mp())
		case types.T_date:
			vector.AppendFixed(vec, vector.MustFixedCol[types.Date](tmp)[0], false, proc.Mp())
		case types.T_datetime:
			vector.AppendFixed(vec, vector.MustFixedCol[types.Datetime](tmp)[0], false, proc.Mp())
		case types.T_time:
			vector.AppendFixed(vec, vector.MustFixedCol[types.Time](tmp)[0], false, proc.Mp())
		case types.T_timestamp:
			vector.AppendFixed(vec, vector.MustFixedCol[types.Timestamp](tmp)[0], false, proc.Mp())
		case types.T_decimal64:
			vector.AppendFixed(vec, vector.MustFixedCol[types.Decimal64](tmp)[0], false, proc.Mp())
		case types.T_decimal128:
			vector.AppendFixed(vec, vector.MustFixedCol[types.Decimal128](tmp)[0], false, proc.Mp())
		case types.T_uuid:
			vector.AppendFixed(vec, vector.MustFixedCol[types.Uuid](tmp)[0], false, proc.Mp())
		default:
			return nil, moerr.NewNYI(ctx, fmt.Sprintf("expression %v can not eval to constant and append to rowsetData", e))
		}
	}
	return vec, nil
}<|MERGE_RESOLUTION|>--- conflicted
+++ resolved
@@ -349,34 +349,14 @@
 		updateScopesLastFlag([]*Scope{rs})
 		rs.Magic = Deletion
 		c.SetAnalyzeCurrent([]*Scope{rs}, c.anal.curr)
-
-		node := qry.Nodes[qry.Steps[0]]
-		locks, err := constructLockWithDelete(node, c.e, c.proc)
-		if err != nil {
-			return nil, err
-		}
-<<<<<<< HEAD
-		lockArgs := constructLockForDelete(qry.Nodes[qry.Steps[0]], c.e, c.proc)
-		rs.Instructions = append(rs.Instructions, getLockInstructions(lockArgs)...)
-=======
-		scp, err := constructDeletion(node, c.e, c.proc)
-		if err != nil {
-			return nil, err
-		}
-		for _, v := range locks {
-			rs.Instructions = append(rs.Instructions,
-				vm.Instruction{
-					Op:  vm.LockOp,
-					Arg: v,
-				},
-			)
-		}
->>>>>>> a8b7b5aa
-		rs.Instructions = append(rs.Instructions,
-			vm.Instruction{
-				Op:  vm.Deletion,
-				Arg: scp,
-			})
+		scp, err := constructDeletion(qry.Nodes[qry.Steps[0]], c.e, c.proc)
+		if err != nil {
+			return nil, err
+		}
+		rs.Instructions = append(rs.Instructions, vm.Instruction{
+			Op:  vm.Deletion,
+			Arg: scp,
+		})
 	case plan.Query_INSERT:
 		insertNode := qry.Nodes[qry.Steps[0]]
 		insertNode.NotCacheable = true
@@ -386,15 +366,6 @@
 			return nil, err
 		}
 
-<<<<<<< HEAD
-		lockArgs := constructLockForInsert(insertNode, c.e, c.proc)
-=======
-		lockArg, err := constructLockWithInsert(insertNode, c.e, c.proc)
-		if err != nil {
-			return nil, err
-		}
-
->>>>>>> a8b7b5aa
 		arg, err := constructInsert(insertNode, c.e, c.proc)
 		if err != nil {
 			return nil, err
@@ -438,16 +409,6 @@
 				Op:  vm.PreInsert,
 				Arg: preArg,
 			})
-<<<<<<< HEAD
-			rs.Instructions = append(rs.Instructions, getLockInstructions(lockArgs)...)
-=======
-			if lockArg != nil {
-				rs.Instructions = append(rs.Instructions, vm.Instruction{
-					Op:  vm.LockOp,
-					Arg: lockArg,
-				})
-			}
->>>>>>> a8b7b5aa
 			rs.Instructions = append(rs.Instructions, vm.Instruction{
 				Op:  vm.Insert,
 				Arg: arg,
@@ -462,11 +423,6 @@
 		updateScopesLastFlag([]*Scope{rs})
 		rs.Magic = Update
 		c.SetAnalyzeCurrent([]*Scope{rs}, c.anal.curr)
-		rs.Instructions = append(rs.Instructions,
-			getLockInstructions(constructLockForUpdate(
-				qry.Nodes[qry.Steps[0]],
-				c.e,
-				c.proc))...)
 		rs.Instructions = append(rs.Instructions, vm.Instruction{
 			Op:  vm.Update,
 			Arg: scp,
