--- conflicted
+++ resolved
@@ -387,11 +387,6 @@
 	sp := c.proc.GetStmtProfile()
 	c.ctx, span = trace.Start(c.ctx, "Compile.Run", trace.WithKind(trace.SpanKindStatement))
 	_, task := gotrace.NewTask(context.TODO(), "pipeline.Run")
-<<<<<<< HEAD
-	// fmt.Printf("%s", DebugShowScopes(c.scope))
-	defer task.End()
-=======
->>>>>>> 7dabf363
 	defer func() {
 		putCompile(c)
 		putCompile(cc)
