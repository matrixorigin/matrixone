--- conflicted
+++ resolved
@@ -2,12 +2,7 @@
 
 import (
 	"fmt"
-<<<<<<< HEAD
-	"matrixone/pkg/client"
-	"matrixone/pkg/container/types"
-=======
 	"matrixone/pkg/container/batch"
->>>>>>> 8f2da3c5
 	"matrixone/pkg/sql/build"
 	"matrixone/pkg/sql/colexec/myoutput"
 	"matrixone/pkg/sql/op"
@@ -83,115 +78,11 @@
 	return es, nil
 }
 
-<<<<<<< HEAD
-//send the row to the client while the engine is producing the row.
-func (e *Exec) RunWhileSend(routine client.Routine) error {
-	var err error
-	ses := routine.GetSession()
-	proto := routine.GetClientProtocol().(*client.MysqlClientProtocol)
-
-	ses.Mrs = &client.MysqlResultSet{}
-
-	//send column count
-	colCnt := uint64(len(e.cs))
-	if err = proto.SendColumnCount(colCnt);err!=nil{
-		return err
-	}
-
-	//send columns
-	//column_count * Protocol::ColumnDefinition packets
-	cmd := ses.Cmd
-	for _, c := range e.cs {
-		col := new(client.MysqlColumn)
-		col.SetName(c.Name)
-		switch c.Typ {
-		case types.T_int8:
-			col.SetColumnType(client.MYSQL_TYPE_TINY)
-		case types.T_uint8:
-			col.SetColumnType(client.MYSQL_TYPE_TINY)
-			col.SetSigned(true)
-		case types.T_int16:
-			col.SetColumnType(client.MYSQL_TYPE_SHORT)
-		case types.T_uint16:
-			col.SetColumnType(client.MYSQL_TYPE_SHORT)
-			col.SetSigned(true)
-		case types.T_int32:
-			col.SetColumnType(client.MYSQL_TYPE_LONG)
-		case types.T_uint32:
-			col.SetColumnType(client.MYSQL_TYPE_LONG)
-			col.SetSigned(true)
-		case types.T_int64:
-			col.SetColumnType(client.MYSQL_TYPE_LONGLONG)
-		case types.T_uint64:
-			col.SetColumnType(client.MYSQL_TYPE_LONGLONG)
-			col.SetSigned(true)
-		case types.T_float32:
-			col.SetColumnType(client.MYSQL_TYPE_FLOAT)
-		case types.T_float64:
-			col.SetColumnType(client.MYSQL_TYPE_DOUBLE)
-		case types.T_char:
-			col.SetColumnType(client.MYSQL_TYPE_STRING)
-		case types.T_varchar:
-			col.SetColumnType(client.MYSQL_TYPE_VAR_STRING)
-		default:
-			return fmt.Errorf("RunWhileSend : unsupported type %d \n",c.Typ)
-		}
-
-		ses.Mrs.AddColumn(col)
-
-		/*
-		mysql COM_QUERY response: send the column definition per column
-		 */
-		if err = proto.SendColumnDefinition(col,cmd); err != nil {
-			return err
-		}
-	}
-
-	/*
-	mysql COM_QUERY response: End after the column has been sent.
-	send EOF packet
-	 */
-	if err = proto.SendEOFPacketIf(0,0); err != nil {
-		return err
-	}
-
-	//start execution pipeline
-	var wg sync.WaitGroup
-
-	for _, s := range e.ss {
-		switch s.Magic {
-		case Normal:
-			wg.Add(1)
-			go func() {
-				s.Run(e.e)
-				wg.Done()
-			}()
-		case Merge:
-		}
-	}
-
-	//blocked until the pipeline outputing
-	wg.Wait()
-
-	/*
-	mysql COM_QUERY response: End after the data row has been sent.
-	After all row data has been sent, it sends the EOF or OK packet.
-	 */
-	if err = proto.SendEOFOrOkPacket(0,0); err != nil {
-		return err
-	}
-
-	return nil
-}
-
-func (e *Exec) Run(mrs *client.MysqlResultSet) error {
-=======
 func (e *Exec) Columns() []*Col {
 	return e.cs
 }
 
 func (e *Exec) Run() error {
->>>>>>> 8f2da3c5
 	var wg sync.WaitGroup
 
 	for i := range e.ss {
@@ -205,40 +96,6 @@
 				wg.Done()
 			}(e.ss[i])
 		case Merge:
-<<<<<<< HEAD
-		}
-	}
-	{
-		mrs.Columns = make([]client.Column, len(e.cs))
-		mrs.Name2Index = make(map[string]uint64)
-		for i, c := range e.cs {
-			mrs.Name2Index[c.Name] = uint64(i)
-			col := new(client.MysqlColumn)
-			col.SetName(c.Name)
-			switch c.Typ {
-			case types.T_int8:
-				col.SetLength(1)
-				col.SetColumnType(client.MYSQL_TYPE_TINY)
-			case types.T_int16:
-				col.SetLength(2)
-				col.SetColumnType(client.MYSQL_TYPE_SHORT)
-			case types.T_int32:
-				col.SetLength(4)
-				col.SetColumnType(client.MYSQL_TYPE_LONG)
-			case types.T_int64:
-				col.SetLength(8)
-				col.SetColumnType(client.MYSQL_TYPE_LONGLONG)
-			case types.T_float32:
-				col.SetLength(4)
-				col.SetColumnType(client.MYSQL_TYPE_FLOAT)
-			case types.T_float64:
-				col.SetLength(8)
-				col.SetColumnType(client.MYSQL_TYPE_DOUBLE)
-			case types.T_char:
-			case types.T_varchar:
-			}
-			mrs.Columns[i] = col
-=======
 			wg.Add(1)
 			go func(s *Scope) {
 				if err := s.MergeRun(e.e, wg); err != nil {
@@ -246,7 +103,6 @@
 				}
 				wg.Done()
 			}(e.ss[i])
->>>>>>> 8f2da3c5
 		}
 	}
 	wg.Wait()
