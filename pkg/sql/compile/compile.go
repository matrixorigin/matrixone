// Copyright 2021 Matrix Origin
//
// Licensed under the Apache License, Version 2.0 (the "License");
// you may not use this file except in compliance with the License.
// You may obtain a copy of the License at
//
//      http://www.apache.org/licenses/LICENSE-2.0
//
// Unless required by applicable law or agreed to in writing, software
// distributed under the License is distributed on an "AS IS" BASIS,
// WITHOUT WARRANTIES OR CONDITIONS OF ANY KIND, either express or implied.
// See the License for the specific language governing permissions and
// limitations under the License.

package compile

import (
	"context"
	"encoding/hex"
	"encoding/json"
	"fmt"
	"math"
	"net"
	"sort"
	"strings"
	"time"

	"github.com/panjf2000/ants/v2"
	"go.uber.org/zap"

	"github.com/matrixorigin/matrixone/pkg/catalog"
	"github.com/matrixorigin/matrixone/pkg/cnservice/cnclient"
	"github.com/matrixorigin/matrixone/pkg/common/moerr"
	"github.com/matrixorigin/matrixone/pkg/common/morpc"
	"github.com/matrixorigin/matrixone/pkg/common/mpool"
	moruntime "github.com/matrixorigin/matrixone/pkg/common/runtime"
	"github.com/matrixorigin/matrixone/pkg/common/system"
	"github.com/matrixorigin/matrixone/pkg/container/batch"
	"github.com/matrixorigin/matrixone/pkg/container/types"
	"github.com/matrixorigin/matrixone/pkg/container/vector"
	"github.com/matrixorigin/matrixone/pkg/defines"
	"github.com/matrixorigin/matrixone/pkg/fileservice"
	"github.com/matrixorigin/matrixone/pkg/logutil"
	"github.com/matrixorigin/matrixone/pkg/objectio"
	"github.com/matrixorigin/matrixone/pkg/pb/lock"
	"github.com/matrixorigin/matrixone/pkg/pb/pipeline"
	"github.com/matrixorigin/matrixone/pkg/pb/plan"
	"github.com/matrixorigin/matrixone/pkg/pb/timestamp"
	"github.com/matrixorigin/matrixone/pkg/perfcounter"
	"github.com/matrixorigin/matrixone/pkg/sql/colexec"
	"github.com/matrixorigin/matrixone/pkg/sql/colexec/apply"
	"github.com/matrixorigin/matrixone/pkg/sql/colexec/connector"
	"github.com/matrixorigin/matrixone/pkg/sql/colexec/deletion"
	"github.com/matrixorigin/matrixone/pkg/sql/colexec/dispatch"
	"github.com/matrixorigin/matrixone/pkg/sql/colexec/external"
	"github.com/matrixorigin/matrixone/pkg/sql/colexec/filter"
	"github.com/matrixorigin/matrixone/pkg/sql/colexec/intersect"
	"github.com/matrixorigin/matrixone/pkg/sql/colexec/intersectall"
	"github.com/matrixorigin/matrixone/pkg/sql/colexec/lockop"
	"github.com/matrixorigin/matrixone/pkg/sql/colexec/loopjoin"
	"github.com/matrixorigin/matrixone/pkg/sql/colexec/merge"
	"github.com/matrixorigin/matrixone/pkg/sql/colexec/mergeblock"
	"github.com/matrixorigin/matrixone/pkg/sql/colexec/mergecte"
	"github.com/matrixorigin/matrixone/pkg/sql/colexec/mergedelete"
	"github.com/matrixorigin/matrixone/pkg/sql/colexec/mergerecursive"
	"github.com/matrixorigin/matrixone/pkg/sql/colexec/minus"
	"github.com/matrixorigin/matrixone/pkg/sql/colexec/multi_update"
	"github.com/matrixorigin/matrixone/pkg/sql/colexec/output"
	"github.com/matrixorigin/matrixone/pkg/sql/colexec/sample"
	"github.com/matrixorigin/matrixone/pkg/sql/parsers/tree"
	plan2 "github.com/matrixorigin/matrixone/pkg/sql/plan"
	"github.com/matrixorigin/matrixone/pkg/sql/plan/function"
	"github.com/matrixorigin/matrixone/pkg/sql/plan/rule"
	"github.com/matrixorigin/matrixone/pkg/sql/util"
	mokafka "github.com/matrixorigin/matrixone/pkg/stream/adapter/kafka"
	"github.com/matrixorigin/matrixone/pkg/txn/client"
	"github.com/matrixorigin/matrixone/pkg/txn/storage/memorystorage"
	txnTrace "github.com/matrixorigin/matrixone/pkg/txn/trace"
	"github.com/matrixorigin/matrixone/pkg/util/executor"
	v2 "github.com/matrixorigin/matrixone/pkg/util/metric/v2"
	"github.com/matrixorigin/matrixone/pkg/util/trace"
	"github.com/matrixorigin/matrixone/pkg/util/trace/impl/motrace/statistic"
	"github.com/matrixorigin/matrixone/pkg/vm"
	"github.com/matrixorigin/matrixone/pkg/vm/engine"
	"github.com/matrixorigin/matrixone/pkg/vm/engine/disttae"
	"github.com/matrixorigin/matrixone/pkg/vm/message"
	"github.com/matrixorigin/matrixone/pkg/vm/process"
)

// Note: Now the cost going from stat is actually the number of rows, so we can only estimate a number for the size of each row.
// The current insertion of around 200,000 rows triggers cn to write s3 directly
const (
	DistributedThreshold     uint64 = 10 * mpool.MB
	SingleLineSizeEstimate   uint64 = 300 * mpool.B
	shuffleChannelBufferSize        = 32

	NoAccountId = -1
)

var (
	cantCompileForPrepareErr = moerr.NewCantCompileForPrepareNoCtx()
)

// NewCompile is used to new an object of compile
func NewCompile(
	addr, db, sql, tenant, uid string,
	e engine.Engine,
	proc *process.Process,
	stmt tree.Statement,
	isInternal bool,
	cnLabel map[string]string,
	startAt time.Time,
) *Compile {
	c := allocateNewCompile(proc)

	c.e = e
	c.db = db
	c.tenant = tenant
	c.uid = uid
	c.sql = sql
	c.proc.SetMessageBoard(c.MessageBoard)
	c.stmt = stmt
	c.addr = addr
	c.isInternal = isInternal
	c.cnLabel = cnLabel
	c.startAt = startAt
	c.disableRetry = false
	c.ncpu = system.GoMaxProcs()
	if c.proc.GetTxnOperator() != nil {
		// TODO: The action of updating the WriteOffset logic should be executed in the `func (c *Compile) Run(_ uint64)` method.
		// However, considering that the delay ranges are not completed yet, the UpdateSnapshotWriteOffset() and
		// the assignment of `Compile.TxnOffset` should be moved into the `func (c *Compile) Run(_ uint64)` method in the later stage.
		c.proc.GetTxnOperator().GetWorkspace().UpdateSnapshotWriteOffset()
		c.TxnOffset = c.proc.GetTxnOperator().GetWorkspace().GetSnapshotWriteOffset()
	} else {
		c.TxnOffset = 0
	}
	return c
}

func (c *Compile) Release() {
	if c == nil {
		return
	}
	if c.proc != nil {
		c.proc.ResetQueryContext()
	}
	releaseCompile(c)
}

func (c Compile) TypeName() string {
	return "compile.Compile"
}

func (c *Compile) GetMessageCenter() *message.MessageCenter {
	if c == nil || c.e == nil {
		return nil
	}
	m := c.e.GetMessageCenter()
	if m != nil {
		mc, ok := m.(*message.MessageCenter)
		if ok {
			return mc
		}
	}
	return nil
}

func (c *Compile) Reset(proc *process.Process, startAt time.Time, fill func(*batch.Batch, *perfcounter.CounterSet) error, sql string) {
	// clean up the process for a new query.
	proc.ResetQueryContext()
	c.proc = proc

	c.fill = fill
	c.sql = sql
	c.affectRows.Store(0)
	c.anal.Reset()

	for _, s := range c.scopes {
		s.Reset(c)
	}

	for _, e := range c.filterExprExes {
		e.ResetForNextQuery()
	}

	c.MessageBoard = c.MessageBoard.Reset()
	proc.SetMessageBoard(c.MessageBoard)
	c.counterSet.Reset()

	for _, f := range c.fuzzys {
		f.reset()
	}
	c.startAt = startAt
	if c.proc.GetTxnOperator() != nil {
		c.proc.GetTxnOperator().GetWorkspace().UpdateSnapshotWriteOffset()
		c.TxnOffset = c.proc.GetTxnOperator().GetWorkspace().GetSnapshotWriteOffset()

		// all scopes should update the txn offset, or the reader will receive a 0 txnOffset,
		// that cause a dml statement can not see the previous statements' operations.
		if len(c.scopes) > 0 {
			for i := range c.scopes {
				UpdateScopeTxnOffset(c.scopes[i], c.TxnOffset)
			}
		}
	} else {
		c.TxnOffset = 0
	}
}

func UpdateScopeTxnOffset(scope *Scope, txnOffset int) {
	scope.TxnOffset = txnOffset
	for i := range scope.PreScopes {
		UpdateScopeTxnOffset(scope.PreScopes[i], txnOffset)
	}
}

func (c *Compile) clear() {
	if c.anal != nil {
		c.anal.release()
	}
	for i := range c.scopes {
		c.scopes[i].release()
	}
	for i := range c.fuzzys {
		c.fuzzys[i].release()
	}

	c.MessageBoard = c.MessageBoard.Reset()
	c.fuzzys = c.fuzzys[:0]
	c.scopes = c.scopes[:0]
	c.pn = nil
	c.fill = nil
	c.affectRows.Store(0)
	c.addr = ""
	c.db = ""
	c.tenant = ""
	c.uid = ""
	c.sql = ""
	c.originSQL = ""
	c.anal = nil
	c.e = nil

	c.proc.Free()
	c.proc = nil

	c.cnList = c.cnList[:0]
	c.stmt = nil
	c.startAt = time.Time{}
	c.needLockMeta = false
	c.isInternal = false
	c.isPrepare = false
	c.hasMergeOp = false
	c.needBlock = false

	for _, exe := range c.filterExprExes {
		exe.Free()
	}
	c.filterExprExes = nil

	for k := range c.metaTables {
		delete(c.metaTables, k)
	}
	for k := range c.lockTables {
		delete(c.lockTables, k)
	}
	for k := range c.nodeRegs {
		delete(c.nodeRegs, k)
	}
	for k := range c.stepRegs {
		delete(c.stepRegs, k)
	}
	for k := range c.cnLabel {
		delete(c.cnLabel, k)
	}
}

// helper function to judge if init temporary engine is needed
func (c *Compile) NeedInitTempEngine() bool {
	for _, s := range c.scopes {
		ddl := s.Plan.GetDdl()
		if ddl == nil {
			continue
		}
		if qry := ddl.GetCreateTable(); qry != nil && qry.Temporary {
			if c.e.(*engine.EntireEngine).TempEngine == nil {
				return true
			}
		}
	}
	return false
}

func (c *Compile) SetTempEngine(tempEngine engine.Engine, tempStorage *memorystorage.Storage) {
	e := c.e.(*engine.EntireEngine)
	e.TempEngine = tempEngine

	if topContext := c.proc.GetTopContext(); topContext.Value(defines.TemporaryTN{}) == nil {
		c.proc.SaveToTopContext(defines.TemporaryTN{}, tempStorage)
	}
}

func (c *Compile) addAffectedRows(n uint64) {
	c.affectRows.Add(n)
}

func (c *Compile) setAffectedRows(n uint64) {
	c.affectRows.Store(n)
}

func (c *Compile) getAffectedRows() uint64 {
	affectRows := c.affectRows.Load()
	return affectRows
}

func (c *Compile) run(s *Scope) error {
	if s == nil {
		return nil
	}

	switch s.Magic {
	case Normal:
		err := s.Run(c)
		if err != nil {
			return err
		}

		c.addAffectedRows(s.affectedRows())
		return nil
	case Merge, MergeInsert:
		err := s.MergeRun(c)
		if err != nil {
			return err
		}

		c.addAffectedRows(s.affectedRows())
		return nil
	case MergeDelete:
		err := s.MergeRun(c)
		if err != nil {
			return err
		}
		mergeArg := s.RootOp.(*mergedelete.MergeDelete)
		if mergeArg.AddAffectedRows {
			c.addAffectedRows(mergeArg.GetAffectedRows())
		}
		return nil
	case Remote:
		err := s.RemoteRun(c)
		//@FIXME not a good choice
		if _, ok := s.RootOp.(*multi_update.MultiUpdate); ok {
			if len(s.PreScopes) > 0 {
				for _, ps := range s.PreScopes[0].PreScopes {
					c.addAffectedRows(ps.affectedRows())
				}
			}
		}
		c.addAffectedRows(s.affectedRows())
		return err
	case CreateDatabase:
		err := s.CreateDatabase(c)
		if err != nil {
			return err
		}
		c.setAffectedRows(1)
		return nil
	case DropDatabase:
		err := s.DropDatabase(c)
		if err != nil {
			return err
		}
		c.setAffectedRows(1)
		return nil
	case CreateTable:
		qry := s.Plan.GetDdl().GetCreateTable()
		if qry.Temporary {
			return s.CreateTempTable(c)
		} else {
			return s.CreateTable(c)
		}
	case CreateView:
		return s.CreateView(c)
	case AlterView:
		return s.AlterView(c)
	case AlterTable:
		return s.AlterTable(c)
	case RenameTable:
		return s.RenameTable(c)
	case DropTable:
		return s.DropTable(c)
	case DropSequence:
		return s.DropSequence(c)
	case CreateSequence:
		return s.CreateSequence(c)
	case AlterSequence:
		return s.AlterSequence(c)
	case CreateIndex:
		return s.CreateIndex(c)
	case DropIndex:
		return s.DropIndex(c)
	case TruncateTable:
		return s.TruncateTable(c)
	case Replace:
		return s.replace(c)
	}
	return nil
}

// isRetryErr if the error is ErrTxnNeedRetry and the transaction is RC isolation, we need to retry t
// he statement
func (c *Compile) isRetryErr(err error) bool {
	return (moerr.IsMoErrCode(err, moerr.ErrTxnNeedRetry) ||
		moerr.IsMoErrCode(err, moerr.ErrTxnNeedRetryWithDefChanged)) &&
		c.proc.GetTxnOperator().Txn().IsRCIsolation()
}

func (c *Compile) canRetry(err error) bool {
	return !c.disableRetry && c.isRetryErr(err)
}

func (c *Compile) IsTpQuery() bool {
	return c.execType == plan2.ExecTypeTP
}

func (c *Compile) IsSingleScope(ss []*Scope) bool {
	if c.IsTpQuery() {
		return true
	}
	return len(ss) == 1 && ss[0].NodeInfo.Mcpu == 1
}

func (c *Compile) SetIsPrepare(isPrepare bool) {
	c.isPrepare = isPrepare
}

func (c *Compile) FreeOperator() {
	for _, s := range c.scopes {
		s.FreeOperator(c)
	}
}

/*
func (c *Compile) printPipeline() {
	if c.IsTpQuery() {
		fmt.Println("pipeline for tp query!", "sql: ", c.originSQL)
	} else {
		fmt.Println("pipeline for ap query! current cn", c.addr, "sql: ", c.originSQL)
	}
	fmt.Println(DebugShowScopes(c.scopes, OldLevel))
}
*/

// prePipelineInitializer is responsible for handling some tasks that need to be done before truly launching the pipeline.
//
// for example
// 1. lock table.
// 2. init data source.
func (c *Compile) prePipelineInitializer() (err error) {
	// do table lock.
	if err = c.lockMetaTables(); err != nil {
		return err
	}
	if err = c.lockTable(); err != nil {
		return err
	}

	// init data source.
	for _, s := range c.scopes {
		if err = s.InitAllDataSource(c); err != nil {
			return err
		}
	}
	return nil
}

// run once
func (c *Compile) runOnce() (err error) {
	//c.printPipeline()

	// defer cleanup at the end of runOnce()
	defer func() {
		// cleanup post dml sql and stage cache
		c.proc.Base.PostDmlSqlList.Clear()
		c.proc.Base.StageCache.Clear()
	}()

	if c.IsTpQuery() && len(c.scopes) == 1 {
		if err = c.run(c.scopes[0]); err != nil {
			return err
		}
	} else {
		errC := make(chan error, len(c.scopes))
		for i := range c.scopes {
			scope := c.scopes[i]
			errSubmit := ants.Submit(func() {
				defer func() {
					if e := recover(); e != nil {
						err := moerr.ConvertPanicError(c.proc.Ctx, e)
						c.proc.Error(c.proc.Ctx, "panic in run",
							zap.String("sql", c.sql),
							zap.String("error", err.Error()))
						errC <- err
					}
				}()
				errC <- c.run(scope)
			})
			if errSubmit != nil {
				errC <- errSubmit
			}
		}

		var errToThrowOut error
		for i := 0; i < cap(errC); i++ {
			e := <-errC

			// cancel this query if the first error occurs.
			if e != nil && errToThrowOut == nil {
				errToThrowOut = e

				// cancel all scope tree.
				for j := range c.scopes {
					if c.scopes[j].Proc != nil {
						c.scopes[j].Proc.Cancel(e)
					}
				}
			}

			// if any error already return is retryable, we should throw this one
			// to make sure query will retry.
			if e != nil && c.isRetryErr(e) {
				errToThrowOut = e
			}
		}
		close(errC)

		if errToThrowOut != nil {
			return errToThrowOut
		}
	}

	for _, sql := range c.proc.Base.PostDmlSqlList.Values() {
		err = c.runSql(sql)
		if err != nil {
			return err
		}
	}

	// fuzzy filter not sure whether this insert / load obey duplicate constraints, need double check
	for _, f := range c.fuzzys {
		if f != nil && f.cnt > 0 {
			if f.cnt > 10 {
				c.proc.Debugf(c.proc.Ctx, "double check dup for `%s`.`%s`:collision cnt is %d, may be too high", f.db, f.tbl, f.cnt)
			}
			err = f.backgroundSQLCheck(c)
			if err != nil {
				return err
			}
		}
	}

	//detect fk self refer
	//update, insert
	query := c.pn.GetQuery()
	if query != nil && (query.StmtType == plan.Query_INSERT ||
		query.StmtType == plan.Query_UPDATE) && len(query.GetDetectSqls()) != 0 {
		err = detectFkSelfRefer(c, query.DetectSqls)
	}
	//alter table ... add/drop foreign key
	if err == nil && c.pn.GetDdl() != nil {
		alterTable := c.pn.GetDdl().GetAlterTable()
		if alterTable != nil && len(alterTable.GetDetectSqls()) != 0 {
			err = detectFkSelfRefer(c, alterTable.GetDetectSqls())
		}
	}
	return err
}

func (c *Compile) compileScope(pn *plan.Plan) ([]*Scope, error) {
	start := time.Now()
	defer func() {
		v2.TxnStatementCompileScopeHistogram.Observe(time.Since(start).Seconds())
	}()
	switch qry := pn.Plan.(type) {
	case *plan.Plan_Query:
		switch qry.Query.StmtType {
		case plan.Query_REPLACE:
			return []*Scope{
				newScope(Replace).
					withPlan(pn),
			}, nil
		}
		scopes, err := c.compileQuery(qry.Query)
		if err != nil {
			return nil, err
		}
		for _, s := range scopes {
			if s.Plan == nil {
				s.Plan = pn
			}
		}
		return scopes, nil
	case *plan.Plan_Ddl:
		switch qry.Ddl.DdlType {
		case plan.DataDefinition_CREATE_DATABASE:
			return []*Scope{
				newScope(CreateDatabase).
					withPlan(pn),
			}, nil
		case plan.DataDefinition_DROP_DATABASE:
			return []*Scope{
				newScope(DropDatabase).
					withPlan(pn),
			}, nil
		case plan.DataDefinition_CREATE_TABLE:
			return []*Scope{
				newScope(CreateTable).
					withPlan(pn),
			}, nil
		case plan.DataDefinition_CREATE_VIEW:
			return []*Scope{
				newScope(CreateView).
					withPlan(pn),
			}, nil
		case plan.DataDefinition_ALTER_VIEW:
			return []*Scope{
				newScope(AlterView).
					withPlan(pn),
			}, nil
		case plan.DataDefinition_ALTER_TABLE:
			return []*Scope{
				newScope(AlterTable).
					withPlan(pn),
			}, nil
		case plan.DataDefinition_RENAME_TABLE:
			return []*Scope{
				newScope(RenameTable).
					withPlan(pn),
			}, nil
		case plan.DataDefinition_DROP_TABLE:
			return []*Scope{
				newScope(DropTable).
					withPlan(pn),
			}, nil
		case plan.DataDefinition_DROP_SEQUENCE:
			return []*Scope{
				newScope(DropSequence).
					withPlan(pn),
			}, nil
		case plan.DataDefinition_ALTER_SEQUENCE:
			return []*Scope{
				newScope(AlterSequence).
					withPlan(pn),
			}, nil
		case plan.DataDefinition_TRUNCATE_TABLE:
			return []*Scope{
				newScope(TruncateTable).
					withPlan(pn),
			}, nil
		case plan.DataDefinition_CREATE_SEQUENCE:
			return []*Scope{
				newScope(CreateSequence).
					withPlan(pn),
			}, nil
		case plan.DataDefinition_CREATE_INDEX:
			return []*Scope{
				newScope(CreateIndex).
					withPlan(pn),
			}, nil
		case plan.DataDefinition_DROP_INDEX:
			return []*Scope{
				newScope(DropIndex).
					withPlan(pn),
			}, nil
		case plan.DataDefinition_SHOW_DATABASES,
			plan.DataDefinition_SHOW_TABLES,
			plan.DataDefinition_SHOW_COLUMNS,
			plan.DataDefinition_SHOW_CREATETABLE:
			return c.compileQuery(pn.GetDdl().GetQuery())
			// 1、not supported: show arnings/errors/status/processlist
			// 2、show variables will not return query
			// 3、show create database/table need rewrite to create sql
		}
	}
	return nil, moerr.NewNYI(c.proc.Ctx, fmt.Sprintf("query '%s'", pn))
}

func (c *Compile) appendMetaTables(objRes *plan.ObjectRef) {
	if !c.needLockMeta {
		return
	}

	if objRes.SchemaName == catalog.MO_CATALOG && (objRes.ObjName == catalog.MO_DATABASE || objRes.ObjName == catalog.MO_TABLES || objRes.ObjName == catalog.MO_COLUMNS) {
		// do not lock meta table for meta table
	} else {
		key := fmt.Sprintf("%s %s", objRes.SchemaName, objRes.ObjName)
		c.metaTables[key] = struct{}{}
	}
}

func (c *Compile) lockMetaTables() error {
	lockLen := len(c.metaTables)
	if lockLen == 0 {
		return nil
	}

	tables := make([]string, 0, lockLen)
	for table := range c.metaTables {
		tables = append(tables, table)
	}
	sort.Strings(tables)

	for _, table := range tables {
		names := strings.SplitN(table, " ", 2)

		err := lockMoTable(c, names[0], names[1], lock.LockMode_Shared)
		if err != nil {
			// if get error in locking mocatalog.mo_tables by it's dbName & tblName
			// that means the origin table's schema was changed. then return NeedRetryWithDefChanged err
			if moerr.IsMoErrCode(err, moerr.ErrTxnNeedRetry) ||
				moerr.IsMoErrCode(err, moerr.ErrTxnNeedRetryWithDefChanged) {
				return moerr.NewTxnNeedRetryWithDefChangedNoCtx()
			}

			// other errors, just throw  out
			return err
		}
	}
	return nil
}

func (c *Compile) lockTable() error {
	for _, tbl := range c.lockTables {
		typ := plan2.MakeTypeByPlan2Type(tbl.PrimaryColTyp)
		if len(tbl.PartitionTableIds) == 0 {
			return lockop.LockTable(
				c.e,
				c.proc,
				tbl.TableId,
				typ,
				false)
		}

		for _, tblId := range tbl.PartitionTableIds {
			err := lockop.LockTable(
				c.e,
				c.proc,
				tblId,
				typ,
				false)
			if err != nil {
				return err
			}
		}

	}
	return nil
}

// func (c *Compile) compileAttachedScope(attachedPlan *plan.Plan) ([]*Scope, error) {
// 	query := attachedPlan.Plan.(*plan.Plan_Query)
// 	attachedScope, err := c.compileQuery(ctx, query.Query)
// 	if err != nil {
// 		return nil, err
// 	}
// 	for _, s := range attachedScope {
// 		s.Plan = attachedPlan
// 	}
// 	return attachedScope, nil
// }

func isAvailable(client morpc.RPCClient, addr string) bool {
	_, _, err := net.SplitHostPort(addr)
	if err != nil {
		logutil.Warnf("compileScope received a malformed cn address '%s', expected 'ip:port'", addr)
		return false
	}
	logutil.Debugf("ping %s start", addr)
	ctx, cancel := context.WithTimeoutCause(context.Background(), 500*time.Millisecond, moerr.CauseIsAvailable)
	defer cancel()
	err = client.Ping(ctx, addr)
	if err != nil {
		err = moerr.AttachCause(ctx, err)
		// ping failed
		logutil.Debugf("ping %s err %+v\n", addr, err)
		return false
	}
	return true
}

func (c *Compile) removeUnavailableCN() {
	client := cnclient.GetPipelineClient(
		c.proc.GetService(),
	)
	if client == nil {
		return
	}
	i := 0
	for _, cn := range c.cnList {
		if isSameCN(c.addr, cn.Addr) || isAvailable(client.Raw(), cn.Addr) {
			c.cnList[i] = cn
			i++
		}
	}
	c.cnList = c.cnList[:i]
}

// getCNList gets the CN list from engine.Nodes() method. It will
// ensure the current CN is included in the result.
func (c *Compile) getCNList() (engine.Nodes, error) {
	cnList, err := c.e.Nodes(c.isInternal, c.tenant, c.uid, c.cnLabel)
	if err != nil {
		return nil, err
	}

	// We should always make sure the current CN is contained in the cn list.
	if c.proc == nil || c.proc.Base.QueryClient == nil {
		return cnList, nil
	}
	cnID := c.proc.GetService()
	for _, node := range cnList {
		if node.Id == cnID {
			return cnList, nil
		}
	}
	n := getEngineNode(c)
	n.Id = cnID
	cnList = append(cnList, n)
	return cnList, nil
}

func (c *Compile) compileQuery(qry *plan.Query) ([]*Scope, error) {
	var err error

	start := time.Now()
	defer func() {
		v2.TxnStatementCompileQueryHistogram.Observe(time.Since(start).Seconds())
	}()

	c.execType = plan2.GetExecType(c.pn.GetQuery(), c.getHaveDDL(), c.isPrepare, c.ncpu)

	n := getEngineNode(c)
	if c.execType == plan2.ExecTypeTP || c.execType == plan2.ExecTypeAP_ONECN {
		c.cnList = engine.Nodes{n}
	} else {
		c.cnList, err = c.getCNList()
		if err != nil {
			return nil, err
		}
		c.removeUnavailableCN()
		// sort by addr to get fixed order of CN list
		sort.Slice(c.cnList, func(i, j int) bool { return c.cnList[i].Addr < c.cnList[j].Addr })
	}

	if c.isPrepare && !c.IsTpQuery() {
		return nil, cantCompileForPrepareErr
	}

	c.initAnalyzeModule(qry)
	// deal with sink scan first.
	for i := len(qry.Steps) - 1; i >= 0; i-- {
		err := c.compileSinkScan(qry, qry.Steps[i])
		if err != nil {
			return nil, err
		}
	}

	steps := make([]*Scope, 0, len(qry.Steps))
	defer func() {
		if err != nil {
			ReleaseScopes(steps)
		}
	}()
	for i := len(qry.Steps) - 1; i >= 0; i-- {
		var scopes []*Scope
		scopes, err = c.compilePlanScope(int32(i), qry.Steps[i], qry.Nodes)
		if err != nil {
			return nil, err
		}
		scopes, err = c.compileSteps(qry, scopes, qry.Steps[i])
		if err != nil {
			return nil, err
		}
		steps = append(steps, scopes...)
	}

	return steps, err
}

func (c *Compile) compileSinkScan(qry *plan.Query, nodeId int32) error {
	n := qry.Nodes[nodeId]
	for _, childId := range n.Children {
		err := c.compileSinkScan(qry, childId)
		if err != nil {
			return err
		}
	}

	if n.NodeType == plan.Node_SINK_SCAN || n.NodeType == plan.Node_RECURSIVE_SCAN || n.NodeType == plan.Node_RECURSIVE_CTE {
		for _, s := range n.SourceStep {
			var wr *process.WaitRegister
			if c.anal.qry.LoadTag {
				wr = &process.WaitRegister{
					Ch2: make(chan process.PipelineSignal, c.ncpu),
				}
			} else {
				wr = &process.WaitRegister{
					Ch2: make(chan process.PipelineSignal, 1),
				}
			}
			c.appendStepRegs(s, nodeId, wr)
		}
	}
	return nil
}

func (c *Compile) compileSteps(qry *plan.Query, ss []*Scope, step int32) ([]*Scope, error) {
	if qry.Nodes[step].NodeType == plan.Node_SINK {
		return ss, nil
	}

	switch qry.StmtType {
	case plan.Query_DELETE, plan.Query_INSERT, plan.Query_UPDATE:
		updateScopesLastFlag(ss)
		return ss, nil
	default:
		var rs *Scope
		if c.IsSingleScope(ss) {
			rs = ss[0]
		} else {
			ss = c.mergeShuffleScopesIfNeeded(ss, false)
			rs = c.newMergeScope(ss)
		}
		updateScopesLastFlag([]*Scope{rs})
		c.setAnalyzeCurrent([]*Scope{rs}, c.anal.curNodeIdx)
		rs.setRootOperator(
			output.NewArgument().
				WithFunc(c.fill).
				WithBlock(c.needBlock),
		)
		return []*Scope{rs}, nil
	}
}

func (c *Compile) compilePlanScope(step int32, curNodeIdx int32, ns []*plan.Node) ([]*Scope, error) {
	start := time.Now()
	defer func() {
		v2.TxnStatementCompilePlanScopeHistogram.Observe(time.Since(start).Seconds())
	}()
	var ss []*Scope
	var left []*Scope
	var right []*Scope
	var err error
	defer func() {
		if err != nil {
			ReleaseScopes(ss)
			ReleaseScopes(left)
			ReleaseScopes(right)
		}
	}()
	n := ns[curNodeIdx]

	if n.Limit != nil {
		if cExpr, ok := n.Limit.Expr.(*plan.Expr_Lit); ok {
			if cval, ok := cExpr.Lit.Value.(*plan.Literal_U64Val); ok {
				if cval.U64Val == 0 {
					// optimize for limit 0
					rs := c.newEmptyMergeScope()
					rs.Proc = c.proc.NewNoContextChildProc(0)
					return c.compileLimit(n, []*Scope{rs}), nil
				}
			}
		}
	}

	switch n.NodeType {
	case plan.Node_VALUE_SCAN:
		c.setAnalyzeCurrent(nil, int(curNodeIdx))
		ss, err = c.compileValueScan(n)
		if err != nil {
			return nil, err
		}
		ss = c.compileSort(n, c.compileProjection(n, ss))
		return ss, nil
	case plan.Node_EXTERNAL_SCAN:
		if n.ObjRef != nil {
			c.appendMetaTables(n.ObjRef)
		}
		node := plan2.DeepCopyNode(n)

		c.setAnalyzeCurrent(nil, int(curNodeIdx))
		ss, err = c.compileExternScan(node)
		if err != nil {
			return nil, err
		}
		ss = c.compileSort(n, c.compileProjection(n, c.compileRestrict(node, ss)))
		return ss, nil
	case plan.Node_TABLE_SCAN:
		c.appendMetaTables(n.ObjRef)

		c.setAnalyzeCurrent(nil, int(curNodeIdx))
		ss, err = c.compileTableScan(n)
		if err != nil {
			return nil, err
		}
		ss = c.compileProjection(n, c.compileRestrict(n, ss))
		if n.Offset != nil {
			ss = c.compileOffset(n, ss)
		}
		if n.Limit != nil {
			ss = c.compileLimit(n, ss)
		}
		return ss, nil
	case plan.Node_SOURCE_SCAN:
		c.setAnalyzeCurrent(nil, int(curNodeIdx))
		ss, err = c.compileSourceScan(n)
		if err != nil {
			return nil, err
		}
		ss = c.compileSort(n, c.compileProjection(n, c.compileRestrict(n, ss)))
		return ss, nil
	case plan.Node_FILTER, plan.Node_PROJECT, plan.Node_PRE_DELETE:
		ss, err = c.compilePlanScope(step, n.Children[0], ns)
		if err != nil {
			return nil, err
		}

		c.setAnalyzeCurrent(ss, int(curNodeIdx))
		ss = c.compileSort(n, c.compileProjection(n, c.compileRestrict(n, ss)))
		return ss, nil
	case plan.Node_AGG:
		ss, err = c.compilePlanScope(step, n.Children[0], ns)
		if err != nil {
			return nil, err
		}

		groupInfo := constructGroup(c.proc.Ctx, n, ns[n.Children[0]], false, 0, c.proc)
		defer groupInfo.Release()
		anyDistinctAgg := groupInfo.AnyDistinctAgg()

		c.setAnalyzeCurrent(ss, int(curNodeIdx))
		if n.Stats.HashmapStats != nil && n.Stats.HashmapStats.Shuffle {
			ss = c.compileSort(n, c.compileShuffleGroup(n, ss, ns))
			return ss, nil
		} else if c.IsSingleScope(ss) {
			ss = c.compileSort(n, c.compileProjection(n, c.compileRestrict(n, c.compileTPGroup(n, ss, ns))))
			return ss, nil
		} else {
			ss = c.compileSort(n, c.compileProjection(n, c.compileRestrict(n, c.compileMergeGroup(n, ss, ns, anyDistinctAgg))))
			return ss, nil
		}
	case plan.Node_SAMPLE:
		ss, err = c.compilePlanScope(step, n.Children[0], ns)
		if err != nil {
			return nil, err
		}

		c.setAnalyzeCurrent(ss, int(curNodeIdx))
		ss = c.compileSort(n, c.compileProjection(n, c.compileRestrict(n, c.compileSample(n, ss))))
		return ss, nil
	case plan.Node_WINDOW:
		ss, err = c.compilePlanScope(step, n.Children[0], ns)
		if err != nil {
			return nil, err
		}

		c.setAnalyzeCurrent(ss, int(curNodeIdx))
		ss = c.compileSort(n, c.compileProjection(n, c.compileRestrict(n, c.compileWin(n, ss))))
		return ss, nil
	case plan.Node_TIME_WINDOW:
		ss, err = c.compilePlanScope(step, n.Children[0], ns)
		if err != nil {
			return nil, err
		}

		c.setAnalyzeCurrent(ss, int(curNodeIdx))
		ss = c.compileProjection(n, c.compileRestrict(n, c.compileTimeWin(n, c.compileSort(n, ss))))
		return ss, nil
	case plan.Node_FILL:
		ss, err = c.compilePlanScope(step, n.Children[0], ns)
		if err != nil {
			return nil, err
		}

		c.setAnalyzeCurrent(ss, int(curNodeIdx))
		ss = c.compileProjection(n, c.compileRestrict(n, c.compileFill(n, ss)))
		return ss, nil
	case plan.Node_JOIN:
		left, err = c.compilePlanScope(step, n.Children[0], ns)
		if err != nil {
			return nil, err
		}
		right, err = c.compilePlanScope(step, n.Children[1], ns)
		if err != nil {
			return nil, err
		}

		c.setAnalyzeCurrent(left, int(curNodeIdx))
		c.setAnalyzeCurrent(right, int(curNodeIdx))
		ss = c.compileSort(n, c.compileJoin(n, ns[n.Children[0]], ns[n.Children[1]], left, right))
		return ss, nil
	case plan.Node_SORT:
		ss, err = c.compilePlanScope(step, n.Children[0], ns)
		if err != nil {
			return nil, err
		}

		c.setAnalyzeCurrent(ss, int(curNodeIdx))
		ss = c.compileProjection(n, c.compileRestrict(n, c.compileSort(n, ss)))
		return ss, nil
	case plan.Node_PARTITION:
		ss, err = c.compilePlanScope(step, n.Children[0], ns)
		if err != nil {
			return nil, err
		}

		c.setAnalyzeCurrent(ss, int(curNodeIdx))
		ss = c.compileProjection(n, c.compileRestrict(n, c.compilePartition(n, ss)))
		return ss, nil
	case plan.Node_UNION:
		left, err = c.compilePlanScope(step, n.Children[0], ns)
		if err != nil {
			return nil, err
		}
		right, err = c.compilePlanScope(step, n.Children[1], ns)
		if err != nil {
			return nil, err
		}

		c.setAnalyzeCurrent(left, int(curNodeIdx))
		c.setAnalyzeCurrent(right, int(curNodeIdx))
		ss = c.compileSort(n, c.compileUnion(n, left, right))
		return ss, nil
	case plan.Node_MINUS, plan.Node_INTERSECT, plan.Node_INTERSECT_ALL:
		left, err = c.compilePlanScope(step, n.Children[0], ns)
		if err != nil {
			return nil, err
		}
		right, err = c.compilePlanScope(step, n.Children[1], ns)
		if err != nil {
			return nil, err
		}

		c.setAnalyzeCurrent(left, int(curNodeIdx))
		c.setAnalyzeCurrent(right, int(curNodeIdx))
		ss = c.compileSort(n, c.compileMinusAndIntersect(n, left, right, n.NodeType))
		return ss, nil
	case plan.Node_UNION_ALL:
		left, err = c.compilePlanScope(step, n.Children[0], ns)
		if err != nil {
			return nil, err
		}
		right, err = c.compilePlanScope(step, n.Children[1], ns)
		if err != nil {
			return nil, err
		}

		c.setAnalyzeCurrent(left, int(curNodeIdx))
		c.setAnalyzeCurrent(right, int(curNodeIdx))
		ss = c.compileSort(n, c.compileUnionAll(n, left, right))
		return ss, nil
	case plan.Node_DELETE:
		if n.DeleteCtx.CanTruncate {
			s := newScope(TruncateTable)
			s.Plan = &plan.Plan{
				Plan: &plan.Plan_Ddl{
					Ddl: &plan.DataDefinition{
						DdlType: plan.DataDefinition_TRUNCATE_TABLE,
						Definition: &plan.DataDefinition_TruncateTable{
							TruncateTable: n.DeleteCtx.TruncateTable,
						},
					},
				},
			}
			ss = []*Scope{s}
			return ss, nil
		}
		c.appendMetaTables(n.DeleteCtx.Ref)
		ss, err = c.compilePlanScope(step, n.Children[0], ns)
		if err != nil {
			return nil, err
		}

		n.NotCacheable = true
		c.setAnalyzeCurrent(ss, int(curNodeIdx))
		return c.compileDelete(n, ss)
	case plan.Node_ON_DUPLICATE_KEY:
		ss, err = c.compilePlanScope(step, n.Children[0], ns)
		if err != nil {
			return nil, err
		}

		c.setAnalyzeCurrent(ss, int(curNodeIdx))
		ss, err = c.compileOnduplicateKey(n, ss)
		if err != nil {
			return nil, err
		}
		return ss, nil
	case plan.Node_FUZZY_FILTER:
		left, err = c.compilePlanScope(step, n.Children[0], ns)
		if err != nil {
			return nil, err
		}
		right, err = c.compilePlanScope(step, n.Children[1], ns)
		if err != nil {
			return nil, err
		}

		c.setAnalyzeCurrent(left, int(curNodeIdx))
		c.setAnalyzeCurrent(right, int(curNodeIdx))
		return c.compileFuzzyFilter(n, ns, left, right)
	case plan.Node_PRE_INSERT_UK:
		ss, err = c.compilePlanScope(step, n.Children[0], ns)
		if err != nil {
			return nil, err
		}

		c.setAnalyzeCurrent(ss, int(curNodeIdx))
		ss = c.compilePreInsertUk(n, ss)
		return ss, nil
	case plan.Node_PRE_INSERT_SK:
		ss, err = c.compilePlanScope(step, n.Children[0], ns)
		if err != nil {
			return nil, err
		}
		c.setAnalyzeCurrent(ss, int(curNodeIdx))
		ss = c.compilePreInsertSK(n, ss)
		return ss, nil
	case plan.Node_PRE_INSERT:
		ss, err = c.compilePlanScope(step, n.Children[0], ns)
		if err != nil {
			return nil, err
		}

		c.setAnalyzeCurrent(ss, int(curNodeIdx))
		return c.compilePreInsert(ns, n, ss)
	case plan.Node_INSERT:
		c.appendMetaTables(n.ObjRef)
		ss, err = c.compilePlanScope(step, n.Children[0], ns)
		if err != nil {
			return nil, err
		}

		n.NotCacheable = true
		c.setAnalyzeCurrent(ss, int(curNodeIdx))
		return c.compileInsert(ns, n, ss)
	case plan.Node_MULTI_UPDATE:
		for _, updateCtx := range n.UpdateCtxList {
			c.appendMetaTables(updateCtx.ObjRef)
		}
		ss, err = c.compilePlanScope(step, n.Children[0], ns)
		if err != nil {
			return nil, err
		}

		n.NotCacheable = true
		c.setAnalyzeCurrent(ss, int(curNodeIdx))
		return c.compileMultiUpdate(ns, n, ss)
	case plan.Node_LOCK_OP:
		ss, err = c.compilePlanScope(step, n.Children[0], ns)
		if err != nil {
			return nil, err
		}

		c.setAnalyzeCurrent(ss, int(curNodeIdx))
		ss, err = c.compileLock(n, ss)
		if err != nil {
			return nil, err
		}
		ss = c.compileProjection(n, ss)
		return ss, nil
	case plan.Node_FUNCTION_SCAN:
		ss, err = c.compilePlanScope(step, n.Children[0], ns)
		if err != nil {
			return nil, err
		}
		c.setAnalyzeCurrent(ss, int(curNodeIdx))
		ss = c.compileSort(n, c.compileProjection(n, c.compileRestrict(n, c.compileTableFunction(n, ss))))
		return ss, nil
	case plan.Node_SINK_SCAN:
		c.setAnalyzeCurrent(nil, int(curNodeIdx))
		ss, err = c.compileSinkScanNode(n, curNodeIdx)
		if err != nil {
			return nil, err
		}
		ss = c.compileProjection(n, ss)
		return ss, nil
	case plan.Node_RECURSIVE_SCAN:
		c.setAnalyzeCurrent(ss, int(curNodeIdx))
		return c.compileRecursiveScan(n, curNodeIdx)
	case plan.Node_RECURSIVE_CTE:
		c.setAnalyzeCurrent(ss, int(curNodeIdx))
		ss, err = c.compileRecursiveCte(n, curNodeIdx)
		if err != nil {
			return nil, err
		}
		ss = c.compileSort(n, ss)
		return ss, nil
	case plan.Node_SINK:
		ss, err = c.compilePlanScope(step, n.Children[0], ns)
		if err != nil {
			return nil, err
		}

		c.setAnalyzeCurrent(ss, int(curNodeIdx))
		return c.compileSinkNode(n, ss, step)
	case plan.Node_APPLY:
		left, err = c.compilePlanScope(step, n.Children[0], ns)
		if err != nil {
			return nil, err
		}

		c.setAnalyzeCurrent(left, int(curNodeIdx))
		ss = c.compileSort(n, c.compileApply(n, ns[n.Children[1]], left))
		return ss, nil
	case plan.Node_POSTDML:
		ss, err = c.compilePlanScope(step, n.Children[0], ns)
		if err != nil {
			return nil, err
		}

		c.setAnalyzeCurrent(ss, int(curNodeIdx))
		ss = c.compilePostDml(n, ss)
		return ss, nil
	default:
		return nil, moerr.NewNYI(c.proc.Ctx, fmt.Sprintf("query '%s'", n))
	}
}

func (c *Compile) appendStepRegs(step, nodeId int32, reg *process.WaitRegister) {
	c.nodeRegs[[2]int32{step, nodeId}] = reg
	c.stepRegs[step] = append(c.stepRegs[step], [2]int32{step, nodeId})
}

func (c *Compile) getNodeReg(step, nodeId int32) *process.WaitRegister {
	return c.nodeRegs[[2]int32{step, nodeId}]
}

func (c *Compile) getStepRegs(step int32) []*process.WaitRegister {
	wrs := make([]*process.WaitRegister, len(c.stepRegs[step]))
	for i, sn := range c.stepRegs[step] {
		wrs[i] = c.nodeRegs[sn]
	}
	return wrs
}

func (c *Compile) constructScopeForExternal(addr string, parallel bool) *Scope {
	ds := newScope(Merge)
	ds.NodeInfo = getEngineNode(c)
	if parallel {
		ds.Magic = Remote
	} else {
		ds.NodeInfo.Mcpu = 1
	}
	ds.NodeInfo.Addr = addr
	ds.Proc = c.proc.NewNoContextChildProc(0)
	c.proc.Base.LoadTag = c.anal.qry.LoadTag
	ds.Proc.Base.LoadTag = true
	ds.DataSource = &Source{isConst: true}
	return ds
}

func (c *Compile) constructLoadMergeScope() *Scope {
	ds := c.newEmptyMergeScope()
	ds.Proc = c.proc.NewNoContextChildProc(1)
	ds.Proc.Base.LoadTag = true
	arg := merge.NewArgument()
	c.hasMergeOp = true
	arg.SetAnalyzeControl(c.anal.curNodeIdx, false)

	ds.setRootOperator(arg)
	return ds
}

func (c *Compile) compileSourceScan(n *plan.Node) ([]*Scope, error) {
	_, span := trace.Start(c.proc.Ctx, "compileSourceScan")
	defer span.End()
	configs := make(map[string]interface{})
	for _, def := range n.TableDef.Defs {
		switch v := def.Def.(type) {
		case *plan.TableDef_DefType_Properties:
			for _, p := range v.Properties.Properties {
				configs[p.Key] = p.Value
			}
		}
	}

	end, err := mokafka.GetStreamCurrentSize(c.proc.Ctx, configs, mokafka.NewKafkaAdapter)
	if err != nil {
		return nil, err
	}
	ps := calculatePartitions(0, end, int64(c.ncpu))

	ss := make([]*Scope, len(ps))

	currentFirstFlag := c.anal.isFirst
	for i := range ss {
		ss[i] = newScope(Merge)
		ss[i].NodeInfo = getEngineNode(c)
		ss[i].Proc = c.proc.NewNoContextChildProc(0)
		arg := constructStream(n, ps[i])
		arg.SetAnalyzeControl(c.anal.curNodeIdx, currentFirstFlag)
		ss[i].setRootOperator(arg)
	}
	c.anal.isFirst = false
	return ss, nil
}

const StreamMaxInterval = 8192

func calculatePartitions(start, end, n int64) [][2]int64 {
	var ps [][2]int64
	interval := (end - start) / n
	if interval < StreamMaxInterval {
		interval = StreamMaxInterval
	}
	var r int64
	l := start
	for i := int64(0); i < n; i++ {
		r = l + interval
		if r >= end {
			ps = append(ps, [2]int64{l, end})
			break
		}
		ps = append(ps, [2]int64{l, r})
		l = r
	}
	return ps
}

func StrictSqlMode(proc *process.Process) (error, bool) {
	mode, err := proc.GetResolveVariableFunc()("sql_mode", true, false)
	if err != nil {
		return err, false
	}
	if modeStr, ok := mode.(string); ok {
		if strings.Contains(modeStr, "STRICT_TRANS_TABLES") || strings.Contains(modeStr, "STRICT_ALL_TABLES") {
			return nil, true
		}
	}
	return nil, false
}

func (c *Compile) getExternParam(proc *process.Process, externScan *plan.ExternScan, createsql string) (*tree.ExternParam, error) {
	param := &tree.ExternParam{}
	if externScan.LoadType == tree.INLINE {
		param.ScanType = int(externScan.LoadType)
		param.Data = externScan.Data
		param.Format = externScan.Format
		param.Tail = new(tree.TailParameter)
		param.Tail.IgnoredLines = externScan.IgnoredLines
		param.Tail.Fields = &tree.Fields{
			Terminated: &tree.Terminated{
				Value: externScan.Terminated,
			},
			EnclosedBy: &tree.EnclosedBy{
				Value: externScan.EnclosedBy[0],
			},
			EscapedBy: &tree.EscapedBy{
				Value: externScan.EscapedBy[0],
			},
		}
		param.JsonData = externScan.JsonType
	} else {
		if err := json.Unmarshal([]byte(createsql), param); err != nil {
			return nil, err
		}
	}
	param.ExternType = externScan.Type
	param.FileService = c.proc.Base.FileService
	param.Ctx = c.proc.Ctx

	if externScan.Type == int32(plan.ExternType_EXTERNAL_TB) || externScan.Type == int32(plan.ExternType_RESULT_SCAN) {
		switch param.ScanType {
		case tree.INFILE:
			if err := plan2.InitInfileOrStageParam(param, proc); err != nil {
				return nil, err
			}
		case tree.S3:
			if err := plan2.InitS3Param(param); err != nil {
				return nil, err
			}
		}
	}
	return param, nil
}

func (c *Compile) getReadWriteParallelFlag(param *tree.ExternParam, fileList []string) (readParallel bool, writeParallel bool) {
	if !param.Parallel {
		return false, false
	}
	if param.Local || external.GetCompressType(param, fileList[0]) != tree.NOCOMPRESS {
		return false, true
	}
	return true, true
}

func (c *Compile) getExternalFileListAndSize(n *plan.Node, param *tree.ExternParam) (fileList []string, fileSize []int64, err error) {
	switch n.ExternScan.Type {
	case int32(plan.ExternType_EXTERNAL_TB):
		t := time.Now()
		_, spanReadDir := trace.Start(c.proc.Ctx, "compileExternScan.ReadDir")
		fileList, fileSize, err = plan2.ReadDir(param)
		if err != nil {
			spanReadDir.End()
			return nil, nil, err
		}
		spanReadDir.End()
		fileList, fileSize, err = external.FilterFileList(c.proc.Ctx, n, c.proc, fileList, fileSize)
		if err != nil {
			return nil, nil, err
		}
		if time.Since(t) > time.Second {
			c.proc.Infof(c.proc.Ctx, "read dir cost %v", time.Since(t))
		}
	case int32(plan.ExternType_RESULT_SCAN):
		fileList = strings.Split(param.Filepath, ",")
		for i := range fileList {
			fileList[i] = strings.TrimSpace(fileList[i])
		}
		fileList, fileSize, err = external.FilterFileList(c.proc.Ctx, n, c.proc, fileList, fileSize)
		if err != nil {
			return nil, nil, err
		}
	case int32(plan.ExternType_LOAD):
		fileList = []string{param.Filepath}
		fileSize = []int64{param.FileSize}
	}
	return fileList, fileSize, nil
}

func (c *Compile) compileExternScan(n *plan.Node) ([]*Scope, error) {
	if c.isPrepare {
		return nil, cantCompileForPrepareErr
	}
	ctx, span := trace.Start(c.proc.Ctx, "compileExternScan")
	defer span.End()
	start := time.Now()
	defer func() {
		if t := time.Since(start); t > time.Second {
			c.proc.Infof(ctx, "compileExternScan cost %v", t)
		}
	}()

	param, err := c.getExternParam(c.proc, n.ExternScan, n.TableDef.Createsql)
	if err != nil {
		return nil, err
	}

	err, strictSqlMode := StrictSqlMode(c.proc)
	if err != nil {
		return nil, err
	}
	if param.ScanType == tree.INLINE {
		return c.compileExternValueScan(n, param, strictSqlMode)
	}

	fileList, fileSize, err := c.getExternalFileListAndSize(n, param)
	if err != nil {
		return nil, err
	}

	if len(fileList) == 0 {
		ret := newScope(Merge)
		ret.NodeInfo = getEngineNode(c)
		ret.NodeInfo.Mcpu = 1
		ret.DataSource = &Source{isConst: true, node: n}

		currentFirstFlag := c.anal.isFirst

		// bad here.
		// this will generate a pipeline `value_scan(empty batch, nil) -> projection(1, a, b) -> output.`
		//
		// we cannot ensure empty batch has enough count of vectors for column projection.
		// for resolve this bug, I do a hack at method `ColumnExpressionExecutor.Eval` with `[hack-#002]` Flag.
		//
		// build a value scan from an EmptyTable with same table structure is the correct way.
		op := constructValueScan()
		op.SetAnalyzeControl(c.anal.curNodeIdx, currentFirstFlag)
		ret.setRootOperator(op)
		c.anal.isFirst = false

		ret.Proc = c.proc.NewNoContextChildProc(0)
		return []*Scope{ret}, nil
	}

	readParallel, writeParallel := c.getReadWriteParallelFlag(param, fileList)

	if readParallel && writeParallel {
		return c.compileExternScanParallelReadWrite(n, param, fileList, fileSize, strictSqlMode)
	} else if writeParallel {
		return c.compileExternScanParallelWrite(n, param, fileList, fileSize, strictSqlMode)
	} else {
		return c.compileExternScanSerialReadWrite(n, param, fileList, fileSize, strictSqlMode)
	}
}

func (c *Compile) getParallelSizeForExternalScan(n *plan.Node, cpuNum int) int {
	if n.Stats == nil {
		return cpuNum
	}
	totalSize := n.Stats.Cost * n.Stats.Rowsize
	parallelSize := int(totalSize / float64(colexec.WriteS3Threshold))
	if parallelSize < 1 {
		return 1
	} else if parallelSize < cpuNum {
		return parallelSize
	}
	return cpuNum
}

// load data inline goes here, should always be single parallel
func (c *Compile) compileExternValueScan(n *plan.Node, param *tree.ExternParam, strictSqlMode bool) ([]*Scope, error) {
	s := c.constructScopeForExternal(c.addr, false)
	currentFirstFlag := c.anal.isFirst
	op := constructExternal(n, param, c.proc.Ctx, nil, nil, nil, strictSqlMode)
	op.SetIdx(c.anal.curNodeIdx)
	op.SetIsFirst(currentFirstFlag)
	s.setRootOperator(op)
	c.anal.isFirst = false
	return []*Scope{s}, nil
}

// construct one thread to read the file data, then dispatch to mcpu thread to get the filedata for insert
func (c *Compile) compileExternScanParallelWrite(n *plan.Node, param *tree.ExternParam, fileList []string, fileSize []int64, strictSqlMode bool) ([]*Scope, error) {
	param.Parallel = false
	fileOffsetTmp := make([]*pipeline.FileOffset, len(fileList))
	for i := 0; i < len(fileList); i++ {
		fileOffsetTmp[i] = &pipeline.FileOffset{}
		fileOffsetTmp[i].Offset = make([]int64, 0)
		fileOffsetTmp[i].Offset = append(fileOffsetTmp[i].Offset, []int64{0, -1}...)
	}
	scope := c.constructScopeForExternal("", false)
	currentFirstFlag := c.anal.isFirst
	extern := constructExternal(n, param, c.proc.Ctx, fileList, fileSize, fileOffsetTmp, strictSqlMode)
	extern.Es.ParallelLoad = true
	extern.SetAnalyzeControl(c.anal.curNodeIdx, currentFirstFlag)
	scope.setRootOperator(extern)
	c.anal.isFirst = false

	mcpu := c.getParallelSizeForExternalScan(n, c.ncpu) // dop of insert scopes
	if mcpu == 1 {
		return []*Scope{scope}, nil
	}

	ss := make([]*Scope, mcpu)
	for i := 0; i < mcpu; i++ {
		ss[i] = c.constructLoadMergeScope()
	}
	_, dispatchOp := constructDispatchLocalAndRemote(0, ss, scope)
	dispatchOp.FuncId = dispatch.SendToAnyLocalFunc
	dispatchOp.SetAnalyzeControl(c.anal.curNodeIdx, false)
	scope.setRootOperator(dispatchOp)

	ss[0].PreScopes = append(ss[0].PreScopes, scope)
	c.anal.isFirst = false
	return ss, nil
}

func GetExternParallelSize(totalSize int64, cpuNum int) int {
	parallelSize := int(totalSize / int64(colexec.WriteS3Threshold))
	if parallelSize < 1 {
		return 1
	} else if parallelSize < cpuNum {
		return parallelSize
	}
	return cpuNum
}

func (c *Compile) compileExternScanParallelReadWrite(n *plan.Node, param *tree.ExternParam, fileList []string, fileSize []int64, strictSqlMode bool) ([]*Scope, error) {
	visibleCols := make([]*plan.ColDef, 0)
	if param.Strict {
		for _, col := range n.TableDef.Cols {
			if !col.Hidden {
				visibleCols = append(visibleCols, col)
			}
		}
	}

	var mcpu int
	var ID2Addr map[int]int = make(map[int]int, 0)

	if param.ScanType == tree.S3 {
		for i := 0; i < len(c.cnList); i++ {
			tmp := mcpu
			if c.cnList[i].Mcpu > external.S3ParallelMaxnum {
				mcpu += external.S3ParallelMaxnum
			} else {
				mcpu += c.cnList[i].Mcpu
			}
			ID2Addr[i] = mcpu - tmp
		}
	} else {
		for i := 0; i < len(c.cnList); i++ {
			tmp := mcpu
			mcpu += c.cnList[i].Mcpu
			ID2Addr[i] = mcpu - tmp
		}
	}

	parallelSize := GetExternParallelSize(fileSize[0], mcpu)

	var fileOffset [][]int64
	for i := 0; i < len(fileList); i++ {
		param.Filepath = fileList[i]
		arr, err := external.ReadFileOffset(param, parallelSize, fileSize[i], visibleCols)
		fileOffset = append(fileOffset, arr)
		if err != nil {
			return nil, err
		}
	}

	var ss []*Scope
	pre := 0
	currentFirstFlag := c.anal.isFirst
	for i := 0; i < len(c.cnList); i++ {
		scope := c.constructScopeForExternal(c.cnList[i].Addr, param.Parallel)
		ss = append(ss, scope)
		scope.IsLoad = true
		count := min(parallelSize, ID2Addr[i])
		scope.NodeInfo.Mcpu = count
		fileOffsetTmp := make([]*pipeline.FileOffset, len(fileList))
		for j := range fileOffsetTmp {
			preIndex := pre
			fileOffsetTmp[j] = &pipeline.FileOffset{}
			fileOffsetTmp[j].Offset = make([]int64, 0)
			if param.Strict {
				if 2*preIndex+2*count < len(fileOffset[j]) {
					fileOffsetTmp[j].Offset = append(fileOffsetTmp[j].Offset, fileOffset[j][2*preIndex:2*preIndex+2*count]...)
				} else if 2*preIndex < len(fileOffset[j]) {
					fileOffsetTmp[j].Offset = append(fileOffsetTmp[j].Offset, fileOffset[j][2*preIndex:]...)
				} else {
					continue
				}
			} else {
				fileOffsetTmp[j].Offset = append(fileOffsetTmp[j].Offset, fileOffset[j][2*preIndex:2*preIndex+2*count]...)
			}
		}
		op := constructExternal(n, param, c.proc.Ctx, fileList, fileSize, fileOffsetTmp, strictSqlMode)
		op.SetAnalyzeControl(c.anal.curNodeIdx, currentFirstFlag)
		scope.setRootOperator(op)
		pre += count
		if parallelSize <= count {
			break
		}
		parallelSize -= count
	}
	c.anal.isFirst = false
	return ss, nil
}

func (c *Compile) compileExternScanSerialReadWrite(n *plan.Node, param *tree.ExternParam, fileList []string, fileSize []int64, strictSqlMode bool) ([]*Scope, error) {
	ss := make([]*Scope, 1)
	ss[0] = c.constructScopeForExternal(c.addr, param.Parallel)

	currentFirstFlag := c.anal.isFirst
	ss[0].IsLoad = true
	fileOffsetTmp := make([]*pipeline.FileOffset, len(fileList))
	for j := range fileOffsetTmp {
		fileOffsetTmp[j] = &pipeline.FileOffset{}
		fileOffsetTmp[j].Offset = make([]int64, 0)
		fileOffsetTmp[j].Offset = append(fileOffsetTmp[j].Offset, []int64{param.FileStartOff, -1}...)
	}
	op := constructExternal(n, param, c.proc.Ctx, fileList, fileSize, fileOffsetTmp, strictSqlMode)
	op.SetAnalyzeControl(c.anal.curNodeIdx, currentFirstFlag)
	ss[0].setRootOperator(op)
	c.anal.isFirst = false
	return ss, nil
}

func (c *Compile) compileTableFunction(n *plan.Node, ss []*Scope) []*Scope {
	currentFirstFlag := c.anal.isFirst
	for i := range ss {
		op := constructTableFunction(n)
		op.SetAnalyzeControl(c.anal.curNodeIdx, currentFirstFlag)
		ss[i].setRootOperator(op)
	}
	c.anal.isFirst = false

	return ss
}

func (c *Compile) compileValueScan(n *plan.Node) ([]*Scope, error) {
	ds := newScope(Merge)
	ds.NodeInfo = getEngineNode(c)
	ds.DataSource = &Source{isConst: true, node: n}
	ds.NodeInfo = engine.Node{Addr: c.addr, Mcpu: 1}
	ds.Proc = c.proc.NewNoContextChildProc(0)

	currentFirstFlag := c.anal.isFirst
	op := constructValueScan()
	op.SetAnalyzeControl(c.anal.curNodeIdx, currentFirstFlag)
	if n.RowsetData != nil {
		op.RowsetData = n.RowsetData
		op.ColCount = len(n.TableDef.Cols)
		op.Uuid = n.Uuid
	}

	ds.setRootOperator(op)
	c.anal.isFirst = false

	return []*Scope{ds}, nil
}

func (c *Compile) compileTableScan(n *plan.Node) ([]*Scope, error) {
	stats := statistic.StatsInfoFromContext(c.proc.GetTopContext())
	compileStart := time.Now()
	defer func() {
		stats.AddCompileTableScanConsumption(time.Since(compileStart))
	}()

	nodes, err := c.generateNodes(n)
	if err != nil {
		return nil, err
	}
	ss := make([]*Scope, 0, len(nodes))

	currentFirstFlag := c.anal.isFirst
	for i := range nodes {
		s, err := c.compileTableScanWithNode(n, nodes[i], currentFirstFlag)
		if err != nil {
			return nil, err
		}
		ss = append(ss, s)
	}
	c.anal.isFirst = false

	if len(n.AggList) > 0 {
		partialResults, _, _ := checkAggOptimize(n)
		if partialResults != nil {
			ss[0].HasPartialResults = true
		}
	}

	return ss, nil
}

func (c *Compile) compileTableScanWithNode(n *plan.Node, node engine.Node, firstFlag bool) (*Scope, error) {
	s := newScope(Remote)
	s.NodeInfo = node
	s.TxnOffset = c.TxnOffset
	s.DataSource = &Source{
		node: n,
	}

	op := constructTableScan(n)
	op.SetAnalyzeControl(c.anal.curNodeIdx, firstFlag)
	s.setRootOperator(op)
	s.Proc = c.proc.NewNoContextChildProc(0)
	return s, nil
}

func (c *Compile) compileTableScanDataSource(s *Scope) error {
	var err error
	var tblDef *plan.TableDef
	var ts timestamp.Timestamp
	var db engine.Database
	var rel engine.Relation
	var txnOp client.TxnOperator

	n := s.DataSource.node
	attrs := make([]string, len(n.TableDef.Cols))
	for j, col := range n.TableDef.Cols {
		attrs[j] = col.GetOriginCaseName()
	}

	//-----------------------------------------------------------------------------------------------------
	ctx := c.proc.GetTopContext()
	txnOp = c.proc.GetTxnOperator()
	err = disttae.CheckTxnIsValid(txnOp)
	if err != nil {
		return err
	}
	if n.ScanSnapshot != nil && n.ScanSnapshot.TS != nil {
		if !n.ScanSnapshot.TS.Equal(timestamp.Timestamp{LogicalTime: 0, PhysicalTime: 0}) &&
			n.ScanSnapshot.TS.Less(c.proc.GetTxnOperator().Txn().SnapshotTS) {
			if c.proc.GetCloneTxnOperator() != nil {
				txnOp = c.proc.GetCloneTxnOperator()
			} else {
				txnOp = c.proc.GetTxnOperator().CloneSnapshotOp(*n.ScanSnapshot.TS)
				c.proc.SetCloneTxnOperator(txnOp)
			}

			if n.ScanSnapshot.Tenant != nil {
				ctx = context.WithValue(ctx, defines.TenantIDKey{}, n.ScanSnapshot.Tenant.TenantID)
			}
		}
	}
	//-----------------------------------------------------------------------------------------------------

	if c.proc != nil && c.proc.GetTxnOperator() != nil {
		ts = txnOp.Txn().SnapshotTS
	}
	{
		err = disttae.CheckTxnIsValid(txnOp)
		if err != nil {
			return err
		}
		if util.TableIsClusterTable(n.TableDef.GetTableType()) {
			ctx = defines.AttachAccountId(ctx, catalog.System_Account)
		}
		if n.ObjRef.PubInfo != nil {
			ctx = defines.AttachAccountId(ctx, uint32(n.ObjRef.PubInfo.TenantId))
		}
		if util.TableIsLoggingTable(n.ObjRef.SchemaName, n.ObjRef.ObjName) {
			ctx = defines.AttachAccountId(ctx, catalog.System_Account)
		}
		db, err = c.e.Database(ctx, n.ObjRef.SchemaName, txnOp)
		if err != nil {
			panic(err)
		}
		rel, err = db.Relation(ctx, n.TableDef.Name, c.proc)
		if err != nil {
			if txnOp.IsSnapOp() {
				return err
			}
			var e error // avoid contamination of error messages
			db, e = c.e.Database(c.proc.Ctx, defines.TEMPORARY_DBNAME, txnOp)
			if e != nil {
				panic(e)
			}
			rel, e = db.Relation(c.proc.Ctx, engine.GetTempTableName(n.ObjRef.SchemaName, n.TableDef.Name), c.proc)
			if e != nil {
				panic(e)
			}
		}
		tblDef = rel.GetTableDef(ctx)
	}

	// prcoess partitioned table
	var partitionRelNames []string
	if n.TableDef.Partition != nil {
		if n.PartitionPrune != nil && n.PartitionPrune.IsPruned {
			for _, partition := range n.PartitionPrune.SelectedPartitions {
				partitionRelNames = append(partitionRelNames, partition.PartitionTableName)
			}
		} else {
			partitionRelNames = append(partitionRelNames, n.TableDef.Partition.PartitionTableNames...)
		}
	}

	if len(n.FilterList) != len(s.DataSource.FilterList) {
		s.DataSource.FilterList = plan2.DeepCopyExprList(n.FilterList)
		for _, e := range s.DataSource.FilterList {
			_, err := plan2.ReplaceFoldExpr(c.proc, e, &c.filterExprExes)
			if err != nil {
				return err
			}
		}
	}
	for _, e := range s.DataSource.FilterList {
		err = plan2.EvalFoldExpr(c.proc, e, &c.filterExprExes)
		if err != nil {
			return err
		}
	}
	s.DataSource.FilterExpr = colexec.RewriteFilterExprList(s.DataSource.FilterList)

	if len(n.BlockFilterList) != len(s.DataSource.BlockFilterList) {
		s.DataSource.BlockFilterList = plan2.DeepCopyExprList(n.BlockFilterList)
		for _, e := range s.DataSource.BlockFilterList {
			_, err := plan2.ReplaceFoldExpr(c.proc, e, &c.filterExprExes)
			if err != nil {
				return err
			}
		}
	}

	s.DataSource.Timestamp = ts
	s.DataSource.Attributes = attrs
	s.DataSource.TableDef = tblDef
	s.DataSource.Rel = rel
	s.DataSource.RelationName = n.TableDef.Name
	s.DataSource.PartitionRelationNames = partitionRelNames
	s.DataSource.SchemaName = n.ObjRef.SchemaName
	s.DataSource.AccountId = n.ObjRef.GetPubInfo()
	s.DataSource.RuntimeFilterSpecs = n.RuntimeFilterProbeList
	s.DataSource.OrderBy = n.OrderBy
	return nil
}

func (c *Compile) compileRestrict(n *plan.Node, ss []*Scope) []*Scope {
	if len(n.FilterList) == 0 && len(n.RuntimeFilterProbeList) == 0 {
		return ss
	}
	currentFirstFlag := c.anal.isFirst
	filterExpr := colexec.RewriteFilterExprList(plan2.DeepCopyExprList(n.FilterList))
	var op *filter.Filter
	for i := range ss {
		op = constructRestrict(n, filterExpr)
		op.SetAnalyzeControl(c.anal.curNodeIdx, currentFirstFlag)
		ss[i].setRootOperator(op)
	}
	c.anal.isFirst = false
	return ss
}

func (c *Compile) compileProjection(n *plan.Node, ss []*Scope) []*Scope {
	if len(n.ProjectList) == 0 {
		return ss
	}

	for i := range ss {
		c.setProjection(n, ss[i])
	}

	/*for i := range ss {
		if ss[i].RootOp == nil {
			c.setProjection(n, ss[i])
			continue
		}
		_, ok := c.stmt.(*tree.Select)
		if !ok {
			c.setProjection(n, ss[i])
			continue
		}
		switch ss[i].RootOp.(type) {
		case *table_scan.TableScan:
			if ss[i].RootOp.(*table_scan.TableScan).ProjectList == nil {
				ss[i].RootOp.(*table_scan.TableScan).ProjectList = n.ProjectList
			} else {
				c.setProjection(n, ss[i])
			}
		case *value_scan.ValueScan:
			if ss[i].RootOp.(*value_scan.ValueScan).ProjectList == nil {
				ss[i].RootOp.(*value_scan.ValueScan).ProjectList = n.ProjectList
			} else {
				c.setProjection(n, ss[i])
			}
		case *fill.Fill:
			if ss[i].RootOp.(*fill.Fill).ProjectList == nil {
				ss[i].RootOp.(*fill.Fill).ProjectList = n.ProjectList
			} else {
				c.setProjection(n, ss[i])
			}
		case *source.Source:
			if ss[i].RootOp.(*source.Source).ProjectList == nil {
				ss[i].RootOp.(*source.Source).ProjectList = n.ProjectList
			} else {
				c.setProjection(n, ss[i])
			}
		case *external.External:
			if ss[i].RootOp.(*external.External).ProjectList == nil {
				ss[i].RootOp.(*external.External).ProjectList = n.ProjectList
			} else {
				c.setProjection(n, ss[i])
			}
		case *group.Group:
			if ss[i].RootOp.(*group.Group).ProjectList == nil {
				ss[i].RootOp.(*group.Group).ProjectList = n.ProjectList
			} else {
				c.setProjection(n, ss[i])
			}
		case *mergegroup.MergeGroup:
			if ss[i].RootOp.(*mergegroup.MergeGroup).ProjectList == nil {
				ss[i].RootOp.(*mergegroup.MergeGroup).ProjectList = n.ProjectList
			} else {
				c.setProjection(n, ss[i])
			}
		case *anti.AntiJoin:
			if ss[i].RootOp.(*anti.AntiJoin).ProjectList == nil {
				ss[i].RootOp.(*anti.AntiJoin).ProjectList = n.ProjectList
			} else {
				c.setProjection(n, ss[i])
			}
		case *indexjoin.IndexJoin:
			if ss[i].RootOp.(*indexjoin.IndexJoin).ProjectList == nil {
				ss[i].RootOp.(*indexjoin.IndexJoin).ProjectList = n.ProjectList
			} else {
				c.setProjection(n, ss[i])
			}
		case *join.InnerJoin:
			if ss[i].RootOp.(*join.InnerJoin).ProjectList == nil {
				ss[i].RootOp.(*join.InnerJoin).ProjectList = n.ProjectList
			} else {
				c.setProjection(n, ss[i])
			}
		case *left.LeftJoin:
			if ss[i].RootOp.(*left.LeftJoin).ProjectList == nil {
				ss[i].RootOp.(*left.LeftJoin).ProjectList = n.ProjectList
			} else {
				c.setProjection(n, ss[i])
			}
		case *loopanti.LoopAnti:
			if ss[i].RootOp.(*loopanti.LoopAnti).ProjectList == nil {
				ss[i].RootOp.(*loopanti.LoopAnti).ProjectList = n.ProjectList
			} else {
				c.setProjection(n, ss[i])
			}
		case *loopjoin.LoopJoin:
			if ss[i].RootOp.(*loopjoin.LoopJoin).ProjectList == nil {
				ss[i].RootOp.(*loopjoin.LoopJoin).ProjectList = n.ProjectList
			} else {
				c.setProjection(n, ss[i])
			}
		case *loopleft.LoopLeft:
			if ss[i].RootOp.(*loopleft.LoopLeft).ProjectList == nil {
				ss[i].RootOp.(*loopleft.LoopLeft).ProjectList = n.ProjectList
			} else {
				c.setProjection(n, ss[i])
			}
		case *loopmark.LoopMark:
			if ss[i].RootOp.(*loopmark.LoopMark).ProjectList == nil {
				ss[i].RootOp.(*loopmark.LoopMark).ProjectList = n.ProjectList
			} else {
				c.setProjection(n, ss[i])
			}
		case *loopsemi.LoopSemi:
			if ss[i].RootOp.(*loopsemi.LoopSemi).ProjectList == nil {
				ss[i].RootOp.(*loopsemi.LoopSemi).ProjectList = n.ProjectList
			} else {
				c.setProjection(n, ss[i])
			}
		case *loopsingle.LoopSingle:
			if ss[i].RootOp.(*loopsingle.LoopSingle).ProjectList == nil {
				ss[i].RootOp.(*loopsingle.LoopSingle).ProjectList = n.ProjectList
			} else {
				c.setProjection(n, ss[i])
			}
		case *mark.MarkJoin:
			if ss[i].RootOp.(*mark.MarkJoin).ProjectList == nil {
				ss[i].RootOp.(*mark.MarkJoin).ProjectList = n.ProjectList
			} else {
				c.setProjection(n, ss[i])
			}
		case *product.Product:
			if ss[i].RootOp.(*product.Product).ProjectList == nil {
				ss[i].RootOp.(*product.Product).ProjectList = n.ProjectList
			} else {
				c.setProjection(n, ss[i])
			}
		case *productl2.Productl2:
			if ss[i].RootOp.(*productl2.Productl2).ProjectList == nil {
				ss[i].RootOp.(*productl2.Productl2).ProjectList = n.ProjectList
			} else {
				c.setProjection(n, ss[i])
			}
		case *semi.SemiJoin:
			if ss[i].RootOp.(*semi.SemiJoin).ProjectList == nil {
				ss[i].RootOp.(*semi.SemiJoin).ProjectList = n.ProjectList
			} else {
				c.setProjection(n, ss[i])
			}
		case *single.SingleJoin:
			if ss[i].RootOp.(*single.SingleJoin).ProjectList == nil {
				ss[i].RootOp.(*single.SingleJoin).ProjectList = n.ProjectList
			} else {
				c.setProjection(n, ss[i])
			}

		default:
			c.setProjection(n, ss[i])
		}
	}*/
	c.anal.isFirst = false
	return ss
}

func (c *Compile) setProjection(n *plan.Node, s *Scope) {
	op := constructProjection(n)
	op.SetAnalyzeControl(c.anal.curNodeIdx, c.anal.isFirst)
	s.setRootOperator(op)
}

func (c *Compile) compileUnion(n *plan.Node, left []*Scope, right []*Scope) []*Scope {
	left = c.mergeShuffleScopesIfNeeded(left, false)
	right = c.mergeShuffleScopesIfNeeded(right, false)
	left = append(left, right...)
	rs := c.newMergeScope(left)
	gn := new(plan.Node)
	gn.GroupBy = make([]*plan.Expr, len(n.ProjectList))
	for i := range gn.GroupBy {
		gn.GroupBy[i] = plan2.DeepCopyExpr(n.ProjectList[i])
		gn.GroupBy[i].Typ.NotNullable = false
	}
	currentFirstFlag := c.anal.isFirst
	op := constructGroup(c.proc.Ctx, gn, n, true, 0, c.proc)
	op.SetAnalyzeControl(c.anal.curNodeIdx, currentFirstFlag)
	rs.setRootOperator(op)
	c.anal.isFirst = false
	return []*Scope{rs}
}

func (c *Compile) compileTpMinusAndIntersect(left []*Scope, right []*Scope, nodeType plan.Node_NodeType) []*Scope {
	rs := c.newScopeListOnCurrentCN(2, 1)
	rs[0].PreScopes = append(rs[0].PreScopes, left[0], right[0])

	connectLeftArg := connector.NewArgument().WithReg(rs[0].Proc.Reg.MergeReceivers[0])
	connectLeftArg.SetAnalyzeControl(c.anal.curNodeIdx, false)
	left[0].setRootOperator(connectLeftArg)

	connectRightArg := connector.NewArgument().WithReg(rs[0].Proc.Reg.MergeReceivers[1])
	connectRightArg.SetAnalyzeControl(c.anal.curNodeIdx, false)
	right[0].setRootOperator(connectRightArg)

	merge0 := rs[0].RootOp.(*merge.Merge)
	merge0.WithPartial(0, 1)
	merge1 := merge.NewArgument().WithPartial(1, 2)
	c.hasMergeOp = true

	currentFirstFlag := c.anal.isFirst
	switch nodeType {
	case plan.Node_MINUS:
		arg := minus.NewArgument()
		arg.SetAnalyzeControl(c.anal.curNodeIdx, currentFirstFlag)
		rs[0].setRootOperator(arg)
		arg.AppendChild(merge1)
	case plan.Node_INTERSECT:
		arg := intersect.NewArgument()
		arg.SetAnalyzeControl(c.anal.curNodeIdx, currentFirstFlag)
		rs[0].setRootOperator(arg)
		arg.AppendChild(merge1)
	case plan.Node_INTERSECT_ALL:
		arg := intersectall.NewArgument()
		arg.SetAnalyzeControl(c.anal.curNodeIdx, currentFirstFlag)
		rs[0].setRootOperator(arg)
		arg.AppendChild(merge1)
	}
	c.anal.isFirst = false
	return rs
}

func (c *Compile) compileMinusAndIntersect(n *plan.Node, left []*Scope, right []*Scope, nodeType plan.Node_NodeType) []*Scope {
	if c.IsSingleScope(left) && c.IsSingleScope(right) {
		return c.compileTpMinusAndIntersect(left, right, nodeType)
	}
	rs := c.newScopeListOnCurrentCN(2, int(n.Stats.BlockNum))
	rs = c.newScopeListForMinusAndIntersect(rs, left, right, n)

	c.hasMergeOp = true
	currentFirstFlag := c.anal.isFirst
	switch nodeType {
	case plan.Node_MINUS:
		for i := range rs {
			merge0 := rs[i].RootOp.(*merge.Merge)
			merge0.WithPartial(0, 1)
			merge1 := merge.NewArgument().WithPartial(1, 2)
			arg := minus.NewArgument()
			arg.SetAnalyzeControl(c.anal.curNodeIdx, currentFirstFlag)
			rs[i].setRootOperator(arg)
			arg.AppendChild(merge1)
		}
	case plan.Node_INTERSECT:
		for i := range rs {
			merge0 := rs[i].RootOp.(*merge.Merge)
			merge0.WithPartial(0, 1)
			merge1 := merge.NewArgument().WithPartial(1, 2)
			arg := intersect.NewArgument()
			arg.SetAnalyzeControl(c.anal.curNodeIdx, currentFirstFlag)
			rs[i].setRootOperator(arg)
			arg.AppendChild(merge1)
		}
	case plan.Node_INTERSECT_ALL:
		for i := range rs {
			merge0 := rs[i].RootOp.(*merge.Merge)
			merge0.WithPartial(0, 1)
			merge1 := merge.NewArgument().WithPartial(1, 2)
			arg := intersectall.NewArgument()
			arg.SetAnalyzeControl(c.anal.curNodeIdx, currentFirstFlag)
			rs[i].setRootOperator(arg)
			arg.AppendChild(merge1)
		}
	}
	c.anal.isFirst = false
	return rs
}

func (c *Compile) compileUnionAll(node *plan.Node, ss []*Scope, children []*Scope) []*Scope {
	rs := c.newMergeScope(append(ss, children...))

	currentFirstFlag := c.anal.isFirst
	op := constructUnionAll(node)
	op.SetAnalyzeControl(c.anal.curNodeIdx, currentFirstFlag)
	rs.setRootOperator(op)
	c.anal.isFirst = false

	return []*Scope{rs}
}

func (c *Compile) compileJoin(node, left, right *plan.Node, probeScopes, buildScopes []*Scope) []*Scope {
	if node.Stats.HashmapStats.Shuffle {
		return c.compileShuffleJoin(node, left, right, probeScopes, buildScopes)
	}

	rs := c.compileProbeSideForBroadcastJoin(node, left, right, probeScopes)
	return c.compileBuildSideForBroadcastJoin(node, rs, buildScopes)
}

func (c *Compile) compileShuffleJoin(node, left, right *plan.Node, lefts, rights []*Scope) []*Scope {
	if !plan2.IsEquiJoin2(node.OnList) {
		panic("shuffle join only support equal join for now!")
	}

	rightTyps := make([]types.Type, len(right.ProjectList))
	for i, expr := range right.ProjectList {
		rightTyps[i] = dupType(&expr.Typ)
	}

	leftTyps := make([]types.Type, len(left.ProjectList))
	for i, expr := range left.ProjectList {
		leftTyps[i] = dupType(&expr.Typ)
	}

	shuffleJoins := c.newShuffleJoinScopeList(lefts, rights, node)

	currentFirstFlag := c.anal.isFirst
	switch node.JoinType {
	case plan.Node_INNER:
		for i := range shuffleJoins {
			op := constructJoin(node, rightTyps, c.proc)
			op.ShuffleIdx = int32(i)
			op.SetAnalyzeControl(c.anal.curNodeIdx, currentFirstFlag)
			shuffleJoins[i].setRootOperator(op)
		}

	case plan.Node_ANTI:
		if node.BuildOnLeft {
			for i := range shuffleJoins {
				op := constructRightAnti(node, rightTyps, c.proc)
				op.ShuffleIdx = int32(i)
				op.SetAnalyzeControl(c.anal.curNodeIdx, currentFirstFlag)
				shuffleJoins[i].setRootOperator(op)
			}
		} else {
			for i := range shuffleJoins {
				op := constructAnti(node, rightTyps, c.proc)
				op.ShuffleIdx = int32(i)
				op.SetAnalyzeControl(c.anal.curNodeIdx, currentFirstFlag)
				shuffleJoins[i].setRootOperator(op)
			}
		}

	case plan.Node_SEMI:
		if node.BuildOnLeft {
			for i := range shuffleJoins {
				op := constructRightSemi(node, rightTyps, c.proc)
				op.ShuffleIdx = int32(i)
				op.SetAnalyzeControl(c.anal.curNodeIdx, currentFirstFlag)
				shuffleJoins[i].setRootOperator(op)
			}
		} else {
			for i := range shuffleJoins {
				op := constructSemi(node, rightTyps, c.proc)
				op.ShuffleIdx = int32(i)
				op.SetAnalyzeControl(c.anal.curNodeIdx, currentFirstFlag)
				shuffleJoins[i].setRootOperator(op)
			}
		}

	case plan.Node_LEFT:
		for i := range shuffleJoins {
			op := constructLeft(node, rightTyps, c.proc)
			op.ShuffleIdx = int32(i)
			op.SetAnalyzeControl(c.anal.curNodeIdx, currentFirstFlag)
			shuffleJoins[i].setRootOperator(op)
		}
	case plan.Node_RIGHT:
		for i := range shuffleJoins {
			op := constructRight(node, leftTyps, rightTyps, c.proc)
			op.ShuffleIdx = int32(i)
			op.SetAnalyzeControl(c.anal.curNodeIdx, currentFirstFlag)
			shuffleJoins[i].setRootOperator(op)
		}
	case plan.Node_DEDUP:
		for i := range shuffleJoins {
			op := constructDedupJoin(node, rightTyps, c.proc)
			op.ShuffleIdx = int32(i)
			op.SetAnalyzeControl(c.anal.curNodeIdx, currentFirstFlag)
			shuffleJoins[i].setRootOperator(op)
		}

	default:
		panic(moerr.NewNYI(c.proc.Ctx, fmt.Sprintf("shuffle join do not support join type '%v'", node.JoinType)))
	}
	c.anal.isFirst = false

	//construct shuffle build
	currentFirstFlag = c.anal.isFirst
	for i := range shuffleJoins {
		buildScope := shuffleJoins[i].PreScopes[0]
		mergeOp := merge.NewArgument()
		mergeOp.SetAnalyzeControl(c.anal.curNodeIdx, false)
		buildScope.setRootOperator(mergeOp)

		buildOp := constructShuffleBuild(shuffleJoins[i].RootOp, c.proc)
		buildOp.SetAnalyzeControl(c.anal.curNodeIdx, currentFirstFlag)
		buildScope.setRootOperator(buildOp)
	}
	c.anal.isFirst = false

	return shuffleJoins
}
func (c *Compile) newProbeScopeListForBroadcastJoin(probeScopes []*Scope, forceOneCN bool) []*Scope {
	if forceOneCN { // for right join, we have to merge these input for now
		probeScopes = c.mergeShuffleScopesIfNeeded(probeScopes, false)
		if len(probeScopes) > 1 {
			probeScopes = []*Scope{c.newMergeScope(probeScopes)}
		}
	}
	// don't need to break pipelines for probe side of broadcast join
	return probeScopes
}

func (c *Compile) compileProbeSideForBroadcastJoin(node, left, right *plan.Node, probeScopes []*Scope) []*Scope {
	var rs []*Scope
	isEq := plan2.IsEquiJoin2(node.OnList)

	rightTyps := make([]types.Type, len(right.ProjectList))
	for i, expr := range right.ProjectList {
		rightTyps[i] = dupType(&expr.Typ)
	}

	leftTyps := make([]types.Type, len(left.ProjectList))
	for i, expr := range left.ProjectList {
		leftTyps[i] = dupType(&expr.Typ)
	}

	switch node.JoinType {
	case plan.Node_INNER:
		rs = c.newProbeScopeListForBroadcastJoin(probeScopes, false)
		currentFirstFlag := c.anal.isFirst
		if len(node.OnList) == 0 {
			for i := range rs {
				op := constructProduct(node, rightTyps, c.proc)
				op.SetAnalyzeControl(c.anal.curNodeIdx, currentFirstFlag)
				rs[i].setRootOperator(op)
			}
		} else {
			for i := range rs {
				if isEq {
					op := constructJoin(node, rightTyps, c.proc)
					op.SetAnalyzeControl(c.anal.curNodeIdx, currentFirstFlag)
					rs[i].setRootOperator(op)
				} else {
					op := constructLoopJoin(node, rightTyps, c.proc, loopjoin.LoopInner)
					op.SetAnalyzeControl(c.anal.curNodeIdx, currentFirstFlag)
					rs[i].setRootOperator(op)
				}
			}
		}
		c.anal.isFirst = false
	case plan.Node_L2:
		rs = c.newProbeScopeListForBroadcastJoin(probeScopes, false)
		currentFirstFlag := c.anal.isFirst
		for i := range rs {
			op := constructProductL2(node, c.proc)
			op.SetAnalyzeControl(c.anal.curNodeIdx, currentFirstFlag)
			rs[i].setRootOperator(op)
			if rs[i].NodeInfo.Mcpu != 1 {
				//product_l2 join is very time_consuming, increase the parallelism
				rs[i].NodeInfo.Mcpu *= 8
			}
			if rs[i].NodeInfo.Mcpu > c.ncpu {
				rs[i].NodeInfo.Mcpu = c.ncpu
			}
		}
		c.anal.isFirst = false
	case plan.Node_INDEX:
		rs = c.newProbeScopeListForBroadcastJoin(probeScopes, false)
		currentFirstFlag := c.anal.isFirst
		for i := range rs {
			op := constructIndexJoin(node, c.proc)
			op.SetAnalyzeControl(c.anal.curNodeIdx, currentFirstFlag)
			rs[i].setRootOperator(op)
		}
		c.anal.isFirst = false
	case plan.Node_SEMI:
		if isEq {
			if node.BuildOnLeft {
				rs = c.newProbeScopeListForBroadcastJoin(probeScopes, true)
				currentFirstFlag := c.anal.isFirst
				for i := range rs {
					op := constructRightSemi(node, rightTyps, c.proc)
					op.SetAnalyzeControl(c.anal.curNodeIdx, currentFirstFlag)
					rs[i].setRootOperator(op)
				}
				c.anal.isFirst = false
			} else {
				rs = c.newProbeScopeListForBroadcastJoin(probeScopes, false)
				currentFirstFlag := c.anal.isFirst
				for i := range rs {
					op := constructSemi(node, rightTyps, c.proc)
					op.SetAnalyzeControl(c.anal.curNodeIdx, currentFirstFlag)
					rs[i].setRootOperator(op)
				}
				c.anal.isFirst = false
			}
		} else {
			rs = c.newProbeScopeListForBroadcastJoin(probeScopes, false)
			currentFirstFlag := c.anal.isFirst
			for i := range rs {
				op := constructLoopJoin(node, rightTyps, c.proc, loopjoin.LoopSemi)
				op.SetAnalyzeControl(c.anal.curNodeIdx, currentFirstFlag)
				rs[i].setRootOperator(op)
			}
			c.anal.isFirst = false
		}
	case plan.Node_LEFT:
		rs = c.newProbeScopeListForBroadcastJoin(probeScopes, false)
		currentFirstFlag := c.anal.isFirst
		for i := range rs {
			if isEq {
				op := constructLeft(node, rightTyps, c.proc)
				op.SetAnalyzeControl(c.anal.curNodeIdx, currentFirstFlag)
				rs[i].setRootOperator(op)
			} else {
				op := constructLoopJoin(node, rightTyps, c.proc, loopjoin.LoopLeft)
				op.SetAnalyzeControl(c.anal.curNodeIdx, currentFirstFlag)
				rs[i].setRootOperator(op)
			}
		}
		c.anal.isFirst = false
	case plan.Node_RIGHT:
		if isEq {
			rs = c.newProbeScopeListForBroadcastJoin(probeScopes, true)
			currentFirstFlag := c.anal.isFirst
			for i := range rs {
				op := constructRight(node, leftTyps, rightTyps, c.proc)
				op.SetAnalyzeControl(c.anal.curNodeIdx, currentFirstFlag)
				rs[i].setRootOperator(op)
			}
			c.anal.isFirst = false
		} else {
			panic("dont pass any no-equal right join plan to this function,it should be changed to left join by the planner")
		}
	case plan.Node_SINGLE:
		rs = c.newProbeScopeListForBroadcastJoin(probeScopes, false)
		currentFirstFlag := c.anal.isFirst
		for i := range rs {
			if isEq {
				op := constructSingle(node, rightTyps, c.proc)
				op.SetAnalyzeControl(c.anal.curNodeIdx, currentFirstFlag)
				rs[i].setRootOperator(op)
			} else {
				op := constructLoopJoin(node, rightTyps, c.proc, loopjoin.LoopSingle)
				op.SetAnalyzeControl(c.anal.curNodeIdx, currentFirstFlag)
				rs[i].setRootOperator(op)
			}
		}
		c.anal.isFirst = false
	case plan.Node_ANTI:
		if isEq {
			if node.BuildOnLeft {
				rs = c.newProbeScopeListForBroadcastJoin(probeScopes, true)
				currentFirstFlag := c.anal.isFirst
				for i := range rs {
					op := constructRightAnti(node, rightTyps, c.proc)
					op.SetAnalyzeControl(c.anal.curNodeIdx, currentFirstFlag)
					rs[i].setRootOperator(op)
				}
				c.anal.isFirst = false
			} else {
				rs = c.newProbeScopeListForBroadcastJoin(probeScopes, false)
				currentFirstFlag := c.anal.isFirst
				for i := range rs {
					op := constructAnti(node, rightTyps, c.proc)
					op.SetAnalyzeControl(c.anal.curNodeIdx, currentFirstFlag)
					rs[i].setRootOperator(op)
				}
				c.anal.isFirst = false
			}
		} else {
			rs = c.newProbeScopeListForBroadcastJoin(probeScopes, false)
			currentFirstFlag := c.anal.isFirst
			for i := range rs {
				op := constructLoopJoin(node, rightTyps, c.proc, loopjoin.LoopAnti)
				op.SetAnalyzeControl(c.anal.curNodeIdx, currentFirstFlag)
				rs[i].setRootOperator(op)
			}
			c.anal.isFirst = false
		}
	case plan.Node_DEDUP:
		rs = c.newProbeScopeListForBroadcastJoin(probeScopes, true)
		currentFirstFlag := c.anal.isFirst
		for i := range rs {
			op := constructDedupJoin(node, rightTyps, c.proc)
			op.SetAnalyzeControl(c.anal.curNodeIdx, currentFirstFlag)
			rs[i].setRootOperator(op)
		}
		c.anal.isFirst = false
	case plan.Node_MARK:
		rs = c.newProbeScopeListForBroadcastJoin(probeScopes, false)
		currentFirstFlag := c.anal.isFirst
		for i := range rs {
			//if isEq {
			//	rs[i].appendInstruction(vm.Instruction{
			//		Op:  vm.Mark,
			//		Idx: c.anal.curNodeIdx,
			//		Arg: constructMark(n, typs, c.proc),
			//	})
			//} else {
			op := constructLoopJoin(node, rightTyps, c.proc, loopjoin.LoopMark)
			op.SetAnalyzeControl(c.anal.curNodeIdx, currentFirstFlag)
			rs[i].setRootOperator(op)
			//}
		}
		c.anal.isFirst = false
	default:
		panic(moerr.NewNYI(c.proc.Ctx, fmt.Sprintf("join typ '%v'", node.JoinType)))
	}
	return rs
}

func (c *Compile) compileBuildSideForBroadcastJoin(node *plan.Node, rs, buildScopes []*Scope) []*Scope {
	if !c.IsSingleScope(buildScopes) { // first merge scopes of build side, will optimize this in the future
		buildScopes = c.mergeShuffleScopesIfNeeded(buildScopes, false)
		buildScopes = []*Scope{c.newMergeScope(buildScopes)}
	}

	if len(rs) == 1 { // broadcast join on single cn
		buildScopes[0].setRootOperator(constructJoinBuildOperator(c, rs[0].RootOp, int32(rs[0].NodeInfo.Mcpu)))
		rs[0].PreScopes = append(rs[0].PreScopes, buildScopes[0])
		return rs
	}

	for i := range rs {
		if isSameCN(rs[i].NodeInfo.Addr, buildScopes[0].NodeInfo.Addr) {
			rs[i].PreScopes = append(rs[i].PreScopes, buildScopes[0])
			break
		}
	}

	buildOpScopes := make([]*Scope, 0, len(c.cnList))

	if len(rs) > len(c.cnList) { // probe side is shuffle scopes
		for i := range c.cnList {
			var tmp []*Scope
			for j := range rs {
				if isSameCN(c.cnList[i].Addr, rs[j].NodeInfo.Addr) {
					tmp = append(tmp, rs[j])
				}
			}
			bs := newScope(Remote)
			bs.NodeInfo = engine.Node{Addr: tmp[0].NodeInfo.Addr, Mcpu: 1}
			bs.Proc = c.proc.NewNoContextChildProc(0)
			w := &process.WaitRegister{Ch2: make(chan process.PipelineSignal, 10)}
			bs.Proc.Reg.MergeReceivers = append(bs.Proc.Reg.MergeReceivers, w)

			mergeOp := merge.NewArgument()
			c.hasMergeOp = true
			mergeOp.SetAnalyzeControl(c.anal.curNodeIdx, false)
			bs.setRootOperator(mergeOp)
			bs.setRootOperator(constructJoinBuildOperator(c, tmp[0].RootOp, int32(len(tmp))))
			tmp[0].PreScopes = append(tmp[0].PreScopes, bs)
			buildOpScopes = append(buildOpScopes, bs)
		}
		dispatchArg := constructDispatch(0, buildOpScopes, buildScopes[0], node, false)
		dispatchArg.SetAnalyzeControl(c.anal.curNodeIdx, false)
		buildScopes[0].setRootOperator(dispatchArg)
		return rs
	}

	//broadcast join on multi CN

	for i := range rs {
		bs := newScope(Remote)
		bs.NodeInfo = engine.Node{Addr: rs[i].NodeInfo.Addr, Mcpu: 1}
		bs.Proc = c.proc.NewNoContextChildProc(0)
		w := &process.WaitRegister{Ch2: make(chan process.PipelineSignal, 10)}
		bs.Proc.Reg.MergeReceivers = append(bs.Proc.Reg.MergeReceivers, w)

		mergeOp := merge.NewArgument()
		c.hasMergeOp = true
		mergeOp.SetAnalyzeControl(c.anal.curNodeIdx, false)
		bs.setRootOperator(mergeOp)
		bs.setRootOperator(constructJoinBuildOperator(c, rs[i].RootOp, int32(rs[i].NodeInfo.Mcpu)))
		rs[i].PreScopes = append(rs[i].PreScopes, bs)
		buildOpScopes = append(buildOpScopes, bs)
	}

	dispatchArg := constructDispatch(0, buildOpScopes, buildScopes[0], node, false)
	dispatchArg.SetAnalyzeControl(c.anal.curNodeIdx, false)
	buildScopes[0].setRootOperator(dispatchArg)
	return rs
}

func (c *Compile) compileApply(node, right *plan.Node, rs []*Scope) []*Scope {

	switch node.ApplyType {
	case plan.Node_CROSSAPPLY:
		for i := range rs {
			op := constructApply(node, right, apply.CROSS, c.proc)
			op.SetIdx(c.anal.curNodeIdx)
			rs[i].setRootOperator(op)
		}
	case plan.Node_OUTERAPPLY:
		for i := range rs {
			op := constructApply(node, right, apply.OUTER, c.proc)
			op.SetIdx(c.anal.curNodeIdx)
			rs[i].setRootOperator(op)
		}
	default:
		panic("unknown apply")
	}

	return rs
}

func (c *Compile) compilePostDml(n *plan.Node, ss []*Scope) []*Scope {
	currentFirstFlag := c.anal.isFirst
	for i := range ss {
		arg := constructPostDml(n, c.e)
		arg.SetAnalyzeControl(c.anal.curNodeIdx, currentFirstFlag)
		ss[i].setRootOperator(arg)
	}
	c.anal.isFirst = false
	return ss
}

func (c *Compile) compilePartition(n *plan.Node, ss []*Scope) []*Scope {
	currentFirstFlag := c.anal.isFirst
	for i := range ss {
		//c.anal.isFirst = currentFirstFlag
		op := constructOrder(n)
		op.SetAnalyzeControl(c.anal.curNodeIdx, currentFirstFlag)
		ss[i].setRootOperator(op)
	}
	c.anal.isFirst = false

	rs := c.newMergeScope(ss)

	currentFirstFlag = c.anal.isFirst
	arg := constructPartition(n)
	arg.SetAnalyzeControl(c.anal.curNodeIdx, currentFirstFlag)
	rs.setRootOperator(arg)
	c.anal.isFirst = false

	return []*Scope{rs}
}

func (c *Compile) compileSort(n *plan.Node, ss []*Scope) []*Scope {
	switch {
	case n.Limit != nil && n.Offset == nil && len(n.OrderBy) > 0: // top
		return c.compileTop(n, n.Limit, ss)

	case n.Limit == nil && n.Offset == nil && len(n.OrderBy) > 0: // top
		return c.compileOrder(n, ss)

	case n.Limit != nil && n.Offset != nil && len(n.OrderBy) > 0:
		if rule.IsConstant(n.Limit, false) && rule.IsConstant(n.Offset, false) {
			// get limit
			vec1, free1, err := colexec.GetReadonlyResultFromNoColumnExpression(c.proc, n.Limit)
			if err != nil {
				panic(err)
			}
			defer free1()

			// get offset
			vec2, free2, err := colexec.GetReadonlyResultFromNoColumnExpression(c.proc, n.Offset)
			if err != nil {
				panic(err)
			}
			defer free2()

			limit, offset := vector.MustFixedColWithTypeCheck[uint64](vec1)[0], vector.MustFixedColWithTypeCheck[uint64](vec2)[0]
			topN := limit + offset
			overflow := false
			if topN < limit || topN < offset {
				overflow = true
			}
			if !overflow && topN <= 8192*2 {
				// if n is small, convert `order by col limit m offset n` to `top m+n offset n`
				return c.compileOffset(n, c.compileTop(n, plan2.MakePlan2Uint64ConstExprWithType(topN), ss))
			}
		}
		return c.compileLimit(n, c.compileOffset(n, c.compileOrder(n, ss)))

	case n.Limit == nil && n.Offset != nil && len(n.OrderBy) > 0: // order and offset
		return c.compileOffset(n, c.compileOrder(n, ss))

	case n.Limit != nil && n.Offset == nil && len(n.OrderBy) == 0: // limit
		return c.compileLimit(n, ss)

	case n.Limit == nil && n.Offset != nil && len(n.OrderBy) == 0: // offset
		return c.compileOffset(n, ss)

	case n.Limit != nil && n.Offset != nil && len(n.OrderBy) == 0: // limit and offset
		return c.compileLimit(n, c.compileOffset(n, ss))

	default:
		return ss
	}
}

func (c *Compile) compileTop(n *plan.Node, topN *plan.Expr, ss []*Scope) []*Scope {
	// use topN TO make scope.
	if c.IsSingleScope(ss) {
		currentFirstFlag := c.anal.isFirst
		op := constructTop(n, topN)
		op.SetAnalyzeControl(c.anal.curNodeIdx, currentFirstFlag)
		ss[0].setRootOperator(op)
		c.anal.isFirst = false
		return ss
	}

	currentFirstFlag := c.anal.isFirst
	for i := range ss {
		//c.anal.isFirst = currentFirstFlag
		op := constructTop(n, topN)
		op.SetAnalyzeControl(c.anal.curNodeIdx, currentFirstFlag)
		ss[i].setRootOperator(op)
	}
	c.anal.isFirst = false
	ss = c.mergeShuffleScopesIfNeeded(ss, false)
	rs := c.newMergeScope(ss)

	currentFirstFlag = c.anal.isFirst
	arg := constructMergeTop(n, topN)
	arg.SetAnalyzeControl(c.anal.curNodeIdx, currentFirstFlag)
	rs.setRootOperator(arg)
	c.anal.isFirst = false

	return []*Scope{rs}
}

func (c *Compile) compileOrder(n *plan.Node, ss []*Scope) []*Scope {
	if c.IsSingleScope(ss) {
		currentFirstFlag := c.anal.isFirst
		order := constructOrder(n)
		order.SetAnalyzeControl(c.anal.curNodeIdx, currentFirstFlag)
		ss[0].setRootOperator(order)
		c.anal.isFirst = false

		currentFirstFlag = c.anal.isFirst
		mergeOrder := constructMergeOrder(n)
		mergeOrder.SetAnalyzeControl(c.anal.curNodeIdx, currentFirstFlag)
		ss[0].setRootOperator(mergeOrder)
		c.anal.isFirst = false
		return ss
	}

	currentFirstFlag := c.anal.isFirst
	for i := range ss {
		//c.anal.isFirst = currentFirstFlag
		order := constructOrder(n)
		order.SetIdx(c.anal.curNodeIdx)
		order.SetIsFirst(currentFirstFlag)
		ss[i].setRootOperator(order)
	}
	c.anal.isFirst = false

	ss = c.mergeShuffleScopesIfNeeded(ss, false)
	rs := c.newMergeScope(ss)

	currentFirstFlag = c.anal.isFirst
	mergeOrder := constructMergeOrder(n)
	mergeOrder.SetIdx(c.anal.curNodeIdx)
	mergeOrder.SetIsFirst(currentFirstFlag)
	rs.setRootOperator(mergeOrder)
	c.anal.isFirst = false

	return []*Scope{rs}
}

func (c *Compile) compileWin(n *plan.Node, ss []*Scope) []*Scope {
	rs := c.newMergeScope(ss)

	currentFirstFlag := c.anal.isFirst
	arg := constructWindow(c.proc.Ctx, n, c.proc)
	arg.SetAnalyzeControl(c.anal.curNodeIdx, currentFirstFlag)
	rs.setRootOperator(arg)
	c.anal.isFirst = false

	return []*Scope{rs}
}

func (c *Compile) compileTimeWin(n *plan.Node, ss []*Scope) []*Scope {
	rs := c.newMergeScope(ss)

	currentFirstFlag := c.anal.isFirst
	arg := constructTimeWindow(c.proc.Ctx, n, c.proc)
	arg.SetAnalyzeControl(c.anal.curNodeIdx, currentFirstFlag)
	rs.setRootOperator(arg)
	c.anal.isFirst = false

	return []*Scope{rs}
}

func (c *Compile) compileFill(n *plan.Node, ss []*Scope) []*Scope {
	rs := c.newMergeScope(ss)

	currentFirstFlag := c.anal.isFirst
	arg := constructFill(n)
	arg.SetAnalyzeControl(c.anal.curNodeIdx, currentFirstFlag)
	rs.setRootOperator(arg)
	c.anal.isFirst = false

	return []*Scope{rs}
}

func (c *Compile) compileOffset(n *plan.Node, ss []*Scope) []*Scope {
	if c.IsSingleScope(ss) {
		currentFirstFlag := c.anal.isFirst
		op := constructOffset(n)
		op.SetAnalyzeControl(c.anal.curNodeIdx, currentFirstFlag)
		ss[0].setRootOperator(op)
		c.anal.isFirst = false
		return ss
	}

	rs := c.newMergeScope(ss)

	currentFirstFlag := c.anal.isFirst
	arg := constructOffset(n)
	arg.SetAnalyzeControl(c.anal.curNodeIdx, currentFirstFlag)
	rs.setRootOperator(arg)
	c.anal.isFirst = false

	return []*Scope{rs}
}

func (c *Compile) compileLimit(n *plan.Node, ss []*Scope) []*Scope {
	if c.IsSingleScope(ss) {
		currentFirstFlag := c.anal.isFirst
		op := constructLimit(n)
		op.SetAnalyzeControl(c.anal.curNodeIdx, currentFirstFlag)
		ss[0].setRootOperator(op)
		c.anal.isFirst = false
		return ss
	}

	currentFirstFlag := c.anal.isFirst
	for i := range ss {
		//c.anal.isFirst = currentFirstFlag
		op := constructLimit(n)
		op.SetAnalyzeControl(c.anal.curNodeIdx, currentFirstFlag)
		ss[i].setRootOperator(op)
	}
	c.anal.isFirst = false

	ss = c.mergeShuffleScopesIfNeeded(ss, false)
	rs := c.newMergeScope(ss)

	currentFirstFlag = c.anal.isFirst
	arg := constructLimit(n)
	arg.SetAnalyzeControl(c.anal.curNodeIdx, currentFirstFlag)
	rs.setRootOperator(arg)
	c.anal.isFirst = false

	return []*Scope{rs}
}

func (c *Compile) compileFuzzyFilter(n *plan.Node, ns []*plan.Node, left []*Scope, right []*Scope) ([]*Scope, error) {
	var l, r *Scope
	if c.IsSingleScope(left) {
		l = left[0]
	} else {
		l = c.newMergeScope(left)
	}
	if c.IsSingleScope(right) {
		r = right[0]
	} else {
		r = c.newMergeScope(right)
	}
	all := []*Scope{l, r}
	rs := c.newMergeScope(all)

	merge1 := rs.RootOp.(*merge.Merge)
	merge1.WithPartial(0, 1)
	merge2 := merge.NewArgument().WithPartial(1, 2)
	c.hasMergeOp = true

	currentFirstFlag := c.anal.isFirst
	op := constructFuzzyFilter(n, ns[n.Children[0]], ns[n.Children[1]])
	op.SetAnalyzeControl(c.anal.curNodeIdx, currentFirstFlag)
	rs.setRootOperator(op)
	op.AppendChild(merge2)
	c.anal.isFirst = false

	fuzzyCheck, err := newFuzzyCheck(n)
	if err != nil {
		return nil, err
	}
	c.fuzzys = append(c.fuzzys, fuzzyCheck)

	// wrap the collision key into c.fuzzy, for more information,
	// please refer fuzzyCheck.go
	op.Callback = func(bat *batch.Batch) error {
		if bat == nil || bat.IsEmpty() {
			return nil
		}
		// the batch will contain the key that fuzzyCheck
		if err := fuzzyCheck.fill(c.proc.Ctx, bat); err != nil {
			return err
		}
		return nil
	}
	return []*Scope{rs}, nil
}

func (c *Compile) compileSample(n *plan.Node, ss []*Scope) []*Scope {
	currentFirstFlag := c.anal.isFirst
	isSingle := c.IsSingleScope(ss)
	for i := range ss {
		op := constructSample(n, !isSingle)
		op.SetAnalyzeControl(c.anal.curNodeIdx, currentFirstFlag)
		ss[i].setRootOperator(op)
	}
	c.anal.isFirst = false
	if isSingle {
		return ss
	}

	rs := c.newMergeScope(ss)
	// should sample again if sample by rows.
	if n.SampleFunc.Rows != plan2.NotSampleByRows {
		currentFirstFlag = c.anal.isFirst
		op := sample.NewMergeSample(constructSample(n, true), false)
		op.SetAnalyzeControl(c.anal.curNodeIdx, currentFirstFlag)
		rs.setRootOperator(op)
		c.anal.isFirst = false
	}
	return []*Scope{rs}
}

func (c *Compile) compileTPGroup(n *plan.Node, ss []*Scope, ns []*plan.Node) []*Scope {
	currentFirstFlag := c.anal.isFirst
	if ss[0].HasPartialResults {
		op := constructGroup(c.proc.Ctx, n, ns[n.Children[0]], false, 0, c.proc)
		op.SetAnalyzeControl(c.anal.curNodeIdx, currentFirstFlag)
		ss[0].setRootOperator(op)
		arg := constructMergeGroup(true)
		arg.SetAnalyzeControl(c.anal.curNodeIdx, currentFirstFlag)
		ss[0].setRootOperator(arg)
	} else {
		op := constructGroup(c.proc.Ctx, n, ns[n.Children[0]], true, 0, c.proc)
		op.SetAnalyzeControl(c.anal.curNodeIdx, currentFirstFlag)
		ss[0].setRootOperator(op)
	}
	ss[0].HasPartialResults = false
	c.anal.isFirst = false
	return ss
}

func (c *Compile) compileMergeGroup(n *plan.Node, ss []*Scope, ns []*plan.Node, hasDistinct bool) []*Scope {
	// for less memory usage while merge group,
	// we do not run the group-operator in parallel once this has a distinct aggregation.
	// because the parallel need to store all the source data in the memory for merging.
	// we construct a pipeline like the following description for this case:
	//
	// all the operators from ss[0] to ss[last] send the data to only one group-operator.
	// this group-operator sends its result to the merge-group-operator.
	// todo: I cannot remove the merge-group action directly, because the merge-group action is used to fill the partial result.
	if hasDistinct {
		ss = c.mergeShuffleScopesIfNeeded(ss, false)
		mergeToGroup := c.newMergeScope(ss)

		currentFirstFlag := c.anal.isFirst
		op := constructGroup(c.proc.Ctx, n, ns[n.Children[0]], false, 0, c.proc)
		op.SetAnalyzeControl(c.anal.curNodeIdx, currentFirstFlag)
		mergeToGroup.setRootOperator(op)
		c.anal.isFirst = false

		rs := c.newMergeScope([]*Scope{mergeToGroup})

		currentFirstFlag = c.anal.isFirst
		arg := constructMergeGroup(true)
		arg.SetAnalyzeControl(c.anal.curNodeIdx, currentFirstFlag)
		rs.setRootOperator(arg)
		c.anal.isFirst = false

		return []*Scope{rs}
	} else {
		currentFirstFlag := c.anal.isFirst
		for i := range ss {
			op := constructGroup(c.proc.Ctx, n, ns[n.Children[0]], false, 0, c.proc)
			op.SetAnalyzeControl(c.anal.curNodeIdx, currentFirstFlag)
			ss[i].setRootOperator(op)
		}
		c.anal.isFirst = false

		ss = c.mergeShuffleScopesIfNeeded(ss, false)
		rs := c.newMergeScope(ss)

		currentFirstFlag = c.anal.isFirst
		arg := constructMergeGroup(true)
		arg.SetAnalyzeControl(c.anal.curNodeIdx, currentFirstFlag)
		rs.setRootOperator(arg)
		c.anal.isFirst = false

		return []*Scope{rs}
	}
}

func (c *Compile) compileShuffleGroup(n *plan.Node, inputSS []*Scope, nodes []*plan.Node) []*Scope {
	if n.Stats.HashmapStats.ShuffleMethod == plan.ShuffleMethod_Reuse {
		currentIsFirst := c.anal.isFirst
		for i := range inputSS {
			op := constructGroup(c.proc.Ctx, n, nodes[n.Children[0]], true, len(inputSS), c.proc)
			op.SetAnalyzeControl(c.anal.curNodeIdx, currentIsFirst)
			inputSS[i].setRootOperator(op)
		}
		c.anal.isFirst = false

		inputSS = c.compileProjection(n, c.compileRestrict(n, inputSS))
		return inputSS
	}

	inputSS = c.mergeShuffleScopesIfNeeded(inputSS, true)
	if len(c.cnList) > 1 {
		// merge here to avoid bugs, delete this in the future
		for i := range inputSS {
			if inputSS[i].NodeInfo.Mcpu > 1 {
				inputSS[i] = c.newMergeScopeByCN([]*Scope{inputSS[i]}, inputSS[i].NodeInfo)
			}
		}
	}

	shuffleGroups := make([]*Scope, 0, len(c.cnList))
	dop := plan2.GetShuffleDop(c.ncpu, len(c.cnList), n.Stats.HashmapStats.HashmapSize)
	for _, cn := range c.cnList {
		scopes := c.newScopeListWithNode(dop, len(inputSS), cn.Addr)
		for _, s := range scopes {
			for _, rr := range s.Proc.Reg.MergeReceivers {
				rr.Ch2 = make(chan process.PipelineSignal, shuffleChannelBufferSize)
			}
		}
		shuffleGroups = append(shuffleGroups, scopes...)
	}

	j := 0
	for i := range inputSS {
		shuffleArg := constructShuffleArgForGroup(shuffleGroups, n)
		shuffleArg.SetAnalyzeControl(c.anal.curNodeIdx, false)
		inputSS[i].setRootOperator(shuffleArg)
		if len(c.cnList) > 1 && inputSS[i].NodeInfo.Mcpu > 1 { // merge here to avoid bugs, delete this in the future
			inputSS[i] = c.newMergeScopeByCN([]*Scope{inputSS[i]}, inputSS[i].NodeInfo)
		}
		dispatchArg := constructDispatch(j, shuffleGroups, inputSS[i], n, false)
		dispatchArg.SetAnalyzeControl(c.anal.curNodeIdx, false)
		inputSS[i].setRootOperator(dispatchArg)
		j++
		inputSS[i].IsEnd = true
	}

	currentIsFirst := c.anal.isFirst
	for i := range shuffleGroups {
		groupOp := constructGroup(c.proc.Ctx, n, nodes[n.Children[0]], true, len(shuffleGroups), c.proc)
		groupOp.SetAnalyzeControl(c.anal.curNodeIdx, currentIsFirst)
		shuffleGroups[i].setRootOperator(groupOp)
	}
	c.anal.isFirst = false
	shuffleGroups = c.compileProjection(n, c.compileRestrict(n, shuffleGroups))

	//append prescopes
	c.appendPrescopes(shuffleGroups, inputSS)
	return shuffleGroups

}

func (c *Compile) appendPrescopes(parents, children []*Scope) {
	for _, cn := range c.cnList {
		index := 0
		for i := range parents {
			if isSameCN(cn.Addr, parents[i].NodeInfo.Addr) {
				index = i
				break
			}
		}
		for i := range children {
			if isSameCN(cn.Addr, children[i].NodeInfo.Addr) {
				parents[index].PreScopes = append(parents[index].PreScopes, children[i])
			}
		}
	}
}

// compilePreInsert Compile PreInsert Node and set it as the root operator for each Scope.
func (c *Compile) compilePreInsert(ns []*plan.Node, n *plan.Node, ss []*Scope) ([]*Scope, error) {
	currentFirstFlag := c.anal.isFirst
	for i := range ss {
		preInsertArg, err := constructPreInsert(ns, n, c.e, c.proc)
		if err != nil {
			return nil, err
		}
		preInsertArg.SetAnalyzeControl(c.anal.curNodeIdx, currentFirstFlag)
		ss[i].setRootOperator(preInsertArg)
	}
	c.anal.isFirst = false
	return ss, nil
}

func (c *Compile) compileInsert(ns []*plan.Node, n *plan.Node, ss []*Scope) ([]*Scope, error) {
	// Determine whether to Write S3
	toWriteS3 := n.Stats.GetOutcnt()*float64(SingleLineSizeEstimate) >
		float64(DistributedThreshold) || c.anal.qry.LoadWriteS3

	if !toWriteS3 {
		currentFirstFlag := c.anal.isFirst
		// Not write S3
		for i := range ss {
			insertArg := constructInsert(n, c.e)
			insertArg.SetAnalyzeControl(c.anal.curNodeIdx, currentFirstFlag)
			ss[i].setRootOperator(insertArg)
		}
		c.anal.isFirst = false
		return ss, nil
	}

	// to write S3
	if haveSinkScanInPlan(ns, n.Children[0]) {
		// todo : pipelines with sink scan ,must refactor this in the future
		currentFirstFlag := c.anal.isFirst
		c.anal.isFirst = false
		dataScope := c.newMergeScope(ss)
		if c.anal.qry.LoadTag {
			// reset the channel buffer of sink for load
			dataScope.Proc.Reg.MergeReceivers[0].Ch2 = make(chan process.PipelineSignal, dataScope.NodeInfo.Mcpu)
		}
		parallelSize := c.getParallelSizeForExternalScan(n, c.ncpu)
		scopes := make([]*Scope, 0, parallelSize)
		c.hasMergeOp = true
		for i := 0; i < parallelSize; i++ {
			s := c.newEmptyMergeScope()
			mergeArg := merge.NewArgument()
			mergeArg.SetAnalyzeControl(c.anal.curNodeIdx, currentFirstFlag)
			s.setRootOperator(mergeArg)
			scopes = append(scopes, s)
			scopes[i].Proc = c.proc.NewNoContextChildProc(1)
			if c.anal.qry.LoadTag {
				for _, rr := range scopes[i].Proc.Reg.MergeReceivers {
					rr.Ch2 = make(chan process.PipelineSignal, shuffleChannelBufferSize)
				}
			}
		}
		if c.anal.qry.LoadTag && n.Stats.HashmapStats != nil && n.Stats.HashmapStats.Shuffle && dataScope.NodeInfo.Mcpu == parallelSize && parallelSize > 1 {
			_, arg := constructDispatchLocalAndRemote(0, scopes, dataScope)
			arg.FuncId = dispatch.ShuffleToAllFunc
			arg.ShuffleType = plan2.ShuffleToLocalMatchedReg
			arg.SetAnalyzeControl(c.anal.curNodeIdx, false)
			dataScope.setRootOperator(arg)
		} else {
			_, dispatchArg := constructDispatchLocalAndRemote(0, scopes, dataScope)
			dispatchArg.FuncId = dispatch.SendToAnyLocalFunc
			dispatchArg.SetAnalyzeControl(c.anal.curNodeIdx, false)
			dataScope.setRootOperator(dispatchArg)
		}
		dataScope.IsEnd = true
		for i := range scopes {
			insertArg := constructInsert(n, c.e)
			insertArg.ToWriteS3 = true
			insertArg.SetAnalyzeControl(c.anal.curNodeIdx, currentFirstFlag)
			scopes[i].setRootOperator(insertArg)
		}
		currentFirstFlag = false
		rs := c.newMergeScope(scopes)
		rs.PreScopes = append(rs.PreScopes, dataScope)
		rs.Magic = MergeInsert
		mergeInsertArg := constructMergeblock(c.e, n)
		mergeInsertArg.SetAnalyzeControl(c.anal.curNodeIdx, currentFirstFlag)
		rs.setRootOperator(mergeInsertArg)
		ss = []*Scope{rs}
		return ss, nil
	}

	c.proc.Debugf(c.proc.Ctx, "insert of '%s' write s3\n", c.sql)
	currentFirstFlag := c.anal.isFirst
	c.anal.isFirst = false
	for i := range ss {
		insertArg := constructInsert(n, c.e)
		insertArg.ToWriteS3 = true
		insertArg.SetAnalyzeControl(c.anal.curNodeIdx, currentFirstFlag)
		ss[i].setRootOperator(insertArg)
	}
	currentFirstFlag = false
	rs := c.newMergeScope(ss)
	rs.Magic = MergeInsert
	mergeInsertArg := constructMergeblock(c.e, n)
	mergeInsertArg.SetAnalyzeControl(c.anal.curNodeIdx, currentFirstFlag)
	rs.setRootOperator(mergeInsertArg)
	ss = []*Scope{rs}
	return ss, nil
}

func (c *Compile) compileMultiUpdate(_ []*plan.Node, n *plan.Node, ss []*Scope) ([]*Scope, error) {
	// Determine whether to Write S3
	toWriteS3 := n.Stats.GetOutcnt()*float64(SingleLineSizeEstimate) >
		float64(DistributedThreshold) || c.anal.qry.LoadWriteS3

	currentFirstFlag := c.anal.isFirst
	if toWriteS3 {
		if len(ss) == 1 && ss[0].NodeInfo.Mcpu == 1 {
			mcpu := c.getParallelSizeForExternalScan(n, c.ncpu)
			if mcpu > 1 {
				oldScope := ss[0]

				ss = make([]*Scope, mcpu)
				for i := 0; i < mcpu; i++ {
					ss[i] = c.newEmptyMergeScope()
					mergeArg := merge.NewArgument()
					mergeArg.SetAnalyzeControl(c.anal.curNodeIdx, currentFirstFlag)
					ss[i].setRootOperator(mergeArg)
					ss[i].Proc = c.proc.NewNoContextChildProc(1)
					ss[i].NodeInfo = engine.Node{Addr: oldScope.NodeInfo.Addr, Mcpu: 1}
				}
				_, dispatchOp := constructDispatchLocalAndRemote(0, ss, oldScope)
				dispatchOp.FuncId = dispatch.SendToAnyLocalFunc
				dispatchOp.SetAnalyzeControl(c.anal.curNodeIdx, false)
				oldScope.setRootOperator(dispatchOp)

				ss[0].PreScopes = append(ss[0].PreScopes, oldScope)
			}
		}

		for i := range ss {
			multiUpdateArg := constructMultiUpdate(n, c.e)
			multiUpdateArg.Action = multi_update.UpdateWriteS3
			multiUpdateArg.SetAnalyzeControl(c.anal.curNodeIdx, currentFirstFlag)
			ss[i].setRootOperator(multiUpdateArg)
		}

		rs := ss[0]
		if len(ss) > 1 || ss[0].NodeInfo.Mcpu > 1 {
			rs = c.newMergeScope(ss)
		}

		multiUpdateArg := constructMultiUpdate(n, c.e)
		multiUpdateArg.Action = multi_update.UpdateFlushS3Info
		rs.setRootOperator(multiUpdateArg)
		ss = []*Scope{rs}
	} else {
		for i := range ss {
			multiUpdateArg := constructMultiUpdate(n, c.e)
			multiUpdateArg.Action = multi_update.UpdateWriteTable
			multiUpdateArg.SetAnalyzeControl(c.anal.curNodeIdx, currentFirstFlag)
			ss[i].setRootOperator(multiUpdateArg)
		}
	}
	c.anal.isFirst = false
	return ss, nil
}

func (c *Compile) compilePreInsertUk(n *plan.Node, ss []*Scope) []*Scope {
	currentFirstFlag := c.anal.isFirst
	for i := range ss {
		preInsertUkArg := constructPreInsertUk(n)
		preInsertUkArg.SetAnalyzeControl(c.anal.curNodeIdx, currentFirstFlag)
		ss[i].setRootOperator(preInsertUkArg)
	}
	c.anal.isFirst = false
	return ss
}

func (c *Compile) compilePreInsertSK(n *plan.Node, ss []*Scope) []*Scope {
	currentFirstFlag := c.anal.isFirst
	for i := range ss {
		preInsertSkArg := constructPreInsertSk(n)
		preInsertSkArg.SetAnalyzeControl(c.anal.curNodeIdx, currentFirstFlag)
		ss[i].setRootOperator(preInsertSkArg)
	}
	c.anal.isFirst = false
	return ss
}

func (c *Compile) compileDelete(n *plan.Node, ss []*Scope) ([]*Scope, error) {
	var arg *deletion.Deletion
	currentFirstFlag := c.anal.isFirst
	arg, err := constructDeletion(n, c.e)
	if err != nil {
		return nil, err
	}
	arg.SetAnalyzeControl(c.anal.curNodeIdx, currentFirstFlag)
	c.anal.isFirst = false

	if n.Stats.GetOutcnt()*float64(SingleLineSizeEstimate) > float64(DistributedThreshold) && !arg.DeleteCtx.CanTruncate {
		rs := c.newDeleteMergeScope(arg, ss, n)
		rs.Magic = MergeDelete

		mergeDeleteArg := mergedelete.NewArgument().
			WithObjectRef(arg.DeleteCtx.Ref).
			WithParitionNames(arg.DeleteCtx.PartitionTableNames).
			WithEngine(c.e).
			WithAddAffectedRows(arg.DeleteCtx.AddAffectedRows)

		currentFirstFlag = c.anal.isFirst
		mergeDeleteArg.SetAnalyzeControl(c.anal.curNodeIdx, currentFirstFlag)
		rs.setRootOperator(mergeDeleteArg)
		c.anal.isFirst = false

		ss = []*Scope{rs}
		arg.Release()
		return ss, nil
	} else {
		var rs *Scope
		if c.IsSingleScope(ss) {
			rs = ss[0]
		} else {
			rs = c.newMergeScope(ss)
		}

		rs.setRootOperator(arg)
		ss = []*Scope{rs}
		return ss, nil
	}
}

func (c *Compile) compileLock(n *plan.Node, ss []*Scope) ([]*Scope, error) {
	lockRows := make([]*plan.LockTarget, 0, len(n.LockTargets))
	for _, tbl := range n.LockTargets {
		if tbl.LockTable {
			c.lockTables[tbl.TableId] = tbl
		} else {
			if _, ok := c.lockTables[tbl.TableId]; !ok {
				lockRows = append(lockRows, tbl)
			}
		}
	}
	n.LockTargets = lockRows
	if len(n.LockTargets) == 0 {
		return ss, nil
	}

	block := false
	// only pessimistic txn needs to block downstream operators.
	if c.proc.GetTxnOperator().Txn().IsPessimistic() {
		block = n.LockTargets[0].Block
		if block {
			c.needBlock = true
		}
	}

	currentFirstFlag := c.anal.isFirst
	for i := range ss {
		var err error
		var lockOpArg *lockop.LockOp
		lockOpArg, err = constructLockOp(n, c.e)
		if err != nil {
			return nil, err
		}
		lockOpArg.SetAnalyzeControl(c.anal.curNodeIdx, currentFirstFlag)
		ss[i].doSetRootOperator(lockOpArg)
	}
	c.anal.isFirst = false
	return ss, nil
}

func (c *Compile) compileRecursiveCte(n *plan.Node, curNodeIdx int32) ([]*Scope, error) {
	receivers := make([]*process.WaitRegister, len(n.SourceStep))
	for i, step := range n.SourceStep {
		receivers[i] = c.getNodeReg(step, curNodeIdx)
		if receivers[i] == nil {
			return nil, moerr.NewInternalError(c.proc.Ctx, "no data sender for sinkScan node")
		}
	}
	rs := c.newEmptyMergeScope()
	rs.Proc = c.proc.NewNoContextChildProc(len(receivers))
	rs.Proc.Reg.MergeReceivers = receivers

	//for mergecte, children[0] receive from the first channel, and children[1] receive from the rest channels
	mergeOp1 := merge.NewArgument()
	mergeOp1.SetAnalyzeControl(c.anal.curNodeIdx, false)
	mergeOp1.WithPartial(0, 1)
	rs.setRootOperator(mergeOp1)

	currentFirstFlag := c.anal.isFirst
	mergecteArg := mergecte.NewArgument().WithNodeCnt(len(n.SourceStep) - 1)
	mergecteArg.SetAnalyzeControl(c.anal.curNodeIdx, currentFirstFlag)
	rs.setRootOperator(mergecteArg)
	c.anal.isFirst = false

	mergeOp2 := merge.NewArgument()
	mergeOp2.WithPartial(1, int32(len(receivers)))
	mergecteArg.SetAnalyzeControl(c.anal.curNodeIdx, false)
	mergecteArg.AppendChild(mergeOp2)
	c.anal.isFirst = false
	c.hasMergeOp = true

	return []*Scope{rs}, nil
}

func (c *Compile) compileRecursiveScan(n *plan.Node, curNodeIdx int32) ([]*Scope, error) {
	receivers := make([]*process.WaitRegister, len(n.SourceStep))
	for i, step := range n.SourceStep {
		receivers[i] = c.getNodeReg(step, curNodeIdx)
		if receivers[i] == nil {
			return nil, moerr.NewInternalError(c.proc.Ctx, "no data sender for sinkScan node")
		}
	}
	rs := c.newEmptyMergeScope()
	rs.Proc = c.proc.NewNoContextChildProc(len(receivers))
	rs.Proc.Reg.MergeReceivers = receivers

	mergeOp := merge.NewArgument()
	c.hasMergeOp = true
	rs.setRootOperator(mergeOp)
	currentFirstFlag := c.anal.isFirst
	mergeRecursiveArg := mergerecursive.NewArgument()
	mergeRecursiveArg.SetAnalyzeControl(c.anal.curNodeIdx, currentFirstFlag)
	rs.setRootOperator(mergeRecursiveArg)
	c.anal.isFirst = false
	return []*Scope{rs}, nil
}

func (c *Compile) compileSinkScanNode(n *plan.Node, curNodeIdx int32) ([]*Scope, error) {
	receivers := make([]*process.WaitRegister, len(n.SourceStep))
	for i, step := range n.SourceStep {
		receivers[i] = c.getNodeReg(step, curNodeIdx)
		if receivers[i] == nil {
			return nil, moerr.NewInternalError(c.proc.Ctx, "no data sender for sinkScan node")
		}
	}
	rs := c.newEmptyMergeScope()
	rs.Proc = c.proc.NewNoContextChildProc(1)

	currentFirstFlag := c.anal.isFirst
	mergeArg := merge.NewArgument().WithSinkScan(true)
	c.hasMergeOp = true
	mergeArg.SetAnalyzeControl(c.anal.curNodeIdx, currentFirstFlag)
	rs.setRootOperator(mergeArg)
	c.anal.isFirst = false

	rs.Proc.Reg.MergeReceivers = receivers
	return []*Scope{rs}, nil
}

func (c *Compile) compileSinkNode(n *plan.Node, ss []*Scope, step int32) ([]*Scope, error) {
	receivers := c.getStepRegs(step)
	if len(receivers) == 0 {
		return nil, moerr.NewInternalError(c.proc.Ctx, "no data receiver for sink node")
	}

	var rs *Scope
	if c.IsSingleScope(ss) {
		rs = ss[0]
	} else {
		rs = c.newMergeScope(ss)
	}

	currentFirstFlag := c.anal.isFirst
	dispatchLocal := constructDispatchLocal(true, true, n.RecursiveSink, n.RecursiveCte, receivers)
	dispatchLocal.SetAnalyzeControl(c.anal.curNodeIdx, currentFirstFlag)
	rs.setRootOperator(dispatchLocal)
	c.anal.isFirst = false

	ss = []*Scope{rs}
	return ss, nil
}
func (c *Compile) compileOnduplicateKey(n *plan.Node, ss []*Scope) ([]*Scope, error) {
	rs := c.newMergeScope(ss)

	currentFirstFlag := c.anal.isFirst
	arg := constructOnduplicateKey(n, c.e)
	arg.SetAnalyzeControl(c.anal.curNodeIdx, currentFirstFlag)
	rs.setRootOperator(arg)
	c.anal.isFirst = false

	ss = []*Scope{rs}
	return ss, nil
}

// DeleteMergeScope need to assure this:
// one block can be only deleted by one and the same
// CN, so we need to transfer the rows from the
// the same block to one and the same CN to perform
// the deletion operators.
func (c *Compile) newDeleteMergeScope(arg *deletion.Deletion, ss []*Scope, n *plan.Node) *Scope {
	for i := 0; i < len(ss); i++ {
		if ss[i].NodeInfo.Mcpu > 1 { // merge here to avoid bugs, delete this in the future
			ss[i] = c.newMergeScope([]*Scope{ss[i]})
		}
	}

	rs := make([]*Scope, len(ss))
	for i := 0; i < len(ss); i++ {
		rs[i] = newScope(Remote)
		rs[i].NodeInfo = engine.Node{Addr: ss[i].NodeInfo.Addr, Mcpu: 1}
		rs[i].PreScopes = append(rs[i].PreScopes, ss[i])
		rs[i].Proc = c.proc.NewNoContextChildProc(len(ss))
		mergeOp := merge.NewArgument()
		mergeOp.SetAnalyzeControl(c.anal.curNodeIdx, false)
		rs[i].setRootOperator(mergeOp)
	}
	c.hasMergeOp = true

	for i := 0; i < len(ss); i++ {
		dispatchArg := constructDispatch(i, rs, ss[i], n, false)
		dispatchArg.SetAnalyzeControl(c.anal.curNodeIdx, false)
		ss[i].setRootOperator(dispatchArg)
		ss[i].IsEnd = true
	}

	for i := range rs {
		// use distributed delete
		arg.RemoteDelete = true
		// maybe just copy only once?
		arg.SegmentMap = colexec.Get().GetCnSegmentMap()
		arg.IBucket = uint32(i)
		arg.Nbucket = uint32(len(rs))
		rs[i].setRootOperator(dupOperator(arg, 0, len(rs)))
	}
	return c.newMergeScope(rs)
}

func (c *Compile) newEmptyMergeScope() *Scope {
	rs := newScope(Merge)
	rs.NodeInfo = engine.Node{Addr: c.addr, Mcpu: 1} //merge scope is single parallel by default
	return rs
}

func (c *Compile) newMergeScope(ss []*Scope) *Scope {
	rs := c.newEmptyMergeScope()
	rs.PreScopes = ss

	rs.Proc = c.proc.NewNoContextChildProc(len(ss))
	if len(ss) > 0 {
		rs.Proc.Base.LoadTag = ss[0].Proc.Base.LoadTag
	}

	// waring: `Merge` operator` is not used as an input/output analyze,
	// and `Merge` operator cannot play the role of IsFirst/IsLast
	mergeOp := merge.NewArgument()
	c.hasMergeOp = true
	mergeOp.SetAnalyzeControl(c.anal.curNodeIdx, false)
	rs.setRootOperator(mergeOp)

	j := 0
	for i := range ss {
		if isSameCN(rs.NodeInfo.Addr, ss[i].NodeInfo.Addr) {
			rs.Proc.Reg.MergeReceivers[j].NilBatchCnt = ss[i].NodeInfo.Mcpu
		} else {
			rs.Proc.Reg.MergeReceivers[j].NilBatchCnt = 1
		}
		rs.Proc.Reg.MergeReceivers[j].Ch2 = make(chan process.PipelineSignal, ss[i].NodeInfo.Mcpu)
		// waring: `connector` operator is not used as an input/output analyze,
		// and `connector` operator cannot play the role of IsFirst/IsLast
		connArg := connector.NewArgument().WithReg(rs.Proc.Reg.MergeReceivers[j])
		connArg.SetAnalyzeControl(c.anal.curNodeIdx, false)
		ss[i].setRootOperator(connArg)
		j++
	}
	return rs
}

// newScopeListOnCurrentCN traverse the cnList and only generate Scope list for the current CN node
// waing: newScopeListOnCurrentCN result is only used to build Scope and add one merge operator.
// If other operators are added, please let @qingxinhome know
func (c *Compile) newScopeListOnCurrentCN(childrenCount int, blocks int) []*Scope {
	node := getEngineNode(c)
	mcpu := c.generateCPUNumber(node.Mcpu, blocks)
	ss := c.newScopeListWithNode(mcpu, childrenCount, node.Addr)
	return ss
}

// all scopes in ss are on the same CN
func (c *Compile) newMergeScopeByCN(ss []*Scope, nodeinfo engine.Node) *Scope {
	rs := newScope(Remote)
	rs.NodeInfo.Addr = nodeinfo.Addr
	rs.NodeInfo.Mcpu = 1 // merge scope is single parallel by default
	rs.PreScopes = ss
	rs.Proc = c.proc.NewNoContextChildProc(1)
	rs.Proc.Reg.MergeReceivers[0].Ch2 = make(chan process.PipelineSignal, len(ss))

	// waring: `Merge` operator` is not used as an input/output analyze,
	// and `Merge` operator cannot play the role of IsFirst/IsLast
	mergeOp := merge.NewArgument()
	c.hasMergeOp = true
	mergeOp.SetAnalyzeControl(c.anal.curNodeIdx, false)
	rs.setRootOperator(mergeOp)
	for i := range ss {
		rs.Proc.Reg.MergeReceivers[0].NilBatchCnt += ss[i].NodeInfo.Mcpu

		// waring: `connector` operator is not used as an input/output analyze,
		// and `connector` operator cannot play the role of IsFirst/IsLast
		connArg := connector.NewArgument().WithReg(rs.Proc.Reg.MergeReceivers[0])
		connArg.SetAnalyzeControl(c.anal.curNodeIdx, false)
		ss[i].setRootOperator(connArg)
		ss[i].IsEnd = true
	}
	return rs
}

// waing: newScopeListWithNode only used to build Scope with cpuNum and add one merge operator.
// If other operators are added, please let @qingxinhome know
func (c *Compile) newScopeListWithNode(mcpu, childrenCount int, addr string) []*Scope {
	ss := make([]*Scope, mcpu)
	for i := range ss {
		ss[i] = newScope(Remote)
		ss[i].Magic = Remote
		ss[i].NodeInfo.Addr = addr
		ss[i].NodeInfo.Mcpu = 1 // ss is already the mcpu length so we don't need to parallel it
		ss[i].Proc = c.proc.NewNoContextChildProc(childrenCount)

		// The merge operator does not act as First/Last, It needs to handle its analyze status
		mergeOp := merge.NewArgument()
		mergeOp.SetAnalyzeControl(c.anal.curNodeIdx, false)
		ss[i].setRootOperator(mergeOp)
	}
	c.hasMergeOp = true
	//c.anal.isFirst = false
	return ss
}

func (c *Compile) newScopeListForMinusAndIntersect(rs, left, right []*Scope, n *plan.Node) []*Scope {
	// construct left
	left = c.mergeShuffleScopesIfNeeded(left, false)
	leftMerge := c.newMergeScope(left)
	leftDispatch := constructDispatch(0, rs, leftMerge, n, false)
	leftDispatch.SetAnalyzeControl(c.anal.curNodeIdx, false)
	leftMerge.setRootOperator(leftDispatch)
	leftMerge.IsEnd = true

	// construct right
	right = c.mergeShuffleScopesIfNeeded(right, false)
	rightMerge := c.newMergeScope(right)
	rightDispatch := constructDispatch(1, rs, rightMerge, n, false)
	leftDispatch.SetAnalyzeControl(c.anal.curNodeIdx, false)
	rightMerge.setRootOperator(rightDispatch)
	rightMerge.IsEnd = true

	rs[0].PreScopes = append(rs[0].PreScopes, leftMerge, rightMerge)
	return rs
}

func (c *Compile) mergeShuffleScopesIfNeeded(ss []*Scope, force bool) []*Scope {
	if len(c.cnList) == 1 && !force {
		return ss
	}
	if len(ss) <= len(c.cnList) {
		return ss
	}
	for i := range ss {
		if ss[i].NodeInfo.Mcpu != 1 {
			return ss
		}
	}
	rs := c.mergeScopesByCN(ss)
	for i := range rs {
		for _, rr := range rs[i].Proc.Reg.MergeReceivers {
			rr.Ch2 = make(chan process.PipelineSignal, shuffleChannelBufferSize)
		}
	}
	return rs
}

func (c *Compile) mergeScopesByCN(ss []*Scope) []*Scope {
	rs := make([]*Scope, 0, len(c.cnList))
	for i := range c.cnList {
		cn := c.cnList[i]
		currentSS := make([]*Scope, 0, cn.Mcpu)
		for j := range ss {
			if isSameCN(ss[j].NodeInfo.Addr, cn.Addr) {
				currentSS = append(currentSS, ss[j])
			}
		}
		if len(currentSS) > 0 {
			mergeScope := c.newMergeScopeByCN(currentSS, cn)
			rs = append(rs, mergeScope)
		}
	}

	return rs
}

func (c *Compile) newShuffleJoinScopeList(probeScopes, buildScopes []*Scope, node *plan.Node) []*Scope {
	cnlist := c.cnList
	if len(cnlist) <= 1 {
		node.Stats.HashmapStats.ShuffleTypeForMultiCN = plan.ShuffleTypeForMultiCN_Simple
	}

	reuse := node.Stats.HashmapStats.ShuffleMethod == plan.ShuffleMethod_Reuse
	if !reuse {
		probeScopes = c.mergeShuffleScopesIfNeeded(probeScopes, true)
	}
	buildScopes = c.mergeShuffleScopesIfNeeded(buildScopes, true)
	if node.JoinType == plan.Node_DEDUP && len(cnlist) > 1 {
		//merge build side to avoid bugs
		if !c.IsSingleScope(probeScopes) {
			probeScopes = []*Scope{c.newMergeScope(probeScopes)}
		}
		if !c.IsSingleScope(buildScopes) {
			buildScopes = []*Scope{c.newMergeScope(buildScopes)}
		}
	}

<<<<<<< HEAD
	dop := plan2.GetShuffleDop(ncpu, len(cnlist), node.Stats.HashmapStats.HashmapSize)
=======
	dop := plan2.GetShuffleDop(c.ncpu, len(cnlist), n.Stats.HashmapStats.HashmapSize)
>>>>>>> 75296489

	bucketNum := len(cnlist) * dop
	shuffleProbes := make([]*Scope, 0, bucketNum)
	shuffleBuilds := make([]*Scope, 0, bucketNum)

	lenLeft := len(probeScopes)
	lenRight := len(buildScopes)

	if !reuse {
		for _, cn := range cnlist {
			probes := make([]*Scope, dop)
			builds := make([]*Scope, dop)
			for i := range probes {
				probes[i] = newScope(Remote)
				probes[i].NodeInfo.Addr = cn.Addr
				probes[i].NodeInfo.Mcpu = 1
				probes[i].Proc = c.proc.NewNoContextChildProc(lenLeft)

				builds[i] = newScope(Remote)
				builds[i].NodeInfo = probes[i].NodeInfo
				builds[i].Proc = c.proc.NewNoContextChildProc(lenRight)

				probes[i].PreScopes = []*Scope{builds[i]}
				for _, rr := range probes[i].Proc.Reg.MergeReceivers {
					rr.Ch2 = make(chan process.PipelineSignal, shuffleChannelBufferSize)
				}
				for _, rr := range builds[i].Proc.Reg.MergeReceivers {
					rr.Ch2 = make(chan process.PipelineSignal, shuffleChannelBufferSize)
				}
			}
			shuffleProbes = append(shuffleProbes, probes...)
			shuffleBuilds = append(shuffleBuilds, builds...)
		}
	} else {
		shuffleProbes = probeScopes
		for i := range shuffleProbes {
			buildscope := newScope(Remote)
			buildscope.NodeInfo = shuffleProbes[i].NodeInfo
			buildscope.Proc = c.proc.NewNoContextChildProc(lenRight)
			for _, rr := range buildscope.Proc.Reg.MergeReceivers {
				rr.Ch2 = make(chan process.PipelineSignal, shuffleChannelBufferSize)
			}
			shuffleBuilds = append(shuffleBuilds, buildscope)
			prescopes := shuffleProbes[i].PreScopes
			shuffleProbes[i].PreScopes = []*Scope{buildscope}
			shuffleProbes[i].PreScopes = append(shuffleProbes[i].PreScopes, prescopes...) //make sure build scope is in prescope[0]
		}
	}

	currentFirstFlag := c.anal.isFirst
	if !reuse {
		for i := range probeScopes {
			shuffleProbeOp := constructShuffleOperatorForJoin(int32(bucketNum), node, true)
			//shuffleProbeOp.SetIdx(c.anal.curNodeIdx)
			shuffleProbeOp.SetAnalyzeControl(c.anal.curNodeIdx, currentFirstFlag)
			probeScopes[i].setRootOperator(shuffleProbeOp)

			if len(cnlist) > 1 && probeScopes[i].NodeInfo.Mcpu > 1 { // merge here to avoid bugs, delete this in the future
				probeScopes[i] = c.newMergeScopeByCN([]*Scope{probeScopes[i]}, probeScopes[i].NodeInfo)
			}

			dispatchArg := constructDispatch(i, shuffleProbes, probeScopes[i], node, true)
			dispatchArg.SetAnalyzeControl(c.anal.curNodeIdx, false)
			probeScopes[i].setRootOperator(dispatchArg)
			probeScopes[i].IsEnd = true

			for _, js := range shuffleProbes {
				if isSameCN(js.NodeInfo.Addr, probeScopes[i].NodeInfo.Addr) {
					js.PreScopes = append(js.PreScopes, probeScopes[i])
					break
				}
			}
		}
	}

	c.anal.isFirst = currentFirstFlag
	for i := range buildScopes {
		shuffleBuildOp := constructShuffleOperatorForJoin(int32(bucketNum), node, false)
		//shuffleBuildOp.SetIdx(c.anal.curNodeIdx)
		shuffleBuildOp.SetAnalyzeControl(c.anal.curNodeIdx, currentFirstFlag)
		buildScopes[i].setRootOperator(shuffleBuildOp)

		if len(cnlist) > 1 && buildScopes[i].NodeInfo.Mcpu > 1 { // merge here to avoid bugs, delete this in the future
			buildScopes[i] = c.newMergeScopeByCN([]*Scope{buildScopes[i]}, buildScopes[i].NodeInfo)
		}

		dispatchArg := constructDispatch(i, shuffleBuilds, buildScopes[i], node, false)
		dispatchArg.SetAnalyzeControl(c.anal.curNodeIdx, false)
		buildScopes[i].setRootOperator(dispatchArg)
		buildScopes[i].IsEnd = true

		for _, js := range shuffleBuilds {
			if isSameCN(js.NodeInfo.Addr, buildScopes[i].NodeInfo.Addr) {
				js.PreScopes = append(js.PreScopes, buildScopes[i])
				break
			}
		}
	}
	c.anal.isFirst = false
	c.hasMergeOp = true
	if !reuse {
		for i := range shuffleProbes {
			mergeOp := merge.NewArgument()
			mergeOp.SetAnalyzeControl(c.anal.curNodeIdx, false)
			shuffleProbes[i].setRootOperator(mergeOp)
		}
	}

	return shuffleProbes
}

func (c *Compile) generateCPUNumber(cpunum, blocks int) int {
	if cpunum <= 0 || blocks <= 16 || c.IsTpQuery() {
		return 1
	}
	ret := blocks/16 + 1
	if c.isPrepare {
		ret = blocks/64 + 1
	}
	if ret <= cpunum {
		return ret
	}
	return cpunum
}

func (c *Compile) determinExpandRanges(n *plan.Node) bool {
	return len(c.cnList) > 1 && !n.Stats.ForceOneCN && c.execType == plan2.ExecTypeAP_MULTICN && n.Stats.BlockNum > int32(plan2.BlockThresholdForOneCN(c.ncpu))
}

func collectTombstones(
	c *Compile,
	node *plan.Node,
	rel engine.Relation,
) (engine.Tombstoner, error) {
	var err error
	var db engine.Database
	//var relData engine.RelData
	var tombstone engine.Tombstoner
	var txnOp client.TxnOperator

	//-----------------------------------------------------------------------------------------------------
	ctx := c.proc.GetTopContext()
	txnOp = c.proc.GetTxnOperator()
	if node.ScanSnapshot != nil && node.ScanSnapshot.TS != nil {
		zeroTS := timestamp.Timestamp{LogicalTime: 0, PhysicalTime: 0}
		snapTS := c.proc.GetTxnOperator().Txn().SnapshotTS
		if !node.ScanSnapshot.TS.Equal(zeroTS) && node.ScanSnapshot.TS.Less(snapTS) {
			if c.proc.GetCloneTxnOperator() != nil {
				txnOp = c.proc.GetCloneTxnOperator()
			} else {
				txnOp = c.proc.GetTxnOperator().CloneSnapshotOp(*node.ScanSnapshot.TS)
				c.proc.SetCloneTxnOperator(txnOp)
			}

			if node.ScanSnapshot.Tenant != nil {
				ctx = context.WithValue(ctx, defines.TenantIDKey{}, node.ScanSnapshot.Tenant.TenantID)
			}
		}
	}
	//-----------------------------------------------------------------------------------------------------

	if util.TableIsClusterTable(node.TableDef.GetTableType()) {
		ctx = defines.AttachAccountId(ctx, catalog.System_Account)
	}
	if node.ObjRef.PubInfo != nil {
		ctx = defines.AttachAccountId(ctx, uint32(node.ObjRef.PubInfo.GetTenantId()))
	}
	if util.TableIsLoggingTable(node.ObjRef.SchemaName, node.ObjRef.ObjName) {
		ctx = defines.AttachAccountId(ctx, catalog.System_Account)
	}

	db, err = c.e.Database(ctx, node.ObjRef.SchemaName, txnOp)
	if err != nil {
		return nil, err
	}
	tombstone, err = rel.CollectTombstones(ctx, c.TxnOffset, engine.Policy_CollectAllTombstones)
	if err != nil {
		return nil, err
	}

	if node.TableDef.Partition != nil {
		if node.PartitionPrune != nil && node.PartitionPrune.IsPruned {
			for _, partitionItem := range node.PartitionPrune.SelectedPartitions {
				partTableName := partitionItem.PartitionTableName
				subrelation, err := db.Relation(ctx, partTableName, c.proc)
				if err != nil {
					return nil, err
				}
				subTombstone, err := subrelation.CollectTombstones(ctx, c.TxnOffset, engine.Policy_CollectAllTombstones)
				if err != nil {
					return nil, err
				}
				err = tombstone.Merge(subTombstone)
				if err != nil {
					return nil, err
				}
			}
		} else {
			partitionInfo := node.TableDef.Partition
			partitionNum := int(partitionInfo.PartitionNum)
			partitionTableNames := partitionInfo.PartitionTableNames
			for i := 0; i < partitionNum; i++ {
				partTableName := partitionTableNames[i]
				subrelation, err := db.Relation(ctx, partTableName, c.proc)
				if err != nil {
					return nil, err
				}
				subTombstone, err := subrelation.CollectTombstones(ctx, c.TxnOffset, engine.Policy_CollectAllTombstones)
				if err != nil {
					return nil, err
				}
				err = tombstone.Merge(subTombstone)
				if err != nil {
					return nil, err
				}

			}
		}
	}
	return tombstone, nil
}

func (c *Compile) expandRanges(
	node *plan.Node, rel engine.Relation, db engine.Database, ctx context.Context,
	blockFilterList []*plan.Expr, crs *perfcounter.CounterSet) (engine.RelData, error) {

	preAllocSize := 2
	if !c.IsTpQuery() {
		if len(blockFilterList) > 0 {
			preAllocSize = 64
		} else {
			preAllocSize = int(node.Stats.BlockNum)
		}
	}

	newCtx := perfcounter.AttachS3RequestKey(ctx, crs)
	relData, err := rel.Ranges(newCtx, blockFilterList, preAllocSize, c.TxnOffset)
	if err != nil {
		return nil, err
	}
	//tombstones, err := rel.CollectTombstones(ctx, c.TxnOffset)

	if node.TableDef.Partition != nil {
		if node.PartitionPrune != nil && node.PartitionPrune.IsPruned {
			for i, partitionItem := range node.PartitionPrune.SelectedPartitions {
				partTableName := partitionItem.PartitionTableName
				subrelation, err := db.Relation(newCtx, partTableName, c.proc)
				if err != nil {
					return nil, err
				}
				subRelData, err := subrelation.Ranges(newCtx, blockFilterList, 2, c.TxnOffset)
				if err != nil {
					return nil, err
				}

				engine.ForRangeBlockInfo(1, subRelData.DataCnt(), subRelData,
					func(blk *objectio.BlockInfo) (bool, error) {
						blk.PartitionNum = int16(i)
						relData.AppendBlockInfo(blk)
						return true, nil
					})
			}
		} else {
			partitionInfo := node.TableDef.Partition
			partitionNum := int(partitionInfo.PartitionNum)
			partitionTableNames := partitionInfo.PartitionTableNames
			for i := 0; i < partitionNum; i++ {
				partTableName := partitionTableNames[i]
				subrelation, err := db.Relation(newCtx, partTableName, c.proc)
				if err != nil {
					return nil, err
				}
				subRelData, err := subrelation.Ranges(newCtx, blockFilterList, 2, c.TxnOffset)
				if err != nil {
					return nil, err
				}

				engine.ForRangeBlockInfo(1, subRelData.DataCnt(), subRelData,
					func(blk *objectio.BlockInfo) (bool, error) {
						blk.PartitionNum = int16(i)
						relData.AppendBlockInfo(blk)
						return true, nil
					})
			}
		}
	}

	return relData, nil

}

func (c *Compile) handleDbRelContext(node *plan.Node, onRemoteCN bool) (engine.Relation, engine.Database, context.Context, error) {
	var err error
	var db engine.Database
	var rel engine.Relation
	var txnOp client.TxnOperator

	if onRemoteCN {
		ws := disttae.NewTxnWorkSpace(c.e.(*disttae.Engine), c.proc)
		c.proc.GetTxnOperator().AddWorkspace(ws)
		ws.BindTxnOp(c.proc.GetTxnOperator())
	}

	//------------------------------------------------------------------------------------------------------------------
	ctx := c.proc.GetTopContext()
	txnOp = c.proc.GetTxnOperator()
	if node.ScanSnapshot != nil && node.ScanSnapshot.TS != nil {
		if !node.ScanSnapshot.TS.Equal(timestamp.Timestamp{LogicalTime: 0, PhysicalTime: 0}) &&
			node.ScanSnapshot.TS.Less(c.proc.GetTxnOperator().Txn().SnapshotTS) {

			txnOp = c.proc.GetTxnOperator().CloneSnapshotOp(*node.ScanSnapshot.TS)
			c.proc.SetCloneTxnOperator(txnOp)

			if node.ScanSnapshot.Tenant != nil {
				ctx = context.WithValue(ctx, defines.TenantIDKey{}, node.ScanSnapshot.Tenant.TenantID)
			}
		}
	}
	//-------------------------------------------------------------------------------------------------------------
	if util.TableIsClusterTable(node.TableDef.GetTableType()) {
		ctx = defines.AttachAccountId(ctx, catalog.System_Account)
	}
	if node.ObjRef.PubInfo != nil {
		ctx = defines.AttachAccountId(ctx, uint32(node.ObjRef.PubInfo.GetTenantId()))
	}
	if util.TableIsLoggingTable(node.ObjRef.SchemaName, node.ObjRef.ObjName) {
		ctx = defines.AttachAccountId(ctx, catalog.System_Account)
	}

	db, err = c.e.Database(ctx, node.ObjRef.SchemaName, txnOp)
	if err != nil {
		return nil, nil, nil, err
	}
	rel, err = db.Relation(ctx, node.TableDef.Name, c.proc)
	if err != nil {
		if txnOp.IsSnapOp() {
			return nil, nil, nil, err
		}
		var e error // avoid contamination of error messages
		db, e = c.e.Database(ctx, defines.TEMPORARY_DBNAME, txnOp)
		if e != nil {
			return nil, nil, nil, err
		}

		// if temporary table, just scan at local cn.
		rel, e = db.Relation(ctx, engine.GetTempTableName(node.ObjRef.SchemaName, node.TableDef.Name), c.proc)
		if e != nil {
			return nil, nil, nil, err
		}
		c.cnList = engine.Nodes{
			engine.Node{
				Addr: c.addr,
				Mcpu: 1,
			},
		}
	}

	return rel, db, ctx, nil
}

func (c *Compile) generateNodes(n *plan.Node) (engine.Nodes, error) {
	var relData engine.RelData
	var nodes engine.Nodes

	rel, db, ctx, err := c.handleDbRelContext(n, false)
	if err != nil {
		return nil, err
	}

	forceSingle := false
	if len(n.AggList) > 0 {
		partialResults, _, _ := checkAggOptimize(n)
		if partialResults != nil {
			forceSingle = true
		}
	}
	if len(n.OrderBy) > 0 {
		forceSingle = true
	}

	if c.determinExpandRanges(n) {
		if c.isPrepare {
			return nil, cantCompileForPrepareErr
		}

		//@todo need remove expandRanges from Compile.
		// all expandRanges should be called by Run
		var newFilterExpr []*plan.Expr
		if len(n.BlockFilterList) > 0 {
			newFilterExpr = plan2.DeepCopyExprList(n.BlockFilterList)
			for _, e := range newFilterExpr {
				_, err := plan2.ReplaceFoldExpr(c.proc, e, &c.filterExprExes)
				if err != nil {
					return nil, err
				}
			}
			for _, e := range newFilterExpr {
				err = plan2.EvalFoldExpr(c.proc, e, &c.filterExprExes)
				if err != nil {
					return nil, err
				}
			}
		}

		counterset := new(perfcounter.CounterSet)
		relData, err = c.expandRanges(n, rel, db, ctx, newFilterExpr, counterset)
		if err != nil {
			return nil, err
		}

		stats := statistic.StatsInfoFromContext(ctx)
		stats.CompileExpandRangesS3Request(statistic.S3Request{
			List:      counterset.FileService.S3.List.Load(),
			Head:      counterset.FileService.S3.Head.Load(),
			Put:       counterset.FileService.S3.Put.Load(),
			Get:       counterset.FileService.S3.Get.Load(),
			Delete:    counterset.FileService.S3.Delete.Load(),
			DeleteMul: counterset.FileService.S3.DeleteMulti.Load(),
		})
	} else {
		// add current CN
		mcpu := c.generateCPUNumber(c.ncpu, int(n.Stats.BlockNum))
		if forceSingle {
			mcpu = 1
		}
		nodes = append(nodes, engine.Node{
			Addr:             c.addr,
			Mcpu:             mcpu,
			CNCNT:            1,
			NeedExpandRanges: true,
		})
		return nodes, nil
	}

	// for an ordered scan, put all payloads in current CN
	// or sometimes force on one CN
	// if not disttae engine, just put all payloads in current CN
	if len(c.cnList) == 1 || relData.DataCnt() < plan2.BlockThresholdForOneCN(c.ncpu) || n.Stats.ForceOneCN || forceSingle {
		return putBlocksInCurrentCN(c, relData, forceSingle), nil
	}
	// only support disttae engine for now
	nodes, err = shuffleBlocksToMultiCN(c, rel, relData, n)
	return nodes, err
}

func checkAggOptimize(n *plan.Node) ([]any, []types.T, map[int]int) {
	partialResults := make([]any, len(n.AggList))
	partialResultTypes := make([]types.T, len(n.AggList))
	columnMap := make(map[int]int)
	for i := range n.AggList {
		agg := n.AggList[i].Expr.(*plan.Expr_F)
		name := agg.F.Func.ObjName
		args := agg.F.Args[0]
		switch name {
		case "starcount":
			partialResults[i] = int64(0)
			partialResultTypes[i] = types.T_int64
		case "count":
			if (uint64(agg.F.Func.Obj) & function.Distinct) != 0 {
				return nil, nil, nil
			} else {
				partialResults[i] = int64(0)
				partialResultTypes[i] = types.T_int64
			}
			col, ok := args.Expr.(*plan.Expr_Col)
			if !ok {
				if _, ok := args.Expr.(*plan.Expr_Lit); ok {
					agg.F.Func.ObjName = "starcount"
					return partialResults, partialResultTypes, columnMap
				}
				return nil, nil, nil
			} else {
				columnMap[int(col.Col.ColPos)] = int(n.TableDef.Cols[int(col.Col.ColPos)].Seqnum)
			}
		case "min", "max":
			partialResults[i] = nil
			col, ok := args.Expr.(*plan.Expr_Col)
			if !ok {
				return nil, nil, nil
			}
			columnMap[int(col.Col.ColPos)] = int(n.TableDef.Cols[int(col.Col.ColPos)].Seqnum)
		default:
			return nil, nil, nil
		}
	}
	return partialResults, partialResultTypes, columnMap
}

func (c *Compile) evalAggOptimize(n *plan.Node, blk *objectio.BlockInfo, partialResults []any, partialResultTypes []types.T, columnMap map[int]int) error {
	if len(n.AggList) == 1 && n.AggList[0].Expr.(*plan.Expr_F).F.Func.ObjName == "starcount" {
		partialResults[0] = partialResults[0].(int64) + int64(blk.MetaLocation().Rows())
		return nil
	}
	location := blk.MetaLocation()
	fs, err := fileservice.Get[fileservice.FileService](c.proc.Base.FileService, defines.SharedFileServiceName)
	if err != nil {
		return err
	}
	objMeta, err := objectio.FastLoadObjectMeta(c.proc.Ctx, &location, false, fs)
	if err != nil {
		return err
	}
	blkMeta := objMeta.MustDataMeta().GetBlockMeta(uint32(location.ID()))
	for i := range n.AggList {
		agg := n.AggList[i].Expr.(*plan.Expr_F)
		name := agg.F.Func.ObjName
		switch name {
		case "starcount":
			partialResults[i] = partialResults[i].(int64) + int64(blkMeta.GetRows())
		case "count":
			partialResults[i] = partialResults[i].(int64) + int64(blkMeta.GetRows())
			col := agg.F.Args[0].Expr.(*plan.Expr_Col)
			nullCnt := blkMeta.ColumnMeta(uint16(columnMap[int(col.Col.ColPos)])).NullCnt()
			partialResults[i] = partialResults[i].(int64) - int64(nullCnt)
		case "min":
			col := agg.F.Args[0].Expr.(*plan.Expr_Col)
			zm := blkMeta.ColumnMeta(uint16(columnMap[int(col.Col.ColPos)])).ZoneMap()
			if zm.GetType().FixedLength() < 0 {
				return &moerr.Error{}
			} else {
				if partialResults[i] == nil {
					partialResults[i] = zm.GetMin()
					partialResultTypes[i] = zm.GetType()
				} else {
					switch zm.GetType() {
					case types.T_bool:
						partialResults[i] = partialResults[i].(bool) && types.DecodeFixed[bool](zm.GetMinBuf())
					case types.T_bit:
						min := types.DecodeFixed[uint64](zm.GetMinBuf())
						if min < partialResults[i].(uint64) {
							partialResults[i] = min
						}
					case types.T_int8:
						min := types.DecodeFixed[int8](zm.GetMinBuf())
						if min < partialResults[i].(int8) {
							partialResults[i] = min
						}
					case types.T_int16:
						min := types.DecodeFixed[int16](zm.GetMinBuf())
						if min < partialResults[i].(int16) {
							partialResults[i] = min
						}
					case types.T_int32:
						min := types.DecodeFixed[int32](zm.GetMinBuf())
						if min < partialResults[i].(int32) {
							partialResults[i] = min
						}
					case types.T_int64:
						min := types.DecodeFixed[int64](zm.GetMinBuf())
						if min < partialResults[i].(int64) {
							partialResults[i] = min
						}
					case types.T_uint8:
						min := types.DecodeFixed[uint8](zm.GetMinBuf())
						if min < partialResults[i].(uint8) {
							partialResults[i] = min
						}
					case types.T_uint16:
						min := types.DecodeFixed[uint16](zm.GetMinBuf())
						if min < partialResults[i].(uint16) {
							partialResults[i] = min
						}
					case types.T_uint32:
						min := types.DecodeFixed[uint32](zm.GetMinBuf())
						if min < partialResults[i].(uint32) {
							partialResults[i] = min
						}
					case types.T_uint64:
						min := types.DecodeFixed[uint64](zm.GetMinBuf())
						if min < partialResults[i].(uint64) {
							partialResults[i] = min
						}
					case types.T_float32:
						min := types.DecodeFixed[float32](zm.GetMinBuf())
						if min < partialResults[i].(float32) {
							partialResults[i] = min
						}
					case types.T_float64:
						min := types.DecodeFixed[float64](zm.GetMinBuf())
						if min < partialResults[i].(float64) {
							partialResults[i] = min
						}
					case types.T_date:
						min := types.DecodeFixed[types.Date](zm.GetMinBuf())
						if min < partialResults[i].(types.Date) {
							partialResults[i] = min
						}
					case types.T_time:
						min := types.DecodeFixed[types.Time](zm.GetMinBuf())
						if min < partialResults[i].(types.Time) {
							partialResults[i] = min
						}
					case types.T_datetime:
						min := types.DecodeFixed[types.Datetime](zm.GetMinBuf())
						if min < partialResults[i].(types.Datetime) {
							partialResults[i] = min
						}
					case types.T_timestamp:
						min := types.DecodeFixed[types.Timestamp](zm.GetMinBuf())
						if min < partialResults[i].(types.Timestamp) {
							partialResults[i] = min
						}
					case types.T_enum:
						min := types.DecodeFixed[types.Enum](zm.GetMinBuf())
						if min < partialResults[i].(types.Enum) {
							partialResults[i] = min
						}
					case types.T_decimal64:
						min := types.DecodeFixed[types.Decimal64](zm.GetMinBuf())
						if min < partialResults[i].(types.Decimal64) {
							partialResults[i] = min
						}
					case types.T_decimal128:
						min := types.DecodeFixed[types.Decimal128](zm.GetMinBuf())
						if min.Compare(partialResults[i].(types.Decimal128)) < 0 {
							partialResults[i] = min
						}
					case types.T_uuid:
						min := types.DecodeFixed[types.Uuid](zm.GetMinBuf())
						if min.Lt(partialResults[i].(types.Uuid)) {
							partialResults[i] = min
						}
					case types.T_TS:
						min := types.DecodeFixed[types.TS](zm.GetMinBuf())
						ts := partialResults[i].(types.TS)
						if min.LT(&ts) {
							partialResults[i] = min
						}
					case types.T_Rowid:
						min := types.DecodeFixed[types.Rowid](zm.GetMinBuf())
						v := partialResults[i].(types.Rowid)
						if min.LT(&v) {
							partialResults[i] = min
						}
					case types.T_Blockid:
						min := types.DecodeFixed[types.Blockid](zm.GetMinBuf())
						v := partialResults[i].(types.Blockid)
						if min.LT(&v) {
							partialResults[i] = min
						}
					}
				}
			}
		case "max":
			col := agg.F.Args[0].Expr.(*plan.Expr_Col)
			zm := blkMeta.ColumnMeta(uint16(columnMap[int(col.Col.ColPos)])).ZoneMap()
			if zm.GetType().FixedLength() < 0 {
				return &moerr.Error{}
			} else {
				if partialResults[i] == nil {
					partialResults[i] = zm.GetMax()
					partialResultTypes[i] = zm.GetType()
				} else {
					switch zm.GetType() {
					case types.T_bool:
						partialResults[i] = partialResults[i].(bool) || types.DecodeFixed[bool](zm.GetMaxBuf())
					case types.T_bit:
						max := types.DecodeFixed[uint64](zm.GetMaxBuf())
						if max > partialResults[i].(uint64) {
							partialResults[i] = max
						}
					case types.T_int8:
						max := types.DecodeFixed[int8](zm.GetMaxBuf())
						if max > partialResults[i].(int8) {
							partialResults[i] = max
						}
					case types.T_int16:
						max := types.DecodeFixed[int16](zm.GetMaxBuf())
						if max > partialResults[i].(int16) {
							partialResults[i] = max
						}
					case types.T_int32:
						max := types.DecodeFixed[int32](zm.GetMaxBuf())
						if max > partialResults[i].(int32) {
							partialResults[i] = max
						}
					case types.T_int64:
						max := types.DecodeFixed[int64](zm.GetMaxBuf())
						if max > partialResults[i].(int64) {
							partialResults[i] = max
						}
					case types.T_uint8:
						max := types.DecodeFixed[uint8](zm.GetMaxBuf())
						if max > partialResults[i].(uint8) {
							partialResults[i] = max
						}
					case types.T_uint16:
						max := types.DecodeFixed[uint16](zm.GetMaxBuf())
						if max > partialResults[i].(uint16) {
							partialResults[i] = max
						}
					case types.T_uint32:
						max := types.DecodeFixed[uint32](zm.GetMaxBuf())
						if max > partialResults[i].(uint32) {
							partialResults[i] = max
						}
					case types.T_uint64:
						max := types.DecodeFixed[uint64](zm.GetMaxBuf())
						if max > partialResults[i].(uint64) {
							partialResults[i] = max
						}
					case types.T_float32:
						max := types.DecodeFixed[float32](zm.GetMaxBuf())
						if max > partialResults[i].(float32) {
							partialResults[i] = max
						}
					case types.T_float64:
						max := types.DecodeFixed[float64](zm.GetMaxBuf())
						if max > partialResults[i].(float64) {
							partialResults[i] = max
						}
					case types.T_date:
						max := types.DecodeFixed[types.Date](zm.GetMaxBuf())
						if max > partialResults[i].(types.Date) {
							partialResults[i] = max
						}
					case types.T_time:
						max := types.DecodeFixed[types.Time](zm.GetMaxBuf())
						if max > partialResults[i].(types.Time) {
							partialResults[i] = max
						}
					case types.T_datetime:
						max := types.DecodeFixed[types.Datetime](zm.GetMaxBuf())
						if max > partialResults[i].(types.Datetime) {
							partialResults[i] = max
						}
					case types.T_timestamp:
						max := types.DecodeFixed[types.Timestamp](zm.GetMaxBuf())
						if max > partialResults[i].(types.Timestamp) {
							partialResults[i] = max
						}
					case types.T_enum:
						max := types.DecodeFixed[types.Enum](zm.GetMaxBuf())
						if max > partialResults[i].(types.Enum) {
							partialResults[i] = max
						}
					case types.T_decimal64:
						max := types.DecodeFixed[types.Decimal64](zm.GetMaxBuf())
						if max > partialResults[i].(types.Decimal64) {
							partialResults[i] = max
						}
					case types.T_decimal128:
						max := types.DecodeFixed[types.Decimal128](zm.GetMaxBuf())
						if max.Compare(partialResults[i].(types.Decimal128)) > 0 {
							partialResults[i] = max
						}
					case types.T_uuid:
						max := types.DecodeFixed[types.Uuid](zm.GetMaxBuf())
						if max.Gt(partialResults[i].(types.Uuid)) {
							partialResults[i] = max
						}
					case types.T_TS:
						max := types.DecodeFixed[types.TS](zm.GetMaxBuf())
						ts := partialResults[i].(types.TS)
						if max.GT(&ts) {
							partialResults[i] = max
						}
					case types.T_Rowid:
						max := types.DecodeFixed[types.Rowid](zm.GetMaxBuf())
						v := partialResults[i].(types.Rowid)
						if max.GT(&v) {
							partialResults[i] = max
						}
					case types.T_Blockid:
						max := types.DecodeFixed[types.Blockid](zm.GetMaxBuf())
						v := partialResults[i].(types.Blockid)
						if max.GT(&v) {
							partialResults[i] = max
						}
					}
				}
			}
		}
	}
	return nil
}

func removeEmtpyNodes(
	c *Compile,
	n *plan.Node,
	rel engine.Relation,
	relData engine.RelData,
	nodes engine.Nodes) (engine.Nodes, error) {
	minCnt := math.MaxInt32
	maxCnt := 0
	// remove empty node from nodes
	var newnodes engine.Nodes
	for i := range nodes {
		if nodes[i].Data.DataCnt() > maxCnt {
			maxCnt = nodes[i].Data.DataCnt() / objectio.BlockInfoSize
		}
		if nodes[i].Data.DataCnt() < minCnt {
			minCnt = nodes[i].Data.DataCnt() / objectio.BlockInfoSize
		}
		if nodes[i].Data.DataCnt() > 0 {
			if nodes[i].Addr != c.addr {
				tombstone, err := collectTombstones(c, n, rel)
				if err != nil {
					return nil, err
				}
				nodes[i].Data.AttachTombstones(tombstone)
			}
			newnodes = append(newnodes, nodes[i])
		}
	}
	if minCnt*2 < maxCnt {
		logstring := fmt.Sprintf("read table %v ,workload %v blocks among %v nodes not balanced, max %v, min %v,",
			n.TableDef.Name,
			relData.DataCnt(),
			len(newnodes),
			maxCnt,
			minCnt)
		logstring = logstring + " cnlist: "
		for i := range c.cnList {
			logstring = logstring + c.cnList[i].Addr + " "
		}
		c.proc.Warn(c.proc.Ctx, logstring)
	}
	return newnodes, nil
}

func shuffleBlocksToMultiCN(c *Compile, rel engine.Relation, relData engine.RelData, n *plan.Node) (engine.Nodes, error) {
	var nodes engine.Nodes
	// add current CN
	nodes = append(nodes, engine.Node{
		Addr: c.addr,
		Mcpu: c.generateCPUNumber(c.ncpu, relData.DataCnt()),
	})
	// add memory table block
	nodes[0].Data = relData.BuildEmptyRelData(relData.DataCnt() / len(c.cnList))
	nodes[0].Data.AppendBlockInfo(&objectio.EmptyBlockInfo)

	// add the rest of CNs in list
	for i := range c.cnList {
		if c.cnList[i].Addr != c.addr {
			nodes = append(nodes, engine.Node{
				Id:   c.cnList[i].Id,
				Addr: c.cnList[i].Addr,
				Mcpu: c.generateCPUNumber(c.cnList[i].Mcpu, relData.DataCnt()),
				Data: relData.BuildEmptyRelData(relData.DataCnt() / len(c.cnList)),
			})
		}
	}

	if force, tids, cnt := engine.GetForceShuffleReader(); force {
		for _, tid := range tids {
			if tid == n.TableDef.TblId {
				shuffleBlocksByMoCtl(relData, cnt, nodes)
				return removeEmtpyNodes(c, n, rel, relData, nodes)
			}
		}
	}

	sort.Slice(nodes, func(i, j int) bool { return nodes[i].Addr < nodes[j].Addr })

	if n.Stats.HashmapStats != nil && n.Stats.HashmapStats.Shuffle && n.Stats.HashmapStats.ShuffleType == plan.ShuffleType_Range {
		err := shuffleBlocksByRange(c, relData, n, nodes)
		if err != nil {
			return nil, err
		}
	} else {
		shuffleBlocksByHash(c, relData, nodes)
	}

	return removeEmtpyNodes(c, n, rel, relData, nodes)
}

func shuffleBlocksByHash(c *Compile, relData engine.RelData, nodes engine.Nodes) {
	engine.ForRangeBlockInfo(1, relData.DataCnt(), relData,
		func(blk *objectio.BlockInfo) (bool, error) {
			location := blk.MetaLocation()
			objTimeStamp := location.Name()[:7]
			index := plan2.SimpleCharHashToRange(objTimeStamp, uint64(len(c.cnList)))
			nodes[index].Data.AppendBlockInfo(blk)
			return true, nil
		})
}

// Just for test
func shuffleBlocksByMoCtl(relData engine.RelData, cnt int, nodes engine.Nodes) error {
	if cnt > relData.DataCnt()-1 {
		return moerr.NewInternalErrorNoCtxf(
			"Invalid Parameter, distribute count:%d, block count:%d",
			cnt,
			relData.DataCnt()-1)
	}

	if len(nodes) < 2 {
		return moerr.NewInternalErrorNoCtx("Invalid count of nodes")
	}

	engine.ForRangeBlockInfo(
		1,
		cnt,
		relData,
		func(blk *objectio.BlockInfo) (bool, error) {
			nodes[1].Data.AppendBlockInfo(blk)
			return true, nil
		})

	return nil
}

func shuffleBlocksByRange(c *Compile, relData engine.RelData, n *plan.Node, nodes engine.Nodes) error {
	var objDataMeta objectio.ObjectDataMeta
	var objMeta objectio.ObjectMeta

	var shuffleRangeUint64 []uint64
	var shuffleRangeInt64 []int64
	var init bool
	var index uint64

	engine.ForRangeBlockInfo(1, relData.DataCnt(), relData,
		func(blk *objectio.BlockInfo) (bool, error) {
			location := blk.MetaLocation()
			fs, err := fileservice.Get[fileservice.FileService](c.proc.Base.FileService, defines.SharedFileServiceName)
			if err != nil {
				return false, err
			}
			if !objectio.IsSameObjectLocVsMeta(location, objDataMeta) {
				if objMeta, err = objectio.FastLoadObjectMeta(c.proc.Ctx, &location, false, fs); err != nil {
					return false, err
				}
				objDataMeta = objMeta.MustDataMeta()
			}
			blkMeta := objDataMeta.GetBlockMeta(uint32(location.ID()))
			zm := blkMeta.MustGetColumn(uint16(n.Stats.HashmapStats.ShuffleColIdx)).ZoneMap()
			if !zm.IsInited() {
				// a block with all null will send to first CN
				nodes[0].Data.AppendBlockInfo(blk)
				return false, nil
			}
			if !init {
				init = true
				switch zm.GetType() {
				case types.T_int64, types.T_int32, types.T_int16:
					shuffleRangeInt64 = plan2.ShuffleRangeReEvalSigned(n.Stats.HashmapStats.Ranges, len(c.cnList), n.Stats.HashmapStats.Nullcnt, int64(n.Stats.TableCnt))
				case types.T_uint64, types.T_uint32, types.T_uint16, types.T_varchar, types.T_char, types.T_text, types.T_bit, types.T_datalink:
					shuffleRangeUint64 = plan2.ShuffleRangeReEvalUnsigned(n.Stats.HashmapStats.Ranges, len(c.cnList), n.Stats.HashmapStats.Nullcnt, int64(n.Stats.TableCnt))
				}
			}
			if shuffleRangeUint64 != nil {
				index = plan2.GetRangeShuffleIndexForZMUnsignedSlice(shuffleRangeUint64, zm)
			} else if shuffleRangeInt64 != nil {
				index = plan2.GetRangeShuffleIndexForZMSignedSlice(shuffleRangeInt64, zm)
			} else {
				index = plan2.GetRangeShuffleIndexForZM(n.Stats.HashmapStats.ShuffleColMin, n.Stats.HashmapStats.ShuffleColMax, zm, uint64(len(c.cnList)))
			}
			nodes[index].Data.AppendBlockInfo(blk)
			return true, nil
		})

	return nil
}

func putBlocksInCurrentCN(c *Compile, relData engine.RelData, forceSingle bool) engine.Nodes {
	var nodes engine.Nodes
	// add current CN
	mcpu := c.generateCPUNumber(c.ncpu, relData.DataCnt())
	if forceSingle {
		mcpu = 1
	}
	nodes = append(nodes, engine.Node{
		Addr:  c.addr,
		Mcpu:  mcpu,
		CNCNT: 1,
	})
	nodes[0].Data = relData
	return nodes
}

func dupType(typ *plan.Type) types.Type {
	return types.New(types.T(typ.Id), typ.Width, typ.Scale)
}

func isSameCN(addr string, currentCNAddr string) bool {
	// just a defensive judgment. In fact, we shouldn't have received such data.
	parts1 := strings.Split(addr, ":")
	if len(parts1) != 2 {
		logutil.Debugf("compileScope received a malformed cn address '%s', expected 'ip:port'", addr)
		return true
	}
	parts2 := strings.Split(currentCNAddr, ":")
	if len(parts2) != 2 {
		logutil.Debugf("compileScope received a malformed current-cn address '%s', expected 'ip:port'", currentCNAddr)
		return true
	}
	return parts1[0] == parts2[0] && parts1[1] == parts2[1]
}

func (s *Scope) affectedRows() uint64 {
	op := s.RootOp
	affectedRows := uint64(0)

	for op != nil {
		if arg, ok := op.(vm.ModificationArgument); ok {
			if marg, ok := arg.(*mergeblock.MergeBlock); ok {
				return marg.GetAffectedRows()
			}
			affectedRows += arg.GetAffectedRows()
		}
		if op.GetOperatorBase().NumChildren() == 0 {
			op = nil
		} else {
			op = op.GetOperatorBase().GetChildren(0)
		}
	}
	return affectedRows
}

func (c *Compile) runSql(sql string) error {
	return c.runSqlWithAccountId(sql, NoAccountId)
}

func (c *Compile) runSqlWithAccountId(sql string, accountId int32) error {
	if sql == "" {
		return nil
	}
	res, err := c.runSqlWithResult(sql, accountId)
	if err != nil {
		return err
	}
	res.Close()
	return nil
}

func (c *Compile) runSqlWithResult(sql string, accountId int32) (executor.Result, error) {
	v, ok := moruntime.ServiceRuntime(c.proc.GetService()).GetGlobalVariables(moruntime.InternalSQLExecutor)
	if !ok {
		panic("missing lock service")
	}

	// default 1
	var lower int64 = 1
	if resolveVariableFunc := c.proc.GetResolveVariableFunc(); resolveVariableFunc != nil {
		lowerVar, err := resolveVariableFunc("lower_case_table_names", true, false)
		if err != nil {
			return executor.Result{}, err
		}
		lower = lowerVar.(int64)
	}

	exec := v.(executor.SQLExecutor)
	opts := executor.Options{}.
		// All runSql and runSqlWithResult is a part of input sql, can not incr statement.
		// All these sub-sql's need to be rolled back and retried en masse when they conflict in pessimistic mode
		WithDisableIncrStatement().
		WithTxn(c.proc.GetTxnOperator()).
		WithDatabase(c.db).
		WithTimeZone(c.proc.GetSessionInfo().TimeZone).
		WithLowerCaseTableNames(&lower)

	if qry, ok := c.pn.Plan.(*plan.Plan_Ddl); ok {
		if qry.Ddl.DdlType == plan.DataDefinition_DROP_DATABASE {
			opts = opts.WithStatementOption(executor.StatementOption{}.WithIgnoreForeignKey())
		}
	}

	ctx := c.proc.Ctx
	if accountId >= 0 {
		ctx = defines.AttachAccountId(c.proc.Ctx, uint32(accountId))
	}
	return exec.Exec(ctx, sql, opts)
}

func (c *Compile) fatalLog(retry int, err error) {
	if err == nil {
		return
	}
	fatal := moerr.IsMoErrCode(err, moerr.ErrTxnNeedRetry) ||
		moerr.IsMoErrCode(err, moerr.ErrTxnNeedRetryWithDefChanged) ||
		moerr.IsMoErrCode(err, moerr.ErrTxnWWConflict) ||
		moerr.IsMoErrCode(err, moerr.ErrDuplicateEntry) ||
		moerr.IsMoErrCode(err, moerr.ER_DUP_ENTRY) ||
		moerr.IsMoErrCode(err, moerr.ER_DUP_ENTRY_WITH_KEY_NAME)
	if !fatal {
		return
	}

	if retry == 0 &&
		(moerr.IsMoErrCode(err, moerr.ErrTxnNeedRetry) ||
			moerr.IsMoErrCode(err, moerr.ErrTxnNeedRetryWithDefChanged)) {
		return
	}

	txnTrace.GetService(c.proc.GetService()).TxnError(c.proc.GetTxnOperator(), err)

	v, ok := moruntime.ServiceRuntime(c.proc.GetService()).
		GetGlobalVariables(moruntime.EnableCheckInvalidRCErrors)
	if !ok || !v.(bool) {
		return
	}

	c.proc.Fatalf(c.proc.Ctx, "BUG(RC): txn %s retry %d, error %+v\n",
		hex.EncodeToString(c.proc.GetTxnOperator().Txn().ID),
		retry,
		err.Error())
}

func (c *Compile) SetOriginSQL(sql string) {
	c.originSQL = sql
}

func (c *Compile) SetBuildPlanFunc(buildPlanFunc func(ctx context.Context) (*plan2.Plan, error)) {
	c.buildPlanFunc = buildPlanFunc
}

// detectFkSelfRefer checks if foreign key self refer confirmed
func detectFkSelfRefer(c *Compile, detectSqls []string) error {
	if len(detectSqls) == 0 {
		return nil
	}
	for _, sql := range detectSqls {
		err := runDetectSql(c, sql)
		if err != nil {
			return err
		}
	}

	return nil
}

// runDetectSql runs the fk detecting sql
func runDetectSql(c *Compile, sql string) error {
	res, err := c.runSqlWithResult(sql, NoAccountId)
	if err != nil {
		c.proc.Errorf(c.proc.Ctx, "The sql that caused the fk self refer check failed is %s, and generated background sql is %s", c.sql, sql)
		return err
	}
	defer res.Close()

	if res.Batches != nil {
		vs := res.Batches[0].Vecs
		if vs != nil && vs[0].Length() > 0 {
			yes := vector.GetFixedAtWithTypeCheck[bool](vs[0], 0)
			if !yes {
				return moerr.NewErrFKNoReferencedRow2(c.proc.Ctx)
			}
		}
	}
	return nil
}

// runDetectFkReferToDBSql runs the fk detecting sql
func runDetectFkReferToDBSql(c *Compile, sql string) error {
	res, err := c.runSqlWithResult(sql, NoAccountId)
	if err != nil {
		c.proc.Errorf(c.proc.Ctx, "The sql that caused the fk self refer check failed is %s, and generated background sql is %s", c.sql, sql)
		return err
	}
	defer res.Close()

	if res.Batches != nil {
		vs := res.Batches[0].Vecs
		if vs != nil && vs[0].Length() > 0 {
			yes := vector.GetFixedAtWithTypeCheck[bool](vs[0], 0)
			if yes {
				return moerr.NewInternalError(c.proc.Ctx,
					"can not drop database. It has been referenced by foreign keys")
			}
		}
	}
	return nil
}

func getEngineNode(c *Compile) engine.Node {
	if c.IsTpQuery() {
		return engine.Node{Addr: c.addr, Mcpu: 1}
	} else {
		return engine.Node{Addr: c.addr, Mcpu: c.ncpu}
	}
}

func (c *Compile) setHaveDDL(haveDDL bool) {
	txn := c.proc.GetTxnOperator()
	if txn != nil && txn.GetWorkspace() != nil {
		txn.GetWorkspace().SetHaveDDL(haveDDL)
	}
}

func (c *Compile) getHaveDDL() bool {
	txn := c.proc.GetTxnOperator()
	if txn != nil && txn.GetWorkspace() != nil {
		return txn.GetWorkspace().GetHaveDDL()
	}
	return false
}<|MERGE_RESOLUTION|>--- conflicted
+++ resolved
@@ -3771,11 +3771,7 @@
 		}
 	}
 
-<<<<<<< HEAD
-	dop := plan2.GetShuffleDop(ncpu, len(cnlist), node.Stats.HashmapStats.HashmapSize)
-=======
-	dop := plan2.GetShuffleDop(c.ncpu, len(cnlist), n.Stats.HashmapStats.HashmapSize)
->>>>>>> 75296489
+	dop := plan2.GetShuffleDop(c.ncpu, len(cnlist), node.Stats.HashmapStats.HashmapSize)
 
 	bucketNum := len(cnlist) * dop
 	shuffleProbes := make([]*Scope, 0, bucketNum)
