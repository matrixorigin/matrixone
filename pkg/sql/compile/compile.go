--- conflicted
+++ resolved
@@ -184,12 +184,6 @@
 	for _, s := range c.scopes {
 		s.Reset(c)
 	}
-	if c.tmpScopes != nil {
-		for i := range c.tmpScopes {
-			c.tmpScopes[i].release()
-		}
-		c.tmpScopes = c.tmpScopes[:0]
-	}
 
 	for _, v := range c.nodeRegs {
 		v.CleanChannel(c.proc.GetMPool())
@@ -217,15 +211,6 @@
 	}
 	for i := range c.scopes {
 		c.scopes[i].release()
-<<<<<<< HEAD
-	}
-	if c.tmpScopes != nil {
-		for i := range c.tmpScopes {
-			c.tmpScopes[i].release()
-		}
-		c.tmpScopes = c.tmpScopes[:0]
-=======
->>>>>>> 862e9111
 	}
 	for i := range c.fuzzys {
 		c.fuzzys[i].release()
@@ -427,12 +412,6 @@
 func (c *Compile) FreeOperator() {
 	for _, s := range c.scopes {
 		s.FreeOperator(c)
-	}
-	if c.tmpScopes != nil {
-		for i := range c.tmpScopes {
-			c.tmpScopes[i].release()
-		}
-		c.tmpScopes = c.tmpScopes[:0]
 	}
 }
 
