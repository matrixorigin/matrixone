// Copyright 2021 Matrix Origin
//
// Licensed under the Apache License, Version 2.0 (the "License");
// you may not use this file except in compliance with the License.
// You may obtain a copy of the License at
//
//      http://www.apache.org/licenses/LICENSE-2.0
//
// Unless required by applicable law or agreed to in writing, software
// distributed under the License is distributed on an "AS IS" BASIS,
// WITHOUT WARRANTIES OR CONDITIONS OF ANY KIND, either express or implied.
// See the License for the specific language governing permissions and
// limitations under the License.

package compile

import (
	"context"
	"encoding/hex"
	"encoding/json"
	"fmt"
	"math"
	"net"
	"runtime"
	gotrace "runtime/trace"
	"sort"
	"strings"
	"sync"
	"sync/atomic"
	"time"

	"github.com/matrixorigin/matrixone/pkg/sql/colexec/sample"

	"github.com/google/uuid"
	"github.com/matrixorigin/matrixone/pkg/catalog"
	"github.com/matrixorigin/matrixone/pkg/cnservice/cnclient"
	"github.com/matrixorigin/matrixone/pkg/common/buffer"
	"github.com/matrixorigin/matrixone/pkg/common/moerr"
	"github.com/matrixorigin/matrixone/pkg/common/morpc"
	"github.com/matrixorigin/matrixone/pkg/common/mpool"
	moruntime "github.com/matrixorigin/matrixone/pkg/common/runtime"
	"github.com/matrixorigin/matrixone/pkg/container/batch"
	"github.com/matrixorigin/matrixone/pkg/container/types"
	"github.com/matrixorigin/matrixone/pkg/container/vector"
	"github.com/matrixorigin/matrixone/pkg/defines"
	"github.com/matrixorigin/matrixone/pkg/fileservice"
	"github.com/matrixorigin/matrixone/pkg/logutil"
	"github.com/matrixorigin/matrixone/pkg/objectio"
	"github.com/matrixorigin/matrixone/pkg/pb/lock"
	"github.com/matrixorigin/matrixone/pkg/pb/pipeline"
	"github.com/matrixorigin/matrixone/pkg/pb/plan"
	"github.com/matrixorigin/matrixone/pkg/pb/timestamp"
	"github.com/matrixorigin/matrixone/pkg/perfcounter"
	"github.com/matrixorigin/matrixone/pkg/sql/colexec"
	"github.com/matrixorigin/matrixone/pkg/sql/colexec/connector"
	"github.com/matrixorigin/matrixone/pkg/sql/colexec/deletion"
	"github.com/matrixorigin/matrixone/pkg/sql/colexec/dispatch"
	"github.com/matrixorigin/matrixone/pkg/sql/colexec/external"
	"github.com/matrixorigin/matrixone/pkg/sql/colexec/insert"
	"github.com/matrixorigin/matrixone/pkg/sql/colexec/merge"
	"github.com/matrixorigin/matrixone/pkg/sql/colexec/mergeblock"
	"github.com/matrixorigin/matrixone/pkg/sql/colexec/mergecte"
	"github.com/matrixorigin/matrixone/pkg/sql/colexec/mergedelete"
	"github.com/matrixorigin/matrixone/pkg/sql/colexec/mergerecursive"
	"github.com/matrixorigin/matrixone/pkg/sql/colexec/output"
	"github.com/matrixorigin/matrixone/pkg/sql/parsers/tree"
	plan2 "github.com/matrixorigin/matrixone/pkg/sql/plan"
	"github.com/matrixorigin/matrixone/pkg/sql/util"
	mokafka "github.com/matrixorigin/matrixone/pkg/stream/adapter/kafka"
	util2 "github.com/matrixorigin/matrixone/pkg/util"
	"github.com/matrixorigin/matrixone/pkg/util/executor"
	v2 "github.com/matrixorigin/matrixone/pkg/util/metric/v2"
	"github.com/matrixorigin/matrixone/pkg/util/trace"
	"github.com/matrixorigin/matrixone/pkg/util/trace/impl/motrace/statistic"
	"github.com/matrixorigin/matrixone/pkg/vm"
	"github.com/matrixorigin/matrixone/pkg/vm/engine"
	"github.com/matrixorigin/matrixone/pkg/vm/process"
	"github.com/panjf2000/ants/v2"
	"go.uber.org/zap"
)

// Note: Now the cost going from stat is actually the number of rows, so we can only estimate a number for the size of each row.
// The current insertion of around 200,000 rows triggers cn to write s3 directly
const (
	DistributedThreshold     uint64 = 10 * mpool.MB
	SingleLineSizeEstimate   uint64 = 300 * mpool.B
	shuffleChannelBufferSize        = 16
)

var (
	ncpu = runtime.NumCPU()

	ctxCancelError = context.Canceled.Error()
)

var pool = sync.Pool{
	New: func() any {
		return new(Compile)
	},
}

// New is used to new an object of compile
func New(
	addr, db, sql, tenant, uid string,
	ctx context.Context,
	e engine.Engine,
	proc *process.Process,
	stmt tree.Statement,
	isInternal bool,
	cnLabel map[string]string,
	startAt time.Time) *Compile {
	c := pool.Get().(*Compile)
	c.e = e
	c.db = db
	c.ctx = ctx
	c.tenant = tenant
	c.uid = uid
	c.sql = sql
	c.proc = proc
	c.stmt = stmt
	c.addr = addr
	c.nodeRegs = make(map[[2]int32]*process.WaitRegister)
	c.stepRegs = make(map[int32][][2]int32)
	c.isInternal = isInternal
	c.cnLabel = cnLabel
	c.runtimeFilterReceiverMap = make(map[int32]*runtimeFilterReceiver)
	c.startAt = startAt
	c.metaTables = make(map[string]struct{})
	return c
}

func putCompile(c *Compile) {
	if c == nil {
		return
	}
	if c.anal != nil {
		for i := range c.anal.analInfos {
			buffer.Free(c.proc.SessionInfo.Buf, c.anal.analInfos[i])
		}
		c.anal.analInfos = nil
	}
	if c.scope != nil {
		c.scope = nil
	}

	c.proc.CleanValueScanBatchs()
	c.clear()
	pool.Put(c)
}

func (c *Compile) clear() {
	c.scope = c.scope[:0]
	c.pn = nil
	c.u = nil
	c.fill = nil
	c.affectRows.Store(0)
	c.addr = ""
	c.db = ""
	c.tenant = ""
	c.uid = ""
	c.sql = ""
	c.anal = nil
	c.e = nil
	c.ctx = nil
	c.proc = nil
	c.cnList = nil
	c.stmt = nil
	c.startAt = time.Time{}
<<<<<<< HEAD
	c.fuzzy = nil
=======
	c.metaTables = nil
	c.needLockMeta = false
>>>>>>> 67141f02

	for k := range c.nodeRegs {
		delete(c.nodeRegs, k)
	}
	for k := range c.stepRegs {
		delete(c.stepRegs, k)
	}
	for k := range c.runtimeFilterReceiverMap {
		delete(c.runtimeFilterReceiverMap, k)
	}
	c.isInternal = false
	for k := range c.cnLabel {
		delete(c.cnLabel, k)
	}
	c.counterSet = perfcounter.CounterSet{}
}

// helper function to judge if init temporary engine is needed
func (c *Compile) NeedInitTempEngine(InitTempEngine bool) bool {
	if InitTempEngine {
		return false
	}
	for _, s := range c.scope {
		ddl := s.Plan.GetDdl()
		if ddl == nil {
			continue
		}
		if qry := ddl.GetCreateTable(); qry != nil && qry.Temporary {
			if c.e.(*engine.EntireEngine).TempEngine == nil {
				return true
			}
		}
	}
	return false
}

func (c *Compile) SetTempEngine(ctx context.Context, te engine.Engine) {
	e := c.e.(*engine.EntireEngine)
	e.TempEngine = te
	c.ctx = ctx
}

// Compile is the entrance of the compute-execute-layer.
// It generates a scope (logic pipeline) for a query plan.
func (c *Compile) Compile(ctx context.Context, pn *plan.Plan, u any, fill func(any, *batch.Batch) error) (err error) {
	start := time.Now()
	defer func() {
		v2.TxnStatementCompileDurationHistogram.Observe(time.Since(start).Seconds())
	}()

	_, task := gotrace.NewTask(context.TODO(), "pipeline.Compile")
	defer task.End()
	defer func() {
		if e := recover(); e != nil {
			err = moerr.ConvertPanicError(ctx, e)
			getLogger().Error("panic in compile",
				zap.String("sql", c.sql),
				zap.String("error", err.Error()))
		}
	}()

	if c.proc.TxnOperator != nil && c.proc.TxnOperator.Txn().IsPessimistic() {
		if qry, ok := pn.Plan.(*plan.Plan_Query); ok {
			if qry.Query.StmtType == plan.Query_SELECT {
				for _, n := range qry.Query.Nodes {
					if n.NodeType == plan.Node_LOCK_OP {
						c.needLockMeta = true
						break
					}
				}
			} else {
				c.needLockMeta = true
			}
		}
	}

	// with values
	c.proc.Ctx = perfcounter.WithCounterSet(c.proc.Ctx, &c.counterSet)
	c.ctx = c.proc.Ctx

	// session info and callback function to write back query result.
	// XXX u is really a bad name, I'm not sure if `session` or `user` will be more suitable.
	c.u = u
	c.fill = fill

	c.pn = pn
	// get execute related information
	// about ap or tp, what and how many compute resource we can use.
	c.info = plan2.GetExecTypeFromPlan(pn)
	if pn.IsPrepare {
		c.info.Typ = plan2.ExecTypeTP
	}

	// Compile may exec some function that need engine.Engine.
	c.proc.Ctx = context.WithValue(c.proc.Ctx, defines.EngineKey{}, c.e)
	// generate logic pipeline for query.
	c.scope, err = c.compileScope(ctx, pn)

	if err != nil {
		return err
	}
	for _, s := range c.scope {
		if len(s.NodeInfo.Addr) == 0 {
			s.NodeInfo.Addr = c.addr
		}
	}
	if c.shouldReturnCtxErr() {
		return c.proc.Ctx.Err()
	}
	return nil
}

func (c *Compile) addAffectedRows(n uint64) {
	c.affectRows.Add(n)
}

func (c *Compile) setAffectedRows(n uint64) {
	c.affectRows.Store(n)
}

func (c *Compile) getAffectedRows() uint64 {
	affectRows := c.affectRows.Load()
	return affectRows
}

func (c *Compile) run(s *Scope) error {
	if s == nil {
		return nil
	}

	//fmt.Println(DebugShowScopes([]*Scope{s}))

	switch s.Magic {
	case Normal:
		defer c.fillAnalyzeInfo()
		err := s.Run(c)
		if err != nil {
			return err
		}

		c.addAffectedRows(s.affectedRows())
		return nil
	case Merge, MergeInsert:
		defer c.fillAnalyzeInfo()
		err := s.MergeRun(c)
		if err != nil {
			return err
		}

		c.addAffectedRows(s.affectedRows())
		return nil
	case MergeDelete:
		defer c.fillAnalyzeInfo()
		err := s.MergeRun(c)
		if err != nil {
			return err
		}
		c.setAffectedRows(s.Instructions[len(s.Instructions)-1].Arg.(*mergedelete.Argument).AffectedRows)
		return nil
	case Remote:
		defer c.fillAnalyzeInfo()
		err := s.RemoteRun(c)
		c.addAffectedRows(s.affectedRows())
		return err
	case CreateDatabase:
		err := s.CreateDatabase(c)
		if err != nil {
			return err
		}
		c.setAffectedRows(1)
		return nil
	case DropDatabase:
		err := s.DropDatabase(c)
		if err != nil {
			return err
		}
		c.setAffectedRows(1)
		return nil
	case CreateTable:
		qry := s.Plan.GetDdl().GetCreateTable()
		if qry.Temporary {
			return s.CreateTempTable(c)
		} else {
			return s.CreateTable(c)
		}
	case AlterView:
		return s.AlterView(c)
	case AlterTable:
		return s.AlterTable(c)
	case DropTable:
		return s.DropTable(c)
	case DropSequence:
		return s.DropSequence(c)
	case CreateSequence:
		return s.CreateSequence(c)
	case AlterSequence:
		return s.AlterSequence(c)
	case CreateIndex:
		return s.CreateIndex(c)
	case DropIndex:
		return s.DropIndex(c)
	case TruncateTable:
		return s.TruncateTable(c)
	case Deletion:
		defer c.fillAnalyzeInfo()
		affectedRows, err := s.Delete(c)
		if err != nil {
			return err
		}
		c.setAffectedRows(affectedRows)
		return nil
	case Insert:
		defer c.fillAnalyzeInfo()
		affectedRows, err := s.Insert(c)
		if err != nil {
			return err
		}
		c.setAffectedRows(affectedRows)
		return nil
	case Replace:
		return s.replace(c)
	}
	return nil
}

// Run is an important function of the compute-layer, it executes a single sql according to its scope
func (c *Compile) Run(_ uint64) (result *util2.RunResult, err error) {
	start := time.Now()
	v2.TxnStatementExecuteLatencyDurationHistogram.Observe(start.Sub(c.startAt).Seconds())

	stats := statistic.StatsInfoFromContext(c.proc.Ctx)
	stats.ExecutionStart()

	defer func() {
		stats.ExecutionEnd()
		v2.TxnStatementExecuteDurationHistogram.Observe(time.Since(start).Seconds())
	}()

	var span trace.Span
	var cc *Compile // compile structure for rerun.
	result = &util2.RunResult{}
	// var err error

	sp := c.proc.GetStmtProfile()
	c.ctx, span = trace.Start(c.ctx, "Compile.Run", trace.WithKind(trace.SpanKindStatement))
	_, task := gotrace.NewTask(context.TODO(), "pipeline.Run")
	defer func() {
		// fuzzy filter not sure whether this insert / load obey duplicate constraints, need double check
		if cc != nil {
			if cc.fuzzy != nil && cc.fuzzy.cnt > 0 && err == nil {
				err = cc.fuzzy.backgroundSQLCheck(cc)
			}
		} else {
			if c.fuzzy != nil && c.fuzzy.cnt > 0 && err == nil {
				err = c.fuzzy.backgroundSQLCheck(c)
			}
		}

		putCompile(c)
		putCompile(cc)

		task.End()
		span.End(trace.WithStatementExtra(sp.GetTxnId(), sp.GetStmtId(), sp.GetSqlOfStmt()))
	}()

	if c.proc.TxnOperator != nil {
		c.proc.TxnOperator.GetWorkspace().IncrSQLCount()
		c.proc.TxnOperator.ResetRetry(false)
	}

	v2.TxnStatementTotalCounter.Inc()
	if err = c.runOnce(); err != nil {
		c.fatalLog(0, err)

		if !c.ifNeedRerun(err) {
			return
		}
		v2.TxnStatementRetryCounter.Inc()

		c.proc.TxnOperator.ResetRetry(true)
		c.proc.TxnOperator.GetWorkspace().IncrSQLCount()

		// clear the workspace of the failed statement
		if e := c.proc.TxnOperator.GetWorkspace().RollbackLastStatement(c.ctx); e != nil {
			err = e
			return
		}

		// increase the statement id
		if e := c.proc.TxnOperator.GetWorkspace().IncrStatementID(c.ctx, false); e != nil {
			err = e
			return
		}

		// FIXME: the current retry method is quite bad, the overhead is relatively large, and needs to be
		// improved to refresh expression in the future.
		cc = New(c.addr, c.db, c.sql, c.tenant, c.uid, c.proc.Ctx, c.e, c.proc, c.stmt, c.isInternal, c.cnLabel, c.startAt)
		if moerr.IsMoErrCode(err, moerr.ErrTxnNeedRetryWithDefChanged) {
			pn, e := c.buildPlanFunc()
			if e != nil {
				return nil, e
			}
			c.pn = pn
		}
		if err = cc.Compile(c.proc.Ctx, c.pn, c.u, c.fill); err != nil {
			c.fatalLog(1, err)
			return
		}
		if err = cc.runOnce(); err != nil {
			c.fatalLog(1, err)
			return
		}
		err = c.proc.TxnOperator.GetWorkspace().Adjust()
		if err != nil {
			c.fatalLog(1, err)
			return
		}
		// set affectedRows to old compile to return
		c.setAffectedRows(cc.getAffectedRows())
	}

	if c.shouldReturnCtxErr() {
		err = c.proc.Ctx.Err()
		return
	}
	result.AffectRows = c.getAffectedRows()
	if c.proc.TxnOperator != nil {
		err = c.proc.TxnOperator.GetWorkspace().Adjust()
	}
	return
}

// if the error is ErrTxnNeedRetry and the transaction is RC isolation, we need to retry the statement
func (c *Compile) ifNeedRerun(err error) bool {
	if (moerr.IsMoErrCode(err, moerr.ErrTxnNeedRetry) ||
		moerr.IsMoErrCode(err, moerr.ErrTxnNeedRetryWithDefChanged)) &&
		c.proc.TxnOperator.Txn().IsRCIsolation() {
		return true
	}
	return false
}

// run once
func (c *Compile) runOnce() error {
	var wg sync.WaitGroup

	err := c.lockMetaTables()
	if err != nil {
		return err
	}
	errC := make(chan error, len(c.scope))
	for _, s := range c.scope {
		s.SetContextRecursively(c.proc.Ctx)
	}
	for i := range c.scope {
		wg.Add(1)
		scope := c.scope[i]
		ants.Submit(func() {
			defer func() {
				if e := recover(); e != nil {
					err := moerr.ConvertPanicError(c.ctx, e)
					getLogger().Error("panic in run",
						zap.String("sql", c.sql),
						zap.String("error", err.Error()))
					errC <- err
				}
				wg.Done()
			}()
			errC <- c.run(scope)
		})
	}
	wg.Wait()
	close(errC)

	errList := make([]error, 0, len(c.scope))
	for e := range errC {
		if e != nil {
			errList = append(errList, e)
			if c.ifNeedRerun(e) {
				return e
			}
		}
	}

	if len(errList) == 0 {
		return nil
	} else {
		return errList[0]
	}
}

// shouldReturnCtxErr return true only if the ctx has error and the error is not canceled.
// maybe deadlined or other error.
func (c *Compile) shouldReturnCtxErr() bool {
	if e := c.proc.Ctx.Err(); e != nil && e.Error() != ctxCancelError {
		return true
	}
	return false
}

func (c *Compile) compileScope(ctx context.Context, pn *plan.Plan) ([]*Scope, error) {
	switch qry := pn.Plan.(type) {
	case *plan.Plan_Query:
		switch qry.Query.StmtType {
		case plan.Query_REPLACE:
			return []*Scope{{
				Magic: Replace,
				Plan:  pn,
			}}, nil
		}
		scopes, err := c.compileQuery(ctx, qry.Query)
		if err != nil {
			return nil, err
		}
		for _, s := range scopes {
			s.Plan = pn
		}
		return scopes, nil
	case *plan.Plan_Ddl:
		switch qry.Ddl.DdlType {
		case plan.DataDefinition_CREATE_DATABASE:
			return []*Scope{{
				Magic: CreateDatabase,
				Plan:  pn,
			}}, nil
		case plan.DataDefinition_DROP_DATABASE:
			return []*Scope{{
				Magic: DropDatabase,
				Plan:  pn,
			}}, nil
		case plan.DataDefinition_CREATE_TABLE:
			return []*Scope{{
				Magic: CreateTable,
				Plan:  pn,
			}}, nil
		case plan.DataDefinition_ALTER_VIEW:
			return []*Scope{{
				Magic: AlterView,
				Plan:  pn,
			}}, nil
		case plan.DataDefinition_ALTER_TABLE:
			return []*Scope{{
				Magic: AlterTable,
				Plan:  pn,
			}}, nil
		case plan.DataDefinition_DROP_TABLE:
			return []*Scope{{
				Magic: DropTable,
				Plan:  pn,
			}}, nil
		case plan.DataDefinition_DROP_SEQUENCE:
			return []*Scope{{
				Magic: DropSequence,
				Plan:  pn,
			}}, nil
		case plan.DataDefinition_ALTER_SEQUENCE:
			return []*Scope{{
				Magic: AlterSequence,
				Plan:  pn,
			}}, nil
		case plan.DataDefinition_TRUNCATE_TABLE:
			return []*Scope{{
				Magic: TruncateTable,
				Plan:  pn,
			}}, nil
		case plan.DataDefinition_CREATE_SEQUENCE:
			return []*Scope{{
				Magic: CreateSequence,
				Plan:  pn,
			}}, nil
		case plan.DataDefinition_CREATE_INDEX:
			return []*Scope{{
				Magic: CreateIndex,
				Plan:  pn,
			}}, nil
		case plan.DataDefinition_DROP_INDEX:
			return []*Scope{{
				Magic: DropIndex,
				Plan:  pn,
			}}, nil
		case plan.DataDefinition_SHOW_DATABASES,
			plan.DataDefinition_SHOW_TABLES,
			plan.DataDefinition_SHOW_COLUMNS,
			plan.DataDefinition_SHOW_CREATETABLE:
			return c.compileQuery(ctx, pn.GetDdl().GetQuery())
			// 1、not supported: show arnings/errors/status/processlist
			// 2、show variables will not return query
			// 3、show create database/table need rewrite to create sql
		}
	}
	return nil, moerr.NewNYI(ctx, fmt.Sprintf("query '%s'", pn))
}

func (c *Compile) appendMetaTables(objRes *plan.ObjectRef) {
	if !c.needLockMeta {
		return
	}

	if objRes.SchemaName == catalog.MO_CATALOG && (objRes.ObjName == catalog.MO_DATABASE || objRes.ObjName == catalog.MO_TABLES || objRes.ObjName == catalog.MO_COLUMNS) {
		// do not lock meta table for meta table
	} else {
		key := fmt.Sprintf("%s %s", objRes.SchemaName, objRes.ObjName)
		c.metaTables[key] = struct{}{}
	}
}

func (c *Compile) lockMetaTables() error {
	lockLen := len(c.metaTables)
	if lockLen == 0 {
		return nil
	}

	tables := make([]string, 0, lockLen)
	for table := range c.metaTables {
		tables = append(tables, table)
	}
	sort.Strings(tables)

	for _, table := range tables {
		names := strings.SplitN(table, " ", 2)

		err := lockMoTable(c, names[0], names[1], lock.LockMode_Shared)
		if err != nil {
			return moerr.NewTxnNeedRetryWithDefChangedNoCtx()
		}
	}
	return nil
}

func (c *Compile) cnListStrategy() {
	if len(c.cnList) == 0 {
		c.cnList = append(c.cnList, engine.Node{
			Addr: c.addr,
			Mcpu: ncpu,
		})
	} else if len(c.cnList) > c.info.CnNumbers {
		c.cnList = c.cnList[:c.info.CnNumbers]
	}
}

// func (c *Compile) compileAttachedScope(ctx context.Context, attachedPlan *plan.Plan) ([]*Scope, error) {
// 	query := attachedPlan.Plan.(*plan.Plan_Query)
// 	attachedScope, err := c.compileQuery(ctx, query.Query)
// 	if err != nil {
// 		return nil, err
// 	}
// 	for _, s := range attachedScope {
// 		s.Plan = attachedPlan
// 	}
// 	return attachedScope, nil
// }

func isAvailable(client morpc.RPCClient, addr string) bool {
	_, _, err := net.SplitHostPort(addr)
	if err != nil {
		logutil.Warnf("compileScope received a malformed cn address '%s', expected 'ip:port'", addr)
		return false
	}
	logutil.Debugf("ping %s start", addr)
	ctx, cancel := context.WithTimeout(context.Background(), 500*time.Millisecond)
	defer cancel()
	err = client.Ping(ctx, addr)
	if err != nil {
		// ping failed
		logutil.Debugf("ping %s err %+v\n", addr, err)
		return false
	}
	return true
}

func (c *Compile) removeUnavailableCN() {
	client := cnclient.GetRPCClient()
	if client == nil {
		return
	}
	i := 0
	for _, cn := range c.cnList {
		if isSameCN(c.addr, cn.Addr) || isAvailable(client, cn.Addr) {
			c.cnList[i] = cn
			i++
		}
	}
	c.cnList = c.cnList[:i]
}

func (c *Compile) compileQuery(ctx context.Context, qry *plan.Query) ([]*Scope, error) {
	var err error
	c.cnList, err = c.e.Nodes(c.isInternal, c.tenant, c.uid, c.cnLabel)
	if err != nil {
		return nil, err
	}
	// sort by addr to get fixed order of CN list
	sort.Slice(c.cnList, func(i, j int) bool { return c.cnList[i].Addr < c.cnList[j].Addr })

	if c.info.Typ == plan2.ExecTypeAP {
		c.removeUnavailableCN()
	}

	c.info.CnNumbers = len(c.cnList)
	blkNum := 0
	cost := float64(0.0)
	for _, n := range qry.Nodes {
		if n.Stats == nil {
			continue
		}
		if n.NodeType == plan.Node_TABLE_SCAN {
			blkNum += int(n.Stats.BlockNum)
		}
		if n.NodeType == plan.Node_INSERT {
			cost += n.Stats.GetCost()
		}
	}
	switch qry.StmtType {
	case plan.Query_INSERT:
		if cost*float64(SingleLineSizeEstimate) > float64(DistributedThreshold) || qry.LoadTag || blkNum >= plan2.BlockNumForceOneCN {
			c.cnListStrategy()
		} else {
			c.cnList = engine.Nodes{engine.Node{
				Addr: c.addr,
				Mcpu: c.generateCPUNumber(ncpu, blkNum)},
			}
		}
		// insertNode := qry.Nodes[qry.Steps[0]]
		// nodeStats := qry.Nodes[insertNode.Children[0]].Stats
		// if nodeStats.GetCost()*float64(SingleLineSizeEstimate) > float64(DistributedThreshold) || qry.LoadTag || blkNum >= MinBlockNum {
		// 	if len(insertNode.InsertCtx.OnDuplicateIdx) > 0 {
		// 		c.cnList = engine.Nodes{
		// 			engine.Node{
		// 				Addr: c.addr,
		// 				Mcpu: c.generateCPUNumber(1, blkNum)},
		// 		}
		// 	} else {
		// 		c.cnListStrategy()
		// 	}
		// } else {
		// 	if len(insertNode.InsertCtx.OnDuplicateIdx) > 0 {
		// 		c.cnList = engine.Nodes{
		// 			engine.Node{
		// 				Addr: c.addr,
		// 				Mcpu: c.generateCPUNumber(1, blkNum)},
		// 		}
		// 	} else {
		// 		c.cnList = engine.Nodes{engine.Node{
		// 			Addr: c.addr,
		// 			Mcpu: c.generateCPUNumber(c.NumCPU(), blkNum)},
		// 		}
		// 	}
		// }
	default:
		if blkNum < plan2.BlockNumForceOneCN {
			c.cnList = engine.Nodes{engine.Node{
				Addr: c.addr,
				Mcpu: c.generateCPUNumber(ncpu, blkNum)},
			}
		} else {
			c.cnListStrategy()
		}
	}
	if c.info.Typ == plan2.ExecTypeTP && len(c.cnList) > 1 {
		c.cnList = engine.Nodes{engine.Node{
			Addr: c.addr,
			Mcpu: c.generateCPUNumber(ncpu, blkNum)},
		}
	}

	c.initAnalyze(qry)

	//deal with sink scan first.
	for i := len(qry.Steps) - 1; i >= 0; i-- {
		err := c.compileSinkScan(qry, qry.Steps[i])
		if err != nil {
			return nil, err
		}
	}

	steps := make([]*Scope, 0, len(qry.Steps))
	for i := len(qry.Steps) - 1; i >= 0; i-- {
		scopes, err := c.compilePlanScope(ctx, int32(i), qry.Steps[i], qry.Nodes)
		if err != nil {
			return nil, err
		}
		scope, err := c.compileApQuery(qry, scopes, qry.Steps[i])
		if err != nil {
			return nil, err
		}
		steps = append(steps, scope)
	}
	return steps, err
}

func (c *Compile) compileSinkScan(qry *plan.Query, nodeId int32) error {
	n := qry.Nodes[nodeId]
	for _, childId := range n.Children {
		err := c.compileSinkScan(qry, childId)
		if err != nil {
			return err
		}
	}

	if n.NodeType == plan.Node_SINK_SCAN || n.NodeType == plan.Node_RECURSIVE_SCAN || n.NodeType == plan.Node_RECURSIVE_CTE {
		for _, s := range n.SourceStep {
			var wr *process.WaitRegister
			if c.anal.qry.LoadTag {
				wr = &process.WaitRegister{
					Ctx: c.ctx,
					Ch:  make(chan *batch.Batch, ncpu),
				}
			} else {
				wr = &process.WaitRegister{
					Ctx: c.ctx,
					Ch:  make(chan *batch.Batch, 1),
				}

			}
			c.appendStepRegs(s, nodeId, wr)
		}
	}
	return nil
}

func (c *Compile) compileApQuery(qry *plan.Query, ss []*Scope, step int32) (*Scope, error) {
	if qry.Nodes[step].NodeType == plan.Node_SINK {
		return ss[0], nil
	}
	var rs *Scope
	switch qry.StmtType {
	case plan.Query_DELETE:
		return ss[0], nil
	case plan.Query_INSERT:
		return ss[0], nil
	case plan.Query_UPDATE:
		return ss[0], nil
	default:
		rs = c.newMergeScope(ss)
		updateScopesLastFlag([]*Scope{rs})
		c.setAnalyzeCurrent([]*Scope{rs}, c.anal.curr)
		rs.Instructions = append(rs.Instructions, vm.Instruction{
			Op: vm.Output,
			Arg: &output.Argument{
				Data: c.u,
				Func: c.fill,
			},
		})
	}
	return rs, nil
}

func constructValueScanBatch(ctx context.Context, proc *process.Process, node *plan.Node) (*batch.Batch, error) {
	var nodeId uuid.UUID
	var exprList []colexec.ExpressionExecutor

	if node == nil || node.TableDef == nil { // like : select 1, 2
		bat := batch.NewWithSize(1)
		bat.Vecs[0] = vector.NewConstNull(types.T_int64.ToType(), 1, proc.Mp())
		bat.SetRowCount(1)
		return bat, nil
	}
	// select * from (values row(1,1), row(2,2), row(3,3)) a;
	tableDef := node.TableDef
	colCount := len(tableDef.Cols)
	colsData := node.RowsetData.Cols
	copy(nodeId[:], node.Uuid)
	bat := proc.GetPrepareBatch()
	if bat == nil {
		bat = proc.GetValueScanBatch(nodeId)
		if bat == nil {
			return nil, moerr.NewInfo(ctx, fmt.Sprintf("constructValueScanBatch failed, node id: %s", nodeId.String()))
		}
	}
	params := proc.GetPrepareParams()
	if len(colsData) > 0 {
		exprs := proc.GetPrepareExprList()
		for i := 0; i < colCount; i++ {
			if exprs != nil {
				exprList = exprs.([][]colexec.ExpressionExecutor)[i]
			}
			if params != nil {
				vs := vector.MustFixedCol[types.Varlena](params)
				for _, row := range colsData[i].Data {
					if row.Pos >= 0 {
						isNull := params.GetNulls().Contains(uint64(row.Pos - 1))
						str := vs[row.Pos-1].GetString(params.GetArea())
						if err := util.SetBytesToAnyVector(ctx, str, int(row.RowPos), isNull, bat.Vecs[i],
							proc); err != nil {
							return nil, err
						}
					}
				}
			}
			if err := evalRowsetData(proc, colsData[i].Data, bat.Vecs[i], exprList); err != nil {
				bat.Clean(proc.Mp())
				return nil, err
			}
		}
	}
	return bat, nil
}

func (c *Compile) compilePlanScope(ctx context.Context, step int32, curNodeIdx int32, ns []*plan.Node) ([]*Scope, error) {
	n := ns[curNodeIdx]
	switch n.NodeType {
	case plan.Node_VALUE_SCAN:
		bat, err := constructValueScanBatch(ctx, c.proc, n)
		if err != nil {
			return nil, err
		}
		ds := &Scope{
			Magic:      Normal,
			DataSource: &Source{Bat: bat},
			NodeInfo:   engine.Node{Addr: c.addr, Mcpu: 1},
			Proc:       process.NewWithAnalyze(c.proc, c.ctx, 0, c.anal.Nodes()),
		}
		return c.compileSort(n, c.compileProjection(n, []*Scope{ds})), nil
	case plan.Node_EXTERNAL_SCAN:
		node := plan2.DeepCopyNode(n)
		ss, err := c.compileExternScan(ctx, node)
		if err != nil {
			return nil, err
		}
		return c.compileSort(n, c.compileProjection(n, c.compileRestrict(node, ss))), nil
	case plan.Node_TABLE_SCAN:
		c.appendMetaTables(n.ObjRef)
		ss, err := c.compileTableScan(n)
		if err != nil {
			return nil, err
		}

		// RelationName
		return c.compileSort(n, c.compileProjection(n, c.compileRestrict(n, ss))), nil
	case plan.Node_STREAM_SCAN:
		ss, err := c.compileStreamScan(ctx, n)
		if err != nil {
			return nil, err
		}

		return c.compileSort(n, c.compileProjection(n, c.compileRestrict(n, ss))), nil
	case plan.Node_FILTER, plan.Node_PROJECT, plan.Node_PRE_DELETE:
		curr := c.anal.curr
		c.setAnalyzeCurrent(nil, int(n.Children[0]))
		ss, err := c.compilePlanScope(ctx, step, n.Children[0], ns)
		if err != nil {
			return nil, err
		}
		c.setAnalyzeCurrent(ss, curr)
		return c.compileSort(n, c.compileProjection(n, c.compileRestrict(n, ss))), nil
	case plan.Node_AGG:
		curr := c.anal.curr
		c.setAnalyzeCurrent(nil, int(n.Children[0]))
		ss, err := c.compilePlanScope(ctx, step, n.Children[0], ns)
		if err != nil {
			return nil, err
		}
		c.setAnalyzeCurrent(ss, curr)

		if n.Stats.HashmapStats != nil && n.Stats.HashmapStats.Shuffle {
			ss = c.compileShuffleGroup(n, ss, ns)
			return c.compileSort(n, ss), nil
		} else {
			ss = c.compileMergeGroup(n, ss, ns)
			return c.compileSort(n, c.compileProjection(n, c.compileRestrict(n, ss))), nil
		}
	case plan.Node_SAMPLE:
		curr := c.anal.curr
		c.setAnalyzeCurrent(nil, int(n.Children[0]))
		ss, err := c.compilePlanScope(ctx, step, n.Children[0], ns)
		if err != nil {
			return nil, err
		}
		c.setAnalyzeCurrent(ss, curr)

		ss = c.compileSample(n, ss)
		return c.compileSort(n, c.compileProjection(n, c.compileRestrict(n, ss))), nil
	case plan.Node_WINDOW:
		curr := c.anal.curr
		c.setAnalyzeCurrent(nil, int(n.Children[0]))
		ss, err := c.compilePlanScope(ctx, step, n.Children[0], ns)
		if err != nil {
			return nil, err
		}
		c.setAnalyzeCurrent(ss, curr)
		ss = c.compileWin(n, ss)
		return c.compileSort(n, c.compileProjection(n, c.compileRestrict(n, ss))), nil
	case plan.Node_TIME_WINDOW:
		curr := c.anal.curr
		c.setAnalyzeCurrent(nil, int(n.Children[0]))
		ss, err := c.compilePlanScope(ctx, step, n.Children[0], ns)
		if err != nil {
			return nil, err
		}
		c.setAnalyzeCurrent(ss, curr)
		ss = c.compileTimeWin(n, c.compileSort(n, ss))
		return c.compileProjection(n, c.compileRestrict(n, ss)), nil
	case plan.Node_Fill:
		curr := c.anal.curr
		c.setAnalyzeCurrent(nil, int(n.Children[0]))
		ss, err := c.compilePlanScope(ctx, step, n.Children[0], ns)
		if err != nil {
			return nil, err
		}
		c.setAnalyzeCurrent(ss, curr)
		ss = c.compileFill(n, ss)
		return c.compileProjection(n, c.compileRestrict(n, ss)), nil
	case plan.Node_JOIN:
		curr := c.anal.curr
		c.setAnalyzeCurrent(nil, int(n.Children[0]))
		left, err := c.compilePlanScope(ctx, step, n.Children[0], ns)
		if err != nil {
			return nil, err
		}
		c.setAnalyzeCurrent(left, int(n.Children[1]))
		right, err := c.compilePlanScope(ctx, step, n.Children[1], ns)
		if err != nil {
			return nil, err
		}
		c.setAnalyzeCurrent(right, curr)
		return c.compileSort(n, c.compileJoin(ctx, n, ns[n.Children[0]], ns[n.Children[1]], left, right)), nil
	case plan.Node_SORT:
		curr := c.anal.curr
		c.setAnalyzeCurrent(nil, int(n.Children[0]))
		ss, err := c.compilePlanScope(ctx, step, n.Children[0], ns)
		if err != nil {
			return nil, err
		}
		c.setAnalyzeCurrent(ss, curr)
		return c.compileProjection(n, c.compileRestrict(n, c.compileSort(n, ss))), nil
	case plan.Node_PARTITION:
		curr := c.anal.curr
		c.setAnalyzeCurrent(nil, int(n.Children[0]))
		ss, err := c.compilePlanScope(ctx, step, n.Children[0], ns)
		if err != nil {
			return nil, err
		}
		c.setAnalyzeCurrent(ss, curr)
		return c.compileProjection(n, c.compileRestrict(n, c.compilePartition(n, ss))), nil
	case plan.Node_UNION:
		curr := c.anal.curr
		c.setAnalyzeCurrent(nil, int(n.Children[0]))
		left, err := c.compilePlanScope(ctx, step, n.Children[0], ns)
		if err != nil {
			return nil, err
		}
		c.setAnalyzeCurrent(left, int(n.Children[1]))
		right, err := c.compilePlanScope(ctx, step, n.Children[1], ns)
		if err != nil {
			return nil, err
		}
		c.setAnalyzeCurrent(right, curr)
		return c.compileSort(n, c.compileUnion(n, left, right)), nil
	case plan.Node_MINUS, plan.Node_INTERSECT, plan.Node_INTERSECT_ALL:
		curr := c.anal.curr
		c.setAnalyzeCurrent(nil, int(n.Children[0]))
		left, err := c.compilePlanScope(ctx, step, n.Children[0], ns)
		if err != nil {
			return nil, err
		}
		c.setAnalyzeCurrent(left, int(n.Children[1]))
		right, err := c.compilePlanScope(ctx, step, n.Children[1], ns)
		if err != nil {
			return nil, err
		}
		c.setAnalyzeCurrent(right, curr)
		return c.compileSort(n, c.compileMinusAndIntersect(n, left, right, n.NodeType)), nil
	case plan.Node_UNION_ALL:
		curr := c.anal.curr
		c.setAnalyzeCurrent(nil, int(n.Children[0]))
		left, err := c.compilePlanScope(ctx, step, n.Children[0], ns)
		if err != nil {
			return nil, err
		}
		c.setAnalyzeCurrent(left, int(n.Children[1]))
		right, err := c.compilePlanScope(ctx, step, n.Children[1], ns)
		if err != nil {
			return nil, err
		}
		c.setAnalyzeCurrent(right, curr)
		return c.compileSort(n, c.compileUnionAll(left, right)), nil
	case plan.Node_DELETE:
		c.appendMetaTables(n.DeleteCtx.Ref)
		curr := c.anal.curr
		c.setAnalyzeCurrent(nil, int(n.Children[0]))

		ss, err := c.compilePlanScope(ctx, step, n.Children[0], ns)
		if err != nil {
			return nil, err
		}

		n.NotCacheable = true
		nodeStats := ns[n.Children[0]].Stats

		arg, err := constructDeletion(n, c.e, c.proc)
		if err != nil {
			return nil, err
		}

		if nodeStats.GetCost()*float64(SingleLineSizeEstimate) >
			float64(DistributedThreshold) &&
			!arg.DeleteCtx.CanTruncate {
			logutil.Infof("delete of '%s' write s3\n", c.sql)
			rs := c.newDeleteMergeScope(arg, ss)
			rs.Instructions = append(rs.Instructions, vm.Instruction{
				Op: vm.MergeDelete,
				Arg: &mergedelete.Argument{
					DelSource:        arg.DeleteCtx.Source,
					PartitionSources: arg.DeleteCtx.PartitionSources,
				},
			})
			rs.Magic = MergeDelete
			ss = []*Scope{rs}
			return ss, nil
		}
		rs := c.newMergeScope(ss)
		// updateScopesLastFlag([]*Scope{rs})
		rs.Magic = Merge
		c.setAnalyzeCurrent([]*Scope{rs}, c.anal.curr)

		rs.Instructions = append(rs.Instructions, vm.Instruction{
			Op:  vm.Deletion,
			Arg: arg,
		})
		ss = []*Scope{rs}
		c.setAnalyzeCurrent(ss, curr)
		return ss, nil
	case plan.Node_ON_DUPLICATE_KEY:
		curr := c.anal.curr
		c.setAnalyzeCurrent(nil, int(n.Children[0]))
		ss, err := c.compilePlanScope(ctx, step, n.Children[0], ns)
		if err != nil {
			return nil, err
		}
		c.setAnalyzeCurrent(ss, curr)

		rs := c.newMergeScope(ss)
		rs.Instructions[0] = vm.Instruction{
			Op:  vm.OnDuplicateKey,
			Idx: c.anal.curr,
			Arg: constructOnduplicateKey(n, c.e),
		}
		return []*Scope{rs}, nil
	case plan.Node_FUZZY_FILTER:
		curr := c.anal.curr
		c.setAnalyzeCurrent(nil, int(n.Children[0]))
		ss, err := c.compilePlanScope(ctx, step, n.Children[0], ns)
		if err != nil {
			return nil, err
		}
		ss, err = c.compileFuzzyFilter(n, ss, ns)
		if err != nil {
			return nil, err
		}
		c.setAnalyzeCurrent(ss, curr)
		return ss, nil
	case plan.Node_PRE_INSERT_UK, plan.Node_PRE_INSERT_SK:
		curr := c.anal.curr
		ss, err := c.compilePlanScope(ctx, step, n.Children[0], ns)
		if err != nil {
			return nil, err
		}
		currentFirstFlag := c.anal.isFirst
		for i := range ss {
			if n.NodeType == plan.Node_PRE_INSERT_UK {
				preInsertUkArg, err := constructPreInsertUk(n, c.proc)
				if err != nil {
					return nil, err
				}
				ss[i].appendInstruction(vm.Instruction{
					Op:      vm.PreInsertUnique,
					Idx:     c.anal.curr,
					IsFirst: currentFirstFlag,
					Arg:     preInsertUkArg,
				})
			} else {
				preInsertSkArg, err := constructPreInsertSk(n, c.proc)
				if err != nil {
					return nil, err
				}
				ss[i].appendInstruction(vm.Instruction{
					Op:      vm.PreInsertSecondaryIndex,
					Idx:     c.anal.curr,
					IsFirst: currentFirstFlag,
					Arg:     preInsertSkArg,
				})
			}

		}
		c.setAnalyzeCurrent(ss, curr)
		return ss, nil
	case plan.Node_PRE_INSERT:
		curr := c.anal.curr
		ss, err := c.compilePlanScope(ctx, step, n.Children[0], ns)
		if err != nil {
			return nil, err
		}
		currentFirstFlag := c.anal.isFirst
		for i := range ss {
			preInsertArg, err := constructPreInsert(n, c.e, c.proc)
			if err != nil {
				return nil, err
			}
			ss[i].appendInstruction(vm.Instruction{
				Op:      vm.PreInsert,
				Idx:     c.anal.curr,
				IsFirst: currentFirstFlag,
				Arg:     preInsertArg,
			})
		}
		c.setAnalyzeCurrent(ss, curr)
		return ss, nil
	case plan.Node_INSERT:
		c.appendMetaTables(n.ObjRef)
		curr := c.anal.curr
		n.NotCacheable = true
		ss, err := c.compilePlanScope(ctx, step, n.Children[0], ns)
		if err != nil {
			return nil, err
		}

		currentFirstFlag := c.anal.isFirst
		toWriteS3 := n.Stats.GetCost()*float64(SingleLineSizeEstimate) >
			float64(DistributedThreshold) || c.anal.qry.LoadTag

		if toWriteS3 {
			logutil.Debugf("insert of '%s' write s3\n", c.sql)
			if !haveSinkScanInPlan(ns, n.Children[0]) && len(ss) != 1 {
				insertArg, err := constructInsert(n, c.e, c.proc)
				if err != nil {
					return nil, err
				}
				insertArg.ToWriteS3 = true
				rs := c.newInsertMergeScope(insertArg, ss)
				rs.Magic = MergeInsert
				rs.Instructions = append(rs.Instructions, vm.Instruction{
					Op: vm.MergeBlock,
					Arg: &mergeblock.Argument{
						Tbl:              insertArg.InsertCtx.Rel,
						PartitionSources: insertArg.InsertCtx.PartitionSources,
					},
				})
				ss = []*Scope{rs}
			} else {
				dataScope := c.newMergeScope(ss)
				dataScope.IsEnd = true
				if c.anal.qry.LoadTag {
					dataScope.Proc.Reg.MergeReceivers[0].Ch = make(chan *batch.Batch, dataScope.NodeInfo.Mcpu) // reset the channel buffer of sink for load
				}
				mcpu := dataScope.NodeInfo.Mcpu
				scopes := make([]*Scope, 0, mcpu)
				regs := make([]*process.WaitRegister, 0, mcpu)
				for i := 0; i < mcpu; i++ {
					scopes = append(scopes, &Scope{
						Magic:        Merge,
						Instructions: []vm.Instruction{{Op: vm.Merge, Arg: &merge.Argument{}}},
					})
					scopes[i].Proc = process.NewFromProc(c.proc, c.ctx, 1)
					if c.anal.qry.LoadTag {
						for _, rr := range scopes[i].Proc.Reg.MergeReceivers {
							rr.Ch = make(chan *batch.Batch, shuffleChannelBufferSize)
						}
					}
					regs = append(regs, scopes[i].Proc.Reg.MergeReceivers...)
				}

				if c.anal.qry.LoadTag {
					_, arg := constructDispatchLocalAndRemote(0, scopes, c.addr)
					arg.FuncId = dispatch.ShuffleToAllFunc
					arg.ShuffleType = plan2.ShuffleToLocalMatchedReg
					dataScope.Instructions = append(dataScope.Instructions, vm.Instruction{
						Op:  vm.Dispatch,
						Arg: arg,
					})
				} else {
					dataScope.Instructions = append(dataScope.Instructions, vm.Instruction{
						Op:  vm.Dispatch,
						Arg: constructDispatchLocal(false, false, false, regs),
					})
				}
				for i := range scopes {
					insertArg, err := constructInsert(n, c.e, c.proc)
					if err != nil {
						return nil, err
					}
					insertArg.ToWriteS3 = true
					scopes[i].appendInstruction(vm.Instruction{
						Op:      vm.Insert,
						Idx:     c.anal.curr,
						IsFirst: currentFirstFlag,
						Arg:     insertArg,
					})
				}

				insertArg, err := constructInsert(n, c.e, c.proc)
				if err != nil {
					return nil, err
				}
				insertArg.ToWriteS3 = true
				rs := c.newMergeScope(scopes)
				rs.PreScopes = append(rs.PreScopes, dataScope)
				rs.Magic = MergeInsert
				rs.Instructions = append(rs.Instructions, vm.Instruction{
					Op: vm.MergeBlock,
					Arg: &mergeblock.Argument{
						Tbl:              insertArg.InsertCtx.Rel,
						PartitionSources: insertArg.InsertCtx.PartitionSources,
					},
				})
				ss = []*Scope{rs}
			}
		} else {
			for i := range ss {
				insertArg, err := constructInsert(n, c.e, c.proc)
				if err != nil {
					return nil, err
				}
				ss[i].appendInstruction(vm.Instruction{
					Op:      vm.Insert,
					Idx:     c.anal.curr,
					IsFirst: currentFirstFlag,
					Arg:     insertArg,
				})
			}
		}
		c.setAnalyzeCurrent(ss, curr)
		return ss, nil
	case plan.Node_LOCK_OP:
		curr := c.anal.curr
		ss, err := c.compilePlanScope(ctx, step, n.Children[0], ns)
		if err != nil {
			return nil, err
		}

		block := false
		// only pessimistic txn needs to block downstream operators.
		if c.proc.TxnOperator.Txn().IsPessimistic() {
			block = n.LockTargets[0].Block
			if block {
				ss = []*Scope{c.newMergeScope(ss)}
			}
		}
		currentFirstFlag := c.anal.isFirst
		for i := range ss {
			lockOpArg, err := constructLockOp(n, ss[i].Proc, c.e)
			if err != nil {
				return nil, err
			}
			lockOpArg.SetBlock(block)
			if block {
				ss[i].Instructions[len(ss[i].Instructions)-1] = vm.Instruction{
					Op:      vm.LockOp,
					Idx:     c.anal.curr,
					IsFirst: currentFirstFlag,
					Arg:     lockOpArg,
				}
			} else {
				ss[i].appendInstruction(vm.Instruction{
					Op:      vm.LockOp,
					Idx:     c.anal.curr,
					IsFirst: currentFirstFlag,
					Arg:     lockOpArg,
				})
			}
		}
		ss = c.compileProjection(n, ss)
		c.setAnalyzeCurrent(ss, curr)
		return ss, nil
	case plan.Node_FUNCTION_SCAN:
		curr := c.anal.curr
		c.setAnalyzeCurrent(nil, int(n.Children[0]))
		ss, err := c.compilePlanScope(ctx, step, n.Children[0], ns)
		if err != nil {
			return nil, err
		}
		c.setAnalyzeCurrent(ss, curr)
		return c.compileSort(n, c.compileProjection(n, c.compileRestrict(n, c.compileTableFunction(n, ss)))), nil
	case plan.Node_SINK_SCAN:
		receivers := make([]*process.WaitRegister, len(n.SourceStep))
		for i, step := range n.SourceStep {
			receivers[i] = c.getNodeReg(step, curNodeIdx)
			if receivers[i] == nil {
				return nil, moerr.NewInternalError(c.ctx, "no data sender for sinkScan node")
			}
		}
		rs := &Scope{
			Magic:        Merge,
			NodeInfo:     engine.Node{Addr: c.addr, Mcpu: ncpu},
			Proc:         process.NewWithAnalyze(c.proc, c.ctx, 1, c.anal.Nodes()),
			Instructions: []vm.Instruction{{Op: vm.Merge, Arg: &merge.Argument{SinkScan: true}}},
		}
		for _, r := range receivers {
			r.Ctx = rs.Proc.Ctx
		}
		rs.Proc.Reg.MergeReceivers = receivers
		return c.compileProjection(n, []*Scope{rs}), nil
	case plan.Node_RECURSIVE_SCAN:
		receivers := make([]*process.WaitRegister, len(n.SourceStep))
		for i, step := range n.SourceStep {
			receivers[i] = c.getNodeReg(step, curNodeIdx)
			if receivers[i] == nil {
				return nil, moerr.NewInternalError(c.ctx, "no data sender for sinkScan node")
			}
		}
		rs := &Scope{
			Magic:        Merge,
			NodeInfo:     engine.Node{Addr: c.addr, Mcpu: 1},
			Proc:         process.NewWithAnalyze(c.proc, c.ctx, len(receivers), c.anal.Nodes()),
			Instructions: []vm.Instruction{{Op: vm.MergeRecursive, Arg: &mergerecursive.Argument{}}},
		}

		for _, r := range receivers {
			r.Ctx = rs.Proc.Ctx
		}
		rs.Proc.Reg.MergeReceivers = receivers
		return []*Scope{rs}, nil
	case plan.Node_RECURSIVE_CTE:
		receivers := make([]*process.WaitRegister, len(n.SourceStep))
		for i, step := range n.SourceStep {
			receivers[i] = c.getNodeReg(step, curNodeIdx)
			if receivers[i] == nil {
				return nil, moerr.NewInternalError(c.ctx, "no data sender for sinkScan node")
			}
		}
		rs := &Scope{
			Magic:        Merge,
			NodeInfo:     engine.Node{Addr: c.addr, Mcpu: ncpu},
			Proc:         process.NewWithAnalyze(c.proc, c.ctx, len(receivers), c.anal.Nodes()),
			Instructions: []vm.Instruction{{Op: vm.MergeCTE, Arg: &mergecte.Argument{}}},
		}

		for _, r := range receivers {
			r.Ctx = rs.Proc.Ctx
		}
		rs.Proc.Reg.MergeReceivers = receivers
		return c.compileSort(n, []*Scope{rs}), nil
	case plan.Node_SINK:
		receivers := c.getStepRegs(step)
		if len(receivers) == 0 {
			return nil, moerr.NewInternalError(c.ctx, "no data receiver for sink node")
		}
		ss, err := c.compilePlanScope(ctx, step, n.Children[0], ns)
		if err != nil {
			return nil, err
		}
		rs := c.newMergeScope(ss)
		rs.appendInstruction(vm.Instruction{
			Op:  vm.Dispatch,
			Arg: constructDispatchLocal(true, true, n.RecursiveSink, receivers),
		})

		return []*Scope{rs}, nil
	default:
		return nil, moerr.NewNYI(ctx, fmt.Sprintf("query '%s'", n))
	}
}

func (c *Compile) appendStepRegs(step, nodeId int32, reg *process.WaitRegister) {
	c.nodeRegs[[2]int32{step, nodeId}] = reg
	c.stepRegs[step] = append(c.stepRegs[step], [2]int32{step, nodeId})
}

func (c *Compile) getNodeReg(step, nodeId int32) *process.WaitRegister {
	return c.nodeRegs[[2]int32{step, nodeId}]
}

func (c *Compile) getStepRegs(step int32) []*process.WaitRegister {
	wrs := make([]*process.WaitRegister, len(c.stepRegs[step]))
	for i, sn := range c.stepRegs[step] {
		wrs[i] = c.nodeRegs[sn]
	}
	return wrs
}

func (c *Compile) constructScopeForExternal(addr string, parallel bool) *Scope {
	ds := &Scope{Magic: Normal}
	if parallel {
		ds.Magic = Remote
	}
	ds.NodeInfo = engine.Node{Addr: addr, Mcpu: ncpu}
	ds.Proc = process.NewWithAnalyze(c.proc, c.ctx, 0, c.anal.Nodes())
	c.proc.LoadTag = c.anal.qry.LoadTag
	ds.Proc.LoadTag = true
	bat := batch.NewWithSize(1)
	{
		bat.Vecs[0] = vector.NewConstNull(types.T_int64.ToType(), 1, c.proc.Mp())
		bat.SetRowCount(1)
	}
	ds.DataSource = &Source{Bat: bat}
	return ds
}

func (c *Compile) constructLoadMergeScope() *Scope {
	ds := &Scope{Magic: Merge}
	ds.Proc = process.NewWithAnalyze(c.proc, c.ctx, 1, c.anal.Nodes())
	ds.Proc.LoadTag = true
	ds.appendInstruction(vm.Instruction{
		Op:      vm.Merge,
		Idx:     c.anal.curr,
		IsFirst: c.anal.isFirst,
		Arg:     &merge.Argument{},
	})
	return ds
}

func (c *Compile) compileStreamScan(ctx context.Context, n *plan.Node) ([]*Scope, error) {
	_, span := trace.Start(ctx, "compileStreamScan")
	defer span.End()
	configs := make(map[string]interface{})
	for _, def := range n.TableDef.Defs {
		switch v := def.Def.(type) {
		case *plan.TableDef_DefType_Properties:
			for _, p := range v.Properties.Properties {
				configs[p.Key] = p.Value
			}
		}
	}

	end, err := mokafka.GetStreamCurrentSize(ctx, configs, mokafka.NewKafkaAdapter)
	if err != nil {
		return nil, err
	}
	ps := calculatePartitions(0, end, int64(ncpu))

	ss := make([]*Scope, len(ps))
	for i := range ss {
		ss[i] = &Scope{
			Magic:    Normal,
			NodeInfo: engine.Node{Addr: c.addr, Mcpu: ncpu},
			Proc:     process.NewWithAnalyze(c.proc, c.ctx, 0, c.anal.Nodes()),
		}
		ss[i].appendInstruction(vm.Instruction{
			Op:      vm.Stream,
			Idx:     c.anal.curr,
			IsFirst: c.anal.isFirst,
			Arg:     constructStream(n, ps[i]),
		})
	}
	return ss, nil
}

const StreamMaxInterval = 8192

func calculatePartitions(start, end, n int64) [][2]int64 {
	var ps [][2]int64
	interval := (end - start) / n
	if interval < StreamMaxInterval {
		interval = StreamMaxInterval
	}
	var r int64
	l := start
	for i := int64(0); i < n; i++ {
		r = l + interval
		if r >= end {
			ps = append(ps, [2]int64{l, end})
			break
		}
		ps = append(ps, [2]int64{l, r})
		l = r
	}
	return ps
}

func (c *Compile) compileExternScan(ctx context.Context, n *plan.Node) ([]*Scope, error) {
	ctx, span := trace.Start(ctx, "compileExternScan")
	defer span.End()

	// lock table's meta
	if n.ObjRef != nil && n.TableDef != nil {
		if err := lockMoTable(c, n.ObjRef.SchemaName, n.TableDef.Name, lock.LockMode_Shared); err != nil {
			return nil, err
		}
	}
	// lock table, for tables with no primary key, there is no need to lock the data
	if n.ObjRef != nil && c.proc.TxnOperator.Txn().IsPessimistic() && n.TableDef != nil &&
		n.TableDef.Pkey.PkeyColName != catalog.FakePrimaryKeyColName {
		db, err := c.e.Database(ctx, n.ObjRef.SchemaName, c.proc.TxnOperator)
		if err != nil {
			panic(err)
		}
		rel, err := db.Relation(ctx, n.ObjRef.ObjName, c.proc)
		if err != nil {
			return nil, err
		}
		err = lockTable(c.ctx, c.e, c.proc, rel, n.ObjRef.SchemaName, nil, false)
		if err != nil {
			return nil, err
		}
	}

	ID2Addr := make(map[int]int, 0)
	mcpu := 0
	for i := 0; i < len(c.cnList); i++ {
		tmp := mcpu
		mcpu += c.cnList[i].Mcpu
		ID2Addr[i] = mcpu - tmp
	}
	param := &tree.ExternParam{}
	if n.ExternScan == nil || n.ExternScan.Type != tree.INLINE {
		err := json.Unmarshal([]byte(n.TableDef.Createsql), param)
		if err != nil {
			return nil, err
		}
	} else {
		param.ScanType = int(n.ExternScan.Type)
		param.Data = n.ExternScan.Data
		param.Format = n.ExternScan.Format
		param.Tail = new(tree.TailParameter)
		param.Tail.IgnoredLines = n.ExternScan.IgnoredLines
		param.Tail.Fields = &tree.Fields{
			Terminated: n.ExternScan.Terminated,
			EnclosedBy: n.ExternScan.EnclosedBy[0],
		}
		param.JsonData = n.ExternScan.JsonType
	}
	if param.ScanType == tree.S3 {
		if err := plan2.InitS3Param(param); err != nil {
			return nil, err
		}
		if param.Parallel {
			mcpu = 0
			ID2Addr = make(map[int]int, 0)
			for i := 0; i < len(c.cnList); i++ {
				tmp := mcpu
				if c.cnList[i].Mcpu > external.S3ParallelMaxnum {
					mcpu += external.S3ParallelMaxnum
				} else {
					mcpu += c.cnList[i].Mcpu
				}
				ID2Addr[i] = mcpu - tmp
			}
		}
	} else if param.ScanType == tree.INLINE {
		return c.compileExternValueScan(n, param)
	} else {
		if err := plan2.InitInfileParam(param); err != nil {
			return nil, err
		}
	}

	param.FileService = c.proc.FileService
	param.Ctx = c.ctx
	var err error
	var fileList []string
	var fileSize []int64
	if !param.Local {
		if param.QueryResult {
			fileList = strings.Split(param.Filepath, ",")
			for i := range fileList {
				fileList[i] = strings.TrimSpace(fileList[i])
			}
		} else {
			_, spanReadDir := trace.Start(ctx, "compileExternScan.ReadDir")
			fileList, fileSize, err = plan2.ReadDir(param)
			if err != nil {
				spanReadDir.End()
				return nil, err
			}
			spanReadDir.End()
		}
		fileList, fileSize, err = external.FilterFileList(ctx, n, c.proc, fileList, fileSize)
		if err != nil {
			return nil, err
		}
		if param.LoadFile && len(fileList) == 0 {
			return nil, moerr.NewInvalidInput(ctx, "the file does not exist in load flow")
		}
	} else {
		fileList = []string{param.Filepath}
	}

	if len(fileList) == 0 {
		ret := &Scope{
			Magic:      Normal,
			DataSource: nil,
			Proc:       process.NewWithAnalyze(c.proc, c.ctx, 0, c.anal.Nodes()),
		}

		return []*Scope{ret}, nil
	}
	if param.Parallel && (external.GetCompressType(param, fileList[0]) != tree.NOCOMPRESS || param.Local) {
		return c.compileExternScanParallel(n, param, fileList, fileSize)
	}

	var fileOffset [][]int64
	for i := 0; i < len(fileList); i++ {
		param.Filepath = fileList[i]
		if param.Parallel {
			arr, err := external.ReadFileOffset(param, mcpu, fileSize[i])
			fileOffset = append(fileOffset, arr)
			if err != nil {
				return nil, err
			}
		}
	}
	ss := make([]*Scope, 1)
	if param.Parallel {
		ss = make([]*Scope, len(c.cnList))
	}
	pre := 0
	for i := range ss {
		ss[i] = c.constructScopeForExternal(c.cnList[i].Addr, param.Parallel)
		ss[i].IsLoad = true
		count := ID2Addr[i]
		fileOffsetTmp := make([]*pipeline.FileOffset, len(fileList))
		for j := range fileOffsetTmp {
			preIndex := pre
			fileOffsetTmp[j] = &pipeline.FileOffset{}
			fileOffsetTmp[j].Offset = make([]int64, 0)
			if param.Parallel {
				fileOffsetTmp[j].Offset = append(fileOffsetTmp[j].Offset, fileOffset[j][2*preIndex:2*preIndex+2*count]...)
			} else {
				fileOffsetTmp[j].Offset = append(fileOffsetTmp[j].Offset, []int64{0, -1}...)
			}
		}
		ss[i].appendInstruction(vm.Instruction{
			Op:      vm.External,
			Idx:     c.anal.curr,
			IsFirst: c.anal.isFirst,
			Arg:     constructExternal(n, param, c.ctx, fileList, fileSize, fileOffsetTmp),
		})
		pre += count
	}

	return ss, nil
}

func (c *Compile) compileExternValueScan(n *plan.Node, param *tree.ExternParam) ([]*Scope, error) {
	ss := make([]*Scope, ncpu)
	for i := 0; i < ncpu; i++ {
		ss[i] = c.constructLoadMergeScope()
	}
	s := c.constructScopeForExternal(c.addr, false)
	s.appendInstruction(vm.Instruction{
		Op:      vm.External,
		Idx:     c.anal.curr,
		IsFirst: c.anal.isFirst,
		Arg:     constructExternal(n, param, c.ctx, nil, nil, nil),
	})
	_, arg := constructDispatchLocalAndRemote(0, ss, c.addr)
	arg.FuncId = dispatch.SendToAnyLocalFunc
	s.appendInstruction(vm.Instruction{
		Op:  vm.Dispatch,
		Arg: arg,
	})
	ss[0].PreScopes = append(ss[0].PreScopes, s)
	c.anal.isFirst = false
	return ss, nil
}

// construct one thread to read the file data, then dispatch to mcpu thread to get the filedata for insert
func (c *Compile) compileExternScanParallel(n *plan.Node, param *tree.ExternParam, fileList []string, fileSize []int64) ([]*Scope, error) {
	param.Parallel = false
	mcpu := c.cnList[0].Mcpu
	ss := make([]*Scope, mcpu)
	for i := 0; i < mcpu; i++ {
		ss[i] = c.constructLoadMergeScope()
		for _, rr := range ss[i].Proc.Reg.MergeReceivers {
			rr.Ch = make(chan *batch.Batch, shuffleChannelBufferSize)
		}
	}
	fileOffsetTmp := make([]*pipeline.FileOffset, len(fileList))
	for i := 0; i < len(fileList); i++ {
		fileOffsetTmp[i] = &pipeline.FileOffset{}
		fileOffsetTmp[i].Offset = make([]int64, 0)
		fileOffsetTmp[i].Offset = append(fileOffsetTmp[i].Offset, []int64{0, -1}...)
	}
	extern := constructExternal(n, param, c.ctx, fileList, fileSize, fileOffsetTmp)
	extern.Es.ParallelLoad = true
	scope := c.constructScopeForExternal("", false)
	scope.appendInstruction(vm.Instruction{
		Op:      vm.External,
		Idx:     c.anal.curr,
		IsFirst: c.anal.isFirst,
		Arg:     extern,
	})
	_, arg := constructDispatchLocalAndRemote(0, ss, c.addr)
	//arg.FuncId = dispatch.SendToAnyLocalFunc
	//use shuffle instead of SendToAnyLocalFunc
	arg.FuncId = dispatch.ShuffleToAllFunc
	arg.ShuffleType = plan2.ShuffleToLocalMatchedReg
	scope.appendInstruction(vm.Instruction{
		Op:  vm.Dispatch,
		Arg: arg,
	})
	ss[0].PreScopes = append(ss[0].PreScopes, scope)
	c.anal.isFirst = false
	return ss, nil
}

func (c *Compile) compileTableFunction(n *plan.Node, ss []*Scope) []*Scope {
	currentFirstFlag := c.anal.isFirst
	for i := range ss {
		ss[i].appendInstruction(vm.Instruction{
			Op:      vm.TableFunction,
			Idx:     c.anal.curr,
			IsFirst: currentFirstFlag,
			Arg:     constructTableFunction(n),
		})
	}
	c.anal.isFirst = false

	return ss
}

func (c *Compile) compileTableScan(n *plan.Node) ([]*Scope, error) {
	nodes, partialresults, err := c.generateNodes(n)
	if err != nil {
		return nil, err
	}
	ss := make([]*Scope, 0, len(nodes))

	filterExpr := colexec.RewriteFilterExprList(n.FilterList)
	if filterExpr != nil {
		filterExpr, err = plan2.ConstantFold(batch.EmptyForConstFoldBatch, plan2.DeepCopyExpr(filterExpr), c.proc, true)
		if err != nil {
			return nil, err
		}
	}

	for i := range nodes {
		ss = append(ss, c.compileTableScanWithNode(n, nodes[i], filterExpr))
	}
	ss[0].PartialResults = partialresults
	return ss, nil
}

func (c *Compile) compileTableScanWithNode(n *plan.Node, node engine.Node, filterExpr *plan.Expr) *Scope {
	var err error
	var s *Scope
	var tblDef *plan.TableDef
	var ts timestamp.Timestamp
	var db engine.Database
	var rel engine.Relation

	attrs := make([]string, len(n.TableDef.Cols))
	for j, col := range n.TableDef.Cols {
		attrs[j] = col.Name
	}
	if c.proc != nil && c.proc.TxnOperator != nil {
		ts = c.proc.TxnOperator.Txn().SnapshotTS
	}
	{
		ctx := c.ctx
		if util.TableIsClusterTable(n.TableDef.GetTableType()) {
			ctx = context.WithValue(ctx, defines.TenantIDKey{}, catalog.System_Account)
		}
		if n.ObjRef.PubInfo != nil {
			ctx = context.WithValue(ctx, defines.TenantIDKey{}, uint32(n.ObjRef.PubInfo.TenantId))
		}
		db, err = c.e.Database(ctx, n.ObjRef.SchemaName, c.proc.TxnOperator)
		if err != nil {
			panic(err)
		}
		rel, err = db.Relation(ctx, n.TableDef.Name, c.proc)
		if err != nil {
			var e error // avoid contamination of error messages
			db, e = c.e.Database(c.ctx, defines.TEMPORARY_DBNAME, c.proc.TxnOperator)
			if e != nil {
				panic(e)
			}
			rel, e = db.Relation(c.ctx, engine.GetTempTableName(n.ObjRef.SchemaName, n.TableDef.Name), c.proc)
			if e != nil {
				panic(e)
			}
		}
		tblDef = rel.GetTableDef(ctx)
	}

	// prcoess partitioned table
	var partitionRelNames []string
	if n.TableDef.Partition != nil {
		if n.PartitionPrune != nil && n.PartitionPrune.IsPruned {
			for _, partition := range n.PartitionPrune.SelectedPartitions {
				partitionRelNames = append(partitionRelNames, partition.PartitionTableName)
			}
		} else {
			partitionRelNames = append(partitionRelNames, n.TableDef.Partition.PartitionTableNames...)
		}
	}

	s = &Scope{
		Magic:    Remote,
		NodeInfo: node,
		DataSource: &Source{
			Timestamp:              ts,
			Attributes:             attrs,
			TableDef:               tblDef,
			RelationName:           n.TableDef.Name,
			PartitionRelationNames: partitionRelNames,
			SchemaName:             n.ObjRef.SchemaName,
			AccountId:              n.ObjRef.GetPubInfo(),
			Expr:                   plan2.DeepCopyExpr(filterExpr),
			RuntimeFilterSpecs:     n.RuntimeFilterProbeList,
		},
	}
	s.Proc = process.NewWithAnalyze(c.proc, c.ctx, 0, c.anal.Nodes())

	return s
}

func (c *Compile) compileRestrict(n *plan.Node, ss []*Scope) []*Scope {
	if len(n.FilterList) == 0 {
		return ss
	}
	currentFirstFlag := c.anal.isFirst
	filterExpr := colexec.RewriteFilterExprList(n.FilterList)
	for i := range ss {
		ss[i].appendInstruction(vm.Instruction{
			Op:      vm.Restrict,
			Idx:     c.anal.curr,
			IsFirst: currentFirstFlag,
			Arg:     constructRestrict(n, filterExpr),
		})
	}
	c.anal.isFirst = false
	return ss
}

func (c *Compile) compileProjection(n *plan.Node, ss []*Scope) []*Scope {
	if len(n.ProjectList) == 0 {
		return ss
	}
	currentFirstFlag := c.anal.isFirst
	for i := range ss {
		ss[i].appendInstruction(vm.Instruction{
			Op:      vm.Projection,
			Idx:     c.anal.curr,
			IsFirst: currentFirstFlag,
			Arg:     constructProjection(n),
		})
	}
	c.anal.isFirst = false
	return ss
}

func (c *Compile) compileUnion(n *plan.Node, ss []*Scope, children []*Scope) []*Scope {
	ss = append(ss, children...)
	rs := c.newScopeList(1, int(n.Stats.BlockNum))
	gn := new(plan.Node)
	gn.GroupBy = make([]*plan.Expr, len(n.ProjectList))
	for i := range gn.GroupBy {
		gn.GroupBy[i] = plan2.DeepCopyExpr(n.ProjectList[i])
		gn.GroupBy[i].Typ.NotNullable = false
	}
	idx := 0
	for i := range rs {
		rs[i].Instructions = append(rs[i].Instructions, vm.Instruction{
			Op:  vm.Group,
			Idx: c.anal.curr,
			Arg: constructGroup(c.ctx, gn, n, i, len(rs), true, 0, c.proc),
		})
		if isSameCN(rs[i].NodeInfo.Addr, c.addr) {
			idx = i
		}
	}
	mergeChildren := c.newMergeScope(ss)
	mergeChildren.appendInstruction(vm.Instruction{
		Op:  vm.Dispatch,
		Arg: constructDispatch(0, rs, c.addr, n, false),
	})
	rs[idx].PreScopes = append(rs[idx].PreScopes, mergeChildren)
	return rs
}

func (c *Compile) compileMinusAndIntersect(n *plan.Node, ss []*Scope, children []*Scope, nodeType plan.Node_NodeType) []*Scope {
	rs := c.newJoinScopeListWithBucket(c.newScopeList(2, int(n.Stats.BlockNum)), ss, children, n)
	switch nodeType {
	case plan.Node_MINUS:
		for i := range rs {
			rs[i].Instructions[0] = vm.Instruction{
				Op:  vm.Minus,
				Idx: c.anal.curr,
				Arg: constructMinus(i, len(rs)),
			}
		}
	case plan.Node_INTERSECT:
		for i := range rs {
			rs[i].Instructions[0] = vm.Instruction{
				Op:  vm.Intersect,
				Idx: c.anal.curr,
				Arg: constructIntersect(i, len(rs)),
			}
		}
	case plan.Node_INTERSECT_ALL:
		for i := range rs {
			rs[i].Instructions[0] = vm.Instruction{
				Op:  vm.IntersectAll,
				Idx: c.anal.curr,
				Arg: constructIntersectAll(i, len(rs)),
			}
		}
	}
	return rs
}

func (c *Compile) compileUnionAll(ss []*Scope, children []*Scope) []*Scope {
	rs := c.newMergeScope(append(ss, children...))
	rs.Instructions[0].Idx = c.anal.curr
	return []*Scope{rs}
}

func (c *Compile) compileJoin(ctx context.Context, node, left, right *plan.Node, ss []*Scope, children []*Scope) []*Scope {
	if node.Stats.HashmapStats.Shuffle {
		return c.compileShuffleJoin(ctx, node, left, right, ss, children)
	}
	return c.compileBroadcastJoin(ctx, node, left, right, ss, children)
}

func (c *Compile) compileShuffleJoin(ctx context.Context, node, left, right *plan.Node, lefts []*Scope, rights []*Scope) []*Scope {
	isEq := plan2.IsEquiJoin2(node.OnList)
	if !isEq {
		panic("shuffle join only support equal join for now!")
	}

	rightTyps := make([]types.Type, len(right.ProjectList))
	for i, expr := range right.ProjectList {
		rightTyps[i] = dupType(expr.Typ)
	}

	leftTyps := make([]types.Type, len(left.ProjectList))
	for i, expr := range left.ProjectList {
		leftTyps[i] = dupType(expr.Typ)
	}

	parent, children := c.newShuffleJoinScopeList(lefts, rights, node)
	if parent != nil {
		lastOperator := make([]vm.Instruction, 0, len(children))
		for i := range children {
			ilen := len(children[i].Instructions) - 1
			lastOperator = append(lastOperator, children[i].Instructions[ilen])
			children[i].Instructions = children[i].Instructions[:ilen]
		}

		defer func() {
			// recovery the children's last operator
			for i := range children {
				children[i].appendInstruction(lastOperator[i])
			}
		}()
	}

	switch node.JoinType {
	case plan.Node_INNER:
		for i := range children {
			children[i].appendInstruction(vm.Instruction{
				Op:  vm.Join,
				Idx: c.anal.curr,
				Arg: constructJoin(node, rightTyps, c.proc),
			})
		}

	case plan.Node_ANTI:
		if node.BuildOnLeft {
			for i := range children {
				children[i].appendInstruction(vm.Instruction{
					Op:  vm.RightAnti,
					Idx: c.anal.curr,
					Arg: constructRightAnti(node, rightTyps, 0, 0, c.proc),
				})
			}
		} else {
			for i := range children {
				children[i].appendInstruction(vm.Instruction{
					Op:  vm.Anti,
					Idx: c.anal.curr,
					Arg: constructAnti(node, rightTyps, c.proc),
				})
			}
		}

	case plan.Node_SEMI:
		if node.BuildOnLeft {
			for i := range children {
				children[i].appendInstruction(vm.Instruction{
					Op:  vm.RightSemi,
					Idx: c.anal.curr,
					Arg: constructRightSemi(node, rightTyps, 0, 0, c.proc),
				})
			}
		} else {
			for i := range children {
				children[i].appendInstruction(vm.Instruction{
					Op:  vm.Semi,
					Idx: c.anal.curr,
					Arg: constructSemi(node, rightTyps, c.proc),
				})
			}
		}

	case plan.Node_LEFT:
		for i := range children {
			children[i].appendInstruction(vm.Instruction{
				Op:  vm.Left,
				Idx: c.anal.curr,
				Arg: constructLeft(node, rightTyps, c.proc),
			})
		}

	case plan.Node_RIGHT:
		for i := range children {
			children[i].appendInstruction(vm.Instruction{
				Op:  vm.Right,
				Idx: c.anal.curr,
				Arg: constructRight(node, leftTyps, rightTyps, 0, 0, c.proc),
			})
		}
	default:
		panic(moerr.NewNYI(ctx, fmt.Sprintf("shuffle join do not support join type '%v'", node.JoinType)))
	}

	if parent != nil {
		return parent
	}
	return children
}

func (c *Compile) compileBroadcastJoin(ctx context.Context, node, left, right *plan.Node, ss []*Scope, children []*Scope) []*Scope {
	var rs []*Scope
	isEq := plan2.IsEquiJoin2(node.OnList)

	rightTyps := make([]types.Type, len(right.ProjectList))
	for i, expr := range right.ProjectList {
		rightTyps[i] = dupType(expr.Typ)
	}

	leftTyps := make([]types.Type, len(left.ProjectList))
	for i, expr := range left.ProjectList {
		leftTyps[i] = dupType(expr.Typ)
	}

	switch node.JoinType {
	case plan.Node_INNER:
		rs = c.newBroadcastJoinScopeList(ss, children, node)
		if len(node.OnList) == 0 {
			for i := range rs {
				rs[i].appendInstruction(vm.Instruction{
					Op:  vm.Product,
					Idx: c.anal.curr,
					Arg: constructProduct(node, rightTyps, c.proc),
				})
			}
		} else {
			for i := range rs {
				if isEq {
					rs[i].appendInstruction(vm.Instruction{
						Op:  vm.Join,
						Idx: c.anal.curr,
						Arg: constructJoin(node, rightTyps, c.proc),
					})
				} else {
					rs[i].appendInstruction(vm.Instruction{
						Op:  vm.LoopJoin,
						Idx: c.anal.curr,
						Arg: constructLoopJoin(node, rightTyps, c.proc),
					})
				}
			}
		}
	case plan.Node_SEMI:
		if isEq {
			if node.BuildOnLeft {
				rs = c.newJoinScopeListWithBucket(c.newScopeListForRightJoin(2, 1, ss), ss, children, node)
				for i := range rs {
					rs[i].appendInstruction(vm.Instruction{
						Op:  vm.RightSemi,
						Idx: c.anal.curr,
						Arg: constructRightSemi(node, rightTyps, uint64(i), uint64(len(rs)), c.proc),
					})
				}
			} else {
				rs = c.newBroadcastJoinScopeList(ss, children, node)
				for i := range rs {
					rs[i].appendInstruction(vm.Instruction{
						Op:  vm.Semi,
						Idx: c.anal.curr,
						Arg: constructSemi(node, rightTyps, c.proc),
					})
				}
			}
		} else {
			rs = c.newBroadcastJoinScopeList(ss, children, node)
			for i := range rs {
				rs[i].appendInstruction(vm.Instruction{
					Op:  vm.LoopSemi,
					Idx: c.anal.curr,
					Arg: constructLoopSemi(node, rightTyps, c.proc),
				})
			}
		}
	case plan.Node_LEFT:
		rs = c.newBroadcastJoinScopeList(ss, children, node)
		for i := range rs {
			if isEq {
				rs[i].appendInstruction(vm.Instruction{
					Op:  vm.Left,
					Idx: c.anal.curr,
					Arg: constructLeft(node, rightTyps, c.proc),
				})
			} else {
				rs[i].appendInstruction(vm.Instruction{
					Op:  vm.LoopLeft,
					Idx: c.anal.curr,
					Arg: constructLoopLeft(node, rightTyps, c.proc),
				})
			}
		}
	case plan.Node_RIGHT:
		if isEq {
			rs = c.newJoinScopeListWithBucket(c.newScopeListForRightJoin(2, 1, ss), ss, children, node)
			for i := range rs {
				rs[i].appendInstruction(vm.Instruction{
					Op:  vm.Right,
					Idx: c.anal.curr,
					Arg: constructRight(node, leftTyps, rightTyps, uint64(i), uint64(len(rs)), c.proc),
				})
			}
		} else {
			panic("dont pass any no-equal right join plan to this function,it should be changed to left join by the planner")
		}
	case plan.Node_SINGLE:
		rs = c.newBroadcastJoinScopeList(ss, children, node)
		for i := range rs {
			if isEq {
				rs[i].appendInstruction(vm.Instruction{
					Op:  vm.Single,
					Idx: c.anal.curr,
					Arg: constructSingle(node, rightTyps, c.proc),
				})
			} else {
				rs[i].appendInstruction(vm.Instruction{
					Op:  vm.LoopSingle,
					Idx: c.anal.curr,
					Arg: constructLoopSingle(node, rightTyps, c.proc),
				})
			}
		}
	case plan.Node_ANTI:
		if isEq {
			if node.BuildOnLeft {
				rs = c.newJoinScopeListWithBucket(c.newScopeListForRightJoin(2, 1, ss), ss, children, node)
				for i := range rs {
					rs[i].appendInstruction(vm.Instruction{
						Op:  vm.RightAnti,
						Idx: c.anal.curr,
						Arg: constructRightAnti(node, rightTyps, uint64(i), uint64(len(rs)), c.proc),
					})
				}
			} else {
				rs = c.newBroadcastJoinScopeList(ss, children, node)
				for i := range rs {
					rs[i].appendInstruction(vm.Instruction{
						Op:  vm.Anti,
						Idx: c.anal.curr,
						Arg: constructAnti(node, rightTyps, c.proc),
					})
				}
			}
		} else {
			rs = c.newBroadcastJoinScopeList(ss, children, node)
			for i := range rs {
				rs[i].appendInstruction(vm.Instruction{
					Op:  vm.LoopAnti,
					Idx: c.anal.curr,
					Arg: constructLoopAnti(node, rightTyps, c.proc),
				})
			}
		}
	case plan.Node_MARK:
		rs = c.newBroadcastJoinScopeList(ss, children, node)
		for i := range rs {
			//if isEq {
			//	rs[i].appendInstruction(vm.Instruction{
			//		Op:  vm.Mark,
			//		Idx: c.anal.curr,
			//		Arg: constructMark(n, typs, c.proc),
			//	})
			//} else {
			rs[i].appendInstruction(vm.Instruction{
				Op:  vm.LoopMark,
				Idx: c.anal.curr,
				Arg: constructLoopMark(node, rightTyps, c.proc),
			})
			//}
		}
	default:
		panic(moerr.NewNYI(ctx, fmt.Sprintf("join typ '%v'", node.JoinType)))
	}
	return rs
}

func (c *Compile) compilePartition(n *plan.Node, ss []*Scope) []*Scope {
	currentFirstFlag := c.anal.isFirst
	for i := range ss {
		c.anal.isFirst = currentFirstFlag
		if containBrokenNode(ss[i]) {
			ss[i] = c.newMergeScope([]*Scope{ss[i]})
		}
		ss[i].appendInstruction(vm.Instruction{
			Op:      vm.Order,
			Idx:     c.anal.curr,
			IsFirst: c.anal.isFirst,
			Arg:     constructOrder(n),
		})
	}
	c.anal.isFirst = false

	rs := c.newMergeScope(ss)
	rs.Instructions[0] = vm.Instruction{
		Op:  vm.Partition,
		Idx: c.anal.curr,
		Arg: constructPartition(n),
	}
	return []*Scope{rs}
}

func (c *Compile) compileSort(n *plan.Node, ss []*Scope) []*Scope {
	switch {
	case n.Limit != nil && n.Offset == nil && len(n.OrderBy) > 0: // top
		vec, err := colexec.EvalExpressionOnce(c.proc, n.Limit, []*batch.Batch{constBat})
		if err != nil {
			panic(err)
		}
		defer vec.Free(c.proc.Mp())
		return c.compileTop(n, vector.MustFixedCol[int64](vec)[0], ss)

	case n.Limit == nil && n.Offset == nil && len(n.OrderBy) > 0: // top
		return c.compileOrder(n, ss)

	case n.Limit != nil && n.Offset != nil && len(n.OrderBy) > 0:
		// get limit
		vec1, err := colexec.EvalExpressionOnce(c.proc, n.Limit, []*batch.Batch{constBat})
		if err != nil {
			panic(err)
		}
		defer vec1.Free(c.proc.Mp())

		// get offset
		vec2, err := colexec.EvalExpressionOnce(c.proc, n.Offset, []*batch.Batch{constBat})
		if err != nil {
			panic(err)
		}
		defer vec2.Free(c.proc.Mp())

		limit, offset := vector.MustFixedCol[int64](vec1)[0], vector.MustFixedCol[int64](vec2)[0]
		topN := limit + offset
		if topN <= 8192*2 {
			// if n is small, convert `order by col limit m offset n` to `top m+n offset n`
			return c.compileOffset(n, c.compileTop(n, topN, ss))
		}
		return c.compileLimit(n, c.compileOffset(n, c.compileOrder(n, ss)))

	case n.Limit == nil && n.Offset != nil && len(n.OrderBy) > 0: // order and offset
		return c.compileOffset(n, c.compileOrder(n, ss))

	case n.Limit != nil && n.Offset == nil && len(n.OrderBy) == 0: // limit
		return c.compileLimit(n, ss)

	case n.Limit == nil && n.Offset != nil && len(n.OrderBy) == 0: // offset
		return c.compileOffset(n, ss)

	case n.Limit != nil && n.Offset != nil && len(n.OrderBy) == 0: // limit and offset
		return c.compileLimit(n, c.compileOffset(n, ss))

	default:
		return ss
	}
}

func containBrokenNode(s *Scope) bool {
	for i := range s.Instructions {
		if s.Instructions[i].IsBrokenNode() {
			return true
		}
	}
	return false
}

func (c *Compile) compileTop(n *plan.Node, topN int64, ss []*Scope) []*Scope {
	// use topN TO make scope.
	currentFirstFlag := c.anal.isFirst
	for i := range ss {
		c.anal.isFirst = currentFirstFlag
		if containBrokenNode(ss[i]) {
			ss[i] = c.newMergeScope([]*Scope{ss[i]})
		}
		ss[i].appendInstruction(vm.Instruction{
			Op:      vm.Top,
			Idx:     c.anal.curr,
			IsFirst: c.anal.isFirst,
			Arg:     constructTop(n, topN),
		})
	}
	c.anal.isFirst = false

	rs := c.newMergeScope(ss)
	rs.Instructions[0] = vm.Instruction{
		Op:  vm.MergeTop,
		Idx: c.anal.curr,
		Arg: constructMergeTop(n, topN),
	}
	return []*Scope{rs}
}

func (c *Compile) compileOrder(n *plan.Node, ss []*Scope) []*Scope {
	currentFirstFlag := c.anal.isFirst
	for i := range ss {
		c.anal.isFirst = currentFirstFlag
		if containBrokenNode(ss[i]) {
			ss[i] = c.newMergeScope([]*Scope{ss[i]})
		}
		ss[i].appendInstruction(vm.Instruction{
			Op:      vm.Order,
			Idx:     c.anal.curr,
			IsFirst: c.anal.isFirst,
			Arg:     constructOrder(n),
		})
	}
	c.anal.isFirst = false

	rs := c.newMergeScope(ss)
	rs.Instructions[0] = vm.Instruction{
		Op:  vm.MergeOrder,
		Idx: c.anal.curr,
		Arg: constructMergeOrder(n),
	}
	return []*Scope{rs}
}

func (c *Compile) compileWin(n *plan.Node, ss []*Scope) []*Scope {
	rs := c.newMergeScope(ss)
	rs.Instructions[0] = vm.Instruction{
		Op:  vm.Window,
		Idx: c.anal.curr,
		Arg: constructWindow(c.ctx, n, c.proc),
	}
	return []*Scope{rs}
}

func (c *Compile) compileTimeWin(n *plan.Node, ss []*Scope) []*Scope {
	rs := c.newMergeScope(ss)
	rs.Instructions[0] = vm.Instruction{
		Op:  vm.TimeWin,
		Idx: c.anal.curr,
		Arg: constructTimeWindow(c.ctx, n, c.proc),
	}
	return []*Scope{rs}
}

func (c *Compile) compileFill(n *plan.Node, ss []*Scope) []*Scope {
	rs := c.newMergeScope(ss)
	rs.Instructions[0] = vm.Instruction{
		Op:  vm.Fill,
		Idx: c.anal.curr,
		Arg: constructFill(n),
	}
	return []*Scope{rs}
}

func (c *Compile) compileOffset(n *plan.Node, ss []*Scope) []*Scope {
	currentFirstFlag := c.anal.isFirst
	for i := range ss {
		if containBrokenNode(ss[i]) {
			c.anal.isFirst = currentFirstFlag
			ss[i] = c.newMergeScope([]*Scope{ss[i]})
		}
	}

	rs := c.newMergeScope(ss)
	rs.Instructions[0] = vm.Instruction{
		Op:  vm.MergeOffset,
		Idx: c.anal.curr,
		Arg: constructMergeOffset(n, c.proc),
	}
	return []*Scope{rs}
}

func (c *Compile) compileLimit(n *plan.Node, ss []*Scope) []*Scope {
	currentFirstFlag := c.anal.isFirst
	for i := range ss {
		c.anal.isFirst = currentFirstFlag
		if containBrokenNode(ss[i]) {
			ss[i] = c.newMergeScope([]*Scope{ss[i]})
		}
		ss[i].appendInstruction(vm.Instruction{
			Op:      vm.Limit,
			Idx:     c.anal.curr,
			IsFirst: c.anal.isFirst,
			Arg:     constructLimit(n, c.proc),
		})
	}
	c.anal.isFirst = false

	rs := c.newMergeScope(ss)
	rs.Instructions[0] = vm.Instruction{
		Op:  vm.MergeLimit,
		Idx: c.anal.curr,
		Arg: constructMergeLimit(n, c.proc),
	}
	return []*Scope{rs}
}

func (c *Compile) compileFuzzyFilter(n *plan.Node, ss []*Scope, ns []*plan.Node) ([]*Scope, error) {
	if len(ss) != 1 {
		panic("fuzzy filter should have only one prescope")
	}

	arg := constructFuzzyFilter(ns[n.Children[0]])

	ss[0].appendInstruction(vm.Instruction{
		Op:  vm.FuzzyFilter,
		Idx: c.anal.curr,
		Arg: arg,
	})

	outData, err := newFuzzyCheck(n)
	if err != nil {
		return nil, err
	}

	// wrap the collision key into c.fuzzy, for more information,
	// please refer fuzzyCheck.go
	ss[0].appendInstruction(vm.Instruction{
		Op: vm.Output,
		Arg: &output.Argument{
			Data: outData,
			Func: func(data any, bat *batch.Batch) error {
				if bat == nil || bat.IsEmpty() {
					return nil
				}
				c.fuzzy = data.(*fuzzyCheck)
				// the batch will contain the key that fuzzyCheck
				if err := c.fuzzy.fill(c.ctx, bat); err != nil {
					return err
				}

				return nil
			},
		},
	})

	return ss, nil
}

func (c *Compile) compileSample(n *plan.Node, ss []*Scope) []*Scope {
	for i := range ss {
		if containBrokenNode(ss[i]) {
			ss[i] = c.newMergeScope([]*Scope{ss[i]})
		}
		ss[i].appendInstruction(vm.Instruction{
			Op:      vm.Sample,
			Idx:     c.anal.curr,
			IsFirst: c.anal.isFirst,
			Arg:     constructSample(n),
		})
	}
	c.anal.isFirst = false

	rs := c.newMergeScope(ss)
	if len(ss) == 1 {
		return []*Scope{rs}
	}

	// should sample again if sample by rows.
	if n.SampleFunc.Rows != plan2.NotSampleByRows {
		rs.appendInstruction(vm.Instruction{
			Op:      vm.Sample,
			Idx:     c.anal.curr,
			IsFirst: c.anal.isFirst,
			Arg:     sample.NewMergeSample(constructSample(n)),
		})
	}
	return []*Scope{rs}
}

func (c *Compile) compileMergeGroup(n *plan.Node, ss []*Scope, ns []*plan.Node) []*Scope {
	currentFirstFlag := c.anal.isFirst
	partialresults := ss[0].PartialResults
	ss[0].PartialResults = nil
	for i := range ss {
		c.anal.isFirst = currentFirstFlag
		if containBrokenNode(ss[i]) {
			ss[i] = c.newMergeScope([]*Scope{ss[i]})
		}
		arg := constructGroup(c.ctx, n, ns[n.Children[0]], 0, 0, false, 0, c.proc)
		if partialresults != nil {
			arg.PartialResults = partialresults
			partialresults = nil
		}
		ss[i].appendInstruction(vm.Instruction{
			Op:      vm.Group,
			Idx:     c.anal.curr,
			IsFirst: c.anal.isFirst,
			Arg:     arg,
		})
	}
	c.anal.isFirst = false

	rs := c.newMergeScope(ss)
	rs.Instructions[0] = vm.Instruction{
		Op:  vm.MergeGroup,
		Idx: c.anal.curr,
		Arg: constructMergeGroup(true),
	}
	return []*Scope{rs}
}

// shuffle and dispatch must stick together
func (c *Compile) constructShuffleAndDispatch(ss, children []*Scope, n *plan.Node) {
	j := 0
	for i := range ss {
		if containBrokenNode(ss[i]) {
			isEnd := ss[i].IsEnd
			ss[i] = c.newMergeScope([]*Scope{ss[i]})
			ss[i].IsEnd = isEnd
		}
		if !ss[i].IsEnd {
			ss[i].appendInstruction(vm.Instruction{
				Op:  vm.Shuffle,
				Arg: constructShuffleGroupArg(children, n),
			})

			ss[i].appendInstruction(vm.Instruction{
				Op:  vm.Dispatch,
				Arg: constructDispatch(j, children, ss[i].NodeInfo.Addr, n, false),
			})
			j++
			ss[i].IsEnd = true
		}
	}
}

func (c *Compile) compileShuffleGroup(n *plan.Node, ss []*Scope, ns []*plan.Node) []*Scope {
	currentIsFirst := c.anal.isFirst
	c.anal.isFirst = false

	if len(c.cnList) > 1 {
		n.Stats.HashmapStats.ShuffleMethod = plan.ShuffleMethod_Normal
	}

	switch n.Stats.HashmapStats.ShuffleMethod {
	case plan.ShuffleMethod_Reuse:
		for i := range ss {
			ss[i].appendInstruction(vm.Instruction{
				Op:      vm.Group,
				Idx:     c.anal.curr,
				IsFirst: c.anal.isFirst,
				Arg:     constructGroup(c.ctx, n, ns[n.Children[0]], 0, 0, true, len(ss), c.proc),
			})
		}
		ss = c.compileProjection(n, c.compileRestrict(n, ss))
		return ss

	case plan.ShuffleMethod_Reshuffle:

		dop := plan2.GetShuffleDop()
		parent, children := c.newScopeListForShuffleGroup(1, dop)
		// saving the last operator of all children to make sure the connector setting in
		// the right place
		lastOperator := make([]vm.Instruction, 0, len(children))
		for i := range children {
			ilen := len(children[i].Instructions) - 1
			lastOperator = append(lastOperator, children[i].Instructions[ilen])
			children[i].Instructions = children[i].Instructions[:ilen]
		}

		for i := range children {
			children[i].appendInstruction(vm.Instruction{
				Op:      vm.Group,
				Idx:     c.anal.curr,
				IsFirst: currentIsFirst,
				Arg:     constructGroup(c.ctx, n, ns[n.Children[0]], 0, 0, true, len(children), c.proc),
			})
		}
		children = c.compileProjection(n, c.compileRestrict(n, children))
		// recovery the children's last operator
		for i := range children {
			children[i].appendInstruction(lastOperator[i])
		}

		for i := range ss {
			ss[i].appendInstruction(vm.Instruction{
				Op:      vm.Shuffle,
				Idx:     c.anal.curr,
				IsFirst: currentIsFirst,
				Arg:     constructShuffleGroupArg(children, n),
			})
		}

		mergeScopes := c.newMergeScope(ss)
		mergeScopes.appendInstruction(vm.Instruction{
			Op:      vm.Dispatch,
			Idx:     c.anal.curr,
			IsFirst: currentIsFirst,
			Arg:     constructDispatch(0, children, c.addr, n, false),
		})

		appendIdx := 0
		for i := range children {
			if isSameCN(mergeScopes.NodeInfo.Addr, children[i].NodeInfo.Addr) {
				appendIdx = i
				break
			}
		}
		children[appendIdx].PreScopes = append(children[appendIdx].PreScopes, mergeScopes)

		return parent
	default:
		dop := plan2.GetShuffleDop()
		parent, children := c.newScopeListForShuffleGroup(validScopeCount(ss), dop)
		c.constructShuffleAndDispatch(ss, children, n)

		// saving the last operator of all children to make sure the connector setting in
		// the right place
		lastOperator := make([]vm.Instruction, 0, len(children))
		for i := range children {
			ilen := len(children[i].Instructions) - 1
			lastOperator = append(lastOperator, children[i].Instructions[ilen])
			children[i].Instructions = children[i].Instructions[:ilen]
		}

		for i := range children {
			children[i].appendInstruction(vm.Instruction{
				Op:      vm.Group,
				Idx:     c.anal.curr,
				IsFirst: currentIsFirst,
				Arg:     constructGroup(c.ctx, n, ns[n.Children[0]], 0, 0, true, len(children), c.proc),
			})
		}
		children = c.compileProjection(n, c.compileRestrict(n, children))
		// recovery the children's last operator
		for i := range children {
			children[i].appendInstruction(lastOperator[i])
		}

		for i := range ss {
			appended := false
			for j := range children {
				if isSameCN(children[j].NodeInfo.Addr, ss[i].NodeInfo.Addr) {
					children[j].PreScopes = append(children[j].PreScopes, ss[i])
					appended = true
					break
				}
			}
			if !appended {
				children[0].PreScopes = append(children[0].PreScopes, ss[i])
			}
		}

		return parent
		//return []*Scope{c.newMergeScope(parent)}
	}
}

// DeleteMergeScope need to assure this:
// one block can be only deleted by one and the same
// CN, so we need to transfer the rows from the
// the same block to one and the same CN to perform
// the deletion operators.
func (c *Compile) newDeleteMergeScope(arg *deletion.Argument, ss []*Scope) *Scope {
	//Todo: implemet delete merge
	ss2 := make([]*Scope, 0, len(ss))
	// ends := make([]*Scope, 0, len(ss))
	for _, s := range ss {
		if s.IsEnd {
			// ends = append(ends, s)
			continue
		}
		ss2 = append(ss2, s)
	}

	rs := make([]*Scope, 0, len(ss2))
	uuids := make([]uuid.UUID, 0, len(ss2))
	for i := 0; i < len(ss2); i++ {
		rs = append(rs, new(Scope))
		uuids = append(uuids, uuid.New())
	}

	// for every scope, it should dispatch its
	// batch to other cn
	for i := 0; i < len(ss2); i++ {
		constructDeleteDispatchAndLocal(i, rs, ss2, uuids, c)
	}
	delete := &vm.Instruction{
		Op:  vm.Deletion,
		Arg: arg,
	}
	for i := range rs {
		// use distributed delete
		arg.RemoteDelete = true
		// maybe just copy only once?
		arg.SegmentMap = colexec.Srv.GetCnSegmentMap()
		arg.IBucket = uint32(i)
		arg.Nbucket = uint32(len(rs))
		rs[i].Instructions = append(
			rs[i].Instructions,
			dupInstruction(delete, nil, 0))
	}
	return c.newMergeScope(rs)
}

func (c *Compile) newMergeScope(ss []*Scope) *Scope {
	rs := &Scope{
		PreScopes: ss,
		Magic:     Merge,
		NodeInfo: engine.Node{
			Addr: c.addr,
			Mcpu: ncpu,
		},
	}
	cnt := 0
	for _, s := range ss {
		if s.IsEnd {
			continue
		}
		cnt++
	}
	rs.Proc = process.NewWithAnalyze(c.proc, c.ctx, cnt, c.anal.Nodes())
	if len(ss) > 0 {
		rs.Proc.LoadTag = ss[0].Proc.LoadTag
	}
	rs.Instructions = append(rs.Instructions, vm.Instruction{
		Op:      vm.Merge,
		Idx:     c.anal.curr,
		IsFirst: c.anal.isFirst,
		Arg:     &merge.Argument{},
	})
	c.anal.isFirst = false

	j := 0
	for i := range ss {
		if !ss[i].IsEnd {
			ss[i].appendInstruction(vm.Instruction{
				Op: vm.Connector,
				Arg: &connector.Argument{
					Reg: rs.Proc.Reg.MergeReceivers[j],
				},
			})
			j++
		}
	}
	return rs
}

func (c *Compile) newMergeRemoteScope(ss []*Scope, nodeinfo engine.Node) *Scope {
	rs := c.newMergeScope(ss)
	// reset rs's info to remote
	rs.Magic = Remote
	rs.NodeInfo.Addr = nodeinfo.Addr
	rs.NodeInfo.Mcpu = nodeinfo.Mcpu

	return rs
}

func (c *Compile) newScopeList(childrenCount int, blocks int) []*Scope {
	var ss []*Scope

	currentFirstFlag := c.anal.isFirst
	for _, n := range c.cnList {
		c.anal.isFirst = currentFirstFlag
		ss = append(ss, c.newScopeListWithNode(c.generateCPUNumber(n.Mcpu, blocks), childrenCount, n.Addr)...)
	}
	return ss
}

func (c *Compile) newScopeListForShuffleGroup(childrenCount int, blocks int) ([]*Scope, []*Scope) {
	var parent = make([]*Scope, 0, len(c.cnList))
	var children = make([]*Scope, 0, len(c.cnList))

	currentFirstFlag := c.anal.isFirst
	for _, n := range c.cnList {
		c.anal.isFirst = currentFirstFlag
		scopes := c.newScopeListWithNode(c.generateCPUNumber(n.Mcpu, blocks), childrenCount, n.Addr)
		for _, s := range scopes {
			for _, rr := range s.Proc.Reg.MergeReceivers {
				rr.Ch = make(chan *batch.Batch, shuffleChannelBufferSize)
			}
		}
		children = append(children, scopes...)
		parent = append(parent, c.newMergeRemoteScope(scopes, n))
	}
	return parent, children
}

func (c *Compile) newScopeListWithNode(mcpu, childrenCount int, addr string) []*Scope {
	ss := make([]*Scope, mcpu)
	currentFirstFlag := c.anal.isFirst
	for i := range ss {
		ss[i] = new(Scope)
		ss[i].Magic = Remote
		ss[i].NodeInfo.Addr = addr
		ss[i].NodeInfo.Mcpu = 1 // ss is already the mcpu length so we don't need to parallel it
		ss[i].Proc = process.NewWithAnalyze(c.proc, c.ctx, childrenCount, c.anal.Nodes())
		ss[i].Instructions = append(ss[i].Instructions, vm.Instruction{
			Op:      vm.Merge,
			Idx:     c.anal.curr,
			IsFirst: currentFirstFlag,
			Arg:     &merge.Argument{},
		})
	}
	c.anal.isFirst = false
	return ss
}

func (c *Compile) newScopeListForRightJoin(childrenCount int, bIdx int, leftScopes []*Scope) []*Scope {
	/*
		ss := make([]*Scope, 0, len(leftScopes))
		for i := range leftScopes {
			tmp := new(Scope)
			tmp.Magic = Remote
			tmp.IsJoin = true
			tmp.Proc = process.NewWithAnalyze(c.proc, c.ctx, childrenCount, c.anal.Nodes())
			tmp.NodeInfo = leftScopes[i].NodeInfo
			ss = append(ss, tmp)
		}
	*/
	// Force right join to execute on one CN due to right join issue
	// Will fix in future
	maxCpuNum := 1
	for _, s := range leftScopes {
		if s.NodeInfo.Mcpu > maxCpuNum {
			maxCpuNum = s.NodeInfo.Mcpu
		}
	}

	ss := make([]*Scope, 1)
	ss[0] = &Scope{
		Magic:    Remote,
		IsJoin:   true,
		Proc:     process.NewWithAnalyze(c.proc, c.ctx, childrenCount, c.anal.Nodes()),
		NodeInfo: engine.Node{Addr: c.addr, Mcpu: c.generateCPUNumber(ncpu, maxCpuNum)},
		BuildIdx: bIdx,
	}
	return ss
}

func (c *Compile) newJoinScopeListWithBucket(rs, ss, children []*Scope, n *plan.Node) []*Scope {
	currentFirstFlag := c.anal.isFirst
	// construct left
	leftMerge := c.newMergeScope(ss)
	leftMerge.appendInstruction(vm.Instruction{
		Op:  vm.Dispatch,
		Arg: constructDispatch(0, rs, c.addr, n, false),
	})
	leftMerge.IsEnd = true

	// construct right
	c.anal.isFirst = currentFirstFlag
	rightMerge := c.newMergeScope(children)
	rightMerge.appendInstruction(vm.Instruction{
		Op:  vm.Dispatch,
		Arg: constructDispatch(1, rs, c.addr, n, false),
	})
	rightMerge.IsEnd = true

	// append left and right to correspond rs
	idx := 0
	for i := range rs {
		if isSameCN(rs[i].NodeInfo.Addr, c.addr) {
			idx = i
		}
	}
	rs[idx].PreScopes = append(rs[idx].PreScopes, leftMerge, rightMerge)
	return rs
}

func (c *Compile) newBroadcastJoinScopeList(ss []*Scope, children []*Scope, n *plan.Node) []*Scope {
	length := len(ss)
	rs := make([]*Scope, length)
	idx := 0
	for i := range ss {
		if ss[i].IsEnd {
			rs[i] = ss[i]
			continue
		}
		rs[i] = new(Scope)
		rs[i].Magic = Remote
		rs[i].IsJoin = true
		rs[i].NodeInfo = ss[i].NodeInfo
		rs[i].BuildIdx = 1
		if isSameCN(rs[i].NodeInfo.Addr, c.addr) {
			idx = i
		}
		rs[i].PreScopes = []*Scope{ss[i]}
		rs[i].Proc = process.NewWithAnalyze(c.proc, c.ctx, 2, c.anal.Nodes())
		ss[i].appendInstruction(vm.Instruction{
			Op: vm.Connector,
			Arg: &connector.Argument{
				Reg: rs[i].Proc.Reg.MergeReceivers[0],
			},
		})
	}

	// all join's first flag will setting in newLeftScope and newRightScope
	// so we set it to false now
	c.anal.isFirst = false
	mergeChildren := c.newMergeScope(children)

	mergeChildren.appendInstruction(vm.Instruction{
		Op:  vm.Dispatch,
		Arg: constructDispatch(1, rs, c.addr, n, false),
	})
	mergeChildren.IsEnd = true
	rs[idx].PreScopes = append(rs[idx].PreScopes, mergeChildren)

	return rs
}

func (c *Compile) newShuffleJoinScopeList(left, right []*Scope, n *plan.Node) ([]*Scope, []*Scope) {
	single := len(c.cnList) <= 1
	if single {
		n.Stats.HashmapStats.ShuffleTypeForMultiCN = plan.ShuffleTypeForMultiCN_Simple
	}

	var parent []*Scope
	children := make([]*Scope, 0, len(c.cnList))
	lnum := len(left)
	sum := lnum + len(right)
	for _, n := range c.cnList {
		dop := c.generateCPUNumber(n.Mcpu, plan2.GetShuffleDop())
		ss := make([]*Scope, dop)
		for i := range ss {
			ss[i] = new(Scope)
			ss[i].Magic = Remote
			ss[i].IsJoin = true
			ss[i].NodeInfo.Addr = n.Addr
			ss[i].NodeInfo.Mcpu = 1
			ss[i].Proc = process.NewWithAnalyze(c.proc, c.ctx, sum, c.anal.Nodes())
			ss[i].BuildIdx = lnum
			ss[i].ShuffleCnt = dop
			for _, rr := range ss[i].Proc.Reg.MergeReceivers {
				rr.Ch = make(chan *batch.Batch, shuffleChannelBufferSize)
			}
		}
		children = append(children, ss...)
		if !single {
			parent = append(parent, c.newMergeRemoteScope(ss, n))
		}
	}

	currentFirstFlag := c.anal.isFirst
	for i, scp := range left {
		scp.appendInstruction(vm.Instruction{
			Op:  vm.Shuffle,
			Idx: c.anal.curr,
			Arg: constructShuffleJoinArg(children, n, true),
		})
		scp.appendInstruction(vm.Instruction{
			Op:  vm.Dispatch,
			Arg: constructDispatch(i, children, scp.NodeInfo.Addr, n, true),
		})
		scp.IsEnd = true

		appended := false
		for _, js := range children {
			if isSameCN(js.NodeInfo.Addr, scp.NodeInfo.Addr) {
				js.PreScopes = append(js.PreScopes, scp)
				appended = true
				break
			}
		}
		if !appended {
			logutil.Errorf("no same addr scope to append left scopes")
			children[0].PreScopes = append(children[0].PreScopes, scp)
		}
	}

	c.anal.isFirst = currentFirstFlag
	for i, scp := range right {
		scp.appendInstruction(vm.Instruction{
			Op:  vm.Shuffle,
			Idx: c.anal.curr,
			Arg: constructShuffleJoinArg(children, n, false),
		})
		scp.appendInstruction(vm.Instruction{
			Op:  vm.Dispatch,
			Arg: constructDispatch(i+lnum, children, scp.NodeInfo.Addr, n, false),
		})
		scp.IsEnd = true

		appended := false
		for _, js := range children {
			if isSameCN(js.NodeInfo.Addr, scp.NodeInfo.Addr) {
				js.PreScopes = append(js.PreScopes, scp)
				appended = true
				break
			}
		}
		if !appended {
			logutil.Errorf("no same addr scope to append right scopes")
			children[0].PreScopes = append(children[0].PreScopes, scp)
		}
	}
	return parent, children
}

func (c *Compile) newJoinProbeScope(s *Scope, ss []*Scope) *Scope {
	rs := &Scope{
		Magic: Merge,
	}
	rs.appendInstruction(vm.Instruction{
		Op:      vm.Merge,
		Idx:     s.Instructions[0].Idx,
		IsFirst: true,
		Arg:     &merge.Argument{},
	})
	rs.Proc = process.NewWithAnalyze(s.Proc, s.Proc.Ctx, s.BuildIdx, c.anal.Nodes())
	for i := 0; i < s.BuildIdx; i++ {
		regTransplant(s, rs, i, i)
	}

	if ss == nil {
		s.Proc.Reg.MergeReceivers[0] = &process.WaitRegister{
			Ctx: s.Proc.Ctx,
			Ch:  make(chan *batch.Batch, shuffleChannelBufferSize),
		}
		rs.appendInstruction(vm.Instruction{
			Op: vm.Connector,
			Arg: &connector.Argument{
				Reg: s.Proc.Reg.MergeReceivers[0],
			},
		})
		s.Proc.Reg.MergeReceivers = append(s.Proc.Reg.MergeReceivers[:1], s.Proc.Reg.MergeReceivers[s.BuildIdx:]...)
		s.BuildIdx = 1
	} else {
		rs.appendInstruction(vm.Instruction{
			Op:  vm.Dispatch,
			Arg: constructDispatchLocal(false, false, false, extraRegisters(ss, 0)),
		})
	}
	rs.IsEnd = true

	return rs
}

func (c *Compile) newJoinBuildScope(s *Scope, ss []*Scope) *Scope {
	rs := &Scope{
		Magic: Merge,
	}
	buildLen := len(s.Proc.Reg.MergeReceivers) - s.BuildIdx
	rs.Proc = process.NewWithAnalyze(s.Proc, s.Proc.Ctx, buildLen, c.anal.Nodes())
	for i := 0; i < buildLen; i++ {
		regTransplant(s, rs, i+s.BuildIdx, i)
	}

	rs.appendInstruction(vm.Instruction{
		Op:      vm.HashBuild,
		Idx:     s.Instructions[0].Idx,
		IsFirst: true,
		Arg:     constructHashBuild(c, s.Instructions[0], c.proc, s.ShuffleCnt, ss != nil),
	})

	if ss == nil { // unparallel, send the hashtable to join scope directly
		s.Proc.Reg.MergeReceivers[s.BuildIdx] = &process.WaitRegister{
			Ctx: s.Proc.Ctx,
			Ch:  make(chan *batch.Batch, 1),
		}
		rs.appendInstruction(vm.Instruction{
			Op: vm.Connector,
			Arg: &connector.Argument{
				Reg: s.Proc.Reg.MergeReceivers[s.BuildIdx],
			},
		})
		s.Proc.Reg.MergeReceivers = s.Proc.Reg.MergeReceivers[:s.BuildIdx+1]
	} else {
		rs.appendInstruction(vm.Instruction{
			Op:  vm.Dispatch,
			Arg: constructDispatchLocal(true, false, false, extraRegisters(ss, s.BuildIdx)),
		})
	}
	rs.IsEnd = true

	return rs
}

// Transplant the source's RemoteReceivRegInfos which index equal to sourceIdx to
// target with new index targetIdx
func regTransplant(source, target *Scope, sourceIdx, targetIdx int) {
	target.Proc.Reg.MergeReceivers[targetIdx] = source.Proc.Reg.MergeReceivers[sourceIdx]
	i := 0
	for i < len(source.RemoteReceivRegInfos) {
		op := &source.RemoteReceivRegInfos[i]
		if op.Idx == sourceIdx {
			target.RemoteReceivRegInfos = append(target.RemoteReceivRegInfos, RemoteReceivRegInfo{
				Idx:      targetIdx,
				Uuid:     op.Uuid,
				FromAddr: op.FromAddr,
			})
			source.RemoteReceivRegInfos = append(source.RemoteReceivRegInfos[:i], source.RemoteReceivRegInfos[i+1:]...)
			continue
		}
		i++
	}
}

func (c *Compile) generateCPUNumber(cpunum, blocks int) int {
	if cpunum <= 0 || blocks <= 0 {
		return 1
	}

	if cpunum <= blocks {
		return cpunum
	}
	return blocks
}

func (c *Compile) initAnalyze(qry *plan.Query) {
	if len(qry.Nodes) == 0 {
		panic("empty plan")
	}
	anals := make([]*process.AnalyzeInfo, len(qry.Nodes))
	for i := range anals {
		anals[i] = buffer.Alloc[process.AnalyzeInfo](c.proc.SessionInfo.Buf)
	}
	c.anal = &anaylze{
		qry:       qry,
		analInfos: anals,
		curr:      int(qry.Steps[0]),
	}
	for _, node := range c.anal.qry.Nodes {
		if node.AnalyzeInfo == nil {
			node.AnalyzeInfo = new(plan.AnalyzeInfo)
		}
	}
	c.proc.AnalInfos = c.anal.analInfos
}

func (c *Compile) fillAnalyzeInfo() {
	// record the number of s3 requests
	c.anal.S3IOInputCount(c.anal.curr, c.counterSet.FileService.S3.Put.Load())
	c.anal.S3IOInputCount(c.anal.curr, c.counterSet.FileService.S3.List.Load())

	c.anal.S3IOOutputCount(c.anal.curr, c.counterSet.FileService.S3.Head.Load())
	c.anal.S3IOOutputCount(c.anal.curr, c.counterSet.FileService.S3.Get.Load())
	c.anal.S3IOOutputCount(c.anal.curr, c.counterSet.FileService.S3.Delete.Load())
	c.anal.S3IOOutputCount(c.anal.curr, c.counterSet.FileService.S3.DeleteMulti.Load())

	for i, anal := range c.anal.analInfos {
		atomic.StoreInt64(&c.anal.qry.Nodes[i].AnalyzeInfo.InputRows, atomic.LoadInt64(&anal.InputRows))
		atomic.StoreInt64(&c.anal.qry.Nodes[i].AnalyzeInfo.OutputRows, atomic.LoadInt64(&anal.OutputRows))
		atomic.StoreInt64(&c.anal.qry.Nodes[i].AnalyzeInfo.InputSize, atomic.LoadInt64(&anal.InputSize))
		atomic.StoreInt64(&c.anal.qry.Nodes[i].AnalyzeInfo.OutputSize, atomic.LoadInt64(&anal.OutputSize))
		atomic.StoreInt64(&c.anal.qry.Nodes[i].AnalyzeInfo.TimeConsumed, atomic.LoadInt64(&anal.TimeConsumed))
		atomic.StoreInt64(&c.anal.qry.Nodes[i].AnalyzeInfo.MemorySize, atomic.LoadInt64(&anal.MemorySize))
		atomic.StoreInt64(&c.anal.qry.Nodes[i].AnalyzeInfo.WaitTimeConsumed, atomic.LoadInt64(&anal.WaitTimeConsumed))
		atomic.StoreInt64(&c.anal.qry.Nodes[i].AnalyzeInfo.DiskIO, atomic.LoadInt64(&anal.DiskIO))
		atomic.StoreInt64(&c.anal.qry.Nodes[i].AnalyzeInfo.S3IOByte, atomic.LoadInt64(&anal.S3IOByte))
		atomic.StoreInt64(&c.anal.qry.Nodes[i].AnalyzeInfo.S3IOInputCount, atomic.LoadInt64(&anal.S3IOInputCount))
		atomic.StoreInt64(&c.anal.qry.Nodes[i].AnalyzeInfo.S3IOOutputCount, atomic.LoadInt64(&anal.S3IOOutputCount))
		atomic.StoreInt64(&c.anal.qry.Nodes[i].AnalyzeInfo.NetworkIO, atomic.LoadInt64(&anal.NetworkIO))
		atomic.StoreInt64(&c.anal.qry.Nodes[i].AnalyzeInfo.ScanTime, atomic.LoadInt64(&anal.ScanTime))
		atomic.StoreInt64(&c.anal.qry.Nodes[i].AnalyzeInfo.InsertTime, atomic.LoadInt64(&anal.InsertTime))
	}
}

func (c *Compile) generateNodes(n *plan.Node) (engine.Nodes, []any, error) {
	var err error
	var db engine.Database
	var rel engine.Relation
	var ranges [][]byte
	var partialresults []any
	var nodes engine.Nodes
	isPartitionTable := false

	ctx := c.ctx
	if util.TableIsClusterTable(n.TableDef.GetTableType()) {
		ctx = context.WithValue(ctx, defines.TenantIDKey{}, catalog.System_Account)
	}
	if n.ObjRef.PubInfo != nil {
		ctx = context.WithValue(ctx, defines.TenantIDKey{}, uint32(n.ObjRef.PubInfo.GetTenantId()))
	}
	if util.TableIsLoggingTable(n.ObjRef.SchemaName, n.ObjRef.ObjName) {
		ctx = context.WithValue(ctx, defines.TenantIDKey{}, catalog.System_Account)
	}
	db, err = c.e.Database(ctx, n.ObjRef.SchemaName, c.proc.TxnOperator)
	if err != nil {
		return nil, nil, err
	}
	rel, err = db.Relation(ctx, n.TableDef.Name, c.proc)
	if err != nil {
		var e error // avoid contamination of error messages
		db, e = c.e.Database(ctx, defines.TEMPORARY_DBNAME, c.proc.TxnOperator)
		if e != nil {
			return nil, nil, err
		}

		// if temporary table, just scan at local cn.
		rel, e = db.Relation(ctx, engine.GetTempTableName(n.ObjRef.SchemaName, n.TableDef.Name), c.proc)
		if e != nil {
			return nil, nil, err
		}
		c.cnList = engine.Nodes{
			engine.Node{
				Addr: c.addr,
				Rel:  rel,
				Mcpu: 1,
			},
		}
	}

	ranges, err = rel.Ranges(ctx, n.BlockFilterList)
	if err != nil {
		return nil, nil, err
	}

	if n.TableDef.Partition != nil {
		isPartitionTable = true
		if n.PartitionPrune != nil && n.PartitionPrune.IsPruned {
			for i, partitionItem := range n.PartitionPrune.SelectedPartitions {
				partTableName := partitionItem.PartitionTableName
				subrelation, err := db.Relation(ctx, partTableName, c.proc)
				if err != nil {
					return nil, nil, err
				}
				subranges, err := subrelation.Ranges(ctx, n.BlockFilterList)
				if err != nil {
					return nil, nil, err
				}
				//add partition number into catalog.BlockInfo.
				for _, r := range subranges[1:] {
					blkInfo := catalog.DecodeBlockInfo(r)
					blkInfo.PartitionNum = i
					ranges = append(ranges, r)
				}
			}
		} else {
			partitionInfo := n.TableDef.Partition
			partitionNum := int(partitionInfo.PartitionNum)
			partitionTableNames := partitionInfo.PartitionTableNames
			for i := 0; i < partitionNum; i++ {
				partTableName := partitionTableNames[i]
				subrelation, err := db.Relation(ctx, partTableName, c.proc)
				if err != nil {
					return nil, nil, err
				}
				subranges, err := subrelation.Ranges(ctx, n.BlockFilterList)
				if err != nil {
					return nil, nil, err
				}
				//add partition number into catalog.BlockInfo.
				for _, r := range subranges[1:] {
					blkInfo := catalog.DecodeBlockInfo(r)
					blkInfo.PartitionNum = i
					ranges = append(ranges, r)
				}
			}
		}
	}

	if len(n.AggList) > 0 && len(ranges) > 1 {
		newranges := make([][]byte, 0, len(ranges))
		newranges = append(newranges, ranges[0])
		partialresults = make([]any, 0, len(n.AggList))

		for i := range n.AggList {
			agg := n.AggList[i].Expr.(*plan.Expr_F)
			name := agg.F.Func.ObjName
			switch name {
			case "starcount", "count":
				partialresults = append(partialresults, int64(0))
			case "min", "max":
				partialresults = append(partialresults, nil)
			default:
				partialresults = nil
			}
			if partialresults == nil {
				break
			}
		}

		if partialresults != nil {
			columnMap := make(map[int]int)
			for i := range n.AggList {
				agg := n.AggList[i].Expr.(*plan.Expr_F)
				if agg.F.Func.ObjName == "starcount" {
					continue
				}
				args := agg.F.Args[0]
				col, ok := args.Expr.(*plan.Expr_Col)
				if !ok {
					agg.F.Func.ObjName = "starcount"
					continue
				}
				columnMap[int(col.Col.ColPos)] = int(n.TableDef.Name2ColIndex[col.Col.Name])
				if len(n.TableDef.Cols) > 0 {
					columnMap[int(col.Col.ColPos)] = int(n.TableDef.Cols[columnMap[int(col.Col.ColPos)]].Seqnum)
				}
			}
			for _, buf := range ranges[1:] {
				blk := catalog.DecodeBlockInfo(buf)
				if !blk.CanRemote || !blk.DeltaLocation().IsEmpty() {
					newranges = append(newranges, buf)
					continue
				}
				var objMeta objectio.ObjectMeta
				location := blk.MetaLocation()
				var fs fileservice.FileService
				fs, err = fileservice.Get[fileservice.FileService](c.proc.FileService, defines.SharedFileServiceName)
				if err != nil {
					return nil, nil, err
				}
				objMeta, err = objectio.FastLoadObjectMeta(ctx, &location, false, fs)
				if err != nil {
					partialresults = nil
					break
				} else {
					objDataMeta := objMeta.MustDataMeta()
					blkMeta := objDataMeta.GetBlockMeta(uint32(location.ID()))
					for i := range n.AggList {
						agg := n.AggList[i].Expr.(*plan.Expr_F)
						name := agg.F.Func.ObjName
						switch name {
						case "starcount":
							partialresults[i] = partialresults[i].(int64) + int64(blkMeta.GetRows())
						case "count":
							partialresults[i] = partialresults[i].(int64) + int64(blkMeta.GetRows())
							col := agg.F.Args[0].Expr.(*plan.Expr_Col)
							nullCnt := blkMeta.ColumnMeta(uint16(columnMap[int(col.Col.ColPos)])).NullCnt()
							partialresults[i] = partialresults[i].(int64) - int64(nullCnt)
						case "min":
							col := agg.F.Args[0].Expr.(*plan.Expr_Col)
							zm := blkMeta.ColumnMeta(uint16(columnMap[int(col.Col.ColPos)])).ZoneMap()
							if zm.GetType().FixedLength() < 0 {
								partialresults = nil
							} else {
								if partialresults[i] == nil {
									partialresults[i] = zm.GetMin()
								} else {
									switch zm.GetType() {
									case types.T_bool:
										partialresults[i] = !partialresults[i].(bool) || !types.DecodeFixed[bool](zm.GetMinBuf())
									case types.T_int8:
										min := types.DecodeFixed[int8](zm.GetMinBuf())
										if min < partialresults[i].(int8) {
											partialresults[i] = min
										}
									case types.T_int16:
										min := types.DecodeFixed[int16](zm.GetMinBuf())
										if min < partialresults[i].(int16) {
											partialresults[i] = min
										}
									case types.T_int32:
										min := types.DecodeFixed[int32](zm.GetMinBuf())
										if min < partialresults[i].(int32) {
											partialresults[i] = min
										}
									case types.T_int64:
										min := types.DecodeFixed[int64](zm.GetMinBuf())
										if min < partialresults[i].(int64) {
											partialresults[i] = min
										}
									case types.T_uint8:
										min := types.DecodeFixed[uint8](zm.GetMinBuf())
										if min < partialresults[i].(uint8) {
											partialresults[i] = min
										}
									case types.T_uint16:
										min := types.DecodeFixed[uint16](zm.GetMinBuf())
										if min < partialresults[i].(uint16) {
											partialresults[i] = min
										}
									case types.T_uint32:
										min := types.DecodeFixed[uint32](zm.GetMinBuf())
										if min < partialresults[i].(uint32) {
											partialresults[i] = min
										}
									case types.T_uint64:
										min := types.DecodeFixed[uint64](zm.GetMinBuf())
										if min < partialresults[i].(uint64) {
											partialresults[i] = min
										}
									case types.T_float32:
										min := types.DecodeFixed[float32](zm.GetMinBuf())
										if min < partialresults[i].(float32) {
											partialresults[i] = min
										}
									case types.T_float64:
										min := types.DecodeFixed[float64](zm.GetMinBuf())
										if min < partialresults[i].(float64) {
											partialresults[i] = min
										}
									case types.T_date:
										min := types.DecodeFixed[types.Date](zm.GetMinBuf())
										if min < partialresults[i].(types.Date) {
											partialresults[i] = min
										}
									case types.T_time:
										min := types.DecodeFixed[types.Time](zm.GetMinBuf())
										if min < partialresults[i].(types.Time) {
											partialresults[i] = min
										}
									case types.T_datetime:
										min := types.DecodeFixed[types.Datetime](zm.GetMinBuf())
										if min < partialresults[i].(types.Datetime) {
											partialresults[i] = min
										}
									case types.T_timestamp:
										min := types.DecodeFixed[types.Timestamp](zm.GetMinBuf())
										if min < partialresults[i].(types.Timestamp) {
											partialresults[i] = min
										}
									case types.T_enum:
										min := types.DecodeFixed[types.Enum](zm.GetMinBuf())
										if min < partialresults[i].(types.Enum) {
											partialresults[i] = min
										}
									case types.T_decimal64:
										min := types.DecodeFixed[types.Decimal64](zm.GetMinBuf())
										if min < partialresults[i].(types.Decimal64) {
											partialresults[i] = min
										}
									case types.T_decimal128:
										min := types.DecodeFixed[types.Decimal128](zm.GetMinBuf())
										if min.Compare(partialresults[i].(types.Decimal128)) < 0 {
											partialresults[i] = min
										}
									case types.T_uuid:
										min := types.DecodeFixed[types.Uuid](zm.GetMinBuf())
										if min.Lt(partialresults[i].(types.Uuid)) {
											partialresults[i] = min
										}
									case types.T_TS:
										min := types.DecodeFixed[types.TS](zm.GetMinBuf())
										if min.Less(partialresults[i].(types.TS)) {
											partialresults[i] = min
										}
									case types.T_Rowid, types.T_Blockid:
										min := types.DecodeFixed[types.Rowid](zm.GetMinBuf())
										if min.Less(partialresults[i].(types.Rowid)) {
											partialresults[i] = min
										}
									}
								}
							}
						case "max":
							col := agg.F.Args[0].Expr.(*plan.Expr_Col)
							zm := blkMeta.ColumnMeta(uint16(columnMap[int(col.Col.ColPos)])).ZoneMap()
							if zm.GetType().FixedLength() < 0 {
								partialresults = nil
							} else {
								if partialresults[i] == nil {
									partialresults[i] = zm.GetMax()
								} else {
									switch zm.GetType() {
									case types.T_bool:
										partialresults[i] = partialresults[i].(bool) || types.DecodeFixed[bool](zm.GetMaxBuf())
									case types.T_int8:
										max := types.DecodeFixed[int8](zm.GetMaxBuf())
										if max > partialresults[i].(int8) {
											partialresults[i] = max
										}
									case types.T_int16:
										max := types.DecodeFixed[int16](zm.GetMaxBuf())
										if max > partialresults[i].(int16) {
											partialresults[i] = max
										}
									case types.T_int32:
										max := types.DecodeFixed[int32](zm.GetMaxBuf())
										if max > partialresults[i].(int32) {
											partialresults[i] = max
										}
									case types.T_int64:
										max := types.DecodeFixed[int64](zm.GetMaxBuf())
										if max > partialresults[i].(int64) {
											partialresults[i] = max
										}
									case types.T_uint8:
										max := types.DecodeFixed[uint8](zm.GetMaxBuf())
										if max > partialresults[i].(uint8) {
											partialresults[i] = max
										}
									case types.T_uint16:
										max := types.DecodeFixed[uint16](zm.GetMaxBuf())
										if max > partialresults[i].(uint16) {
											partialresults[i] = max
										}
									case types.T_uint32:
										max := types.DecodeFixed[uint32](zm.GetMaxBuf())
										if max > partialresults[i].(uint32) {
											partialresults[i] = max
										}
									case types.T_uint64:
										max := types.DecodeFixed[uint64](zm.GetMaxBuf())
										if max > partialresults[i].(uint64) {
											partialresults[i] = max
										}
									case types.T_float32:
										max := types.DecodeFixed[float32](zm.GetMaxBuf())
										if max > partialresults[i].(float32) {
											partialresults[i] = max
										}
									case types.T_float64:
										max := types.DecodeFixed[float64](zm.GetMaxBuf())
										if max > partialresults[i].(float64) {
											partialresults[i] = max
										}
									case types.T_date:
										max := types.DecodeFixed[types.Date](zm.GetMaxBuf())
										if max > partialresults[i].(types.Date) {
											partialresults[i] = max
										}
									case types.T_time:
										max := types.DecodeFixed[types.Time](zm.GetMaxBuf())
										if max > partialresults[i].(types.Time) {
											partialresults[i] = max
										}
									case types.T_datetime:
										max := types.DecodeFixed[types.Datetime](zm.GetMaxBuf())
										if max > partialresults[i].(types.Datetime) {
											partialresults[i] = max
										}
									case types.T_timestamp:
										max := types.DecodeFixed[types.Timestamp](zm.GetMaxBuf())
										if max > partialresults[i].(types.Timestamp) {
											partialresults[i] = max
										}
									case types.T_enum:
										max := types.DecodeFixed[types.Enum](zm.GetMaxBuf())
										if max > partialresults[i].(types.Enum) {
											partialresults[i] = max
										}
									case types.T_decimal64:
										max := types.DecodeFixed[types.Decimal64](zm.GetMaxBuf())
										if max > partialresults[i].(types.Decimal64) {
											partialresults[i] = max
										}
									case types.T_decimal128:
										max := types.DecodeFixed[types.Decimal128](zm.GetMaxBuf())
										if max.Compare(partialresults[i].(types.Decimal128)) > 0 {
											partialresults[i] = max
										}
									case types.T_uuid:
										max := types.DecodeFixed[types.Uuid](zm.GetMaxBuf())
										if max.Gt(partialresults[i].(types.Uuid)) {
											partialresults[i] = max
										}
									case types.T_TS:
										max := types.DecodeFixed[types.TS](zm.GetMaxBuf())
										if max.Greater(partialresults[i].(types.TS)) {
											partialresults[i] = max
										}
									case types.T_Rowid, types.T_Blockid:
										max := types.DecodeFixed[types.Rowid](zm.GetMaxBuf())
										if max.Great(partialresults[i].(types.Rowid)) {
											partialresults[i] = max
										}
									}
								}
							}
						default:
						}
						if partialresults == nil {
							break
						}
					}
					if partialresults == nil {
						break
					}
				}
			}
			if len(ranges) == len(newranges) {
				partialresults = nil
			} else if partialresults != nil {
				ranges = newranges
			}
		}

	}
	//n.AggList = nil

	// some log for finding a bug.
	tblId := rel.GetTableID(ctx)
	expectedLen := len(ranges)
	logutil.Debugf("cn generateNodes, tbl %d ranges is %d", tblId, expectedLen)

	//if len(ranges) == 0 indicates that it's a temporary table.
	if len(ranges) == 0 && n.TableDef.TableType != catalog.SystemOrdinaryRel {
		nodes = make(engine.Nodes, len(c.cnList))
		for i, node := range c.cnList {
			if isPartitionTable {
				nodes[i] = engine.Node{
					Id:   node.Id,
					Addr: node.Addr,
					Mcpu: c.generateCPUNumber(node.Mcpu, int(n.Stats.BlockNum)),
				}
			} else {
				nodes[i] = engine.Node{
					Rel:  rel,
					Id:   node.Id,
					Addr: node.Addr,
					Mcpu: c.generateCPUNumber(node.Mcpu, int(n.Stats.BlockNum)),
				}
			}
		}
		return nodes, partialresults, nil
	}

	engineType := rel.GetEngineType()
	if isPartitionTable {
		rel = nil
	}
	// for multi cn in launch mode, put all payloads in current CN
	// maybe delete this in the future
	if isLaunchMode(c.cnList) {
		return putBlocksInCurrentCN(c, ranges, rel, n), partialresults, nil
	}
	// disttae engine
	if engineType == engine.Disttae {
		nodes, err := shuffleBlocksToMultiCN(c, ranges, rel, n)
		return nodes, partialresults, err
	}
	// maybe temp table on memengine , just put payloads in average
	return putBlocksInAverage(c, ranges, rel, n), partialresults, nil
}

func putBlocksInAverage(c *Compile, ranges [][]byte, rel engine.Relation, n *plan.Node) engine.Nodes {
	var nodes engine.Nodes
	step := (len(ranges) + len(c.cnList) - 1) / len(c.cnList)
	for i := 0; i < len(ranges); i += step {
		j := i / step
		if i+step >= len(ranges) {
			if isSameCN(c.cnList[j].Addr, c.addr) {
				if len(nodes) == 0 {
					nodes = append(nodes, engine.Node{
						Addr: c.addr,
						Rel:  rel,
						Mcpu: c.generateCPUNumber(ncpu, int(n.Stats.BlockNum)),
					})
				}
				nodes[0].Data = append(nodes[0].Data, ranges[i:]...)
			} else {
				nodes = append(nodes, engine.Node{
					Rel:  rel,
					Id:   c.cnList[j].Id,
					Addr: c.cnList[j].Addr,
					Mcpu: c.generateCPUNumber(c.cnList[j].Mcpu, int(n.Stats.BlockNum)),
					Data: ranges[i:],
				})
			}
		} else {
			if isSameCN(c.cnList[j].Addr, c.addr) {
				if len(nodes) == 0 {
					nodes = append(nodes, engine.Node{
						Rel:  rel,
						Addr: c.addr,
						Mcpu: c.generateCPUNumber(ncpu, int(n.Stats.BlockNum)),
					})
				}
				nodes[0].Data = append(nodes[0].Data, ranges[i:i+step]...)
			} else {
				nodes = append(nodes, engine.Node{
					Rel:  rel,
					Id:   c.cnList[j].Id,
					Addr: c.cnList[j].Addr,
					Mcpu: c.generateCPUNumber(c.cnList[j].Mcpu, int(n.Stats.BlockNum)),
					Data: ranges[i : i+step],
				})
			}
		}
	}
	return nodes
}

func shuffleBlocksToMultiCN(c *Compile, ranges [][]byte, rel engine.Relation, n *plan.Node) (engine.Nodes, error) {
	var nodes engine.Nodes
	//add current CN
	nodes = append(nodes, engine.Node{
		Addr: c.addr,
		Rel:  rel,
		Mcpu: c.generateCPUNumber(ncpu, int(n.Stats.BlockNum)),
	})
	//add memory table block
	nodes[0].Data = append(nodes[0].Data, ranges[:1]...)
	ranges = ranges[1:]
	// only memory table block
	if len(ranges) == 0 {
		return nodes, nil
	}
	//only one cn
	if len(c.cnList) == 1 {
		nodes[0].Data = append(nodes[0].Data, ranges...)
		return nodes, nil
	}
	// put dirty blocks which can't be distributed remotely in current CN.
	newRanges := make([][]byte, 0, len(ranges))
	for _, blk := range ranges {
		blkInfo := catalog.DecodeBlockInfo(blk)
		if blkInfo.CanRemote {
			newRanges = append(newRanges, blk)
			continue
		}
		nodes[0].Data = append(nodes[0].Data, blk)
	}

	//add the rest of CNs in list
	for i := range c.cnList {
		if c.cnList[i].Addr != c.addr {
			nodes = append(nodes, engine.Node{
				Rel:  rel,
				Id:   c.cnList[i].Id,
				Addr: c.cnList[i].Addr,
				Mcpu: c.generateCPUNumber(c.cnList[i].Mcpu, int(n.Stats.BlockNum)),
			})
		}
	}

	sort.Slice(nodes, func(i, j int) bool { return nodes[i].Addr < nodes[j].Addr })

	if n.Stats.HashmapStats != nil && n.Stats.HashmapStats.Shuffle && n.Stats.HashmapStats.ShuffleType == plan.ShuffleType_Range {
		err := shuffleBlocksByRange(c, newRanges, n, nodes)
		if err != nil {
			return nil, err
		}
	} else {
		shuffleBlocksByHash(c, newRanges, nodes)
	}

	minWorkLoad := math.MaxInt32
	maxWorkLoad := 0
	//remove empty node from nodes
	var newNodes engine.Nodes
	for i := range nodes {
		if len(nodes[i].Data) > maxWorkLoad {
			maxWorkLoad = len(nodes[i].Data)
		}
		if len(nodes[i].Data) < minWorkLoad {
			minWorkLoad = len(nodes[i].Data)
		}
		if len(nodes[i].Data) > 0 {
			newNodes = append(newNodes, nodes[i])
		}
	}
	if minWorkLoad*2 < maxWorkLoad {
		logutil.Warnf("workload among CNs not balanced, max %v, min %v", maxWorkLoad, minWorkLoad)
	}
	return newNodes, nil
}

func shuffleBlocksByHash(c *Compile, ranges [][]byte, nodes engine.Nodes) {
	for i, blk := range ranges {
		unmarshalledBlockInfo := catalog.DecodeBlockInfo(ranges[i])
		// get timestamp in objName to make sure it is random enough
		objTimeStamp := unmarshalledBlockInfo.MetaLocation().Name()[:7]
		index := plan2.SimpleCharHashToRange(objTimeStamp, uint64(len(c.cnList)))
		nodes[index].Data = append(nodes[index].Data, blk)
	}
}

func shuffleBlocksByRange(c *Compile, ranges [][]byte, n *plan.Node, nodes engine.Nodes) error {
	var objDataMeta objectio.ObjectDataMeta
	var objMeta objectio.ObjectMeta

	for i, blk := range ranges {
		unmarshalledBlockInfo := catalog.DecodeBlockInfo(ranges[i])
		location := unmarshalledBlockInfo.MetaLocation()
		fs, err := fileservice.Get[fileservice.FileService](c.proc.FileService, defines.SharedFileServiceName)
		if err != nil {
			return err
		}
		if !objectio.IsSameObjectLocVsMeta(location, objDataMeta) {
			if objMeta, err = objectio.FastLoadObjectMeta(c.ctx, &location, false, fs); err != nil {
				return err
			}
			objDataMeta = objMeta.MustDataMeta()
		}
		blkMeta := objDataMeta.GetBlockMeta(uint32(location.ID()))
		zm := blkMeta.MustGetColumn(uint16(n.Stats.HashmapStats.ShuffleColIdx)).ZoneMap()
		index := plan2.GetRangeShuffleIndexForZM(n.Stats.HashmapStats.ShuffleColMin, n.Stats.HashmapStats.ShuffleColMax, zm, uint64(len(c.cnList)))
		nodes[index].Data = append(nodes[index].Data, blk)
	}
	return nil
}

func putBlocksInCurrentCN(c *Compile, ranges [][]byte, rel engine.Relation, n *plan.Node) engine.Nodes {
	var nodes engine.Nodes
	//add current CN
	nodes = append(nodes, engine.Node{
		Addr: c.addr,
		Rel:  rel,
		Mcpu: c.generateCPUNumber(ncpu, int(n.Stats.BlockNum)),
	})
	nodes[0].Data = append(nodes[0].Data, ranges...)
	return nodes
}

func validScopeCount(ss []*Scope) int {
	var cnt int

	for _, s := range ss {
		if s.IsEnd {
			continue
		}
		cnt++
	}
	return cnt
}

func extraRegisters(ss []*Scope, i int) []*process.WaitRegister {
	regs := make([]*process.WaitRegister, 0, len(ss))
	for _, s := range ss {
		if s.IsEnd {
			continue
		}
		regs = append(regs, s.Proc.Reg.MergeReceivers[i])
	}
	return regs
}

func dupType(typ *plan.Type) types.Type {
	return types.New(types.T(typ.Id), typ.Width, typ.Scale)
}

// Update the specific scopes's instruction to true
// then update the current idx
func (c *Compile) setAnalyzeCurrent(updateScopes []*Scope, nextId int) {
	if updateScopes != nil {
		updateScopesLastFlag(updateScopes)
	}

	c.anal.curr = nextId
	c.anal.isFirst = true
}

func updateScopesLastFlag(updateScopes []*Scope) {
	for _, s := range updateScopes {
		if len(s.Instructions) == 0 {
			continue
		}
		last := len(s.Instructions) - 1
		s.Instructions[last].IsLast = true
	}
}

func isLaunchMode(cnlist engine.Nodes) bool {
	for i := range cnlist {
		if !isSameCN(cnlist[0].Addr, cnlist[i].Addr) {
			return false
		}
	}
	return true
}

func isSameCN(addr string, currentCNAddr string) bool {
	// just a defensive judgment. In fact, we shouldn't have received such data.
	parts1 := strings.Split(addr, ":")
	if len(parts1) != 2 {
		logutil.Debugf("compileScope received a malformed cn address '%s', expected 'ip:port'", addr)
		return true
	}
	parts2 := strings.Split(currentCNAddr, ":")
	if len(parts2) != 2 {
		logutil.Debugf("compileScope received a malformed current-cn address '%s', expected 'ip:port'", currentCNAddr)
		return true
	}
	return parts1[0] == parts2[0]
}

func (s *Scope) affectedRows() uint64 {
	affectedRows := uint64(0)
	for _, in := range s.Instructions {
		if arg, ok := in.Arg.(vm.ModificationArgument); ok {
			if marg, ok := arg.(*mergeblock.Argument); ok {
				return marg.AffectedRows()
			}
			affectedRows += arg.AffectedRows()
		}
	}
	return affectedRows
}

func (c *Compile) runSql(sql string) error {
	if sql == "" {
		return nil
	}
	res, err := c.runSqlWithResult(sql)
	if err != nil {
		return err
	}
	res.Close()
	return nil
}

func (c *Compile) runSqlWithResult(sql string) (executor.Result, error) {
	v, ok := moruntime.ProcessLevelRuntime().GetGlobalVariables(moruntime.InternalSQLExecutor)
	if !ok {
		panic("missing lock service")
	}
	exec := v.(executor.SQLExecutor)
	opts := executor.Options{}.
		// All runSql and runSqlWithResult is a part of input sql, can not incr statement.
		// All these sub-sql's need to be rolled back and retried en masse when they conflict in pessimistic mode
		WithDisableIncrStatement().
		WithTxn(c.proc.TxnOperator).
		WithDatabase(c.db).
		WithTimeZone(c.proc.SessionInfo.TimeZone)
	return exec.Exec(c.proc.Ctx, sql, opts)
}

func evalRowsetData(proc *process.Process,
	exprs []*plan.RowsetExpr, vec *vector.Vector, exprExecs []colexec.ExpressionExecutor) error {
	var bats []*batch.Batch

	vec.ResetArea()
	bats = []*batch.Batch{batch.EmptyForConstFoldBatch}
	if len(exprExecs) > 0 {
		for i, expr := range exprExecs {
			val, err := expr.Eval(proc, bats)
			if err != nil {
				return err
			}
			if err := vec.Copy(val, int64(exprs[i].RowPos), 0, proc.Mp()); err != nil {
				return err
			}
		}
	} else {
		for _, expr := range exprs {
			if expr.Pos >= 0 {
				continue
			}
			val, err := colexec.EvalExpressionOnce(proc, expr.Expr, bats)
			if err != nil {
				return err
			}
			if err := vec.Copy(val, int64(expr.RowPos), 0, proc.Mp()); err != nil {
				val.Free(proc.Mp())
				return err
			}
			val.Free(proc.Mp())
		}
	}
	return nil
}

func (c *Compile) newInsertMergeScope(arg *insert.Argument, ss []*Scope) *Scope {
	// see errors.Join()
	n := 0
	for _, s := range ss {
		if !s.IsEnd {
			n++
		}
	}
	ss2 := make([]*Scope, 0, n)
	for _, s := range ss {
		if !s.IsEnd {
			ss2 = append(ss2, s)
		}
	}
	insert := &vm.Instruction{
		Op:  vm.Insert,
		Arg: arg,
	}
	for i := range ss2 {
		ss2[i].Instructions = append(ss2[i].Instructions, dupInstruction(insert, nil, i))
	}
	return c.newMergeScope(ss2)
}

func (c *Compile) fatalLog(retry int, err error) {
	if err == nil {
		return
	}
	v, ok := moruntime.ProcessLevelRuntime().
		GetGlobalVariables(moruntime.EnableCheckInvalidRCErrors)
	if !ok || !v.(bool) {
		return
	}
	fatal := moerr.IsMoErrCode(err, moerr.ErrTxnNeedRetry) ||
		moerr.IsMoErrCode(err, moerr.ErrTxnNeedRetryWithDefChanged) ||
		moerr.IsMoErrCode(err, moerr.ErrTxnWWConflict) ||
		moerr.IsMoErrCode(err, moerr.ErrDuplicateEntry) ||
		moerr.IsMoErrCode(err, moerr.ER_DUP_ENTRY) ||
		moerr.IsMoErrCode(err, moerr.ER_DUP_ENTRY_WITH_KEY_NAME)
	if !fatal {
		return
	}
	if retry == 0 &&
		(moerr.IsMoErrCode(err, moerr.ErrTxnNeedRetry) ||
			moerr.IsMoErrCode(err, moerr.ErrTxnNeedRetryWithDefChanged)) {
		return
	}

	logutil.Fatalf("BUG(RC): txn %s retry %d, error %+v\n",
		hex.EncodeToString(c.proc.TxnOperator.Txn().ID),
		retry,
		err.Error())
}

func (c *Compile) SetBuildPlanFunc(buildPlanFunc func() (*plan2.Plan, error)) {
	c.buildPlanFunc = buildPlanFunc
}<|MERGE_RESOLUTION|>--- conflicted
+++ resolved
@@ -166,12 +166,9 @@
 	c.cnList = nil
 	c.stmt = nil
 	c.startAt = time.Time{}
-<<<<<<< HEAD
 	c.fuzzy = nil
-=======
 	c.metaTables = nil
 	c.needLockMeta = false
->>>>>>> 67141f02
 
 	for k := range c.nodeRegs {
 		delete(c.nodeRegs, k)
