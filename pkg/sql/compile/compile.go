// Copyright 2021 Matrix Origin
//
// Licensed under the Apache License, Version 2.0 (the "License");
// you may not use this file except in compliance with the License.
// You may obtain a copy of the License at
//
//      http://www.apache.org/licenses/LICENSE-2.0
//
// Unless required by applicable law or agreed to in writing, software
// distributed under the License is distributed on an "AS IS" BASIS,
// WITHOUT WARRANTIES OR CONDITIONS OF ANY KIND, either express or implied.
// See the License for the specific language governing permissions and
// limitations under the License.

package compile

import (
	"context"
	"encoding/hex"
	"encoding/json"
	"fmt"
	"math"
	"net"
	"runtime"
	"sort"
	"strings"
	"sync"
	"sync/atomic"
	"time"

	"github.com/matrixorigin/matrixone/pkg/vm/message"

	"github.com/google/uuid"
	"github.com/panjf2000/ants/v2"
	"go.uber.org/zap"

	"github.com/matrixorigin/matrixone/pkg/catalog"
	"github.com/matrixorigin/matrixone/pkg/cnservice/cnclient"
	"github.com/matrixorigin/matrixone/pkg/common/moerr"
	"github.com/matrixorigin/matrixone/pkg/common/morpc"
	"github.com/matrixorigin/matrixone/pkg/common/mpool"
	"github.com/matrixorigin/matrixone/pkg/common/reuse"
	moruntime "github.com/matrixorigin/matrixone/pkg/common/runtime"
	"github.com/matrixorigin/matrixone/pkg/container/batch"
	"github.com/matrixorigin/matrixone/pkg/container/types"
	"github.com/matrixorigin/matrixone/pkg/container/vector"
	"github.com/matrixorigin/matrixone/pkg/defines"
	"github.com/matrixorigin/matrixone/pkg/fileservice"
	"github.com/matrixorigin/matrixone/pkg/logutil"
	"github.com/matrixorigin/matrixone/pkg/objectio"
	"github.com/matrixorigin/matrixone/pkg/pb/lock"
	"github.com/matrixorigin/matrixone/pkg/pb/pipeline"
	"github.com/matrixorigin/matrixone/pkg/pb/plan"
	"github.com/matrixorigin/matrixone/pkg/pb/timestamp"
	"github.com/matrixorigin/matrixone/pkg/sql/colexec"
	"github.com/matrixorigin/matrixone/pkg/sql/colexec/connector"
	"github.com/matrixorigin/matrixone/pkg/sql/colexec/deletion"
	"github.com/matrixorigin/matrixone/pkg/sql/colexec/dispatch"
	"github.com/matrixorigin/matrixone/pkg/sql/colexec/external"
	"github.com/matrixorigin/matrixone/pkg/sql/colexec/filter"
	"github.com/matrixorigin/matrixone/pkg/sql/colexec/insert"
	"github.com/matrixorigin/matrixone/pkg/sql/colexec/intersect"
	"github.com/matrixorigin/matrixone/pkg/sql/colexec/intersectall"
	"github.com/matrixorigin/matrixone/pkg/sql/colexec/lockop"
	"github.com/matrixorigin/matrixone/pkg/sql/colexec/merge"
	"github.com/matrixorigin/matrixone/pkg/sql/colexec/mergeblock"
	"github.com/matrixorigin/matrixone/pkg/sql/colexec/mergecte"
	"github.com/matrixorigin/matrixone/pkg/sql/colexec/mergedelete"
	"github.com/matrixorigin/matrixone/pkg/sql/colexec/mergerecursive"
	"github.com/matrixorigin/matrixone/pkg/sql/colexec/minus"
	"github.com/matrixorigin/matrixone/pkg/sql/colexec/output"
	"github.com/matrixorigin/matrixone/pkg/sql/colexec/sample"
	"github.com/matrixorigin/matrixone/pkg/sql/parsers/tree"
	plan2 "github.com/matrixorigin/matrixone/pkg/sql/plan"
	"github.com/matrixorigin/matrixone/pkg/sql/plan/function"
	"github.com/matrixorigin/matrixone/pkg/sql/plan/rule"
	"github.com/matrixorigin/matrixone/pkg/sql/util"
	mokafka "github.com/matrixorigin/matrixone/pkg/stream/adapter/kafka"
	"github.com/matrixorigin/matrixone/pkg/txn/client"
	"github.com/matrixorigin/matrixone/pkg/txn/storage/memorystorage"
	txnTrace "github.com/matrixorigin/matrixone/pkg/txn/trace"
	"github.com/matrixorigin/matrixone/pkg/util/executor"
	v2 "github.com/matrixorigin/matrixone/pkg/util/metric/v2"
	"github.com/matrixorigin/matrixone/pkg/util/trace"
	"github.com/matrixorigin/matrixone/pkg/vm"
	"github.com/matrixorigin/matrixone/pkg/vm/engine"
	"github.com/matrixorigin/matrixone/pkg/vm/engine/disttae"
	"github.com/matrixorigin/matrixone/pkg/vm/process"
)

// Note: Now the cost going from stat is actually the number of rows, so we can only estimate a number for the size of each row.
// The current insertion of around 200,000 rows triggers cn to write s3 directly
const (
	DistributedThreshold     uint64 = 10 * mpool.MB
	SingleLineSizeEstimate   uint64 = 300 * mpool.B
	shuffleChannelBufferSize        = 32

	NoAccountId = -1
)

var (
	ncpu = runtime.GOMAXPROCS(0)

	cantCompileForPrepareErr = moerr.NewCantCompileForPrepareNoCtx()
)

// NewCompile is used to new an object of compile
func NewCompile(
	addr, db, sql, tenant, uid string,
	e engine.Engine,
	proc *process.Process,
	stmt tree.Statement,
	isInternal bool,
	cnLabel map[string]string,
	startAt time.Time,
) *Compile {
	c := GetCompileService().getCompile(proc)

	c.e = e
	c.db = db
	c.tenant = tenant
	c.uid = uid
	c.sql = sql
	c.proc.SetMessageBoard(c.MessageBoard)
	c.stmt = stmt
	c.addr = addr
	c.isInternal = isInternal
	c.cnLabel = cnLabel
	c.startAt = startAt
	c.disableRetry = false
	if c.proc.GetTxnOperator() != nil {
		// TODO: The action of updating the WriteOffset logic should be executed in the `func (c *Compile) Run(_ uint64)` method.
		// However, considering that the delay ranges are not completed yet, the UpdateSnapshotWriteOffset() and
		// the assignment of `Compile.TxnOffset` should be moved into the `func (c *Compile) Run(_ uint64)` method in the later stage.
		c.proc.GetTxnOperator().GetWorkspace().UpdateSnapshotWriteOffset()
		c.TxnOffset = c.proc.GetTxnOperator().GetWorkspace().GetSnapshotWriteOffset()
	} else {
		c.TxnOffset = 0
	}
	return c
}

func (c *Compile) Release() {
	if c == nil {
		return
	}
	if c.proc != nil {
		c.proc.ResetQueryContext()
	}
	GetCompileService().putCompile(c)
}

func (c Compile) TypeName() string {
	return "compile.Compile"
}

func (c *Compile) GetMessageCenter() *message.MessageCenter {
	if c == nil || c.e == nil {
		return nil
	}
	m := c.e.GetMessageCenter()
	if m != nil {
		mc, ok := m.(*message.MessageCenter)
		if ok {
			return mc
		}
	}
	return nil
}

func (c *Compile) Reset(proc *process.Process, startAt time.Time, fill func(*batch.Batch) error, sql string) {
	// clean up the process for a new query.
	proc.ResetQueryContext()
	c.proc = proc

	c.fill = fill
	c.sql = sql
	c.affectRows.Store(0)

	for _, info := range c.anal.analInfos {
		info.Reset()
	}

	for _, s := range c.scopes {
		s.Reset(c)
	}

	for _, v := range c.nodeRegs {
		v.CleanChannel(c.proc.GetMPool())
	}

	c.MessageBoard = c.MessageBoard.Reset()
	proc.SetMessageBoard(c.MessageBoard)
	c.counterSet.Reset()

	for _, f := range c.fuzzys {
		f.reset()
	}
	c.startAt = startAt
	if c.proc.GetTxnOperator() != nil {
		c.proc.GetTxnOperator().GetWorkspace().UpdateSnapshotWriteOffset()
		c.TxnOffset = c.proc.GetTxnOperator().GetWorkspace().GetSnapshotWriteOffset()
	} else {
		c.TxnOffset = 0
	}
}

func (c *Compile) clear() {
	if c.anal != nil {
		c.anal.release()
	}
	for i := range c.scopes {
		c.scopes[i].release()
	}
	for i := range c.fuzzys {
		c.fuzzys[i].release()
	}

	c.MessageBoard = c.MessageBoard.Reset()
	c.fuzzys = c.fuzzys[:0]
	c.scopes = c.scopes[:0]
	c.pn = nil
	c.fill = nil
	c.affectRows.Store(0)
	c.addr = ""
	c.db = ""
	c.tenant = ""
	c.uid = ""
	c.sql = ""
	c.originSQL = ""
	c.anal = nil
	c.e = nil

	c.proc.Free()
	c.proc = nil

	c.cnList = c.cnList[:0]
	c.stmt = nil
	c.startAt = time.Time{}
	c.needLockMeta = false
	c.isInternal = false
	c.isPrepare = false

	for k := range c.metaTables {
		delete(c.metaTables, k)
	}
	for k := range c.lockTables {
		delete(c.lockTables, k)
	}
	for k := range c.nodeRegs {
		delete(c.nodeRegs, k)
	}
	for k := range c.stepRegs {
		delete(c.stepRegs, k)
	}
	for k := range c.cnLabel {
		delete(c.cnLabel, k)
	}
}

// helper function to judge if init temporary engine is needed
func (c *Compile) NeedInitTempEngine() bool {
	for _, s := range c.scopes {
		ddl := s.Plan.GetDdl()
		if ddl == nil {
			continue
		}
		if qry := ddl.GetCreateTable(); qry != nil && qry.Temporary {
			if c.e.(*engine.EntireEngine).TempEngine == nil {
				return true
			}
		}
	}
	return false
}

func (c *Compile) SetTempEngine(tempEngine engine.Engine, tempStorage *memorystorage.Storage) {
	e := c.e.(*engine.EntireEngine)
	e.TempEngine = tempEngine

	if topContext := c.proc.GetTopContext(); topContext.Value(defines.TemporaryTN{}) == nil {
		c.proc.SaveToTopContext(defines.TemporaryTN{}, tempStorage)
	}
}

func (c *Compile) addAffectedRows(n uint64) {
	c.affectRows.Add(n)
}

func (c *Compile) setAffectedRows(n uint64) {
	c.affectRows.Store(n)
}

func (c *Compile) getAffectedRows() uint64 {
	affectRows := c.affectRows.Load()
	return affectRows
}

func (c *Compile) run(s *Scope) error {
	if s == nil {
		return nil
	}
	switch s.Magic {
	case Normal:
		defer c.fillAnalyzeInfo()
		err := s.Run(c)
		if err != nil {
			return err
		}

		c.addAffectedRows(s.affectedRows())
		return nil
	case Merge, MergeInsert:
		defer c.fillAnalyzeInfo()
		err := s.MergeRun(c)
		if err != nil {
			return err
		}

		c.addAffectedRows(s.affectedRows())
		return nil
	case MergeDelete:
		defer c.fillAnalyzeInfo()
		err := s.MergeRun(c)
		if err != nil {
			return err
		}
		mergeArg := s.RootOp.(*mergedelete.MergeDelete)
		if mergeArg.AddAffectedRows {
			c.addAffectedRows(mergeArg.AffectedRows())
		}
		return nil
	case Remote:
		defer c.fillAnalyzeInfo()
		err := s.RemoteRun(c)
		c.addAffectedRows(s.affectedRows())
		return err
	case CreateDatabase:
		err := s.CreateDatabase(c)
		if err != nil {
			return err
		}
		c.setAffectedRows(1)
		return nil
	case DropDatabase:
		err := s.DropDatabase(c)
		if err != nil {
			return err
		}
		c.setAffectedRows(1)
		return nil
	case CreateTable:
		qry := s.Plan.GetDdl().GetCreateTable()
		if qry.Temporary {
			return s.CreateTempTable(c)
		} else {
			return s.CreateTable(c)
		}
	case CreateView:
		return s.CreateView(c)
	case AlterView:
		return s.AlterView(c)
	case AlterTable:
		return s.AlterTable(c)
	case DropTable:
		return s.DropTable(c)
	case DropSequence:
		return s.DropSequence(c)
	case CreateSequence:
		return s.CreateSequence(c)
	case AlterSequence:
		return s.AlterSequence(c)
	case CreateIndex:
		return s.CreateIndex(c)
	case DropIndex:
		return s.DropIndex(c)
	case TruncateTable:
		return s.TruncateTable(c)
	case Replace:
		return s.replace(c)
	}
	return nil
}

// isRetryErr if the error is ErrTxnNeedRetry and the transaction is RC isolation, we need to retry t
// he statement
func (c *Compile) isRetryErr(err error) bool {
	return (moerr.IsMoErrCode(err, moerr.ErrTxnNeedRetry) ||
		moerr.IsMoErrCode(err, moerr.ErrTxnNeedRetryWithDefChanged)) &&
		c.proc.GetTxnOperator().Txn().IsRCIsolation()
}

func (c *Compile) canRetry(err error) bool {
	return !c.disableRetry && c.isRetryErr(err)
}

func (c *Compile) IsTpQuery() bool {
	return c.execType == plan2.ExecTypeTP
}

func (c *Compile) IsSingleScope(ss []*Scope) bool {
	if c.IsTpQuery() {
		return true
	}
	return len(ss) == 1 && ss[0].NodeInfo.Mcpu == 1
}

func (c *Compile) SetIsPrepare(isPrepare bool) {
	c.isPrepare = isPrepare
}

func (c *Compile) FreeOperator() {
	for _, s := range c.scopes {
		s.FreeOperator(c)
	}
}

/*
func (c *Compile) printPipeline() {
	if c.IsTpQuery() {
		fmt.Println("pipeline for tp query!", "sql: ", c.originSQL)
	} else {
		fmt.Println("pipeline for ap query! current cn", c.addr, "sql: ", c.originSQL)
	}
<<<<<<< HEAD
	fmt.Println(DebugShowScopes(c.scope, OldLevel))
=======
	fmt.Println(DebugShowScopes(c.scopes, OldLevel))
>>>>>>> a0c5aef7
}
*/
// run once
func (c *Compile) runOnce() error {
	var wg sync.WaitGroup
	err := c.lockMetaTables()
	if err != nil {
		return err
	}

	err = c.lockTable()
	if err != nil {
		return err
	}
	errC := make(chan error, len(c.scopes))
	for _, s := range c.scopes {
		err = s.InitAllDataSource(c)
		if err != nil {
			return err
		}
	}

	if err = GetCompileService().recordRunningCompile(c); err != nil {
		return err
	}
	defer func() {
		_, _ = GetCompileService().removeRunningCompile(c)
	}()

	//c.printPipeline()

	for i := range c.scopes {
		wg.Add(1)
		scope := c.scopes[i]
		errSubmit := ants.Submit(func() {
			defer func() {
				if e := recover(); e != nil {
					err := moerr.ConvertPanicError(c.proc.Ctx, e)
					c.proc.Error(c.proc.Ctx, "panic in run",
						zap.String("sql", c.sql),
						zap.String("error", err.Error()))
					errC <- err
				}
				wg.Done()
			}()
			errC <- c.run(scope)
		})
		if errSubmit != nil {
			errC <- errSubmit
			wg.Done()
		}
	}
	wg.Wait()
	close(errC)

	errList := make([]error, 0, len(c.scopes))
	for e := range errC {
		if e != nil {
			errList = append(errList, e)
			if c.isRetryErr(e) {
				return e
			}
		}
	}

	if len(errList) > 0 {
		err = errList[0]
	}
	if err != nil {
		return err
	}

	// fuzzy filter not sure whether this insert / load obey duplicate constraints, need double check
	for _, f := range c.fuzzys {
		if f != nil && f.cnt > 0 {
			if f.cnt > 10 {
				c.proc.Debugf(c.proc.Ctx, "double check dup for `%s`.`%s`:collision cnt is %d, may be too high", f.db, f.tbl, f.cnt)
			}
			err = f.backgroundSQLCheck(c)
			if err != nil {
				return err
			}
		}
	}

	//detect fk self refer
	//update, insert
	query := c.pn.GetQuery()
	if query != nil && (query.StmtType == plan.Query_INSERT ||
		query.StmtType == plan.Query_UPDATE) && len(query.GetDetectSqls()) != 0 {
		err = detectFkSelfRefer(c, query.DetectSqls)
	}
	//alter table ... add/drop foreign key
	if err == nil && c.pn.GetDdl() != nil {
		alterTable := c.pn.GetDdl().GetAlterTable()
		if alterTable != nil && len(alterTable.GetDetectSqls()) != 0 {
			err = detectFkSelfRefer(c, alterTable.GetDetectSqls())
		}
	}
	return err
}

func (c *Compile) compileScope(pn *plan.Plan) ([]*Scope, error) {
	start := time.Now()
	defer func() {
		v2.TxnStatementCompileScopeHistogram.Observe(time.Since(start).Seconds())
	}()
	switch qry := pn.Plan.(type) {
	case *plan.Plan_Query:
		switch qry.Query.StmtType {
		case plan.Query_REPLACE:
			return []*Scope{
				newScope(Replace).
					withPlan(pn),
			}, nil
		}
		scopes, err := c.compileQuery(qry.Query)
		if err != nil {
			return nil, err
		}
		for _, s := range scopes {
			if s.Plan == nil {
				s.Plan = pn
			}
		}
		return scopes, nil
	case *plan.Plan_Ddl:
		switch qry.Ddl.DdlType {
		case plan.DataDefinition_CREATE_DATABASE:
			return []*Scope{
				newScope(CreateDatabase).
					withPlan(pn),
			}, nil
		case plan.DataDefinition_DROP_DATABASE:
			return []*Scope{
				newScope(DropDatabase).
					withPlan(pn),
			}, nil
		case plan.DataDefinition_CREATE_TABLE:
			return []*Scope{
				newScope(CreateTable).
					withPlan(pn),
			}, nil
		case plan.DataDefinition_CREATE_VIEW:
			return []*Scope{
				newScope(CreateView).
					withPlan(pn),
			}, nil
		case plan.DataDefinition_ALTER_VIEW:
			return []*Scope{
				newScope(AlterView).
					withPlan(pn),
			}, nil
		case plan.DataDefinition_ALTER_TABLE:
			return []*Scope{
				newScope(AlterTable).
					withPlan(pn),
			}, nil
		case plan.DataDefinition_DROP_TABLE:
			return []*Scope{
				newScope(DropTable).
					withPlan(pn),
			}, nil
		case plan.DataDefinition_DROP_SEQUENCE:
			return []*Scope{
				newScope(DropSequence).
					withPlan(pn),
			}, nil
		case plan.DataDefinition_ALTER_SEQUENCE:
			return []*Scope{
				newScope(AlterSequence).
					withPlan(pn),
			}, nil
		case plan.DataDefinition_TRUNCATE_TABLE:
			return []*Scope{
				newScope(TruncateTable).
					withPlan(pn),
			}, nil
		case plan.DataDefinition_CREATE_SEQUENCE:
			return []*Scope{
				newScope(CreateSequence).
					withPlan(pn),
			}, nil
		case plan.DataDefinition_CREATE_INDEX:
			return []*Scope{
				newScope(CreateIndex).
					withPlan(pn),
			}, nil
		case plan.DataDefinition_DROP_INDEX:
			return []*Scope{
				newScope(DropIndex).
					withPlan(pn),
			}, nil
		case plan.DataDefinition_SHOW_DATABASES,
			plan.DataDefinition_SHOW_TABLES,
			plan.DataDefinition_SHOW_COLUMNS,
			plan.DataDefinition_SHOW_CREATETABLE:
			return c.compileQuery(pn.GetDdl().GetQuery())
			// 1、not supported: show arnings/errors/status/processlist
			// 2、show variables will not return query
			// 3、show create database/table need rewrite to create sql
		}
	}
	return nil, moerr.NewNYI(c.proc.Ctx, fmt.Sprintf("query '%s'", pn))
}

func (c *Compile) appendMetaTables(objRes *plan.ObjectRef) {
	if !c.needLockMeta {
		return
	}

	if objRes.SchemaName == catalog.MO_CATALOG && (objRes.ObjName == catalog.MO_DATABASE || objRes.ObjName == catalog.MO_TABLES || objRes.ObjName == catalog.MO_COLUMNS) {
		// do not lock meta table for meta table
	} else {
		key := fmt.Sprintf("%s %s", objRes.SchemaName, objRes.ObjName)
		c.metaTables[key] = struct{}{}
	}
}

func (c *Compile) lockMetaTables() error {
	lockLen := len(c.metaTables)
	if lockLen == 0 {
		return nil
	}

	tables := make([]string, 0, lockLen)
	for table := range c.metaTables {
		tables = append(tables, table)
	}
	sort.Strings(tables)

	for _, table := range tables {
		names := strings.SplitN(table, " ", 2)

		err := lockMoTable(c, names[0], names[1], lock.LockMode_Shared)
		if err != nil {
			// if get error in locking mocatalog.mo_tables by it's dbName & tblName
			// that means the origin table's schema was changed. then return NeedRetryWithDefChanged err
			if moerr.IsMoErrCode(err, moerr.ErrTxnNeedRetry) ||
				moerr.IsMoErrCode(err, moerr.ErrTxnNeedRetryWithDefChanged) {
				return moerr.NewTxnNeedRetryWithDefChangedNoCtx()
			}

			// other errors, just throw  out
			return err
		}
	}
	return nil
}

func (c *Compile) lockTable() error {
	for _, tbl := range c.lockTables {
		typ := plan2.MakeTypeByPlan2Type(tbl.PrimaryColTyp)
		if len(tbl.PartitionTableIds) == 0 {
			return lockop.LockTable(
				c.e,
				c.proc,
				tbl.TableId,
				typ,
				false)
		}

		for _, tblId := range tbl.PartitionTableIds {
			err := lockop.LockTable(
				c.e,
				c.proc,
				tblId,
				typ,
				false)
			if err != nil {
				return err
			}
		}

	}
	return nil
}

// func (c *Compile) compileAttachedScope(attachedPlan *plan.Plan) ([]*Scope, error) {
// 	query := attachedPlan.Plan.(*plan.Plan_Query)
// 	attachedScope, err := c.compileQuery(ctx, query.Query)
// 	if err != nil {
// 		return nil, err
// 	}
// 	for _, s := range attachedScope {
// 		s.Plan = attachedPlan
// 	}
// 	return attachedScope, nil
// }

func isAvailable(client morpc.RPCClient, addr string) bool {
	_, _, err := net.SplitHostPort(addr)
	if err != nil {
		logutil.Warnf("compileScope received a malformed cn address '%s', expected 'ip:port'", addr)
		return false
	}
	logutil.Debugf("ping %s start", addr)
	ctx, cancel := context.WithTimeout(context.Background(), 500*time.Millisecond)
	defer cancel()
	err = client.Ping(ctx, addr)
	if err != nil {
		// ping failed
		logutil.Debugf("ping %s err %+v\n", addr, err)
		return false
	}
	return true
}

func (c *Compile) removeUnavailableCN() {
	client := cnclient.GetPipelineClient(
		c.proc.GetService(),
	)
	if client == nil {
		return
	}
	i := 0
	for _, cn := range c.cnList {
		if isSameCN(c.addr, cn.Addr) || isAvailable(client.Raw(), cn.Addr) {
			c.cnList[i] = cn
			i++
		}
	}
	c.cnList = c.cnList[:i]
}

// getCNList gets the CN list from engine.Nodes() method. It will
// ensure the current CN is included in the result.
func (c *Compile) getCNList() (engine.Nodes, error) {
	cnList, err := c.e.Nodes(c.isInternal, c.tenant, c.uid, c.cnLabel)
	if err != nil {
		return nil, err
	}

	// We should always make sure the current CN is contained in the cn list.
	if c.proc == nil || c.proc.Base.QueryClient == nil {
		return cnList, nil
	}
	cnID := c.proc.GetService()
	for _, node := range cnList {
		if node.Id == cnID {
			return cnList, nil
		}
	}
	n := getEngineNode(c)
	n.Id = cnID
	cnList = append(cnList, n)
	return cnList, nil
}

func (c *Compile) compileQuery(qry *plan.Query) ([]*Scope, error) {
	var err error

	start := time.Now()
	defer func() {
		v2.TxnStatementCompileQueryHistogram.Observe(time.Since(start).Seconds())
	}()

	c.execType = plan2.GetExecType(c.pn.GetQuery(), c.getHaveDDL())

	n := getEngineNode(c)
	if c.execType == plan2.ExecTypeTP || c.execType == plan2.ExecTypeAP_ONECN {
		c.cnList = engine.Nodes{n}
	} else {
		c.cnList, err = c.getCNList()
		if err != nil {
			return nil, err
		}
		c.removeUnavailableCN()
		// sort by addr to get fixed order of CN list
		sort.Slice(c.cnList, func(i, j int) bool { return c.cnList[i].Addr < c.cnList[j].Addr })
	}

	if c.isPrepare && !c.IsTpQuery() {
		return nil, cantCompileForPrepareErr
	}

	c.initAnalyze(qry)
	// deal with sink scan first.
	for i := len(qry.Steps) - 1; i >= 0; i-- {
		err := c.compileSinkScan(qry, qry.Steps[i])
		if err != nil {
			return nil, err
		}
	}

	steps := make([]*Scope, 0, len(qry.Steps))
	defer func() {
		if err != nil {
			ReleaseScopes(steps)
		}
	}()
	for i := len(qry.Steps) - 1; i >= 0; i-- {
		var scopes []*Scope
		var scope *Scope
		scopes, err = c.compilePlanScope(int32(i), qry.Steps[i], qry.Nodes)
		if err != nil {
			return nil, err
		}
		scope, err = c.compileSteps(qry, scopes, qry.Steps[i])
		if err != nil {
			return nil, err
		}
		steps = append(steps, scope)
	}

	return steps, err
}

func (c *Compile) compileSinkScan(qry *plan.Query, nodeId int32) error {
	n := qry.Nodes[nodeId]
	for _, childId := range n.Children {
		err := c.compileSinkScan(qry, childId)
		if err != nil {
			return err
		}
	}

	if n.NodeType == plan.Node_SINK_SCAN || n.NodeType == plan.Node_RECURSIVE_SCAN || n.NodeType == plan.Node_RECURSIVE_CTE {
		for _, s := range n.SourceStep {
			var wr *process.WaitRegister
			if c.anal.qry.LoadTag {
				wr = &process.WaitRegister{
					Ctx: c.proc.Ctx,
					Ch:  make(chan *process.RegisterMessage, ncpu),
				}
			} else {
				wr = &process.WaitRegister{
					Ctx: c.proc.Ctx,
					Ch:  make(chan *process.RegisterMessage, 1),
				}
			}
			c.appendStepRegs(s, nodeId, wr)
		}
	}
	return nil
}

func (c *Compile) compileSteps(qry *plan.Query, ss []*Scope, step int32) (*Scope, error) {
	if qry.Nodes[step].NodeType == plan.Node_SINK {
		return ss[0], nil
	}

	switch qry.StmtType {
	case plan.Query_DELETE:
		updateScopesLastFlag(ss)
		return ss[0], nil
	case plan.Query_INSERT:
		updateScopesLastFlag(ss)
		return ss[0], nil
	case plan.Query_UPDATE:
		updateScopesLastFlag(ss)
		return ss[0], nil
	default:
		var rs *Scope
		if c.IsSingleScope(ss) {
			rs = ss[0]
		} else {
			ss = c.mergeShuffleScopesIfNeeded(ss, false)
			rs = c.newMergeScope(ss)
		}
		updateScopesLastFlag([]*Scope{rs})
		c.setAnalyzeCurrent([]*Scope{rs}, c.anal.curNodeIdx)
		rs.setRootOperator(
			output.NewArgument().
				WithFunc(c.fill),
		)
		return rs, nil
	}
}

func constructValueScanBatch(proc *process.Process, node *plan.Node) (*batch.Batch, error) {
	var nodeId uuid.UUID
	var exprList []colexec.ExpressionExecutor

	if node.RowsetData == nil { // select 1,2
		bat := batch.NewWithSize(1)
		bat.Vecs[0] = vector.NewConstNull(types.T_int64.ToType(), 1, proc.Mp())
		bat.SetRowCount(1)
		return bat, nil
	}
	// select * from (values row(1,1), row(2,2), row(3,3)) a;
	tableDef := node.TableDef
	colCount := len(tableDef.Cols)
	colsData := node.RowsetData.Cols
	copy(nodeId[:], node.Uuid)
	bat := proc.GetPrepareBatch()
	if bat == nil {
		bat = proc.GetValueScanBatch(nodeId)
		if bat == nil {
			return nil, moerr.NewInfo(proc.Ctx, fmt.Sprintf("constructValueScanBatch failed, node id: %s", nodeId.String()))
		}
	}
	params := proc.GetPrepareParams()
	if len(colsData) > 0 {
		exprs := proc.GetPrepareExprList()
		for i := 0; i < colCount; i++ {
			if exprs != nil {
				exprList = exprs.([][]colexec.ExpressionExecutor)[i]
			}
			if params != nil {
				vs := vector.MustFixedCol[types.Varlena](params)
				for _, row := range colsData[i].Data {
					if row.Pos >= 0 {
						isNull := params.GetNulls().Contains(uint64(row.Pos - 1))
						str := vs[row.Pos-1].UnsafeGetString(params.GetArea())
						if err := util.SetBytesToAnyVector(proc.Ctx, str, int(row.RowPos), isNull, bat.Vecs[i],
							proc); err != nil {
							return nil, err
						}
					}
				}
			}
			if err := evalRowsetData(proc, colsData[i].Data, bat.Vecs[i], exprList); err != nil {
				bat.Clean(proc.Mp())
				return nil, err
			}
		}
	}
	return bat, nil
}

func (c *Compile) compilePlanScope(step int32, curNodeIdx int32, ns []*plan.Node) ([]*Scope, error) {
	start := time.Now()
	defer func() {
		v2.TxnStatementCompilePlanScopeHistogram.Observe(time.Since(start).Seconds())
	}()
	var ss []*Scope
	var left []*Scope
	var right []*Scope
	var err error
	defer func() {
		if err != nil {
			ReleaseScopes(ss)
			ReleaseScopes(left)
			ReleaseScopes(right)
		}
	}()
	n := ns[curNodeIdx]

	if n.Limit != nil {
		if cExpr, ok := n.Limit.Expr.(*plan.Expr_Lit); ok {
			if cval, ok := cExpr.Lit.Value.(*plan.Literal_U64Val); ok {
				if cval.U64Val == 0 {
					// optimize for limit 0
					rs := c.newEmptyMergeScope()
					rs.Proc = c.proc.NewNoContextChildProc(0)
					return c.compileLimit(n, []*Scope{rs}), nil
				}
			}
		}
	}

	switch n.NodeType {
	case plan.Node_VALUE_SCAN:
		c.setAnalyzeCurrent(nil, int(curNodeIdx))
		ss, err = c.compileValueScan(n)
		if err != nil {
			return nil, err
		}
		ss = c.compileSort(n, c.compileProjection(n, ss))
		return ss, nil
	case plan.Node_EXTERNAL_SCAN:
		if n.ObjRef != nil {
			c.appendMetaTables(n.ObjRef)
		}
		node := plan2.DeepCopyNode(n)

		c.setAnalyzeCurrent(nil, int(curNodeIdx))
		ss, err = c.compileExternScan(node)
		if err != nil {
			return nil, err
		}
		ss = c.compileSort(n, c.compileProjection(n, c.compileRestrict(node, ss)))
		return ss, nil
	case plan.Node_TABLE_SCAN:
		c.appendMetaTables(n.ObjRef)

		c.setAnalyzeCurrent(nil, int(curNodeIdx))
		ss, err = c.compileTableScan(n)
		if err != nil {
			return nil, err
		}
		ss = c.compileProjection(n, c.compileRestrict(n, ss))
		if n.Offset != nil {
			ss = c.compileOffset(n, ss)
		}
		if n.Limit != nil {
			ss = c.compileLimit(n, ss)
		}
		return ss, nil
	case plan.Node_SOURCE_SCAN:
		c.setAnalyzeCurrent(nil, int(curNodeIdx))
		ss, err = c.compileSourceScan(n)
		if err != nil {
			return nil, err
		}
		ss = c.compileSort(n, c.compileProjection(n, c.compileRestrict(n, ss)))
		return ss, nil
	case plan.Node_FILTER, plan.Node_PROJECT, plan.Node_PRE_DELETE:
		ss, err = c.compilePlanScope(step, n.Children[0], ns)
		if err != nil {
			return nil, err
		}

		c.setAnalyzeCurrent(ss, int(curNodeIdx))
		ss = c.compileSort(n, c.compileProjection(n, c.compileRestrict(n, ss)))
		return ss, nil
	case plan.Node_AGG:
		ss, err = c.compilePlanScope(step, n.Children[0], ns)
		if err != nil {
			return nil, err
		}

		groupInfo := constructGroup(c.proc.Ctx, n, ns[n.Children[0]], false, 0, c.proc)
		defer groupInfo.Release()
		anyDistinctAgg := groupInfo.AnyDistinctAgg()

		c.setAnalyzeCurrent(ss, int(curNodeIdx))
		if c.IsSingleScope(ss) && ss[0].PartialResults == nil {
			ss = c.compileSort(n, c.compileProjection(n, c.compileRestrict(n, c.compileTPGroup(n, ss, ns))))
			return ss, nil
		} else if !anyDistinctAgg && n.Stats.HashmapStats != nil && n.Stats.HashmapStats.Shuffle {
			ss = c.compileSort(n, c.compileShuffleGroup(n, ss, ns))
			return ss, nil
		} else {
			ss = c.compileSort(n, c.compileProjection(n, c.compileRestrict(n, c.compileMergeGroup(n, ss, ns, anyDistinctAgg))))
			return ss, nil
		}
	case plan.Node_SAMPLE:
		ss, err = c.compilePlanScope(step, n.Children[0], ns)
		if err != nil {
			return nil, err
		}

		c.setAnalyzeCurrent(ss, int(curNodeIdx))
		ss = c.compileSort(n, c.compileProjection(n, c.compileRestrict(n, c.compileSample(n, ss))))
		return ss, nil
	case plan.Node_WINDOW:
		ss, err = c.compilePlanScope(step, n.Children[0], ns)
		if err != nil {
			return nil, err
		}

		c.setAnalyzeCurrent(ss, int(curNodeIdx))
		ss = c.compileSort(n, c.compileProjection(n, c.compileRestrict(n, c.compileWin(n, ss))))
		return ss, nil
	case plan.Node_TIME_WINDOW:
		ss, err = c.compilePlanScope(step, n.Children[0], ns)
		if err != nil {
			return nil, err
		}

		c.setAnalyzeCurrent(ss, int(curNodeIdx))
		ss = c.compileProjection(n, c.compileRestrict(n, c.compileTimeWin(n, c.compileSort(n, ss))))
		return ss, nil
	case plan.Node_FILL:
		ss, err = c.compilePlanScope(step, n.Children[0], ns)
		if err != nil {
			return nil, err
		}

		c.setAnalyzeCurrent(ss, int(curNodeIdx))
		ss = c.compileProjection(n, c.compileRestrict(n, c.compileFill(n, ss)))
		return ss, nil
	case plan.Node_JOIN:
		left, err = c.compilePlanScope(step, n.Children[0], ns)
		if err != nil {
			return nil, err
		}
		right, err = c.compilePlanScope(step, n.Children[1], ns)
		if err != nil {
			return nil, err
		}

		c.setAnalyzeCurrent(left, int(curNodeIdx))
		c.setAnalyzeCurrent(right, int(curNodeIdx))
		ss = c.compileSort(n, c.compileJoin(n, ns[n.Children[0]], ns[n.Children[1]], left, right))
		return ss, nil
	case plan.Node_SORT:
		ss, err = c.compilePlanScope(step, n.Children[0], ns)
		if err != nil {
			return nil, err
		}

		c.setAnalyzeCurrent(ss, int(curNodeIdx))
		ss = c.compileProjection(n, c.compileRestrict(n, c.compileSort(n, ss)))
		return ss, nil
	case plan.Node_PARTITION:
		ss, err = c.compilePlanScope(step, n.Children[0], ns)
		if err != nil {
			return nil, err
		}

		c.setAnalyzeCurrent(ss, int(curNodeIdx))
		ss = c.compileProjection(n, c.compileRestrict(n, c.compilePartition(n, ss)))
		return ss, nil
	case plan.Node_UNION:
		left, err = c.compilePlanScope(step, n.Children[0], ns)
		if err != nil {
			return nil, err
		}
		right, err = c.compilePlanScope(step, n.Children[1], ns)
		if err != nil {
			return nil, err
		}

		c.setAnalyzeCurrent(left, int(curNodeIdx))
		c.setAnalyzeCurrent(right, int(curNodeIdx))
		ss = c.compileSort(n, c.compileUnion(n, left, right))
		return ss, nil
	case plan.Node_MINUS, plan.Node_INTERSECT, plan.Node_INTERSECT_ALL:
		left, err = c.compilePlanScope(step, n.Children[0], ns)
		if err != nil {
			return nil, err
		}
		right, err = c.compilePlanScope(step, n.Children[1], ns)
		if err != nil {
			return nil, err
		}

		c.setAnalyzeCurrent(left, int(curNodeIdx))
		c.setAnalyzeCurrent(right, int(curNodeIdx))
		ss = c.compileSort(n, c.compileMinusAndIntersect(n, left, right, n.NodeType))
		return ss, nil
	case plan.Node_UNION_ALL:
		left, err = c.compilePlanScope(step, n.Children[0], ns)
		if err != nil {
			return nil, err
		}
		right, err = c.compilePlanScope(step, n.Children[1], ns)
		if err != nil {
			return nil, err
		}

		c.setAnalyzeCurrent(left, int(curNodeIdx))
		c.setAnalyzeCurrent(right, int(curNodeIdx))
		ss = c.compileSort(n, c.compileUnionAll(n, left, right))
		return ss, nil
	case plan.Node_DELETE:
		if n.DeleteCtx.CanTruncate {
			s := newScope(TruncateTable)
			s.Plan = &plan.Plan{
				Plan: &plan.Plan_Ddl{
					Ddl: &plan.DataDefinition{
						DdlType: plan.DataDefinition_TRUNCATE_TABLE,
						Definition: &plan.DataDefinition_TruncateTable{
							TruncateTable: n.DeleteCtx.TruncateTable,
						},
					},
				},
			}
			ss = []*Scope{s}
			return ss, nil
		}
		c.appendMetaTables(n.DeleteCtx.Ref)
		ss, err = c.compilePlanScope(step, n.Children[0], ns)
		if err != nil {
			return nil, err
		}

		n.NotCacheable = true
		c.setAnalyzeCurrent(ss, int(curNodeIdx))
		return c.compileDelete(n, ss)
	case plan.Node_ON_DUPLICATE_KEY:
		ss, err = c.compilePlanScope(step, n.Children[0], ns)
		if err != nil {
			return nil, err
		}

		c.setAnalyzeCurrent(ss, int(curNodeIdx))
		ss, err = c.compileOnduplicateKey(n, ss)
		if err != nil {
			return nil, err
		}
		return ss, nil
	case plan.Node_FUZZY_FILTER:
		left, err = c.compilePlanScope(step, n.Children[0], ns)
		if err != nil {
			return nil, err
		}
		right, err = c.compilePlanScope(step, n.Children[1], ns)
		if err != nil {
			return nil, err
		}

		c.setAnalyzeCurrent(left, int(curNodeIdx))
		c.setAnalyzeCurrent(right, int(curNodeIdx))
		return c.compileFuzzyFilter(n, ns, left, right)
	case plan.Node_PRE_INSERT_UK:
		ss, err = c.compilePlanScope(step, n.Children[0], ns)
		if err != nil {
			return nil, err
		}

		c.setAnalyzeCurrent(ss, int(curNodeIdx))
		ss = c.compilePreInsertUk(n, ss)
		return ss, nil
	case plan.Node_PRE_INSERT_SK:
		ss, err = c.compilePlanScope(step, n.Children[0], ns)
		if err != nil {
			return nil, err
		}
		c.setAnalyzeCurrent(ss, int(curNodeIdx))
		ss = c.compilePreInsertSK(n, ss)
		return ss, nil
	case plan.Node_PRE_INSERT:
		ss, err = c.compilePlanScope(step, n.Children[0], ns)
		if err != nil {
			return nil, err
		}

		c.setAnalyzeCurrent(ss, int(curNodeIdx))
		return c.compilePreInsert(ns, n, ss)
	case plan.Node_INSERT:
		c.appendMetaTables(n.ObjRef)
		ss, err = c.compilePlanScope(step, n.Children[0], ns)
		if err != nil {
			return nil, err
		}

		n.NotCacheable = true
		c.setAnalyzeCurrent(ss, int(curNodeIdx))
		return c.compileInsert(ns, n, ss)
	case plan.Node_LOCK_OP:
		ss, err = c.compilePlanScope(step, n.Children[0], ns)
		if err != nil {
			return nil, err
		}

		c.setAnalyzeCurrent(ss, int(curNodeIdx))
		ss, err = c.compileLock(n, ss)
		if err != nil {
			return nil, err
		}
		ss = c.compileProjection(n, ss)
		return ss, nil
	case plan.Node_FUNCTION_SCAN:
		ss, err = c.compilePlanScope(step, n.Children[0], ns)
		if err != nil {
			return nil, err
		}
		c.setAnalyzeCurrent(ss, int(curNodeIdx))
		ss = c.compileSort(n, c.compileProjection(n, c.compileRestrict(n, c.compileTableFunction(n, ss))))
		return ss, nil
	case plan.Node_SINK_SCAN:
		c.setAnalyzeCurrent(nil, int(curNodeIdx))
		ss, err = c.compileSinkScanNode(n, curNodeIdx)
		if err != nil {
			return nil, err
		}
		ss = c.compileProjection(n, ss)
		return ss, nil
	case plan.Node_RECURSIVE_SCAN:
		c.setAnalyzeCurrent(ss, int(curNodeIdx))
		return c.compileRecursiveScan(n, curNodeIdx)
	case plan.Node_RECURSIVE_CTE:
		c.setAnalyzeCurrent(ss, int(curNodeIdx))
		ss, err = c.compileRecursiveCte(n, curNodeIdx)
		if err != nil {
			return nil, err
		}
		ss = c.compileSort(n, ss)
		return ss, nil
	case plan.Node_SINK:
		ss, err = c.compilePlanScope(step, n.Children[0], ns)
		if err != nil {
			return nil, err
		}

		c.setAnalyzeCurrent(ss, int(curNodeIdx))
		return c.compileSinkNode(n, ss, step)
	default:
		return nil, moerr.NewNYI(c.proc.Ctx, fmt.Sprintf("query '%s'", n))
	}
}

func (c *Compile) appendStepRegs(step, nodeId int32, reg *process.WaitRegister) {
	c.nodeRegs[[2]int32{step, nodeId}] = reg
	c.stepRegs[step] = append(c.stepRegs[step], [2]int32{step, nodeId})
}

func (c *Compile) getNodeReg(step, nodeId int32) *process.WaitRegister {
	return c.nodeRegs[[2]int32{step, nodeId}]
}

func (c *Compile) getStepRegs(step int32) []*process.WaitRegister {
	wrs := make([]*process.WaitRegister, len(c.stepRegs[step]))
	for i, sn := range c.stepRegs[step] {
		wrs[i] = c.nodeRegs[sn]
	}
	return wrs
}

func (c *Compile) constructScopeForExternal(addr string, parallel bool) *Scope {
	ds := newScope(Normal)
	ds.NodeInfo = getEngineNode(c)
	if parallel {
		ds.Magic = Remote
	} else {
		ds.NodeInfo.Mcpu = 1
	}
	ds.NodeInfo.Addr = addr
	ds.Proc = c.proc.NewNoContextChildProc(0)
	c.proc.Base.LoadTag = c.anal.qry.LoadTag
	ds.Proc.Base.LoadTag = true
	ds.DataSource = &Source{isConst: true}
	return ds
}

func (c *Compile) constructLoadMergeScope() *Scope {
	ds := c.newEmptyMergeScope()
	ds.Proc = c.proc.NewNoContextChildProc(1)
	ds.Proc.Base.LoadTag = true
	arg := merge.NewArgument()
	arg.SetAnalyzeControl(c.anal.curNodeIdx, false)

	ds.setRootOperator(arg)
	return ds
}

func (c *Compile) compileSourceScan(n *plan.Node) ([]*Scope, error) {
	_, span := trace.Start(c.proc.Ctx, "compileSourceScan")
	defer span.End()
	configs := make(map[string]interface{})
	for _, def := range n.TableDef.Defs {
		switch v := def.Def.(type) {
		case *plan.TableDef_DefType_Properties:
			for _, p := range v.Properties.Properties {
				configs[p.Key] = p.Value
			}
		}
	}

	end, err := mokafka.GetStreamCurrentSize(c.proc.Ctx, configs, mokafka.NewKafkaAdapter)
	if err != nil {
		return nil, err
	}
	ps := calculatePartitions(0, end, int64(ncpu))

	ss := make([]*Scope, len(ps))

	currentFirstFlag := c.anal.isFirst
	for i := range ss {
		ss[i] = newScope(Normal)
		ss[i].NodeInfo = getEngineNode(c)
		ss[i].Proc = c.proc.NewNoContextChildProc(0)
		arg := constructStream(n, ps[i])
		arg.SetAnalyzeControl(c.anal.curNodeIdx, currentFirstFlag)
		ss[i].setRootOperator(arg)
	}
	c.anal.isFirst = false
	return ss, nil
}

const StreamMaxInterval = 8192

func calculatePartitions(start, end, n int64) [][2]int64 {
	var ps [][2]int64
	interval := (end - start) / n
	if interval < StreamMaxInterval {
		interval = StreamMaxInterval
	}
	var r int64
	l := start
	for i := int64(0); i < n; i++ {
		r = l + interval
		if r >= end {
			ps = append(ps, [2]int64{l, end})
			break
		}
		ps = append(ps, [2]int64{l, r})
		l = r
	}
	return ps
}

func StrictSqlMode(proc *process.Process) (error, bool) {
	mode, err := proc.GetResolveVariableFunc()("sql_mode", true, false)
	if err != nil {
		return err, false
	}
	if modeStr, ok := mode.(string); ok {
		if strings.Contains(modeStr, "STRICT_TRANS_TABLES") || strings.Contains(modeStr, "STRICT_ALL_TABLES") {
			return nil, true
		}
	}
	return nil, false
}

func (c *Compile) compileExternScan(n *plan.Node) ([]*Scope, error) {
	if c.isPrepare {
		return nil, cantCompileForPrepareErr
	}
	ctx, span := trace.Start(c.proc.Ctx, "compileExternScan")
	defer span.End()
	start := time.Now()
	defer func() {
		if t := time.Since(start); t > time.Second {
			c.proc.Infof(ctx, "compileExternScan cost %v", t)
		}
	}()

	t := time.Now()

	if time.Since(t) > time.Second {
		c.proc.Infof(ctx, "lock table %s.%s cost %v", n.ObjRef.SchemaName, n.ObjRef.ObjName, time.Since(t))
	}
	ID2Addr := make(map[int]int, 0)
	mcpu := 0
	for i := 0; i < len(c.cnList); i++ {
		tmp := mcpu
		mcpu += c.cnList[i].Mcpu
		ID2Addr[i] = mcpu - tmp
	}
	param := &tree.ExternParam{}

	if n.ExternScan == nil || n.ExternScan.Type != tree.INLINE {
		err := json.Unmarshal([]byte(n.TableDef.Createsql), param)
		if err != nil {
			return nil, err
		}
		if n.ExternScan == nil {
			param.ExtTab = true
		}
	} else {
		param.ScanType = int(n.ExternScan.Type)
		param.Data = n.ExternScan.Data
		param.Format = n.ExternScan.Format
		param.Tail = new(tree.TailParameter)
		param.Tail.IgnoredLines = n.ExternScan.IgnoredLines
		param.Tail.Fields = &tree.Fields{
			Terminated: &tree.Terminated{
				Value: n.ExternScan.Terminated,
			},
			EnclosedBy: &tree.EnclosedBy{
				Value: n.ExternScan.EnclosedBy[0],
			},
			EscapedBy: &tree.EscapedBy{
				Value: n.ExternScan.EscapedBy[0],
			},
		}
		param.JsonData = n.ExternScan.JsonType
	}

	err, strictSqlMode := StrictSqlMode(c.proc)
	if err != nil {
		return nil, err
	}

	if param.ScanType == tree.S3 {
		if !param.Init {
			if err := plan2.InitS3Param(param); err != nil {
				return nil, err
			}
		}
		if param.Parallel {
			mcpu = 0
			ID2Addr = make(map[int]int, 0)
			for i := 0; i < len(c.cnList); i++ {
				tmp := mcpu
				if c.cnList[i].Mcpu > external.S3ParallelMaxnum {
					mcpu += external.S3ParallelMaxnum
				} else {
					mcpu += c.cnList[i].Mcpu
				}
				ID2Addr[i] = mcpu - tmp
			}
		}
	} else if param.ScanType == tree.INLINE {
		return c.compileExternValueScan(n, param, strictSqlMode)
	} else {
		if err := plan2.InitInfileOrStageParam(param, c.proc); err != nil {
			return nil, err
		}

		// if filepath is stage URL, ScanType may change to tree.S3.  check param.Parallel again
		if param.ScanType == tree.S3 && param.Parallel {
			mcpu = 0
			ID2Addr = make(map[int]int, 0)
			for i := 0; i < len(c.cnList); i++ {
				tmp := mcpu
				if c.cnList[i].Mcpu > external.S3ParallelMaxnum {
					mcpu += external.S3ParallelMaxnum
				} else {
					mcpu += c.cnList[i].Mcpu
				}
				ID2Addr[i] = mcpu - tmp
			}
		}
	}

	t = time.Now()
	param.FileService = c.proc.Base.FileService
	param.Ctx = c.proc.Ctx
	var fileList []string
	var fileSize []int64
	if !param.Local && !param.Init {
		if param.QueryResult {
			fileList = strings.Split(param.Filepath, ",")
			for i := range fileList {
				fileList[i] = strings.TrimSpace(fileList[i])
			}
		} else {
			_, spanReadDir := trace.Start(ctx, "compileExternScan.ReadDir")
			fileList, fileSize, err = plan2.ReadDir(param)
			if err != nil {
				spanReadDir.End()
				return nil, err
			}
			spanReadDir.End()
		}
		fileList, fileSize, err = external.FilterFileList(ctx, n, c.proc, fileList, fileSize)
		if err != nil {
			return nil, err
		}
		if param.LoadFile && len(fileList) == 0 {
			return nil, moerr.NewInvalidInput(ctx, "the file does not exist in load flow")
		}
	} else {
		fileList = []string{param.Filepath}
		fileSize = []int64{param.FileSize}
	}
	if time.Since(t) > time.Second {
		c.proc.Infof(ctx, "read dir cost %v", time.Since(t))
	}

	if len(fileList) == 0 {
		ret := newScope(Normal)
		ret.NodeInfo = getEngineNode(c)
		ret.NodeInfo.Mcpu = 1
		ret.DataSource = &Source{isConst: true, node: n}

		currentFirstFlag := c.anal.isFirst
		op := constructValueScan()
		op.SetAnalyzeControl(c.anal.curNodeIdx, currentFirstFlag)
		ret.setRootOperator(op)
		c.anal.isFirst = false

		ret.Proc = c.proc.NewNoContextChildProc(0)
		return []*Scope{ret}, nil
	}
	if param.Parallel && (external.GetCompressType(param, fileList[0]) != tree.NOCOMPRESS || param.Local) {
		return c.compileExternScanParallel(n, param, fileList, fileSize, strictSqlMode)
	}

	t = time.Now()
	var fileOffset [][]int64

	if param.Parallel {
		visibleCols := make([]*plan.ColDef, 0)
		if param.Strict {
			for _, col := range n.TableDef.Cols {
				if !col.Hidden {
					visibleCols = append(visibleCols, col)
				}
			}
		}

		for i := 0; i < len(fileList); i++ {
			param.Filepath = fileList[i]
			arr, err := external.ReadFileOffset(param, mcpu, fileSize[i], visibleCols)
			fileOffset = append(fileOffset, arr)
			if err != nil {
				return nil, err
			}
		}
	} else {
		for i := 0; i < len(fileList); i++ {
			param.Filepath = fileList[i]
		}
	}

	if time.Since(t) > time.Second {
		c.proc.Infof(ctx, "read file offset cost %v", time.Since(t))
	}

	var ss []*Scope
	if param.Parallel {
		ss = make([]*Scope, len(c.cnList))
		for i := range ss {
			ss[i] = c.constructScopeForExternal(c.cnList[i].Addr, param.Parallel)
		}
	} else {
		ss = make([]*Scope, 1)
		ss[0] = c.constructScopeForExternal(c.addr, param.Parallel)
	}
	pre := 0

	currentFirstFlag := c.anal.isFirst
	for i := range ss {
		ss[i].IsLoad = true
		count := ID2Addr[i]
		fileOffsetTmp := make([]*pipeline.FileOffset, len(fileList))
		for j := range fileOffsetTmp {
			preIndex := pre
			fileOffsetTmp[j] = &pipeline.FileOffset{}
			fileOffsetTmp[j].Offset = make([]int64, 0)
			if param.Parallel {
				if param.Strict {
					if 2*preIndex+2*count < len(fileOffset[j]) {
						fileOffsetTmp[j].Offset = append(fileOffsetTmp[j].Offset, fileOffset[j][2*preIndex:2*preIndex+2*count]...)
					} else if 2*preIndex < len(fileOffset[j]) {
						fileOffsetTmp[j].Offset = append(fileOffsetTmp[j].Offset, fileOffset[j][2*preIndex:]...)
					} else {
						continue
					}
				} else {
					fileOffsetTmp[j].Offset = append(fileOffsetTmp[j].Offset, fileOffset[j][2*preIndex:2*preIndex+2*count]...)
				}
			} else {
				fileOffsetTmp[j].Offset = append(fileOffsetTmp[j].Offset, []int64{param.FileStartOff, -1}...)
			}
		}
		op := constructExternal(n, param, c.proc.Ctx, fileList, fileSize, fileOffsetTmp, strictSqlMode)
		op.SetAnalyzeControl(c.anal.curNodeIdx, currentFirstFlag)
		ss[i].setRootOperator(op)
		pre += count
	}
	c.anal.isFirst = false

	return ss, nil
}

func (c *Compile) getParallelSizeForExternalScan(n *plan.Node, cpuNum int) int {
	if n.Stats == nil {
		return cpuNum
	}
	totalSize := n.Stats.Cost * n.Stats.Rowsize
	parallelSize := int(totalSize / float64(colexec.WriteS3Threshold))
	if parallelSize < 1 {
		return 1
	} else if parallelSize < cpuNum {
		return parallelSize
	}
	return cpuNum
}

func (c *Compile) compileExternValueScan(n *plan.Node, param *tree.ExternParam, strictSqlMode bool) ([]*Scope, error) {
	s := c.constructScopeForExternal(c.addr, false)
	currentFirstFlag := c.anal.isFirst
	op := constructExternal(n, param, c.proc.Ctx, nil, nil, nil, strictSqlMode)
	op.SetIdx(c.anal.curNodeIdx)
	op.SetIsFirst(currentFirstFlag)
	s.setRootOperator(op)
	c.anal.isFirst = false

	parallelSize := c.getParallelSizeForExternalScan(n, ncpu)
	if parallelSize == 1 {
		return []*Scope{s}, nil
	}
	ss := make([]*Scope, parallelSize)
	for i := 0; i < parallelSize; i++ {
		ss[i] = c.constructLoadMergeScope()
	}

	_, dispatchOp := constructDispatchLocalAndRemote(0, ss, c.addr, s.NodeInfo.Mcpu)
	dispatchOp.FuncId = dispatch.SendToAnyLocalFunc
	dispatchOp.SetIdx(c.anal.curNodeIdx)
	s.setRootOperator(dispatchOp)

	ss[0].PreScopes = append(ss[0].PreScopes, s)
	return ss, nil
}

// construct one thread to read the file data, then dispatch to mcpu thread to get the filedata for insert
func (c *Compile) compileExternScanParallel(n *plan.Node, param *tree.ExternParam, fileList []string, fileSize []int64, strictSqlMode bool) ([]*Scope, error) {
	param.Parallel = false
	mcpu := c.cnList[0].Mcpu
	ss := make([]*Scope, mcpu)
	for i := 0; i < mcpu; i++ {
		ss[i] = c.constructLoadMergeScope()
	}
	fileOffsetTmp := make([]*pipeline.FileOffset, len(fileList))
	for i := 0; i < len(fileList); i++ {
		fileOffsetTmp[i] = &pipeline.FileOffset{}
		fileOffsetTmp[i].Offset = make([]int64, 0)
		fileOffsetTmp[i].Offset = append(fileOffsetTmp[i].Offset, []int64{0, -1}...)
	}

	scope := c.constructScopeForExternal("", false)
	currentFirstFlag := c.anal.isFirst
	extern := constructExternal(n, param, c.proc.Ctx, fileList, fileSize, fileOffsetTmp, strictSqlMode)
	extern.Es.ParallelLoad = true
	extern.SetAnalyzeControl(c.anal.curNodeIdx, currentFirstFlag)
	scope.setRootOperator(extern)
	c.anal.isFirst = false

	_, dispatchOp := constructDispatchLocalAndRemote(0, ss, c.addr, scope.NodeInfo.Mcpu)
	dispatchOp.FuncId = dispatch.SendToAnyLocalFunc
	dispatchOp.SetAnalyzeControl(c.anal.curNodeIdx, false)
	scope.setRootOperator(dispatchOp)

	ss[0].PreScopes = append(ss[0].PreScopes, scope)
	c.anal.isFirst = false
	return ss, nil
}

func (c *Compile) compileTableFunction(n *plan.Node, ss []*Scope) []*Scope {
	currentFirstFlag := c.anal.isFirst
	for i := range ss {
		op := constructTableFunction(n)
		op.SetAnalyzeControl(c.anal.curNodeIdx, currentFirstFlag)
		ss[i].setRootOperator(op)
	}
	c.anal.isFirst = false

	return ss
}

func (c *Compile) compileValueScan(n *plan.Node) ([]*Scope, error) {
	ds := newScope(Normal)
	ds.NodeInfo = getEngineNode(c)
	ds.DataSource = &Source{isConst: true, node: n}
	ds.NodeInfo = engine.Node{Addr: c.addr, Mcpu: 1}
	ds.Proc = c.proc.NewNoContextChildProc(0)

	currentFirstFlag := c.anal.isFirst
	op := constructValueScan()
	op.SetAnalyzeControl(c.anal.curNodeIdx, currentFirstFlag)
	ds.setRootOperator(op)
	c.anal.isFirst = false

	return []*Scope{ds}, nil
}

func (c *Compile) compileTableScan(n *plan.Node) ([]*Scope, error) {
	nodes, partialResults, partialResultTypes, err := c.generateNodes(n)
	if err != nil {
		return nil, err
	}
	ss := make([]*Scope, 0, len(nodes))

	currentFirstFlag := c.anal.isFirst
	for i := range nodes {
		s, err := c.compileTableScanWithNode(n, nodes[i], currentFirstFlag)
		if err != nil {
			return nil, err
		}
		ss = append(ss, s)
	}
	c.anal.isFirst = false

	if len(n.OrderBy) > 0 {
		ss[0].NodeInfo.Mcpu = 1
	}

	ss[0].PartialResults = partialResults
	ss[0].PartialResultTypes = partialResultTypes
	return ss, nil
}

func (c *Compile) compileTableScanWithNode(n *plan.Node, node engine.Node, firstFlag bool) (*Scope, error) {
	s := newScope(Remote)
	s.NodeInfo = node
	s.TxnOffset = c.TxnOffset
	s.DataSource = &Source{
		node: n,
	}

	op := constructTableScan(n)
	op.SetAnalyzeControl(c.anal.curNodeIdx, firstFlag)
	s.setRootOperator(op)
	s.Proc = c.proc.NewNoContextChildProc(0)
	return s, nil
}

func (c *Compile) compileTableScanDataSource(s *Scope) error {
	var err error
	var tblDef *plan.TableDef
	var ts timestamp.Timestamp
	var db engine.Database
	var rel engine.Relation
	var txnOp client.TxnOperator

	n := s.DataSource.node
	attrs := make([]string, len(n.TableDef.Cols))
	for j, col := range n.TableDef.Cols {
		attrs[j] = col.GetOriginCaseName()
	}

	//-----------------------------------------------------------------------------------------------------
	ctx := c.proc.GetTopContext()
	txnOp = c.proc.GetTxnOperator()
	err = disttae.CheckTxnIsValid(txnOp)
	if err != nil {
		return err
	}
	if n.ScanSnapshot != nil && n.ScanSnapshot.TS != nil {
		if !n.ScanSnapshot.TS.Equal(timestamp.Timestamp{LogicalTime: 0, PhysicalTime: 0}) &&
			n.ScanSnapshot.TS.Less(c.proc.GetTxnOperator().Txn().SnapshotTS) {
			if c.proc.GetCloneTxnOperator() != nil {
				txnOp = c.proc.GetCloneTxnOperator()
			} else {
				txnOp = c.proc.GetTxnOperator().CloneSnapshotOp(*n.ScanSnapshot.TS)
				c.proc.SetCloneTxnOperator(txnOp)
			}

			if n.ScanSnapshot.Tenant != nil {
				ctx = context.WithValue(ctx, defines.TenantIDKey{}, n.ScanSnapshot.Tenant.TenantID)
			}
		}
	}
	//-----------------------------------------------------------------------------------------------------

	if c.proc != nil && c.proc.GetTxnOperator() != nil {
		ts = txnOp.Txn().SnapshotTS
	}
	{
		err = disttae.CheckTxnIsValid(txnOp)
		if err != nil {
			return err
		}
		if util.TableIsClusterTable(n.TableDef.GetTableType()) {
			ctx = defines.AttachAccountId(ctx, catalog.System_Account)
		}
		if n.ObjRef.PubInfo != nil {
			ctx = defines.AttachAccountId(ctx, uint32(n.ObjRef.PubInfo.TenantId))
		}
		if util.TableIsLoggingTable(n.ObjRef.SchemaName, n.ObjRef.ObjName) {
			ctx = defines.AttachAccountId(ctx, catalog.System_Account)
		}
		db, err = c.e.Database(ctx, n.ObjRef.SchemaName, txnOp)
		if err != nil {
			panic(err)
		}
		rel, err = db.Relation(ctx, n.TableDef.Name, c.proc)
		if err != nil {
			if txnOp.IsSnapOp() {
				return err
			}
			var e error // avoid contamination of error messages
			db, e = c.e.Database(c.proc.Ctx, defines.TEMPORARY_DBNAME, txnOp)
			if e != nil {
				panic(e)
			}
			rel, e = db.Relation(c.proc.Ctx, engine.GetTempTableName(n.ObjRef.SchemaName, n.TableDef.Name), c.proc)
			if e != nil {
				panic(e)
			}
		}
		tblDef = rel.GetTableDef(ctx)
	}

	// prcoess partitioned table
	var partitionRelNames []string
	if n.TableDef.Partition != nil {
		if n.PartitionPrune != nil && n.PartitionPrune.IsPruned {
			for _, partition := range n.PartitionPrune.SelectedPartitions {
				partitionRelNames = append(partitionRelNames, partition.PartitionTableName)
			}
		} else {
			partitionRelNames = append(partitionRelNames, n.TableDef.Partition.PartitionTableNames...)
		}
	}

	var filterExpr *plan.Expr
	if len(n.FilterList) > 0 {
		filterExpr = colexec.RewriteFilterExprList(n.FilterList)
		filterExpr, err = plan2.ConstantFold(batch.EmptyForConstFoldBatch, plan2.DeepCopyExpr(filterExpr), c.proc, true, true)
		if err != nil {
			return err
		}
	}

	s.DataSource.Timestamp = ts
	s.DataSource.Attributes = attrs
	s.DataSource.TableDef = tblDef
	s.DataSource.Rel = rel
	s.DataSource.RelationName = n.TableDef.Name
	s.DataSource.PartitionRelationNames = partitionRelNames
	s.DataSource.SchemaName = n.ObjRef.SchemaName
	s.DataSource.AccountId = n.ObjRef.GetPubInfo()
	s.DataSource.FilterExpr = filterExpr
	s.DataSource.RuntimeFilterSpecs = n.RuntimeFilterProbeList
	s.DataSource.OrderBy = n.OrderBy
	return nil
}

func (c *Compile) compileRestrict(n *plan.Node, ss []*Scope) []*Scope {
	if len(n.FilterList) == 0 && len(n.RuntimeFilterProbeList) == 0 {
		return ss
	}
	currentFirstFlag := c.anal.isFirst
	filterExpr := colexec.RewriteFilterExprList(plan2.DeepCopyExprList(n.FilterList))
	var op *filter.Filter
	for i := range ss {
		op = constructRestrict(n, filterExpr)
		op.SetAnalyzeControl(c.anal.curNodeIdx, currentFirstFlag)
		ss[i].setRootOperator(op)
	}
	c.anal.isFirst = false
	return ss
}

func (c *Compile) compileProjection(n *plan.Node, ss []*Scope) []*Scope {
	if len(n.ProjectList) == 0 {
		return ss
	}

	for i := range ss {
		c.setProjection(n, ss[i])
	}

	/*for i := range ss {
		if ss[i].RootOp == nil {
			c.setProjection(n, ss[i])
			continue
		}
		_, ok := c.stmt.(*tree.Select)
		if !ok {
			c.setProjection(n, ss[i])
			continue
		}
		switch ss[i].RootOp.(type) {
		case *table_scan.TableScan:
			if ss[i].RootOp.(*table_scan.TableScan).ProjectList == nil {
				ss[i].RootOp.(*table_scan.TableScan).ProjectList = n.ProjectList
			} else {
				c.setProjection(n, ss[i])
			}
		case *value_scan.ValueScan:
			if ss[i].RootOp.(*value_scan.ValueScan).ProjectList == nil {
				ss[i].RootOp.(*value_scan.ValueScan).ProjectList = n.ProjectList
			} else {
				c.setProjection(n, ss[i])
			}
		case *fill.Fill:
			if ss[i].RootOp.(*fill.Fill).ProjectList == nil {
				ss[i].RootOp.(*fill.Fill).ProjectList = n.ProjectList
			} else {
				c.setProjection(n, ss[i])
			}
		case *source.Source:
			if ss[i].RootOp.(*source.Source).ProjectList == nil {
				ss[i].RootOp.(*source.Source).ProjectList = n.ProjectList
			} else {
				c.setProjection(n, ss[i])
			}
		case *external.External:
			if ss[i].RootOp.(*external.External).ProjectList == nil {
				ss[i].RootOp.(*external.External).ProjectList = n.ProjectList
			} else {
				c.setProjection(n, ss[i])
			}
		case *group.Group:
			if ss[i].RootOp.(*group.Group).ProjectList == nil {
				ss[i].RootOp.(*group.Group).ProjectList = n.ProjectList
			} else {
				c.setProjection(n, ss[i])
			}
		case *mergegroup.MergeGroup:
			if ss[i].RootOp.(*mergegroup.MergeGroup).ProjectList == nil {
				ss[i].RootOp.(*mergegroup.MergeGroup).ProjectList = n.ProjectList
			} else {
				c.setProjection(n, ss[i])
			}
		case *anti.AntiJoin:
			if ss[i].RootOp.(*anti.AntiJoin).ProjectList == nil {
				ss[i].RootOp.(*anti.AntiJoin).ProjectList = n.ProjectList
			} else {
				c.setProjection(n, ss[i])
			}
		case *indexjoin.IndexJoin:
			if ss[i].RootOp.(*indexjoin.IndexJoin).ProjectList == nil {
				ss[i].RootOp.(*indexjoin.IndexJoin).ProjectList = n.ProjectList
			} else {
				c.setProjection(n, ss[i])
			}
		case *join.InnerJoin:
			if ss[i].RootOp.(*join.InnerJoin).ProjectList == nil {
				ss[i].RootOp.(*join.InnerJoin).ProjectList = n.ProjectList
			} else {
				c.setProjection(n, ss[i])
			}
		case *left.LeftJoin:
			if ss[i].RootOp.(*left.LeftJoin).ProjectList == nil {
				ss[i].RootOp.(*left.LeftJoin).ProjectList = n.ProjectList
			} else {
				c.setProjection(n, ss[i])
			}
		case *loopanti.LoopAnti:
			if ss[i].RootOp.(*loopanti.LoopAnti).ProjectList == nil {
				ss[i].RootOp.(*loopanti.LoopAnti).ProjectList = n.ProjectList
			} else {
				c.setProjection(n, ss[i])
			}
		case *loopjoin.LoopJoin:
			if ss[i].RootOp.(*loopjoin.LoopJoin).ProjectList == nil {
				ss[i].RootOp.(*loopjoin.LoopJoin).ProjectList = n.ProjectList
			} else {
				c.setProjection(n, ss[i])
			}
		case *loopleft.LoopLeft:
			if ss[i].RootOp.(*loopleft.LoopLeft).ProjectList == nil {
				ss[i].RootOp.(*loopleft.LoopLeft).ProjectList = n.ProjectList
			} else {
				c.setProjection(n, ss[i])
			}
		case *loopmark.LoopMark:
			if ss[i].RootOp.(*loopmark.LoopMark).ProjectList == nil {
				ss[i].RootOp.(*loopmark.LoopMark).ProjectList = n.ProjectList
			} else {
				c.setProjection(n, ss[i])
			}
		case *loopsemi.LoopSemi:
			if ss[i].RootOp.(*loopsemi.LoopSemi).ProjectList == nil {
				ss[i].RootOp.(*loopsemi.LoopSemi).ProjectList = n.ProjectList
			} else {
				c.setProjection(n, ss[i])
			}
		case *loopsingle.LoopSingle:
			if ss[i].RootOp.(*loopsingle.LoopSingle).ProjectList == nil {
				ss[i].RootOp.(*loopsingle.LoopSingle).ProjectList = n.ProjectList
			} else {
				c.setProjection(n, ss[i])
			}
		case *mark.MarkJoin:
			if ss[i].RootOp.(*mark.MarkJoin).ProjectList == nil {
				ss[i].RootOp.(*mark.MarkJoin).ProjectList = n.ProjectList
			} else {
				c.setProjection(n, ss[i])
			}
		case *product.Product:
			if ss[i].RootOp.(*product.Product).ProjectList == nil {
				ss[i].RootOp.(*product.Product).ProjectList = n.ProjectList
			} else {
				c.setProjection(n, ss[i])
			}
		case *productl2.Productl2:
			if ss[i].RootOp.(*productl2.Productl2).ProjectList == nil {
				ss[i].RootOp.(*productl2.Productl2).ProjectList = n.ProjectList
			} else {
				c.setProjection(n, ss[i])
			}
		case *semi.SemiJoin:
			if ss[i].RootOp.(*semi.SemiJoin).ProjectList == nil {
				ss[i].RootOp.(*semi.SemiJoin).ProjectList = n.ProjectList
			} else {
				c.setProjection(n, ss[i])
			}
		case *single.SingleJoin:
			if ss[i].RootOp.(*single.SingleJoin).ProjectList == nil {
				ss[i].RootOp.(*single.SingleJoin).ProjectList = n.ProjectList
			} else {
				c.setProjection(n, ss[i])
			}

		default:
			c.setProjection(n, ss[i])
		}
	}*/
	c.anal.isFirst = false
	return ss
}

func (c *Compile) setProjection(n *plan.Node, s *Scope) {
	op := constructProjection(n)
	op.SetAnalyzeControl(c.anal.curNodeIdx, c.anal.isFirst)
	s.setRootOperator(op)
}

func (c *Compile) compileUnion(n *plan.Node, left []*Scope, right []*Scope) []*Scope {
	left = c.mergeShuffleScopesIfNeeded(left, false)
	right = c.mergeShuffleScopesIfNeeded(right, false)
	left = append(left, right...)
	rs := c.newMergeScope(left)
	gn := new(plan.Node)
	gn.GroupBy = make([]*plan.Expr, len(n.ProjectList))
	for i := range gn.GroupBy {
		gn.GroupBy[i] = plan2.DeepCopyExpr(n.ProjectList[i])
		gn.GroupBy[i].Typ.NotNullable = false
	}
	currentFirstFlag := c.anal.isFirst
	op := constructGroup(c.proc.Ctx, gn, n, true, 0, c.proc)
	op.SetAnalyzeControl(c.anal.curNodeIdx, currentFirstFlag)
	rs.setRootOperator(op)
	c.anal.isFirst = false
	return []*Scope{rs}
}

func (c *Compile) compileTpMinusAndIntersect(left []*Scope, right []*Scope, nodeType plan.Node_NodeType) []*Scope {
	rs := c.newScopeListOnCurrentCN(2, 1)
	rs[0].PreScopes = append(rs[0].PreScopes, left[0], right[0])

	connectLeftArg := connector.NewArgument().WithReg(rs[0].Proc.Reg.MergeReceivers[0])
	connectLeftArg.SetAnalyzeControl(c.anal.curNodeIdx, false)
	left[0].setRootOperator(connectLeftArg)

	connectRightArg := connector.NewArgument().WithReg(rs[0].Proc.Reg.MergeReceivers[1])
	connectRightArg.SetAnalyzeControl(c.anal.curNodeIdx, false)
	right[0].setRootOperator(connectRightArg)

	merge0 := rs[0].RootOp.(*merge.Merge)
	merge0.WithPartial(0, 1)
	merge1 := merge.NewArgument().WithPartial(1, 2)

	currentFirstFlag := c.anal.isFirst
	switch nodeType {
	case plan.Node_MINUS:
		arg := minus.NewArgument()
		arg.SetAnalyzeControl(c.anal.curNodeIdx, currentFirstFlag)
		rs[0].setRootOperator(arg)
		arg.AppendChild(merge1)
	case plan.Node_INTERSECT:
		arg := intersect.NewArgument()
		arg.SetAnalyzeControl(c.anal.curNodeIdx, currentFirstFlag)
		rs[0].setRootOperator(arg)
		arg.AppendChild(merge1)
	case plan.Node_INTERSECT_ALL:
		arg := intersectall.NewArgument()
		arg.SetAnalyzeControl(c.anal.curNodeIdx, currentFirstFlag)
		rs[0].setRootOperator(arg)
		arg.AppendChild(merge1)
	}
	c.anal.isFirst = false
	return rs
}

func (c *Compile) compileMinusAndIntersect(n *plan.Node, left []*Scope, right []*Scope, nodeType plan.Node_NodeType) []*Scope {
	if c.IsSingleScope(left) && c.IsSingleScope(right) {
		return c.compileTpMinusAndIntersect(left, right, nodeType)
	}
	rs := c.newScopeListOnCurrentCN(2, int(n.Stats.BlockNum))
	rs = c.newScopeListForMinusAndIntersect(rs, left, right, n)

	currentFirstFlag := c.anal.isFirst
	switch nodeType {
	case plan.Node_MINUS:
		for i := range rs {
			merge0 := rs[i].RootOp.(*merge.Merge)
			merge0.WithPartial(0, 1)
			merge1 := merge.NewArgument().WithPartial(1, 2)
			arg := minus.NewArgument()
			arg.SetAnalyzeControl(c.anal.curNodeIdx, currentFirstFlag)
			rs[i].setRootOperator(arg)
			arg.AppendChild(merge1)
		}
	case plan.Node_INTERSECT:
		for i := range rs {
			merge0 := rs[i].RootOp.(*merge.Merge)
			merge0.WithPartial(0, 1)
			merge1 := merge.NewArgument().WithPartial(1, 2)
			arg := intersect.NewArgument()
			arg.SetAnalyzeControl(c.anal.curNodeIdx, currentFirstFlag)
			rs[i].setRootOperator(arg)
			arg.AppendChild(merge1)
		}
	case plan.Node_INTERSECT_ALL:
		for i := range rs {
			merge0 := rs[i].RootOp.(*merge.Merge)
			merge0.WithPartial(0, 1)
			merge1 := merge.NewArgument().WithPartial(1, 2)
			arg := intersectall.NewArgument()
			arg.SetAnalyzeControl(c.anal.curNodeIdx, currentFirstFlag)
			rs[i].setRootOperator(arg)
			arg.AppendChild(merge1)
		}
	}
	c.anal.isFirst = false
	return rs
}

func (c *Compile) compileUnionAll(node *plan.Node, ss []*Scope, children []*Scope) []*Scope {
	rs := c.newMergeScope(append(ss, children...))

	currentFirstFlag := c.anal.isFirst
	op := constructUnionAll(node)
	op.SetAnalyzeControl(c.anal.curNodeIdx, currentFirstFlag)
	rs.setRootOperator(op)
	c.anal.isFirst = false

	return []*Scope{rs}
}

func (c *Compile) compileJoin(node, left, right *plan.Node, probeScopes, buildScopes []*Scope) []*Scope {
	if node.Stats.HashmapStats.Shuffle {
		return c.compileShuffleJoin(node, left, right, probeScopes, buildScopes)
	}
	var rs []*Scope
	rs, buildScopes = c.compileBroadcastJoin(node, left, right, probeScopes, buildScopes)
	if c.IsSingleScope(rs) {
		if !c.IsSingleScope(buildScopes) {
			panic("build scopes should be single parallel!")
		}
		//construct join build operator for tp join
		buildScopes[0].setRootOperator(constructJoinBuildOperator(c, rs[0].RootOp, false, 1))
		buildScopes[0].IsEnd = true
		rs[0].Magic = Merge
	}
	return rs
}

func (c *Compile) compileShuffleJoin(node, left, right *plan.Node, lefts, rights []*Scope) []*Scope {
	isEq := plan2.IsEquiJoin2(node.OnList)
	if !isEq {
		panic("shuffle join only support equal join for now!")
	}

	rightTyps := make([]types.Type, len(right.ProjectList))
	for i, expr := range right.ProjectList {
		rightTyps[i] = dupType(&expr.Typ)
	}

	leftTyps := make([]types.Type, len(left.ProjectList))
	for i, expr := range left.ProjectList {
		leftTyps[i] = dupType(&expr.Typ)
	}

	shuffleJoins := c.newShuffleJoinScopeList(lefts, rights, node)

	for i := range shuffleJoins {
		mergeOp := merge.NewArgument()
		shuffleJoins[i].setRootOperator(mergeOp)
	}

	switch node.JoinType {
	case plan.Node_INNER:
		for i := range shuffleJoins {
			op := constructJoin(node, rightTyps, c.proc)
			op.ShuffleIdx = int32(shuffleJoins[i].ShuffleIdx)
			op.SetIdx(c.anal.curNodeIdx)
			shuffleJoins[i].setRootOperator(op)
		}

	case plan.Node_ANTI:
		if node.BuildOnLeft {
			for i := range shuffleJoins {
				op := constructRightAnti(node, rightTyps, c.proc)
				op.ShuffleIdx = int32(shuffleJoins[i].ShuffleIdx)
				op.SetIdx(c.anal.curNodeIdx)
				shuffleJoins[i].setRootOperator(op)
			}
		} else {
			for i := range shuffleJoins {
				op := constructAnti(node, rightTyps, c.proc)
				op.ShuffleIdx = int32(shuffleJoins[i].ShuffleIdx)
				op.SetIdx(c.anal.curNodeIdx)
				shuffleJoins[i].setRootOperator(op)
			}
		}

	case plan.Node_SEMI:
		if node.BuildOnLeft {
			for i := range shuffleJoins {
				op := constructRightSemi(node, rightTyps, c.proc)
				op.ShuffleIdx = int32(shuffleJoins[i].ShuffleIdx)
				op.SetIdx(c.anal.curNodeIdx)
				shuffleJoins[i].setRootOperator(op)
			}
		} else {
			for i := range shuffleJoins {
				op := constructSemi(node, rightTyps, c.proc)
				op.ShuffleIdx = int32(shuffleJoins[i].ShuffleIdx)
				op.SetIdx(c.anal.curNodeIdx)
				shuffleJoins[i].setRootOperator(op)
			}
		}

	case plan.Node_LEFT:
		for i := range shuffleJoins {
			op := constructLeft(node, rightTyps, c.proc)
			op.ShuffleIdx = int32(shuffleJoins[i].ShuffleIdx)
			op.SetIdx(c.anal.curNodeIdx)
			shuffleJoins[i].setRootOperator(op)
		}

	case plan.Node_RIGHT:
		for i := range shuffleJoins {
			op := constructRight(node, leftTyps, rightTyps, c.proc)
			op.ShuffleIdx = int32(shuffleJoins[i].ShuffleIdx)
			op.SetIdx(c.anal.curNodeIdx)
			shuffleJoins[i].setRootOperator(op)
		}
	default:
		panic(moerr.NewNYI(c.proc.Ctx, fmt.Sprintf("shuffle join do not support join type '%v'", node.JoinType)))
	}

	return shuffleJoins
}

func (c *Compile) compileBroadcastJoin(node, left, right *plan.Node, probeScopes, buildScopes []*Scope) ([]*Scope, []*Scope) {
	var rs []*Scope
	isEq := plan2.IsEquiJoin2(node.OnList)

	rightTyps := make([]types.Type, len(right.ProjectList))
	for i, expr := range right.ProjectList {
		rightTyps[i] = dupType(&expr.Typ)
	}

	leftTyps := make([]types.Type, len(left.ProjectList))
	for i, expr := range left.ProjectList {
		leftTyps[i] = dupType(&expr.Typ)
	}

	switch node.JoinType {
	case plan.Node_INNER:
		rs, buildScopes = c.newBroadcastJoinScopeList(probeScopes, buildScopes, node, false)
		if len(node.OnList) == 0 {
			for i := range rs {
				op := constructProduct(node, rightTyps, c.proc)
				op.SetIdx(c.anal.curNodeIdx)
				rs[i].setRootOperator(op)
			}
		} else {
			for i := range rs {
				if isEq {
					op := constructJoin(node, rightTyps, c.proc)
					op.SetIdx(c.anal.curNodeIdx)
					rs[i].setRootOperator(op)
				} else {
					op := constructLoopJoin(node, rightTyps, c.proc)
					op.SetIdx(c.anal.curNodeIdx)
					rs[i].setRootOperator(op)
				}
			}
		}
	case plan.Node_L2:
		rs, buildScopes = c.newBroadcastJoinScopeList(probeScopes, buildScopes, node, false)
		for i := range rs {
			op := constructProductL2(node, rightTyps, c.proc)
			op.SetIdx(c.anal.curNodeIdx)
			rs[i].setRootOperator(op)
		}

	case plan.Node_INDEX:
		rs, buildScopes = c.newBroadcastJoinScopeList(probeScopes, buildScopes, node, false)
		for i := range rs {
			op := constructIndexJoin(node, rightTyps, c.proc)
			op.SetIdx(c.anal.curNodeIdx)
			rs[i].setRootOperator(op)
		}

	case plan.Node_SEMI:
		if isEq {
			if node.BuildOnLeft {
				rs, buildScopes = c.newBroadcastJoinScopeList(probeScopes, buildScopes, node, true)
				for i := range rs {
					op := constructRightSemi(node, rightTyps, c.proc)
					op.SetIdx(c.anal.curNodeIdx)
					rs[i].setRootOperator(op)
				}
			} else {
				rs, buildScopes = c.newBroadcastJoinScopeList(probeScopes, buildScopes, node, false)
				for i := range rs {
					op := constructSemi(node, rightTyps, c.proc)
					op.SetIdx(c.anal.curNodeIdx)
					rs[i].setRootOperator(op)
				}
			}
		} else {
			rs, buildScopes = c.newBroadcastJoinScopeList(probeScopes, buildScopes, node, false)
			for i := range rs {
				op := constructLoopSemi(node, rightTyps, c.proc)
				op.SetIdx(c.anal.curNodeIdx)
				rs[i].setRootOperator(op)
			}
		}
	case plan.Node_LEFT:
		rs, buildScopes = c.newBroadcastJoinScopeList(probeScopes, buildScopes, node, false)
		for i := range rs {
			if isEq {
				op := constructLeft(node, rightTyps, c.proc)
				op.SetIdx(c.anal.curNodeIdx)
				rs[i].setRootOperator(op)
			} else {
				op := constructLoopLeft(node, rightTyps, c.proc)
				op.SetIdx(c.anal.curNodeIdx)
				rs[i].setRootOperator(op)
			}
		}
	case plan.Node_RIGHT:
		if isEq {
			rs, buildScopes = c.newBroadcastJoinScopeList(probeScopes, buildScopes, node, true)
			for i := range rs {
				op := constructRight(node, leftTyps, rightTyps, c.proc)
				op.SetIdx(c.anal.curNodeIdx)
				rs[i].setRootOperator(op)
			}
		} else {
			panic("dont pass any no-equal right join plan to this function,it should be changed to left join by the planner")
		}
	case plan.Node_SINGLE:
		rs, buildScopes = c.newBroadcastJoinScopeList(probeScopes, buildScopes, node, false)
		for i := range rs {
			if isEq {
				op := constructSingle(node, rightTyps, c.proc)
				op.SetIdx(c.anal.curNodeIdx)
				rs[i].setRootOperator(op)
			} else {
				op := constructLoopSingle(node, rightTyps, c.proc)
				op.SetIdx(c.anal.curNodeIdx)
				rs[i].setRootOperator(op)
			}
		}
	case plan.Node_ANTI:
		if isEq {
			if node.BuildOnLeft {
				rs, buildScopes = c.newBroadcastJoinScopeList(probeScopes, buildScopes, node, true)
				for i := range rs {
					op := constructRightAnti(node, rightTyps, c.proc)
					op.SetIdx(c.anal.curNodeIdx)
					rs[i].setRootOperator(op)
				}
			} else {
				rs, buildScopes = c.newBroadcastJoinScopeList(probeScopes, buildScopes, node, false)
				for i := range rs {
					op := constructAnti(node, rightTyps, c.proc)
					op.SetIdx(c.anal.curNodeIdx)
					rs[i].setRootOperator(op)
				}
			}
		} else {
			rs, buildScopes = c.newBroadcastJoinScopeList(probeScopes, buildScopes, node, false)
			for i := range rs {
				op := constructLoopAnti(node, rightTyps, c.proc)
				op.SetIdx(c.anal.curNodeIdx)
				rs[i].setRootOperator(op)
			}
		}
	case plan.Node_MARK:
		rs, buildScopes = c.newBroadcastJoinScopeList(probeScopes, buildScopes, node, false)
		for i := range rs {
			//if isEq {
			//	rs[i].appendInstruction(vm.Instruction{
			//		Op:  vm.Mark,
			//		Idx: c.anal.curNodeIdx,
			//		Arg: constructMark(n, typs, c.proc),
			//	})
			//} else {
			op := constructLoopMark(node, rightTyps, c.proc)
			op.SetIdx(c.anal.curNodeIdx)
			rs[i].setRootOperator(op)
			//}
		}
	default:
		panic(moerr.NewNYI(c.proc.Ctx, fmt.Sprintf("join typ '%v'", node.JoinType)))
	}
	return rs, buildScopes
}

func (c *Compile) compilePartition(n *plan.Node, ss []*Scope) []*Scope {
	currentFirstFlag := c.anal.isFirst
	for i := range ss {
		//c.anal.isFirst = currentFirstFlag
		op := constructOrder(n)
		op.SetAnalyzeControl(c.anal.curNodeIdx, currentFirstFlag)
		ss[i].setRootOperator(op)
	}
	c.anal.isFirst = false

	rs := c.newMergeScope(ss)

	currentFirstFlag = c.anal.isFirst
	arg := constructPartition(n)
	arg.SetAnalyzeControl(c.anal.curNodeIdx, currentFirstFlag)
	rs.setRootOperator(arg)
	c.anal.isFirst = false

	return []*Scope{rs}
}

func (c *Compile) compileSort(n *plan.Node, ss []*Scope) []*Scope {
	switch {
	case n.Limit != nil && n.Offset == nil && len(n.OrderBy) > 0: // top
		return c.compileTop(n, n.Limit, ss)

	case n.Limit == nil && n.Offset == nil && len(n.OrderBy) > 0: // top
		return c.compileOrder(n, ss)

	case n.Limit != nil && n.Offset != nil && len(n.OrderBy) > 0:
		if rule.IsConstant(n.Limit, false) && rule.IsConstant(n.Offset, false) {
			// get limit
			vec1, err := colexec.EvalExpressionOnce(c.proc, n.Limit, []*batch.Batch{constBat})
			if err != nil {
				panic(err)
			}
			defer vec1.Free(c.proc.Mp())

			// get offset
			vec2, err := colexec.EvalExpressionOnce(c.proc, n.Offset, []*batch.Batch{constBat})
			if err != nil {
				panic(err)
			}
			defer vec2.Free(c.proc.Mp())

			limit, offset := vector.MustFixedCol[uint64](vec1)[0], vector.MustFixedCol[uint64](vec2)[0]
			topN := limit + offset
			overflow := false
			if topN < limit || topN < offset {
				overflow = true
			}
			if !overflow && topN <= 8192*2 {
				// if n is small, convert `order by col limit m offset n` to `top m+n offset n`
				return c.compileOffset(n, c.compileTop(n, plan2.MakePlan2Uint64ConstExprWithType(topN), ss))
			}
		}
		return c.compileLimit(n, c.compileOffset(n, c.compileOrder(n, ss)))

	case n.Limit == nil && n.Offset != nil && len(n.OrderBy) > 0: // order and offset
		return c.compileOffset(n, c.compileOrder(n, ss))

	case n.Limit != nil && n.Offset == nil && len(n.OrderBy) == 0: // limit
		return c.compileLimit(n, ss)

	case n.Limit == nil && n.Offset != nil && len(n.OrderBy) == 0: // offset
		return c.compileOffset(n, ss)

	case n.Limit != nil && n.Offset != nil && len(n.OrderBy) == 0: // limit and offset
		return c.compileLimit(n, c.compileOffset(n, ss))

	default:
		return ss
	}
}

func (c *Compile) compileTop(n *plan.Node, topN *plan.Expr, ss []*Scope) []*Scope {
	// use topN TO make scope.
	if c.IsSingleScope(ss) {
		currentFirstFlag := c.anal.isFirst
		op := constructTop(n, topN)
		op.SetAnalyzeControl(c.anal.curNodeIdx, currentFirstFlag)
		ss[0].setRootOperator(op)
		c.anal.isFirst = false
		return ss
	}

	currentFirstFlag := c.anal.isFirst
	for i := range ss {
		//c.anal.isFirst = currentFirstFlag
		op := constructTop(n, topN)
		op.SetAnalyzeControl(c.anal.curNodeIdx, currentFirstFlag)
		ss[i].setRootOperator(op)
	}
	c.anal.isFirst = false
	ss = c.mergeShuffleScopesIfNeeded(ss, false)
	rs := c.newMergeScope(ss)

	currentFirstFlag = c.anal.isFirst
	arg := constructMergeTop(n, topN)
	arg.SetAnalyzeControl(c.anal.curNodeIdx, currentFirstFlag)
	rs.setRootOperator(arg)
	c.anal.isFirst = false

	return []*Scope{rs}
}

func (c *Compile) compileOrder(n *plan.Node, ss []*Scope) []*Scope {
	if c.IsSingleScope(ss) {
		currentFirstFlag := c.anal.isFirst
		order := constructOrder(n)
		order.SetAnalyzeControl(c.anal.curNodeIdx, currentFirstFlag)
		ss[0].setRootOperator(order)
		c.anal.isFirst = false

		currentFirstFlag = c.anal.isFirst
		mergeOrder := constructMergeOrder(n)
		mergeOrder.SetAnalyzeControl(c.anal.curNodeIdx, currentFirstFlag)
		ss[0].setRootOperator(mergeOrder)
		c.anal.isFirst = false
		return ss
	}

	currentFirstFlag := c.anal.isFirst
	for i := range ss {
		//c.anal.isFirst = currentFirstFlag
		order := constructOrder(n)
		order.SetIdx(c.anal.curNodeIdx)
		order.SetIsFirst(currentFirstFlag)
		ss[i].setRootOperator(order)
	}
	c.anal.isFirst = false

	ss = c.mergeShuffleScopesIfNeeded(ss, false)
	rs := c.newMergeScope(ss)

	currentFirstFlag = c.anal.isFirst
	mergeOrder := constructMergeOrder(n)
	mergeOrder.SetIdx(c.anal.curNodeIdx)
	mergeOrder.SetIsFirst(currentFirstFlag)
	rs.setRootOperator(mergeOrder)
	c.anal.isFirst = false

	return []*Scope{rs}
}

func (c *Compile) compileWin(n *plan.Node, ss []*Scope) []*Scope {
	rs := c.newMergeScope(ss)

	currentFirstFlag := c.anal.isFirst
	arg := constructWindow(c.proc.Ctx, n, c.proc)
	arg.SetAnalyzeControl(c.anal.curNodeIdx, currentFirstFlag)
	rs.setRootOperator(arg)
	c.anal.isFirst = false

	return []*Scope{rs}
}

func (c *Compile) compileTimeWin(n *plan.Node, ss []*Scope) []*Scope {
	rs := c.newMergeScope(ss)

	currentFirstFlag := c.anal.isFirst
	arg := constructTimeWindow(c.proc.Ctx, n)
	arg.SetAnalyzeControl(c.anal.curNodeIdx, currentFirstFlag)
	rs.setRootOperator(arg)
	c.anal.isFirst = false

	return []*Scope{rs}
}

func (c *Compile) compileFill(n *plan.Node, ss []*Scope) []*Scope {
	rs := c.newMergeScope(ss)

	currentFirstFlag := c.anal.isFirst
	arg := constructFill(n)
	arg.SetAnalyzeControl(c.anal.curNodeIdx, currentFirstFlag)
	rs.setRootOperator(arg)
	c.anal.isFirst = false

	return []*Scope{rs}
}

func (c *Compile) compileOffset(n *plan.Node, ss []*Scope) []*Scope {
	if c.IsSingleScope(ss) {
		currentFirstFlag := c.anal.isFirst
		op := constructOffset(n)
		op.SetAnalyzeControl(c.anal.curNodeIdx, currentFirstFlag)
		ss[0].setRootOperator(op)
		c.anal.isFirst = false
		return ss
	}

	rs := c.newMergeScope(ss)

	currentFirstFlag := c.anal.isFirst
	arg := constructOffset(n)
	arg.SetAnalyzeControl(c.anal.curNodeIdx, currentFirstFlag)
	rs.setRootOperator(arg)
	c.anal.isFirst = false

	return []*Scope{rs}
}

func (c *Compile) compileLimit(n *plan.Node, ss []*Scope) []*Scope {
	if c.IsSingleScope(ss) {
		currentFirstFlag := c.anal.isFirst
		op := constructLimit(n)
		op.SetAnalyzeControl(c.anal.curNodeIdx, currentFirstFlag)
		ss[0].setRootOperator(op)
		c.anal.isFirst = false
		return ss
	}

	currentFirstFlag := c.anal.isFirst
	for i := range ss {
		//c.anal.isFirst = currentFirstFlag
		op := constructLimit(n)
		op.SetAnalyzeControl(c.anal.curNodeIdx, currentFirstFlag)
		ss[i].setRootOperator(op)
	}
	c.anal.isFirst = false

	ss = c.mergeShuffleScopesIfNeeded(ss, false)
	rs := c.newMergeScope(ss)

	currentFirstFlag = c.anal.isFirst
	arg := constructLimit(n)
	arg.SetAnalyzeControl(c.anal.curNodeIdx, currentFirstFlag)
	rs.setRootOperator(arg)
	c.anal.isFirst = false

	return []*Scope{rs}
}

func (c *Compile) compileFuzzyFilter(n *plan.Node, ns []*plan.Node, left []*Scope, right []*Scope) ([]*Scope, error) {
	var l, r *Scope
	if c.IsSingleScope(left) {
		l = left[0]
	} else {
		l = c.newMergeScope(left)
	}
	if c.IsSingleScope(right) {
		r = right[0]
	} else {
		r = c.newMergeScope(right)
	}
	all := []*Scope{l, r}
	rs := c.newMergeScope(all)

	merge1 := rs.RootOp.(*merge.Merge)
	merge1.WithPartial(0, 1)
	merge2 := merge.NewArgument().WithPartial(1, 2)

	currentFirstFlag := c.anal.isFirst
	op := constructFuzzyFilter(n, ns[n.Children[0]], ns[n.Children[1]])
	op.SetAnalyzeControl(c.anal.curNodeIdx, currentFirstFlag)
	rs.setRootOperator(op)
	op.AppendChild(merge2)
	c.anal.isFirst = false

	fuzzyCheck, err := newFuzzyCheck(n)
	if err != nil {
		return nil, err
	}
	c.fuzzys = append(c.fuzzys, fuzzyCheck)

	// wrap the collision key into c.fuzzy, for more information,
	// please refer fuzzyCheck.go
	op.Callback = func(bat *batch.Batch) error {
		if bat == nil || bat.IsEmpty() {
			return nil
		}
		// the batch will contain the key that fuzzyCheck
		if err := fuzzyCheck.fill(c.proc.Ctx, bat); err != nil {
			return err
		}
		return nil
	}
	return []*Scope{rs}, nil
}

func (c *Compile) compileSample(n *plan.Node, ss []*Scope) []*Scope {
	currentFirstFlag := c.anal.isFirst
	for i := range ss {
		op := constructSample(n, len(ss) != 1)
		op.SetAnalyzeControl(c.anal.curNodeIdx, currentFirstFlag)
		ss[i].setRootOperator(op)
	}
	c.anal.isFirst = false

	rs := c.newMergeScope(ss)
	if len(ss) == 1 {
		return []*Scope{rs}
	}

	// should sample again if sample by rows.
	if n.SampleFunc.Rows != plan2.NotSampleByRows {
		currentFirstFlag = c.anal.isFirst
		op := sample.NewMergeSample(constructSample(n, true), false)
		op.SetAnalyzeControl(c.anal.curNodeIdx, currentFirstFlag)
		rs.setRootOperator(op)
		c.anal.isFirst = false
	}
	return []*Scope{rs}
}

func (c *Compile) compileTPGroup(n *plan.Node, ss []*Scope, ns []*plan.Node) []*Scope {
	currentFirstFlag := c.anal.isFirst
	op := constructGroup(c.proc.Ctx, n, ns[n.Children[0]], true, 0, c.proc)
	op.SetAnalyzeControl(c.anal.curNodeIdx, currentFirstFlag)
	ss[0].setRootOperator(op)
	c.anal.isFirst = false
	return ss
}

func (c *Compile) compileMergeGroup(n *plan.Node, ss []*Scope, ns []*plan.Node, hasDistinct bool) []*Scope {
	// for less memory usage while merge group,
	// we do not run the group-operator in parallel once this has a distinct aggregation.
	// because the parallel need to store all the source data in the memory for merging.
	// we construct a pipeline like the following description for this case:
	//
	// all the operators from ss[0] to ss[last] send the data to only one group-operator.
	// this group-operator sends its result to the merge-group-operator.
	// todo: I cannot remove the merge-group action directly, because the merge-group action is used to fill the partial result.
	if hasDistinct {
		ss = c.mergeShuffleScopesIfNeeded(ss, false)
		mergeToGroup := c.newMergeScope(ss)

		currentFirstFlag := c.anal.isFirst
		op := constructGroup(c.proc.Ctx, n, ns[n.Children[0]], false, 0, c.proc)
		op.SetAnalyzeControl(c.anal.curNodeIdx, currentFirstFlag)
		mergeToGroup.setRootOperator(op)
		c.anal.isFirst = false

		rs := c.newMergeScope([]*Scope{mergeToGroup})

		currentFirstFlag = c.anal.isFirst
		arg := constructMergeGroup(true)
		if ss[0].PartialResults != nil {
			arg.PartialResults = ss[0].PartialResults
			arg.PartialResultTypes = ss[0].PartialResultTypes
			ss[0].PartialResults = nil
			ss[0].PartialResultTypes = nil
		}
		arg.SetAnalyzeControl(c.anal.curNodeIdx, currentFirstFlag)
		rs.setRootOperator(arg)
		c.anal.isFirst = false

		return []*Scope{rs}
	} else {
		currentFirstFlag := c.anal.isFirst
		for i := range ss {
			op := constructGroup(c.proc.Ctx, n, ns[n.Children[0]], false, 0, c.proc)
			op.SetAnalyzeControl(c.anal.curNodeIdx, currentFirstFlag)
			ss[i].setRootOperator(op)
		}
		c.anal.isFirst = false

		ss = c.mergeShuffleScopesIfNeeded(ss, false)
		rs := c.newMergeScope(ss)

		currentFirstFlag = c.anal.isFirst
		arg := constructMergeGroup(true)
		if ss[0].PartialResults != nil {
			arg.PartialResults = ss[0].PartialResults
			arg.PartialResultTypes = ss[0].PartialResultTypes
			ss[0].PartialResults = nil
			ss[0].PartialResultTypes = nil
		}
		arg.SetAnalyzeControl(c.anal.curNodeIdx, currentFirstFlag)
		rs.setRootOperator(arg)
		c.anal.isFirst = false

		return []*Scope{rs}
	}
}

func (c *Compile) compileShuffleGroup(n *plan.Node, ss []*Scope, ns []*plan.Node) []*Scope {
	switch n.Stats.HashmapStats.ShuffleMethod {
	case plan.ShuffleMethod_Reuse:
		currentIsFirst := c.anal.isFirst
		for i := range ss {
			op := constructGroup(c.proc.Ctx, n, ns[n.Children[0]], true, len(ss), c.proc)
			op.SetAnalyzeControl(c.anal.curNodeIdx, currentIsFirst)
			ss[i].setRootOperator(op)
		}
		c.anal.isFirst = false

		ss = c.compileProjection(n, c.compileRestrict(n, ss))
		return ss

	default:
		ss = c.mergeShuffleScopesIfNeeded(ss, true)

		shuffleGroups := make([]*Scope, 0, len(c.cnList))
		//currentFirstFlag := c.anal.isFirst
		for _, cn := range c.cnList {
			//c.anal.isFirst = currentFirstFlag
			scopes := c.newScopeListWithNode(plan2.GetShuffleDop(cn.Mcpu), validScopeCount(ss), cn.Addr)
			for i := range ss {
				if isSameCN(cn.Addr, ss[i].NodeInfo.Addr) {
					scopes[0].PreScopes = append(scopes[0].PreScopes, ss[i])
					break
				}
			}

			for _, s := range scopes {
				for _, rr := range s.Proc.Reg.MergeReceivers {
					rr.Ch = make(chan *process.RegisterMessage, shuffleChannelBufferSize)
				}
			}
			shuffleGroups = append(shuffleGroups, scopes...)
		}

		j := 0
		for i := range ss {
			shuffleArg := constructShuffleArgForGroup(shuffleGroups, n)
			shuffleArg.SetAnalyzeControl(c.anal.curNodeIdx, false)
			ss[i].setRootOperator(shuffleArg)
			dispatchArg := constructDispatch(j, shuffleGroups, ss[i].NodeInfo.Addr, n, false, ss[i].NodeInfo.Mcpu)
			dispatchArg.SetAnalyzeControl(c.anal.curNodeIdx, false)
			ss[i].setRootOperator(dispatchArg)
			j++
			ss[i].IsEnd = true
		}

		currentIsFirst := c.anal.isFirst
		for i := range shuffleGroups {
			groupOp := constructGroup(c.proc.Ctx, n, ns[n.Children[0]], true, len(shuffleGroups), c.proc)
			groupOp.SetAnalyzeControl(c.anal.curNodeIdx, currentIsFirst)
			shuffleGroups[i].setRootOperator(groupOp)
		}
		c.anal.isFirst = false

		shuffleGroups = c.compileProjection(n, c.compileRestrict(n, shuffleGroups))

		return shuffleGroups
	}
}

// compilePreInsert Compile PreInsert Node and set it as the root operator for each Scope.
func (c *Compile) compilePreInsert(ns []*plan.Node, n *plan.Node, ss []*Scope) ([]*Scope, error) {
	currentFirstFlag := c.anal.isFirst
	for i := range ss {
		preInsertArg, err := constructPreInsert(ns, n, c.e, c.proc)
		if err != nil {
			return nil, err
		}
		preInsertArg.SetAnalyzeControl(c.anal.curNodeIdx, currentFirstFlag)
		ss[i].setRootOperator(preInsertArg)
	}
	c.anal.isFirst = false
	return ss, nil
}

func (c *Compile) compileInsert(ns []*plan.Node, n *plan.Node, ss []*Scope) ([]*Scope, error) {
	// Determine whether to Write S3
	toWriteS3 := n.Stats.GetCost()*float64(SingleLineSizeEstimate) >
		float64(DistributedThreshold) || c.anal.qry.LoadWriteS3

	if toWriteS3 {
		c.proc.Debugf(c.proc.Ctx, "insert of '%s' write s3\n", c.sql)
		if !haveSinkScanInPlan(ns, n.Children[0]) && len(ss) != 1 {
			currentFirstFlag := c.anal.isFirst
			c.anal.isFirst = false

			insertArg := constructInsert(n, c.e)
			insertArg.ToWriteS3 = true
			insertArg.SetAnalyzeControl(c.anal.curNodeIdx, currentFirstFlag)
			currentFirstFlag = false

			rs := c.newInsertMergeScope(insertArg, ss)
			insertArg.Release()
			rs.Magic = MergeInsert

			mergeInsertArg := constructMergeblock(c.e, n)
			mergeInsertArg.SetAnalyzeControl(c.anal.curNodeIdx, currentFirstFlag)
			rs.setRootOperator(mergeInsertArg)

			ss = []*Scope{rs}
		} else {
			currentFirstFlag := c.anal.isFirst
			c.anal.isFirst = false

			dataScope := c.newMergeScope(ss)
			if c.anal.qry.LoadTag {
				// reset the channel buffer of sink for load
				dataScope.Proc.Reg.MergeReceivers[0].Ch = make(chan *process.RegisterMessage, dataScope.NodeInfo.Mcpu)
			}
			parallelSize := c.getParallelSizeForExternalScan(n, ncpu)
			scopes := make([]*Scope, 0, parallelSize)
			regs := make([]*process.WaitRegister, 0, parallelSize)
			for i := 0; i < parallelSize; i++ {
				s := c.newEmptyMergeScope()
				mergeArg := merge.NewArgument()
				mergeArg.SetAnalyzeControl(c.anal.curNodeIdx, currentFirstFlag)
				s.setRootOperator(mergeArg)

				scopes = append(scopes, s)
				scopes[i].Proc = c.proc.NewNoContextChildProc(1)
				if c.anal.qry.LoadTag {
					for _, rr := range scopes[i].Proc.Reg.MergeReceivers {
						rr.Ch = make(chan *process.RegisterMessage, shuffleChannelBufferSize)
					}
				}
				regs = append(regs, scopes[i].Proc.Reg.MergeReceivers...)
			}

			if c.anal.qry.LoadTag && n.Stats.HashmapStats != nil && n.Stats.HashmapStats.Shuffle && dataScope.NodeInfo.Mcpu == parallelSize && parallelSize > 1 {
				_, arg := constructDispatchLocalAndRemote(0, scopes, c.addr, dataScope.NodeInfo.Mcpu)
				arg.FuncId = dispatch.ShuffleToAllFunc
				arg.ShuffleType = plan2.ShuffleToLocalMatchedReg
				arg.SetAnalyzeControl(c.anal.curNodeIdx, false)
				dataScope.setRootOperator(arg)
			} else {
				dispatchArg := constructDispatchLocal(false, false, false, regs)
				dispatchArg.SetAnalyzeControl(c.anal.curNodeIdx, false)
				dataScope.setRootOperator(dispatchArg)
			}
			dataScope.IsEnd = true

			for i := range scopes {
				insertArg := constructInsert(n, c.e)
				insertArg.ToWriteS3 = true
				insertArg.SetAnalyzeControl(c.anal.curNodeIdx, currentFirstFlag)
				scopes[i].setRootOperator(insertArg)
			}
			currentFirstFlag = false

			rs := c.newMergeScope(scopes)
			rs.PreScopes = append(rs.PreScopes, dataScope)
			rs.Magic = MergeInsert
			mergeInsertArg := constructMergeblock(c.e, n)
			mergeInsertArg.SetAnalyzeControl(c.anal.curNodeIdx, currentFirstFlag)
			rs.setRootOperator(mergeInsertArg)

			ss = []*Scope{rs}
		}
	} else {
		currentFirstFlag := c.anal.isFirst
		// Not write S3
		for i := range ss {
			insertArg := constructInsert(n, c.e)
			insertArg.SetAnalyzeControl(c.anal.curNodeIdx, currentFirstFlag)
			ss[i].setRootOperator(insertArg)
		}
		c.anal.isFirst = false
	}
	return ss, nil
}

func (c *Compile) compilePreInsertUk(n *plan.Node, ss []*Scope) []*Scope {
	currentFirstFlag := c.anal.isFirst
	for i := range ss {
		preInsertUkArg := constructPreInsertUk(n)
		preInsertUkArg.SetAnalyzeControl(c.anal.curNodeIdx, currentFirstFlag)
		ss[i].setRootOperator(preInsertUkArg)
	}
	c.anal.isFirst = false
	return ss
}

func (c *Compile) compilePreInsertSK(n *plan.Node, ss []*Scope) []*Scope {
	currentFirstFlag := c.anal.isFirst
	for i := range ss {
		preInsertSkArg := constructPreInsertSk(n)
		preInsertSkArg.SetAnalyzeControl(c.anal.curNodeIdx, currentFirstFlag)
		ss[i].setRootOperator(preInsertSkArg)
	}
	c.anal.isFirst = false
	return ss
}

func (c *Compile) compileDelete(n *plan.Node, ss []*Scope) ([]*Scope, error) {
	var arg *deletion.Deletion
	currentFirstFlag := c.anal.isFirst
	arg, err := constructDeletion(n, c.e)
	if err != nil {
		return nil, err
	}
	arg.SetAnalyzeControl(c.anal.curNodeIdx, currentFirstFlag)
	c.anal.isFirst = false

	if n.Stats.Cost*float64(SingleLineSizeEstimate) > float64(DistributedThreshold) && !arg.DeleteCtx.CanTruncate {
		rs := c.newDeleteMergeScope(arg, ss)
		rs.Magic = MergeDelete

		mergeDeleteArg := mergedelete.NewArgument().
			WithObjectRef(arg.DeleteCtx.Ref).
			WithParitionNames(arg.DeleteCtx.PartitionTableNames).
			WithEngine(c.e).
			WithAddAffectedRows(arg.DeleteCtx.AddAffectedRows)

		currentFirstFlag = c.anal.isFirst
		mergeDeleteArg.SetAnalyzeControl(c.anal.curNodeIdx, currentFirstFlag)
		rs.setRootOperator(mergeDeleteArg)
		c.anal.isFirst = false

		ss = []*Scope{rs}
		arg.Release()
		return ss, nil
	} else {
		var rs *Scope
		if c.IsSingleScope(ss) {
			rs = ss[0]
		} else {
			rs = c.newMergeScope(ss)
		}

		rs.setRootOperator(arg)
		ss = []*Scope{rs}
		return ss, nil
	}
}

func (c *Compile) compileLock(n *plan.Node, ss []*Scope) ([]*Scope, error) {
	lockRows := make([]*plan.LockTarget, 0, len(n.LockTargets))
	for _, tbl := range n.LockTargets {
		if tbl.LockTable {
			c.lockTables[tbl.TableId] = tbl
		} else {
			if _, ok := c.lockTables[tbl.TableId]; !ok {
				lockRows = append(lockRows, tbl)
			}
		}
	}
	n.LockTargets = lockRows
	if len(n.LockTargets) == 0 {
		return ss, nil
	}

	block := false
	// only pessimistic txn needs to block downstream operators.
	if c.proc.GetTxnOperator().Txn().IsPessimistic() {
		block = n.LockTargets[0].Block
		if block {
			ss = []*Scope{c.newMergeScope(ss)}
		}
	}

	currentFirstFlag := c.anal.isFirst
	for i := range ss {
		var err error
		var lockOpArg *lockop.LockOp
		lockOpArg, err = constructLockOp(n, c.e)
		if err != nil {
			return nil, err
		}
		lockOpArg.SetBlock(block)
		lockOpArg.SetAnalyzeControl(c.anal.curNodeIdx, currentFirstFlag)
		ss[i].doSetRootOperator(lockOpArg)

	}
	c.anal.isFirst = false
	return ss, nil
}

func (c *Compile) compileRecursiveCte(n *plan.Node, curNodeIdx int32) ([]*Scope, error) {
	receivers := make([]*process.WaitRegister, len(n.SourceStep))
	for i, step := range n.SourceStep {
		receivers[i] = c.getNodeReg(step, curNodeIdx)
		if receivers[i] == nil {
			return nil, moerr.NewInternalError(c.proc.Ctx, "no data sender for sinkScan node")
		}
	}
	rs := c.newEmptyMergeScope()
	rs.Proc = c.proc.NewNoContextChildProc(len(receivers))
	for _, r := range receivers {
		r.Ctx = rs.Proc.Ctx
	}
	rs.Proc.Reg.MergeReceivers = receivers

	//for mergecte, children[0] receive from the first channel, and children[1] receive from the rest channels
	mergeOp1 := merge.NewArgument()
	mergeOp1.WithPartial(0, 1)
	rs.setRootOperator(mergeOp1)

	currentFirstFlag := c.anal.isFirst
	mergecteArg := mergecte.NewArgument().WithNodeCnt(len(n.SourceStep) - 1)
	mergecteArg.SetAnalyzeControl(c.anal.curNodeIdx, currentFirstFlag)
	rs.setRootOperator(mergecteArg)
	c.anal.isFirst = false

	mergeOp2 := merge.NewArgument()
	mergeOp2.WithPartial(1, int32(len(receivers)))
	mergecteArg.AppendChild(mergeOp2)
	c.anal.isFirst = false

	return []*Scope{rs}, nil
}

func (c *Compile) compileRecursiveScan(n *plan.Node, curNodeIdx int32) ([]*Scope, error) {
	receivers := make([]*process.WaitRegister, len(n.SourceStep))
	for i, step := range n.SourceStep {
		receivers[i] = c.getNodeReg(step, curNodeIdx)
		if receivers[i] == nil {
			return nil, moerr.NewInternalError(c.proc.Ctx, "no data sender for sinkScan node")
		}
	}
	rs := c.newEmptyMergeScope()
	rs.Proc = c.proc.NewNoContextChildProc(len(receivers))
	for _, r := range receivers {
		r.Ctx = rs.Proc.Ctx
	}
	rs.Proc.Reg.MergeReceivers = receivers

	mergeOp := merge.NewArgument()
	rs.setRootOperator(mergeOp)
	currentFirstFlag := c.anal.isFirst
	mergeRecursiveArg := mergerecursive.NewArgument()
	mergeRecursiveArg.SetAnalyzeControl(c.anal.curNodeIdx, currentFirstFlag)
	rs.setRootOperator(mergeRecursiveArg)
	c.anal.isFirst = false
	return []*Scope{rs}, nil
}

func (c *Compile) compileSinkScanNode(n *plan.Node, curNodeIdx int32) ([]*Scope, error) {
	receivers := make([]*process.WaitRegister, len(n.SourceStep))
	for i, step := range n.SourceStep {
		receivers[i] = c.getNodeReg(step, curNodeIdx)
		if receivers[i] == nil {
			return nil, moerr.NewInternalError(c.proc.Ctx, "no data sender for sinkScan node")
		}
	}
	rs := c.newEmptyMergeScope()
	rs.Proc = c.proc.NewNoContextChildProc(1)

	currentFirstFlag := c.anal.isFirst
	mergeArg := merge.NewArgument().WithSinkScan(true)
	mergeArg.SetAnalyzeControl(c.anal.curNodeIdx, currentFirstFlag)
	rs.setRootOperator(mergeArg)
	c.anal.isFirst = false

	for _, r := range receivers {
		r.Ctx = rs.Proc.Ctx
	}
	rs.Proc.Reg.MergeReceivers = receivers
	return []*Scope{rs}, nil
}

func (c *Compile) compileSinkNode(n *plan.Node, ss []*Scope, step int32) ([]*Scope, error) {
	receivers := c.getStepRegs(step)
	if len(receivers) == 0 {
		return nil, moerr.NewInternalError(c.proc.Ctx, "no data receiver for sink node")
	}

	var rs *Scope
	if c.IsSingleScope(ss) {
		rs = ss[0]
	} else {
		rs = c.newMergeScope(ss)
	}

	currentFirstFlag := c.anal.isFirst
	dispatchLocal := constructDispatchLocal(true, true, n.RecursiveSink, receivers)
	dispatchLocal.SetAnalyzeControl(c.anal.curNodeIdx, currentFirstFlag)
	rs.setRootOperator(dispatchLocal)
	c.anal.isFirst = false

	ss = []*Scope{rs}
	return ss, nil
}
func (c *Compile) compileOnduplicateKey(n *plan.Node, ss []*Scope) ([]*Scope, error) {
	rs := c.newMergeScope(ss)

	currentFirstFlag := c.anal.isFirst
	arg := constructOnduplicateKey(n, c.e)
	arg.SetAnalyzeControl(c.anal.curNodeIdx, currentFirstFlag)
	rs.setRootOperator(arg)
	c.anal.isFirst = false

	ss = []*Scope{rs}
	return ss, nil
}

// DeleteMergeScope need to assure this:
// one block can be only deleted by one and the same
// CN, so we need to transfer the rows from the
// the same block to one and the same CN to perform
// the deletion operators.
func (c *Compile) newDeleteMergeScope(arg *deletion.Deletion, ss []*Scope) *Scope {
	// Todo: implemet delete merge
	ss2 := make([]*Scope, 0, len(ss))
	// ends := make([]*Scope, 0, len(ss))
	for _, s := range ss {
		if s.IsEnd {
			// ends = append(ends, s)
			continue
		}
		ss2 = append(ss2, s)
	}

	rs := make([]*Scope, 0, len(ss2))
	uuids := make([]uuid.UUID, 0, len(ss2))
	var uid uuid.UUID
	for i := 0; i < len(ss2); i++ {
		rs = append(rs, c.newEmptyMergeScope())
		uid, _ = uuid.NewV7()
		uuids = append(uuids, uid)
	}

	// for every scope, it should dispatch its
	// batch to other cn
	for i := 0; i < len(ss2); i++ {
		constructDeleteDispatchAndLocal(i, rs, ss2, uuids, c)
	}

	for i := range rs {
		// use distributed delete
		arg.RemoteDelete = true
		// maybe just copy only once?
		arg.SegmentMap = colexec.Get().GetCnSegmentMap()
		arg.IBucket = uint32(i)
		arg.Nbucket = uint32(len(rs))
		rs[i].setRootOperator(dupOperator(arg, 0, len(rs)))
	}
	return c.newMergeScope(rs)
}

func (c *Compile) newEmptyMergeScope() *Scope {
	rs := newScope(Merge)
	rs.NodeInfo = engine.Node{Addr: c.addr, Mcpu: 1} //merge scope is single parallel by default
	return rs
}

func (c *Compile) newMergeScope(ss []*Scope) *Scope {
	rs := c.newEmptyMergeScope()
	rs.PreScopes = ss

	rs.Proc = c.proc.NewNoContextChildProc(len(ss))
	if len(ss) > 0 {
		rs.Proc.Base.LoadTag = ss[0].Proc.Base.LoadTag
	}

	mergeOp := merge.NewArgument()
	mergeOp.SetAnalyzeControl(c.anal.curNodeIdx, false)
	rs.setRootOperator(mergeOp)

	j := 0
	for i := range ss {
		if isSameCN(rs.NodeInfo.Addr, ss[i].NodeInfo.Addr) {
			rs.Proc.Reg.MergeReceivers[j].NilBatchCnt = ss[i].NodeInfo.Mcpu
		} else {
			rs.Proc.Reg.MergeReceivers[j].NilBatchCnt = 1
		}
		connArg := connector.NewArgument().WithReg(rs.Proc.Reg.MergeReceivers[j])
		connArg.SetAnalyzeControl(c.anal.curNodeIdx, false)
		ss[i].setRootOperator(connArg)
		j++
	}
	return rs
}

// newScopeListOnCurrentCN traverse the cnList and only generate Scope list for the current CN node
// waing: newScopeListOnCurrentCN result is only used to build Scope and add one merge operator.
// If other operators are added, please let @qingxinhome know
func (c *Compile) newScopeListOnCurrentCN(childrenCount int, blocks int) []*Scope {
	node := getEngineNode(c)
	mcpu := c.generateCPUNumber(node.Mcpu, blocks)
	ss := c.newScopeListWithNode(mcpu, childrenCount, node.Addr)
	return ss
}

// all scopes in ss are on the same CN
func (c *Compile) newMergeScopeByCN(ss []*Scope, nodeinfo engine.Node) *Scope {
	rs := newScope(Remote)
	rs.NodeInfo.Addr = nodeinfo.Addr
	rs.NodeInfo.Mcpu = 1 // merge scope is single parallel by default
	rs.PreScopes = ss
	rs.Proc = c.proc.NewNoContextChildProc(1)
	rs.Proc.Reg.MergeReceivers[0].Ch = make(chan *process.RegisterMessage, len(ss))

	mergeOp := merge.NewArgument()
	mergeOp.SetAnalyzeControl(c.anal.curNodeIdx, false)
	rs.setRootOperator(mergeOp)
	for i := range ss {
		rs.Proc.Reg.MergeReceivers[0].NilBatchCnt += ss[i].NodeInfo.Mcpu
		connArg := connector.NewArgument().WithReg(rs.Proc.Reg.MergeReceivers[0])
		connArg.SetAnalyzeControl(c.anal.curNodeIdx, false)
		ss[i].setRootOperator(connArg)
		ss[i].IsEnd = true
	}
	return rs
}

// waing: newScopeListWithNode only used to build Scope with cpuNum and add one merge operator.
// If other operators are added, please let @qingxinhome know
func (c *Compile) newScopeListWithNode(mcpu, childrenCount int, addr string) []*Scope {
	ss := make([]*Scope, mcpu)
	for i := range ss {
		ss[i] = newScope(Remote)
		ss[i].Magic = Remote
		ss[i].NodeInfo.Addr = addr
		ss[i].NodeInfo.Mcpu = 1 // ss is already the mcpu length so we don't need to parallel it
		ss[i].Proc = c.proc.NewNoContextChildProc(childrenCount)

		// The merge operator does not act as First/Last, It needs to handle its analyze status
		mergeOp := merge.NewArgument()
		mergeOp.SetAnalyzeControl(c.anal.curNodeIdx, false)
		ss[i].setRootOperator(mergeOp)
	}
	//c.anal.isFirst = false
	return ss
}

func (c *Compile) newScopeListForMinusAndIntersect(rs, left, right []*Scope, n *plan.Node) []*Scope {
	// construct left
	left = c.mergeShuffleScopesIfNeeded(left, false)
	leftMerge := c.newMergeScope(left)
	leftDispatch := constructDispatch(0, rs, c.addr, n, false, 1)
	leftDispatch.SetAnalyzeControl(c.anal.curNodeIdx, false)
	leftMerge.setRootOperator(leftDispatch)
	leftMerge.IsEnd = true

	// construct right
	right = c.mergeShuffleScopesIfNeeded(right, false)
	rightMerge := c.newMergeScope(right)
	rightDispatch := constructDispatch(1, rs, c.addr, n, false, 1)
	leftDispatch.SetAnalyzeControl(c.anal.curNodeIdx, false)
	rightMerge.setRootOperator(rightDispatch)
	rightMerge.IsEnd = true

	rs[0].PreScopes = append(rs[0].PreScopes, leftMerge, rightMerge)
	return rs
}

func (c *Compile) mergeShuffleScopesIfNeeded(ss []*Scope, force bool) []*Scope {
	if len(c.cnList) == 1 && !force {
		return ss
	}
	if len(ss) <= len(c.cnList) {
		return ss
	}
	for i := range ss {
		if ss[i].NodeInfo.Mcpu != 1 {
			return ss
		}
	}
	rs := c.mergeScopesByCN(ss)
	for i := range rs {
		for _, rr := range rs[i].Proc.Reg.MergeReceivers {
			rr.Ch = make(chan *process.RegisterMessage, shuffleChannelBufferSize)
		}
	}
	return rs
}

func (c *Compile) mergeScopesByCN(ss []*Scope) []*Scope {
	rs := make([]*Scope, 0, len(c.cnList))
	for i := range c.cnList {
		cn := c.cnList[i]
		currentSS := make([]*Scope, 0, cn.Mcpu)
		for j := range ss {
			if isSameCN(ss[j].NodeInfo.Addr, cn.Addr) {
				currentSS = append(currentSS, ss[j])
			}
		}
		if len(currentSS) > 0 {
			mergeScope := c.newMergeScopeByCN(currentSS, cn)
			rs = append(rs, mergeScope)
		}
	}

	return rs
}

func (c *Compile) newBroadcastJoinScopeList(probeScopes []*Scope, buildScopes []*Scope, n *plan.Node, forceOneCN bool) ([]*Scope, []*Scope) {
	var rs []*Scope

	if c.IsSingleScope(probeScopes) {
		if !c.IsSingleScope(buildScopes) {
			buildScopes = []*Scope{c.newMergeScope(buildScopes)}
		}
		// for single parallel join, can directly return
		rs = probeScopes
		rs[0].PreScopes = append(rs[0].PreScopes, buildScopes[0])
		return rs, buildScopes
	}

	if forceOneCN {
		buildScopes = c.mergeShuffleScopesIfNeeded(buildScopes, false)
		if len(buildScopes) > 1 {
			buildScopes = []*Scope{c.newMergeScope(buildScopes)}
		}
		probeScopes = c.mergeShuffleScopesIfNeeded(probeScopes, false)
		if len(probeScopes) > 1 {
			probeScopes = []*Scope{c.newMergeScope(probeScopes)}
		}
	}

	rs = c.mergeScopesByCN(probeScopes)

	for i := range rs {
		rs[i].Magic = Remote
		rs[i].IsJoin = true
		rs[i].NodeInfo.Mcpu = c.generateCPUNumber(ncpu, int(n.Stats.BlockNum))
		rs[i].BuildIdx = len(rs[i].Proc.Reg.MergeReceivers)
	}

	if c.IsSingleScope(rs) {
		if !c.IsSingleScope(buildScopes) {
			buildScopes = []*Scope{c.newMergeScope(buildScopes)}
		}
		// for single parallel join, can directly return
		rs[0].PreScopes = append(rs[0].PreScopes, buildScopes[0])
		return rs, buildScopes
	}

	//construct build part
	for i := range rs {
		w := &process.WaitRegister{
			Ctx: rs[i].Proc.Ctx,
			Ch:  make(chan *process.RegisterMessage, 10),
		}
		rs[i].Proc.Reg.MergeReceivers = append(rs[i].Proc.Reg.MergeReceivers, w)
	}

	idx := 0
	// all join's first flag will setting in newLeftScope and newRightScope
	// so we set it to false now
	c.anal.isFirst = false
	for i := range rs {
		if isSameCN(rs[i].NodeInfo.Addr, c.addr) {
			idx = i
			break
		}
	}

	if len(buildScopes) > 1 {
		buildScopes = c.mergeShuffleScopesIfNeeded(buildScopes, false)
		buildScopes = []*Scope{c.newMergeScope(buildScopes)}
	}
	buildScopes[0].setRootOperator(constructDispatch(rs[idx].BuildIdx, rs, c.addr, n, false, buildScopes[0].NodeInfo.Mcpu))
	buildScopes[0].IsEnd = true
	rs[idx].PreScopes = append(rs[idx].PreScopes, buildScopes[0])
	return rs, buildScopes
}

func (c *Compile) newShuffleJoinScopeList(left, right []*Scope, n *plan.Node) []*Scope {
	single := len(c.cnList) <= 1
	if single {
		n.Stats.HashmapStats.ShuffleTypeForMultiCN = plan.ShuffleTypeForMultiCN_Simple
	}

	left = c.mergeShuffleScopesIfNeeded(left, true)
	right = c.mergeShuffleScopesIfNeeded(right, true)

	dop := plan2.GetShuffleDop(ncpu)
	shuffleJoins := make([]*Scope, 0, len(c.cnList)*dop)
	lnum := len(left)
	sum := lnum + len(right)
	shuffleIdx := 0
	for _, cn := range c.cnList {
		ss := make([]*Scope, dop)
		for i := range ss {
			ss[i] = newScope(Remote)
			ss[i].IsJoin = true
			ss[i].NodeInfo.Addr = cn.Addr
			ss[i].NodeInfo.Mcpu = 1
			ss[i].Proc = c.proc.NewNoContextChildProc(sum)
			ss[i].BuildIdx = lnum
			shuffleIdx++
			ss[i].ShuffleIdx = shuffleIdx
			for _, rr := range ss[i].Proc.Reg.MergeReceivers {
				rr.Ch = make(chan *process.RegisterMessage, shuffleChannelBufferSize)
			}
		}
		shuffleJoins = append(shuffleJoins, ss...)
	}

	currentFirstFlag := c.anal.isFirst
	for i, scp := range left {
		shuffleOp := constructShuffleJoinArg(shuffleJoins, n, true)
		shuffleOp.SetIdx(c.anal.curNodeIdx)
		scp.setRootOperator(shuffleOp)
		scp.setRootOperator(constructDispatch(i, shuffleJoins, scp.NodeInfo.Addr, n, true, scp.NodeInfo.Mcpu))
		scp.IsEnd = true

		appended := false
		for _, js := range shuffleJoins {
			if isSameCN(js.NodeInfo.Addr, scp.NodeInfo.Addr) {
				js.PreScopes = append(js.PreScopes, scp)
				appended = true
				break
			}
		}
		if !appended {
			c.proc.Errorf(c.proc.Ctx, "no same addr scope to append left scopes")
			shuffleJoins[0].PreScopes = append(shuffleJoins[0].PreScopes, scp)
		}
	}

	c.anal.isFirst = currentFirstFlag
	for i, scp := range right {
		shuffleOp := constructShuffleJoinArg(shuffleJoins, n, false)
		shuffleOp.SetIdx(c.anal.curNodeIdx)
		scp.setRootOperator(shuffleOp)

		scp.setRootOperator(constructDispatch(i+lnum, shuffleJoins, scp.NodeInfo.Addr, n, false, scp.NodeInfo.Mcpu))
		scp.IsEnd = true

		appended := false
		for _, js := range shuffleJoins {
			if isSameCN(js.NodeInfo.Addr, scp.NodeInfo.Addr) {
				js.PreScopes = append(js.PreScopes, scp)
				appended = true
				break
			}
		}
		if !appended {
			c.proc.Errorf(c.proc.Ctx, "no same addr scope to append right scopes")
			shuffleJoins[0].PreScopes = append(shuffleJoins[0].PreScopes, scp)
		}
	}
	return shuffleJoins
}

func (c *Compile) newBroadcastJoinProbeScope(s *Scope, ss []*Scope) *Scope {
	rs := c.newEmptyMergeScope()
	mergeOp := merge.NewArgument()
	mergeOp.SetIdx(vm.GetLeafOp(s.RootOp).GetOperatorBase().GetIdx())
	mergeOp.SetIsFirst(true)
	rs.setRootOperator(mergeOp)
	rs.Proc = s.Proc.NewContextChildProc(s.BuildIdx)
	for i := 0; i < s.BuildIdx; i++ {
		regTransplant(s, rs, i, i)
	}

	rs.setRootOperator(constructDispatchLocal(false, false, false, extraRegisters(ss, 0)))
	rs.IsEnd = true
	return rs
}

func (c *Compile) newJoinBuildScope(s *Scope, mcpu int32) *Scope {
	rs := c.newEmptyMergeScope()
	buildLen := len(s.Proc.Reg.MergeReceivers) - s.BuildIdx
	rs.Proc = s.Proc.NewContextChildProc(buildLen)
	for i := 0; i < buildLen; i++ {
		regTransplant(s, rs, i+s.BuildIdx, i)
	}
	mergeOp := merge.NewArgument()
	mergeOp.SetIdx(c.anal.curNodeIdx)
	mergeOp.SetIsFirst(c.anal.isFirst)
	rs.setRootOperator(mergeOp)
	rs.setRootOperator(constructJoinBuildOperator(c, vm.GetLeafOpParent(nil, (s.RootOp)), s.ShuffleIdx > 0, mcpu))

	rs.IsEnd = true

	return rs
}

// Transplant the source's RemoteReceivRegInfos which index equal to sourceIdx to
// target with new index targetIdx
func regTransplant(source, target *Scope, sourceIdx, targetIdx int) {
	target.Proc.Reg.MergeReceivers[targetIdx] = source.Proc.Reg.MergeReceivers[sourceIdx]
	target.Proc.Reg.MergeReceivers[targetIdx].Ctx = target.Proc.Ctx
	i := 0
	for i < len(source.RemoteReceivRegInfos) {
		op := &source.RemoteReceivRegInfos[i]
		if op.Idx == sourceIdx {
			target.RemoteReceivRegInfos = append(target.RemoteReceivRegInfos, RemoteReceivRegInfo{
				Idx:      targetIdx,
				Uuid:     op.Uuid,
				FromAddr: op.FromAddr,
			})
			source.RemoteReceivRegInfos = append(source.RemoteReceivRegInfos[:i], source.RemoteReceivRegInfos[i+1:]...)
			continue
		}
		i++
	}
}

func (c *Compile) generateCPUNumber(cpunum, blocks int) int {
	if cpunum <= 0 || blocks <= 16 || c.IsTpQuery() {
		return 1
	}
	ret := blocks/16 + 1
	if ret < cpunum {
		return ret
	}
	return cpunum
}

func (c *Compile) initAnalyze(qry *plan.Query) {
	if len(qry.Nodes) == 0 {
		panic("empty plan")
	}

	anals := make([]*process.AnalyzeInfo, len(qry.Nodes))
	for i := range anals {
		anals[i] = reuse.Alloc[process.AnalyzeInfo](nil)
		anals[i].NodeId = int32(i)
	}
	c.anal = newAnalyzeModule()
	c.anal.qry = qry
	c.anal.analInfos = anals
	c.anal.curNodeIdx = int(qry.Steps[0])
	for _, node := range c.anal.qry.Nodes {
		if node.AnalyzeInfo == nil {
			node.AnalyzeInfo = new(plan.AnalyzeInfo)
		}
	}
	c.proc.Base.AnalInfos = c.anal.analInfos
}

func (c *Compile) fillAnalyzeInfo() {
	// record the number of s3 requests
	c.anal.S3IOInputCount(c.anal.curNodeIdx, c.counterSet.FileService.S3.Put.Load())
	c.anal.S3IOInputCount(c.anal.curNodeIdx, c.counterSet.FileService.S3.List.Load())

	c.anal.S3IOOutputCount(c.anal.curNodeIdx, c.counterSet.FileService.S3.Head.Load())
	c.anal.S3IOOutputCount(c.anal.curNodeIdx, c.counterSet.FileService.S3.Get.Load())
	c.anal.S3IOOutputCount(c.anal.curNodeIdx, c.counterSet.FileService.S3.Delete.Load())
	c.anal.S3IOOutputCount(c.anal.curNodeIdx, c.counterSet.FileService.S3.DeleteMulti.Load())

	for i, anal := range c.anal.analInfos {
		atomic.StoreInt64(&c.anal.qry.Nodes[i].AnalyzeInfo.InputBlocks, atomic.LoadInt64(&anal.InputBlocks))
		atomic.StoreInt64(&c.anal.qry.Nodes[i].AnalyzeInfo.InputRows, atomic.LoadInt64(&anal.InputRows))
		atomic.StoreInt64(&c.anal.qry.Nodes[i].AnalyzeInfo.OutputRows, atomic.LoadInt64(&anal.OutputRows))
		atomic.StoreInt64(&c.anal.qry.Nodes[i].AnalyzeInfo.InputSize, atomic.LoadInt64(&anal.InputSize))
		atomic.StoreInt64(&c.anal.qry.Nodes[i].AnalyzeInfo.OutputSize, atomic.LoadInt64(&anal.OutputSize))
		atomic.StoreInt64(&c.anal.qry.Nodes[i].AnalyzeInfo.TimeConsumed, atomic.LoadInt64(&anal.TimeConsumed))
		atomic.StoreInt64(&c.anal.qry.Nodes[i].AnalyzeInfo.MemorySize, atomic.LoadInt64(&anal.MemorySize))
		atomic.StoreInt64(&c.anal.qry.Nodes[i].AnalyzeInfo.WaitTimeConsumed, atomic.LoadInt64(&anal.WaitTimeConsumed))
		atomic.StoreInt64(&c.anal.qry.Nodes[i].AnalyzeInfo.DiskIO, atomic.LoadInt64(&anal.DiskIO))
		atomic.StoreInt64(&c.anal.qry.Nodes[i].AnalyzeInfo.S3IOByte, atomic.LoadInt64(&anal.S3IOByte))
		atomic.StoreInt64(&c.anal.qry.Nodes[i].AnalyzeInfo.S3IOInputCount, atomic.LoadInt64(&anal.S3IOInputCount))
		atomic.StoreInt64(&c.anal.qry.Nodes[i].AnalyzeInfo.S3IOOutputCount, atomic.LoadInt64(&anal.S3IOOutputCount))
		atomic.StoreInt64(&c.anal.qry.Nodes[i].AnalyzeInfo.NetworkIO, atomic.LoadInt64(&anal.NetworkIO))
		atomic.StoreInt64(&c.anal.qry.Nodes[i].AnalyzeInfo.ScanTime, atomic.LoadInt64(&anal.ScanTime))
		atomic.StoreInt64(&c.anal.qry.Nodes[i].AnalyzeInfo.InsertTime, atomic.LoadInt64(&anal.InsertTime))
		anal.DeepCopyArray(c.anal.qry.Nodes[i].AnalyzeInfo)
	}
}

func (c *Compile) determinExpandRanges(n *plan.Node) bool {
	if c.pn.GetQuery().StmtType != plan.Query_SELECT && len(n.RuntimeFilterProbeList) == 0 {
		return true
	}

	if n.Stats.BlockNum > int32(plan2.BlockThresholdForOneCN) && len(c.cnList) > 1 && !n.Stats.ForceOneCN {
		return true
	}

	if n.AggList != nil { //need to handle partial results
		return true
	}
	return false
}

func collectTombstones(
	c *Compile,
	n *plan.Node,
	rel engine.Relation,
) (engine.Tombstoner, error) {
	var err error
	var db engine.Database
	//var relData engine.RelData
	var tombstone engine.Tombstoner
	var txnOp client.TxnOperator

	//-----------------------------------------------------------------------------------------------------
	ctx := c.proc.GetTopContext()
	txnOp = c.proc.GetTxnOperator()
	if n.ScanSnapshot != nil && n.ScanSnapshot.TS != nil {
		if !n.ScanSnapshot.TS.Equal(timestamp.Timestamp{LogicalTime: 0, PhysicalTime: 0}) &&
			n.ScanSnapshot.TS.Less(c.proc.GetTxnOperator().Txn().SnapshotTS) {
			if c.proc.GetCloneTxnOperator() != nil {
				txnOp = c.proc.GetCloneTxnOperator()
			} else {
				txnOp = c.proc.GetTxnOperator().CloneSnapshotOp(*n.ScanSnapshot.TS)
				c.proc.SetCloneTxnOperator(txnOp)
			}

			if n.ScanSnapshot.Tenant != nil {
				ctx = context.WithValue(ctx, defines.TenantIDKey{}, n.ScanSnapshot.Tenant.TenantID)
			}
		}
	}
	//-----------------------------------------------------------------------------------------------------

	if util.TableIsClusterTable(n.TableDef.GetTableType()) {
		ctx = defines.AttachAccountId(ctx, catalog.System_Account)
	}
	if n.ObjRef.PubInfo != nil {
		ctx = defines.AttachAccountId(ctx, uint32(n.ObjRef.PubInfo.GetTenantId()))
	}
	if util.TableIsLoggingTable(n.ObjRef.SchemaName, n.ObjRef.ObjName) {
		ctx = defines.AttachAccountId(ctx, catalog.System_Account)
	}

	db, err = c.e.Database(ctx, n.ObjRef.SchemaName, txnOp)
	if err != nil {
		return nil, err
	}
	tombstone, err = rel.CollectTombstones(ctx, c.TxnOffset)
	if err != nil {
		return nil, err
	}

	if n.TableDef.Partition != nil {
		if n.PartitionPrune != nil && n.PartitionPrune.IsPruned {
			for _, partitionItem := range n.PartitionPrune.SelectedPartitions {
				partTableName := partitionItem.PartitionTableName
				subrelation, err := db.Relation(ctx, partTableName, c.proc)
				if err != nil {
					return nil, err
				}
				subTombstone, err := subrelation.CollectTombstones(ctx, c.TxnOffset)
				if err != nil {
					return nil, err
				}
				err = tombstone.Merge(subTombstone)
				if err != nil {
					return nil, err
				}
			}
		} else {
			partitionInfo := n.TableDef.Partition
			partitionNum := int(partitionInfo.PartitionNum)
			partitionTableNames := partitionInfo.PartitionTableNames
			for i := 0; i < partitionNum; i++ {
				partTableName := partitionTableNames[i]
				subrelation, err := db.Relation(ctx, partTableName, c.proc)
				if err != nil {
					return nil, err
				}
				subTombstone, err := subrelation.CollectTombstones(ctx, c.TxnOffset)
				if err != nil {
					return nil, err
				}
				err = tombstone.Merge(subTombstone)
				if err != nil {
					return nil, err
				}

			}
		}
	}
	return tombstone, nil
}

func (c *Compile) expandRanges(
	n *plan.Node,
	rel engine.Relation,
	blockFilterList []*plan.Expr) (engine.RelData, error) {
	var err error
	var db engine.Database
	var relData engine.RelData
	var txnOp client.TxnOperator

	//-----------------------------------------------------------------------------------------------------
	ctx := c.proc.Ctx
	txnOp = c.proc.GetTxnOperator()
	if n.ScanSnapshot != nil && n.ScanSnapshot.TS != nil {
		if !n.ScanSnapshot.TS.Equal(timestamp.Timestamp{LogicalTime: 0, PhysicalTime: 0}) &&
			n.ScanSnapshot.TS.Less(c.proc.GetTxnOperator().Txn().SnapshotTS) {
			if c.proc.GetCloneTxnOperator() != nil {
				txnOp = c.proc.GetCloneTxnOperator()
			} else {
				txnOp = c.proc.GetTxnOperator().CloneSnapshotOp(*n.ScanSnapshot.TS)
				c.proc.SetCloneTxnOperator(txnOp)
			}

			if n.ScanSnapshot.Tenant != nil {
				ctx = context.WithValue(ctx, defines.TenantIDKey{}, n.ScanSnapshot.Tenant.TenantID)
			}
		}
	}
	//-----------------------------------------------------------------------------------------------------

	if util.TableIsClusterTable(n.TableDef.GetTableType()) {
		ctx = defines.AttachAccountId(ctx, catalog.System_Account)
	}
	if n.ObjRef.PubInfo != nil {
		ctx = defines.AttachAccountId(ctx, uint32(n.ObjRef.PubInfo.GetTenantId()))
	}
	if util.TableIsLoggingTable(n.ObjRef.SchemaName, n.ObjRef.ObjName) {
		ctx = defines.AttachAccountId(ctx, catalog.System_Account)
	}

	db, err = c.e.Database(ctx, n.ObjRef.SchemaName, txnOp)
	if err != nil {
		return nil, err
	}
	relData, err = rel.Ranges(ctx, blockFilterList, c.TxnOffset)
	if err != nil {
		return nil, err
	}
	//tombstones, err := rel.CollectTombstones(ctx, c.TxnOffset)

	if n.TableDef.Partition != nil {
		if n.PartitionPrune != nil && n.PartitionPrune.IsPruned {
			for i, partitionItem := range n.PartitionPrune.SelectedPartitions {
				partTableName := partitionItem.PartitionTableName
				subrelation, err := db.Relation(ctx, partTableName, c.proc)
				if err != nil {
					return nil, err
				}
				subRelData, err := subrelation.Ranges(ctx, n.BlockFilterList, c.TxnOffset)
				if err != nil {
					return nil, err
				}

				engine.ForRangeBlockInfo(1, subRelData.DataCnt(), subRelData,
					func(blk objectio.BlockInfo) (bool, error) {
						blk.PartitionNum = int16(i)
						relData.AppendBlockInfo(blk)
						return true, nil
					})
			}
		} else {
			partitionInfo := n.TableDef.Partition
			partitionNum := int(partitionInfo.PartitionNum)
			partitionTableNames := partitionInfo.PartitionTableNames
			for i := 0; i < partitionNum; i++ {
				partTableName := partitionTableNames[i]
				subrelation, err := db.Relation(ctx, partTableName, c.proc)
				if err != nil {
					return nil, err
				}
				subRelData, err := subrelation.Ranges(ctx, n.BlockFilterList, c.TxnOffset)
				if err != nil {
					return nil, err
				}

				engine.ForRangeBlockInfo(1, subRelData.DataCnt(), subRelData,
					func(blk objectio.BlockInfo) (bool, error) {
						blk.PartitionNum = int16(i)
						relData.AppendBlockInfo(blk)
						return true, nil
					})
			}
		}
	}
	return relData, nil

}

func (c *Compile) generateNodes(n *plan.Node) (engine.Nodes, []any, []types.T, error) {
	var err error
	var db engine.Database
	var rel engine.Relation
	//var ranges engine.Ranges
	var relData engine.RelData
	var partialResults []any
	var partialResultTypes []types.T
	var nodes engine.Nodes
	var txnOp client.TxnOperator

	//------------------------------------------------------------------------------------------------------------------
	ctx := c.proc.GetTopContext()
	txnOp = c.proc.GetTxnOperator()
	if n.ScanSnapshot != nil && n.ScanSnapshot.TS != nil {
		if !n.ScanSnapshot.TS.Equal(timestamp.Timestamp{LogicalTime: 0, PhysicalTime: 0}) &&
			n.ScanSnapshot.TS.Less(c.proc.GetTxnOperator().Txn().SnapshotTS) {

			txnOp = c.proc.GetTxnOperator().CloneSnapshotOp(*n.ScanSnapshot.TS)
			c.proc.SetCloneTxnOperator(txnOp)

			if n.ScanSnapshot.Tenant != nil {
				ctx = context.WithValue(ctx, defines.TenantIDKey{}, n.ScanSnapshot.Tenant.TenantID)
			}
		}
	}
	//-------------------------------------------------------------------------------------------------------------
	if util.TableIsClusterTable(n.TableDef.GetTableType()) {
		ctx = defines.AttachAccountId(ctx, catalog.System_Account)
	}
	if n.ObjRef.PubInfo != nil {
		ctx = defines.AttachAccountId(ctx, uint32(n.ObjRef.PubInfo.GetTenantId()))
	}
	if util.TableIsLoggingTable(n.ObjRef.SchemaName, n.ObjRef.ObjName) {
		ctx = defines.AttachAccountId(ctx, catalog.System_Account)
	}

	if c.determinExpandRanges(n) {
		if c.isPrepare {
			return nil, nil, nil, cantCompileForPrepareErr
		}
		db, err = c.e.Database(ctx, n.ObjRef.SchemaName, txnOp)
		if err != nil {
			return nil, nil, nil, err
		}
		rel, err = db.Relation(ctx, n.TableDef.Name, c.proc)
		if err != nil {
			if txnOp.IsSnapOp() {
				return nil, nil, nil, err
			}
			var e error // avoid contamination of error messages
			db, e = c.e.Database(ctx, defines.TEMPORARY_DBNAME, txnOp)
			if e != nil {
				return nil, nil, nil, err
			}

			// if temporary table, just scan at local cn.
			rel, e = db.Relation(ctx, engine.GetTempTableName(n.ObjRef.SchemaName, n.TableDef.Name), c.proc)
			if e != nil {
				return nil, nil, nil, err
			}
			c.cnList = engine.Nodes{
				engine.Node{
					Addr: c.addr,
					Mcpu: 1,
				},
			}
		}
		relData, err = c.expandRanges(n, rel, n.BlockFilterList)
		if err != nil {
			return nil, nil, nil, err
		}
	} else {
		// add current CN
		nodes = append(nodes, engine.Node{
			Addr: c.addr,
			Mcpu: c.generateCPUNumber(ncpu, int(n.Stats.BlockNum)),
		})
		nodes[0].NeedExpandRanges = true
		return nodes, nil, nil, nil
	}

	if len(n.AggList) > 0 && relData.DataCnt() > 1 {
		var columnMap map[int]int
		partialResults, partialResultTypes, columnMap = checkAggOptimize(n)
		if partialResults != nil {
			newRelData := relData.BuildEmptyRelData()
			newRelData.AppendBlockInfo(relData.GetBlockInfo(0))

			tombstones, err := collectTombstones(c, n, rel)
			if err != nil {
				return nil, nil, nil, err
			}

			fs, err := fileservice.Get[fileservice.FileService](c.proc.GetFileService(), defines.SharedFileServiceName)
			if err != nil {
				return nil, nil, nil, err
			}
			//For each blockinfo in relData, if blk has no tombstones, then compute the agg result,
			//otherwise put it into newRelData.
			var (
				hasTombstone bool
				err2         error
			)
			if err = engine.ForRangeBlockInfo(1, relData.DataCnt(), relData, func(blk objectio.BlockInfo) (bool, error) {
				if hasTombstone, err2 = tombstones.HasBlockTombstone(
					ctx, blk.BlockID, fs,
				); err2 != nil {
					return false, err2
				} else if blk.Appendable || hasTombstone {
					newRelData.AppendBlockInfo(blk)
					return true, nil
				}
				if c.evalAggOptimize(n, blk, partialResults, partialResultTypes, columnMap) != nil {
					partialResults = nil
					return false, nil
				}
				return true, nil
			}); err != nil {
				return nil, nil, nil, err
			}
			if partialResults != nil {
				relData = newRelData
			}
		}
	}

	// some log for finding a bug.
	tblId := rel.GetTableID(ctx)
	expectedLen := relData.DataCnt()
	c.proc.Debugf(ctx, "cn generateNodes, tbl %d ranges is %d", tblId, expectedLen)

	// if len(ranges) == 0 indicates that it's a temporary table.
	if relData.DataCnt() == 0 && n.TableDef.TableType != catalog.SystemOrdinaryRel {
		nodes = make(engine.Nodes, len(c.cnList))
		for i, node := range c.cnList {
			nodes[i] = engine.Node{
				Id:   node.Id,
				Addr: node.Addr,
				Mcpu: c.generateCPUNumber(node.Mcpu, int(n.Stats.BlockNum)),
				Data: engine.BuildEmptyRelData(),
			}
		}
		return nodes, partialResults, partialResultTypes, nil
	}

	engineType := rel.GetEngineType()
	// for an ordered scan, put all paylonds in current CN
	// or sometimes force on one CN
	if len(n.OrderBy) > 0 || relData.DataCnt() < plan2.BlockThresholdForOneCN || n.Stats.ForceOneCN {
		return putBlocksInCurrentCN(c, relData, n), partialResults, partialResultTypes, nil
	}
	// disttae engine
	if engineType == engine.Disttae {
		nodes, err := shuffleBlocksToMultiCN(c, rel, relData, n)
		return nodes, partialResults, partialResultTypes, err
	}
	// maybe temp table on memengine , just put payloads in average
	return putBlocksInAverage(c, relData, n), partialResults, partialResultTypes, nil
}

func checkAggOptimize(n *plan.Node) ([]any, []types.T, map[int]int) {
	partialResults := make([]any, len(n.AggList))
	partialResultTypes := make([]types.T, len(n.AggList))
	columnMap := make(map[int]int)
	for i := range n.AggList {
		agg := n.AggList[i].Expr.(*plan.Expr_F)
		name := agg.F.Func.ObjName
		args := agg.F.Args[0]
		switch name {
		case "starcount":
			partialResults[i] = int64(0)
			partialResultTypes[i] = types.T_int64
		case "count":
			if (uint64(agg.F.Func.Obj) & function.Distinct) != 0 {
				return nil, nil, nil
			} else {
				partialResults[i] = int64(0)
				partialResultTypes[i] = types.T_int64
			}
			col, ok := args.Expr.(*plan.Expr_Col)
			if !ok {
				if _, ok := args.Expr.(*plan.Expr_Lit); ok {
					agg.F.Func.ObjName = "starcount"
				}
				return nil, nil, nil
			} else {
				columnMap[int(col.Col.ColPos)] = int(n.TableDef.Cols[int(col.Col.ColPos)].Seqnum)
			}
		case "min", "max":
			partialResults[i] = nil
			col, ok := args.Expr.(*plan.Expr_Col)
			if !ok {
				return nil, nil, nil
			}
			columnMap[int(col.Col.ColPos)] = int(n.TableDef.Cols[int(col.Col.ColPos)].Seqnum)
		default:
			return nil, nil, nil
		}
	}
	return partialResults, partialResultTypes, columnMap
}

func (c *Compile) evalAggOptimize(n *plan.Node, blk objectio.BlockInfo, partialResults []any, partialResultTypes []types.T, columnMap map[int]int) error {
	if len(n.AggList) == 1 && n.AggList[0].Expr.(*plan.Expr_F).F.Func.ObjName == "starcount" {
		partialResults[0] = partialResults[0].(int64) + int64(blk.MetaLocation().Rows())
		return nil
	}
	location := blk.MetaLocation()
	fs, err := fileservice.Get[fileservice.FileService](c.proc.Base.FileService, defines.SharedFileServiceName)
	if err != nil {
		return err
	}
	objMeta, err := objectio.FastLoadObjectMeta(c.proc.Ctx, &location, false, fs)
	if err != nil {
		return err
	}
	blkMeta := objMeta.MustDataMeta().GetBlockMeta(uint32(location.ID()))
	for i := range n.AggList {
		agg := n.AggList[i].Expr.(*plan.Expr_F)
		name := agg.F.Func.ObjName
		switch name {
		case "starcount":
			partialResults[i] = partialResults[i].(int64) + int64(blkMeta.GetRows())
		case "count":
			partialResults[i] = partialResults[i].(int64) + int64(blkMeta.GetRows())
			col := agg.F.Args[0].Expr.(*plan.Expr_Col)
			nullCnt := blkMeta.ColumnMeta(uint16(columnMap[int(col.Col.ColPos)])).NullCnt()
			partialResults[i] = partialResults[i].(int64) - int64(nullCnt)
		case "min":
			col := agg.F.Args[0].Expr.(*plan.Expr_Col)
			zm := blkMeta.ColumnMeta(uint16(columnMap[int(col.Col.ColPos)])).ZoneMap()
			if zm.GetType().FixedLength() < 0 {
				return &moerr.Error{}
			} else {
				if partialResults[i] == nil {
					partialResults[i] = zm.GetMin()
					partialResultTypes[i] = zm.GetType()
				} else {
					switch zm.GetType() {
					case types.T_bool:
						partialResults[i] = partialResults[i].(bool) && types.DecodeFixed[bool](zm.GetMinBuf())
					case types.T_bit:
						min := types.DecodeFixed[uint64](zm.GetMinBuf())
						if min < partialResults[i].(uint64) {
							partialResults[i] = min
						}
					case types.T_int8:
						min := types.DecodeFixed[int8](zm.GetMinBuf())
						if min < partialResults[i].(int8) {
							partialResults[i] = min
						}
					case types.T_int16:
						min := types.DecodeFixed[int16](zm.GetMinBuf())
						if min < partialResults[i].(int16) {
							partialResults[i] = min
						}
					case types.T_int32:
						min := types.DecodeFixed[int32](zm.GetMinBuf())
						if min < partialResults[i].(int32) {
							partialResults[i] = min
						}
					case types.T_int64:
						min := types.DecodeFixed[int64](zm.GetMinBuf())
						if min < partialResults[i].(int64) {
							partialResults[i] = min
						}
					case types.T_uint8:
						min := types.DecodeFixed[uint8](zm.GetMinBuf())
						if min < partialResults[i].(uint8) {
							partialResults[i] = min
						}
					case types.T_uint16:
						min := types.DecodeFixed[uint16](zm.GetMinBuf())
						if min < partialResults[i].(uint16) {
							partialResults[i] = min
						}
					case types.T_uint32:
						min := types.DecodeFixed[uint32](zm.GetMinBuf())
						if min < partialResults[i].(uint32) {
							partialResults[i] = min
						}
					case types.T_uint64:
						min := types.DecodeFixed[uint64](zm.GetMinBuf())
						if min < partialResults[i].(uint64) {
							partialResults[i] = min
						}
					case types.T_float32:
						min := types.DecodeFixed[float32](zm.GetMinBuf())
						if min < partialResults[i].(float32) {
							partialResults[i] = min
						}
					case types.T_float64:
						min := types.DecodeFixed[float64](zm.GetMinBuf())
						if min < partialResults[i].(float64) {
							partialResults[i] = min
						}
					case types.T_date:
						min := types.DecodeFixed[types.Date](zm.GetMinBuf())
						if min < partialResults[i].(types.Date) {
							partialResults[i] = min
						}
					case types.T_time:
						min := types.DecodeFixed[types.Time](zm.GetMinBuf())
						if min < partialResults[i].(types.Time) {
							partialResults[i] = min
						}
					case types.T_datetime:
						min := types.DecodeFixed[types.Datetime](zm.GetMinBuf())
						if min < partialResults[i].(types.Datetime) {
							partialResults[i] = min
						}
					case types.T_timestamp:
						min := types.DecodeFixed[types.Timestamp](zm.GetMinBuf())
						if min < partialResults[i].(types.Timestamp) {
							partialResults[i] = min
						}
					case types.T_enum:
						min := types.DecodeFixed[types.Enum](zm.GetMinBuf())
						if min < partialResults[i].(types.Enum) {
							partialResults[i] = min
						}
					case types.T_decimal64:
						min := types.DecodeFixed[types.Decimal64](zm.GetMinBuf())
						if min < partialResults[i].(types.Decimal64) {
							partialResults[i] = min
						}
					case types.T_decimal128:
						min := types.DecodeFixed[types.Decimal128](zm.GetMinBuf())
						if min.Compare(partialResults[i].(types.Decimal128)) < 0 {
							partialResults[i] = min
						}
					case types.T_uuid:
						min := types.DecodeFixed[types.Uuid](zm.GetMinBuf())
						if min.Lt(partialResults[i].(types.Uuid)) {
							partialResults[i] = min
						}
					case types.T_TS:
						min := types.DecodeFixed[types.TS](zm.GetMinBuf())
						ts := partialResults[i].(types.TS)
						if min.Less(&ts) {
							partialResults[i] = min
						}
					case types.T_Rowid:
						min := types.DecodeFixed[types.Rowid](zm.GetMinBuf())
						if min.Less(partialResults[i].(types.Rowid)) {
							partialResults[i] = min
						}
					case types.T_Blockid:
						min := types.DecodeFixed[types.Blockid](zm.GetMinBuf())
						if min.Less(partialResults[i].(types.Blockid)) {
							partialResults[i] = min
						}
					}
				}
			}
		case "max":
			col := agg.F.Args[0].Expr.(*plan.Expr_Col)
			zm := blkMeta.ColumnMeta(uint16(columnMap[int(col.Col.ColPos)])).ZoneMap()
			if zm.GetType().FixedLength() < 0 {
				return &moerr.Error{}
			} else {
				if partialResults[i] == nil {
					partialResults[i] = zm.GetMax()
					partialResultTypes[i] = zm.GetType()
				} else {
					switch zm.GetType() {
					case types.T_bool:
						partialResults[i] = partialResults[i].(bool) || types.DecodeFixed[bool](zm.GetMaxBuf())
					case types.T_bit:
						max := types.DecodeFixed[uint64](zm.GetMaxBuf())
						if max > partialResults[i].(uint64) {
							partialResults[i] = max
						}
					case types.T_int8:
						max := types.DecodeFixed[int8](zm.GetMaxBuf())
						if max > partialResults[i].(int8) {
							partialResults[i] = max
						}
					case types.T_int16:
						max := types.DecodeFixed[int16](zm.GetMaxBuf())
						if max > partialResults[i].(int16) {
							partialResults[i] = max
						}
					case types.T_int32:
						max := types.DecodeFixed[int32](zm.GetMaxBuf())
						if max > partialResults[i].(int32) {
							partialResults[i] = max
						}
					case types.T_int64:
						max := types.DecodeFixed[int64](zm.GetMaxBuf())
						if max > partialResults[i].(int64) {
							partialResults[i] = max
						}
					case types.T_uint8:
						max := types.DecodeFixed[uint8](zm.GetMaxBuf())
						if max > partialResults[i].(uint8) {
							partialResults[i] = max
						}
					case types.T_uint16:
						max := types.DecodeFixed[uint16](zm.GetMaxBuf())
						if max > partialResults[i].(uint16) {
							partialResults[i] = max
						}
					case types.T_uint32:
						max := types.DecodeFixed[uint32](zm.GetMaxBuf())
						if max > partialResults[i].(uint32) {
							partialResults[i] = max
						}
					case types.T_uint64:
						max := types.DecodeFixed[uint64](zm.GetMaxBuf())
						if max > partialResults[i].(uint64) {
							partialResults[i] = max
						}
					case types.T_float32:
						max := types.DecodeFixed[float32](zm.GetMaxBuf())
						if max > partialResults[i].(float32) {
							partialResults[i] = max
						}
					case types.T_float64:
						max := types.DecodeFixed[float64](zm.GetMaxBuf())
						if max > partialResults[i].(float64) {
							partialResults[i] = max
						}
					case types.T_date:
						max := types.DecodeFixed[types.Date](zm.GetMaxBuf())
						if max > partialResults[i].(types.Date) {
							partialResults[i] = max
						}
					case types.T_time:
						max := types.DecodeFixed[types.Time](zm.GetMaxBuf())
						if max > partialResults[i].(types.Time) {
							partialResults[i] = max
						}
					case types.T_datetime:
						max := types.DecodeFixed[types.Datetime](zm.GetMaxBuf())
						if max > partialResults[i].(types.Datetime) {
							partialResults[i] = max
						}
					case types.T_timestamp:
						max := types.DecodeFixed[types.Timestamp](zm.GetMaxBuf())
						if max > partialResults[i].(types.Timestamp) {
							partialResults[i] = max
						}
					case types.T_enum:
						max := types.DecodeFixed[types.Enum](zm.GetMaxBuf())
						if max > partialResults[i].(types.Enum) {
							partialResults[i] = max
						}
					case types.T_decimal64:
						max := types.DecodeFixed[types.Decimal64](zm.GetMaxBuf())
						if max > partialResults[i].(types.Decimal64) {
							partialResults[i] = max
						}
					case types.T_decimal128:
						max := types.DecodeFixed[types.Decimal128](zm.GetMaxBuf())
						if max.Compare(partialResults[i].(types.Decimal128)) > 0 {
							partialResults[i] = max
						}
					case types.T_uuid:
						max := types.DecodeFixed[types.Uuid](zm.GetMaxBuf())
						if max.Gt(partialResults[i].(types.Uuid)) {
							partialResults[i] = max
						}
					case types.T_TS:
						max := types.DecodeFixed[types.TS](zm.GetMaxBuf())
						ts := partialResults[i].(types.TS)
						if max.Greater(&ts) {
							partialResults[i] = max
						}
					case types.T_Rowid:
						max := types.DecodeFixed[types.Rowid](zm.GetMaxBuf())
						if max.Great(partialResults[i].(types.Rowid)) {
							partialResults[i] = max
						}
					case types.T_Blockid:
						max := types.DecodeFixed[types.Blockid](zm.GetMaxBuf())
						if max.Great(partialResults[i].(types.Blockid)) {
							partialResults[i] = max
						}
					}
				}
			}
		}
	}
	return nil
}

func putBlocksInAverage(c *Compile, relData engine.RelData, n *plan.Node) engine.Nodes {
	var nodes engine.Nodes
	step := (relData.DataCnt() + len(c.cnList) - 1) / len(c.cnList)
	for i := 0; i < relData.DataCnt(); i += step {
		j := i / step
		if i+step >= relData.DataCnt() {
			if isSameCN(c.cnList[j].Addr, c.addr) {
				if len(nodes) == 0 {
					nodes = append(nodes, engine.Node{
						Addr: c.addr,
						Mcpu: c.generateCPUNumber(ncpu, int(n.Stats.BlockNum)),
						Data: relData.BuildEmptyRelData(),
					})
				}

				engine.ForRangeShardID(i, relData.DataCnt(), relData,
					func(shardID uint64) (bool, error) {
						nodes[0].Data.AppendShardID(shardID)
						return true, nil
					})

			} else {

				node := engine.Node{
					Id:   c.cnList[j].Id,
					Addr: c.cnList[j].Addr,
					Mcpu: c.generateCPUNumber(c.cnList[j].Mcpu, int(n.Stats.BlockNum)),
					Data: relData.BuildEmptyRelData(),
				}

				engine.ForRangeShardID(i, relData.DataCnt(), relData,
					func(shardID uint64) (bool, error) {
						node.Data.AppendShardID(shardID)
						return true, nil
					})

				nodes = append(nodes, node)
			}
		} else {
			if isSameCN(c.cnList[j].Addr, c.addr) {
				if len(nodes) == 0 {
					nodes = append(nodes, engine.Node{
						Addr: c.addr,
						Mcpu: c.generateCPUNumber(ncpu, int(n.Stats.BlockNum)),
						Data: relData.BuildEmptyRelData(),
					})
				}
				//nodes[0].Data = append(nodes[0].Data, ranges.Slice(i, i+step)...)

				engine.ForRangeShardID(i, i+step, relData,
					func(shardID uint64) (bool, error) {
						nodes[0].Data.AppendShardID(shardID)
						return true, nil
					})

			} else {
				node := engine.Node{
					Id:   c.cnList[j].Id,
					Addr: c.cnList[j].Addr,
					Mcpu: c.generateCPUNumber(c.cnList[j].Mcpu, int(n.Stats.BlockNum)),
					Data: relData.BuildEmptyRelData(),
				}

				engine.ForRangeShardID(i, i+step, relData,
					func(shardID uint64) (bool, error) {
						node.Data.AppendShardID(shardID)
						return true, nil
					})

				nodes = append(nodes, node)
			}
		}
	}
	return nodes
}

func removeEmtpyNodes(
	c *Compile,
	n *plan.Node,
	rel engine.Relation,
	relData engine.RelData,
	nodes engine.Nodes) (engine.Nodes, error) {
	minWorkLoad := math.MaxInt32
	maxWorkLoad := 0
	// remove empty node from nodes
	var newNodes engine.Nodes
	for i := range nodes {
		if nodes[i].Data.DataCnt() > maxWorkLoad {
			maxWorkLoad = nodes[i].Data.DataCnt() / objectio.BlockInfoSize
		}
		if nodes[i].Data.DataCnt() < minWorkLoad {
			minWorkLoad = nodes[i].Data.DataCnt() / objectio.BlockInfoSize
		}
		if nodes[i].Data.DataCnt() > 0 {
			if nodes[i].Addr != c.addr {
				tombstone, err := collectTombstones(c, n, rel)
				if err != nil {
					return nil, err
				}
				nodes[i].Data.AttachTombstones(tombstone)
			}
			newNodes = append(newNodes, nodes[i])
		}
	}
	if minWorkLoad*2 < maxWorkLoad {
		logstring := fmt.Sprintf("read table %v ,workload %v blocks among %v nodes not balanced, max %v, min %v,",
			n.TableDef.Name,
			relData.DataCnt(),
			len(newNodes),
			maxWorkLoad,
			minWorkLoad)
		logstring = logstring + " cnlist: "
		for i := range c.cnList {
			logstring = logstring + c.cnList[i].Addr + " "
		}
		c.proc.Warn(c.proc.Ctx, logstring)
	}
	return newNodes, nil
}

func shuffleBlocksToMultiCN(c *Compile, rel engine.Relation, relData engine.RelData, n *plan.Node) (engine.Nodes, error) {
	var nodes engine.Nodes
	// add current CN
	nodes = append(nodes, engine.Node{
		Addr: c.addr,
		Mcpu: c.generateCPUNumber(ncpu, int(n.Stats.BlockNum)),
	})
	// add memory table block
	nodes[0].Data = relData.BuildEmptyRelData()
	nodes[0].Data.AppendBlockInfo(objectio.EmptyBlockInfo)
	// only memory table block
	if relData.DataCnt() == 1 {
		return nodes, nil
	}
	// only one cn
	if len(c.cnList) == 1 {
		engine.ForRangeBlockInfo(1, relData.DataCnt(), relData,
			func(blk objectio.BlockInfo) (bool, error) {
				nodes[0].Data.AppendBlockInfo(blk)
				return true, nil
			})

		return nodes, nil
	}

	// add the rest of CNs in list
	for i := range c.cnList {
		if c.cnList[i].Addr != c.addr {
			nodes = append(nodes, engine.Node{
				Id:   c.cnList[i].Id,
				Addr: c.cnList[i].Addr,
				Mcpu: c.generateCPUNumber(c.cnList[i].Mcpu, int(n.Stats.BlockNum)),
				Data: relData.BuildEmptyRelData(),
			})
		}
	}

	if force, tids, cnt := engine.GetForceShuffleReader(); force {
		for _, tid := range tids {
			if tid == n.TableDef.TblId {
				shuffleBlocksByMoCtl(relData, cnt, nodes)
				return removeEmtpyNodes(c, n, rel, relData, nodes)
			}
		}
	}

	sort.Slice(nodes, func(i, j int) bool { return nodes[i].Addr < nodes[j].Addr })

	if n.Stats.HashmapStats != nil && n.Stats.HashmapStats.Shuffle && n.Stats.HashmapStats.ShuffleType == plan.ShuffleType_Range {
		err := shuffleBlocksByRange(c, relData, n, nodes)
		if err != nil {
			return nil, err
		}
	} else {
		shuffleBlocksByHash(c, relData, nodes)
	}

	return removeEmtpyNodes(c, n, rel, relData, nodes)

	//minWorkLoad := math.MaxInt32
	//maxWorkLoad := 0
	//// remove empty node from nodes
	//var newNodes engine.Nodes
	//for i := range nodes {
	//	if nodes[i].Data.DataCnt() > maxWorkLoad {
	//		maxWorkLoad = nodes[i].Data.DataCnt() / objectio.BlockInfoSize
	//	}
	//	if nodes[i].Data.DataCnt() < minWorkLoad {
	//		minWorkLoad = nodes[i].Data.DataCnt() / objectio.BlockInfoSize
	//	}
	//	if nodes[i].Data.DataCnt() > 0 {
	//		if nodes[i].Addr != c.addr {
	//			tombstone, err := collectTombstones(c, n, rel)
	//			if err != nil {
	//				return nil, err
	//			}
	//			nodes[i].Data.AttachTombstones(tombstone)
	//		}
	//		newNodes = append(newNodes, nodes[i])
	//	}
	//}
	//if minWorkLoad*2 < maxWorkLoad {
	//	logstring := fmt.Sprintf("read table %v ,workload %v blocks among %v nodes not balanced, max %v, min %v,",
	//		n.TableDef.Name,
	//		relData.DataCnt(),
	//		len(newNodes),
	//		maxWorkLoad,
	//		minWorkLoad)
	//	logstring = logstring + " cnlist: "
	//	for i := range c.cnList {
	//		logstring = logstring + c.cnList[i].Addr + " "
	//	}
	//	c.proc.Warnf(c.proc.Ctx, logstring)
	//}
	//return newNodes, nil
}

func shuffleBlocksByHash(c *Compile, relData engine.RelData, nodes engine.Nodes) {
	engine.ForRangeBlockInfo(1, relData.DataCnt(), relData,
		func(blk objectio.BlockInfo) (bool, error) {
			location := blk.MetaLocation()
			objTimeStamp := location.Name()[:7]
			index := plan2.SimpleCharHashToRange(objTimeStamp, uint64(len(c.cnList)))
			nodes[index].Data.AppendBlockInfo(blk)
			return true, nil
		})
}

// Just for test
func shuffleBlocksByMoCtl(relData engine.RelData, cnt int, nodes engine.Nodes) error {
	if cnt > relData.DataCnt()-1 {
		return moerr.NewInternalErrorNoCtxf(
			"Invalid Parameter, distribute count:%d, block count:%d",
			cnt,
			relData.DataCnt()-1)
	}

	if len(nodes) < 2 {
		return moerr.NewInternalErrorNoCtx("Invalid count of nodes")
	}

	engine.ForRangeBlockInfo(
		1,
		cnt,
		relData,
		func(blk objectio.BlockInfo) (bool, error) {
			nodes[1].Data.AppendBlockInfo(blk)
			return true, nil
		})

	return nil
}

func shuffleBlocksByRange(c *Compile, relData engine.RelData, n *plan.Node, nodes engine.Nodes) error {
	var objDataMeta objectio.ObjectDataMeta
	var objMeta objectio.ObjectMeta

	var shuffleRangeUint64 []uint64
	var shuffleRangeInt64 []int64
	var init bool
	var index uint64

	engine.ForRangeBlockInfo(1, relData.DataCnt(), relData,
		func(blk objectio.BlockInfo) (bool, error) {
			location := blk.MetaLocation()
			fs, err := fileservice.Get[fileservice.FileService](c.proc.Base.FileService, defines.SharedFileServiceName)
			if err != nil {
				return false, err
			}
			if !objectio.IsSameObjectLocVsMeta(location, objDataMeta) {
				if objMeta, err = objectio.FastLoadObjectMeta(c.proc.Ctx, &location, false, fs); err != nil {
					return false, err
				}
				objDataMeta = objMeta.MustDataMeta()
			}
			blkMeta := objDataMeta.GetBlockMeta(uint32(location.ID()))
			zm := blkMeta.MustGetColumn(uint16(n.Stats.HashmapStats.ShuffleColIdx)).ZoneMap()
			if !zm.IsInited() {
				// a block with all null will send to first CN
				nodes[0].Data.AppendBlockInfo(blk)
				return false, nil
			}
			if !init {
				init = true
				switch zm.GetType() {
				case types.T_int64, types.T_int32, types.T_int16:
					shuffleRangeInt64 = plan2.ShuffleRangeReEvalSigned(n.Stats.HashmapStats.Ranges, len(c.cnList), n.Stats.HashmapStats.Nullcnt, int64(n.Stats.TableCnt))
				case types.T_uint64, types.T_uint32, types.T_uint16, types.T_varchar, types.T_char, types.T_text, types.T_bit, types.T_datalink:
					shuffleRangeUint64 = plan2.ShuffleRangeReEvalUnsigned(n.Stats.HashmapStats.Ranges, len(c.cnList), n.Stats.HashmapStats.Nullcnt, int64(n.Stats.TableCnt))
				}
			}
			if shuffleRangeUint64 != nil {
				index = plan2.GetRangeShuffleIndexForZMUnsignedSlice(shuffleRangeUint64, zm)
			} else if shuffleRangeInt64 != nil {
				index = plan2.GetRangeShuffleIndexForZMSignedSlice(shuffleRangeInt64, zm)
			} else {
				index = plan2.GetRangeShuffleIndexForZM(n.Stats.HashmapStats.ShuffleColMin, n.Stats.HashmapStats.ShuffleColMax, zm, uint64(len(c.cnList)))
			}
			nodes[index].Data.AppendBlockInfo(blk)
			return true, nil
		})

	return nil
}

func putBlocksInCurrentCN(c *Compile, relData engine.RelData, n *plan.Node) engine.Nodes {
	var nodes engine.Nodes
	// add current CN
	nodes = append(nodes, engine.Node{
		Addr: c.addr,
		Mcpu: c.generateCPUNumber(ncpu, int(n.Stats.BlockNum)),
	})
	nodes[0].Data = relData
	return nodes
}

func validScopeCount(ss []*Scope) int {
	var cnt int

	for _, s := range ss {
		if s.IsEnd {
			continue
		}
		cnt++
	}
	return cnt
}

func extraRegisters(ss []*Scope, i int) []*process.WaitRegister {
	regs := make([]*process.WaitRegister, 0, len(ss))
	for _, s := range ss {
		if s.IsEnd {
			continue
		}
		regs = append(regs, s.Proc.Reg.MergeReceivers[i])
	}
	return regs
}

func dupType(typ *plan.Type) types.Type {
	return types.New(types.T(typ.Id), typ.Width, typ.Scale)
}

// Update the specific scopes's instruction to true
// then update the current idx
func (c *Compile) setAnalyzeCurrent(updateScopes []*Scope, nextId int) {
	if updateScopes != nil {
		updateScopesLastFlag(updateScopes)
	}

	c.anal.curNodeIdx = nextId
	c.anal.isFirst = true
}

func updateScopesLastFlag(updateScopes []*Scope) {
	for _, s := range updateScopes {
		if s.RootOp == nil {
			continue
		}
		s.RootOp.GetOperatorBase().IsLast = true
	}
}

func isSameCN(addr string, currentCNAddr string) bool {
	// just a defensive judgment. In fact, we shouldn't have received such data.

	parts1 := strings.Split(addr, ":")
	if len(parts1) != 2 {
		logutil.Debugf("compileScope received a malformed cn address '%s', expected 'ip:port'", addr)
		return true
	}
	parts2 := strings.Split(currentCNAddr, ":")
	if len(parts2) != 2 {
		logutil.Debugf("compileScope received a malformed current-cn address '%s', expected 'ip:port'", currentCNAddr)
		return true
	}
	return parts1[0] == parts2[0] && parts1[1] == parts2[1]
}

func (s *Scope) affectedRows() uint64 {
	op := s.RootOp
	affectedRows := uint64(0)

	for op != nil {
		if arg, ok := op.(vm.ModificationArgument); ok {
			if marg, ok := arg.(*mergeblock.MergeBlock); ok {
				return marg.AffectedRows()
			}
			affectedRows += arg.AffectedRows()
		}
		if op.GetOperatorBase().NumChildren() == 0 {
			op = nil
		} else {
			op = op.GetOperatorBase().GetChildren(0)
		}
	}
	return affectedRows
}

func (c *Compile) runSql(sql string) error {
	return c.runSqlWithAccountId(sql, NoAccountId)
}

func (c *Compile) runSqlWithAccountId(sql string, accountId int32) error {
	if sql == "" {
		return nil
	}
	res, err := c.runSqlWithResult(sql, accountId)
	if err != nil {
		return err
	}
	res.Close()
	return nil
}

func (c *Compile) runSqlWithResult(sql string, accountId int32) (executor.Result, error) {
	v, ok := moruntime.ServiceRuntime(c.proc.GetService()).GetGlobalVariables(moruntime.InternalSQLExecutor)
	if !ok {
		panic("missing lock service")
	}

	// default 1
	var lower int64 = 1
	if resolveVariableFunc := c.proc.GetResolveVariableFunc(); resolveVariableFunc != nil {
		lowerVar, err := resolveVariableFunc("lower_case_table_names", true, false)
		if err != nil {
			return executor.Result{}, err
		}
		lower = lowerVar.(int64)
	}

	exec := v.(executor.SQLExecutor)
	opts := executor.Options{}.
		// All runSql and runSqlWithResult is a part of input sql, can not incr statement.
		// All these sub-sql's need to be rolled back and retried en masse when they conflict in pessimistic mode
		WithDisableIncrStatement().
		WithTxn(c.proc.GetTxnOperator()).
		WithDatabase(c.db).
		WithTimeZone(c.proc.GetSessionInfo().TimeZone).
		WithLowerCaseTableNames(&lower)

	ctx := c.proc.Ctx
	if accountId >= 0 {
		ctx = defines.AttachAccountId(c.proc.Ctx, uint32(accountId))
	}
	return exec.Exec(ctx, sql, opts)
}

func evalRowsetData(proc *process.Process,
	exprs []*plan.RowsetExpr, vec *vector.Vector, exprExecs []colexec.ExpressionExecutor,
) error {
	var bats []*batch.Batch

	vec.ResetArea()
	bats = []*batch.Batch{batch.EmptyForConstFoldBatch}
	if len(exprExecs) > 0 {
		for i, expr := range exprExecs {
			val, err := expr.Eval(proc, bats, nil)
			if err != nil {
				return err
			}
			if err := vec.Copy(val, int64(exprs[i].RowPos), 0, proc.Mp()); err != nil {
				return err
			}
		}
	} else {
		for _, expr := range exprs {
			if expr.Pos >= 0 {
				continue
			}
			val, err := colexec.EvalExpressionOnce(proc, expr.Expr, bats)
			if err != nil {
				return err
			}
			if err := vec.Copy(val, int64(expr.RowPos), 0, proc.Mp()); err != nil {
				val.Free(proc.Mp())
				return err
			}
			val.Free(proc.Mp())
		}
	}
	return nil
}

func (c *Compile) newInsertMergeScope(arg *insert.Insert, ss []*Scope) *Scope {
	// see errors.Join()
	n := 0
	for _, s := range ss {
		if !s.IsEnd {
			n++
		}
	}
	ss2 := make([]*Scope, 0, n)
	for _, s := range ss {
		if !s.IsEnd {
			ss2 = append(ss2, s)
		}
	}

	for i := range ss2 {
		ss2[i].setRootOperator(dupOperator(arg, i, len(ss2)))
	}
	return c.newMergeScope(ss2)
}

func (c *Compile) fatalLog(retry int, err error) {
	if err == nil {
		return
	}
	fatal := moerr.IsMoErrCode(err, moerr.ErrTxnNeedRetry) ||
		moerr.IsMoErrCode(err, moerr.ErrTxnNeedRetryWithDefChanged) ||
		moerr.IsMoErrCode(err, moerr.ErrTxnWWConflict) ||
		moerr.IsMoErrCode(err, moerr.ErrDuplicateEntry) ||
		moerr.IsMoErrCode(err, moerr.ER_DUP_ENTRY) ||
		moerr.IsMoErrCode(err, moerr.ER_DUP_ENTRY_WITH_KEY_NAME)
	if !fatal {
		return
	}

	if retry == 0 &&
		(moerr.IsMoErrCode(err, moerr.ErrTxnNeedRetry) ||
			moerr.IsMoErrCode(err, moerr.ErrTxnNeedRetryWithDefChanged)) {
		return
	}

	txnTrace.GetService(c.proc.GetService()).TxnError(c.proc.GetTxnOperator(), err)

	v, ok := moruntime.ServiceRuntime(c.proc.GetService()).
		GetGlobalVariables(moruntime.EnableCheckInvalidRCErrors)
	if !ok || !v.(bool) {
		return
	}

	c.proc.Fatalf(c.proc.Ctx, "BUG(RC): txn %s retry %d, error %+v\n",
		hex.EncodeToString(c.proc.GetTxnOperator().Txn().ID),
		retry,
		err.Error())
}

func (c *Compile) SetOriginSQL(sql string) {
	c.originSQL = sql
}

func (c *Compile) SetBuildPlanFunc(buildPlanFunc func(ctx context.Context) (*plan2.Plan, error)) {
	c.buildPlanFunc = buildPlanFunc
}

// detectFkSelfRefer checks if foreign key self refer confirmed
func detectFkSelfRefer(c *Compile, detectSqls []string) error {
	if len(detectSqls) == 0 {
		return nil
	}
	for _, sql := range detectSqls {
		err := runDetectSql(c, sql)
		if err != nil {
			return err
		}
	}

	return nil
}

// runDetectSql runs the fk detecting sql
func runDetectSql(c *Compile, sql string) error {
	res, err := c.runSqlWithResult(sql, NoAccountId)
	if err != nil {
		c.proc.Errorf(c.proc.Ctx, "The sql that caused the fk self refer check failed is %s, and generated background sql is %s", c.sql, sql)
		return err
	}
	defer res.Close()

	if res.Batches != nil {
		vs := res.Batches[0].Vecs
		if vs != nil && vs[0].Length() > 0 {
			yes := vector.GetFixedAt[bool](vs[0], 0)
			if !yes {
				return moerr.NewErrFKNoReferencedRow2(c.proc.Ctx)
			}
		}
	}
	return nil
}

// runDetectFkReferToDBSql runs the fk detecting sql
func runDetectFkReferToDBSql(c *Compile, sql string) error {
	res, err := c.runSqlWithResult(sql, NoAccountId)
	if err != nil {
		c.proc.Errorf(c.proc.Ctx, "The sql that caused the fk self refer check failed is %s, and generated background sql is %s", c.sql, sql)
		return err
	}
	defer res.Close()

	if res.Batches != nil {
		vs := res.Batches[0].Vecs
		if vs != nil && vs[0].Length() > 0 {
			yes := vector.GetFixedAt[bool](vs[0], 0)
			if yes {
				return moerr.NewInternalError(c.proc.Ctx,
					"can not drop database. It has been referenced by foreign keys")
			}
		}
	}
	return nil
}

func getEngineNode(c *Compile) engine.Node {
	if c.IsTpQuery() {
		return engine.Node{Addr: c.addr, Mcpu: 1}
	} else {
		return engine.Node{Addr: c.addr, Mcpu: ncpu}
	}
}

func (c *Compile) setHaveDDL(haveDDL bool) {
	txn := c.proc.GetTxnOperator()
	if txn != nil && txn.GetWorkspace() != nil {
		txn.GetWorkspace().SetHaveDDL(haveDDL)
	}
}

func (c *Compile) getHaveDDL() bool {
	txn := c.proc.GetTxnOperator()
	if txn != nil && txn.GetWorkspace() != nil {
		return txn.GetWorkspace().GetHaveDDL()
	}
	return false
}<|MERGE_RESOLUTION|>--- conflicted
+++ resolved
@@ -422,11 +422,7 @@
 	} else {
 		fmt.Println("pipeline for ap query! current cn", c.addr, "sql: ", c.originSQL)
 	}
-<<<<<<< HEAD
-	fmt.Println(DebugShowScopes(c.scope, OldLevel))
-=======
 	fmt.Println(DebugShowScopes(c.scopes, OldLevel))
->>>>>>> a0c5aef7
 }
 */
 // run once
