// Copyright 2021 Matrix Origin
//
// Licensed under the Apache License, Version 2.0 (the "License");
// you may not use this file except in compliance with the License.
// You may obtain a copy of the License at
//
//      http://www.apache.org/licenses/LICENSE-2.0
//
// Unless required by applicable law or agreed to in writing, software
// distributed under the License is distributed on an "AS IS" BASIS,
// WITHOUT WARRANTIES OR CONDITIONS OF ANY KIND, either express or implied.
// See the License for the specific language governing permissions and
// limitations under the License.

package compile

import (
	"context"
	"encoding/json"
	"fmt"
	"runtime"
	"strings"
	"sync"
	"sync/atomic"

<<<<<<< HEAD
	"github.com/matrixorigin/matrixone/pkg/perfcounter"

	"github.com/matrixorigin/matrixone/pkg/logutil"

	"github.com/matrixorigin/matrixone/pkg/sql/colexec/preinsert"

=======
>>>>>>> 2549b3f7
	"github.com/matrixorigin/matrixone/pkg/catalog"
	"github.com/matrixorigin/matrixone/pkg/common/moerr"
	"github.com/matrixorigin/matrixone/pkg/common/mpool"
	"github.com/matrixorigin/matrixone/pkg/container/batch"
	"github.com/matrixorigin/matrixone/pkg/container/types"
	"github.com/matrixorigin/matrixone/pkg/container/vector"
	"github.com/matrixorigin/matrixone/pkg/defines"
	"github.com/matrixorigin/matrixone/pkg/logutil"
	"github.com/matrixorigin/matrixone/pkg/pb/plan"
	"github.com/matrixorigin/matrixone/pkg/pb/timestamp"
	"github.com/matrixorigin/matrixone/pkg/perfcounter"
	"github.com/matrixorigin/matrixone/pkg/sql/colexec"
	"github.com/matrixorigin/matrixone/pkg/sql/colexec/connector"
	"github.com/matrixorigin/matrixone/pkg/sql/colexec/external"
	"github.com/matrixorigin/matrixone/pkg/sql/colexec/insert"
	"github.com/matrixorigin/matrixone/pkg/sql/colexec/merge"
	"github.com/matrixorigin/matrixone/pkg/sql/colexec/mergeblock"
	"github.com/matrixorigin/matrixone/pkg/sql/colexec/output"
	"github.com/matrixorigin/matrixone/pkg/sql/colexec/preinsert"
	"github.com/matrixorigin/matrixone/pkg/sql/parsers/tree"
	plan2 "github.com/matrixorigin/matrixone/pkg/sql/plan"
	"github.com/matrixorigin/matrixone/pkg/sql/util"
	"github.com/matrixorigin/matrixone/pkg/util/trace"
	"github.com/matrixorigin/matrixone/pkg/vm"
	"github.com/matrixorigin/matrixone/pkg/vm/engine"
	"github.com/matrixorigin/matrixone/pkg/vm/process"
)

// Note: Now the cost going from stat is actually the number of rows, so we can only estimate a number for the size of each row.
// The current insertion of around 200,000 rows triggers cn to write s3 directly
const (
	DistributedThreshold   uint64 = 10 * mpool.MB
	SingleLineSizeEstimate uint64 = 300 * mpool.B
)

// New is used to new an object of compile
func New(addr, db string, sql string, uid string, ctx context.Context,
	e engine.Engine, proc *process.Process, stmt tree.Statement) *Compile {
	return &Compile{
		e:    e,
		db:   db,
		ctx:  ctx,
		uid:  uid,
		sql:  sql,
		proc: proc,
		stmt: stmt,
		addr: addr,

		stepRegs: make(map[int32][]*process.WaitRegister),
	}
}

// helper function to judge if init temporary engine is needed
func (c *Compile) NeedInitTempEngine(InitTempEngine bool) bool {
	if InitTempEngine {
		return false
	}
	for _, s := range c.scope {
		ddl := s.Plan.GetDdl()
		if ddl == nil {
			continue
		}
		if qry := ddl.GetCreateTable(); qry != nil && qry.Temporary {
			if c.e.(*engine.EntireEngine).TempEngine == nil {
				return true
			}
		}
	}
	return false
}

func (c *Compile) SetTempEngine(ctx context.Context, te engine.Engine) {
	e := c.e.(*engine.EntireEngine)
	e.TempEngine = te
	c.ctx = ctx
}

// Compile is the entrance of the compute-execute-layer.
// It generates a scope (logic pipeline) for a query plan.
func (c *Compile) Compile(ctx context.Context, pn *plan.Plan, u any, fill func(any, *batch.Batch) error) (err error) {
	defer func() {
		if e := recover(); e != nil {
			err = moerr.ConvertPanicError(ctx, e)
		}
	}()
	// with values
	c.proc.Ctx = perfcounter.WithCounterSet(c.proc.Ctx, &c.s3CounterSet)
	c.ctx = c.proc.Ctx

	// session info and callback function to write back query result.
	// XXX u is really a bad name, I'm not sure if `session` or `user` will be more suitable.
	c.u = u
	c.fill = fill

	// get execute related information
	// about ap or tp, what and how many compute resource we can use.
	c.info = plan2.GetExecTypeFromPlan(pn)

	// Compile may exec some function that need engine.Engine.
	c.proc.Ctx = context.WithValue(c.proc.Ctx, defines.EngineKey{}, c.e)
	// generate logic pipeline for query.
	c.scope, err = c.compileScope(ctx, pn)
	if err != nil {
		return err
	}
	for _, s := range c.scope {
		if len(s.NodeInfo.Addr) == 0 {
			s.NodeInfo.Addr = c.addr
		}
	}
	return nil
}

func (c *Compile) setAffectedRows(n uint64) {
	c.affectRows = n
}

func (c *Compile) GetAffectedRows() uint64 {
	return c.affectRows
}

func (c *Compile) run(s *Scope) error {
	if s == nil {
		return nil
	}
<<<<<<< HEAD
	defer func() {
		// free pipeline
		c.scope = nil
	}()
	switch c.scope.Magic {
=======

	switch s.Magic {
>>>>>>> 2549b3f7
	case Normal:
		defer c.fillAnalyzeInfo()
		return s.Run(c)
	case Merge:
		defer c.fillAnalyzeInfo()
		return s.MergeRun(c)
	case MergeInsert:
		defer c.fillAnalyzeInfo()
		err := s.MergeRun(c)
		if err != nil {
			return err
		}
		c.setAffectedRows(s.Instructions[len(s.Instructions)-1].Arg.(*mergeblock.Argument).AffectedRows)
		return nil
	case Remote:
		defer c.fillAnalyzeInfo()
		return s.RemoteRun(c)
	case CreateDatabase:
		err := s.CreateDatabase(c)
		if err != nil {
			return err
		}
		c.setAffectedRows(1)
		return nil
	case DropDatabase:
		err := s.DropDatabase(c)
		if err != nil {
			return err
		}
		c.setAffectedRows(1)
		return nil
	case CreateTable:
		qry := s.Plan.GetDdl().GetCreateTable()
		if qry.Temporary {
			return s.CreateTempTable(c)
		} else {
			return s.CreateTable(c)
		}
	case AlterView:
		return s.AlterView(c)
	case AlterTable:
		return s.AlterTable(c)
	case DropTable:
		return s.DropTable(c)
	case DropSequence:
		return s.DropSequence(c)
	case CreateSequence:
		return s.CreateSequence(c)
	case CreateIndex:
		return s.CreateIndex(c)
	case DropIndex:
		return s.DropIndex(c)
	case TruncateTable:
		return s.TruncateTable(c)
	case Deletion:
		defer c.fillAnalyzeInfo()
		affectedRows, err := s.Delete(c)
		if err != nil {
			return err
		}
		c.setAffectedRows(affectedRows)
		return nil
	case Insert:
		defer c.fillAnalyzeInfo()
		affectedRows, err := s.Insert(c)
		if err != nil {
			return err
		}
		c.setAffectedRows(affectedRows)
		return nil
	case Update:
		defer c.fillAnalyzeInfo()
		affectedRows, err := s.Update(c)
		if err != nil {
			return err
		}
		c.setAffectedRows(affectedRows)
		return nil
	}
	return nil
}

// Run is an important function of the compute-layer, it executes a single sql according to its scope
func (c *Compile) Run(_ uint64) error {
	var wg sync.WaitGroup
	errC := make(chan error, len(c.scope))
	for _, s := range c.scope {
		wg.Add(1)
		go func(scope *Scope) {
			errC <- c.run(scope)
			wg.Done()
		}(s)
	}
	go func() {
		wg.Wait()
		c.scope = nil
		close(errC)
	}()
	for e := range errC {
		if e != nil {
			return e
		}
	}
	return nil
}

func (c *Compile) compileScope(ctx context.Context, pn *plan.Plan) ([]*Scope, error) {
	switch qry := pn.Plan.(type) {
	case *plan.Plan_Query:
		scopes, err := c.compileQuery(ctx, qry.Query)
		if err != nil {
			return nil, err
		}
		for _, s := range scopes {
			s.Plan = pn
		}
		return scopes, nil
	case *plan.Plan_Ddl:
		switch qry.Ddl.DdlType {
		case plan.DataDefinition_CREATE_DATABASE:
			return []*Scope{{
				Magic: CreateDatabase,
				Plan:  pn,
			}}, nil
		case plan.DataDefinition_DROP_DATABASE:
			var preScopes []*Scope
			var err error
			if pn.AttachedPlan != nil {
				preScopes, err = c.compileAttachedScope(ctx, pn.AttachedPlan)
				if err != nil {
					return nil, err
				}
			}
			return []*Scope{{
				Magic:     DropDatabase,
				Plan:      pn,
				PreScopes: preScopes,
			}}, nil
		case plan.DataDefinition_CREATE_TABLE:
			return []*Scope{{
				Magic: CreateTable,
				Plan:  pn,
			}}, nil
		case plan.DataDefinition_ALTER_VIEW:
			return []*Scope{{
				Magic: AlterView,
				Plan:  pn,
			}}, nil
		case plan.DataDefinition_ALTER_TABLE:
			var preScopes []*Scope
			var err error
			if pn.AttachedPlan != nil {
				preScopes, err = c.compileAttachedScope(ctx, pn.AttachedPlan)
				if err != nil {
					return nil, err
				}
			}
			return []*Scope{{
				Magic:     AlterTable,
				Plan:      pn,
				PreScopes: preScopes,
			}}, nil
		case plan.DataDefinition_DROP_TABLE:
			var preScopes []*Scope
			var err error
			if pn.AttachedPlan != nil {
				preScopes, err = c.compileAttachedScope(ctx, pn.AttachedPlan)
				if err != nil {
					return nil, err
				}
			}
			return []*Scope{{
				Magic:     DropTable,
				Plan:      pn,
				PreScopes: preScopes,
			}}, nil
		case plan.DataDefinition_DROP_SEQUENCE:
			return []*Scope{{
				Magic: DropSequence,
				Plan:  pn,
			}}, nil
		case plan.DataDefinition_TRUNCATE_TABLE:
			return []*Scope{{
				Magic: TruncateTable,
				Plan:  pn,
			}}, nil
		case plan.DataDefinition_CREATE_SEQUENCE:
			return []*Scope{{
				Magic: CreateSequence,
				Plan:  pn,
			}}, nil
		case plan.DataDefinition_CREATE_INDEX:
			return []*Scope{{
				Magic: CreateIndex,
				Plan:  pn,
			}}, nil
		case plan.DataDefinition_DROP_INDEX:
			var preScopes []*Scope
			var err error
			if pn.AttachedPlan != nil {
				preScopes, err = c.compileAttachedScope(ctx, pn.AttachedPlan)
				if err != nil {
					return nil, err
				}
			}
			return []*Scope{{
				Magic:     DropIndex,
				Plan:      pn,
				PreScopes: preScopes,
			}}, nil
		case plan.DataDefinition_SHOW_DATABASES,
			plan.DataDefinition_SHOW_TABLES,
			plan.DataDefinition_SHOW_COLUMNS,
			plan.DataDefinition_SHOW_CREATETABLE:
			return c.compileQuery(ctx, pn.GetDdl().GetQuery())
			// 1、not supported: show arnings/errors/status/processlist
			// 2、show variables will not return query
			// 3、show create database/table need rewrite to create sql
		}
	}
	return nil, moerr.NewNYI(ctx, fmt.Sprintf("query '%s'", pn))
}

func (c *Compile) cnListStrategy() {
	if len(c.cnList) == 0 {
		c.cnList = append(c.cnList, engine.Node{
			Addr: c.addr,
			Mcpu: c.NumCPU(),
		})
	} else if len(c.cnList) > c.info.CnNumbers {
		c.cnList = c.cnList[:c.info.CnNumbers]
	}
}

func (c *Compile) compileAttachedScope(ctx context.Context, attachedPlan *plan.Plan) ([]*Scope, error) {
	query := attachedPlan.Plan.(*plan.Plan_Query)
	attachedScope, err := c.compileQuery(ctx, query.Query)
	if err != nil {
		return nil, err
	}
	for _, s := range attachedScope {
		s.Plan = attachedPlan
	}
	return attachedScope, nil
}

func (c *Compile) compileQuery(ctx context.Context, qry *plan.Query) ([]*Scope, error) {
	var err error
	c.cnList, err = c.e.Nodes()
	if err != nil {
		return nil, err
	}
	blkNum := 0
	for _, n := range qry.Nodes {
		if n.NodeType == plan.Node_TABLE_SCAN {
			if n.Stats != nil {
				blkNum += int(n.Stats.BlockNum)
			}
		}
	}
	switch qry.StmtType {
	case plan.Query_INSERT:
		insertNode := qry.Nodes[qry.Steps[0]]
		nodeStats := qry.Nodes[insertNode.Children[0]].Stats
		if nodeStats.GetCost()*float64(SingleLineSizeEstimate) > float64(DistributedThreshold) || qry.LoadTag || blkNum >= MinBlockNum {
			if len(insertNode.InsertCtx.OnDuplicateIdx) > 0 {
				c.cnList = engine.Nodes{
					engine.Node{
						Addr: c.addr,
						Mcpu: c.generateCPUNumber(1, blkNum)},
				}
			} else {
				c.cnListStrategy()
			}
		} else {
			if len(insertNode.InsertCtx.OnDuplicateIdx) > 0 {
				c.cnList = engine.Nodes{
					engine.Node{
						Addr: c.addr,
						Mcpu: c.generateCPUNumber(1, blkNum)},
				}
			} else {
				c.cnList = engine.Nodes{engine.Node{
					Addr: c.addr,
					Mcpu: c.generateCPUNumber(c.NumCPU(), blkNum)},
				}
			}
		}
	default:
		if blkNum < MinBlockNum {
			c.cnList = engine.Nodes{engine.Node{
				Addr: c.addr,
				Mcpu: c.generateCPUNumber(c.NumCPU(), blkNum)},
			}
		} else {
			c.cnListStrategy()
		}
	}

	c.initAnalyze(qry)

	steps := make([]*Scope, 0, len(qry.Steps))
	for i := len(qry.Steps) - 1; i >= 0; i-- {
		scopes, err := c.compilePlanScope(ctx, int32(i), qry.Steps[i], qry.Nodes)
		if err != nil {
			return nil, err
		}
		scope, err := c.compileApQuery(qry, scopes)
		if err != nil {
			return nil, err
		}
		steps = append(steps, scope)
	}

	return steps, err
}

func (c *Compile) compileApQuery(qry *plan.Query, ss []*Scope) (*Scope, error) {
	var rs *Scope
	switch qry.StmtType {
	case plan.Query_DELETE:
		rs = c.newMergeScope(ss)
		updateScopesLastFlag([]*Scope{rs})
		rs.Magic = Deletion
		c.SetAnalyzeCurrent([]*Scope{rs}, c.anal.curr)
		scp, err := constructDeletion(qry.Nodes[qry.Steps[0]], c.e, c.proc)
		if err != nil {
			return nil, err
		}
		rs.Instructions = append(rs.Instructions, vm.Instruction{
			Op:  vm.Deletion,
			Arg: scp,
		})
	case plan.Query_INSERT:
		insertNode := qry.Nodes[qry.Steps[0]]
		insertNode.NotCacheable = true

		preArg, err := constructPreInsert(insertNode, c.e, c.proc)
		if err != nil {
			return nil, err
		}

		arg, err := constructInsert(insertNode, c.e, c.proc)
		if err != nil {
			return nil, err
		}
		nodeStats := qry.Nodes[insertNode.Children[0]].Stats

		if nodeStats.GetCost()*float64(SingleLineSizeEstimate) > float64(DistributedThreshold) || qry.LoadTag {
			// use distributed-insert
			arg.IsRemote = true
			for _, scope := range ss {
				scope.Instructions = append(scope.Instructions, vm.Instruction{
					Op:  vm.PreInsert,
					Arg: preArg,
				})
			}

			rs = c.newInsertMergeScope(arg, preArg, ss)
			rs.Magic = MergeInsert
			rs.Instructions = append(rs.Instructions, vm.Instruction{
				Op: vm.MergeBlock,
				Arg: &mergeblock.Argument{
					Tbl:         arg.InsertCtx.Source,
					Unique_tbls: arg.InsertCtx.UniqueSource,
				},
			})
		} else {
			rs = c.newMergeScope(ss)
			rs.Magic = Insert
			c.SetAnalyzeCurrent([]*Scope{rs}, c.anal.curr)
			if len(insertNode.InsertCtx.OnDuplicateIdx) > 0 {
				onDuplicateKeyArg, err := constructOnduplicateKey(insertNode, c.e, c.proc)
				if err != nil {
					return nil, err
				}
				rs.Instructions = append(rs.Instructions, vm.Instruction{
					Op:  vm.OnDuplicateKey,
					Arg: onDuplicateKeyArg,
				})
			}
			rs.Instructions = append(rs.Instructions, vm.Instruction{
				Op:  vm.PreInsert,
				Arg: preArg,
			})
			rs.Instructions = append(rs.Instructions, vm.Instruction{
				Op:  vm.Insert,
				Arg: arg,
			})
		}
	case plan.Query_UPDATE:
		scp, err := constructUpdate(qry.Nodes[qry.Steps[0]], c.e, c.proc)
		if err != nil {
			return nil, err
		}
		rs = c.newMergeScope(ss)
		updateScopesLastFlag([]*Scope{rs})
		rs.Magic = Update
		c.SetAnalyzeCurrent([]*Scope{rs}, c.anal.curr)
		rs.Instructions = append(rs.Instructions, vm.Instruction{
			Op:  vm.Update,
			Arg: scp,
		})
	default:
		rs = c.newMergeScope(ss)
		updateScopesLastFlag([]*Scope{rs})
		c.SetAnalyzeCurrent([]*Scope{rs}, c.anal.curr)
		rs.Instructions = append(rs.Instructions, vm.Instruction{
			Op: vm.Output,
			Arg: &output.Argument{
				Data: c.u,
				Func: c.fill,
			},
		})
	}
	return rs, nil
}

func constructValueScanBatch(ctx context.Context, proc *process.Process, node *plan.Node) (*batch.Batch, error) {
	if node == nil || node.TableDef == nil { // like : select 1, 2
		bat := batch.NewWithSize(1)
		bat.Vecs[0] = vector.NewConstNull(types.T_int64.ToType(), 1, proc.Mp())
		bat.InitZsOne(1)
		return bat, nil
	}
	// select * from (values row(1,1), row(2,2), row(3,3)) a;
	tableDef := node.TableDef
	colCount := len(tableDef.Cols)
	colsData := node.RowsetData.Cols
	rowCount := len(colsData[0].Data)
	bat := batch.NewWithSize(colCount)
	for i := 0; i < colCount; i++ {
		vec, err := rowsetDataToVector(ctx, proc, colsData[i].Data)
		if err != nil {
			return nil, err
		}
		bat.Vecs[i] = vec
	}
	bat.SetZs(rowCount, proc.Mp())
	return bat, nil
}

func (c *Compile) compilePlanScope(ctx context.Context, step int32, curNodeIdx int32, ns []*plan.Node) ([]*Scope, error) {
	n := ns[curNodeIdx]
	switch n.NodeType {
	case plan.Node_VALUE_SCAN:
		ds := &Scope{Magic: Normal}
		ds.Proc = process.NewWithAnalyze(c.proc, c.ctx, 0, c.anal.Nodes())
		bat, err := constructValueScanBatch(ctx, c.proc, n)
		if err != nil {
			return nil, err
		}
		ds.DataSource = &Source{Bat: bat}
		ds.NodeInfo = engine.Node{Addr: c.addr, Mcpu: 1}
		return c.compileSort(n, c.compileProjection(n, []*Scope{ds})), nil
	case plan.Node_EXTERNAL_SCAN:
		node := plan2.DeepCopyNode(n)
		ss, err := c.compileExternScan(ctx, node)
		if err != nil {
			return nil, err
		}
		return c.compileSort(n, c.compileProjection(n, c.compileRestrict(node, ss))), nil
	case plan.Node_TABLE_SCAN:
		ss, err := c.compileTableScan(n)
		if err != nil {
			return nil, err
		}
		// RelationName
		return c.compileSort(n, c.compileProjection(n, c.compileRestrict(n, ss))), nil
	case plan.Node_FILTER:
		curr := c.anal.curr
		c.SetAnalyzeCurrent(nil, int(n.Children[0]))
		ss, err := c.compilePlanScope(ctx, step, n.Children[0], ns)
		if err != nil {
			return nil, err
		}
		c.SetAnalyzeCurrent(ss, curr)
		return c.compileSort(n, c.compileProjection(n, c.compileRestrict(n, ss))), nil
	case plan.Node_PROJECT:
		curr := c.anal.curr
		c.SetAnalyzeCurrent(nil, int(n.Children[0]))
		ss, err := c.compilePlanScope(ctx, step, n.Children[0], ns)
		if err != nil {
			return nil, err
		}
		c.SetAnalyzeCurrent(ss, curr)
		return c.compileSort(n, c.compileProjection(n, c.compileRestrict(n, ss))), nil
	case plan.Node_AGG:
		curr := c.anal.curr
		c.SetAnalyzeCurrent(nil, int(n.Children[0]))
		ss, err := c.compilePlanScope(ctx, step, n.Children[0], ns)
		if err != nil {
			return nil, err
		}
		c.SetAnalyzeCurrent(ss, curr)
		if len(n.GroupBy) == 0 || !c.info.WithBigMem {
			ss = c.compileAgg(n, ss, ns)
		} else {
			ss = c.compileGroup(n, ss, ns)
		}
		return c.compileSort(n, c.compileProjection(n, c.compileRestrict(n, ss))), nil
	case plan.Node_JOIN:

		curr := c.anal.curr
		c.SetAnalyzeCurrent(nil, int(n.Children[0]))
		ss, err := c.compilePlanScope(ctx, step, n.Children[0], ns)
		if err != nil {
			return nil, err
		}
		c.SetAnalyzeCurrent(ss, int(n.Children[1]))
		children, err := c.compilePlanScope(ctx, step, n.Children[1], ns)
		if err != nil {
			return nil, err
		}
		c.SetAnalyzeCurrent(children, curr)

		return c.compileSort(n, c.compileJoin(ctx, n, ns[n.Children[0]], ns[n.Children[1]], ss, children)), nil
	case plan.Node_SORT:
		curr := c.anal.curr
		c.SetAnalyzeCurrent(nil, int(n.Children[0]))
		ss, err := c.compilePlanScope(ctx, step, n.Children[0], ns)
		if err != nil {
			return nil, err
		}
		c.SetAnalyzeCurrent(ss, curr)
		ss = c.compileSort(n, ss)
		return c.compileProjection(n, c.compileRestrict(n, ss)), nil
	case plan.Node_UNION:
		curr := c.anal.curr
		c.SetAnalyzeCurrent(nil, int(n.Children[0]))
		ss, err := c.compilePlanScope(ctx, step, n.Children[0], ns)
		if err != nil {
			return nil, err
		}
		c.SetAnalyzeCurrent(ss, int(n.Children[1]))
		children, err := c.compilePlanScope(ctx, step, n.Children[1], ns)
		if err != nil {
			return nil, err
		}
		c.SetAnalyzeCurrent(children, curr)
		return c.compileSort(n, c.compileUnion(n, ss, children, ns)), nil
	case plan.Node_MINUS, plan.Node_INTERSECT, plan.Node_INTERSECT_ALL:
		curr := c.anal.curr
		c.SetAnalyzeCurrent(nil, int(n.Children[0]))
		ss, err := c.compilePlanScope(ctx, step, n.Children[0], ns)
		if err != nil {
			return nil, err
		}
		c.SetAnalyzeCurrent(ss, int(n.Children[1]))
		children, err := c.compilePlanScope(ctx, step, n.Children[1], ns)
		if err != nil {
			return nil, err
		}
		c.SetAnalyzeCurrent(children, curr)
		return c.compileSort(n, c.compileMinusAndIntersect(n, ss, children, n.NodeType)), nil
	case plan.Node_UNION_ALL:
		curr := c.anal.curr
		c.SetAnalyzeCurrent(nil, int(n.Children[0]))
		ss, err := c.compilePlanScope(ctx, step, n.Children[0], ns)
		if err != nil {
			return nil, err
		}
		c.SetAnalyzeCurrent(ss, int(n.Children[1]))
		children, err := c.compilePlanScope(ctx, step, n.Children[1], ns)
		if err != nil {
			return nil, err
		}
		c.SetAnalyzeCurrent(children, curr)
		return c.compileSort(n, c.compileUnionAll(n, ss, children)), nil
	case plan.Node_DELETE:
		if n.DeleteCtx.CanTruncate {
			return nil, nil
		}
		ss, err := c.compilePlanScope(ctx, step, n.Children[0], ns)
		if err != nil {
			return nil, err
		}
		return ss, nil
	case plan.Node_INSERT:
		ss, err := c.compilePlanScope(ctx, step, n.Children[0], ns)
		if err != nil {
			return nil, err
		}
		return ss, nil
	case plan.Node_UPDATE:
		ss, err := c.compilePlanScope(ctx, step, n.Children[0], ns)
		if err != nil {
			return nil, err
		}
		return ss, nil
	case plan.Node_FUNCTION_SCAN:
		var (
			pre []*Scope
			err error
		)
		curr := c.anal.curr
		c.SetAnalyzeCurrent(nil, int(n.Children[0]))
		pre, err = c.compilePlanScope(ctx, step, n.Children[0], ns)
		if err != nil {
			return nil, err
		}
		c.SetAnalyzeCurrent(pre, curr)
		ss, err := c.compileTableFunction(n, pre)
		if err != nil {
			return nil, err
		}
		return c.compileSort(n, c.compileProjection(n, c.compileRestrict(n, ss))), nil
	case plan.Node_SINK_SCAN:
		rs := &Scope{
			Magic: Merge,
			NodeInfo: engine.Node{
				Addr: c.addr,
				Mcpu: c.NumCPU(),
			},
			Proc: process.NewWithAnalyze(c.proc, c.ctx, 1, c.anal.Nodes()),
		}
		c.appendStepRegs(n.SourceStep, rs.Proc.Reg.MergeReceivers[0])
		return []*Scope{rs}, nil
	case plan.Node_SINK:
		receivers, ok := c.getStepRegs(step)
		if !ok {
			return nil, moerr.NewInternalError(c.ctx, "no data receiver for sink node")
		}
		ss, err := c.compilePlanScope(ctx, step, n.Children[0], ns)
		if err != nil {
			return nil, err
		}
		rs := c.newMergeScope(ss)
		rs.appendInstruction(vm.Instruction{
			Op:  vm.Dispatch,
			Arg: constructDispatchLocal(true, receivers),
		})

		return []*Scope{rs}, nil
	default:
		return nil, moerr.NewNYI(ctx, fmt.Sprintf("query '%s'", n))
	}
}

func (c *Compile) appendStepRegs(step int32, reg *process.WaitRegister) {
	if _, ok := c.stepRegs[step]; !ok {
		c.stepRegs[step] = make([]*process.WaitRegister, 0, 1)
	}
	c.stepRegs[step] = append(c.stepRegs[step], reg)
}

func (c *Compile) getStepRegs(step int32) ([]*process.WaitRegister, bool) {
	if channels, ok := c.stepRegs[step]; !ok {
		return nil, false
	} else {
		return channels, true
	}
}

func (c *Compile) constructScopeForExternal() *Scope {
	ds := &Scope{Magic: Normal}
	ds.NodeInfo = engine.Node{Addr: c.addr, Mcpu: c.NumCPU()}
	ds.Proc = process.NewWithAnalyze(c.proc, c.ctx, 0, c.anal.Nodes())
	ds.Proc.LoadTag = true
	bat := batch.NewWithSize(1)
	{
		bat.Vecs[0] = vector.NewConstNull(types.T_int64.ToType(), 1, c.proc.Mp())
		bat.InitZsOne(1)
	}
	ds.DataSource = &Source{Bat: bat}
	return ds
}

func (c *Compile) compileExternScan(ctx context.Context, n *plan.Node) ([]*Scope, error) {
	ctx, span := trace.Start(ctx, "compileExternScan")
	defer span.End()
	mcpu := c.NumCPU()
	param := &tree.ExternParam{}
	err := json.Unmarshal([]byte(n.TableDef.Createsql), param)
	if param.Local {
		mcpu = 1
	}
	if err != nil {
		return nil, err
	}
	if param.ScanType == tree.S3 {
		if err := plan2.InitS3Param(param); err != nil {
			return nil, err
		}
		if param.Parallel {
			if mcpu > external.S3_PARALLEL_MAXNUM {
				mcpu = external.S3_PARALLEL_MAXNUM
			}
		}
	} else {
		if err := plan2.InitInfileParam(param); err != nil {
			return nil, err
		}
	}

	if n.ObjRef != nil {
		param.SysTable = external.IsSysTable(n.ObjRef.SchemaName, n.TableDef.Name)
	}

	param.FileService = c.proc.FileService
	param.Ctx = c.ctx
	var fileList []string
	var fileSize []int64
	if !param.Local {
		if param.QueryResult {
			fileList = strings.Split(param.Filepath, ",")
			for i := range fileList {
				fileList[i] = strings.TrimSpace(fileList[i])
			}
		} else {
			_, spanReadDir := trace.Start(ctx, "compileExternScan.ReadDir")
			fileList, fileSize, err = plan2.ReadDir(param)
			if err != nil {
				spanReadDir.End()
				return nil, err
			}
			spanReadDir.End()
		}
		fileList, fileSize, err = external.FilterFileList(ctx, n, c.proc, fileList, fileSize)
		if err != nil {
			return nil, err
		}
		if param.LoadFile && len(fileList) == 0 {
			return nil, moerr.NewInvalidInput(ctx, "the file does not exist in load flow")
		}
	} else {
		fileList = []string{param.Filepath}
	}

	var fileOffset [][][2]int
	for i := 0; i < len(fileList); i++ {
		param.Filepath = fileList[i]
		if param.Parallel {
			arr, err := external.ReadFileOffset(param, c.proc, mcpu, fileSize[i])
			fileOffset = append(fileOffset, arr)
			if err != nil {
				return nil, err
			}
		}
	}

	cnt := len(fileList) / mcpu
	tag := len(fileList) % mcpu
	index := 0
	currentFirstFlag := c.anal.isFirst
	ss := make([]*Scope, mcpu)
	for i := 0; i < mcpu; i++ {
		ss[i] = c.constructScopeForExternal()
		var fileListTmp []string
		if i < tag {
			fileListTmp = fileList[index : index+cnt+1]
			index += cnt + 1
		} else {
			fileListTmp = fileList[index : index+cnt]
			index += cnt
		}
		offset := make([][2]int, 0)
		for j := 0; j < len(fileOffset); j++ {
			offset = append(offset, [2]int{fileOffset[j][i][0], fileOffset[j][i][1]})
		}
		ss[i].appendInstruction(vm.Instruction{
			Op:      vm.External,
			Idx:     c.anal.curr,
			IsFirst: currentFirstFlag,
			Arg:     constructExternal(n, param, c.ctx, fileListTmp, fileSize, offset),
		})
		if param.Parallel {
			ss[i].Instructions[0].Arg.(*external.Argument).Es.FileList = fileList
		}
	}
	c.anal.isFirst = false
	return ss, nil
}

func (c *Compile) compileTableFunction(n *plan.Node, ss []*Scope) ([]*Scope, error) {
	currentFirstFlag := c.anal.isFirst
	for i := range ss {
		ss[i].appendInstruction(vm.Instruction{
			Op:      vm.TableFunction,
			Idx:     c.anal.curr,
			IsFirst: currentFirstFlag,
			Arg:     constructTableFunction(n, c.ctx, n.TableDef.TblFunc.Name),
		})
	}
	c.anal.isFirst = false

	return ss, nil
}

func (c *Compile) compileTableScan(n *plan.Node) ([]*Scope, error) {
	nodes, err := c.generateNodes(n)
	if err != nil {
		return nil, err
	}
	ss := make([]*Scope, 0, len(nodes))
	for i := range nodes {
		ss = append(ss, c.compileTableScanWithNode(n, nodes[i]))
	}
	return ss, nil
}

func (c *Compile) compileTableScanWithNode(n *plan.Node, node engine.Node) *Scope {
	var err error
	var s *Scope
	var tblDef *plan.TableDef
	var ts timestamp.Timestamp
	var db engine.Database
	var rel engine.Relation

	attrs := make([]string, len(n.TableDef.Cols))
	for j, col := range n.TableDef.Cols {
		attrs[j] = col.Name
	}
	if c.proc != nil && c.proc.TxnOperator != nil {
		ts = c.proc.TxnOperator.Txn().SnapshotTS
	}
	{
		var cols []*plan.ColDef
		ctx := c.ctx
		if util.TableIsClusterTable(n.TableDef.GetTableType()) {
			ctx = context.WithValue(ctx, defines.TenantIDKey{}, catalog.System_Account)
		}
		if n.ObjRef.PubAccountId != -1 {
			ctx = context.WithValue(ctx, defines.TenantIDKey{}, uint32(n.ObjRef.PubAccountId))
		}
		db, err = c.e.Database(ctx, n.ObjRef.SchemaName, c.proc.TxnOperator)
		if err != nil {
			panic(err)
		}
		rel, err = db.Relation(ctx, n.TableDef.Name)
		if err != nil {
			var e error // avoid contamination of error messages
			db, e = c.e.Database(c.ctx, defines.TEMPORARY_DBNAME, c.proc.TxnOperator)
			if e != nil {
				panic(e)
			}
			rel, e = db.Relation(c.ctx, engine.GetTempTableName(n.ObjRef.SchemaName, n.TableDef.Name))
			if e != nil {
				panic(e)
			}
		}
		defs, err := rel.TableDefs(ctx)
		if err != nil {
			panic(err)
		}
		i := int32(0)
		name2index := make(map[string]int32)
		for _, def := range defs {
			if attr, ok := def.(*engine.AttributeDef); ok {
				name2index[attr.Attr.Name] = i
				cols = append(cols, &plan.ColDef{
					Name: attr.Attr.Name,
					Typ: &plan.Type{
						Id:       int32(attr.Attr.Type.Oid),
						Width:    attr.Attr.Type.Width,
						Scale:    attr.Attr.Type.Scale,
						AutoIncr: attr.Attr.AutoIncrement,
					},
					Primary:   attr.Attr.Primary,
					Default:   attr.Attr.Default,
					OnUpdate:  attr.Attr.OnUpdate,
					Comment:   attr.Attr.Comment,
					ClusterBy: attr.Attr.ClusterBy,
				})
				i++
			}
		}
		tblDef = &plan.TableDef{
			Cols:          cols,
			Name2ColIndex: name2index,
			Name:          n.TableDef.Name,
			TableType:     n.TableDef.GetTableType(),
		}
	}
	s = &Scope{
		Magic:    Remote,
		NodeInfo: node,
		DataSource: &Source{
			Timestamp:    ts,
			Attributes:   attrs,
			TableDef:     tblDef,
			RelationName: n.TableDef.Name,
			SchemaName:   n.ObjRef.SchemaName,
			AccountId:    n.ObjRef.PubAccountId,
			Expr:         colexec.RewriteFilterExprList(n.FilterList),
		},
	}
	s.Proc = process.NewWithAnalyze(c.proc, c.ctx, 0, c.anal.Nodes())
	return s
}

func (c *Compile) compileRestrict(n *plan.Node, ss []*Scope) []*Scope {
	if len(n.FilterList) == 0 {
		return ss
	}
	currentFirstFlag := c.anal.isFirst
	for i := range ss {
		ss[i].appendInstruction(vm.Instruction{
			Op:      vm.Restrict,
			Idx:     c.anal.curr,
			IsFirst: currentFirstFlag,
			Arg:     constructRestrict(n),
		})
	}
	c.anal.isFirst = false
	return ss
}

func (c *Compile) compileProjection(n *plan.Node, ss []*Scope) []*Scope {
	currentFirstFlag := c.anal.isFirst
	for i := range ss {
		ss[i].appendInstruction(vm.Instruction{
			Op:      vm.Projection,
			Idx:     c.anal.curr,
			IsFirst: currentFirstFlag,
			Arg:     constructProjection(n),
		})
	}
	c.anal.isFirst = false
	return ss
}

/*
func (c *Compile) compileUnion(n *plan.Node, ss []*Scope, children []*Scope, ns []*plan.Node) []*Scope {
	ss = append(ss, children...)
	rs := c.newScopeList(1, int(n.Stats.BlockNum))
	gn := new(plan.Node)
	gn.GroupBy = make([]*plan.Expr, len(n.ProjectList))
	copy(gn.GroupBy, n.ProjectList)
	for i := range rs {
		ch := c.newMergeScope(dupScopeList(ss))
		ch.appendInstruction(vm.Instruction{
			Op: vm.Connector,
			Arg: &connector.Argument{
				Reg: rs[i].Proc.Reg.MergeReceivers[0],
			},
		})
		ch.IsEnd = true
		rs[i].PreScopes = []*Scope{ch}
		rs[i].Instructions = append(rs[i].Instructions, vm.Instruction{
			Op:  vm.Group,
			Idx: c.anal.curr,
			Arg: constructGroup(c.ctx, gn, n, i, len(rs), true, c.proc),
		})
	}
	return rs
}
*/

func (c *Compile) compileUnion(n *plan.Node, ss []*Scope, children []*Scope, ns []*plan.Node) []*Scope {
	ss = append(ss, children...)
	rs := c.newScopeList(1, int(n.Stats.BlockNum))
	gn := new(plan.Node)
	gn.GroupBy = make([]*plan.Expr, len(n.ProjectList))
	copy(gn.GroupBy, n.ProjectList)
	idx := 0
	for i := range rs {
		rs[i].Instructions = append(rs[i].Instructions, vm.Instruction{
			Op:  vm.Group,
			Idx: c.anal.curr,
			Arg: constructGroup(c.ctx, gn, n, i, len(rs), true, c.proc),
		})
		if isSameCN(rs[i].NodeInfo.Addr, c.addr) {
			idx = i
		}
	}
	mergeChildren := c.newMergeScope(ss)
	mergeChildren.appendInstruction(vm.Instruction{
		Op:  vm.Dispatch,
		Arg: constructBroadcastDispatch(0, rs, c.addr),
	})
	rs[idx].PreScopes = append(rs[idx].PreScopes, mergeChildren)
	return rs
}

func (c *Compile) compileMinusAndIntersect(n *plan.Node, ss []*Scope, children []*Scope, nodeType plan.Node_NodeType) []*Scope {
	rs := c.newJoinScopeListWithBucket(c.newScopeList(2, int(n.Stats.BlockNum)), ss, children)
	switch nodeType {
	case plan.Node_MINUS:
		for i := range rs {
			rs[i].Instructions[0] = vm.Instruction{
				Op:  vm.Minus,
				Idx: c.anal.curr,
				Arg: constructMinus(n, c.proc, i, len(rs)),
			}
		}
	case plan.Node_INTERSECT:
		for i := range rs {
			rs[i].Instructions[0] = vm.Instruction{
				Op:  vm.Intersect,
				Idx: c.anal.curr,
				Arg: constructIntersect(n, c.proc, i, len(rs)),
			}
		}
	case plan.Node_INTERSECT_ALL:
		for i := range rs {
			rs[i].Instructions[0] = vm.Instruction{
				Op:  vm.IntersectAll,
				Idx: c.anal.curr,
				Arg: constructIntersectAll(n, c.proc, i, len(rs)),
			}
		}
	}
	return rs
}

func (c *Compile) compileUnionAll(n *plan.Node, ss []*Scope, children []*Scope) []*Scope {
	rs := c.newMergeScope(append(ss, children...))
	rs.Instructions[0].Idx = c.anal.curr
	return []*Scope{rs}
}

func (c *Compile) compileJoin(ctx context.Context, n, left, right *plan.Node, ss []*Scope, children []*Scope) []*Scope {
	var rs []*Scope
	isEq := plan2.IsEquiJoin(n.OnList)

	right_typs := make([]types.Type, len(right.ProjectList))
	for i, expr := range right.ProjectList {
		right_typs[i] = dupType(expr.Typ)
	}

	left_typs := make([]types.Type, len(left.ProjectList))
	for i, expr := range left.ProjectList {
		left_typs[i] = dupType(expr.Typ)
	}

	switch n.JoinType {
	case plan.Node_INNER:
		rs = c.newBroadcastJoinScopeList(ss, children)
		if len(n.OnList) == 0 {
			for i := range rs {
				rs[i].appendInstruction(vm.Instruction{
					Op:  vm.Product,
					Idx: c.anal.curr,
					Arg: constructProduct(n, right_typs, c.proc),
				})
			}
		} else {
			for i := range rs {
				if isEq {
					rs[i].appendInstruction(vm.Instruction{
						Op:  vm.Join,
						Idx: c.anal.curr,
						Arg: constructJoin(n, right_typs, c.proc),
					})
				} else {
					rs[i].appendInstruction(vm.Instruction{
						Op:  vm.LoopJoin,
						Idx: c.anal.curr,
						Arg: constructLoopJoin(n, right_typs, c.proc),
					})
				}
			}
		}
	case plan.Node_SEMI:
		rs = c.newBroadcastJoinScopeList(ss, children)
		for i := range rs {
			if isEq {
				rs[i].appendInstruction(vm.Instruction{
					Op:  vm.Semi,
					Idx: c.anal.curr,
					Arg: constructSemi(n, right_typs, c.proc),
				})
			} else {
				rs[i].appendInstruction(vm.Instruction{
					Op:  vm.LoopSemi,
					Idx: c.anal.curr,
					Arg: constructLoopSemi(n, right_typs, c.proc),
				})
			}
		}
	case plan.Node_LEFT:
		rs = c.newBroadcastJoinScopeList(ss, children)
		for i := range rs {
			if isEq {
				rs[i].appendInstruction(vm.Instruction{
					Op:  vm.Left,
					Idx: c.anal.curr,
					Arg: constructLeft(n, right_typs, c.proc),
				})
			} else {
				rs[i].appendInstruction(vm.Instruction{
					Op:  vm.LoopLeft,
					Idx: c.anal.curr,
					Arg: constructLoopLeft(n, right_typs, c.proc),
				})
			}
		}
	case plan.Node_RIGHT:
		if isEq {
			rs = c.newJoinScopeListWithBucket(c.newScopeListForRightJoin(2, int(n.Stats.BlockNum)), ss, children)
			for i := range rs {
				rs[i].appendInstruction(vm.Instruction{
					Op:  vm.Right,
					Idx: c.anal.curr,
					Arg: constructRight(n, left_typs, right_typs, uint64(i), uint64(len(rs)), c.proc),
				})
			}
		} else {
			panic("dont pass any no-equal right join plan to this function,it should be changed to left join by the planner")
		}
	case plan.Node_SINGLE:
		rs = c.newBroadcastJoinScopeList(ss, children)
		for i := range rs {
			if isEq {
				rs[i].appendInstruction(vm.Instruction{
					Op:  vm.Single,
					Idx: c.anal.curr,
					Arg: constructSingle(n, right_typs, c.proc),
				})
			} else {
				rs[i].appendInstruction(vm.Instruction{
					Op:  vm.LoopSingle,
					Idx: c.anal.curr,
					Arg: constructLoopSingle(n, right_typs, c.proc),
				})
			}
		}
	case plan.Node_ANTI:
		rs = c.newBroadcastJoinScopeList(ss, children)
		_, conds := extraJoinConditions(n.OnList)
		for i := range rs {
			if isEq && len(conds) == 1 {
				rs[i].appendInstruction(vm.Instruction{
					Op:  vm.Anti,
					Idx: c.anal.curr,
					Arg: constructAnti(n, right_typs, c.proc),
				})
			} else {
				rs[i].appendInstruction(vm.Instruction{
					Op:  vm.LoopAnti,
					Idx: c.anal.curr,
					Arg: constructLoopAnti(n, right_typs, c.proc),
				})
			}
		}
	case plan.Node_MARK:
		rs = c.newBroadcastJoinScopeList(ss, children)
		for i := range rs {
			//if isEq {
			//	rs[i].appendInstruction(vm.Instruction{
			//		Op:  vm.Mark,
			//		Idx: c.anal.curr,
			//		Arg: constructMark(n, typs, c.proc),
			//	})
			//} else {
			rs[i].appendInstruction(vm.Instruction{
				Op:  vm.LoopMark,
				Idx: c.anal.curr,
				Arg: constructLoopMark(n, right_typs, c.proc),
			})
			//}
		}
	default:
		panic(moerr.NewNYI(ctx, fmt.Sprintf("join typ '%v'", n.JoinType)))
	}
	return rs
}

func (c *Compile) compileSort(n *plan.Node, ss []*Scope) []*Scope {
	switch {
	case n.Limit != nil && n.Offset == nil && len(n.OrderBy) > 0: // top
		vec, err := colexec.EvalExpr(constBat, c.proc, n.Limit)
		if err != nil {
			panic(err)
		}
		defer vec.Free(c.proc.Mp())
		return c.compileTop(n, vector.MustFixedCol[int64](vec)[0], ss)
	case n.Limit == nil && n.Offset == nil && len(n.OrderBy) > 0: // top
		return c.compileOrder(n, ss)
	case n.Limit != nil && n.Offset != nil && len(n.OrderBy) > 0:
		vec1, err := colexec.EvalExpr(constBat, c.proc, n.Limit)
		if err != nil {
			panic(err)
		}
		defer vec1.Free(c.proc.Mp())
		vec2, err := colexec.EvalExpr(constBat, c.proc, n.Offset)
		if err != nil {
			panic(err)
		}
		defer vec2.Free(c.proc.Mp())
		limit, offset := vector.MustFixedCol[int64](vec1)[0], vector.MustFixedCol[int64](vec2)[0]
		topN := limit + offset
		if topN <= 8192*2 {
			// if n is small, convert `order by col limit m offset n` to `top m+n offset n`
			return c.compileOffset(n, c.compileTop(n, topN, ss))
		}
		return c.compileLimit(n, c.compileOffset(n, c.compileOrder(n, ss)))
	case n.Limit == nil && n.Offset != nil && len(n.OrderBy) > 0: // order and offset
		return c.compileOffset(n, c.compileOrder(n, ss))
	case n.Limit != nil && n.Offset == nil && len(n.OrderBy) == 0: // limit
		return c.compileLimit(n, ss)
	case n.Limit == nil && n.Offset != nil && len(n.OrderBy) == 0: // offset
		return c.compileOffset(n, ss)
	case n.Limit != nil && n.Offset != nil && len(n.OrderBy) == 0: // limit and offset
		return c.compileLimit(n, c.compileOffset(n, ss))
	default:
		return ss
	}
}

func containBrokenNode(s *Scope) bool {
	for i := range s.Instructions {
		if s.Instructions[i].IsBrokenNode() {
			return true
		}
	}
	return false
}

func (c *Compile) compileTop(n *plan.Node, topN int64, ss []*Scope) []*Scope {
	// use topN TO make scope.
	currentFirstFlag := c.anal.isFirst
	for i := range ss {
		c.anal.isFirst = currentFirstFlag
		if containBrokenNode(ss[i]) {
			ss[i] = c.newMergeScope([]*Scope{ss[i]})
		}
		ss[i].appendInstruction(vm.Instruction{
			Op:      vm.Top,
			Idx:     c.anal.curr,
			IsFirst: c.anal.isFirst,
			Arg:     constructTop(n, topN),
		})
	}
	c.anal.isFirst = false

	rs := c.newMergeScope(ss)
	rs.Instructions[0] = vm.Instruction{
		Op:  vm.MergeTop,
		Idx: c.anal.curr,
		Arg: constructMergeTop(n, topN),
	}
	return []*Scope{rs}
}

func (c *Compile) compileOrder(n *plan.Node, ss []*Scope) []*Scope {
	currentFirstFlag := c.anal.isFirst
	for i := range ss {
		c.anal.isFirst = currentFirstFlag
		if containBrokenNode(ss[i]) {
			ss[i] = c.newMergeScope([]*Scope{ss[i]})
		}
		ss[i].appendInstruction(vm.Instruction{
			Op:      vm.Order,
			Idx:     c.anal.curr,
			IsFirst: c.anal.isFirst,
			Arg:     constructOrder(n, c.proc),
		})
	}
	c.anal.isFirst = false

	rs := c.newMergeScope(ss)
	rs.Instructions[0] = vm.Instruction{
		Op:  vm.MergeOrder,
		Idx: c.anal.curr,
		Arg: constructMergeOrder(n, c.proc),
	}
	return []*Scope{rs}
}

func (c *Compile) compileOffset(n *plan.Node, ss []*Scope) []*Scope {
	currentFirstFlag := c.anal.isFirst
	for i := range ss {
		if containBrokenNode(ss[i]) {
			c.anal.isFirst = currentFirstFlag
			ss[i] = c.newMergeScope([]*Scope{ss[i]})
		}
	}

	rs := c.newMergeScope(ss)
	rs.Instructions[0] = vm.Instruction{
		Op:  vm.MergeOffset,
		Idx: c.anal.curr,
		Arg: constructMergeOffset(n, c.proc),
	}
	return []*Scope{rs}
}

func (c *Compile) compileLimit(n *plan.Node, ss []*Scope) []*Scope {
	currentFirstFlag := c.anal.isFirst
	for i := range ss {
		c.anal.isFirst = currentFirstFlag
		if containBrokenNode(ss[i]) {
			ss[i] = c.newMergeScope([]*Scope{ss[i]})
		}
		ss[i].appendInstruction(vm.Instruction{
			Op:      vm.Limit,
			Idx:     c.anal.curr,
			IsFirst: c.anal.isFirst,
			Arg:     constructLimit(n, c.proc),
		})
	}
	c.anal.isFirst = false

	rs := c.newMergeScope(ss)
	rs.Instructions[0] = vm.Instruction{
		Op:  vm.MergeLimit,
		Idx: c.anal.curr,
		Arg: constructMergeLimit(n, c.proc),
	}
	return []*Scope{rs}
}

func (c *Compile) compileAgg(n *plan.Node, ss []*Scope, ns []*plan.Node) []*Scope {
	currentFirstFlag := c.anal.isFirst
	for i := range ss {
		c.anal.isFirst = currentFirstFlag
		if containBrokenNode(ss[i]) {
			ss[i] = c.newMergeScope([]*Scope{ss[i]})
		}
		ss[i].appendInstruction(vm.Instruction{
			Op:      vm.Group,
			Idx:     c.anal.curr,
			IsFirst: c.anal.isFirst,
			Arg:     constructGroup(c.ctx, n, ns[n.Children[0]], 0, 0, false, c.proc),
		})
	}
	c.anal.isFirst = false

	rs := c.newMergeScope(ss)
	rs.Instructions[0] = vm.Instruction{
		Op:  vm.MergeGroup,
		Idx: c.anal.curr,
		Arg: constructMergeGroup(n, true),
	}
	return []*Scope{rs}
}

func (c *Compile) compileGroup(n *plan.Node, ss []*Scope, ns []*plan.Node) []*Scope {
	currentIsFirst := c.anal.isFirst
	c.anal.isFirst = false
	rs := c.newScopeList(validScopeCount(ss), int(n.Stats.BlockNum))
	j := 0
	for i := range ss {
		if containBrokenNode(ss[i]) {
			isEnd := ss[i].IsEnd
			ss[i] = c.newMergeScope([]*Scope{ss[i]})
			ss[i].IsEnd = isEnd
		}
		if !ss[i].IsEnd {
			ss[i].appendInstruction(vm.Instruction{
				Op:  vm.Dispatch,
				Arg: constructBroadcastDispatch(j, rs, c.addr),
				//Arg: constructDispatchLocal(true, extraRegisters(rs, j)),
			})
			j++
			ss[i].IsEnd = true
		}
	}

	for i := range rs {
		rs[i].Instructions = append(rs[i].Instructions, vm.Instruction{
			Op:      vm.Group,
			Idx:     c.anal.curr,
			IsFirst: currentIsFirst,
			Arg:     constructGroup(c.ctx, n, ns[n.Children[0]], i, len(rs), true, c.proc),
		})
	}
	return []*Scope{c.newMergeScope(append(rs, ss...))}
}

func (c *Compile) newInsertMergeScope(arg *insert.Argument, preArg *preinsert.Argument, ss []*Scope) *Scope {
	ss2 := make([]*Scope, 0, len(ss))
	for _, s := range ss {
		if s.IsEnd {
			continue
		}
		ss2 = append(ss2, s)
	}
	insert := &vm.Instruction{
		Op:  vm.Insert,
		Arg: arg,
	}
	for i := range ss2 {
		ss2[i].Instructions = append(ss2[i].Instructions, dupInstruction(insert, nil))
	}
	return c.newMergeScope(ss2)
}

func (c *Compile) newMergeScope(ss []*Scope) *Scope {
	rs := &Scope{
		PreScopes: ss,
		Magic:     Merge,
		NodeInfo: engine.Node{
			Addr: c.addr,
			Mcpu: c.NumCPU(),
		},
	}
	cnt := 0
	for _, s := range ss {
		if s.IsEnd {
			continue
		}
		cnt++
	}
	rs.Proc = process.NewWithAnalyze(c.proc, c.ctx, cnt, c.anal.Nodes())
	if len(ss) > 0 {
		rs.Proc.LoadTag = ss[0].Proc.LoadTag
	}
	rs.Instructions = append(rs.Instructions, vm.Instruction{
		Op:      vm.Merge,
		Idx:     c.anal.curr,
		IsFirst: c.anal.isFirst,
		Arg:     &merge.Argument{},
	})
	c.anal.isFirst = false

	j := 0
	for i := range ss {
		if !ss[i].IsEnd {
			ss[i].appendInstruction(vm.Instruction{
				Op: vm.Connector,
				Arg: &connector.Argument{
					Reg: rs.Proc.Reg.MergeReceivers[j],
				},
			})
			j++
		}
	}
	return rs
}

func (c *Compile) newScopeList(childrenCount int, blocks int) []*Scope {
	var ss []*Scope

	currentFirstFlag := c.anal.isFirst
	for _, n := range c.cnList {
		c.anal.isFirst = currentFirstFlag
		ss = append(ss, c.newScopeListWithNode(c.generateCPUNumber(n.Mcpu, blocks), childrenCount, n.Addr)...)
	}
	return ss
}

func (c *Compile) newScopeListWithNode(mcpu, childrenCount int, addr string) []*Scope {
	ss := make([]*Scope, mcpu)
	currentFirstFlag := c.anal.isFirst
	for i := range ss {
		ss[i] = new(Scope)
		ss[i].Magic = Remote
		ss[i].NodeInfo.Addr = addr
		ss[i].NodeInfo.Mcpu = 1 // ss is the mcpu length so we don't need to parallel it
		ss[i].Proc = process.NewWithAnalyze(c.proc, c.ctx, childrenCount, c.anal.Nodes())
		ss[i].Instructions = append(ss[i].Instructions, vm.Instruction{
			Op:      vm.Merge,
			Idx:     c.anal.curr,
			IsFirst: currentFirstFlag,
			Arg:     &merge.Argument{},
		})
	}
	c.anal.isFirst = false
	return ss
}

func (c *Compile) newScopeListForRightJoin(childrenCount int, blocks int) []*Scope {
	var ss []*Scope
	for _, n := range c.cnList {
		cpunum := c.generateCPUNumber(n.Mcpu, blocks)
		tmps := make([]*Scope, cpunum)
		for j := range tmps {
			tmps[j] = new(Scope)
			tmps[j].Magic = Remote
			tmps[j].IsJoin = true
			tmps[j].Proc = process.NewWithAnalyze(c.proc, c.ctx, childrenCount, c.anal.Nodes())
			tmps[j].NodeInfo.Addr = n.Addr
			tmps[j].NodeInfo.Mcpu = 1
		}
		ss = append(ss, tmps...)
	}
	return ss
}

func (c *Compile) newJoinScopeListWithBucket(rs, ss, children []*Scope) []*Scope {
	currentFirstFlag := c.anal.isFirst
	// construct left
	leftMerge := c.newMergeScope(ss)
	leftMerge.appendInstruction(vm.Instruction{
		Op:  vm.Dispatch,
		Arg: constructBroadcastDispatch(0, rs, c.addr),
	})
	leftMerge.IsEnd = true

	// construct right
	c.anal.isFirst = currentFirstFlag
	rightMerge := c.newMergeScope(children)
	rightMerge.appendInstruction(vm.Instruction{
		Op:  vm.Dispatch,
		Arg: constructBroadcastDispatch(1, rs, c.addr),
	})
	rightMerge.IsEnd = true

	// append left and right to correspond rs
	idx := 0
	for i := range rs {
		if isSameCN(rs[i].NodeInfo.Addr, c.addr) {
			idx = i
		}
	}
	rs[idx].PreScopes = append(rs[idx].PreScopes, leftMerge, rightMerge)
	return rs
}

/*
func (c *Compile) newJoinScopeListWithBucket2(rs, ss, children []*Scope) []*Scope {
	currentFirstFlag := c.anal.isFirst
	for i := range rs {
		c.anal.isFirst = currentFirstFlag
		left := c.newMergeScope(dupScopeList(ss))

		c.anal.isFirst = currentFirstFlag
		right := c.newMergeScope(dupScopeList(children))

		rs[i].PreScopes = []*Scope{left, right}
		left.appendInstruction(vm.Instruction{
			Op: vm.Connector,
			Arg: &connector.Argument{
				Reg: rs[i].Proc.Reg.MergeReceivers[0],
			},
		})
		right.appendInstruction(vm.Instruction{
			Op: vm.Connector,
			Arg: &connector.Argument{
				Reg: rs[i].Proc.Reg.MergeReceivers[1],
			},
		})
		left.IsEnd = true
		right.IsEnd = true
	}
	return rs
}
*/

//func (c *Compile) newJoinScopeList(ss []*Scope, children []*Scope) []*Scope {
//rs := make([]*Scope, len(ss))
//// join's input will record in the left/right scope when JoinRun
//// so set it to false here.
//c.anal.isFirst = false
//for i := range ss {
//if ss[i].IsEnd {
//rs[i] = ss[i]
//continue
//}
//chp := c.newMergeScope(dupScopeList(children))
//rs[i] = new(Scope)
//rs[i].Magic = Remote
//rs[i].IsJoin = true
//rs[i].NodeInfo = ss[i].NodeInfo
//rs[i].PreScopes = []*Scope{ss[i], chp}
//rs[i].Proc = process.NewWithAnalyze(c.proc, c.ctx, 2, c.anal.Nodes())
//ss[i].appendInstruction(vm.Instruction{
//Op: vm.Connector,
//Arg: &connector.Argument{
//Reg: rs[i].Proc.Reg.MergeReceivers[0],
//},
//})
//chp.appendInstruction(vm.Instruction{
//Op: vm.Connector,
//Arg: &connector.Argument{
//Reg: rs[i].Proc.Reg.MergeReceivers[1],
//},
//})
//chp.IsEnd = true
//}
//return rs
//}

func (c *Compile) newBroadcastJoinScopeList(ss []*Scope, children []*Scope) []*Scope {
	length := len(ss)
	rs := make([]*Scope, length)
	idx := 0
	for i := range ss {
		if ss[i].IsEnd {
			rs[i] = ss[i]
			continue
		}
		rs[i] = new(Scope)
		rs[i].Magic = Remote
		rs[i].IsJoin = true
		rs[i].NodeInfo = ss[i].NodeInfo
		if isSameCN(rs[i].NodeInfo.Addr, c.addr) {
			idx = i
		}
		rs[i].PreScopes = []*Scope{ss[i]}
		rs[i].Proc = process.NewWithAnalyze(c.proc, c.ctx, 2, c.anal.Nodes())
		ss[i].appendInstruction(vm.Instruction{
			Op: vm.Connector,
			Arg: &connector.Argument{
				Reg: rs[i].Proc.Reg.MergeReceivers[0],
			},
		})
	}

	mergeChildren := c.newMergeScope(children)
	mergeChildren.appendInstruction(vm.Instruction{
		Op:  vm.Dispatch,
		Arg: constructBroadcastDispatch(1, rs, c.addr),
	})
	mergeChildren.IsEnd = true
	rs[idx].PreScopes = append(rs[idx].PreScopes, mergeChildren)

	return rs
}

func (c *Compile) newLeftScope(s *Scope, ss []*Scope) *Scope {
	rs := &Scope{
		Magic: Merge,
	}
	rs.appendInstruction(vm.Instruction{
		Op:      vm.Merge,
		Idx:     s.Instructions[0].Idx,
		IsFirst: true,
		Arg:     &merge.Argument{},
	})
	rs.appendInstruction(vm.Instruction{
		Op:  vm.Dispatch,
		Arg: constructDispatchLocal(false, extraRegisters(ss, 0)),
	})
	rs.IsEnd = true
	rs.Proc = process.NewWithAnalyze(s.Proc, c.ctx, 1, c.anal.Nodes())
	rs.Proc.Reg.MergeReceivers[0] = s.Proc.Reg.MergeReceivers[0]

	for i := range s.RemoteReceivRegInfos {
		op := &s.RemoteReceivRegInfos[i]
		if op.Idx == 0 {
			rs.RemoteReceivRegInfos = append(rs.RemoteReceivRegInfos, RemoteReceivRegInfo{
				Idx:      0,
				Uuid:     op.Uuid,
				FromAddr: op.FromAddr,
			})
			s.RemoteReceivRegInfos = append(s.RemoteReceivRegInfos[:i], s.RemoteReceivRegInfos[i+1:]...)
			break
		}
	}
	return rs
}

func (c *Compile) newRightScope(s *Scope, ss []*Scope) *Scope {
	rs := &Scope{
		Magic: Merge,
	}
	rs.appendInstruction(vm.Instruction{
		Op:      vm.HashBuild,
		Idx:     s.Instructions[0].Idx,
		IsFirst: true,
		Arg:     constructHashBuild(s.Instructions[0], c.proc),
	})
	rs.appendInstruction(vm.Instruction{
		Op:  vm.Dispatch,
		Arg: constructDispatchLocal(true, extraRegisters(ss, 1)),
	})
	rs.IsEnd = true
	rs.Proc = process.NewWithAnalyze(s.Proc, c.ctx, 1, c.anal.Nodes())
	rs.Proc.Reg.MergeReceivers[0] = s.Proc.Reg.MergeReceivers[1]

	for i := range s.RemoteReceivRegInfos {
		op := &s.RemoteReceivRegInfos[i]
		if op.Idx == 1 {
			rs.RemoteReceivRegInfos = append(rs.RemoteReceivRegInfos, RemoteReceivRegInfo{
				Idx:      0,
				Uuid:     op.Uuid,
				FromAddr: op.FromAddr,
			})
			s.RemoteReceivRegInfos = append(s.RemoteReceivRegInfos[:i], s.RemoteReceivRegInfos[i+1:]...)
		}
	}

	return rs
}

// Number of cpu's available on the current machine
func (c *Compile) NumCPU() int {
	return runtime.NumCPU()
}

func (c *Compile) generateCPUNumber(cpunum, blocks int) int {
	if blocks < cpunum {
		if blocks <= 0 {
			return 1
		}
		return blocks
	}
	if cpunum <= 0 {
		return 1
	}
	return cpunum
}

func (c *Compile) initAnalyze(qry *plan.Query) {
	anals := make([]*process.AnalyzeInfo, len(qry.Nodes))
	for i := range anals {
		anals[i] = new(process.AnalyzeInfo)
	}
	c.anal = &anaylze{
		qry:       qry,
		analInfos: anals,
		curr:      int(qry.Steps[0]),
	}
	c.proc.AnalInfos = c.anal.analInfos
}

func (c *Compile) fillAnalyzeInfo() {
	// record the number of s3 requests
	c.anal.analInfos[c.anal.curr].S3IOInputCount += c.s3CounterSet.FileService.S3.Put.Load()
	c.anal.analInfos[c.anal.curr].S3IOInputCount += c.s3CounterSet.FileService.S3.List.Load()
	c.anal.analInfos[c.anal.curr].S3IOOutputCount += c.s3CounterSet.FileService.S3.Head.Load()
	c.anal.analInfos[c.anal.curr].S3IOOutputCount += c.s3CounterSet.FileService.S3.Get.Load()
	c.anal.analInfos[c.anal.curr].S3IOOutputCount += c.s3CounterSet.FileService.S3.Delete.Load()
	c.anal.analInfos[c.anal.curr].S3IOOutputCount += c.s3CounterSet.FileService.S3.DeleteMulti.Load()
	for i, anal := range c.anal.analInfos {
		if c.anal.qry.Nodes[i].AnalyzeInfo == nil {
			c.anal.qry.Nodes[i].AnalyzeInfo = new(plan.AnalyzeInfo)
		}
		c.anal.qry.Nodes[i].AnalyzeInfo.InputRows = atomic.LoadInt64(&anal.InputRows)
		c.anal.qry.Nodes[i].AnalyzeInfo.OutputRows = atomic.LoadInt64(&anal.OutputRows)
		c.anal.qry.Nodes[i].AnalyzeInfo.InputSize = atomic.LoadInt64(&anal.InputSize)
		c.anal.qry.Nodes[i].AnalyzeInfo.OutputSize = atomic.LoadInt64(&anal.OutputSize)
		c.anal.qry.Nodes[i].AnalyzeInfo.TimeConsumed = atomic.LoadInt64(&anal.TimeConsumed)
		c.anal.qry.Nodes[i].AnalyzeInfo.MemorySize = atomic.LoadInt64(&anal.MemorySize)
		c.anal.qry.Nodes[i].AnalyzeInfo.WaitTimeConsumed = atomic.LoadInt64(&anal.WaitTimeConsumed)
		c.anal.qry.Nodes[i].AnalyzeInfo.DiskIO = atomic.LoadInt64(&anal.DiskIO)
		c.anal.qry.Nodes[i].AnalyzeInfo.S3IOByte = atomic.LoadInt64(&anal.S3IOByte)
		c.anal.qry.Nodes[i].AnalyzeInfo.S3IOInputCount = atomic.LoadInt64(&anal.S3IOInputCount)
		c.anal.qry.Nodes[i].AnalyzeInfo.S3IOOutputCount = atomic.LoadInt64(&anal.S3IOOutputCount)
		c.anal.qry.Nodes[i].AnalyzeInfo.NetworkIO = atomic.LoadInt64(&anal.NetworkIO)
		c.anal.qry.Nodes[i].AnalyzeInfo.ScanTime = atomic.LoadInt64(&anal.ScanTime)
		c.anal.qry.Nodes[i].AnalyzeInfo.InsertTime = atomic.LoadInt64(&anal.InsertTime)
	}
}

func (c *Compile) generateNodes(n *plan.Node) (engine.Nodes, error) {
	var err error
	var db engine.Database
	var rel engine.Relation
	var ranges [][]byte
	var nodes engine.Nodes

	ctx := c.ctx
	if util.TableIsClusterTable(n.TableDef.GetTableType()) {
		ctx = context.WithValue(ctx, defines.TenantIDKey{}, catalog.System_Account)
	}
	if n.ObjRef.PubAccountId != -1 {
		ctx = context.WithValue(ctx, defines.TenantIDKey{}, uint32(n.ObjRef.PubAccountId))
	}
	db, err = c.e.Database(ctx, n.ObjRef.SchemaName, c.proc.TxnOperator)
	if err != nil {
		return nil, err
	}
	rel, err = db.Relation(ctx, n.TableDef.Name)
	if err != nil {
		var e error // avoid contamination of error messages
		db, e = c.e.Database(ctx, defines.TEMPORARY_DBNAME, c.proc.TxnOperator)
		if e != nil {
			return nil, err
		}

		// if temporary table, just scan at local cn.
		rel, e = db.Relation(ctx, engine.GetTempTableName(n.ObjRef.SchemaName, n.TableDef.Name))
		if e != nil {
			return nil, err
		}
		c.cnList = engine.Nodes{
			engine.Node{
				Addr: c.addr,
				Rel:  rel,
				Mcpu: 1,
			},
		}
	}

	expr, _ := plan2.HandleFiltersForZM(n.FilterList, c.proc)
	ranges, err = rel.Ranges(ctx, expr)
	if err != nil {
		return nil, err
	}

	// some log for finding a bug.
	tblId := rel.GetTableID(ctx)
	expectedLen := len(ranges)
	logutil.Infof("cn generateNodes, tbl %d ranges is %d", tblId, expectedLen)

	// If ranges == 0, it's temporary table ?
	// XXX the code is too confused. should be removed once we remove the memory-engine.
	if len(ranges) == 0 {
		logutil.Errorf("rel.Ranges return 0, rel is %v", rel)
		nodes = make(engine.Nodes, len(c.cnList))
		for i, node := range c.cnList {
			nodes[i] = engine.Node{
				Rel:  rel,
				Id:   node.Id,
				Addr: node.Addr,
				Mcpu: c.generateCPUNumber(node.Mcpu, int(n.Stats.BlockNum)),
			}
		}
		return nodes, nil
	}

	// In fact, the first element of Ranges is always a memory table.
	if engine.IsMemtable(ranges[0]) {
		if c.info.Typ == plan2.ExecTypeTP {
			nodes = append(nodes, engine.Node{
				Addr: c.addr,
				Rel:  rel,
				Mcpu: 1,
			})
		} else {
			nodes = append(nodes, engine.Node{
				Addr: c.addr,
				Rel:  rel,
				Mcpu: c.generateCPUNumber(runtime.NumCPU(), int(n.Stats.BlockNum)),
			})
		}
		nodes[0].Data = append(nodes[0].Data, ranges[:1]...)
		ranges = ranges[1:]
	}

	// 1. If the length of cn list is 1, query is small or just one cn now.
	// 2. If the length of ranges is 0 now, the table has only memory table blocks.
	// Both these queries only needs to be executed on the current cn.
	if len(ranges) == 0 {
		return nodes, nil
	}
	if len(c.cnList) == 1 {
		if len(nodes) == 0 {
			nodes = append(nodes, engine.Node{
				Addr: c.addr,
				Rel:  rel,
				Mcpu: c.generateCPUNumber(runtime.NumCPU(), int(n.Stats.BlockNum)),
			})
		}
		nodes[0].Data = append(nodes[0].Data, ranges...)
		return nodes, nil
	}

	// determines which blocks should be read by each cn node.
	step := (len(ranges) + len(c.cnList) - 1) / len(c.cnList)
	for i := 0; i < len(ranges); i += step {
		j := i / step
		if i+step >= len(ranges) {
			if isSameCN(c.cnList[j].Addr, c.addr) {
				if len(nodes) == 0 {
					nodes = append(nodes, engine.Node{
						Addr: c.addr,
						Rel:  rel,
						Mcpu: c.generateCPUNumber(runtime.NumCPU(), int(n.Stats.BlockNum)),
					})
				}
				nodes[0].Data = append(nodes[0].Data, ranges[i:]...)
			} else {
				nodes = append(nodes, engine.Node{
					Rel:  rel,
					Id:   c.cnList[j].Id,
					Addr: c.cnList[j].Addr,
					Mcpu: c.generateCPUNumber(c.cnList[j].Mcpu, int(n.Stats.BlockNum)),
					Data: ranges[i:],
				})
			}
		} else {
			if isSameCN(c.cnList[j].Addr, c.addr) {
				if len(nodes) == 0 {
					nodes = append(nodes, engine.Node{
						Rel:  rel,
						Addr: c.addr,
						Mcpu: c.generateCPUNumber(runtime.NumCPU(), int(n.Stats.BlockNum)),
					})
				}

				nodes[0].Data = append(nodes[0].Data, ranges[i:i+step]...)
			} else {
				nodes = append(nodes, engine.Node{
					Rel:  rel,
					Id:   c.cnList[j].Id,
					Addr: c.cnList[j].Addr,
					Mcpu: c.generateCPUNumber(c.cnList[j].Mcpu, int(n.Stats.BlockNum)),
					Data: ranges[i : i+step],
				})
			}
		}
	}
	return nodes, nil
}

func (anal *anaylze) Nodes() []*process.AnalyzeInfo {
	return anal.analInfos
}

func validScopeCount(ss []*Scope) int {
	var cnt int

	for _, s := range ss {
		if s.IsEnd {
			continue
		}
		cnt++
	}
	return cnt
}

func extraRegisters(ss []*Scope, i int) []*process.WaitRegister {
	regs := make([]*process.WaitRegister, 0, len(ss))
	for _, s := range ss {
		if s.IsEnd {
			continue
		}
		regs = append(regs, s.Proc.Reg.MergeReceivers[i])
	}
	return regs
}

func dupType(typ *plan.Type) types.Type {
	return types.New(types.T(typ.Id), typ.Width, typ.Scale)
}

// Update the specific scopes's instruction to true
// then update the current idx
func (c *Compile) SetAnalyzeCurrent(updateScopes []*Scope, nextId int) {
	if updateScopes != nil {
		updateScopesLastFlag(updateScopes)
	}

	c.anal.curr = nextId
	c.anal.isFirst = true
}

func updateScopesLastFlag(updateScopes []*Scope) {
	for _, s := range updateScopes {
		last := len(s.Instructions) - 1
		s.Instructions[last].IsLast = true
	}
}

func isSameCN(addr string, currentCNAddr string) bool {
	// just a defensive judgment. In fact, we shouldn't have received such data.
	parts1 := strings.Split(addr, ":")
	if len(parts1) != 2 {
		logutil.Warnf("compileScope received a malformed cn address '%s', expected 'ip:port'", addr)
		return true
	}
	parts2 := strings.Split(currentCNAddr, ":")
	if len(parts2) != 2 {
		logutil.Warnf("compileScope received a malformed current-cn address '%s', expected 'ip:port'", currentCNAddr)
		return true
	}
	return parts1[0] == parts2[0]
}

func rowsetDataToVector(ctx context.Context, proc *process.Process, exprs []*plan.Expr) (*vector.Vector, error) {
	rowCount := len(exprs)
	if rowCount == 0 {
		return nil, moerr.NewInternalError(ctx, "rowsetData do not have rows")
	}
	var typ types.Type
	var vec *vector.Vector
	for _, e := range exprs {
		if e.Typ.Id != int32(types.T_any) {
			typ = plan2.MakeTypeByPlan2Type(e.Typ)
			vec = vector.NewVec(typ)
			break
		}
	}
	if vec == nil {
		typ = types.T_int32.ToType()
		vec = vector.NewVec(typ)
	}
	bat := batch.NewWithSize(0)
	bat.Zs = []int64{1}
	defer bat.Clean(proc.Mp())

	for _, e := range exprs {
		tmp, err := colexec.EvalExpr(bat, proc, e)
		if err != nil {
			return nil, err
		}
		if tmp.IsConstNull() {
			vector.AppendFixed(vec, 0, true, proc.Mp())
			continue
		}
		switch typ.Oid {
		case types.T_bool:
			vector.AppendFixed(vec, vector.MustFixedCol[bool](tmp)[0], false, proc.Mp())
		case types.T_int8:
			vector.AppendFixed(vec, vector.MustFixedCol[int8](tmp)[0], false, proc.Mp())
		case types.T_int16:
			vector.AppendFixed(vec, vector.MustFixedCol[int16](tmp)[0], false, proc.Mp())
		case types.T_int32:
			vector.AppendFixed(vec, vector.MustFixedCol[int32](tmp)[0], false, proc.Mp())
		case types.T_int64:
			vector.AppendFixed(vec, vector.MustFixedCol[int64](tmp)[0], false, proc.Mp())
		case types.T_uint8:
			vector.AppendFixed(vec, vector.MustFixedCol[uint8](tmp)[0], false, proc.Mp())
		case types.T_uint16:
			vector.AppendFixed(vec, vector.MustFixedCol[uint16](tmp)[0], false, proc.Mp())
		case types.T_uint32:
			vector.AppendFixed(vec, vector.MustFixedCol[uint32](tmp)[0], false, proc.Mp())
		case types.T_uint64:
			vector.AppendFixed(vec, vector.MustFixedCol[uint64](tmp)[0], false, proc.Mp())
		case types.T_float32:
			vector.AppendFixed(vec, vector.MustFixedCol[float32](tmp)[0], false, proc.Mp())
		case types.T_float64:
			vector.AppendFixed(vec, vector.MustFixedCol[float64](tmp)[0], false, proc.Mp())
		case types.T_char, types.T_varchar, types.T_binary, types.T_varbinary, types.T_json, types.T_blob, types.T_text:
			vector.AppendBytes(vec, tmp.GetBytesAt(0), false, proc.Mp())
		case types.T_date:
			vector.AppendFixed(vec, vector.MustFixedCol[types.Date](tmp)[0], false, proc.Mp())
		case types.T_datetime:
			vector.AppendFixed(vec, vector.MustFixedCol[types.Datetime](tmp)[0], false, proc.Mp())
		case types.T_time:
			vector.AppendFixed(vec, vector.MustFixedCol[types.Time](tmp)[0], false, proc.Mp())
		case types.T_timestamp:
			vector.AppendFixed(vec, vector.MustFixedCol[types.Timestamp](tmp)[0], false, proc.Mp())
		case types.T_decimal64:
			vector.AppendFixed(vec, vector.MustFixedCol[types.Decimal64](tmp)[0], false, proc.Mp())
		case types.T_decimal128:
			vector.AppendFixed(vec, vector.MustFixedCol[types.Decimal128](tmp)[0], false, proc.Mp())
		case types.T_uuid:
			vector.AppendFixed(vec, vector.MustFixedCol[types.Uuid](tmp)[0], false, proc.Mp())
		default:
			return nil, moerr.NewNYI(ctx, fmt.Sprintf("expression %v can not eval to constant and append to rowsetData", e))
		}
	}
	return vec, nil
}<|MERGE_RESOLUTION|>--- conflicted
+++ resolved
@@ -23,15 +23,6 @@
 	"sync"
 	"sync/atomic"
 
-<<<<<<< HEAD
-	"github.com/matrixorigin/matrixone/pkg/perfcounter"
-
-	"github.com/matrixorigin/matrixone/pkg/logutil"
-
-	"github.com/matrixorigin/matrixone/pkg/sql/colexec/preinsert"
-
-=======
->>>>>>> 2549b3f7
 	"github.com/matrixorigin/matrixone/pkg/catalog"
 	"github.com/matrixorigin/matrixone/pkg/common/moerr"
 	"github.com/matrixorigin/matrixone/pkg/common/mpool"
@@ -157,16 +148,8 @@
 	if s == nil {
 		return nil
 	}
-<<<<<<< HEAD
-	defer func() {
-		// free pipeline
-		c.scope = nil
-	}()
-	switch c.scope.Magic {
-=======
 
 	switch s.Magic {
->>>>>>> 2549b3f7
 	case Normal:
 		defer c.fillAnalyzeInfo()
 		return s.Run(c)
