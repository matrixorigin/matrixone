--- conflicted
+++ resolved
@@ -25,11 +25,7 @@
 	"sync/atomic"
 
 	"github.com/matrixorigin/matrixone/pkg/common/moerr"
-<<<<<<< HEAD
-	"github.com/matrixorigin/matrixone/pkg/defines"
-=======
 	"github.com/matrixorigin/matrixone/pkg/common/mpool"
->>>>>>> d20b4740
 	"github.com/matrixorigin/matrixone/pkg/sql/colexec"
 	"github.com/matrixorigin/matrixone/pkg/sql/parsers/tree"
 
@@ -683,23 +679,15 @@
 	}
 	{
 		var cols []*plan.ColDef
-<<<<<<< HEAD
-		db, err = c.e.Database(c.ctx, n.ObjRef.SchemaName, c.proc.TxnOperator)
-		if err != nil {
-			panic(err)
-		}
-		rel, err = db.Relation(c.ctx, n.TableDef.Name)
-=======
 		ctx := c.ctx
 		if util.TableIsClusterTable(n.TableDef.GetTableType()) {
 			ctx = context.WithValue(ctx, defines.TenantIDKey{}, catalog.System_Account)
 		}
-		db, err := c.e.Database(ctx, n.ObjRef.SchemaName, c.proc.TxnOperator)
+		db, err = c.e.Database(ctx, n.ObjRef.SchemaName, c.proc.TxnOperator)
 		if err != nil {
 			panic(err)
 		}
-		rel, err := db.Relation(ctx, n.TableDef.Name)
->>>>>>> d20b4740
+		rel, err = db.Relation(ctx, n.TableDef.Name)
 		if err != nil {
 			var e error // avoid contamination of error messages
 			db, e = c.e.Database(c.ctx, defines.TEMPORARY_DBNAME, c.proc.TxnOperator)
@@ -1331,19 +1319,11 @@
 		ctx = context.WithValue(ctx, defines.TenantIDKey{}, catalog.System_Account)
 	}
 
-<<<<<<< HEAD
 	db, err = c.e.Database(c.ctx, n.ObjRef.SchemaName, c.proc.TxnOperator)
 	if err != nil {
 		return nil, err
 	}
 	rel, err = db.Relation(c.ctx, n.TableDef.Name)
-=======
-	db, err := c.e.Database(ctx, n.ObjRef.SchemaName, c.proc.TxnOperator)
-	if err != nil {
-		return nil, err
-	}
-	rel, err := db.Relation(ctx, n.TableDef.Name)
->>>>>>> d20b4740
 	if err != nil {
 		var e error // avoid contamination of error messages
 		db, e = c.e.Database(c.ctx, defines.TEMPORARY_DBNAME, c.proc.TxnOperator)
