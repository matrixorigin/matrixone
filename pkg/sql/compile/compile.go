// Copyright 2021 Matrix Origin
//
// Licensed under the Apache License, Version 2.0 (the "License");
// you may not use this file except in compliance with the License.
// You may obtain a copy of the License at
//
//      http://www.apache.org/licenses/LICENSE-2.0
//
// Unless required by applicable law or agreed to in writing, software
// distributed under the License is distributed on an "AS IS" BASIS,
// WITHOUT WARRANTIES OR CONDITIONS OF ANY KIND, either express or implied.
// See the License for the specific language governing permissions and
// limitations under the License.

package compile

import (
	"context"
	"encoding/hex"
	"encoding/json"
	"fmt"
	"math"
	"net"
	"runtime"
	gotrace "runtime/trace"
	"sort"
	"strings"
	"sync"
	"sync/atomic"
	"time"

	"github.com/google/uuid"
	"github.com/matrixorigin/matrixone/pkg/catalog"
	"github.com/matrixorigin/matrixone/pkg/cnservice/cnclient"
	"github.com/matrixorigin/matrixone/pkg/common/moerr"
	"github.com/matrixorigin/matrixone/pkg/common/morpc"
	"github.com/matrixorigin/matrixone/pkg/common/mpool"
	moruntime "github.com/matrixorigin/matrixone/pkg/common/runtime"
	"github.com/matrixorigin/matrixone/pkg/container/batch"
	"github.com/matrixorigin/matrixone/pkg/container/types"
	"github.com/matrixorigin/matrixone/pkg/container/vector"
	"github.com/matrixorigin/matrixone/pkg/defines"
	"github.com/matrixorigin/matrixone/pkg/fileservice"
	"github.com/matrixorigin/matrixone/pkg/logutil"
	"github.com/matrixorigin/matrixone/pkg/objectio"
	"github.com/matrixorigin/matrixone/pkg/pb/pipeline"
	"github.com/matrixorigin/matrixone/pkg/pb/plan"
	"github.com/matrixorigin/matrixone/pkg/pb/timestamp"
	"github.com/matrixorigin/matrixone/pkg/perfcounter"
	"github.com/matrixorigin/matrixone/pkg/sql/colexec"
	"github.com/matrixorigin/matrixone/pkg/sql/colexec/connector"
	"github.com/matrixorigin/matrixone/pkg/sql/colexec/deletion"
	"github.com/matrixorigin/matrixone/pkg/sql/colexec/dispatch"
	"github.com/matrixorigin/matrixone/pkg/sql/colexec/external"
	"github.com/matrixorigin/matrixone/pkg/sql/colexec/insert"
	"github.com/matrixorigin/matrixone/pkg/sql/colexec/merge"
	"github.com/matrixorigin/matrixone/pkg/sql/colexec/mergeblock"
	"github.com/matrixorigin/matrixone/pkg/sql/colexec/mergecte"
	"github.com/matrixorigin/matrixone/pkg/sql/colexec/mergedelete"
	"github.com/matrixorigin/matrixone/pkg/sql/colexec/mergerecursive"
	"github.com/matrixorigin/matrixone/pkg/sql/colexec/output"
	"github.com/matrixorigin/matrixone/pkg/sql/parsers/tree"
	plan2 "github.com/matrixorigin/matrixone/pkg/sql/plan"
	"github.com/matrixorigin/matrixone/pkg/sql/util"
	mokafka "github.com/matrixorigin/matrixone/pkg/stream/adapter/kafka"
	util2 "github.com/matrixorigin/matrixone/pkg/util"
	"github.com/matrixorigin/matrixone/pkg/util/executor"
	"github.com/matrixorigin/matrixone/pkg/util/trace"
	"github.com/matrixorigin/matrixone/pkg/vm"
	"github.com/matrixorigin/matrixone/pkg/vm/engine"
	"github.com/matrixorigin/matrixone/pkg/vm/process"
	"github.com/panjf2000/ants/v2"
)

// Note: Now the cost going from stat is actually the number of rows, so we can only estimate a number for the size of each row.
// The current insertion of around 200,000 rows triggers cn to write s3 directly
const (
	DistributedThreshold              uint64 = 10 * mpool.MB
	SingleLineSizeEstimate            uint64 = 300 * mpool.B
	shuffleJoinMergeChannelBufferSize        = 4
	shuffleJoinProbeChannelBufferSize        = 16
)

var (
	ncpu = runtime.NumCPU()
)

var pool = sync.Pool{
	New: func() any {
		return new(Compile)
	},
}

var analPool = sync.Pool{
	New: func() any {
		return new(process.AnalyzeInfo)
	},
}

// New is used to new an object of compile
func New(addr, db string, sql string, tenant, uid string, ctx context.Context,
	e engine.Engine, proc *process.Process, stmt tree.Statement, isInternal bool, cnLabel map[string]string) *Compile {
	c := pool.Get().(*Compile)
	c.e = e
	c.db = db
	c.ctx = ctx
	c.tenant = tenant
	c.uid = uid
	c.sql = sql
	c.proc = proc
	c.stmt = stmt
	c.addr = addr
	c.nodeRegs = make(map[[2]int32]*process.WaitRegister)
	c.stepRegs = make(map[int32][][2]int32)
	c.isInternal = isInternal
	c.cnLabel = cnLabel
	c.runtimeFilterReceiverMap = make(map[int32]*runtimeFilterReceiver)
	return c
}

func putCompile(c *Compile) {
	if c == nil {
		return
	}
	if c.anal != nil {
		for i := range c.anal.analInfos {
			analPool.Put(c.anal.analInfos[i])
		}
		c.anal.analInfos = nil
	}

	c.proc.CleanValueScanBatchs()
	c.clear()
	pool.Put(c)
}

func (c *Compile) clear() {
	c.scope = c.scope[:0]
	c.pn = nil
	c.u = nil
	c.fill = nil
	c.affectRows.Store(0)
	c.addr = ""
	c.db = ""
	c.tenant = ""
	c.uid = ""
	c.sql = ""
	c.anal = nil
	c.e = nil
	c.ctx = nil
	c.proc = nil
	c.cnList = nil
	c.stmt = nil
	for k := range c.nodeRegs {
		delete(c.nodeRegs, k)
	}
	for k := range c.stepRegs {
		delete(c.stepRegs, k)
	}
	for k := range c.runtimeFilterReceiverMap {
		delete(c.runtimeFilterReceiverMap, k)
	}
	c.isInternal = false
	for k := range c.cnLabel {
		delete(c.cnLabel, k)
	}
	c.counterSet = perfcounter.CounterSet{}
}

// helper function to judge if init temporary engine is needed
func (c *Compile) NeedInitTempEngine(InitTempEngine bool) bool {
	if InitTempEngine {
		return false
	}
	for _, s := range c.scope {
		ddl := s.Plan.GetDdl()
		if ddl == nil {
			continue
		}
		if qry := ddl.GetCreateTable(); qry != nil && qry.Temporary {
			if c.e.(*engine.EntireEngine).TempEngine == nil {
				return true
			}
		}
	}
	return false
}

func (c *Compile) SetTempEngine(ctx context.Context, te engine.Engine) {
	e := c.e.(*engine.EntireEngine)
	e.TempEngine = te
	c.ctx = ctx
}

// Compile is the entrance of the compute-execute-layer.
// It generates a scope (logic pipeline) for a query plan.
func (c *Compile) Compile(ctx context.Context, pn *plan.Plan, u any, fill func(any, *batch.Batch) error) (err error) {
	_, task := gotrace.NewTask(context.TODO(), "pipeline.Compile")
	defer task.End()
	defer func() {
		if e := recover(); e != nil {
			err = moerr.ConvertPanicError(ctx, e)
		}
	}()

	// with values
	c.proc.Ctx = perfcounter.WithCounterSet(c.proc.Ctx, &c.counterSet)
	c.ctx = c.proc.Ctx

	// session info and callback function to write back query result.
	// XXX u is really a bad name, I'm not sure if `session` or `user` will be more suitable.
	c.u = u
	c.fill = fill

	c.pn = pn
	// get execute related information
	// about ap or tp, what and how many compute resource we can use.
	c.info = plan2.GetExecTypeFromPlan(pn)
	if pn.IsPrepare {
		c.info.Typ = plan2.ExecTypeTP
	}

	// Compile may exec some function that need engine.Engine.
	c.proc.Ctx = context.WithValue(c.proc.Ctx, defines.EngineKey{}, c.e)
	// generate logic pipeline for query.
	c.scope, err = c.compileScope(ctx, pn)

	if err != nil {
		return err
	}
	for _, s := range c.scope {
		if len(s.NodeInfo.Addr) == 0 {
			s.NodeInfo.Addr = c.addr
		}
	}
	return nil
}

func (c *Compile) addAffectedRows(n uint64) {
	c.affectRows.Add(n)
}

func (c *Compile) setAffectedRows(n uint64) {
	c.affectRows.Store(n)
}

func (c *Compile) getAffectedRows() uint64 {
	affectRows := c.affectRows.Load()
	return affectRows
}

func (c *Compile) run(s *Scope) error {
	if s == nil {
		return nil
	}

	//fmt.Println(DebugShowScopes([]*Scope{s}))

	switch s.Magic {
	case Normal:
		defer c.fillAnalyzeInfo()
		err := s.Run(c)
		if err != nil {
			return err
		}

		c.addAffectedRows(s.affectedRows())
		return nil
	case Merge, MergeInsert:
		defer c.fillAnalyzeInfo()
		err := s.MergeRun(c)
		if err != nil {
			return err
		}

		c.addAffectedRows(s.affectedRows())
		return nil
	case MergeDelete:
		defer c.fillAnalyzeInfo()
		err := s.MergeRun(c)
		if err != nil {
			return err
		}
		c.setAffectedRows(s.Instructions[len(s.Instructions)-1].Arg.(*mergedelete.Argument).AffectedRows)
		return nil
	case Remote:
		defer c.fillAnalyzeInfo()
		return s.RemoteRun(c)
	case CreateDatabase:
		err := s.CreateDatabase(c)
		if err != nil {
			return err
		}
		c.setAffectedRows(1)
		return nil
	case DropDatabase:
		err := s.DropDatabase(c)
		if err != nil {
			return err
		}
		c.setAffectedRows(1)
		return nil
	case CreateTable:
		qry := s.Plan.GetDdl().GetCreateTable()
		if qry.Temporary {
			return s.CreateTempTable(c)
		} else {
			return s.CreateTable(c)
		}
	case AlterView:
		return s.AlterView(c)
	case AlterTable:
		return s.AlterTable(c)
	case DropTable:
		return s.DropTable(c)
	case DropSequence:
		return s.DropSequence(c)
	case CreateSequence:
		return s.CreateSequence(c)
	case CreateIndex:
		return s.CreateIndex(c)
	case DropIndex:
		return s.DropIndex(c)
	case TruncateTable:
		return s.TruncateTable(c)
	case Deletion:
		defer c.fillAnalyzeInfo()
		affectedRows, err := s.Delete(c)
		if err != nil {
			return err
		}
		c.setAffectedRows(affectedRows)
		return nil
	case Insert:
		defer c.fillAnalyzeInfo()
		affectedRows, err := s.Insert(c)
		if err != nil {
			return err
		}
		c.setAffectedRows(affectedRows)
		return nil
	case Replace:
		return s.replace(c)
	}
	return nil
}

// Run is an important function of the compute-layer, it executes a single sql according to its scope
func (c *Compile) Run(_ uint64) (*util2.RunResult, error) {
	var cc *Compile
	_, task := gotrace.NewTask(context.TODO(), "pipeline.Run")
	defer task.End()
	defer func() {
		putCompile(c)
		putCompile(cc)
	}()
	result := &util2.RunResult{
		AffectRows: 0,
	}
	if c.proc.TxnOperator != nil {
		c.proc.TxnOperator.GetWorkspace().IncrSQLCount()
		c.proc.TxnOperator.ResetRetry(false)
	}
	if err := c.runOnce(); err != nil {
		c.fatalLog(0, err)

		//  if the error is ErrTxnNeedRetry and the transaction is RC isolation, we need to retry the statement
		if (moerr.IsMoErrCode(err, moerr.ErrTxnNeedRetry) ||
			moerr.IsMoErrCode(err, moerr.ErrTxnNeedRetryWithDefChanged)) &&
			c.proc.TxnOperator.Txn().IsRCIsolation() {
			c.proc.TxnOperator.ResetRetry(true)
			c.proc.TxnOperator.GetWorkspace().IncrSQLCount()

			// clear the workspace of the failed statement
			if e := c.proc.TxnOperator.GetWorkspace().RollbackLastStatement(c.ctx); e != nil {
				return nil, e
			}
			//  increase the statement id
			if e := c.proc.TxnOperator.GetWorkspace().IncrStatementID(c.ctx, false); e != nil {
				return nil, e
			}

			// FIXME: the current retry method is quite bad, the overhead is relatively large, and needs to be
			// improved to refresh expression in the future.
			cc = New(
				c.addr,
				c.db,
				c.sql,
				c.tenant,
				c.uid,
				c.proc.Ctx,
				c.e,
				c.proc,
				c.stmt,
				c.isInternal,
				c.cnLabel)
			if moerr.IsMoErrCode(err, moerr.ErrTxnNeedRetryWithDefChanged) {
				pn, err := c.buildPlanFunc()
				if err != nil {
					return nil, err
				}
				c.pn = pn
			}
			if err := cc.Compile(c.proc.Ctx, c.pn, c.u, c.fill); err != nil {
				c.fatalLog(1, err)
				return nil, err
			}
			if err := cc.runOnce(); err != nil {
				c.fatalLog(1, err)
				return nil, err
			}
			// set affectedRows to old compile to return
			c.setAffectedRows(cc.getAffectedRows())
			result.AffectRows = cc.getAffectedRows()
			return result, c.proc.TxnOperator.GetWorkspace().Adjust()
		}
		return nil, err
	}

	result.AffectRows = c.getAffectedRows()
	if c.proc.TxnOperator != nil {
		return result, c.proc.TxnOperator.GetWorkspace().Adjust()
	}
	return result, nil
}

// run once
func (c *Compile) runOnce() error {
	var wg sync.WaitGroup
	errC := make(chan error, len(c.scope))
	for _, s := range c.scope {
		s.SetContextRecursively(c.proc.Ctx)
	}
	for i := range c.scope {
		wg.Add(1)
		scope := c.scope[i]
		ants.Submit(func() {
			errC <- c.run(scope)
			wg.Done()
		})
	}
	wg.Wait()
	c.scope = nil
	close(errC)
	for e := range errC {
		if e != nil {
			return e
		}
	}
	return nil
}

func (c *Compile) compileScope(ctx context.Context, pn *plan.Plan) ([]*Scope, error) {
	switch qry := pn.Plan.(type) {
	case *plan.Plan_Query:
		switch qry.Query.StmtType {
		case plan.Query_REPLACE:
			return []*Scope{{
				Magic: Replace,
				Plan:  pn,
			}}, nil
		}
		scopes, err := c.compileQuery(ctx, qry.Query)
		if err != nil {
			return nil, err
		}
		for _, s := range scopes {
			s.Plan = pn
		}
		return scopes, nil
	case *plan.Plan_Ddl:
		switch qry.Ddl.DdlType {
		case plan.DataDefinition_CREATE_DATABASE:
			return []*Scope{{
				Magic: CreateDatabase,
				Plan:  pn,
			}}, nil
		case plan.DataDefinition_DROP_DATABASE:
			return []*Scope{{
				Magic: DropDatabase,
				Plan:  pn,
			}}, nil
		case plan.DataDefinition_CREATE_TABLE:
			return []*Scope{{
				Magic: CreateTable,
				Plan:  pn,
			}}, nil
		case plan.DataDefinition_ALTER_VIEW:
			return []*Scope{{
				Magic: AlterView,
				Plan:  pn,
			}}, nil
		case plan.DataDefinition_ALTER_TABLE:
			return []*Scope{{
				Magic: AlterTable,
				Plan:  pn,
			}}, nil
		case plan.DataDefinition_DROP_TABLE:
			return []*Scope{{
				Magic: DropTable,
				Plan:  pn,
			}}, nil
		case plan.DataDefinition_DROP_SEQUENCE:
			return []*Scope{{
				Magic: DropSequence,
				Plan:  pn,
			}}, nil
		case plan.DataDefinition_TRUNCATE_TABLE:
			return []*Scope{{
				Magic: TruncateTable,
				Plan:  pn,
			}}, nil
		case plan.DataDefinition_CREATE_SEQUENCE:
			return []*Scope{{
				Magic: CreateSequence,
				Plan:  pn,
			}}, nil
		case plan.DataDefinition_CREATE_INDEX:
			return []*Scope{{
				Magic: CreateIndex,
				Plan:  pn,
			}}, nil
		case plan.DataDefinition_DROP_INDEX:
			return []*Scope{{
				Magic: DropIndex,
				Plan:  pn,
			}}, nil
		case plan.DataDefinition_SHOW_DATABASES,
			plan.DataDefinition_SHOW_TABLES,
			plan.DataDefinition_SHOW_COLUMNS,
			plan.DataDefinition_SHOW_CREATETABLE:
			return c.compileQuery(ctx, pn.GetDdl().GetQuery())
			// 1、not supported: show arnings/errors/status/processlist
			// 2、show variables will not return query
			// 3、show create database/table need rewrite to create sql
		}
	}
	return nil, moerr.NewNYI(ctx, fmt.Sprintf("query '%s'", pn))
}

func (c *Compile) cnListStrategy() {
	if len(c.cnList) == 0 {
		c.cnList = append(c.cnList, engine.Node{
			Addr: c.addr,
			Mcpu: ncpu,
		})
	} else if len(c.cnList) > c.info.CnNumbers {
		c.cnList = c.cnList[:c.info.CnNumbers]
	}
}

// func (c *Compile) compileAttachedScope(ctx context.Context, attachedPlan *plan.Plan) ([]*Scope, error) {
// 	query := attachedPlan.Plan.(*plan.Plan_Query)
// 	attachedScope, err := c.compileQuery(ctx, query.Query)
// 	if err != nil {
// 		return nil, err
// 	}
// 	for _, s := range attachedScope {
// 		s.Plan = attachedPlan
// 	}
// 	return attachedScope, nil
// }

func isAvailable(client morpc.RPCClient, addr string) bool {
	_, _, err := net.SplitHostPort(addr)
	if err != nil {
		logutil.Warnf("compileScope received a malformed cn address '%s', expected 'ip:port'", addr)
		return false
	}
	logutil.Debugf("ping %s start", addr)
	ctx, cancel := context.WithTimeout(context.Background(), 500*time.Millisecond)
	defer cancel()
	err = client.Ping(ctx, addr)
	if err != nil {
		// ping failed
		logutil.Debugf("ping %s err %+v\n", addr, err)
		return false
	}
	return true
}

func (c *Compile) removeUnavailableCN() {
	client := cnclient.GetRPCClient()
	if client == nil {
		return
	}
	i := 0
	for _, cn := range c.cnList {
		if isSameCN(c.addr, cn.Addr) || isAvailable(client, cn.Addr) {
			c.cnList[i] = cn
			i++
		}
	}
	c.cnList = c.cnList[:i]
}

func (c *Compile) compileQuery(ctx context.Context, qry *plan.Query) ([]*Scope, error) {
	var err error
	c.cnList, err = c.e.Nodes(c.isInternal, c.tenant, c.uid, c.cnLabel)
	if err != nil {
		return nil, err
	}
	// sort by addr to get fixed order of CN list
	sort.Slice(c.cnList, func(i, j int) bool { return c.cnList[i].Addr < c.cnList[j].Addr })

	if c.info.Typ == plan2.ExecTypeAP {
		c.removeUnavailableCN()
	}

	c.info.CnNumbers = len(c.cnList)
	blkNum := 0
	cost := float64(0.0)
	for _, n := range qry.Nodes {
		if n.Stats == nil {
			continue
		}
		if n.NodeType == plan.Node_TABLE_SCAN {
			blkNum += int(n.Stats.BlockNum)
		}
		if n.NodeType == plan.Node_INSERT {
			cost += n.Stats.GetCost()
		}
	}
	switch qry.StmtType {
	case plan.Query_INSERT:
		if cost*float64(SingleLineSizeEstimate) > float64(DistributedThreshold) || qry.LoadTag || blkNum >= plan2.BlockNumForceOneCN {
			c.cnListStrategy()
		} else {
			c.cnList = engine.Nodes{engine.Node{
				Addr: c.addr,
				Mcpu: c.generateCPUNumber(ncpu, blkNum)},
			}
		}
		// insertNode := qry.Nodes[qry.Steps[0]]
		// nodeStats := qry.Nodes[insertNode.Children[0]].Stats
		// if nodeStats.GetCost()*float64(SingleLineSizeEstimate) > float64(DistributedThreshold) || qry.LoadTag || blkNum >= MinBlockNum {
		// 	if len(insertNode.InsertCtx.OnDuplicateIdx) > 0 {
		// 		c.cnList = engine.Nodes{
		// 			engine.Node{
		// 				Addr: c.addr,
		// 				Mcpu: c.generateCPUNumber(1, blkNum)},
		// 		}
		// 	} else {
		// 		c.cnListStrategy()
		// 	}
		// } else {
		// 	if len(insertNode.InsertCtx.OnDuplicateIdx) > 0 {
		// 		c.cnList = engine.Nodes{
		// 			engine.Node{
		// 				Addr: c.addr,
		// 				Mcpu: c.generateCPUNumber(1, blkNum)},
		// 		}
		// 	} else {
		// 		c.cnList = engine.Nodes{engine.Node{
		// 			Addr: c.addr,
		// 			Mcpu: c.generateCPUNumber(c.NumCPU(), blkNum)},
		// 		}
		// 	}
		// }
	default:
		if blkNum < plan2.BlockNumForceOneCN {
			c.cnList = engine.Nodes{engine.Node{
				Addr: c.addr,
				Mcpu: c.generateCPUNumber(ncpu, blkNum)},
			}
		} else {
			c.cnListStrategy()
		}
	}
	if c.info.Typ == plan2.ExecTypeTP && len(c.cnList) > 1 {
		c.cnList = engine.Nodes{engine.Node{
			Addr: c.addr,
			Mcpu: c.generateCPUNumber(ncpu, blkNum)},
		}
	}

	c.initAnalyze(qry)

	//deal with sink scan first.
	for i := len(qry.Steps) - 1; i >= 0; i-- {
		err := c.compileSinkScan(qry, qry.Steps[i])
		if err != nil {
			return nil, err
		}
	}

	steps := make([]*Scope, 0, len(qry.Steps))
	for i := len(qry.Steps) - 1; i >= 0; i-- {
		scopes, err := c.compilePlanScope(ctx, int32(i), qry.Steps[i], qry.Nodes)
		if err != nil {
			return nil, err
		}
		scope, err := c.compileApQuery(qry, scopes, qry.Steps[i])
		if err != nil {
			return nil, err
		}
		steps = append(steps, scope)
	}
	return steps, err
}

func (c *Compile) compileSinkScan(qry *plan.Query, nodeId int32) error {
	n := qry.Nodes[nodeId]
	for _, childId := range n.Children {
		err := c.compileSinkScan(qry, childId)
		if err != nil {
			return err
		}
	}

	if n.NodeType == plan.Node_SINK_SCAN || n.NodeType == plan.Node_RECURSIVE_SCAN || n.NodeType == plan.Node_RECURSIVE_CTE {
		for _, s := range n.SourceStep {
			var wr *process.WaitRegister
			if c.anal.qry.LoadTag {
				wr = &process.WaitRegister{
					Ctx: c.ctx,
					Ch:  make(chan *batch.Batch, ncpu),
				}
			} else {
				wr = &process.WaitRegister{
					Ctx: c.ctx,
					Ch:  make(chan *batch.Batch, 1),
				}

			}
			c.appendStepRegs(s, nodeId, wr)
		}
	}
	return nil
}

func (c *Compile) compileApQuery(qry *plan.Query, ss []*Scope, step int32) (*Scope, error) {
	if qry.Nodes[step].NodeType == plan.Node_SINK {
		return ss[0], nil
	}
	var rs *Scope
	switch qry.StmtType {
	case plan.Query_DELETE:
		return ss[0], nil
	case plan.Query_INSERT:
		return ss[0], nil
	case plan.Query_UPDATE:
		return ss[0], nil
	default:
		rs = c.newMergeScope(ss)
		updateScopesLastFlag([]*Scope{rs})
		c.setAnalyzeCurrent([]*Scope{rs}, c.anal.curr)
		rs.Instructions = append(rs.Instructions, vm.Instruction{
			Op: vm.Output,
			Arg: &output.Argument{
				Data: c.u,
				Func: c.fill,
			},
		})
	}
	return rs, nil
}

func constructValueScanBatch(ctx context.Context, proc *process.Process, node *plan.Node) (*batch.Batch, error) {
	var nodeId uuid.UUID
	var exprList []colexec.ExpressionExecutor

	if node == nil || node.TableDef == nil { // like : select 1, 2
		bat := batch.NewWithSize(1)
		bat.Vecs[0] = vector.NewConstNull(types.T_int64.ToType(), 1, proc.Mp())
		bat.SetRowCount(1)
		return bat, nil
	}
	// select * from (values row(1,1), row(2,2), row(3,3)) a;
	tableDef := node.TableDef
	colCount := len(tableDef.Cols)
	colsData := node.RowsetData.Cols
	copy(nodeId[:], node.Uuid)
	bat := proc.GetPrepareBatch()
	if bat == nil {
		bat = proc.GetValueScanBatch(nodeId)
		if bat == nil {
			return nil, moerr.NewInfo(ctx, fmt.Sprintf("constructValueScanBatch failed, node id: %s", nodeId.String()))
		}
	}
	params := proc.GetPrepareParams()
	if len(colsData) > 0 {
		exprs := proc.GetPrepareExprList()
		for i := 0; i < colCount; i++ {
			if exprs != nil {
				exprList = exprs.([][]colexec.ExpressionExecutor)[i]
			}
			if params != nil {
				vs := vector.MustFixedCol[types.Varlena](params)
				for _, row := range colsData[i].Data {
					if row.Pos >= 0 {
						isNull := params.GetNulls().Contains(uint64(row.Pos - 1))
						str := vs[row.Pos-1].GetString(params.GetArea())
						if err := util.SetBytesToAnyVector(ctx, str, int(row.RowPos), isNull, bat.Vecs[i],
							proc); err != nil {
							return nil, err
						}
					}
				}
			}
			if err := evalRowsetData(proc, colsData[i].Data, bat.Vecs[i], exprList); err != nil {
				bat.Clean(proc.Mp())
				return nil, err
			}
		}
	}
	return bat, nil
}

func (c *Compile) compilePlanScope(ctx context.Context, step int32, curNodeIdx int32, ns []*plan.Node) ([]*Scope, error) {
	n := ns[curNodeIdx]
	switch n.NodeType {
	case plan.Node_VALUE_SCAN:
		bat, err := constructValueScanBatch(ctx, c.proc, n)
		if err != nil {
			return nil, err
		}
		ds := &Scope{
			Magic:      Normal,
			DataSource: &Source{Bat: bat},
			NodeInfo:   engine.Node{Addr: c.addr, Mcpu: 1},
			Proc:       process.NewWithAnalyze(c.proc, c.ctx, 0, c.anal.Nodes()),
		}
		return c.compileSort(n, c.compileProjection(n, []*Scope{ds})), nil
	case plan.Node_EXTERNAL_SCAN:
		node := plan2.DeepCopyNode(n)
		ss, err := c.compileExternScan(ctx, node)
		if err != nil {
			return nil, err
		}
		return c.compileSort(n, c.compileProjection(n, c.compileRestrict(node, ss))), nil
	case plan.Node_TABLE_SCAN:
		ss, err := c.compileTableScan(n)
		if err != nil {
			return nil, err
		}

		// RelationName
		return c.compileSort(n, c.compileProjection(n, c.compileRestrict(n, ss))), nil
	case plan.Node_STREAM_SCAN:
		ss, err := c.compileStreamScan(ctx, n)
		if err != nil {
			return nil, err
		}

		return c.compileSort(n, c.compileProjection(n, c.compileRestrict(n, ss))), nil
	case plan.Node_FILTER, plan.Node_PROJECT, plan.Node_PRE_DELETE:
		curr := c.anal.curr
		c.setAnalyzeCurrent(nil, int(n.Children[0]))
		ss, err := c.compilePlanScope(ctx, step, n.Children[0], ns)
		if err != nil {
			return nil, err
		}
		c.setAnalyzeCurrent(ss, curr)
		return c.compileSort(n, c.compileProjection(n, c.compileRestrict(n, ss))), nil
	case plan.Node_AGG:
		curr := c.anal.curr
		c.setAnalyzeCurrent(nil, int(n.Children[0]))

		child := ns[n.Children[0]]
		if child.NodeType == plan.Node_TABLE_SCAN {
			child.AggList = n.AggList
		}

		ss, err := c.compilePlanScope(ctx, step, n.Children[0], ns)
		if err != nil {
			return nil, err
		}
		c.setAnalyzeCurrent(ss, curr)

		if n.Stats.HashmapStats != nil && n.Stats.HashmapStats.Shuffle {
			ss = c.compileShuffleGroup(n, ss, ns)
			return c.compileSort(n, ss), nil
		} else {
			ss = c.compileMergeGroup(n, ss, ns)
			return c.compileSort(n, c.compileProjection(n, c.compileRestrict(n, ss))), nil
		}
	case plan.Node_WINDOW:
		curr := c.anal.curr
		c.setAnalyzeCurrent(nil, int(n.Children[0]))
		ss, err := c.compilePlanScope(ctx, step, n.Children[0], ns)
		if err != nil {
			return nil, err
		}
		c.setAnalyzeCurrent(ss, curr)
		ss = c.compileWin(n, ss)
		return c.compileSort(n, c.compileProjection(n, c.compileRestrict(n, ss))), nil
	case plan.Node_JOIN:
		curr := c.anal.curr
		c.setAnalyzeCurrent(nil, int(n.Children[0]))
		left, err := c.compilePlanScope(ctx, step, n.Children[0], ns)
		if err != nil {
			return nil, err
		}
		c.setAnalyzeCurrent(left, int(n.Children[1]))
		right, err := c.compilePlanScope(ctx, step, n.Children[1], ns)
		if err != nil {
			return nil, err
		}
		c.setAnalyzeCurrent(right, curr)
		return c.compileSort(n, c.compileJoin(ctx, n, ns[n.Children[0]], ns[n.Children[1]], left, right)), nil
	case plan.Node_SORT:
		curr := c.anal.curr
		c.setAnalyzeCurrent(nil, int(n.Children[0]))
		ss, err := c.compilePlanScope(ctx, step, n.Children[0], ns)
		if err != nil {
			return nil, err
		}
		c.setAnalyzeCurrent(ss, curr)
		return c.compileProjection(n, c.compileRestrict(n, c.compileSort(n, ss))), nil
	case plan.Node_UNION:
		curr := c.anal.curr
		c.setAnalyzeCurrent(nil, int(n.Children[0]))
		left, err := c.compilePlanScope(ctx, step, n.Children[0], ns)
		if err != nil {
			return nil, err
		}
		c.setAnalyzeCurrent(left, int(n.Children[1]))
		right, err := c.compilePlanScope(ctx, step, n.Children[1], ns)
		if err != nil {
			return nil, err
		}
		c.setAnalyzeCurrent(right, curr)
		return c.compileSort(n, c.compileUnion(n, left, right)), nil
	case plan.Node_MINUS, plan.Node_INTERSECT, plan.Node_INTERSECT_ALL:
		curr := c.anal.curr
		c.setAnalyzeCurrent(nil, int(n.Children[0]))
		left, err := c.compilePlanScope(ctx, step, n.Children[0], ns)
		if err != nil {
			return nil, err
		}
		c.setAnalyzeCurrent(left, int(n.Children[1]))
		right, err := c.compilePlanScope(ctx, step, n.Children[1], ns)
		if err != nil {
			return nil, err
		}
		c.setAnalyzeCurrent(right, curr)
		return c.compileSort(n, c.compileMinusAndIntersect(n, left, right, n.NodeType)), nil
	case plan.Node_UNION_ALL:
		curr := c.anal.curr
		c.setAnalyzeCurrent(nil, int(n.Children[0]))
		left, err := c.compilePlanScope(ctx, step, n.Children[0], ns)
		if err != nil {
			return nil, err
		}
		c.setAnalyzeCurrent(left, int(n.Children[1]))
		right, err := c.compilePlanScope(ctx, step, n.Children[1], ns)
		if err != nil {
			return nil, err
		}
		c.setAnalyzeCurrent(right, curr)
		return c.compileSort(n, c.compileUnionAll(left, right)), nil
	case plan.Node_DELETE:
		curr := c.anal.curr
		c.setAnalyzeCurrent(nil, int(n.Children[0]))

		ss, err := c.compilePlanScope(ctx, step, n.Children[0], ns)
		if err != nil {
			return nil, err
		}

		n.NotCacheable = true
		nodeStats := ns[n.Children[0]].Stats

		arg, err := constructDeletion(n, c.e, c.proc)
		if err != nil {
			return nil, err
		}

		if nodeStats.GetCost()*float64(SingleLineSizeEstimate) >
			float64(DistributedThreshold) &&
			!arg.DeleteCtx.CanTruncate {
			logutil.Infof("delete of '%s' write s3\n", c.sql)
			rs := c.newDeleteMergeScope(arg, ss)
			rs.Instructions = append(rs.Instructions, vm.Instruction{
				Op: vm.MergeDelete,
				Arg: &mergedelete.Argument{
					DelSource:        arg.DeleteCtx.Source,
					PartitionSources: arg.DeleteCtx.PartitionSources,
				},
			})
			rs.Magic = MergeDelete
			ss = []*Scope{rs}
			return ss, nil
		}
		rs := c.newMergeScope(ss)
		// updateScopesLastFlag([]*Scope{rs})
		rs.Magic = Merge
		c.setAnalyzeCurrent([]*Scope{rs}, c.anal.curr)

		rs.Instructions = append(rs.Instructions, vm.Instruction{
			Op:  vm.Deletion,
			Arg: arg,
		})
		ss = []*Scope{rs}
		c.setAnalyzeCurrent(ss, curr)
		return ss, nil
	case plan.Node_ON_DUPLICATE_KEY:
		curr := c.anal.curr
		c.setAnalyzeCurrent(nil, int(n.Children[0]))
		ss, err := c.compilePlanScope(ctx, step, n.Children[0], ns)
		if err != nil {
			return nil, err
		}
		c.setAnalyzeCurrent(ss, curr)

		rs := c.newMergeScope(ss)
		rs.Instructions[0] = vm.Instruction{
			Op:  vm.OnDuplicateKey,
			Idx: c.anal.curr,
			Arg: constructOnduplicateKey(n, c.e),
		}
		return []*Scope{rs}, nil
	case plan.Node_PRE_INSERT_UK:
		curr := c.anal.curr
		ss, err := c.compilePlanScope(ctx, step, n.Children[0], ns)
		if err != nil {
			return nil, err
		}
		currentFirstFlag := c.anal.isFirst
		for i := range ss {
			preInsertUkArg, err := constructPreInsertUk(n, c.proc)
			if err != nil {
				return nil, err
			}
			ss[i].appendInstruction(vm.Instruction{
				Op:      vm.PreInsertUnique,
				Idx:     c.anal.curr,
				IsFirst: currentFirstFlag,
				Arg:     preInsertUkArg,
			})
		}
		c.setAnalyzeCurrent(ss, curr)
		return ss, nil
	case plan.Node_PRE_INSERT:
		curr := c.anal.curr
		ss, err := c.compilePlanScope(ctx, step, n.Children[0], ns)
		if err != nil {
			return nil, err
		}
		currentFirstFlag := c.anal.isFirst
		for i := range ss {
			preInsertArg, err := constructPreInsert(n, c.e, c.proc)
			if err != nil {
				return nil, err
			}
			ss[i].appendInstruction(vm.Instruction{
				Op:      vm.PreInsert,
				Idx:     c.anal.curr,
				IsFirst: currentFirstFlag,
				Arg:     preInsertArg,
			})
		}
		c.setAnalyzeCurrent(ss, curr)
		return ss, nil
	case plan.Node_INSERT:
		curr := c.anal.curr
		n.NotCacheable = true
		ss, err := c.compilePlanScope(ctx, step, n.Children[0], ns)
		if err != nil {
			return nil, err
		}

		currentFirstFlag := c.anal.isFirst
		toWriteS3 := n.Stats.GetCost()*float64(SingleLineSizeEstimate) >
			float64(DistributedThreshold) || c.anal.qry.LoadTag

		if toWriteS3 {
			logutil.Infof("insert of '%s' write s3\n", c.sql)
			if !haveSinkScanInPlan(ns, n.Children[0]) && len(ss) != 1 {
				insertArg, err := constructInsert(n, c.e, c.proc)
				if err != nil {
					return nil, err
				}
				insertArg.ToWriteS3 = true
				rs := c.newInsertMergeScope(insertArg, ss)
				rs.Magic = MergeInsert
				rs.Instructions = append(rs.Instructions, vm.Instruction{
					Op: vm.MergeBlock,
					Arg: &mergeblock.Argument{
						Tbl:              insertArg.InsertCtx.Rel,
						PartitionSources: insertArg.InsertCtx.PartitionSources,
					},
				})
				ss = []*Scope{rs}
			} else {
				dataScope := c.newMergeScope(ss)
				dataScope.IsEnd = true
				if c.anal.qry.LoadTag {
					dataScope.Proc.Reg.MergeReceivers[0].Ch = make(chan *batch.Batch, dataScope.NodeInfo.Mcpu) // reset the channel buffer of sink for load
				}
				mcpu := dataScope.NodeInfo.Mcpu
				scopes := make([]*Scope, 0, mcpu)
				regs := make([]*process.WaitRegister, 0, mcpu)
				for i := 0; i < mcpu; i++ {
					scopes = append(scopes, &Scope{
						Magic:        Merge,
						Instructions: []vm.Instruction{{Op: vm.Merge, Arg: &merge.Argument{}}},
					})
					scopes[i].Proc = process.NewFromProc(c.proc, c.ctx, 1)
					regs = append(regs, scopes[i].Proc.Reg.MergeReceivers...)
				}

				dataScope.Instructions = append(dataScope.Instructions, vm.Instruction{
					Op:  vm.Dispatch,
					Arg: constructDispatchLocal(false, false, false, regs),
				})
				for i := range scopes {
					insertArg, err := constructInsert(n, c.e, c.proc)
					if err != nil {
						return nil, err
					}
					insertArg.ToWriteS3 = true
					scopes[i].appendInstruction(vm.Instruction{
						Op:      vm.Insert,
						Idx:     c.anal.curr,
						IsFirst: currentFirstFlag,
						Arg:     insertArg,
					})
				}

				insertArg, err := constructInsert(n, c.e, c.proc)
				if err != nil {
					return nil, err
				}
				insertArg.ToWriteS3 = true
				rs := c.newMergeScope(scopes)
				rs.PreScopes = append(rs.PreScopes, dataScope)
				rs.Magic = MergeInsert
				rs.Instructions = append(rs.Instructions, vm.Instruction{
					Op: vm.MergeBlock,
					Arg: &mergeblock.Argument{
						Tbl:              insertArg.InsertCtx.Rel,
						PartitionSources: insertArg.InsertCtx.PartitionSources,
					},
				})
				ss = []*Scope{rs}
			}
		} else {
			for i := range ss {
				insertArg, err := constructInsert(n, c.e, c.proc)
				if err != nil {
					return nil, err
				}
				ss[i].appendInstruction(vm.Instruction{
					Op:      vm.Insert,
					Idx:     c.anal.curr,
					IsFirst: currentFirstFlag,
					Arg:     insertArg,
				})
			}
		}
		c.setAnalyzeCurrent(ss, curr)
		return ss, nil
	case plan.Node_LOCK_OP:
		curr := c.anal.curr
		ss, err := c.compilePlanScope(ctx, step, n.Children[0], ns)
		if err != nil {
			return nil, err
		}

		block := false
		// only pessimistic txn needs to block downstream operators.
		if c.proc.TxnOperator.Txn().IsPessimistic() {
			block = n.LockTargets[0].Block
			if block {
				ss = []*Scope{c.newMergeScope(ss)}
			}
		}
		currentFirstFlag := c.anal.isFirst
		for i := range ss {
			lockOpArg, err := constructLockOp(n, ss[i].Proc, c.e)
			if err != nil {
				return nil, err
			}
			lockOpArg.SetBlock(block)
			if block {
				ss[i].Instructions[len(ss[i].Instructions)-1] = vm.Instruction{
					Op:      vm.LockOp,
					Idx:     c.anal.curr,
					IsFirst: currentFirstFlag,
					Arg:     lockOpArg,
				}
			} else {
				ss[i].appendInstruction(vm.Instruction{
					Op:      vm.LockOp,
					Idx:     c.anal.curr,
					IsFirst: currentFirstFlag,
					Arg:     lockOpArg,
				})
			}
		}
		ss = c.compileProjection(n, ss)
		c.setAnalyzeCurrent(ss, curr)
		return ss, nil
	case plan.Node_FUNCTION_SCAN:
		curr := c.anal.curr
		c.setAnalyzeCurrent(nil, int(n.Children[0]))
		ss, err := c.compilePlanScope(ctx, step, n.Children[0], ns)
		if err != nil {
			return nil, err
		}
		c.setAnalyzeCurrent(ss, curr)
		return c.compileSort(n, c.compileProjection(n, c.compileRestrict(n, c.compileTableFunction(n, ss)))), nil
	case plan.Node_SINK_SCAN:
		receivers := make([]*process.WaitRegister, len(n.SourceStep))
		for i, step := range n.SourceStep {
			receivers[i] = c.getNodeReg(step, curNodeIdx)
			if receivers[i] == nil {
				return nil, moerr.NewInternalError(c.ctx, "no data sender for sinkScan node")
			}
		}
		rs := &Scope{
			Magic:        Merge,
			NodeInfo:     engine.Node{Addr: c.addr, Mcpu: ncpu},
			Proc:         process.NewWithAnalyze(c.proc, c.ctx, 1, c.anal.Nodes()),
			Instructions: []vm.Instruction{{Op: vm.Merge, Arg: &merge.Argument{SinkScan: true}}},
		}
		for _, r := range receivers {
			r.Ctx = rs.Proc.Ctx
		}
		rs.Proc.Reg.MergeReceivers = receivers
		return c.compileProjection(n, []*Scope{rs}), nil
	case plan.Node_RECURSIVE_SCAN:
		receivers := make([]*process.WaitRegister, len(n.SourceStep))
		for i, step := range n.SourceStep {
			receivers[i] = c.getNodeReg(step, curNodeIdx)
			if receivers[i] == nil {
				return nil, moerr.NewInternalError(c.ctx, "no data sender for sinkScan node")
			}
		}
		rs := &Scope{
			Magic:        Merge,
			NodeInfo:     engine.Node{Addr: c.addr, Mcpu: 1},
			Proc:         process.NewWithAnalyze(c.proc, c.ctx, len(receivers), c.anal.Nodes()),
			Instructions: []vm.Instruction{{Op: vm.MergeRecursive, Arg: &mergerecursive.Argument{}}},
		}

		for _, r := range receivers {
			r.Ctx = rs.Proc.Ctx
		}
		rs.Proc.Reg.MergeReceivers = receivers
		return []*Scope{rs}, nil
	case plan.Node_RECURSIVE_CTE:
		receivers := make([]*process.WaitRegister, len(n.SourceStep))
		for i, step := range n.SourceStep {
			receivers[i] = c.getNodeReg(step, curNodeIdx)
			if receivers[i] == nil {
				return nil, moerr.NewInternalError(c.ctx, "no data sender for sinkScan node")
			}
		}
		rs := &Scope{
			Magic:        Merge,
			NodeInfo:     engine.Node{Addr: c.addr, Mcpu: ncpu},
			Proc:         process.NewWithAnalyze(c.proc, c.ctx, len(receivers), c.anal.Nodes()),
			Instructions: []vm.Instruction{{Op: vm.MergeCTE, Arg: &mergecte.Argument{}}},
		}

		for _, r := range receivers {
			r.Ctx = rs.Proc.Ctx
		}
		rs.Proc.Reg.MergeReceivers = receivers
		return c.compileSort(n, []*Scope{rs}), nil
	case plan.Node_SINK:
		receivers := c.getStepRegs(step)
		if len(receivers) == 0 {
			return nil, moerr.NewInternalError(c.ctx, "no data receiver for sink node")
		}
		ss, err := c.compilePlanScope(ctx, step, n.Children[0], ns)
		if err != nil {
			return nil, err
		}
		rs := c.newMergeScope(ss)
		rs.appendInstruction(vm.Instruction{
			Op:  vm.Dispatch,
			Arg: constructDispatchLocal(true, true, n.RecursiveSink, receivers),
		})

		return []*Scope{rs}, nil
	default:
		return nil, moerr.NewNYI(ctx, fmt.Sprintf("query '%s'", n))
	}
}

func (c *Compile) appendStepRegs(step, nodeId int32, reg *process.WaitRegister) {
	c.nodeRegs[[2]int32{step, nodeId}] = reg
	c.stepRegs[step] = append(c.stepRegs[step], [2]int32{step, nodeId})
}

func (c *Compile) getNodeReg(step, nodeId int32) *process.WaitRegister {
	return c.nodeRegs[[2]int32{step, nodeId}]
}

func (c *Compile) getStepRegs(step int32) []*process.WaitRegister {
	wrs := make([]*process.WaitRegister, len(c.stepRegs[step]))
	for i, sn := range c.stepRegs[step] {
		wrs[i] = c.nodeRegs[sn]
	}
	return wrs
}

func (c *Compile) constructScopeForExternal(addr string, parallel bool) *Scope {
	ds := &Scope{Magic: Normal}
	if parallel {
		ds.Magic = Remote
	}
	ds.NodeInfo = engine.Node{Addr: addr, Mcpu: ncpu}
	ds.Proc = process.NewWithAnalyze(c.proc, c.ctx, 0, c.anal.Nodes())
	c.proc.LoadTag = c.anal.qry.LoadTag
	ds.Proc.LoadTag = true
	bat := batch.NewWithSize(1)
	{
		bat.Vecs[0] = vector.NewConstNull(types.T_int64.ToType(), 1, c.proc.Mp())
		bat.SetRowCount(1)
	}
	ds.DataSource = &Source{Bat: bat}
	return ds
}

func (c *Compile) constructLoadMergeScope() *Scope {
	ds := &Scope{Magic: Merge}
	ds.Proc = process.NewWithAnalyze(c.proc, c.ctx, 1, c.anal.Nodes())
	ds.Proc.LoadTag = true
	ds.appendInstruction(vm.Instruction{
		Op:      vm.Merge,
		Idx:     c.anal.curr,
		IsFirst: c.anal.isFirst,
		Arg:     &merge.Argument{},
	})
	return ds
}

func (c *Compile) compileStreamScan(ctx context.Context, n *plan.Node) ([]*Scope, error) {
	_, span := trace.Start(ctx, "compileStreamScan")
	defer span.End()
	configs := make(map[string]interface{})
	for _, def := range n.TableDef.Defs {
		switch v := def.Def.(type) {
		case *plan.TableDef_DefType_Properties:
			for _, p := range v.Properties.Properties {
				configs[p.Key] = p.Value
			}
		}
	}

	end, err := mokafka.GetStreamCurrentSize(ctx, configs, mokafka.NewKafkaAdapter)
	if err != nil {
		return nil, err
	}
	ps := calculatePartitions(0, end, int64(ncpu))

	ss := make([]*Scope, len(ps))
	for i := range ss {
		ss[i] = &Scope{
			Magic:    Normal,
			NodeInfo: engine.Node{Addr: c.addr, Mcpu: ncpu},
			Proc:     process.NewWithAnalyze(c.proc, c.ctx, 0, c.anal.Nodes()),
		}
		ss[i].appendInstruction(vm.Instruction{
			Op:      vm.Stream,
			Idx:     c.anal.curr,
			IsFirst: c.anal.isFirst,
			Arg:     constructStream(n, ps[i]),
		})
	}
	return ss, nil
}

const StreamMaxInterval = 8192

func calculatePartitions(start, end, n int64) [][2]int64 {
	var ps [][2]int64
	interval := (end - start) / n
	if interval < StreamMaxInterval {
		interval = StreamMaxInterval
	}
	var r int64
	l := start
	for i := int64(0); i < n; i++ {
		r = l + interval
		if r >= end {
			ps = append(ps, [2]int64{l, end})
			break
		}
		ps = append(ps, [2]int64{l, r})
		l = r
	}
	return ps
}

func (c *Compile) compileExternScan(ctx context.Context, n *plan.Node) ([]*Scope, error) {
	ctx, span := trace.Start(ctx, "compileExternScan")
	defer span.End()

	// lock table
	if n.ObjRef != nil && c.proc.TxnOperator.Txn().IsPessimistic() {
		db, err := c.e.Database(ctx, n.ObjRef.SchemaName, c.proc.TxnOperator)
		if err != nil {
			panic(err)
		}
		rel, err := db.Relation(ctx, n.ObjRef.ObjName, c.proc)
		if err != nil {
			return nil, err
		}
		err = lockTable(c.ctx, c.e, c.proc, rel, n.ObjRef.SchemaName, nil, false)
		if err != nil {
			return nil, err
		}
	}

	ID2Addr := make(map[int]int, 0)
	mcpu := 0
	for i := 0; i < len(c.cnList); i++ {
		tmp := mcpu
		mcpu += c.cnList[i].Mcpu
		ID2Addr[i] = mcpu - tmp
	}
	param := &tree.ExternParam{}
	if n.ExternScan == nil || n.ExternScan.Type != tree.INLINE {
		err := json.Unmarshal([]byte(n.TableDef.Createsql), param)
		if err != nil {
			return nil, err
		}
	} else {
		param.ScanType = int(n.ExternScan.Type)
		param.Data = n.ExternScan.Data
		param.Format = n.ExternScan.Format
		param.Tail = new(tree.TailParameter)
		param.Tail.IgnoredLines = n.ExternScan.IgnoredLines
		param.Tail.Fields = &tree.Fields{
			Terminated: n.ExternScan.Terminated,
			EnclosedBy: n.ExternScan.EnclosedBy[0],
		}
	}
	if param.ScanType == tree.S3 {
		if err := plan2.InitS3Param(param); err != nil {
			return nil, err
		}
		if param.Parallel {
			mcpu = 0
			ID2Addr = make(map[int]int, 0)
			for i := 0; i < len(c.cnList); i++ {
				tmp := mcpu
				if c.cnList[i].Mcpu > external.S3ParallelMaxnum {
					mcpu += external.S3ParallelMaxnum
				} else {
					mcpu += c.cnList[i].Mcpu
				}
				ID2Addr[i] = mcpu - tmp
			}
		}
	} else if param.ScanType == tree.INLINE {
		return c.compileExternValueScan(n, param)
	} else {
		if err := plan2.InitInfileParam(param); err != nil {
			return nil, err
		}
	}

	param.FileService = c.proc.FileService
	param.Ctx = c.ctx
	var err error
	var fileList []string
	var fileSize []int64
	if !param.Local {
		if param.QueryResult {
			fileList = strings.Split(param.Filepath, ",")
			for i := range fileList {
				fileList[i] = strings.TrimSpace(fileList[i])
			}
		} else {
			_, spanReadDir := trace.Start(ctx, "compileExternScan.ReadDir")
			fileList, fileSize, err = plan2.ReadDir(param)
			if err != nil {
				spanReadDir.End()
				return nil, err
			}
			spanReadDir.End()
		}
		fileList, fileSize, err = external.FilterFileList(ctx, n, c.proc, fileList, fileSize)
		if err != nil {
			return nil, err
		}
		if param.LoadFile && len(fileList) == 0 {
			return nil, moerr.NewInvalidInput(ctx, "the file does not exist in load flow")
		}
	} else {
		fileList = []string{param.Filepath}
	}

	if len(fileList) == 0 {
		ret := &Scope{
			Magic:      Normal,
			DataSource: nil,
			Proc:       process.NewWithAnalyze(c.proc, c.ctx, 0, c.anal.Nodes()),
		}

		return []*Scope{ret}, nil
	}
	if param.Parallel && (external.GetCompressType(param, fileList[0]) != tree.NOCOMPRESS || param.Local) {
		return c.compileExternScanParallel(n, param, fileList, fileSize)
	}

	var fileOffset [][]int64
	for i := 0; i < len(fileList); i++ {
		param.Filepath = fileList[i]
		if param.Parallel {
			arr, err := external.ReadFileOffset(param, mcpu, fileSize[i])
			fileOffset = append(fileOffset, arr)
			if err != nil {
				return nil, err
			}
		}
	}
	ss := make([]*Scope, 1)
	if param.Parallel {
		ss = make([]*Scope, len(c.cnList))
	}
	pre := 0
	for i := range ss {
		ss[i] = c.constructScopeForExternal(c.cnList[i].Addr, param.Parallel)
		ss[i].IsLoad = true
		count := ID2Addr[i]
		fileOffsetTmp := make([]*pipeline.FileOffset, len(fileList))
		for j := range fileOffsetTmp {
			preIndex := pre
			fileOffsetTmp[j] = &pipeline.FileOffset{}
			fileOffsetTmp[j].Offset = make([]int64, 0)
			if param.Parallel {
				fileOffsetTmp[j].Offset = append(fileOffsetTmp[j].Offset, fileOffset[j][2*preIndex:2*preIndex+2*count]...)
			} else {
				fileOffsetTmp[j].Offset = append(fileOffsetTmp[j].Offset, []int64{0, -1}...)
			}
		}
		ss[i].appendInstruction(vm.Instruction{
			Op:      vm.External,
			Idx:     c.anal.curr,
			IsFirst: c.anal.isFirst,
			Arg:     constructExternal(n, param, c.ctx, fileList, fileSize, fileOffsetTmp),
		})
		pre += count
	}

	return ss, nil
}

func (c *Compile) compileExternValueScan(n *plan.Node, param *tree.ExternParam) ([]*Scope, error) {
	ss := make([]*Scope, ncpu)
	for i := 0; i < ncpu; i++ {
		ss[i] = c.constructLoadMergeScope()
	}
	s := c.constructScopeForExternal(c.addr, false)
	s.appendInstruction(vm.Instruction{
		Op:      vm.External,
		Idx:     c.anal.curr,
		IsFirst: c.anal.isFirst,
		Arg:     constructExternal(n, param, c.ctx, nil, nil, nil),
	})
	_, arg := constructDispatchLocalAndRemote(0, ss, c.addr)
	arg.FuncId = dispatch.SendToAnyLocalFunc
	s.appendInstruction(vm.Instruction{
		Op:  vm.Dispatch,
		Arg: arg,
	})
	ss[0].PreScopes = append(ss[0].PreScopes, s)
	c.anal.isFirst = false
	return ss, nil
}

// construct one thread to read the file data, then dispatch to mcpu thread to get the filedata for insert
func (c *Compile) compileExternScanParallel(n *plan.Node, param *tree.ExternParam, fileList []string, fileSize []int64) ([]*Scope, error) {
	param.Parallel = false
	mcpu := c.cnList[0].Mcpu
	ss := make([]*Scope, mcpu)
	for i := 0; i < mcpu; i++ {
		ss[i] = c.constructLoadMergeScope()
	}
	fileOffsetTmp := make([]*pipeline.FileOffset, len(fileList))
	for i := 0; i < len(fileList); i++ {
		fileOffsetTmp[i] = &pipeline.FileOffset{}
		fileOffsetTmp[i].Offset = make([]int64, 0)
		fileOffsetTmp[i].Offset = append(fileOffsetTmp[i].Offset, []int64{0, -1}...)
	}
	extern := constructExternal(n, param, c.ctx, fileList, fileSize, fileOffsetTmp)
	extern.Es.ParallelLoad = true
	scope := c.constructScopeForExternal("", false)
	scope.appendInstruction(vm.Instruction{
		Op:      vm.External,
		Idx:     c.anal.curr,
		IsFirst: c.anal.isFirst,
		Arg:     extern,
	})
	_, arg := constructDispatchLocalAndRemote(0, ss, c.addr)
	arg.FuncId = dispatch.SendToAnyLocalFunc
	scope.appendInstruction(vm.Instruction{
		Op:  vm.Dispatch,
		Arg: arg,
	})
	ss[0].PreScopes = append(ss[0].PreScopes, scope)
	c.anal.isFirst = false
	return ss, nil
}

func (c *Compile) compileTableFunction(n *plan.Node, ss []*Scope) []*Scope {
	currentFirstFlag := c.anal.isFirst
	for i := range ss {
		ss[i].appendInstruction(vm.Instruction{
			Op:      vm.TableFunction,
			Idx:     c.anal.curr,
			IsFirst: currentFirstFlag,
			Arg:     constructTableFunction(n),
		})
	}
	c.anal.isFirst = false

	return ss
}

func (c *Compile) compileTableScan(n *plan.Node) ([]*Scope, error) {
	nodes, partialresults, err := c.generateNodes(n)
	if err != nil {
		return nil, err
	}
	ss := make([]*Scope, 0, len(nodes))

	filterExpr := colexec.RewriteFilterExprList(n.FilterList)
	if filterExpr != nil {
		filterExpr, err = plan2.ConstantFold(batch.EmptyForConstFoldBatch, plan2.DeepCopyExpr(filterExpr), c.proc, true)
		if err != nil {
			return nil, err
		}
	}

	for i := range nodes {
		ss = append(ss, c.compileTableScanWithNode(n, nodes[i], filterExpr))
	}
	ss[0].PartialResults = partialresults
	return ss, nil
}

func (c *Compile) compileTableScanWithNode(n *plan.Node, node engine.Node, filterExpr *plan.Expr) *Scope {
	var err error
	var s *Scope
	var tblDef *plan.TableDef
	var ts timestamp.Timestamp
	var db engine.Database
	var rel engine.Relation
	var pkey *plan.PrimaryKeyDef

	attrs := make([]string, len(n.TableDef.Cols))
	for j, col := range n.TableDef.Cols {
		attrs[j] = col.Name
	}
	if c.proc != nil && c.proc.TxnOperator != nil {
		ts = c.proc.TxnOperator.Txn().SnapshotTS
	}
	{
		var cols []*plan.ColDef
		ctx := c.ctx
		if util.TableIsClusterTable(n.TableDef.GetTableType()) {
			ctx = context.WithValue(ctx, defines.TenantIDKey{}, catalog.System_Account)
		}
		if n.ObjRef.PubInfo != nil {
			ctx = context.WithValue(ctx, defines.TenantIDKey{}, uint32(n.ObjRef.PubInfo.TenantId))
		}
		db, err = c.e.Database(ctx, n.ObjRef.SchemaName, c.proc.TxnOperator)
		if err != nil {
			panic(err)
		}
		rel, err = db.Relation(ctx, n.TableDef.Name, c.proc)
		if err != nil {
			var e error // avoid contamination of error messages
			db, e = c.e.Database(c.ctx, defines.TEMPORARY_DBNAME, c.proc.TxnOperator)
			if e != nil {
				panic(e)
			}
			rel, e = db.Relation(c.ctx, engine.GetTempTableName(n.ObjRef.SchemaName, n.TableDef.Name), c.proc)
			if e != nil {
				panic(e)
			}
		}
		// defs has no rowid
		defs, err := rel.TableDefs(ctx)
		if err != nil {
			panic(err)
		}
		i := int32(0)
		name2index := make(map[string]int32)
		for _, def := range defs {
			if attr, ok := def.(*engine.AttributeDef); ok {
				name2index[attr.Attr.Name] = i
				cols = append(cols, &plan.ColDef{
					ColId: attr.Attr.ID,
					Name:  attr.Attr.Name,
					Typ: &plan.Type{
						Id:         int32(attr.Attr.Type.Oid),
						Width:      attr.Attr.Type.Width,
						Scale:      attr.Attr.Type.Scale,
						AutoIncr:   attr.Attr.AutoIncrement,
						Enumvalues: attr.Attr.EnumVlaues,
					},
					Primary:   attr.Attr.Primary,
					Default:   attr.Attr.Default,
					OnUpdate:  attr.Attr.OnUpdate,
					Comment:   attr.Attr.Comment,
					ClusterBy: attr.Attr.ClusterBy,
					Seqnum:    uint32(attr.Attr.Seqnum),
				})
				i++
			} else if c, ok := def.(*engine.ConstraintDef); ok {
				for _, ct := range c.Cts {
					switch k := ct.(type) {
					case *engine.PrimaryKeyDef:
						pkey = k.Pkey
					}
				}
			}
		}
		tblDef = &plan.TableDef{
			Cols:          cols,
			Name2ColIndex: name2index,
			Version:       n.TableDef.Version,
			Name:          n.TableDef.Name,
			TableType:     n.TableDef.GetTableType(),
			Pkey:          pkey,
		}
	}

	// prcoess partitioned table
	var partitionRelNames []string
	if n.TableDef.Partition != nil {
		if n.PartitionPrune != nil && n.PartitionPrune.IsPruned {
			for _, partition := range n.PartitionPrune.SelectedPartitions {
				partitionRelNames = append(partitionRelNames, partition.PartitionTableName)
			}
		} else {
			partitionRelNames = append(partitionRelNames, n.TableDef.Partition.PartitionTableNames...)
		}
	}

	s = &Scope{
		Magic:    Remote,
		NodeInfo: node,
		DataSource: &Source{
			Timestamp:              ts,
			Attributes:             attrs,
			TableDef:               tblDef,
			RelationName:           n.TableDef.Name,
			PartitionRelationNames: partitionRelNames,
			SchemaName:             n.ObjRef.SchemaName,
			AccountId:              n.ObjRef.GetPubInfo(),
			Expr:                   plan2.DeepCopyExpr(filterExpr),
			RuntimeFilterSpecs:     n.RuntimeFilterProbeList,
		},
	}
	s.Proc = process.NewWithAnalyze(c.proc, c.ctx, 0, c.anal.Nodes())

	return s
}

func (c *Compile) compileRestrict(n *plan.Node, ss []*Scope) []*Scope {
	if len(n.FilterList) == 0 {
		return ss
	}
	currentFirstFlag := c.anal.isFirst
	filterExpr := colexec.RewriteFilterExprList(n.FilterList)
	for i := range ss {
		ss[i].appendInstruction(vm.Instruction{
			Op:      vm.Restrict,
			Idx:     c.anal.curr,
			IsFirst: currentFirstFlag,
			Arg:     constructRestrict(n, filterExpr),
		})
	}
	c.anal.isFirst = false
	return ss
}

func (c *Compile) compileProjection(n *plan.Node, ss []*Scope) []*Scope {
	if len(n.ProjectList) == 0 {
		return ss
	}
	currentFirstFlag := c.anal.isFirst
	for i := range ss {
		ss[i].appendInstruction(vm.Instruction{
			Op:      vm.Projection,
			Idx:     c.anal.curr,
			IsFirst: currentFirstFlag,
			Arg:     constructProjection(n),
		})
	}
	c.anal.isFirst = false
	return ss
}

func (c *Compile) compileUnion(n *plan.Node, ss []*Scope, children []*Scope) []*Scope {
	ss = append(ss, children...)
	rs := c.newScopeList(1, int(n.Stats.BlockNum))
	gn := new(plan.Node)
	gn.GroupBy = make([]*plan.Expr, len(n.ProjectList))
	for i := range gn.GroupBy {
		gn.GroupBy[i] = plan2.DeepCopyExpr(n.ProjectList[i])
		gn.GroupBy[i].Typ.NotNullable = false
	}
	idx := 0
	for i := range rs {
		rs[i].Instructions = append(rs[i].Instructions, vm.Instruction{
			Op:  vm.Group,
			Idx: c.anal.curr,
			Arg: constructGroup(c.ctx, gn, n, i, len(rs), true, 0, c.proc),
		})
		if isSameCN(rs[i].NodeInfo.Addr, c.addr) {
			idx = i
		}
	}
	mergeChildren := c.newMergeScope(ss)
	mergeChildren.appendInstruction(vm.Instruction{
		Op:  vm.Dispatch,
		Arg: constructDispatch(0, rs, c.addr, n, false),
	})
	rs[idx].PreScopes = append(rs[idx].PreScopes, mergeChildren)
	return rs
}

func (c *Compile) compileMinusAndIntersect(n *plan.Node, ss []*Scope, children []*Scope, nodeType plan.Node_NodeType) []*Scope {
	rs := c.newJoinScopeListWithBucket(c.newScopeList(2, int(n.Stats.BlockNum)), ss, children, n)
	switch nodeType {
	case plan.Node_MINUS:
		for i := range rs {
			rs[i].Instructions[0] = vm.Instruction{
				Op:  vm.Minus,
				Idx: c.anal.curr,
				Arg: constructMinus(i, len(rs)),
			}
		}
	case plan.Node_INTERSECT:
		for i := range rs {
			rs[i].Instructions[0] = vm.Instruction{
				Op:  vm.Intersect,
				Idx: c.anal.curr,
				Arg: constructIntersect(i, len(rs)),
			}
		}
	case plan.Node_INTERSECT_ALL:
		for i := range rs {
			rs[i].Instructions[0] = vm.Instruction{
				Op:  vm.IntersectAll,
				Idx: c.anal.curr,
				Arg: constructIntersectAll(i, len(rs)),
			}
		}
	}
	return rs
}

func (c *Compile) compileUnionAll(ss []*Scope, children []*Scope) []*Scope {
	rs := c.newMergeScope(append(ss, children...))
	rs.Instructions[0].Idx = c.anal.curr
	return []*Scope{rs}
}

func (c *Compile) compileJoin(ctx context.Context, node, left, right *plan.Node, ss []*Scope, children []*Scope) []*Scope {
	if node.Stats.HashmapStats.Shuffle {
		return c.compileShuffleJoin(ctx, node, left, right, ss, children)
	}
	return c.compileBroadcastJoin(ctx, node, left, right, ss, children)
}

func (c *Compile) compileShuffleJoin(ctx context.Context, node, left, right *plan.Node, lefts []*Scope, rights []*Scope) []*Scope {
	isEq := plan2.IsEquiJoin2(node.OnList)
	if !isEq {
		panic("shuffle join only support equal join for now!")
	}

	rightTyps := make([]types.Type, len(right.ProjectList))
	for i, expr := range right.ProjectList {
		rightTyps[i] = dupType(expr.Typ)
	}

	leftTyps := make([]types.Type, len(left.ProjectList))
	for i, expr := range left.ProjectList {
		leftTyps[i] = dupType(expr.Typ)
	}

	parent, children := c.newShuffleJoinScopeList(lefts, rights, node)
	if parent != nil {
		lastOperator := make([]vm.Instruction, 0, len(children))
		for i := range children {
			ilen := len(children[i].Instructions) - 1
			lastOperator = append(lastOperator, children[i].Instructions[ilen])
			children[i].Instructions = children[i].Instructions[:ilen]
		}

		defer func() {
			// recovery the children's last operator
			for i := range children {
				children[i].appendInstruction(lastOperator[i])
			}
		}()
	}

	switch node.JoinType {
	case plan.Node_INNER:
		for i := range children {
			children[i].appendInstruction(vm.Instruction{
				Op:  vm.Join,
				Idx: c.anal.curr,
				Arg: constructJoin(node, rightTyps, c.proc),
			})
		}

	case plan.Node_ANTI:
		if node.BuildOnLeft {
			for i := range children {
				children[i].appendInstruction(vm.Instruction{
					Op:  vm.RightAnti,
					Idx: c.anal.curr,
					Arg: constructRightAnti(node, rightTyps, 0, 0, c.proc),
				})
			}
		} else {
			for i := range children {
				children[i].appendInstruction(vm.Instruction{
					Op:  vm.Anti,
					Idx: c.anal.curr,
					Arg: constructAnti(node, rightTyps, c.proc),
				})
			}
		}

	case plan.Node_SEMI:
		if node.BuildOnLeft {
			for i := range children {
				children[i].appendInstruction(vm.Instruction{
					Op:  vm.RightSemi,
					Idx: c.anal.curr,
					Arg: constructRightSemi(node, rightTyps, 0, 0, c.proc),
				})
			}
		} else {
			for i := range children {
				children[i].appendInstruction(vm.Instruction{
					Op:  vm.Semi,
					Idx: c.anal.curr,
					Arg: constructSemi(node, rightTyps, c.proc),
				})
			}
		}

	case plan.Node_LEFT:
		for i := range children {
			children[i].appendInstruction(vm.Instruction{
				Op:  vm.Left,
				Idx: c.anal.curr,
				Arg: constructLeft(node, rightTyps, c.proc),
			})
		}

	case plan.Node_RIGHT:
		for i := range children {
			children[i].appendInstruction(vm.Instruction{
				Op:  vm.Right,
				Idx: c.anal.curr,
				Arg: constructRight(node, leftTyps, rightTyps, 0, 0, c.proc),
			})
		}
	default:
		panic(moerr.NewNYI(ctx, fmt.Sprintf("shuffle join do not support join type '%v'", node.JoinType)))
	}

	if parent != nil {
		return parent
	}
	return children
}

func (c *Compile) compileBroadcastJoin(ctx context.Context, node, left, right *plan.Node, ss []*Scope, children []*Scope) []*Scope {
	var rs []*Scope
	isEq := plan2.IsEquiJoin2(node.OnList)

	rightTyps := make([]types.Type, len(right.ProjectList))
	for i, expr := range right.ProjectList {
		rightTyps[i] = dupType(expr.Typ)
	}

	leftTyps := make([]types.Type, len(left.ProjectList))
	for i, expr := range left.ProjectList {
		leftTyps[i] = dupType(expr.Typ)
	}

	switch node.JoinType {
	case plan.Node_INNER:
		rs = c.newBroadcastJoinScopeList(ss, children, node)
		if len(node.OnList) == 0 {
			for i := range rs {
				rs[i].appendInstruction(vm.Instruction{
					Op:  vm.Product,
					Idx: c.anal.curr,
					Arg: constructProduct(node, rightTyps, c.proc),
				})
			}
		} else {
			for i := range rs {
				if isEq {
					rs[i].appendInstruction(vm.Instruction{
						Op:  vm.Join,
						Idx: c.anal.curr,
						Arg: constructJoin(node, rightTyps, c.proc),
					})
				} else {
					rs[i].appendInstruction(vm.Instruction{
						Op:  vm.LoopJoin,
						Idx: c.anal.curr,
						Arg: constructLoopJoin(node, rightTyps, c.proc),
					})
				}
			}
		}
	case plan.Node_SEMI:
		if isEq {
			if node.BuildOnLeft {
				rs = c.newJoinScopeListWithBucket(c.newScopeListForRightJoin(2, 1, ss), ss, children, node)
				for i := range rs {
					rs[i].appendInstruction(vm.Instruction{
						Op:  vm.RightSemi,
						Idx: c.anal.curr,
						Arg: constructRightSemi(node, rightTyps, uint64(i), uint64(len(rs)), c.proc),
					})
				}
			} else {
				rs = c.newBroadcastJoinScopeList(ss, children, node)
				for i := range rs {
					rs[i].appendInstruction(vm.Instruction{
						Op:  vm.Semi,
						Idx: c.anal.curr,
						Arg: constructSemi(node, rightTyps, c.proc),
					})
				}
			}
		} else {
			rs = c.newBroadcastJoinScopeList(ss, children, node)
			for i := range rs {
				rs[i].appendInstruction(vm.Instruction{
					Op:  vm.LoopSemi,
					Idx: c.anal.curr,
					Arg: constructLoopSemi(node, rightTyps, c.proc),
				})
			}
		}
	case plan.Node_LEFT:
		rs = c.newBroadcastJoinScopeList(ss, children, node)
		for i := range rs {
			if isEq {
				rs[i].appendInstruction(vm.Instruction{
					Op:  vm.Left,
					Idx: c.anal.curr,
					Arg: constructLeft(node, rightTyps, c.proc),
				})
			} else {
				rs[i].appendInstruction(vm.Instruction{
					Op:  vm.LoopLeft,
					Idx: c.anal.curr,
					Arg: constructLoopLeft(node, rightTyps, c.proc),
				})
			}
		}
	case plan.Node_RIGHT:
		if isEq {
			rs = c.newJoinScopeListWithBucket(c.newScopeListForRightJoin(2, 1, ss), ss, children, node)
			for i := range rs {
				rs[i].appendInstruction(vm.Instruction{
					Op:  vm.Right,
					Idx: c.anal.curr,
					Arg: constructRight(node, leftTyps, rightTyps, uint64(i), uint64(len(rs)), c.proc),
				})
			}
		} else {
			panic("dont pass any no-equal right join plan to this function,it should be changed to left join by the planner")
		}
	case plan.Node_SINGLE:
		rs = c.newBroadcastJoinScopeList(ss, children, node)
		for i := range rs {
			if isEq {
				rs[i].appendInstruction(vm.Instruction{
					Op:  vm.Single,
					Idx: c.anal.curr,
					Arg: constructSingle(node, rightTyps, c.proc),
				})
			} else {
				rs[i].appendInstruction(vm.Instruction{
					Op:  vm.LoopSingle,
					Idx: c.anal.curr,
					Arg: constructLoopSingle(node, rightTyps, c.proc),
				})
			}
		}
	case plan.Node_ANTI:
		if isEq {
			if node.BuildOnLeft {
				rs = c.newJoinScopeListWithBucket(c.newScopeListForRightJoin(2, 1, ss), ss, children, node)
				for i := range rs {
					rs[i].appendInstruction(vm.Instruction{
						Op:  vm.RightAnti,
						Idx: c.anal.curr,
						Arg: constructRightAnti(node, rightTyps, uint64(i), uint64(len(rs)), c.proc),
					})
				}
			} else {
				rs = c.newBroadcastJoinScopeList(ss, children, node)
				for i := range rs {
					rs[i].appendInstruction(vm.Instruction{
						Op:  vm.Anti,
						Idx: c.anal.curr,
						Arg: constructAnti(node, rightTyps, c.proc),
					})
				}
			}
		} else {
			rs = c.newBroadcastJoinScopeList(ss, children, node)
			for i := range rs {
				rs[i].appendInstruction(vm.Instruction{
					Op:  vm.LoopAnti,
					Idx: c.anal.curr,
					Arg: constructLoopAnti(node, rightTyps, c.proc),
				})
			}
		}
	case plan.Node_MARK:
		rs = c.newBroadcastJoinScopeList(ss, children, node)
		for i := range rs {
			//if isEq {
			//	rs[i].appendInstruction(vm.Instruction{
			//		Op:  vm.Mark,
			//		Idx: c.anal.curr,
			//		Arg: constructMark(n, typs, c.proc),
			//	})
			//} else {
			rs[i].appendInstruction(vm.Instruction{
				Op:  vm.LoopMark,
				Idx: c.anal.curr,
				Arg: constructLoopMark(node, rightTyps, c.proc),
			})
			//}
		}
	default:
		panic(moerr.NewNYI(ctx, fmt.Sprintf("join typ '%v'", node.JoinType)))
	}
	return rs
}

func (c *Compile) compileSort(n *plan.Node, ss []*Scope) []*Scope {
	switch {
	case n.Limit != nil && n.Offset == nil && len(n.OrderBy) > 0: // top
		vec, err := colexec.EvalExpressionOnce(c.proc, n.Limit, []*batch.Batch{constBat})
		if err != nil {
			panic(err)
		}
		defer vec.Free(c.proc.Mp())
		return c.compileTop(n, vector.MustFixedCol[int64](vec)[0], ss)

	case n.Limit == nil && n.Offset == nil && len(n.OrderBy) > 0: // top
		return c.compileOrder(n, ss)

	case n.Limit != nil && n.Offset != nil && len(n.OrderBy) > 0:
		// get limit
		vec1, err := colexec.EvalExpressionOnce(c.proc, n.Limit, []*batch.Batch{constBat})
		if err != nil {
			panic(err)
		}
		defer vec1.Free(c.proc.Mp())

		// get offset
		vec2, err := colexec.EvalExpressionOnce(c.proc, n.Offset, []*batch.Batch{constBat})
		if err != nil {
			panic(err)
		}
		defer vec2.Free(c.proc.Mp())

		limit, offset := vector.MustFixedCol[int64](vec1)[0], vector.MustFixedCol[int64](vec2)[0]
		topN := limit + offset
		if topN <= 8192*2 {
			// if n is small, convert `order by col limit m offset n` to `top m+n offset n`
			return c.compileOffset(n, c.compileTop(n, topN, ss))
		}
		return c.compileLimit(n, c.compileOffset(n, c.compileOrder(n, ss)))

	case n.Limit == nil && n.Offset != nil && len(n.OrderBy) > 0: // order and offset
		return c.compileOffset(n, c.compileOrder(n, ss))

	case n.Limit != nil && n.Offset == nil && len(n.OrderBy) == 0: // limit
		return c.compileLimit(n, ss)

	case n.Limit == nil && n.Offset != nil && len(n.OrderBy) == 0: // offset
		return c.compileOffset(n, ss)

	case n.Limit != nil && n.Offset != nil && len(n.OrderBy) == 0: // limit and offset
		return c.compileLimit(n, c.compileOffset(n, ss))

	default:
		return ss
	}
}

func containBrokenNode(s *Scope) bool {
	for i := range s.Instructions {
		if s.Instructions[i].IsBrokenNode() {
			return true
		}
	}
	return false
}

func (c *Compile) compileTop(n *plan.Node, topN int64, ss []*Scope) []*Scope {
	// use topN TO make scope.
	currentFirstFlag := c.anal.isFirst
	for i := range ss {
		c.anal.isFirst = currentFirstFlag
		if containBrokenNode(ss[i]) {
			ss[i] = c.newMergeScope([]*Scope{ss[i]})
		}
		ss[i].appendInstruction(vm.Instruction{
			Op:      vm.Top,
			Idx:     c.anal.curr,
			IsFirst: c.anal.isFirst,
			Arg:     constructTop(n, topN),
		})
	}
	c.anal.isFirst = false

	rs := c.newMergeScope(ss)
	rs.Instructions[0] = vm.Instruction{
		Op:  vm.MergeTop,
		Idx: c.anal.curr,
		Arg: constructMergeTop(n, topN),
	}
	return []*Scope{rs}
}

func (c *Compile) compileOrder(n *plan.Node, ss []*Scope) []*Scope {
	currentFirstFlag := c.anal.isFirst
	for i := range ss {
		c.anal.isFirst = currentFirstFlag
		if containBrokenNode(ss[i]) {
			ss[i] = c.newMergeScope([]*Scope{ss[i]})
		}
		ss[i].appendInstruction(vm.Instruction{
			Op:      vm.Order,
			Idx:     c.anal.curr,
			IsFirst: c.anal.isFirst,
			Arg:     constructOrder(n),
		})
	}
	c.anal.isFirst = false

	rs := c.newMergeScope(ss)
	rs.Instructions[0] = vm.Instruction{
		Op:  vm.MergeOrder,
		Idx: c.anal.curr,
		Arg: constructMergeOrder(n),
	}
	return []*Scope{rs}
}

func (c *Compile) compileWin(n *plan.Node, ss []*Scope) []*Scope {
	rs := c.newMergeScope(ss)
	rs.Instructions[0] = vm.Instruction{
		Op:  vm.Window,
		Idx: c.anal.curr,
		Arg: constructWindow(c.ctx, n, c.proc),
	}
	return []*Scope{rs}
}

func (c *Compile) compileOffset(n *plan.Node, ss []*Scope) []*Scope {
	currentFirstFlag := c.anal.isFirst
	for i := range ss {
		if containBrokenNode(ss[i]) {
			c.anal.isFirst = currentFirstFlag
			ss[i] = c.newMergeScope([]*Scope{ss[i]})
		}
	}

	rs := c.newMergeScope(ss)
	rs.Instructions[0] = vm.Instruction{
		Op:  vm.MergeOffset,
		Idx: c.anal.curr,
		Arg: constructMergeOffset(n, c.proc),
	}
	return []*Scope{rs}
}

func (c *Compile) compileLimit(n *plan.Node, ss []*Scope) []*Scope {
	currentFirstFlag := c.anal.isFirst
	for i := range ss {
		c.anal.isFirst = currentFirstFlag
		if containBrokenNode(ss[i]) {
			ss[i] = c.newMergeScope([]*Scope{ss[i]})
		}
		ss[i].appendInstruction(vm.Instruction{
			Op:      vm.Limit,
			Idx:     c.anal.curr,
			IsFirst: c.anal.isFirst,
			Arg:     constructLimit(n, c.proc),
		})
	}
	c.anal.isFirst = false

	rs := c.newMergeScope(ss)
	rs.Instructions[0] = vm.Instruction{
		Op:  vm.MergeLimit,
		Idx: c.anal.curr,
		Arg: constructMergeLimit(n, c.proc),
	}
	return []*Scope{rs}
}

func (c *Compile) compileMergeGroup(n *plan.Node, ss []*Scope, ns []*plan.Node) []*Scope {
	currentFirstFlag := c.anal.isFirst
	for i := range ss {
		c.anal.isFirst = currentFirstFlag
		if containBrokenNode(ss[i]) {
			ss[i] = c.newMergeScope([]*Scope{ss[i]})
		}
		arg := constructGroup(c.ctx, n, ns[n.Children[0]], 0, 0, false, 0, c.proc)
		if i == 0 {
			arg.PartialResults = ss[0].PartialResults
		}
		ss[i].appendInstruction(vm.Instruction{
			Op:      vm.Group,
			Idx:     c.anal.curr,
			IsFirst: c.anal.isFirst,
			Arg:     arg,
		})
	}
	c.anal.isFirst = false

	rs := c.newMergeScope(ss)
	rs.Instructions[0] = vm.Instruction{
		Op:  vm.MergeGroup,
		Idx: c.anal.curr,
		Arg: constructMergeGroup(true),
	}
	return []*Scope{rs}
}

// shuffle and dispatch must stick together
func (c *Compile) constructShuffleAndDispatch(ss, children []*Scope, n *plan.Node) {
	j := 0
	for i := range ss {
		if containBrokenNode(ss[i]) {
			isEnd := ss[i].IsEnd
			ss[i] = c.newMergeScope([]*Scope{ss[i]})
			ss[i].IsEnd = isEnd
		}
		if !ss[i].IsEnd {
			ss[i].appendInstruction(vm.Instruction{
				Op:  vm.Shuffle,
				Arg: constructShuffleGroupArg(children, n),
			})

			ss[i].appendInstruction(vm.Instruction{
				Op:  vm.Dispatch,
				Arg: constructDispatch(j, children, ss[i].NodeInfo.Addr, n, false),
			})
			j++
			ss[i].IsEnd = true
		}
	}
}

func (c *Compile) compileShuffleGroup(n *plan.Node, ss []*Scope, ns []*plan.Node) []*Scope {
	currentIsFirst := c.anal.isFirst
	c.anal.isFirst = false

	if len(c.cnList) > 1 {
		n.Stats.HashmapStats.ShuffleMethod = plan.ShuffleMethod_Normal
	}

	switch n.Stats.HashmapStats.ShuffleMethod {
	case plan.ShuffleMethod_Reuse:
		for i := range ss {
			ss[i].appendInstruction(vm.Instruction{
				Op:      vm.Group,
				Idx:     c.anal.curr,
				IsFirst: c.anal.isFirst,
				Arg:     constructGroup(c.ctx, n, ns[n.Children[0]], 0, 0, true, len(ss), c.proc),
			})
		}
		ss = c.compileProjection(n, c.compileRestrict(n, ss))
		return ss

	case plan.ShuffleMethod_Reshuffle:

		dop := plan2.GetShuffleDop()
		parent, children := c.newScopeListForShuffleGroup(1, dop)
		// saving the last operator of all children to make sure the connector setting in
		// the right place
		lastOperator := make([]vm.Instruction, 0, len(children))
		for i := range children {
			ilen := len(children[i].Instructions) - 1
			lastOperator = append(lastOperator, children[i].Instructions[ilen])
			children[i].Instructions = children[i].Instructions[:ilen]
		}

		for i := range children {
			children[i].appendInstruction(vm.Instruction{
				Op:      vm.Group,
				Idx:     c.anal.curr,
				IsFirst: currentIsFirst,
				Arg:     constructGroup(c.ctx, n, ns[n.Children[0]], 0, 0, true, len(children), c.proc),
			})
		}
		children = c.compileProjection(n, c.compileRestrict(n, children))
		// recovery the children's last operator
		for i := range children {
			children[i].appendInstruction(lastOperator[i])
		}

		for i := range ss {
			ss[i].appendInstruction(vm.Instruction{
				Op:      vm.Shuffle,
				Idx:     c.anal.curr,
				IsFirst: currentIsFirst,
				Arg:     constructShuffleGroupArg(children, n),
			})
		}

		mergeScopes := c.newMergeScope(ss)
		mergeScopes.appendInstruction(vm.Instruction{
			Op:      vm.Dispatch,
			Idx:     c.anal.curr,
			IsFirst: currentIsFirst,
			Arg:     constructDispatch(0, children, c.addr, n, false),
		})

		appendIdx := 0
		for i := range children {
			if isSameCN(mergeScopes.NodeInfo.Addr, children[i].NodeInfo.Addr) {
				appendIdx = i
				break
			}
		}
		children[appendIdx].PreScopes = append(children[appendIdx].PreScopes, mergeScopes)

		return parent
	default:
		dop := plan2.GetShuffleDop()
		parent, children := c.newScopeListForShuffleGroup(validScopeCount(ss), dop)
		c.constructShuffleAndDispatch(ss, children, n)

		// saving the last operator of all children to make sure the connector setting in
		// the right place
		lastOperator := make([]vm.Instruction, 0, len(children))
		for i := range children {
			ilen := len(children[i].Instructions) - 1
			lastOperator = append(lastOperator, children[i].Instructions[ilen])
			children[i].Instructions = children[i].Instructions[:ilen]
		}

		for i := range children {
			children[i].appendInstruction(vm.Instruction{
				Op:      vm.Group,
				Idx:     c.anal.curr,
				IsFirst: currentIsFirst,
				Arg:     constructGroup(c.ctx, n, ns[n.Children[0]], 0, 0, true, len(children), c.proc),
			})
		}
		children = c.compileProjection(n, c.compileRestrict(n, children))
		// recovery the children's last operator
		for i := range children {
			children[i].appendInstruction(lastOperator[i])
		}

		for i := range ss {
			appended := false
			for j := range children {
				if isSameCN(children[j].NodeInfo.Addr, ss[i].NodeInfo.Addr) {
					children[j].PreScopes = append(children[j].PreScopes, ss[i])
					appended = true
					break
				}
			}
			if !appended {
				children[0].PreScopes = append(children[0].PreScopes, ss[i])
			}
		}

		return parent
		//return []*Scope{c.newMergeScope(parent)}
	}
}

// DeleteMergeScope need to assure this:
// one block can be only deleted by one and the same
// CN, so we need to transfer the rows from the
// the same block to one and the same CN to perform
// the deletion operators.
func (c *Compile) newDeleteMergeScope(arg *deletion.Argument, ss []*Scope) *Scope {
	//Todo: implemet delete merge
	ss2 := make([]*Scope, 0, len(ss))
	// ends := make([]*Scope, 0, len(ss))
	for _, s := range ss {
		if s.IsEnd {
			// ends = append(ends, s)
			continue
		}
		ss2 = append(ss2, s)
	}

	rs := make([]*Scope, 0, len(ss2))
	uuids := make([]uuid.UUID, 0, len(ss2))
	for i := 0; i < len(ss2); i++ {
		rs = append(rs, new(Scope))
		uuids = append(uuids, uuid.New())
	}

	// for every scope, it should dispatch its
	// batch to other cn
	for i := 0; i < len(ss2); i++ {
		constructDeleteDispatchAndLocal(i, rs, ss2, uuids, c)
	}
	delete := &vm.Instruction{
		Op:  vm.Deletion,
		Arg: arg,
	}
	for i := range rs {
		// use distributed delete
		arg.RemoteDelete = true
		// maybe just copy only once?
		arg.SegmentMap = colexec.Srv.GetCnSegmentMap()
		arg.IBucket = uint32(i)
		arg.Nbucket = uint32(len(rs))
		rs[i].Instructions = append(
			rs[i].Instructions,
			dupInstruction(delete, nil, 0))
	}
	return c.newMergeScope(rs)
}

func (c *Compile) newMergeScope(ss []*Scope) *Scope {
	rs := &Scope{
		PreScopes: ss,
		Magic:     Merge,
		NodeInfo: engine.Node{
			Addr: c.addr,
			Mcpu: ncpu,
		},
	}
	cnt := 0
	for _, s := range ss {
		if s.IsEnd {
			continue
		}
		cnt++
	}
	rs.Proc = process.NewWithAnalyze(c.proc, c.ctx, cnt, c.anal.Nodes())
	if len(ss) > 0 {
		rs.Proc.LoadTag = ss[0].Proc.LoadTag
	}
	rs.Instructions = append(rs.Instructions, vm.Instruction{
		Op:      vm.Merge,
		Idx:     c.anal.curr,
		IsFirst: c.anal.isFirst,
		Arg:     &merge.Argument{},
	})
	c.anal.isFirst = false

	j := 0
	for i := range ss {
		if !ss[i].IsEnd {
			ss[i].appendInstruction(vm.Instruction{
				Op: vm.Connector,
				Arg: &connector.Argument{
					Reg: rs.Proc.Reg.MergeReceivers[j],
				},
			})
			j++
		}
	}
	return rs
}

func (c *Compile) newMergeRemoteScope(ss []*Scope, nodeinfo engine.Node) *Scope {
	rs := c.newMergeScope(ss)
	// reset rs's info to remote
	rs.Magic = Remote
	rs.NodeInfo.Addr = nodeinfo.Addr
	rs.NodeInfo.Mcpu = nodeinfo.Mcpu

	return rs
}

func (c *Compile) newScopeList(childrenCount int, blocks int) []*Scope {
	var ss []*Scope

	currentFirstFlag := c.anal.isFirst
	for _, n := range c.cnList {
		c.anal.isFirst = currentFirstFlag
		ss = append(ss, c.newScopeListWithNode(c.generateCPUNumber(n.Mcpu, blocks), childrenCount, n.Addr)...)
	}
	return ss
}

func (c *Compile) newScopeListForShuffleGroup(childrenCount int, blocks int) ([]*Scope, []*Scope) {
	var parent = make([]*Scope, 0, len(c.cnList))
	var children = make([]*Scope, 0, len(c.cnList))

	currentFirstFlag := c.anal.isFirst
	for _, n := range c.cnList {
		c.anal.isFirst = currentFirstFlag
		scopes := c.newScopeListWithNode(c.generateCPUNumber(n.Mcpu, blocks), childrenCount, n.Addr)
		for _, s := range scopes {
			for _, rr := range s.Proc.Reg.MergeReceivers {
				rr.Ch = make(chan *batch.Batch, 16)
			}
		}
		children = append(children, scopes...)
		parent = append(parent, c.newMergeRemoteScope(scopes, n))
	}
	return parent, children
}

func (c *Compile) newScopeListWithNode(mcpu, childrenCount int, addr string) []*Scope {
	ss := make([]*Scope, mcpu)
	currentFirstFlag := c.anal.isFirst
	for i := range ss {
		ss[i] = new(Scope)
		ss[i].Magic = Remote
		ss[i].NodeInfo.Addr = addr
		ss[i].NodeInfo.Mcpu = 1 // ss is already the mcpu length so we don't need to parallel it
		ss[i].Proc = process.NewWithAnalyze(c.proc, c.ctx, childrenCount, c.anal.Nodes())
		ss[i].Instructions = append(ss[i].Instructions, vm.Instruction{
			Op:      vm.Merge,
			Idx:     c.anal.curr,
			IsFirst: currentFirstFlag,
			Arg:     &merge.Argument{},
		})
	}
	c.anal.isFirst = false
	return ss
}

func (c *Compile) newScopeListForRightJoin(childrenCount int, bIdx int, leftScopes []*Scope) []*Scope {
	/*
		ss := make([]*Scope, 0, len(leftScopes))
		for i := range leftScopes {
			tmp := new(Scope)
			tmp.Magic = Remote
			tmp.IsJoin = true
			tmp.Proc = process.NewWithAnalyze(c.proc, c.ctx, childrenCount, c.anal.Nodes())
			tmp.NodeInfo = leftScopes[i].NodeInfo
			ss = append(ss, tmp)
		}
	*/
	// Force right join to execute on one CN due to right join issue
	// Will fix in future
	maxCpuNum := 1
	for _, s := range leftScopes {
		if s.NodeInfo.Mcpu > maxCpuNum {
			maxCpuNum = s.NodeInfo.Mcpu
		}
	}

	ss := make([]*Scope, 1)
	ss[0] = &Scope{
		Magic:    Remote,
		IsJoin:   true,
		Proc:     process.NewWithAnalyze(c.proc, c.ctx, childrenCount, c.anal.Nodes()),
		NodeInfo: engine.Node{Addr: c.addr, Mcpu: c.generateCPUNumber(ncpu, maxCpuNum)},
		BuildIdx: bIdx,
	}
	return ss
}

func (c *Compile) newJoinScopeListWithBucket(rs, ss, children []*Scope, n *plan.Node) []*Scope {
	currentFirstFlag := c.anal.isFirst
	// construct left
	leftMerge := c.newMergeScope(ss)
	leftMerge.appendInstruction(vm.Instruction{
		Op:  vm.Dispatch,
		Arg: constructDispatch(0, rs, c.addr, n, false),
	})
	leftMerge.IsEnd = true

	// construct right
	c.anal.isFirst = currentFirstFlag
	rightMerge := c.newMergeScope(children)
	rightMerge.appendInstruction(vm.Instruction{
		Op:  vm.Dispatch,
		Arg: constructDispatch(1, rs, c.addr, n, false),
	})
	rightMerge.IsEnd = true

	// append left and right to correspond rs
	idx := 0
	for i := range rs {
		if isSameCN(rs[i].NodeInfo.Addr, c.addr) {
			idx = i
		}
	}
	rs[idx].PreScopes = append(rs[idx].PreScopes, leftMerge, rightMerge)
	return rs
}

func (c *Compile) newBroadcastJoinScopeList(ss []*Scope, children []*Scope, n *plan.Node) []*Scope {
	length := len(ss)
	rs := make([]*Scope, length)
	idx := 0
	for i := range ss {
		if ss[i].IsEnd {
			rs[i] = ss[i]
			continue
		}
		rs[i] = new(Scope)
		rs[i].Magic = Remote
		rs[i].IsJoin = true
		rs[i].NodeInfo = ss[i].NodeInfo
		rs[i].BuildIdx = 1
		if isSameCN(rs[i].NodeInfo.Addr, c.addr) {
			idx = i
		}
		rs[i].PreScopes = []*Scope{ss[i]}
		rs[i].Proc = process.NewWithAnalyze(c.proc, c.ctx, 2, c.anal.Nodes())
		ss[i].appendInstruction(vm.Instruction{
			Op: vm.Connector,
			Arg: &connector.Argument{
				Reg: rs[i].Proc.Reg.MergeReceivers[0],
			},
		})
	}

	// all join's first flag will setting in newLeftScope and newRightScope
	// so we set it to false now
	c.anal.isFirst = false
	mergeChildren := c.newMergeScope(children)

	mergeChildren.appendInstruction(vm.Instruction{
		Op:  vm.Dispatch,
		Arg: constructDispatch(1, rs, c.addr, n, false),
	})
	mergeChildren.IsEnd = true
	rs[idx].PreScopes = append(rs[idx].PreScopes, mergeChildren)

	return rs
}

func (c *Compile) newShuffleJoinScopeList(left, right []*Scope, n *plan.Node) ([]*Scope, []*Scope) {
	single := len(c.cnList) <= 1
	if single {
		n.Stats.HashmapStats.ShuffleTypeForMultiCN = plan.ShuffleTypeForMultiCN_Simple
	}

	var parent []*Scope
	children := make([]*Scope, 0, len(c.cnList))
	lnum := len(left)
	sum := lnum + len(right)
	for _, n := range c.cnList {
		dop := c.generateCPUNumber(n.Mcpu, plan2.GetShuffleDop())
		ss := make([]*Scope, dop)
		for i := range ss {
			ss[i] = new(Scope)
			ss[i].Magic = Remote
			ss[i].IsJoin = true
			ss[i].NodeInfo.Addr = n.Addr
			ss[i].NodeInfo.Mcpu = 1
			ss[i].Proc = process.NewWithAnalyze(c.proc, c.ctx, sum, c.anal.Nodes())
			ss[i].BuildIdx = lnum
			ss[i].ShuffleCnt = dop
			for _, rr := range ss[i].Proc.Reg.MergeReceivers {
				rr.Ch = make(chan *batch.Batch, shuffleJoinMergeChannelBufferSize)
			}
		}
		children = append(children, ss...)
		if !single {
			parent = append(parent, c.newMergeRemoteScope(ss, n))
		}
	}

	currentFirstFlag := c.anal.isFirst
	for i, scp := range left {
		scp.appendInstruction(vm.Instruction{
			Op:  vm.Shuffle,
			Idx: c.anal.curr,
			Arg: constructShuffleJoinArg(children, n, true),
		})
		scp.appendInstruction(vm.Instruction{
			Op:  vm.Dispatch,
			Arg: constructDispatch(i, children, scp.NodeInfo.Addr, n, true),
		})
		scp.IsEnd = true

		appended := false
		for _, js := range children {
			if isSameCN(js.NodeInfo.Addr, scp.NodeInfo.Addr) {
				js.PreScopes = append(js.PreScopes, scp)
				appended = true
				break
			}
		}
		if !appended {
			logutil.Errorf("no same addr scope to append left scopes")
			children[0].PreScopes = append(children[0].PreScopes, scp)
		}
	}

	c.anal.isFirst = currentFirstFlag
	for i, scp := range right {
		scp.appendInstruction(vm.Instruction{
			Op:  vm.Shuffle,
			Idx: c.anal.curr,
			Arg: constructShuffleJoinArg(children, n, false),
		})
		scp.appendInstruction(vm.Instruction{
			Op:  vm.Dispatch,
			Arg: constructDispatch(i+lnum, children, scp.NodeInfo.Addr, n, false),
		})
		scp.IsEnd = true

		appended := false
		for _, js := range children {
			if isSameCN(js.NodeInfo.Addr, scp.NodeInfo.Addr) {
				js.PreScopes = append(js.PreScopes, scp)
				appended = true
				break
			}
		}
		if !appended {
			logutil.Errorf("no same addr scope to append right scopes")
			children[0].PreScopes = append(children[0].PreScopes, scp)
		}
	}
	return parent, children
}

func (c *Compile) newJoinProbeScope(s *Scope, ss []*Scope) *Scope {
	rs := &Scope{
		Magic: Merge,
	}
	rs.appendInstruction(vm.Instruction{
		Op:      vm.Merge,
		Idx:     s.Instructions[0].Idx,
		IsFirst: true,
		Arg:     &merge.Argument{},
	})
	rs.Proc = process.NewWithAnalyze(s.Proc, s.Proc.Ctx, s.BuildIdx, c.anal.Nodes())
	for i := 0; i < s.BuildIdx; i++ {
		regTransplant(s, rs, i, i)
	}

	if ss == nil {
		s.Proc.Reg.MergeReceivers[0] = &process.WaitRegister{
			Ctx: s.Proc.Ctx,
		}
		rs.appendInstruction(vm.Instruction{
			Op: vm.Connector,
			Arg: &connector.Argument{
				Reg: s.Proc.Reg.MergeReceivers[0],
			},
		})
		s.Proc.Reg.MergeReceivers = append(s.Proc.Reg.MergeReceivers[:1], s.Proc.Reg.MergeReceivers[s.BuildIdx:]...)
		s.BuildIdx = 1
	} else {
		rs.appendInstruction(vm.Instruction{
			Op:  vm.Dispatch,
			Arg: constructDispatchLocal(false, false, false, extraRegisters(ss, 0)),
		})
	}
	rs.IsEnd = true

	return rs
}

func (c *Compile) newJoinBuildScope(s *Scope, ss []*Scope) *Scope {
	rs := &Scope{
		Magic: Merge,
	}
	buildLen := len(s.Proc.Reg.MergeReceivers) - s.BuildIdx
	rs.Proc = process.NewWithAnalyze(s.Proc, s.Proc.Ctx, buildLen, c.anal.Nodes())
	for i := 0; i < buildLen; i++ {
		regTransplant(s, rs, i+s.BuildIdx, i)
	}

	rs.appendInstruction(vm.Instruction{
		Op:      vm.HashBuild,
		Idx:     s.Instructions[0].Idx,
		IsFirst: true,
		Arg:     constructHashBuild(c, s.Instructions[0], c.proc, s.ShuffleCnt, ss != nil),
	})

	if ss == nil { // unparallel, send the hashtable to join scope directly
		s.Proc.Reg.MergeReceivers[s.BuildIdx] = &process.WaitRegister{
			Ctx: s.Proc.Ctx,
			Ch:  make(chan *batch.Batch, 1),
		}
		rs.appendInstruction(vm.Instruction{
			Op: vm.Connector,
			Arg: &connector.Argument{
				Reg: s.Proc.Reg.MergeReceivers[s.BuildIdx],
			},
		})
		s.Proc.Reg.MergeReceivers = s.Proc.Reg.MergeReceivers[:s.BuildIdx+1]
	} else {
		rs.appendInstruction(vm.Instruction{
			Op:  vm.Dispatch,
			Arg: constructDispatchLocal(true, false, false, extraRegisters(ss, s.BuildIdx)),
		})
	}
	rs.IsEnd = true

	return rs
}

// Transplant the source's RemoteReceivRegInfos which index equal to sourceIdx to
// target with new index targetIdx
func regTransplant(source, target *Scope, sourceIdx, targetIdx int) {
	target.Proc.Reg.MergeReceivers[targetIdx] = source.Proc.Reg.MergeReceivers[sourceIdx]
	i := 0
	for i < len(source.RemoteReceivRegInfos) {
		op := &source.RemoteReceivRegInfos[i]
		if op.Idx == sourceIdx {
			target.RemoteReceivRegInfos = append(target.RemoteReceivRegInfos, RemoteReceivRegInfo{
				Idx:      targetIdx,
				Uuid:     op.Uuid,
				FromAddr: op.FromAddr,
			})
			source.RemoteReceivRegInfos = append(source.RemoteReceivRegInfos[:i], source.RemoteReceivRegInfos[i+1:]...)
			continue
		}
		i++
	}
}

func (c *Compile) generateCPUNumber(cpunum, blocks int) int {
	if cpunum <= 0 || blocks <= 0 {
		return 1
	}

	if cpunum <= blocks {
		return cpunum
	}
	return blocks
}

func (c *Compile) initAnalyze(qry *plan.Query) {
	anals := make([]*process.AnalyzeInfo, len(qry.Nodes))
	for i := range anals {
		//anals[i] = new(process.AnalyzeInfo)
		anals[i] = analPool.Get().(*process.AnalyzeInfo)
		anals[i].Reset()
	}
	c.anal = &anaylze{
		qry:       qry,
		analInfos: anals,
		curr:      int(qry.Steps[0]),
	}
	for _, node := range c.anal.qry.Nodes {
		if node.AnalyzeInfo == nil {
			node.AnalyzeInfo = new(plan.AnalyzeInfo)
		}
	}
	c.proc.AnalInfos = c.anal.analInfos
}

func (c *Compile) fillAnalyzeInfo() {
	// record the number of s3 requests
	c.anal.S3IOInputCount(c.anal.curr, c.counterSet.FileService.S3.Put.Load())
	c.anal.S3IOInputCount(c.anal.curr, c.counterSet.FileService.S3.List.Load())

	c.anal.S3IOOutputCount(c.anal.curr, c.counterSet.FileService.S3.Head.Load())
	c.anal.S3IOOutputCount(c.anal.curr, c.counterSet.FileService.S3.Get.Load())
	c.anal.S3IOOutputCount(c.anal.curr, c.counterSet.FileService.S3.Delete.Load())
	c.anal.S3IOOutputCount(c.anal.curr, c.counterSet.FileService.S3.DeleteMulti.Load())

	for i, anal := range c.anal.analInfos {
		atomic.StoreInt64(&c.anal.qry.Nodes[i].AnalyzeInfo.InputRows, atomic.LoadInt64(&anal.InputRows))
		atomic.StoreInt64(&c.anal.qry.Nodes[i].AnalyzeInfo.OutputRows, atomic.LoadInt64(&anal.OutputRows))
		atomic.StoreInt64(&c.anal.qry.Nodes[i].AnalyzeInfo.InputSize, atomic.LoadInt64(&anal.InputSize))
		atomic.StoreInt64(&c.anal.qry.Nodes[i].AnalyzeInfo.OutputSize, atomic.LoadInt64(&anal.OutputSize))
		atomic.StoreInt64(&c.anal.qry.Nodes[i].AnalyzeInfo.TimeConsumed, atomic.LoadInt64(&anal.TimeConsumed))
		atomic.StoreInt64(&c.anal.qry.Nodes[i].AnalyzeInfo.MemorySize, atomic.LoadInt64(&anal.MemorySize))
		atomic.StoreInt64(&c.anal.qry.Nodes[i].AnalyzeInfo.WaitTimeConsumed, atomic.LoadInt64(&anal.WaitTimeConsumed))
		atomic.StoreInt64(&c.anal.qry.Nodes[i].AnalyzeInfo.DiskIO, atomic.LoadInt64(&anal.DiskIO))
		atomic.StoreInt64(&c.anal.qry.Nodes[i].AnalyzeInfo.S3IOByte, atomic.LoadInt64(&anal.S3IOByte))
		atomic.StoreInt64(&c.anal.qry.Nodes[i].AnalyzeInfo.S3IOInputCount, atomic.LoadInt64(&anal.S3IOInputCount))
		atomic.StoreInt64(&c.anal.qry.Nodes[i].AnalyzeInfo.S3IOOutputCount, atomic.LoadInt64(&anal.S3IOOutputCount))
		atomic.StoreInt64(&c.anal.qry.Nodes[i].AnalyzeInfo.NetworkIO, atomic.LoadInt64(&anal.NetworkIO))
		atomic.StoreInt64(&c.anal.qry.Nodes[i].AnalyzeInfo.ScanTime, atomic.LoadInt64(&anal.ScanTime))
		atomic.StoreInt64(&c.anal.qry.Nodes[i].AnalyzeInfo.InsertTime, atomic.LoadInt64(&anal.InsertTime))
	}
}

func (c *Compile) generateNodes(n *plan.Node) (engine.Nodes, []any, error) {
	var err error
	var db engine.Database
	var rel engine.Relation
	var ranges [][]byte
	var partialresults []any
	var nodes engine.Nodes
	isPartitionTable := false

	ctx := c.ctx
	if util.TableIsClusterTable(n.TableDef.GetTableType()) {
		ctx = context.WithValue(ctx, defines.TenantIDKey{}, catalog.System_Account)
	}
	if n.ObjRef.PubInfo != nil {
		ctx = context.WithValue(ctx, defines.TenantIDKey{}, uint32(n.ObjRef.PubInfo.GetTenantId()))
	}
	if util.TableIsLoggingTable(n.ObjRef.SchemaName, n.ObjRef.ObjName) {
		ctx = context.WithValue(ctx, defines.TenantIDKey{}, catalog.System_Account)
	}
	db, err = c.e.Database(ctx, n.ObjRef.SchemaName, c.proc.TxnOperator)
	if err != nil {
		return nil, nil, err
	}
	rel, err = db.Relation(ctx, n.TableDef.Name, c.proc)
	if err != nil {
		var e error // avoid contamination of error messages
		db, e = c.e.Database(ctx, defines.TEMPORARY_DBNAME, c.proc.TxnOperator)
		if e != nil {
			return nil, nil, err
		}

		// if temporary table, just scan at local cn.
		rel, e = db.Relation(ctx, engine.GetTempTableName(n.ObjRef.SchemaName, n.TableDef.Name), c.proc)
		if e != nil {
			return nil, nil, err
		}
		c.cnList = engine.Nodes{
			engine.Node{
				Addr: c.addr,
				Rel:  rel,
				Mcpu: 1,
			},
		}
	}

	ranges, err = rel.Ranges(ctx, n.BlockFilterList)
	if err != nil {
		return nil, nil, err
	}

	if n.TableDef.Partition != nil {
		isPartitionTable = true
<<<<<<< HEAD
		partitionInfo := n.TableDef.Partition
		partitionNum := int(partitionInfo.PartitionNum)
		partitionTableNames := partitionInfo.PartitionTableNames
		for i := 0; i < partitionNum; i++ {
			partTableName := partitionTableNames[i]
			subrelation, err := db.Relation(ctx, partTableName, c.proc)
			if err != nil {
				return nil, nil, err
			}
			subranges, err := subrelation.Ranges(ctx, n.BlockFilterList)
			if err != nil {
				return nil, nil, err
=======
		if n.PartitionPrune != nil && n.PartitionPrune.IsPruned {
			for i, partitionItem := range n.PartitionPrune.SelectedPartitions {
				partTableName := partitionItem.PartitionTableName
				subrelation, err := db.Relation(ctx, partTableName, c.proc)
				if err != nil {
					return nil, err
				}
				subranges, err := subrelation.Ranges(ctx, n.BlockFilterList)
				if err != nil {
					return nil, err
				}
				//add partition number into catalog.BlockInfo.
				for _, r := range subranges[1:] {
					blkInfo := catalog.DecodeBlockInfo(r)
					blkInfo.PartitionNum = i
					ranges = append(ranges, r)
				}
>>>>>>> 8cbe3db5
			}
		} else {
			partitionInfo := n.TableDef.Partition
			partitionNum := int(partitionInfo.PartitionNum)
			partitionTableNames := partitionInfo.PartitionTableNames
			for i := 0; i < partitionNum; i++ {
				partTableName := partitionTableNames[i]
				subrelation, err := db.Relation(ctx, partTableName, c.proc)
				if err != nil {
					return nil, err
				}
				subranges, err := subrelation.Ranges(ctx, n.BlockFilterList)
				if err != nil {
					return nil, err
				}
				//add partition number into catalog.BlockInfo.
				for _, r := range subranges[1:] {
					blkInfo := catalog.DecodeBlockInfo(r)
					blkInfo.PartitionNum = i
					ranges = append(ranges, r)
				}
			}
<<<<<<< HEAD
			//ranges = append(ranges, subranges[1:]...)

		}
	}

	if len(n.AggList) > 0 && len(n.FilterList) == 0 && len(n.GroupBy) == 0 && len(ranges) > 1 {
		newranges := make([][]byte, 0, len(ranges))
		newranges = append(newranges, ranges[0])
		partialresults = make([]any, 0, len(n.AggList))

		for i := range n.AggList {
			agg := n.AggList[i].Expr.(*plan.Expr_F)
			name := agg.F.Func.ObjName
			switch name {
			case "count":
				partialresults = append(partialresults, int64(0))
			case "min", "max":
				partialresults = append(partialresults, make([]any, 0, len(ranges)))
			default:
				partialresults = nil
			}
			if partialresults == nil {
				break
			}
		}
		columnMap := make(map[int]int)
		plan2.GetColumnMapByExprs(n.AggList, n.TableDef, &columnMap)

		if partialresults != nil {
			for _, buf := range ranges[1:] {
				blk := catalog.DecodeBlockInfo(buf)
				if !blk.CanRemote || !blk.DeltaLocation().IsEmpty() {
					newranges = append(newranges, buf)
					continue
				}
				var objMeta objectio.ObjectMeta
				location := blk.MetaLocation()
				fs := c.proc.FileService
				objMeta, err = objectio.FastLoadObjectMeta(ctx, &location, false, fs)
				if err != nil {
					return nil, nil, err
				}
				objDataMeta := objMeta.MustDataMeta()
				blkMeta := objDataMeta.GetBlockMeta(uint32(location.ID()))
				for i := range n.AggList {
					agg := n.AggList[i].Expr.(*plan.Expr_F)
					name := agg.F.Func.ObjName
					switch name {
					case "count":
						partialresults[i] = partialresults[i].(int64) + int64(blkMeta.GetRows())
					case "min":
						col := agg.F.Args[0].Expr.(*plan.Expr_Col)
						zm := blkMeta.ColumnMeta(uint16(columnMap[int(col.Col.ColPos)])).ZoneMap()
						partialresults[i] = append(partialresults[i].([]any), zm.GetMin())
					case "max":
						col := agg.F.Args[0].Expr.(*plan.Expr_Col)
						zm := blkMeta.ColumnMeta(uint16(columnMap[int(col.Col.ColPos)])).ZoneMap()
						partialresults[i] = append(partialresults[i].([]any), zm.GetMax())
					default:
					}
				}
			}
			ranges = newranges
=======
>>>>>>> 8cbe3db5
		}

	}
	n.AggList = nil

	// some log for finding a bug.
	tblId := rel.GetTableID(ctx)
	expectedLen := len(ranges)
	logutil.Debugf("cn generateNodes, tbl %d ranges is %d", tblId, expectedLen)

	//if len(ranges) == 0 indicates that it's a temporary table.
	if len(ranges) == 0 && n.TableDef.TableType != catalog.SystemOrdinaryRel {
		nodes = make(engine.Nodes, len(c.cnList))
		for i, node := range c.cnList {
			if isPartitionTable {
				nodes[i] = engine.Node{
					Id:   node.Id,
					Addr: node.Addr,
					Mcpu: c.generateCPUNumber(node.Mcpu, int(n.Stats.BlockNum)),
				}
			} else {
				nodes[i] = engine.Node{
					Rel:  rel,
					Id:   node.Id,
					Addr: node.Addr,
					Mcpu: c.generateCPUNumber(node.Mcpu, int(n.Stats.BlockNum)),
				}
			}
		}
		return nodes, partialresults, nil
	}

	engineType := rel.GetEngineType()
	if isPartitionTable {
		rel = nil
	}
	// for multi cn in launch mode, put all payloads in current CN
	// maybe delete this in the future
	if isLaunchMode(c.cnList) {
		return putBlocksInCurrentCN(c, ranges, rel, n), partialresults, nil
	}
	// disttae engine
	if engineType == engine.Disttae {
		nodes, err := shuffleBlocksToMultiCN(c, ranges, rel, n)
		return nodes, partialresults, err
	}
	// maybe temp table on memengine , just put payloads in average
	return putBlocksInAverage(c, ranges, rel, n), partialresults, nil
}

func putBlocksInAverage(c *Compile, ranges [][]byte, rel engine.Relation, n *plan.Node) engine.Nodes {
	var nodes engine.Nodes
	step := (len(ranges) + len(c.cnList) - 1) / len(c.cnList)
	for i := 0; i < len(ranges); i += step {
		j := i / step
		if i+step >= len(ranges) {
			if isSameCN(c.cnList[j].Addr, c.addr) {
				if len(nodes) == 0 {
					nodes = append(nodes, engine.Node{
						Addr: c.addr,
						Rel:  rel,
						Mcpu: c.generateCPUNumber(ncpu, int(n.Stats.BlockNum)),
					})
				}
				nodes[0].Data = append(nodes[0].Data, ranges[i:]...)
			} else {
				nodes = append(nodes, engine.Node{
					Rel:  rel,
					Id:   c.cnList[j].Id,
					Addr: c.cnList[j].Addr,
					Mcpu: c.generateCPUNumber(c.cnList[j].Mcpu, int(n.Stats.BlockNum)),
					Data: ranges[i:],
				})
			}
		} else {
			if isSameCN(c.cnList[j].Addr, c.addr) {
				if len(nodes) == 0 {
					nodes = append(nodes, engine.Node{
						Rel:  rel,
						Addr: c.addr,
						Mcpu: c.generateCPUNumber(ncpu, int(n.Stats.BlockNum)),
					})
				}
				nodes[0].Data = append(nodes[0].Data, ranges[i:i+step]...)
			} else {
				nodes = append(nodes, engine.Node{
					Rel:  rel,
					Id:   c.cnList[j].Id,
					Addr: c.cnList[j].Addr,
					Mcpu: c.generateCPUNumber(c.cnList[j].Mcpu, int(n.Stats.BlockNum)),
					Data: ranges[i : i+step],
				})
			}
		}
	}
	return nodes
}

func shuffleBlocksToMultiCN(c *Compile, ranges [][]byte, rel engine.Relation, n *plan.Node) (engine.Nodes, error) {
	var nodes engine.Nodes
	//add current CN
	nodes = append(nodes, engine.Node{
		Addr: c.addr,
		Rel:  rel,
		Mcpu: c.generateCPUNumber(ncpu, int(n.Stats.BlockNum)),
	})
	//add memory table block
	nodes[0].Data = append(nodes[0].Data, ranges[:1]...)
	ranges = ranges[1:]
	// only memory table block
	if len(ranges) == 0 {
		return nodes, nil
	}
	//only one cn
	if len(c.cnList) == 1 {
		nodes[0].Data = append(nodes[0].Data, ranges...)
		return nodes, nil
	}
	// put dirty blocks which can't be distributed remotely in current CN.
	newRanges := make([][]byte, 0, len(ranges))
	for _, blk := range ranges {
		blkInfo := catalog.DecodeBlockInfo(blk)
		if blkInfo.CanRemote {
			newRanges = append(newRanges, blk)
			continue
		}
		nodes[0].Data = append(nodes[0].Data, blk)
	}

	//add the rest of CNs in list
	for i := range c.cnList {
		if c.cnList[i].Addr != c.addr {
			nodes = append(nodes, engine.Node{
				Rel:  rel,
				Id:   c.cnList[i].Id,
				Addr: c.cnList[i].Addr,
				Mcpu: c.generateCPUNumber(c.cnList[i].Mcpu, int(n.Stats.BlockNum)),
			})
		}
	}

	sort.Slice(nodes, func(i, j int) bool { return nodes[i].Addr < nodes[j].Addr })

	if n.Stats.HashmapStats != nil && n.Stats.HashmapStats.Shuffle && n.Stats.HashmapStats.ShuffleType == plan.ShuffleType_Range {
		err := shuffleBlocksByRange(c, newRanges, n, nodes)
		if err != nil {
			return nil, err
		}
	} else {
		shuffleBlocksByHash(c, newRanges, nodes)
	}

	minWorkLoad := math.MaxInt32
	maxWorkLoad := 0
	//remove empty node from nodes
	var newNodes engine.Nodes
	for i := range nodes {
		if len(nodes[i].Data) > maxWorkLoad {
			maxWorkLoad = len(nodes[i].Data)
		}
		if len(nodes[i].Data) < minWorkLoad {
			minWorkLoad = len(nodes[i].Data)
		}
		if len(nodes[i].Data) > 0 {
			newNodes = append(newNodes, nodes[i])
		}
	}
	if minWorkLoad*2 < maxWorkLoad {
		logutil.Warnf("workload among CNs not balanced, max %v, min %v", maxWorkLoad, minWorkLoad)
	}
	return newNodes, nil
}

func shuffleBlocksByHash(c *Compile, ranges [][]byte, nodes engine.Nodes) {
	for i, blk := range ranges {
		unmarshalledBlockInfo := catalog.DecodeBlockInfo(ranges[i])
		// get timestamp in objName to make sure it is random enough
		objTimeStamp := unmarshalledBlockInfo.MetaLocation().Name()[:7]
		index := plan2.SimpleCharHashToRange(objTimeStamp, uint64(len(c.cnList)))
		nodes[index].Data = append(nodes[index].Data, blk)
	}
}

func shuffleBlocksByRange(c *Compile, ranges [][]byte, n *plan.Node, nodes engine.Nodes) error {
	var objDataMeta objectio.ObjectDataMeta
	var objMeta objectio.ObjectMeta

	for i, blk := range ranges {
		unmarshalledBlockInfo := catalog.DecodeBlockInfo(ranges[i])
		location := unmarshalledBlockInfo.MetaLocation()
		fs, err := fileservice.Get[fileservice.FileService](c.proc.FileService, defines.SharedFileServiceName)
		if err != nil {
			return err
		}
		if !objectio.IsSameObjectLocVsMeta(location, objDataMeta) {
			if objMeta, err = objectio.FastLoadObjectMeta(c.ctx, &location, false, fs); err != nil {
				return err
			}
			objDataMeta = objMeta.MustDataMeta()
		}
		blkMeta := objDataMeta.GetBlockMeta(uint32(location.ID()))
		zm := blkMeta.MustGetColumn(uint16(n.Stats.HashmapStats.ShuffleColIdx)).ZoneMap()
		index := plan2.GetRangeShuffleIndexForZM(n.Stats.HashmapStats.ShuffleColMin, n.Stats.HashmapStats.ShuffleColMax, zm, uint64(len(c.cnList)))
		nodes[index].Data = append(nodes[index].Data, blk)
	}
	return nil
}

func putBlocksInCurrentCN(c *Compile, ranges [][]byte, rel engine.Relation, n *plan.Node) engine.Nodes {
	var nodes engine.Nodes
	//add current CN
	nodes = append(nodes, engine.Node{
		Addr: c.addr,
		Rel:  rel,
		Mcpu: c.generateCPUNumber(ncpu, int(n.Stats.BlockNum)),
	})
	nodes[0].Data = append(nodes[0].Data, ranges...)
	return nodes
}

func validScopeCount(ss []*Scope) int {
	var cnt int

	for _, s := range ss {
		if s.IsEnd {
			continue
		}
		cnt++
	}
	return cnt
}

func extraRegisters(ss []*Scope, i int) []*process.WaitRegister {
	regs := make([]*process.WaitRegister, 0, len(ss))
	for _, s := range ss {
		if s.IsEnd {
			continue
		}
		regs = append(regs, s.Proc.Reg.MergeReceivers[i])
	}
	return regs
}

func dupType(typ *plan.Type) types.Type {
	return types.New(types.T(typ.Id), typ.Width, typ.Scale)
}

// Update the specific scopes's instruction to true
// then update the current idx
func (c *Compile) setAnalyzeCurrent(updateScopes []*Scope, nextId int) {
	if updateScopes != nil {
		updateScopesLastFlag(updateScopes)
	}

	c.anal.curr = nextId
	c.anal.isFirst = true
}

func updateScopesLastFlag(updateScopes []*Scope) {
	for _, s := range updateScopes {
		if len(s.Instructions) == 0 {
			continue
		}
		last := len(s.Instructions) - 1
		s.Instructions[last].IsLast = true
	}
}

func isLaunchMode(cnlist engine.Nodes) bool {
	for i := range cnlist {
		if !isSameCN(cnlist[0].Addr, cnlist[i].Addr) {
			return false
		}
	}
	return true
}

func isSameCN(addr string, currentCNAddr string) bool {
	// just a defensive judgment. In fact, we shouldn't have received such data.
	parts1 := strings.Split(addr, ":")
	if len(parts1) != 2 {
		logutil.Debugf("compileScope received a malformed cn address '%s', expected 'ip:port'", addr)
		return true
	}
	parts2 := strings.Split(currentCNAddr, ":")
	if len(parts2) != 2 {
		logutil.Debugf("compileScope received a malformed current-cn address '%s', expected 'ip:port'", currentCNAddr)
		return true
	}
	return parts1[0] == parts2[0]
}

func (s *Scope) affectedRows() uint64 {
	affectedRows := uint64(0)
	for _, in := range s.Instructions {
		if arg, ok := in.Arg.(vm.ModificationArgument); ok {
			if marg, ok := arg.(*mergeblock.Argument); ok {
				return marg.AffectedRows()
			}
			affectedRows += arg.AffectedRows()
		}
	}
	return affectedRows
}

func (c *Compile) runSql(sql string) error {
	if sql == "" {
		return nil
	}
	res, err := c.runSqlWithResult(sql)
	if err != nil {
		return err
	}
	res.Close()
	return nil
}

func (c *Compile) runSqlWithResult(sql string) (executor.Result, error) {
	v, ok := moruntime.ProcessLevelRuntime().GetGlobalVariables(moruntime.InternalSQLExecutor)
	if !ok {
		panic("missing lock service")
	}
	exec := v.(executor.SQLExecutor)
	opts := executor.Options{}.
		// All runSql and runSqlWithResult is a part of input sql, can not incr statement.
		// All these sub-sql's need to be rolled back and retried en masse when they conflict in pessimistic mode
		WithDisableIncrStatement().
		WithTxn(c.proc.TxnOperator).
		WithDatabase(c.db).
		WithTimeZone(c.proc.SessionInfo.TimeZone)
	return exec.Exec(c.proc.Ctx, sql, opts)
}

func evalRowsetData(proc *process.Process,
	exprs []*plan.RowsetExpr, vec *vector.Vector, exprExecs []colexec.ExpressionExecutor) error {
	var bats []*batch.Batch

	vec.ResetArea()
	bats = []*batch.Batch{batch.EmptyForConstFoldBatch}
	if len(exprExecs) > 0 {
		for i, expr := range exprExecs {
			val, err := expr.Eval(proc, bats)
			if err != nil {
				return err
			}
			if err := vec.Copy(val, int64(exprs[i].RowPos), 0, proc.Mp()); err != nil {
				return err
			}
		}
	} else {
		for _, expr := range exprs {
			if expr.Pos >= 0 {
				continue
			}
			val, err := colexec.EvalExpressionOnce(proc, expr.Expr, bats)
			if err != nil {
				return err
			}
			if err := vec.Copy(val, int64(expr.RowPos), 0, proc.Mp()); err != nil {
				val.Free(proc.Mp())
				return err
			}
			val.Free(proc.Mp())
		}
	}
	return nil
}

func (c *Compile) newInsertMergeScope(arg *insert.Argument, ss []*Scope) *Scope {
	// see errors.Join()
	n := 0
	for _, s := range ss {
		if !s.IsEnd {
			n++
		}
	}
	ss2 := make([]*Scope, 0, n)
	for _, s := range ss {
		if !s.IsEnd {
			ss2 = append(ss2, s)
		}
	}
	insert := &vm.Instruction{
		Op:  vm.Insert,
		Arg: arg,
	}
	for i := range ss2 {
		ss2[i].Instructions = append(ss2[i].Instructions, dupInstruction(insert, nil, i))
	}
	return c.newMergeScope(ss2)
}

func (c *Compile) fatalLog(retry int, err error) {
	if err == nil {
		return
	}
	v, ok := moruntime.ProcessLevelRuntime().
		GetGlobalVariables(moruntime.EnableCheckInvalidRCErrors)
	if !ok || !v.(bool) {
		return
	}
	fatal := moerr.IsMoErrCode(err, moerr.ErrTxnNeedRetry) ||
		moerr.IsMoErrCode(err, moerr.ErrTxnNeedRetryWithDefChanged) ||
		moerr.IsMoErrCode(err, moerr.ErrTxnWWConflict) ||
		moerr.IsMoErrCode(err, moerr.ErrDuplicateEntry) ||
		moerr.IsMoErrCode(err, moerr.ER_DUP_ENTRY) ||
		moerr.IsMoErrCode(err, moerr.ER_DUP_ENTRY_WITH_KEY_NAME)
	if !fatal {
		return
	}
	if retry == 0 &&
		(moerr.IsMoErrCode(err, moerr.ErrTxnNeedRetry) ||
			moerr.IsMoErrCode(err, moerr.ErrTxnNeedRetryWithDefChanged)) {
		return
	}

	logutil.Fatalf("BUG(RC): txn %s retry %d, error %+v\n",
		hex.EncodeToString(c.proc.TxnOperator.Txn().ID),
		retry,
		err.Error())
}

func (c *Compile) SetBuildPlanFunc(buildPlanFunc func() (*plan2.Plan, error)) {
	c.buildPlanFunc = buildPlanFunc
}<|MERGE_RESOLUTION|>--- conflicted
+++ resolved
@@ -3041,30 +3041,16 @@
 
 	if n.TableDef.Partition != nil {
 		isPartitionTable = true
-<<<<<<< HEAD
-		partitionInfo := n.TableDef.Partition
-		partitionNum := int(partitionInfo.PartitionNum)
-		partitionTableNames := partitionInfo.PartitionTableNames
-		for i := 0; i < partitionNum; i++ {
-			partTableName := partitionTableNames[i]
-			subrelation, err := db.Relation(ctx, partTableName, c.proc)
-			if err != nil {
-				return nil, nil, err
-			}
-			subranges, err := subrelation.Ranges(ctx, n.BlockFilterList)
-			if err != nil {
-				return nil, nil, err
-=======
 		if n.PartitionPrune != nil && n.PartitionPrune.IsPruned {
 			for i, partitionItem := range n.PartitionPrune.SelectedPartitions {
 				partTableName := partitionItem.PartitionTableName
 				subrelation, err := db.Relation(ctx, partTableName, c.proc)
 				if err != nil {
-					return nil, err
+					return nil, nil, err
 				}
 				subranges, err := subrelation.Ranges(ctx, n.BlockFilterList)
 				if err != nil {
-					return nil, err
+					return nil, nil, err
 				}
 				//add partition number into catalog.BlockInfo.
 				for _, r := range subranges[1:] {
@@ -3072,7 +3058,6 @@
 					blkInfo.PartitionNum = i
 					ranges = append(ranges, r)
 				}
->>>>>>> 8cbe3db5
 			}
 		} else {
 			partitionInfo := n.TableDef.Partition
@@ -3082,11 +3067,11 @@
 				partTableName := partitionTableNames[i]
 				subrelation, err := db.Relation(ctx, partTableName, c.proc)
 				if err != nil {
-					return nil, err
+					return nil, nil, err
 				}
 				subranges, err := subrelation.Ranges(ctx, n.BlockFilterList)
 				if err != nil {
-					return nil, err
+					return nil, nil, err
 				}
 				//add partition number into catalog.BlockInfo.
 				for _, r := range subranges[1:] {
@@ -3095,9 +3080,6 @@
 					ranges = append(ranges, r)
 				}
 			}
-<<<<<<< HEAD
-			//ranges = append(ranges, subranges[1:]...)
-
 		}
 	}
 
@@ -3159,8 +3141,6 @@
 				}
 			}
 			ranges = newranges
-=======
->>>>>>> 8cbe3db5
 		}
 
 	}
