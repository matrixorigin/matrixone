--- conflicted
+++ resolved
@@ -1660,12 +1660,7 @@
 		ss[i].NodeInfo = getEngineNode(c)
 		ss[i].Proc = process.NewFromProc(c.proc, c.proc.Ctx, 0)
 		arg := constructStream(n, ps[i])
-<<<<<<< HEAD
-		arg.SetIdx(c.anal.curNodeIdx)
-		arg.SetIsFirst(currentFirstFlag)
-=======
 		arg.SetAnalyzeControl(c.anal.curNodeIdx, currentFirstFlag)
->>>>>>> 6c071e52
 		ss[i].setRootOperator(arg)
 	}
 	c.anal.isFirst = false
@@ -1835,12 +1830,7 @@
 
 		currentFirstFlag := c.anal.isFirst
 		op := constructValueScan()
-<<<<<<< HEAD
-		op.SetIdx(c.anal.curNodeIdx)
-		op.SetIsFirst(currentFirstFlag)
-=======
 		op.SetAnalyzeControl(c.anal.curNodeIdx, currentFirstFlag)
->>>>>>> 6c071e52
 		ret.setRootOperator(op)
 		c.anal.isFirst = false
 
@@ -1922,12 +1912,7 @@
 			}
 		}
 		op := constructExternal(n, param, c.proc.Ctx, fileList, fileSize, fileOffsetTmp, strictSqlMode)
-<<<<<<< HEAD
-		op.SetIdx(c.anal.curNodeIdx)
-		op.SetIsFirst(currentFirstFlag)
-=======
 		op.SetAnalyzeControl(c.anal.curNodeIdx, currentFirstFlag)
->>>>>>> 6c071e52
 		ss[i].setRootOperator(op)
 		pre += count
 	}
@@ -1991,29 +1976,16 @@
 	}
 
 	scope := c.constructScopeForExternal("", false)
-<<<<<<< HEAD
-
-	currentFirstFlag := c.anal.isFirst
-	extern := constructExternal(n, param, c.proc.Ctx, fileList, fileSize, fileOffsetTmp, strictSqlMode)
-	extern.Es.ParallelLoad = true
-	extern.SetIdx(c.anal.curNodeIdx)
-	extern.SetIsFirst(currentFirstFlag)
-=======
 	currentFirstFlag := c.anal.isFirst
 	extern := constructExternal(n, param, c.proc.Ctx, fileList, fileSize, fileOffsetTmp, strictSqlMode)
 	extern.Es.ParallelLoad = true
 	extern.SetAnalyzeControl(c.anal.curNodeIdx, currentFirstFlag)
->>>>>>> 6c071e52
 	scope.setRootOperator(extern)
 	c.anal.isFirst = false
 
 	_, dispatchOp := constructDispatchLocalAndRemote(0, ss, c.addr)
 	dispatchOp.FuncId = dispatch.SendToAnyLocalFunc
-<<<<<<< HEAD
-	dispatchOp.SetIdx(c.anal.curNodeIdx)
-=======
 	dispatchOp.SetAnalyzeControl(c.anal.curNodeIdx, false)
->>>>>>> 6c071e52
 	scope.setRootOperator(dispatchOp)
 
 	ss[0].PreScopes = append(ss[0].PreScopes, scope)
@@ -2079,14 +2051,7 @@
 	}
 
 	op := constructTableScan()
-<<<<<<< HEAD
-	//op.SetIdx(c.anal.curNodeIdx)
-	//op.SetIsFirst(firstFlag)
 	op.SetAnalyzeControl(c.anal.curNodeIdx, firstFlag)
-
-=======
-	op.SetAnalyzeControl(c.anal.curNodeIdx, firstFlag)
->>>>>>> 6c071e52
 	s.setRootOperator(op)
 	s.Proc = process.NewFromProc(c.proc, c.proc.Ctx, 0)
 	return s, nil
@@ -2206,11 +2171,9 @@
 	if len(n.FilterList) == 0 && len(n.RuntimeFilterProbeList) == 0 {
 		return ss
 	}
-
+	currentFirstFlag := c.anal.isFirst
 	filterExpr := colexec.RewriteFilterExprList(plan2.DeepCopyExprList(n.FilterList))
 	var op *filter.Filter
-
-	currentFirstFlag := c.anal.isFirst
 	for i := range ss {
 		op = constructRestrict(n, filterExpr)
 		op.SetAnalyzeControl(c.anal.curNodeIdx, currentFirstFlag)
@@ -2224,9 +2187,8 @@
 	if len(n.ProjectList) == 0 {
 		return ss
 	}
-
+	currentFirstFlag := c.anal.isFirst
 	var op *projection.Projection
-	currentFirstFlag := c.anal.isFirst
 	for i := range ss {
 		op = constructProjection(n)
 		op.SetAnalyzeControl(c.anal.curNodeIdx, currentFirstFlag)
@@ -2248,12 +2210,7 @@
 
 	currentFirstFlag := c.anal.isFirst
 	op := constructGroup(c.proc.Ctx, gn, n, true, 0, c.proc)
-<<<<<<< HEAD
-	op.SetIdx(c.anal.curNodeIdx)
-	op.SetIsFirst(currentFirstFlag)
-=======
 	op.SetAnalyzeControl(c.anal.curNodeIdx, currentFirstFlag)
->>>>>>> 6c071e52
 	rs[0].setRootOperator(op)
 	c.anal.isFirst = false
 
@@ -2261,12 +2218,7 @@
 		// waring: `connector` operator is not used as an input/output analyze,
 		// and `connector` operator cannot play the role of IsFirst/IsLast
 		connArg := connector.NewArgument().WithReg(rs[0].Proc.Reg.MergeReceivers[i])
-<<<<<<< HEAD
-		connArg.SetIdx(c.anal.curNodeIdx)
-		connArg.SetIsFirst(false)
-=======
 		connArg.SetAnalyzeControl(c.anal.curNodeIdx, false)
->>>>>>> 6c071e52
 		ss[i].setRootOperator(connArg)
 		rs[0].PreScopes = append(rs[0].PreScopes, ss[i])
 	}
@@ -2291,12 +2243,7 @@
 	currentFirstFlag := c.anal.isFirst
 	for i := range rs {
 		op := constructGroup(c.proc.Ctx, gn, n, true, 0, c.proc)
-<<<<<<< HEAD
-		op.SetIdx(c.anal.curNodeIdx)
-		op.SetIsFirst(currentFirstFlag)
-=======
 		op.SetAnalyzeControl(c.anal.curNodeIdx, currentFirstFlag)
->>>>>>> 6c071e52
 		rs[i].setRootOperator(op)
 		if isSameCN(rs[i].NodeInfo.Addr, c.addr) {
 			idx = i
@@ -2308,12 +2255,7 @@
 	// waring: `dispath` operator is not used as an input/output analyze,
 	// and `dispath` operator cannot play the role of IsFirst/IsLast
 	dispathArg := constructDispatch(0, rs, c.addr, n, false)
-<<<<<<< HEAD
-	dispathArg.SetIdx(c.anal.curNodeIdx)
-	dispathArg.SetIsFirst(false)
-=======
 	dispathArg.SetAnalyzeControl(c.anal.curNodeIdx, false)
->>>>>>> 6c071e52
 	mergeChildren.setRootOperator(dispathArg)
 	rs[idx].PreScopes = append(rs[idx].PreScopes, mergeChildren)
 	return rs
@@ -2324,54 +2266,17 @@
 	rs[0].PreScopes = append(rs[0].PreScopes, left[0], right[0])
 
 	connectLeftArg := connector.NewArgument().WithReg(rs[0].Proc.Reg.MergeReceivers[0])
-<<<<<<< HEAD
-	connectLeftArg.SetIdx(c.anal.curNodeIdx)
-	connectLeftArg.SetIsFirst(false)
-	left[0].setRootOperator(connectLeftArg)
-	//left[0].setRootOperator(
-	//	connector.NewArgument().
-	//		WithReg(rs[0].Proc.Reg.MergeReceivers[0]),
-	//)
-
-	connectRightArg := connector.NewArgument().WithReg(rs[0].Proc.Reg.MergeReceivers[1])
-	connectRightArg.SetIdx(c.anal.curNodeIdx)
-	connectRightArg.SetIsFirst(false)
-	right[0].setRootOperator(connectRightArg)
-	//right[0].setRootOperator(
-	//	connector.NewArgument().
-	//		WithReg(rs[0].Proc.Reg.MergeReceivers[1]),
-	//)
-=======
 	connectLeftArg.SetAnalyzeControl(c.anal.curNodeIdx, false)
 	left[0].setRootOperator(connectLeftArg)
 
 	connectRightArg := connector.NewArgument().WithReg(rs[0].Proc.Reg.MergeReceivers[1])
 	connectRightArg.SetAnalyzeControl(c.anal.curNodeIdx, false)
 	right[0].setRootOperator(connectRightArg)
->>>>>>> 6c071e52
 
 	currentFirstFlag := c.anal.isFirst
 	switch nodeType {
 	case plan.Node_MINUS:
 		arg := minus.NewArgument()
-<<<<<<< HEAD
-		arg.SetIdx(c.anal.curNodeIdx)
-		arg.SetIsFirst(currentFirstFlag)
-		rs[0].ReplaceLeafOp(arg)
-	case plan.Node_INTERSECT:
-		arg := intersect.NewArgument()
-		arg.SetIdx(c.anal.curNodeIdx)
-		arg.SetIsFirst(currentFirstFlag)
-		rs[0].ReplaceLeafOp(arg)
-	case plan.Node_INTERSECT_ALL:
-		arg := intersectall.NewArgument()
-		arg.SetIdx(c.anal.curNodeIdx)
-		arg.SetIsFirst(currentFirstFlag)
-		rs[0].ReplaceLeafOp(arg)
-	}
-	c.anal.isFirst = false
-
-=======
 		arg.SetAnalyzeControl(c.anal.curNodeIdx, currentFirstFlag)
 		rs[0].ReplaceLeafOp(arg)
 	case plan.Node_INTERSECT:
@@ -2384,7 +2289,6 @@
 		rs[0].ReplaceLeafOp(arg)
 	}
 	c.anal.isFirst = false
->>>>>>> 6c071e52
 	return rs
 }
 
@@ -2400,34 +2304,19 @@
 	case plan.Node_MINUS:
 		for i := range rs {
 			arg := minus.NewArgument()
-<<<<<<< HEAD
-			arg.SetIdx(c.anal.curNodeIdx)
-			arg.SetIsFirst(currentFirstFlag)
-=======
 			arg.SetAnalyzeControl(c.anal.curNodeIdx, currentFirstFlag)
->>>>>>> 6c071e52
 			rs[i].ReplaceLeafOp(arg)
 		}
 	case plan.Node_INTERSECT:
 		for i := range rs {
 			arg := intersect.NewArgument()
-<<<<<<< HEAD
-			arg.SetIdx(c.anal.curNodeIdx)
-			arg.SetIsFirst(currentFirstFlag)
-=======
 			arg.SetAnalyzeControl(c.anal.curNodeIdx, currentFirstFlag)
->>>>>>> 6c071e52
 			rs[i].ReplaceLeafOp(arg)
 		}
 	case plan.Node_INTERSECT_ALL:
 		for i := range rs {
 			arg := intersectall.NewArgument()
-<<<<<<< HEAD
-			arg.SetIdx(c.anal.curNodeIdx)
-			arg.SetIsFirst(currentFirstFlag)
-=======
 			arg.SetAnalyzeControl(c.anal.curNodeIdx, currentFirstFlag)
->>>>>>> 6c071e52
 			rs[i].ReplaceLeafOp(arg)
 		}
 	}
@@ -2854,12 +2743,7 @@
 			ss[i] = c.newMergeScope([]*Scope{ss[i]})
 		}
 		op := constructTop(n, topN)
-<<<<<<< HEAD
-		op.SetIdx(c.anal.curNodeIdx)
-		op.SetIsFirst(currentFirstFlag)
-=======
 		op.SetAnalyzeControl(c.anal.curNodeIdx, currentFirstFlag)
->>>>>>> 6c071e52
 		ss[i].setRootOperator(op)
 	}
 	c.anal.isFirst = false
@@ -2868,12 +2752,7 @@
 
 	currentFirstFlag = c.anal.isFirst
 	arg := constructMergeTop(n, topN)
-<<<<<<< HEAD
-	arg.Idx = c.anal.curNodeIdx
-	arg.SetIsFirst(currentFirstFlag)
-=======
 	arg.SetAnalyzeControl(c.anal.curNodeIdx, currentFirstFlag)
->>>>>>> 6c071e52
 	rs.ReplaceLeafOp(arg)
 	c.anal.isFirst = false
 
@@ -2884,23 +2763,13 @@
 	if c.IsSingleScope(ss) {
 		currentFirstFlag := c.anal.isFirst
 		order := constructOrder(n)
-<<<<<<< HEAD
-		order.SetIdx(c.anal.curNodeIdx)
-		order.SetIsFirst(currentFirstFlag)
-=======
 		order.SetAnalyzeControl(c.anal.curNodeIdx, currentFirstFlag)
->>>>>>> 6c071e52
 		ss[0].setRootOperator(order)
 		c.anal.isFirst = false
 
 		currentFirstFlag = c.anal.isFirst
 		mergeOrder := constructMergeOrder(n)
-<<<<<<< HEAD
-		mergeOrder.SetIdx(c.anal.curNodeIdx)
-		mergeOrder.SetIsFirst(currentFirstFlag)
-=======
 		mergeOrder.SetAnalyzeControl(c.anal.curNodeIdx, currentFirstFlag)
->>>>>>> 6c071e52
 		ss[0].setRootOperator(mergeOrder)
 		c.anal.isFirst = false
 		return ss
@@ -2936,12 +2805,7 @@
 
 	currentFirstFlag := c.anal.isFirst
 	arg := constructWindow(c.proc.Ctx, n, c.proc)
-<<<<<<< HEAD
-	arg.SetIdx(c.anal.curNodeIdx)
-	arg.SetIsFirst(c.anal.isFirst)
-=======
 	arg.SetAnalyzeControl(c.anal.curNodeIdx, currentFirstFlag)
->>>>>>> 6c071e52
 	rs.ReplaceLeafOp(arg)
 	c.anal.isFirst = false
 
@@ -2976,12 +2840,7 @@
 	if c.IsSingleScope(ss) {
 		currentFirstFlag := c.anal.isFirst
 		op := offset.NewArgument().WithOffset(n.Offset)
-<<<<<<< HEAD
-		op.SetIdx(c.anal.curNodeIdx)
-		op.SetIsFirst(currentFirstFlag)
-=======
 		op.SetAnalyzeControl(c.anal.curNodeIdx, currentFirstFlag)
->>>>>>> 6c071e52
 		ss[0].setRootOperator(op)
 		c.anal.isFirst = false
 		return ss
@@ -2997,12 +2856,7 @@
 
 	currentFirstFlag := c.anal.isFirst
 	arg := constructMergeOffset(n)
-<<<<<<< HEAD
-	arg.SetIdx(c.anal.curNodeIdx)
-	arg.SetIsFirst(currentFirstFlag)
-=======
 	arg.SetAnalyzeControl(c.anal.curNodeIdx, currentFirstFlag)
->>>>>>> 6c071e52
 	rs.ReplaceLeafOp(arg)
 	c.anal.isFirst = false
 
@@ -3013,12 +2867,7 @@
 	if c.IsSingleScope(ss) {
 		currentFirstFlag := c.anal.isFirst
 		op := constructLimit(n)
-<<<<<<< HEAD
-		op.SetIdx(c.anal.curNodeIdx)
-		op.SetIsFirst(currentFirstFlag)
-=======
 		op.SetAnalyzeControl(c.anal.curNodeIdx, currentFirstFlag)
->>>>>>> 6c071e52
 		ss[0].setRootOperator(op)
 		c.anal.isFirst = false
 		return ss
@@ -3040,12 +2889,7 @@
 
 	currentFirstFlag = c.anal.isFirst
 	arg := constructMergeLimit(n)
-<<<<<<< HEAD
-	arg.Idx = c.anal.curNodeIdx
-	arg.SetIsFirst(currentFirstFlag)
-=======
 	arg.SetAnalyzeControl(c.anal.curNodeIdx, currentFirstFlag)
->>>>>>> 6c071e52
 	rs.ReplaceLeafOp(arg)
 	c.anal.isFirst = false
 
@@ -3106,12 +2950,7 @@
 			ss[i] = c.newMergeScope([]*Scope{ss[i]})
 		}
 		op := constructSample(n, len(ss) != 1)
-<<<<<<< HEAD
-		op.SetIdx(c.anal.curNodeIdx)
-		op.SetIsFirst(currentFirstFlag)
-=======
 		op.SetAnalyzeControl(c.anal.curNodeIdx, currentFirstFlag)
->>>>>>> 6c071e52
 		ss[i].setRootOperator(op)
 	}
 	c.anal.isFirst = false
@@ -3135,12 +2974,7 @@
 func (c *Compile) compileTPGroup(n *plan.Node, ss []*Scope, ns []*plan.Node) []*Scope {
 	currentFirstFlag := c.anal.isFirst
 	op := constructGroup(c.proc.Ctx, n, ns[n.Children[0]], true, 0, c.proc)
-<<<<<<< HEAD
-	op.SetIdx(c.anal.curNodeIdx)
-	op.SetIsFirst(currentFirstFlag)
-=======
 	op.SetAnalyzeControl(c.anal.curNodeIdx, currentFirstFlag)
->>>>>>> 6c071e52
 	ss[0].setRootOperator(op)
 	c.anal.isFirst = false
 	return ss
@@ -3169,12 +3003,7 @@
 
 		currentFirstFlag := c.anal.isFirst
 		op := constructGroup(c.proc.Ctx, n, ns[n.Children[0]], false, 0, c.proc)
-<<<<<<< HEAD
-		op.SetIdx(c.anal.curNodeIdx)
-		op.SetIsFirst(currentFirstFlag)
-=======
 		op.SetAnalyzeControl(c.anal.curNodeIdx, currentFirstFlag)
->>>>>>> 6c071e52
 		mergeToGroup.setRootOperator(op)
 		c.anal.isFirst = false
 
@@ -3188,12 +3017,7 @@
 			ss[0].PartialResults = nil
 			ss[0].PartialResultTypes = nil
 		}
-<<<<<<< HEAD
-		arg.SetIdx(c.anal.curNodeIdx)
-		arg.SetIsFirst(currentFirstFlag)
-=======
 		arg.SetAnalyzeControl(c.anal.curNodeIdx, currentFirstFlag)
->>>>>>> 6c071e52
 		rs.ReplaceLeafOp(arg)
 		c.anal.isFirst = false
 
@@ -3206,9 +3030,7 @@
 				ss[i] = c.newMergeScope([]*Scope{ss[i]})
 			}
 			op := constructGroup(c.proc.Ctx, n, ns[n.Children[0]], false, 0, c.proc)
-<<<<<<< HEAD
-			op.SetIdx(c.anal.curNodeIdx)
-			op.SetIsFirst(currentFirstFlag)
+			op.SetAnalyzeControl(c.anal.curNodeIdx, currentFirstFlag)
 			ss[i].setRootOperator(op)
 		}
 		c.anal.isFirst = false
@@ -3223,32 +3045,10 @@
 			ss[0].PartialResults = nil
 			ss[0].PartialResultTypes = nil
 		}
-		arg.SetIdx(c.anal.curNodeIdx)
-		arg.SetIsFirst(currentFirstFlag)
-		rs.ReplaceLeafOp(arg)
-		c.anal.isFirst = false
-
-=======
-			op.SetAnalyzeControl(c.anal.curNodeIdx, currentFirstFlag)
-			ss[i].setRootOperator(op)
-		}
-		c.anal.isFirst = false
-
-		rs := c.newMergeScope(ss)
-
-		currentFirstFlag = c.anal.isFirst
-		arg := constructMergeGroup(true)
-		if ss[0].PartialResults != nil {
-			arg.PartialResults = ss[0].PartialResults
-			arg.PartialResultTypes = ss[0].PartialResultTypes
-			ss[0].PartialResults = nil
-			ss[0].PartialResultTypes = nil
-		}
 		arg.SetAnalyzeControl(c.anal.curNodeIdx, currentFirstFlag)
 		rs.ReplaceLeafOp(arg)
 		c.anal.isFirst = false
 
->>>>>>> 6c071e52
 		return []*Scope{rs}
 	}
 }
@@ -3264,21 +3064,11 @@
 		}
 		if !ss[i].IsEnd {
 			shuffleArg := constructShuffleGroupArg(children, n)
-<<<<<<< HEAD
-			shuffleArg.SetIdx(c.anal.curNodeIdx)
-			shuffleArg.SetIsFirst(false)
-			ss[i].setRootOperator(shuffleArg)
-
-			dispatchArg := constructDispatch(j, children, ss[i].NodeInfo.Addr, n, false)
-			dispatchArg.SetIdx(c.anal.curNodeIdx)
-			dispatchArg.SetIsFirst(false)
-=======
 			shuffleArg.SetAnalyzeControl(c.anal.curNodeIdx, false)
 			ss[i].setRootOperator(shuffleArg)
 
 			dispatchArg := constructDispatch(j, children, ss[i].NodeInfo.Addr, n, false)
 			dispatchArg.SetAnalyzeControl(c.anal.curNodeIdx, false)
->>>>>>> 6c071e52
 			ss[i].setRootOperator(dispatchArg)
 			j++
 			ss[i].IsEnd = true
@@ -3287,12 +3077,6 @@
 }
 
 func (c *Compile) compileShuffleGroup(n *plan.Node, ss []*Scope, ns []*plan.Node) []*Scope {
-<<<<<<< HEAD
-	//currentIsFirst := c.anal.isFirst
-	//c.anal.isFirst = false
-
-=======
->>>>>>> 6c071e52
 	if len(c.cnList) > 1 {
 		n.Stats.HashmapStats.ShuffleMethod = plan.ShuffleMethod_Normal
 	}
@@ -3302,12 +3086,7 @@
 		currentIsFirst := c.anal.isFirst
 		for i := range ss {
 			op := constructGroup(c.proc.Ctx, n, ns[n.Children[0]], true, len(ss), c.proc)
-<<<<<<< HEAD
-			op.SetIdx(c.anal.curNodeIdx)
-			op.SetIsFirst(currentIsFirst)
-=======
 			op.SetAnalyzeControl(c.anal.curNodeIdx, currentIsFirst)
->>>>>>> 6c071e52
 			ss[i].setRootOperator(op)
 		}
 		c.anal.isFirst = false
@@ -3353,17 +3132,9 @@
 		c.anal.isFirst = false
 
 		mergeScopes := c.newMergeScope(ss)
-
-		currentIsFirst = c.anal.isFirst
 		dispatchOp := constructDispatch(0, children, c.addr, n, false)
-<<<<<<< HEAD
-		dispatchOp.SetIdx(c.anal.curNodeIdx)
-		dispatchOp.SetIsFirst(false)
-=======
 		dispatchOp.SetAnalyzeControl(c.anal.curNodeIdx, false)
->>>>>>> 6c071e52
 		mergeScopes.setRootOperator(dispatchOp)
-		c.anal.isFirst = false
 
 		appendIdx := 0
 		for i := range children {
@@ -3850,13 +3621,7 @@
 	// waring: `Merge` operator` is not used as an input/output analyze,
 	// and `Merge` operator cannot play the role of IsFirst/IsLast
 	merge := merge.NewArgument()
-<<<<<<< HEAD
-	merge.SetIdx(c.anal.curNodeIdx)
-	//merge.SetIsFirst(c.anal.isFirst)
-	merge.SetIsFirst(false)
-=======
 	merge.SetAnalyzeControl(c.anal.curNodeIdx, false)
->>>>>>> 6c071e52
 	rs.setRootOperator(merge)
 	//c.anal.isFirst = false
 
@@ -3866,12 +3631,7 @@
 			// waring: `connector` operator is not used as an input/output analyze,
 			// and `connector` operator cannot play the role of IsFirst/IsLast
 			connArg := connector.NewArgument().WithReg(rs.Proc.Reg.MergeReceivers[j])
-<<<<<<< HEAD
-			connArg.SetIdx(c.anal.curNodeIdx)
-			connArg.SetIsFirst(false)
-=======
 			connArg.SetAnalyzeControl(c.anal.curNodeIdx, false)
->>>>>>> 6c071e52
 			ss[i].setRootOperator(connArg)
 			j++
 		}
@@ -3940,12 +3700,7 @@
 
 		// The merge operator does not act as First/Last, It needs to handle its analyze status
 		merge := merge.NewArgument()
-<<<<<<< HEAD
-		merge.SetIdx(c.anal.curNodeIdx)
-		merge.SetIsFirst(false)
-=======
 		merge.SetAnalyzeControl(c.anal.curNodeIdx, false)
->>>>>>> 6c071e52
 		ss[i].setRootOperator(merge)
 	}
 	//c.anal.isFirst = false
