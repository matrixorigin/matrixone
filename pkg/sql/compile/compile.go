--- conflicted
+++ resolved
@@ -19,7 +19,6 @@
 	"encoding/hex"
 	"encoding/json"
 	"fmt"
-	"github.com/matrixorigin/matrixone/pkg/sql/colexec/table_scan"
 	"math"
 	"net"
 	"runtime"
@@ -29,13 +28,6 @@
 	"sync"
 	"sync/atomic"
 	"time"
-
-	"github.com/matrixorigin/matrixone/pkg/sql/colexec/offset"
-
-	"github.com/matrixorigin/matrixone/pkg/sql/colexec/intersect"
-	"github.com/matrixorigin/matrixone/pkg/sql/colexec/intersectall"
-	"github.com/matrixorigin/matrixone/pkg/sql/colexec/minus"
-	"github.com/matrixorigin/matrixone/pkg/vm/engine/disttae"
 
 	"github.com/google/uuid"
 	"github.com/panjf2000/ants/v2"
@@ -66,12 +58,16 @@
 	"github.com/matrixorigin/matrixone/pkg/sql/colexec/dispatch"
 	"github.com/matrixorigin/matrixone/pkg/sql/colexec/external"
 	"github.com/matrixorigin/matrixone/pkg/sql/colexec/insert"
+	"github.com/matrixorigin/matrixone/pkg/sql/colexec/intersect"
+	"github.com/matrixorigin/matrixone/pkg/sql/colexec/intersectall"
 	"github.com/matrixorigin/matrixone/pkg/sql/colexec/lockop"
 	"github.com/matrixorigin/matrixone/pkg/sql/colexec/merge"
 	"github.com/matrixorigin/matrixone/pkg/sql/colexec/mergeblock"
 	"github.com/matrixorigin/matrixone/pkg/sql/colexec/mergecte"
 	"github.com/matrixorigin/matrixone/pkg/sql/colexec/mergedelete"
 	"github.com/matrixorigin/matrixone/pkg/sql/colexec/mergerecursive"
+	"github.com/matrixorigin/matrixone/pkg/sql/colexec/minus"
+	"github.com/matrixorigin/matrixone/pkg/sql/colexec/offset"
 	"github.com/matrixorigin/matrixone/pkg/sql/colexec/output"
 	"github.com/matrixorigin/matrixone/pkg/sql/colexec/preinsert"
 	"github.com/matrixorigin/matrixone/pkg/sql/colexec/preinsertsecondaryindex"
@@ -93,6 +89,7 @@
 	"github.com/matrixorigin/matrixone/pkg/util/trace/impl/motrace/statistic"
 	"github.com/matrixorigin/matrixone/pkg/vm"
 	"github.com/matrixorigin/matrixone/pkg/vm/engine"
+	"github.com/matrixorigin/matrixone/pkg/vm/engine/disttae"
 	"github.com/matrixorigin/matrixone/pkg/vm/process"
 )
 
@@ -326,7 +323,7 @@
 
 	c.pn = pn
 
-	if strings.HasPrefix(c.sql, "SELECT c_discount, c_last, c_credit") {
+	if strings.HasPrefix(c.sql, "SELECT") {
 		fmt.Println("--")
 	}
 
@@ -334,15 +331,15 @@
 	c.proc.Ctx = context.WithValue(c.proc.Ctx, defines.EngineKey{}, c.e)
 	// generate logic pipeline for query.
 	c.scope, err = c.compileScope(ctx, pn)
-
-	if strings.HasPrefix(c.sql, "SELECT c_discount, c_last, c_credit") {
+	if err != nil {
+		return err
+	}
+
+	if strings.HasPrefix(c.sql, "SELECT") {
 		scopeInfo := DebugShowScopes(c.scope)
 		fmt.Printf("----------------------------------wuxiliang start----------------------------------\nSQL:%s %s\n--------------------------------------------", c.sql, scopeInfo)
 	}
 
-	if err != nil {
-		return err
-	}
 	for _, s := range c.scope {
 		if len(s.NodeInfo.Addr) == 0 {
 			s.NodeInfo.Addr = c.addr
@@ -371,11 +368,6 @@
 	if s == nil {
 		return nil
 	}
-
-	if strings.HasPrefix(c.sql, "SELECT c_discount, c_last, c_credit FROM bmsql_customer") {
-		fmt.Println("----------------------------------------")
-	}
-
 	switch s.Magic {
 	case Normal:
 		defer c.fillAnalyzeInfo()
@@ -543,12 +535,7 @@
 	c.ctx, span = trace.Start(c.ctx, "Compile.Run", trace.WithKind(trace.SpanKindStatement))
 	_, task := gotrace.NewTask(context.TODO(), "pipeline.Run")
 	defer func() {
-		if strings.HasPrefix(c.sql, "SELECT c_discount, c_last, c_credit") {
-			scopeInfo := DebugShowScopes(c.scope)
-			fmt.Printf("----------------------------------wuxiliang end----------------------------------\nSQL:%s %s\n--------------------------------------------", c.sql, scopeInfo)
-		}
-
-		if strings.HasPrefix(c.sql, "select") && (strings.Contains(c.sql, "lineitem") || strings.Contains(c.sql, "nation")) {
+		if strings.HasPrefix(c.sql, "SELECT") {
 			scopeInfo := DebugShowScopes(c.scope)
 			fmt.Printf("----------------------------------wuxiliang end----------------------------------\nSQL:%s %s\n--------------------------------------------", c.sql, scopeInfo)
 		}
@@ -1212,19 +1199,11 @@
 	n := ns[curNodeIdx]
 	switch n.NodeType {
 	case plan.Node_VALUE_SCAN:
-<<<<<<< HEAD
-		ds := newScope(Normal)
-		ds.DataSource = &Source{isConst: true, node: n}  // 建议提供一个NewSource函数
-		ds.NodeInfo = engine.Node{Addr: c.addr, Mcpu: 1} // 建议提供一个NewNode函数
-		ds.Proc = process.NewWithAnalyze(c.proc, c.ctx, 0, c.anal.Nodes())
-		ss = c.compileSort(n, c.compileProjection(n, []*Scope{ds}))
-=======
 		ss, err = c.compileValueScan(n)
 		if err != nil {
 			return nil, err
 		}
 		ss = c.compileSort(n, c.compileProjection(n, ss))
->>>>>>> b8ab81b9
 		return ss, nil
 	case plan.Node_EXTERNAL_SCAN:
 		if n.ObjRef != nil {
@@ -1238,6 +1217,8 @@
 		ss = c.compileSort(n, c.compileProjection(n, c.compileRestrict(node, ss)))
 		return ss, nil
 	case plan.Node_TABLE_SCAN:
+		c.setAnalyzeCurrent(nil, int(curNodeIdx))
+
 		c.appendMetaTables(n.ObjRef)
 		ss, err = c.compileTableScan(n)
 		if err != nil {
@@ -1260,7 +1241,7 @@
 		return ss, nil
 	case plan.Node_FILTER, plan.Node_PROJECT, plan.Node_PRE_DELETE:
 		curr := c.anal.curr
-		c.setAnalyzeCurrent(nil, int(n.Children[0]))
+		//c.setAnalyzeCurrent(nil, int(n.Children[0]))
 		ss, err = c.compilePlanScope(ctx, step, n.Children[0], ns)
 		if err != nil {
 			return nil, err
@@ -2254,28 +2235,11 @@
 	}
 	ss := make([]*Scope, 0, len(nodes))
 
-	currentFirstFlag := c.anal.isFirst
 	for i := range nodes {
 		s, err := c.compileTableScanWithNode(n, nodes[i])
 		if err != nil {
 			return nil, err
 		}
-
-		//-----------------------------------------------------------------------------------
-		tableScanOperator := table_scan.Argument{
-			TableID: n.TableDef.TblId,
-		}
-		tableScanOperator.OpStats = process.NewOperatorStats("table_scan")
-
-		s.appendInstruction(vm.Instruction{
-			Op:      vm.TableScan,
-			Idx:     c.anal.curr,
-			Arg:     &tableScanOperator,
-			IsFirst: currentFirstFlag,
-			IsLast:  false,
-		})
-		//-----------------------------------------------------------------------------------
-
 		ss = append(ss, s)
 	}
 	c.anal.isFirst = false
@@ -2425,14 +2389,11 @@
 	}
 	filterExpr := colexec.RewriteFilterExprList(newFilters)
 	for i := range ss {
-		argument := constructRestrict(n, filterExpr)
-		argument.OpStats = process.NewOperatorStats("Filter")
-
 		ss[i].appendInstruction(vm.Instruction{
 			Op:      vm.Filter,
 			Idx:     c.anal.curr,
 			IsFirst: currentFirstFlag,
-			Arg:     argument,
+			Arg:     constructRestrict(n, filterExpr),
 		})
 	}
 	c.anal.isFirst = false
@@ -2445,14 +2406,11 @@
 	}
 	currentFirstFlag := c.anal.isFirst
 	for i := range ss {
-		argument := constructProjection(n)
-		argument.OpStats = process.NewOperatorStats("Projection")
-
 		ss[i].appendInstruction(vm.Instruction{
 			Op:      vm.Projection,
 			Idx:     c.anal.curr,
 			IsFirst: currentFirstFlag,
-			Arg:     argument,
+			Arg:     constructProjection(n),
 		})
 	}
 	c.anal.isFirst = false
