// Copyright 2021 Matrix Origin
//
// Licensed under the Apache License, Version 2.0 (the "License");
// you may not use this file except in compliance with the License.
// You may obtain a copy of the License at
//
//      http://www.apache.org/licenses/LICENSE-2.0
//
// Unless required by applicable law or agreed to in writing, software
// distributed under the License is distributed on an "AS IS" BASIS,
// WITHOUT WARRANTIES OR CONDITIONS OF ANY KIND, either express or implied.
// See the License for the specific language governing permissions and
// limitations under the License.

package compile

import (
	"context"
	"encoding/hex"
	"encoding/json"
	"fmt"
	"math"
	"net"
	"runtime"
	"sort"
	"strings"
	"sync"
	"sync/atomic"
	"time"

	"github.com/matrixorigin/matrixone/pkg/vm/message"

	"github.com/panjf2000/ants/v2"
	"go.uber.org/zap"

	"github.com/matrixorigin/matrixone/pkg/catalog"
	"github.com/matrixorigin/matrixone/pkg/cnservice/cnclient"
	"github.com/matrixorigin/matrixone/pkg/common/moerr"
	"github.com/matrixorigin/matrixone/pkg/common/morpc"
	"github.com/matrixorigin/matrixone/pkg/common/mpool"
	"github.com/matrixorigin/matrixone/pkg/common/reuse"
	moruntime "github.com/matrixorigin/matrixone/pkg/common/runtime"
	"github.com/matrixorigin/matrixone/pkg/container/batch"
	"github.com/matrixorigin/matrixone/pkg/container/types"
	"github.com/matrixorigin/matrixone/pkg/container/vector"
	"github.com/matrixorigin/matrixone/pkg/defines"
	"github.com/matrixorigin/matrixone/pkg/fileservice"
	"github.com/matrixorigin/matrixone/pkg/logutil"
	"github.com/matrixorigin/matrixone/pkg/objectio"
	"github.com/matrixorigin/matrixone/pkg/pb/lock"
	"github.com/matrixorigin/matrixone/pkg/pb/pipeline"
	"github.com/matrixorigin/matrixone/pkg/pb/plan"
	"github.com/matrixorigin/matrixone/pkg/pb/timestamp"
	"github.com/matrixorigin/matrixone/pkg/sql/colexec"
	"github.com/matrixorigin/matrixone/pkg/sql/colexec/connector"
	"github.com/matrixorigin/matrixone/pkg/sql/colexec/deletion"
	"github.com/matrixorigin/matrixone/pkg/sql/colexec/dispatch"
	"github.com/matrixorigin/matrixone/pkg/sql/colexec/external"
	"github.com/matrixorigin/matrixone/pkg/sql/colexec/filter"
	"github.com/matrixorigin/matrixone/pkg/sql/colexec/intersect"
	"github.com/matrixorigin/matrixone/pkg/sql/colexec/intersectall"
	"github.com/matrixorigin/matrixone/pkg/sql/colexec/lockop"
	"github.com/matrixorigin/matrixone/pkg/sql/colexec/loopjoin"
	"github.com/matrixorigin/matrixone/pkg/sql/colexec/merge"
	"github.com/matrixorigin/matrixone/pkg/sql/colexec/mergeblock"
	"github.com/matrixorigin/matrixone/pkg/sql/colexec/mergecte"
	"github.com/matrixorigin/matrixone/pkg/sql/colexec/mergedelete"
	"github.com/matrixorigin/matrixone/pkg/sql/colexec/mergerecursive"
	"github.com/matrixorigin/matrixone/pkg/sql/colexec/minus"
	"github.com/matrixorigin/matrixone/pkg/sql/colexec/output"
	"github.com/matrixorigin/matrixone/pkg/sql/colexec/sample"
	"github.com/matrixorigin/matrixone/pkg/sql/parsers/tree"
	plan2 "github.com/matrixorigin/matrixone/pkg/sql/plan"
	"github.com/matrixorigin/matrixone/pkg/sql/plan/function"
	"github.com/matrixorigin/matrixone/pkg/sql/plan/rule"
	"github.com/matrixorigin/matrixone/pkg/sql/util"
	mokafka "github.com/matrixorigin/matrixone/pkg/stream/adapter/kafka"
	"github.com/matrixorigin/matrixone/pkg/txn/client"
	"github.com/matrixorigin/matrixone/pkg/txn/storage/memorystorage"
	txnTrace "github.com/matrixorigin/matrixone/pkg/txn/trace"
	"github.com/matrixorigin/matrixone/pkg/util/executor"
	v2 "github.com/matrixorigin/matrixone/pkg/util/metric/v2"
	"github.com/matrixorigin/matrixone/pkg/util/trace"
	"github.com/matrixorigin/matrixone/pkg/vm"
	"github.com/matrixorigin/matrixone/pkg/vm/engine"
	"github.com/matrixorigin/matrixone/pkg/vm/engine/disttae"
	"github.com/matrixorigin/matrixone/pkg/vm/process"
)

// Note: Now the cost going from stat is actually the number of rows, so we can only estimate a number for the size of each row.
// The current insertion of around 200,000 rows triggers cn to write s3 directly
const (
	DistributedThreshold     uint64 = 10 * mpool.MB
	SingleLineSizeEstimate   uint64 = 300 * mpool.B
	shuffleChannelBufferSize        = 32

	NoAccountId = -1
)

var (
	ncpu = runtime.GOMAXPROCS(0)

	cantCompileForPrepareErr = moerr.NewCantCompileForPrepareNoCtx()
)

// NewCompile is used to new an object of compile
func NewCompile(
	addr, db, sql, tenant, uid string,
	e engine.Engine,
	proc *process.Process,
	stmt tree.Statement,
	isInternal bool,
	cnLabel map[string]string,
	startAt time.Time,
) *Compile {
	c := GetCompileService().getCompile(proc)

	c.e = e
	c.db = db
	c.tenant = tenant
	c.uid = uid
	c.sql = sql
	c.proc.SetMessageBoard(c.MessageBoard)
	c.stmt = stmt
	c.addr = addr
	c.isInternal = isInternal
	c.cnLabel = cnLabel
	c.startAt = startAt
	c.disableRetry = false
	if c.proc.GetTxnOperator() != nil {
		// TODO: The action of updating the WriteOffset logic should be executed in the `func (c *Compile) Run(_ uint64)` method.
		// However, considering that the delay ranges are not completed yet, the UpdateSnapshotWriteOffset() and
		// the assignment of `Compile.TxnOffset` should be moved into the `func (c *Compile) Run(_ uint64)` method in the later stage.
		c.proc.GetTxnOperator().GetWorkspace().UpdateSnapshotWriteOffset()
		c.TxnOffset = c.proc.GetTxnOperator().GetWorkspace().GetSnapshotWriteOffset()
	} else {
		c.TxnOffset = 0
	}
	return c
}

func (c *Compile) Release() {
	if c == nil {
		return
	}
	if c.proc != nil {
		c.proc.ResetQueryContext()
	}
	GetCompileService().putCompile(c)
}

func (c Compile) TypeName() string {
	return "compile.Compile"
}

func (c *Compile) GetMessageCenter() *message.MessageCenter {
	if c == nil || c.e == nil {
		return nil
	}
	m := c.e.GetMessageCenter()
	if m != nil {
		mc, ok := m.(*message.MessageCenter)
		if ok {
			return mc
		}
	}
	return nil
}

func (c *Compile) Reset(proc *process.Process, startAt time.Time, fill func(*batch.Batch) error, sql string) {
	// clean up the process for a new query.
	proc.ResetQueryContext()
	c.proc = proc

	c.fill = fill
	c.sql = sql
	c.affectRows.Store(0)

	for _, info := range c.anal.analInfos {
		info.Reset()
	}

	for _, s := range c.scopes {
		s.Reset(c)
	}

	for _, v := range c.nodeRegs {
		v.CleanChannel(c.proc.GetMPool())
	}

	c.MessageBoard = c.MessageBoard.Reset()
	proc.SetMessageBoard(c.MessageBoard)
	c.counterSet.Reset()

	for _, f := range c.fuzzys {
		f.reset()
	}
	c.startAt = startAt
	if c.proc.GetTxnOperator() != nil {
		c.proc.GetTxnOperator().GetWorkspace().UpdateSnapshotWriteOffset()
		c.TxnOffset = c.proc.GetTxnOperator().GetWorkspace().GetSnapshotWriteOffset()
	} else {
		c.TxnOffset = 0
	}
}

func (c *Compile) clear() {
	if c.anal != nil {
		c.anal.release()
	}
	for i := range c.scopes {
		c.scopes[i].release()
	}
	for i := range c.fuzzys {
		c.fuzzys[i].release()
	}

	c.MessageBoard = c.MessageBoard.Reset()
	c.fuzzys = c.fuzzys[:0]
	c.scopes = c.scopes[:0]
	c.pn = nil
	c.fill = nil
	c.affectRows.Store(0)
	c.addr = ""
	c.db = ""
	c.tenant = ""
	c.uid = ""
	c.sql = ""
	c.originSQL = ""
	c.anal = nil
	c.e = nil

	c.proc.Free()
	c.proc = nil

	c.cnList = c.cnList[:0]
	c.stmt = nil
	c.startAt = time.Time{}
	c.needLockMeta = false
	c.isInternal = false
	c.isPrepare = false

	for k := range c.metaTables {
		delete(c.metaTables, k)
	}
	for k := range c.lockTables {
		delete(c.lockTables, k)
	}
	for k := range c.nodeRegs {
		delete(c.nodeRegs, k)
	}
	for k := range c.stepRegs {
		delete(c.stepRegs, k)
	}
	for k := range c.cnLabel {
		delete(c.cnLabel, k)
	}
}

// helper function to judge if init temporary engine is needed
func (c *Compile) NeedInitTempEngine() bool {
	for _, s := range c.scopes {
		ddl := s.Plan.GetDdl()
		if ddl == nil {
			continue
		}
		if qry := ddl.GetCreateTable(); qry != nil && qry.Temporary {
			if c.e.(*engine.EntireEngine).TempEngine == nil {
				return true
			}
		}
	}
	return false
}

func (c *Compile) SetTempEngine(tempEngine engine.Engine, tempStorage *memorystorage.Storage) {
	e := c.e.(*engine.EntireEngine)
	e.TempEngine = tempEngine

	if topContext := c.proc.GetTopContext(); topContext.Value(defines.TemporaryTN{}) == nil {
		c.proc.SaveToTopContext(defines.TemporaryTN{}, tempStorage)
	}
}

func (c *Compile) addAffectedRows(n uint64) {
	c.affectRows.Add(n)
}

func (c *Compile) setAffectedRows(n uint64) {
	c.affectRows.Store(n)
}

func (c *Compile) getAffectedRows() uint64 {
	affectRows := c.affectRows.Load()
	return affectRows
}

func (c *Compile) run(s *Scope) error {
	if s == nil {
		return nil
	}
	switch s.Magic {
	case Normal:
		defer c.fillAnalyzeInfo()
		err := s.Run(c)
		if err != nil {
			return err
		}

		c.addAffectedRows(s.affectedRows())
		return nil
	case Merge, MergeInsert:
		defer c.fillAnalyzeInfo()
		err := s.MergeRun(c)
		if err != nil {
			return err
		}

		c.addAffectedRows(s.affectedRows())
		return nil
	case MergeDelete:
		defer c.fillAnalyzeInfo()
		err := s.MergeRun(c)
		if err != nil {
			return err
		}
		mergeArg := s.RootOp.(*mergedelete.MergeDelete)
		if mergeArg.AddAffectedRows {
			c.addAffectedRows(mergeArg.AffectedRows())
		}
		return nil
	case Remote:
		defer c.fillAnalyzeInfo()
		err := s.RemoteRun(c)
		c.addAffectedRows(s.affectedRows())
		return err
	case CreateDatabase:
		err := s.CreateDatabase(c)
		if err != nil {
			return err
		}
		c.setAffectedRows(1)
		return nil
	case DropDatabase:
		err := s.DropDatabase(c)
		if err != nil {
			return err
		}
		c.setAffectedRows(1)
		return nil
	case CreateTable:
		qry := s.Plan.GetDdl().GetCreateTable()
		if qry.Temporary {
			return s.CreateTempTable(c)
		} else {
			return s.CreateTable(c)
		}
	case CreateView:
		return s.CreateView(c)
	case AlterView:
		return s.AlterView(c)
	case AlterTable:
		return s.AlterTable(c)
	case RenameTable:
		return s.RenameTable(c)
	case DropTable:
		return s.DropTable(c)
	case DropSequence:
		return s.DropSequence(c)
	case CreateSequence:
		return s.CreateSequence(c)
	case AlterSequence:
		return s.AlterSequence(c)
	case CreateIndex:
		return s.CreateIndex(c)
	case DropIndex:
		return s.DropIndex(c)
	case TruncateTable:
		return s.TruncateTable(c)
	case Replace:
		return s.replace(c)
	}
	return nil
}

// isRetryErr if the error is ErrTxnNeedRetry and the transaction is RC isolation, we need to retry t
// he statement
func (c *Compile) isRetryErr(err error) bool {
	return (moerr.IsMoErrCode(err, moerr.ErrTxnNeedRetry) ||
		moerr.IsMoErrCode(err, moerr.ErrTxnNeedRetryWithDefChanged)) &&
		c.proc.GetTxnOperator().Txn().IsRCIsolation()
}

func (c *Compile) canRetry(err error) bool {
	return !c.disableRetry && c.isRetryErr(err)
}

func (c *Compile) IsTpQuery() bool {
	return c.execType == plan2.ExecTypeTP
}

func (c *Compile) IsSingleScope(ss []*Scope) bool {
	if c.IsTpQuery() {
		return true
	}
	return len(ss) == 1 && ss[0].NodeInfo.Mcpu == 1
}

func (c *Compile) SetIsPrepare(isPrepare bool) {
	c.isPrepare = isPrepare
}

func (c *Compile) FreeOperator() {
	for _, s := range c.scopes {
		s.FreeOperator(c)
	}
}

/*
func (c *Compile) printPipeline() {
	if c.IsTpQuery() {
		fmt.Println("pipeline for tp query!", "sql: ", c.originSQL)
	} else {
		fmt.Println("pipeline for ap query! current cn", c.addr, "sql: ", c.originSQL)
	}
	fmt.Println(DebugShowScopes(c.scopes, OldLevel))
}
*/
// run once
func (c *Compile) runOnce() error {
	var wg sync.WaitGroup
	err := c.lockMetaTables()
	if err != nil {
		return err
	}

	err = c.lockTable()
	if err != nil {
		return err
	}
	errC := make(chan error, len(c.scopes))
	for _, s := range c.scopes {
		err = s.InitAllDataSource(c)
		if err != nil {
			return err
		}
	}

	if err = GetCompileService().recordRunningCompile(c); err != nil {
		return err
	}
	defer func() {
		_, _ = GetCompileService().removeRunningCompile(c)
	}()

	//c.printPipeline()

	for i := range c.scopes {
		wg.Add(1)
		scope := c.scopes[i]
		errSubmit := ants.Submit(func() {
			defer func() {
				if e := recover(); e != nil {
					err := moerr.ConvertPanicError(c.proc.Ctx, e)
					c.proc.Error(c.proc.Ctx, "panic in run",
						zap.String("sql", c.sql),
						zap.String("error", err.Error()))
					errC <- err
				}
				wg.Done()
			}()
			errC <- c.run(scope)
		})
		if errSubmit != nil {
			errC <- errSubmit
			wg.Done()
		}
	}
	wg.Wait()
	close(errC)

	errList := make([]error, 0, len(c.scopes))
	for e := range errC {
		if e != nil {
			errList = append(errList, e)
			if c.isRetryErr(e) {
				return e
			}
		}
	}

	if len(errList) > 0 {
		err = errList[0]
	}
	if err != nil {
		return err
	}

	// fuzzy filter not sure whether this insert / load obey duplicate constraints, need double check
	for _, f := range c.fuzzys {
		if f != nil && f.cnt > 0 {
			if f.cnt > 10 {
				c.proc.Debugf(c.proc.Ctx, "double check dup for `%s`.`%s`:collision cnt is %d, may be too high", f.db, f.tbl, f.cnt)
			}
			err = f.backgroundSQLCheck(c)
			if err != nil {
				return err
			}
		}
	}

	//detect fk self refer
	//update, insert
	query := c.pn.GetQuery()
	if query != nil && (query.StmtType == plan.Query_INSERT ||
		query.StmtType == plan.Query_UPDATE) && len(query.GetDetectSqls()) != 0 {
		err = detectFkSelfRefer(c, query.DetectSqls)
	}
	//alter table ... add/drop foreign key
	if err == nil && c.pn.GetDdl() != nil {
		alterTable := c.pn.GetDdl().GetAlterTable()
		if alterTable != nil && len(alterTable.GetDetectSqls()) != 0 {
			err = detectFkSelfRefer(c, alterTable.GetDetectSqls())
		}
	}
	return err
}

func (c *Compile) compileScope(pn *plan.Plan) ([]*Scope, error) {
	start := time.Now()
	defer func() {
		v2.TxnStatementCompileScopeHistogram.Observe(time.Since(start).Seconds())
	}()
	switch qry := pn.Plan.(type) {
	case *plan.Plan_Query:
		switch qry.Query.StmtType {
		case plan.Query_REPLACE:
			return []*Scope{
				newScope(Replace).
					withPlan(pn),
			}, nil
		}
		scopes, err := c.compileQuery(qry.Query)
		if err != nil {
			return nil, err
		}
		for _, s := range scopes {
			if s.Plan == nil {
				s.Plan = pn
			}
		}
		return scopes, nil
	case *plan.Plan_Ddl:
		switch qry.Ddl.DdlType {
		case plan.DataDefinition_CREATE_DATABASE:
			return []*Scope{
				newScope(CreateDatabase).
					withPlan(pn),
			}, nil
		case plan.DataDefinition_DROP_DATABASE:
			return []*Scope{
				newScope(DropDatabase).
					withPlan(pn),
			}, nil
		case plan.DataDefinition_CREATE_TABLE:
			return []*Scope{
				newScope(CreateTable).
					withPlan(pn),
			}, nil
		case plan.DataDefinition_CREATE_VIEW:
			return []*Scope{
				newScope(CreateView).
					withPlan(pn),
			}, nil
		case plan.DataDefinition_ALTER_VIEW:
			return []*Scope{
				newScope(AlterView).
					withPlan(pn),
			}, nil
		case plan.DataDefinition_ALTER_TABLE:
			return []*Scope{
				newScope(AlterTable).
					withPlan(pn),
			}, nil
		case plan.DataDefinition_RENAME_TABLE:
			return []*Scope{
				newScope(RenameTable).
					withPlan(pn),
			}, nil
		case plan.DataDefinition_DROP_TABLE:
			return []*Scope{
				newScope(DropTable).
					withPlan(pn),
			}, nil
		case plan.DataDefinition_DROP_SEQUENCE:
			return []*Scope{
				newScope(DropSequence).
					withPlan(pn),
			}, nil
		case plan.DataDefinition_ALTER_SEQUENCE:
			return []*Scope{
				newScope(AlterSequence).
					withPlan(pn),
			}, nil
		case plan.DataDefinition_TRUNCATE_TABLE:
			return []*Scope{
				newScope(TruncateTable).
					withPlan(pn),
			}, nil
		case plan.DataDefinition_CREATE_SEQUENCE:
			return []*Scope{
				newScope(CreateSequence).
					withPlan(pn),
			}, nil
		case plan.DataDefinition_CREATE_INDEX:
			return []*Scope{
				newScope(CreateIndex).
					withPlan(pn),
			}, nil
		case plan.DataDefinition_DROP_INDEX:
			return []*Scope{
				newScope(DropIndex).
					withPlan(pn),
			}, nil
		case plan.DataDefinition_SHOW_DATABASES,
			plan.DataDefinition_SHOW_TABLES,
			plan.DataDefinition_SHOW_COLUMNS,
			plan.DataDefinition_SHOW_CREATETABLE:
			return c.compileQuery(pn.GetDdl().GetQuery())
			// 1、not supported: show arnings/errors/status/processlist
			// 2、show variables will not return query
			// 3、show create database/table need rewrite to create sql
		}
	}
	return nil, moerr.NewNYI(c.proc.Ctx, fmt.Sprintf("query '%s'", pn))
}

func (c *Compile) appendMetaTables(objRes *plan.ObjectRef) {
	if !c.needLockMeta {
		return
	}

	if objRes.SchemaName == catalog.MO_CATALOG && (objRes.ObjName == catalog.MO_DATABASE || objRes.ObjName == catalog.MO_TABLES || objRes.ObjName == catalog.MO_COLUMNS) {
		// do not lock meta table for meta table
	} else {
		key := fmt.Sprintf("%s %s", objRes.SchemaName, objRes.ObjName)
		c.metaTables[key] = struct{}{}
	}
}

func (c *Compile) lockMetaTables() error {
	lockLen := len(c.metaTables)
	if lockLen == 0 {
		return nil
	}

	tables := make([]string, 0, lockLen)
	for table := range c.metaTables {
		tables = append(tables, table)
	}
	sort.Strings(tables)

	for _, table := range tables {
		names := strings.SplitN(table, " ", 2)

		err := lockMoTable(c, names[0], names[1], lock.LockMode_Shared)
		if err != nil {
			// if get error in locking mocatalog.mo_tables by it's dbName & tblName
			// that means the origin table's schema was changed. then return NeedRetryWithDefChanged err
			if moerr.IsMoErrCode(err, moerr.ErrTxnNeedRetry) ||
				moerr.IsMoErrCode(err, moerr.ErrTxnNeedRetryWithDefChanged) {
				return moerr.NewTxnNeedRetryWithDefChangedNoCtx()
			}

			// other errors, just throw  out
			return err
		}
	}
	return nil
}

func (c *Compile) lockTable() error {
	for _, tbl := range c.lockTables {
		typ := plan2.MakeTypeByPlan2Type(tbl.PrimaryColTyp)
		if len(tbl.PartitionTableIds) == 0 {
			return lockop.LockTable(
				c.e,
				c.proc,
				tbl.TableId,
				typ,
				false)
		}

		for _, tblId := range tbl.PartitionTableIds {
			err := lockop.LockTable(
				c.e,
				c.proc,
				tblId,
				typ,
				false)
			if err != nil {
				return err
			}
		}

	}
	return nil
}

// func (c *Compile) compileAttachedScope(attachedPlan *plan.Plan) ([]*Scope, error) {
// 	query := attachedPlan.Plan.(*plan.Plan_Query)
// 	attachedScope, err := c.compileQuery(ctx, query.Query)
// 	if err != nil {
// 		return nil, err
// 	}
// 	for _, s := range attachedScope {
// 		s.Plan = attachedPlan
// 	}
// 	return attachedScope, nil
// }

func isAvailable(client morpc.RPCClient, addr string) bool {
	_, _, err := net.SplitHostPort(addr)
	if err != nil {
		logutil.Warnf("compileScope received a malformed cn address '%s', expected 'ip:port'", addr)
		return false
	}
	logutil.Debugf("ping %s start", addr)
	ctx, cancel := context.WithTimeout(context.Background(), 500*time.Millisecond)
	defer cancel()
	err = client.Ping(ctx, addr)
	if err != nil {
		// ping failed
		logutil.Debugf("ping %s err %+v\n", addr, err)
		return false
	}
	return true
}

func (c *Compile) removeUnavailableCN() {
	client := cnclient.GetPipelineClient(
		c.proc.GetService(),
	)
	if client == nil {
		return
	}
	i := 0
	for _, cn := range c.cnList {
		if isSameCN(c.addr, cn.Addr) || isAvailable(client.Raw(), cn.Addr) {
			c.cnList[i] = cn
			i++
		}
	}
	c.cnList = c.cnList[:i]
}

// getCNList gets the CN list from engine.Nodes() method. It will
// ensure the current CN is included in the result.
func (c *Compile) getCNList() (engine.Nodes, error) {
	cnList, err := c.e.Nodes(c.isInternal, c.tenant, c.uid, c.cnLabel)
	if err != nil {
		return nil, err
	}

	// We should always make sure the current CN is contained in the cn list.
	if c.proc == nil || c.proc.Base.QueryClient == nil {
		return cnList, nil
	}
	cnID := c.proc.GetService()
	for _, node := range cnList {
		if node.Id == cnID {
			return cnList, nil
		}
	}
	n := getEngineNode(c)
	n.Id = cnID
	cnList = append(cnList, n)
	return cnList, nil
}

func (c *Compile) compileQuery(qry *plan.Query) ([]*Scope, error) {
	var err error

	start := time.Now()
	defer func() {
		v2.TxnStatementCompileQueryHistogram.Observe(time.Since(start).Seconds())
	}()

	c.execType = plan2.GetExecType(c.pn.GetQuery(), c.getHaveDDL())

	n := getEngineNode(c)
	if c.execType == plan2.ExecTypeTP || c.execType == plan2.ExecTypeAP_ONECN {
		c.cnList = engine.Nodes{n}
	} else {
		c.cnList, err = c.getCNList()
		if err != nil {
			return nil, err
		}
		c.removeUnavailableCN()
		// sort by addr to get fixed order of CN list
		sort.Slice(c.cnList, func(i, j int) bool { return c.cnList[i].Addr < c.cnList[j].Addr })
	}

	if c.isPrepare && !c.IsTpQuery() {
		return nil, cantCompileForPrepareErr
	}

	c.initAnalyze(qry)
	// deal with sink scan first.
	for i := len(qry.Steps) - 1; i >= 0; i-- {
		err := c.compileSinkScan(qry, qry.Steps[i])
		if err != nil {
			return nil, err
		}
	}

	steps := make([]*Scope, 0, len(qry.Steps))
	defer func() {
		if err != nil {
			ReleaseScopes(steps)
		}
	}()
	for i := len(qry.Steps) - 1; i >= 0; i-- {
		var scopes []*Scope
		var scope *Scope
		scopes, err = c.compilePlanScope(int32(i), qry.Steps[i], qry.Nodes)
		if err != nil {
			return nil, err
		}
		scope, err = c.compileSteps(qry, scopes, qry.Steps[i])
		if err != nil {
			return nil, err
		}
		steps = append(steps, scope)
	}

	return steps, err
}

func (c *Compile) compileSinkScan(qry *plan.Query, nodeId int32) error {
	n := qry.Nodes[nodeId]
	for _, childId := range n.Children {
		err := c.compileSinkScan(qry, childId)
		if err != nil {
			return err
		}
	}

	if n.NodeType == plan.Node_SINK_SCAN || n.NodeType == plan.Node_RECURSIVE_SCAN || n.NodeType == plan.Node_RECURSIVE_CTE {
		for _, s := range n.SourceStep {
			var wr *process.WaitRegister
			if c.anal.qry.LoadTag {
				wr = &process.WaitRegister{
					Ctx: c.proc.Ctx,
					Ch:  make(chan *process.RegisterMessage, ncpu),
				}
			} else {
				wr = &process.WaitRegister{
					Ctx: c.proc.Ctx,
					Ch:  make(chan *process.RegisterMessage, 1),
				}
			}
			c.appendStepRegs(s, nodeId, wr)
		}
	}
	return nil
}

func (c *Compile) compileSteps(qry *plan.Query, ss []*Scope, step int32) (*Scope, error) {
	if qry.Nodes[step].NodeType == plan.Node_SINK {
		return ss[0], nil
	}

	switch qry.StmtType {
	case plan.Query_DELETE:
		updateScopesLastFlag(ss)
		return ss[0], nil
	case plan.Query_INSERT:
		updateScopesLastFlag(ss)
		return ss[0], nil
	case plan.Query_UPDATE:
		updateScopesLastFlag(ss)
		return ss[0], nil
	default:
		var rs *Scope
		if c.IsSingleScope(ss) {
			rs = ss[0]
		} else {
			ss = c.mergeShuffleScopesIfNeeded(ss, false)
			rs = c.newMergeScope(ss)
		}
		updateScopesLastFlag([]*Scope{rs})
		c.setAnalyzeCurrent([]*Scope{rs}, c.anal.curNodeIdx)
		rs.setRootOperator(
			output.NewArgument().
				WithFunc(c.fill),
		)
		return rs, nil
	}
}

func (c *Compile) compilePlanScope(step int32, curNodeIdx int32, ns []*plan.Node) ([]*Scope, error) {
	start := time.Now()
	defer func() {
		v2.TxnStatementCompilePlanScopeHistogram.Observe(time.Since(start).Seconds())
	}()
	var ss []*Scope
	var left []*Scope
	var right []*Scope
	var err error
	defer func() {
		if err != nil {
			ReleaseScopes(ss)
			ReleaseScopes(left)
			ReleaseScopes(right)
		}
	}()
	n := ns[curNodeIdx]

	if n.Limit != nil {
		if cExpr, ok := n.Limit.Expr.(*plan.Expr_Lit); ok {
			if cval, ok := cExpr.Lit.Value.(*plan.Literal_U64Val); ok {
				if cval.U64Val == 0 {
					// optimize for limit 0
					rs := c.newEmptyMergeScope()
					rs.Proc = c.proc.NewNoContextChildProc(0)
					return c.compileLimit(n, []*Scope{rs}), nil
				}
			}
		}
	}

	switch n.NodeType {
	case plan.Node_VALUE_SCAN:
		c.setAnalyzeCurrent(nil, int(curNodeIdx))
		ss, err = c.compileValueScan(n)
		if err != nil {
			return nil, err
		}
		ss = c.compileSort(n, c.compileProjection(n, ss))
		return ss, nil
	case plan.Node_EXTERNAL_SCAN:
		if n.ObjRef != nil {
			c.appendMetaTables(n.ObjRef)
		}
		node := plan2.DeepCopyNode(n)

		c.setAnalyzeCurrent(nil, int(curNodeIdx))
		ss, err = c.compileExternScan(node)
		if err != nil {
			return nil, err
		}
		ss = c.compileSort(n, c.compileProjection(n, c.compileRestrict(node, ss)))
		return ss, nil
	case plan.Node_TABLE_SCAN:
		c.appendMetaTables(n.ObjRef)

		c.setAnalyzeCurrent(nil, int(curNodeIdx))
		ss, err = c.compileTableScan(n)
		if err != nil {
			return nil, err
		}
		ss = c.compileProjection(n, c.compileRestrict(n, ss))
		if n.Offset != nil {
			ss = c.compileOffset(n, ss)
		}
		if n.Limit != nil {
			ss = c.compileLimit(n, ss)
		}
		return ss, nil
	case plan.Node_SOURCE_SCAN:
		c.setAnalyzeCurrent(nil, int(curNodeIdx))
		ss, err = c.compileSourceScan(n)
		if err != nil {
			return nil, err
		}
		ss = c.compileSort(n, c.compileProjection(n, c.compileRestrict(n, ss)))
		return ss, nil
	case plan.Node_FILTER, plan.Node_PROJECT, plan.Node_PRE_DELETE:
		ss, err = c.compilePlanScope(step, n.Children[0], ns)
		if err != nil {
			return nil, err
		}

		c.setAnalyzeCurrent(ss, int(curNodeIdx))
		ss = c.compileSort(n, c.compileProjection(n, c.compileRestrict(n, ss)))
		return ss, nil
	case plan.Node_AGG:
		ss, err = c.compilePlanScope(step, n.Children[0], ns)
		if err != nil {
			return nil, err
		}

		groupInfo := constructGroup(c.proc.Ctx, n, ns[n.Children[0]], false, 0, c.proc)
		defer groupInfo.Release()
		anyDistinctAgg := groupInfo.AnyDistinctAgg()
<<<<<<< HEAD
		if n.WithRollup {
			ss = c.compileSort(n, c.compileProjection(n, c.compileRestrict(n, c.compileRollupGroup(n, ss, ns))))
			return ss, nil
		} else if c.IsTpQuery() && ss[0].PartialResults == nil {
=======

		c.setAnalyzeCurrent(ss, int(curNodeIdx))
		if c.IsSingleScope(ss) && ss[0].PartialResults == nil {
>>>>>>> 58b390ea
			ss = c.compileSort(n, c.compileProjection(n, c.compileRestrict(n, c.compileTPGroup(n, ss, ns))))
			return ss, nil
		} else if !anyDistinctAgg && n.Stats.HashmapStats != nil && n.Stats.HashmapStats.Shuffle {
			ss = c.compileSort(n, c.compileShuffleGroup(n, ss, ns))
			return ss, nil
		} else {
			ss = c.compileSort(n, c.compileProjection(n, c.compileRestrict(n, c.compileMergeGroup(n, ss, ns, anyDistinctAgg))))
			return ss, nil
		}
	case plan.Node_SAMPLE:
		ss, err = c.compilePlanScope(step, n.Children[0], ns)
		if err != nil {
			return nil, err
		}

		c.setAnalyzeCurrent(ss, int(curNodeIdx))
		ss = c.compileSort(n, c.compileProjection(n, c.compileRestrict(n, c.compileSample(n, ss))))
		return ss, nil
	case plan.Node_WINDOW:
		ss, err = c.compilePlanScope(step, n.Children[0], ns)
		if err != nil {
			return nil, err
		}

		c.setAnalyzeCurrent(ss, int(curNodeIdx))
		ss = c.compileSort(n, c.compileProjection(n, c.compileRestrict(n, c.compileWin(n, ss))))
		return ss, nil
	case plan.Node_TIME_WINDOW:
		ss, err = c.compilePlanScope(step, n.Children[0], ns)
		if err != nil {
			return nil, err
		}

		c.setAnalyzeCurrent(ss, int(curNodeIdx))
		ss = c.compileProjection(n, c.compileRestrict(n, c.compileTimeWin(n, c.compileSort(n, ss))))
		return ss, nil
	case plan.Node_FILL:
		ss, err = c.compilePlanScope(step, n.Children[0], ns)
		if err != nil {
			return nil, err
		}

		c.setAnalyzeCurrent(ss, int(curNodeIdx))
		ss = c.compileProjection(n, c.compileRestrict(n, c.compileFill(n, ss)))
		return ss, nil
	case plan.Node_JOIN:
		left, err = c.compilePlanScope(step, n.Children[0], ns)
		if err != nil {
			return nil, err
		}
		right, err = c.compilePlanScope(step, n.Children[1], ns)
		if err != nil {
			return nil, err
		}

		c.setAnalyzeCurrent(left, int(curNodeIdx))
		c.setAnalyzeCurrent(right, int(curNodeIdx))
		ss = c.compileSort(n, c.compileJoin(n, ns[n.Children[0]], ns[n.Children[1]], left, right))
		return ss, nil
	case plan.Node_SORT:
		ss, err = c.compilePlanScope(step, n.Children[0], ns)
		if err != nil {
			return nil, err
		}

		c.setAnalyzeCurrent(ss, int(curNodeIdx))
		ss = c.compileProjection(n, c.compileRestrict(n, c.compileSort(n, ss)))
		return ss, nil
	case plan.Node_PARTITION:
		ss, err = c.compilePlanScope(step, n.Children[0], ns)
		if err != nil {
			return nil, err
		}

		c.setAnalyzeCurrent(ss, int(curNodeIdx))
		ss = c.compileProjection(n, c.compileRestrict(n, c.compilePartition(n, ss)))
		return ss, nil
	case plan.Node_UNION:
		left, err = c.compilePlanScope(step, n.Children[0], ns)
		if err != nil {
			return nil, err
		}
		right, err = c.compilePlanScope(step, n.Children[1], ns)
		if err != nil {
			return nil, err
		}

		c.setAnalyzeCurrent(left, int(curNodeIdx))
		c.setAnalyzeCurrent(right, int(curNodeIdx))
		ss = c.compileSort(n, c.compileUnion(n, left, right))
		return ss, nil
	case plan.Node_MINUS, plan.Node_INTERSECT, plan.Node_INTERSECT_ALL:
		left, err = c.compilePlanScope(step, n.Children[0], ns)
		if err != nil {
			return nil, err
		}
		right, err = c.compilePlanScope(step, n.Children[1], ns)
		if err != nil {
			return nil, err
		}

		c.setAnalyzeCurrent(left, int(curNodeIdx))
		c.setAnalyzeCurrent(right, int(curNodeIdx))
		ss = c.compileSort(n, c.compileMinusAndIntersect(n, left, right, n.NodeType))
		return ss, nil
	case plan.Node_UNION_ALL:
		left, err = c.compilePlanScope(step, n.Children[0], ns)
		if err != nil {
			return nil, err
		}
		right, err = c.compilePlanScope(step, n.Children[1], ns)
		if err != nil {
			return nil, err
		}

		c.setAnalyzeCurrent(left, int(curNodeIdx))
		c.setAnalyzeCurrent(right, int(curNodeIdx))
		ss = c.compileSort(n, c.compileUnionAll(n, left, right))
		return ss, nil
	case plan.Node_DELETE:
		if n.DeleteCtx.CanTruncate {
			s := newScope(TruncateTable)
			s.Plan = &plan.Plan{
				Plan: &plan.Plan_Ddl{
					Ddl: &plan.DataDefinition{
						DdlType: plan.DataDefinition_TRUNCATE_TABLE,
						Definition: &plan.DataDefinition_TruncateTable{
							TruncateTable: n.DeleteCtx.TruncateTable,
						},
					},
				},
			}
			ss = []*Scope{s}
			return ss, nil
		}
		c.appendMetaTables(n.DeleteCtx.Ref)
		ss, err = c.compilePlanScope(step, n.Children[0], ns)
		if err != nil {
			return nil, err
		}

		n.NotCacheable = true
		c.setAnalyzeCurrent(ss, int(curNodeIdx))
		return c.compileDelete(n, ss)
	case plan.Node_ON_DUPLICATE_KEY:
		ss, err = c.compilePlanScope(step, n.Children[0], ns)
		if err != nil {
			return nil, err
		}

		c.setAnalyzeCurrent(ss, int(curNodeIdx))
		ss, err = c.compileOnduplicateKey(n, ss)
		if err != nil {
			return nil, err
		}
		return ss, nil
	case plan.Node_FUZZY_FILTER:
		left, err = c.compilePlanScope(step, n.Children[0], ns)
		if err != nil {
			return nil, err
		}
		right, err = c.compilePlanScope(step, n.Children[1], ns)
		if err != nil {
			return nil, err
		}

		c.setAnalyzeCurrent(left, int(curNodeIdx))
		c.setAnalyzeCurrent(right, int(curNodeIdx))
		return c.compileFuzzyFilter(n, ns, left, right)
	case plan.Node_PRE_INSERT_UK:
		ss, err = c.compilePlanScope(step, n.Children[0], ns)
		if err != nil {
			return nil, err
		}

		c.setAnalyzeCurrent(ss, int(curNodeIdx))
		ss = c.compilePreInsertUk(n, ss)
		return ss, nil
	case plan.Node_PRE_INSERT_SK:
		ss, err = c.compilePlanScope(step, n.Children[0], ns)
		if err != nil {
			return nil, err
		}
		c.setAnalyzeCurrent(ss, int(curNodeIdx))
		ss = c.compilePreInsertSK(n, ss)
		return ss, nil
	case plan.Node_PRE_INSERT:
		ss, err = c.compilePlanScope(step, n.Children[0], ns)
		if err != nil {
			return nil, err
		}

		c.setAnalyzeCurrent(ss, int(curNodeIdx))
		return c.compilePreInsert(ns, n, ss)
	case plan.Node_INSERT:
		c.appendMetaTables(n.ObjRef)
		ss, err = c.compilePlanScope(step, n.Children[0], ns)
		if err != nil {
			return nil, err
		}

		n.NotCacheable = true
		c.setAnalyzeCurrent(ss, int(curNodeIdx))
		return c.compileInsert(ns, n, ss)
	case plan.Node_LOCK_OP:
		ss, err = c.compilePlanScope(step, n.Children[0], ns)
		if err != nil {
			return nil, err
		}

		c.setAnalyzeCurrent(ss, int(curNodeIdx))
		ss, err = c.compileLock(n, ss)
		if err != nil {
			return nil, err
		}
		ss = c.compileProjection(n, ss)
		return ss, nil
	case plan.Node_FUNCTION_SCAN:
		ss, err = c.compilePlanScope(step, n.Children[0], ns)
		if err != nil {
			return nil, err
		}
		c.setAnalyzeCurrent(ss, int(curNodeIdx))
		ss = c.compileSort(n, c.compileProjection(n, c.compileRestrict(n, c.compileTableFunction(n, ss))))
		return ss, nil
	case plan.Node_SINK_SCAN:
		c.setAnalyzeCurrent(nil, int(curNodeIdx))
		ss, err = c.compileSinkScanNode(n, curNodeIdx)
		if err != nil {
			return nil, err
		}
		ss = c.compileProjection(n, ss)
		return ss, nil
	case plan.Node_RECURSIVE_SCAN:
		c.setAnalyzeCurrent(ss, int(curNodeIdx))
		return c.compileRecursiveScan(n, curNodeIdx)
	case plan.Node_RECURSIVE_CTE:
		c.setAnalyzeCurrent(ss, int(curNodeIdx))
		ss, err = c.compileRecursiveCte(n, curNodeIdx)
		if err != nil {
			return nil, err
		}
		ss = c.compileSort(n, ss)
		return ss, nil
	case plan.Node_SINK:
		ss, err = c.compilePlanScope(step, n.Children[0], ns)
		if err != nil {
			return nil, err
		}

		c.setAnalyzeCurrent(ss, int(curNodeIdx))
		return c.compileSinkNode(n, ss, step)
	default:
		return nil, moerr.NewNYI(c.proc.Ctx, fmt.Sprintf("query '%s'", n))
	}
}

func (c *Compile) appendStepRegs(step, nodeId int32, reg *process.WaitRegister) {
	c.nodeRegs[[2]int32{step, nodeId}] = reg
	c.stepRegs[step] = append(c.stepRegs[step], [2]int32{step, nodeId})
}

func (c *Compile) getNodeReg(step, nodeId int32) *process.WaitRegister {
	return c.nodeRegs[[2]int32{step, nodeId}]
}

func (c *Compile) getStepRegs(step int32) []*process.WaitRegister {
	wrs := make([]*process.WaitRegister, len(c.stepRegs[step]))
	for i, sn := range c.stepRegs[step] {
		wrs[i] = c.nodeRegs[sn]
	}
	return wrs
}

func (c *Compile) constructScopeForExternal(addr string, parallel bool) *Scope {
	ds := newScope(Merge)
	ds.NodeInfo = getEngineNode(c)
	if parallel {
		ds.Magic = Remote
	} else {
		ds.NodeInfo.Mcpu = 1
	}
	ds.NodeInfo.Addr = addr
	ds.Proc = c.proc.NewNoContextChildProc(0)
	c.proc.Base.LoadTag = c.anal.qry.LoadTag
	ds.Proc.Base.LoadTag = true
	ds.DataSource = &Source{isConst: true}
	return ds
}

func (c *Compile) constructLoadMergeScope() *Scope {
	ds := c.newEmptyMergeScope()
	ds.Proc = c.proc.NewNoContextChildProc(1)
	ds.Proc.Base.LoadTag = true
	arg := merge.NewArgument()
	arg.SetAnalyzeControl(c.anal.curNodeIdx, false)

	ds.setRootOperator(arg)
	return ds
}

func (c *Compile) compileSourceScan(n *plan.Node) ([]*Scope, error) {
	_, span := trace.Start(c.proc.Ctx, "compileSourceScan")
	defer span.End()
	configs := make(map[string]interface{})
	for _, def := range n.TableDef.Defs {
		switch v := def.Def.(type) {
		case *plan.TableDef_DefType_Properties:
			for _, p := range v.Properties.Properties {
				configs[p.Key] = p.Value
			}
		}
	}

	end, err := mokafka.GetStreamCurrentSize(c.proc.Ctx, configs, mokafka.NewKafkaAdapter)
	if err != nil {
		return nil, err
	}
	ps := calculatePartitions(0, end, int64(ncpu))

	ss := make([]*Scope, len(ps))

	currentFirstFlag := c.anal.isFirst
	for i := range ss {
		ss[i] = newScope(Merge)
		ss[i].NodeInfo = getEngineNode(c)
		ss[i].Proc = c.proc.NewNoContextChildProc(0)
		arg := constructStream(n, ps[i])
		arg.SetAnalyzeControl(c.anal.curNodeIdx, currentFirstFlag)
		ss[i].setRootOperator(arg)
	}
	c.anal.isFirst = false
	return ss, nil
}

const StreamMaxInterval = 8192

func calculatePartitions(start, end, n int64) [][2]int64 {
	var ps [][2]int64
	interval := (end - start) / n
	if interval < StreamMaxInterval {
		interval = StreamMaxInterval
	}
	var r int64
	l := start
	for i := int64(0); i < n; i++ {
		r = l + interval
		if r >= end {
			ps = append(ps, [2]int64{l, end})
			break
		}
		ps = append(ps, [2]int64{l, r})
		l = r
	}
	return ps
}

func StrictSqlMode(proc *process.Process) (error, bool) {
	mode, err := proc.GetResolveVariableFunc()("sql_mode", true, false)
	if err != nil {
		return err, false
	}
	if modeStr, ok := mode.(string); ok {
		if strings.Contains(modeStr, "STRICT_TRANS_TABLES") || strings.Contains(modeStr, "STRICT_ALL_TABLES") {
			return nil, true
		}
	}
	return nil, false
}

func (c *Compile) compileExternScan(n *plan.Node) ([]*Scope, error) {
	if c.isPrepare {
		return nil, cantCompileForPrepareErr
	}
	ctx, span := trace.Start(c.proc.Ctx, "compileExternScan")
	defer span.End()
	start := time.Now()
	defer func() {
		if t := time.Since(start); t > time.Second {
			c.proc.Infof(ctx, "compileExternScan cost %v", t)
		}
	}()

	ID2Addr := make(map[int]int, 0)
	mcpu := 0
	for i := 0; i < len(c.cnList); i++ {
		tmp := mcpu
		mcpu += c.cnList[i].Mcpu
		ID2Addr[i] = mcpu - tmp
	}
	param := &tree.ExternParam{}

	if n.ExternScan == nil || n.ExternScan.Type != tree.INLINE {
		err := json.Unmarshal([]byte(n.TableDef.Createsql), param)
		if err != nil {
			return nil, err
		}
		if n.ExternScan == nil {
			param.ExtTab = true
		}
	} else {
		param.ScanType = int(n.ExternScan.Type)
		param.Data = n.ExternScan.Data
		param.Format = n.ExternScan.Format
		param.Tail = new(tree.TailParameter)
		param.Tail.IgnoredLines = n.ExternScan.IgnoredLines
		param.Tail.Fields = &tree.Fields{
			Terminated: &tree.Terminated{
				Value: n.ExternScan.Terminated,
			},
			EnclosedBy: &tree.EnclosedBy{
				Value: n.ExternScan.EnclosedBy[0],
			},
			EscapedBy: &tree.EscapedBy{
				Value: n.ExternScan.EscapedBy[0],
			},
		}
		param.JsonData = n.ExternScan.JsonType
	}

	err, strictSqlMode := StrictSqlMode(c.proc)
	if err != nil {
		return nil, err
	}

	if param.ScanType == tree.S3 {
		if !param.Init {
			if err := plan2.InitS3Param(param); err != nil {
				return nil, err
			}
		}
		if param.Parallel {
			mcpu = 0
			ID2Addr = make(map[int]int, 0)
			for i := 0; i < len(c.cnList); i++ {
				tmp := mcpu
				if c.cnList[i].Mcpu > external.S3ParallelMaxnum {
					mcpu += external.S3ParallelMaxnum
				} else {
					mcpu += c.cnList[i].Mcpu
				}
				ID2Addr[i] = mcpu - tmp
			}
		}
	} else if param.ScanType == tree.INLINE {
		return c.compileExternValueScan(n, param, strictSqlMode)
	} else {
		if err := plan2.InitInfileOrStageParam(param, c.proc); err != nil {
			return nil, err
		}

		// if filepath is stage URL, ScanType may change to tree.S3.  check param.Parallel again
		if param.ScanType == tree.S3 && param.Parallel {
			mcpu = 0
			ID2Addr = make(map[int]int, 0)
			for i := 0; i < len(c.cnList); i++ {
				tmp := mcpu
				if c.cnList[i].Mcpu > external.S3ParallelMaxnum {
					mcpu += external.S3ParallelMaxnum
				} else {
					mcpu += c.cnList[i].Mcpu
				}
				ID2Addr[i] = mcpu - tmp
			}
		}
	}

	t := time.Now()
	param.FileService = c.proc.Base.FileService
	param.Ctx = c.proc.Ctx
	var fileList []string
	var fileSize []int64
	if !param.Local && !param.Init {
		if param.QueryResult {
			fileList = strings.Split(param.Filepath, ",")
			for i := range fileList {
				fileList[i] = strings.TrimSpace(fileList[i])
			}
		} else {
			_, spanReadDir := trace.Start(ctx, "compileExternScan.ReadDir")
			fileList, fileSize, err = plan2.ReadDir(param)
			if err != nil {
				spanReadDir.End()
				return nil, err
			}
			spanReadDir.End()
		}
		fileList, fileSize, err = external.FilterFileList(ctx, n, c.proc, fileList, fileSize)
		if err != nil {
			return nil, err
		}
		if param.LoadFile && len(fileList) == 0 {
			return nil, moerr.NewInvalidInput(ctx, "the file does not exist in load flow")
		}
	} else {
		fileList = []string{param.Filepath}
		fileSize = []int64{param.FileSize}
	}
	if time.Since(t) > time.Second {
		c.proc.Infof(ctx, "read dir cost %v", time.Since(t))
	}

	if len(fileList) == 0 {
		ret := newScope(Merge)
		ret.NodeInfo = getEngineNode(c)
		ret.NodeInfo.Mcpu = 1
		ret.DataSource = &Source{isConst: true, node: n}

		currentFirstFlag := c.anal.isFirst
		op := constructValueScan()
		op.SetAnalyzeControl(c.anal.curNodeIdx, currentFirstFlag)
		ret.setRootOperator(op)
		c.anal.isFirst = false

		ret.Proc = c.proc.NewNoContextChildProc(0)
		return []*Scope{ret}, nil
	}
	if param.Parallel && (external.GetCompressType(param, fileList[0]) != tree.NOCOMPRESS || param.Local) {
		return c.compileExternScanParallel(n, param, fileList, fileSize, strictSqlMode)
	}

	t = time.Now()
	var fileOffset [][]int64

	if param.Parallel {
		visibleCols := make([]*plan.ColDef, 0)
		if param.Strict {
			for _, col := range n.TableDef.Cols {
				if !col.Hidden {
					visibleCols = append(visibleCols, col)
				}
			}
		}

		for i := 0; i < len(fileList); i++ {
			param.Filepath = fileList[i]
			arr, err := external.ReadFileOffset(param, mcpu, fileSize[i], visibleCols)
			fileOffset = append(fileOffset, arr)
			if err != nil {
				return nil, err
			}
		}
	} else {
		for i := 0; i < len(fileList); i++ {
			param.Filepath = fileList[i]
		}
	}

	if time.Since(t) > time.Second {
		c.proc.Infof(ctx, "read file offset cost %v", time.Since(t))
	}

	var ss []*Scope
	if param.Parallel {
		ss = make([]*Scope, len(c.cnList))
		for i := range ss {
			ss[i] = c.constructScopeForExternal(c.cnList[i].Addr, param.Parallel)
		}
	} else {
		ss = make([]*Scope, 1)
		ss[0] = c.constructScopeForExternal(c.addr, param.Parallel)
	}
	pre := 0

	currentFirstFlag := c.anal.isFirst
	for i := range ss {
		ss[i].IsLoad = true
		count := ID2Addr[i]
		fileOffsetTmp := make([]*pipeline.FileOffset, len(fileList))
		for j := range fileOffsetTmp {
			preIndex := pre
			fileOffsetTmp[j] = &pipeline.FileOffset{}
			fileOffsetTmp[j].Offset = make([]int64, 0)
			if param.Parallel {
				if param.Strict {
					if 2*preIndex+2*count < len(fileOffset[j]) {
						fileOffsetTmp[j].Offset = append(fileOffsetTmp[j].Offset, fileOffset[j][2*preIndex:2*preIndex+2*count]...)
					} else if 2*preIndex < len(fileOffset[j]) {
						fileOffsetTmp[j].Offset = append(fileOffsetTmp[j].Offset, fileOffset[j][2*preIndex:]...)
					} else {
						continue
					}
				} else {
					fileOffsetTmp[j].Offset = append(fileOffsetTmp[j].Offset, fileOffset[j][2*preIndex:2*preIndex+2*count]...)
				}
			} else {
				fileOffsetTmp[j].Offset = append(fileOffsetTmp[j].Offset, []int64{param.FileStartOff, -1}...)
			}
		}
		op := constructExternal(n, param, c.proc.Ctx, fileList, fileSize, fileOffsetTmp, strictSqlMode)
		op.SetAnalyzeControl(c.anal.curNodeIdx, currentFirstFlag)
		ss[i].setRootOperator(op)
		pre += count
	}
	c.anal.isFirst = false

	return ss, nil
}

func (c *Compile) getParallelSizeForExternalScan(n *plan.Node, cpuNum int) int {
	if n.Stats == nil {
		return cpuNum
	}
	totalSize := n.Stats.Cost * n.Stats.Rowsize
	parallelSize := int(totalSize / float64(colexec.WriteS3Threshold))
	if parallelSize < 1 {
		return 1
	} else if parallelSize < cpuNum {
		return parallelSize
	}
	return cpuNum
}

// load data inline goes here, should always be single parallel
func (c *Compile) compileExternValueScan(n *plan.Node, param *tree.ExternParam, strictSqlMode bool) ([]*Scope, error) {
	s := c.constructScopeForExternal(c.addr, false)
	currentFirstFlag := c.anal.isFirst
	op := constructExternal(n, param, c.proc.Ctx, nil, nil, nil, strictSqlMode)
	op.SetIdx(c.anal.curNodeIdx)
	op.SetIsFirst(currentFirstFlag)
	s.setRootOperator(op)
	c.anal.isFirst = false
	return []*Scope{s}, nil
}

// load data infile, goes here for compressed file or parallel false
// construct one thread to read the file data, then dispatch to mcpu thread to get the filedata for insert
func (c *Compile) compileExternScanParallel(n *plan.Node, param *tree.ExternParam, fileList []string, fileSize []int64, strictSqlMode bool) ([]*Scope, error) {
	param.Parallel = false
	fileOffsetTmp := make([]*pipeline.FileOffset, len(fileList))
	for i := 0; i < len(fileList); i++ {
		fileOffsetTmp[i] = &pipeline.FileOffset{}
		fileOffsetTmp[i].Offset = make([]int64, 0)
		fileOffsetTmp[i].Offset = append(fileOffsetTmp[i].Offset, []int64{0, -1}...)
	}
	scope := c.constructScopeForExternal("", false)
	currentFirstFlag := c.anal.isFirst
	extern := constructExternal(n, param, c.proc.Ctx, fileList, fileSize, fileOffsetTmp, strictSqlMode)
	extern.Es.ParallelLoad = true
	extern.SetAnalyzeControl(c.anal.curNodeIdx, currentFirstFlag)
	scope.setRootOperator(extern)
	c.anal.isFirst = false

	mcpu := c.getParallelSizeForExternalScan(n, ncpu) // dop of insert scopes
	if mcpu == 1 {
		return []*Scope{scope}, nil
	}

	ss := make([]*Scope, mcpu)
	for i := 0; i < mcpu; i++ {
		ss[i] = c.constructLoadMergeScope()
	}
	_, dispatchOp := constructDispatchLocalAndRemote(0, ss, scope)
	dispatchOp.FuncId = dispatch.SendToAnyLocalFunc
	dispatchOp.SetAnalyzeControl(c.anal.curNodeIdx, false)
	scope.setRootOperator(dispatchOp)

	ss[0].PreScopes = append(ss[0].PreScopes, scope)
	c.anal.isFirst = false
	return ss, nil
}

func (c *Compile) compileTableFunction(n *plan.Node, ss []*Scope) []*Scope {
	currentFirstFlag := c.anal.isFirst
	for i := range ss {
		op := constructTableFunction(n)
		op.SetAnalyzeControl(c.anal.curNodeIdx, currentFirstFlag)
		ss[i].setRootOperator(op)
	}
	c.anal.isFirst = false

	return ss
}

func (c *Compile) compileValueScan(n *plan.Node) ([]*Scope, error) {
	ds := newScope(Merge)
	ds.NodeInfo = getEngineNode(c)
	ds.DataSource = &Source{isConst: true, node: n}
	ds.NodeInfo = engine.Node{Addr: c.addr, Mcpu: 1}
	ds.Proc = c.proc.NewNoContextChildProc(0)

	currentFirstFlag := c.anal.isFirst
	op := constructValueScan()
	op.SetAnalyzeControl(c.anal.curNodeIdx, currentFirstFlag)
	op.NodeType = n.NodeType
	if n.RowsetData != nil {
		op.RowsetData = n.RowsetData
		op.ColCount = len(n.TableDef.Cols)
		op.Uuid = n.Uuid
	}

	ds.setRootOperator(op)
	c.anal.isFirst = false

	return []*Scope{ds}, nil
}

func (c *Compile) compileTableScan(n *plan.Node) ([]*Scope, error) {
	nodes, partialResults, partialResultTypes, err := c.generateNodes(n)
	if err != nil {
		return nil, err
	}
	ss := make([]*Scope, 0, len(nodes))

	currentFirstFlag := c.anal.isFirst
	for i := range nodes {
		s, err := c.compileTableScanWithNode(n, nodes[i], currentFirstFlag)
		if err != nil {
			return nil, err
		}
		ss = append(ss, s)
	}
	c.anal.isFirst = false

	if len(n.OrderBy) > 0 {
		ss[0].NodeInfo.Mcpu = 1
	}

	ss[0].PartialResults = partialResults
	ss[0].PartialResultTypes = partialResultTypes
	return ss, nil
}

func (c *Compile) compileTableScanWithNode(n *plan.Node, node engine.Node, firstFlag bool) (*Scope, error) {
	s := newScope(Remote)
	s.NodeInfo = node
	s.TxnOffset = c.TxnOffset
	s.DataSource = &Source{
		node: n,
	}

	op := constructTableScan(n)
	op.SetAnalyzeControl(c.anal.curNodeIdx, firstFlag)
	s.setRootOperator(op)
	s.Proc = c.proc.NewNoContextChildProc(0)
	return s, nil
}

func (c *Compile) compileTableScanDataSource(s *Scope) error {
	var err error
	var tblDef *plan.TableDef
	var ts timestamp.Timestamp
	var db engine.Database
	var rel engine.Relation
	var txnOp client.TxnOperator

	n := s.DataSource.node
	attrs := make([]string, len(n.TableDef.Cols))
	for j, col := range n.TableDef.Cols {
		attrs[j] = col.GetOriginCaseName()
	}

	//-----------------------------------------------------------------------------------------------------
	ctx := c.proc.GetTopContext()
	txnOp = c.proc.GetTxnOperator()
	err = disttae.CheckTxnIsValid(txnOp)
	if err != nil {
		return err
	}
	if n.ScanSnapshot != nil && n.ScanSnapshot.TS != nil {
		if !n.ScanSnapshot.TS.Equal(timestamp.Timestamp{LogicalTime: 0, PhysicalTime: 0}) &&
			n.ScanSnapshot.TS.Less(c.proc.GetTxnOperator().Txn().SnapshotTS) {
			if c.proc.GetCloneTxnOperator() != nil {
				txnOp = c.proc.GetCloneTxnOperator()
			} else {
				txnOp = c.proc.GetTxnOperator().CloneSnapshotOp(*n.ScanSnapshot.TS)
				c.proc.SetCloneTxnOperator(txnOp)
			}

			if n.ScanSnapshot.Tenant != nil {
				ctx = context.WithValue(ctx, defines.TenantIDKey{}, n.ScanSnapshot.Tenant.TenantID)
			}
		}
	}
	//-----------------------------------------------------------------------------------------------------

	if c.proc != nil && c.proc.GetTxnOperator() != nil {
		ts = txnOp.Txn().SnapshotTS
	}
	{
		err = disttae.CheckTxnIsValid(txnOp)
		if err != nil {
			return err
		}
		if util.TableIsClusterTable(n.TableDef.GetTableType()) {
			ctx = defines.AttachAccountId(ctx, catalog.System_Account)
		}
		if n.ObjRef.PubInfo != nil {
			ctx = defines.AttachAccountId(ctx, uint32(n.ObjRef.PubInfo.TenantId))
		}
		if util.TableIsLoggingTable(n.ObjRef.SchemaName, n.ObjRef.ObjName) {
			ctx = defines.AttachAccountId(ctx, catalog.System_Account)
		}
		db, err = c.e.Database(ctx, n.ObjRef.SchemaName, txnOp)
		if err != nil {
			panic(err)
		}
		rel, err = db.Relation(ctx, n.TableDef.Name, c.proc)
		if err != nil {
			if txnOp.IsSnapOp() {
				return err
			}
			var e error // avoid contamination of error messages
			db, e = c.e.Database(c.proc.Ctx, defines.TEMPORARY_DBNAME, txnOp)
			if e != nil {
				panic(e)
			}
			rel, e = db.Relation(c.proc.Ctx, engine.GetTempTableName(n.ObjRef.SchemaName, n.TableDef.Name), c.proc)
			if e != nil {
				panic(e)
			}
		}
		tblDef = rel.GetTableDef(ctx)
	}

	// prcoess partitioned table
	var partitionRelNames []string
	if n.TableDef.Partition != nil {
		if n.PartitionPrune != nil && n.PartitionPrune.IsPruned {
			for _, partition := range n.PartitionPrune.SelectedPartitions {
				partitionRelNames = append(partitionRelNames, partition.PartitionTableName)
			}
		} else {
			partitionRelNames = append(partitionRelNames, n.TableDef.Partition.PartitionTableNames...)
		}
	}

	var filterExpr *plan.Expr
	if len(n.FilterList) > 0 {
		filterExpr = colexec.RewriteFilterExprList(n.FilterList)
		filterExpr, err = plan2.ConstantFold(batch.EmptyForConstFoldBatch, plan2.DeepCopyExpr(filterExpr), c.proc, true, true)
		if err != nil {
			return err
		}
	}

	s.DataSource.Timestamp = ts
	s.DataSource.Attributes = attrs
	s.DataSource.TableDef = tblDef
	s.DataSource.Rel = rel
	s.DataSource.RelationName = n.TableDef.Name
	s.DataSource.PartitionRelationNames = partitionRelNames
	s.DataSource.SchemaName = n.ObjRef.SchemaName
	s.DataSource.AccountId = n.ObjRef.GetPubInfo()
	s.DataSource.FilterExpr = filterExpr
	s.DataSource.RuntimeFilterSpecs = n.RuntimeFilterProbeList
	s.DataSource.OrderBy = n.OrderBy
	return nil
}

func (c *Compile) compileRestrict(n *plan.Node, ss []*Scope) []*Scope {
	if len(n.FilterList) == 0 && len(n.RuntimeFilterProbeList) == 0 {
		return ss
	}
	currentFirstFlag := c.anal.isFirst
	filterExpr := colexec.RewriteFilterExprList(plan2.DeepCopyExprList(n.FilterList))
	var op *filter.Filter
	for i := range ss {
		op = constructRestrict(n, filterExpr)
		op.SetAnalyzeControl(c.anal.curNodeIdx, currentFirstFlag)
		ss[i].setRootOperator(op)
	}
	c.anal.isFirst = false
	return ss
}

func (c *Compile) compileProjection(n *plan.Node, ss []*Scope) []*Scope {
	if len(n.ProjectList) == 0 {
		return ss
	}

	for i := range ss {
		c.setProjection(n, ss[i])
	}

	/*for i := range ss {
		if ss[i].RootOp == nil {
			c.setProjection(n, ss[i])
			continue
		}
		_, ok := c.stmt.(*tree.Select)
		if !ok {
			c.setProjection(n, ss[i])
			continue
		}
		switch ss[i].RootOp.(type) {
		case *table_scan.TableScan:
			if ss[i].RootOp.(*table_scan.TableScan).ProjectList == nil {
				ss[i].RootOp.(*table_scan.TableScan).ProjectList = n.ProjectList
			} else {
				c.setProjection(n, ss[i])
			}
		case *value_scan.ValueScan:
			if ss[i].RootOp.(*value_scan.ValueScan).ProjectList == nil {
				ss[i].RootOp.(*value_scan.ValueScan).ProjectList = n.ProjectList
			} else {
				c.setProjection(n, ss[i])
			}
		case *fill.Fill:
			if ss[i].RootOp.(*fill.Fill).ProjectList == nil {
				ss[i].RootOp.(*fill.Fill).ProjectList = n.ProjectList
			} else {
				c.setProjection(n, ss[i])
			}
		case *source.Source:
			if ss[i].RootOp.(*source.Source).ProjectList == nil {
				ss[i].RootOp.(*source.Source).ProjectList = n.ProjectList
			} else {
				c.setProjection(n, ss[i])
			}
		case *external.External:
			if ss[i].RootOp.(*external.External).ProjectList == nil {
				ss[i].RootOp.(*external.External).ProjectList = n.ProjectList
			} else {
				c.setProjection(n, ss[i])
			}
		case *group.Group:
			if ss[i].RootOp.(*group.Group).ProjectList == nil {
				ss[i].RootOp.(*group.Group).ProjectList = n.ProjectList
			} else {
				c.setProjection(n, ss[i])
			}
		case *mergegroup.MergeGroup:
			if ss[i].RootOp.(*mergegroup.MergeGroup).ProjectList == nil {
				ss[i].RootOp.(*mergegroup.MergeGroup).ProjectList = n.ProjectList
			} else {
				c.setProjection(n, ss[i])
			}
		case *anti.AntiJoin:
			if ss[i].RootOp.(*anti.AntiJoin).ProjectList == nil {
				ss[i].RootOp.(*anti.AntiJoin).ProjectList = n.ProjectList
			} else {
				c.setProjection(n, ss[i])
			}
		case *indexjoin.IndexJoin:
			if ss[i].RootOp.(*indexjoin.IndexJoin).ProjectList == nil {
				ss[i].RootOp.(*indexjoin.IndexJoin).ProjectList = n.ProjectList
			} else {
				c.setProjection(n, ss[i])
			}
		case *join.InnerJoin:
			if ss[i].RootOp.(*join.InnerJoin).ProjectList == nil {
				ss[i].RootOp.(*join.InnerJoin).ProjectList = n.ProjectList
			} else {
				c.setProjection(n, ss[i])
			}
		case *left.LeftJoin:
			if ss[i].RootOp.(*left.LeftJoin).ProjectList == nil {
				ss[i].RootOp.(*left.LeftJoin).ProjectList = n.ProjectList
			} else {
				c.setProjection(n, ss[i])
			}
		case *loopanti.LoopAnti:
			if ss[i].RootOp.(*loopanti.LoopAnti).ProjectList == nil {
				ss[i].RootOp.(*loopanti.LoopAnti).ProjectList = n.ProjectList
			} else {
				c.setProjection(n, ss[i])
			}
		case *loopjoin.LoopJoin:
			if ss[i].RootOp.(*loopjoin.LoopJoin).ProjectList == nil {
				ss[i].RootOp.(*loopjoin.LoopJoin).ProjectList = n.ProjectList
			} else {
				c.setProjection(n, ss[i])
			}
		case *loopleft.LoopLeft:
			if ss[i].RootOp.(*loopleft.LoopLeft).ProjectList == nil {
				ss[i].RootOp.(*loopleft.LoopLeft).ProjectList = n.ProjectList
			} else {
				c.setProjection(n, ss[i])
			}
		case *loopmark.LoopMark:
			if ss[i].RootOp.(*loopmark.LoopMark).ProjectList == nil {
				ss[i].RootOp.(*loopmark.LoopMark).ProjectList = n.ProjectList
			} else {
				c.setProjection(n, ss[i])
			}
		case *loopsemi.LoopSemi:
			if ss[i].RootOp.(*loopsemi.LoopSemi).ProjectList == nil {
				ss[i].RootOp.(*loopsemi.LoopSemi).ProjectList = n.ProjectList
			} else {
				c.setProjection(n, ss[i])
			}
		case *loopsingle.LoopSingle:
			if ss[i].RootOp.(*loopsingle.LoopSingle).ProjectList == nil {
				ss[i].RootOp.(*loopsingle.LoopSingle).ProjectList = n.ProjectList
			} else {
				c.setProjection(n, ss[i])
			}
		case *mark.MarkJoin:
			if ss[i].RootOp.(*mark.MarkJoin).ProjectList == nil {
				ss[i].RootOp.(*mark.MarkJoin).ProjectList = n.ProjectList
			} else {
				c.setProjection(n, ss[i])
			}
		case *product.Product:
			if ss[i].RootOp.(*product.Product).ProjectList == nil {
				ss[i].RootOp.(*product.Product).ProjectList = n.ProjectList
			} else {
				c.setProjection(n, ss[i])
			}
		case *productl2.Productl2:
			if ss[i].RootOp.(*productl2.Productl2).ProjectList == nil {
				ss[i].RootOp.(*productl2.Productl2).ProjectList = n.ProjectList
			} else {
				c.setProjection(n, ss[i])
			}
		case *semi.SemiJoin:
			if ss[i].RootOp.(*semi.SemiJoin).ProjectList == nil {
				ss[i].RootOp.(*semi.SemiJoin).ProjectList = n.ProjectList
			} else {
				c.setProjection(n, ss[i])
			}
		case *single.SingleJoin:
			if ss[i].RootOp.(*single.SingleJoin).ProjectList == nil {
				ss[i].RootOp.(*single.SingleJoin).ProjectList = n.ProjectList
			} else {
				c.setProjection(n, ss[i])
			}

		default:
			c.setProjection(n, ss[i])
		}
	}*/
	c.anal.isFirst = false
	return ss
}

func (c *Compile) setProjection(n *plan.Node, s *Scope) {
	op := constructProjection(n)
	op.SetAnalyzeControl(c.anal.curNodeIdx, c.anal.isFirst)
	s.setRootOperator(op)
}

func (c *Compile) compileUnion(n *plan.Node, left []*Scope, right []*Scope) []*Scope {
	left = c.mergeShuffleScopesIfNeeded(left, false)
	right = c.mergeShuffleScopesIfNeeded(right, false)
	left = append(left, right...)
	rs := c.newMergeScope(left)
	gn := new(plan.Node)
	gn.GroupBy = make([]*plan.Expr, len(n.ProjectList))
	for i := range gn.GroupBy {
		gn.GroupBy[i] = plan2.DeepCopyExpr(n.ProjectList[i])
		gn.GroupBy[i].Typ.NotNullable = false
	}
	currentFirstFlag := c.anal.isFirst
	op := constructGroup(c.proc.Ctx, gn, n, true, 0, c.proc)
	op.SetAnalyzeControl(c.anal.curNodeIdx, currentFirstFlag)
	rs.setRootOperator(op)
	c.anal.isFirst = false
	return []*Scope{rs}
}

func (c *Compile) compileTpMinusAndIntersect(left []*Scope, right []*Scope, nodeType plan.Node_NodeType) []*Scope {
	rs := c.newScopeListOnCurrentCN(2, 1)
	rs[0].PreScopes = append(rs[0].PreScopes, left[0], right[0])

	connectLeftArg := connector.NewArgument().WithReg(rs[0].Proc.Reg.MergeReceivers[0])
	connectLeftArg.SetAnalyzeControl(c.anal.curNodeIdx, false)
	left[0].setRootOperator(connectLeftArg)

	connectRightArg := connector.NewArgument().WithReg(rs[0].Proc.Reg.MergeReceivers[1])
	connectRightArg.SetAnalyzeControl(c.anal.curNodeIdx, false)
	right[0].setRootOperator(connectRightArg)

	merge0 := rs[0].RootOp.(*merge.Merge)
	merge0.WithPartial(0, 1)
	merge1 := merge.NewArgument().WithPartial(1, 2)

	currentFirstFlag := c.anal.isFirst
	switch nodeType {
	case plan.Node_MINUS:
		arg := minus.NewArgument()
		arg.SetAnalyzeControl(c.anal.curNodeIdx, currentFirstFlag)
		rs[0].setRootOperator(arg)
		arg.AppendChild(merge1)
	case plan.Node_INTERSECT:
		arg := intersect.NewArgument()
		arg.SetAnalyzeControl(c.anal.curNodeIdx, currentFirstFlag)
		rs[0].setRootOperator(arg)
		arg.AppendChild(merge1)
	case plan.Node_INTERSECT_ALL:
		arg := intersectall.NewArgument()
		arg.SetAnalyzeControl(c.anal.curNodeIdx, currentFirstFlag)
		rs[0].setRootOperator(arg)
		arg.AppendChild(merge1)
	}
	c.anal.isFirst = false
	return rs
}

func (c *Compile) compileMinusAndIntersect(n *plan.Node, left []*Scope, right []*Scope, nodeType plan.Node_NodeType) []*Scope {
	if c.IsSingleScope(left) && c.IsSingleScope(right) {
		return c.compileTpMinusAndIntersect(left, right, nodeType)
	}
	rs := c.newScopeListOnCurrentCN(2, int(n.Stats.BlockNum))
	rs = c.newScopeListForMinusAndIntersect(rs, left, right, n)

	currentFirstFlag := c.anal.isFirst
	switch nodeType {
	case plan.Node_MINUS:
		for i := range rs {
			merge0 := rs[i].RootOp.(*merge.Merge)
			merge0.WithPartial(0, 1)
			merge1 := merge.NewArgument().WithPartial(1, 2)
			arg := minus.NewArgument()
			arg.SetAnalyzeControl(c.anal.curNodeIdx, currentFirstFlag)
			rs[i].setRootOperator(arg)
			arg.AppendChild(merge1)
		}
	case plan.Node_INTERSECT:
		for i := range rs {
			merge0 := rs[i].RootOp.(*merge.Merge)
			merge0.WithPartial(0, 1)
			merge1 := merge.NewArgument().WithPartial(1, 2)
			arg := intersect.NewArgument()
			arg.SetAnalyzeControl(c.anal.curNodeIdx, currentFirstFlag)
			rs[i].setRootOperator(arg)
			arg.AppendChild(merge1)
		}
	case plan.Node_INTERSECT_ALL:
		for i := range rs {
			merge0 := rs[i].RootOp.(*merge.Merge)
			merge0.WithPartial(0, 1)
			merge1 := merge.NewArgument().WithPartial(1, 2)
			arg := intersectall.NewArgument()
			arg.SetAnalyzeControl(c.anal.curNodeIdx, currentFirstFlag)
			rs[i].setRootOperator(arg)
			arg.AppendChild(merge1)
		}
	}
	c.anal.isFirst = false
	return rs
}

func (c *Compile) compileUnionAll(node *plan.Node, ss []*Scope, children []*Scope) []*Scope {
	rs := c.newMergeScope(append(ss, children...))

	currentFirstFlag := c.anal.isFirst
	op := constructUnionAll(node)
	op.SetAnalyzeControl(c.anal.curNodeIdx, currentFirstFlag)
	rs.setRootOperator(op)
	c.anal.isFirst = false

	return []*Scope{rs}
}

func (c *Compile) compileJoin(node, left, right *plan.Node, probeScopes, buildScopes []*Scope) []*Scope {
	if node.Stats.HashmapStats.Shuffle {
		return c.compileShuffleJoin(node, left, right, probeScopes, buildScopes)
	}

	rs := c.compileProbeSideForBoradcastJoin(node, left, right, probeScopes)
	return c.compileBuildSideForBoradcastJoin(node, rs, buildScopes)
}

func (c *Compile) compileShuffleJoin(node, left, right *plan.Node, lefts, rights []*Scope) []*Scope {
	isEq := plan2.IsEquiJoin2(node.OnList)
	if !isEq {
		panic("shuffle join only support equal join for now!")
	}

	rightTyps := make([]types.Type, len(right.ProjectList))
	for i, expr := range right.ProjectList {
		rightTyps[i] = dupType(&expr.Typ)
	}

	leftTyps := make([]types.Type, len(left.ProjectList))
	for i, expr := range left.ProjectList {
		leftTyps[i] = dupType(&expr.Typ)
	}

	shuffleJoins := c.newShuffleJoinScopeList(lefts, rights, node)

	for i := range shuffleJoins {
		mergeOp := merge.NewArgument()
		shuffleJoins[i].setRootOperator(mergeOp)
	}

	switch node.JoinType {
	case plan.Node_INNER:
		for i := range shuffleJoins {
			op := constructJoin(node, rightTyps, c.proc)
			op.ShuffleIdx = int32(i)
			op.SetIdx(c.anal.curNodeIdx)
			shuffleJoins[i].setRootOperator(op)
		}

	case plan.Node_ANTI:
		if node.BuildOnLeft {
			for i := range shuffleJoins {
				op := constructRightAnti(node, rightTyps, c.proc)
				op.ShuffleIdx = int32(i)
				op.SetIdx(c.anal.curNodeIdx)
				shuffleJoins[i].setRootOperator(op)
			}
		} else {
			for i := range shuffleJoins {
				op := constructAnti(node, rightTyps, c.proc)
				op.ShuffleIdx = int32(i)
				op.SetIdx(c.anal.curNodeIdx)
				shuffleJoins[i].setRootOperator(op)
			}
		}

	case plan.Node_SEMI:
		if node.BuildOnLeft {
			for i := range shuffleJoins {
				op := constructRightSemi(node, rightTyps, c.proc)
				op.ShuffleIdx = int32(i)
				op.SetIdx(c.anal.curNodeIdx)
				shuffleJoins[i].setRootOperator(op)
			}
		} else {
			for i := range shuffleJoins {
				op := constructSemi(node, rightTyps, c.proc)
				op.ShuffleIdx = int32(i)
				op.SetIdx(c.anal.curNodeIdx)
				shuffleJoins[i].setRootOperator(op)
			}
		}

	case plan.Node_LEFT:
		for i := range shuffleJoins {
			op := constructLeft(node, rightTyps, c.proc)
			op.ShuffleIdx = int32(i)
			op.SetIdx(c.anal.curNodeIdx)
			shuffleJoins[i].setRootOperator(op)
		}

	case plan.Node_RIGHT:
		for i := range shuffleJoins {
			op := constructRight(node, leftTyps, rightTyps, c.proc)
			op.ShuffleIdx = int32(i)
			op.SetIdx(c.anal.curNodeIdx)
			shuffleJoins[i].setRootOperator(op)
		}
	default:
		panic(moerr.NewNYI(c.proc.Ctx, fmt.Sprintf("shuffle join do not support join type '%v'", node.JoinType)))
	}

	//construct shuffle build
	for i := range shuffleJoins {
		buildScope := shuffleJoins[i].PreScopes[0]
		mergeOp := merge.NewArgument()
		buildScope.setRootOperator(mergeOp)
		buildOp := constructShuffleBuild(shuffleJoins[i].RootOp, c.proc)
		buildScope.setRootOperator(buildOp)
	}

	return shuffleJoins
}

func (c *Compile) newProbeScopeListForBroadcastJoin(probeScopes []*Scope, forceOneCN bool) []*Scope {
	if forceOneCN { // for right join, we have to merge these input for now
		probeScopes = c.mergeShuffleScopesIfNeeded(probeScopes, false)
		if len(probeScopes) > 1 {
			probeScopes = []*Scope{c.newMergeScope(probeScopes)}
		}
	}
	// don't need to break pipelines for probe side of broadcast join
	return probeScopes
}

func (c *Compile) compileProbeSideForBoradcastJoin(node, left, right *plan.Node, probeScopes []*Scope) []*Scope {
	var rs []*Scope
	isEq := plan2.IsEquiJoin2(node.OnList)

	rightTyps := make([]types.Type, len(right.ProjectList))
	for i, expr := range right.ProjectList {
		rightTyps[i] = dupType(&expr.Typ)
	}

	leftTyps := make([]types.Type, len(left.ProjectList))
	for i, expr := range left.ProjectList {
		leftTyps[i] = dupType(&expr.Typ)
	}

	switch node.JoinType {
	case plan.Node_INNER:
		rs = c.newProbeScopeListForBroadcastJoin(probeScopes, false)
		if len(node.OnList) == 0 {
			for i := range rs {
				op := constructProduct(node, rightTyps, c.proc)
				op.SetIdx(c.anal.curNodeIdx)
				rs[i].setRootOperator(op)
			}
		} else {
			for i := range rs {
				if isEq {
					op := constructJoin(node, rightTyps, c.proc)
					op.SetIdx(c.anal.curNodeIdx)
					rs[i].setRootOperator(op)
				} else {
					op := constructLoopJoin(node, rightTyps, c.proc, loopjoin.LoopInner)
					op.SetIdx(c.anal.curNodeIdx)
					rs[i].setRootOperator(op)
				}
			}
		}
	case plan.Node_L2:
		rs = c.newProbeScopeListForBroadcastJoin(probeScopes, false)
		for i := range rs {
			op := constructProductL2(node, rightTyps, c.proc)
			op.SetIdx(c.anal.curNodeIdx)
			rs[i].setRootOperator(op)
		}

	case plan.Node_INDEX:
		rs = c.newProbeScopeListForBroadcastJoin(probeScopes, false)
		for i := range rs {
			op := constructIndexJoin(node, rightTyps, c.proc)
			op.SetIdx(c.anal.curNodeIdx)
			rs[i].setRootOperator(op)
		}

	case plan.Node_SEMI:
		if isEq {
			if node.BuildOnLeft {
				rs = c.newProbeScopeListForBroadcastJoin(probeScopes, true)
				for i := range rs {
					op := constructRightSemi(node, rightTyps, c.proc)
					op.SetIdx(c.anal.curNodeIdx)
					rs[i].setRootOperator(op)
				}
			} else {
				rs = c.newProbeScopeListForBroadcastJoin(probeScopes, false)
				for i := range rs {
					op := constructSemi(node, rightTyps, c.proc)
					op.SetIdx(c.anal.curNodeIdx)
					rs[i].setRootOperator(op)
				}
			}
		} else {
			rs = c.newProbeScopeListForBroadcastJoin(probeScopes, false)
			for i := range rs {
				op := constructLoopJoin(node, rightTyps, c.proc, loopjoin.LoopSemi)
				op.SetIdx(c.anal.curNodeIdx)
				rs[i].setRootOperator(op)
			}
		}
	case plan.Node_LEFT:
		rs = c.newProbeScopeListForBroadcastJoin(probeScopes, false)
		for i := range rs {
			if isEq {
				op := constructLeft(node, rightTyps, c.proc)
				op.SetIdx(c.anal.curNodeIdx)
				rs[i].setRootOperator(op)
			} else {
				op := constructLoopJoin(node, rightTyps, c.proc, loopjoin.LoopLeft)
				op.SetIdx(c.anal.curNodeIdx)
				rs[i].setRootOperator(op)
			}
		}
	case plan.Node_RIGHT:
		if isEq {
			rs = c.newProbeScopeListForBroadcastJoin(probeScopes, false)
			for i := range rs {
				op := constructRight(node, leftTyps, rightTyps, c.proc)
				op.SetIdx(c.anal.curNodeIdx)
				rs[i].setRootOperator(op)
			}
		} else {
			panic("dont pass any no-equal right join plan to this function,it should be changed to left join by the planner")
		}
	case plan.Node_SINGLE:
		rs = c.newProbeScopeListForBroadcastJoin(probeScopes, false)
		for i := range rs {
			if isEq {
				op := constructSingle(node, rightTyps, c.proc)
				op.SetIdx(c.anal.curNodeIdx)
				rs[i].setRootOperator(op)
			} else {
				op := constructLoopJoin(node, rightTyps, c.proc, loopjoin.LoopSingle)
				op.SetIdx(c.anal.curNodeIdx)
				rs[i].setRootOperator(op)
			}
		}
	case plan.Node_ANTI:
		if isEq {
			if node.BuildOnLeft {
				rs = c.newProbeScopeListForBroadcastJoin(probeScopes, true)
				for i := range rs {
					op := constructRightAnti(node, rightTyps, c.proc)
					op.SetIdx(c.anal.curNodeIdx)
					rs[i].setRootOperator(op)
				}
			} else {
				rs = c.newProbeScopeListForBroadcastJoin(probeScopes, false)
				for i := range rs {
					op := constructAnti(node, rightTyps, c.proc)
					op.SetIdx(c.anal.curNodeIdx)
					rs[i].setRootOperator(op)
				}
			}
		} else {
			rs = c.newProbeScopeListForBroadcastJoin(probeScopes, false)
			for i := range rs {
				op := constructLoopJoin(node, rightTyps, c.proc, loopjoin.LoopAnti)
				op.SetIdx(c.anal.curNodeIdx)
				rs[i].setRootOperator(op)
			}
		}
	case plan.Node_MARK:
		rs = c.newProbeScopeListForBroadcastJoin(probeScopes, false)
		for i := range rs {
			//if isEq {
			//	rs[i].appendInstruction(vm.Instruction{
			//		Op:  vm.Mark,
			//		Idx: c.anal.curNodeIdx,
			//		Arg: constructMark(n, typs, c.proc),
			//	})
			//} else {
			op := constructLoopJoin(node, rightTyps, c.proc, loopjoin.LoopMark)
			op.SetIdx(c.anal.curNodeIdx)
			rs[i].setRootOperator(op)
			//}
		}
	default:
		panic(moerr.NewNYI(c.proc.Ctx, fmt.Sprintf("join typ '%v'", node.JoinType)))
	}
	return rs
}

func (c *Compile) compileBuildSideForBoradcastJoin(node *plan.Node, rs, buildScopes []*Scope) []*Scope {
	if !c.IsSingleScope(buildScopes) { // first merge scopes of build side, will optimize this in the future
		buildScopes = c.mergeShuffleScopesIfNeeded(buildScopes, false)
		buildScopes = []*Scope{c.newMergeScope(buildScopes)}
	}

	if len(rs) == 1 { // broadcast join on single cn
		buildScopes[0].setRootOperator(constructJoinBuildOperator(c, rs[0].RootOp, int32(rs[0].NodeInfo.Mcpu)))
		rs[0].PreScopes = append(rs[0].PreScopes, buildScopes[0])
		return rs
	}

	for i := range rs {
		if isSameCN(rs[i].NodeInfo.Addr, buildScopes[0].NodeInfo.Addr) {
			rs[i].PreScopes = append(rs[i].PreScopes, buildScopes[0])
			break
		}
	}

	buildOpScopes := make([]*Scope, 0, len(c.cnList))

	if len(rs) > len(c.cnList) { // probe side is shuffle scopes
		for i := range c.cnList {
			var tmp []*Scope
			for j := range rs {
				if isSameCN(c.cnList[i].Addr, rs[j].NodeInfo.Addr) {
					tmp = append(tmp, rs[j])
				}
			}
			bs := newScope(Remote)
			bs.NodeInfo = engine.Node{Addr: tmp[0].NodeInfo.Addr, Mcpu: 1}
			bs.Proc = c.proc.NewNoContextChildProc(0)
			w := &process.WaitRegister{Ch: make(chan *process.RegisterMessage, 10)}
			bs.Proc.Reg.MergeReceivers = append(bs.Proc.Reg.MergeReceivers, w)
			bs.setRootOperator(merge.NewArgument())
			bs.setRootOperator(constructJoinBuildOperator(c, tmp[0].RootOp, int32(len(tmp))))
			tmp[0].PreScopes = append(tmp[0].PreScopes, bs)
			buildOpScopes = append(buildOpScopes, bs)
		}
		buildScopes[0].setRootOperator(constructDispatch(0, buildOpScopes, buildScopes[0], node, false))
		return rs
	}

	//broadcast join on multi CN

	for i := range rs {
		bs := newScope(Remote)
		bs.NodeInfo = engine.Node{Addr: rs[i].NodeInfo.Addr, Mcpu: 1}
		bs.Proc = c.proc.NewNoContextChildProc(0)
		w := &process.WaitRegister{Ch: make(chan *process.RegisterMessage, 10)}
		bs.Proc.Reg.MergeReceivers = append(bs.Proc.Reg.MergeReceivers, w)
		bs.setRootOperator(merge.NewArgument())
		bs.setRootOperator(constructJoinBuildOperator(c, rs[i].RootOp, int32(rs[i].NodeInfo.Mcpu)))
		rs[i].PreScopes = append(rs[i].PreScopes, bs)
		buildOpScopes = append(buildOpScopes, bs)
	}
	buildScopes[0].setRootOperator(constructDispatch(0, buildOpScopes, buildScopes[0], node, false))
	return rs
}

func (c *Compile) compilePartition(n *plan.Node, ss []*Scope) []*Scope {
	currentFirstFlag := c.anal.isFirst
	for i := range ss {
		//c.anal.isFirst = currentFirstFlag
		op := constructOrder(n)
		op.SetAnalyzeControl(c.anal.curNodeIdx, currentFirstFlag)
		ss[i].setRootOperator(op)
	}
	c.anal.isFirst = false

	rs := c.newMergeScope(ss)

	currentFirstFlag = c.anal.isFirst
	arg := constructPartition(n)
	arg.SetAnalyzeControl(c.anal.curNodeIdx, currentFirstFlag)
	rs.setRootOperator(arg)
	c.anal.isFirst = false

	return []*Scope{rs}
}

func (c *Compile) compileSort(n *plan.Node, ss []*Scope) []*Scope {
	switch {
	case n.Limit != nil && n.Offset == nil && len(n.OrderBy) > 0: // top
		return c.compileTop(n, n.Limit, ss)

	case n.Limit == nil && n.Offset == nil && len(n.OrderBy) > 0: // top
		return c.compileOrder(n, ss)

	case n.Limit != nil && n.Offset != nil && len(n.OrderBy) > 0:
		if rule.IsConstant(n.Limit, false) && rule.IsConstant(n.Offset, false) {
			// get limit
			vec1, err := colexec.EvalExpressionOnce(c.proc, n.Limit, []*batch.Batch{constBat})
			if err != nil {
				panic(err)
			}
			defer vec1.Free(c.proc.Mp())

			// get offset
			vec2, err := colexec.EvalExpressionOnce(c.proc, n.Offset, []*batch.Batch{constBat})
			if err != nil {
				panic(err)
			}
			defer vec2.Free(c.proc.Mp())

			limit, offset := vector.MustFixedColWithTypeCheck[uint64](vec1)[0], vector.MustFixedColWithTypeCheck[uint64](vec2)[0]
			topN := limit + offset
			overflow := false
			if topN < limit || topN < offset {
				overflow = true
			}
			if !overflow && topN <= 8192*2 {
				// if n is small, convert `order by col limit m offset n` to `top m+n offset n`
				return c.compileOffset(n, c.compileTop(n, plan2.MakePlan2Uint64ConstExprWithType(topN), ss))
			}
		}
		return c.compileLimit(n, c.compileOffset(n, c.compileOrder(n, ss)))

	case n.Limit == nil && n.Offset != nil && len(n.OrderBy) > 0: // order and offset
		return c.compileOffset(n, c.compileOrder(n, ss))

	case n.Limit != nil && n.Offset == nil && len(n.OrderBy) == 0: // limit
		return c.compileLimit(n, ss)

	case n.Limit == nil && n.Offset != nil && len(n.OrderBy) == 0: // offset
		return c.compileOffset(n, ss)

	case n.Limit != nil && n.Offset != nil && len(n.OrderBy) == 0: // limit and offset
		return c.compileLimit(n, c.compileOffset(n, ss))

	default:
		return ss
	}
}

func (c *Compile) compileTop(n *plan.Node, topN *plan.Expr, ss []*Scope) []*Scope {
	// use topN TO make scope.
	if c.IsSingleScope(ss) {
		currentFirstFlag := c.anal.isFirst
		op := constructTop(n, topN)
		op.SetAnalyzeControl(c.anal.curNodeIdx, currentFirstFlag)
		ss[0].setRootOperator(op)
		c.anal.isFirst = false
		return ss
	}

	currentFirstFlag := c.anal.isFirst
	for i := range ss {
		//c.anal.isFirst = currentFirstFlag
		op := constructTop(n, topN)
		op.SetAnalyzeControl(c.anal.curNodeIdx, currentFirstFlag)
		ss[i].setRootOperator(op)
	}
	c.anal.isFirst = false
	ss = c.mergeShuffleScopesIfNeeded(ss, false)
	rs := c.newMergeScope(ss)

	currentFirstFlag = c.anal.isFirst
	arg := constructMergeTop(n, topN)
	arg.SetAnalyzeControl(c.anal.curNodeIdx, currentFirstFlag)
	rs.setRootOperator(arg)
	c.anal.isFirst = false

	return []*Scope{rs}
}

func (c *Compile) compileOrder(n *plan.Node, ss []*Scope) []*Scope {
	if c.IsSingleScope(ss) {
		currentFirstFlag := c.anal.isFirst
		order := constructOrder(n)
		order.SetAnalyzeControl(c.anal.curNodeIdx, currentFirstFlag)
		ss[0].setRootOperator(order)
		c.anal.isFirst = false

		currentFirstFlag = c.anal.isFirst
		mergeOrder := constructMergeOrder(n)
		mergeOrder.SetAnalyzeControl(c.anal.curNodeIdx, currentFirstFlag)
		ss[0].setRootOperator(mergeOrder)
		c.anal.isFirst = false
		return ss
	}

	currentFirstFlag := c.anal.isFirst
	for i := range ss {
		//c.anal.isFirst = currentFirstFlag
		order := constructOrder(n)
		order.SetIdx(c.anal.curNodeIdx)
		order.SetIsFirst(currentFirstFlag)
		ss[i].setRootOperator(order)
	}
	c.anal.isFirst = false

	ss = c.mergeShuffleScopesIfNeeded(ss, false)
	rs := c.newMergeScope(ss)

	currentFirstFlag = c.anal.isFirst
	mergeOrder := constructMergeOrder(n)
	mergeOrder.SetIdx(c.anal.curNodeIdx)
	mergeOrder.SetIsFirst(currentFirstFlag)
	rs.setRootOperator(mergeOrder)
	c.anal.isFirst = false

	return []*Scope{rs}
}

func (c *Compile) compileWin(n *plan.Node, ss []*Scope) []*Scope {
	rs := c.newMergeScope(ss)

	currentFirstFlag := c.anal.isFirst
	arg := constructWindow(c.proc.Ctx, n, c.proc)
	arg.SetAnalyzeControl(c.anal.curNodeIdx, currentFirstFlag)
	rs.setRootOperator(arg)
	c.anal.isFirst = false

	return []*Scope{rs}
}

func (c *Compile) compileTimeWin(n *plan.Node, ss []*Scope) []*Scope {
	rs := c.newMergeScope(ss)

	currentFirstFlag := c.anal.isFirst
	arg := constructTimeWindow(c.proc.Ctx, n)
	arg.SetAnalyzeControl(c.anal.curNodeIdx, currentFirstFlag)
	rs.setRootOperator(arg)
	c.anal.isFirst = false

	return []*Scope{rs}
}

func (c *Compile) compileFill(n *plan.Node, ss []*Scope) []*Scope {
	rs := c.newMergeScope(ss)

	currentFirstFlag := c.anal.isFirst
	arg := constructFill(n)
	arg.SetAnalyzeControl(c.anal.curNodeIdx, currentFirstFlag)
	rs.setRootOperator(arg)
	c.anal.isFirst = false

	return []*Scope{rs}
}

func (c *Compile) compileOffset(n *plan.Node, ss []*Scope) []*Scope {
	if c.IsSingleScope(ss) {
		currentFirstFlag := c.anal.isFirst
		op := constructOffset(n)
		op.SetAnalyzeControl(c.anal.curNodeIdx, currentFirstFlag)
		ss[0].setRootOperator(op)
		c.anal.isFirst = false
		return ss
	}

	rs := c.newMergeScope(ss)

	currentFirstFlag := c.anal.isFirst
	arg := constructOffset(n)
	arg.SetAnalyzeControl(c.anal.curNodeIdx, currentFirstFlag)
	rs.setRootOperator(arg)
	c.anal.isFirst = false

	return []*Scope{rs}
}

func (c *Compile) compileLimit(n *plan.Node, ss []*Scope) []*Scope {
	if c.IsSingleScope(ss) {
		currentFirstFlag := c.anal.isFirst
		op := constructLimit(n)
		op.SetAnalyzeControl(c.anal.curNodeIdx, currentFirstFlag)
		ss[0].setRootOperator(op)
		c.anal.isFirst = false
		return ss
	}

	currentFirstFlag := c.anal.isFirst
	for i := range ss {
		//c.anal.isFirst = currentFirstFlag
		op := constructLimit(n)
		op.SetAnalyzeControl(c.anal.curNodeIdx, currentFirstFlag)
		ss[i].setRootOperator(op)
	}
	c.anal.isFirst = false

	ss = c.mergeShuffleScopesIfNeeded(ss, false)
	rs := c.newMergeScope(ss)

	currentFirstFlag = c.anal.isFirst
	arg := constructLimit(n)
	arg.SetAnalyzeControl(c.anal.curNodeIdx, currentFirstFlag)
	rs.setRootOperator(arg)
	c.anal.isFirst = false

	return []*Scope{rs}
}

func (c *Compile) compileFuzzyFilter(n *plan.Node, ns []*plan.Node, left []*Scope, right []*Scope) ([]*Scope, error) {
	var l, r *Scope
	if c.IsSingleScope(left) {
		l = left[0]
	} else {
		l = c.newMergeScope(left)
	}
	if c.IsSingleScope(right) {
		r = right[0]
	} else {
		r = c.newMergeScope(right)
	}
	all := []*Scope{l, r}
	rs := c.newMergeScope(all)

	merge1 := rs.RootOp.(*merge.Merge)
	merge1.WithPartial(0, 1)
	merge2 := merge.NewArgument().WithPartial(1, 2)

	currentFirstFlag := c.anal.isFirst
	op := constructFuzzyFilter(n, ns[n.Children[0]], ns[n.Children[1]])
	op.SetAnalyzeControl(c.anal.curNodeIdx, currentFirstFlag)
	rs.setRootOperator(op)
	op.AppendChild(merge2)
	c.anal.isFirst = false

	fuzzyCheck, err := newFuzzyCheck(n)
	if err != nil {
		return nil, err
	}
	c.fuzzys = append(c.fuzzys, fuzzyCheck)

	// wrap the collision key into c.fuzzy, for more information,
	// please refer fuzzyCheck.go
	op.Callback = func(bat *batch.Batch) error {
		if bat == nil || bat.IsEmpty() {
			return nil
		}
		// the batch will contain the key that fuzzyCheck
		if err := fuzzyCheck.fill(c.proc.Ctx, bat); err != nil {
			return err
		}
		return nil
	}
	return []*Scope{rs}, nil
}

func (c *Compile) compileSample(n *plan.Node, ss []*Scope) []*Scope {
	currentFirstFlag := c.anal.isFirst
	isSingle := c.IsSingleScope(ss)
	for i := range ss {
		op := constructSample(n, !isSingle)
		op.SetAnalyzeControl(c.anal.curNodeIdx, currentFirstFlag)
		ss[i].setRootOperator(op)
	}
	c.anal.isFirst = false
	if isSingle {
		return ss
	}

	rs := c.newMergeScope(ss)
	// should sample again if sample by rows.
	if n.SampleFunc.Rows != plan2.NotSampleByRows {
		currentFirstFlag = c.anal.isFirst
		op := sample.NewMergeSample(constructSample(n, true), false)
		op.SetAnalyzeControl(c.anal.curNodeIdx, currentFirstFlag)
		rs.setRootOperator(op)
		c.anal.isFirst = false
	}
	return []*Scope{rs}
}

func (c *Compile) compileTPGroup(n *plan.Node, ss []*Scope, ns []*plan.Node) []*Scope {
	currentFirstFlag := c.anal.isFirst
	op := constructGroup(c.proc.Ctx, n, ns[n.Children[0]], true, 0, c.proc)
	op.SetAnalyzeControl(c.anal.curNodeIdx, currentFirstFlag)
	ss[0].setRootOperator(op)
	c.anal.isFirst = false
	return ss
}

func (c *Compile) compileMergeGroup(n *plan.Node, ss []*Scope, ns []*plan.Node, hasDistinct bool) []*Scope {
	// for less memory usage while merge group,
	// we do not run the group-operator in parallel once this has a distinct aggregation.
	// because the parallel need to store all the source data in the memory for merging.
	// we construct a pipeline like the following description for this case:
	//
	// all the operators from ss[0] to ss[last] send the data to only one group-operator.
	// this group-operator sends its result to the merge-group-operator.
	// todo: I cannot remove the merge-group action directly, because the merge-group action is used to fill the partial result.
	if hasDistinct {
		ss = c.mergeShuffleScopesIfNeeded(ss, false)
		mergeToGroup := c.newMergeScope(ss)

		currentFirstFlag := c.anal.isFirst
		op := constructGroup(c.proc.Ctx, n, ns[n.Children[0]], false, 0, c.proc)
		op.SetAnalyzeControl(c.anal.curNodeIdx, currentFirstFlag)
		mergeToGroup.setRootOperator(op)
		c.anal.isFirst = false

		rs := c.newMergeScope([]*Scope{mergeToGroup})

		currentFirstFlag = c.anal.isFirst
		arg := constructMergeGroup(true)
		if ss[0].PartialResults != nil {
			arg.PartialResults = ss[0].PartialResults
			arg.PartialResultTypes = ss[0].PartialResultTypes
			ss[0].PartialResults = nil
			ss[0].PartialResultTypes = nil
		}
		arg.SetAnalyzeControl(c.anal.curNodeIdx, currentFirstFlag)
		rs.setRootOperator(arg)
		c.anal.isFirst = false

		return []*Scope{rs}
	} else {
		currentFirstFlag := c.anal.isFirst
		for i := range ss {
			op := constructGroup(c.proc.Ctx, n, ns[n.Children[0]], false, 0, c.proc)
			op.SetAnalyzeControl(c.anal.curNodeIdx, currentFirstFlag)
			ss[i].setRootOperator(op)
		}
		c.anal.isFirst = false

		ss = c.mergeShuffleScopesIfNeeded(ss, false)
		rs := c.newMergeScope(ss)

<<<<<<< HEAD
func (c *Compile) compileRollupGroup(n *plan.Node, ss []*Scope, ns []*plan.Node) []*Scope {
	currentFirstFlag := c.anal.isFirst
	for i := range ss {
		c.anal.isFirst = currentFirstFlag
		if containBrokenNode(ss[i]) {
			ss[i] = c.newMergeScope([]*Scope{ss[i]})
		}
	}
	c.anal.isFirst = false

	mergeToGroup := c.newMergeScope(ss)
	op := constructGroup(c.proc.Ctx, n, ns[n.Children[0]], false, 0, c.proc)
	op.SetIdx(c.anal.curr)
	op.SetIsFirst(c.anal.isFirst)
	mergeToGroup.setRootOperator(op)

	rs := c.newMergeScope([]*Scope{mergeToGroup})
	arg := constructMergeGroup(true)
	if ss[0].PartialResults != nil {
		arg.PartialResults = ss[0].PartialResults
		arg.PartialResultTypes = ss[0].PartialResultTypes
		ss[0].PartialResults = nil
		ss[0].PartialResultTypes = nil
	}

	arg.Idx = c.anal.curr
	rs.ReplaceLeafOp(arg)

	return []*Scope{rs}
}

// shuffle and dispatch must stick together
func (c *Compile) constructShuffleAndDispatch(ss, children []*Scope, n *plan.Node) {
	j := 0
	for i := range ss {
		if containBrokenNode(ss[i]) {
			isEnd := ss[i].IsEnd
			ss[i] = c.newMergeScope([]*Scope{ss[i]})
			ss[i].IsEnd = isEnd
		}
		if !ss[i].IsEnd {
			ss[i].setRootOperator(constructShuffleGroupArg(children, n))
			ss[i].setRootOperator(constructDispatch(j, children, ss[i].NodeInfo.Addr, n, false))
			j++
			ss[i].IsEnd = true
=======
		currentFirstFlag = c.anal.isFirst
		arg := constructMergeGroup(true)
		if ss[0].PartialResults != nil {
			arg.PartialResults = ss[0].PartialResults
			arg.PartialResultTypes = ss[0].PartialResultTypes
			ss[0].PartialResults = nil
			ss[0].PartialResultTypes = nil
>>>>>>> 58b390ea
		}
		arg.SetAnalyzeControl(c.anal.curNodeIdx, currentFirstFlag)
		rs.setRootOperator(arg)
		c.anal.isFirst = false

		return []*Scope{rs}
	}
}

func (c *Compile) compileShuffleGroup(n *plan.Node, ss []*Scope, ns []*plan.Node) []*Scope {
	if n.Stats.HashmapStats.ShuffleMethod == plan.ShuffleMethod_Reuse {
		currentIsFirst := c.anal.isFirst
		for i := range ss {
			op := constructGroup(c.proc.Ctx, n, ns[n.Children[0]], true, len(ss), c.proc)
			op.SetAnalyzeControl(c.anal.curNodeIdx, currentIsFirst)
			ss[i].setRootOperator(op)
		}
		c.anal.isFirst = false

		ss = c.compileProjection(n, c.compileRestrict(n, ss))
		return ss
	}

	ss = c.mergeShuffleScopesIfNeeded(ss, true)

	shuffleGroups := make([]*Scope, 0, len(c.cnList))
	for _, cn := range c.cnList {
		scopes := c.newScopeListWithNode(plan2.GetShuffleDop(cn.Mcpu), len(ss), cn.Addr)
		for _, s := range scopes {
			for _, rr := range s.Proc.Reg.MergeReceivers {
				rr.Ch = make(chan *process.RegisterMessage, shuffleChannelBufferSize)
			}
		}
		shuffleGroups = append(shuffleGroups, scopes...)
	}

	j := 0
	for i := range ss {
		shuffleArg := constructShuffleArgForGroup(shuffleGroups, n)
		shuffleArg.SetAnalyzeControl(c.anal.curNodeIdx, false)
		ss[i].setRootOperator(shuffleArg)
		if ss[i].NodeInfo.Mcpu > 1 { // merge here to avoid bugs
			ss[i] = c.newMergeScopeByCN([]*Scope{ss[i]}, ss[i].NodeInfo)
		}
		dispatchArg := constructDispatch(j, shuffleGroups, ss[i], n, false)
		dispatchArg.SetAnalyzeControl(c.anal.curNodeIdx, false)
		ss[i].setRootOperator(dispatchArg)
		j++
		ss[i].IsEnd = true
	}

	currentIsFirst := c.anal.isFirst
	for i := range shuffleGroups {
		groupOp := constructGroup(c.proc.Ctx, n, ns[n.Children[0]], true, len(shuffleGroups), c.proc)
		groupOp.SetAnalyzeControl(c.anal.curNodeIdx, currentIsFirst)
		shuffleGroups[i].setRootOperator(groupOp)
	}
	c.anal.isFirst = false
	shuffleGroups = c.compileProjection(n, c.compileRestrict(n, shuffleGroups))

	//append prescopes
	c.appendPrescopes(shuffleGroups, ss)
	return shuffleGroups

}

func (c *Compile) appendPrescopes(parents, children []*Scope) {
	for _, cn := range c.cnList {
		index := 0
		for i := range parents {
			if isSameCN(cn.Addr, parents[i].NodeInfo.Addr) {
				index = i
				break
			}
		}
		for i := range children {
			if isSameCN(cn.Addr, children[i].NodeInfo.Addr) {
				parents[index].PreScopes = append(parents[index].PreScopes, children[i])
			}
		}
	}
}

// compilePreInsert Compile PreInsert Node and set it as the root operator for each Scope.
func (c *Compile) compilePreInsert(ns []*plan.Node, n *plan.Node, ss []*Scope) ([]*Scope, error) {
	currentFirstFlag := c.anal.isFirst
	for i := range ss {
		preInsertArg, err := constructPreInsert(ns, n, c.e, c.proc)
		if err != nil {
			return nil, err
		}
		preInsertArg.SetAnalyzeControl(c.anal.curNodeIdx, currentFirstFlag)
		ss[i].setRootOperator(preInsertArg)
	}
	c.anal.isFirst = false
	return ss, nil
}

func (c *Compile) compileInsert(ns []*plan.Node, n *plan.Node, ss []*Scope) ([]*Scope, error) {
	// Determine whether to Write S3
	toWriteS3 := n.Stats.GetCost()*float64(SingleLineSizeEstimate) >
		float64(DistributedThreshold) || c.anal.qry.LoadWriteS3

	if !toWriteS3 {
		currentFirstFlag := c.anal.isFirst
		// Not write S3
		for i := range ss {
			insertArg := constructInsert(n, c.e)
			insertArg.SetAnalyzeControl(c.anal.curNodeIdx, currentFirstFlag)
			ss[i].setRootOperator(insertArg)
		}
		c.anal.isFirst = false
		return ss, nil
	}

	// to write S3
	c.proc.Debugf(c.proc.Ctx, "insert of '%s' write s3\n", c.sql)
	currentFirstFlag := c.anal.isFirst
	c.anal.isFirst = false
	for i := range ss {
		insertArg := constructInsert(n, c.e)
		insertArg.ToWriteS3 = true
		insertArg.SetAnalyzeControl(c.anal.curNodeIdx, currentFirstFlag)
		ss[i].setRootOperator(insertArg)
	}
	currentFirstFlag = false
	rs := c.newMergeScope(ss)
	rs.Magic = MergeInsert
	mergeInsertArg := constructMergeblock(c.e, n)
	mergeInsertArg.SetAnalyzeControl(c.anal.curNodeIdx, currentFirstFlag)
	rs.setRootOperator(mergeInsertArg)
	ss = []*Scope{rs}
	return ss, nil
}

func (c *Compile) compilePreInsertUk(n *plan.Node, ss []*Scope) []*Scope {
	currentFirstFlag := c.anal.isFirst
	for i := range ss {
		preInsertUkArg := constructPreInsertUk(n)
		preInsertUkArg.SetAnalyzeControl(c.anal.curNodeIdx, currentFirstFlag)
		ss[i].setRootOperator(preInsertUkArg)
	}
	c.anal.isFirst = false
	return ss
}

func (c *Compile) compilePreInsertSK(n *plan.Node, ss []*Scope) []*Scope {
	currentFirstFlag := c.anal.isFirst
	for i := range ss {
		preInsertSkArg := constructPreInsertSk(n)
		preInsertSkArg.SetAnalyzeControl(c.anal.curNodeIdx, currentFirstFlag)
		ss[i].setRootOperator(preInsertSkArg)
	}
	c.anal.isFirst = false
	return ss
}

func (c *Compile) compileDelete(n *plan.Node, ss []*Scope) ([]*Scope, error) {
	var arg *deletion.Deletion
	currentFirstFlag := c.anal.isFirst
	arg, err := constructDeletion(n, c.e)
	if err != nil {
		return nil, err
	}
	arg.SetAnalyzeControl(c.anal.curNodeIdx, currentFirstFlag)
	c.anal.isFirst = false

	if n.Stats.Cost*float64(SingleLineSizeEstimate) > float64(DistributedThreshold) && !arg.DeleteCtx.CanTruncate {
		rs := c.newDeleteMergeScope(arg, ss, n)
		rs.Magic = MergeDelete

		mergeDeleteArg := mergedelete.NewArgument().
			WithObjectRef(arg.DeleteCtx.Ref).
			WithParitionNames(arg.DeleteCtx.PartitionTableNames).
			WithEngine(c.e).
			WithAddAffectedRows(arg.DeleteCtx.AddAffectedRows)

		currentFirstFlag = c.anal.isFirst
		mergeDeleteArg.SetAnalyzeControl(c.anal.curNodeIdx, currentFirstFlag)
		rs.setRootOperator(mergeDeleteArg)
		c.anal.isFirst = false

		ss = []*Scope{rs}
		arg.Release()
		return ss, nil
	} else {
		var rs *Scope
		if c.IsSingleScope(ss) {
			rs = ss[0]
		} else {
			rs = c.newMergeScope(ss)
		}

		rs.setRootOperator(arg)
		ss = []*Scope{rs}
		return ss, nil
	}
}

func (c *Compile) compileLock(n *plan.Node, ss []*Scope) ([]*Scope, error) {
	lockRows := make([]*plan.LockTarget, 0, len(n.LockTargets))
	for _, tbl := range n.LockTargets {
		if tbl.LockTable {
			c.lockTables[tbl.TableId] = tbl
		} else {
			if _, ok := c.lockTables[tbl.TableId]; !ok {
				lockRows = append(lockRows, tbl)
			}
		}
	}
	n.LockTargets = lockRows
	if len(n.LockTargets) == 0 {
		return ss, nil
	}

	block := false
	// only pessimistic txn needs to block downstream operators.
	if c.proc.GetTxnOperator().Txn().IsPessimistic() {
		block = n.LockTargets[0].Block
		if block {
			ss = []*Scope{c.newMergeScope(ss)}
		}
	}

	currentFirstFlag := c.anal.isFirst
	for i := range ss {
		var err error
		var lockOpArg *lockop.LockOp
		lockOpArg, err = constructLockOp(n, c.e)
		if err != nil {
			return nil, err
		}
		lockOpArg.SetBlock(block)
		lockOpArg.SetAnalyzeControl(c.anal.curNodeIdx, currentFirstFlag)
		ss[i].doSetRootOperator(lockOpArg)

	}
	c.anal.isFirst = false
	return ss, nil
}

func (c *Compile) compileRecursiveCte(n *plan.Node, curNodeIdx int32) ([]*Scope, error) {
	receivers := make([]*process.WaitRegister, len(n.SourceStep))
	for i, step := range n.SourceStep {
		receivers[i] = c.getNodeReg(step, curNodeIdx)
		if receivers[i] == nil {
			return nil, moerr.NewInternalError(c.proc.Ctx, "no data sender for sinkScan node")
		}
	}
	rs := c.newEmptyMergeScope()
	rs.Proc = c.proc.NewNoContextChildProc(len(receivers))
	for _, r := range receivers {
		r.Ctx = rs.Proc.Ctx
	}
	rs.Proc.Reg.MergeReceivers = receivers

	//for mergecte, children[0] receive from the first channel, and children[1] receive from the rest channels
	mergeOp1 := merge.NewArgument()
	mergeOp1.WithPartial(0, 1)
	rs.setRootOperator(mergeOp1)

	currentFirstFlag := c.anal.isFirst
	mergecteArg := mergecte.NewArgument().WithNodeCnt(len(n.SourceStep) - 1)
	mergecteArg.SetAnalyzeControl(c.anal.curNodeIdx, currentFirstFlag)
	rs.setRootOperator(mergecteArg)
	c.anal.isFirst = false

	mergeOp2 := merge.NewArgument()
	mergeOp2.WithPartial(1, int32(len(receivers)))
	mergecteArg.AppendChild(mergeOp2)
	c.anal.isFirst = false

	return []*Scope{rs}, nil
}

func (c *Compile) compileRecursiveScan(n *plan.Node, curNodeIdx int32) ([]*Scope, error) {
	receivers := make([]*process.WaitRegister, len(n.SourceStep))
	for i, step := range n.SourceStep {
		receivers[i] = c.getNodeReg(step, curNodeIdx)
		if receivers[i] == nil {
			return nil, moerr.NewInternalError(c.proc.Ctx, "no data sender for sinkScan node")
		}
	}
	rs := c.newEmptyMergeScope()
	rs.Proc = c.proc.NewNoContextChildProc(len(receivers))
	for _, r := range receivers {
		r.Ctx = rs.Proc.Ctx
	}
	rs.Proc.Reg.MergeReceivers = receivers

	mergeOp := merge.NewArgument()
	rs.setRootOperator(mergeOp)
	currentFirstFlag := c.anal.isFirst
	mergeRecursiveArg := mergerecursive.NewArgument()
	mergeRecursiveArg.SetAnalyzeControl(c.anal.curNodeIdx, currentFirstFlag)
	rs.setRootOperator(mergeRecursiveArg)
	c.anal.isFirst = false
	return []*Scope{rs}, nil
}

func (c *Compile) compileSinkScanNode(n *plan.Node, curNodeIdx int32) ([]*Scope, error) {
	receivers := make([]*process.WaitRegister, len(n.SourceStep))
	for i, step := range n.SourceStep {
		receivers[i] = c.getNodeReg(step, curNodeIdx)
		if receivers[i] == nil {
			return nil, moerr.NewInternalError(c.proc.Ctx, "no data sender for sinkScan node")
		}
	}
	rs := c.newEmptyMergeScope()
	rs.Proc = c.proc.NewNoContextChildProc(1)

	currentFirstFlag := c.anal.isFirst
	mergeArg := merge.NewArgument().WithSinkScan(true)
	mergeArg.SetAnalyzeControl(c.anal.curNodeIdx, currentFirstFlag)
	rs.setRootOperator(mergeArg)
	c.anal.isFirst = false

	for _, r := range receivers {
		r.Ctx = rs.Proc.Ctx
	}
	rs.Proc.Reg.MergeReceivers = receivers
	return []*Scope{rs}, nil
}

func (c *Compile) compileSinkNode(n *plan.Node, ss []*Scope, step int32) ([]*Scope, error) {
	receivers := c.getStepRegs(step)
	if len(receivers) == 0 {
		return nil, moerr.NewInternalError(c.proc.Ctx, "no data receiver for sink node")
	}

	var rs *Scope
	if c.IsSingleScope(ss) {
		rs = ss[0]
	} else {
		rs = c.newMergeScope(ss)
	}

	currentFirstFlag := c.anal.isFirst
	dispatchLocal := constructDispatchLocal(true, true, n.RecursiveSink, receivers)
	dispatchLocal.SetAnalyzeControl(c.anal.curNodeIdx, currentFirstFlag)
	rs.setRootOperator(dispatchLocal)
	c.anal.isFirst = false

	ss = []*Scope{rs}
	return ss, nil
}
func (c *Compile) compileOnduplicateKey(n *plan.Node, ss []*Scope) ([]*Scope, error) {
	rs := c.newMergeScope(ss)

	currentFirstFlag := c.anal.isFirst
	arg := constructOnduplicateKey(n, c.e)
	arg.SetAnalyzeControl(c.anal.curNodeIdx, currentFirstFlag)
	rs.setRootOperator(arg)
	c.anal.isFirst = false

	ss = []*Scope{rs}
	return ss, nil
}

// DeleteMergeScope need to assure this:
// one block can be only deleted by one and the same
// CN, so we need to transfer the rows from the
// the same block to one and the same CN to perform
// the deletion operators.
func (c *Compile) newDeleteMergeScope(arg *deletion.Deletion, ss []*Scope, n *plan.Node) *Scope {
	for i := 0; i < len(ss); i++ {
		if ss[i].NodeInfo.Mcpu > 1 { // merge here to avoid bugs
			ss[i] = c.newMergeScope([]*Scope{ss[i]})
		}
	}

	rs := make([]*Scope, len(ss))
	for i := 0; i < len(ss); i++ {
		rs[i] = newScope(Remote)
		rs[i].NodeInfo = engine.Node{Addr: ss[i].NodeInfo.Addr, Mcpu: 1}
		rs[i].PreScopes = append(rs[i].PreScopes, ss[i])
		rs[i].Proc = c.proc.NewNoContextChildProc(len(ss))
		mergeOp := merge.NewArgument()
		mergeOp.SetAnalyzeControl(c.anal.curNodeIdx, false)
		rs[i].setRootOperator(mergeOp)
	}

	for i := 0; i < len(ss); i++ {
		dispatchArg := constructDispatch(i, rs, ss[i], n, false)
		dispatchArg.SetAnalyzeControl(c.anal.curNodeIdx, false)
		ss[i].setRootOperator(dispatchArg)
		ss[i].IsEnd = true
	}

	for i := range rs {
		// use distributed delete
		arg.RemoteDelete = true
		// maybe just copy only once?
		arg.SegmentMap = colexec.Get().GetCnSegmentMap()
		arg.IBucket = uint32(i)
		arg.Nbucket = uint32(len(rs))
		rs[i].setRootOperator(dupOperator(arg, 0, len(rs)))
	}
	return c.newMergeScope(rs)
}

func (c *Compile) newEmptyMergeScope() *Scope {
	rs := newScope(Merge)
	rs.NodeInfo = engine.Node{Addr: c.addr, Mcpu: 1} //merge scope is single parallel by default
	return rs
}

func (c *Compile) newMergeScope(ss []*Scope) *Scope {
	rs := c.newEmptyMergeScope()
	rs.PreScopes = ss

	rs.Proc = c.proc.NewNoContextChildProc(len(ss))
	if len(ss) > 0 {
		rs.Proc.Base.LoadTag = ss[0].Proc.Base.LoadTag
	}

	mergeOp := merge.NewArgument()
	mergeOp.SetAnalyzeControl(c.anal.curNodeIdx, false)
	rs.setRootOperator(mergeOp)

	j := 0
	for i := range ss {
		if isSameCN(rs.NodeInfo.Addr, ss[i].NodeInfo.Addr) {
			rs.Proc.Reg.MergeReceivers[j].NilBatchCnt = ss[i].NodeInfo.Mcpu
		} else {
			rs.Proc.Reg.MergeReceivers[j].NilBatchCnt = 1
		}
		rs.Proc.Reg.MergeReceivers[j].Ch = make(chan *process.RegisterMessage, ss[i].NodeInfo.Mcpu)
		connArg := connector.NewArgument().WithReg(rs.Proc.Reg.MergeReceivers[j])
		connArg.SetAnalyzeControl(c.anal.curNodeIdx, false)
		ss[i].setRootOperator(connArg)
		j++
	}
	return rs
}

// newScopeListOnCurrentCN traverse the cnList and only generate Scope list for the current CN node
// waing: newScopeListOnCurrentCN result is only used to build Scope and add one merge operator.
// If other operators are added, please let @qingxinhome know
func (c *Compile) newScopeListOnCurrentCN(childrenCount int, blocks int) []*Scope {
	node := getEngineNode(c)
	mcpu := c.generateCPUNumber(node.Mcpu, blocks)
	ss := c.newScopeListWithNode(mcpu, childrenCount, node.Addr)
	return ss
}

// all scopes in ss are on the same CN
func (c *Compile) newMergeScopeByCN(ss []*Scope, nodeinfo engine.Node) *Scope {
	rs := newScope(Remote)
	rs.NodeInfo.Addr = nodeinfo.Addr
	rs.NodeInfo.Mcpu = 1 // merge scope is single parallel by default
	rs.PreScopes = ss
	rs.Proc = c.proc.NewNoContextChildProc(1)
	rs.Proc.Reg.MergeReceivers[0].Ch = make(chan *process.RegisterMessage, len(ss))

	mergeOp := merge.NewArgument()
	mergeOp.SetAnalyzeControl(c.anal.curNodeIdx, false)
	rs.setRootOperator(mergeOp)
	for i := range ss {
		rs.Proc.Reg.MergeReceivers[0].NilBatchCnt += ss[i].NodeInfo.Mcpu
		connArg := connector.NewArgument().WithReg(rs.Proc.Reg.MergeReceivers[0])
		connArg.SetAnalyzeControl(c.anal.curNodeIdx, false)
		ss[i].setRootOperator(connArg)
		ss[i].IsEnd = true
	}
	return rs
}

// waing: newScopeListWithNode only used to build Scope with cpuNum and add one merge operator.
// If other operators are added, please let @qingxinhome know
func (c *Compile) newScopeListWithNode(mcpu, childrenCount int, addr string) []*Scope {
	ss := make([]*Scope, mcpu)
	for i := range ss {
		ss[i] = newScope(Remote)
		ss[i].Magic = Remote
		ss[i].NodeInfo.Addr = addr
		ss[i].NodeInfo.Mcpu = 1 // ss is already the mcpu length so we don't need to parallel it
		ss[i].Proc = c.proc.NewNoContextChildProc(childrenCount)

		// The merge operator does not act as First/Last, It needs to handle its analyze status
		mergeOp := merge.NewArgument()
		mergeOp.SetAnalyzeControl(c.anal.curNodeIdx, false)
		ss[i].setRootOperator(mergeOp)
	}
	//c.anal.isFirst = false
	return ss
}

func (c *Compile) newScopeListForMinusAndIntersect(rs, left, right []*Scope, n *plan.Node) []*Scope {
	// construct left
	left = c.mergeShuffleScopesIfNeeded(left, false)
	leftMerge := c.newMergeScope(left)
	leftDispatch := constructDispatch(0, rs, leftMerge, n, false)
	leftDispatch.SetAnalyzeControl(c.anal.curNodeIdx, false)
	leftMerge.setRootOperator(leftDispatch)
	leftMerge.IsEnd = true

	// construct right
	right = c.mergeShuffleScopesIfNeeded(right, false)
	rightMerge := c.newMergeScope(right)
	rightDispatch := constructDispatch(1, rs, rightMerge, n, false)
	leftDispatch.SetAnalyzeControl(c.anal.curNodeIdx, false)
	rightMerge.setRootOperator(rightDispatch)
	rightMerge.IsEnd = true

	rs[0].PreScopes = append(rs[0].PreScopes, leftMerge, rightMerge)
	return rs
}

func (c *Compile) mergeShuffleScopesIfNeeded(ss []*Scope, force bool) []*Scope {
	if len(c.cnList) == 1 && !force {
		return ss
	}
	if len(ss) <= len(c.cnList) {
		return ss
	}
	for i := range ss {
		if ss[i].NodeInfo.Mcpu != 1 {
			return ss
		}
	}
	rs := c.mergeScopesByCN(ss)
	for i := range rs {
		for _, rr := range rs[i].Proc.Reg.MergeReceivers {
			rr.Ch = make(chan *process.RegisterMessage, shuffleChannelBufferSize)
		}
	}
	return rs
}

func (c *Compile) mergeScopesByCN(ss []*Scope) []*Scope {
	rs := make([]*Scope, 0, len(c.cnList))
	for i := range c.cnList {
		cn := c.cnList[i]
		currentSS := make([]*Scope, 0, cn.Mcpu)
		for j := range ss {
			if isSameCN(ss[j].NodeInfo.Addr, cn.Addr) {
				currentSS = append(currentSS, ss[j])
			}
		}
		if len(currentSS) > 0 {
			mergeScope := c.newMergeScopeByCN(currentSS, cn)
			rs = append(rs, mergeScope)
		}
	}

	return rs
}

func (c *Compile) newShuffleJoinScopeList(probeScopes, buildScopes []*Scope, n *plan.Node) []*Scope {
	single := len(c.cnList) <= 1
	if single {
		n.Stats.HashmapStats.ShuffleTypeForMultiCN = plan.ShuffleTypeForMultiCN_Simple
	}

	probeScopes = c.mergeShuffleScopesIfNeeded(probeScopes, true)
	buildScopes = c.mergeShuffleScopesIfNeeded(buildScopes, true)

	dop := plan2.GetShuffleDop(ncpu)
	shuffleJoins := make([]*Scope, 0, len(c.cnList)*dop)
	shuffleBuilds := make([]*Scope, 0, len(c.cnList)*dop)

	lenLeft := len(probeScopes)
	lenRight := len(buildScopes)

	for _, cn := range c.cnList {
		ps := make([]*Scope, dop)
		bs := make([]*Scope, dop)
		for i := range ps {
			ps[i] = newScope(Remote)
			ps[i].NodeInfo.Addr = cn.Addr
			ps[i].NodeInfo.Mcpu = 1
			ps[i].Proc = c.proc.NewNoContextChildProc(lenLeft)
			bs[i] = newScope(Remote)
			bs[i].NodeInfo = ps[i].NodeInfo
			bs[i].Proc = c.proc.NewNoContextChildProc(lenRight)
			ps[i].PreScopes = []*Scope{bs[i]}
			for _, rr := range ps[i].Proc.Reg.MergeReceivers {
				rr.Ch = make(chan *process.RegisterMessage, shuffleChannelBufferSize)
			}
			for _, rr := range bs[i].Proc.Reg.MergeReceivers {
				rr.Ch = make(chan *process.RegisterMessage, shuffleChannelBufferSize)
			}
		}
		shuffleJoins = append(shuffleJoins, ps...)
		shuffleBuilds = append(shuffleBuilds, bs...)
	}

	currentFirstFlag := c.anal.isFirst
	for i := range probeScopes {
		shuffleProbeOp := constructShuffleJoinArg(shuffleJoins, n, true)
		shuffleProbeOp.SetIdx(c.anal.curNodeIdx)
		probeScopes[i].setRootOperator(shuffleProbeOp)

		if probeScopes[i].NodeInfo.Mcpu > 1 { // merge here to avoid bugs
			probeScopes[i] = c.newMergeScopeByCN([]*Scope{probeScopes[i]}, probeScopes[i].NodeInfo)
		}

		probeScopes[i].setRootOperator(constructDispatch(i, shuffleJoins, probeScopes[i], n, true))
		probeScopes[i].IsEnd = true

		for _, js := range shuffleJoins {
			if isSameCN(js.NodeInfo.Addr, probeScopes[i].NodeInfo.Addr) {
				js.PreScopes = append(js.PreScopes, probeScopes[i])
				break
			}
		}
	}

	c.anal.isFirst = currentFirstFlag
	for i := range buildScopes {
		shuffleBuildOp := constructShuffleJoinArg(shuffleJoins, n, false)
		shuffleBuildOp.SetIdx(c.anal.curNodeIdx)
		buildScopes[i].setRootOperator(shuffleBuildOp)

		if buildScopes[i].NodeInfo.Mcpu > 1 { // merge here to avoid bugs
			buildScopes[i] = c.newMergeScopeByCN([]*Scope{buildScopes[i]}, buildScopes[i].NodeInfo)
		}

		buildScopes[i].setRootOperator(constructDispatch(i, shuffleBuilds, buildScopes[i], n, false))
		buildScopes[i].IsEnd = true

		for _, js := range shuffleBuilds {
			if isSameCN(js.NodeInfo.Addr, buildScopes[i].NodeInfo.Addr) {
				js.PreScopes = append(js.PreScopes, buildScopes[i])
				break
			}
		}
	}
	return shuffleJoins
}

func (c *Compile) generateCPUNumber(cpunum, blocks int) int {
	if cpunum <= 0 || blocks <= 16 || c.IsTpQuery() {
		return 1
	}
	ret := blocks/16 + 1
	if ret < cpunum {
		return ret
	}
	return cpunum
}

func (c *Compile) initAnalyze(qry *plan.Query) {
	if len(qry.Nodes) == 0 {
		panic("empty plan")
	}

	anals := make([]*process.AnalyzeInfo, len(qry.Nodes))
	for i := range anals {
		anals[i] = reuse.Alloc[process.AnalyzeInfo](nil)
		anals[i].NodeId = int32(i)
	}
	c.anal = newAnalyzeModule()
	c.anal.qry = qry
	c.anal.analInfos = anals
	c.anal.curNodeIdx = int(qry.Steps[0])
	for _, node := range c.anal.qry.Nodes {
		if node.AnalyzeInfo == nil {
			node.AnalyzeInfo = new(plan.AnalyzeInfo)
		}
	}
	c.proc.Base.AnalInfos = c.anal.analInfos
}

func (c *Compile) fillAnalyzeInfo() {
	// record the number of s3 requests
	c.anal.S3IOInputCount(c.anal.curNodeIdx, c.counterSet.FileService.S3.Put.Load())
	c.anal.S3IOInputCount(c.anal.curNodeIdx, c.counterSet.FileService.S3.List.Load())

	c.anal.S3IOOutputCount(c.anal.curNodeIdx, c.counterSet.FileService.S3.Head.Load())
	c.anal.S3IOOutputCount(c.anal.curNodeIdx, c.counterSet.FileService.S3.Get.Load())
	c.anal.S3IOOutputCount(c.anal.curNodeIdx, c.counterSet.FileService.S3.Delete.Load())
	c.anal.S3IOOutputCount(c.anal.curNodeIdx, c.counterSet.FileService.S3.DeleteMulti.Load())

	for i, anal := range c.anal.analInfos {
		atomic.StoreInt64(&c.anal.qry.Nodes[i].AnalyzeInfo.InputBlocks, atomic.LoadInt64(&anal.InputBlocks))
		atomic.StoreInt64(&c.anal.qry.Nodes[i].AnalyzeInfo.InputRows, atomic.LoadInt64(&anal.InputRows))
		atomic.StoreInt64(&c.anal.qry.Nodes[i].AnalyzeInfo.OutputRows, atomic.LoadInt64(&anal.OutputRows))
		atomic.StoreInt64(&c.anal.qry.Nodes[i].AnalyzeInfo.InputSize, atomic.LoadInt64(&anal.InputSize))
		atomic.StoreInt64(&c.anal.qry.Nodes[i].AnalyzeInfo.OutputSize, atomic.LoadInt64(&anal.OutputSize))
		atomic.StoreInt64(&c.anal.qry.Nodes[i].AnalyzeInfo.TimeConsumed, atomic.LoadInt64(&anal.TimeConsumed))
		atomic.StoreInt64(&c.anal.qry.Nodes[i].AnalyzeInfo.MemorySize, atomic.LoadInt64(&anal.MemorySize))
		atomic.StoreInt64(&c.anal.qry.Nodes[i].AnalyzeInfo.WaitTimeConsumed, atomic.LoadInt64(&anal.WaitTimeConsumed))
		atomic.StoreInt64(&c.anal.qry.Nodes[i].AnalyzeInfo.DiskIO, atomic.LoadInt64(&anal.DiskIO))
		atomic.StoreInt64(&c.anal.qry.Nodes[i].AnalyzeInfo.S3IOByte, atomic.LoadInt64(&anal.S3IOByte))
		atomic.StoreInt64(&c.anal.qry.Nodes[i].AnalyzeInfo.S3IOInputCount, atomic.LoadInt64(&anal.S3IOInputCount))
		atomic.StoreInt64(&c.anal.qry.Nodes[i].AnalyzeInfo.S3IOOutputCount, atomic.LoadInt64(&anal.S3IOOutputCount))
		atomic.StoreInt64(&c.anal.qry.Nodes[i].AnalyzeInfo.NetworkIO, atomic.LoadInt64(&anal.NetworkIO))
		atomic.StoreInt64(&c.anal.qry.Nodes[i].AnalyzeInfo.ScanTime, atomic.LoadInt64(&anal.ScanTime))
		atomic.StoreInt64(&c.anal.qry.Nodes[i].AnalyzeInfo.InsertTime, atomic.LoadInt64(&anal.InsertTime))
		anal.DeepCopyArray(c.anal.qry.Nodes[i].AnalyzeInfo)
	}
}

func (c *Compile) determinExpandRanges(n *plan.Node) bool {
	if c.pn.GetQuery().StmtType != plan.Query_SELECT && len(n.RuntimeFilterProbeList) == 0 {
		return true
	}

	if n.Stats.BlockNum > int32(plan2.BlockThresholdForOneCN) && len(c.cnList) > 1 && !n.Stats.ForceOneCN {
		return true
	}

	if n.AggList != nil { //need to handle partial results
		return true
	}
	return false
}

func collectTombstones(
	c *Compile,
	n *plan.Node,
	rel engine.Relation,
) (engine.Tombstoner, error) {
	var err error
	var db engine.Database
	//var relData engine.RelData
	var tombstone engine.Tombstoner
	var txnOp client.TxnOperator

	//-----------------------------------------------------------------------------------------------------
	ctx := c.proc.GetTopContext()
	txnOp = c.proc.GetTxnOperator()
	if n.ScanSnapshot != nil && n.ScanSnapshot.TS != nil {
		if !n.ScanSnapshot.TS.Equal(timestamp.Timestamp{LogicalTime: 0, PhysicalTime: 0}) &&
			n.ScanSnapshot.TS.Less(c.proc.GetTxnOperator().Txn().SnapshotTS) {
			if c.proc.GetCloneTxnOperator() != nil {
				txnOp = c.proc.GetCloneTxnOperator()
			} else {
				txnOp = c.proc.GetTxnOperator().CloneSnapshotOp(*n.ScanSnapshot.TS)
				c.proc.SetCloneTxnOperator(txnOp)
			}

			if n.ScanSnapshot.Tenant != nil {
				ctx = context.WithValue(ctx, defines.TenantIDKey{}, n.ScanSnapshot.Tenant.TenantID)
			}
		}
	}
	//-----------------------------------------------------------------------------------------------------

	if util.TableIsClusterTable(n.TableDef.GetTableType()) {
		ctx = defines.AttachAccountId(ctx, catalog.System_Account)
	}
	if n.ObjRef.PubInfo != nil {
		ctx = defines.AttachAccountId(ctx, uint32(n.ObjRef.PubInfo.GetTenantId()))
	}
	if util.TableIsLoggingTable(n.ObjRef.SchemaName, n.ObjRef.ObjName) {
		ctx = defines.AttachAccountId(ctx, catalog.System_Account)
	}

	db, err = c.e.Database(ctx, n.ObjRef.SchemaName, txnOp)
	if err != nil {
		return nil, err
	}
	tombstone, err = rel.CollectTombstones(ctx, c.TxnOffset)
	if err != nil {
		return nil, err
	}

	if n.TableDef.Partition != nil {
		if n.PartitionPrune != nil && n.PartitionPrune.IsPruned {
			for _, partitionItem := range n.PartitionPrune.SelectedPartitions {
				partTableName := partitionItem.PartitionTableName
				subrelation, err := db.Relation(ctx, partTableName, c.proc)
				if err != nil {
					return nil, err
				}
				subTombstone, err := subrelation.CollectTombstones(ctx, c.TxnOffset)
				if err != nil {
					return nil, err
				}
				err = tombstone.Merge(subTombstone)
				if err != nil {
					return nil, err
				}
			}
		} else {
			partitionInfo := n.TableDef.Partition
			partitionNum := int(partitionInfo.PartitionNum)
			partitionTableNames := partitionInfo.PartitionTableNames
			for i := 0; i < partitionNum; i++ {
				partTableName := partitionTableNames[i]
				subrelation, err := db.Relation(ctx, partTableName, c.proc)
				if err != nil {
					return nil, err
				}
				subTombstone, err := subrelation.CollectTombstones(ctx, c.TxnOffset)
				if err != nil {
					return nil, err
				}
				err = tombstone.Merge(subTombstone)
				if err != nil {
					return nil, err
				}

			}
		}
	}
	return tombstone, nil
}

func (c *Compile) expandRanges(
	n *plan.Node,
	rel engine.Relation,
	blockFilterList []*plan.Expr) (engine.RelData, error) {
	var err error
	var db engine.Database
	var relData engine.RelData
	var txnOp client.TxnOperator

	//-----------------------------------------------------------------------------------------------------
	ctx := c.proc.Ctx
	txnOp = c.proc.GetTxnOperator()
	if n.ScanSnapshot != nil && n.ScanSnapshot.TS != nil {
		if !n.ScanSnapshot.TS.Equal(timestamp.Timestamp{LogicalTime: 0, PhysicalTime: 0}) &&
			n.ScanSnapshot.TS.Less(c.proc.GetTxnOperator().Txn().SnapshotTS) {
			if c.proc.GetCloneTxnOperator() != nil {
				txnOp = c.proc.GetCloneTxnOperator()
			} else {
				txnOp = c.proc.GetTxnOperator().CloneSnapshotOp(*n.ScanSnapshot.TS)
				c.proc.SetCloneTxnOperator(txnOp)
			}

			if n.ScanSnapshot.Tenant != nil {
				ctx = context.WithValue(ctx, defines.TenantIDKey{}, n.ScanSnapshot.Tenant.TenantID)
			}
		}
	}
	//-----------------------------------------------------------------------------------------------------

	if util.TableIsClusterTable(n.TableDef.GetTableType()) {
		ctx = defines.AttachAccountId(ctx, catalog.System_Account)
	}
	if n.ObjRef.PubInfo != nil {
		ctx = defines.AttachAccountId(ctx, uint32(n.ObjRef.PubInfo.GetTenantId()))
	}
	if util.TableIsLoggingTable(n.ObjRef.SchemaName, n.ObjRef.ObjName) {
		ctx = defines.AttachAccountId(ctx, catalog.System_Account)
	}

	db, err = c.e.Database(ctx, n.ObjRef.SchemaName, txnOp)
	if err != nil {
		return nil, err
	}
	relData, err = rel.Ranges(ctx, blockFilterList, c.TxnOffset)
	if err != nil {
		return nil, err
	}
	//tombstones, err := rel.CollectTombstones(ctx, c.TxnOffset)

	if n.TableDef.Partition != nil {
		if n.PartitionPrune != nil && n.PartitionPrune.IsPruned {
			for i, partitionItem := range n.PartitionPrune.SelectedPartitions {
				partTableName := partitionItem.PartitionTableName
				subrelation, err := db.Relation(ctx, partTableName, c.proc)
				if err != nil {
					return nil, err
				}
				subRelData, err := subrelation.Ranges(ctx, n.BlockFilterList, c.TxnOffset)
				if err != nil {
					return nil, err
				}

				engine.ForRangeBlockInfo(1, subRelData.DataCnt(), subRelData,
					func(blk objectio.BlockInfo) (bool, error) {
						blk.PartitionNum = int16(i)
						relData.AppendBlockInfo(blk)
						return true, nil
					})
			}
		} else {
			partitionInfo := n.TableDef.Partition
			partitionNum := int(partitionInfo.PartitionNum)
			partitionTableNames := partitionInfo.PartitionTableNames
			for i := 0; i < partitionNum; i++ {
				partTableName := partitionTableNames[i]
				subrelation, err := db.Relation(ctx, partTableName, c.proc)
				if err != nil {
					return nil, err
				}
				subRelData, err := subrelation.Ranges(ctx, n.BlockFilterList, c.TxnOffset)
				if err != nil {
					return nil, err
				}

				engine.ForRangeBlockInfo(1, subRelData.DataCnt(), subRelData,
					func(blk objectio.BlockInfo) (bool, error) {
						blk.PartitionNum = int16(i)
						relData.AppendBlockInfo(blk)
						return true, nil
					})
			}
		}
	}
	return relData, nil

}

func (c *Compile) generateNodes(n *plan.Node) (engine.Nodes, []any, []types.T, error) {
	var err error
	var db engine.Database
	var rel engine.Relation
	//var ranges engine.Ranges
	var relData engine.RelData
	var partialResults []any
	var partialResultTypes []types.T
	var nodes engine.Nodes
	var txnOp client.TxnOperator

	//------------------------------------------------------------------------------------------------------------------
	ctx := c.proc.GetTopContext()
	txnOp = c.proc.GetTxnOperator()
	if n.ScanSnapshot != nil && n.ScanSnapshot.TS != nil {
		if !n.ScanSnapshot.TS.Equal(timestamp.Timestamp{LogicalTime: 0, PhysicalTime: 0}) &&
			n.ScanSnapshot.TS.Less(c.proc.GetTxnOperator().Txn().SnapshotTS) {

			txnOp = c.proc.GetTxnOperator().CloneSnapshotOp(*n.ScanSnapshot.TS)
			c.proc.SetCloneTxnOperator(txnOp)

			if n.ScanSnapshot.Tenant != nil {
				ctx = context.WithValue(ctx, defines.TenantIDKey{}, n.ScanSnapshot.Tenant.TenantID)
			}
		}
	}
	//-------------------------------------------------------------------------------------------------------------
	if util.TableIsClusterTable(n.TableDef.GetTableType()) {
		ctx = defines.AttachAccountId(ctx, catalog.System_Account)
	}
	if n.ObjRef.PubInfo != nil {
		ctx = defines.AttachAccountId(ctx, uint32(n.ObjRef.PubInfo.GetTenantId()))
	}
	if util.TableIsLoggingTable(n.ObjRef.SchemaName, n.ObjRef.ObjName) {
		ctx = defines.AttachAccountId(ctx, catalog.System_Account)
	}

	if c.determinExpandRanges(n) {
		if c.isPrepare {
			return nil, nil, nil, cantCompileForPrepareErr
		}
		db, err = c.e.Database(ctx, n.ObjRef.SchemaName, txnOp)
		if err != nil {
			return nil, nil, nil, err
		}
		rel, err = db.Relation(ctx, n.TableDef.Name, c.proc)
		if err != nil {
			if txnOp.IsSnapOp() {
				return nil, nil, nil, err
			}
			var e error // avoid contamination of error messages
			db, e = c.e.Database(ctx, defines.TEMPORARY_DBNAME, txnOp)
			if e != nil {
				return nil, nil, nil, err
			}

			// if temporary table, just scan at local cn.
			rel, e = db.Relation(ctx, engine.GetTempTableName(n.ObjRef.SchemaName, n.TableDef.Name), c.proc)
			if e != nil {
				return nil, nil, nil, err
			}
			c.cnList = engine.Nodes{
				engine.Node{
					Addr: c.addr,
					Mcpu: 1,
				},
			}
		}
		relData, err = c.expandRanges(n, rel, n.BlockFilterList)
		if err != nil {
			return nil, nil, nil, err
		}
	} else {
		// add current CN
		nodes = append(nodes, engine.Node{
			Addr: c.addr,
			Mcpu: c.generateCPUNumber(ncpu, int(n.Stats.BlockNum)),
		})
		nodes[0].NeedExpandRanges = true
		return nodes, nil, nil, nil
	}

	if len(n.AggList) > 0 && relData.DataCnt() > 1 {
		var columnMap map[int]int
		partialResults, partialResultTypes, columnMap = checkAggOptimize(n)
		if partialResults != nil {
			newRelData := relData.BuildEmptyRelData()
			newRelData.AppendBlockInfo(relData.GetBlockInfo(0))

			tombstones, err := collectTombstones(c, n, rel)
			if err != nil {
				return nil, nil, nil, err
			}

			fs, err := fileservice.Get[fileservice.FileService](c.proc.GetFileService(), defines.SharedFileServiceName)
			if err != nil {
				return nil, nil, nil, err
			}
			//For each blockinfo in relData, if blk has no tombstones, then compute the agg result,
			//otherwise put it into newRelData.
			var (
				hasTombstone bool
				err2         error
			)
			if err = engine.ForRangeBlockInfo(1, relData.DataCnt(), relData, func(blk objectio.BlockInfo) (bool, error) {
				if hasTombstone, err2 = tombstones.HasBlockTombstone(
					ctx, blk.BlockID, fs,
				); err2 != nil {
					return false, err2
				} else if blk.IsAppendable() || hasTombstone {
					newRelData.AppendBlockInfo(blk)
					return true, nil
				}
				if c.evalAggOptimize(n, blk, partialResults, partialResultTypes, columnMap) != nil {
					partialResults = nil
					return false, nil
				}
				return true, nil
			}); err != nil {
				return nil, nil, nil, err
			}
			if partialResults != nil {
				relData = newRelData
			}
		}
	}

	// some log for finding a bug.
	tblId := rel.GetTableID(ctx)
	expectedLen := relData.DataCnt()
	c.proc.Debugf(ctx, "cn generateNodes, tbl %d ranges is %d", tblId, expectedLen)

	// if len(ranges) == 0 indicates that it's a temporary table.
	if relData.DataCnt() == 0 && n.TableDef.TableType != catalog.SystemOrdinaryRel {
		nodes = make(engine.Nodes, len(c.cnList))
		for i, node := range c.cnList {
			nodes[i] = engine.Node{
				Id:   node.Id,
				Addr: node.Addr,
				Mcpu: c.generateCPUNumber(node.Mcpu, int(n.Stats.BlockNum)),
				Data: engine.BuildEmptyRelData(),
			}
		}
		return nodes, partialResults, partialResultTypes, nil
	}

	engineType := rel.GetEngineType()
	// for an ordered scan, put all paylonds in current CN
	// or sometimes force on one CN
	if len(n.OrderBy) > 0 || relData.DataCnt() < plan2.BlockThresholdForOneCN || n.Stats.ForceOneCN {
		return putBlocksInCurrentCN(c, relData, n), partialResults, partialResultTypes, nil
	}
	// disttae engine
	if engineType == engine.Disttae {
		nodes, err := shuffleBlocksToMultiCN(c, rel, relData, n)
		return nodes, partialResults, partialResultTypes, err
	}
	// maybe temp table on memengine , just put payloads in average
	return putBlocksInAverage(c, relData, n), partialResults, partialResultTypes, nil
}

func checkAggOptimize(n *plan.Node) ([]any, []types.T, map[int]int) {
	partialResults := make([]any, len(n.AggList))
	partialResultTypes := make([]types.T, len(n.AggList))
	columnMap := make(map[int]int)
	for i := range n.AggList {
		agg := n.AggList[i].Expr.(*plan.Expr_F)
		name := agg.F.Func.ObjName
		args := agg.F.Args[0]
		switch name {
		case "starcount":
			partialResults[i] = int64(0)
			partialResultTypes[i] = types.T_int64
		case "count":
			if (uint64(agg.F.Func.Obj) & function.Distinct) != 0 {
				return nil, nil, nil
			} else {
				partialResults[i] = int64(0)
				partialResultTypes[i] = types.T_int64
			}
			col, ok := args.Expr.(*plan.Expr_Col)
			if !ok {
				if _, ok := args.Expr.(*plan.Expr_Lit); ok {
					agg.F.Func.ObjName = "starcount"
				}
				return nil, nil, nil
			} else {
				columnMap[int(col.Col.ColPos)] = int(n.TableDef.Cols[int(col.Col.ColPos)].Seqnum)
			}
		case "min", "max":
			partialResults[i] = nil
			col, ok := args.Expr.(*plan.Expr_Col)
			if !ok {
				return nil, nil, nil
			}
			columnMap[int(col.Col.ColPos)] = int(n.TableDef.Cols[int(col.Col.ColPos)].Seqnum)
		default:
			return nil, nil, nil
		}
	}
	return partialResults, partialResultTypes, columnMap
}

func (c *Compile) evalAggOptimize(n *plan.Node, blk objectio.BlockInfo, partialResults []any, partialResultTypes []types.T, columnMap map[int]int) error {
	if len(n.AggList) == 1 && n.AggList[0].Expr.(*plan.Expr_F).F.Func.ObjName == "starcount" {
		partialResults[0] = partialResults[0].(int64) + int64(blk.MetaLocation().Rows())
		return nil
	}
	location := blk.MetaLocation()
	fs, err := fileservice.Get[fileservice.FileService](c.proc.Base.FileService, defines.SharedFileServiceName)
	if err != nil {
		return err
	}
	objMeta, err := objectio.FastLoadObjectMeta(c.proc.Ctx, &location, false, fs)
	if err != nil {
		return err
	}
	blkMeta := objMeta.MustDataMeta().GetBlockMeta(uint32(location.ID()))
	for i := range n.AggList {
		agg := n.AggList[i].Expr.(*plan.Expr_F)
		name := agg.F.Func.ObjName
		switch name {
		case "starcount":
			partialResults[i] = partialResults[i].(int64) + int64(blkMeta.GetRows())
		case "count":
			partialResults[i] = partialResults[i].(int64) + int64(blkMeta.GetRows())
			col := agg.F.Args[0].Expr.(*plan.Expr_Col)
			nullCnt := blkMeta.ColumnMeta(uint16(columnMap[int(col.Col.ColPos)])).NullCnt()
			partialResults[i] = partialResults[i].(int64) - int64(nullCnt)
		case "min":
			col := agg.F.Args[0].Expr.(*plan.Expr_Col)
			zm := blkMeta.ColumnMeta(uint16(columnMap[int(col.Col.ColPos)])).ZoneMap()
			if zm.GetType().FixedLength() < 0 {
				return &moerr.Error{}
			} else {
				if partialResults[i] == nil {
					partialResults[i] = zm.GetMin()
					partialResultTypes[i] = zm.GetType()
				} else {
					switch zm.GetType() {
					case types.T_bool:
						partialResults[i] = partialResults[i].(bool) && types.DecodeFixed[bool](zm.GetMinBuf())
					case types.T_bit:
						min := types.DecodeFixed[uint64](zm.GetMinBuf())
						if min < partialResults[i].(uint64) {
							partialResults[i] = min
						}
					case types.T_int8:
						min := types.DecodeFixed[int8](zm.GetMinBuf())
						if min < partialResults[i].(int8) {
							partialResults[i] = min
						}
					case types.T_int16:
						min := types.DecodeFixed[int16](zm.GetMinBuf())
						if min < partialResults[i].(int16) {
							partialResults[i] = min
						}
					case types.T_int32:
						min := types.DecodeFixed[int32](zm.GetMinBuf())
						if min < partialResults[i].(int32) {
							partialResults[i] = min
						}
					case types.T_int64:
						min := types.DecodeFixed[int64](zm.GetMinBuf())
						if min < partialResults[i].(int64) {
							partialResults[i] = min
						}
					case types.T_uint8:
						min := types.DecodeFixed[uint8](zm.GetMinBuf())
						if min < partialResults[i].(uint8) {
							partialResults[i] = min
						}
					case types.T_uint16:
						min := types.DecodeFixed[uint16](zm.GetMinBuf())
						if min < partialResults[i].(uint16) {
							partialResults[i] = min
						}
					case types.T_uint32:
						min := types.DecodeFixed[uint32](zm.GetMinBuf())
						if min < partialResults[i].(uint32) {
							partialResults[i] = min
						}
					case types.T_uint64:
						min := types.DecodeFixed[uint64](zm.GetMinBuf())
						if min < partialResults[i].(uint64) {
							partialResults[i] = min
						}
					case types.T_float32:
						min := types.DecodeFixed[float32](zm.GetMinBuf())
						if min < partialResults[i].(float32) {
							partialResults[i] = min
						}
					case types.T_float64:
						min := types.DecodeFixed[float64](zm.GetMinBuf())
						if min < partialResults[i].(float64) {
							partialResults[i] = min
						}
					case types.T_date:
						min := types.DecodeFixed[types.Date](zm.GetMinBuf())
						if min < partialResults[i].(types.Date) {
							partialResults[i] = min
						}
					case types.T_time:
						min := types.DecodeFixed[types.Time](zm.GetMinBuf())
						if min < partialResults[i].(types.Time) {
							partialResults[i] = min
						}
					case types.T_datetime:
						min := types.DecodeFixed[types.Datetime](zm.GetMinBuf())
						if min < partialResults[i].(types.Datetime) {
							partialResults[i] = min
						}
					case types.T_timestamp:
						min := types.DecodeFixed[types.Timestamp](zm.GetMinBuf())
						if min < partialResults[i].(types.Timestamp) {
							partialResults[i] = min
						}
					case types.T_enum:
						min := types.DecodeFixed[types.Enum](zm.GetMinBuf())
						if min < partialResults[i].(types.Enum) {
							partialResults[i] = min
						}
					case types.T_decimal64:
						min := types.DecodeFixed[types.Decimal64](zm.GetMinBuf())
						if min < partialResults[i].(types.Decimal64) {
							partialResults[i] = min
						}
					case types.T_decimal128:
						min := types.DecodeFixed[types.Decimal128](zm.GetMinBuf())
						if min.Compare(partialResults[i].(types.Decimal128)) < 0 {
							partialResults[i] = min
						}
					case types.T_uuid:
						min := types.DecodeFixed[types.Uuid](zm.GetMinBuf())
						if min.Lt(partialResults[i].(types.Uuid)) {
							partialResults[i] = min
						}
					case types.T_TS:
						min := types.DecodeFixed[types.TS](zm.GetMinBuf())
						ts := partialResults[i].(types.TS)
						if min.Less(&ts) {
							partialResults[i] = min
						}
					case types.T_Rowid:
						min := types.DecodeFixed[types.Rowid](zm.GetMinBuf())
						v := partialResults[i].(types.Rowid)
						if min.LT(&v) {
							partialResults[i] = min
						}
					case types.T_Blockid:
						min := types.DecodeFixed[types.Blockid](zm.GetMinBuf())
						v := partialResults[i].(types.Blockid)
						if min.LT(&v) {
							partialResults[i] = min
						}
					}
				}
			}
		case "max":
			col := agg.F.Args[0].Expr.(*plan.Expr_Col)
			zm := blkMeta.ColumnMeta(uint16(columnMap[int(col.Col.ColPos)])).ZoneMap()
			if zm.GetType().FixedLength() < 0 {
				return &moerr.Error{}
			} else {
				if partialResults[i] == nil {
					partialResults[i] = zm.GetMax()
					partialResultTypes[i] = zm.GetType()
				} else {
					switch zm.GetType() {
					case types.T_bool:
						partialResults[i] = partialResults[i].(bool) || types.DecodeFixed[bool](zm.GetMaxBuf())
					case types.T_bit:
						max := types.DecodeFixed[uint64](zm.GetMaxBuf())
						if max > partialResults[i].(uint64) {
							partialResults[i] = max
						}
					case types.T_int8:
						max := types.DecodeFixed[int8](zm.GetMaxBuf())
						if max > partialResults[i].(int8) {
							partialResults[i] = max
						}
					case types.T_int16:
						max := types.DecodeFixed[int16](zm.GetMaxBuf())
						if max > partialResults[i].(int16) {
							partialResults[i] = max
						}
					case types.T_int32:
						max := types.DecodeFixed[int32](zm.GetMaxBuf())
						if max > partialResults[i].(int32) {
							partialResults[i] = max
						}
					case types.T_int64:
						max := types.DecodeFixed[int64](zm.GetMaxBuf())
						if max > partialResults[i].(int64) {
							partialResults[i] = max
						}
					case types.T_uint8:
						max := types.DecodeFixed[uint8](zm.GetMaxBuf())
						if max > partialResults[i].(uint8) {
							partialResults[i] = max
						}
					case types.T_uint16:
						max := types.DecodeFixed[uint16](zm.GetMaxBuf())
						if max > partialResults[i].(uint16) {
							partialResults[i] = max
						}
					case types.T_uint32:
						max := types.DecodeFixed[uint32](zm.GetMaxBuf())
						if max > partialResults[i].(uint32) {
							partialResults[i] = max
						}
					case types.T_uint64:
						max := types.DecodeFixed[uint64](zm.GetMaxBuf())
						if max > partialResults[i].(uint64) {
							partialResults[i] = max
						}
					case types.T_float32:
						max := types.DecodeFixed[float32](zm.GetMaxBuf())
						if max > partialResults[i].(float32) {
							partialResults[i] = max
						}
					case types.T_float64:
						max := types.DecodeFixed[float64](zm.GetMaxBuf())
						if max > partialResults[i].(float64) {
							partialResults[i] = max
						}
					case types.T_date:
						max := types.DecodeFixed[types.Date](zm.GetMaxBuf())
						if max > partialResults[i].(types.Date) {
							partialResults[i] = max
						}
					case types.T_time:
						max := types.DecodeFixed[types.Time](zm.GetMaxBuf())
						if max > partialResults[i].(types.Time) {
							partialResults[i] = max
						}
					case types.T_datetime:
						max := types.DecodeFixed[types.Datetime](zm.GetMaxBuf())
						if max > partialResults[i].(types.Datetime) {
							partialResults[i] = max
						}
					case types.T_timestamp:
						max := types.DecodeFixed[types.Timestamp](zm.GetMaxBuf())
						if max > partialResults[i].(types.Timestamp) {
							partialResults[i] = max
						}
					case types.T_enum:
						max := types.DecodeFixed[types.Enum](zm.GetMaxBuf())
						if max > partialResults[i].(types.Enum) {
							partialResults[i] = max
						}
					case types.T_decimal64:
						max := types.DecodeFixed[types.Decimal64](zm.GetMaxBuf())
						if max > partialResults[i].(types.Decimal64) {
							partialResults[i] = max
						}
					case types.T_decimal128:
						max := types.DecodeFixed[types.Decimal128](zm.GetMaxBuf())
						if max.Compare(partialResults[i].(types.Decimal128)) > 0 {
							partialResults[i] = max
						}
					case types.T_uuid:
						max := types.DecodeFixed[types.Uuid](zm.GetMaxBuf())
						if max.Gt(partialResults[i].(types.Uuid)) {
							partialResults[i] = max
						}
					case types.T_TS:
						max := types.DecodeFixed[types.TS](zm.GetMaxBuf())
						ts := partialResults[i].(types.TS)
						if max.Greater(&ts) {
							partialResults[i] = max
						}
					case types.T_Rowid:
						max := types.DecodeFixed[types.Rowid](zm.GetMaxBuf())
						v := partialResults[i].(types.Rowid)
						if max.GT(&v) {
							partialResults[i] = max
						}
					case types.T_Blockid:
						max := types.DecodeFixed[types.Blockid](zm.GetMaxBuf())
						v := partialResults[i].(types.Blockid)
						if max.GT(&v) {
							partialResults[i] = max
						}
					}
				}
			}
		}
	}
	return nil
}

func putBlocksInAverage(c *Compile, relData engine.RelData, n *plan.Node) engine.Nodes {
	var nodes engine.Nodes
	step := (relData.DataCnt() + len(c.cnList) - 1) / len(c.cnList)
	for i := 0; i < relData.DataCnt(); i += step {
		j := i / step
		if i+step >= relData.DataCnt() {
			if isSameCN(c.cnList[j].Addr, c.addr) {
				if len(nodes) == 0 {
					nodes = append(nodes, engine.Node{
						Addr: c.addr,
						Mcpu: c.generateCPUNumber(ncpu, int(n.Stats.BlockNum)),
						Data: relData.BuildEmptyRelData(),
					})
				}

				engine.ForRangeShardID(i, relData.DataCnt(), relData,
					func(shardID uint64) (bool, error) {
						nodes[0].Data.AppendShardID(shardID)
						return true, nil
					})

			} else {

				node := engine.Node{
					Id:   c.cnList[j].Id,
					Addr: c.cnList[j].Addr,
					Mcpu: c.generateCPUNumber(c.cnList[j].Mcpu, int(n.Stats.BlockNum)),
					Data: relData.BuildEmptyRelData(),
				}

				engine.ForRangeShardID(i, relData.DataCnt(), relData,
					func(shardID uint64) (bool, error) {
						node.Data.AppendShardID(shardID)
						return true, nil
					})

				nodes = append(nodes, node)
			}
		} else {
			if isSameCN(c.cnList[j].Addr, c.addr) {
				if len(nodes) == 0 {
					nodes = append(nodes, engine.Node{
						Addr: c.addr,
						Mcpu: c.generateCPUNumber(ncpu, int(n.Stats.BlockNum)),
						Data: relData.BuildEmptyRelData(),
					})
				}
				//nodes[0].Data = append(nodes[0].Data, ranges.Slice(i, i+step)...)

				engine.ForRangeShardID(i, i+step, relData,
					func(shardID uint64) (bool, error) {
						nodes[0].Data.AppendShardID(shardID)
						return true, nil
					})

			} else {
				node := engine.Node{
					Id:   c.cnList[j].Id,
					Addr: c.cnList[j].Addr,
					Mcpu: c.generateCPUNumber(c.cnList[j].Mcpu, int(n.Stats.BlockNum)),
					Data: relData.BuildEmptyRelData(),
				}

				engine.ForRangeShardID(i, i+step, relData,
					func(shardID uint64) (bool, error) {
						node.Data.AppendShardID(shardID)
						return true, nil
					})

				nodes = append(nodes, node)
			}
		}
	}
	return nodes
}

func removeEmtpyNodes(
	c *Compile,
	n *plan.Node,
	rel engine.Relation,
	relData engine.RelData,
	nodes engine.Nodes) (engine.Nodes, error) {
	minWorkLoad := math.MaxInt32
	maxWorkLoad := 0
	// remove empty node from nodes
	var newNodes engine.Nodes
	for i := range nodes {
		if nodes[i].Data.DataCnt() > maxWorkLoad {
			maxWorkLoad = nodes[i].Data.DataCnt() / objectio.BlockInfoSize
		}
		if nodes[i].Data.DataCnt() < minWorkLoad {
			minWorkLoad = nodes[i].Data.DataCnt() / objectio.BlockInfoSize
		}
		if nodes[i].Data.DataCnt() > 0 {
			if nodes[i].Addr != c.addr {
				tombstone, err := collectTombstones(c, n, rel)
				if err != nil {
					return nil, err
				}
				nodes[i].Data.AttachTombstones(tombstone)
			}
			newNodes = append(newNodes, nodes[i])
		}
	}
	if minWorkLoad*2 < maxWorkLoad {
		logstring := fmt.Sprintf("read table %v ,workload %v blocks among %v nodes not balanced, max %v, min %v,",
			n.TableDef.Name,
			relData.DataCnt(),
			len(newNodes),
			maxWorkLoad,
			minWorkLoad)
		logstring = logstring + " cnlist: "
		for i := range c.cnList {
			logstring = logstring + c.cnList[i].Addr + " "
		}
		c.proc.Warn(c.proc.Ctx, logstring)
	}
	return newNodes, nil
}

func shuffleBlocksToMultiCN(c *Compile, rel engine.Relation, relData engine.RelData, n *plan.Node) (engine.Nodes, error) {
	var nodes engine.Nodes
	// add current CN
	nodes = append(nodes, engine.Node{
		Addr: c.addr,
		Mcpu: c.generateCPUNumber(ncpu, int(n.Stats.BlockNum)),
	})
	// add memory table block
	nodes[0].Data = relData.BuildEmptyRelData()
	nodes[0].Data.AppendBlockInfo(objectio.EmptyBlockInfo)
	// only memory table block
	if relData.DataCnt() == 1 {
		return nodes, nil
	}
	// only one cn
	if len(c.cnList) == 1 {
		engine.ForRangeBlockInfo(1, relData.DataCnt(), relData,
			func(blk objectio.BlockInfo) (bool, error) {
				nodes[0].Data.AppendBlockInfo(blk)
				return true, nil
			})

		return nodes, nil
	}

	// add the rest of CNs in list
	for i := range c.cnList {
		if c.cnList[i].Addr != c.addr {
			nodes = append(nodes, engine.Node{
				Id:   c.cnList[i].Id,
				Addr: c.cnList[i].Addr,
				Mcpu: c.generateCPUNumber(c.cnList[i].Mcpu, int(n.Stats.BlockNum)),
				Data: relData.BuildEmptyRelData(),
			})
		}
	}

	if force, tids, cnt := engine.GetForceShuffleReader(); force {
		for _, tid := range tids {
			if tid == n.TableDef.TblId {
				shuffleBlocksByMoCtl(relData, cnt, nodes)
				return removeEmtpyNodes(c, n, rel, relData, nodes)
			}
		}
	}

	sort.Slice(nodes, func(i, j int) bool { return nodes[i].Addr < nodes[j].Addr })

	if n.Stats.HashmapStats != nil && n.Stats.HashmapStats.Shuffle && n.Stats.HashmapStats.ShuffleType == plan.ShuffleType_Range {
		err := shuffleBlocksByRange(c, relData, n, nodes)
		if err != nil {
			return nil, err
		}
	} else {
		shuffleBlocksByHash(c, relData, nodes)
	}

	return removeEmtpyNodes(c, n, rel, relData, nodes)

	//minWorkLoad := math.MaxInt32
	//maxWorkLoad := 0
	//// remove empty node from nodes
	//var newNodes engine.Nodes
	//for i := range nodes {
	//	if nodes[i].Data.DataCnt() > maxWorkLoad {
	//		maxWorkLoad = nodes[i].Data.DataCnt() / objectio.BlockInfoSize
	//	}
	//	if nodes[i].Data.DataCnt() < minWorkLoad {
	//		minWorkLoad = nodes[i].Data.DataCnt() / objectio.BlockInfoSize
	//	}
	//	if nodes[i].Data.DataCnt() > 0 {
	//		if nodes[i].Addr != c.addr {
	//			tombstone, err := collectTombstones(c, n, rel)
	//			if err != nil {
	//				return nil, err
	//			}
	//			nodes[i].Data.AttachTombstones(tombstone)
	//		}
	//		newNodes = append(newNodes, nodes[i])
	//	}
	//}
	//if minWorkLoad*2 < maxWorkLoad {
	//	logstring := fmt.Sprintf("read table %v ,workload %v blocks among %v nodes not balanced, max %v, min %v,",
	//		n.TableDef.Name,
	//		relData.DataCnt(),
	//		len(newNodes),
	//		maxWorkLoad,
	//		minWorkLoad)
	//	logstring = logstring + " cnlist: "
	//	for i := range c.cnList {
	//		logstring = logstring + c.cnList[i].Addr + " "
	//	}
	//	c.proc.Warnf(c.proc.Ctx, logstring)
	//}
	//return newNodes, nil
}

func shuffleBlocksByHash(c *Compile, relData engine.RelData, nodes engine.Nodes) {
	engine.ForRangeBlockInfo(1, relData.DataCnt(), relData,
		func(blk objectio.BlockInfo) (bool, error) {
			location := blk.MetaLocation()
			objTimeStamp := location.Name()[:7]
			index := plan2.SimpleCharHashToRange(objTimeStamp, uint64(len(c.cnList)))
			nodes[index].Data.AppendBlockInfo(blk)
			return true, nil
		})
}

// Just for test
func shuffleBlocksByMoCtl(relData engine.RelData, cnt int, nodes engine.Nodes) error {
	if cnt > relData.DataCnt()-1 {
		return moerr.NewInternalErrorNoCtxf(
			"Invalid Parameter, distribute count:%d, block count:%d",
			cnt,
			relData.DataCnt()-1)
	}

	if len(nodes) < 2 {
		return moerr.NewInternalErrorNoCtx("Invalid count of nodes")
	}

	engine.ForRangeBlockInfo(
		1,
		cnt,
		relData,
		func(blk objectio.BlockInfo) (bool, error) {
			nodes[1].Data.AppendBlockInfo(blk)
			return true, nil
		})

	return nil
}

func shuffleBlocksByRange(c *Compile, relData engine.RelData, n *plan.Node, nodes engine.Nodes) error {
	var objDataMeta objectio.ObjectDataMeta
	var objMeta objectio.ObjectMeta

	var shuffleRangeUint64 []uint64
	var shuffleRangeInt64 []int64
	var init bool
	var index uint64

	engine.ForRangeBlockInfo(1, relData.DataCnt(), relData,
		func(blk objectio.BlockInfo) (bool, error) {
			location := blk.MetaLocation()
			fs, err := fileservice.Get[fileservice.FileService](c.proc.Base.FileService, defines.SharedFileServiceName)
			if err != nil {
				return false, err
			}
			if !objectio.IsSameObjectLocVsMeta(location, objDataMeta) {
				if objMeta, err = objectio.FastLoadObjectMeta(c.proc.Ctx, &location, false, fs); err != nil {
					return false, err
				}
				objDataMeta = objMeta.MustDataMeta()
			}
			blkMeta := objDataMeta.GetBlockMeta(uint32(location.ID()))
			zm := blkMeta.MustGetColumn(uint16(n.Stats.HashmapStats.ShuffleColIdx)).ZoneMap()
			if !zm.IsInited() {
				// a block with all null will send to first CN
				nodes[0].Data.AppendBlockInfo(blk)
				return false, nil
			}
			if !init {
				init = true
				switch zm.GetType() {
				case types.T_int64, types.T_int32, types.T_int16:
					shuffleRangeInt64 = plan2.ShuffleRangeReEvalSigned(n.Stats.HashmapStats.Ranges, len(c.cnList), n.Stats.HashmapStats.Nullcnt, int64(n.Stats.TableCnt))
				case types.T_uint64, types.T_uint32, types.T_uint16, types.T_varchar, types.T_char, types.T_text, types.T_bit, types.T_datalink:
					shuffleRangeUint64 = plan2.ShuffleRangeReEvalUnsigned(n.Stats.HashmapStats.Ranges, len(c.cnList), n.Stats.HashmapStats.Nullcnt, int64(n.Stats.TableCnt))
				}
			}
			if shuffleRangeUint64 != nil {
				index = plan2.GetRangeShuffleIndexForZMUnsignedSlice(shuffleRangeUint64, zm)
			} else if shuffleRangeInt64 != nil {
				index = plan2.GetRangeShuffleIndexForZMSignedSlice(shuffleRangeInt64, zm)
			} else {
				index = plan2.GetRangeShuffleIndexForZM(n.Stats.HashmapStats.ShuffleColMin, n.Stats.HashmapStats.ShuffleColMax, zm, uint64(len(c.cnList)))
			}
			nodes[index].Data.AppendBlockInfo(blk)
			return true, nil
		})

	return nil
}

func putBlocksInCurrentCN(c *Compile, relData engine.RelData, n *plan.Node) engine.Nodes {
	var nodes engine.Nodes
	// add current CN
	nodes = append(nodes, engine.Node{
		Addr: c.addr,
		Mcpu: c.generateCPUNumber(ncpu, int(n.Stats.BlockNum)),
	})
	nodes[0].Data = relData
	return nodes
}

func dupType(typ *plan.Type) types.Type {
	return types.New(types.T(typ.Id), typ.Width, typ.Scale)
}

// Update the specific scopes's instruction to true
// then update the current idx
func (c *Compile) setAnalyzeCurrent(updateScopes []*Scope, nextId int) {
	if updateScopes != nil {
		updateScopesLastFlag(updateScopes)
	}

	c.anal.curNodeIdx = nextId
	c.anal.isFirst = true
}

func updateScopesLastFlag(updateScopes []*Scope) {
	for _, s := range updateScopes {
		if s.RootOp == nil {
			continue
		}
		s.RootOp.GetOperatorBase().IsLast = true
	}
}

func isSameCN(addr string, currentCNAddr string) bool {
	// just a defensive judgment. In fact, we shouldn't have received such data.

	parts1 := strings.Split(addr, ":")
	if len(parts1) != 2 {
		logutil.Debugf("compileScope received a malformed cn address '%s', expected 'ip:port'", addr)
		return true
	}
	parts2 := strings.Split(currentCNAddr, ":")
	if len(parts2) != 2 {
		logutil.Debugf("compileScope received a malformed current-cn address '%s', expected 'ip:port'", currentCNAddr)
		return true
	}
	return parts1[0] == parts2[0] && parts1[1] == parts2[1]
}

func (s *Scope) affectedRows() uint64 {
	op := s.RootOp
	affectedRows := uint64(0)

	for op != nil {
		if arg, ok := op.(vm.ModificationArgument); ok {
			if marg, ok := arg.(*mergeblock.MergeBlock); ok {
				return marg.AffectedRows()
			}
			affectedRows += arg.AffectedRows()
		}
		if op.GetOperatorBase().NumChildren() == 0 {
			op = nil
		} else {
			op = op.GetOperatorBase().GetChildren(0)
		}
	}
	return affectedRows
}

func (c *Compile) runSql(sql string) error {
	return c.runSqlWithAccountId(sql, NoAccountId)
}

func (c *Compile) runSqlWithAccountId(sql string, accountId int32) error {
	if sql == "" {
		return nil
	}
	res, err := c.runSqlWithResult(sql, accountId)
	if err != nil {
		return err
	}
	res.Close()
	return nil
}

func (c *Compile) runSqlWithResult(sql string, accountId int32) (executor.Result, error) {
	v, ok := moruntime.ServiceRuntime(c.proc.GetService()).GetGlobalVariables(moruntime.InternalSQLExecutor)
	if !ok {
		panic("missing lock service")
	}

	// default 1
	var lower int64 = 1
	if resolveVariableFunc := c.proc.GetResolveVariableFunc(); resolveVariableFunc != nil {
		lowerVar, err := resolveVariableFunc("lower_case_table_names", true, false)
		if err != nil {
			return executor.Result{}, err
		}
		lower = lowerVar.(int64)
	}

	exec := v.(executor.SQLExecutor)
	opts := executor.Options{}.
		// All runSql and runSqlWithResult is a part of input sql, can not incr statement.
		// All these sub-sql's need to be rolled back and retried en masse when they conflict in pessimistic mode
		WithDisableIncrStatement().
		WithTxn(c.proc.GetTxnOperator()).
		WithDatabase(c.db).
		WithTimeZone(c.proc.GetSessionInfo().TimeZone).
		WithLowerCaseTableNames(&lower)

	ctx := c.proc.Ctx
	if accountId >= 0 {
		ctx = defines.AttachAccountId(c.proc.Ctx, uint32(accountId))
	}
	return exec.Exec(ctx, sql, opts)
}

func (c *Compile) fatalLog(retry int, err error) {
	if err == nil {
		return
	}
	fatal := moerr.IsMoErrCode(err, moerr.ErrTxnNeedRetry) ||
		moerr.IsMoErrCode(err, moerr.ErrTxnNeedRetryWithDefChanged) ||
		moerr.IsMoErrCode(err, moerr.ErrTxnWWConflict) ||
		moerr.IsMoErrCode(err, moerr.ErrDuplicateEntry) ||
		moerr.IsMoErrCode(err, moerr.ER_DUP_ENTRY) ||
		moerr.IsMoErrCode(err, moerr.ER_DUP_ENTRY_WITH_KEY_NAME)
	if !fatal {
		return
	}

	if retry == 0 &&
		(moerr.IsMoErrCode(err, moerr.ErrTxnNeedRetry) ||
			moerr.IsMoErrCode(err, moerr.ErrTxnNeedRetryWithDefChanged)) {
		return
	}

	txnTrace.GetService(c.proc.GetService()).TxnError(c.proc.GetTxnOperator(), err)

	v, ok := moruntime.ServiceRuntime(c.proc.GetService()).
		GetGlobalVariables(moruntime.EnableCheckInvalidRCErrors)
	if !ok || !v.(bool) {
		return
	}

	c.proc.Fatalf(c.proc.Ctx, "BUG(RC): txn %s retry %d, error %+v\n",
		hex.EncodeToString(c.proc.GetTxnOperator().Txn().ID),
		retry,
		err.Error())
}

func (c *Compile) SetOriginSQL(sql string) {
	c.originSQL = sql
}

func (c *Compile) SetBuildPlanFunc(buildPlanFunc func(ctx context.Context) (*plan2.Plan, error)) {
	c.buildPlanFunc = buildPlanFunc
}

// detectFkSelfRefer checks if foreign key self refer confirmed
func detectFkSelfRefer(c *Compile, detectSqls []string) error {
	if len(detectSqls) == 0 {
		return nil
	}
	for _, sql := range detectSqls {
		err := runDetectSql(c, sql)
		if err != nil {
			return err
		}
	}

	return nil
}

// runDetectSql runs the fk detecting sql
func runDetectSql(c *Compile, sql string) error {
	res, err := c.runSqlWithResult(sql, NoAccountId)
	if err != nil {
		c.proc.Errorf(c.proc.Ctx, "The sql that caused the fk self refer check failed is %s, and generated background sql is %s", c.sql, sql)
		return err
	}
	defer res.Close()

	if res.Batches != nil {
		vs := res.Batches[0].Vecs
		if vs != nil && vs[0].Length() > 0 {
			yes := vector.GetFixedAtWithTypeCheck[bool](vs[0], 0)
			if !yes {
				return moerr.NewErrFKNoReferencedRow2(c.proc.Ctx)
			}
		}
	}
	return nil
}

// runDetectFkReferToDBSql runs the fk detecting sql
func runDetectFkReferToDBSql(c *Compile, sql string) error {
	res, err := c.runSqlWithResult(sql, NoAccountId)
	if err != nil {
		c.proc.Errorf(c.proc.Ctx, "The sql that caused the fk self refer check failed is %s, and generated background sql is %s", c.sql, sql)
		return err
	}
	defer res.Close()

	if res.Batches != nil {
		vs := res.Batches[0].Vecs
		if vs != nil && vs[0].Length() > 0 {
			yes := vector.GetFixedAtWithTypeCheck[bool](vs[0], 0)
			if yes {
				return moerr.NewInternalError(c.proc.Ctx,
					"can not drop database. It has been referenced by foreign keys")
			}
		}
	}
	return nil
}

func getEngineNode(c *Compile) engine.Node {
	if c.IsTpQuery() {
		return engine.Node{Addr: c.addr, Mcpu: 1}
	} else {
		return engine.Node{Addr: c.addr, Mcpu: ncpu}
	}
}

func (c *Compile) setHaveDDL(haveDDL bool) {
	txn := c.proc.GetTxnOperator()
	if txn != nil && txn.GetWorkspace() != nil {
		txn.GetWorkspace().SetHaveDDL(haveDDL)
	}
}

func (c *Compile) getHaveDDL() bool {
	txn := c.proc.GetTxnOperator()
	if txn != nil && txn.GetWorkspace() != nil {
		return txn.GetWorkspace().GetHaveDDL()
	}
	return false
}<|MERGE_RESOLUTION|>--- conflicted
+++ resolved
@@ -994,16 +994,12 @@
 		groupInfo := constructGroup(c.proc.Ctx, n, ns[n.Children[0]], false, 0, c.proc)
 		defer groupInfo.Release()
 		anyDistinctAgg := groupInfo.AnyDistinctAgg()
-<<<<<<< HEAD
+
+		c.setAnalyzeCurrent(ss, int(curNodeIdx))
 		if n.WithRollup {
 			ss = c.compileSort(n, c.compileProjection(n, c.compileRestrict(n, c.compileRollupGroup(n, ss, ns))))
 			return ss, nil
-		} else if c.IsTpQuery() && ss[0].PartialResults == nil {
-=======
-
-		c.setAnalyzeCurrent(ss, int(curNodeIdx))
-		if c.IsSingleScope(ss) && ss[0].PartialResults == nil {
->>>>>>> 58b390ea
+		} else if c.IsSingleScope(ss) && ss[0].PartialResults == nil {
 			ss = c.compileSort(n, c.compileProjection(n, c.compileRestrict(n, c.compileTPGroup(n, ss, ns))))
 			return ss, nil
 		} else if !anyDistinctAgg && n.Stats.HashmapStats != nil && n.Stats.HashmapStats.Shuffle {
@@ -2801,6 +2797,33 @@
 	return ss
 }
 
+func (c *Compile) compileRollupGroup(n *plan.Node, ss []*Scope, ns []*plan.Node) []*Scope {
+	ss = c.mergeShuffleScopesIfNeeded(ss, false)
+	mergeToGroup := c.newMergeScope(ss)
+
+	currentFirstFlag := c.anal.isFirst
+	op := constructGroup(c.proc.Ctx, n, ns[n.Children[0]], false, 0, c.proc)
+	op.SetAnalyzeControl(c.anal.curNodeIdx, currentFirstFlag)
+	mergeToGroup.setRootOperator(op)
+	c.anal.isFirst = false
+
+	rs := c.newMergeScope([]*Scope{mergeToGroup})
+
+	currentFirstFlag = c.anal.isFirst
+	arg := constructMergeGroup(true)
+	if ss[0].PartialResults != nil {
+		arg.PartialResults = ss[0].PartialResults
+		arg.PartialResultTypes = ss[0].PartialResultTypes
+		ss[0].PartialResults = nil
+		ss[0].PartialResultTypes = nil
+	}
+	arg.SetAnalyzeControl(c.anal.curNodeIdx, currentFirstFlag)
+	rs.setRootOperator(arg)
+	c.anal.isFirst = false
+
+	return []*Scope{rs}
+}
+
 func (c *Compile) compileMergeGroup(n *plan.Node, ss []*Scope, ns []*plan.Node, hasDistinct bool) []*Scope {
 	// for less memory usage while merge group,
 	// we do not run the group-operator in parallel once this has a distinct aggregation.
@@ -2847,53 +2870,6 @@
 		ss = c.mergeShuffleScopesIfNeeded(ss, false)
 		rs := c.newMergeScope(ss)
 
-<<<<<<< HEAD
-func (c *Compile) compileRollupGroup(n *plan.Node, ss []*Scope, ns []*plan.Node) []*Scope {
-	currentFirstFlag := c.anal.isFirst
-	for i := range ss {
-		c.anal.isFirst = currentFirstFlag
-		if containBrokenNode(ss[i]) {
-			ss[i] = c.newMergeScope([]*Scope{ss[i]})
-		}
-	}
-	c.anal.isFirst = false
-
-	mergeToGroup := c.newMergeScope(ss)
-	op := constructGroup(c.proc.Ctx, n, ns[n.Children[0]], false, 0, c.proc)
-	op.SetIdx(c.anal.curr)
-	op.SetIsFirst(c.anal.isFirst)
-	mergeToGroup.setRootOperator(op)
-
-	rs := c.newMergeScope([]*Scope{mergeToGroup})
-	arg := constructMergeGroup(true)
-	if ss[0].PartialResults != nil {
-		arg.PartialResults = ss[0].PartialResults
-		arg.PartialResultTypes = ss[0].PartialResultTypes
-		ss[0].PartialResults = nil
-		ss[0].PartialResultTypes = nil
-	}
-
-	arg.Idx = c.anal.curr
-	rs.ReplaceLeafOp(arg)
-
-	return []*Scope{rs}
-}
-
-// shuffle and dispatch must stick together
-func (c *Compile) constructShuffleAndDispatch(ss, children []*Scope, n *plan.Node) {
-	j := 0
-	for i := range ss {
-		if containBrokenNode(ss[i]) {
-			isEnd := ss[i].IsEnd
-			ss[i] = c.newMergeScope([]*Scope{ss[i]})
-			ss[i].IsEnd = isEnd
-		}
-		if !ss[i].IsEnd {
-			ss[i].setRootOperator(constructShuffleGroupArg(children, n))
-			ss[i].setRootOperator(constructDispatch(j, children, ss[i].NodeInfo.Addr, n, false))
-			j++
-			ss[i].IsEnd = true
-=======
 		currentFirstFlag = c.anal.isFirst
 		arg := constructMergeGroup(true)
 		if ss[0].PartialResults != nil {
@@ -2901,7 +2877,6 @@
 			arg.PartialResultTypes = ss[0].PartialResultTypes
 			ss[0].PartialResults = nil
 			ss[0].PartialResultTypes = nil
->>>>>>> 58b390ea
 		}
 		arg.SetAnalyzeControl(c.anal.curNodeIdx, currentFirstFlag)
 		rs.setRootOperator(arg)
