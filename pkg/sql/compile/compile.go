// Copyright 2021 Matrix Origin
//
// Licensed under the Apache License, Version 2.0 (the "License");
// you may not use this file except in compliance with the License.
// You may obtain a copy of the License at
//
//      http://www.apache.org/licenses/LICENSE-2.0
//
// Unless required by applicable law or agreed to in writing, software
// distributed under the License is distributed on an "AS IS" BASIS,
// WITHOUT WARRANTIES OR CONDITIONS OF ANY KIND, either express or implied.
// See the License for the specific language governing permissions and
// limitations under the License.

package compile

import (
	"context"
	"encoding/hex"
	"encoding/json"
	"fmt"
	"math"
	"net"
	"runtime"
	gotrace "runtime/trace"
	"sort"
	"strings"
	"sync"
	"sync/atomic"
	"time"

	"github.com/google/uuid"
	"github.com/matrixorigin/matrixone/pkg/catalog"
	"github.com/matrixorigin/matrixone/pkg/cnservice/cnclient"
	"github.com/matrixorigin/matrixone/pkg/common/moerr"
	"github.com/matrixorigin/matrixone/pkg/common/morpc"
	"github.com/matrixorigin/matrixone/pkg/common/mpool"
	"github.com/matrixorigin/matrixone/pkg/common/reuse"
	moruntime "github.com/matrixorigin/matrixone/pkg/common/runtime"
	"github.com/matrixorigin/matrixone/pkg/container/batch"
	"github.com/matrixorigin/matrixone/pkg/container/types"
	"github.com/matrixorigin/matrixone/pkg/container/vector"
	"github.com/matrixorigin/matrixone/pkg/defines"
	"github.com/matrixorigin/matrixone/pkg/fileservice"
	"github.com/matrixorigin/matrixone/pkg/logutil"
	"github.com/matrixorigin/matrixone/pkg/objectio"
	"github.com/matrixorigin/matrixone/pkg/pb/lock"
	"github.com/matrixorigin/matrixone/pkg/pb/pipeline"
	"github.com/matrixorigin/matrixone/pkg/pb/plan"
	"github.com/matrixorigin/matrixone/pkg/pb/timestamp"
	"github.com/matrixorigin/matrixone/pkg/perfcounter"
	"github.com/matrixorigin/matrixone/pkg/sql/colexec"
	"github.com/matrixorigin/matrixone/pkg/sql/colexec/connector"
	"github.com/matrixorigin/matrixone/pkg/sql/colexec/deletion"
	"github.com/matrixorigin/matrixone/pkg/sql/colexec/dispatch"
	"github.com/matrixorigin/matrixone/pkg/sql/colexec/external"
	"github.com/matrixorigin/matrixone/pkg/sql/colexec/insert"
	"github.com/matrixorigin/matrixone/pkg/sql/colexec/lockop"
	"github.com/matrixorigin/matrixone/pkg/sql/colexec/merge"
	"github.com/matrixorigin/matrixone/pkg/sql/colexec/mergeblock"
	"github.com/matrixorigin/matrixone/pkg/sql/colexec/mergecte"
	"github.com/matrixorigin/matrixone/pkg/sql/colexec/mergedelete"
	"github.com/matrixorigin/matrixone/pkg/sql/colexec/mergerecursive"
	"github.com/matrixorigin/matrixone/pkg/sql/colexec/output"
	"github.com/matrixorigin/matrixone/pkg/sql/colexec/preinsert"
	"github.com/matrixorigin/matrixone/pkg/sql/colexec/preinsertsecondaryindex"
	"github.com/matrixorigin/matrixone/pkg/sql/colexec/preinsertunique"
	"github.com/matrixorigin/matrixone/pkg/sql/colexec/sample"
	"github.com/matrixorigin/matrixone/pkg/sql/parsers/tree"
	plan2 "github.com/matrixorigin/matrixone/pkg/sql/plan"
	"github.com/matrixorigin/matrixone/pkg/sql/plan/function"
	"github.com/matrixorigin/matrixone/pkg/sql/util"
	mokafka "github.com/matrixorigin/matrixone/pkg/stream/adapter/kafka"
	"github.com/matrixorigin/matrixone/pkg/txn/client"
	txnTrace "github.com/matrixorigin/matrixone/pkg/txn/trace"
	util2 "github.com/matrixorigin/matrixone/pkg/util"
	"github.com/matrixorigin/matrixone/pkg/util/executor"
	v2 "github.com/matrixorigin/matrixone/pkg/util/metric/v2"
	"github.com/matrixorigin/matrixone/pkg/util/trace"
	"github.com/matrixorigin/matrixone/pkg/util/trace/impl/motrace/statistic"
	"github.com/matrixorigin/matrixone/pkg/vm"
	"github.com/matrixorigin/matrixone/pkg/vm/engine"
	"github.com/matrixorigin/matrixone/pkg/vm/process"
	"github.com/panjf2000/ants/v2"
	"go.uber.org/zap"
)

// Note: Now the cost going from stat is actually the number of rows, so we can only estimate a number for the size of each row.
// The current insertion of around 200,000 rows triggers cn to write s3 directly
const (
	DistributedThreshold     uint64 = 10 * mpool.MB
	SingleLineSizeEstimate   uint64 = 300 * mpool.B
	shuffleChannelBufferSize        = 16
)

var (
	ncpu           = runtime.NumCPU()
	ctxCancelError = context.Canceled.Error()
)

// NewCompile is used to new an object of compile
func NewCompile(
	addr, db, sql, tenant, uid string,
	ctx context.Context,
	e engine.Engine,
	proc *process.Process,
	stmt tree.Statement,
	isInternal bool,
	cnLabel map[string]string,
	startAt time.Time,
) *Compile {
	c := reuse.Alloc[Compile](nil)
	c.e = e
	c.db = db
	c.ctx = ctx
	c.tenant = tenant
	c.uid = uid
	c.sql = sql
	c.proc = proc
	c.proc.MessageBoard = c.MessageBoard
	c.stmt = stmt
	c.addr = addr
	c.isInternal = isInternal
	c.cnLabel = cnLabel
	c.startAt = startAt
	c.disableRetry = false
	if c.proc.TxnOperator != nil {
		c.proc.TxnOperator.GetWorkspace().UpdateSnapshotWriteOffset()
	}
	return c
}

func (c *Compile) Release() {
	if c == nil {
		return
	}
	reuse.Free[Compile](c, nil)
}

func (c Compile) TypeName() string {
	return "compile.Compile"
}

func (c *Compile) reset() {
	if c.anal != nil {
		c.anal.release()
	}
	for i := range c.scope {
		c.scope[i].release()
	}
	for i := range c.createdFuzzy {
		c.createdFuzzy[i].release()
	}

	c.MessageBoard.Messages = c.MessageBoard.Messages[:0]
	c.createdFuzzy = c.createdFuzzy[:0]
	c.scope = c.scope[:0]
	c.proc.CleanValueScanBatchs()
	c.pn = nil
	c.u = nil
	c.fill = nil
	c.affectRows.Store(0)
	c.addr = ""
	c.db = ""
	c.tenant = ""
	c.uid = ""
	c.sql = ""
	c.originSQL = ""
	c.anal = nil
	c.e = nil
	c.ctx = nil
	c.proc = nil
	c.cnList = c.cnList[:0]
	c.stmt = nil
	c.startAt = time.Time{}
	c.fuzzy = nil
	c.needLockMeta = false
	c.isInternal = false
	c.lastAllocID = 0

	for k := range c.metaTables {
		delete(c.metaTables, k)
	}
	for k := range c.nodeRegs {
		delete(c.nodeRegs, k)
	}
	for k := range c.stepRegs {
		delete(c.stepRegs, k)
	}
	for k := range c.cnLabel {
		delete(c.cnLabel, k)
	}
}

// helper function to judge if init temporary engine is needed
func (c *Compile) NeedInitTempEngine(InitTempEngine bool) bool {
	if InitTempEngine {
		return false
	}
	for _, s := range c.scope {
		ddl := s.Plan.GetDdl()
		if ddl == nil {
			continue
		}
		if qry := ddl.GetCreateTable(); qry != nil && qry.Temporary {
			if c.e.(*engine.EntireEngine).TempEngine == nil {
				return true
			}
		}
	}
	return false
}

func (c *Compile) SetTempEngine(ctx context.Context, te engine.Engine) {
	e := c.e.(*engine.EntireEngine)
	e.TempEngine = te
	c.ctx = ctx
}

// Compile is the entrance of the compute-execute-layer.
// It generates a scope (logic pipeline) for a query plan.
func (c *Compile) Compile(ctx context.Context, pn *plan.Plan, u any, fill func(any, *batch.Batch) error) (err error) {
	start := time.Now()
	defer func() {
		v2.TxnStatementCompileDurationHistogram.Observe(time.Since(start).Seconds())
	}()

	_, task := gotrace.NewTask(context.TODO(), "pipeline.Compile")
	defer task.End()
	defer func() {
		if e := recover(); e != nil {
			err = moerr.ConvertPanicError(ctx, e)
			getLogger().Error("panic in compile",
				zap.String("sql", c.sql),
				zap.String("error", err.Error()))
		}
	}()

	if c.proc.TxnOperator != nil && c.proc.TxnOperator.Txn().IsPessimistic() {
		txnOp := c.proc.TxnOperator
		seq := txnOp.NextSequence()
		txnTrace.GetService().AddTxnDurationAction(
			txnOp,
			client.CompileEvent,
			seq,
			0,
			0,
			err)
		defer func() {
			txnTrace.GetService().AddTxnDurationAction(
				txnOp,
				client.CompileEvent,
				seq,
				0,
				time.Since(start),
				err)
		}()

		if qry, ok := pn.Plan.(*plan.Plan_Query); ok {
			if qry.Query.StmtType == plan.Query_SELECT {
				for _, n := range qry.Query.Nodes {
					if n.NodeType == plan.Node_LOCK_OP {
						c.needLockMeta = true
						break
					}
				}
			} else {
				c.needLockMeta = true
			}
		}
	}

	// with values
	c.proc.Ctx = perfcounter.WithCounterSet(c.proc.Ctx, c.counterSet)
	c.ctx = c.proc.Ctx

	// session info and callback function to write back query result.
	// XXX u is really a bad name, I'm not sure if `session` or `user` will be more suitable.
	c.u = u
	c.fill = fill

	c.pn = pn
	// get execute related information
	// about ap or tp, what and how many compute resource we can use.
	c.info = plan2.GetExecTypeFromPlan(pn)
	if pn.IsPrepare {
		c.info.Typ = plan2.ExecTypeTP
	}

	// Compile may exec some function that need engine.Engine.
	c.proc.Ctx = context.WithValue(c.proc.Ctx, defines.EngineKey{}, c.e)
	// generate logic pipeline for query.
	c.scope, err = c.compileScope(ctx, pn)

	if err != nil {
		return err
	}
	for _, s := range c.scope {
		if len(s.NodeInfo.Addr) == 0 {
			s.NodeInfo.Addr = c.addr
		}
	}
	if c.shouldReturnCtxErr() {
		return c.proc.Ctx.Err()
	}
	return nil
}

func (c *Compile) addAffectedRows(n uint64) {
	c.affectRows.Add(n)
}

func (c *Compile) setAffectedRows(n uint64) {
	c.affectRows.Store(n)
}

func (c *Compile) getAffectedRows() uint64 {
	affectRows := c.affectRows.Load()
	return affectRows
}

func (c *Compile) run(s *Scope) error {
	if s == nil {
		return nil
	}

	switch s.Magic {
	case Normal:
		defer c.fillAnalyzeInfo()
		err := s.Run(c)
		if err != nil {
			return err
		}

		c.addAffectedRows(s.affectedRows())
		return nil
	case Merge, MergeInsert:
		defer c.fillAnalyzeInfo()
		err := s.MergeRun(c)
		if err != nil {
			return err
		}

		c.addAffectedRows(s.affectedRows())
		return nil
	case MergeDelete:
		defer c.fillAnalyzeInfo()
		err := s.MergeRun(c)
		if err != nil {
			return err
		}
		c.setAffectedRows(s.Instructions[len(s.Instructions)-1].Arg.(*mergedelete.Argument).AffectedRows)
		return nil
	case Remote:
		defer c.fillAnalyzeInfo()
		err := s.RemoteRun(c)
		c.addAffectedRows(s.affectedRows())
		return err
	case CreateDatabase:
		err := s.CreateDatabase(c)
		if err != nil {
			return err
		}
		c.setAffectedRows(1)
		return nil
	case DropDatabase:
		err := s.DropDatabase(c)
		if err != nil {
			return err
		}
		c.setAffectedRows(1)
		return nil
	case CreateTable:
		qry := s.Plan.GetDdl().GetCreateTable()
		if qry.Temporary {
			return s.CreateTempTable(c)
		} else {
			return s.CreateTable(c)
		}
	case AlterView:
		return s.AlterView(c)
	case AlterTable:
		return s.AlterTable(c)
	case DropTable:
		return s.DropTable(c)
	case DropSequence:
		return s.DropSequence(c)
	case CreateSequence:
		return s.CreateSequence(c)
	case AlterSequence:
		return s.AlterSequence(c)
	case CreateIndex:
		return s.CreateIndex(c)
	case DropIndex:
		return s.DropIndex(c)
	case TruncateTable:
		return s.TruncateTable(c)
	case Replace:
		return s.replace(c)
	}
	return nil
}

func (c *Compile) allocOperatorID() int32 {
	c.lock.Lock()
	defer func() {
		c.lastAllocID++
		c.lock.Unlock()
	}()

	return c.lastAllocID
}

// Run is an important function of the compute-layer, it executes a single sql according to its scope
// Need call Release() after call this function.
func (c *Compile) Run(_ uint64) (result *util2.RunResult, err error) {
	sql := c.originSQL
	if sql == "" {
		sql = c.sql
	}

	txnOp := c.proc.TxnOperator
	seq := uint64(0)
	if txnOp != nil {
		seq = txnOp.NextSequence()
		txnOp.EnterRunSql()
	}

	defer func() {
		if txnOp != nil {
			txnOp.ExitRunSql()
		}
	}()

	var writeOffset uint64

	start := time.Now()
	v2.TxnStatementExecuteLatencyDurationHistogram.Observe(start.Sub(c.startAt).Seconds())

	stats := statistic.StatsInfoFromContext(c.proc.Ctx)
	stats.ExecutionStart()

	txnTrace.GetService().TxnStatementStart(txnOp, sql, seq)
	defer func() {
		stats.ExecutionEnd()

		cost := time.Since(start)
		txnTrace.GetService().TxnStatementCompleted(txnOp, sql, cost, seq, err)
		v2.TxnStatementExecuteDurationHistogram.Observe(cost.Seconds())
	}()

	for _, s := range c.scope {
		s.SetOperatorInfoRecursively(c.allocOperatorID)
	}

	if c.proc.TxnOperator != nil {
		writeOffset = uint64(c.proc.TxnOperator.GetWorkspace().GetSnapshotWriteOffset())
	}
	result = &util2.RunResult{}
	var span trace.Span
	var runC *Compile // compile structure for rerun.
	// var result = &util2.RunResult{}
	// var err error
	var retryTimes int
	releaseRunC := func() {
		if runC != c {
			runC.Release()
		}
	}

	sp := c.proc.GetStmtProfile()
	c.ctx, span = trace.Start(c.ctx, "Compile.Run", trace.WithKind(trace.SpanKindStatement))
	_, task := gotrace.NewTask(context.TODO(), "pipeline.Run")
	defer func() {
		releaseRunC()

		task.End()
		span.End(trace.WithStatementExtra(sp.GetTxnId(), sp.GetStmtId(), sp.GetSqlOfStmt()))
	}()

	if c.proc.TxnOperator != nil {
		c.proc.TxnOperator.GetWorkspace().IncrSQLCount()
		c.proc.TxnOperator.ResetRetry(false)
	}

	v2.TxnStatementTotalCounter.Inc()
	runC = c
	for {
		if err = runC.runOnce(); err == nil {
			break
		}

		c.fatalLog(retryTimes, err)
		if !c.canRetry(err) {
			return nil, err
		}

		retryTimes++
		releaseRunC()
		defChanged := moerr.IsMoErrCode(
			err,
			moerr.ErrTxnNeedRetryWithDefChanged)
		if runC, err = c.prepareRetry(defChanged); err != nil {
			return nil, err
		}
	}

	if c.shouldReturnCtxErr() {
		return nil, c.proc.Ctx.Err()
	}
	result.AffectRows = runC.getAffectedRows()
	if c.proc.TxnOperator != nil {
		return result, c.proc.TxnOperator.GetWorkspace().Adjust(writeOffset)
	}
	return result, nil
}

func (c *Compile) prepareRetry(defChanged bool) (*Compile, error) {
	v2.TxnStatementRetryCounter.Inc()
	c.proc.TxnOperator.ResetRetry(true)
	c.proc.TxnOperator.GetWorkspace().IncrSQLCount()

	// clear the workspace of the failed statement
	if e := c.proc.TxnOperator.GetWorkspace().RollbackLastStatement(c.ctx); e != nil {
		return nil, e
	}

	// increase the statement id
	if e := c.proc.TxnOperator.GetWorkspace().IncrStatementID(c.ctx, false); e != nil {
		return nil, e
	}

	// FIXME: the current retry method is quite bad, the overhead is relatively large, and needs to be
	// improved to refresh expression in the future.

	var e error
	runC := NewCompile(c.addr, c.db, c.sql, c.tenant, c.uid, c.proc.Ctx, c.e, c.proc, c.stmt, c.isInternal, c.cnLabel, c.startAt)
	defer func() {
		if e != nil {
			runC.Release()
		}
	}()
	if defChanged {
		var pn *plan2.Plan
		pn, e = c.buildPlanFunc()
		if e != nil {
			return nil, e
		}
		c.pn = pn
	}
	if e = runC.Compile(c.proc.Ctx, c.pn, c.u, c.fill); e != nil {
		return nil, e
	}

	return runC, nil
}

// isRetryErr if the error is ErrTxnNeedRetry and the transaction is RC isolation, we need to retry t
// he statement
func (c *Compile) isRetryErr(err error) bool {
	return (moerr.IsMoErrCode(err, moerr.ErrTxnNeedRetry) ||
		moerr.IsMoErrCode(err, moerr.ErrTxnNeedRetryWithDefChanged)) &&
		c.proc.TxnOperator.Txn().IsRCIsolation()
}

func (c *Compile) canRetry(err error) bool {
	return !c.disableRetry && c.isRetryErr(err)
}

// run once
func (c *Compile) runOnce() error {
	var wg sync.WaitGroup
<<<<<<< HEAD
	c.MessageBoard.Reset()
	if c.proc.TxnOperator != nil {
		c.proc.TxnOperator.GetWorkspace().TransferRowID()
	}

=======
>>>>>>> 76aa81e8
	err := c.lockMetaTables()
	if err != nil {
		return err
	}
	errC := make(chan error, len(c.scope))
	for _, s := range c.scope {
		s.SetContextRecursively(c.proc.Ctx)
	}

	for i := range c.scope {
		wg.Add(1)
		scope := c.scope[i]
		errSubmit := ants.Submit(func() {
			defer func() {
				if e := recover(); e != nil {
					err := moerr.ConvertPanicError(c.ctx, e)
					getLogger().Error("panic in run",
						zap.String("sql", c.sql),
						zap.String("error", err.Error()))
					errC <- err
				}
				wg.Done()
			}()
			errC <- c.run(scope)
		})
		if errSubmit != nil {
			errC <- errSubmit
			wg.Done()
		}
	}
	wg.Wait()
	close(errC)

	errList := make([]error, 0, len(c.scope))
	for e := range errC {
		if e != nil {
			errList = append(errList, e)
			if c.isRetryErr(e) {
				return e
			}
		}
	}

	if len(errList) > 0 {
		err = errList[0]
	}
	if err != nil {
		return err
	}

	// fuzzy filter not sure whether this insert / load obey duplicate constraints, need double check
	if c.fuzzy != nil && c.fuzzy.cnt > 0 && err == nil {
		if c.fuzzy.cnt > 10 {
			logutil.Warnf("fuzzy filter cnt is %d, may be too high", c.fuzzy.cnt)
		}
		err = c.fuzzy.backgroundSQLCheck(c)
	}
	if err != nil {
		return err
	}

	//detect fk self refer
	//update, insert
	query := c.pn.GetQuery()
	if err == nil && query != nil && (query.StmtType == plan.Query_INSERT ||
		query.StmtType == plan.Query_UPDATE) && len(query.GetDetectSqls()) != 0 {
		err = detectFkSelfRefer(c, query.DetectSqls)
	}
	//alter table ... add/drop foreign key
	if err == nil && c.pn.GetDdl() != nil {
		alterTable := c.pn.GetDdl().GetAlterTable()
		if alterTable != nil && len(alterTable.GetDetectSqls()) != 0 {
			err = detectFkSelfRefer(c, alterTable.GetDetectSqls())
		}
	}
	return err
}

// shouldReturnCtxErr return true only if the ctx has error and the error is not canceled.
// maybe deadlined or other error.
func (c *Compile) shouldReturnCtxErr() bool {
	if e := c.proc.Ctx.Err(); e != nil && e.Error() != ctxCancelError {
		return true
	}
	return false
}

func (c *Compile) compileScope(ctx context.Context, pn *plan.Plan) ([]*Scope, error) {
	start := time.Now()
	defer func() {
		v2.TxnStatementCompileScopeHistogram.Observe(time.Since(start).Seconds())
	}()
	switch qry := pn.Plan.(type) {
	case *plan.Plan_Query:
		switch qry.Query.StmtType {
		case plan.Query_REPLACE:
			return []*Scope{
				newScope(Replace).
					withPlan(pn),
			}, nil
		}
		scopes, err := c.compileQuery(ctx, qry.Query)
		if err != nil {
			return nil, err
		}
		for _, s := range scopes {
			if s.Plan == nil {
				s.Plan = pn
			}
		}
		return scopes, nil
	case *plan.Plan_Ddl:
		switch qry.Ddl.DdlType {
		case plan.DataDefinition_CREATE_DATABASE:
			return []*Scope{
				newScope(CreateDatabase).
					withPlan(pn),
			}, nil
		case plan.DataDefinition_DROP_DATABASE:
			return []*Scope{
				newScope(DropDatabase).
					withPlan(pn),
			}, nil
		case plan.DataDefinition_CREATE_TABLE:
			return []*Scope{
				newScope(CreateTable).
					withPlan(pn),
			}, nil
		case plan.DataDefinition_ALTER_VIEW:
			return []*Scope{
				newScope(AlterView).
					withPlan(pn),
			}, nil
		case plan.DataDefinition_ALTER_TABLE:
			return []*Scope{
				newScope(AlterTable).
					withPlan(pn),
			}, nil
		case plan.DataDefinition_DROP_TABLE:
			return []*Scope{
				newScope(DropTable).
					withPlan(pn),
			}, nil
		case plan.DataDefinition_DROP_SEQUENCE:
			return []*Scope{
				newScope(DropSequence).
					withPlan(pn),
			}, nil
		case plan.DataDefinition_ALTER_SEQUENCE:
			return []*Scope{
				newScope(AlterSequence).
					withPlan(pn),
			}, nil
		case plan.DataDefinition_TRUNCATE_TABLE:
			return []*Scope{
				newScope(TruncateTable).
					withPlan(pn),
			}, nil
		case plan.DataDefinition_CREATE_SEQUENCE:
			return []*Scope{
				newScope(CreateSequence).
					withPlan(pn),
			}, nil
		case plan.DataDefinition_CREATE_INDEX:
			return []*Scope{
				newScope(CreateIndex).
					withPlan(pn),
			}, nil
		case plan.DataDefinition_DROP_INDEX:
			return []*Scope{
				newScope(DropIndex).
					withPlan(pn),
			}, nil
		case plan.DataDefinition_SHOW_DATABASES,
			plan.DataDefinition_SHOW_TABLES,
			plan.DataDefinition_SHOW_COLUMNS,
			plan.DataDefinition_SHOW_CREATETABLE:
			return c.compileQuery(ctx, pn.GetDdl().GetQuery())
			// 1、not supported: show arnings/errors/status/processlist
			// 2、show variables will not return query
			// 3、show create database/table need rewrite to create sql
		}
	}
	return nil, moerr.NewNYI(ctx, fmt.Sprintf("query '%s'", pn))
}

func (c *Compile) appendMetaTables(objRes *plan.ObjectRef) {
	if !c.needLockMeta {
		return
	}

	if objRes.SchemaName == catalog.MO_CATALOG && (objRes.ObjName == catalog.MO_DATABASE || objRes.ObjName == catalog.MO_TABLES || objRes.ObjName == catalog.MO_COLUMNS) {
		// do not lock meta table for meta table
	} else {
		key := fmt.Sprintf("%s %s", objRes.SchemaName, objRes.ObjName)
		c.metaTables[key] = struct{}{}
	}
}

func (c *Compile) lockMetaTables() error {
	lockLen := len(c.metaTables)
	if lockLen == 0 {
		return nil
	}

	tables := make([]string, 0, lockLen)
	for table := range c.metaTables {
		tables = append(tables, table)
	}
	sort.Strings(tables)

	for _, table := range tables {
		names := strings.SplitN(table, " ", 2)

		err := lockMoTable(c, names[0], names[1], lock.LockMode_Shared)
		if err != nil {
			// if get error in locking mocatalog.mo_tables by it's dbName & tblName
			// that means the origin table's schema was changed. then return NeedRetryWithDefChanged err
			if moerr.IsMoErrCode(err, moerr.ErrTxnNeedRetry) ||
				moerr.IsMoErrCode(err, moerr.ErrTxnNeedRetryWithDefChanged) {
				return moerr.NewTxnNeedRetryWithDefChangedNoCtx()
			}

			// other errors, just throw  out
			return err
		}
	}
	return nil
}

func (c *Compile) cnListStrategy() {
	if len(c.cnList) == 0 {
		c.cnList = append(c.cnList, engine.Node{
			Addr: c.addr,
			Mcpu: ncpu,
		})
	} else if len(c.cnList) > c.info.CnNumbers {
		c.cnList = c.cnList[:c.info.CnNumbers]
	}
}

// func (c *Compile) compileAttachedScope(ctx context.Context, attachedPlan *plan.Plan) ([]*Scope, error) {
// 	query := attachedPlan.Plan.(*plan.Plan_Query)
// 	attachedScope, err := c.compileQuery(ctx, query.Query)
// 	if err != nil {
// 		return nil, err
// 	}
// 	for _, s := range attachedScope {
// 		s.Plan = attachedPlan
// 	}
// 	return attachedScope, nil
// }

func isAvailable(client morpc.RPCClient, addr string) bool {
	_, _, err := net.SplitHostPort(addr)
	if err != nil {
		logutil.Warnf("compileScope received a malformed cn address '%s', expected 'ip:port'", addr)
		return false
	}
	logutil.Debugf("ping %s start", addr)
	ctx, cancel := context.WithTimeout(context.Background(), 500*time.Millisecond)
	defer cancel()
	err = client.Ping(ctx, addr)
	if err != nil {
		// ping failed
		logutil.Debugf("ping %s err %+v\n", addr, err)
		return false
	}
	return true
}

func (c *Compile) removeUnavailableCN() {
	client := cnclient.GetRPCClient()
	if client == nil {
		return
	}
	i := 0
	for _, cn := range c.cnList {
		if isSameCN(c.addr, cn.Addr) || isAvailable(client, cn.Addr) {
			c.cnList[i] = cn
			i++
		}
	}
	c.cnList = c.cnList[:i]
}

// getCNList gets the CN list from engine.Nodes() method. It will
// ensure the current CN is included in the result.
func (c *Compile) getCNList() (engine.Nodes, error) {
	cnList, err := c.e.Nodes(c.isInternal, c.tenant, c.uid, c.cnLabel)
	if err != nil {
		return nil, err
	}

	// We should always make sure the current CN is contained in the cn list.
	if c.proc == nil || c.proc.QueryClient == nil {
		return cnList, nil
	}
	cnID := c.proc.QueryClient.ServiceID()
	for _, node := range cnList {
		if node.Id == cnID {
			return cnList, nil
		}
	}
	cnList = append(cnList, engine.Node{
		Id:   cnID,
		Addr: c.addr,
		Mcpu: runtime.NumCPU(),
	})
	return cnList, nil
}

func (c *Compile) compileQuery(ctx context.Context, qry *plan.Query) ([]*Scope, error) {
	var err error

	start := time.Now()
	defer func() {
		v2.TxnStatementCompileQueryHistogram.Observe(time.Since(start).Seconds())
	}()
	c.cnList, err = c.getCNList()
	if err != nil {
		return nil, err
	}
	// sort by addr to get fixed order of CN list
	sort.Slice(c.cnList, func(i, j int) bool { return c.cnList[i].Addr < c.cnList[j].Addr })

	if c.info.Typ == plan2.ExecTypeAP {
		c.removeUnavailableCN()
	}

	c.info.CnNumbers = len(c.cnList)
	blkNum := 0
	cost := float64(0.0)
	for _, n := range qry.Nodes {
		if n.Stats == nil {
			continue
		}
		if n.NodeType == plan.Node_TABLE_SCAN {
			blkNum += int(n.Stats.BlockNum)
		}
		if n.NodeType == plan.Node_INSERT {
			cost += n.Stats.GetCost()
		}
	}
	switch qry.StmtType {
	case plan.Query_INSERT:
		if cost*float64(SingleLineSizeEstimate) > float64(DistributedThreshold) || qry.LoadTag || blkNum >= plan2.BlockNumForceOneCN {
			c.cnListStrategy()
		} else {
			c.cnList = engine.Nodes{
				engine.Node{
					Addr: c.addr,
					Mcpu: c.generateCPUNumber(ncpu, blkNum),
				},
			}
		}
		// insertNode := qry.Nodes[qry.Steps[0]]
		// nodeStats := qry.Nodes[insertNode.Children[0]].Stats
		// if nodeStats.GetCost()*float64(SingleLineSizeEstimate) > float64(DistributedThreshold) || qry.LoadTag || blkNum >= MinBlockNum {
		// 	if len(insertNode.InsertCtx.OnDuplicateIdx) > 0 {
		// 		c.cnList = engine.Nodes{
		// 			engine.Node{
		// 				Addr: c.addr,
		// 				Mcpu: c.generateCPUNumber(1, blkNum)},
		// 		}
		// 	} else {
		// 		c.cnListStrategy()
		// 	}
		// } else {
		// 	if len(insertNode.InsertCtx.OnDuplicateIdx) > 0 {
		// 		c.cnList = engine.Nodes{
		// 			engine.Node{
		// 				Addr: c.addr,
		// 				Mcpu: c.generateCPUNumber(1, blkNum)},
		// 		}
		// 	} else {
		// 		c.cnList = engine.Nodes{engine.Node{
		// 			Addr: c.addr,
		// 			Mcpu: c.generateCPUNumber(c.NumCPU(), blkNum)},
		// 		}
		// 	}
		// }
	default:
		if blkNum < plan2.BlockNumForceOneCN {
			c.cnList = engine.Nodes{
				engine.Node{
					Addr: c.addr,
					Mcpu: c.generateCPUNumber(ncpu, blkNum),
				},
			}
		} else {
			c.cnListStrategy()
		}
	}
	if c.info.Typ == plan2.ExecTypeTP && len(c.cnList) > 1 {
		c.cnList = engine.Nodes{
			engine.Node{
				Addr: c.addr,
				Mcpu: c.generateCPUNumber(ncpu, blkNum),
			},
		}
	}

	c.initAnalyze(qry)

	// deal with sink scan first.
	for i := len(qry.Steps) - 1; i >= 0; i-- {
		err := c.compileSinkScan(qry, qry.Steps[i])
		if err != nil {
			return nil, err
		}
	}

	steps := make([]*Scope, 0, len(qry.Steps))
	defer func() {
		if err != nil {
			ReleaseScopes(steps)
		}
	}()
	for i := len(qry.Steps) - 1; i >= 0; i-- {
		var scopes []*Scope
		var scope *Scope
		scopes, err = c.compilePlanScope(ctx, int32(i), qry.Steps[i], qry.Nodes)
		if err != nil {
			return nil, err
		}
		scope, err = c.compileApQuery(qry, scopes, qry.Steps[i])
		if err != nil {
			return nil, err
		}
		steps = append(steps, scope)
	}

	return steps, err
}

func (c *Compile) compileSinkScan(qry *plan.Query, nodeId int32) error {
	n := qry.Nodes[nodeId]
	for _, childId := range n.Children {
		err := c.compileSinkScan(qry, childId)
		if err != nil {
			return err
		}
	}

	if n.NodeType == plan.Node_SINK_SCAN || n.NodeType == plan.Node_RECURSIVE_SCAN || n.NodeType == plan.Node_RECURSIVE_CTE {
		for _, s := range n.SourceStep {
			var wr *process.WaitRegister
			if c.anal.qry.LoadTag {
				wr = &process.WaitRegister{
					Ctx: c.ctx,
					Ch:  make(chan *batch.Batch, ncpu),
				}
			} else {
				wr = &process.WaitRegister{
					Ctx: c.ctx,
					Ch:  make(chan *batch.Batch, 1),
				}
			}
			c.appendStepRegs(s, nodeId, wr)
		}
	}
	return nil
}

func (c *Compile) compileApQuery(qry *plan.Query, ss []*Scope, step int32) (*Scope, error) {
	if qry.Nodes[step].NodeType == plan.Node_SINK {
		return ss[0], nil
	}
	var rs *Scope
	switch qry.StmtType {
	case plan.Query_DELETE:
		return ss[0], nil
	case plan.Query_INSERT:
		return ss[0], nil
	case plan.Query_UPDATE:
		return ss[0], nil
	default:
		rs = c.newMergeScope(ss)
		updateScopesLastFlag([]*Scope{rs})
		c.setAnalyzeCurrent([]*Scope{rs}, c.anal.curr)
		rs.Instructions = append(rs.Instructions, vm.Instruction{
			Op: vm.Output,
			Arg: output.NewArgument().
				WithData(c.u).
				WithFunc(c.fill),
		})
	}
	return rs, nil
}

func constructValueScanBatch(ctx context.Context, proc *process.Process, node *plan.Node) (*batch.Batch, error) {
	var nodeId uuid.UUID
	var exprList []colexec.ExpressionExecutor

	if node == nil || node.TableDef == nil { // like : select 1, 2
		bat := batch.NewWithSize(1)
		bat.Vecs[0] = vector.NewConstNull(types.T_int64.ToType(), 1, proc.Mp())
		bat.SetRowCount(1)
		return bat, nil
	}
	// select * from (values row(1,1), row(2,2), row(3,3)) a;
	tableDef := node.TableDef
	colCount := len(tableDef.Cols)
	colsData := node.RowsetData.Cols
	copy(nodeId[:], node.Uuid)
	bat := proc.GetPrepareBatch()
	if bat == nil {
		bat = proc.GetValueScanBatch(nodeId)
		if bat == nil {
			return nil, moerr.NewInfo(ctx, fmt.Sprintf("constructValueScanBatch failed, node id: %s", nodeId.String()))
		}
	}
	params := proc.GetPrepareParams()
	if len(colsData) > 0 {
		exprs := proc.GetPrepareExprList()
		for i := 0; i < colCount; i++ {
			if exprs != nil {
				exprList = exprs.([][]colexec.ExpressionExecutor)[i]
			}
			if params != nil {
				vs := vector.MustFixedCol[types.Varlena](params)
				for _, row := range colsData[i].Data {
					if row.Pos >= 0 {
						isNull := params.GetNulls().Contains(uint64(row.Pos - 1))
						str := vs[row.Pos-1].GetString(params.GetArea())
						if err := util.SetBytesToAnyVector(ctx, str, int(row.RowPos), isNull, bat.Vecs[i],
							proc); err != nil {
							return nil, err
						}
					}
				}
			}
			if err := evalRowsetData(proc, colsData[i].Data, bat.Vecs[i], exprList); err != nil {
				bat.Clean(proc.Mp())
				return nil, err
			}
		}
	}
	return bat, nil
}

func (c *Compile) compilePlanScope(ctx context.Context, step int32, curNodeIdx int32, ns []*plan.Node) ([]*Scope, error) {
	start := time.Now()
	defer func() {
		v2.TxnStatementCompilePlanScopeHistogram.Observe(time.Since(start).Seconds())
	}()
	var ss []*Scope
	var left []*Scope
	var right []*Scope
	var err error
	defer func() {
		if err != nil {
			ReleaseScopes(ss)
			ReleaseScopes(left)
			ReleaseScopes(right)
		}
	}()
	n := ns[curNodeIdx]
	switch n.NodeType {
	case plan.Node_VALUE_SCAN:
		var bat *batch.Batch
		bat, err = constructValueScanBatch(ctx, c.proc, n)
		if err != nil {
			return nil, err
		}
		ds := newScope(Normal)
		ds.DataSource = &Source{Bat: bat}
		ds.NodeInfo = engine.Node{Addr: c.addr, Mcpu: 1}
		ds.Proc = process.NewWithAnalyze(c.proc, c.ctx, 0, c.anal.Nodes())
		ss = c.compileSort(n, c.compileProjection(n, []*Scope{ds}))
		return ss, nil
	case plan.Node_EXTERNAL_SCAN:
		node := plan2.DeepCopyNode(n)
		ss, err = c.compileExternScan(ctx, node)
		if err != nil {
			return nil, err
		}
		ss = c.compileSort(n, c.compileProjection(n, c.compileRestrict(node, ss)))
		return ss, nil
	case plan.Node_TABLE_SCAN:
		c.appendMetaTables(n.ObjRef)
		ss, err = c.compileTableScan(n)
		if err != nil {
			return nil, err
		}
		ss = c.compileProjection(n, c.compileRestrict(n, ss))
		if n.Offset != nil {
			ss = c.compileOffset(n, ss)
		}
		if n.Limit != nil {
			ss = c.compileLimit(n, ss)
		}
		return ss, nil
	case plan.Node_SOURCE_SCAN:
		ss, err = c.compileSourceScan(ctx, n)
		if err != nil {
			return nil, err
		}
		ss = c.compileSort(n, c.compileProjection(n, c.compileRestrict(n, ss)))
		return ss, nil
	case plan.Node_FILTER, plan.Node_PROJECT, plan.Node_PRE_DELETE:
		curr := c.anal.curr
		c.setAnalyzeCurrent(nil, int(n.Children[0]))
		ss, err = c.compilePlanScope(ctx, step, n.Children[0], ns)
		if err != nil {
			return nil, err
		}
		c.setAnalyzeCurrent(ss, curr)
		ss = c.compileSort(n, c.compileProjection(n, c.compileRestrict(n, ss)))
		return ss, nil
	case plan.Node_AGG:
		curr := c.anal.curr
		c.setAnalyzeCurrent(nil, int(n.Children[0]))
		ss, err = c.compilePlanScope(ctx, step, n.Children[0], ns)
		if err != nil {
			return nil, err
		}
		c.setAnalyzeCurrent(ss, curr)

		if n.Stats.HashmapStats != nil && n.Stats.HashmapStats.Shuffle {
			ss = c.compileSort(n, c.compileShuffleGroup(n, ss, ns))
			return ss, nil
		} else {
			ss = c.compileSort(n, c.compileProjection(n, c.compileRestrict(n, c.compileMergeGroup(n, ss, ns))))
			return ss, nil
		}
	case plan.Node_SAMPLE:
		curr := c.anal.curr
		c.setAnalyzeCurrent(nil, int(n.Children[0]))
		ss, err = c.compilePlanScope(ctx, step, n.Children[0], ns)
		if err != nil {
			return nil, err
		}
		c.setAnalyzeCurrent(ss, curr)

		ss = c.compileSort(n, c.compileProjection(n, c.compileRestrict(n, c.compileSample(n, ss))))
		return ss, nil
	case plan.Node_WINDOW:
		curr := c.anal.curr
		c.setAnalyzeCurrent(nil, int(n.Children[0]))
		ss, err = c.compilePlanScope(ctx, step, n.Children[0], ns)
		if err != nil {
			return nil, err
		}
		c.setAnalyzeCurrent(ss, curr)
		ss = c.compileSort(n, c.compileProjection(n, c.compileRestrict(n, c.compileWin(n, ss))))
		return ss, nil
	case plan.Node_TIME_WINDOW:
		curr := c.anal.curr
		c.setAnalyzeCurrent(nil, int(n.Children[0]))
		ss, err = c.compilePlanScope(ctx, step, n.Children[0], ns)
		if err != nil {
			return nil, err
		}
		c.setAnalyzeCurrent(ss, curr)
		ss = c.compileProjection(n, c.compileRestrict(n, c.compileTimeWin(n, c.compileSort(n, ss))))
		return ss, nil
	case plan.Node_FILL:
		curr := c.anal.curr
		c.setAnalyzeCurrent(nil, int(n.Children[0]))
		ss, err = c.compilePlanScope(ctx, step, n.Children[0], ns)
		if err != nil {
			return nil, err
		}
		c.setAnalyzeCurrent(ss, curr)
		ss = c.compileProjection(n, c.compileRestrict(n, c.compileFill(n, ss)))
		return ss, nil
	case plan.Node_JOIN:
		curr := c.anal.curr
		c.setAnalyzeCurrent(nil, int(n.Children[0]))
		left, err = c.compilePlanScope(ctx, step, n.Children[0], ns)
		if err != nil {
			return nil, err
		}
		c.setAnalyzeCurrent(left, int(n.Children[1]))
		right, err = c.compilePlanScope(ctx, step, n.Children[1], ns)
		if err != nil {
			return nil, err
		}
		c.setAnalyzeCurrent(right, curr)
		ss = c.compileSort(n, c.compileJoin(ctx, n, ns[n.Children[0]], ns[n.Children[1]], left, right))
		return ss, nil
	case plan.Node_SORT:
		curr := c.anal.curr
		c.setAnalyzeCurrent(nil, int(n.Children[0]))
		ss, err = c.compilePlanScope(ctx, step, n.Children[0], ns)
		if err != nil {
			return nil, err
		}
		c.setAnalyzeCurrent(ss, curr)
		ss = c.compileProjection(n, c.compileRestrict(n, c.compileSort(n, ss)))
		return ss, nil
	case plan.Node_PARTITION:
		curr := c.anal.curr
		c.setAnalyzeCurrent(nil, int(n.Children[0]))
		ss, err = c.compilePlanScope(ctx, step, n.Children[0], ns)
		if err != nil {
			return nil, err
		}
		c.setAnalyzeCurrent(ss, curr)
		ss = c.compileProjection(n, c.compileRestrict(n, c.compilePartition(n, ss)))
		return ss, nil
	case plan.Node_UNION:
		curr := c.anal.curr
		c.setAnalyzeCurrent(nil, int(n.Children[0]))
		left, err = c.compilePlanScope(ctx, step, n.Children[0], ns)
		if err != nil {
			return nil, err
		}
		c.setAnalyzeCurrent(left, int(n.Children[1]))
		right, err = c.compilePlanScope(ctx, step, n.Children[1], ns)
		if err != nil {
			return nil, err
		}
		c.setAnalyzeCurrent(right, curr)
		ss = c.compileSort(n, c.compileUnion(n, left, right))
		return ss, nil
	case plan.Node_MINUS, plan.Node_INTERSECT, plan.Node_INTERSECT_ALL:
		curr := c.anal.curr
		c.setAnalyzeCurrent(nil, int(n.Children[0]))
		left, err = c.compilePlanScope(ctx, step, n.Children[0], ns)
		if err != nil {
			return nil, err
		}
		c.setAnalyzeCurrent(left, int(n.Children[1]))
		right, err = c.compilePlanScope(ctx, step, n.Children[1], ns)
		if err != nil {
			return nil, err
		}
		c.setAnalyzeCurrent(right, curr)
		ss = c.compileSort(n, c.compileMinusAndIntersect(n, left, right, n.NodeType))
		return ss, nil
	case plan.Node_UNION_ALL:
		curr := c.anal.curr
		c.setAnalyzeCurrent(nil, int(n.Children[0]))

		left, err = c.compilePlanScope(ctx, step, n.Children[0], ns)
		if err != nil {
			return nil, err
		}
		c.setAnalyzeCurrent(left, int(n.Children[1]))
		right, err = c.compilePlanScope(ctx, step, n.Children[1], ns)
		if err != nil {
			return nil, err
		}
		c.setAnalyzeCurrent(right, curr)
		ss = c.compileSort(n, c.compileUnionAll(left, right))
		return ss, nil
	case plan.Node_DELETE:
		if n.DeleteCtx.CanTruncate {
			s := newScope(TruncateTable)
			s.Plan = &plan.Plan{
				Plan: &plan.Plan_Ddl{
					Ddl: &plan.DataDefinition{
						DdlType: plan.DataDefinition_TRUNCATE_TABLE,
						Definition: &plan.DataDefinition_TruncateTable{
							TruncateTable: n.DeleteCtx.TruncateTable,
						},
					},
				},
			}
			ss = []*Scope{s}
			return ss, nil
		}
		c.appendMetaTables(n.DeleteCtx.Ref)
		curr := c.anal.curr
		c.setAnalyzeCurrent(nil, int(n.Children[0]))

		ss, err = c.compilePlanScope(ctx, step, n.Children[0], ns)
		if err != nil {
			return nil, err
		}

		n.NotCacheable = true
		nodeStats := ns[n.Children[0]].Stats

		var arg *deletion.Argument
		arg, err = constructDeletion(n, c.e, c.proc)
		if err != nil {
			return nil, err
		}

		if nodeStats.GetCost()*float64(SingleLineSizeEstimate) >
			float64(DistributedThreshold) &&
			!arg.DeleteCtx.CanTruncate {
			logutil.Infof("delete of '%s' write s3\n", c.sql)
			rs := c.newDeleteMergeScope(arg, ss)
			rs.Instructions = append(rs.Instructions, vm.Instruction{
				Op: vm.MergeDelete,
				Arg: mergedelete.NewArgument().
					WithDelSource(arg.DeleteCtx.Source).
					WithPartitionSources(arg.DeleteCtx.PartitionSources),
			})
			rs.Magic = MergeDelete
			ss = []*Scope{rs}
			arg.Release()
			return ss, nil
		}
		rs := c.newMergeScope(ss)
		// updateScopesLastFlag([]*Scope{rs})
		rs.Magic = Merge
		c.setAnalyzeCurrent([]*Scope{rs}, c.anal.curr)

		rs.Instructions = append(rs.Instructions, vm.Instruction{
			Op:  vm.Deletion,
			Arg: arg,
		})
		ss = []*Scope{rs}
		c.setAnalyzeCurrent(ss, curr)
		return ss, nil
	case plan.Node_ON_DUPLICATE_KEY:
		curr := c.anal.curr
		c.setAnalyzeCurrent(nil, int(n.Children[0]))
		ss, err = c.compilePlanScope(ctx, step, n.Children[0], ns)
		if err != nil {
			return nil, err
		}
		c.setAnalyzeCurrent(ss, curr)

		rs := c.newMergeScope(ss)
		rs.Instructions[0].Arg.Release()
		rs.Instructions[0] = vm.Instruction{
			Op:  vm.OnDuplicateKey,
			Idx: c.anal.curr,
			Arg: constructOnduplicateKey(n, c.e),
		}
		ss = []*Scope{rs}
		return ss, nil
	case plan.Node_FUZZY_FILTER:
		curr := c.anal.curr
		c.setAnalyzeCurrent(nil, int(n.Children[0]))
		left, err := c.compilePlanScope(ctx, step, n.Children[0], ns)
		if err != nil {
			return nil, err
		}
		c.setAnalyzeCurrent(left, int(n.Children[1]))
		right, err := c.compilePlanScope(ctx, step, n.Children[1], ns)
		if err != nil {
			return nil, err
		}
		c.setAnalyzeCurrent(right, curr)
		return c.compileFuzzyFilter(n, ns, left, right)
	case plan.Node_PRE_INSERT_UK, plan.Node_PRE_INSERT_SK:
		curr := c.anal.curr
		ss, err = c.compilePlanScope(ctx, step, n.Children[0], ns)
		if err != nil {
			return nil, err
		}
		currentFirstFlag := c.anal.isFirst
		for i := range ss {
			if n.NodeType == plan.Node_PRE_INSERT_UK {
				var preInsertUkArg *preinsertunique.Argument
				preInsertUkArg, err = constructPreInsertUk(n, c.proc)
				if err != nil {
					return nil, err
				}
				ss[i].appendInstruction(vm.Instruction{
					Op:      vm.PreInsertUnique,
					Idx:     c.anal.curr,
					IsFirst: currentFirstFlag,
					Arg:     preInsertUkArg,
				})
			} else {
				var preInsertSkArg *preinsertsecondaryindex.Argument
				preInsertSkArg, err = constructPreInsertSk(n, c.proc)
				if err != nil {
					return nil, err
				}
				ss[i].appendInstruction(vm.Instruction{
					Op:      vm.PreInsertSecondaryIndex,
					Idx:     c.anal.curr,
					IsFirst: currentFirstFlag,
					Arg:     preInsertSkArg,
				})
			}
		}
		c.setAnalyzeCurrent(ss, curr)
		return ss, nil
	case plan.Node_PRE_INSERT:
		curr := c.anal.curr
		ss, err = c.compilePlanScope(ctx, step, n.Children[0], ns)
		if err != nil {
			return nil, err
		}
		currentFirstFlag := c.anal.isFirst
		for i := range ss {
			var preInsertArg *preinsert.Argument
			preInsertArg, err = constructPreInsert(n, c.e, c.proc)
			if err != nil {
				return nil, err
			}
			ss[i].appendInstruction(vm.Instruction{
				Op:      vm.PreInsert,
				Idx:     c.anal.curr,
				IsFirst: currentFirstFlag,
				Arg:     preInsertArg,
			})
		}
		c.setAnalyzeCurrent(ss, curr)
		return ss, nil
	case plan.Node_INSERT:
		c.appendMetaTables(n.ObjRef)
		curr := c.anal.curr
		n.NotCacheable = true
		ss, err = c.compilePlanScope(ctx, step, n.Children[0], ns)
		if err != nil {
			return nil, err
		}

		currentFirstFlag := c.anal.isFirst
		toWriteS3 := n.Stats.GetCost()*float64(SingleLineSizeEstimate) >
			float64(DistributedThreshold) || c.anal.qry.LoadTag

		if toWriteS3 {
			logutil.Debugf("insert of '%s' write s3\n", c.sql)
			if !haveSinkScanInPlan(ns, n.Children[0]) && len(ss) != 1 {
				var insertArg *insert.Argument
				insertArg, err = constructInsert(n, c.e, c.proc)
				if err != nil {
					return nil, err
				}
				insertArg.ToWriteS3 = true
				rs := c.newInsertMergeScope(insertArg, ss)
				rs.Magic = MergeInsert
				rs.Instructions = append(rs.Instructions, vm.Instruction{
					Op: vm.MergeBlock,
					Arg: mergeblock.NewArgument().
						WithTbl(insertArg.InsertCtx.Rel).
						WithPartitionSources(insertArg.InsertCtx.PartitionSources).
						WithAddAffectedRows(insertArg.InsertCtx.AddAffectedRows),
				})
				ss = []*Scope{rs}
				insertArg.Release()
			} else {
				dataScope := c.newMergeScope(ss)
				dataScope.IsEnd = true
				if c.anal.qry.LoadTag {
					dataScope.Proc.Reg.MergeReceivers[0].Ch = make(chan *batch.Batch, dataScope.NodeInfo.Mcpu) // reset the channel buffer of sink for load
				}
				mcpu := dataScope.NodeInfo.Mcpu
				scopes := make([]*Scope, 0, mcpu)
				regs := make([]*process.WaitRegister, 0, mcpu)
				for i := 0; i < mcpu; i++ {
					s := newScope(Merge)
					s.Instructions = []vm.Instruction{{Op: vm.Merge, Arg: merge.NewArgument()}}
					scopes = append(scopes, s)
					scopes[i].Proc = process.NewFromProc(c.proc, c.ctx, 1)
					if c.anal.qry.LoadTag {
						for _, rr := range scopes[i].Proc.Reg.MergeReceivers {
							rr.Ch = make(chan *batch.Batch, shuffleChannelBufferSize)
						}
					}
					regs = append(regs, scopes[i].Proc.Reg.MergeReceivers...)
				}

				if c.anal.qry.LoadTag && n.Stats.HashmapStats != nil && n.Stats.HashmapStats.Shuffle {
					_, arg := constructDispatchLocalAndRemote(0, scopes, c.addr)
					arg.FuncId = dispatch.ShuffleToAllFunc
					arg.ShuffleType = plan2.ShuffleToLocalMatchedReg
					dataScope.Instructions = append(dataScope.Instructions, vm.Instruction{
						Op:  vm.Dispatch,
						Arg: arg,
					})
				} else {
					dataScope.Instructions = append(dataScope.Instructions, vm.Instruction{
						Op:  vm.Dispatch,
						Arg: constructDispatchLocal(false, false, false, regs),
					})
				}
				for i := range scopes {
					var insertArg *insert.Argument
					insertArg, err = constructInsert(n, c.e, c.proc)
					if err != nil {
						return nil, err
					}
					insertArg.ToWriteS3 = true
					scopes[i].appendInstruction(vm.Instruction{
						Op:      vm.Insert,
						Idx:     c.anal.curr,
						IsFirst: currentFirstFlag,
						Arg:     insertArg,
					})
				}

				var insertArg *insert.Argument
				insertArg, err = constructInsert(n, c.e, c.proc)
				if err != nil {
					return nil, err
				}
				insertArg.ToWriteS3 = true
				rs := c.newMergeScope(scopes)
				rs.PreScopes = append(rs.PreScopes, dataScope)
				rs.Magic = MergeInsert
				rs.Instructions = append(rs.Instructions, vm.Instruction{
					Op: vm.MergeBlock,
					Arg: mergeblock.NewArgument().
						WithTbl(insertArg.InsertCtx.Rel).
						WithPartitionSources(insertArg.InsertCtx.PartitionSources).
						WithAddAffectedRows(insertArg.InsertCtx.AddAffectedRows),
				})
				ss = []*Scope{rs}
				insertArg.Release()
			}
		} else {
			for i := range ss {
				var insertArg *insert.Argument
				insertArg, err = constructInsert(n, c.e, c.proc)
				if err != nil {
					return nil, err
				}
				ss[i].appendInstruction(vm.Instruction{
					Op:      vm.Insert,
					Idx:     c.anal.curr,
					IsFirst: currentFirstFlag,
					Arg:     insertArg,
				})
			}
		}
		c.setAnalyzeCurrent(ss, curr)
		return ss, nil
	case plan.Node_LOCK_OP:
		curr := c.anal.curr
		ss, err = c.compilePlanScope(ctx, step, n.Children[0], ns)
		if err != nil {
			return nil, err
		}

		block := false
		// only pessimistic txn needs to block downstream operators.
		if c.proc.TxnOperator.Txn().IsPessimistic() {
			block = n.LockTargets[0].Block
			if block {
				ss = []*Scope{c.newMergeScope(ss)}
			}
		}
		currentFirstFlag := c.anal.isFirst
		for i := range ss {
			var lockOpArg *lockop.Argument
			lockOpArg, err = constructLockOp(n, ss[i].Proc, c.e)
			if err != nil {
				return nil, err
			}
			lockOpArg.SetBlock(block)
			if block {
				ss[i].Instructions[len(ss[i].Instructions)-1].Arg.Release()
				ss[i].Instructions[len(ss[i].Instructions)-1] = vm.Instruction{
					Op:      vm.LockOp,
					Idx:     c.anal.curr,
					IsFirst: currentFirstFlag,
					Arg:     lockOpArg,
				}
			} else {
				ss[i].appendInstruction(vm.Instruction{
					Op:      vm.LockOp,
					Idx:     c.anal.curr,
					IsFirst: currentFirstFlag,
					Arg:     lockOpArg,
				})
			}
		}
		ss = c.compileProjection(n, ss)
		c.setAnalyzeCurrent(ss, curr)
		return ss, nil
	case plan.Node_FUNCTION_SCAN:
		curr := c.anal.curr
		c.setAnalyzeCurrent(nil, int(n.Children[0]))
		ss, err = c.compilePlanScope(ctx, step, n.Children[0], ns)
		if err != nil {
			return nil, err
		}
		c.setAnalyzeCurrent(ss, curr)
		ss = c.compileSort(n, c.compileProjection(n, c.compileRestrict(n, c.compileTableFunction(n, ss))))
		return ss, nil
	case plan.Node_SINK_SCAN:
		receivers := make([]*process.WaitRegister, len(n.SourceStep))
		for i, step := range n.SourceStep {
			receivers[i] = c.getNodeReg(step, curNodeIdx)
			if receivers[i] == nil {
				return nil, moerr.NewInternalError(c.ctx, "no data sender for sinkScan node")
			}
		}
		rs := newScope(Merge)
		rs.NodeInfo = engine.Node{Addr: c.addr, Mcpu: ncpu}
		rs.Proc = process.NewWithAnalyze(c.proc, c.ctx, 1, c.anal.Nodes())
		rs.Instructions = []vm.Instruction{{Op: vm.Merge, Arg: merge.NewArgument().WithSinkScan(true)}}
		for _, r := range receivers {
			r.Ctx = rs.Proc.Ctx
		}
		rs.Proc.Reg.MergeReceivers = receivers
		ss = c.compileProjection(n, []*Scope{rs})
		return ss, nil
	case plan.Node_RECURSIVE_SCAN:
		receivers := make([]*process.WaitRegister, len(n.SourceStep))
		for i, step := range n.SourceStep {
			receivers[i] = c.getNodeReg(step, curNodeIdx)
			if receivers[i] == nil {
				return nil, moerr.NewInternalError(c.ctx, "no data sender for sinkScan node")
			}
		}
		rs := newScope(Merge)
		rs.NodeInfo = engine.Node{Addr: c.addr, Mcpu: 1}
		rs.Proc = process.NewWithAnalyze(c.proc, c.ctx, len(receivers), c.anal.Nodes())
		rs.Instructions = []vm.Instruction{{Op: vm.MergeRecursive, Arg: mergerecursive.NewArgument()}}

		for _, r := range receivers {
			r.Ctx = rs.Proc.Ctx
		}
		rs.Proc.Reg.MergeReceivers = receivers
		ss = []*Scope{rs}
		return ss, nil
	case plan.Node_RECURSIVE_CTE:
		receivers := make([]*process.WaitRegister, len(n.SourceStep))
		for i, step := range n.SourceStep {
			receivers[i] = c.getNodeReg(step, curNodeIdx)
			if receivers[i] == nil {
				return nil, moerr.NewInternalError(c.ctx, "no data sender for sinkScan node")
			}
		}
		rs := newScope(Merge)
		rs.NodeInfo = engine.Node{Addr: c.addr, Mcpu: ncpu}
		rs.Proc = process.NewWithAnalyze(c.proc, c.ctx, len(receivers), c.anal.Nodes())
		rs.Instructions = []vm.Instruction{{Op: vm.MergeCTE, Arg: mergecte.NewArgument()}}

		for _, r := range receivers {
			r.Ctx = rs.Proc.Ctx
		}
		rs.Proc.Reg.MergeReceivers = receivers
		ss = c.compileSort(n, []*Scope{rs})
		return ss, nil
	case plan.Node_SINK:
		receivers := c.getStepRegs(step)
		if len(receivers) == 0 {
			return nil, moerr.NewInternalError(c.ctx, "no data receiver for sink node")
		}
		ss, err = c.compilePlanScope(ctx, step, n.Children[0], ns)
		if err != nil {
			return nil, err
		}
		rs := c.newMergeScope(ss)
		rs.appendInstruction(vm.Instruction{
			Op:  vm.Dispatch,
			Arg: constructDispatchLocal(true, true, n.RecursiveSink, receivers),
		})
		ss = []*Scope{rs}
		return ss, nil
	default:
		return nil, moerr.NewNYI(ctx, fmt.Sprintf("query '%s'", n))
	}
}

func (c *Compile) appendStepRegs(step, nodeId int32, reg *process.WaitRegister) {
	c.nodeRegs[[2]int32{step, nodeId}] = reg
	c.stepRegs[step] = append(c.stepRegs[step], [2]int32{step, nodeId})
}

func (c *Compile) getNodeReg(step, nodeId int32) *process.WaitRegister {
	return c.nodeRegs[[2]int32{step, nodeId}]
}

func (c *Compile) getStepRegs(step int32) []*process.WaitRegister {
	wrs := make([]*process.WaitRegister, len(c.stepRegs[step]))
	for i, sn := range c.stepRegs[step] {
		wrs[i] = c.nodeRegs[sn]
	}
	return wrs
}

func (c *Compile) constructScopeForExternal(addr string, parallel bool) *Scope {
	ds := newScope(Normal)
	if parallel {
		ds.Magic = Remote
	}
	ds.NodeInfo = engine.Node{Addr: addr, Mcpu: ncpu}
	ds.Proc = process.NewWithAnalyze(c.proc, c.ctx, 0, c.anal.Nodes())
	c.proc.LoadTag = c.anal.qry.LoadTag
	ds.Proc.LoadTag = true
	bat := batch.NewWithSize(1)
	{
		bat.Vecs[0] = vector.NewConstNull(types.T_int64.ToType(), 1, c.proc.Mp())
		bat.SetRowCount(1)
	}
	ds.DataSource = &Source{Bat: bat}
	return ds
}

func (c *Compile) constructLoadMergeScope() *Scope {
	ds := newScope(Merge)
	ds.Proc = process.NewWithAnalyze(c.proc, c.ctx, 1, c.anal.Nodes())
	ds.Proc.LoadTag = true
	ds.appendInstruction(vm.Instruction{
		Op:      vm.Merge,
		Idx:     c.anal.curr,
		IsFirst: c.anal.isFirst,
		Arg:     merge.NewArgument(),
	})
	return ds
}

func (c *Compile) compileSourceScan(ctx context.Context, n *plan.Node) ([]*Scope, error) {
	_, span := trace.Start(ctx, "compileSourceScan")
	defer span.End()
	configs := make(map[string]interface{})
	for _, def := range n.TableDef.Defs {
		switch v := def.Def.(type) {
		case *plan.TableDef_DefType_Properties:
			for _, p := range v.Properties.Properties {
				configs[p.Key] = p.Value
			}
		}
	}

	end, err := mokafka.GetStreamCurrentSize(ctx, configs, mokafka.NewKafkaAdapter)
	if err != nil {
		return nil, err
	}
	ps := calculatePartitions(0, end, int64(ncpu))

	ss := make([]*Scope, len(ps))
	for i := range ss {
		ss[i] = newScope(Normal)
		ss[i].NodeInfo = engine.Node{Addr: c.addr, Mcpu: ncpu}
		ss[i].Proc = process.NewWithAnalyze(c.proc, c.ctx, 0, c.anal.Nodes())
		ss[i].appendInstruction(vm.Instruction{
			Op:      vm.Source,
			Idx:     c.anal.curr,
			IsFirst: c.anal.isFirst,
			Arg:     constructStream(n, ps[i]),
		})
	}
	return ss, nil
}

const StreamMaxInterval = 8192

func calculatePartitions(start, end, n int64) [][2]int64 {
	var ps [][2]int64
	interval := (end - start) / n
	if interval < StreamMaxInterval {
		interval = StreamMaxInterval
	}
	var r int64
	l := start
	for i := int64(0); i < n; i++ {
		r = l + interval
		if r >= end {
			ps = append(ps, [2]int64{l, end})
			break
		}
		ps = append(ps, [2]int64{l, r})
		l = r
	}
	return ps
}

func (c *Compile) compileExternScan(ctx context.Context, n *plan.Node) ([]*Scope, error) {
	ctx, span := trace.Start(ctx, "compileExternScan")
	defer span.End()
	start := time.Now()
	defer func() {
		if t := time.Since(start); t > time.Second {
			logutil.Infof("compileExternScan cost %v", t)
		}
	}()

	t := time.Now()
	// lock table's meta
	if n.ObjRef != nil && n.TableDef != nil {
		if err := lockMoTable(c, n.ObjRef.SchemaName, n.TableDef.Name, lock.LockMode_Shared); err != nil {
			return nil, err
		}
	}
	// lock table, for tables with no primary key, there is no need to lock the data
	if n.ObjRef != nil && c.proc.TxnOperator.Txn().IsPessimistic() && n.TableDef != nil &&
		n.TableDef.Pkey.PkeyColName != catalog.FakePrimaryKeyColName {
		db, err := c.e.Database(ctx, n.ObjRef.SchemaName, c.proc.TxnOperator)
		if err != nil {
			panic(err)
		}
		rel, err := db.Relation(ctx, n.ObjRef.ObjName, c.proc)
		if err != nil {
			return nil, err
		}
		err = lockTable(c.ctx, c.e, c.proc, rel, n.ObjRef.SchemaName, nil, false)
		if err != nil {
			return nil, err
		}
	}
	if time.Since(t) > time.Second {
		logutil.Infof("lock table %s.%s cost %v", n.ObjRef.SchemaName, n.ObjRef.ObjName, time.Since(t))
	}
	ID2Addr := make(map[int]int, 0)
	mcpu := 0
	for i := 0; i < len(c.cnList); i++ {
		tmp := mcpu
		mcpu += c.cnList[i].Mcpu
		ID2Addr[i] = mcpu - tmp
	}
	param := &tree.ExternParam{}
	if n.ExternScan == nil || n.ExternScan.Type != tree.INLINE {
		err := json.Unmarshal([]byte(n.TableDef.Createsql), param)
		if err != nil {
			return nil, err
		}
	} else {
		param.ScanType = int(n.ExternScan.Type)
		param.Data = n.ExternScan.Data
		param.Format = n.ExternScan.Format
		param.Tail = new(tree.TailParameter)
		param.Tail.IgnoredLines = n.ExternScan.IgnoredLines
		param.Tail.Fields = &tree.Fields{
			Terminated: &tree.Terminated{
				Value: n.ExternScan.Terminated,
			},
			EnclosedBy: &tree.EnclosedBy{
				Value: n.ExternScan.EnclosedBy[0],
			},
		}
		param.JsonData = n.ExternScan.JsonType
	}
	if param.ScanType == tree.S3 {
		if !param.Init {
			if err := plan2.InitS3Param(param); err != nil {
				return nil, err
			}
		}
		if param.Parallel {
			mcpu = 0
			ID2Addr = make(map[int]int, 0)
			for i := 0; i < len(c.cnList); i++ {
				tmp := mcpu
				if c.cnList[i].Mcpu > external.S3ParallelMaxnum {
					mcpu += external.S3ParallelMaxnum
				} else {
					mcpu += c.cnList[i].Mcpu
				}
				ID2Addr[i] = mcpu - tmp
			}
		}
	} else if param.ScanType == tree.INLINE {
		return c.compileExternValueScan(n, param)
	} else {
		if err := plan2.InitInfileParam(param); err != nil {
			return nil, err
		}
	}

	t = time.Now()
	param.FileService = c.proc.FileService
	param.Ctx = c.ctx
	var err error
	var fileList []string
	var fileSize []int64
	if !param.Local && !param.Init {
		if param.QueryResult {
			fileList = strings.Split(param.Filepath, ",")
			for i := range fileList {
				fileList[i] = strings.TrimSpace(fileList[i])
			}
		} else {
			_, spanReadDir := trace.Start(ctx, "compileExternScan.ReadDir")
			fileList, fileSize, err = plan2.ReadDir(param)
			if err != nil {
				spanReadDir.End()
				return nil, err
			}
			spanReadDir.End()
		}
		fileList, fileSize, err = external.FilterFileList(ctx, n, c.proc, fileList, fileSize)
		if err != nil {
			return nil, err
		}
		if param.LoadFile && len(fileList) == 0 {
			return nil, moerr.NewInvalidInput(ctx, "the file does not exist in load flow")
		}
	} else {
		fileList = []string{param.Filepath}
		fileSize = []int64{param.FileSize}
	}
	if time.Since(t) > time.Second {
		logutil.Infof("read dir cost %v", time.Since(t))
	}

	if len(fileList) == 0 {
		ret := newScope(Normal)
		ret.DataSource = nil
		ret.Proc = process.NewWithAnalyze(c.proc, c.ctx, 0, c.anal.Nodes())

		return []*Scope{ret}, nil
	}
	if param.Parallel && (external.GetCompressType(param, fileList[0]) != tree.NOCOMPRESS || param.Local) {
		return c.compileExternScanParallel(n, param, fileList, fileSize)
	}

	t = time.Now()
	var fileOffset [][]int64
	for i := 0; i < len(fileList); i++ {
		param.Filepath = fileList[i]
		if param.Parallel {
			arr, err := external.ReadFileOffset(param, mcpu, fileSize[i])
			fileOffset = append(fileOffset, arr)
			if err != nil {
				return nil, err
			}
		}
	}
	if time.Since(t) > time.Second {
		logutil.Infof("read file offset cost %v", time.Since(t))
	}
	ss := make([]*Scope, 1)
	if param.Parallel {
		ss = make([]*Scope, len(c.cnList))
	}
	pre := 0
	for i := range ss {
		ss[i] = c.constructScopeForExternal(c.cnList[i].Addr, param.Parallel)
		ss[i].IsLoad = true
		count := ID2Addr[i]
		fileOffsetTmp := make([]*pipeline.FileOffset, len(fileList))
		for j := range fileOffsetTmp {
			preIndex := pre
			fileOffsetTmp[j] = &pipeline.FileOffset{}
			fileOffsetTmp[j].Offset = make([]int64, 0)
			if param.Parallel {
				fileOffsetTmp[j].Offset = append(fileOffsetTmp[j].Offset, fileOffset[j][2*preIndex:2*preIndex+2*count]...)
			} else {
				fileOffsetTmp[j].Offset = append(fileOffsetTmp[j].Offset, []int64{0, -1}...)
			}
		}
		ss[i].appendInstruction(vm.Instruction{
			Op:      vm.External,
			Idx:     c.anal.curr,
			IsFirst: c.anal.isFirst,
			Arg:     constructExternal(n, param, c.ctx, fileList, fileSize, fileOffsetTmp),
		})
		pre += count
	}

	return ss, nil
}

func (c *Compile) compileExternValueScan(n *plan.Node, param *tree.ExternParam) ([]*Scope, error) {
	ss := make([]*Scope, ncpu)
	for i := 0; i < ncpu; i++ {
		ss[i] = c.constructLoadMergeScope()
	}
	s := c.constructScopeForExternal(c.addr, false)
	s.appendInstruction(vm.Instruction{
		Op:      vm.External,
		Idx:     c.anal.curr,
		IsFirst: c.anal.isFirst,
		Arg:     constructExternal(n, param, c.ctx, nil, nil, nil),
	})
	_, arg := constructDispatchLocalAndRemote(0, ss, c.addr)
	arg.FuncId = dispatch.SendToAnyLocalFunc
	s.appendInstruction(vm.Instruction{
		Op:  vm.Dispatch,
		Arg: arg,
	})
	ss[0].PreScopes = append(ss[0].PreScopes, s)
	c.anal.isFirst = false
	return ss, nil
}

// construct one thread to read the file data, then dispatch to mcpu thread to get the filedata for insert
func (c *Compile) compileExternScanParallel(n *plan.Node, param *tree.ExternParam, fileList []string, fileSize []int64) ([]*Scope, error) {
	param.Parallel = false
	mcpu := c.cnList[0].Mcpu
	ss := make([]*Scope, mcpu)
	for i := 0; i < mcpu; i++ {
		ss[i] = c.constructLoadMergeScope()
	}
	fileOffsetTmp := make([]*pipeline.FileOffset, len(fileList))
	for i := 0; i < len(fileList); i++ {
		fileOffsetTmp[i] = &pipeline.FileOffset{}
		fileOffsetTmp[i].Offset = make([]int64, 0)
		fileOffsetTmp[i].Offset = append(fileOffsetTmp[i].Offset, []int64{0, -1}...)
	}
	extern := constructExternal(n, param, c.ctx, fileList, fileSize, fileOffsetTmp)
	extern.Es.ParallelLoad = true
	scope := c.constructScopeForExternal("", false)
	scope.appendInstruction(vm.Instruction{
		Op:      vm.External,
		Idx:     c.anal.curr,
		IsFirst: c.anal.isFirst,
		Arg:     extern,
	})
	_, arg := constructDispatchLocalAndRemote(0, ss, c.addr)
	arg.FuncId = dispatch.SendToAnyLocalFunc
	scope.appendInstruction(vm.Instruction{
		Op:  vm.Dispatch,
		Arg: arg,
	})
	ss[0].PreScopes = append(ss[0].PreScopes, scope)
	c.anal.isFirst = false
	return ss, nil
}

func (c *Compile) compileTableFunction(n *plan.Node, ss []*Scope) []*Scope {
	currentFirstFlag := c.anal.isFirst
	for i := range ss {
		ss[i].appendInstruction(vm.Instruction{
			Op:      vm.TableFunction,
			Idx:     c.anal.curr,
			IsFirst: currentFirstFlag,
			Arg:     constructTableFunction(n),
		})
	}
	c.anal.isFirst = false

	return ss
}

func (c *Compile) compileTableScan(n *plan.Node) ([]*Scope, error) {
	nodes, partialResults, partialResultTypes, err := c.generateNodes(n)
	if err != nil {
		return nil, err
	}
	ss := make([]*Scope, 0, len(nodes))

	for i := range nodes {
		s, err := c.compileTableScanWithNode(n, nodes[i])
		if err != nil {
			return nil, err
		}
		ss = append(ss, s)
	}
	ss[0].PartialResults = partialResults
	ss[0].PartialResultTypes = partialResultTypes
	return ss, nil
}

func (c *Compile) compileTableScanWithNode(n *plan.Node, node engine.Node) (*Scope, error) {
	var err error
	var s *Scope
	var tblDef *plan.TableDef
	var ts timestamp.Timestamp
	var db engine.Database
	var rel engine.Relation

	attrs := make([]string, len(n.TableDef.Cols))
	for j, col := range n.TableDef.Cols {
		attrs[j] = col.Name
	}
	if c.proc != nil && c.proc.TxnOperator != nil {
		ts = c.proc.TxnOperator.Txn().SnapshotTS
	}
	{
		ctx := c.ctx
		if util.TableIsClusterTable(n.TableDef.GetTableType()) {
			ctx = defines.AttachAccountId(ctx, catalog.System_Account)
		}
		if n.ObjRef.PubInfo != nil {
			ctx = defines.AttachAccountId(ctx, uint32(n.ObjRef.PubInfo.TenantId))
		}
		db, err = c.e.Database(ctx, n.ObjRef.SchemaName, c.proc.TxnOperator)
		if err != nil {
			panic(err)
		}
		rel, err = db.Relation(ctx, n.TableDef.Name, c.proc)
		if err != nil {
			var e error // avoid contamination of error messages
			db, e = c.e.Database(c.ctx, defines.TEMPORARY_DBNAME, c.proc.TxnOperator)
			if e != nil {
				panic(e)
			}
			rel, e = db.Relation(c.ctx, engine.GetTempTableName(n.ObjRef.SchemaName, n.TableDef.Name), c.proc)
			if e != nil {
				panic(e)
			}
		}
		tblDef = rel.GetTableDef(ctx)
	}

	// prcoess partitioned table
	var partitionRelNames []string
	if n.TableDef.Partition != nil {
		if n.PartitionPrune != nil && n.PartitionPrune.IsPruned {
			for _, partition := range n.PartitionPrune.SelectedPartitions {
				partitionRelNames = append(partitionRelNames, partition.PartitionTableName)
			}
		} else {
			partitionRelNames = append(partitionRelNames, n.TableDef.Partition.PartitionTableNames...)
		}
	}

	filterExpr := colexec.RewriteFilterExprList(n.FilterList)
	if filterExpr != nil {
		filterExpr, err = plan2.ConstantFold(batch.EmptyForConstFoldBatch, plan2.DeepCopyExpr(filterExpr), c.proc, true)
		if err != nil {
			return nil, err
		}
	}

	s = newScope(Remote)
	s.NodeInfo = node
	s.DataSource = &Source{
		Timestamp:              ts,
		Attributes:             attrs,
		TableDef:               tblDef,
		RelationName:           n.TableDef.Name,
		PartitionRelationNames: partitionRelNames,
		SchemaName:             n.ObjRef.SchemaName,
		AccountId:              n.ObjRef.GetPubInfo(),
		FilterExpr:             plan2.DeepCopyExpr(filterExpr),
		node:                   n,
		RuntimeFilterSpecs:     n.RuntimeFilterProbeList,
		OrderBy:                n.OrderBy,
	}
	s.Proc = process.NewWithAnalyze(c.proc, c.ctx, 0, c.anal.Nodes())

	return s, nil
}

func (c *Compile) compileRestrict(n *plan.Node, ss []*Scope) []*Scope {
	if len(n.FilterList) == 0 && len(n.RuntimeFilterProbeList) == 0 {
		return ss
	}
	currentFirstFlag := c.anal.isFirst
	// for dynamic parameter, substitute param ref and const fold cast expression here to improve performance
	newFilters, err := plan2.ConstandFoldList(n.FilterList, c.proc, true)
	if err != nil {
		newFilters = n.FilterList
	}
	filterExpr := colexec.RewriteFilterExprList(newFilters)
	for i := range ss {
		ss[i].appendInstruction(vm.Instruction{
			Op:      vm.Restrict,
			Idx:     c.anal.curr,
			IsFirst: currentFirstFlag,
			Arg:     constructRestrict(n, filterExpr),
		})
	}
	c.anal.isFirst = false
	return ss
}

func (c *Compile) compileProjection(n *plan.Node, ss []*Scope) []*Scope {
	if len(n.ProjectList) == 0 {
		return ss
	}
	currentFirstFlag := c.anal.isFirst
	for i := range ss {
		ss[i].appendInstruction(vm.Instruction{
			Op:      vm.Projection,
			Idx:     c.anal.curr,
			IsFirst: currentFirstFlag,
			Arg:     constructProjection(n),
		})
	}
	c.anal.isFirst = false
	return ss
}

func (c *Compile) compileUnion(n *plan.Node, ss []*Scope, children []*Scope) []*Scope {
	ss = append(ss, children...)
	rs := c.newScopeList(1, int(n.Stats.BlockNum))
	gn := new(plan.Node)
	gn.GroupBy = make([]*plan.Expr, len(n.ProjectList))
	for i := range gn.GroupBy {
		gn.GroupBy[i] = plan2.DeepCopyExpr(n.ProjectList[i])
		gn.GroupBy[i].Typ.NotNullable = false
	}
	idx := 0
	for i := range rs {
		rs[i].Instructions = append(rs[i].Instructions, vm.Instruction{
			Op:  vm.Group,
			Idx: c.anal.curr,
			Arg: constructGroup(c.ctx, gn, n, i, len(rs), true, 0, c.proc),
		})
		if isSameCN(rs[i].NodeInfo.Addr, c.addr) {
			idx = i
		}
	}
	mergeChildren := c.newMergeScope(ss)
	mergeChildren.appendInstruction(vm.Instruction{
		Op:  vm.Dispatch,
		Arg: constructDispatch(0, rs, c.addr, n, false),
	})
	rs[idx].PreScopes = append(rs[idx].PreScopes, mergeChildren)
	return rs
}

func (c *Compile) compileMinusAndIntersect(n *plan.Node, ss []*Scope, children []*Scope, nodeType plan.Node_NodeType) []*Scope {
	rs := c.newJoinScopeListWithBucket(c.newScopeList(2, int(n.Stats.BlockNum)), ss, children, n)
	switch nodeType {
	case plan.Node_MINUS:
		for i := range rs {
			rs[i].Instructions[0].Arg.Release()
			rs[i].Instructions[0] = vm.Instruction{
				Op:  vm.Minus,
				Idx: c.anal.curr,
				Arg: constructMinus(i, len(rs)),
			}
		}
	case plan.Node_INTERSECT:
		for i := range rs {
			rs[i].Instructions[0].Arg.Release()
			rs[i].Instructions[0] = vm.Instruction{
				Op:  vm.Intersect,
				Idx: c.anal.curr,
				Arg: constructIntersect(i, len(rs)),
			}
		}
	case plan.Node_INTERSECT_ALL:
		for i := range rs {
			rs[i].Instructions[0].Arg.Release()
			rs[i].Instructions[0] = vm.Instruction{
				Op:  vm.IntersectAll,
				Idx: c.anal.curr,
				Arg: constructIntersectAll(i, len(rs)),
			}
		}
	}
	return rs
}

func (c *Compile) compileUnionAll(ss []*Scope, children []*Scope) []*Scope {
	rs := c.newMergeScope(append(ss, children...))
	rs.Instructions[0].Idx = c.anal.curr
	return []*Scope{rs}
}

func (c *Compile) compileJoin(ctx context.Context, node, left, right *plan.Node, ss []*Scope, children []*Scope) []*Scope {
	if node.Stats.HashmapStats.Shuffle {
		return c.compileShuffleJoin(ctx, node, left, right, ss, children)
	}
	return c.compileBroadcastJoin(ctx, node, left, right, ss, children)
}

func (c *Compile) compileShuffleJoin(ctx context.Context, node, left, right *plan.Node, lefts []*Scope, rights []*Scope) []*Scope {
	isEq := plan2.IsEquiJoin2(node.OnList)
	if !isEq {
		panic("shuffle join only support equal join for now!")
	}

	rightTyps := make([]types.Type, len(right.ProjectList))
	for i, expr := range right.ProjectList {
		rightTyps[i] = dupType(&expr.Typ)
	}

	leftTyps := make([]types.Type, len(left.ProjectList))
	for i, expr := range left.ProjectList {
		leftTyps[i] = dupType(&expr.Typ)
	}

	parent, children := c.newShuffleJoinScopeList(lefts, rights, node)
	if parent != nil {
		lastOperator := make([]vm.Instruction, 0, len(children))
		for i := range children {
			ilen := len(children[i].Instructions) - 1
			lastOperator = append(lastOperator, children[i].Instructions[ilen])
			children[i].Instructions = children[i].Instructions[:ilen]
		}

		defer func() {
			// recovery the children's last operator
			for i := range children {
				children[i].appendInstruction(lastOperator[i])
			}
		}()
	}

	switch node.JoinType {
	case plan.Node_INNER:
		for i := range children {
			children[i].appendInstruction(vm.Instruction{
				Op:  vm.Join,
				Idx: c.anal.curr,
				Arg: constructJoin(node, rightTyps, c.proc),
			})
		}

	case plan.Node_ANTI:
		if node.BuildOnLeft {
			for i := range children {
				children[i].appendInstruction(vm.Instruction{
					Op:  vm.RightAnti,
					Idx: c.anal.curr,
					Arg: constructRightAnti(node, rightTyps, 0, 0, c.proc),
				})
			}
		} else {
			for i := range children {
				children[i].appendInstruction(vm.Instruction{
					Op:  vm.Anti,
					Idx: c.anal.curr,
					Arg: constructAnti(node, rightTyps, c.proc),
				})
			}
		}

	case plan.Node_SEMI:
		if node.BuildOnLeft {
			for i := range children {
				children[i].appendInstruction(vm.Instruction{
					Op:  vm.RightSemi,
					Idx: c.anal.curr,
					Arg: constructRightSemi(node, rightTyps, 0, 0, c.proc),
				})
			}
		} else {
			for i := range children {
				children[i].appendInstruction(vm.Instruction{
					Op:  vm.Semi,
					Idx: c.anal.curr,
					Arg: constructSemi(node, rightTyps, c.proc),
				})
			}
		}

	case plan.Node_LEFT:
		for i := range children {
			children[i].appendInstruction(vm.Instruction{
				Op:  vm.Left,
				Idx: c.anal.curr,
				Arg: constructLeft(node, rightTyps, c.proc),
			})
		}

	case plan.Node_RIGHT:
		for i := range children {
			children[i].appendInstruction(vm.Instruction{
				Op:  vm.Right,
				Idx: c.anal.curr,
				Arg: constructRight(node, leftTyps, rightTyps, 0, 0, c.proc),
			})
		}
	default:
		panic(moerr.NewNYI(ctx, fmt.Sprintf("shuffle join do not support join type '%v'", node.JoinType)))
	}

	if parent != nil {
		return parent
	}
	return children
}

func (c *Compile) compileBroadcastJoin(ctx context.Context, node, left, right *plan.Node, ss []*Scope, children []*Scope) []*Scope {
	var rs []*Scope
	isEq := plan2.IsEquiJoin2(node.OnList)

	rightTyps := make([]types.Type, len(right.ProjectList))
	for i, expr := range right.ProjectList {
		rightTyps[i] = dupType(&expr.Typ)
	}

	leftTyps := make([]types.Type, len(left.ProjectList))
	for i, expr := range left.ProjectList {
		leftTyps[i] = dupType(&expr.Typ)
	}

	switch node.JoinType {
	case plan.Node_INNER:
		rs = c.newBroadcastJoinScopeList(ss, children, node)
		if len(node.OnList) == 0 {
			for i := range rs {
				rs[i].appendInstruction(vm.Instruction{
					Op:  vm.Product,
					Idx: c.anal.curr,
					Arg: constructProduct(node, rightTyps, c.proc),
				})
			}
		} else {
			for i := range rs {
				if isEq {
					rs[i].appendInstruction(vm.Instruction{
						Op:  vm.Join,
						Idx: c.anal.curr,
						Arg: constructJoin(node, rightTyps, c.proc),
					})
				} else {
					rs[i].appendInstruction(vm.Instruction{
						Op:  vm.LoopJoin,
						Idx: c.anal.curr,
						Arg: constructLoopJoin(node, rightTyps, c.proc),
					})
				}
			}
		}

	case plan.Node_INDEX:
		rs = c.newBroadcastJoinScopeList(ss, children, node)
		for i := range rs {
			rs[i].appendInstruction(vm.Instruction{
				Op:  vm.IndexJoin,
				Idx: c.anal.curr,
				Arg: constructIndexJoin(node, rightTyps, c.proc),
			})
		}

	case plan.Node_SEMI:
		if isEq {
			if node.BuildOnLeft {
				rs = c.newJoinScopeListWithBucket(c.newScopeListForRightJoin(2, 1, ss), ss, children, node)
				for i := range rs {
					rs[i].appendInstruction(vm.Instruction{
						Op:  vm.RightSemi,
						Idx: c.anal.curr,
						Arg: constructRightSemi(node, rightTyps, uint64(i), uint64(len(rs)), c.proc),
					})
				}
			} else {
				rs = c.newBroadcastJoinScopeList(ss, children, node)
				for i := range rs {
					rs[i].appendInstruction(vm.Instruction{
						Op:  vm.Semi,
						Idx: c.anal.curr,
						Arg: constructSemi(node, rightTyps, c.proc),
					})
				}
			}
		} else {
			rs = c.newBroadcastJoinScopeList(ss, children, node)
			for i := range rs {
				rs[i].appendInstruction(vm.Instruction{
					Op:  vm.LoopSemi,
					Idx: c.anal.curr,
					Arg: constructLoopSemi(node, rightTyps, c.proc),
				})
			}
		}
	case plan.Node_LEFT:
		rs = c.newBroadcastJoinScopeList(ss, children, node)
		for i := range rs {
			if isEq {
				rs[i].appendInstruction(vm.Instruction{
					Op:  vm.Left,
					Idx: c.anal.curr,
					Arg: constructLeft(node, rightTyps, c.proc),
				})
			} else {
				rs[i].appendInstruction(vm.Instruction{
					Op:  vm.LoopLeft,
					Idx: c.anal.curr,
					Arg: constructLoopLeft(node, rightTyps, c.proc),
				})
			}
		}
	case plan.Node_RIGHT:
		if isEq {
			rs = c.newJoinScopeListWithBucket(c.newScopeListForRightJoin(2, 1, ss), ss, children, node)
			for i := range rs {
				rs[i].appendInstruction(vm.Instruction{
					Op:  vm.Right,
					Idx: c.anal.curr,
					Arg: constructRight(node, leftTyps, rightTyps, uint64(i), uint64(len(rs)), c.proc),
				})
			}
		} else {
			panic("dont pass any no-equal right join plan to this function,it should be changed to left join by the planner")
		}
	case plan.Node_SINGLE:
		rs = c.newBroadcastJoinScopeList(ss, children, node)
		for i := range rs {
			if isEq {
				rs[i].appendInstruction(vm.Instruction{
					Op:  vm.Single,
					Idx: c.anal.curr,
					Arg: constructSingle(node, rightTyps, c.proc),
				})
			} else {
				rs[i].appendInstruction(vm.Instruction{
					Op:  vm.LoopSingle,
					Idx: c.anal.curr,
					Arg: constructLoopSingle(node, rightTyps, c.proc),
				})
			}
		}
	case plan.Node_ANTI:
		if isEq {
			if node.BuildOnLeft {
				rs = c.newJoinScopeListWithBucket(c.newScopeListForRightJoin(2, 1, ss), ss, children, node)
				for i := range rs {
					rs[i].appendInstruction(vm.Instruction{
						Op:  vm.RightAnti,
						Idx: c.anal.curr,
						Arg: constructRightAnti(node, rightTyps, uint64(i), uint64(len(rs)), c.proc),
					})
				}
			} else {
				rs = c.newBroadcastJoinScopeList(ss, children, node)
				for i := range rs {
					rs[i].appendInstruction(vm.Instruction{
						Op:  vm.Anti,
						Idx: c.anal.curr,
						Arg: constructAnti(node, rightTyps, c.proc),
					})
				}
			}
		} else {
			rs = c.newBroadcastJoinScopeList(ss, children, node)
			for i := range rs {
				rs[i].appendInstruction(vm.Instruction{
					Op:  vm.LoopAnti,
					Idx: c.anal.curr,
					Arg: constructLoopAnti(node, rightTyps, c.proc),
				})
			}
		}
	case plan.Node_MARK:
		rs = c.newBroadcastJoinScopeList(ss, children, node)
		for i := range rs {
			//if isEq {
			//	rs[i].appendInstruction(vm.Instruction{
			//		Op:  vm.Mark,
			//		Idx: c.anal.curr,
			//		Arg: constructMark(n, typs, c.proc),
			//	})
			//} else {
			rs[i].appendInstruction(vm.Instruction{
				Op:  vm.LoopMark,
				Idx: c.anal.curr,
				Arg: constructLoopMark(node, rightTyps, c.proc),
			})
			//}
		}
	default:
		panic(moerr.NewNYI(ctx, fmt.Sprintf("join typ '%v'", node.JoinType)))
	}
	return rs
}

func (c *Compile) compilePartition(n *plan.Node, ss []*Scope) []*Scope {
	currentFirstFlag := c.anal.isFirst
	for i := range ss {
		c.anal.isFirst = currentFirstFlag
		if containBrokenNode(ss[i]) {
			ss[i] = c.newMergeScope([]*Scope{ss[i]})
		}
		ss[i].appendInstruction(vm.Instruction{
			Op:      vm.Order,
			Idx:     c.anal.curr,
			IsFirst: c.anal.isFirst,
			Arg:     constructOrder(n),
		})
	}
	c.anal.isFirst = false

	rs := c.newMergeScope(ss)
	rs.Instructions[0].Arg.Release()
	rs.Instructions[0] = vm.Instruction{
		Op:  vm.Partition,
		Idx: c.anal.curr,
		Arg: constructPartition(n),
	}
	return []*Scope{rs}
}

func (c *Compile) compileSort(n *plan.Node, ss []*Scope) []*Scope {
	switch {
	case n.Limit != nil && n.Offset == nil && len(n.OrderBy) > 0: // top
		vec, err := colexec.EvalExpressionOnce(c.proc, n.Limit, []*batch.Batch{constBat})
		if err != nil {
			panic(err)
		}
		defer vec.Free(c.proc.Mp())
		return c.compileTop(n, vector.MustFixedCol[int64](vec)[0], ss)

	case n.Limit == nil && n.Offset == nil && len(n.OrderBy) > 0: // top
		return c.compileOrder(n, ss)

	case n.Limit != nil && n.Offset != nil && len(n.OrderBy) > 0:
		// get limit
		vec1, err := colexec.EvalExpressionOnce(c.proc, n.Limit, []*batch.Batch{constBat})
		if err != nil {
			panic(err)
		}
		defer vec1.Free(c.proc.Mp())

		// get offset
		vec2, err := colexec.EvalExpressionOnce(c.proc, n.Offset, []*batch.Batch{constBat})
		if err != nil {
			panic(err)
		}
		defer vec2.Free(c.proc.Mp())

		limit, offset := vector.MustFixedCol[int64](vec1)[0], vector.MustFixedCol[int64](vec2)[0]
		topN := limit + offset
		if topN <= 8192*2 {
			// if n is small, convert `order by col limit m offset n` to `top m+n offset n`
			return c.compileOffset(n, c.compileTop(n, topN, ss))
		}
		return c.compileLimit(n, c.compileOffset(n, c.compileOrder(n, ss)))

	case n.Limit == nil && n.Offset != nil && len(n.OrderBy) > 0: // order and offset
		return c.compileOffset(n, c.compileOrder(n, ss))

	case n.Limit != nil && n.Offset == nil && len(n.OrderBy) == 0: // limit
		return c.compileLimit(n, ss)

	case n.Limit == nil && n.Offset != nil && len(n.OrderBy) == 0: // offset
		return c.compileOffset(n, ss)

	case n.Limit != nil && n.Offset != nil && len(n.OrderBy) == 0: // limit and offset
		return c.compileLimit(n, c.compileOffset(n, ss))

	default:
		return ss
	}
}

func containBrokenNode(s *Scope) bool {
	for i := range s.Instructions {
		if s.Instructions[i].IsBrokenNode() {
			return true
		}
	}
	return false
}

func (c *Compile) compileTop(n *plan.Node, topN int64, ss []*Scope) []*Scope {
	// use topN TO make scope.
	currentFirstFlag := c.anal.isFirst
	for i := range ss {
		c.anal.isFirst = currentFirstFlag
		if containBrokenNode(ss[i]) {
			ss[i] = c.newMergeScope([]*Scope{ss[i]})
		}
		ss[i].appendInstruction(vm.Instruction{
			Op:      vm.Top,
			Idx:     c.anal.curr,
			IsFirst: c.anal.isFirst,
			Arg:     constructTop(n, topN),
		})
	}
	c.anal.isFirst = false

	rs := c.newMergeScope(ss)
	rs.Instructions[0].Arg.Release()
	rs.Instructions[0] = vm.Instruction{
		Op:  vm.MergeTop,
		Idx: c.anal.curr,
		Arg: constructMergeTop(n, topN),
	}
	return []*Scope{rs}
}

func (c *Compile) compileOrder(n *plan.Node, ss []*Scope) []*Scope {
	currentFirstFlag := c.anal.isFirst
	for i := range ss {
		c.anal.isFirst = currentFirstFlag
		if containBrokenNode(ss[i]) {
			ss[i] = c.newMergeScope([]*Scope{ss[i]})
		}
		ss[i].appendInstruction(vm.Instruction{
			Op:      vm.Order,
			Idx:     c.anal.curr,
			IsFirst: c.anal.isFirst,
			Arg:     constructOrder(n),
		})
	}
	c.anal.isFirst = false

	rs := c.newMergeScope(ss)
	rs.Instructions[0].Arg.Release()
	rs.Instructions[0] = vm.Instruction{
		Op:  vm.MergeOrder,
		Idx: c.anal.curr,
		Arg: constructMergeOrder(n),
	}
	return []*Scope{rs}
}

func (c *Compile) compileWin(n *plan.Node, ss []*Scope) []*Scope {
	rs := c.newMergeScope(ss)
	rs.Instructions[0].Arg.Release()
	rs.Instructions[0] = vm.Instruction{
		Op:  vm.Window,
		Idx: c.anal.curr,
		Arg: constructWindow(c.ctx, n, c.proc),
	}
	return []*Scope{rs}
}

func (c *Compile) compileTimeWin(n *plan.Node, ss []*Scope) []*Scope {
	rs := c.newMergeScope(ss)
	rs.Instructions[0].Arg.Release()
	rs.Instructions[0] = vm.Instruction{
		Op:  vm.TimeWin,
		Idx: c.anal.curr,
		Arg: constructTimeWindow(c.ctx, n, c.proc),
	}
	return []*Scope{rs}
}

func (c *Compile) compileFill(n *plan.Node, ss []*Scope) []*Scope {
	rs := c.newMergeScope(ss)
	rs.Instructions[0].Arg.Release()
	rs.Instructions[0] = vm.Instruction{
		Op:  vm.Fill,
		Idx: c.anal.curr,
		Arg: constructFill(n),
	}
	return []*Scope{rs}
}

func (c *Compile) compileOffset(n *plan.Node, ss []*Scope) []*Scope {
	currentFirstFlag := c.anal.isFirst
	for i := range ss {
		if containBrokenNode(ss[i]) {
			c.anal.isFirst = currentFirstFlag
			ss[i] = c.newMergeScope([]*Scope{ss[i]})
		}
	}

	rs := c.newMergeScope(ss)
	rs.Instructions[0].Arg.Release()
	rs.Instructions[0] = vm.Instruction{
		Op:  vm.MergeOffset,
		Idx: c.anal.curr,
		Arg: constructMergeOffset(n, c.proc),
	}
	return []*Scope{rs}
}

func (c *Compile) compileLimit(n *plan.Node, ss []*Scope) []*Scope {
	currentFirstFlag := c.anal.isFirst
	for i := range ss {
		c.anal.isFirst = currentFirstFlag
		if containBrokenNode(ss[i]) {
			ss[i] = c.newMergeScope([]*Scope{ss[i]})
		}
		ss[i].appendInstruction(vm.Instruction{
			Op:      vm.Limit,
			Idx:     c.anal.curr,
			IsFirst: c.anal.isFirst,
			Arg:     constructLimit(n, c.proc),
		})
	}
	c.anal.isFirst = false

	rs := c.newMergeScope(ss)
	rs.Instructions[0].Arg.Release()
	rs.Instructions[0] = vm.Instruction{
		Op:  vm.MergeLimit,
		Idx: c.anal.curr,
		Arg: constructMergeLimit(n, c.proc),
	}
	return []*Scope{rs}
}

func (c *Compile) compileFuzzyFilter(n *plan.Node, ns []*plan.Node, left []*Scope, right []*Scope) ([]*Scope, error) {
	l := c.newMergeScope(left)
	r := c.newMergeScope(right)
	all := []*Scope{l, r}
	rs := c.newMergeScope(all)

	rs.Instructions[0].Idx = c.anal.curr

	arg := constructFuzzyFilter(c, n, ns[n.Children[0]], ns[n.Children[1]])

	rs.appendInstruction(vm.Instruction{
		Op:  vm.FuzzyFilter,
		Idx: c.anal.curr,
		Arg: arg,
	})

	outData, err := newFuzzyCheck(n)
	if err != nil {
		return nil, err
	}
	c.createdFuzzy = append(c.createdFuzzy, outData)
	// wrap the collision key into c.fuzzy, for more information,
	// please refer fuzzyCheck.go
	rs.appendInstruction(vm.Instruction{
		Op: vm.Output,
		Arg: output.NewArgument().
			WithData(outData).
			WithFunc(
				func(data any, bat *batch.Batch) error {
					if bat == nil || bat.IsEmpty() {
						return nil
					}
					c.fuzzy = data.(*fuzzyCheck)
					// the batch will contain the key that fuzzyCheck
					if err := c.fuzzy.fill(c.ctx, bat); err != nil {
						return err
					}

					return nil
				}),
	})

	return []*Scope{rs}, nil
}

func (c *Compile) compileSample(n *plan.Node, ss []*Scope) []*Scope {
	for i := range ss {
		if containBrokenNode(ss[i]) {
			ss[i] = c.newMergeScope([]*Scope{ss[i]})
		}
		ss[i].appendInstruction(vm.Instruction{
			Op:      vm.Sample,
			Idx:     c.anal.curr,
			IsFirst: c.anal.isFirst,
			Arg:     constructSample(n, len(ss) != 1),
		})
	}
	c.anal.isFirst = false

	rs := c.newMergeScope(ss)
	if len(ss) == 1 {
		return []*Scope{rs}
	}

	// should sample again if sample by rows.
	if n.SampleFunc.Rows != plan2.NotSampleByRows {
		rs.appendInstruction(vm.Instruction{
			Op:      vm.Sample,
			Idx:     c.anal.curr,
			IsFirst: c.anal.isFirst,
			Arg:     sample.NewMergeSample(constructSample(n, true), false),
		})
	}
	return []*Scope{rs}
}

func (c *Compile) compileMergeGroup(n *plan.Node, ss []*Scope, ns []*plan.Node) []*Scope {
	currentFirstFlag := c.anal.isFirst
	for i := range ss {
		c.anal.isFirst = currentFirstFlag
		if containBrokenNode(ss[i]) {
			ss[i] = c.newMergeScope([]*Scope{ss[i]})
		}
		ss[i].appendInstruction(vm.Instruction{
			Op:      vm.Group,
			Idx:     c.anal.curr,
			IsFirst: c.anal.isFirst,
			Arg:     constructGroup(c.ctx, n, ns[n.Children[0]], 0, 0, false, 0, c.proc),
		})
	}
	c.anal.isFirst = false

	rs := c.newMergeScope(ss)
	arg := constructMergeGroup(true)
	if ss[0].PartialResults != nil {
		arg.PartialResults = ss[0].PartialResults
		arg.PartialResultTypes = ss[0].PartialResultTypes
		ss[0].PartialResults = nil
		ss[0].PartialResultTypes = nil
	}
	rs.Instructions[0].Arg.Release()
	rs.Instructions[0] = vm.Instruction{
		Op:  vm.MergeGroup,
		Idx: c.anal.curr,
		Arg: arg,
	}
	return []*Scope{rs}
}

// shuffle and dispatch must stick together
func (c *Compile) constructShuffleAndDispatch(ss, children []*Scope, n *plan.Node) {
	j := 0
	for i := range ss {
		if containBrokenNode(ss[i]) {
			isEnd := ss[i].IsEnd
			ss[i] = c.newMergeScope([]*Scope{ss[i]})
			ss[i].IsEnd = isEnd
		}
		if !ss[i].IsEnd {
			ss[i].appendInstruction(vm.Instruction{
				Op:  vm.Shuffle,
				Arg: constructShuffleGroupArg(children, n),
			})

			ss[i].appendInstruction(vm.Instruction{
				Op:  vm.Dispatch,
				Arg: constructDispatch(j, children, ss[i].NodeInfo.Addr, n, false),
			})
			j++
			ss[i].IsEnd = true
		}
	}
}

func (c *Compile) compileShuffleGroup(n *plan.Node, ss []*Scope, ns []*plan.Node) []*Scope {
	currentIsFirst := c.anal.isFirst
	c.anal.isFirst = false

	if len(c.cnList) > 1 {
		n.Stats.HashmapStats.ShuffleMethod = plan.ShuffleMethod_Normal
	}

	switch n.Stats.HashmapStats.ShuffleMethod {
	case plan.ShuffleMethod_Reuse:
		for i := range ss {
			ss[i].appendInstruction(vm.Instruction{
				Op:      vm.Group,
				Idx:     c.anal.curr,
				IsFirst: c.anal.isFirst,
				Arg:     constructGroup(c.ctx, n, ns[n.Children[0]], 0, 0, true, len(ss), c.proc),
			})
		}
		ss = c.compileProjection(n, c.compileRestrict(n, ss))
		return ss

	case plan.ShuffleMethod_Reshuffle:

		dop := plan2.GetShuffleDop()
		parent, children := c.newScopeListForShuffleGroup(1, dop)
		// saving the last operator of all children to make sure the connector setting in
		// the right place
		lastOperator := make([]vm.Instruction, 0, len(children))
		for i := range children {
			ilen := len(children[i].Instructions) - 1
			lastOperator = append(lastOperator, children[i].Instructions[ilen])
			children[i].Instructions = children[i].Instructions[:ilen]
		}

		for i := range children {
			children[i].appendInstruction(vm.Instruction{
				Op:      vm.Group,
				Idx:     c.anal.curr,
				IsFirst: currentIsFirst,
				Arg:     constructGroup(c.ctx, n, ns[n.Children[0]], 0, 0, true, len(children), c.proc),
			})
		}
		children = c.compileProjection(n, c.compileRestrict(n, children))
		// recovery the children's last operator
		for i := range children {
			children[i].appendInstruction(lastOperator[i])
		}

		for i := range ss {
			ss[i].appendInstruction(vm.Instruction{
				Op:      vm.Shuffle,
				Idx:     c.anal.curr,
				IsFirst: currentIsFirst,
				Arg:     constructShuffleGroupArg(children, n),
			})
		}

		mergeScopes := c.newMergeScope(ss)
		mergeScopes.appendInstruction(vm.Instruction{
			Op:      vm.Dispatch,
			Idx:     c.anal.curr,
			IsFirst: currentIsFirst,
			Arg:     constructDispatch(0, children, c.addr, n, false),
		})

		appendIdx := 0
		for i := range children {
			if isSameCN(mergeScopes.NodeInfo.Addr, children[i].NodeInfo.Addr) {
				appendIdx = i
				break
			}
		}
		children[appendIdx].PreScopes = append(children[appendIdx].PreScopes, mergeScopes)

		return parent
	default:
		dop := plan2.GetShuffleDop()
		parent, children := c.newScopeListForShuffleGroup(validScopeCount(ss), dop)
		c.constructShuffleAndDispatch(ss, children, n)

		// saving the last operator of all children to make sure the connector setting in
		// the right place
		lastOperator := make([]vm.Instruction, 0, len(children))
		for i := range children {
			ilen := len(children[i].Instructions) - 1
			lastOperator = append(lastOperator, children[i].Instructions[ilen])
			children[i].Instructions = children[i].Instructions[:ilen]
		}

		for i := range children {
			children[i].appendInstruction(vm.Instruction{
				Op:      vm.Group,
				Idx:     c.anal.curr,
				IsFirst: currentIsFirst,
				Arg:     constructGroup(c.ctx, n, ns[n.Children[0]], 0, 0, true, len(children), c.proc),
			})
		}
		children = c.compileProjection(n, c.compileRestrict(n, children))
		// recovery the children's last operator
		for i := range children {
			children[i].appendInstruction(lastOperator[i])
		}

		for i := range ss {
			appended := false
			for j := range children {
				if isSameCN(children[j].NodeInfo.Addr, ss[i].NodeInfo.Addr) {
					children[j].PreScopes = append(children[j].PreScopes, ss[i])
					appended = true
					break
				}
			}
			if !appended {
				children[0].PreScopes = append(children[0].PreScopes, ss[i])
			}
		}

		return parent
		// return []*Scope{c.newMergeScope(parent)}
	}
}

// DeleteMergeScope need to assure this:
// one block can be only deleted by one and the same
// CN, so we need to transfer the rows from the
// the same block to one and the same CN to perform
// the deletion operators.
func (c *Compile) newDeleteMergeScope(arg *deletion.Argument, ss []*Scope) *Scope {
	// Todo: implemet delete merge
	ss2 := make([]*Scope, 0, len(ss))
	// ends := make([]*Scope, 0, len(ss))
	for _, s := range ss {
		if s.IsEnd {
			// ends = append(ends, s)
			continue
		}
		ss2 = append(ss2, s)
	}

	rs := make([]*Scope, 0, len(ss2))
	uuids := make([]uuid.UUID, 0, len(ss2))
	var uid uuid.UUID
	for i := 0; i < len(ss2); i++ {
		rs = append(rs, newScope(Merge))
		uid, _ = uuid.NewV7()
		uuids = append(uuids, uid)
	}

	// for every scope, it should dispatch its
	// batch to other cn
	for i := 0; i < len(ss2); i++ {
		constructDeleteDispatchAndLocal(i, rs, ss2, uuids, c)
	}
	delete := &vm.Instruction{
		Op:  vm.Deletion,
		Arg: arg,
	}
	for i := range rs {
		// use distributed delete
		arg.RemoteDelete = true
		// maybe just copy only once?
		arg.SegmentMap = colexec.Get().GetCnSegmentMap()
		arg.IBucket = uint32(i)
		arg.Nbucket = uint32(len(rs))
		rs[i].Instructions = append(
			rs[i].Instructions,
			dupInstruction(delete, nil, 0))
	}
	return c.newMergeScope(rs)
}

func (c *Compile) newMergeScope(ss []*Scope) *Scope {
	rs := newScope(Merge)
	rs.NodeInfo = engine.Node{Addr: c.addr, Mcpu: ncpu}
	rs.PreScopes = ss
	cnt := 0
	for _, s := range ss {
		if s.IsEnd {
			continue
		}
		cnt++
	}
	rs.Proc = process.NewWithAnalyze(c.proc, c.ctx, cnt, c.anal.Nodes())
	if len(ss) > 0 {
		rs.Proc.LoadTag = ss[0].Proc.LoadTag
	}
	rs.Instructions = append(rs.Instructions, vm.Instruction{
		Op:      vm.Merge,
		Idx:     c.anal.curr,
		IsFirst: c.anal.isFirst,
		Arg:     merge.NewArgument(),
	})
	c.anal.isFirst = false

	j := 0
	for i := range ss {
		if !ss[i].IsEnd {
			ss[i].appendInstruction(vm.Instruction{
				Op: vm.Connector,
				Arg: connector.NewArgument().
					WithReg(rs.Proc.Reg.MergeReceivers[j]),
			})
			j++
		}
	}
	return rs
}

func (c *Compile) newMergeRemoteScope(ss []*Scope, nodeinfo engine.Node) *Scope {
	rs := c.newMergeScope(ss)
	// reset rs's info to remote
	rs.Magic = Remote
	rs.NodeInfo.Addr = nodeinfo.Addr
	rs.NodeInfo.Mcpu = nodeinfo.Mcpu

	return rs
}

func (c *Compile) newScopeList(childrenCount int, blocks int) []*Scope {
	var ss []*Scope

	currentFirstFlag := c.anal.isFirst
	for _, n := range c.cnList {
		c.anal.isFirst = currentFirstFlag
		ss = append(ss, c.newScopeListWithNode(c.generateCPUNumber(n.Mcpu, blocks), childrenCount, n.Addr)...)
	}
	return ss
}

func (c *Compile) newScopeListForShuffleGroup(childrenCount int, blocks int) ([]*Scope, []*Scope) {
	parent := make([]*Scope, 0, len(c.cnList))
	children := make([]*Scope, 0, len(c.cnList))

	currentFirstFlag := c.anal.isFirst
	for _, n := range c.cnList {
		c.anal.isFirst = currentFirstFlag
		scopes := c.newScopeListWithNode(c.generateCPUNumber(n.Mcpu, blocks), childrenCount, n.Addr)
		for _, s := range scopes {
			for _, rr := range s.Proc.Reg.MergeReceivers {
				rr.Ch = make(chan *batch.Batch, shuffleChannelBufferSize)
			}
		}
		children = append(children, scopes...)
		parent = append(parent, c.newMergeRemoteScope(scopes, n))
	}
	return parent, children
}

func (c *Compile) newScopeListWithNode(mcpu, childrenCount int, addr string) []*Scope {
	ss := make([]*Scope, mcpu)
	currentFirstFlag := c.anal.isFirst
	for i := range ss {
		ss[i] = newScope(Remote)
		ss[i].Magic = Remote
		ss[i].NodeInfo.Addr = addr
		ss[i].NodeInfo.Mcpu = 1 // ss is already the mcpu length so we don't need to parallel it
		ss[i].Proc = process.NewWithAnalyze(c.proc, c.ctx, childrenCount, c.anal.Nodes())
		ss[i].Instructions = append(ss[i].Instructions, vm.Instruction{
			Op:      vm.Merge,
			Idx:     c.anal.curr,
			IsFirst: currentFirstFlag,
			Arg:     merge.NewArgument(),
		})
	}
	c.anal.isFirst = false
	return ss
}

func (c *Compile) newScopeListForRightJoin(childrenCount int, bIdx int, leftScopes []*Scope) []*Scope {
	/*
		ss := make([]*Scope, 0, len(leftScopes))
		for i := range leftScopes {
			tmp := new(Scope)
			tmp.Magic = Remote
			tmp.IsJoin = true
			tmp.Proc = process.NewWithAnalyze(c.proc, c.ctx, childrenCount, c.anal.Nodes())
			tmp.NodeInfo = leftScopes[i].NodeInfo
			ss = append(ss, tmp)
		}
	*/
	// Force right join to execute on one CN due to right join issue
	// Will fix in future
	maxCpuNum := 1
	for _, s := range leftScopes {
		if s.NodeInfo.Mcpu > maxCpuNum {
			maxCpuNum = s.NodeInfo.Mcpu
		}
	}

	ss := make([]*Scope, 1)
	ss[0] = newScope(Remote)
	ss[0].IsJoin = true
	ss[0].Proc = process.NewWithAnalyze(c.proc, c.ctx, childrenCount, c.anal.Nodes())
	ss[0].NodeInfo = engine.Node{Addr: c.addr, Mcpu: c.generateCPUNumber(ncpu, maxCpuNum)}
	ss[0].BuildIdx = bIdx
	return ss
}

func (c *Compile) newJoinScopeListWithBucket(rs, ss, children []*Scope, n *plan.Node) []*Scope {
	currentFirstFlag := c.anal.isFirst
	// construct left
	leftMerge := c.newMergeScope(ss)
	leftMerge.appendInstruction(vm.Instruction{
		Op:  vm.Dispatch,
		Arg: constructDispatch(0, rs, c.addr, n, false),
	})
	leftMerge.IsEnd = true

	// construct right
	c.anal.isFirst = currentFirstFlag
	rightMerge := c.newMergeScope(children)
	rightMerge.appendInstruction(vm.Instruction{
		Op:  vm.Dispatch,
		Arg: constructDispatch(1, rs, c.addr, n, false),
	})
	rightMerge.IsEnd = true

	// append left and right to correspond rs
	idx := 0
	for i := range rs {
		if isSameCN(rs[i].NodeInfo.Addr, c.addr) {
			idx = i
		}
	}
	rs[idx].PreScopes = append(rs[idx].PreScopes, leftMerge, rightMerge)
	return rs
}

func (c *Compile) newBroadcastJoinScopeList(ss []*Scope, children []*Scope, n *plan.Node) []*Scope {
	length := len(ss)
	rs := make([]*Scope, length)
	idx := 0
	for i := range ss {
		if ss[i].IsEnd {
			rs[i] = ss[i]
			continue
		}
		rs[i] = newScope(Remote)
		rs[i].IsJoin = true
		rs[i].NodeInfo = ss[i].NodeInfo
		rs[i].BuildIdx = 1
		if isSameCN(rs[i].NodeInfo.Addr, c.addr) {
			idx = i
		}
		rs[i].PreScopes = []*Scope{ss[i]}
		rs[i].Proc = process.NewWithAnalyze(c.proc, c.ctx, 2, c.anal.Nodes())
		ss[i].appendInstruction(vm.Instruction{
			Op: vm.Connector,
			Arg: connector.NewArgument().
				WithReg(rs[i].Proc.Reg.MergeReceivers[0]),
		})
	}

	// all join's first flag will setting in newLeftScope and newRightScope
	// so we set it to false now
	c.anal.isFirst = false
	mergeChildren := c.newMergeScope(children)

	mergeChildren.appendInstruction(vm.Instruction{
		Op:  vm.Dispatch,
		Arg: constructDispatch(1, rs, c.addr, n, false),
	})
	mergeChildren.IsEnd = true
	rs[idx].PreScopes = append(rs[idx].PreScopes, mergeChildren)

	return rs
}

func (c *Compile) newShuffleJoinScopeList(left, right []*Scope, n *plan.Node) ([]*Scope, []*Scope) {
	single := len(c.cnList) <= 1
	if single {
		n.Stats.HashmapStats.ShuffleTypeForMultiCN = plan.ShuffleTypeForMultiCN_Simple
	}

	var parent []*Scope
	children := make([]*Scope, 0, len(c.cnList))
	lnum := len(left)
	sum := lnum + len(right)
	for _, n := range c.cnList {
		dop := c.generateCPUNumber(n.Mcpu, plan2.GetShuffleDop())
		ss := make([]*Scope, dop)
		for i := range ss {
			ss[i] = newScope(Remote)
			ss[i].IsJoin = true
			ss[i].NodeInfo.Addr = n.Addr
			ss[i].NodeInfo.Mcpu = 1
			ss[i].Proc = process.NewWithAnalyze(c.proc, c.ctx, sum, c.anal.Nodes())
			ss[i].BuildIdx = lnum
			ss[i].ShuffleCnt = dop
			for _, rr := range ss[i].Proc.Reg.MergeReceivers {
				rr.Ch = make(chan *batch.Batch, shuffleChannelBufferSize)
			}
		}
		children = append(children, ss...)
		if !single {
			parent = append(parent, c.newMergeRemoteScope(ss, n))
		}
	}

	currentFirstFlag := c.anal.isFirst
	for i, scp := range left {
		scp.appendInstruction(vm.Instruction{
			Op:  vm.Shuffle,
			Idx: c.anal.curr,
			Arg: constructShuffleJoinArg(children, n, true),
		})
		scp.appendInstruction(vm.Instruction{
			Op:  vm.Dispatch,
			Arg: constructDispatch(i, children, scp.NodeInfo.Addr, n, true),
		})
		scp.IsEnd = true

		appended := false
		for _, js := range children {
			if isSameCN(js.NodeInfo.Addr, scp.NodeInfo.Addr) {
				js.PreScopes = append(js.PreScopes, scp)
				appended = true
				break
			}
		}
		if !appended {
			logutil.Errorf("no same addr scope to append left scopes")
			children[0].PreScopes = append(children[0].PreScopes, scp)
		}
	}

	c.anal.isFirst = currentFirstFlag
	for i, scp := range right {
		scp.appendInstruction(vm.Instruction{
			Op:  vm.Shuffle,
			Idx: c.anal.curr,
			Arg: constructShuffleJoinArg(children, n, false),
		})
		scp.appendInstruction(vm.Instruction{
			Op:  vm.Dispatch,
			Arg: constructDispatch(i+lnum, children, scp.NodeInfo.Addr, n, false),
		})
		scp.IsEnd = true

		appended := false
		for _, js := range children {
			if isSameCN(js.NodeInfo.Addr, scp.NodeInfo.Addr) {
				js.PreScopes = append(js.PreScopes, scp)
				appended = true
				break
			}
		}
		if !appended {
			logutil.Errorf("no same addr scope to append right scopes")
			children[0].PreScopes = append(children[0].PreScopes, scp)
		}
	}
	return parent, children
}

func (c *Compile) newJoinProbeScope(s *Scope, ss []*Scope) *Scope {
	rs := newScope(Merge)
	rs.appendInstruction(vm.Instruction{
		Op:      vm.Merge,
		Idx:     s.Instructions[0].Idx,
		IsFirst: true,
		Arg:     merge.NewArgument(),
	})
	rs.Proc = process.NewWithAnalyze(s.Proc, s.Proc.Ctx, s.BuildIdx, c.anal.Nodes())
	for i := 0; i < s.BuildIdx; i++ {
		regTransplant(s, rs, i, i)
	}

	if ss == nil {
		s.Proc.Reg.MergeReceivers[0] = &process.WaitRegister{
			Ctx: s.Proc.Ctx,
			Ch:  make(chan *batch.Batch, shuffleChannelBufferSize),
		}
		rs.appendInstruction(vm.Instruction{
			Op: vm.Connector,
			Arg: connector.NewArgument().
				WithReg(s.Proc.Reg.MergeReceivers[0]),
		})
		s.Proc.Reg.MergeReceivers = append(s.Proc.Reg.MergeReceivers[:1], s.Proc.Reg.MergeReceivers[s.BuildIdx:]...)
		s.BuildIdx = 1
	} else {
		rs.appendInstruction(vm.Instruction{
			Op:  vm.Dispatch,
			Arg: constructDispatchLocal(false, false, false, extraRegisters(ss, 0)),
		})
	}
	rs.IsEnd = true

	return rs
}

func (c *Compile) newJoinBuildScope(s *Scope, ss []*Scope) *Scope {
	rs := newScope(Merge)
	buildLen := len(s.Proc.Reg.MergeReceivers) - s.BuildIdx
	rs.Proc = process.NewWithAnalyze(s.Proc, s.Proc.Ctx, buildLen, c.anal.Nodes())
	for i := 0; i < buildLen; i++ {
		regTransplant(s, rs, i+s.BuildIdx, i)
	}

	rs.appendInstruction(constructJoinBuildInstruction(c, s.Instructions[0], c.proc, s.ShuffleCnt, ss != nil))

	if ss == nil { // unparallel, send the hashtable to join scope directly
		s.Proc.Reg.MergeReceivers[s.BuildIdx] = &process.WaitRegister{
			Ctx: s.Proc.Ctx,
			Ch:  make(chan *batch.Batch, 1),
		}
		rs.appendInstruction(vm.Instruction{
			Op: vm.Connector,
			Arg: connector.NewArgument().
				WithReg(s.Proc.Reg.MergeReceivers[s.BuildIdx]),
		})
		s.Proc.Reg.MergeReceivers = s.Proc.Reg.MergeReceivers[:s.BuildIdx+1]
	} else {
		rs.appendInstruction(vm.Instruction{
			Op:  vm.Dispatch,
			Arg: constructDispatchLocal(true, false, false, extraRegisters(ss, s.BuildIdx)),
		})
	}
	rs.IsEnd = true

	return rs
}

// Transplant the source's RemoteReceivRegInfos which index equal to sourceIdx to
// target with new index targetIdx
func regTransplant(source, target *Scope, sourceIdx, targetIdx int) {
	target.Proc.Reg.MergeReceivers[targetIdx] = source.Proc.Reg.MergeReceivers[sourceIdx]
	i := 0
	for i < len(source.RemoteReceivRegInfos) {
		op := &source.RemoteReceivRegInfos[i]
		if op.Idx == sourceIdx {
			target.RemoteReceivRegInfos = append(target.RemoteReceivRegInfos, RemoteReceivRegInfo{
				Idx:      targetIdx,
				Uuid:     op.Uuid,
				FromAddr: op.FromAddr,
			})
			source.RemoteReceivRegInfos = append(source.RemoteReceivRegInfos[:i], source.RemoteReceivRegInfos[i+1:]...)
			continue
		}
		i++
	}
}

func (c *Compile) generateCPUNumber(cpunum, blocks int) int {
	if cpunum <= 0 || blocks <= 0 {
		return 1
	}

	if cpunum <= blocks {
		return cpunum
	}
	return blocks
}

func (c *Compile) initAnalyze(qry *plan.Query) {
	if len(qry.Nodes) == 0 {
		panic("empty plan")
	}

	anals := make([]*process.AnalyzeInfo, len(qry.Nodes))
	for i := range anals {
		anals[i] = reuse.Alloc[process.AnalyzeInfo](nil)
		anals[i].NodeId = int32(i)
	}
	c.anal = newAnaylze()
	c.anal.qry = qry
	c.anal.analInfos = anals
	c.anal.curr = int(qry.Steps[0])
	for _, node := range c.anal.qry.Nodes {
		if node.AnalyzeInfo == nil {
			node.AnalyzeInfo = new(plan.AnalyzeInfo)
		}
	}
	c.proc.AnalInfos = c.anal.analInfos
}

func (c *Compile) fillAnalyzeInfo() {
	// record the number of s3 requests
	c.anal.S3IOInputCount(c.anal.curr, c.counterSet.FileService.S3.Put.Load())
	c.anal.S3IOInputCount(c.anal.curr, c.counterSet.FileService.S3.List.Load())

	c.anal.S3IOOutputCount(c.anal.curr, c.counterSet.FileService.S3.Head.Load())
	c.anal.S3IOOutputCount(c.anal.curr, c.counterSet.FileService.S3.Get.Load())
	c.anal.S3IOOutputCount(c.anal.curr, c.counterSet.FileService.S3.Delete.Load())
	c.anal.S3IOOutputCount(c.anal.curr, c.counterSet.FileService.S3.DeleteMulti.Load())

	for i, anal := range c.anal.analInfos {
		atomic.StoreInt64(&c.anal.qry.Nodes[i].AnalyzeInfo.InputRows, atomic.LoadInt64(&anal.InputRows))
		atomic.StoreInt64(&c.anal.qry.Nodes[i].AnalyzeInfo.OutputRows, atomic.LoadInt64(&anal.OutputRows))
		atomic.StoreInt64(&c.anal.qry.Nodes[i].AnalyzeInfo.InputSize, atomic.LoadInt64(&anal.InputSize))
		atomic.StoreInt64(&c.anal.qry.Nodes[i].AnalyzeInfo.OutputSize, atomic.LoadInt64(&anal.OutputSize))
		atomic.StoreInt64(&c.anal.qry.Nodes[i].AnalyzeInfo.TimeConsumed, atomic.LoadInt64(&anal.TimeConsumed))
		atomic.StoreInt64(&c.anal.qry.Nodes[i].AnalyzeInfo.MemorySize, atomic.LoadInt64(&anal.MemorySize))
		atomic.StoreInt64(&c.anal.qry.Nodes[i].AnalyzeInfo.WaitTimeConsumed, atomic.LoadInt64(&anal.WaitTimeConsumed))
		atomic.StoreInt64(&c.anal.qry.Nodes[i].AnalyzeInfo.DiskIO, atomic.LoadInt64(&anal.DiskIO))
		atomic.StoreInt64(&c.anal.qry.Nodes[i].AnalyzeInfo.S3IOByte, atomic.LoadInt64(&anal.S3IOByte))
		atomic.StoreInt64(&c.anal.qry.Nodes[i].AnalyzeInfo.S3IOInputCount, atomic.LoadInt64(&anal.S3IOInputCount))
		atomic.StoreInt64(&c.anal.qry.Nodes[i].AnalyzeInfo.S3IOOutputCount, atomic.LoadInt64(&anal.S3IOOutputCount))
		atomic.StoreInt64(&c.anal.qry.Nodes[i].AnalyzeInfo.NetworkIO, atomic.LoadInt64(&anal.NetworkIO))
		atomic.StoreInt64(&c.anal.qry.Nodes[i].AnalyzeInfo.ScanTime, atomic.LoadInt64(&anal.ScanTime))
		atomic.StoreInt64(&c.anal.qry.Nodes[i].AnalyzeInfo.InsertTime, atomic.LoadInt64(&anal.InsertTime))
		anal.DeepCopyArray(c.anal.qry.Nodes[i].AnalyzeInfo)
	}
}

func (c *Compile) determinExpandRanges(n *plan.Node, rel engine.Relation) bool {
	if plan2.InternalTable(n.TableDef) {
		return true
	}
	if n.TableDef.Partition != nil {
		return true
	}
	if len(n.RuntimeFilterProbeList) == 0 {
		return true
	}
	if n.Stats.BlockNum > plan2.BlockNumForceOneCN && len(c.cnList) > 1 {
		return true
	}
	if rel.GetEngineType() != engine.Disttae {
		return true
	}
	if n.AggList != nil { //need to handle partial results
		return true
	}
	return false
}

func (c *Compile) expandRanges(n *plan.Node, rel engine.Relation, blockFilterList []*plan.Expr) (engine.Ranges, error) {
	var err error
	var db engine.Database
	var ranges engine.Ranges
	ctx := c.ctx
	if util.TableIsClusterTable(n.TableDef.GetTableType()) {
		ctx = defines.AttachAccountId(ctx, catalog.System_Account)
	}
	if n.ObjRef.PubInfo != nil {
		ctx = defines.AttachAccountId(ctx, uint32(n.ObjRef.PubInfo.GetTenantId()))
	}
	if util.TableIsLoggingTable(n.ObjRef.SchemaName, n.ObjRef.ObjName) {
		ctx = defines.AttachAccountId(ctx, catalog.System_Account)
	}

	db, err = c.e.Database(ctx, n.ObjRef.SchemaName, c.proc.TxnOperator)
	if err != nil {
		return nil, err
	}
	ranges, err = rel.Ranges(ctx, blockFilterList)
	if err != nil {
		return nil, err
	}

	if n.TableDef.Partition != nil {
		if n.PartitionPrune != nil && n.PartitionPrune.IsPruned {
			for i, partitionItem := range n.PartitionPrune.SelectedPartitions {
				partTableName := partitionItem.PartitionTableName
				subrelation, err := db.Relation(ctx, partTableName, c.proc)
				if err != nil {
					return nil, err
				}
				subranges, err := subrelation.Ranges(ctx, n.BlockFilterList)
				if err != nil {
					return nil, err
				}
				// add partition number into objectio.BlockInfo.
				blkSlice := subranges.(*objectio.BlockInfoSlice)
				for j := 1; j < subranges.Len(); j++ {
					blkInfo := blkSlice.Get(j)
					blkInfo.PartitionNum = i
					ranges.Append(blkSlice.GetBytes(j))
				}
			}
		} else {
			partitionInfo := n.TableDef.Partition
			partitionNum := int(partitionInfo.PartitionNum)
			partitionTableNames := partitionInfo.PartitionTableNames
			for i := 0; i < partitionNum; i++ {
				partTableName := partitionTableNames[i]
				subrelation, err := db.Relation(ctx, partTableName, c.proc)
				if err != nil {
					return nil, err
				}
				subranges, err := subrelation.Ranges(ctx, n.BlockFilterList)
				if err != nil {
					return nil, err
				}
				// add partition number into objectio.BlockInfo.
				blkSlice := subranges.(*objectio.BlockInfoSlice)
				for j := 1; j < subranges.Len(); j++ {
					blkInfo := blkSlice.Get(j)
					blkInfo.PartitionNum = i
					ranges.Append(blkSlice.GetBytes(j))
				}
			}
		}
	}

	return ranges, nil
}

func (c *Compile) generateNodes(n *plan.Node) (engine.Nodes, []any, []types.T, error) {
	var err error
	var db engine.Database
	var rel engine.Relation
	var ranges engine.Ranges
	var partialResults []any
	var partialResultTypes []types.T
	var nodes engine.Nodes

	isPartitionTable := false
	if n.TableDef.Partition != nil {
		isPartitionTable = true
	}

	ctx := c.ctx
	if util.TableIsClusterTable(n.TableDef.GetTableType()) {
		ctx = defines.AttachAccountId(ctx, catalog.System_Account)
	}
	if n.ObjRef.PubInfo != nil {
		ctx = defines.AttachAccountId(ctx, uint32(n.ObjRef.PubInfo.GetTenantId()))
	}
	if util.TableIsLoggingTable(n.ObjRef.SchemaName, n.ObjRef.ObjName) {
		ctx = defines.AttachAccountId(ctx, catalog.System_Account)
	}
	db, err = c.e.Database(ctx, n.ObjRef.SchemaName, c.proc.TxnOperator)
	if err != nil {
		return nil, nil, nil, err
	}
	rel, err = db.Relation(ctx, n.TableDef.Name, c.proc)
	if err != nil {
		var e error // avoid contamination of error messages
		db, e = c.e.Database(ctx, defines.TEMPORARY_DBNAME, c.proc.TxnOperator)
		if e != nil {
			return nil, nil, nil, err
		}

		// if temporary table, just scan at local cn.
		rel, e = db.Relation(ctx, engine.GetTempTableName(n.ObjRef.SchemaName, n.TableDef.Name), c.proc)
		if e != nil {
			return nil, nil, nil, err
		}
		c.cnList = engine.Nodes{
			engine.Node{
				Addr: c.addr,
				Rel:  rel,
				Mcpu: 1,
			},
		}
	}

	if c.determinExpandRanges(n, rel) {
		ranges, err = c.expandRanges(n, rel, n.BlockFilterList)
		if err != nil {
			return nil, nil, nil, err
		}
	} else {
		// add current CN
		nodes = append(nodes, engine.Node{
			Addr: c.addr,
			Rel:  rel,
			Mcpu: c.generateCPUNumber(ncpu, int(n.Stats.BlockNum)),
		})
		nodes[0].NeedExpandRanges = true
		return nodes, nil, nil, nil
	}

	if len(n.AggList) > 0 && ranges.Len() > 1 {
		newranges := make([]byte, 0, ranges.Size())
		newranges = append(newranges, ranges.GetBytes(0)...)
		partialResults = make([]any, 0, len(n.AggList))
		partialResultTypes = make([]types.T, len(n.AggList))

		for i := range n.AggList {
			agg := n.AggList[i].Expr.(*plan.Expr_F)
			name := agg.F.Func.ObjName
			switch name {
			case "starcount":
				partialResults = append(partialResults, int64(0))
				partialResultTypes[i] = types.T_int64
			case "count":
				if (uint64(agg.F.Func.Obj) & function.Distinct) != 0 {
					partialResults = nil
				} else {
					partialResults = append(partialResults, int64(0))
					partialResultTypes[i] = types.T_int64
				}
			case "min", "max":
				partialResults = append(partialResults, nil)
			default:
				partialResults = nil
			}
			if partialResults == nil {
				break
			}
		}

		if partialResults != nil {
			columnMap := make(map[int]int)
			for i := range n.AggList {
				agg := n.AggList[i].Expr.(*plan.Expr_F)
				if agg.F.Func.ObjName == "starcount" {
					continue
				}
				args := agg.F.Args[0]
				col, ok := args.Expr.(*plan.Expr_Col)
				if !ok {
					if _, ok := args.Expr.(*plan.Expr_Lit); ok {
						if agg.F.Func.ObjName == "count" {
							agg.F.Func.ObjName = "starcount"
							continue
						}
					}
					partialResults = nil
					break
				}
				columnMap[int(col.Col.ColPos)] = int(n.TableDef.Cols[int(col.Col.ColPos)].Seqnum)
			}
			for i := 1; i < ranges.Len(); i++ {
				if partialResults == nil {
					break
				}
				blk := ranges.(*objectio.BlockInfoSlice).Get(i)
				if !blk.CanRemote || !blk.DeltaLocation().IsEmpty() {
					newranges = append(newranges, ranges.GetBytes(i)...)
					continue
				}
				var objMeta objectio.ObjectMeta
				location := blk.MetaLocation()
				var fs fileservice.FileService
				fs, err = fileservice.Get[fileservice.FileService](c.proc.FileService, defines.SharedFileServiceName)
				if err != nil {
					return nil, nil, nil, err
				}
				objMeta, err = objectio.FastLoadObjectMeta(ctx, &location, false, fs)
				if err != nil {
					partialResults = nil
					break
				} else {
					objDataMeta := objMeta.MustDataMeta()
					blkMeta := objDataMeta.GetBlockMeta(uint32(location.ID()))
					for i := range n.AggList {
						agg := n.AggList[i].Expr.(*plan.Expr_F)
						name := agg.F.Func.ObjName
						switch name {
						case "starcount":
							partialResults[i] = partialResults[i].(int64) + int64(blkMeta.GetRows())
						case "count":
							partialResults[i] = partialResults[i].(int64) + int64(blkMeta.GetRows())
							col := agg.F.Args[0].Expr.(*plan.Expr_Col)
							nullCnt := blkMeta.ColumnMeta(uint16(columnMap[int(col.Col.ColPos)])).NullCnt()
							partialResults[i] = partialResults[i].(int64) - int64(nullCnt)
						case "min":
							col := agg.F.Args[0].Expr.(*plan.Expr_Col)
							zm := blkMeta.ColumnMeta(uint16(columnMap[int(col.Col.ColPos)])).ZoneMap()
							if zm.GetType().FixedLength() < 0 {
								partialResults = nil
							} else {
								if partialResults[i] == nil {
									partialResults[i] = zm.GetMin()
									partialResultTypes[i] = zm.GetType()
								} else {
									switch zm.GetType() {
									case types.T_bool:
										partialResults[i] = !partialResults[i].(bool) || !types.DecodeFixed[bool](zm.GetMinBuf())
									case types.T_bit:
										min := types.DecodeFixed[uint64](zm.GetMinBuf())
										if min < partialResults[i].(uint64) {
											partialResults[i] = min
										}
									case types.T_int8:
										min := types.DecodeFixed[int8](zm.GetMinBuf())
										if min < partialResults[i].(int8) {
											partialResults[i] = min
										}
									case types.T_int16:
										min := types.DecodeFixed[int16](zm.GetMinBuf())
										if min < partialResults[i].(int16) {
											partialResults[i] = min
										}
									case types.T_int32:
										min := types.DecodeFixed[int32](zm.GetMinBuf())
										if min < partialResults[i].(int32) {
											partialResults[i] = min
										}
									case types.T_int64:
										min := types.DecodeFixed[int64](zm.GetMinBuf())
										if min < partialResults[i].(int64) {
											partialResults[i] = min
										}
									case types.T_uint8:
										min := types.DecodeFixed[uint8](zm.GetMinBuf())
										if min < partialResults[i].(uint8) {
											partialResults[i] = min
										}
									case types.T_uint16:
										min := types.DecodeFixed[uint16](zm.GetMinBuf())
										if min < partialResults[i].(uint16) {
											partialResults[i] = min
										}
									case types.T_uint32:
										min := types.DecodeFixed[uint32](zm.GetMinBuf())
										if min < partialResults[i].(uint32) {
											partialResults[i] = min
										}
									case types.T_uint64:
										min := types.DecodeFixed[uint64](zm.GetMinBuf())
										if min < partialResults[i].(uint64) {
											partialResults[i] = min
										}
									case types.T_float32:
										min := types.DecodeFixed[float32](zm.GetMinBuf())
										if min < partialResults[i].(float32) {
											partialResults[i] = min
										}
									case types.T_float64:
										min := types.DecodeFixed[float64](zm.GetMinBuf())
										if min < partialResults[i].(float64) {
											partialResults[i] = min
										}
									case types.T_date:
										min := types.DecodeFixed[types.Date](zm.GetMinBuf())
										if min < partialResults[i].(types.Date) {
											partialResults[i] = min
										}
									case types.T_time:
										min := types.DecodeFixed[types.Time](zm.GetMinBuf())
										if min < partialResults[i].(types.Time) {
											partialResults[i] = min
										}
									case types.T_datetime:
										min := types.DecodeFixed[types.Datetime](zm.GetMinBuf())
										if min < partialResults[i].(types.Datetime) {
											partialResults[i] = min
										}
									case types.T_timestamp:
										min := types.DecodeFixed[types.Timestamp](zm.GetMinBuf())
										if min < partialResults[i].(types.Timestamp) {
											partialResults[i] = min
										}
									case types.T_enum:
										min := types.DecodeFixed[types.Enum](zm.GetMinBuf())
										if min < partialResults[i].(types.Enum) {
											partialResults[i] = min
										}
									case types.T_decimal64:
										min := types.DecodeFixed[types.Decimal64](zm.GetMinBuf())
										if min < partialResults[i].(types.Decimal64) {
											partialResults[i] = min
										}
									case types.T_decimal128:
										min := types.DecodeFixed[types.Decimal128](zm.GetMinBuf())
										if min.Compare(partialResults[i].(types.Decimal128)) < 0 {
											partialResults[i] = min
										}
									case types.T_uuid:
										min := types.DecodeFixed[types.Uuid](zm.GetMinBuf())
										if min.Lt(partialResults[i].(types.Uuid)) {
											partialResults[i] = min
										}
									case types.T_TS:
										min := types.DecodeFixed[types.TS](zm.GetMinBuf())
										ts := partialResults[i].(types.TS)
										if min.Less(&ts) {
											partialResults[i] = min
										}
									case types.T_Rowid:
										min := types.DecodeFixed[types.Rowid](zm.GetMinBuf())
										if min.Less(partialResults[i].(types.Rowid)) {
											partialResults[i] = min
										}
									case types.T_Blockid:
										min := types.DecodeFixed[types.Blockid](zm.GetMinBuf())
										if min.Less(partialResults[i].(types.Blockid)) {
											partialResults[i] = min
										}
									}
								}
							}
						case "max":
							col := agg.F.Args[0].Expr.(*plan.Expr_Col)
							zm := blkMeta.ColumnMeta(uint16(columnMap[int(col.Col.ColPos)])).ZoneMap()
							if zm.GetType().FixedLength() < 0 {
								partialResults = nil
							} else {
								if partialResults[i] == nil {
									partialResults[i] = zm.GetMax()
									partialResultTypes[i] = zm.GetType()
								} else {
									switch zm.GetType() {
									case types.T_bool:
										partialResults[i] = partialResults[i].(bool) || types.DecodeFixed[bool](zm.GetMaxBuf())
									case types.T_bit:
										max := types.DecodeFixed[uint64](zm.GetMaxBuf())
										if max > partialResults[i].(uint64) {
											partialResults[i] = max
										}
									case types.T_int8:
										max := types.DecodeFixed[int8](zm.GetMaxBuf())
										if max > partialResults[i].(int8) {
											partialResults[i] = max
										}
									case types.T_int16:
										max := types.DecodeFixed[int16](zm.GetMaxBuf())
										if max > partialResults[i].(int16) {
											partialResults[i] = max
										}
									case types.T_int32:
										max := types.DecodeFixed[int32](zm.GetMaxBuf())
										if max > partialResults[i].(int32) {
											partialResults[i] = max
										}
									case types.T_int64:
										max := types.DecodeFixed[int64](zm.GetMaxBuf())
										if max > partialResults[i].(int64) {
											partialResults[i] = max
										}
									case types.T_uint8:
										max := types.DecodeFixed[uint8](zm.GetMaxBuf())
										if max > partialResults[i].(uint8) {
											partialResults[i] = max
										}
									case types.T_uint16:
										max := types.DecodeFixed[uint16](zm.GetMaxBuf())
										if max > partialResults[i].(uint16) {
											partialResults[i] = max
										}
									case types.T_uint32:
										max := types.DecodeFixed[uint32](zm.GetMaxBuf())
										if max > partialResults[i].(uint32) {
											partialResults[i] = max
										}
									case types.T_uint64:
										max := types.DecodeFixed[uint64](zm.GetMaxBuf())
										if max > partialResults[i].(uint64) {
											partialResults[i] = max
										}
									case types.T_float32:
										max := types.DecodeFixed[float32](zm.GetMaxBuf())
										if max > partialResults[i].(float32) {
											partialResults[i] = max
										}
									case types.T_float64:
										max := types.DecodeFixed[float64](zm.GetMaxBuf())
										if max > partialResults[i].(float64) {
											partialResults[i] = max
										}
									case types.T_date:
										max := types.DecodeFixed[types.Date](zm.GetMaxBuf())
										if max > partialResults[i].(types.Date) {
											partialResults[i] = max
										}
									case types.T_time:
										max := types.DecodeFixed[types.Time](zm.GetMaxBuf())
										if max > partialResults[i].(types.Time) {
											partialResults[i] = max
										}
									case types.T_datetime:
										max := types.DecodeFixed[types.Datetime](zm.GetMaxBuf())
										if max > partialResults[i].(types.Datetime) {
											partialResults[i] = max
										}
									case types.T_timestamp:
										max := types.DecodeFixed[types.Timestamp](zm.GetMaxBuf())
										if max > partialResults[i].(types.Timestamp) {
											partialResults[i] = max
										}
									case types.T_enum:
										max := types.DecodeFixed[types.Enum](zm.GetMaxBuf())
										if max > partialResults[i].(types.Enum) {
											partialResults[i] = max
										}
									case types.T_decimal64:
										max := types.DecodeFixed[types.Decimal64](zm.GetMaxBuf())
										if max > partialResults[i].(types.Decimal64) {
											partialResults[i] = max
										}
									case types.T_decimal128:
										max := types.DecodeFixed[types.Decimal128](zm.GetMaxBuf())
										if max.Compare(partialResults[i].(types.Decimal128)) > 0 {
											partialResults[i] = max
										}
									case types.T_uuid:
										max := types.DecodeFixed[types.Uuid](zm.GetMaxBuf())
										if max.Gt(partialResults[i].(types.Uuid)) {
											partialResults[i] = max
										}
									case types.T_TS:
										max := types.DecodeFixed[types.TS](zm.GetMaxBuf())
										ts := partialResults[i].(types.TS)
										if max.Greater(&ts) {
											partialResults[i] = max
										}
									case types.T_Rowid:
										max := types.DecodeFixed[types.Rowid](zm.GetMaxBuf())
										if max.Great(partialResults[i].(types.Rowid)) {
											partialResults[i] = max
										}
									case types.T_Blockid:
										max := types.DecodeFixed[types.Blockid](zm.GetMaxBuf())
										if max.Great(partialResults[i].(types.Blockid)) {
											partialResults[i] = max
										}
									}
								}
							}
						default:
						}
						if partialResults == nil {
							break
						}
					}
					if partialResults == nil {
						break
					}
				}
			}
			if ranges.Size() == len(newranges) {
				partialResults = nil
			} else if partialResults != nil {
				ranges.SetBytes(newranges)
			}
		}
		if partialResults == nil {
			partialResultTypes = nil
		}
	}
	// n.AggList = nil

	// some log for finding a bug.
	tblId := rel.GetTableID(ctx)
	expectedLen := ranges.Len()
	logutil.Debugf("cn generateNodes, tbl %d ranges is %d", tblId, expectedLen)

	// if len(ranges) == 0 indicates that it's a temporary table.
	if ranges.Len() == 0 && n.TableDef.TableType != catalog.SystemOrdinaryRel {
		nodes = make(engine.Nodes, len(c.cnList))
		for i, node := range c.cnList {
			if isPartitionTable {
				nodes[i] = engine.Node{
					Id:   node.Id,
					Addr: node.Addr,
					Mcpu: c.generateCPUNumber(node.Mcpu, int(n.Stats.BlockNum)),
				}
			} else {
				nodes[i] = engine.Node{
					Rel:  rel,
					Id:   node.Id,
					Addr: node.Addr,
					Mcpu: c.generateCPUNumber(node.Mcpu, int(n.Stats.BlockNum)),
				}
			}
		}
		return nodes, partialResults, partialResultTypes, nil
	}

	engineType := rel.GetEngineType()
	if isPartitionTable {
		rel = nil
	}
	// for multi cn in launch mode, put all payloads in current CN, maybe delete this in the future
	// for an ordered scan, put all paylonds in current CN
	if isLaunchMode(c.cnList) || len(n.OrderBy) > 0 {
		return putBlocksInCurrentCN(c, ranges.GetAllBytes(), rel, n), partialResults, partialResultTypes, nil
	}
	// disttae engine
	if engineType == engine.Disttae {
		nodes, err := shuffleBlocksToMultiCN(c, ranges.(*objectio.BlockInfoSlice), rel, n)
		return nodes, partialResults, partialResultTypes, err
	}
	// maybe temp table on memengine , just put payloads in average
	return putBlocksInAverage(c, ranges, rel, n), partialResults, partialResultTypes, nil
}

func putBlocksInAverage(c *Compile, ranges engine.Ranges, rel engine.Relation, n *plan.Node) engine.Nodes {
	var nodes engine.Nodes
	step := (ranges.Len() + len(c.cnList) - 1) / len(c.cnList)
	for i := 0; i < ranges.Len(); i += step {
		j := i / step
		if i+step >= ranges.Len() {
			if isSameCN(c.cnList[j].Addr, c.addr) {
				if len(nodes) == 0 {
					nodes = append(nodes, engine.Node{
						Addr: c.addr,
						Rel:  rel,
						Mcpu: c.generateCPUNumber(ncpu, int(n.Stats.BlockNum)),
					})
				}
				nodes[0].Data = append(nodes[0].Data, ranges.Slice(i, ranges.Len())...)
			} else {
				nodes = append(nodes, engine.Node{
					Rel:  rel,
					Id:   c.cnList[j].Id,
					Addr: c.cnList[j].Addr,
					Mcpu: c.generateCPUNumber(c.cnList[j].Mcpu, int(n.Stats.BlockNum)),
					Data: ranges.Slice(i, ranges.Len()),
				})
			}
		} else {
			if isSameCN(c.cnList[j].Addr, c.addr) {
				if len(nodes) == 0 {
					nodes = append(nodes, engine.Node{
						Rel:  rel,
						Addr: c.addr,
						Mcpu: c.generateCPUNumber(ncpu, int(n.Stats.BlockNum)),
					})
				}
				nodes[0].Data = append(nodes[0].Data, ranges.Slice(i, i+step)...)
			} else {
				nodes = append(nodes, engine.Node{
					Rel:  rel,
					Id:   c.cnList[j].Id,
					Addr: c.cnList[j].Addr,
					Mcpu: c.generateCPUNumber(c.cnList[j].Mcpu, int(n.Stats.BlockNum)),
					Data: ranges.Slice(i, i+step),
				})
			}
		}
	}
	return nodes
}

func shuffleBlocksToMultiCN(c *Compile, ranges *objectio.BlockInfoSlice, rel engine.Relation, n *plan.Node) (engine.Nodes, error) {
	var nodes engine.Nodes
	// add current CN
	nodes = append(nodes, engine.Node{
		Addr: c.addr,
		Rel:  rel,
		Mcpu: c.generateCPUNumber(ncpu, int(n.Stats.BlockNum)),
	})
	// add memory table block
	nodes[0].Data = append(nodes[0].Data, ranges.GetBytes(0)...)
	*ranges = ranges.Slice(1, ranges.Len())
	// only memory table block
	if ranges.Len() == 0 {
		return nodes, nil
	}
	// only one cn
	if len(c.cnList) == 1 {
		nodes[0].Data = append(nodes[0].Data, ranges.GetAllBytes()...)
		return nodes, nil
	}
	// put dirty blocks which can't be distributed remotely in current CN.
	newRanges := make(objectio.BlockInfoSlice, 0, ranges.Len())
	for i := 0; i < ranges.Len(); i++ {
		if ranges.Get(i).CanRemote {
			newRanges = append(newRanges, ranges.GetBytes(i)...)
		} else {
			nodes[0].Data = append(nodes[0].Data, ranges.GetBytes(i)...)
		}
	}

	// add the rest of CNs in list
	for i := range c.cnList {
		if c.cnList[i].Addr != c.addr {
			nodes = append(nodes, engine.Node{
				Rel:  rel,
				Id:   c.cnList[i].Id,
				Addr: c.cnList[i].Addr,
				Mcpu: c.generateCPUNumber(c.cnList[i].Mcpu, int(n.Stats.BlockNum)),
			})
		}
	}

	sort.Slice(nodes, func(i, j int) bool { return nodes[i].Addr < nodes[j].Addr })

	if n.Stats.HashmapStats != nil && n.Stats.HashmapStats.Shuffle && n.Stats.HashmapStats.ShuffleType == plan.ShuffleType_Range {
		err := shuffleBlocksByRange(c, newRanges, n, nodes)
		if err != nil {
			return nil, err
		}
	} else {
		shuffleBlocksByHash(c, newRanges, nodes)
	}

	minWorkLoad := math.MaxInt32
	maxWorkLoad := 0
	// remove empty node from nodes
	var newNodes engine.Nodes
	for i := range nodes {
		if len(nodes[i].Data) > maxWorkLoad {
			maxWorkLoad = len(nodes[i].Data)
		}
		if len(nodes[i].Data) < minWorkLoad {
			minWorkLoad = len(nodes[i].Data)
		}
		if len(nodes[i].Data) > 0 {
			newNodes = append(newNodes, nodes[i])
		}
	}
	if minWorkLoad*2 < maxWorkLoad {
		logstring := fmt.Sprintf("read table %v ,workload among %v nodes not balanced, max %v, min %v,", n.TableDef.Name, len(newNodes), maxWorkLoad, minWorkLoad)
		logstring = logstring + " cnlist: "
		for i := range c.cnList {
			logstring = logstring + c.cnList[i].Addr + " "
		}
		logutil.Warnf(logstring)
	}
	return newNodes, nil
}

func shuffleBlocksByHash(c *Compile, ranges objectio.BlockInfoSlice, nodes engine.Nodes) {
	for i := 0; i < ranges.Len(); i++ {
		unmarshalledBlockInfo := ranges.Get(i)
		// get timestamp in objName to make sure it is random enough
		objTimeStamp := unmarshalledBlockInfo.MetaLocation().Name()[:7]
		index := plan2.SimpleCharHashToRange(objTimeStamp, uint64(len(c.cnList)))
		nodes[index].Data = append(nodes[index].Data, ranges.GetBytes(i)...)
	}
}

func shuffleBlocksByRange(c *Compile, ranges objectio.BlockInfoSlice, n *plan.Node, nodes engine.Nodes) error {
	var objDataMeta objectio.ObjectDataMeta
	var objMeta objectio.ObjectMeta

	var shuffleRangeUint64 []uint64
	var shuffleRangeInt64 []int64
	var init bool
	var index uint64
	for i := 0; i < ranges.Len(); i++ {
		unmarshalledBlockInfo := ranges.Get(i)
		location := unmarshalledBlockInfo.MetaLocation()
		fs, err := fileservice.Get[fileservice.FileService](c.proc.FileService, defines.SharedFileServiceName)
		if err != nil {
			return err
		}
		if !objectio.IsSameObjectLocVsMeta(location, objDataMeta) {
			if objMeta, err = objectio.FastLoadObjectMeta(c.ctx, &location, false, fs); err != nil {
				return err
			}
			objDataMeta = objMeta.MustDataMeta()
		}
		blkMeta := objDataMeta.GetBlockMeta(uint32(location.ID()))
		zm := blkMeta.MustGetColumn(uint16(n.Stats.HashmapStats.ShuffleColIdx)).ZoneMap()
		if !zm.IsInited() {
			// a block with all null will send to first CN
			nodes[0].Data = append(nodes[0].Data, ranges.GetBytes(i)...)
			continue
		}
		if !init {
			init = true
			switch zm.GetType() {
			case types.T_int64, types.T_int32, types.T_int16:
				shuffleRangeInt64 = plan2.ShuffleRangeReEvalSigned(n.Stats.HashmapStats.Ranges, len(c.cnList), n.Stats.HashmapStats.Nullcnt, int64(n.Stats.TableCnt))
			case types.T_uint64, types.T_uint32, types.T_uint16, types.T_varchar, types.T_char, types.T_text, types.T_bit:
				shuffleRangeUint64 = plan2.ShuffleRangeReEvalUnsigned(n.Stats.HashmapStats.Ranges, len(c.cnList), n.Stats.HashmapStats.Nullcnt, int64(n.Stats.TableCnt))
			}
		}
		if shuffleRangeUint64 != nil {
			index = plan2.GetRangeShuffleIndexForZMUnsignedSlice(shuffleRangeUint64, zm)
		} else if shuffleRangeInt64 != nil {
			index = plan2.GetRangeShuffleIndexForZMSignedSlice(shuffleRangeInt64, zm)
		} else {
			index = plan2.GetRangeShuffleIndexForZM(n.Stats.HashmapStats.ShuffleColMin, n.Stats.HashmapStats.ShuffleColMax, zm, uint64(len(c.cnList)))
		}
		nodes[index].Data = append(nodes[index].Data, ranges.GetBytes(i)...)
	}
	return nil
}

func putBlocksInCurrentCN(c *Compile, ranges []byte, rel engine.Relation, n *plan.Node) engine.Nodes {
	var nodes engine.Nodes
	// add current CN
	nodes = append(nodes, engine.Node{
		Addr: c.addr,
		Rel:  rel,
		Mcpu: c.generateCPUNumber(ncpu, int(n.Stats.BlockNum)),
	})
	nodes[0].Data = append(nodes[0].Data, ranges...)
	return nodes
}

func validScopeCount(ss []*Scope) int {
	var cnt int

	for _, s := range ss {
		if s.IsEnd {
			continue
		}
		cnt++
	}
	return cnt
}

func extraRegisters(ss []*Scope, i int) []*process.WaitRegister {
	regs := make([]*process.WaitRegister, 0, len(ss))
	for _, s := range ss {
		if s.IsEnd {
			continue
		}
		regs = append(regs, s.Proc.Reg.MergeReceivers[i])
	}
	return regs
}

func dupType(typ *plan.Type) types.Type {
	return types.New(types.T(typ.Id), typ.Width, typ.Scale)
}

// Update the specific scopes's instruction to true
// then update the current idx
func (c *Compile) setAnalyzeCurrent(updateScopes []*Scope, nextId int) {
	if updateScopes != nil {
		updateScopesLastFlag(updateScopes)
	}

	c.anal.curr = nextId
	c.anal.isFirst = true
}

func updateScopesLastFlag(updateScopes []*Scope) {
	for _, s := range updateScopes {
		if len(s.Instructions) == 0 {
			continue
		}
		last := len(s.Instructions) - 1
		s.Instructions[last].IsLast = true
	}
}

func isLaunchMode(cnlist engine.Nodes) bool {
	for i := range cnlist {
		if !isSameCN(cnlist[0].Addr, cnlist[i].Addr) {
			return false
		}
	}
	return true
}

func isSameCN(addr string, currentCNAddr string) bool {
	// just a defensive judgment. In fact, we shouldn't have received such data.

	parts1 := strings.Split(addr, ":")
	if len(parts1) != 2 {
		logutil.Debugf("compileScope received a malformed cn address '%s', expected 'ip:port'", addr)
		return true
	}
	parts2 := strings.Split(currentCNAddr, ":")
	if len(parts2) != 2 {
		logutil.Debugf("compileScope received a malformed current-cn address '%s', expected 'ip:port'", currentCNAddr)
		return true
	}
	return parts1[0] == parts2[0]
}

func (s *Scope) affectedRows() uint64 {
	affectedRows := uint64(0)
	for _, in := range s.Instructions {
		if arg, ok := in.Arg.(vm.ModificationArgument); ok {
			if marg, ok := arg.(*mergeblock.Argument); ok {
				return marg.AffectedRows()
			}
			affectedRows += arg.AffectedRows()
		}
	}
	return affectedRows
}

func (c *Compile) runSql(sql string) error {
	if sql == "" {
		return nil
	}
	res, err := c.runSqlWithResult(sql)
	if err != nil {
		return err
	}
	res.Close()
	return nil
}

func (c *Compile) runSqlWithResult(sql string) (executor.Result, error) {
	v, ok := moruntime.ProcessLevelRuntime().GetGlobalVariables(moruntime.InternalSQLExecutor)
	if !ok {
		panic("missing lock service")
	}
	exec := v.(executor.SQLExecutor)
	opts := executor.Options{}.
		// All runSql and runSqlWithResult is a part of input sql, can not incr statement.
		// All these sub-sql's need to be rolled back and retried en masse when they conflict in pessimistic mode
		WithDisableIncrStatement().
		WithTxn(c.proc.TxnOperator).
		WithDatabase(c.db).
		WithTimeZone(c.proc.SessionInfo.TimeZone)
	return exec.Exec(c.proc.Ctx, sql, opts)
}

func evalRowsetData(proc *process.Process,
	exprs []*plan.RowsetExpr, vec *vector.Vector, exprExecs []colexec.ExpressionExecutor,
) error {
	var bats []*batch.Batch

	vec.ResetArea()
	bats = []*batch.Batch{batch.EmptyForConstFoldBatch}
	if len(exprExecs) > 0 {
		for i, expr := range exprExecs {
			val, err := expr.Eval(proc, bats)
			if err != nil {
				return err
			}
			if err := vec.Copy(val, int64(exprs[i].RowPos), 0, proc.Mp()); err != nil {
				return err
			}
		}
	} else {
		for _, expr := range exprs {
			if expr.Pos >= 0 {
				continue
			}
			val, err := colexec.EvalExpressionOnce(proc, expr.Expr, bats)
			if err != nil {
				return err
			}
			if err := vec.Copy(val, int64(expr.RowPos), 0, proc.Mp()); err != nil {
				val.Free(proc.Mp())
				return err
			}
			val.Free(proc.Mp())
		}
	}
	return nil
}

func (c *Compile) newInsertMergeScope(arg *insert.Argument, ss []*Scope) *Scope {
	// see errors.Join()
	n := 0
	for _, s := range ss {
		if !s.IsEnd {
			n++
		}
	}
	ss2 := make([]*Scope, 0, n)
	for _, s := range ss {
		if !s.IsEnd {
			ss2 = append(ss2, s)
		}
	}
	insert := &vm.Instruction{
		Op:  vm.Insert,
		Arg: arg,
	}
	for i := range ss2 {
		ss2[i].Instructions = append(ss2[i].Instructions, dupInstruction(insert, nil, i))
	}
	return c.newMergeScope(ss2)
}

func (c *Compile) fatalLog(retry int, err error) {
	if err == nil {
		return
	}
	fatal := moerr.IsMoErrCode(err, moerr.ErrTxnNeedRetry) ||
		moerr.IsMoErrCode(err, moerr.ErrTxnNeedRetryWithDefChanged) ||
		moerr.IsMoErrCode(err, moerr.ErrTxnWWConflict) ||
		moerr.IsMoErrCode(err, moerr.ErrDuplicateEntry) ||
		moerr.IsMoErrCode(err, moerr.ER_DUP_ENTRY) ||
		moerr.IsMoErrCode(err, moerr.ER_DUP_ENTRY_WITH_KEY_NAME)
	if !fatal {
		return
	}

	if retry == 0 &&
		(moerr.IsMoErrCode(err, moerr.ErrTxnNeedRetry) ||
			moerr.IsMoErrCode(err, moerr.ErrTxnNeedRetryWithDefChanged)) {
		return
	}

	txnTrace.GetService().TxnError(c.proc.TxnOperator, err)

	v, ok := moruntime.ProcessLevelRuntime().
		GetGlobalVariables(moruntime.EnableCheckInvalidRCErrors)
	if !ok || !v.(bool) {
		return
	}

	logutil.Fatalf("BUG(RC): txn %s retry %d, error %+v\n",
		hex.EncodeToString(c.proc.TxnOperator.Txn().ID),
		retry,
		err.Error())
}

func (c *Compile) SetOriginSQL(sql string) {
	c.originSQL = sql
}

func (c *Compile) SetBuildPlanFunc(buildPlanFunc func() (*plan2.Plan, error)) {
	c.buildPlanFunc = buildPlanFunc
}

// detectFkSelfRefer checks if foreign key self refer confirmed
func detectFkSelfRefer(c *Compile, detectSqls []string) error {
	if len(detectSqls) == 0 {
		return nil
	}
	for _, sql := range detectSqls {
		err := runDetectSql(c, sql)
		if err != nil {
			return err
		}
	}

	return nil
}

// runDetectSql runs the fk detecting sql
func runDetectSql(c *Compile, sql string) error {
	res, err := c.runSqlWithResult(sql)
	if err != nil {
		logutil.Errorf("The sql that caused the fk self refer check failed is %s, and generated background sql is %s", c.sql, sql)
		return err
	}
	defer res.Close()

	if res.Batches != nil {
		vs := res.Batches[0].Vecs
		if vs != nil && vs[0].Length() > 0 {
			yes := vector.GetFixedAt[bool](vs[0], 0)
			if !yes {
				return moerr.NewErrFKNoReferencedRow2(c.ctx)
			}
		}
	}
	return nil
}

// runDetectFkReferToDBSql runs the fk detecting sql
func runDetectFkReferToDBSql(c *Compile, sql string) error {
	res, err := c.runSqlWithResult(sql)
	if err != nil {
		logutil.Errorf("The sql that caused the fk self refer check failed is %s, and generated background sql is %s", c.sql, sql)
		return err
	}
	defer res.Close()

	if res.Batches != nil {
		vs := res.Batches[0].Vecs
		if vs != nil && vs[0].Length() > 0 {
			yes := vector.GetFixedAt[bool](vs[0], 0)
			if yes {
				return moerr.NewInternalError(c.ctx,
					"can not drop database. It has been referenced by foreign keys")
			}
		}
	}
	return nil
}<|MERGE_RESOLUTION|>--- conflicted
+++ resolved
@@ -570,14 +570,7 @@
 // run once
 func (c *Compile) runOnce() error {
 	var wg sync.WaitGroup
-<<<<<<< HEAD
 	c.MessageBoard.Reset()
-	if c.proc.TxnOperator != nil {
-		c.proc.TxnOperator.GetWorkspace().TransferRowID()
-	}
-
-=======
->>>>>>> 76aa81e8
 	err := c.lockMetaTables()
 	if err != nil {
 		return err
