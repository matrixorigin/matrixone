// Copyright 2021 Matrix Origin
//
// Licensed under the Apache License, Version 2.0 (the "License");
// you may not use this file except in compliance with the License.
// You may obtain a copy of the License at
//
//      http://www.apache.org/licenses/LICENSE-2.0
//
// Unless required by applicable law or agreed to in writing, software
// distributed under the License is distributed on an "AS IS" BASIS,
// WITHOUT WARRANTIES OR CONDITIONS OF ANY KIND, either express or implied.
// See the License for the specific language governing permissions and
// limitations under the License.

package compile

import (
	"context"
	"encoding/hex"
	"encoding/json"
	"fmt"
	"math"
	"net"
	"runtime"
	"sort"
	"strings"
	"sync"
	"sync/atomic"
	"time"

	"github.com/matrixorigin/matrixone/pkg/vm/message"

	"github.com/panjf2000/ants/v2"
	"go.uber.org/zap"

	"github.com/matrixorigin/matrixone/pkg/catalog"
	"github.com/matrixorigin/matrixone/pkg/cnservice/cnclient"
	"github.com/matrixorigin/matrixone/pkg/common/moerr"
	"github.com/matrixorigin/matrixone/pkg/common/morpc"
	"github.com/matrixorigin/matrixone/pkg/common/mpool"
	"github.com/matrixorigin/matrixone/pkg/common/reuse"
	moruntime "github.com/matrixorigin/matrixone/pkg/common/runtime"
	"github.com/matrixorigin/matrixone/pkg/container/batch"
	"github.com/matrixorigin/matrixone/pkg/container/types"
	"github.com/matrixorigin/matrixone/pkg/container/vector"
	"github.com/matrixorigin/matrixone/pkg/defines"
	"github.com/matrixorigin/matrixone/pkg/fileservice"
	"github.com/matrixorigin/matrixone/pkg/logutil"
	"github.com/matrixorigin/matrixone/pkg/objectio"
	"github.com/matrixorigin/matrixone/pkg/pb/lock"
	"github.com/matrixorigin/matrixone/pkg/pb/pipeline"
	"github.com/matrixorigin/matrixone/pkg/pb/plan"
	"github.com/matrixorigin/matrixone/pkg/pb/timestamp"
	"github.com/matrixorigin/matrixone/pkg/sql/colexec"
	"github.com/matrixorigin/matrixone/pkg/sql/colexec/connector"
	"github.com/matrixorigin/matrixone/pkg/sql/colexec/deletion"
	"github.com/matrixorigin/matrixone/pkg/sql/colexec/dispatch"
	"github.com/matrixorigin/matrixone/pkg/sql/colexec/external"
	"github.com/matrixorigin/matrixone/pkg/sql/colexec/filter"
	"github.com/matrixorigin/matrixone/pkg/sql/colexec/intersect"
	"github.com/matrixorigin/matrixone/pkg/sql/colexec/intersectall"
	"github.com/matrixorigin/matrixone/pkg/sql/colexec/lockop"
	"github.com/matrixorigin/matrixone/pkg/sql/colexec/loopjoin"
	"github.com/matrixorigin/matrixone/pkg/sql/colexec/merge"
	"github.com/matrixorigin/matrixone/pkg/sql/colexec/mergeblock"
	"github.com/matrixorigin/matrixone/pkg/sql/colexec/mergecte"
	"github.com/matrixorigin/matrixone/pkg/sql/colexec/mergedelete"
	"github.com/matrixorigin/matrixone/pkg/sql/colexec/mergerecursive"
	"github.com/matrixorigin/matrixone/pkg/sql/colexec/minus"
	"github.com/matrixorigin/matrixone/pkg/sql/colexec/output"
	"github.com/matrixorigin/matrixone/pkg/sql/colexec/sample"
	"github.com/matrixorigin/matrixone/pkg/sql/parsers/tree"
	plan2 "github.com/matrixorigin/matrixone/pkg/sql/plan"
	"github.com/matrixorigin/matrixone/pkg/sql/plan/function"
	"github.com/matrixorigin/matrixone/pkg/sql/plan/rule"
	"github.com/matrixorigin/matrixone/pkg/sql/util"
	mokafka "github.com/matrixorigin/matrixone/pkg/stream/adapter/kafka"
	"github.com/matrixorigin/matrixone/pkg/txn/client"
	"github.com/matrixorigin/matrixone/pkg/txn/storage/memorystorage"
	txnTrace "github.com/matrixorigin/matrixone/pkg/txn/trace"
	"github.com/matrixorigin/matrixone/pkg/util/executor"
	v2 "github.com/matrixorigin/matrixone/pkg/util/metric/v2"
	"github.com/matrixorigin/matrixone/pkg/util/trace"
	"github.com/matrixorigin/matrixone/pkg/vm"
	"github.com/matrixorigin/matrixone/pkg/vm/engine"
	"github.com/matrixorigin/matrixone/pkg/vm/engine/disttae"
	"github.com/matrixorigin/matrixone/pkg/vm/process"
)

// Note: Now the cost going from stat is actually the number of rows, so we can only estimate a number for the size of each row.
// The current insertion of around 200,000 rows triggers cn to write s3 directly
const (
	DistributedThreshold     uint64 = 10 * mpool.MB
	SingleLineSizeEstimate   uint64 = 300 * mpool.B
	shuffleChannelBufferSize        = 32

	NoAccountId = -1
)

var (
	ncpu = runtime.GOMAXPROCS(0)

	cantCompileForPrepareErr = moerr.NewCantCompileForPrepareNoCtx()
)

// NewCompile is used to new an object of compile
func NewCompile(
	addr, db, sql, tenant, uid string,
	e engine.Engine,
	proc *process.Process,
	stmt tree.Statement,
	isInternal bool,
	cnLabel map[string]string,
	startAt time.Time,
) *Compile {
	c := GetCompileService().getCompile(proc)

	c.e = e
	c.db = db
	c.tenant = tenant
	c.uid = uid
	c.sql = sql
	c.proc.SetMessageBoard(c.MessageBoard)
	c.stmt = stmt
	c.addr = addr
	c.isInternal = isInternal
	c.cnLabel = cnLabel
	c.startAt = startAt
	c.disableRetry = false
	if c.proc.GetTxnOperator() != nil {
		// TODO: The action of updating the WriteOffset logic should be executed in the `func (c *Compile) Run(_ uint64)` method.
		// However, considering that the delay ranges are not completed yet, the UpdateSnapshotWriteOffset() and
		// the assignment of `Compile.TxnOffset` should be moved into the `func (c *Compile) Run(_ uint64)` method in the later stage.
		c.proc.GetTxnOperator().GetWorkspace().UpdateSnapshotWriteOffset()
		c.TxnOffset = c.proc.GetTxnOperator().GetWorkspace().GetSnapshotWriteOffset()
	} else {
		c.TxnOffset = 0
	}
	return c
}

func (c *Compile) Release() {
	if c == nil {
		return
	}
	if c.proc != nil {
		c.proc.ResetQueryContext()
	}
	GetCompileService().putCompile(c)
}

func (c Compile) TypeName() string {
	return "compile.Compile"
}

func (c *Compile) GetMessageCenter() *message.MessageCenter {
	if c == nil || c.e == nil {
		return nil
	}
	m := c.e.GetMessageCenter()
	if m != nil {
		mc, ok := m.(*message.MessageCenter)
		if ok {
			return mc
		}
	}
	return nil
}

func (c *Compile) Reset(proc *process.Process, startAt time.Time, fill func(*batch.Batch) error, sql string) {
	// clean up the process for a new query.
	proc.ResetQueryContext()
	c.proc = proc

	c.fill = fill
	c.sql = sql
	c.affectRows.Store(0)

	for _, info := range c.anal.analInfos {
		info.Reset()
	}

	for _, s := range c.scopes {
		s.Reset(c)
	}

	for _, v := range c.nodeRegs {
		v.CleanChannel(c.proc.GetMPool())
	}

	c.MessageBoard = c.MessageBoard.Reset()
	proc.SetMessageBoard(c.MessageBoard)
	c.counterSet.Reset()

	for _, f := range c.fuzzys {
		f.reset()
	}
	c.startAt = startAt
	if c.proc.GetTxnOperator() != nil {
		c.proc.GetTxnOperator().GetWorkspace().UpdateSnapshotWriteOffset()
		c.TxnOffset = c.proc.GetTxnOperator().GetWorkspace().GetSnapshotWriteOffset()
	} else {
		c.TxnOffset = 0
	}
}

func (c *Compile) clear() {
	if c.anal != nil {
		c.anal.release()
	}
	for i := range c.scopes {
		c.scopes[i].release()
	}
	for i := range c.fuzzys {
		c.fuzzys[i].release()
	}

	c.MessageBoard = c.MessageBoard.Reset()
	c.fuzzys = c.fuzzys[:0]
	c.scopes = c.scopes[:0]
	c.pn = nil
	c.fill = nil
	c.affectRows.Store(0)
	c.addr = ""
	c.db = ""
	c.tenant = ""
	c.uid = ""
	c.sql = ""
	c.originSQL = ""
	c.anal = nil
	c.e = nil

	c.proc.Free()
	c.proc = nil

	c.cnList = c.cnList[:0]
	c.stmt = nil
	c.startAt = time.Time{}
	c.needLockMeta = false
	c.isInternal = false
	c.isPrepare = false

	for k := range c.metaTables {
		delete(c.metaTables, k)
	}
	for k := range c.lockTables {
		delete(c.lockTables, k)
	}
	for k := range c.nodeRegs {
		delete(c.nodeRegs, k)
	}
	for k := range c.stepRegs {
		delete(c.stepRegs, k)
	}
	for k := range c.cnLabel {
		delete(c.cnLabel, k)
	}
}

// helper function to judge if init temporary engine is needed
func (c *Compile) NeedInitTempEngine() bool {
	for _, s := range c.scopes {
		ddl := s.Plan.GetDdl()
		if ddl == nil {
			continue
		}
		if qry := ddl.GetCreateTable(); qry != nil && qry.Temporary {
			if c.e.(*engine.EntireEngine).TempEngine == nil {
				return true
			}
		}
	}
	return false
}

func (c *Compile) SetTempEngine(tempEngine engine.Engine, tempStorage *memorystorage.Storage) {
	e := c.e.(*engine.EntireEngine)
	e.TempEngine = tempEngine

	if topContext := c.proc.GetTopContext(); topContext.Value(defines.TemporaryTN{}) == nil {
		c.proc.SaveToTopContext(defines.TemporaryTN{}, tempStorage)
	}
}

func (c *Compile) addAffectedRows(n uint64) {
	c.affectRows.Add(n)
}

func (c *Compile) setAffectedRows(n uint64) {
	c.affectRows.Store(n)
}

func (c *Compile) getAffectedRows() uint64 {
	affectRows := c.affectRows.Load()
	return affectRows
}

func (c *Compile) run(s *Scope) error {
	if s == nil {
		return nil
	}
	switch s.Magic {
	case Normal:
		defer c.fillAnalyzeInfo()
		err := s.Run(c)
		if err != nil {
			return err
		}

		c.addAffectedRows(s.affectedRows())
		return nil
	case Merge, MergeInsert:
		defer c.fillAnalyzeInfo()
		err := s.MergeRun(c)
		if err != nil {
			return err
		}

		c.addAffectedRows(s.affectedRows())
		return nil
	case MergeDelete:
		defer c.fillAnalyzeInfo()
		err := s.MergeRun(c)
		if err != nil {
			return err
		}
		mergeArg := s.RootOp.(*mergedelete.MergeDelete)
		if mergeArg.AddAffectedRows {
			c.addAffectedRows(mergeArg.AffectedRows())
		}
		return nil
	case Remote:
		defer c.fillAnalyzeInfo()
		err := s.RemoteRun(c)
		c.addAffectedRows(s.affectedRows())
		return err
	case CreateDatabase:
		err := s.CreateDatabase(c)
		if err != nil {
			return err
		}
		c.setAffectedRows(1)
		return nil
	case DropDatabase:
		err := s.DropDatabase(c)
		if err != nil {
			return err
		}
		c.setAffectedRows(1)
		return nil
	case CreateTable:
		qry := s.Plan.GetDdl().GetCreateTable()
		if qry.Temporary {
			return s.CreateTempTable(c)
		} else {
			return s.CreateTable(c)
		}
	case CreateView:
		return s.CreateView(c)
	case AlterView:
		return s.AlterView(c)
	case AlterTable:
		return s.AlterTable(c)
	case DropTable:
		return s.DropTable(c)
	case DropSequence:
		return s.DropSequence(c)
	case CreateSequence:
		return s.CreateSequence(c)
	case AlterSequence:
		return s.AlterSequence(c)
	case CreateIndex:
		return s.CreateIndex(c)
	case DropIndex:
		return s.DropIndex(c)
	case TruncateTable:
		return s.TruncateTable(c)
	case Replace:
		return s.replace(c)
	}
	return nil
}

// isRetryErr if the error is ErrTxnNeedRetry and the transaction is RC isolation, we need to retry t
// he statement
func (c *Compile) isRetryErr(err error) bool {
	return (moerr.IsMoErrCode(err, moerr.ErrTxnNeedRetry) ||
		moerr.IsMoErrCode(err, moerr.ErrTxnNeedRetryWithDefChanged)) &&
		c.proc.GetTxnOperator().Txn().IsRCIsolation()
}

func (c *Compile) canRetry(err error) bool {
	return !c.disableRetry && c.isRetryErr(err)
}

func (c *Compile) IsTpQuery() bool {
	return c.execType == plan2.ExecTypeTP
}

func (c *Compile) IsSingleScope(ss []*Scope) bool {
	if c.IsTpQuery() {
		return true
	}
	return len(ss) == 1 && ss[0].NodeInfo.Mcpu == 1
}

func (c *Compile) SetIsPrepare(isPrepare bool) {
	c.isPrepare = isPrepare
}

func (c *Compile) FreeOperator() {
	for _, s := range c.scopes {
		s.FreeOperator(c)
	}
}

/*
func (c *Compile) printPipeline() {
	if c.IsTpQuery() {
		fmt.Println("pipeline for tp query!", "sql: ", c.originSQL)
	} else {
		fmt.Println("pipeline for ap query! current cn", c.addr, "sql: ", c.originSQL)
	}
	fmt.Println(DebugShowScopes(c.scopes, OldLevel))
}
*/
// run once
func (c *Compile) runOnce() error {
	var wg sync.WaitGroup
	err := c.lockMetaTables()
	if err != nil {
		return err
	}

	err = c.lockTable()
	if err != nil {
		return err
	}
	errC := make(chan error, len(c.scopes))
	for _, s := range c.scopes {
		err = s.InitAllDataSource(c)
		if err != nil {
			return err
		}
	}

	if err = GetCompileService().recordRunningCompile(c); err != nil {
		return err
	}
	defer func() {
		_, _ = GetCompileService().removeRunningCompile(c)
	}()

	//c.printPipeline()

	for i := range c.scopes {
		wg.Add(1)
		scope := c.scopes[i]
		errSubmit := ants.Submit(func() {
			defer func() {
				if e := recover(); e != nil {
					err := moerr.ConvertPanicError(c.proc.Ctx, e)
					c.proc.Error(c.proc.Ctx, "panic in run",
						zap.String("sql", c.sql),
						zap.String("error", err.Error()))
					errC <- err
				}
				wg.Done()
			}()
			errC <- c.run(scope)
		})
		if errSubmit != nil {
			errC <- errSubmit
			wg.Done()
		}
	}
	wg.Wait()
	close(errC)

	errList := make([]error, 0, len(c.scopes))
	for e := range errC {
		if e != nil {
			errList = append(errList, e)
			if c.isRetryErr(e) {
				return e
			}
		}
	}

	if len(errList) > 0 {
		err = errList[0]
	}
	if err != nil {
		return err
	}

	// fuzzy filter not sure whether this insert / load obey duplicate constraints, need double check
	for _, f := range c.fuzzys {
		if f != nil && f.cnt > 0 {
			if f.cnt > 10 {
				c.proc.Debugf(c.proc.Ctx, "double check dup for `%s`.`%s`:collision cnt is %d, may be too high", f.db, f.tbl, f.cnt)
			}
			err = f.backgroundSQLCheck(c)
			if err != nil {
				return err
			}
		}
	}

	//detect fk self refer
	//update, insert
	query := c.pn.GetQuery()
	if query != nil && (query.StmtType == plan.Query_INSERT ||
		query.StmtType == plan.Query_UPDATE) && len(query.GetDetectSqls()) != 0 {
		err = detectFkSelfRefer(c, query.DetectSqls)
	}
	//alter table ... add/drop foreign key
	if err == nil && c.pn.GetDdl() != nil {
		alterTable := c.pn.GetDdl().GetAlterTable()
		if alterTable != nil && len(alterTable.GetDetectSqls()) != 0 {
			err = detectFkSelfRefer(c, alterTable.GetDetectSqls())
		}
	}
	return err
}

func (c *Compile) compileScope(pn *plan.Plan) ([]*Scope, error) {
	start := time.Now()
	defer func() {
		v2.TxnStatementCompileScopeHistogram.Observe(time.Since(start).Seconds())
	}()
	switch qry := pn.Plan.(type) {
	case *plan.Plan_Query:
		switch qry.Query.StmtType {
		case plan.Query_REPLACE:
			return []*Scope{
				newScope(Replace).
					withPlan(pn),
			}, nil
		}
		scopes, err := c.compileQuery(qry.Query)
		if err != nil {
			return nil, err
		}
		for _, s := range scopes {
			if s.Plan == nil {
				s.Plan = pn
			}
		}
		return scopes, nil
	case *plan.Plan_Ddl:
		switch qry.Ddl.DdlType {
		case plan.DataDefinition_CREATE_DATABASE:
			return []*Scope{
				newScope(CreateDatabase).
					withPlan(pn),
			}, nil
		case plan.DataDefinition_DROP_DATABASE:
			return []*Scope{
				newScope(DropDatabase).
					withPlan(pn),
			}, nil
		case plan.DataDefinition_CREATE_TABLE:
			return []*Scope{
				newScope(CreateTable).
					withPlan(pn),
			}, nil
		case plan.DataDefinition_CREATE_VIEW:
			return []*Scope{
				newScope(CreateView).
					withPlan(pn),
			}, nil
		case plan.DataDefinition_ALTER_VIEW:
			return []*Scope{
				newScope(AlterView).
					withPlan(pn),
			}, nil
		case plan.DataDefinition_ALTER_TABLE:
			return []*Scope{
				newScope(AlterTable).
					withPlan(pn),
			}, nil
		case plan.DataDefinition_DROP_TABLE:
			return []*Scope{
				newScope(DropTable).
					withPlan(pn),
			}, nil
		case plan.DataDefinition_DROP_SEQUENCE:
			return []*Scope{
				newScope(DropSequence).
					withPlan(pn),
			}, nil
		case plan.DataDefinition_ALTER_SEQUENCE:
			return []*Scope{
				newScope(AlterSequence).
					withPlan(pn),
			}, nil
		case plan.DataDefinition_TRUNCATE_TABLE:
			return []*Scope{
				newScope(TruncateTable).
					withPlan(pn),
			}, nil
		case plan.DataDefinition_CREATE_SEQUENCE:
			return []*Scope{
				newScope(CreateSequence).
					withPlan(pn),
			}, nil
		case plan.DataDefinition_CREATE_INDEX:
			return []*Scope{
				newScope(CreateIndex).
					withPlan(pn),
			}, nil
		case plan.DataDefinition_DROP_INDEX:
			return []*Scope{
				newScope(DropIndex).
					withPlan(pn),
			}, nil
		case plan.DataDefinition_SHOW_DATABASES,
			plan.DataDefinition_SHOW_TABLES,
			plan.DataDefinition_SHOW_COLUMNS,
			plan.DataDefinition_SHOW_CREATETABLE:
			return c.compileQuery(pn.GetDdl().GetQuery())
			// 1、not supported: show arnings/errors/status/processlist
			// 2、show variables will not return query
			// 3、show create database/table need rewrite to create sql
		}
	}
	return nil, moerr.NewNYI(c.proc.Ctx, fmt.Sprintf("query '%s'", pn))
}

func (c *Compile) appendMetaTables(objRes *plan.ObjectRef) {
	if !c.needLockMeta {
		return
	}

	if objRes.SchemaName == catalog.MO_CATALOG && (objRes.ObjName == catalog.MO_DATABASE || objRes.ObjName == catalog.MO_TABLES || objRes.ObjName == catalog.MO_COLUMNS) {
		// do not lock meta table for meta table
	} else {
		key := fmt.Sprintf("%s %s", objRes.SchemaName, objRes.ObjName)
		c.metaTables[key] = struct{}{}
	}
}

func (c *Compile) lockMetaTables() error {
	lockLen := len(c.metaTables)
	if lockLen == 0 {
		return nil
	}

	tables := make([]string, 0, lockLen)
	for table := range c.metaTables {
		tables = append(tables, table)
	}
	sort.Strings(tables)

	for _, table := range tables {
		names := strings.SplitN(table, " ", 2)

		err := lockMoTable(c, names[0], names[1], lock.LockMode_Shared)
		if err != nil {
			// if get error in locking mocatalog.mo_tables by it's dbName & tblName
			// that means the origin table's schema was changed. then return NeedRetryWithDefChanged err
			if moerr.IsMoErrCode(err, moerr.ErrTxnNeedRetry) ||
				moerr.IsMoErrCode(err, moerr.ErrTxnNeedRetryWithDefChanged) {
				return moerr.NewTxnNeedRetryWithDefChangedNoCtx()
			}

			// other errors, just throw  out
			return err
		}
	}
	return nil
}

func (c *Compile) lockTable() error {
	for _, tbl := range c.lockTables {
		typ := plan2.MakeTypeByPlan2Type(tbl.PrimaryColTyp)
		if len(tbl.PartitionTableIds) == 0 {
			return lockop.LockTable(
				c.e,
				c.proc,
				tbl.TableId,
				typ,
				false)
		}

		for _, tblId := range tbl.PartitionTableIds {
			err := lockop.LockTable(
				c.e,
				c.proc,
				tblId,
				typ,
				false)
			if err != nil {
				return err
			}
		}

	}
	return nil
}

// func (c *Compile) compileAttachedScope(attachedPlan *plan.Plan) ([]*Scope, error) {
// 	query := attachedPlan.Plan.(*plan.Plan_Query)
// 	attachedScope, err := c.compileQuery(ctx, query.Query)
// 	if err != nil {
// 		return nil, err
// 	}
// 	for _, s := range attachedScope {
// 		s.Plan = attachedPlan
// 	}
// 	return attachedScope, nil
// }

func isAvailable(client morpc.RPCClient, addr string) bool {
	_, _, err := net.SplitHostPort(addr)
	if err != nil {
		logutil.Warnf("compileScope received a malformed cn address '%s', expected 'ip:port'", addr)
		return false
	}
	logutil.Debugf("ping %s start", addr)
	ctx, cancel := context.WithTimeout(context.Background(), 500*time.Millisecond)
	defer cancel()
	err = client.Ping(ctx, addr)
	if err != nil {
		// ping failed
		logutil.Debugf("ping %s err %+v\n", addr, err)
		return false
	}
	return true
}

func (c *Compile) removeUnavailableCN() {
	client := cnclient.GetPipelineClient(
		c.proc.GetService(),
	)
	if client == nil {
		return
	}
	i := 0
	for _, cn := range c.cnList {
		if isSameCN(c.addr, cn.Addr) || isAvailable(client.Raw(), cn.Addr) {
			c.cnList[i] = cn
			i++
		}
	}
	c.cnList = c.cnList[:i]
}

// getCNList gets the CN list from engine.Nodes() method. It will
// ensure the current CN is included in the result.
func (c *Compile) getCNList() (engine.Nodes, error) {
	cnList, err := c.e.Nodes(c.isInternal, c.tenant, c.uid, c.cnLabel)
	if err != nil {
		return nil, err
	}

	// We should always make sure the current CN is contained in the cn list.
	if c.proc == nil || c.proc.Base.QueryClient == nil {
		return cnList, nil
	}
	cnID := c.proc.GetService()
	for _, node := range cnList {
		if node.Id == cnID {
			return cnList, nil
		}
	}
	n := getEngineNode(c)
	n.Id = cnID
	cnList = append(cnList, n)
	return cnList, nil
}

func (c *Compile) compileQuery(qry *plan.Query) ([]*Scope, error) {
	var err error

	start := time.Now()
	defer func() {
		v2.TxnStatementCompileQueryHistogram.Observe(time.Since(start).Seconds())
	}()

	c.execType = plan2.GetExecType(c.pn.GetQuery(), c.getHaveDDL())

	n := getEngineNode(c)
	if c.execType == plan2.ExecTypeTP || c.execType == plan2.ExecTypeAP_ONECN {
		c.cnList = engine.Nodes{n}
	} else {
		c.cnList, err = c.getCNList()
		if err != nil {
			return nil, err
		}
		c.removeUnavailableCN()
		// sort by addr to get fixed order of CN list
		sort.Slice(c.cnList, func(i, j int) bool { return c.cnList[i].Addr < c.cnList[j].Addr })
	}

	if c.isPrepare && !c.IsTpQuery() {
		return nil, cantCompileForPrepareErr
	}

	c.initAnalyze(qry)
	// deal with sink scan first.
	for i := len(qry.Steps) - 1; i >= 0; i-- {
		err := c.compileSinkScan(qry, qry.Steps[i])
		if err != nil {
			return nil, err
		}
	}

	steps := make([]*Scope, 0, len(qry.Steps))
	defer func() {
		if err != nil {
			ReleaseScopes(steps)
		}
	}()
	for i := len(qry.Steps) - 1; i >= 0; i-- {
		var scopes []*Scope
		var scope *Scope
		scopes, err = c.compilePlanScope(int32(i), qry.Steps[i], qry.Nodes)
		if err != nil {
			return nil, err
		}
		scope, err = c.compileSteps(qry, scopes, qry.Steps[i])
		if err != nil {
			return nil, err
		}
		steps = append(steps, scope)
	}

	return steps, err
}

func (c *Compile) compileSinkScan(qry *plan.Query, nodeId int32) error {
	n := qry.Nodes[nodeId]
	for _, childId := range n.Children {
		err := c.compileSinkScan(qry, childId)
		if err != nil {
			return err
		}
	}

	if n.NodeType == plan.Node_SINK_SCAN || n.NodeType == plan.Node_RECURSIVE_SCAN || n.NodeType == plan.Node_RECURSIVE_CTE {
		for _, s := range n.SourceStep {
			var wr *process.WaitRegister
			if c.anal.qry.LoadTag {
				wr = &process.WaitRegister{
					Ctx: c.proc.Ctx,
					Ch:  make(chan *process.RegisterMessage, ncpu),
				}
			} else {
				wr = &process.WaitRegister{
					Ctx: c.proc.Ctx,
					Ch:  make(chan *process.RegisterMessage, 1),
				}
			}
			c.appendStepRegs(s, nodeId, wr)
		}
	}
	return nil
}

func (c *Compile) compileSteps(qry *plan.Query, ss []*Scope, step int32) (*Scope, error) {
	if qry.Nodes[step].NodeType == plan.Node_SINK {
		return ss[0], nil
	}

	switch qry.StmtType {
	case plan.Query_DELETE:
		updateScopesLastFlag(ss)
		return ss[0], nil
	case plan.Query_INSERT:
		updateScopesLastFlag(ss)
		return ss[0], nil
	case plan.Query_UPDATE:
		updateScopesLastFlag(ss)
		return ss[0], nil
	default:
		var rs *Scope
		if c.IsSingleScope(ss) {
			rs = ss[0]
		} else {
			ss = c.mergeShuffleScopesIfNeeded(ss, false)
			rs = c.newMergeScope(ss)
		}
		updateScopesLastFlag([]*Scope{rs})
		c.setAnalyzeCurrent([]*Scope{rs}, c.anal.curNodeIdx)
		rs.setRootOperator(
			output.NewArgument().
				WithFunc(c.fill),
		)
		return rs, nil
	}
}

func (c *Compile) compilePlanScope(step int32, curNodeIdx int32, ns []*plan.Node) ([]*Scope, error) {
	start := time.Now()
	defer func() {
		v2.TxnStatementCompilePlanScopeHistogram.Observe(time.Since(start).Seconds())
	}()
	var ss []*Scope
	var left []*Scope
	var right []*Scope
	var err error
	defer func() {
		if err != nil {
			ReleaseScopes(ss)
			ReleaseScopes(left)
			ReleaseScopes(right)
		}
	}()
	n := ns[curNodeIdx]

	if n.Limit != nil {
		if cExpr, ok := n.Limit.Expr.(*plan.Expr_Lit); ok {
			if cval, ok := cExpr.Lit.Value.(*plan.Literal_U64Val); ok {
				if cval.U64Val == 0 {
					// optimize for limit 0
					rs := c.newEmptyMergeScope()
					rs.Proc = c.proc.NewNoContextChildProc(0)
					return c.compileLimit(n, []*Scope{rs}), nil
				}
			}
		}
	}

	switch n.NodeType {
	case plan.Node_VALUE_SCAN:
		c.setAnalyzeCurrent(nil, int(curNodeIdx))
		ss, err = c.compileValueScan(n)
		if err != nil {
			return nil, err
		}
		ss = c.compileSort(n, c.compileProjection(n, ss))
		return ss, nil
	case plan.Node_EXTERNAL_SCAN:
		if n.ObjRef != nil {
			c.appendMetaTables(n.ObjRef)
		}
		node := plan2.DeepCopyNode(n)

		c.setAnalyzeCurrent(nil, int(curNodeIdx))
		ss, err = c.compileExternScan(node)
		if err != nil {
			return nil, err
		}
		ss = c.compileSort(n, c.compileProjection(n, c.compileRestrict(node, ss)))
		return ss, nil
	case plan.Node_TABLE_SCAN:
		c.appendMetaTables(n.ObjRef)

		c.setAnalyzeCurrent(nil, int(curNodeIdx))
		ss, err = c.compileTableScan(n)
		if err != nil {
			return nil, err
		}
		ss = c.compileProjection(n, c.compileRestrict(n, ss))
		if n.Offset != nil {
			ss = c.compileOffset(n, ss)
		}
		if n.Limit != nil {
			ss = c.compileLimit(n, ss)
		}
		return ss, nil
	case plan.Node_SOURCE_SCAN:
		c.setAnalyzeCurrent(nil, int(curNodeIdx))
		ss, err = c.compileSourceScan(n)
		if err != nil {
			return nil, err
		}
		ss = c.compileSort(n, c.compileProjection(n, c.compileRestrict(n, ss)))
		return ss, nil
	case plan.Node_FILTER, plan.Node_PROJECT, plan.Node_PRE_DELETE:
		ss, err = c.compilePlanScope(step, n.Children[0], ns)
		if err != nil {
			return nil, err
		}

		c.setAnalyzeCurrent(ss, int(curNodeIdx))
		ss = c.compileSort(n, c.compileProjection(n, c.compileRestrict(n, ss)))
		return ss, nil
	case plan.Node_AGG:
		ss, err = c.compilePlanScope(step, n.Children[0], ns)
		if err != nil {
			return nil, err
		}

		groupInfo := constructGroup(c.proc.Ctx, n, ns[n.Children[0]], false, 0, c.proc)
		defer groupInfo.Release()
		anyDistinctAgg := groupInfo.AnyDistinctAgg()

		c.setAnalyzeCurrent(ss, int(curNodeIdx))
		if c.IsSingleScope(ss) && ss[0].PartialResults == nil {
			ss = c.compileSort(n, c.compileProjection(n, c.compileRestrict(n, c.compileTPGroup(n, ss, ns))))
			return ss, nil
		} else if !anyDistinctAgg && n.Stats.HashmapStats != nil && n.Stats.HashmapStats.Shuffle {
			ss = c.compileSort(n, c.compileShuffleGroup(n, ss, ns))
			return ss, nil
		} else {
			ss = c.compileSort(n, c.compileProjection(n, c.compileRestrict(n, c.compileMergeGroup(n, ss, ns, anyDistinctAgg))))
			return ss, nil
		}
	case plan.Node_SAMPLE:
		ss, err = c.compilePlanScope(step, n.Children[0], ns)
		if err != nil {
			return nil, err
		}

		c.setAnalyzeCurrent(ss, int(curNodeIdx))
		ss = c.compileSort(n, c.compileProjection(n, c.compileRestrict(n, c.compileSample(n, ss))))
		return ss, nil
	case plan.Node_WINDOW:
		ss, err = c.compilePlanScope(step, n.Children[0], ns)
		if err != nil {
			return nil, err
		}

		c.setAnalyzeCurrent(ss, int(curNodeIdx))
		ss = c.compileSort(n, c.compileProjection(n, c.compileRestrict(n, c.compileWin(n, ss))))
		return ss, nil
	case plan.Node_TIME_WINDOW:
		ss, err = c.compilePlanScope(step, n.Children[0], ns)
		if err != nil {
			return nil, err
		}

		c.setAnalyzeCurrent(ss, int(curNodeIdx))
		ss = c.compileProjection(n, c.compileRestrict(n, c.compileTimeWin(n, c.compileSort(n, ss))))
		return ss, nil
	case plan.Node_FILL:
		ss, err = c.compilePlanScope(step, n.Children[0], ns)
		if err != nil {
			return nil, err
		}

		c.setAnalyzeCurrent(ss, int(curNodeIdx))
		ss = c.compileProjection(n, c.compileRestrict(n, c.compileFill(n, ss)))
		return ss, nil
	case plan.Node_JOIN:
		left, err = c.compilePlanScope(step, n.Children[0], ns)
		if err != nil {
			return nil, err
		}
		right, err = c.compilePlanScope(step, n.Children[1], ns)
		if err != nil {
			return nil, err
		}

		c.setAnalyzeCurrent(left, int(curNodeIdx))
		c.setAnalyzeCurrent(right, int(curNodeIdx))
		ss = c.compileSort(n, c.compileJoin(n, ns[n.Children[0]], ns[n.Children[1]], left, right))
		return ss, nil
	case plan.Node_SORT:
		ss, err = c.compilePlanScope(step, n.Children[0], ns)
		if err != nil {
			return nil, err
		}

		c.setAnalyzeCurrent(ss, int(curNodeIdx))
		ss = c.compileProjection(n, c.compileRestrict(n, c.compileSort(n, ss)))
		return ss, nil
	case plan.Node_PARTITION:
		ss, err = c.compilePlanScope(step, n.Children[0], ns)
		if err != nil {
			return nil, err
		}

		c.setAnalyzeCurrent(ss, int(curNodeIdx))
		ss = c.compileProjection(n, c.compileRestrict(n, c.compilePartition(n, ss)))
		return ss, nil
	case plan.Node_UNION:
		left, err = c.compilePlanScope(step, n.Children[0], ns)
		if err != nil {
			return nil, err
		}
		right, err = c.compilePlanScope(step, n.Children[1], ns)
		if err != nil {
			return nil, err
		}

		c.setAnalyzeCurrent(left, int(curNodeIdx))
		c.setAnalyzeCurrent(right, int(curNodeIdx))
		ss = c.compileSort(n, c.compileUnion(n, left, right))
		return ss, nil
	case plan.Node_MINUS, plan.Node_INTERSECT, plan.Node_INTERSECT_ALL:
		left, err = c.compilePlanScope(step, n.Children[0], ns)
		if err != nil {
			return nil, err
		}
		right, err = c.compilePlanScope(step, n.Children[1], ns)
		if err != nil {
			return nil, err
		}

		c.setAnalyzeCurrent(left, int(curNodeIdx))
		c.setAnalyzeCurrent(right, int(curNodeIdx))
		ss = c.compileSort(n, c.compileMinusAndIntersect(n, left, right, n.NodeType))
		return ss, nil
	case plan.Node_UNION_ALL:
		left, err = c.compilePlanScope(step, n.Children[0], ns)
		if err != nil {
			return nil, err
		}
		right, err = c.compilePlanScope(step, n.Children[1], ns)
		if err != nil {
			return nil, err
		}

		c.setAnalyzeCurrent(left, int(curNodeIdx))
		c.setAnalyzeCurrent(right, int(curNodeIdx))
		ss = c.compileSort(n, c.compileUnionAll(n, left, right))
		return ss, nil
	case plan.Node_DELETE:
		if n.DeleteCtx.CanTruncate {
			s := newScope(TruncateTable)
			s.Plan = &plan.Plan{
				Plan: &plan.Plan_Ddl{
					Ddl: &plan.DataDefinition{
						DdlType: plan.DataDefinition_TRUNCATE_TABLE,
						Definition: &plan.DataDefinition_TruncateTable{
							TruncateTable: n.DeleteCtx.TruncateTable,
						},
					},
				},
			}
			ss = []*Scope{s}
			return ss, nil
		}
		c.appendMetaTables(n.DeleteCtx.Ref)
		ss, err = c.compilePlanScope(step, n.Children[0], ns)
		if err != nil {
			return nil, err
		}

		n.NotCacheable = true
		c.setAnalyzeCurrent(ss, int(curNodeIdx))
		return c.compileDelete(n, ss)
	case plan.Node_ON_DUPLICATE_KEY:
		ss, err = c.compilePlanScope(step, n.Children[0], ns)
		if err != nil {
			return nil, err
		}

		c.setAnalyzeCurrent(ss, int(curNodeIdx))
		ss, err = c.compileOnduplicateKey(n, ss)
		if err != nil {
			return nil, err
		}
		return ss, nil
	case plan.Node_FUZZY_FILTER:
		left, err = c.compilePlanScope(step, n.Children[0], ns)
		if err != nil {
			return nil, err
		}
		right, err = c.compilePlanScope(step, n.Children[1], ns)
		if err != nil {
			return nil, err
		}

		c.setAnalyzeCurrent(left, int(curNodeIdx))
		c.setAnalyzeCurrent(right, int(curNodeIdx))
		return c.compileFuzzyFilter(n, ns, left, right)
	case plan.Node_PRE_INSERT_UK:
		ss, err = c.compilePlanScope(step, n.Children[0], ns)
		if err != nil {
			return nil, err
		}

		c.setAnalyzeCurrent(ss, int(curNodeIdx))
		ss = c.compilePreInsertUk(n, ss)
		return ss, nil
	case plan.Node_PRE_INSERT_SK:
		ss, err = c.compilePlanScope(step, n.Children[0], ns)
		if err != nil {
			return nil, err
		}
		c.setAnalyzeCurrent(ss, int(curNodeIdx))
		ss = c.compilePreInsertSK(n, ss)
		return ss, nil
	case plan.Node_PRE_INSERT:
		ss, err = c.compilePlanScope(step, n.Children[0], ns)
		if err != nil {
			return nil, err
		}

		c.setAnalyzeCurrent(ss, int(curNodeIdx))
		return c.compilePreInsert(ns, n, ss)
	case plan.Node_INSERT:
		c.appendMetaTables(n.ObjRef)
		ss, err = c.compilePlanScope(step, n.Children[0], ns)
		if err != nil {
			return nil, err
		}

		n.NotCacheable = true
		c.setAnalyzeCurrent(ss, int(curNodeIdx))
		return c.compileInsert(ns, n, ss)
	case plan.Node_LOCK_OP:
		ss, err = c.compilePlanScope(step, n.Children[0], ns)
		if err != nil {
			return nil, err
		}

		c.setAnalyzeCurrent(ss, int(curNodeIdx))
		ss, err = c.compileLock(n, ss)
		if err != nil {
			return nil, err
		}
		ss = c.compileProjection(n, ss)
		return ss, nil
	case plan.Node_FUNCTION_SCAN:
		ss, err = c.compilePlanScope(step, n.Children[0], ns)
		if err != nil {
			return nil, err
		}
		c.setAnalyzeCurrent(ss, int(curNodeIdx))
		ss = c.compileSort(n, c.compileProjection(n, c.compileRestrict(n, c.compileTableFunction(n, ss))))
		return ss, nil
	case plan.Node_SINK_SCAN:
		c.setAnalyzeCurrent(nil, int(curNodeIdx))
		ss, err = c.compileSinkScanNode(n, curNodeIdx)
		if err != nil {
			return nil, err
		}
		ss = c.compileProjection(n, ss)
		return ss, nil
	case plan.Node_RECURSIVE_SCAN:
		c.setAnalyzeCurrent(ss, int(curNodeIdx))
		return c.compileRecursiveScan(n, curNodeIdx)
	case plan.Node_RECURSIVE_CTE:
		c.setAnalyzeCurrent(ss, int(curNodeIdx))
		ss, err = c.compileRecursiveCte(n, curNodeIdx)
		if err != nil {
			return nil, err
		}
		ss = c.compileSort(n, ss)
		return ss, nil
	case plan.Node_SINK:
		ss, err = c.compilePlanScope(step, n.Children[0], ns)
		if err != nil {
			return nil, err
		}

		c.setAnalyzeCurrent(ss, int(curNodeIdx))
		return c.compileSinkNode(n, ss, step)
	default:
		return nil, moerr.NewNYI(c.proc.Ctx, fmt.Sprintf("query '%s'", n))
	}
}

func (c *Compile) appendStepRegs(step, nodeId int32, reg *process.WaitRegister) {
	c.nodeRegs[[2]int32{step, nodeId}] = reg
	c.stepRegs[step] = append(c.stepRegs[step], [2]int32{step, nodeId})
}

func (c *Compile) getNodeReg(step, nodeId int32) *process.WaitRegister {
	return c.nodeRegs[[2]int32{step, nodeId}]
}

func (c *Compile) getStepRegs(step int32) []*process.WaitRegister {
	wrs := make([]*process.WaitRegister, len(c.stepRegs[step]))
	for i, sn := range c.stepRegs[step] {
		wrs[i] = c.nodeRegs[sn]
	}
	return wrs
}

func (c *Compile) constructScopeForExternal(addr string, parallel bool) *Scope {
	ds := newScope(Merge)
	ds.NodeInfo = getEngineNode(c)
	if parallel {
		ds.Magic = Remote
	} else {
		ds.NodeInfo.Mcpu = 1
	}
	ds.NodeInfo.Addr = addr
	ds.Proc = c.proc.NewNoContextChildProc(0)
	c.proc.Base.LoadTag = c.anal.qry.LoadTag
	ds.Proc.Base.LoadTag = true
	ds.DataSource = &Source{isConst: true}
	return ds
}

func (c *Compile) constructLoadMergeScope() *Scope {
	ds := c.newEmptyMergeScope()
	ds.Proc = c.proc.NewNoContextChildProc(1)
	ds.Proc.Base.LoadTag = true
	arg := merge.NewArgument()
	arg.SetAnalyzeControl(c.anal.curNodeIdx, false)

	ds.setRootOperator(arg)
	return ds
}

func (c *Compile) compileSourceScan(n *plan.Node) ([]*Scope, error) {
	_, span := trace.Start(c.proc.Ctx, "compileSourceScan")
	defer span.End()
	configs := make(map[string]interface{})
	for _, def := range n.TableDef.Defs {
		switch v := def.Def.(type) {
		case *plan.TableDef_DefType_Properties:
			for _, p := range v.Properties.Properties {
				configs[p.Key] = p.Value
			}
		}
	}

	end, err := mokafka.GetStreamCurrentSize(c.proc.Ctx, configs, mokafka.NewKafkaAdapter)
	if err != nil {
		return nil, err
	}
	ps := calculatePartitions(0, end, int64(ncpu))

	ss := make([]*Scope, len(ps))

	currentFirstFlag := c.anal.isFirst
	for i := range ss {
		ss[i] = newScope(Merge)
		ss[i].NodeInfo = getEngineNode(c)
		ss[i].Proc = c.proc.NewNoContextChildProc(0)
		arg := constructStream(n, ps[i])
		arg.SetAnalyzeControl(c.anal.curNodeIdx, currentFirstFlag)
		ss[i].setRootOperator(arg)
	}
	c.anal.isFirst = false
	return ss, nil
}

const StreamMaxInterval = 8192

func calculatePartitions(start, end, n int64) [][2]int64 {
	var ps [][2]int64
	interval := (end - start) / n
	if interval < StreamMaxInterval {
		interval = StreamMaxInterval
	}
	var r int64
	l := start
	for i := int64(0); i < n; i++ {
		r = l + interval
		if r >= end {
			ps = append(ps, [2]int64{l, end})
			break
		}
		ps = append(ps, [2]int64{l, r})
		l = r
	}
	return ps
}

func StrictSqlMode(proc *process.Process) (error, bool) {
	mode, err := proc.GetResolveVariableFunc()("sql_mode", true, false)
	if err != nil {
		return err, false
	}
	if modeStr, ok := mode.(string); ok {
		if strings.Contains(modeStr, "STRICT_TRANS_TABLES") || strings.Contains(modeStr, "STRICT_ALL_TABLES") {
			return nil, true
		}
	}
	return nil, false
}

func (c *Compile) compileExternScan(n *plan.Node) ([]*Scope, error) {
	if c.isPrepare {
		return nil, cantCompileForPrepareErr
	}
	ctx, span := trace.Start(c.proc.Ctx, "compileExternScan")
	defer span.End()
	start := time.Now()
	defer func() {
		if t := time.Since(start); t > time.Second {
			c.proc.Infof(ctx, "compileExternScan cost %v", t)
		}
	}()

	ID2Addr := make(map[int]int, 0)
	mcpu := 0
	for i := 0; i < len(c.cnList); i++ {
		tmp := mcpu
		mcpu += c.cnList[i].Mcpu
		ID2Addr[i] = mcpu - tmp
	}
	param := &tree.ExternParam{}

	if n.ExternScan == nil || n.ExternScan.Type != tree.INLINE {
		err := json.Unmarshal([]byte(n.TableDef.Createsql), param)
		if err != nil {
			return nil, err
		}
		if n.ExternScan == nil {
			param.ExtTab = true
		}
	} else {
		param.ScanType = int(n.ExternScan.Type)
		param.Data = n.ExternScan.Data
		param.Format = n.ExternScan.Format
		param.Tail = new(tree.TailParameter)
		param.Tail.IgnoredLines = n.ExternScan.IgnoredLines
		param.Tail.Fields = &tree.Fields{
			Terminated: &tree.Terminated{
				Value: n.ExternScan.Terminated,
			},
			EnclosedBy: &tree.EnclosedBy{
				Value: n.ExternScan.EnclosedBy[0],
			},
			EscapedBy: &tree.EscapedBy{
				Value: n.ExternScan.EscapedBy[0],
			},
		}
		param.JsonData = n.ExternScan.JsonType
	}

	err, strictSqlMode := StrictSqlMode(c.proc)
	if err != nil {
		return nil, err
	}

	if param.ScanType == tree.S3 {
		if !param.Init {
			if err := plan2.InitS3Param(param); err != nil {
				return nil, err
			}
		}
		if param.Parallel {
			mcpu = 0
			ID2Addr = make(map[int]int, 0)
			for i := 0; i < len(c.cnList); i++ {
				tmp := mcpu
				if c.cnList[i].Mcpu > external.S3ParallelMaxnum {
					mcpu += external.S3ParallelMaxnum
				} else {
					mcpu += c.cnList[i].Mcpu
				}
				ID2Addr[i] = mcpu - tmp
			}
		}
	} else if param.ScanType == tree.INLINE {
		return c.compileExternValueScan(n, param, strictSqlMode)
	} else {
		if err := plan2.InitInfileOrStageParam(param, c.proc); err != nil {
			return nil, err
		}

		// if filepath is stage URL, ScanType may change to tree.S3.  check param.Parallel again
		if param.ScanType == tree.S3 && param.Parallel {
			mcpu = 0
			ID2Addr = make(map[int]int, 0)
			for i := 0; i < len(c.cnList); i++ {
				tmp := mcpu
				if c.cnList[i].Mcpu > external.S3ParallelMaxnum {
					mcpu += external.S3ParallelMaxnum
				} else {
					mcpu += c.cnList[i].Mcpu
				}
				ID2Addr[i] = mcpu - tmp
			}
		}
	}

	t := time.Now()
	param.FileService = c.proc.Base.FileService
	param.Ctx = c.proc.Ctx
	var fileList []string
	var fileSize []int64
	if !param.Local && !param.Init {
		if param.QueryResult {
			fileList = strings.Split(param.Filepath, ",")
			for i := range fileList {
				fileList[i] = strings.TrimSpace(fileList[i])
			}
		} else {
			_, spanReadDir := trace.Start(ctx, "compileExternScan.ReadDir")
			fileList, fileSize, err = plan2.ReadDir(param)
			if err != nil {
				spanReadDir.End()
				return nil, err
			}
			spanReadDir.End()
		}
		fileList, fileSize, err = external.FilterFileList(ctx, n, c.proc, fileList, fileSize)
		if err != nil {
			return nil, err
		}
		if param.LoadFile && len(fileList) == 0 {
			return nil, moerr.NewInvalidInput(ctx, "the file does not exist in load flow")
		}
	} else {
		fileList = []string{param.Filepath}
		fileSize = []int64{param.FileSize}
	}
	if time.Since(t) > time.Second {
		c.proc.Infof(ctx, "read dir cost %v", time.Since(t))
	}

	if len(fileList) == 0 {
		ret := newScope(Merge)
		ret.NodeInfo = getEngineNode(c)
		ret.NodeInfo.Mcpu = 1
		ret.DataSource = &Source{isConst: true, node: n}

		currentFirstFlag := c.anal.isFirst
		op := constructValueScan()
		op.SetAnalyzeControl(c.anal.curNodeIdx, currentFirstFlag)
		ret.setRootOperator(op)
		c.anal.isFirst = false

		ret.Proc = c.proc.NewNoContextChildProc(0)
		return []*Scope{ret}, nil
	}
	if param.Parallel && (external.GetCompressType(param, fileList[0]) != tree.NOCOMPRESS || param.Local) {
		return c.compileExternScanParallel(n, param, fileList, fileSize, strictSqlMode)
	}

	t = time.Now()
	var fileOffset [][]int64

	if param.Parallel {
		visibleCols := make([]*plan.ColDef, 0)
		if param.Strict {
			for _, col := range n.TableDef.Cols {
				if !col.Hidden {
					visibleCols = append(visibleCols, col)
				}
			}
		}

		for i := 0; i < len(fileList); i++ {
			param.Filepath = fileList[i]
			arr, err := external.ReadFileOffset(param, mcpu, fileSize[i], visibleCols)
			fileOffset = append(fileOffset, arr)
			if err != nil {
				return nil, err
			}
		}
	} else {
		for i := 0; i < len(fileList); i++ {
			param.Filepath = fileList[i]
		}
	}

	if time.Since(t) > time.Second {
		c.proc.Infof(ctx, "read file offset cost %v", time.Since(t))
	}

	var ss []*Scope
	if param.Parallel {
		ss = make([]*Scope, len(c.cnList))
		for i := range ss {
			ss[i] = c.constructScopeForExternal(c.cnList[i].Addr, param.Parallel)
		}
	} else {
		ss = make([]*Scope, 1)
		ss[0] = c.constructScopeForExternal(c.addr, param.Parallel)
	}
	pre := 0

	currentFirstFlag := c.anal.isFirst
	for i := range ss {
		ss[i].IsLoad = true
		count := ID2Addr[i]
		fileOffsetTmp := make([]*pipeline.FileOffset, len(fileList))
		for j := range fileOffsetTmp {
			preIndex := pre
			fileOffsetTmp[j] = &pipeline.FileOffset{}
			fileOffsetTmp[j].Offset = make([]int64, 0)
			if param.Parallel {
				if param.Strict {
					if 2*preIndex+2*count < len(fileOffset[j]) {
						fileOffsetTmp[j].Offset = append(fileOffsetTmp[j].Offset, fileOffset[j][2*preIndex:2*preIndex+2*count]...)
					} else if 2*preIndex < len(fileOffset[j]) {
						fileOffsetTmp[j].Offset = append(fileOffsetTmp[j].Offset, fileOffset[j][2*preIndex:]...)
					} else {
						continue
					}
				} else {
					fileOffsetTmp[j].Offset = append(fileOffsetTmp[j].Offset, fileOffset[j][2*preIndex:2*preIndex+2*count]...)
				}
			} else {
				fileOffsetTmp[j].Offset = append(fileOffsetTmp[j].Offset, []int64{param.FileStartOff, -1}...)
			}
		}
		op := constructExternal(n, param, c.proc.Ctx, fileList, fileSize, fileOffsetTmp, strictSqlMode)
		op.SetAnalyzeControl(c.anal.curNodeIdx, currentFirstFlag)
		ss[i].setRootOperator(op)
		pre += count
	}
	c.anal.isFirst = false

	return ss, nil
}

func (c *Compile) getParallelSizeForExternalScan(n *plan.Node, cpuNum int) int {
	if n.Stats == nil {
		return cpuNum
	}
	totalSize := n.Stats.Cost * n.Stats.Rowsize
	parallelSize := int(totalSize / float64(colexec.WriteS3Threshold))
	if parallelSize < 1 {
		return 1
	} else if parallelSize < cpuNum {
		return parallelSize
	}
	return cpuNum
}

func (c *Compile) compileExternValueScan(n *plan.Node, param *tree.ExternParam, strictSqlMode bool) ([]*Scope, error) {
	s := c.constructScopeForExternal(c.addr, false)
	currentFirstFlag := c.anal.isFirst
	op := constructExternal(n, param, c.proc.Ctx, nil, nil, nil, strictSqlMode)
	op.SetIdx(c.anal.curNodeIdx)
	op.SetIsFirst(currentFirstFlag)
	s.setRootOperator(op)
	c.anal.isFirst = false

	parallelSize := c.getParallelSizeForExternalScan(n, ncpu)
	if parallelSize == 1 {
		return []*Scope{s}, nil
	}
	ss := make([]*Scope, parallelSize)
	for i := 0; i < parallelSize; i++ {
		ss[i] = c.constructLoadMergeScope()
	}

	_, dispatchOp := constructDispatchLocalAndRemote(0, ss, s)
	dispatchOp.FuncId = dispatch.SendToAnyLocalFunc
	dispatchOp.SetIdx(c.anal.curNodeIdx)
	s.setRootOperator(dispatchOp)

	ss[0].PreScopes = append(ss[0].PreScopes, s)
	return ss, nil
}

// construct one thread to read the file data, then dispatch to mcpu thread to get the filedata for insert
func (c *Compile) compileExternScanParallel(n *plan.Node, param *tree.ExternParam, fileList []string, fileSize []int64, strictSqlMode bool) ([]*Scope, error) {
	param.Parallel = false
	mcpu := c.cnList[0].Mcpu
	ss := make([]*Scope, mcpu)
	for i := 0; i < mcpu; i++ {
		ss[i] = c.constructLoadMergeScope()
	}
	fileOffsetTmp := make([]*pipeline.FileOffset, len(fileList))
	for i := 0; i < len(fileList); i++ {
		fileOffsetTmp[i] = &pipeline.FileOffset{}
		fileOffsetTmp[i].Offset = make([]int64, 0)
		fileOffsetTmp[i].Offset = append(fileOffsetTmp[i].Offset, []int64{0, -1}...)
	}

	scope := c.constructScopeForExternal("", false)
	currentFirstFlag := c.anal.isFirst
	extern := constructExternal(n, param, c.proc.Ctx, fileList, fileSize, fileOffsetTmp, strictSqlMode)
	extern.Es.ParallelLoad = true
	extern.SetAnalyzeControl(c.anal.curNodeIdx, currentFirstFlag)
	scope.setRootOperator(extern)
	c.anal.isFirst = false

	_, dispatchOp := constructDispatchLocalAndRemote(0, ss, scope)
	dispatchOp.FuncId = dispatch.SendToAnyLocalFunc
	dispatchOp.SetAnalyzeControl(c.anal.curNodeIdx, false)
	scope.setRootOperator(dispatchOp)

	ss[0].PreScopes = append(ss[0].PreScopes, scope)
	c.anal.isFirst = false
	return ss, nil
}

func (c *Compile) compileTableFunction(n *plan.Node, ss []*Scope) []*Scope {
	currentFirstFlag := c.anal.isFirst
	for i := range ss {
		op := constructTableFunction(n)
		op.SetAnalyzeControl(c.anal.curNodeIdx, currentFirstFlag)
		ss[i].setRootOperator(op)
	}
	c.anal.isFirst = false

	return ss
}

func (c *Compile) compileValueScan(n *plan.Node) ([]*Scope, error) {
	ds := newScope(Merge)
	ds.NodeInfo = getEngineNode(c)
	ds.DataSource = &Source{isConst: true, node: n}
	ds.NodeInfo = engine.Node{Addr: c.addr, Mcpu: 1}
	ds.Proc = c.proc.NewNoContextChildProc(0)

	currentFirstFlag := c.anal.isFirst
	op := constructValueScan()
	op.SetAnalyzeControl(c.anal.curNodeIdx, currentFirstFlag)
	op.NodeType = n.NodeType
	if n.RowsetData != nil {
		op.RowsetData = n.RowsetData
		op.ColCount = len(n.TableDef.Cols)
		op.Uuid = n.Uuid
	}

	ds.setRootOperator(op)
	c.anal.isFirst = false

	return []*Scope{ds}, nil
}

func (c *Compile) compileTableScan(n *plan.Node) ([]*Scope, error) {
	nodes, partialResults, partialResultTypes, err := c.generateNodes(n)
	if err != nil {
		return nil, err
	}
	ss := make([]*Scope, 0, len(nodes))

	currentFirstFlag := c.anal.isFirst
	for i := range nodes {
		s, err := c.compileTableScanWithNode(n, nodes[i], currentFirstFlag)
		if err != nil {
			return nil, err
		}
		ss = append(ss, s)
	}
	c.anal.isFirst = false

	if len(n.OrderBy) > 0 {
		ss[0].NodeInfo.Mcpu = 1
	}

	ss[0].PartialResults = partialResults
	ss[0].PartialResultTypes = partialResultTypes
	return ss, nil
}

func (c *Compile) compileTableScanWithNode(n *plan.Node, node engine.Node, firstFlag bool) (*Scope, error) {
	s := newScope(Remote)
	s.NodeInfo = node
	s.TxnOffset = c.TxnOffset
	s.DataSource = &Source{
		node: n,
	}

	op := constructTableScan(n)
	op.SetAnalyzeControl(c.anal.curNodeIdx, firstFlag)
	s.setRootOperator(op)
	s.Proc = c.proc.NewNoContextChildProc(0)
	return s, nil
}

func (c *Compile) compileTableScanDataSource(s *Scope) error {
	var err error
	var tblDef *plan.TableDef
	var ts timestamp.Timestamp
	var db engine.Database
	var rel engine.Relation
	var txnOp client.TxnOperator

	n := s.DataSource.node
	attrs := make([]string, len(n.TableDef.Cols))
	for j, col := range n.TableDef.Cols {
		attrs[j] = col.GetOriginCaseName()
	}

	//-----------------------------------------------------------------------------------------------------
	ctx := c.proc.GetTopContext()
	txnOp = c.proc.GetTxnOperator()
	err = disttae.CheckTxnIsValid(txnOp)
	if err != nil {
		return err
	}
	if n.ScanSnapshot != nil && n.ScanSnapshot.TS != nil {
		if !n.ScanSnapshot.TS.Equal(timestamp.Timestamp{LogicalTime: 0, PhysicalTime: 0}) &&
			n.ScanSnapshot.TS.Less(c.proc.GetTxnOperator().Txn().SnapshotTS) {
			if c.proc.GetCloneTxnOperator() != nil {
				txnOp = c.proc.GetCloneTxnOperator()
			} else {
				txnOp = c.proc.GetTxnOperator().CloneSnapshotOp(*n.ScanSnapshot.TS)
				c.proc.SetCloneTxnOperator(txnOp)
			}

			if n.ScanSnapshot.Tenant != nil {
				ctx = context.WithValue(ctx, defines.TenantIDKey{}, n.ScanSnapshot.Tenant.TenantID)
			}
		}
	}
	//-----------------------------------------------------------------------------------------------------

	if c.proc != nil && c.proc.GetTxnOperator() != nil {
		ts = txnOp.Txn().SnapshotTS
	}
	{
		err = disttae.CheckTxnIsValid(txnOp)
		if err != nil {
			return err
		}
		if util.TableIsClusterTable(n.TableDef.GetTableType()) {
			ctx = defines.AttachAccountId(ctx, catalog.System_Account)
		}
		if n.ObjRef.PubInfo != nil {
			ctx = defines.AttachAccountId(ctx, uint32(n.ObjRef.PubInfo.TenantId))
		}
		if util.TableIsLoggingTable(n.ObjRef.SchemaName, n.ObjRef.ObjName) {
			ctx = defines.AttachAccountId(ctx, catalog.System_Account)
		}
		db, err = c.e.Database(ctx, n.ObjRef.SchemaName, txnOp)
		if err != nil {
			panic(err)
		}
		rel, err = db.Relation(ctx, n.TableDef.Name, c.proc)
		if err != nil {
			if txnOp.IsSnapOp() {
				return err
			}
			var e error // avoid contamination of error messages
			db, e = c.e.Database(c.proc.Ctx, defines.TEMPORARY_DBNAME, txnOp)
			if e != nil {
				panic(e)
			}
			rel, e = db.Relation(c.proc.Ctx, engine.GetTempTableName(n.ObjRef.SchemaName, n.TableDef.Name), c.proc)
			if e != nil {
				panic(e)
			}
		}
		tblDef = rel.GetTableDef(ctx)
	}

	// prcoess partitioned table
	var partitionRelNames []string
	if n.TableDef.Partition != nil {
		if n.PartitionPrune != nil && n.PartitionPrune.IsPruned {
			for _, partition := range n.PartitionPrune.SelectedPartitions {
				partitionRelNames = append(partitionRelNames, partition.PartitionTableName)
			}
		} else {
			partitionRelNames = append(partitionRelNames, n.TableDef.Partition.PartitionTableNames...)
		}
	}

	var filterExpr *plan.Expr
	if len(n.FilterList) > 0 {
		filterExpr = colexec.RewriteFilterExprList(n.FilterList)
		filterExpr, err = plan2.ConstantFold(batch.EmptyForConstFoldBatch, plan2.DeepCopyExpr(filterExpr), c.proc, true, true)
		if err != nil {
			return err
		}
	}

	s.DataSource.Timestamp = ts
	s.DataSource.Attributes = attrs
	s.DataSource.TableDef = tblDef
	s.DataSource.Rel = rel
	s.DataSource.RelationName = n.TableDef.Name
	s.DataSource.PartitionRelationNames = partitionRelNames
	s.DataSource.SchemaName = n.ObjRef.SchemaName
	s.DataSource.AccountId = n.ObjRef.GetPubInfo()
	s.DataSource.FilterExpr = filterExpr
	s.DataSource.RuntimeFilterSpecs = n.RuntimeFilterProbeList
	s.DataSource.OrderBy = n.OrderBy
	return nil
}

func (c *Compile) compileRestrict(n *plan.Node, ss []*Scope) []*Scope {
	if len(n.FilterList) == 0 && len(n.RuntimeFilterProbeList) == 0 {
		return ss
	}
	currentFirstFlag := c.anal.isFirst
	filterExpr := colexec.RewriteFilterExprList(plan2.DeepCopyExprList(n.FilterList))
	var op *filter.Filter
	for i := range ss {
		op = constructRestrict(n, filterExpr)
		op.SetAnalyzeControl(c.anal.curNodeIdx, currentFirstFlag)
		ss[i].setRootOperator(op)
	}
	c.anal.isFirst = false
	return ss
}

func (c *Compile) compileProjection(n *plan.Node, ss []*Scope) []*Scope {
	if len(n.ProjectList) == 0 {
		return ss
	}

	for i := range ss {
		c.setProjection(n, ss[i])
	}

	/*for i := range ss {
		if ss[i].RootOp == nil {
			c.setProjection(n, ss[i])
			continue
		}
		_, ok := c.stmt.(*tree.Select)
		if !ok {
			c.setProjection(n, ss[i])
			continue
		}
		switch ss[i].RootOp.(type) {
		case *table_scan.TableScan:
			if ss[i].RootOp.(*table_scan.TableScan).ProjectList == nil {
				ss[i].RootOp.(*table_scan.TableScan).ProjectList = n.ProjectList
			} else {
				c.setProjection(n, ss[i])
			}
		case *value_scan.ValueScan:
			if ss[i].RootOp.(*value_scan.ValueScan).ProjectList == nil {
				ss[i].RootOp.(*value_scan.ValueScan).ProjectList = n.ProjectList
			} else {
				c.setProjection(n, ss[i])
			}
		case *fill.Fill:
			if ss[i].RootOp.(*fill.Fill).ProjectList == nil {
				ss[i].RootOp.(*fill.Fill).ProjectList = n.ProjectList
			} else {
				c.setProjection(n, ss[i])
			}
		case *source.Source:
			if ss[i].RootOp.(*source.Source).ProjectList == nil {
				ss[i].RootOp.(*source.Source).ProjectList = n.ProjectList
			} else {
				c.setProjection(n, ss[i])
			}
		case *external.External:
			if ss[i].RootOp.(*external.External).ProjectList == nil {
				ss[i].RootOp.(*external.External).ProjectList = n.ProjectList
			} else {
				c.setProjection(n, ss[i])
			}
		case *group.Group:
			if ss[i].RootOp.(*group.Group).ProjectList == nil {
				ss[i].RootOp.(*group.Group).ProjectList = n.ProjectList
			} else {
				c.setProjection(n, ss[i])
			}
		case *mergegroup.MergeGroup:
			if ss[i].RootOp.(*mergegroup.MergeGroup).ProjectList == nil {
				ss[i].RootOp.(*mergegroup.MergeGroup).ProjectList = n.ProjectList
			} else {
				c.setProjection(n, ss[i])
			}
		case *anti.AntiJoin:
			if ss[i].RootOp.(*anti.AntiJoin).ProjectList == nil {
				ss[i].RootOp.(*anti.AntiJoin).ProjectList = n.ProjectList
			} else {
				c.setProjection(n, ss[i])
			}
		case *indexjoin.IndexJoin:
			if ss[i].RootOp.(*indexjoin.IndexJoin).ProjectList == nil {
				ss[i].RootOp.(*indexjoin.IndexJoin).ProjectList = n.ProjectList
			} else {
				c.setProjection(n, ss[i])
			}
		case *join.InnerJoin:
			if ss[i].RootOp.(*join.InnerJoin).ProjectList == nil {
				ss[i].RootOp.(*join.InnerJoin).ProjectList = n.ProjectList
			} else {
				c.setProjection(n, ss[i])
			}
		case *left.LeftJoin:
			if ss[i].RootOp.(*left.LeftJoin).ProjectList == nil {
				ss[i].RootOp.(*left.LeftJoin).ProjectList = n.ProjectList
			} else {
				c.setProjection(n, ss[i])
			}
		case *loopanti.LoopAnti:
			if ss[i].RootOp.(*loopanti.LoopAnti).ProjectList == nil {
				ss[i].RootOp.(*loopanti.LoopAnti).ProjectList = n.ProjectList
			} else {
				c.setProjection(n, ss[i])
			}
		case *loopjoin.LoopJoin:
			if ss[i].RootOp.(*loopjoin.LoopJoin).ProjectList == nil {
				ss[i].RootOp.(*loopjoin.LoopJoin).ProjectList = n.ProjectList
			} else {
				c.setProjection(n, ss[i])
			}
		case *loopleft.LoopLeft:
			if ss[i].RootOp.(*loopleft.LoopLeft).ProjectList == nil {
				ss[i].RootOp.(*loopleft.LoopLeft).ProjectList = n.ProjectList
			} else {
				c.setProjection(n, ss[i])
			}
		case *loopmark.LoopMark:
			if ss[i].RootOp.(*loopmark.LoopMark).ProjectList == nil {
				ss[i].RootOp.(*loopmark.LoopMark).ProjectList = n.ProjectList
			} else {
				c.setProjection(n, ss[i])
			}
		case *loopsemi.LoopSemi:
			if ss[i].RootOp.(*loopsemi.LoopSemi).ProjectList == nil {
				ss[i].RootOp.(*loopsemi.LoopSemi).ProjectList = n.ProjectList
			} else {
				c.setProjection(n, ss[i])
			}
		case *loopsingle.LoopSingle:
			if ss[i].RootOp.(*loopsingle.LoopSingle).ProjectList == nil {
				ss[i].RootOp.(*loopsingle.LoopSingle).ProjectList = n.ProjectList
			} else {
				c.setProjection(n, ss[i])
			}
		case *mark.MarkJoin:
			if ss[i].RootOp.(*mark.MarkJoin).ProjectList == nil {
				ss[i].RootOp.(*mark.MarkJoin).ProjectList = n.ProjectList
			} else {
				c.setProjection(n, ss[i])
			}
		case *product.Product:
			if ss[i].RootOp.(*product.Product).ProjectList == nil {
				ss[i].RootOp.(*product.Product).ProjectList = n.ProjectList
			} else {
				c.setProjection(n, ss[i])
			}
		case *productl2.Productl2:
			if ss[i].RootOp.(*productl2.Productl2).ProjectList == nil {
				ss[i].RootOp.(*productl2.Productl2).ProjectList = n.ProjectList
			} else {
				c.setProjection(n, ss[i])
			}
		case *semi.SemiJoin:
			if ss[i].RootOp.(*semi.SemiJoin).ProjectList == nil {
				ss[i].RootOp.(*semi.SemiJoin).ProjectList = n.ProjectList
			} else {
				c.setProjection(n, ss[i])
			}
		case *single.SingleJoin:
			if ss[i].RootOp.(*single.SingleJoin).ProjectList == nil {
				ss[i].RootOp.(*single.SingleJoin).ProjectList = n.ProjectList
			} else {
				c.setProjection(n, ss[i])
			}

		default:
			c.setProjection(n, ss[i])
		}
	}*/
	c.anal.isFirst = false
	return ss
}

func (c *Compile) setProjection(n *plan.Node, s *Scope) {
	op := constructProjection(n)
	op.SetAnalyzeControl(c.anal.curNodeIdx, c.anal.isFirst)
	s.setRootOperator(op)
}

func (c *Compile) compileUnion(n *plan.Node, left []*Scope, right []*Scope) []*Scope {
	left = c.mergeShuffleScopesIfNeeded(left, false)
	right = c.mergeShuffleScopesIfNeeded(right, false)
	left = append(left, right...)
	rs := c.newMergeScope(left)
	gn := new(plan.Node)
	gn.GroupBy = make([]*plan.Expr, len(n.ProjectList))
	for i := range gn.GroupBy {
		gn.GroupBy[i] = plan2.DeepCopyExpr(n.ProjectList[i])
		gn.GroupBy[i].Typ.NotNullable = false
	}
	currentFirstFlag := c.anal.isFirst
	op := constructGroup(c.proc.Ctx, gn, n, true, 0, c.proc)
	op.SetAnalyzeControl(c.anal.curNodeIdx, currentFirstFlag)
	rs.setRootOperator(op)
	c.anal.isFirst = false
	return []*Scope{rs}
}

func (c *Compile) compileTpMinusAndIntersect(left []*Scope, right []*Scope, nodeType plan.Node_NodeType) []*Scope {
	rs := c.newScopeListOnCurrentCN(2, 1)
	rs[0].PreScopes = append(rs[0].PreScopes, left[0], right[0])

	connectLeftArg := connector.NewArgument().WithReg(rs[0].Proc.Reg.MergeReceivers[0])
	connectLeftArg.SetAnalyzeControl(c.anal.curNodeIdx, false)
	left[0].setRootOperator(connectLeftArg)

	connectRightArg := connector.NewArgument().WithReg(rs[0].Proc.Reg.MergeReceivers[1])
	connectRightArg.SetAnalyzeControl(c.anal.curNodeIdx, false)
	right[0].setRootOperator(connectRightArg)

	merge0 := rs[0].RootOp.(*merge.Merge)
	merge0.WithPartial(0, 1)
	merge1 := merge.NewArgument().WithPartial(1, 2)

	currentFirstFlag := c.anal.isFirst
	switch nodeType {
	case plan.Node_MINUS:
		arg := minus.NewArgument()
		arg.SetAnalyzeControl(c.anal.curNodeIdx, currentFirstFlag)
		rs[0].setRootOperator(arg)
		arg.AppendChild(merge1)
	case plan.Node_INTERSECT:
		arg := intersect.NewArgument()
		arg.SetAnalyzeControl(c.anal.curNodeIdx, currentFirstFlag)
		rs[0].setRootOperator(arg)
		arg.AppendChild(merge1)
	case plan.Node_INTERSECT_ALL:
		arg := intersectall.NewArgument()
		arg.SetAnalyzeControl(c.anal.curNodeIdx, currentFirstFlag)
		rs[0].setRootOperator(arg)
		arg.AppendChild(merge1)
	}
	c.anal.isFirst = false
	return rs
}

func (c *Compile) compileMinusAndIntersect(n *plan.Node, left []*Scope, right []*Scope, nodeType plan.Node_NodeType) []*Scope {
	if c.IsSingleScope(left) && c.IsSingleScope(right) {
		return c.compileTpMinusAndIntersect(left, right, nodeType)
	}
	rs := c.newScopeListOnCurrentCN(2, int(n.Stats.BlockNum))
	rs = c.newScopeListForMinusAndIntersect(rs, left, right, n)

	currentFirstFlag := c.anal.isFirst
	switch nodeType {
	case plan.Node_MINUS:
		for i := range rs {
			merge0 := rs[i].RootOp.(*merge.Merge)
			merge0.WithPartial(0, 1)
			merge1 := merge.NewArgument().WithPartial(1, 2)
			arg := minus.NewArgument()
			arg.SetAnalyzeControl(c.anal.curNodeIdx, currentFirstFlag)
			rs[i].setRootOperator(arg)
			arg.AppendChild(merge1)
		}
	case plan.Node_INTERSECT:
		for i := range rs {
			merge0 := rs[i].RootOp.(*merge.Merge)
			merge0.WithPartial(0, 1)
			merge1 := merge.NewArgument().WithPartial(1, 2)
			arg := intersect.NewArgument()
			arg.SetAnalyzeControl(c.anal.curNodeIdx, currentFirstFlag)
			rs[i].setRootOperator(arg)
			arg.AppendChild(merge1)
		}
	case plan.Node_INTERSECT_ALL:
		for i := range rs {
			merge0 := rs[i].RootOp.(*merge.Merge)
			merge0.WithPartial(0, 1)
			merge1 := merge.NewArgument().WithPartial(1, 2)
			arg := intersectall.NewArgument()
			arg.SetAnalyzeControl(c.anal.curNodeIdx, currentFirstFlag)
			rs[i].setRootOperator(arg)
			arg.AppendChild(merge1)
		}
	}
	c.anal.isFirst = false
	return rs
}

func (c *Compile) compileUnionAll(node *plan.Node, ss []*Scope, children []*Scope) []*Scope {
	rs := c.newMergeScope(append(ss, children...))

	currentFirstFlag := c.anal.isFirst
	op := constructUnionAll(node)
	op.SetAnalyzeControl(c.anal.curNodeIdx, currentFirstFlag)
	rs.setRootOperator(op)
	c.anal.isFirst = false

	return []*Scope{rs}
}

func (c *Compile) compileJoin(node, left, right *plan.Node, probeScopes, buildScopes []*Scope) []*Scope {
	if node.Stats.HashmapStats.Shuffle {
		return c.compileShuffleJoin(node, left, right, probeScopes, buildScopes)
	}

	rs := c.compileProbeSideForBoradcastJoin(node, left, right, probeScopes)
	return c.compileBuildSideForBoradcastJoin(node, rs, buildScopes)
}

func (c *Compile) compileShuffleJoin(node, left, right *plan.Node, lefts, rights []*Scope) []*Scope {
	isEq := plan2.IsEquiJoin2(node.OnList)
	if !isEq {
		panic("shuffle join only support equal join for now!")
	}

	rightTyps := make([]types.Type, len(right.ProjectList))
	for i, expr := range right.ProjectList {
		rightTyps[i] = dupType(&expr.Typ)
	}

	leftTyps := make([]types.Type, len(left.ProjectList))
	for i, expr := range left.ProjectList {
		leftTyps[i] = dupType(&expr.Typ)
	}

	shuffleJoins := c.newShuffleJoinScopeList(lefts, rights, node)

	for i := range shuffleJoins {
		mergeOp := merge.NewArgument()
		shuffleJoins[i].setRootOperator(mergeOp)
	}

	switch node.JoinType {
	case plan.Node_INNER:
		for i := range shuffleJoins {
			op := constructJoin(node, rightTyps, c.proc)
			op.ShuffleIdx = int32(i)
			op.SetIdx(c.anal.curNodeIdx)
			shuffleJoins[i].setRootOperator(op)
		}

	case plan.Node_ANTI:
		if node.BuildOnLeft {
			for i := range shuffleJoins {
				op := constructRightAnti(node, rightTyps, c.proc)
				op.ShuffleIdx = int32(i)
				op.SetIdx(c.anal.curNodeIdx)
				shuffleJoins[i].setRootOperator(op)
			}
		} else {
			for i := range shuffleJoins {
				op := constructAnti(node, rightTyps, c.proc)
				op.ShuffleIdx = int32(i)
				op.SetIdx(c.anal.curNodeIdx)
				shuffleJoins[i].setRootOperator(op)
			}
		}

	case plan.Node_SEMI:
		if node.BuildOnLeft {
			for i := range shuffleJoins {
				op := constructRightSemi(node, rightTyps, c.proc)
				op.ShuffleIdx = int32(i)
				op.SetIdx(c.anal.curNodeIdx)
				shuffleJoins[i].setRootOperator(op)
			}
		} else {
			for i := range shuffleJoins {
				op := constructSemi(node, rightTyps, c.proc)
				op.ShuffleIdx = int32(i)
				op.SetIdx(c.anal.curNodeIdx)
				shuffleJoins[i].setRootOperator(op)
			}
		}

	case plan.Node_LEFT:
		for i := range shuffleJoins {
			op := constructLeft(node, rightTyps, c.proc)
			op.ShuffleIdx = int32(i)
			op.SetIdx(c.anal.curNodeIdx)
			shuffleJoins[i].setRootOperator(op)
		}

	case plan.Node_RIGHT:
		for i := range shuffleJoins {
			op := constructRight(node, leftTyps, rightTyps, c.proc)
			op.ShuffleIdx = int32(i)
			op.SetIdx(c.anal.curNodeIdx)
			shuffleJoins[i].setRootOperator(op)
		}
	default:
		panic(moerr.NewNYI(c.proc.Ctx, fmt.Sprintf("shuffle join do not support join type '%v'", node.JoinType)))
	}

	//construct shuffle build
	for i := range shuffleJoins {
		buildScope := shuffleJoins[i].PreScopes[0]
		mergeOp := merge.NewArgument()
		buildScope.setRootOperator(mergeOp)
		buildOp := constructShuffleBuild(shuffleJoins[i].RootOp, c.proc)
		buildScope.setRootOperator(buildOp)
	}

	return shuffleJoins
}

func (c *Compile) newProbeScopeListForBroadcastJoin(probeScopes []*Scope, forceOneCN bool) []*Scope {
	if forceOneCN { // for right join, we have to merge these input for now
		probeScopes = c.mergeShuffleScopesIfNeeded(probeScopes, false)
		if len(probeScopes) > 1 {
			probeScopes = []*Scope{c.newMergeScope(probeScopes)}
		}
	}
	// don't need to break pipelines for probe side of broadcast join
	return probeScopes
}

func (c *Compile) compileProbeSideForBoradcastJoin(node, left, right *plan.Node, probeScopes []*Scope) []*Scope {
	var rs []*Scope
	isEq := plan2.IsEquiJoin2(node.OnList)

	rightTyps := make([]types.Type, len(right.ProjectList))
	for i, expr := range right.ProjectList {
		rightTyps[i] = dupType(&expr.Typ)
	}

	leftTyps := make([]types.Type, len(left.ProjectList))
	for i, expr := range left.ProjectList {
		leftTyps[i] = dupType(&expr.Typ)
	}

	switch node.JoinType {
	case plan.Node_INNER:
		rs = c.newProbeScopeListForBroadcastJoin(probeScopes, false)
		if len(node.OnList) == 0 {
			for i := range rs {
				op := constructProduct(node, rightTyps, c.proc)
				op.SetIdx(c.anal.curNodeIdx)
				rs[i].setRootOperator(op)
			}
		} else {
			for i := range rs {
				if isEq {
					op := constructJoin(node, rightTyps, c.proc)
					op.SetIdx(c.anal.curNodeIdx)
					rs[i].setRootOperator(op)
				} else {
					op := constructLoopJoin(node, rightTyps, c.proc, loopjoin.LoopInner)
					op.SetIdx(c.anal.curNodeIdx)
					rs[i].setRootOperator(op)
				}
			}
		}
	case plan.Node_L2:
		rs = c.newProbeScopeListForBroadcastJoin(probeScopes, false)
		for i := range rs {
			op := constructProductL2(node, rightTyps, c.proc)
			op.SetIdx(c.anal.curNodeIdx)
			rs[i].setRootOperator(op)
		}

	case plan.Node_INDEX:
		rs = c.newProbeScopeListForBroadcastJoin(probeScopes, false)
		for i := range rs {
			op := constructIndexJoin(node, rightTyps, c.proc)
			op.SetIdx(c.anal.curNodeIdx)
			rs[i].setRootOperator(op)
		}

	case plan.Node_SEMI:
		if isEq {
			if node.BuildOnLeft {
				rs = c.newProbeScopeListForBroadcastJoin(probeScopes, true)
				for i := range rs {
					op := constructRightSemi(node, rightTyps, c.proc)
					op.SetIdx(c.anal.curNodeIdx)
					rs[i].setRootOperator(op)
				}
			} else {
				rs = c.newProbeScopeListForBroadcastJoin(probeScopes, false)
				for i := range rs {
					op := constructSemi(node, rightTyps, c.proc)
					op.SetIdx(c.anal.curNodeIdx)
					rs[i].setRootOperator(op)
				}
			}
		} else {
			rs = c.newProbeScopeListForBroadcastJoin(probeScopes, false)
			for i := range rs {
				op := constructLoopJoin(node, rightTyps, c.proc, loopjoin.LoopSemi)
				op.SetIdx(c.anal.curNodeIdx)
				rs[i].setRootOperator(op)
			}
		}
	case plan.Node_LEFT:
		rs = c.newProbeScopeListForBroadcastJoin(probeScopes, false)
		for i := range rs {
			if isEq {
				op := constructLeft(node, rightTyps, c.proc)
				op.SetIdx(c.anal.curNodeIdx)
				rs[i].setRootOperator(op)
			} else {
				op := constructLoopJoin(node, rightTyps, c.proc, loopjoin.LoopLeft)
				op.SetIdx(c.anal.curNodeIdx)
				rs[i].setRootOperator(op)
			}
		}
	case plan.Node_RIGHT:
		if isEq {
			rs = c.newProbeScopeListForBroadcastJoin(probeScopes, false)
			for i := range rs {
				op := constructRight(node, leftTyps, rightTyps, c.proc)
				op.SetIdx(c.anal.curNodeIdx)
				rs[i].setRootOperator(op)
			}
		} else {
			panic("dont pass any no-equal right join plan to this function,it should be changed to left join by the planner")
		}
	case plan.Node_SINGLE:
		rs = c.newProbeScopeListForBroadcastJoin(probeScopes, false)
		for i := range rs {
			if isEq {
				op := constructSingle(node, rightTyps, c.proc)
				op.SetIdx(c.anal.curNodeIdx)
				rs[i].setRootOperator(op)
			} else {
				op := constructLoopJoin(node, rightTyps, c.proc, loopjoin.LoopSingle)
				op.SetIdx(c.anal.curNodeIdx)
				rs[i].setRootOperator(op)
			}
		}
	case plan.Node_ANTI:
		if isEq {
			if node.BuildOnLeft {
				rs = c.newProbeScopeListForBroadcastJoin(probeScopes, true)
				for i := range rs {
					op := constructRightAnti(node, rightTyps, c.proc)
					op.SetIdx(c.anal.curNodeIdx)
					rs[i].setRootOperator(op)
				}
			} else {
				rs = c.newProbeScopeListForBroadcastJoin(probeScopes, false)
				for i := range rs {
					op := constructAnti(node, rightTyps, c.proc)
					op.SetIdx(c.anal.curNodeIdx)
					rs[i].setRootOperator(op)
				}
			}
		} else {
			rs = c.newProbeScopeListForBroadcastJoin(probeScopes, false)
			for i := range rs {
				op := constructLoopJoin(node, rightTyps, c.proc, loopjoin.LoopAnti)
				op.SetIdx(c.anal.curNodeIdx)
				rs[i].setRootOperator(op)
			}
		}
	case plan.Node_MARK:
		rs = c.newProbeScopeListForBroadcastJoin(probeScopes, false)
		for i := range rs {
			//if isEq {
			//	rs[i].appendInstruction(vm.Instruction{
			//		Op:  vm.Mark,
			//		Idx: c.anal.curNodeIdx,
			//		Arg: constructMark(n, typs, c.proc),
			//	})
			//} else {
			op := constructLoopJoin(node, rightTyps, c.proc, loopjoin.LoopMark)
			op.SetIdx(c.anal.curNodeIdx)
			rs[i].setRootOperator(op)
			//}
		}
	default:
		panic(moerr.NewNYI(c.proc.Ctx, fmt.Sprintf("join typ '%v'", node.JoinType)))
	}
	return rs
}

func (c *Compile) compileBuildSideForBoradcastJoin(node *plan.Node, rs, buildScopes []*Scope) []*Scope {
	if !c.IsSingleScope(buildScopes) { // first merge scopes of build side, will optimize this in the future
		buildScopes = c.mergeShuffleScopesIfNeeded(buildScopes, false)
		buildScopes = []*Scope{c.newMergeScope(buildScopes)}
	}

	if len(rs) == 1 { // broadcast join on single cn
		buildScopes[0].setRootOperator(constructJoinBuildOperator(c, rs[0].RootOp, int32(rs[0].NodeInfo.Mcpu)))
		rs[0].PreScopes = append(rs[0].PreScopes, buildScopes[0])
		return rs
	}

	for i := range rs {
		if isSameCN(rs[i].NodeInfo.Addr, buildScopes[0].NodeInfo.Addr) {
			rs[i].PreScopes = append(rs[i].PreScopes, buildScopes[0])
			break
		}
	}

	buildOpScopes := make([]*Scope, 0, len(c.cnList))

	if len(rs) > len(c.cnList) { // probe side is shuffle scopes
		for i := range c.cnList {
			var tmp []*Scope
			for j := range rs {
				if isSameCN(c.cnList[i].Addr, rs[j].NodeInfo.Addr) {
					tmp = append(tmp, rs[j])
				}
			}
			bs := newScope(Remote)
			bs.NodeInfo = engine.Node{Addr: tmp[0].NodeInfo.Addr, Mcpu: 1}
			bs.Proc = c.proc.NewNoContextChildProc(0)
			w := &process.WaitRegister{Ch: make(chan *process.RegisterMessage, 10)}
			bs.Proc.Reg.MergeReceivers = append(bs.Proc.Reg.MergeReceivers, w)
			bs.setRootOperator(merge.NewArgument())
			bs.setRootOperator(constructJoinBuildOperator(c, tmp[0].RootOp, int32(len(tmp))))
			tmp[0].PreScopes = append(tmp[0].PreScopes, bs)
			buildOpScopes = append(buildOpScopes, bs)
		}
		buildScopes[0].setRootOperator(constructDispatch(0, buildOpScopes, buildScopes[0], node, false))
		return rs
	}

	//broadcast join on multi CN

	for i := range rs {
		bs := newScope(Remote)
		bs.NodeInfo = engine.Node{Addr: rs[i].NodeInfo.Addr, Mcpu: 1}
		bs.Proc = c.proc.NewNoContextChildProc(0)
		w := &process.WaitRegister{Ch: make(chan *process.RegisterMessage, 10)}
		bs.Proc.Reg.MergeReceivers = append(bs.Proc.Reg.MergeReceivers, w)
		bs.setRootOperator(merge.NewArgument())
		bs.setRootOperator(constructJoinBuildOperator(c, rs[i].RootOp, int32(rs[i].NodeInfo.Mcpu)))
		rs[i].PreScopes = append(rs[i].PreScopes, bs)
		buildOpScopes = append(buildOpScopes, bs)
	}
	buildScopes[0].setRootOperator(constructDispatch(0, buildOpScopes, buildScopes[0], node, false))
	return rs
}

func (c *Compile) compilePartition(n *plan.Node, ss []*Scope) []*Scope {
	currentFirstFlag := c.anal.isFirst
	for i := range ss {
		//c.anal.isFirst = currentFirstFlag
		op := constructOrder(n)
		op.SetAnalyzeControl(c.anal.curNodeIdx, currentFirstFlag)
		ss[i].setRootOperator(op)
	}
	c.anal.isFirst = false

	rs := c.newMergeScope(ss)

	currentFirstFlag = c.anal.isFirst
	arg := constructPartition(n)
	arg.SetAnalyzeControl(c.anal.curNodeIdx, currentFirstFlag)
	rs.setRootOperator(arg)
	c.anal.isFirst = false

	return []*Scope{rs}
}

func (c *Compile) compileSort(n *plan.Node, ss []*Scope) []*Scope {
	switch {
	case n.Limit != nil && n.Offset == nil && len(n.OrderBy) > 0: // top
		return c.compileTop(n, n.Limit, ss)

	case n.Limit == nil && n.Offset == nil && len(n.OrderBy) > 0: // top
		return c.compileOrder(n, ss)

	case n.Limit != nil && n.Offset != nil && len(n.OrderBy) > 0:
		if rule.IsConstant(n.Limit, false) && rule.IsConstant(n.Offset, false) {
			// get limit
			vec1, err := colexec.EvalExpressionOnce(c.proc, n.Limit, []*batch.Batch{constBat})
			if err != nil {
				panic(err)
			}
			defer vec1.Free(c.proc.Mp())

			// get offset
			vec2, err := colexec.EvalExpressionOnce(c.proc, n.Offset, []*batch.Batch{constBat})
			if err != nil {
				panic(err)
			}
			defer vec2.Free(c.proc.Mp())

			limit, offset := vector.MustFixedColWithTypeCheck[uint64](vec1)[0], vector.MustFixedColWithTypeCheck[uint64](vec2)[0]
			topN := limit + offset
			overflow := false
			if topN < limit || topN < offset {
				overflow = true
			}
			if !overflow && topN <= 8192*2 {
				// if n is small, convert `order by col limit m offset n` to `top m+n offset n`
				return c.compileOffset(n, c.compileTop(n, plan2.MakePlan2Uint64ConstExprWithType(topN), ss))
			}
		}
		return c.compileLimit(n, c.compileOffset(n, c.compileOrder(n, ss)))

	case n.Limit == nil && n.Offset != nil && len(n.OrderBy) > 0: // order and offset
		return c.compileOffset(n, c.compileOrder(n, ss))

	case n.Limit != nil && n.Offset == nil && len(n.OrderBy) == 0: // limit
		return c.compileLimit(n, ss)

	case n.Limit == nil && n.Offset != nil && len(n.OrderBy) == 0: // offset
		return c.compileOffset(n, ss)

	case n.Limit != nil && n.Offset != nil && len(n.OrderBy) == 0: // limit and offset
		return c.compileLimit(n, c.compileOffset(n, ss))

	default:
		return ss
	}
}

func (c *Compile) compileTop(n *plan.Node, topN *plan.Expr, ss []*Scope) []*Scope {
	// use topN TO make scope.
	if c.IsSingleScope(ss) {
		currentFirstFlag := c.anal.isFirst
		op := constructTop(n, topN)
		op.SetAnalyzeControl(c.anal.curNodeIdx, currentFirstFlag)
		ss[0].setRootOperator(op)
		c.anal.isFirst = false
		return ss
	}

	currentFirstFlag := c.anal.isFirst
	for i := range ss {
		//c.anal.isFirst = currentFirstFlag
		op := constructTop(n, topN)
		op.SetAnalyzeControl(c.anal.curNodeIdx, currentFirstFlag)
		ss[i].setRootOperator(op)
	}
	c.anal.isFirst = false
	ss = c.mergeShuffleScopesIfNeeded(ss, false)
	rs := c.newMergeScope(ss)

	currentFirstFlag = c.anal.isFirst
	arg := constructMergeTop(n, topN)
	arg.SetAnalyzeControl(c.anal.curNodeIdx, currentFirstFlag)
	rs.setRootOperator(arg)
	c.anal.isFirst = false

	return []*Scope{rs}
}

func (c *Compile) compileOrder(n *plan.Node, ss []*Scope) []*Scope {
	if c.IsSingleScope(ss) {
		currentFirstFlag := c.anal.isFirst
		order := constructOrder(n)
		order.SetAnalyzeControl(c.anal.curNodeIdx, currentFirstFlag)
		ss[0].setRootOperator(order)
		c.anal.isFirst = false

		currentFirstFlag = c.anal.isFirst
		mergeOrder := constructMergeOrder(n)
		mergeOrder.SetAnalyzeControl(c.anal.curNodeIdx, currentFirstFlag)
		ss[0].setRootOperator(mergeOrder)
		c.anal.isFirst = false
		return ss
	}

	currentFirstFlag := c.anal.isFirst
	for i := range ss {
		//c.anal.isFirst = currentFirstFlag
		order := constructOrder(n)
		order.SetIdx(c.anal.curNodeIdx)
		order.SetIsFirst(currentFirstFlag)
		ss[i].setRootOperator(order)
	}
	c.anal.isFirst = false

	ss = c.mergeShuffleScopesIfNeeded(ss, false)
	rs := c.newMergeScope(ss)

	currentFirstFlag = c.anal.isFirst
	mergeOrder := constructMergeOrder(n)
	mergeOrder.SetIdx(c.anal.curNodeIdx)
	mergeOrder.SetIsFirst(currentFirstFlag)
	rs.setRootOperator(mergeOrder)
	c.anal.isFirst = false

	return []*Scope{rs}
}

func (c *Compile) compileWin(n *plan.Node, ss []*Scope) []*Scope {
	rs := c.newMergeScope(ss)

	currentFirstFlag := c.anal.isFirst
	arg := constructWindow(c.proc.Ctx, n, c.proc)
	arg.SetAnalyzeControl(c.anal.curNodeIdx, currentFirstFlag)
	rs.setRootOperator(arg)
	c.anal.isFirst = false

	return []*Scope{rs}
}

func (c *Compile) compileTimeWin(n *plan.Node, ss []*Scope) []*Scope {
	rs := c.newMergeScope(ss)

	currentFirstFlag := c.anal.isFirst
	arg := constructTimeWindow(c.proc.Ctx, n)
	arg.SetAnalyzeControl(c.anal.curNodeIdx, currentFirstFlag)
	rs.setRootOperator(arg)
	c.anal.isFirst = false

	return []*Scope{rs}
}

func (c *Compile) compileFill(n *plan.Node, ss []*Scope) []*Scope {
	rs := c.newMergeScope(ss)

	currentFirstFlag := c.anal.isFirst
	arg := constructFill(n)
	arg.SetAnalyzeControl(c.anal.curNodeIdx, currentFirstFlag)
	rs.setRootOperator(arg)
	c.anal.isFirst = false

	return []*Scope{rs}
}

func (c *Compile) compileOffset(n *plan.Node, ss []*Scope) []*Scope {
	if c.IsSingleScope(ss) {
		currentFirstFlag := c.anal.isFirst
		op := constructOffset(n)
		op.SetAnalyzeControl(c.anal.curNodeIdx, currentFirstFlag)
		ss[0].setRootOperator(op)
		c.anal.isFirst = false
		return ss
	}

	rs := c.newMergeScope(ss)

	currentFirstFlag := c.anal.isFirst
	arg := constructOffset(n)
	arg.SetAnalyzeControl(c.anal.curNodeIdx, currentFirstFlag)
	rs.setRootOperator(arg)
	c.anal.isFirst = false

	return []*Scope{rs}
}

func (c *Compile) compileLimit(n *plan.Node, ss []*Scope) []*Scope {
	if c.IsSingleScope(ss) {
		currentFirstFlag := c.anal.isFirst
		op := constructLimit(n)
		op.SetAnalyzeControl(c.anal.curNodeIdx, currentFirstFlag)
		ss[0].setRootOperator(op)
		c.anal.isFirst = false
		return ss
	}

	currentFirstFlag := c.anal.isFirst
	for i := range ss {
		//c.anal.isFirst = currentFirstFlag
		op := constructLimit(n)
		op.SetAnalyzeControl(c.anal.curNodeIdx, currentFirstFlag)
		ss[i].setRootOperator(op)
	}
	c.anal.isFirst = false

	ss = c.mergeShuffleScopesIfNeeded(ss, false)
	rs := c.newMergeScope(ss)

	currentFirstFlag = c.anal.isFirst
	arg := constructLimit(n)
	arg.SetAnalyzeControl(c.anal.curNodeIdx, currentFirstFlag)
	rs.setRootOperator(arg)
	c.anal.isFirst = false

	return []*Scope{rs}
}

func (c *Compile) compileFuzzyFilter(n *plan.Node, ns []*plan.Node, left []*Scope, right []*Scope) ([]*Scope, error) {
	var l, r *Scope
	if c.IsSingleScope(left) {
		l = left[0]
	} else {
		l = c.newMergeScope(left)
	}
	if c.IsSingleScope(right) {
		r = right[0]
	} else {
		r = c.newMergeScope(right)
	}
	all := []*Scope{l, r}
	rs := c.newMergeScope(all)

	merge1 := rs.RootOp.(*merge.Merge)
	merge1.WithPartial(0, 1)
	merge2 := merge.NewArgument().WithPartial(1, 2)

	currentFirstFlag := c.anal.isFirst
	op := constructFuzzyFilter(n, ns[n.Children[0]], ns[n.Children[1]])
	op.SetAnalyzeControl(c.anal.curNodeIdx, currentFirstFlag)
	rs.setRootOperator(op)
	op.AppendChild(merge2)
	c.anal.isFirst = false

	fuzzyCheck, err := newFuzzyCheck(n)
	if err != nil {
		return nil, err
	}
	c.fuzzys = append(c.fuzzys, fuzzyCheck)

	// wrap the collision key into c.fuzzy, for more information,
	// please refer fuzzyCheck.go
	op.Callback = func(bat *batch.Batch) error {
		if bat == nil || bat.IsEmpty() {
			return nil
		}
		// the batch will contain the key that fuzzyCheck
		if err := fuzzyCheck.fill(c.proc.Ctx, bat); err != nil {
			return err
		}
		return nil
	}
	return []*Scope{rs}, nil
}

func (c *Compile) compileSample(n *plan.Node, ss []*Scope) []*Scope {
	currentFirstFlag := c.anal.isFirst
	isSingle := c.IsSingleScope(ss)
	for i := range ss {
		op := constructSample(n, !isSingle)
		op.SetAnalyzeControl(c.anal.curNodeIdx, currentFirstFlag)
		ss[i].setRootOperator(op)
	}
	c.anal.isFirst = false
	if isSingle {
		return ss
	}

	rs := c.newMergeScope(ss)
	// should sample again if sample by rows.
	if n.SampleFunc.Rows != plan2.NotSampleByRows {
		currentFirstFlag = c.anal.isFirst
		op := sample.NewMergeSample(constructSample(n, true), false)
		op.SetAnalyzeControl(c.anal.curNodeIdx, currentFirstFlag)
		rs.setRootOperator(op)
		c.anal.isFirst = false
	}
	return []*Scope{rs}
}

func (c *Compile) compileTPGroup(n *plan.Node, ss []*Scope, ns []*plan.Node) []*Scope {
	currentFirstFlag := c.anal.isFirst
	op := constructGroup(c.proc.Ctx, n, ns[n.Children[0]], true, 0, c.proc)
	op.SetAnalyzeControl(c.anal.curNodeIdx, currentFirstFlag)
	ss[0].setRootOperator(op)
	c.anal.isFirst = false
	return ss
}

func (c *Compile) compileMergeGroup(n *plan.Node, ss []*Scope, ns []*plan.Node, hasDistinct bool) []*Scope {
	// for less memory usage while merge group,
	// we do not run the group-operator in parallel once this has a distinct aggregation.
	// because the parallel need to store all the source data in the memory for merging.
	// we construct a pipeline like the following description for this case:
	//
	// all the operators from ss[0] to ss[last] send the data to only one group-operator.
	// this group-operator sends its result to the merge-group-operator.
	// todo: I cannot remove the merge-group action directly, because the merge-group action is used to fill the partial result.
	if hasDistinct {
		ss = c.mergeShuffleScopesIfNeeded(ss, false)
		mergeToGroup := c.newMergeScope(ss)

		currentFirstFlag := c.anal.isFirst
		op := constructGroup(c.proc.Ctx, n, ns[n.Children[0]], false, 0, c.proc)
		op.SetAnalyzeControl(c.anal.curNodeIdx, currentFirstFlag)
		mergeToGroup.setRootOperator(op)
		c.anal.isFirst = false

		rs := c.newMergeScope([]*Scope{mergeToGroup})

		currentFirstFlag = c.anal.isFirst
		arg := constructMergeGroup(true)
		if ss[0].PartialResults != nil {
			arg.PartialResults = ss[0].PartialResults
			arg.PartialResultTypes = ss[0].PartialResultTypes
			ss[0].PartialResults = nil
			ss[0].PartialResultTypes = nil
		}
		arg.SetAnalyzeControl(c.anal.curNodeIdx, currentFirstFlag)
		rs.setRootOperator(arg)
		c.anal.isFirst = false

		return []*Scope{rs}
	} else {
		currentFirstFlag := c.anal.isFirst
		for i := range ss {
			op := constructGroup(c.proc.Ctx, n, ns[n.Children[0]], false, 0, c.proc)
			op.SetAnalyzeControl(c.anal.curNodeIdx, currentFirstFlag)
			ss[i].setRootOperator(op)
		}
		c.anal.isFirst = false

		ss = c.mergeShuffleScopesIfNeeded(ss, false)
		rs := c.newMergeScope(ss)

		currentFirstFlag = c.anal.isFirst
		arg := constructMergeGroup(true)
		if ss[0].PartialResults != nil {
			arg.PartialResults = ss[0].PartialResults
			arg.PartialResultTypes = ss[0].PartialResultTypes
			ss[0].PartialResults = nil
			ss[0].PartialResultTypes = nil
		}
		arg.SetAnalyzeControl(c.anal.curNodeIdx, currentFirstFlag)
		rs.setRootOperator(arg)
		c.anal.isFirst = false

		return []*Scope{rs}
	}
}

func (c *Compile) compileShuffleGroup(n *plan.Node, ss []*Scope, ns []*plan.Node) []*Scope {
	if n.Stats.HashmapStats.ShuffleMethod == plan.ShuffleMethod_Reuse {
		currentIsFirst := c.anal.isFirst
		for i := range ss {
			op := constructGroup(c.proc.Ctx, n, ns[n.Children[0]], true, len(ss), c.proc)
			op.SetAnalyzeControl(c.anal.curNodeIdx, currentIsFirst)
			ss[i].setRootOperator(op)
		}
		c.anal.isFirst = false

		ss = c.compileProjection(n, c.compileRestrict(n, ss))
		return ss
	}

	ss = c.mergeShuffleScopesIfNeeded(ss, true)
	if len(c.cnList) > 1 {
		// merge here to avoid bugs, delete this in the future
		for i := range ss {
			if ss[i].NodeInfo.Mcpu > 1 {
				ss[i] = c.newMergeScopeByCN([]*Scope{ss[i]}, ss[i].NodeInfo)
			}
		}
	}

	shuffleGroups := make([]*Scope, 0, len(c.cnList))
	for _, cn := range c.cnList {
		scopes := c.newScopeListWithNode(plan2.GetShuffleDop(cn.Mcpu), len(ss), cn.Addr)
		for _, s := range scopes {
			for _, rr := range s.Proc.Reg.MergeReceivers {
				rr.Ch = make(chan *process.RegisterMessage, shuffleChannelBufferSize)
			}
		}
		shuffleGroups = append(shuffleGroups, scopes...)
	}

	j := 0
	for i := range ss {
		shuffleArg := constructShuffleArgForGroup(shuffleGroups, n)
		shuffleArg.SetAnalyzeControl(c.anal.curNodeIdx, false)
		ss[i].setRootOperator(shuffleArg)
		if len(c.cnList) > 1 && ss[i].NodeInfo.Mcpu > 1 { // merge here to avoid bugs, delete this in the future
			ss[i] = c.newMergeScopeByCN([]*Scope{ss[i]}, ss[i].NodeInfo)
		}
		dispatchArg := constructDispatch(j, shuffleGroups, ss[i], n, false)
		dispatchArg.SetAnalyzeControl(c.anal.curNodeIdx, false)
		ss[i].setRootOperator(dispatchArg)
		j++
		ss[i].IsEnd = true
	}

	currentIsFirst := c.anal.isFirst
	for i := range shuffleGroups {
		groupOp := constructGroup(c.proc.Ctx, n, ns[n.Children[0]], true, len(shuffleGroups), c.proc)
		groupOp.SetAnalyzeControl(c.anal.curNodeIdx, currentIsFirst)
		shuffleGroups[i].setRootOperator(groupOp)
	}
	c.anal.isFirst = false
	shuffleGroups = c.compileProjection(n, c.compileRestrict(n, shuffleGroups))

	//append prescopes
	c.appendPrescopes(shuffleGroups, ss)
	return shuffleGroups

}

func (c *Compile) appendPrescopes(parents, children []*Scope) {
	for _, cn := range c.cnList {
		index := 0
		for i := range parents {
			if isSameCN(cn.Addr, parents[i].NodeInfo.Addr) {
				index = i
				break
			}
		}
		for i := range children {
			if isSameCN(cn.Addr, children[i].NodeInfo.Addr) {
				parents[index].PreScopes = append(parents[index].PreScopes, children[i])
			}
		}
	}
}

// compilePreInsert Compile PreInsert Node and set it as the root operator for each Scope.
func (c *Compile) compilePreInsert(ns []*plan.Node, n *plan.Node, ss []*Scope) ([]*Scope, error) {
	currentFirstFlag := c.anal.isFirst
	for i := range ss {
		preInsertArg, err := constructPreInsert(ns, n, c.e, c.proc)
		if err != nil {
			return nil, err
		}
		preInsertArg.SetAnalyzeControl(c.anal.curNodeIdx, currentFirstFlag)
		ss[i].setRootOperator(preInsertArg)
	}
	c.anal.isFirst = false
	return ss, nil
}

func (c *Compile) compileInsert(ns []*plan.Node, n *plan.Node, ss []*Scope) ([]*Scope, error) {
	// Determine whether to Write S3
	toWriteS3 := n.Stats.GetCost()*float64(SingleLineSizeEstimate) >
		float64(DistributedThreshold) || c.anal.qry.LoadWriteS3

	if !toWriteS3 {
		currentFirstFlag := c.anal.isFirst
		// Not write S3
		for i := range ss {
			insertArg := constructInsert(n, c.e)
			insertArg.SetAnalyzeControl(c.anal.curNodeIdx, currentFirstFlag)
			ss[i].setRootOperator(insertArg)
		}
		c.anal.isFirst = false
		return ss, nil
	}

	// to write S3
	c.proc.Debugf(c.proc.Ctx, "insert of '%s' write s3\n", c.sql)
	currentFirstFlag := c.anal.isFirst
	c.anal.isFirst = false
	for i := range ss {
		insertArg := constructInsert(n, c.e)
		insertArg.ToWriteS3 = true
		insertArg.SetAnalyzeControl(c.anal.curNodeIdx, currentFirstFlag)
		ss[i].setRootOperator(insertArg)
	}
	currentFirstFlag = false
	rs := c.newMergeScope(ss)
	rs.Magic = MergeInsert
	mergeInsertArg := constructMergeblock(c.e, n)
	mergeInsertArg.SetAnalyzeControl(c.anal.curNodeIdx, currentFirstFlag)
	rs.setRootOperator(mergeInsertArg)
	ss = []*Scope{rs}
	return ss, nil
}

func (c *Compile) compilePreInsertUk(n *plan.Node, ss []*Scope) []*Scope {
	currentFirstFlag := c.anal.isFirst
	for i := range ss {
		preInsertUkArg := constructPreInsertUk(n)
		preInsertUkArg.SetAnalyzeControl(c.anal.curNodeIdx, currentFirstFlag)
		ss[i].setRootOperator(preInsertUkArg)
	}
	c.anal.isFirst = false
	return ss
}

func (c *Compile) compilePreInsertSK(n *plan.Node, ss []*Scope) []*Scope {
	currentFirstFlag := c.anal.isFirst
	for i := range ss {
		preInsertSkArg := constructPreInsertSk(n)
		preInsertSkArg.SetAnalyzeControl(c.anal.curNodeIdx, currentFirstFlag)
		ss[i].setRootOperator(preInsertSkArg)
	}
	c.anal.isFirst = false
	return ss
}

func (c *Compile) compileDelete(n *plan.Node, ss []*Scope) ([]*Scope, error) {
	var arg *deletion.Deletion
	currentFirstFlag := c.anal.isFirst
	arg, err := constructDeletion(n, c.e)
	if err != nil {
		return nil, err
	}
	arg.SetAnalyzeControl(c.anal.curNodeIdx, currentFirstFlag)
	c.anal.isFirst = false

	if n.Stats.Cost*float64(SingleLineSizeEstimate) > float64(DistributedThreshold) && !arg.DeleteCtx.CanTruncate {
		rs := c.newDeleteMergeScope(arg, ss, n)
		rs.Magic = MergeDelete

		mergeDeleteArg := mergedelete.NewArgument().
			WithObjectRef(arg.DeleteCtx.Ref).
			WithParitionNames(arg.DeleteCtx.PartitionTableNames).
			WithEngine(c.e).
			WithAddAffectedRows(arg.DeleteCtx.AddAffectedRows)

		currentFirstFlag = c.anal.isFirst
		mergeDeleteArg.SetAnalyzeControl(c.anal.curNodeIdx, currentFirstFlag)
		rs.setRootOperator(mergeDeleteArg)
		c.anal.isFirst = false

		ss = []*Scope{rs}
		arg.Release()
		return ss, nil
	} else {
		var rs *Scope
		if c.IsSingleScope(ss) {
			rs = ss[0]
		} else {
			rs = c.newMergeScope(ss)
		}

		rs.setRootOperator(arg)
		ss = []*Scope{rs}
		return ss, nil
	}
}

func (c *Compile) compileLock(n *plan.Node, ss []*Scope) ([]*Scope, error) {
	lockRows := make([]*plan.LockTarget, 0, len(n.LockTargets))
	for _, tbl := range n.LockTargets {
		if tbl.LockTable {
			c.lockTables[tbl.TableId] = tbl
		} else {
			if _, ok := c.lockTables[tbl.TableId]; !ok {
				lockRows = append(lockRows, tbl)
			}
		}
	}
	n.LockTargets = lockRows
	if len(n.LockTargets) == 0 {
		return ss, nil
	}

	block := false
	// only pessimistic txn needs to block downstream operators.
	if c.proc.GetTxnOperator().Txn().IsPessimistic() {
		block = n.LockTargets[0].Block
		if block {
			ss = []*Scope{c.newMergeScope(ss)}
		}
	}

	currentFirstFlag := c.anal.isFirst
	for i := range ss {
		var err error
		var lockOpArg *lockop.LockOp
		lockOpArg, err = constructLockOp(n, c.e)
		if err != nil {
			return nil, err
		}
		lockOpArg.SetBlock(block)
		lockOpArg.SetAnalyzeControl(c.anal.curNodeIdx, currentFirstFlag)
		ss[i].doSetRootOperator(lockOpArg)

	}
	c.anal.isFirst = false
	return ss, nil
}

func (c *Compile) compileRecursiveCte(n *plan.Node, curNodeIdx int32) ([]*Scope, error) {
	receivers := make([]*process.WaitRegister, len(n.SourceStep))
	for i, step := range n.SourceStep {
		receivers[i] = c.getNodeReg(step, curNodeIdx)
		if receivers[i] == nil {
			return nil, moerr.NewInternalError(c.proc.Ctx, "no data sender for sinkScan node")
		}
	}
	rs := c.newEmptyMergeScope()
	rs.Proc = c.proc.NewNoContextChildProc(len(receivers))
	for _, r := range receivers {
		r.Ctx = rs.Proc.Ctx
	}
	rs.Proc.Reg.MergeReceivers = receivers

	//for mergecte, children[0] receive from the first channel, and children[1] receive from the rest channels
	mergeOp1 := merge.NewArgument()
	mergeOp1.WithPartial(0, 1)
	rs.setRootOperator(mergeOp1)

	currentFirstFlag := c.anal.isFirst
	mergecteArg := mergecte.NewArgument().WithNodeCnt(len(n.SourceStep) - 1)
	mergecteArg.SetAnalyzeControl(c.anal.curNodeIdx, currentFirstFlag)
	rs.setRootOperator(mergecteArg)
	c.anal.isFirst = false

	mergeOp2 := merge.NewArgument()
	mergeOp2.WithPartial(1, int32(len(receivers)))
	mergecteArg.AppendChild(mergeOp2)
	c.anal.isFirst = false

	return []*Scope{rs}, nil
}

func (c *Compile) compileRecursiveScan(n *plan.Node, curNodeIdx int32) ([]*Scope, error) {
	receivers := make([]*process.WaitRegister, len(n.SourceStep))
	for i, step := range n.SourceStep {
		receivers[i] = c.getNodeReg(step, curNodeIdx)
		if receivers[i] == nil {
			return nil, moerr.NewInternalError(c.proc.Ctx, "no data sender for sinkScan node")
		}
	}
	rs := c.newEmptyMergeScope()
	rs.Proc = c.proc.NewNoContextChildProc(len(receivers))
	for _, r := range receivers {
		r.Ctx = rs.Proc.Ctx
	}
	rs.Proc.Reg.MergeReceivers = receivers

	mergeOp := merge.NewArgument()
	rs.setRootOperator(mergeOp)
	currentFirstFlag := c.anal.isFirst
	mergeRecursiveArg := mergerecursive.NewArgument()
	mergeRecursiveArg.SetAnalyzeControl(c.anal.curNodeIdx, currentFirstFlag)
	rs.setRootOperator(mergeRecursiveArg)
	c.anal.isFirst = false
	return []*Scope{rs}, nil
}

func (c *Compile) compileSinkScanNode(n *plan.Node, curNodeIdx int32) ([]*Scope, error) {
	receivers := make([]*process.WaitRegister, len(n.SourceStep))
	for i, step := range n.SourceStep {
		receivers[i] = c.getNodeReg(step, curNodeIdx)
		if receivers[i] == nil {
			return nil, moerr.NewInternalError(c.proc.Ctx, "no data sender for sinkScan node")
		}
	}
	rs := c.newEmptyMergeScope()
	rs.Proc = c.proc.NewNoContextChildProc(1)

	currentFirstFlag := c.anal.isFirst
	mergeArg := merge.NewArgument().WithSinkScan(true)
	mergeArg.SetAnalyzeControl(c.anal.curNodeIdx, currentFirstFlag)
	rs.setRootOperator(mergeArg)
	c.anal.isFirst = false

	for _, r := range receivers {
		r.Ctx = rs.Proc.Ctx
	}
	rs.Proc.Reg.MergeReceivers = receivers
	return []*Scope{rs}, nil
}

func (c *Compile) compileSinkNode(n *plan.Node, ss []*Scope, step int32) ([]*Scope, error) {
	receivers := c.getStepRegs(step)
	if len(receivers) == 0 {
		return nil, moerr.NewInternalError(c.proc.Ctx, "no data receiver for sink node")
	}

	var rs *Scope
	if c.IsSingleScope(ss) {
		rs = ss[0]
	} else {
		rs = c.newMergeScope(ss)
	}

	currentFirstFlag := c.anal.isFirst
	dispatchLocal := constructDispatchLocal(true, true, n.RecursiveSink, receivers)
	dispatchLocal.SetAnalyzeControl(c.anal.curNodeIdx, currentFirstFlag)
	rs.setRootOperator(dispatchLocal)
	c.anal.isFirst = false

	ss = []*Scope{rs}
	return ss, nil
}
func (c *Compile) compileOnduplicateKey(n *plan.Node, ss []*Scope) ([]*Scope, error) {
	rs := c.newMergeScope(ss)

	currentFirstFlag := c.anal.isFirst
	arg := constructOnduplicateKey(n, c.e)
	arg.SetAnalyzeControl(c.anal.curNodeIdx, currentFirstFlag)
	rs.setRootOperator(arg)
	c.anal.isFirst = false

	ss = []*Scope{rs}
	return ss, nil
}

// DeleteMergeScope need to assure this:
// one block can be only deleted by one and the same
// CN, so we need to transfer the rows from the
// the same block to one and the same CN to perform
// the deletion operators.
func (c *Compile) newDeleteMergeScope(arg *deletion.Deletion, ss []*Scope, n *plan.Node) *Scope {
	for i := 0; i < len(ss); i++ {
		if ss[i].NodeInfo.Mcpu > 1 { // merge here to avoid bugs, delete this in the future
			ss[i] = c.newMergeScope([]*Scope{ss[i]})
		}
	}

	rs := make([]*Scope, len(ss))
	for i := 0; i < len(ss); i++ {
		rs[i] = newScope(Remote)
		rs[i].NodeInfo = engine.Node{Addr: ss[i].NodeInfo.Addr, Mcpu: 1}
		rs[i].PreScopes = append(rs[i].PreScopes, ss[i])
		rs[i].Proc = c.proc.NewNoContextChildProc(len(ss))
		mergeOp := merge.NewArgument()
		mergeOp.SetAnalyzeControl(c.anal.curNodeIdx, false)
		rs[i].setRootOperator(mergeOp)
	}

	for i := 0; i < len(ss); i++ {
		dispatchArg := constructDispatch(i, rs, ss[i], n, false)
		dispatchArg.SetAnalyzeControl(c.anal.curNodeIdx, false)
		ss[i].setRootOperator(dispatchArg)
		ss[i].IsEnd = true
	}

	for i := range rs {
		// use distributed delete
		arg.RemoteDelete = true
		// maybe just copy only once?
		arg.SegmentMap = colexec.Get().GetCnSegmentMap()
		arg.IBucket = uint32(i)
		arg.Nbucket = uint32(len(rs))
		rs[i].setRootOperator(dupOperator(arg, 0, len(rs)))
	}
	return c.newMergeScope(rs)
}

func (c *Compile) newEmptyMergeScope() *Scope {
	rs := newScope(Merge)
	rs.NodeInfo = engine.Node{Addr: c.addr, Mcpu: 1} //merge scope is single parallel by default
	return rs
}

func (c *Compile) newMergeScope(ss []*Scope) *Scope {
	rs := c.newEmptyMergeScope()
	rs.PreScopes = ss

	rs.Proc = c.proc.NewNoContextChildProc(len(ss))
	if len(ss) > 0 {
		rs.Proc.Base.LoadTag = ss[0].Proc.Base.LoadTag
	}

	mergeOp := merge.NewArgument()
	mergeOp.SetAnalyzeControl(c.anal.curNodeIdx, false)
	rs.setRootOperator(mergeOp)

	j := 0
	for i := range ss {
		if isSameCN(rs.NodeInfo.Addr, ss[i].NodeInfo.Addr) {
			rs.Proc.Reg.MergeReceivers[j].NilBatchCnt = ss[i].NodeInfo.Mcpu
		} else {
			rs.Proc.Reg.MergeReceivers[j].NilBatchCnt = 1
		}
		rs.Proc.Reg.MergeReceivers[j].Ch = make(chan *process.RegisterMessage, ss[i].NodeInfo.Mcpu)
		connArg := connector.NewArgument().WithReg(rs.Proc.Reg.MergeReceivers[j])
		connArg.SetAnalyzeControl(c.anal.curNodeIdx, false)
		ss[i].setRootOperator(connArg)
		j++
	}
	return rs
}

// newScopeListOnCurrentCN traverse the cnList and only generate Scope list for the current CN node
// waing: newScopeListOnCurrentCN result is only used to build Scope and add one merge operator.
// If other operators are added, please let @qingxinhome know
func (c *Compile) newScopeListOnCurrentCN(childrenCount int, blocks int) []*Scope {
	node := getEngineNode(c)
	mcpu := c.generateCPUNumber(node.Mcpu, blocks)
	ss := c.newScopeListWithNode(mcpu, childrenCount, node.Addr)
	return ss
}

// all scopes in ss are on the same CN
func (c *Compile) newMergeScopeByCN(ss []*Scope, nodeinfo engine.Node) *Scope {
	rs := newScope(Remote)
	rs.NodeInfo.Addr = nodeinfo.Addr
	rs.NodeInfo.Mcpu = 1 // merge scope is single parallel by default
	rs.PreScopes = ss
	rs.Proc = c.proc.NewNoContextChildProc(1)
	rs.Proc.Reg.MergeReceivers[0].Ch = make(chan *process.RegisterMessage, len(ss))

	mergeOp := merge.NewArgument()
	mergeOp.SetAnalyzeControl(c.anal.curNodeIdx, false)
	rs.setRootOperator(mergeOp)
	for i := range ss {
		rs.Proc.Reg.MergeReceivers[0].NilBatchCnt += ss[i].NodeInfo.Mcpu
		connArg := connector.NewArgument().WithReg(rs.Proc.Reg.MergeReceivers[0])
		connArg.SetAnalyzeControl(c.anal.curNodeIdx, false)
		ss[i].setRootOperator(connArg)
		ss[i].IsEnd = true
	}
	return rs
}

// waing: newScopeListWithNode only used to build Scope with cpuNum and add one merge operator.
// If other operators are added, please let @qingxinhome know
func (c *Compile) newScopeListWithNode(mcpu, childrenCount int, addr string) []*Scope {
	ss := make([]*Scope, mcpu)
	for i := range ss {
		ss[i] = newScope(Remote)
		ss[i].Magic = Remote
		ss[i].NodeInfo.Addr = addr
		ss[i].NodeInfo.Mcpu = 1 // ss is already the mcpu length so we don't need to parallel it
		ss[i].Proc = c.proc.NewNoContextChildProc(childrenCount)

		// The merge operator does not act as First/Last, It needs to handle its analyze status
		mergeOp := merge.NewArgument()
		mergeOp.SetAnalyzeControl(c.anal.curNodeIdx, false)
		ss[i].setRootOperator(mergeOp)
	}
	//c.anal.isFirst = false
	return ss
}

func (c *Compile) newScopeListForMinusAndIntersect(rs, left, right []*Scope, n *plan.Node) []*Scope {
	// construct left
	left = c.mergeShuffleScopesIfNeeded(left, false)
	leftMerge := c.newMergeScope(left)
	leftDispatch := constructDispatch(0, rs, leftMerge, n, false)
	leftDispatch.SetAnalyzeControl(c.anal.curNodeIdx, false)
	leftMerge.setRootOperator(leftDispatch)
	leftMerge.IsEnd = true

	// construct right
	right = c.mergeShuffleScopesIfNeeded(right, false)
	rightMerge := c.newMergeScope(right)
	rightDispatch := constructDispatch(1, rs, rightMerge, n, false)
	leftDispatch.SetAnalyzeControl(c.anal.curNodeIdx, false)
	rightMerge.setRootOperator(rightDispatch)
	rightMerge.IsEnd = true

	rs[0].PreScopes = append(rs[0].PreScopes, leftMerge, rightMerge)
	return rs
}

func (c *Compile) mergeShuffleScopesIfNeeded(ss []*Scope, force bool) []*Scope {
	if len(c.cnList) == 1 && !force {
		return ss
	}
	if len(ss) <= len(c.cnList) {
		return ss
	}
	for i := range ss {
		if ss[i].NodeInfo.Mcpu != 1 {
			return ss
		}
	}
	rs := c.mergeScopesByCN(ss)
	for i := range rs {
		for _, rr := range rs[i].Proc.Reg.MergeReceivers {
			rr.Ch = make(chan *process.RegisterMessage, shuffleChannelBufferSize)
		}
	}
	return rs
}

func (c *Compile) mergeScopesByCN(ss []*Scope) []*Scope {
	rs := make([]*Scope, 0, len(c.cnList))
	for i := range c.cnList {
		cn := c.cnList[i]
		currentSS := make([]*Scope, 0, cn.Mcpu)
		for j := range ss {
			if isSameCN(ss[j].NodeInfo.Addr, cn.Addr) {
				currentSS = append(currentSS, ss[j])
			}
		}
		if len(currentSS) > 0 {
			mergeScope := c.newMergeScopeByCN(currentSS, cn)
			rs = append(rs, mergeScope)
		}
	}

	return rs
}

func (c *Compile) newShuffleJoinScopeList(probeScopes, buildScopes []*Scope, n *plan.Node) []*Scope {
	single := len(c.cnList) <= 1
	if single {
		n.Stats.HashmapStats.ShuffleTypeForMultiCN = plan.ShuffleTypeForMultiCN_Simple
	}

	probeScopes = c.mergeShuffleScopesIfNeeded(probeScopes, true)
	buildScopes = c.mergeShuffleScopesIfNeeded(buildScopes, true)

	dop := plan2.GetShuffleDop(ncpu)
	shuffleJoins := make([]*Scope, 0, len(c.cnList)*dop)
	shuffleBuilds := make([]*Scope, 0, len(c.cnList)*dop)

	lenLeft := len(probeScopes)
	lenRight := len(buildScopes)

	for _, cn := range c.cnList {
		ps := make([]*Scope, dop)
		bs := make([]*Scope, dop)
		for i := range ps {
			ps[i] = newScope(Remote)
			ps[i].NodeInfo.Addr = cn.Addr
			ps[i].NodeInfo.Mcpu = 1
			ps[i].Proc = c.proc.NewNoContextChildProc(lenLeft)
			bs[i] = newScope(Remote)
			bs[i].NodeInfo = ps[i].NodeInfo
			bs[i].Proc = c.proc.NewNoContextChildProc(lenRight)
			ps[i].PreScopes = []*Scope{bs[i]}
			for _, rr := range ps[i].Proc.Reg.MergeReceivers {
				rr.Ch = make(chan *process.RegisterMessage, shuffleChannelBufferSize)
			}
			for _, rr := range bs[i].Proc.Reg.MergeReceivers {
				rr.Ch = make(chan *process.RegisterMessage, shuffleChannelBufferSize)
			}
		}
		shuffleJoins = append(shuffleJoins, ps...)
		shuffleBuilds = append(shuffleBuilds, bs...)
	}

	currentFirstFlag := c.anal.isFirst
	for i := range probeScopes {
		shuffleProbeOp := constructShuffleJoinArg(shuffleJoins, n, true)
		shuffleProbeOp.SetIdx(c.anal.curNodeIdx)
		probeScopes[i].setRootOperator(shuffleProbeOp)

		if !single && probeScopes[i].NodeInfo.Mcpu > 1 { // merge here to avoid bugs, delete this in the future
			probeScopes[i] = c.newMergeScopeByCN([]*Scope{probeScopes[i]}, probeScopes[i].NodeInfo)
		}

		probeScopes[i].setRootOperator(constructDispatch(i, shuffleJoins, probeScopes[i], n, true))
		probeScopes[i].IsEnd = true

		for _, js := range shuffleJoins {
			if isSameCN(js.NodeInfo.Addr, probeScopes[i].NodeInfo.Addr) {
				js.PreScopes = append(js.PreScopes, probeScopes[i])
				break
			}
		}
	}

	c.anal.isFirst = currentFirstFlag
	for i := range buildScopes {
		shuffleBuildOp := constructShuffleJoinArg(shuffleJoins, n, false)
		shuffleBuildOp.SetIdx(c.anal.curNodeIdx)
		buildScopes[i].setRootOperator(shuffleBuildOp)

		if !single && buildScopes[i].NodeInfo.Mcpu > 1 { // merge here to avoid bugs, delete this in the future
			buildScopes[i] = c.newMergeScopeByCN([]*Scope{buildScopes[i]}, buildScopes[i].NodeInfo)
		}

		buildScopes[i].setRootOperator(constructDispatch(i, shuffleBuilds, buildScopes[i], n, false))
		buildScopes[i].IsEnd = true

		for _, js := range shuffleBuilds {
			if isSameCN(js.NodeInfo.Addr, buildScopes[i].NodeInfo.Addr) {
				js.PreScopes = append(js.PreScopes, buildScopes[i])
				break
			}
		}
	}
	return shuffleJoins
}

func (c *Compile) generateCPUNumber(cpunum, blocks int) int {
	if cpunum <= 0 || blocks <= 16 || c.IsTpQuery() {
		return 1
	}
	ret := blocks/16 + 1
	if ret < cpunum {
		return ret
	}
	return cpunum
}

func (c *Compile) initAnalyze(qry *plan.Query) {
	if len(qry.Nodes) == 0 {
		panic("empty plan")
	}

	anals := make([]*process.AnalyzeInfo, len(qry.Nodes))
	for i := range anals {
		anals[i] = reuse.Alloc[process.AnalyzeInfo](nil)
		anals[i].NodeId = int32(i)
	}
	c.anal = newAnalyzeModule()
	c.anal.qry = qry
	c.anal.analInfos = anals
	c.anal.curNodeIdx = int(qry.Steps[0])
	for _, node := range c.anal.qry.Nodes {
		if node.AnalyzeInfo == nil {
			node.AnalyzeInfo = new(plan.AnalyzeInfo)
		}
	}
	c.proc.Base.AnalInfos = c.anal.analInfos
}

func (c *Compile) fillAnalyzeInfo() {
	// record the number of s3 requests
	c.anal.S3IOInputCount(c.anal.curNodeIdx, c.counterSet.FileService.S3.Put.Load())
	c.anal.S3IOInputCount(c.anal.curNodeIdx, c.counterSet.FileService.S3.List.Load())

	c.anal.S3IOOutputCount(c.anal.curNodeIdx, c.counterSet.FileService.S3.Head.Load())
	c.anal.S3IOOutputCount(c.anal.curNodeIdx, c.counterSet.FileService.S3.Get.Load())
	c.anal.S3IOOutputCount(c.anal.curNodeIdx, c.counterSet.FileService.S3.Delete.Load())
	c.anal.S3IOOutputCount(c.anal.curNodeIdx, c.counterSet.FileService.S3.DeleteMulti.Load())

	for i, anal := range c.anal.analInfos {
		atomic.StoreInt64(&c.anal.qry.Nodes[i].AnalyzeInfo.InputBlocks, atomic.LoadInt64(&anal.InputBlocks))
		atomic.StoreInt64(&c.anal.qry.Nodes[i].AnalyzeInfo.InputRows, atomic.LoadInt64(&anal.InputRows))
		atomic.StoreInt64(&c.anal.qry.Nodes[i].AnalyzeInfo.OutputRows, atomic.LoadInt64(&anal.OutputRows))
		atomic.StoreInt64(&c.anal.qry.Nodes[i].AnalyzeInfo.InputSize, atomic.LoadInt64(&anal.InputSize))
		atomic.StoreInt64(&c.anal.qry.Nodes[i].AnalyzeInfo.OutputSize, atomic.LoadInt64(&anal.OutputSize))
		atomic.StoreInt64(&c.anal.qry.Nodes[i].AnalyzeInfo.TimeConsumed, atomic.LoadInt64(&anal.TimeConsumed))
		atomic.StoreInt64(&c.anal.qry.Nodes[i].AnalyzeInfo.MemorySize, atomic.LoadInt64(&anal.MemorySize))
		atomic.StoreInt64(&c.anal.qry.Nodes[i].AnalyzeInfo.WaitTimeConsumed, atomic.LoadInt64(&anal.WaitTimeConsumed))
		atomic.StoreInt64(&c.anal.qry.Nodes[i].AnalyzeInfo.DiskIO, atomic.LoadInt64(&anal.DiskIO))
		atomic.StoreInt64(&c.anal.qry.Nodes[i].AnalyzeInfo.S3IOByte, atomic.LoadInt64(&anal.S3IOByte))
		atomic.StoreInt64(&c.anal.qry.Nodes[i].AnalyzeInfo.S3IOInputCount, atomic.LoadInt64(&anal.S3IOInputCount))
		atomic.StoreInt64(&c.anal.qry.Nodes[i].AnalyzeInfo.S3IOOutputCount, atomic.LoadInt64(&anal.S3IOOutputCount))
		atomic.StoreInt64(&c.anal.qry.Nodes[i].AnalyzeInfo.NetworkIO, atomic.LoadInt64(&anal.NetworkIO))
		atomic.StoreInt64(&c.anal.qry.Nodes[i].AnalyzeInfo.ScanTime, atomic.LoadInt64(&anal.ScanTime))
		atomic.StoreInt64(&c.anal.qry.Nodes[i].AnalyzeInfo.InsertTime, atomic.LoadInt64(&anal.InsertTime))
		anal.DeepCopyArray(c.anal.qry.Nodes[i].AnalyzeInfo)
	}
}

func (c *Compile) determinExpandRanges(n *plan.Node) bool {
	if c.pn.GetQuery().StmtType != plan.Query_SELECT && len(n.RuntimeFilterProbeList) == 0 {
		return true
	}

	if n.Stats.BlockNum > int32(plan2.BlockThresholdForOneCN) && len(c.cnList) > 1 && !n.Stats.ForceOneCN {
		return true
	}

	if n.AggList != nil { //need to handle partial results
		return true
	}
	return false
}

func collectTombstones(
	c *Compile,
	n *plan.Node,
	rel engine.Relation,
) (engine.Tombstoner, error) {
	var err error
	var db engine.Database
	//var relData engine.RelData
	var tombstone engine.Tombstoner
	var txnOp client.TxnOperator

	//-----------------------------------------------------------------------------------------------------
	ctx := c.proc.GetTopContext()
	txnOp = c.proc.GetTxnOperator()
	if n.ScanSnapshot != nil && n.ScanSnapshot.TS != nil {
		if !n.ScanSnapshot.TS.Equal(timestamp.Timestamp{LogicalTime: 0, PhysicalTime: 0}) &&
			n.ScanSnapshot.TS.Less(c.proc.GetTxnOperator().Txn().SnapshotTS) {
			if c.proc.GetCloneTxnOperator() != nil {
				txnOp = c.proc.GetCloneTxnOperator()
			} else {
				txnOp = c.proc.GetTxnOperator().CloneSnapshotOp(*n.ScanSnapshot.TS)
				c.proc.SetCloneTxnOperator(txnOp)
			}

			if n.ScanSnapshot.Tenant != nil {
				ctx = context.WithValue(ctx, defines.TenantIDKey{}, n.ScanSnapshot.Tenant.TenantID)
			}
		}
	}
	//-----------------------------------------------------------------------------------------------------

	if util.TableIsClusterTable(n.TableDef.GetTableType()) {
		ctx = defines.AttachAccountId(ctx, catalog.System_Account)
	}
	if n.ObjRef.PubInfo != nil {
		ctx = defines.AttachAccountId(ctx, uint32(n.ObjRef.PubInfo.GetTenantId()))
	}
	if util.TableIsLoggingTable(n.ObjRef.SchemaName, n.ObjRef.ObjName) {
		ctx = defines.AttachAccountId(ctx, catalog.System_Account)
	}

	db, err = c.e.Database(ctx, n.ObjRef.SchemaName, txnOp)
	if err != nil {
		return nil, err
	}
	tombstone, err = rel.CollectTombstones(ctx, c.TxnOffset)
	if err != nil {
		return nil, err
	}

	if n.TableDef.Partition != nil {
		if n.PartitionPrune != nil && n.PartitionPrune.IsPruned {
			for _, partitionItem := range n.PartitionPrune.SelectedPartitions {
				partTableName := partitionItem.PartitionTableName
				subrelation, err := db.Relation(ctx, partTableName, c.proc)
				if err != nil {
					return nil, err
				}
				subTombstone, err := subrelation.CollectTombstones(ctx, c.TxnOffset)
				if err != nil {
					return nil, err
				}
				err = tombstone.Merge(subTombstone)
				if err != nil {
					return nil, err
				}
			}
		} else {
			partitionInfo := n.TableDef.Partition
			partitionNum := int(partitionInfo.PartitionNum)
			partitionTableNames := partitionInfo.PartitionTableNames
			for i := 0; i < partitionNum; i++ {
				partTableName := partitionTableNames[i]
				subrelation, err := db.Relation(ctx, partTableName, c.proc)
				if err != nil {
					return nil, err
				}
				subTombstone, err := subrelation.CollectTombstones(ctx, c.TxnOffset)
				if err != nil {
					return nil, err
				}
				err = tombstone.Merge(subTombstone)
				if err != nil {
					return nil, err
				}

			}
		}
	}
	return tombstone, nil
}

func (c *Compile) expandRanges(
	n *plan.Node,
	rel engine.Relation,
	blockFilterList []*plan.Expr) (engine.RelData, error) {
	var err error
	var db engine.Database
	var relData engine.RelData
	var txnOp client.TxnOperator

	//-----------------------------------------------------------------------------------------------------
	ctx := c.proc.Ctx
	txnOp = c.proc.GetTxnOperator()
	if n.ScanSnapshot != nil && n.ScanSnapshot.TS != nil {
		if !n.ScanSnapshot.TS.Equal(timestamp.Timestamp{LogicalTime: 0, PhysicalTime: 0}) &&
			n.ScanSnapshot.TS.Less(c.proc.GetTxnOperator().Txn().SnapshotTS) {
			if c.proc.GetCloneTxnOperator() != nil {
				txnOp = c.proc.GetCloneTxnOperator()
			} else {
				txnOp = c.proc.GetTxnOperator().CloneSnapshotOp(*n.ScanSnapshot.TS)
				c.proc.SetCloneTxnOperator(txnOp)
			}

			if n.ScanSnapshot.Tenant != nil {
				ctx = context.WithValue(ctx, defines.TenantIDKey{}, n.ScanSnapshot.Tenant.TenantID)
			}
		}
	}
	//-----------------------------------------------------------------------------------------------------

	if util.TableIsClusterTable(n.TableDef.GetTableType()) {
		ctx = defines.AttachAccountId(ctx, catalog.System_Account)
	}
	if n.ObjRef.PubInfo != nil {
		ctx = defines.AttachAccountId(ctx, uint32(n.ObjRef.PubInfo.GetTenantId()))
	}
	if util.TableIsLoggingTable(n.ObjRef.SchemaName, n.ObjRef.ObjName) {
		ctx = defines.AttachAccountId(ctx, catalog.System_Account)
	}

	db, err = c.e.Database(ctx, n.ObjRef.SchemaName, txnOp)
	if err != nil {
		return nil, err
	}
	relData, err = rel.Ranges(ctx, blockFilterList, c.TxnOffset)
	if err != nil {
		return nil, err
	}
	//tombstones, err := rel.CollectTombstones(ctx, c.TxnOffset)

	if n.TableDef.Partition != nil {
		if n.PartitionPrune != nil && n.PartitionPrune.IsPruned {
			for i, partitionItem := range n.PartitionPrune.SelectedPartitions {
				partTableName := partitionItem.PartitionTableName
				subrelation, err := db.Relation(ctx, partTableName, c.proc)
				if err != nil {
					return nil, err
				}
				subRelData, err := subrelation.Ranges(ctx, n.BlockFilterList, c.TxnOffset)
				if err != nil {
					return nil, err
				}

				engine.ForRangeBlockInfo(1, subRelData.DataCnt(), subRelData,
					func(blk objectio.BlockInfo) (bool, error) {
						blk.PartitionNum = int16(i)
						relData.AppendBlockInfo(blk)
						return true, nil
					})
			}
		} else {
			partitionInfo := n.TableDef.Partition
			partitionNum := int(partitionInfo.PartitionNum)
			partitionTableNames := partitionInfo.PartitionTableNames
			for i := 0; i < partitionNum; i++ {
				partTableName := partitionTableNames[i]
				subrelation, err := db.Relation(ctx, partTableName, c.proc)
				if err != nil {
					return nil, err
				}
				subRelData, err := subrelation.Ranges(ctx, n.BlockFilterList, c.TxnOffset)
				if err != nil {
					return nil, err
				}

				engine.ForRangeBlockInfo(1, subRelData.DataCnt(), subRelData,
					func(blk objectio.BlockInfo) (bool, error) {
						blk.PartitionNum = int16(i)
						relData.AppendBlockInfo(blk)
						return true, nil
					})
			}
		}
	}
	return relData, nil

}

func (c *Compile) generateNodes(n *plan.Node) (engine.Nodes, []any, []types.T, error) {
	var err error
	var db engine.Database
	var rel engine.Relation
	//var ranges engine.Ranges
	var relData engine.RelData
	var partialResults []any
	var partialResultTypes []types.T
	var nodes engine.Nodes
	var txnOp client.TxnOperator

	//------------------------------------------------------------------------------------------------------------------
	ctx := c.proc.GetTopContext()
	txnOp = c.proc.GetTxnOperator()
	if n.ScanSnapshot != nil && n.ScanSnapshot.TS != nil {
		if !n.ScanSnapshot.TS.Equal(timestamp.Timestamp{LogicalTime: 0, PhysicalTime: 0}) &&
			n.ScanSnapshot.TS.Less(c.proc.GetTxnOperator().Txn().SnapshotTS) {

			txnOp = c.proc.GetTxnOperator().CloneSnapshotOp(*n.ScanSnapshot.TS)
			c.proc.SetCloneTxnOperator(txnOp)

			if n.ScanSnapshot.Tenant != nil {
				ctx = context.WithValue(ctx, defines.TenantIDKey{}, n.ScanSnapshot.Tenant.TenantID)
			}
		}
	}
	//-------------------------------------------------------------------------------------------------------------
	if util.TableIsClusterTable(n.TableDef.GetTableType()) {
		ctx = defines.AttachAccountId(ctx, catalog.System_Account)
	}
	if n.ObjRef.PubInfo != nil {
		ctx = defines.AttachAccountId(ctx, uint32(n.ObjRef.PubInfo.GetTenantId()))
	}
	if util.TableIsLoggingTable(n.ObjRef.SchemaName, n.ObjRef.ObjName) {
		ctx = defines.AttachAccountId(ctx, catalog.System_Account)
	}

	if c.determinExpandRanges(n) {
		if c.isPrepare {
			return nil, nil, nil, cantCompileForPrepareErr
		}
		db, err = c.e.Database(ctx, n.ObjRef.SchemaName, txnOp)
		if err != nil {
			return nil, nil, nil, err
		}
		rel, err = db.Relation(ctx, n.TableDef.Name, c.proc)
		if err != nil {
			if txnOp.IsSnapOp() {
				return nil, nil, nil, err
			}
			var e error // avoid contamination of error messages
			db, e = c.e.Database(ctx, defines.TEMPORARY_DBNAME, txnOp)
			if e != nil {
				return nil, nil, nil, err
			}

			// if temporary table, just scan at local cn.
			rel, e = db.Relation(ctx, engine.GetTempTableName(n.ObjRef.SchemaName, n.TableDef.Name), c.proc)
			if e != nil {
				return nil, nil, nil, err
			}
			c.cnList = engine.Nodes{
				engine.Node{
					Addr: c.addr,
					Mcpu: 1,
				},
			}
		}
		relData, err = c.expandRanges(n, rel, n.BlockFilterList)
		if err != nil {
			return nil, nil, nil, err
		}
	} else {
		// add current CN
		nodes = append(nodes, engine.Node{
			Addr: c.addr,
			Mcpu: c.generateCPUNumber(ncpu, int(n.Stats.BlockNum)),
		})
		nodes[0].NeedExpandRanges = true
		return nodes, nil, nil, nil
	}

	if len(n.AggList) > 0 && relData.DataCnt() > 1 {
		var columnMap map[int]int
		partialResults, partialResultTypes, columnMap = checkAggOptimize(n)
		if partialResults != nil {
			newRelData := relData.BuildEmptyRelData()
			newRelData.AppendBlockInfo(relData.GetBlockInfo(0))

			tombstones, err := collectTombstones(c, n, rel)
			if err != nil {
				return nil, nil, nil, err
			}

			fs, err := fileservice.Get[fileservice.FileService](c.proc.GetFileService(), defines.SharedFileServiceName)
			if err != nil {
				return nil, nil, nil, err
			}
			//For each blockinfo in relData, if blk has no tombstones, then compute the agg result,
			//otherwise put it into newRelData.
			var (
				hasTombstone bool
				err2         error
			)
			if err = engine.ForRangeBlockInfo(1, relData.DataCnt(), relData, func(blk objectio.BlockInfo) (bool, error) {
				if hasTombstone, err2 = tombstones.HasBlockTombstone(
					ctx, blk.BlockID, fs,
				); err2 != nil {
					return false, err2
				} else if blk.Appendable || hasTombstone {
					newRelData.AppendBlockInfo(blk)
					return true, nil
				}
				if c.evalAggOptimize(n, blk, partialResults, partialResultTypes, columnMap) != nil {
					partialResults = nil
					return false, nil
				}
				return true, nil
			}); err != nil {
				return nil, nil, nil, err
			}
			if partialResults != nil {
				relData = newRelData
			}
		}
	}

	// some log for finding a bug.
	tblId := rel.GetTableID(ctx)
	expectedLen := relData.DataCnt()
	c.proc.Debugf(ctx, "cn generateNodes, tbl %d ranges is %d", tblId, expectedLen)

	// if len(ranges) == 0 indicates that it's a temporary table.
	if relData.DataCnt() == 0 && n.TableDef.TableType != catalog.SystemOrdinaryRel {
		nodes = make(engine.Nodes, len(c.cnList))
		for i, node := range c.cnList {
			nodes[i] = engine.Node{
				Id:   node.Id,
				Addr: node.Addr,
				Mcpu: c.generateCPUNumber(node.Mcpu, int(n.Stats.BlockNum)),
				Data: engine.BuildEmptyRelData(),
			}
		}
		return nodes, partialResults, partialResultTypes, nil
	}

	engineType := rel.GetEngineType()
	// for an ordered scan, put all paylonds in current CN
	// or sometimes force on one CN
	if len(n.OrderBy) > 0 || relData.DataCnt() < plan2.BlockThresholdForOneCN || n.Stats.ForceOneCN {
		return putBlocksInCurrentCN(c, relData, n), partialResults, partialResultTypes, nil
	}
	// disttae engine
	if engineType == engine.Disttae {
		nodes, err := shuffleBlocksToMultiCN(c, rel, relData, n)
		return nodes, partialResults, partialResultTypes, err
	}
	// maybe temp table on memengine , just put payloads in average
	return putBlocksInAverage(c, relData, n), partialResults, partialResultTypes, nil
}

func checkAggOptimize(n *plan.Node) ([]any, []types.T, map[int]int) {
	partialResults := make([]any, len(n.AggList))
	partialResultTypes := make([]types.T, len(n.AggList))
	columnMap := make(map[int]int)
	for i := range n.AggList {
		agg := n.AggList[i].Expr.(*plan.Expr_F)
		name := agg.F.Func.ObjName
		args := agg.F.Args[0]
		switch name {
		case "starcount":
			partialResults[i] = int64(0)
			partialResultTypes[i] = types.T_int64
		case "count":
			if (uint64(agg.F.Func.Obj) & function.Distinct) != 0 {
				return nil, nil, nil
			} else {
				partialResults[i] = int64(0)
				partialResultTypes[i] = types.T_int64
			}
			col, ok := args.Expr.(*plan.Expr_Col)
			if !ok {
				if _, ok := args.Expr.(*plan.Expr_Lit); ok {
					agg.F.Func.ObjName = "starcount"
				}
				return nil, nil, nil
			} else {
				columnMap[int(col.Col.ColPos)] = int(n.TableDef.Cols[int(col.Col.ColPos)].Seqnum)
			}
		case "min", "max":
			partialResults[i] = nil
			col, ok := args.Expr.(*plan.Expr_Col)
			if !ok {
				return nil, nil, nil
			}
			columnMap[int(col.Col.ColPos)] = int(n.TableDef.Cols[int(col.Col.ColPos)].Seqnum)
		default:
			return nil, nil, nil
		}
	}
	return partialResults, partialResultTypes, columnMap
}

func (c *Compile) evalAggOptimize(n *plan.Node, blk objectio.BlockInfo, partialResults []any, partialResultTypes []types.T, columnMap map[int]int) error {
	if len(n.AggList) == 1 && n.AggList[0].Expr.(*plan.Expr_F).F.Func.ObjName == "starcount" {
		partialResults[0] = partialResults[0].(int64) + int64(blk.MetaLocation().Rows())
		return nil
	}
	location := blk.MetaLocation()
	fs, err := fileservice.Get[fileservice.FileService](c.proc.Base.FileService, defines.SharedFileServiceName)
	if err != nil {
		return err
	}
	objMeta, err := objectio.FastLoadObjectMeta(c.proc.Ctx, &location, false, fs)
	if err != nil {
		return err
	}
	blkMeta := objMeta.MustDataMeta().GetBlockMeta(uint32(location.ID()))
	for i := range n.AggList {
		agg := n.AggList[i].Expr.(*plan.Expr_F)
		name := agg.F.Func.ObjName
		switch name {
		case "starcount":
			partialResults[i] = partialResults[i].(int64) + int64(blkMeta.GetRows())
		case "count":
			partialResults[i] = partialResults[i].(int64) + int64(blkMeta.GetRows())
			col := agg.F.Args[0].Expr.(*plan.Expr_Col)
			nullCnt := blkMeta.ColumnMeta(uint16(columnMap[int(col.Col.ColPos)])).NullCnt()
			partialResults[i] = partialResults[i].(int64) - int64(nullCnt)
		case "min":
			col := agg.F.Args[0].Expr.(*plan.Expr_Col)
			zm := blkMeta.ColumnMeta(uint16(columnMap[int(col.Col.ColPos)])).ZoneMap()
			if zm.GetType().FixedLength() < 0 {
				return &moerr.Error{}
			} else {
				if partialResults[i] == nil {
					partialResults[i] = zm.GetMin()
					partialResultTypes[i] = zm.GetType()
				} else {
					switch zm.GetType() {
					case types.T_bool:
						partialResults[i] = partialResults[i].(bool) && types.DecodeFixed[bool](zm.GetMinBuf())
					case types.T_bit:
						min := types.DecodeFixed[uint64](zm.GetMinBuf())
						if min < partialResults[i].(uint64) {
							partialResults[i] = min
						}
					case types.T_int8:
						min := types.DecodeFixed[int8](zm.GetMinBuf())
						if min < partialResults[i].(int8) {
							partialResults[i] = min
						}
					case types.T_int16:
						min := types.DecodeFixed[int16](zm.GetMinBuf())
						if min < partialResults[i].(int16) {
							partialResults[i] = min
						}
					case types.T_int32:
						min := types.DecodeFixed[int32](zm.GetMinBuf())
						if min < partialResults[i].(int32) {
							partialResults[i] = min
						}
					case types.T_int64:
						min := types.DecodeFixed[int64](zm.GetMinBuf())
						if min < partialResults[i].(int64) {
							partialResults[i] = min
						}
					case types.T_uint8:
						min := types.DecodeFixed[uint8](zm.GetMinBuf())
						if min < partialResults[i].(uint8) {
							partialResults[i] = min
						}
					case types.T_uint16:
						min := types.DecodeFixed[uint16](zm.GetMinBuf())
						if min < partialResults[i].(uint16) {
							partialResults[i] = min
						}
					case types.T_uint32:
						min := types.DecodeFixed[uint32](zm.GetMinBuf())
						if min < partialResults[i].(uint32) {
							partialResults[i] = min
						}
					case types.T_uint64:
						min := types.DecodeFixed[uint64](zm.GetMinBuf())
						if min < partialResults[i].(uint64) {
							partialResults[i] = min
						}
					case types.T_float32:
						min := types.DecodeFixed[float32](zm.GetMinBuf())
						if min < partialResults[i].(float32) {
							partialResults[i] = min
						}
					case types.T_float64:
						min := types.DecodeFixed[float64](zm.GetMinBuf())
						if min < partialResults[i].(float64) {
							partialResults[i] = min
						}
					case types.T_date:
						min := types.DecodeFixed[types.Date](zm.GetMinBuf())
						if min < partialResults[i].(types.Date) {
							partialResults[i] = min
						}
					case types.T_time:
						min := types.DecodeFixed[types.Time](zm.GetMinBuf())
						if min < partialResults[i].(types.Time) {
							partialResults[i] = min
						}
					case types.T_datetime:
						min := types.DecodeFixed[types.Datetime](zm.GetMinBuf())
						if min < partialResults[i].(types.Datetime) {
							partialResults[i] = min
						}
					case types.T_timestamp:
						min := types.DecodeFixed[types.Timestamp](zm.GetMinBuf())
						if min < partialResults[i].(types.Timestamp) {
							partialResults[i] = min
						}
					case types.T_enum:
						min := types.DecodeFixed[types.Enum](zm.GetMinBuf())
						if min < partialResults[i].(types.Enum) {
							partialResults[i] = min
						}
					case types.T_decimal64:
						min := types.DecodeFixed[types.Decimal64](zm.GetMinBuf())
						if min < partialResults[i].(types.Decimal64) {
							partialResults[i] = min
						}
					case types.T_decimal128:
						min := types.DecodeFixed[types.Decimal128](zm.GetMinBuf())
						if min.Compare(partialResults[i].(types.Decimal128)) < 0 {
							partialResults[i] = min
						}
					case types.T_uuid:
						min := types.DecodeFixed[types.Uuid](zm.GetMinBuf())
						if min.Lt(partialResults[i].(types.Uuid)) {
							partialResults[i] = min
						}
					case types.T_TS:
						min := types.DecodeFixed[types.TS](zm.GetMinBuf())
						ts := partialResults[i].(types.TS)
						if min.Less(&ts) {
							partialResults[i] = min
						}
					case types.T_Rowid:
						min := types.DecodeFixed[types.Rowid](zm.GetMinBuf())
						if min.Less(partialResults[i].(types.Rowid)) {
							partialResults[i] = min
						}
					case types.T_Blockid:
						min := types.DecodeFixed[types.Blockid](zm.GetMinBuf())
						if min.Less(partialResults[i].(types.Blockid)) {
							partialResults[i] = min
						}
					}
				}
			}
		case "max":
			col := agg.F.Args[0].Expr.(*plan.Expr_Col)
			zm := blkMeta.ColumnMeta(uint16(columnMap[int(col.Col.ColPos)])).ZoneMap()
			if zm.GetType().FixedLength() < 0 {
				return &moerr.Error{}
			} else {
				if partialResults[i] == nil {
					partialResults[i] = zm.GetMax()
					partialResultTypes[i] = zm.GetType()
				} else {
					switch zm.GetType() {
					case types.T_bool:
						partialResults[i] = partialResults[i].(bool) || types.DecodeFixed[bool](zm.GetMaxBuf())
					case types.T_bit:
						max := types.DecodeFixed[uint64](zm.GetMaxBuf())
						if max > partialResults[i].(uint64) {
							partialResults[i] = max
						}
					case types.T_int8:
						max := types.DecodeFixed[int8](zm.GetMaxBuf())
						if max > partialResults[i].(int8) {
							partialResults[i] = max
						}
					case types.T_int16:
						max := types.DecodeFixed[int16](zm.GetMaxBuf())
						if max > partialResults[i].(int16) {
							partialResults[i] = max
						}
					case types.T_int32:
						max := types.DecodeFixed[int32](zm.GetMaxBuf())
						if max > partialResults[i].(int32) {
							partialResults[i] = max
						}
					case types.T_int64:
						max := types.DecodeFixed[int64](zm.GetMaxBuf())
						if max > partialResults[i].(int64) {
							partialResults[i] = max
						}
					case types.T_uint8:
						max := types.DecodeFixed[uint8](zm.GetMaxBuf())
						if max > partialResults[i].(uint8) {
							partialResults[i] = max
						}
					case types.T_uint16:
						max := types.DecodeFixed[uint16](zm.GetMaxBuf())
						if max > partialResults[i].(uint16) {
							partialResults[i] = max
						}
					case types.T_uint32:
						max := types.DecodeFixed[uint32](zm.GetMaxBuf())
						if max > partialResults[i].(uint32) {
							partialResults[i] = max
						}
					case types.T_uint64:
						max := types.DecodeFixed[uint64](zm.GetMaxBuf())
						if max > partialResults[i].(uint64) {
							partialResults[i] = max
						}
					case types.T_float32:
						max := types.DecodeFixed[float32](zm.GetMaxBuf())
						if max > partialResults[i].(float32) {
							partialResults[i] = max
						}
					case types.T_float64:
						max := types.DecodeFixed[float64](zm.GetMaxBuf())
						if max > partialResults[i].(float64) {
							partialResults[i] = max
						}
					case types.T_date:
						max := types.DecodeFixed[types.Date](zm.GetMaxBuf())
						if max > partialResults[i].(types.Date) {
							partialResults[i] = max
						}
					case types.T_time:
						max := types.DecodeFixed[types.Time](zm.GetMaxBuf())
						if max > partialResults[i].(types.Time) {
							partialResults[i] = max
						}
					case types.T_datetime:
						max := types.DecodeFixed[types.Datetime](zm.GetMaxBuf())
						if max > partialResults[i].(types.Datetime) {
							partialResults[i] = max
						}
					case types.T_timestamp:
						max := types.DecodeFixed[types.Timestamp](zm.GetMaxBuf())
						if max > partialResults[i].(types.Timestamp) {
							partialResults[i] = max
						}
					case types.T_enum:
						max := types.DecodeFixed[types.Enum](zm.GetMaxBuf())
						if max > partialResults[i].(types.Enum) {
							partialResults[i] = max
						}
					case types.T_decimal64:
						max := types.DecodeFixed[types.Decimal64](zm.GetMaxBuf())
						if max > partialResults[i].(types.Decimal64) {
							partialResults[i] = max
						}
					case types.T_decimal128:
						max := types.DecodeFixed[types.Decimal128](zm.GetMaxBuf())
						if max.Compare(partialResults[i].(types.Decimal128)) > 0 {
							partialResults[i] = max
						}
					case types.T_uuid:
						max := types.DecodeFixed[types.Uuid](zm.GetMaxBuf())
						if max.Gt(partialResults[i].(types.Uuid)) {
							partialResults[i] = max
						}
					case types.T_TS:
						max := types.DecodeFixed[types.TS](zm.GetMaxBuf())
						ts := partialResults[i].(types.TS)
						if max.Greater(&ts) {
							partialResults[i] = max
						}
					case types.T_Rowid:
						max := types.DecodeFixed[types.Rowid](zm.GetMaxBuf())
						if max.Great(partialResults[i].(types.Rowid)) {
							partialResults[i] = max
						}
					case types.T_Blockid:
						max := types.DecodeFixed[types.Blockid](zm.GetMaxBuf())
						if max.Great(partialResults[i].(types.Blockid)) {
							partialResults[i] = max
						}
					}
				}
			}
		}
	}
	return nil
}

func putBlocksInAverage(c *Compile, relData engine.RelData, n *plan.Node) engine.Nodes {
	var nodes engine.Nodes
	step := (relData.DataCnt() + len(c.cnList) - 1) / len(c.cnList)
	for i := 0; i < relData.DataCnt(); i += step {
		j := i / step
		if i+step >= relData.DataCnt() {
			if isSameCN(c.cnList[j].Addr, c.addr) {
				if len(nodes) == 0 {
					nodes = append(nodes, engine.Node{
						Addr: c.addr,
						Mcpu: c.generateCPUNumber(ncpu, int(n.Stats.BlockNum)),
						Data: relData.BuildEmptyRelData(),
					})
				}

				engine.ForRangeShardID(i, relData.DataCnt(), relData,
					func(shardID uint64) (bool, error) {
						nodes[0].Data.AppendShardID(shardID)
						return true, nil
					})

			} else {

				node := engine.Node{
					Id:   c.cnList[j].Id,
					Addr: c.cnList[j].Addr,
					Mcpu: c.generateCPUNumber(c.cnList[j].Mcpu, int(n.Stats.BlockNum)),
					Data: relData.BuildEmptyRelData(),
				}

				engine.ForRangeShardID(i, relData.DataCnt(), relData,
					func(shardID uint64) (bool, error) {
						node.Data.AppendShardID(shardID)
						return true, nil
					})

				nodes = append(nodes, node)
			}
		} else {
			if isSameCN(c.cnList[j].Addr, c.addr) {
				if len(nodes) == 0 {
					nodes = append(nodes, engine.Node{
						Addr: c.addr,
						Mcpu: c.generateCPUNumber(ncpu, int(n.Stats.BlockNum)),
						Data: relData.BuildEmptyRelData(),
					})
				}
				//nodes[0].Data = append(nodes[0].Data, ranges.Slice(i, i+step)...)

				engine.ForRangeShardID(i, i+step, relData,
					func(shardID uint64) (bool, error) {
						nodes[0].Data.AppendShardID(shardID)
						return true, nil
					})

			} else {
				node := engine.Node{
					Id:   c.cnList[j].Id,
					Addr: c.cnList[j].Addr,
					Mcpu: c.generateCPUNumber(c.cnList[j].Mcpu, int(n.Stats.BlockNum)),
					Data: relData.BuildEmptyRelData(),
				}

				engine.ForRangeShardID(i, i+step, relData,
					func(shardID uint64) (bool, error) {
						node.Data.AppendShardID(shardID)
						return true, nil
					})

				nodes = append(nodes, node)
			}
		}
	}
	return nodes
}

func removeEmtpyNodes(
	c *Compile,
	n *plan.Node,
	rel engine.Relation,
	relData engine.RelData,
	nodes engine.Nodes) (engine.Nodes, error) {
	minWorkLoad := math.MaxInt32
	maxWorkLoad := 0
	// remove empty node from nodes
	var newNodes engine.Nodes
	for i := range nodes {
		if nodes[i].Data.DataCnt() > maxWorkLoad {
			maxWorkLoad = nodes[i].Data.DataCnt() / objectio.BlockInfoSize
		}
		if nodes[i].Data.DataCnt() < minWorkLoad {
			minWorkLoad = nodes[i].Data.DataCnt() / objectio.BlockInfoSize
		}
		if nodes[i].Data.DataCnt() > 0 {
			if nodes[i].Addr != c.addr {
				tombstone, err := collectTombstones(c, n, rel)
				if err != nil {
					return nil, err
				}
				nodes[i].Data.AttachTombstones(tombstone)
			}
			newNodes = append(newNodes, nodes[i])
		}
	}
	if minWorkLoad*2 < maxWorkLoad {
		logstring := fmt.Sprintf("read table %v ,workload %v blocks among %v nodes not balanced, max %v, min %v,",
			n.TableDef.Name,
			relData.DataCnt(),
			len(newNodes),
			maxWorkLoad,
			minWorkLoad)
		logstring = logstring + " cnlist: "
		for i := range c.cnList {
			logstring = logstring + c.cnList[i].Addr + " "
		}
		c.proc.Warn(c.proc.Ctx, logstring)
	}
	return newNodes, nil
}

func shuffleBlocksToMultiCN(c *Compile, rel engine.Relation, relData engine.RelData, n *plan.Node) (engine.Nodes, error) {
	var nodes engine.Nodes
	// add current CN
	nodes = append(nodes, engine.Node{
		Addr: c.addr,
		Mcpu: c.generateCPUNumber(ncpu, int(n.Stats.BlockNum)),
	})
	// add memory table block
	nodes[0].Data = relData.BuildEmptyRelData()
	nodes[0].Data.AppendBlockInfo(objectio.EmptyBlockInfo)
	// only memory table block
	if relData.DataCnt() == 1 {
		return nodes, nil
	}
	// only one cn
	if len(c.cnList) == 1 {
		engine.ForRangeBlockInfo(1, relData.DataCnt(), relData,
			func(blk objectio.BlockInfo) (bool, error) {
				nodes[0].Data.AppendBlockInfo(blk)
				return true, nil
			})

		return nodes, nil
	}

	// add the rest of CNs in list
	for i := range c.cnList {
		if c.cnList[i].Addr != c.addr {
			nodes = append(nodes, engine.Node{
				Id:   c.cnList[i].Id,
				Addr: c.cnList[i].Addr,
				Mcpu: c.generateCPUNumber(c.cnList[i].Mcpu, int(n.Stats.BlockNum)),
				Data: relData.BuildEmptyRelData(),
			})
		}
	}

	if force, tids, cnt := engine.GetForceShuffleReader(); force {
		for _, tid := range tids {
			if tid == n.TableDef.TblId {
				shuffleBlocksByMoCtl(relData, cnt, nodes)
				return removeEmtpyNodes(c, n, rel, relData, nodes)
			}
		}
	}

	sort.Slice(nodes, func(i, j int) bool { return nodes[i].Addr < nodes[j].Addr })

	if n.Stats.HashmapStats != nil && n.Stats.HashmapStats.Shuffle && n.Stats.HashmapStats.ShuffleType == plan.ShuffleType_Range {
		err := shuffleBlocksByRange(c, relData, n, nodes)
		if err != nil {
			return nil, err
		}
	} else {
		shuffleBlocksByHash(c, relData, nodes)
	}

	return removeEmtpyNodes(c, n, rel, relData, nodes)

	//minWorkLoad := math.MaxInt32
	//maxWorkLoad := 0
	//// remove empty node from nodes
	//var newNodes engine.Nodes
	//for i := range nodes {
	//	if nodes[i].Data.DataCnt() > maxWorkLoad {
	//		maxWorkLoad = nodes[i].Data.DataCnt() / objectio.BlockInfoSize
	//	}
	//	if nodes[i].Data.DataCnt() < minWorkLoad {
	//		minWorkLoad = nodes[i].Data.DataCnt() / objectio.BlockInfoSize
	//	}
	//	if nodes[i].Data.DataCnt() > 0 {
	//		if nodes[i].Addr != c.addr {
	//			tombstone, err := collectTombstones(c, n, rel)
	//			if err != nil {
	//				return nil, err
	//			}
	//			nodes[i].Data.AttachTombstones(tombstone)
	//		}
	//		newNodes = append(newNodes, nodes[i])
	//	}
	//}
	//if minWorkLoad*2 < maxWorkLoad {
	//	logstring := fmt.Sprintf("read table %v ,workload %v blocks among %v nodes not balanced, max %v, min %v,",
	//		n.TableDef.Name,
	//		relData.DataCnt(),
	//		len(newNodes),
	//		maxWorkLoad,
	//		minWorkLoad)
	//	logstring = logstring + " cnlist: "
	//	for i := range c.cnList {
	//		logstring = logstring + c.cnList[i].Addr + " "
	//	}
	//	c.proc.Warnf(c.proc.Ctx, logstring)
	//}
	//return newNodes, nil
}

func shuffleBlocksByHash(c *Compile, relData engine.RelData, nodes engine.Nodes) {
	engine.ForRangeBlockInfo(1, relData.DataCnt(), relData,
		func(blk objectio.BlockInfo) (bool, error) {
			location := blk.MetaLocation()
			objTimeStamp := location.Name()[:7]
			index := plan2.SimpleCharHashToRange(objTimeStamp, uint64(len(c.cnList)))
			nodes[index].Data.AppendBlockInfo(blk)
			return true, nil
		})
}

// Just for test
func shuffleBlocksByMoCtl(relData engine.RelData, cnt int, nodes engine.Nodes) error {
	if cnt > relData.DataCnt()-1 {
		return moerr.NewInternalErrorNoCtxf(
			"Invalid Parameter, distribute count:%d, block count:%d",
			cnt,
			relData.DataCnt()-1)
	}

	if len(nodes) < 2 {
		return moerr.NewInternalErrorNoCtx("Invalid count of nodes")
	}

	engine.ForRangeBlockInfo(
		1,
		cnt,
		relData,
		func(blk objectio.BlockInfo) (bool, error) {
			nodes[1].Data.AppendBlockInfo(blk)
			return true, nil
		})

	return nil
}

func shuffleBlocksByRange(c *Compile, relData engine.RelData, n *plan.Node, nodes engine.Nodes) error {
	var objDataMeta objectio.ObjectDataMeta
	var objMeta objectio.ObjectMeta

	var shuffleRangeUint64 []uint64
	var shuffleRangeInt64 []int64
	var init bool
	var index uint64

	engine.ForRangeBlockInfo(1, relData.DataCnt(), relData,
		func(blk objectio.BlockInfo) (bool, error) {
			location := blk.MetaLocation()
			fs, err := fileservice.Get[fileservice.FileService](c.proc.Base.FileService, defines.SharedFileServiceName)
			if err != nil {
				return false, err
			}
			if !objectio.IsSameObjectLocVsMeta(location, objDataMeta) {
				if objMeta, err = objectio.FastLoadObjectMeta(c.proc.Ctx, &location, false, fs); err != nil {
					return false, err
				}
				objDataMeta = objMeta.MustDataMeta()
			}
			blkMeta := objDataMeta.GetBlockMeta(uint32(location.ID()))
			zm := blkMeta.MustGetColumn(uint16(n.Stats.HashmapStats.ShuffleColIdx)).ZoneMap()
			if !zm.IsInited() {
				// a block with all null will send to first CN
				nodes[0].Data.AppendBlockInfo(blk)
				return false, nil
			}
			if !init {
				init = true
				switch zm.GetType() {
				case types.T_int64, types.T_int32, types.T_int16:
					shuffleRangeInt64 = plan2.ShuffleRangeReEvalSigned(n.Stats.HashmapStats.Ranges, len(c.cnList), n.Stats.HashmapStats.Nullcnt, int64(n.Stats.TableCnt))
				case types.T_uint64, types.T_uint32, types.T_uint16, types.T_varchar, types.T_char, types.T_text, types.T_bit, types.T_datalink:
					shuffleRangeUint64 = plan2.ShuffleRangeReEvalUnsigned(n.Stats.HashmapStats.Ranges, len(c.cnList), n.Stats.HashmapStats.Nullcnt, int64(n.Stats.TableCnt))
				}
			}
			if shuffleRangeUint64 != nil {
				index = plan2.GetRangeShuffleIndexForZMUnsignedSlice(shuffleRangeUint64, zm)
			} else if shuffleRangeInt64 != nil {
				index = plan2.GetRangeShuffleIndexForZMSignedSlice(shuffleRangeInt64, zm)
			} else {
				index = plan2.GetRangeShuffleIndexForZM(n.Stats.HashmapStats.ShuffleColMin, n.Stats.HashmapStats.ShuffleColMax, zm, uint64(len(c.cnList)))
			}
			nodes[index].Data.AppendBlockInfo(blk)
			return true, nil
		})

	return nil
}

func putBlocksInCurrentCN(c *Compile, relData engine.RelData, n *plan.Node) engine.Nodes {
	var nodes engine.Nodes
	// add current CN
	nodes = append(nodes, engine.Node{
		Addr: c.addr,
		Mcpu: c.generateCPUNumber(ncpu, int(n.Stats.BlockNum)),
	})
	nodes[0].Data = relData
	return nodes
}

func dupType(typ *plan.Type) types.Type {
	return types.New(types.T(typ.Id), typ.Width, typ.Scale)
}

// Update the specific scopes's instruction to true
// then update the current idx
func (c *Compile) setAnalyzeCurrent(updateScopes []*Scope, nextId int) {
	if updateScopes != nil {
		updateScopesLastFlag(updateScopes)
	}

	c.anal.curNodeIdx = nextId
	c.anal.isFirst = true
}

func updateScopesLastFlag(updateScopes []*Scope) {
	for _, s := range updateScopes {
		if s.RootOp == nil {
			continue
		}
		s.RootOp.GetOperatorBase().IsLast = true
	}
}

func isSameCN(addr string, currentCNAddr string) bool {
	// just a defensive judgment. In fact, we shouldn't have received such data.

	parts1 := strings.Split(addr, ":")
	if len(parts1) != 2 {
		logutil.Debugf("compileScope received a malformed cn address '%s', expected 'ip:port'", addr)
		return true
	}
	parts2 := strings.Split(currentCNAddr, ":")
	if len(parts2) != 2 {
		logutil.Debugf("compileScope received a malformed current-cn address '%s', expected 'ip:port'", currentCNAddr)
		return true
	}
	return parts1[0] == parts2[0] && parts1[1] == parts2[1]
}

func (s *Scope) affectedRows() uint64 {
	op := s.RootOp
	affectedRows := uint64(0)

	for op != nil {
		if arg, ok := op.(vm.ModificationArgument); ok {
			if marg, ok := arg.(*mergeblock.MergeBlock); ok {
				return marg.AffectedRows()
			}
			affectedRows += arg.AffectedRows()
		}
		if op.GetOperatorBase().NumChildren() == 0 {
			op = nil
		} else {
			op = op.GetOperatorBase().GetChildren(0)
		}
	}
	return affectedRows
}

func (c *Compile) runSql(sql string) error {
	return c.runSqlWithAccountId(sql, NoAccountId)
}

func (c *Compile) runSqlWithAccountId(sql string, accountId int32) error {
	if sql == "" {
		return nil
	}
	res, err := c.runSqlWithResult(sql, accountId)
	if err != nil {
		return err
	}
	res.Close()
	return nil
}

func (c *Compile) runSqlWithResult(sql string, accountId int32) (executor.Result, error) {
	v, ok := moruntime.ServiceRuntime(c.proc.GetService()).GetGlobalVariables(moruntime.InternalSQLExecutor)
	if !ok {
		panic("missing lock service")
	}

	// default 1
	var lower int64 = 1
	if resolveVariableFunc := c.proc.GetResolveVariableFunc(); resolveVariableFunc != nil {
		lowerVar, err := resolveVariableFunc("lower_case_table_names", true, false)
		if err != nil {
			return executor.Result{}, err
		}
		lower = lowerVar.(int64)
	}

	exec := v.(executor.SQLExecutor)
	opts := executor.Options{}.
		// All runSql and runSqlWithResult is a part of input sql, can not incr statement.
		// All these sub-sql's need to be rolled back and retried en masse when they conflict in pessimistic mode
		WithDisableIncrStatement().
		WithTxn(c.proc.GetTxnOperator()).
		WithDatabase(c.db).
		WithTimeZone(c.proc.GetSessionInfo().TimeZone).
		WithLowerCaseTableNames(&lower)

	ctx := c.proc.Ctx
	if accountId >= 0 {
		ctx = defines.AttachAccountId(c.proc.Ctx, uint32(accountId))
	}
	return exec.Exec(ctx, sql, opts)
}

<<<<<<< HEAD
func evalRowsetData(proc *process.Process,
	exprs []*plan.RowsetExpr, vec *vector.Vector, exprExecs []colexec.ExpressionExecutor,
) error {
	var bats []*batch.Batch

	vec.ResetArea()
	bats = []*batch.Batch{batch.EmptyForConstFoldBatch}
	if len(exprExecs) > 0 {
		for i, expr := range exprExecs {
			val, err := expr.Eval(proc, bats, nil)
			if err != nil {
				return err
			}
			if err := vec.Copy(val, int64(exprs[i].RowPos), 0, proc.Mp()); err != nil {
				return err
			}
		}
	} else {
		for _, expr := range exprs {
			if expr.Pos >= 0 {
				continue
			}
			val, err := colexec.EvalExpressionOnce(proc, expr.Expr, bats)
			if err != nil {
				return err
			}
			if err := vec.Copy(val, int64(expr.RowPos), 0, proc.Mp()); err != nil {
				val.Free(proc.Mp())
				return err
			}
			val.Free(proc.Mp())
		}
	}
	return nil
=======
func (c *Compile) newInsertMergeScope(arg *insert.Insert, ss []*Scope) *Scope {
	// see errors.Join()
	n := 0
	for _, s := range ss {
		if !s.IsEnd {
			n++
		}
	}
	ss2 := make([]*Scope, 0, n)
	for _, s := range ss {
		if !s.IsEnd {
			ss2 = append(ss2, s)
		}
	}

	for i := range ss2 {
		ss2[i].setRootOperator(dupOperator(arg, i, len(ss2)))
	}
	return c.newMergeScope(ss2)
>>>>>>> da5093ec
}

func (c *Compile) fatalLog(retry int, err error) {
	if err == nil {
		return
	}
	fatal := moerr.IsMoErrCode(err, moerr.ErrTxnNeedRetry) ||
		moerr.IsMoErrCode(err, moerr.ErrTxnNeedRetryWithDefChanged) ||
		moerr.IsMoErrCode(err, moerr.ErrTxnWWConflict) ||
		moerr.IsMoErrCode(err, moerr.ErrDuplicateEntry) ||
		moerr.IsMoErrCode(err, moerr.ER_DUP_ENTRY) ||
		moerr.IsMoErrCode(err, moerr.ER_DUP_ENTRY_WITH_KEY_NAME)
	if !fatal {
		return
	}

	if retry == 0 &&
		(moerr.IsMoErrCode(err, moerr.ErrTxnNeedRetry) ||
			moerr.IsMoErrCode(err, moerr.ErrTxnNeedRetryWithDefChanged)) {
		return
	}

	txnTrace.GetService(c.proc.GetService()).TxnError(c.proc.GetTxnOperator(), err)

	v, ok := moruntime.ServiceRuntime(c.proc.GetService()).
		GetGlobalVariables(moruntime.EnableCheckInvalidRCErrors)
	if !ok || !v.(bool) {
		return
	}

	c.proc.Fatalf(c.proc.Ctx, "BUG(RC): txn %s retry %d, error %+v\n",
		hex.EncodeToString(c.proc.GetTxnOperator().Txn().ID),
		retry,
		err.Error())
}

func (c *Compile) SetOriginSQL(sql string) {
	c.originSQL = sql
}

func (c *Compile) SetBuildPlanFunc(buildPlanFunc func(ctx context.Context) (*plan2.Plan, error)) {
	c.buildPlanFunc = buildPlanFunc
}

// detectFkSelfRefer checks if foreign key self refer confirmed
func detectFkSelfRefer(c *Compile, detectSqls []string) error {
	if len(detectSqls) == 0 {
		return nil
	}
	for _, sql := range detectSqls {
		err := runDetectSql(c, sql)
		if err != nil {
			return err
		}
	}

	return nil
}

// runDetectSql runs the fk detecting sql
func runDetectSql(c *Compile, sql string) error {
	res, err := c.runSqlWithResult(sql, NoAccountId)
	if err != nil {
		c.proc.Errorf(c.proc.Ctx, "The sql that caused the fk self refer check failed is %s, and generated background sql is %s", c.sql, sql)
		return err
	}
	defer res.Close()

	if res.Batches != nil {
		vs := res.Batches[0].Vecs
		if vs != nil && vs[0].Length() > 0 {
			yes := vector.GetFixedAtWithTypeCheck[bool](vs[0], 0)
			if !yes {
				return moerr.NewErrFKNoReferencedRow2(c.proc.Ctx)
			}
		}
	}
	return nil
}

// runDetectFkReferToDBSql runs the fk detecting sql
func runDetectFkReferToDBSql(c *Compile, sql string) error {
	res, err := c.runSqlWithResult(sql, NoAccountId)
	if err != nil {
		c.proc.Errorf(c.proc.Ctx, "The sql that caused the fk self refer check failed is %s, and generated background sql is %s", c.sql, sql)
		return err
	}
	defer res.Close()

	if res.Batches != nil {
		vs := res.Batches[0].Vecs
		if vs != nil && vs[0].Length() > 0 {
			yes := vector.GetFixedAtWithTypeCheck[bool](vs[0], 0)
			if yes {
				return moerr.NewInternalError(c.proc.Ctx,
					"can not drop database. It has been referenced by foreign keys")
			}
		}
	}
	return nil
}

func getEngineNode(c *Compile) engine.Node {
	if c.IsTpQuery() {
		return engine.Node{Addr: c.addr, Mcpu: 1}
	} else {
		return engine.Node{Addr: c.addr, Mcpu: ncpu}
	}
}

func (c *Compile) setHaveDDL(haveDDL bool) {
	txn := c.proc.GetTxnOperator()
	if txn != nil && txn.GetWorkspace() != nil {
		txn.GetWorkspace().SetHaveDDL(haveDDL)
	}
}

func (c *Compile) getHaveDDL() bool {
	txn := c.proc.GetTxnOperator()
	if txn != nil && txn.GetWorkspace() != nil {
		return txn.GetWorkspace().GetHaveDDL()
	}
	return false
}<|MERGE_RESOLUTION|>--- conflicted
+++ resolved
@@ -4671,42 +4671,6 @@
 	return exec.Exec(ctx, sql, opts)
 }
 
-<<<<<<< HEAD
-func evalRowsetData(proc *process.Process,
-	exprs []*plan.RowsetExpr, vec *vector.Vector, exprExecs []colexec.ExpressionExecutor,
-) error {
-	var bats []*batch.Batch
-
-	vec.ResetArea()
-	bats = []*batch.Batch{batch.EmptyForConstFoldBatch}
-	if len(exprExecs) > 0 {
-		for i, expr := range exprExecs {
-			val, err := expr.Eval(proc, bats, nil)
-			if err != nil {
-				return err
-			}
-			if err := vec.Copy(val, int64(exprs[i].RowPos), 0, proc.Mp()); err != nil {
-				return err
-			}
-		}
-	} else {
-		for _, expr := range exprs {
-			if expr.Pos >= 0 {
-				continue
-			}
-			val, err := colexec.EvalExpressionOnce(proc, expr.Expr, bats)
-			if err != nil {
-				return err
-			}
-			if err := vec.Copy(val, int64(expr.RowPos), 0, proc.Mp()); err != nil {
-				val.Free(proc.Mp())
-				return err
-			}
-			val.Free(proc.Mp())
-		}
-	}
-	return nil
-=======
 func (c *Compile) newInsertMergeScope(arg *insert.Insert, ss []*Scope) *Scope {
 	// see errors.Join()
 	n := 0
@@ -4726,7 +4690,6 @@
 		ss2[i].setRootOperator(dupOperator(arg, i, len(ss2)))
 	}
 	return c.newMergeScope(ss2)
->>>>>>> da5093ec
 }
 
 func (c *Compile) fatalLog(retry int, err error) {
