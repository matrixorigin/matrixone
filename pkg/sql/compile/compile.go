// Copyright 2021 Matrix Origin
//
// Licensed under the Apache License, Version 2.0 (the "License");
// you may not use this file except in compliance with the License.
// You may obtain a copy of the License at
//
//      http://www.apache.org/licenses/LICENSE-2.0
//
// Unless required by applicable law or agreed to in writing, software
// distributed under the License is distributed on an "AS IS" BASIS,
// WITHOUT WARRANTIES OR CONDITIONS OF ANY KIND, either express or implied.
// See the License for the specific language governing permissions and
// limitations under the License.

package compile

import (
	"context"
	"encoding/hex"
	"encoding/json"
	"fmt"
	"math"
	"net"
	"runtime"
	"sort"
	"strings"
	"sync"
	"sync/atomic"
	"time"

	"github.com/matrixorigin/matrixone/pkg/vm/message"

	"github.com/google/uuid"
	"github.com/panjf2000/ants/v2"
	"go.uber.org/zap"

	"github.com/matrixorigin/matrixone/pkg/catalog"
	"github.com/matrixorigin/matrixone/pkg/cnservice/cnclient"
	"github.com/matrixorigin/matrixone/pkg/common/moerr"
	"github.com/matrixorigin/matrixone/pkg/common/morpc"
	"github.com/matrixorigin/matrixone/pkg/common/mpool"
	"github.com/matrixorigin/matrixone/pkg/common/reuse"
	moruntime "github.com/matrixorigin/matrixone/pkg/common/runtime"
	"github.com/matrixorigin/matrixone/pkg/container/batch"
	"github.com/matrixorigin/matrixone/pkg/container/types"
	"github.com/matrixorigin/matrixone/pkg/container/vector"
	"github.com/matrixorigin/matrixone/pkg/defines"
	"github.com/matrixorigin/matrixone/pkg/fileservice"
	"github.com/matrixorigin/matrixone/pkg/logutil"
	"github.com/matrixorigin/matrixone/pkg/objectio"
	"github.com/matrixorigin/matrixone/pkg/pb/lock"
	"github.com/matrixorigin/matrixone/pkg/pb/pipeline"
	"github.com/matrixorigin/matrixone/pkg/pb/plan"
	"github.com/matrixorigin/matrixone/pkg/pb/timestamp"
	"github.com/matrixorigin/matrixone/pkg/sql/colexec"
	"github.com/matrixorigin/matrixone/pkg/sql/colexec/connector"
	"github.com/matrixorigin/matrixone/pkg/sql/colexec/deletion"
	"github.com/matrixorigin/matrixone/pkg/sql/colexec/dispatch"
	"github.com/matrixorigin/matrixone/pkg/sql/colexec/external"
	"github.com/matrixorigin/matrixone/pkg/sql/colexec/filter"
	"github.com/matrixorigin/matrixone/pkg/sql/colexec/insert"
	"github.com/matrixorigin/matrixone/pkg/sql/colexec/intersect"
	"github.com/matrixorigin/matrixone/pkg/sql/colexec/intersectall"
	"github.com/matrixorigin/matrixone/pkg/sql/colexec/lockop"
	"github.com/matrixorigin/matrixone/pkg/sql/colexec/loopjoin"
	"github.com/matrixorigin/matrixone/pkg/sql/colexec/merge"
	"github.com/matrixorigin/matrixone/pkg/sql/colexec/mergeblock"
	"github.com/matrixorigin/matrixone/pkg/sql/colexec/mergecte"
	"github.com/matrixorigin/matrixone/pkg/sql/colexec/mergedelete"
	"github.com/matrixorigin/matrixone/pkg/sql/colexec/mergerecursive"
	"github.com/matrixorigin/matrixone/pkg/sql/colexec/minus"
	"github.com/matrixorigin/matrixone/pkg/sql/colexec/output"
	"github.com/matrixorigin/matrixone/pkg/sql/colexec/sample"
	"github.com/matrixorigin/matrixone/pkg/sql/parsers/tree"
	plan2 "github.com/matrixorigin/matrixone/pkg/sql/plan"
	"github.com/matrixorigin/matrixone/pkg/sql/plan/function"
	"github.com/matrixorigin/matrixone/pkg/sql/plan/rule"
	"github.com/matrixorigin/matrixone/pkg/sql/util"
	mokafka "github.com/matrixorigin/matrixone/pkg/stream/adapter/kafka"
	"github.com/matrixorigin/matrixone/pkg/txn/client"
	"github.com/matrixorigin/matrixone/pkg/txn/storage/memorystorage"
	txnTrace "github.com/matrixorigin/matrixone/pkg/txn/trace"
	"github.com/matrixorigin/matrixone/pkg/util/executor"
	v2 "github.com/matrixorigin/matrixone/pkg/util/metric/v2"
	"github.com/matrixorigin/matrixone/pkg/util/trace"
	"github.com/matrixorigin/matrixone/pkg/vm"
	"github.com/matrixorigin/matrixone/pkg/vm/engine"
	"github.com/matrixorigin/matrixone/pkg/vm/engine/disttae"
	"github.com/matrixorigin/matrixone/pkg/vm/process"
)

// Note: Now the cost going from stat is actually the number of rows, so we can only estimate a number for the size of each row.
// The current insertion of around 200,000 rows triggers cn to write s3 directly
const (
	DistributedThreshold     uint64 = 10 * mpool.MB
	SingleLineSizeEstimate   uint64 = 300 * mpool.B
	shuffleChannelBufferSize        = 32

	NoAccountId = -1
)

var (
	ncpu = runtime.GOMAXPROCS(0)

	cantCompileForPrepareErr = moerr.NewCantCompileForPrepareNoCtx()
)

// NewCompile is used to new an object of compile
func NewCompile(
	addr, db, sql, tenant, uid string,
	e engine.Engine,
	proc *process.Process,
	stmt tree.Statement,
	isInternal bool,
	cnLabel map[string]string,
	startAt time.Time,
) *Compile {
	c := GetCompileService().getCompile(proc)

	c.e = e
	c.db = db
	c.tenant = tenant
	c.uid = uid
	c.sql = sql
	c.proc.SetMessageBoard(c.MessageBoard)
	c.stmt = stmt
	c.addr = addr
	c.isInternal = isInternal
	c.cnLabel = cnLabel
	c.startAt = startAt
	c.disableRetry = false
	if c.proc.GetTxnOperator() != nil {
		// TODO: The action of updating the WriteOffset logic should be executed in the `func (c *Compile) Run(_ uint64)` method.
		// However, considering that the delay ranges are not completed yet, the UpdateSnapshotWriteOffset() and
		// the assignment of `Compile.TxnOffset` should be moved into the `func (c *Compile) Run(_ uint64)` method in the later stage.
		c.proc.GetTxnOperator().GetWorkspace().UpdateSnapshotWriteOffset()
		c.TxnOffset = c.proc.GetTxnOperator().GetWorkspace().GetSnapshotWriteOffset()
	} else {
		c.TxnOffset = 0
	}
	return c
}

func (c *Compile) Release() {
	if c == nil {
		return
	}
	if c.proc != nil {
		c.proc.ResetQueryContext()
	}
	GetCompileService().putCompile(c)
}

func (c Compile) TypeName() string {
	return "compile.Compile"
}

func (c *Compile) GetMessageCenter() *message.MessageCenter {
	if c == nil || c.e == nil {
		return nil
	}
	m := c.e.GetMessageCenter()
	if m != nil {
		mc, ok := m.(*message.MessageCenter)
		if ok {
			return mc
		}
	}
	return nil
}

func (c *Compile) Reset(proc *process.Process, startAt time.Time, fill func(*batch.Batch) error, sql string) {
	// clean up the process for a new query.
	proc.ResetQueryContext()
	c.proc = proc

	c.fill = fill
	c.sql = sql
	c.affectRows.Store(0)

	for _, info := range c.anal.analInfos {
		info.Reset()
	}

	for _, s := range c.scopes {
		s.Reset(c)
	}


	c.MessageBoard = c.MessageBoard.Reset()
	proc.SetMessageBoard(c.MessageBoard)
	c.counterSet.Reset()

	for _, f := range c.fuzzys {
		f.reset()
	}
	c.startAt = startAt
	if c.proc.GetTxnOperator() != nil {
		c.proc.GetTxnOperator().GetWorkspace().UpdateSnapshotWriteOffset()
		c.TxnOffset = c.proc.GetTxnOperator().GetWorkspace().GetSnapshotWriteOffset()
	} else {
		c.TxnOffset = 0
	}
}

func (c *Compile) clear() {
	if c.anal != nil {
		c.anal.release()
	}
	for i := range c.scopes {
		c.scopes[i].release()
	}
	for i := range c.fuzzys {
		c.fuzzys[i].release()
	}

	c.MessageBoard = c.MessageBoard.Reset()
	c.fuzzys = c.fuzzys[:0]
	c.scopes = c.scopes[:0]
	c.pn = nil
	c.fill = nil
	c.affectRows.Store(0)
	c.addr = ""
	c.db = ""
	c.tenant = ""
	c.uid = ""
	c.sql = ""
	c.originSQL = ""
	c.anal = nil
	c.e = nil

	c.proc.Free()
	c.proc = nil

	c.cnList = c.cnList[:0]
	c.stmt = nil
	c.startAt = time.Time{}
	c.needLockMeta = false
	c.isInternal = false
	c.isPrepare = false

	for k := range c.metaTables {
		delete(c.metaTables, k)
	}
	for k := range c.lockTables {
		delete(c.lockTables, k)
	}
	for k := range c.nodeRegs {
		delete(c.nodeRegs, k)
	}
	for k := range c.stepRegs {
		delete(c.stepRegs, k)
	}
	for k := range c.cnLabel {
		delete(c.cnLabel, k)
	}
}

// helper function to judge if init temporary engine is needed
func (c *Compile) NeedInitTempEngine() bool {
	for _, s := range c.scopes {
		ddl := s.Plan.GetDdl()
		if ddl == nil {
			continue
		}
		if qry := ddl.GetCreateTable(); qry != nil && qry.Temporary {
			if c.e.(*engine.EntireEngine).TempEngine == nil {
				return true
			}
		}
	}
	return false
}

func (c *Compile) SetTempEngine(tempEngine engine.Engine, tempStorage *memorystorage.Storage) {
	e := c.e.(*engine.EntireEngine)
	e.TempEngine = tempEngine

	if topContext := c.proc.GetTopContext(); topContext.Value(defines.TemporaryTN{}) == nil {
		c.proc.SaveToTopContext(defines.TemporaryTN{}, tempStorage)
	}
}

func (c *Compile) addAffectedRows(n uint64) {
	c.affectRows.Add(n)
}

func (c *Compile) setAffectedRows(n uint64) {
	c.affectRows.Store(n)
}

func (c *Compile) getAffectedRows() uint64 {
	affectRows := c.affectRows.Load()
	return affectRows
}

func (c *Compile) run(s *Scope) error {
	if s == nil {
		return nil
	}
	switch s.Magic {
	case Normal:
		defer c.fillAnalyzeInfo()
		err := s.Run(c)
		if err != nil {
			return err
		}

		c.addAffectedRows(s.affectedRows())
		return nil
	case Merge, MergeInsert:
		defer c.fillAnalyzeInfo()
		err := s.MergeRun(c)
		if err != nil {
			return err
		}

		c.addAffectedRows(s.affectedRows())
		return nil
	case MergeDelete:
		defer c.fillAnalyzeInfo()
		err := s.MergeRun(c)
		if err != nil {
			return err
		}
		mergeArg := s.RootOp.(*mergedelete.MergeDelete)
		if mergeArg.AddAffectedRows {
			c.addAffectedRows(mergeArg.AffectedRows())
		}
		return nil
	case Remote:
		defer c.fillAnalyzeInfo()
		err := s.RemoteRun(c)
		c.addAffectedRows(s.affectedRows())
		return err
	case CreateDatabase:
		err := s.CreateDatabase(c)
		if err != nil {
			return err
		}
		c.setAffectedRows(1)
		return nil
	case DropDatabase:
		err := s.DropDatabase(c)
		if err != nil {
			return err
		}
		c.setAffectedRows(1)
		return nil
	case CreateTable:
		qry := s.Plan.GetDdl().GetCreateTable()
		if qry.Temporary {
			return s.CreateTempTable(c)
		} else {
			return s.CreateTable(c)
		}
	case CreateView:
		return s.CreateView(c)
	case AlterView:
		return s.AlterView(c)
	case AlterTable:
		return s.AlterTable(c)
	case DropTable:
		return s.DropTable(c)
	case DropSequence:
		return s.DropSequence(c)
	case CreateSequence:
		return s.CreateSequence(c)
	case AlterSequence:
		return s.AlterSequence(c)
	case CreateIndex:
		return s.CreateIndex(c)
	case DropIndex:
		return s.DropIndex(c)
	case TruncateTable:
		return s.TruncateTable(c)
	case Replace:
		return s.replace(c)
	}
	return nil
}

// isRetryErr if the error is ErrTxnNeedRetry and the transaction is RC isolation, we need to retry t
// he statement
func (c *Compile) isRetryErr(err error) bool {
	return (moerr.IsMoErrCode(err, moerr.ErrTxnNeedRetry) ||
		moerr.IsMoErrCode(err, moerr.ErrTxnNeedRetryWithDefChanged)) &&
		c.proc.GetTxnOperator().Txn().IsRCIsolation()
}

func (c *Compile) canRetry(err error) bool {
	return !c.disableRetry && c.isRetryErr(err)
}

func (c *Compile) IsTpQuery() bool {
	return c.execType == plan2.ExecTypeTP
}

func (c *Compile) IsSingleScope(ss []*Scope) bool {
	if c.IsTpQuery() {
		return true
	}
	return len(ss) == 1 && ss[0].NodeInfo.Mcpu == 1
}

func (c *Compile) SetIsPrepare(isPrepare bool) {
	c.isPrepare = isPrepare
}

func (c *Compile) FreeOperator() {
	for _, s := range c.scopes {
		s.FreeOperator(c)
	}
}

/*
func (c *Compile) printPipeline() {
	if c.IsTpQuery() {
		fmt.Println("pipeline for tp query!", "sql: ", c.originSQL)
	} else {
		fmt.Println("pipeline for ap query! current cn", c.addr, "sql: ", c.originSQL)
	}
	fmt.Println(DebugShowScopes(c.scopes, OldLevel))
}
*/
// run once
func (c *Compile) runOnce() error {
	var wg sync.WaitGroup
	err := c.lockMetaTables()
	if err != nil {
		return err
	}

	err = c.lockTable()
	if err != nil {
		return err
	}
	errC := make(chan error, len(c.scopes))
	for _, s := range c.scopes {
		err = s.InitAllDataSource(c)
		if err != nil {
			return err
		}
	}

	if err = GetCompileService().recordRunningCompile(c); err != nil {
		return err
	}
	defer func() {
		_, _ = GetCompileService().removeRunningCompile(c)
	}()

	//c.printPipeline()

	for i := range c.scopes {
		wg.Add(1)
		scope := c.scopes[i]
		errSubmit := ants.Submit(func() {
			defer func() {
				if e := recover(); e != nil {
					err := moerr.ConvertPanicError(c.proc.Ctx, e)
					c.proc.Error(c.proc.Ctx, "panic in run",
						zap.String("sql", c.sql),
						zap.String("error", err.Error()))
					errC <- err
				}
				wg.Done()
			}()
			errC <- c.run(scope)
		})
		if errSubmit != nil {
			errC <- errSubmit
			wg.Done()
		}
	}
	wg.Wait()
	close(errC)

	errList := make([]error, 0, len(c.scopes))
	for e := range errC {
		if e != nil {
			errList = append(errList, e)
			if c.isRetryErr(e) {
				return e
			}
		}
	}

	if len(errList) > 0 {
		err = errList[0]
	}
	if err != nil {
		return err
	}

	// fuzzy filter not sure whether this insert / load obey duplicate constraints, need double check
	for _, f := range c.fuzzys {
		if f != nil && f.cnt > 0 {
			if f.cnt > 10 {
				c.proc.Debugf(c.proc.Ctx, "double check dup for `%s`.`%s`:collision cnt is %d, may be too high", f.db, f.tbl, f.cnt)
			}
			err = f.backgroundSQLCheck(c)
			if err != nil {
				return err
			}
		}
	}

	//detect fk self refer
	//update, insert
	query := c.pn.GetQuery()
	if query != nil && (query.StmtType == plan.Query_INSERT ||
		query.StmtType == plan.Query_UPDATE) && len(query.GetDetectSqls()) != 0 {
		err = detectFkSelfRefer(c, query.DetectSqls)
	}
	//alter table ... add/drop foreign key
	if err == nil && c.pn.GetDdl() != nil {
		alterTable := c.pn.GetDdl().GetAlterTable()
		if alterTable != nil && len(alterTable.GetDetectSqls()) != 0 {
			err = detectFkSelfRefer(c, alterTable.GetDetectSqls())
		}
	}
	return err
}

func (c *Compile) compileScope(pn *plan.Plan) ([]*Scope, error) {
	start := time.Now()
	defer func() {
		v2.TxnStatementCompileScopeHistogram.Observe(time.Since(start).Seconds())
	}()
	switch qry := pn.Plan.(type) {
	case *plan.Plan_Query:
		switch qry.Query.StmtType {
		case plan.Query_REPLACE:
			return []*Scope{
				newScope(Replace).
					withPlan(pn),
			}, nil
		}
		scopes, err := c.compileQuery(qry.Query)
		if err != nil {
			return nil, err
		}
		for _, s := range scopes {
			if s.Plan == nil {
				s.Plan = pn
			}
		}
		return scopes, nil
	case *plan.Plan_Ddl:
		switch qry.Ddl.DdlType {
		case plan.DataDefinition_CREATE_DATABASE:
			return []*Scope{
				newScope(CreateDatabase).
					withPlan(pn),
			}, nil
		case plan.DataDefinition_DROP_DATABASE:
			return []*Scope{
				newScope(DropDatabase).
					withPlan(pn),
			}, nil
		case plan.DataDefinition_CREATE_TABLE:
			return []*Scope{
				newScope(CreateTable).
					withPlan(pn),
			}, nil
		case plan.DataDefinition_CREATE_VIEW:
			return []*Scope{
				newScope(CreateView).
					withPlan(pn),
			}, nil
		case plan.DataDefinition_ALTER_VIEW:
			return []*Scope{
				newScope(AlterView).
					withPlan(pn),
			}, nil
		case plan.DataDefinition_ALTER_TABLE:
			return []*Scope{
				newScope(AlterTable).
					withPlan(pn),
			}, nil
		case plan.DataDefinition_DROP_TABLE:
			return []*Scope{
				newScope(DropTable).
					withPlan(pn),
			}, nil
		case plan.DataDefinition_DROP_SEQUENCE:
			return []*Scope{
				newScope(DropSequence).
					withPlan(pn),
			}, nil
		case plan.DataDefinition_ALTER_SEQUENCE:
			return []*Scope{
				newScope(AlterSequence).
					withPlan(pn),
			}, nil
		case plan.DataDefinition_TRUNCATE_TABLE:
			return []*Scope{
				newScope(TruncateTable).
					withPlan(pn),
			}, nil
		case plan.DataDefinition_CREATE_SEQUENCE:
			return []*Scope{
				newScope(CreateSequence).
					withPlan(pn),
			}, nil
		case plan.DataDefinition_CREATE_INDEX:
			return []*Scope{
				newScope(CreateIndex).
					withPlan(pn),
			}, nil
		case plan.DataDefinition_DROP_INDEX:
			return []*Scope{
				newScope(DropIndex).
					withPlan(pn),
			}, nil
		case plan.DataDefinition_SHOW_DATABASES,
			plan.DataDefinition_SHOW_TABLES,
			plan.DataDefinition_SHOW_COLUMNS,
			plan.DataDefinition_SHOW_CREATETABLE:
			return c.compileQuery(pn.GetDdl().GetQuery())
			// 1、not supported: show arnings/errors/status/processlist
			// 2、show variables will not return query
			// 3、show create database/table need rewrite to create sql
		}
	}
	return nil, moerr.NewNYI(c.proc.Ctx, fmt.Sprintf("query '%s'", pn))
}

func (c *Compile) appendMetaTables(objRes *plan.ObjectRef) {
	if !c.needLockMeta {
		return
	}

	if objRes.SchemaName == catalog.MO_CATALOG && (objRes.ObjName == catalog.MO_DATABASE || objRes.ObjName == catalog.MO_TABLES || objRes.ObjName == catalog.MO_COLUMNS) {
		// do not lock meta table for meta table
	} else {
		key := fmt.Sprintf("%s %s", objRes.SchemaName, objRes.ObjName)
		c.metaTables[key] = struct{}{}
	}
}

func (c *Compile) lockMetaTables() error {
	lockLen := len(c.metaTables)
	if lockLen == 0 {
		return nil
	}

	tables := make([]string, 0, lockLen)
	for table := range c.metaTables {
		tables = append(tables, table)
	}
	sort.Strings(tables)

	for _, table := range tables {
		names := strings.SplitN(table, " ", 2)

		err := lockMoTable(c, names[0], names[1], lock.LockMode_Shared)
		if err != nil {
			// if get error in locking mocatalog.mo_tables by it's dbName & tblName
			// that means the origin table's schema was changed. then return NeedRetryWithDefChanged err
			if moerr.IsMoErrCode(err, moerr.ErrTxnNeedRetry) ||
				moerr.IsMoErrCode(err, moerr.ErrTxnNeedRetryWithDefChanged) {
				return moerr.NewTxnNeedRetryWithDefChangedNoCtx()
			}

			// other errors, just throw  out
			return err
		}
	}
	return nil
}

func (c *Compile) lockTable() error {
	for _, tbl := range c.lockTables {
		typ := plan2.MakeTypeByPlan2Type(tbl.PrimaryColTyp)
		if len(tbl.PartitionTableIds) == 0 {
			return lockop.LockTable(
				c.e,
				c.proc,
				tbl.TableId,
				typ,
				false)
		}

		for _, tblId := range tbl.PartitionTableIds {
			err := lockop.LockTable(
				c.e,
				c.proc,
				tblId,
				typ,
				false)
			if err != nil {
				return err
			}
		}

	}
	return nil
}

// func (c *Compile) compileAttachedScope(attachedPlan *plan.Plan) ([]*Scope, error) {
// 	query := attachedPlan.Plan.(*plan.Plan_Query)
// 	attachedScope, err := c.compileQuery(ctx, query.Query)
// 	if err != nil {
// 		return nil, err
// 	}
// 	for _, s := range attachedScope {
// 		s.Plan = attachedPlan
// 	}
// 	return attachedScope, nil
// }

func isAvailable(client morpc.RPCClient, addr string) bool {
	_, _, err := net.SplitHostPort(addr)
	if err != nil {
		logutil.Warnf("compileScope received a malformed cn address '%s', expected 'ip:port'", addr)
		return false
	}
	logutil.Debugf("ping %s start", addr)
	ctx, cancel := context.WithTimeout(context.Background(), 500*time.Millisecond)
	defer cancel()
	err = client.Ping(ctx, addr)
	if err != nil {
		// ping failed
		logutil.Debugf("ping %s err %+v\n", addr, err)
		return false
	}
	return true
}

func (c *Compile) removeUnavailableCN() {
	client := cnclient.GetPipelineClient(
		c.proc.GetService(),
	)
	if client == nil {
		return
	}
	i := 0
	for _, cn := range c.cnList {
		if isSameCN(c.addr, cn.Addr) || isAvailable(client.Raw(), cn.Addr) {
			c.cnList[i] = cn
			i++
		}
	}
	c.cnList = c.cnList[:i]
}

// getCNList gets the CN list from engine.Nodes() method. It will
// ensure the current CN is included in the result.
func (c *Compile) getCNList() (engine.Nodes, error) {
	cnList, err := c.e.Nodes(c.isInternal, c.tenant, c.uid, c.cnLabel)
	if err != nil {
		return nil, err
	}

	// We should always make sure the current CN is contained in the cn list.
	if c.proc == nil || c.proc.Base.QueryClient == nil {
		return cnList, nil
	}
	cnID := c.proc.GetService()
	for _, node := range cnList {
		if node.Id == cnID {
			return cnList, nil
		}
	}
	n := getEngineNode(c)
	n.Id = cnID
	cnList = append(cnList, n)
	return cnList, nil
}

func (c *Compile) compileQuery(qry *plan.Query) ([]*Scope, error) {
	var err error

	start := time.Now()
	defer func() {
		v2.TxnStatementCompileQueryHistogram.Observe(time.Since(start).Seconds())
	}()

	c.execType = plan2.GetExecType(c.pn.GetQuery(), c.getHaveDDL())

	n := getEngineNode(c)
	if c.execType == plan2.ExecTypeTP || c.execType == plan2.ExecTypeAP_ONECN {
		c.cnList = engine.Nodes{n}
	} else {
		c.cnList, err = c.getCNList()
		if err != nil {
			return nil, err
		}
		c.removeUnavailableCN()
		// sort by addr to get fixed order of CN list
		sort.Slice(c.cnList, func(i, j int) bool { return c.cnList[i].Addr < c.cnList[j].Addr })
	}

	if c.isPrepare && !c.IsTpQuery() {
		return nil, cantCompileForPrepareErr
	}

	c.initAnalyze(qry)
	// deal with sink scan first.
	for i := len(qry.Steps) - 1; i >= 0; i-- {
		err := c.compileSinkScan(qry, qry.Steps[i])
		if err != nil {
			return nil, err
		}
	}

	steps := make([]*Scope, 0, len(qry.Steps))
	defer func() {
		if err != nil {
			ReleaseScopes(steps)
		}
	}()
	for i := len(qry.Steps) - 1; i >= 0; i-- {
		var scopes []*Scope
		var scope *Scope
		scopes, err = c.compilePlanScope(int32(i), qry.Steps[i], qry.Nodes)
		if err != nil {
			return nil, err
		}
		scope, err = c.compileSteps(qry, scopes, qry.Steps[i])
		if err != nil {
			return nil, err
		}
		steps = append(steps, scope)
	}

	return steps, err
}

func (c *Compile) compileSinkScan(qry *plan.Query, nodeId int32) error {
	n := qry.Nodes[nodeId]
	for _, childId := range n.Children {
		err := c.compileSinkScan(qry, childId)
		if err != nil {
			return err
		}
	}

	if n.NodeType == plan.Node_SINK_SCAN || n.NodeType == plan.Node_RECURSIVE_SCAN || n.NodeType == plan.Node_RECURSIVE_CTE {
		for _, s := range n.SourceStep {
			var wr *process.WaitRegister
			if c.anal.qry.LoadTag {
				wr = &process.WaitRegister{
					Ch2:  make(chan process.PipelineSignal, ncpu),
				}
			} else {
				wr = &process.WaitRegister{
					Ch2:  make(chan process.PipelineSignal, 1),
				}
			}
			c.appendStepRegs(s, nodeId, wr)
		}
	}
	return nil
}

func (c *Compile) compileSteps(qry *plan.Query, ss []*Scope, step int32) (*Scope, error) {
	if qry.Nodes[step].NodeType == plan.Node_SINK {
		return ss[0], nil
	}

	switch qry.StmtType {
	case plan.Query_DELETE:
		updateScopesLastFlag(ss)
		return ss[0], nil
	case plan.Query_INSERT:
		updateScopesLastFlag(ss)
		return ss[0], nil
	case plan.Query_UPDATE:
		updateScopesLastFlag(ss)
		return ss[0], nil
	default:
		var rs *Scope
		if c.IsSingleScope(ss) {
			rs = ss[0]
		} else {
			ss = c.mergeShuffleScopesIfNeeded(ss, false)
			rs = c.newMergeScope(ss)
		}
		updateScopesLastFlag([]*Scope{rs})
		c.setAnalyzeCurrent([]*Scope{rs}, c.anal.curNodeIdx)
		rs.setRootOperator(
			output.NewArgument().
				WithFunc(c.fill),
		)
		return rs, nil
	}
}

func constructValueScanBatch(proc *process.Process, node *plan.Node) (*batch.Batch, error) {
	var nodeId uuid.UUID
	var exprList []colexec.ExpressionExecutor

	if node.RowsetData == nil { // select 1,2
		bat := batch.NewWithSize(1)
		bat.Vecs[0] = vector.NewConstNull(types.T_int64.ToType(), 1, proc.Mp())
		bat.SetRowCount(1)
		return bat, nil
	}
	// select * from (values row(1,1), row(2,2), row(3,3)) a;
	tableDef := node.TableDef
	colCount := len(tableDef.Cols)
	colsData := node.RowsetData.Cols
	copy(nodeId[:], node.Uuid)
	bat := proc.GetPrepareBatch()
	if bat == nil {
		bat = proc.GetValueScanBatch(nodeId)
		if bat == nil {
			return nil, moerr.NewInfo(proc.Ctx, fmt.Sprintf("constructValueScanBatch failed, node id: %s", nodeId.String()))
		}
	}
	params := proc.GetPrepareParams()
	if len(colsData) > 0 {
		exprs := proc.GetPrepareExprList()
		for i := 0; i < colCount; i++ {
			if exprs != nil {
				exprList = exprs.([][]colexec.ExpressionExecutor)[i]
			}
			if params != nil {
				vs := vector.MustFixedCol[types.Varlena](params)
				for _, row := range colsData[i].Data {
					if row.Pos >= 0 {
						isNull := params.GetNulls().Contains(uint64(row.Pos - 1))
						str := vs[row.Pos-1].UnsafeGetString(params.GetArea())
						if err := util.SetBytesToAnyVector(proc.Ctx, str, int(row.RowPos), isNull, bat.Vecs[i],
							proc); err != nil {
							return nil, err
						}
					}
				}
			}
			if err := evalRowsetData(proc, colsData[i].Data, bat.Vecs[i], exprList); err != nil {
				bat.Clean(proc.Mp())
				return nil, err
			}
		}
	}
	return bat, nil
}

func (c *Compile) compilePlanScope(step int32, curNodeIdx int32, ns []*plan.Node) ([]*Scope, error) {
	start := time.Now()
	defer func() {
		v2.TxnStatementCompilePlanScopeHistogram.Observe(time.Since(start).Seconds())
	}()
	var ss []*Scope
	var left []*Scope
	var right []*Scope
	var err error
	defer func() {
		if err != nil {
			ReleaseScopes(ss)
			ReleaseScopes(left)
			ReleaseScopes(right)
		}
	}()
	n := ns[curNodeIdx]

	if n.Limit != nil {
		if cExpr, ok := n.Limit.Expr.(*plan.Expr_Lit); ok {
			if cval, ok := cExpr.Lit.Value.(*plan.Literal_U64Val); ok {
				if cval.U64Val == 0 {
					// optimize for limit 0
					rs := c.newEmptyMergeScope()
					rs.Proc = c.proc.NewNoContextChildProc(0)
					return c.compileLimit(n, []*Scope{rs}), nil
				}
			}
		}
	}

	switch n.NodeType {
	case plan.Node_VALUE_SCAN:
		c.setAnalyzeCurrent(nil, int(curNodeIdx))
		ss, err = c.compileValueScan(n)
		if err != nil {
			return nil, err
		}
		ss = c.compileSort(n, c.compileProjection(n, ss))
		return ss, nil
	case plan.Node_EXTERNAL_SCAN:
		if n.ObjRef != nil {
			c.appendMetaTables(n.ObjRef)
		}
		node := plan2.DeepCopyNode(n)

		c.setAnalyzeCurrent(nil, int(curNodeIdx))
		ss, err = c.compileExternScan(node)
		if err != nil {
			return nil, err
		}
		ss = c.compileSort(n, c.compileProjection(n, c.compileRestrict(node, ss)))
		return ss, nil
	case plan.Node_TABLE_SCAN:
		c.appendMetaTables(n.ObjRef)

		c.setAnalyzeCurrent(nil, int(curNodeIdx))
		ss, err = c.compileTableScan(n)
		if err != nil {
			return nil, err
		}
		ss = c.compileProjection(n, c.compileRestrict(n, ss))
		if n.Offset != nil {
			ss = c.compileOffset(n, ss)
		}
		if n.Limit != nil {
			ss = c.compileLimit(n, ss)
		}
		return ss, nil
	case plan.Node_SOURCE_SCAN:
		c.setAnalyzeCurrent(nil, int(curNodeIdx))
		ss, err = c.compileSourceScan(n)
		if err != nil {
			return nil, err
		}
		ss = c.compileSort(n, c.compileProjection(n, c.compileRestrict(n, ss)))
		return ss, nil
	case plan.Node_FILTER, plan.Node_PROJECT, plan.Node_PRE_DELETE:
		ss, err = c.compilePlanScope(step, n.Children[0], ns)
		if err != nil {
			return nil, err
		}

		c.setAnalyzeCurrent(ss, int(curNodeIdx))
		ss = c.compileSort(n, c.compileProjection(n, c.compileRestrict(n, ss)))
		return ss, nil
	case plan.Node_AGG:
		ss, err = c.compilePlanScope(step, n.Children[0], ns)
		if err != nil {
			return nil, err
		}

		groupInfo := constructGroup(c.proc.Ctx, n, ns[n.Children[0]], false, 0, c.proc)
		defer groupInfo.Release()
		anyDistinctAgg := groupInfo.AnyDistinctAgg()

		c.setAnalyzeCurrent(ss, int(curNodeIdx))
		if c.IsSingleScope(ss) && ss[0].PartialResults == nil {
			ss = c.compileSort(n, c.compileProjection(n, c.compileRestrict(n, c.compileTPGroup(n, ss, ns))))
			return ss, nil
		} else if !anyDistinctAgg && n.Stats.HashmapStats != nil && n.Stats.HashmapStats.Shuffle {
			ss = c.compileSort(n, c.compileShuffleGroup(n, ss, ns))
			return ss, nil
		} else {
			ss = c.compileSort(n, c.compileProjection(n, c.compileRestrict(n, c.compileMergeGroup(n, ss, ns, anyDistinctAgg))))
			return ss, nil
		}
	case plan.Node_SAMPLE:
		ss, err = c.compilePlanScope(step, n.Children[0], ns)
		if err != nil {
			return nil, err
		}

		c.setAnalyzeCurrent(ss, int(curNodeIdx))
		ss = c.compileSort(n, c.compileProjection(n, c.compileRestrict(n, c.compileSample(n, ss))))
		return ss, nil
	case plan.Node_WINDOW:
		ss, err = c.compilePlanScope(step, n.Children[0], ns)
		if err != nil {
			return nil, err
		}

		c.setAnalyzeCurrent(ss, int(curNodeIdx))
		ss = c.compileSort(n, c.compileProjection(n, c.compileRestrict(n, c.compileWin(n, ss))))
		return ss, nil
	case plan.Node_TIME_WINDOW:
		ss, err = c.compilePlanScope(step, n.Children[0], ns)
		if err != nil {
			return nil, err
		}

		c.setAnalyzeCurrent(ss, int(curNodeIdx))
		ss = c.compileProjection(n, c.compileRestrict(n, c.compileTimeWin(n, c.compileSort(n, ss))))
		return ss, nil
	case plan.Node_FILL:
		ss, err = c.compilePlanScope(step, n.Children[0], ns)
		if err != nil {
			return nil, err
		}

		c.setAnalyzeCurrent(ss, int(curNodeIdx))
		ss = c.compileProjection(n, c.compileRestrict(n, c.compileFill(n, ss)))
		return ss, nil
	case plan.Node_JOIN:
		left, err = c.compilePlanScope(step, n.Children[0], ns)
		if err != nil {
			return nil, err
		}
		right, err = c.compilePlanScope(step, n.Children[1], ns)
		if err != nil {
			return nil, err
		}

		c.setAnalyzeCurrent(left, int(curNodeIdx))
		c.setAnalyzeCurrent(right, int(curNodeIdx))
		ss = c.compileSort(n, c.compileJoin(n, ns[n.Children[0]], ns[n.Children[1]], left, right))
		return ss, nil
	case plan.Node_SORT:
		ss, err = c.compilePlanScope(step, n.Children[0], ns)
		if err != nil {
			return nil, err
		}

		c.setAnalyzeCurrent(ss, int(curNodeIdx))
		ss = c.compileProjection(n, c.compileRestrict(n, c.compileSort(n, ss)))
		return ss, nil
	case plan.Node_PARTITION:
		ss, err = c.compilePlanScope(step, n.Children[0], ns)
		if err != nil {
			return nil, err
		}

		c.setAnalyzeCurrent(ss, int(curNodeIdx))
		ss = c.compileProjection(n, c.compileRestrict(n, c.compilePartition(n, ss)))
		return ss, nil
	case plan.Node_UNION:
		left, err = c.compilePlanScope(step, n.Children[0], ns)
		if err != nil {
			return nil, err
		}
		right, err = c.compilePlanScope(step, n.Children[1], ns)
		if err != nil {
			return nil, err
		}

		c.setAnalyzeCurrent(left, int(curNodeIdx))
		c.setAnalyzeCurrent(right, int(curNodeIdx))
		ss = c.compileSort(n, c.compileUnion(n, left, right))
		return ss, nil
	case plan.Node_MINUS, plan.Node_INTERSECT, plan.Node_INTERSECT_ALL:
		left, err = c.compilePlanScope(step, n.Children[0], ns)
		if err != nil {
			return nil, err
		}
		right, err = c.compilePlanScope(step, n.Children[1], ns)
		if err != nil {
			return nil, err
		}

		c.setAnalyzeCurrent(left, int(curNodeIdx))
		c.setAnalyzeCurrent(right, int(curNodeIdx))
		ss = c.compileSort(n, c.compileMinusAndIntersect(n, left, right, n.NodeType))
		return ss, nil
	case plan.Node_UNION_ALL:
		left, err = c.compilePlanScope(step, n.Children[0], ns)
		if err != nil {
			return nil, err
		}
		right, err = c.compilePlanScope(step, n.Children[1], ns)
		if err != nil {
			return nil, err
		}

		c.setAnalyzeCurrent(left, int(curNodeIdx))
		c.setAnalyzeCurrent(right, int(curNodeIdx))
		ss = c.compileSort(n, c.compileUnionAll(n, left, right))
		return ss, nil
	case plan.Node_DELETE:
		if n.DeleteCtx.CanTruncate {
			s := newScope(TruncateTable)
			s.Plan = &plan.Plan{
				Plan: &plan.Plan_Ddl{
					Ddl: &plan.DataDefinition{
						DdlType: plan.DataDefinition_TRUNCATE_TABLE,
						Definition: &plan.DataDefinition_TruncateTable{
							TruncateTable: n.DeleteCtx.TruncateTable,
						},
					},
				},
			}
			ss = []*Scope{s}
			return ss, nil
		}
		c.appendMetaTables(n.DeleteCtx.Ref)
		ss, err = c.compilePlanScope(step, n.Children[0], ns)
		if err != nil {
			return nil, err
		}

		n.NotCacheable = true
		c.setAnalyzeCurrent(ss, int(curNodeIdx))
		return c.compileDelete(n, ss)
	case plan.Node_ON_DUPLICATE_KEY:
		ss, err = c.compilePlanScope(step, n.Children[0], ns)
		if err != nil {
			return nil, err
		}

		c.setAnalyzeCurrent(ss, int(curNodeIdx))
		ss, err = c.compileOnduplicateKey(n, ss)
		if err != nil {
			return nil, err
		}
		return ss, nil
	case plan.Node_FUZZY_FILTER:
		left, err = c.compilePlanScope(step, n.Children[0], ns)
		if err != nil {
			return nil, err
		}
		right, err = c.compilePlanScope(step, n.Children[1], ns)
		if err != nil {
			return nil, err
		}

		c.setAnalyzeCurrent(left, int(curNodeIdx))
		c.setAnalyzeCurrent(right, int(curNodeIdx))
		return c.compileFuzzyFilter(n, ns, left, right)
	case plan.Node_PRE_INSERT_UK:
		ss, err = c.compilePlanScope(step, n.Children[0], ns)
		if err != nil {
			return nil, err
		}

		c.setAnalyzeCurrent(ss, int(curNodeIdx))
		ss = c.compilePreInsertUk(n, ss)
		return ss, nil
	case plan.Node_PRE_INSERT_SK:
		ss, err = c.compilePlanScope(step, n.Children[0], ns)
		if err != nil {
			return nil, err
		}
		c.setAnalyzeCurrent(ss, int(curNodeIdx))
		ss = c.compilePreInsertSK(n, ss)
		return ss, nil
	case plan.Node_PRE_INSERT:
		ss, err = c.compilePlanScope(step, n.Children[0], ns)
		if err != nil {
			return nil, err
		}

		c.setAnalyzeCurrent(ss, int(curNodeIdx))
		return c.compilePreInsert(ns, n, ss)
	case plan.Node_INSERT:
		c.appendMetaTables(n.ObjRef)
		ss, err = c.compilePlanScope(step, n.Children[0], ns)
		if err != nil {
			return nil, err
		}

		n.NotCacheable = true
		c.setAnalyzeCurrent(ss, int(curNodeIdx))
		return c.compileInsert(ns, n, ss)
	case plan.Node_LOCK_OP:
		ss, err = c.compilePlanScope(step, n.Children[0], ns)
		if err != nil {
			return nil, err
		}

		c.setAnalyzeCurrent(ss, int(curNodeIdx))
		ss, err = c.compileLock(n, ss)
		if err != nil {
			return nil, err
		}
		ss = c.compileProjection(n, ss)
		return ss, nil
	case plan.Node_FUNCTION_SCAN:
		ss, err = c.compilePlanScope(step, n.Children[0], ns)
		if err != nil {
			return nil, err
		}
		c.setAnalyzeCurrent(ss, int(curNodeIdx))
		ss = c.compileSort(n, c.compileProjection(n, c.compileRestrict(n, c.compileTableFunction(n, ss))))
		return ss, nil
	case plan.Node_SINK_SCAN:
		c.setAnalyzeCurrent(nil, int(curNodeIdx))
		ss, err = c.compileSinkScanNode(n, curNodeIdx)
		if err != nil {
			return nil, err
		}
		ss = c.compileProjection(n, ss)
		return ss, nil
	case plan.Node_RECURSIVE_SCAN:
		c.setAnalyzeCurrent(ss, int(curNodeIdx))
		return c.compileRecursiveScan(n, curNodeIdx)
	case plan.Node_RECURSIVE_CTE:
		c.setAnalyzeCurrent(ss, int(curNodeIdx))
		ss, err = c.compileRecursiveCte(n, curNodeIdx)
		if err != nil {
			return nil, err
		}
		ss = c.compileSort(n, ss)
		return ss, nil
	case plan.Node_SINK:
		ss, err = c.compilePlanScope(step, n.Children[0], ns)
		if err != nil {
			return nil, err
		}

		c.setAnalyzeCurrent(ss, int(curNodeIdx))
		return c.compileSinkNode(n, ss, step)
	default:
		return nil, moerr.NewNYI(c.proc.Ctx, fmt.Sprintf("query '%s'", n))
	}
}

func (c *Compile) appendStepRegs(step, nodeId int32, reg *process.WaitRegister) {
	c.nodeRegs[[2]int32{step, nodeId}] = reg
	c.stepRegs[step] = append(c.stepRegs[step], [2]int32{step, nodeId})
}

func (c *Compile) getNodeReg(step, nodeId int32) *process.WaitRegister {
	return c.nodeRegs[[2]int32{step, nodeId}]
}

func (c *Compile) getStepRegs(step int32) []*process.WaitRegister {
	wrs := make([]*process.WaitRegister, len(c.stepRegs[step]))
	for i, sn := range c.stepRegs[step] {
		wrs[i] = c.nodeRegs[sn]
	}
	return wrs
}

func (c *Compile) constructScopeForExternal(addr string, parallel bool) *Scope {
	ds := newScope(Normal)
	ds.NodeInfo = getEngineNode(c)
	if parallel {
		ds.Magic = Remote
	} else {
		ds.NodeInfo.Mcpu = 1
	}
	ds.NodeInfo.Addr = addr
	ds.Proc = c.proc.NewNoContextChildProc(0)
	c.proc.Base.LoadTag = c.anal.qry.LoadTag
	ds.Proc.Base.LoadTag = true
	ds.DataSource = &Source{isConst: true}
	return ds
}

func (c *Compile) constructLoadMergeScope() *Scope {
	ds := c.newEmptyMergeScope()
	ds.Proc = c.proc.NewNoContextChildProc(1)
	ds.Proc.Base.LoadTag = true
	arg := merge.NewArgument()
	arg.SetAnalyzeControl(c.anal.curNodeIdx, false)

	ds.setRootOperator(arg)
	return ds
}

func (c *Compile) compileSourceScan(n *plan.Node) ([]*Scope, error) {
	_, span := trace.Start(c.proc.Ctx, "compileSourceScan")
	defer span.End()
	configs := make(map[string]interface{})
	for _, def := range n.TableDef.Defs {
		switch v := def.Def.(type) {
		case *plan.TableDef_DefType_Properties:
			for _, p := range v.Properties.Properties {
				configs[p.Key] = p.Value
			}
		}
	}

	end, err := mokafka.GetStreamCurrentSize(c.proc.Ctx, configs, mokafka.NewKafkaAdapter)
	if err != nil {
		return nil, err
	}
	ps := calculatePartitions(0, end, int64(ncpu))

	ss := make([]*Scope, len(ps))

	currentFirstFlag := c.anal.isFirst
	for i := range ss {
		ss[i] = newScope(Normal)
		ss[i].NodeInfo = getEngineNode(c)
		ss[i].Proc = c.proc.NewNoContextChildProc(0)
		arg := constructStream(n, ps[i])
		arg.SetAnalyzeControl(c.anal.curNodeIdx, currentFirstFlag)
		ss[i].setRootOperator(arg)
	}
	c.anal.isFirst = false
	return ss, nil
}

const StreamMaxInterval = 8192

func calculatePartitions(start, end, n int64) [][2]int64 {
	var ps [][2]int64
	interval := (end - start) / n
	if interval < StreamMaxInterval {
		interval = StreamMaxInterval
	}
	var r int64
	l := start
	for i := int64(0); i < n; i++ {
		r = l + interval
		if r >= end {
			ps = append(ps, [2]int64{l, end})
			break
		}
		ps = append(ps, [2]int64{l, r})
		l = r
	}
	return ps
}

func StrictSqlMode(proc *process.Process) (error, bool) {
	mode, err := proc.GetResolveVariableFunc()("sql_mode", true, false)
	if err != nil {
		return err, false
	}
	if modeStr, ok := mode.(string); ok {
		if strings.Contains(modeStr, "STRICT_TRANS_TABLES") || strings.Contains(modeStr, "STRICT_ALL_TABLES") {
			return nil, true
		}
	}
	return nil, false
}

func (c *Compile) compileExternScan(n *plan.Node) ([]*Scope, error) {
	if c.isPrepare {
		return nil, cantCompileForPrepareErr
	}
	ctx, span := trace.Start(c.proc.Ctx, "compileExternScan")
	defer span.End()
	start := time.Now()
	defer func() {
		if t := time.Since(start); t > time.Second {
			c.proc.Infof(ctx, "compileExternScan cost %v", t)
		}
	}()

	t := time.Now()

	if time.Since(t) > time.Second {
		c.proc.Infof(ctx, "lock table %s.%s cost %v", n.ObjRef.SchemaName, n.ObjRef.ObjName, time.Since(t))
	}
	ID2Addr := make(map[int]int, 0)
	mcpu := 0
	for i := 0; i < len(c.cnList); i++ {
		tmp := mcpu
		mcpu += c.cnList[i].Mcpu
		ID2Addr[i] = mcpu - tmp
	}
	param := &tree.ExternParam{}

	if n.ExternScan == nil || n.ExternScan.Type != tree.INLINE {
		err := json.Unmarshal([]byte(n.TableDef.Createsql), param)
		if err != nil {
			return nil, err
		}
		if n.ExternScan == nil {
			param.ExtTab = true
		}
	} else {
		param.ScanType = int(n.ExternScan.Type)
		param.Data = n.ExternScan.Data
		param.Format = n.ExternScan.Format
		param.Tail = new(tree.TailParameter)
		param.Tail.IgnoredLines = n.ExternScan.IgnoredLines
		param.Tail.Fields = &tree.Fields{
			Terminated: &tree.Terminated{
				Value: n.ExternScan.Terminated,
			},
			EnclosedBy: &tree.EnclosedBy{
				Value: n.ExternScan.EnclosedBy[0],
			},
			EscapedBy: &tree.EscapedBy{
				Value: n.ExternScan.EscapedBy[0],
			},
		}
		param.JsonData = n.ExternScan.JsonType
	}

	err, strictSqlMode := StrictSqlMode(c.proc)
	if err != nil {
		return nil, err
	}

	if param.ScanType == tree.S3 {
		if !param.Init {
			if err := plan2.InitS3Param(param); err != nil {
				return nil, err
			}
		}
		if param.Parallel {
			mcpu = 0
			ID2Addr = make(map[int]int, 0)
			for i := 0; i < len(c.cnList); i++ {
				tmp := mcpu
				if c.cnList[i].Mcpu > external.S3ParallelMaxnum {
					mcpu += external.S3ParallelMaxnum
				} else {
					mcpu += c.cnList[i].Mcpu
				}
				ID2Addr[i] = mcpu - tmp
			}
		}
	} else if param.ScanType == tree.INLINE {
		return c.compileExternValueScan(n, param, strictSqlMode)
	} else {
		if err := plan2.InitInfileOrStageParam(param, c.proc); err != nil {
			return nil, err
		}

		// if filepath is stage URL, ScanType may change to tree.S3.  check param.Parallel again
		if param.ScanType == tree.S3 && param.Parallel {
			mcpu = 0
			ID2Addr = make(map[int]int, 0)
			for i := 0; i < len(c.cnList); i++ {
				tmp := mcpu
				if c.cnList[i].Mcpu > external.S3ParallelMaxnum {
					mcpu += external.S3ParallelMaxnum
				} else {
					mcpu += c.cnList[i].Mcpu
				}
				ID2Addr[i] = mcpu - tmp
			}
		}
	}

	t = time.Now()
	param.FileService = c.proc.Base.FileService
	param.Ctx = c.proc.Ctx
	var fileList []string
	var fileSize []int64
	if !param.Local && !param.Init {
		if param.QueryResult {
			fileList = strings.Split(param.Filepath, ",")
			for i := range fileList {
				fileList[i] = strings.TrimSpace(fileList[i])
			}
		} else {
			_, spanReadDir := trace.Start(ctx, "compileExternScan.ReadDir")
			fileList, fileSize, err = plan2.ReadDir(param)
			if err != nil {
				spanReadDir.End()
				return nil, err
			}
			spanReadDir.End()
		}
		fileList, fileSize, err = external.FilterFileList(ctx, n, c.proc, fileList, fileSize)
		if err != nil {
			return nil, err
		}
		if param.LoadFile && len(fileList) == 0 {
			return nil, moerr.NewInvalidInput(ctx, "the file does not exist in load flow")
		}
	} else {
		fileList = []string{param.Filepath}
		fileSize = []int64{param.FileSize}
	}
	if time.Since(t) > time.Second {
		c.proc.Infof(ctx, "read dir cost %v", time.Since(t))
	}

	if len(fileList) == 0 {
		ret := newScope(Normal)
		ret.NodeInfo = getEngineNode(c)
		ret.NodeInfo.Mcpu = 1
		ret.DataSource = &Source{isConst: true, node: n}

		currentFirstFlag := c.anal.isFirst
		op := constructValueScan()
		op.SetAnalyzeControl(c.anal.curNodeIdx, currentFirstFlag)
		ret.setRootOperator(op)
		c.anal.isFirst = false

		ret.Proc = c.proc.NewNoContextChildProc(0)
		return []*Scope{ret}, nil
	}
	if param.Parallel && (external.GetCompressType(param, fileList[0]) != tree.NOCOMPRESS || param.Local) {
		return c.compileExternScanParallel(n, param, fileList, fileSize, strictSqlMode)
	}

	t = time.Now()
	var fileOffset [][]int64

	if param.Parallel {
		visibleCols := make([]*plan.ColDef, 0)
		if param.Strict {
			for _, col := range n.TableDef.Cols {
				if !col.Hidden {
					visibleCols = append(visibleCols, col)
				}
			}
		}

		for i := 0; i < len(fileList); i++ {
			param.Filepath = fileList[i]
			arr, err := external.ReadFileOffset(param, mcpu, fileSize[i], visibleCols)
			fileOffset = append(fileOffset, arr)
			if err != nil {
				return nil, err
			}
		}
	} else {
		for i := 0; i < len(fileList); i++ {
			param.Filepath = fileList[i]
		}
	}

	if time.Since(t) > time.Second {
		c.proc.Infof(ctx, "read file offset cost %v", time.Since(t))
	}

	var ss []*Scope
	if param.Parallel {
		ss = make([]*Scope, len(c.cnList))
		for i := range ss {
			ss[i] = c.constructScopeForExternal(c.cnList[i].Addr, param.Parallel)
		}
	} else {
		ss = make([]*Scope, 1)
		ss[0] = c.constructScopeForExternal(c.addr, param.Parallel)
	}
	pre := 0

	currentFirstFlag := c.anal.isFirst
	for i := range ss {
		ss[i].IsLoad = true
		count := ID2Addr[i]
		fileOffsetTmp := make([]*pipeline.FileOffset, len(fileList))
		for j := range fileOffsetTmp {
			preIndex := pre
			fileOffsetTmp[j] = &pipeline.FileOffset{}
			fileOffsetTmp[j].Offset = make([]int64, 0)
			if param.Parallel {
				if param.Strict {
					if 2*preIndex+2*count < len(fileOffset[j]) {
						fileOffsetTmp[j].Offset = append(fileOffsetTmp[j].Offset, fileOffset[j][2*preIndex:2*preIndex+2*count]...)
					} else if 2*preIndex < len(fileOffset[j]) {
						fileOffsetTmp[j].Offset = append(fileOffsetTmp[j].Offset, fileOffset[j][2*preIndex:]...)
					} else {
						continue
					}
				} else {
					fileOffsetTmp[j].Offset = append(fileOffsetTmp[j].Offset, fileOffset[j][2*preIndex:2*preIndex+2*count]...)
				}
			} else {
				fileOffsetTmp[j].Offset = append(fileOffsetTmp[j].Offset, []int64{param.FileStartOff, -1}...)
			}
		}
		op := constructExternal(n, param, c.proc.Ctx, fileList, fileSize, fileOffsetTmp, strictSqlMode)
		op.SetAnalyzeControl(c.anal.curNodeIdx, currentFirstFlag)
		ss[i].setRootOperator(op)
		pre += count
	}
	c.anal.isFirst = false

	return ss, nil
}

func (c *Compile) getParallelSizeForExternalScan(n *plan.Node, cpuNum int) int {
	if n.Stats == nil {
		return cpuNum
	}
	totalSize := n.Stats.Cost * n.Stats.Rowsize
	parallelSize := int(totalSize / float64(colexec.WriteS3Threshold))
	if parallelSize < 1 {
		return 1
	} else if parallelSize < cpuNum {
		return parallelSize
	}
	return cpuNum
}

func (c *Compile) compileExternValueScan(n *plan.Node, param *tree.ExternParam, strictSqlMode bool) ([]*Scope, error) {
	s := c.constructScopeForExternal(c.addr, false)
	currentFirstFlag := c.anal.isFirst
	op := constructExternal(n, param, c.proc.Ctx, nil, nil, nil, strictSqlMode)
	op.SetIdx(c.anal.curNodeIdx)
	op.SetIsFirst(currentFirstFlag)
	s.setRootOperator(op)
	c.anal.isFirst = false

	parallelSize := c.getParallelSizeForExternalScan(n, ncpu)
	if parallelSize == 1 {
		return []*Scope{s}, nil
	}
	ss := make([]*Scope, parallelSize)
	for i := 0; i < parallelSize; i++ {
		ss[i] = c.constructLoadMergeScope()
	}

	_, dispatchOp := constructDispatchLocalAndRemote(0, ss, s)
	dispatchOp.FuncId = dispatch.SendToAnyLocalFunc
	dispatchOp.SetIdx(c.anal.curNodeIdx)
	s.setRootOperator(dispatchOp)

	ss[0].PreScopes = append(ss[0].PreScopes, s)
	return ss, nil
}

// construct one thread to read the file data, then dispatch to mcpu thread to get the filedata for insert
func (c *Compile) compileExternScanParallel(n *plan.Node, param *tree.ExternParam, fileList []string, fileSize []int64, strictSqlMode bool) ([]*Scope, error) {
	param.Parallel = false
	mcpu := c.cnList[0].Mcpu
	ss := make([]*Scope, mcpu)
	for i := 0; i < mcpu; i++ {
		ss[i] = c.constructLoadMergeScope()
	}
	fileOffsetTmp := make([]*pipeline.FileOffset, len(fileList))
	for i := 0; i < len(fileList); i++ {
		fileOffsetTmp[i] = &pipeline.FileOffset{}
		fileOffsetTmp[i].Offset = make([]int64, 0)
		fileOffsetTmp[i].Offset = append(fileOffsetTmp[i].Offset, []int64{0, -1}...)
	}

	scope := c.constructScopeForExternal("", false)
	currentFirstFlag := c.anal.isFirst
	extern := constructExternal(n, param, c.proc.Ctx, fileList, fileSize, fileOffsetTmp, strictSqlMode)
	extern.Es.ParallelLoad = true
	extern.SetAnalyzeControl(c.anal.curNodeIdx, currentFirstFlag)
	scope.setRootOperator(extern)
	c.anal.isFirst = false

	_, dispatchOp := constructDispatchLocalAndRemote(0, ss, scope)
	dispatchOp.FuncId = dispatch.SendToAnyLocalFunc
	dispatchOp.SetAnalyzeControl(c.anal.curNodeIdx, false)
	scope.setRootOperator(dispatchOp)

	ss[0].PreScopes = append(ss[0].PreScopes, scope)
	c.anal.isFirst = false
	return ss, nil
}

func (c *Compile) compileTableFunction(n *plan.Node, ss []*Scope) []*Scope {
	currentFirstFlag := c.anal.isFirst
	for i := range ss {
		op := constructTableFunction(n)
		op.SetAnalyzeControl(c.anal.curNodeIdx, currentFirstFlag)
		ss[i].setRootOperator(op)
	}
	c.anal.isFirst = false

	return ss
}

func (c *Compile) compileValueScan(n *plan.Node) ([]*Scope, error) {
	ds := newScope(Normal)
	ds.NodeInfo = getEngineNode(c)
	ds.DataSource = &Source{isConst: true, node: n}
	ds.NodeInfo = engine.Node{Addr: c.addr, Mcpu: 1}
	ds.Proc = c.proc.NewNoContextChildProc(0)

	currentFirstFlag := c.anal.isFirst
	op := constructValueScan()
	op.SetAnalyzeControl(c.anal.curNodeIdx, currentFirstFlag)
	ds.setRootOperator(op)
	c.anal.isFirst = false

	return []*Scope{ds}, nil
}

func (c *Compile) compileTableScan(n *plan.Node) ([]*Scope, error) {
	nodes, partialResults, partialResultTypes, err := c.generateNodes(n)
	if err != nil {
		return nil, err
	}
	ss := make([]*Scope, 0, len(nodes))

	currentFirstFlag := c.anal.isFirst
	for i := range nodes {
		s, err := c.compileTableScanWithNode(n, nodes[i], currentFirstFlag)
		if err != nil {
			return nil, err
		}
		ss = append(ss, s)
	}
	c.anal.isFirst = false

	if len(n.OrderBy) > 0 {
		ss[0].NodeInfo.Mcpu = 1
	}

	ss[0].PartialResults = partialResults
	ss[0].PartialResultTypes = partialResultTypes
	return ss, nil
}

func (c *Compile) compileTableScanWithNode(n *plan.Node, node engine.Node, firstFlag bool) (*Scope, error) {
	s := newScope(Remote)
	s.NodeInfo = node
	s.TxnOffset = c.TxnOffset
	s.DataSource = &Source{
		node: n,
	}

	op := constructTableScan(n)
	op.SetAnalyzeControl(c.anal.curNodeIdx, firstFlag)
	s.setRootOperator(op)
	s.Proc = c.proc.NewNoContextChildProc(0)
	return s, nil
}

func (c *Compile) compileTableScanDataSource(s *Scope) error {
	var err error
	var tblDef *plan.TableDef
	var ts timestamp.Timestamp
	var db engine.Database
	var rel engine.Relation
	var txnOp client.TxnOperator

	n := s.DataSource.node
	attrs := make([]string, len(n.TableDef.Cols))
	for j, col := range n.TableDef.Cols {
		attrs[j] = col.GetOriginCaseName()
	}

	//-----------------------------------------------------------------------------------------------------
	ctx := c.proc.GetTopContext()
	txnOp = c.proc.GetTxnOperator()
	err = disttae.CheckTxnIsValid(txnOp)
	if err != nil {
		return err
	}
	if n.ScanSnapshot != nil && n.ScanSnapshot.TS != nil {
		if !n.ScanSnapshot.TS.Equal(timestamp.Timestamp{LogicalTime: 0, PhysicalTime: 0}) &&
			n.ScanSnapshot.TS.Less(c.proc.GetTxnOperator().Txn().SnapshotTS) {
			if c.proc.GetCloneTxnOperator() != nil {
				txnOp = c.proc.GetCloneTxnOperator()
			} else {
				txnOp = c.proc.GetTxnOperator().CloneSnapshotOp(*n.ScanSnapshot.TS)
				c.proc.SetCloneTxnOperator(txnOp)
			}

			if n.ScanSnapshot.Tenant != nil {
				ctx = context.WithValue(ctx, defines.TenantIDKey{}, n.ScanSnapshot.Tenant.TenantID)
			}
		}
	}
	//-----------------------------------------------------------------------------------------------------

	if c.proc != nil && c.proc.GetTxnOperator() != nil {
		ts = txnOp.Txn().SnapshotTS
	}
	{
		err = disttae.CheckTxnIsValid(txnOp)
		if err != nil {
			return err
		}
		if util.TableIsClusterTable(n.TableDef.GetTableType()) {
			ctx = defines.AttachAccountId(ctx, catalog.System_Account)
		}
		if n.ObjRef.PubInfo != nil {
			ctx = defines.AttachAccountId(ctx, uint32(n.ObjRef.PubInfo.TenantId))
		}
		if util.TableIsLoggingTable(n.ObjRef.SchemaName, n.ObjRef.ObjName) {
			ctx = defines.AttachAccountId(ctx, catalog.System_Account)
		}
		db, err = c.e.Database(ctx, n.ObjRef.SchemaName, txnOp)
		if err != nil {
			panic(err)
		}
		rel, err = db.Relation(ctx, n.TableDef.Name, c.proc)
		if err != nil {
			if txnOp.IsSnapOp() {
				return err
			}
			var e error // avoid contamination of error messages
			db, e = c.e.Database(c.proc.Ctx, defines.TEMPORARY_DBNAME, txnOp)
			if e != nil {
				panic(e)
			}
			rel, e = db.Relation(c.proc.Ctx, engine.GetTempTableName(n.ObjRef.SchemaName, n.TableDef.Name), c.proc)
			if e != nil {
				panic(e)
			}
		}
		tblDef = rel.GetTableDef(ctx)
	}

	// prcoess partitioned table
	var partitionRelNames []string
	if n.TableDef.Partition != nil {
		if n.PartitionPrune != nil && n.PartitionPrune.IsPruned {
			for _, partition := range n.PartitionPrune.SelectedPartitions {
				partitionRelNames = append(partitionRelNames, partition.PartitionTableName)
			}
		} else {
			partitionRelNames = append(partitionRelNames, n.TableDef.Partition.PartitionTableNames...)
		}
	}

	var filterExpr *plan.Expr
	if len(n.FilterList) > 0 {
		filterExpr = colexec.RewriteFilterExprList(n.FilterList)
		filterExpr, err = plan2.ConstantFold(batch.EmptyForConstFoldBatch, plan2.DeepCopyExpr(filterExpr), c.proc, true, true)
		if err != nil {
			return err
		}
	}

	s.DataSource.Timestamp = ts
	s.DataSource.Attributes = attrs
	s.DataSource.TableDef = tblDef
	s.DataSource.Rel = rel
	s.DataSource.RelationName = n.TableDef.Name
	s.DataSource.PartitionRelationNames = partitionRelNames
	s.DataSource.SchemaName = n.ObjRef.SchemaName
	s.DataSource.AccountId = n.ObjRef.GetPubInfo()
	s.DataSource.FilterExpr = filterExpr
	s.DataSource.RuntimeFilterSpecs = n.RuntimeFilterProbeList
	s.DataSource.OrderBy = n.OrderBy
	return nil
}

func (c *Compile) compileRestrict(n *plan.Node, ss []*Scope) []*Scope {
	if len(n.FilterList) == 0 && len(n.RuntimeFilterProbeList) == 0 {
		return ss
	}
	currentFirstFlag := c.anal.isFirst
	filterExpr := colexec.RewriteFilterExprList(plan2.DeepCopyExprList(n.FilterList))
	var op *filter.Filter
	for i := range ss {
		op = constructRestrict(n, filterExpr)
		op.SetAnalyzeControl(c.anal.curNodeIdx, currentFirstFlag)
		ss[i].setRootOperator(op)
	}
	c.anal.isFirst = false
	return ss
}

func (c *Compile) compileProjection(n *plan.Node, ss []*Scope) []*Scope {
	if len(n.ProjectList) == 0 {
		return ss
	}

	for i := range ss {
		c.setProjection(n, ss[i])
	}

	/*for i := range ss {
		if ss[i].RootOp == nil {
			c.setProjection(n, ss[i])
			continue
		}
		_, ok := c.stmt.(*tree.Select)
		if !ok {
			c.setProjection(n, ss[i])
			continue
		}
		switch ss[i].RootOp.(type) {
		case *table_scan.TableScan:
			if ss[i].RootOp.(*table_scan.TableScan).ProjectList == nil {
				ss[i].RootOp.(*table_scan.TableScan).ProjectList = n.ProjectList
			} else {
				c.setProjection(n, ss[i])
			}
		case *value_scan.ValueScan:
			if ss[i].RootOp.(*value_scan.ValueScan).ProjectList == nil {
				ss[i].RootOp.(*value_scan.ValueScan).ProjectList = n.ProjectList
			} else {
				c.setProjection(n, ss[i])
			}
		case *fill.Fill:
			if ss[i].RootOp.(*fill.Fill).ProjectList == nil {
				ss[i].RootOp.(*fill.Fill).ProjectList = n.ProjectList
			} else {
				c.setProjection(n, ss[i])
			}
		case *source.Source:
			if ss[i].RootOp.(*source.Source).ProjectList == nil {
				ss[i].RootOp.(*source.Source).ProjectList = n.ProjectList
			} else {
				c.setProjection(n, ss[i])
			}
		case *external.External:
			if ss[i].RootOp.(*external.External).ProjectList == nil {
				ss[i].RootOp.(*external.External).ProjectList = n.ProjectList
			} else {
				c.setProjection(n, ss[i])
			}
		case *group.Group:
			if ss[i].RootOp.(*group.Group).ProjectList == nil {
				ss[i].RootOp.(*group.Group).ProjectList = n.ProjectList
			} else {
				c.setProjection(n, ss[i])
			}
		case *mergegroup.MergeGroup:
			if ss[i].RootOp.(*mergegroup.MergeGroup).ProjectList == nil {
				ss[i].RootOp.(*mergegroup.MergeGroup).ProjectList = n.ProjectList
			} else {
				c.setProjection(n, ss[i])
			}
		case *anti.AntiJoin:
			if ss[i].RootOp.(*anti.AntiJoin).ProjectList == nil {
				ss[i].RootOp.(*anti.AntiJoin).ProjectList = n.ProjectList
			} else {
				c.setProjection(n, ss[i])
			}
		case *indexjoin.IndexJoin:
			if ss[i].RootOp.(*indexjoin.IndexJoin).ProjectList == nil {
				ss[i].RootOp.(*indexjoin.IndexJoin).ProjectList = n.ProjectList
			} else {
				c.setProjection(n, ss[i])
			}
		case *join.InnerJoin:
			if ss[i].RootOp.(*join.InnerJoin).ProjectList == nil {
				ss[i].RootOp.(*join.InnerJoin).ProjectList = n.ProjectList
			} else {
				c.setProjection(n, ss[i])
			}
		case *left.LeftJoin:
			if ss[i].RootOp.(*left.LeftJoin).ProjectList == nil {
				ss[i].RootOp.(*left.LeftJoin).ProjectList = n.ProjectList
			} else {
				c.setProjection(n, ss[i])
			}
		case *loopanti.LoopAnti:
			if ss[i].RootOp.(*loopanti.LoopAnti).ProjectList == nil {
				ss[i].RootOp.(*loopanti.LoopAnti).ProjectList = n.ProjectList
			} else {
				c.setProjection(n, ss[i])
			}
		case *loopjoin.LoopJoin:
			if ss[i].RootOp.(*loopjoin.LoopJoin).ProjectList == nil {
				ss[i].RootOp.(*loopjoin.LoopJoin).ProjectList = n.ProjectList
			} else {
				c.setProjection(n, ss[i])
			}
		case *loopleft.LoopLeft:
			if ss[i].RootOp.(*loopleft.LoopLeft).ProjectList == nil {
				ss[i].RootOp.(*loopleft.LoopLeft).ProjectList = n.ProjectList
			} else {
				c.setProjection(n, ss[i])
			}
		case *loopmark.LoopMark:
			if ss[i].RootOp.(*loopmark.LoopMark).ProjectList == nil {
				ss[i].RootOp.(*loopmark.LoopMark).ProjectList = n.ProjectList
			} else {
				c.setProjection(n, ss[i])
			}
		case *loopsemi.LoopSemi:
			if ss[i].RootOp.(*loopsemi.LoopSemi).ProjectList == nil {
				ss[i].RootOp.(*loopsemi.LoopSemi).ProjectList = n.ProjectList
			} else {
				c.setProjection(n, ss[i])
			}
		case *loopsingle.LoopSingle:
			if ss[i].RootOp.(*loopsingle.LoopSingle).ProjectList == nil {
				ss[i].RootOp.(*loopsingle.LoopSingle).ProjectList = n.ProjectList
			} else {
				c.setProjection(n, ss[i])
			}
		case *mark.MarkJoin:
			if ss[i].RootOp.(*mark.MarkJoin).ProjectList == nil {
				ss[i].RootOp.(*mark.MarkJoin).ProjectList = n.ProjectList
			} else {
				c.setProjection(n, ss[i])
			}
		case *product.Product:
			if ss[i].RootOp.(*product.Product).ProjectList == nil {
				ss[i].RootOp.(*product.Product).ProjectList = n.ProjectList
			} else {
				c.setProjection(n, ss[i])
			}
		case *productl2.Productl2:
			if ss[i].RootOp.(*productl2.Productl2).ProjectList == nil {
				ss[i].RootOp.(*productl2.Productl2).ProjectList = n.ProjectList
			} else {
				c.setProjection(n, ss[i])
			}
		case *semi.SemiJoin:
			if ss[i].RootOp.(*semi.SemiJoin).ProjectList == nil {
				ss[i].RootOp.(*semi.SemiJoin).ProjectList = n.ProjectList
			} else {
				c.setProjection(n, ss[i])
			}
		case *single.SingleJoin:
			if ss[i].RootOp.(*single.SingleJoin).ProjectList == nil {
				ss[i].RootOp.(*single.SingleJoin).ProjectList = n.ProjectList
			} else {
				c.setProjection(n, ss[i])
			}

		default:
			c.setProjection(n, ss[i])
		}
	}*/
	c.anal.isFirst = false
	return ss
}

func (c *Compile) setProjection(n *plan.Node, s *Scope) {
	op := constructProjection(n)
	op.SetAnalyzeControl(c.anal.curNodeIdx, c.anal.isFirst)
	s.setRootOperator(op)
}

func (c *Compile) compileUnion(n *plan.Node, left []*Scope, right []*Scope) []*Scope {
	left = c.mergeShuffleScopesIfNeeded(left, false)
	right = c.mergeShuffleScopesIfNeeded(right, false)
	left = append(left, right...)
	rs := c.newMergeScope(left)
	gn := new(plan.Node)
	gn.GroupBy = make([]*plan.Expr, len(n.ProjectList))
	for i := range gn.GroupBy {
		gn.GroupBy[i] = plan2.DeepCopyExpr(n.ProjectList[i])
		gn.GroupBy[i].Typ.NotNullable = false
	}
	currentFirstFlag := c.anal.isFirst
	op := constructGroup(c.proc.Ctx, gn, n, true, 0, c.proc)
	op.SetAnalyzeControl(c.anal.curNodeIdx, currentFirstFlag)
	rs.setRootOperator(op)
	c.anal.isFirst = false
	return []*Scope{rs}
}

func (c *Compile) compileTpMinusAndIntersect(left []*Scope, right []*Scope, nodeType plan.Node_NodeType) []*Scope {
	rs := c.newScopeListOnCurrentCN(2, 1)
	rs[0].PreScopes = append(rs[0].PreScopes, left[0], right[0])

	connectLeftArg := connector.NewArgument().WithReg(rs[0].Proc.Reg.MergeReceivers[0])
	connectLeftArg.SetAnalyzeControl(c.anal.curNodeIdx, false)
	left[0].setRootOperator(connectLeftArg)

	connectRightArg := connector.NewArgument().WithReg(rs[0].Proc.Reg.MergeReceivers[1])
	connectRightArg.SetAnalyzeControl(c.anal.curNodeIdx, false)
	right[0].setRootOperator(connectRightArg)

	merge0 := rs[0].RootOp.(*merge.Merge)
	merge0.WithPartial(0, 1)
	merge1 := merge.NewArgument().WithPartial(1, 2)

	currentFirstFlag := c.anal.isFirst
	switch nodeType {
	case plan.Node_MINUS:
		arg := minus.NewArgument()
		arg.SetAnalyzeControl(c.anal.curNodeIdx, currentFirstFlag)
		rs[0].setRootOperator(arg)
		arg.AppendChild(merge1)
	case plan.Node_INTERSECT:
		arg := intersect.NewArgument()
		arg.SetAnalyzeControl(c.anal.curNodeIdx, currentFirstFlag)
		rs[0].setRootOperator(arg)
		arg.AppendChild(merge1)
	case plan.Node_INTERSECT_ALL:
		arg := intersectall.NewArgument()
		arg.SetAnalyzeControl(c.anal.curNodeIdx, currentFirstFlag)
		rs[0].setRootOperator(arg)
		arg.AppendChild(merge1)
	}
	c.anal.isFirst = false
	return rs
}

func (c *Compile) compileMinusAndIntersect(n *plan.Node, left []*Scope, right []*Scope, nodeType plan.Node_NodeType) []*Scope {
	if c.IsSingleScope(left) && c.IsSingleScope(right) {
		return c.compileTpMinusAndIntersect(left, right, nodeType)
	}
	rs := c.newScopeListOnCurrentCN(2, int(n.Stats.BlockNum))
	rs = c.newScopeListForMinusAndIntersect(rs, left, right, n)

	currentFirstFlag := c.anal.isFirst
	switch nodeType {
	case plan.Node_MINUS:
		for i := range rs {
			merge0 := rs[i].RootOp.(*merge.Merge)
			merge0.WithPartial(0, 1)
			merge1 := merge.NewArgument().WithPartial(1, 2)
			arg := minus.NewArgument()
			arg.SetAnalyzeControl(c.anal.curNodeIdx, currentFirstFlag)
			rs[i].setRootOperator(arg)
			arg.AppendChild(merge1)
		}
	case plan.Node_INTERSECT:
		for i := range rs {
			merge0 := rs[i].RootOp.(*merge.Merge)
			merge0.WithPartial(0, 1)
			merge1 := merge.NewArgument().WithPartial(1, 2)
			arg := intersect.NewArgument()
			arg.SetAnalyzeControl(c.anal.curNodeIdx, currentFirstFlag)
			rs[i].setRootOperator(arg)
			arg.AppendChild(merge1)
		}
	case plan.Node_INTERSECT_ALL:
		for i := range rs {
			merge0 := rs[i].RootOp.(*merge.Merge)
			merge0.WithPartial(0, 1)
			merge1 := merge.NewArgument().WithPartial(1, 2)
			arg := intersectall.NewArgument()
			arg.SetAnalyzeControl(c.anal.curNodeIdx, currentFirstFlag)
			rs[i].setRootOperator(arg)
			arg.AppendChild(merge1)
		}
	}
	c.anal.isFirst = false
	return rs
}

func (c *Compile) compileUnionAll(node *plan.Node, ss []*Scope, children []*Scope) []*Scope {
	rs := c.newMergeScope(append(ss, children...))

	currentFirstFlag := c.anal.isFirst
	op := constructUnionAll(node)
	op.SetAnalyzeControl(c.anal.curNodeIdx, currentFirstFlag)
	rs.setRootOperator(op)
	c.anal.isFirst = false

	return []*Scope{rs}
}

func (c *Compile) compileJoin(node, left, right *plan.Node, probeScopes, buildScopes []*Scope) []*Scope {
	if node.Stats.HashmapStats.Shuffle {
		return c.compileShuffleJoin(node, left, right, probeScopes, buildScopes)
	}
	var rs []*Scope
	rs, buildScopes = c.compileBroadcastJoin(node, left, right, probeScopes, buildScopes)

	//construct join build operator
	if c.IsSingleScope(rs) {
		if !c.IsSingleScope(buildScopes) {
			panic("build scopes should be single parallel!")
		}
		buildScopes[0].setRootOperator(constructJoinBuildOperator(c, rs[0].RootOp, 1))
		buildScopes[0].IsEnd = true
		rs[0].Magic = Merge
	} else {
		for i := range buildScopes {
			buildScopes[i].setRootOperator(constructJoinBuildOperator(c, rs[i].RootOp, int32(rs[i].NodeInfo.Mcpu)))
			buildScopes[i].IsEnd = true
		}
	}

	return rs
}

func (c *Compile) compileShuffleJoin(node, left, right *plan.Node, lefts, rights []*Scope) []*Scope {
	isEq := plan2.IsEquiJoin2(node.OnList)
	if !isEq {
		panic("shuffle join only support equal join for now!")
	}

	rightTyps := make([]types.Type, len(right.ProjectList))
	for i, expr := range right.ProjectList {
		rightTyps[i] = dupType(&expr.Typ)
	}

	leftTyps := make([]types.Type, len(left.ProjectList))
	for i, expr := range left.ProjectList {
		leftTyps[i] = dupType(&expr.Typ)
	}

	shuffleJoins := c.newShuffleJoinScopeList(lefts, rights, node)

	for i := range shuffleJoins {
		mergeOp := merge.NewArgument()
		shuffleJoins[i].setRootOperator(mergeOp)
	}

	switch node.JoinType {
	case plan.Node_INNER:
		for i := range shuffleJoins {
			op := constructJoin(node, rightTyps, c.proc)
			op.ShuffleIdx = int32(i)
			op.SetIdx(c.anal.curNodeIdx)
			shuffleJoins[i].setRootOperator(op)
		}

	case plan.Node_ANTI:
		if node.BuildOnLeft {
			for i := range shuffleJoins {
				op := constructRightAnti(node, rightTyps, c.proc)
				op.ShuffleIdx = int32(i)
				op.SetIdx(c.anal.curNodeIdx)
				shuffleJoins[i].setRootOperator(op)
			}
		} else {
			for i := range shuffleJoins {
				op := constructAnti(node, rightTyps, c.proc)
				op.ShuffleIdx = int32(i)
				op.SetIdx(c.anal.curNodeIdx)
				shuffleJoins[i].setRootOperator(op)
			}
		}

	case plan.Node_SEMI:
		if node.BuildOnLeft {
			for i := range shuffleJoins {
				op := constructRightSemi(node, rightTyps, c.proc)
				op.ShuffleIdx = int32(i)
				op.SetIdx(c.anal.curNodeIdx)
				shuffleJoins[i].setRootOperator(op)
			}
		} else {
			for i := range shuffleJoins {
				op := constructSemi(node, rightTyps, c.proc)
				op.ShuffleIdx = int32(i)
				op.SetIdx(c.anal.curNodeIdx)
				shuffleJoins[i].setRootOperator(op)
			}
		}

	case plan.Node_LEFT:
		for i := range shuffleJoins {
			op := constructLeft(node, rightTyps, c.proc)
			op.ShuffleIdx = int32(i)
			op.SetIdx(c.anal.curNodeIdx)
			shuffleJoins[i].setRootOperator(op)
		}

	case plan.Node_RIGHT:
		for i := range shuffleJoins {
			op := constructRight(node, leftTyps, rightTyps, c.proc)
			op.ShuffleIdx = int32(i)
			op.SetIdx(c.anal.curNodeIdx)
			shuffleJoins[i].setRootOperator(op)
		}
	default:
		panic(moerr.NewNYI(c.proc.Ctx, fmt.Sprintf("shuffle join do not support join type '%v'", node.JoinType)))
	}

	//construct shuffle build
	for i := range shuffleJoins {
		buildScope := shuffleJoins[i].PreScopes[0]
		mergeOp := merge.NewArgument()
		buildScope.setRootOperator(mergeOp)
		buildOp := constructShuffleBuild(shuffleJoins[i].RootOp, c.proc)
		buildScope.setRootOperator(buildOp)
	}

	return shuffleJoins
}

func (c *Compile) compileBroadcastJoin(node, left, right *plan.Node, probeScopes, buildScopes []*Scope) ([]*Scope, []*Scope) {
	var rs []*Scope
	isEq := plan2.IsEquiJoin2(node.OnList)

	rightTyps := make([]types.Type, len(right.ProjectList))
	for i, expr := range right.ProjectList {
		rightTyps[i] = dupType(&expr.Typ)
	}

	leftTyps := make([]types.Type, len(left.ProjectList))
	for i, expr := range left.ProjectList {
		leftTyps[i] = dupType(&expr.Typ)
	}

	switch node.JoinType {
	case plan.Node_INNER:
		rs, buildScopes = c.newBroadcastJoinScopeList(probeScopes, buildScopes, node, false)
		if len(node.OnList) == 0 {
			for i := range rs {
				op := constructProduct(node, rightTyps, c.proc)
				op.SetIdx(c.anal.curNodeIdx)
				rs[i].setRootOperator(op)
			}
		} else {
			for i := range rs {
				if isEq {
					op := constructJoin(node, rightTyps, c.proc)
					op.SetIdx(c.anal.curNodeIdx)
					rs[i].setRootOperator(op)
				} else {
					op := constructLoopJoin(node, rightTyps, c.proc, loopjoin.LoopInner)
					op.SetIdx(c.anal.curNodeIdx)
					rs[i].setRootOperator(op)
				}
			}
		}
	case plan.Node_L2:
		rs, buildScopes = c.newBroadcastJoinScopeList(probeScopes, buildScopes, node, false)
		for i := range rs {
			op := constructProductL2(node, rightTyps, c.proc)
			op.SetIdx(c.anal.curNodeIdx)
			rs[i].setRootOperator(op)
		}

	case plan.Node_INDEX:
		rs, buildScopes = c.newBroadcastJoinScopeList(probeScopes, buildScopes, node, false)
		for i := range rs {
			op := constructIndexJoin(node, rightTyps, c.proc)
			op.SetIdx(c.anal.curNodeIdx)
			rs[i].setRootOperator(op)
		}

	case plan.Node_SEMI:
		if isEq {
			if node.BuildOnLeft {
				rs, buildScopes = c.newBroadcastJoinScopeList(probeScopes, buildScopes, node, true)
				for i := range rs {
					op := constructRightSemi(node, rightTyps, c.proc)
					op.SetIdx(c.anal.curNodeIdx)
					rs[i].setRootOperator(op)
				}
			} else {
				rs, buildScopes = c.newBroadcastJoinScopeList(probeScopes, buildScopes, node, false)
				for i := range rs {
					op := constructSemi(node, rightTyps, c.proc)
					op.SetIdx(c.anal.curNodeIdx)
					rs[i].setRootOperator(op)
				}
			}
		} else {
			rs, buildScopes = c.newBroadcastJoinScopeList(probeScopes, buildScopes, node, false)
			for i := range rs {
				op := constructLoopJoin(node, rightTyps, c.proc, loopjoin.LoopSemi)
				op.SetIdx(c.anal.curNodeIdx)
				rs[i].setRootOperator(op)
			}
		}
	case plan.Node_LEFT:
		rs, buildScopes = c.newBroadcastJoinScopeList(probeScopes, buildScopes, node, false)
		for i := range rs {
			if isEq {
				op := constructLeft(node, rightTyps, c.proc)
				op.SetIdx(c.anal.curNodeIdx)
				rs[i].setRootOperator(op)
			} else {
				op := constructLoopJoin(node, rightTyps, c.proc, loopjoin.LoopLeft)
				op.SetIdx(c.anal.curNodeIdx)
				rs[i].setRootOperator(op)
			}
		}
	case plan.Node_RIGHT:
		if isEq {
			rs, buildScopes = c.newBroadcastJoinScopeList(probeScopes, buildScopes, node, true)
			for i := range rs {
				op := constructRight(node, leftTyps, rightTyps, c.proc)
				op.SetIdx(c.anal.curNodeIdx)
				rs[i].setRootOperator(op)
			}
		} else {
			panic("dont pass any no-equal right join plan to this function,it should be changed to left join by the planner")
		}
	case plan.Node_SINGLE:
		rs, buildScopes = c.newBroadcastJoinScopeList(probeScopes, buildScopes, node, false)
		for i := range rs {
			if isEq {
				op := constructSingle(node, rightTyps, c.proc)
				op.SetIdx(c.anal.curNodeIdx)
				rs[i].setRootOperator(op)
			} else {
				op := constructLoopJoin(node, rightTyps, c.proc, loopjoin.LoopSingle)
				op.SetIdx(c.anal.curNodeIdx)
				rs[i].setRootOperator(op)
			}
		}
	case plan.Node_ANTI:
		if isEq {
			if node.BuildOnLeft {
				rs, buildScopes = c.newBroadcastJoinScopeList(probeScopes, buildScopes, node, true)
				for i := range rs {
					op := constructRightAnti(node, rightTyps, c.proc)
					op.SetIdx(c.anal.curNodeIdx)
					rs[i].setRootOperator(op)
				}
			} else {
				rs, buildScopes = c.newBroadcastJoinScopeList(probeScopes, buildScopes, node, false)
				for i := range rs {
					op := constructAnti(node, rightTyps, c.proc)
					op.SetIdx(c.anal.curNodeIdx)
					rs[i].setRootOperator(op)
				}
			}
		} else {
			rs, buildScopes = c.newBroadcastJoinScopeList(probeScopes, buildScopes, node, false)
			for i := range rs {
				op := constructLoopJoin(node, rightTyps, c.proc, loopjoin.LoopAnti)
				op.SetIdx(c.anal.curNodeIdx)
				rs[i].setRootOperator(op)
			}
		}
	case plan.Node_MARK:
		rs, buildScopes = c.newBroadcastJoinScopeList(probeScopes, buildScopes, node, false)
		for i := range rs {
			//if isEq {
			//	rs[i].appendInstruction(vm.Instruction{
			//		Op:  vm.Mark,
			//		Idx: c.anal.curNodeIdx,
			//		Arg: constructMark(n, typs, c.proc),
			//	})
			//} else {
			op := constructLoopJoin(node, rightTyps, c.proc, loopjoin.LoopMark)
			op.SetIdx(c.anal.curNodeIdx)
			rs[i].setRootOperator(op)
			//}
		}
	default:
		panic(moerr.NewNYI(c.proc.Ctx, fmt.Sprintf("join typ '%v'", node.JoinType)))
	}
	return rs, buildScopes
}

func (c *Compile) compilePartition(n *plan.Node, ss []*Scope) []*Scope {
	currentFirstFlag := c.anal.isFirst
	for i := range ss {
		//c.anal.isFirst = currentFirstFlag
		op := constructOrder(n)
		op.SetAnalyzeControl(c.anal.curNodeIdx, currentFirstFlag)
		ss[i].setRootOperator(op)
	}
	c.anal.isFirst = false

	rs := c.newMergeScope(ss)

	currentFirstFlag = c.anal.isFirst
	arg := constructPartition(n)
	arg.SetAnalyzeControl(c.anal.curNodeIdx, currentFirstFlag)
	rs.setRootOperator(arg)
	c.anal.isFirst = false

	return []*Scope{rs}
}

func (c *Compile) compileSort(n *plan.Node, ss []*Scope) []*Scope {
	switch {
	case n.Limit != nil && n.Offset == nil && len(n.OrderBy) > 0: // top
		return c.compileTop(n, n.Limit, ss)

	case n.Limit == nil && n.Offset == nil && len(n.OrderBy) > 0: // top
		return c.compileOrder(n, ss)

	case n.Limit != nil && n.Offset != nil && len(n.OrderBy) > 0:
		if rule.IsConstant(n.Limit, false) && rule.IsConstant(n.Offset, false) {
			// get limit
			vec1, err := colexec.EvalExpressionOnce(c.proc, n.Limit, []*batch.Batch{constBat})
			if err != nil {
				panic(err)
			}
			defer vec1.Free(c.proc.Mp())

			// get offset
			vec2, err := colexec.EvalExpressionOnce(c.proc, n.Offset, []*batch.Batch{constBat})
			if err != nil {
				panic(err)
			}
			defer vec2.Free(c.proc.Mp())

			limit, offset := vector.MustFixedCol[uint64](vec1)[0], vector.MustFixedCol[uint64](vec2)[0]
			topN := limit + offset
			overflow := false
			if topN < limit || topN < offset {
				overflow = true
			}
			if !overflow && topN <= 8192*2 {
				// if n is small, convert `order by col limit m offset n` to `top m+n offset n`
				return c.compileOffset(n, c.compileTop(n, plan2.MakePlan2Uint64ConstExprWithType(topN), ss))
			}
		}
		return c.compileLimit(n, c.compileOffset(n, c.compileOrder(n, ss)))

	case n.Limit == nil && n.Offset != nil && len(n.OrderBy) > 0: // order and offset
		return c.compileOffset(n, c.compileOrder(n, ss))

	case n.Limit != nil && n.Offset == nil && len(n.OrderBy) == 0: // limit
		return c.compileLimit(n, ss)

	case n.Limit == nil && n.Offset != nil && len(n.OrderBy) == 0: // offset
		return c.compileOffset(n, ss)

	case n.Limit != nil && n.Offset != nil && len(n.OrderBy) == 0: // limit and offset
		return c.compileLimit(n, c.compileOffset(n, ss))

	default:
		return ss
	}
}

func (c *Compile) compileTop(n *plan.Node, topN *plan.Expr, ss []*Scope) []*Scope {
	// use topN TO make scope.
	if c.IsSingleScope(ss) {
		currentFirstFlag := c.anal.isFirst
		op := constructTop(n, topN)
		op.SetAnalyzeControl(c.anal.curNodeIdx, currentFirstFlag)
		ss[0].setRootOperator(op)
		c.anal.isFirst = false
		return ss
	}

	currentFirstFlag := c.anal.isFirst
	for i := range ss {
		//c.anal.isFirst = currentFirstFlag
		op := constructTop(n, topN)
		op.SetAnalyzeControl(c.anal.curNodeIdx, currentFirstFlag)
		ss[i].setRootOperator(op)
	}
	c.anal.isFirst = false
	ss = c.mergeShuffleScopesIfNeeded(ss, false)
	rs := c.newMergeScope(ss)

	currentFirstFlag = c.anal.isFirst
	arg := constructMergeTop(n, topN)
	arg.SetAnalyzeControl(c.anal.curNodeIdx, currentFirstFlag)
	rs.setRootOperator(arg)
	c.anal.isFirst = false

	return []*Scope{rs}
}

func (c *Compile) compileOrder(n *plan.Node, ss []*Scope) []*Scope {
	if c.IsSingleScope(ss) {
		currentFirstFlag := c.anal.isFirst
		order := constructOrder(n)
		order.SetAnalyzeControl(c.anal.curNodeIdx, currentFirstFlag)
		ss[0].setRootOperator(order)
		c.anal.isFirst = false

		currentFirstFlag = c.anal.isFirst
		mergeOrder := constructMergeOrder(n)
		mergeOrder.SetAnalyzeControl(c.anal.curNodeIdx, currentFirstFlag)
		ss[0].setRootOperator(mergeOrder)
		c.anal.isFirst = false
		return ss
	}

	currentFirstFlag := c.anal.isFirst
	for i := range ss {
		//c.anal.isFirst = currentFirstFlag
		order := constructOrder(n)
		order.SetIdx(c.anal.curNodeIdx)
		order.SetIsFirst(currentFirstFlag)
		ss[i].setRootOperator(order)
	}
	c.anal.isFirst = false

	ss = c.mergeShuffleScopesIfNeeded(ss, false)
	rs := c.newMergeScope(ss)

	currentFirstFlag = c.anal.isFirst
	mergeOrder := constructMergeOrder(n)
	mergeOrder.SetIdx(c.anal.curNodeIdx)
	mergeOrder.SetIsFirst(currentFirstFlag)
	rs.setRootOperator(mergeOrder)
	c.anal.isFirst = false

	return []*Scope{rs}
}

func (c *Compile) compileWin(n *plan.Node, ss []*Scope) []*Scope {
	rs := c.newMergeScope(ss)

	currentFirstFlag := c.anal.isFirst
	arg := constructWindow(c.proc.Ctx, n, c.proc)
	arg.SetAnalyzeControl(c.anal.curNodeIdx, currentFirstFlag)
	rs.setRootOperator(arg)
	c.anal.isFirst = false

	return []*Scope{rs}
}

func (c *Compile) compileTimeWin(n *plan.Node, ss []*Scope) []*Scope {
	rs := c.newMergeScope(ss)

	currentFirstFlag := c.anal.isFirst
	arg := constructTimeWindow(c.proc.Ctx, n)
	arg.SetAnalyzeControl(c.anal.curNodeIdx, currentFirstFlag)
	rs.setRootOperator(arg)
	c.anal.isFirst = false

	return []*Scope{rs}
}

func (c *Compile) compileFill(n *plan.Node, ss []*Scope) []*Scope {
	rs := c.newMergeScope(ss)

	currentFirstFlag := c.anal.isFirst
	arg := constructFill(n)
	arg.SetAnalyzeControl(c.anal.curNodeIdx, currentFirstFlag)
	rs.setRootOperator(arg)
	c.anal.isFirst = false

	return []*Scope{rs}
}

func (c *Compile) compileOffset(n *plan.Node, ss []*Scope) []*Scope {
	if c.IsSingleScope(ss) {
		currentFirstFlag := c.anal.isFirst
		op := constructOffset(n)
		op.SetAnalyzeControl(c.anal.curNodeIdx, currentFirstFlag)
		ss[0].setRootOperator(op)
		c.anal.isFirst = false
		return ss
	}

	rs := c.newMergeScope(ss)

	currentFirstFlag := c.anal.isFirst
	arg := constructOffset(n)
	arg.SetAnalyzeControl(c.anal.curNodeIdx, currentFirstFlag)
	rs.setRootOperator(arg)
	c.anal.isFirst = false

	return []*Scope{rs}
}

func (c *Compile) compileLimit(n *plan.Node, ss []*Scope) []*Scope {
	if c.IsSingleScope(ss) {
		currentFirstFlag := c.anal.isFirst
		op := constructLimit(n)
		op.SetAnalyzeControl(c.anal.curNodeIdx, currentFirstFlag)
		ss[0].setRootOperator(op)
		c.anal.isFirst = false
		return ss
	}

	currentFirstFlag := c.anal.isFirst
	for i := range ss {
		//c.anal.isFirst = currentFirstFlag
		op := constructLimit(n)
		op.SetAnalyzeControl(c.anal.curNodeIdx, currentFirstFlag)
		ss[i].setRootOperator(op)
	}
	c.anal.isFirst = false

	ss = c.mergeShuffleScopesIfNeeded(ss, false)
	rs := c.newMergeScope(ss)

	currentFirstFlag = c.anal.isFirst
	arg := constructLimit(n)
	arg.SetAnalyzeControl(c.anal.curNodeIdx, currentFirstFlag)
	rs.setRootOperator(arg)
	c.anal.isFirst = false

	return []*Scope{rs}
}

func (c *Compile) compileFuzzyFilter(n *plan.Node, ns []*plan.Node, left []*Scope, right []*Scope) ([]*Scope, error) {
	var l, r *Scope
	if c.IsSingleScope(left) {
		l = left[0]
	} else {
		l = c.newMergeScope(left)
	}
	if c.IsSingleScope(right) {
		r = right[0]
	} else {
		r = c.newMergeScope(right)
	}
	all := []*Scope{l, r}
	rs := c.newMergeScope(all)

	merge1 := rs.RootOp.(*merge.Merge)
	merge1.WithPartial(0, 1)
	merge2 := merge.NewArgument().WithPartial(1, 2)

	currentFirstFlag := c.anal.isFirst
	op := constructFuzzyFilter(n, ns[n.Children[0]], ns[n.Children[1]])
	op.SetAnalyzeControl(c.anal.curNodeIdx, currentFirstFlag)
	rs.setRootOperator(op)
	op.AppendChild(merge2)
	c.anal.isFirst = false

	fuzzyCheck, err := newFuzzyCheck(n)
	if err != nil {
		return nil, err
	}
	c.fuzzys = append(c.fuzzys, fuzzyCheck)

	// wrap the collision key into c.fuzzy, for more information,
	// please refer fuzzyCheck.go
	op.Callback = func(bat *batch.Batch) error {
		if bat == nil || bat.IsEmpty() {
			return nil
		}
		// the batch will contain the key that fuzzyCheck
		if err := fuzzyCheck.fill(c.proc.Ctx, bat); err != nil {
			return err
		}
		return nil
	}
	return []*Scope{rs}, nil
}

func (c *Compile) compileSample(n *plan.Node, ss []*Scope) []*Scope {
	currentFirstFlag := c.anal.isFirst
	isSingle := c.IsSingleScope(ss)
	for i := range ss {
		op := constructSample(n, !isSingle)
		op.SetAnalyzeControl(c.anal.curNodeIdx, currentFirstFlag)
		ss[i].setRootOperator(op)
	}
	c.anal.isFirst = false
	if isSingle {
		return ss
	}

	rs := c.newMergeScope(ss)
	// should sample again if sample by rows.
	if n.SampleFunc.Rows != plan2.NotSampleByRows {
		currentFirstFlag = c.anal.isFirst
		op := sample.NewMergeSample(constructSample(n, true), false)
		op.SetAnalyzeControl(c.anal.curNodeIdx, currentFirstFlag)
		rs.setRootOperator(op)
		c.anal.isFirst = false
	}
	return []*Scope{rs}
}

func (c *Compile) compileTPGroup(n *plan.Node, ss []*Scope, ns []*plan.Node) []*Scope {
	currentFirstFlag := c.anal.isFirst
	op := constructGroup(c.proc.Ctx, n, ns[n.Children[0]], true, 0, c.proc)
	op.SetAnalyzeControl(c.anal.curNodeIdx, currentFirstFlag)
	ss[0].setRootOperator(op)
	c.anal.isFirst = false
	return ss
}

func (c *Compile) compileMergeGroup(n *plan.Node, ss []*Scope, ns []*plan.Node, hasDistinct bool) []*Scope {
	// for less memory usage while merge group,
	// we do not run the group-operator in parallel once this has a distinct aggregation.
	// because the parallel need to store all the source data in the memory for merging.
	// we construct a pipeline like the following description for this case:
	//
	// all the operators from ss[0] to ss[last] send the data to only one group-operator.
	// this group-operator sends its result to the merge-group-operator.
	// todo: I cannot remove the merge-group action directly, because the merge-group action is used to fill the partial result.
	if hasDistinct {
		ss = c.mergeShuffleScopesIfNeeded(ss, false)
		mergeToGroup := c.newMergeScope(ss)

		currentFirstFlag := c.anal.isFirst
		op := constructGroup(c.proc.Ctx, n, ns[n.Children[0]], false, 0, c.proc)
		op.SetAnalyzeControl(c.anal.curNodeIdx, currentFirstFlag)
		mergeToGroup.setRootOperator(op)
		c.anal.isFirst = false

		rs := c.newMergeScope([]*Scope{mergeToGroup})

		currentFirstFlag = c.anal.isFirst
		arg := constructMergeGroup(true)
		if ss[0].PartialResults != nil {
			arg.PartialResults = ss[0].PartialResults
			arg.PartialResultTypes = ss[0].PartialResultTypes
			ss[0].PartialResults = nil
			ss[0].PartialResultTypes = nil
		}
		arg.SetAnalyzeControl(c.anal.curNodeIdx, currentFirstFlag)
		rs.setRootOperator(arg)
		c.anal.isFirst = false

		return []*Scope{rs}
	} else {
		currentFirstFlag := c.anal.isFirst
		for i := range ss {
			op := constructGroup(c.proc.Ctx, n, ns[n.Children[0]], false, 0, c.proc)
			op.SetAnalyzeControl(c.anal.curNodeIdx, currentFirstFlag)
			ss[i].setRootOperator(op)
		}
		c.anal.isFirst = false

		ss = c.mergeShuffleScopesIfNeeded(ss, false)
		rs := c.newMergeScope(ss)

		currentFirstFlag = c.anal.isFirst
		arg := constructMergeGroup(true)
		if ss[0].PartialResults != nil {
			arg.PartialResults = ss[0].PartialResults
			arg.PartialResultTypes = ss[0].PartialResultTypes
			ss[0].PartialResults = nil
			ss[0].PartialResultTypes = nil
		}
		arg.SetAnalyzeControl(c.anal.curNodeIdx, currentFirstFlag)
		rs.setRootOperator(arg)
		c.anal.isFirst = false

		return []*Scope{rs}
	}
}

func (c *Compile) compileShuffleGroup(n *plan.Node, ss []*Scope, ns []*plan.Node) []*Scope {
	if n.Stats.HashmapStats.ShuffleMethod == plan.ShuffleMethod_Reuse {
		currentIsFirst := c.anal.isFirst
		for i := range ss {
			op := constructGroup(c.proc.Ctx, n, ns[n.Children[0]], true, len(ss), c.proc)
			op.SetAnalyzeControl(c.anal.curNodeIdx, currentIsFirst)
			ss[i].setRootOperator(op)
		}
		c.anal.isFirst = false

		ss = c.compileProjection(n, c.compileRestrict(n, ss))
		return ss
	}

<<<<<<< HEAD
	default:
		ss = c.mergeShuffleScopesIfNeeded(ss, true)

		shuffleGroups := make([]*Scope, 0, len(c.cnList))
		//currentFirstFlag := c.anal.isFirst
		for _, cn := range c.cnList {
			//c.anal.isFirst = currentFirstFlag
			scopes := c.newScopeListWithNode(plan2.GetShuffleDop(cn.Mcpu), validScopeCount(ss), cn.Addr)
			for i := range ss {
				if isSameCN(cn.Addr, ss[i].NodeInfo.Addr) {
					scopes[0].PreScopes = append(scopes[0].PreScopes, ss[i])
					break
				}
			}

			for _, s := range scopes {
				for _, rr := range s.Proc.Reg.MergeReceivers {
					rr.Ch2 = make(chan process.PipelineSignal, shuffleChannelBufferSize)
				}
=======
	ss = c.mergeShuffleScopesIfNeeded(ss, true)
	if len(c.cnList) > 1 {
		// merge here to avoid bugs, delete this in the future
		for i := range ss {
			if ss[i].NodeInfo.Mcpu > 1 {
				ss[i] = c.newMergeScopeByCN([]*Scope{ss[i]}, ss[i].NodeInfo)
>>>>>>> 1d70e220
			}
		}
	}

	shuffleGroups := make([]*Scope, 0, len(c.cnList))
	//currentFirstFlag := c.anal.isFirst
	for _, cn := range c.cnList {
		//c.anal.isFirst = currentFirstFlag
		scopes := c.newScopeListWithNode(plan2.GetShuffleDop(cn.Mcpu), len(ss), cn.Addr)
		for i := range ss {
			if isSameCN(cn.Addr, ss[i].NodeInfo.Addr) {
				scopes[0].PreScopes = append(scopes[0].PreScopes, ss[i])
				break
			}
		}

		for _, s := range scopes {
			for _, rr := range s.Proc.Reg.MergeReceivers {
				rr.Ch = make(chan *process.RegisterMessage, shuffleChannelBufferSize)
			}
		}
		shuffleGroups = append(shuffleGroups, scopes...)
	}

	j := 0
	for i := range ss {
		shuffleArg := constructShuffleArgForGroup(shuffleGroups, n)
		shuffleArg.SetAnalyzeControl(c.anal.curNodeIdx, false)
		ss[i].setRootOperator(shuffleArg)
		dispatchArg := constructDispatch(j, shuffleGroups, ss[i], n, false)
		dispatchArg.SetAnalyzeControl(c.anal.curNodeIdx, false)
		ss[i].setRootOperator(dispatchArg)
		j++
		ss[i].IsEnd = true
	}

	currentIsFirst := c.anal.isFirst
	for i := range shuffleGroups {
		groupOp := constructGroup(c.proc.Ctx, n, ns[n.Children[0]], true, len(shuffleGroups), c.proc)
		groupOp.SetAnalyzeControl(c.anal.curNodeIdx, currentIsFirst)
		shuffleGroups[i].setRootOperator(groupOp)
	}
	c.anal.isFirst = false
	shuffleGroups = c.compileProjection(n, c.compileRestrict(n, shuffleGroups))
	return shuffleGroups

}

// compilePreInsert Compile PreInsert Node and set it as the root operator for each Scope.
func (c *Compile) compilePreInsert(ns []*plan.Node, n *plan.Node, ss []*Scope) ([]*Scope, error) {
	currentFirstFlag := c.anal.isFirst
	for i := range ss {
		preInsertArg, err := constructPreInsert(ns, n, c.e, c.proc)
		if err != nil {
			return nil, err
		}
		preInsertArg.SetAnalyzeControl(c.anal.curNodeIdx, currentFirstFlag)
		ss[i].setRootOperator(preInsertArg)
	}
	c.anal.isFirst = false
	return ss, nil
}

func (c *Compile) compileInsert(ns []*plan.Node, n *plan.Node, ss []*Scope) ([]*Scope, error) {
	// Determine whether to Write S3
	toWriteS3 := n.Stats.GetCost()*float64(SingleLineSizeEstimate) >
		float64(DistributedThreshold) || c.anal.qry.LoadWriteS3

	if toWriteS3 {
		c.proc.Debugf(c.proc.Ctx, "insert of '%s' write s3\n", c.sql)
		if !haveSinkScanInPlan(ns, n.Children[0]) && len(ss) != 1 {
			currentFirstFlag := c.anal.isFirst
			c.anal.isFirst = false

			insertArg := constructInsert(n, c.e)
			insertArg.ToWriteS3 = true
			insertArg.SetAnalyzeControl(c.anal.curNodeIdx, currentFirstFlag)
			currentFirstFlag = false

			rs := c.newInsertMergeScope(insertArg, ss)
			insertArg.Release()
			rs.Magic = MergeInsert

			mergeInsertArg := constructMergeblock(c.e, n)
			mergeInsertArg.SetAnalyzeControl(c.anal.curNodeIdx, currentFirstFlag)
			rs.setRootOperator(mergeInsertArg)

			ss = []*Scope{rs}
		} else {
			currentFirstFlag := c.anal.isFirst
			c.anal.isFirst = false

			dataScope := c.newMergeScope(ss)
			if c.anal.qry.LoadTag {
				// reset the channel buffer of sink for load
				dataScope.Proc.Reg.MergeReceivers[0].Ch2 = make(chan process.PipelineSignal, dataScope.NodeInfo.Mcpu)
			}
			parallelSize := c.getParallelSizeForExternalScan(n, ncpu)
			scopes := make([]*Scope, 0, parallelSize)
			regs := make([]*process.WaitRegister, 0, parallelSize)
			for i := 0; i < parallelSize; i++ {
				s := c.newEmptyMergeScope()
				mergeArg := merge.NewArgument()
				mergeArg.SetAnalyzeControl(c.anal.curNodeIdx, currentFirstFlag)
				s.setRootOperator(mergeArg)

				scopes = append(scopes, s)
				scopes[i].Proc = c.proc.NewNoContextChildProc(1)
				if c.anal.qry.LoadTag {
					for _, rr := range scopes[i].Proc.Reg.MergeReceivers {
						rr.Ch2 = make(chan process.PipelineSignal, shuffleChannelBufferSize)
					}
				}
				regs = append(regs, scopes[i].Proc.Reg.MergeReceivers...)
			}

			if c.anal.qry.LoadTag && n.Stats.HashmapStats != nil && n.Stats.HashmapStats.Shuffle && dataScope.NodeInfo.Mcpu == parallelSize && parallelSize > 1 {
				_, arg := constructDispatchLocalAndRemote(0, scopes, dataScope)
				arg.FuncId = dispatch.ShuffleToAllFunc
				arg.ShuffleType = plan2.ShuffleToLocalMatchedReg
				arg.SetAnalyzeControl(c.anal.curNodeIdx, false)
				dataScope.setRootOperator(arg)
			} else {
				dispatchArg := constructDispatchLocal(false, false, false, regs)
				dispatchArg.SetAnalyzeControl(c.anal.curNodeIdx, false)
				if dataScope.NodeInfo.Mcpu > 1 {
					dataScope = c.newMergeScope([]*Scope{dataScope})
				}
				dataScope.setRootOperator(dispatchArg)
			}
			dataScope.IsEnd = true

			for i := range scopes {
				insertArg := constructInsert(n, c.e)
				insertArg.ToWriteS3 = true
				insertArg.SetAnalyzeControl(c.anal.curNodeIdx, currentFirstFlag)
				scopes[i].setRootOperator(insertArg)
			}
			currentFirstFlag = false

			rs := c.newMergeScope(scopes)
			rs.PreScopes = append(rs.PreScopes, dataScope)
			rs.Magic = MergeInsert
			mergeInsertArg := constructMergeblock(c.e, n)
			mergeInsertArg.SetAnalyzeControl(c.anal.curNodeIdx, currentFirstFlag)
			rs.setRootOperator(mergeInsertArg)

			ss = []*Scope{rs}
		}
	} else {
		currentFirstFlag := c.anal.isFirst
		// Not write S3
		for i := range ss {
			insertArg := constructInsert(n, c.e)
			insertArg.SetAnalyzeControl(c.anal.curNodeIdx, currentFirstFlag)
			ss[i].setRootOperator(insertArg)
		}
		c.anal.isFirst = false
	}
	return ss, nil
}

func (c *Compile) compilePreInsertUk(n *plan.Node, ss []*Scope) []*Scope {
	currentFirstFlag := c.anal.isFirst
	for i := range ss {
		preInsertUkArg := constructPreInsertUk(n)
		preInsertUkArg.SetAnalyzeControl(c.anal.curNodeIdx, currentFirstFlag)
		ss[i].setRootOperator(preInsertUkArg)
	}
	c.anal.isFirst = false
	return ss
}

func (c *Compile) compilePreInsertSK(n *plan.Node, ss []*Scope) []*Scope {
	currentFirstFlag := c.anal.isFirst
	for i := range ss {
		preInsertSkArg := constructPreInsertSk(n)
		preInsertSkArg.SetAnalyzeControl(c.anal.curNodeIdx, currentFirstFlag)
		ss[i].setRootOperator(preInsertSkArg)
	}
	c.anal.isFirst = false
	return ss
}

func (c *Compile) compileDelete(n *plan.Node, ss []*Scope) ([]*Scope, error) {
	var arg *deletion.Deletion
	currentFirstFlag := c.anal.isFirst
	arg, err := constructDeletion(n, c.e)
	if err != nil {
		return nil, err
	}
	arg.SetAnalyzeControl(c.anal.curNodeIdx, currentFirstFlag)
	c.anal.isFirst = false

	if n.Stats.Cost*float64(SingleLineSizeEstimate) > float64(DistributedThreshold) && !arg.DeleteCtx.CanTruncate {
		rs := c.newDeleteMergeScope(arg, ss)
		rs.Magic = MergeDelete

		mergeDeleteArg := mergedelete.NewArgument().
			WithObjectRef(arg.DeleteCtx.Ref).
			WithParitionNames(arg.DeleteCtx.PartitionTableNames).
			WithEngine(c.e).
			WithAddAffectedRows(arg.DeleteCtx.AddAffectedRows)

		currentFirstFlag = c.anal.isFirst
		mergeDeleteArg.SetAnalyzeControl(c.anal.curNodeIdx, currentFirstFlag)
		rs.setRootOperator(mergeDeleteArg)
		c.anal.isFirst = false

		ss = []*Scope{rs}
		arg.Release()
		return ss, nil
	} else {
		var rs *Scope
		if c.IsSingleScope(ss) {
			rs = ss[0]
		} else {
			rs = c.newMergeScope(ss)
		}

		rs.setRootOperator(arg)
		ss = []*Scope{rs}
		return ss, nil
	}
}

func (c *Compile) compileLock(n *plan.Node, ss []*Scope) ([]*Scope, error) {
	lockRows := make([]*plan.LockTarget, 0, len(n.LockTargets))
	for _, tbl := range n.LockTargets {
		if tbl.LockTable {
			c.lockTables[tbl.TableId] = tbl
		} else {
			if _, ok := c.lockTables[tbl.TableId]; !ok {
				lockRows = append(lockRows, tbl)
			}
		}
	}
	n.LockTargets = lockRows
	if len(n.LockTargets) == 0 {
		return ss, nil
	}

	block := false
	// only pessimistic txn needs to block downstream operators.
	if c.proc.GetTxnOperator().Txn().IsPessimistic() {
		block = n.LockTargets[0].Block
		if block {
			ss = []*Scope{c.newMergeScope(ss)}
		}
	}

	currentFirstFlag := c.anal.isFirst
	for i := range ss {
		var err error
		var lockOpArg *lockop.LockOp
		lockOpArg, err = constructLockOp(n, c.e)
		if err != nil {
			return nil, err
		}
		lockOpArg.SetBlock(block)
		lockOpArg.SetAnalyzeControl(c.anal.curNodeIdx, currentFirstFlag)
		ss[i].doSetRootOperator(lockOpArg)

	}
	c.anal.isFirst = false
	return ss, nil
}

func (c *Compile) compileRecursiveCte(n *plan.Node, curNodeIdx int32) ([]*Scope, error) {
	receivers := make([]*process.WaitRegister, len(n.SourceStep))
	for i, step := range n.SourceStep {
		receivers[i] = c.getNodeReg(step, curNodeIdx)
		if receivers[i] == nil {
			return nil, moerr.NewInternalError(c.proc.Ctx, "no data sender for sinkScan node")
		}
	}
	rs := c.newEmptyMergeScope()
	rs.Proc = c.proc.NewNoContextChildProc(len(receivers))
	rs.Proc.Reg.MergeReceivers = receivers

	//for mergecte, children[0] receive from the first channel, and children[1] receive from the rest channels
	mergeOp1 := merge.NewArgument()
	mergeOp1.WithPartial(0, 1)
	rs.setRootOperator(mergeOp1)

	currentFirstFlag := c.anal.isFirst
	mergecteArg := mergecte.NewArgument().WithNodeCnt(len(n.SourceStep) - 1)
	mergecteArg.SetAnalyzeControl(c.anal.curNodeIdx, currentFirstFlag)
	rs.setRootOperator(mergecteArg)
	c.anal.isFirst = false

	mergeOp2 := merge.NewArgument()
	mergeOp2.WithPartial(1, int32(len(receivers)))
	mergecteArg.AppendChild(mergeOp2)
	c.anal.isFirst = false

	return []*Scope{rs}, nil
}

func (c *Compile) compileRecursiveScan(n *plan.Node, curNodeIdx int32) ([]*Scope, error) {
	receivers := make([]*process.WaitRegister, len(n.SourceStep))
	for i, step := range n.SourceStep {
		receivers[i] = c.getNodeReg(step, curNodeIdx)
		if receivers[i] == nil {
			return nil, moerr.NewInternalError(c.proc.Ctx, "no data sender for sinkScan node")
		}
	}
	rs := c.newEmptyMergeScope()
	rs.Proc = c.proc.NewNoContextChildProc(len(receivers))
	rs.Proc.Reg.MergeReceivers = receivers

	mergeOp := merge.NewArgument()
	rs.setRootOperator(mergeOp)
	currentFirstFlag := c.anal.isFirst
	mergeRecursiveArg := mergerecursive.NewArgument()
	mergeRecursiveArg.SetAnalyzeControl(c.anal.curNodeIdx, currentFirstFlag)
	rs.setRootOperator(mergeRecursiveArg)
	c.anal.isFirst = false
	return []*Scope{rs}, nil
}

func (c *Compile) compileSinkScanNode(n *plan.Node, curNodeIdx int32) ([]*Scope, error) {
	receivers := make([]*process.WaitRegister, len(n.SourceStep))
	for i, step := range n.SourceStep {
		receivers[i] = c.getNodeReg(step, curNodeIdx)
		if receivers[i] == nil {
			return nil, moerr.NewInternalError(c.proc.Ctx, "no data sender for sinkScan node")
		}
	}
	rs := c.newEmptyMergeScope()
	rs.Proc = c.proc.NewNoContextChildProc(1)

	currentFirstFlag := c.anal.isFirst
	mergeArg := merge.NewArgument().WithSinkScan(true)
	mergeArg.SetAnalyzeControl(c.anal.curNodeIdx, currentFirstFlag)
	rs.setRootOperator(mergeArg)
	c.anal.isFirst = false
	
	rs.Proc.Reg.MergeReceivers = receivers
	return []*Scope{rs}, nil
}

func (c *Compile) compileSinkNode(n *plan.Node, ss []*Scope, step int32) ([]*Scope, error) {
	receivers := c.getStepRegs(step)
	if len(receivers) == 0 {
		return nil, moerr.NewInternalError(c.proc.Ctx, "no data receiver for sink node")
	}

	var rs *Scope
	if c.IsSingleScope(ss) {
		rs = ss[0]
	} else {
		rs = c.newMergeScope(ss)
	}

	currentFirstFlag := c.anal.isFirst
	dispatchLocal := constructDispatchLocal(true, true, n.RecursiveSink, receivers)
	dispatchLocal.SetAnalyzeControl(c.anal.curNodeIdx, currentFirstFlag)
	rs.setRootOperator(dispatchLocal)
	c.anal.isFirst = false

	ss = []*Scope{rs}
	return ss, nil
}
func (c *Compile) compileOnduplicateKey(n *plan.Node, ss []*Scope) ([]*Scope, error) {
	rs := c.newMergeScope(ss)

	currentFirstFlag := c.anal.isFirst
	arg := constructOnduplicateKey(n, c.e)
	arg.SetAnalyzeControl(c.anal.curNodeIdx, currentFirstFlag)
	rs.setRootOperator(arg)
	c.anal.isFirst = false

	ss = []*Scope{rs}
	return ss, nil
}

// DeleteMergeScope need to assure this:
// one block can be only deleted by one and the same
// CN, so we need to transfer the rows from the
// the same block to one and the same CN to perform
// the deletion operators.
func (c *Compile) newDeleteMergeScope(arg *deletion.Deletion, ss []*Scope) *Scope {
	// Todo: implemet delete merge
	ss2 := make([]*Scope, 0, len(ss))
	// ends := make([]*Scope, 0, len(ss))
	for _, s := range ss {
		if s.IsEnd {
			// ends = append(ends, s)
			continue
		}
		ss2 = append(ss2, s)
	}

	rs := make([]*Scope, 0, len(ss2))
	uuids := make([]uuid.UUID, 0, len(ss2))
	var uid uuid.UUID
	for i := 0; i < len(ss2); i++ {
		rs = append(rs, c.newEmptyMergeScope())
		uid, _ = uuid.NewV7()
		uuids = append(uuids, uid)
	}

	// for every scope, it should dispatch its
	// batch to other cn
	for i := 0; i < len(ss2); i++ {
		constructDeleteDispatchAndLocal(i, rs, ss2, uuids, c)
	}

	for i := range rs {
		// use distributed delete
		arg.RemoteDelete = true
		// maybe just copy only once?
		arg.SegmentMap = colexec.Get().GetCnSegmentMap()
		arg.IBucket = uint32(i)
		arg.Nbucket = uint32(len(rs))
		rs[i].setRootOperator(dupOperator(arg, 0, len(rs)))
	}
	return c.newMergeScope(rs)
}

func (c *Compile) newEmptyMergeScope() *Scope {
	rs := newScope(Merge)
	rs.NodeInfo = engine.Node{Addr: c.addr, Mcpu: 1} //merge scope is single parallel by default
	return rs
}

func (c *Compile) newMergeScope(ss []*Scope) *Scope {
	rs := c.newEmptyMergeScope()
	rs.PreScopes = ss

	rs.Proc = c.proc.NewNoContextChildProc(len(ss))
	if len(ss) > 0 {
		rs.Proc.Base.LoadTag = ss[0].Proc.Base.LoadTag
	}

	mergeOp := merge.NewArgument()
	mergeOp.SetAnalyzeControl(c.anal.curNodeIdx, false)
	rs.setRootOperator(mergeOp)

	j := 0
	for i := range ss {
		if isSameCN(rs.NodeInfo.Addr, ss[i].NodeInfo.Addr) {
			rs.Proc.Reg.MergeReceivers[j].NilBatchCnt = ss[i].NodeInfo.Mcpu
		} else {
			rs.Proc.Reg.MergeReceivers[j].NilBatchCnt = 1
		}
		rs.Proc.Reg.MergeReceivers[j].Ch2 = make(chan process.PipelineSignal, ss[i].NodeInfo.Mcpu)
		connArg := connector.NewArgument().WithReg(rs.Proc.Reg.MergeReceivers[j])
		connArg.SetAnalyzeControl(c.anal.curNodeIdx, false)
		ss[i].setRootOperator(connArg)
		j++
	}
	return rs
}

// newScopeListOnCurrentCN traverse the cnList and only generate Scope list for the current CN node
// waing: newScopeListOnCurrentCN result is only used to build Scope and add one merge operator.
// If other operators are added, please let @qingxinhome know
func (c *Compile) newScopeListOnCurrentCN(childrenCount int, blocks int) []*Scope {
	node := getEngineNode(c)
	mcpu := c.generateCPUNumber(node.Mcpu, blocks)
	ss := c.newScopeListWithNode(mcpu, childrenCount, node.Addr)
	return ss
}

// all scopes in ss are on the same CN
func (c *Compile) newMergeScopeByCN(ss []*Scope, nodeinfo engine.Node) *Scope {
	rs := newScope(Remote)
	rs.NodeInfo.Addr = nodeinfo.Addr
	rs.NodeInfo.Mcpu = 1 // merge scope is single parallel by default
	rs.PreScopes = ss
	rs.Proc = c.proc.NewNoContextChildProc(1)
	rs.Proc.Reg.MergeReceivers[0].Ch2 = make(chan process.PipelineSignal, len(ss))

	mergeOp := merge.NewArgument()
	mergeOp.SetAnalyzeControl(c.anal.curNodeIdx, false)
	rs.setRootOperator(mergeOp)
	for i := range ss {
		rs.Proc.Reg.MergeReceivers[0].NilBatchCnt += ss[i].NodeInfo.Mcpu
		connArg := connector.NewArgument().WithReg(rs.Proc.Reg.MergeReceivers[0])
		connArg.SetAnalyzeControl(c.anal.curNodeIdx, false)
		ss[i].setRootOperator(connArg)
		ss[i].IsEnd = true
	}
	return rs
}

// waing: newScopeListWithNode only used to build Scope with cpuNum and add one merge operator.
// If other operators are added, please let @qingxinhome know
func (c *Compile) newScopeListWithNode(mcpu, childrenCount int, addr string) []*Scope {
	ss := make([]*Scope, mcpu)
	for i := range ss {
		ss[i] = newScope(Remote)
		ss[i].Magic = Remote
		ss[i].NodeInfo.Addr = addr
		ss[i].NodeInfo.Mcpu = 1 // ss is already the mcpu length so we don't need to parallel it
		ss[i].Proc = c.proc.NewNoContextChildProc(childrenCount)

		// The merge operator does not act as First/Last, It needs to handle its analyze status
		mergeOp := merge.NewArgument()
		mergeOp.SetAnalyzeControl(c.anal.curNodeIdx, false)
		ss[i].setRootOperator(mergeOp)
	}
	//c.anal.isFirst = false
	return ss
}

func (c *Compile) newScopeListForMinusAndIntersect(rs, left, right []*Scope, n *plan.Node) []*Scope {
	// construct left
	left = c.mergeShuffleScopesIfNeeded(left, false)
	leftMerge := c.newMergeScope(left)
	leftDispatch := constructDispatch(0, rs, leftMerge, n, false)
	leftDispatch.SetAnalyzeControl(c.anal.curNodeIdx, false)
	leftMerge.setRootOperator(leftDispatch)
	leftMerge.IsEnd = true

	// construct right
	right = c.mergeShuffleScopesIfNeeded(right, false)
	rightMerge := c.newMergeScope(right)
	rightDispatch := constructDispatch(1, rs, rightMerge, n, false)
	leftDispatch.SetAnalyzeControl(c.anal.curNodeIdx, false)
	rightMerge.setRootOperator(rightDispatch)
	rightMerge.IsEnd = true

	rs[0].PreScopes = append(rs[0].PreScopes, leftMerge, rightMerge)
	return rs
}

func (c *Compile) mergeShuffleScopesIfNeeded(ss []*Scope, force bool) []*Scope {
	if len(c.cnList) == 1 && !force {
		return ss
	}
	if len(ss) <= len(c.cnList) {
		return ss
	}
	for i := range ss {
		if ss[i].NodeInfo.Mcpu != 1 {
			return ss
		}
	}
	rs := c.mergeScopesByCN(ss)
	for i := range rs {
		for _, rr := range rs[i].Proc.Reg.MergeReceivers {
			rr.Ch2 = make(chan process.PipelineSignal, shuffleChannelBufferSize)
		}
	}
	return rs
}

func (c *Compile) mergeScopesByCN(ss []*Scope) []*Scope {
	rs := make([]*Scope, 0, len(c.cnList))
	for i := range c.cnList {
		cn := c.cnList[i]
		currentSS := make([]*Scope, 0, cn.Mcpu)
		for j := range ss {
			if isSameCN(ss[j].NodeInfo.Addr, cn.Addr) {
				currentSS = append(currentSS, ss[j])
			}
		}
		if len(currentSS) > 0 {
			mergeScope := c.newMergeScopeByCN(currentSS, cn)
			rs = append(rs, mergeScope)
		}
	}

	return rs
}

func (c *Compile) newBroadcastJoinScopeList(probeScopes []*Scope, buildScopes []*Scope, n *plan.Node, forceOneCN bool) ([]*Scope, []*Scope) {
	var rs []*Scope

	if c.IsSingleScope(probeScopes) {
		if !c.IsSingleScope(buildScopes) {
			buildScopes = []*Scope{c.newMergeScope(buildScopes)}
		}
		// for single parallel join, can directly return
		rs = probeScopes
		rs[0].PreScopes = append(rs[0].PreScopes, buildScopes[0])
		return rs, buildScopes
	}

	if forceOneCN {
		buildScopes = c.mergeShuffleScopesIfNeeded(buildScopes, false)
		if len(buildScopes) > 1 {
			buildScopes = []*Scope{c.newMergeScope(buildScopes)}
		}
		probeScopes = c.mergeShuffleScopesIfNeeded(probeScopes, false)
		if len(probeScopes) > 1 {
			probeScopes = []*Scope{c.newMergeScope(probeScopes)}
		}
	}

	rs = c.mergeScopesByCN(probeScopes)

	for i := range rs {
		rs[i].Magic = Remote
		rs[i].IsJoin = true
		rs[i].NodeInfo.Mcpu = c.generateCPUNumber(ncpu, int(n.Stats.BlockNum))
	}

	if !c.IsSingleScope(buildScopes) {
		buildScopes = c.mergeShuffleScopesIfNeeded(buildScopes, false)
		buildScopes = []*Scope{c.newMergeScope(buildScopes)}
	}

	if len(rs) == 1 {
		// for join on single CN, can directly return
		rs[0].PreScopes = append(rs[0].PreScopes, buildScopes[0])
		return rs, buildScopes
	}

	//construct build part for join on multi CN
	buildOpScopes := make([]*Scope, len(rs))
	appended := false
	for i := range rs {
		bs := newScope(Remote)
		bs.NodeInfo = engine.Node{Addr: rs[i].NodeInfo.Addr, Mcpu: 1}
		bs.Proc = c.proc.NewNoContextChildProc(0)
		w := &process.WaitRegister{Ch2: make(chan process.PipelineSignal, 10)}
		bs.Proc.Reg.MergeReceivers = append(bs.Proc.Reg.MergeReceivers, w)
		bs.setRootOperator(merge.NewArgument())
		if isSameCN(buildScopes[0].NodeInfo.Addr, bs.NodeInfo.Addr) {
			if appended {
				panic("wrong probe scopes for broadcast join!")
			} else {
				appended = true
				bs.PreScopes = append(bs.PreScopes, buildScopes[0])
			}
		}
		rs[i].PreScopes = append(rs[i].PreScopes, bs)
		buildOpScopes[i] = bs
	}
	buildScopes[0].setRootOperator(constructDispatch(0, buildOpScopes, buildScopes[0], n, false))
	return rs, buildOpScopes
}

func (c *Compile) newShuffleJoinScopeList(probeScopes, buildScopes []*Scope, n *plan.Node) []*Scope {
	single := len(c.cnList) <= 1
	if single {
		n.Stats.HashmapStats.ShuffleTypeForMultiCN = plan.ShuffleTypeForMultiCN_Simple
	}

	probeScopes = c.mergeShuffleScopesIfNeeded(probeScopes, true)
	buildScopes = c.mergeShuffleScopesIfNeeded(buildScopes, true)
	if !single {
		// merge here to avoid bugs, delete this in the future
		for i := range probeScopes {
			if probeScopes[i].NodeInfo.Mcpu > 1 {
				probeScopes[i] = c.newMergeScopeByCN([]*Scope{probeScopes[i]}, probeScopes[i].NodeInfo)
			}
		}
		for i := range buildScopes {
			if buildScopes[i].NodeInfo.Mcpu > 1 {
				buildScopes[i] = c.newMergeScopeByCN([]*Scope{buildScopes[i]}, buildScopes[i].NodeInfo)
			}
		}
	}

	dop := plan2.GetShuffleDop(ncpu)
	shuffleJoins := make([]*Scope, 0, len(c.cnList)*dop)
	shuffleBuilds := make([]*Scope, 0, len(c.cnList)*dop)

	lenLeft := len(probeScopes)
	lenRight := len(buildScopes)

	for _, cn := range c.cnList {
<<<<<<< HEAD
		joins := make([]*Scope, dop)
		builds := make([]*Scope, dop)
		for i := range joins {
			joins[i] = newScope(Remote)
			joins[i].IsJoin = true
			joins[i].NodeInfo.Addr = cn.Addr
			joins[i].NodeInfo.Mcpu = 1
			joins[i].Proc = c.proc.NewNoContextChildProc(lenLeft)
			builds[i] = newScope(Remote)
			builds[i].NodeInfo = joins[i].NodeInfo
			builds[i].Proc = c.proc.NewNoContextChildProc(lenRight)
			joins[i].PreScopes = []*Scope{builds[i]}
			for _, rr := range joins[i].Proc.Reg.MergeReceivers {
				rr.Ch2 = make(chan process.PipelineSignal, shuffleChannelBufferSize)
			}
			for _, rr := range builds[i].Proc.Reg.MergeReceivers {
				rr.Ch2 = make(chan process.PipelineSignal, shuffleChannelBufferSize)
=======
		ps := make([]*Scope, dop)
		bs := make([]*Scope, dop)
		for i := range ps {
			ps[i] = newScope(Remote)
			ps[i].IsJoin = true
			ps[i].NodeInfo.Addr = cn.Addr
			ps[i].NodeInfo.Mcpu = 1
			ps[i].Proc = c.proc.NewNoContextChildProc(lenLeft)
			bs[i] = newScope(Remote)
			bs[i].NodeInfo = ps[i].NodeInfo
			bs[i].Proc = c.proc.NewNoContextChildProc(lenRight)
			ps[i].PreScopes = []*Scope{bs[i]}
			for _, rr := range ps[i].Proc.Reg.MergeReceivers {
				rr.Ch = make(chan *process.RegisterMessage, shuffleChannelBufferSize)
			}
			for _, rr := range bs[i].Proc.Reg.MergeReceivers {
				rr.Ch = make(chan *process.RegisterMessage, shuffleChannelBufferSize)
>>>>>>> 1d70e220
			}
		}
		shuffleJoins = append(shuffleJoins, ps...)
		shuffleBuilds = append(shuffleBuilds, bs...)
	}

	currentFirstFlag := c.anal.isFirst
	for i, s := range probeScopes {
		shuffleProbeOp := constructShuffleJoinArg(shuffleJoins, n, true)
		shuffleProbeOp.SetIdx(c.anal.curNodeIdx)
		s.setRootOperator(shuffleProbeOp)
		s.setRootOperator(constructDispatch(i, shuffleJoins, s, n, true))
		s.IsEnd = true

		for _, js := range shuffleJoins {
			if isSameCN(js.NodeInfo.Addr, s.NodeInfo.Addr) {
				js.PreScopes = append(js.PreScopes, s)
				break
			}
		}
	}

	c.anal.isFirst = currentFirstFlag
	for i, s := range buildScopes {
		shuffleBuildOp := constructShuffleJoinArg(shuffleJoins, n, false)
		shuffleBuildOp.SetIdx(c.anal.curNodeIdx)
		s.setRootOperator(shuffleBuildOp)

		s.setRootOperator(constructDispatch(i, shuffleBuilds, s, n, false))
		s.IsEnd = true

		for _, js := range shuffleBuilds {
			if isSameCN(js.NodeInfo.Addr, s.NodeInfo.Addr) {
				js.PreScopes = append(js.PreScopes, s)
				break
			}
		}
	}
	return shuffleJoins
}

func (c *Compile) newBroadcastJoinProbeScope(s *Scope, ss []*Scope) *Scope {
	rs := c.newEmptyMergeScope()
	mergeOp := merge.NewArgument()
	mergeOp.SetIdx(vm.GetLeafOp(s.RootOp).GetOperatorBase().GetIdx())
	mergeOp.SetIsFirst(true)
	rs.setRootOperator(mergeOp)

	lenChannels := len(s.Proc.Reg.MergeReceivers)
	rs.Proc = s.Proc.NewContextChildProc(lenChannels)
	for i := 0; i < lenChannels; i++ {
		regTransplant(s, rs, i, i)
	}

	rs.setRootOperator(constructDispatchLocal(false, false, false, extraRegisters(ss, 0)))
	rs.IsEnd = true
	return rs
}

// Transplant the source's RemoteReceivRegInfos which index equal to sourceIdx to
// target with new index targetIdx
func regTransplant(source, target *Scope, sourceIdx, targetIdx int) {
	target.Proc.Reg.MergeReceivers[targetIdx] = source.Proc.Reg.MergeReceivers[sourceIdx]
	i := 0
	for i < len(source.RemoteReceivRegInfos) {
		op := &source.RemoteReceivRegInfos[i]
		if op.Idx == sourceIdx {
			target.RemoteReceivRegInfos = append(target.RemoteReceivRegInfos, RemoteReceivRegInfo{
				Idx:      targetIdx,
				Uuid:     op.Uuid,
				FromAddr: op.FromAddr,
			})
			source.RemoteReceivRegInfos = append(source.RemoteReceivRegInfos[:i], source.RemoteReceivRegInfos[i+1:]...)
			continue
		}
		i++
	}
}

func (c *Compile) generateCPUNumber(cpunum, blocks int) int {
	if cpunum <= 0 || blocks <= 16 || c.IsTpQuery() {
		return 1
	}
	ret := blocks/16 + 1
	if ret < cpunum {
		return ret
	}
	return cpunum
}

func (c *Compile) initAnalyze(qry *plan.Query) {
	if len(qry.Nodes) == 0 {
		panic("empty plan")
	}

	anals := make([]*process.AnalyzeInfo, len(qry.Nodes))
	for i := range anals {
		anals[i] = reuse.Alloc[process.AnalyzeInfo](nil)
		anals[i].NodeId = int32(i)
	}
	c.anal = newAnalyzeModule()
	c.anal.qry = qry
	c.anal.analInfos = anals
	c.anal.curNodeIdx = int(qry.Steps[0])
	for _, node := range c.anal.qry.Nodes {
		if node.AnalyzeInfo == nil {
			node.AnalyzeInfo = new(plan.AnalyzeInfo)
		}
	}
	c.proc.Base.AnalInfos = c.anal.analInfos
}

func (c *Compile) fillAnalyzeInfo() {
	// record the number of s3 requests
	c.anal.S3IOInputCount(c.anal.curNodeIdx, c.counterSet.FileService.S3.Put.Load())
	c.anal.S3IOInputCount(c.anal.curNodeIdx, c.counterSet.FileService.S3.List.Load())

	c.anal.S3IOOutputCount(c.anal.curNodeIdx, c.counterSet.FileService.S3.Head.Load())
	c.anal.S3IOOutputCount(c.anal.curNodeIdx, c.counterSet.FileService.S3.Get.Load())
	c.anal.S3IOOutputCount(c.anal.curNodeIdx, c.counterSet.FileService.S3.Delete.Load())
	c.anal.S3IOOutputCount(c.anal.curNodeIdx, c.counterSet.FileService.S3.DeleteMulti.Load())

	for i, anal := range c.anal.analInfos {
		atomic.StoreInt64(&c.anal.qry.Nodes[i].AnalyzeInfo.InputBlocks, atomic.LoadInt64(&anal.InputBlocks))
		atomic.StoreInt64(&c.anal.qry.Nodes[i].AnalyzeInfo.InputRows, atomic.LoadInt64(&anal.InputRows))
		atomic.StoreInt64(&c.anal.qry.Nodes[i].AnalyzeInfo.OutputRows, atomic.LoadInt64(&anal.OutputRows))
		atomic.StoreInt64(&c.anal.qry.Nodes[i].AnalyzeInfo.InputSize, atomic.LoadInt64(&anal.InputSize))
		atomic.StoreInt64(&c.anal.qry.Nodes[i].AnalyzeInfo.OutputSize, atomic.LoadInt64(&anal.OutputSize))
		atomic.StoreInt64(&c.anal.qry.Nodes[i].AnalyzeInfo.TimeConsumed, atomic.LoadInt64(&anal.TimeConsumed))
		atomic.StoreInt64(&c.anal.qry.Nodes[i].AnalyzeInfo.MemorySize, atomic.LoadInt64(&anal.MemorySize))
		atomic.StoreInt64(&c.anal.qry.Nodes[i].AnalyzeInfo.WaitTimeConsumed, atomic.LoadInt64(&anal.WaitTimeConsumed))
		atomic.StoreInt64(&c.anal.qry.Nodes[i].AnalyzeInfo.DiskIO, atomic.LoadInt64(&anal.DiskIO))
		atomic.StoreInt64(&c.anal.qry.Nodes[i].AnalyzeInfo.S3IOByte, atomic.LoadInt64(&anal.S3IOByte))
		atomic.StoreInt64(&c.anal.qry.Nodes[i].AnalyzeInfo.S3IOInputCount, atomic.LoadInt64(&anal.S3IOInputCount))
		atomic.StoreInt64(&c.anal.qry.Nodes[i].AnalyzeInfo.S3IOOutputCount, atomic.LoadInt64(&anal.S3IOOutputCount))
		atomic.StoreInt64(&c.anal.qry.Nodes[i].AnalyzeInfo.NetworkIO, atomic.LoadInt64(&anal.NetworkIO))
		atomic.StoreInt64(&c.anal.qry.Nodes[i].AnalyzeInfo.ScanTime, atomic.LoadInt64(&anal.ScanTime))
		atomic.StoreInt64(&c.anal.qry.Nodes[i].AnalyzeInfo.InsertTime, atomic.LoadInt64(&anal.InsertTime))
		anal.DeepCopyArray(c.anal.qry.Nodes[i].AnalyzeInfo)
	}
}

func (c *Compile) determinExpandRanges(n *plan.Node) bool {
	if c.pn.GetQuery().StmtType != plan.Query_SELECT && len(n.RuntimeFilterProbeList) == 0 {
		return true
	}

	if n.Stats.BlockNum > int32(plan2.BlockThresholdForOneCN) && len(c.cnList) > 1 && !n.Stats.ForceOneCN {
		return true
	}

	if n.AggList != nil { //need to handle partial results
		return true
	}
	return false
}

func collectTombstones(
	c *Compile,
	n *plan.Node,
	rel engine.Relation,
) (engine.Tombstoner, error) {
	var err error
	var db engine.Database
	//var relData engine.RelData
	var tombstone engine.Tombstoner
	var txnOp client.TxnOperator

	//-----------------------------------------------------------------------------------------------------
	ctx := c.proc.GetTopContext()
	txnOp = c.proc.GetTxnOperator()
	if n.ScanSnapshot != nil && n.ScanSnapshot.TS != nil {
		if !n.ScanSnapshot.TS.Equal(timestamp.Timestamp{LogicalTime: 0, PhysicalTime: 0}) &&
			n.ScanSnapshot.TS.Less(c.proc.GetTxnOperator().Txn().SnapshotTS) {
			if c.proc.GetCloneTxnOperator() != nil {
				txnOp = c.proc.GetCloneTxnOperator()
			} else {
				txnOp = c.proc.GetTxnOperator().CloneSnapshotOp(*n.ScanSnapshot.TS)
				c.proc.SetCloneTxnOperator(txnOp)
			}

			if n.ScanSnapshot.Tenant != nil {
				ctx = context.WithValue(ctx, defines.TenantIDKey{}, n.ScanSnapshot.Tenant.TenantID)
			}
		}
	}
	//-----------------------------------------------------------------------------------------------------

	if util.TableIsClusterTable(n.TableDef.GetTableType()) {
		ctx = defines.AttachAccountId(ctx, catalog.System_Account)
	}
	if n.ObjRef.PubInfo != nil {
		ctx = defines.AttachAccountId(ctx, uint32(n.ObjRef.PubInfo.GetTenantId()))
	}
	if util.TableIsLoggingTable(n.ObjRef.SchemaName, n.ObjRef.ObjName) {
		ctx = defines.AttachAccountId(ctx, catalog.System_Account)
	}

	db, err = c.e.Database(ctx, n.ObjRef.SchemaName, txnOp)
	if err != nil {
		return nil, err
	}
	tombstone, err = rel.CollectTombstones(ctx, c.TxnOffset)
	if err != nil {
		return nil, err
	}

	if n.TableDef.Partition != nil {
		if n.PartitionPrune != nil && n.PartitionPrune.IsPruned {
			for _, partitionItem := range n.PartitionPrune.SelectedPartitions {
				partTableName := partitionItem.PartitionTableName
				subrelation, err := db.Relation(ctx, partTableName, c.proc)
				if err != nil {
					return nil, err
				}
				subTombstone, err := subrelation.CollectTombstones(ctx, c.TxnOffset)
				if err != nil {
					return nil, err
				}
				err = tombstone.Merge(subTombstone)
				if err != nil {
					return nil, err
				}
			}
		} else {
			partitionInfo := n.TableDef.Partition
			partitionNum := int(partitionInfo.PartitionNum)
			partitionTableNames := partitionInfo.PartitionTableNames
			for i := 0; i < partitionNum; i++ {
				partTableName := partitionTableNames[i]
				subrelation, err := db.Relation(ctx, partTableName, c.proc)
				if err != nil {
					return nil, err
				}
				subTombstone, err := subrelation.CollectTombstones(ctx, c.TxnOffset)
				if err != nil {
					return nil, err
				}
				err = tombstone.Merge(subTombstone)
				if err != nil {
					return nil, err
				}

			}
		}
	}
	return tombstone, nil
}

func (c *Compile) expandRanges(
	n *plan.Node,
	rel engine.Relation,
	blockFilterList []*plan.Expr) (engine.RelData, error) {
	var err error
	var db engine.Database
	var relData engine.RelData
	var txnOp client.TxnOperator

	//-----------------------------------------------------------------------------------------------------
	ctx := c.proc.Ctx
	txnOp = c.proc.GetTxnOperator()
	if n.ScanSnapshot != nil && n.ScanSnapshot.TS != nil {
		if !n.ScanSnapshot.TS.Equal(timestamp.Timestamp{LogicalTime: 0, PhysicalTime: 0}) &&
			n.ScanSnapshot.TS.Less(c.proc.GetTxnOperator().Txn().SnapshotTS) {
			if c.proc.GetCloneTxnOperator() != nil {
				txnOp = c.proc.GetCloneTxnOperator()
			} else {
				txnOp = c.proc.GetTxnOperator().CloneSnapshotOp(*n.ScanSnapshot.TS)
				c.proc.SetCloneTxnOperator(txnOp)
			}

			if n.ScanSnapshot.Tenant != nil {
				ctx = context.WithValue(ctx, defines.TenantIDKey{}, n.ScanSnapshot.Tenant.TenantID)
			}
		}
	}
	//-----------------------------------------------------------------------------------------------------

	if util.TableIsClusterTable(n.TableDef.GetTableType()) {
		ctx = defines.AttachAccountId(ctx, catalog.System_Account)
	}
	if n.ObjRef.PubInfo != nil {
		ctx = defines.AttachAccountId(ctx, uint32(n.ObjRef.PubInfo.GetTenantId()))
	}
	if util.TableIsLoggingTable(n.ObjRef.SchemaName, n.ObjRef.ObjName) {
		ctx = defines.AttachAccountId(ctx, catalog.System_Account)
	}

	db, err = c.e.Database(ctx, n.ObjRef.SchemaName, txnOp)
	if err != nil {
		return nil, err
	}
	relData, err = rel.Ranges(ctx, blockFilterList, c.TxnOffset)
	if err != nil {
		return nil, err
	}
	//tombstones, err := rel.CollectTombstones(ctx, c.TxnOffset)

	if n.TableDef.Partition != nil {
		if n.PartitionPrune != nil && n.PartitionPrune.IsPruned {
			for i, partitionItem := range n.PartitionPrune.SelectedPartitions {
				partTableName := partitionItem.PartitionTableName
				subrelation, err := db.Relation(ctx, partTableName, c.proc)
				if err != nil {
					return nil, err
				}
				subRelData, err := subrelation.Ranges(ctx, n.BlockFilterList, c.TxnOffset)
				if err != nil {
					return nil, err
				}

				engine.ForRangeBlockInfo(1, subRelData.DataCnt(), subRelData,
					func(blk objectio.BlockInfo) (bool, error) {
						blk.PartitionNum = int16(i)
						relData.AppendBlockInfo(blk)
						return true, nil
					})
			}
		} else {
			partitionInfo := n.TableDef.Partition
			partitionNum := int(partitionInfo.PartitionNum)
			partitionTableNames := partitionInfo.PartitionTableNames
			for i := 0; i < partitionNum; i++ {
				partTableName := partitionTableNames[i]
				subrelation, err := db.Relation(ctx, partTableName, c.proc)
				if err != nil {
					return nil, err
				}
				subRelData, err := subrelation.Ranges(ctx, n.BlockFilterList, c.TxnOffset)
				if err != nil {
					return nil, err
				}

				engine.ForRangeBlockInfo(1, subRelData.DataCnt(), subRelData,
					func(blk objectio.BlockInfo) (bool, error) {
						blk.PartitionNum = int16(i)
						relData.AppendBlockInfo(blk)
						return true, nil
					})
			}
		}
	}
	return relData, nil

}

func (c *Compile) generateNodes(n *plan.Node) (engine.Nodes, []any, []types.T, error) {
	var err error
	var db engine.Database
	var rel engine.Relation
	//var ranges engine.Ranges
	var relData engine.RelData
	var partialResults []any
	var partialResultTypes []types.T
	var nodes engine.Nodes
	var txnOp client.TxnOperator

	//------------------------------------------------------------------------------------------------------------------
	ctx := c.proc.GetTopContext()
	txnOp = c.proc.GetTxnOperator()
	if n.ScanSnapshot != nil && n.ScanSnapshot.TS != nil {
		if !n.ScanSnapshot.TS.Equal(timestamp.Timestamp{LogicalTime: 0, PhysicalTime: 0}) &&
			n.ScanSnapshot.TS.Less(c.proc.GetTxnOperator().Txn().SnapshotTS) {

			txnOp = c.proc.GetTxnOperator().CloneSnapshotOp(*n.ScanSnapshot.TS)
			c.proc.SetCloneTxnOperator(txnOp)

			if n.ScanSnapshot.Tenant != nil {
				ctx = context.WithValue(ctx, defines.TenantIDKey{}, n.ScanSnapshot.Tenant.TenantID)
			}
		}
	}
	//-------------------------------------------------------------------------------------------------------------
	if util.TableIsClusterTable(n.TableDef.GetTableType()) {
		ctx = defines.AttachAccountId(ctx, catalog.System_Account)
	}
	if n.ObjRef.PubInfo != nil {
		ctx = defines.AttachAccountId(ctx, uint32(n.ObjRef.PubInfo.GetTenantId()))
	}
	if util.TableIsLoggingTable(n.ObjRef.SchemaName, n.ObjRef.ObjName) {
		ctx = defines.AttachAccountId(ctx, catalog.System_Account)
	}

	if c.determinExpandRanges(n) {
		if c.isPrepare {
			return nil, nil, nil, cantCompileForPrepareErr
		}
		db, err = c.e.Database(ctx, n.ObjRef.SchemaName, txnOp)
		if err != nil {
			return nil, nil, nil, err
		}
		rel, err = db.Relation(ctx, n.TableDef.Name, c.proc)
		if err != nil {
			if txnOp.IsSnapOp() {
				return nil, nil, nil, err
			}
			var e error // avoid contamination of error messages
			db, e = c.e.Database(ctx, defines.TEMPORARY_DBNAME, txnOp)
			if e != nil {
				return nil, nil, nil, err
			}

			// if temporary table, just scan at local cn.
			rel, e = db.Relation(ctx, engine.GetTempTableName(n.ObjRef.SchemaName, n.TableDef.Name), c.proc)
			if e != nil {
				return nil, nil, nil, err
			}
			c.cnList = engine.Nodes{
				engine.Node{
					Addr: c.addr,
					Mcpu: 1,
				},
			}
		}
		relData, err = c.expandRanges(n, rel, n.BlockFilterList)
		if err != nil {
			return nil, nil, nil, err
		}
	} else {
		// add current CN
		nodes = append(nodes, engine.Node{
			Addr: c.addr,
			Mcpu: c.generateCPUNumber(ncpu, int(n.Stats.BlockNum)),
		})
		nodes[0].NeedExpandRanges = true
		return nodes, nil, nil, nil
	}

	if len(n.AggList) > 0 && relData.DataCnt() > 1 {
		var columnMap map[int]int
		partialResults, partialResultTypes, columnMap = checkAggOptimize(n)
		if partialResults != nil {
			newRelData := relData.BuildEmptyRelData()
			newRelData.AppendBlockInfo(relData.GetBlockInfo(0))

			tombstones, err := collectTombstones(c, n, rel)
			if err != nil {
				return nil, nil, nil, err
			}

			fs, err := fileservice.Get[fileservice.FileService](c.proc.GetFileService(), defines.SharedFileServiceName)
			if err != nil {
				return nil, nil, nil, err
			}
			//For each blockinfo in relData, if blk has no tombstones, then compute the agg result,
			//otherwise put it into newRelData.
			var (
				hasTombstone bool
				err2         error
			)
			if err = engine.ForRangeBlockInfo(1, relData.DataCnt(), relData, func(blk objectio.BlockInfo) (bool, error) {
				if hasTombstone, err2 = tombstones.HasBlockTombstone(
					ctx, blk.BlockID, fs,
				); err2 != nil {
					return false, err2
				} else if blk.Appendable || hasTombstone {
					newRelData.AppendBlockInfo(blk)
					return true, nil
				}
				if c.evalAggOptimize(n, blk, partialResults, partialResultTypes, columnMap) != nil {
					partialResults = nil
					return false, nil
				}
				return true, nil
			}); err != nil {
				return nil, nil, nil, err
			}
			if partialResults != nil {
				relData = newRelData
			}
		}
	}

	// some log for finding a bug.
	tblId := rel.GetTableID(ctx)
	expectedLen := relData.DataCnt()
	c.proc.Debugf(ctx, "cn generateNodes, tbl %d ranges is %d", tblId, expectedLen)

	// if len(ranges) == 0 indicates that it's a temporary table.
	if relData.DataCnt() == 0 && n.TableDef.TableType != catalog.SystemOrdinaryRel {
		nodes = make(engine.Nodes, len(c.cnList))
		for i, node := range c.cnList {
			nodes[i] = engine.Node{
				Id:   node.Id,
				Addr: node.Addr,
				Mcpu: c.generateCPUNumber(node.Mcpu, int(n.Stats.BlockNum)),
				Data: engine.BuildEmptyRelData(),
			}
		}
		return nodes, partialResults, partialResultTypes, nil
	}

	engineType := rel.GetEngineType()
	// for an ordered scan, put all paylonds in current CN
	// or sometimes force on one CN
	if len(n.OrderBy) > 0 || relData.DataCnt() < plan2.BlockThresholdForOneCN || n.Stats.ForceOneCN {
		return putBlocksInCurrentCN(c, relData, n), partialResults, partialResultTypes, nil
	}
	// disttae engine
	if engineType == engine.Disttae {
		nodes, err := shuffleBlocksToMultiCN(c, rel, relData, n)
		return nodes, partialResults, partialResultTypes, err
	}
	// maybe temp table on memengine , just put payloads in average
	return putBlocksInAverage(c, relData, n), partialResults, partialResultTypes, nil
}

func checkAggOptimize(n *plan.Node) ([]any, []types.T, map[int]int) {
	partialResults := make([]any, len(n.AggList))
	partialResultTypes := make([]types.T, len(n.AggList))
	columnMap := make(map[int]int)
	for i := range n.AggList {
		agg := n.AggList[i].Expr.(*plan.Expr_F)
		name := agg.F.Func.ObjName
		args := agg.F.Args[0]
		switch name {
		case "starcount":
			partialResults[i] = int64(0)
			partialResultTypes[i] = types.T_int64
		case "count":
			if (uint64(agg.F.Func.Obj) & function.Distinct) != 0 {
				return nil, nil, nil
			} else {
				partialResults[i] = int64(0)
				partialResultTypes[i] = types.T_int64
			}
			col, ok := args.Expr.(*plan.Expr_Col)
			if !ok {
				if _, ok := args.Expr.(*plan.Expr_Lit); ok {
					agg.F.Func.ObjName = "starcount"
				}
				return nil, nil, nil
			} else {
				columnMap[int(col.Col.ColPos)] = int(n.TableDef.Cols[int(col.Col.ColPos)].Seqnum)
			}
		case "min", "max":
			partialResults[i] = nil
			col, ok := args.Expr.(*plan.Expr_Col)
			if !ok {
				return nil, nil, nil
			}
			columnMap[int(col.Col.ColPos)] = int(n.TableDef.Cols[int(col.Col.ColPos)].Seqnum)
		default:
			return nil, nil, nil
		}
	}
	return partialResults, partialResultTypes, columnMap
}

func (c *Compile) evalAggOptimize(n *plan.Node, blk objectio.BlockInfo, partialResults []any, partialResultTypes []types.T, columnMap map[int]int) error {
	if len(n.AggList) == 1 && n.AggList[0].Expr.(*plan.Expr_F).F.Func.ObjName == "starcount" {
		partialResults[0] = partialResults[0].(int64) + int64(blk.MetaLocation().Rows())
		return nil
	}
	location := blk.MetaLocation()
	fs, err := fileservice.Get[fileservice.FileService](c.proc.Base.FileService, defines.SharedFileServiceName)
	if err != nil {
		return err
	}
	objMeta, err := objectio.FastLoadObjectMeta(c.proc.Ctx, &location, false, fs)
	if err != nil {
		return err
	}
	blkMeta := objMeta.MustDataMeta().GetBlockMeta(uint32(location.ID()))
	for i := range n.AggList {
		agg := n.AggList[i].Expr.(*plan.Expr_F)
		name := agg.F.Func.ObjName
		switch name {
		case "starcount":
			partialResults[i] = partialResults[i].(int64) + int64(blkMeta.GetRows())
		case "count":
			partialResults[i] = partialResults[i].(int64) + int64(blkMeta.GetRows())
			col := agg.F.Args[0].Expr.(*plan.Expr_Col)
			nullCnt := blkMeta.ColumnMeta(uint16(columnMap[int(col.Col.ColPos)])).NullCnt()
			partialResults[i] = partialResults[i].(int64) - int64(nullCnt)
		case "min":
			col := agg.F.Args[0].Expr.(*plan.Expr_Col)
			zm := blkMeta.ColumnMeta(uint16(columnMap[int(col.Col.ColPos)])).ZoneMap()
			if zm.GetType().FixedLength() < 0 {
				return &moerr.Error{}
			} else {
				if partialResults[i] == nil {
					partialResults[i] = zm.GetMin()
					partialResultTypes[i] = zm.GetType()
				} else {
					switch zm.GetType() {
					case types.T_bool:
						partialResults[i] = partialResults[i].(bool) && types.DecodeFixed[bool](zm.GetMinBuf())
					case types.T_bit:
						min := types.DecodeFixed[uint64](zm.GetMinBuf())
						if min < partialResults[i].(uint64) {
							partialResults[i] = min
						}
					case types.T_int8:
						min := types.DecodeFixed[int8](zm.GetMinBuf())
						if min < partialResults[i].(int8) {
							partialResults[i] = min
						}
					case types.T_int16:
						min := types.DecodeFixed[int16](zm.GetMinBuf())
						if min < partialResults[i].(int16) {
							partialResults[i] = min
						}
					case types.T_int32:
						min := types.DecodeFixed[int32](zm.GetMinBuf())
						if min < partialResults[i].(int32) {
							partialResults[i] = min
						}
					case types.T_int64:
						min := types.DecodeFixed[int64](zm.GetMinBuf())
						if min < partialResults[i].(int64) {
							partialResults[i] = min
						}
					case types.T_uint8:
						min := types.DecodeFixed[uint8](zm.GetMinBuf())
						if min < partialResults[i].(uint8) {
							partialResults[i] = min
						}
					case types.T_uint16:
						min := types.DecodeFixed[uint16](zm.GetMinBuf())
						if min < partialResults[i].(uint16) {
							partialResults[i] = min
						}
					case types.T_uint32:
						min := types.DecodeFixed[uint32](zm.GetMinBuf())
						if min < partialResults[i].(uint32) {
							partialResults[i] = min
						}
					case types.T_uint64:
						min := types.DecodeFixed[uint64](zm.GetMinBuf())
						if min < partialResults[i].(uint64) {
							partialResults[i] = min
						}
					case types.T_float32:
						min := types.DecodeFixed[float32](zm.GetMinBuf())
						if min < partialResults[i].(float32) {
							partialResults[i] = min
						}
					case types.T_float64:
						min := types.DecodeFixed[float64](zm.GetMinBuf())
						if min < partialResults[i].(float64) {
							partialResults[i] = min
						}
					case types.T_date:
						min := types.DecodeFixed[types.Date](zm.GetMinBuf())
						if min < partialResults[i].(types.Date) {
							partialResults[i] = min
						}
					case types.T_time:
						min := types.DecodeFixed[types.Time](zm.GetMinBuf())
						if min < partialResults[i].(types.Time) {
							partialResults[i] = min
						}
					case types.T_datetime:
						min := types.DecodeFixed[types.Datetime](zm.GetMinBuf())
						if min < partialResults[i].(types.Datetime) {
							partialResults[i] = min
						}
					case types.T_timestamp:
						min := types.DecodeFixed[types.Timestamp](zm.GetMinBuf())
						if min < partialResults[i].(types.Timestamp) {
							partialResults[i] = min
						}
					case types.T_enum:
						min := types.DecodeFixed[types.Enum](zm.GetMinBuf())
						if min < partialResults[i].(types.Enum) {
							partialResults[i] = min
						}
					case types.T_decimal64:
						min := types.DecodeFixed[types.Decimal64](zm.GetMinBuf())
						if min < partialResults[i].(types.Decimal64) {
							partialResults[i] = min
						}
					case types.T_decimal128:
						min := types.DecodeFixed[types.Decimal128](zm.GetMinBuf())
						if min.Compare(partialResults[i].(types.Decimal128)) < 0 {
							partialResults[i] = min
						}
					case types.T_uuid:
						min := types.DecodeFixed[types.Uuid](zm.GetMinBuf())
						if min.Lt(partialResults[i].(types.Uuid)) {
							partialResults[i] = min
						}
					case types.T_TS:
						min := types.DecodeFixed[types.TS](zm.GetMinBuf())
						ts := partialResults[i].(types.TS)
						if min.Less(&ts) {
							partialResults[i] = min
						}
					case types.T_Rowid:
						min := types.DecodeFixed[types.Rowid](zm.GetMinBuf())
						if min.Less(partialResults[i].(types.Rowid)) {
							partialResults[i] = min
						}
					case types.T_Blockid:
						min := types.DecodeFixed[types.Blockid](zm.GetMinBuf())
						if min.Less(partialResults[i].(types.Blockid)) {
							partialResults[i] = min
						}
					}
				}
			}
		case "max":
			col := agg.F.Args[0].Expr.(*plan.Expr_Col)
			zm := blkMeta.ColumnMeta(uint16(columnMap[int(col.Col.ColPos)])).ZoneMap()
			if zm.GetType().FixedLength() < 0 {
				return &moerr.Error{}
			} else {
				if partialResults[i] == nil {
					partialResults[i] = zm.GetMax()
					partialResultTypes[i] = zm.GetType()
				} else {
					switch zm.GetType() {
					case types.T_bool:
						partialResults[i] = partialResults[i].(bool) || types.DecodeFixed[bool](zm.GetMaxBuf())
					case types.T_bit:
						max := types.DecodeFixed[uint64](zm.GetMaxBuf())
						if max > partialResults[i].(uint64) {
							partialResults[i] = max
						}
					case types.T_int8:
						max := types.DecodeFixed[int8](zm.GetMaxBuf())
						if max > partialResults[i].(int8) {
							partialResults[i] = max
						}
					case types.T_int16:
						max := types.DecodeFixed[int16](zm.GetMaxBuf())
						if max > partialResults[i].(int16) {
							partialResults[i] = max
						}
					case types.T_int32:
						max := types.DecodeFixed[int32](zm.GetMaxBuf())
						if max > partialResults[i].(int32) {
							partialResults[i] = max
						}
					case types.T_int64:
						max := types.DecodeFixed[int64](zm.GetMaxBuf())
						if max > partialResults[i].(int64) {
							partialResults[i] = max
						}
					case types.T_uint8:
						max := types.DecodeFixed[uint8](zm.GetMaxBuf())
						if max > partialResults[i].(uint8) {
							partialResults[i] = max
						}
					case types.T_uint16:
						max := types.DecodeFixed[uint16](zm.GetMaxBuf())
						if max > partialResults[i].(uint16) {
							partialResults[i] = max
						}
					case types.T_uint32:
						max := types.DecodeFixed[uint32](zm.GetMaxBuf())
						if max > partialResults[i].(uint32) {
							partialResults[i] = max
						}
					case types.T_uint64:
						max := types.DecodeFixed[uint64](zm.GetMaxBuf())
						if max > partialResults[i].(uint64) {
							partialResults[i] = max
						}
					case types.T_float32:
						max := types.DecodeFixed[float32](zm.GetMaxBuf())
						if max > partialResults[i].(float32) {
							partialResults[i] = max
						}
					case types.T_float64:
						max := types.DecodeFixed[float64](zm.GetMaxBuf())
						if max > partialResults[i].(float64) {
							partialResults[i] = max
						}
					case types.T_date:
						max := types.DecodeFixed[types.Date](zm.GetMaxBuf())
						if max > partialResults[i].(types.Date) {
							partialResults[i] = max
						}
					case types.T_time:
						max := types.DecodeFixed[types.Time](zm.GetMaxBuf())
						if max > partialResults[i].(types.Time) {
							partialResults[i] = max
						}
					case types.T_datetime:
						max := types.DecodeFixed[types.Datetime](zm.GetMaxBuf())
						if max > partialResults[i].(types.Datetime) {
							partialResults[i] = max
						}
					case types.T_timestamp:
						max := types.DecodeFixed[types.Timestamp](zm.GetMaxBuf())
						if max > partialResults[i].(types.Timestamp) {
							partialResults[i] = max
						}
					case types.T_enum:
						max := types.DecodeFixed[types.Enum](zm.GetMaxBuf())
						if max > partialResults[i].(types.Enum) {
							partialResults[i] = max
						}
					case types.T_decimal64:
						max := types.DecodeFixed[types.Decimal64](zm.GetMaxBuf())
						if max > partialResults[i].(types.Decimal64) {
							partialResults[i] = max
						}
					case types.T_decimal128:
						max := types.DecodeFixed[types.Decimal128](zm.GetMaxBuf())
						if max.Compare(partialResults[i].(types.Decimal128)) > 0 {
							partialResults[i] = max
						}
					case types.T_uuid:
						max := types.DecodeFixed[types.Uuid](zm.GetMaxBuf())
						if max.Gt(partialResults[i].(types.Uuid)) {
							partialResults[i] = max
						}
					case types.T_TS:
						max := types.DecodeFixed[types.TS](zm.GetMaxBuf())
						ts := partialResults[i].(types.TS)
						if max.Greater(&ts) {
							partialResults[i] = max
						}
					case types.T_Rowid:
						max := types.DecodeFixed[types.Rowid](zm.GetMaxBuf())
						if max.Great(partialResults[i].(types.Rowid)) {
							partialResults[i] = max
						}
					case types.T_Blockid:
						max := types.DecodeFixed[types.Blockid](zm.GetMaxBuf())
						if max.Great(partialResults[i].(types.Blockid)) {
							partialResults[i] = max
						}
					}
				}
			}
		}
	}
	return nil
}

func putBlocksInAverage(c *Compile, relData engine.RelData, n *plan.Node) engine.Nodes {
	var nodes engine.Nodes
	step := (relData.DataCnt() + len(c.cnList) - 1) / len(c.cnList)
	for i := 0; i < relData.DataCnt(); i += step {
		j := i / step
		if i+step >= relData.DataCnt() {
			if isSameCN(c.cnList[j].Addr, c.addr) {
				if len(nodes) == 0 {
					nodes = append(nodes, engine.Node{
						Addr: c.addr,
						Mcpu: c.generateCPUNumber(ncpu, int(n.Stats.BlockNum)),
						Data: relData.BuildEmptyRelData(),
					})
				}

				engine.ForRangeShardID(i, relData.DataCnt(), relData,
					func(shardID uint64) (bool, error) {
						nodes[0].Data.AppendShardID(shardID)
						return true, nil
					})

			} else {

				node := engine.Node{
					Id:   c.cnList[j].Id,
					Addr: c.cnList[j].Addr,
					Mcpu: c.generateCPUNumber(c.cnList[j].Mcpu, int(n.Stats.BlockNum)),
					Data: relData.BuildEmptyRelData(),
				}

				engine.ForRangeShardID(i, relData.DataCnt(), relData,
					func(shardID uint64) (bool, error) {
						node.Data.AppendShardID(shardID)
						return true, nil
					})

				nodes = append(nodes, node)
			}
		} else {
			if isSameCN(c.cnList[j].Addr, c.addr) {
				if len(nodes) == 0 {
					nodes = append(nodes, engine.Node{
						Addr: c.addr,
						Mcpu: c.generateCPUNumber(ncpu, int(n.Stats.BlockNum)),
						Data: relData.BuildEmptyRelData(),
					})
				}
				//nodes[0].Data = append(nodes[0].Data, ranges.Slice(i, i+step)...)

				engine.ForRangeShardID(i, i+step, relData,
					func(shardID uint64) (bool, error) {
						nodes[0].Data.AppendShardID(shardID)
						return true, nil
					})

			} else {
				node := engine.Node{
					Id:   c.cnList[j].Id,
					Addr: c.cnList[j].Addr,
					Mcpu: c.generateCPUNumber(c.cnList[j].Mcpu, int(n.Stats.BlockNum)),
					Data: relData.BuildEmptyRelData(),
				}

				engine.ForRangeShardID(i, i+step, relData,
					func(shardID uint64) (bool, error) {
						node.Data.AppendShardID(shardID)
						return true, nil
					})

				nodes = append(nodes, node)
			}
		}
	}
	return nodes
}

func removeEmtpyNodes(
	c *Compile,
	n *plan.Node,
	rel engine.Relation,
	relData engine.RelData,
	nodes engine.Nodes) (engine.Nodes, error) {
	minWorkLoad := math.MaxInt32
	maxWorkLoad := 0
	// remove empty node from nodes
	var newNodes engine.Nodes
	for i := range nodes {
		if nodes[i].Data.DataCnt() > maxWorkLoad {
			maxWorkLoad = nodes[i].Data.DataCnt() / objectio.BlockInfoSize
		}
		if nodes[i].Data.DataCnt() < minWorkLoad {
			minWorkLoad = nodes[i].Data.DataCnt() / objectio.BlockInfoSize
		}
		if nodes[i].Data.DataCnt() > 0 {
			if nodes[i].Addr != c.addr {
				tombstone, err := collectTombstones(c, n, rel)
				if err != nil {
					return nil, err
				}
				nodes[i].Data.AttachTombstones(tombstone)
			}
			newNodes = append(newNodes, nodes[i])
		}
	}
	if minWorkLoad*2 < maxWorkLoad {
		logstring := fmt.Sprintf("read table %v ,workload %v blocks among %v nodes not balanced, max %v, min %v,",
			n.TableDef.Name,
			relData.DataCnt(),
			len(newNodes),
			maxWorkLoad,
			minWorkLoad)
		logstring = logstring + " cnlist: "
		for i := range c.cnList {
			logstring = logstring + c.cnList[i].Addr + " "
		}
		c.proc.Warn(c.proc.Ctx, logstring)
	}
	return newNodes, nil
}

func shuffleBlocksToMultiCN(c *Compile, rel engine.Relation, relData engine.RelData, n *plan.Node) (engine.Nodes, error) {
	var nodes engine.Nodes
	// add current CN
	nodes = append(nodes, engine.Node{
		Addr: c.addr,
		Mcpu: c.generateCPUNumber(ncpu, int(n.Stats.BlockNum)),
	})
	// add memory table block
	nodes[0].Data = relData.BuildEmptyRelData()
	nodes[0].Data.AppendBlockInfo(objectio.EmptyBlockInfo)
	// only memory table block
	if relData.DataCnt() == 1 {
		return nodes, nil
	}
	// only one cn
	if len(c.cnList) == 1 {
		engine.ForRangeBlockInfo(1, relData.DataCnt(), relData,
			func(blk objectio.BlockInfo) (bool, error) {
				nodes[0].Data.AppendBlockInfo(blk)
				return true, nil
			})

		return nodes, nil
	}

	// add the rest of CNs in list
	for i := range c.cnList {
		if c.cnList[i].Addr != c.addr {
			nodes = append(nodes, engine.Node{
				Id:   c.cnList[i].Id,
				Addr: c.cnList[i].Addr,
				Mcpu: c.generateCPUNumber(c.cnList[i].Mcpu, int(n.Stats.BlockNum)),
				Data: relData.BuildEmptyRelData(),
			})
		}
	}

	if force, tids, cnt := engine.GetForceShuffleReader(); force {
		for _, tid := range tids {
			if tid == n.TableDef.TblId {
				shuffleBlocksByMoCtl(relData, cnt, nodes)
				return removeEmtpyNodes(c, n, rel, relData, nodes)
			}
		}
	}

	sort.Slice(nodes, func(i, j int) bool { return nodes[i].Addr < nodes[j].Addr })

	if n.Stats.HashmapStats != nil && n.Stats.HashmapStats.Shuffle && n.Stats.HashmapStats.ShuffleType == plan.ShuffleType_Range {
		err := shuffleBlocksByRange(c, relData, n, nodes)
		if err != nil {
			return nil, err
		}
	} else {
		shuffleBlocksByHash(c, relData, nodes)
	}

	return removeEmtpyNodes(c, n, rel, relData, nodes)

	//minWorkLoad := math.MaxInt32
	//maxWorkLoad := 0
	//// remove empty node from nodes
	//var newNodes engine.Nodes
	//for i := range nodes {
	//	if nodes[i].Data.DataCnt() > maxWorkLoad {
	//		maxWorkLoad = nodes[i].Data.DataCnt() / objectio.BlockInfoSize
	//	}
	//	if nodes[i].Data.DataCnt() < minWorkLoad {
	//		minWorkLoad = nodes[i].Data.DataCnt() / objectio.BlockInfoSize
	//	}
	//	if nodes[i].Data.DataCnt() > 0 {
	//		if nodes[i].Addr != c.addr {
	//			tombstone, err := collectTombstones(c, n, rel)
	//			if err != nil {
	//				return nil, err
	//			}
	//			nodes[i].Data.AttachTombstones(tombstone)
	//		}
	//		newNodes = append(newNodes, nodes[i])
	//	}
	//}
	//if minWorkLoad*2 < maxWorkLoad {
	//	logstring := fmt.Sprintf("read table %v ,workload %v blocks among %v nodes not balanced, max %v, min %v,",
	//		n.TableDef.Name,
	//		relData.DataCnt(),
	//		len(newNodes),
	//		maxWorkLoad,
	//		minWorkLoad)
	//	logstring = logstring + " cnlist: "
	//	for i := range c.cnList {
	//		logstring = logstring + c.cnList[i].Addr + " "
	//	}
	//	c.proc.Warnf(c.proc.Ctx, logstring)
	//}
	//return newNodes, nil
}

func shuffleBlocksByHash(c *Compile, relData engine.RelData, nodes engine.Nodes) {
	engine.ForRangeBlockInfo(1, relData.DataCnt(), relData,
		func(blk objectio.BlockInfo) (bool, error) {
			location := blk.MetaLocation()
			objTimeStamp := location.Name()[:7]
			index := plan2.SimpleCharHashToRange(objTimeStamp, uint64(len(c.cnList)))
			nodes[index].Data.AppendBlockInfo(blk)
			return true, nil
		})
}

// Just for test
func shuffleBlocksByMoCtl(relData engine.RelData, cnt int, nodes engine.Nodes) error {
	if cnt > relData.DataCnt()-1 {
		return moerr.NewInternalErrorNoCtxf(
			"Invalid Parameter, distribute count:%d, block count:%d",
			cnt,
			relData.DataCnt()-1)
	}

	if len(nodes) < 2 {
		return moerr.NewInternalErrorNoCtx("Invalid count of nodes")
	}

	engine.ForRangeBlockInfo(
		1,
		cnt,
		relData,
		func(blk objectio.BlockInfo) (bool, error) {
			nodes[1].Data.AppendBlockInfo(blk)
			return true, nil
		})

	return nil
}

func shuffleBlocksByRange(c *Compile, relData engine.RelData, n *plan.Node, nodes engine.Nodes) error {
	var objDataMeta objectio.ObjectDataMeta
	var objMeta objectio.ObjectMeta

	var shuffleRangeUint64 []uint64
	var shuffleRangeInt64 []int64
	var init bool
	var index uint64

	engine.ForRangeBlockInfo(1, relData.DataCnt(), relData,
		func(blk objectio.BlockInfo) (bool, error) {
			location := blk.MetaLocation()
			fs, err := fileservice.Get[fileservice.FileService](c.proc.Base.FileService, defines.SharedFileServiceName)
			if err != nil {
				return false, err
			}
			if !objectio.IsSameObjectLocVsMeta(location, objDataMeta) {
				if objMeta, err = objectio.FastLoadObjectMeta(c.proc.Ctx, &location, false, fs); err != nil {
					return false, err
				}
				objDataMeta = objMeta.MustDataMeta()
			}
			blkMeta := objDataMeta.GetBlockMeta(uint32(location.ID()))
			zm := blkMeta.MustGetColumn(uint16(n.Stats.HashmapStats.ShuffleColIdx)).ZoneMap()
			if !zm.IsInited() {
				// a block with all null will send to first CN
				nodes[0].Data.AppendBlockInfo(blk)
				return false, nil
			}
			if !init {
				init = true
				switch zm.GetType() {
				case types.T_int64, types.T_int32, types.T_int16:
					shuffleRangeInt64 = plan2.ShuffleRangeReEvalSigned(n.Stats.HashmapStats.Ranges, len(c.cnList), n.Stats.HashmapStats.Nullcnt, int64(n.Stats.TableCnt))
				case types.T_uint64, types.T_uint32, types.T_uint16, types.T_varchar, types.T_char, types.T_text, types.T_bit, types.T_datalink:
					shuffleRangeUint64 = plan2.ShuffleRangeReEvalUnsigned(n.Stats.HashmapStats.Ranges, len(c.cnList), n.Stats.HashmapStats.Nullcnt, int64(n.Stats.TableCnt))
				}
			}
			if shuffleRangeUint64 != nil {
				index = plan2.GetRangeShuffleIndexForZMUnsignedSlice(shuffleRangeUint64, zm)
			} else if shuffleRangeInt64 != nil {
				index = plan2.GetRangeShuffleIndexForZMSignedSlice(shuffleRangeInt64, zm)
			} else {
				index = plan2.GetRangeShuffleIndexForZM(n.Stats.HashmapStats.ShuffleColMin, n.Stats.HashmapStats.ShuffleColMax, zm, uint64(len(c.cnList)))
			}
			nodes[index].Data.AppendBlockInfo(blk)
			return true, nil
		})

	return nil
}

func putBlocksInCurrentCN(c *Compile, relData engine.RelData, n *plan.Node) engine.Nodes {
	var nodes engine.Nodes
	// add current CN
	nodes = append(nodes, engine.Node{
		Addr: c.addr,
		Mcpu: c.generateCPUNumber(ncpu, int(n.Stats.BlockNum)),
	})
	nodes[0].Data = relData
	return nodes
}

func extraRegisters(ss []*Scope, i int) []*process.WaitRegister {
	regs := make([]*process.WaitRegister, 0, len(ss))
	for _, s := range ss {
		if s.IsEnd {
			continue
		}
		regs = append(regs, s.Proc.Reg.MergeReceivers[i])
	}
	return regs
}

func dupType(typ *plan.Type) types.Type {
	return types.New(types.T(typ.Id), typ.Width, typ.Scale)
}

// Update the specific scopes's instruction to true
// then update the current idx
func (c *Compile) setAnalyzeCurrent(updateScopes []*Scope, nextId int) {
	if updateScopes != nil {
		updateScopesLastFlag(updateScopes)
	}

	c.anal.curNodeIdx = nextId
	c.anal.isFirst = true
}

func updateScopesLastFlag(updateScopes []*Scope) {
	for _, s := range updateScopes {
		if s.RootOp == nil {
			continue
		}
		s.RootOp.GetOperatorBase().IsLast = true
	}
}

func isSameCN(addr string, currentCNAddr string) bool {
	// just a defensive judgment. In fact, we shouldn't have received such data.

	parts1 := strings.Split(addr, ":")
	if len(parts1) != 2 {
		logutil.Debugf("compileScope received a malformed cn address '%s', expected 'ip:port'", addr)
		return true
	}
	parts2 := strings.Split(currentCNAddr, ":")
	if len(parts2) != 2 {
		logutil.Debugf("compileScope received a malformed current-cn address '%s', expected 'ip:port'", currentCNAddr)
		return true
	}
	return parts1[0] == parts2[0] && parts1[1] == parts2[1]
}

func (s *Scope) affectedRows() uint64 {
	op := s.RootOp
	affectedRows := uint64(0)

	for op != nil {
		if arg, ok := op.(vm.ModificationArgument); ok {
			if marg, ok := arg.(*mergeblock.MergeBlock); ok {
				return marg.AffectedRows()
			}
			affectedRows += arg.AffectedRows()
		}
		if op.GetOperatorBase().NumChildren() == 0 {
			op = nil
		} else {
			op = op.GetOperatorBase().GetChildren(0)
		}
	}
	return affectedRows
}

func (c *Compile) runSql(sql string) error {
	return c.runSqlWithAccountId(sql, NoAccountId)
}

func (c *Compile) runSqlWithAccountId(sql string, accountId int32) error {
	if sql == "" {
		return nil
	}
	res, err := c.runSqlWithResult(sql, accountId)
	if err != nil {
		return err
	}
	res.Close()
	return nil
}

func (c *Compile) runSqlWithResult(sql string, accountId int32) (executor.Result, error) {
	v, ok := moruntime.ServiceRuntime(c.proc.GetService()).GetGlobalVariables(moruntime.InternalSQLExecutor)
	if !ok {
		panic("missing lock service")
	}

	// default 1
	var lower int64 = 1
	if resolveVariableFunc := c.proc.GetResolveVariableFunc(); resolveVariableFunc != nil {
		lowerVar, err := resolveVariableFunc("lower_case_table_names", true, false)
		if err != nil {
			return executor.Result{}, err
		}
		lower = lowerVar.(int64)
	}

	exec := v.(executor.SQLExecutor)
	opts := executor.Options{}.
		// All runSql and runSqlWithResult is a part of input sql, can not incr statement.
		// All these sub-sql's need to be rolled back and retried en masse when they conflict in pessimistic mode
		WithDisableIncrStatement().
		WithTxn(c.proc.GetTxnOperator()).
		WithDatabase(c.db).
		WithTimeZone(c.proc.GetSessionInfo().TimeZone).
		WithLowerCaseTableNames(&lower)

	ctx := c.proc.Ctx
	if accountId >= 0 {
		ctx = defines.AttachAccountId(c.proc.Ctx, uint32(accountId))
	}
	return exec.Exec(ctx, sql, opts)
}

func evalRowsetData(proc *process.Process,
	exprs []*plan.RowsetExpr, vec *vector.Vector, exprExecs []colexec.ExpressionExecutor,
) error {
	var bats []*batch.Batch

	vec.ResetArea()
	bats = []*batch.Batch{batch.EmptyForConstFoldBatch}
	if len(exprExecs) > 0 {
		for i, expr := range exprExecs {
			val, err := expr.Eval(proc, bats, nil)
			if err != nil {
				return err
			}
			if err := vec.Copy(val, int64(exprs[i].RowPos), 0, proc.Mp()); err != nil {
				return err
			}
		}
	} else {
		for _, expr := range exprs {
			if expr.Pos >= 0 {
				continue
			}
			val, err := colexec.EvalExpressionOnce(proc, expr.Expr, bats)
			if err != nil {
				return err
			}
			if err := vec.Copy(val, int64(expr.RowPos), 0, proc.Mp()); err != nil {
				val.Free(proc.Mp())
				return err
			}
			val.Free(proc.Mp())
		}
	}
	return nil
}

func (c *Compile) newInsertMergeScope(arg *insert.Insert, ss []*Scope) *Scope {
	// see errors.Join()
	n := 0
	for _, s := range ss {
		if !s.IsEnd {
			n++
		}
	}
	ss2 := make([]*Scope, 0, n)
	for _, s := range ss {
		if !s.IsEnd {
			ss2 = append(ss2, s)
		}
	}

	for i := range ss2 {
		ss2[i].setRootOperator(dupOperator(arg, i, len(ss2)))
	}
	return c.newMergeScope(ss2)
}

func (c *Compile) fatalLog(retry int, err error) {
	if err == nil {
		return
	}
	fatal := moerr.IsMoErrCode(err, moerr.ErrTxnNeedRetry) ||
		moerr.IsMoErrCode(err, moerr.ErrTxnNeedRetryWithDefChanged) ||
		moerr.IsMoErrCode(err, moerr.ErrTxnWWConflict) ||
		moerr.IsMoErrCode(err, moerr.ErrDuplicateEntry) ||
		moerr.IsMoErrCode(err, moerr.ER_DUP_ENTRY) ||
		moerr.IsMoErrCode(err, moerr.ER_DUP_ENTRY_WITH_KEY_NAME)
	if !fatal {
		return
	}

	if retry == 0 &&
		(moerr.IsMoErrCode(err, moerr.ErrTxnNeedRetry) ||
			moerr.IsMoErrCode(err, moerr.ErrTxnNeedRetryWithDefChanged)) {
		return
	}

	txnTrace.GetService(c.proc.GetService()).TxnError(c.proc.GetTxnOperator(), err)

	v, ok := moruntime.ServiceRuntime(c.proc.GetService()).
		GetGlobalVariables(moruntime.EnableCheckInvalidRCErrors)
	if !ok || !v.(bool) {
		return
	}

	c.proc.Fatalf(c.proc.Ctx, "BUG(RC): txn %s retry %d, error %+v\n",
		hex.EncodeToString(c.proc.GetTxnOperator().Txn().ID),
		retry,
		err.Error())
}

func (c *Compile) SetOriginSQL(sql string) {
	c.originSQL = sql
}

func (c *Compile) SetBuildPlanFunc(buildPlanFunc func(ctx context.Context) (*plan2.Plan, error)) {
	c.buildPlanFunc = buildPlanFunc
}

// detectFkSelfRefer checks if foreign key self refer confirmed
func detectFkSelfRefer(c *Compile, detectSqls []string) error {
	if len(detectSqls) == 0 {
		return nil
	}
	for _, sql := range detectSqls {
		err := runDetectSql(c, sql)
		if err != nil {
			return err
		}
	}

	return nil
}

// runDetectSql runs the fk detecting sql
func runDetectSql(c *Compile, sql string) error {
	res, err := c.runSqlWithResult(sql, NoAccountId)
	if err != nil {
		c.proc.Errorf(c.proc.Ctx, "The sql that caused the fk self refer check failed is %s, and generated background sql is %s", c.sql, sql)
		return err
	}
	defer res.Close()

	if res.Batches != nil {
		vs := res.Batches[0].Vecs
		if vs != nil && vs[0].Length() > 0 {
			yes := vector.GetFixedAt[bool](vs[0], 0)
			if !yes {
				return moerr.NewErrFKNoReferencedRow2(c.proc.Ctx)
			}
		}
	}
	return nil
}

// runDetectFkReferToDBSql runs the fk detecting sql
func runDetectFkReferToDBSql(c *Compile, sql string) error {
	res, err := c.runSqlWithResult(sql, NoAccountId)
	if err != nil {
		c.proc.Errorf(c.proc.Ctx, "The sql that caused the fk self refer check failed is %s, and generated background sql is %s", c.sql, sql)
		return err
	}
	defer res.Close()

	if res.Batches != nil {
		vs := res.Batches[0].Vecs
		if vs != nil && vs[0].Length() > 0 {
			yes := vector.GetFixedAt[bool](vs[0], 0)
			if yes {
				return moerr.NewInternalError(c.proc.Ctx,
					"can not drop database. It has been referenced by foreign keys")
			}
		}
	}
	return nil
}

func getEngineNode(c *Compile) engine.Node {
	if c.IsTpQuery() {
		return engine.Node{Addr: c.addr, Mcpu: 1}
	} else {
		return engine.Node{Addr: c.addr, Mcpu: ncpu}
	}
}

func (c *Compile) setHaveDDL(haveDDL bool) {
	txn := c.proc.GetTxnOperator()
	if txn != nil && txn.GetWorkspace() != nil {
		txn.GetWorkspace().SetHaveDDL(haveDDL)
	}
}

func (c *Compile) getHaveDDL() bool {
	txn := c.proc.GetTxnOperator()
	if txn != nil && txn.GetWorkspace() != nil {
		return txn.GetWorkspace().GetHaveDDL()
	}
	return false
}<|MERGE_RESOLUTION|>--- conflicted
+++ resolved
@@ -185,7 +185,6 @@
 	for _, s := range c.scopes {
 		s.Reset(c)
 	}
-
 
 	c.MessageBoard = c.MessageBoard.Reset()
 	proc.SetMessageBoard(c.MessageBoard)
@@ -843,11 +842,11 @@
 			var wr *process.WaitRegister
 			if c.anal.qry.LoadTag {
 				wr = &process.WaitRegister{
-					Ch2:  make(chan process.PipelineSignal, ncpu),
+					Ch2: make(chan process.PipelineSignal, ncpu),
 				}
 			} else {
 				wr = &process.WaitRegister{
-					Ch2:  make(chan process.PipelineSignal, 1),
+					Ch2: make(chan process.PipelineSignal, 1),
 				}
 			}
 			c.appendStepRegs(s, nodeId, wr)
@@ -2865,34 +2864,12 @@
 		return ss
 	}
 
-<<<<<<< HEAD
-	default:
-		ss = c.mergeShuffleScopesIfNeeded(ss, true)
-
-		shuffleGroups := make([]*Scope, 0, len(c.cnList))
-		//currentFirstFlag := c.anal.isFirst
-		for _, cn := range c.cnList {
-			//c.anal.isFirst = currentFirstFlag
-			scopes := c.newScopeListWithNode(plan2.GetShuffleDop(cn.Mcpu), validScopeCount(ss), cn.Addr)
-			for i := range ss {
-				if isSameCN(cn.Addr, ss[i].NodeInfo.Addr) {
-					scopes[0].PreScopes = append(scopes[0].PreScopes, ss[i])
-					break
-				}
-			}
-
-			for _, s := range scopes {
-				for _, rr := range s.Proc.Reg.MergeReceivers {
-					rr.Ch2 = make(chan process.PipelineSignal, shuffleChannelBufferSize)
-				}
-=======
 	ss = c.mergeShuffleScopesIfNeeded(ss, true)
 	if len(c.cnList) > 1 {
 		// merge here to avoid bugs, delete this in the future
 		for i := range ss {
 			if ss[i].NodeInfo.Mcpu > 1 {
 				ss[i] = c.newMergeScopeByCN([]*Scope{ss[i]}, ss[i].NodeInfo)
->>>>>>> 1d70e220
 			}
 		}
 	}
@@ -2911,7 +2888,7 @@
 
 		for _, s := range scopes {
 			for _, rr := range s.Proc.Reg.MergeReceivers {
-				rr.Ch = make(chan *process.RegisterMessage, shuffleChannelBufferSize)
+				rr.Ch2 = make(chan process.PipelineSignal, shuffleChannelBufferSize)
 			}
 		}
 		shuffleGroups = append(shuffleGroups, scopes...)
@@ -3230,7 +3207,7 @@
 	mergeArg.SetAnalyzeControl(c.anal.curNodeIdx, currentFirstFlag)
 	rs.setRootOperator(mergeArg)
 	c.anal.isFirst = false
-	
+
 	rs.Proc.Reg.MergeReceivers = receivers
 	return []*Scope{rs}, nil
 }
@@ -3560,25 +3537,6 @@
 	lenRight := len(buildScopes)
 
 	for _, cn := range c.cnList {
-<<<<<<< HEAD
-		joins := make([]*Scope, dop)
-		builds := make([]*Scope, dop)
-		for i := range joins {
-			joins[i] = newScope(Remote)
-			joins[i].IsJoin = true
-			joins[i].NodeInfo.Addr = cn.Addr
-			joins[i].NodeInfo.Mcpu = 1
-			joins[i].Proc = c.proc.NewNoContextChildProc(lenLeft)
-			builds[i] = newScope(Remote)
-			builds[i].NodeInfo = joins[i].NodeInfo
-			builds[i].Proc = c.proc.NewNoContextChildProc(lenRight)
-			joins[i].PreScopes = []*Scope{builds[i]}
-			for _, rr := range joins[i].Proc.Reg.MergeReceivers {
-				rr.Ch2 = make(chan process.PipelineSignal, shuffleChannelBufferSize)
-			}
-			for _, rr := range builds[i].Proc.Reg.MergeReceivers {
-				rr.Ch2 = make(chan process.PipelineSignal, shuffleChannelBufferSize)
-=======
 		ps := make([]*Scope, dop)
 		bs := make([]*Scope, dop)
 		for i := range ps {
@@ -3592,11 +3550,10 @@
 			bs[i].Proc = c.proc.NewNoContextChildProc(lenRight)
 			ps[i].PreScopes = []*Scope{bs[i]}
 			for _, rr := range ps[i].Proc.Reg.MergeReceivers {
-				rr.Ch = make(chan *process.RegisterMessage, shuffleChannelBufferSize)
+				rr.Ch2 = make(chan process.PipelineSignal, shuffleChannelBufferSize)
 			}
 			for _, rr := range bs[i].Proc.Reg.MergeReceivers {
-				rr.Ch = make(chan *process.RegisterMessage, shuffleChannelBufferSize)
->>>>>>> 1d70e220
+				rr.Ch2 = make(chan process.PipelineSignal, shuffleChannelBufferSize)
 			}
 		}
 		shuffleJoins = append(shuffleJoins, ps...)
