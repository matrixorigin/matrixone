// Copyright 2021 Matrix Origin
//
// Licensed under the Apache License, Version 2.0 (the "License");
// you may not use this file except in compliance with the License.
// You may obtain a copy of the License at
//
//      http://www.apache.org/licenses/LICENSE-2.0
//
// Unless required by applicable law or agreed to in writing, software
// distributed under the License is distributed on an "AS IS" BASIS,
// WITHOUT WARRANTIES OR CONDITIONS OF ANY KIND, either express or implied.
// See the License for the specific language governing permissions and
// limitations under the License.

package compile

import (
	"context"
	"encoding/hex"
	"encoding/json"
	"fmt"
	"math"
	"net"
	"runtime"
	"sort"
	"strings"
	"sync"
	"sync/atomic"
	"time"

	"github.com/google/uuid"
	"github.com/matrixorigin/matrixone/pkg/catalog"
	"github.com/matrixorigin/matrixone/pkg/cnservice/cnclient"
	"github.com/matrixorigin/matrixone/pkg/common/moerr"
	"github.com/matrixorigin/matrixone/pkg/common/morpc"
	"github.com/matrixorigin/matrixone/pkg/common/mpool"
	"github.com/matrixorigin/matrixone/pkg/common/reuse"
	moruntime "github.com/matrixorigin/matrixone/pkg/common/runtime"
	"github.com/matrixorigin/matrixone/pkg/container/batch"
	"github.com/matrixorigin/matrixone/pkg/container/types"
	"github.com/matrixorigin/matrixone/pkg/container/vector"
	"github.com/matrixorigin/matrixone/pkg/defines"
	"github.com/matrixorigin/matrixone/pkg/fileservice"
	"github.com/matrixorigin/matrixone/pkg/logutil"
	"github.com/matrixorigin/matrixone/pkg/objectio"
	"github.com/matrixorigin/matrixone/pkg/pb/lock"
	"github.com/matrixorigin/matrixone/pkg/pb/pipeline"
	"github.com/matrixorigin/matrixone/pkg/pb/plan"
	"github.com/matrixorigin/matrixone/pkg/pb/timestamp"
	"github.com/matrixorigin/matrixone/pkg/perfcounter"
	"github.com/matrixorigin/matrixone/pkg/sql/colexec"
	"github.com/matrixorigin/matrixone/pkg/sql/colexec/connector"
	"github.com/matrixorigin/matrixone/pkg/sql/colexec/deletion"
	"github.com/matrixorigin/matrixone/pkg/sql/colexec/dispatch"
	"github.com/matrixorigin/matrixone/pkg/sql/colexec/external"
	"github.com/matrixorigin/matrixone/pkg/sql/colexec/filter"
	"github.com/matrixorigin/matrixone/pkg/sql/colexec/insert"
	"github.com/matrixorigin/matrixone/pkg/sql/colexec/intersect"
	"github.com/matrixorigin/matrixone/pkg/sql/colexec/intersectall"
	"github.com/matrixorigin/matrixone/pkg/sql/colexec/lockop"
	"github.com/matrixorigin/matrixone/pkg/sql/colexec/merge"
	"github.com/matrixorigin/matrixone/pkg/sql/colexec/mergeblock"
	"github.com/matrixorigin/matrixone/pkg/sql/colexec/mergecte"
	"github.com/matrixorigin/matrixone/pkg/sql/colexec/mergedelete"
	"github.com/matrixorigin/matrixone/pkg/sql/colexec/mergerecursive"
	"github.com/matrixorigin/matrixone/pkg/sql/colexec/minus"
	"github.com/matrixorigin/matrixone/pkg/sql/colexec/offset"
	"github.com/matrixorigin/matrixone/pkg/sql/colexec/output"
	"github.com/matrixorigin/matrixone/pkg/sql/colexec/projection"
	"github.com/matrixorigin/matrixone/pkg/sql/colexec/sample"
	"github.com/matrixorigin/matrixone/pkg/sql/colexec/table_function"
	"github.com/matrixorigin/matrixone/pkg/sql/parsers/tree"
	plan2 "github.com/matrixorigin/matrixone/pkg/sql/plan"
	"github.com/matrixorigin/matrixone/pkg/sql/plan/function"
	"github.com/matrixorigin/matrixone/pkg/sql/plan/rule"
	"github.com/matrixorigin/matrixone/pkg/sql/util"
	mokafka "github.com/matrixorigin/matrixone/pkg/stream/adapter/kafka"
	"github.com/matrixorigin/matrixone/pkg/txn/client"
	"github.com/matrixorigin/matrixone/pkg/txn/storage/memorystorage"
	txnTrace "github.com/matrixorigin/matrixone/pkg/txn/trace"
	"github.com/matrixorigin/matrixone/pkg/util/executor"
	v2 "github.com/matrixorigin/matrixone/pkg/util/metric/v2"
	"github.com/matrixorigin/matrixone/pkg/util/trace"
	"github.com/matrixorigin/matrixone/pkg/vm"
	"github.com/matrixorigin/matrixone/pkg/vm/engine"
	"github.com/matrixorigin/matrixone/pkg/vm/engine/disttae"
	"github.com/matrixorigin/matrixone/pkg/vm/process"
	"github.com/panjf2000/ants/v2"
	"go.uber.org/zap"
)

// Note: Now the cost going from stat is actually the number of rows, so we can only estimate a number for the size of each row.
// The current insertion of around 200,000 rows triggers cn to write s3 directly
const (
	DistributedThreshold     uint64 = 10 * mpool.MB
	SingleLineSizeEstimate   uint64 = 300 * mpool.B
	shuffleChannelBufferSize        = 16
)

var (
	ncpu           = runtime.GOMAXPROCS(0)
	ctxCancelError = context.Canceled.Error()

	cantCompileForPrepareErr = moerr.NewCantCompileForPrepareNoCtx()
)

// NewCompile is used to new an object of compile
func NewCompile(
	addr, db, sql, tenant, uid string,
	e engine.Engine,
	proc *process.Process,
	stmt tree.Statement,
	isInternal bool,
	cnLabel map[string]string,
	startAt time.Time,
) *Compile {
	c := GetCompileService().getCompile(proc)

	c.e = e
	c.db = db
	c.tenant = tenant
	c.uid = uid
	c.sql = sql
	c.proc.Base.MessageBoard = c.MessageBoard
	c.stmt = stmt
	c.addr = addr
	c.isInternal = isInternal
	c.cnLabel = cnLabel
	c.startAt = startAt
	c.disableRetry = false
	if c.proc.GetTxnOperator() != nil {
		// TODO: The action of updating the WriteOffset logic should be executed in the `func (c *Compile) Run(_ uint64)` method.
		// However, considering that the delay ranges are not completed yet, the UpdateSnapshotWriteOffset() and
		// the assignment of `Compile.TxnOffset` should be moved into the `func (c *Compile) Run(_ uint64)` method in the later stage.
		c.proc.GetTxnOperator().GetWorkspace().UpdateSnapshotWriteOffset()
		c.TxnOffset = c.proc.GetTxnOperator().GetWorkspace().GetSnapshotWriteOffset()
	} else {
		c.TxnOffset = 0
	}
	return c
}

func (c *Compile) Release() {
	if c == nil {
		return
	}
	GetCompileService().putCompile(c)
}

func (c Compile) TypeName() string {
	return "compile.Compile"
}

func (c *Compile) GetMessageCenter() *process.MessageCenter {
	if c == nil || c.e == nil {
		return nil
	}
	m := c.e.GetMessageCenter()
	if m != nil {
		mc, ok := m.(*process.MessageCenter)
		if ok {
			return mc
		}
	}
	return nil
}

func (c *Compile) Reset(proc *process.Process, startAt time.Time, fill func(*batch.Batch) error, sql string) {
	c.proc = proc
	c.fill = fill
	c.sql = sql
	c.proc.Ctx = perfcounter.WithCounterSet(c.proc.Ctx, c.counterSet)

	c.proc.Ctx = context.WithValue(c.proc.Ctx, defines.EngineKey{}, c.e)
	c.affectRows.Store(0)

	for _, info := range c.anal.analInfos {
		info.Reset()
	}

	for _, s := range c.scope {
		s.Reset(c)
	}

	for _, v := range c.nodeRegs {
		v.CleanChannel(c.proc.GetMPool())
	}

	c.MessageBoard = c.MessageBoard.Reset()
	proc.Base.MessageBoard = c.MessageBoard
	c.counterSet.Reset()

	for _, f := range c.fuzzys {
		f.reset()
	}
	c.startAt = startAt
	if c.proc.GetTxnOperator() != nil {
		c.proc.GetTxnOperator().GetWorkspace().UpdateSnapshotWriteOffset()
		c.TxnOffset = c.proc.GetTxnOperator().GetWorkspace().GetSnapshotWriteOffset()
	} else {
		c.TxnOffset = 0
	}
}

func (c *Compile) clear() {
	if c.anal != nil {
		c.anal.release()
	}
	for i := range c.scope {
		c.scope[i].release()
	}
	for i := range c.fuzzys {
		c.fuzzys[i].release()
	}

	c.MessageBoard = c.MessageBoard.Reset()
	c.fuzzys = c.fuzzys[:0]
	c.scope = c.scope[:0]
	c.pn = nil
	c.fill = nil
	c.affectRows.Store(0)
	c.addr = ""
	c.db = ""
	c.tenant = ""
	c.uid = ""
	c.sql = ""
	c.originSQL = ""
	c.anal = nil
	c.e = nil
	c.proc = nil
	c.cnList = c.cnList[:0]
	c.stmt = nil
	c.startAt = time.Time{}
	c.needLockMeta = false
	c.isInternal = false
	c.lastAllocID = 0
	c.isPrepare = false

	for k := range c.metaTables {
		delete(c.metaTables, k)
	}
	for k := range c.lockTables {
		delete(c.lockTables, k)
	}
	for k := range c.nodeRegs {
		delete(c.nodeRegs, k)
	}
	for k := range c.stepRegs {
		delete(c.stepRegs, k)
	}
	for k := range c.cnLabel {
		delete(c.cnLabel, k)
	}
}

// helper function to judge if init temporary engine is needed
func (c *Compile) NeedInitTempEngine() bool {
	for _, s := range c.scope {
		ddl := s.Plan.GetDdl()
		if ddl == nil {
			continue
		}
		if qry := ddl.GetCreateTable(); qry != nil && qry.Temporary {
			if c.e.(*engine.EntireEngine).TempEngine == nil {
				return true
			}
		}
	}
	return false
}

func (c *Compile) SetTempEngine(tempEngine engine.Engine, tempStorage *memorystorage.Storage) {
	e := c.e.(*engine.EntireEngine)
	e.TempEngine = tempEngine
	if c.proc.Ctx != nil && c.proc.Ctx.Value(defines.TemporaryTN{}) == nil {
		c.proc.Ctx = context.WithValue(c.proc.Ctx, defines.TemporaryTN{}, tempStorage)
	}
}

func (c *Compile) addAffectedRows(n uint64) {
	c.affectRows.Add(n)
}

func (c *Compile) setAffectedRows(n uint64) {
	c.affectRows.Store(n)
}

func (c *Compile) getAffectedRows() uint64 {
	affectRows := c.affectRows.Load()
	return affectRows
}

func (c *Compile) run(s *Scope) error {
	if s == nil {
		return nil
	}
	switch s.Magic {
	case Normal:
		defer c.fillAnalyzeInfo()
		err := s.Run(c)
		if err != nil {
			return err
		}

		c.addAffectedRows(s.affectedRows())
		return nil
	case Merge, MergeInsert:
		defer c.fillAnalyzeInfo()
		err := s.MergeRun(c)
		if err != nil {
			return err
		}

		c.addAffectedRows(s.affectedRows())
		return nil
	case MergeDelete:
		defer c.fillAnalyzeInfo()
		err := s.MergeRun(c)
		if err != nil {
			return err
		}
		mergeArg := s.RootOp.(*mergedelete.MergeDelete)
		if mergeArg.AddAffectedRows {
			c.addAffectedRows(mergeArg.AffectedRows)
		}
		return nil
	case Remote:
		defer c.fillAnalyzeInfo()
		err := s.RemoteRun(c)
		c.addAffectedRows(s.affectedRows())
		return err
	case CreateDatabase:
		err := s.CreateDatabase(c)
		if err != nil {
			return err
		}
		c.setAffectedRows(1)
		return nil
	case DropDatabase:
		err := s.DropDatabase(c)
		if err != nil {
			return err
		}
		c.setAffectedRows(1)
		return nil
	case CreateTable:
		qry := s.Plan.GetDdl().GetCreateTable()
		if qry.Temporary {
			return s.CreateTempTable(c)
		} else {
			return s.CreateTable(c)
		}
	case CreateView:
		return s.CreateView(c)
	case AlterView:
		return s.AlterView(c)
	case AlterTable:
		return s.AlterTable(c)
	case DropTable:
		return s.DropTable(c)
	case DropSequence:
		return s.DropSequence(c)
	case CreateSequence:
		return s.CreateSequence(c)
	case AlterSequence:
		return s.AlterSequence(c)
	case CreateIndex:
		return s.CreateIndex(c)
	case DropIndex:
		return s.DropIndex(c)
	case TruncateTable:
		return s.TruncateTable(c)
	case Replace:
		return s.replace(c)
	}
	return nil
}

func (c *Compile) allocOperatorID() int32 {
	c.lock.Lock()
	defer func() {
		c.lastAllocID++
		c.lock.Unlock()
	}()

	return c.lastAllocID
}

// isRetryErr if the error is ErrTxnNeedRetry and the transaction is RC isolation, we need to retry t
// he statement
func (c *Compile) isRetryErr(err error) bool {
	return (moerr.IsMoErrCode(err, moerr.ErrTxnNeedRetry) ||
		moerr.IsMoErrCode(err, moerr.ErrTxnNeedRetryWithDefChanged)) &&
		c.proc.GetTxnOperator().Txn().IsRCIsolation()
}

func (c *Compile) canRetry(err error) bool {
	return !c.disableRetry && c.isRetryErr(err)
}

func (c *Compile) IsTpQuery() bool {
	return c.execType == plan2.ExecTypeTP
}

func (c *Compile) IsSingleScope(ss []*Scope) bool {
	if c.IsTpQuery() {
		return true
	}
	if len(ss) > 1 {
		return false
	}
	return ss[0].NodeInfo.Mcpu == 1
}

func (c *Compile) SetIsPrepare(isPrepare bool) {
	c.isPrepare = isPrepare
}

/*
func (c *Compile) printPipeline() {
	if c.IsTpQuery() {
		fmt.Println("pipeline for tp query!")
	} else {
		fmt.Println("pipeline for ap query!")
	}
	fmt.Println(DebugShowScopes(c.scope))
}
*/
// run once
func (c *Compile) runOnce() error {
	var wg sync.WaitGroup
	err := c.lockMetaTables()
	if err != nil {
		return err
	}
	err = c.lockTable()
	if err != nil {
		return err
	}
	errC := make(chan error, len(c.scope))
	for _, s := range c.scope {
		s.SetContextRecursively(c.proc.Ctx)
		err = s.InitAllDataSource(c)
		if err != nil {
			return err
		}
	}
	GetCompileService().startService(c)
	defer func() {
		_, _ = GetCompileService().endService(c)
	}()

	//c.printPipeline()

	for i := range c.scope {
		wg.Add(1)
		scope := c.scope[i]
		errSubmit := ants.Submit(func() {
			defer func() {
				if e := recover(); e != nil {
					err := moerr.ConvertPanicError(c.proc.Ctx, e)
					c.proc.Error(c.proc.Ctx, "panic in run",
						zap.String("sql", c.sql),
						zap.String("error", err.Error()))
					errC <- err
				}
				wg.Done()
			}()
			errC <- c.run(scope)
		})
		if errSubmit != nil {
			errC <- errSubmit
			wg.Done()
		}
	}
	wg.Wait()
	close(errC)

	errList := make([]error, 0, len(c.scope))
	for e := range errC {
		if e != nil {
			errList = append(errList, e)
			if c.isRetryErr(e) {
				return e
			}
		}
	}

	if len(errList) > 0 {
		err = errList[0]
	}
	if err != nil {
		return err
	}

	// fuzzy filter not sure whether this insert / load obey duplicate constraints, need double check
	for _, f := range c.fuzzys {
		if f != nil && f.cnt > 0 {
			if f.cnt > 10 {
				c.proc.Debugf(c.proc.Ctx, "double check dup for `%s`.`%s`:collision cnt is %d, may be too high", f.db, f.tbl, f.cnt)
			}
			err = f.backgroundSQLCheck(c)
			if err != nil {
				return err
			}
		}
	}

	//detect fk self refer
	//update, insert
	query := c.pn.GetQuery()
	if query != nil && (query.StmtType == plan.Query_INSERT ||
		query.StmtType == plan.Query_UPDATE) && len(query.GetDetectSqls()) != 0 {
		err = detectFkSelfRefer(c, query.DetectSqls)
	}
	//alter table ... add/drop foreign key
	if err == nil && c.pn.GetDdl() != nil {
		alterTable := c.pn.GetDdl().GetAlterTable()
		if alterTable != nil && len(alterTable.GetDetectSqls()) != 0 {
			err = detectFkSelfRefer(c, alterTable.GetDetectSqls())
		}
	}
	return err
}

// shouldReturnCtxErr return true only if the ctx has error and the error is not canceled.
// maybe deadlined or other error.
func (c *Compile) shouldReturnCtxErr() bool {
	if e := c.proc.Ctx.Err(); e != nil && e.Error() != ctxCancelError {
		return true
	}
	return false
}

func (c *Compile) compileScope(pn *plan.Plan) ([]*Scope, error) {
	start := time.Now()
	defer func() {
		v2.TxnStatementCompileScopeHistogram.Observe(time.Since(start).Seconds())
	}()
	switch qry := pn.Plan.(type) {
	case *plan.Plan_Query:
		switch qry.Query.StmtType {
		case plan.Query_REPLACE:
			return []*Scope{
				newScope(Replace).
					withPlan(pn),
			}, nil
		}
		scopes, err := c.compileQuery(qry.Query)
		if err != nil {
			return nil, err
		}
		for _, s := range scopes {
			if s.Plan == nil {
				s.Plan = pn
			}
		}
		return scopes, nil
	case *plan.Plan_Ddl:
		switch qry.Ddl.DdlType {
		case plan.DataDefinition_CREATE_DATABASE:
			return []*Scope{
				newScope(CreateDatabase).
					withPlan(pn),
			}, nil
		case plan.DataDefinition_DROP_DATABASE:
			return []*Scope{
				newScope(DropDatabase).
					withPlan(pn),
			}, nil
		case plan.DataDefinition_CREATE_TABLE:
			return []*Scope{
				newScope(CreateTable).
					withPlan(pn),
			}, nil
		case plan.DataDefinition_CREATE_VIEW:
			return []*Scope{
				newScope(CreateView).
					withPlan(pn),
			}, nil
		case plan.DataDefinition_ALTER_VIEW:
			return []*Scope{
				newScope(AlterView).
					withPlan(pn),
			}, nil
		case plan.DataDefinition_ALTER_TABLE:
			return []*Scope{
				newScope(AlterTable).
					withPlan(pn),
			}, nil
		case plan.DataDefinition_DROP_TABLE:
			return []*Scope{
				newScope(DropTable).
					withPlan(pn),
			}, nil
		case plan.DataDefinition_DROP_SEQUENCE:
			return []*Scope{
				newScope(DropSequence).
					withPlan(pn),
			}, nil
		case plan.DataDefinition_ALTER_SEQUENCE:
			return []*Scope{
				newScope(AlterSequence).
					withPlan(pn),
			}, nil
		case plan.DataDefinition_TRUNCATE_TABLE:
			return []*Scope{
				newScope(TruncateTable).
					withPlan(pn),
			}, nil
		case plan.DataDefinition_CREATE_SEQUENCE:
			return []*Scope{
				newScope(CreateSequence).
					withPlan(pn),
			}, nil
		case plan.DataDefinition_CREATE_INDEX:
			return []*Scope{
				newScope(CreateIndex).
					withPlan(pn),
			}, nil
		case plan.DataDefinition_DROP_INDEX:
			return []*Scope{
				newScope(DropIndex).
					withPlan(pn),
			}, nil
		case plan.DataDefinition_SHOW_DATABASES,
			plan.DataDefinition_SHOW_TABLES,
			plan.DataDefinition_SHOW_COLUMNS,
			plan.DataDefinition_SHOW_CREATETABLE:
			return c.compileQuery(pn.GetDdl().GetQuery())
			// 1、not supported: show arnings/errors/status/processlist
			// 2、show variables will not return query
			// 3、show create database/table need rewrite to create sql
		}
	}
	return nil, moerr.NewNYI(c.proc.Ctx, fmt.Sprintf("query '%s'", pn))
}

func (c *Compile) appendMetaTables(objRes *plan.ObjectRef) {
	if !c.needLockMeta {
		return
	}

	if objRes.SchemaName == catalog.MO_CATALOG && (objRes.ObjName == catalog.MO_DATABASE || objRes.ObjName == catalog.MO_TABLES || objRes.ObjName == catalog.MO_COLUMNS) {
		// do not lock meta table for meta table
	} else {
		key := fmt.Sprintf("%s %s", objRes.SchemaName, objRes.ObjName)
		c.metaTables[key] = struct{}{}
	}
}

func (c *Compile) lockMetaTables() error {
	lockLen := len(c.metaTables)
	if lockLen == 0 {
		return nil
	}

	tables := make([]string, 0, lockLen)
	for table := range c.metaTables {
		tables = append(tables, table)
	}
	sort.Strings(tables)

	for _, table := range tables {
		names := strings.SplitN(table, " ", 2)

		err := lockMoTable(c, names[0], names[1], lock.LockMode_Shared)
		if err != nil {
			// if get error in locking mocatalog.mo_tables by it's dbName & tblName
			// that means the origin table's schema was changed. then return NeedRetryWithDefChanged err
			if moerr.IsMoErrCode(err, moerr.ErrTxnNeedRetry) ||
				moerr.IsMoErrCode(err, moerr.ErrTxnNeedRetryWithDefChanged) {
				return moerr.NewTxnNeedRetryWithDefChangedNoCtx()
			}

			// other errors, just throw  out
			return err
		}
	}
	return nil
}

func (c *Compile) lockTable() error {
	for _, tbl := range c.lockTables {
		typ := plan2.MakeTypeByPlan2Type(tbl.PrimaryColTyp)
		if len(tbl.PartitionTableIds) == 0 {
			return lockop.LockTable(
				c.e,
				c.proc,
				tbl.TableId,
				typ,
				false)
		}

		for _, tblId := range tbl.PartitionTableIds {
			err := lockop.LockTable(
				c.e,
				c.proc,
				tblId,
				typ,
				false)
			if err != nil {
				return err
			}
		}

	}
	return nil
}

// func (c *Compile) compileAttachedScope(attachedPlan *plan.Plan) ([]*Scope, error) {
// 	query := attachedPlan.Plan.(*plan.Plan_Query)
// 	attachedScope, err := c.compileQuery(ctx, query.Query)
// 	if err != nil {
// 		return nil, err
// 	}
// 	for _, s := range attachedScope {
// 		s.Plan = attachedPlan
// 	}
// 	return attachedScope, nil
// }

func isAvailable(client morpc.RPCClient, addr string) bool {
	_, _, err := net.SplitHostPort(addr)
	if err != nil {
		logutil.Warnf("compileScope received a malformed cn address '%s', expected 'ip:port'", addr)
		return false
	}
	logutil.Debugf("ping %s start", addr)
	ctx, cancel := context.WithTimeout(context.Background(), 500*time.Millisecond)
	defer cancel()
	err = client.Ping(ctx, addr)
	if err != nil {
		// ping failed
		logutil.Debugf("ping %s err %+v\n", addr, err)
		return false
	}
	return true
}

func (c *Compile) removeUnavailableCN() {
	client := cnclient.GetPipelineClient(
		c.proc.GetService(),
	)
	if client == nil {
		return
	}
	i := 0
	for _, cn := range c.cnList {
		if isSameCN(c.addr, cn.Addr) || isAvailable(client.Raw(), cn.Addr) {
			c.cnList[i] = cn
			i++
		}
	}
	c.cnList = c.cnList[:i]
}

// getCNList gets the CN list from engine.Nodes() method. It will
// ensure the current CN is included in the result.
func (c *Compile) getCNList() (engine.Nodes, error) {
	cnList, err := c.e.Nodes(c.isInternal, c.tenant, c.uid, c.cnLabel)
	if err != nil {
		return nil, err
	}

	// We should always make sure the current CN is contained in the cn list.
	if c.proc == nil || c.proc.Base.QueryClient == nil {
		return cnList, nil
	}
	cnID := c.proc.GetService()
	for _, node := range cnList {
		if node.Id == cnID {
			return cnList, nil
		}
	}
	n := getEngineNode(c)
	n.Id = cnID
	cnList = append(cnList, n)
	return cnList, nil
}

func (c *Compile) compileQuery(qry *plan.Query) ([]*Scope, error) {
	var err error

	start := time.Now()
	defer func() {
		v2.TxnStatementCompileQueryHistogram.Observe(time.Since(start).Seconds())
	}()

	c.execType = plan2.GetExecType(c.pn.GetQuery(), c.getHaveDDL())

	n := getEngineNode(c)
	if c.execType == plan2.ExecTypeTP || c.execType == plan2.ExecTypeAP_ONECN {
		c.cnList = engine.Nodes{n}
	} else {
		c.cnList, err = c.getCNList()
		if err != nil {
			return nil, err
		}
		c.removeUnavailableCN()
		// sort by addr to get fixed order of CN list
		sort.Slice(c.cnList, func(i, j int) bool { return c.cnList[i].Addr < c.cnList[j].Addr })
	}

	if c.isPrepare && !c.IsTpQuery() {
		return nil, cantCompileForPrepareErr
	}

	c.initAnalyze(qry)
	// deal with sink scan first.
	for i := len(qry.Steps) - 1; i >= 0; i-- {
		err := c.compileSinkScan(qry, qry.Steps[i])
		if err != nil {
			return nil, err
		}
	}

	steps := make([]*Scope, 0, len(qry.Steps))
	defer func() {
		if err != nil {
			ReleaseScopes(steps)
		}
	}()
	for i := len(qry.Steps) - 1; i >= 0; i-- {
		var scopes []*Scope
		var scope *Scope
		scopes, err = c.compilePlanScope(int32(i), qry.Steps[i], qry.Nodes)
		if err != nil {
			return nil, err
		}
		scope, err = c.compileSteps(qry, scopes, qry.Steps[i])
		if err != nil {
			return nil, err
		}
		steps = append(steps, scope)
	}

	return steps, err
}

func (c *Compile) compileSinkScan(qry *plan.Query, nodeId int32) error {
	n := qry.Nodes[nodeId]
	for _, childId := range n.Children {
		err := c.compileSinkScan(qry, childId)
		if err != nil {
			return err
		}
	}

	if n.NodeType == plan.Node_SINK_SCAN || n.NodeType == plan.Node_RECURSIVE_SCAN || n.NodeType == plan.Node_RECURSIVE_CTE {
		for _, s := range n.SourceStep {
			var wr *process.WaitRegister
			if c.anal.qry.LoadTag {
				wr = &process.WaitRegister{
					Ctx: c.proc.Ctx,
					Ch:  make(chan *process.RegisterMessage, ncpu),
				}
			} else {
				wr = &process.WaitRegister{
					Ctx: c.proc.Ctx,
					Ch:  make(chan *process.RegisterMessage, 1),
				}
			}
			c.appendStepRegs(s, nodeId, wr)
		}
	}
	return nil
}

func (c *Compile) compileSteps(qry *plan.Query, ss []*Scope, step int32) (*Scope, error) {
	if qry.Nodes[step].NodeType == plan.Node_SINK {
		return ss[0], nil
	}

	switch qry.StmtType {
	case plan.Query_DELETE:
		updateScopesLastFlag(ss)
		return ss[0], nil
	case plan.Query_INSERT:
		updateScopesLastFlag(ss)
		return ss[0], nil
	case plan.Query_UPDATE:
		updateScopesLastFlag(ss)
		return ss[0], nil
	default:
		var rs *Scope
		if c.IsSingleScope(ss) {
			rs = ss[0]
		} else {
			rs = c.newMergeScope(ss)
		}
		updateScopesLastFlag([]*Scope{rs})
		c.setAnalyzeCurrent([]*Scope{rs}, c.anal.curNodeIdx)
		rs.setRootOperator(
			output.NewArgument().
				WithFunc(c.fill),
		)
		return rs, nil
	}
}

func constructValueScanBatch(proc *process.Process, node *plan.Node) (*batch.Batch, error) {
	var nodeId uuid.UUID
	var exprList []colexec.ExpressionExecutor

	if node.RowsetData == nil { // select 1,2
		bat := batch.NewWithSize(1)
		bat.Vecs[0] = vector.NewConstNull(types.T_int64.ToType(), 1, proc.Mp())
		bat.SetRowCount(1)
		return bat, nil
	}
	// select * from (values row(1,1), row(2,2), row(3,3)) a;
	tableDef := node.TableDef
	colCount := len(tableDef.Cols)
	colsData := node.RowsetData.Cols
	copy(nodeId[:], node.Uuid)
	bat := proc.GetPrepareBatch()
	if bat == nil {
		bat = proc.GetValueScanBatch(nodeId)
		if bat == nil {
			return nil, moerr.NewInfo(proc.Ctx, fmt.Sprintf("constructValueScanBatch failed, node id: %s", nodeId.String()))
		}
	}
	params := proc.GetPrepareParams()
	if len(colsData) > 0 {
		exprs := proc.GetPrepareExprList()
		for i := 0; i < colCount; i++ {
			if exprs != nil {
				exprList = exprs.([][]colexec.ExpressionExecutor)[i]
			}
			if params != nil {
				vs := vector.MustFixedCol[types.Varlena](params)
				for _, row := range colsData[i].Data {
					if row.Pos >= 0 {
						isNull := params.GetNulls().Contains(uint64(row.Pos - 1))
						str := vs[row.Pos-1].UnsafeGetString(params.GetArea())
						if err := util.SetBytesToAnyVector(proc.Ctx, str, int(row.RowPos), isNull, bat.Vecs[i],
							proc); err != nil {
							return nil, err
						}
					}
				}
			}
			if err := evalRowsetData(proc, colsData[i].Data, bat.Vecs[i], exprList); err != nil {
				bat.Clean(proc.Mp())
				return nil, err
			}
		}
	}
	return bat, nil
}

func (c *Compile) compilePlanScope(step int32, curNodeIdx int32, ns []*plan.Node) ([]*Scope, error) {
	start := time.Now()
	defer func() {
		v2.TxnStatementCompilePlanScopeHistogram.Observe(time.Since(start).Seconds())
	}()
	var ss []*Scope
	var left []*Scope
	var right []*Scope
	var err error
	defer func() {
		if err != nil {
			ReleaseScopes(ss)
			ReleaseScopes(left)
			ReleaseScopes(right)
		}
	}()
	n := ns[curNodeIdx]

	if n.Limit != nil {
		if cExpr, ok := n.Limit.Expr.(*plan.Expr_Lit); ok {
			if cval, ok := cExpr.Lit.Value.(*plan.Literal_U64Val); ok {
				if cval.U64Val == 0 {
					// optimize for limit 0
					rs := newScope(Merge)
					rs.NodeInfo = engine.Node{Addr: c.addr, Mcpu: 1}
					rs.Proc = c.proc.NewNoContextChildProc(0)
					return c.compileLimit(n, []*Scope{rs}), nil
				}
			}
		}
	}

	switch n.NodeType {
	case plan.Node_VALUE_SCAN:
		ss, err = c.compileValueScan(n)
		if err != nil {
			return nil, err
		}
		ss = c.compileSort(n, c.compileProjection(n, ss))
		return ss, nil
	case plan.Node_EXTERNAL_SCAN:
		if n.ObjRef != nil {
			c.appendMetaTables(n.ObjRef)
		}
		node := plan2.DeepCopyNode(n)
		ss, err = c.compileExternScan(node)
		if err != nil {
			return nil, err
		}
		ss = c.compileSort(n, c.compileProjection(n, c.compileRestrict(node, ss)))
		return ss, nil
	case plan.Node_TABLE_SCAN:
		c.appendMetaTables(n.ObjRef)
		ss, err = c.compileTableScan(n)
		if err != nil {
			return nil, err
		}
		ss = c.compileProjection(n, c.compileRestrict(n, ss))
		if n.Offset != nil {
			ss = c.compileOffset(n, ss)
		}
		if n.Limit != nil {
			ss = c.compileLimit(n, ss)
		}
		return ss, nil
	case plan.Node_SOURCE_SCAN:
		ss, err = c.compileSourceScan(n)
		if err != nil {
			return nil, err
		}
		ss = c.compileSort(n, c.compileProjection(n, c.compileRestrict(n, ss)))
		return ss, nil
	case plan.Node_FILTER, plan.Node_PROJECT, plan.Node_PRE_DELETE:
		curr := c.anal.curNodeIdx
		c.setAnalyzeCurrent(nil, int(n.Children[0]))
		ss, err = c.compilePlanScope(step, n.Children[0], ns)
		if err != nil {
			return nil, err
		}
		c.setAnalyzeCurrent(ss, curr)
		ss = c.compileSort(n, c.compileProjection(n, c.compileRestrict(n, ss)))
		return ss, nil
	case plan.Node_AGG:
		curr := c.anal.curNodeIdx
		c.setAnalyzeCurrent(nil, int(n.Children[0]))
		ss, err = c.compilePlanScope(step, n.Children[0], ns)
		if err != nil {
			return nil, err
		}
		c.setAnalyzeCurrent(ss, curr)

		groupInfo := constructGroup(c.proc.Ctx, n, ns[n.Children[0]], false, 0, c.proc)
		defer groupInfo.Release()
		anyDistinctAgg := groupInfo.AnyDistinctAgg()

		if c.IsSingleScope(ss) && ss[0].PartialResults == nil {
			ss = c.compileSort(n, c.compileProjection(n, c.compileRestrict(n, c.compileTPGroup(n, ss, ns))))
			return ss, nil
		} else if !anyDistinctAgg && n.Stats.HashmapStats != nil && n.Stats.HashmapStats.Shuffle {
			ss = c.compileSort(n, c.compileShuffleGroup(n, ss, ns))
			return ss, nil
		} else {
			ss = c.compileSort(n, c.compileProjection(n, c.compileRestrict(n, c.compileMergeGroup(n, ss, ns, anyDistinctAgg))))
			return ss, nil
		}
	case plan.Node_SAMPLE:
		curr := c.anal.curNodeIdx
		c.setAnalyzeCurrent(nil, int(n.Children[0]))
		ss, err = c.compilePlanScope(step, n.Children[0], ns)
		if err != nil {
			return nil, err
		}
		c.setAnalyzeCurrent(ss, curr)

		ss = c.compileSort(n, c.compileProjection(n, c.compileRestrict(n, c.compileSample(n, ss))))
		return ss, nil
	case plan.Node_WINDOW:
		curr := c.anal.curNodeIdx
		c.setAnalyzeCurrent(nil, int(n.Children[0]))
		ss, err = c.compilePlanScope(step, n.Children[0], ns)
		if err != nil {
			return nil, err
		}
		c.setAnalyzeCurrent(ss, curr)
		ss = c.compileSort(n, c.compileProjection(n, c.compileRestrict(n, c.compileWin(n, ss))))
		return ss, nil
	case plan.Node_TIME_WINDOW:
		curr := c.anal.curNodeIdx
		c.setAnalyzeCurrent(nil, int(n.Children[0]))
		ss, err = c.compilePlanScope(step, n.Children[0], ns)
		if err != nil {
			return nil, err
		}
		c.setAnalyzeCurrent(ss, curr)
		ss = c.compileProjection(n, c.compileRestrict(n, c.compileTimeWin(n, c.compileSort(n, ss))))
		return ss, nil
	case plan.Node_FILL:
		curr := c.anal.curNodeIdx
		c.setAnalyzeCurrent(nil, int(n.Children[0]))
		ss, err = c.compilePlanScope(step, n.Children[0], ns)
		if err != nil {
			return nil, err
		}
		c.setAnalyzeCurrent(ss, curr)
		ss = c.compileProjection(n, c.compileRestrict(n, c.compileFill(n, ss)))
		return ss, nil
	case plan.Node_JOIN:
		curr := c.anal.curNodeIdx
		c.setAnalyzeCurrent(nil, int(n.Children[0]))
		left, err = c.compilePlanScope(step, n.Children[0], ns)
		if err != nil {
			return nil, err
		}
		c.setAnalyzeCurrent(left, int(n.Children[1]))
		right, err = c.compilePlanScope(step, n.Children[1], ns)
		if err != nil {
			return nil, err
		}
		c.setAnalyzeCurrent(right, curr)
		ss = c.compileSort(n, c.compileJoin(n, ns[n.Children[0]], ns[n.Children[1]], ns, left, right))
		return ss, nil
	case plan.Node_SORT:
		curr := c.anal.curNodeIdx
		c.setAnalyzeCurrent(nil, int(n.Children[0]))
		ss, err = c.compilePlanScope(step, n.Children[0], ns)
		if err != nil {
			return nil, err
		}
		c.setAnalyzeCurrent(ss, curr)
		ss = c.compileProjection(n, c.compileRestrict(n, c.compileSort(n, ss)))
		return ss, nil
	case plan.Node_PARTITION:
		curr := c.anal.curNodeIdx
		c.setAnalyzeCurrent(nil, int(n.Children[0]))
		ss, err = c.compilePlanScope(step, n.Children[0], ns)
		if err != nil {
			return nil, err
		}
		c.setAnalyzeCurrent(ss, curr)
		ss = c.compileProjection(n, c.compileRestrict(n, c.compilePartition(n, ss)))
		return ss, nil
	case plan.Node_UNION:
		curr := c.anal.curNodeIdx
		c.setAnalyzeCurrent(nil, int(n.Children[0]))
		left, err = c.compilePlanScope(step, n.Children[0], ns)
		if err != nil {
			return nil, err
		}
		c.setAnalyzeCurrent(left, int(n.Children[1]))
		right, err = c.compilePlanScope(step, n.Children[1], ns)
		if err != nil {
			return nil, err
		}
		c.setAnalyzeCurrent(right, curr)
		ss = c.compileSort(n, c.compileUnion(n, left, right))
		return ss, nil
	case plan.Node_MINUS, plan.Node_INTERSECT, plan.Node_INTERSECT_ALL:
		curr := c.anal.curNodeIdx
		c.setAnalyzeCurrent(nil, int(n.Children[0]))
		left, err = c.compilePlanScope(step, n.Children[0], ns)
		if err != nil {
			return nil, err
		}
		c.setAnalyzeCurrent(left, int(n.Children[1]))
		right, err = c.compilePlanScope(step, n.Children[1], ns)
		if err != nil {
			return nil, err
		}
		c.setAnalyzeCurrent(right, curr)
		ss = c.compileSort(n, c.compileMinusAndIntersect(n, left, right, n.NodeType))
		return ss, nil
	case plan.Node_UNION_ALL:
		curr := c.anal.curNodeIdx
		c.setAnalyzeCurrent(nil, int(n.Children[0]))

		left, err = c.compilePlanScope(step, n.Children[0], ns)
		if err != nil {
			return nil, err
		}
		c.setAnalyzeCurrent(left, int(n.Children[1]))
		right, err = c.compilePlanScope(step, n.Children[1], ns)
		if err != nil {
			return nil, err
		}
		c.setAnalyzeCurrent(right, curr)
		ss = c.compileSort(n, c.compileUnionAll(left, right))
		return ss, nil
	case plan.Node_DELETE:
		if n.DeleteCtx.CanTruncate {
			s := newScope(TruncateTable)
			s.Plan = &plan.Plan{
				Plan: &plan.Plan_Ddl{
					Ddl: &plan.DataDefinition{
						DdlType: plan.DataDefinition_TRUNCATE_TABLE,
						Definition: &plan.DataDefinition_TruncateTable{
							TruncateTable: n.DeleteCtx.TruncateTable,
						},
					},
				},
			}
			ss = []*Scope{s}
			return ss, nil
		}
		c.appendMetaTables(n.DeleteCtx.Ref)
		curr := c.anal.curNodeIdx
		c.setAnalyzeCurrent(nil, int(n.Children[0]))

		ss, err = c.compilePlanScope(step, n.Children[0], ns)
		if err != nil {
			return nil, err
		}

		n.NotCacheable = true
		ss, err = c.compileDelete(n, ss)
		if err != nil {
			return nil, err
		}
		c.setAnalyzeCurrent(ss, curr)
		return ss, nil
	case plan.Node_ON_DUPLICATE_KEY:
		curr := c.anal.curNodeIdx
		c.setAnalyzeCurrent(nil, int(n.Children[0]))
		ss, err = c.compilePlanScope(step, n.Children[0], ns)
		if err != nil {
			return nil, err
		}
		c.setAnalyzeCurrent(ss, curr)

		rs := c.newMergeScope(ss)
		arg := constructOnduplicateKey(n, c.e)
		arg.SetIdx(c.anal.curNodeIdx)
		rs.ReplaceLeafOp(arg)

		ss = []*Scope{rs}
		return ss, nil
	case plan.Node_FUZZY_FILTER:
		curr := c.anal.curNodeIdx
		c.setAnalyzeCurrent(nil, int(n.Children[0]))
		left, err := c.compilePlanScope(step, n.Children[0], ns)
		if err != nil {
			return nil, err
		}
		c.setAnalyzeCurrent(left, int(n.Children[1]))
		right, err := c.compilePlanScope(step, n.Children[1], ns)
		if err != nil {
			return nil, err
		}
		c.setAnalyzeCurrent(right, curr)
		return c.compileFuzzyFilter(n, ns, left, right)
	case plan.Node_PRE_INSERT_UK:
		curr := c.anal.curNodeIdx
		ss, err = c.compilePlanScope(step, n.Children[0], ns)
		if err != nil {
			return nil, err
		}
		ss = c.compilePreInsertUk(n, ss)
		c.setAnalyzeCurrent(ss, curr)
		return ss, nil
	case plan.Node_PRE_INSERT_SK:
		curr := c.anal.curNodeIdx
		ss, err = c.compilePlanScope(step, n.Children[0], ns)
		if err != nil {
			return nil, err
		}
		ss = c.compilePreInsertSK(n, ss)
		c.setAnalyzeCurrent(ss, curr)
		return ss, nil
	case plan.Node_PRE_INSERT:
		curr := c.anal.curNodeIdx
		ss, err = c.compilePlanScope(step, n.Children[0], ns)
		if err != nil {
			return nil, err
		}

		ss, err = c.compilePreInsert(ns, n, ss)
		if err != nil {
			return nil, err
		}
		c.setAnalyzeCurrent(ss, curr)
		return ss, nil
	case plan.Node_INSERT:
		c.appendMetaTables(n.ObjRef)
		curr := c.anal.curNodeIdx
		n.NotCacheable = true
		ss, err = c.compilePlanScope(step, n.Children[0], ns)
		if err != nil {
			return nil, err
		}

		ss, err = c.compileInsert(ns, n, ss)
		if err != nil {
			return nil, err
		}
		c.setAnalyzeCurrent(ss, curr)
		return ss, nil
	case plan.Node_LOCK_OP:
		curr := c.anal.curNodeIdx
		ss, err = c.compilePlanScope(step, n.Children[0], ns)
		if err != nil {
			return nil, err
		}

		ss, err = c.compileLock(n, ss)
		if err != nil {
			return nil, err
		}

		ss = c.compileProjection(n, ss)
		c.setAnalyzeCurrent(ss, curr)
		return ss, nil
	case plan.Node_FUNCTION_SCAN:
		curr := c.anal.curNodeIdx
		c.setAnalyzeCurrent(nil, int(n.Children[0]))
		ss, err = c.compilePlanScope(step, n.Children[0], ns)
		if err != nil {
			return nil, err
		}
		c.setAnalyzeCurrent(ss, curr)
		ss = c.compileSort(n, c.compileProjection(n, c.compileRestrict(n, c.compileTableFunction(n, ss))))
		return ss, nil
	case plan.Node_SINK_SCAN:
<<<<<<< HEAD
		receivers := make([]*process.WaitRegister, len(n.SourceStep))
		for i, step := range n.SourceStep {
			receivers[i] = c.getNodeReg(step, curNodeIdx)
			if receivers[i] == nil {
				return nil, moerr.NewInternalError(c.proc.Ctx, "no data sender for sinkScan node")
			}
		}
		rs := newScope(Merge)
		rs.NodeInfo = getEngineNode(c)
		rs.Proc = c.proc.NewNoContextChildProc(1)
		rs.setRootOperator(merge.NewArgument().WithSinkScan(true))
		for _, r := range receivers {
			r.Ctx = rs.Proc.Ctx
=======
		ss, err = c.compileSinkScanNode(n, curNodeIdx)
		if err != nil {
			return nil, err
>>>>>>> ab601d59
		}
		ss = c.compileProjection(n, ss)
		return ss, nil
	case plan.Node_RECURSIVE_SCAN:
<<<<<<< HEAD
		receivers := make([]*process.WaitRegister, len(n.SourceStep))
		for i, step := range n.SourceStep {
			receivers[i] = c.getNodeReg(step, curNodeIdx)
			if receivers[i] == nil {
				return nil, moerr.NewInternalError(c.proc.Ctx, "no data sender for sinkScan node")
			}
		}
		rs := newScope(Merge)
		rs.NodeInfo = engine.Node{Addr: c.addr, Mcpu: 1}
		rs.Proc = c.proc.NewNoContextChildProc(len(receivers))
		rs.setRootOperator(mergerecursive.NewArgument())

		for _, r := range receivers {
			r.Ctx = rs.Proc.Ctx
		}
		rs.Proc.Reg.MergeReceivers = receivers
		ss = []*Scope{rs}
		return ss, nil
	case plan.Node_RECURSIVE_CTE:
		receivers := make([]*process.WaitRegister, len(n.SourceStep))
		for i, step := range n.SourceStep {
			receivers[i] = c.getNodeReg(step, curNodeIdx)
			if receivers[i] == nil {
				return nil, moerr.NewInternalError(c.proc.Ctx, "no data sender for sinkScan node")
			}
		}
		rs := newScope(Merge)
		rs.NodeInfo = getEngineNode(c)
		rs.Proc = c.proc.NewNoContextChildProc(len(receivers))
		rs.setRootOperator(mergecte.NewArgument())

		for _, r := range receivers {
			r.Ctx = rs.Proc.Ctx
=======
		return c.compileRecursiveScan(n, curNodeIdx)
	case plan.Node_RECURSIVE_CTE:
		ss, err = c.compileRecursiveCte(n, curNodeIdx)
		if err != nil {
			return nil, err
>>>>>>> ab601d59
		}
		ss = c.compileSort(n, ss)
		return ss, nil
	case plan.Node_SINK:
		ss, err = c.compilePlanScope(step, n.Children[0], ns)
		if err != nil {
			return nil, err
		}
		return c.compileSinkNode(n, ss, step)
	default:
		return nil, moerr.NewNYI(c.proc.Ctx, fmt.Sprintf("query '%s'", n))
	}
}

func (c *Compile) appendStepRegs(step, nodeId int32, reg *process.WaitRegister) {
	c.nodeRegs[[2]int32{step, nodeId}] = reg
	c.stepRegs[step] = append(c.stepRegs[step], [2]int32{step, nodeId})
}

func (c *Compile) getNodeReg(step, nodeId int32) *process.WaitRegister {
	return c.nodeRegs[[2]int32{step, nodeId}]
}

func (c *Compile) getStepRegs(step int32) []*process.WaitRegister {
	wrs := make([]*process.WaitRegister, len(c.stepRegs[step]))
	for i, sn := range c.stepRegs[step] {
		wrs[i] = c.nodeRegs[sn]
	}
	return wrs
}

func (c *Compile) constructScopeForExternal(addr string, parallel bool) *Scope {
	ds := newScope(Normal)
	if parallel {
		ds.Magic = Remote
	}
	ds.NodeInfo = getEngineNode(c)
	ds.NodeInfo.Addr = addr
	ds.Proc = c.proc.NewNoContextChildProc(0)
	c.proc.Base.LoadTag = c.anal.qry.LoadTag
	ds.Proc.Base.LoadTag = true
	ds.DataSource = &Source{isConst: true}
	return ds
}

func (c *Compile) constructLoadMergeScope() *Scope {
	ds := newScope(Merge)
	ds.Proc = c.proc.NewNoContextChildProc(1)
	ds.Proc.Base.LoadTag = true
	arg := merge.NewArgument()
	arg.SetIdx(c.anal.curNodeIdx)
	arg.SetIsFirst(c.anal.isFirst)

	ds.setRootOperator(arg)
	return ds
}

func (c *Compile) compileSourceScan(n *plan.Node) ([]*Scope, error) {
	_, span := trace.Start(c.proc.Ctx, "compileSourceScan")
	defer span.End()
	configs := make(map[string]interface{})
	for _, def := range n.TableDef.Defs {
		switch v := def.Def.(type) {
		case *plan.TableDef_DefType_Properties:
			for _, p := range v.Properties.Properties {
				configs[p.Key] = p.Value
			}
		}
	}

	end, err := mokafka.GetStreamCurrentSize(c.proc.Ctx, configs, mokafka.NewKafkaAdapter)
	if err != nil {
		return nil, err
	}
	ps := calculatePartitions(0, end, int64(ncpu))

	ss := make([]*Scope, len(ps))
	for i := range ss {
		ss[i] = newScope(Normal)
		ss[i].NodeInfo = getEngineNode(c)
		ss[i].Proc = c.proc.NewNoContextChildProc(0)
		arg := constructStream(n, ps[i])
		arg.SetIdx(c.anal.curNodeIdx)
		arg.SetIsFirst(c.anal.isFirst)
		ss[i].setRootOperator(arg)
	}
	return ss, nil
}

const StreamMaxInterval = 8192

func calculatePartitions(start, end, n int64) [][2]int64 {
	var ps [][2]int64
	interval := (end - start) / n
	if interval < StreamMaxInterval {
		interval = StreamMaxInterval
	}
	var r int64
	l := start
	for i := int64(0); i < n; i++ {
		r = l + interval
		if r >= end {
			ps = append(ps, [2]int64{l, end})
			break
		}
		ps = append(ps, [2]int64{l, r})
		l = r
	}
	return ps
}

func (c *Compile) compileExternScan(n *plan.Node) ([]*Scope, error) {
	if c.isPrepare {
		return nil, cantCompileForPrepareErr
	}
	ctx, span := trace.Start(c.proc.Ctx, "compileExternScan")
	defer span.End()
	start := time.Now()
	defer func() {
		if t := time.Since(start); t > time.Second {
			c.proc.Infof(ctx, "compileExternScan cost %v", t)
		}
	}()

	t := time.Now()

	if time.Since(t) > time.Second {
		c.proc.Infof(ctx, "lock table %s.%s cost %v", n.ObjRef.SchemaName, n.ObjRef.ObjName, time.Since(t))
	}
	ID2Addr := make(map[int]int, 0)
	mcpu := 0
	for i := 0; i < len(c.cnList); i++ {
		tmp := mcpu
		mcpu += c.cnList[i].Mcpu
		ID2Addr[i] = mcpu - tmp
	}
	param := &tree.ExternParam{}

	if n.ExternScan == nil || n.ExternScan.Type != tree.INLINE {
		err := json.Unmarshal([]byte(n.TableDef.Createsql), param)
		if err != nil {
			return nil, err
		}
		if n.ExternScan == nil {
			param.ExtTab = true
		}
	} else {
		param.ScanType = int(n.ExternScan.Type)
		param.Data = n.ExternScan.Data
		param.Format = n.ExternScan.Format
		param.Tail = new(tree.TailParameter)
		param.Tail.IgnoredLines = n.ExternScan.IgnoredLines
		param.Tail.Fields = &tree.Fields{
			Terminated: &tree.Terminated{
				Value: n.ExternScan.Terminated,
			},
			EnclosedBy: &tree.EnclosedBy{
				Value: n.ExternScan.EnclosedBy[0],
			},
			EscapedBy: &tree.EscapedBy{
				Value: n.ExternScan.EscapedBy[0],
			},
		}
		param.JsonData = n.ExternScan.JsonType
	}

	if param.ScanType == tree.S3 {
		if !param.Init {
			if err := plan2.InitS3Param(param); err != nil {
				return nil, err
			}
		}
		if param.Parallel {
			mcpu = 0
			ID2Addr = make(map[int]int, 0)
			for i := 0; i < len(c.cnList); i++ {
				tmp := mcpu
				if c.cnList[i].Mcpu > external.S3ParallelMaxnum {
					mcpu += external.S3ParallelMaxnum
				} else {
					mcpu += c.cnList[i].Mcpu
				}
				ID2Addr[i] = mcpu - tmp
			}
		}
	} else if param.ScanType == tree.INLINE {
		return c.compileExternValueScan(n, param)
	} else {
		if err := plan2.InitInfileParam(param); err != nil {
			return nil, err
		}
	}

	t = time.Now()
	param.FileService = c.proc.Base.FileService
	param.Ctx = c.proc.Ctx
	var err error
	var fileList []string
	var fileSize []int64
	if !param.Local && !param.Init {
		if param.QueryResult {
			fileList = strings.Split(param.Filepath, ",")
			for i := range fileList {
				fileList[i] = strings.TrimSpace(fileList[i])
			}
		} else {
			_, spanReadDir := trace.Start(ctx, "compileExternScan.ReadDir")
			fileList, fileSize, err = plan2.ReadDir(param)
			if err != nil {
				spanReadDir.End()
				return nil, err
			}
			spanReadDir.End()
		}
		fileList, fileSize, err = external.FilterFileList(ctx, n, c.proc, fileList, fileSize)
		if err != nil {
			return nil, err
		}
		if param.LoadFile && len(fileList) == 0 {
			return nil, moerr.NewInvalidInput(ctx, "the file does not exist in load flow")
		}
	} else {
		fileList = []string{param.Filepath}
		fileSize = []int64{param.FileSize}
	}
	if time.Since(t) > time.Second {
		c.proc.Infof(ctx, "read dir cost %v", time.Since(t))
	}

	if len(fileList) == 0 {
		ret := newScope(Normal)
		ret.DataSource = &Source{isConst: true, node: n}
		op := constructValueScan()
		op.SetIdx(c.anal.curNodeIdx)
		op.SetIsFirst(c.anal.isFirst)
		ret.setRootOperator(op)
		ret.Proc = c.proc.NewNoContextChildProc(0)

		return []*Scope{ret}, nil
	}
	if param.Parallel && (external.GetCompressType(param, fileList[0]) != tree.NOCOMPRESS || param.Local) {
		return c.compileExternScanParallel(n, param, fileList, fileSize)
	}

	t = time.Now()
	var fileOffset [][]int64
	if param.Parallel {
		if param.Strict {
			visibleCols := make([]*plan.ColDef, 0)
			for _, col := range n.TableDef.Cols {
				if !col.Hidden {
					visibleCols = append(visibleCols, col)
				}
			}
			for i := 0; i < len(fileList); i++ {
				param.Filepath = fileList[i]
				arr, err := external.ReadFileOffsetStrict(param, mcpu, fileSize[i], visibleCols)
				fileOffset = append(fileOffset, arr)
				if err != nil {
					return nil, err
				}
			}
		} else {
			for i := 0; i < len(fileList); i++ {
				param.Filepath = fileList[i]
				arr, err := external.ReadFileOffsetNoStrict(param, mcpu, fileSize[i])
				fileOffset = append(fileOffset, arr)
				if err != nil {
					return nil, err
				}
			}
		}

	} else {
		for i := 0; i < len(fileList); i++ {
			param.Filepath = fileList[i]
		}
	}

	if time.Since(t) > time.Second {
		c.proc.Infof(ctx, "read file offset cost %v", time.Since(t))
	}
	ss := make([]*Scope, 1)
	if param.Parallel {
		ss = make([]*Scope, len(c.cnList))
	}
	pre := 0
	for i := range ss {
		ss[i] = c.constructScopeForExternal(c.cnList[i].Addr, param.Parallel)
		ss[i].IsLoad = true
		count := ID2Addr[i]
		fileOffsetTmp := make([]*pipeline.FileOffset, len(fileList))
		for j := range fileOffsetTmp {
			preIndex := pre
			fileOffsetTmp[j] = &pipeline.FileOffset{}
			fileOffsetTmp[j].Offset = make([]int64, 0)
			if param.Parallel {
				if param.Strict {
					if 2*preIndex+2*count < len(fileOffset[j]) {
						fileOffsetTmp[j].Offset = append(fileOffsetTmp[j].Offset, fileOffset[j][2*preIndex:2*preIndex+2*count]...)
					} else if 2*preIndex < len(fileOffset[j]) {
						fileOffsetTmp[j].Offset = append(fileOffsetTmp[j].Offset, fileOffset[j][2*preIndex:]...)
					} else {
						continue
					}
				} else {
					fileOffsetTmp[j].Offset = append(fileOffsetTmp[j].Offset, fileOffset[j][2*preIndex:2*preIndex+2*count]...)
				}
			} else {
				fileOffsetTmp[j].Offset = append(fileOffsetTmp[j].Offset, []int64{0, -1}...)
			}
		}
		op := constructExternal(n, param, c.proc.Ctx, fileList, fileSize, fileOffsetTmp)
		op.SetIdx(c.anal.curNodeIdx)
		op.SetIsFirst(c.anal.isFirst)
		ss[i].setRootOperator(op)
		pre += count
	}

	return ss, nil
}

func (c *Compile) getParallelSizeForExternalScan(n *plan.Node, cpuNum int) int {
	if n.Stats == nil {
		return cpuNum
	}
	totalSize := n.Stats.Cost * n.Stats.Rowsize
	parallelSize := int(totalSize / float64(colexec.WriteS3Threshold))
	if parallelSize < 1 {
		return 1
	} else if parallelSize < cpuNum {
		return parallelSize
	}
	return cpuNum
}

func (c *Compile) compileExternValueScan(n *plan.Node, param *tree.ExternParam) ([]*Scope, error) {
	parallelSize := c.getParallelSizeForExternalScan(n, ncpu)
	ss := make([]*Scope, parallelSize)
	for i := 0; i < parallelSize; i++ {
		ss[i] = c.constructLoadMergeScope()
	}
	s := c.constructScopeForExternal(c.addr, false)
	op := constructExternal(n, param, c.proc.Ctx, nil, nil, nil)
	op.SetIdx(c.anal.curNodeIdx)
	op.SetIsFirst(c.anal.isFirst)
	s.setRootOperator(op)
	_, dispatchOp := constructDispatchLocalAndRemote(0, ss, c.addr)
	dispatchOp.FuncId = dispatch.SendToAnyLocalFunc
	s.setRootOperator(dispatchOp)
	ss[0].PreScopes = append(ss[0].PreScopes, s)
	c.anal.isFirst = false
	return ss, nil
}

// construct one thread to read the file data, then dispatch to mcpu thread to get the filedata for insert
func (c *Compile) compileExternScanParallel(n *plan.Node, param *tree.ExternParam, fileList []string, fileSize []int64) ([]*Scope, error) {
	param.Parallel = false
	mcpu := c.cnList[0].Mcpu
	ss := make([]*Scope, mcpu)
	for i := 0; i < mcpu; i++ {
		ss[i] = c.constructLoadMergeScope()
	}
	fileOffsetTmp := make([]*pipeline.FileOffset, len(fileList))
	for i := 0; i < len(fileList); i++ {
		fileOffsetTmp[i] = &pipeline.FileOffset{}
		fileOffsetTmp[i].Offset = make([]int64, 0)
		fileOffsetTmp[i].Offset = append(fileOffsetTmp[i].Offset, []int64{0, -1}...)
	}
	extern := constructExternal(n, param, c.proc.Ctx, fileList, fileSize, fileOffsetTmp)
	extern.Es.ParallelLoad = true
	scope := c.constructScopeForExternal("", false)
	extern.SetIdx(c.anal.curNodeIdx)
	extern.SetIsFirst(c.anal.isFirst)
	scope.setRootOperator(extern)
	_, dispatchOp := constructDispatchLocalAndRemote(0, ss, c.addr)
	dispatchOp.FuncId = dispatch.SendToAnyLocalFunc
	scope.setRootOperator(dispatchOp)
	ss[0].PreScopes = append(ss[0].PreScopes, scope)
	c.anal.isFirst = false
	return ss, nil
}

func (c *Compile) compileTableFunction(n *plan.Node, ss []*Scope) []*Scope {
	currentFirstFlag := c.anal.isFirst
	var op *table_function.TableFunction
	for i := range ss {
		op = constructTableFunction(n)
		op.SetIdx(c.anal.curNodeIdx)
		op.SetIsFirst(currentFirstFlag)
		ss[i].setRootOperator(op)
	}
	c.anal.isFirst = false

	return ss
}

func (c *Compile) compileValueScan(n *plan.Node) ([]*Scope, error) {
	ds := newScope(Normal)
	ds.DataSource = &Source{isConst: true, node: n}
	ds.NodeInfo = engine.Node{Addr: c.addr, Mcpu: 1}
	ds.Proc = c.proc.NewNoContextChildProc(0)

	op := constructValueScan()
	op.SetIdx(c.anal.curNodeIdx)
	op.SetIsFirst(c.anal.isFirst)
	ds.setRootOperator(op)

	return []*Scope{ds}, nil
}

func (c *Compile) compileTableScan(n *plan.Node) ([]*Scope, error) {
	nodes, partialResults, partialResultTypes, err := c.generateNodes(n)
	if err != nil {
		return nil, err
	}
	ss := make([]*Scope, 0, len(nodes))

	for i := range nodes {
		s, err := c.compileTableScanWithNode(n, nodes[i])
		if err != nil {
			return nil, err
		}
		ss = append(ss, s)
	}
	ss[0].PartialResults = partialResults
	ss[0].PartialResultTypes = partialResultTypes
	return ss, nil
}

func (c *Compile) compileTableScanWithNode(n *plan.Node, node engine.Node) (*Scope, error) {
	s := newScope(Remote)
	s.NodeInfo = node
	s.TxnOffset = c.TxnOffset
	s.DataSource = &Source{
		node: n,
	}

	op := constructTableScan()
	op.SetIdx(c.anal.curNodeIdx)
	op.SetIsFirst(c.anal.isFirst)
	s.setRootOperator(op)
	s.Proc = c.proc.NewNoContextChildProc(0)
	return s, nil
}

func (c *Compile) compileTableScanDataSource(s *Scope) error {
	var err error
	var tblDef *plan.TableDef
	var ts timestamp.Timestamp
	var db engine.Database
	var rel engine.Relation
	var txnOp client.TxnOperator

	n := s.DataSource.node
	attrs := make([]string, len(n.TableDef.Cols))
	for j, col := range n.TableDef.Cols {
		attrs[j] = col.Name
	}

	//-----------------------------------------------------------------------------------------------------
	ctx := c.proc.Ctx
	txnOp = c.proc.GetTxnOperator()
	err = disttae.CheckTxnIsValid(txnOp)
	if err != nil {
		return err
	}
	if n.ScanSnapshot != nil && n.ScanSnapshot.TS != nil {
		if !n.ScanSnapshot.TS.Equal(timestamp.Timestamp{LogicalTime: 0, PhysicalTime: 0}) &&
			n.ScanSnapshot.TS.Less(c.proc.GetTxnOperator().Txn().SnapshotTS) {
			if c.proc.GetCloneTxnOperator() != nil {
				txnOp = c.proc.GetCloneTxnOperator()
			} else {
				txnOp = c.proc.GetTxnOperator().CloneSnapshotOp(*n.ScanSnapshot.TS)
				c.proc.SetCloneTxnOperator(txnOp)
			}

			if n.ScanSnapshot.Tenant != nil {
				ctx = context.WithValue(ctx, defines.TenantIDKey{}, n.ScanSnapshot.Tenant.TenantID)
			}
		}
	}
	//-----------------------------------------------------------------------------------------------------

	if c.proc != nil && c.proc.GetTxnOperator() != nil {
		ts = txnOp.Txn().SnapshotTS
	}
	{
		err = disttae.CheckTxnIsValid(txnOp)
		if err != nil {
			return err
		}
		if util.TableIsClusterTable(n.TableDef.GetTableType()) {
			ctx = defines.AttachAccountId(ctx, catalog.System_Account)
		}
		if n.ObjRef.PubInfo != nil {
			ctx = defines.AttachAccountId(ctx, uint32(n.ObjRef.PubInfo.TenantId))
		}
		db, err = c.e.Database(ctx, n.ObjRef.SchemaName, txnOp)
		if err != nil {
			panic(err)
		}
		rel, err = db.Relation(ctx, n.TableDef.Name, c.proc)
		if err != nil {
			if txnOp.IsSnapOp() {
				return err
			}
			var e error // avoid contamination of error messages
			db, e = c.e.Database(c.proc.Ctx, defines.TEMPORARY_DBNAME, txnOp)
			if e != nil {
				panic(e)
			}
			rel, e = db.Relation(c.proc.Ctx, engine.GetTempTableName(n.ObjRef.SchemaName, n.TableDef.Name), c.proc)
			if e != nil {
				panic(e)
			}
		}
		tblDef = rel.GetTableDef(ctx)
	}

	// prcoess partitioned table
	var partitionRelNames []string
	if n.TableDef.Partition != nil {
		if n.PartitionPrune != nil && n.PartitionPrune.IsPruned {
			for _, partition := range n.PartitionPrune.SelectedPartitions {
				partitionRelNames = append(partitionRelNames, partition.PartitionTableName)
			}
		} else {
			partitionRelNames = append(partitionRelNames, n.TableDef.Partition.PartitionTableNames...)
		}
	}

	var filterExpr *plan.Expr
	if len(n.FilterList) > 0 {
		filterExpr = colexec.RewriteFilterExprList(n.FilterList)
		filterExpr, err = plan2.ConstantFold(batch.EmptyForConstFoldBatch, plan2.DeepCopyExpr(filterExpr), c.proc, true, true)
		if err != nil {
			return err
		}
	}

	s.DataSource.Timestamp = ts
	s.DataSource.Attributes = attrs
	s.DataSource.TableDef = tblDef
	s.DataSource.Rel = rel
	s.DataSource.RelationName = n.TableDef.Name
	s.DataSource.PartitionRelationNames = partitionRelNames
	s.DataSource.SchemaName = n.ObjRef.SchemaName
	s.DataSource.AccountId = n.ObjRef.GetPubInfo()
	s.DataSource.FilterExpr = filterExpr
	s.DataSource.RuntimeFilterSpecs = n.RuntimeFilterProbeList
	s.DataSource.OrderBy = n.OrderBy

	return nil
}

func (c *Compile) compileRestrict(n *plan.Node, ss []*Scope) []*Scope {
	if len(n.FilterList) == 0 && len(n.RuntimeFilterProbeList) == 0 {
		return ss
	}
	currentFirstFlag := c.anal.isFirst
	filterExpr := colexec.RewriteFilterExprList(plan2.DeepCopyExprList(n.FilterList))
	var op *filter.Filter
	for i := range ss {
		op = constructRestrict(n, filterExpr)
		op.SetIdx(c.anal.curNodeIdx)
		op.SetIsFirst(currentFirstFlag)
		ss[i].setRootOperator(op)
	}
	c.anal.isFirst = false
	return ss
}

func (c *Compile) compileProjection(n *plan.Node, ss []*Scope) []*Scope {
	if len(n.ProjectList) == 0 {
		return ss
	}
	currentFirstFlag := c.anal.isFirst
	var op *projection.Projection
	for i := range ss {
		op = constructProjection(n)
		op.SetIdx(c.anal.curNodeIdx)
		op.SetIsFirst(currentFirstFlag)
		ss[i].setRootOperator(op)
	}
	c.anal.isFirst = false
	return ss
}

func (c *Compile) compileTPUnion(n *plan.Node, ss []*Scope, children []*Scope) []*Scope {
	ss = append(ss, children...)
	rs := c.newScopeListOnCurrentCN(len(ss), 1)
	gn := new(plan.Node)
	gn.GroupBy = make([]*plan.Expr, len(n.ProjectList))
	for i := range gn.GroupBy {
		gn.GroupBy[i] = plan2.DeepCopyExpr(n.ProjectList[i])
		gn.GroupBy[i].Typ.NotNullable = false
	}
	op := constructGroup(c.proc.Ctx, gn, n, true, 0, c.proc)
	op.SetIdx(c.anal.curNodeIdx)
	rs[0].setRootOperator(op)

	for i := range ss {
		ss[i].setRootOperator(
			connector.NewArgument().
				WithReg(rs[0].Proc.Reg.MergeReceivers[i]),
		)
		rs[0].PreScopes = append(rs[0].PreScopes, ss[i])
	}
	return rs
}

func (c *Compile) compileUnion(n *plan.Node, left []*Scope, right []*Scope) []*Scope {
	if c.IsSingleScope(left) && c.IsSingleScope(right) {
		return c.compileTPUnion(n, left, right)
	}
	left = append(left, right...)
	rs := c.newScopeListOnCurrentCN(1, int(n.Stats.BlockNum))
	gn := new(plan.Node)
	gn.GroupBy = make([]*plan.Expr, len(n.ProjectList))
	for i := range gn.GroupBy {
		gn.GroupBy[i] = plan2.DeepCopyExpr(n.ProjectList[i])
		gn.GroupBy[i].Typ.NotNullable = false
	}
	idx := 0
	for i := range rs {
		op := constructGroup(c.proc.Ctx, gn, n, true, 0, c.proc)
		op.SetIdx(c.anal.curNodeIdx)
		rs[i].setRootOperator(op)
		if isSameCN(rs[i].NodeInfo.Addr, c.addr) {
			idx = i
		}
	}
	mergeChildren := c.newMergeScope(left)
	mergeChildren.setRootOperator(constructDispatch(0, rs, c.addr, n, false))
	rs[idx].PreScopes = append(rs[idx].PreScopes, mergeChildren)
	return rs
}

func (c *Compile) compileTpMinusAndIntersect(n *plan.Node, left []*Scope, right []*Scope, nodeType plan.Node_NodeType) []*Scope {
	rs := c.newScopeListOnCurrentCN(2, int(n.Stats.BlockNum))
	rs[0].PreScopes = append(rs[0].PreScopes, left[0], right[0])
	left[0].setRootOperator(
		connector.NewArgument().
			WithReg(rs[0].Proc.Reg.MergeReceivers[0]),
	)
	right[0].setRootOperator(
		connector.NewArgument().
			WithReg(rs[0].Proc.Reg.MergeReceivers[1]),
	)
	switch nodeType {
	case plan.Node_MINUS:
		arg := minus.NewArgument()
		arg.Idx = c.anal.curNodeIdx
		rs[0].ReplaceLeafOp(arg)
	case plan.Node_INTERSECT:
		arg := intersect.NewArgument()
		arg.Idx = c.anal.curNodeIdx
		rs[0].ReplaceLeafOp(arg)
	case plan.Node_INTERSECT_ALL:
		arg := intersectall.NewArgument()
		arg.Idx = c.anal.curNodeIdx
		rs[0].ReplaceLeafOp(arg)
	}
	return rs
}

func (c *Compile) compileMinusAndIntersect(n *plan.Node, left []*Scope, right []*Scope, nodeType plan.Node_NodeType) []*Scope {
	if c.IsSingleScope(left) && c.IsSingleScope(right) {
		return c.compileTpMinusAndIntersect(n, left, right, nodeType)
	}
	rs := c.newScopeListOnCurrentCN(2, int(n.Stats.BlockNum))
	rs = c.newJoinScopeListWithBucket(rs, left, right, n)
	switch nodeType {
	case plan.Node_MINUS:
		for i := range rs {
			arg := minus.NewArgument()
			arg.Idx = c.anal.curNodeIdx
			rs[i].ReplaceLeafOp(arg)
		}
	case plan.Node_INTERSECT:
		for i := range rs {
			arg := intersect.NewArgument()
			arg.Idx = c.anal.curNodeIdx
			rs[i].ReplaceLeafOp(arg)
		}
	case plan.Node_INTERSECT_ALL:
		for i := range rs {
			arg := intersectall.NewArgument()
			arg.Idx = c.anal.curNodeIdx
			rs[i].ReplaceLeafOp(arg)
		}
	}
	return rs
}

func (c *Compile) compileUnionAll(ss []*Scope, children []*Scope) []*Scope {
	rs := c.newMergeScope(append(ss, children...))
	vm.GetLeafOp(rs.RootOp).GetOperatorBase().SetIdx(c.anal.curNodeIdx)
	return []*Scope{rs}
}

func (c *Compile) compileJoin(node, left, right *plan.Node, ns []*plan.Node, probeScopes, buildScopes []*Scope) []*Scope {
	if node.Stats.HashmapStats.Shuffle {
		return c.compileShuffleJoin(node, left, right, probeScopes, buildScopes)
	}
	rs := c.compileBroadcastJoin(node, left, right, ns, probeScopes, buildScopes)
	if c.IsTpQuery() {
		//construct join build operator for tp join
		buildScopes[0].setRootOperator(constructJoinBuildOperator(c, vm.GetLeafOp(rs[0].RootOp), false, false))
		rs[0].Proc.Reg.MergeReceivers[1] = &process.WaitRegister{
			Ctx: rs[0].Proc.Ctx,
			Ch:  make(chan *process.RegisterMessage, 1),
		}
		buildScopes[0].setRootOperator(
			connector.NewArgument().
				WithReg(rs[0].Proc.Reg.MergeReceivers[1]),
		)
		rs[0].Proc.Reg.MergeReceivers = rs[0].Proc.Reg.MergeReceivers[:2]
		buildScopes[0].IsEnd = true
	}
	return rs
}

func (c *Compile) compileShuffleJoin(node, left, right *plan.Node, lefts, rights []*Scope) []*Scope {
	isEq := plan2.IsEquiJoin2(node.OnList)
	if !isEq {
		panic("shuffle join only support equal join for now!")
	}

	rightTyps := make([]types.Type, len(right.ProjectList))
	for i, expr := range right.ProjectList {
		rightTyps[i] = dupType(&expr.Typ)
	}

	leftTyps := make([]types.Type, len(left.ProjectList))
	for i, expr := range left.ProjectList {
		leftTyps[i] = dupType(&expr.Typ)
	}

	parent, children := c.newShuffleJoinScopeList(lefts, rights, node)

	lastOperator := make([]vm.Operator, 0, len(children))
	if parent != nil {
		for i := range children {
			rootOp := children[i].RootOp
			if rootOp.GetOperatorBase().NumChildren() == 0 {
				children[i].RootOp = nil
			} else {
				children[i].RootOp = rootOp.GetOperatorBase().GetChildren(0)
			}
			rootOp.GetOperatorBase().SetChildren(nil)
			lastOperator = append(lastOperator, rootOp)
		}

		defer func() {
			// recovery the children's last operator
			for i := range children {
				children[i].doSetRootOperator(lastOperator[i])
			}
		}()
	}

	switch node.JoinType {
	case plan.Node_INNER:
		for i := range children {
			op := constructJoin(node, rightTyps, c.proc)
			op.SetIdx(c.anal.curNodeIdx)
			children[i].setRootOperator(op)
		}

	case plan.Node_ANTI:
		if node.BuildOnLeft {
			for i := range children {
				op := constructRightAnti(node, rightTyps, c.proc)
				op.SetIdx(c.anal.curNodeIdx)
				children[i].setRootOperator(op)
			}
		} else {
			for i := range children {
				op := constructAnti(node, rightTyps, c.proc)
				op.SetIdx(c.anal.curNodeIdx)
				children[i].setRootOperator(op)
			}
		}

	case plan.Node_SEMI:
		if node.BuildOnLeft {
			for i := range children {
				op := constructRightSemi(node, rightTyps, c.proc)
				op.SetIdx(c.anal.curNodeIdx)
				children[i].setRootOperator(op)
			}
		} else {
			for i := range children {
				op := constructSemi(node, rightTyps, c.proc)
				op.SetIdx(c.anal.curNodeIdx)
				children[i].setRootOperator(op)
			}
		}

	case plan.Node_LEFT:
		for i := range children {
			op := constructLeft(node, rightTyps, c.proc)
			op.SetIdx(c.anal.curNodeIdx)
			children[i].setRootOperator(op)
		}

	case plan.Node_RIGHT:
		for i := range children {
			op := constructRight(node, leftTyps, rightTyps, c.proc)
			op.SetIdx(c.anal.curNodeIdx)
			children[i].setRootOperator(op)
		}
	default:
		panic(moerr.NewNYI(c.proc.Ctx, fmt.Sprintf("shuffle join do not support join type '%v'", node.JoinType)))
	}

	if parent != nil {
		return parent
	}
	return children
}

func (c *Compile) compileBroadcastJoin(node, left, right *plan.Node, ns []*plan.Node, probeScopes, buildScopes []*Scope) []*Scope {
	var rs []*Scope
	isEq := plan2.IsEquiJoin2(node.OnList)

	rightTyps := make([]types.Type, len(right.ProjectList))
	for i, expr := range right.ProjectList {
		rightTyps[i] = dupType(&expr.Typ)
	}

	leftTyps := make([]types.Type, len(left.ProjectList))
	for i, expr := range left.ProjectList {
		leftTyps[i] = dupType(&expr.Typ)
	}

	if plan2.IsShuffleChildren(left, ns) {
		probeScopes = c.mergeShuffleJoinScopeList(probeScopes)
	}

	switch node.JoinType {
	case plan.Node_INNER:
		rs = c.newBroadcastJoinScopeList(probeScopes, buildScopes, node)
		if len(node.OnList) == 0 {
			for i := range rs {
				op := constructProduct(node, rightTyps, c.proc)
				op.SetIdx(c.anal.curNodeIdx)
				rs[i].setRootOperator(op)
			}
		} else {
			for i := range rs {
				if isEq {
					op := constructJoin(node, rightTyps, c.proc)
					op.SetIdx(c.anal.curNodeIdx)
					rs[i].setRootOperator(op)
				} else {
					op := constructLoopJoin(node, rightTyps, c.proc)
					op.SetIdx(c.anal.curNodeIdx)
					rs[i].setRootOperator(op)
				}
			}
		}
	case plan.Node_L2:
		rs = c.newBroadcastJoinScopeList(probeScopes, buildScopes, node)
		for i := range rs {
			op := constructProductL2(node, rightTyps, c.proc)
			op.SetIdx(c.anal.curNodeIdx)
			rs[i].setRootOperator(op)
		}

	case plan.Node_INDEX:
		rs = c.newBroadcastJoinScopeList(probeScopes, buildScopes, node)
		for i := range rs {
			op := constructIndexJoin(node, rightTyps, c.proc)
			op.SetIdx(c.anal.curNodeIdx)
			rs[i].setRootOperator(op)
		}

	case plan.Node_SEMI:
		if isEq {
			if node.BuildOnLeft {
				if c.IsTpQuery() {
					rs = c.newBroadcastJoinScopeList(probeScopes, buildScopes, node)
				} else {
					rs = c.newJoinScopeListWithBucket(c.newScopeListForRightJoin(2, 1, probeScopes), probeScopes, buildScopes, node)
				}
				for i := range rs {
					op := constructRightSemi(node, rightTyps, c.proc)
					op.SetIdx(c.anal.curNodeIdx)
					rs[i].setRootOperator(op)
				}
			} else {
				rs = c.newBroadcastJoinScopeList(probeScopes, buildScopes, node)
				for i := range rs {
					op := constructSemi(node, rightTyps, c.proc)
					op.SetIdx(c.anal.curNodeIdx)
					rs[i].setRootOperator(op)
				}
			}
		} else {
			rs = c.newBroadcastJoinScopeList(probeScopes, buildScopes, node)
			for i := range rs {
				op := constructLoopSemi(node, rightTyps, c.proc)
				op.SetIdx(c.anal.curNodeIdx)
				rs[i].setRootOperator(op)
			}
		}
	case plan.Node_LEFT:
		rs = c.newBroadcastJoinScopeList(probeScopes, buildScopes, node)
		for i := range rs {
			if isEq {
				op := constructLeft(node, rightTyps, c.proc)
				op.SetIdx(c.anal.curNodeIdx)
				rs[i].setRootOperator(op)
			} else {
				op := constructLoopLeft(node, rightTyps, c.proc)
				op.SetIdx(c.anal.curNodeIdx)
				rs[i].setRootOperator(op)
			}
		}
	case plan.Node_RIGHT:
		if isEq {
			if c.IsTpQuery() {
				rs = c.newBroadcastJoinScopeList(probeScopes, buildScopes, node)
			} else {
				rs = c.newJoinScopeListWithBucket(c.newScopeListForRightJoin(2, 1, probeScopes), probeScopes, buildScopes, node)
			}
			for i := range rs {
				op := constructRight(node, leftTyps, rightTyps, c.proc)
				op.SetIdx(c.anal.curNodeIdx)
				rs[i].setRootOperator(op)
			}
		} else {
			panic("dont pass any no-equal right join plan to this function,it should be changed to left join by the planner")
		}
	case plan.Node_SINGLE:
		rs = c.newBroadcastJoinScopeList(probeScopes, buildScopes, node)
		for i := range rs {
			if isEq {
				op := constructSingle(node, rightTyps, c.proc)
				op.SetIdx(c.anal.curNodeIdx)
				rs[i].setRootOperator(op)
			} else {
				op := constructLoopSingle(node, rightTyps, c.proc)
				op.SetIdx(c.anal.curNodeIdx)
				rs[i].setRootOperator(op)
			}
		}
	case plan.Node_ANTI:
		if isEq {
			if node.BuildOnLeft {
				if c.IsTpQuery() {
					rs = c.newBroadcastJoinScopeList(probeScopes, buildScopes, node)
				} else {
					rs = c.newJoinScopeListWithBucket(c.newScopeListForRightJoin(2, 1, probeScopes), probeScopes, buildScopes, node)
				}
				for i := range rs {
					op := constructRightAnti(node, rightTyps, c.proc)
					op.SetIdx(c.anal.curNodeIdx)
					rs[i].setRootOperator(op)
				}
			} else {
				rs = c.newBroadcastJoinScopeList(probeScopes, buildScopes, node)
				for i := range rs {
					op := constructAnti(node, rightTyps, c.proc)
					op.SetIdx(c.anal.curNodeIdx)
					rs[i].setRootOperator(op)
				}
			}
		} else {
			rs = c.newBroadcastJoinScopeList(probeScopes, buildScopes, node)
			for i := range rs {
				op := constructLoopAnti(node, rightTyps, c.proc)
				op.SetIdx(c.anal.curNodeIdx)
				rs[i].setRootOperator(op)
			}
		}
	case plan.Node_MARK:
		rs = c.newBroadcastJoinScopeList(probeScopes, buildScopes, node)
		for i := range rs {
			//if isEq {
			//	rs[i].appendInstruction(vm.Instruction{
			//		Op:  vm.Mark,
			//		Idx: c.anal.curNodeIdx,
			//		Arg: constructMark(n, typs, c.proc),
			//	})
			//} else {
			op := constructLoopMark(node, rightTyps, c.proc)
			op.SetIdx(c.anal.curNodeIdx)
			rs[i].setRootOperator(op)
			//}
		}
	default:
		panic(moerr.NewNYI(c.proc.Ctx, fmt.Sprintf("join typ '%v'", node.JoinType)))
	}
	return rs
}

func (c *Compile) compilePartition(n *plan.Node, ss []*Scope) []*Scope {
	currentFirstFlag := c.anal.isFirst
	for i := range ss {
		c.anal.isFirst = currentFirstFlag
		if containBrokenNode(ss[i]) {
			ss[i] = c.newMergeScope([]*Scope{ss[i]})
		}
		op := constructOrder(n)
		op.SetIdx(c.anal.curNodeIdx)
		op.SetIsFirst(c.anal.isFirst)
		ss[i].setRootOperator(op)
	}
	c.anal.isFirst = false

	rs := c.newMergeScope(ss)

	arg := constructPartition(n)
	arg.Idx = c.anal.curNodeIdx
	rs.ReplaceLeafOp(arg)
	return []*Scope{rs}
}

func (c *Compile) compileSort(n *plan.Node, ss []*Scope) []*Scope {
	switch {
	case n.Limit != nil && n.Offset == nil && len(n.OrderBy) > 0: // top
		return c.compileTop(n, n.Limit, ss)

	case n.Limit == nil && n.Offset == nil && len(n.OrderBy) > 0: // top
		return c.compileOrder(n, ss)

	case n.Limit != nil && n.Offset != nil && len(n.OrderBy) > 0:
		if rule.IsConstant(n.Limit, false) && rule.IsConstant(n.Offset, false) {
			// get limit
			vec1, err := colexec.EvalExpressionOnce(c.proc, n.Limit, []*batch.Batch{constBat})
			if err != nil {
				panic(err)
			}
			defer vec1.Free(c.proc.Mp())

			// get offset
			vec2, err := colexec.EvalExpressionOnce(c.proc, n.Offset, []*batch.Batch{constBat})
			if err != nil {
				panic(err)
			}
			defer vec2.Free(c.proc.Mp())

			limit, offset := vector.MustFixedCol[uint64](vec1)[0], vector.MustFixedCol[uint64](vec2)[0]
			topN := limit + offset
			overflow := false
			if topN < limit || topN < offset {
				overflow = true
			}
			if !overflow && topN <= 8192*2 {
				// if n is small, convert `order by col limit m offset n` to `top m+n offset n`
				return c.compileOffset(n, c.compileTop(n, plan2.MakePlan2Uint64ConstExprWithType(topN), ss))
			}
		}
		return c.compileLimit(n, c.compileOffset(n, c.compileOrder(n, ss)))

	case n.Limit == nil && n.Offset != nil && len(n.OrderBy) > 0: // order and offset
		return c.compileOffset(n, c.compileOrder(n, ss))

	case n.Limit != nil && n.Offset == nil && len(n.OrderBy) == 0: // limit
		return c.compileLimit(n, ss)

	case n.Limit == nil && n.Offset != nil && len(n.OrderBy) == 0: // offset
		return c.compileOffset(n, ss)

	case n.Limit != nil && n.Offset != nil && len(n.OrderBy) == 0: // limit and offset
		return c.compileLimit(n, c.compileOffset(n, ss))

	default:
		return ss
	}
}

func containBrokenNode2(op vm.Operator) bool {
	if vm.IsBrokenNode(op) {
		return true
	}
	numChildren := op.GetOperatorBase().NumChildren()
	if numChildren == 0 {
		return false
	}
	for i := 0; i < numChildren; i++ {
		if res := containBrokenNode2(op.GetOperatorBase().GetChildren(i)); res {
			return true
		}
	}
	return false
}

func containBrokenNode(s *Scope) bool {
	return containBrokenNode2(s.RootOp)
}

func (c *Compile) compileTop(n *plan.Node, topN *plan.Expr, ss []*Scope) []*Scope {
	// use topN TO make scope.
	if c.IsSingleScope(ss) {
		op := constructTop(n, topN)
		op.SetIdx(c.anal.curNodeIdx)
		op.SetIsFirst(c.anal.isFirst)
		ss[0].setRootOperator(op)
		return ss
	}

	currentFirstFlag := c.anal.isFirst
	for i := range ss {
		c.anal.isFirst = currentFirstFlag
		if containBrokenNode(ss[i]) {
			ss[i] = c.newMergeScope([]*Scope{ss[i]})
		}
		op := constructTop(n, topN)
		op.SetIdx(c.anal.curNodeIdx)
		op.SetIsFirst(c.anal.isFirst)
		ss[i].setRootOperator(op)
	}
	c.anal.isFirst = false

	rs := c.newMergeScope(ss)
	arg := constructMergeTop(n, topN)
	arg.Idx = c.anal.curNodeIdx
	rs.ReplaceLeafOp(arg)
	return []*Scope{rs}
}

func (c *Compile) compileOrder(n *plan.Node, ss []*Scope) []*Scope {
	if c.IsSingleScope(ss) {
		order := constructOrder(n)
		order.SetIdx(c.anal.curNodeIdx)
		order.SetIsFirst(c.anal.isFirst)
		ss[0].setRootOperator(order)
		mergeOrder := constructMergeOrder(n)
		mergeOrder.SetIdx(c.anal.curNodeIdx)
		ss[0].setRootOperator(mergeOrder)
		return ss
	}

	currentFirstFlag := c.anal.isFirst
	for i := range ss {
		c.anal.isFirst = currentFirstFlag
		if containBrokenNode(ss[i]) {
			ss[i] = c.newMergeScope([]*Scope{ss[i]})
		}
		order := constructOrder(n)
		order.SetIdx(c.anal.curNodeIdx)
		order.SetIsFirst(c.anal.isFirst)
		ss[i].setRootOperator(order)
	}
	c.anal.isFirst = false
	rs := c.newMergeScope(ss)
	mergeOrder := constructMergeOrder(n)
	mergeOrder.SetIdx(c.anal.curNodeIdx)
	rs.setRootOperator(mergeOrder)

	return []*Scope{rs}
}

func (c *Compile) compileWin(n *plan.Node, ss []*Scope) []*Scope {
	rs := c.newMergeScope(ss)
	arg := constructWindow(c.proc.Ctx, n, c.proc)
	arg.Idx = c.anal.curNodeIdx
	arg.SetIsFirst(c.anal.isFirst)
	rs.ReplaceLeafOp(arg)

	return []*Scope{rs}
}

func (c *Compile) compileTimeWin(n *plan.Node, ss []*Scope) []*Scope {
	rs := c.newMergeScope(ss)
	arg := constructTimeWindow(c.proc.Ctx, n)
	arg.Idx = c.anal.curNodeIdx
	arg.SetIsFirst(c.anal.isFirst)
	rs.ReplaceLeafOp(arg)

	return []*Scope{rs}
}

func (c *Compile) compileFill(n *plan.Node, ss []*Scope) []*Scope {
	rs := c.newMergeScope(ss)
	arg := constructFill(n)
	arg.Idx = c.anal.curNodeIdx
	arg.SetIsFirst(c.anal.isFirst)
	rs.ReplaceLeafOp(arg)

	return []*Scope{rs}
}

func (c *Compile) compileOffset(n *plan.Node, ss []*Scope) []*Scope {
	if c.IsSingleScope(ss) {
		op := offset.NewArgument().WithOffset(n.Offset)
		op.SetIdx(c.anal.curNodeIdx)
		op.SetIsFirst(c.anal.isFirst)
		ss[0].setRootOperator(op)
		return ss
	}

	currentFirstFlag := c.anal.isFirst
	for i := range ss {
		if containBrokenNode(ss[i]) {
			c.anal.isFirst = currentFirstFlag
			ss[i] = c.newMergeScope([]*Scope{ss[i]})
		}
	}

	rs := c.newMergeScope(ss)
	arg := constructMergeOffset(n)
	arg.Idx = c.anal.curNodeIdx
	rs.ReplaceLeafOp(arg)

	return []*Scope{rs}
}

func (c *Compile) compileLimit(n *plan.Node, ss []*Scope) []*Scope {
	if c.IsSingleScope(ss) {
		op := constructLimit(n)
		op.SetIdx(c.anal.curNodeIdx)
		op.SetIsFirst(c.anal.isFirst)
		ss[0].setRootOperator(op)
		return ss
	}
	currentFirstFlag := c.anal.isFirst

	for i := range ss {
		c.anal.isFirst = currentFirstFlag
		if containBrokenNode(ss[i]) {
			ss[i] = c.newMergeScope([]*Scope{ss[i]})
		}
		op := constructLimit(n)
		op.SetIdx(c.anal.curNodeIdx)
		op.SetIsFirst(c.anal.isFirst)
		ss[i].setRootOperator(op)
	}
	c.anal.isFirst = false

	rs := c.newMergeScope(ss)
	arg := constructMergeLimit(n)
	arg.Idx = c.anal.curNodeIdx
	rs.ReplaceLeafOp(arg)

	return []*Scope{rs}
}

func (c *Compile) compileFuzzyFilter(n *plan.Node, ns []*plan.Node, left []*Scope, right []*Scope) ([]*Scope, error) {
	var l, r *Scope
	if c.IsSingleScope(left) {
		l = left[0]
	} else {
		l = c.newMergeScope(left)
	}
	if c.IsSingleScope(right) {
		r = right[0]
	} else {
		r = c.newMergeScope(right)
	}
	all := []*Scope{l, r}
	rs := c.newMergeScope(all)

	vm.GetLeafOp(rs.RootOp).GetOperatorBase().SetIdx(c.anal.curNodeIdx)

	op := constructFuzzyFilter(n, ns[n.Children[0]], ns[n.Children[1]])
	op.SetIdx(c.anal.curNodeIdx)
	rs.setRootOperator(op)

	fuzzyCheck, err := newFuzzyCheck(n)
	if err != nil {
		return nil, err
	}
	c.fuzzys = append(c.fuzzys, fuzzyCheck)

	// wrap the collision key into c.fuzzy, for more information,
	// please refer fuzzyCheck.go
	op.Callback = func(bat *batch.Batch) error {
		if bat == nil || bat.IsEmpty() {
			return nil
		}
		// the batch will contain the key that fuzzyCheck
		if err := fuzzyCheck.fill(c.proc.Ctx, bat); err != nil {
			return err
		}

		return nil
	}

	return []*Scope{rs}, nil
}

func (c *Compile) compileSample(n *plan.Node, ss []*Scope) []*Scope {
	for i := range ss {
		if containBrokenNode(ss[i]) {
			ss[i] = c.newMergeScope([]*Scope{ss[i]})
		}
		op := constructSample(n, len(ss) != 1)
		op.SetIdx(c.anal.curNodeIdx)
		op.SetIsFirst(c.anal.isFirst)
		ss[i].setRootOperator(op)
	}
	c.anal.isFirst = false

	rs := c.newMergeScope(ss)
	if len(ss) == 1 {
		return []*Scope{rs}
	}

	// should sample again if sample by rows.
	if n.SampleFunc.Rows != plan2.NotSampleByRows {
		op := sample.NewMergeSample(constructSample(n, true), false)
		op.SetIdx(c.anal.curNodeIdx)
		op.SetIsFirst(c.anal.isFirst)
		rs.setRootOperator(op)
	}
	return []*Scope{rs}
}

func (c *Compile) compileTPGroup(n *plan.Node, ss []*Scope, ns []*plan.Node) []*Scope {
	op := constructGroup(c.proc.Ctx, n, ns[n.Children[0]], true, 0, c.proc)
	op.SetIdx(c.anal.curNodeIdx)
	op.SetIsFirst(c.anal.isFirst)
	ss[0].setRootOperator(op)
	c.anal.isFirst = false
	return ss
}

func (c *Compile) compileMergeGroup(n *plan.Node, ss []*Scope, ns []*plan.Node, hasDistinct bool) []*Scope {
	currentFirstFlag := c.anal.isFirst

	// for less memory usage while merge group,
	// we do not run the group-operator in parallel once this has a distinct aggregation.
	// because the parallel need to store all the source data in the memory for merging.
	// we construct a pipeline like the following description for this case:
	//
	// all the operators from ss[0] to ss[last] send the data to only one group-operator.
	// this group-operator sends its result to the merge-group-operator.
	// todo: I cannot remove the merge-group action directly, because the merge-group action is used to fill the partial result.
	if hasDistinct {
		for i := range ss {
			c.anal.isFirst = currentFirstFlag
			if containBrokenNode(ss[i]) {
				ss[i] = c.newMergeScope([]*Scope{ss[i]})
			}
		}
		c.anal.isFirst = false

		mergeToGroup := c.newMergeScope(ss)
		op := constructGroup(c.proc.Ctx, n, ns[n.Children[0]], false, 0, c.proc)
		op.SetIdx(c.anal.curNodeIdx)
		op.SetIsFirst(c.anal.isFirst)
		mergeToGroup.setRootOperator(op)

		rs := c.newMergeScope([]*Scope{mergeToGroup})
		arg := constructMergeGroup(true)
		if ss[0].PartialResults != nil {
			arg.PartialResults = ss[0].PartialResults
			arg.PartialResultTypes = ss[0].PartialResultTypes
			ss[0].PartialResults = nil
			ss[0].PartialResultTypes = nil
		}

		arg.Idx = c.anal.curNodeIdx
		rs.ReplaceLeafOp(arg)

		return []*Scope{rs}
	}

	for i := range ss {
		c.anal.isFirst = currentFirstFlag
		if containBrokenNode(ss[i]) {
			ss[i] = c.newMergeScope([]*Scope{ss[i]})
		}
		op := constructGroup(c.proc.Ctx, n, ns[n.Children[0]], false, 0, c.proc)
		op.SetIdx(c.anal.curNodeIdx)
		op.SetIsFirst(c.anal.isFirst)
		ss[i].setRootOperator(op)
	}
	c.anal.isFirst = false

	rs := c.newMergeScope(ss)
	arg := constructMergeGroup(true)
	if ss[0].PartialResults != nil {
		arg.PartialResults = ss[0].PartialResults
		arg.PartialResultTypes = ss[0].PartialResultTypes
		ss[0].PartialResults = nil
		ss[0].PartialResultTypes = nil
	}
	arg.Idx = c.anal.curNodeIdx
	rs.ReplaceLeafOp(arg)

	return []*Scope{rs}
}

// shuffle and dispatch must stick together
func (c *Compile) constructShuffleAndDispatch(ss, children []*Scope, n *plan.Node) {
	j := 0
	for i := range ss {
		if containBrokenNode(ss[i]) {
			isEnd := ss[i].IsEnd
			ss[i] = c.newMergeScope([]*Scope{ss[i]})
			ss[i].IsEnd = isEnd
		}
		if !ss[i].IsEnd {
			ss[i].setRootOperator(constructShuffleGroupArg(children, n))
			ss[i].setRootOperator(constructDispatch(j, children, ss[i].NodeInfo.Addr, n, false))
			j++
			ss[i].IsEnd = true
		}
	}
}

func (c *Compile) compileShuffleGroup(n *plan.Node, ss []*Scope, ns []*plan.Node) []*Scope {
	currentIsFirst := c.anal.isFirst
	c.anal.isFirst = false

	if len(c.cnList) > 1 {
		n.Stats.HashmapStats.ShuffleMethod = plan.ShuffleMethod_Normal
	}

	switch n.Stats.HashmapStats.ShuffleMethod {
	case plan.ShuffleMethod_Reuse:
		for i := range ss {
			op := constructGroup(c.proc.Ctx, n, ns[n.Children[0]], true, len(ss), c.proc)
			op.SetIdx(c.anal.curNodeIdx)
			op.SetIsFirst(c.anal.isFirst)
			ss[i].setRootOperator(op)
		}
		ss = c.compileProjection(n, c.compileRestrict(n, ss))
		return ss

	case plan.ShuffleMethod_Reshuffle:

		parent, children := c.newScopeListForShuffleGroup(1)
		// saving the last operator of all children to make sure the connector setting in
		// the right place
		lastOperator := make([]vm.Operator, 0, len(children))
		for i := range children {
			rootOp := children[i].RootOp
			if rootOp.GetOperatorBase().NumChildren() == 0 {
				children[i].RootOp = nil
			} else {
				children[i].RootOp = rootOp.GetOperatorBase().GetChildren(0)
			}
			rootOp.GetOperatorBase().SetChildren(nil)
			lastOperator = append(lastOperator, rootOp)
		}

		for i := range children {
			op := constructGroup(c.proc.Ctx, n, ns[n.Children[0]], true, len(children), c.proc)
			op.SetIdx(c.anal.curNodeIdx)
			op.SetIsFirst(currentIsFirst)
			children[i].setRootOperator(op)
		}
		children = c.compileProjection(n, c.compileRestrict(n, children))
		// recovery the children's last operator
		for i := range children {
			children[i].doSetRootOperator(lastOperator[i])
		}

		for i := range ss {
			op := constructShuffleGroupArg(children, n)
			op.SetIdx(c.anal.curNodeIdx)
			op.SetIsFirst(currentIsFirst)
			ss[i].setRootOperator(op)
		}

		mergeScopes := c.newMergeScope(ss)
		dispatchOp := constructDispatch(0, children, c.addr, n, false)
		dispatchOp.SetIdx(c.anal.curNodeIdx)
		dispatchOp.SetIsFirst(currentIsFirst)
		mergeScopes.setRootOperator(dispatchOp)

		appendIdx := 0
		for i := range children {
			if isSameCN(mergeScopes.NodeInfo.Addr, children[i].NodeInfo.Addr) {
				appendIdx = i
				break
			}
		}
		children[appendIdx].PreScopes = append(children[appendIdx].PreScopes, mergeScopes)

		return parent
	default:
		parent, children := c.newScopeListForShuffleGroup(validScopeCount(ss))
		c.constructShuffleAndDispatch(ss, children, n)

		// saving the last operator of all children to make sure the connector setting in
		// the right place
		lastOperator := make([]vm.Operator, 0, len(children))
		for i := range children {
			rootOp := children[i].RootOp
			if rootOp.GetOperatorBase().NumChildren() == 0 {
				children[i].RootOp = nil
			} else {
				children[i].RootOp = rootOp.GetOperatorBase().GetChildren(0)
			}
			rootOp.GetOperatorBase().SetChildren(nil)
			lastOperator = append(lastOperator, rootOp)
		}

		for i := range children {
			groupOp := constructGroup(c.proc.Ctx, n, ns[n.Children[0]], true, len(children), c.proc)
			groupOp.SetIdx(c.anal.curNodeIdx)
			groupOp.SetIsFirst(currentIsFirst)
			children[i].setRootOperator(groupOp)
		}
		children = c.compileProjection(n, c.compileRestrict(n, children))
		// recovery the children's last operator
		for i := range children {
			children[i].doSetRootOperator(lastOperator[i])
		}

		for i := range ss {
			appended := false
			for j := range children {
				if isSameCN(children[j].NodeInfo.Addr, ss[i].NodeInfo.Addr) {
					children[j].PreScopes = append(children[j].PreScopes, ss[i])
					appended = true
					break
				}
			}
			if !appended {
				children[0].PreScopes = append(children[0].PreScopes, ss[i])
			}
		}

		return parent
		// return []*Scope{c.newMergeScope(parent)}
	}
}

// compilePreInsert Compile PreInsert Node and set it as the root operator for each Scope.
func (c *Compile) compilePreInsert(ns []*plan.Node, n *plan.Node, ss []*Scope) ([]*Scope, error) {
	defer func() {
		c.anal.isFirst = false
	}()
	currentFirstFlag := c.anal.isFirst

	for i := range ss {
		preInsertArg, err := constructPreInsert(ns, n, c.e, c.proc)
		if err != nil {
			return nil, err
		}
		preInsertArg.SetIdx(c.anal.curNodeIdx)
		preInsertArg.SetIsFirst(currentFirstFlag)
		ss[i].setRootOperator(preInsertArg)
	}
	return ss, nil
}

func (c *Compile) compileInsert(ns []*plan.Node, n *plan.Node, ss []*Scope) ([]*Scope, error) {
	defer func() {
		c.anal.isFirst = false
	}()
	currentFirstFlag := c.anal.isFirst

	// Determine whether to Write S3
	toWriteS3 := n.Stats.GetCost()*float64(SingleLineSizeEstimate) >
		float64(DistributedThreshold) || c.anal.qry.LoadTag

	if toWriteS3 {
		c.proc.Debugf(c.proc.Ctx, "insert of '%s' write s3\n", c.sql)
		if !haveSinkScanInPlan(ns, n.Children[0]) && len(ss) != 1 {
			insertArg, err := constructInsert(n, c.e)
			if err != nil {
				return nil, err
			}

			insertArg.ToWriteS3 = true
			insertArg.SetIdx(c.anal.curNodeIdx)
			insertArg.SetIsFirst(currentFirstFlag)

			currentFirstFlag = false
			rs := c.newInsertMergeScope(insertArg, ss)
			rs.Magic = MergeInsert
			mergeInsertArg := constructMergeblock(c.e, insertArg)
			mergeInsertArg.SetIdx(c.anal.curNodeIdx)
			mergeInsertArg.SetIsFirst(currentFirstFlag)
			rs.setRootOperator(mergeInsertArg)

			insertArg.Release()
			ss = []*Scope{rs}
		} else {
			dataScope := c.newMergeScope(ss)
			if c.anal.qry.LoadTag {
				// reset the channel buffer of sink for load
				dataScope.Proc.Reg.MergeReceivers[0].Ch = make(chan *process.RegisterMessage, dataScope.NodeInfo.Mcpu)
			}
			parallelSize := c.getParallelSizeForExternalScan(n, dataScope.NodeInfo.Mcpu)
			scopes := make([]*Scope, 0, parallelSize)
			regs := make([]*process.WaitRegister, 0, parallelSize)
			for i := 0; i < parallelSize; i++ {
				s := newScope(Merge)
				s.setRootOperator(merge.NewArgument())
				scopes = append(scopes, s)
				scopes[i].Proc = c.proc.NewNoContextChildProc(1)
				if c.anal.qry.LoadTag {
					for _, rr := range scopes[i].Proc.Reg.MergeReceivers {
						rr.Ch = make(chan *process.RegisterMessage, shuffleChannelBufferSize)
					}
				}
				regs = append(regs, scopes[i].Proc.Reg.MergeReceivers...)
			}

			if c.anal.qry.LoadTag && n.Stats.HashmapStats != nil && n.Stats.HashmapStats.Shuffle && dataScope.NodeInfo.Mcpu == parallelSize {
				_, arg := constructDispatchLocalAndRemote(0, scopes, c.addr)
				arg.FuncId = dispatch.ShuffleToAllFunc
				arg.ShuffleType = plan2.ShuffleToLocalMatchedReg
				dataScope.setRootOperator(arg)
			} else {
				dataScope.setRootOperator(constructDispatchLocal(false, false, false, regs))
			}
			dataScope.IsEnd = true
			for i := range scopes {
				insertArg, err := constructInsert(n, c.e)
				if err != nil {
					return nil, err
				}
				insertArg.ToWriteS3 = true
				insertArg.SetIdx(c.anal.curNodeIdx)
				insertArg.SetIsFirst(currentFirstFlag)
				scopes[i].setRootOperator(insertArg)
			}
			currentFirstFlag = false

			insertArg, err := constructInsert(n, c.e)
			if err != nil {
				return nil, err
			}

			insertArg.ToWriteS3 = true
			insertArg.SetIdx(c.anal.curNodeIdx)
			insertArg.SetIsFirst(currentFirstFlag)

			rs := c.newMergeScope(scopes)
			rs.PreScopes = append(rs.PreScopes, dataScope)
			rs.Magic = MergeInsert
			mergeInsertArg := constructMergeblock(c.e, insertArg)
			mergeInsertArg.SetIdx(c.anal.curNodeIdx)
			mergeInsertArg.SetIsFirst(currentFirstFlag)
			rs.setRootOperator(mergeInsertArg)

			insertArg.Release()
			ss = []*Scope{rs}
		}
	} else {
		// Not write S3
		for i := range ss {
			insertArg, err := constructInsert(n, c.e)
			if err != nil {
				return nil, err
			}
			insertArg.SetIdx(c.anal.curNodeIdx)
			insertArg.SetIsFirst(currentFirstFlag)
			ss[i].setRootOperator(insertArg)
		}
	}
	return ss, nil
}

func (c *Compile) compilePreInsertUk(n *plan.Node, ss []*Scope) []*Scope {
	currentFirstFlag := c.anal.isFirst
	defer func() {
		c.anal.isFirst = false
	}()

	for i := range ss {
		preInsertUkArg := constructPreInsertUk(n, c.proc)
		preInsertUkArg.SetIdx(c.anal.curNodeIdx)
		preInsertUkArg.SetIsFirst(currentFirstFlag)
		ss[i].setRootOperator(preInsertUkArg)
	}
	return ss
}

func (c *Compile) compilePreInsertSK(n *plan.Node, ss []*Scope) []*Scope {
	currentFirstFlag := c.anal.isFirst
	defer func() {
		c.anal.isFirst = false
	}()

	for i := range ss {
		preInsertSkArg := constructPreInsertSk(n, c.proc)
		preInsertSkArg.SetIdx(c.anal.curNodeIdx)
		preInsertSkArg.SetIsFirst(currentFirstFlag)
		ss[i].setRootOperator(preInsertSkArg)
	}
	return ss
}

func (c *Compile) compileDelete(n *plan.Node, ss []*Scope) ([]*Scope, error) {
	var arg *deletion.Deletion
	arg, err := constructDeletion(n, c.e)
	if err != nil {
		return nil, err
	}

	currentFirstFlag := c.anal.isFirst
	arg.SetIdx(c.anal.curNodeIdx)
	arg.SetIsFirst(currentFirstFlag)
	c.anal.isFirst = false

	if n.Stats.Cost*float64(SingleLineSizeEstimate) > float64(DistributedThreshold) && !arg.DeleteCtx.CanTruncate {
		rs := c.newDeleteMergeScope(arg, ss)
		rs.Magic = MergeDelete

		mergeDeleteArg := mergedelete.NewArgument().
			WithObjectRef(arg.DeleteCtx.Ref).
			WithParitionNames(arg.DeleteCtx.PartitionTableNames).
			WithEngine(c.e).
			WithAddAffectedRows(arg.DeleteCtx.AddAffectedRows)

		currentFirstFlag = c.anal.isFirst
		mergeDeleteArg.SetIdx(c.anal.curNodeIdx)
		mergeDeleteArg.SetIsFirst(currentFirstFlag)
		rs.setRootOperator(mergeDeleteArg)
		c.anal.isFirst = false

		ss = []*Scope{rs}
		arg.Release()
		return ss, nil
	} else {
		var rs *Scope
		if c.IsSingleScope(ss) {
			rs = ss[0]
		} else {
			rs = c.newMergeScope(ss)
			rs.Magic = Merge
		}

		rs.setRootOperator(arg)
		ss = []*Scope{rs}
		return ss, nil
	}
}

func (c *Compile) compileLock(n *plan.Node, ss []*Scope) ([]*Scope, error) {
	lockRows := make([]*plan.LockTarget, 0, len(n.LockTargets))
	for _, tbl := range n.LockTargets {
		if tbl.LockTable {
			c.lockTables[tbl.TableId] = tbl
		} else {
			if _, ok := c.lockTables[tbl.TableId]; !ok {
				lockRows = append(lockRows, tbl)
			}
		}
	}
	n.LockTargets = lockRows
	if len(n.LockTargets) == 0 {
		return ss, nil
	}

	block := false
	// only pessimistic txn needs to block downstream operators.
	if c.proc.GetTxnOperator().Txn().IsPessimistic() {
		block = n.LockTargets[0].Block
		if block {
			ss = []*Scope{c.newMergeScope(ss)}
		}
	}

	currentFirstFlag := c.anal.isFirst
	for i := range ss {
		var err error
		var lockOpArg *lockop.LockOp
		lockOpArg, err = constructLockOp(n, c.e)
		if err != nil {
			return nil, err
		}
		lockOpArg.SetBlock(block)
		lockOpArg.Idx = c.anal.curNodeIdx
		lockOpArg.IsFirst = currentFirstFlag
		if block {
			lockOpArg.SetChildren(ss[i].RootOp.GetOperatorBase().Children)
			ss[i].RootOp.Release()
			ss[i].RootOp = lockOpArg
		} else {
			ss[i].doSetRootOperator(lockOpArg)
		}
	}
	c.anal.isFirst = false
	return ss, nil
}

func (c *Compile) compileRecursiveCte(n *plan.Node, curNodeIdx int32) ([]*Scope, error) {
	receivers := make([]*process.WaitRegister, len(n.SourceStep))
	for i, step := range n.SourceStep {
		receivers[i] = c.getNodeReg(step, curNodeIdx)
		if receivers[i] == nil {
			return nil, moerr.NewInternalError(c.proc.Ctx, "no data sender for sinkScan node")
		}
	}

	rs := newScope(Merge)
	rs.NodeInfo = getEngineNode(c)
	rs.Proc = process.NewFromProc(c.proc, c.proc.Ctx, len(receivers))

	currentFirstFlag := c.anal.isFirst
	mergecteArg := mergecte.NewArgument()
	mergecteArg.SetIdx(c.anal.curNodeIdx)
	mergecteArg.SetIsFirst(currentFirstFlag)
	rs.setRootOperator(mergecteArg)
	c.anal.isFirst = false

	for _, r := range receivers {
		r.Ctx = rs.Proc.Ctx
	}
	rs.Proc.Reg.MergeReceivers = receivers
	return []*Scope{rs}, nil
}

func (c *Compile) compileRecursiveScan(n *plan.Node, curNodeIdx int32) ([]*Scope, error) {
	receivers := make([]*process.WaitRegister, len(n.SourceStep))
	for i, step := range n.SourceStep {
		receivers[i] = c.getNodeReg(step, curNodeIdx)
		if receivers[i] == nil {
			return nil, moerr.NewInternalError(c.proc.Ctx, "no data sender for sinkScan node")
		}
	}
	rs := newScope(Merge)
	rs.NodeInfo = engine.Node{Addr: c.addr, Mcpu: 1}
	rs.Proc = process.NewFromProc(c.proc, c.proc.Ctx, len(receivers))

	currentFirstFlag := c.anal.isFirst
	mergeRecursiveArg := mergerecursive.NewArgument()
	mergeRecursiveArg.SetIdx(c.anal.curNodeIdx)
	mergeRecursiveArg.SetIsFirst(currentFirstFlag)
	rs.setRootOperator(mergeRecursiveArg)
	c.anal.isFirst = false

	for _, r := range receivers {
		r.Ctx = rs.Proc.Ctx
	}
	rs.Proc.Reg.MergeReceivers = receivers
	return []*Scope{rs}, nil
}

func (c *Compile) compileSinkScanNode(n *plan.Node, curNodeIdx int32) ([]*Scope, error) {
	receivers := make([]*process.WaitRegister, len(n.SourceStep))
	for i, step := range n.SourceStep {
		receivers[i] = c.getNodeReg(step, curNodeIdx)
		if receivers[i] == nil {
			return nil, moerr.NewInternalError(c.proc.Ctx, "no data sender for sinkScan node")
		}
	}
	rs := newScope(Merge)
	rs.NodeInfo = getEngineNode(c)
	rs.Proc = process.NewFromProc(c.proc, c.proc.Ctx, 1)
	rs.setRootOperator(merge.NewArgument().WithSinkScan(true))
	for _, r := range receivers {
		r.Ctx = rs.Proc.Ctx
	}
	rs.Proc.Reg.MergeReceivers = receivers
	return []*Scope{rs}, nil
}

func (c *Compile) compileSinkNode(n *plan.Node, ss []*Scope, step int32) ([]*Scope, error) {
	receivers := c.getStepRegs(step)
	if len(receivers) == 0 {
		return nil, moerr.NewInternalError(c.proc.Ctx, "no data receiver for sink node")
	}

	var rs *Scope
	if c.IsSingleScope(ss) {
		rs = ss[0]
	} else {
		rs = c.newMergeScope(ss)
	}
	rs.setRootOperator(constructDispatchLocal(true, true, n.RecursiveSink, receivers))
	ss = []*Scope{rs}
	return ss, nil
}

// DeleteMergeScope need to assure this:
// one block can be only deleted by one and the same
// CN, so we need to transfer the rows from the
// the same block to one and the same CN to perform
// the deletion operators.
func (c *Compile) newDeleteMergeScope(arg *deletion.Deletion, ss []*Scope) *Scope {
	// Todo: implemet delete merge
	ss2 := make([]*Scope, 0, len(ss))
	// ends := make([]*Scope, 0, len(ss))
	for _, s := range ss {
		if s.IsEnd {
			// ends = append(ends, s)
			continue
		}
		ss2 = append(ss2, s)
	}

	rs := make([]*Scope, 0, len(ss2))
	uuids := make([]uuid.UUID, 0, len(ss2))
	var uid uuid.UUID
	for i := 0; i < len(ss2); i++ {
		rs = append(rs, newScope(Merge))
		uid, _ = uuid.NewV7()
		uuids = append(uuids, uid)
	}

	// for every scope, it should dispatch its
	// batch to other cn
	for i := 0; i < len(ss2); i++ {
		constructDeleteDispatchAndLocal(i, rs, ss2, uuids, c)
	}

	for i := range rs {
		// use distributed delete
		arg.RemoteDelete = true
		// maybe just copy only once?
		arg.SegmentMap = colexec.Get().GetCnSegmentMap()
		arg.IBucket = uint32(i)
		arg.Nbucket = uint32(len(rs))
		rs[i].setRootOperator(dupOperator(arg, nil, 0))
	}
	return c.newMergeScope(rs)
}

func (c *Compile) newMergeScope(ss []*Scope) *Scope {
	rs := newScope(Merge)
	rs.NodeInfo = getEngineNode(c)
	rs.PreScopes = ss
	cnt := 0
	for _, s := range ss {
		if s.IsEnd {
			continue
		}
		cnt++
	}
	rs.Proc = c.proc.NewNoContextChildProc(cnt)
	if len(ss) > 0 {
		rs.Proc.Base.LoadTag = ss[0].Proc.Base.LoadTag
	}
	merge := merge.NewArgument()
	merge.SetIdx(c.anal.curNodeIdx)
	merge.SetIsFirst(c.anal.isFirst)
	rs.setRootOperator(merge)
	c.anal.isFirst = false

	j := 0
	for i := range ss {
		if !ss[i].IsEnd {
			ss[i].setRootOperator(
				connector.NewArgument().
					WithReg(rs.Proc.Reg.MergeReceivers[j]),
			)
			j++
		}
	}
	return rs
}

func (c *Compile) newMergeRemoteScope(ss []*Scope, nodeinfo engine.Node) *Scope {
	rs := c.newMergeScope(ss)
	// reset rs's info to remote
	rs.Magic = Remote
	rs.NodeInfo.Addr = nodeinfo.Addr
	rs.NodeInfo.Mcpu = nodeinfo.Mcpu

	return rs
}

func (c *Compile) newScopeListOnCurrentCN(childrenCount int, blocks int) []*Scope {
	var ss []*Scope
	currentFirstFlag := c.anal.isFirst
	for _, cn := range c.cnList {
		if !isSameCN(cn.Addr, c.addr) {
			continue
		}
		c.anal.isFirst = currentFirstFlag
		ss = append(ss, c.newScopeListWithNode(c.generateCPUNumber(cn.Mcpu, blocks), childrenCount, cn.Addr)...)
	}
	return ss
}

/*
	func (c *Compile) newScopeList(childrenCount int, blocks int) []*Scope {
		var ss []*Scope

		currentFirstFlag := c.anal.isFirst
		for _, cn := range c.cnList {
			c.anal.isFirst = currentFirstFlag
			ss = append(ss, c.newScopeListWithNode(c.generateCPUNumber(cn.Mcpu, blocks), childrenCount, cn.Addr)...)
		}
		return ss
	}
*/
func (c *Compile) newScopeListForShuffleGroup(childrenCount int) ([]*Scope, []*Scope) {
	parent := make([]*Scope, 0, len(c.cnList))
	children := make([]*Scope, 0, len(c.cnList))

	currentFirstFlag := c.anal.isFirst
	for _, n := range c.cnList {
		c.anal.isFirst = currentFirstFlag
		scopes := c.newScopeListWithNode(plan2.GetShuffleDop(n.Mcpu), childrenCount, n.Addr)
		for _, s := range scopes {
			for _, rr := range s.Proc.Reg.MergeReceivers {
				rr.Ch = make(chan *process.RegisterMessage, shuffleChannelBufferSize)
			}
		}
		children = append(children, scopes...)
		parent = append(parent, c.newMergeRemoteScope(scopes, n))
	}
	return parent, children
}

func (c *Compile) newScopeListWithNode(mcpu, childrenCount int, addr string) []*Scope {
	ss := make([]*Scope, mcpu)
	currentFirstFlag := c.anal.isFirst
	for i := range ss {
		ss[i] = newScope(Remote)
		ss[i].Magic = Remote
		ss[i].NodeInfo.Addr = addr
		ss[i].NodeInfo.Mcpu = 1 // ss is already the mcpu length so we don't need to parallel it
		ss[i].Proc = c.proc.NewNoContextChildProc(childrenCount)
		merge := merge.NewArgument()
		merge.SetIdx(c.anal.curNodeIdx)
		merge.SetIsFirst(currentFirstFlag)
		ss[i].setRootOperator(merge)

	}
	c.anal.isFirst = false
	return ss
}

func (c *Compile) newScopeListForRightJoin(childrenCount int, bIdx int, leftScopes []*Scope) []*Scope {
	/*
		ss := make([]*Scope, 0, len(leftScopes))
		for i := range leftScopes {
			tmp := new(Scope)
			tmp.Magic = Remote
			tmp.IsJoin = true
			tmp.Proc = process.NewWithAnalyze(c.proc, c.proc.Ctx, childrenCount, c.anal.Nodes())
			tmp.NodeInfo = leftScopes[i].NodeInfo
			ss = append(ss, tmp)
		}
	*/
	// Force right join to execute on one CN due to right join issue
	// Will fix in future
	maxCpuNum := 1
	for _, s := range leftScopes {
		if s.NodeInfo.Mcpu > maxCpuNum {
			maxCpuNum = s.NodeInfo.Mcpu
		}
	}

	ss := make([]*Scope, 1)
	ss[0] = newScope(Remote)
	ss[0].IsJoin = true
	ss[0].Proc = c.proc.NewNoContextChildProc(childrenCount)
	ss[0].NodeInfo = engine.Node{Addr: c.addr, Mcpu: maxCpuNum}
	ss[0].BuildIdx = bIdx
	return ss
}

func (c *Compile) newJoinScopeListWithBucket(rs, left, right []*Scope, n *plan.Node) []*Scope {
	currentFirstFlag := c.anal.isFirst
	// construct left
	leftMerge := c.newMergeScope(left)
	leftMerge.setRootOperator(constructDispatch(0, rs, c.addr, n, false))
	leftMerge.IsEnd = true

	// construct right
	c.anal.isFirst = currentFirstFlag
	rightMerge := c.newMergeScope(right)
	rightMerge.setRootOperator(constructDispatch(1, rs, c.addr, n, false))
	rightMerge.IsEnd = true

	// append left and right to correspond rs
	idx := 0
	for i := range rs {
		if isSameCN(rs[i].NodeInfo.Addr, c.addr) {
			idx = i
		}
	}
	rs[idx].PreScopes = append(rs[idx].PreScopes, leftMerge, rightMerge)
	return rs
}

func (c *Compile) newBroadcastJoinScopeList(probeScopes []*Scope, buildScopes []*Scope, n *plan.Node) []*Scope {
	length := len(probeScopes)
	rs := make([]*Scope, length)
	idx := 0
	for i := range probeScopes {
		if probeScopes[i].IsEnd {
			rs[i] = probeScopes[i]
			continue
		}
		rs[i] = newScope(Remote)
		rs[i].IsJoin = true
		rs[i].NodeInfo = probeScopes[i].NodeInfo
		rs[i].BuildIdx = 1
		if isSameCN(rs[i].NodeInfo.Addr, c.addr) {
			idx = i
		}
		rs[i].PreScopes = []*Scope{probeScopes[i]}
		rs[i].Proc = c.proc.NewNoContextChildProc(2)
		probeScopes[i].setRootOperator(
			connector.NewArgument().
				WithReg(rs[i].Proc.Reg.MergeReceivers[0]))
	}

	// all join's first flag will setting in newLeftScope and newRightScope
	// so we set it to false now
	if c.IsTpQuery() {
		rs[0].PreScopes = append(rs[0].PreScopes, buildScopes[0])
	} else {
		c.anal.isFirst = false
		mergeChildren := c.newMergeScope(buildScopes)

		mergeChildren.setRootOperator(constructDispatch(1, rs, c.addr, n, false))
		mergeChildren.IsEnd = true
		rs[idx].PreScopes = append(rs[idx].PreScopes, mergeChildren)
	}
	return rs
}

func (c *Compile) mergeShuffleJoinScopeList(child []*Scope) []*Scope {
	lenCN := len(c.cnList)
	dop := len(child) / lenCN
	mergeScope := make([]*Scope, 0, lenCN)
	for i, n := range c.cnList {
		start := i * dop
		end := start + dop
		ss := child[start:end]
		mergeScope = append(mergeScope, c.newMergeRemoteScope(ss, n))
	}
	return mergeScope
}

func (c *Compile) newShuffleJoinScopeList(left, right []*Scope, n *plan.Node) ([]*Scope, []*Scope) {
	single := len(c.cnList) <= 1
	if single {
		n.Stats.HashmapStats.ShuffleTypeForMultiCN = plan.ShuffleTypeForMultiCN_Simple
	}

	var parent []*Scope
	children := make([]*Scope, 0, len(c.cnList))
	lnum := len(left)
	sum := lnum + len(right)
	for _, cn := range c.cnList {
		dop := plan2.GetShuffleDop(cn.Mcpu)
		ss := make([]*Scope, dop)
		for i := range ss {
			ss[i] = newScope(Remote)
			ss[i].IsJoin = true
			ss[i].NodeInfo.Addr = cn.Addr
			ss[i].NodeInfo.Mcpu = 1
			ss[i].Proc = c.proc.NewNoContextChildProc(sum)
			ss[i].BuildIdx = lnum
			ss[i].ShuffleCnt = dop
			for _, rr := range ss[i].Proc.Reg.MergeReceivers {
				rr.Ch = make(chan *process.RegisterMessage, shuffleChannelBufferSize)
			}
		}
		children = append(children, ss...)
		if !single {
			parent = append(parent, c.newMergeRemoteScope(ss, cn))
		}
	}

	currentFirstFlag := c.anal.isFirst
	for i, scp := range left {
		shuffleOp := constructShuffleJoinArg(children, n, true)
		shuffleOp.SetIdx(c.anal.curNodeIdx)
		scp.setRootOperator(shuffleOp)
		scp.setRootOperator(constructDispatch(i, children, scp.NodeInfo.Addr, n, true))
		scp.IsEnd = true

		appended := false
		for _, js := range children {
			if isSameCN(js.NodeInfo.Addr, scp.NodeInfo.Addr) {
				js.PreScopes = append(js.PreScopes, scp)
				appended = true
				break
			}
		}
		if !appended {
			c.proc.Errorf(c.proc.Ctx, "no same addr scope to append left scopes")
			children[0].PreScopes = append(children[0].PreScopes, scp)
		}
	}

	c.anal.isFirst = currentFirstFlag
	for i, scp := range right {
		shuffleOp := constructShuffleJoinArg(children, n, false)
		shuffleOp.SetIdx(c.anal.curNodeIdx)
		scp.setRootOperator(shuffleOp)

		scp.setRootOperator(constructDispatch(i+lnum, children, scp.NodeInfo.Addr, n, false))
		scp.IsEnd = true

		appended := false
		for _, js := range children {
			if isSameCN(js.NodeInfo.Addr, scp.NodeInfo.Addr) {
				js.PreScopes = append(js.PreScopes, scp)
				appended = true
				break
			}
		}
		if !appended {
			c.proc.Errorf(c.proc.Ctx, "no same addr scope to append right scopes")
			children[0].PreScopes = append(children[0].PreScopes, scp)
		}
	}
	return parent, children
}

func (c *Compile) newJoinProbeScope(s *Scope, ss []*Scope) *Scope {
	rs := newScope(Merge)
	merge := merge.NewArgument()
	merge.SetIdx(vm.GetLeafOp(s.RootOp).GetOperatorBase().GetIdx())
	merge.SetIsFirst(true)
	rs.setRootOperator(merge)
	rs.Proc = s.Proc.NewContextChildProc(s.BuildIdx)
	for i := 0; i < s.BuildIdx; i++ {
		regTransplant(s, rs, i, i)
	}

	if ss == nil {
		s.Proc.Reg.MergeReceivers[0] = &process.WaitRegister{
			Ctx: s.Proc.Ctx,
			Ch:  make(chan *process.RegisterMessage, shuffleChannelBufferSize),
		}
		rs.setRootOperator(
			connector.NewArgument().
				WithReg(s.Proc.Reg.MergeReceivers[0]),
		)
		s.Proc.Reg.MergeReceivers = append(s.Proc.Reg.MergeReceivers[:1], s.Proc.Reg.MergeReceivers[s.BuildIdx:]...)
		s.BuildIdx = 1
	} else {
		rs.setRootOperator(constructDispatchLocal(false, false, false, extraRegisters(ss, 0)))
	}
	rs.IsEnd = true

	return rs
}

func (c *Compile) newJoinBuildScope(s *Scope, ss []*Scope) *Scope {
	rs := newScope(Merge)
	buildLen := len(s.Proc.Reg.MergeReceivers) - s.BuildIdx
	rs.Proc = s.Proc.NewContextChildProc(buildLen)
	for i := 0; i < buildLen; i++ {
		regTransplant(s, rs, i+s.BuildIdx, i)
	}
	merge := merge.NewArgument()
	merge.SetIdx(c.anal.curNodeIdx)
	merge.SetIsFirst(c.anal.isFirst)
	rs.setRootOperator(merge)
	rs.setRootOperator(constructJoinBuildOperator(c, vm.GetLeafOp(s.RootOp), ss != nil, s.ShuffleCnt > 0))

	if ss == nil { // unparallel, send the hashtable to join scope directly
		s.Proc.Reg.MergeReceivers[s.BuildIdx] = &process.WaitRegister{
			Ctx: s.Proc.Ctx,
			Ch:  make(chan *process.RegisterMessage, 1),
		}
		rs.setRootOperator(
			connector.NewArgument().
				WithReg(s.Proc.Reg.MergeReceivers[s.BuildIdx]),
		)
		s.Proc.Reg.MergeReceivers = s.Proc.Reg.MergeReceivers[:s.BuildIdx+1]
	} else {
		rs.setRootOperator(
			constructDispatchLocal(true, false, false, extraRegisters(ss, s.BuildIdx)),
		)
	}
	rs.IsEnd = true

	return rs
}

// Transplant the source's RemoteReceivRegInfos which index equal to sourceIdx to
// target with new index targetIdx
func regTransplant(source, target *Scope, sourceIdx, targetIdx int) {
	target.Proc.Reg.MergeReceivers[targetIdx] = source.Proc.Reg.MergeReceivers[sourceIdx]
	target.Proc.Reg.MergeReceivers[targetIdx].Ctx = target.Proc.Ctx
	i := 0
	for i < len(source.RemoteReceivRegInfos) {
		op := &source.RemoteReceivRegInfos[i]
		if op.Idx == sourceIdx {
			target.RemoteReceivRegInfos = append(target.RemoteReceivRegInfos, RemoteReceivRegInfo{
				Idx:      targetIdx,
				Uuid:     op.Uuid,
				FromAddr: op.FromAddr,
			})
			source.RemoteReceivRegInfos = append(source.RemoteReceivRegInfos[:i], source.RemoteReceivRegInfos[i+1:]...)
			continue
		}
		i++
	}
}

func (c *Compile) generateCPUNumber(cpunum, blocks int) int {
	if cpunum <= 0 || blocks <= 16 || c.IsTpQuery() {
		return 1
	}
	ret := blocks/16 + 1
	if ret < cpunum {
		return ret
	}
	return cpunum
}

func (c *Compile) initAnalyze(qry *plan.Query) {
	if len(qry.Nodes) == 0 {
		panic("empty plan")
	}

	anals := make([]*process.AnalyzeInfo, len(qry.Nodes))
	for i := range anals {
		anals[i] = reuse.Alloc[process.AnalyzeInfo](nil)
		anals[i].NodeId = int32(i)
	}
	c.anal = newAnaylze()
	c.anal.qry = qry
	c.anal.analInfos = anals
	c.anal.curNodeIdx = int(qry.Steps[0])
	for _, node := range c.anal.qry.Nodes {
		if node.AnalyzeInfo == nil {
			node.AnalyzeInfo = new(plan.AnalyzeInfo)
		}
	}
	c.proc.Base.AnalInfos = c.anal.analInfos
}

func (c *Compile) fillAnalyzeInfo() {
	// record the number of s3 requests
	c.anal.S3IOInputCount(c.anal.curNodeIdx, c.counterSet.FileService.S3.Put.Load())
	c.anal.S3IOInputCount(c.anal.curNodeIdx, c.counterSet.FileService.S3.List.Load())

	c.anal.S3IOOutputCount(c.anal.curNodeIdx, c.counterSet.FileService.S3.Head.Load())
	c.anal.S3IOOutputCount(c.anal.curNodeIdx, c.counterSet.FileService.S3.Get.Load())
	c.anal.S3IOOutputCount(c.anal.curNodeIdx, c.counterSet.FileService.S3.Delete.Load())
	c.anal.S3IOOutputCount(c.anal.curNodeIdx, c.counterSet.FileService.S3.DeleteMulti.Load())

	for i, anal := range c.anal.analInfos {
		atomic.StoreInt64(&c.anal.qry.Nodes[i].AnalyzeInfo.InputBlocks, atomic.LoadInt64(&anal.InputBlocks))
		atomic.StoreInt64(&c.anal.qry.Nodes[i].AnalyzeInfo.InputRows, atomic.LoadInt64(&anal.InputRows))
		atomic.StoreInt64(&c.anal.qry.Nodes[i].AnalyzeInfo.OutputRows, atomic.LoadInt64(&anal.OutputRows))
		atomic.StoreInt64(&c.anal.qry.Nodes[i].AnalyzeInfo.InputSize, atomic.LoadInt64(&anal.InputSize))
		atomic.StoreInt64(&c.anal.qry.Nodes[i].AnalyzeInfo.OutputSize, atomic.LoadInt64(&anal.OutputSize))
		atomic.StoreInt64(&c.anal.qry.Nodes[i].AnalyzeInfo.TimeConsumed, atomic.LoadInt64(&anal.TimeConsumed))
		atomic.StoreInt64(&c.anal.qry.Nodes[i].AnalyzeInfo.MemorySize, atomic.LoadInt64(&anal.MemorySize))
		atomic.StoreInt64(&c.anal.qry.Nodes[i].AnalyzeInfo.WaitTimeConsumed, atomic.LoadInt64(&anal.WaitTimeConsumed))
		atomic.StoreInt64(&c.anal.qry.Nodes[i].AnalyzeInfo.DiskIO, atomic.LoadInt64(&anal.DiskIO))
		atomic.StoreInt64(&c.anal.qry.Nodes[i].AnalyzeInfo.S3IOByte, atomic.LoadInt64(&anal.S3IOByte))
		atomic.StoreInt64(&c.anal.qry.Nodes[i].AnalyzeInfo.S3IOInputCount, atomic.LoadInt64(&anal.S3IOInputCount))
		atomic.StoreInt64(&c.anal.qry.Nodes[i].AnalyzeInfo.S3IOOutputCount, atomic.LoadInt64(&anal.S3IOOutputCount))
		atomic.StoreInt64(&c.anal.qry.Nodes[i].AnalyzeInfo.NetworkIO, atomic.LoadInt64(&anal.NetworkIO))
		atomic.StoreInt64(&c.anal.qry.Nodes[i].AnalyzeInfo.ScanTime, atomic.LoadInt64(&anal.ScanTime))
		atomic.StoreInt64(&c.anal.qry.Nodes[i].AnalyzeInfo.InsertTime, atomic.LoadInt64(&anal.InsertTime))
		anal.DeepCopyArray(c.anal.qry.Nodes[i].AnalyzeInfo)
	}
}

func (c *Compile) determinExpandRanges(n *plan.Node) bool {
	if c.pn.GetQuery().StmtType != plan.Query_SELECT && len(n.RuntimeFilterProbeList) == 0 {
		return true
	}

	if n.Stats.BlockNum > int32(plan2.BlockThresholdForOneCN) && len(c.cnList) > 1 && !n.Stats.ForceOneCN {
		return true
	}

	if n.AggList != nil { //need to handle partial results
		return true
	}
	return false
}

func (c *Compile) expandRanges(n *plan.Node, rel engine.Relation, blockFilterList []*plan.Expr) (engine.Ranges, error) {
	var err error
	var db engine.Database
	var ranges engine.Ranges
	var txnOp client.TxnOperator

	//-----------------------------------------------------------------------------------------------------
	ctx := c.proc.Ctx
	txnOp = c.proc.GetTxnOperator()
	if n.ScanSnapshot != nil && n.ScanSnapshot.TS != nil {
		if !n.ScanSnapshot.TS.Equal(timestamp.Timestamp{LogicalTime: 0, PhysicalTime: 0}) &&
			n.ScanSnapshot.TS.Less(c.proc.GetTxnOperator().Txn().SnapshotTS) {
			if c.proc.GetCloneTxnOperator() != nil {
				txnOp = c.proc.GetCloneTxnOperator()
			} else {
				txnOp = c.proc.GetTxnOperator().CloneSnapshotOp(*n.ScanSnapshot.TS)
				c.proc.SetCloneTxnOperator(txnOp)
			}

			if n.ScanSnapshot.Tenant != nil {
				ctx = context.WithValue(ctx, defines.TenantIDKey{}, n.ScanSnapshot.Tenant.TenantID)
			}
		}
	}
	//-----------------------------------------------------------------------------------------------------

	if util.TableIsClusterTable(n.TableDef.GetTableType()) {
		ctx = defines.AttachAccountId(ctx, catalog.System_Account)
	}
	if n.ObjRef.PubInfo != nil {
		ctx = defines.AttachAccountId(ctx, uint32(n.ObjRef.PubInfo.GetTenantId()))
	}
	if util.TableIsLoggingTable(n.ObjRef.SchemaName, n.ObjRef.ObjName) {
		ctx = defines.AttachAccountId(ctx, catalog.System_Account)
	}

	db, err = c.e.Database(ctx, n.ObjRef.SchemaName, txnOp)
	if err != nil {
		return nil, err
	}
	ranges, err = rel.Ranges(ctx, blockFilterList, c.TxnOffset)
	if err != nil {
		return nil, err
	}

	if n.TableDef.Partition != nil {
		if n.PartitionPrune != nil && n.PartitionPrune.IsPruned {
			for i, partitionItem := range n.PartitionPrune.SelectedPartitions {
				partTableName := partitionItem.PartitionTableName
				subrelation, err := db.Relation(ctx, partTableName, c.proc)
				if err != nil {
					return nil, err
				}
				subranges, err := subrelation.Ranges(ctx, n.BlockFilterList, c.TxnOffset)
				if err != nil {
					return nil, err
				}
				// add partition number into objectio.BlockInfo.
				blkSlice := subranges.(*objectio.BlockInfoSlice)
				for j := 1; j < subranges.Len(); j++ {
					blkInfo := blkSlice.Get(j)
					blkInfo.PartitionNum = i
					ranges.Append(blkSlice.GetBytes(j))
				}
			}
		} else {
			partitionInfo := n.TableDef.Partition
			partitionNum := int(partitionInfo.PartitionNum)
			partitionTableNames := partitionInfo.PartitionTableNames
			for i := 0; i < partitionNum; i++ {
				partTableName := partitionTableNames[i]
				subrelation, err := db.Relation(ctx, partTableName, c.proc)
				if err != nil {
					return nil, err
				}
				subranges, err := subrelation.Ranges(ctx, n.BlockFilterList, c.TxnOffset)
				if err != nil {
					return nil, err
				}
				// add partition number into objectio.BlockInfo.
				blkSlice := subranges.(*objectio.BlockInfoSlice)
				for j := 1; j < subranges.Len(); j++ {
					blkInfo := blkSlice.Get(j)
					blkInfo.PartitionNum = i
					ranges.Append(blkSlice.GetBytes(j))
				}
			}
		}
	}

	return ranges, nil
}

func (c *Compile) generateNodes(n *plan.Node) (engine.Nodes, []any, []types.T, error) {
	var err error
	var db engine.Database
	var rel engine.Relation
	var ranges engine.Ranges
	var partialResults []any
	var partialResultTypes []types.T
	var nodes engine.Nodes
	var txnOp client.TxnOperator

	//------------------------------------------------------------------------------------------------------------------
	ctx := c.proc.Ctx
	txnOp = c.proc.GetTxnOperator()
	if n.ScanSnapshot != nil && n.ScanSnapshot.TS != nil {
		if !n.ScanSnapshot.TS.Equal(timestamp.Timestamp{LogicalTime: 0, PhysicalTime: 0}) &&
			n.ScanSnapshot.TS.Less(c.proc.GetTxnOperator().Txn().SnapshotTS) {

			txnOp = c.proc.GetTxnOperator().CloneSnapshotOp(*n.ScanSnapshot.TS)
			c.proc.SetCloneTxnOperator(txnOp)

			if n.ScanSnapshot.Tenant != nil {
				ctx = context.WithValue(ctx, defines.TenantIDKey{}, n.ScanSnapshot.Tenant.TenantID)
			}
		}
	}
	//-------------------------------------------------------------------------------------------------------------
	//ctx := c.proc.Ctx
	if util.TableIsClusterTable(n.TableDef.GetTableType()) {
		ctx = defines.AttachAccountId(ctx, catalog.System_Account)
	}
	if n.ObjRef.PubInfo != nil {
		ctx = defines.AttachAccountId(ctx, uint32(n.ObjRef.PubInfo.GetTenantId()))
	}
	if util.TableIsLoggingTable(n.ObjRef.SchemaName, n.ObjRef.ObjName) {
		ctx = defines.AttachAccountId(ctx, catalog.System_Account)
	}

	if c.determinExpandRanges(n) {
		if c.isPrepare {
			return nil, nil, nil, cantCompileForPrepareErr
		}
		db, err = c.e.Database(ctx, n.ObjRef.SchemaName, txnOp)
		if err != nil {
			return nil, nil, nil, err
		}
		rel, err = db.Relation(ctx, n.TableDef.Name, c.proc)
		if err != nil {
			if txnOp.IsSnapOp() {
				return nil, nil, nil, err
			}
			var e error // avoid contamination of error messages
			db, e = c.e.Database(ctx, defines.TEMPORARY_DBNAME, txnOp)
			if e != nil {
				return nil, nil, nil, err
			}

			// if temporary table, just scan at local cn.
			rel, e = db.Relation(ctx, engine.GetTempTableName(n.ObjRef.SchemaName, n.TableDef.Name), c.proc)
			if e != nil {
				return nil, nil, nil, err
			}
			c.cnList = engine.Nodes{
				engine.Node{
					Addr: c.addr,
					Mcpu: 1,
				},
			}
		}
		ranges, err = c.expandRanges(n, rel, n.BlockFilterList)
		if err != nil {
			return nil, nil, nil, err
		}
	} else {
		// add current CN
		nodes = append(nodes, engine.Node{
			Addr: c.addr,
			Mcpu: c.generateCPUNumber(ncpu, int(n.Stats.BlockNum)),
		})
		nodes[0].NeedExpandRanges = true
		return nodes, nil, nil, nil
	}

	if len(n.AggList) > 0 && ranges.Len() > 1 {
		newranges := make([]byte, 0, ranges.Size())
		newranges = append(newranges, ranges.GetBytes(0)...)
		partialResults = make([]any, 0, len(n.AggList))
		partialResultTypes = make([]types.T, len(n.AggList))

		for i := range n.AggList {
			agg := n.AggList[i].Expr.(*plan.Expr_F)
			name := agg.F.Func.ObjName
			switch name {
			case "starcount":
				partialResults = append(partialResults, int64(0))
				partialResultTypes[i] = types.T_int64
			case "count":
				if (uint64(agg.F.Func.Obj) & function.Distinct) != 0 {
					partialResults = nil
				} else {
					partialResults = append(partialResults, int64(0))
					partialResultTypes[i] = types.T_int64
				}
			case "min", "max":
				partialResults = append(partialResults, nil)
			default:
				partialResults = nil
			}
			if partialResults == nil {
				break
			}
		}

		if len(n.AggList) == 1 && n.AggList[0].Expr.(*plan.Expr_F).F.Func.ObjName == "starcount" {
			for i := 1; i < ranges.Len(); i++ {
				blk := ranges.(*objectio.BlockInfoSlice).Get(i)
				if !blk.CanRemote || !blk.DeltaLocation().IsEmpty() {
					newranges = append(newranges, ranges.(*objectio.BlockInfoSlice).GetBytes(i)...)
					continue
				}
				partialResults[0] = partialResults[0].(int64) + int64(blk.MetaLocation().Rows())
			}
		} else if partialResults != nil {
			columnMap := make(map[int]int)
			for i := range n.AggList {
				agg := n.AggList[i].Expr.(*plan.Expr_F)
				if agg.F.Func.ObjName == "starcount" {
					continue
				}
				args := agg.F.Args[0]
				col, ok := args.Expr.(*plan.Expr_Col)
				if !ok {
					if _, ok := args.Expr.(*plan.Expr_Lit); ok {
						if agg.F.Func.ObjName == "count" {
							agg.F.Func.ObjName = "starcount"
							continue
						}
					}
					partialResults = nil
					break
				}
				columnMap[int(col.Col.ColPos)] = int(n.TableDef.Cols[int(col.Col.ColPos)].Seqnum)
			}
			for i := 1; i < ranges.Len(); i++ {
				if partialResults == nil {
					break
				}
				blk := ranges.(*objectio.BlockInfoSlice).Get(i)
				if !blk.CanRemote || !blk.DeltaLocation().IsEmpty() {
					newranges = append(newranges, ranges.GetBytes(i)...)
					continue
				}
				var objMeta objectio.ObjectMeta
				location := blk.MetaLocation()
				var fs fileservice.FileService
				fs, err = fileservice.Get[fileservice.FileService](c.proc.Base.FileService, defines.SharedFileServiceName)
				if err != nil {
					return nil, nil, nil, err
				}
				objMeta, err = objectio.FastLoadObjectMeta(ctx, &location, false, fs)
				if err != nil {
					partialResults = nil
					break
				} else {
					objDataMeta := objMeta.MustDataMeta()
					blkMeta := objDataMeta.GetBlockMeta(uint32(location.ID()))
					for i := range n.AggList {
						agg := n.AggList[i].Expr.(*plan.Expr_F)
						name := agg.F.Func.ObjName
						switch name {
						case "starcount":
							partialResults[i] = partialResults[i].(int64) + int64(blkMeta.GetRows())
						case "count":
							partialResults[i] = partialResults[i].(int64) + int64(blkMeta.GetRows())
							col := agg.F.Args[0].Expr.(*plan.Expr_Col)
							nullCnt := blkMeta.ColumnMeta(uint16(columnMap[int(col.Col.ColPos)])).NullCnt()
							partialResults[i] = partialResults[i].(int64) - int64(nullCnt)
						case "min":
							col := agg.F.Args[0].Expr.(*plan.Expr_Col)
							zm := blkMeta.ColumnMeta(uint16(columnMap[int(col.Col.ColPos)])).ZoneMap()
							if zm.GetType().FixedLength() < 0 {
								partialResults = nil
							} else {
								if partialResults[i] == nil {
									partialResults[i] = zm.GetMin()
									partialResultTypes[i] = zm.GetType()
								} else {
									switch zm.GetType() {
									case types.T_bool:
										partialResults[i] = !partialResults[i].(bool) || !types.DecodeFixed[bool](zm.GetMinBuf())
									case types.T_bit:
										min := types.DecodeFixed[uint64](zm.GetMinBuf())
										if min < partialResults[i].(uint64) {
											partialResults[i] = min
										}
									case types.T_int8:
										min := types.DecodeFixed[int8](zm.GetMinBuf())
										if min < partialResults[i].(int8) {
											partialResults[i] = min
										}
									case types.T_int16:
										min := types.DecodeFixed[int16](zm.GetMinBuf())
										if min < partialResults[i].(int16) {
											partialResults[i] = min
										}
									case types.T_int32:
										min := types.DecodeFixed[int32](zm.GetMinBuf())
										if min < partialResults[i].(int32) {
											partialResults[i] = min
										}
									case types.T_int64:
										min := types.DecodeFixed[int64](zm.GetMinBuf())
										if min < partialResults[i].(int64) {
											partialResults[i] = min
										}
									case types.T_uint8:
										min := types.DecodeFixed[uint8](zm.GetMinBuf())
										if min < partialResults[i].(uint8) {
											partialResults[i] = min
										}
									case types.T_uint16:
										min := types.DecodeFixed[uint16](zm.GetMinBuf())
										if min < partialResults[i].(uint16) {
											partialResults[i] = min
										}
									case types.T_uint32:
										min := types.DecodeFixed[uint32](zm.GetMinBuf())
										if min < partialResults[i].(uint32) {
											partialResults[i] = min
										}
									case types.T_uint64:
										min := types.DecodeFixed[uint64](zm.GetMinBuf())
										if min < partialResults[i].(uint64) {
											partialResults[i] = min
										}
									case types.T_float32:
										min := types.DecodeFixed[float32](zm.GetMinBuf())
										if min < partialResults[i].(float32) {
											partialResults[i] = min
										}
									case types.T_float64:
										min := types.DecodeFixed[float64](zm.GetMinBuf())
										if min < partialResults[i].(float64) {
											partialResults[i] = min
										}
									case types.T_date:
										min := types.DecodeFixed[types.Date](zm.GetMinBuf())
										if min < partialResults[i].(types.Date) {
											partialResults[i] = min
										}
									case types.T_time:
										min := types.DecodeFixed[types.Time](zm.GetMinBuf())
										if min < partialResults[i].(types.Time) {
											partialResults[i] = min
										}
									case types.T_datetime:
										min := types.DecodeFixed[types.Datetime](zm.GetMinBuf())
										if min < partialResults[i].(types.Datetime) {
											partialResults[i] = min
										}
									case types.T_timestamp:
										min := types.DecodeFixed[types.Timestamp](zm.GetMinBuf())
										if min < partialResults[i].(types.Timestamp) {
											partialResults[i] = min
										}
									case types.T_enum:
										min := types.DecodeFixed[types.Enum](zm.GetMinBuf())
										if min < partialResults[i].(types.Enum) {
											partialResults[i] = min
										}
									case types.T_decimal64:
										min := types.DecodeFixed[types.Decimal64](zm.GetMinBuf())
										if min < partialResults[i].(types.Decimal64) {
											partialResults[i] = min
										}
									case types.T_decimal128:
										min := types.DecodeFixed[types.Decimal128](zm.GetMinBuf())
										if min.Compare(partialResults[i].(types.Decimal128)) < 0 {
											partialResults[i] = min
										}
									case types.T_uuid:
										min := types.DecodeFixed[types.Uuid](zm.GetMinBuf())
										if min.Lt(partialResults[i].(types.Uuid)) {
											partialResults[i] = min
										}
									case types.T_TS:
										min := types.DecodeFixed[types.TS](zm.GetMinBuf())
										ts := partialResults[i].(types.TS)
										if min.Less(&ts) {
											partialResults[i] = min
										}
									case types.T_Rowid:
										min := types.DecodeFixed[types.Rowid](zm.GetMinBuf())
										if min.Less(partialResults[i].(types.Rowid)) {
											partialResults[i] = min
										}
									case types.T_Blockid:
										min := types.DecodeFixed[types.Blockid](zm.GetMinBuf())
										if min.Less(partialResults[i].(types.Blockid)) {
											partialResults[i] = min
										}
									}
								}
							}
						case "max":
							col := agg.F.Args[0].Expr.(*plan.Expr_Col)
							zm := blkMeta.ColumnMeta(uint16(columnMap[int(col.Col.ColPos)])).ZoneMap()
							if zm.GetType().FixedLength() < 0 {
								partialResults = nil
							} else {
								if partialResults[i] == nil {
									partialResults[i] = zm.GetMax()
									partialResultTypes[i] = zm.GetType()
								} else {
									switch zm.GetType() {
									case types.T_bool:
										partialResults[i] = partialResults[i].(bool) || types.DecodeFixed[bool](zm.GetMaxBuf())
									case types.T_bit:
										max := types.DecodeFixed[uint64](zm.GetMaxBuf())
										if max > partialResults[i].(uint64) {
											partialResults[i] = max
										}
									case types.T_int8:
										max := types.DecodeFixed[int8](zm.GetMaxBuf())
										if max > partialResults[i].(int8) {
											partialResults[i] = max
										}
									case types.T_int16:
										max := types.DecodeFixed[int16](zm.GetMaxBuf())
										if max > partialResults[i].(int16) {
											partialResults[i] = max
										}
									case types.T_int32:
										max := types.DecodeFixed[int32](zm.GetMaxBuf())
										if max > partialResults[i].(int32) {
											partialResults[i] = max
										}
									case types.T_int64:
										max := types.DecodeFixed[int64](zm.GetMaxBuf())
										if max > partialResults[i].(int64) {
											partialResults[i] = max
										}
									case types.T_uint8:
										max := types.DecodeFixed[uint8](zm.GetMaxBuf())
										if max > partialResults[i].(uint8) {
											partialResults[i] = max
										}
									case types.T_uint16:
										max := types.DecodeFixed[uint16](zm.GetMaxBuf())
										if max > partialResults[i].(uint16) {
											partialResults[i] = max
										}
									case types.T_uint32:
										max := types.DecodeFixed[uint32](zm.GetMaxBuf())
										if max > partialResults[i].(uint32) {
											partialResults[i] = max
										}
									case types.T_uint64:
										max := types.DecodeFixed[uint64](zm.GetMaxBuf())
										if max > partialResults[i].(uint64) {
											partialResults[i] = max
										}
									case types.T_float32:
										max := types.DecodeFixed[float32](zm.GetMaxBuf())
										if max > partialResults[i].(float32) {
											partialResults[i] = max
										}
									case types.T_float64:
										max := types.DecodeFixed[float64](zm.GetMaxBuf())
										if max > partialResults[i].(float64) {
											partialResults[i] = max
										}
									case types.T_date:
										max := types.DecodeFixed[types.Date](zm.GetMaxBuf())
										if max > partialResults[i].(types.Date) {
											partialResults[i] = max
										}
									case types.T_time:
										max := types.DecodeFixed[types.Time](zm.GetMaxBuf())
										if max > partialResults[i].(types.Time) {
											partialResults[i] = max
										}
									case types.T_datetime:
										max := types.DecodeFixed[types.Datetime](zm.GetMaxBuf())
										if max > partialResults[i].(types.Datetime) {
											partialResults[i] = max
										}
									case types.T_timestamp:
										max := types.DecodeFixed[types.Timestamp](zm.GetMaxBuf())
										if max > partialResults[i].(types.Timestamp) {
											partialResults[i] = max
										}
									case types.T_enum:
										max := types.DecodeFixed[types.Enum](zm.GetMaxBuf())
										if max > partialResults[i].(types.Enum) {
											partialResults[i] = max
										}
									case types.T_decimal64:
										max := types.DecodeFixed[types.Decimal64](zm.GetMaxBuf())
										if max > partialResults[i].(types.Decimal64) {
											partialResults[i] = max
										}
									case types.T_decimal128:
										max := types.DecodeFixed[types.Decimal128](zm.GetMaxBuf())
										if max.Compare(partialResults[i].(types.Decimal128)) > 0 {
											partialResults[i] = max
										}
									case types.T_uuid:
										max := types.DecodeFixed[types.Uuid](zm.GetMaxBuf())
										if max.Gt(partialResults[i].(types.Uuid)) {
											partialResults[i] = max
										}
									case types.T_TS:
										max := types.DecodeFixed[types.TS](zm.GetMaxBuf())
										ts := partialResults[i].(types.TS)
										if max.Greater(&ts) {
											partialResults[i] = max
										}
									case types.T_Rowid:
										max := types.DecodeFixed[types.Rowid](zm.GetMaxBuf())
										if max.Great(partialResults[i].(types.Rowid)) {
											partialResults[i] = max
										}
									case types.T_Blockid:
										max := types.DecodeFixed[types.Blockid](zm.GetMaxBuf())
										if max.Great(partialResults[i].(types.Blockid)) {
											partialResults[i] = max
										}
									}
								}
							}
						default:
						}
						if partialResults == nil {
							break
						}
					}
					if partialResults == nil {
						break
					}
				}
			}
		}
		if ranges.Size() == len(newranges) {
			partialResults = nil
		} else if partialResults != nil {
			ranges.SetBytes(newranges)
		}
		if partialResults == nil {
			partialResultTypes = nil
		}
	}
	// n.AggList = nil

	// some log for finding a bug.
	tblId := rel.GetTableID(ctx)
	expectedLen := ranges.Len()
	c.proc.Debugf(ctx, "cn generateNodes, tbl %d ranges is %d", tblId, expectedLen)

	// if len(ranges) == 0 indicates that it's a temporary table.
	if ranges.Len() == 0 && n.TableDef.TableType != catalog.SystemOrdinaryRel {
		nodes = make(engine.Nodes, len(c.cnList))
		for i, node := range c.cnList {
			nodes[i] = engine.Node{
				Id:   node.Id,
				Addr: node.Addr,
				Mcpu: c.generateCPUNumber(node.Mcpu, int(n.Stats.BlockNum)),
			}
		}
		return nodes, partialResults, partialResultTypes, nil
	}

	engineType := rel.GetEngineType()
	// for multi cn in launch mode, put all payloads in current CN, maybe delete this in the future
	// for an ordered scan, put all paylonds in current CN
	// or sometimes force on one CN
	if isLaunchMode(c.cnList) || len(n.OrderBy) > 0 || ranges.Len() < plan2.BlockThresholdForOneCN || n.Stats.ForceOneCN {
		return putBlocksInCurrentCN(c, ranges.GetAllBytes(), n), partialResults, partialResultTypes, nil
	}
	// disttae engine
	if engineType == engine.Disttae {
		nodes, err := shuffleBlocksToMultiCN(c, ranges.(*objectio.BlockInfoSlice), n)
		return nodes, partialResults, partialResultTypes, err
	}
	// maybe temp table on memengine , just put payloads in average
	return putBlocksInAverage(c, ranges, n), partialResults, partialResultTypes, nil
}

func putBlocksInAverage(c *Compile, ranges engine.Ranges, n *plan.Node) engine.Nodes {
	var nodes engine.Nodes
	step := (ranges.Len() + len(c.cnList) - 1) / len(c.cnList)
	for i := 0; i < ranges.Len(); i += step {
		j := i / step
		if i+step >= ranges.Len() {
			if isSameCN(c.cnList[j].Addr, c.addr) {
				if len(nodes) == 0 {
					nodes = append(nodes, engine.Node{
						Addr: c.addr,
						Mcpu: c.generateCPUNumber(ncpu, int(n.Stats.BlockNum)),
					})
				}
				nodes[0].Data = append(nodes[0].Data, ranges.Slice(i, ranges.Len())...)
			} else {
				nodes = append(nodes, engine.Node{
					Id:   c.cnList[j].Id,
					Addr: c.cnList[j].Addr,
					Mcpu: c.generateCPUNumber(c.cnList[j].Mcpu, int(n.Stats.BlockNum)),
					Data: ranges.Slice(i, ranges.Len()),
				})
			}
		} else {
			if isSameCN(c.cnList[j].Addr, c.addr) {
				if len(nodes) == 0 {
					nodes = append(nodes, engine.Node{
						Addr: c.addr,
						Mcpu: c.generateCPUNumber(ncpu, int(n.Stats.BlockNum)),
					})
				}
				nodes[0].Data = append(nodes[0].Data, ranges.Slice(i, i+step)...)
			} else {
				nodes = append(nodes, engine.Node{
					Id:   c.cnList[j].Id,
					Addr: c.cnList[j].Addr,
					Mcpu: c.generateCPUNumber(c.cnList[j].Mcpu, int(n.Stats.BlockNum)),
					Data: ranges.Slice(i, i+step),
				})
			}
		}
	}
	return nodes
}

func shuffleBlocksToMultiCN(c *Compile, ranges *objectio.BlockInfoSlice, n *plan.Node) (engine.Nodes, error) {
	var nodes engine.Nodes
	// add current CN
	nodes = append(nodes, engine.Node{
		Addr: c.addr,
		Mcpu: c.generateCPUNumber(ncpu, int(n.Stats.BlockNum)),
	})
	// add memory table block
	nodes[0].Data = append(nodes[0].Data, ranges.GetBytes(0)...)
	*ranges = ranges.Slice(1, ranges.Len())
	// only memory table block
	if ranges.Len() == 0 {
		return nodes, nil
	}
	// only one cn
	if len(c.cnList) == 1 {
		nodes[0].Data = append(nodes[0].Data, ranges.GetAllBytes()...)
		return nodes, nil
	}
	// put dirty blocks which can't be distributed remotely in current CN.
	newRanges := make(objectio.BlockInfoSlice, 0, ranges.Len())
	for i := 0; i < ranges.Len(); i++ {
		if ranges.Get(i).CanRemote {
			newRanges = append(newRanges, ranges.GetBytes(i)...)
		} else {
			nodes[0].Data = append(nodes[0].Data, ranges.GetBytes(i)...)
		}
	}

	// add the rest of CNs in list
	for i := range c.cnList {
		if c.cnList[i].Addr != c.addr {
			nodes = append(nodes, engine.Node{
				Id:   c.cnList[i].Id,
				Addr: c.cnList[i].Addr,
				Mcpu: c.generateCPUNumber(c.cnList[i].Mcpu, int(n.Stats.BlockNum)),
			})
		}
	}

	sort.Slice(nodes, func(i, j int) bool { return nodes[i].Addr < nodes[j].Addr })

	if n.Stats.HashmapStats != nil && n.Stats.HashmapStats.Shuffle && n.Stats.HashmapStats.ShuffleType == plan.ShuffleType_Range {
		err := shuffleBlocksByRange(c, newRanges, n, nodes)
		if err != nil {
			return nil, err
		}
	} else {
		shuffleBlocksByHash(c, newRanges, nodes)
	}

	minWorkLoad := math.MaxInt32
	maxWorkLoad := 0
	// remove empty node from nodes
	var newNodes engine.Nodes
	for i := range nodes {
		if len(nodes[i].Data) > maxWorkLoad {
			maxWorkLoad = len(nodes[i].Data) / objectio.BlockInfoSize
		}
		if len(nodes[i].Data) < minWorkLoad {
			minWorkLoad = len(nodes[i].Data) / objectio.BlockInfoSize
		}
		if len(nodes[i].Data) > 0 {
			newNodes = append(newNodes, nodes[i])
		}
	}
	if minWorkLoad*2 < maxWorkLoad {
		logstring := fmt.Sprintf("read table %v ,workload %v blocks among %v nodes not balanced, max %v, min %v,", n.TableDef.Name, ranges.Len(), len(newNodes), maxWorkLoad, minWorkLoad)
		logstring = logstring + " cnlist: "
		for i := range c.cnList {
			logstring = logstring + c.cnList[i].Addr + " "
		}
		c.proc.Warnf(c.proc.Ctx, logstring)
	}
	return newNodes, nil
}

func shuffleBlocksByHash(c *Compile, ranges objectio.BlockInfoSlice, nodes engine.Nodes) {
	for i := 0; i < ranges.Len(); i++ {
		unmarshalledBlockInfo := ranges.Get(i)
		// get timestamp in objName to make sure it is random enough
		objTimeStamp := unmarshalledBlockInfo.MetaLocation().Name()[:7]
		index := plan2.SimpleCharHashToRange(objTimeStamp, uint64(len(c.cnList)))
		nodes[index].Data = append(nodes[index].Data, ranges.GetBytes(i)...)
	}
}

func shuffleBlocksByRange(c *Compile, ranges objectio.BlockInfoSlice, n *plan.Node, nodes engine.Nodes) error {
	var objDataMeta objectio.ObjectDataMeta
	var objMeta objectio.ObjectMeta

	var shuffleRangeUint64 []uint64
	var shuffleRangeInt64 []int64
	var init bool
	var index uint64
	for i := 0; i < ranges.Len(); i++ {
		unmarshalledBlockInfo := ranges.Get(i)
		location := unmarshalledBlockInfo.MetaLocation()
		fs, err := fileservice.Get[fileservice.FileService](c.proc.Base.FileService, defines.SharedFileServiceName)
		if err != nil {
			return err
		}
		if !objectio.IsSameObjectLocVsMeta(location, objDataMeta) {
			if objMeta, err = objectio.FastLoadObjectMeta(c.proc.Ctx, &location, false, fs); err != nil {
				return err
			}
			objDataMeta = objMeta.MustDataMeta()
		}
		blkMeta := objDataMeta.GetBlockMeta(uint32(location.ID()))
		zm := blkMeta.MustGetColumn(uint16(n.Stats.HashmapStats.ShuffleColIdx)).ZoneMap()
		if !zm.IsInited() {
			// a block with all null will send to first CN
			nodes[0].Data = append(nodes[0].Data, ranges.GetBytes(i)...)
			continue
		}
		if !init {
			init = true
			switch zm.GetType() {
			case types.T_int64, types.T_int32, types.T_int16:
				shuffleRangeInt64 = plan2.ShuffleRangeReEvalSigned(n.Stats.HashmapStats.Ranges, len(c.cnList), n.Stats.HashmapStats.Nullcnt, int64(n.Stats.TableCnt))
			case types.T_uint64, types.T_uint32, types.T_uint16, types.T_varchar, types.T_char, types.T_text, types.T_bit:
				shuffleRangeUint64 = plan2.ShuffleRangeReEvalUnsigned(n.Stats.HashmapStats.Ranges, len(c.cnList), n.Stats.HashmapStats.Nullcnt, int64(n.Stats.TableCnt))
			}
		}
		if shuffleRangeUint64 != nil {
			index = plan2.GetRangeShuffleIndexForZMUnsignedSlice(shuffleRangeUint64, zm)
		} else if shuffleRangeInt64 != nil {
			index = plan2.GetRangeShuffleIndexForZMSignedSlice(shuffleRangeInt64, zm)
		} else {
			index = plan2.GetRangeShuffleIndexForZM(n.Stats.HashmapStats.ShuffleColMin, n.Stats.HashmapStats.ShuffleColMax, zm, uint64(len(c.cnList)))
		}
		nodes[index].Data = append(nodes[index].Data, ranges.GetBytes(i)...)
	}
	return nil
}

func putBlocksInCurrentCN(c *Compile, ranges []byte, n *plan.Node) engine.Nodes {
	var nodes engine.Nodes
	// add current CN
	nodes = append(nodes, engine.Node{
		Addr: c.addr,
		Mcpu: c.generateCPUNumber(ncpu, int(n.Stats.BlockNum)),
	})
	nodes[0].Data = append(nodes[0].Data, ranges...)
	return nodes
}

func validScopeCount(ss []*Scope) int {
	var cnt int

	for _, s := range ss {
		if s.IsEnd {
			continue
		}
		cnt++
	}
	return cnt
}

func extraRegisters(ss []*Scope, i int) []*process.WaitRegister {
	regs := make([]*process.WaitRegister, 0, len(ss))
	for _, s := range ss {
		if s.IsEnd {
			continue
		}
		regs = append(regs, s.Proc.Reg.MergeReceivers[i])
	}
	return regs
}

func dupType(typ *plan.Type) types.Type {
	return types.New(types.T(typ.Id), typ.Width, typ.Scale)
}

// Update the specific scopes's instruction to true
// then update the current idx
func (c *Compile) setAnalyzeCurrent(updateScopes []*Scope, nextId int) {
	if updateScopes != nil {
		updateScopesLastFlag(updateScopes)
	}

	c.anal.curNodeIdx = nextId
	c.anal.isFirst = true
}

func updateScopesLastFlag(updateScopes []*Scope) {
	for _, s := range updateScopes {
		if s.RootOp == nil {
			continue
		}
		s.RootOp.GetOperatorBase().IsLast = true
	}
}

func isLaunchMode(cnlist engine.Nodes) bool {
	for i := range cnlist {
		if !isSameCN(cnlist[0].Addr, cnlist[i].Addr) {
			return false
		}
	}
	return true
}

func isSameCN(addr string, currentCNAddr string) bool {
	// just a defensive judgment. In fact, we shouldn't have received such data.

	parts1 := strings.Split(addr, ":")
	if len(parts1) != 2 {
		logutil.Debugf("compileScope received a malformed cn address '%s', expected 'ip:port'", addr)
		return true
	}
	parts2 := strings.Split(currentCNAddr, ":")
	if len(parts2) != 2 {
		logutil.Debugf("compileScope received a malformed current-cn address '%s', expected 'ip:port'", currentCNAddr)
		return true
	}
	return parts1[0] == parts2[0]
}

func (s *Scope) affectedRows() uint64 {
	op := s.RootOp
	affectedRows := uint64(0)

	for op != nil {
		if arg, ok := op.(vm.ModificationArgument); ok {
			if marg, ok := arg.(*mergeblock.MergeBlock); ok {
				return marg.AffectedRows()
			}
			affectedRows += arg.AffectedRows()
		}
		if op.GetOperatorBase().NumChildren() == 0 {
			op = nil
		} else {
			op = op.GetOperatorBase().GetChildren(0)
		}
	}
	return affectedRows
}

func (c *Compile) runSql(sql string) error {
	if sql == "" {
		return nil
	}
	res, err := c.runSqlWithResult(sql)
	if err != nil {
		return err
	}
	res.Close()
	return nil
}

func (c *Compile) runSqlWithResult(sql string) (executor.Result, error) {
	v, ok := moruntime.ServiceRuntime(c.proc.GetService()).GetGlobalVariables(moruntime.InternalSQLExecutor)
	if !ok {
		panic("missing lock service")
	}

	// default 1
	var lower int64 = 1
	if resolveVariableFunc := c.proc.GetResolveVariableFunc(); resolveVariableFunc != nil {
		lowerVar, err := resolveVariableFunc("lower_case_table_names", true, false)
		if err != nil {
			return executor.Result{}, err
		}
		lower = lowerVar.(int64)
	}

	exec := v.(executor.SQLExecutor)
	opts := executor.Options{}.
		// All runSql and runSqlWithResult is a part of input sql, can not incr statement.
		// All these sub-sql's need to be rolled back and retried en masse when they conflict in pessimistic mode
		WithDisableIncrStatement().
		WithTxn(c.proc.GetTxnOperator()).
		WithDatabase(c.db).
		WithTimeZone(c.proc.GetSessionInfo().TimeZone).
		WithLowerCaseTableNames(&lower)
	return exec.Exec(c.proc.Ctx, sql, opts)
}

func evalRowsetData(proc *process.Process,
	exprs []*plan.RowsetExpr, vec *vector.Vector, exprExecs []colexec.ExpressionExecutor,
) error {
	var bats []*batch.Batch

	vec.ResetArea()
	bats = []*batch.Batch{batch.EmptyForConstFoldBatch}
	if len(exprExecs) > 0 {
		for i, expr := range exprExecs {
			val, err := expr.Eval(proc, bats, nil)
			if err != nil {
				return err
			}
			if err := vec.Copy(val, int64(exprs[i].RowPos), 0, proc.Mp()); err != nil {
				return err
			}
		}
	} else {
		for _, expr := range exprs {
			if expr.Pos >= 0 {
				continue
			}
			val, err := colexec.EvalExpressionOnce(proc, expr.Expr, bats)
			if err != nil {
				return err
			}
			if err := vec.Copy(val, int64(expr.RowPos), 0, proc.Mp()); err != nil {
				val.Free(proc.Mp())
				return err
			}
			val.Free(proc.Mp())
		}
	}
	return nil
}

func (c *Compile) newInsertMergeScope(arg *insert.Insert, ss []*Scope) *Scope {
	// see errors.Join()
	n := 0
	for _, s := range ss {
		if !s.IsEnd {
			n++
		}
	}
	ss2 := make([]*Scope, 0, n)
	for _, s := range ss {
		if !s.IsEnd {
			ss2 = append(ss2, s)
		}
	}

	for i := range ss2 {
		ss2[i].setRootOperator(dupOperator(arg, nil, i))
	}
	return c.newMergeScope(ss2)
}

func (c *Compile) fatalLog(retry int, err error) {
	if err == nil {
		return
	}
	fatal := moerr.IsMoErrCode(err, moerr.ErrTxnNeedRetry) ||
		moerr.IsMoErrCode(err, moerr.ErrTxnNeedRetryWithDefChanged) ||
		moerr.IsMoErrCode(err, moerr.ErrTxnWWConflict) ||
		moerr.IsMoErrCode(err, moerr.ErrDuplicateEntry) ||
		moerr.IsMoErrCode(err, moerr.ER_DUP_ENTRY) ||
		moerr.IsMoErrCode(err, moerr.ER_DUP_ENTRY_WITH_KEY_NAME)
	if !fatal {
		return
	}

	if retry == 0 &&
		(moerr.IsMoErrCode(err, moerr.ErrTxnNeedRetry) ||
			moerr.IsMoErrCode(err, moerr.ErrTxnNeedRetryWithDefChanged)) {
		return
	}

	txnTrace.GetService(c.proc.GetService()).TxnError(c.proc.GetTxnOperator(), err)

	v, ok := moruntime.ServiceRuntime(c.proc.GetService()).
		GetGlobalVariables(moruntime.EnableCheckInvalidRCErrors)
	if !ok || !v.(bool) {
		return
	}

	c.proc.Fatalf(c.proc.Ctx, "BUG(RC): txn %s retry %d, error %+v\n",
		hex.EncodeToString(c.proc.GetTxnOperator().Txn().ID),
		retry,
		err.Error())
}

func (c *Compile) SetOriginSQL(sql string) {
	c.originSQL = sql
}

func (c *Compile) SetBuildPlanFunc(buildPlanFunc func() (*plan2.Plan, error)) {
	c.buildPlanFunc = buildPlanFunc
}

// detectFkSelfRefer checks if foreign key self refer confirmed
func detectFkSelfRefer(c *Compile, detectSqls []string) error {
	if len(detectSqls) == 0 {
		return nil
	}
	for _, sql := range detectSqls {
		err := runDetectSql(c, sql)
		if err != nil {
			return err
		}
	}

	return nil
}

// runDetectSql runs the fk detecting sql
func runDetectSql(c *Compile, sql string) error {
	res, err := c.runSqlWithResult(sql)
	if err != nil {
		c.proc.Errorf(c.proc.Ctx, "The sql that caused the fk self refer check failed is %s, and generated background sql is %s", c.sql, sql)
		return err
	}
	defer res.Close()

	if res.Batches != nil {
		vs := res.Batches[0].Vecs
		if vs != nil && vs[0].Length() > 0 {
			yes := vector.GetFixedAt[bool](vs[0], 0)
			if !yes {
				return moerr.NewErrFKNoReferencedRow2(c.proc.Ctx)
			}
		}
	}
	return nil
}

// runDetectFkReferToDBSql runs the fk detecting sql
func runDetectFkReferToDBSql(c *Compile, sql string) error {
	res, err := c.runSqlWithResult(sql)
	if err != nil {
		c.proc.Errorf(c.proc.Ctx, "The sql that caused the fk self refer check failed is %s, and generated background sql is %s", c.sql, sql)
		return err
	}
	defer res.Close()

	if res.Batches != nil {
		vs := res.Batches[0].Vecs
		if vs != nil && vs[0].Length() > 0 {
			yes := vector.GetFixedAt[bool](vs[0], 0)
			if yes {
				return moerr.NewInternalError(c.proc.Ctx,
					"can not drop database. It has been referenced by foreign keys")
			}
		}
	}
	return nil
}

func getEngineNode(c *Compile) engine.Node {
	if c.IsTpQuery() {
		return engine.Node{Addr: c.addr, Mcpu: 1}
	} else {
		return engine.Node{Addr: c.addr, Mcpu: ncpu}
	}
}

func (c *Compile) setHaveDDL(haveDDL bool) {
	txn := c.proc.GetTxnOperator()
	if txn != nil && txn.GetWorkspace() != nil {
		txn.GetWorkspace().SetHaveDDL(haveDDL)
	}
}

func (c *Compile) getHaveDDL() bool {
	txn := c.proc.GetTxnOperator()
	if txn != nil && txn.GetWorkspace() != nil {
		return txn.GetWorkspace().GetHaveDDL()
	}
	return false
}<|MERGE_RESOLUTION|>--- conflicted
+++ resolved
@@ -1311,70 +1311,18 @@
 		ss = c.compileSort(n, c.compileProjection(n, c.compileRestrict(n, c.compileTableFunction(n, ss))))
 		return ss, nil
 	case plan.Node_SINK_SCAN:
-<<<<<<< HEAD
-		receivers := make([]*process.WaitRegister, len(n.SourceStep))
-		for i, step := range n.SourceStep {
-			receivers[i] = c.getNodeReg(step, curNodeIdx)
-			if receivers[i] == nil {
-				return nil, moerr.NewInternalError(c.proc.Ctx, "no data sender for sinkScan node")
-			}
-		}
-		rs := newScope(Merge)
-		rs.NodeInfo = getEngineNode(c)
-		rs.Proc = c.proc.NewNoContextChildProc(1)
-		rs.setRootOperator(merge.NewArgument().WithSinkScan(true))
-		for _, r := range receivers {
-			r.Ctx = rs.Proc.Ctx
-=======
 		ss, err = c.compileSinkScanNode(n, curNodeIdx)
 		if err != nil {
 			return nil, err
->>>>>>> ab601d59
 		}
 		ss = c.compileProjection(n, ss)
 		return ss, nil
 	case plan.Node_RECURSIVE_SCAN:
-<<<<<<< HEAD
-		receivers := make([]*process.WaitRegister, len(n.SourceStep))
-		for i, step := range n.SourceStep {
-			receivers[i] = c.getNodeReg(step, curNodeIdx)
-			if receivers[i] == nil {
-				return nil, moerr.NewInternalError(c.proc.Ctx, "no data sender for sinkScan node")
-			}
-		}
-		rs := newScope(Merge)
-		rs.NodeInfo = engine.Node{Addr: c.addr, Mcpu: 1}
-		rs.Proc = c.proc.NewNoContextChildProc(len(receivers))
-		rs.setRootOperator(mergerecursive.NewArgument())
-
-		for _, r := range receivers {
-			r.Ctx = rs.Proc.Ctx
-		}
-		rs.Proc.Reg.MergeReceivers = receivers
-		ss = []*Scope{rs}
-		return ss, nil
-	case plan.Node_RECURSIVE_CTE:
-		receivers := make([]*process.WaitRegister, len(n.SourceStep))
-		for i, step := range n.SourceStep {
-			receivers[i] = c.getNodeReg(step, curNodeIdx)
-			if receivers[i] == nil {
-				return nil, moerr.NewInternalError(c.proc.Ctx, "no data sender for sinkScan node")
-			}
-		}
-		rs := newScope(Merge)
-		rs.NodeInfo = getEngineNode(c)
-		rs.Proc = c.proc.NewNoContextChildProc(len(receivers))
-		rs.setRootOperator(mergecte.NewArgument())
-
-		for _, r := range receivers {
-			r.Ctx = rs.Proc.Ctx
-=======
 		return c.compileRecursiveScan(n, curNodeIdx)
 	case plan.Node_RECURSIVE_CTE:
 		ss, err = c.compileRecursiveCte(n, curNodeIdx)
 		if err != nil {
 			return nil, err
->>>>>>> ab601d59
 		}
 		ss = c.compileSort(n, ss)
 		return ss, nil
@@ -3167,7 +3115,7 @@
 
 	rs := newScope(Merge)
 	rs.NodeInfo = getEngineNode(c)
-	rs.Proc = process.NewFromProc(c.proc, c.proc.Ctx, len(receivers))
+	rs.Proc = c.proc.NewNoContextChildProc(len(receivers))
 
 	currentFirstFlag := c.anal.isFirst
 	mergecteArg := mergecte.NewArgument()
@@ -3193,7 +3141,7 @@
 	}
 	rs := newScope(Merge)
 	rs.NodeInfo = engine.Node{Addr: c.addr, Mcpu: 1}
-	rs.Proc = process.NewFromProc(c.proc, c.proc.Ctx, len(receivers))
+	rs.Proc = c.proc.NewNoContextChildProc(len(receivers))
 
 	currentFirstFlag := c.anal.isFirst
 	mergeRecursiveArg := mergerecursive.NewArgument()
@@ -3219,7 +3167,7 @@
 	}
 	rs := newScope(Merge)
 	rs.NodeInfo = getEngineNode(c)
-	rs.Proc = process.NewFromProc(c.proc, c.proc.Ctx, 1)
+	rs.Proc = c.proc.NewNoContextChildProc(1)
 	rs.setRootOperator(merge.NewArgument().WithSinkScan(true))
 	for _, r := range receivers {
 		r.Ctx = rs.Proc.Ctx
