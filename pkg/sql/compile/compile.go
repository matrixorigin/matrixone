// Copyright 2021 Matrix Origin
//
// Licensed under the Apache License, Version 2.0 (the "License");
// you may not use this file except in compliance with the License.
// You may obtain a copy of the License at
//
//      http://www.apache.org/licenses/LICENSE-2.0
//
// Unless required by applicable law or agreed to in writing, software
// distributed under the License is distributed on an "AS IS" BASIS,
// WITHOUT WARRANTIES OR CONDITIONS OF ANY KIND, either express or implied.
// See the License for the specific language governing permissions and
// limitations under the License.

package compile

import (
	"context"
	"encoding/json"
	"fmt"
	"github.com/matrixorigin/matrixone/pkg/sql/colexec/unnest"
	"runtime"
	"sync/atomic"

	"github.com/matrixorigin/matrixone/pkg/common/moerr"
	"github.com/matrixorigin/matrixone/pkg/sql/parsers/tree"

	"github.com/matrixorigin/matrixone/pkg/container/types"
	"github.com/matrixorigin/matrixone/pkg/container/vector"

	"github.com/matrixorigin/matrixone/pkg/container/batch"
	"github.com/matrixorigin/matrixone/pkg/pb/plan"
	"github.com/matrixorigin/matrixone/pkg/sql/colexec/connector"
	"github.com/matrixorigin/matrixone/pkg/sql/colexec/merge"
	"github.com/matrixorigin/matrixone/pkg/sql/colexec/output"
	plan2 "github.com/matrixorigin/matrixone/pkg/sql/plan"
	"github.com/matrixorigin/matrixone/pkg/vm"
	"github.com/matrixorigin/matrixone/pkg/vm/engine"
	"github.com/matrixorigin/matrixone/pkg/vm/process"
)

// New is used to new an object of compile
func New(db string, sql string, uid string, ctx context.Context,
	e engine.Engine, proc *process.Process, stmt tree.Statement) *Compile {
	return &Compile{
		e:    e,
		db:   db,
		ctx:  ctx,
		uid:  uid,
		sql:  sql,
		proc: proc,
		stmt: stmt,
	}
}

// Compile is the entrance of the compute-layer, it compiles AST tree to scope list.
// A scope is an execution unit.
func (c *Compile) Compile(pn *plan.Plan, u any, fill func(any, *batch.Batch) error) (err error) {
	defer func() {
		if e := recover(); e != nil {
			err = moerr.ConvertPanicError(e)
		}
	}()
	c.u = u
	c.fill = fill
	c.info = plan2.GetExecTypeFromPlan(pn)
	// build scope for a single sql
	s, err := c.compileScope(pn)
	if err != nil {
		return err
	}
	c.scope = s
	c.scope.Plan = pn
	return nil
}

func (c *Compile) setAffectedRows(n uint64) {
	c.affectRows = n
}

func (c *Compile) GetAffectedRows() uint64 {
	return c.affectRows
}

// Run is an important function of the compute-layer, it executes a single sql according to its scope
func (c *Compile) Run(_ uint64) (err error) {
	if c.scope == nil {
		return nil
	}

	PrintScope(nil, []*Scope{c.scope})
	switch c.scope.Magic {
	case Normal:
		defer c.fillAnalyzeInfo()
		return c.scope.Run(c)
	case Merge:
		defer c.fillAnalyzeInfo()
		return c.scope.MergeRun(c)
	case Remote:
		defer c.fillAnalyzeInfo()
		return c.scope.RemoteRun(c)
	case CreateDatabase:
		return c.scope.CreateDatabase(c)
	case DropDatabase:
		return c.scope.DropDatabase(c)
	case CreateTable:
		return c.scope.CreateTable(c)
	case DropTable:
		return c.scope.DropTable(c)
	case Deletion:
		defer c.fillAnalyzeInfo()
		affectedRows, err := c.scope.Delete(c)
		if err != nil {
			return err
		}
		c.setAffectedRows(affectedRows)
		return nil
	case Insert:
		defer c.fillAnalyzeInfo()
		affectedRows, err := c.scope.Insert(c)
		if err != nil {
			return err
		}
		c.setAffectedRows(affectedRows)
		return nil
	case Update:
		defer c.fillAnalyzeInfo()
		affectedRows, err := c.scope.Update(c)
		if err != nil {
			return err
		}
		c.setAffectedRows(affectedRows)
		return nil
	case InsertValues:
		affectedRows, err := c.scope.InsertValues(c, c.stmt.(*tree.Insert))
		if err != nil {
			return err
		}
		c.setAffectedRows(affectedRows)
		return nil
	}
	return nil
}

func (c *Compile) compileScope(pn *plan.Plan) (*Scope, error) {
	switch qry := pn.Plan.(type) {
	case *plan.Plan_Query:
		return c.compileQuery(qry.Query)
	case *plan.Plan_Ddl:
		switch qry.Ddl.DdlType {
		case plan.DataDefinition_CREATE_DATABASE:
			return &Scope{
				Magic: CreateDatabase,
				Plan:  pn,
			}, nil
		case plan.DataDefinition_DROP_DATABASE:
			return &Scope{
				Magic: DropDatabase,
				Plan:  pn,
			}, nil
		case plan.DataDefinition_CREATE_TABLE:
			return &Scope{
				Magic: CreateTable,
				Plan:  pn,
			}, nil
		case plan.DataDefinition_DROP_TABLE:
			return &Scope{
				Magic: DropTable,
				Plan:  pn,
			}, nil
		case plan.DataDefinition_CREATE_INDEX:
			return &Scope{
				Magic: CreateIndex,
				Plan:  pn,
			}, nil
		case plan.DataDefinition_DROP_INDEX:
			return &Scope{
				Magic: DropIndex,
				Plan:  pn,
			}, nil
		case plan.DataDefinition_SHOW_DATABASES,
			plan.DataDefinition_SHOW_TABLES,
			plan.DataDefinition_SHOW_COLUMNS,
			plan.DataDefinition_SHOW_CREATETABLE:
			return c.compileQuery(pn.GetDdl().GetQuery())
			// 1、not supported: show arnings/errors/status/processlist
			// 2、show variables will not return query
			// 3、show create database/table need rewrite to create sql
		}
	case *plan.Plan_Ins:
		return &Scope{
			Magic: InsertValues,
			Plan:  pn,
		}, nil
	}
	return nil, moerr.NewNYI(fmt.Sprintf("query '%s'", pn))
}

func (c *Compile) compileQuery(qry *plan.Query) (*Scope, error) {
	if len(qry.Steps) != 1 {
		return nil, moerr.NewNYI(fmt.Sprintf("query '%s'", qry))
	}
	var err error
	c.cnList, err = c.e.Nodes()
	if err != nil {
		return nil, err
	}
	if c.info.Typ == plan2.ExecTypeTP {
		c.cnList = engine.Nodes{engine.Node{Mcpu: 1}}
	} else {
		if len(c.cnList) == 0 {
			c.cnList = append(c.cnList, engine.Node{Mcpu: c.NumCPU()})
		} else if len(c.cnList) > c.info.CnNumbers {
			c.cnList = c.cnList[:c.info.CnNumbers]
		}
	}
	c.initAnalyze(qry)
	ss, err := c.compilePlanScope(qry.Nodes[qry.Steps[0]], qry.Nodes)
	if err != nil {
		return nil, err
	}
	if c.info.Typ == plan2.ExecTypeTP {
		return c.compileTpQuery(qry, ss)
	}
	return c.compileApQuery(qry, ss)
}

func (c *Compile) compileTpQuery(qry *plan.Query, ss []*Scope) (*Scope, error) {
	rs := c.newMergeScope(ss)
	switch qry.StmtType {
	case plan.Query_DELETE:
		rs.Magic = Deletion
	case plan.Query_INSERT:
		rs.Magic = Insert
	case plan.Query_UPDATE:
		rs.Magic = Update
	default:
	}
	switch qry.StmtType {
	case plan.Query_DELETE:
		scp, err := constructDeletion(qry.Nodes[qry.Steps[0]], c.e, c.proc.TxnOperator)
		if err != nil {
			return nil, err
		}
		rs.Instructions = append(rs.Instructions, vm.Instruction{
			Op:  vm.Deletion,
			Arg: scp,
		})
	case plan.Query_INSERT:
		arg, err := constructInsert(qry.Nodes[qry.Steps[0]], c.e, c.proc.TxnOperator)
		if err != nil {
			return nil, err
		}
		rs.Instructions = append(rs.Instructions, vm.Instruction{
			Op:  vm.Insert,
			Arg: arg,
		})
	case plan.Query_UPDATE:
		scp, err := constructUpdate(qry.Nodes[qry.Steps[0]], c.e, c.proc.TxnOperator)
		if err != nil {
			return nil, err
		}
		rs.Instructions = append(rs.Instructions, vm.Instruction{
			Op:  vm.Update,
			Arg: scp,
		})
	default:
		rs.Instructions = append(rs.Instructions, vm.Instruction{
			Op: vm.Output,
			Arg: &output.Argument{
				Data: c.u,
				Func: c.fill,
			},
		})
	}
	return rs, nil
}

func (c *Compile) compileApQuery(qry *plan.Query, ss []*Scope) (*Scope, error) {
	rs := c.newMergeScope(ss)
	switch qry.StmtType {
	case plan.Query_DELETE:
		rs.Magic = Deletion
	case plan.Query_INSERT:
		rs.Magic = Insert
	case plan.Query_UPDATE:
		rs.Magic = Update
	default:
	}
	switch qry.StmtType {
	case plan.Query_DELETE:
		scp, err := constructDeletion(qry.Nodes[qry.Steps[0]], c.e, c.proc.TxnOperator)
		if err != nil {
			return nil, err
		}
		rs.Instructions = append(rs.Instructions, vm.Instruction{
			Op:  vm.Deletion,
			Arg: scp,
		})
	case plan.Query_INSERT:
		arg, err := constructInsert(qry.Nodes[qry.Steps[0]], c.e, c.proc.TxnOperator)
		if err != nil {
			return nil, err
		}
		rs.Instructions = append(rs.Instructions, vm.Instruction{
			Op:  vm.Insert,
			Arg: arg,
		})
	case plan.Query_UPDATE:
		scp, err := constructUpdate(qry.Nodes[qry.Steps[0]], c.e, c.proc.TxnOperator)
		if err != nil {
			return nil, err
		}
		rs.Instructions = append(rs.Instructions, vm.Instruction{
			Op:  vm.Update,
			Arg: scp,
		})
	default:
		rs.Instructions = append(rs.Instructions, vm.Instruction{
			Op: vm.Output,
			Arg: &output.Argument{
				Data: c.u,
				Func: c.fill,
			},
		})
	}
	return rs, nil
}

func (c *Compile) compilePlanScope(n *plan.Node, ns []*plan.Node) ([]*Scope, error) {
	switch n.NodeType {
	case plan.Node_VALUE_SCAN:
		ds := &Scope{Magic: Normal}
		ds.Proc = process.NewWithAnalyze(c.proc, c.ctx, 0, c.anal.Nodes())
		bat := batch.NewWithSize(1)
<<<<<<< HEAD
		if plan2.IsTableFunctionValueScan(n) {
			bat.Vecs[0] = vector.NewConst(types.Type{Oid: types.T_varchar}, 1)
			err := bat.Vecs[0].Append(n.TableDef.TblFunc.Param, false, c.proc.Mp())
=======
		if plan2.IsUnnestValueScan(n) {
			bat.Vecs[0] = vector.NewConst(types.Type{Oid: types.T_varchar}, 1)
			err := bat.Vecs[0].Append(n.TableDef.TableFunctionParam, false, c.proc.Mp())
>>>>>>> 413e4f44
			if err != nil {
				return nil, err
			}
		} else {
			bat.Vecs[0] = vector.NewConst(types.Type{Oid: types.T_int64}, 1)
			bat.Vecs[0].Col = make([]int64, 1)
		}
		bat.InitZsOne(1)
		ds.DataSource = &Source{Bat: bat}
		return c.compileSort(n, c.compileProjection(n, []*Scope{ds})), nil
	case plan.Node_EXTERNAL_SCAN:
		ss := c.compileExternScan(n)
		return c.compileSort(n, c.compileProjection(n, c.compileRestrict(n, ss))), nil
	case plan.Node_TABLE_SCAN:
		ss := c.compileTableScan(n)
		return c.compileSort(n, c.compileProjection(n, c.compileRestrict(n, ss))), nil
	case plan.Node_FILTER:
		curr := c.anal.curr
		c.anal.curr = int(n.Children[0])
		ss, err := c.compilePlanScope(ns[n.Children[0]], ns)
		if err != nil {
			return nil, err
		}
		c.anal.curr = curr
		return c.compileSort(n, c.compileProjection(n, c.compileRestrict(n, ss))), nil
	case plan.Node_PROJECT:
		curr := c.anal.curr
		c.anal.curr = int(n.Children[0])
		ss, err := c.compilePlanScope(ns[n.Children[0]], ns)
		if err != nil {
			return nil, err
		}
		c.anal.curr = curr
		return c.compileSort(n, c.compileProjection(n, c.compileRestrict(n, ss))), nil
	case plan.Node_AGG:
		curr := c.anal.curr
		c.anal.curr = int(n.Children[0])
		ss, err := c.compilePlanScope(ns[n.Children[0]], ns)
		if err != nil {
			return nil, err
		}
		c.anal.curr = curr
		if len(n.GroupBy) == 0 || !c.info.WithBigMem {
			ss = c.compileAgg(n, ss, ns)
		} else {
			ss = c.compileGroup(n, ss, ns)
		}
		rewriteExprListForAggNode(n.FilterList, int32(len(n.GroupBy)))
		rewriteExprListForAggNode(n.ProjectList, int32(len(n.GroupBy)))
		return c.compileSort(n, c.compileProjection(n, c.compileRestrict(n, ss))), nil
	case plan.Node_JOIN:
		needSwap, joinTyp := joinType(n, ns)
		curr := c.anal.curr
		c.anal.curr = int(n.Children[0])
		ss, err := c.compilePlanScope(ns[n.Children[0]], ns)
		if err != nil {
			return nil, err
		}
		c.anal.curr = int(n.Children[1])
		children, err := c.compilePlanScope(ns[n.Children[1]], ns)
		if err != nil {
			return nil, err
		}
		c.anal.curr = curr
		if needSwap {
			return c.compileSort(n, c.compileJoin(n, ns[n.Children[0]], children, ss, joinTyp)), nil
		}
		return c.compileSort(n, c.compileJoin(n, ns[n.Children[1]], ss, children, joinTyp)), nil
	case plan.Node_SORT:
		curr := c.anal.curr
		c.anal.curr = int(n.Children[0])
		ss, err := c.compilePlanScope(ns[n.Children[0]], ns)
		if err != nil {
			return nil, err
		}
		c.anal.curr = curr
		ss = c.compileSort(n, ss)
		return c.compileProjection(n, c.compileRestrict(n, ss)), nil
	case plan.Node_UNION:
		curr := c.anal.curr
		c.anal.curr = int(n.Children[0])
		ss, err := c.compilePlanScope(ns[n.Children[0]], ns)
		if err != nil {
			return nil, err
		}
		c.anal.curr = int(n.Children[1])
		children, err := c.compilePlanScope(ns[n.Children[1]], ns)
		if err != nil {
			return nil, err
		}
		c.anal.curr = curr
		return c.compileSort(n, c.compileUnion(n, ss, children, ns)), nil
	case plan.Node_MINUS, plan.Node_INTERSECT, plan.Node_INTERSECT_ALL:
		curr := c.anal.curr
		c.anal.curr = int(n.Children[0])
		ss, err := c.compilePlanScope(ns[n.Children[0]], ns)
		if err != nil {
			return nil, err
		}
		c.anal.curr = int(n.Children[1])
		children, err := c.compilePlanScope(ns[n.Children[1]], ns)
		if err != nil {
			return nil, err
		}
		c.anal.curr = curr
		return c.compileSort(n, c.compileMinusAndIntersect(n, ss, children, n.NodeType)), nil
	case plan.Node_UNION_ALL:
		curr := c.anal.curr
		c.anal.curr = int(n.Children[0])
		ss, err := c.compilePlanScope(ns[n.Children[0]], ns)
		if err != nil {
			return nil, err
		}
		c.anal.curr = int(n.Children[1])
		children, err := c.compilePlanScope(ns[n.Children[1]], ns)
		if err != nil {
			return nil, err
		}
		c.anal.curr = curr
		return c.compileSort(n, c.compileUnionAll(n, ss, children)), nil
	case plan.Node_DELETE:
		if n.DeleteTablesCtx[0].CanTruncate {
			return nil, nil
		}
		ss, err := c.compilePlanScope(ns[n.Children[0]], ns)
		if err != nil {
			return nil, err
		}
		return ss, nil
	case plan.Node_INSERT:
		ss, err := c.compilePlanScope(ns[n.Children[0]], ns)
		if err != nil {
			return nil, err
		}
		return c.compileProjection(n, c.compileRestrict(n, ss)), nil
	case plan.Node_UPDATE:
		ss, err := c.compilePlanScope(ns[n.Children[0]], ns)
		if err != nil {
			return nil, err
		}
		return ss, nil
<<<<<<< HEAD
	case plan.Node_TABLE_FUNCTION:
=======
	case plan.Node_UNNEST:
>>>>>>> 413e4f44
		var (
			pre []*Scope
			err error
		)
		curr := c.anal.curr
		c.anal.curr = int(n.Children[0])
		pre, err = c.compilePlanScope(ns[n.Children[0]], ns)
		if err != nil {
			return nil, err
		}
		c.anal.curr = curr
<<<<<<< HEAD
		ss, err := c.compileTableFunction(n, pre)
=======
		ss, err := c.compileUnnest(n, pre)
>>>>>>> 413e4f44
		if err != nil {
			return nil, err
		}
		return c.compileSort(n, c.compileProjection(n, c.compileRestrict(n, ss))), nil
	default:
		return nil, moerr.NewNYI(fmt.Sprintf("query '%s'", n))
	}
}

func (c *Compile) compileExternScan(n *plan.Node) []*Scope {
	ds := &Scope{Magic: Normal}
	ds.Proc = process.NewWithAnalyze(c.proc, c.ctx, 0, c.anal.Nodes())
	bat := batch.NewWithSize(1)
	{
		bat.Vecs[0] = vector.NewConst(types.Type{Oid: types.T_int64}, 1)
		bat.Vecs[0].Col = make([]int64, 1)
		bat.InitZsOne(1)
	}
	ds.DataSource = &Source{Bat: bat}
	ss := []*Scope{ds}
	for i := range ss {
		ss[i].appendInstruction(vm.Instruction{
			Op:  vm.External,
			Idx: c.anal.curr,
			Arg: constructExternal(n, c.ctx),
		})
	}
	return ss
}

<<<<<<< HEAD
func (c *Compile) compileTableFunction(n *plan.Node, ss []*Scope) ([]*Scope, error) {
	switch n.TableDef.TblFunc.Name {
	case "unnest":
		return c.compileUnnest(n, n.TableDef.TblFunc.Param, ss)
	default:
		return nil, moerr.NewNYI(fmt.Sprintf("table function '%s' not supported", n.TableDef.TblFunc.Name))
	}
}

func (c *Compile) compileUnnest(n *plan.Node, dt []byte, ss []*Scope) ([]*Scope, error) {
	externParam := &unnest.ExternalParam{}
	if err := json.Unmarshal(dt, externParam); err != nil {
=======
func (c *Compile) compileUnnest(n *plan.Node, ss []*Scope) ([]*Scope, error) {
	args := &tree.UnnestParam{}
	err := args.Unmarshal(n.TableDef.TableFunctionParam)
	if err != nil {
>>>>>>> 413e4f44
		return nil, err
	}
	for i := range ss {
		ss[i].appendInstruction(vm.Instruction{
			Op:  vm.Unnest,
			Idx: c.anal.curr,
<<<<<<< HEAD
			Arg: constructUnnest(n, c.ctx, externParam),
=======
			Arg: constructUnnest(n, c.ctx, args),
>>>>>>> 413e4f44
		})
	}
	return ss, nil
}

func (c *Compile) compileTableScan(n *plan.Node) []*Scope {
	ss := make([]*Scope, 0, len(c.cnList))
	for i := range c.cnList {
		ss = append(ss, c.compileTableScanWithNode(n, c.cnList[i]))
	}
	return ss
}

func (c *Compile) compileTableScanWithNode(n *plan.Node, node engine.Node) *Scope {
	var s *Scope

	attrs := make([]string, len(n.TableDef.Cols))
	for j, col := range n.TableDef.Cols {
		attrs[j] = col.Name
	}
	s = &Scope{
		Magic:    Remote,
		NodeInfo: node,
		DataSource: &Source{
			Attributes:   attrs,
			RelationName: n.TableDef.Name,
			SchemaName:   n.ObjRef.SchemaName,
		},
	}
	s.Proc = process.NewWithAnalyze(c.proc, c.ctx, 0, c.anal.Nodes())
	return s
}

func (c *Compile) compileRestrict(n *plan.Node, ss []*Scope) []*Scope {
	if len(n.FilterList) == 0 {
		return ss
	}
	for i := range ss {
		ss[i].appendInstruction(vm.Instruction{
			Op:  vm.Restrict,
			Idx: c.anal.curr,
			Arg: constructRestrict(n),
		})
	}
	return ss
}

func (c *Compile) compileProjection(n *plan.Node, ss []*Scope) []*Scope {
	for i := range ss {
		ss[i].appendInstruction(vm.Instruction{
			Op:  vm.Projection,
			Idx: c.anal.curr,
			Arg: constructProjection(n),
		})
	}
	return ss
}

func (c *Compile) compileUnion(n *plan.Node, ss []*Scope, children []*Scope, ns []*plan.Node) []*Scope {
	ss = append(ss, children...)
	rs := c.newScopeList(1)
	gn := new(plan.Node)
	gn.GroupBy = make([]*plan.Expr, len(n.ProjectList))
	copy(gn.GroupBy, n.ProjectList)
	for i := range rs {
		ch := c.newMergeScope(dupScopeList(ss))
		ch.appendInstruction(vm.Instruction{
			Op: vm.Connector,
			Arg: &connector.Argument{
				Reg: rs[i].Proc.Reg.MergeReceivers[0],
			},
		})
		ch.IsEnd = true
		rs[i].PreScopes = []*Scope{ch}
		rs[i].Instructions = append(rs[i].Instructions, vm.Instruction{
			Op:  vm.Group,
			Idx: c.anal.curr,
			Arg: constructGroup(gn, n, i, len(rs), true),
		})
	}
	return rs
}

func (c *Compile) compileMinusAndIntersect(n *plan.Node, ss []*Scope, children []*Scope, nodeType plan.Node_NodeType) []*Scope {
	rs := c.newJoinScopeListWithBucket(c.newScopeList(2), ss, children)
	switch nodeType {
	case plan.Node_MINUS:
		for i := range rs {
			rs[i].Instructions[0] = vm.Instruction{
				Op:  vm.Minus,
				Idx: c.anal.curr,
				Arg: constructMinus(n, c.proc, i, len(rs)),
			}
		}
	case plan.Node_INTERSECT:
		for i := range rs {
			rs[i].Instructions[0] = vm.Instruction{
				Op:  vm.Intersect,
				Idx: c.anal.curr,
				Arg: constructIntersect(n, c.proc, i, len(rs)),
			}
		}
	case plan.Node_INTERSECT_ALL:
		for i := range rs {
			rs[i].Instructions[0] = vm.Instruction{
				Op:  vm.IntersectAll,
				Idx: c.anal.curr,
				Arg: constructIntersectAll(n, c.proc, i, len(rs)),
			}
		}

	}
	return rs
}

func (c *Compile) compileUnionAll(n *plan.Node, ss []*Scope, children []*Scope) []*Scope {
	rs := c.newMergeScope(append(ss, children...))
	rs.Instructions[0].Idx = c.anal.curr
	return []*Scope{rs}
}

func (c *Compile) compileJoin(n, right *plan.Node, ss []*Scope, children []*Scope, joinTyp plan.Node_JoinFlag) []*Scope {
	rs := c.newJoinScopeList(ss, children)
	isEq := isEquiJoin(n.OnList)
	typs := make([]types.Type, len(right.ProjectList))
	for i, expr := range right.ProjectList {
		typs[i] = dupType(expr.Typ)
	}
	switch joinTyp {
	case plan.Node_INNER:
		if len(n.OnList) == 0 {
			for i := range rs {
				rs[i].appendInstruction(vm.Instruction{
					Op:  vm.Product,
					Idx: c.anal.curr,
					Arg: constructProduct(n, typs, c.proc),
				})
			}
		} else {
			for i := range rs {
				if isEq {
					rs[i].appendInstruction(vm.Instruction{
						Op:  vm.Join,
						Idx: c.anal.curr,
						Arg: constructJoin(n, typs, c.proc),
					})
				} else {
					rs[i].appendInstruction(vm.Instruction{
						Op:  vm.LoopJoin,
						Idx: c.anal.curr,
						Arg: constructLoopJoin(n, typs, c.proc),
					})
				}
			}
		}
	case plan.Node_SEMI:
		for i := range rs {
			if isEq {
				rs[i].appendInstruction(vm.Instruction{
					Op:  vm.Semi,
					Idx: c.anal.curr,
					Arg: constructSemi(n, typs, c.proc),
				})
			} else {
				rs[i].appendInstruction(vm.Instruction{
					Op:  vm.LoopSemi,
					Idx: c.anal.curr,
					Arg: constructLoopSemi(n, typs, c.proc),
				})
			}
		}
	case plan.Node_LEFT:
		for i := range rs {
			if isEq {
				rs[i].appendInstruction(vm.Instruction{
					Op:  vm.Left,
					Idx: c.anal.curr,
					Arg: constructLeft(n, typs, c.proc),
				})
			} else {
				rs[i].appendInstruction(vm.Instruction{
					Op:  vm.LoopLeft,
					Idx: c.anal.curr,
					Arg: constructLoopLeft(n, typs, c.proc),
				})
			}
		}
	case plan.Node_SINGLE:
		for i := range rs {
			if isEq {
				rs[i].appendInstruction(vm.Instruction{
					Op:  vm.Single,
					Idx: c.anal.curr,
					Arg: constructSingle(n, typs, c.proc),
				})
			} else {
				rs[i].appendInstruction(vm.Instruction{
					Op:  vm.LoopSingle,
					Idx: c.anal.curr,
					Arg: constructLoopSingle(n, typs, c.proc),
				})
			}
		}
	case plan.Node_ANTI:
		_, conds := extraJoinConditions(n.OnList)
		for i := range rs {
			if isEq && len(conds) == 1 {
				rs[i].appendInstruction(vm.Instruction{
					Op:  vm.Anti,
					Idx: c.anal.curr,
					Arg: constructAnti(n, typs, c.proc),
				})
			} else {
				rs[i].appendInstruction(vm.Instruction{
					Op:  vm.LoopAnti,
					Idx: c.anal.curr,
					Arg: constructLoopAnti(n, typs, c.proc),
				})
			}
		}
	default:
		panic(moerr.NewNYI(fmt.Sprintf("join typ '%v'", n.JoinType)))
	}
	return rs
}

func (c *Compile) compileSort(n *plan.Node, ss []*Scope) []*Scope {
	switch {
	case n.Limit != nil && n.Offset == nil && len(n.OrderBy) > 0: // top
		return c.compileTop(n, ss)
	case n.Limit == nil && n.Offset == nil && len(n.OrderBy) > 0: // top
		return c.compileOrder(n, ss)
	case n.Limit == nil && n.Offset != nil && len(n.OrderBy) > 0: // order and offset
		return c.compileOffset(n, c.compileOrder(n, ss))
	case n.Limit != nil && n.Offset != nil && len(n.OrderBy) > 0: // order and offset and limit
		return c.compileLimit(n, c.compileOffset(n, c.compileOrder(n, ss)))
	case n.Limit != nil && n.Offset == nil && len(n.OrderBy) == 0: // limit
		return c.compileLimit(n, ss)
	case n.Limit == nil && n.Offset != nil && len(n.OrderBy) == 0: // offset
		return c.compileOffset(n, ss)
	case n.Limit != nil && n.Offset != nil && len(n.OrderBy) == 0: // limit and offset
		return c.compileLimit(n, c.compileOffset(n, ss))
	default:
		return ss
	}
}

func (c *Compile) compileTop(n *plan.Node, ss []*Scope) []*Scope {
	for i := range ss {
		ss[i].appendInstruction(vm.Instruction{
			Op:  vm.Top,
			Idx: c.anal.curr,
			Arg: constructTop(n, c.proc),
		})
	}
	rs := c.newMergeScope(ss)
	rs.Instructions[0] = vm.Instruction{
		Op:  vm.MergeTop,
		Idx: c.anal.curr,
		Arg: constructMergeTop(n, c.proc),
	}
	return []*Scope{rs}
}

func (c *Compile) compileOrder(n *plan.Node, ss []*Scope) []*Scope {
	for i := range ss {
		ss[i].appendInstruction(vm.Instruction{
			Op:  vm.Order,
			Idx: c.anal.curr,
			Arg: constructOrder(n, c.proc),
		})
	}
	rs := c.newMergeScope(ss)
	rs.Instructions[0] = vm.Instruction{
		Op:  vm.MergeOrder,
		Idx: c.anal.curr,
		Arg: constructMergeOrder(n, c.proc),
	}
	return []*Scope{rs}
}

func (c *Compile) compileOffset(n *plan.Node, ss []*Scope) []*Scope {
	rs := c.newMergeScope(ss)
	rs.Instructions[0] = vm.Instruction{
		Op:  vm.MergeOffset,
		Idx: c.anal.curr,
		Arg: constructMergeOffset(n, c.proc),
	}
	return []*Scope{rs}
}

func (c *Compile) compileLimit(n *plan.Node, ss []*Scope) []*Scope {
	for i := range ss {
		ss[i].appendInstruction(vm.Instruction{
			Op:  vm.Limit,
			Idx: c.anal.curr,
			Arg: constructLimit(n, c.proc),
		})
	}
	rs := c.newMergeScope(ss)
	rs.Instructions[0] = vm.Instruction{
		Op:  vm.MergeLimit,
		Idx: c.anal.curr,
		Arg: constructMergeLimit(n, c.proc),
	}
	return []*Scope{rs}
}

func (c *Compile) compileAgg(n *plan.Node, ss []*Scope, ns []*plan.Node) []*Scope {
	for i := range ss {
		ss[i].appendInstruction(vm.Instruction{
			Op:  vm.Group,
			Idx: c.anal.curr,
			Arg: constructGroup(n, ns[n.Children[0]], 0, 0, false),
		})
	}
	rs := c.newMergeScope(ss)
	rs.Instructions[0] = vm.Instruction{
		Op:  vm.MergeGroup,
		Idx: c.anal.curr,
		Arg: constructMergeGroup(n, true),
	}
	return []*Scope{rs}
}

func (c *Compile) compileGroup(n *plan.Node, ss []*Scope, ns []*plan.Node) []*Scope {
	rs := c.newScopeList(validScopeCount(ss))
	j := 0
	for i := range ss {
		if !ss[i].IsEnd {
			ss[i].appendInstruction(vm.Instruction{
				Op:  vm.Dispatch,
				Arg: constructDispatch(true, extraRegisters(rs, j)),
			})
			j++
			ss[i].IsEnd = true
		}
	}
	for i := range rs {
		rs[i].Instructions = append(rs[i].Instructions, vm.Instruction{
			Op:  vm.Group,
			Idx: c.anal.curr,
			Arg: constructGroup(n, ns[n.Children[0]], i, len(rs), true),
		})
	}
	return []*Scope{c.newMergeScope(append(rs, ss...))}
}

func (c *Compile) newMergeScope(ss []*Scope) *Scope {
	rs := &Scope{
		PreScopes: ss,
		Magic:     Merge,
	}
	cnt := 0
	for _, s := range ss {
		if s.IsEnd {
			continue
		}
		cnt++
	}
	rs.Proc = process.NewWithAnalyze(c.proc, c.ctx, cnt, c.anal.Nodes())
	rs.Instructions = append(rs.Instructions, vm.Instruction{
		Op:  vm.Merge,
		Arg: &merge.Argument{},
	})
	j := 0
	for i := range ss {
		if !ss[i].IsEnd {
			ss[i].appendInstruction(vm.Instruction{
				Op: vm.Connector,
				Arg: &connector.Argument{
					Reg: rs.Proc.Reg.MergeReceivers[j],
				},
			})
			j++
		}
	}
	return rs
}

func (c *Compile) newScopeList(childrenCount int) []*Scope {
	var ss []*Scope

	for _, n := range c.cnList {
		ss = append(ss, c.newScopeListWithNode(n.Mcpu, childrenCount)...)
	}
	return ss
}

func (c *Compile) newScopeListWithNode(mcpu, childrenCount int) []*Scope {
	ss := make([]*Scope, mcpu)
	for i := range ss {
		ss[i] = new(Scope)
		ss[i].Magic = Remote
		ss[i].Proc = process.NewWithAnalyze(c.proc, c.ctx, childrenCount, c.anal.Nodes())
		ss[i].Instructions = append(ss[i].Instructions, vm.Instruction{
			Op:  vm.Merge,
			Arg: &merge.Argument{},
		})
	}
	return ss
}

func (c *Compile) newJoinScopeListWithBucket(rs, ss, children []*Scope) []*Scope {
	for i := range rs {
		left := c.newMergeScope(dupScopeList(ss))
		right := c.newMergeScope(dupScopeList(children))
		rs[i].PreScopes = []*Scope{left, right}
		left.appendInstruction(vm.Instruction{
			Op: vm.Connector,
			Arg: &connector.Argument{
				Reg: rs[i].Proc.Reg.MergeReceivers[0],
			},
		})
		right.appendInstruction(vm.Instruction{
			Op: vm.Connector,
			Arg: &connector.Argument{
				Reg: rs[i].Proc.Reg.MergeReceivers[1],
			},
		})
		left.IsEnd = true
		right.IsEnd = true
	}
	return rs
}

func (c *Compile) newJoinScopeList(ss []*Scope, children []*Scope) []*Scope {
	rs := make([]*Scope, len(ss))
	for i := range ss {
		if ss[i].IsEnd {
			rs[i] = ss[i]
			continue
		}
		chp := c.newMergeScope(dupScopeList(children))
		rs[i] = new(Scope)
		rs[i].Magic = Remote
		rs[i].IsJoin = true
		rs[i].NodeInfo = ss[i].NodeInfo
		rs[i].PreScopes = []*Scope{ss[i], chp}
		rs[i].Proc = process.NewWithAnalyze(c.proc, c.ctx, 2, c.anal.Nodes())
		ss[i].appendInstruction(vm.Instruction{
			Op: vm.Connector,
			Arg: &connector.Argument{
				Reg: rs[i].Proc.Reg.MergeReceivers[0],
			},
		})
		chp.appendInstruction(vm.Instruction{
			Op: vm.Connector,
			Arg: &connector.Argument{
				Reg: rs[i].Proc.Reg.MergeReceivers[1],
			},
		})
		chp.IsEnd = true
	}
	return rs
}

func (c *Compile) newLeftScope(s *Scope, ss []*Scope) *Scope {
	rs := &Scope{
		Magic: Merge,
	}
	rs.appendInstruction(vm.Instruction{
		Op:  vm.Merge,
		Arg: &merge.Argument{},
	})
	rs.appendInstruction(vm.Instruction{
		Op:  vm.Dispatch,
		Arg: constructDispatch(false, extraRegisters(ss, 0)),
	})
	rs.IsEnd = true
	rs.Proc = process.NewWithAnalyze(s.Proc, c.ctx, 1, c.anal.Nodes())
	rs.Proc.Reg.MergeReceivers[0] = s.Proc.Reg.MergeReceivers[0]
	return rs
}

func (c *Compile) newRightScope(s *Scope, ss []*Scope) *Scope {
	rs := &Scope{
		Magic: Merge,
	}
	rs.appendInstruction(vm.Instruction{
		Op:  vm.HashBuild,
		Idx: s.Instructions[0].Idx,
		Arg: constructHashBuild(s.Instructions[0]),
	})
	rs.appendInstruction(vm.Instruction{
		Op:  vm.Dispatch,
		Arg: constructDispatch(true, extraRegisters(ss, 1)),
	})
	rs.IsEnd = true
	rs.Proc = process.NewWithAnalyze(s.Proc, c.ctx, 1, c.anal.Nodes())
	rs.Proc.Reg.MergeReceivers[0] = s.Proc.Reg.MergeReceivers[1]
	return rs
}

// Number of cpu's available on the current machine
func (c *Compile) NumCPU() int {
	return runtime.NumCPU()
}

func (c *Compile) initAnalyze(qry *plan.Query) {
	anals := make([]*process.AnalyzeInfo, len(qry.Nodes))
	for i := range anals {
		anals[i] = new(process.AnalyzeInfo)
	}
	c.anal = &anaylze{
		qry:       qry,
		analInfos: anals,
		curr:      int(qry.Steps[0]),
	}
}

func (c *Compile) fillAnalyzeInfo() {
	for i, anal := range c.anal.analInfos {
		if c.anal.qry.Nodes[i].AnalyzeInfo == nil {
			c.anal.qry.Nodes[i].AnalyzeInfo = new(plan.AnalyzeInfo)
		}
		c.anal.qry.Nodes[i].AnalyzeInfo.InputRows = atomic.LoadInt64(&anal.InputRows)
		c.anal.qry.Nodes[i].AnalyzeInfo.OutputRows = atomic.LoadInt64(&anal.OutputRows)
		c.anal.qry.Nodes[i].AnalyzeInfo.InputSize = atomic.LoadInt64(&anal.InputSize)
		c.anal.qry.Nodes[i].AnalyzeInfo.OutputSize = atomic.LoadInt64(&anal.OutputSize)
		c.anal.qry.Nodes[i].AnalyzeInfo.TimeConsumed = atomic.LoadInt64(&anal.TimeConsumed)
		c.anal.qry.Nodes[i].AnalyzeInfo.MemorySize = atomic.LoadInt64(&anal.MemorySize)
	}
}

func (anal *anaylze) Nodes() []*process.AnalyzeInfo {
	return anal.analInfos
}

func validScopeCount(ss []*Scope) int {
	var cnt int

	for _, s := range ss {
		if s.IsEnd {
			continue
		}
		cnt++
	}
	return cnt
}

func extraRegisters(ss []*Scope, i int) []*process.WaitRegister {
	regs := make([]*process.WaitRegister, 0, len(ss))
	for _, s := range ss {
		if s.IsEnd {
			continue
		}
		regs = append(regs, s.Proc.Reg.MergeReceivers[i])
	}
	return regs
}

func rewriteExprListForAggNode(es []*plan.Expr, groupSize int32) {
	for i := range es {
		rewriteExprForAggNode(es[i], groupSize)
	}
}

func rewriteExprForAggNode(expr *plan.Expr, groupSize int32) {
	switch e := expr.Expr.(type) {
	case *plan.Expr_Col:
		if e.Col.RelPos == -2 {
			e.Col.ColPos += groupSize
		}
	case *plan.Expr_F:
		for i := range e.F.Args {
			rewriteExprForAggNode(e.F.Args[i], groupSize)
		}
	default:
		return
	}
}

func joinType(n *plan.Node, ns []*plan.Node) (bool, plan.Node_JoinFlag) {
	switch n.JoinType {
	case plan.Node_INNER:
		return false, plan.Node_INNER
	case plan.Node_LEFT:
		return false, plan.Node_LEFT
	case plan.Node_SEMI:
		return false, plan.Node_SEMI
	case plan.Node_ANTI:
		return false, plan.Node_ANTI
	case plan.Node_RIGHT:
		return true, plan.Node_LEFT
	case plan.Node_SINGLE:
		return false, plan.Node_SINGLE
	case plan.Node_MARK:
		return false, plan.Node_MARK
	default:
		panic(moerr.NewNYI(fmt.Sprintf("join typ '%v'", n.JoinType)))
	}
}

func dupType(typ *plan.Type) types.Type {
	return types.Type{
		Oid:       types.T(typ.Id),
		Size:      typ.Size,
		Width:     typ.Width,
		Scale:     typ.Scale,
		Precision: typ.Precision,
	}
}<|MERGE_RESOLUTION|>--- conflicted
+++ resolved
@@ -333,15 +333,9 @@
 		ds := &Scope{Magic: Normal}
 		ds.Proc = process.NewWithAnalyze(c.proc, c.ctx, 0, c.anal.Nodes())
 		bat := batch.NewWithSize(1)
-<<<<<<< HEAD
 		if plan2.IsTableFunctionValueScan(n) {
 			bat.Vecs[0] = vector.NewConst(types.Type{Oid: types.T_varchar}, 1)
 			err := bat.Vecs[0].Append(n.TableDef.TblFunc.Param, false, c.proc.Mp())
-=======
-		if plan2.IsUnnestValueScan(n) {
-			bat.Vecs[0] = vector.NewConst(types.Type{Oid: types.T_varchar}, 1)
-			err := bat.Vecs[0].Append(n.TableDef.TableFunctionParam, false, c.proc.Mp())
->>>>>>> 413e4f44
 			if err != nil {
 				return nil, err
 			}
@@ -483,11 +477,7 @@
 			return nil, err
 		}
 		return ss, nil
-<<<<<<< HEAD
 	case plan.Node_TABLE_FUNCTION:
-=======
-	case plan.Node_UNNEST:
->>>>>>> 413e4f44
 		var (
 			pre []*Scope
 			err error
@@ -499,11 +489,7 @@
 			return nil, err
 		}
 		c.anal.curr = curr
-<<<<<<< HEAD
 		ss, err := c.compileTableFunction(n, pre)
-=======
-		ss, err := c.compileUnnest(n, pre)
->>>>>>> 413e4f44
 		if err != nil {
 			return nil, err
 		}
@@ -534,36 +520,25 @@
 	return ss
 }
 
-<<<<<<< HEAD
 func (c *Compile) compileTableFunction(n *plan.Node, ss []*Scope) ([]*Scope, error) {
 	switch n.TableDef.TblFunc.Name {
 	case "unnest":
 		return c.compileUnnest(n, n.TableDef.TblFunc.Param, ss)
 	default:
-		return nil, moerr.NewNYI(fmt.Sprintf("table function '%s' not supported", n.TableDef.TblFunc.Name))
+		return nil, moerr.NewNotSupported(fmt.Sprintf("table function '%s' not supported", n.TableDef.TblFunc.Name))
 	}
 }
 
 func (c *Compile) compileUnnest(n *plan.Node, dt []byte, ss []*Scope) ([]*Scope, error) {
 	externParam := &unnest.ExternalParam{}
 	if err := json.Unmarshal(dt, externParam); err != nil {
-=======
-func (c *Compile) compileUnnest(n *plan.Node, ss []*Scope) ([]*Scope, error) {
-	args := &tree.UnnestParam{}
-	err := args.Unmarshal(n.TableDef.TableFunctionParam)
-	if err != nil {
->>>>>>> 413e4f44
 		return nil, err
 	}
 	for i := range ss {
 		ss[i].appendInstruction(vm.Instruction{
 			Op:  vm.Unnest,
 			Idx: c.anal.curr,
-<<<<<<< HEAD
 			Arg: constructUnnest(n, c.ctx, externParam),
-=======
-			Arg: constructUnnest(n, c.ctx, args),
->>>>>>> 413e4f44
 		})
 	}
 	return ss, nil
