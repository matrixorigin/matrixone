// Copyright 2021 Matrix Origin
//
// Licensed under the Apache License, Version 2.0 (the "License");
// you may not use this file except in compliance with the License.
// You may obtain a copy of the License at
//
//      http://www.apache.org/licenses/LICENSE-2.0
//
// Unless required by applicable law or agreed to in writing, software
// distributed under the License is distributed on an "AS IS" BASIS,
// WITHOUT WARRANTIES OR CONDITIONS OF ANY KIND, either express or implied.
// See the License for the specific language governing permissions and
// limitations under the License.

package compile

import (
	"context"
	"encoding/json"
	"fmt"
	"github.com/matrixorigin/matrixone/pkg/logutil"
	"runtime"
	"strings"
	"sync/atomic"

	"github.com/matrixorigin/matrixone/pkg/perfcounter"
	"github.com/matrixorigin/matrixone/pkg/sql/colexec/preinsert"

	"github.com/matrixorigin/matrixone/pkg/catalog"
	"github.com/matrixorigin/matrixone/pkg/common/moerr"
	"github.com/matrixorigin/matrixone/pkg/common/mpool"
	"github.com/matrixorigin/matrixone/pkg/container/batch"
	"github.com/matrixorigin/matrixone/pkg/container/types"
	"github.com/matrixorigin/matrixone/pkg/container/vector"
	"github.com/matrixorigin/matrixone/pkg/defines"
	"github.com/matrixorigin/matrixone/pkg/pb/plan"
	"github.com/matrixorigin/matrixone/pkg/pb/timestamp"
	"github.com/matrixorigin/matrixone/pkg/sql/colexec"
	"github.com/matrixorigin/matrixone/pkg/sql/colexec/connector"
	"github.com/matrixorigin/matrixone/pkg/sql/colexec/external"
	"github.com/matrixorigin/matrixone/pkg/sql/colexec/insert"
	"github.com/matrixorigin/matrixone/pkg/sql/colexec/merge"
	"github.com/matrixorigin/matrixone/pkg/sql/colexec/mergeblock"
	"github.com/matrixorigin/matrixone/pkg/sql/colexec/output"
	"github.com/matrixorigin/matrixone/pkg/sql/parsers/tree"
	plan2 "github.com/matrixorigin/matrixone/pkg/sql/plan"
	"github.com/matrixorigin/matrixone/pkg/sql/util"
	"github.com/matrixorigin/matrixone/pkg/util/trace"
	"github.com/matrixorigin/matrixone/pkg/vm"
	"github.com/matrixorigin/matrixone/pkg/vm/engine"
	"github.com/matrixorigin/matrixone/pkg/vm/process"
)

// Note: Now the cost going from stat is actually the number of rows, so we can only estimate a number for the size of each row.
// The current insertion of around 200,000 rows triggers cn to write s3 directly
const (
	DistributedThreshold   uint64 = 10 * mpool.MB
	SingleLineSizeEstimate uint64 = 300 * mpool.B
)

// New is used to new an object of compile
func New(addr, db string, sql string, uid string, ctx context.Context,
	e engine.Engine, proc *process.Process, stmt tree.Statement) *Compile {
	return &Compile{
		e:    e,
		db:   db,
		ctx:  ctx,
		uid:  uid,
		sql:  sql,
		proc: proc,
		stmt: stmt,
		addr: addr,
	}
}

// helper function to judge if init temporary engine is needed
func (c *Compile) NeedInitTempEngine(InitTempEngine bool) bool {
	if InitTempEngine {
		return false
	}
	ddl := c.scope.Plan.GetDdl()
	if ddl != nil {
		qry := ddl.GetCreateTable()
		if qry != nil && qry.Temporary {
			e := c.e.(*engine.EntireEngine).TempEngine
			if e == nil {
				return true
			}
		}
	}
	return false
}

func (c *Compile) SetTempEngine(ctx context.Context, te engine.Engine) {
	e := c.e.(*engine.EntireEngine)
	e.TempEngine = te
	c.ctx = ctx
}

// Compile is the entrance of the compute-layer, it compiles AST tree to scope list.
// A scope is an execution unit.
func (c *Compile) Compile(ctx context.Context, pn *plan.Plan, u any, fill func(any, *batch.Batch) error) (err error) {
	defer func() {
		if e := recover(); e != nil {
			err = moerr.ConvertPanicError(ctx, e)
		}
	}()
	c.proc.Ctx = perfcounter.WithCounterSet(c.proc.Ctx, &c.s3CounterSet)
	c.u = u
	c.ctx = c.proc.Ctx
	c.fill = fill
	c.info = plan2.GetExecTypeFromPlan(pn)
	// build scope for a single sql
	s, err := c.compileScope(c.proc.Ctx, pn)
	if err != nil {
		return err
	}
	c.scope = s
	c.scope.Plan = pn
	return nil
}

func (c *Compile) setAffectedRows(n uint64) {
	c.affectRows = n
}

func (c *Compile) GetAffectedRows() uint64 {
	return c.affectRows
}

// Run is an important function of the compute-layer, it executes a single sql according to its scope
func (c *Compile) Run(_ uint64) (err error) {
	if c.scope == nil {
		return nil
	}
	defer func() {
		// free pipeline
		c.scope = nil
	}()

	switch c.scope.Magic {
	case Normal:
		defer c.fillAnalyzeInfo()
		return c.scope.Run(c)
	case Merge:
		defer c.fillAnalyzeInfo()
		return c.scope.MergeRun(c)
	case MergeInsert:
		defer c.fillAnalyzeInfo()
		err := c.scope.MergeRun(c)
		if err != nil {
			return err
		}
		c.setAffectedRows(c.scope.Instructions[len(c.scope.Instructions)-1].Arg.(*mergeblock.Argument).AffectedRows)
		return nil
	case Remote:
		defer c.fillAnalyzeInfo()
		return c.scope.RemoteRun(c)
	case CreateDatabase:
		err := c.scope.CreateDatabase(c)
		if err != nil {
			return err
		}
		c.setAffectedRows(1)
		return nil
	case DropDatabase:
		err := c.scope.DropDatabase(c)
		if err != nil {
			return err
		}
		c.setAffectedRows(1)
		return nil
	case CreateTable:
		qry := c.scope.Plan.GetDdl().GetCreateTable()
		if qry.Temporary {
			return c.scope.CreateTempTable(c)
		} else {
			return c.scope.CreateTable(c)
		}
	case AlterView:
		return c.scope.AlterView(c)
	case AlterTable:
		return c.scope.AlterTable(c)
	case DropTable:
		return c.scope.DropTable(c)
	case CreateIndex:
		return c.scope.CreateIndex(c)
	case DropIndex:
		return c.scope.DropIndex(c)
	case TruncateTable:
		return c.scope.TruncateTable(c)
	case Deletion:
		defer c.fillAnalyzeInfo()
		affectedRows, err := c.scope.Delete(c)
		if err != nil {
			return err
		}
		c.setAffectedRows(affectedRows)
		return nil
	case Insert:
		defer c.fillAnalyzeInfo()
		affectedRows, err := c.scope.Insert(c)
		if err != nil {
			return err
		}
		c.setAffectedRows(affectedRows)
		return nil
	case Update:
		defer c.fillAnalyzeInfo()
		affectedRows, err := c.scope.Update(c)
		if err != nil {
			return err
		}
		c.setAffectedRows(affectedRows)
		return nil
	}
	return nil
}

func (c *Compile) compileScope(ctx context.Context, pn *plan.Plan) (*Scope, error) {
	switch qry := pn.Plan.(type) {
	case *plan.Plan_Query:
		return c.compileQuery(ctx, qry.Query)
	case *plan.Plan_Ddl:
		switch qry.Ddl.DdlType {
		case plan.DataDefinition_CREATE_DATABASE:
			return &Scope{
				Magic: CreateDatabase,
				Plan:  pn,
			}, nil
		case plan.DataDefinition_DROP_DATABASE:
			return &Scope{
				Magic: DropDatabase,
				Plan:  pn,
			}, nil
		case plan.DataDefinition_CREATE_TABLE:
			return &Scope{
				Magic: CreateTable,
				Plan:  pn,
			}, nil
		case plan.DataDefinition_ALTER_VIEW:
			return &Scope{
				Magic: AlterView,
				Plan:  pn,
			}, nil
		case plan.DataDefinition_ALTER_TABLE:
			return &Scope{
				Magic: AlterTable,
				Plan:  pn,
			}, nil
		case plan.DataDefinition_DROP_TABLE:
			return &Scope{
				Magic: DropTable,
				Plan:  pn,
			}, nil
		case plan.DataDefinition_TRUNCATE_TABLE:
			return &Scope{
				Magic: TruncateTable,
				Plan:  pn,
			}, nil
		case plan.DataDefinition_CREATE_INDEX:
			return &Scope{
				Magic: CreateIndex,
				Plan:  pn,
			}, nil
		case plan.DataDefinition_DROP_INDEX:
			return &Scope{
				Magic: DropIndex,
				Plan:  pn,
			}, nil
		case plan.DataDefinition_SHOW_DATABASES,
			plan.DataDefinition_SHOW_TABLES,
			plan.DataDefinition_SHOW_COLUMNS,
			plan.DataDefinition_SHOW_CREATETABLE:
			return c.compileQuery(ctx, pn.GetDdl().GetQuery())
			// 1、not supported: show arnings/errors/status/processlist
			// 2、show variables will not return query
			// 3、show create database/table need rewrite to create sql
		}
	}
	return nil, moerr.NewNYI(ctx, fmt.Sprintf("query '%s'", pn))
}

func (c *Compile) cnListStrategy() {
	if len(c.cnList) == 0 {
<<<<<<< HEAD
		c.cnList = append(c.cnList, engine.Node{Addr: c.addr, Mcpu: c.NumCPU()})
=======
		c.cnList = append(c.cnList, engine.Node{
			Addr: c.addr,
			Mcpu: c.NumCPU(),
		})
>>>>>>> 245f537b
	} else if len(c.cnList) > c.info.CnNumbers {
		c.cnList = c.cnList[:c.info.CnNumbers]
	}
}

func (c *Compile) compileQuery(ctx context.Context, qry *plan.Query) (*Scope, error) {
	if len(qry.Steps) != 1 {
		return nil, moerr.NewNYI(ctx, fmt.Sprintf("query '%s'", qry))
	}
	var err error
	c.cnList, err = c.e.Nodes()
	if err != nil {
		return nil, err
	}
	blkNum := 0
	for _, n := range qry.Nodes {
		if n.NodeType == plan.Node_TABLE_SCAN {
			if n.Stats != nil {
				blkNum += int(n.Stats.BlockNum)
			}
		}
	}
	switch qry.StmtType {
	case plan.Query_INSERT:
		insertNode := qry.Nodes[qry.Steps[0]]
		nodeStats := qry.Nodes[insertNode.Children[0]].Stats
		if nodeStats.GetCost()*float64(SingleLineSizeEstimate) > float64(DistributedThreshold) || qry.LoadTag || blkNum >= MinBlockNum {
			if len(insertNode.InsertCtx.OnDuplicateIdx) > 0 {
				c.cnList = engine.Nodes{
					engine.Node{
						Addr: c.addr,
						Mcpu: c.generateCPUNumber(1, blkNum)},
				}
			} else {
				c.cnListStrategy()
			}
		} else {
			if len(insertNode.InsertCtx.OnDuplicateIdx) > 0 {
				c.cnList = engine.Nodes{
					engine.Node{
						Addr: c.addr,
						Mcpu: c.generateCPUNumber(1, blkNum)},
				}
			} else {
				c.cnList = engine.Nodes{engine.Node{
					Addr: c.addr,
					Mcpu: c.generateCPUNumber(c.NumCPU(), blkNum)},
				}
			}
		}
	default:
		if blkNum < MinBlockNum {
			c.cnList = engine.Nodes{engine.Node{
				Addr: c.addr,
				Mcpu: c.generateCPUNumber(c.NumCPU(), blkNum)},
			}
		} else {
			c.cnListStrategy()
		}
	}

	c.initAnalyze(qry)
	ss, err := c.compilePlanScope(ctx, qry.Nodes[qry.Steps[0]], qry.Nodes)
	if err != nil {
		return nil, err
	}
	return c.compileApQuery(qry, ss)
}

func (c *Compile) compileApQuery(qry *plan.Query, ss []*Scope) (*Scope, error) {
	var rs *Scope
	switch qry.StmtType {
	case plan.Query_DELETE:
		rs = c.newMergeScope(ss)
		updateScopesLastFlag([]*Scope{rs})
		rs.Magic = Deletion
		c.SetAnalyzeCurrent([]*Scope{rs}, c.anal.curr)
		scp, err := constructDeletion(qry.Nodes[qry.Steps[0]], c.e, c.proc)
		if err != nil {
			return nil, err
		}
		rs.Instructions = append(rs.Instructions, vm.Instruction{
			Op:  vm.Deletion,
			Arg: scp,
		})
	case plan.Query_INSERT:
		insertNode := qry.Nodes[qry.Steps[0]]
		insertNode.NotCacheable = true

		preArg, err := constructPreInsert(insertNode, c.e, c.proc)
		if err != nil {
			return nil, err
		}

		arg, err := constructInsert(insertNode, c.e, c.proc)
		if err != nil {
			return nil, err
		}
		nodeStats := qry.Nodes[insertNode.Children[0]].Stats

		if nodeStats.GetCost()*float64(SingleLineSizeEstimate) > float64(DistributedThreshold) || qry.LoadTag {
			// use distributed-insert
			arg.IsRemote = true
			for _, scope := range ss {
				scope.Instructions = append(scope.Instructions, vm.Instruction{
					Op:  vm.PreInsert,
					Arg: preArg,
				})
			}

			rs = c.newInsertMergeScope(arg, preArg, ss)
			rs.Magic = MergeInsert
			rs.Instructions = append(rs.Instructions, vm.Instruction{
				Op: vm.MergeBlock,
				Arg: &mergeblock.Argument{
					Tbl:         arg.InsertCtx.Source,
					Unique_tbls: arg.InsertCtx.UniqueSource,
				},
			})
		} else {
			rs = c.newMergeScope(ss)
			rs.Magic = Insert
			c.SetAnalyzeCurrent([]*Scope{rs}, c.anal.curr)
			if len(insertNode.InsertCtx.OnDuplicateIdx) > 0 {
				onDuplicateKeyArg, err := constructOnduplicateKey(insertNode, c.e, c.proc)
				if err != nil {
					return nil, err
				}
				rs.Instructions = append(rs.Instructions, vm.Instruction{
					Op:  vm.OnDuplicateKey,
					Arg: onDuplicateKeyArg,
				})
			}
			rs.Instructions = append(rs.Instructions, vm.Instruction{
				Op:  vm.PreInsert,
				Arg: preArg,
			})
			rs.Instructions = append(rs.Instructions, vm.Instruction{
				Op:  vm.Insert,
				Arg: arg,
			})
		}
	case plan.Query_UPDATE:
		scp, err := constructUpdate(qry.Nodes[qry.Steps[0]], c.e, c.proc)
		if err != nil {
			return nil, err
		}
		rs = c.newMergeScope(ss)
		updateScopesLastFlag([]*Scope{rs})
		rs.Magic = Update
		c.SetAnalyzeCurrent([]*Scope{rs}, c.anal.curr)
		rs.Instructions = append(rs.Instructions, vm.Instruction{
			Op:  vm.Update,
			Arg: scp,
		})
	default:
		rs = c.newMergeScope(ss)
		updateScopesLastFlag([]*Scope{rs})
		c.SetAnalyzeCurrent([]*Scope{rs}, c.anal.curr)
		rs.Instructions = append(rs.Instructions, vm.Instruction{
			Op: vm.Output,
			Arg: &output.Argument{
				Data: c.u,
				Func: c.fill,
			},
		})
	}
	return rs, nil
}

func constructValueScanBatch(ctx context.Context, proc *process.Process, node *plan.Node) (*batch.Batch, error) {
	if node == nil || node.TableDef == nil { // like : select 1, 2
		bat := batch.NewWithSize(1)
		bat.Vecs[0] = vector.NewConstNull(types.T_int64.ToType(), 1, proc.Mp())
		bat.InitZsOne(1)
		return bat, nil
	}
	// select * from (values row(1,1), row(2,2), row(3,3)) a;
	tableDef := node.TableDef
	colCount := len(tableDef.Cols)
	colsData := node.RowsetData.Cols
	rowCount := len(colsData[0].Data)
	bat := batch.NewWithSize(colCount)
	for i := 0; i < colCount; i++ {
		vec, err := rowsetDataToVector(ctx, proc, colsData[i].Data)
		if err != nil {
			return nil, err
		}
		bat.Vecs[i] = vec
	}
	bat.SetZs(rowCount, proc.Mp())
	return bat, nil
}

func (c *Compile) compilePlanScope(ctx context.Context, n *plan.Node, ns []*plan.Node) ([]*Scope, error) {
	switch n.NodeType {
	case plan.Node_VALUE_SCAN:
		ds := &Scope{Magic: Normal}
		ds.Proc = process.NewWithAnalyze(c.proc, c.ctx, 0, c.anal.Nodes())
		bat, err := constructValueScanBatch(ctx, c.proc, n)
		if err != nil {
			return nil, err
		}
		ds.DataSource = &Source{Bat: bat}
		return c.compileSort(n, c.compileProjection(n, []*Scope{ds})), nil
	case plan.Node_EXTERNAL_SCAN:
		node := plan2.DeepCopyNode(n)
		ss, err := c.compileExternScan(ctx, node)
		if err != nil {
			return nil, err
		}
		return c.compileSort(n, c.compileProjection(n, c.compileRestrict(node, ss))), nil
	case plan.Node_TABLE_SCAN:
		ss, err := c.compileTableScan(n)
		if err != nil {
			return nil, err
		}
		// RelationName
		return c.compileSort(n, c.compileProjection(n, c.compileRestrict(n, ss))), nil
	case plan.Node_FILTER:
		curr := c.anal.curr
		c.SetAnalyzeCurrent(nil, int(n.Children[0]))
		ss, err := c.compilePlanScope(ctx, ns[n.Children[0]], ns)
		if err != nil {
			return nil, err
		}
		c.SetAnalyzeCurrent(ss, curr)
		return c.compileSort(n, c.compileProjection(n, c.compileRestrict(n, ss))), nil
	case plan.Node_PROJECT:
		curr := c.anal.curr
		c.SetAnalyzeCurrent(nil, int(n.Children[0]))
		ss, err := c.compilePlanScope(ctx, ns[n.Children[0]], ns)
		if err != nil {
			return nil, err
		}
		c.SetAnalyzeCurrent(ss, curr)
		return c.compileSort(n, c.compileProjection(n, c.compileRestrict(n, ss))), nil
	case plan.Node_AGG:
		curr := c.anal.curr
		c.SetAnalyzeCurrent(nil, int(n.Children[0]))
		ss, err := c.compilePlanScope(ctx, ns[n.Children[0]], ns)
		if err != nil {
			return nil, err
		}
		c.SetAnalyzeCurrent(ss, curr)
		if len(n.GroupBy) == 0 || !c.info.WithBigMem {
			ss = c.compileAgg(n, ss, ns)
		} else {
			ss = c.compileGroup(n, ss, ns)
		}
		return c.compileSort(n, c.compileProjection(n, c.compileRestrict(n, ss))), nil
	case plan.Node_JOIN:

		curr := c.anal.curr
		c.SetAnalyzeCurrent(nil, int(n.Children[0]))
		ss, err := c.compilePlanScope(ctx, ns[n.Children[0]], ns)
		if err != nil {
			return nil, err
		}
		c.SetAnalyzeCurrent(ss, int(n.Children[1]))
		children, err := c.compilePlanScope(ctx, ns[n.Children[1]], ns)
		if err != nil {
			return nil, err
		}
		c.SetAnalyzeCurrent(children, curr)

		return c.compileSort(n, c.compileJoin(ctx, n, ns[n.Children[0]], ns[n.Children[1]], ss, children)), nil
	case plan.Node_SORT:
		curr := c.anal.curr
		c.SetAnalyzeCurrent(nil, int(n.Children[0]))
		ss, err := c.compilePlanScope(ctx, ns[n.Children[0]], ns)
		if err != nil {
			return nil, err
		}
		c.SetAnalyzeCurrent(ss, curr)
		ss = c.compileSort(n, ss)
		return c.compileProjection(n, c.compileRestrict(n, ss)), nil
	case plan.Node_UNION:
		curr := c.anal.curr
		c.SetAnalyzeCurrent(nil, int(n.Children[0]))
		ss, err := c.compilePlanScope(ctx, ns[n.Children[0]], ns)
		if err != nil {
			return nil, err
		}
		c.SetAnalyzeCurrent(ss, int(n.Children[1]))
		children, err := c.compilePlanScope(ctx, ns[n.Children[1]], ns)
		if err != nil {
			return nil, err
		}
		c.SetAnalyzeCurrent(children, curr)
		return c.compileSort(n, c.compileUnion(n, ss, children, ns)), nil
	case plan.Node_MINUS, plan.Node_INTERSECT, plan.Node_INTERSECT_ALL:
		curr := c.anal.curr
		c.SetAnalyzeCurrent(nil, int(n.Children[0]))
		ss, err := c.compilePlanScope(ctx, ns[n.Children[0]], ns)
		if err != nil {
			return nil, err
		}
		c.SetAnalyzeCurrent(ss, int(n.Children[1]))
		children, err := c.compilePlanScope(ctx, ns[n.Children[1]], ns)
		if err != nil {
			return nil, err
		}
		c.SetAnalyzeCurrent(children, curr)
		return c.compileSort(n, c.compileMinusAndIntersect(n, ss, children, n.NodeType)), nil
	case plan.Node_UNION_ALL:
		curr := c.anal.curr
		c.SetAnalyzeCurrent(nil, int(n.Children[0]))
		ss, err := c.compilePlanScope(ctx, ns[n.Children[0]], ns)
		if err != nil {
			return nil, err
		}
		c.SetAnalyzeCurrent(ss, int(n.Children[1]))
		children, err := c.compilePlanScope(ctx, ns[n.Children[1]], ns)
		if err != nil {
			return nil, err
		}
		c.SetAnalyzeCurrent(children, curr)
		return c.compileSort(n, c.compileUnionAll(n, ss, children)), nil
	case plan.Node_DELETE:
		if n.DeleteCtx.CanTruncate {
			return nil, nil
		}
		ss, err := c.compilePlanScope(ctx, ns[n.Children[0]], ns)
		if err != nil {
			return nil, err
		}
		return ss, nil
	case plan.Node_INSERT:
		ss, err := c.compilePlanScope(ctx, ns[n.Children[0]], ns)
		if err != nil {
			return nil, err
		}
		return ss, nil
		// return c.compileProjection(n, c.compileRestrict(n, ss)), nil
	case plan.Node_UPDATE:
		ss, err := c.compilePlanScope(ctx, ns[n.Children[0]], ns)
		if err != nil {
			return nil, err
		}
		return ss, nil
	case plan.Node_FUNCTION_SCAN:
		var (
			pre []*Scope
			err error
		)
		curr := c.anal.curr
		c.SetAnalyzeCurrent(nil, int(n.Children[0]))
		pre, err = c.compilePlanScope(ctx, ns[n.Children[0]], ns)
		if err != nil {
			return nil, err
		}
		c.SetAnalyzeCurrent(pre, curr)
		ss, err := c.compileTableFunction(n, pre)
		if err != nil {
			return nil, err
		}
		return c.compileSort(n, c.compileProjection(n, c.compileRestrict(n, ss))), nil
	default:
		return nil, moerr.NewNYI(ctx, fmt.Sprintf("query '%s'", n))
	}
}

func (c *Compile) ConstructScope() *Scope {
	ds := &Scope{Magic: Normal}
	ds.Proc = process.NewWithAnalyze(c.proc, c.ctx, 0, c.anal.Nodes())
	ds.Proc.LoadTag = true
	bat := batch.NewWithSize(1)
	{
		bat.Vecs[0] = vector.NewConstNull(types.T_int64.ToType(), 1, c.proc.Mp())
		bat.InitZsOne(1)
	}
	ds.DataSource = &Source{Bat: bat}
	return ds
}

func (c *Compile) compileExternScan(ctx context.Context, n *plan.Node) ([]*Scope, error) {
	ctx, span := trace.Start(ctx, "compileExternScan")
	defer span.End()
	mcpu := c.cnList[0].Mcpu
	param := &tree.ExternParam{}
	err := json.Unmarshal([]byte(n.TableDef.Createsql), param)
	if param.Local {
		mcpu = 1
	}
	if err != nil {
		return nil, err
	}
	if param.ScanType == tree.S3 {
		if err := plan2.InitS3Param(param); err != nil {
			return nil, err
		}
		if param.Parallel {
			if mcpu > external.S3_PARALLEL_MAXNUM {
				mcpu = external.S3_PARALLEL_MAXNUM
			}
		}
	} else {
		if err := plan2.InitInfileParam(param); err != nil {
			return nil, err
		}
	}

	if n.ObjRef != nil {
		param.SysTable = external.IsSysTable(n.ObjRef.SchemaName, n.TableDef.Name)
	}

	param.FileService = c.proc.FileService
	param.Ctx = c.ctx
	var fileList []string
	var fileSize []int64
	if !param.Local {
		if param.QueryResult {
			fileList = strings.Split(param.Filepath, ",")
			for i := range fileList {
				fileList[i] = strings.TrimSpace(fileList[i])
			}
		} else {
			_, spanReadDir := trace.Start(ctx, "compileExternScan.ReadDir")
			fileList, fileSize, err = plan2.ReadDir(param)
			if err != nil {
				spanReadDir.End()
				return nil, err
			}
			spanReadDir.End()
		}
		fileList, fileSize, err = external.FilterFileList(ctx, n, c.proc, fileList, fileSize)
		if err != nil {
			return nil, err
		}
		if param.LoadFile && len(fileList) == 0 {
			return nil, moerr.NewInvalidInput(ctx, "the file does not exist in load flow")
		}
	} else {
		fileList = []string{param.Filepath}
	}

	var fileOffset [][][2]int
	for i := 0; i < len(fileList); i++ {
		param.Filepath = fileList[i]
		if param.Parallel {
			arr, err := external.ReadFileOffset(param, c.proc, mcpu, fileSize[i])
			fileOffset = append(fileOffset, arr)
			if err != nil {
				return nil, err
			}
		}
	}

	cnt := len(fileList) / mcpu
	tag := len(fileList) % mcpu
	index := 0
	currentFirstFlag := c.anal.isFirst
	ss := make([]*Scope, mcpu)
	for i := 0; i < mcpu; i++ {
		ss[i] = c.ConstructScope()
		var fileListTmp []string
		if i < tag {
			fileListTmp = fileList[index : index+cnt+1]
			index += cnt + 1
		} else {
			fileListTmp = fileList[index : index+cnt]
			index += cnt
		}
		offset := make([][2]int, 0)
		for j := 0; j < len(fileOffset); j++ {
			offset = append(offset, [2]int{fileOffset[j][i][0], fileOffset[j][i][1]})
		}
		ss[i].appendInstruction(vm.Instruction{
			Op:      vm.External,
			Idx:     c.anal.curr,
			IsFirst: currentFirstFlag,
			Arg:     constructExternal(n, param, c.ctx, fileListTmp, fileSize, offset),
		})
		if param.Parallel {
			ss[i].Instructions[0].Arg.(*external.Argument).Es.FileList = fileList
		}
	}
	c.anal.isFirst = false
	return ss, nil
}

func (c *Compile) compileTableFunction(n *plan.Node, ss []*Scope) ([]*Scope, error) {
	currentFirstFlag := c.anal.isFirst
	for i := range ss {
		ss[i].appendInstruction(vm.Instruction{
			Op:      vm.TableFunction,
			Idx:     c.anal.curr,
			IsFirst: currentFirstFlag,
			Arg:     constructTableFunction(n, c.ctx, n.TableDef.TblFunc.Name),
		})
	}
	c.anal.isFirst = false

	return ss, nil
}

func (c *Compile) compileTableScan(n *plan.Node) ([]*Scope, error) {
	nodes, err := c.generateNodes(n)
	if err != nil {
		return nil, err
	}
	ss := make([]*Scope, 0, len(nodes))
	for i := range nodes {
		ss = append(ss, c.compileTableScanWithNode(n, nodes[i]))
	}
	return ss, nil
}

func (c *Compile) compileTableScanWithNode(n *plan.Node, node engine.Node) *Scope {
	var err error
	var s *Scope
	var tblDef *plan.TableDef
	var ts timestamp.Timestamp
	var db engine.Database
	var rel engine.Relation

	attrs := make([]string, len(n.TableDef.Cols))
	for j, col := range n.TableDef.Cols {
		attrs[j] = col.Name
	}
	if c.proc != nil && c.proc.TxnOperator != nil {
		ts = c.proc.TxnOperator.Txn().SnapshotTS
	}
	{
		var cols []*plan.ColDef
		ctx := c.ctx
		if util.TableIsClusterTable(n.TableDef.GetTableType()) {
			ctx = context.WithValue(ctx, defines.TenantIDKey{}, catalog.System_Account)
		}
		db, err = c.e.Database(ctx, n.ObjRef.SchemaName, c.proc.TxnOperator)
		if err != nil {
			panic(err)
		}
		rel, err = db.Relation(ctx, n.TableDef.Name)
		if err != nil {
			var e error // avoid contamination of error messages
			db, e = c.e.Database(c.ctx, defines.TEMPORARY_DBNAME, c.proc.TxnOperator)
			if e != nil {
				panic(e)
			}
			rel, e = db.Relation(c.ctx, engine.GetTempTableName(n.ObjRef.SchemaName, n.TableDef.Name))
			if e != nil {
				panic(e)
			}
		}
		defs, err := rel.TableDefs(ctx)
		if err != nil {
			panic(err)
		}
		i := int32(0)
		name2index := make(map[string]int32)
		for _, def := range defs {
			if attr, ok := def.(*engine.AttributeDef); ok {
				name2index[attr.Attr.Name] = i
				cols = append(cols, &plan.ColDef{
					Name: attr.Attr.Name,
					Typ: &plan.Type{
						Id:       int32(attr.Attr.Type.Oid),
						Width:    attr.Attr.Type.Width,
						Scale:    attr.Attr.Type.Scale,
						AutoIncr: attr.Attr.AutoIncrement,
					},
					Primary:   attr.Attr.Primary,
					Default:   attr.Attr.Default,
					OnUpdate:  attr.Attr.OnUpdate,
					Comment:   attr.Attr.Comment,
					ClusterBy: attr.Attr.ClusterBy,
				})
				i++
			}
		}
		tblDef = &plan.TableDef{
			Cols:          cols,
			Name2ColIndex: name2index,
			Name:          n.TableDef.Name,
			TableType:     n.TableDef.GetTableType(),
		}
	}
	s = &Scope{
		Magic:    Remote,
		NodeInfo: node,
		DataSource: &Source{
			Timestamp:    ts,
			Attributes:   attrs,
			TableDef:     tblDef,
			RelationName: n.TableDef.Name,
			SchemaName:   n.ObjRef.SchemaName,
			Expr:         colexec.RewriteFilterExprList(n.FilterList),
		},
	}
	s.Proc = process.NewWithAnalyze(c.proc, c.ctx, 0, c.anal.Nodes())
	return s
}

func (c *Compile) compileRestrict(n *plan.Node, ss []*Scope) []*Scope {
	if len(n.FilterList) == 0 {
		return ss
	}
	currentFirstFlag := c.anal.isFirst
	for i := range ss {
		ss[i].appendInstruction(vm.Instruction{
			Op:      vm.Restrict,
			Idx:     c.anal.curr,
			IsFirst: currentFirstFlag,
			Arg:     constructRestrict(n),
		})
	}
	c.anal.isFirst = false
	return ss
}

func (c *Compile) compileProjection(n *plan.Node, ss []*Scope) []*Scope {
	currentFirstFlag := c.anal.isFirst
	for i := range ss {
		ss[i].appendInstruction(vm.Instruction{
			Op:      vm.Projection,
			Idx:     c.anal.curr,
			IsFirst: currentFirstFlag,
			Arg:     constructProjection(n),
		})
	}
	c.anal.isFirst = false
	return ss
}

func (c *Compile) compileUnion(n *plan.Node, ss []*Scope, children []*Scope, ns []*plan.Node) []*Scope {
	ss = append(ss, children...)
	rs := c.newScopeList(1, int(n.Stats.BlockNum))
	gn := new(plan.Node)
	gn.GroupBy = make([]*plan.Expr, len(n.ProjectList))
	copy(gn.GroupBy, n.ProjectList)
	for i := range rs {
		ch := c.newMergeScope(dupScopeList(ss))
		ch.appendInstruction(vm.Instruction{
			Op: vm.Connector,
			Arg: &connector.Argument{
				Reg: rs[i].Proc.Reg.MergeReceivers[0],
			},
		})
		ch.IsEnd = true
		rs[i].PreScopes = []*Scope{ch}
		rs[i].Instructions = append(rs[i].Instructions, vm.Instruction{
			Op:  vm.Group,
			Idx: c.anal.curr,
			Arg: constructGroup(c.ctx, gn, n, i, len(rs), true, c.proc),
		})
	}
	return rs
}

func (c *Compile) compileMinusAndIntersect(n *plan.Node, ss []*Scope, children []*Scope, nodeType plan.Node_NodeType) []*Scope {
	rs := c.newJoinScopeListWithBucket(c.newScopeList(2, int(n.Stats.BlockNum)), ss, children)
	switch nodeType {
	case plan.Node_MINUS:
		for i := range rs {
			rs[i].Instructions[0] = vm.Instruction{
				Op:  vm.Minus,
				Idx: c.anal.curr,
				Arg: constructMinus(n, c.proc, i, len(rs)),
			}
		}
	case plan.Node_INTERSECT:
		for i := range rs {
			rs[i].Instructions[0] = vm.Instruction{
				Op:  vm.Intersect,
				Idx: c.anal.curr,
				Arg: constructIntersect(n, c.proc, i, len(rs)),
			}
		}
	case plan.Node_INTERSECT_ALL:
		for i := range rs {
			rs[i].Instructions[0] = vm.Instruction{
				Op:  vm.IntersectAll,
				Idx: c.anal.curr,
				Arg: constructIntersectAll(n, c.proc, i, len(rs)),
			}
		}
	}
	return rs
}

func (c *Compile) compileUnionAll(n *plan.Node, ss []*Scope, children []*Scope) []*Scope {
	rs := c.newMergeScope(append(ss, children...))
	rs.Instructions[0].Idx = c.anal.curr
	return []*Scope{rs}
}

func (c *Compile) compileJoin(ctx context.Context, n, left, right *plan.Node, ss []*Scope, children []*Scope) []*Scope {
	var rs []*Scope
	isEq := plan2.IsEquiJoin(n.OnList)

	right_typs := make([]types.Type, len(right.ProjectList))
	for i, expr := range right.ProjectList {
		right_typs[i] = dupType(expr.Typ)
	}

	left_typs := make([]types.Type, len(left.ProjectList))
	for i, expr := range left.ProjectList {
		left_typs[i] = dupType(expr.Typ)
	}

	switch n.JoinType {
	case plan.Node_INNER:
		rs = c.newBroadcastJoinScopeList(ss, children)
		if len(n.OnList) == 0 {
			for i := range rs {
				rs[i].appendInstruction(vm.Instruction{
					Op:  vm.Product,
					Idx: c.anal.curr,
					Arg: constructProduct(n, right_typs, c.proc),
				})
			}
		} else {
			for i := range rs {
				if isEq {
					rs[i].appendInstruction(vm.Instruction{
						Op:  vm.Join,
						Idx: c.anal.curr,
						Arg: constructJoin(n, right_typs, c.proc),
					})
				} else {
					rs[i].appendInstruction(vm.Instruction{
						Op:  vm.LoopJoin,
						Idx: c.anal.curr,
						Arg: constructLoopJoin(n, right_typs, c.proc),
					})
				}
			}
		}
	case plan.Node_SEMI:
		rs = c.newBroadcastJoinScopeList(ss, children)
		for i := range rs {
			if isEq {
				rs[i].appendInstruction(vm.Instruction{
					Op:  vm.Semi,
					Idx: c.anal.curr,
					Arg: constructSemi(n, right_typs, c.proc),
				})
			} else {
				rs[i].appendInstruction(vm.Instruction{
					Op:  vm.LoopSemi,
					Idx: c.anal.curr,
					Arg: constructLoopSemi(n, right_typs, c.proc),
				})
			}
		}
	case plan.Node_LEFT:
		rs = c.newBroadcastJoinScopeList(ss, children)
		for i := range rs {
			if isEq {
				rs[i].appendInstruction(vm.Instruction{
					Op:  vm.Left,
					Idx: c.anal.curr,
					Arg: constructLeft(n, right_typs, c.proc),
				})
			} else {
				rs[i].appendInstruction(vm.Instruction{
					Op:  vm.LoopLeft,
					Idx: c.anal.curr,
					Arg: constructLoopLeft(n, right_typs, c.proc),
				})
			}
		}
	case plan.Node_RIGHT:
		if isEq {
			rs = c.newJoinScopeListWithBucket(c.newScopeListForRightJoin(2, int(n.Stats.BlockNum)), ss, children)
			for i := range rs {
				rs[i].appendInstruction(vm.Instruction{
					Op:  vm.Right,
					Idx: c.anal.curr,
					Arg: constructRight(n, left_typs, right_typs, uint64(i), uint64(len(rs)), c.proc),
				})
			}
		} else {
			panic("dont pass any no-equal right join plan to this function,it should be changed to left join by the planner")
		}
	case plan.Node_SINGLE:
		rs = c.newBroadcastJoinScopeList(ss, children)
		for i := range rs {
			if isEq {
				rs[i].appendInstruction(vm.Instruction{
					Op:  vm.Single,
					Idx: c.anal.curr,
					Arg: constructSingle(n, right_typs, c.proc),
				})
			} else {
				rs[i].appendInstruction(vm.Instruction{
					Op:  vm.LoopSingle,
					Idx: c.anal.curr,
					Arg: constructLoopSingle(n, right_typs, c.proc),
				})
			}
		}
	case plan.Node_ANTI:
		rs = c.newBroadcastJoinScopeList(ss, children)
		_, conds := extraJoinConditions(n.OnList)
		for i := range rs {
			if isEq && len(conds) == 1 {
				rs[i].appendInstruction(vm.Instruction{
					Op:  vm.Anti,
					Idx: c.anal.curr,
					Arg: constructAnti(n, right_typs, c.proc),
				})
			} else {
				rs[i].appendInstruction(vm.Instruction{
					Op:  vm.LoopAnti,
					Idx: c.anal.curr,
					Arg: constructLoopAnti(n, right_typs, c.proc),
				})
			}
		}
	case plan.Node_MARK:
		rs = c.newBroadcastJoinScopeList(ss, children)
		for i := range rs {
			//if isEq {
			//	rs[i].appendInstruction(vm.Instruction{
			//		Op:  vm.Mark,
			//		Idx: c.anal.curr,
			//		Arg: constructMark(n, typs, c.proc),
			//	})
			//} else {
			rs[i].appendInstruction(vm.Instruction{
				Op:  vm.LoopMark,
				Idx: c.anal.curr,
				Arg: constructLoopMark(n, right_typs, c.proc),
			})
			//}
		}
	default:
		panic(moerr.NewNYI(ctx, fmt.Sprintf("join typ '%v'", n.JoinType)))
	}
	return rs
}

func (c *Compile) compileSort(n *plan.Node, ss []*Scope) []*Scope {
	switch {
	case n.Limit != nil && n.Offset == nil && len(n.OrderBy) > 0: // top
		vec, err := colexec.EvalExpr(constBat, c.proc, n.Limit)
		if err != nil {
			panic(err)
		}
		defer vec.Free(c.proc.Mp())
		return c.compileTop(n, vector.MustFixedCol[int64](vec)[0], ss)
	case n.Limit == nil && n.Offset == nil && len(n.OrderBy) > 0: // top
		return c.compileOrder(n, ss)
	case n.Limit != nil && n.Offset != nil && len(n.OrderBy) > 0:
		vec1, err := colexec.EvalExpr(constBat, c.proc, n.Limit)
		if err != nil {
			panic(err)
		}
		defer vec1.Free(c.proc.Mp())
		vec2, err := colexec.EvalExpr(constBat, c.proc, n.Offset)
		if err != nil {
			panic(err)
		}
		defer vec2.Free(c.proc.Mp())
		limit, offset := vector.MustFixedCol[int64](vec1)[0], vector.MustFixedCol[int64](vec2)[0]
		topN := limit + offset
		if topN <= 8192*2 {
			// if n is small, convert `order by col limit m offset n` to `top m+n offset n`
			return c.compileOffset(n, c.compileTop(n, topN, ss))
		}
		return c.compileLimit(n, c.compileOffset(n, c.compileOrder(n, ss)))
	case n.Limit == nil && n.Offset != nil && len(n.OrderBy) > 0: // order and offset
		return c.compileOffset(n, c.compileOrder(n, ss))
	case n.Limit != nil && n.Offset == nil && len(n.OrderBy) == 0: // limit
		return c.compileLimit(n, ss)
	case n.Limit == nil && n.Offset != nil && len(n.OrderBy) == 0: // offset
		return c.compileOffset(n, ss)
	case n.Limit != nil && n.Offset != nil && len(n.OrderBy) == 0: // limit and offset
		return c.compileLimit(n, c.compileOffset(n, ss))
	default:
		return ss
	}
}

func containBrokenNode(s *Scope) bool {
	for i := range s.Instructions {
		if s.Instructions[i].IsBrokenNode() {
			return true
		}
	}
	return false
}

func (c *Compile) compileTop(n *plan.Node, topN int64, ss []*Scope) []*Scope {
	// use topN TO make scope.
	currentFirstFlag := c.anal.isFirst
	for i := range ss {
		c.anal.isFirst = currentFirstFlag
		if containBrokenNode(ss[i]) {
			ss[i] = c.newMergeScope([]*Scope{ss[i]})
		}
		ss[i].appendInstruction(vm.Instruction{
			Op:      vm.Top,
			Idx:     c.anal.curr,
			IsFirst: c.anal.isFirst,
			Arg:     constructTop(n, topN),
		})
	}
	c.anal.isFirst = false

	rs := c.newMergeScope(ss)
	rs.Instructions[0] = vm.Instruction{
		Op:  vm.MergeTop,
		Idx: c.anal.curr,
		Arg: constructMergeTop(n, topN),
	}
	return []*Scope{rs}
}

func (c *Compile) compileOrder(n *plan.Node, ss []*Scope) []*Scope {
	currentFirstFlag := c.anal.isFirst
	for i := range ss {
		c.anal.isFirst = currentFirstFlag
		if containBrokenNode(ss[i]) {
			ss[i] = c.newMergeScope([]*Scope{ss[i]})
		}
		ss[i].appendInstruction(vm.Instruction{
			Op:      vm.Order,
			Idx:     c.anal.curr,
			IsFirst: c.anal.isFirst,
			Arg:     constructOrder(n, c.proc),
		})
	}
	c.anal.isFirst = false

	rs := c.newMergeScope(ss)
	rs.Instructions[0] = vm.Instruction{
		Op:  vm.MergeOrder,
		Idx: c.anal.curr,
		Arg: constructMergeOrder(n, c.proc),
	}
	return []*Scope{rs}
}

func (c *Compile) compileOffset(n *plan.Node, ss []*Scope) []*Scope {
	currentFirstFlag := c.anal.isFirst
	for i := range ss {
		if containBrokenNode(ss[i]) {
			c.anal.isFirst = currentFirstFlag
			ss[i] = c.newMergeScope([]*Scope{ss[i]})
		}
	}

	rs := c.newMergeScope(ss)
	rs.Instructions[0] = vm.Instruction{
		Op:  vm.MergeOffset,
		Idx: c.anal.curr,
		Arg: constructMergeOffset(n, c.proc),
	}
	return []*Scope{rs}
}

func (c *Compile) compileLimit(n *plan.Node, ss []*Scope) []*Scope {
	currentFirstFlag := c.anal.isFirst
	for i := range ss {
		c.anal.isFirst = currentFirstFlag
		if containBrokenNode(ss[i]) {
			ss[i] = c.newMergeScope([]*Scope{ss[i]})
		}
		ss[i].appendInstruction(vm.Instruction{
			Op:      vm.Limit,
			Idx:     c.anal.curr,
			IsFirst: c.anal.isFirst,
			Arg:     constructLimit(n, c.proc),
		})
	}
	c.anal.isFirst = false

	rs := c.newMergeScope(ss)
	rs.Instructions[0] = vm.Instruction{
		Op:  vm.MergeLimit,
		Idx: c.anal.curr,
		Arg: constructMergeLimit(n, c.proc),
	}
	return []*Scope{rs}
}

func (c *Compile) compileAgg(n *plan.Node, ss []*Scope, ns []*plan.Node) []*Scope {
	currentFirstFlag := c.anal.isFirst
	for i := range ss {
		c.anal.isFirst = currentFirstFlag
		if containBrokenNode(ss[i]) {
			ss[i] = c.newMergeScope([]*Scope{ss[i]})
		}
		ss[i].appendInstruction(vm.Instruction{
			Op:      vm.Group,
			Idx:     c.anal.curr,
			IsFirst: c.anal.isFirst,
			Arg:     constructGroup(c.ctx, n, ns[n.Children[0]], 0, 0, false, c.proc),
		})
	}
	c.anal.isFirst = false

	rs := c.newMergeScope(ss)
	rs.Instructions[0] = vm.Instruction{
		Op:  vm.MergeGroup,
		Idx: c.anal.curr,
		Arg: constructMergeGroup(n, true),
	}
	return []*Scope{rs}
}

func (c *Compile) compileGroup(n *plan.Node, ss []*Scope, ns []*plan.Node) []*Scope {
	currentIsFirst := c.anal.isFirst
	c.anal.isFirst = false
	rs := c.newScopeList(validScopeCount(ss), int(n.Stats.BlockNum))
	j := 0
	for i := range ss {
		if containBrokenNode(ss[i]) {
			isEnd := ss[i].IsEnd
			ss[i] = c.newMergeScope([]*Scope{ss[i]})
			ss[i].IsEnd = isEnd
		}
		if !ss[i].IsEnd {
			ss[i].appendInstruction(vm.Instruction{
				Op:  vm.Dispatch,
				Arg: constructDispatchLocal(true, extraRegisters(rs, j)),
			})
			j++
			ss[i].IsEnd = true
		}
	}

	for i := range rs {
		rs[i].Instructions = append(rs[i].Instructions, vm.Instruction{
			Op:      vm.Group,
			Idx:     c.anal.curr,
			IsFirst: currentIsFirst,
			Arg:     constructGroup(c.ctx, n, ns[n.Children[0]], i, len(rs), true, c.proc),
		})
	}
	return []*Scope{c.newMergeScope(append(rs, ss...))}
}

func (c *Compile) newInsertMergeScope(arg *insert.Argument, preArg *preinsert.Argument, ss []*Scope) *Scope {
	ss2 := make([]*Scope, 0, len(ss))
	for _, s := range ss {
		if s.IsEnd {
			continue
		}
		ss2 = append(ss2, s)
	}
	insert := &vm.Instruction{
		Op:  vm.Insert,
		Arg: arg,
	}
	for i := range ss2 {
		ss2[i].Instructions = append(ss2[i].Instructions, dupInstruction(insert, nil))
	}
	return c.newMergeScope(ss2)
}

func (c *Compile) newMergeScope(ss []*Scope) *Scope {
	rs := &Scope{
		PreScopes: ss,
		Magic:     Merge,
	}
	cnt := 0
	for _, s := range ss {
		if s.IsEnd {
			continue
		}
		cnt++
	}
	rs.Proc = process.NewWithAnalyze(c.proc, c.ctx, cnt, c.anal.Nodes())
	if len(ss) > 0 {
		rs.Proc.LoadTag = ss[0].Proc.LoadTag
	}
	rs.Instructions = append(rs.Instructions, vm.Instruction{
		Op:      vm.Merge,
		Idx:     c.anal.curr,
		IsFirst: c.anal.isFirst,
		Arg:     &merge.Argument{},
	})
	c.anal.isFirst = false

	j := 0
	for i := range ss {
		if !ss[i].IsEnd {
			ss[i].appendInstruction(vm.Instruction{
				Op: vm.Connector,
				Arg: &connector.Argument{
					Reg: rs.Proc.Reg.MergeReceivers[j],
				},
			})
			j++
		}
	}
	return rs
}

func (c *Compile) newScopeList(childrenCount int, blocks int) []*Scope {
	var ss []*Scope

	currentFirstFlag := c.anal.isFirst
	for _, n := range c.cnList {
		c.anal.isFirst = currentFirstFlag
		ss = append(ss, c.newScopeListWithNode(c.generateCPUNumber(n.Mcpu, blocks), childrenCount)...)
	}
	return ss
}

func (c *Compile) newScopeListWithNode(mcpu, childrenCount int) []*Scope {
	ss := make([]*Scope, mcpu)
	currentFirstFlag := c.anal.isFirst
	for i := range ss {
		ss[i] = new(Scope)
		ss[i].Magic = Remote
		ss[i].Proc = process.NewWithAnalyze(c.proc, c.ctx, childrenCount, c.anal.Nodes())
		ss[i].Instructions = append(ss[i].Instructions, vm.Instruction{
			Op:      vm.Merge,
			Idx:     c.anal.curr,
			IsFirst: currentFirstFlag,
			Arg:     &merge.Argument{},
		})
	}
	c.anal.isFirst = false
	return ss
}

func (c *Compile) newScopeListForRightJoin(childrenCount int, blocks int) []*Scope {
	var ss []*Scope
	for _, n := range c.cnList {
		cpunum := c.generateCPUNumber(n.Mcpu, blocks)
		tmps := make([]*Scope, cpunum)
		for j := range tmps {
			tmps[j] = new(Scope)
			tmps[j].Magic = Remote
			tmps[j].IsJoin = true
			tmps[j].Proc = process.NewWithAnalyze(c.proc, c.ctx, childrenCount, c.anal.Nodes())
		}
		ss = append(ss, tmps...)
	}
	return ss
}

func (c *Compile) newJoinScopeListWithBucket(rs, ss, children []*Scope) []*Scope {
	currentFirstFlag := c.anal.isFirst
	for i := range rs {
		c.anal.isFirst = currentFirstFlag
		left := c.newMergeScope(dupScopeList(ss))

		c.anal.isFirst = currentFirstFlag
		right := c.newMergeScope(dupScopeList(children))

		rs[i].PreScopes = []*Scope{left, right}
		left.appendInstruction(vm.Instruction{
			Op: vm.Connector,
			Arg: &connector.Argument{
				Reg: rs[i].Proc.Reg.MergeReceivers[0],
			},
		})
		right.appendInstruction(vm.Instruction{
			Op: vm.Connector,
			Arg: &connector.Argument{
				Reg: rs[i].Proc.Reg.MergeReceivers[1],
			},
		})
		left.IsEnd = true
		right.IsEnd = true
	}
	return rs
}

//func (c *Compile) newJoinScopeList(ss []*Scope, children []*Scope) []*Scope {
//rs := make([]*Scope, len(ss))
//// join's input will record in the left/right scope when JoinRun
//// so set it to false here.
//c.anal.isFirst = false
//for i := range ss {
//if ss[i].IsEnd {
//rs[i] = ss[i]
//continue
//}
//chp := c.newMergeScope(dupScopeList(children))
//rs[i] = new(Scope)
//rs[i].Magic = Remote
//rs[i].IsJoin = true
//rs[i].NodeInfo = ss[i].NodeInfo
//rs[i].PreScopes = []*Scope{ss[i], chp}
//rs[i].Proc = process.NewWithAnalyze(c.proc, c.ctx, 2, c.anal.Nodes())
//ss[i].appendInstruction(vm.Instruction{
//Op: vm.Connector,
//Arg: &connector.Argument{
//Reg: rs[i].Proc.Reg.MergeReceivers[0],
//},
//})
//chp.appendInstruction(vm.Instruction{
//Op: vm.Connector,
//Arg: &connector.Argument{
//Reg: rs[i].Proc.Reg.MergeReceivers[1],
//},
//})
//chp.IsEnd = true
//}
//return rs
//}

func (c *Compile) newBroadcastJoinScopeList(ss []*Scope, children []*Scope) []*Scope {
	len := len(ss)
	rs := make([]*Scope, len)
	idx := 0
	for i := range ss {
		if ss[i].IsEnd {
			rs[i] = ss[i]
			continue
		}
		rs[i] = new(Scope)
		rs[i].Magic = Remote
		rs[i].IsJoin = true
		rs[i].NodeInfo = ss[i].NodeInfo
		if isSameCN(rs[i].NodeInfo.Addr, c.addr) {
			idx = i
		}
		rs[i].PreScopes = []*Scope{ss[i]}
		rs[i].Proc = process.NewWithAnalyze(c.proc, c.ctx, 2, c.anal.Nodes())
		ss[i].appendInstruction(vm.Instruction{
			Op: vm.Connector,
			Arg: &connector.Argument{
				Reg: rs[i].Proc.Reg.MergeReceivers[0],
			},
		})
	}

	mergeChildren := c.newMergeScope(children)
	mergeChildren.appendInstruction(vm.Instruction{
		Op:  vm.Dispatch,
		Arg: constructBroadcastJoinDispatch(1, rs, c.addr, mergeChildren.Proc),
	})
	rs[idx].PreScopes = append(rs[idx].PreScopes, mergeChildren)

	return rs
}

func (c *Compile) newLeftScope(s *Scope, ss []*Scope) *Scope {
	rs := &Scope{
		Magic: Merge,
	}
	rs.appendInstruction(vm.Instruction{
		Op:      vm.Merge,
		Idx:     s.Instructions[0].Idx,
		IsFirst: true,
		Arg:     &merge.Argument{},
	})
	rs.appendInstruction(vm.Instruction{
		Op:  vm.Dispatch,
		Arg: constructDispatchLocal(false, extraRegisters(ss, 0)),
	})
	rs.IsEnd = true
	rs.Proc = process.NewWithAnalyze(s.Proc, c.ctx, 1, c.anal.Nodes())
	rs.Proc.Reg.MergeReceivers[0] = s.Proc.Reg.MergeReceivers[0]
	return rs
}

func (c *Compile) newRightScope(s *Scope, ss []*Scope) *Scope {
	rs := &Scope{
		Magic: Merge,
	}
	rs.appendInstruction(vm.Instruction{
		Op:      vm.HashBuild,
		Idx:     s.Instructions[0].Idx,
		IsFirst: true,
		Arg:     constructHashBuild(s.Instructions[0], c.proc),
	})
	rs.appendInstruction(vm.Instruction{
		Op:  vm.Dispatch,
		Arg: constructDispatchLocal(true, extraRegisters(ss, 1)),
	})
	rs.IsEnd = true
	rs.Proc = process.NewWithAnalyze(s.Proc, c.ctx, 1, c.anal.Nodes())
	rs.Proc.Reg.MergeReceivers[0] = s.Proc.Reg.MergeReceivers[1]

	for i, u := range s.RemoteReceivRegInfos {
		if u.Idx == 1 {
			rs.RemoteReceivRegInfos = append(rs.RemoteReceivRegInfos, RemoteReceivRegInfo{
				Idx:      0,
				Uuid:     u.Uuid,
				FromAddr: u.FromAddr,
			})
			s.RemoteReceivRegInfos = append(s.RemoteReceivRegInfos[:i], s.RemoteReceivRegInfos[i+1:]...)
			break
		}
	}

	return rs
}

// Number of cpu's available on the current machine
func (c *Compile) NumCPU() int {
	return runtime.NumCPU()
}

func (c *Compile) generateCPUNumber(cpunum, blocks int) int {
	if blocks < cpunum {
		if blocks <= 0 {
			return 1
		}
		return blocks
	}
	if cpunum <= 0 {
		return 1
	}
	return cpunum
}

func (c *Compile) initAnalyze(qry *plan.Query) {
	anals := make([]*process.AnalyzeInfo, len(qry.Nodes))
	for i := range anals {
		anals[i] = new(process.AnalyzeInfo)
	}
	c.anal = &anaylze{
		qry:       qry,
		analInfos: anals,
		curr:      int(qry.Steps[0]),
	}
	c.proc.AnalInfos = c.anal.analInfos
}

func (c *Compile) fillAnalyzeInfo() {
	// record the number of s3 requests
	c.anal.analInfos[c.anal.curr].S3IOInputCount += c.s3CounterSet.S3.Put.Load()
	c.anal.analInfos[c.anal.curr].S3IOInputCount += c.s3CounterSet.S3.List.Load()
	c.anal.analInfos[c.anal.curr].S3IOOutputCount += c.s3CounterSet.S3.Head.Load()
	c.anal.analInfos[c.anal.curr].S3IOOutputCount += c.s3CounterSet.S3.Get.Load()
	c.anal.analInfos[c.anal.curr].S3IOOutputCount += c.s3CounterSet.S3.Delete.Load()
	c.anal.analInfos[c.anal.curr].S3IOOutputCount += c.s3CounterSet.S3.DeleteMulti.Load()
	for i, anal := range c.anal.analInfos {
		if c.anal.qry.Nodes[i].AnalyzeInfo == nil {
			c.anal.qry.Nodes[i].AnalyzeInfo = new(plan.AnalyzeInfo)
		}
		c.anal.qry.Nodes[i].AnalyzeInfo.InputRows = atomic.LoadInt64(&anal.InputRows)
		c.anal.qry.Nodes[i].AnalyzeInfo.OutputRows = atomic.LoadInt64(&anal.OutputRows)
		c.anal.qry.Nodes[i].AnalyzeInfo.InputSize = atomic.LoadInt64(&anal.InputSize)
		c.anal.qry.Nodes[i].AnalyzeInfo.OutputSize = atomic.LoadInt64(&anal.OutputSize)
		c.anal.qry.Nodes[i].AnalyzeInfo.TimeConsumed = atomic.LoadInt64(&anal.TimeConsumed)
		c.anal.qry.Nodes[i].AnalyzeInfo.MemorySize = atomic.LoadInt64(&anal.MemorySize)
		c.anal.qry.Nodes[i].AnalyzeInfo.WaitTimeConsumed = atomic.LoadInt64(&anal.WaitTimeConsumed)
		c.anal.qry.Nodes[i].AnalyzeInfo.DiskIO = atomic.LoadInt64(&anal.DiskIO)
		c.anal.qry.Nodes[i].AnalyzeInfo.S3IOByte = atomic.LoadInt64(&anal.S3IOByte)
		c.anal.qry.Nodes[i].AnalyzeInfo.S3IOInputCount = atomic.LoadInt64(&anal.S3IOInputCount)
		c.anal.qry.Nodes[i].AnalyzeInfo.S3IOOutputCount = atomic.LoadInt64(&anal.S3IOOutputCount)
		c.anal.qry.Nodes[i].AnalyzeInfo.NetworkIO = atomic.LoadInt64(&anal.NetworkIO)
		c.anal.qry.Nodes[i].AnalyzeInfo.ScanTime = atomic.LoadInt64(&anal.ScanTime)
		c.anal.qry.Nodes[i].AnalyzeInfo.InsertTime = atomic.LoadInt64(&anal.InsertTime)
	}
}

func (c *Compile) generateNodes(n *plan.Node) (engine.Nodes, error) {
	var err error
	var db engine.Database
	var rel engine.Relation
	var ranges [][]byte
	var nodes engine.Nodes

	ctx := c.ctx
	if util.TableIsClusterTable(n.TableDef.GetTableType()) {
		ctx = context.WithValue(ctx, defines.TenantIDKey{}, catalog.System_Account)
	}
	db, err = c.e.Database(ctx, n.ObjRef.SchemaName, c.proc.TxnOperator)
	if err != nil {
		return nil, err
	}
	rel, err = db.Relation(ctx, n.TableDef.Name)
	if err != nil {
		var e error // avoid contamination of error messages
		db, e = c.e.Database(ctx, defines.TEMPORARY_DBNAME, c.proc.TxnOperator)
		if e != nil {
			return nil, err
		}

		// if temporary table, just scan at local cn.
		rel, e = db.Relation(ctx, engine.GetTempTableName(n.ObjRef.SchemaName, n.TableDef.Name))
		if e != nil {
			return nil, err
		}
		c.cnList = engine.Nodes{
			engine.Node{
				Addr: c.addr,
				Rel:  rel,
				Mcpu: 1,
			},
		}
	}

	expr, _ := plan2.HandleFiltersForZM(n.FilterList, c.proc)
	ranges, err = rel.Ranges(ctx, expr)
	if err != nil {
		return nil, err
	}
	if len(ranges) == 0 {
		nodes = make(engine.Nodes, len(c.cnList))
		for i, node := range c.cnList {
			nodes[i] = engine.Node{
				Rel:  rel,
				Id:   node.Id,
				Addr: node.Addr,
				Mcpu: c.generateCPUNumber(node.Mcpu, int(n.Stats.BlockNum)),
			}
		}
		return nodes, nil
	}

	// In fact, the first element of Ranges is always a memory table.
	if engine.IsMemtable(ranges[0]) {
		if c.info.Typ == plan2.ExecTypeTP {
			nodes = append(nodes, engine.Node{
				Addr: c.addr,
				Rel:  rel,
				Mcpu: 1,
			})
		} else {
			nodes = append(nodes, engine.Node{
				Addr: c.addr,
				Rel:  rel,
				Mcpu: c.generateCPUNumber(runtime.NumCPU(), int(n.Stats.BlockNum)),
			})
		}
		nodes[0].Data = append(nodes[0].Data, ranges[:1]...)
		ranges = ranges[1:]
	}

	// 1. If the length of cn list is 1, query is small or for temporary table.
	// 2. If the length of ranges is 0 now, the table has only memory table blocks.
	// Both these queries only needs to be executed on the current cn.
	if len(ranges) == 0 {
		return nodes, nil
	}
	if len(c.cnList) == 1 {
		if len(nodes) == 0 {
			nodes = append(nodes, engine.Node{
				Addr: c.addr,
				Rel:  rel,
				Mcpu: c.generateCPUNumber(runtime.NumCPU(), int(n.Stats.BlockNum)),
			})
		}
		nodes[0].Data = append(nodes[0].Data, ranges...)
		return nodes, nil
	}

	// determines which blocks should be read by each cn node.
	step := (len(ranges) + len(c.cnList) - 1) / len(c.cnList)
	for i := 0; i < len(ranges); i += step {
		j := i / step
		if i+step >= len(ranges) {
			if isSameCN(c.addr, c.cnList[j].Addr) {
				if len(nodes) == 0 {
					nodes = append(nodes, engine.Node{
						Addr: c.addr,
						Rel:  rel,
						Mcpu: c.generateCPUNumber(runtime.NumCPU(), int(n.Stats.BlockNum)),
					})
				}
				nodes[0].Data = append(nodes[0].Data, ranges[i:]...)
			} else {
				nodes = append(nodes, engine.Node{
					Rel:  rel,
					Id:   c.cnList[j].Id,
					Addr: c.cnList[j].Addr,
					Mcpu: c.generateCPUNumber(c.cnList[j].Mcpu, int(n.Stats.BlockNum)),
					Data: ranges[i:],
				})
			}
		} else {
			if isSameCN(c.addr, c.cnList[j].Addr) {
				if len(nodes) == 0 {
					nodes = append(nodes, engine.Node{
						Rel:  rel,
						Mcpu: c.generateCPUNumber(runtime.NumCPU(), int(n.Stats.BlockNum)),
					})
				}

				nodes[0].Data = append(nodes[0].Data, ranges[i:i+step]...)
			} else {
				nodes = append(nodes, engine.Node{
					Rel:  rel,
					Id:   c.cnList[j].Id,
					Addr: c.cnList[j].Addr,
					Mcpu: c.generateCPUNumber(c.cnList[j].Mcpu, int(n.Stats.BlockNum)),
					Data: ranges[i : i+step],
				})
			}
		}
	}
	return nodes, nil
}

func (anal *anaylze) Nodes() []*process.AnalyzeInfo {
	return anal.analInfos
}

func validScopeCount(ss []*Scope) int {
	var cnt int

	for _, s := range ss {
		if s.IsEnd {
			continue
		}
		cnt++
	}
	return cnt
}

func extraRegisters(ss []*Scope, i int) []*process.WaitRegister {
	regs := make([]*process.WaitRegister, 0, len(ss))
	for _, s := range ss {
		if s.IsEnd {
			continue
		}
		regs = append(regs, s.Proc.Reg.MergeReceivers[i])
	}
	return regs
}

func dupType(typ *plan.Type) types.Type {
	return types.New(types.T(typ.Id), typ.Width, typ.Scale)
}

// Update the specific scopes's instruction to true
// then update the current idx
func (c *Compile) SetAnalyzeCurrent(updateScopes []*Scope, nextId int) {
	if updateScopes != nil {
		updateScopesLastFlag(updateScopes)
	}

	c.anal.curr = nextId
	c.anal.isFirst = true
}

func updateScopesLastFlag(updateScopes []*Scope) {
	for _, s := range updateScopes {
		last := len(s.Instructions) - 1
		s.Instructions[last].IsLast = true
	}
}

func isSameCN(addr string, currentCNAddr string) bool {
	// just a defensive judgment. In fact, we shouldn't have received such data.
	parts := strings.Split(addr, ":")
	if len(parts) != 2 {
		logutil.Warnf("compileScope received a malformed cn address %s, need 'ip:port'", addr)
		return true
	}
	return parts[0] == strings.Split(currentCNAddr, ":")[0]
}

func rowsetDataToVector(ctx context.Context, proc *process.Process, exprs []*plan.Expr) (*vector.Vector, error) {
	rowCount := len(exprs)
	if rowCount == 0 {
		return nil, moerr.NewInternalError(ctx, "rowsetData do not have rows")
	}
	var typ types.Type
	var vec *vector.Vector
	for _, e := range exprs {
		if e.Typ.Id != int32(types.T_any) {
			typ = plan2.MakeTypeByPlan2Type(e.Typ)
			vec = vector.NewVec(typ)
			break
		}
	}
	if vec == nil {
		typ = types.T_int32.ToType()
		vec = vector.NewVec(typ)
	}
	bat := batch.NewWithSize(0)
	bat.Zs = []int64{1}
	defer bat.Clean(proc.Mp())

	for _, e := range exprs {
		tmp, err := colexec.EvalExpr(bat, proc, e)
		if err != nil {
			return nil, err
		}
		if tmp.IsConstNull() {
			vector.AppendFixed(vec, 0, true, proc.Mp())
			continue
		}
		switch typ.Oid {
		case types.T_bool:
			vector.AppendFixed(vec, vector.MustFixedCol[bool](tmp)[0], false, proc.Mp())
		case types.T_int8:
			vector.AppendFixed(vec, vector.MustFixedCol[int8](tmp)[0], false, proc.Mp())
		case types.T_int16:
			vector.AppendFixed(vec, vector.MustFixedCol[int16](tmp)[0], false, proc.Mp())
		case types.T_int32:
			vector.AppendFixed(vec, vector.MustFixedCol[int32](tmp)[0], false, proc.Mp())
		case types.T_int64:
			vector.AppendFixed(vec, vector.MustFixedCol[int64](tmp)[0], false, proc.Mp())
		case types.T_uint8:
			vector.AppendFixed(vec, vector.MustFixedCol[uint8](tmp)[0], false, proc.Mp())
		case types.T_uint16:
			vector.AppendFixed(vec, vector.MustFixedCol[uint16](tmp)[0], false, proc.Mp())
		case types.T_uint32:
			vector.AppendFixed(vec, vector.MustFixedCol[uint32](tmp)[0], false, proc.Mp())
		case types.T_uint64:
			vector.AppendFixed(vec, vector.MustFixedCol[uint64](tmp)[0], false, proc.Mp())
		case types.T_float32:
			vector.AppendFixed(vec, vector.MustFixedCol[float32](tmp)[0], false, proc.Mp())
		case types.T_float64:
			vector.AppendFixed(vec, vector.MustFixedCol[float64](tmp)[0], false, proc.Mp())
		case types.T_char, types.T_varchar, types.T_binary, types.T_varbinary, types.T_json, types.T_blob, types.T_text:
			vector.AppendBytes(vec, tmp.GetBytesAt(0), false, proc.Mp())
		case types.T_date:
			vector.AppendFixed(vec, vector.MustFixedCol[types.Date](tmp)[0], false, proc.Mp())
		case types.T_datetime:
			vector.AppendFixed(vec, vector.MustFixedCol[types.Datetime](tmp)[0], false, proc.Mp())
		case types.T_time:
			vector.AppendFixed(vec, vector.MustFixedCol[types.Time](tmp)[0], false, proc.Mp())
		case types.T_timestamp:
			vector.AppendFixed(vec, vector.MustFixedCol[types.Timestamp](tmp)[0], false, proc.Mp())
		case types.T_decimal64:
			vector.AppendFixed(vec, vector.MustFixedCol[types.Decimal64](tmp)[0], false, proc.Mp())
		case types.T_decimal128:
			vector.AppendFixed(vec, vector.MustFixedCol[types.Decimal128](tmp)[0], false, proc.Mp())
		case types.T_uuid:
			vector.AppendFixed(vec, vector.MustFixedCol[types.Uuid](tmp)[0], false, proc.Mp())
		default:
			return nil, moerr.NewNYI(ctx, fmt.Sprintf("expression %v can not eval to constant and append to rowsetData", e))
		}
	}
	return vec, nil
}<|MERGE_RESOLUTION|>--- conflicted
+++ resolved
@@ -283,14 +283,10 @@
 
 func (c *Compile) cnListStrategy() {
 	if len(c.cnList) == 0 {
-<<<<<<< HEAD
-		c.cnList = append(c.cnList, engine.Node{Addr: c.addr, Mcpu: c.NumCPU()})
-=======
 		c.cnList = append(c.cnList, engine.Node{
 			Addr: c.addr,
 			Mcpu: c.NumCPU(),
 		})
->>>>>>> 245f537b
 	} else if len(c.cnList) > c.info.CnNumbers {
 		c.cnList = c.cnList[:c.info.CnNumbers]
 	}
