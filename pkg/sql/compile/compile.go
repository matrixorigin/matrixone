// Copyright 2021 Matrix Origin
//
// Licensed under the Apache License, Version 2.0 (the "License");
// you may not use this file except in compliance with the License.
// You may obtain a copy of the License at
//
//      http://www.apache.org/licenses/LICENSE-2.0
//
// Unless required by applicable law or agreed to in writing, software
// distributed under the License is distributed on an "AS IS" BASIS,
// WITHOUT WARRANTIES OR CONDITIONS OF ANY KIND, either express or implied.
// See the License for the specific language governing permissions and
// limitations under the License.

package compile

import (
	"context"
	"encoding/json"
	"fmt"
	"runtime"
	"sync/atomic"

	"github.com/matrixorigin/matrixone/pkg/catalog"
	"github.com/matrixorigin/matrixone/pkg/defines"
	"github.com/matrixorigin/matrixone/pkg/sql/util"

	"github.com/matrixorigin/matrixone/pkg/common/moerr"
	"github.com/matrixorigin/matrixone/pkg/common/mpool"
	"github.com/matrixorigin/matrixone/pkg/sql/colexec"
	"github.com/matrixorigin/matrixone/pkg/sql/parsers/tree"

	"github.com/matrixorigin/matrixone/pkg/container/types"
	"github.com/matrixorigin/matrixone/pkg/container/vector"

	"github.com/matrixorigin/matrixone/pkg/container/batch"
	"github.com/matrixorigin/matrixone/pkg/pb/plan"
	"github.com/matrixorigin/matrixone/pkg/pb/timestamp"
	"github.com/matrixorigin/matrixone/pkg/sql/colexec/connector"
	"github.com/matrixorigin/matrixone/pkg/sql/colexec/external"
	"github.com/matrixorigin/matrixone/pkg/sql/colexec/merge"
	"github.com/matrixorigin/matrixone/pkg/sql/colexec/output"
	plan2 "github.com/matrixorigin/matrixone/pkg/sql/plan"
	"github.com/matrixorigin/matrixone/pkg/vm"
	"github.com/matrixorigin/matrixone/pkg/vm/engine"
	"github.com/matrixorigin/matrixone/pkg/vm/process"
)

// New is used to new an object of compile
func New(addr, db string, sql string, uid string, ctx context.Context,
	e engine.Engine, proc *process.Process, stmt tree.Statement) *Compile {
	return &Compile{
		e:    e,
		db:   db,
		ctx:  ctx,
		uid:  uid,
		sql:  sql,
		proc: proc,
		stmt: stmt,
	}
}

// Compile is the entrance of the compute-layer, it compiles AST tree to scope list.
// A scope is an execution unit.
func (c *Compile) Compile(ctx context.Context, pn *plan.Plan, u any, fill func(any, *batch.Batch) error) (err error) {
	defer func() {
		if e := recover(); e != nil {
			err = moerr.ConvertPanicError(ctx, e)
		}
	}()
	c.u = u
	c.fill = fill
	c.info = plan2.GetExecTypeFromPlan(pn)
	// build scope for a single sql
	s, err := c.compileScope(ctx, pn)
	if err != nil {
		return err
	}
	c.scope = s
	c.scope.Plan = pn
	return nil
}

func (c *Compile) setAffectedRows(n uint64) {
	c.affectRows = n
}

func (c *Compile) GetAffectedRows() uint64 {
	return c.affectRows
}

// Run is an important function of the compute-layer, it executes a single sql according to its scope
func (c *Compile) Run(_ uint64) (err error) {
	if c.scope == nil {
		return nil
	}

	// XXX PrintScope has a none-trivial amount of logging
	// PrintScope(nil, []*Scope{c.scope})
	switch c.scope.Magic {
	case Normal:
		defer c.fillAnalyzeInfo()
		return c.scope.Run(c)
	case Merge:
		defer c.fillAnalyzeInfo()
		return c.scope.MergeRun(c)
	case Remote:
		defer c.fillAnalyzeInfo()
		return c.scope.RemoteRun(c)
	case CreateDatabase:
		return c.scope.CreateDatabase(c)
	case DropDatabase:
		return c.scope.DropDatabase(c)
	case CreateTable:
		return c.scope.CreateTable(c)
	case AlterView:
		return c.scope.AlterView(c)
	case DropTable:
		return c.scope.DropTable(c)
	case CreateIndex:
		return c.scope.CreateIndex(c)
	case DropIndex:
		return c.scope.DropIndex(c)
	case TruncateTable:
		return c.scope.TruncateTable(c)
	case Deletion:
		defer c.fillAnalyzeInfo()
		affectedRows, err := c.scope.Delete(c)
		if err != nil {
			return err
		}
		c.setAffectedRows(affectedRows)
		return nil
	case Insert:
		defer c.fillAnalyzeInfo()
		affectedRows, err := c.scope.Insert(c)
		if err != nil {
			return err
		}
		c.setAffectedRows(affectedRows)
		return nil
	case Update:
		defer c.fillAnalyzeInfo()
		affectedRows, err := c.scope.Update(c)
		if err != nil {
			return err
		}
		c.setAffectedRows(affectedRows)
		return nil
	case InsertValues:
		affectedRows, err := c.scope.InsertValues(c, c.stmt.(*tree.Insert))
		if err != nil {
			return err
		}
		c.setAffectedRows(affectedRows)
		return nil
	}
	return nil
}

func (c *Compile) compileScope(ctx context.Context, pn *plan.Plan) (*Scope, error) {
	switch qry := pn.Plan.(type) {
	case *plan.Plan_Query:
		return c.compileQuery(ctx, qry.Query)
	case *plan.Plan_Ddl:
		switch qry.Ddl.DdlType {
		case plan.DataDefinition_CREATE_DATABASE:
			return &Scope{
				Magic: CreateDatabase,
				Plan:  pn,
			}, nil
		case plan.DataDefinition_DROP_DATABASE:
			return &Scope{
				Magic: DropDatabase,
				Plan:  pn,
			}, nil
		case plan.DataDefinition_CREATE_TABLE:
			return &Scope{
				Magic: CreateTable,
				Plan:  pn,
			}, nil
		case plan.DataDefinition_ALTER_VIEW:
			return &Scope{
				Magic: AlterView,
				Plan:  pn,
			}, nil
		case plan.DataDefinition_DROP_TABLE:
			return &Scope{
				Magic: DropTable,
				Plan:  pn,
			}, nil
		case plan.DataDefinition_TRUNCATE_TABLE:
			return &Scope{
				Magic: TruncateTable,
				Plan:  pn,
			}, nil
		case plan.DataDefinition_CREATE_INDEX:
			return &Scope{
				Magic: CreateIndex,
				Plan:  pn,
			}, nil
		case plan.DataDefinition_DROP_INDEX:
			return &Scope{
				Magic: DropIndex,
				Plan:  pn,
			}, nil
		case plan.DataDefinition_SHOW_DATABASES,
			plan.DataDefinition_SHOW_TABLES,
			plan.DataDefinition_SHOW_COLUMNS,
			plan.DataDefinition_SHOW_CREATETABLE:
			return c.compileQuery(ctx, pn.GetDdl().GetQuery())
			// 1、not supported: show arnings/errors/status/processlist
			// 2、show variables will not return query
			// 3、show create database/table need rewrite to create sql
		}
	case *plan.Plan_Ins:
		return &Scope{
			Magic: InsertValues,
			Plan:  pn,
		}, nil
	}
	return nil, moerr.NewNYI(ctx, fmt.Sprintf("query '%s'", pn))
}

func (c *Compile) compileQuery(ctx context.Context, qry *plan.Query) (*Scope, error) {
	if len(qry.Steps) != 1 {
		return nil, moerr.NewNYI(ctx, fmt.Sprintf("query '%s'", qry))
	}
	var err error
	c.cnList, err = c.e.Nodes()
	if err != nil {
		return nil, err
	}
	if c.info.Typ == plan2.ExecTypeTP {
		c.cnList = engine.Nodes{engine.Node{Mcpu: 1}}
	} else {
		if len(c.cnList) == 0 {
			c.cnList = append(c.cnList, engine.Node{Mcpu: c.NumCPU()})
		} else if len(c.cnList) > c.info.CnNumbers {
			c.cnList = c.cnList[:c.info.CnNumbers]
		}
	}
	c.initAnalyze(qry)
	ss, err := c.compilePlanScope(ctx, qry.Nodes[qry.Steps[0]], qry.Nodes)
	if err != nil {
		return nil, err
	}
	if c.info.Typ == plan2.ExecTypeTP {
		return c.compileTpQuery(qry, ss)
	}
	return c.compileApQuery(qry, ss)
}

func (c *Compile) compileTpQuery(qry *plan.Query, ss []*Scope) (*Scope, error) {
	rs := c.newMergeScope(ss)
	updateScopesLastFlag([]*Scope{rs})
	switch qry.StmtType {
	case plan.Query_DELETE:
		rs.Magic = Deletion
	case plan.Query_INSERT:
		rs.Magic = Insert
	case plan.Query_UPDATE:
		rs.Magic = Update
	default:
	}
	switch qry.StmtType {
	case plan.Query_DELETE:
		scp, err := constructDeletion(qry.Nodes[qry.Steps[0]], c.e, c.proc)
		if err != nil {
			return nil, err
		}
		rs.Instructions = append(rs.Instructions, vm.Instruction{
			Op:  vm.Deletion,
			Arg: scp,
		})
	case plan.Query_INSERT:
		arg, err := constructInsert(qry.Nodes[qry.Steps[0]], c.e, c.proc)
		if err != nil {
			return nil, err
		}
		rs.Instructions = append(rs.Instructions, vm.Instruction{
			Op:  vm.Insert,
			Arg: arg,
		})
	case plan.Query_UPDATE:
		scp, err := constructUpdate(qry.Nodes[qry.Steps[0]], c.e, c.proc)
		if err != nil {
			return nil, err
		}
		rs.Instructions = append(rs.Instructions, vm.Instruction{
			Op:  vm.Update,
			Arg: scp,
		})
	default:
		rs.Instructions = append(rs.Instructions, vm.Instruction{
			Op: vm.Output,
			Arg: &output.Argument{
				Data: c.u,
				Func: c.fill,
			},
		})
	}
	return rs, nil
}

func (c *Compile) compileApQuery(qry *plan.Query, ss []*Scope) (*Scope, error) {
	rs := c.newMergeScope(ss)
	updateScopesLastFlag([]*Scope{rs})
	c.SetAnalyzeCurrent([]*Scope{rs}, c.anal.curr)
	switch qry.StmtType {
	case plan.Query_DELETE:
		rs.Magic = Deletion
	case plan.Query_INSERT:
		rs.Magic = Insert
	case plan.Query_UPDATE:
		rs.Magic = Update
	default:
	}
	switch qry.StmtType {
	case plan.Query_DELETE:
		scp, err := constructDeletion(qry.Nodes[qry.Steps[0]], c.e, c.proc)
		if err != nil {
			return nil, err
		}
		rs.Instructions = append(rs.Instructions, vm.Instruction{
			Op:  vm.Deletion,
			Arg: scp,
		})
	case plan.Query_INSERT:
		arg, err := constructInsert(qry.Nodes[qry.Steps[0]], c.e, c.proc)
		if err != nil {
			return nil, err
		}
		rs.Instructions = append(rs.Instructions, vm.Instruction{
			Op:  vm.Insert,
			Arg: arg,
		})
	case plan.Query_UPDATE:
		scp, err := constructUpdate(qry.Nodes[qry.Steps[0]], c.e, c.proc)
		if err != nil {
			return nil, err
		}
		rs.Instructions = append(rs.Instructions, vm.Instruction{
			Op:  vm.Update,
			Arg: scp,
		})
	default:
		rs.Instructions = append(rs.Instructions, vm.Instruction{
			Op: vm.Output,
			Arg: &output.Argument{
				Data: c.u,
				Func: c.fill,
			},
		})
	}
	return rs, nil
}

func constructValueScanBatch(ctx context.Context, m *mpool.MPool, node *plan.Node) (*batch.Batch, error) {
	if node == nil || node.TableDef == nil { // like : select 1, 2
		bat := batch.NewWithSize(1)
		bat.Vecs[0] = vector.NewConst(types.Type{Oid: types.T_int64}, 1)
		bat.Vecs[0].Col = make([]int64, 1)
		bat.InitZsOne(1)
		return bat, nil
	}
	// select * from (values row(1,1), row(2,2), row(3,3)) a;
	tableDef := node.TableDef
	colCount := len(tableDef.Cols)
	colsData := node.RowsetData.Cols
	rowCount := len(colsData[0].Data)
	bat := batch.NewWithSize(colCount)
	for i := 0; i < colCount; i++ {
		vec, err := rowsetDataToVector(ctx, m, colsData[i].Data)
		if err != nil {
			return nil, err
		}
		bat.Vecs[i] = vec
	}
	bat.SetZs(rowCount, m)
	return bat, nil
}

func (c *Compile) compilePlanScope(ctx context.Context, n *plan.Node, ns []*plan.Node) ([]*Scope, error) {
	switch n.NodeType {
	case plan.Node_VALUE_SCAN:
		ds := &Scope{Magic: Normal}
		ds.Proc = process.NewWithAnalyze(c.proc, c.ctx, 0, c.anal.Nodes())
		bat, err := constructValueScanBatch(ctx, c.proc.Mp(), n)
		if err != nil {
			return nil, err
		}
		ds.DataSource = &Source{Bat: bat}
		return c.compileSort(n, c.compileProjection(n, []*Scope{ds})), nil
	case plan.Node_EXTERNAL_SCAN:
		ss, err := c.compileExternScan(ctx, n)
		if err != nil {
			return nil, err
		}
		return c.compileSort(n, c.compileProjection(n, c.compileRestrict(n, ss))), nil
	case plan.Node_TABLE_SCAN:
		ss, err := c.compileTableScan(n)
		if err != nil {
			return nil, err
		}
		return c.compileSort(n, c.compileProjection(n, c.compileRestrict(n, ss))), nil
	case plan.Node_FILTER:
		curr := c.anal.curr
		c.SetAnalyzeCurrent(nil, int(n.Children[0]))
		ss, err := c.compilePlanScope(ctx, ns[n.Children[0]], ns)
		if err != nil {
			return nil, err
		}
		c.SetAnalyzeCurrent(ss, curr)
		return c.compileSort(n, c.compileProjection(n, c.compileRestrict(n, ss))), nil
	case plan.Node_PROJECT:
		curr := c.anal.curr
		c.SetAnalyzeCurrent(nil, int(n.Children[0]))
		ss, err := c.compilePlanScope(ctx, ns[n.Children[0]], ns)
		if err != nil {
			return nil, err
		}
		c.SetAnalyzeCurrent(ss, curr)
		return c.compileSort(n, c.compileProjection(n, c.compileRestrict(n, ss))), nil
	case plan.Node_AGG:
		curr := c.anal.curr
		c.SetAnalyzeCurrent(nil, int(n.Children[0]))
		ss, err := c.compilePlanScope(ctx, ns[n.Children[0]], ns)
		if err != nil {
			return nil, err
		}
		c.SetAnalyzeCurrent(ss, curr)
		if len(n.GroupBy) == 0 || !c.info.WithBigMem {
			ss = c.compileAgg(n, ss, ns)
		} else {
			ss = c.compileGroup(n, ss, ns)
		}
		rewriteExprListForAggNode(n.FilterList, int32(len(n.GroupBy)))
		rewriteExprListForAggNode(n.ProjectList, int32(len(n.GroupBy)))
		return c.compileSort(n, c.compileProjection(n, c.compileRestrict(n, ss))), nil
	case plan.Node_JOIN:
		needSwap, joinTyp := joinType(ctx, n, ns)
		curr := c.anal.curr
		c.SetAnalyzeCurrent(nil, int(n.Children[0]))
		ss, err := c.compilePlanScope(ctx, ns[n.Children[0]], ns)
		if err != nil {
			return nil, err
		}
		c.SetAnalyzeCurrent(ss, int(n.Children[1]))
		children, err := c.compilePlanScope(ctx, ns[n.Children[1]], ns)
		if err != nil {
			return nil, err
		}
		c.SetAnalyzeCurrent(children, curr)
		if needSwap {
			return c.compileSort(n, c.compileJoin(ctx, n, ns[n.Children[0]], children, ss, joinTyp)), nil
		}
		return c.compileSort(n, c.compileJoin(ctx, n, ns[n.Children[1]], ss, children, joinTyp)), nil
	case plan.Node_SORT:
		curr := c.anal.curr
		c.SetAnalyzeCurrent(nil, int(n.Children[0]))
		ss, err := c.compilePlanScope(ctx, ns[n.Children[0]], ns)
		if err != nil {
			return nil, err
		}
		c.SetAnalyzeCurrent(ss, curr)
		ss = c.compileSort(n, ss)
		return c.compileProjection(n, c.compileRestrict(n, ss)), nil
	case plan.Node_UNION:
		curr := c.anal.curr
		c.SetAnalyzeCurrent(nil, int(n.Children[0]))
		ss, err := c.compilePlanScope(ctx, ns[n.Children[0]], ns)
		if err != nil {
			return nil, err
		}
		c.SetAnalyzeCurrent(ss, int(n.Children[1]))
		children, err := c.compilePlanScope(ctx, ns[n.Children[1]], ns)
		if err != nil {
			return nil, err
		}
		c.SetAnalyzeCurrent(children, curr)
		return c.compileSort(n, c.compileUnion(n, ss, children, ns)), nil
	case plan.Node_MINUS, plan.Node_INTERSECT, plan.Node_INTERSECT_ALL:
		curr := c.anal.curr
		c.SetAnalyzeCurrent(nil, int(n.Children[0]))
		ss, err := c.compilePlanScope(ctx, ns[n.Children[0]], ns)
		if err != nil {
			return nil, err
		}
		c.SetAnalyzeCurrent(ss, int(n.Children[1]))
		children, err := c.compilePlanScope(ctx, ns[n.Children[1]], ns)
		if err != nil {
			return nil, err
		}
		c.SetAnalyzeCurrent(children, curr)
		return c.compileSort(n, c.compileMinusAndIntersect(n, ss, children, n.NodeType)), nil
	case plan.Node_UNION_ALL:
		curr := c.anal.curr
		c.SetAnalyzeCurrent(nil, int(n.Children[0]))
		ss, err := c.compilePlanScope(ctx, ns[n.Children[0]], ns)
		if err != nil {
			return nil, err
		}
		c.SetAnalyzeCurrent(ss, int(n.Children[1]))
		children, err := c.compilePlanScope(ctx, ns[n.Children[1]], ns)
		if err != nil {
			return nil, err
		}
		c.SetAnalyzeCurrent(children, curr)
		return c.compileSort(n, c.compileUnionAll(n, ss, children)), nil
	case plan.Node_DELETE:
		if n.DeleteTablesCtx[0].CanTruncate {
			return nil, nil
		}
		ss, err := c.compilePlanScope(ctx, ns[n.Children[0]], ns)
		if err != nil {
			return nil, err
		}
		return ss, nil
	case plan.Node_INSERT:
		ss, err := c.compilePlanScope(ctx, ns[n.Children[0]], ns)
		if err != nil {
			return nil, err
		}
		return c.compileProjection(n, c.compileRestrict(n, ss)), nil
	case plan.Node_UPDATE:
		ss, err := c.compilePlanScope(ctx, ns[n.Children[0]], ns)
		if err != nil {
			return nil, err
		}
		return ss, nil
	case plan.Node_FUNCTION_SCAN:
		var (
			pre []*Scope
			err error
		)
		curr := c.anal.curr
		c.SetAnalyzeCurrent(nil, int(n.Children[0]))
		pre, err = c.compilePlanScope(ctx, ns[n.Children[0]], ns)
		if err != nil {
			return nil, err
		}
		c.SetAnalyzeCurrent(pre, curr)
		ss, err := c.compileTableFunction(n, pre)
		if err != nil {
			return nil, err
		}
		return c.compileSort(n, c.compileProjection(n, c.compileRestrict(n, ss))), nil
	default:
		return nil, moerr.NewNYI(ctx, fmt.Sprintf("query '%s'", n))
	}
}

func (c *Compile) ConstructScope() *Scope {
	ds := &Scope{Magic: Normal}
	ds.Proc = process.NewWithAnalyze(c.proc, c.ctx, 0, c.anal.Nodes())
	ds.Proc.LoadTag = true
	bat := batch.NewWithSize(1)
	{
		bat.Vecs[0] = vector.NewConst(types.Type{Oid: types.T_int64}, 1)
		bat.Vecs[0].Col = make([]int64, 1)
		bat.InitZsOne(1)
	}
	ds.DataSource = &Source{Bat: bat}
	return ds
}

func (c *Compile) compileExternScan(ctx context.Context, n *plan.Node) ([]*Scope, error) {
	mcpu := c.NumCPU()
	if mcpu < 1 {
		mcpu = 1
	}
	ss := make([]*Scope, mcpu)
	param := &tree.ExternParam{}
	err := json.Unmarshal([]byte(n.TableDef.Createsql), param)
	if err != nil {
		return nil, err
	}
	if param.ScanType == tree.S3 {
		if err := external.InitS3Param(param); err != nil {
			return nil, err
		}
	} else {
		if err := external.InitInfileParam(param); err != nil {
			return nil, err
		}
	}

	param.FileService = c.proc.FileService
	param.Ctx = c.ctx
	fileList, err := external.ReadDir(param)
	if err != nil {
		return nil, err
	}
	fileList, err = external.FliterFileList(n, c.proc, fileList)
	if err != nil {
		return nil, err
	}
	if param.LoadFile && len(fileList) == 0 {
		return nil, moerr.NewInvalidInput(ctx, "the file does not exist in load flow")
	}
	cnt := len(fileList) / mcpu
	tag := len(fileList) % mcpu
	index := 0
	currentFirstFlag := c.anal.isFirst
	for i := 0; i < mcpu; i++ {
		ss[i] = c.ConstructScope()
		var fileListTmp []string
		if i < tag {
			fileListTmp = fileList[index : index+cnt+1]
			index += cnt + 1
		} else {
			fileListTmp = fileList[index : index+cnt]
			index += cnt
		}
		ss[i].appendInstruction(vm.Instruction{
			Op:      vm.External,
			Idx:     c.anal.curr,
			IsFirst: currentFirstFlag,
			Arg:     constructExternal(n, c.ctx, fileListTmp),
		})
	}
	c.anal.isFirst = false
	return ss, nil
}

func (c *Compile) compileTableFunction(n *plan.Node, ss []*Scope) ([]*Scope, error) {
	currentFirstFlag := c.anal.isFirst
	for i := range ss {
		ss[i].appendInstruction(vm.Instruction{
			Op:      vm.TableFunction,
			Idx:     c.anal.curr,
			IsFirst: currentFirstFlag,
			Arg:     constructTableFunction(n, c.ctx, n.TableDef.TblFunc.Name),
		})
	}
	c.anal.isFirst = false

	return ss, nil
}

func (c *Compile) compileTableScan(n *plan.Node) ([]*Scope, error) {
	nodes, err := c.generateNodes(n)
	if err != nil {
		return nil, err
	}
	ss := make([]*Scope, 0, len(nodes))
	for i := range nodes {
		ss = append(ss, c.compileTableScanWithNode(n, nodes[i]))
	}
	return ss, nil
}

func (c *Compile) compileTableScanWithNode(n *plan.Node, node engine.Node) *Scope {
	var s *Scope
	var tblDef *plan.TableDef
	var ts timestamp.Timestamp

	attrs := make([]string, len(n.TableDef.Cols))
	for j, col := range n.TableDef.Cols {
		attrs[j] = col.Name
	}
	if c.proc != nil && c.proc.TxnOperator != nil {
		ts = c.proc.TxnOperator.Txn().SnapshotTS
	}
	{
		var err error
		var cols []*plan.ColDef
		ctx := c.ctx
		if util.TableIsClusterTable(n.TableDef.GetTableType()) {
			ctx = context.WithValue(ctx, defines.TenantIDKey{}, catalog.System_Account)
		}
		db, err := c.e.Database(ctx, n.ObjRef.SchemaName, c.proc.TxnOperator)
		if err != nil {
			panic(err)
		}
		rel, err := db.Relation(ctx, n.TableDef.Name)
		if err != nil {
			panic(err)
		}
		defs, err := rel.TableDefs(ctx)
		if err != nil {
			panic(err)
		}
		i := int32(0)
		name2index := make(map[string]int32)
		for _, def := range defs {
			if attr, ok := def.(*engine.AttributeDef); ok {
				name2index[attr.Attr.Name] = i
				cols = append(cols, &plan.ColDef{
					Name: attr.Attr.Name,
					Typ: &plan.Type{
						Id:        int32(attr.Attr.Type.Oid),
						Width:     attr.Attr.Type.Width,
						Size:      attr.Attr.Type.Size,
						Precision: attr.Attr.Type.Precision,
						Scale:     attr.Attr.Type.Scale,
						AutoIncr:  attr.Attr.AutoIncrement,
					},
					Primary:   attr.Attr.Primary,
					Default:   attr.Attr.Default,
					OnUpdate:  attr.Attr.OnUpdate,
					Comment:   attr.Attr.Comment,
					ClusterBy: attr.Attr.ClusterBy,
				})
				i++
			}
		}
		tblDef = &plan.TableDef{
			Cols:          cols,
			Name2ColIndex: name2index,
			Name:          n.TableDef.Name,
			TableType:     n.TableDef.GetTableType(),
		}
	}
	s = &Scope{
		Magic:    Remote,
		NodeInfo: node,
		DataSource: &Source{
			Timestamp:    ts,
			Attributes:   attrs,
			TableDef:     tblDef,
			RelationName: n.TableDef.Name,
			SchemaName:   n.ObjRef.SchemaName,
			Expr:         colexec.RewriteFilterExprList(n.FilterList),
		},
	}
	s.Proc = process.NewWithAnalyze(c.proc, c.ctx, 0, c.anal.Nodes())
	return s
}

func (c *Compile) compileRestrict(n *plan.Node, ss []*Scope) []*Scope {
	if len(n.FilterList) == 0 {
		return ss
	}
	currentFirstFlag := c.anal.isFirst
	for i := range ss {
		ss[i].appendInstruction(vm.Instruction{
			Op:      vm.Restrict,
			Idx:     c.anal.curr,
			IsFirst: currentFirstFlag,
			Arg:     constructRestrict(n),
		})
	}
	c.anal.isFirst = false
	return ss
}

func (c *Compile) compileProjection(n *plan.Node, ss []*Scope) []*Scope {
	currentFirstFlag := c.anal.isFirst
	for i := range ss {
		ss[i].appendInstruction(vm.Instruction{
			Op:      vm.Projection,
			Idx:     c.anal.curr,
			IsFirst: currentFirstFlag,
			Arg:     constructProjection(n),
		})
	}
	c.anal.isFirst = false
	return ss
}

func (c *Compile) compileUnion(n *plan.Node, ss []*Scope, children []*Scope, ns []*plan.Node) []*Scope {
	ss = append(ss, children...)
	rs := c.newScopeList(1, int(n.Stats.BlockNum))
	gn := new(plan.Node)
	gn.GroupBy = make([]*plan.Expr, len(n.ProjectList))
	copy(gn.GroupBy, n.ProjectList)
	for i := range rs {
		ch := c.newMergeScope(dupScopeList(ss))
		ch.appendInstruction(vm.Instruction{
			Op: vm.Connector,
			Arg: &connector.Argument{
				Reg: rs[i].Proc.Reg.MergeReceivers[0],
			},
		})
		ch.IsEnd = true
		rs[i].PreScopes = []*Scope{ch}
		rs[i].Instructions = append(rs[i].Instructions, vm.Instruction{
			Op:  vm.Group,
			Idx: c.anal.curr,
			Arg: constructGroup(c.ctx, gn, n, i, len(rs), true, c.proc),
		})
	}
	return rs
}

func (c *Compile) compileMinusAndIntersect(n *plan.Node, ss []*Scope, children []*Scope, nodeType plan.Node_NodeType) []*Scope {
	rs := c.newJoinScopeListWithBucket(c.newScopeList(2, int(n.Stats.BlockNum)), ss, children)
	switch nodeType {
	case plan.Node_MINUS:
		for i := range rs {
			rs[i].Instructions[0] = vm.Instruction{
				Op:  vm.Minus,
				Idx: c.anal.curr,
				Arg: constructMinus(n, c.proc, i, len(rs)),
			}
		}
	case plan.Node_INTERSECT:
		for i := range rs {
			rs[i].Instructions[0] = vm.Instruction{
				Op:  vm.Intersect,
				Idx: c.anal.curr,
				Arg: constructIntersect(n, c.proc, i, len(rs)),
			}
		}
	case plan.Node_INTERSECT_ALL:
		for i := range rs {
			rs[i].Instructions[0] = vm.Instruction{
				Op:  vm.IntersectAll,
				Idx: c.anal.curr,
				Arg: constructIntersectAll(n, c.proc, i, len(rs)),
			}
		}

	}
	return rs
}

func (c *Compile) compileUnionAll(n *plan.Node, ss []*Scope, children []*Scope) []*Scope {
	rs := c.newMergeScope(append(ss, children...))
	rs.Instructions[0].Idx = c.anal.curr
	return []*Scope{rs}
}

func (c *Compile) compileJoin(ctx context.Context, n, right *plan.Node, ss []*Scope, children []*Scope, joinTyp plan.Node_JoinFlag) []*Scope {
	rs := c.newJoinScopeList(ss, children)
	isEq := isEquiJoin(n.OnList)
	typs := make([]types.Type, len(right.ProjectList))
	for i, expr := range right.ProjectList {
		typs[i] = dupType(expr.Typ)
	}
	switch joinTyp {
	case plan.Node_INNER:
		if len(n.OnList) == 0 {
			for i := range rs {
				rs[i].appendInstruction(vm.Instruction{
					Op:  vm.Product,
					Idx: c.anal.curr,
					Arg: constructProduct(n, typs, c.proc),
				})
			}
		} else {
			for i := range rs {
				if isEq {
					rs[i].appendInstruction(vm.Instruction{
						Op:  vm.Join,
						Idx: c.anal.curr,
						Arg: constructJoin(n, typs, c.proc),
					})
				} else {
					rs[i].appendInstruction(vm.Instruction{
						Op:  vm.LoopJoin,
						Idx: c.anal.curr,
						Arg: constructLoopJoin(n, typs, c.proc),
					})
				}
			}
		}
	case plan.Node_SEMI:
		for i := range rs {
			if isEq {
				rs[i].appendInstruction(vm.Instruction{
					Op:  vm.Semi,
					Idx: c.anal.curr,
					Arg: constructSemi(n, typs, c.proc),
				})
			} else {
				rs[i].appendInstruction(vm.Instruction{
					Op:  vm.LoopSemi,
					Idx: c.anal.curr,
					Arg: constructLoopSemi(n, typs, c.proc),
				})
			}
		}
	case plan.Node_LEFT:
		for i := range rs {
			if isEq {
				rs[i].appendInstruction(vm.Instruction{
					Op:  vm.Left,
					Idx: c.anal.curr,
					Arg: constructLeft(n, typs, c.proc),
				})
			} else {
				rs[i].appendInstruction(vm.Instruction{
					Op:  vm.LoopLeft,
					Idx: c.anal.curr,
					Arg: constructLoopLeft(n, typs, c.proc),
				})
			}
		}
	case plan.Node_SINGLE:
		for i := range rs {
			if isEq {
				rs[i].appendInstruction(vm.Instruction{
					Op:  vm.Single,
					Idx: c.anal.curr,
					Arg: constructSingle(n, typs, c.proc),
				})
			} else {
				rs[i].appendInstruction(vm.Instruction{
					Op:  vm.LoopSingle,
					Idx: c.anal.curr,
					Arg: constructLoopSingle(n, typs, c.proc),
				})
			}
		}
	case plan.Node_ANTI:
		_, conds := extraJoinConditions(n.OnList)
		for i := range rs {
			if isEq && len(conds) == 1 {
				rs[i].appendInstruction(vm.Instruction{
					Op:  vm.Anti,
					Idx: c.anal.curr,
					Arg: constructAnti(n, typs, c.proc),
				})
			} else {
				rs[i].appendInstruction(vm.Instruction{
					Op:  vm.LoopAnti,
					Idx: c.anal.curr,
					Arg: constructLoopAnti(n, typs, c.proc),
				})
			}
		}
	default:
		panic(moerr.NewNYI(ctx, fmt.Sprintf("join typ '%v'", n.JoinType)))
	}
	return rs
}

func (c *Compile) compileSort(n *plan.Node, ss []*Scope) []*Scope {
	switch {
	case n.Limit != nil && n.Offset == nil && len(n.OrderBy) > 0: // top
		vec, err := colexec.EvalExpr(constBat, c.proc, n.Limit)
		if err != nil {
			panic(err)
		}
		defer vec.Free(c.proc.Mp())
		return c.compileTop(n, vec.Col.([]int64)[0], ss)
	case n.Limit == nil && n.Offset == nil && len(n.OrderBy) > 0: // top
		return c.compileOrder(n, ss)
	case n.Limit != nil && n.Offset != nil && len(n.OrderBy) > 0:
		vec1, err := colexec.EvalExpr(constBat, c.proc, n.Limit)
		if err != nil {
			panic(err)
		}
		defer vec1.Free(c.proc.Mp())
		vec2, err := colexec.EvalExpr(constBat, c.proc, n.Offset)
		if err != nil {
			panic(err)
		}
		defer vec2.Free(c.proc.Mp())
		limit, offset := vec1.Col.([]int64)[0], vec2.Col.([]int64)[0]
		topN := limit + offset
		if topN <= 8192*2 {
			// if n is small, convert `order by col limit m offset n` to `top m+n offset n`
			return c.compileOffset(n, c.compileTop(n, topN, ss))
		}
		return c.compileLimit(n, c.compileOffset(n, c.compileOrder(n, ss)))
	case n.Limit == nil && n.Offset != nil && len(n.OrderBy) > 0: // order and offset
		return c.compileOffset(n, c.compileOrder(n, ss))
	case n.Limit != nil && n.Offset == nil && len(n.OrderBy) == 0: // limit
		return c.compileLimit(n, ss)
	case n.Limit == nil && n.Offset != nil && len(n.OrderBy) == 0: // offset
		return c.compileOffset(n, ss)
	case n.Limit != nil && n.Offset != nil && len(n.OrderBy) == 0: // limit and offset
		return c.compileLimit(n, c.compileOffset(n, ss))
	default:
		return ss
	}
}

func containBrokenNode(s *Scope) bool {
	for i := range s.Instructions {
		if s.Instructions[i].IsBrokenNode() {
			return true
		}
	}
	return false
}

func (c *Compile) compileTop(n *plan.Node, topN int64, ss []*Scope) []*Scope {
	// use topN TO make scope.
	currentFirstFlag := c.anal.isFirst
	for i := range ss {
		c.anal.isFirst = currentFirstFlag
		if containBrokenNode(ss[i]) {
			ss[i] = c.newMergeScope([]*Scope{ss[i]})
		}
		ss[i].appendInstruction(vm.Instruction{
			Op:      vm.Top,
			Idx:     c.anal.curr,
			IsFirst: c.anal.isFirst,
			Arg:     constructTop(n, topN),
		})
	}
	c.anal.isFirst = false

	rs := c.newMergeScope(ss)
	rs.Instructions[0] = vm.Instruction{
		Op:  vm.MergeTop,
		Idx: c.anal.curr,
		Arg: constructMergeTop(n, topN),
	}
	return []*Scope{rs}
}

func (c *Compile) compileOrder(n *plan.Node, ss []*Scope) []*Scope {
	currentFirstFlag := c.anal.isFirst
	for i := range ss {
		c.anal.isFirst = currentFirstFlag
		if containBrokenNode(ss[i]) {
			ss[i] = c.newMergeScope([]*Scope{ss[i]})
		}
		ss[i].appendInstruction(vm.Instruction{
			Op:      vm.Order,
			Idx:     c.anal.curr,
			IsFirst: c.anal.isFirst,
			Arg:     constructOrder(n, c.proc),
		})
	}
	c.anal.isFirst = false

	rs := c.newMergeScope(ss)
	rs.Instructions[0] = vm.Instruction{
		Op:  vm.MergeOrder,
		Idx: c.anal.curr,
		Arg: constructMergeOrder(n, c.proc),
	}
	return []*Scope{rs}
}

func (c *Compile) compileOffset(n *plan.Node, ss []*Scope) []*Scope {
	currentFirstFlag := c.anal.isFirst
	for i := range ss {
		if containBrokenNode(ss[i]) {
			c.anal.isFirst = currentFirstFlag
			ss[i] = c.newMergeScope([]*Scope{ss[i]})
		}
	}

	rs := c.newMergeScope(ss)
	rs.Instructions[0] = vm.Instruction{
		Op:  vm.MergeOffset,
		Idx: c.anal.curr,
		Arg: constructMergeOffset(n, c.proc),
	}
	return []*Scope{rs}
}

func (c *Compile) compileLimit(n *plan.Node, ss []*Scope) []*Scope {
	currentFirstFlag := c.anal.isFirst
	for i := range ss {
		c.anal.isFirst = currentFirstFlag
		if containBrokenNode(ss[i]) {
			ss[i] = c.newMergeScope([]*Scope{ss[i]})
		}
		ss[i].appendInstruction(vm.Instruction{
			Op:      vm.Limit,
			Idx:     c.anal.curr,
			IsFirst: c.anal.isFirst,
			Arg:     constructLimit(n, c.proc),
		})
	}
	c.anal.isFirst = false

	rs := c.newMergeScope(ss)
	rs.Instructions[0] = vm.Instruction{
		Op:  vm.MergeLimit,
		Idx: c.anal.curr,
		Arg: constructMergeLimit(n, c.proc),
	}
	return []*Scope{rs}
}

func (c *Compile) compileAgg(n *plan.Node, ss []*Scope, ns []*plan.Node) []*Scope {
	currentFirstFlag := c.anal.isFirst
	for i := range ss {
		c.anal.isFirst = currentFirstFlag
		if containBrokenNode(ss[i]) {
			ss[i] = c.newMergeScope([]*Scope{ss[i]})
		}
		ss[i].appendInstruction(vm.Instruction{
			Op:      vm.Group,
			Idx:     c.anal.curr,
			IsFirst: c.anal.isFirst,
			Arg:     constructGroup(c.ctx, n, ns[n.Children[0]], 0, 0, false, c.proc),
		})
	}
	c.anal.isFirst = false

	rs := c.newMergeScope(ss)
	rs.Instructions[0] = vm.Instruction{
		Op:  vm.MergeGroup,
		Idx: c.anal.curr,
		Arg: constructMergeGroup(n, true),
	}
	return []*Scope{rs}
}

func (c *Compile) compileGroup(n *plan.Node, ss []*Scope, ns []*plan.Node) []*Scope {
	rs := c.newScopeList(validScopeCount(ss), int(n.Stats.BlockNum))
	j := 0
	for i := range ss {
		if containBrokenNode(ss[i]) {
			isEnd := ss[i].IsEnd
			ss[i] = c.newMergeScope([]*Scope{ss[i]})
			ss[i].IsEnd = isEnd
		}
		if !ss[i].IsEnd {
			ss[i].appendInstruction(vm.Instruction{
				Op:  vm.Dispatch,
				Arg: constructDispatch(true, extraRegisters(rs, j)),
			})
			j++
			ss[i].IsEnd = true
		}
	}
	for i := range rs {
		rs[i].Instructions = append(rs[i].Instructions, vm.Instruction{
			Op:      vm.Group,
			Idx:     c.anal.curr,
			IsFirst: c.anal.isFirst,
			Arg:     constructGroup(c.ctx, n, ns[n.Children[0]], i, len(rs), true, c.proc),
		})
	}
	return []*Scope{c.newMergeScope(append(rs, ss...))}
}

func (c *Compile) newMergeScope(ss []*Scope) *Scope {
	rs := &Scope{
		PreScopes: ss,
		Magic:     Merge,
	}
	cnt := 0
	for _, s := range ss {
		if s.IsEnd {
			continue
		}
		cnt++
	}
	rs.Proc = process.NewWithAnalyze(c.proc, c.ctx, cnt, c.anal.Nodes())
	if len(ss) > 0 {
		rs.Proc.LoadTag = ss[0].Proc.LoadTag
	}
	rs.Instructions = append(rs.Instructions, vm.Instruction{
		Op:      vm.Merge,
		Idx:     c.anal.curr,
		IsFirst: c.anal.isFirst,
		Arg:     &merge.Argument{},
	})
	c.anal.isFirst = false

	j := 0
	for i := range ss {
		if !ss[i].IsEnd {
			ss[i].appendInstruction(vm.Instruction{
				Op: vm.Connector,
				Arg: &connector.Argument{
					Reg: rs.Proc.Reg.MergeReceivers[j],
				},
			})
			j++
		}
	}
	return rs
}

func (c *Compile) newScopeList(childrenCount int, blocks int) []*Scope {
	var ss []*Scope

	currentFirstFlag := c.anal.isFirst
	for _, n := range c.cnList {
<<<<<<< HEAD
		c.anal.isFirst = currentFirstFlag
		ss = append(ss, c.newScopeListWithNode(c.generateCPUNumber(n.Mcpu, rows), childrenCount)...)
=======
		ss = append(ss, c.newScopeListWithNode(c.generateCPUNumber(n.Mcpu, blocks), childrenCount)...)
>>>>>>> 1be52370
	}
	return ss
}

func (c *Compile) newScopeListWithNode(mcpu, childrenCount int) []*Scope {
	ss := make([]*Scope, mcpu)
	currentFirstFlag := c.anal.isFirst
	for i := range ss {
		ss[i] = new(Scope)
		ss[i].Magic = Remote
		ss[i].Proc = process.NewWithAnalyze(c.proc, c.ctx, childrenCount, c.anal.Nodes())
		ss[i].Instructions = append(ss[i].Instructions, vm.Instruction{
			Op:      vm.Merge,
			Idx:     c.anal.curr,
			IsFirst: currentFirstFlag,
			Arg:     &merge.Argument{},
		})
	}
	c.anal.isFirst = false
	return ss
}

func (c *Compile) newJoinScopeListWithBucket(rs, ss, children []*Scope) []*Scope {
	currentFirstFlag := c.anal.isFirst
	for i := range rs {
		c.anal.isFirst = currentFirstFlag
		left := c.newMergeScope(dupScopeList(ss))

		c.anal.isFirst = currentFirstFlag
		right := c.newMergeScope(dupScopeList(children))

		rs[i].PreScopes = []*Scope{left, right}
		left.appendInstruction(vm.Instruction{
			Op:      vm.Connector,
			Idx:     c.anal.curr,
			IsFirst: c.anal.isFirst,
			Arg: &connector.Argument{
				Reg: rs[i].Proc.Reg.MergeReceivers[0],
			},
		})
		right.appendInstruction(vm.Instruction{
			Op: vm.Connector,
			Arg: &connector.Argument{
				Reg: rs[i].Proc.Reg.MergeReceivers[1],
			},
		})
		left.IsEnd = true
		right.IsEnd = true
	}
	return rs
}

func (c *Compile) newJoinScopeList(ss []*Scope, children []*Scope) []*Scope {
	rs := make([]*Scope, len(ss))
	currentFirstFlag := c.anal.isFirst
	for i := range ss {
		if ss[i].IsEnd {
			rs[i] = ss[i]
			continue
		}
		c.anal.isFirst = currentFirstFlag
		chp := c.newMergeScope(dupScopeList(children))
		rs[i] = new(Scope)
		rs[i].Magic = Remote
		rs[i].IsJoin = true
		rs[i].NodeInfo = ss[i].NodeInfo
		rs[i].PreScopes = []*Scope{ss[i], chp}
		rs[i].Proc = process.NewWithAnalyze(c.proc, c.ctx, 2, c.anal.Nodes())
		ss[i].appendInstruction(vm.Instruction{
			Op: vm.Connector,
			Arg: &connector.Argument{
				Reg: rs[i].Proc.Reg.MergeReceivers[0],
			},
		})
		chp.appendInstruction(vm.Instruction{
			Op: vm.Connector,
			Arg: &connector.Argument{
				Reg: rs[i].Proc.Reg.MergeReceivers[1],
			},
		})
		chp.IsEnd = true
	}
	return rs
}

func (c *Compile) newLeftScope(s *Scope, ss []*Scope) *Scope {
	rs := &Scope{
		Magic: Merge,
	}
	rs.appendInstruction(vm.Instruction{
		Op:      vm.Merge,
		Idx:     s.Instructions[0].Idx,
		IsFirst: s.Instructions[0].IsFirst,
		Arg:     &merge.Argument{},
	})
	rs.appendInstruction(vm.Instruction{
		Op:  vm.Dispatch,
		Arg: constructDispatch(false, extraRegisters(ss, 0)),
	})
	rs.IsEnd = true
	rs.Proc = process.NewWithAnalyze(s.Proc, c.ctx, 1, c.anal.Nodes())
	rs.Proc.Reg.MergeReceivers[0] = s.Proc.Reg.MergeReceivers[0]
	return rs
}

func (c *Compile) newRightScope(s *Scope, ss []*Scope) *Scope {
	rs := &Scope{
		Magic: Merge,
	}
	rs.appendInstruction(vm.Instruction{
		Op:      vm.HashBuild,
		Idx:     s.Instructions[0].Idx,
		IsFirst: s.Instructions[0].IsFirst,
		Arg:     constructHashBuild(s.Instructions[0], c.proc),
	})
	rs.appendInstruction(vm.Instruction{
		Op:  vm.Dispatch,
		Arg: constructDispatch(true, extraRegisters(ss, 1)),
	})
	rs.IsEnd = true
	rs.Proc = process.NewWithAnalyze(s.Proc, c.ctx, 1, c.anal.Nodes())
	rs.Proc.Reg.MergeReceivers[0] = s.Proc.Reg.MergeReceivers[1]
	return rs
}

// Number of cpu's available on the current machine
func (c *Compile) NumCPU() int {
	return runtime.NumCPU()
}

func (c *Compile) generateCPUNumber(cpunum, blocks int) int {
	if blocks < cpunum {
		if blocks <= 0 {
			return 1
		}
		return blocks
	}
	if cpunum <= 0 {
		return 1
	}
	return cpunum
}

func (c *Compile) initAnalyze(qry *plan.Query) {
	anals := make([]*process.AnalyzeInfo, len(qry.Nodes))
	for i := range anals {
		anals[i] = new(process.AnalyzeInfo)
	}
	c.anal = &anaylze{
		qry:       qry,
		analInfos: anals,
		curr:      int(qry.Steps[0]),
	}
}

func (c *Compile) fillAnalyzeInfo() {
	for i, anal := range c.anal.analInfos {
		if c.anal.qry.Nodes[i].AnalyzeInfo == nil {
			c.anal.qry.Nodes[i].AnalyzeInfo = new(plan.AnalyzeInfo)
		}
		c.anal.qry.Nodes[i].AnalyzeInfo.InputRows = atomic.LoadInt64(&anal.InputRows)
		c.anal.qry.Nodes[i].AnalyzeInfo.OutputRows = atomic.LoadInt64(&anal.OutputRows)
		c.anal.qry.Nodes[i].AnalyzeInfo.InputSize = atomic.LoadInt64(&anal.InputSize)
		c.anal.qry.Nodes[i].AnalyzeInfo.OutputSize = atomic.LoadInt64(&anal.OutputSize)
		c.anal.qry.Nodes[i].AnalyzeInfo.TimeConsumed = atomic.LoadInt64(&anal.TimeConsumed)
		c.anal.qry.Nodes[i].AnalyzeInfo.MemorySize = atomic.LoadInt64(&anal.MemorySize)
		c.anal.qry.Nodes[i].AnalyzeInfo.WaitTimeConsumed = atomic.LoadInt64(&anal.WaitTimeConsumed)
		c.anal.qry.Nodes[i].AnalyzeInfo.DiskIO = atomic.LoadInt64(&anal.DiskIO)
		c.anal.qry.Nodes[i].AnalyzeInfo.S3IO = atomic.LoadInt64(&anal.S3IO)
		c.anal.qry.Nodes[i].AnalyzeInfo.NetworkIO = atomic.LoadInt64(&anal.NetworkIO)
	}
}

func (c *Compile) generateNodes(n *plan.Node) (engine.Nodes, error) {
	var err error
	var ranges [][]byte
	var nodes engine.Nodes
	ctx := c.ctx
	if util.TableIsClusterTable(n.TableDef.GetTableType()) {
		ctx = context.WithValue(ctx, defines.TenantIDKey{}, catalog.System_Account)
	}

	db, err := c.e.Database(ctx, n.ObjRef.SchemaName, c.proc.TxnOperator)
	if err != nil {
		return nil, err
	}
	rel, err := db.Relation(ctx, n.TableDef.Name)
	if err != nil {
		return nil, err
	}
	ranges, err = rel.Ranges(ctx, plan2.HandleFiltersForZM(n.FilterList, c.proc))
	if err != nil {
		return nil, err
	}
	if len(ranges) == 0 {
		nodes = make(engine.Nodes, len(c.cnList))
		for i, node := range c.cnList {
			nodes[i] = engine.Node{
				Rel:  rel,
				Id:   node.Id,
				Addr: node.Addr,
				Mcpu: c.generateCPUNumber(node.Mcpu, int(n.Stats.BlockNum)),
			}
		}
		return nodes, nil
	}
	if len(ranges[0]) == 0 {
		if c.info.Typ == plan2.ExecTypeTP {
			nodes = append(nodes, engine.Node{
				Rel:  rel,
				Mcpu: 1,
			})
		} else {
			nodes = append(nodes, engine.Node{
				Rel:  rel,
				Mcpu: c.generateCPUNumber(runtime.NumCPU(), int(n.Stats.BlockNum)),
			})
		}
		ranges = ranges[1:]
	}
	if len(ranges) == 0 {
		return nodes, nil
	}
	step := (len(ranges) + len(c.cnList) - 1) / len(c.cnList)
	for i := 0; i < len(ranges); i += step {
		j := i / step
		if i+step >= len(ranges) {
			nodes = append(nodes, engine.Node{
				Rel:  rel,
				Id:   c.cnList[j].Id,
				Addr: c.cnList[j].Addr,
				Mcpu: c.generateCPUNumber(c.cnList[j].Mcpu, int(n.Stats.BlockNum)),
				Data: ranges[i:],
			})
		} else {
			nodes = append(nodes, engine.Node{
				Rel:  rel,
				Id:   c.cnList[j].Id,
				Addr: c.cnList[j].Addr,
				Mcpu: c.generateCPUNumber(c.cnList[j].Mcpu, int(n.Stats.BlockNum)),
				Data: ranges[i : i+step],
			})
		}
	}
	return nodes, nil
}

func (anal *anaylze) Nodes() []*process.AnalyzeInfo {
	return anal.analInfos
}

func validScopeCount(ss []*Scope) int {
	var cnt int

	for _, s := range ss {
		if s.IsEnd {
			continue
		}
		cnt++
	}
	return cnt
}

func extraRegisters(ss []*Scope, i int) []*process.WaitRegister {
	regs := make([]*process.WaitRegister, 0, len(ss))
	for _, s := range ss {
		if s.IsEnd {
			continue
		}
		regs = append(regs, s.Proc.Reg.MergeReceivers[i])
	}
	return regs
}

func rewriteExprListForAggNode(es []*plan.Expr, groupSize int32) {
	for i := range es {
		rewriteExprForAggNode(es[i], groupSize)
	}
}

func rewriteExprForAggNode(expr *plan.Expr, groupSize int32) {
	switch e := expr.Expr.(type) {
	case *plan.Expr_Col:
		if e.Col.RelPos == -2 {
			e.Col.ColPos += groupSize
		}
	case *plan.Expr_F:
		for i := range e.F.Args {
			rewriteExprForAggNode(e.F.Args[i], groupSize)
		}
	default:
		return
	}
}

func joinType(ctx context.Context, n *plan.Node, ns []*plan.Node) (bool, plan.Node_JoinFlag) {
	switch n.JoinType {
	case plan.Node_INNER:
		return false, plan.Node_INNER
	case plan.Node_LEFT:
		return false, plan.Node_LEFT
	case plan.Node_SEMI:
		return false, plan.Node_SEMI
	case plan.Node_ANTI:
		return false, plan.Node_ANTI
	case plan.Node_RIGHT:
		return true, plan.Node_LEFT
	case plan.Node_SINGLE:
		return false, plan.Node_SINGLE
	case plan.Node_MARK:
		return false, plan.Node_MARK
	default:
		panic(moerr.NewNYI(ctx, fmt.Sprintf("join typ '%v'", n.JoinType)))
	}
}

func dupType(typ *plan.Type) types.Type {
	return types.Type{
		Oid:       types.T(typ.Id),
		Size:      typ.Size,
		Width:     typ.Width,
		Scale:     typ.Scale,
		Precision: typ.Precision,
	}
}

<<<<<<< HEAD
// Update the specific scopes's instruction to true
// then update the current idx
func (c *Compile) SetAnalyzeCurrent(updateScopes []*Scope, nextId int) {
	if updateScopes != nil {
		updateScopesLastFlag(updateScopes)
	}

	c.anal.curr = nextId
	c.anal.isFirst = true
}

func updateScopesLastFlag(updateScopes []*Scope) {
	for _, s := range updateScopes {
		last := len(s.Instructions) - 1
		s.Instructions[last].IsLast = true
	}
=======
func rowsetDataToVector(ctx context.Context, m *mpool.MPool, exprs []*plan.Expr) (*vector.Vector, error) {
	rowCount := len(exprs)
	if rowCount == 0 {
		return nil, moerr.NewInternalError(ctx, "rowsetData do not have rows")
	}
	typ := plan2.MakeTypeByPlan2Type(exprs[0].Typ)
	vec := vector.New(typ)

	for _, e := range exprs {
		t := e.Expr.(*plan.Expr_C)
		if t.C.GetIsnull() {
			vec.Append(0, true, m)
			continue
		}

		switch t.C.GetValue().(type) {
		case *plan.Const_Bval:
			vec.Append(t.C.GetBval(), false, m)
		case *plan.Const_I8Val:
			vec.Append(t.C.GetI8Val(), false, m)
		case *plan.Const_I16Val:
			vec.Append(t.C.GetI16Val(), false, m)
		case *plan.Const_I32Val:
			vec.Append(t.C.GetI32Val(), false, m)
		case *plan.Const_I64Val:
			vec.Append(t.C.GetI64Val(), false, m)
		case *plan.Const_U8Val:
			vec.Append(t.C.GetU8Val(), false, m)
		case *plan.Const_U16Val:
			vec.Append(t.C.GetU16Val(), false, m)
		case *plan.Const_U32Val:
			vec.Append(t.C.GetU32Val(), false, m)
		case *plan.Const_U64Val:
			vec.Append(t.C.GetU64Val(), false, m)
		case *plan.Const_Fval:
			vec.Append(t.C.GetFval(), false, m)
		case *plan.Const_Dval:
			vec.Append(t.C.GetDval(), false, m)
		case *plan.Const_Dateval:
			vec.Append(t.C.GetDateval(), false, m)
		case *plan.Const_Timeval:
			vec.Append(t.C.GetTimeval(), false, m)
		case *plan.Const_Sval:
			vec.Append(t.C.GetSval(), false, m)
		default:
			return nil, moerr.NewNYI(ctx, fmt.Sprintf("const expression %v in rowsetData", t.C.GetValue()))
		}
	}
	// vec.SetIsBin(t.C.IsBin)
	return vec, nil
>>>>>>> 1be52370
}<|MERGE_RESOLUTION|>--- conflicted
+++ resolved
@@ -1171,12 +1171,8 @@
 
 	currentFirstFlag := c.anal.isFirst
 	for _, n := range c.cnList {
-<<<<<<< HEAD
 		c.anal.isFirst = currentFirstFlag
-		ss = append(ss, c.newScopeListWithNode(c.generateCPUNumber(n.Mcpu, rows), childrenCount)...)
-=======
 		ss = append(ss, c.newScopeListWithNode(c.generateCPUNumber(n.Mcpu, blocks), childrenCount)...)
->>>>>>> 1be52370
 	}
 	return ss
 }
@@ -1503,7 +1499,6 @@
 	}
 }
 
-<<<<<<< HEAD
 // Update the specific scopes's instruction to true
 // then update the current idx
 func (c *Compile) SetAnalyzeCurrent(updateScopes []*Scope, nextId int) {
@@ -1520,7 +1515,8 @@
 		last := len(s.Instructions) - 1
 		s.Instructions[last].IsLast = true
 	}
-=======
+}
+
 func rowsetDataToVector(ctx context.Context, m *mpool.MPool, exprs []*plan.Expr) (*vector.Vector, error) {
 	rowCount := len(exprs)
 	if rowCount == 0 {
@@ -1571,5 +1567,4 @@
 	}
 	// vec.SetIsBin(t.C.IsBin)
 	return vec, nil
->>>>>>> 1be52370
 }