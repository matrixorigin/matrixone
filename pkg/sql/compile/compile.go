// Copyright 2021 Matrix Origin
//
// Licensed under the Apache License, Version 2.0 (the "License");
// you may not use this file except in compliance with the License.
// You may obtain a copy of the License at
//
//      http://www.apache.org/licenses/LICENSE-2.0
//
// Unless required by applicable law or agreed to in writing, software
// distributed under the License is distributed on an "AS IS" BASIS,
// WITHOUT WARRANTIES OR CONDITIONS OF ANY KIND, either express or implied.
// See the License for the specific language governing permissions and
// limitations under the License.

package compile

import (
	"context"
	"encoding/hex"
	"encoding/json"
	"fmt"
	"math"
	"net"
	"runtime"
	gotrace "runtime/trace"
	"sort"
	"strings"
	"sync"
	"sync/atomic"
	"time"

	"github.com/google/uuid"
	"github.com/matrixorigin/matrixone/pkg/catalog"
	"github.com/matrixorigin/matrixone/pkg/cnservice/cnclient"
	"github.com/matrixorigin/matrixone/pkg/common/buffer"
	"github.com/matrixorigin/matrixone/pkg/common/moerr"
	"github.com/matrixorigin/matrixone/pkg/common/morpc"
	"github.com/matrixorigin/matrixone/pkg/common/mpool"
	moruntime "github.com/matrixorigin/matrixone/pkg/common/runtime"
	"github.com/matrixorigin/matrixone/pkg/container/batch"
	"github.com/matrixorigin/matrixone/pkg/container/types"
	"github.com/matrixorigin/matrixone/pkg/container/vector"
	"github.com/matrixorigin/matrixone/pkg/defines"
	"github.com/matrixorigin/matrixone/pkg/fileservice"
	"github.com/matrixorigin/matrixone/pkg/logutil"
	"github.com/matrixorigin/matrixone/pkg/objectio"
	"github.com/matrixorigin/matrixone/pkg/pb/lock"
	"github.com/matrixorigin/matrixone/pkg/pb/pipeline"
	"github.com/matrixorigin/matrixone/pkg/pb/plan"
	"github.com/matrixorigin/matrixone/pkg/pb/timestamp"
	"github.com/matrixorigin/matrixone/pkg/perfcounter"
	"github.com/matrixorigin/matrixone/pkg/sql/colexec"
	"github.com/matrixorigin/matrixone/pkg/sql/colexec/connector"
	"github.com/matrixorigin/matrixone/pkg/sql/colexec/deletion"
	"github.com/matrixorigin/matrixone/pkg/sql/colexec/dispatch"
	"github.com/matrixorigin/matrixone/pkg/sql/colexec/external"
	"github.com/matrixorigin/matrixone/pkg/sql/colexec/insert"
	"github.com/matrixorigin/matrixone/pkg/sql/colexec/merge"
	"github.com/matrixorigin/matrixone/pkg/sql/colexec/mergeblock"
	"github.com/matrixorigin/matrixone/pkg/sql/colexec/mergecte"
	"github.com/matrixorigin/matrixone/pkg/sql/colexec/mergedelete"
	"github.com/matrixorigin/matrixone/pkg/sql/colexec/mergerecursive"
	"github.com/matrixorigin/matrixone/pkg/sql/colexec/output"
	"github.com/matrixorigin/matrixone/pkg/sql/parsers/tree"
	plan2 "github.com/matrixorigin/matrixone/pkg/sql/plan"
	"github.com/matrixorigin/matrixone/pkg/sql/util"
	mokafka "github.com/matrixorigin/matrixone/pkg/stream/adapter/kafka"
	util2 "github.com/matrixorigin/matrixone/pkg/util"
	"github.com/matrixorigin/matrixone/pkg/util/executor"
	v2 "github.com/matrixorigin/matrixone/pkg/util/metric/v2"
	"github.com/matrixorigin/matrixone/pkg/util/trace"
	"github.com/matrixorigin/matrixone/pkg/vm"
	"github.com/matrixorigin/matrixone/pkg/vm/engine"
	"github.com/matrixorigin/matrixone/pkg/vm/process"
	"github.com/panjf2000/ants/v2"
	"go.uber.org/zap"
)

// Note: Now the cost going from stat is actually the number of rows, so we can only estimate a number for the size of each row.
// The current insertion of around 200,000 rows triggers cn to write s3 directly
const (
	DistributedThreshold     uint64 = 10 * mpool.MB
	SingleLineSizeEstimate   uint64 = 300 * mpool.B
	shuffleChannelBufferSize        = 16
)

var (
	ncpu = runtime.NumCPU()

	ctxCancelError = context.Canceled.Error()
)

var pool = sync.Pool{
	New: func() any {
		return new(Compile)
	},
}

// New is used to new an object of compile
func New(
	addr, db, sql, tenant, uid string,
	ctx context.Context,
	e engine.Engine,
	proc *process.Process,
	stmt tree.Statement,
	isInternal bool,
	cnLabel map[string]string,
	startAt time.Time) *Compile {
	c := pool.Get().(*Compile)
	c.e = e
	c.db = db
	c.ctx = ctx
	c.tenant = tenant
	c.uid = uid
	c.sql = sql
	c.proc = proc
	c.stmt = stmt
	c.addr = addr
	c.nodeRegs = make(map[[2]int32]*process.WaitRegister)
	c.stepRegs = make(map[int32][][2]int32)
	c.isInternal = isInternal
	c.cnLabel = cnLabel
	c.runtimeFilterReceiverMap = make(map[int32]*runtimeFilterReceiver)
	c.startAt = startAt
	return c
}

func putCompile(c *Compile) {
	if c == nil {
		return
	}
	if c.anal != nil {
		for i := range c.anal.analInfos {
			buffer.Free(c.proc.SessionInfo.Buf, c.anal.analInfos[i])
		}
		c.anal.analInfos = nil
	}
	if c.scope != nil {
		c.scope = nil
	}

	c.proc.CleanValueScanBatchs()
	c.clear()
	pool.Put(c)
}

func (c *Compile) clear() {
	c.scope = c.scope[:0]
	c.pn = nil
	c.u = nil
	c.fill = nil
	c.affectRows.Store(0)
	c.addr = ""
	c.db = ""
	c.tenant = ""
	c.uid = ""
	c.sql = ""
	c.anal = nil
	c.e = nil
	c.ctx = nil
	c.proc = nil
	c.cnList = nil
	c.stmt = nil
<<<<<<< HEAD
	c.tag11768 = false
	c.fuzzy = nil
=======
	c.startAt = time.Time{}
>>>>>>> a996aa1b

	for k := range c.nodeRegs {
		delete(c.nodeRegs, k)
	}
	for k := range c.stepRegs {
		delete(c.stepRegs, k)
	}
	for k := range c.runtimeFilterReceiverMap {
		delete(c.runtimeFilterReceiverMap, k)
	}
	c.isInternal = false
	for k := range c.cnLabel {
		delete(c.cnLabel, k)
	}
	c.counterSet = perfcounter.CounterSet{}
}

// helper function to judge if init temporary engine is needed
func (c *Compile) NeedInitTempEngine(InitTempEngine bool) bool {
	if InitTempEngine {
		return false
	}
	for _, s := range c.scope {
		ddl := s.Plan.GetDdl()
		if ddl == nil {
			continue
		}
		if qry := ddl.GetCreateTable(); qry != nil && qry.Temporary {
			if c.e.(*engine.EntireEngine).TempEngine == nil {
				return true
			}
		}
	}
	return false
}

func (c *Compile) SetTempEngine(ctx context.Context, te engine.Engine) {
	e := c.e.(*engine.EntireEngine)
	e.TempEngine = te
	c.ctx = ctx
}

// Compile is the entrance of the compute-execute-layer.
// It generates a scope (logic pipeline) for a query plan.
func (c *Compile) Compile(ctx context.Context, pn *plan.Plan, u any, fill func(any, *batch.Batch) error) (err error) {
	start := time.Now()
	defer func() {
		v2.TxnStatementCompileDurationHistogram.Observe(time.Since(start).Seconds())
	}()

	_, task := gotrace.NewTask(context.TODO(), "pipeline.Compile")
	defer task.End()
	defer func() {
		if e := recover(); e != nil {
			err = moerr.ConvertPanicError(ctx, e)
			getLogger().Error("panic in compile",
				zap.String("sql", c.sql),
				zap.String("error", err.Error()))
		}
	}()

	// with values
	c.proc.Ctx = perfcounter.WithCounterSet(c.proc.Ctx, &c.counterSet)
	c.ctx = c.proc.Ctx

	// session info and callback function to write back query result.
	// XXX u is really a bad name, I'm not sure if `session` or `user` will be more suitable.
	c.u = u
	c.fill = fill

	c.pn = pn
	// get execute related information
	// about ap or tp, what and how many compute resource we can use.
	c.info = plan2.GetExecTypeFromPlan(pn)
	if pn.IsPrepare {
		c.info.Typ = plan2.ExecTypeTP
	}

	// Compile may exec some function that need engine.Engine.
	c.proc.Ctx = context.WithValue(c.proc.Ctx, defines.EngineKey{}, c.e)
	// generate logic pipeline for query.
	c.scope, err = c.compileScope(ctx, pn)

	if err != nil {
		return err
	}
	for _, s := range c.scope {
		if len(s.NodeInfo.Addr) == 0 {
			s.NodeInfo.Addr = c.addr
		}
	}
	if c.shouldReturnCtxErr() {
		return c.proc.Ctx.Err()
	}
	return nil
}

func (c *Compile) addAffectedRows(n uint64) {
	c.affectRows.Add(n)
}

func (c *Compile) setAffectedRows(n uint64) {
	c.affectRows.Store(n)
}

func (c *Compile) getAffectedRows() uint64 {
	affectRows := c.affectRows.Load()
	return affectRows
}

func (c *Compile) run(s *Scope) error {
	if s == nil {
		return nil
	}

	//fmt.Println(DebugShowScopes([]*Scope{s}))

	switch s.Magic {
	case Normal:
		defer c.fillAnalyzeInfo()
		err := s.Run(c)
		if err != nil {
			return err
		}

		c.addAffectedRows(s.affectedRows())
		return nil
	case Merge, MergeInsert:
		defer c.fillAnalyzeInfo()
		err := s.MergeRun(c)
		if err != nil {
			return err
		}

		c.addAffectedRows(s.affectedRows())
		return nil
	case MergeDelete:
		defer c.fillAnalyzeInfo()
		err := s.MergeRun(c)
		if err != nil {
			return err
		}
		c.setAffectedRows(s.Instructions[len(s.Instructions)-1].Arg.(*mergedelete.Argument).AffectedRows)
		return nil
	case Remote:
		defer c.fillAnalyzeInfo()
		err := s.RemoteRun(c)
		c.addAffectedRows(s.affectedRows())
		return err
	case CreateDatabase:
		err := s.CreateDatabase(c)
		if err != nil {
			return err
		}
		c.setAffectedRows(1)
		return nil
	case DropDatabase:
		err := s.DropDatabase(c)
		if err != nil {
			return err
		}
		c.setAffectedRows(1)
		return nil
	case CreateTable:
		qry := s.Plan.GetDdl().GetCreateTable()
		if qry.Temporary {
			return s.CreateTempTable(c)
		} else {
			return s.CreateTable(c)
		}
	case AlterView:
		return s.AlterView(c)
	case AlterTable:
		return s.AlterTable(c)
	case DropTable:
		return s.DropTable(c)
	case DropSequence:
		return s.DropSequence(c)
	case CreateSequence:
		return s.CreateSequence(c)
	case AlterSequence:
		return s.AlterSequence(c)
	case CreateIndex:
		return s.CreateIndex(c)
	case DropIndex:
		return s.DropIndex(c)
	case TruncateTable:
		return s.TruncateTable(c)
	case Deletion:
		defer c.fillAnalyzeInfo()
		affectedRows, err := s.Delete(c)
		if err != nil {
			return err
		}
		c.setAffectedRows(affectedRows)
		return nil
	case Insert:
		defer c.fillAnalyzeInfo()
		affectedRows, err := s.Insert(c)
		if err != nil {
			return err
		}
		c.setAffectedRows(affectedRows)
		return nil
	case Replace:
		return s.replace(c)
	}
	return nil
}

// Run is an important function of the compute-layer, it executes a single sql according to its scope
<<<<<<< HEAD
func (c *Compile) Run(_ uint64) (result *util2.RunResult, err error) {
	var cc *Compile

	result = &util2.RunResult{
		AffectRows: 0,
	}

	_, task := gotrace.NewTask(context.TODO(), "pipeline.Run")
	defer task.End()

=======
func (c *Compile) Run(_ uint64) (*util2.RunResult, error) {
	start := time.Now()
	v2.TxnStatementExecuteLatencyDurationHistogram.Observe(start.Sub(c.startAt).Seconds())
	defer func() {
		v2.TxnStatementExecuteDurationHistogram.Observe(time.Since(start).Seconds())
	}()

	var span trace.Span
	var cc *Compile // compile structure for rerun.
	var result = &util2.RunResult{}
	var err error

	sp := c.proc.GetStmtProfile()
	c.ctx, span = trace.Start(c.ctx, "Compile.Run", trace.WithKind(trace.SpanKindStatement))
	_, task := gotrace.NewTask(context.TODO(), "pipeline.Run")
>>>>>>> a996aa1b
	defer func() {
		// fuzzy filter not sure whether this insert / load obey duplicate constraints, need double check
		if cc != nil {
			if cc.fuzzy != nil && cc.fuzzy.cnt > 0 && err == nil {
				err = cc.fuzzy.backgroundSQLCheck(cc)
			}
		} else {
			if c.fuzzy != nil && c.fuzzy.cnt > 0 && err == nil {
				err = c.fuzzy.backgroundSQLCheck(c)
			}
		}

		putCompile(c)
		putCompile(cc)

		task.End()
		span.End(trace.WithStatementExtra(sp.GetTxnId(), sp.GetStmtId(), sp.GetSqlOfStmt()))
	}()

	if c.proc.TxnOperator != nil {
		c.proc.TxnOperator.GetWorkspace().IncrSQLCount()
		c.proc.TxnOperator.ResetRetry(false)
	}
<<<<<<< HEAD
=======

	v2.TxnStatementTotalCounter.Inc()
>>>>>>> a996aa1b
	if err = c.runOnce(); err != nil {
		c.fatalLog(0, err)

		if !c.ifNeedRerun(err) {
			return nil, err
		}
		v2.TxnStatementRetryCounter.Inc()

		c.proc.TxnOperator.ResetRetry(true)
		c.proc.TxnOperator.GetWorkspace().IncrSQLCount()

<<<<<<< HEAD
			// FIXME: the current retry method is quite bad, the overhead is relatively large, and needs to be
			// improved to refresh expression in the future.
			cc = New(c.addr, c.db, c.sql, c.tenant, c.uid, c.proc.Ctx, c.e, c.proc, c.stmt, c.isInternal, c.cnLabel, false)
			if moerr.IsMoErrCode(err, moerr.ErrTxnNeedRetryWithDefChanged) {
				pn, err := c.buildPlanFunc()
				if err != nil {
					return nil, err
				}
				c.pn = pn
			}
			if err = cc.Compile(c.proc.Ctx, c.pn, c.u, c.fill); err != nil {
				c.fatalLog(1, err)
				return nil, err
			}
			if err = cc.runOnce(); err != nil {
				c.fatalLog(1, err)
				return nil, err
=======
		// clear the workspace of the failed statement
		if e := c.proc.TxnOperator.GetWorkspace().RollbackLastStatement(c.ctx); e != nil {
			return nil, e
		}

		// increase the statement id
		if e := c.proc.TxnOperator.GetWorkspace().IncrStatementID(c.ctx, false); e != nil {
			return nil, e
		}

		// FIXME: the current retry method is quite bad, the overhead is relatively large, and needs to be
		// improved to refresh expression in the future.
		cc = New(c.addr, c.db, c.sql, c.tenant, c.uid, c.proc.Ctx, c.e, c.proc, c.stmt, c.isInternal, c.cnLabel, c.startAt)
		if moerr.IsMoErrCode(err, moerr.ErrTxnNeedRetryWithDefChanged) {
			pn, e := c.buildPlanFunc()
			if e != nil {
				return nil, e
>>>>>>> a996aa1b
			}
			c.pn = pn
		}
<<<<<<< HEAD
		return result, err
=======
		if err = cc.Compile(c.proc.Ctx, c.pn, c.u, c.fill); err != nil {
			c.fatalLog(1, err)
			return nil, err
		}
		if err = cc.runOnce(); err != nil {
			c.fatalLog(1, err)
			return nil, err
		}
		err = c.proc.TxnOperator.GetWorkspace().Adjust()
		if err != nil {
			c.fatalLog(1, err)
			return nil, err
		}
		// set affectedRows to old compile to return
		c.setAffectedRows(cc.getAffectedRows())
>>>>>>> a996aa1b
	}

	if c.shouldReturnCtxErr() {
		return nil, c.proc.Ctx.Err()
	}
	result.AffectRows = c.getAffectedRows()
	if c.proc.TxnOperator != nil {
		return result, c.proc.TxnOperator.GetWorkspace().Adjust()
	}
	return result, err
}

// if the error is ErrTxnNeedRetry and the transaction is RC isolation, we need to retry the statement
func (c *Compile) ifNeedRerun(err error) bool {
	if (moerr.IsMoErrCode(err, moerr.ErrTxnNeedRetry) ||
		moerr.IsMoErrCode(err, moerr.ErrTxnNeedRetryWithDefChanged)) &&
		c.proc.TxnOperator.Txn().IsRCIsolation() {
		return true
	}
	return false
}

// run once
func (c *Compile) runOnce() error {
	var wg sync.WaitGroup

	errC := make(chan error, len(c.scope))
	for _, s := range c.scope {
		s.SetContextRecursively(c.proc.Ctx)
	}
	for i := range c.scope {
		wg.Add(1)
		scope := c.scope[i]
		ants.Submit(func() {
			defer func() {
				if e := recover(); e != nil {
					err := moerr.ConvertPanicError(c.ctx, e)
					getLogger().Error("panic in run",
						zap.String("sql", c.sql),
						zap.String("error", err.Error()))
					errC <- err
				}
				wg.Done()
			}()
			errC <- c.run(scope)
		})
	}
	wg.Wait()
	close(errC)

	errList := make([]error, 0, len(c.scope))
	for e := range errC {
		if e != nil {
			errList = append(errList, e)
			if c.ifNeedRerun(e) {
				return e
			}
		}
	}

	if len(errList) == 0 {
		return nil
	} else {
		return errList[0]
	}
}

// shouldReturnCtxErr return true only if the ctx has error and the error is not canceled.
// maybe deadlined or other error.
func (c *Compile) shouldReturnCtxErr() bool {
	if e := c.proc.Ctx.Err(); e != nil && e.Error() != ctxCancelError {
		return true
	}
	return false
}

func (c *Compile) compileScope(ctx context.Context, pn *plan.Plan) ([]*Scope, error) {
	switch qry := pn.Plan.(type) {
	case *plan.Plan_Query:
		switch qry.Query.StmtType {
		case plan.Query_REPLACE:
			return []*Scope{{
				Magic: Replace,
				Plan:  pn,
			}}, nil
		}
		scopes, err := c.compileQuery(ctx, qry.Query)
		if err != nil {
			return nil, err
		}
		for _, s := range scopes {
			s.Plan = pn
		}
		return scopes, nil
	case *plan.Plan_Ddl:
		switch qry.Ddl.DdlType {
		case plan.DataDefinition_CREATE_DATABASE:
			return []*Scope{{
				Magic: CreateDatabase,
				Plan:  pn,
			}}, nil
		case plan.DataDefinition_DROP_DATABASE:
			return []*Scope{{
				Magic: DropDatabase,
				Plan:  pn,
			}}, nil
		case plan.DataDefinition_CREATE_TABLE:
			return []*Scope{{
				Magic: CreateTable,
				Plan:  pn,
			}}, nil
		case plan.DataDefinition_ALTER_VIEW:
			return []*Scope{{
				Magic: AlterView,
				Plan:  pn,
			}}, nil
		case plan.DataDefinition_ALTER_TABLE:
			return []*Scope{{
				Magic: AlterTable,
				Plan:  pn,
			}}, nil
		case plan.DataDefinition_DROP_TABLE:
			return []*Scope{{
				Magic: DropTable,
				Plan:  pn,
			}}, nil
		case plan.DataDefinition_DROP_SEQUENCE:
			return []*Scope{{
				Magic: DropSequence,
				Plan:  pn,
			}}, nil
		case plan.DataDefinition_ALTER_SEQUENCE:
			return []*Scope{{
				Magic: AlterSequence,
				Plan:  pn,
			}}, nil
		case plan.DataDefinition_TRUNCATE_TABLE:
			return []*Scope{{
				Magic: TruncateTable,
				Plan:  pn,
			}}, nil
		case plan.DataDefinition_CREATE_SEQUENCE:
			return []*Scope{{
				Magic: CreateSequence,
				Plan:  pn,
			}}, nil
		case plan.DataDefinition_CREATE_INDEX:
			return []*Scope{{
				Magic: CreateIndex,
				Plan:  pn,
			}}, nil
		case plan.DataDefinition_DROP_INDEX:
			return []*Scope{{
				Magic: DropIndex,
				Plan:  pn,
			}}, nil
		case plan.DataDefinition_SHOW_DATABASES,
			plan.DataDefinition_SHOW_TABLES,
			plan.DataDefinition_SHOW_COLUMNS,
			plan.DataDefinition_SHOW_CREATETABLE:
			return c.compileQuery(ctx, pn.GetDdl().GetQuery())
			// 1、not supported: show arnings/errors/status/processlist
			// 2、show variables will not return query
			// 3、show create database/table need rewrite to create sql
		}
	}
	return nil, moerr.NewNYI(ctx, fmt.Sprintf("query '%s'", pn))
}

func (c *Compile) cnListStrategy() {
	if len(c.cnList) == 0 {
		c.cnList = append(c.cnList, engine.Node{
			Addr: c.addr,
			Mcpu: ncpu,
		})
	} else if len(c.cnList) > c.info.CnNumbers {
		c.cnList = c.cnList[:c.info.CnNumbers]
	}
}

// func (c *Compile) compileAttachedScope(ctx context.Context, attachedPlan *plan.Plan) ([]*Scope, error) {
// 	query := attachedPlan.Plan.(*plan.Plan_Query)
// 	attachedScope, err := c.compileQuery(ctx, query.Query)
// 	if err != nil {
// 		return nil, err
// 	}
// 	for _, s := range attachedScope {
// 		s.Plan = attachedPlan
// 	}
// 	return attachedScope, nil
// }

func isAvailable(client morpc.RPCClient, addr string) bool {
	_, _, err := net.SplitHostPort(addr)
	if err != nil {
		logutil.Warnf("compileScope received a malformed cn address '%s', expected 'ip:port'", addr)
		return false
	}
	logutil.Debugf("ping %s start", addr)
	ctx, cancel := context.WithTimeout(context.Background(), 500*time.Millisecond)
	defer cancel()
	err = client.Ping(ctx, addr)
	if err != nil {
		// ping failed
		logutil.Debugf("ping %s err %+v\n", addr, err)
		return false
	}
	return true
}

func (c *Compile) removeUnavailableCN() {
	client := cnclient.GetRPCClient()
	if client == nil {
		return
	}
	i := 0
	for _, cn := range c.cnList {
		if isSameCN(c.addr, cn.Addr) || isAvailable(client, cn.Addr) {
			c.cnList[i] = cn
			i++
		}
	}
	c.cnList = c.cnList[:i]
}

func (c *Compile) compileQuery(ctx context.Context, qry *plan.Query) ([]*Scope, error) {
	var err error
	c.cnList, err = c.e.Nodes(c.isInternal, c.tenant, c.uid, c.cnLabel)
	if err != nil {
		return nil, err
	}
	// sort by addr to get fixed order of CN list
	sort.Slice(c.cnList, func(i, j int) bool { return c.cnList[i].Addr < c.cnList[j].Addr })

	if c.info.Typ == plan2.ExecTypeAP {
		c.removeUnavailableCN()
	}

	c.info.CnNumbers = len(c.cnList)
	blkNum := 0
	cost := float64(0.0)
	for _, n := range qry.Nodes {
		if n.Stats == nil {
			continue
		}
		if n.NodeType == plan.Node_TABLE_SCAN {
			blkNum += int(n.Stats.BlockNum)
		}
		if n.NodeType == plan.Node_INSERT {
			cost += n.Stats.GetCost()
		}
	}
	switch qry.StmtType {
	case plan.Query_INSERT:
		if cost*float64(SingleLineSizeEstimate) > float64(DistributedThreshold) || qry.LoadTag || blkNum >= plan2.BlockNumForceOneCN {
			c.cnListStrategy()
		} else {
			c.cnList = engine.Nodes{engine.Node{
				Addr: c.addr,
				Mcpu: c.generateCPUNumber(ncpu, blkNum)},
			}
		}
		// insertNode := qry.Nodes[qry.Steps[0]]
		// nodeStats := qry.Nodes[insertNode.Children[0]].Stats
		// if nodeStats.GetCost()*float64(SingleLineSizeEstimate) > float64(DistributedThreshold) || qry.LoadTag || blkNum >= MinBlockNum {
		// 	if len(insertNode.InsertCtx.OnDuplicateIdx) > 0 {
		// 		c.cnList = engine.Nodes{
		// 			engine.Node{
		// 				Addr: c.addr,
		// 				Mcpu: c.generateCPUNumber(1, blkNum)},
		// 		}
		// 	} else {
		// 		c.cnListStrategy()
		// 	}
		// } else {
		// 	if len(insertNode.InsertCtx.OnDuplicateIdx) > 0 {
		// 		c.cnList = engine.Nodes{
		// 			engine.Node{
		// 				Addr: c.addr,
		// 				Mcpu: c.generateCPUNumber(1, blkNum)},
		// 		}
		// 	} else {
		// 		c.cnList = engine.Nodes{engine.Node{
		// 			Addr: c.addr,
		// 			Mcpu: c.generateCPUNumber(c.NumCPU(), blkNum)},
		// 		}
		// 	}
		// }
	default:
		if blkNum < plan2.BlockNumForceOneCN {
			c.cnList = engine.Nodes{engine.Node{
				Addr: c.addr,
				Mcpu: c.generateCPUNumber(ncpu, blkNum)},
			}
		} else {
			c.cnListStrategy()
		}
	}
	if c.info.Typ == plan2.ExecTypeTP && len(c.cnList) > 1 {
		c.cnList = engine.Nodes{engine.Node{
			Addr: c.addr,
			Mcpu: c.generateCPUNumber(ncpu, blkNum)},
		}
	}

	c.initAnalyze(qry)

	//deal with sink scan first.
	for i := len(qry.Steps) - 1; i >= 0; i-- {
		err := c.compileSinkScan(qry, qry.Steps[i])
		if err != nil {
			return nil, err
		}
	}

	steps := make([]*Scope, 0, len(qry.Steps))
	for i := len(qry.Steps) - 1; i >= 0; i-- {
		scopes, err := c.compilePlanScope(ctx, int32(i), qry.Steps[i], qry.Nodes)
		if err != nil {
			return nil, err
		}
		scope, err := c.compileApQuery(qry, scopes, qry.Steps[i])
		if err != nil {
			return nil, err
		}
		steps = append(steps, scope)
	}
	return steps, err
}

func (c *Compile) compileSinkScan(qry *plan.Query, nodeId int32) error {
	n := qry.Nodes[nodeId]
	for _, childId := range n.Children {
		err := c.compileSinkScan(qry, childId)
		if err != nil {
			return err
		}
	}

	if n.NodeType == plan.Node_SINK_SCAN || n.NodeType == plan.Node_RECURSIVE_SCAN || n.NodeType == plan.Node_RECURSIVE_CTE {
		for _, s := range n.SourceStep {
			var wr *process.WaitRegister
			if c.anal.qry.LoadTag {
				wr = &process.WaitRegister{
					Ctx: c.ctx,
					Ch:  make(chan *batch.Batch, ncpu),
				}
			} else {
				wr = &process.WaitRegister{
					Ctx: c.ctx,
					Ch:  make(chan *batch.Batch, 1),
				}

			}
			c.appendStepRegs(s, nodeId, wr)
		}
	}
	return nil
}

func (c *Compile) compileApQuery(qry *plan.Query, ss []*Scope, step int32) (*Scope, error) {
	if qry.Nodes[step].NodeType == plan.Node_SINK {
		return ss[0], nil
	}
	var rs *Scope
	switch qry.StmtType {
	case plan.Query_DELETE:
		return ss[0], nil
	case plan.Query_INSERT:
		return ss[0], nil
	case plan.Query_UPDATE:
		return ss[0], nil
	default:
		rs = c.newMergeScope(ss)
		updateScopesLastFlag([]*Scope{rs})
		c.setAnalyzeCurrent([]*Scope{rs}, c.anal.curr)
		rs.Instructions = append(rs.Instructions, vm.Instruction{
			Op: vm.Output,
			Arg: &output.Argument{
				Data: c.u,
				Func: c.fill,
			},
		})
	}
	return rs, nil
}

func constructValueScanBatch(ctx context.Context, proc *process.Process, node *plan.Node) (*batch.Batch, error) {
	var nodeId uuid.UUID
	var exprList []colexec.ExpressionExecutor

	if node == nil || node.TableDef == nil { // like : select 1, 2
		bat := batch.NewWithSize(1)
		bat.Vecs[0] = vector.NewConstNull(types.T_int64.ToType(), 1, proc.Mp())
		bat.SetRowCount(1)
		return bat, nil
	}
	// select * from (values row(1,1), row(2,2), row(3,3)) a;
	tableDef := node.TableDef
	colCount := len(tableDef.Cols)
	colsData := node.RowsetData.Cols
	copy(nodeId[:], node.Uuid)
	bat := proc.GetPrepareBatch()
	if bat == nil {
		bat = proc.GetValueScanBatch(nodeId)
		if bat == nil {
			return nil, moerr.NewInfo(ctx, fmt.Sprintf("constructValueScanBatch failed, node id: %s", nodeId.String()))
		}
	}
	params := proc.GetPrepareParams()
	if len(colsData) > 0 {
		exprs := proc.GetPrepareExprList()
		for i := 0; i < colCount; i++ {
			if exprs != nil {
				exprList = exprs.([][]colexec.ExpressionExecutor)[i]
			}
			if params != nil {
				vs := vector.MustFixedCol[types.Varlena](params)
				for _, row := range colsData[i].Data {
					if row.Pos >= 0 {
						isNull := params.GetNulls().Contains(uint64(row.Pos - 1))
						str := vs[row.Pos-1].GetString(params.GetArea())
						if err := util.SetBytesToAnyVector(ctx, str, int(row.RowPos), isNull, bat.Vecs[i],
							proc); err != nil {
							return nil, err
						}
					}
				}
			}
			if err := evalRowsetData(proc, colsData[i].Data, bat.Vecs[i], exprList); err != nil {
				bat.Clean(proc.Mp())
				return nil, err
			}
		}
	}
	return bat, nil
}

func (c *Compile) compilePlanScope(ctx context.Context, step int32, curNodeIdx int32, ns []*plan.Node) ([]*Scope, error) {
	n := ns[curNodeIdx]
	switch n.NodeType {
	case plan.Node_VALUE_SCAN:
		bat, err := constructValueScanBatch(ctx, c.proc, n)
		if err != nil {
			return nil, err
		}
		ds := &Scope{
			Magic:      Normal,
			DataSource: &Source{Bat: bat},
			NodeInfo:   engine.Node{Addr: c.addr, Mcpu: 1},
			Proc:       process.NewWithAnalyze(c.proc, c.ctx, 0, c.anal.Nodes()),
		}
		return c.compileSort(n, c.compileProjection(n, []*Scope{ds})), nil
	case plan.Node_EXTERNAL_SCAN:
		node := plan2.DeepCopyNode(n)
		ss, err := c.compileExternScan(ctx, node)
		if err != nil {
			return nil, err
		}
		return c.compileSort(n, c.compileProjection(n, c.compileRestrict(node, ss))), nil
	case plan.Node_TABLE_SCAN:
		ss, err := c.compileTableScan(n)
		if err != nil {
			return nil, err
		}

		// RelationName
		return c.compileSort(n, c.compileProjection(n, c.compileRestrict(n, ss))), nil
	case plan.Node_STREAM_SCAN:
		ss, err := c.compileStreamScan(ctx, n)
		if err != nil {
			return nil, err
		}

		return c.compileSort(n, c.compileProjection(n, c.compileRestrict(n, ss))), nil
	case plan.Node_FILTER, plan.Node_PROJECT, plan.Node_PRE_DELETE:
		curr := c.anal.curr
		c.setAnalyzeCurrent(nil, int(n.Children[0]))
		ss, err := c.compilePlanScope(ctx, step, n.Children[0], ns)
		if err != nil {
			return nil, err
		}
		c.setAnalyzeCurrent(ss, curr)
		return c.compileSort(n, c.compileProjection(n, c.compileRestrict(n, ss))), nil
	case plan.Node_AGG:
		curr := c.anal.curr
		c.setAnalyzeCurrent(nil, int(n.Children[0]))
		ss, err := c.compilePlanScope(ctx, step, n.Children[0], ns)
		if err != nil {
			return nil, err
		}
		c.setAnalyzeCurrent(ss, curr)

		if n.Stats.HashmapStats != nil && n.Stats.HashmapStats.Shuffle {
			ss = c.compileShuffleGroup(n, ss, ns)
			return c.compileSort(n, ss), nil
		} else {
			ss = c.compileMergeGroup(n, ss, ns)
			return c.compileSort(n, c.compileProjection(n, c.compileRestrict(n, ss))), nil
		}
	case plan.Node_WINDOW:
		curr := c.anal.curr
		c.setAnalyzeCurrent(nil, int(n.Children[0]))
		ss, err := c.compilePlanScope(ctx, step, n.Children[0], ns)
		if err != nil {
			return nil, err
		}
		c.setAnalyzeCurrent(ss, curr)
		ss = c.compileWin(n, ss)
		return c.compileSort(n, c.compileProjection(n, c.compileRestrict(n, ss))), nil
	case plan.Node_TIME_WINDOW:
		curr := c.anal.curr
		c.setAnalyzeCurrent(nil, int(n.Children[0]))
		ss, err := c.compilePlanScope(ctx, step, n.Children[0], ns)
		if err != nil {
			return nil, err
		}
		c.setAnalyzeCurrent(ss, curr)
		ss = c.compileTimeWin(n, c.compileSort(n, ss))
		return c.compileProjection(n, c.compileRestrict(n, ss)), nil
	case plan.Node_Fill:
		curr := c.anal.curr
		c.setAnalyzeCurrent(nil, int(n.Children[0]))
		ss, err := c.compilePlanScope(ctx, step, n.Children[0], ns)
		if err != nil {
			return nil, err
		}
		c.setAnalyzeCurrent(ss, curr)
		ss = c.compileFill(n, ss)
		return c.compileProjection(n, c.compileRestrict(n, ss)), nil
	case plan.Node_JOIN:
		curr := c.anal.curr
		c.setAnalyzeCurrent(nil, int(n.Children[0]))
		left, err := c.compilePlanScope(ctx, step, n.Children[0], ns)
		if err != nil {
			return nil, err
		}
		c.setAnalyzeCurrent(left, int(n.Children[1]))
		right, err := c.compilePlanScope(ctx, step, n.Children[1], ns)
		if err != nil {
			return nil, err
		}
		c.setAnalyzeCurrent(right, curr)
		return c.compileSort(n, c.compileJoin(ctx, n, ns[n.Children[0]], ns[n.Children[1]], left, right)), nil
	case plan.Node_SORT:
		curr := c.anal.curr
		c.setAnalyzeCurrent(nil, int(n.Children[0]))
		ss, err := c.compilePlanScope(ctx, step, n.Children[0], ns)
		if err != nil {
			return nil, err
		}
		c.setAnalyzeCurrent(ss, curr)
		return c.compileProjection(n, c.compileRestrict(n, c.compileSort(n, ss))), nil
	case plan.Node_UNION:
		curr := c.anal.curr
		c.setAnalyzeCurrent(nil, int(n.Children[0]))
		left, err := c.compilePlanScope(ctx, step, n.Children[0], ns)
		if err != nil {
			return nil, err
		}
		c.setAnalyzeCurrent(left, int(n.Children[1]))
		right, err := c.compilePlanScope(ctx, step, n.Children[1], ns)
		if err != nil {
			return nil, err
		}
		c.setAnalyzeCurrent(right, curr)
		return c.compileSort(n, c.compileUnion(n, left, right)), nil
	case plan.Node_MINUS, plan.Node_INTERSECT, plan.Node_INTERSECT_ALL:
		curr := c.anal.curr
		c.setAnalyzeCurrent(nil, int(n.Children[0]))
		left, err := c.compilePlanScope(ctx, step, n.Children[0], ns)
		if err != nil {
			return nil, err
		}
		c.setAnalyzeCurrent(left, int(n.Children[1]))
		right, err := c.compilePlanScope(ctx, step, n.Children[1], ns)
		if err != nil {
			return nil, err
		}
		c.setAnalyzeCurrent(right, curr)
		return c.compileSort(n, c.compileMinusAndIntersect(n, left, right, n.NodeType)), nil
	case plan.Node_UNION_ALL:
		curr := c.anal.curr
		c.setAnalyzeCurrent(nil, int(n.Children[0]))
		left, err := c.compilePlanScope(ctx, step, n.Children[0], ns)
		if err != nil {
			return nil, err
		}
		c.setAnalyzeCurrent(left, int(n.Children[1]))
		right, err := c.compilePlanScope(ctx, step, n.Children[1], ns)
		if err != nil {
			return nil, err
		}
		c.setAnalyzeCurrent(right, curr)
		return c.compileSort(n, c.compileUnionAll(left, right)), nil
	case plan.Node_DELETE:
		curr := c.anal.curr
		c.setAnalyzeCurrent(nil, int(n.Children[0]))

		ss, err := c.compilePlanScope(ctx, step, n.Children[0], ns)
		if err != nil {
			return nil, err
		}

		n.NotCacheable = true
		nodeStats := ns[n.Children[0]].Stats

		arg, err := constructDeletion(n, c.e, c.proc)
		if err != nil {
			return nil, err
		}

		if nodeStats.GetCost()*float64(SingleLineSizeEstimate) >
			float64(DistributedThreshold) &&
			!arg.DeleteCtx.CanTruncate {
			logutil.Infof("delete of '%s' write s3\n", c.sql)
			rs := c.newDeleteMergeScope(arg, ss)
			rs.Instructions = append(rs.Instructions, vm.Instruction{
				Op: vm.MergeDelete,
				Arg: &mergedelete.Argument{
					DelSource:        arg.DeleteCtx.Source,
					PartitionSources: arg.DeleteCtx.PartitionSources,
				},
			})
			rs.Magic = MergeDelete
			ss = []*Scope{rs}
			return ss, nil
		}
		rs := c.newMergeScope(ss)
		// updateScopesLastFlag([]*Scope{rs})
		rs.Magic = Merge
		c.setAnalyzeCurrent([]*Scope{rs}, c.anal.curr)

		rs.Instructions = append(rs.Instructions, vm.Instruction{
			Op:  vm.Deletion,
			Arg: arg,
		})
		ss = []*Scope{rs}
		c.setAnalyzeCurrent(ss, curr)
		return ss, nil
	case plan.Node_ON_DUPLICATE_KEY:
		curr := c.anal.curr
		c.setAnalyzeCurrent(nil, int(n.Children[0]))
		ss, err := c.compilePlanScope(ctx, step, n.Children[0], ns)
		if err != nil {
			return nil, err
		}
		c.setAnalyzeCurrent(ss, curr)

		rs := c.newMergeScope(ss)
		rs.Instructions[0] = vm.Instruction{
			Op:  vm.OnDuplicateKey,
			Idx: c.anal.curr,
			Arg: constructOnduplicateKey(n, c.e),
		}
		return []*Scope{rs}, nil
<<<<<<< HEAD
	case plan.Node_FUZZY_FILTER:
		curr := c.anal.curr
		c.setAnalyzeCurrent(nil, int(n.Children[0]))
		ss, err := c.compilePlanScope(ctx, step, n.Children[0], ns)
		if err != nil {
			return nil, err
		}
		ss, err = c.compileFuzzyFilter(n, ss, ns)
		if err != nil {
			return nil, err
		}
		c.setAnalyzeCurrent(ss, curr)
		return ss, nil
	case plan.Node_PRE_INSERT_UK:
=======
	case plan.Node_PRE_INSERT_UK, plan.Node_PRE_INSERT_SK:
>>>>>>> a996aa1b
		curr := c.anal.curr
		ss, err := c.compilePlanScope(ctx, step, n.Children[0], ns)
		if err != nil {
			return nil, err
		}
		currentFirstFlag := c.anal.isFirst
		for i := range ss {
			if n.NodeType == plan.Node_PRE_INSERT_UK {
				preInsertUkArg, err := constructPreInsertUk(n, c.proc)
				if err != nil {
					return nil, err
				}
				ss[i].appendInstruction(vm.Instruction{
					Op:      vm.PreInsertUnique,
					Idx:     c.anal.curr,
					IsFirst: currentFirstFlag,
					Arg:     preInsertUkArg,
				})
			} else {
				preInsertSkArg, err := constructPreInsertSk(n, c.proc)
				if err != nil {
					return nil, err
				}
				ss[i].appendInstruction(vm.Instruction{
					Op:      vm.PreInsertSecondaryIndex,
					Idx:     c.anal.curr,
					IsFirst: currentFirstFlag,
					Arg:     preInsertSkArg,
				})
			}

		}
		c.setAnalyzeCurrent(ss, curr)
		return ss, nil
	case plan.Node_PRE_INSERT:
		curr := c.anal.curr
		ss, err := c.compilePlanScope(ctx, step, n.Children[0], ns)
		if err != nil {
			return nil, err
		}
		currentFirstFlag := c.anal.isFirst
		for i := range ss {
			preInsertArg, err := constructPreInsert(n, c.e, c.proc)
			if err != nil {
				return nil, err
			}
			ss[i].appendInstruction(vm.Instruction{
				Op:      vm.PreInsert,
				Idx:     c.anal.curr,
				IsFirst: currentFirstFlag,
				Arg:     preInsertArg,
			})
		}
		c.setAnalyzeCurrent(ss, curr)
		return ss, nil
	case plan.Node_INSERT:
		curr := c.anal.curr
		n.NotCacheable = true
		ss, err := c.compilePlanScope(ctx, step, n.Children[0], ns)
		if err != nil {
			return nil, err
		}

		currentFirstFlag := c.anal.isFirst
		toWriteS3 := n.Stats.GetCost()*float64(SingleLineSizeEstimate) >
			float64(DistributedThreshold) || c.anal.qry.LoadTag

		if toWriteS3 {
			logutil.Debugf("insert of '%s' write s3\n", c.sql)
			if !haveSinkScanInPlan(ns, n.Children[0]) && len(ss) != 1 {
				insertArg, err := constructInsert(n, c.e, c.proc)
				if err != nil {
					return nil, err
				}
				insertArg.ToWriteS3 = true
				rs := c.newInsertMergeScope(insertArg, ss)
				rs.Magic = MergeInsert
				rs.Instructions = append(rs.Instructions, vm.Instruction{
					Op: vm.MergeBlock,
					Arg: &mergeblock.Argument{
						Tbl:              insertArg.InsertCtx.Rel,
						PartitionSources: insertArg.InsertCtx.PartitionSources,
					},
				})
				ss = []*Scope{rs}
			} else {
				dataScope := c.newMergeScope(ss)
				dataScope.IsEnd = true
				if c.anal.qry.LoadTag {
					dataScope.Proc.Reg.MergeReceivers[0].Ch = make(chan *batch.Batch, dataScope.NodeInfo.Mcpu) // reset the channel buffer of sink for load
				}
				mcpu := dataScope.NodeInfo.Mcpu
				scopes := make([]*Scope, 0, mcpu)
				regs := make([]*process.WaitRegister, 0, mcpu)
				for i := 0; i < mcpu; i++ {
					scopes = append(scopes, &Scope{
						Magic:        Merge,
						Instructions: []vm.Instruction{{Op: vm.Merge, Arg: &merge.Argument{}}},
					})
					scopes[i].Proc = process.NewFromProc(c.proc, c.ctx, 1)
					regs = append(regs, scopes[i].Proc.Reg.MergeReceivers...)
				}

				dataScope.Instructions = append(dataScope.Instructions, vm.Instruction{
					Op:  vm.Dispatch,
					Arg: constructDispatchLocal(false, false, false, regs),
				})
				for i := range scopes {
					insertArg, err := constructInsert(n, c.e, c.proc)
					if err != nil {
						return nil, err
					}
					insertArg.ToWriteS3 = true
					scopes[i].appendInstruction(vm.Instruction{
						Op:      vm.Insert,
						Idx:     c.anal.curr,
						IsFirst: currentFirstFlag,
						Arg:     insertArg,
					})
				}

				insertArg, err := constructInsert(n, c.e, c.proc)
				if err != nil {
					return nil, err
				}
				insertArg.ToWriteS3 = true
				rs := c.newMergeScope(scopes)
				rs.PreScopes = append(rs.PreScopes, dataScope)
				rs.Magic = MergeInsert
				rs.Instructions = append(rs.Instructions, vm.Instruction{
					Op: vm.MergeBlock,
					Arg: &mergeblock.Argument{
						Tbl:              insertArg.InsertCtx.Rel,
						PartitionSources: insertArg.InsertCtx.PartitionSources,
					},
				})
				ss = []*Scope{rs}
			}
		} else {
			for i := range ss {
				insertArg, err := constructInsert(n, c.e, c.proc)
				if err != nil {
					return nil, err
				}
				ss[i].appendInstruction(vm.Instruction{
					Op:      vm.Insert,
					Idx:     c.anal.curr,
					IsFirst: currentFirstFlag,
					Arg:     insertArg,
				})
			}
		}
		c.setAnalyzeCurrent(ss, curr)
		return ss, nil
	case plan.Node_LOCK_OP:
		curr := c.anal.curr
		ss, err := c.compilePlanScope(ctx, step, n.Children[0], ns)
		if err != nil {
			return nil, err
		}

		block := false
		// only pessimistic txn needs to block downstream operators.
		if c.proc.TxnOperator.Txn().IsPessimistic() {
			block = n.LockTargets[0].Block
			if block {
				ss = []*Scope{c.newMergeScope(ss)}
			}
		}
		currentFirstFlag := c.anal.isFirst
		for i := range ss {
			lockOpArg, err := constructLockOp(n, ss[i].Proc, c.e)
			if err != nil {
				return nil, err
			}
			lockOpArg.SetBlock(block)
			if block {
				ss[i].Instructions[len(ss[i].Instructions)-1] = vm.Instruction{
					Op:      vm.LockOp,
					Idx:     c.anal.curr,
					IsFirst: currentFirstFlag,
					Arg:     lockOpArg,
				}
			} else {
				ss[i].appendInstruction(vm.Instruction{
					Op:      vm.LockOp,
					Idx:     c.anal.curr,
					IsFirst: currentFirstFlag,
					Arg:     lockOpArg,
				})
			}
		}
		ss = c.compileProjection(n, ss)
		c.setAnalyzeCurrent(ss, curr)
		return ss, nil
	case plan.Node_FUNCTION_SCAN:
		curr := c.anal.curr
		c.setAnalyzeCurrent(nil, int(n.Children[0]))
		ss, err := c.compilePlanScope(ctx, step, n.Children[0], ns)
		if err != nil {
			return nil, err
		}
		c.setAnalyzeCurrent(ss, curr)
		return c.compileSort(n, c.compileProjection(n, c.compileRestrict(n, c.compileTableFunction(n, ss)))), nil
	case plan.Node_SINK_SCAN:
		receivers := make([]*process.WaitRegister, len(n.SourceStep))
		for i, step := range n.SourceStep {
			receivers[i] = c.getNodeReg(step, curNodeIdx)
			if receivers[i] == nil {
				return nil, moerr.NewInternalError(c.ctx, "no data sender for sinkScan node")
			}
		}
		rs := &Scope{
			Magic:        Merge,
			NodeInfo:     engine.Node{Addr: c.addr, Mcpu: ncpu},
			Proc:         process.NewWithAnalyze(c.proc, c.ctx, 1, c.anal.Nodes()),
			Instructions: []vm.Instruction{{Op: vm.Merge, Arg: &merge.Argument{SinkScan: true}}},
		}
		for _, r := range receivers {
			r.Ctx = rs.Proc.Ctx
		}
		rs.Proc.Reg.MergeReceivers = receivers
		return c.compileProjection(n, []*Scope{rs}), nil
	case plan.Node_RECURSIVE_SCAN:
		receivers := make([]*process.WaitRegister, len(n.SourceStep))
		for i, step := range n.SourceStep {
			receivers[i] = c.getNodeReg(step, curNodeIdx)
			if receivers[i] == nil {
				return nil, moerr.NewInternalError(c.ctx, "no data sender for sinkScan node")
			}
		}
		rs := &Scope{
			Magic:        Merge,
			NodeInfo:     engine.Node{Addr: c.addr, Mcpu: 1},
			Proc:         process.NewWithAnalyze(c.proc, c.ctx, len(receivers), c.anal.Nodes()),
			Instructions: []vm.Instruction{{Op: vm.MergeRecursive, Arg: &mergerecursive.Argument{}}},
		}

		for _, r := range receivers {
			r.Ctx = rs.Proc.Ctx
		}
		rs.Proc.Reg.MergeReceivers = receivers
		return []*Scope{rs}, nil
	case plan.Node_RECURSIVE_CTE:
		receivers := make([]*process.WaitRegister, len(n.SourceStep))
		for i, step := range n.SourceStep {
			receivers[i] = c.getNodeReg(step, curNodeIdx)
			if receivers[i] == nil {
				return nil, moerr.NewInternalError(c.ctx, "no data sender for sinkScan node")
			}
		}
		rs := &Scope{
			Magic:        Merge,
			NodeInfo:     engine.Node{Addr: c.addr, Mcpu: ncpu},
			Proc:         process.NewWithAnalyze(c.proc, c.ctx, len(receivers), c.anal.Nodes()),
			Instructions: []vm.Instruction{{Op: vm.MergeCTE, Arg: &mergecte.Argument{}}},
		}

		for _, r := range receivers {
			r.Ctx = rs.Proc.Ctx
		}
		rs.Proc.Reg.MergeReceivers = receivers
		return c.compileSort(n, []*Scope{rs}), nil
	case plan.Node_SINK:
		receivers := c.getStepRegs(step)
		if len(receivers) == 0 {
			return nil, moerr.NewInternalError(c.ctx, "no data receiver for sink node")
		}
		ss, err := c.compilePlanScope(ctx, step, n.Children[0], ns)
		if err != nil {
			return nil, err
		}
		rs := c.newMergeScope(ss)
		rs.appendInstruction(vm.Instruction{
			Op:  vm.Dispatch,
			Arg: constructDispatchLocal(true, true, n.RecursiveSink, receivers),
		})

		return []*Scope{rs}, nil
	default:
		return nil, moerr.NewNYI(ctx, fmt.Sprintf("query '%s'", n))
	}
}

func (c *Compile) appendStepRegs(step, nodeId int32, reg *process.WaitRegister) {
	c.nodeRegs[[2]int32{step, nodeId}] = reg
	c.stepRegs[step] = append(c.stepRegs[step], [2]int32{step, nodeId})
}

func (c *Compile) getNodeReg(step, nodeId int32) *process.WaitRegister {
	return c.nodeRegs[[2]int32{step, nodeId}]
}

func (c *Compile) getStepRegs(step int32) []*process.WaitRegister {
	wrs := make([]*process.WaitRegister, len(c.stepRegs[step]))
	for i, sn := range c.stepRegs[step] {
		wrs[i] = c.nodeRegs[sn]
	}
	return wrs
}

func (c *Compile) constructScopeForExternal(addr string, parallel bool) *Scope {
	ds := &Scope{Magic: Normal}
	if parallel {
		ds.Magic = Remote
	}
	ds.NodeInfo = engine.Node{Addr: addr, Mcpu: ncpu}
	ds.Proc = process.NewWithAnalyze(c.proc, c.ctx, 0, c.anal.Nodes())
	c.proc.LoadTag = c.anal.qry.LoadTag
	ds.Proc.LoadTag = true
	bat := batch.NewWithSize(1)
	{
		bat.Vecs[0] = vector.NewConstNull(types.T_int64.ToType(), 1, c.proc.Mp())
		bat.SetRowCount(1)
	}
	ds.DataSource = &Source{Bat: bat}
	return ds
}

func (c *Compile) constructLoadMergeScope() *Scope {
	ds := &Scope{Magic: Merge}
	ds.Proc = process.NewWithAnalyze(c.proc, c.ctx, 1, c.anal.Nodes())
	ds.Proc.LoadTag = true
	ds.appendInstruction(vm.Instruction{
		Op:      vm.Merge,
		Idx:     c.anal.curr,
		IsFirst: c.anal.isFirst,
		Arg:     &merge.Argument{},
	})
	return ds
}

func (c *Compile) compileStreamScan(ctx context.Context, n *plan.Node) ([]*Scope, error) {
	_, span := trace.Start(ctx, "compileStreamScan")
	defer span.End()
	configs := make(map[string]interface{})
	for _, def := range n.TableDef.Defs {
		switch v := def.Def.(type) {
		case *plan.TableDef_DefType_Properties:
			for _, p := range v.Properties.Properties {
				configs[p.Key] = p.Value
			}
		}
	}

	end, err := mokafka.GetStreamCurrentSize(ctx, configs, mokafka.NewKafkaAdapter)
	if err != nil {
		return nil, err
	}
	ps := calculatePartitions(0, end, int64(ncpu))

	ss := make([]*Scope, len(ps))
	for i := range ss {
		ss[i] = &Scope{
			Magic:    Normal,
			NodeInfo: engine.Node{Addr: c.addr, Mcpu: ncpu},
			Proc:     process.NewWithAnalyze(c.proc, c.ctx, 0, c.anal.Nodes()),
		}
		ss[i].appendInstruction(vm.Instruction{
			Op:      vm.Stream,
			Idx:     c.anal.curr,
			IsFirst: c.anal.isFirst,
			Arg:     constructStream(n, ps[i]),
		})
	}
	return ss, nil
}

const StreamMaxInterval = 8192

func calculatePartitions(start, end, n int64) [][2]int64 {
	var ps [][2]int64
	interval := (end - start) / n
	if interval < StreamMaxInterval {
		interval = StreamMaxInterval
	}
	var r int64
	l := start
	for i := int64(0); i < n; i++ {
		r = l + interval
		if r >= end {
			ps = append(ps, [2]int64{l, end})
			break
		}
		ps = append(ps, [2]int64{l, r})
		l = r
	}
	return ps
}

func (c *Compile) compileExternScan(ctx context.Context, n *plan.Node) ([]*Scope, error) {
	ctx, span := trace.Start(ctx, "compileExternScan")
	defer span.End()

	// lock table's meta
	if n.ObjRef != nil && n.TableDef != nil {
		if err := lockMoTable(c, n.ObjRef.SchemaName, n.TableDef.Name, lock.LockMode_Shared); err != nil {
			return nil, err
		}
	}
	// lock table, for tables with no primary key, there is no need to lock the data
	if n.ObjRef != nil && c.proc.TxnOperator.Txn().IsPessimistic() && n.TableDef != nil &&
		n.TableDef.Pkey.PkeyColName != catalog.FakePrimaryKeyColName {
		db, err := c.e.Database(ctx, n.ObjRef.SchemaName, c.proc.TxnOperator)
		if err != nil {
			panic(err)
		}
		rel, err := db.Relation(ctx, n.ObjRef.ObjName, c.proc)
		if err != nil {
			return nil, err
		}
		err = lockTable(c.ctx, c.e, c.proc, rel, n.ObjRef.SchemaName, nil, false)
		if err != nil {
			return nil, err
		}
	}

	ID2Addr := make(map[int]int, 0)
	mcpu := 0
	for i := 0; i < len(c.cnList); i++ {
		tmp := mcpu
		mcpu += c.cnList[i].Mcpu
		ID2Addr[i] = mcpu - tmp
	}
	param := &tree.ExternParam{}
	if n.ExternScan == nil || n.ExternScan.Type != tree.INLINE {
		err := json.Unmarshal([]byte(n.TableDef.Createsql), param)
		if err != nil {
			return nil, err
		}
	} else {
		param.ScanType = int(n.ExternScan.Type)
		param.Data = n.ExternScan.Data
		param.Format = n.ExternScan.Format
		param.Tail = new(tree.TailParameter)
		param.Tail.IgnoredLines = n.ExternScan.IgnoredLines
		param.Tail.Fields = &tree.Fields{
			Terminated: n.ExternScan.Terminated,
			EnclosedBy: n.ExternScan.EnclosedBy[0],
		}
	}
	if param.ScanType == tree.S3 {
		if err := plan2.InitS3Param(param); err != nil {
			return nil, err
		}
		if param.Parallel {
			mcpu = 0
			ID2Addr = make(map[int]int, 0)
			for i := 0; i < len(c.cnList); i++ {
				tmp := mcpu
				if c.cnList[i].Mcpu > external.S3ParallelMaxnum {
					mcpu += external.S3ParallelMaxnum
				} else {
					mcpu += c.cnList[i].Mcpu
				}
				ID2Addr[i] = mcpu - tmp
			}
		}
	} else if param.ScanType == tree.INLINE {
		return c.compileExternValueScan(n, param)
	} else {
		if err := plan2.InitInfileParam(param); err != nil {
			return nil, err
		}
	}

	param.FileService = c.proc.FileService
	param.Ctx = c.ctx
	var err error
	var fileList []string
	var fileSize []int64
	if !param.Local {
		if param.QueryResult {
			fileList = strings.Split(param.Filepath, ",")
			for i := range fileList {
				fileList[i] = strings.TrimSpace(fileList[i])
			}
		} else {
			_, spanReadDir := trace.Start(ctx, "compileExternScan.ReadDir")
			fileList, fileSize, err = plan2.ReadDir(param)
			if err != nil {
				spanReadDir.End()
				return nil, err
			}
			spanReadDir.End()
		}
		fileList, fileSize, err = external.FilterFileList(ctx, n, c.proc, fileList, fileSize)
		if err != nil {
			return nil, err
		}
		if param.LoadFile && len(fileList) == 0 {
			return nil, moerr.NewInvalidInput(ctx, "the file does not exist in load flow")
		}
	} else {
		fileList = []string{param.Filepath}
	}

	if len(fileList) == 0 {
		ret := &Scope{
			Magic:      Normal,
			DataSource: nil,
			Proc:       process.NewWithAnalyze(c.proc, c.ctx, 0, c.anal.Nodes()),
		}

		return []*Scope{ret}, nil
	}
	if param.Parallel && (external.GetCompressType(param, fileList[0]) != tree.NOCOMPRESS || param.Local) {
		return c.compileExternScanParallel(n, param, fileList, fileSize)
	}

	var fileOffset [][]int64
	for i := 0; i < len(fileList); i++ {
		param.Filepath = fileList[i]
		if param.Parallel {
			arr, err := external.ReadFileOffset(param, mcpu, fileSize[i])
			fileOffset = append(fileOffset, arr)
			if err != nil {
				return nil, err
			}
		}
	}
	ss := make([]*Scope, 1)
	if param.Parallel {
		ss = make([]*Scope, len(c.cnList))
	}
	pre := 0
	for i := range ss {
		ss[i] = c.constructScopeForExternal(c.cnList[i].Addr, param.Parallel)
		ss[i].IsLoad = true
		count := ID2Addr[i]
		fileOffsetTmp := make([]*pipeline.FileOffset, len(fileList))
		for j := range fileOffsetTmp {
			preIndex := pre
			fileOffsetTmp[j] = &pipeline.FileOffset{}
			fileOffsetTmp[j].Offset = make([]int64, 0)
			if param.Parallel {
				fileOffsetTmp[j].Offset = append(fileOffsetTmp[j].Offset, fileOffset[j][2*preIndex:2*preIndex+2*count]...)
			} else {
				fileOffsetTmp[j].Offset = append(fileOffsetTmp[j].Offset, []int64{0, -1}...)
			}
		}
		ss[i].appendInstruction(vm.Instruction{
			Op:      vm.External,
			Idx:     c.anal.curr,
			IsFirst: c.anal.isFirst,
			Arg:     constructExternal(n, param, c.ctx, fileList, fileSize, fileOffsetTmp),
		})
		pre += count
	}

	return ss, nil
}

func (c *Compile) compileExternValueScan(n *plan.Node, param *tree.ExternParam) ([]*Scope, error) {
	ss := make([]*Scope, ncpu)
	for i := 0; i < ncpu; i++ {
		ss[i] = c.constructLoadMergeScope()
	}
	s := c.constructScopeForExternal(c.addr, false)
	s.appendInstruction(vm.Instruction{
		Op:      vm.External,
		Idx:     c.anal.curr,
		IsFirst: c.anal.isFirst,
		Arg:     constructExternal(n, param, c.ctx, nil, nil, nil),
	})
	_, arg := constructDispatchLocalAndRemote(0, ss, c.addr)
	arg.FuncId = dispatch.SendToAnyLocalFunc
	s.appendInstruction(vm.Instruction{
		Op:  vm.Dispatch,
		Arg: arg,
	})
	ss[0].PreScopes = append(ss[0].PreScopes, s)
	c.anal.isFirst = false
	return ss, nil
}

// construct one thread to read the file data, then dispatch to mcpu thread to get the filedata for insert
func (c *Compile) compileExternScanParallel(n *plan.Node, param *tree.ExternParam, fileList []string, fileSize []int64) ([]*Scope, error) {
	param.Parallel = false
	mcpu := c.cnList[0].Mcpu
	ss := make([]*Scope, mcpu)
	for i := 0; i < mcpu; i++ {
		ss[i] = c.constructLoadMergeScope()
	}
	fileOffsetTmp := make([]*pipeline.FileOffset, len(fileList))
	for i := 0; i < len(fileList); i++ {
		fileOffsetTmp[i] = &pipeline.FileOffset{}
		fileOffsetTmp[i].Offset = make([]int64, 0)
		fileOffsetTmp[i].Offset = append(fileOffsetTmp[i].Offset, []int64{0, -1}...)
	}
	extern := constructExternal(n, param, c.ctx, fileList, fileSize, fileOffsetTmp)
	extern.Es.ParallelLoad = true
	scope := c.constructScopeForExternal("", false)
	scope.appendInstruction(vm.Instruction{
		Op:      vm.External,
		Idx:     c.anal.curr,
		IsFirst: c.anal.isFirst,
		Arg:     extern,
	})
	_, arg := constructDispatchLocalAndRemote(0, ss, c.addr)
	//arg.FuncId = dispatch.SendToAnyLocalFunc
	//use shuffle instead of SendToAnyLocalFunc
	arg.FuncId = dispatch.ShuffleToAllFunc
	arg.ShuffleType = plan2.ShuffleToLocalMatchedReg
	scope.appendInstruction(vm.Instruction{
		Op:  vm.Dispatch,
		Arg: arg,
	})
	ss[0].PreScopes = append(ss[0].PreScopes, scope)
	c.anal.isFirst = false
	return ss, nil
}

func (c *Compile) compileTableFunction(n *plan.Node, ss []*Scope) []*Scope {
	currentFirstFlag := c.anal.isFirst
	for i := range ss {
		ss[i].appendInstruction(vm.Instruction{
			Op:      vm.TableFunction,
			Idx:     c.anal.curr,
			IsFirst: currentFirstFlag,
			Arg:     constructTableFunction(n),
		})
	}
	c.anal.isFirst = false

	return ss
}

func (c *Compile) compileTableScan(n *plan.Node) ([]*Scope, error) {
	nodes, partialresults, err := c.generateNodes(n)
	if err != nil {
		return nil, err
	}
	ss := make([]*Scope, 0, len(nodes))

	filterExpr := colexec.RewriteFilterExprList(n.FilterList)
	if filterExpr != nil {
		filterExpr, err = plan2.ConstantFold(batch.EmptyForConstFoldBatch, plan2.DeepCopyExpr(filterExpr), c.proc, true)
		if err != nil {
			return nil, err
		}
	}

	for i := range nodes {
		ss = append(ss, c.compileTableScanWithNode(n, nodes[i], filterExpr))
	}
	ss[0].PartialResults = partialresults
	return ss, nil
}

func (c *Compile) compileTableScanWithNode(n *plan.Node, node engine.Node, filterExpr *plan.Expr) *Scope {
	var err error
	var s *Scope
	var tblDef *plan.TableDef
	var ts timestamp.Timestamp
	var db engine.Database
	var rel engine.Relation
	var pkey *plan.PrimaryKeyDef

	attrs := make([]string, len(n.TableDef.Cols))
	for j, col := range n.TableDef.Cols {
		attrs[j] = col.Name
	}
	if c.proc != nil && c.proc.TxnOperator != nil {
		ts = c.proc.TxnOperator.Txn().SnapshotTS
	}
	{
		var cols []*plan.ColDef
		ctx := c.ctx
		if util.TableIsClusterTable(n.TableDef.GetTableType()) {
			ctx = context.WithValue(ctx, defines.TenantIDKey{}, catalog.System_Account)
		}
		if n.ObjRef.PubInfo != nil {
			ctx = context.WithValue(ctx, defines.TenantIDKey{}, uint32(n.ObjRef.PubInfo.TenantId))
		}
		db, err = c.e.Database(ctx, n.ObjRef.SchemaName, c.proc.TxnOperator)
		if err != nil {
			panic(err)
		}
		rel, err = db.Relation(ctx, n.TableDef.Name, c.proc)
		if err != nil {
			var e error // avoid contamination of error messages
			db, e = c.e.Database(c.ctx, defines.TEMPORARY_DBNAME, c.proc.TxnOperator)
			if e != nil {
				panic(e)
			}
			rel, e = db.Relation(c.ctx, engine.GetTempTableName(n.ObjRef.SchemaName, n.TableDef.Name), c.proc)
			if e != nil {
				panic(e)
			}
		}
		// defs has no rowid
		defs, err := rel.TableDefs(ctx)
		if err != nil {
			panic(err)
		}
		i := int32(0)
		name2index := make(map[string]int32)
		for _, def := range defs {
			if attr, ok := def.(*engine.AttributeDef); ok {
				name2index[attr.Attr.Name] = i
				cols = append(cols, &plan.ColDef{
					ColId: attr.Attr.ID,
					Name:  attr.Attr.Name,
					Typ: &plan.Type{
						Id:         int32(attr.Attr.Type.Oid),
						Width:      attr.Attr.Type.Width,
						Scale:      attr.Attr.Type.Scale,
						AutoIncr:   attr.Attr.AutoIncrement,
						Enumvalues: attr.Attr.EnumVlaues,
					},
					Primary:   attr.Attr.Primary,
					Default:   attr.Attr.Default,
					OnUpdate:  attr.Attr.OnUpdate,
					Comment:   attr.Attr.Comment,
					ClusterBy: attr.Attr.ClusterBy,
					Seqnum:    uint32(attr.Attr.Seqnum),
				})
				i++
			} else if c, ok := def.(*engine.ConstraintDef); ok {
				for _, ct := range c.Cts {
					switch k := ct.(type) {
					case *engine.PrimaryKeyDef:
						pkey = k.Pkey
					}
				}
			}
		}
		tblDef = &plan.TableDef{
			Cols:          cols,
			Name2ColIndex: name2index,
			Version:       n.TableDef.Version,
			Name:          n.TableDef.Name,
			TableType:     n.TableDef.GetTableType(),
			Pkey:          pkey,
		}
	}

	// prcoess partitioned table
	var partitionRelNames []string
	if n.TableDef.Partition != nil {
		if n.PartitionPrune != nil && n.PartitionPrune.IsPruned {
			for _, partition := range n.PartitionPrune.SelectedPartitions {
				partitionRelNames = append(partitionRelNames, partition.PartitionTableName)
			}
		} else {
			partitionRelNames = append(partitionRelNames, n.TableDef.Partition.PartitionTableNames...)
		}
	}

	s = &Scope{
		Magic:    Remote,
		NodeInfo: node,
		DataSource: &Source{
			Timestamp:              ts,
			Attributes:             attrs,
			TableDef:               tblDef,
			RelationName:           n.TableDef.Name,
			PartitionRelationNames: partitionRelNames,
			SchemaName:             n.ObjRef.SchemaName,
			AccountId:              n.ObjRef.GetPubInfo(),
			Expr:                   plan2.DeepCopyExpr(filterExpr),
			RuntimeFilterSpecs:     n.RuntimeFilterProbeList,
		},
	}
	s.Proc = process.NewWithAnalyze(c.proc, c.ctx, 0, c.anal.Nodes())

	return s
}

func (c *Compile) compileRestrict(n *plan.Node, ss []*Scope) []*Scope {
	if len(n.FilterList) == 0 {
		return ss
	}
	currentFirstFlag := c.anal.isFirst
	filterExpr := colexec.RewriteFilterExprList(n.FilterList)
	for i := range ss {
		ss[i].appendInstruction(vm.Instruction{
			Op:      vm.Restrict,
			Idx:     c.anal.curr,
			IsFirst: currentFirstFlag,
			Arg:     constructRestrict(n, filterExpr),
		})
	}
	c.anal.isFirst = false
	return ss
}

func (c *Compile) compileProjection(n *plan.Node, ss []*Scope) []*Scope {
	if len(n.ProjectList) == 0 {
		return ss
	}
	currentFirstFlag := c.anal.isFirst
	for i := range ss {
		ss[i].appendInstruction(vm.Instruction{
			Op:      vm.Projection,
			Idx:     c.anal.curr,
			IsFirst: currentFirstFlag,
			Arg:     constructProjection(n),
		})
	}
	c.anal.isFirst = false
	return ss
}

func (c *Compile) compileUnion(n *plan.Node, ss []*Scope, children []*Scope) []*Scope {
	ss = append(ss, children...)
	rs := c.newScopeList(1, int(n.Stats.BlockNum))
	gn := new(plan.Node)
	gn.GroupBy = make([]*plan.Expr, len(n.ProjectList))
	for i := range gn.GroupBy {
		gn.GroupBy[i] = plan2.DeepCopyExpr(n.ProjectList[i])
		gn.GroupBy[i].Typ.NotNullable = false
	}
	idx := 0
	for i := range rs {
		rs[i].Instructions = append(rs[i].Instructions, vm.Instruction{
			Op:  vm.Group,
			Idx: c.anal.curr,
			Arg: constructGroup(c.ctx, gn, n, i, len(rs), true, 0, c.proc),
		})
		if isSameCN(rs[i].NodeInfo.Addr, c.addr) {
			idx = i
		}
	}
	mergeChildren := c.newMergeScope(ss)
	mergeChildren.appendInstruction(vm.Instruction{
		Op:  vm.Dispatch,
		Arg: constructDispatch(0, rs, c.addr, n, false),
	})
	rs[idx].PreScopes = append(rs[idx].PreScopes, mergeChildren)
	return rs
}

func (c *Compile) compileMinusAndIntersect(n *plan.Node, ss []*Scope, children []*Scope, nodeType plan.Node_NodeType) []*Scope {
	rs := c.newJoinScopeListWithBucket(c.newScopeList(2, int(n.Stats.BlockNum)), ss, children, n)
	switch nodeType {
	case plan.Node_MINUS:
		for i := range rs {
			rs[i].Instructions[0] = vm.Instruction{
				Op:  vm.Minus,
				Idx: c.anal.curr,
				Arg: constructMinus(i, len(rs)),
			}
		}
	case plan.Node_INTERSECT:
		for i := range rs {
			rs[i].Instructions[0] = vm.Instruction{
				Op:  vm.Intersect,
				Idx: c.anal.curr,
				Arg: constructIntersect(i, len(rs)),
			}
		}
	case plan.Node_INTERSECT_ALL:
		for i := range rs {
			rs[i].Instructions[0] = vm.Instruction{
				Op:  vm.IntersectAll,
				Idx: c.anal.curr,
				Arg: constructIntersectAll(i, len(rs)),
			}
		}
	}
	return rs
}

func (c *Compile) compileUnionAll(ss []*Scope, children []*Scope) []*Scope {
	rs := c.newMergeScope(append(ss, children...))
	rs.Instructions[0].Idx = c.anal.curr
	return []*Scope{rs}
}

func (c *Compile) compileJoin(ctx context.Context, node, left, right *plan.Node, ss []*Scope, children []*Scope) []*Scope {
	if node.Stats.HashmapStats.Shuffle {
		return c.compileShuffleJoin(ctx, node, left, right, ss, children)
	}
	return c.compileBroadcastJoin(ctx, node, left, right, ss, children)
}

func (c *Compile) compileShuffleJoin(ctx context.Context, node, left, right *plan.Node, lefts []*Scope, rights []*Scope) []*Scope {
	isEq := plan2.IsEquiJoin2(node.OnList)
	if !isEq {
		panic("shuffle join only support equal join for now!")
	}

	rightTyps := make([]types.Type, len(right.ProjectList))
	for i, expr := range right.ProjectList {
		rightTyps[i] = dupType(expr.Typ)
	}

	leftTyps := make([]types.Type, len(left.ProjectList))
	for i, expr := range left.ProjectList {
		leftTyps[i] = dupType(expr.Typ)
	}

	parent, children := c.newShuffleJoinScopeList(lefts, rights, node)
	if parent != nil {
		lastOperator := make([]vm.Instruction, 0, len(children))
		for i := range children {
			ilen := len(children[i].Instructions) - 1
			lastOperator = append(lastOperator, children[i].Instructions[ilen])
			children[i].Instructions = children[i].Instructions[:ilen]
		}

		defer func() {
			// recovery the children's last operator
			for i := range children {
				children[i].appendInstruction(lastOperator[i])
			}
		}()
	}

	switch node.JoinType {
	case plan.Node_INNER:
		for i := range children {
			children[i].appendInstruction(vm.Instruction{
				Op:  vm.Join,
				Idx: c.anal.curr,
				Arg: constructJoin(node, rightTyps, c.proc),
			})
		}

	case plan.Node_ANTI:
		if node.BuildOnLeft {
			for i := range children {
				children[i].appendInstruction(vm.Instruction{
					Op:  vm.RightAnti,
					Idx: c.anal.curr,
					Arg: constructRightAnti(node, rightTyps, 0, 0, c.proc),
				})
			}
		} else {
			for i := range children {
				children[i].appendInstruction(vm.Instruction{
					Op:  vm.Anti,
					Idx: c.anal.curr,
					Arg: constructAnti(node, rightTyps, c.proc),
				})
			}
		}

	case plan.Node_SEMI:
		if node.BuildOnLeft {
			for i := range children {
				children[i].appendInstruction(vm.Instruction{
					Op:  vm.RightSemi,
					Idx: c.anal.curr,
					Arg: constructRightSemi(node, rightTyps, 0, 0, c.proc),
				})
			}
		} else {
			for i := range children {
				children[i].appendInstruction(vm.Instruction{
					Op:  vm.Semi,
					Idx: c.anal.curr,
					Arg: constructSemi(node, rightTyps, c.proc),
				})
			}
		}

	case plan.Node_LEFT:
		for i := range children {
			children[i].appendInstruction(vm.Instruction{
				Op:  vm.Left,
				Idx: c.anal.curr,
				Arg: constructLeft(node, rightTyps, c.proc),
			})
		}

	case plan.Node_RIGHT:
		for i := range children {
			children[i].appendInstruction(vm.Instruction{
				Op:  vm.Right,
				Idx: c.anal.curr,
				Arg: constructRight(node, leftTyps, rightTyps, 0, 0, c.proc),
			})
		}
	default:
		panic(moerr.NewNYI(ctx, fmt.Sprintf("shuffle join do not support join type '%v'", node.JoinType)))
	}

	if parent != nil {
		return parent
	}
	return children
}

func (c *Compile) compileBroadcastJoin(ctx context.Context, node, left, right *plan.Node, ss []*Scope, children []*Scope) []*Scope {
	var rs []*Scope
	isEq := plan2.IsEquiJoin2(node.OnList)

	rightTyps := make([]types.Type, len(right.ProjectList))
	for i, expr := range right.ProjectList {
		rightTyps[i] = dupType(expr.Typ)
	}

	leftTyps := make([]types.Type, len(left.ProjectList))
	for i, expr := range left.ProjectList {
		leftTyps[i] = dupType(expr.Typ)
	}

	switch node.JoinType {
	case plan.Node_INNER:
		rs = c.newBroadcastJoinScopeList(ss, children, node)
		if len(node.OnList) == 0 {
			for i := range rs {
				rs[i].appendInstruction(vm.Instruction{
					Op:  vm.Product,
					Idx: c.anal.curr,
					Arg: constructProduct(node, rightTyps, c.proc),
				})
			}
		} else {
			for i := range rs {
				if isEq {
					rs[i].appendInstruction(vm.Instruction{
						Op:  vm.Join,
						Idx: c.anal.curr,
						Arg: constructJoin(node, rightTyps, c.proc),
					})
				} else {
					rs[i].appendInstruction(vm.Instruction{
						Op:  vm.LoopJoin,
						Idx: c.anal.curr,
						Arg: constructLoopJoin(node, rightTyps, c.proc),
					})
				}
			}
		}
	case plan.Node_SEMI:
		if isEq {
			if node.BuildOnLeft {
				rs = c.newJoinScopeListWithBucket(c.newScopeListForRightJoin(2, 1, ss), ss, children, node)
				for i := range rs {
					rs[i].appendInstruction(vm.Instruction{
						Op:  vm.RightSemi,
						Idx: c.anal.curr,
						Arg: constructRightSemi(node, rightTyps, uint64(i), uint64(len(rs)), c.proc),
					})
				}
			} else {
				rs = c.newBroadcastJoinScopeList(ss, children, node)
				for i := range rs {
					rs[i].appendInstruction(vm.Instruction{
						Op:  vm.Semi,
						Idx: c.anal.curr,
						Arg: constructSemi(node, rightTyps, c.proc),
					})
				}
			}
		} else {
			rs = c.newBroadcastJoinScopeList(ss, children, node)
			for i := range rs {
				rs[i].appendInstruction(vm.Instruction{
					Op:  vm.LoopSemi,
					Idx: c.anal.curr,
					Arg: constructLoopSemi(node, rightTyps, c.proc),
				})
			}
		}
	case plan.Node_LEFT:
		rs = c.newBroadcastJoinScopeList(ss, children, node)
		for i := range rs {
			if isEq {
				rs[i].appendInstruction(vm.Instruction{
					Op:  vm.Left,
					Idx: c.anal.curr,
					Arg: constructLeft(node, rightTyps, c.proc),
				})
			} else {
				rs[i].appendInstruction(vm.Instruction{
					Op:  vm.LoopLeft,
					Idx: c.anal.curr,
					Arg: constructLoopLeft(node, rightTyps, c.proc),
				})
			}
		}
	case plan.Node_RIGHT:
		if isEq {
			rs = c.newJoinScopeListWithBucket(c.newScopeListForRightJoin(2, 1, ss), ss, children, node)
			for i := range rs {
				rs[i].appendInstruction(vm.Instruction{
					Op:  vm.Right,
					Idx: c.anal.curr,
					Arg: constructRight(node, leftTyps, rightTyps, uint64(i), uint64(len(rs)), c.proc),
				})
			}
		} else {
			panic("dont pass any no-equal right join plan to this function,it should be changed to left join by the planner")
		}
	case plan.Node_SINGLE:
		rs = c.newBroadcastJoinScopeList(ss, children, node)
		for i := range rs {
			if isEq {
				rs[i].appendInstruction(vm.Instruction{
					Op:  vm.Single,
					Idx: c.anal.curr,
					Arg: constructSingle(node, rightTyps, c.proc),
				})
			} else {
				rs[i].appendInstruction(vm.Instruction{
					Op:  vm.LoopSingle,
					Idx: c.anal.curr,
					Arg: constructLoopSingle(node, rightTyps, c.proc),
				})
			}
		}
	case plan.Node_ANTI:
		if isEq {
			if node.BuildOnLeft {
				rs = c.newJoinScopeListWithBucket(c.newScopeListForRightJoin(2, 1, ss), ss, children, node)
				for i := range rs {
					rs[i].appendInstruction(vm.Instruction{
						Op:  vm.RightAnti,
						Idx: c.anal.curr,
						Arg: constructRightAnti(node, rightTyps, uint64(i), uint64(len(rs)), c.proc),
					})
				}
			} else {
				rs = c.newBroadcastJoinScopeList(ss, children, node)
				for i := range rs {
					rs[i].appendInstruction(vm.Instruction{
						Op:  vm.Anti,
						Idx: c.anal.curr,
						Arg: constructAnti(node, rightTyps, c.proc),
					})
				}
			}
		} else {
			rs = c.newBroadcastJoinScopeList(ss, children, node)
			for i := range rs {
				rs[i].appendInstruction(vm.Instruction{
					Op:  vm.LoopAnti,
					Idx: c.anal.curr,
					Arg: constructLoopAnti(node, rightTyps, c.proc),
				})
			}
		}
	case plan.Node_MARK:
		rs = c.newBroadcastJoinScopeList(ss, children, node)
		for i := range rs {
			//if isEq {
			//	rs[i].appendInstruction(vm.Instruction{
			//		Op:  vm.Mark,
			//		Idx: c.anal.curr,
			//		Arg: constructMark(n, typs, c.proc),
			//	})
			//} else {
			rs[i].appendInstruction(vm.Instruction{
				Op:  vm.LoopMark,
				Idx: c.anal.curr,
				Arg: constructLoopMark(node, rightTyps, c.proc),
			})
			//}
		}
	default:
		panic(moerr.NewNYI(ctx, fmt.Sprintf("join typ '%v'", node.JoinType)))
	}
	return rs
}

func (c *Compile) compileSort(n *plan.Node, ss []*Scope) []*Scope {
	switch {
	case n.Limit != nil && n.Offset == nil && len(n.OrderBy) > 0: // top
		vec, err := colexec.EvalExpressionOnce(c.proc, n.Limit, []*batch.Batch{constBat})
		if err != nil {
			panic(err)
		}
		defer vec.Free(c.proc.Mp())
		return c.compileTop(n, vector.MustFixedCol[int64](vec)[0], ss)

	case n.Limit == nil && n.Offset == nil && len(n.OrderBy) > 0: // top
		return c.compileOrder(n, ss)

	case n.Limit != nil && n.Offset != nil && len(n.OrderBy) > 0:
		// get limit
		vec1, err := colexec.EvalExpressionOnce(c.proc, n.Limit, []*batch.Batch{constBat})
		if err != nil {
			panic(err)
		}
		defer vec1.Free(c.proc.Mp())

		// get offset
		vec2, err := colexec.EvalExpressionOnce(c.proc, n.Offset, []*batch.Batch{constBat})
		if err != nil {
			panic(err)
		}
		defer vec2.Free(c.proc.Mp())

		limit, offset := vector.MustFixedCol[int64](vec1)[0], vector.MustFixedCol[int64](vec2)[0]
		topN := limit + offset
		if topN <= 8192*2 {
			// if n is small, convert `order by col limit m offset n` to `top m+n offset n`
			return c.compileOffset(n, c.compileTop(n, topN, ss))
		}
		return c.compileLimit(n, c.compileOffset(n, c.compileOrder(n, ss)))

	case n.Limit == nil && n.Offset != nil && len(n.OrderBy) > 0: // order and offset
		return c.compileOffset(n, c.compileOrder(n, ss))

	case n.Limit != nil && n.Offset == nil && len(n.OrderBy) == 0: // limit
		return c.compileLimit(n, ss)

	case n.Limit == nil && n.Offset != nil && len(n.OrderBy) == 0: // offset
		return c.compileOffset(n, ss)

	case n.Limit != nil && n.Offset != nil && len(n.OrderBy) == 0: // limit and offset
		return c.compileLimit(n, c.compileOffset(n, ss))

	default:
		return ss
	}
}

func containBrokenNode(s *Scope) bool {
	for i := range s.Instructions {
		if s.Instructions[i].IsBrokenNode() {
			return true
		}
	}
	return false
}

func (c *Compile) compileTop(n *plan.Node, topN int64, ss []*Scope) []*Scope {
	// use topN TO make scope.
	currentFirstFlag := c.anal.isFirst
	for i := range ss {
		c.anal.isFirst = currentFirstFlag
		if containBrokenNode(ss[i]) {
			ss[i] = c.newMergeScope([]*Scope{ss[i]})
		}
		ss[i].appendInstruction(vm.Instruction{
			Op:      vm.Top,
			Idx:     c.anal.curr,
			IsFirst: c.anal.isFirst,
			Arg:     constructTop(n, topN),
		})
	}
	c.anal.isFirst = false

	rs := c.newMergeScope(ss)
	rs.Instructions[0] = vm.Instruction{
		Op:  vm.MergeTop,
		Idx: c.anal.curr,
		Arg: constructMergeTop(n, topN),
	}
	return []*Scope{rs}
}

func (c *Compile) compileOrder(n *plan.Node, ss []*Scope) []*Scope {
	currentFirstFlag := c.anal.isFirst
	for i := range ss {
		c.anal.isFirst = currentFirstFlag
		if containBrokenNode(ss[i]) {
			ss[i] = c.newMergeScope([]*Scope{ss[i]})
		}
		ss[i].appendInstruction(vm.Instruction{
			Op:      vm.Order,
			Idx:     c.anal.curr,
			IsFirst: c.anal.isFirst,
			Arg:     constructOrder(n),
		})
	}
	c.anal.isFirst = false

	rs := c.newMergeScope(ss)
	rs.Instructions[0] = vm.Instruction{
		Op:  vm.MergeOrder,
		Idx: c.anal.curr,
		Arg: constructMergeOrder(n),
	}
	return []*Scope{rs}
}

func (c *Compile) compileWin(n *plan.Node, ss []*Scope) []*Scope {
	rs := c.newMergeScope(ss)
	rs.Instructions[0] = vm.Instruction{
		Op:  vm.Window,
		Idx: c.anal.curr,
		Arg: constructWindow(c.ctx, n, c.proc),
	}
	return []*Scope{rs}
}

func (c *Compile) compileTimeWin(n *plan.Node, ss []*Scope) []*Scope {
	rs := c.newMergeScope(ss)
	rs.Instructions[0] = vm.Instruction{
		Op:  vm.TimeWin,
		Idx: c.anal.curr,
		Arg: constructTimeWindow(c.ctx, n, c.proc),
	}
	return []*Scope{rs}
}

func (c *Compile) compileFill(n *plan.Node, ss []*Scope) []*Scope {
	rs := c.newMergeScope(ss)
	rs.Instructions[0] = vm.Instruction{
		Op:  vm.Fill,
		Idx: c.anal.curr,
		Arg: constructFill(n),
	}
	return []*Scope{rs}
}

func (c *Compile) compileOffset(n *plan.Node, ss []*Scope) []*Scope {
	currentFirstFlag := c.anal.isFirst
	for i := range ss {
		if containBrokenNode(ss[i]) {
			c.anal.isFirst = currentFirstFlag
			ss[i] = c.newMergeScope([]*Scope{ss[i]})
		}
	}

	rs := c.newMergeScope(ss)
	rs.Instructions[0] = vm.Instruction{
		Op:  vm.MergeOffset,
		Idx: c.anal.curr,
		Arg: constructMergeOffset(n, c.proc),
	}
	return []*Scope{rs}
}

func (c *Compile) compileLimit(n *plan.Node, ss []*Scope) []*Scope {
	currentFirstFlag := c.anal.isFirst
	for i := range ss {
		c.anal.isFirst = currentFirstFlag
		if containBrokenNode(ss[i]) {
			ss[i] = c.newMergeScope([]*Scope{ss[i]})
		}
		ss[i].appendInstruction(vm.Instruction{
			Op:      vm.Limit,
			Idx:     c.anal.curr,
			IsFirst: c.anal.isFirst,
			Arg:     constructLimit(n, c.proc),
		})
	}
	c.anal.isFirst = false

	rs := c.newMergeScope(ss)
	rs.Instructions[0] = vm.Instruction{
		Op:  vm.MergeLimit,
		Idx: c.anal.curr,
		Arg: constructMergeLimit(n, c.proc),
	}
	return []*Scope{rs}
}

func (c *Compile) compileFuzzyFilter(n *plan.Node, ss []*Scope, ns []*plan.Node) ([]*Scope, error) {
	if len(ss) != 1 {
		panic("fuzzy filter should have only one prescope")
	}

	arg := constructFuzzyFilter(ns[n.Children[0]])

	ss[0].appendInstruction(vm.Instruction{
		Op:  vm.FuzzyFilter,
		Idx: c.anal.curr,
		Arg: arg,
	})

	outData, err := newFuzzyCheck(n)
	if err != nil {
		return nil, err
	}

	// wrap the collision key into c.fuzzy, for more information,
	// please refer fuzzyCheck.go
	ss[0].appendInstruction(vm.Instruction{
		Op: vm.Output,
		Arg: &output.Argument{
			Data: outData,
			Func: func(data any, bat *batch.Batch) error {
				if bat == nil || bat.IsEmpty() {
					return nil
				}
				c.fuzzy = data.(*fuzzyCheck)
				// the batch will contain the key that fuzzyCheck
				if err := c.fuzzy.fill(c.ctx, bat); err != nil {
					return err
				}

				return nil
			},
		},
	})

	return ss, nil
}

func (c *Compile) compileMergeGroup(n *plan.Node, ss []*Scope, ns []*plan.Node) []*Scope {
	currentFirstFlag := c.anal.isFirst
	partialresults := ss[0].PartialResults
	ss[0].PartialResults = nil
	for i := range ss {
		c.anal.isFirst = currentFirstFlag
		if containBrokenNode(ss[i]) {
			ss[i] = c.newMergeScope([]*Scope{ss[i]})
		}
		arg := constructGroup(c.ctx, n, ns[n.Children[0]], 0, 0, false, 0, c.proc)
		if partialresults != nil {
			arg.PartialResults = partialresults
			partialresults = nil
		}
		ss[i].appendInstruction(vm.Instruction{
			Op:      vm.Group,
			Idx:     c.anal.curr,
			IsFirst: c.anal.isFirst,
			Arg:     arg,
		})
	}
	c.anal.isFirst = false

	rs := c.newMergeScope(ss)
	rs.Instructions[0] = vm.Instruction{
		Op:  vm.MergeGroup,
		Idx: c.anal.curr,
		Arg: constructMergeGroup(true),
	}
	return []*Scope{rs}
}

// shuffle and dispatch must stick together
func (c *Compile) constructShuffleAndDispatch(ss, children []*Scope, n *plan.Node) {
	j := 0
	for i := range ss {
		if containBrokenNode(ss[i]) {
			isEnd := ss[i].IsEnd
			ss[i] = c.newMergeScope([]*Scope{ss[i]})
			ss[i].IsEnd = isEnd
		}
		if !ss[i].IsEnd {
			ss[i].appendInstruction(vm.Instruction{
				Op:  vm.Shuffle,
				Arg: constructShuffleGroupArg(children, n),
			})

			ss[i].appendInstruction(vm.Instruction{
				Op:  vm.Dispatch,
				Arg: constructDispatch(j, children, ss[i].NodeInfo.Addr, n, false),
			})
			j++
			ss[i].IsEnd = true
		}
	}
}

func (c *Compile) compileShuffleGroup(n *plan.Node, ss []*Scope, ns []*plan.Node) []*Scope {
	currentIsFirst := c.anal.isFirst
	c.anal.isFirst = false

	if len(c.cnList) > 1 {
		n.Stats.HashmapStats.ShuffleMethod = plan.ShuffleMethod_Normal
	}

	switch n.Stats.HashmapStats.ShuffleMethod {
	case plan.ShuffleMethod_Reuse:
		for i := range ss {
			ss[i].appendInstruction(vm.Instruction{
				Op:      vm.Group,
				Idx:     c.anal.curr,
				IsFirst: c.anal.isFirst,
				Arg:     constructGroup(c.ctx, n, ns[n.Children[0]], 0, 0, true, len(ss), c.proc),
			})
		}
		ss = c.compileProjection(n, c.compileRestrict(n, ss))
		return ss

	case plan.ShuffleMethod_Reshuffle:

		dop := plan2.GetShuffleDop()
		parent, children := c.newScopeListForShuffleGroup(1, dop)
		// saving the last operator of all children to make sure the connector setting in
		// the right place
		lastOperator := make([]vm.Instruction, 0, len(children))
		for i := range children {
			ilen := len(children[i].Instructions) - 1
			lastOperator = append(lastOperator, children[i].Instructions[ilen])
			children[i].Instructions = children[i].Instructions[:ilen]
		}

		for i := range children {
			children[i].appendInstruction(vm.Instruction{
				Op:      vm.Group,
				Idx:     c.anal.curr,
				IsFirst: currentIsFirst,
				Arg:     constructGroup(c.ctx, n, ns[n.Children[0]], 0, 0, true, len(children), c.proc),
			})
		}
		children = c.compileProjection(n, c.compileRestrict(n, children))
		// recovery the children's last operator
		for i := range children {
			children[i].appendInstruction(lastOperator[i])
		}

		for i := range ss {
			ss[i].appendInstruction(vm.Instruction{
				Op:      vm.Shuffle,
				Idx:     c.anal.curr,
				IsFirst: currentIsFirst,
				Arg:     constructShuffleGroupArg(children, n),
			})
		}

		mergeScopes := c.newMergeScope(ss)
		mergeScopes.appendInstruction(vm.Instruction{
			Op:      vm.Dispatch,
			Idx:     c.anal.curr,
			IsFirst: currentIsFirst,
			Arg:     constructDispatch(0, children, c.addr, n, false),
		})

		appendIdx := 0
		for i := range children {
			if isSameCN(mergeScopes.NodeInfo.Addr, children[i].NodeInfo.Addr) {
				appendIdx = i
				break
			}
		}
		children[appendIdx].PreScopes = append(children[appendIdx].PreScopes, mergeScopes)

		return parent
	default:
		dop := plan2.GetShuffleDop()
		parent, children := c.newScopeListForShuffleGroup(validScopeCount(ss), dop)
		c.constructShuffleAndDispatch(ss, children, n)

		// saving the last operator of all children to make sure the connector setting in
		// the right place
		lastOperator := make([]vm.Instruction, 0, len(children))
		for i := range children {
			ilen := len(children[i].Instructions) - 1
			lastOperator = append(lastOperator, children[i].Instructions[ilen])
			children[i].Instructions = children[i].Instructions[:ilen]
		}

		for i := range children {
			children[i].appendInstruction(vm.Instruction{
				Op:      vm.Group,
				Idx:     c.anal.curr,
				IsFirst: currentIsFirst,
				Arg:     constructGroup(c.ctx, n, ns[n.Children[0]], 0, 0, true, len(children), c.proc),
			})
		}
		children = c.compileProjection(n, c.compileRestrict(n, children))
		// recovery the children's last operator
		for i := range children {
			children[i].appendInstruction(lastOperator[i])
		}

		for i := range ss {
			appended := false
			for j := range children {
				if isSameCN(children[j].NodeInfo.Addr, ss[i].NodeInfo.Addr) {
					children[j].PreScopes = append(children[j].PreScopes, ss[i])
					appended = true
					break
				}
			}
			if !appended {
				children[0].PreScopes = append(children[0].PreScopes, ss[i])
			}
		}

		return parent
		//return []*Scope{c.newMergeScope(parent)}
	}
}

// DeleteMergeScope need to assure this:
// one block can be only deleted by one and the same
// CN, so we need to transfer the rows from the
// the same block to one and the same CN to perform
// the deletion operators.
func (c *Compile) newDeleteMergeScope(arg *deletion.Argument, ss []*Scope) *Scope {
	//Todo: implemet delete merge
	ss2 := make([]*Scope, 0, len(ss))
	// ends := make([]*Scope, 0, len(ss))
	for _, s := range ss {
		if s.IsEnd {
			// ends = append(ends, s)
			continue
		}
		ss2 = append(ss2, s)
	}

	rs := make([]*Scope, 0, len(ss2))
	uuids := make([]uuid.UUID, 0, len(ss2))
	for i := 0; i < len(ss2); i++ {
		rs = append(rs, new(Scope))
		uuids = append(uuids, uuid.New())
	}

	// for every scope, it should dispatch its
	// batch to other cn
	for i := 0; i < len(ss2); i++ {
		constructDeleteDispatchAndLocal(i, rs, ss2, uuids, c)
	}
	delete := &vm.Instruction{
		Op:  vm.Deletion,
		Arg: arg,
	}
	for i := range rs {
		// use distributed delete
		arg.RemoteDelete = true
		// maybe just copy only once?
		arg.SegmentMap = colexec.Srv.GetCnSegmentMap()
		arg.IBucket = uint32(i)
		arg.Nbucket = uint32(len(rs))
		rs[i].Instructions = append(
			rs[i].Instructions,
			dupInstruction(delete, nil, 0))
	}
	return c.newMergeScope(rs)
}

func (c *Compile) newMergeScope(ss []*Scope) *Scope {
	rs := &Scope{
		PreScopes: ss,
		Magic:     Merge,
		NodeInfo: engine.Node{
			Addr: c.addr,
			Mcpu: ncpu,
		},
	}
	cnt := 0
	for _, s := range ss {
		if s.IsEnd {
			continue
		}
		cnt++
	}
	rs.Proc = process.NewWithAnalyze(c.proc, c.ctx, cnt, c.anal.Nodes())
	if len(ss) > 0 {
		rs.Proc.LoadTag = ss[0].Proc.LoadTag
	}
	rs.Instructions = append(rs.Instructions, vm.Instruction{
		Op:      vm.Merge,
		Idx:     c.anal.curr,
		IsFirst: c.anal.isFirst,
		Arg:     &merge.Argument{},
	})
	c.anal.isFirst = false

	j := 0
	for i := range ss {
		if !ss[i].IsEnd {
			ss[i].appendInstruction(vm.Instruction{
				Op: vm.Connector,
				Arg: &connector.Argument{
					Reg: rs.Proc.Reg.MergeReceivers[j],
				},
			})
			j++
		}
	}
	return rs
}

func (c *Compile) newMergeRemoteScope(ss []*Scope, nodeinfo engine.Node) *Scope {
	rs := c.newMergeScope(ss)
	// reset rs's info to remote
	rs.Magic = Remote
	rs.NodeInfo.Addr = nodeinfo.Addr
	rs.NodeInfo.Mcpu = nodeinfo.Mcpu

	return rs
}

func (c *Compile) newScopeList(childrenCount int, blocks int) []*Scope {
	var ss []*Scope

	currentFirstFlag := c.anal.isFirst
	for _, n := range c.cnList {
		c.anal.isFirst = currentFirstFlag
		ss = append(ss, c.newScopeListWithNode(c.generateCPUNumber(n.Mcpu, blocks), childrenCount, n.Addr)...)
	}
	return ss
}

func (c *Compile) newScopeListForShuffleGroup(childrenCount int, blocks int) ([]*Scope, []*Scope) {
	var parent = make([]*Scope, 0, len(c.cnList))
	var children = make([]*Scope, 0, len(c.cnList))

	currentFirstFlag := c.anal.isFirst
	for _, n := range c.cnList {
		c.anal.isFirst = currentFirstFlag
		scopes := c.newScopeListWithNode(c.generateCPUNumber(n.Mcpu, blocks), childrenCount, n.Addr)
		for _, s := range scopes {
			for _, rr := range s.Proc.Reg.MergeReceivers {
				rr.Ch = make(chan *batch.Batch, shuffleChannelBufferSize)
			}
		}
		children = append(children, scopes...)
		parent = append(parent, c.newMergeRemoteScope(scopes, n))
	}
	return parent, children
}

func (c *Compile) newScopeListWithNode(mcpu, childrenCount int, addr string) []*Scope {
	ss := make([]*Scope, mcpu)
	currentFirstFlag := c.anal.isFirst
	for i := range ss {
		ss[i] = new(Scope)
		ss[i].Magic = Remote
		ss[i].NodeInfo.Addr = addr
		ss[i].NodeInfo.Mcpu = 1 // ss is already the mcpu length so we don't need to parallel it
		ss[i].Proc = process.NewWithAnalyze(c.proc, c.ctx, childrenCount, c.anal.Nodes())
		ss[i].Instructions = append(ss[i].Instructions, vm.Instruction{
			Op:      vm.Merge,
			Idx:     c.anal.curr,
			IsFirst: currentFirstFlag,
			Arg:     &merge.Argument{},
		})
	}
	c.anal.isFirst = false
	return ss
}

func (c *Compile) newScopeListForRightJoin(childrenCount int, bIdx int, leftScopes []*Scope) []*Scope {
	/*
		ss := make([]*Scope, 0, len(leftScopes))
		for i := range leftScopes {
			tmp := new(Scope)
			tmp.Magic = Remote
			tmp.IsJoin = true
			tmp.Proc = process.NewWithAnalyze(c.proc, c.ctx, childrenCount, c.anal.Nodes())
			tmp.NodeInfo = leftScopes[i].NodeInfo
			ss = append(ss, tmp)
		}
	*/
	// Force right join to execute on one CN due to right join issue
	// Will fix in future
	maxCpuNum := 1
	for _, s := range leftScopes {
		if s.NodeInfo.Mcpu > maxCpuNum {
			maxCpuNum = s.NodeInfo.Mcpu
		}
	}

	ss := make([]*Scope, 1)
	ss[0] = &Scope{
		Magic:    Remote,
		IsJoin:   true,
		Proc:     process.NewWithAnalyze(c.proc, c.ctx, childrenCount, c.anal.Nodes()),
		NodeInfo: engine.Node{Addr: c.addr, Mcpu: c.generateCPUNumber(ncpu, maxCpuNum)},
		BuildIdx: bIdx,
	}
	return ss
}

func (c *Compile) newJoinScopeListWithBucket(rs, ss, children []*Scope, n *plan.Node) []*Scope {
	currentFirstFlag := c.anal.isFirst
	// construct left
	leftMerge := c.newMergeScope(ss)
	leftMerge.appendInstruction(vm.Instruction{
		Op:  vm.Dispatch,
		Arg: constructDispatch(0, rs, c.addr, n, false),
	})
	leftMerge.IsEnd = true

	// construct right
	c.anal.isFirst = currentFirstFlag
	rightMerge := c.newMergeScope(children)
	rightMerge.appendInstruction(vm.Instruction{
		Op:  vm.Dispatch,
		Arg: constructDispatch(1, rs, c.addr, n, false),
	})
	rightMerge.IsEnd = true

	// append left and right to correspond rs
	idx := 0
	for i := range rs {
		if isSameCN(rs[i].NodeInfo.Addr, c.addr) {
			idx = i
		}
	}
	rs[idx].PreScopes = append(rs[idx].PreScopes, leftMerge, rightMerge)
	return rs
}

func (c *Compile) newBroadcastJoinScopeList(ss []*Scope, children []*Scope, n *plan.Node) []*Scope {
	length := len(ss)
	rs := make([]*Scope, length)
	idx := 0
	for i := range ss {
		if ss[i].IsEnd {
			rs[i] = ss[i]
			continue
		}
		rs[i] = new(Scope)
		rs[i].Magic = Remote
		rs[i].IsJoin = true
		rs[i].NodeInfo = ss[i].NodeInfo
		rs[i].BuildIdx = 1
		if isSameCN(rs[i].NodeInfo.Addr, c.addr) {
			idx = i
		}
		rs[i].PreScopes = []*Scope{ss[i]}
		rs[i].Proc = process.NewWithAnalyze(c.proc, c.ctx, 2, c.anal.Nodes())
		ss[i].appendInstruction(vm.Instruction{
			Op: vm.Connector,
			Arg: &connector.Argument{
				Reg: rs[i].Proc.Reg.MergeReceivers[0],
			},
		})
	}

	// all join's first flag will setting in newLeftScope and newRightScope
	// so we set it to false now
	c.anal.isFirst = false
	mergeChildren := c.newMergeScope(children)

	mergeChildren.appendInstruction(vm.Instruction{
		Op:  vm.Dispatch,
		Arg: constructDispatch(1, rs, c.addr, n, false),
	})
	mergeChildren.IsEnd = true
	rs[idx].PreScopes = append(rs[idx].PreScopes, mergeChildren)

	return rs
}

func (c *Compile) newShuffleJoinScopeList(left, right []*Scope, n *plan.Node) ([]*Scope, []*Scope) {
	single := len(c.cnList) <= 1
	if single {
		n.Stats.HashmapStats.ShuffleTypeForMultiCN = plan.ShuffleTypeForMultiCN_Simple
	}

	var parent []*Scope
	children := make([]*Scope, 0, len(c.cnList))
	lnum := len(left)
	sum := lnum + len(right)
	for _, n := range c.cnList {
		dop := c.generateCPUNumber(n.Mcpu, plan2.GetShuffleDop())
		ss := make([]*Scope, dop)
		for i := range ss {
			ss[i] = new(Scope)
			ss[i].Magic = Remote
			ss[i].IsJoin = true
			ss[i].NodeInfo.Addr = n.Addr
			ss[i].NodeInfo.Mcpu = 1
			ss[i].Proc = process.NewWithAnalyze(c.proc, c.ctx, sum, c.anal.Nodes())
			ss[i].BuildIdx = lnum
			ss[i].ShuffleCnt = dop
			for _, rr := range ss[i].Proc.Reg.MergeReceivers {
				rr.Ch = make(chan *batch.Batch, shuffleChannelBufferSize)
			}
		}
		children = append(children, ss...)
		if !single {
			parent = append(parent, c.newMergeRemoteScope(ss, n))
		}
	}

	currentFirstFlag := c.anal.isFirst
	for i, scp := range left {
		scp.appendInstruction(vm.Instruction{
			Op:  vm.Shuffle,
			Idx: c.anal.curr,
			Arg: constructShuffleJoinArg(children, n, true),
		})
		scp.appendInstruction(vm.Instruction{
			Op:  vm.Dispatch,
			Arg: constructDispatch(i, children, scp.NodeInfo.Addr, n, true),
		})
		scp.IsEnd = true

		appended := false
		for _, js := range children {
			if isSameCN(js.NodeInfo.Addr, scp.NodeInfo.Addr) {
				js.PreScopes = append(js.PreScopes, scp)
				appended = true
				break
			}
		}
		if !appended {
			logutil.Errorf("no same addr scope to append left scopes")
			children[0].PreScopes = append(children[0].PreScopes, scp)
		}
	}

	c.anal.isFirst = currentFirstFlag
	for i, scp := range right {
		scp.appendInstruction(vm.Instruction{
			Op:  vm.Shuffle,
			Idx: c.anal.curr,
			Arg: constructShuffleJoinArg(children, n, false),
		})
		scp.appendInstruction(vm.Instruction{
			Op:  vm.Dispatch,
			Arg: constructDispatch(i+lnum, children, scp.NodeInfo.Addr, n, false),
		})
		scp.IsEnd = true

		appended := false
		for _, js := range children {
			if isSameCN(js.NodeInfo.Addr, scp.NodeInfo.Addr) {
				js.PreScopes = append(js.PreScopes, scp)
				appended = true
				break
			}
		}
		if !appended {
			logutil.Errorf("no same addr scope to append right scopes")
			children[0].PreScopes = append(children[0].PreScopes, scp)
		}
	}
	return parent, children
}

func (c *Compile) newJoinProbeScope(s *Scope, ss []*Scope) *Scope {
	rs := &Scope{
		Magic: Merge,
	}
	rs.appendInstruction(vm.Instruction{
		Op:      vm.Merge,
		Idx:     s.Instructions[0].Idx,
		IsFirst: true,
		Arg:     &merge.Argument{},
	})
	rs.Proc = process.NewWithAnalyze(s.Proc, s.Proc.Ctx, s.BuildIdx, c.anal.Nodes())
	for i := 0; i < s.BuildIdx; i++ {
		regTransplant(s, rs, i, i)
	}

	if ss == nil {
		s.Proc.Reg.MergeReceivers[0] = &process.WaitRegister{
			Ctx: s.Proc.Ctx,
			Ch:  make(chan *batch.Batch, shuffleChannelBufferSize),
		}
		rs.appendInstruction(vm.Instruction{
			Op: vm.Connector,
			Arg: &connector.Argument{
				Reg: s.Proc.Reg.MergeReceivers[0],
			},
		})
		s.Proc.Reg.MergeReceivers = append(s.Proc.Reg.MergeReceivers[:1], s.Proc.Reg.MergeReceivers[s.BuildIdx:]...)
		s.BuildIdx = 1
	} else {
		rs.appendInstruction(vm.Instruction{
			Op:  vm.Dispatch,
			Arg: constructDispatchLocal(false, false, false, extraRegisters(ss, 0)),
		})
	}
	rs.IsEnd = true

	return rs
}

func (c *Compile) newJoinBuildScope(s *Scope, ss []*Scope) *Scope {
	rs := &Scope{
		Magic: Merge,
	}
	buildLen := len(s.Proc.Reg.MergeReceivers) - s.BuildIdx
	rs.Proc = process.NewWithAnalyze(s.Proc, s.Proc.Ctx, buildLen, c.anal.Nodes())
	for i := 0; i < buildLen; i++ {
		regTransplant(s, rs, i+s.BuildIdx, i)
	}

	rs.appendInstruction(vm.Instruction{
		Op:      vm.HashBuild,
		Idx:     s.Instructions[0].Idx,
		IsFirst: true,
		Arg:     constructHashBuild(c, s.Instructions[0], c.proc, s.ShuffleCnt, ss != nil),
	})

	if ss == nil { // unparallel, send the hashtable to join scope directly
		s.Proc.Reg.MergeReceivers[s.BuildIdx] = &process.WaitRegister{
			Ctx: s.Proc.Ctx,
			Ch:  make(chan *batch.Batch, 1),
		}
		rs.appendInstruction(vm.Instruction{
			Op: vm.Connector,
			Arg: &connector.Argument{
				Reg: s.Proc.Reg.MergeReceivers[s.BuildIdx],
			},
		})
		s.Proc.Reg.MergeReceivers = s.Proc.Reg.MergeReceivers[:s.BuildIdx+1]
	} else {
		rs.appendInstruction(vm.Instruction{
			Op:  vm.Dispatch,
			Arg: constructDispatchLocal(true, false, false, extraRegisters(ss, s.BuildIdx)),
		})
	}
	rs.IsEnd = true

	return rs
}

// Transplant the source's RemoteReceivRegInfos which index equal to sourceIdx to
// target with new index targetIdx
func regTransplant(source, target *Scope, sourceIdx, targetIdx int) {
	target.Proc.Reg.MergeReceivers[targetIdx] = source.Proc.Reg.MergeReceivers[sourceIdx]
	i := 0
	for i < len(source.RemoteReceivRegInfos) {
		op := &source.RemoteReceivRegInfos[i]
		if op.Idx == sourceIdx {
			target.RemoteReceivRegInfos = append(target.RemoteReceivRegInfos, RemoteReceivRegInfo{
				Idx:      targetIdx,
				Uuid:     op.Uuid,
				FromAddr: op.FromAddr,
			})
			source.RemoteReceivRegInfos = append(source.RemoteReceivRegInfos[:i], source.RemoteReceivRegInfos[i+1:]...)
			continue
		}
		i++
	}
}

func (c *Compile) generateCPUNumber(cpunum, blocks int) int {
	if cpunum <= 0 || blocks <= 0 {
		return 1
	}

	if cpunum <= blocks {
		return cpunum
	}
	return blocks
}

func (c *Compile) initAnalyze(qry *plan.Query) {
	if len(qry.Nodes) == 0 {
		panic("empty plan")
	}
	anals := make([]*process.AnalyzeInfo, len(qry.Nodes))
	for i := range anals {
		anals[i] = buffer.Alloc[process.AnalyzeInfo](c.proc.SessionInfo.Buf)
	}
	c.anal = &anaylze{
		qry:       qry,
		analInfos: anals,
		curr:      int(qry.Steps[0]),
	}
	for _, node := range c.anal.qry.Nodes {
		if node.AnalyzeInfo == nil {
			node.AnalyzeInfo = new(plan.AnalyzeInfo)
		}
	}
	c.proc.AnalInfos = c.anal.analInfos
}

func (c *Compile) fillAnalyzeInfo() {
	// record the number of s3 requests
	c.anal.S3IOInputCount(c.anal.curr, c.counterSet.FileService.S3.Put.Load())
	c.anal.S3IOInputCount(c.anal.curr, c.counterSet.FileService.S3.List.Load())

	c.anal.S3IOOutputCount(c.anal.curr, c.counterSet.FileService.S3.Head.Load())
	c.anal.S3IOOutputCount(c.anal.curr, c.counterSet.FileService.S3.Get.Load())
	c.anal.S3IOOutputCount(c.anal.curr, c.counterSet.FileService.S3.Delete.Load())
	c.anal.S3IOOutputCount(c.anal.curr, c.counterSet.FileService.S3.DeleteMulti.Load())

	for i, anal := range c.anal.analInfos {
		atomic.StoreInt64(&c.anal.qry.Nodes[i].AnalyzeInfo.InputRows, atomic.LoadInt64(&anal.InputRows))
		atomic.StoreInt64(&c.anal.qry.Nodes[i].AnalyzeInfo.OutputRows, atomic.LoadInt64(&anal.OutputRows))
		atomic.StoreInt64(&c.anal.qry.Nodes[i].AnalyzeInfo.InputSize, atomic.LoadInt64(&anal.InputSize))
		atomic.StoreInt64(&c.anal.qry.Nodes[i].AnalyzeInfo.OutputSize, atomic.LoadInt64(&anal.OutputSize))
		atomic.StoreInt64(&c.anal.qry.Nodes[i].AnalyzeInfo.TimeConsumed, atomic.LoadInt64(&anal.TimeConsumed))
		atomic.StoreInt64(&c.anal.qry.Nodes[i].AnalyzeInfo.MemorySize, atomic.LoadInt64(&anal.MemorySize))
		atomic.StoreInt64(&c.anal.qry.Nodes[i].AnalyzeInfo.WaitTimeConsumed, atomic.LoadInt64(&anal.WaitTimeConsumed))
		atomic.StoreInt64(&c.anal.qry.Nodes[i].AnalyzeInfo.DiskIO, atomic.LoadInt64(&anal.DiskIO))
		atomic.StoreInt64(&c.anal.qry.Nodes[i].AnalyzeInfo.S3IOByte, atomic.LoadInt64(&anal.S3IOByte))
		atomic.StoreInt64(&c.anal.qry.Nodes[i].AnalyzeInfo.S3IOInputCount, atomic.LoadInt64(&anal.S3IOInputCount))
		atomic.StoreInt64(&c.anal.qry.Nodes[i].AnalyzeInfo.S3IOOutputCount, atomic.LoadInt64(&anal.S3IOOutputCount))
		atomic.StoreInt64(&c.anal.qry.Nodes[i].AnalyzeInfo.NetworkIO, atomic.LoadInt64(&anal.NetworkIO))
		atomic.StoreInt64(&c.anal.qry.Nodes[i].AnalyzeInfo.ScanTime, atomic.LoadInt64(&anal.ScanTime))
		atomic.StoreInt64(&c.anal.qry.Nodes[i].AnalyzeInfo.InsertTime, atomic.LoadInt64(&anal.InsertTime))
	}
}

func (c *Compile) generateNodes(n *plan.Node) (engine.Nodes, []any, error) {
	var err error
	var db engine.Database
	var rel engine.Relation
	var ranges [][]byte
	var partialresults []any
	var nodes engine.Nodes
	isPartitionTable := false

	ctx := c.ctx
	if util.TableIsClusterTable(n.TableDef.GetTableType()) {
		ctx = context.WithValue(ctx, defines.TenantIDKey{}, catalog.System_Account)
	}
	if n.ObjRef.PubInfo != nil {
		ctx = context.WithValue(ctx, defines.TenantIDKey{}, uint32(n.ObjRef.PubInfo.GetTenantId()))
	}
	if util.TableIsLoggingTable(n.ObjRef.SchemaName, n.ObjRef.ObjName) {
		ctx = context.WithValue(ctx, defines.TenantIDKey{}, catalog.System_Account)
	}
	db, err = c.e.Database(ctx, n.ObjRef.SchemaName, c.proc.TxnOperator)
	if err != nil {
		return nil, nil, err
	}
	rel, err = db.Relation(ctx, n.TableDef.Name, c.proc)
	if err != nil {
		var e error // avoid contamination of error messages
		db, e = c.e.Database(ctx, defines.TEMPORARY_DBNAME, c.proc.TxnOperator)
		if e != nil {
			return nil, nil, err
		}

		// if temporary table, just scan at local cn.
		rel, e = db.Relation(ctx, engine.GetTempTableName(n.ObjRef.SchemaName, n.TableDef.Name), c.proc)
		if e != nil {
			return nil, nil, err
		}
		c.cnList = engine.Nodes{
			engine.Node{
				Addr: c.addr,
				Rel:  rel,
				Mcpu: 1,
			},
		}
	}

	ranges, err = rel.Ranges(ctx, n.BlockFilterList)
	if err != nil {
		return nil, nil, err
	}

	if n.TableDef.Partition != nil {
		isPartitionTable = true
		if n.PartitionPrune != nil && n.PartitionPrune.IsPruned {
			for i, partitionItem := range n.PartitionPrune.SelectedPartitions {
				partTableName := partitionItem.PartitionTableName
				subrelation, err := db.Relation(ctx, partTableName, c.proc)
				if err != nil {
					return nil, nil, err
				}
				subranges, err := subrelation.Ranges(ctx, n.BlockFilterList)
				if err != nil {
					return nil, nil, err
				}
				//add partition number into catalog.BlockInfo.
				for _, r := range subranges[1:] {
					blkInfo := catalog.DecodeBlockInfo(r)
					blkInfo.PartitionNum = i
					ranges = append(ranges, r)
				}
			}
		} else {
			partitionInfo := n.TableDef.Partition
			partitionNum := int(partitionInfo.PartitionNum)
			partitionTableNames := partitionInfo.PartitionTableNames
			for i := 0; i < partitionNum; i++ {
				partTableName := partitionTableNames[i]
				subrelation, err := db.Relation(ctx, partTableName, c.proc)
				if err != nil {
					return nil, nil, err
				}
				subranges, err := subrelation.Ranges(ctx, n.BlockFilterList)
				if err != nil {
					return nil, nil, err
				}
				//add partition number into catalog.BlockInfo.
				for _, r := range subranges[1:] {
					blkInfo := catalog.DecodeBlockInfo(r)
					blkInfo.PartitionNum = i
					ranges = append(ranges, r)
				}
			}
		}
	}

	if len(n.AggList) > 0 && len(ranges) > 1 {
		newranges := make([][]byte, 0, len(ranges))
		newranges = append(newranges, ranges[0])
		partialresults = make([]any, 0, len(n.AggList))

		for i := range n.AggList {
			agg := n.AggList[i].Expr.(*plan.Expr_F)
			name := agg.F.Func.ObjName
			switch name {
			case "starcount", "count":
				partialresults = append(partialresults, int64(0))
			case "min", "max":
				partialresults = append(partialresults, nil)
			default:
				partialresults = nil
			}
			if partialresults == nil {
				break
			}
		}

		if partialresults != nil {
			columnMap := make(map[int]int)
			for i := range n.AggList {
				agg := n.AggList[i].Expr.(*plan.Expr_F)
				if agg.F.Func.ObjName == "starcount" {
					continue
				}
				args := agg.F.Args[0]
				col, ok := args.Expr.(*plan.Expr_Col)
				if !ok {
					agg.F.Func.ObjName = "starcount"
					continue
				}
				columnMap[int(col.Col.ColPos)] = int(n.TableDef.Name2ColIndex[col.Col.Name])
				if len(n.TableDef.Cols) > 0 {
					columnMap[int(col.Col.ColPos)] = int(n.TableDef.Cols[columnMap[int(col.Col.ColPos)]].Seqnum)
				}
			}
			for _, buf := range ranges[1:] {
				blk := catalog.DecodeBlockInfo(buf)
				if !blk.CanRemote || !blk.DeltaLocation().IsEmpty() {
					newranges = append(newranges, buf)
					continue
				}
				var objMeta objectio.ObjectMeta
				location := blk.MetaLocation()
				var fs fileservice.FileService
				fs, err = fileservice.Get[fileservice.FileService](c.proc.FileService, defines.SharedFileServiceName)
				if err != nil {
					return nil, nil, err
				}
				objMeta, err = objectio.FastLoadObjectMeta(ctx, &location, false, fs)
				if err != nil {
					partialresults = nil
					break
				} else {
					objDataMeta := objMeta.MustDataMeta()
					blkMeta := objDataMeta.GetBlockMeta(uint32(location.ID()))
					for i := range n.AggList {
						agg := n.AggList[i].Expr.(*plan.Expr_F)
						name := agg.F.Func.ObjName
						switch name {
						case "starcount":
							partialresults[i] = partialresults[i].(int64) + int64(blkMeta.GetRows())
						case "count":
							partialresults[i] = partialresults[i].(int64) + int64(blkMeta.GetRows())
							col := agg.F.Args[0].Expr.(*plan.Expr_Col)
							nullCnt := blkMeta.ColumnMeta(uint16(columnMap[int(col.Col.ColPos)])).NullCnt()
							partialresults[i] = partialresults[i].(int64) - int64(nullCnt)
						case "min":
							col := agg.F.Args[0].Expr.(*plan.Expr_Col)
							zm := blkMeta.ColumnMeta(uint16(columnMap[int(col.Col.ColPos)])).ZoneMap()
							if zm.GetType().FixedLength() < 0 {
								partialresults = nil
							} else {
								if partialresults[i] == nil {
									partialresults[i] = zm.GetMin()
								} else {
									switch zm.GetType() {
									case types.T_bool:
										partialresults[i] = !partialresults[i].(bool) || !types.DecodeFixed[bool](zm.GetMinBuf())
									case types.T_int8:
										min := types.DecodeFixed[int8](zm.GetMinBuf())
										if min < partialresults[i].(int8) {
											partialresults[i] = min
										}
									case types.T_int16:
										min := types.DecodeFixed[int16](zm.GetMinBuf())
										if min < partialresults[i].(int16) {
											partialresults[i] = min
										}
									case types.T_int32:
										min := types.DecodeFixed[int32](zm.GetMinBuf())
										if min < partialresults[i].(int32) {
											partialresults[i] = min
										}
									case types.T_int64:
										min := types.DecodeFixed[int64](zm.GetMinBuf())
										if min < partialresults[i].(int64) {
											partialresults[i] = min
										}
									case types.T_uint8:
										min := types.DecodeFixed[uint8](zm.GetMinBuf())
										if min < partialresults[i].(uint8) {
											partialresults[i] = min
										}
									case types.T_uint16:
										min := types.DecodeFixed[uint16](zm.GetMinBuf())
										if min < partialresults[i].(uint16) {
											partialresults[i] = min
										}
									case types.T_uint32:
										min := types.DecodeFixed[uint32](zm.GetMinBuf())
										if min < partialresults[i].(uint32) {
											partialresults[i] = min
										}
									case types.T_uint64:
										min := types.DecodeFixed[uint64](zm.GetMinBuf())
										if min < partialresults[i].(uint64) {
											partialresults[i] = min
										}
									case types.T_float32:
										min := types.DecodeFixed[float32](zm.GetMinBuf())
										if min < partialresults[i].(float32) {
											partialresults[i] = min
										}
									case types.T_float64:
										min := types.DecodeFixed[float64](zm.GetMinBuf())
										if min < partialresults[i].(float64) {
											partialresults[i] = min
										}
									case types.T_date:
										min := types.DecodeFixed[types.Date](zm.GetMinBuf())
										if min < partialresults[i].(types.Date) {
											partialresults[i] = min
										}
									case types.T_time:
										min := types.DecodeFixed[types.Time](zm.GetMinBuf())
										if min < partialresults[i].(types.Time) {
											partialresults[i] = min
										}
									case types.T_datetime:
										min := types.DecodeFixed[types.Datetime](zm.GetMinBuf())
										if min < partialresults[i].(types.Datetime) {
											partialresults[i] = min
										}
									case types.T_timestamp:
										min := types.DecodeFixed[types.Timestamp](zm.GetMinBuf())
										if min < partialresults[i].(types.Timestamp) {
											partialresults[i] = min
										}
									case types.T_enum:
										min := types.DecodeFixed[types.Enum](zm.GetMinBuf())
										if min < partialresults[i].(types.Enum) {
											partialresults[i] = min
										}
									case types.T_decimal64:
										min := types.DecodeFixed[types.Decimal64](zm.GetMinBuf())
										if min < partialresults[i].(types.Decimal64) {
											partialresults[i] = min
										}
									case types.T_decimal128:
										min := types.DecodeFixed[types.Decimal128](zm.GetMinBuf())
										if min.Compare(partialresults[i].(types.Decimal128)) < 0 {
											partialresults[i] = min
										}
									case types.T_uuid:
										min := types.DecodeFixed[types.Uuid](zm.GetMinBuf())
										if min.Lt(partialresults[i].(types.Uuid)) {
											partialresults[i] = min
										}
									case types.T_TS:
										min := types.DecodeFixed[types.TS](zm.GetMinBuf())
										if min.Less(partialresults[i].(types.TS)) {
											partialresults[i] = min
										}
									case types.T_Rowid, types.T_Blockid:
										min := types.DecodeFixed[types.Rowid](zm.GetMinBuf())
										if min.Less(partialresults[i].(types.Rowid)) {
											partialresults[i] = min
										}
									}
								}
							}
						case "max":
							col := agg.F.Args[0].Expr.(*plan.Expr_Col)
							zm := blkMeta.ColumnMeta(uint16(columnMap[int(col.Col.ColPos)])).ZoneMap()
							if zm.GetType().FixedLength() < 0 {
								partialresults = nil
							} else {
								if partialresults[i] == nil {
									partialresults[i] = zm.GetMax()
								} else {
									switch zm.GetType() {
									case types.T_bool:
										partialresults[i] = partialresults[i].(bool) || types.DecodeFixed[bool](zm.GetMaxBuf())
									case types.T_int8:
										max := types.DecodeFixed[int8](zm.GetMaxBuf())
										if max > partialresults[i].(int8) {
											partialresults[i] = max
										}
									case types.T_int16:
										max := types.DecodeFixed[int16](zm.GetMaxBuf())
										if max > partialresults[i].(int16) {
											partialresults[i] = max
										}
									case types.T_int32:
										max := types.DecodeFixed[int32](zm.GetMaxBuf())
										if max > partialresults[i].(int32) {
											partialresults[i] = max
										}
									case types.T_int64:
										max := types.DecodeFixed[int64](zm.GetMaxBuf())
										if max > partialresults[i].(int64) {
											partialresults[i] = max
										}
									case types.T_uint8:
										max := types.DecodeFixed[uint8](zm.GetMaxBuf())
										if max > partialresults[i].(uint8) {
											partialresults[i] = max
										}
									case types.T_uint16:
										max := types.DecodeFixed[uint16](zm.GetMaxBuf())
										if max > partialresults[i].(uint16) {
											partialresults[i] = max
										}
									case types.T_uint32:
										max := types.DecodeFixed[uint32](zm.GetMaxBuf())
										if max > partialresults[i].(uint32) {
											partialresults[i] = max
										}
									case types.T_uint64:
										max := types.DecodeFixed[uint64](zm.GetMaxBuf())
										if max > partialresults[i].(uint64) {
											partialresults[i] = max
										}
									case types.T_float32:
										max := types.DecodeFixed[float32](zm.GetMaxBuf())
										if max > partialresults[i].(float32) {
											partialresults[i] = max
										}
									case types.T_float64:
										max := types.DecodeFixed[float64](zm.GetMaxBuf())
										if max > partialresults[i].(float64) {
											partialresults[i] = max
										}
									case types.T_date:
										max := types.DecodeFixed[types.Date](zm.GetMaxBuf())
										if max > partialresults[i].(types.Date) {
											partialresults[i] = max
										}
									case types.T_time:
										max := types.DecodeFixed[types.Time](zm.GetMaxBuf())
										if max > partialresults[i].(types.Time) {
											partialresults[i] = max
										}
									case types.T_datetime:
										max := types.DecodeFixed[types.Datetime](zm.GetMaxBuf())
										if max > partialresults[i].(types.Datetime) {
											partialresults[i] = max
										}
									case types.T_timestamp:
										max := types.DecodeFixed[types.Timestamp](zm.GetMaxBuf())
										if max > partialresults[i].(types.Timestamp) {
											partialresults[i] = max
										}
									case types.T_enum:
										max := types.DecodeFixed[types.Enum](zm.GetMaxBuf())
										if max > partialresults[i].(types.Enum) {
											partialresults[i] = max
										}
									case types.T_decimal64:
										max := types.DecodeFixed[types.Decimal64](zm.GetMaxBuf())
										if max > partialresults[i].(types.Decimal64) {
											partialresults[i] = max
										}
									case types.T_decimal128:
										max := types.DecodeFixed[types.Decimal128](zm.GetMaxBuf())
										if max.Compare(partialresults[i].(types.Decimal128)) > 0 {
											partialresults[i] = max
										}
									case types.T_uuid:
										max := types.DecodeFixed[types.Uuid](zm.GetMaxBuf())
										if max.Gt(partialresults[i].(types.Uuid)) {
											partialresults[i] = max
										}
									case types.T_TS:
										max := types.DecodeFixed[types.TS](zm.GetMaxBuf())
										if max.Greater(partialresults[i].(types.TS)) {
											partialresults[i] = max
										}
									case types.T_Rowid, types.T_Blockid:
										max := types.DecodeFixed[types.Rowid](zm.GetMaxBuf())
										if max.Great(partialresults[i].(types.Rowid)) {
											partialresults[i] = max
										}
									}
								}
							}
						default:
						}
						if partialresults == nil {
							break
						}
					}
					if partialresults == nil {
						break
					}
				}
			}
			if len(ranges) == len(newranges) {
				partialresults = nil
			} else if partialresults != nil {
				ranges = newranges
			}
		}

	}
	//n.AggList = nil

	// some log for finding a bug.
	tblId := rel.GetTableID(ctx)
	expectedLen := len(ranges)
	logutil.Debugf("cn generateNodes, tbl %d ranges is %d", tblId, expectedLen)

	//if len(ranges) == 0 indicates that it's a temporary table.
	if len(ranges) == 0 && n.TableDef.TableType != catalog.SystemOrdinaryRel {
		nodes = make(engine.Nodes, len(c.cnList))
		for i, node := range c.cnList {
			if isPartitionTable {
				nodes[i] = engine.Node{
					Id:   node.Id,
					Addr: node.Addr,
					Mcpu: c.generateCPUNumber(node.Mcpu, int(n.Stats.BlockNum)),
				}
			} else {
				nodes[i] = engine.Node{
					Rel:  rel,
					Id:   node.Id,
					Addr: node.Addr,
					Mcpu: c.generateCPUNumber(node.Mcpu, int(n.Stats.BlockNum)),
				}
			}
		}
		return nodes, partialresults, nil
	}

	engineType := rel.GetEngineType()
	if isPartitionTable {
		rel = nil
	}
	// for multi cn in launch mode, put all payloads in current CN
	// maybe delete this in the future
	if isLaunchMode(c.cnList) {
		return putBlocksInCurrentCN(c, ranges, rel, n), partialresults, nil
	}
	// disttae engine
	if engineType == engine.Disttae {
		nodes, err := shuffleBlocksToMultiCN(c, ranges, rel, n)
		return nodes, partialresults, err
	}
	// maybe temp table on memengine , just put payloads in average
	return putBlocksInAverage(c, ranges, rel, n), partialresults, nil
}

func putBlocksInAverage(c *Compile, ranges [][]byte, rel engine.Relation, n *plan.Node) engine.Nodes {
	var nodes engine.Nodes
	step := (len(ranges) + len(c.cnList) - 1) / len(c.cnList)
	for i := 0; i < len(ranges); i += step {
		j := i / step
		if i+step >= len(ranges) {
			if isSameCN(c.cnList[j].Addr, c.addr) {
				if len(nodes) == 0 {
					nodes = append(nodes, engine.Node{
						Addr: c.addr,
						Rel:  rel,
						Mcpu: c.generateCPUNumber(ncpu, int(n.Stats.BlockNum)),
					})
				}
				nodes[0].Data = append(nodes[0].Data, ranges[i:]...)
			} else {
				nodes = append(nodes, engine.Node{
					Rel:  rel,
					Id:   c.cnList[j].Id,
					Addr: c.cnList[j].Addr,
					Mcpu: c.generateCPUNumber(c.cnList[j].Mcpu, int(n.Stats.BlockNum)),
					Data: ranges[i:],
				})
			}
		} else {
			if isSameCN(c.cnList[j].Addr, c.addr) {
				if len(nodes) == 0 {
					nodes = append(nodes, engine.Node{
						Rel:  rel,
						Addr: c.addr,
						Mcpu: c.generateCPUNumber(ncpu, int(n.Stats.BlockNum)),
					})
				}
				nodes[0].Data = append(nodes[0].Data, ranges[i:i+step]...)
			} else {
				nodes = append(nodes, engine.Node{
					Rel:  rel,
					Id:   c.cnList[j].Id,
					Addr: c.cnList[j].Addr,
					Mcpu: c.generateCPUNumber(c.cnList[j].Mcpu, int(n.Stats.BlockNum)),
					Data: ranges[i : i+step],
				})
			}
		}
	}
	return nodes
}

func shuffleBlocksToMultiCN(c *Compile, ranges [][]byte, rel engine.Relation, n *plan.Node) (engine.Nodes, error) {
	var nodes engine.Nodes
	//add current CN
	nodes = append(nodes, engine.Node{
		Addr: c.addr,
		Rel:  rel,
		Mcpu: c.generateCPUNumber(ncpu, int(n.Stats.BlockNum)),
	})
	//add memory table block
	nodes[0].Data = append(nodes[0].Data, ranges[:1]...)
	ranges = ranges[1:]
	// only memory table block
	if len(ranges) == 0 {
		return nodes, nil
	}
	//only one cn
	if len(c.cnList) == 1 {
		nodes[0].Data = append(nodes[0].Data, ranges...)
		return nodes, nil
	}
	// put dirty blocks which can't be distributed remotely in current CN.
	newRanges := make([][]byte, 0, len(ranges))
	for _, blk := range ranges {
		blkInfo := catalog.DecodeBlockInfo(blk)
		if blkInfo.CanRemote {
			newRanges = append(newRanges, blk)
			continue
		}
		nodes[0].Data = append(nodes[0].Data, blk)
	}

	//add the rest of CNs in list
	for i := range c.cnList {
		if c.cnList[i].Addr != c.addr {
			nodes = append(nodes, engine.Node{
				Rel:  rel,
				Id:   c.cnList[i].Id,
				Addr: c.cnList[i].Addr,
				Mcpu: c.generateCPUNumber(c.cnList[i].Mcpu, int(n.Stats.BlockNum)),
			})
		}
	}

	sort.Slice(nodes, func(i, j int) bool { return nodes[i].Addr < nodes[j].Addr })

	if n.Stats.HashmapStats != nil && n.Stats.HashmapStats.Shuffle && n.Stats.HashmapStats.ShuffleType == plan.ShuffleType_Range {
		err := shuffleBlocksByRange(c, newRanges, n, nodes)
		if err != nil {
			return nil, err
		}
	} else {
		shuffleBlocksByHash(c, newRanges, nodes)
	}

	minWorkLoad := math.MaxInt32
	maxWorkLoad := 0
	//remove empty node from nodes
	var newNodes engine.Nodes
	for i := range nodes {
		if len(nodes[i].Data) > maxWorkLoad {
			maxWorkLoad = len(nodes[i].Data)
		}
		if len(nodes[i].Data) < minWorkLoad {
			minWorkLoad = len(nodes[i].Data)
		}
		if len(nodes[i].Data) > 0 {
			newNodes = append(newNodes, nodes[i])
		}
	}
	if minWorkLoad*2 < maxWorkLoad {
		logutil.Warnf("workload among CNs not balanced, max %v, min %v", maxWorkLoad, minWorkLoad)
	}
	return newNodes, nil
}

func shuffleBlocksByHash(c *Compile, ranges [][]byte, nodes engine.Nodes) {
	for i, blk := range ranges {
		unmarshalledBlockInfo := catalog.DecodeBlockInfo(ranges[i])
		// get timestamp in objName to make sure it is random enough
		objTimeStamp := unmarshalledBlockInfo.MetaLocation().Name()[:7]
		index := plan2.SimpleCharHashToRange(objTimeStamp, uint64(len(c.cnList)))
		nodes[index].Data = append(nodes[index].Data, blk)
	}
}

func shuffleBlocksByRange(c *Compile, ranges [][]byte, n *plan.Node, nodes engine.Nodes) error {
	var objDataMeta objectio.ObjectDataMeta
	var objMeta objectio.ObjectMeta

	for i, blk := range ranges {
		unmarshalledBlockInfo := catalog.DecodeBlockInfo(ranges[i])
		location := unmarshalledBlockInfo.MetaLocation()
		fs, err := fileservice.Get[fileservice.FileService](c.proc.FileService, defines.SharedFileServiceName)
		if err != nil {
			return err
		}
		if !objectio.IsSameObjectLocVsMeta(location, objDataMeta) {
			if objMeta, err = objectio.FastLoadObjectMeta(c.ctx, &location, false, fs); err != nil {
				return err
			}
			objDataMeta = objMeta.MustDataMeta()
		}
		blkMeta := objDataMeta.GetBlockMeta(uint32(location.ID()))
		zm := blkMeta.MustGetColumn(uint16(n.Stats.HashmapStats.ShuffleColIdx)).ZoneMap()
		index := plan2.GetRangeShuffleIndexForZM(n.Stats.HashmapStats.ShuffleColMin, n.Stats.HashmapStats.ShuffleColMax, zm, uint64(len(c.cnList)))
		nodes[index].Data = append(nodes[index].Data, blk)
	}
	return nil
}

func putBlocksInCurrentCN(c *Compile, ranges [][]byte, rel engine.Relation, n *plan.Node) engine.Nodes {
	var nodes engine.Nodes
	//add current CN
	nodes = append(nodes, engine.Node{
		Addr: c.addr,
		Rel:  rel,
		Mcpu: c.generateCPUNumber(ncpu, int(n.Stats.BlockNum)),
	})
	nodes[0].Data = append(nodes[0].Data, ranges...)
	return nodes
}

func validScopeCount(ss []*Scope) int {
	var cnt int

	for _, s := range ss {
		if s.IsEnd {
			continue
		}
		cnt++
	}
	return cnt
}

func extraRegisters(ss []*Scope, i int) []*process.WaitRegister {
	regs := make([]*process.WaitRegister, 0, len(ss))
	for _, s := range ss {
		if s.IsEnd {
			continue
		}
		regs = append(regs, s.Proc.Reg.MergeReceivers[i])
	}
	return regs
}

func dupType(typ *plan.Type) types.Type {
	return types.New(types.T(typ.Id), typ.Width, typ.Scale)
}

// Update the specific scopes's instruction to true
// then update the current idx
func (c *Compile) setAnalyzeCurrent(updateScopes []*Scope, nextId int) {
	if updateScopes != nil {
		updateScopesLastFlag(updateScopes)
	}

	c.anal.curr = nextId
	c.anal.isFirst = true
}

func updateScopesLastFlag(updateScopes []*Scope) {
	for _, s := range updateScopes {
		if len(s.Instructions) == 0 {
			continue
		}
		last := len(s.Instructions) - 1
		s.Instructions[last].IsLast = true
	}
}

func isLaunchMode(cnlist engine.Nodes) bool {
	for i := range cnlist {
		if !isSameCN(cnlist[0].Addr, cnlist[i].Addr) {
			return false
		}
	}
	return true
}

func isSameCN(addr string, currentCNAddr string) bool {
	// just a defensive judgment. In fact, we shouldn't have received such data.
	parts1 := strings.Split(addr, ":")
	if len(parts1) != 2 {
		logutil.Debugf("compileScope received a malformed cn address '%s', expected 'ip:port'", addr)
		return true
	}
	parts2 := strings.Split(currentCNAddr, ":")
	if len(parts2) != 2 {
		logutil.Debugf("compileScope received a malformed current-cn address '%s', expected 'ip:port'", currentCNAddr)
		return true
	}
	return parts1[0] == parts2[0]
}

func (s *Scope) affectedRows() uint64 {
	affectedRows := uint64(0)
	for _, in := range s.Instructions {
		if arg, ok := in.Arg.(vm.ModificationArgument); ok {
			if marg, ok := arg.(*mergeblock.Argument); ok {
				return marg.AffectedRows()
			}
			affectedRows += arg.AffectedRows()
		}
	}
	return affectedRows
}

func (c *Compile) runSql(sql string) error {
	if sql == "" {
		return nil
	}
	res, err := c.runSqlWithResult(sql)
	if err != nil {
		return err
	}
	res.Close()
	return nil
}

func (c *Compile) runSqlWithResult(sql string) (executor.Result, error) {
	v, ok := moruntime.ProcessLevelRuntime().GetGlobalVariables(moruntime.InternalSQLExecutor)
	if !ok {
		panic("missing lock service")
	}
	exec := v.(executor.SQLExecutor)
	opts := executor.Options{}.
		// All runSql and runSqlWithResult is a part of input sql, can not incr statement.
		// All these sub-sql's need to be rolled back and retried en masse when they conflict in pessimistic mode
		WithDisableIncrStatement().
		WithTxn(c.proc.TxnOperator).
		WithDatabase(c.db).
		WithTimeZone(c.proc.SessionInfo.TimeZone)
	return exec.Exec(c.proc.Ctx, sql, opts)
}

func evalRowsetData(proc *process.Process,
	exprs []*plan.RowsetExpr, vec *vector.Vector, exprExecs []colexec.ExpressionExecutor) error {
	var bats []*batch.Batch

	vec.ResetArea()
	bats = []*batch.Batch{batch.EmptyForConstFoldBatch}
	if len(exprExecs) > 0 {
		for i, expr := range exprExecs {
			val, err := expr.Eval(proc, bats)
			if err != nil {
				return err
			}
			if err := vec.Copy(val, int64(exprs[i].RowPos), 0, proc.Mp()); err != nil {
				return err
			}
		}
	} else {
		for _, expr := range exprs {
			if expr.Pos >= 0 {
				continue
			}
			val, err := colexec.EvalExpressionOnce(proc, expr.Expr, bats)
			if err != nil {
				return err
			}
			if err := vec.Copy(val, int64(expr.RowPos), 0, proc.Mp()); err != nil {
				val.Free(proc.Mp())
				return err
			}
			val.Free(proc.Mp())
		}
	}
	return nil
}

func (c *Compile) newInsertMergeScope(arg *insert.Argument, ss []*Scope) *Scope {
	// see errors.Join()
	n := 0
	for _, s := range ss {
		if !s.IsEnd {
			n++
		}
	}
	ss2 := make([]*Scope, 0, n)
	for _, s := range ss {
		if !s.IsEnd {
			ss2 = append(ss2, s)
		}
	}
	insert := &vm.Instruction{
		Op:  vm.Insert,
		Arg: arg,
	}
	for i := range ss2 {
		ss2[i].Instructions = append(ss2[i].Instructions, dupInstruction(insert, nil, i))
	}
	return c.newMergeScope(ss2)
}

func (c *Compile) fatalLog(retry int, err error) {
	if err == nil {
		return
	}
	v, ok := moruntime.ProcessLevelRuntime().
		GetGlobalVariables(moruntime.EnableCheckInvalidRCErrors)
	if !ok || !v.(bool) {
		return
	}
	fatal := moerr.IsMoErrCode(err, moerr.ErrTxnNeedRetry) ||
		moerr.IsMoErrCode(err, moerr.ErrTxnNeedRetryWithDefChanged) ||
		moerr.IsMoErrCode(err, moerr.ErrTxnWWConflict) ||
		moerr.IsMoErrCode(err, moerr.ErrDuplicateEntry) ||
		moerr.IsMoErrCode(err, moerr.ER_DUP_ENTRY) ||
		moerr.IsMoErrCode(err, moerr.ER_DUP_ENTRY_WITH_KEY_NAME)
	if !fatal {
		return
	}
	if retry == 0 &&
		(moerr.IsMoErrCode(err, moerr.ErrTxnNeedRetry) ||
			moerr.IsMoErrCode(err, moerr.ErrTxnNeedRetryWithDefChanged)) {
		return
	}

	logutil.Fatalf("BUG(RC): txn %s retry %d, error %+v\n",
		hex.EncodeToString(c.proc.TxnOperator.Txn().ID),
		retry,
		err.Error())
}

func (c *Compile) SetBuildPlanFunc(buildPlanFunc func() (*plan2.Plan, error)) {
	c.buildPlanFunc = buildPlanFunc
}<|MERGE_RESOLUTION|>--- conflicted
+++ resolved
@@ -161,12 +161,8 @@
 	c.proc = nil
 	c.cnList = nil
 	c.stmt = nil
-<<<<<<< HEAD
-	c.tag11768 = false
+	c.startAt = time.Time{}
 	c.fuzzy = nil
-=======
-	c.startAt = time.Time{}
->>>>>>> a996aa1b
 
 	for k := range c.nodeRegs {
 		delete(c.nodeRegs, k)
@@ -378,18 +374,6 @@
 }
 
 // Run is an important function of the compute-layer, it executes a single sql according to its scope
-<<<<<<< HEAD
-func (c *Compile) Run(_ uint64) (result *util2.RunResult, err error) {
-	var cc *Compile
-
-	result = &util2.RunResult{
-		AffectRows: 0,
-	}
-
-	_, task := gotrace.NewTask(context.TODO(), "pipeline.Run")
-	defer task.End()
-
-=======
 func (c *Compile) Run(_ uint64) (*util2.RunResult, error) {
 	start := time.Now()
 	v2.TxnStatementExecuteLatencyDurationHistogram.Observe(start.Sub(c.startAt).Seconds())
@@ -405,7 +389,6 @@
 	sp := c.proc.GetStmtProfile()
 	c.ctx, span = trace.Start(c.ctx, "Compile.Run", trace.WithKind(trace.SpanKindStatement))
 	_, task := gotrace.NewTask(context.TODO(), "pipeline.Run")
->>>>>>> a996aa1b
 	defer func() {
 		// fuzzy filter not sure whether this insert / load obey duplicate constraints, need double check
 		if cc != nil {
@@ -429,11 +412,8 @@
 		c.proc.TxnOperator.GetWorkspace().IncrSQLCount()
 		c.proc.TxnOperator.ResetRetry(false)
 	}
-<<<<<<< HEAD
-=======
 
 	v2.TxnStatementTotalCounter.Inc()
->>>>>>> a996aa1b
 	if err = c.runOnce(); err != nil {
 		c.fatalLog(0, err)
 
@@ -445,25 +425,6 @@
 		c.proc.TxnOperator.ResetRetry(true)
 		c.proc.TxnOperator.GetWorkspace().IncrSQLCount()
 
-<<<<<<< HEAD
-			// FIXME: the current retry method is quite bad, the overhead is relatively large, and needs to be
-			// improved to refresh expression in the future.
-			cc = New(c.addr, c.db, c.sql, c.tenant, c.uid, c.proc.Ctx, c.e, c.proc, c.stmt, c.isInternal, c.cnLabel, false)
-			if moerr.IsMoErrCode(err, moerr.ErrTxnNeedRetryWithDefChanged) {
-				pn, err := c.buildPlanFunc()
-				if err != nil {
-					return nil, err
-				}
-				c.pn = pn
-			}
-			if err = cc.Compile(c.proc.Ctx, c.pn, c.u, c.fill); err != nil {
-				c.fatalLog(1, err)
-				return nil, err
-			}
-			if err = cc.runOnce(); err != nil {
-				c.fatalLog(1, err)
-				return nil, err
-=======
 		// clear the workspace of the failed statement
 		if e := c.proc.TxnOperator.GetWorkspace().RollbackLastStatement(c.ctx); e != nil {
 			return nil, e
@@ -481,13 +442,9 @@
 			pn, e := c.buildPlanFunc()
 			if e != nil {
 				return nil, e
->>>>>>> a996aa1b
 			}
 			c.pn = pn
 		}
-<<<<<<< HEAD
-		return result, err
-=======
 		if err = cc.Compile(c.proc.Ctx, c.pn, c.u, c.fill); err != nil {
 			c.fatalLog(1, err)
 			return nil, err
@@ -503,7 +460,6 @@
 		}
 		// set affectedRows to old compile to return
 		c.setAffectedRows(cc.getAffectedRows())
->>>>>>> a996aa1b
 	}
 
 	if c.shouldReturnCtxErr() {
@@ -1160,7 +1116,6 @@
 			Arg: constructOnduplicateKey(n, c.e),
 		}
 		return []*Scope{rs}, nil
-<<<<<<< HEAD
 	case plan.Node_FUZZY_FILTER:
 		curr := c.anal.curr
 		c.setAnalyzeCurrent(nil, int(n.Children[0]))
@@ -1174,10 +1129,7 @@
 		}
 		c.setAnalyzeCurrent(ss, curr)
 		return ss, nil
-	case plan.Node_PRE_INSERT_UK:
-=======
 	case plan.Node_PRE_INSERT_UK, plan.Node_PRE_INSERT_SK:
->>>>>>> a996aa1b
 		curr := c.anal.curr
 		ss, err := c.compilePlanScope(ctx, step, n.Children[0], ns)
 		if err != nil {
