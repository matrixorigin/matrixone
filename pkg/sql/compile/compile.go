// Copyright 2021 Matrix Origin
//
// Licensed under the Apache License, Version 2.0 (the "License");
// you may not use this file except in compliance with the License.
// You may obtain a copy of the License at
//
//      http://www.apache.org/licenses/LICENSE-2.0
//
// Unless required by applicable law or agreed to in writing, software
// distributed under the License is distributed on an "AS IS" BASIS,
// WITHOUT WARRANTIES OR CONDITIONS OF ANY KIND, either express or implied.
// See the License for the specific language governing permissions and
// limitations under the License.

package compile

import (
	"context"
	"encoding/hex"
	"encoding/json"
	"fmt"
	"math"
	"net"
	"runtime"
	gotrace "runtime/trace"
	"sort"
	"strings"
	"sync"
	"sync/atomic"
	"time"

	"github.com/google/uuid"
	"github.com/matrixorigin/matrixone/pkg/catalog"
	"github.com/matrixorigin/matrixone/pkg/cnservice/cnclient"
	"github.com/matrixorigin/matrixone/pkg/common/moerr"
	"github.com/matrixorigin/matrixone/pkg/common/morpc"
	"github.com/matrixorigin/matrixone/pkg/common/mpool"
	"github.com/matrixorigin/matrixone/pkg/common/reuse"
	moruntime "github.com/matrixorigin/matrixone/pkg/common/runtime"
	"github.com/matrixorigin/matrixone/pkg/container/batch"
	"github.com/matrixorigin/matrixone/pkg/container/types"
	"github.com/matrixorigin/matrixone/pkg/container/vector"
	"github.com/matrixorigin/matrixone/pkg/defines"
	"github.com/matrixorigin/matrixone/pkg/fileservice"
	"github.com/matrixorigin/matrixone/pkg/logutil"
	"github.com/matrixorigin/matrixone/pkg/objectio"
	"github.com/matrixorigin/matrixone/pkg/pb/lock"
	"github.com/matrixorigin/matrixone/pkg/pb/pipeline"
	"github.com/matrixorigin/matrixone/pkg/pb/plan"
	"github.com/matrixorigin/matrixone/pkg/pb/timestamp"
	"github.com/matrixorigin/matrixone/pkg/perfcounter"
	"github.com/matrixorigin/matrixone/pkg/sql/colexec"
	"github.com/matrixorigin/matrixone/pkg/sql/colexec/connector"
	"github.com/matrixorigin/matrixone/pkg/sql/colexec/deletion"
	"github.com/matrixorigin/matrixone/pkg/sql/colexec/dispatch"
	"github.com/matrixorigin/matrixone/pkg/sql/colexec/external"
	"github.com/matrixorigin/matrixone/pkg/sql/colexec/filter"
	"github.com/matrixorigin/matrixone/pkg/sql/colexec/insert"
	"github.com/matrixorigin/matrixone/pkg/sql/colexec/intersect"
	"github.com/matrixorigin/matrixone/pkg/sql/colexec/intersectall"
	"github.com/matrixorigin/matrixone/pkg/sql/colexec/lockop"
	"github.com/matrixorigin/matrixone/pkg/sql/colexec/merge"
	"github.com/matrixorigin/matrixone/pkg/sql/colexec/mergeblock"
	"github.com/matrixorigin/matrixone/pkg/sql/colexec/mergecte"
	"github.com/matrixorigin/matrixone/pkg/sql/colexec/mergedelete"
	"github.com/matrixorigin/matrixone/pkg/sql/colexec/mergerecursive"
	"github.com/matrixorigin/matrixone/pkg/sql/colexec/minus"
	"github.com/matrixorigin/matrixone/pkg/sql/colexec/offset"
	"github.com/matrixorigin/matrixone/pkg/sql/colexec/output"
	"github.com/matrixorigin/matrixone/pkg/sql/colexec/projection"
	"github.com/matrixorigin/matrixone/pkg/sql/colexec/sample"
	"github.com/matrixorigin/matrixone/pkg/sql/colexec/table_function"
	"github.com/matrixorigin/matrixone/pkg/sql/parsers/tree"
	plan2 "github.com/matrixorigin/matrixone/pkg/sql/plan"
	"github.com/matrixorigin/matrixone/pkg/sql/plan/function"
	"github.com/matrixorigin/matrixone/pkg/sql/plan/rule"
	"github.com/matrixorigin/matrixone/pkg/sql/util"
	mokafka "github.com/matrixorigin/matrixone/pkg/stream/adapter/kafka"
	"github.com/matrixorigin/matrixone/pkg/txn/client"
	"github.com/matrixorigin/matrixone/pkg/txn/storage/memorystorage"
	txnTrace "github.com/matrixorigin/matrixone/pkg/txn/trace"
	util2 "github.com/matrixorigin/matrixone/pkg/util"
	"github.com/matrixorigin/matrixone/pkg/util/executor"
	v2 "github.com/matrixorigin/matrixone/pkg/util/metric/v2"
	"github.com/matrixorigin/matrixone/pkg/util/trace"
	"github.com/matrixorigin/matrixone/pkg/util/trace/impl/motrace/statistic"
	"github.com/matrixorigin/matrixone/pkg/vm"
	"github.com/matrixorigin/matrixone/pkg/vm/engine"
	"github.com/matrixorigin/matrixone/pkg/vm/engine/disttae"
	"github.com/matrixorigin/matrixone/pkg/vm/process"
	"github.com/panjf2000/ants/v2"
	"go.uber.org/zap"
)

// Note: Now the cost going from stat is actually the number of rows, so we can only estimate a number for the size of each row.
// The current insertion of around 200,000 rows triggers cn to write s3 directly
const (
	DistributedThreshold     uint64 = 10 * mpool.MB
	SingleLineSizeEstimate   uint64 = 300 * mpool.B
	shuffleChannelBufferSize        = 16
)

var (
	ncpu           = runtime.GOMAXPROCS(0)
	ctxCancelError = context.Canceled.Error()

	cantCompileForPrepareErr = moerr.NewCantCompileForPrepareNoCtx()
)

// NewCompile is used to new an object of compile
func NewCompile(
	addr, db, sql, tenant, uid string,
	e engine.Engine,
	proc *process.Process,
	stmt tree.Statement,
	isInternal bool,
	cnLabel map[string]string,
	startAt time.Time,
) *Compile {
	c := GetCompileService().getCompile(proc)

	c.e = e
	c.db = db
	c.tenant = tenant
	c.uid = uid
	c.sql = sql
	c.proc.Base.MessageBoard = c.MessageBoard
	c.stmt = stmt
	c.addr = addr
	c.isInternal = isInternal
	c.cnLabel = cnLabel
	c.startAt = startAt
	c.disableRetry = false
	if c.proc.GetTxnOperator() != nil {
		// TODO: The action of updating the WriteOffset logic should be executed in the `func (c *Compile) Run(_ uint64)` method.
		// However, considering that the delay ranges are not completed yet, the UpdateSnapshotWriteOffset() and
		// the assignment of `Compile.TxnOffset` should be moved into the `func (c *Compile) Run(_ uint64)` method in the later stage.
		c.proc.GetTxnOperator().GetWorkspace().UpdateSnapshotWriteOffset()
		c.TxnOffset = c.proc.GetTxnOperator().GetWorkspace().GetSnapshotWriteOffset()
	} else {
		c.TxnOffset = 0
	}
	return c
}

func (c *Compile) Release() {
	if c == nil {
		return
	}
	GetCompileService().putCompile(c)
}

func (c Compile) TypeName() string {
	return "compile.Compile"
}

func (c *Compile) GetMessageCenter() *process.MessageCenter {
	if c == nil || c.e == nil {
		return nil
	}
	m := c.e.GetMessageCenter()
	if m != nil {
		mc, ok := m.(*process.MessageCenter)
		if ok {
			return mc
		}
	}
	return nil
}

func (c *Compile) Reset(proc *process.Process, startAt time.Time, fill func(*batch.Batch) error, sql string) {
	c.proc = proc
	c.fill = fill
	c.sql = sql
	c.proc.Ctx = perfcounter.WithCounterSet(c.proc.Ctx, c.counterSet)

	c.proc.Ctx = context.WithValue(c.proc.Ctx, defines.EngineKey{}, c.e)
	c.affectRows.Store(0)

	for _, info := range c.anal.analInfos {
		info.Reset()
	}

	for _, s := range c.scope {
		s.Reset(c)
	}

	for _, v := range c.nodeRegs {
		v.CleanChannel(c.proc.GetMPool())
	}

	c.MessageBoard = c.MessageBoard.Reset()
	proc.Base.MessageBoard = c.MessageBoard
	c.counterSet.Reset()

	for _, f := range c.fuzzys {
		f.reset()
	}
	c.startAt = startAt
	if c.proc.GetTxnOperator() != nil {
		c.proc.GetTxnOperator().GetWorkspace().UpdateSnapshotWriteOffset()
		c.TxnOffset = c.proc.GetTxnOperator().GetWorkspace().GetSnapshotWriteOffset()
	} else {
		c.TxnOffset = 0
	}
}

func (c *Compile) clear() {
	if c.anal != nil {
		c.anal.release()
	}
	for i := range c.scope {
		c.scope[i].release()
	}
	for i := range c.fuzzys {
		c.fuzzys[i].release()
	}

	c.MessageBoard = c.MessageBoard.Reset()
	c.fuzzys = c.fuzzys[:0]
	c.scope = c.scope[:0]
	c.pn = nil
	c.fill = nil
	c.affectRows.Store(0)
	c.addr = ""
	c.db = ""
	c.tenant = ""
	c.uid = ""
	c.sql = ""
	c.originSQL = ""
	c.anal = nil
	c.e = nil
	c.proc = nil
	c.cnList = c.cnList[:0]
	c.stmt = nil
	c.startAt = time.Time{}
	c.needLockMeta = false
	c.isInternal = false
	c.lastAllocID = 0
	c.isPrepare = false

	for k := range c.metaTables {
		delete(c.metaTables, k)
	}
	for k := range c.lockTables {
		delete(c.lockTables, k)
	}
	for k := range c.nodeRegs {
		delete(c.nodeRegs, k)
	}
	for k := range c.stepRegs {
		delete(c.stepRegs, k)
	}
	for k := range c.cnLabel {
		delete(c.cnLabel, k)
	}
}

// helper function to judge if init temporary engine is needed
func (c *Compile) NeedInitTempEngine() bool {
	for _, s := range c.scope {
		ddl := s.Plan.GetDdl()
		if ddl == nil {
			continue
		}
		if qry := ddl.GetCreateTable(); qry != nil && qry.Temporary {
			if c.e.(*engine.EntireEngine).TempEngine == nil {
				return true
			}
		}
	}
	return false
}

func (c *Compile) SetTempEngine(tempEngine engine.Engine, tempStorage *memorystorage.Storage) {
	e := c.e.(*engine.EntireEngine)
	e.TempEngine = tempEngine
	if c.proc.Ctx != nil && c.proc.Ctx.Value(defines.TemporaryTN{}) == nil {
		c.proc.Ctx = context.WithValue(c.proc.Ctx, defines.TemporaryTN{}, tempStorage)
	}
}

// Compile is the entrance of the compute-execute-layer.
// It generates a scope (logic pipeline) for a query plan.
func (c *Compile) Compile(ctx context.Context, pn *plan.Plan, fill func(*batch.Batch) error) (err error) {
	start := time.Now()
	defer func() {
		v2.TxnStatementCompileDurationHistogram.Observe(time.Since(start).Seconds())
	}()

	_, task := gotrace.NewTask(context.TODO(), "pipeline.Compile")
	defer task.End()
	defer func() {
		if e := recover(); e != nil {
			err = moerr.ConvertPanicError(ctx, e)
			c.proc.Error(ctx, "panic in compile",
				zap.String("sql", c.sql),
				zap.String("error", err.Error()))
		}
	}()

	if c.proc.GetTxnOperator() != nil && c.proc.GetTxnOperator().Txn().IsPessimistic() {
		txnOp := c.proc.GetTxnOperator()
		seq := txnOp.NextSequence()
		txnTrace.GetService(c.proc.GetService()).AddTxnDurationAction(
			txnOp,
			client.CompileEvent,
			seq,
			0,
			0,
			err)
		defer func() {
			txnTrace.GetService(c.proc.GetService()).AddTxnDurationAction(
				txnOp,
				client.CompileEvent,
				seq,
				0,
				time.Since(start),
				err)
		}()

		if qry, ok := pn.Plan.(*plan.Plan_Query); ok {
			if qry.Query.StmtType == plan.Query_SELECT {
				for _, n := range qry.Query.Nodes {
					if n.NodeType == plan.Node_LOCK_OP {
						c.needLockMeta = true
						break
					}
				}
			} else {
				c.needLockMeta = true
			}
		}
	}

	// with values
	c.proc.Ctx = perfcounter.WithCounterSet(c.proc.Ctx, c.counterSet)

	// session info and callback function to write back query result.
	// XXX u is really a bad name, I'm not sure if `session` or `user` will be more suitable.
	c.fill = fill

	c.pn = pn

	// Compile may exec some function that need engine.Engine.
	c.proc.Ctx = context.WithValue(c.proc.Ctx, defines.EngineKey{}, c.e)
	// generate logic pipeline for query.
	c.scope, err = c.compileScope(pn)

	if err != nil {
		return err
	}
	for _, s := range c.scope {
		if len(s.NodeInfo.Addr) == 0 {
			s.NodeInfo.Addr = c.addr
		}
	}
	if c.shouldReturnCtxErr() {
		return c.proc.Ctx.Err()
	}
	return nil
}

func (c *Compile) addAffectedRows(n uint64) {
	c.affectRows.Add(n)
}

func (c *Compile) setAffectedRows(n uint64) {
	c.affectRows.Store(n)
}

func (c *Compile) getAffectedRows() uint64 {
	affectRows := c.affectRows.Load()
	return affectRows
}

func (c *Compile) run(s *Scope) error {
	if s == nil {
		return nil
	}
	switch s.Magic {
	case Normal:
		defer c.fillAnalyzeInfo()
		err := s.Run(c)
		if err != nil {
			return err
		}

		c.addAffectedRows(s.affectedRows())
		return nil
	case Merge, MergeInsert:
		defer c.fillAnalyzeInfo()
		err := s.MergeRun(c)
		if err != nil {
			return err
		}

		c.addAffectedRows(s.affectedRows())
		return nil
	case MergeDelete:
		defer c.fillAnalyzeInfo()
		err := s.MergeRun(c)
		if err != nil {
			return err
		}
		mergeArg := s.RootOp.(*mergedelete.MergeDelete)
		if mergeArg.AddAffectedRows {
			c.addAffectedRows(mergeArg.AffectedRows)
		}
		return nil
	case Remote:
		defer c.fillAnalyzeInfo()
		err := s.RemoteRun(c)
		c.addAffectedRows(s.affectedRows())
		return err
	case CreateDatabase:
		err := s.CreateDatabase(c)
		if err != nil {
			return err
		}
		c.setAffectedRows(1)
		return nil
	case DropDatabase:
		err := s.DropDatabase(c)
		if err != nil {
			return err
		}
		c.setAffectedRows(1)
		return nil
	case CreateTable:
		qry := s.Plan.GetDdl().GetCreateTable()
		if qry.Temporary {
			return s.CreateTempTable(c)
		} else {
			return s.CreateTable(c)
		}
	case CreateView:
		return s.CreateView(c)
	case AlterView:
		return s.AlterView(c)
	case AlterTable:
		return s.AlterTable(c)
	case DropTable:
		return s.DropTable(c)
	case DropSequence:
		return s.DropSequence(c)
	case CreateSequence:
		return s.CreateSequence(c)
	case AlterSequence:
		return s.AlterSequence(c)
	case CreateIndex:
		return s.CreateIndex(c)
	case DropIndex:
		return s.DropIndex(c)
	case TruncateTable:
		return s.TruncateTable(c)
	case Replace:
		return s.replace(c)
	}
	return nil
}

func (c *Compile) allocOperatorID() int32 {
	c.lock.Lock()
	defer func() {
		c.lastAllocID++
		c.lock.Unlock()
	}()

	return c.lastAllocID
}

// Run is an important function of the compute-layer, it executes a single sql according to its scope
// Need call Release() after call this function.
func (c *Compile) Run(_ uint64) (result *util2.RunResult, err error) {
	sql := c.originSQL
	if sql == "" {
		sql = c.sql
	}

	txnOp := c.proc.GetTxnOperator()
	seq := uint64(0)
	if txnOp != nil {
		seq = txnOp.NextSequence()
		txnOp.EnterRunSql()
	}

	defer func() {
		if txnOp != nil {
			txnOp.ExitRunSql()
		}
		c.proc.CleanValueScanBatchs()
		c.proc.SetPrepareBatch(nil)
		c.proc.SetPrepareExprList(nil)
	}()

	var writeOffset uint64

	start := time.Now()
	v2.TxnStatementExecuteLatencyDurationHistogram.Observe(start.Sub(c.startAt).Seconds())

	stats := statistic.StatsInfoFromContext(c.proc.Ctx)
	stats.ExecutionStart()

	txnTrace.GetService(c.proc.GetService()).TxnStatementStart(txnOp, sql, seq)
	defer func() {
		stats.ExecutionEnd()

		cost := time.Since(start)
		row := 0
		if result != nil {
			row = int(result.AffectRows)
		}
		txnTrace.GetService(c.proc.GetService()).TxnStatementCompleted(
			txnOp,
			sql,
			cost,
			seq,
			row,
			err,
		)
		v2.TxnStatementExecuteDurationHistogram.Observe(cost.Seconds())
		if _, ok := c.pn.Plan.(*plan.Plan_Ddl); ok {
			c.setHaveDDL(true)
		}
	}()

	for _, s := range c.scope {
		s.SetOperatorInfoRecursively(c.allocOperatorID)
	}

	if c.proc.GetTxnOperator() != nil {
		writeOffset = uint64(c.proc.GetTxnOperator().GetWorkspace().GetSnapshotWriteOffset())
	}
	result = &util2.RunResult{}
	var span trace.Span
	var runC *Compile // compile structure for rerun.
	// var result = &util2.RunResult{}
	// var err error
	var retryTimes int
	releaseRunC := func() {
		if runC != c {
			runC.Release()
		}
	}

	sp := c.proc.GetStmtProfile()
	c.proc.Ctx, span = trace.Start(c.proc.Ctx, "Compile.Run", trace.WithKind(trace.SpanKindStatement))
	_, task := gotrace.NewTask(context.TODO(), "pipeline.Run")
	defer func() {
		releaseRunC()

		task.End()
		span.End(trace.WithStatementExtra(sp.GetTxnId(), sp.GetStmtId(), sp.GetSqlOfStmt()))
	}()

	if c.proc.GetTxnOperator() != nil {
		c.proc.GetTxnOperator().GetWorkspace().IncrSQLCount()
		c.proc.GetTxnOperator().ResetRetry(false)
	}

	v2.TxnStatementTotalCounter.Inc()
	runC = c
	for {
		if err = runC.runOnce(); err == nil {
			break
		}

		c.fatalLog(retryTimes, err)
		if !c.canRetry(err) {
			if c.proc.GetTxnOperator().Txn().IsRCIsolation() &&
				moerr.IsMoErrCode(err, moerr.ErrDuplicateEntry) {
				orphan, e := c.proc.Base.LockService.IsOrphanTxn(
					c.proc.Ctx,
					c.proc.GetTxnOperator().Txn().ID,
				)
				if e != nil {
					getLogger(c.proc.GetService()).Error("failed to convert dup to orphan txn error",
						zap.String("txn", hex.EncodeToString(c.proc.GetTxnOperator().Txn().ID)),
						zap.Error(err),
					)
				}
				if e == nil && orphan {
					getLogger(c.proc.GetService()).Warn("convert dup to orphan txn error",
						zap.String("txn", hex.EncodeToString(c.proc.GetTxnOperator().Txn().ID)),
					)
					err = moerr.NewCannotCommitOrphan(c.proc.Ctx)
				}
			}
			return nil, err
		}

		retryTimes++
		releaseRunC()
		defChanged := moerr.IsMoErrCode(
			err,
			moerr.ErrTxnNeedRetryWithDefChanged)
		if runC, err = c.prepareRetry(defChanged); err != nil {
			return nil, err
		}
	}

	if c.shouldReturnCtxErr() {
		return nil, c.proc.Ctx.Err()
	}
	result.AffectRows = runC.getAffectedRows()

	if c.proc.GetTxnOperator() != nil {
		return result, c.proc.GetTxnOperator().GetWorkspace().Adjust(writeOffset)
	}
	return result, nil
}

func (c *Compile) prepareRetry(defChanged bool) (*Compile, error) {
	v2.TxnStatementRetryCounter.Inc()
	c.proc.GetTxnOperator().ResetRetry(true)
	c.proc.GetTxnOperator().GetWorkspace().IncrSQLCount()

	// clear the workspace of the failed statement
	if e := c.proc.GetTxnOperator().GetWorkspace().RollbackLastStatement(c.proc.Ctx); e != nil {
		return nil, e
	}

	// increase the statement id
	if e := c.proc.GetTxnOperator().GetWorkspace().IncrStatementID(c.proc.Ctx, false); e != nil {
		return nil, e
	}

	// FIXME: the current retry method is quite bad, the overhead is relatively large, and needs to be
	// improved to refresh expression in the future.

	var e error
	runC := NewCompile(c.addr, c.db, c.sql, c.tenant, c.uid, c.e, c.proc, c.stmt, c.isInternal, c.cnLabel, c.startAt)
	runC.SetOriginSQL(c.originSQL)
	defer func() {
		if e != nil {
			runC.Release()
		}
	}()
	if defChanged {
		var pn *plan2.Plan
		pn, e = c.buildPlanFunc()
		if e != nil {
			return nil, e
		}
		c.pn = pn
	}
	if e = runC.Compile(c.proc.Ctx, c.pn, c.fill); e != nil {
		return nil, e
	}
	return runC, nil
}

// isRetryErr if the error is ErrTxnNeedRetry and the transaction is RC isolation, we need to retry t
// he statement
func (c *Compile) isRetryErr(err error) bool {
	return (moerr.IsMoErrCode(err, moerr.ErrTxnNeedRetry) ||
		moerr.IsMoErrCode(err, moerr.ErrTxnNeedRetryWithDefChanged)) &&
		c.proc.GetTxnOperator().Txn().IsRCIsolation()
}

func (c *Compile) canRetry(err error) bool {
	return !c.disableRetry && c.isRetryErr(err)
}

func (c *Compile) IsTpQuery() bool {
	return c.execType == plan2.ExecTypeTP
}

func (c *Compile) IsSingleScope(ss []*Scope) bool {
	if c.IsTpQuery() {
		return true
	}
	if len(ss) > 1 {
		return false
	}
	return ss[0].NodeInfo.Mcpu == 1
}

func (c *Compile) SetIsPrepare(isPrepare bool) {
	c.isPrepare = isPrepare
}

/*
func (c *Compile) printPipeline() {
	if c.IsTpQuery() {
		fmt.Println("pipeline for tp query!")
	} else {
		fmt.Println("pipeline for ap query!")
	}
	fmt.Println(DebugShowScopes(c.scope))
}
*/
// run once
func (c *Compile) runOnce() error {
	var wg sync.WaitGroup
	err := c.lockMetaTables()
	if err != nil {
		return err
	}
	err = c.lockTable()
	if err != nil {
		return err
	}
	errC := make(chan error, len(c.scope))
	for _, s := range c.scope {
		s.SetContextRecursively(c.proc.Ctx)
		err = s.InitAllDataSource(c)
		if err != nil {
			return err
		}
	}
	GetCompileService().startService(c)
	defer func() {
		_, _ = GetCompileService().endService(c)
	}()

	//c.printPipeline()

	for i := range c.scope {
		wg.Add(1)
		scope := c.scope[i]
		errSubmit := ants.Submit(func() {
			defer func() {
				if e := recover(); e != nil {
					err := moerr.ConvertPanicError(c.proc.Ctx, e)
					c.proc.Error(c.proc.Ctx, "panic in run",
						zap.String("sql", c.sql),
						zap.String("error", err.Error()))
					errC <- err
				}
				wg.Done()
			}()
			errC <- c.run(scope)
		})
		if errSubmit != nil {
			errC <- errSubmit
			wg.Done()
		}
	}
	wg.Wait()
	close(errC)

	errList := make([]error, 0, len(c.scope))
	for e := range errC {
		if e != nil {
			errList = append(errList, e)
			if c.isRetryErr(e) {
				return e
			}
		}
	}

	if len(errList) > 0 {
		err = errList[0]
	}
	if err != nil {
		return err
	}

	// fuzzy filter not sure whether this insert / load obey duplicate constraints, need double check
	for _, f := range c.fuzzys {
		if f != nil && f.cnt > 0 {
			if f.cnt > 10 {
				c.proc.Debugf(c.proc.Ctx, "double check dup for `%s`.`%s`:collision cnt is %d, may be too high", f.db, f.tbl, f.cnt)
			}
			err = f.backgroundSQLCheck(c)
			if err != nil {
				return err
			}
		}
	}

	//detect fk self refer
	//update, insert
	query := c.pn.GetQuery()
	if query != nil && (query.StmtType == plan.Query_INSERT ||
		query.StmtType == plan.Query_UPDATE) && len(query.GetDetectSqls()) != 0 {
		err = detectFkSelfRefer(c, query.DetectSqls)
	}
	//alter table ... add/drop foreign key
	if err == nil && c.pn.GetDdl() != nil {
		alterTable := c.pn.GetDdl().GetAlterTable()
		if alterTable != nil && len(alterTable.GetDetectSqls()) != 0 {
			err = detectFkSelfRefer(c, alterTable.GetDetectSqls())
		}
	}
	return err
}

// shouldReturnCtxErr return true only if the ctx has error and the error is not canceled.
// maybe deadlined or other error.
func (c *Compile) shouldReturnCtxErr() bool {
	if e := c.proc.Ctx.Err(); e != nil && e.Error() != ctxCancelError {
		return true
	}
	return false
}

func (c *Compile) compileScope(pn *plan.Plan) ([]*Scope, error) {
	start := time.Now()
	defer func() {
		v2.TxnStatementCompileScopeHistogram.Observe(time.Since(start).Seconds())
	}()
	switch qry := pn.Plan.(type) {
	case *plan.Plan_Query:
		switch qry.Query.StmtType {
		case plan.Query_REPLACE:
			return []*Scope{
				newScope(Replace).
					withPlan(pn),
			}, nil
		}
		scopes, err := c.compileQuery(qry.Query)
		if err != nil {
			return nil, err
		}
		for _, s := range scopes {
			if s.Plan == nil {
				s.Plan = pn
			}
		}
		return scopes, nil
	case *plan.Plan_Ddl:
		switch qry.Ddl.DdlType {
		case plan.DataDefinition_CREATE_DATABASE:
			return []*Scope{
				newScope(CreateDatabase).
					withPlan(pn),
			}, nil
		case plan.DataDefinition_DROP_DATABASE:
			return []*Scope{
				newScope(DropDatabase).
					withPlan(pn),
			}, nil
		case plan.DataDefinition_CREATE_TABLE:
			return []*Scope{
				newScope(CreateTable).
					withPlan(pn),
			}, nil
		case plan.DataDefinition_CREATE_VIEW:
			return []*Scope{
				newScope(CreateView).
					withPlan(pn),
			}, nil
		case plan.DataDefinition_ALTER_VIEW:
			return []*Scope{
				newScope(AlterView).
					withPlan(pn),
			}, nil
		case plan.DataDefinition_ALTER_TABLE:
			return []*Scope{
				newScope(AlterTable).
					withPlan(pn),
			}, nil
		case plan.DataDefinition_DROP_TABLE:
			return []*Scope{
				newScope(DropTable).
					withPlan(pn),
			}, nil
		case plan.DataDefinition_DROP_SEQUENCE:
			return []*Scope{
				newScope(DropSequence).
					withPlan(pn),
			}, nil
		case plan.DataDefinition_ALTER_SEQUENCE:
			return []*Scope{
				newScope(AlterSequence).
					withPlan(pn),
			}, nil
		case plan.DataDefinition_TRUNCATE_TABLE:
			return []*Scope{
				newScope(TruncateTable).
					withPlan(pn),
			}, nil
		case plan.DataDefinition_CREATE_SEQUENCE:
			return []*Scope{
				newScope(CreateSequence).
					withPlan(pn),
			}, nil
		case plan.DataDefinition_CREATE_INDEX:
			return []*Scope{
				newScope(CreateIndex).
					withPlan(pn),
			}, nil
		case plan.DataDefinition_DROP_INDEX:
			return []*Scope{
				newScope(DropIndex).
					withPlan(pn),
			}, nil
		case plan.DataDefinition_SHOW_DATABASES,
			plan.DataDefinition_SHOW_TABLES,
			plan.DataDefinition_SHOW_COLUMNS,
			plan.DataDefinition_SHOW_CREATETABLE:
			return c.compileQuery(pn.GetDdl().GetQuery())
			// 1、not supported: show arnings/errors/status/processlist
			// 2、show variables will not return query
			// 3、show create database/table need rewrite to create sql
		}
	}
	return nil, moerr.NewNYI(c.proc.Ctx, fmt.Sprintf("query '%s'", pn))
}

func (c *Compile) appendMetaTables(objRes *plan.ObjectRef) {
	if !c.needLockMeta {
		return
	}

	if objRes.SchemaName == catalog.MO_CATALOG && (objRes.ObjName == catalog.MO_DATABASE || objRes.ObjName == catalog.MO_TABLES || objRes.ObjName == catalog.MO_COLUMNS) {
		// do not lock meta table for meta table
	} else {
		key := fmt.Sprintf("%s %s", objRes.SchemaName, objRes.ObjName)
		c.metaTables[key] = struct{}{}
	}
}

func (c *Compile) lockMetaTables() error {
	lockLen := len(c.metaTables)
	if lockLen == 0 {
		return nil
	}

	tables := make([]string, 0, lockLen)
	for table := range c.metaTables {
		tables = append(tables, table)
	}
	sort.Strings(tables)

	for _, table := range tables {
		names := strings.SplitN(table, " ", 2)

		err := lockMoTable(c, names[0], names[1], lock.LockMode_Shared)
		if err != nil {
			// if get error in locking mocatalog.mo_tables by it's dbName & tblName
			// that means the origin table's schema was changed. then return NeedRetryWithDefChanged err
			if moerr.IsMoErrCode(err, moerr.ErrTxnNeedRetry) ||
				moerr.IsMoErrCode(err, moerr.ErrTxnNeedRetryWithDefChanged) {
				return moerr.NewTxnNeedRetryWithDefChangedNoCtx()
			}

			// other errors, just throw  out
			return err
		}
	}
	return nil
}

func (c *Compile) lockTable() error {
	for _, tbl := range c.lockTables {
		typ := plan2.MakeTypeByPlan2Type(tbl.PrimaryColTyp)
		if len(tbl.PartitionTableIds) == 0 {
			return lockop.LockTable(
				c.e,
				c.proc,
				tbl.TableId,
				typ,
				false)
		}

		for _, tblId := range tbl.PartitionTableIds {
			err := lockop.LockTable(
				c.e,
				c.proc,
				tblId,
				typ,
				false)
			if err != nil {
				return err
			}
		}

	}
	return nil
}

// func (c *Compile) compileAttachedScope(attachedPlan *plan.Plan) ([]*Scope, error) {
// 	query := attachedPlan.Plan.(*plan.Plan_Query)
// 	attachedScope, err := c.compileQuery(ctx, query.Query)
// 	if err != nil {
// 		return nil, err
// 	}
// 	for _, s := range attachedScope {
// 		s.Plan = attachedPlan
// 	}
// 	return attachedScope, nil
// }

func isAvailable(client morpc.RPCClient, addr string) bool {
	_, _, err := net.SplitHostPort(addr)
	if err != nil {
		logutil.Warnf("compileScope received a malformed cn address '%s', expected 'ip:port'", addr)
		return false
	}
	logutil.Debugf("ping %s start", addr)
	ctx, cancel := context.WithTimeout(context.Background(), 500*time.Millisecond)
	defer cancel()
	err = client.Ping(ctx, addr)
	if err != nil {
		// ping failed
		logutil.Debugf("ping %s err %+v\n", addr, err)
		return false
	}
	return true
}

func (c *Compile) removeUnavailableCN() {
	client := cnclient.GetPipelineClient(
		c.proc.GetService(),
	)
	if client == nil {
		return
	}
	i := 0
	for _, cn := range c.cnList {
		if isSameCN(c.addr, cn.Addr) || isAvailable(client.Raw(), cn.Addr) {
			c.cnList[i] = cn
			i++
		}
	}
	c.cnList = c.cnList[:i]
}

// getCNList gets the CN list from engine.Nodes() method. It will
// ensure the current CN is included in the result.
func (c *Compile) getCNList() (engine.Nodes, error) {
	cnList, err := c.e.Nodes(c.isInternal, c.tenant, c.uid, c.cnLabel)
	if err != nil {
		return nil, err
	}

	// We should always make sure the current CN is contained in the cn list.
	if c.proc == nil || c.proc.Base.QueryClient == nil {
		return cnList, nil
	}
	cnID := c.proc.GetService()
	for _, node := range cnList {
		if node.Id == cnID {
			return cnList, nil
		}
	}
	n := getEngineNode(c)
	n.Id = cnID
	cnList = append(cnList, n)
	return cnList, nil
}

func (c *Compile) compileQuery(qry *plan.Query) ([]*Scope, error) {
	var err error

	start := time.Now()
	defer func() {
		v2.TxnStatementCompileQueryHistogram.Observe(time.Since(start).Seconds())
	}()

	c.execType = plan2.GetExecType(c.pn.GetQuery(), c.getHaveDDL())

	n := getEngineNode(c)
	if c.execType == plan2.ExecTypeTP || c.execType == plan2.ExecTypeAP_ONECN {
		c.cnList = engine.Nodes{n}
	} else {
		c.cnList, err = c.getCNList()
		if err != nil {
			return nil, err
		}
		c.removeUnavailableCN()
		// sort by addr to get fixed order of CN list
		sort.Slice(c.cnList, func(i, j int) bool { return c.cnList[i].Addr < c.cnList[j].Addr })
	}

	if c.isPrepare && !c.IsTpQuery() {
		return nil, cantCompileForPrepareErr
	}

	c.initAnalyze(qry)
	// deal with sink scan first.
	for i := len(qry.Steps) - 1; i >= 0; i-- {
		err := c.compileSinkScan(qry, qry.Steps[i])
		if err != nil {
			return nil, err
		}
	}

	steps := make([]*Scope, 0, len(qry.Steps))
	defer func() {
		if err != nil {
			ReleaseScopes(steps)
		}
	}()
	for i := len(qry.Steps) - 1; i >= 0; i-- {
		var scopes []*Scope
		var scope *Scope
		scopes, err = c.compilePlanScope(int32(i), qry.Steps[i], qry.Nodes)
		if err != nil {
			return nil, err
		}
		scope, err = c.compileSteps(qry, scopes, qry.Steps[i])
		if err != nil {
			return nil, err
		}
		steps = append(steps, scope)
	}

	return steps, err
}

func (c *Compile) compileSinkScan(qry *plan.Query, nodeId int32) error {
	n := qry.Nodes[nodeId]
	for _, childId := range n.Children {
		err := c.compileSinkScan(qry, childId)
		if err != nil {
			return err
		}
	}

	if n.NodeType == plan.Node_SINK_SCAN || n.NodeType == plan.Node_RECURSIVE_SCAN || n.NodeType == plan.Node_RECURSIVE_CTE {
		for _, s := range n.SourceStep {
			var wr *process.WaitRegister
			if c.anal.qry.LoadTag {
				wr = &process.WaitRegister{
					Ctx: c.proc.Ctx,
					Ch:  make(chan *process.RegisterMessage, ncpu),
				}
			} else {
				wr = &process.WaitRegister{
					Ctx: c.proc.Ctx,
					Ch:  make(chan *process.RegisterMessage, 1),
				}
			}
			c.appendStepRegs(s, nodeId, wr)
		}
	}
	return nil
}

func (c *Compile) compileSteps(qry *plan.Query, ss []*Scope, step int32) (*Scope, error) {
	if qry.Nodes[step].NodeType == plan.Node_SINK {
		return ss[0], nil
	}

	switch qry.StmtType {
	case plan.Query_DELETE:
		updateScopesLastFlag(ss)
		return ss[0], nil
	case plan.Query_INSERT:
		updateScopesLastFlag(ss)
		return ss[0], nil
	case plan.Query_UPDATE:
		updateScopesLastFlag(ss)
		return ss[0], nil
	default:
		var rs *Scope
		if c.IsSingleScope(ss) {
			rs = ss[0]
		} else {
			rs = c.newMergeScope(ss)
		}
		updateScopesLastFlag([]*Scope{rs})
		c.setAnalyzeCurrent([]*Scope{rs}, c.anal.curNodeIdx)
		rs.setRootOperator(
			output.NewArgument().
				WithFunc(c.fill),
		)
		return rs, nil
	}
}

func constructValueScanBatch(proc *process.Process, node *plan.Node) (*batch.Batch, error) {
	var nodeId uuid.UUID
	var exprList []colexec.ExpressionExecutor

	if node.RowsetData == nil { // select 1,2
		bat := batch.NewWithSize(1)
		bat.Vecs[0] = vector.NewConstNull(types.T_int64.ToType(), 1, proc.Mp())
		bat.SetRowCount(1)
		return bat, nil
	}
	// select * from (values row(1,1), row(2,2), row(3,3)) a;
	tableDef := node.TableDef
	colCount := len(tableDef.Cols)
	colsData := node.RowsetData.Cols
	copy(nodeId[:], node.Uuid)
	bat := proc.GetPrepareBatch()
	if bat == nil {
		bat = proc.GetValueScanBatch(nodeId)
		if bat == nil {
			return nil, moerr.NewInfo(proc.Ctx, fmt.Sprintf("constructValueScanBatch failed, node id: %s", nodeId.String()))
		}
	}
	params := proc.GetPrepareParams()
	if len(colsData) > 0 {
		exprs := proc.GetPrepareExprList()
		for i := 0; i < colCount; i++ {
			if exprs != nil {
				exprList = exprs.([][]colexec.ExpressionExecutor)[i]
			}
			if params != nil {
				vs := vector.MustFixedCol[types.Varlena](params)
				for _, row := range colsData[i].Data {
					if row.Pos >= 0 {
						isNull := params.GetNulls().Contains(uint64(row.Pos - 1))
						str := vs[row.Pos-1].UnsafeGetString(params.GetArea())
						if err := util.SetBytesToAnyVector(proc.Ctx, str, int(row.RowPos), isNull, bat.Vecs[i],
							proc); err != nil {
							return nil, err
						}
					}
				}
			}
			if err := evalRowsetData(proc, colsData[i].Data, bat.Vecs[i], exprList); err != nil {
				bat.Clean(proc.Mp())
				return nil, err
			}
		}
	}
	return bat, nil
}

func (c *Compile) compilePlanScope(step int32, curNodeIdx int32, ns []*plan.Node) ([]*Scope, error) {
	start := time.Now()
	defer func() {
		v2.TxnStatementCompilePlanScopeHistogram.Observe(time.Since(start).Seconds())
	}()
	var ss []*Scope
	var left []*Scope
	var right []*Scope
	var err error
	defer func() {
		if err != nil {
			ReleaseScopes(ss)
			ReleaseScopes(left)
			ReleaseScopes(right)
		}
	}()
	n := ns[curNodeIdx]

	if n.Limit != nil {
		if cExpr, ok := n.Limit.Expr.(*plan.Expr_Lit); ok {
			if cval, ok := cExpr.Lit.Value.(*plan.Literal_U64Val); ok {
				if cval.U64Val == 0 {
					// optimize for limit 0
					rs := newScope(Merge)
					rs.NodeInfo = engine.Node{Addr: c.addr, Mcpu: 1}
					rs.Proc = process.NewFromProc(c.proc, c.proc.Ctx, 0)
					return c.compileLimit(n, []*Scope{rs}), nil
				}
			}
		}
	}

	switch n.NodeType {
	case plan.Node_VALUE_SCAN:
		c.setAnalyzeCurrent(nil, int(curNodeIdx))
		ss, err = c.compileValueScan(n)
		if err != nil {
			return nil, err
		}
		ss = c.compileSort(n, c.compileProjection(n, ss))
		return ss, nil
	case plan.Node_EXTERNAL_SCAN:
		if n.ObjRef != nil {
			c.appendMetaTables(n.ObjRef)
		}
		node := plan2.DeepCopyNode(n)

		c.setAnalyzeCurrent(nil, int(curNodeIdx))
		ss, err = c.compileExternScan(node)
		if err != nil {
			return nil, err
		}
		ss = c.compileSort(n, c.compileProjection(n, c.compileRestrict(node, ss)))
		return ss, nil
	case plan.Node_TABLE_SCAN:
		c.appendMetaTables(n.ObjRef)

		c.setAnalyzeCurrent(nil, int(curNodeIdx))
		ss, err = c.compileTableScan(n)
		if err != nil {
			return nil, err
		}
		ss = c.compileProjection(n, c.compileRestrict(n, ss))
		if n.Offset != nil {
			ss = c.compileOffset(n, ss)
		}
		if n.Limit != nil {
			ss = c.compileLimit(n, ss)
		}
		return ss, nil
	case plan.Node_SOURCE_SCAN:
		c.setAnalyzeCurrent(nil, int(curNodeIdx))
		ss, err = c.compileSourceScan(n)
		if err != nil {
			return nil, err
		}
		ss = c.compileSort(n, c.compileProjection(n, c.compileRestrict(n, ss)))
		return ss, nil
	case plan.Node_FILTER, plan.Node_PROJECT, plan.Node_PRE_DELETE:
		ss, err = c.compilePlanScope(step, n.Children[0], ns)
		if err != nil {
			return nil, err
		}

		c.setAnalyzeCurrent(ss, int(curNodeIdx))
		ss = c.compileSort(n, c.compileProjection(n, c.compileRestrict(n, ss)))
		return ss, nil
	case plan.Node_AGG:
		ss, err = c.compilePlanScope(step, n.Children[0], ns)
		if err != nil {
			return nil, err
		}

		groupInfo := constructGroup(c.proc.Ctx, n, ns[n.Children[0]], false, 0, c.proc)
		defer groupInfo.Release()
		anyDistinctAgg := groupInfo.AnyDistinctAgg()

		c.setAnalyzeCurrent(ss, int(curNodeIdx))
		if c.IsSingleScope(ss) && ss[0].PartialResults == nil {
			ss = c.compileSort(n, c.compileProjection(n, c.compileRestrict(n, c.compileTPGroup(n, ss, ns))))
			return ss, nil
		} else if !anyDistinctAgg && n.Stats.HashmapStats != nil && n.Stats.HashmapStats.Shuffle {
			ss = c.compileSort(n, c.compileShuffleGroup(n, ss, ns))
			return ss, nil
		} else {
			ss = c.compileSort(n, c.compileProjection(n, c.compileRestrict(n, c.compileMergeGroup(n, ss, ns, anyDistinctAgg))))
			return ss, nil
		}
	case plan.Node_SAMPLE:
		ss, err = c.compilePlanScope(step, n.Children[0], ns)
		if err != nil {
			return nil, err
		}

		c.setAnalyzeCurrent(ss, int(curNodeIdx))
		ss = c.compileSort(n, c.compileProjection(n, c.compileRestrict(n, c.compileSample(n, ss))))
		return ss, nil
	case plan.Node_WINDOW:
		ss, err = c.compilePlanScope(step, n.Children[0], ns)
		if err != nil {
			return nil, err
		}

		c.setAnalyzeCurrent(ss, int(curNodeIdx))
		ss = c.compileSort(n, c.compileProjection(n, c.compileRestrict(n, c.compileWin(n, ss))))
		return ss, nil
	case plan.Node_TIME_WINDOW:
		ss, err = c.compilePlanScope(step, n.Children[0], ns)
		if err != nil {
			return nil, err
		}

		c.setAnalyzeCurrent(ss, int(curNodeIdx))
		ss = c.compileProjection(n, c.compileRestrict(n, c.compileTimeWin(n, c.compileSort(n, ss))))
		return ss, nil
	case plan.Node_FILL:
		ss, err = c.compilePlanScope(step, n.Children[0], ns)
		if err != nil {
			return nil, err
		}

		c.setAnalyzeCurrent(ss, int(curNodeIdx))
		ss = c.compileProjection(n, c.compileRestrict(n, c.compileFill(n, ss)))
		return ss, nil
	case plan.Node_JOIN:
		left, err = c.compilePlanScope(step, n.Children[0], ns)
		if err != nil {
			return nil, err
		}
		right, err = c.compilePlanScope(step, n.Children[1], ns)
		if err != nil {
			return nil, err
		}

		c.setAnalyzeCurrent(left, int(curNodeIdx))
		c.setAnalyzeCurrent(right, int(curNodeIdx))
		ss = c.compileSort(n, c.compileJoin(n, ns[n.Children[0]], ns[n.Children[1]], ns, left, right))
		return ss, nil
	case plan.Node_SORT:
		ss, err = c.compilePlanScope(step, n.Children[0], ns)
		if err != nil {
			return nil, err
		}

		c.setAnalyzeCurrent(ss, int(curNodeIdx))
		ss = c.compileProjection(n, c.compileRestrict(n, c.compileSort(n, ss)))
		return ss, nil
	case plan.Node_PARTITION:
		ss, err = c.compilePlanScope(step, n.Children[0], ns)
		if err != nil {
			return nil, err
		}

		c.setAnalyzeCurrent(ss, int(curNodeIdx))
		ss = c.compileProjection(n, c.compileRestrict(n, c.compilePartition(n, ss)))
		return ss, nil
	case plan.Node_UNION:
		left, err = c.compilePlanScope(step, n.Children[0], ns)
		if err != nil {
			return nil, err
		}
		right, err = c.compilePlanScope(step, n.Children[1], ns)
		if err != nil {
			return nil, err
		}

		c.setAnalyzeCurrent(left, int(curNodeIdx))
		c.setAnalyzeCurrent(right, int(curNodeIdx))
		ss = c.compileSort(n, c.compileUnion(n, left, right))
		return ss, nil
	case plan.Node_MINUS, plan.Node_INTERSECT, plan.Node_INTERSECT_ALL:
		left, err = c.compilePlanScope(step, n.Children[0], ns)
		if err != nil {
			return nil, err
		}
		right, err = c.compilePlanScope(step, n.Children[1], ns)
		if err != nil {
			return nil, err
		}

		c.setAnalyzeCurrent(left, int(curNodeIdx))
		c.setAnalyzeCurrent(right, int(curNodeIdx))
		ss = c.compileSort(n, c.compileMinusAndIntersect(n, left, right, n.NodeType))
		return ss, nil
	case plan.Node_UNION_ALL:
		left, err = c.compilePlanScope(step, n.Children[0], ns)
		if err != nil {
			return nil, err
		}
		right, err = c.compilePlanScope(step, n.Children[1], ns)
		if err != nil {
			return nil, err
		}

		c.setAnalyzeCurrent(left, int(curNodeIdx))
		c.setAnalyzeCurrent(right, int(curNodeIdx))
		ss = c.compileSort(n, c.compileUnionAll(left, right))
		return ss, nil
	case plan.Node_DELETE:
		if n.DeleteCtx.CanTruncate {
			s := newScope(TruncateTable)
			s.Plan = &plan.Plan{
				Plan: &plan.Plan_Ddl{
					Ddl: &plan.DataDefinition{
						DdlType: plan.DataDefinition_TRUNCATE_TABLE,
						Definition: &plan.DataDefinition_TruncateTable{
							TruncateTable: n.DeleteCtx.TruncateTable,
						},
					},
				},
			}
			ss = []*Scope{s}
			return ss, nil
		}
		c.appendMetaTables(n.DeleteCtx.Ref)
		ss, err = c.compilePlanScope(step, n.Children[0], ns)
		if err != nil {
			return nil, err
		}

		n.NotCacheable = true
		c.setAnalyzeCurrent(ss, int(curNodeIdx))
		return c.compileDelete(n, ss)
	case plan.Node_ON_DUPLICATE_KEY:
		ss, err = c.compilePlanScope(step, n.Children[0], ns)
		if err != nil {
			return nil, err
		}

		c.setAnalyzeCurrent(ss, int(curNodeIdx))
		ss, err = c.compileOnduplicateKey(n, ss)
		if err != nil {
			return nil, err
		}
		return ss, nil
	case plan.Node_FUZZY_FILTER:
		left, err = c.compilePlanScope(step, n.Children[0], ns)
		if err != nil {
			return nil, err
		}
		right, err = c.compilePlanScope(step, n.Children[1], ns)
		if err != nil {
			return nil, err
		}

		c.setAnalyzeCurrent(left, int(curNodeIdx))
		c.setAnalyzeCurrent(right, int(curNodeIdx))
		return c.compileFuzzyFilter(n, ns, left, right)
	case plan.Node_PRE_INSERT_UK:
		ss, err = c.compilePlanScope(step, n.Children[0], ns)
		if err != nil {
			return nil, err
		}

		c.setAnalyzeCurrent(ss, int(curNodeIdx))
		ss = c.compilePreInsertUk(n, ss)
		return ss, nil
	case plan.Node_PRE_INSERT_SK:
		ss, err = c.compilePlanScope(step, n.Children[0], ns)
		if err != nil {
			return nil, err
		}
		c.setAnalyzeCurrent(ss, int(curNodeIdx))
		ss = c.compilePreInsertSK(n, ss)
		return ss, nil
	case plan.Node_PRE_INSERT:
		ss, err = c.compilePlanScope(step, n.Children[0], ns)
		if err != nil {
			return nil, err
		}

		c.setAnalyzeCurrent(ss, int(curNodeIdx))
		return c.compilePreInsert(ns, n, ss)
	case plan.Node_INSERT:
		c.appendMetaTables(n.ObjRef)
		ss, err = c.compilePlanScope(step, n.Children[0], ns)
		if err != nil {
			return nil, err
		}

		n.NotCacheable = true
		c.setAnalyzeCurrent(ss, int(curNodeIdx))
		return c.compileInsert(ns, n, ss)
	case plan.Node_LOCK_OP:
		ss, err = c.compilePlanScope(step, n.Children[0], ns)
		if err != nil {
			return nil, err
		}

		c.setAnalyzeCurrent(ss, int(curNodeIdx))
		ss, err = c.compileLock(n, ss)
		if err != nil {
			return nil, err
		}
		ss = c.compileProjection(n, ss)
		return ss, nil
	case plan.Node_FUNCTION_SCAN:
		ss, err = c.compilePlanScope(step, n.Children[0], ns)
		if err != nil {
			return nil, err
		}
		c.setAnalyzeCurrent(ss, int(curNodeIdx))
		ss = c.compileSort(n, c.compileProjection(n, c.compileRestrict(n, c.compileTableFunction(n, ss))))
		return ss, nil
	case plan.Node_SINK_SCAN:
		c.setAnalyzeCurrent(nil, int(curNodeIdx))
		ss, err = c.compileSinkScanNode(n, curNodeIdx)
		if err != nil {
			return nil, err
		}
		ss = c.compileProjection(n, ss)
		return ss, nil
	case plan.Node_RECURSIVE_SCAN:
		c.setAnalyzeCurrent(ss, int(curNodeIdx))
		return c.compileRecursiveScan(n, curNodeIdx)
	case plan.Node_RECURSIVE_CTE:
		c.setAnalyzeCurrent(ss, int(curNodeIdx))
		ss, err = c.compileRecursiveCte(n, curNodeIdx)
		if err != nil {
			return nil, err
		}
		ss = c.compileSort(n, ss)
		return ss, nil
	case plan.Node_SINK:
		ss, err = c.compilePlanScope(step, n.Children[0], ns)
		if err != nil {
			return nil, err
		}

		c.setAnalyzeCurrent(ss, int(curNodeIdx))
		return c.compileSinkNode(n, ss, step)
	default:
		return nil, moerr.NewNYI(c.proc.Ctx, fmt.Sprintf("query '%s'", n))
	}
}

func (c *Compile) appendStepRegs(step, nodeId int32, reg *process.WaitRegister) {
	c.nodeRegs[[2]int32{step, nodeId}] = reg
	c.stepRegs[step] = append(c.stepRegs[step], [2]int32{step, nodeId})
}

func (c *Compile) getNodeReg(step, nodeId int32) *process.WaitRegister {
	return c.nodeRegs[[2]int32{step, nodeId}]
}

func (c *Compile) getStepRegs(step int32) []*process.WaitRegister {
	wrs := make([]*process.WaitRegister, len(c.stepRegs[step]))
	for i, sn := range c.stepRegs[step] {
		wrs[i] = c.nodeRegs[sn]
	}
	return wrs
}

func (c *Compile) constructScopeForExternal(addr string, parallel bool) *Scope {
	ds := newScope(Normal)
	if parallel {
		ds.Magic = Remote
	}
	ds.NodeInfo = getEngineNode(c)
	ds.NodeInfo.Addr = addr
	ds.Proc = process.NewFromProc(c.proc, c.proc.Ctx, 0)
	c.proc.Base.LoadTag = c.anal.qry.LoadTag
	ds.Proc.Base.LoadTag = true
	ds.DataSource = &Source{isConst: true}
	return ds
}

func (c *Compile) constructLoadMergeScope() *Scope {
	ds := newScope(Merge)
	ds.Proc = process.NewFromProc(c.proc, c.proc.Ctx, 1)
	ds.Proc.Base.LoadTag = true
	arg := merge.NewArgument()
	arg.SetIdx(c.anal.curNodeIdx)
	arg.SetIsFirst(c.anal.isFirst)

	ds.setRootOperator(arg)
	return ds
}

func (c *Compile) compileSourceScan(n *plan.Node) ([]*Scope, error) {
	_, span := trace.Start(c.proc.Ctx, "compileSourceScan")
	defer span.End()
	configs := make(map[string]interface{})
	for _, def := range n.TableDef.Defs {
		switch v := def.Def.(type) {
		case *plan.TableDef_DefType_Properties:
			for _, p := range v.Properties.Properties {
				configs[p.Key] = p.Value
			}
		}
	}

	end, err := mokafka.GetStreamCurrentSize(c.proc.Ctx, configs, mokafka.NewKafkaAdapter)
	if err != nil {
		return nil, err
	}
	ps := calculatePartitions(0, end, int64(ncpu))

	ss := make([]*Scope, len(ps))
	for i := range ss {
		ss[i] = newScope(Normal)
		ss[i].NodeInfo = getEngineNode(c)
		ss[i].Proc = process.NewFromProc(c.proc, c.proc.Ctx, 0)
		arg := constructStream(n, ps[i])
		arg.SetIdx(c.anal.curNodeIdx)
		arg.SetIsFirst(c.anal.isFirst)
		ss[i].setRootOperator(arg)
	}
	return ss, nil
}

const StreamMaxInterval = 8192

func calculatePartitions(start, end, n int64) [][2]int64 {
	var ps [][2]int64
	interval := (end - start) / n
	if interval < StreamMaxInterval {
		interval = StreamMaxInterval
	}
	var r int64
	l := start
	for i := int64(0); i < n; i++ {
		r = l + interval
		if r >= end {
			ps = append(ps, [2]int64{l, end})
			break
		}
		ps = append(ps, [2]int64{l, r})
		l = r
	}
	return ps
}

func StrictSqlMode(proc *process.Process) (error, bool) {
	mode, err := proc.GetResolveVariableFunc()("sql_mode", true, false)
	if err != nil {
		return err, false
	}
	if modeStr, ok := mode.(string); ok {
		if strings.Contains(modeStr, "STRICT_TRANS_TABLES") || strings.Contains(modeStr, "STRICT_ALL_TABLES") {
			return nil, true
		}
	}
	return nil, false
}

func (c *Compile) compileExternScan(n *plan.Node) ([]*Scope, error) {
	if c.isPrepare {
		return nil, cantCompileForPrepareErr
	}
	ctx, span := trace.Start(c.proc.Ctx, "compileExternScan")
	defer span.End()
	start := time.Now()
	defer func() {
		if t := time.Since(start); t > time.Second {
			c.proc.Infof(ctx, "compileExternScan cost %v", t)
		}
	}()

	t := time.Now()

	if time.Since(t) > time.Second {
		c.proc.Infof(ctx, "lock table %s.%s cost %v", n.ObjRef.SchemaName, n.ObjRef.ObjName, time.Since(t))
	}
	ID2Addr := make(map[int]int, 0)
	mcpu := 0
	for i := 0; i < len(c.cnList); i++ {
		tmp := mcpu
		mcpu += c.cnList[i].Mcpu
		ID2Addr[i] = mcpu - tmp
	}
	param := &tree.ExternParam{}

	if n.ExternScan == nil || n.ExternScan.Type != tree.INLINE {
		err := json.Unmarshal([]byte(n.TableDef.Createsql), param)
		if err != nil {
			return nil, err
		}
		if n.ExternScan == nil {
			param.ExtTab = true
		}
	} else {
		param.ScanType = int(n.ExternScan.Type)
		param.Data = n.ExternScan.Data
		param.Format = n.ExternScan.Format
		param.Tail = new(tree.TailParameter)
		param.Tail.IgnoredLines = n.ExternScan.IgnoredLines
		param.Tail.Fields = &tree.Fields{
			Terminated: &tree.Terminated{
				Value: n.ExternScan.Terminated,
			},
			EnclosedBy: &tree.EnclosedBy{
				Value: n.ExternScan.EnclosedBy[0],
			},
			EscapedBy: &tree.EscapedBy{
				Value: n.ExternScan.EscapedBy[0],
			},
		}
		param.JsonData = n.ExternScan.JsonType
	}

	err, strictSqlMode := StrictSqlMode(c.proc)
	if err != nil {
		return nil, err
	}

	if param.ScanType == tree.S3 {
		if !param.Init {
			if err := plan2.InitS3Param(param); err != nil {
				return nil, err
			}
		}
		if param.Parallel {
			mcpu = 0
			ID2Addr = make(map[int]int, 0)
			for i := 0; i < len(c.cnList); i++ {
				tmp := mcpu
				if c.cnList[i].Mcpu > external.S3ParallelMaxnum {
					mcpu += external.S3ParallelMaxnum
				} else {
					mcpu += c.cnList[i].Mcpu
				}
				ID2Addr[i] = mcpu - tmp
			}
		}
	} else if param.ScanType == tree.INLINE {
		return c.compileExternValueScan(n, param, strictSqlMode)
	} else {
		if err := plan2.InitInfileParam(param); err != nil {
			return nil, err
		}
	}

	t = time.Now()
	param.FileService = c.proc.Base.FileService
	param.Ctx = c.proc.Ctx
	var fileList []string
	var fileSize []int64
	if !param.Local && !param.Init {
		if param.QueryResult {
			fileList = strings.Split(param.Filepath, ",")
			for i := range fileList {
				fileList[i] = strings.TrimSpace(fileList[i])
			}
		} else {
			_, spanReadDir := trace.Start(ctx, "compileExternScan.ReadDir")
			fileList, fileSize, err = plan2.ReadDir(param)
			if err != nil {
				spanReadDir.End()
				return nil, err
			}
			spanReadDir.End()
		}
		fileList, fileSize, err = external.FilterFileList(ctx, n, c.proc, fileList, fileSize)
		if err != nil {
			return nil, err
		}
		if param.LoadFile && len(fileList) == 0 {
			return nil, moerr.NewInvalidInput(ctx, "the file does not exist in load flow")
		}
	} else {
		fileList = []string{param.Filepath}
		fileSize = []int64{param.FileSize}
	}
	if time.Since(t) > time.Second {
		c.proc.Infof(ctx, "read dir cost %v", time.Since(t))
	}

	if len(fileList) == 0 {
		ret := newScope(Normal)
		ret.DataSource = &Source{isConst: true, node: n}
		op := constructValueScan()
		op.SetIdx(c.anal.curNodeIdx)
		op.SetIsFirst(c.anal.isFirst)
		ret.setRootOperator(op)
		ret.Proc = process.NewFromProc(c.proc, c.proc.Ctx, 0)

		return []*Scope{ret}, nil
	}
	if param.Parallel && (external.GetCompressType(param, fileList[0]) != tree.NOCOMPRESS || param.Local) {
		return c.compileExternScanParallel(n, param, fileList, fileSize, strictSqlMode)
	}

	t = time.Now()
	var fileOffset [][]int64
	if param.Parallel {
		if param.Strict {
			visibleCols := make([]*plan.ColDef, 0)
			for _, col := range n.TableDef.Cols {
				if !col.Hidden {
					visibleCols = append(visibleCols, col)
				}
			}
			for i := 0; i < len(fileList); i++ {
				param.Filepath = fileList[i]
				arr, err := external.ReadFileOffsetStrict(param, mcpu, fileSize[i], visibleCols)
				fileOffset = append(fileOffset, arr)
				if err != nil {
					return nil, err
				}
			}
		} else {
			for i := 0; i < len(fileList); i++ {
				param.Filepath = fileList[i]
				arr, err := external.ReadFileOffsetNoStrict(param, mcpu, fileSize[i])
				fileOffset = append(fileOffset, arr)
				if err != nil {
					return nil, err
				}
			}
		}

	} else {
		for i := 0; i < len(fileList); i++ {
			param.Filepath = fileList[i]
		}
	}

	if time.Since(t) > time.Second {
		c.proc.Infof(ctx, "read file offset cost %v", time.Since(t))
	}
	ss := make([]*Scope, 1)
	if param.Parallel {
		ss = make([]*Scope, len(c.cnList))
	}
	pre := 0
	for i := range ss {
		ss[i] = c.constructScopeForExternal(c.cnList[i].Addr, param.Parallel)
		ss[i].IsLoad = true
		count := ID2Addr[i]
		fileOffsetTmp := make([]*pipeline.FileOffset, len(fileList))
		for j := range fileOffsetTmp {
			preIndex := pre
			fileOffsetTmp[j] = &pipeline.FileOffset{}
			fileOffsetTmp[j].Offset = make([]int64, 0)
			if param.Parallel {
				if param.Strict {
					if 2*preIndex+2*count < len(fileOffset[j]) {
						fileOffsetTmp[j].Offset = append(fileOffsetTmp[j].Offset, fileOffset[j][2*preIndex:2*preIndex+2*count]...)
					} else if 2*preIndex < len(fileOffset[j]) {
						fileOffsetTmp[j].Offset = append(fileOffsetTmp[j].Offset, fileOffset[j][2*preIndex:]...)
					} else {
						continue
					}
				} else {
					fileOffsetTmp[j].Offset = append(fileOffsetTmp[j].Offset, fileOffset[j][2*preIndex:2*preIndex+2*count]...)
				}
			} else {
				fileOffsetTmp[j].Offset = append(fileOffsetTmp[j].Offset, []int64{0, -1}...)
			}
		}
		op := constructExternal(n, param, c.proc.Ctx, fileList, fileSize, fileOffsetTmp, strictSqlMode)
		op.SetIdx(c.anal.curNodeIdx)
		op.SetIsFirst(c.anal.isFirst)
		ss[i].setRootOperator(op)
		pre += count
	}

	return ss, nil
}

func (c *Compile) getParallelSizeForExternalScan(n *plan.Node, cpuNum int) int {
	if n.Stats == nil {
		return cpuNum
	}
	totalSize := n.Stats.Cost * n.Stats.Rowsize
	parallelSize := int(totalSize / float64(colexec.WriteS3Threshold))
	if parallelSize < 1 {
		return 1
	} else if parallelSize < cpuNum {
		return parallelSize
	}
	return cpuNum
}

func (c *Compile) compileExternValueScan(n *plan.Node, param *tree.ExternParam, strictSqlMode bool) ([]*Scope, error) {
	parallelSize := c.getParallelSizeForExternalScan(n, ncpu)
	ss := make([]*Scope, parallelSize)
	for i := 0; i < parallelSize; i++ {
		ss[i] = c.constructLoadMergeScope()
	}
	s := c.constructScopeForExternal(c.addr, false)
	op := constructExternal(n, param, c.proc.Ctx, nil, nil, nil, strictSqlMode)
	op.SetIdx(c.anal.curNodeIdx)
	op.SetIsFirst(c.anal.isFirst)
	s.setRootOperator(op)
	_, dispatchOp := constructDispatchLocalAndRemote(0, ss, c.addr)
	dispatchOp.FuncId = dispatch.SendToAnyLocalFunc
	s.setRootOperator(dispatchOp)
	ss[0].PreScopes = append(ss[0].PreScopes, s)
	c.anal.isFirst = false
	return ss, nil
}

// construct one thread to read the file data, then dispatch to mcpu thread to get the filedata for insert
func (c *Compile) compileExternScanParallel(n *plan.Node, param *tree.ExternParam, fileList []string, fileSize []int64, strictSqlMode bool) ([]*Scope, error) {
	param.Parallel = false
	mcpu := c.cnList[0].Mcpu
	ss := make([]*Scope, mcpu)
	for i := 0; i < mcpu; i++ {
		ss[i] = c.constructLoadMergeScope()
	}
	fileOffsetTmp := make([]*pipeline.FileOffset, len(fileList))
	for i := 0; i < len(fileList); i++ {
		fileOffsetTmp[i] = &pipeline.FileOffset{}
		fileOffsetTmp[i].Offset = make([]int64, 0)
		fileOffsetTmp[i].Offset = append(fileOffsetTmp[i].Offset, []int64{0, -1}...)
	}
	extern := constructExternal(n, param, c.proc.Ctx, fileList, fileSize, fileOffsetTmp, strictSqlMode)
	extern.Es.ParallelLoad = true
	scope := c.constructScopeForExternal("", false)
	extern.SetIdx(c.anal.curNodeIdx)
	extern.SetIsFirst(c.anal.isFirst)
	scope.setRootOperator(extern)
	_, dispatchOp := constructDispatchLocalAndRemote(0, ss, c.addr)
	dispatchOp.FuncId = dispatch.SendToAnyLocalFunc
	scope.setRootOperator(dispatchOp)
	ss[0].PreScopes = append(ss[0].PreScopes, scope)
	c.anal.isFirst = false
	return ss, nil
}

func (c *Compile) compileTableFunction(n *plan.Node, ss []*Scope) []*Scope {
	currentFirstFlag := c.anal.isFirst
	var op *table_function.TableFunction
	for i := range ss {
		op = constructTableFunction(n)
		op.SetIdx(c.anal.curNodeIdx)
		op.SetIsFirst(currentFirstFlag)
		ss[i].setRootOperator(op)
	}
	c.anal.isFirst = false

	return ss
}

func (c *Compile) compileValueScan(n *plan.Node) ([]*Scope, error) {
	ds := newScope(Normal)
	ds.DataSource = &Source{isConst: true, node: n}
	ds.NodeInfo = engine.Node{Addr: c.addr, Mcpu: 1}
	ds.Proc = process.NewFromProc(c.proc, c.proc.Ctx, 0)

	currentFirstFlag := c.anal.isFirst
	op := constructValueScan()
	op.SetIdx(c.anal.curNodeIdx)
	op.SetIsFirst(currentFirstFlag)
	ds.setRootOperator(op)
	c.anal.isFirst = false

	return []*Scope{ds}, nil
}

func (c *Compile) compileTableScan(n *plan.Node) ([]*Scope, error) {
	nodes, partialResults, partialResultTypes, err := c.generateNodes(n)
	if err != nil {
		return nil, err
	}
	ss := make([]*Scope, 0, len(nodes))

	for i := range nodes {
		s, err := c.compileTableScanWithNode(n, nodes[i])
		if err != nil {
			return nil, err
		}
		ss = append(ss, s)
	}
	ss[0].PartialResults = partialResults
	ss[0].PartialResultTypes = partialResultTypes
	return ss, nil
}

func (c *Compile) compileTableScanWithNode(n *plan.Node, node engine.Node) (*Scope, error) {
	s := newScope(Remote)
	s.NodeInfo = node
	s.TxnOffset = c.TxnOffset
	s.DataSource = &Source{
		node: n,
	}

	op := constructTableScan()
	op.SetIdx(c.anal.curNodeIdx)
	op.SetIsFirst(c.anal.isFirst)
	s.setRootOperator(op)
	s.Proc = process.NewFromProc(c.proc, c.proc.Ctx, 0)
	return s, nil
}

func (c *Compile) compileTableScanDataSource(s *Scope) error {
	var err error
	var tblDef *plan.TableDef
	var ts timestamp.Timestamp
	var db engine.Database
	var rel engine.Relation
	var txnOp client.TxnOperator

	n := s.DataSource.node
	attrs := make([]string, len(n.TableDef.Cols))
	for j, col := range n.TableDef.Cols {
		attrs[j] = col.GetOriginCaseName()
	}

	//-----------------------------------------------------------------------------------------------------
	ctx := c.proc.Ctx
	txnOp = c.proc.GetTxnOperator()
	err = disttae.CheckTxnIsValid(txnOp)
	if err != nil {
		return err
	}
	if n.ScanSnapshot != nil && n.ScanSnapshot.TS != nil {
		if !n.ScanSnapshot.TS.Equal(timestamp.Timestamp{LogicalTime: 0, PhysicalTime: 0}) &&
			n.ScanSnapshot.TS.Less(c.proc.GetTxnOperator().Txn().SnapshotTS) {
			if c.proc.GetCloneTxnOperator() != nil {
				txnOp = c.proc.GetCloneTxnOperator()
			} else {
				txnOp = c.proc.GetTxnOperator().CloneSnapshotOp(*n.ScanSnapshot.TS)
				c.proc.SetCloneTxnOperator(txnOp)
			}

			if n.ScanSnapshot.Tenant != nil {
				ctx = context.WithValue(ctx, defines.TenantIDKey{}, n.ScanSnapshot.Tenant.TenantID)
			}
		}
	}
	//-----------------------------------------------------------------------------------------------------

	if c.proc != nil && c.proc.GetTxnOperator() != nil {
		ts = txnOp.Txn().SnapshotTS
	}
	{
		err = disttae.CheckTxnIsValid(txnOp)
		if err != nil {
			return err
		}
		if util.TableIsClusterTable(n.TableDef.GetTableType()) {
			ctx = defines.AttachAccountId(ctx, catalog.System_Account)
		}
		if n.ObjRef.PubInfo != nil {
			ctx = defines.AttachAccountId(ctx, uint32(n.ObjRef.PubInfo.TenantId))
		}
		db, err = c.e.Database(ctx, n.ObjRef.SchemaName, txnOp)
		if err != nil {
			panic(err)
		}
		rel, err = db.Relation(ctx, n.TableDef.Name, c.proc)
		if err != nil {
			if txnOp.IsSnapOp() {
				return err
			}
			var e error // avoid contamination of error messages
			db, e = c.e.Database(c.proc.Ctx, defines.TEMPORARY_DBNAME, txnOp)
			if e != nil {
				panic(e)
			}
			rel, e = db.Relation(c.proc.Ctx, engine.GetTempTableName(n.ObjRef.SchemaName, n.TableDef.Name), c.proc)
			if e != nil {
				panic(e)
			}
		}
		tblDef = rel.GetTableDef(ctx)
	}

	// prcoess partitioned table
	var partitionRelNames []string
	if n.TableDef.Partition != nil {
		if n.PartitionPrune != nil && n.PartitionPrune.IsPruned {
			for _, partition := range n.PartitionPrune.SelectedPartitions {
				partitionRelNames = append(partitionRelNames, partition.PartitionTableName)
			}
		} else {
			partitionRelNames = append(partitionRelNames, n.TableDef.Partition.PartitionTableNames...)
		}
	}

	var filterExpr *plan.Expr
	if len(n.FilterList) > 0 {
		filterExpr = colexec.RewriteFilterExprList(n.FilterList)
		filterExpr, err = plan2.ConstantFold(batch.EmptyForConstFoldBatch, plan2.DeepCopyExpr(filterExpr), c.proc, true, true)
		if err != nil {
			return err
		}
	}

	s.DataSource.Timestamp = ts
	s.DataSource.Attributes = attrs
	s.DataSource.TableDef = tblDef
	s.DataSource.Rel = rel
	s.DataSource.RelationName = n.TableDef.Name
	s.DataSource.PartitionRelationNames = partitionRelNames
	s.DataSource.SchemaName = n.ObjRef.SchemaName
	s.DataSource.AccountId = n.ObjRef.GetPubInfo()
	s.DataSource.FilterExpr = filterExpr
	s.DataSource.RuntimeFilterSpecs = n.RuntimeFilterProbeList
	s.DataSource.OrderBy = n.OrderBy

	return nil
}

func (c *Compile) compileRestrict(n *plan.Node, ss []*Scope) []*Scope {
	if len(n.FilterList) == 0 && len(n.RuntimeFilterProbeList) == 0 {
		return ss
	}
	currentFirstFlag := c.anal.isFirst
	filterExpr := colexec.RewriteFilterExprList(plan2.DeepCopyExprList(n.FilterList))
	var op *filter.Filter
	for i := range ss {
		op = constructRestrict(n, filterExpr)
		op.SetIdx(c.anal.curNodeIdx)
		op.SetIsFirst(currentFirstFlag)
		ss[i].setRootOperator(op)
	}
	c.anal.isFirst = false
	return ss
}

func (c *Compile) compileProjection(n *plan.Node, ss []*Scope) []*Scope {
	if len(n.ProjectList) == 0 {
		return ss
	}
	currentFirstFlag := c.anal.isFirst
	var op *projection.Projection
	for i := range ss {
		op = constructProjection(n)
		op.SetIdx(c.anal.curNodeIdx)
		op.SetIsFirst(currentFirstFlag)
		ss[i].setRootOperator(op)
	}
	c.anal.isFirst = false
	return ss
}

func (c *Compile) compileTPUnion(n *plan.Node, ss []*Scope, children []*Scope) []*Scope {
	ss = append(ss, children...)
	rs := c.newScopeListOnCurrentCN(len(ss), 1)
	gn := new(plan.Node)
	gn.GroupBy = make([]*plan.Expr, len(n.ProjectList))
	for i := range gn.GroupBy {
		gn.GroupBy[i] = plan2.DeepCopyExpr(n.ProjectList[i])
		gn.GroupBy[i].Typ.NotNullable = false
	}
	op := constructGroup(c.proc.Ctx, gn, n, true, 0, c.proc)
	op.SetIdx(c.anal.curNodeIdx)
	rs[0].setRootOperator(op)

	for i := range ss {
		ss[i].setRootOperator(
			connector.NewArgument().
				WithReg(rs[0].Proc.Reg.MergeReceivers[i]),
		)
		rs[0].PreScopes = append(rs[0].PreScopes, ss[i])
	}
	return rs
}

func (c *Compile) compileUnion(n *plan.Node, left []*Scope, right []*Scope) []*Scope {
	if c.IsSingleScope(left) && c.IsSingleScope(right) {
		return c.compileTPUnion(n, left, right)
	}
	left = append(left, right...)
	rs := c.newScopeListOnCurrentCN(1, int(n.Stats.BlockNum))
	gn := new(plan.Node)
	gn.GroupBy = make([]*plan.Expr, len(n.ProjectList))
	for i := range gn.GroupBy {
		gn.GroupBy[i] = plan2.DeepCopyExpr(n.ProjectList[i])
		gn.GroupBy[i].Typ.NotNullable = false
	}
	idx := 0
	for i := range rs {
		op := constructGroup(c.proc.Ctx, gn, n, true, 0, c.proc)
		op.SetIdx(c.anal.curNodeIdx)
		rs[i].setRootOperator(op)
		if isSameCN(rs[i].NodeInfo.Addr, c.addr) {
			idx = i
		}
	}
	mergeChildren := c.newMergeScope(left)
	mergeChildren.setRootOperator(constructDispatch(0, rs, c.addr, n, false))
	rs[idx].PreScopes = append(rs[idx].PreScopes, mergeChildren)
	return rs
}

func (c *Compile) compileTpMinusAndIntersect(n *plan.Node, left []*Scope, right []*Scope, nodeType plan.Node_NodeType) []*Scope {
	rs := c.newScopeListOnCurrentCN(2, int(n.Stats.BlockNum))
	rs[0].PreScopes = append(rs[0].PreScopes, left[0], right[0])
	left[0].setRootOperator(
		connector.NewArgument().
			WithReg(rs[0].Proc.Reg.MergeReceivers[0]),
	)
	right[0].setRootOperator(
		connector.NewArgument().
			WithReg(rs[0].Proc.Reg.MergeReceivers[1]),
	)
	switch nodeType {
	case plan.Node_MINUS:
		arg := minus.NewArgument()
		arg.Idx = c.anal.curNodeIdx
		rs[0].ReplaceLeafOp(arg)
	case plan.Node_INTERSECT:
		arg := intersect.NewArgument()
		arg.Idx = c.anal.curNodeIdx
		rs[0].ReplaceLeafOp(arg)
	case plan.Node_INTERSECT_ALL:
		arg := intersectall.NewArgument()
		arg.Idx = c.anal.curNodeIdx
		rs[0].ReplaceLeafOp(arg)
	}
	return rs
}

func (c *Compile) compileMinusAndIntersect(n *plan.Node, left []*Scope, right []*Scope, nodeType plan.Node_NodeType) []*Scope {
	if c.IsSingleScope(left) && c.IsSingleScope(right) {
		return c.compileTpMinusAndIntersect(n, left, right, nodeType)
	}
	rs := c.newScopeListOnCurrentCN(2, int(n.Stats.BlockNum))
	rs = c.newJoinScopeListWithBucket(rs, left, right, n)
	switch nodeType {
	case plan.Node_MINUS:
		for i := range rs {
			arg := minus.NewArgument()
			arg.Idx = c.anal.curNodeIdx
			rs[i].ReplaceLeafOp(arg)
		}
	case plan.Node_INTERSECT:
		for i := range rs {
			arg := intersect.NewArgument()
			arg.Idx = c.anal.curNodeIdx
			rs[i].ReplaceLeafOp(arg)
		}
	case plan.Node_INTERSECT_ALL:
		for i := range rs {
			arg := intersectall.NewArgument()
			arg.Idx = c.anal.curNodeIdx
			rs[i].ReplaceLeafOp(arg)
		}
	}
	return rs
}

func (c *Compile) compileUnionAll(ss []*Scope, children []*Scope) []*Scope {
	rs := c.newMergeScope(append(ss, children...))
	vm.GetLeafOp(rs.RootOp).GetOperatorBase().SetIdx(c.anal.curNodeIdx)
	return []*Scope{rs}
}

func (c *Compile) compileJoin(node, left, right *plan.Node, ns []*plan.Node, probeScopes, buildScopes []*Scope) []*Scope {
	if node.Stats.HashmapStats.Shuffle {
		return c.compileShuffleJoin(node, left, right, probeScopes, buildScopes)
	}
	rs := c.compileBroadcastJoin(node, left, right, ns, probeScopes, buildScopes)
	if c.IsTpQuery() {
		//construct join build operator for tp join
		buildScopes[0].setRootOperator(constructJoinBuildOperator(c, vm.GetLeafOp(rs[0].RootOp), false, 1))
		rs[0].Proc.Reg.MergeReceivers = rs[0].Proc.Reg.MergeReceivers[:1]
		buildScopes[0].IsEnd = true
	}
	return rs
}

func (c *Compile) compileShuffleJoin(node, left, right *plan.Node, lefts, rights []*Scope) []*Scope {
	isEq := plan2.IsEquiJoin2(node.OnList)
	if !isEq {
		panic("shuffle join only support equal join for now!")
	}

	rightTyps := make([]types.Type, len(right.ProjectList))
	for i, expr := range right.ProjectList {
		rightTyps[i] = dupType(&expr.Typ)
	}

	leftTyps := make([]types.Type, len(left.ProjectList))
	for i, expr := range left.ProjectList {
		leftTyps[i] = dupType(&expr.Typ)
	}

	parent, children := c.newShuffleJoinScopeList(lefts, rights, node)

	lastOperator := make([]vm.Operator, 0, len(children))
	if parent != nil {
		for i := range children {
			rootOp := children[i].RootOp
			if rootOp.GetOperatorBase().NumChildren() == 0 {
				children[i].RootOp = nil
			} else {
				children[i].RootOp = rootOp.GetOperatorBase().GetChildren(0)
			}
			rootOp.GetOperatorBase().SetChildren(nil)
			lastOperator = append(lastOperator, rootOp)
		}

		defer func() {
			// recovery the children's last operator
			for i := range children {
				children[i].doSetRootOperator(lastOperator[i])
			}
		}()
	}

	switch node.JoinType {
	case plan.Node_INNER:
		for i := range children {
			op := constructJoin(node, rightTyps, c.proc)
			op.ShuffleIdx = int32(children[i].ShuffleIdx)
			op.SetIdx(c.anal.curNodeIdx)
			children[i].setRootOperator(op)
		}

	case plan.Node_ANTI:
		if node.BuildOnLeft {
			for i := range children {
				op := constructRightAnti(node, rightTyps, c.proc)
				op.ShuffleIdx = int32(children[i].ShuffleIdx)
				op.SetIdx(c.anal.curNodeIdx)
				children[i].setRootOperator(op)
			}
		} else {
			for i := range children {
				op := constructAnti(node, rightTyps, c.proc)
				op.ShuffleIdx = int32(children[i].ShuffleIdx)
				op.SetIdx(c.anal.curNodeIdx)
				children[i].setRootOperator(op)
			}
		}

	case plan.Node_SEMI:
		if node.BuildOnLeft {
			for i := range children {
				op := constructRightSemi(node, rightTyps, c.proc)
				op.ShuffleIdx = int32(children[i].ShuffleIdx)
				op.SetIdx(c.anal.curNodeIdx)
				children[i].setRootOperator(op)
			}
		} else {
			for i := range children {
				op := constructSemi(node, rightTyps, c.proc)
				op.ShuffleIdx = int32(children[i].ShuffleIdx)
				op.SetIdx(c.anal.curNodeIdx)
				children[i].setRootOperator(op)
			}
		}

	case plan.Node_LEFT:
		for i := range children {
			op := constructLeft(node, rightTyps, c.proc)
			op.ShuffleIdx = int32(children[i].ShuffleIdx)
			op.SetIdx(c.anal.curNodeIdx)
			children[i].setRootOperator(op)
		}

	case plan.Node_RIGHT:
		for i := range children {
			op := constructRight(node, leftTyps, rightTyps, c.proc)
			op.ShuffleIdx = int32(children[i].ShuffleIdx)
			op.SetIdx(c.anal.curNodeIdx)
			children[i].setRootOperator(op)
		}
	default:
		panic(moerr.NewNYI(c.proc.Ctx, fmt.Sprintf("shuffle join do not support join type '%v'", node.JoinType)))
	}

	if parent != nil {
		return parent
	}
	return children
}

func (c *Compile) compileBroadcastJoin(node, left, right *plan.Node, ns []*plan.Node, probeScopes, buildScopes []*Scope) []*Scope {
	var rs []*Scope
	isEq := plan2.IsEquiJoin2(node.OnList)

	rightTyps := make([]types.Type, len(right.ProjectList))
	for i, expr := range right.ProjectList {
		rightTyps[i] = dupType(&expr.Typ)
	}

	leftTyps := make([]types.Type, len(left.ProjectList))
	for i, expr := range left.ProjectList {
		leftTyps[i] = dupType(&expr.Typ)
	}

	if plan2.IsShuffleChildren(left, ns) {
		probeScopes = c.mergeShuffleJoinScopeList(probeScopes)
	}

	switch node.JoinType {
	case plan.Node_INNER:
		rs = c.newBroadcastJoinScopeList(probeScopes, buildScopes, node)
		if len(node.OnList) == 0 {
			for i := range rs {
				op := constructProduct(node, rightTyps, c.proc)
				op.SetIdx(c.anal.curNodeIdx)
				rs[i].setRootOperator(op)
			}
		} else {
			for i := range rs {
				if isEq {
					op := constructJoin(node, rightTyps, c.proc)
					op.SetIdx(c.anal.curNodeIdx)
					rs[i].setRootOperator(op)
				} else {
					op := constructLoopJoin(node, rightTyps, c.proc)
					op.SetIdx(c.anal.curNodeIdx)
					rs[i].setRootOperator(op)
				}
			}
		}
	case plan.Node_L2:
		rs = c.newBroadcastJoinScopeList(probeScopes, buildScopes, node)
		for i := range rs {
			op := constructProductL2(node, rightTyps, c.proc)
			op.SetIdx(c.anal.curNodeIdx)
			rs[i].setRootOperator(op)
		}

	case plan.Node_INDEX:
		rs = c.newBroadcastJoinScopeList(probeScopes, buildScopes, node)
		for i := range rs {
			op := constructIndexJoin(node, rightTyps, c.proc)
			op.SetIdx(c.anal.curNodeIdx)
			rs[i].setRootOperator(op)
		}

	case plan.Node_SEMI:
		if isEq {
			if node.BuildOnLeft {
				if c.IsTpQuery() {
					rs = c.newBroadcastJoinScopeList(probeScopes, buildScopes, node)
				} else {
					rs = c.newJoinScopeListWithBucket(c.newScopeListForRightJoin(2, 1, probeScopes), probeScopes, buildScopes, node)
				}
				for i := range rs {
					op := constructRightSemi(node, rightTyps, c.proc)
					op.SetIdx(c.anal.curNodeIdx)
					rs[i].setRootOperator(op)
				}
			} else {
				rs = c.newBroadcastJoinScopeList(probeScopes, buildScopes, node)
				for i := range rs {
					op := constructSemi(node, rightTyps, c.proc)
					op.SetIdx(c.anal.curNodeIdx)
					rs[i].setRootOperator(op)
				}
			}
		} else {
			rs = c.newBroadcastJoinScopeList(probeScopes, buildScopes, node)
			for i := range rs {
				op := constructLoopSemi(node, rightTyps, c.proc)
				op.SetIdx(c.anal.curNodeIdx)
				rs[i].setRootOperator(op)
			}
		}
	case plan.Node_LEFT:
		rs = c.newBroadcastJoinScopeList(probeScopes, buildScopes, node)
		for i := range rs {
			if isEq {
				op := constructLeft(node, rightTyps, c.proc)
				op.SetIdx(c.anal.curNodeIdx)
				rs[i].setRootOperator(op)
			} else {
				op := constructLoopLeft(node, rightTyps, c.proc)
				op.SetIdx(c.anal.curNodeIdx)
				rs[i].setRootOperator(op)
			}
		}
	case plan.Node_RIGHT:
		if isEq {
			if c.IsTpQuery() {
				rs = c.newBroadcastJoinScopeList(probeScopes, buildScopes, node)
			} else {
				rs = c.newJoinScopeListWithBucket(c.newScopeListForRightJoin(2, 1, probeScopes), probeScopes, buildScopes, node)
			}
			for i := range rs {
				op := constructRight(node, leftTyps, rightTyps, c.proc)
				op.SetIdx(c.anal.curNodeIdx)
				rs[i].setRootOperator(op)
			}
		} else {
			panic("dont pass any no-equal right join plan to this function,it should be changed to left join by the planner")
		}
	case plan.Node_SINGLE:
		rs = c.newBroadcastJoinScopeList(probeScopes, buildScopes, node)
		for i := range rs {
			if isEq {
				op := constructSingle(node, rightTyps, c.proc)
				op.SetIdx(c.anal.curNodeIdx)
				rs[i].setRootOperator(op)
			} else {
				op := constructLoopSingle(node, rightTyps, c.proc)
				op.SetIdx(c.anal.curNodeIdx)
				rs[i].setRootOperator(op)
			}
		}
	case plan.Node_ANTI:
		if isEq {
			if node.BuildOnLeft {
				if c.IsTpQuery() {
					rs = c.newBroadcastJoinScopeList(probeScopes, buildScopes, node)
				} else {
					rs = c.newJoinScopeListWithBucket(c.newScopeListForRightJoin(2, 1, probeScopes), probeScopes, buildScopes, node)
				}
				for i := range rs {
					op := constructRightAnti(node, rightTyps, c.proc)
					op.SetIdx(c.anal.curNodeIdx)
					rs[i].setRootOperator(op)
				}
			} else {
				rs = c.newBroadcastJoinScopeList(probeScopes, buildScopes, node)
				for i := range rs {
					op := constructAnti(node, rightTyps, c.proc)
					op.SetIdx(c.anal.curNodeIdx)
					rs[i].setRootOperator(op)
				}
			}
		} else {
			rs = c.newBroadcastJoinScopeList(probeScopes, buildScopes, node)
			for i := range rs {
				op := constructLoopAnti(node, rightTyps, c.proc)
				op.SetIdx(c.anal.curNodeIdx)
				rs[i].setRootOperator(op)
			}
		}
	case plan.Node_MARK:
		rs = c.newBroadcastJoinScopeList(probeScopes, buildScopes, node)
		for i := range rs {
			//if isEq {
			//	rs[i].appendInstruction(vm.Instruction{
			//		Op:  vm.Mark,
			//		Idx: c.anal.curNodeIdx,
			//		Arg: constructMark(n, typs, c.proc),
			//	})
			//} else {
			op := constructLoopMark(node, rightTyps, c.proc)
			op.SetIdx(c.anal.curNodeIdx)
			rs[i].setRootOperator(op)
			//}
		}
	default:
		panic(moerr.NewNYI(c.proc.Ctx, fmt.Sprintf("join typ '%v'", node.JoinType)))
	}
	return rs
}

func (c *Compile) compilePartition(n *plan.Node, ss []*Scope) []*Scope {
	currentFirstFlag := c.anal.isFirst
	for i := range ss {
		c.anal.isFirst = currentFirstFlag
		if containBrokenNode(ss[i]) {
			ss[i] = c.newMergeScope([]*Scope{ss[i]})
		}
		op := constructOrder(n)
		op.SetIdx(c.anal.curNodeIdx)
		op.SetIsFirst(c.anal.isFirst)
		ss[i].setRootOperator(op)
	}
	c.anal.isFirst = false

	rs := c.newMergeScope(ss)

	arg := constructPartition(n)
	arg.Idx = c.anal.curNodeIdx
	rs.ReplaceLeafOp(arg)
	return []*Scope{rs}
}

func (c *Compile) compileSort(n *plan.Node, ss []*Scope) []*Scope {
	switch {
	case n.Limit != nil && n.Offset == nil && len(n.OrderBy) > 0: // top
		return c.compileTop(n, n.Limit, ss)

	case n.Limit == nil && n.Offset == nil && len(n.OrderBy) > 0: // top
		return c.compileOrder(n, ss)

	case n.Limit != nil && n.Offset != nil && len(n.OrderBy) > 0:
		if rule.IsConstant(n.Limit, false) && rule.IsConstant(n.Offset, false) {
			// get limit
			vec1, err := colexec.EvalExpressionOnce(c.proc, n.Limit, []*batch.Batch{constBat})
			if err != nil {
				panic(err)
			}
			defer vec1.Free(c.proc.Mp())

			// get offset
			vec2, err := colexec.EvalExpressionOnce(c.proc, n.Offset, []*batch.Batch{constBat})
			if err != nil {
				panic(err)
			}
			defer vec2.Free(c.proc.Mp())

			limit, offset := vector.MustFixedCol[uint64](vec1)[0], vector.MustFixedCol[uint64](vec2)[0]
			topN := limit + offset
			overflow := false
			if topN < limit || topN < offset {
				overflow = true
			}
			if !overflow && topN <= 8192*2 {
				// if n is small, convert `order by col limit m offset n` to `top m+n offset n`
				return c.compileOffset(n, c.compileTop(n, plan2.MakePlan2Uint64ConstExprWithType(topN), ss))
			}
		}
		return c.compileLimit(n, c.compileOffset(n, c.compileOrder(n, ss)))

	case n.Limit == nil && n.Offset != nil && len(n.OrderBy) > 0: // order and offset
		return c.compileOffset(n, c.compileOrder(n, ss))

	case n.Limit != nil && n.Offset == nil && len(n.OrderBy) == 0: // limit
		return c.compileLimit(n, ss)

	case n.Limit == nil && n.Offset != nil && len(n.OrderBy) == 0: // offset
		return c.compileOffset(n, ss)

	case n.Limit != nil && n.Offset != nil && len(n.OrderBy) == 0: // limit and offset
		return c.compileLimit(n, c.compileOffset(n, ss))

	default:
		return ss
	}
}

func containBrokenNode2(op vm.Operator) bool {
	if vm.IsBrokenNode(op) {
		return true
	}
	numChildren := op.GetOperatorBase().NumChildren()
	if numChildren == 0 {
		return false
	}
	for i := 0; i < numChildren; i++ {
		if res := containBrokenNode2(op.GetOperatorBase().GetChildren(i)); res {
			return true
		}
	}
	return false
}

func containBrokenNode(s *Scope) bool {
	return containBrokenNode2(s.RootOp)
}

func (c *Compile) compileTop(n *plan.Node, topN *plan.Expr, ss []*Scope) []*Scope {
	// use topN TO make scope.
	if c.IsSingleScope(ss) {
		currentFirstFlag := c.anal.isFirst
		op := constructTop(n, topN)
		op.SetIdx(c.anal.curNodeIdx)
		op.SetIsFirst(currentFirstFlag)
		ss[0].setRootOperator(op)
		c.anal.isFirst = false
		return ss
	}

	currentFirstFlag := c.anal.isFirst
	for i := range ss {
		c.anal.isFirst = currentFirstFlag
		if containBrokenNode(ss[i]) {
			ss[i] = c.newMergeScope([]*Scope{ss[i]})
		}
		op := constructTop(n, topN)
		op.SetIdx(c.anal.curNodeIdx)
		op.SetIsFirst(c.anal.isFirst)
		ss[i].setRootOperator(op)
	}
	c.anal.isFirst = false

	rs := c.newMergeScope(ss)
	arg := constructMergeTop(n, topN)
	arg.Idx = c.anal.curNodeIdx
	rs.ReplaceLeafOp(arg)
	return []*Scope{rs}
}

func (c *Compile) compileOrder(n *plan.Node, ss []*Scope) []*Scope {
	if c.IsSingleScope(ss) {
		order := constructOrder(n)
		order.SetIdx(c.anal.curNodeIdx)
		order.SetIsFirst(c.anal.isFirst)
		ss[0].setRootOperator(order)
		mergeOrder := constructMergeOrder(n)
		mergeOrder.SetIdx(c.anal.curNodeIdx)
		ss[0].setRootOperator(mergeOrder)
		return ss
	}

	currentFirstFlag := c.anal.isFirst
	for i := range ss {
		c.anal.isFirst = currentFirstFlag
		if containBrokenNode(ss[i]) {
			ss[i] = c.newMergeScope([]*Scope{ss[i]})
		}
		order := constructOrder(n)
		order.SetIdx(c.anal.curNodeIdx)
		order.SetIsFirst(c.anal.isFirst)
		ss[i].setRootOperator(order)
	}
	c.anal.isFirst = false
	rs := c.newMergeScope(ss)
	mergeOrder := constructMergeOrder(n)
	mergeOrder.SetIdx(c.anal.curNodeIdx)
	rs.setRootOperator(mergeOrder)

	return []*Scope{rs}
}

func (c *Compile) compileWin(n *plan.Node, ss []*Scope) []*Scope {
	rs := c.newMergeScope(ss)
	arg := constructWindow(c.proc.Ctx, n, c.proc)
	arg.Idx = c.anal.curNodeIdx
	arg.SetIsFirst(c.anal.isFirst)
	rs.ReplaceLeafOp(arg)

	return []*Scope{rs}
}

func (c *Compile) compileTimeWin(n *plan.Node, ss []*Scope) []*Scope {
	rs := c.newMergeScope(ss)
	arg := constructTimeWindow(c.proc.Ctx, n)
	arg.Idx = c.anal.curNodeIdx
	arg.SetIsFirst(c.anal.isFirst)
	rs.ReplaceLeafOp(arg)

	return []*Scope{rs}
}

func (c *Compile) compileFill(n *plan.Node, ss []*Scope) []*Scope {
	rs := c.newMergeScope(ss)
	arg := constructFill(n)
	arg.Idx = c.anal.curNodeIdx
	arg.SetIsFirst(c.anal.isFirst)
	rs.ReplaceLeafOp(arg)

	return []*Scope{rs}
}

func (c *Compile) compileOffset(n *plan.Node, ss []*Scope) []*Scope {
	if c.IsSingleScope(ss) {
		op := offset.NewArgument().WithOffset(n.Offset)
		op.SetIdx(c.anal.curNodeIdx)
		op.SetIsFirst(c.anal.isFirst)
		ss[0].setRootOperator(op)
		return ss
	}

	currentFirstFlag := c.anal.isFirst
	for i := range ss {
		if containBrokenNode(ss[i]) {
			c.anal.isFirst = currentFirstFlag
			ss[i] = c.newMergeScope([]*Scope{ss[i]})
		}
	}

	rs := c.newMergeScope(ss)
	arg := constructMergeOffset(n)
	arg.Idx = c.anal.curNodeIdx
	rs.ReplaceLeafOp(arg)

	return []*Scope{rs}
}

func (c *Compile) compileLimit(n *plan.Node, ss []*Scope) []*Scope {
	if c.IsSingleScope(ss) {
		op := constructLimit(n)
		op.SetIdx(c.anal.curNodeIdx)
		op.SetIsFirst(c.anal.isFirst)
		ss[0].setRootOperator(op)
		return ss
	}
	currentFirstFlag := c.anal.isFirst

	for i := range ss {
		c.anal.isFirst = currentFirstFlag
		if containBrokenNode(ss[i]) {
			ss[i] = c.newMergeScope([]*Scope{ss[i]})
		}
		op := constructLimit(n)
		op.SetIdx(c.anal.curNodeIdx)
		op.SetIsFirst(c.anal.isFirst)
		ss[i].setRootOperator(op)
	}
	c.anal.isFirst = false

	rs := c.newMergeScope(ss)
	arg := constructMergeLimit(n)
	arg.Idx = c.anal.curNodeIdx
	rs.ReplaceLeafOp(arg)

	return []*Scope{rs}
}

func (c *Compile) compileFuzzyFilter(n *plan.Node, ns []*plan.Node, left []*Scope, right []*Scope) ([]*Scope, error) {
	var l, r *Scope
	if c.IsSingleScope(left) {
		l = left[0]
	} else {
		l = c.newMergeScope(left)
	}
	if c.IsSingleScope(right) {
		r = right[0]
	} else {
		r = c.newMergeScope(right)
	}
	all := []*Scope{l, r}
	rs := c.newMergeScope(all)

	vm.GetLeafOp(rs.RootOp).GetOperatorBase().SetIdx(c.anal.curNodeIdx)

	op := constructFuzzyFilter(n, ns[n.Children[0]], ns[n.Children[1]])
	op.SetIdx(c.anal.curNodeIdx)
	rs.setRootOperator(op)

	fuzzyCheck, err := newFuzzyCheck(n)
	if err != nil {
		return nil, err
	}
	c.fuzzys = append(c.fuzzys, fuzzyCheck)

	// wrap the collision key into c.fuzzy, for more information,
	// please refer fuzzyCheck.go
	op.Callback = func(bat *batch.Batch) error {
		if bat == nil || bat.IsEmpty() {
			return nil
		}
		// the batch will contain the key that fuzzyCheck
		if err := fuzzyCheck.fill(c.proc.Ctx, bat); err != nil {
			return err
		}

		return nil
	}

	return []*Scope{rs}, nil
}

func (c *Compile) compileSample(n *plan.Node, ss []*Scope) []*Scope {
	for i := range ss {
		if containBrokenNode(ss[i]) {
			ss[i] = c.newMergeScope([]*Scope{ss[i]})
		}
		op := constructSample(n, len(ss) != 1)
		op.SetIdx(c.anal.curNodeIdx)
		op.SetIsFirst(c.anal.isFirst)
		ss[i].setRootOperator(op)
	}
	c.anal.isFirst = false

	rs := c.newMergeScope(ss)
	if len(ss) == 1 {
		return []*Scope{rs}
	}

	// should sample again if sample by rows.
	if n.SampleFunc.Rows != plan2.NotSampleByRows {
		op := sample.NewMergeSample(constructSample(n, true), false)
		op.SetIdx(c.anal.curNodeIdx)
		op.SetIsFirst(c.anal.isFirst)
		rs.setRootOperator(op)
	}
	return []*Scope{rs}
}

func (c *Compile) compileTPGroup(n *plan.Node, ss []*Scope, ns []*plan.Node) []*Scope {
	op := constructGroup(c.proc.Ctx, n, ns[n.Children[0]], true, 0, c.proc)
	op.SetIdx(c.anal.curNodeIdx)
	op.SetIsFirst(c.anal.isFirst)
	ss[0].setRootOperator(op)
	c.anal.isFirst = false
	return ss
}

func (c *Compile) compileMergeGroup(n *plan.Node, ss []*Scope, ns []*plan.Node, hasDistinct bool) []*Scope {
	currentFirstFlag := c.anal.isFirst

	// for less memory usage while merge group,
	// we do not run the group-operator in parallel once this has a distinct aggregation.
	// because the parallel need to store all the source data in the memory for merging.
	// we construct a pipeline like the following description for this case:
	//
	// all the operators from ss[0] to ss[last] send the data to only one group-operator.
	// this group-operator sends its result to the merge-group-operator.
	// todo: I cannot remove the merge-group action directly, because the merge-group action is used to fill the partial result.
	if hasDistinct {
		for i := range ss {
			c.anal.isFirst = currentFirstFlag
			if containBrokenNode(ss[i]) {
				ss[i] = c.newMergeScope([]*Scope{ss[i]})
			}
		}
		c.anal.isFirst = false

		mergeToGroup := c.newMergeScope(ss)
		op := constructGroup(c.proc.Ctx, n, ns[n.Children[0]], false, 0, c.proc)
		op.SetIdx(c.anal.curNodeIdx)
		op.SetIsFirst(c.anal.isFirst)
		mergeToGroup.setRootOperator(op)

		rs := c.newMergeScope([]*Scope{mergeToGroup})
		arg := constructMergeGroup(true)
		if ss[0].PartialResults != nil {
			arg.PartialResults = ss[0].PartialResults
			arg.PartialResultTypes = ss[0].PartialResultTypes
			ss[0].PartialResults = nil
			ss[0].PartialResultTypes = nil
		}

		arg.Idx = c.anal.curNodeIdx
		rs.ReplaceLeafOp(arg)

		return []*Scope{rs}
	}

	for i := range ss {
		c.anal.isFirst = currentFirstFlag
		if containBrokenNode(ss[i]) {
			ss[i] = c.newMergeScope([]*Scope{ss[i]})
		}
		op := constructGroup(c.proc.Ctx, n, ns[n.Children[0]], false, 0, c.proc)
		op.SetIdx(c.anal.curNodeIdx)
		op.SetIsFirst(c.anal.isFirst)
		ss[i].setRootOperator(op)
	}
	c.anal.isFirst = false

	rs := c.newMergeScope(ss)
	arg := constructMergeGroup(true)
	if ss[0].PartialResults != nil {
		arg.PartialResults = ss[0].PartialResults
		arg.PartialResultTypes = ss[0].PartialResultTypes
		ss[0].PartialResults = nil
		ss[0].PartialResultTypes = nil
	}
	arg.Idx = c.anal.curNodeIdx
	rs.ReplaceLeafOp(arg)

	return []*Scope{rs}
}

// shuffle and dispatch must stick together
func (c *Compile) constructShuffleAndDispatch(ss, children []*Scope, n *plan.Node) {
	j := 0
	for i := range ss {
		if containBrokenNode(ss[i]) {
			isEnd := ss[i].IsEnd
			ss[i] = c.newMergeScope([]*Scope{ss[i]})
			ss[i].IsEnd = isEnd
		}
		if !ss[i].IsEnd {
			ss[i].setRootOperator(constructShuffleGroupArg(children, n))
			ss[i].setRootOperator(constructDispatch(j, children, ss[i].NodeInfo.Addr, n, false))
			j++
			ss[i].IsEnd = true
		}
	}
}

func (c *Compile) compileShuffleGroup(n *plan.Node, ss []*Scope, ns []*plan.Node) []*Scope {
	currentIsFirst := c.anal.isFirst
	c.anal.isFirst = false

	if len(c.cnList) > 1 {
		n.Stats.HashmapStats.ShuffleMethod = plan.ShuffleMethod_Normal
	}

	switch n.Stats.HashmapStats.ShuffleMethod {
	case plan.ShuffleMethod_Reuse:
		for i := range ss {
			op := constructGroup(c.proc.Ctx, n, ns[n.Children[0]], true, len(ss), c.proc)
			op.SetIdx(c.anal.curNodeIdx)
			op.SetIsFirst(c.anal.isFirst)
			ss[i].setRootOperator(op)
		}
		ss = c.compileProjection(n, c.compileRestrict(n, ss))
		return ss

	case plan.ShuffleMethod_Reshuffle:

		parent, children := c.newScopeListForShuffleGroup(1)
		// saving the last operator of all children to make sure the connector setting in
		// the right place
		lastOperator := make([]vm.Operator, 0, len(children))
		for i := range children {
			rootOp := children[i].RootOp
			if rootOp.GetOperatorBase().NumChildren() == 0 {
				children[i].RootOp = nil
			} else {
				children[i].RootOp = rootOp.GetOperatorBase().GetChildren(0)
			}
			rootOp.GetOperatorBase().SetChildren(nil)
			lastOperator = append(lastOperator, rootOp)
		}

		for i := range children {
			op := constructGroup(c.proc.Ctx, n, ns[n.Children[0]], true, len(children), c.proc)
			op.SetIdx(c.anal.curNodeIdx)
			op.SetIsFirst(currentIsFirst)
			children[i].setRootOperator(op)
		}
		children = c.compileProjection(n, c.compileRestrict(n, children))
		// recovery the children's last operator
		for i := range children {
			children[i].doSetRootOperator(lastOperator[i])
		}

		for i := range ss {
			op := constructShuffleGroupArg(children, n)
			op.SetIdx(c.anal.curNodeIdx)
			op.SetIsFirst(currentIsFirst)
			ss[i].setRootOperator(op)
		}

		mergeScopes := c.newMergeScope(ss)
		dispatchOp := constructDispatch(0, children, c.addr, n, false)
		dispatchOp.SetIdx(c.anal.curNodeIdx)
		dispatchOp.SetIsFirst(currentIsFirst)
		mergeScopes.setRootOperator(dispatchOp)

		appendIdx := 0
		for i := range children {
			if isSameCN(mergeScopes.NodeInfo.Addr, children[i].NodeInfo.Addr) {
				appendIdx = i
				break
			}
		}
		children[appendIdx].PreScopes = append(children[appendIdx].PreScopes, mergeScopes)

		return parent
	default:
		parent, children := c.newScopeListForShuffleGroup(validScopeCount(ss))
		c.constructShuffleAndDispatch(ss, children, n)

		// saving the last operator of all children to make sure the connector setting in
		// the right place
		lastOperator := make([]vm.Operator, 0, len(children))
		for i := range children {
			rootOp := children[i].RootOp
			if rootOp.GetOperatorBase().NumChildren() == 0 {
				children[i].RootOp = nil
			} else {
				children[i].RootOp = rootOp.GetOperatorBase().GetChildren(0)
			}
			rootOp.GetOperatorBase().SetChildren(nil)
			lastOperator = append(lastOperator, rootOp)
		}

		for i := range children {
			groupOp := constructGroup(c.proc.Ctx, n, ns[n.Children[0]], true, len(children), c.proc)
			groupOp.SetIdx(c.anal.curNodeIdx)
			groupOp.SetIsFirst(currentIsFirst)
			children[i].setRootOperator(groupOp)
		}
		children = c.compileProjection(n, c.compileRestrict(n, children))
		// recovery the children's last operator
		for i := range children {
			children[i].doSetRootOperator(lastOperator[i])
		}

		for i := range ss {
			appended := false
			for j := range children {
				if isSameCN(children[j].NodeInfo.Addr, ss[i].NodeInfo.Addr) {
					children[j].PreScopes = append(children[j].PreScopes, ss[i])
					appended = true
					break
				}
			}
			if !appended {
				children[0].PreScopes = append(children[0].PreScopes, ss[i])
			}
		}

		return parent
		// return []*Scope{c.newMergeScope(parent)}
	}
}

// compilePreInsert Compile PreInsert Node and set it as the root operator for each Scope.
func (c *Compile) compilePreInsert(ns []*plan.Node, n *plan.Node, ss []*Scope) ([]*Scope, error) {
	defer func() {
		c.anal.isFirst = false
	}()
	currentFirstFlag := c.anal.isFirst

	for i := range ss {
		preInsertArg, err := constructPreInsert(ns, n, c.e, c.proc)
		if err != nil {
			return nil, err
		}
		preInsertArg.SetIdx(c.anal.curNodeIdx)
		preInsertArg.SetIsFirst(currentFirstFlag)
		ss[i].setRootOperator(preInsertArg)
	}
	return ss, nil
}

func (c *Compile) compileInsert(ns []*plan.Node, n *plan.Node, ss []*Scope) ([]*Scope, error) {
	defer func() {
		c.anal.isFirst = false
	}()
	currentFirstFlag := c.anal.isFirst

	// Determine whether to Write S3
	toWriteS3 := n.Stats.GetCost()*float64(SingleLineSizeEstimate) >
		float64(DistributedThreshold) || c.anal.qry.LoadTag

	if toWriteS3 {
		c.proc.Debugf(c.proc.Ctx, "insert of '%s' write s3\n", c.sql)
		if !haveSinkScanInPlan(ns, n.Children[0]) && len(ss) != 1 {
			insertArg, err := constructInsert(n, c.e)
			if err != nil {
				return nil, err
			}

			insertArg.ToWriteS3 = true
			insertArg.SetIdx(c.anal.curNodeIdx)
			insertArg.SetIsFirst(currentFirstFlag)

			currentFirstFlag = false
			rs := c.newInsertMergeScope(insertArg, ss)
			rs.Magic = MergeInsert
			mergeInsertArg := constructMergeblock(c.e, insertArg)
			mergeInsertArg.SetIdx(c.anal.curNodeIdx)
			mergeInsertArg.SetIsFirst(currentFirstFlag)
			rs.setRootOperator(mergeInsertArg)

			insertArg.Release()
			ss = []*Scope{rs}
		} else {
			dataScope := c.newMergeScope(ss)
			if c.anal.qry.LoadTag {
				// reset the channel buffer of sink for load
				dataScope.Proc.Reg.MergeReceivers[0].Ch = make(chan *process.RegisterMessage, dataScope.NodeInfo.Mcpu)
			}
			parallelSize := c.getParallelSizeForExternalScan(n, dataScope.NodeInfo.Mcpu)
			scopes := make([]*Scope, 0, parallelSize)
			regs := make([]*process.WaitRegister, 0, parallelSize)
			for i := 0; i < parallelSize; i++ {
				s := newScope(Merge)
				s.setRootOperator(merge.NewArgument())
				scopes = append(scopes, s)
				scopes[i].Proc = process.NewFromProc(c.proc, c.proc.Ctx, 1)
				if c.anal.qry.LoadTag {
					for _, rr := range scopes[i].Proc.Reg.MergeReceivers {
						rr.Ch = make(chan *process.RegisterMessage, shuffleChannelBufferSize)
					}
				}
				regs = append(regs, scopes[i].Proc.Reg.MergeReceivers...)
			}

			if c.anal.qry.LoadTag && n.Stats.HashmapStats != nil && n.Stats.HashmapStats.Shuffle && dataScope.NodeInfo.Mcpu == parallelSize {
				_, arg := constructDispatchLocalAndRemote(0, scopes, c.addr)
				arg.FuncId = dispatch.ShuffleToAllFunc
				arg.ShuffleType = plan2.ShuffleToLocalMatchedReg
				dataScope.setRootOperator(arg)
			} else {
				dataScope.setRootOperator(constructDispatchLocal(false, false, false, regs))
			}
			dataScope.IsEnd = true
			for i := range scopes {
				insertArg, err := constructInsert(n, c.e)
				if err != nil {
					return nil, err
				}
				insertArg.ToWriteS3 = true
				insertArg.SetIdx(c.anal.curNodeIdx)
				insertArg.SetIsFirst(currentFirstFlag)
				scopes[i].setRootOperator(insertArg)
			}
			currentFirstFlag = false

			insertArg, err := constructInsert(n, c.e)
			if err != nil {
				return nil, err
			}

			insertArg.ToWriteS3 = true
			insertArg.SetIdx(c.anal.curNodeIdx)
			insertArg.SetIsFirst(currentFirstFlag)

			rs := c.newMergeScope(scopes)
			rs.PreScopes = append(rs.PreScopes, dataScope)
			rs.Magic = MergeInsert
			mergeInsertArg := constructMergeblock(c.e, insertArg)
			mergeInsertArg.SetIdx(c.anal.curNodeIdx)
			mergeInsertArg.SetIsFirst(currentFirstFlag)
			rs.setRootOperator(mergeInsertArg)

			insertArg.Release()
			ss = []*Scope{rs}
		}
	} else {
		// Not write S3
		for i := range ss {
			insertArg, err := constructInsert(n, c.e)
			if err != nil {
				return nil, err
			}
			insertArg.SetIdx(c.anal.curNodeIdx)
			insertArg.SetIsFirst(currentFirstFlag)
			ss[i].setRootOperator(insertArg)
		}
	}
	return ss, nil
}

func (c *Compile) compilePreInsertUk(n *plan.Node, ss []*Scope) []*Scope {
	currentFirstFlag := c.anal.isFirst
	defer func() {
		c.anal.isFirst = false
	}()

	for i := range ss {
		preInsertUkArg := constructPreInsertUk(n, c.proc)
		preInsertUkArg.SetIdx(c.anal.curNodeIdx)
		preInsertUkArg.SetIsFirst(currentFirstFlag)
		ss[i].setRootOperator(preInsertUkArg)
	}
	return ss
}

func (c *Compile) compilePreInsertSK(n *plan.Node, ss []*Scope) []*Scope {
	currentFirstFlag := c.anal.isFirst
	defer func() {
		c.anal.isFirst = false
	}()

	for i := range ss {
		preInsertSkArg := constructPreInsertSk(n, c.proc)
		preInsertSkArg.SetIdx(c.anal.curNodeIdx)
		preInsertSkArg.SetIsFirst(currentFirstFlag)
		ss[i].setRootOperator(preInsertSkArg)
	}
	return ss
}

func (c *Compile) compileDelete(n *plan.Node, ss []*Scope) ([]*Scope, error) {
	var arg *deletion.Deletion
	arg, err := constructDeletion(n, c.e)
	if err != nil {
		return nil, err
	}

	currentFirstFlag := c.anal.isFirst
	arg.SetIdx(c.anal.curNodeIdx)
	arg.SetIsFirst(currentFirstFlag)
	c.anal.isFirst = false

	if n.Stats.Cost*float64(SingleLineSizeEstimate) > float64(DistributedThreshold) && !arg.DeleteCtx.CanTruncate {
		rs := c.newDeleteMergeScope(arg, ss)
		rs.Magic = MergeDelete

		mergeDeleteArg := mergedelete.NewArgument().
			WithObjectRef(arg.DeleteCtx.Ref).
			WithParitionNames(arg.DeleteCtx.PartitionTableNames).
			WithEngine(c.e).
			WithAddAffectedRows(arg.DeleteCtx.AddAffectedRows)

		currentFirstFlag = c.anal.isFirst
		mergeDeleteArg.SetIdx(c.anal.curNodeIdx)
		mergeDeleteArg.SetIsFirst(currentFirstFlag)
		rs.setRootOperator(mergeDeleteArg)
		c.anal.isFirst = false

		ss = []*Scope{rs}
		arg.Release()
		return ss, nil
	} else {
		var rs *Scope
		if c.IsSingleScope(ss) {
			rs = ss[0]
		} else {
			rs = c.newMergeScope(ss)
			rs.Magic = Merge
		}

		rs.setRootOperator(arg)
		ss = []*Scope{rs}
		return ss, nil
	}
}

func (c *Compile) compileLock(n *plan.Node, ss []*Scope) ([]*Scope, error) {
	lockRows := make([]*plan.LockTarget, 0, len(n.LockTargets))
	for _, tbl := range n.LockTargets {
		if tbl.LockTable {
			c.lockTables[tbl.TableId] = tbl
		} else {
			if _, ok := c.lockTables[tbl.TableId]; !ok {
				lockRows = append(lockRows, tbl)
			}
		}
	}
	n.LockTargets = lockRows
	if len(n.LockTargets) == 0 {
		return ss, nil
	}

	block := false
	// only pessimistic txn needs to block downstream operators.
	if c.proc.GetTxnOperator().Txn().IsPessimistic() {
		block = n.LockTargets[0].Block
		if block {
			ss = []*Scope{c.newMergeScope(ss)}
		}
	}

	currentFirstFlag := c.anal.isFirst
	for i := range ss {
		var err error
		var lockOpArg *lockop.LockOp
		lockOpArg, err = constructLockOp(n, c.e)
		if err != nil {
			return nil, err
		}
		lockOpArg.SetBlock(block)
		lockOpArg.Idx = c.anal.curNodeIdx
		lockOpArg.IsFirst = currentFirstFlag
		if block {
			lockOpArg.SetChildren(ss[i].RootOp.GetOperatorBase().Children)
			ss[i].RootOp.Release()
			ss[i].RootOp = lockOpArg
		} else {
			ss[i].doSetRootOperator(lockOpArg)
		}
	}
	c.anal.isFirst = false
	return ss, nil
}

func (c *Compile) compileRecursiveCte(n *plan.Node, curNodeIdx int32) ([]*Scope, error) {
	receivers := make([]*process.WaitRegister, len(n.SourceStep))
	for i, step := range n.SourceStep {
		receivers[i] = c.getNodeReg(step, curNodeIdx)
		if receivers[i] == nil {
			return nil, moerr.NewInternalError(c.proc.Ctx, "no data sender for sinkScan node")
		}
	}

	rs := newScope(Merge)
	rs.NodeInfo = getEngineNode(c)
	rs.Proc = process.NewFromProc(c.proc, c.proc.Ctx, len(receivers))

	currentFirstFlag := c.anal.isFirst
	mergecteArg := mergecte.NewArgument()
	mergecteArg.SetIdx(c.anal.curNodeIdx)
	mergecteArg.SetIsFirst(currentFirstFlag)
	rs.setRootOperator(mergecteArg)
	c.anal.isFirst = false

	for _, r := range receivers {
		r.Ctx = rs.Proc.Ctx
	}
	rs.Proc.Reg.MergeReceivers = receivers
	return []*Scope{rs}, nil
}

func (c *Compile) compileRecursiveScan(n *plan.Node, curNodeIdx int32) ([]*Scope, error) {
	receivers := make([]*process.WaitRegister, len(n.SourceStep))
	for i, step := range n.SourceStep {
		receivers[i] = c.getNodeReg(step, curNodeIdx)
		if receivers[i] == nil {
			return nil, moerr.NewInternalError(c.proc.Ctx, "no data sender for sinkScan node")
		}
	}
	rs := newScope(Merge)
	rs.NodeInfo = engine.Node{Addr: c.addr, Mcpu: 1}
	rs.Proc = process.NewFromProc(c.proc, c.proc.Ctx, len(receivers))

	currentFirstFlag := c.anal.isFirst
	mergeRecursiveArg := mergerecursive.NewArgument()
	mergeRecursiveArg.SetIdx(c.anal.curNodeIdx)
	mergeRecursiveArg.SetIsFirst(currentFirstFlag)
	rs.setRootOperator(mergeRecursiveArg)
	c.anal.isFirst = false

	for _, r := range receivers {
		r.Ctx = rs.Proc.Ctx
	}
	rs.Proc.Reg.MergeReceivers = receivers
	return []*Scope{rs}, nil
}

func (c *Compile) compileSinkScanNode(n *plan.Node, curNodeIdx int32) ([]*Scope, error) {
	receivers := make([]*process.WaitRegister, len(n.SourceStep))
	for i, step := range n.SourceStep {
		receivers[i] = c.getNodeReg(step, curNodeIdx)
		if receivers[i] == nil {
			return nil, moerr.NewInternalError(c.proc.Ctx, "no data sender for sinkScan node")
		}
	}
	rs := newScope(Merge)
	rs.NodeInfo = getEngineNode(c)
	rs.Proc = process.NewFromProc(c.proc, c.proc.Ctx, 1)
	rs.setRootOperator(merge.NewArgument().WithSinkScan(true))
	for _, r := range receivers {
		r.Ctx = rs.Proc.Ctx
	}
	rs.Proc.Reg.MergeReceivers = receivers
	return []*Scope{rs}, nil
}

func (c *Compile) compileSinkNode(n *plan.Node, ss []*Scope, step int32) ([]*Scope, error) {
	receivers := c.getStepRegs(step)
	if len(receivers) == 0 {
		return nil, moerr.NewInternalError(c.proc.Ctx, "no data receiver for sink node")
	}

	var rs *Scope
	if c.IsSingleScope(ss) {
		rs = ss[0]
	} else {
		rs = c.newMergeScope(ss)
	}
	rs.setRootOperator(constructDispatchLocal(true, true, n.RecursiveSink, receivers))
	ss = []*Scope{rs}
	return ss, nil
}

func (c *Compile) compileOnduplicateKey(n *plan.Node, ss []*Scope) ([]*Scope, error) {
	rs := c.newMergeScope(ss)
	arg := constructOnduplicateKey(n, c.e)

	currentFirstFlag := c.anal.isFirst
	arg.SetIdx(c.anal.curNodeIdx)
	arg.SetIsFirst(currentFirstFlag)
	rs.ReplaceLeafOp(arg)
	c.anal.isFirst = false

	ss = []*Scope{rs}
	return ss, nil
}

// DeleteMergeScope need to assure this:
// one block can be only deleted by one and the same
// CN, so we need to transfer the rows from the
// the same block to one and the same CN to perform
// the deletion operators.
func (c *Compile) newDeleteMergeScope(arg *deletion.Deletion, ss []*Scope) *Scope {
	// Todo: implemet delete merge
	ss2 := make([]*Scope, 0, len(ss))
	// ends := make([]*Scope, 0, len(ss))
	for _, s := range ss {
		if s.IsEnd {
			// ends = append(ends, s)
			continue
		}
		ss2 = append(ss2, s)
	}

	rs := make([]*Scope, 0, len(ss2))
	uuids := make([]uuid.UUID, 0, len(ss2))
	var uid uuid.UUID
	for i := 0; i < len(ss2); i++ {
		rs = append(rs, newScope(Merge))
		uid, _ = uuid.NewV7()
		uuids = append(uuids, uid)
	}

	// for every scope, it should dispatch its
	// batch to other cn
	for i := 0; i < len(ss2); i++ {
		constructDeleteDispatchAndLocal(i, rs, ss2, uuids, c)
	}

	for i := range rs {
		// use distributed delete
		arg.RemoteDelete = true
		// maybe just copy only once?
		arg.SegmentMap = colexec.Get().GetCnSegmentMap()
		arg.IBucket = uint32(i)
		arg.Nbucket = uint32(len(rs))
		rs[i].setRootOperator(dupOperator(arg, nil, 0))
	}
	return c.newMergeScope(rs)
}

func (c *Compile) newMergeScope(ss []*Scope) *Scope {
	rs := newScope(Merge)
	rs.NodeInfo = getEngineNode(c)
	rs.PreScopes = ss
	cnt := 0
	for _, s := range ss {
		if s.IsEnd {
			continue
		}
		cnt++
	}
	rs.Proc = process.NewFromProc(c.proc, c.proc.Ctx, cnt)
	if len(ss) > 0 {
		rs.Proc.Base.LoadTag = ss[0].Proc.Base.LoadTag
	}
	merge := merge.NewArgument()
	merge.SetIdx(c.anal.curNodeIdx)
	merge.SetIsFirst(c.anal.isFirst)
	rs.setRootOperator(merge)
	c.anal.isFirst = false

	j := 0
	for i := range ss {
		if !ss[i].IsEnd {
			ss[i].setRootOperator(
				connector.NewArgument().
					WithReg(rs.Proc.Reg.MergeReceivers[j]),
			)
			j++
		}
	}
	return rs
}

func (c *Compile) newMergeRemoteScope(ss []*Scope, nodeinfo engine.Node) *Scope {
	rs := c.newMergeScope(ss)
	// reset rs's info to remote
	rs.Magic = Remote
	rs.NodeInfo.Addr = nodeinfo.Addr
	rs.NodeInfo.Mcpu = nodeinfo.Mcpu

	return rs
}

func (c *Compile) newScopeListOnCurrentCN(childrenCount int, blocks int) []*Scope {
	var ss []*Scope
	currentFirstFlag := c.anal.isFirst
	for _, cn := range c.cnList {
		if !isSameCN(cn.Addr, c.addr) {
			continue
		}
		c.anal.isFirst = currentFirstFlag
		ss = append(ss, c.newScopeListWithNode(c.generateCPUNumber(cn.Mcpu, blocks), childrenCount, cn.Addr)...)
	}
	return ss
}

/*
	func (c *Compile) newScopeList(childrenCount int, blocks int) []*Scope {
		var ss []*Scope

		currentFirstFlag := c.anal.isFirst
		for _, cn := range c.cnList {
			c.anal.isFirst = currentFirstFlag
			ss = append(ss, c.newScopeListWithNode(c.generateCPUNumber(cn.Mcpu, blocks), childrenCount, cn.Addr)...)
		}
		return ss
	}
*/
func (c *Compile) newScopeListForShuffleGroup(childrenCount int) ([]*Scope, []*Scope) {
	parent := make([]*Scope, 0, len(c.cnList))
	children := make([]*Scope, 0, len(c.cnList))

	currentFirstFlag := c.anal.isFirst
	for _, n := range c.cnList {
		c.anal.isFirst = currentFirstFlag
		scopes := c.newScopeListWithNode(plan2.GetShuffleDop(n.Mcpu), childrenCount, n.Addr)
		for _, s := range scopes {
			for _, rr := range s.Proc.Reg.MergeReceivers {
				rr.Ch = make(chan *process.RegisterMessage, shuffleChannelBufferSize)
			}
		}
		children = append(children, scopes...)
		parent = append(parent, c.newMergeRemoteScope(scopes, n))
	}
	return parent, children
}

func (c *Compile) newScopeListWithNode(mcpu, childrenCount int, addr string) []*Scope {
	ss := make([]*Scope, mcpu)
	currentFirstFlag := c.anal.isFirst
	for i := range ss {
		ss[i] = newScope(Remote)
		ss[i].Magic = Remote
		ss[i].NodeInfo.Addr = addr
		ss[i].NodeInfo.Mcpu = 1 // ss is already the mcpu length so we don't need to parallel it
		ss[i].Proc = process.NewFromProc(c.proc, c.proc.Ctx, childrenCount)
		merge := merge.NewArgument()
		merge.SetIdx(c.anal.curNodeIdx)
		merge.SetIsFirst(currentFirstFlag)
		ss[i].setRootOperator(merge)

	}
	c.anal.isFirst = false
	return ss
}

func (c *Compile) newScopeListForRightJoin(childrenCount int, bIdx int, leftScopes []*Scope) []*Scope {
	/*
		ss := make([]*Scope, 0, len(leftScopes))
		for i := range leftScopes {
			tmp := new(Scope)
			tmp.Magic = Remote
			tmp.IsJoin = true
			tmp.Proc = process.NewWithAnalyze(c.proc, c.proc.Ctx, childrenCount, c.anal.Nodes())
			tmp.NodeInfo = leftScopes[i].NodeInfo
			ss = append(ss, tmp)
		}
	*/
	// Force right join to execute on one CN due to right join issue
	// Will fix in future
	maxCpuNum := 1
	for _, s := range leftScopes {
		if s.NodeInfo.Mcpu > maxCpuNum {
			maxCpuNum = s.NodeInfo.Mcpu
		}
	}

	ss := make([]*Scope, 1)
	ss[0] = newScope(Remote)
	ss[0].IsJoin = true
	ss[0].Proc = process.NewFromProc(c.proc, c.proc.Ctx, childrenCount)
	ss[0].NodeInfo = engine.Node{Addr: c.addr, Mcpu: maxCpuNum}
	ss[0].BuildIdx = bIdx
	return ss
}

func (c *Compile) newJoinScopeListWithBucket(rs, left, right []*Scope, n *plan.Node) []*Scope {
	currentFirstFlag := c.anal.isFirst
	// construct left
	leftMerge := c.newMergeScope(left)
	leftMerge.setRootOperator(constructDispatch(0, rs, c.addr, n, false))
	leftMerge.IsEnd = true

	// construct right
	c.anal.isFirst = currentFirstFlag
	rightMerge := c.newMergeScope(right)
	rightMerge.setRootOperator(constructDispatch(1, rs, c.addr, n, false))
	rightMerge.IsEnd = true

	// append left and right to correspond rs
	idx := 0
	for i := range rs {
		if isSameCN(rs[i].NodeInfo.Addr, c.addr) {
			idx = i
		}
	}
	rs[idx].PreScopes = append(rs[idx].PreScopes, leftMerge, rightMerge)
	return rs
}

func (c *Compile) newBroadcastJoinScopeList(probeScopes []*Scope, buildScopes []*Scope, n *plan.Node) []*Scope {
	length := len(probeScopes)
	rs := make([]*Scope, length)
	idx := 0
	for i := range probeScopes {
		rs[i] = newScope(Remote)
		rs[i].IsJoin = true
		rs[i].NodeInfo = probeScopes[i].NodeInfo
		rs[i].BuildIdx = 1
		if isSameCN(rs[i].NodeInfo.Addr, c.addr) {
			idx = i
		}
		rs[i].PreScopes = []*Scope{probeScopes[i]}
		rs[i].Proc = process.NewFromProc(c.proc, c.proc.Ctx, 2)
		probeScopes[i].setRootOperator(
			connector.NewArgument().
				WithReg(rs[i].Proc.Reg.MergeReceivers[0]))
	}

	// all join's first flag will setting in newLeftScope and newRightScope
	// so we set it to false now
	if c.IsTpQuery() {
		rs[0].PreScopes = append(rs[0].PreScopes, buildScopes[0])
	} else {
		c.anal.isFirst = false
		mergeChildren := c.newMergeScope(buildScopes)

		mergeChildren.setRootOperator(constructDispatch(1, rs, c.addr, n, false))
		mergeChildren.IsEnd = true
		rs[idx].PreScopes = append(rs[idx].PreScopes, mergeChildren)
	}
	return rs
}

func (c *Compile) mergeShuffleJoinScopeList(child []*Scope) []*Scope {
	lenCN := len(c.cnList)
	dop := len(child) / lenCN
	mergeScope := make([]*Scope, 0, lenCN)
	for i, n := range c.cnList {
		start := i * dop
		end := start + dop
		ss := child[start:end]
		mergeScope = append(mergeScope, c.newMergeRemoteScope(ss, n))
	}
	return mergeScope
}

func (c *Compile) newShuffleJoinScopeList(left, right []*Scope, n *plan.Node) ([]*Scope, []*Scope) {
	single := len(c.cnList) <= 1
	if single {
		n.Stats.HashmapStats.ShuffleTypeForMultiCN = plan.ShuffleTypeForMultiCN_Simple
	}

	var parent []*Scope
	children := make([]*Scope, 0, len(c.cnList))
	lnum := len(left)
	sum := lnum + len(right)
	shuffleIdx := 0
	for _, cn := range c.cnList {
		dop := plan2.GetShuffleDop(cn.Mcpu)
		ss := make([]*Scope, dop)
		for i := range ss {
			ss[i] = newScope(Remote)
			ss[i].IsJoin = true
			ss[i].NodeInfo.Addr = cn.Addr
			ss[i].NodeInfo.Mcpu = 1
			ss[i].Proc = process.NewFromProc(c.proc, c.proc.Ctx, sum)
			ss[i].BuildIdx = lnum
			shuffleIdx++
			ss[i].ShuffleIdx = shuffleIdx
			for _, rr := range ss[i].Proc.Reg.MergeReceivers {
				rr.Ch = make(chan *process.RegisterMessage, shuffleChannelBufferSize)
			}
		}
		children = append(children, ss...)
		if !single {
			parent = append(parent, c.newMergeRemoteScope(ss, cn))
		}
	}

	currentFirstFlag := c.anal.isFirst
	for i, scp := range left {
		shuffleOp := constructShuffleJoinArg(children, n, true)
		shuffleOp.SetIdx(c.anal.curNodeIdx)
		scp.setRootOperator(shuffleOp)
		scp.setRootOperator(constructDispatch(i, children, scp.NodeInfo.Addr, n, true))
		scp.IsEnd = true

		appended := false
		for _, js := range children {
			if isSameCN(js.NodeInfo.Addr, scp.NodeInfo.Addr) {
				js.PreScopes = append(js.PreScopes, scp)
				appended = true
				break
			}
		}
		if !appended {
			c.proc.Errorf(c.proc.Ctx, "no same addr scope to append left scopes")
			children[0].PreScopes = append(children[0].PreScopes, scp)
		}
	}

	c.anal.isFirst = currentFirstFlag
	for i, scp := range right {
		shuffleOp := constructShuffleJoinArg(children, n, false)
		shuffleOp.SetIdx(c.anal.curNodeIdx)
		scp.setRootOperator(shuffleOp)

		scp.setRootOperator(constructDispatch(i+lnum, children, scp.NodeInfo.Addr, n, false))
		scp.IsEnd = true

		appended := false
		for _, js := range children {
			if isSameCN(js.NodeInfo.Addr, scp.NodeInfo.Addr) {
				js.PreScopes = append(js.PreScopes, scp)
				appended = true
				break
			}
		}
		if !appended {
			c.proc.Errorf(c.proc.Ctx, "no same addr scope to append right scopes")
			children[0].PreScopes = append(children[0].PreScopes, scp)
		}
	}
	return parent, children
}

func (c *Compile) newJoinProbeScope(s *Scope, ss []*Scope) *Scope {
	rs := newScope(Merge)
	mergeOp := merge.NewArgument()
	mergeOp.SetIdx(vm.GetLeafOp(s.RootOp).GetOperatorBase().GetIdx())
	mergeOp.SetIsFirst(true)
	rs.setRootOperator(mergeOp)
	rs.Proc = process.NewFromProc(s.Proc, s.Proc.Ctx, s.BuildIdx)
	for i := 0; i < s.BuildIdx; i++ {
		regTransplant(s, rs, i, i)
	}

	if ss == nil {
		s.Proc.Reg.MergeReceivers[0] = &process.WaitRegister{
			Ctx: s.Proc.Ctx,
			Ch:  make(chan *process.RegisterMessage, shuffleChannelBufferSize),
		}
		rs.setRootOperator(
			connector.NewArgument().
				WithReg(s.Proc.Reg.MergeReceivers[0]),
		)
		s.Proc.Reg.MergeReceivers = append(s.Proc.Reg.MergeReceivers[:1], s.Proc.Reg.MergeReceivers[s.BuildIdx:]...)
		s.BuildIdx = 1
	} else {
		rs.setRootOperator(constructDispatchLocal(false, false, false, extraRegisters(ss, 0)))
	}
	rs.IsEnd = true

	return rs
}

func (c *Compile) newJoinBuildScope(s *Scope, ss []*Scope, mcpu int32) *Scope {
	rs := newScope(Merge)
	buildLen := len(s.Proc.Reg.MergeReceivers) - s.BuildIdx
	rs.Proc = process.NewFromProc(s.Proc, s.Proc.Ctx, buildLen)
	for i := 0; i < buildLen; i++ {
		regTransplant(s, rs, i+s.BuildIdx, i)
	}
	mergeOp := merge.NewArgument()
	mergeOp.SetIdx(c.anal.curNodeIdx)
	mergeOp.SetIsFirst(c.anal.isFirst)
	rs.setRootOperator(mergeOp)
	rs.setRootOperator(constructJoinBuildOperator(c, vm.GetLeafOp(s.RootOp), s.ShuffleIdx > 0, mcpu))

	rs.IsEnd = true

	return rs
}

// Transplant the source's RemoteReceivRegInfos which index equal to sourceIdx to
// target with new index targetIdx
func regTransplant(source, target *Scope, sourceIdx, targetIdx int) {
	target.Proc.Reg.MergeReceivers[targetIdx] = source.Proc.Reg.MergeReceivers[sourceIdx]
	target.Proc.Reg.MergeReceivers[targetIdx].Ctx = target.Proc.Ctx
	i := 0
	for i < len(source.RemoteReceivRegInfos) {
		op := &source.RemoteReceivRegInfos[i]
		if op.Idx == sourceIdx {
			target.RemoteReceivRegInfos = append(target.RemoteReceivRegInfos, RemoteReceivRegInfo{
				Idx:      targetIdx,
				Uuid:     op.Uuid,
				FromAddr: op.FromAddr,
			})
			source.RemoteReceivRegInfos = append(source.RemoteReceivRegInfos[:i], source.RemoteReceivRegInfos[i+1:]...)
			continue
		}
		i++
	}
}

func (c *Compile) generateCPUNumber(cpunum, blocks int) int {
	if cpunum <= 0 || blocks <= 16 || c.IsTpQuery() {
		return 1
	}
	ret := blocks/16 + 1
	if ret < cpunum {
		return ret
	}
	return cpunum
}

func (c *Compile) initAnalyze(qry *plan.Query) {
	if len(qry.Nodes) == 0 {
		panic("empty plan")
	}

	anals := make([]*process.AnalyzeInfo, len(qry.Nodes))
	for i := range anals {
		anals[i] = reuse.Alloc[process.AnalyzeInfo](nil)
		anals[i].NodeId = int32(i)
	}
	c.anal = newAnaylze()
	c.anal.qry = qry
	c.anal.analInfos = anals
	c.anal.curNodeIdx = int(qry.Steps[0])
	for _, node := range c.anal.qry.Nodes {
		if node.AnalyzeInfo == nil {
			node.AnalyzeInfo = new(plan.AnalyzeInfo)
		}
	}
	c.proc.Base.AnalInfos = c.anal.analInfos
}

func (c *Compile) fillAnalyzeInfo() {
	// record the number of s3 requests
	c.anal.S3IOInputCount(c.anal.curNodeIdx, c.counterSet.FileService.S3.Put.Load())
	c.anal.S3IOInputCount(c.anal.curNodeIdx, c.counterSet.FileService.S3.List.Load())

	c.anal.S3IOOutputCount(c.anal.curNodeIdx, c.counterSet.FileService.S3.Head.Load())
	c.anal.S3IOOutputCount(c.anal.curNodeIdx, c.counterSet.FileService.S3.Get.Load())
	c.anal.S3IOOutputCount(c.anal.curNodeIdx, c.counterSet.FileService.S3.Delete.Load())
	c.anal.S3IOOutputCount(c.anal.curNodeIdx, c.counterSet.FileService.S3.DeleteMulti.Load())

	for i, anal := range c.anal.analInfos {
		atomic.StoreInt64(&c.anal.qry.Nodes[i].AnalyzeInfo.InputBlocks, atomic.LoadInt64(&anal.InputBlocks))
		atomic.StoreInt64(&c.anal.qry.Nodes[i].AnalyzeInfo.InputRows, atomic.LoadInt64(&anal.InputRows))
		atomic.StoreInt64(&c.anal.qry.Nodes[i].AnalyzeInfo.OutputRows, atomic.LoadInt64(&anal.OutputRows))
		atomic.StoreInt64(&c.anal.qry.Nodes[i].AnalyzeInfo.InputSize, atomic.LoadInt64(&anal.InputSize))
		atomic.StoreInt64(&c.anal.qry.Nodes[i].AnalyzeInfo.OutputSize, atomic.LoadInt64(&anal.OutputSize))
		atomic.StoreInt64(&c.anal.qry.Nodes[i].AnalyzeInfo.TimeConsumed, atomic.LoadInt64(&anal.TimeConsumed))
		atomic.StoreInt64(&c.anal.qry.Nodes[i].AnalyzeInfo.MemorySize, atomic.LoadInt64(&anal.MemorySize))
		atomic.StoreInt64(&c.anal.qry.Nodes[i].AnalyzeInfo.WaitTimeConsumed, atomic.LoadInt64(&anal.WaitTimeConsumed))
		atomic.StoreInt64(&c.anal.qry.Nodes[i].AnalyzeInfo.DiskIO, atomic.LoadInt64(&anal.DiskIO))
		atomic.StoreInt64(&c.anal.qry.Nodes[i].AnalyzeInfo.S3IOByte, atomic.LoadInt64(&anal.S3IOByte))
		atomic.StoreInt64(&c.anal.qry.Nodes[i].AnalyzeInfo.S3IOInputCount, atomic.LoadInt64(&anal.S3IOInputCount))
		atomic.StoreInt64(&c.anal.qry.Nodes[i].AnalyzeInfo.S3IOOutputCount, atomic.LoadInt64(&anal.S3IOOutputCount))
		atomic.StoreInt64(&c.anal.qry.Nodes[i].AnalyzeInfo.NetworkIO, atomic.LoadInt64(&anal.NetworkIO))
		atomic.StoreInt64(&c.anal.qry.Nodes[i].AnalyzeInfo.ScanTime, atomic.LoadInt64(&anal.ScanTime))
		atomic.StoreInt64(&c.anal.qry.Nodes[i].AnalyzeInfo.InsertTime, atomic.LoadInt64(&anal.InsertTime))
		anal.DeepCopyArray(c.anal.qry.Nodes[i].AnalyzeInfo)
	}
}

func (c *Compile) determinExpandRanges(n *plan.Node) bool {
	if c.pn.GetQuery().StmtType != plan.Query_SELECT && len(n.RuntimeFilterProbeList) == 0 {
		return true
	}

	if n.Stats.BlockNum > int32(plan2.BlockThresholdForOneCN) && len(c.cnList) > 1 && !n.Stats.ForceOneCN {
		return true
	}

	if n.AggList != nil { //need to handle partial results
		return true
	}
	return false
}

func (c *Compile) expandRanges(n *plan.Node, rel engine.Relation, blockFilterList []*plan.Expr) (engine.Ranges, error) {
	var err error
	var db engine.Database
	var ranges engine.Ranges
	var txnOp client.TxnOperator

	//-----------------------------------------------------------------------------------------------------
	ctx := c.proc.Ctx
	txnOp = c.proc.GetTxnOperator()
	if n.ScanSnapshot != nil && n.ScanSnapshot.TS != nil {
		if !n.ScanSnapshot.TS.Equal(timestamp.Timestamp{LogicalTime: 0, PhysicalTime: 0}) &&
			n.ScanSnapshot.TS.Less(c.proc.GetTxnOperator().Txn().SnapshotTS) {
			if c.proc.GetCloneTxnOperator() != nil {
				txnOp = c.proc.GetCloneTxnOperator()
			} else {
				txnOp = c.proc.GetTxnOperator().CloneSnapshotOp(*n.ScanSnapshot.TS)
				c.proc.SetCloneTxnOperator(txnOp)
			}

			if n.ScanSnapshot.Tenant != nil {
				ctx = context.WithValue(ctx, defines.TenantIDKey{}, n.ScanSnapshot.Tenant.TenantID)
			}
		}
	}
	//-----------------------------------------------------------------------------------------------------

	if util.TableIsClusterTable(n.TableDef.GetTableType()) {
		ctx = defines.AttachAccountId(ctx, catalog.System_Account)
	}
	if n.ObjRef.PubInfo != nil {
		ctx = defines.AttachAccountId(ctx, uint32(n.ObjRef.PubInfo.GetTenantId()))
	}
	if util.TableIsLoggingTable(n.ObjRef.SchemaName, n.ObjRef.ObjName) {
		ctx = defines.AttachAccountId(ctx, catalog.System_Account)
	}

	db, err = c.e.Database(ctx, n.ObjRef.SchemaName, txnOp)
	if err != nil {
		return nil, err
	}
	ranges, err = rel.Ranges(ctx, blockFilterList, c.TxnOffset)
	if err != nil {
		return nil, err
	}

	if n.TableDef.Partition != nil {
		if n.PartitionPrune != nil && n.PartitionPrune.IsPruned {
			for i, partitionItem := range n.PartitionPrune.SelectedPartitions {
				partTableName := partitionItem.PartitionTableName
				subrelation, err := db.Relation(ctx, partTableName, c.proc)
				if err != nil {
					return nil, err
				}
				subranges, err := subrelation.Ranges(ctx, n.BlockFilterList, c.TxnOffset)
				if err != nil {
					return nil, err
				}
				// add partition number into objectio.BlockInfo.
				blkSlice := subranges.(*objectio.BlockInfoSlice)
				for j := 1; j < subranges.Len(); j++ {
					blkInfo := blkSlice.Get(j)
					blkInfo.PartitionNum = i
					ranges.Append(blkSlice.GetBytes(j))
				}
			}
		} else {
			partitionInfo := n.TableDef.Partition
			partitionNum := int(partitionInfo.PartitionNum)
			partitionTableNames := partitionInfo.PartitionTableNames
			for i := 0; i < partitionNum; i++ {
				partTableName := partitionTableNames[i]
				subrelation, err := db.Relation(ctx, partTableName, c.proc)
				if err != nil {
					return nil, err
				}
				subranges, err := subrelation.Ranges(ctx, n.BlockFilterList, c.TxnOffset)
				if err != nil {
					return nil, err
				}
				// add partition number into objectio.BlockInfo.
				blkSlice := subranges.(*objectio.BlockInfoSlice)
				for j := 1; j < subranges.Len(); j++ {
					blkInfo := blkSlice.Get(j)
					blkInfo.PartitionNum = i
					ranges.Append(blkSlice.GetBytes(j))
				}
			}
		}
	}

	return ranges, nil
}

func (c *Compile) generateNodes(n *plan.Node) (engine.Nodes, []any, []types.T, error) {
	var err error
	var db engine.Database
	var rel engine.Relation
	var ranges engine.Ranges
	var partialResults []any
	var partialResultTypes []types.T
	var nodes engine.Nodes
	var txnOp client.TxnOperator

	//------------------------------------------------------------------------------------------------------------------
	ctx := c.proc.Ctx
	txnOp = c.proc.GetTxnOperator()
	if n.ScanSnapshot != nil && n.ScanSnapshot.TS != nil {
		if !n.ScanSnapshot.TS.Equal(timestamp.Timestamp{LogicalTime: 0, PhysicalTime: 0}) &&
			n.ScanSnapshot.TS.Less(c.proc.GetTxnOperator().Txn().SnapshotTS) {

			txnOp = c.proc.GetTxnOperator().CloneSnapshotOp(*n.ScanSnapshot.TS)
			c.proc.SetCloneTxnOperator(txnOp)

			if n.ScanSnapshot.Tenant != nil {
				ctx = context.WithValue(ctx, defines.TenantIDKey{}, n.ScanSnapshot.Tenant.TenantID)
			}
		}
	}
	//-------------------------------------------------------------------------------------------------------------
	//ctx := c.proc.Ctx
	if util.TableIsClusterTable(n.TableDef.GetTableType()) {
		ctx = defines.AttachAccountId(ctx, catalog.System_Account)
	}
	if n.ObjRef.PubInfo != nil {
		ctx = defines.AttachAccountId(ctx, uint32(n.ObjRef.PubInfo.GetTenantId()))
	}
	if util.TableIsLoggingTable(n.ObjRef.SchemaName, n.ObjRef.ObjName) {
		ctx = defines.AttachAccountId(ctx, catalog.System_Account)
	}

	if c.determinExpandRanges(n) {
		if c.isPrepare {
			return nil, nil, nil, cantCompileForPrepareErr
		}
		db, err = c.e.Database(ctx, n.ObjRef.SchemaName, txnOp)
		if err != nil {
			return nil, nil, nil, err
		}
		rel, err = db.Relation(ctx, n.TableDef.Name, c.proc)
		if err != nil {
			if txnOp.IsSnapOp() {
				return nil, nil, nil, err
			}
			var e error // avoid contamination of error messages
			db, e = c.e.Database(ctx, defines.TEMPORARY_DBNAME, txnOp)
			if e != nil {
				return nil, nil, nil, err
			}

			// if temporary table, just scan at local cn.
			rel, e = db.Relation(ctx, engine.GetTempTableName(n.ObjRef.SchemaName, n.TableDef.Name), c.proc)
			if e != nil {
				return nil, nil, nil, err
			}
			c.cnList = engine.Nodes{
				engine.Node{
					Addr: c.addr,
					Mcpu: 1,
				},
			}
		}
		ranges, err = c.expandRanges(n, rel, n.BlockFilterList)
		if err != nil {
			return nil, nil, nil, err
		}
	} else {
		// add current CN
		nodes = append(nodes, engine.Node{
			Addr: c.addr,
			Mcpu: c.generateCPUNumber(ncpu, int(n.Stats.BlockNum)),
		})
		nodes[0].NeedExpandRanges = true
		return nodes, nil, nil, nil
	}

	if len(n.AggList) > 0 && ranges.Len() > 1 {
		newranges := make([]byte, 0, ranges.Size())
		newranges = append(newranges, ranges.GetBytes(0)...)
		partialResults = make([]any, 0, len(n.AggList))
		partialResultTypes = make([]types.T, len(n.AggList))

		for i := range n.AggList {
			agg := n.AggList[i].Expr.(*plan.Expr_F)
			name := agg.F.Func.ObjName
			switch name {
			case "starcount":
				partialResults = append(partialResults, int64(0))
				partialResultTypes[i] = types.T_int64
			case "count":
				if (uint64(agg.F.Func.Obj) & function.Distinct) != 0 {
					partialResults = nil
				} else {
					partialResults = append(partialResults, int64(0))
					partialResultTypes[i] = types.T_int64
				}
			case "min", "max":
				partialResults = append(partialResults, nil)
			default:
				partialResults = nil
			}
			if partialResults == nil {
				break
			}
		}

		if len(n.AggList) == 1 && n.AggList[0].Expr.(*plan.Expr_F).F.Func.ObjName == "starcount" {
			for i := 1; i < ranges.Len(); i++ {
				blk := ranges.(*objectio.BlockInfoSlice).Get(i)
				if !blk.CanRemote || !blk.DeltaLocation().IsEmpty() {
					newranges = append(newranges, ranges.(*objectio.BlockInfoSlice).GetBytes(i)...)
					continue
				}
				partialResults[0] = partialResults[0].(int64) + int64(blk.MetaLocation().Rows())
			}
		} else if partialResults != nil {
			columnMap := make(map[int]int)
			for i := range n.AggList {
				agg := n.AggList[i].Expr.(*plan.Expr_F)
				if agg.F.Func.ObjName == "starcount" {
					continue
				}
				args := agg.F.Args[0]
				col, ok := args.Expr.(*plan.Expr_Col)
				if !ok {
					if _, ok := args.Expr.(*plan.Expr_Lit); ok {
						if agg.F.Func.ObjName == "count" {
							agg.F.Func.ObjName = "starcount"
							continue
						}
					}
					partialResults = nil
					break
				}
				columnMap[int(col.Col.ColPos)] = int(n.TableDef.Cols[int(col.Col.ColPos)].Seqnum)
			}
			for i := 1; i < ranges.Len(); i++ {
				if partialResults == nil {
					break
				}
				blk := ranges.(*objectio.BlockInfoSlice).Get(i)
				if !blk.CanRemote || !blk.DeltaLocation().IsEmpty() {
					newranges = append(newranges, ranges.GetBytes(i)...)
					continue
				}
				var objMeta objectio.ObjectMeta
				location := blk.MetaLocation()
				var fs fileservice.FileService
				fs, err = fileservice.Get[fileservice.FileService](c.proc.Base.FileService, defines.SharedFileServiceName)
				if err != nil {
					return nil, nil, nil, err
				}
				objMeta, err = objectio.FastLoadObjectMeta(ctx, &location, false, fs)
				if err != nil {
					partialResults = nil
					break
				} else {
					objDataMeta := objMeta.MustDataMeta()
					blkMeta := objDataMeta.GetBlockMeta(uint32(location.ID()))
					for i := range n.AggList {
						agg := n.AggList[i].Expr.(*plan.Expr_F)
						name := agg.F.Func.ObjName
						switch name {
						case "starcount":
							partialResults[i] = partialResults[i].(int64) + int64(blkMeta.GetRows())
						case "count":
							partialResults[i] = partialResults[i].(int64) + int64(blkMeta.GetRows())
							col := agg.F.Args[0].Expr.(*plan.Expr_Col)
							nullCnt := blkMeta.ColumnMeta(uint16(columnMap[int(col.Col.ColPos)])).NullCnt()
							partialResults[i] = partialResults[i].(int64) - int64(nullCnt)
						case "min":
							col := agg.F.Args[0].Expr.(*plan.Expr_Col)
							zm := blkMeta.ColumnMeta(uint16(columnMap[int(col.Col.ColPos)])).ZoneMap()
							if zm.GetType().FixedLength() < 0 {
								partialResults = nil
							} else {
								if partialResults[i] == nil {
									partialResults[i] = zm.GetMin()
									partialResultTypes[i] = zm.GetType()
								} else {
									switch zm.GetType() {
									case types.T_bool:
										partialResults[i] = !partialResults[i].(bool) || !types.DecodeFixed[bool](zm.GetMinBuf())
									case types.T_bit:
										min := types.DecodeFixed[uint64](zm.GetMinBuf())
										if min < partialResults[i].(uint64) {
											partialResults[i] = min
										}
									case types.T_int8:
										min := types.DecodeFixed[int8](zm.GetMinBuf())
										if min < partialResults[i].(int8) {
											partialResults[i] = min
										}
									case types.T_int16:
										min := types.DecodeFixed[int16](zm.GetMinBuf())
										if min < partialResults[i].(int16) {
											partialResults[i] = min
										}
									case types.T_int32:
										min := types.DecodeFixed[int32](zm.GetMinBuf())
										if min < partialResults[i].(int32) {
											partialResults[i] = min
										}
									case types.T_int64:
										min := types.DecodeFixed[int64](zm.GetMinBuf())
										if min < partialResults[i].(int64) {
											partialResults[i] = min
										}
									case types.T_uint8:
										min := types.DecodeFixed[uint8](zm.GetMinBuf())
										if min < partialResults[i].(uint8) {
											partialResults[i] = min
										}
									case types.T_uint16:
										min := types.DecodeFixed[uint16](zm.GetMinBuf())
										if min < partialResults[i].(uint16) {
											partialResults[i] = min
										}
									case types.T_uint32:
										min := types.DecodeFixed[uint32](zm.GetMinBuf())
										if min < partialResults[i].(uint32) {
											partialResults[i] = min
										}
									case types.T_uint64:
										min := types.DecodeFixed[uint64](zm.GetMinBuf())
										if min < partialResults[i].(uint64) {
											partialResults[i] = min
										}
									case types.T_float32:
										min := types.DecodeFixed[float32](zm.GetMinBuf())
										if min < partialResults[i].(float32) {
											partialResults[i] = min
										}
									case types.T_float64:
										min := types.DecodeFixed[float64](zm.GetMinBuf())
										if min < partialResults[i].(float64) {
											partialResults[i] = min
										}
									case types.T_date:
										min := types.DecodeFixed[types.Date](zm.GetMinBuf())
										if min < partialResults[i].(types.Date) {
											partialResults[i] = min
										}
									case types.T_time:
										min := types.DecodeFixed[types.Time](zm.GetMinBuf())
										if min < partialResults[i].(types.Time) {
											partialResults[i] = min
										}
									case types.T_datetime:
										min := types.DecodeFixed[types.Datetime](zm.GetMinBuf())
										if min < partialResults[i].(types.Datetime) {
											partialResults[i] = min
										}
									case types.T_timestamp:
										min := types.DecodeFixed[types.Timestamp](zm.GetMinBuf())
										if min < partialResults[i].(types.Timestamp) {
											partialResults[i] = min
										}
									case types.T_enum:
										min := types.DecodeFixed[types.Enum](zm.GetMinBuf())
										if min < partialResults[i].(types.Enum) {
											partialResults[i] = min
										}
									case types.T_decimal64:
										min := types.DecodeFixed[types.Decimal64](zm.GetMinBuf())
										if min < partialResults[i].(types.Decimal64) {
											partialResults[i] = min
										}
									case types.T_decimal128:
										min := types.DecodeFixed[types.Decimal128](zm.GetMinBuf())
										if min.Compare(partialResults[i].(types.Decimal128)) < 0 {
											partialResults[i] = min
										}
									case types.T_uuid:
										min := types.DecodeFixed[types.Uuid](zm.GetMinBuf())
										if min.Lt(partialResults[i].(types.Uuid)) {
											partialResults[i] = min
										}
									case types.T_TS:
										min := types.DecodeFixed[types.TS](zm.GetMinBuf())
										ts := partialResults[i].(types.TS)
										if min.Less(&ts) {
											partialResults[i] = min
										}
									case types.T_Rowid:
										min := types.DecodeFixed[types.Rowid](zm.GetMinBuf())
										if min.Less(partialResults[i].(types.Rowid)) {
											partialResults[i] = min
										}
									case types.T_Blockid:
										min := types.DecodeFixed[types.Blockid](zm.GetMinBuf())
										if min.Less(partialResults[i].(types.Blockid)) {
											partialResults[i] = min
										}
									}
								}
							}
						case "max":
							col := agg.F.Args[0].Expr.(*plan.Expr_Col)
							zm := blkMeta.ColumnMeta(uint16(columnMap[int(col.Col.ColPos)])).ZoneMap()
							if zm.GetType().FixedLength() < 0 {
								partialResults = nil
							} else {
								if partialResults[i] == nil {
									partialResults[i] = zm.GetMax()
									partialResultTypes[i] = zm.GetType()
								} else {
									switch zm.GetType() {
									case types.T_bool:
										partialResults[i] = partialResults[i].(bool) || types.DecodeFixed[bool](zm.GetMaxBuf())
									case types.T_bit:
										max := types.DecodeFixed[uint64](zm.GetMaxBuf())
										if max > partialResults[i].(uint64) {
											partialResults[i] = max
										}
									case types.T_int8:
										max := types.DecodeFixed[int8](zm.GetMaxBuf())
										if max > partialResults[i].(int8) {
											partialResults[i] = max
										}
									case types.T_int16:
										max := types.DecodeFixed[int16](zm.GetMaxBuf())
										if max > partialResults[i].(int16) {
											partialResults[i] = max
										}
									case types.T_int32:
										max := types.DecodeFixed[int32](zm.GetMaxBuf())
										if max > partialResults[i].(int32) {
											partialResults[i] = max
										}
									case types.T_int64:
										max := types.DecodeFixed[int64](zm.GetMaxBuf())
										if max > partialResults[i].(int64) {
											partialResults[i] = max
										}
									case types.T_uint8:
										max := types.DecodeFixed[uint8](zm.GetMaxBuf())
										if max > partialResults[i].(uint8) {
											partialResults[i] = max
										}
									case types.T_uint16:
										max := types.DecodeFixed[uint16](zm.GetMaxBuf())
										if max > partialResults[i].(uint16) {
											partialResults[i] = max
										}
									case types.T_uint32:
										max := types.DecodeFixed[uint32](zm.GetMaxBuf())
										if max > partialResults[i].(uint32) {
											partialResults[i] = max
										}
									case types.T_uint64:
										max := types.DecodeFixed[uint64](zm.GetMaxBuf())
										if max > partialResults[i].(uint64) {
											partialResults[i] = max
										}
									case types.T_float32:
										max := types.DecodeFixed[float32](zm.GetMaxBuf())
										if max > partialResults[i].(float32) {
											partialResults[i] = max
										}
									case types.T_float64:
										max := types.DecodeFixed[float64](zm.GetMaxBuf())
										if max > partialResults[i].(float64) {
											partialResults[i] = max
										}
									case types.T_date:
										max := types.DecodeFixed[types.Date](zm.GetMaxBuf())
										if max > partialResults[i].(types.Date) {
											partialResults[i] = max
										}
									case types.T_time:
										max := types.DecodeFixed[types.Time](zm.GetMaxBuf())
										if max > partialResults[i].(types.Time) {
											partialResults[i] = max
										}
									case types.T_datetime:
										max := types.DecodeFixed[types.Datetime](zm.GetMaxBuf())
										if max > partialResults[i].(types.Datetime) {
											partialResults[i] = max
										}
									case types.T_timestamp:
										max := types.DecodeFixed[types.Timestamp](zm.GetMaxBuf())
										if max > partialResults[i].(types.Timestamp) {
											partialResults[i] = max
										}
									case types.T_enum:
										max := types.DecodeFixed[types.Enum](zm.GetMaxBuf())
										if max > partialResults[i].(types.Enum) {
											partialResults[i] = max
										}
									case types.T_decimal64:
										max := types.DecodeFixed[types.Decimal64](zm.GetMaxBuf())
										if max > partialResults[i].(types.Decimal64) {
											partialResults[i] = max
										}
									case types.T_decimal128:
										max := types.DecodeFixed[types.Decimal128](zm.GetMaxBuf())
										if max.Compare(partialResults[i].(types.Decimal128)) > 0 {
											partialResults[i] = max
										}
									case types.T_uuid:
										max := types.DecodeFixed[types.Uuid](zm.GetMaxBuf())
										if max.Gt(partialResults[i].(types.Uuid)) {
											partialResults[i] = max
										}
									case types.T_TS:
										max := types.DecodeFixed[types.TS](zm.GetMaxBuf())
										ts := partialResults[i].(types.TS)
										if max.Greater(&ts) {
											partialResults[i] = max
										}
									case types.T_Rowid:
										max := types.DecodeFixed[types.Rowid](zm.GetMaxBuf())
										if max.Great(partialResults[i].(types.Rowid)) {
											partialResults[i] = max
										}
									case types.T_Blockid:
										max := types.DecodeFixed[types.Blockid](zm.GetMaxBuf())
										if max.Great(partialResults[i].(types.Blockid)) {
											partialResults[i] = max
										}
									}
								}
							}
						default:
						}
						if partialResults == nil {
							break
						}
					}
					if partialResults == nil {
						break
					}
				}
			}
		}
		if ranges.Size() == len(newranges) {
			partialResults = nil
		} else if partialResults != nil {
			ranges.SetBytes(newranges)
		}
		if partialResults == nil {
			partialResultTypes = nil
		}
	}
	// n.AggList = nil

	// some log for finding a bug.
	tblId := rel.GetTableID(ctx)
	expectedLen := ranges.Len()
	c.proc.Debugf(ctx, "cn generateNodes, tbl %d ranges is %d", tblId, expectedLen)

	// if len(ranges) == 0 indicates that it's a temporary table.
	if ranges.Len() == 0 && n.TableDef.TableType != catalog.SystemOrdinaryRel {
		nodes = make(engine.Nodes, len(c.cnList))
		for i, node := range c.cnList {
			nodes[i] = engine.Node{
				Id:   node.Id,
				Addr: node.Addr,
				Mcpu: c.generateCPUNumber(node.Mcpu, int(n.Stats.BlockNum)),
			}
		}
		return nodes, partialResults, partialResultTypes, nil
	}

	engineType := rel.GetEngineType()
	// for multi cn in launch mode, put all payloads in current CN, maybe delete this in the future
	// for an ordered scan, put all paylonds in current CN
	// or sometimes force on one CN
	if isLaunchMode(c.cnList) || len(n.OrderBy) > 0 || ranges.Len() < plan2.BlockThresholdForOneCN || n.Stats.ForceOneCN {
		return putBlocksInCurrentCN(c, ranges.GetAllBytes(), n), partialResults, partialResultTypes, nil
	}
	// disttae engine
	if engineType == engine.Disttae {
		nodes, err := shuffleBlocksToMultiCN(c, ranges.(*objectio.BlockInfoSlice), n)
		return nodes, partialResults, partialResultTypes, err
	}
	// maybe temp table on memengine , just put payloads in average
	return putBlocksInAverage(c, ranges, n), partialResults, partialResultTypes, nil
}

func putBlocksInAverage(c *Compile, ranges engine.Ranges, n *plan.Node) engine.Nodes {
	var nodes engine.Nodes
	step := (ranges.Len() + len(c.cnList) - 1) / len(c.cnList)
	for i := 0; i < ranges.Len(); i += step {
		j := i / step
		if i+step >= ranges.Len() {
			if isSameCN(c.cnList[j].Addr, c.addr) {
				if len(nodes) == 0 {
					nodes = append(nodes, engine.Node{
						Addr: c.addr,
						Mcpu: c.generateCPUNumber(ncpu, int(n.Stats.BlockNum)),
					})
				}
				nodes[0].Data = append(nodes[0].Data, ranges.Slice(i, ranges.Len())...)
			} else {
				nodes = append(nodes, engine.Node{
					Id:   c.cnList[j].Id,
					Addr: c.cnList[j].Addr,
					Mcpu: c.generateCPUNumber(c.cnList[j].Mcpu, int(n.Stats.BlockNum)),
					Data: ranges.Slice(i, ranges.Len()),
				})
			}
		} else {
			if isSameCN(c.cnList[j].Addr, c.addr) {
				if len(nodes) == 0 {
					nodes = append(nodes, engine.Node{
						Addr: c.addr,
						Mcpu: c.generateCPUNumber(ncpu, int(n.Stats.BlockNum)),
					})
				}
				nodes[0].Data = append(nodes[0].Data, ranges.Slice(i, i+step)...)
			} else {
				nodes = append(nodes, engine.Node{
					Id:   c.cnList[j].Id,
					Addr: c.cnList[j].Addr,
					Mcpu: c.generateCPUNumber(c.cnList[j].Mcpu, int(n.Stats.BlockNum)),
					Data: ranges.Slice(i, i+step),
				})
			}
		}
	}
	return nodes
}

func shuffleBlocksToMultiCN(c *Compile, ranges *objectio.BlockInfoSlice, n *plan.Node) (engine.Nodes, error) {
	var nodes engine.Nodes
	// add current CN
	nodes = append(nodes, engine.Node{
		Addr: c.addr,
		Mcpu: c.generateCPUNumber(ncpu, int(n.Stats.BlockNum)),
	})
	// add memory table block
	nodes[0].Data = append(nodes[0].Data, ranges.GetBytes(0)...)
	*ranges = ranges.Slice(1, ranges.Len())
	// only memory table block
	if ranges.Len() == 0 {
		return nodes, nil
	}
	// only one cn
	if len(c.cnList) == 1 {
		nodes[0].Data = append(nodes[0].Data, ranges.GetAllBytes()...)
		return nodes, nil
	}
	// put dirty blocks which can't be distributed remotely in current CN.
	newRanges := make(objectio.BlockInfoSlice, 0, ranges.Len())
	for i := 0; i < ranges.Len(); i++ {
		if ranges.Get(i).CanRemote {
			newRanges = append(newRanges, ranges.GetBytes(i)...)
		} else {
			nodes[0].Data = append(nodes[0].Data, ranges.GetBytes(i)...)
		}
	}

	// add the rest of CNs in list
	for i := range c.cnList {
		if c.cnList[i].Addr != c.addr {
			nodes = append(nodes, engine.Node{
				Id:   c.cnList[i].Id,
				Addr: c.cnList[i].Addr,
				Mcpu: c.generateCPUNumber(c.cnList[i].Mcpu, int(n.Stats.BlockNum)),
			})
		}
	}

	sort.Slice(nodes, func(i, j int) bool { return nodes[i].Addr < nodes[j].Addr })

	if n.Stats.HashmapStats != nil && n.Stats.HashmapStats.Shuffle && n.Stats.HashmapStats.ShuffleType == plan.ShuffleType_Range {
		err := shuffleBlocksByRange(c, newRanges, n, nodes)
		if err != nil {
			return nil, err
		}
	} else {
		shuffleBlocksByHash(c, newRanges, nodes)
	}

	minWorkLoad := math.MaxInt32
	maxWorkLoad := 0
	// remove empty node from nodes
	var newNodes engine.Nodes
	for i := range nodes {
		if len(nodes[i].Data) > maxWorkLoad {
			maxWorkLoad = len(nodes[i].Data) / objectio.BlockInfoSize
		}
		if len(nodes[i].Data) < minWorkLoad {
			minWorkLoad = len(nodes[i].Data) / objectio.BlockInfoSize
		}
		if len(nodes[i].Data) > 0 {
			newNodes = append(newNodes, nodes[i])
		}
	}
	if minWorkLoad*2 < maxWorkLoad {
		logstring := fmt.Sprintf("read table %v ,workload %v blocks among %v nodes not balanced, max %v, min %v,", n.TableDef.Name, ranges.Len(), len(newNodes), maxWorkLoad, minWorkLoad)
		logstring = logstring + " cnlist: "
		for i := range c.cnList {
			logstring = logstring + c.cnList[i].Addr + " "
		}
		c.proc.Warnf(c.proc.Ctx, logstring)
	}
	return newNodes, nil
}

func shuffleBlocksByHash(c *Compile, ranges objectio.BlockInfoSlice, nodes engine.Nodes) {
	for i := 0; i < ranges.Len(); i++ {
		unmarshalledBlockInfo := ranges.Get(i)
		// get timestamp in objName to make sure it is random enough
		objTimeStamp := unmarshalledBlockInfo.MetaLocation().Name()[:7]
		index := plan2.SimpleCharHashToRange(objTimeStamp, uint64(len(c.cnList)))
		nodes[index].Data = append(nodes[index].Data, ranges.GetBytes(i)...)
	}
}

func shuffleBlocksByRange(c *Compile, ranges objectio.BlockInfoSlice, n *plan.Node, nodes engine.Nodes) error {
	var objDataMeta objectio.ObjectDataMeta
	var objMeta objectio.ObjectMeta

	var shuffleRangeUint64 []uint64
	var shuffleRangeInt64 []int64
	var init bool
	var index uint64
	for i := 0; i < ranges.Len(); i++ {
		unmarshalledBlockInfo := ranges.Get(i)
		location := unmarshalledBlockInfo.MetaLocation()
		fs, err := fileservice.Get[fileservice.FileService](c.proc.Base.FileService, defines.SharedFileServiceName)
		if err != nil {
			return err
		}
		if !objectio.IsSameObjectLocVsMeta(location, objDataMeta) {
			if objMeta, err = objectio.FastLoadObjectMeta(c.proc.Ctx, &location, false, fs); err != nil {
				return err
			}
			objDataMeta = objMeta.MustDataMeta()
		}
		blkMeta := objDataMeta.GetBlockMeta(uint32(location.ID()))
		zm := blkMeta.MustGetColumn(uint16(n.Stats.HashmapStats.ShuffleColIdx)).ZoneMap()
		if !zm.IsInited() {
			// a block with all null will send to first CN
			nodes[0].Data = append(nodes[0].Data, ranges.GetBytes(i)...)
			continue
		}
		if !init {
			init = true
			switch zm.GetType() {
			case types.T_int64, types.T_int32, types.T_int16:
				shuffleRangeInt64 = plan2.ShuffleRangeReEvalSigned(n.Stats.HashmapStats.Ranges, len(c.cnList), n.Stats.HashmapStats.Nullcnt, int64(n.Stats.TableCnt))
			case types.T_uint64, types.T_uint32, types.T_uint16, types.T_varchar, types.T_char, types.T_text, types.T_bit:
				shuffleRangeUint64 = plan2.ShuffleRangeReEvalUnsigned(n.Stats.HashmapStats.Ranges, len(c.cnList), n.Stats.HashmapStats.Nullcnt, int64(n.Stats.TableCnt))
			}
		}
		if shuffleRangeUint64 != nil {
			index = plan2.GetRangeShuffleIndexForZMUnsignedSlice(shuffleRangeUint64, zm)
		} else if shuffleRangeInt64 != nil {
			index = plan2.GetRangeShuffleIndexForZMSignedSlice(shuffleRangeInt64, zm)
		} else {
			index = plan2.GetRangeShuffleIndexForZM(n.Stats.HashmapStats.ShuffleColMin, n.Stats.HashmapStats.ShuffleColMax, zm, uint64(len(c.cnList)))
		}
		nodes[index].Data = append(nodes[index].Data, ranges.GetBytes(i)...)
	}
	return nil
}

func putBlocksInCurrentCN(c *Compile, ranges []byte, n *plan.Node) engine.Nodes {
	var nodes engine.Nodes
	// add current CN
	nodes = append(nodes, engine.Node{
		Addr: c.addr,
		Mcpu: c.generateCPUNumber(ncpu, int(n.Stats.BlockNum)),
	})
	nodes[0].Data = append(nodes[0].Data, ranges...)
	return nodes
}

func validScopeCount(ss []*Scope) int {
	var cnt int

	for _, s := range ss {
		if s.IsEnd {
			continue
		}
		cnt++
	}
	return cnt
}

func extraRegisters(ss []*Scope, i int) []*process.WaitRegister {
	regs := make([]*process.WaitRegister, 0, len(ss))
	for _, s := range ss {
		if s.IsEnd {
			continue
		}
		regs = append(regs, s.Proc.Reg.MergeReceivers[i])
	}
	return regs
}

func dupType(typ *plan.Type) types.Type {
	return types.New(types.T(typ.Id), typ.Width, typ.Scale)
}

// Update the specific scopes's instruction to true
// then update the current idx
func (c *Compile) setAnalyzeCurrent(updateScopes []*Scope, nextId int) {
	if updateScopes != nil {
		updateScopesLastFlag(updateScopes)
	}

	c.anal.curNodeIdx = nextId
	c.anal.isFirst = true
}

func updateScopesLastFlag(updateScopes []*Scope) {
	for _, s := range updateScopes {
		if s.RootOp == nil {
			continue
		}
		s.RootOp.GetOperatorBase().IsLast = true
	}
}

func isLaunchMode(cnlist engine.Nodes) bool {
	for i := range cnlist {
		if !isSameCN(cnlist[0].Addr, cnlist[i].Addr) {
			return false
		}
	}
	return true
}

func isSameCN(addr string, currentCNAddr string) bool {
	// just a defensive judgment. In fact, we shouldn't have received such data.

	parts1 := strings.Split(addr, ":")
	if len(parts1) != 2 {
		logutil.Debugf("compileScope received a malformed cn address '%s', expected 'ip:port'", addr)
		return true
	}
	parts2 := strings.Split(currentCNAddr, ":")
	if len(parts2) != 2 {
		logutil.Debugf("compileScope received a malformed current-cn address '%s', expected 'ip:port'", currentCNAddr)
		return true
	}
	return parts1[0] == parts2[0]
}

func (s *Scope) affectedRows() uint64 {
	op := s.RootOp
	affectedRows := uint64(0)

	for op != nil {
		if arg, ok := op.(vm.ModificationArgument); ok {
			if marg, ok := arg.(*mergeblock.MergeBlock); ok {
				return marg.AffectedRows()
			}
			affectedRows += arg.AffectedRows()
		}
		if op.GetOperatorBase().NumChildren() == 0 {
			op = nil
		} else {
			op = op.GetOperatorBase().GetChildren(0)
		}
	}
	return affectedRows
}

func (c *Compile) runSql(sql string) error {
	return c.runSqlWithAccountId(sql, -1)
}

func (c *Compile) runSqlWithAccountId(sql string, accountId int32) error {
	if sql == "" {
		return nil
	}
	res, err := c.runSqlWithResult(sql, accountId)
	if err != nil {
		return err
	}
	res.Close()
	return nil
}

<<<<<<< HEAD
func (c *Compile) runSqlWithResult(sql string, accountId int32) (executor.Result, error) {
	v, ok := moruntime.ProcessLevelRuntime().GetGlobalVariables(moruntime.InternalSQLExecutor)
=======
func (c *Compile) runSqlWithResult(sql string) (executor.Result, error) {
	v, ok := moruntime.ServiceRuntime(c.proc.GetService()).GetGlobalVariables(moruntime.InternalSQLExecutor)
>>>>>>> b7f14cb6
	if !ok {
		panic("missing lock service")
	}

	// default 1
	var lower int64 = 1
	if resolveVariableFunc := c.proc.GetResolveVariableFunc(); resolveVariableFunc != nil {
		lowerVar, err := resolveVariableFunc("lower_case_table_names", true, false)
		if err != nil {
			return executor.Result{}, err
		}
		lower = lowerVar.(int64)
	}

	exec := v.(executor.SQLExecutor)
	opts := executor.Options{}.
		// All runSql and runSqlWithResult is a part of input sql, can not incr statement.
		// All these sub-sql's need to be rolled back and retried en masse when they conflict in pessimistic mode
		WithDisableIncrStatement().
		WithTxn(c.proc.GetTxnOperator()).
		WithDatabase(c.db).
		WithTimeZone(c.proc.GetSessionInfo().TimeZone).
		WithLowerCaseTableNames(&lower)

	if accountId >= 0 {
		oldAccountId, err := defines.GetAccountId(c.proc.Ctx)
		if err != nil {
			return executor.Result{}, err
		}

		c.proc.Ctx = defines.AttachAccountId(c.proc.Ctx, uint32(accountId))
		defer func() {
			c.proc.Ctx = defines.AttachAccountId(c.proc.Ctx, oldAccountId)
		}()
	}
	return exec.Exec(c.proc.Ctx, sql, opts)
}

func evalRowsetData(proc *process.Process,
	exprs []*plan.RowsetExpr, vec *vector.Vector, exprExecs []colexec.ExpressionExecutor,
) error {
	var bats []*batch.Batch

	vec.ResetArea()
	bats = []*batch.Batch{batch.EmptyForConstFoldBatch}
	if len(exprExecs) > 0 {
		for i, expr := range exprExecs {
			val, err := expr.Eval(proc, bats, nil)
			if err != nil {
				return err
			}
			if err := vec.Copy(val, int64(exprs[i].RowPos), 0, proc.Mp()); err != nil {
				return err
			}
		}
	} else {
		for _, expr := range exprs {
			if expr.Pos >= 0 {
				continue
			}
			val, err := colexec.EvalExpressionOnce(proc, expr.Expr, bats)
			if err != nil {
				return err
			}
			if err := vec.Copy(val, int64(expr.RowPos), 0, proc.Mp()); err != nil {
				val.Free(proc.Mp())
				return err
			}
			val.Free(proc.Mp())
		}
	}
	return nil
}

func (c *Compile) newInsertMergeScope(arg *insert.Insert, ss []*Scope) *Scope {
	// see errors.Join()
	n := 0
	for _, s := range ss {
		if !s.IsEnd {
			n++
		}
	}
	ss2 := make([]*Scope, 0, n)
	for _, s := range ss {
		if !s.IsEnd {
			ss2 = append(ss2, s)
		}
	}

	for i := range ss2 {
		ss2[i].setRootOperator(dupOperator(arg, nil, i))
	}
	return c.newMergeScope(ss2)
}

func (c *Compile) fatalLog(retry int, err error) {
	if err == nil {
		return
	}
	fatal := moerr.IsMoErrCode(err, moerr.ErrTxnNeedRetry) ||
		moerr.IsMoErrCode(err, moerr.ErrTxnNeedRetryWithDefChanged) ||
		moerr.IsMoErrCode(err, moerr.ErrTxnWWConflict) ||
		moerr.IsMoErrCode(err, moerr.ErrDuplicateEntry) ||
		moerr.IsMoErrCode(err, moerr.ER_DUP_ENTRY) ||
		moerr.IsMoErrCode(err, moerr.ER_DUP_ENTRY_WITH_KEY_NAME)
	if !fatal {
		return
	}

	if retry == 0 &&
		(moerr.IsMoErrCode(err, moerr.ErrTxnNeedRetry) ||
			moerr.IsMoErrCode(err, moerr.ErrTxnNeedRetryWithDefChanged)) {
		return
	}

	txnTrace.GetService(c.proc.GetService()).TxnError(c.proc.GetTxnOperator(), err)

	v, ok := moruntime.ServiceRuntime(c.proc.GetService()).
		GetGlobalVariables(moruntime.EnableCheckInvalidRCErrors)
	if !ok || !v.(bool) {
		return
	}

	c.proc.Fatalf(c.proc.Ctx, "BUG(RC): txn %s retry %d, error %+v\n",
		hex.EncodeToString(c.proc.GetTxnOperator().Txn().ID),
		retry,
		err.Error())
}

func (c *Compile) SetOriginSQL(sql string) {
	c.originSQL = sql
}

func (c *Compile) SetBuildPlanFunc(buildPlanFunc func() (*plan2.Plan, error)) {
	c.buildPlanFunc = buildPlanFunc
}

// detectFkSelfRefer checks if foreign key self refer confirmed
func detectFkSelfRefer(c *Compile, detectSqls []string) error {
	if len(detectSqls) == 0 {
		return nil
	}
	for _, sql := range detectSqls {
		err := runDetectSql(c, sql)
		if err != nil {
			return err
		}
	}

	return nil
}

// runDetectSql runs the fk detecting sql
func runDetectSql(c *Compile, sql string) error {
	res, err := c.runSqlWithResult(sql, -1)
	if err != nil {
		c.proc.Errorf(c.proc.Ctx, "The sql that caused the fk self refer check failed is %s, and generated background sql is %s", c.sql, sql)
		return err
	}
	defer res.Close()

	if res.Batches != nil {
		vs := res.Batches[0].Vecs
		if vs != nil && vs[0].Length() > 0 {
			yes := vector.GetFixedAt[bool](vs[0], 0)
			if !yes {
				return moerr.NewErrFKNoReferencedRow2(c.proc.Ctx)
			}
		}
	}
	return nil
}

// runDetectFkReferToDBSql runs the fk detecting sql
func runDetectFkReferToDBSql(c *Compile, sql string) error {
	res, err := c.runSqlWithResult(sql, -1)
	if err != nil {
		c.proc.Errorf(c.proc.Ctx, "The sql that caused the fk self refer check failed is %s, and generated background sql is %s", c.sql, sql)
		return err
	}
	defer res.Close()

	if res.Batches != nil {
		vs := res.Batches[0].Vecs
		if vs != nil && vs[0].Length() > 0 {
			yes := vector.GetFixedAt[bool](vs[0], 0)
			if yes {
				return moerr.NewInternalError(c.proc.Ctx,
					"can not drop database. It has been referenced by foreign keys")
			}
		}
	}
	return nil
}

func getEngineNode(c *Compile) engine.Node {
	if c.IsTpQuery() {
		return engine.Node{Addr: c.addr, Mcpu: 1}
	} else {
		return engine.Node{Addr: c.addr, Mcpu: ncpu}
	}
}

func (c *Compile) setHaveDDL(haveDDL bool) {
	txn := c.proc.GetTxnOperator()
	if txn != nil && txn.GetWorkspace() != nil {
		txn.GetWorkspace().SetHaveDDL(haveDDL)
	}
}

func (c *Compile) getHaveDDL() bool {
	txn := c.proc.GetTxnOperator()
	if txn != nil && txn.GetWorkspace() != nil {
		return txn.GetWorkspace().GetHaveDDL()
	}
	return false
}<|MERGE_RESOLUTION|>--- conflicted
+++ resolved
@@ -4819,13 +4819,8 @@
 	return nil
 }
 
-<<<<<<< HEAD
 func (c *Compile) runSqlWithResult(sql string, accountId int32) (executor.Result, error) {
-	v, ok := moruntime.ProcessLevelRuntime().GetGlobalVariables(moruntime.InternalSQLExecutor)
-=======
-func (c *Compile) runSqlWithResult(sql string) (executor.Result, error) {
 	v, ok := moruntime.ServiceRuntime(c.proc.GetService()).GetGlobalVariables(moruntime.InternalSQLExecutor)
->>>>>>> b7f14cb6
 	if !ok {
 		panic("missing lock service")
 	}
