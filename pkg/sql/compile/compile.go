// Copyright 2021 Matrix Origin
//
// Licensed under the Apache License, Version 2.0 (the "License");
// you may not use this file except in compliance with the License.
// You may obtain a copy of the License at
//
//      http://www.apache.org/licenses/LICENSE-2.0
//
// Unless required by applicable law or agreed to in writing, software
// distributed under the License is distributed on an "AS IS" BASIS,
// WITHOUT WARRANTIES OR CONDITIONS OF ANY KIND, either express or implied.
// See the License for the specific language governing permissions and
// limitations under the License.

package compile

import (
	"context"
	"encoding/json"
	"fmt"
	"math"
	"net"
	"runtime"
	"sort"
	"strings"
	"sync"
	"sync/atomic"

	"github.com/google/uuid"
	"github.com/matrixorigin/matrixone/pkg/catalog"
	"github.com/matrixorigin/matrixone/pkg/cnservice/cnclient"
	"github.com/matrixorigin/matrixone/pkg/common/moerr"
	"github.com/matrixorigin/matrixone/pkg/common/mpool"
	moruntime "github.com/matrixorigin/matrixone/pkg/common/runtime"
	"github.com/matrixorigin/matrixone/pkg/container/batch"
	"github.com/matrixorigin/matrixone/pkg/container/types"
	"github.com/matrixorigin/matrixone/pkg/container/vector"
	"github.com/matrixorigin/matrixone/pkg/defines"
	"github.com/matrixorigin/matrixone/pkg/logutil"
	"github.com/matrixorigin/matrixone/pkg/pb/pipeline"
	"github.com/matrixorigin/matrixone/pkg/pb/plan"
	"github.com/matrixorigin/matrixone/pkg/pb/timestamp"
	"github.com/matrixorigin/matrixone/pkg/perfcounter"
	"github.com/matrixorigin/matrixone/pkg/sql/colexec"
	"github.com/matrixorigin/matrixone/pkg/sql/colexec/connector"
	"github.com/matrixorigin/matrixone/pkg/sql/colexec/deletion"
	"github.com/matrixorigin/matrixone/pkg/sql/colexec/dispatch"
	"github.com/matrixorigin/matrixone/pkg/sql/colexec/external"
	"github.com/matrixorigin/matrixone/pkg/sql/colexec/merge"
	"github.com/matrixorigin/matrixone/pkg/sql/colexec/mergeblock"
	"github.com/matrixorigin/matrixone/pkg/sql/colexec/mergedelete"
	"github.com/matrixorigin/matrixone/pkg/sql/colexec/output"
	"github.com/matrixorigin/matrixone/pkg/sql/parsers/tree"
	plan2 "github.com/matrixorigin/matrixone/pkg/sql/plan"
	"github.com/matrixorigin/matrixone/pkg/sql/util"
	"github.com/matrixorigin/matrixone/pkg/util/executor"
	"github.com/matrixorigin/matrixone/pkg/util/trace"
	"github.com/matrixorigin/matrixone/pkg/vm"
	"github.com/matrixorigin/matrixone/pkg/vm/engine"
	"github.com/matrixorigin/matrixone/pkg/vm/process"
)

// Note: Now the cost going from stat is actually the number of rows, so we can only estimate a number for the size of each row.
// The current insertion of around 200,000 rows triggers cn to write s3 directly
const (
	DistributedThreshold   uint64 = 10 * mpool.MB
	SingleLineSizeEstimate uint64 = 300 * mpool.B
)

// New is used to new an object of compile
func New(addr, db string, sql string, tenant, uid string, ctx context.Context,
	e engine.Engine, proc *process.Process, stmt tree.Statement, isInternal bool, cnLabel map[string]string) *Compile {
	return &Compile{
		e:          e,
		db:         db,
		ctx:        ctx,
		tenant:     tenant,
		uid:        uid,
		sql:        sql,
		proc:       proc,
		stmt:       stmt,
		addr:       addr,
		stepRegs:   make(map[int32][]*process.WaitRegister),
		isInternal: isInternal,
		cnLabel:    cnLabel,
	}
}

// helper function to judge if init temporary engine is needed
func (c *Compile) NeedInitTempEngine(InitTempEngine bool) bool {
	if InitTempEngine {
		return false
	}
	for _, s := range c.scope {
		ddl := s.Plan.GetDdl()
		if ddl == nil {
			continue
		}
		if qry := ddl.GetCreateTable(); qry != nil && qry.Temporary {
			if c.e.(*engine.EntireEngine).TempEngine == nil {
				return true
			}
		}
	}
	return false
}

func (c *Compile) SetTempEngine(ctx context.Context, te engine.Engine) {
	e := c.e.(*engine.EntireEngine)
	e.TempEngine = te
	c.ctx = ctx
}

// Compile is the entrance of the compute-execute-layer.
// It generates a scope (logic pipeline) for a query plan.
func (c *Compile) Compile(ctx context.Context, pn *plan.Plan, u any, fill func(any, *batch.Batch) error) (err error) {
	defer func() {
		if e := recover(); e != nil {
			err = moerr.ConvertPanicError(ctx, e)
		}
	}()
	txnOp := c.proc.TxnOperator
	if txnOp != nil {
		err := txnOp.GetWorkspace().IncrStatemenetID(c.proc.Ctx)
		if err != nil {
			return nil
		}
	}

	// with values
	c.proc.Ctx = perfcounter.WithCounterSet(c.proc.Ctx, &c.s3CounterSet)
	c.ctx = c.proc.Ctx

	// session info and callback function to write back query result.
	// XXX u is really a bad name, I'm not sure if `session` or `user` will be more suitable.
	c.u = u
	c.fill = fill

	c.pn = pn
	// get execute related information
	// about ap or tp, what and how many compute resource we can use.
	c.info = plan2.GetExecTypeFromPlan(pn)

	// Compile may exec some function that need engine.Engine.
	c.proc.Ctx = context.WithValue(c.proc.Ctx, defines.EngineKey{}, c.e)
	// generate logic pipeline for query.
	c.scope, err = c.compileScope(ctx, pn)
	if err != nil {
		return err
	}
	for _, s := range c.scope {
		if len(s.NodeInfo.Addr) == 0 {
			s.NodeInfo.Addr = c.addr
		}
	}
	return nil
}

func (c *Compile) addAffectedRows(n uint64) {
	c.affectRows.Add(n)
}

func (c *Compile) setAffectedRows(n uint64) {
	c.affectRows.Store(n)
}

func (c *Compile) GetAffectedRows() uint64 {
	affectRows := c.affectRows.Load()
	return affectRows
}

func (c *Compile) run(s *Scope) error {
	if s == nil {
		return nil
	}

	switch s.Magic {
	case Normal:
		defer c.fillAnalyzeInfo()
		err := s.Run(c)
		if err != nil {
			return err
		}

		c.addAffectedRows(s.affectedRows())
		return nil
	case Merge, MergeInsert:
		defer c.fillAnalyzeInfo()
		err := s.MergeRun(c)
		if err != nil {
			return err
		}

		c.addAffectedRows(s.affectedRows())
		return nil
	case MergeDelete:
		defer c.fillAnalyzeInfo()
		err := s.MergeRun(c)
		if err != nil {
			return err
		}
		c.setAffectedRows(s.Instructions[len(s.Instructions)-1].Arg.(*mergedelete.Argument).AffectedRows)
		return nil
	case Remote:
		defer c.fillAnalyzeInfo()
		return s.RemoteRun(c)
	case CreateDatabase:
		err := s.CreateDatabase(c)
		if err != nil {
			return err
		}
		c.setAffectedRows(1)
		return nil
	case DropDatabase:
		err := s.DropDatabase(c)
		if err != nil {
			return err
		}
		c.setAffectedRows(1)
		return nil
	case CreateTable:
		qry := s.Plan.GetDdl().GetCreateTable()
		if qry.Temporary {
			return s.CreateTempTable(c)
		} else {
			return s.CreateTable(c)
		}
	case AlterView:
		return s.AlterView(c)
	case AlterTable:
		return s.AlterTable(c)
	case DropTable:
		return s.DropTable(c)
	case DropSequence:
		return s.DropSequence(c)
	case CreateSequence:
		return s.CreateSequence(c)
	case CreateIndex:
		return s.CreateIndex(c)
	case DropIndex:
		return s.DropIndex(c)
	case TruncateTable:
		return s.TruncateTable(c)
	case Deletion:
		defer c.fillAnalyzeInfo()
		affectedRows, err := s.Delete(c)
		if err != nil {
			return err
		}
		c.setAffectedRows(affectedRows)
		return nil
	case Insert:
		defer c.fillAnalyzeInfo()
		affectedRows, err := s.Insert(c)
		if err != nil {
			return err
		}
		c.setAffectedRows(affectedRows)
		return nil
	}
	return nil
}

// Run is an important function of the compute-layer, it executes a single sql according to its scope
func (c *Compile) Run(_ uint64) error {
	if err := c.runOnce(); err != nil {
		//  if the error is ErrTxnNeedRetry and the transaction is RC isolation, we need to retry the statement
		if moerr.IsMoErrCode(err, moerr.ErrTxnNeedRetry) &&
			c.proc.TxnOperator.Txn().IsRCIsolation() &&
			c.info.Typ == plan2.ExecTypeTP {
			// clear the workspace of the failed statement
			if err = c.proc.TxnOperator.GetWorkspace().RollbackLastStatement(c.ctx); err != nil {
				return err
			}
			//  increase the statement id
			if err = c.proc.TxnOperator.GetWorkspace().IncrStatemenetID(c.ctx); err != nil {
				return err
			}

			// FIXME: the current retry method is quite bad, the overhead is relatively large, and needs to be
			// improved to refresh expression in the future.
			cc := New(
				c.addr,
				c.db,
				c.sql,
				c.tenant,
				c.uid,
				c.proc.Ctx,
				c.e, c.proc,
				c.stmt,
				c.isInternal,
				c.cnLabel)
			if err := cc.Compile(c.proc.Ctx, c.pn, c.u, c.fill); err != nil {
				return err
			}
			return cc.runOnce()
		}
		return err
	}
	return nil
}

// run once
func (c *Compile) runOnce() error {
	var wg sync.WaitGroup

	errC := make(chan error, len(c.scope))
	for _, s := range c.scope {
		s.SetContextRecursively(c.proc.Ctx)
	}
	for _, s := range c.scope {
		wg.Add(1)
		go func(scope *Scope) {
			errC <- c.run(scope)
			wg.Done()
		}(s)
	}
	defer c.proc.FreeVectors()

	wg.Wait()
	c.scope = nil
	close(errC)
	for e := range errC {
		if e != nil {
			return e
		}
	}
	return nil
}

func (c *Compile) compileScope(ctx context.Context, pn *plan.Plan) ([]*Scope, error) {
	switch qry := pn.Plan.(type) {
	case *plan.Plan_Query:
		scopes, err := c.compileQuery(ctx, qry.Query)
		if err != nil {
			return nil, err
		}
		for _, s := range scopes {
			s.Plan = pn
		}
		return scopes, nil
	case *plan.Plan_Ddl:
		switch qry.Ddl.DdlType {
		case plan.DataDefinition_CREATE_DATABASE:
			return []*Scope{{
				Magic: CreateDatabase,
				Plan:  pn,
			}}, nil
		case plan.DataDefinition_DROP_DATABASE:
			return []*Scope{{
				Magic: DropDatabase,
				Plan:  pn,
			}}, nil
		case plan.DataDefinition_CREATE_TABLE:
			return []*Scope{{
				Magic: CreateTable,
				Plan:  pn,
			}}, nil
		case plan.DataDefinition_ALTER_VIEW:
			return []*Scope{{
				Magic: AlterView,
				Plan:  pn,
			}}, nil
		case plan.DataDefinition_ALTER_TABLE:
			return []*Scope{{
				Magic: AlterTable,
				Plan:  pn,
			}}, nil
		case plan.DataDefinition_DROP_TABLE:
			return []*Scope{{
				Magic: DropTable,
				Plan:  pn,
			}}, nil
		case plan.DataDefinition_DROP_SEQUENCE:
			return []*Scope{{
				Magic: DropSequence,
				Plan:  pn,
			}}, nil
		case plan.DataDefinition_TRUNCATE_TABLE:
			return []*Scope{{
				Magic: TruncateTable,
				Plan:  pn,
			}}, nil
		case plan.DataDefinition_CREATE_SEQUENCE:
			return []*Scope{{
				Magic: CreateSequence,
				Plan:  pn,
			}}, nil
		case plan.DataDefinition_CREATE_INDEX:
			return []*Scope{{
				Magic: CreateIndex,
				Plan:  pn,
			}}, nil
		case plan.DataDefinition_DROP_INDEX:
			return []*Scope{{
				Magic: DropIndex,
				Plan:  pn,
			}}, nil
		case plan.DataDefinition_SHOW_DATABASES,
			plan.DataDefinition_SHOW_TABLES,
			plan.DataDefinition_SHOW_COLUMNS,
			plan.DataDefinition_SHOW_CREATETABLE:
			return c.compileQuery(ctx, pn.GetDdl().GetQuery())
			// 1、not supported: show arnings/errors/status/processlist
			// 2、show variables will not return query
			// 3、show create database/table need rewrite to create sql
		}
	}
	return nil, moerr.NewNYI(ctx, fmt.Sprintf("query '%s'", pn))
}

func (c *Compile) cnListStrategy() {
	if len(c.cnList) == 0 {
		c.cnList = append(c.cnList, engine.Node{
			Addr: c.addr,
			Mcpu: c.NumCPU(),
		})
	} else if len(c.cnList) > c.info.CnNumbers {
		c.cnList = c.cnList[:c.info.CnNumbers]
	}
}

// func (c *Compile) compileAttachedScope(ctx context.Context, attachedPlan *plan.Plan) ([]*Scope, error) {
// 	query := attachedPlan.Plan.(*plan.Plan_Query)
// 	attachedScope, err := c.compileQuery(ctx, query.Query)
// 	if err != nil {
// 		return nil, err
// 	}
// 	for _, s := range attachedScope {
// 		s.Plan = attachedPlan
// 	}
// 	return attachedScope, nil
// }

func (c *Compile) compileQuery(ctx context.Context, qry *plan.Query) ([]*Scope, error) {
	var err error
	c.cnList, err = c.e.Nodes(c.isInternal, c.tenant, c.uid, c.cnLabel)
	if err != nil {
		return nil, err
	}
	if c.info.Typ == plan2.ExecTypeAP {
		client := cnclient.GetRPCClient()
		if client != nil {
			for i := 0; i < len(c.cnList); i++ {
				_, _, err := net.SplitHostPort(c.cnList[i].Addr)
				if err != nil {
					logutil.Warnf("compileScope received a malformed cn address '%s', expected 'ip:port'", c.cnList[i].Addr)
				}
				if isSameCN(c.addr, c.cnList[i].Addr) {
					continue
				}
				logutil.Debugf("ping start")
				err = client.Ping(ctx, c.cnList[i].Addr)
				logutil.Debugf("ping err %+v\n", err)
				// ping failed
				if err != nil {
					logutil.Debugf("ping err %+v\n", err)
					c.cnList = append(c.cnList[:i], c.cnList[i+1:]...)
					i--
				}
			}
		}
	}

	c.info.CnNumbers = len(c.cnList)
	blkNum := 0
	cost := float64(0.0)
	for _, n := range qry.Nodes {
		if n.Stats == nil {
			continue
		}
		if n.NodeType == plan.Node_TABLE_SCAN {
			blkNum += int(n.Stats.BlockNum)
		}
		if n.NodeType == plan.Node_INSERT {
			cost += n.Stats.GetCost()
		}
	}
	switch qry.StmtType {
	case plan.Query_INSERT:
		if cost*float64(SingleLineSizeEstimate) > float64(DistributedThreshold) || qry.LoadTag || blkNum >= MinBlockNum {
			c.cnListStrategy()
		} else {
			c.cnList = engine.Nodes{engine.Node{
				Addr: c.addr,
				Mcpu: c.generateCPUNumber(c.NumCPU(), blkNum)},
			}
		}
		// insertNode := qry.Nodes[qry.Steps[0]]
		// nodeStats := qry.Nodes[insertNode.Children[0]].Stats
		// if nodeStats.GetCost()*float64(SingleLineSizeEstimate) > float64(DistributedThreshold) || qry.LoadTag || blkNum >= MinBlockNum {
		// 	if len(insertNode.InsertCtx.OnDuplicateIdx) > 0 {
		// 		c.cnList = engine.Nodes{
		// 			engine.Node{
		// 				Addr: c.addr,
		// 				Mcpu: c.generateCPUNumber(1, blkNum)},
		// 		}
		// 	} else {
		// 		c.cnListStrategy()
		// 	}
		// } else {
		// 	if len(insertNode.InsertCtx.OnDuplicateIdx) > 0 {
		// 		c.cnList = engine.Nodes{
		// 			engine.Node{
		// 				Addr: c.addr,
		// 				Mcpu: c.generateCPUNumber(1, blkNum)},
		// 		}
		// 	} else {
		// 		c.cnList = engine.Nodes{engine.Node{
		// 			Addr: c.addr,
		// 			Mcpu: c.generateCPUNumber(c.NumCPU(), blkNum)},
		// 		}
		// 	}
		// }
	default:
		if blkNum < MinBlockNum {
			c.cnList = engine.Nodes{engine.Node{
				Addr: c.addr,
				Mcpu: c.generateCPUNumber(c.NumCPU(), blkNum)},
			}
		} else {
			c.cnListStrategy()
		}
	}

	c.initAnalyze(qry)

	steps := make([]*Scope, 0, len(qry.Steps))
	for i := len(qry.Steps) - 1; i >= 0; i-- {
		scopes, err := c.compilePlanScope(ctx, int32(i), qry.Steps[i], qry.Nodes)
		if err != nil {
			return nil, err
		}
		scope, err := c.compileApQuery(qry, scopes)
		if err != nil {
			return nil, err
		}
		steps = append(steps, scope)
	}
	
	debugstr := DebugShowScopes(steps)
	logutil.Infof("!!!!!!!!!!%v", debugstr)

	return steps, err
}

func (c *Compile) compileApQuery(qry *plan.Query, ss []*Scope) (*Scope, error) {
	var rs *Scope
	switch qry.StmtType {
	case plan.Query_DELETE:
		return ss[0], nil
	case plan.Query_INSERT:
		return ss[0], nil
	case plan.Query_UPDATE:
		return ss[0], nil
	default:
		rs = c.newMergeScope(ss)
		updateScopesLastFlag([]*Scope{rs})
		c.setAnalyzeCurrent([]*Scope{rs}, c.anal.curr)
		rs.Instructions = append(rs.Instructions, vm.Instruction{
			Op: vm.Output,
			Arg: &output.Argument{
				Data: c.u,
				Func: c.fill,
			},
		})
	}
	return rs, nil
}

func constructValueScanBatch(ctx context.Context, proc *process.Process, node *plan.Node) (*batch.Batch, error) {
	if node == nil || node.TableDef == nil { // like : select 1, 2
		bat := batch.NewWithSize(1)
		bat.Vecs[0] = vector.NewConstNull(types.T_int64.ToType(), 1, proc.Mp())
		bat.InitZsOne(1)
		return bat, nil
	}
	// select * from (values row(1,1), row(2,2), row(3,3)) a;
	tableDef := node.TableDef
	colCount := len(tableDef.Cols)
	colsData := node.RowsetData.Cols
	rowCount := len(colsData[0].Data)
	bat := batch.NewWithSize(colCount)

	for i := 0; i < colCount; i++ {
		vec, err := rowsetDataToVector(ctx, proc, colsData[i].Data)
		if err != nil {
			return nil, err
		}
		bat.Vecs[i] = vec
	}
	bat.SetZs(rowCount, proc.Mp())
	return bat, nil
}

func (c *Compile) compilePlanScope(ctx context.Context, step int32, curNodeIdx int32, ns []*plan.Node) ([]*Scope, error) {
	n := ns[curNodeIdx]
	switch n.NodeType {
	case plan.Node_VALUE_SCAN:
		bat := c.proc.GetPrepareBatch()
		if bat == nil {
			var err error

			if bat, err = constructValueScanBatch(ctx, c.proc, n); err != nil {
				return nil, err
			}
		}
		ds := &Scope{
			Magic:      Normal,
			DataSource: &Source{Bat: bat},
			NodeInfo:   engine.Node{Addr: c.addr, Mcpu: 1},
			Proc:       process.NewWithAnalyze(c.proc, c.ctx, 0, c.anal.Nodes()),
		}
		return c.compileSort(n, c.compileProjection(n, []*Scope{ds})), nil
	case plan.Node_EXTERNAL_SCAN:
		node := plan2.DeepCopyNode(n)
		ss, err := c.compileExternScan(ctx, node)
		if err != nil {
			return nil, err
		}
		return c.compileSort(n, c.compileProjection(n, c.compileRestrict(node, ss))), nil
	case plan.Node_TABLE_SCAN:
		ss, err := c.compileTableScan(n)
		if err != nil {
			return nil, err
		}

		// RelationName
		return c.compileSort(n, c.compileProjection(n, c.compileRestrict(n, ss))), nil
	case plan.Node_FILTER, plan.Node_PROJECT, plan.Node_PRE_DELETE:
		curr := c.anal.curr
		c.setAnalyzeCurrent(nil, int(n.Children[0]))
		ss, err := c.compilePlanScope(ctx, step, n.Children[0], ns)
		if err != nil {
			return nil, err
		}
		c.setAnalyzeCurrent(ss, curr)
		return c.compileSort(n, c.compileProjection(n, c.compileRestrict(n, ss))), nil
	case plan.Node_AGG:
		curr := c.anal.curr
		c.setAnalyzeCurrent(nil, int(n.Children[0]))
		ss, err := c.compilePlanScope(ctx, step, n.Children[0], ns)
		if err != nil {
			return nil, err
		}
		c.setAnalyzeCurrent(ss, curr)

		if n.Stats.Shuffle {
			ss = c.compileBucketGroup(n, ss, ns)
			return c.compileSort(n, ss), nil
		} else {
			ss = c.compileMergeGroup(n, ss, ns)
			return c.compileSort(n, c.compileProjection(n, c.compileRestrict(n, ss))), nil
		}
	case plan.Node_WINDOW:
		curr := c.anal.curr
		c.setAnalyzeCurrent(nil, int(n.Children[0]))
		ss, err := c.compilePlanScope(ctx, step, n.Children[0], ns)
		if err != nil {
			return nil, err
		}
		c.setAnalyzeCurrent(ss, curr)
		ss = c.compileWin(n, ss)
		return c.compileSort(n, c.compileProjection(n, c.compileRestrict(n, ss))), nil
	case plan.Node_JOIN:
		curr := c.anal.curr
		c.setAnalyzeCurrent(nil, int(n.Children[0]))
		left, err := c.compilePlanScope(ctx, step, n.Children[0], ns)
		if err != nil {
			return nil, err
		}
		c.setAnalyzeCurrent(left, int(n.Children[1]))
		right, err := c.compilePlanScope(ctx, step, n.Children[1], ns)
		if err != nil {
			return nil, err
		}
		c.setAnalyzeCurrent(right, curr)
		return c.compileSort(n, c.compileJoin(ctx, n, ns[n.Children[0]], ns[n.Children[1]], left, right)), nil
	case plan.Node_SORT:
		curr := c.anal.curr
		c.setAnalyzeCurrent(nil, int(n.Children[0]))
		ss, err := c.compilePlanScope(ctx, step, n.Children[0], ns)
		if err != nil {
			return nil, err
		}
		c.setAnalyzeCurrent(ss, curr)
		return c.compileProjection(n, c.compileRestrict(n, c.compileSort(n, ss))), nil
	case plan.Node_UNION:
		curr := c.anal.curr
		c.setAnalyzeCurrent(nil, int(n.Children[0]))
		left, err := c.compilePlanScope(ctx, step, n.Children[0], ns)
		if err != nil {
			return nil, err
		}
		c.setAnalyzeCurrent(left, int(n.Children[1]))
		right, err := c.compilePlanScope(ctx, step, n.Children[1], ns)
		if err != nil {
			return nil, err
		}
		c.setAnalyzeCurrent(right, curr)
		return c.compileSort(n, c.compileUnion(n, left, right)), nil
	case plan.Node_MINUS, plan.Node_INTERSECT, plan.Node_INTERSECT_ALL:
		curr := c.anal.curr
		c.setAnalyzeCurrent(nil, int(n.Children[0]))
		left, err := c.compilePlanScope(ctx, step, n.Children[0], ns)
		if err != nil {
			return nil, err
		}
		c.setAnalyzeCurrent(left, int(n.Children[1]))
		right, err := c.compilePlanScope(ctx, step, n.Children[1], ns)
		if err != nil {
			return nil, err
		}
		c.setAnalyzeCurrent(right, curr)
		return c.compileSort(n, c.compileMinusAndIntersect(n, left, right, n.NodeType)), nil
	case plan.Node_UNION_ALL:
		curr := c.anal.curr
		c.setAnalyzeCurrent(nil, int(n.Children[0]))
		left, err := c.compilePlanScope(ctx, step, n.Children[0], ns)
		if err != nil {
			return nil, err
		}
		c.setAnalyzeCurrent(left, int(n.Children[1]))
		right, err := c.compilePlanScope(ctx, step, n.Children[1], ns)
		if err != nil {
			return nil, err
		}
		c.setAnalyzeCurrent(right, curr)
		return c.compileSort(n, c.compileUnionAll(left, right)), nil
	case plan.Node_DELETE:
		curr := c.anal.curr
		c.setAnalyzeCurrent(nil, int(n.Children[0]))

		ss, err := c.compilePlanScope(ctx, step, n.Children[0], ns)
		if err != nil {
			return nil, err
		}

		n.NotCacheable = true
		nodeStats := ns[n.Children[0]].Stats

		arg, err := constructDeletion(n, c.e, c.proc)
		if err != nil {
			return nil, err
		}

		if nodeStats.GetCost()*float64(SingleLineSizeEstimate) >
			float64(DistributedThreshold) &&
			!arg.DeleteCtx.CanTruncate {
			rs := c.newDeleteMergeScope(arg, ss)
			rs.Instructions = append(rs.Instructions, vm.Instruction{
				Op: vm.MergeDelete,
				Arg: &mergedelete.Argument{
					DelSource:        arg.DeleteCtx.Source,
					PartitionSources: arg.DeleteCtx.PartitionSources,
				},
			})
			rs.Magic = MergeDelete
			ss = []*Scope{rs}
			return ss, nil
		}
		rs := c.newMergeScope(ss)
		// updateScopesLastFlag([]*Scope{rs})
		rs.Magic = Merge
		c.setAnalyzeCurrent([]*Scope{rs}, c.anal.curr)

		rs.Instructions = append(rs.Instructions, vm.Instruction{
			Op:  vm.Deletion,
			Arg: arg,
		})
		ss = []*Scope{rs}
		c.setAnalyzeCurrent(ss, curr)
		return ss, nil
	case plan.Node_ON_DUPLICATE_KEY:
		curr := c.anal.curr
		c.setAnalyzeCurrent(nil, int(n.Children[0]))
		ss, err := c.compilePlanScope(ctx, step, n.Children[0], ns)
		if err != nil {
			return nil, err
		}
		rs := c.newMergeScope(ss)
		rs.Magic = Merge
		c.setAnalyzeCurrent([]*Scope{rs}, c.anal.curr)
		onDuplicateKeyArg, err := constructOnduplicateKey(n, c.e)
		if err != nil {
			return nil, err
		}
		rs.Instructions = append(rs.Instructions, vm.Instruction{
			Op:  vm.OnDuplicateKey,
			Arg: onDuplicateKeyArg,
		})
		ss = []*Scope{rs}
		c.setAnalyzeCurrent(ss, curr)
		return ss, nil
	case plan.Node_PRE_INSERT_UK:
		curr := c.anal.curr
		ss, err := c.compilePlanScope(ctx, step, n.Children[0], ns)
		if err != nil {
			return nil, err
		}
		currentFirstFlag := c.anal.isFirst
		for i := range ss {
			preInsertUkArg, err := constructPreInsertUk(n, c.proc)
			if err != nil {
				return nil, err
			}
			ss[i].appendInstruction(vm.Instruction{
				Op:      vm.PreInsertUnique,
				Idx:     c.anal.curr,
				IsFirst: currentFirstFlag,
				Arg:     preInsertUkArg,
			})
		}
		c.setAnalyzeCurrent(ss, curr)
		return ss, nil
	case plan.Node_PRE_INSERT:
		curr := c.anal.curr
		ss, err := c.compilePlanScope(ctx, step, n.Children[0], ns)
		if err != nil {
			return nil, err
		}
		currentFirstFlag := c.anal.isFirst
		for i := range ss {
			preInsertArg, err := constructPreInsert(n, c.e, c.proc)
			if err != nil {
				return nil, err
			}
			ss[i].appendInstruction(vm.Instruction{
				Op:      vm.PreInsert,
				Idx:     c.anal.curr,
				IsFirst: currentFirstFlag,
				Arg:     preInsertArg,
			})
		}
		c.setAnalyzeCurrent(ss, curr)
		return ss, nil
	case plan.Node_INSERT:
		curr := c.anal.curr
		n.NotCacheable = true
		ss, err := c.compilePlanScope(ctx, step, n.Children[0], ns)
		if err != nil {
			return nil, err
		}

		insertArg, err := constructInsert(n, c.e, c.proc)
		if err != nil {
			return nil, err
		}
		currentFirstFlag := c.anal.isFirst
		toWriteS3 := n.Stats.GetCost()*float64(SingleLineSizeEstimate) >
			float64(DistributedThreshold) || c.anal.qry.LoadTag
		insertArg.ToWriteS3 = toWriteS3

		if toWriteS3 {
			dataScope := c.newMergeScope(ss)
			dataScope.IsEnd = true
			if c.anal.qry.LoadTag {
				dataScope.Proc.Reg.MergeReceivers[0].Ch = make(chan *batch.Batch, dataScope.NodeInfo.Mcpu) // reset the channel buffer of sink for load
			}
			mcpu := dataScope.NodeInfo.Mcpu
			scopes := make([]*Scope, 0, mcpu)
			regs := make([]*process.WaitRegister, 0, mcpu)
			for i := 0; i < mcpu; i++ {
				scopes = append(scopes, &Scope{
					Magic:        Merge,
					Instructions: []vm.Instruction{{Op: vm.Merge, Arg: &merge.Argument{}}},
				})
				scopes[i].Proc = process.NewFromProc(c.proc, c.ctx, 1)
				regs = append(regs, scopes[i].Proc.Reg.MergeReceivers...)
			}

			dataScope.Instructions = append(dataScope.Instructions, vm.Instruction{
				Op:  vm.Dispatch,
				Arg: constructDispatchLocal(false, false, regs),
			})
			for i := range scopes {
				insertArg, err := constructInsert(n, c.e, c.proc)
				if err != nil {
					return nil, err
				}
				insertArg.ToWriteS3 = true
				scopes[i].appendInstruction(vm.Instruction{
					Op:      vm.Insert,
					Idx:     c.anal.curr,
					IsFirst: currentFirstFlag,
					Arg:     insertArg,
				})
			}
			rs := c.newMergeScope(scopes)
			rs.PreScopes = append(rs.PreScopes, dataScope)
			rs.Magic = MergeInsert
			rs.Instructions = append(rs.Instructions, vm.Instruction{
				Op: vm.MergeBlock,
				Arg: &mergeblock.Argument{
					Tbl:              insertArg.InsertCtx.Rel,
					PartitionSources: insertArg.InsertCtx.PartitionSources,
				},
			})
			ss = []*Scope{rs}
		} else {
			for i := range ss {
				insertArg, err := constructInsert(n, c.e, c.proc)
				if err != nil {
					return nil, err
				}
				ss[i].appendInstruction(vm.Instruction{
					Op:      vm.Insert,
					Idx:     c.anal.curr,
					IsFirst: currentFirstFlag,
					Arg:     insertArg,
				})
			}
		}
		c.setAnalyzeCurrent(ss, curr)
		return ss, nil
	case plan.Node_LOCK_OP:
		curr := c.anal.curr
		ss, err := c.compilePlanScope(ctx, step, n.Children[0], ns)
		if err != nil {
			return nil, err
		}
		currentFirstFlag := c.anal.isFirst
		for i := range ss {
			lockOpArg, err := constructLockOp(n, c.proc)
			if err != nil {
				return nil, err
			}
			ss[i].appendInstruction(vm.Instruction{
				Op:      vm.LockOp,
				Idx:     c.anal.curr,
				IsFirst: currentFirstFlag,
				Arg:     lockOpArg,
			})
		}
		c.setAnalyzeCurrent(ss, curr)
		return ss, nil
	case plan.Node_FUNCTION_SCAN:
		curr := c.anal.curr
		c.setAnalyzeCurrent(nil, int(n.Children[0]))
		ss, err := c.compilePlanScope(ctx, step, n.Children[0], ns)
		if err != nil {
			return nil, err
		}
		c.setAnalyzeCurrent(ss, curr)
		return c.compileSort(n, c.compileProjection(n, c.compileRestrict(n, c.compileTableFunction(n, ss)))), nil
	case plan.Node_SINK_SCAN:
		rs := &Scope{
			Magic:        Merge,
			NodeInfo:     engine.Node{Addr: c.addr, Mcpu: c.NumCPU()},
			Proc:         process.NewWithAnalyze(c.proc, c.ctx, 1, c.anal.Nodes()),
			Instructions: []vm.Instruction{{Op: vm.Merge, Arg: &merge.Argument{}}},
		}
		if c.anal.qry.LoadTag {
			rs.Proc.Reg.MergeReceivers[0].Ch = make(chan *batch.Batch, c.NumCPU()) // reset the channel buffer of sink for load
		}
		c.appendStepRegs(n.SourceStep, rs.Proc.Reg.MergeReceivers[0])
		return []*Scope{rs}, nil
	case plan.Node_SINK:
		receivers, ok := c.getStepRegs(step)
		if !ok {
			return nil, moerr.NewInternalError(c.ctx, "no data receiver for sink node")
		}
		ss, err := c.compilePlanScope(ctx, step, n.Children[0], ns)
		if err != nil {
			return nil, err
		}
		rs := c.newMergeScope(ss)
		rs.appendInstruction(vm.Instruction{
			Op:  vm.Dispatch,
			Arg: constructDispatchLocal(true, true, receivers),
		})

		return []*Scope{rs}, nil
	default:
		return nil, moerr.NewNYI(ctx, fmt.Sprintf("query '%s'", n))
	}
}

func (c *Compile) appendStepRegs(step int32, reg *process.WaitRegister) {
	if _, ok := c.stepRegs[step]; !ok {
		c.stepRegs[step] = make([]*process.WaitRegister, 0, 1)
	}
	c.stepRegs[step] = append(c.stepRegs[step], reg)
}

func (c *Compile) getStepRegs(step int32) ([]*process.WaitRegister, bool) {
	if channels, ok := c.stepRegs[step]; !ok {
		return nil, false
	} else {
		return channels, true
	}
}

func (c *Compile) constructScopeForExternal(addr string, parallel bool) *Scope {
	ds := &Scope{Magic: Normal}
	if parallel {
		ds.Magic = Remote
	}
	ds.NodeInfo = engine.Node{Addr: addr, Mcpu: c.NumCPU()}
	ds.Proc = process.NewWithAnalyze(c.proc, c.ctx, 0, c.anal.Nodes())
	c.proc.LoadTag = c.anal.qry.LoadTag
	ds.Proc.LoadTag = true
	bat := batch.NewWithSize(1)
	{
		bat.Vecs[0] = vector.NewConstNull(types.T_int64.ToType(), 1, c.proc.Mp())
		bat.InitZsOne(1)
	}
	ds.DataSource = &Source{Bat: bat}
	return ds
}

func (c *Compile) constructLoadMergeScope() *Scope {
	ds := &Scope{Magic: Merge}
	ds.Proc = process.NewWithAnalyze(c.proc, c.ctx, 1, c.anal.Nodes())
	ds.Proc.LoadTag = true
	ds.appendInstruction(vm.Instruction{
		Op:      vm.Merge,
		Idx:     c.anal.curr,
		IsFirst: c.anal.isFirst,
		Arg:     &merge.Argument{},
	})
	return ds
}

func (c *Compile) compileExternScan(ctx context.Context, n *plan.Node) ([]*Scope, error) {
	ctx, span := trace.Start(ctx, "compileExternScan")
	defer span.End()
	ID2Addr := make(map[int]int, 0)
	mcpu := 0
	for i := 0; i < len(c.cnList); i++ {
		tmp := mcpu
		mcpu += c.cnList[i].Mcpu
		ID2Addr[i] = mcpu - tmp
	}
	param := &tree.ExternParam{}
	err := json.Unmarshal([]byte(n.TableDef.Createsql), param)
	if err != nil {
		return nil, err
	}
	if param.ScanType == tree.S3 {
		if err := plan2.InitS3Param(param); err != nil {
			return nil, err
		}
		if param.Parallel {
			mcpu = 0
			ID2Addr = make(map[int]int, 0)
			for i := 0; i < len(c.cnList); i++ {
				tmp := mcpu
				if c.cnList[i].Mcpu > external.S3_PARALLEL_MAXNUM {
					mcpu += external.S3_PARALLEL_MAXNUM
				} else {
					mcpu += c.cnList[i].Mcpu
				}
				ID2Addr[i] = mcpu - tmp
			}
		}
	} else {
		if err := plan2.InitInfileParam(param); err != nil {
			return nil, err
		}
	}

	param.FileService = c.proc.FileService
	param.Ctx = c.ctx
	var fileList []string
	var fileSize []int64
	if !param.Local {
		if param.QueryResult {
			fileList = strings.Split(param.Filepath, ",")
			for i := range fileList {
				fileList[i] = strings.TrimSpace(fileList[i])
			}
		} else {
			_, spanReadDir := trace.Start(ctx, "compileExternScan.ReadDir")
			fileList, fileSize, err = plan2.ReadDir(param)
			if err != nil {
				spanReadDir.End()
				return nil, err
			}
			spanReadDir.End()
		}
		fileList, fileSize, err = external.FilterFileList(ctx, n, c.proc, fileList, fileSize)
		if err != nil {
			return nil, err
		}
		if param.LoadFile && len(fileList) == 0 {
			return nil, moerr.NewInvalidInput(ctx, "the file does not exist in load flow")
		}
	} else {
		fileList = []string{param.Filepath}
	}

	if len(fileList) == 0 {
		ret := &Scope{
			Magic:      Normal,
			DataSource: nil,
			Proc:       process.NewWithAnalyze(c.proc, c.ctx, 0, c.anal.Nodes()),
		}

		return []*Scope{ret}, nil
	}

	if param.Parallel && (external.GetCompressType(param, fileList[0]) != tree.NOCOMPRESS || param.Local) {
		return c.compileExternScanParallel(n, param, fileList, fileSize, ctx)
	}

	var fileOffset [][]int64
	for i := 0; i < len(fileList); i++ {
		param.Filepath = fileList[i]
		if param.Parallel {
			arr, err := external.ReadFileOffset(param, c.proc, mcpu, fileSize[i])
			fileOffset = append(fileOffset, arr)
			if err != nil {
				return nil, err
			}
		}
	}
	ss := make([]*Scope, 1)
	if param.Parallel {
		ss = make([]*Scope, len(c.cnList))
	}
	pre := 0
	for i := range ss {
		ss[i] = c.constructScopeForExternal(c.cnList[i].Addr, param.Parallel)
		ss[i].IsLoad = true
		count := ID2Addr[i]
		fileOffsetTmp := make([]*pipeline.FileOffset, len(fileList))
		for j := range fileOffsetTmp {
			preIndex := pre
			fileOffsetTmp[j] = &pipeline.FileOffset{}
			fileOffsetTmp[j].Offset = make([]int64, 0)
			if param.Parallel {
				fileOffsetTmp[j].Offset = append(fileOffsetTmp[j].Offset, fileOffset[j][2*preIndex:2*preIndex+2*count]...)
			} else {
				fileOffsetTmp[j].Offset = append(fileOffsetTmp[j].Offset, []int64{0, -1}...)
			}
		}
		ss[i].appendInstruction(vm.Instruction{
			Op:      vm.External,
			Idx:     c.anal.curr,
			IsFirst: c.anal.isFirst,
			Arg:     constructExternal(n, param, c.ctx, fileList, fileSize, fileOffsetTmp),
		})
		pre += count
	}

	return ss, nil
}

// construct one thread to read the file data, then dispatch to mcpu thread to get the filedata for insert
func (c *Compile) compileExternScanParallel(n *plan.Node, param *tree.ExternParam, fileList []string, fileSize []int64, ctx context.Context) ([]*Scope, error) {
	param.Parallel = false
	mcpu := c.cnList[0].Mcpu
	ss := make([]*Scope, mcpu)
	for i := 0; i < mcpu; i++ {
		ss[i] = c.constructLoadMergeScope()
	}
	fileOffsetTmp := make([]*pipeline.FileOffset, len(fileList))
	for i := 0; i < len(fileList); i++ {
		fileOffsetTmp[i] = &pipeline.FileOffset{}
		fileOffsetTmp[i].Offset = make([]int64, 0)
		fileOffsetTmp[i].Offset = append(fileOffsetTmp[i].Offset, []int64{0, -1}...)
	}
	extern := constructExternal(n, param, c.ctx, fileList, fileSize, fileOffsetTmp)
	extern.Es.ParallelLoad = true
	scope := c.constructScopeForExternal("", false)
	scope.appendInstruction(vm.Instruction{
		Op:      vm.External,
		Idx:     c.anal.curr,
		IsFirst: c.anal.isFirst,
		Arg:     extern,
	})
	_, arg := constructDispatchLocalAndRemote(0, ss, c.addr)
	arg.FuncId = dispatch.SendToAnyLocalFunc
	scope.appendInstruction(vm.Instruction{
		Op:  vm.Dispatch,
		Arg: arg,
	})
	ss[0].PreScopes = append(ss[0].PreScopes, scope)
	c.anal.isFirst = false
	return ss, nil
}

func (c *Compile) compileTableFunction(n *plan.Node, ss []*Scope) []*Scope {
	currentFirstFlag := c.anal.isFirst
	for i := range ss {
		ss[i].appendInstruction(vm.Instruction{
			Op:      vm.TableFunction,
			Idx:     c.anal.curr,
			IsFirst: currentFirstFlag,
			Arg:     constructTableFunction(n),
		})
	}
	c.anal.isFirst = false

	return ss
}

func (c *Compile) compileTableScan(n *plan.Node) ([]*Scope, error) {
	nodes, err := c.generateNodes(n)
	if err != nil {
		return nil, err
	}
	ss := make([]*Scope, 0, len(nodes))
	for i := range nodes {
		ss = append(ss, c.compileTableScanWithNode(n, nodes[i]))
	}
	return ss, nil
}

func (c *Compile) compileTableScanWithNode(n *plan.Node, node engine.Node) *Scope {
	var err error
	var s *Scope
	var tblDef *plan.TableDef
	var ts timestamp.Timestamp
	var db engine.Database
	var rel engine.Relation

	attrs := make([]string, len(n.TableDef.Cols))
	for j, col := range n.TableDef.Cols {
		attrs[j] = col.Name
	}
	if c.proc != nil && c.proc.TxnOperator != nil {
		ts = c.proc.TxnOperator.Txn().SnapshotTS
	}
	{
		var cols []*plan.ColDef
		ctx := c.ctx
		if util.TableIsClusterTable(n.TableDef.GetTableType()) {
			ctx = context.WithValue(ctx, defines.TenantIDKey{}, catalog.System_Account)
		}
		if n.ObjRef.PubInfo != nil {
			ctx = context.WithValue(ctx, defines.TenantIDKey{}, uint32(n.ObjRef.PubInfo.TenantId))
		}
		db, err = c.e.Database(ctx, n.ObjRef.SchemaName, c.proc.TxnOperator)
		if err != nil {
			panic(err)
		}
		rel, err = db.Relation(ctx, n.TableDef.Name)
		if err != nil {
			var e error // avoid contamination of error messages
			db, e = c.e.Database(c.ctx, defines.TEMPORARY_DBNAME, c.proc.TxnOperator)
			if e != nil {
				panic(e)
			}
			rel, e = db.Relation(c.ctx, engine.GetTempTableName(n.ObjRef.SchemaName, n.TableDef.Name))
			if e != nil {
				panic(e)
			}
		}
		// defs has no rowid
		defs, err := rel.TableDefs(ctx)
		if err != nil {
			panic(err)
		}
		i := int32(0)
		name2index := make(map[string]int32)
		for _, def := range defs {
			if attr, ok := def.(*engine.AttributeDef); ok {
				name2index[attr.Attr.Name] = i
				cols = append(cols, &plan.ColDef{
					ColId: attr.Attr.ID,
					Name:  attr.Attr.Name,
					Typ: &plan.Type{
						Id:       int32(attr.Attr.Type.Oid),
						Width:    attr.Attr.Type.Width,
						Scale:    attr.Attr.Type.Scale,
						AutoIncr: attr.Attr.AutoIncrement,
					},
					Primary:   attr.Attr.Primary,
					Default:   attr.Attr.Default,
					OnUpdate:  attr.Attr.OnUpdate,
					Comment:   attr.Attr.Comment,
					ClusterBy: attr.Attr.ClusterBy,
					Seqnum:    uint32(attr.Attr.Seqnum),
				})
				i++
			}
		}
		tblDef = &plan.TableDef{
			Cols:          cols,
			Name2ColIndex: name2index,
			Version:       n.TableDef.Version,
			Name:          n.TableDef.Name,
			TableType:     n.TableDef.GetTableType(),
		}
	}

	// prcoess partitioned table
	var partitionRelNames []string
	if n.TableDef.Partition != nil {
		partitionRelNames = append(partitionRelNames, n.TableDef.Partition.PartitionTableNames...)
	}

	s = &Scope{
		Magic:    Remote,
		NodeInfo: node,
		DataSource: &Source{
			Timestamp:              ts,
			Attributes:             attrs,
			TableDef:               tblDef,
			RelationName:           n.TableDef.Name,
			PartitionRelationNames: partitionRelNames,
			SchemaName:             n.ObjRef.SchemaName,
			AccountId:              n.ObjRef.GetPubInfo(),
			Expr:                   colexec.RewriteFilterExprList(n.FilterList),
		},
	}
	s.Proc = process.NewWithAnalyze(c.proc, c.ctx, 0, c.anal.Nodes())
	return s
}

func (c *Compile) compileRestrict(n *plan.Node, ss []*Scope) []*Scope {
	if len(n.FilterList) == 0 {
		return ss
	}
	currentFirstFlag := c.anal.isFirst
	for i := range ss {
		ss[i].appendInstruction(vm.Instruction{
			Op:      vm.Restrict,
			Idx:     c.anal.curr,
			IsFirst: currentFirstFlag,
			Arg:     constructRestrict(n),
		})
	}
	c.anal.isFirst = false
	return ss
}

func (c *Compile) compileProjection(n *plan.Node, ss []*Scope) []*Scope {
	if len(n.ProjectList) == 0 {
		return ss
	}
	currentFirstFlag := c.anal.isFirst
	for i := range ss {
		ss[i].appendInstruction(vm.Instruction{
			Op:      vm.Projection,
			Idx:     c.anal.curr,
			IsFirst: currentFirstFlag,
			Arg:     constructProjection(n),
		})
	}
	c.anal.isFirst = false
	return ss
}

func (c *Compile) compileUnion(n *plan.Node, ss []*Scope, children []*Scope) []*Scope {
	ss = append(ss, children...)
	rs := c.newScopeList(1, int(n.Stats.BlockNum))
	gn := new(plan.Node)
	gn.GroupBy = make([]*plan.Expr, len(n.ProjectList))
	for i := range gn.GroupBy {
		gn.GroupBy[i] = plan2.DeepCopyExpr(n.ProjectList[i])
		gn.GroupBy[i].Typ.NotNullable = false
	}
	idx := 0
	for i := range rs {
		rs[i].Instructions = append(rs[i].Instructions, vm.Instruction{
			Op:  vm.Group,
			Idx: c.anal.curr,
			Arg: constructGroup(c.ctx, gn, n, i, len(rs), true, c.proc),
		})
		if isSameCN(rs[i].NodeInfo.Addr, c.addr) {
			idx = i
		}
	}
	mergeChildren := c.newMergeScope(ss)
	mergeChildren.appendInstruction(vm.Instruction{
		Op:  vm.Dispatch,
		Arg: constructBroadcastDispatch(0, rs, c.addr, n),
	})
	rs[idx].PreScopes = append(rs[idx].PreScopes, mergeChildren)
	return rs
}

func (c *Compile) compileMinusAndIntersect(n *plan.Node, ss []*Scope, children []*Scope, nodeType plan.Node_NodeType) []*Scope {
	rs := c.newJoinScopeListWithBucket(c.newScopeList(2, int(n.Stats.BlockNum)), ss, children, n)
	switch nodeType {
	case plan.Node_MINUS:
		for i := range rs {
			rs[i].Instructions[0] = vm.Instruction{
				Op:  vm.Minus,
				Idx: c.anal.curr,
				Arg: constructMinus(i, len(rs)),
			}
		}
	case plan.Node_INTERSECT:
		for i := range rs {
			rs[i].Instructions[0] = vm.Instruction{
				Op:  vm.Intersect,
				Idx: c.anal.curr,
				Arg: constructIntersect(i, len(rs)),
			}
		}
	case plan.Node_INTERSECT_ALL:
		for i := range rs {
			rs[i].Instructions[0] = vm.Instruction{
				Op:  vm.IntersectAll,
				Idx: c.anal.curr,
				Arg: constructIntersectAll(i, len(rs)),
			}
		}
	}
	return rs
}

func (c *Compile) compileUnionAll(ss []*Scope, children []*Scope) []*Scope {
	rs := c.newMergeScope(append(ss, children...))
	rs.Instructions[0].Idx = c.anal.curr
	return []*Scope{rs}
}

func (c *Compile) compileJoin(ctx context.Context, node, left, right *plan.Node, ss []*Scope, children []*Scope) []*Scope {
	var rs []*Scope
	isEq := plan2.IsEquiJoin(node.OnList)

	rightTyps := make([]types.Type, len(right.ProjectList))
	for i, expr := range right.ProjectList {
		rightTyps[i] = dupType(expr.Typ)
	}

	leftTyps := make([]types.Type, len(left.ProjectList))
	for i, expr := range left.ProjectList {
		leftTyps[i] = dupType(expr.Typ)
	}

	switch node.JoinType {
	case plan.Node_INNER:
		rs = c.newBroadcastJoinScopeList(ss, children, node)
		if len(node.OnList) == 0 {
			for i := range rs {
				rs[i].appendInstruction(vm.Instruction{
					Op:  vm.Product,
					Idx: c.anal.curr,
					Arg: constructProduct(node, rightTyps, c.proc),
				})
			}
		} else {
			for i := range rs {
				if isEq {
					rs[i].appendInstruction(vm.Instruction{
						Op:  vm.Join,
						Idx: c.anal.curr,
						Arg: constructJoin(node, rightTyps, c.proc),
					})
				} else {
					rs[i].appendInstruction(vm.Instruction{
						Op:  vm.LoopJoin,
						Idx: c.anal.curr,
						Arg: constructLoopJoin(node, rightTyps, c.proc),
					})
				}
			}
		}
	case plan.Node_SEMI:
		if isEq {
			if node.BuildOnLeft {
				rs = c.newJoinScopeListWithBucket(c.newScopeListForRightJoin(2, ss), ss, children, node)
				for i := range rs {
					rs[i].appendInstruction(vm.Instruction{
						Op:  vm.RightSemi,
						Idx: c.anal.curr,
						Arg: constructRightSemi(node, rightTyps, uint64(i), uint64(len(rs)), c.proc),
					})
				}
			} else {
				rs = c.newBroadcastJoinScopeList(ss, children, node)
				for i := range rs {
					rs[i].appendInstruction(vm.Instruction{
						Op:  vm.Semi,
						Idx: c.anal.curr,
						Arg: constructSemi(node, rightTyps, c.proc),
					})
				}
			}
		} else {
			rs = c.newBroadcastJoinScopeList(ss, children, node)
			for i := range rs {
				rs[i].appendInstruction(vm.Instruction{
					Op:  vm.LoopSemi,
					Idx: c.anal.curr,
					Arg: constructLoopSemi(node, rightTyps, c.proc),
				})
			}
		}
	case plan.Node_LEFT:
		rs = c.newBroadcastJoinScopeList(ss, children, node)
		for i := range rs {
			if isEq {
				rs[i].appendInstruction(vm.Instruction{
					Op:  vm.Left,
					Idx: c.anal.curr,
					Arg: constructLeft(node, rightTyps, c.proc),
				})
			} else {
				rs[i].appendInstruction(vm.Instruction{
					Op:  vm.LoopLeft,
					Idx: c.anal.curr,
					Arg: constructLoopLeft(node, rightTyps, c.proc),
				})
			}
		}
	case plan.Node_RIGHT:
		if isEq {
			rs = c.newJoinScopeListWithBucket(c.newScopeListForRightJoin(2, ss), ss, children, node)
			for i := range rs {
				rs[i].appendInstruction(vm.Instruction{
					Op:  vm.Right,
					Idx: c.anal.curr,
					Arg: constructRight(node, leftTyps, rightTyps, uint64(i), uint64(len(rs)), c.proc),
				})
			}
		} else {
			panic("dont pass any no-equal right join plan to this function,it should be changed to left join by the planner")
		}
	case plan.Node_SINGLE:
		rs = c.newBroadcastJoinScopeList(ss, children, node)
		for i := range rs {
			if isEq {
				rs[i].appendInstruction(vm.Instruction{
					Op:  vm.Single,
					Idx: c.anal.curr,
					Arg: constructSingle(node, rightTyps, c.proc),
				})
			} else {
				rs[i].appendInstruction(vm.Instruction{
					Op:  vm.LoopSingle,
					Idx: c.anal.curr,
					Arg: constructLoopSingle(node, rightTyps, c.proc),
				})
			}
		}
	case plan.Node_ANTI:
		if isEq {
			if node.BuildOnLeft {
				rs = c.newJoinScopeListWithBucket(c.newScopeListForRightJoin(2, ss), ss, children, node)
				for i := range rs {
					rs[i].appendInstruction(vm.Instruction{
						Op:  vm.RightAnti,
						Idx: c.anal.curr,
						Arg: constructRightAnti(node, rightTyps, uint64(i), uint64(len(rs)), c.proc),
					})
				}
			} else {
				rs = c.newBroadcastJoinScopeList(ss, children, node)
				for i := range rs {
					rs[i].appendInstruction(vm.Instruction{
						Op:  vm.Anti,
						Idx: c.anal.curr,
						Arg: constructAnti(node, rightTyps, c.proc),
					})
				}
			}
		} else {
			rs = c.newBroadcastJoinScopeList(ss, children, node)
			for i := range rs {
				rs[i].appendInstruction(vm.Instruction{
					Op:  vm.LoopAnti,
					Idx: c.anal.curr,
					Arg: constructLoopAnti(node, rightTyps, c.proc),
				})
			}
		}
	case plan.Node_MARK:
		rs = c.newBroadcastJoinScopeList(ss, children, node)
		for i := range rs {
			//if isEq {
			//	rs[i].appendInstruction(vm.Instruction{
			//		Op:  vm.Mark,
			//		Idx: c.anal.curr,
			//		Arg: constructMark(n, typs, c.proc),
			//	})
			//} else {
			rs[i].appendInstruction(vm.Instruction{
				Op:  vm.LoopMark,
				Idx: c.anal.curr,
				Arg: constructLoopMark(node, rightTyps, c.proc),
			})
			//}
		}
	default:
		panic(moerr.NewNYI(ctx, fmt.Sprintf("join typ '%v'", node.JoinType)))
	}
	return rs
}

func (c *Compile) compileSort(n *plan.Node, ss []*Scope) []*Scope {
	switch {
	case n.Limit != nil && n.Offset == nil && len(n.OrderBy) > 0: // top
		vec, err := colexec.EvalExpressionOnce(c.proc, n.Limit, []*batch.Batch{constBat})
		if err != nil {
			panic(err)
		}
		defer vec.Free(c.proc.Mp())
		return c.compileTop(n, vector.MustFixedCol[int64](vec)[0], ss)

	case n.Limit == nil && n.Offset == nil && len(n.OrderBy) > 0: // top
		return c.compileOrder(n, ss)

	case n.Limit != nil && n.Offset != nil && len(n.OrderBy) > 0:
		// get limit
		vec1, err := colexec.EvalExpressionOnce(c.proc, n.Limit, []*batch.Batch{constBat})
		if err != nil {
			panic(err)
		}
		defer vec1.Free(c.proc.Mp())

		// get offset
		vec2, err := colexec.EvalExpressionOnce(c.proc, n.Offset, []*batch.Batch{constBat})
		if err != nil {
			panic(err)
		}
		defer vec2.Free(c.proc.Mp())

		limit, offset := vector.MustFixedCol[int64](vec1)[0], vector.MustFixedCol[int64](vec2)[0]
		topN := limit + offset
		if topN <= 8192*2 {
			// if n is small, convert `order by col limit m offset n` to `top m+n offset n`
			return c.compileOffset(n, c.compileTop(n, topN, ss))
		}
		return c.compileLimit(n, c.compileOffset(n, c.compileOrder(n, ss)))

	case n.Limit == nil && n.Offset != nil && len(n.OrderBy) > 0: // order and offset
		return c.compileOffset(n, c.compileOrder(n, ss))

	case n.Limit != nil && n.Offset == nil && len(n.OrderBy) == 0: // limit
		return c.compileLimit(n, ss)

	case n.Limit == nil && n.Offset != nil && len(n.OrderBy) == 0: // offset
		return c.compileOffset(n, ss)

	case n.Limit != nil && n.Offset != nil && len(n.OrderBy) == 0: // limit and offset
		return c.compileLimit(n, c.compileOffset(n, ss))

	default:
		return ss
	}
}

func containBrokenNode(s *Scope) bool {
	for i := range s.Instructions {
		if s.Instructions[i].IsBrokenNode() {
			return true
		}
	}
	return false
}

func (c *Compile) compileTop(n *plan.Node, topN int64, ss []*Scope) []*Scope {
	// use topN TO make scope.
	currentFirstFlag := c.anal.isFirst
	for i := range ss {
		c.anal.isFirst = currentFirstFlag
		if containBrokenNode(ss[i]) {
			ss[i] = c.newMergeScope([]*Scope{ss[i]})
		}
		ss[i].appendInstruction(vm.Instruction{
			Op:      vm.Top,
			Idx:     c.anal.curr,
			IsFirst: c.anal.isFirst,
			Arg:     constructTop(n, topN),
		})
	}
	c.anal.isFirst = false

	rs := c.newMergeScope(ss)
	rs.Instructions[0] = vm.Instruction{
		Op:  vm.MergeTop,
		Idx: c.anal.curr,
		Arg: constructMergeTop(n, topN),
	}
	return []*Scope{rs}
}

func (c *Compile) compileOrder(n *plan.Node, ss []*Scope) []*Scope {
	currentFirstFlag := c.anal.isFirst
	for i := range ss {
		c.anal.isFirst = currentFirstFlag
		if containBrokenNode(ss[i]) {
			ss[i] = c.newMergeScope([]*Scope{ss[i]})
		}
		ss[i].appendInstruction(vm.Instruction{
			Op:      vm.Order,
			Idx:     c.anal.curr,
			IsFirst: c.anal.isFirst,
			Arg:     constructOrder(n),
		})
	}
	c.anal.isFirst = false

	rs := c.newMergeScope(ss)
	rs.Instructions[0] = vm.Instruction{
		Op:  vm.MergeOrder,
		Idx: c.anal.curr,
		Arg: constructMergeOrder(n),
	}
	return []*Scope{rs}
}

func (c *Compile) compileWin(n *plan.Node, ss []*Scope) []*Scope {
	rs := c.newMergeScope(ss)
	rs.Instructions[0] = vm.Instruction{
		Op:  vm.Window,
		Idx: c.anal.curr,
		Arg: constructWindow(c.ctx, n, c.proc),
	}
	return []*Scope{rs}
}

func (c *Compile) compileOffset(n *plan.Node, ss []*Scope) []*Scope {
	currentFirstFlag := c.anal.isFirst
	for i := range ss {
		if containBrokenNode(ss[i]) {
			c.anal.isFirst = currentFirstFlag
			ss[i] = c.newMergeScope([]*Scope{ss[i]})
		}
	}

	rs := c.newMergeScope(ss)
	rs.Instructions[0] = vm.Instruction{
		Op:  vm.MergeOffset,
		Idx: c.anal.curr,
		Arg: constructMergeOffset(n, c.proc),
	}
	return []*Scope{rs}
}

func (c *Compile) compileLimit(n *plan.Node, ss []*Scope) []*Scope {
	currentFirstFlag := c.anal.isFirst
	for i := range ss {
		c.anal.isFirst = currentFirstFlag
		if containBrokenNode(ss[i]) {
			ss[i] = c.newMergeScope([]*Scope{ss[i]})
		}
		ss[i].appendInstruction(vm.Instruction{
			Op:      vm.Limit,
			Idx:     c.anal.curr,
			IsFirst: c.anal.isFirst,
			Arg:     constructLimit(n, c.proc),
		})
	}
	c.anal.isFirst = false

	rs := c.newMergeScope(ss)
	rs.Instructions[0] = vm.Instruction{
		Op:  vm.MergeLimit,
		Idx: c.anal.curr,
		Arg: constructMergeLimit(n, c.proc),
	}
	return []*Scope{rs}
}

func (c *Compile) compileMergeGroup(n *plan.Node, ss []*Scope, ns []*plan.Node) []*Scope {
	currentFirstFlag := c.anal.isFirst
	for i := range ss {
		c.anal.isFirst = currentFirstFlag
		if containBrokenNode(ss[i]) {
			ss[i] = c.newMergeScope([]*Scope{ss[i]})
		}
		ss[i].appendInstruction(vm.Instruction{
			Op:      vm.Group,
			Idx:     c.anal.curr,
			IsFirst: c.anal.isFirst,
			Arg:     constructGroup(c.ctx, n, ns[n.Children[0]], 0, 0, false, c.proc),
		})
	}
	c.anal.isFirst = false

	rs := c.newMergeScope(ss)
	rs.Instructions[0] = vm.Instruction{
		Op:  vm.MergeGroup,
		Idx: c.anal.curr,
		Arg: constructMergeGroup(true),
	}
	return []*Scope{rs}
}

func (c *Compile) compileBucketGroup(n *plan.Node, ss []*Scope, ns []*plan.Node) []*Scope {
	currentIsFirst := c.anal.isFirst
	c.anal.isFirst = false
	dop := plan2.GetShuffleDop()
	parent, children := c.newScopeListForGroup(validScopeCount(ss), dop)

	j := 0
	for i := range ss {
		if containBrokenNode(ss[i]) {
			isEnd := ss[i].IsEnd
			ss[i] = c.newMergeScope([]*Scope{ss[i]})
			ss[i].IsEnd = isEnd
		}
		if !ss[i].IsEnd {
			ss[i].appendInstruction(vm.Instruction{
				Op:  vm.Dispatch,
				Arg: constructBroadcastDispatch(j, children, ss[i].NodeInfo.Addr, n),
			})
			j++
			ss[i].IsEnd = true
		}
	}

	// saving the last operator of all children to make sure the connector setting in
	// the right place
	lastOperator := make([]vm.Instruction, 0, len(children))
	for i := range children {
		ilen := len(children[i].Instructions) - 1
		lastOperator = append(lastOperator, children[i].Instructions[ilen])
		children[i].Instructions = children[i].Instructions[:ilen]
	}

	for i := range children {
		children[i].appendInstruction(vm.Instruction{
			Op:      vm.Group,
			Idx:     c.anal.curr,
			IsFirst: currentIsFirst,
			Arg:     constructGroup(c.ctx, n, ns[n.Children[0]], 0, 0, true, c.proc),
		})
	}

	children = c.compileProjection(n, c.compileRestrict(n, children))

	// recovery the children's last operator
	for i := range children {
		children[i].appendInstruction(lastOperator[i])
	}

	for i := range ss {
		appended := false
		for j := range children {
			if children[j].NodeInfo.Addr == ss[i].NodeInfo.Addr {
				children[j].PreScopes = append(children[j].PreScopes, ss[i])
				appended = true
				break
			}
		}
		if !appended {
			children[0].PreScopes = append(children[0].PreScopes, ss[i])
		}
	}

	return []*Scope{c.newMergeScope(parent)}
}

//func (c *Compile) newInsertMergeScope(arg *insert.Argument, ss []*Scope) *Scope {
//	ss2 := make([]*Scope, 0, len(ss))
//	for _, s := range ss {
//		if s.IsEnd {
//			continue
//		}
//		ss2 = append(ss2, s)
//	}
//	insert := &vm.Instruction{
//		Op:  vm.Insert,
//		Arg: arg,
//	}
//	for i := range ss2 {
//		ss2[i].Instructions = append(ss2[i].Instructions, dupInstruction(insert, nil, i))
//	}
//	return c.newMergeScope(ss2)
//}

// DeleteMergeScope need to assure this:
// one block can be only deleted by one and the same
// CN, so we need to transfer the rows from the
// the same block to one and the same CN to perform
// the deletion operators.
func (c *Compile) newDeleteMergeScope(arg *deletion.Argument, ss []*Scope) *Scope {
	//Todo: implemet delete merge
	ss2 := make([]*Scope, 0, len(ss))
	// ends := make([]*Scope, 0, len(ss))
	for _, s := range ss {
		if s.IsEnd {
			// ends = append(ends, s)
			continue
		}
		ss2 = append(ss2, s)
	}

	rs := make([]*Scope, 0, len(ss2))
	uuids := make([]uuid.UUID, 0, len(ss2))
	for i := 0; i < len(ss2); i++ {
		rs = append(rs, new(Scope))
		uuids = append(uuids, uuid.New())
	}

	// for every scope, it should dispatch its
	// batch to other cn
	for i := 0; i < len(ss2); i++ {
		constructDeleteDispatchAndLocal(i, rs, ss2, uuids, c)
	}
	delete := &vm.Instruction{
		Op:  vm.Deletion,
		Arg: arg,
	}
	for i := range rs {
		// use distributed delete
		arg.RemoteDelete = true
		// maybe just copy only once?
		arg.SegmentMap = colexec.Srv.GetCnSegmentMap()
		arg.IBucket = uint32(i)
		arg.Nbucket = uint32(len(rs))
		rs[i].Instructions = append(
			rs[i].Instructions,
			dupInstruction(delete, nil, 0))
	}
	return c.newMergeScope(rs)
}

func (c *Compile) newMergeScope(ss []*Scope) *Scope {
	rs := &Scope{
		PreScopes: ss,
		Magic:     Merge,
		NodeInfo: engine.Node{
			Addr: c.addr,
			Mcpu: c.NumCPU(),
		},
	}
	cnt := 0
	for _, s := range ss {
		if s.IsEnd {
			continue
		}
		cnt++
	}
	rs.Proc = process.NewWithAnalyze(c.proc, c.ctx, cnt, c.anal.Nodes())
	if len(ss) > 0 {
		rs.Proc.LoadTag = ss[0].Proc.LoadTag
	}
	rs.Instructions = append(rs.Instructions, vm.Instruction{
		Op:      vm.Merge,
		Idx:     c.anal.curr,
		IsFirst: c.anal.isFirst,
		Arg:     &merge.Argument{},
	})
	c.anal.isFirst = false

	j := 0
	for i := range ss {
		if !ss[i].IsEnd {
			ss[i].appendInstruction(vm.Instruction{
				Op: vm.Connector,
				Arg: &connector.Argument{
					Reg: rs.Proc.Reg.MergeReceivers[j],
				},
			})
			j++
		}
	}
	return rs
}

func (c *Compile) newMergeRemoteScope(ss []*Scope, nodeinfo engine.Node) *Scope {
	rs := c.newMergeScope(ss)
	// reset rs's info to remote
	rs.Magic = Remote
	rs.NodeInfo.Addr = nodeinfo.Addr
	rs.NodeInfo.Mcpu = nodeinfo.Mcpu

	return rs
}

func (c *Compile) newScopeList(childrenCount int, blocks int) []*Scope {
	var ss []*Scope

	currentFirstFlag := c.anal.isFirst
	for _, n := range c.cnList {
		c.anal.isFirst = currentFirstFlag
		ss = append(ss, c.newScopeListWithNode(c.generateCPUNumber(n.Mcpu, blocks), childrenCount, n.Addr)...)
	}
	return ss
}

func (c *Compile) newScopeListForGroup(childrenCount int, blocks int) ([]*Scope, []*Scope) {
	var parent = make([]*Scope, 0, len(c.cnList))
	var children = make([]*Scope, 0, len(c.cnList))

	currentFirstFlag := c.anal.isFirst
	for _, n := range c.cnList {
		c.anal.isFirst = currentFirstFlag
		scopes := c.newScopeListWithNode(c.generateCPUNumber(n.Mcpu, blocks), childrenCount, n.Addr)
		children = append(children, scopes...)
		parent = append(parent, c.newMergeRemoteScope(scopes, n))
	}
	return parent, children
}

func (c *Compile) newScopeListWithNode(mcpu, childrenCount int, addr string) []*Scope {
	ss := make([]*Scope, mcpu)
	currentFirstFlag := c.anal.isFirst
	for i := range ss {
		ss[i] = new(Scope)
		ss[i].Magic = Remote
		ss[i].NodeInfo.Addr = addr
		ss[i].NodeInfo.Mcpu = 1 // ss is already the mcpu length so we don't need to parallel it
		ss[i].Proc = process.NewWithAnalyze(c.proc, c.ctx, childrenCount, c.anal.Nodes())
		ss[i].Instructions = append(ss[i].Instructions, vm.Instruction{
			Op:      vm.Merge,
			Idx:     c.anal.curr,
			IsFirst: currentFirstFlag,
			Arg:     &merge.Argument{},
		})
	}
	c.anal.isFirst = false
	return ss
}

func (c *Compile) newScopeListForRightJoin(childrenCount int, leftScopes []*Scope) []*Scope {
	/*
		ss := make([]*Scope, 0, len(leftScopes))
		for i := range leftScopes {
			tmp := new(Scope)
			tmp.Magic = Remote
			tmp.IsJoin = true
			tmp.Proc = process.NewWithAnalyze(c.proc, c.ctx, childrenCount, c.anal.Nodes())
			tmp.NodeInfo = leftScopes[i].NodeInfo
			ss = append(ss, tmp)
		}
	*/

	// Force right join to execute on one CN due to right join issue
	// Will fix in future
	maxCpuNum := 1
	for _, s := range leftScopes {
		if s.NodeInfo.Mcpu > maxCpuNum {
			maxCpuNum = s.NodeInfo.Mcpu
		}
	}

	ss := make([]*Scope, 1)
	ss[0] = &Scope{
		Magic:    Remote,
		IsJoin:   true,
		Proc:     process.NewWithAnalyze(c.proc, c.ctx, childrenCount, c.anal.Nodes()),
		NodeInfo: engine.Node{Addr: c.addr, Mcpu: c.generateCPUNumber(c.NumCPU(), maxCpuNum)},
	}
	return ss
}

func (c *Compile) newJoinScopeListWithBucket(rs, ss, children []*Scope, n *plan.Node) []*Scope {
	currentFirstFlag := c.anal.isFirst
	// construct left
	leftMerge := c.newMergeScope(ss)
	leftMerge.appendInstruction(vm.Instruction{
		Op:  vm.Dispatch,
		Arg: constructBroadcastDispatch(0, rs, c.addr, n),
	})
	leftMerge.IsEnd = true

	// construct right
	c.anal.isFirst = currentFirstFlag
	rightMerge := c.newMergeScope(children)
	rightMerge.appendInstruction(vm.Instruction{
		Op:  vm.Dispatch,
		Arg: constructBroadcastDispatch(1, rs, c.addr, n),
	})
	rightMerge.IsEnd = true

	// append left and right to correspond rs
	idx := 0
	for i := range rs {
		if isSameCN(rs[i].NodeInfo.Addr, c.addr) {
			idx = i
		}
	}
	rs[idx].PreScopes = append(rs[idx].PreScopes, leftMerge, rightMerge)
	return rs
}

//func (c *Compile) newJoinScopeList(ss []*Scope, children []*Scope) []*Scope {
//rs := make([]*Scope, len(ss))
//// join's input will record in the left/right scope when JoinRun
//// so set it to false here.
//c.anal.isFirst = false
//for i := range ss {
//if ss[i].IsEnd {
//rs[i] = ss[i]
//continue
//}
//chp := c.newMergeScope(dupScopeList(children))
//rs[i] = new(Scope)
//rs[i].Magic = Remote
//rs[i].IsJoin = true
//rs[i].NodeInfo = ss[i].NodeInfo
//rs[i].PreScopes = []*Scope{ss[i], chp}
//rs[i].Proc = process.NewWithAnalyze(c.proc, c.ctx, 2, c.anal.Nodes())
//ss[i].appendInstruction(vm.Instruction{
//Op: vm.Connector,
//Arg: &connector.Argument{
//Reg: rs[i].Proc.Reg.MergeReceivers[0],
//},
//})
//chp.appendInstruction(vm.Instruction{
//Op: vm.Connector,
//Arg: &connector.Argument{
//Reg: rs[i].Proc.Reg.MergeReceivers[1],
//},
//})
//chp.IsEnd = true
//}
//return rs
//}

func (c *Compile) newBroadcastJoinScopeList(ss []*Scope, children []*Scope, n *plan.Node) []*Scope {
	length := len(ss)
	rs := make([]*Scope, length)
	idx := 0
	for i := range ss {
		if ss[i].IsEnd {
			rs[i] = ss[i]
			continue
		}
		rs[i] = new(Scope)
		rs[i].Magic = Remote
		rs[i].IsJoin = true
		rs[i].NodeInfo = ss[i].NodeInfo
		if isSameCN(rs[i].NodeInfo.Addr, c.addr) {
			idx = i
		}
		rs[i].PreScopes = []*Scope{ss[i]}
		rs[i].Proc = process.NewWithAnalyze(c.proc, c.ctx, 2, c.anal.Nodes())
		ss[i].appendInstruction(vm.Instruction{
			Op: vm.Connector,
			Arg: &connector.Argument{
				Reg: rs[i].Proc.Reg.MergeReceivers[0],
			},
		})
	}

	// all join's first flag will setting in newLeftScope and newRightScope
	// so we set it to false now
	c.anal.isFirst = false
	mergeChildren := c.newMergeScope(children)
	mergeChildren.appendInstruction(vm.Instruction{
		Op:  vm.Dispatch,
		Arg: constructBroadcastDispatch(1, rs, c.addr, n),
	})
	mergeChildren.IsEnd = true
	rs[idx].PreScopes = append(rs[idx].PreScopes, mergeChildren)

	return rs
}

func (c *Compile) newJoinProbeScope(s *Scope, ss []*Scope) *Scope {
	rs := &Scope{
		Magic: Merge,
	}
	rs.appendInstruction(vm.Instruction{
		Op:      vm.Merge,
		Idx:     s.Instructions[0].Idx,
		IsFirst: true,
		Arg:     &merge.Argument{},
	})
	rs.appendInstruction(vm.Instruction{
		Op:  vm.Dispatch,
		Arg: constructDispatchLocal(false, false, extraRegisters(ss, 0)),
	})
	rs.IsEnd = true
	rs.Proc = process.NewWithAnalyze(s.Proc, s.Proc.Ctx, 1, c.anal.Nodes())
	regTransplant(s, rs, 0, 0)
	return rs
}

func (c *Compile) newJoinBuildScope(s *Scope, ss []*Scope) *Scope {
	rs := &Scope{
		Magic: Merge,
	}
	rs.appendInstruction(vm.Instruction{
		Op:      vm.HashBuild,
		Idx:     s.Instructions[0].Idx,
		IsFirst: true,
		Arg:     constructHashBuild(s.Instructions[0], c.proc),
	})
	rs.appendInstruction(vm.Instruction{
		Op:  vm.Dispatch,
		Arg: constructDispatchLocal(true, false, extraRegisters(ss, 1)),
	})
	rs.IsEnd = true
	rs.Proc = process.NewWithAnalyze(s.Proc, s.Proc.Ctx, 1, c.anal.Nodes())
	regTransplant(s, rs, 1, 0)
	return rs
}

// Transplant the source's RemoteReceivRegInfos which index equal to sourceIdx to
// target with new index targetIdx
func regTransplant(source, target *Scope, sourceIdx, targetIdx int) {
	target.Proc.Reg.MergeReceivers[targetIdx] = source.Proc.Reg.MergeReceivers[sourceIdx]
	i := 0
	for i < len(source.RemoteReceivRegInfos) {
		op := &source.RemoteReceivRegInfos[i]
		if op.Idx == sourceIdx {
			target.RemoteReceivRegInfos = append(target.RemoteReceivRegInfos, RemoteReceivRegInfo{
				Idx:      targetIdx,
				Uuid:     op.Uuid,
				FromAddr: op.FromAddr,
			})
			source.RemoteReceivRegInfos = append(source.RemoteReceivRegInfos[:i], source.RemoteReceivRegInfos[i+1:]...)
			continue
		}
		i++
	}
}

// Number of cpu's available on the current machine
func (c *Compile) NumCPU() int {
	return runtime.NumCPU()
}

func (c *Compile) generateCPUNumber(cpunum, blocks int) int {
	if cpunum <= 0 || blocks <= 0 {
		return 1
	}

	if cpunum <= blocks {
		return cpunum
	}
	return blocks
}

func (c *Compile) initAnalyze(qry *plan.Query) {
	anals := make([]*process.AnalyzeInfo, len(qry.Nodes))
	for i := range anals {
		anals[i] = new(process.AnalyzeInfo)
	}
	c.anal = &anaylze{
		qry:       qry,
		analInfos: anals,
		curr:      int(qry.Steps[0]),
	}
	for _, node := range c.anal.qry.Nodes {
		if node.AnalyzeInfo == nil {
			node.AnalyzeInfo = new(plan.AnalyzeInfo)
		}
	}
	c.proc.AnalInfos = c.anal.analInfos
}

func (c *Compile) fillAnalyzeInfo() {
	// record the number of s3 requests
	c.anal.S3IOInputCount(c.anal.curr, c.s3CounterSet.FileService.S3.Put.Load())
	c.anal.S3IOInputCount(c.anal.curr, c.s3CounterSet.FileService.S3.List.Load())

	c.anal.S3IOOutputCount(c.anal.curr, c.s3CounterSet.FileService.S3.Head.Load())
	c.anal.S3IOOutputCount(c.anal.curr, c.s3CounterSet.FileService.S3.Get.Load())
	c.anal.S3IOOutputCount(c.anal.curr, c.s3CounterSet.FileService.S3.Delete.Load())
	c.anal.S3IOOutputCount(c.anal.curr, c.s3CounterSet.FileService.S3.DeleteMulti.Load())

	for i, anal := range c.anal.analInfos {
		atomic.StoreInt64(&c.anal.qry.Nodes[i].AnalyzeInfo.InputRows, atomic.LoadInt64(&anal.InputRows))
		atomic.StoreInt64(&c.anal.qry.Nodes[i].AnalyzeInfo.OutputRows, atomic.LoadInt64(&anal.OutputRows))
		atomic.StoreInt64(&c.anal.qry.Nodes[i].AnalyzeInfo.InputSize, atomic.LoadInt64(&anal.InputSize))
		atomic.StoreInt64(&c.anal.qry.Nodes[i].AnalyzeInfo.OutputSize, atomic.LoadInt64(&anal.OutputSize))
		atomic.StoreInt64(&c.anal.qry.Nodes[i].AnalyzeInfo.TimeConsumed, atomic.LoadInt64(&anal.TimeConsumed))
		atomic.StoreInt64(&c.anal.qry.Nodes[i].AnalyzeInfo.MemorySize, atomic.LoadInt64(&anal.MemorySize))
		atomic.StoreInt64(&c.anal.qry.Nodes[i].AnalyzeInfo.WaitTimeConsumed, atomic.LoadInt64(&anal.WaitTimeConsumed))
		atomic.StoreInt64(&c.anal.qry.Nodes[i].AnalyzeInfo.DiskIO, atomic.LoadInt64(&anal.DiskIO))
		atomic.StoreInt64(&c.anal.qry.Nodes[i].AnalyzeInfo.S3IOByte, atomic.LoadInt64(&anal.S3IOByte))
		atomic.StoreInt64(&c.anal.qry.Nodes[i].AnalyzeInfo.S3IOInputCount, atomic.LoadInt64(&anal.S3IOInputCount))
		atomic.StoreInt64(&c.anal.qry.Nodes[i].AnalyzeInfo.S3IOOutputCount, atomic.LoadInt64(&anal.S3IOOutputCount))
		atomic.StoreInt64(&c.anal.qry.Nodes[i].AnalyzeInfo.NetworkIO, atomic.LoadInt64(&anal.NetworkIO))
		atomic.StoreInt64(&c.anal.qry.Nodes[i].AnalyzeInfo.ScanTime, atomic.LoadInt64(&anal.ScanTime))
		atomic.StoreInt64(&c.anal.qry.Nodes[i].AnalyzeInfo.InsertTime, atomic.LoadInt64(&anal.InsertTime))
	}
}

func (c *Compile) generateNodes(n *plan.Node) (engine.Nodes, error) {
	var err error
	var db engine.Database
	var rel engine.Relation
	var ranges [][]byte
	var nodes engine.Nodes
	isPartitionTable := false

	ctx := c.ctx
	if util.TableIsClusterTable(n.TableDef.GetTableType()) {
		ctx = context.WithValue(ctx, defines.TenantIDKey{}, catalog.System_Account)
	}
	if n.ObjRef.PubInfo != nil {
		ctx = context.WithValue(ctx, defines.TenantIDKey{}, uint32(n.ObjRef.PubInfo.GetTenantId()))
	}
	if util.TableIsLoggingTable(n.ObjRef.SchemaName, n.ObjRef.ObjName) {
		ctx = context.WithValue(ctx, defines.TenantIDKey{}, catalog.System_Account)
	}
	db, err = c.e.Database(ctx, n.ObjRef.SchemaName, c.proc.TxnOperator)
	if err != nil {
		return nil, err
	}
	rel, err = db.Relation(ctx, n.TableDef.Name)
	if err != nil {
		var e error // avoid contamination of error messages
		db, e = c.e.Database(ctx, defines.TEMPORARY_DBNAME, c.proc.TxnOperator)
		if e != nil {
			return nil, err
		}

		// if temporary table, just scan at local cn.
		rel, e = db.Relation(ctx, engine.GetTempTableName(n.ObjRef.SchemaName, n.TableDef.Name))
		if e != nil {
			return nil, err
		}
		c.cnList = engine.Nodes{
			engine.Node{
				Addr: c.addr,
				Rel:  rel,
				Mcpu: 1,
			},
		}
	}

	ranges, err = rel.Ranges(ctx, n.BlockFilterList...)
	if err != nil {
		return nil, err
	}

	if n.TableDef.Partition != nil {
		isPartitionTable = true
		partitionInfo := n.TableDef.Partition
		partitionNum := int(partitionInfo.PartitionNum)
		partitionTableNames := partitionInfo.PartitionTableNames
		for i := 0; i < partitionNum; i++ {
			partTableName := partitionTableNames[i]
			subrelation, err := db.Relation(ctx, partTableName)
			if err != nil {
				return nil, err
			}
			subranges, err := subrelation.Ranges(ctx, n.BlockFilterList...)
			if err != nil {
				return nil, err
			}
			ranges = append(ranges, subranges[1:]...)
		}
	}

	// some log for finding a bug.
	tblId := rel.GetTableID(ctx)
	expectedLen := len(ranges)
	logutil.Debugf("cn generateNodes, tbl %d ranges is %d", tblId, expectedLen)

	// If ranges == 0, dont know what type of table is this
	if len(ranges) == 0 && n.TableDef.TableType != catalog.SystemOrdinaryRel {
		nodes = make(engine.Nodes, len(c.cnList))
		for i, node := range c.cnList {
			if isPartitionTable {
				nodes[i] = engine.Node{
					Id:   node.Id,
					Addr: node.Addr,
					Mcpu: c.generateCPUNumber(node.Mcpu, int(n.Stats.BlockNum)),
				}
			} else {
				nodes[i] = engine.Node{
					Rel:  rel,
					Id:   node.Id,
					Addr: node.Addr,
					Mcpu: c.generateCPUNumber(node.Mcpu, int(n.Stats.BlockNum)),
				}
			}
		}
		return nodes, nil
	}

	engineType := rel.GetEngineType()
	if isPartitionTable {
		rel = nil
	}
	// for multi cn in launch mode, put all payloads in current CN
	// maybe delete this in the future
	if isLaunchMode(c.cnList) {
		return putBlocksInCurrentCN(c, ranges, rel, n), nil
	}
	// disttae engine , hash s3 objects to fixed CN
	if engineType == engine.Disttae {
		return hashBlocksToFixedCN(c, ranges, rel, n), nil
	}
	// maybe temp table on memengine , just put payloads in average
	return putBlocksInAverage(c, ranges, rel, n), nil
}

func putBlocksInAverage(c *Compile, ranges [][]byte, rel engine.Relation, n *plan.Node) engine.Nodes {
	var nodes engine.Nodes
	step := (len(ranges) + len(c.cnList) - 1) / len(c.cnList)
	for i := 0; i < len(ranges); i += step {
		j := i / step
		if i+step >= len(ranges) {
			if isSameCN(c.cnList[j].Addr, c.addr) {
				if len(nodes) == 0 {
					nodes = append(nodes, engine.Node{
						Addr: c.addr,
						Rel:  rel,
						Mcpu: c.generateCPUNumber(c.NumCPU(), int(n.Stats.BlockNum)),
					})
				}
				nodes[0].Data = append(nodes[0].Data, ranges[i:]...)
			} else {
				nodes = append(nodes, engine.Node{
					Rel:  rel,
					Id:   c.cnList[j].Id,
					Addr: c.cnList[j].Addr,
					Mcpu: c.generateCPUNumber(c.cnList[j].Mcpu, int(n.Stats.BlockNum)),
					Data: ranges[i:],
				})
			}
		} else {
			if isSameCN(c.cnList[j].Addr, c.addr) {
				if len(nodes) == 0 {
					nodes = append(nodes, engine.Node{
						Rel:  rel,
						Addr: c.addr,
						Mcpu: c.generateCPUNumber(c.NumCPU(), int(n.Stats.BlockNum)),
					})
				}
				nodes[0].Data = append(nodes[0].Data, ranges[i:i+step]...)
			} else {
				nodes = append(nodes, engine.Node{
					Rel:  rel,
					Id:   c.cnList[j].Id,
					Addr: c.cnList[j].Addr,
					Mcpu: c.generateCPUNumber(c.cnList[j].Mcpu, int(n.Stats.BlockNum)),
					Data: ranges[i : i+step],
				})
			}
		}
	}
	return nodes
}

func hashBlocksToFixedCN(c *Compile, ranges [][]byte, rel engine.Relation, n *plan.Node) engine.Nodes {
	var nodes engine.Nodes
	//add current CN
	nodes = append(nodes, engine.Node{
		Addr: c.addr,
		Rel:  rel,
		Mcpu: c.generateCPUNumber(c.NumCPU(), int(n.Stats.BlockNum)),
	})
	//add memory table block
	nodes[0].Data = append(nodes[0].Data, ranges[:1]...)
	ranges = ranges[1:]
	// only memory table block
	if len(ranges) == 0 {
		return nodes
	}
	//only one cn
	if len(c.cnList) == 1 {
		nodes[0].Data = append(nodes[0].Data, ranges...)
		return nodes
	}
	//add the rest of CNs in list
	for i := range c.cnList {
		if c.cnList[i].Addr != c.addr {
			nodes = append(nodes, engine.Node{
				Rel:  rel,
				Id:   c.cnList[i].Id,
				Addr: c.cnList[i].Addr,
				Mcpu: c.generateCPUNumber(c.cnList[i].Mcpu, int(n.Stats.BlockNum)),
			})
		}
	}
	// sort by addr to get fixed order of CN list
	sort.Slice(nodes, func(i, j int) bool { return nodes[i].Addr < nodes[j].Addr })

	//to maxify locality, put blocks in the same s3 object in the same CN
	lenCN := len(c.cnList)
	for i, blk := range ranges {
		unmarshalledBlockInfo := catalog.DecodeBlockInfo(ranges[i])
		// get timestamp in objName to make sure it is random enough
		objTimeStamp := unmarshalledBlockInfo.MetaLocation().Name()[:7]
		index := plan2.SimpleCharHashToRange(objTimeStamp, uint64(lenCN))
		nodes[index].Data = append(nodes[index].Data, blk)
	}
	minWorkLoad := math.MaxInt32
	maxWorkLoad := 0
	//remove empty node from nodes
	var newNodes engine.Nodes
	for i := range nodes {
		if len(nodes[i].Data) > maxWorkLoad {
			maxWorkLoad = len(nodes[i].Data)
		}
		if len(nodes[i].Data) < minWorkLoad {
			minWorkLoad = len(nodes[i].Data)
		}
		if len(nodes[i].Data) > 0 {
			newNodes = append(newNodes, nodes[i])
		}
	}
	if minWorkLoad*2 < maxWorkLoad {
		logutil.Warnf("workload among CNs not balanced, max %v, min %v", maxWorkLoad, minWorkLoad)
	}
	return newNodes
}

func putBlocksInCurrentCN(c *Compile, ranges [][]byte, rel engine.Relation, n *plan.Node) engine.Nodes {
	var nodes engine.Nodes
	//add current CN
	nodes = append(nodes, engine.Node{
		Addr: c.addr,
		Rel:  rel,
		Mcpu: c.generateCPUNumber(c.NumCPU(), int(n.Stats.BlockNum)),
	})
	nodes[0].Data = append(nodes[0].Data, ranges...)
	return nodes
}

func validScopeCount(ss []*Scope) int {
	var cnt int

	for _, s := range ss {
		if s.IsEnd {
			continue
		}
		cnt++
	}
	return cnt
}

func extraRegisters(ss []*Scope, i int) []*process.WaitRegister {
	regs := make([]*process.WaitRegister, 0, len(ss))
	for _, s := range ss {
		if s.IsEnd {
			continue
		}
		regs = append(regs, s.Proc.Reg.MergeReceivers[i])
	}
	return regs
}

func dupType(typ *plan.Type) types.Type {
	return types.New(types.T(typ.Id), typ.Width, typ.Scale)
}

// Update the specific scopes's instruction to true
// then update the current idx
func (c *Compile) setAnalyzeCurrent(updateScopes []*Scope, nextId int) {
	if updateScopes != nil {
		updateScopesLastFlag(updateScopes)
	}

	c.anal.curr = nextId
	c.anal.isFirst = true
}

func updateScopesLastFlag(updateScopes []*Scope) {
	for _, s := range updateScopes {
		if len(s.Instructions) == 0 {
			continue
		}
		last := len(s.Instructions) - 1
		s.Instructions[last].IsLast = true
	}
}

func isLaunchMode(cnlist engine.Nodes) bool {
	for i := range cnlist {
		if !isSameCN(cnlist[0].Addr, cnlist[i].Addr) {
			return false
		}
	}
	return true
}

func isSameCN(addr string, currentCNAddr string) bool {
	// just a defensive judgment. In fact, we shouldn't have received such data.
<<<<<<< HEAD
	return addr == currentCNAddr
=======
	parts1 := strings.Split(addr, ":")
	if len(parts1) != 2 {
		logutil.Debugf("compileScope received a malformed cn address '%s', expected 'ip:port'", addr)
		return true
	}
	parts2 := strings.Split(currentCNAddr, ":")
	if len(parts2) != 2 {
		logutil.Debugf("compileScope received a malformed current-cn address '%s', expected 'ip:port'", currentCNAddr)
		return true
	}
	return parts1[0] == parts2[0]
>>>>>>> 5e19c1a7
}

func rowsetDataToVector(ctx context.Context, proc *process.Process, exprs []*plan.Expr) (*vector.Vector, error) {
	rowCount := len(exprs)
	if rowCount == 0 {
		return nil, moerr.NewInternalError(ctx, "rowsetData do not have rows")
	}
	var typ types.Type
	var vec *vector.Vector
	for _, e := range exprs {
		if e.Typ.Id != int32(types.T_any) {
			typ = plan2.MakeTypeByPlan2Type(e.Typ)
			vec = vector.NewVec(typ)
			break
		}
	}
	if vec == nil {
		typ = types.T_int32.ToType()
		vec = vector.NewVec(typ)
	}
	bat := batch.NewWithSize(0)
	bat.Zs = []int64{1}
	defer bat.Clean(proc.Mp())

	executors, err := colexec.NewExpressionExecutorsFromPlanExpressions(proc, exprs)
	if err != nil {
		return nil, err
	}
	defer func() {
		for _, e := range executors {
			e.Free()
		}
	}()

	for i, executor := range executors {
		tmp, err := executor.Eval(proc, []*batch.Batch{bat})
		if err != nil {
			return nil, err
		}
		if tmp.IsConstNull() || tmp.GetNulls().Contains(0) {
			vector.AppendFixed(vec, 0, true, proc.Mp())
			continue
		}
		switch typ.Oid {
		case types.T_bool:
			vector.AppendFixed(vec, vector.MustFixedCol[bool](tmp)[0], false, proc.Mp())
		case types.T_int8:
			vector.AppendFixed(vec, vector.MustFixedCol[int8](tmp)[0], false, proc.Mp())
		case types.T_int16:
			vector.AppendFixed(vec, vector.MustFixedCol[int16](tmp)[0], false, proc.Mp())
		case types.T_int32:
			vector.AppendFixed(vec, vector.MustFixedCol[int32](tmp)[0], false, proc.Mp())
		case types.T_int64:
			vector.AppendFixed(vec, vector.MustFixedCol[int64](tmp)[0], false, proc.Mp())
		case types.T_uint8:
			vector.AppendFixed(vec, vector.MustFixedCol[uint8](tmp)[0], false, proc.Mp())
		case types.T_uint16:
			vector.AppendFixed(vec, vector.MustFixedCol[uint16](tmp)[0], false, proc.Mp())
		case types.T_uint32:
			vector.AppendFixed(vec, vector.MustFixedCol[uint32](tmp)[0], false, proc.Mp())
		case types.T_uint64:
			vector.AppendFixed(vec, vector.MustFixedCol[uint64](tmp)[0], false, proc.Mp())
		case types.T_float32:
			vector.AppendFixed(vec, vector.MustFixedCol[float32](tmp)[0], false, proc.Mp())
		case types.T_float64:
			vector.AppendFixed(vec, vector.MustFixedCol[float64](tmp)[0], false, proc.Mp())
		case types.T_char, types.T_varchar, types.T_binary, types.T_varbinary, types.T_json, types.T_blob, types.T_text:
			vector.AppendBytes(vec, tmp.GetBytesAt(0), false, proc.Mp())
		case types.T_date:
			vector.AppendFixed(vec, vector.MustFixedCol[types.Date](tmp)[0], false, proc.Mp())
		case types.T_datetime:
			vector.AppendFixed(vec, vector.MustFixedCol[types.Datetime](tmp)[0], false, proc.Mp())
		case types.T_time:
			vector.AppendFixed(vec, vector.MustFixedCol[types.Time](tmp)[0], false, proc.Mp())
		case types.T_timestamp:
			vector.AppendFixed(vec, vector.MustFixedCol[types.Timestamp](tmp)[0], false, proc.Mp())
		case types.T_decimal64:
			vector.AppendFixed(vec, vector.MustFixedCol[types.Decimal64](tmp)[0], false, proc.Mp())
		case types.T_decimal128:
			vector.AppendFixed(vec, vector.MustFixedCol[types.Decimal128](tmp)[0], false, proc.Mp())
		case types.T_uuid:
			vector.AppendFixed(vec, vector.MustFixedCol[types.Uuid](tmp)[0], false, proc.Mp())
		default:
			return nil, moerr.NewNYI(ctx, fmt.Sprintf("expression %v can not eval to constant and append to rowsetData", exprs[i]))
		}
	}
	return vec, nil
}

func (s *Scope) affectedRows() uint64 {
	affectedRows := uint64(0)
	for _, in := range s.Instructions {
		if arg, ok := in.Arg.(vm.ModificationArgument); ok {
			if marg, ok := arg.(*mergeblock.Argument); ok {
				return marg.AffectedRows()
			}
			affectedRows += arg.AffectedRows()
		}
	}
	return affectedRows
}

func (c *Compile) runSql(sql string) error {
	res, err := c.runSqlWithResult(sql)
	if err != nil {
		return err
	}
	res.Close()
	return nil
}

func (c *Compile) runSqlWithResult(sql string) (executor.Result, error) {
	v, ok := moruntime.ProcessLevelRuntime().GetGlobalVariables(moruntime.InternalSQLExecutor)
	if !ok {
		panic("missing lock service")
	}
	exec := v.(executor.SQLExecutor)
	opts := executor.Options{}.
		WithTxn(c.proc.TxnOperator).
		WithDatabase(c.db)
	return exec.Exec(c.proc.Ctx, sql, opts)
}<|MERGE_RESOLUTION|>--- conflicted
+++ resolved
@@ -2556,21 +2556,7 @@
 
 func isSameCN(addr string, currentCNAddr string) bool {
 	// just a defensive judgment. In fact, we shouldn't have received such data.
-<<<<<<< HEAD
 	return addr == currentCNAddr
-=======
-	parts1 := strings.Split(addr, ":")
-	if len(parts1) != 2 {
-		logutil.Debugf("compileScope received a malformed cn address '%s', expected 'ip:port'", addr)
-		return true
-	}
-	parts2 := strings.Split(currentCNAddr, ":")
-	if len(parts2) != 2 {
-		logutil.Debugf("compileScope received a malformed current-cn address '%s', expected 'ip:port'", currentCNAddr)
-		return true
-	}
-	return parts1[0] == parts2[0]
->>>>>>> 5e19c1a7
 }
 
 func rowsetDataToVector(ctx context.Context, proc *process.Process, exprs []*plan.Expr) (*vector.Vector, error) {
