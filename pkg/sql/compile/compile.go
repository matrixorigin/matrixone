// Copyright 2021 Matrix Origin
//
// Licensed under the Apache License, Version 2.0 (the "License");
// you may not use this file except in compliance with the License.
// You may obtain a copy of the License at
//
//      http://www.apache.org/licenses/LICENSE-2.0
//
// Unless required by applicable law or agreed to in writing, software
// distributed under the License is distributed on an "AS IS" BASIS,
// WITHOUT WARRANTIES OR CONDITIONS OF ANY KIND, either express or implied.
// See the License for the specific language governing permissions and
// limitations under the License.

package compile

import (
	"context"
	"encoding/hex"
	"encoding/json"
	"fmt"
	"math"
	"net"
	"runtime"
	"sort"
	"strings"
	"sync"
	"sync/atomic"
	"time"

	"github.com/google/uuid"
	"github.com/matrixorigin/matrixone/pkg/catalog"
	"github.com/matrixorigin/matrixone/pkg/cnservice/cnclient"
	"github.com/matrixorigin/matrixone/pkg/common/moerr"
	"github.com/matrixorigin/matrixone/pkg/common/morpc"
	"github.com/matrixorigin/matrixone/pkg/common/mpool"
	moruntime "github.com/matrixorigin/matrixone/pkg/common/runtime"
	"github.com/matrixorigin/matrixone/pkg/container/batch"
	"github.com/matrixorigin/matrixone/pkg/container/types"
	"github.com/matrixorigin/matrixone/pkg/container/vector"
	"github.com/matrixorigin/matrixone/pkg/defines"
	"github.com/matrixorigin/matrixone/pkg/fileservice"
	"github.com/matrixorigin/matrixone/pkg/logutil"
	"github.com/matrixorigin/matrixone/pkg/objectio"
	"github.com/matrixorigin/matrixone/pkg/pb/pipeline"
	"github.com/matrixorigin/matrixone/pkg/pb/plan"
	"github.com/matrixorigin/matrixone/pkg/pb/timestamp"
	"github.com/matrixorigin/matrixone/pkg/perfcounter"
	"github.com/matrixorigin/matrixone/pkg/sql/colexec"
	"github.com/matrixorigin/matrixone/pkg/sql/colexec/connector"
	"github.com/matrixorigin/matrixone/pkg/sql/colexec/deletion"
	"github.com/matrixorigin/matrixone/pkg/sql/colexec/dispatch"
	"github.com/matrixorigin/matrixone/pkg/sql/colexec/external"
	"github.com/matrixorigin/matrixone/pkg/sql/colexec/insert"
	"github.com/matrixorigin/matrixone/pkg/sql/colexec/merge"
	"github.com/matrixorigin/matrixone/pkg/sql/colexec/mergeblock"
	"github.com/matrixorigin/matrixone/pkg/sql/colexec/mergecte"
	"github.com/matrixorigin/matrixone/pkg/sql/colexec/mergedelete"
	"github.com/matrixorigin/matrixone/pkg/sql/colexec/mergerecursive"
	"github.com/matrixorigin/matrixone/pkg/sql/colexec/output"
	"github.com/matrixorigin/matrixone/pkg/sql/parsers/tree"
	plan2 "github.com/matrixorigin/matrixone/pkg/sql/plan"
	"github.com/matrixorigin/matrixone/pkg/sql/util"
	"github.com/matrixorigin/matrixone/pkg/util/executor"
	"github.com/matrixorigin/matrixone/pkg/util/trace"
	"github.com/matrixorigin/matrixone/pkg/vm"
	"github.com/matrixorigin/matrixone/pkg/vm/engine"
	"github.com/matrixorigin/matrixone/pkg/vm/process"
	"github.com/panjf2000/ants/v2"
)

// Note: Now the cost going from stat is actually the number of rows, so we can only estimate a number for the size of each row.
// The current insertion of around 200,000 rows triggers cn to write s3 directly
const (
	DistributedThreshold   uint64 = 10 * mpool.MB
	SingleLineSizeEstimate uint64 = 300 * mpool.B
)

var (
	ncpu = runtime.NumCPU()
)

var pool = sync.Pool{
	New: func() any {
		return new(Compile)
	},
}

var analPool = sync.Pool{
	New: func() any {
		return new(process.AnalyzeInfo)
	},
}

// New is used to new an object of compile
func New(addr, db string, sql string, tenant, uid string, ctx context.Context,
	e engine.Engine, proc *process.Process, stmt tree.Statement, isInternal bool, cnLabel map[string]string) *Compile {
	c := pool.Get().(*Compile)
	c.clear()
	c.e = e
	c.db = db
	c.ctx = ctx
	c.tenant = tenant
	c.uid = uid
	c.sql = sql
	c.proc = proc
	c.stmt = stmt
	c.addr = addr
	c.nodeRegs = make(map[[2]int32]*process.WaitRegister)
	c.stepRegs = make(map[int32][][2]int32)
	c.isInternal = isInternal
	c.cnLabel = cnLabel
	c.runtimeFilterReceiverMap = make(map[int32]chan *pipeline.RuntimeFilter)
	return c
}

func (c *Compile) clear() {
	c.scope = c.scope[:0]
	c.pn = nil
	c.u = nil
	c.fill = nil
	c.affectRows.Store(0)
	c.addr = ""
	c.db = ""
	c.tenant = ""
	c.uid = ""
	c.sql = ""
	c.anal = nil
	c.e = nil
	c.ctx = nil
	c.proc = nil
	c.cnList = nil
	c.stmt = nil
	for k := range c.nodeRegs {
		delete(c.nodeRegs, k)
	}
	for k := range c.stepRegs {
		delete(c.stepRegs, k)
	}
	for k := range c.runtimeFilterReceiverMap {
		delete(c.runtimeFilterReceiverMap, k)
	}
	c.isInternal = false
	for k := range c.cnLabel {
		delete(c.cnLabel, k)
	}
	c.s3CounterSet.FileService.ResetS3()
}

// helper function to judge if init temporary engine is needed
func (c *Compile) NeedInitTempEngine(InitTempEngine bool) bool {
	if InitTempEngine {
		return false
	}
	for _, s := range c.scope {
		ddl := s.Plan.GetDdl()
		if ddl == nil {
			continue
		}
		if qry := ddl.GetCreateTable(); qry != nil && qry.Temporary {
			if c.e.(*engine.EntireEngine).TempEngine == nil {
				return true
			}
		}
	}
	return false
}

func (c *Compile) SetTempEngine(ctx context.Context, te engine.Engine) {
	e := c.e.(*engine.EntireEngine)
	e.TempEngine = te
	c.ctx = ctx
}

// Compile is the entrance of the compute-execute-layer.
// It generates a scope (logic pipeline) for a query plan.
func (c *Compile) Compile(ctx context.Context, pn *plan.Plan, u any, fill func(any, *batch.Batch) error) (err error) {
	defer func() {
		if e := recover(); e != nil {
			err = moerr.ConvertPanicError(ctx, e)
		}
	}()

	// with values
	c.proc.Ctx = perfcounter.WithCounterSet(c.proc.Ctx, &c.s3CounterSet)
	c.ctx = c.proc.Ctx

	// session info and callback function to write back query result.
	// XXX u is really a bad name, I'm not sure if `session` or `user` will be more suitable.
	c.u = u
	c.fill = fill

	c.pn = pn
	// get execute related information
	// about ap or tp, what and how many compute resource we can use.
	c.info = plan2.GetExecTypeFromPlan(pn)
	if pn.IsPrepare {
		c.info.Typ = plan2.ExecTypeTP
	}

	// Compile may exec some function that need engine.Engine.
	c.proc.Ctx = context.WithValue(c.proc.Ctx, defines.EngineKey{}, c.e)
	// generate logic pipeline for query.
	c.scope, err = c.compileScope(ctx, pn)
	if err != nil {
		return err
	}
	for _, s := range c.scope {
		if len(s.NodeInfo.Addr) == 0 {
			s.NodeInfo.Addr = c.addr
		}
	}
	return nil
}

func (c *Compile) addAffectedRows(n uint64) {
	c.affectRows.Add(n)
}

func (c *Compile) setAffectedRows(n uint64) {
	c.affectRows.Store(n)
}

func (c *Compile) GetAffectedRows() uint64 {
	affectRows := c.affectRows.Load()
	return affectRows
}

func (c *Compile) run(s *Scope) error {
	if s == nil {
		return nil
	}

	//fmt.Println(DebugShowScopes([]*Scope{s}))

	switch s.Magic {
	case Normal:
		defer c.fillAnalyzeInfo()
		err := s.Run(c)
		if err != nil {
			return err
		}

		c.addAffectedRows(s.affectedRows())
		return nil
	case Merge, MergeInsert:
		defer c.fillAnalyzeInfo()
		err := s.MergeRun(c)
		if err != nil {
			return err
		}

		c.addAffectedRows(s.affectedRows())
		return nil
	case MergeDelete:
		defer c.fillAnalyzeInfo()
		err := s.MergeRun(c)
		if err != nil {
			return err
		}
		c.setAffectedRows(s.Instructions[len(s.Instructions)-1].Arg.(*mergedelete.Argument).AffectedRows)
		return nil
	case Remote:
		defer c.fillAnalyzeInfo()
		return s.RemoteRun(c)
	case CreateDatabase:
		err := s.CreateDatabase(c)
		if err != nil {
			return err
		}
		c.setAffectedRows(1)
		return nil
	case DropDatabase:
		err := s.DropDatabase(c)
		if err != nil {
			return err
		}
		c.setAffectedRows(1)
		return nil
	case CreateTable:
		qry := s.Plan.GetDdl().GetCreateTable()
		if qry.Temporary {
			return s.CreateTempTable(c)
		} else {
			return s.CreateTable(c)
		}
	case AlterView:
		return s.AlterView(c)
	case AlterTable:
		return s.AlterTable(c)
	case DropTable:
		return s.DropTable(c)
	case DropSequence:
		return s.DropSequence(c)
	case CreateSequence:
		return s.CreateSequence(c)
	case CreateIndex:
		return s.CreateIndex(c)
	case DropIndex:
		return s.DropIndex(c)
	case TruncateTable:
		return s.TruncateTable(c)
	case Deletion:
		defer c.fillAnalyzeInfo()
		affectedRows, err := s.Delete(c)
		if err != nil {
			return err
		}
		c.setAffectedRows(affectedRows)
		return nil
	case Insert:
		defer c.fillAnalyzeInfo()
		affectedRows, err := s.Insert(c)
		if err != nil {
			return err
		}
		c.setAffectedRows(affectedRows)
		return nil
	case Replace:
		return s.replace(c)
	}
	return nil
}

// Run is an important function of the compute-layer, it executes a single sql according to its scope
func (c *Compile) Run(_ uint64) error {
	defer func() {
		if c.anal != nil {
			for i := range c.anal.analInfos {
				analPool.Put(c.anal.analInfos[i])
			}
			c.anal.analInfos = nil
		}

		c.proc.CleanValueScanBatchs()
		pool.Put(c)
	}()
	if c.proc.TxnOperator != nil {
		c.proc.TxnOperator.GetWorkspace().IncrSQLCount()
		c.proc.TxnOperator.ResetRetry(false)
	}
	if err := c.runOnce(); err != nil {
		c.fatalLog(0, err)

		//  if the error is ErrTxnNeedRetry and the transaction is RC isolation, we need to retry the statement
		if moerr.IsMoErrCode(err, moerr.ErrTxnNeedRetry) &&
			c.proc.TxnOperator.Txn().IsRCIsolation() {
			c.proc.TxnOperator.ResetRetry(true)

			// clear the workspace of the failed statement
			if err = c.proc.TxnOperator.GetWorkspace().RollbackLastStatement(c.ctx); err != nil {
				return err
			}
			//  increase the statement id
			if err = c.proc.TxnOperator.GetWorkspace().IncrStatementID(c.ctx, false); err != nil {
				return err
			}

			// FIXME: the current retry method is quite bad, the overhead is relatively large, and needs to be
			// improved to refresh expression in the future.
			cc := New(
				c.addr,
				c.db,
				c.sql,
				c.tenant,
				c.uid,
				c.proc.Ctx,
				c.e,
				c.proc,
				c.stmt,
				c.isInternal,
				c.cnLabel)
			if err := cc.Compile(c.proc.Ctx, c.pn, c.u, c.fill); err != nil {
				c.fatalLog(1, err)
				return err
			}
			if err := cc.runOnce(); err != nil {
				c.fatalLog(1, err)
				return err
			}
			// set affectedRows to old compile to return
			c.setAffectedRows(cc.GetAffectedRows())
			return c.proc.TxnOperator.GetWorkspace().Adjust()
		}
		return err
	}
	if c.proc.TxnOperator != nil {
		return c.proc.TxnOperator.GetWorkspace().Adjust()
	}
	return nil
}

// run once
func (c *Compile) runOnce() error {
	var wg sync.WaitGroup
	errC := make(chan error, len(c.scope))
	for _, s := range c.scope {
		s.SetContextRecursively(c.proc.Ctx)
	}
	for i := range c.scope {
		wg.Add(1)
		scope := c.scope[i]
		ants.Submit(func() {
			errC <- c.run(scope)
			wg.Done()
		})
	}
	wg.Wait()
	c.scope = nil
	close(errC)
	for e := range errC {
		if e != nil {
			return e
		}
	}
	return nil
}

func (c *Compile) compileScope(ctx context.Context, pn *plan.Plan) ([]*Scope, error) {
	switch qry := pn.Plan.(type) {
	case *plan.Plan_Query:
		switch qry.Query.StmtType {
		case plan.Query_REPLACE:
			return []*Scope{{
				Magic: Replace,
				Plan:  pn,
			}}, nil
		}
		scopes, err := c.compileQuery(ctx, qry.Query)
		if err != nil {
			return nil, err
		}
		for _, s := range scopes {
			s.Plan = pn
		}
		return scopes, nil
	case *plan.Plan_Ddl:
		switch qry.Ddl.DdlType {
		case plan.DataDefinition_CREATE_DATABASE:
			return []*Scope{{
				Magic: CreateDatabase,
				Plan:  pn,
			}}, nil
		case plan.DataDefinition_DROP_DATABASE:
			return []*Scope{{
				Magic: DropDatabase,
				Plan:  pn,
			}}, nil
		case plan.DataDefinition_CREATE_TABLE:
			return []*Scope{{
				Magic: CreateTable,
				Plan:  pn,
			}}, nil
		case plan.DataDefinition_ALTER_VIEW:
			return []*Scope{{
				Magic: AlterView,
				Plan:  pn,
			}}, nil
		case plan.DataDefinition_ALTER_TABLE:
			return []*Scope{{
				Magic: AlterTable,
				Plan:  pn,
			}}, nil
		case plan.DataDefinition_DROP_TABLE:
			return []*Scope{{
				Magic: DropTable,
				Plan:  pn,
			}}, nil
		case plan.DataDefinition_DROP_SEQUENCE:
			return []*Scope{{
				Magic: DropSequence,
				Plan:  pn,
			}}, nil
		case plan.DataDefinition_TRUNCATE_TABLE:
			return []*Scope{{
				Magic: TruncateTable,
				Plan:  pn,
			}}, nil
		case plan.DataDefinition_CREATE_SEQUENCE:
			return []*Scope{{
				Magic: CreateSequence,
				Plan:  pn,
			}}, nil
		case plan.DataDefinition_CREATE_INDEX:
			return []*Scope{{
				Magic: CreateIndex,
				Plan:  pn,
			}}, nil
		case plan.DataDefinition_DROP_INDEX:
			return []*Scope{{
				Magic: DropIndex,
				Plan:  pn,
			}}, nil
		case plan.DataDefinition_SHOW_DATABASES,
			plan.DataDefinition_SHOW_TABLES,
			plan.DataDefinition_SHOW_COLUMNS,
			plan.DataDefinition_SHOW_CREATETABLE:
			return c.compileQuery(ctx, pn.GetDdl().GetQuery())
			// 1、not supported: show arnings/errors/status/processlist
			// 2、show variables will not return query
			// 3、show create database/table need rewrite to create sql
		}
	}
	return nil, moerr.NewNYI(ctx, fmt.Sprintf("query '%s'", pn))
}

func (c *Compile) cnListStrategy() {
	if len(c.cnList) == 0 {
		c.cnList = append(c.cnList, engine.Node{
			Addr: c.addr,
			Mcpu: ncpu,
		})
	} else if len(c.cnList) > c.info.CnNumbers {
		c.cnList = c.cnList[:c.info.CnNumbers]
	}
}

// func (c *Compile) compileAttachedScope(ctx context.Context, attachedPlan *plan.Plan) ([]*Scope, error) {
// 	query := attachedPlan.Plan.(*plan.Plan_Query)
// 	attachedScope, err := c.compileQuery(ctx, query.Query)
// 	if err != nil {
// 		return nil, err
// 	}
// 	for _, s := range attachedScope {
// 		s.Plan = attachedPlan
// 	}
// 	return attachedScope, nil
// }

func isAvailable(client morpc.RPCClient, addr string) bool {
	_, _, err := net.SplitHostPort(addr)
	if err != nil {
		logutil.Warnf("compileScope received a malformed cn address '%s', expected 'ip:port'", addr)
		return false
	}
	logutil.Debugf("ping %s start", addr)
	ctx, cancel := context.WithTimeout(context.Background(), 500*time.Millisecond)
	defer cancel()
	err = client.Ping(ctx, addr)
	if err != nil {
		// ping failed
		logutil.Debugf("ping %s err %+v\n", addr, err)
		return false
	}
	return true
}

func (c *Compile) removeUnavailableCN() {
	client := cnclient.GetRPCClient()
	if client == nil {
		return
	}
	i := 0
	for _, cn := range c.cnList {
		if isSameCN(c.addr, cn.Addr) || isAvailable(client, cn.Addr) {
			c.cnList[i] = cn
			i++
		}
	}
	c.cnList = c.cnList[:i]
}

func (c *Compile) compileQuery(ctx context.Context, qry *plan.Query) ([]*Scope, error) {
	var err error
	c.cnList, err = c.e.Nodes(c.isInternal, c.tenant, c.uid, c.cnLabel)
	if err != nil {
		return nil, err
	}
	// sort by addr to get fixed order of CN list
	sort.Slice(c.cnList, func(i, j int) bool { return c.cnList[i].Addr < c.cnList[j].Addr })

	if c.info.Typ == plan2.ExecTypeAP {
		c.removeUnavailableCN()
	}

	c.info.CnNumbers = len(c.cnList)
	blkNum := 0
	cost := float64(0.0)
	for _, n := range qry.Nodes {
		if n.Stats == nil {
			continue
		}
		if n.NodeType == plan.Node_TABLE_SCAN {
			blkNum += int(n.Stats.BlockNum)
		}
		if n.NodeType == plan.Node_INSERT {
			cost += n.Stats.GetCost()
		}
	}
	switch qry.StmtType {
	case plan.Query_INSERT:
		if cost*float64(SingleLineSizeEstimate) > float64(DistributedThreshold) || qry.LoadTag || blkNum >= plan2.BlockNumForceOneCN {
			c.cnListStrategy()
		} else {
			c.cnList = engine.Nodes{engine.Node{
				Addr: c.addr,
				Mcpu: c.generateCPUNumber(ncpu, blkNum)},
			}
		}
		// insertNode := qry.Nodes[qry.Steps[0]]
		// nodeStats := qry.Nodes[insertNode.Children[0]].Stats
		// if nodeStats.GetCost()*float64(SingleLineSizeEstimate) > float64(DistributedThreshold) || qry.LoadTag || blkNum >= MinBlockNum {
		// 	if len(insertNode.InsertCtx.OnDuplicateIdx) > 0 {
		// 		c.cnList = engine.Nodes{
		// 			engine.Node{
		// 				Addr: c.addr,
		// 				Mcpu: c.generateCPUNumber(1, blkNum)},
		// 		}
		// 	} else {
		// 		c.cnListStrategy()
		// 	}
		// } else {
		// 	if len(insertNode.InsertCtx.OnDuplicateIdx) > 0 {
		// 		c.cnList = engine.Nodes{
		// 			engine.Node{
		// 				Addr: c.addr,
		// 				Mcpu: c.generateCPUNumber(1, blkNum)},
		// 		}
		// 	} else {
		// 		c.cnList = engine.Nodes{engine.Node{
		// 			Addr: c.addr,
		// 			Mcpu: c.generateCPUNumber(c.NumCPU(), blkNum)},
		// 		}
		// 	}
		// }
	default:
		if blkNum < plan2.BlockNumForceOneCN {
			c.cnList = engine.Nodes{engine.Node{
				Addr: c.addr,
				Mcpu: c.generateCPUNumber(ncpu, blkNum)},
			}
		} else {
			c.cnListStrategy()
		}
	}
	if c.info.Typ == plan2.ExecTypeTP && len(c.cnList) > 1 {
		c.cnList = engine.Nodes{engine.Node{
			Addr: c.addr,
			Mcpu: c.generateCPUNumber(ncpu, blkNum)},
		}
	}

	c.initAnalyze(qry)

	//deal with sink scan first.
	for i := len(qry.Steps) - 1; i >= 0; i-- {
		err := c.compileSinkScan(qry, qry.Steps[i])
		if err != nil {
			return nil, err
		}
	}

	steps := make([]*Scope, 0, len(qry.Steps))
	for i := len(qry.Steps) - 1; i >= 0; i-- {
		scopes, err := c.compilePlanScope(ctx, int32(i), qry.Steps[i], qry.Nodes)
		if err != nil {
			return nil, err
		}
		scope, err := c.compileApQuery(qry, scopes, qry.Steps[i])
		if err != nil {
			return nil, err
		}
		steps = append(steps, scope)
	}
	return steps, err
}

func (c *Compile) compileSinkScan(qry *plan.Query, nodeId int32) error {
	n := qry.Nodes[nodeId]
	for _, childId := range n.Children {
		err := c.compileSinkScan(qry, childId)
		if err != nil {
			return err
		}
	}

	if n.NodeType == plan.Node_SINK_SCAN || n.NodeType == plan.Node_RECURSIVE_SCAN || n.NodeType == plan.Node_RECURSIVE_CTE {
		for _, s := range n.SourceStep {
			var wr *process.WaitRegister
			if c.anal.qry.LoadTag {
				wr = &process.WaitRegister{
					Ctx: c.ctx,
					Ch:  make(chan *batch.Batch, ncpu),
				}
			} else {
				wr = &process.WaitRegister{
					Ctx: c.ctx,
					Ch:  make(chan *batch.Batch, 1),
				}

			}
			c.appendStepRegs(s, nodeId, wr)
		}
	}
	return nil
}

func (c *Compile) compileApQuery(qry *plan.Query, ss []*Scope, step int32) (*Scope, error) {
	if qry.Nodes[step].NodeType == plan.Node_SINK {
		return ss[0], nil
	}
	var rs *Scope
	switch qry.StmtType {
	case plan.Query_DELETE:
		return ss[0], nil
	case plan.Query_INSERT:
		return ss[0], nil
	case plan.Query_UPDATE:
		return ss[0], nil
	default:
		rs = c.newMergeScope(ss)
		updateScopesLastFlag([]*Scope{rs})
		c.setAnalyzeCurrent([]*Scope{rs}, c.anal.curr)
		rs.Instructions = append(rs.Instructions, vm.Instruction{
			Op: vm.Output,
			Arg: &output.Argument{
				Data: c.u,
				Func: c.fill,
			},
		})
	}
	return rs, nil
}

func constructValueScanBatch(ctx context.Context, proc *process.Process, node *plan.Node) (*batch.Batch, error) {
	var nodeId uuid.UUID
	var exprList []colexec.ExpressionExecutor

	if node == nil || node.TableDef == nil { // like : select 1, 2
		bat := batch.NewWithSize(1)
		bat.Vecs[0] = vector.NewConstNull(types.T_int64.ToType(), 1, proc.Mp())
		bat.SetRowCount(1)
		return bat, nil
	}
	// select * from (values row(1,1), row(2,2), row(3,3)) a;
	tableDef := node.TableDef
	colCount := len(tableDef.Cols)
	colsData := node.RowsetData.Cols
	copy(nodeId[:], node.Uuid)
	bat := proc.GetPrepareBatch()
	if bat == nil {
		bat = proc.GetValueScanBatch(nodeId)
		if bat == nil {
			return nil, moerr.NewInfo(ctx, fmt.Sprintf("constructValueScanBatch failed, node id: %s", nodeId.String()))
		}
	}
	params := proc.GetPrepareParams()
	if len(colsData) > 0 {
		exprs := proc.GetPrepareExprList()
		for i := 0; i < colCount; i++ {
			if exprs != nil {
				exprList = exprs.([][]colexec.ExpressionExecutor)[i]
			}
			if params != nil {
				vs := vector.MustFixedCol[types.Varlena](params)
				for _, row := range colsData[i].Data {
					if row.Pos >= 0 {
						isNull := params.GetNulls().Contains(uint64(row.Pos - 1))
						str := vs[row.Pos-1].GetString(params.GetArea())
						if err := util.SetBytesToAnyVector(ctx, str, int(row.RowPos), isNull, bat.Vecs[i],
							proc); err != nil {
							return nil, err
						}
					}
				}
			}
			if err := evalRowsetData(proc, colsData[i].Data, bat.Vecs[i], exprList); err != nil {
				bat.Clean(proc.Mp())
				return nil, err
			}
		}
	}
	return bat, nil
}

func (c *Compile) compilePlanScope(ctx context.Context, step int32, curNodeIdx int32, ns []*plan.Node) ([]*Scope, error) {
	n := ns[curNodeIdx]
	switch n.NodeType {
	case plan.Node_VALUE_SCAN:
		bat, err := constructValueScanBatch(ctx, c.proc, n)
		if err != nil {
			return nil, err
		}
		ds := &Scope{
			Magic:      Normal,
			DataSource: &Source{Bat: bat},
			NodeInfo:   engine.Node{Addr: c.addr, Mcpu: 1},
			Proc:       process.NewWithAnalyze(c.proc, c.ctx, 0, c.anal.Nodes()),
		}
		return c.compileSort(n, c.compileProjection(n, []*Scope{ds})), nil
	case plan.Node_EXTERNAL_SCAN:
		node := plan2.DeepCopyNode(n)
		ss, err := c.compileExternScan(ctx, node)
		if err != nil {
			return nil, err
		}
		return c.compileSort(n, c.compileProjection(n, c.compileRestrict(node, ss))), nil
	case plan.Node_TABLE_SCAN:
		ss, err := c.compileTableScan(n)
		if err != nil {
			return nil, err
		}

		// RelationName
		return c.compileSort(n, c.compileProjection(n, c.compileRestrict(n, ss))), nil
	case plan.Node_FILTER, plan.Node_PROJECT, plan.Node_PRE_DELETE:
		curr := c.anal.curr
		c.setAnalyzeCurrent(nil, int(n.Children[0]))
		ss, err := c.compilePlanScope(ctx, step, n.Children[0], ns)
		if err != nil {
			return nil, err
		}
		c.setAnalyzeCurrent(ss, curr)
		return c.compileSort(n, c.compileProjection(n, c.compileRestrict(n, ss))), nil
	case plan.Node_AGG:
		curr := c.anal.curr
		c.setAnalyzeCurrent(nil, int(n.Children[0]))
		ss, err := c.compilePlanScope(ctx, step, n.Children[0], ns)
		if err != nil {
			return nil, err
		}
		c.setAnalyzeCurrent(ss, curr)

		if n.Stats.HashmapStats != nil && n.Stats.HashmapStats.Shuffle {
			ss = c.compileShuffleGroup(n, ss, ns)
			return c.compileSort(n, ss), nil
		} else {
			ss = c.compileMergeGroup(n, ss, ns)
			return c.compileSort(n, c.compileProjection(n, c.compileRestrict(n, ss))), nil
		}
	case plan.Node_WINDOW:
		curr := c.anal.curr
		c.setAnalyzeCurrent(nil, int(n.Children[0]))
		ss, err := c.compilePlanScope(ctx, step, n.Children[0], ns)
		if err != nil {
			return nil, err
		}
		c.setAnalyzeCurrent(ss, curr)
		ss = c.compileWin(n, ss)
		return c.compileSort(n, c.compileProjection(n, c.compileRestrict(n, ss))), nil
	case plan.Node_JOIN:
		curr := c.anal.curr
		c.setAnalyzeCurrent(nil, int(n.Children[0]))
		left, err := c.compilePlanScope(ctx, step, n.Children[0], ns)
		if err != nil {
			return nil, err
		}
		c.setAnalyzeCurrent(left, int(n.Children[1]))
		right, err := c.compilePlanScope(ctx, step, n.Children[1], ns)
		if err != nil {
			return nil, err
		}
		c.setAnalyzeCurrent(right, curr)
		return c.compileSort(n, c.compileJoin(ctx, n, ns[n.Children[0]], ns[n.Children[1]], left, right)), nil
	case plan.Node_SORT:
		curr := c.anal.curr
		c.setAnalyzeCurrent(nil, int(n.Children[0]))
		ss, err := c.compilePlanScope(ctx, step, n.Children[0], ns)
		if err != nil {
			return nil, err
		}
		c.setAnalyzeCurrent(ss, curr)
		return c.compileProjection(n, c.compileRestrict(n, c.compileSort(n, ss))), nil
	case plan.Node_UNION:
		curr := c.anal.curr
		c.setAnalyzeCurrent(nil, int(n.Children[0]))
		left, err := c.compilePlanScope(ctx, step, n.Children[0], ns)
		if err != nil {
			return nil, err
		}
		c.setAnalyzeCurrent(left, int(n.Children[1]))
		right, err := c.compilePlanScope(ctx, step, n.Children[1], ns)
		if err != nil {
			return nil, err
		}
		c.setAnalyzeCurrent(right, curr)
		return c.compileSort(n, c.compileUnion(n, left, right)), nil
	case plan.Node_MINUS, plan.Node_INTERSECT, plan.Node_INTERSECT_ALL:
		curr := c.anal.curr
		c.setAnalyzeCurrent(nil, int(n.Children[0]))
		left, err := c.compilePlanScope(ctx, step, n.Children[0], ns)
		if err != nil {
			return nil, err
		}
		c.setAnalyzeCurrent(left, int(n.Children[1]))
		right, err := c.compilePlanScope(ctx, step, n.Children[1], ns)
		if err != nil {
			return nil, err
		}
		c.setAnalyzeCurrent(right, curr)
		return c.compileSort(n, c.compileMinusAndIntersect(n, left, right, n.NodeType)), nil
	case plan.Node_UNION_ALL:
		curr := c.anal.curr
		c.setAnalyzeCurrent(nil, int(n.Children[0]))
		left, err := c.compilePlanScope(ctx, step, n.Children[0], ns)
		if err != nil {
			return nil, err
		}
		c.setAnalyzeCurrent(left, int(n.Children[1]))
		right, err := c.compilePlanScope(ctx, step, n.Children[1], ns)
		if err != nil {
			return nil, err
		}
		c.setAnalyzeCurrent(right, curr)
		return c.compileSort(n, c.compileUnionAll(left, right)), nil
	case plan.Node_DELETE:
		curr := c.anal.curr
		c.setAnalyzeCurrent(nil, int(n.Children[0]))

		ss, err := c.compilePlanScope(ctx, step, n.Children[0], ns)
		if err != nil {
			return nil, err
		}

		n.NotCacheable = true
		nodeStats := ns[n.Children[0]].Stats

		arg, err := constructDeletion(n, c.e, c.proc)
		if err != nil {
			return nil, err
		}

		if nodeStats.GetCost()*float64(SingleLineSizeEstimate) >
			float64(DistributedThreshold) &&
			!arg.DeleteCtx.CanTruncate {
			logutil.Infof("delete of '%s' write s3\n", c.sql)
			rs := c.newDeleteMergeScope(arg, ss)
			rs.Instructions = append(rs.Instructions, vm.Instruction{
				Op: vm.MergeDelete,
				Arg: &mergedelete.Argument{
					DelSource:        arg.DeleteCtx.Source,
					PartitionSources: arg.DeleteCtx.PartitionSources,
				},
			})
			rs.Magic = MergeDelete
			ss = []*Scope{rs}
			return ss, nil
		}
		rs := c.newMergeScope(ss)
		// updateScopesLastFlag([]*Scope{rs})
		rs.Magic = Merge
		c.setAnalyzeCurrent([]*Scope{rs}, c.anal.curr)

		rs.Instructions = append(rs.Instructions, vm.Instruction{
			Op:  vm.Deletion,
			Arg: arg,
		})
		ss = []*Scope{rs}
		c.setAnalyzeCurrent(ss, curr)
		return ss, nil
	case plan.Node_ON_DUPLICATE_KEY:
		curr := c.anal.curr
		c.setAnalyzeCurrent(nil, int(n.Children[0]))
		ss, err := c.compilePlanScope(ctx, step, n.Children[0], ns)
		if err != nil {
			return nil, err
		}
		rs := c.newMergeScope(ss)
		rs.Magic = Merge
		c.setAnalyzeCurrent([]*Scope{rs}, c.anal.curr)
		onDuplicateKeyArg, err := constructOnduplicateKey(n, c.e)
		if err != nil {
			return nil, err
		}
		rs.Instructions = append(rs.Instructions, vm.Instruction{
			Op:  vm.OnDuplicateKey,
			Arg: onDuplicateKeyArg,
		})
		ss = []*Scope{rs}
		c.setAnalyzeCurrent(ss, curr)
		return ss, nil
	case plan.Node_PRE_INSERT_UK:
		curr := c.anal.curr
		ss, err := c.compilePlanScope(ctx, step, n.Children[0], ns)
		if err != nil {
			return nil, err
		}
		currentFirstFlag := c.anal.isFirst
		for i := range ss {
			preInsertUkArg, err := constructPreInsertUk(n, c.proc)
			if err != nil {
				return nil, err
			}
			ss[i].appendInstruction(vm.Instruction{
				Op:      vm.PreInsertUnique,
				Idx:     c.anal.curr,
				IsFirst: currentFirstFlag,
				Arg:     preInsertUkArg,
			})
		}
		c.setAnalyzeCurrent(ss, curr)
		return ss, nil
	case plan.Node_PRE_INSERT:
		curr := c.anal.curr
		ss, err := c.compilePlanScope(ctx, step, n.Children[0], ns)
		if err != nil {
			return nil, err
		}
		currentFirstFlag := c.anal.isFirst
		for i := range ss {
			preInsertArg, err := constructPreInsert(n, c.e, c.proc)
			if err != nil {
				return nil, err
			}
			ss[i].appendInstruction(vm.Instruction{
				Op:      vm.PreInsert,
				Idx:     c.anal.curr,
				IsFirst: currentFirstFlag,
				Arg:     preInsertArg,
			})
		}
		c.setAnalyzeCurrent(ss, curr)
		return ss, nil
	case plan.Node_INSERT:
		curr := c.anal.curr
		n.NotCacheable = true
		ss, err := c.compilePlanScope(ctx, step, n.Children[0], ns)
		if err != nil {
			return nil, err
		}

		currentFirstFlag := c.anal.isFirst
		toWriteS3 := n.Stats.GetCost()*float64(SingleLineSizeEstimate) >
			float64(DistributedThreshold) || c.anal.qry.LoadTag

		if toWriteS3 {
			logutil.Infof("insert of '%s' write s3\n", c.sql)
			if !haveSinkScanInPlan(ns, n.Children[0]) && len(ss) != 1 {
				insertArg, err := constructInsert(n, c.e, c.proc)
				if err != nil {
					return nil, err
				}
				insertArg.ToWriteS3 = true
				rs := c.newInsertMergeScope(insertArg, ss)
				rs.Magic = MergeInsert
				rs.Instructions = append(rs.Instructions, vm.Instruction{
					Op: vm.MergeBlock,
					Arg: &mergeblock.Argument{
						Tbl:              insertArg.InsertCtx.Rel,
						PartitionSources: insertArg.InsertCtx.PartitionSources,
					},
				})
				ss = []*Scope{rs}
			} else {
				dataScope := c.newMergeScope(ss)
				dataScope.IsEnd = true
				if c.anal.qry.LoadTag {
					dataScope.Proc.Reg.MergeReceivers[0].Ch = make(chan *batch.Batch, dataScope.NodeInfo.Mcpu) // reset the channel buffer of sink for load
				}
				mcpu := dataScope.NodeInfo.Mcpu
				scopes := make([]*Scope, 0, mcpu)
				regs := make([]*process.WaitRegister, 0, mcpu)
				for i := 0; i < mcpu; i++ {
					scopes = append(scopes, &Scope{
						Magic:        Merge,
						Instructions: []vm.Instruction{{Op: vm.Merge, Arg: &merge.Argument{}}},
					})
					scopes[i].Proc = process.NewFromProc(c.proc, c.ctx, 1)
					regs = append(regs, scopes[i].Proc.Reg.MergeReceivers...)
				}

				dataScope.Instructions = append(dataScope.Instructions, vm.Instruction{
					Op:  vm.Dispatch,
<<<<<<< HEAD
					Arg: constructDispatchLocal(false, false, regs, false),
=======
					Arg: constructDispatchLocal(false, false, false, regs),
>>>>>>> 30ab6f6b
				})
				for i := range scopes {
					insertArg, err := constructInsert(n, c.e, c.proc)
					if err != nil {
						return nil, err
					}
					insertArg.ToWriteS3 = true
					scopes[i].appendInstruction(vm.Instruction{
						Op:      vm.Insert,
						Idx:     c.anal.curr,
						IsFirst: currentFirstFlag,
						Arg:     insertArg,
					})
				}

				insertArg, err := constructInsert(n, c.e, c.proc)
				if err != nil {
					return nil, err
				}
				insertArg.ToWriteS3 = true
				rs := c.newMergeScope(scopes)
				rs.PreScopes = append(rs.PreScopes, dataScope)
				rs.Magic = MergeInsert
				rs.Instructions = append(rs.Instructions, vm.Instruction{
					Op: vm.MergeBlock,
					Arg: &mergeblock.Argument{
						Tbl:              insertArg.InsertCtx.Rel,
						PartitionSources: insertArg.InsertCtx.PartitionSources,
					},
				})
				ss = []*Scope{rs}
			}
		} else {
			for i := range ss {
				insertArg, err := constructInsert(n, c.e, c.proc)
				if err != nil {
					return nil, err
				}
				ss[i].appendInstruction(vm.Instruction{
					Op:      vm.Insert,
					Idx:     c.anal.curr,
					IsFirst: currentFirstFlag,
					Arg:     insertArg,
				})
			}
		}
		c.setAnalyzeCurrent(ss, curr)
		return ss, nil
	case plan.Node_LOCK_OP:
		curr := c.anal.curr
		ss, err := c.compilePlanScope(ctx, step, n.Children[0], ns)
		if err != nil {
			return nil, err
		}

		block := false
		// only pessimistic txn needs to block downstream operators.
		if c.proc.TxnOperator.Txn().IsPessimistic() {
			block = n.LockTargets[0].Block
			if block {
				ss = []*Scope{c.newMergeScope(ss)}
			}
		}
		currentFirstFlag := c.anal.isFirst
		for i := range ss {
			lockOpArg, err := constructLockOp(n, ss[i].Proc, c.e)
			if err != nil {
				return nil, err
			}
			lockOpArg.SetBlock(block)
			if block {
				ss[i].Instructions[len(ss[i].Instructions)-1] = vm.Instruction{
					Op:      vm.LockOp,
					Idx:     c.anal.curr,
					IsFirst: currentFirstFlag,
					Arg:     lockOpArg,
				}
			} else {
				ss[i].appendInstruction(vm.Instruction{
					Op:      vm.LockOp,
					Idx:     c.anal.curr,
					IsFirst: currentFirstFlag,
					Arg:     lockOpArg,
				})
			}
		}
		ss = c.compileProjection(n, ss)
		c.setAnalyzeCurrent(ss, curr)
		return ss, nil
	case plan.Node_FUNCTION_SCAN:
		curr := c.anal.curr
		c.setAnalyzeCurrent(nil, int(n.Children[0]))
		ss, err := c.compilePlanScope(ctx, step, n.Children[0], ns)
		if err != nil {
			return nil, err
		}
		c.setAnalyzeCurrent(ss, curr)
		return c.compileSort(n, c.compileProjection(n, c.compileRestrict(n, c.compileTableFunction(n, ss)))), nil
	case plan.Node_SINK_SCAN:
		receivers := make([]*process.WaitRegister, len(n.SourceStep))
		for i, step := range n.SourceStep {
			receivers[i] = c.getNodeReg(step, curNodeIdx)
			if receivers[i] == nil {
				return nil, moerr.NewInternalError(c.ctx, "no data sender for sinkScan node")
			}
		}
		rs := &Scope{
			Magic:        Merge,
			NodeInfo:     engine.Node{Addr: c.addr, Mcpu: ncpu},
			Proc:         process.NewWithAnalyze(c.proc, c.ctx, 1, c.anal.Nodes()),
			Instructions: []vm.Instruction{{Op: vm.Merge, Arg: &merge.Argument{SinkScan: true}}},
		}
		for _, r := range receivers {
			r.Ctx = rs.Proc.Ctx
		}
		rs.Proc.Reg.MergeReceivers = receivers
		return []*Scope{rs}, nil
	case plan.Node_RECURSIVE_SCAN:
		receivers := make([]*process.WaitRegister, len(n.SourceStep))
		for i, step := range n.SourceStep {
			receivers[i] = c.getNodeReg(step, curNodeIdx)
			if receivers[i] == nil {
				return nil, moerr.NewInternalError(c.ctx, "no data sender for sinkScan node")
			}
		}
		rs := &Scope{
			Magic:        Merge,
			NodeInfo:     engine.Node{Addr: c.addr, Mcpu: 1},
			Proc:         process.NewWithAnalyze(c.proc, c.ctx, len(receivers), c.anal.Nodes()),
			Instructions: []vm.Instruction{{Op: vm.MergeRecursive, Arg: &mergerecursive.Argument{}}},
		}

		for _, r := range receivers {
			r.Ctx = rs.Proc.Ctx
		}
		rs.Proc.Reg.MergeReceivers = receivers
		return []*Scope{rs}, nil
	case plan.Node_RECURSIVE_CTE:
		receivers := make([]*process.WaitRegister, len(n.SourceStep))
		for i, step := range n.SourceStep {
			receivers[i] = c.getNodeReg(step, curNodeIdx)
			if receivers[i] == nil {
				return nil, moerr.NewInternalError(c.ctx, "no data sender for sinkScan node")
			}
		}
		rs := &Scope{
			Magic:        Merge,
			NodeInfo:     engine.Node{Addr: c.addr, Mcpu: ncpu},
			Proc:         process.NewWithAnalyze(c.proc, c.ctx, len(receivers), c.anal.Nodes()),
			Instructions: []vm.Instruction{{Op: vm.MergeCTE, Arg: &mergecte.Argument{}}},
		}

		for _, r := range receivers {
			r.Ctx = rs.Proc.Ctx
		}
		rs.Proc.Reg.MergeReceivers = receivers
		return []*Scope{rs}, nil
	case plan.Node_SINK:
		receivers := c.getStepRegs(step)
		if len(receivers) == 0 {
			return nil, moerr.NewInternalError(c.ctx, "no data receiver for sink node")
		}
		ss, err := c.compilePlanScope(ctx, step, n.Children[0], ns)
		if err != nil {
			return nil, err
		}
		rs := c.newMergeScope(ss)
		isLog := false
		if strings.Contains(c.sql, "indup_02") && strings.Contains(c.sql, "duplicate") {
			isLog = true
		}

		rs.appendInstruction(vm.Instruction{
			Op:  vm.Dispatch,
<<<<<<< HEAD
			Arg: constructDispatchLocal(true, true, receivers, isLog),
=======
			Arg: constructDispatchLocal(true, true, len(receivers) > 1, receivers),
>>>>>>> 30ab6f6b
		})

		return []*Scope{rs}, nil
	default:
		return nil, moerr.NewNYI(ctx, fmt.Sprintf("query '%s'", n))
	}
}

func (c *Compile) appendStepRegs(step, nodeId int32, reg *process.WaitRegister) {
	c.nodeRegs[[2]int32{step, nodeId}] = reg
	c.stepRegs[step] = append(c.stepRegs[step], [2]int32{step, nodeId})
}

func (c *Compile) getNodeReg(step, nodeId int32) *process.WaitRegister {
	return c.nodeRegs[[2]int32{step, nodeId}]
}

func (c *Compile) getStepRegs(step int32) []*process.WaitRegister {
	wrs := make([]*process.WaitRegister, len(c.stepRegs[step]))
	for i, sn := range c.stepRegs[step] {
		wrs[i] = c.nodeRegs[sn]
	}
	return wrs
}

func (c *Compile) constructScopeForExternal(addr string, parallel bool) *Scope {
	ds := &Scope{Magic: Normal}
	if parallel {
		ds.Magic = Remote
	}
	ds.NodeInfo = engine.Node{Addr: addr, Mcpu: ncpu}
	ds.Proc = process.NewWithAnalyze(c.proc, c.ctx, 0, c.anal.Nodes())
	c.proc.LoadTag = c.anal.qry.LoadTag
	ds.Proc.LoadTag = true
	bat := batch.NewWithSize(1)
	{
		bat.Vecs[0] = vector.NewConstNull(types.T_int64.ToType(), 1, c.proc.Mp())
		bat.SetRowCount(1)
	}
	ds.DataSource = &Source{Bat: bat}
	return ds
}

func (c *Compile) constructLoadMergeScope() *Scope {
	ds := &Scope{Magic: Merge}
	ds.Proc = process.NewWithAnalyze(c.proc, c.ctx, 1, c.anal.Nodes())
	ds.Proc.LoadTag = true
	ds.appendInstruction(vm.Instruction{
		Op:      vm.Merge,
		Idx:     c.anal.curr,
		IsFirst: c.anal.isFirst,
		Arg:     &merge.Argument{},
	})
	return ds
}

func (c *Compile) compileExternScan(ctx context.Context, n *plan.Node) ([]*Scope, error) {
	ctx, span := trace.Start(ctx, "compileExternScan")
	defer span.End()

	// lock table
	if n.ObjRef != nil && c.proc.TxnOperator.Txn().IsPessimistic() {
		db, err := c.e.Database(ctx, n.ObjRef.SchemaName, c.proc.TxnOperator)
		if err != nil {
			panic(err)
		}
		rel, err := db.Relation(ctx, n.ObjRef.ObjName, c.proc)
		if err != nil {
			return nil, err
		}
		err = lockTable(c.e, c.proc, rel)
		if err != nil && !moerr.IsMoErrCode(err, moerr.ErrTxnNeedRetry) {
			return nil, err
		}
	}

	ID2Addr := make(map[int]int, 0)
	mcpu := 0
	for i := 0; i < len(c.cnList); i++ {
		tmp := mcpu
		mcpu += c.cnList[i].Mcpu
		ID2Addr[i] = mcpu - tmp
	}
	param := &tree.ExternParam{}
	err := json.Unmarshal([]byte(n.TableDef.Createsql), param)
	if err != nil {
		return nil, err
	}
	if param.ScanType == tree.S3 {
		if err := plan2.InitS3Param(param); err != nil {
			return nil, err
		}
		if param.Parallel {
			mcpu = 0
			ID2Addr = make(map[int]int, 0)
			for i := 0; i < len(c.cnList); i++ {
				tmp := mcpu
				if c.cnList[i].Mcpu > external.S3ParallelMaxnum {
					mcpu += external.S3ParallelMaxnum
				} else {
					mcpu += c.cnList[i].Mcpu
				}
				ID2Addr[i] = mcpu - tmp
			}
		}
	} else {
		if err := plan2.InitInfileParam(param); err != nil {
			return nil, err
		}
	}

	param.FileService = c.proc.FileService
	param.Ctx = c.ctx
	var fileList []string
	var fileSize []int64
	if !param.Local {
		if param.QueryResult {
			fileList = strings.Split(param.Filepath, ",")
			for i := range fileList {
				fileList[i] = strings.TrimSpace(fileList[i])
			}
		} else {
			_, spanReadDir := trace.Start(ctx, "compileExternScan.ReadDir")
			fileList, fileSize, err = plan2.ReadDir(param)
			if err != nil {
				spanReadDir.End()
				return nil, err
			}
			spanReadDir.End()
		}
		fileList, fileSize, err = external.FilterFileList(ctx, n, c.proc, fileList, fileSize)
		if err != nil {
			return nil, err
		}
		if param.LoadFile && len(fileList) == 0 {
			return nil, moerr.NewInvalidInput(ctx, "the file does not exist in load flow")
		}
	} else {
		fileList = []string{param.Filepath}
	}

	if len(fileList) == 0 {
		ret := &Scope{
			Magic:      Normal,
			DataSource: nil,
			Proc:       process.NewWithAnalyze(c.proc, c.ctx, 0, c.anal.Nodes()),
		}

		return []*Scope{ret}, nil
	}

	if param.Parallel && (external.GetCompressType(param, fileList[0]) != tree.NOCOMPRESS || param.Local) {
		return c.compileExternScanParallel(n, param, fileList, fileSize)
	}

	var fileOffset [][]int64
	for i := 0; i < len(fileList); i++ {
		param.Filepath = fileList[i]
		if param.Parallel {
			arr, err := external.ReadFileOffset(param, mcpu, fileSize[i])
			fileOffset = append(fileOffset, arr)
			if err != nil {
				return nil, err
			}
		}
	}
	ss := make([]*Scope, 1)
	if param.Parallel {
		ss = make([]*Scope, len(c.cnList))
	}
	pre := 0
	for i := range ss {
		ss[i] = c.constructScopeForExternal(c.cnList[i].Addr, param.Parallel)
		ss[i].IsLoad = true
		count := ID2Addr[i]
		fileOffsetTmp := make([]*pipeline.FileOffset, len(fileList))
		for j := range fileOffsetTmp {
			preIndex := pre
			fileOffsetTmp[j] = &pipeline.FileOffset{}
			fileOffsetTmp[j].Offset = make([]int64, 0)
			if param.Parallel {
				fileOffsetTmp[j].Offset = append(fileOffsetTmp[j].Offset, fileOffset[j][2*preIndex:2*preIndex+2*count]...)
			} else {
				fileOffsetTmp[j].Offset = append(fileOffsetTmp[j].Offset, []int64{0, -1}...)
			}
		}
		ss[i].appendInstruction(vm.Instruction{
			Op:      vm.External,
			Idx:     c.anal.curr,
			IsFirst: c.anal.isFirst,
			Arg:     constructExternal(n, param, c.ctx, fileList, fileSize, fileOffsetTmp),
		})
		pre += count
	}

	return ss, nil
}

// construct one thread to read the file data, then dispatch to mcpu thread to get the filedata for insert
func (c *Compile) compileExternScanParallel(n *plan.Node, param *tree.ExternParam, fileList []string, fileSize []int64) ([]*Scope, error) {
	param.Parallel = false
	mcpu := c.cnList[0].Mcpu
	ss := make([]*Scope, mcpu)
	for i := 0; i < mcpu; i++ {
		ss[i] = c.constructLoadMergeScope()
	}
	fileOffsetTmp := make([]*pipeline.FileOffset, len(fileList))
	for i := 0; i < len(fileList); i++ {
		fileOffsetTmp[i] = &pipeline.FileOffset{}
		fileOffsetTmp[i].Offset = make([]int64, 0)
		fileOffsetTmp[i].Offset = append(fileOffsetTmp[i].Offset, []int64{0, -1}...)
	}
	extern := constructExternal(n, param, c.ctx, fileList, fileSize, fileOffsetTmp)
	extern.Es.ParallelLoad = true
	scope := c.constructScopeForExternal("", false)
	scope.appendInstruction(vm.Instruction{
		Op:      vm.External,
		Idx:     c.anal.curr,
		IsFirst: c.anal.isFirst,
		Arg:     extern,
	})
	_, arg := constructDispatchLocalAndRemote(0, ss, c.addr)
	arg.FuncId = dispatch.SendToAnyLocalFunc
	scope.appendInstruction(vm.Instruction{
		Op:  vm.Dispatch,
		Arg: arg,
	})
	ss[0].PreScopes = append(ss[0].PreScopes, scope)
	c.anal.isFirst = false
	return ss, nil
}

func (c *Compile) compileTableFunction(n *plan.Node, ss []*Scope) []*Scope {
	currentFirstFlag := c.anal.isFirst
	for i := range ss {
		ss[i].appendInstruction(vm.Instruction{
			Op:      vm.TableFunction,
			Idx:     c.anal.curr,
			IsFirst: currentFirstFlag,
			Arg:     constructTableFunction(n),
		})
	}
	c.anal.isFirst = false

	return ss
}

func (c *Compile) compileTableScan(n *plan.Node) ([]*Scope, error) {
	nodes, err := c.generateNodes(n)
	if err != nil {
		return nil, err
	}
	ss := make([]*Scope, 0, len(nodes))

	filterExpr := colexec.RewriteFilterExprList(n.FilterList)
	if filterExpr != nil {
		filterExpr, err = plan2.ConstantFold(batch.EmptyForConstFoldBatch, plan2.DeepCopyExpr(filterExpr), c.proc, true)
		if err != nil {
			return nil, err
		}
	}

	for i := range nodes {
		ss = append(ss, c.compileTableScanWithNode(n, nodes[i], filterExpr))
	}
	return ss, nil
}

func (c *Compile) compileTableScanWithNode(n *plan.Node, node engine.Node, filterExpr *plan.Expr) *Scope {
	var err error
	var s *Scope
	var tblDef *plan.TableDef
	var ts timestamp.Timestamp
	var db engine.Database
	var rel engine.Relation
	var pkey *plan.PrimaryKeyDef

	attrs := make([]string, len(n.TableDef.Cols))
	for j, col := range n.TableDef.Cols {
		attrs[j] = col.Name
	}
	if c.proc != nil && c.proc.TxnOperator != nil {
		ts = c.proc.TxnOperator.Txn().SnapshotTS
	}
	{
		var cols []*plan.ColDef
		ctx := c.ctx
		if util.TableIsClusterTable(n.TableDef.GetTableType()) {
			ctx = context.WithValue(ctx, defines.TenantIDKey{}, catalog.System_Account)
		}
		if n.ObjRef.PubInfo != nil {
			ctx = context.WithValue(ctx, defines.TenantIDKey{}, uint32(n.ObjRef.PubInfo.TenantId))
		}
		db, err = c.e.Database(ctx, n.ObjRef.SchemaName, c.proc.TxnOperator)
		if err != nil {
			panic(err)
		}
		rel, err = db.Relation(ctx, n.TableDef.Name, c.proc)
		if err != nil {
			var e error // avoid contamination of error messages
			db, e = c.e.Database(c.ctx, defines.TEMPORARY_DBNAME, c.proc.TxnOperator)
			if e != nil {
				panic(e)
			}
			rel, e = db.Relation(c.ctx, engine.GetTempTableName(n.ObjRef.SchemaName, n.TableDef.Name), c.proc)
			if e != nil {
				panic(e)
			}
		}
		// defs has no rowid
		defs, err := rel.TableDefs(ctx)
		if err != nil {
			panic(err)
		}
		i := int32(0)
		name2index := make(map[string]int32)
		for _, def := range defs {
			if attr, ok := def.(*engine.AttributeDef); ok {
				name2index[attr.Attr.Name] = i
				cols = append(cols, &plan.ColDef{
					ColId: attr.Attr.ID,
					Name:  attr.Attr.Name,
					Typ: &plan.Type{
						Id:       int32(attr.Attr.Type.Oid),
						Width:    attr.Attr.Type.Width,
						Scale:    attr.Attr.Type.Scale,
						AutoIncr: attr.Attr.AutoIncrement,
					},
					Primary:   attr.Attr.Primary,
					Default:   attr.Attr.Default,
					OnUpdate:  attr.Attr.OnUpdate,
					Comment:   attr.Attr.Comment,
					ClusterBy: attr.Attr.ClusterBy,
					Seqnum:    uint32(attr.Attr.Seqnum),
				})
				i++
			} else if c, ok := def.(*engine.ConstraintDef); ok {
				for _, ct := range c.Cts {
					switch k := ct.(type) {
					case *engine.PrimaryKeyDef:
						pkey = k.Pkey
					}
				}
			}
		}
		tblDef = &plan.TableDef{
			Cols:          cols,
			Name2ColIndex: name2index,
			Version:       n.TableDef.Version,
			Name:          n.TableDef.Name,
			TableType:     n.TableDef.GetTableType(),
			Pkey:          pkey,
		}
	}

	// prcoess partitioned table
	var partitionRelNames []string
	if n.TableDef.Partition != nil {
		partitionRelNames = append(partitionRelNames, n.TableDef.Partition.PartitionTableNames...)
	}

	s = &Scope{
		Magic:    Remote,
		NodeInfo: node,
		DataSource: &Source{
			Timestamp:              ts,
			Attributes:             attrs,
			TableDef:               tblDef,
			RelationName:           n.TableDef.Name,
			PartitionRelationNames: partitionRelNames,
			SchemaName:             n.ObjRef.SchemaName,
			AccountId:              n.ObjRef.GetPubInfo(),
			Expr:                   plan2.DeepCopyExpr(filterExpr),
			RuntimeFilterSpecs:     n.RuntimeFilterProbeList,
		},
	}
	s.Proc = process.NewWithAnalyze(c.proc, c.ctx, 0, c.anal.Nodes())

	return s
}

func (c *Compile) compileRestrict(n *plan.Node, ss []*Scope) []*Scope {
	if len(n.FilterList) == 0 {
		return ss
	}
	currentFirstFlag := c.anal.isFirst
	filterExpr := colexec.RewriteFilterExprList(n.FilterList)
	for i := range ss {
		ss[i].appendInstruction(vm.Instruction{
			Op:      vm.Restrict,
			Idx:     c.anal.curr,
			IsFirst: currentFirstFlag,
			Arg:     constructRestrict(n, filterExpr),
		})
	}
	c.anal.isFirst = false
	return ss
}

func (c *Compile) compileProjection(n *plan.Node, ss []*Scope) []*Scope {
	if len(n.ProjectList) == 0 {
		return ss
	}
	currentFirstFlag := c.anal.isFirst
	for i := range ss {
		ss[i].appendInstruction(vm.Instruction{
			Op:      vm.Projection,
			Idx:     c.anal.curr,
			IsFirst: currentFirstFlag,
			Arg:     constructProjection(n),
		})
	}
	c.anal.isFirst = false
	return ss
}

func (c *Compile) compileUnion(n *plan.Node, ss []*Scope, children []*Scope) []*Scope {
	ss = append(ss, children...)
	rs := c.newScopeList(1, int(n.Stats.BlockNum))
	gn := new(plan.Node)
	gn.GroupBy = make([]*plan.Expr, len(n.ProjectList))
	for i := range gn.GroupBy {
		gn.GroupBy[i] = plan2.DeepCopyExpr(n.ProjectList[i])
		gn.GroupBy[i].Typ.NotNullable = false
	}
	idx := 0
	for i := range rs {
		rs[i].Instructions = append(rs[i].Instructions, vm.Instruction{
			Op:  vm.Group,
			Idx: c.anal.curr,
			Arg: constructGroup(c.ctx, gn, n, i, len(rs), true, c.proc),
		})
		if isSameCN(rs[i].NodeInfo.Addr, c.addr) {
			idx = i
		}
	}
	mergeChildren := c.newMergeScope(ss)
	mergeChildren.appendInstruction(vm.Instruction{
		Op:  vm.Dispatch,
		Arg: constructDispatch(0, rs, c.addr, n),
	})
	rs[idx].PreScopes = append(rs[idx].PreScopes, mergeChildren)
	return rs
}

func (c *Compile) compileMinusAndIntersect(n *plan.Node, ss []*Scope, children []*Scope, nodeType plan.Node_NodeType) []*Scope {
	rs := c.newJoinScopeListWithBucket(c.newScopeList(2, int(n.Stats.BlockNum)), ss, children, n)
	switch nodeType {
	case plan.Node_MINUS:
		for i := range rs {
			rs[i].Instructions[0] = vm.Instruction{
				Op:  vm.Minus,
				Idx: c.anal.curr,
				Arg: constructMinus(i, len(rs)),
			}
		}
	case plan.Node_INTERSECT:
		for i := range rs {
			rs[i].Instructions[0] = vm.Instruction{
				Op:  vm.Intersect,
				Idx: c.anal.curr,
				Arg: constructIntersect(i, len(rs)),
			}
		}
	case plan.Node_INTERSECT_ALL:
		for i := range rs {
			rs[i].Instructions[0] = vm.Instruction{
				Op:  vm.IntersectAll,
				Idx: c.anal.curr,
				Arg: constructIntersectAll(i, len(rs)),
			}
		}
	}
	return rs
}

func (c *Compile) compileUnionAll(ss []*Scope, children []*Scope) []*Scope {
	rs := c.newMergeScope(append(ss, children...))
	rs.Instructions[0].Idx = c.anal.curr
	return []*Scope{rs}
}

func (c *Compile) compileJoin(ctx context.Context, node, left, right *plan.Node, ss []*Scope, children []*Scope) []*Scope {
	if node.Stats.HashmapStats.Shuffle {
		return c.compileShuffleJoin(ctx, node, left, right, ss, children)
	}
	return c.compileBroadcastJoin(ctx, node, left, right, ss, children)
}

func (c *Compile) compileShuffleJoin(ctx context.Context, node, left, right *plan.Node, lefts []*Scope, rights []*Scope) []*Scope {
	isEq := plan2.IsEquiJoin2(node.OnList)
	if !isEq {
		panic("shuffle join only support equal join for now!")
	}

	rightTyps := make([]types.Type, len(right.ProjectList))
	for i, expr := range right.ProjectList {
		rightTyps[i] = dupType(expr.Typ)
	}

	leftTyps := make([]types.Type, len(left.ProjectList))
	for i, expr := range left.ProjectList {
		leftTyps[i] = dupType(expr.Typ)
	}

	parent, children := c.newShuffleJoinScopeList(lefts, rights, node)
	if parent != nil {
		lastOperator := make([]vm.Instruction, 0, len(children))
		for i := range children {
			ilen := len(children[i].Instructions) - 1
			lastOperator = append(lastOperator, children[i].Instructions[ilen])
			children[i].Instructions = children[i].Instructions[:ilen]
		}

		defer func() {
			// recovery the children's last operator
			for i := range children {
				children[i].appendInstruction(lastOperator[i])
			}
		}()
	}

	switch node.JoinType {
	case plan.Node_INNER:
		for i := range children {
			children[i].appendInstruction(vm.Instruction{
				Op:  vm.Join,
				Idx: c.anal.curr,
				Arg: constructJoin(node, rightTyps, c.proc),
			})
		}

	case plan.Node_ANTI:
		if node.BuildOnLeft {
			for i := range children {
				children[i].appendInstruction(vm.Instruction{
					Op:  vm.RightAnti,
					Idx: c.anal.curr,
					Arg: constructRightAnti(node, rightTyps, 0, 0, c.proc),
				})
			}
		} else {
			for i := range children {
				children[i].appendInstruction(vm.Instruction{
					Op:  vm.Anti,
					Idx: c.anal.curr,
					Arg: constructAnti(node, rightTyps, c.proc),
				})
			}
		}

	case plan.Node_SEMI:
		if node.BuildOnLeft {
			for i := range children {
				children[i].appendInstruction(vm.Instruction{
					Op:  vm.RightSemi,
					Idx: c.anal.curr,
					Arg: constructRightSemi(node, rightTyps, 0, 0, c.proc),
				})
			}
		} else {
			for i := range children {
				children[i].appendInstruction(vm.Instruction{
					Op:  vm.Semi,
					Idx: c.anal.curr,
					Arg: constructSemi(node, rightTyps, c.proc),
				})
			}
		}

	case plan.Node_LEFT:
		for i := range children {
			children[i].appendInstruction(vm.Instruction{
				Op:  vm.Left,
				Idx: c.anal.curr,
				Arg: constructLeft(node, rightTyps, c.proc),
			})
		}

	case plan.Node_RIGHT:
		for i := range children {
			children[i].appendInstruction(vm.Instruction{
				Op:  vm.Right,
				Idx: c.anal.curr,
				Arg: constructRight(node, leftTyps, rightTyps, 0, 0, c.proc),
			})
		}
	default:
		panic(moerr.NewNYI(ctx, fmt.Sprintf("shuffle join do not support join typ '%v'", node.JoinType)))
	}

	if parent != nil {
		return parent
	}
	return children
}

func (c *Compile) compileBroadcastJoin(ctx context.Context, node, left, right *plan.Node, ss []*Scope, children []*Scope) []*Scope {
	var rs []*Scope
	isEq := plan2.IsEquiJoin2(node.OnList)

	rightTyps := make([]types.Type, len(right.ProjectList))
	for i, expr := range right.ProjectList {
		rightTyps[i] = dupType(expr.Typ)
	}

	leftTyps := make([]types.Type, len(left.ProjectList))
	for i, expr := range left.ProjectList {
		leftTyps[i] = dupType(expr.Typ)
	}

	switch node.JoinType {
	case plan.Node_INNER:
		rs = c.newBroadcastJoinScopeList(ss, children, node)
		if len(node.OnList) == 0 {
			for i := range rs {
				rs[i].appendInstruction(vm.Instruction{
					Op:  vm.Product,
					Idx: c.anal.curr,
					Arg: constructProduct(node, rightTyps, c.proc),
				})
			}
		} else {
			for i := range rs {
				if isEq {
					rs[i].appendInstruction(vm.Instruction{
						Op:  vm.Join,
						Idx: c.anal.curr,
						Arg: constructJoin(node, rightTyps, c.proc),
					})
				} else {
					rs[i].appendInstruction(vm.Instruction{
						Op:  vm.LoopJoin,
						Idx: c.anal.curr,
						Arg: constructLoopJoin(node, rightTyps, c.proc),
					})
				}
			}
		}
	case plan.Node_SEMI:
		if isEq {
			if node.BuildOnLeft {
				rs = c.newJoinScopeListWithBucket(c.newScopeListForRightJoin(2, 1, ss), ss, children, node)
				for i := range rs {
					rs[i].appendInstruction(vm.Instruction{
						Op:  vm.RightSemi,
						Idx: c.anal.curr,
						Arg: constructRightSemi(node, rightTyps, uint64(i), uint64(len(rs)), c.proc),
					})
				}
			} else {
				rs = c.newBroadcastJoinScopeList(ss, children, node)
				for i := range rs {
					rs[i].appendInstruction(vm.Instruction{
						Op:  vm.Semi,
						Idx: c.anal.curr,
						Arg: constructSemi(node, rightTyps, c.proc),
					})
				}
			}
		} else {
			rs = c.newBroadcastJoinScopeList(ss, children, node)
			for i := range rs {
				rs[i].appendInstruction(vm.Instruction{
					Op:  vm.LoopSemi,
					Idx: c.anal.curr,
					Arg: constructLoopSemi(node, rightTyps, c.proc),
				})
			}
		}
	case plan.Node_LEFT:
		rs = c.newBroadcastJoinScopeList(ss, children, node)
		for i := range rs {
			if isEq {
				rs[i].appendInstruction(vm.Instruction{
					Op:  vm.Left,
					Idx: c.anal.curr,
					Arg: constructLeft(node, rightTyps, c.proc),
				})
			} else {
				rs[i].appendInstruction(vm.Instruction{
					Op:  vm.LoopLeft,
					Idx: c.anal.curr,
					Arg: constructLoopLeft(node, rightTyps, c.proc),
				})
			}
		}
	case plan.Node_RIGHT:
		if isEq {
			rs = c.newJoinScopeListWithBucket(c.newScopeListForRightJoin(2, 1, ss), ss, children, node)
			for i := range rs {
				rs[i].appendInstruction(vm.Instruction{
					Op:  vm.Right,
					Idx: c.anal.curr,
					Arg: constructRight(node, leftTyps, rightTyps, uint64(i), uint64(len(rs)), c.proc),
				})
			}
		} else {
			panic("dont pass any no-equal right join plan to this function,it should be changed to left join by the planner")
		}
	case plan.Node_SINGLE:
		rs = c.newBroadcastJoinScopeList(ss, children, node)
		for i := range rs {
			if isEq {
				rs[i].appendInstruction(vm.Instruction{
					Op:  vm.Single,
					Idx: c.anal.curr,
					Arg: constructSingle(node, rightTyps, c.proc),
				})
			} else {
				rs[i].appendInstruction(vm.Instruction{
					Op:  vm.LoopSingle,
					Idx: c.anal.curr,
					Arg: constructLoopSingle(node, rightTyps, c.proc),
				})
			}
		}
	case plan.Node_ANTI:
		if isEq {
			if node.BuildOnLeft {
				rs = c.newJoinScopeListWithBucket(c.newScopeListForRightJoin(2, 1, ss), ss, children, node)
				for i := range rs {
					rs[i].appendInstruction(vm.Instruction{
						Op:  vm.RightAnti,
						Idx: c.anal.curr,
						Arg: constructRightAnti(node, rightTyps, uint64(i), uint64(len(rs)), c.proc),
					})
				}
			} else {
				rs = c.newBroadcastJoinScopeList(ss, children, node)
				for i := range rs {
					rs[i].appendInstruction(vm.Instruction{
						Op:  vm.Anti,
						Idx: c.anal.curr,
						Arg: constructAnti(node, rightTyps, c.proc),
					})
				}
			}
		} else {
			rs = c.newBroadcastJoinScopeList(ss, children, node)
			for i := range rs {
				rs[i].appendInstruction(vm.Instruction{
					Op:  vm.LoopAnti,
					Idx: c.anal.curr,
					Arg: constructLoopAnti(node, rightTyps, c.proc),
				})
			}
		}
	case plan.Node_MARK:
		rs = c.newBroadcastJoinScopeList(ss, children, node)
		for i := range rs {
			//if isEq {
			//	rs[i].appendInstruction(vm.Instruction{
			//		Op:  vm.Mark,
			//		Idx: c.anal.curr,
			//		Arg: constructMark(n, typs, c.proc),
			//	})
			//} else {
			rs[i].appendInstruction(vm.Instruction{
				Op:  vm.LoopMark,
				Idx: c.anal.curr,
				Arg: constructLoopMark(node, rightTyps, c.proc),
			})
			//}
		}
	default:
		panic(moerr.NewNYI(ctx, fmt.Sprintf("join typ '%v'", node.JoinType)))
	}
	return rs
}

func (c *Compile) compileSort(n *plan.Node, ss []*Scope) []*Scope {
	switch {
	case n.Limit != nil && n.Offset == nil && len(n.OrderBy) > 0: // top
		vec, err := colexec.EvalExpressionOnce(c.proc, n.Limit, []*batch.Batch{constBat})
		if err != nil {
			panic(err)
		}
		defer vec.Free(c.proc.Mp())
		return c.compileTop(n, vector.MustFixedCol[int64](vec)[0], ss)

	case n.Limit == nil && n.Offset == nil && len(n.OrderBy) > 0: // top
		return c.compileOrder(n, ss)

	case n.Limit != nil && n.Offset != nil && len(n.OrderBy) > 0:
		// get limit
		vec1, err := colexec.EvalExpressionOnce(c.proc, n.Limit, []*batch.Batch{constBat})
		if err != nil {
			panic(err)
		}
		defer vec1.Free(c.proc.Mp())

		// get offset
		vec2, err := colexec.EvalExpressionOnce(c.proc, n.Offset, []*batch.Batch{constBat})
		if err != nil {
			panic(err)
		}
		defer vec2.Free(c.proc.Mp())

		limit, offset := vector.MustFixedCol[int64](vec1)[0], vector.MustFixedCol[int64](vec2)[0]
		topN := limit + offset
		if topN <= 8192*2 {
			// if n is small, convert `order by col limit m offset n` to `top m+n offset n`
			return c.compileOffset(n, c.compileTop(n, topN, ss))
		}
		return c.compileLimit(n, c.compileOffset(n, c.compileOrder(n, ss)))

	case n.Limit == nil && n.Offset != nil && len(n.OrderBy) > 0: // order and offset
		return c.compileOffset(n, c.compileOrder(n, ss))

	case n.Limit != nil && n.Offset == nil && len(n.OrderBy) == 0: // limit
		return c.compileLimit(n, ss)

	case n.Limit == nil && n.Offset != nil && len(n.OrderBy) == 0: // offset
		return c.compileOffset(n, ss)

	case n.Limit != nil && n.Offset != nil && len(n.OrderBy) == 0: // limit and offset
		return c.compileLimit(n, c.compileOffset(n, ss))

	default:
		return ss
	}
}

func containBrokenNode(s *Scope) bool {
	for i := range s.Instructions {
		if s.Instructions[i].IsBrokenNode() {
			return true
		}
	}
	return false
}

func (c *Compile) compileTop(n *plan.Node, topN int64, ss []*Scope) []*Scope {
	// use topN TO make scope.
	currentFirstFlag := c.anal.isFirst
	for i := range ss {
		c.anal.isFirst = currentFirstFlag
		if containBrokenNode(ss[i]) {
			ss[i] = c.newMergeScope([]*Scope{ss[i]})
		}
		ss[i].appendInstruction(vm.Instruction{
			Op:      vm.Top,
			Idx:     c.anal.curr,
			IsFirst: c.anal.isFirst,
			Arg:     constructTop(n, topN),
		})
	}
	c.anal.isFirst = false

	rs := c.newMergeScope(ss)
	rs.Instructions[0] = vm.Instruction{
		Op:  vm.MergeTop,
		Idx: c.anal.curr,
		Arg: constructMergeTop(n, topN),
	}
	return []*Scope{rs}
}

func (c *Compile) compileOrder(n *plan.Node, ss []*Scope) []*Scope {
	currentFirstFlag := c.anal.isFirst
	for i := range ss {
		c.anal.isFirst = currentFirstFlag
		if containBrokenNode(ss[i]) {
			ss[i] = c.newMergeScope([]*Scope{ss[i]})
		}
		ss[i].appendInstruction(vm.Instruction{
			Op:      vm.Order,
			Idx:     c.anal.curr,
			IsFirst: c.anal.isFirst,
			Arg:     constructOrder(n),
		})
	}
	c.anal.isFirst = false

	rs := c.newMergeScope(ss)
	rs.Instructions[0] = vm.Instruction{
		Op:  vm.MergeOrder,
		Idx: c.anal.curr,
		Arg: constructMergeOrder(n),
	}
	return []*Scope{rs}
}

func (c *Compile) compileWin(n *plan.Node, ss []*Scope) []*Scope {
	rs := c.newMergeScope(ss)
	rs.Instructions[0] = vm.Instruction{
		Op:  vm.Window,
		Idx: c.anal.curr,
		Arg: constructWindow(c.ctx, n, c.proc),
	}
	return []*Scope{rs}
}

func (c *Compile) compileOffset(n *plan.Node, ss []*Scope) []*Scope {
	currentFirstFlag := c.anal.isFirst
	for i := range ss {
		if containBrokenNode(ss[i]) {
			c.anal.isFirst = currentFirstFlag
			ss[i] = c.newMergeScope([]*Scope{ss[i]})
		}
	}

	rs := c.newMergeScope(ss)
	rs.Instructions[0] = vm.Instruction{
		Op:  vm.MergeOffset,
		Idx: c.anal.curr,
		Arg: constructMergeOffset(n, c.proc),
	}
	return []*Scope{rs}
}

func (c *Compile) compileLimit(n *plan.Node, ss []*Scope) []*Scope {
	currentFirstFlag := c.anal.isFirst
	for i := range ss {
		c.anal.isFirst = currentFirstFlag
		if containBrokenNode(ss[i]) {
			ss[i] = c.newMergeScope([]*Scope{ss[i]})
		}
		ss[i].appendInstruction(vm.Instruction{
			Op:      vm.Limit,
			Idx:     c.anal.curr,
			IsFirst: c.anal.isFirst,
			Arg:     constructLimit(n, c.proc),
		})
	}
	c.anal.isFirst = false

	rs := c.newMergeScope(ss)
	rs.Instructions[0] = vm.Instruction{
		Op:  vm.MergeLimit,
		Idx: c.anal.curr,
		Arg: constructMergeLimit(n, c.proc),
	}
	return []*Scope{rs}
}

func (c *Compile) compileMergeGroup(n *plan.Node, ss []*Scope, ns []*plan.Node) []*Scope {
	currentFirstFlag := c.anal.isFirst
	for i := range ss {
		c.anal.isFirst = currentFirstFlag
		if containBrokenNode(ss[i]) {
			ss[i] = c.newMergeScope([]*Scope{ss[i]})
		}
		ss[i].appendInstruction(vm.Instruction{
			Op:      vm.Group,
			Idx:     c.anal.curr,
			IsFirst: c.anal.isFirst,
			Arg:     constructGroup(c.ctx, n, ns[n.Children[0]], 0, 0, false, c.proc),
		})
	}
	c.anal.isFirst = false

	rs := c.newMergeScope(ss)
	rs.Instructions[0] = vm.Instruction{
		Op:  vm.MergeGroup,
		Idx: c.anal.curr,
		Arg: constructMergeGroup(true),
	}
	return []*Scope{rs}
}

// shuffle and dispatch must stick together
func (c *Compile) constructShuffleAndDispatch(ss, children []*Scope, n *plan.Node) {
	j := 0
	for i := range ss {
		if containBrokenNode(ss[i]) {
			isEnd := ss[i].IsEnd
			ss[i] = c.newMergeScope([]*Scope{ss[i]})
			ss[i].IsEnd = isEnd
		}
		if !ss[i].IsEnd {
			ss[i].appendInstruction(vm.Instruction{
				Op:  vm.Shuffle,
				Arg: constructShuffleGroupArg(children, n),
			})

			ss[i].appendInstruction(vm.Instruction{
				Op:  vm.Dispatch,
				Arg: constructDispatch(j, children, ss[i].NodeInfo.Addr, n),
			})
			j++
			ss[i].IsEnd = true
		}
	}
}

func (c *Compile) compileShuffleGroup(n *plan.Node, ss []*Scope, ns []*plan.Node) []*Scope {
	currentIsFirst := c.anal.isFirst
	c.anal.isFirst = false

	if len(c.cnList) > 1 {
		n.Stats.HashmapStats.ShuffleMethod = plan.ShuffleMethod_Normal
	}

	switch n.Stats.HashmapStats.ShuffleMethod {
	case plan.ShuffleMethod_Reuse:
		for i := range ss {
			ss[i].appendInstruction(vm.Instruction{
				Op:      vm.Group,
				Idx:     c.anal.curr,
				IsFirst: c.anal.isFirst,
				Arg:     constructGroup(c.ctx, n, ns[n.Children[0]], 0, 0, true, c.proc),
			})
		}
		ss = c.compileProjection(n, c.compileRestrict(n, ss))
		return ss

	case plan.ShuffleMethod_Reshuffle:

		dop := plan2.GetShuffleDop()
		parent, children := c.newScopeListForShuffleGroup(1, dop)
		// saving the last operator of all children to make sure the connector setting in
		// the right place
		lastOperator := make([]vm.Instruction, 0, len(children))
		for i := range children {
			ilen := len(children[i].Instructions) - 1
			lastOperator = append(lastOperator, children[i].Instructions[ilen])
			children[i].Instructions = children[i].Instructions[:ilen]
		}

		for i := range children {
			children[i].appendInstruction(vm.Instruction{
				Op:      vm.Group,
				Idx:     c.anal.curr,
				IsFirst: currentIsFirst,
				Arg:     constructGroup(c.ctx, n, ns[n.Children[0]], 0, 0, true, c.proc),
			})
		}
		children = c.compileProjection(n, c.compileRestrict(n, children))
		// recovery the children's last operator
		for i := range children {
			children[i].appendInstruction(lastOperator[i])
		}

		for i := range ss {
			ss[i].appendInstruction(vm.Instruction{
				Op:      vm.Shuffle,
				Idx:     c.anal.curr,
				IsFirst: currentIsFirst,
				Arg:     constructShuffleGroupArg(children, n),
			})
		}

		mergeScopes := c.newMergeScope(ss)
		mergeScopes.appendInstruction(vm.Instruction{
			Op:      vm.Dispatch,
			Idx:     c.anal.curr,
			IsFirst: currentIsFirst,
			Arg:     constructDispatch(0, children, c.addr, n),
		})

		appendIdx := 0
		for i := range children {
			if isSameCN(mergeScopes.NodeInfo.Addr, children[i].NodeInfo.Addr) {
				appendIdx = i
				break
			}
		}
		children[appendIdx].PreScopes = append(children[appendIdx].PreScopes, mergeScopes)

		return parent
	default:
		dop := plan2.GetShuffleDop()
		parent, children := c.newScopeListForShuffleGroup(validScopeCount(ss), dop)
		c.constructShuffleAndDispatch(ss, children, n)

		// saving the last operator of all children to make sure the connector setting in
		// the right place
		lastOperator := make([]vm.Instruction, 0, len(children))
		for i := range children {
			ilen := len(children[i].Instructions) - 1
			lastOperator = append(lastOperator, children[i].Instructions[ilen])
			children[i].Instructions = children[i].Instructions[:ilen]
		}

		for i := range children {
			children[i].appendInstruction(vm.Instruction{
				Op:      vm.Group,
				Idx:     c.anal.curr,
				IsFirst: currentIsFirst,
				Arg:     constructGroup(c.ctx, n, ns[n.Children[0]], 0, 0, true, c.proc),
			})
		}
		children = c.compileProjection(n, c.compileRestrict(n, children))
		// recovery the children's last operator
		for i := range children {
			children[i].appendInstruction(lastOperator[i])
		}

		for i := range ss {
			appended := false
			for j := range children {
				if isSameCN(children[j].NodeInfo.Addr, ss[i].NodeInfo.Addr) {
					children[j].PreScopes = append(children[j].PreScopes, ss[i])
					appended = true
					break
				}
			}
			if !appended {
				children[0].PreScopes = append(children[0].PreScopes, ss[i])
			}
		}

		return parent
		//return []*Scope{c.newMergeScope(parent)}
	}
}

// DeleteMergeScope need to assure this:
// one block can be only deleted by one and the same
// CN, so we need to transfer the rows from the
// the same block to one and the same CN to perform
// the deletion operators.
func (c *Compile) newDeleteMergeScope(arg *deletion.Argument, ss []*Scope) *Scope {
	//Todo: implemet delete merge
	ss2 := make([]*Scope, 0, len(ss))
	// ends := make([]*Scope, 0, len(ss))
	for _, s := range ss {
		if s.IsEnd {
			// ends = append(ends, s)
			continue
		}
		ss2 = append(ss2, s)
	}

	rs := make([]*Scope, 0, len(ss2))
	uuids := make([]uuid.UUID, 0, len(ss2))
	for i := 0; i < len(ss2); i++ {
		rs = append(rs, new(Scope))
		uuids = append(uuids, uuid.New())
	}

	// for every scope, it should dispatch its
	// batch to other cn
	for i := 0; i < len(ss2); i++ {
		constructDeleteDispatchAndLocal(i, rs, ss2, uuids, c)
	}
	delete := &vm.Instruction{
		Op:  vm.Deletion,
		Arg: arg,
	}
	for i := range rs {
		// use distributed delete
		arg.RemoteDelete = true
		// maybe just copy only once?
		arg.SegmentMap = colexec.Srv.GetCnSegmentMap()
		arg.IBucket = uint32(i)
		arg.Nbucket = uint32(len(rs))
		rs[i].Instructions = append(
			rs[i].Instructions,
			dupInstruction(delete, nil, 0))
	}
	return c.newMergeScope(rs)
}

func (c *Compile) newMergeScope(ss []*Scope) *Scope {
	rs := &Scope{
		PreScopes: ss,
		Magic:     Merge,
		NodeInfo: engine.Node{
			Addr: c.addr,
			Mcpu: ncpu,
		},
	}
	cnt := 0
	for _, s := range ss {
		if s.IsEnd {
			continue
		}
		cnt++
	}
	rs.Proc = process.NewWithAnalyze(c.proc, c.ctx, cnt, c.anal.Nodes())
	if len(ss) > 0 {
		rs.Proc.LoadTag = ss[0].Proc.LoadTag
	}
	rs.Instructions = append(rs.Instructions, vm.Instruction{
		Op:      vm.Merge,
		Idx:     c.anal.curr,
		IsFirst: c.anal.isFirst,
		Arg:     &merge.Argument{},
	})
	c.anal.isFirst = false

	j := 0
	for i := range ss {
		if !ss[i].IsEnd {
			ss[i].appendInstruction(vm.Instruction{
				Op: vm.Connector,
				Arg: &connector.Argument{
					Reg: rs.Proc.Reg.MergeReceivers[j],
				},
			})
			j++
		}
	}
	return rs
}

func (c *Compile) newMergeRemoteScope(ss []*Scope, nodeinfo engine.Node) *Scope {
	rs := c.newMergeScope(ss)
	// reset rs's info to remote
	rs.Magic = Remote
	rs.NodeInfo.Addr = nodeinfo.Addr
	rs.NodeInfo.Mcpu = nodeinfo.Mcpu

	return rs
}

func (c *Compile) newScopeList(childrenCount int, blocks int) []*Scope {
	var ss []*Scope

	currentFirstFlag := c.anal.isFirst
	for _, n := range c.cnList {
		c.anal.isFirst = currentFirstFlag
		ss = append(ss, c.newScopeListWithNode(c.generateCPUNumber(n.Mcpu, blocks), childrenCount, n.Addr)...)
	}
	return ss
}

func (c *Compile) newScopeListForShuffleGroup(childrenCount int, blocks int) ([]*Scope, []*Scope) {
	var parent = make([]*Scope, 0, len(c.cnList))
	var children = make([]*Scope, 0, len(c.cnList))

	currentFirstFlag := c.anal.isFirst
	for _, n := range c.cnList {
		c.anal.isFirst = currentFirstFlag
		scopes := c.newScopeListWithNode(c.generateCPUNumber(n.Mcpu, blocks), childrenCount, n.Addr)
		for _, s := range scopes {
			for _, rr := range s.Proc.Reg.MergeReceivers {
				rr.Ch = make(chan *batch.Batch, 16)
			}
		}
		children = append(children, scopes...)
		parent = append(parent, c.newMergeRemoteScope(scopes, n))
	}
	return parent, children
}

func (c *Compile) newScopeListWithNode(mcpu, childrenCount int, addr string) []*Scope {
	ss := make([]*Scope, mcpu)
	currentFirstFlag := c.anal.isFirst
	for i := range ss {
		ss[i] = new(Scope)
		ss[i].Magic = Remote
		ss[i].NodeInfo.Addr = addr
		ss[i].NodeInfo.Mcpu = 1 // ss is already the mcpu length so we don't need to parallel it
		ss[i].Proc = process.NewWithAnalyze(c.proc, c.ctx, childrenCount, c.anal.Nodes())
		ss[i].Instructions = append(ss[i].Instructions, vm.Instruction{
			Op:      vm.Merge,
			Idx:     c.anal.curr,
			IsFirst: currentFirstFlag,
			Arg:     &merge.Argument{},
		})
	}
	c.anal.isFirst = false
	return ss
}

func (c *Compile) newScopeListForRightJoin(childrenCount int, bIdx int, leftScopes []*Scope) []*Scope {
	/*
		ss := make([]*Scope, 0, len(leftScopes))
		for i := range leftScopes {
			tmp := new(Scope)
			tmp.Magic = Remote
			tmp.IsJoin = true
			tmp.Proc = process.NewWithAnalyze(c.proc, c.ctx, childrenCount, c.anal.Nodes())
			tmp.NodeInfo = leftScopes[i].NodeInfo
			ss = append(ss, tmp)
		}
	*/
	// Force right join to execute on one CN due to right join issue
	// Will fix in future
	maxCpuNum := 1
	for _, s := range leftScopes {
		if s.NodeInfo.Mcpu > maxCpuNum {
			maxCpuNum = s.NodeInfo.Mcpu
		}
	}

	ss := make([]*Scope, 1)
	ss[0] = &Scope{
		Magic:    Remote,
		IsJoin:   true,
		Proc:     process.NewWithAnalyze(c.proc, c.ctx, childrenCount, c.anal.Nodes()),
		NodeInfo: engine.Node{Addr: c.addr, Mcpu: c.generateCPUNumber(ncpu, maxCpuNum)},
		BuildIdx: bIdx,
	}
	return ss
}

func (c *Compile) newJoinScopeListWithBucket(rs, ss, children []*Scope, n *plan.Node) []*Scope {
	currentFirstFlag := c.anal.isFirst
	// construct left
	leftMerge := c.newMergeScope(ss)
	leftMerge.appendInstruction(vm.Instruction{
		Op:  vm.Dispatch,
		Arg: constructDispatch(0, rs, c.addr, n),
	})
	leftMerge.IsEnd = true

	// construct right
	c.anal.isFirst = currentFirstFlag
	rightMerge := c.newMergeScope(children)
	rightMerge.appendInstruction(vm.Instruction{
		Op:  vm.Dispatch,
		Arg: constructDispatch(1, rs, c.addr, n),
	})
	rightMerge.IsEnd = true

	// append left and right to correspond rs
	idx := 0
	for i := range rs {
		if isSameCN(rs[i].NodeInfo.Addr, c.addr) {
			idx = i
		}
	}
	rs[idx].PreScopes = append(rs[idx].PreScopes, leftMerge, rightMerge)
	return rs
}

func (c *Compile) newBroadcastJoinScopeList(ss []*Scope, children []*Scope, n *plan.Node) []*Scope {
	length := len(ss)
	rs := make([]*Scope, length)
	idx := 0
	for i := range ss {
		if ss[i].IsEnd {
			rs[i] = ss[i]
			continue
		}
		rs[i] = new(Scope)
		rs[i].Magic = Remote
		rs[i].IsJoin = true
		rs[i].NodeInfo = ss[i].NodeInfo
		rs[i].BuildIdx = 1
		if isSameCN(rs[i].NodeInfo.Addr, c.addr) {
			idx = i
		}
		rs[i].PreScopes = []*Scope{ss[i]}
		rs[i].Proc = process.NewWithAnalyze(c.proc, c.ctx, 2, c.anal.Nodes())
		ss[i].appendInstruction(vm.Instruction{
			Op: vm.Connector,
			Arg: &connector.Argument{
				Reg: rs[i].Proc.Reg.MergeReceivers[0],
			},
		})
	}

	// all join's first flag will setting in newLeftScope and newRightScope
	// so we set it to false now
	c.anal.isFirst = false
	mergeChildren := c.newMergeScope(children)

	mergeChildren.appendInstruction(vm.Instruction{
		Op:  vm.Dispatch,
		Arg: constructDispatch(1, rs, c.addr, n),
	})
	mergeChildren.IsEnd = true
	rs[idx].PreScopes = append(rs[idx].PreScopes, mergeChildren)

	return rs
}

func (c *Compile) newShuffleJoinScopeList(left, right []*Scope, n *plan.Node) ([]*Scope, []*Scope) {
	single := len(c.cnList) <= 1
	var parent []*Scope
	children := make([]*Scope, 0, len(c.cnList))
	lnum := len(left)
	sum := lnum + len(right)
	for _, n := range c.cnList {
		dop := c.generateCPUNumber(n.Mcpu, plan2.GetShuffleDop())
		ss := make([]*Scope, dop)
		for i := range ss {
			ss[i] = new(Scope)
			ss[i].Magic = Remote
			ss[i].IsJoin = true
			ss[i].NodeInfo.Addr = n.Addr
			ss[i].NodeInfo.Mcpu = 1
			ss[i].Proc = process.NewWithAnalyze(c.proc, c.ctx, sum, c.anal.Nodes())
			ss[i].BuildIdx = lnum
			for _, rr := range ss[i].Proc.Reg.MergeReceivers {
				rr.Ch = make(chan *batch.Batch, 16)
			}
		}
		children = append(children, ss...)
		if !single {
			parent = append(parent, c.newMergeRemoteScope(ss, n))
		}
	}

	currentFirstFlag := c.anal.isFirst
	for i, scp := range left {
		scp.appendInstruction(vm.Instruction{
			Op:  vm.Shuffle,
			Idx: c.anal.curr,
			Arg: constructShuffleJoinArg(children, n, true),
		})
		scp.appendInstruction(vm.Instruction{
			Op:  vm.Dispatch,
			Arg: constructDispatch(i, children, scp.NodeInfo.Addr, n),
		})
		scp.IsEnd = true

		appended := false
		for _, js := range children {
			if isSameCN(js.NodeInfo.Addr, scp.NodeInfo.Addr) {
				js.PreScopes = append(js.PreScopes, scp)
				appended = true
				break
			}
		}
		if !appended {
			logutil.Errorf("no same addr scope to append left scopes")
			children[0].PreScopes = append(children[0].PreScopes, scp)
		}
	}

	c.anal.isFirst = currentFirstFlag
	for i, scp := range right {
		scp.appendInstruction(vm.Instruction{
			Op:  vm.Shuffle,
			Idx: c.anal.curr,
			Arg: constructShuffleJoinArg(children, n, false),
		})
		scp.appendInstruction(vm.Instruction{
			Op:  vm.Dispatch,
			Arg: constructDispatch(i+lnum, children, scp.NodeInfo.Addr, n),
		})
		scp.IsEnd = true

		appended := false
		for _, js := range children {
			if isSameCN(js.NodeInfo.Addr, scp.NodeInfo.Addr) {
				js.PreScopes = append(js.PreScopes, scp)
				appended = true
				break
			}
		}
		if !appended {
			logutil.Errorf("no same addr scope to append right scopes")
			children[0].PreScopes = append(children[0].PreScopes, scp)
		}
	}
	return parent, children
}

func (c *Compile) newJoinProbeScope(s *Scope, ss []*Scope) *Scope {
	rs := &Scope{
		Magic: Merge,
	}
	rs.appendInstruction(vm.Instruction{
		Op:      vm.Merge,
		Idx:     s.Instructions[0].Idx,
		IsFirst: true,
		Arg:     &merge.Argument{},
	})
	rs.Proc = process.NewWithAnalyze(s.Proc, s.Proc.Ctx, s.BuildIdx, c.anal.Nodes())
	for i := 0; i < s.BuildIdx; i++ {
		regTransplant(s, rs, i, i)
	}

	if ss == nil {
		s.Proc.Reg.MergeReceivers[0] = &process.WaitRegister{
			Ctx: s.Proc.Ctx,
			Ch:  make(chan *batch.Batch, 16),
		}
		rs.appendInstruction(vm.Instruction{
			Op: vm.Connector,
			Arg: &connector.Argument{
				Reg: s.Proc.Reg.MergeReceivers[0],
			},
		})
		s.Proc.Reg.MergeReceivers = append(s.Proc.Reg.MergeReceivers[:1], s.Proc.Reg.MergeReceivers[s.BuildIdx:]...)
		s.BuildIdx = 1
	} else {
		rs.appendInstruction(vm.Instruction{
			Op:  vm.Dispatch,
<<<<<<< HEAD
			Arg: constructDispatchLocal(false, false, extraRegisters(ss, 0), false),
=======
			Arg: constructDispatchLocal(false, false, false, extraRegisters(ss, 0)),
>>>>>>> 30ab6f6b
		})
	}
	rs.IsEnd = true

	return rs
}

func (c *Compile) newJoinBuildScope(s *Scope, ss []*Scope) *Scope {
	rs := &Scope{
		Magic: Merge,
	}
	buildLen := len(s.Proc.Reg.MergeReceivers) - s.BuildIdx
	rs.Proc = process.NewWithAnalyze(s.Proc, s.Proc.Ctx, buildLen, c.anal.Nodes())
	for i := 0; i < buildLen; i++ {
		regTransplant(s, rs, i+s.BuildIdx, i)
	}

	rs.appendInstruction(vm.Instruction{
		Op:      vm.HashBuild,
		Idx:     s.Instructions[0].Idx,
		IsFirst: true,
		Arg:     constructHashBuild(c, s.Instructions[0], c.proc, ss != nil),
	})

	if ss == nil { // unparallel, send the hashtable to join scope directly
		s.Proc.Reg.MergeReceivers[s.BuildIdx] = &process.WaitRegister{
			Ctx: s.Proc.Ctx,
			Ch:  make(chan *batch.Batch, 1),
		}
		rs.appendInstruction(vm.Instruction{
			Op: vm.Connector,
			Arg: &connector.Argument{
				Reg: s.Proc.Reg.MergeReceivers[s.BuildIdx],
			},
		})
		s.Proc.Reg.MergeReceivers = s.Proc.Reg.MergeReceivers[:s.BuildIdx+1]
	} else {
		rs.appendInstruction(vm.Instruction{
			Op:  vm.Dispatch,
<<<<<<< HEAD
			Arg: constructDispatchLocal(true, false, extraRegisters(ss, s.BuildIdx), false),
=======
			Arg: constructDispatchLocal(true, false, false, extraRegisters(ss, s.BuildIdx)),
>>>>>>> 30ab6f6b
		})
	}
	rs.IsEnd = true

	return rs
}

// Transplant the source's RemoteReceivRegInfos which index equal to sourceIdx to
// target with new index targetIdx
func regTransplant(source, target *Scope, sourceIdx, targetIdx int) {
	target.Proc.Reg.MergeReceivers[targetIdx] = source.Proc.Reg.MergeReceivers[sourceIdx]
	i := 0
	for i < len(source.RemoteReceivRegInfos) {
		op := &source.RemoteReceivRegInfos[i]
		if op.Idx == sourceIdx {
			target.RemoteReceivRegInfos = append(target.RemoteReceivRegInfos, RemoteReceivRegInfo{
				Idx:      targetIdx,
				Uuid:     op.Uuid,
				FromAddr: op.FromAddr,
			})
			source.RemoteReceivRegInfos = append(source.RemoteReceivRegInfos[:i], source.RemoteReceivRegInfos[i+1:]...)
			continue
		}
		i++
	}
}

func (c *Compile) generateCPUNumber(cpunum, blocks int) int {
	if cpunum <= 0 || blocks <= 0 {
		return 1
	}

	if cpunum <= blocks {
		return cpunum
	}
	return blocks
}

func (c *Compile) initAnalyze(qry *plan.Query) {
	anals := make([]*process.AnalyzeInfo, len(qry.Nodes))
	for i := range anals {
		//anals[i] = new(process.AnalyzeInfo)
		anals[i] = analPool.Get().(*process.AnalyzeInfo)
		anals[i].Reset()
	}
	c.anal = &anaylze{
		qry:       qry,
		analInfos: anals,
		curr:      int(qry.Steps[0]),
	}
	for _, node := range c.anal.qry.Nodes {
		if node.AnalyzeInfo == nil {
			node.AnalyzeInfo = new(plan.AnalyzeInfo)
		}
	}
	c.proc.AnalInfos = c.anal.analInfos
}

func (c *Compile) fillAnalyzeInfo() {
	// record the number of s3 requests
	c.anal.S3IOInputCount(c.anal.curr, c.s3CounterSet.FileService.S3.Put.Load())
	c.anal.S3IOInputCount(c.anal.curr, c.s3CounterSet.FileService.S3.List.Load())

	c.anal.S3IOOutputCount(c.anal.curr, c.s3CounterSet.FileService.S3.Head.Load())
	c.anal.S3IOOutputCount(c.anal.curr, c.s3CounterSet.FileService.S3.Get.Load())
	c.anal.S3IOOutputCount(c.anal.curr, c.s3CounterSet.FileService.S3.Delete.Load())
	c.anal.S3IOOutputCount(c.anal.curr, c.s3CounterSet.FileService.S3.DeleteMulti.Load())

	for i, anal := range c.anal.analInfos {
		atomic.StoreInt64(&c.anal.qry.Nodes[i].AnalyzeInfo.InputRows, atomic.LoadInt64(&anal.InputRows))
		atomic.StoreInt64(&c.anal.qry.Nodes[i].AnalyzeInfo.OutputRows, atomic.LoadInt64(&anal.OutputRows))
		atomic.StoreInt64(&c.anal.qry.Nodes[i].AnalyzeInfo.InputSize, atomic.LoadInt64(&anal.InputSize))
		atomic.StoreInt64(&c.anal.qry.Nodes[i].AnalyzeInfo.OutputSize, atomic.LoadInt64(&anal.OutputSize))
		atomic.StoreInt64(&c.anal.qry.Nodes[i].AnalyzeInfo.TimeConsumed, atomic.LoadInt64(&anal.TimeConsumed))
		atomic.StoreInt64(&c.anal.qry.Nodes[i].AnalyzeInfo.MemorySize, atomic.LoadInt64(&anal.MemorySize))
		atomic.StoreInt64(&c.anal.qry.Nodes[i].AnalyzeInfo.WaitTimeConsumed, atomic.LoadInt64(&anal.WaitTimeConsumed))
		atomic.StoreInt64(&c.anal.qry.Nodes[i].AnalyzeInfo.DiskIO, atomic.LoadInt64(&anal.DiskIO))
		atomic.StoreInt64(&c.anal.qry.Nodes[i].AnalyzeInfo.S3IOByte, atomic.LoadInt64(&anal.S3IOByte))
		atomic.StoreInt64(&c.anal.qry.Nodes[i].AnalyzeInfo.S3IOInputCount, atomic.LoadInt64(&anal.S3IOInputCount))
		atomic.StoreInt64(&c.anal.qry.Nodes[i].AnalyzeInfo.S3IOOutputCount, atomic.LoadInt64(&anal.S3IOOutputCount))
		atomic.StoreInt64(&c.anal.qry.Nodes[i].AnalyzeInfo.NetworkIO, atomic.LoadInt64(&anal.NetworkIO))
		atomic.StoreInt64(&c.anal.qry.Nodes[i].AnalyzeInfo.ScanTime, atomic.LoadInt64(&anal.ScanTime))
		atomic.StoreInt64(&c.anal.qry.Nodes[i].AnalyzeInfo.InsertTime, atomic.LoadInt64(&anal.InsertTime))
	}
}

func (c *Compile) generateNodes(n *plan.Node) (engine.Nodes, error) {
	var err error
	var db engine.Database
	var rel engine.Relation
	var ranges [][]byte
	var nodes engine.Nodes
	isPartitionTable := false

	ctx := c.ctx
	if util.TableIsClusterTable(n.TableDef.GetTableType()) {
		ctx = context.WithValue(ctx, defines.TenantIDKey{}, catalog.System_Account)
	}
	if n.ObjRef.PubInfo != nil {
		ctx = context.WithValue(ctx, defines.TenantIDKey{}, uint32(n.ObjRef.PubInfo.GetTenantId()))
	}
	if util.TableIsLoggingTable(n.ObjRef.SchemaName, n.ObjRef.ObjName) {
		ctx = context.WithValue(ctx, defines.TenantIDKey{}, catalog.System_Account)
	}
	db, err = c.e.Database(ctx, n.ObjRef.SchemaName, c.proc.TxnOperator)
	if err != nil {
		return nil, err
	}
	rel, err = db.Relation(ctx, n.TableDef.Name, c.proc)
	if err != nil {
		var e error // avoid contamination of error messages
		db, e = c.e.Database(ctx, defines.TEMPORARY_DBNAME, c.proc.TxnOperator)
		if e != nil {
			return nil, err
		}

		// if temporary table, just scan at local cn.
		rel, e = db.Relation(ctx, engine.GetTempTableName(n.ObjRef.SchemaName, n.TableDef.Name), c.proc)
		if e != nil {
			return nil, err
		}
		c.cnList = engine.Nodes{
			engine.Node{
				Addr: c.addr,
				Rel:  rel,
				Mcpu: 1,
			},
		}
	}

	ranges, err = rel.Ranges(ctx, n.BlockFilterList)
	if err != nil {
		return nil, err
	}

	if n.TableDef.Partition != nil {
		isPartitionTable = true
		partitionInfo := n.TableDef.Partition
		partitionNum := int(partitionInfo.PartitionNum)
		partitionTableNames := partitionInfo.PartitionTableNames
		for i := 0; i < partitionNum; i++ {
			partTableName := partitionTableNames[i]
			subrelation, err := db.Relation(ctx, partTableName, c.proc)
			if err != nil {
				return nil, err
			}
			subranges, err := subrelation.Ranges(ctx, n.BlockFilterList)
			if err != nil {
				return nil, err
			}
			//add partition number into catalog.BlockInfo.
			for _, r := range subranges[1:] {
				blkInfo := catalog.DecodeBlockInfo(r)
				blkInfo.PartitionNum = i
				ranges = append(ranges, r)
			}
			//ranges = append(ranges, subranges[1:]...)
		}
	}

	// some log for finding a bug.
	tblId := rel.GetTableID(ctx)
	expectedLen := len(ranges)
	logutil.Debugf("cn generateNodes, tbl %d ranges is %d", tblId, expectedLen)

	//if len(ranges) == 0 indicates that it's a temporary table.
	if len(ranges) == 0 && n.TableDef.TableType != catalog.SystemOrdinaryRel {
		nodes = make(engine.Nodes, len(c.cnList))
		for i, node := range c.cnList {
			if isPartitionTable {
				nodes[i] = engine.Node{
					Id:   node.Id,
					Addr: node.Addr,
					Mcpu: c.generateCPUNumber(node.Mcpu, int(n.Stats.BlockNum)),
				}
			} else {
				nodes[i] = engine.Node{
					Rel:  rel,
					Id:   node.Id,
					Addr: node.Addr,
					Mcpu: c.generateCPUNumber(node.Mcpu, int(n.Stats.BlockNum)),
				}
			}
		}
		return nodes, nil
	}

	engineType := rel.GetEngineType()
	if isPartitionTable {
		rel = nil
	}
	// for multi cn in launch mode, put all payloads in current CN
	// maybe delete this in the future
	if isLaunchMode(c.cnList) {
		return putBlocksInCurrentCN(c, ranges, rel, n), nil
	}
	// disttae engine
	if engineType == engine.Disttae {
		return shuffleBlocksToMultiCN(c, ranges, rel, n)
	}
	// maybe temp table on memengine , just put payloads in average
	return putBlocksInAverage(c, ranges, rel, n), nil
}

func putBlocksInAverage(c *Compile, ranges [][]byte, rel engine.Relation, n *plan.Node) engine.Nodes {
	var nodes engine.Nodes
	step := (len(ranges) + len(c.cnList) - 1) / len(c.cnList)
	for i := 0; i < len(ranges); i += step {
		j := i / step
		if i+step >= len(ranges) {
			if isSameCN(c.cnList[j].Addr, c.addr) {
				if len(nodes) == 0 {
					nodes = append(nodes, engine.Node{
						Addr: c.addr,
						Rel:  rel,
						Mcpu: c.generateCPUNumber(ncpu, int(n.Stats.BlockNum)),
					})
				}
				nodes[0].Data = append(nodes[0].Data, ranges[i:]...)
			} else {
				nodes = append(nodes, engine.Node{
					Rel:  rel,
					Id:   c.cnList[j].Id,
					Addr: c.cnList[j].Addr,
					Mcpu: c.generateCPUNumber(c.cnList[j].Mcpu, int(n.Stats.BlockNum)),
					Data: ranges[i:],
				})
			}
		} else {
			if isSameCN(c.cnList[j].Addr, c.addr) {
				if len(nodes) == 0 {
					nodes = append(nodes, engine.Node{
						Rel:  rel,
						Addr: c.addr,
						Mcpu: c.generateCPUNumber(ncpu, int(n.Stats.BlockNum)),
					})
				}
				nodes[0].Data = append(nodes[0].Data, ranges[i:i+step]...)
			} else {
				nodes = append(nodes, engine.Node{
					Rel:  rel,
					Id:   c.cnList[j].Id,
					Addr: c.cnList[j].Addr,
					Mcpu: c.generateCPUNumber(c.cnList[j].Mcpu, int(n.Stats.BlockNum)),
					Data: ranges[i : i+step],
				})
			}
		}
	}
	return nodes
}

func shuffleBlocksToMultiCN(c *Compile, ranges [][]byte, rel engine.Relation, n *plan.Node) (engine.Nodes, error) {
	var nodes engine.Nodes
	//add current CN
	nodes = append(nodes, engine.Node{
		Addr: c.addr,
		Rel:  rel,
		Mcpu: c.generateCPUNumber(ncpu, int(n.Stats.BlockNum)),
	})
	//add memory table block
	nodes[0].Data = append(nodes[0].Data, ranges[:1]...)
	ranges = ranges[1:]
	// only memory table block
	if len(ranges) == 0 {
		return nodes, nil
	}
	//only one cn
	if len(c.cnList) == 1 {
		nodes[0].Data = append(nodes[0].Data, ranges...)
		return nodes, nil
	}
	// put dirty blocks which can't be distributed remotely in current CN.
	newRanges := make([][]byte, 0, len(ranges))
	for _, blk := range ranges {
		blkInfo := catalog.DecodeBlockInfo(blk)
		if blkInfo.CanRemote {
			newRanges = append(newRanges, blk)
			continue
		}
		nodes[0].Data = append(nodes[0].Data, blk)
	}

	//add the rest of CNs in list
	for i := range c.cnList {
		if c.cnList[i].Addr != c.addr {
			nodes = append(nodes, engine.Node{
				Rel:  rel,
				Id:   c.cnList[i].Id,
				Addr: c.cnList[i].Addr,
				Mcpu: c.generateCPUNumber(c.cnList[i].Mcpu, int(n.Stats.BlockNum)),
			})
		}
	}

	sort.Slice(nodes, func(i, j int) bool { return nodes[i].Addr < nodes[j].Addr })

	if n.Stats.HashmapStats != nil && n.Stats.HashmapStats.Shuffle && n.Stats.HashmapStats.ShuffleType == plan.ShuffleType_Range {
		err := shuffleBlocksByRange(c, newRanges, n, nodes)
		if err != nil {
			return nil, err
		}
	} else {
		shuffleBlocksByHash(c, newRanges, nodes)
	}

	minWorkLoad := math.MaxInt32
	maxWorkLoad := 0
	//remove empty node from nodes
	var newNodes engine.Nodes
	for i := range nodes {
		if len(nodes[i].Data) > maxWorkLoad {
			maxWorkLoad = len(nodes[i].Data)
		}
		if len(nodes[i].Data) < minWorkLoad {
			minWorkLoad = len(nodes[i].Data)
		}
		if len(nodes[i].Data) > 0 {
			newNodes = append(newNodes, nodes[i])
		}
	}
	if minWorkLoad*2 < maxWorkLoad {
		logutil.Warnf("workload among CNs not balanced, max %v, min %v", maxWorkLoad, minWorkLoad)
	}
	return newNodes, nil
}

func shuffleBlocksByHash(c *Compile, ranges [][]byte, nodes engine.Nodes) {
	for i, blk := range ranges {
		unmarshalledBlockInfo := catalog.DecodeBlockInfo(ranges[i])
		// get timestamp in objName to make sure it is random enough
		objTimeStamp := unmarshalledBlockInfo.MetaLocation().Name()[:7]
		index := plan2.SimpleCharHashToRange(objTimeStamp, uint64(len(c.cnList)))
		nodes[index].Data = append(nodes[index].Data, blk)
	}
}

func shuffleBlocksByRange(c *Compile, ranges [][]byte, n *plan.Node, nodes engine.Nodes) error {
	var objMeta objectio.ObjectMeta

	for i, blk := range ranges {
		unmarshalledBlockInfo := catalog.DecodeBlockInfo(ranges[i])
		location := unmarshalledBlockInfo.MetaLocation()
		fs, err := fileservice.Get[fileservice.FileService](c.proc.FileService, defines.SharedFileServiceName)
		if err != nil {
			return err
		}
		if !objectio.IsSameObjectLocVsMeta(location, objMeta) {
			if objMeta, err = objectio.FastLoadObjectMeta(c.ctx, &location, fs); err != nil {
				return err
			}
		}
		blkMeta := objMeta.GetBlockMeta(uint32(location.ID()))
		zm := blkMeta.MustGetColumn(uint16(n.Stats.HashmapStats.ShuffleColIdx)).ZoneMap()
		index := plan2.GetRangeShuffleIndexForZM(n.Stats.HashmapStats.ShuffleColMin, n.Stats.HashmapStats.ShuffleColMax, zm, uint64(len(c.cnList)))
		nodes[index].Data = append(nodes[index].Data, blk)
	}
	return nil
}

func putBlocksInCurrentCN(c *Compile, ranges [][]byte, rel engine.Relation, n *plan.Node) engine.Nodes {
	var nodes engine.Nodes
	//add current CN
	nodes = append(nodes, engine.Node{
		Addr: c.addr,
		Rel:  rel,
		Mcpu: c.generateCPUNumber(ncpu, int(n.Stats.BlockNum)),
	})
	nodes[0].Data = append(nodes[0].Data, ranges...)
	return nodes
}

func validScopeCount(ss []*Scope) int {
	var cnt int

	for _, s := range ss {
		if s.IsEnd {
			continue
		}
		cnt++
	}
	return cnt
}

func extraRegisters(ss []*Scope, i int) []*process.WaitRegister {
	regs := make([]*process.WaitRegister, 0, len(ss))
	for _, s := range ss {
		if s.IsEnd {
			continue
		}
		regs = append(regs, s.Proc.Reg.MergeReceivers[i])
	}
	return regs
}

func dupType(typ *plan.Type) types.Type {
	return types.New(types.T(typ.Id), typ.Width, typ.Scale)
}

// Update the specific scopes's instruction to true
// then update the current idx
func (c *Compile) setAnalyzeCurrent(updateScopes []*Scope, nextId int) {
	if updateScopes != nil {
		updateScopesLastFlag(updateScopes)
	}

	c.anal.curr = nextId
	c.anal.isFirst = true
}

func updateScopesLastFlag(updateScopes []*Scope) {
	for _, s := range updateScopes {
		if len(s.Instructions) == 0 {
			continue
		}
		last := len(s.Instructions) - 1
		s.Instructions[last].IsLast = true
	}
}

func isLaunchMode(cnlist engine.Nodes) bool {
	for i := range cnlist {
		if !isSameCN(cnlist[0].Addr, cnlist[i].Addr) {
			return false
		}
	}
	return true
}

func isSameCN(addr string, currentCNAddr string) bool {
	// just a defensive judgment. In fact, we shouldn't have received such data.
	parts1 := strings.Split(addr, ":")
	if len(parts1) != 2 {
		logutil.Debugf("compileScope received a malformed cn address '%s', expected 'ip:port'", addr)
		return true
	}
	parts2 := strings.Split(currentCNAddr, ":")
	if len(parts2) != 2 {
		logutil.Debugf("compileScope received a malformed current-cn address '%s', expected 'ip:port'", currentCNAddr)
		return true
	}
	return parts1[0] == parts2[0]
}

func (s *Scope) affectedRows() uint64 {
	affectedRows := uint64(0)
	for _, in := range s.Instructions {
		if arg, ok := in.Arg.(vm.ModificationArgument); ok {
			if marg, ok := arg.(*mergeblock.Argument); ok {
				return marg.AffectedRows()
			}
			affectedRows += arg.AffectedRows()
		}
	}
	return affectedRows
}

func (c *Compile) runSql(sql string) error {
	if sql == "" {
		return nil
	}
	res, err := c.runSqlWithResult(sql)
	if err != nil {
		return err
	}
	res.Close()
	return nil
}

func (c *Compile) runSqlWithResult(sql string) (executor.Result, error) {
	v, ok := moruntime.ProcessLevelRuntime().GetGlobalVariables(moruntime.InternalSQLExecutor)
	if !ok {
		panic("missing lock service")
	}
	exec := v.(executor.SQLExecutor)
	opts := executor.Options{}.
		// All runSql and runSqlWithResult is a part of input sql, can not incr statement.
		// All these sub-sql's need to be rolled back and retried en masse when they conflict in pessimistic mode
		WithDisableIncrStatement().
		WithTxn(c.proc.TxnOperator).
		WithDatabase(c.db).
		WithTimeZone(c.proc.SessionInfo.TimeZone)
	return exec.Exec(c.proc.Ctx, sql, opts)
}

func evalRowsetData(proc *process.Process,
	exprs []*plan.RowsetExpr, vec *vector.Vector, exprExecs []colexec.ExpressionExecutor) error {
	var bats []*batch.Batch

	vec.ResetArea()
	bats = []*batch.Batch{batch.EmptyForConstFoldBatch}
	if len(exprExecs) > 0 {
		for i, expr := range exprExecs {
			val, err := expr.Eval(proc, bats)
			if err != nil {
				return err
			}
			if err := vec.Copy(val, int64(exprs[i].RowPos), 0, proc.Mp()); err != nil {
				return err
			}
		}
	} else {
		for _, expr := range exprs {
			if expr.Pos >= 0 {
				continue
			}
			val, err := colexec.EvalExpressionOnce(proc, expr.Expr, bats)
			if err != nil {
				return err
			}
			if err := vec.Copy(val, int64(expr.RowPos), 0, proc.Mp()); err != nil {
				val.Free(proc.Mp())
				return err
			}
			val.Free(proc.Mp())
		}
	}
	return nil
}

func (c *Compile) newInsertMergeScope(arg *insert.Argument, ss []*Scope) *Scope {
	// see errors.Join()
	n := 0
	for _, s := range ss {
		if !s.IsEnd {
			n++
		}
	}
	ss2 := make([]*Scope, 0, n)
	for _, s := range ss {
		if !s.IsEnd {
			ss2 = append(ss2, s)
		}
	}
	insert := &vm.Instruction{
		Op:  vm.Insert,
		Arg: arg,
	}
	for i := range ss2 {
		ss2[i].Instructions = append(ss2[i].Instructions, dupInstruction(insert, nil, i))
	}
	return c.newMergeScope(ss2)
}

func (c *Compile) fatalLog(retry int, err error) {
	if err == nil {
		return
	}
	v, ok := moruntime.ProcessLevelRuntime().
		GetGlobalVariables(moruntime.EnableCheckInvalidRCErrors)
	if !ok || !v.(bool) {
		return
	}
	fatal := moerr.IsMoErrCode(err, moerr.ErrTxnNeedRetry) ||
		moerr.IsMoErrCode(err, moerr.ErrTxnWWConflict) ||
		moerr.IsMoErrCode(err, moerr.ErrDuplicateEntry) ||
		moerr.IsMoErrCode(err, moerr.ER_DUP_ENTRY) ||
		moerr.IsMoErrCode(err, moerr.ER_DUP_ENTRY_WITH_KEY_NAME)
	if !fatal {
		return
	}
	if retry == 0 && moerr.IsMoErrCode(err, moerr.ErrTxnNeedRetry) {
		return
	}

	logutil.Fatalf("BUG(RC): txn %s retry %d, error %+v\n",
		hex.EncodeToString(c.proc.TxnOperator.Txn().ID),
		retry,
		err.Error())
}<|MERGE_RESOLUTION|>--- conflicted
+++ resolved
@@ -1061,11 +1061,7 @@
 
 				dataScope.Instructions = append(dataScope.Instructions, vm.Instruction{
 					Op:  vm.Dispatch,
-<<<<<<< HEAD
-					Arg: constructDispatchLocal(false, false, regs, false),
-=======
-					Arg: constructDispatchLocal(false, false, false, regs),
->>>>>>> 30ab6f6b
+					Arg: constructDispatchLocal(false, false, false, regs, false),
 				})
 				for i := range scopes {
 					insertArg, err := constructInsert(n, c.e, c.proc)
@@ -1240,11 +1236,7 @@
 
 		rs.appendInstruction(vm.Instruction{
 			Op:  vm.Dispatch,
-<<<<<<< HEAD
-			Arg: constructDispatchLocal(true, true, receivers, isLog),
-=======
-			Arg: constructDispatchLocal(true, true, len(receivers) > 1, receivers),
->>>>>>> 30ab6f6b
+			Arg: constructDispatchLocal(true, true, len(receivers) > 1, receivers, isLog),
 		})
 
 		return []*Scope{rs}, nil
@@ -2722,11 +2714,7 @@
 	} else {
 		rs.appendInstruction(vm.Instruction{
 			Op:  vm.Dispatch,
-<<<<<<< HEAD
-			Arg: constructDispatchLocal(false, false, extraRegisters(ss, 0), false),
-=======
-			Arg: constructDispatchLocal(false, false, false, extraRegisters(ss, 0)),
->>>>>>> 30ab6f6b
+			Arg: constructDispatchLocal(false, false, false, extraRegisters(ss, 0), false),
 		})
 	}
 	rs.IsEnd = true
@@ -2766,11 +2754,7 @@
 	} else {
 		rs.appendInstruction(vm.Instruction{
 			Op:  vm.Dispatch,
-<<<<<<< HEAD
-			Arg: constructDispatchLocal(true, false, extraRegisters(ss, s.BuildIdx), false),
-=======
-			Arg: constructDispatchLocal(true, false, false, extraRegisters(ss, s.BuildIdx)),
->>>>>>> 30ab6f6b
+			Arg: constructDispatchLocal(true, false, false, extraRegisters(ss, s.BuildIdx), false),
 		})
 	}
 	rs.IsEnd = true
