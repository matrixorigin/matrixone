--- conflicted
+++ resolved
@@ -182,14 +182,10 @@
 
 // ParallelRun try to execute the scope in parallel way.
 func (s *Scope) ParallelRun(c *Compile, remote bool) error {
-<<<<<<< HEAD
-	logutil.Debugf("---->ParallelRun---> %s \n", DebugShowScopes([]*Scope{s}))
-=======
 	if logutil.GetSkip1Logger().Core().Enabled(zap.InfoLevel) {
-		logutil.Infof("---->ParallelRun---> %s \n", DebugShowScopes([]*Scope{s}))
+		logutil.Debugf("---->ParallelRun---> %s", DebugShowScopes([]*Scope{s}))
 	}
 	//fmt.Printf("---->ParallelRun---> %s \n", DebugShowScopes([]*Scope{s}))
->>>>>>> 08fe74e7
 
 	var rds []engine.Reader
 
