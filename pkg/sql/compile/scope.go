// Copyright 2021 Matrix Origin
//
// Licensed under the Apache License, Version 2.0 (the "License");
// you may not use this file except in compliance with the License.
// You may obtain a copy of the License at
//
//      http://www.apache.org/licenses/LICENSE-2.0
//
// Unless required by applicable law or agreed to in writing, software
// distributed under the License is distributed on an "AS IS" BASIS,
// WITHOUT WARRANTIES OR CONDITIONS OF ANY KIND, either express or implied.
// See the License for the specific language governing permissions and
// limitations under the License.

package compile

import (
	"context"
	"fmt"
	"hash/crc32"
	goruntime "runtime"
	"runtime/debug"
	"sync"

	"github.com/matrixorigin/matrixone/pkg/catalog"
	"github.com/matrixorigin/matrixone/pkg/cnservice/cnclient"
	"github.com/matrixorigin/matrixone/pkg/common/bitmap"
	"github.com/matrixorigin/matrixone/pkg/common/moerr"
	"github.com/matrixorigin/matrixone/pkg/common/morpc"
	"github.com/matrixorigin/matrixone/pkg/common/reuse"
	"github.com/matrixorigin/matrixone/pkg/common/runtime"
	"github.com/matrixorigin/matrixone/pkg/container/batch"
	"github.com/matrixorigin/matrixone/pkg/defines"
	"github.com/matrixorigin/matrixone/pkg/objectio"
	pbpipeline "github.com/matrixorigin/matrixone/pkg/pb/pipeline"
	"github.com/matrixorigin/matrixone/pkg/pb/plan"
	"github.com/matrixorigin/matrixone/pkg/sql/colexec"
	"github.com/matrixorigin/matrixone/pkg/sql/colexec/connector"
	"github.com/matrixorigin/matrixone/pkg/sql/colexec/group"
	"github.com/matrixorigin/matrixone/pkg/sql/colexec/limit"
	"github.com/matrixorigin/matrixone/pkg/sql/colexec/merge"
	"github.com/matrixorigin/matrixone/pkg/sql/colexec/mergegroup"
	"github.com/matrixorigin/matrixone/pkg/sql/colexec/mergelimit"
	"github.com/matrixorigin/matrixone/pkg/sql/colexec/mergeoffset"
	"github.com/matrixorigin/matrixone/pkg/sql/colexec/mergetop"
	"github.com/matrixorigin/matrixone/pkg/sql/colexec/offset"
	"github.com/matrixorigin/matrixone/pkg/sql/colexec/restrict"
	"github.com/matrixorigin/matrixone/pkg/sql/colexec/right"
	"github.com/matrixorigin/matrixone/pkg/sql/colexec/rightanti"
	"github.com/matrixorigin/matrixone/pkg/sql/colexec/rightsemi"
	"github.com/matrixorigin/matrixone/pkg/sql/colexec/sample"
	"github.com/matrixorigin/matrixone/pkg/sql/colexec/top"
	plan2 "github.com/matrixorigin/matrixone/pkg/sql/plan"
	"github.com/matrixorigin/matrixone/pkg/sql/util"
	"github.com/matrixorigin/matrixone/pkg/vm"
	"github.com/matrixorigin/matrixone/pkg/vm/engine"
	"github.com/matrixorigin/matrixone/pkg/vm/engine/disttae"
	"github.com/matrixorigin/matrixone/pkg/vm/engine/memoryengine"
	"github.com/matrixorigin/matrixone/pkg/vm/pipeline"
	"github.com/matrixorigin/matrixone/pkg/vm/process"

	"github.com/panjf2000/ants/v2"
	_ "go.uber.org/automaxprocs"
	"go.uber.org/zap"
)

func newScope(magic magicType) *Scope {
	s := reuse.Alloc[Scope](nil)
	s.Magic = magic
	return s
}

func ReleaseScopes(ss []*Scope) {
	for i := range ss {
		ss[i].release()
	}
}

func (s *Scope) withPlan(pn *plan.Plan) *Scope {
	s.Plan = pn
	return s
}

func (s *Scope) release() {
	if s == nil {
		return
	}
	for i := range s.PreScopes {
		s.PreScopes[i].release()
	}
	for i := range s.Instructions {
		s.Instructions[i].Arg.Release()
		s.Instructions[i].Arg = nil
	}
	reuse.Free[Scope](s, nil)
}

func (s *Scope) initDataSource(c *Compile) (err error) {
	if s.DataSource == nil {
		return nil
	}
	if s.DataSource.isConst {
		if s.DataSource.Bat != nil {
			return
		}
		bat, err := constructValueScanBatch(s.Proc.Ctx, c.proc, s.DataSource.node)
		if err != nil {
			return err
		}
		s.DataSource.Bat = bat
	} else {
		if s.DataSource.TableDef != nil {
			return nil
		}
		return c.compileTableScanDataSource(s)
	}
	return nil
}

// Run read data from storage engine and run the instructions of scope.
func (s *Scope) Run(c *Compile) (err error) {
	var p *pipeline.Pipeline
	defer func() {
		if e := recover(); e != nil {
			err = moerr.ConvertPanicError(s.Proc.Ctx, e)
			c.proc.Error(c.ctx, "panic in scope run",
				zap.String("sql", c.sql),
				zap.String("error", err.Error()))
		}
		if p != nil {
			p.Cleanup(s.Proc, err != nil, err)
		}
	}()

	s.Proc.Ctx = context.WithValue(s.Proc.Ctx, defines.EngineKey{}, c.e)
	// DataSource == nil specify the empty scan
	if s.DataSource == nil {
		p = pipeline.New(0, nil, s.Instructions, s.Reg)
		if _, err = p.ConstRun(nil, s.Proc); err != nil {
			return err
		}
	} else {
		id := uint64(0)
		if s.DataSource.TableDef != nil {
			id = s.DataSource.TableDef.TblId
		}
		p = pipeline.New(id, s.DataSource.Attributes, s.Instructions, s.Reg)
		if s.DataSource.isConst {
			_, err = p.ConstRun(s.DataSource.Bat, s.Proc)
		} else {
			var tag int32
			if s.DataSource.node != nil && len(s.DataSource.node.RecvMsgList) > 0 {
				tag = s.DataSource.node.RecvMsgList[0].MsgTag
			}
			_, err = p.Run(s.DataSource.R, tag, s.Proc)
		}
	}

	select {
	case <-s.Proc.Ctx.Done():
		err = nil
	default:
	}
	return err
}

func (s *Scope) SetContextRecursively(ctx context.Context) {
	if s.Proc == nil {
		return
	}
	newCtx := s.Proc.ResetContextFromParent(ctx)
	for _, scope := range s.PreScopes {
		scope.SetContextRecursively(newCtx)
	}
}

func (s *Scope) InitAllDataSource(c *Compile) error {
	err := s.initDataSource(c)
	if err != nil {
		return err
	}
	for _, scope := range s.PreScopes {
		err := scope.InitAllDataSource(c)
		if err != nil {
			return err
		}
	}
	return nil
}

func (s *Scope) SetOperatorInfoRecursively(cb func() int32) {
	for i := 0; i < len(s.Instructions); i++ {
		s.Instructions[i].CnAddr = s.NodeInfo.Addr
		s.Instructions[i].OperatorID = cb()
		s.Instructions[i].ParallelID = 0
		s.Instructions[i].MaxParallel = 1
	}

	for _, scope := range s.PreScopes {
		scope.SetOperatorInfoRecursively(cb)
	}
}

// MergeRun range and run the scope's pre-scopes by go-routine, and finally run itself to do merge work.
func (s *Scope) MergeRun(c *Compile) error {
	var wg sync.WaitGroup

	errChan := make(chan error, len(s.PreScopes))
	for i := range s.PreScopes {
		wg.Add(1)
		scope := s.PreScopes[i]
		errSubmit := ants.Submit(func() {
			defer func() {
				if e := recover(); e != nil {
					err := moerr.ConvertPanicError(c.ctx, e)
					c.proc.Error(c.ctx, "panic in merge run run",
						zap.String("sql", c.sql),
						zap.String("error", err.Error()))
					errChan <- err
				}
				wg.Done()
			}()
			switch scope.Magic {
			case Normal:
				errChan <- scope.Run(c)
			case Merge, MergeInsert:
				errChan <- scope.MergeRun(c)
			case Remote:
				errChan <- scope.RemoteRun(c)
			case Parallel:
				errChan <- scope.ParallelRun(c, scope.IsRemote)
			}
		})
		if errSubmit != nil {
			errChan <- errSubmit
			wg.Done()
		}
	}

	s.Proc.Ctx = context.WithValue(s.Proc.Ctx, defines.EngineKey{}, c.e)
	var errReceiveChan chan error
	if len(s.RemoteReceivRegInfos) > 0 {
		errReceiveChan = make(chan error, len(s.RemoteReceivRegInfos))
		s.notifyAndReceiveFromRemote(&wg, errReceiveChan)
	}
	defer wg.Wait()

	p := pipeline.NewMerge(s.Instructions, s.Reg)
	if _, err := p.MergeRun(s.Proc); err != nil {
		select {
		case <-s.Proc.Ctx.Done():
		default:
			p.Cleanup(s.Proc, true, err)
			return err
		}
	}
	p.Cleanup(s.Proc, false, nil)

	// receive and check error from pre-scopes and remote scopes.
	preScopeCount := len(s.PreScopes)
	remoteScopeCount := len(s.RemoteReceivRegInfos)
	if remoteScopeCount == 0 {
		for i := 0; i < len(s.PreScopes); i++ {
			if err := <-errChan; err != nil {
				return err
			}
		}
		return nil
	}

	for {
		select {
		case err := <-errChan:
			if err != nil {
				return err
			}
			preScopeCount--

		case err := <-errReceiveChan:
			if err != nil {
				return err
			}
			remoteScopeCount--
		}

		if preScopeCount == 0 && remoteScopeCount == 0 {
			return nil
		}
	}
}

// RemoteRun send the scope to a remote node for execution.
func (s *Scope) RemoteRun(c *Compile) error {
	if !s.canRemote(c, true) || !cnclient.IsCNClientReady() {
		return s.ParallelRun(c, s.IsRemote)
	}

	runtime.ProcessLevelRuntime().Logger().
		Debug("remote run pipeline",
			zap.String("local-address", c.addr),
			zap.String("remote-address", s.NodeInfo.Addr))

	p := pipeline.New(0, nil, s.Instructions, s.Reg)
	err := s.remoteRun(c)
	select {
	case <-s.Proc.Ctx.Done():
		// this clean-up action shouldn't be called before context check.
		// because the clean-up action will cancel the context, and error will be suppressed.
		p.Cleanup(s.Proc, err != nil, err)
		return nil

	default:
		p.Cleanup(s.Proc, err != nil, err)
		return err
	}
}

func DeterminRuntimeDOP(cpunum, blocks int) int {
	if cpunum <= 0 || blocks <= 16 {
		return 1
	}
	ret := blocks/16 + 1
	if ret < cpunum {
		return ret
	}
	return cpunum
}

func (s *Scope) handleRuntimeFilter(c *Compile) error {
	var err error
	var inExprList []*plan.Expr
	exprs := make([]*plan.Expr, 0, len(s.DataSource.RuntimeFilterSpecs))
	filters := make([]process.RuntimeFilterMessage, 0, len(exprs))

	if len(s.DataSource.RuntimeFilterSpecs) > 0 {
		for _, spec := range s.DataSource.RuntimeFilterSpecs {
			msgReceiver := c.proc.NewMessageReceiver([]int32{spec.Tag}, process.AddrBroadCastOnCurrentCN())
			msgs := msgReceiver.ReceiveMessage(true)
			for i := range msgs {
				msg, ok := msgs[i].(process.RuntimeFilterMessage)
				if !ok {
					panic("expect runtime filter message, receive unknown message!")
				}
				switch msg.Typ {
				case process.RuntimeFilter_PASS:
					continue
				case process.RuntimeFilter_DROP:
					// FIXME: Should give an empty "Data" and then early return
					s.NodeInfo.Data = nil
					s.NodeInfo.NeedExpandRanges = false
					s.DataSource.FilterExpr = plan2.MakeFalseExpr()
					return nil
				case process.RuntimeFilter_IN:
					inExpr := plan2.MakeInExpr(c.ctx, spec.Expr, msg.Card, msg.Data, spec.MatchPrefix)
					inExprList = append(inExprList, inExpr)

					// TODO: implement BETWEEN expression
				}
				exprs = append(exprs, spec.Expr)
				filters = append(filters, msg)
			}
			msgReceiver.Free()
		}
	}

	for i := range inExprList {
		fn := inExprList[i].GetF()
		col := fn.Args[0].GetCol()
		if col == nil {
			panic("only support col in runtime filter's left child!")
		}

		newExpr := plan2.DeepCopyExpr(inExprList[i])
		//put expr in reader
		newExprList := []*plan.Expr{newExpr}
		if s.DataSource.FilterExpr != nil {
			newExprList = append(newExprList, s.DataSource.FilterExpr)
		}
		s.DataSource.FilterExpr = colexec.RewriteFilterExprList(newExprList)

		isFilterOnPK := s.DataSource.TableDef.Pkey != nil && col.Name == s.DataSource.TableDef.Pkey.PkeyColName
		if !isFilterOnPK {
			// put expr in filter instruction
			ins := s.Instructions[0]
			arg, ok := ins.Arg.(*restrict.Argument)
			if !ok {
				panic("missing instruction for runtime filter!")
			}
			newExprList := []*plan.Expr{newExpr}
			if arg.E != nil {
				newExprList = append(newExprList, arg.E)
			}
			arg.E = colexec.RewriteFilterExprList(newExprList)
		}
	}

	if s.NodeInfo.NeedExpandRanges {
		if s.DataSource.node == nil {
			panic("can not expand ranges on remote pipeline!")
		}
		newExprList := plan2.DeepCopyExprList(inExprList)
		if len(s.DataSource.node.BlockFilterList) > 0 {
			newExprList = append(newExprList, s.DataSource.node.BlockFilterList...)
		}
		ranges, err := c.expandRanges(s.DataSource.node, s.NodeInfo.Rel, newExprList)
		if err != nil {
			return err
		}
		s.NodeInfo.Data = append(s.NodeInfo.Data, ranges.GetAllBytes()...)
		s.NodeInfo.NeedExpandRanges = false
	} else if len(inExprList) > 0 {
		s.NodeInfo.Data, err = ApplyRuntimeFilters(c.ctx, s.Proc, s.DataSource.TableDef, s.NodeInfo.Data, exprs, filters)
		if err != nil {
			return err
		}
	}
	return nil
}

// ParallelRun try to execute the scope in parallel way.
func (s *Scope) ParallelRun(c *Compile, remote bool) error {
	var rds []engine.Reader
	var err error

	s.Proc.Ctx = context.WithValue(s.Proc.Ctx, defines.EngineKey{}, c.e)
	if s.IsJoin {
		return s.JoinRun(c)
	}
	if s.IsLoad {
		return s.LoadRun(c)
	}
	if s.DataSource == nil {
		return s.MergeRun(c)
	}

	err = s.handleRuntimeFilter(c)
	if err != nil {
		return err
	}

	numCpu := goruntime.GOMAXPROCS(0)
	var mcpu int

	switch {
	case remote:
		if len(s.DataSource.OrderBy) > 0 {
			panic("ordered scan can't run on remote CN!")
		}
		ctx := c.ctx
		if util.TableIsClusterTable(s.DataSource.TableDef.GetTableType()) {
			ctx = defines.AttachAccountId(ctx, catalog.System_Account)

		}
		if s.DataSource.AccountId != nil {
			ctx = defines.AttachAccountId(ctx, uint32(s.DataSource.AccountId.GetTenantId()))
		}
		blkSlice := objectio.BlockInfoSlice(s.NodeInfo.Data)
		mcpu = DeterminRuntimeDOP(numCpu, blkSlice.Len())
		rds, err = c.e.NewBlockReader(ctx, mcpu, s.DataSource.Timestamp, s.DataSource.FilterExpr,
			s.NodeInfo.Data, s.DataSource.TableDef, c.proc)
		if err != nil {
			return err
		}
		s.NodeInfo.Data = nil

	case s.NodeInfo.Rel != nil:
		switch s.NodeInfo.Rel.GetEngineType() {
		case engine.Disttae:
			blkSlice := objectio.BlockInfoSlice(s.NodeInfo.Data)
			mcpu = DeterminRuntimeDOP(numCpu, blkSlice.Len())
		case engine.Memory:
			idSlice := memoryengine.ShardIdSlice(s.NodeInfo.Data)
			mcpu = DeterminRuntimeDOP(numCpu, idSlice.Len())
		default:
			mcpu = 1
		}
		if len(s.DataSource.OrderBy) > 0 {
			// ordered scan must run on only one parallel!
			mcpu = 1
		}
		if rds, err = s.NodeInfo.Rel.NewReader(c.ctx, mcpu, s.DataSource.FilterExpr, s.NodeInfo.Data, len(s.DataSource.OrderBy) > 0); err != nil {
			return err
		}
		s.NodeInfo.Data = nil

	// FIXME:: s.NodeInfo.Rel == nil, partition table?
	default:
		var db engine.Database
		var rel engine.Relation

		ctx := c.ctx
		if util.TableIsClusterTable(s.DataSource.TableDef.GetTableType()) {
			ctx = defines.AttachAccountId(ctx, catalog.System_Account)
		}
		db, err = c.e.Database(ctx, s.DataSource.SchemaName, s.Proc.TxnOperator)
		if err != nil {
			return err
		}
		rel, err = db.Relation(ctx, s.DataSource.RelationName, c.proc)
		if err != nil {
			var e error // avoid contamination of error messages
			db, e = c.e.Database(c.ctx, defines.TEMPORARY_DBNAME, s.Proc.TxnOperator)
			if e != nil {
				return e
			}
			rel, e = db.Relation(c.ctx, engine.GetTempTableName(s.DataSource.SchemaName, s.DataSource.RelationName), c.proc)
			if e != nil {
				return err
			}
		}
		switch rel.GetEngineType() {
		case engine.Disttae:
			blkSlice := objectio.BlockInfoSlice(s.NodeInfo.Data)
			mcpu = DeterminRuntimeDOP(numCpu, blkSlice.Len())
		case engine.Memory:
			idSlice := memoryengine.ShardIdSlice(s.NodeInfo.Data)
			mcpu = DeterminRuntimeDOP(numCpu, idSlice.Len())
		default:
			mcpu = 1
		}
		if len(s.DataSource.OrderBy) > 0 {
			// ordered scan must run on only one parallel!
			mcpu = 1
		}
		if rel.GetEngineType() == engine.Memory ||
			s.DataSource.PartitionRelationNames == nil {
			mainRds, err := rel.NewReader(
				ctx,
				mcpu,
				s.DataSource.FilterExpr,
				s.NodeInfo.Data,
				len(s.DataSource.OrderBy) > 0)
			if err != nil {
				return err
			}
			rds = append(rds, mainRds...)
		} else {
			// handle partition table.
			blkArray := objectio.BlockInfoSlice(s.NodeInfo.Data)
			dirtyRanges := make(map[int]objectio.BlockInfoSlice, 0)
			cleanRanges := make(objectio.BlockInfoSlice, 0, blkArray.Len())
			ranges := objectio.BlockInfoSlice(blkArray.Slice(1, blkArray.Len()))
			for i := 0; i < ranges.Len(); i++ {
				blkInfo := ranges.Get(i)
				if !blkInfo.CanRemote {
					if _, ok := dirtyRanges[blkInfo.PartitionNum]; !ok {
						newRanges := make(objectio.BlockInfoSlice, 0, objectio.BlockInfoSize)
						newRanges = append(newRanges, objectio.EmptyBlockInfoBytes...)
						dirtyRanges[blkInfo.PartitionNum] = newRanges
					}
					dirtyRanges[blkInfo.PartitionNum] = append(dirtyRanges[blkInfo.PartitionNum], ranges.GetBytes(i)...)
					continue
				}
				cleanRanges = append(cleanRanges, ranges.GetBytes(i)...)
			}

			if len(cleanRanges) > 0 {
				// create readers for reading clean blocks from main table.
				mainRds, err := rel.NewReader(
					ctx,
					mcpu,
					s.DataSource.FilterExpr,
					cleanRanges,
					len(s.DataSource.OrderBy) > 0)
				if err != nil {
					return err
				}
				rds = append(rds, mainRds...)

			}
			// create readers for reading dirty blocks from partition table.
			for num, relName := range s.DataSource.PartitionRelationNames {
				subrel, err := db.Relation(c.ctx, relName, c.proc)
				if err != nil {
					return err
				}
				memRds, err := subrel.NewReader(c.ctx, mcpu, s.DataSource.FilterExpr, dirtyRanges[num], len(s.DataSource.OrderBy) > 0)
				if err != nil {
					return err
				}
				rds = append(rds, memRds...)
			}
		}
		s.NodeInfo.Data = nil
	}

	if len(rds) != mcpu {
		newRds := make([]engine.Reader, 0, mcpu)
		step := len(rds) / mcpu
		for i := 0; i < len(rds); i += step {
			m := disttae.NewMergeReader(rds[i : i+step])
			newRds = append(newRds, m)
		}
		rds = newRds
	}

	if mcpu == 1 {
		s.Magic = Normal
		s.DataSource.R = rds[0] // rds's length is equal to mcpu so it is safe to do it
		s.DataSource.R.SetOrderBy(s.DataSource.OrderBy)
		return s.Run(c)
	}

	if len(s.DataSource.OrderBy) > 0 {
		panic("ordered scan must run on only one parallel!")
	}
	ss := make([]*Scope, mcpu)
	for i := 0; i < mcpu; i++ {
		ss[i] = newScope(Normal)
		ss[i].NodeInfo = s.NodeInfo
		ss[i].DataSource = &Source{
			R:            rds[i],
			SchemaName:   s.DataSource.SchemaName,
			RelationName: s.DataSource.RelationName,
			Attributes:   s.DataSource.Attributes,
			AccountId:    s.DataSource.AccountId,
		}
		ss[i].Proc = process.NewWithAnalyze(s.Proc, c.ctx, 0, c.anal.Nodes())
	}
	newScope, err := newParallelScope(c, s, ss)
	if err != nil {
		ReleaseScopes(ss)
		return err
	}
	newScope.SetContextRecursively(s.Proc.Ctx)
	return newScope.MergeRun(c)
}

func (s *Scope) JoinRun(c *Compile) error {
	mcpu := s.NodeInfo.Mcpu
	if mcpu <= 1 { // no need to parallel
		buildScope := c.newJoinBuildScope(s, nil)
		s.PreScopes = append(s.PreScopes, buildScope)
		if s.BuildIdx > 1 {
			probeScope := c.newJoinProbeScope(s, nil)
			s.PreScopes = append(s.PreScopes, probeScope)
		}
		return s.MergeRun(c)
	}

	isRight := s.isRight()

	chp := s.PreScopes
	for i := range chp {
		chp[i].IsEnd = true
	}

	ss := make([]*Scope, mcpu)
	for i := 0; i < mcpu; i++ {
		ss[i] = newScope(Merge)
		ss[i].NodeInfo = s.NodeInfo
		ss[i].Proc = process.NewWithAnalyze(s.Proc, s.Proc.Ctx, 2, c.anal.Nodes())
		ss[i].Proc.Reg.MergeReceivers[1].Ch = make(chan *batch.Batch, 10)
	}
	probe_scope, build_scope := c.newJoinProbeScope(s, ss), c.newJoinBuildScope(s, ss)
	var err error
	s, err = newParallelScope(c, s, ss)
	if err != nil {
		ReleaseScopes(ss)
		return err
	}

	if isRight {
		channel := make(chan *bitmap.Bitmap, mcpu)
		for i := range s.PreScopes {
			switch arg := s.PreScopes[i].Instructions[0].Arg.(type) {
			case *right.Argument:
				arg.Channel = channel
				arg.NumCPU = uint64(mcpu)
				if i == 0 {
					arg.IsMerger = true
				}

			case *rightsemi.Argument:
				arg.Channel = channel
				arg.NumCPU = uint64(mcpu)
				if i == 0 {
					arg.IsMerger = true
				}

			case *rightanti.Argument:
				arg.Channel = channel
				arg.NumCPU = uint64(mcpu)
				if i == 0 {
					arg.IsMerger = true
				}
			}
		}
	}
	s.PreScopes = append(s.PreScopes, chp...)
	s.PreScopes = append(s.PreScopes, build_scope)
	s.PreScopes = append(s.PreScopes, probe_scope)

	return s.MergeRun(c)
}

func (s *Scope) isShuffle() bool {
	// the pipeline is merge->group->xxx
	if s != nil && len(s.Instructions) > 1 && (s.Instructions[1].Op == vm.Group) {
		arg := s.Instructions[1].Arg.(*group.Argument)
		return arg.IsShuffle
	}
	return false
}

func (s *Scope) isRight() bool {
	return s != nil && (s.Instructions[0].Op == vm.Right || s.Instructions[0].Op == vm.RightSemi || s.Instructions[0].Op == vm.RightAnti)
}

func (s *Scope) LoadRun(c *Compile) error {
	mcpu := s.NodeInfo.Mcpu
	ss := make([]*Scope, mcpu)
	for i := 0; i < mcpu; i++ {
		ss[i] = newScope(Normal)
		ss[i].NodeInfo = s.NodeInfo
		ss[i].DataSource = &Source{
			isConst: true,
		}
		ss[i].Proc = process.NewWithAnalyze(s.Proc, c.ctx, 0, c.anal.Nodes())
		err := ss[i].initDataSource(c)
		if err != nil {
			return err
		}
	}
	newScope, err := newParallelScope(c, s, ss)
	if err != nil {
		ReleaseScopes(ss)
		return err
	}

	return newScope.MergeRun(c)
}

func newParallelScope(c *Compile, s *Scope, ss []*Scope) (*Scope, error) {
	var flg bool

	idx := 0
	defer func(ins vm.Instructions) {
		for i := 0; i < idx; i++ {
			if ins[i].Arg != nil {
				ins[i].Arg.Release()
			}
		}
	}(s.Instructions)

	for i, in := range s.Instructions {
		if flg {
			break
		}
		switch in.Op {
		case vm.Top:
			flg = true
			idx = i
			arg := in.Arg.(*top.Argument)
			// release the useless arg
			s.Instructions = s.Instructions[i:]
			s.Instructions[0] = vm.Instruction{
				Op:  vm.MergeTop,
				Idx: in.Idx,
				Arg: mergetop.NewArgument().
					WithFs(arg.Fs).
					WithLimit(arg.Limit),

				CnAddr:      in.CnAddr,
				OperatorID:  c.allocOperatorID(),
				ParallelID:  0,
				MaxParallel: 1,
			}
			for j := range ss {
				newarg := top.NewArgument().WithFs(arg.Fs).WithLimit(arg.Limit)
				newarg.TopValueTag = arg.TopValueTag
				ss[j].appendInstruction(vm.Instruction{
					Op:          vm.Top,
					Idx:         in.Idx,
					IsFirst:     in.IsFirst,
					Arg:         newarg,
					CnAddr:      in.CnAddr,
					OperatorID:  in.OperatorID,
					MaxParallel: int32(len(ss)),
					ParallelID:  int32(j),
				})
			}
			arg.Release()
		// case vm.Order:
		// there is no need to do special merge for order, because the behavior of order is just sort for each batch.
		case vm.Limit:
			flg = true
			idx = i
			arg := in.Arg.(*limit.Argument)
			s.Instructions = s.Instructions[i:]
			s.Instructions[0] = vm.Instruction{
				Op:  vm.MergeLimit,
				Idx: in.Idx,
				Arg: mergelimit.NewArgument().
					WithLimit(arg.Limit),

				CnAddr:      in.CnAddr,
				OperatorID:  c.allocOperatorID(),
				ParallelID:  0,
				MaxParallel: 1,
			}
			for j := range ss {
				ss[j].appendInstruction(vm.Instruction{
					Op:      vm.Limit,
					Idx:     in.Idx,
					IsFirst: in.IsFirst,
					Arg: limit.NewArgument().
						WithLimit(arg.Limit),

					CnAddr:      in.CnAddr,
					OperatorID:  in.OperatorID,
					MaxParallel: int32(len(ss)),
					ParallelID:  int32(j),
				})
			}
			arg.Release()
		case vm.Group:
			flg = true
			idx = i
			arg := in.Arg.(*group.Argument)
			if arg.AnyDistinctAgg() {
				continue
			}
			s.Instructions = s.Instructions[i:]
			s.Instructions[0] = vm.Instruction{
				Op:  vm.MergeGroup,
				Idx: in.Idx,
				Arg: mergegroup.NewArgument().
					WithNeedEval(false),

				CnAddr:      in.CnAddr,
				OperatorID:  c.allocOperatorID(),
				ParallelID:  0,
				MaxParallel: 1,
			}
			for j := range ss {
				ss[j].appendInstruction(vm.Instruction{
					Op:      vm.Group,
					Idx:     in.Idx,
					IsFirst: in.IsFirst,
					Arg: group.NewArgument().
						WithExprs(arg.Exprs).
						WithTypes(arg.Types).
						WithAggsNew(arg.Aggs),

					CnAddr:      in.CnAddr,
					OperatorID:  in.OperatorID,
					MaxParallel: int32(len(ss)),
					ParallelID:  int32(j),
				})
			}
			arg.Release()
		case vm.Sample:
			arg := in.Arg.(*sample.Argument)
			if !arg.IsMergeSampleByRow() {
				flg = true
				idx = i
				// if by percent, there is no need to do merge sample.
				if arg.IsByPercent() {
					s.Instructions = s.Instructions[i:]
				} else {
					s.Instructions = append(make([]vm.Instruction, 1), s.Instructions[i:]...)
					s.Instructions[1] = vm.Instruction{
						Op:      vm.Sample,
						Idx:     in.Idx,
						IsFirst: false,
						Arg:     sample.NewMergeSample(arg, arg.NeedOutputRowSeen),

						CnAddr:      in.CnAddr,
						OperatorID:  c.allocOperatorID(),
						ParallelID:  0,
						MaxParallel: 1,
					}
				}
				s.Instructions[0] = vm.Instruction{
					Op:  vm.Merge,
					Idx: s.Instructions[0].Idx,
					Arg: merge.NewArgument(),

					CnAddr:      in.CnAddr,
					OperatorID:  c.allocOperatorID(),
					ParallelID:  0,
					MaxParallel: 1,
				}

				for j := range ss {
					ss[j].appendInstruction(vm.Instruction{
						Op:      vm.Sample,
						Idx:     in.Idx,
						IsFirst: in.IsFirst,
						Arg:     arg.SimpleDup(),

						CnAddr:      in.CnAddr,
						OperatorID:  in.OperatorID,
						MaxParallel: int32(len(ss)),
						ParallelID:  int32(j),
					})
				}
			}
			arg.Release()
		case vm.Offset:
			flg = true
			idx = i
			arg := in.Arg.(*offset.Argument)
			s.Instructions = s.Instructions[i:]
			s.Instructions[0] = vm.Instruction{
				Op:  vm.MergeOffset,
				Idx: in.Idx,
				Arg: mergeoffset.NewArgument().
					WithOffset(arg.Offset),

				CnAddr:      in.CnAddr,
				OperatorID:  c.allocOperatorID(),
				ParallelID:  0,
				MaxParallel: 1,
			}
			for j := range ss {
				ss[j].appendInstruction(vm.Instruction{
					Op:      vm.Offset,
					Idx:     in.Idx,
					IsFirst: in.IsFirst,
					Arg: offset.NewArgument().
						WithOffset(arg.Offset),

					CnAddr:      in.CnAddr,
					OperatorID:  in.OperatorID,
					MaxParallel: int32(len(ss)),
					ParallelID:  int32(j),
				})
			}
			arg.Release()
		case vm.Output:
		default:
			for j := range ss {
				ss[j].appendInstruction(dupInstruction(&in, nil, j))
			}
		}
	}
	if !flg {
		for i := range ss {
			if arg := ss[i].Instructions[len(ss[i].Instructions)-1].Arg; arg != nil {
				arg.Release()
			}
			ss[i].Instructions = ss[i].Instructions[:len(ss[i].Instructions)-1]
		}
		if arg := s.Instructions[0].Arg; arg != nil {
			arg.Release()
		}
		s.Instructions[0] = vm.Instruction{
			Op:  vm.Merge,
			Idx: s.Instructions[0].Idx, // TODO: remove it
			Arg: merge.NewArgument(),

			CnAddr:      s.Instructions[0].CnAddr,
			OperatorID:  c.allocOperatorID(),
			ParallelID:  0,
			MaxParallel: 1,
		}
		// Add log for cn panic which reported on issue 10656
		// If you find this log is printed, please report the repro details
		if len(s.Instructions) < 2 {
			c.proc.Error(c.proc.Ctx, "the length of s.Instructions is too short!"+DebugShowScopes([]*Scope{s}),
				zap.String("stack", string(debug.Stack())),
			)
			return nil, moerr.NewInternalErrorNoCtx("the length of s.Instructions is too short !")
		}
		if len(s.Instructions)-1 != 1 && s.Instructions[1].Arg != nil {
			s.Instructions[1].Arg.Release()
		}
		s.Instructions[1] = s.Instructions[len(s.Instructions)-1]
		for i := 2; i < len(s.Instructions)-1; i++ {
			if arg := s.Instructions[i].Arg; arg != nil {
				arg.Release()
			}
		}
		s.Instructions = s.Instructions[:2]
	}
	s.Magic = Merge
	s.PreScopes = ss
	cnt := 0
	for _, s := range ss {
		if s.IsEnd {
			continue
		}
		cnt++
	}
	s.Proc.Reg.MergeReceivers = make([]*process.WaitRegister, cnt)
	{
		for i := 0; i < cnt; i++ {
			s.Proc.Reg.MergeReceivers[i] = &process.WaitRegister{
				Ctx: s.Proc.Ctx,
				Ch:  make(chan *batch.Batch, 1),
			}
		}
	}
	j := 0
	for i := range ss {
		if !ss[i].IsEnd {
			ss[i].appendInstruction(vm.Instruction{
				Op: vm.Connector,
				Arg: connector.NewArgument().
					WithReg(s.Proc.Reg.MergeReceivers[j]),

				CnAddr:      ss[i].Instructions[0].CnAddr,
				OperatorID:  c.allocOperatorID(),
				ParallelID:  0,
				MaxParallel: 1,
			})
			j++
		}
	}
	return s, nil
}

func (s *Scope) appendInstruction(in vm.Instruction) {
	if !s.IsEnd {
		s.Instructions = append(s.Instructions, in)
	}
}

func (s *Scope) notifyAndReceiveFromRemote(wg *sync.WaitGroup, errChan chan error) {
	// if context has done, it means the user or other part of the pipeline stops this query.
	closeWithError := func(err error, reg *process.WaitRegister) {
		if reg != nil {
			select {
			case <-s.Proc.Ctx.Done():
			case reg.Ch <- nil:
			}
		}

		select {
		case <-s.Proc.Ctx.Done():
			errChan <- nil
		default:
			errChan <- err
		}
		wg.Done()
	}

	// start N goroutines to send notifications to remote nodes.
	// to notify the remote dispatch executor where its remote receivers are.
	// dispatch operator will use this stream connection to send data back.
	//
	// function `cnMessageHandle` at file `scopeRemoteRun.go` will handle the notification.
	for i := range s.RemoteReceivRegInfos {
		wg.Add(1)

<<<<<<< HEAD
			streamSender, errStream := cnclient.GetStreamSender(info.FromAddr)
			if errStream != nil {
				s.Proc.Errorf(s.Proc.Ctx, "Failed to get stream sender txnID=%s, err=%v",
					s.Proc.TxnOperator.Txn().DebugString(), errStream)
				closeWithError(errStream)
				return
			}
			defer streamSender.Close(true)
=======
		op := &s.RemoteReceivRegInfos[i]
		fromAddr := op.FromAddr
		receiverIdx := op.Idx
		uuid := op.Uuid[:]

		errSubmit := ants.Submit(
			func() {
				streamSender, errStream := cnclient.GetStreamSender(fromAddr)
				if errStream != nil {
					logutil.Errorf("Failed to get stream sender txnID=%s, err=%v",
						s.Proc.TxnOperator.Txn().DebugString(), errStream)
					closeWithError(errStream, s.Proc.Reg.MergeReceivers[receiverIdx])
					return
				}
				defer streamSender.Close(true)
>>>>>>> 9e1107c3

				message := cnclient.AcquireMessage()
				message.Id = streamSender.ID()
				message.Cmd = pbpipeline.Method_PrepareDoneNotifyMessage
				message.Sid = pbpipeline.Status_Last
				message.Uuid = uuid

				if errSend := streamSender.Send(s.Proc.Ctx, message); errSend != nil {
					closeWithError(errSend, s.Proc.Reg.MergeReceivers[receiverIdx])
					return
				}

				messagesReceive, errReceive := streamSender.Receive()
				if errReceive != nil {
					closeWithError(errReceive, s.Proc.Reg.MergeReceivers[receiverIdx])
					return
				}

				err := receiveMsgAndForward(s.Proc, messagesReceive, s.Proc.Reg.MergeReceivers[receiverIdx].Ch)
				closeWithError(err, s.Proc.Reg.MergeReceivers[receiverIdx])
			},
		)

		if errSubmit != nil {
			errChan <- errSubmit
			wg.Done()
		}
	}
}

func receiveMsgAndForward(proc *process.Process, receiveCh chan morpc.Message, forwardCh chan *batch.Batch) error {
	var val morpc.Message
	var dataBuffer []byte
	var ok bool
	var m *pbpipeline.Message

	for {
		select {
		case <-proc.Ctx.Done():
<<<<<<< HEAD
			proc.Warnf(proc.Ctx, "proc ctx done during forward")
=======
>>>>>>> 9e1107c3
			return nil

		case val, ok = <-receiveCh:
			if val == nil || !ok {
				return moerr.NewStreamClosedNoCtx()
			}
		}

		m, ok = val.(*pbpipeline.Message)
		if !ok {
			panic("unexpected message type for cn-server")
		}

		// receive an end message from remote
		if err := pbpipeline.GetMessageErrorInfo(m); err != nil {
			return err
		}

		// end message
		if m.IsEndMessage() {
			return nil
		}

		// normal receive
		if dataBuffer == nil {
			dataBuffer = m.Data
		} else {
			dataBuffer = append(dataBuffer, m.Data...)
		}

		switch m.GetSid() {
		case pbpipeline.Status_WaitingNext:
			continue
		case pbpipeline.Status_Last:
			if m.Checksum != crc32.ChecksumIEEE(dataBuffer) {
				return moerr.NewInternalError(proc.Ctx, "Packages delivered by morpc is broken")
			}
			bat, err := decodeBatch(proc.Mp(), dataBuffer)
			if err != nil {
				return err
			}
			if forwardCh == nil {
				// used for delete
				proc.SetInputBatch(bat)
			} else {
				select {
				case <-proc.Ctx.Done():
<<<<<<< HEAD
					proc.Warnf(proc.Ctx, "proc ctx done during forward")
=======
					bat.Clean(proc.Mp())
>>>>>>> 9e1107c3
					return nil

				case forwardCh <- bat:
				}
			}
			dataBuffer = nil
		}
	}
}

func (s *Scope) replace(c *Compile) error {
	tblName := s.Plan.GetQuery().Nodes[0].ReplaceCtx.TableDef.Name
	deleteCond := s.Plan.GetQuery().Nodes[0].ReplaceCtx.DeleteCond

	delAffectedRows := uint64(0)
	if deleteCond != "" {
		result, err := c.runSqlWithResult(fmt.Sprintf("delete from %s where %s", tblName, deleteCond))
		if err != nil {
			return err
		}
		delAffectedRows = result.AffectedRows
	}
	result, err := c.runSqlWithResult("insert " + c.sql[7:])
	if err != nil {
		return err
	}
	c.addAffectedRows(result.AffectedRows + delAffectedRows)
	return nil
}

func (s Scope) TypeName() string {
	return "compile.Scope"
}<|MERGE_RESOLUTION|>--- conflicted
+++ resolved
@@ -1045,16 +1045,6 @@
 	for i := range s.RemoteReceivRegInfos {
 		wg.Add(1)
 
-<<<<<<< HEAD
-			streamSender, errStream := cnclient.GetStreamSender(info.FromAddr)
-			if errStream != nil {
-				s.Proc.Errorf(s.Proc.Ctx, "Failed to get stream sender txnID=%s, err=%v",
-					s.Proc.TxnOperator.Txn().DebugString(), errStream)
-				closeWithError(errStream)
-				return
-			}
-			defer streamSender.Close(true)
-=======
 		op := &s.RemoteReceivRegInfos[i]
 		fromAddr := op.FromAddr
 		receiverIdx := op.Idx
@@ -1064,13 +1054,12 @@
 			func() {
 				streamSender, errStream := cnclient.GetStreamSender(fromAddr)
 				if errStream != nil {
-					logutil.Errorf("Failed to get stream sender txnID=%s, err=%v",
+					s.Proc.Errorf(s.Proc.Ctx, "Failed to get stream sender txnID=%s, err=%v",
 						s.Proc.TxnOperator.Txn().DebugString(), errStream)
 					closeWithError(errStream, s.Proc.Reg.MergeReceivers[receiverIdx])
 					return
 				}
 				defer streamSender.Close(true)
->>>>>>> 9e1107c3
 
 				message := cnclient.AcquireMessage()
 				message.Id = streamSender.ID()
@@ -1110,10 +1099,6 @@
 	for {
 		select {
 		case <-proc.Ctx.Done():
-<<<<<<< HEAD
-			proc.Warnf(proc.Ctx, "proc ctx done during forward")
-=======
->>>>>>> 9e1107c3
 			return nil
 
 		case val, ok = <-receiveCh:
@@ -1161,11 +1146,7 @@
 			} else {
 				select {
 				case <-proc.Ctx.Done():
-<<<<<<< HEAD
-					proc.Warnf(proc.Ctx, "proc ctx done during forward")
-=======
 					bat.Clean(proc.Mp())
->>>>>>> 9e1107c3
 					return nil
 
 				case forwardCh <- bat:
