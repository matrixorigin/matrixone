--- conflicted
+++ resolved
@@ -721,10 +721,6 @@
 
 	rs.PreScopes = parallelScopes
 	s.PreScopes = nil
-<<<<<<< HEAD
-	c.tmpScopes = append(c.tmpScopes, rs)
-=======
->>>>>>> 862e9111
 	return rs, parallelScopes
 }
 
@@ -761,10 +757,6 @@
 	rs.Proc = s.Proc
 	rs.PreScopes = parallelScopes
 	s.PreScopes = nil
-<<<<<<< HEAD
-	c.tmpScopes = append(c.tmpScopes, rs)
-=======
->>>>>>> 862e9111
 	return rs, parallelScopes
 }
 
