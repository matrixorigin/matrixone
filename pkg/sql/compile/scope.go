// Copyright 2021 Matrix Origin
//
// Licensed under the Apache License, Version 2.0 (the "License");
// you may not use this file except in compliance with the License.
// You may obtain a copy of the License at
//
//      http://www.apache.org/licenses/LICENSE-2.0
//
// Unless required by applicable law or agreed to in writing, software
// distributed under the License is distributed on an "AS IS" BASIS,
// WITHOUT WARRANTIES OR CONDITIONS OF ANY KIND, either express or implied.
// See the License for the specific language governing permissions and
// limitations under the License.

package compile

import (
	"context"
	"fmt"
	"hash/crc32"
	goruntime "runtime"
	"runtime/debug"
	"sync"

	"github.com/matrixorigin/matrixone/pkg/catalog"
	"github.com/matrixorigin/matrixone/pkg/cnservice/cnclient"
	"github.com/matrixorigin/matrixone/pkg/common/bitmap"
	"github.com/matrixorigin/matrixone/pkg/common/moerr"
	"github.com/matrixorigin/matrixone/pkg/common/morpc"
	"github.com/matrixorigin/matrixone/pkg/common/reuse"
	"github.com/matrixorigin/matrixone/pkg/common/runtime"
	"github.com/matrixorigin/matrixone/pkg/container/batch"
	"github.com/matrixorigin/matrixone/pkg/defines"
	"github.com/matrixorigin/matrixone/pkg/logutil"
	"github.com/matrixorigin/matrixone/pkg/objectio"
	pbpipeline "github.com/matrixorigin/matrixone/pkg/pb/pipeline"
	"github.com/matrixorigin/matrixone/pkg/pb/plan"
	"github.com/matrixorigin/matrixone/pkg/sql/colexec"
	"github.com/matrixorigin/matrixone/pkg/sql/colexec/connector"
	"github.com/matrixorigin/matrixone/pkg/sql/colexec/group"
	"github.com/matrixorigin/matrixone/pkg/sql/colexec/limit"
	"github.com/matrixorigin/matrixone/pkg/sql/colexec/merge"
	"github.com/matrixorigin/matrixone/pkg/sql/colexec/mergegroup"
	"github.com/matrixorigin/matrixone/pkg/sql/colexec/mergelimit"
	"github.com/matrixorigin/matrixone/pkg/sql/colexec/mergeoffset"
	"github.com/matrixorigin/matrixone/pkg/sql/colexec/mergetop"
	"github.com/matrixorigin/matrixone/pkg/sql/colexec/offset"
	"github.com/matrixorigin/matrixone/pkg/sql/colexec/restrict"
	"github.com/matrixorigin/matrixone/pkg/sql/colexec/right"
	"github.com/matrixorigin/matrixone/pkg/sql/colexec/rightanti"
	"github.com/matrixorigin/matrixone/pkg/sql/colexec/rightsemi"
	"github.com/matrixorigin/matrixone/pkg/sql/colexec/sample"
	"github.com/matrixorigin/matrixone/pkg/sql/colexec/top"
	plan2 "github.com/matrixorigin/matrixone/pkg/sql/plan"
	"github.com/matrixorigin/matrixone/pkg/sql/util"
	"github.com/matrixorigin/matrixone/pkg/vm"
	"github.com/matrixorigin/matrixone/pkg/vm/engine"
	"github.com/matrixorigin/matrixone/pkg/vm/engine/disttae"
	"github.com/matrixorigin/matrixone/pkg/vm/engine/memoryengine"
	"github.com/matrixorigin/matrixone/pkg/vm/pipeline"
	"github.com/matrixorigin/matrixone/pkg/vm/process"
	"github.com/panjf2000/ants/v2"
	_ "go.uber.org/automaxprocs"
	"go.uber.org/zap"
)

func newScope(magic magicType) *Scope {
	s := reuse.Alloc[Scope](nil)
	s.Magic = magic
	return s
}

func ReleaseScopes(ss []*Scope) {
	for i := range ss {
		ss[i].release()
	}
}

func (s *Scope) withPlan(pn *plan.Plan) *Scope {
	s.Plan = pn
	return s
}

func (s *Scope) release() {
	if s == nil {
		return
	}
	for i := range s.PreScopes {
		s.PreScopes[i].release()
	}
	for i := range s.Instructions {
		s.Instructions[i].Arg.Release()
		s.Instructions[i].Arg = nil
	}
	reuse.Free[Scope](s, nil)
}

func (s *Scope) initDataSource(c *Compile) (err error) {
	if s.DataSource == nil {
		return nil
	}
	if s.DataSource.isConst {
		if s.DataSource.Bat != nil {
			return
		}
		bat, err := constructValueScanBatch(s.Proc.Ctx, c.proc, s.DataSource.node)
		if err != nil {
			return err
		}
		s.DataSource.Bat = bat
	} else {
		if s.DataSource.TableDef != nil {
			return nil
		}
		return c.compileTableScanDataSource(s)
	}
	return nil
}

// Run read data from storage engine and run the instructions of scope.
func (s *Scope) Run(c *Compile) (err error) {
	var p *pipeline.Pipeline
	defer func() {
		if e := recover(); e != nil {
			err = moerr.ConvertPanicError(s.Proc.Ctx, e)
			getLogger().Error("panic in scope run",
				zap.String("sql", c.sql),
				zap.String("error", err.Error()))
		}
		if p != nil {
			p.Cleanup(s.Proc, err != nil, err)
		}
	}()

	s.Proc.Ctx = context.WithValue(s.Proc.Ctx, defines.EngineKey{}, c.e)
	// DataSource == nil specify the empty scan
	if s.DataSource == nil {
		p = pipeline.New(0, nil, s.Instructions, s.Reg)
		if _, err = p.ConstRun(nil, s.Proc); err != nil {
			return err
		}
	} else {
		id := uint64(0)
		if s.DataSource.TableDef != nil {
			id = s.DataSource.TableDef.TblId
		}
		p = pipeline.New(id, s.DataSource.Attributes, s.Instructions, s.Reg)
		if s.DataSource.isConst {
			_, err = p.ConstRun(s.DataSource.Bat, s.Proc)
		} else {
			var tag int32
			if s.DataSource.node != nil && len(s.DataSource.node.RecvMsgList) > 0 {
				tag = s.DataSource.node.RecvMsgList[0].MsgTag
			}
			_, err = p.Run(s.DataSource.R, tag, s.Proc)
		}
	}

	select {
	case <-s.Proc.Ctx.Done():
		err = nil
	default:
	}
	return err
}

func (s *Scope) SetContextRecursively(ctx context.Context) {
	if s.Proc == nil {
		return
	}
	newCtx := s.Proc.ResetContextFromParent(ctx)
	for _, scope := range s.PreScopes {
		scope.SetContextRecursively(newCtx)
	}
}

func (s *Scope) InitAllDataSource(c *Compile) error {
	err := s.initDataSource(c)
	if err != nil {
		return err
	}
	for _, scope := range s.PreScopes {
		err := scope.InitAllDataSource(c)
		if err != nil {
			return err
		}
	}
	return nil
}

func (s *Scope) SetOperatorInfoRecursively(cb func() int32) {
	for i := 0; i < len(s.Instructions); i++ {
		s.Instructions[i].CnAddr = s.NodeInfo.Addr
		s.Instructions[i].OperatorID = cb()
		s.Instructions[i].ParallelID = 0
		s.Instructions[i].MaxParallel = 1
	}

	for _, scope := range s.PreScopes {
		scope.SetOperatorInfoRecursively(cb)
	}
}

// MergeRun range and run the scope's pre-scopes by go-routine, and finally run itself to do merge work.
func (s *Scope) MergeRun(c *Compile) error {
	var wg sync.WaitGroup

	errChan := make(chan error, len(s.PreScopes))
	for i := range s.PreScopes {
		wg.Add(1)
		scope := s.PreScopes[i]
		errSubmit := ants.Submit(func() {
			defer func() {
				if e := recover(); e != nil {
					err := moerr.ConvertPanicError(c.ctx, e)
					getLogger().Error("panic in merge run run",
						zap.String("sql", c.sql),
						zap.String("error", err.Error()))
					errChan <- err
				}
				wg.Done()
			}()
			switch scope.Magic {
			case Normal:
				errChan <- scope.Run(c)
			case Merge, MergeInsert:
				errChan <- scope.MergeRun(c)
			case Remote:
				errChan <- scope.RemoteRun(c)
			case Parallel:
				errChan <- scope.ParallelRun(c, scope.IsRemote)
			}
		})
		if errSubmit != nil {
			errChan <- errSubmit
			wg.Done()
		}
	}

	s.Proc.Ctx = context.WithValue(s.Proc.Ctx, defines.EngineKey{}, c.e)
	var errReceiveChan chan error
	if len(s.RemoteReceivRegInfos) > 0 {
		errReceiveChan = make(chan error, len(s.RemoteReceivRegInfos))
		s.notifyAndReceiveFromRemote(&wg, errReceiveChan)
	}
	defer wg.Wait()

	p := pipeline.NewMerge(s.Instructions, s.Reg)
	if _, err := p.MergeRun(s.Proc); err != nil {
		select {
		case <-s.Proc.Ctx.Done():
		default:
			p.Cleanup(s.Proc, true, err)
			return err
		}
	}
	p.Cleanup(s.Proc, false, nil)

	// receive and check error from pre-scopes and remote scopes.
	preScopeCount := len(s.PreScopes)
	remoteScopeCount := len(s.RemoteReceivRegInfos)
	if remoteScopeCount == 0 {
		for i := 0; i < len(s.PreScopes); i++ {
			if err := <-errChan; err != nil {
				return err
			}
		}
		return nil
	}

	for {
		select {
		case err := <-errChan:
			if err != nil {
				return err
			}
			preScopeCount--

		case err := <-errReceiveChan:
			if err != nil {
				return err
			}
			remoteScopeCount--
		}

		if preScopeCount == 0 && remoteScopeCount == 0 {
			return nil
		}
	}
}

// RemoteRun send the scope to a remote node for execution.
func (s *Scope) RemoteRun(c *Compile) error {
	if !s.canRemote(c, true) || !cnclient.IsCNClientReady() {
		return s.ParallelRun(c, s.IsRemote)
	}

	runtime.ProcessLevelRuntime().Logger().
		Debug("remote run pipeline",
			zap.String("local-address", c.addr),
			zap.String("remote-address", s.NodeInfo.Addr))

	p := pipeline.New(0, nil, s.Instructions, s.Reg)
	err := s.remoteRun(c)
	select {
	case <-s.Proc.Ctx.Done():
		// this clean-up action shouldn't be called before context check.
		// because the clean-up action will cancel the context, and error will be suppressed.
		p.Cleanup(s.Proc, err != nil, err)
		return nil

	default:
		p.Cleanup(s.Proc, err != nil, err)
		return err
	}
}

func DeterminRuntimeDOP(cpunum, blocks int) int {
	if cpunum <= 0 || blocks <= 16 {
		return 1
	}
	ret := blocks/16 + 1
	if ret < cpunum {
		return ret
	}
	return cpunum
}

func (s *Scope) handleRuntimeFilter(c *Compile) error {
	var err error
	var inExprList []*plan.Expr
	exprs := make([]*plan.Expr, 0, len(s.DataSource.RuntimeFilterSpecs))
	filters := make([]process.RuntimeFilterMessage, 0, len(exprs))

	if len(s.DataSource.RuntimeFilterSpecs) > 0 {
		for _, spec := range s.DataSource.RuntimeFilterSpecs {
			msgReceiver := c.proc.NewMessageReceiver([]int32{spec.Tag}, process.AddrBroadCastOnCurrentCN())
			msgs := msgReceiver.ReceiveMessage(true)
			for i := range msgs {
				msg, ok := msgs[i].(process.RuntimeFilterMessage)
				if !ok {
					panic("expect runtime filter message, receive unknown message!")
				}
				switch msg.Typ {
				case process.RuntimeFilter_PASS:
					continue
				case process.RuntimeFilter_DROP:
					// FIXME: Should give an empty "Data" and then early return
					s.NodeInfo.Data = nil
					s.NodeInfo.NeedExpandRanges = false
					s.DataSource.FilterExpr = plan2.MakeFalseExpr()
					return nil
				case process.RuntimeFilter_IN:
					inExpr := plan2.MakeInExpr(c.ctx, spec.Expr, msg.Card, msg.Data, spec.MatchPrefix)
					inExprList = append(inExprList, inExpr)

					// TODO: implement BETWEEN expression
				}
				exprs = append(exprs, spec.Expr)
				filters = append(filters, msg)
			}
			msgReceiver.Free()
		}
	}

	for i := range inExprList {
		fn := inExprList[i].GetF()
		col := fn.Args[0].GetCol()
		if col == nil {
			panic("only support col in runtime filter's left child!")
		}

		newExpr := plan2.DeepCopyExpr(inExprList[i])
		//put expr in reader
		newExprList := []*plan.Expr{newExpr}
		if s.DataSource.FilterExpr != nil {
			newExprList = append(newExprList, s.DataSource.FilterExpr)
		}
		s.DataSource.FilterExpr = colexec.RewriteFilterExprList(newExprList)

		isFilterOnPK := s.DataSource.TableDef.Pkey != nil && col.Name == s.DataSource.TableDef.Pkey.PkeyColName
		if !isFilterOnPK {
			// put expr in filter instruction
			ins := s.Instructions[0]
			arg, ok := ins.Arg.(*restrict.Argument)
			if !ok {
				panic("missing instruction for runtime filter!")
			}
			newExprList := []*plan.Expr{newExpr}
			if arg.E != nil {
				newExprList = append(newExprList, arg.E)
			}
			arg.E = colexec.RewriteFilterExprList(newExprList)
		}
	}

	if s.NodeInfo.NeedExpandRanges {
		if s.DataSource.node == nil {
			panic("can not expand ranges on remote pipeline!")
		}
		newExprList := plan2.DeepCopyExprList(inExprList)
		if len(s.DataSource.node.BlockFilterList) > 0 {
			newExprList = append(newExprList, s.DataSource.node.BlockFilterList...)
		}
		ranges, err := c.expandRanges(s.DataSource.node, s.NodeInfo.Rel, newExprList)
		if err != nil {
			return err
		}
		s.NodeInfo.Data = append(s.NodeInfo.Data, ranges.GetAllBytes()...)
		s.NodeInfo.NeedExpandRanges = false
	} else if len(inExprList) > 0 {
		s.NodeInfo.Data, err = ApplyRuntimeFilters(c.ctx, s.Proc, s.DataSource.TableDef, s.NodeInfo.Data, exprs, filters)
		if err != nil {
			return err
		}
	}
	return nil
}

// ParallelRun try to execute the scope in parallel way.
func (s *Scope) ParallelRun(c *Compile, remote bool) error {
	var rds []engine.Reader
	var err error

	s.Proc.Ctx = context.WithValue(s.Proc.Ctx, defines.EngineKey{}, c.e)
	if s.IsJoin {
		return s.JoinRun(c)
	}
	if s.IsLoad {
		return s.LoadRun(c)
	}
	if s.DataSource == nil {
		return s.MergeRun(c)
	}

	err = s.handleRuntimeFilter(c)
	if err != nil {
		return err
	}

	numCpu := goruntime.GOMAXPROCS(0)
	var mcpu int

	switch {
	case remote:
		if len(s.DataSource.OrderBy) > 0 {
			panic("ordered scan can't run on remote CN!")
		}
		ctx := c.ctx
		if util.TableIsClusterTable(s.DataSource.TableDef.GetTableType()) {
			ctx = defines.AttachAccountId(ctx, catalog.System_Account)

		}
		if s.DataSource.AccountId != nil {
			ctx = defines.AttachAccountId(ctx, uint32(s.DataSource.AccountId.GetTenantId()))
		}
		blkSlice := objectio.BlockInfoSlice(s.NodeInfo.Data)
		mcpu = DeterminRuntimeDOP(numCpu, blkSlice.Len())
		rds, err = c.e.NewBlockReader(ctx, mcpu, s.DataSource.Timestamp, s.DataSource.FilterExpr,
			s.NodeInfo.Data, s.DataSource.TableDef, c.proc)
		if err != nil {
			return err
		}
		s.NodeInfo.Data = nil

	case s.NodeInfo.Rel != nil:
		switch s.NodeInfo.Rel.GetEngineType() {
		case engine.Disttae:
			blkSlice := objectio.BlockInfoSlice(s.NodeInfo.Data)
			mcpu = DeterminRuntimeDOP(numCpu, blkSlice.Len())
		case engine.Memory:
			idSlice := memoryengine.ShardIdSlice(s.NodeInfo.Data)
			mcpu = DeterminRuntimeDOP(numCpu, idSlice.Len())
		default:
			mcpu = 1
		}
		if len(s.DataSource.OrderBy) > 0 {
			// ordered scan must run on only one parallel!
			mcpu = 1
		}
		if rds, err = s.NodeInfo.Rel.NewReader(c.ctx, mcpu, s.DataSource.FilterExpr, s.NodeInfo.Data, len(s.DataSource.OrderBy) > 0); err != nil {
			return err
		}
		s.NodeInfo.Data = nil

	// FIXME:: s.NodeInfo.Rel == nil, partition table?
	default:
		var db engine.Database
		var rel engine.Relation

		ctx := c.ctx
		if util.TableIsClusterTable(s.DataSource.TableDef.GetTableType()) {
			ctx = defines.AttachAccountId(ctx, catalog.System_Account)
		}
		db, err = c.e.Database(ctx, s.DataSource.SchemaName, s.Proc.TxnOperator)
		if err != nil {
			return err
		}
		rel, err = db.Relation(ctx, s.DataSource.RelationName, c.proc)
		if err != nil {
			var e error // avoid contamination of error messages
			db, e = c.e.Database(c.ctx, defines.TEMPORARY_DBNAME, s.Proc.TxnOperator)
			if e != nil {
				return e
			}
			rel, e = db.Relation(c.ctx, engine.GetTempTableName(s.DataSource.SchemaName, s.DataSource.RelationName), c.proc)
			if e != nil {
				return err
			}
		}
		switch rel.GetEngineType() {
		case engine.Disttae:
			blkSlice := objectio.BlockInfoSlice(s.NodeInfo.Data)
			mcpu = DeterminRuntimeDOP(numCpu, blkSlice.Len())
		case engine.Memory:
			idSlice := memoryengine.ShardIdSlice(s.NodeInfo.Data)
			mcpu = DeterminRuntimeDOP(numCpu, idSlice.Len())
		default:
			mcpu = 1
		}
		if len(s.DataSource.OrderBy) > 0 {
			// ordered scan must run on only one parallel!
			mcpu = 1
		}
		if rel.GetEngineType() == engine.Memory ||
			s.DataSource.PartitionRelationNames == nil {
			mainRds, err := rel.NewReader(
				ctx,
				mcpu,
				s.DataSource.FilterExpr,
				s.NodeInfo.Data,
				len(s.DataSource.OrderBy) > 0)
			if err != nil {
				return err
			}
			rds = append(rds, mainRds...)
		} else {
			// handle partition table.
			blkArray := objectio.BlockInfoSlice(s.NodeInfo.Data)
			dirtyRanges := make(map[int]objectio.BlockInfoSlice, 0)
			cleanRanges := make(objectio.BlockInfoSlice, 0, blkArray.Len())
			ranges := objectio.BlockInfoSlice(blkArray.Slice(1, blkArray.Len()))
			for i := 0; i < ranges.Len(); i++ {
				blkInfo := ranges.Get(i)
				if !blkInfo.CanRemote {
					if _, ok := dirtyRanges[blkInfo.PartitionNum]; !ok {
						newRanges := make(objectio.BlockInfoSlice, 0, objectio.BlockInfoSize)
						newRanges = append(newRanges, objectio.EmptyBlockInfoBytes...)
						dirtyRanges[blkInfo.PartitionNum] = newRanges
					}
					dirtyRanges[blkInfo.PartitionNum] = append(dirtyRanges[blkInfo.PartitionNum], ranges.GetBytes(i)...)
					continue
				}
				cleanRanges = append(cleanRanges, ranges.GetBytes(i)...)
			}

			if len(cleanRanges) > 0 {
				// create readers for reading clean blocks from main table.
				mainRds, err := rel.NewReader(
					ctx,
					mcpu,
					s.DataSource.FilterExpr,
					cleanRanges,
					len(s.DataSource.OrderBy) > 0)
				if err != nil {
					return err
				}
				rds = append(rds, mainRds...)

			}
			// create readers for reading dirty blocks from partition table.
			for num, relName := range s.DataSource.PartitionRelationNames {
				subrel, err := db.Relation(c.ctx, relName, c.proc)
				if err != nil {
					return err
				}
				memRds, err := subrel.NewReader(c.ctx, mcpu, s.DataSource.FilterExpr, dirtyRanges[num], len(s.DataSource.OrderBy) > 0)
				if err != nil {
					return err
				}
				rds = append(rds, memRds...)
			}
		}
		s.NodeInfo.Data = nil
	}

	if len(rds) != mcpu {
		newRds := make([]engine.Reader, 0, mcpu)
		step := len(rds) / mcpu
		for i := 0; i < len(rds); i += step {
			m := disttae.NewMergeReader(rds[i : i+step])
			newRds = append(newRds, m)
		}
		rds = newRds
	}

	if mcpu == 1 {
		s.Magic = Normal
		s.DataSource.R = rds[0] // rds's length is equal to mcpu so it is safe to do it
		s.DataSource.R.SetOrderBy(s.DataSource.OrderBy)
		return s.Run(c)
	}

	if len(s.DataSource.OrderBy) > 0 {
		panic("ordered scan must run on only one parallel!")
	}
	ss := make([]*Scope, mcpu)
	for i := 0; i < mcpu; i++ {
		ss[i] = newScope(Normal)
		ss[i].NodeInfo = s.NodeInfo
		ss[i].DataSource = &Source{
			R:            rds[i],
			SchemaName:   s.DataSource.SchemaName,
			RelationName: s.DataSource.RelationName,
			Attributes:   s.DataSource.Attributes,
			AccountId:    s.DataSource.AccountId,
		}
		ss[i].Proc = process.NewWithAnalyze(s.Proc, c.ctx, 0, c.anal.Nodes())
	}
	newScope, err := newParallelScope(c, s, ss)
	if err != nil {
		ReleaseScopes(ss)
		return err
	}
	newScope.SetContextRecursively(s.Proc.Ctx)
	return newScope.MergeRun(c)
}

func (s *Scope) JoinRun(c *Compile) error {
	mcpu := s.NodeInfo.Mcpu
	if mcpu <= 1 { // no need to parallel
		buildScope := c.newJoinBuildScope(s, nil)
		s.PreScopes = append(s.PreScopes, buildScope)
		if s.BuildIdx > 1 {
			probeScope := c.newJoinProbeScope(s, nil)
			s.PreScopes = append(s.PreScopes, probeScope)
		}
		return s.MergeRun(c)
	}

	isRight := s.isRight()

	chp := s.PreScopes
	for i := range chp {
		chp[i].IsEnd = true
	}

	ss := make([]*Scope, mcpu)
	for i := 0; i < mcpu; i++ {
		ss[i] = newScope(Merge)
		ss[i].NodeInfo = s.NodeInfo
		ss[i].Proc = process.NewWithAnalyze(s.Proc, s.Proc.Ctx, 2, c.anal.Nodes())
		ss[i].Proc.Reg.MergeReceivers[1].Ch = make(chan *batch.Batch, 10)
	}
	probe_scope, build_scope := c.newJoinProbeScope(s, ss), c.newJoinBuildScope(s, ss)
	var err error
	s, err = newParallelScope(c, s, ss)
	if err != nil {
		ReleaseScopes(ss)
		return err
	}

	if isRight {
		channel := make(chan *bitmap.Bitmap, mcpu)
		for i := range s.PreScopes {
			switch arg := s.PreScopes[i].Instructions[0].Arg.(type) {
			case *right.Argument:
				arg.Channel = channel
				arg.NumCPU = uint64(mcpu)
				if i == 0 {
					arg.IsMerger = true
				}

			case *rightsemi.Argument:
				arg.Channel = channel
				arg.NumCPU = uint64(mcpu)
				if i == 0 {
					arg.IsMerger = true
				}

			case *rightanti.Argument:
				arg.Channel = channel
				arg.NumCPU = uint64(mcpu)
				if i == 0 {
					arg.IsMerger = true
				}
			}
		}
	}
	s.PreScopes = append(s.PreScopes, chp...)
	s.PreScopes = append(s.PreScopes, build_scope)
	s.PreScopes = append(s.PreScopes, probe_scope)

	return s.MergeRun(c)
}

func (s *Scope) isShuffle() bool {
	// the pipeline is merge->group->xxx
	if s != nil && len(s.Instructions) > 1 && (s.Instructions[1].Op == vm.Group) {
		arg := s.Instructions[1].Arg.(*group.Argument)
		return arg.IsShuffle
	}
	return false
}

func (s *Scope) isRight() bool {
	return s != nil && (s.Instructions[0].Op == vm.Right || s.Instructions[0].Op == vm.RightSemi || s.Instructions[0].Op == vm.RightAnti)
}

func (s *Scope) LoadRun(c *Compile) error {
	mcpu := s.NodeInfo.Mcpu
	ss := make([]*Scope, mcpu)
	for i := 0; i < mcpu; i++ {
		ss[i] = newScope(Normal)
		ss[i].NodeInfo = s.NodeInfo
		ss[i].DataSource = &Source{
			isConst: true,
		}
		ss[i].Proc = process.NewWithAnalyze(s.Proc, c.ctx, 0, c.anal.Nodes())
		err := ss[i].initDataSource(c)
		if err != nil {
			return err
		}
	}
	newScope, err := newParallelScope(c, s, ss)
	if err != nil {
		ReleaseScopes(ss)
		return err
	}

	return newScope.MergeRun(c)
}

func newParallelScope(c *Compile, s *Scope, ss []*Scope) (*Scope, error) {
	var flg bool

	idx := 0
	defer func(ins vm.Instructions) {
		for i := 0; i < idx; i++ {
			if ins[i].Arg != nil {
				ins[i].Arg.Release()
			}
		}
	}(s.Instructions)

	for i, in := range s.Instructions {
		if flg {
			break
		}
		switch in.Op {
		case vm.Top:
			flg = true
			idx = i
			arg := in.Arg.(*top.Argument)
			// release the useless arg
			s.Instructions = s.Instructions[i:]
			s.Instructions[0] = vm.Instruction{
				Op:  vm.MergeTop,
				Idx: in.Idx,
				Arg: mergetop.NewArgument().
					WithFs(arg.Fs).
					WithLimit(arg.Limit),

				CnAddr:      in.CnAddr,
				OperatorID:  c.allocOperatorID(),
				ParallelID:  0,
				MaxParallel: 1,
			}
			for j := range ss {
				newarg := top.NewArgument().WithFs(arg.Fs).WithLimit(arg.Limit)
				newarg.TopValueTag = arg.TopValueTag
				ss[j].appendInstruction(vm.Instruction{
					Op:          vm.Top,
					Idx:         in.Idx,
					IsFirst:     in.IsFirst,
					Arg:         newarg,
					CnAddr:      in.CnAddr,
					OperatorID:  in.OperatorID,
					MaxParallel: int32(len(ss)),
					ParallelID:  int32(j),
				})
			}
			arg.Release()
		// case vm.Order:
		// there is no need to do special merge for order, because the behavior of order is just sort for each batch.
		case vm.Limit:
			flg = true
			idx = i
			arg := in.Arg.(*limit.Argument)
			s.Instructions = s.Instructions[i:]
			s.Instructions[0] = vm.Instruction{
				Op:  vm.MergeLimit,
				Idx: in.Idx,
				Arg: mergelimit.NewArgument().
					WithLimit(arg.Limit),

				CnAddr:      in.CnAddr,
				OperatorID:  c.allocOperatorID(),
				ParallelID:  0,
				MaxParallel: 1,
			}
			for j := range ss {
				ss[j].appendInstruction(vm.Instruction{
					Op:      vm.Limit,
					Idx:     in.Idx,
					IsFirst: in.IsFirst,
					Arg: limit.NewArgument().
						WithLimit(arg.Limit),

					CnAddr:      in.CnAddr,
					OperatorID:  in.OperatorID,
					MaxParallel: int32(len(ss)),
					ParallelID:  int32(j),
				})
			}
			arg.Release()
		case vm.Group:
			flg = true
			idx = i
			arg := in.Arg.(*group.Argument)
			if arg.AnyDistinctAgg() {
				continue
			}
			s.Instructions = s.Instructions[i:]
			s.Instructions[0] = vm.Instruction{
				Op:  vm.MergeGroup,
				Idx: in.Idx,
				Arg: mergegroup.NewArgument().
					WithNeedEval(false),

				CnAddr:      in.CnAddr,
				OperatorID:  c.allocOperatorID(),
				ParallelID:  0,
				MaxParallel: 1,
			}
			for j := range ss {
				ss[j].appendInstruction(vm.Instruction{
					Op:      vm.Group,
					Idx:     in.Idx,
					IsFirst: in.IsFirst,
					Arg: group.NewArgument().
						WithExprs(arg.Exprs).
						WithTypes(arg.Types).
						WithAggsNew(arg.Aggs),

					CnAddr:      in.CnAddr,
					OperatorID:  in.OperatorID,
					MaxParallel: int32(len(ss)),
					ParallelID:  int32(j),
				})
			}
			arg.Release()
		case vm.Sample:
			arg := in.Arg.(*sample.Argument)
			if !arg.IsMergeSampleByRow() {
				flg = true
				idx = i
				// if by percent, there is no need to do merge sample.
				if arg.IsByPercent() {
					s.Instructions = s.Instructions[i:]
				} else {
					s.Instructions = append(make([]vm.Instruction, 1), s.Instructions[i:]...)
					s.Instructions[1] = vm.Instruction{
						Op:      vm.Sample,
						Idx:     in.Idx,
						IsFirst: false,
						Arg:     sample.NewMergeSample(arg, arg.NeedOutputRowSeen),

						CnAddr:      in.CnAddr,
						OperatorID:  c.allocOperatorID(),
						ParallelID:  0,
						MaxParallel: 1,
					}
				}
				s.Instructions[0] = vm.Instruction{
					Op:  vm.Merge,
					Idx: s.Instructions[0].Idx,
					Arg: merge.NewArgument(),

					CnAddr:      in.CnAddr,
					OperatorID:  c.allocOperatorID(),
					ParallelID:  0,
					MaxParallel: 1,
				}

				for j := range ss {
					ss[j].appendInstruction(vm.Instruction{
						Op:      vm.Sample,
						Idx:     in.Idx,
						IsFirst: in.IsFirst,
						Arg:     arg.SimpleDup(),

						CnAddr:      in.CnAddr,
						OperatorID:  in.OperatorID,
						MaxParallel: int32(len(ss)),
						ParallelID:  int32(j),
					})
				}
			}
			arg.Release()
		case vm.Offset:
			flg = true
			idx = i
			arg := in.Arg.(*offset.Argument)
			s.Instructions = s.Instructions[i:]
			s.Instructions[0] = vm.Instruction{
				Op:  vm.MergeOffset,
				Idx: in.Idx,
				Arg: mergeoffset.NewArgument().
					WithOffset(arg.Offset),

				CnAddr:      in.CnAddr,
				OperatorID:  c.allocOperatorID(),
				ParallelID:  0,
				MaxParallel: 1,
			}
			for j := range ss {
				ss[j].appendInstruction(vm.Instruction{
					Op:      vm.Offset,
					Idx:     in.Idx,
					IsFirst: in.IsFirst,
					Arg: offset.NewArgument().
						WithOffset(arg.Offset),

					CnAddr:      in.CnAddr,
					OperatorID:  in.OperatorID,
					MaxParallel: int32(len(ss)),
					ParallelID:  int32(j),
				})
			}
			arg.Release()
		case vm.Output:
		default:
			for j := range ss {
				ss[j].appendInstruction(dupInstruction(&in, nil, j))
			}
		}
	}
	if !flg {
		for i := range ss {
			if arg := ss[i].Instructions[len(ss[i].Instructions)-1].Arg; arg != nil {
				arg.Release()
			}
			ss[i].Instructions = ss[i].Instructions[:len(ss[i].Instructions)-1]
		}
		if arg := s.Instructions[0].Arg; arg != nil {
			arg.Release()
		}
		s.Instructions[0] = vm.Instruction{
			Op:  vm.Merge,
			Idx: s.Instructions[0].Idx, // TODO: remove it
			Arg: merge.NewArgument(),

			CnAddr:      s.Instructions[0].CnAddr,
			OperatorID:  c.allocOperatorID(),
			ParallelID:  0,
			MaxParallel: 1,
		}
		// Add log for cn panic which reported on issue 10656
		// If you find this log is printed, please report the repro details
		if len(s.Instructions) < 2 {
			logutil.Error("the length of s.Instructions is too short!"+DebugShowScopes([]*Scope{s}),
				zap.String("stack", string(debug.Stack())),
			)
			return nil, moerr.NewInternalErrorNoCtx("the length of s.Instructions is too short !")
		}
		if len(s.Instructions)-1 != 1 && s.Instructions[1].Arg != nil {
			s.Instructions[1].Arg.Release()
		}
		s.Instructions[1] = s.Instructions[len(s.Instructions)-1]
		for i := 2; i < len(s.Instructions)-1; i++ {
			if arg := s.Instructions[i].Arg; arg != nil {
				arg.Release()
			}
		}
		s.Instructions = s.Instructions[:2]
	}
	s.Magic = Merge
	s.PreScopes = ss
	cnt := 0
	for _, s := range ss {
		if s.IsEnd {
			continue
		}
		cnt++
	}
	s.Proc.Reg.MergeReceivers = make([]*process.WaitRegister, cnt)
	{
		for i := 0; i < cnt; i++ {
			s.Proc.Reg.MergeReceivers[i] = &process.WaitRegister{
				Ctx: s.Proc.Ctx,
				Ch:  make(chan *batch.Batch, 1),
			}
		}
	}
	j := 0
	for i := range ss {
		if !ss[i].IsEnd {
			ss[i].appendInstruction(vm.Instruction{
				Op: vm.Connector,
				Arg: connector.NewArgument().
					WithReg(s.Proc.Reg.MergeReceivers[j]),

				CnAddr:      ss[i].Instructions[0].CnAddr,
				OperatorID:  c.allocOperatorID(),
				ParallelID:  0,
				MaxParallel: 1,
			})
			j++
		}
	}
	return s, nil
}

func (s *Scope) appendInstruction(in vm.Instruction) {
	if !s.IsEnd {
		s.Instructions = append(s.Instructions, in)
	}
}

func (s *Scope) notifyAndReceiveFromRemote(wg *sync.WaitGroup, errChan chan error) {
	// if context has done, it means the user or other part of the pipeline stops this query.
	closeWithError := func(err error, reg *process.WaitRegister) {
		if reg != nil {
			select {
			case <-s.Proc.Ctx.Done():
			case reg.Ch <- nil:
			}
		}

		select {
		case <-s.Proc.Ctx.Done():
			errChan <- nil
		default:
			errChan <- err
		}
		wg.Done()
	}

	// start N goroutines to send notifications to remote nodes.
	// to notify the remote dispatch executor where its remote receivers are.
	// dispatch operator will use this stream connection to send data back.
	//
	// function `cnMessageHandle` at file `scopeRemoteRun.go` will handle the notification.
	for i := range s.RemoteReceivRegInfos {
		wg.Add(1)

<<<<<<< HEAD
			streamSender, errStream := cnclient.GetStreamSender(info.FromAddr)
			if errStream != nil {
				logutil.Errorf("Failed to get stream sender txnID=%s, err=%v",
					s.Proc.TxnOperator.Txn().DebugString(), errStream)
				closeWithError(errStream)
				return
			}
			defer streamSender.Close(false)
=======
		op := &s.RemoteReceivRegInfos[i]
		fromAddr := op.FromAddr
		receiverIdx := op.Idx
		uuid := op.Uuid[:]

		errSubmit := ants.Submit(
			func() {
				streamSender, errStream := cnclient.GetStreamSender(fromAddr)
				if errStream != nil {
					logutil.Errorf("Failed to get stream sender txnID=%s, err=%v",
						s.Proc.TxnOperator.Txn().DebugString(), errStream)
					closeWithError(errStream, s.Proc.Reg.MergeReceivers[receiverIdx])
					return
				}
				defer streamSender.Close(true)
>>>>>>> 0c344824

				message := cnclient.AcquireMessage()
				message.Id = streamSender.ID()
				message.Cmd = pbpipeline.Method_PrepareDoneNotifyMessage
				message.Sid = pbpipeline.Status_Last
				message.Uuid = uuid

				if errSend := streamSender.Send(s.Proc.Ctx, message); errSend != nil {
					closeWithError(errSend, s.Proc.Reg.MergeReceivers[receiverIdx])
					return
				}

				messagesReceive, errReceive := streamSender.Receive()
				if errReceive != nil {
					closeWithError(errReceive, s.Proc.Reg.MergeReceivers[receiverIdx])
					return
				}

				err := receiveMsgAndForward(s.Proc, messagesReceive, s.Proc.Reg.MergeReceivers[receiverIdx].Ch)
				closeWithError(err, s.Proc.Reg.MergeReceivers[receiverIdx])
			},
		)

		if errSubmit != nil {
			errChan <- errSubmit
			wg.Done()
		}
	}
}

func receiveMsgAndForward(proc *process.Process, receiveCh chan morpc.Message, forwardCh chan *batch.Batch) error {
	var val morpc.Message
	var dataBuffer []byte
	var ok bool
	var m *pbpipeline.Message

	for {
		select {
		case <-proc.Ctx.Done():
			return nil

		case val, ok = <-receiveCh:
			if val == nil || !ok {
				return moerr.NewStreamClosedNoCtx()
			}
		}

		m, ok = val.(*pbpipeline.Message)
		if !ok {
			panic("unexpected message type for cn-server")
		}

		// receive an end message from remote
		if err := pbpipeline.GetMessageErrorInfo(m); err != nil {
			return err
		}

		// end message
		if m.IsEndMessage() {
			return nil
		}

		// normal receive
		if dataBuffer == nil {
			dataBuffer = m.Data
		} else {
			dataBuffer = append(dataBuffer, m.Data...)
		}

		switch m.GetSid() {
		case pbpipeline.Status_WaitingNext:
			continue
		case pbpipeline.Status_Last:
			if m.Checksum != crc32.ChecksumIEEE(dataBuffer) {
				return moerr.NewInternalError(proc.Ctx, "Packages delivered by morpc is broken")
			}
			bat, err := decodeBatch(proc.Mp(), dataBuffer)
			if err != nil {
				return err
			}
			if forwardCh == nil {
				// used for delete
				proc.SetInputBatch(bat)
			} else {
				select {
				case <-proc.Ctx.Done():
					bat.Clean(proc.Mp())
					return nil

				case forwardCh <- bat:
				}
			}
			dataBuffer = nil
		}
	}
}

func (s *Scope) replace(c *Compile) error {
	tblName := s.Plan.GetQuery().Nodes[0].ReplaceCtx.TableDef.Name
	deleteCond := s.Plan.GetQuery().Nodes[0].ReplaceCtx.DeleteCond

	delAffectedRows := uint64(0)
	if deleteCond != "" {
		result, err := c.runSqlWithResult(fmt.Sprintf("delete from %s where %s", tblName, deleteCond))
		if err != nil {
			return err
		}
		delAffectedRows = result.AffectedRows
	}
	result, err := c.runSqlWithResult("insert " + c.sql[7:])
	if err != nil {
		return err
	}
	c.addAffectedRows(result.AffectedRows + delAffectedRows)
	return nil
}

func (s Scope) TypeName() string {
	return "compile.Scope"
}<|MERGE_RESOLUTION|>--- conflicted
+++ resolved
@@ -1045,16 +1045,6 @@
 	for i := range s.RemoteReceivRegInfos {
 		wg.Add(1)
 
-<<<<<<< HEAD
-			streamSender, errStream := cnclient.GetStreamSender(info.FromAddr)
-			if errStream != nil {
-				logutil.Errorf("Failed to get stream sender txnID=%s, err=%v",
-					s.Proc.TxnOperator.Txn().DebugString(), errStream)
-				closeWithError(errStream)
-				return
-			}
-			defer streamSender.Close(false)
-=======
 		op := &s.RemoteReceivRegInfos[i]
 		fromAddr := op.FromAddr
 		receiverIdx := op.Idx
@@ -1070,7 +1060,6 @@
 					return
 				}
 				defer streamSender.Close(true)
->>>>>>> 0c344824
 
 				message := cnclient.AcquireMessage()
 				message.Id = streamSender.ID()
