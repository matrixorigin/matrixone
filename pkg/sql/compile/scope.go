// Copyright 2021 Matrix Origin
//
// Licensed under the Apache License, Version 2.0 (the "License");
// you may not use this file except in compliance with the License.
// You may obtain a copy of the License at
//
//      http://www.apache.org/licenses/LICENSE-2.0
//
// Unless required by applicable law or agreed to in writing, software
// distributed under the License is distributed on an "AS IS" BASIS,
// WITHOUT WARRANTIES OR CONDITIONS OF ANY KIND, either express or implied.
// See the License for the specific language governing permissions and
// limitations under the License.

package compile

import (
	"context"
	"fmt"
	"strings"

	goruntime "runtime"
	"runtime/debug"
	"sync"

	"github.com/matrixorigin/matrixone/pkg/catalog"
	"github.com/matrixorigin/matrixone/pkg/common/bitmap"
	"github.com/matrixorigin/matrixone/pkg/objectio"
	"github.com/matrixorigin/matrixone/pkg/pb/timestamp"
	"github.com/matrixorigin/matrixone/pkg/sql/colexec/output"
	"github.com/matrixorigin/matrixone/pkg/sql/colexec/right"
	"github.com/matrixorigin/matrixone/pkg/sql/colexec/rightanti"
	"github.com/matrixorigin/matrixone/pkg/sql/colexec/rightsemi"
	"github.com/matrixorigin/matrixone/pkg/sql/colexec/table_scan"
	"github.com/matrixorigin/matrixone/pkg/sql/util"
	"github.com/matrixorigin/matrixone/pkg/vm/engine"
	"github.com/matrixorigin/matrixone/pkg/vm/engine/disttae"
	"github.com/matrixorigin/matrixone/pkg/vm/engine/memoryengine"

	"github.com/matrixorigin/matrixone/pkg/cnservice/cnclient"
	"github.com/matrixorigin/matrixone/pkg/common/moerr"
	"github.com/matrixorigin/matrixone/pkg/common/reuse"
	"github.com/matrixorigin/matrixone/pkg/common/runtime"
	"github.com/matrixorigin/matrixone/pkg/defines"
	pbpipeline "github.com/matrixorigin/matrixone/pkg/pb/pipeline"
	"github.com/matrixorigin/matrixone/pkg/pb/plan"
	"github.com/matrixorigin/matrixone/pkg/sql/colexec"
	"github.com/matrixorigin/matrixone/pkg/sql/colexec/connector"
	"github.com/matrixorigin/matrixone/pkg/sql/colexec/filter"
	"github.com/matrixorigin/matrixone/pkg/sql/colexec/group"
	"github.com/matrixorigin/matrixone/pkg/sql/colexec/limit"
	"github.com/matrixorigin/matrixone/pkg/sql/colexec/merge"
	"github.com/matrixorigin/matrixone/pkg/sql/colexec/mergegroup"
	"github.com/matrixorigin/matrixone/pkg/sql/colexec/mergelimit"
	"github.com/matrixorigin/matrixone/pkg/sql/colexec/mergeoffset"
	"github.com/matrixorigin/matrixone/pkg/sql/colexec/mergetop"
	"github.com/matrixorigin/matrixone/pkg/sql/colexec/offset"
	"github.com/matrixorigin/matrixone/pkg/sql/colexec/sample"
	"github.com/matrixorigin/matrixone/pkg/sql/colexec/top"
	plan2 "github.com/matrixorigin/matrixone/pkg/sql/plan"
	"github.com/matrixorigin/matrixone/pkg/vm"
	"github.com/matrixorigin/matrixone/pkg/vm/pipeline"
	"github.com/matrixorigin/matrixone/pkg/vm/process"

	"github.com/panjf2000/ants/v2"
	"go.uber.org/zap"
)

func newScope(magic magicType) *Scope {
	s := reuse.Alloc[Scope](nil)
	s.Magic = magic
	return s
}

func ReleaseScopes(ss []*Scope) {
	for i := range ss {
		ss[i].release()
	}
}

func (s *Scope) withPlan(pn *plan.Plan) *Scope {
	s.Plan = pn
	return s
}

func (s *Scope) release() {
	if s == nil {
		return
	}
	for i := range s.PreScopes {
		s.PreScopes[i].release()
	}
	for i := range s.Instructions {
		s.Instructions[i].Arg.Release()
		s.Instructions[i].Arg = nil
	}
	reuse.Free[Scope](s, nil)
}

func (s *Scope) Reset(c *Compile) error {
	err := s.resetForReuse(c)
	if err != nil {
		return err
	}
	for _, scope := range s.PreScopes {
		err := scope.Reset(c)
		if err != nil {
			return err
		}
	}
	return nil
}

func (s *Scope) resetForReuse(c *Compile) (err error) {
	if s.Proc != nil {
		newctx, cancel := context.WithCancel(c.ctx)
		s.Proc.Base = c.proc.Base
		s.Proc.Ctx = newctx
		s.Proc.Cancel = cancel
	}
	for _, ins := range s.Instructions {
		if ins.Op == vm.Output {
			ins.Arg.(*output.Argument).Func = c.fill
		}
	}
	if s.DataSource != nil {
		if s.DataSource.isConst {
			s.DataSource.Bat = nil
		} else {
			s.DataSource.Rel = nil
			s.DataSource.R = nil
		}
	}
	return nil
}

func (s *Scope) initDataSource(c *Compile) (err error) {
	if s.DataSource == nil {
		return nil
	}
	if s.DataSource.isConst {
		if s.DataSource.Bat != nil {
			return
		}

		if len(s.Instructions) > 0 && s.Instructions[0].Op == vm.ValueScan {
			if s.DataSource.node.NodeType == plan.Node_VALUE_SCAN {
				bat, err := constructValueScanBatch(s.Proc.Ctx, c.proc, s.DataSource.node)
				if err != nil {
					return err
				}
				s.DataSource.Bat = bat
			}
		}
	} else {
		if s.DataSource.TableDef != nil {
			return nil
		}
		return c.compileTableScanDataSource(s)
	}
	return nil
}

// Run read data from storage engine and run the instructions of scope.
func (s *Scope) Run(c *Compile) (err error) {
	var p *pipeline.Pipeline
	defer func() {
		if e := recover(); e != nil {
			err = moerr.ConvertPanicError(s.Proc.Ctx, e)
			c.proc.Error(c.ctx, "panic in scope run",
				zap.String("sql", c.sql),
				zap.String("error", err.Error()))
		}
		if p != nil {
			p.Cleanup(s.Proc, err != nil, err)
		}
	}()

	s.Proc.Ctx = context.WithValue(s.Proc.Ctx, defines.EngineKey{}, c.e)

	id := uint64(0)
	if s.DataSource.TableDef != nil {
		id = s.DataSource.TableDef.TblId
	}
	p = pipeline.New(id, s.DataSource.Attributes, s.Instructions, s.Reg)
	if s.DataSource.isConst {
		_, err = p.ConstRun(s.DataSource.Bat, s.Proc)
	} else {
		var tag int32
		if s.DataSource.node != nil && len(s.DataSource.node.RecvMsgList) > 0 {
			tag = s.DataSource.node.RecvMsgList[0].MsgTag
		}
		_, err = p.Run(s.DataSource.R, tag, s.Proc)
	}

	select {
	case <-s.Proc.Ctx.Done():
		err = nil
	default:
	}
	return err
}

func (s *Scope) SetContextRecursively(ctx context.Context) {
	if s.Proc == nil {
		return
	}
	newCtx := s.Proc.ResetContextFromParent(ctx)
	for _, scope := range s.PreScopes {
		scope.SetContextRecursively(newCtx)
	}
}

func (s *Scope) InitAllDataSource(c *Compile) error {
	err := s.initDataSource(c)
	if err != nil {
		return err
	}
	for _, scope := range s.PreScopes {
		err := scope.InitAllDataSource(c)
		if err != nil {
			return err
		}
	}
	return nil
}

func (s *Scope) SetOperatorInfoRecursively(cb func() int32) {
	for i := 0; i < len(s.Instructions); i++ {
		s.Instructions[i].CnAddr = s.NodeInfo.Addr
		s.Instructions[i].OperatorID = cb()
		s.Instructions[i].ParallelID = 0
		s.Instructions[i].MaxParallel = 1
	}

	for _, scope := range s.PreScopes {
		scope.SetOperatorInfoRecursively(cb)
	}
}

// MergeRun range and run the scope's pre-scopes by go-routine, and finally run itself to do merge work.
func (s *Scope) MergeRun(c *Compile) error {
	var wg sync.WaitGroup

	preScopeResultReceiveChan := make(chan error, len(s.PreScopes))
	for i := range s.PreScopes {
		wg.Add(1)
		scope := s.PreScopes[i]
		errSubmit := ants.Submit(func() {
			defer func() {
				wg.Done()
			}()

			switch scope.Magic {
			case Normal:
				preScopeResultReceiveChan <- scope.Run(c)
			case Merge, MergeInsert:
				preScopeResultReceiveChan <- scope.MergeRun(c)
			case Remote:
				preScopeResultReceiveChan <- scope.RemoteRun(c)
			case Parallel:
				preScopeResultReceiveChan <- scope.ParallelRun(c)
			default:
				preScopeResultReceiveChan <- moerr.NewInternalError(c.ctx, "unexpected scope Magic %d", scope.Magic)
			}
		})
		if errSubmit != nil {
			preScopeResultReceiveChan <- errSubmit
			wg.Done()
		}
	}

	s.Proc.Ctx = context.WithValue(s.Proc.Ctx, defines.EngineKey{}, c.e)
	var notifyMessageResultReceiveChan chan notifyMessageResult
	if len(s.RemoteReceivRegInfos) > 0 {
		notifyMessageResultReceiveChan = make(chan notifyMessageResult, len(s.RemoteReceivRegInfos))
		s.sendNotifyMessage(&wg, notifyMessageResultReceiveChan)
	}

	defer func() {
		// should wait all the notify-message-routine and preScopes done.
		wg.Wait()

		// not necessary, but we still clean the preScope error channel here.
		for len(preScopeResultReceiveChan) > 0 {
			<-preScopeResultReceiveChan
		}

		// clean the notifyMessageResultReceiveChan to make sure all the rpc-sender can be closed.
		for len(notifyMessageResultReceiveChan) > 0 {
			result := <-notifyMessageResultReceiveChan
			if result.sender != nil {
				result.sender.close()
			}
		}
	}()

	p := pipeline.NewMerge(s.Instructions, s.Reg)
	if _, err := p.MergeRun(s.Proc); err != nil {
		select {
		case <-s.Proc.Ctx.Done():
		default:
			p.Cleanup(s.Proc, true, err)
			return err
		}
	}
	p.Cleanup(s.Proc, false, nil)

	// receive and check error from pre-scopes and remote scopes.
	preScopeCount := len(s.PreScopes)
	remoteScopeCount := len(s.RemoteReceivRegInfos)
	if remoteScopeCount == 0 {
		for i := 0; i < len(s.PreScopes); i++ {
			if err := <-preScopeResultReceiveChan; err != nil {
				return err
			}
		}
		return nil
	}

	for {
		select {
		case err := <-preScopeResultReceiveChan:
			if err != nil {
				return err
			}
			preScopeCount--

		case result := <-notifyMessageResultReceiveChan:
			if result.sender != nil {
				result.sender.close()
			}
			if result.err != nil {
				return result.err
			}
			remoteScopeCount--
		}

		if preScopeCount == 0 && remoteScopeCount == 0 {
			return nil
		}
	}
}

// RemoteRun send the scope to a remote node for execution.
func (s *Scope) RemoteRun(c *Compile) error {
	if !s.canRemote(c, true) || !cnclient.IsCNClientReady() {
		return s.ParallelRun(c)
	}

	runtime.ProcessLevelRuntime().Logger().
		Debug("remote run pipeline",
			zap.String("local-address", c.addr),
			zap.String("remote-address", s.NodeInfo.Addr))

	p := pipeline.New(0, nil, s.Instructions, s.Reg)
	sender, err := s.remoteRun(c)

	runErr := err
	select {
	case <-s.Proc.Ctx.Done():
		// this clean-up action shouldn't be called before context check.
		// because the clean-up action will cancel the context, and error will be suppressed.
		p.Cleanup(s.Proc, err != nil, err)
		runErr = nil

	default:
		p.Cleanup(s.Proc, err != nil, err)
	}

	// sender should be closed after cleanup (tell the children-pipeline that query was done).
	if sender != nil {
		sender.close()
	}
	return runErr
}

// ParallelRun run a pipeline in parallel.
func (s *Scope) ParallelRun(c *Compile) (err error) {
	var parallelScope *Scope

	defer func() {
		if e := recover(); e != nil {
			err = moerr.ConvertPanicError(s.Proc.Ctx, e)
			c.proc.Error(c.ctx, "panic in scope run",
				zap.String("sql", c.sql),
				zap.String("error", err.Error()))
		}

		// if codes run here, it means some error happens during build the parallel scope.
		// we should do clean work for source-scope to avoid receiver hung.
		if parallelScope == nil {
			pipeline.NewMerge(s.Instructions, s.Reg).Cleanup(s.Proc, true, err)
		}
	}()

	s.Proc.Ctx = context.WithValue(s.Proc.Ctx, defines.EngineKey{}, c.e)

	switch {
	// probability 1: it's a JOIN pipeline.
	case s.IsJoin:
		parallelScope, err = buildJoinParallelRun(s, c)

	// probability 2: it's a LOAD pipeline.
	case s.IsLoad:
		parallelScope, err = buildLoadParallelRun(s, c)

	// probability 3: it's a SCAN pipeline.
	case s.DataSource != nil:
		parallelScope, err = buildScanParallelRun(s, c)

	// others.
	default:
		parallelScope, err = s, nil
	}

	if err != nil {
		return err
	}

	if parallelScope.Magic == Normal {
		return parallelScope.Run(c)
	}
	return parallelScope.MergeRun(c)
}

// buildJoinParallelRun deal one case of scope.ParallelRun.
// this function will create a pipeline to run a join in parallel.
func buildJoinParallelRun(s *Scope, c *Compile) (*Scope, error) {
	if c.IsTpQuery() {
		//tp query build scope in compile time, not runtime
		return s, nil
	}
	mcpu := s.NodeInfo.Mcpu
	if mcpu <= 1 { // no need to parallel
		buildScope := c.newJoinBuildScope(s, nil)
		s.PreScopes = append(s.PreScopes, buildScope)
		if s.BuildIdx > 1 {
			probeScope := c.newJoinProbeScope(s, nil)
			s.PreScopes = append(s.PreScopes, probeScope)
		}
		return s, nil
	}

	isRight := s.isRight()

	chp := s.PreScopes
	for i := range chp {
		chp[i].IsEnd = true
	}

	ss := make([]*Scope, mcpu)
	for i := 0; i < mcpu; i++ {
		ss[i] = newScope(Merge)
		ss[i].NodeInfo = s.NodeInfo
		ss[i].Proc = process.NewFromProc(s.Proc, s.Proc.Ctx, 2)
		ss[i].Proc.Reg.MergeReceivers[1].Ch = make(chan *process.RegisterMessage, 10)
	}
	probeScope, buildScope := c.newJoinProbeScope(s, ss), c.newJoinBuildScope(s, ss)

	ns, err := newParallelScope(c, s, ss)
	if err != nil {
		ReleaseScopes(ss)
		return nil, err
	}

	if isRight {
		channel := make(chan *bitmap.Bitmap, mcpu)
		for i := range ns.PreScopes {
			switch arg := ns.PreScopes[i].Instructions[0].Arg.(type) {
			case *right.Argument:
				arg.Channel = channel
				arg.NumCPU = uint64(mcpu)
				if i == 0 {
					arg.IsMerger = true
				}

			case *rightsemi.Argument:
				arg.Channel = channel
				arg.NumCPU = uint64(mcpu)
				if i == 0 {
					arg.IsMerger = true
				}

			case *rightanti.Argument:
				arg.Channel = channel
				arg.NumCPU = uint64(mcpu)
				if i == 0 {
					arg.IsMerger = true
				}
			}
		}
	}
	ns.PreScopes = append(ns.PreScopes, chp...)
	ns.PreScopes = append(ns.PreScopes, buildScope)
	ns.PreScopes = append(ns.PreScopes, probeScope)

	return ns, nil
}

// buildLoadParallelRun deal one case of scope.ParallelRun.
// this function will create a pipeline to load in parallel.
func buildLoadParallelRun(s *Scope, c *Compile) (*Scope, error) {
	mcpu := s.NodeInfo.Mcpu
	ss := make([]*Scope, mcpu)
	for i := 0; i < mcpu; i++ {
		ss[i] = newScope(Normal)
		ss[i].NodeInfo = s.NodeInfo
		ss[i].DataSource = &Source{
			isConst: true,
		}
		ss[i].Proc = process.NewFromProc(s.Proc, c.ctx, 0)
		if err := ss[i].initDataSource(c); err != nil {
			return nil, err
		}
	}

	ns, err := newParallelScope(c, s, ss)
	if err != nil {
		ReleaseScopes(ss)
		return nil, err
	}

	return ns, nil
}

// buildScanParallelRun deal one case of scope.ParallelRun.
// this function will create a pipeline which will get data from n scan-pipeline and output it as a while to the outside.
// return true if this was just one scan but not mergeScan.
func buildScanParallelRun(s *Scope, c *Compile) (*Scope, error) {
	// unexpected case.
	if s.IsRemote && len(s.DataSource.OrderBy) > 0 {
		return nil, moerr.NewInternalError(c.ctx, "ordered scan cannot run in remote.")
	}

	// receive runtime filter and optimized the datasource.
	if err := s.handleRuntimeFilter(c); err != nil {
		return nil, err
	}

	maxProvidedCpuNumber := goruntime.GOMAXPROCS(0)
	if c.IsTpQuery() {
		maxProvidedCpuNumber = 1
	}

	var scanUsedCpuNumber int
	var readers []engine.Reader
	var err error

	switch {

	// If this was a remote-run pipeline. Reader should be generated from Engine.
	case s.IsRemote:
		// this cannot use c.ctx directly, please refer to `default case`.
		ctx := c.ctx
		if util.TableIsClusterTable(s.DataSource.TableDef.GetTableType()) {
			ctx = defines.AttachAccountId(ctx, catalog.System_Account)
		}
		if s.DataSource.AccountId != nil {
			ctx = defines.AttachAccountId(ctx, uint32(s.DataSource.AccountId.GetTenantId()))
		}

		// determined how many cpus we should use.
		blkSlice := objectio.BlockInfoSlice(s.NodeInfo.Data)
		scanUsedCpuNumber = DetermineRuntimeDOP(maxProvidedCpuNumber, blkSlice.Len())

		readers, err = c.e.NewBlockReader(
			ctx, scanUsedCpuNumber,
			s.DataSource.Timestamp, s.DataSource.FilterExpr, nil, s.NodeInfo.Data, s.DataSource.TableDef, c.proc)
		if err != nil {
			return nil, err
		}

	// Reader can be generated from local relation.
	case s.DataSource.Rel != nil && s.DataSource.TableDef.Partition == nil:
		switch s.DataSource.Rel.GetEngineType() {
		case engine.Disttae:
			blkSlice := objectio.BlockInfoSlice(s.NodeInfo.Data)
			scanUsedCpuNumber = DetermineRuntimeDOP(maxProvidedCpuNumber, blkSlice.Len())
		case engine.Memory:
			idSlice := memoryengine.ShardIdSlice(s.NodeInfo.Data)
			scanUsedCpuNumber = DetermineRuntimeDOP(maxProvidedCpuNumber, idSlice.Len())
		default:
			scanUsedCpuNumber = 1
		}
		if len(s.DataSource.OrderBy) > 0 {
			scanUsedCpuNumber = 1
		}

		readers, err = s.DataSource.Rel.NewReader(c.ctx,
			scanUsedCpuNumber,
			s.DataSource.FilterExpr,
			s.NodeInfo.Data,
			len(s.DataSource.OrderBy) > 0,
			s.TxnOffset)
		if err != nil {
			return nil, err
		}

	// Should get relation first to generate Reader.
	// FIXME:: s.NodeInfo.Rel == nil, partition table? -- this is an old comment, I just do a copy here.
	default:
		// This cannot modify the c.ctx here, but I don't know why.
		// Maybe there are some account related things stores in the context (using the context.WithValue),
		// and modify action will change the account.
		ctx := c.ctx

		if util.TableIsClusterTable(s.DataSource.TableDef.GetTableType()) {
			ctx = defines.AttachAccountId(ctx, catalog.System_Account)
		}

		var db engine.Database
		var rel engine.Relation
		// todo:
		//  these following codes were very likely to `compile.go:compileTableScanDataSource `.
		//  I kept the old codes here without any modify. I don't know if there is one `GetRelation(txn, scanNode, scheme, table)`
		{
			n := s.DataSource.node
			txnOp := s.Proc.GetTxnOperator()
			if n.ScanSnapshot != nil && n.ScanSnapshot.TS != nil {
				if !n.ScanSnapshot.TS.Equal(timestamp.Timestamp{LogicalTime: 0, PhysicalTime: 0}) &&
					n.ScanSnapshot.TS.Less(c.proc.GetTxnOperator().Txn().SnapshotTS) {
					if c.proc.GetCloneTxnOperator() != nil {
						txnOp = c.proc.GetCloneTxnOperator()
					} else {
						txnOp = c.proc.GetTxnOperator().CloneSnapshotOp(*n.ScanSnapshot.TS)
						c.proc.SetCloneTxnOperator(txnOp)
					}

					if n.ScanSnapshot.Tenant != nil {
						ctx = context.WithValue(ctx, defines.TenantIDKey{}, n.ScanSnapshot.Tenant.TenantID)
					}
				}
			}

			db, err = c.e.Database(ctx, s.DataSource.SchemaName, txnOp)
			if err != nil {
				return nil, err
			}
			rel, err = db.Relation(ctx, s.DataSource.RelationName, c.proc)
			if err != nil {
				var e error // avoid contamination of error messages
				db, e = c.e.Database(ctx, defines.TEMPORARY_DBNAME, s.Proc.GetTxnOperator())
				if e != nil {
					return nil, e
				}
				rel, e = db.Relation(ctx, engine.GetTempTableName(s.DataSource.SchemaName, s.DataSource.RelationName), c.proc)
				if e != nil {
					return nil, err
				}
			}
		}

		switch rel.GetEngineType() {
		case engine.Disttae:
			blkSlice := objectio.BlockInfoSlice(s.NodeInfo.Data)
			scanUsedCpuNumber = DetermineRuntimeDOP(maxProvidedCpuNumber, blkSlice.Len())
		case engine.Memory:
			idSlice := memoryengine.ShardIdSlice(s.NodeInfo.Data)
			scanUsedCpuNumber = DetermineRuntimeDOP(maxProvidedCpuNumber, idSlice.Len())
		default:
			scanUsedCpuNumber = 1
		}
		if len(s.DataSource.OrderBy) > 0 {
			scanUsedCpuNumber = 1
		}

		if rel.GetEngineType() == engine.Memory || s.DataSource.PartitionRelationNames == nil {
			mainRds, err1 := rel.NewReader(ctx,
				scanUsedCpuNumber,
				s.DataSource.FilterExpr,
				s.NodeInfo.Data,
				len(s.DataSource.OrderBy) > 0,
				s.TxnOffset)
			if err1 != nil {
				return nil, err1
			}
			readers = append(readers, mainRds...)
		} else {
			// handle the partition table.
			blkArray := objectio.BlockInfoSlice(s.NodeInfo.Data)
			dirtyRanges := make(map[int]objectio.BlockInfoSlice)
			cleanRanges := make(objectio.BlockInfoSlice, 0, blkArray.Len())
			ranges := objectio.BlockInfoSlice(blkArray.Slice(1, blkArray.Len()))
			for i := 0; i < ranges.Len(); i++ {
				blkInfo := ranges.Get(i)
				if !blkInfo.CanRemote {
					if _, ok := dirtyRanges[blkInfo.PartitionNum]; !ok {
						newRanges := make(objectio.BlockInfoSlice, 0, objectio.BlockInfoSize)
						newRanges = append(newRanges, objectio.EmptyBlockInfoBytes...)
						dirtyRanges[blkInfo.PartitionNum] = newRanges
					}
					dirtyRanges[blkInfo.PartitionNum] = append(dirtyRanges[blkInfo.PartitionNum], ranges.GetBytes(i)...)
					continue
				}
				cleanRanges = append(cleanRanges, ranges.GetBytes(i)...)
			}

			if len(cleanRanges) > 0 {
				// create readers for reading clean blocks from the main table.
				mainRds, err1 := rel.NewReader(ctx,
					scanUsedCpuNumber,
					s.DataSource.FilterExpr,
					cleanRanges,
					len(s.DataSource.OrderBy) > 0,
					s.TxnOffset)
				if err1 != nil {
					return nil, err1
				}
				readers = append(readers, mainRds...)
			}
			// create readers for reading dirty blocks from partition table.
			for num, relName := range s.DataSource.PartitionRelationNames {
				subRel, err1 := db.Relation(ctx, relName, c.proc)
				if err1 != nil {
					return nil, err1
				}
				memRds, err2 := subRel.NewReader(ctx,
					scanUsedCpuNumber,
					s.DataSource.FilterExpr,
					dirtyRanges[num],
					len(s.DataSource.OrderBy) > 0,
					s.TxnOffset)
				if err2 != nil {
					return nil, err2
				}
				readers = append(readers, memRds...)
			}
		}
	}
	// just for quick GC.
	s.NodeInfo.Data = nil

	// need some merge to make sure it is only scanUsedCpuNumber reader.
	// partition table and read from memory will cause len(readers) > scanUsedCpuNumber.
	if len(readers) != scanUsedCpuNumber {
		newReaders := make([]engine.Reader, 0, scanUsedCpuNumber)
		step := len(readers) / scanUsedCpuNumber
		for i := 0; i < len(readers); i += step {
			newReaders = append(newReaders, disttae.NewMergeReader(readers[i:i+step]))
		}
		readers = newReaders
	}

	// only one scan reader, it can just run without any merge.
	if scanUsedCpuNumber == 1 {
		s.Magic = Normal
		s.DataSource.R = readers[0]
		s.DataSource.R.SetOrderBy(s.DataSource.OrderBy)
		return s, nil
	}

	if len(s.DataSource.OrderBy) > 0 {
		return nil, moerr.NewInternalError(c.ctx, "ordered scan must run in only one parallel.")
	}

	// return a pipeline which merge result from scanUsedCpuNumber scan.
	readerScopes := make([]*Scope, scanUsedCpuNumber)
	for i := 0; i < scanUsedCpuNumber; i++ {
		readerScopes[i] = newScope(Normal)
		readerScopes[i].NodeInfo = s.NodeInfo
		readerScopes[i].DataSource = &Source{
			R:            readers[i],
			SchemaName:   s.DataSource.SchemaName,
			RelationName: s.DataSource.RelationName,
			Attributes:   s.DataSource.Attributes,
			AccountId:    s.DataSource.AccountId,
		}
		readerScopes[i].Proc = process.NewFromProc(s.Proc, c.ctx, 0)
		readerScopes[i].TxnOffset = s.TxnOffset
	}

	mergeFromParallelScanScope, errNew := newParallelScope(c, s, readerScopes)
	if errNew != nil {
		ReleaseScopes(readerScopes)
		return nil, err
	}
	mergeFromParallelScanScope.SetContextRecursively(s.Proc.Ctx)
	return mergeFromParallelScanScope, nil
}

func DetermineRuntimeDOP(cpunum, blocks int) int {
	if cpunum <= 0 || blocks <= 16 {
		return 1
	}
	ret := blocks/16 + 1
	if ret < cpunum {
		return ret
	}
	return cpunum
}

func (s *Scope) handleRuntimeFilter(c *Compile) error {
	var err error
	var inExprList []*plan.Expr
	exprs := make([]*plan.Expr, 0, len(s.DataSource.RuntimeFilterSpecs))
	filters := make([]process.RuntimeFilterMessage, 0, len(exprs))

	if len(s.DataSource.RuntimeFilterSpecs) > 0 {
		for _, spec := range s.DataSource.RuntimeFilterSpecs {
			msgReceiver := c.proc.NewMessageReceiver([]int32{spec.Tag}, process.AddrBroadCastOnCurrentCN())
			msgs, ctxDone := msgReceiver.ReceiveMessage(true, s.Proc.Ctx)
			if ctxDone {
				return nil
			}
			for i := range msgs {
				msg, ok := msgs[i].(process.RuntimeFilterMessage)
				if !ok {
					panic("expect runtime filter message, receive unknown message!")
				}
				switch msg.Typ {
				case process.RuntimeFilter_PASS:
					continue
				case process.RuntimeFilter_DROP:
					// FIXME: Should give an empty "Data" and then early return
					s.NodeInfo.Data = nil
					s.NodeInfo.NeedExpandRanges = false
					s.DataSource.FilterExpr = plan2.MakeFalseExpr()
					return nil
				case process.RuntimeFilter_IN:
					inExpr := plan2.MakeInExpr(c.ctx, spec.Expr, msg.Card, msg.Data, spec.MatchPrefix)
					inExprList = append(inExprList, inExpr)

					// TODO: implement BETWEEN expression
				}
				exprs = append(exprs, spec.Expr)
				filters = append(filters, msg)
			}
			msgReceiver.Free()
		}
	}

	for i := range inExprList {
		fn := inExprList[i].GetF()
		col := fn.Args[0].GetCol()
		if col == nil {
			panic("only support col in runtime filter's left child!")
		}

		newExpr := plan2.DeepCopyExpr(inExprList[i])
		//put expr in reader
		newExprList := []*plan.Expr{newExpr}
		if s.DataSource.FilterExpr != nil {
			newExprList = append(newExprList, s.DataSource.FilterExpr)
		}
		s.DataSource.FilterExpr = colexec.RewriteFilterExprList(newExprList)

		isFilterOnPK := s.DataSource.TableDef.Pkey != nil && col.Name == s.DataSource.TableDef.Pkey.PkeyColName
		if !isFilterOnPK {
			// put expr in filter instruction
			idx := 0
			if _, ok := s.Instructions[0].Arg.(*table_scan.Argument); ok {
				idx = 1
			}
			ins := s.Instructions[idx]
			arg, ok := ins.Arg.(*filter.Argument)
			if !ok {
				panic("missing instruction for runtime filter!")
			}
			newExprList := []*plan.Expr{newExpr}
			if arg.E != nil {
				newExprList = append(newExprList, plan2.DeepCopyExpr(arg.E))
			}
			arg.SetExeExpr(colexec.RewriteFilterExprList(newExprList))
		}
	}

	if s.NodeInfo.NeedExpandRanges {
		scanNode := s.DataSource.node
		if scanNode == nil {
			panic("can not expand ranges on remote pipeline!")
		}

		newExprList := plan2.DeepCopyExprList(inExprList)
		if len(s.DataSource.node.BlockFilterList) > 0 {
			newExprList = append(newExprList, s.DataSource.node.BlockFilterList...)
		}

		ranges, err := c.expandRanges(s.DataSource.node, s.DataSource.Rel, newExprList)
		if err != nil {
			return err
		}
		s.NodeInfo.Data = append(s.NodeInfo.Data, ranges.GetAllBytes()...)
		s.NodeInfo.NeedExpandRanges = false

	} else if len(inExprList) > 0 {
		s.NodeInfo.Data, err = ApplyRuntimeFilters(c.ctx, s.Proc, s.DataSource.TableDef, s.NodeInfo.Data, exprs, filters)
		if err != nil {
			return err
		}
	}
	return nil
}

func (s *Scope) isShuffle() bool {
	// the pipeline is merge->group->xxx
	if s != nil && len(s.Instructions) > 1 && (s.Instructions[1].Op == vm.Group) {
		arg := s.Instructions[1].Arg.(*group.Argument)
		return arg.IsShuffle
	}
	return false
}

func (s *Scope) isRight() bool {
	return s != nil && (s.Instructions[0].Op == vm.Right || s.Instructions[0].Op == vm.RightSemi || s.Instructions[0].Op == vm.RightAnti)
}

func newParallelScope(c *Compile, s *Scope, ss []*Scope) (*Scope, error) {
	var flg bool

	idx := 0
	defer func(ins vm.Instructions) {
		for i := 0; i < idx; i++ {
			if ins[i].Arg != nil {
				ins[i].Arg.Release()
			}
		}
	}(s.Instructions)

	for i, in := range s.Instructions {
		if flg {
			break
		}
		switch in.Op {
		case vm.Top:
			flg = true
			idx = i
			arg := in.Arg.(*top.Argument)
			// release the useless arg
			s.Instructions = s.Instructions[i:]
			s.Instructions[0] = vm.Instruction{
				Op:  vm.MergeTop,
				Idx: in.Idx,
				Arg: mergetop.NewArgument().
					WithFs(arg.Fs).
					WithLimit(arg.Limit),

				CnAddr:      in.CnAddr,
				OperatorID:  c.allocOperatorID(),
				ParallelID:  0,
				MaxParallel: 1,
			}
			for j := range ss {
				newarg := top.NewArgument().WithFs(arg.Fs).WithLimit(arg.Limit)
				newarg.TopValueTag = arg.TopValueTag
				ss[j].appendInstruction(vm.Instruction{
					Op:          vm.Top,
					Idx:         in.Idx,
					IsFirst:     in.IsFirst,
					Arg:         newarg,
					CnAddr:      in.CnAddr,
					OperatorID:  in.OperatorID,
					MaxParallel: int32(len(ss)),
					ParallelID:  int32(j),
				})
			}
			arg.Release()
		// case vm.Order:
		// there is no need to do special merge for order, because the behavior of order is just sort for each batch.
		case vm.Limit:
			flg = true
			idx = i
			arg := in.Arg.(*limit.Argument)
			s.Instructions = s.Instructions[i:]
			s.Instructions[0] = vm.Instruction{
				Op:  vm.MergeLimit,
				Idx: in.Idx,
				Arg: mergelimit.NewArgument().
					WithLimit(arg.LimitExpr),

				CnAddr:      in.CnAddr,
				OperatorID:  c.allocOperatorID(),
				ParallelID:  0,
				MaxParallel: 1,
			}
			for j := range ss {
				ss[j].appendInstruction(vm.Instruction{
					Op:      vm.Limit,
					Idx:     in.Idx,
					IsFirst: in.IsFirst,
					Arg: limit.NewArgument().
						WithLimit(arg.LimitExpr),

					CnAddr:      in.CnAddr,
					OperatorID:  in.OperatorID,
					MaxParallel: int32(len(ss)),
					ParallelID:  int32(j),
				})
			}
			arg.Release()
		case vm.Group:
			flg = true
			idx = i
			arg := in.Arg.(*group.Argument)
			if arg.AnyDistinctAgg() {
				continue
			}
			s.Instructions = s.Instructions[i:]
			s.Instructions[0] = vm.Instruction{
				Op:  vm.MergeGroup,
				Idx: in.Idx,
				Arg: mergegroup.NewArgument().
					WithNeedEval(false),

				CnAddr:      in.CnAddr,
				OperatorID:  c.allocOperatorID(),
				ParallelID:  0,
				MaxParallel: 1,
			}
			for j := range ss {
				ss[j].appendInstruction(vm.Instruction{
					Op:      vm.Group,
					Idx:     in.Idx,
					IsFirst: in.IsFirst,
					Arg: group.NewArgument().
						WithExprs(arg.Exprs).
						WithTypes(arg.Types).
						WithAggsNew(arg.Aggs),

					CnAddr:      in.CnAddr,
					OperatorID:  in.OperatorID,
					MaxParallel: int32(len(ss)),
					ParallelID:  int32(j),
				})
			}
			arg.Release()
		case vm.Sample:
			arg := in.Arg.(*sample.Argument)
			if !arg.IsMergeSampleByRow() {
				flg = true
				idx = i
				// if by percent, there is no need to do merge sample.
				if arg.IsByPercent() {
					s.Instructions = s.Instructions[i:]
				} else {
					s.Instructions = append(make([]vm.Instruction, 1), s.Instructions[i:]...)
					s.Instructions[1] = vm.Instruction{
						Op:      vm.Sample,
						Idx:     in.Idx,
						IsFirst: false,
						Arg:     sample.NewMergeSample(arg, arg.NeedOutputRowSeen),

						CnAddr:      in.CnAddr,
						OperatorID:  c.allocOperatorID(),
						ParallelID:  0,
						MaxParallel: 1,
					}
				}
				s.Instructions[0] = vm.Instruction{
					Op:  vm.Merge,
					Idx: s.Instructions[0].Idx,
					Arg: merge.NewArgument(),

					CnAddr:      in.CnAddr,
					OperatorID:  c.allocOperatorID(),
					ParallelID:  0,
					MaxParallel: 1,
				}

				for j := range ss {
					ss[j].appendInstruction(vm.Instruction{
						Op:      vm.Sample,
						Idx:     in.Idx,
						IsFirst: in.IsFirst,
						Arg:     arg.SimpleDup(),

						CnAddr:      in.CnAddr,
						OperatorID:  in.OperatorID,
						MaxParallel: int32(len(ss)),
						ParallelID:  int32(j),
					})
				}
			}
			arg.Release()
		case vm.Offset:
			flg = true
			idx = i
			arg := in.Arg.(*offset.Argument)
			s.Instructions = s.Instructions[i:]
			s.Instructions[0] = vm.Instruction{
				Op:  vm.MergeOffset,
				Idx: in.Idx,
				Arg: mergeoffset.NewArgument().
					WithOffset(arg.OffsetExpr),

				CnAddr:      in.CnAddr,
				OperatorID:  c.allocOperatorID(),
				ParallelID:  0,
				MaxParallel: 1,
			}
			for j := range ss {
				ss[j].appendInstruction(vm.Instruction{
					Op:      vm.Offset,
					Idx:     in.Idx,
					IsFirst: in.IsFirst,
					Arg: offset.NewArgument().
						WithOffset(arg.OffsetExpr),

					CnAddr:      in.CnAddr,
					OperatorID:  in.OperatorID,
					MaxParallel: int32(len(ss)),
					ParallelID:  int32(j),
				})
			}
			arg.Release()
		case vm.Output:
		default:
			for j := range ss {
				ss[j].appendInstruction(dupInstruction(&in, nil, j))
			}
		}
	}
	if !flg {
		for i := range ss {
			if arg := ss[i].Instructions[len(ss[i].Instructions)-1].Arg; arg != nil {
				arg.Release()
			}
			ss[i].Instructions = ss[i].Instructions[:len(ss[i].Instructions)-1]
		}
		if arg := s.Instructions[0].Arg; arg != nil {
			arg.Release()
		}
		s.Instructions[0] = vm.Instruction{
			Op:  vm.Merge,
			Idx: s.Instructions[0].Idx, // TODO: remove it
			Arg: merge.NewArgument(),

			CnAddr:      s.Instructions[0].CnAddr,
			OperatorID:  c.allocOperatorID(),
			ParallelID:  0,
			MaxParallel: 1,
		}
		// Add log for cn panic which reported on issue 10656
		// If you find this log is printed, please report the repro details
		if len(s.Instructions) < 2 {
			c.proc.Error(c.proc.Ctx, "the length of s.Instructions is too short!"+DebugShowScopes([]*Scope{s}),
				zap.String("stack", string(debug.Stack())),
			)
			return nil, moerr.NewInternalErrorNoCtx("the length of s.Instructions is too short !")
		}
		if len(s.Instructions)-1 != 1 && s.Instructions[1].Arg != nil {
			s.Instructions[1].Arg.Release()
		}
		s.Instructions[1] = s.Instructions[len(s.Instructions)-1]
		for i := 2; i < len(s.Instructions)-1; i++ {
			if arg := s.Instructions[i].Arg; arg != nil {
				arg.Release()
			}
		}
		s.Instructions = s.Instructions[:2]
	}
	s.Magic = Merge
	s.PreScopes = ss
	cnt := 0
	for _, s := range ss {
		if s.IsEnd {
			continue
		}
		cnt++
	}
	s.Proc.Reg.MergeReceivers = make([]*process.WaitRegister, cnt)
	{
		for i := 0; i < cnt; i++ {
			s.Proc.Reg.MergeReceivers[i] = &process.WaitRegister{
				Ctx: s.Proc.Ctx,
				Ch:  make(chan *process.RegisterMessage, 1),
			}
		}
	}
	j := 0
	for i := range ss {
		if !ss[i].IsEnd {
			ss[i].appendInstruction(vm.Instruction{
				Op: vm.Connector,
				Arg: connector.NewArgument().
					WithReg(s.Proc.Reg.MergeReceivers[j]),

				CnAddr:      ss[i].Instructions[0].CnAddr,
				OperatorID:  c.allocOperatorID(),
				ParallelID:  0,
				MaxParallel: 1,
			})
			j++
		}
	}
	return s, nil
}

func (s *Scope) appendInstruction(in vm.Instruction) {
	if !s.IsEnd {
		s.Instructions = append(s.Instructions, in)
	}
}

// the result of sendNotifyMessage routine.
// we set sender here because we need to close the sender after canceling the context
// to avoid misreport error (it was possible if there are more than one stream between two compute nodes).
type notifyMessageResult struct {
	sender *messageSenderOnClient
	err    error
}

// sendNotifyMessage create n routines to notify the remote nodes where their receivers are.
// and keep receiving the data until the query was done or data is ended.
func (s *Scope) sendNotifyMessage(wg *sync.WaitGroup, resultChan chan notifyMessageResult) {
	// if context has done, it means the user or other part of the pipeline stops this query.
	closeWithError := func(err error, reg *process.WaitRegister, sender *messageSenderOnClient) {
		if reg != nil {
			select {
			case <-s.Proc.Ctx.Done():
			case reg.Ch <- nil:
			}
		}

		select {
		case <-s.Proc.Ctx.Done():
			resultChan <- notifyMessageResult{err: nil, sender: sender}
		default:
			resultChan <- notifyMessageResult{err: err, sender: sender}
		}
		wg.Done()
	}

	// start N goroutines to send notifications to remote nodes.
	// to notify the remote dispatch executor where its remote receivers are.
	// dispatch operator will use this stream connection to send data back.
	//
	// function `cnMessageHandle` at file `remoterunServer.go` will handle the notification.
	for i := range s.RemoteReceivRegInfos {
		wg.Add(1)

		op := &s.RemoteReceivRegInfos[i]
		fromAddr := op.FromAddr
		receiverIdx := op.Idx
		uuid := op.Uuid[:]

		errSubmit := ants.Submit(
			func() {
<<<<<<< HEAD

				sender, err := newMessageSenderOnClient(s.Proc.Ctx, fromAddr, s.Proc.Mp(), nil)
				if err != nil {
					closeWithError(err, s.Proc.Reg.MergeReceivers[receiverIdx], nil)
=======
				streamSender, errStream := cnclient.GetStreamSender(fromAddr)
				if errStream != nil {
					s.Proc.Errorf(s.Proc.Ctx, "Failed to get stream sender txnID=%s, err=%v",
						s.Proc.GetTxnOperator().Txn().DebugString(), errStream)
					closeWithError(errStream, s.Proc.Reg.MergeReceivers[receiverIdx])
>>>>>>> 46953a01
					return
				}

				message := cnclient.AcquireMessage()
				message.SetID(sender.streamSender.ID())
				message.SetMessageType(pbpipeline.Method_PrepareDoneNotifyMessage)
				message.NeedNotReply = false
				message.Uuid = uuid

				if errSend := sender.streamSender.Send(sender.ctx, message); errSend != nil {
					closeWithError(errSend, s.Proc.Reg.MergeReceivers[receiverIdx], sender)
					return
				}
				sender.safeToClose = false
				sender.alreadyClose = false

				err = receiveMsgAndForward(s.Proc, sender, s.Proc.Reg.MergeReceivers[receiverIdx].Ch)
				closeWithError(err, s.Proc.Reg.MergeReceivers[receiverIdx], sender)
			},
		)

		if errSubmit != nil {
			resultChan <- notifyMessageResult{err: errSubmit, sender: nil}
			wg.Done()
		}
	}
}

func receiveMsgAndForward(proc *process.Process, sender *messageSenderOnClient, forwardCh chan *process.RegisterMessage) error {
	for {
		bat, end, err := sender.receiveBatch()
		if err != nil {
			return err
		}
		if end {
			return nil
		}

		if forwardCh == nil {
			// used for delete.
			// I don't know what is that.
			proc.SetInputBatch(bat)
		} else {
			msg := &process.RegisterMessage{Batch: bat}
			select {
			case <-proc.Ctx.Done():
				bat.Clean(proc.Mp())
				return nil

			case forwardCh <- msg:
			}
		}
	}
}

func (s *Scope) replace(c *Compile) error {
	tblName := s.Plan.GetQuery().Nodes[0].ReplaceCtx.TableDef.Name
	deleteCond := s.Plan.GetQuery().Nodes[0].ReplaceCtx.DeleteCond
	rewriteFromOnDuplicateKey := s.Plan.GetQuery().Nodes[0].ReplaceCtx.RewriteFromOnDuplicateKey

	delAffectedRows := uint64(0)
	if deleteCond != "" {
		result, err := c.runSqlWithResult(fmt.Sprintf("delete from %s where %s", tblName, deleteCond))
		if err != nil {
			return err
		}
		delAffectedRows = result.AffectedRows
	}
	var sql string
	if rewriteFromOnDuplicateKey {
		idx := strings.Index(strings.ToLower(c.sql), "on duplicate key update")
		sql = c.sql[:idx]
	} else {
		sql = "insert " + c.sql[7:]
	}
	result, err := c.runSqlWithResult(sql)
	if err != nil {
		return err
	}
	c.addAffectedRows(result.AffectedRows + delAffectedRows)
	return nil
}

func (s Scope) TypeName() string {
	return "compile.Scope"
}<|MERGE_RESOLUTION|>--- conflicted
+++ resolved
@@ -1236,18 +1236,10 @@
 
 		errSubmit := ants.Submit(
 			func() {
-<<<<<<< HEAD
 
 				sender, err := newMessageSenderOnClient(s.Proc.Ctx, fromAddr, s.Proc.Mp(), nil)
 				if err != nil {
 					closeWithError(err, s.Proc.Reg.MergeReceivers[receiverIdx], nil)
-=======
-				streamSender, errStream := cnclient.GetStreamSender(fromAddr)
-				if errStream != nil {
-					s.Proc.Errorf(s.Proc.Ctx, "Failed to get stream sender txnID=%s, err=%v",
-						s.Proc.GetTxnOperator().Txn().DebugString(), errStream)
-					closeWithError(errStream, s.Proc.Reg.MergeReceivers[receiverIdx])
->>>>>>> 46953a01
 					return
 				}
 
