// Copyright 2021 Matrix Origin
//
// Licensed under the Apache License, Version 2.0 (the "License");
// you may not use this file except in compliance with the License.
// You may obtain a copy of the License at
//
//      http://www.apache.org/licenses/LICENSE-2.0
//
// Unless required by applicable law or agreed to in writing, software
// distributed under the License is distributed on an "AS IS" BASIS,
// WITHOUT WARRANTIES OR CONDITIONS OF ANY KIND, either express or implied.
// See the License for the specific language governing permissions and
// limitations under the License.

package compile

import (
	"context"
	"fmt"
	"strings"
	"sync"
	"time"

<<<<<<< HEAD
	"github.com/panjf2000/ants/v2"
	"go.uber.org/zap"
=======
	"github.com/matrixorigin/matrixone/pkg/vm/engine/engine_util"
>>>>>>> 6f3e65b4

	"github.com/matrixorigin/matrixone/pkg/catalog"
	"github.com/matrixorigin/matrixone/pkg/cnservice/cnclient"
	"github.com/matrixorigin/matrixone/pkg/common/moerr"
	"github.com/matrixorigin/matrixone/pkg/common/reuse"
	"github.com/matrixorigin/matrixone/pkg/common/runtime"
	"github.com/matrixorigin/matrixone/pkg/defines"
	pbpipeline "github.com/matrixorigin/matrixone/pkg/pb/pipeline"
	"github.com/matrixorigin/matrixone/pkg/pb/plan"
	"github.com/matrixorigin/matrixone/pkg/pb/timestamp"
	"github.com/matrixorigin/matrixone/pkg/perfcounter"
	"github.com/matrixorigin/matrixone/pkg/sql/colexec"
	"github.com/matrixorigin/matrixone/pkg/sql/colexec/dispatch"
	"github.com/matrixorigin/matrixone/pkg/sql/colexec/filter"
	"github.com/matrixorigin/matrixone/pkg/sql/colexec/output"
	"github.com/matrixorigin/matrixone/pkg/sql/colexec/table_scan"
	plan2 "github.com/matrixorigin/matrixone/pkg/sql/plan"
	"github.com/matrixorigin/matrixone/pkg/sql/util"
	"github.com/matrixorigin/matrixone/pkg/util/trace/impl/motrace/statistic"
	"github.com/matrixorigin/matrixone/pkg/vm"
	"github.com/matrixorigin/matrixone/pkg/vm/engine"
	"github.com/matrixorigin/matrixone/pkg/vm/engine/engine_util"
	"github.com/matrixorigin/matrixone/pkg/vm/message"
	"github.com/matrixorigin/matrixone/pkg/vm/pipeline"
	"github.com/matrixorigin/matrixone/pkg/vm/process"
)

func newScope(magic magicType) *Scope {
	s := reuse.Alloc[Scope](nil)
	s.Magic = magic
	return s
}

func ReleaseScopes(ss []*Scope) {
	for i := range ss {
		ss[i].release()
	}
}

func (s *Scope) withPlan(pn *plan.Plan) *Scope {
	s.Plan = pn
	return s
}

func (s *Scope) release() {
	if s == nil {
		return
	}
	for i := range s.PreScopes {
		s.PreScopes[i].release()
	}
	vm.HandleAllOp(s.RootOp, func(parentOp vm.Operator, op vm.Operator) error {
		op.Release()
		if parentOp != nil {
			parentOp.GetOperatorBase().SetChild(nil, 0)
		}
		return nil
	})

	reuse.Free[Scope](s, nil)
}

func (s *Scope) Reset(c *Compile) error {
	err := s.resetForReuse(c)
	if err != nil {
		return err
	}
	for _, scope := range s.PreScopes {
		if err = scope.Reset(c); err != nil {
			return err
		}
	}
	return nil
}

func (s *Scope) resetForReuse(c *Compile) (err error) {
	if err = vm.HandleAllOp(s.RootOp, func(parentOp vm.Operator, op vm.Operator) error {
		if op.OpType() == vm.Output {
			op.(*output.Output).Func = c.fill
		}
		return nil
	}); err != nil {
		return err
	}

	if s.DataSource != nil && !s.DataSource.isConst {
		s.DataSource.Rel = nil
		s.DataSource.R = nil
	}

	if s.ScopeAnalyzer != nil {
		s.ScopeAnalyzer.Reset()
	}

	return nil
}

func (s *Scope) initDataSource(c *Compile) (err error) {
	if s.DataSource == nil || s.DataSource.isConst {
		return nil
	}

	if s.DataSource.Rel != nil {
		return nil
	}
	return c.compileTableScanDataSource(s)
}

// Run read data from storage engine and run the instructions of scope.
// Note: The prepare time for executing the `scope`.`Run()` method is very short, and no statistics are done
func (s *Scope) Run(c *Compile) (err error) {
	if s.ScopeAnalyzer == nil {
		s.ScopeAnalyzer = NewScopeAnalyzer()
	}
	//s.ScopeAnalyzer.Reset()
	s.ScopeAnalyzer.Start()
	defer s.ScopeAnalyzer.Stop()

	var p *pipeline.Pipeline
	defer func() {
		if e := recover(); e != nil {
			err = moerr.ConvertPanicError(s.Proc.Ctx, e)
			c.proc.Error(c.proc.Ctx, "panic in scope run",
				zap.String("sql", c.sql),
				zap.String("error", err.Error()))
		}
		if p != nil {
			p.Cleanup(s.Proc, err != nil, c.isPrepare, err)
		}
	}()

	if s.RootOp == nil {
		//s.ScopeAnalyzer.Stop()
		// it's a fake scope
		return nil
	}

	if s.DataSource == nil {
		s.ScopeAnalyzer.Stop()
		p = pipeline.NewMerge(s.RootOp)
		_, err = p.MergeRun(s.Proc)
	} else {
		id := uint64(0)
		if s.DataSource.TableDef != nil {
			id = s.DataSource.TableDef.TblId
		}
		p = pipeline.New(id, s.DataSource.Attributes, s.RootOp)
		if s.DataSource.isConst {
			s.ScopeAnalyzer.Stop()
			_, err = p.ConstRun(s.Proc)
		} else {
			if s.DataSource.R == nil {
				s.NodeInfo.Data = engine.BuildEmptyRelData()
				stats := statistic.StatsInfoFromContext(c.proc.GetTopContext())

				buildStart := time.Now()
				readers, err := s.buildReaders(c)
				stats.AddBuidReaderTimeConsumption(time.Since(buildStart))
				if err != nil {
					return err
				}

				s.DataSource.R = readers[0]
				s.DataSource.R.SetOrderBy(s.DataSource.OrderBy)
			}

			var tag int32
			if s.DataSource.node != nil && len(s.DataSource.node.RecvMsgList) > 0 {
				tag = s.DataSource.node.RecvMsgList[0].MsgTag
			}

			s.ScopeAnalyzer.Stop()
			_, err = p.Run(s.DataSource.R, tag, s.Proc)
		}
	}
	select {
	case <-s.Proc.Ctx.Done():
		err = nil
	default:
	}
	return err
}

func (s *Scope) FreeOperator(c *Compile) {
	for _, scope := range s.PreScopes {
		scope.FreeOperator(c)
	}

	vm.HandleAllOp(s.RootOp, func(aprentOp vm.Operator, op vm.Operator) error {
		op.Free(c.proc, false, nil)
		return nil
	})
}

func (s *Scope) InitAllDataSource(c *Compile) error {
	err := s.initDataSource(c)
	if err != nil {
		return err
	}
	for _, scope := range s.PreScopes {
		err := scope.InitAllDataSource(c)
		if err != nil {
			return err
		}
	}
	return nil
}

func (s *Scope) SetOperatorInfoRecursively(cb func() int32) {
	vm.HandleAllOp(s.RootOp, func(parentOp vm.Operator, op vm.Operator) error {
		opBase := op.GetOperatorBase()
		opBase.SetCnAddr(s.NodeInfo.Addr)
		opBase.SetOperatorID(cb())
		opBase.SetParalleID(0)
		opBase.SetMaxParallel(1)
		return nil
	})

	for _, scope := range s.PreScopes {
		scope.SetOperatorInfoRecursively(cb)
	}
}

// MergeRun range and run the scope's pre-scopes by go-routine, and finally run itself to do merge work.
func (s *Scope) MergeRun(c *Compile) error {
<<<<<<< HEAD
	if s.ScopeAnalyzer == nil {
		s.ScopeAnalyzer = NewScopeAnalyzer()
	}
	//s.ScopeAnalyzer.Reset()
	s.ScopeAnalyzer.Start()
	defer s.ScopeAnalyzer.Stop()
=======
	if c.IsTpQuery() && !c.hasMergeOp {
		lenPrescopes := len(s.PreScopes)
		for i := lenPrescopes - 1; i >= 0; i-- {
			err := s.PreScopes[i].MergeRun(c)
			if err != nil {
				return err
			}
		}
		return s.ParallelRun(c)
	}
>>>>>>> 6f3e65b4

	var wg sync.WaitGroup
	preScopeResultReceiveChan := make(chan error, len(s.PreScopes))
	for i := range s.PreScopes {
		wg.Add(1)
		scope := s.PreScopes[i]
		errSubmit := ants.Submit(func() {
			defer func() {
				wg.Done()
			}()

			switch scope.Magic {
			case Normal:
				preScopeResultReceiveChan <- scope.Run(c)
			case Merge, MergeInsert:
				preScopeResultReceiveChan <- scope.MergeRun(c)
			case Remote:
				preScopeResultReceiveChan <- scope.RemoteRun(c)
			default:
				preScopeResultReceiveChan <- moerr.NewInternalErrorf(c.proc.Ctx, "unexpected scope Magic %d", scope.Magic)
			}
		})
		if errSubmit != nil {
			preScopeResultReceiveChan <- errSubmit
			wg.Done()
		}
	}

	var notifyMessageResultReceiveChan chan notifyMessageResult
	if len(s.RemoteReceivRegInfos) > 0 {
		notifyMessageResultReceiveChan = make(chan notifyMessageResult, len(s.RemoteReceivRegInfos))
		s.sendNotifyMessage(&wg, notifyMessageResultReceiveChan)
	}

	defer func() {
		// should wait all the notify-message-routine and preScopes done.
		wg.Wait()

		// not necessary, but we still clean the preScope error channel here.
		for len(preScopeResultReceiveChan) > 0 {
			<-preScopeResultReceiveChan
		}

		// clean the notifyMessageResultReceiveChan to make sure all the rpc-sender can be closed.
		for len(notifyMessageResultReceiveChan) > 0 {
			result := <-notifyMessageResultReceiveChan
			if result.sender != nil {
				result.sender.close()
			}
		}
	}()

	preScopeCount := len(s.PreScopes)
	remoteScopeCount := len(s.RemoteReceivRegInfos)
	//after parallelRun, prescope count may change. we need to save this before parallelRun

	err := s.ParallelRun(c)
	if err != nil {
		return err
	}

	// receive and check error from pre-scopes and remote scopes.
	if remoteScopeCount == 0 {
		for i := 0; i < preScopeCount; i++ {
			if err := <-preScopeResultReceiveChan; err != nil {
				return err
			}
		}
		return nil
	}

	for {
		select {
		case err := <-preScopeResultReceiveChan:
			if err != nil {
				return err
			}
			preScopeCount--

		case result := <-notifyMessageResultReceiveChan:
			if result.sender != nil {
				result.sender.close()
			}
			if result.err != nil {
				return result.err
			}
			remoteScopeCount--
		}

		if preScopeCount == 0 && remoteScopeCount == 0 {
			return nil
		}
	}
}

// RemoteRun send the scope to a remote node for execution.
func (s *Scope) RemoteRun(c *Compile) error {
	if s.ScopeAnalyzer == nil {
		s.ScopeAnalyzer = NewScopeAnalyzer()
	}
	//s.ScopeAnalyzer.Reset()
	s.ScopeAnalyzer.Start()
	defer s.ScopeAnalyzer.Stop()

	if !s.canRemote(c, true) {
		return s.MergeRun(c)
	}

	runtime.ServiceRuntime(s.Proc.GetService()).Logger().
		Debug("remote run pipeline",
			zap.String("local-address", c.addr),
			zap.String("remote-address", s.NodeInfo.Addr))

	p := pipeline.New(0, nil, s.RootOp)
	sender, err := s.remoteRun(c)

	runErr := err
	if s.Proc.Ctx.Err() != nil {
		runErr = nil
	}
	// this clean-up action shouldn't be called before context check.
	// because the clean-up action will cancel the context, and error will be suppressed.
	p.CleanRootOperator(s.Proc, err != nil, c.isPrepare, err)

	// sender should be closed after cleanup (tell the children-pipeline that query was done).
	if sender != nil {
		sender.close()
	}
	return runErr
}

// ParallelRun run a pipeline in parallel.
func (s *Scope) ParallelRun(c *Compile) (err error) {
	var parallelScope *Scope

	// Warning: It is possible that an error occurs before the pipeline has executed prepare, triggering
	// defer `pipeline.Cleanup()`, and execute `reset()` and `free()`. If the operator analyzer is not
	// instantiated and there is a statistical operation in reset, a null pointer will occur
	defer func() {
		if e := recover(); e != nil {
			err = moerr.ConvertPanicError(s.Proc.Ctx, e)
			c.proc.Error(c.proc.Ctx, "panic in scope run",
				zap.String("sql", c.sql),
				zap.String("error", err.Error()))
		}

		// if codes run here, it means some error happens during build the parallel scope.
		// we should do clean work for source-scope to avoid receiver hung.
		if parallelScope == nil {
			pipeline.NewMerge(s.RootOp).Cleanup(s.Proc, true, c.isPrepare, err)
		}
	}()

	switch {
	// probability 1: it's a JOIN pipeline.
	//case s.IsJoin:
	//parallelScope, err = buildJoinParallelRun(s, c)
	//fmt.Println(DebugShowScopes([]*Scope{parallelScope}))

	// probability 2: it's a LOAD pipeline.
	case s.IsLoad:
		parallelScope, err = buildLoadParallelRun(s, c)

	// probability 3: it's a SCAN pipeline.
	case s.isTableScan():
		parallelScope, err = buildScanParallelRun(s, c)
		//fmt.Println("after scan parallel run", DebugShowScopes([]*Scope{parallelScope}, OldLevel))

	// others.
	default:
		parallelScope, err = s, nil
	}

	if err != nil {
		return err
	}

	if parallelScope == s {
		//s.ScopeAnalyzer.Stop()
		return parallelScope.Run(c)
	}

	s.ScopeAnalyzer.Stop()
	setContextForParallelScope(parallelScope, s.Proc.Ctx, s.Proc.Cancel)
	err = parallelScope.MergeRun(c)
	return err
}

// buildLoadParallelRun deal one case of scope.ParallelRun.
// this function will create a pipeline to load in parallel.
func buildLoadParallelRun(s *Scope, c *Compile) (*Scope, error) {
	ms, ss := newParallelScope(s)
	for i := range ss {
		ss[i].DataSource = &Source{
			isConst: true,
		}
		if err := ss[i].initDataSource(c); err != nil {
			ReleaseScopes(ss)
			return nil, err
		}
	}
	return ms, nil
}

// buildScanParallelRun deal one case of scope.ParallelRun.
// this function will create a pipeline which will get data from n scan-pipeline and output it as a while to the outside.
// return true if this was just one scan but not mergeScan.
func buildScanParallelRun(s *Scope, c *Compile) (*Scope, error) {
	// unexpected case.
	if s.IsRemote && len(s.DataSource.OrderBy) > 0 {
		return nil, moerr.NewInternalError(c.proc.Ctx, "ordered scan cannot run in remote.")
	}

	stats := statistic.StatsInfoFromContext(c.proc.GetTopContext())
	buildStart := time.Now()
	defer func() {
		stats.AddBuidReaderTimeConsumption(time.Since(buildStart))
	}()
	readers, err := s.buildReaders(c)
	if err != nil {
		return nil, err
	}

	// only one scan reader, it can just run without any merge.
	if s.NodeInfo.Mcpu == 1 {
		s.DataSource.R = readers[0]
		s.DataSource.R.SetOrderBy(s.DataSource.OrderBy)
		return s, nil
	}

	if len(s.DataSource.OrderBy) > 0 {
		return nil, moerr.NewInternalError(c.proc.Ctx, "ordered scan must run in only one parallel.")
	}

	ms, ss := newParallelScope(s)
	for i := range ss {
		ss[i].DataSource = &Source{
			R:            readers[i],
			SchemaName:   s.DataSource.SchemaName,
			RelationName: s.DataSource.RelationName,
			Attributes:   s.DataSource.Attributes,
			AccountId:    s.DataSource.AccountId,
			node:         s.DataSource.node,
		}
	}

	return ms, nil
}

func (s *Scope) handleRuntimeFilter(c *Compile) error {
	var err error
	var inExprList []*plan.Expr
	exprs := make([]*plan.Expr, 0, len(s.DataSource.RuntimeFilterSpecs))
	filters := make([]message.RuntimeFilterMessage, 0, len(exprs))

	if len(s.DataSource.RuntimeFilterSpecs) > 0 {
		for _, spec := range s.DataSource.RuntimeFilterSpecs {
			msgReceiver := message.NewMessageReceiver([]int32{spec.Tag}, message.AddrBroadCastOnCurrentCN(), c.proc.GetMessageBoard())
			msgs, ctxDone, err := msgReceiver.ReceiveMessage(true, s.Proc.Ctx)
			if err != nil {
				return err
			}
			if ctxDone {
				return nil
			}
			for i := range msgs {
				msg, ok := msgs[i].(message.RuntimeFilterMessage)
				if !ok {
					panic("expect runtime filter message, receive unknown message!")
				}
				switch msg.Typ {
				case message.RuntimeFilter_PASS:
					continue
				case message.RuntimeFilter_DROP:
					return nil
				case message.RuntimeFilter_IN:
					inExpr := plan2.MakeInExpr(c.proc.Ctx, spec.Expr, msg.Card, msg.Data, spec.MatchPrefix)
					inExprList = append(inExprList, inExpr)

					// TODO: implement BETWEEN expression
				}
				exprs = append(exprs, spec.Expr)
				filters = append(filters, msg)
			}
		}
	}

	var appendNotPkFilter []*plan.Expr
	for i := range inExprList {
		fn := inExprList[i].GetF()
		col := fn.Args[0].GetCol()
		if col == nil {
			panic("only support col in runtime filter's left child!")
		}
		isFilterOnPK := s.DataSource.TableDef.Pkey != nil && col.Name == s.DataSource.TableDef.Pkey.PkeyColName
		if !isFilterOnPK {
			appendNotPkFilter = append(appendNotPkFilter, plan2.DeepCopyExpr(inExprList[i]))
		}
	}

	// reset filter
	if len(appendNotPkFilter) > 0 {
		// put expr in filter instruction
		op := vm.GetLeafOp(s.RootOp)
		if _, ok := op.(*table_scan.TableScan); ok {
			op = vm.GetLeafOpParent(nil, s.RootOp)
		}
		arg, ok := op.(*filter.Filter)
		if !ok {
			panic("missing instruction for runtime filter!")
		}
		err = arg.SetRuntimeExpr(s.Proc, appendNotPkFilter)
		if err != nil {
			return err
		}
	}

	// reset datasource
	if len(inExprList) > 0 {
		newExprList := plan2.DeepCopyExprList(inExprList)
		if s.DataSource.FilterExpr != nil {
			newExprList = append(newExprList, s.DataSource.FilterExpr)
		}
		s.DataSource.FilterExpr = colexec.RewriteFilterExprList(newExprList)
	}

	if s.NodeInfo.NeedExpandRanges {
		scanNode := s.DataSource.node
		if scanNode == nil {
			panic("can not expand ranges on remote pipeline!")
		}

		for _, e := range s.DataSource.BlockFilterList {
			err = plan2.EvalFoldExpr(s.Proc, e, &c.filterExprExes)
			if err != nil {
				return err
			}
		}

		newExprList := plan2.DeepCopyExprList(inExprList)
		if len(s.DataSource.node.BlockFilterList) > 0 {
			newExprList = append(newExprList, s.DataSource.BlockFilterList...)
		}

		crs := new(perfcounter.CounterSet)
		relData, err := c.expandRanges(s.DataSource.node, s.DataSource.Rel, newExprList, crs)
		if err != nil {
			return err
		}

		ctx := c.proc.GetTopContext()
		stats := statistic.StatsInfoFromContext(ctx)
		stats.AddScopePrepareS3Request(statistic.S3Request{
			List:        crs.FileService.S3.List.Load(),
			Head:        crs.FileService.S3.Head.Load(),
			Put:         crs.FileService.S3.Put.Load(),
			Get:         crs.FileService.S3.Get.Load(),
			Delete:      crs.FileService.S3.Delete.Load(),
			DeleteMulti: crs.FileService.S3.DeleteMulti.Load(),
		})

		//FIXME:: Do need to attache tombstones? No, because the scope runs on local CN
		//relData.AttachTombstones()
		s.NodeInfo.Data = relData

	} else if len(inExprList) > 0 {
		s.NodeInfo.Data, err = ApplyRuntimeFilters(c.proc.Ctx, s.Proc, s.DataSource.TableDef, s.NodeInfo.Data, exprs, filters)
		if err != nil {
			return err
		}
	}
	return nil
}

func (s *Scope) isTableScan() bool {
	if s == nil {
		return false
	}
	_, isTableScan := vm.GetLeafOp(s.RootOp).(*table_scan.TableScan)
	return isTableScan
}

func newParallelScope(s *Scope) (*Scope, []*Scope) {
	if s.NodeInfo.Mcpu == 1 {
		return s, nil
	}

	if op, ok := s.RootOp.(*dispatch.Dispatch); ok {
		if len(op.RemoteRegs) > 0 {
			panic("pipeline end with dispatch should have been merged in multi CN!")
		}
	}

	// fake scope is used to merge parallel scopes, and do nothing itself
	rs := newScope(Normal)
	rs.Proc = s.Proc.NewContextChildProc(0)

	parallelScopes := make([]*Scope, s.NodeInfo.Mcpu)
	for i := 0; i < s.NodeInfo.Mcpu; i++ {
		parallelScopes[i] = newScope(Normal)
		parallelScopes[i].NodeInfo = s.NodeInfo
		parallelScopes[i].NodeInfo.Mcpu = 1
		parallelScopes[i].Proc = rs.Proc.NewContextChildProc(0)
		parallelScopes[i].TxnOffset = s.TxnOffset
		parallelScopes[i].setRootOperator(dupOperatorRecursively(s.RootOp, i, s.NodeInfo.Mcpu))
	}

	rs.PreScopes = parallelScopes
	s.PreScopes = append(s.PreScopes, rs)

	// after parallelScope
	// s(fake)
	//   |_ rs(fake)
	//   |     |_ parallelScpes
	//   |
	//   |_ prescopes
	return rs, parallelScopes
}

func (s *Scope) doSetRootOperator(op vm.Operator) {
	if s.RootOp != nil {
		op.AppendChild(s.RootOp)
	}
	s.RootOp = op
}

func (s *Scope) setRootOperator(op vm.Operator) {
	if !s.IsEnd {
		s.doSetRootOperator(op)
	}
}

// the result of sendNotifyMessage routine.
// we set sender here because we need to close the sender after canceling the context
// to avoid misreport error (it was possible if there are more than one stream between two compute nodes).
type notifyMessageResult struct {
	sender *messageSenderOnClient
	err    error
}

// sendNotifyMessage create n routines to notify the remote nodes where their receivers are.
// and keep receiving the data until the query was done or data is ended.
func (s *Scope) sendNotifyMessage(wg *sync.WaitGroup, resultChan chan notifyMessageResult) {
	// if context has done, it means the user or other part of the pipeline stops this query.
	closeWithError := func(err error, reg *process.WaitRegister, sender *messageSenderOnClient) {
		reg.Ch2 <- process.NewPipelineSignalToDirectly(nil, s.Proc.Mp())

		select {
		case <-s.Proc.Ctx.Done():
			resultChan <- notifyMessageResult{err: nil, sender: sender}
		default:
			resultChan <- notifyMessageResult{err: err, sender: sender}
		}
		wg.Done()
	}

	// start N goroutines to send notifications to remote nodes.
	// to notify the remote dispatch executor where its remote receivers are.
	// dispatch operator will use this stream connection to send data back.
	//
	// function `cnMessageHandle` at file `remoterunServer.go` will handle the notification.
	for i := range s.RemoteReceivRegInfos {
		wg.Add(1)

		op := &s.RemoteReceivRegInfos[i]
		fromAddr := op.FromAddr
		receiverIdx := op.Idx
		uuid := op.Uuid[:]

		errSubmit := ants.Submit(
			func() {

				sender, err := newMessageSenderOnClient(
					s.Proc.Ctx,
					s.Proc.GetService(),
					fromAddr,
					s.Proc.Mp(),
					nil,
				)
				if err != nil {
					closeWithError(err, s.Proc.Reg.MergeReceivers[receiverIdx], nil)
					return
				}

				message := cnclient.AcquireMessage()
				message.SetID(sender.streamSender.ID())
				message.SetMessageType(pbpipeline.Method_PrepareDoneNotifyMessage)
				message.NeedNotReply = false
				message.Uuid = uuid

				if errSend := sender.streamSender.Send(sender.ctx, message); errSend != nil {
					closeWithError(errSend, s.Proc.Reg.MergeReceivers[receiverIdx], sender)
					return
				}
				sender.safeToClose = false
				sender.alreadyClose = false

				err = receiveMsgAndForward(sender, s.Proc.Reg.MergeReceivers[receiverIdx].Ch2)
				closeWithError(err, s.Proc.Reg.MergeReceivers[receiverIdx], sender)
			},
		)

		if errSubmit != nil {
			resultChan <- notifyMessageResult{err: errSubmit, sender: nil}
			wg.Done()
		}
	}
}

func receiveMsgAndForward(sender *messageSenderOnClient, forwardCh chan process.PipelineSignal) error {
	for {
		bat, end, err := sender.receiveBatch()
		if err != nil || end || bat == nil {
			return err
		}

		forwardCh <- process.NewPipelineSignalToDirectly(bat, sender.mp)
	}
}

func (s *Scope) replace(c *Compile) error {
	tblName := s.Plan.GetQuery().Nodes[0].ReplaceCtx.TableDef.Name
	deleteCond := s.Plan.GetQuery().Nodes[0].ReplaceCtx.DeleteCond
	rewriteFromOnDuplicateKey := s.Plan.GetQuery().Nodes[0].ReplaceCtx.RewriteFromOnDuplicateKey

	delAffectedRows := uint64(0)
	if deleteCond != "" {
		result, err := c.runSqlWithResult(fmt.Sprintf("delete from %s where %s", tblName, deleteCond), NoAccountId)
		if err != nil {
			return err
		}
		delAffectedRows = result.AffectedRows
	}
	var sql string
	if rewriteFromOnDuplicateKey {
		idx := strings.Index(strings.ToLower(c.sql), "on duplicate key update")
		sql = c.sql[:idx]
	} else {
		removed := removeStringBetween(c.sql, "/*", "*/")
		sql = "insert " + strings.TrimSpace(removed)[7:]
	}
	result, err := c.runSqlWithResult(sql, NoAccountId)
	if err != nil {
		return err
	}
	c.addAffectedRows(result.AffectedRows + delAffectedRows)
	return nil
}

func removeStringBetween(s, start, end string) string {
	startIndex := strings.Index(s, start)
	for startIndex != -1 {
		endIndex := strings.Index(s, end)
		if endIndex == -1 || startIndex > endIndex {
			return s
		}

		s = s[:startIndex] + s[endIndex+len(end):]
		startIndex = strings.Index(s, start)
	}
	return s
}

func (s *Scope) buildReaders(c *Compile) (readers []engine.Reader, err error) {
	// receive runtime filter and optimized the datasource.
	if err = s.handleRuntimeFilter(c); err != nil {
		return
	}

	switch {
	// If this was a remote-run pipeline. Reader should be generated from Engine.
	case s.IsRemote:
		// this cannot use c.proc.Ctx directly, please refer to `default case`.
		ctx := c.proc.Ctx
		if util.TableIsClusterTable(s.DataSource.TableDef.GetTableType()) {
			ctx = defines.AttachAccountId(ctx, catalog.System_Account)
		}
		if s.DataSource.AccountId != nil {
			ctx = defines.AttachAccountId(ctx, uint32(s.DataSource.AccountId.GetTenantId()))
		}

		readers, err = c.e.BuildBlockReaders(
			ctx,
			c.proc,
			s.DataSource.Timestamp,
			s.DataSource.FilterExpr,
			s.DataSource.TableDef,
			s.NodeInfo.Data,
			s.NodeInfo.Mcpu)
		if err != nil {
			return
		}
	// Reader can be generated from local relation.
	case s.DataSource.Rel != nil && s.DataSource.TableDef.Partition == nil:
		ctx := c.proc.Ctx
		stats := statistic.StatsInfoFromContext(ctx)
		crs := new(perfcounter.CounterSet)
		newCtx := perfcounter.AttachS3RequestKey(ctx, crs)

		readers, err = s.DataSource.Rel.BuildReaders(
			newCtx,
			c.proc,
			s.DataSource.FilterExpr,
			s.NodeInfo.Data,
			s.NodeInfo.Mcpu,
			s.TxnOffset,
			len(s.DataSource.OrderBy) > 0,
			engine.Policy_CheckAll,
		)

		stats.AddScopePrepareS3Request(statistic.S3Request{
			List:        crs.FileService.S3.List.Load(),
			Head:        crs.FileService.S3.Head.Load(),
			Put:         crs.FileService.S3.Put.Load(),
			Get:         crs.FileService.S3.Get.Load(),
			Delete:      crs.FileService.S3.Delete.Load(),
			DeleteMulti: crs.FileService.S3.DeleteMulti.Load(),
		})

		if err != nil {
			return
		}

	// Should get relation first to generate Reader.
	// FIXME:: s.NodeInfo.Rel == nil, partition table? -- this is an old comment, I just do a copy here.
	default:
		// This cannot modify the c.proc.Ctx here, but I don't know why.
		// Maybe there are some account related things stores in the context (using the context.WithValue),
		// and modify action will change the account.
		ctx := c.proc.Ctx

		if util.TableIsClusterTable(s.DataSource.TableDef.GetTableType()) {
			ctx = defines.AttachAccountId(ctx, catalog.System_Account)
		}

		var db engine.Database
		var rel engine.Relation
		// todo:
		//  these following codes were very likely to `compile.go:compileTableScanDataSource `.
		//  I kept the old codes here without any modify. I don't know if there is one `GetRelation(txn, scanNode, scheme, table)`
		{
			n := s.DataSource.node
			txnOp := s.Proc.GetTxnOperator()
			if n.ScanSnapshot != nil && n.ScanSnapshot.TS != nil {
				if !n.ScanSnapshot.TS.Equal(timestamp.Timestamp{LogicalTime: 0, PhysicalTime: 0}) &&
					n.ScanSnapshot.TS.Less(c.proc.GetTxnOperator().Txn().SnapshotTS) {
					if c.proc.GetCloneTxnOperator() != nil {
						txnOp = c.proc.GetCloneTxnOperator()
					} else {
						txnOp = c.proc.GetTxnOperator().CloneSnapshotOp(*n.ScanSnapshot.TS)
						c.proc.SetCloneTxnOperator(txnOp)
					}

					if n.ScanSnapshot.Tenant != nil {
						ctx = context.WithValue(ctx, defines.TenantIDKey{}, n.ScanSnapshot.Tenant.TenantID)
					}
				}
			}

			db, err = c.e.Database(ctx, s.DataSource.SchemaName, txnOp)
			if err != nil {
				return
			}
			rel, err = db.Relation(ctx, s.DataSource.RelationName, c.proc)
			if err != nil {
				var e error // avoid contamination of error messages
				db, e = c.e.Database(ctx, defines.TEMPORARY_DBNAME, s.Proc.GetTxnOperator())
				if e != nil {
					err = e
					return
				}
				rel, e = db.Relation(ctx, engine.GetTempTableName(s.DataSource.SchemaName, s.DataSource.RelationName), c.proc)
				if e != nil {
					err = e
					return
				}
			}
		}

		var mainRds []engine.Reader
		var subRds []engine.Reader

		stats := statistic.StatsInfoFromContext(ctx)
		crs := new(perfcounter.CounterSet)
		newCtx := perfcounter.AttachS3RequestKey(ctx, crs)

		if rel.GetEngineType() == engine.Memory || s.DataSource.PartitionRelationNames == nil {
			mainRds, err = s.DataSource.Rel.BuildReaders(
				newCtx,
				c.proc,
				s.DataSource.FilterExpr,
				s.NodeInfo.Data,
				s.NodeInfo.Mcpu,
				s.TxnOffset,
				len(s.DataSource.OrderBy) > 0,
				engine.Policy_CheckAll,
			)
			if err != nil {
				return
			}
			readers = append(readers, mainRds...)
		} else {
			var mp map[int16]engine.RelData
			if s.NodeInfo.Data != nil && s.NodeInfo.Data.DataCnt() > 1 {
				mp = s.NodeInfo.Data.GroupByPartitionNum()
			}
			var subRel engine.Relation
			for num, relName := range s.DataSource.PartitionRelationNames {
				subRel, err = db.Relation(newCtx, relName, c.proc)
				if err != nil {
					return
				}

				var subBlkList engine.RelData
				if s.NodeInfo.Data == nil || s.NodeInfo.Data.DataCnt() <= 1 {
					//Even if subBlkList is nil,
					//we still need to build reader for sub partition table to read data from memory.
					subBlkList = nil
				} else {
					subBlkList = mp[int16(num)]
				}

				subRds, err = subRel.BuildReaders(
					newCtx,
					c.proc,
					s.DataSource.FilterExpr,
					subBlkList,
					s.NodeInfo.Mcpu,
					s.TxnOffset,
					len(s.DataSource.OrderBy) > 0,
					engine.Policy_CheckAll,
				)
				if err != nil {
					return
				}
				readers = append(readers, subRds...)
			}
		}

		stats.AddScopePrepareS3Request(statistic.S3Request{
			List:        crs.FileService.S3.List.Load(),
			Head:        crs.FileService.S3.Head.Load(),
			Put:         crs.FileService.S3.Put.Load(),
			Get:         crs.FileService.S3.Get.Load(),
			Delete:      crs.FileService.S3.Delete.Load(),
			DeleteMulti: crs.FileService.S3.DeleteMulti.Load(),
		})

	}
	// just for quick GC.
	s.NodeInfo.Data = nil

	//for partition table.
	if len(readers) != s.NodeInfo.Mcpu {
		newReaders := make([]engine.Reader, 0, s.NodeInfo.Mcpu)
		step := len(readers) / s.NodeInfo.Mcpu
		for i := 0; i < len(readers); i += step {
			newReaders = append(newReaders, engine_util.NewMergeReader(readers[i:i+step]))
		}
		readers = newReaders
	}
	return
}

func (s Scope) TypeName() string {
	return "compile.Scope"
}<|MERGE_RESOLUTION|>--- conflicted
+++ resolved
@@ -21,12 +21,8 @@
 	"sync"
 	"time"
 
-<<<<<<< HEAD
 	"github.com/panjf2000/ants/v2"
 	"go.uber.org/zap"
-=======
-	"github.com/matrixorigin/matrixone/pkg/vm/engine/engine_util"
->>>>>>> 6f3e65b4
 
 	"github.com/matrixorigin/matrixone/pkg/catalog"
 	"github.com/matrixorigin/matrixone/pkg/cnservice/cnclient"
@@ -252,14 +248,13 @@
 
 // MergeRun range and run the scope's pre-scopes by go-routine, and finally run itself to do merge work.
 func (s *Scope) MergeRun(c *Compile) error {
-<<<<<<< HEAD
 	if s.ScopeAnalyzer == nil {
 		s.ScopeAnalyzer = NewScopeAnalyzer()
 	}
 	//s.ScopeAnalyzer.Reset()
 	s.ScopeAnalyzer.Start()
 	defer s.ScopeAnalyzer.Stop()
-=======
+
 	if c.IsTpQuery() && !c.hasMergeOp {
 		lenPrescopes := len(s.PreScopes)
 		for i := lenPrescopes - 1; i >= 0; i-- {
@@ -270,7 +265,6 @@
 		}
 		return s.ParallelRun(c)
 	}
->>>>>>> 6f3e65b4
 
 	var wg sync.WaitGroup
 	preScopeResultReceiveChan := make(chan error, len(s.PreScopes))
