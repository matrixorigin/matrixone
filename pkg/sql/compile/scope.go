--- conflicted
+++ resolved
@@ -261,11 +261,7 @@
 			case Parallel:
 				preScopeResultReceiveChan <- scope.ParallelRun(c)
 			default:
-<<<<<<< HEAD
-				preScopeResultReceiveChan <- moerr.NewInternalError(c.ctx, "unexpected scope Magic %d", scope.Magic)
-=======
-				errChan <- moerr.NewInternalError(c.proc.Ctx, "unexpected scope Magic %d", scope.Magic)
->>>>>>> 5f724289
+				preScopeResultReceiveChan <- moerr.NewInternalError(c.proc.Ctx, "unexpected scope Magic %d", scope.Magic)
 			}
 		})
 		if errSubmit != nil {
