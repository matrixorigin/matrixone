--- conflicted
+++ resolved
@@ -565,17 +565,13 @@
 	}
 
 	if s.NodeInfo.CNCNT == 1 {
-<<<<<<< HEAD
-		s.NodeInfo.Data, err = c.expandRanges(s.DataSource.node, rel, db, ctx, blockExprList, engine.Policy_CollectAllData, nil)
-=======
 		s.NodeInfo.Data, err = c.expandRanges(
 			s.DataSource.node,
 			rel,
 			db,
 			ctx,
-			newExprList,
+			blockExprList,
 			engine.Policy_CollectAllData, nil)
->>>>>>> 586fe8cd
 		if err != nil {
 			return err
 		}
@@ -598,18 +594,14 @@
 		rsp.IsLocalCN = true
 	}
 
-<<<<<<< HEAD
-	commited, err = c.expandRanges(s.DataSource.node, rel, db, ctx, blockExprList, engine.Policy_CollectCommittedData, rsp)
-=======
 	commited, err = c.expandRanges(
 		s.DataSource.node,
 		rel,
 		db,
 		ctx,
-		newExprList,
+		blockExprList,
 		engine.Policy_CollectCommittedPersistedData,
 		rsp)
->>>>>>> 586fe8cd
 	if err != nil {
 		return err
 	}
@@ -628,19 +620,15 @@
 
 	//collect uncommited data if it's local cn
 	if !s.IsRemote {
-<<<<<<< HEAD
-		s.NodeInfo.Data, err = c.expandRanges(s.DataSource.node, rel, db, ctx, blockExprList, engine.Policy_CollectUncommittedData, nil)
-=======
 		s.NodeInfo.Data, err = c.expandRanges(
 			s.DataSource.node,
 			rel,
 			db,
 			ctx,
-			newExprList,
+			blockExprList,
 			engine.Policy_CollectUncommittedData|
 				engine.Policy_CollectCommittedInmemData,
 			nil)
->>>>>>> 586fe8cd
 		if err != nil {
 			return err
 		}
