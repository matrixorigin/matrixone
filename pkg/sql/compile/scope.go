--- conflicted
+++ resolved
@@ -20,8 +20,6 @@
 	"strings"
 	"sync"
 
-	"github.com/matrixorigin/matrixone/pkg/container/batch"
-
 	"github.com/matrixorigin/matrixone/pkg/sql/colexec/dispatch"
 
 	"github.com/matrixorigin/matrixone/pkg/vm/message"
@@ -555,17 +553,8 @@
 
 		newExprList := plan2.DeepCopyExprList(inExprList)
 		if len(s.DataSource.node.BlockFilterList) > 0 {
-<<<<<<< HEAD
 			// newExprList = append(newExprList, s.DataSource.node.BlockFilterList...)
 			newExprList = append(newExprList, s.DataSource.BlockFilter...)
-=======
-			tmp := colexec.RewriteFilterExprList(plan2.DeepCopyExprList(s.DataSource.node.BlockFilterList))
-			tmp, err = plan2.ConstantFold(batch.EmptyForConstFoldBatch, tmp, s.Proc, true, true)
-			if err != nil {
-				return err
-			}
-			newExprList = append(newExprList, tmp)
->>>>>>> 1ee9e479
 		}
 
 		relData, err := c.expandRanges(s.DataSource.node, s.DataSource.Rel, newExprList)
