// Copyright 2021 Matrix Origin
//
// Licensed under the Apache License, Version 2.0 (the "License");
// you may not use this file except in compliance with the License.
// You may obtain a copy of the License at
//
//      http://www.apache.org/licenses/LICENSE-2.0
//
// Unless required by applicable law or agreed to in writing, software
// distributed under the License is distributed on an "AS IS" BASIS,
// WITHOUT WARRANTIES OR CONDITIONS OF ANY KIND, either express or implied.
// See the License for the specific language governing permissions and
// limitations under the License.

package compile

import (
	"context"
	"fmt"
	"hash/crc32"
	"runtime"
	"time"

	"github.com/google/uuid"
	"github.com/matrixorigin/matrixone/pkg/cnservice/cnclient"
	"github.com/matrixorigin/matrixone/pkg/common/moerr"
	"github.com/matrixorigin/matrixone/pkg/common/morpc"
	"github.com/matrixorigin/matrixone/pkg/common/mpool"
	"github.com/matrixorigin/matrixone/pkg/container/batch"
	"github.com/matrixorigin/matrixone/pkg/container/types"
	"github.com/matrixorigin/matrixone/pkg/container/vector"
	"github.com/matrixorigin/matrixone/pkg/fileservice"
	"github.com/matrixorigin/matrixone/pkg/pb/pipeline"
	"github.com/matrixorigin/matrixone/pkg/pb/plan"
	"github.com/matrixorigin/matrixone/pkg/sql/colexec"
	"github.com/matrixorigin/matrixone/pkg/sql/colexec/agg"
	"github.com/matrixorigin/matrixone/pkg/sql/colexec/anti"
	"github.com/matrixorigin/matrixone/pkg/sql/colexec/connector"
	"github.com/matrixorigin/matrixone/pkg/sql/colexec/dispatch"
	"github.com/matrixorigin/matrixone/pkg/sql/colexec/external"
	"github.com/matrixorigin/matrixone/pkg/sql/colexec/group"
	"github.com/matrixorigin/matrixone/pkg/sql/colexec/hashbuild"
	"github.com/matrixorigin/matrixone/pkg/sql/colexec/insert"
	"github.com/matrixorigin/matrixone/pkg/sql/colexec/intersect"
	"github.com/matrixorigin/matrixone/pkg/sql/colexec/intersectall"
	"github.com/matrixorigin/matrixone/pkg/sql/colexec/join"
	"github.com/matrixorigin/matrixone/pkg/sql/colexec/left"
	"github.com/matrixorigin/matrixone/pkg/sql/colexec/limit"
	"github.com/matrixorigin/matrixone/pkg/sql/colexec/loopanti"
	"github.com/matrixorigin/matrixone/pkg/sql/colexec/loopjoin"
	"github.com/matrixorigin/matrixone/pkg/sql/colexec/loopleft"
	"github.com/matrixorigin/matrixone/pkg/sql/colexec/loopmark"
	"github.com/matrixorigin/matrixone/pkg/sql/colexec/loopsemi"
	"github.com/matrixorigin/matrixone/pkg/sql/colexec/loopsingle"
	"github.com/matrixorigin/matrixone/pkg/sql/colexec/mark"
	"github.com/matrixorigin/matrixone/pkg/sql/colexec/merge"
	"github.com/matrixorigin/matrixone/pkg/sql/colexec/mergegroup"
	"github.com/matrixorigin/matrixone/pkg/sql/colexec/mergelimit"
	"github.com/matrixorigin/matrixone/pkg/sql/colexec/mergeoffset"
	"github.com/matrixorigin/matrixone/pkg/sql/colexec/mergeorder"
	"github.com/matrixorigin/matrixone/pkg/sql/colexec/mergetop"
	"github.com/matrixorigin/matrixone/pkg/sql/colexec/minus"
	"github.com/matrixorigin/matrixone/pkg/sql/colexec/offset"
	"github.com/matrixorigin/matrixone/pkg/sql/colexec/order"
	"github.com/matrixorigin/matrixone/pkg/sql/colexec/output"
	"github.com/matrixorigin/matrixone/pkg/sql/colexec/product"
	"github.com/matrixorigin/matrixone/pkg/sql/colexec/projection"
	"github.com/matrixorigin/matrixone/pkg/sql/colexec/restrict"
	"github.com/matrixorigin/matrixone/pkg/sql/colexec/semi"
	"github.com/matrixorigin/matrixone/pkg/sql/colexec/single"
	"github.com/matrixorigin/matrixone/pkg/sql/colexec/table_function"
	"github.com/matrixorigin/matrixone/pkg/sql/colexec/top"
	"github.com/matrixorigin/matrixone/pkg/txn/client"
	"github.com/matrixorigin/matrixone/pkg/vm"
	"github.com/matrixorigin/matrixone/pkg/vm/engine"
	"github.com/matrixorigin/matrixone/pkg/vm/process"
)

// messageHandleHelper a structure records some elements to help handle messages.
type messageHandleHelper struct {
	storeEngine       engine.Engine
	fileService       fileservice.FileService
	getClusterDetails engine.GetClusterDetailsFunc
	acquirer          func() morpc.Message
	sequence          uint64
}

// processHelper a structure records information about source process. and to help
// rebuild the process in the remote node.
type processHelper struct {
	id               string
	lim              process.Limitation
	unixTime         int64
	txnOperator      client.TxnOperator
	txnClient        client.TxnClient
	sessionInfo      process.SessionInfo
	analysisNodeList []int32
}

// CnServerMessageHandler deal the client message that received at cn-server.
// the message is always *pipeline.Message here. It's a byte array which encoded by method encodeScope.
// write back Analysis Information and error info if error occurs to client.
func CnServerMessageHandler(ctx context.Context, message morpc.Message,
	cs morpc.ClientSession,
	storeEngine engine.Engine, fileService fileservice.FileService, cli client.TxnClient, messageAcquirer func() morpc.Message,
	getClusterDetails engine.GetClusterDetailsFunc) error {
	var errData []byte
	// structure to help handle the message.
	helper := &messageHandleHelper{
		storeEngine:       storeEngine,
		fileService:       fileService,
		acquirer:          messageAcquirer,
		getClusterDetails: getClusterDetails,
	}
	// decode message and run it, get final analysis information and err info.
	msgTyp, analysis, err := cnMessageHandle(ctx, message, cs, helper, cli)
	if err != nil {
		errData = pipeline.EncodedMessageError(ctx, err)
	}
	// batch data, not scope
	if analysis == nil {
		fmt.Printf("[msghandler] notify message. return nothing\n")
		return nil
	}
	backMessage := messageAcquirer().(*pipeline.Message)
	backMessage.Id = message.GetID()
	backMessage.Cmd = msgTyp
	backMessage.Sid = pipeline.MessageEnd
	backMessage.Err = errData
	backMessage.Analyse = analysis
	fmt.Printf("[msghandler] handle done. cmd = %d, sid = %d. write to cs\n", msgTyp, pipeline.MessageEnd)
	return cs.Write(ctx, backMessage)
}

func fillEngineForInsert(s *Scope, e engine.Engine) {
	for i := range s.Instructions {
		if s.Instructions[i].Op == vm.Insert {
			s.Instructions[i].Arg.(*insert.Argument).Engine = e
		}
	}
	for i := range s.PreScopes {
		fillEngineForInsert(s.PreScopes[i], e)
	}
}

func cnMessageHandle(ctx context.Context, message morpc.Message, cs morpc.ClientSession, messageHelper *messageHandleHelper, cli client.TxnClient) (msgTyp uint64, anaData []byte, err error) {
	var c *Compile
	var s *Scope
	var procHelper *processHelper

	m, ok := message.(*pipeline.Message)
	if !ok {
		panic("unexpected message type for cn-server")
	}

	msgTyp = m.GetCmd()
	switch msgTyp {
	case pipeline.PrepareDoneNotifyMessage: // notify the dispatch excutor
		opUuid, err := uuid.FromBytes(m.GetUuid())
		fmt.Printf("[msghandler] receive %s notify msg\n", opUuid)
		if err != nil {
			return msgTyp, nil, err
		}

		var ch chan process.WrapCs
		ok := false
		for {
			if ch, ok = colexec.Srv.GetNotifyChByUuid(opUuid); !ok {
				runtime.Gosched()
			} else {
				break
			}
		}
		fmt.Printf("[msghandler] get %s notify ch %p done\n", opUuid, ch)
		info := process.WrapCs{
			MsgId: m.GetId(),
			Uid:   opUuid,
			Cs:    cs,
		}

		ch <- info
		fmt.Printf("[msghandler] put %s notify msg to ch %p done\n", opUuid, ch)
		return msgTyp, nil, nil

	case pipeline.PipelineMessage:
		procHelper, err = generateProcessHelper(m.GetProcInfoData(), cli)
		if err != nil {
			return msgTyp, nil, err
		}
		c = newCompile(ctx, message, procHelper, messageHelper, cs)

		// decode and run the scope.
		s, err = decodeScope(m.GetData(), c.proc, true)
		// remote insert operator need to have engine
		fillEngineForInsert(s, c.e)

		if err != nil {
			return msgTyp, nil, err
		}
		s = refactorScope(c, c.ctx, s)
		fmt.Printf("[msghandler] refactorScope done. sproc = %p \n", s.Proc)

		err = s.ParallelRun(c, s.IsRemote)
		if err != nil {
			fmt.Printf("[msghandler] the received pipeline run failed, err = %s, sproc = %p\n", err, s.Proc)
			return msgTyp, nil, err
		}
		fmt.Printf("[msghandler] the received pipeline run success, sproc = %p\n", s.Proc)
		// encode analysis info and return.
		anas := &pipeline.AnalysisList{
			List: make([]*plan.AnalyzeInfo, len(c.proc.AnalInfos)),
		}
		for i := range anas.List {
			anas.List[i] = convertToPlanAnalyzeInfo(c.proc.AnalInfos[i])
		}
		anaData, err = anas.Marshal()
		if anaData == nil {
			fmt.Printf("[msghandler] warning!!!! nil anaData\n")
		}
		return msgTyp, anaData, err
	default:
		return msgTyp, nil, moerr.NewInternalError(ctx, "unknow message type")
	}
}

const maxMessageSizeToMoRpc = 64 * mpool.MB

// sendBackBatchToCnClient send back the result batch to cn client.
func sendBackBatchToCnClient(ctx context.Context, b *batch.Batch, messageId uint64, mHelper *messageHandleHelper, cs morpc.ClientSession) error {
	if b == nil {
		//		message := cnclient.AcquireMessage()
		//{
		//message.Id = messageId
		//message.Sid = pipeline.MessageEnd
		//}
		//cs.Write(ctx, message)
		return nil
	}
	encodeData, errEncode := types.Encode(b)
	if errEncode != nil {
		return errEncode
	}

	if len(encodeData) <= maxMessageSizeToMoRpc {
		m := mHelper.acquirer().(*pipeline.Message)
		m.Id = messageId
		m.Data = encodeData
		m.Checksum = crc32.ChecksumIEEE(m.Data)
		m.Sequence = mHelper.sequence
		mHelper.sequence++
		return cs.Write(ctx, m)
	}
	// if data is too large, it should be split into small blocks.
	start := 0
	for start < len(encodeData) {
		end := start + maxMessageSizeToMoRpc
		sid := pipeline.WaitingNext
		if end > len(encodeData) {
			end = len(encodeData)
			sid = pipeline.BatchEnd
		}
		m := mHelper.acquirer().(*pipeline.Message)
		m.Id = messageId
		m.Data = encodeData[start:end]
		m.Sid = uint64(sid)
		m.Checksum = crc32.ChecksumIEEE(m.Data)
		m.Sequence = mHelper.sequence
		mHelper.sequence++
		if err := cs.Write(ctx, m); err != nil {
			return err
		}
		start = end
	}
	return nil
}

// receiveMessageFromCnServer deal the back message from cn-server.
func receiveMessageFromCnServer(c *Compile, mChan chan morpc.Message, nextAnalyze process.Analyze, nextOperator *connector.Argument) error {
	var val morpc.Message
	var dataBuffer []byte
<<<<<<< HEAD
	cnt := 0
=======
	var sequence uint64
>>>>>>> 346277e3
	for {
		fmt.Printf("[remoterunback] waitting batch. current = %d\n", cnt)
		select {
		case <-c.ctx.Done():
			fmt.Printf("[remoterunback] received ctx.Done(). current = %d\n", cnt)
			return moerr.NewRPCTimeout(c.ctx)
		case val = <-mChan:
		}
		if val == nil {
			fmt.Printf("[remoterunback] received an nil val, return\n")
			return nil
		}
		m := val.(*pipeline.Message)

		// if message contains the back error info.
		if err := pipeline.GetMessageErrorInfo(m); err != nil {
			return err
		}
		if m.IsEndMessage() {
			fmt.Printf("[remoterunback] received end msg batch. c.addr = %s\n", c.addr)
			anaData := m.GetAnalyse()
			if len(anaData) > 0 {
				// get analysis info if it has
				ana := new(pipeline.AnalysisList)
				err := ana.Unmarshal(anaData)
				if err != nil {
					return err
				}
				mergeAnalyseInfo(c.anal, ana)
			}
			return nil
		} else {
			if m.Checksum != crc32.ChecksumIEEE(m.Data) {
				return moerr.NewInternalErrorNoCtx("Packages delivered by morpc is broken")
			}
			if sequence != m.Sequence {
				return moerr.NewInternalErrorNoCtx("Packages passed by morpc are out of order")
			}
			sequence++
			dataBuffer = append(dataBuffer, m.Data...)
			if m.WaitingNextToMerge() {
				continue
			}
			cnt++
			fmt.Printf("[remoterunback] received %d batch\n", cnt)
			bat, err := decodeBatch(c.proc.Mp(), dataBuffer)
			if err != nil {
				return err
			}
			nextAnalyze.Network(bat)
			sendToConnectOperator(nextOperator, bat)
			dataBuffer = nil
		}
	}
}

// remoteRun sends a scope to remote node for execution, and wait to receive the back message.
// the back message is always *pipeline.Message but contains three cases.
// 1. Message with error information
// 2. Message with end flag and the result of analysis
// 3. Batch Message with batch data
func (s *Scope) remoteRun(c *Compile) error {
	// encode the scope. shouldn't encode the `connector` operator which used to receive the back batch.
	n := len(s.Instructions) - 1
	con := s.Instructions[n]
	s.Instructions = s.Instructions[:n]
	sData, errEncode := encodeScope(s)
	if errEncode != nil {
		return errEncode
	}
	s.Instructions = append(s.Instructions, con)

	// encode the process related information
	pData, errEncodeProc := encodeProcessInfo(c.proc)
	if errEncodeProc != nil {
		return errEncodeProc
	}

	// get the stream-sender
	streamSender, errStream := cnclient.GetStreamSender(s.NodeInfo.Addr)
	if errStream != nil {
		return errStream
	}
	defer func(streamSender morpc.Stream) {
		_ = streamSender.Close()
	}(streamSender)

	// send encoded message and receive the back message.
	// TODO: get dead time from config file may suitable.
	if _, ok := c.ctx.Deadline(); !ok {
		var cancel context.CancelFunc
		c.ctx, cancel = context.WithTimeout(c.ctx, time.Second*10000)
		_ = cancel
	}

	message := cnclient.AcquireMessage()
	{
		message.Id = streamSender.ID()
		message.Data = sData
		message.ProcInfoData = pData
		message.Cmd = pipeline.PipelineMessage
	}

	errSend := streamSender.Send(c.ctx, message)
	if errSend != nil {
		return errSend
	}
	messagesReceive, errReceive := streamSender.Receive()
	if errReceive != nil {
		return errReceive
	}
	nextInstruction := s.Instructions[len(s.Instructions)-1]
	nextAnalyze := c.proc.GetAnalyze(nextInstruction.Idx)
	nextArg := nextInstruction.Arg.(*connector.Argument)
	return receiveMessageFromCnServer(c, messagesReceive, nextAnalyze, nextArg)
}

// encodeScope generate a pipeline.Pipeline from Scope, encode pipeline, and returns.
func encodeScope(s *Scope) ([]byte, error) {
	p, err := fillPipeline(s)
	if err != nil {
		return nil, err
	}
	return p.Marshal()
}

// decodeScope decode a pipeline.Pipeline from bytes, and generate a Scope from it.
func decodeScope(data []byte, proc *process.Process, isRemote bool) (*Scope, error) {
	// unmarshal to pipeline
	p := &pipeline.Pipeline{}
	err := p.Unmarshal(data)
	if err != nil {
		return nil, err
	}
	ctx := &scopeContext{
		parent: nil,
		id:     p.PipelineId,
		regs:   make(map[*process.WaitRegister]int32),
	}
	ctx.root = ctx
	s, err := generateScope(proc, p, ctx, nil, isRemote)
	if err != nil {
		return nil, err
	}
	if err := fillInstructionsForScope(s, ctx, p); err != nil {
		return nil, err
	}

	return s, nil
}

// encodeProcessInfo get needed information from proc, and do serialization work.
func encodeProcessInfo(proc *process.Process) ([]byte, error) {
	procInfo := &pipeline.ProcessInfo{}
	{
		procInfo.Id = proc.Id
		procInfo.Lim = convertToPipelineLimitation(proc.Lim)
		procInfo.UnixTime = proc.UnixTime
		snapshot, err := proc.TxnOperator.Snapshot()
		if err != nil {
			return nil, err
		}
		procInfo.Snapshot = string(snapshot)
		procInfo.AnalysisNodeList = make([]int32, len(proc.AnalInfos))
		for i := range procInfo.AnalysisNodeList {
			procInfo.AnalysisNodeList[i] = proc.AnalInfos[i].NodeId
		}
	}
	{ // session info
		timeBytes, err := time.Time{}.In(proc.SessionInfo.TimeZone).MarshalBinary()
		if err != nil {
			return nil, err
		}

		procInfo.SessionInfo = &pipeline.SessionInfo{
			User:         proc.SessionInfo.GetUser(),
			Host:         proc.SessionInfo.GetHost(),
			Role:         proc.SessionInfo.GetRole(),
			ConnectionId: proc.SessionInfo.GetConnectionID(),
			Database:     proc.SessionInfo.GetDatabase(),
			Version:      proc.SessionInfo.GetVersion(),
			TimeZone:     timeBytes,
		}
	}
	return procInfo.Marshal()
}

// generateProcessHelper generate the processHelper by encoded process info.
func generateProcessHelper(data []byte, cli client.TxnClient) (*processHelper, error) {
	procInfo := &pipeline.ProcessInfo{}
	err := procInfo.Unmarshal(data)
	if err != nil {
		return nil, err
	}

	result := &processHelper{
		id:               procInfo.Id,
		lim:              convertToProcessLimitation(procInfo.Lim),
		unixTime:         procInfo.UnixTime,
		txnClient:        cli,
		analysisNodeList: procInfo.GetAnalysisNodeList(),
	}
	result.txnOperator, err = cli.NewWithSnapshot([]byte(procInfo.Snapshot))
	if err != nil {
		return nil, err
	}
	result.sessionInfo, err = convertToProcessSessionInfo(procInfo.SessionInfo)
	if err != nil {
		return nil, err
	}

	return result, nil
}

func refactorScope(c *Compile, _ context.Context, s *Scope) *Scope {
	rs := c.newMergeScope([]*Scope{s})
	rs.Instructions = append(rs.Instructions, vm.Instruction{
		Op:  vm.Output,
		Idx: -1, // useless
		Arg: &output.Argument{Data: nil, Func: c.fill, IsRemote: true},
	})
	return rs
}

// fillPipeline convert the scope to pipeline.Pipeline structure through 2 iterations.
func fillPipeline(s *Scope) (*pipeline.Pipeline, error) {
	ctx := &scopeContext{
		id:     0,
		parent: nil,
		regs:   make(map[*process.WaitRegister]int32),
	}
	ctx.root = ctx
	p, ctxId, err := generatePipeline(s, ctx, 1)
	if err != nil {
		return nil, err
	}
	if _, err = fillInstructionsForPipeline(s, ctx, p, ctxId); err != nil {
		return nil, err
	}
	return p, nil
}

// generatePipeline generate a base pipeline.Pipeline structure without instructions
// according to source scope.
func generatePipeline(s *Scope, ctx *scopeContext, ctxId int32) (*pipeline.Pipeline, int32, error) {
	var err error

	p := &pipeline.Pipeline{}
	// Magic and IsEnd
	p.PipelineType = pipeline.Pipeline_PipelineType(s.Magic)
	p.PipelineId = ctx.id
	p.IsEnd = s.IsEnd
	p.IsJoin = s.IsJoin
	p.UuidsToRegIdx = convertScopeRemoteReceivInfo(s)

	// Plan
	if ctxId == 1 {
		// encode and decode cost is too large for it.
		// only encode the first one.
		p.Qry = s.Plan
	}
	p.Node = &pipeline.NodeInfo{
		Id:      s.NodeInfo.Id,
		Addr:    s.NodeInfo.Addr,
		Mcpu:    int32(s.NodeInfo.Mcpu),
		Payload: make([]string, len(s.NodeInfo.Data)),
	}
	ctx.pipe = p
	ctx.scope = s
	{
		for i := range s.NodeInfo.Data {
			p.Node.Payload[i] = string(s.NodeInfo.Data[i])
		}
	}
	p.ChildrenCount = int32(len(s.Proc.Reg.MergeReceivers))
	{
		for i := range s.Proc.Reg.MergeReceivers {
			ctx.regs[s.Proc.Reg.MergeReceivers[i]] = int32(i)
		}
	}
	// DataSource
	if s.DataSource != nil { // if select 1, DataSource is nil
		p.DataSource = &pipeline.Source{
			SchemaName:   s.DataSource.SchemaName,
			TableName:    s.DataSource.RelationName,
			ColList:      s.DataSource.Attributes,
			PushdownId:   s.DataSource.PushdownId,
			PushdownAddr: s.DataSource.PushdownAddr,
			Expr:         s.DataSource.Expr,
			TableDef:     s.DataSource.TableDef,
			Timestamp:    &s.DataSource.Timestamp,
		}
		if s.DataSource.Bat != nil {
			data, err := types.Encode(s.DataSource.Bat)
			if err != nil {
				return nil, -1, err
			}
			p.DataSource.Block = string(data)
		}
	}
	// PreScope
	p.Children = make([]*pipeline.Pipeline, len(s.PreScopes))
	ctx.children = make([]*scopeContext, len(s.PreScopes))
	for i := range s.PreScopes {
		ctx.children[i] = &scopeContext{
			parent: ctx,
			id:     ctxId,
			root:   ctx.root,
			regs:   make(map[*process.WaitRegister]int32),
		}
		ctxId++
		if p.Children[i], ctxId, err = generatePipeline(s.PreScopes[i], ctx.children[i], ctxId); err != nil {
			return nil, -1, err
		}
	}
	return p, ctxId, nil
}

// fillInstructionsForPipeline fills pipeline's instructions.
func fillInstructionsForPipeline(s *Scope, ctx *scopeContext, p *pipeline.Pipeline, ctxId int32) (int32, error) {
	var err error

	for i := range s.PreScopes {
		if ctxId, err = fillInstructionsForPipeline(s.PreScopes[i], ctx.children[i], p.Children[i], ctxId); err != nil {
			return ctxId, err
		}
	}
	// Instructions
	p.InstructionList = make([]*pipeline.Instruction, len(s.Instructions))
	for i := range p.InstructionList {
		if ctxId, p.InstructionList[i], err = convertToPipelineInstruction(&s.Instructions[i], ctx, ctxId); err != nil {
			return ctxId, err
		}
	}
	return ctxId, nil
}

func convertPipelineUuid(p *pipeline.Pipeline, s *Scope) error {
	s.RemoteReceivRegInfos = make([]RemoteReceivRegInfo, len(p.UuidsToRegIdx))
	for i, u := range p.UuidsToRegIdx {
		uid, err := uuid.FromBytes(u.GetUuid())
		if err != nil {
			return moerr.NewInvalidInputNoCtx("decode uuid failed: %s\n", err)
		}
		s.RemoteReceivRegInfos[i] = RemoteReceivRegInfo{
			Idx:      int(u.GetIdx()),
			Uuid:     uid,
			FromAddr: u.FromAddr,
		}
	}
	return nil
}

func convertScopeRemoteReceivInfo(s *Scope) (ret []*pipeline.UuidToRegIdx) {
	ret = make([]*pipeline.UuidToRegIdx, len(s.RemoteReceivRegInfos))
	for i, u := range s.RemoteReceivRegInfos {
		ret[i] = &pipeline.UuidToRegIdx{
			Idx:      int32(u.Idx),
			Uuid:     u.Uuid[:],
			FromAddr: u.FromAddr,
		}
	}
	return ret
}

// generateScope generate a scope from scope context and pipeline.
func generateScope(proc *process.Process, p *pipeline.Pipeline, ctx *scopeContext,
	analNodes []*process.AnalyzeInfo, isRemote bool) (*Scope, error) {
	var err error
	if p.Qry != nil {
		ctx.plan = p.Qry
	}

	s := &Scope{
		Magic:    int(p.GetPipelineType()),
		IsEnd:    p.IsEnd,
		IsJoin:   p.IsJoin,
		Plan:     ctx.plan,
		IsRemote: isRemote,
	}
	if err := convertPipelineUuid(p, s); err != nil {
		return s, err
	}
	dsc := p.GetDataSource()
	if dsc != nil {
		s.DataSource = &Source{
			SchemaName:   dsc.SchemaName,
			RelationName: dsc.TableName,
			Attributes:   dsc.ColList,
			PushdownId:   dsc.PushdownId,
			PushdownAddr: dsc.PushdownAddr,
			Expr:         dsc.Expr,
			TableDef:     dsc.TableDef,
			Timestamp:    *dsc.Timestamp,
		}
		if len(dsc.Block) > 0 {
			bat := new(batch.Batch)
			if err := types.Decode([]byte(dsc.Block), bat); err != nil {
				return nil, err
			}
			s.DataSource.Bat = bat
		}
	}
	if p.Node != nil {
		s.NodeInfo.Id = p.Node.Id
		s.NodeInfo.Addr = p.Node.Addr
		s.NodeInfo.Mcpu = int(p.Node.Mcpu)
		s.NodeInfo.Data = make([][]byte, len(p.Node.Payload))
		for i := range p.Node.Payload {
			s.NodeInfo.Data[i] = []byte(p.Node.Payload[i])
		}
	}
	s.Proc = process.NewWithAnalyze(proc, proc.Ctx, int(p.ChildrenCount), analNodes)
	{
		for i := range s.Proc.Reg.MergeReceivers {
			ctx.regs[s.Proc.Reg.MergeReceivers[i]] = int32(i)
		}
	}
	s.PreScopes = make([]*Scope, len(p.Children))
	ctx.children = make([]*scopeContext, len(s.PreScopes))
	for i := range s.PreScopes {
		ctx.children[i] = &scopeContext{
			parent: ctx,
			root:   ctx.root,
			id:     p.Children[i].PipelineId,
			regs:   make(map[*process.WaitRegister]int32),
		}
		if s.PreScopes[i], err = generateScope(s.Proc, p.Children[i], ctx.children[i], analNodes, isRemote); err != nil {
			return nil, err
		}
	}
	return s, nil
}

// fillInstructionsForScope fills scope's instructions.
func fillInstructionsForScope(s *Scope, ctx *scopeContext, p *pipeline.Pipeline) error {
	var err error

	for i := range s.PreScopes {
		if err = fillInstructionsForScope(s.PreScopes[i], ctx.children[i], p.Children[i]); err != nil {
			return err
		}
	}
	s.Instructions = make([]vm.Instruction, len(p.InstructionList))
	for i := range s.Instructions {
		if s.Instructions[i], err = convertToVmInstruction(p.InstructionList[i], ctx); err != nil {
			return err
		}
	}
	return nil
}

// convert vm.Instruction to pipeline.Instruction
func convertToPipelineInstruction(opr *vm.Instruction, ctx *scopeContext, ctxId int32) (int32, *pipeline.Instruction, error) {
	var err error

	in := &pipeline.Instruction{Op: int32(opr.Op), Idx: int32(opr.Idx), IsFirst: opr.IsFirst, IsLast: opr.IsLast}
	switch t := opr.Arg.(type) {
	case *insert.Argument:
		in.Insert = &pipeline.Insert{
			IsRemote: t.IsRemote,
			Affected: t.Affected,
			// TargetColDefs:  t.TargetColDefs,
			// TableID:        t.TableID,
			// CPkeyColDef:    t.CPkeyColDef,
			// DBName:         t.DBName,
			// TableName:      t.TableName,
			// ClusterTable:   t.ClusterTable,
			// ClusterByDef:   t.ClusterByDef,
			// UniqueIndexDef: t.UniqueIndexDef,
			// HasAutoCol:     t.HasAutoCol,
			Ref:          t.InsertCtx.Ref,
			TableDef:     t.InsertCtx.TableDef,
			Idx:          t.InsertCtx.Idx,
			ClusterTable: t.InsertCtx.ClusterTable,
			ParentIdx:    t.InsertCtx.ParentIdx,
		}
	case *anti.Argument:
		in.Anti = &pipeline.AntiJoin{
			Ibucket:   t.Ibucket,
			Nbucket:   t.Nbucket,
			Expr:      t.Cond,
			Types:     convertToPlanTypes(t.Typs),
			LeftCond:  t.Conditions[0],
			RightCond: t.Conditions[1],
			Result:    t.Result,
		}
	case *dispatch.Argument:
		in.Dispatch = &pipeline.Dispatch{FuncId: int32(t.FuncId)}
		in.Dispatch.LocalConnector = make([]*pipeline.Connector, len(t.LocalRegs))
		for i := range t.LocalRegs {
			idx, ctx0 := ctx.root.findRegister(t.LocalRegs[i])
			if ctx0.root.isRemote(ctx0, 0) && !ctx0.isDescendant(ctx) {
				id := colexec.Srv.RegistConnector(t.LocalRegs[i])
				if ctxId, err = ctx0.addSubPipeline(id, idx, ctxId); err != nil {
					return ctxId, nil, err
				}
			}
			in.Dispatch.LocalConnector[i] = &pipeline.Connector{
				ConnectorIndex: idx,
				PipelineId:     ctx0.id,
			}
		}

		if len(t.RemoteRegs) > 0 {
			in.Dispatch.RemoteConnector = make([]*pipeline.WrapNode, len(t.RemoteRegs))
			for i, r := range t.RemoteRegs {
				wn := &pipeline.WrapNode{
					NodeAddr: r.NodeAddr,
					Uuid:     r.Uuid[:],
				}
				in.Dispatch.RemoteConnector[i] = wn
			}
		}
	case *group.Argument:
		in.Agg = &pipeline.Group{
			NeedEval: t.NeedEval,
			Ibucket:  t.Ibucket,
			Nbucket:  t.Nbucket,
			Exprs:    t.Exprs,
			Types:    convertToPlanTypes(t.Types),
			Aggs:     convertToPipelineAggregates(t.Aggs),
		}
	case *join.Argument:
		relList, colList := getRelColList(t.Result)
		in.Join = &pipeline.Join{
			Ibucket:   t.Ibucket,
			Nbucket:   t.Nbucket,
			RelList:   relList,
			ColList:   colList,
			Expr:      t.Cond,
			Types:     convertToPlanTypes(t.Typs),
			LeftCond:  t.Conditions[0],
			RightCond: t.Conditions[1],
		}
	case *left.Argument:
		relList, colList := getRelColList(t.Result)
		in.LeftJoin = &pipeline.LeftJoin{
			Ibucket:   t.Ibucket,
			Nbucket:   t.Nbucket,
			RelList:   relList,
			ColList:   colList,
			Expr:      t.Cond,
			Types:     convertToPlanTypes(t.Typs),
			LeftCond:  t.Conditions[0],
			RightCond: t.Conditions[1],
		}
	case *limit.Argument:
		in.Limit = t.Limit
	case *loopanti.Argument:
		in.Anti = &pipeline.AntiJoin{
			Result: t.Result,
			Expr:   t.Cond,
			Types:  convertToPlanTypes(t.Typs),
		}
	case *loopjoin.Argument:
		relList, colList := getRelColList(t.Result)
		in.Join = &pipeline.Join{
			RelList: relList,
			ColList: colList,
			Expr:    t.Cond,
			Types:   convertToPlanTypes(t.Typs),
		}
	case *loopleft.Argument:
		relList, colList := getRelColList(t.Result)
		in.LeftJoin = &pipeline.LeftJoin{
			RelList: relList,
			ColList: colList,
			Expr:    t.Cond,
			Types:   convertToPlanTypes(t.Typs),
		}
	case *loopsemi.Argument:
		in.SemiJoin = &pipeline.SemiJoin{
			Result: t.Result,
			Expr:   t.Cond,
			Types:  convertToPlanTypes(t.Typs),
		}
	case *loopsingle.Argument:
		relList, colList := getRelColList(t.Result)
		in.SingleJoin = &pipeline.SingleJoin{
			RelList: relList,
			ColList: colList,
			Expr:    t.Cond,
			Types:   convertToPlanTypes(t.Typs),
		}
	case *offset.Argument:
		in.Offset = t.Offset
	case *order.Argument:
		in.OrderBy = t.Fs
	case *product.Argument:
		relList, colList := getRelColList(t.Result)
		in.Product = &pipeline.Product{
			RelList: relList,
			ColList: colList,
			Types:   convertToPlanTypes(t.Typs),
		}
	case *projection.Argument:
		in.ProjectList = t.Es
	case *restrict.Argument:
		in.Filter = t.E
	case *semi.Argument:
		in.SemiJoin = &pipeline.SemiJoin{
			Ibucket:   t.Ibucket,
			Nbucket:   t.Nbucket,
			Result:    t.Result,
			Expr:      t.Cond,
			Types:     convertToPlanTypes(t.Typs),
			LeftCond:  t.Conditions[0],
			RightCond: t.Conditions[1],
		}
	case *single.Argument:
		relList, colList := getRelColList(t.Result)
		in.SingleJoin = &pipeline.SingleJoin{
			Ibucket:   t.Ibucket,
			Nbucket:   t.Nbucket,
			RelList:   relList,
			ColList:   colList,
			Expr:      t.Cond,
			Types:     convertToPlanTypes(t.Typs),
			LeftCond:  t.Conditions[0],
			RightCond: t.Conditions[1],
		}
	case *top.Argument:
		in.Limit = uint64(t.Limit)
		in.OrderBy = t.Fs
	// we reused ANTI to store the information here because of the lack of related structure.
	case *intersect.Argument: // 1
		in.Anti = &pipeline.AntiJoin{
			Ibucket: t.IBucket,
			Nbucket: t.NBucket,
		}
	case *minus.Argument: // 2
		in.Anti = &pipeline.AntiJoin{
			Ibucket: t.IBucket,
			Nbucket: t.NBucket,
		}
	case *intersectall.Argument:
		in.Anti = &pipeline.AntiJoin{
			Ibucket: t.IBucket,
			Nbucket: t.NBucket,
		}
	case *merge.Argument:
	case *mergegroup.Argument:
		in.Agg = &pipeline.Group{
			NeedEval: t.NeedEval,
		}
	case *mergelimit.Argument:
		in.Limit = t.Limit
	case *mergeoffset.Argument:
		in.Offset = t.Offset
	case *mergetop.Argument:
		in.Limit = uint64(t.Limit)
		in.OrderBy = t.Fs
	case *mergeorder.Argument:
		in.OrderBy = t.Fs
	case *connector.Argument:
		idx, ctx0 := ctx.root.findRegister(t.Reg)
		if ctx0.root.isRemote(ctx0, 0) && !ctx0.isDescendant(ctx) {
			id := colexec.Srv.RegistConnector(t.Reg)
			if ctxId, err = ctx0.addSubPipeline(id, idx, ctxId); err != nil {
				return ctxId, nil, err
			}
		}
		in.Connect = &pipeline.Connector{
			PipelineId:     ctx0.id,
			ConnectorIndex: idx,
		}
	case *mark.Argument:
		in.MarkJoin = &pipeline.MarkJoin{
			Ibucket:   t.Ibucket,
			Nbucket:   t.Nbucket,
			Result:    t.Result,
			LeftCond:  t.Conditions[0],
			RightCond: t.Conditions[1],
			Types:     convertToPlanTypes(t.Typs),
			Expr:      t.Cond,
			OnList:    t.OnList,
		}
	case *table_function.Argument:
		in.TableFunction = &pipeline.TableFunction{
			Attrs:  t.Attrs,
			Rets:   t.Rets,
			Args:   t.Args,
			Params: t.Params,
			Name:   t.Name,
		}
	case *hashbuild.Argument:
		in.HashBuild = &pipeline.HashBuild{
			NeedExpr: t.NeedExpr,
			NeedHash: t.NeedHashMap,
			Ibucket:  t.Ibucket,
			Nbucket:  t.Nbucket,
			Types:    convertToPlanTypes(t.Typs),
			Conds:    t.Conditions,
		}
	case *external.Argument:
		name2ColIndexSlice := make([]*pipeline.ExternalName2ColIndex, len(t.Es.Name2ColIndex))
		i := 0
		for k, v := range t.Es.Name2ColIndex {
			name2ColIndexSlice[i] = &pipeline.ExternalName2ColIndex{Name: k, Index: v}
			i++
		}
		in.ExternalScan = &pipeline.ExternalScan{
			Attrs:         t.Es.Attrs,
			Cols:          t.Es.Cols,
			Name2ColIndex: name2ColIndexSlice,
			CreateSql:     t.Es.CreateSql,
			FileList:      t.Es.FileList,
		}
	default:
		return -1, nil, moerr.NewInternalErrorNoCtx(fmt.Sprintf("unexpected operator: %v", opr.Op))
	}
	return ctxId, in, nil
}

// convert pipeline.Instruction to vm.Instruction
func convertToVmInstruction(opr *pipeline.Instruction, ctx *scopeContext) (vm.Instruction, error) {
	v := vm.Instruction{Op: int(opr.Op), Idx: int(opr.Idx), IsFirst: opr.IsFirst, IsLast: opr.IsLast}
	switch opr.Op {
	case vm.Insert:
		t := opr.GetInsert()
		v.Arg = &insert.Argument{
			Affected: t.Affected,
			IsRemote: t.IsRemote,
			InsertCtx: &insert.InsertCtx{
				Idx:          t.Idx,
				Ref:          t.Ref,
				TableDef:     t.TableDef,
				ParentIdx:    t.ParentIdx,
				ClusterTable: t.ClusterTable,
			},
		}
	case vm.Anti:
		t := opr.GetAnti()
		v.Arg = &anti.Argument{
			Ibucket: t.Ibucket,
			Nbucket: t.Nbucket,
			Cond:    t.Expr,
			Typs:    convertToTypes(t.Types),
			Conditions: [][]*plan.Expr{
				t.LeftCond, t.RightCond,
			},
			Result: t.Result,
		}
	case vm.Dispatch:
		t := opr.GetDispatch()
		regs := make([]*process.WaitRegister, len(t.LocalConnector))
		for i, cp := range t.LocalConnector {
			regs[i] = ctx.root.getRegister(cp.PipelineId, cp.ConnectorIndex)
		}
		rrs := make([]colexec.ReceiveInfo, 0)
		if len(t.RemoteConnector) > 0 {
			for _, rc := range t.RemoteConnector {
				uid, err := uuid.FromBytes(rc.Uuid)
				if err != nil {
					return v, err
				}
				n := colexec.ReceiveInfo{
					NodeAddr: rc.NodeAddr,
					Uuid:     uid,
				}
				rrs = append(rrs, n)
			}
		}
		v.Arg = &dispatch.Argument{
			FuncId:     int(t.FuncId),
			LocalRegs:  regs,
			RemoteRegs: rrs,
		}
	case vm.Group:
		t := opr.GetAgg()
		v.Arg = &group.Argument{
			NeedEval: t.NeedEval,
			Ibucket:  t.Ibucket,
			Nbucket:  t.Nbucket,
			Exprs:    t.Exprs,
			Types:    convertToTypes(t.Types),
			Aggs:     convertToAggregates(t.Aggs),
		}
	case vm.Join:
		t := opr.GetJoin()
		v.Arg = &join.Argument{
			Ibucket:    t.Ibucket,
			Nbucket:    t.Nbucket,
			Cond:       t.Expr,
			Typs:       convertToTypes(t.Types),
			Result:     convertToResultPos(t.RelList, t.ColList),
			Conditions: [][]*plan.Expr{t.LeftCond, t.RightCond},
		}
	case vm.Left:
		t := opr.GetLeftJoin()
		v.Arg = &left.Argument{
			Ibucket:    t.Ibucket,
			Nbucket:    t.Nbucket,
			Cond:       t.Expr,
			Typs:       convertToTypes(t.Types),
			Result:     convertToResultPos(t.RelList, t.ColList),
			Conditions: [][]*plan.Expr{t.LeftCond, t.RightCond},
		}
	case vm.Limit:
		v.Arg = &limit.Argument{Limit: opr.Limit}
	case vm.LoopAnti:
		t := opr.GetAnti()
		v.Arg = &loopanti.Argument{
			Result: t.Result,
			Cond:   t.Expr,
			Typs:   convertToTypes(t.Types),
		}
	case vm.LoopJoin:
		t := opr.GetJoin()
		v.Arg = &loopjoin.Argument{
			Result: convertToResultPos(t.RelList, t.ColList),
			Cond:   t.Expr,
			Typs:   convertToTypes(t.Types),
		}
	case vm.LoopLeft:
		t := opr.GetLeftJoin()
		v.Arg = &loopleft.Argument{
			Result: convertToResultPos(t.RelList, t.ColList),
			Cond:   t.Expr,
			Typs:   convertToTypes(t.Types),
		}
	case vm.LoopSemi:
		t := opr.GetSemiJoin()
		v.Arg = &loopsemi.Argument{
			Result: t.Result,
			Cond:   t.Expr,
			Typs:   convertToTypes(t.Types),
		}
	case vm.LoopSingle:
		t := opr.GetSingleJoin()
		v.Arg = &loopsingle.Argument{
			Result: convertToResultPos(t.RelList, t.ColList),
			Cond:   t.Expr,
			Typs:   convertToTypes(t.Types),
		}
	case vm.LoopMark:
		t := opr.GetMarkJoin()
		v.Arg = &loopmark.Argument{
			Result: t.Result,
			Cond:   t.Expr,
			Typs:   convertToTypes(t.Types),
		}
	case vm.Offset:
		v.Arg = &offset.Argument{Offset: opr.Offset}
	case vm.Order:
		v.Arg = &order.Argument{Fs: opr.OrderBy}
	case vm.Product:
		t := opr.GetProduct()
		v.Arg = &product.Argument{
			Result: convertToResultPos(t.RelList, t.ColList),
			Typs:   convertToTypes(t.Types),
		}
	case vm.Projection:
		v.Arg = &projection.Argument{Es: opr.ProjectList}
	case vm.Restrict:
		v.Arg = &restrict.Argument{E: opr.Filter}
	case vm.Semi:
		t := opr.GetSemiJoin()
		v.Arg = &semi.Argument{
			Ibucket:    t.Ibucket,
			Nbucket:    t.Nbucket,
			Result:     t.Result,
			Cond:       t.Expr,
			Typs:       convertToTypes(t.Types),
			Conditions: [][]*plan.Expr{t.LeftCond, t.RightCond},
		}
	case vm.Single:
		t := opr.GetSingleJoin()
		v.Arg = &single.Argument{
			Ibucket:    t.Ibucket,
			Nbucket:    t.Nbucket,
			Result:     convertToResultPos(t.RelList, t.ColList),
			Cond:       t.Expr,
			Typs:       convertToTypes(t.Types),
			Conditions: [][]*plan.Expr{t.LeftCond, t.RightCond},
		}
	case vm.Mark:
		t := opr.GetMarkJoin()
		v.Arg = &mark.Argument{
			Ibucket:    t.Ibucket,
			Nbucket:    t.Nbucket,
			Result:     t.Result,
			Conditions: [][]*plan.Expr{t.LeftCond, t.RightCond},
			Typs:       convertToTypes(t.Types),
			Cond:       t.Expr,
			OnList:     t.OnList,
		}
	case vm.Top:
		v.Arg = &top.Argument{
			Limit: int64(opr.Limit),
			Fs:    opr.OrderBy,
		}
	// should change next day?
	case vm.Intersect:
		t := opr.GetAnti()
		v.Arg = &intersect.Argument{
			IBucket: t.Ibucket,
			NBucket: t.Nbucket,
		}
	case vm.IntersectAll:
		t := opr.GetAnti()
		v.Arg = &intersectall.Argument{
			IBucket: t.Ibucket,
			NBucket: t.Nbucket,
		}
	case vm.Minus:
		t := opr.GetAnti()
		v.Arg = &minus.Argument{
			IBucket: t.Ibucket,
			NBucket: t.Nbucket,
		}
	case vm.Connector:
		t := opr.GetConnect()
		v.Arg = &connector.Argument{
			Reg: ctx.root.getRegister(t.PipelineId, t.ConnectorIndex),
		}
	case vm.Merge:
		v.Arg = &merge.Argument{}
	case vm.MergeGroup:
		v.Arg = &mergegroup.Argument{
			NeedEval: opr.Agg.NeedEval,
		}
	case vm.MergeLimit:
		v.Arg = &mergelimit.Argument{
			Limit: opr.Limit,
		}
	case vm.MergeOffset:
		v.Arg = &mergeoffset.Argument{
			Offset: opr.Offset,
		}
	case vm.MergeTop:
		v.Arg = &mergetop.Argument{
			Limit: int64(opr.Limit),
			Fs:    opr.OrderBy,
		}
	case vm.MergeOrder:
		v.Arg = &mergeorder.Argument{
			Fs: opr.OrderBy,
		}
	case vm.TableFunction:
		v.Arg = &table_function.Argument{
			Attrs:  opr.TableFunction.Attrs,
			Rets:   opr.TableFunction.Rets,
			Args:   opr.TableFunction.Args,
			Name:   opr.TableFunction.Name,
			Params: opr.TableFunction.Params,
		}
	case vm.HashBuild:
		t := opr.GetHashBuild()
		v.Arg = &hashbuild.Argument{
			Ibucket:     t.Ibucket,
			Nbucket:     t.Nbucket,
			NeedHashMap: t.NeedHash,
			NeedExpr:    t.NeedExpr,
			Typs:        convertToTypes(t.Types),
			Conditions:  t.Conds,
		}
	case vm.External:
		t := opr.GetExternalScan()
		name2ColIndex := make(map[string]int32)
		for _, n2i := range t.Name2ColIndex {
			name2ColIndex[n2i.Name] = n2i.Index
		}
		v.Arg = &external.Argument{
			Es: &external.ExternalParam{
				ExParamConst: external.ExParamConst{
					Attrs:         t.Attrs,
					Cols:          t.Cols,
					CreateSql:     t.CreateSql,
					Name2ColIndex: name2ColIndex,
					FileList:      t.FileList,
					OriginCols:    t.OriginCols,
				},
				ExParam: external.ExParam{
					Fileparam: new(external.ExFileparam),
				},
			},
		}
	default:
		return v, moerr.NewInternalErrorNoCtx(fmt.Sprintf("unexpected operator: %v", opr.Op))
	}
	return v, nil
}

// newCompile generates a new compile for remote run.
// TODO: give addr to compile?
func newCompile(ctx context.Context, message morpc.Message, pHelper *processHelper, mHelper *messageHandleHelper, cs morpc.ClientSession) *Compile {
	// compile is almost surely wanting a small or mid pool.  Later.
	mp, err := mpool.NewMPool("compile", 0, mpool.NoFixed)
	if err != nil {
		panic(err)
	}
	proc := process.New(
		ctx, mp,
		pHelper.txnClient,
		pHelper.txnOperator,
		mHelper.fileService,
		mHelper.getClusterDetails,
	)
	proc.UnixTime = pHelper.unixTime
	proc.Id = pHelper.id
	proc.Lim = pHelper.lim
	proc.SessionInfo = pHelper.sessionInfo
	proc.AnalInfos = make([]*process.AnalyzeInfo, len(pHelper.analysisNodeList))
	for i := range proc.AnalInfos {
		proc.AnalInfos[i].NodeId = pHelper.analysisNodeList[i]
	}
	proc.DispatchNotifyCh = make(chan process.WrapCs, 1)

	c := &Compile{
		ctx:  ctx,
		proc: proc,
		e:    mHelper.storeEngine,
		anal: &anaylze{},
		addr: colexec.CnAddr,
	}

	c.fill = func(_ any, b *batch.Batch) error {
		return sendBackBatchToCnClient(ctx, b, message.GetID(), mHelper, cs)
	}
	return c
}

func mergeAnalyseInfo(target *anaylze, ana *pipeline.AnalysisList) {
	source := ana.List
	if len(target.analInfos) != len(source) {
		return
	}
	for i := range target.analInfos {
		n := source[i]
		target.analInfos[i].OutputSize += n.OutputSize
		target.analInfos[i].OutputRows += n.OutputRows
		target.analInfos[i].InputRows += n.InputRows
		target.analInfos[i].InputSize += n.InputSize
		target.analInfos[i].MemorySize += n.MemorySize
		target.analInfos[i].TimeConsumed += n.TimeConsumed
		target.analInfos[i].WaitTimeConsumed += n.WaitTimeConsumed
		target.analInfos[i].DiskIO += n.DiskIO
		target.analInfos[i].S3IOByte += n.S3IOByte
		target.analInfos[i].S3IOCount += n.S3IOCount
		target.analInfos[i].NetworkIO += n.NetworkIO
		target.analInfos[i].ScanTime += n.ScanTime
		target.analInfos[i].InsertTime += n.InsertTime
	}
}

// convert []types.Type to []*plan.Type
func convertToPlanTypes(ts []types.Type) []*plan.Type {
	result := make([]*plan.Type, len(ts))
	for i, t := range ts {
		result[i] = &plan.Type{
			Id:        int32(t.Oid),
			Width:     t.Width,
			Precision: t.Precision,
			Size:      t.Size,
			Scale:     t.Scale,
		}
	}
	return result
}

// convert []*plan.Type to []types.Type
func convertToTypes(ts []*plan.Type) []types.Type {
	result := make([]types.Type, len(ts))
	for i, t := range ts {
		result[i] = types.Type{
			Oid:       types.T(t.Id),
			Width:     t.Width,
			Precision: t.Precision,
			Size:      t.Size,
			Scale:     t.Scale,
		}
	}
	return result
}

// convert []agg.Aggregate to []*pipeline.Aggregate
func convertToPipelineAggregates(ags []agg.Aggregate) []*pipeline.Aggregate {
	result := make([]*pipeline.Aggregate, len(ags))
	for i, a := range ags {
		result[i] = &pipeline.Aggregate{
			Op:   int32(a.Op),
			Dist: a.Dist,
			Expr: a.E,
		}
	}
	return result
}

// convert []*pipeline.Aggregate to []agg.Aggregate
func convertToAggregates(ags []*pipeline.Aggregate) []agg.Aggregate {
	result := make([]agg.Aggregate, len(ags))
	for i, a := range ags {
		result[i] = agg.Aggregate{
			Op:   int(a.Op),
			Dist: a.Dist,
			E:    a.Expr,
		}
	}
	return result
}

// get relation list and column list from []colexec.ResultPos
func getRelColList(resultPos []colexec.ResultPos) (relList []int32, colList []int32) {
	relList = make([]int32, len(resultPos))
	colList = make([]int32, len(resultPos))
	for i := range resultPos {
		relList[i], colList[i] = resultPos[i].Rel, resultPos[i].Pos
	}
	return
}

// generate []colexec.ResultPos from relation list and column list
func convertToResultPos(relList, colList []int32) []colexec.ResultPos {
	res := make([]colexec.ResultPos, len(relList))
	for i := range res {
		res[i].Rel, res[i].Pos = relList[i], colList[i]
	}
	return res
}

// convert process.Limitation to pipeline.ProcessLimitation
func convertToPipelineLimitation(lim process.Limitation) *pipeline.ProcessLimitation {
	return &pipeline.ProcessLimitation{
		Size:          lim.Size,
		BatchRows:     lim.BatchRows,
		BatchSize:     lim.BatchSize,
		PartitionRows: lim.PartitionRows,
		ReaderSize:    lim.ReaderSize,
	}
}

// convert pipeline.ProcessLimitation to process.Limitation
func convertToProcessLimitation(lim *pipeline.ProcessLimitation) process.Limitation {
	return process.Limitation{
		Size:          lim.Size,
		BatchRows:     lim.BatchRows,
		BatchSize:     lim.BatchSize,
		PartitionRows: lim.PartitionRows,
		ReaderSize:    lim.ReaderSize,
	}
}

// convert pipeline.SessionInfo to process.SessionInfo
func convertToProcessSessionInfo(sei *pipeline.SessionInfo) (process.SessionInfo, error) {
	sessionInfo := process.SessionInfo{
		User:         sei.User,
		Host:         sei.Host,
		Role:         sei.Role,
		ConnectionID: sei.ConnectionId,
		Database:     sei.Database,
		Version:      sei.Version,
		Account:      sei.Account,
	}
	t := time.Time{}
	err := t.UnmarshalBinary(sei.TimeZone)
	if err != nil {
		return sessionInfo, nil
	}
	sessionInfo.TimeZone = t.Location()
	return sessionInfo, nil
}

func convertToPlanAnalyzeInfo(info *process.AnalyzeInfo) *plan.AnalyzeInfo {
	return &plan.AnalyzeInfo{
		InputRows:        info.InputRows,
		OutputRows:       info.OutputRows,
		InputSize:        info.InputSize,
		OutputSize:       info.OutputSize,
		TimeConsumed:     info.TimeConsumed,
		MemorySize:       info.MemorySize,
		WaitTimeConsumed: info.WaitTimeConsumed,
		DiskIO:           info.DiskIO,
		S3IOByte:         info.S3IOByte,
		S3IOCount:        info.S3IOCount,
		NetworkIO:        info.NetworkIO,
		ScanTime:         info.ScanTime,
		InsertTime:       info.InsertTime,
	}
}

// func decodeBatch(proc *process.Process, data []byte) (*batch.Batch, error) {
func decodeBatch(mp *mpool.MPool, data []byte) (*batch.Batch, error) {
	bat := new(batch.Batch)
	//mp := proc.Mp()
	err := types.Decode(data, bat)

	// allocated memory of vec from mPool.
	for i := range bat.Vecs {
		bat.Vecs[i], err = vector.Dup(bat.Vecs[i], mp)
		if err != nil {
			for j := 0; j < i; j++ {
				bat.Vecs[j].Free(mp)
			}
			return nil, err
		}
	}
	// allocated memory of aggVec from mPool.
	for i, ag := range bat.Aggs {
		err = ag.WildAggReAlloc(mp)
		if err != nil {
			for j := 0; j < i; j++ {
				bat.Aggs[j].Free(mp)
			}
			for j := range bat.Vecs {
				bat.Vecs[j].Free(mp)
			}
			return nil, err
		}
	}
	return bat, err
}

func sendToConnectOperator(arg *connector.Argument, bat *batch.Batch) {
	select {
	case <-arg.Reg.Ctx.Done():
	case arg.Reg.Ch <- bat:
	}
}

func (ctx *scopeContext) getRegister(id, idx int32) *process.WaitRegister {
	if ctx.id == id {
		for k, v := range ctx.regs {
			if v == idx {
				return k
			}
		}
	}
	for i := range ctx.children {
		if reg := ctx.children[i].getRegister(id, idx); reg != nil {
			return reg
		}
	}
	return nil
}

func (ctx *scopeContext) findRegister(reg *process.WaitRegister) (int32, *scopeContext) {
	if idx, ok := ctx.regs[reg]; ok {
		return idx, ctx
	}
	for i := range ctx.children {
		if idx, ctx := ctx.children[i].findRegister(reg); idx >= 0 {
			return idx, ctx
		}
	}
	return -1, nil
}

func (ctx *scopeContext) addSubPipeline(id uint64, idx int32, ctxId int32) (int32, error) {
	ds := &Scope{Magic: Pushdown}
	ds.Proc = process.NewWithAnalyze(ctx.scope.Proc, ctx.scope.Proc.Ctx, 0, nil)
	ds.DataSource = &Source{
		PushdownId:   id,
		PushdownAddr: colexec.CnAddr,
	}
	ds.appendInstruction(vm.Instruction{
		Op: vm.Connector,
		Arg: &connector.Argument{
			Reg: ctx.scope.Proc.Reg.MergeReceivers[idx],
		},
	})
	ctx.scope.PreScopes = append(ctx.scope.PreScopes, ds)
	p := &pipeline.Pipeline{}
	p.PipelineId = ctxId
	p.PipelineType = Pushdown
	ctxId++
	p.DataSource = &pipeline.Source{
		PushdownId:   id,
		PushdownAddr: colexec.CnAddr,
	}
	p.InstructionList = append(p.InstructionList, &pipeline.Instruction{
		Op: vm.Connector,
		Connect: &pipeline.Connector{
			ConnectorIndex: idx,
			PipelineId:     ctx.id,
		},
	})
	ctx.pipe.Children = append(ctx.pipe.Children, p)
	return ctxId, nil
}

func (ctx *scopeContext) isDescendant(dsc *scopeContext) bool {
	if ctx.id == dsc.id {
		return true
	}
	for i := range ctx.children {
		if ctx.children[i].isDescendant(dsc) {
			return true
		}
	}
	return false
}

func (ctx *scopeContext) isRemote(targetContext *scopeContext, depth int) bool {
	if targetContext.scope.Magic != Remote {
		return false
	}
	if ctx.id == targetContext.id && depth == 0 {
		return true
	}
	for i := range ctx.children {
		if ctx.children[i].scope.Magic == Remote {
			if ctx.children[i].isRemote(targetContext, depth+1) {
				return true
			}
		} else {
			if ctx.children[i].isRemote(targetContext, depth) {
				return true
			}
		}
	}
	return false
}<|MERGE_RESOLUTION|>--- conflicted
+++ resolved
@@ -278,11 +278,7 @@
 func receiveMessageFromCnServer(c *Compile, mChan chan morpc.Message, nextAnalyze process.Analyze, nextOperator *connector.Argument) error {
 	var val morpc.Message
 	var dataBuffer []byte
-<<<<<<< HEAD
-	cnt := 0
-=======
 	var sequence uint64
->>>>>>> 346277e3
 	for {
 		fmt.Printf("[remoterunback] waitting batch. current = %d\n", cnt)
 		select {
