--- conflicted
+++ resolved
@@ -1234,26 +1234,17 @@
 		}
 		v.Arg = &external.Argument{
 			Es: &external.ExternalParam{
-<<<<<<< HEAD
-				Attrs:         t.Attrs,
-				Cols:          t.Cols,
-				FirstColType:  t.FirstColType,
-				CreateSql:     t.CreateSql,
-				Name2ColIndex: name2ColIndex,
-				Fileparam:     new(external.ExternalFileparam),
-				FileList:      t.FileList,
-=======
 				ExParamConst: external.ExParamConst{
 					Attrs:         t.Attrs,
 					Cols:          t.Cols,
 					CreateSql:     t.CreateSql,
 					Name2ColIndex: name2ColIndex,
 					FileList:      t.FileList,
+					FirstColType:  t.FirstColType,
 				},
 				ExParam: external.ExParam{
 					Fileparam: new(external.ExFileparam),
 				},
->>>>>>> 79af50a4
 			},
 		}
 	default:
