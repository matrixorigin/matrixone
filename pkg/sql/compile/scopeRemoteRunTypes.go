--- conflicted
+++ resolved
@@ -226,14 +226,11 @@
 
 	case pipeline.PipelineMessage:
 		var err error
-<<<<<<< HEAD
 		receiver.cnInformation = cnInformation{
 			storeEngine: storeEngine,
 			fileService: fileService,
 			lockService: lockService,
 		}
-=======
->>>>>>> a6fe5c42
 		receiver.procBuildHelper, err = generateProcessHelper(m.GetProcInfoData(), txnClient)
 		if err != nil {
 			logutil.Errorf("decode process info from pipeline.Message failed, bytes are %v", m.GetProcInfoData())
