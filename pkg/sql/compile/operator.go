// Copyright 2021 Matrix Origin
//
// Licensed under the Apache License, Version 2.0 (the "License");
// you may not use this file except in compliance with the License.
// You may obtain a copy of the License at
//
//      http://www.apache.org/licenses/LICENSE-2.0
//
// Unless required by applicable law or agreed to in writing, software
// distributed under the License is distributed on an "AS IS" BASIS,
// WITHOUT WARRANTIES OR CONDITIONS OF ANY KIND, either express or implied.
// See the License for the specific language governing permissions and
// limitations under the License.

package compile

import (
	"context"
	"fmt"
	"github.com/matrixorigin/matrixone/pkg/catalog"
	"github.com/matrixorigin/matrixone/pkg/common/moerr"
	"github.com/matrixorigin/matrixone/pkg/defines"
	"github.com/matrixorigin/matrixone/pkg/sql/colexec/agg"
	"github.com/matrixorigin/matrixone/pkg/sql/colexec/anti"
	"github.com/matrixorigin/matrixone/pkg/sql/colexec/connector"
	"github.com/matrixorigin/matrixone/pkg/sql/colexec/external"
	"github.com/matrixorigin/matrixone/pkg/sql/colexec/hashbuild"
	"github.com/matrixorigin/matrixone/pkg/sql/colexec/intersect"
	"github.com/matrixorigin/matrixone/pkg/sql/colexec/intersectall"
	"github.com/matrixorigin/matrixone/pkg/sql/colexec/loopanti"
	"github.com/matrixorigin/matrixone/pkg/sql/colexec/loopjoin"
	"github.com/matrixorigin/matrixone/pkg/sql/colexec/loopleft"
	"github.com/matrixorigin/matrixone/pkg/sql/colexec/loopsemi"
	"github.com/matrixorigin/matrixone/pkg/sql/colexec/loopsingle"
	"github.com/matrixorigin/matrixone/pkg/sql/colexec/mark"
	"github.com/matrixorigin/matrixone/pkg/sql/colexec/merge"
	"github.com/matrixorigin/matrixone/pkg/sql/colexec/minus"
	"github.com/matrixorigin/matrixone/pkg/sql/colexec/multi_col/group_concat"
	"github.com/matrixorigin/matrixone/pkg/sql/colexec/offset"
	"github.com/matrixorigin/matrixone/pkg/sql/colexec/table_function"
	"github.com/matrixorigin/matrixone/pkg/sql/colexec/update"

	"github.com/matrixorigin/matrixone/pkg/sql/colexec/deletion"
	"github.com/matrixorigin/matrixone/pkg/sql/colexec/insert"
	"github.com/matrixorigin/matrixone/pkg/vm/engine"

	"github.com/matrixorigin/matrixone/pkg/container/batch"
	"github.com/matrixorigin/matrixone/pkg/container/types"
	"github.com/matrixorigin/matrixone/pkg/pb/plan"
	"github.com/matrixorigin/matrixone/pkg/sql/colexec"
	"github.com/matrixorigin/matrixone/pkg/sql/colexec/dispatch"
	"github.com/matrixorigin/matrixone/pkg/sql/colexec/group"
	"github.com/matrixorigin/matrixone/pkg/sql/colexec/join"
	"github.com/matrixorigin/matrixone/pkg/sql/colexec/left"
	"github.com/matrixorigin/matrixone/pkg/sql/colexec/limit"
	"github.com/matrixorigin/matrixone/pkg/sql/colexec/mergegroup"
	"github.com/matrixorigin/matrixone/pkg/sql/colexec/mergelimit"
	"github.com/matrixorigin/matrixone/pkg/sql/colexec/mergeoffset"
	"github.com/matrixorigin/matrixone/pkg/sql/colexec/mergeorder"
	"github.com/matrixorigin/matrixone/pkg/sql/colexec/mergetop"
	"github.com/matrixorigin/matrixone/pkg/sql/colexec/order"
	"github.com/matrixorigin/matrixone/pkg/sql/colexec/product"
	"github.com/matrixorigin/matrixone/pkg/sql/colexec/projection"
	"github.com/matrixorigin/matrixone/pkg/sql/colexec/restrict"
	"github.com/matrixorigin/matrixone/pkg/sql/colexec/semi"
	"github.com/matrixorigin/matrixone/pkg/sql/colexec/single"
	"github.com/matrixorigin/matrixone/pkg/sql/colexec/top"
	"github.com/matrixorigin/matrixone/pkg/sql/plan/function"
	"github.com/matrixorigin/matrixone/pkg/vm"
	"github.com/matrixorigin/matrixone/pkg/vm/process"
)

var constBat *batch.Batch

func init() {
	constBat = batch.NewWithSize(0)
	constBat.Zs = []int64{1}
}

func dupInstruction(sourceIns *vm.Instruction, regMap map[*process.WaitRegister]*process.WaitRegister) vm.Instruction {
	res := vm.Instruction{Op: sourceIns.Op, Idx: sourceIns.Idx}
	switch sourceIns.Op {
	case vm.Anti:
		t := sourceIns.Arg.(*anti.Argument)
		res.Arg = &anti.Argument{
			Ibucket:    t.Ibucket,
			Nbucket:    t.Nbucket,
			Cond:       t.Cond,
			Typs:       t.Typs,
			Conditions: t.Conditions,
			Result:     t.Result,
		}
	case vm.Group:
		t := sourceIns.Arg.(*group.Argument)
		res.Arg = &group.Argument{
			NeedEval: t.NeedEval,
			Ibucket:  t.Ibucket,
			Nbucket:  t.Nbucket,
			Exprs:    t.Exprs,
			Types:    t.Types,
			Aggs:     t.Aggs,
		}
	case vm.Join:
		t := sourceIns.Arg.(*join.Argument)
		res.Arg = &join.Argument{
			Ibucket:    t.Ibucket,
			Nbucket:    t.Nbucket,
			Result:     t.Result,
			Cond:       t.Cond,
			Typs:       t.Typs,
			Conditions: t.Conditions,
		}
	case vm.Left:
		t := sourceIns.Arg.(*left.Argument)
		res.Arg = &left.Argument{
			Ibucket:    t.Ibucket,
			Nbucket:    t.Nbucket,
			Cond:       t.Cond,
			Result:     t.Result,
			Typs:       t.Typs,
			Conditions: t.Conditions,
		}
	case vm.Limit:
		t := sourceIns.Arg.(*limit.Argument)
		res.Arg = &limit.Argument{
			Limit: t.Limit,
		}
	case vm.LoopAnti:
		t := sourceIns.Arg.(*loopanti.Argument)
		res.Arg = &loopanti.Argument{
			Result: t.Result,
			Cond:   t.Cond,
			Typs:   t.Typs,
		}
	case vm.LoopJoin:
		t := sourceIns.Arg.(*loopanti.Argument)
		res.Arg = &loopanti.Argument{
			Result: t.Result,
			Cond:   t.Cond,
			Typs:   t.Typs,
		}
	case vm.LoopLeft:
		t := sourceIns.Arg.(*loopleft.Argument)
		res.Arg = &loopleft.Argument{
			Cond:   t.Cond,
			Typs:   t.Typs,
			Result: t.Result,
		}
	case vm.LoopSemi:
		t := sourceIns.Arg.(*loopsemi.Argument)
		res.Arg = &loopsemi.Argument{
			Result: t.Result,
			Cond:   t.Cond,
			Typs:   t.Typs,
		}
	case vm.LoopSingle:
		t := sourceIns.Arg.(*loopsingle.Argument)
		res.Arg = &loopsingle.Argument{
			Result: t.Result,
			Cond:   t.Cond,
			Typs:   t.Typs,
		}
	case vm.Offset:
		t := sourceIns.Arg.(*offset.Argument)
		res.Arg = &offset.Argument{
			Offset: t.Offset,
		}
	case vm.Order:
		t := sourceIns.Arg.(*order.Argument)
		res.Arg = &order.Argument{
			Fs: t.Fs,
		}
	case vm.Product:
		t := sourceIns.Arg.(*product.Argument)
		res.Arg = &product.Argument{
			Result: t.Result,
			Typs:   t.Typs,
		}
	case vm.Projection:
		t := sourceIns.Arg.(*projection.Argument)
		res.Arg = &projection.Argument{
			Es: t.Es,
		}
	case vm.Restrict:
		t := sourceIns.Arg.(*restrict.Argument)
		res.Arg = &restrict.Argument{
			E: t.E,
		}
	case vm.Semi:
		t := sourceIns.Arg.(*semi.Argument)
		res.Arg = &semi.Argument{
			Ibucket:    t.Ibucket,
			Nbucket:    t.Nbucket,
			Result:     t.Result,
			Cond:       t.Cond,
			Typs:       t.Typs,
			Conditions: t.Conditions,
		}
	case vm.Single:
		t := sourceIns.Arg.(*single.Argument)
		res.Arg = &single.Argument{
			Ibucket:    t.Ibucket,
			Nbucket:    t.Nbucket,
			Result:     t.Result,
			Cond:       t.Cond,
			Typs:       t.Typs,
			Conditions: t.Conditions,
		}
	case vm.Top:
		t := sourceIns.Arg.(*top.Argument)
		res.Arg = &top.Argument{
			Limit: t.Limit,
			Fs:    t.Fs,
		}
	case vm.Intersect:
		t := sourceIns.Arg.(*intersect.Argument)
		res.Arg = &intersect.Argument{
			IBucket: t.IBucket,
			NBucket: t.NBucket,
		}
	case vm.Minus: // 2
		t := sourceIns.Arg.(*minus.Argument)
		res.Arg = &minus.Argument{
			IBucket: t.IBucket,
			NBucket: t.NBucket,
		}
	case vm.IntersectAll:
		t := sourceIns.Arg.(*intersectall.Argument)
		res.Arg = &intersectall.Argument{
			IBucket: t.IBucket,
			NBucket: t.NBucket,
		}
	case vm.Merge:
		res.Arg = &merge.Argument{}
	case vm.MergeGroup:
		t := sourceIns.Arg.(*mergegroup.Argument)
		res.Arg = &mergegroup.Argument{
			NeedEval: t.NeedEval,
		}
	case vm.MergeLimit:
		t := sourceIns.Arg.(*mergelimit.Argument)
		res.Arg = &mergelimit.Argument{
			Limit: t.Limit,
		}
	case vm.MergeOffset:
		t := sourceIns.Arg.(*mergeoffset.Argument)
		res.Arg = &mergeoffset.Argument{
			Offset: t.Offset,
		}
	case vm.MergeTop:
		t := sourceIns.Arg.(*mergetop.Argument)
		res.Arg = &mergetop.Argument{
			Limit: t.Limit,
			Fs:    t.Fs,
		}
	case vm.MergeOrder:
		t := sourceIns.Arg.(*mergeorder.Argument)
		res.Arg = &mergeorder.Argument{
			Fs: t.Fs,
		}
	case vm.Mark:
		t := sourceIns.Arg.(*mark.Argument)
		res.Arg = &mark.Argument{
			Ibucket:    t.Ibucket,
			Nbucket:    t.Nbucket,
			Result:     t.Result,
			Conditions: t.Conditions,
			Typs:       t.Typs,
			Cond:       t.Cond,
			OnList:     t.OnList,
		}
	case vm.TableFunction:
		t := sourceIns.Arg.(*table_function.Argument)
		res.Arg = &table_function.Argument{
			Name:   t.Name,
			Args:   t.Args,
			Rets:   t.Rets,
			Attrs:  t.Attrs,
			Params: t.Params,
		}

	case vm.HashBuild:
		t := sourceIns.Arg.(*hashbuild.Argument)
		res.Arg = &hashbuild.Argument{
			NeedHashMap: t.NeedHashMap,
			NeedExpr:    t.NeedExpr,
			Ibucket:     t.Ibucket,
			Nbucket:     t.Nbucket,
			Typs:        t.Typs,
			Conditions:  t.Conditions,
		}
	case vm.External:
		t := sourceIns.Arg.(*external.Argument)
		res.Arg = &external.Argument{
			Es: &external.ExternalParam{
				Attrs:         t.Es.Attrs,
				Cols:          t.Es.Cols,
				Name2ColIndex: t.Es.Name2ColIndex,
				CreateSql:     t.Es.CreateSql,
				FileList:      t.Es.FileList,
				Fileparam: &external.ExternalFileparam{
					End:       t.Es.Fileparam.End,
					FileCnt:   t.Es.Fileparam.FileCnt,
					FileFin:   t.Es.Fileparam.FileFin,
					FileIndex: t.Es.Fileparam.FileIndex,
				},
			},
		}
	case vm.Connector:
		ok := false
		if regMap != nil {
			arg := &connector.Argument{}
			sourceReg := sourceIns.Arg.(*connector.Argument).Reg
			if arg.Reg, ok = regMap[sourceReg]; !ok {
				panic("nonexistent wait register")
			}
			res.Arg = arg
		}
	case vm.Dispatch:
		ok := false
		if regMap != nil {
			sourceArg := sourceIns.Arg.(*dispatch.Argument)
			arg := &dispatch.Argument{
				All:  sourceArg.All,
				Regs: make([]*process.WaitRegister, len(sourceArg.Regs)),
			}
			for j := range arg.Regs {
				sourceReg := sourceArg.Regs[j]
				if arg.Regs[j], ok = regMap[sourceReg]; !ok {
					panic("nonexistent wait register")
				}
			}
			res.Arg = arg
		}
	default:
		panic(fmt.Sprintf("unexpected instruction type '%d' to dup", sourceIns.Op))
	}
	return res
}

func constructRestrict(n *plan.Node) *restrict.Argument {
	return &restrict.Argument{
		E: colexec.RewriteFilterExprList(n.FilterList),
	}
}

func constructDeletion(n *plan.Node, eg engine.Engine, proc *process.Process) (*deletion.Argument, error) {
	count := len(n.DeleteTablesCtx)
	ds := make([]*deletion.DeleteCtx, count)
	for i := 0; i < count; i++ {
		var dbSource engine.Database
		var relation engine.Relation
		var err error
		var isTemp bool
		dbSource, err = eg.Database(proc.Ctx, n.DeleteTablesCtx[i].DbName, proc.TxnOperator)
		if err != nil {
			return nil, err
		}
		relation, err = dbSource.Relation(proc.Ctx, n.DeleteTablesCtx[i].TblName)
		if err != nil {
			var e error
			dbSource, e = eg.Database(proc.Ctx, defines.TEMPORARY_DBNAME, proc.TxnOperator)
			if e != nil {
				return nil, err
			}

			relation, e = dbSource.Relation(proc.Ctx, engine.GetTempTableName(n.DeleteTablesCtx[i].DbName, n.DeleteTablesCtx[i].TblName))
			if e != nil {
				return nil, err
			}
			isTemp = true
		}

<<<<<<< HEAD
		uniqueIndexTables := make([]engine.Relation, 0)
		secondaryIndexTables := make([]engine.Relation, 0)
		uDef := n.DeleteTablesCtx[i].UniqueIndexDef
		sDef := n.DeleteTablesCtx[i].SecondaryIndexDef
		if uDef != nil {
			for j := range uDef.TableNames {
				var indexTable engine.Relation
				var err error
				if uDef.TableExists[j] {
					if isTemp {
						indexTable, err = dbSource.Relation(proc.Ctx, engine.GetTempTableName(n.DeleteTablesCtx[i].DbName, uDef.TableNames[j]))
					} else {
						indexTable, err = dbSource.Relation(proc.Ctx, uDef.TableNames[j])
					}
					if err != nil {
						return nil, err
					}
					uniqueIndexTables = append(uniqueIndexTables, indexTable)
				}
			}
		}
		if sDef != nil {
			for j := range sDef.TableNames {
				if sDef.TableExists[j] {
					var indexTable engine.Relation
					var err error
					if isTemp {
						indexTable, err = dbSource.Relation(proc.Ctx, engine.GetTempTableName(n.DeleteTablesCtx[i].DbName, sDef.TableNames[j]))
					} else {
						indexTable, err = dbSource.Relation(proc.Ctx, sDef.TableNames[j])
					}
					if err != nil {
						return nil, err
					}
					secondaryIndexTables = append(secondaryIndexTables, indexTable)
				}
			}
		}

		var dbName string
		var tblName string
		if isTemp {
			dbName = defines.TEMPORARY_DBNAME
			tblName = engine.GetTempTableName(n.DeleteTablesCtx[i].DbName, n.DeleteTablesCtx[i].TblName)
		} else {
			dbName = n.DeleteTablesCtx[i].DbName
			tblName = n.DeleteTablesCtx[i].TblName
		}

		ds[i] = &deletion.DeleteCtx{
			TableSource:          relation,
			TableName:            tblName,
			DbName:               dbName,
			UseDeleteKey:         n.DeleteTablesCtx[i].UseDeleteKey,
			CanTruncate:          n.DeleteTablesCtx[i].CanTruncate,
			ColIndex:             n.DeleteTablesCtx[i].ColIndex,
			UniqueIndexDef:       n.DeleteTablesCtx[i].UniqueIndexDef,
			SecondaryIndexDef:    n.DeleteTablesCtx[i].SecondaryIndexDef,
			UniqueIndexTables:    uniqueIndexTables,
			SecondaryIndexTables: secondaryIndexTables,
			IndexAttrs:           n.DeleteTablesCtx[i].IndexAttrs,
=======
		ds[i] = &deletion.DeleteCtx{
			TableSource:        relation,
			TableName:          n.DeleteTablesCtx[i].TblName,
			DbName:             n.DeleteTablesCtx[i].DbName,
			UseDeleteKey:       n.DeleteTablesCtx[i].UseDeleteKey,
			CanTruncate:        n.DeleteTablesCtx[i].CanTruncate,
			ColIndex:           n.DeleteTablesCtx[i].ColIndex,
			IsIndexTableDelete: n.DeleteTablesCtx[i].IsIndexTableDelete,
>>>>>>> d20b4740
		}
	}

	return &deletion.Argument{
		DeleteCtxs: ds,
	}, nil
}

func constructInsert(n *plan.Node, eg engine.Engine, proc *process.Process) (*insert.Argument, error) {
<<<<<<< HEAD
	var db engine.Database
	var relation engine.Relation
	var err error
	var isTemp bool
	db, err = eg.Database(proc.Ctx, n.ObjRef.SchemaName, proc.TxnOperator)
	if err != nil {
		return nil, err
	}
	relation, err = db.Relation(proc.Ctx, n.TableDef.Name)
=======
	ctx := proc.Ctx
	if n.GetClusterTable().GetIsClusterTable() {
		ctx = context.WithValue(ctx, defines.TenantIDKey{}, catalog.System_Account)
	}
	db, err := eg.Database(ctx, n.ObjRef.SchemaName, proc.TxnOperator)
	if err != nil {
		return nil, err
	}
	relation, err := db.Relation(ctx, n.TableDef.Name)
>>>>>>> d20b4740
	if err != nil {
		var e error
		db, e = eg.Database(proc.Ctx, defines.TEMPORARY_DBNAME, proc.TxnOperator)
		if e != nil {
			return nil, err
		}

		relation, e = db.Relation(proc.Ctx, engine.GetTempTableName(n.ObjRef.SchemaName, n.TableDef.Name))
		if e != nil {
			return nil, err
		}
		isTemp = true
	}
	uniqueIndexTables := make([]engine.Relation, 0)
	secondaryIndexTables := make([]engine.Relation, 0)
	uDef, sDef := buildIndexDefs(n.TableDef.Defs)
	if uDef != nil {
<<<<<<< HEAD
		for j := range uDef.TableNames {
			var indexTable engine.Relation
			var err error
			if uDef.TableExists[j] {
				if isTemp {
					indexTable, err = db.Relation(proc.Ctx, engine.GetTempTableName(n.ObjRef.SchemaName, uDef.TableNames[j]))
				} else {
					indexTable, err = db.Relation(proc.Ctx, uDef.TableNames[j])
				}
=======
		for i := range uDef.TableNames {
			if uDef.TableExists[i] {
				indexTable, err := db.Relation(ctx, uDef.TableNames[i])
>>>>>>> d20b4740
				if err != nil {
					return nil, err
				}
				uniqueIndexTables = append(uniqueIndexTables, indexTable)
			}
		}
	}
	if sDef != nil {
<<<<<<< HEAD
		for j := range sDef.TableNames {
			if sDef.TableExists[j] {
				var indexTable engine.Relation
				var err error
				if isTemp {
					indexTable, err = db.Relation(proc.Ctx, engine.GetTempTableName(n.ObjRef.SchemaName, sDef.TableNames[j]))
				} else {
					indexTable, err = db.Relation(proc.Ctx, sDef.TableNames[j])
				}
=======
		for i := range sDef.TableNames {
			if sDef.TableExists[i] {
				indexTable, err := db.Relation(ctx, sDef.TableNames[i])
>>>>>>> d20b4740
				if err != nil {
					return nil, err
				}
				secondaryIndexTables = append(secondaryIndexTables, indexTable)
			}
		}
	}

	var dbName string
	var tblName string
	if isTemp {
		dbName = defines.TEMPORARY_DBNAME
		tblName = engine.GetTempTableName(n.ObjRef.SchemaName, n.TableDef.Name)
	} else {
		dbName = n.ObjRef.SchemaName
		tblName = n.TableDef.Name
	}

	return &insert.Argument{
		TargetTable:          relation,
		TargetColDefs:        n.TableDef.Cols,
		Engine:               eg,
		DB:                   db,
<<<<<<< HEAD
		TableID:              relation.GetTableID(proc.Ctx),
		DBName:               dbName,
		TableName:            tblName,
=======
		TableID:              relation.GetTableID(ctx),
		DBName:               n.ObjRef.SchemaName,
		TableName:            n.TableDef.Name,
>>>>>>> d20b4740
		CPkeyColDef:          n.TableDef.CompositePkey,
		UniqueIndexTables:    uniqueIndexTables,
		UniqueIndexDef:       uDef,
		SecondaryIndexTables: secondaryIndexTables,
		SecondaryIndexDef:    sDef,
		ClusterTable:         n.GetClusterTable(),
	}, nil
}

func constructUpdate(n *plan.Node, eg engine.Engine, proc *process.Process) (*update.Argument, error) {
	updateCtxs := make([]*update.UpdateCtx, len(n.UpdateCtxs))
	tableIDs := make([]uint64, len(n.UpdateCtxs))
	dbs := make([]engine.Database, len(n.UpdateCtxs))
	dbNames := make([]string, len(n.UpdateCtxs))
	tblNames := make([]string, len(n.UpdateCtxs))
	for i, updateCtx := range n.UpdateCtxs {
		var dbSource engine.Database
		var relation engine.Relation
		var err error
		var isTemp bool
		dbSource, err = eg.Database(proc.Ctx, updateCtx.DbName, proc.TxnOperator)
		if err != nil {
			return nil, err
		}
<<<<<<< HEAD
		relation, err = dbSource.Relation(proc.Ctx, updateCtx.TblName)
=======
		dbs[i] = dbSource

		relation, err := dbSource.Relation(proc.Ctx, updateCtx.TblName)
>>>>>>> d20b4740
		if err != nil {
			var e error
			dbSource, e = eg.Database(proc.Ctx, defines.TEMPORARY_DBNAME, proc.TxnOperator)
			if e != nil {
				return nil, err
			}
			relation, e = dbSource.Relation(proc.Ctx, engine.GetTempTableName(updateCtx.DbName, updateCtx.TblName))
			if e != nil {
				return nil, err
			}
			isTemp = true
		}
		tableIDs[i] = relation.GetTableID(proc.Ctx)

<<<<<<< HEAD
		if isTemp {
			dbName[i] = defines.TEMPORARY_DBNAME
			tblName[i] = engine.GetTempTableName(updateCtx.DbName, updateCtx.TblName)
		} else {
			dbName[i] = updateCtx.DbName
			tblName[i] = updateCtx.TblName
		}
		tableID[i] = relation.GetTableID(proc.Ctx)

=======
>>>>>>> d20b4740
		colNames := make([]string, 0, len(updateCtx.UpdateCols))
		for _, col := range updateCtx.UpdateCols {
			colNames = append(colNames, col.Name)
		}

		updateCtxs[i] = &update.UpdateCtx{
			HideKey:            updateCtx.HideKey,
			HideKeyIdx:         updateCtx.HideKeyIdx,
			UpdateAttrs:        colNames,
			OtherAttrs:         updateCtx.OtherAttrs,
			OrderAttrs:         updateCtx.OrderAttrs,
			TableSource:        relation,
			CPkeyColDef:        updateCtx.CompositePkey,
			IsIndexTableUpdate: updateCtx.IsIndexTableUpdate,
			IndexParts:         updateCtx.IndexParts,
		}
<<<<<<< HEAD
		uniqueIndexTables := make([]engine.Relation, 0)
		secondaryIndexTables := make([]engine.Relation, 0)
		uDef, sDef := buildIndexDefs(n.TableDefVec[k].Defs)
		if uDef != nil {
			for j := range uDef.TableNames {
				var indexTable engine.Relation
				var err error
				if uDef.TableExists[j] {
					if isTemp {
						indexTable, err = dbSource.Relation(proc.Ctx, engine.GetTempTableName(updateCtx.DbName, uDef.TableNames[j]))
					} else {
						indexTable, err = dbSource.Relation(proc.Ctx, uDef.TableNames[j])
					}
					if err != nil {
						return nil, err
					}
					uniqueIndexTables = append(uniqueIndexTables, indexTable)
				}
			}
		}
		if sDef != nil {
			for j := range sDef.TableNames {
				if sDef.TableExists[j] {
					var indexTable engine.Relation
					var err error
					if isTemp {
						indexTable, err = dbSource.Relation(proc.Ctx, engine.GetTempTableName(updateCtx.DbName, sDef.TableNames[j]))
					} else {
						indexTable, err = dbSource.Relation(proc.Ctx, sDef.TableNames[j])
					}
					if err != nil {
						return nil, err
					}
					secondaryIndexTables = append(secondaryIndexTables, indexTable)
=======

		if !updateCtx.IsIndexTableUpdate {
			if len(updateCtx.UniqueIndexPos) > 0 {
				for _, pos := range updateCtx.UniqueIndexPos {
					updateCtxs[i].UniqueIndexPos = append(updateCtxs[i].UniqueIndexPos, int(pos))
				}
			}

			if len(updateCtx.SecondaryIndexPos) > 0 {
				for _, pos := range updateCtx.SecondaryIndexPos {
					updateCtxs[i].SecondaryIndexPos = append(updateCtxs[i].SecondaryIndexPos, int(pos))
>>>>>>> d20b4740
				}
			}
		}

		dbNames[i] = updateCtx.DbName
		tblNames[i] = updateCtx.TblName
	}

	return &update.Argument{
		UpdateCtxs:  updateCtxs,
		Engine:      eg,
		DB:          dbs,
		TableID:     tableIDs,
		DBName:      dbNames,
		TblName:     tblNames,
		TableDefVec: n.TableDefVec,
	}, nil
}

func constructProjection(n *plan.Node) *projection.Argument {
	return &projection.Argument{
		Es: n.ProjectList,
	}
}

func constructExternal(n *plan.Node, ctx context.Context, fileList []string) *external.Argument {
	attrs := make([]string, len(n.TableDef.Cols))
	for j, col := range n.TableDef.Cols {
		attrs[j] = col.Name
	}
	return &external.Argument{
		Es: &external.ExternalParam{
			Attrs:         attrs,
			Cols:          n.TableDef.Cols,
			Name2ColIndex: n.TableDef.Name2ColIndex,
			CreateSql:     n.TableDef.Createsql,
			Ctx:           ctx,
			FileList:      fileList,
			Fileparam:     new(external.ExternalFileparam),
			ClusterTable:  n.GetClusterTable(),
		},
	}
}
func constructTableFunction(n *plan.Node, ctx context.Context, name string) *table_function.Argument {
	attrs := make([]string, len(n.TableDef.Cols))
	for j, col := range n.TableDef.Cols {
		attrs[j] = col.Name
	}
	return &table_function.Argument{
		Attrs:  attrs,
		Rets:   n.TableDef.Cols,
		Args:   n.TblFuncExprList,
		Name:   name,
		Params: n.TableDef.TblFunc.Param,
	}
}

func constructTop(n *plan.Node, topN int64) *top.Argument {
	return &top.Argument{
		Fs:    n.OrderBy,
		Limit: topN,
	}
}

func constructJoin(n *plan.Node, typs []types.Type, proc *process.Process) *join.Argument {
	result := make([]colexec.ResultPos, len(n.ProjectList))
	for i, expr := range n.ProjectList {
		result[i].Rel, result[i].Pos = constructJoinResult(expr, proc)
	}
	cond, conds := extraJoinConditions(n.OnList)
	return &join.Argument{
		Typs:       typs,
		Result:     result,
		Cond:       cond,
		Conditions: constructJoinConditions(conds, proc),
	}
}

func constructSemi(n *plan.Node, typs []types.Type, proc *process.Process) *semi.Argument {
	result := make([]int32, len(n.ProjectList))
	for i, expr := range n.ProjectList {
		rel, pos := constructJoinResult(expr, proc)
		if rel != 0 {
			panic(moerr.NewNYI(proc.Ctx, "semi result '%s'", expr))
		}
		result[i] = pos
	}
	cond, conds := extraJoinConditions(n.OnList)
	return &semi.Argument{
		Typs:       typs,
		Result:     result,
		Cond:       cond,
		Conditions: constructJoinConditions(conds, proc),
	}
}

func constructLeft(n *plan.Node, typs []types.Type, proc *process.Process) *left.Argument {
	result := make([]colexec.ResultPos, len(n.ProjectList))
	for i, expr := range n.ProjectList {
		result[i].Rel, result[i].Pos = constructJoinResult(expr, proc)
	}
	cond, conds := extraJoinConditions(n.OnList)
	return &left.Argument{
		Typs:       typs,
		Result:     result,
		Cond:       cond,
		Conditions: constructJoinConditions(conds, proc),
	}
}

func constructSingle(n *plan.Node, typs []types.Type, proc *process.Process) *single.Argument {
	result := make([]colexec.ResultPos, len(n.ProjectList))
	for i, expr := range n.ProjectList {
		result[i].Rel, result[i].Pos = constructJoinResult(expr, proc)
	}
	cond, conds := extraJoinConditions(n.OnList)
	return &single.Argument{
		Typs:       typs,
		Result:     result,
		Cond:       cond,
		Conditions: constructJoinConditions(conds, proc),
	}
}

func constructProduct(n *plan.Node, typs []types.Type, proc *process.Process) *product.Argument {
	result := make([]colexec.ResultPos, len(n.ProjectList))
	for i, expr := range n.ProjectList {
		result[i].Rel, result[i].Pos = constructJoinResult(expr, proc)
	}
	return &product.Argument{Typs: typs, Result: result}
}

func constructAnti(n *plan.Node, typs []types.Type, proc *process.Process) *anti.Argument {
	result := make([]int32, len(n.ProjectList))
	for i, expr := range n.ProjectList {
		rel, pos := constructJoinResult(expr, proc)
		if rel != 0 {
			panic(moerr.NewNYI(proc.Ctx, "anti result '%s'", expr))
		}
		result[i] = pos
	}
	cond, conds := extraJoinConditions(n.OnList)
	return &anti.Argument{
		Typs:       typs,
		Result:     result,
		Cond:       cond,
		Conditions: constructJoinConditions(conds, proc),
	}
}

func constructMark(n *plan.Node, typs []types.Type, proc *process.Process, onList []*plan.Expr) *mark.Argument {
	result := make([]int32, len(n.ProjectList))
	for i, expr := range n.ProjectList {
		rel, pos := constructJoinResult(expr, proc)
		if rel != 0 {
			panic(moerr.NewNYI(proc.Ctx, "mark result '%s'", expr))
		}
		result[i] = pos
	}
	cond, conds := extraJoinConditions(n.OnList)
	return &mark.Argument{
		Typs:       typs,
		Result:     result,
		Cond:       cond,
		Conditions: constructJoinConditions(conds, proc),
		OnList:     onList,
	}
}

var _ = constructMark

func constructOrder(n *plan.Node, proc *process.Process) *order.Argument {
	return &order.Argument{
		Fs: n.OrderBy,
	}
}

/*
func constructOffset(n *plan.Node, proc *process.Process) *offset.Argument {
	vec, err := colexec.EvalExpr(constBat, proc, n.Offset)
	if err != nil {
		panic(err)
	}
	return &offset.Argument{
		Offset: uint64(vec.Col.([]int64)[0]),
	}
}
*/

func constructLimit(n *plan.Node, proc *process.Process) *limit.Argument {
	vec, err := colexec.EvalExpr(constBat, proc, n.Limit)
	if err != nil {
		panic(err)
	}
	defer vec.Free(proc.Mp())
	return &limit.Argument{
		Limit: uint64(vec.Col.([]int64)[0]),
	}
}

func constructGroup(ctx context.Context, n, cn *plan.Node, ibucket, nbucket int, needEval bool, proc *process.Process) *group.Argument {
	var lenAggs, lenMultiAggs int
	aggs := make([]agg.Aggregate, len(n.AggList))
	// multiaggs: is not like the normal agg funcs which have only one arg exclude 'distinct'
	// for now, we have group_concat
	multiaggs := make([]group_concat.Argument, len(n.AggList))
	for _, expr := range n.AggList {
		if f, ok := expr.Expr.(*plan.Expr_F); ok {
			distinct := (uint64(f.F.Func.Obj) & function.Distinct) != 0
			if len(f.F.Args) > 1 {
				// vec is separator
				vec, _ := colexec.EvalExpr(constBat, proc, f.F.Args[len(f.F.Args)-1])
				sepa := vec.GetString(0)
				multiaggs[lenMultiAggs] = group_concat.Argument{
					Dist:      distinct,
					GroupExpr: f.F.Args[:len(f.F.Args)-1],
					Separator: sepa,
				}
				lenMultiAggs++
				continue
			}
			obj := int64(uint64(f.F.Func.Obj) & function.DistinctMask)
			fun, err := function.GetFunctionByID(ctx, obj)
			if err != nil {
				panic(err)
			}
			aggs[lenAggs] = agg.Aggregate{
				E:    f.F.Args[0],
				Dist: distinct,
				Op:   fun.AggregateInfo,
			}
			lenAggs++
		}
	}
	aggs = aggs[:lenAggs]
	multiaggs = multiaggs[:lenMultiAggs]
	typs := make([]types.Type, len(cn.ProjectList))
	for i, e := range cn.ProjectList {
		typs[i].Oid = types.T(e.Typ.Id)
		typs[i].Width = e.Typ.Width
		typs[i].Size = e.Typ.Size
		typs[i].Scale = e.Typ.Scale
		typs[i].Precision = e.Typ.Precision
	}
	return &group.Argument{
		Aggs:      aggs,
		MultiAggs: multiaggs,
		Types:     typs,
		NeedEval:  needEval,
		Exprs:     n.GroupBy,
		Ibucket:   uint64(ibucket),
		Nbucket:   uint64(nbucket),
	}
}

// ibucket: bucket number
// nbucket:
// construct operator argument
func constructIntersectAll(_ *plan.Node, proc *process.Process, ibucket, nbucket int) *intersectall.Argument {
	return &intersectall.Argument{
		IBucket: uint64(ibucket),
		NBucket: uint64(nbucket),
	}
}

func constructMinus(n *plan.Node, proc *process.Process, ibucket, nbucket int) *minus.Argument {
	return &minus.Argument{
		IBucket: uint64(ibucket),
		NBucket: uint64(nbucket),
	}
}

func constructIntersect(n *plan.Node, proc *process.Process, ibucket, nbucket int) *intersect.Argument {
	return &intersect.Argument{
		IBucket: uint64(ibucket),
		NBucket: uint64(nbucket),
	}
}

func constructDispatch(all bool, regs []*process.WaitRegister) *dispatch.Argument {
	arg := new(dispatch.Argument)
	arg.All = all
	arg.Regs = regs
	return arg
}

func constructMergeGroup(_ *plan.Node, needEval bool) *mergegroup.Argument {
	return &mergegroup.Argument{
		NeedEval: needEval,
	}
}

func constructMergeTop(n *plan.Node, topN int64) *mergetop.Argument {
	return &mergetop.Argument{
		Fs:    n.OrderBy,
		Limit: topN,
	}
}

func constructMergeOffset(n *plan.Node, proc *process.Process) *mergeoffset.Argument {
	vec, err := colexec.EvalExpr(constBat, proc, n.Offset)
	if err != nil {
		panic(err)
	}
	defer vec.Free(proc.Mp())
	return &mergeoffset.Argument{
		Offset: uint64(vec.Col.([]int64)[0]),
	}
}

func constructMergeLimit(n *plan.Node, proc *process.Process) *mergelimit.Argument {
	vec, err := colexec.EvalExpr(constBat, proc, n.Limit)
	if err != nil {
		panic(err)
	}
	defer vec.Free(proc.Mp())
	return &mergelimit.Argument{
		Limit: uint64(vec.Col.([]int64)[0]),
	}
}

func constructMergeOrder(n *plan.Node, proc *process.Process) *mergeorder.Argument {
	return &mergeorder.Argument{
		Fs: n.OrderBy,
	}
}

func constructLoopJoin(n *plan.Node, typs []types.Type, proc *process.Process) *loopjoin.Argument {
	result := make([]colexec.ResultPos, len(n.ProjectList))
	for i, expr := range n.ProjectList {
		result[i].Rel, result[i].Pos = constructJoinResult(expr, proc)
	}
	return &loopjoin.Argument{
		Typs:   typs,
		Result: result,
		Cond:   colexec.RewriteFilterExprList(n.OnList),
	}
}

func constructLoopSemi(n *plan.Node, typs []types.Type, proc *process.Process) *loopsemi.Argument {
	result := make([]int32, len(n.ProjectList))
	for i, expr := range n.ProjectList {
		rel, pos := constructJoinResult(expr, proc)
		if rel != 0 {
			panic(moerr.NewNYI(proc.Ctx, "loop semi result '%s'", expr))
		}
		result[i] = pos
	}
	return &loopsemi.Argument{
		Typs:   typs,
		Result: result,
		Cond:   colexec.RewriteFilterExprList(n.OnList),
	}
}

func constructLoopLeft(n *plan.Node, typs []types.Type, proc *process.Process) *loopleft.Argument {
	result := make([]colexec.ResultPos, len(n.ProjectList))
	for i, expr := range n.ProjectList {
		result[i].Rel, result[i].Pos = constructJoinResult(expr, proc)
	}
	return &loopleft.Argument{
		Typs:   typs,
		Result: result,
		Cond:   colexec.RewriteFilterExprList(n.OnList),
	}
}

func constructLoopSingle(n *plan.Node, typs []types.Type, proc *process.Process) *loopsingle.Argument {
	result := make([]colexec.ResultPos, len(n.ProjectList))
	for i, expr := range n.ProjectList {
		result[i].Rel, result[i].Pos = constructJoinResult(expr, proc)
	}
	return &loopsingle.Argument{
		Result: result,
		Cond:   colexec.RewriteFilterExprList(n.OnList),
	}
}

func constructLoopAnti(n *plan.Node, typs []types.Type, proc *process.Process) *loopanti.Argument {
	result := make([]int32, len(n.ProjectList))
	for i, expr := range n.ProjectList {
		rel, pos := constructJoinResult(expr, proc)
		if rel != 0 {
			panic(moerr.NewNYI(proc.Ctx, "loop anti result '%s'", expr))
		}
		result[i] = pos
	}
	return &loopanti.Argument{
		Typs:   typs,
		Result: result,
		Cond:   colexec.RewriteFilterExprList(n.OnList),
	}
}

func constructHashBuild(in vm.Instruction, proc *process.Process) *hashbuild.Argument {
	switch in.Op {
	case vm.Anti:
		arg := in.Arg.(*anti.Argument)
		return &hashbuild.Argument{
			NeedHashMap: true,
			Typs:        arg.Typs,
			Conditions:  arg.Conditions[1],
		}
	case vm.Mark:
		arg := in.Arg.(*mark.Argument)
		return &hashbuild.Argument{
			NeedHashMap: true,
			Typs:        arg.Typs,
			Conditions:  arg.Conditions[1],
		}
	case vm.Join:
		arg := in.Arg.(*join.Argument)
		return &hashbuild.Argument{
			NeedHashMap: true,
			Typs:        arg.Typs,
			Conditions:  arg.Conditions[1],
		}
	case vm.Left:
		arg := in.Arg.(*left.Argument)
		return &hashbuild.Argument{
			NeedHashMap: true,
			Typs:        arg.Typs,
			Conditions:  arg.Conditions[1],
		}
	case vm.Semi:
		arg := in.Arg.(*semi.Argument)
		return &hashbuild.Argument{
			NeedHashMap: true,
			Typs:        arg.Typs,
			Conditions:  arg.Conditions[1],
		}
	case vm.Single:
		arg := in.Arg.(*single.Argument)
		return &hashbuild.Argument{
			NeedHashMap: true,
			Typs:        arg.Typs,
			Conditions:  arg.Conditions[1],
		}
	case vm.Product:
		arg := in.Arg.(*product.Argument)
		return &hashbuild.Argument{
			NeedHashMap: false,
			Typs:        arg.Typs,
		}
	case vm.LoopAnti:
		arg := in.Arg.(*loopanti.Argument)
		return &hashbuild.Argument{
			NeedHashMap: false,
			Typs:        arg.Typs,
		}
	case vm.LoopJoin:
		arg := in.Arg.(*loopjoin.Argument)
		return &hashbuild.Argument{
			NeedHashMap: false,
			Typs:        arg.Typs,
		}
	case vm.LoopLeft:
		arg := in.Arg.(*loopleft.Argument)
		return &hashbuild.Argument{
			NeedHashMap: false,
			Typs:        arg.Typs,
		}
	case vm.LoopSemi:
		arg := in.Arg.(*loopsemi.Argument)
		return &hashbuild.Argument{
			NeedHashMap: false,
			Typs:        arg.Typs,
		}
	case vm.LoopSingle:
		arg := in.Arg.(*loopsingle.Argument)
		return &hashbuild.Argument{
			NeedHashMap: false,
			Typs:        arg.Typs,
		}

	default:
		panic(moerr.NewInternalError(proc.Ctx, "unsupport join type '%v'", in.Op))
	}
}

func constructJoinResult(expr *plan.Expr, proc *process.Process) (int32, int32) {
	e, ok := expr.Expr.(*plan.Expr_Col)
	if !ok {
		panic(moerr.NewNYI(proc.Ctx, "join result '%s'", expr))
	}
	return e.Col.RelPos, e.Col.ColPos
}

func constructJoinConditions(exprs []*plan.Expr, proc *process.Process) [][]*plan.Expr {
	conds := make([][]*plan.Expr, 2)
	conds[0] = make([]*plan.Expr, len(exprs))
	conds[1] = make([]*plan.Expr, len(exprs))
	for i, expr := range exprs {
		conds[0][i], conds[1][i] = constructJoinCondition(expr, proc)
	}
	return conds
}

func constructJoinCondition(expr *plan.Expr, proc *process.Process) (*plan.Expr, *plan.Expr) {
	if e, ok := expr.Expr.(*plan.Expr_C); ok { // constant bool
		b, ok := e.C.Value.(*plan.Const_Bval)
		if !ok {
			panic(moerr.NewNYI(proc.Ctx, "join condition '%s'", expr))
		}
		if b.Bval {
			return expr, expr
		}
		return expr, &plan.Expr{
			Typ: expr.Typ,
			Expr: &plan.Expr_C{
				C: &plan.Const{
					Value: &plan.Const_Bval{Bval: true},
				},
			},
		}
	}
	e, ok := expr.Expr.(*plan.Expr_F)
	if !ok || !supportedJoinCondition(e.F.Func.GetObj()) {
		panic(moerr.NewNYI(proc.Ctx, "join condition '%s'", expr))
	}
	if exprRelPos(e.F.Args[0]) == 1 {
		return e.F.Args[1], e.F.Args[0]
	}
	return e.F.Args[0], e.F.Args[1]
}

func isEquiJoin(exprs []*plan.Expr) bool {
	for _, expr := range exprs {
		if e, ok := expr.Expr.(*plan.Expr_F); ok {
			if !supportedJoinCondition(e.F.Func.GetObj()) {
				continue
			}
			lpos, rpos := hasColExpr(e.F.Args[0], -1), hasColExpr(e.F.Args[1], -1)
			if lpos == -1 || rpos == -1 || (lpos == rpos) {
				continue
			}
			return true
		}
	}
	return false || isEquiJoin0(exprs)
}

func isEquiJoin0(exprs []*plan.Expr) bool {
	for _, expr := range exprs {
		if e, ok := expr.Expr.(*plan.Expr_F); ok {
			if !supportedJoinCondition(e.F.Func.GetObj()) {
				return false
			}
			lpos, rpos := hasColExpr(e.F.Args[0], -1), hasColExpr(e.F.Args[1], -1)
			if lpos == -1 || rpos == -1 || (lpos == rpos) {
				return false
			}
		}
	}
	return true
}

func extraJoinConditions(exprs []*plan.Expr) (*plan.Expr, []*plan.Expr) {
	exprs = colexec.SplitAndExprs(exprs)
	eqConds := make([]*plan.Expr, 0, len(exprs))
	notEqConds := make([]*plan.Expr, 0, len(exprs))
	for i, expr := range exprs {
		if e, ok := expr.Expr.(*plan.Expr_F); ok {
			if !supportedJoinCondition(e.F.Func.GetObj()) {
				notEqConds = append(notEqConds, exprs[i])
				continue
			}
			lpos, rpos := hasColExpr(e.F.Args[0], -1), hasColExpr(e.F.Args[1], -1)
			if lpos == -1 || rpos == -1 || (lpos == rpos) {
				notEqConds = append(notEqConds, exprs[i])
				continue
			}
			eqConds = append(eqConds, exprs[i])
		}
	}
	if len(notEqConds) == 0 {
		return nil, eqConds
	}
	return colexec.RewriteFilterExprList(notEqConds), eqConds
}

func supportedJoinCondition(id int64) bool {
	fid, _ := function.DecodeOverloadID(id)
	return fid == function.EQUAL
}

func hasColExpr(expr *plan.Expr, pos int32) int32 {
	switch e := expr.Expr.(type) {
	case *plan.Expr_Col:
		if pos == -1 {
			return e.Col.RelPos
		}
		if pos != e.Col.RelPos {
			return -1
		}
		return pos
	case *plan.Expr_F:
		for i := range e.F.Args {
			pos0 := hasColExpr(e.F.Args[i], pos)
			switch {
			case pos0 == -1:
			case pos == -1:
				pos = pos0
			case pos != pos0:
				return -1
			}
		}
		return pos
	default:
		return pos
	}
}

func exprRelPos(expr *plan.Expr) int32 {
	switch e := expr.Expr.(type) {
	case *plan.Expr_Col:
		return e.Col.RelPos
	case *plan.Expr_F:
		for i := range e.F.Args {
			if relPos := exprRelPos(e.F.Args[i]); relPos >= 0 {
				return relPos
			}
		}
	}
	return -1
}

func buildIndexDefs(defs []*plan.TableDef_DefType) (*plan.UniqueIndexDef, *plan.SecondaryIndexDef) {
	var uIdxDef *plan.UniqueIndexDef = nil
	var sIdxDef *plan.SecondaryIndexDef = nil
	for _, def := range defs {
		if idxDef, ok := def.Def.(*plan.TableDef_DefType_UIdx); ok {
			uIdxDef = idxDef.UIdx
		}
		if idxDef, ok := def.Def.(*plan.TableDef_DefType_SIdx); ok {
			sIdxDef = idxDef.SIdx
		}
	}
	return uIdxDef, sIdxDef
}<|MERGE_RESOLUTION|>--- conflicted
+++ resolved
@@ -352,6 +352,8 @@
 		var relation engine.Relation
 		var err error
 		var isTemp bool
+		var tblName string
+		var dbName string
 		dbSource, err = eg.Database(proc.Ctx, n.DeleteTablesCtx[i].DbName, proc.TxnOperator)
 		if err != nil {
 			return nil, err
@@ -371,48 +373,6 @@
 			isTemp = true
 		}
 
-<<<<<<< HEAD
-		uniqueIndexTables := make([]engine.Relation, 0)
-		secondaryIndexTables := make([]engine.Relation, 0)
-		uDef := n.DeleteTablesCtx[i].UniqueIndexDef
-		sDef := n.DeleteTablesCtx[i].SecondaryIndexDef
-		if uDef != nil {
-			for j := range uDef.TableNames {
-				var indexTable engine.Relation
-				var err error
-				if uDef.TableExists[j] {
-					if isTemp {
-						indexTable, err = dbSource.Relation(proc.Ctx, engine.GetTempTableName(n.DeleteTablesCtx[i].DbName, uDef.TableNames[j]))
-					} else {
-						indexTable, err = dbSource.Relation(proc.Ctx, uDef.TableNames[j])
-					}
-					if err != nil {
-						return nil, err
-					}
-					uniqueIndexTables = append(uniqueIndexTables, indexTable)
-				}
-			}
-		}
-		if sDef != nil {
-			for j := range sDef.TableNames {
-				if sDef.TableExists[j] {
-					var indexTable engine.Relation
-					var err error
-					if isTemp {
-						indexTable, err = dbSource.Relation(proc.Ctx, engine.GetTempTableName(n.DeleteTablesCtx[i].DbName, sDef.TableNames[j]))
-					} else {
-						indexTable, err = dbSource.Relation(proc.Ctx, sDef.TableNames[j])
-					}
-					if err != nil {
-						return nil, err
-					}
-					secondaryIndexTables = append(secondaryIndexTables, indexTable)
-				}
-			}
-		}
-
-		var dbName string
-		var tblName string
 		if isTemp {
 			dbName = defines.TEMPORARY_DBNAME
 			tblName = engine.GetTempTableName(n.DeleteTablesCtx[i].DbName, n.DeleteTablesCtx[i].TblName)
@@ -422,27 +382,13 @@
 		}
 
 		ds[i] = &deletion.DeleteCtx{
-			TableSource:          relation,
-			TableName:            tblName,
-			DbName:               dbName,
-			UseDeleteKey:         n.DeleteTablesCtx[i].UseDeleteKey,
-			CanTruncate:          n.DeleteTablesCtx[i].CanTruncate,
-			ColIndex:             n.DeleteTablesCtx[i].ColIndex,
-			UniqueIndexDef:       n.DeleteTablesCtx[i].UniqueIndexDef,
-			SecondaryIndexDef:    n.DeleteTablesCtx[i].SecondaryIndexDef,
-			UniqueIndexTables:    uniqueIndexTables,
-			SecondaryIndexTables: secondaryIndexTables,
-			IndexAttrs:           n.DeleteTablesCtx[i].IndexAttrs,
-=======
-		ds[i] = &deletion.DeleteCtx{
 			TableSource:        relation,
-			TableName:          n.DeleteTablesCtx[i].TblName,
-			DbName:             n.DeleteTablesCtx[i].DbName,
+			TableName:          tblName,
+			DbName:             dbName,
 			UseDeleteKey:       n.DeleteTablesCtx[i].UseDeleteKey,
 			CanTruncate:        n.DeleteTablesCtx[i].CanTruncate,
 			ColIndex:           n.DeleteTablesCtx[i].ColIndex,
 			IsIndexTableDelete: n.DeleteTablesCtx[i].IsIndexTableDelete,
->>>>>>> d20b4740
 		}
 	}
 
@@ -452,27 +398,19 @@
 }
 
 func constructInsert(n *plan.Node, eg engine.Engine, proc *process.Process) (*insert.Argument, error) {
-<<<<<<< HEAD
 	var db engine.Database
 	var relation engine.Relation
 	var err error
 	var isTemp bool
-	db, err = eg.Database(proc.Ctx, n.ObjRef.SchemaName, proc.TxnOperator)
-	if err != nil {
-		return nil, err
-	}
-	relation, err = db.Relation(proc.Ctx, n.TableDef.Name)
-=======
 	ctx := proc.Ctx
 	if n.GetClusterTable().GetIsClusterTable() {
 		ctx = context.WithValue(ctx, defines.TenantIDKey{}, catalog.System_Account)
 	}
-	db, err := eg.Database(ctx, n.ObjRef.SchemaName, proc.TxnOperator)
+	db, err = eg.Database(ctx, n.ObjRef.SchemaName, proc.TxnOperator)
 	if err != nil {
 		return nil, err
 	}
-	relation, err := db.Relation(ctx, n.TableDef.Name)
->>>>>>> d20b4740
+	relation, err = db.Relation(ctx, n.TableDef.Name)
 	if err != nil {
 		var e error
 		db, e = eg.Database(proc.Ctx, defines.TEMPORARY_DBNAME, proc.TxnOperator)
@@ -490,21 +428,15 @@
 	secondaryIndexTables := make([]engine.Relation, 0)
 	uDef, sDef := buildIndexDefs(n.TableDef.Defs)
 	if uDef != nil {
-<<<<<<< HEAD
-		for j := range uDef.TableNames {
+		for i := range uDef.TableNames {
 			var indexTable engine.Relation
 			var err error
-			if uDef.TableExists[j] {
+			if uDef.TableExists[i] {
 				if isTemp {
-					indexTable, err = db.Relation(proc.Ctx, engine.GetTempTableName(n.ObjRef.SchemaName, uDef.TableNames[j]))
+					indexTable, err = db.Relation(ctx, engine.GetTempTableName(n.ObjRef.SchemaName, uDef.TableNames[i]))
 				} else {
-					indexTable, err = db.Relation(proc.Ctx, uDef.TableNames[j])
+					indexTable, err = db.Relation(ctx, uDef.TableNames[i])
 				}
-=======
-		for i := range uDef.TableNames {
-			if uDef.TableExists[i] {
-				indexTable, err := db.Relation(ctx, uDef.TableNames[i])
->>>>>>> d20b4740
 				if err != nil {
 					return nil, err
 				}
@@ -513,21 +445,15 @@
 		}
 	}
 	if sDef != nil {
-<<<<<<< HEAD
-		for j := range sDef.TableNames {
-			if sDef.TableExists[j] {
-				var indexTable engine.Relation
-				var err error
+		for i := range sDef.TableNames {
+			var indexTable engine.Relation
+			var err error
+			if sDef.TableExists[i] {
 				if isTemp {
-					indexTable, err = db.Relation(proc.Ctx, engine.GetTempTableName(n.ObjRef.SchemaName, sDef.TableNames[j]))
+					indexTable, err = db.Relation(ctx, engine.GetTempTableName(n.ObjRef.SchemaName, sDef.TableNames[i]))
 				} else {
-					indexTable, err = db.Relation(proc.Ctx, sDef.TableNames[j])
+					indexTable, err = db.Relation(ctx, sDef.TableNames[i])
 				}
-=======
-		for i := range sDef.TableNames {
-			if sDef.TableExists[i] {
-				indexTable, err := db.Relation(ctx, sDef.TableNames[i])
->>>>>>> d20b4740
 				if err != nil {
 					return nil, err
 				}
@@ -551,15 +477,9 @@
 		TargetColDefs:        n.TableDef.Cols,
 		Engine:               eg,
 		DB:                   db,
-<<<<<<< HEAD
 		TableID:              relation.GetTableID(proc.Ctx),
 		DBName:               dbName,
 		TableName:            tblName,
-=======
-		TableID:              relation.GetTableID(ctx),
-		DBName:               n.ObjRef.SchemaName,
-		TableName:            n.TableDef.Name,
->>>>>>> d20b4740
 		CPkeyColDef:          n.TableDef.CompositePkey,
 		UniqueIndexTables:    uniqueIndexTables,
 		UniqueIndexDef:       uDef,
@@ -584,13 +504,8 @@
 		if err != nil {
 			return nil, err
 		}
-<<<<<<< HEAD
 		relation, err = dbSource.Relation(proc.Ctx, updateCtx.TblName)
-=======
 		dbs[i] = dbSource
-
-		relation, err := dbSource.Relation(proc.Ctx, updateCtx.TblName)
->>>>>>> d20b4740
 		if err != nil {
 			var e error
 			dbSource, e = eg.Database(proc.Ctx, defines.TEMPORARY_DBNAME, proc.TxnOperator)
@@ -605,18 +520,15 @@
 		}
 		tableIDs[i] = relation.GetTableID(proc.Ctx)
 
-<<<<<<< HEAD
 		if isTemp {
-			dbName[i] = defines.TEMPORARY_DBNAME
-			tblName[i] = engine.GetTempTableName(updateCtx.DbName, updateCtx.TblName)
+			dbNames[i] = defines.TEMPORARY_DBNAME
+			tblNames[i] = engine.GetTempTableName(updateCtx.DbName, updateCtx.TblName)
 		} else {
-			dbName[i] = updateCtx.DbName
-			tblName[i] = updateCtx.TblName
-		}
-		tableID[i] = relation.GetTableID(proc.Ctx)
-
-=======
->>>>>>> d20b4740
+			dbNames[i] = updateCtx.DbName
+			tblNames[i] = updateCtx.TblName
+		}
+		tableIDs[i] = relation.GetTableID(proc.Ctx)
+
 		colNames := make([]string, 0, len(updateCtx.UpdateCols))
 		for _, col := range updateCtx.UpdateCols {
 			colNames = append(colNames, col.Name)
@@ -633,42 +545,6 @@
 			IsIndexTableUpdate: updateCtx.IsIndexTableUpdate,
 			IndexParts:         updateCtx.IndexParts,
 		}
-<<<<<<< HEAD
-		uniqueIndexTables := make([]engine.Relation, 0)
-		secondaryIndexTables := make([]engine.Relation, 0)
-		uDef, sDef := buildIndexDefs(n.TableDefVec[k].Defs)
-		if uDef != nil {
-			for j := range uDef.TableNames {
-				var indexTable engine.Relation
-				var err error
-				if uDef.TableExists[j] {
-					if isTemp {
-						indexTable, err = dbSource.Relation(proc.Ctx, engine.GetTempTableName(updateCtx.DbName, uDef.TableNames[j]))
-					} else {
-						indexTable, err = dbSource.Relation(proc.Ctx, uDef.TableNames[j])
-					}
-					if err != nil {
-						return nil, err
-					}
-					uniqueIndexTables = append(uniqueIndexTables, indexTable)
-				}
-			}
-		}
-		if sDef != nil {
-			for j := range sDef.TableNames {
-				if sDef.TableExists[j] {
-					var indexTable engine.Relation
-					var err error
-					if isTemp {
-						indexTable, err = dbSource.Relation(proc.Ctx, engine.GetTempTableName(updateCtx.DbName, sDef.TableNames[j]))
-					} else {
-						indexTable, err = dbSource.Relation(proc.Ctx, sDef.TableNames[j])
-					}
-					if err != nil {
-						return nil, err
-					}
-					secondaryIndexTables = append(secondaryIndexTables, indexTable)
-=======
 
 		if !updateCtx.IsIndexTableUpdate {
 			if len(updateCtx.UniqueIndexPos) > 0 {
@@ -680,13 +556,10 @@
 			if len(updateCtx.SecondaryIndexPos) > 0 {
 				for _, pos := range updateCtx.SecondaryIndexPos {
 					updateCtxs[i].SecondaryIndexPos = append(updateCtxs[i].SecondaryIndexPos, int(pos))
->>>>>>> d20b4740
 				}
 			}
 		}
 
-		dbNames[i] = updateCtx.DbName
-		tblNames[i] = updateCtx.TblName
 	}
 
 	return &update.Argument{
