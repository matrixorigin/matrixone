--- conflicted
+++ resolved
@@ -976,23 +976,13 @@
 	}
 
 	return &group.Argument{
-<<<<<<< HEAD
-		Aggs:     aggs,
-		Types:    typs,
-		NeedEval: needEval,
-		Exprs:    n.GroupBy,
-		Ibucket:  uint64(ibucket),
-		Nbucket:  uint64(nbucket),
-=======
 		Aggs:      aggs,
-		MultiAggs: multiaggs,
 		Types:     typs,
 		NeedEval:  needEval,
 		Exprs:     n.GroupBy,
 		Ibucket:   uint64(ibucket),
 		Nbucket:   uint64(nbucket),
 		IsShuffle: n.Stats != nil && n.Stats.HashmapStats != nil && n.Stats.HashmapStats.Shuffle,
->>>>>>> 82141ec8
 	}
 }
 
