--- conflicted
+++ resolved
@@ -329,17 +329,11 @@
 		res.Arg = mergecte.NewArgument()
 	case vm.MergeGroup:
 		t := sourceIns.Arg.(*mergegroup.Argument)
-<<<<<<< HEAD
 		arg := mergegroup.NewArgument()
 		arg.NeedEval = t.NeedEval
-		res.Arg = arg
-=======
-		res.Arg = &mergegroup.Argument{
-			NeedEval:           t.NeedEval,
-			PartialResults:     t.PartialResults,
-			PartialResultTypes: t.PartialResultTypes,
-		}
->>>>>>> 68e06c14
+		arg.PartialResults = t.PartialResults
+		arg.PartialResultTypes = t.PartialResultTypes
+		res.Arg = arg
 	case vm.MergeLimit:
 		t := sourceIns.Arg.(*mergelimit.Argument)
 		arg := mergelimit.NewArgument()
