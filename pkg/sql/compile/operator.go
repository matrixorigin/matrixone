--- conflicted
+++ resolved
@@ -986,14 +986,11 @@
 	} else {
 		arg.FuncId = dispatch.SendToAllFunc
 	}
-<<<<<<< HEAD
+
 	arg.LocalRegs = append(
 		arg.LocalRegs,
 		rs[currentIdx].Proc.Reg.MergeReceivers[currentIdx])
-=======
-	arg.LocalRegs = append(arg.LocalRegs, rs[currentIdx].Proc.Reg.MergeReceivers[currentIdx])
-
->>>>>>> 00b4be78
+
 	ss[currentIdx].appendInstruction(vm.Instruction{
 		Op:  vm.Dispatch,
 		Arg: arg,
