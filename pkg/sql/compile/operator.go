// Copyright 2021 Matrix Origin
//
// Licensed under the Apache License, Version 2.0 (the "License");
// you may not use this file except in compliance with the License.
// You may obtain a copy of the License at
//
//      http://www.apache.org/licenses/LICENSE-2.0
//
// Unless required by applicable law or agreed to in writing, software
// distributed under the License is distributed on an "AS IS" BASIS,
// WITHOUT WARRANTIES OR CONDITIONS OF ANY KIND, either express or implied.
// See the License for the specific language governing permissions and
// limitations under the License.

package compile

import (
	"context"
	"fmt"
<<<<<<< HEAD
=======
	"strings"
	"sync/atomic"

	"github.com/google/uuid"
>>>>>>> 79af50a4
	"github.com/matrixorigin/matrixone/pkg/catalog"
	"github.com/matrixorigin/matrixone/pkg/cnservice/cnclient"
	"github.com/matrixorigin/matrixone/pkg/common/hashmap"
	"github.com/matrixorigin/matrixone/pkg/common/moerr"
	"github.com/matrixorigin/matrixone/pkg/container/batch"
	"github.com/matrixorigin/matrixone/pkg/container/types"
	"github.com/matrixorigin/matrixone/pkg/container/vector"
	"github.com/matrixorigin/matrixone/pkg/defines"
	"github.com/matrixorigin/matrixone/pkg/pb/pipeline"
	"github.com/matrixorigin/matrixone/pkg/pb/plan"
	"github.com/matrixorigin/matrixone/pkg/sql/colexec"
	"github.com/matrixorigin/matrixone/pkg/sql/colexec/agg"
	"github.com/matrixorigin/matrixone/pkg/sql/colexec/anti"
	"github.com/matrixorigin/matrixone/pkg/sql/colexec/connector"
	"github.com/matrixorigin/matrixone/pkg/sql/colexec/deletion"
	"github.com/matrixorigin/matrixone/pkg/sql/colexec/dispatch"
	"github.com/matrixorigin/matrixone/pkg/sql/colexec/external"
	"github.com/matrixorigin/matrixone/pkg/sql/colexec/group"
	"github.com/matrixorigin/matrixone/pkg/sql/colexec/hashbuild"
	"github.com/matrixorigin/matrixone/pkg/sql/colexec/insert"
	"github.com/matrixorigin/matrixone/pkg/sql/colexec/intersect"
	"github.com/matrixorigin/matrixone/pkg/sql/colexec/intersectall"
	"github.com/matrixorigin/matrixone/pkg/sql/colexec/join"
	"github.com/matrixorigin/matrixone/pkg/sql/colexec/left"
	"github.com/matrixorigin/matrixone/pkg/sql/colexec/limit"
	"github.com/matrixorigin/matrixone/pkg/sql/colexec/loopanti"
	"github.com/matrixorigin/matrixone/pkg/sql/colexec/loopjoin"
	"github.com/matrixorigin/matrixone/pkg/sql/colexec/loopleft"
	"github.com/matrixorigin/matrixone/pkg/sql/colexec/loopmark"
	"github.com/matrixorigin/matrixone/pkg/sql/colexec/loopsemi"
	"github.com/matrixorigin/matrixone/pkg/sql/colexec/loopsingle"
	"github.com/matrixorigin/matrixone/pkg/sql/colexec/mark"
	"github.com/matrixorigin/matrixone/pkg/sql/colexec/merge"
	"github.com/matrixorigin/matrixone/pkg/sql/colexec/mergegroup"
	"github.com/matrixorigin/matrixone/pkg/sql/colexec/mergelimit"
	"github.com/matrixorigin/matrixone/pkg/sql/colexec/mergeoffset"
	"github.com/matrixorigin/matrixone/pkg/sql/colexec/mergeorder"
	"github.com/matrixorigin/matrixone/pkg/sql/colexec/mergetop"
	"github.com/matrixorigin/matrixone/pkg/sql/colexec/minus"
	"github.com/matrixorigin/matrixone/pkg/sql/colexec/multi_col/group_concat"
	"github.com/matrixorigin/matrixone/pkg/sql/colexec/offset"
	"github.com/matrixorigin/matrixone/pkg/sql/colexec/order"
	"github.com/matrixorigin/matrixone/pkg/sql/colexec/product"
	"github.com/matrixorigin/matrixone/pkg/sql/colexec/projection"
	"github.com/matrixorigin/matrixone/pkg/sql/colexec/restrict"
	"github.com/matrixorigin/matrixone/pkg/sql/colexec/semi"
	"github.com/matrixorigin/matrixone/pkg/sql/colexec/single"
	"github.com/matrixorigin/matrixone/pkg/sql/colexec/table_function"
	"github.com/matrixorigin/matrixone/pkg/sql/colexec/top"
	"github.com/matrixorigin/matrixone/pkg/sql/colexec/update"
	"github.com/matrixorigin/matrixone/pkg/sql/parsers/tree"
	"github.com/matrixorigin/matrixone/pkg/sql/plan/function"
	"github.com/matrixorigin/matrixone/pkg/vm"
	"github.com/matrixorigin/matrixone/pkg/vm/engine"
	"github.com/matrixorigin/matrixone/pkg/vm/process"
)

var constBat *batch.Batch

func init() {
	constBat = batch.NewWithSize(0)
	constBat.Zs = []int64{1}
}

func dupInstruction(sourceIns *vm.Instruction, regMap map[*process.WaitRegister]*process.WaitRegister) vm.Instruction {
	res := vm.Instruction{Op: sourceIns.Op, Idx: sourceIns.Idx, IsFirst: sourceIns.IsFirst, IsLast: sourceIns.IsLast}
	switch sourceIns.Op {
	case vm.Anti:
		t := sourceIns.Arg.(*anti.Argument)
		res.Arg = &anti.Argument{
			Ibucket:    t.Ibucket,
			Nbucket:    t.Nbucket,
			Cond:       t.Cond,
			Typs:       t.Typs,
			Conditions: t.Conditions,
			Result:     t.Result,
		}
	case vm.Group:
		t := sourceIns.Arg.(*group.Argument)
		res.Arg = &group.Argument{
			NeedEval: t.NeedEval,
			Ibucket:  t.Ibucket,
			Nbucket:  t.Nbucket,
			Exprs:    t.Exprs,
			Types:    t.Types,
			Aggs:     t.Aggs,
		}
	case vm.Join:
		t := sourceIns.Arg.(*join.Argument)
		res.Arg = &join.Argument{
			Ibucket:    t.Ibucket,
			Nbucket:    t.Nbucket,
			Result:     t.Result,
			Cond:       t.Cond,
			Typs:       t.Typs,
			Conditions: t.Conditions,
		}
	case vm.Left:
		t := sourceIns.Arg.(*left.Argument)
		res.Arg = &left.Argument{
			Ibucket:    t.Ibucket,
			Nbucket:    t.Nbucket,
			Cond:       t.Cond,
			Result:     t.Result,
			Typs:       t.Typs,
			Conditions: t.Conditions,
		}
	case vm.Limit:
		t := sourceIns.Arg.(*limit.Argument)
		res.Arg = &limit.Argument{
			Limit: t.Limit,
		}
	case vm.LoopAnti:
		t := sourceIns.Arg.(*loopanti.Argument)
		res.Arg = &loopanti.Argument{
			Result: t.Result,
			Cond:   t.Cond,
			Typs:   t.Typs,
		}
	case vm.LoopJoin:
		t := sourceIns.Arg.(*loopanti.Argument)
		res.Arg = &loopanti.Argument{
			Result: t.Result,
			Cond:   t.Cond,
			Typs:   t.Typs,
		}
	case vm.LoopLeft:
		t := sourceIns.Arg.(*loopleft.Argument)
		res.Arg = &loopleft.Argument{
			Cond:   t.Cond,
			Typs:   t.Typs,
			Result: t.Result,
		}
	case vm.LoopSemi:
		t := sourceIns.Arg.(*loopsemi.Argument)
		res.Arg = &loopsemi.Argument{
			Result: t.Result,
			Cond:   t.Cond,
			Typs:   t.Typs,
		}
	case vm.LoopSingle:
		t := sourceIns.Arg.(*loopsingle.Argument)
		res.Arg = &loopsingle.Argument{
			Result: t.Result,
			Cond:   t.Cond,
			Typs:   t.Typs,
		}
	case vm.LoopMark:
		t := sourceIns.Arg.(*loopmark.Argument)
		res.Arg = &loopmark.Argument{
			Result: t.Result,
			Cond:   t.Cond,
			Typs:   t.Typs,
		}
	case vm.Offset:
		t := sourceIns.Arg.(*offset.Argument)
		res.Arg = &offset.Argument{
			Offset: t.Offset,
		}
	case vm.Order:
		t := sourceIns.Arg.(*order.Argument)
		res.Arg = &order.Argument{
			Fs: t.Fs,
		}
	case vm.Product:
		t := sourceIns.Arg.(*product.Argument)
		res.Arg = &product.Argument{
			Result: t.Result,
			Typs:   t.Typs,
		}
	case vm.Projection:
		t := sourceIns.Arg.(*projection.Argument)
		res.Arg = &projection.Argument{
			Es: t.Es,
		}
	case vm.Restrict:
		t := sourceIns.Arg.(*restrict.Argument)
		res.Arg = &restrict.Argument{
			E: t.E,
		}
	case vm.Semi:
		t := sourceIns.Arg.(*semi.Argument)
		res.Arg = &semi.Argument{
			Ibucket:    t.Ibucket,
			Nbucket:    t.Nbucket,
			Result:     t.Result,
			Cond:       t.Cond,
			Typs:       t.Typs,
			Conditions: t.Conditions,
		}
	case vm.Single:
		t := sourceIns.Arg.(*single.Argument)
		res.Arg = &single.Argument{
			Ibucket:    t.Ibucket,
			Nbucket:    t.Nbucket,
			Result:     t.Result,
			Cond:       t.Cond,
			Typs:       t.Typs,
			Conditions: t.Conditions,
		}
	case vm.Top:
		t := sourceIns.Arg.(*top.Argument)
		res.Arg = &top.Argument{
			Limit: t.Limit,
			Fs:    t.Fs,
		}
	case vm.Intersect:
		t := sourceIns.Arg.(*intersect.Argument)
		res.Arg = &intersect.Argument{
			IBucket: t.IBucket,
			NBucket: t.NBucket,
		}
	case vm.Minus: // 2
		t := sourceIns.Arg.(*minus.Argument)
		res.Arg = &minus.Argument{
			IBucket: t.IBucket,
			NBucket: t.NBucket,
		}
	case vm.IntersectAll:
		t := sourceIns.Arg.(*intersectall.Argument)
		res.Arg = &intersectall.Argument{
			IBucket: t.IBucket,
			NBucket: t.NBucket,
		}
	case vm.Merge:
		res.Arg = &merge.Argument{}
	case vm.MergeGroup:
		t := sourceIns.Arg.(*mergegroup.Argument)
		res.Arg = &mergegroup.Argument{
			NeedEval: t.NeedEval,
		}
	case vm.MergeLimit:
		t := sourceIns.Arg.(*mergelimit.Argument)
		res.Arg = &mergelimit.Argument{
			Limit: t.Limit,
		}
	case vm.MergeOffset:
		t := sourceIns.Arg.(*mergeoffset.Argument)
		res.Arg = &mergeoffset.Argument{
			Offset: t.Offset,
		}
	case vm.MergeTop:
		t := sourceIns.Arg.(*mergetop.Argument)
		res.Arg = &mergetop.Argument{
			Limit: t.Limit,
			Fs:    t.Fs,
		}
	case vm.MergeOrder:
		t := sourceIns.Arg.(*mergeorder.Argument)
		res.Arg = &mergeorder.Argument{
			Fs: t.Fs,
		}
	case vm.Mark:
		t := sourceIns.Arg.(*mark.Argument)
		res.Arg = &mark.Argument{
			Ibucket:    t.Ibucket,
			Nbucket:    t.Nbucket,
			Result:     t.Result,
			Conditions: t.Conditions,
			Typs:       t.Typs,
			Cond:       t.Cond,
			OnList:     t.OnList,
		}
	case vm.TableFunction:
		t := sourceIns.Arg.(*table_function.Argument)
		res.Arg = &table_function.Argument{
			Name:   t.Name,
			Args:   t.Args,
			Rets:   t.Rets,
			Attrs:  t.Attrs,
			Params: t.Params,
		}

	case vm.HashBuild:
		t := sourceIns.Arg.(*hashbuild.Argument)
		res.Arg = &hashbuild.Argument{
			NeedHashMap: t.NeedHashMap,
			NeedExpr:    t.NeedExpr,
			Ibucket:     t.Ibucket,
			Nbucket:     t.Nbucket,
			Typs:        t.Typs,
			Conditions:  t.Conditions,
		}
	case vm.External:
		t := sourceIns.Arg.(*external.Argument)
		res.Arg = &external.Argument{
			Es: &external.ExternalParam{
				ExParamConst: external.ExParamConst{
					Attrs:         t.Es.Attrs,
					Cols:          t.Es.Cols,
					Name2ColIndex: t.Es.Name2ColIndex,
					CreateSql:     t.Es.CreateSql,
					FileList:      t.Es.FileList,

					Extern: t.Es.Extern,
				},
				ExParam: external.ExParam{
					Filter: t.Es.Filter,
					Fileparam: &external.ExFileparam{
						End:       t.Es.Fileparam.End,
						FileCnt:   t.Es.Fileparam.FileCnt,
						FileFin:   t.Es.Fileparam.FileFin,
						FileIndex: t.Es.Fileparam.FileIndex,
					},
				},
<<<<<<< HEAD
				Extern:       t.Es.Extern,
				FirstColType: t.Es.FirstColType,
=======
>>>>>>> 79af50a4
			},
		}
	case vm.Connector:
		ok := false
		if regMap != nil {
			arg := &connector.Argument{}
			sourceReg := sourceIns.Arg.(*connector.Argument).Reg
			if arg.Reg, ok = regMap[sourceReg]; !ok {
				panic("nonexistent wait register")
			}
			res.Arg = arg
		}
	case vm.Dispatch:
		ok := false
		if regMap != nil {
			sourceArg := sourceIns.Arg.(*dispatch.Argument)
			arg := &dispatch.Argument{
				All:        sourceArg.All,
				CrossCN:    sourceArg.CrossCN,
				SendFunc:   sourceArg.SendFunc,
				LocalRegs:  make([]*process.WaitRegister, len(sourceArg.LocalRegs)),
				RemoteRegs: make([]colexec.WrapperNode, len(sourceArg.RemoteRegs)),
			}
			for j := range arg.LocalRegs {
				sourceReg := sourceArg.LocalRegs[j]
				if arg.LocalRegs[j], ok = regMap[sourceReg]; !ok {
					panic("nonexistent wait register")
				}
			}
			for j := range arg.RemoteRegs {
				arg.RemoteRegs[j] = sourceArg.RemoteRegs[j]
			}
			res.Arg = arg
		}
	case vm.Insert:
		t := sourceIns.Arg.(*insert.Argument)
		res.Arg = &insert.Argument{
			Ts:                   t.Ts,
			TargetTable:          t.TargetTable,
			TargetColDefs:        t.TargetColDefs,
			Affected:             t.Affected,
			Engine:               t.Engine,
			DB:                   t.DB,
			TableID:              t.TableID,
			CPkeyColDef:          t.CPkeyColDef,
			DBName:               t.DBName,
			TableName:            t.TableName,
			UniqueIndexTables:    t.UniqueIndexTables,
			UniqueIndexDef:       t.UniqueIndexDef,
			SecondaryIndexTables: t.SecondaryIndexTables,
			SecondaryIndexDef:    t.SecondaryIndexDef,
			ClusterTable:         t.ClusterTable,
			ClusterByDef:         t.ClusterByDef,
			IsRemote:             t.IsRemote,
			HasAutoCol:           t.HasAutoCol,
		}
	default:
		panic(fmt.Sprintf("unexpected instruction type '%d' to dup", sourceIns.Op))
	}
	return res
}

func constructRestrict(n *plan.Node) *restrict.Argument {
	return &restrict.Argument{
		E: colexec.RewriteFilterExprList(n.FilterList),
	}
}

func constructDeletion(n *plan.Node, eg engine.Engine, proc *process.Process) (*deletion.Argument, error) {
	oldCtx := n.DeleteCtx
	delCtx := &deletion.DeleteCtx{
		DelSource: make([]engine.Relation, len(oldCtx.Ref)),
		DelRef:    oldCtx.Ref,

		IdxSource: make([]engine.Relation, len(oldCtx.IdxRef)),
		IdxIdx:    make([]int32, len(oldCtx.IdxIdx)),

		OnRestrictIdx: make([]int32, len(oldCtx.OnRestrictIdx)),

		OnCascadeIdx:    make([]int32, len(oldCtx.OnCascadeIdx)),
		OnCascadeSource: make([]engine.Relation, len(oldCtx.OnCascadeRef)),

		OnSetSource:    make([]engine.Relation, len(oldCtx.OnSetRef)),
		OnSetIdx:       make([][]int32, len(oldCtx.OnSetIdx)),
		OnSetTableDef:  oldCtx.OnSetDef,
		OnSetRef:       oldCtx.OnSetRef,
		OnSetUpdateCol: make([]map[string]int32, len(oldCtx.OnSetUpdateCol)),

		CanTruncate: oldCtx.CanTruncate,
	}

	if delCtx.CanTruncate {
		for i, ref := range oldCtx.Ref {
			rel, err := getRel(proc, eg, ref)
			if err != nil {
				return nil, err
			}
			delCtx.DelSource[i] = rel
		}
	} else {
		copy(delCtx.IdxIdx, oldCtx.IdxIdx)
		copy(delCtx.OnRestrictIdx, oldCtx.OnRestrictIdx)
		copy(delCtx.OnCascadeIdx, oldCtx.OnCascadeIdx)
		for i, list := range oldCtx.OnSetIdx {
			delCtx.OnSetIdx[i] = make([]int32, len(list.List))
			for j, id := range list.List {
				delCtx.OnSetIdx[i][j] = int32(id)
			}
		}
		for i, ref := range oldCtx.Ref {
			rel, err := getRel(proc, eg, ref)
			if err != nil {
				return nil, err
			}
			delCtx.DelSource[i] = rel
		}
		for i, ref := range oldCtx.IdxRef {
			rel, err := getRel(proc, eg, ref)
			if err != nil {
				return nil, err
			}
			delCtx.IdxSource[i] = rel
		}
		for i, ref := range oldCtx.OnCascadeRef {
			rel, err := getRel(proc, eg, ref)
			if err != nil {
				return nil, err
			}
			delCtx.OnCascadeSource[i] = rel
		}
		for i, ref := range oldCtx.OnSetRef {
			rel, err := getRel(proc, eg, ref)
			if err != nil {
				return nil, err
			}
			delCtx.OnSetSource[i] = rel
		}
		for i, idxMap := range oldCtx.OnSetUpdateCol {
			delCtx.OnSetUpdateCol[i] = idxMap.Map
		}
	}

	return &deletion.Argument{
		DeleteCtx: delCtx,
		Engine:    eg,
	}, nil
}

func constructInsert(n *plan.Node, eg engine.Engine, proc *process.Process) (*insert.Argument, error) {
	var db engine.Database
	var relation engine.Relation
	var err error
	var isTemp bool
	ctx := proc.Ctx
	if n.GetClusterTable().GetIsClusterTable() {
		ctx = context.WithValue(ctx, defines.TenantIDKey{}, catalog.System_Account)
	}
	db, err = eg.Database(ctx, n.ObjRef.SchemaName, proc.TxnOperator)
	if err != nil {
		return nil, err
	}
	relation, err = db.Relation(ctx, n.TableDef.Name)
	if err != nil {
		var e error
		db, e = eg.Database(proc.Ctx, defines.TEMPORARY_DBNAME, proc.TxnOperator)
		if e != nil {
			return nil, err
		}

		relation, e = db.Relation(proc.Ctx, engine.GetTempTableName(n.ObjRef.SchemaName, n.TableDef.Name))
		if e != nil {
			return nil, err
		}
		isTemp = true
	}
	uniqueIndexTables := make([]engine.Relation, 0)
	secondaryIndexTables := make([]engine.Relation, 0)
	uDef, sDef := buildIndexDefs(n.TableDef.Defs)
	if uDef != nil {
		for i := range uDef.TableNames {
			var indexTable engine.Relation
			var err error
			if uDef.TableExists[i] {
				if isTemp {
					indexTable, err = db.Relation(ctx, engine.GetTempTableName(n.ObjRef.SchemaName, uDef.TableNames[i]))
				} else {
					indexTable, err = db.Relation(ctx, uDef.TableNames[i])
				}
				if err != nil {
					return nil, err
				}
				uniqueIndexTables = append(uniqueIndexTables, indexTable)
			}
		}
	}
	if sDef != nil {
		for i := range sDef.TableNames {
			var indexTable engine.Relation
			var err error
			if sDef.TableExists[i] {
				if isTemp {
					indexTable, err = db.Relation(ctx, engine.GetTempTableName(n.ObjRef.SchemaName, sDef.TableNames[i]))
				} else {
					indexTable, err = db.Relation(ctx, sDef.TableNames[i])
				}
				if err != nil {
					return nil, err
				}
				secondaryIndexTables = append(secondaryIndexTables, indexTable)
			}
		}
	}

	var dbName string
	var tblName string
	if isTemp {
		dbName = defines.TEMPORARY_DBNAME
		tblName = engine.GetTempTableName(n.ObjRef.SchemaName, n.TableDef.Name)
	} else {
		dbName = n.ObjRef.SchemaName
		tblName = n.TableDef.Name
	}

	hasAutoCol := false
	for i := 0; i < len(n.TableDef.Cols); i++ {
		if n.TableDef.Cols[i].Typ.AutoIncr {
			hasAutoCol = true
			break
		}
	}

	return &insert.Argument{
		TargetTable:          relation,
		TargetColDefs:        n.TableDef.Cols,
		Engine:               eg,
		DB:                   db,
		TableID:              relation.GetTableID(proc.Ctx),
		DBName:               dbName,
		TableName:            tblName,
		CPkeyColDef:          n.TableDef.CompositePkey,
		UniqueIndexTables:    uniqueIndexTables,
		UniqueIndexDef:       uDef,
		SecondaryIndexTables: secondaryIndexTables,
		SecondaryIndexDef:    sDef,
		ClusterByDef:         n.TableDef.ClusterBy,
		ClusterTable:         n.GetClusterTable(),
		HasAutoCol:           hasAutoCol,
	}, nil
}

func constructUpdate(n *plan.Node, eg engine.Engine, proc *process.Process) (*update.Argument, error) {
	oldCtx := n.UpdateCtx
	updateCtx := &update.UpdateCtx{
		Source:    make([]engine.Relation, len(oldCtx.Ref)),
		Idxs:      make([][]int32, len(oldCtx.Idx)),
		TableDefs: oldCtx.TableDefs,
		Ref:       oldCtx.Ref,
		UpdateCol: make([]map[string]int32, len(oldCtx.UpdateCol)),

		IdxSource: make([]engine.Relation, len(oldCtx.IdxRef)),
		IdxIdx:    oldCtx.IdxIdx,

		OnRestrictIdx: oldCtx.OnRestrictIdx,

		OnCascadeIdx:       make([][]int32, len(oldCtx.OnCascadeIdx)),
		OnCascadeSource:    make([]engine.Relation, len(oldCtx.OnCascadeRef)),
		OnCascadeRef:       oldCtx.OnCascadeRef,
		OnCascadeTableDef:  oldCtx.OnCascadeDef,
		OnCascadeUpdateCol: make([]map[string]int32, len(oldCtx.OnCascadeUpdateCol)),

		OnSetSource:    make([]engine.Relation, len(oldCtx.OnSetRef)),
		OnSetIdx:       make([][]int32, len(oldCtx.OnSetIdx)),
		OnSetRef:       oldCtx.OnSetRef,
		OnSetTableDef:  oldCtx.OnSetDef,
		OnSetUpdateCol: make([]map[string]int32, len(oldCtx.OnSetUpdateCol)),

		ParentIdx: make([]map[string]int32, len(oldCtx.ParentIdx)),
	}

	for i, idxMap := range oldCtx.UpdateCol {
		updateCtx.UpdateCol[i] = idxMap.Map
	}
	for i, list := range oldCtx.Idx {
		updateCtx.Idxs[i] = make([]int32, len(list.List))
		for j, id := range list.List {
			updateCtx.Idxs[i][j] = int32(id)
		}
	}
	for i, list := range oldCtx.OnSetIdx {
		updateCtx.OnSetIdx[i] = make([]int32, len(list.List))
		for j, id := range list.List {
			updateCtx.OnSetIdx[i][j] = int32(id)
		}
	}
	for i, list := range oldCtx.OnCascadeIdx {
		updateCtx.OnCascadeIdx[i] = make([]int32, len(list.List))
		for j, id := range list.List {
			updateCtx.OnCascadeIdx[i][j] = int32(id)
		}
	}
	for i, ref := range oldCtx.Ref {
		rel, err := getRel(proc, eg, ref)
		if err != nil {
			return nil, err
		}
		updateCtx.Source[i] = rel
	}
	for i, ref := range oldCtx.IdxRef {
		rel, err := getRel(proc, eg, ref)
		if err != nil {
			return nil, err
		}
		updateCtx.IdxSource[i] = rel
	}
	for i, ref := range oldCtx.OnCascadeRef {
		rel, err := getRel(proc, eg, ref)
		if err != nil {
			return nil, err
		}
		updateCtx.OnCascadeSource[i] = rel
	}
	for i, ref := range oldCtx.OnSetRef {
		rel, err := getRel(proc, eg, ref)
		if err != nil {
			return nil, err
		}
		updateCtx.OnSetSource[i] = rel
	}
	for i, idxMap := range oldCtx.OnCascadeUpdateCol {
		updateCtx.OnCascadeUpdateCol[i] = idxMap.Map
	}
	for i, idxMap := range oldCtx.OnSetUpdateCol {
		updateCtx.OnSetUpdateCol[i] = idxMap.Map
	}
	for i, idxMap := range oldCtx.ParentIdx {
		updateCtx.ParentIdx[i] = idxMap.Map
	}

	return &update.Argument{
		UpdateCtx: updateCtx,
		Engine:    eg,
	}, nil
}

func constructProjection(n *plan.Node) *projection.Argument {
	return &projection.Argument{
		Es: n.ProjectList,
	}
}

func constructExternal(n *plan.Node, param *tree.ExternParam, ctx context.Context, fileList []string, fileOffset [][2]int) *external.Argument {
	attrs := make([]string, len(n.TableDef.Cols))
	for j, col := range n.TableDef.Cols {
		attrs[j] = col.Name
	}
	return &external.Argument{
		Es: &external.ExternalParam{
			ExParamConst: external.ExParamConst{
				Attrs:         attrs,
				Cols:          n.TableDef.Cols,
				Extern:        param,
				Name2ColIndex: n.TableDef.Name2ColIndex,
				FileOffset:    fileOffset,
				CreateSql:     n.TableDef.Createsql,
				Ctx:           ctx,
				FileList:      fileList,
				ClusterTable:  n.GetClusterTable(),
			},
			ExParam: external.ExParam{
				Fileparam: new(external.ExFileparam),
				Filter: &external.FilterParam{
					FilterExpr: colexec.RewriteFilterExprList(n.FilterList),
				},
			},
<<<<<<< HEAD
			ClusterTable: n.GetClusterTable(),
			FirstColType: n.TableDef.OriginCols[0].Typ,
=======
>>>>>>> 79af50a4
		},
	}
}
func constructTableFunction(n *plan.Node, ctx context.Context, name string) *table_function.Argument {
	attrs := make([]string, len(n.TableDef.Cols))
	for j, col := range n.TableDef.Cols {
		attrs[j] = col.Name
	}
	return &table_function.Argument{
		Attrs:  attrs,
		Rets:   n.TableDef.Cols,
		Args:   n.TblFuncExprList,
		Name:   name,
		Params: n.TableDef.TblFunc.Param,
	}
}

func constructTop(n *plan.Node, topN int64) *top.Argument {
	return &top.Argument{
		Fs:    n.OrderBy,
		Limit: topN,
	}
}

func constructJoin(n *plan.Node, typs []types.Type, proc *process.Process) *join.Argument {
	result := make([]colexec.ResultPos, len(n.ProjectList))
	for i, expr := range n.ProjectList {
		result[i].Rel, result[i].Pos = constructJoinResult(expr, proc)
	}
	cond, conds := extraJoinConditions(n.OnList)
	return &join.Argument{
		Typs:       typs,
		Result:     result,
		Cond:       cond,
		Conditions: constructJoinConditions(conds, proc),
	}
}

func constructSemi(n *plan.Node, typs []types.Type, proc *process.Process) *semi.Argument {
	result := make([]int32, len(n.ProjectList))
	for i, expr := range n.ProjectList {
		rel, pos := constructJoinResult(expr, proc)
		if rel != 0 {
			panic(moerr.NewNYI(proc.Ctx, "semi result '%s'", expr))
		}
		result[i] = pos
	}
	cond, conds := extraJoinConditions(n.OnList)
	return &semi.Argument{
		Typs:       typs,
		Result:     result,
		Cond:       cond,
		Conditions: constructJoinConditions(conds, proc),
	}
}

func constructLeft(n *plan.Node, typs []types.Type, proc *process.Process) *left.Argument {
	result := make([]colexec.ResultPos, len(n.ProjectList))
	for i, expr := range n.ProjectList {
		result[i].Rel, result[i].Pos = constructJoinResult(expr, proc)
	}
	cond, conds := extraJoinConditions(n.OnList)
	return &left.Argument{
		Typs:       typs,
		Result:     result,
		Cond:       cond,
		Conditions: constructJoinConditions(conds, proc),
	}
}

func constructSingle(n *plan.Node, typs []types.Type, proc *process.Process) *single.Argument {
	result := make([]colexec.ResultPos, len(n.ProjectList))
	for i, expr := range n.ProjectList {
		result[i].Rel, result[i].Pos = constructJoinResult(expr, proc)
	}
	cond, conds := extraJoinConditions(n.OnList)
	return &single.Argument{
		Typs:       typs,
		Result:     result,
		Cond:       cond,
		Conditions: constructJoinConditions(conds, proc),
	}
}

func constructProduct(n *plan.Node, typs []types.Type, proc *process.Process) *product.Argument {
	result := make([]colexec.ResultPos, len(n.ProjectList))
	for i, expr := range n.ProjectList {
		result[i].Rel, result[i].Pos = constructJoinResult(expr, proc)
	}
	return &product.Argument{Typs: typs, Result: result}
}

func constructAnti(n *plan.Node, typs []types.Type, proc *process.Process) *anti.Argument {
	result := make([]int32, len(n.ProjectList))
	for i, expr := range n.ProjectList {
		rel, pos := constructJoinResult(expr, proc)
		if rel != 0 {
			panic(moerr.NewNYI(proc.Ctx, "anti result '%s'", expr))
		}
		result[i] = pos
	}
	cond, conds := extraJoinConditions(n.OnList)
	return &anti.Argument{
		Typs:       typs,
		Result:     result,
		Cond:       cond,
		Conditions: constructJoinConditions(conds, proc),
	}
}

/*
func constructMark(n *plan.Node, typs []types.Type, proc *process.Process) *mark.Argument {
	result := make([]int32, len(n.ProjectList))
	for i, expr := range n.ProjectList {
		rel, pos := constructJoinResult(expr, proc)
		if rel == 0 {
			result[i] = pos
		} else if rel == -1 {
			result[i] = -1
		} else {
			panic(moerr.NewNYI(proc.Ctx, "loop mark result '%s'", expr))
		}
	}
	cond, conds := extraJoinConditions(n.OnList)
	return &mark.Argument{
		Typs:       typs,
		Result:     result,
		Cond:       cond,
		Conditions: constructJoinConditions(conds, proc),
		OnList:     n.OnList,
	}
}
*/

func constructOrder(n *plan.Node, proc *process.Process) *order.Argument {
	return &order.Argument{
		Fs: n.OrderBy,
	}
}

/*
func constructOffset(n *plan.Node, proc *process.Process) *offset.Argument {
	vec, err := colexec.EvalExpr(constBat, proc, n.Offset)
	if err != nil {
		panic(err)
	}
	return &offset.Argument{
		Offset: uint64(vec.Col.([]int64)[0]),
	}
}
*/

func constructLimit(n *plan.Node, proc *process.Process) *limit.Argument {
	vec, err := colexec.EvalExpr(constBat, proc, n.Limit)
	if err != nil {
		panic(err)
	}
	defer vec.Free(proc.Mp())
	return &limit.Argument{
		Limit: uint64(vec.Col.([]int64)[0]),
	}
}

func constructGroup(ctx context.Context, n, cn *plan.Node, ibucket, nbucket int, needEval bool, proc *process.Process) *group.Argument {
	var lenAggs, lenMultiAggs int
	aggs := make([]agg.Aggregate, len(n.AggList))
	// multiaggs: is not like the normal agg funcs which have only one arg exclude 'distinct'
	// for now, we have group_concat
	multiaggs := make([]group_concat.Argument, len(n.AggList))
	for _, expr := range n.AggList {
		if f, ok := expr.Expr.(*plan.Expr_F); ok {
			distinct := (uint64(f.F.Func.Obj) & function.Distinct) != 0
			if len(f.F.Args) > 1 {
				// vec is separator
				vec, _ := colexec.EvalExpr(constBat, proc, f.F.Args[len(f.F.Args)-1])
				sepa := vec.GetString(0)
				multiaggs[lenMultiAggs] = group_concat.Argument{
					Dist:      distinct,
					GroupExpr: f.F.Args[:len(f.F.Args)-1],
					Separator: sepa,
				}
				lenMultiAggs++
				continue
			}
			obj := int64(uint64(f.F.Func.Obj) & function.DistinctMask)
			fun, err := function.GetFunctionByID(ctx, obj)
			if err != nil {
				panic(err)
			}
			aggs[lenAggs] = agg.Aggregate{
				E:    f.F.Args[0],
				Dist: distinct,
				Op:   fun.AggregateInfo,
			}
			lenAggs++
		}
	}
	aggs = aggs[:lenAggs]
	multiaggs = multiaggs[:lenMultiAggs]
	typs := make([]types.Type, len(cn.ProjectList))
	for i, e := range cn.ProjectList {
		typs[i].Oid = types.T(e.Typ.Id)
		typs[i].Width = e.Typ.Width
		typs[i].Size = e.Typ.Size
		typs[i].Scale = e.Typ.Scale
		typs[i].Precision = e.Typ.Precision
	}
	return &group.Argument{
		Aggs:      aggs,
		MultiAggs: multiaggs,
		Types:     typs,
		NeedEval:  needEval,
		Exprs:     n.GroupBy,
		Ibucket:   uint64(ibucket),
		Nbucket:   uint64(nbucket),
	}
}

// ibucket: bucket number
// nbucket:
// construct operator argument
func constructIntersectAll(_ *plan.Node, proc *process.Process, ibucket, nbucket int) *intersectall.Argument {
	return &intersectall.Argument{
		IBucket: uint64(ibucket),
		NBucket: uint64(nbucket),
	}
}

func constructMinus(n *plan.Node, proc *process.Process, ibucket, nbucket int) *minus.Argument {
	return &minus.Argument{
		IBucket: uint64(ibucket),
		NBucket: uint64(nbucket),
	}
}

func constructIntersect(n *plan.Node, proc *process.Process, ibucket, nbucket int) *intersect.Argument {
	return &intersect.Argument{
		IBucket: uint64(ibucket),
		NBucket: uint64(nbucket),
	}
}

func constructDispatch(all bool, regs []*process.WaitRegister) *dispatch.Argument {
	arg := new(dispatch.Argument)
	arg.All = all
	arg.CrossCN = false
	arg.LocalRegs = regs
	return arg
}

// ShuffleJoinDispatch is a cross-cn dispath
// and it will send same batch to all register
func constructShuffleJoinDispatch(idx int, ss []*Scope, currentCNAddr string) *dispatch.Argument {
	arg := new(dispatch.Argument)
	arg.All = true

	scopeLen := len(ss)
	arg.RemoteRegs = make([]colexec.WrapperNode, 0, scopeLen)
	arg.LocalRegs = make([]*process.WaitRegister, 0, scopeLen)

	for _, s := range ss {
		if s.IsEnd {
			continue
		}

		if len(s.NodeInfo.Addr) == 0 || len(currentCNAddr) == 0 ||
			strings.Split(currentCNAddr, ":")[0] == strings.Split(s.NodeInfo.Addr, ":")[0] {
			// Local reg.
			// Put them into arg.LocalRegs
			arg.LocalRegs = append(arg.LocalRegs, s.Proc.Reg.MergeReceivers[idx])
		} else {
			// Remote reg.
			// Generate uuid for them and put into arg.RemoteRegs
			found := false
			newUuid := uuid.New()

			// Length of RemoteRegs must be very small, so find the same NodeAddr with traversal
			for _, reg := range arg.RemoteRegs {
				if reg.NodeAddr == s.NodeInfo.Addr {
					reg.Uuids = append(reg.Uuids, newUuid)
					found = true
					break
				}
			}

			if !found {
				uuids := make([]uuid.UUID, 0, scopeLen)
				uuids = append(uuids, newUuid)
				arg.RemoteRegs = append(arg.RemoteRegs, colexec.WrapperNode{
					NodeAddr: s.NodeInfo.Addr,
					Uuids:    uuids,
				})
			}

			s.UuidToRegIdx = append(s.UuidToRegIdx, UuidToRegIdx{
				Uuid: newUuid,
				Idx:  idx,
			})
		}
	}
	if len(arg.RemoteRegs) != 0 {
		arg.CrossCN = true
	}

	sendFunc := func(streams []*dispatch.WrapperStream, bat *batch.Batch, localChans []*process.WaitRegister, ctxs []context.Context, cnts [][]uint, proc *process.Process) error {
		// TODO: seperate local and remote to different goroutine?
		// send bat to streams
		{
			// TODO: Split the batch into small if it is too large
			encodeBatch, err := types.Encode(bat)
			if err != nil {
				return err
			}
			for i, stream := range streams {
				// seperate different uuid into different message
				for j, uuid := range stream.Uuids {
					message := cnclient.AcquireMessage()
					{
						message.Id = stream.Stream.ID()
						message.Cmd = pipeline.BatchMessage
						message.Data = encodeBatch
						message.Uuid = uuid[:]
					}
					errSend := stream.Stream.Send(ctxs[i], message)
					if errSend != nil {
						return errSend
					}
					cnts[i][j]++
				}
			}
		}

		// send bat to localChans
		{
			for i, vec := range bat.Vecs {
				if vec.IsOriginal() {
					cloneVec, err := vector.Dup(vec, proc.Mp())
					if err != nil {
						bat.Clean(proc.Mp())
						return err
					}
					bat.Vecs[i] = cloneVec
				}
			}

			refCountAdd := int64(len(localChans) - 1)
			atomic.AddInt64(&bat.Cnt, refCountAdd)
			if jm, ok := bat.Ht.(*hashmap.JoinMap); ok {
				jm.IncRef(refCountAdd)
			}

			for _, reg := range localChans {
				select {
				case <-reg.Ctx.Done():
					return moerr.NewInternalError(proc.Ctx, "pipeline context has done.")
				case reg.Ch <- bat:
				}
			}
		}

		return nil
	}
	arg.SendFunc = sendFunc

	return arg
}

func constructMergeGroup(_ *plan.Node, needEval bool) *mergegroup.Argument {
	return &mergegroup.Argument{
		NeedEval: needEval,
	}
}

func constructMergeTop(n *plan.Node, topN int64) *mergetop.Argument {
	return &mergetop.Argument{
		Fs:    n.OrderBy,
		Limit: topN,
	}
}

func constructMergeOffset(n *plan.Node, proc *process.Process) *mergeoffset.Argument {
	vec, err := colexec.EvalExpr(constBat, proc, n.Offset)
	if err != nil {
		panic(err)
	}
	defer vec.Free(proc.Mp())
	return &mergeoffset.Argument{
		Offset: uint64(vec.Col.([]int64)[0]),
	}
}

func constructMergeLimit(n *plan.Node, proc *process.Process) *mergelimit.Argument {
	vec, err := colexec.EvalExpr(constBat, proc, n.Limit)
	if err != nil {
		panic(err)
	}
	defer vec.Free(proc.Mp())
	return &mergelimit.Argument{
		Limit: uint64(vec.Col.([]int64)[0]),
	}
}

func constructMergeOrder(n *plan.Node, proc *process.Process) *mergeorder.Argument {
	return &mergeorder.Argument{
		Fs: n.OrderBy,
	}
}

func constructLoopJoin(n *plan.Node, typs []types.Type, proc *process.Process) *loopjoin.Argument {
	result := make([]colexec.ResultPos, len(n.ProjectList))
	for i, expr := range n.ProjectList {
		result[i].Rel, result[i].Pos = constructJoinResult(expr, proc)
	}
	return &loopjoin.Argument{
		Typs:   typs,
		Result: result,
		Cond:   colexec.RewriteFilterExprList(n.OnList),
	}
}

func constructLoopSemi(n *plan.Node, typs []types.Type, proc *process.Process) *loopsemi.Argument {
	result := make([]int32, len(n.ProjectList))
	for i, expr := range n.ProjectList {
		rel, pos := constructJoinResult(expr, proc)
		if rel != 0 {
			panic(moerr.NewNYI(proc.Ctx, "loop semi result '%s'", expr))
		}
		result[i] = pos
	}
	return &loopsemi.Argument{
		Typs:   typs,
		Result: result,
		Cond:   colexec.RewriteFilterExprList(n.OnList),
	}
}

func constructLoopLeft(n *plan.Node, typs []types.Type, proc *process.Process) *loopleft.Argument {
	result := make([]colexec.ResultPos, len(n.ProjectList))
	for i, expr := range n.ProjectList {
		result[i].Rel, result[i].Pos = constructJoinResult(expr, proc)
	}
	return &loopleft.Argument{
		Typs:   typs,
		Result: result,
		Cond:   colexec.RewriteFilterExprList(n.OnList),
	}
}

func constructLoopSingle(n *plan.Node, typs []types.Type, proc *process.Process) *loopsingle.Argument {
	result := make([]colexec.ResultPos, len(n.ProjectList))
	for i, expr := range n.ProjectList {
		result[i].Rel, result[i].Pos = constructJoinResult(expr, proc)
	}
	return &loopsingle.Argument{
		Result: result,
		Cond:   colexec.RewriteFilterExprList(n.OnList),
	}
}

func constructLoopAnti(n *plan.Node, typs []types.Type, proc *process.Process) *loopanti.Argument {
	result := make([]int32, len(n.ProjectList))
	for i, expr := range n.ProjectList {
		rel, pos := constructJoinResult(expr, proc)
		if rel != 0 {
			panic(moerr.NewNYI(proc.Ctx, "loop anti result '%s'", expr))
		}
		result[i] = pos
	}
	return &loopanti.Argument{
		Typs:   typs,
		Result: result,
		Cond:   colexec.RewriteFilterExprList(n.OnList),
	}
}

func constructLoopMark(n *plan.Node, typs []types.Type, proc *process.Process) *loopmark.Argument {
	result := make([]int32, len(n.ProjectList))
	for i, expr := range n.ProjectList {
		rel, pos := constructJoinResult(expr, proc)
		if rel == 0 {
			result[i] = pos
		} else if rel == -1 {
			result[i] = -1
		} else {
			panic(moerr.NewNYI(proc.Ctx, "loop mark result '%s'", expr))
		}
	}
	return &loopmark.Argument{
		Typs:   typs,
		Result: result,
		Cond:   colexec.RewriteFilterExprList(n.OnList),
	}
}

func constructHashBuild(in vm.Instruction, proc *process.Process) *hashbuild.Argument {
	switch in.Op {
	case vm.Anti:
		arg := in.Arg.(*anti.Argument)
		return &hashbuild.Argument{
			NeedHashMap: true,
			Typs:        arg.Typs,
			Conditions:  arg.Conditions[1],
		}
	case vm.Mark:
		arg := in.Arg.(*mark.Argument)
		return &hashbuild.Argument{
			NeedHashMap: true,
			Typs:        arg.Typs,
			Conditions:  arg.Conditions[1],
		}
	case vm.Join:
		arg := in.Arg.(*join.Argument)
		return &hashbuild.Argument{
			NeedHashMap: true,
			Typs:        arg.Typs,
			Conditions:  arg.Conditions[1],
		}
	case vm.Left:
		arg := in.Arg.(*left.Argument)
		return &hashbuild.Argument{
			NeedHashMap: true,
			Typs:        arg.Typs,
			Conditions:  arg.Conditions[1],
		}
	case vm.Semi:
		arg := in.Arg.(*semi.Argument)
		return &hashbuild.Argument{
			NeedHashMap: true,
			Typs:        arg.Typs,
			Conditions:  arg.Conditions[1],
		}
	case vm.Single:
		arg := in.Arg.(*single.Argument)
		return &hashbuild.Argument{
			NeedHashMap: true,
			Typs:        arg.Typs,
			Conditions:  arg.Conditions[1],
		}
	case vm.Product:
		arg := in.Arg.(*product.Argument)
		return &hashbuild.Argument{
			NeedHashMap: false,
			Typs:        arg.Typs,
		}
	case vm.LoopAnti:
		arg := in.Arg.(*loopanti.Argument)
		return &hashbuild.Argument{
			NeedHashMap: false,
			Typs:        arg.Typs,
		}
	case vm.LoopJoin:
		arg := in.Arg.(*loopjoin.Argument)
		return &hashbuild.Argument{
			NeedHashMap: false,
			Typs:        arg.Typs,
		}
	case vm.LoopLeft:
		arg := in.Arg.(*loopleft.Argument)
		return &hashbuild.Argument{
			NeedHashMap: false,
			Typs:        arg.Typs,
		}
	case vm.LoopSemi:
		arg := in.Arg.(*loopsemi.Argument)
		return &hashbuild.Argument{
			NeedHashMap: false,
			Typs:        arg.Typs,
		}
	case vm.LoopSingle:
		arg := in.Arg.(*loopsingle.Argument)
		return &hashbuild.Argument{
			NeedHashMap: false,
			Typs:        arg.Typs,
		}
	case vm.LoopMark:
		arg := in.Arg.(*loopmark.Argument)
		return &hashbuild.Argument{
			NeedHashMap: false,
			Typs:        arg.Typs,
		}

	default:
		panic(moerr.NewInternalError(proc.Ctx, "unsupport join type '%v'", in.Op))
	}
}

func constructJoinResult(expr *plan.Expr, proc *process.Process) (int32, int32) {
	e, ok := expr.Expr.(*plan.Expr_Col)
	if !ok {
		panic(moerr.NewNYI(proc.Ctx, "join result '%s'", expr))
	}
	return e.Col.RelPos, e.Col.ColPos
}

func constructJoinConditions(exprs []*plan.Expr, proc *process.Process) [][]*plan.Expr {
	conds := make([][]*plan.Expr, 2)
	conds[0] = make([]*plan.Expr, len(exprs))
	conds[1] = make([]*plan.Expr, len(exprs))
	for i, expr := range exprs {
		conds[0][i], conds[1][i] = constructJoinCondition(expr, proc)
	}
	return conds
}

func constructJoinCondition(expr *plan.Expr, proc *process.Process) (*plan.Expr, *plan.Expr) {
	if e, ok := expr.Expr.(*plan.Expr_C); ok { // constant bool
		b, ok := e.C.Value.(*plan.Const_Bval)
		if !ok {
			panic(moerr.NewNYI(proc.Ctx, "join condition '%s'", expr))
		}
		if b.Bval {
			return expr, expr
		}
		return expr, &plan.Expr{
			Typ: expr.Typ,
			Expr: &plan.Expr_C{
				C: &plan.Const{
					Value: &plan.Const_Bval{Bval: true},
				},
			},
		}
	}
	e, ok := expr.Expr.(*plan.Expr_F)
	if !ok || !supportedJoinCondition(e.F.Func.GetObj()) {
		panic(moerr.NewNYI(proc.Ctx, "join condition '%s'", expr))
	}
	if exprRelPos(e.F.Args[0]) == 1 {
		return e.F.Args[1], e.F.Args[0]
	}
	return e.F.Args[0], e.F.Args[1]
}

func isEquiJoin(exprs []*plan.Expr) bool {
	for _, expr := range exprs {
		if e, ok := expr.Expr.(*plan.Expr_F); ok {
			if !supportedJoinCondition(e.F.Func.GetObj()) {
				continue
			}
			lpos, rpos := hasColExpr(e.F.Args[0], -1), hasColExpr(e.F.Args[1], -1)
			if lpos == -1 || rpos == -1 || (lpos == rpos) {
				continue
			}
			return true
		}
	}
	return false || isEquiJoin0(exprs)
}

func isEquiJoin0(exprs []*plan.Expr) bool {
	for _, expr := range exprs {
		if e, ok := expr.Expr.(*plan.Expr_F); ok {
			if !supportedJoinCondition(e.F.Func.GetObj()) {
				return false
			}
			lpos, rpos := hasColExpr(e.F.Args[0], -1), hasColExpr(e.F.Args[1], -1)
			if lpos == -1 || rpos == -1 || (lpos == rpos) {
				return false
			}
		}
	}
	return true
}

func extraJoinConditions(exprs []*plan.Expr) (*plan.Expr, []*plan.Expr) {
	exprs = colexec.SplitAndExprs(exprs)
	eqConds := make([]*plan.Expr, 0, len(exprs))
	notEqConds := make([]*plan.Expr, 0, len(exprs))
	for i, expr := range exprs {
		if e, ok := expr.Expr.(*plan.Expr_F); ok {
			if !supportedJoinCondition(e.F.Func.GetObj()) {
				notEqConds = append(notEqConds, exprs[i])
				continue
			}
			lpos, rpos := hasColExpr(e.F.Args[0], -1), hasColExpr(e.F.Args[1], -1)
			if lpos == -1 || rpos == -1 || (lpos == rpos) {
				notEqConds = append(notEqConds, exprs[i])
				continue
			}
			eqConds = append(eqConds, exprs[i])
		}
	}
	if len(notEqConds) == 0 {
		return nil, eqConds
	}
	return colexec.RewriteFilterExprList(notEqConds), eqConds
}

func supportedJoinCondition(id int64) bool {
	fid, _ := function.DecodeOverloadID(id)
	return fid == function.EQUAL
}

func hasColExpr(expr *plan.Expr, pos int32) int32 {
	switch e := expr.Expr.(type) {
	case *plan.Expr_Col:
		if pos == -1 {
			return e.Col.RelPos
		}
		if pos != e.Col.RelPos {
			return -1
		}
		return pos
	case *plan.Expr_F:
		for i := range e.F.Args {
			pos0 := hasColExpr(e.F.Args[i], pos)
			switch {
			case pos0 == -1:
			case pos == -1:
				pos = pos0
			case pos != pos0:
				return -1
			}
		}
		return pos
	default:
		return pos
	}
}

func exprRelPos(expr *plan.Expr) int32 {
	switch e := expr.Expr.(type) {
	case *plan.Expr_Col:
		return e.Col.RelPos
	case *plan.Expr_F:
		for i := range e.F.Args {
			if relPos := exprRelPos(e.F.Args[i]); relPos >= 0 {
				return relPos
			}
		}
	}
	return -1
}

func buildIndexDefs(defs []*plan.TableDef_DefType) (*plan.UniqueIndexDef, *plan.SecondaryIndexDef) {
	var uIdxDef *plan.UniqueIndexDef = nil
	var sIdxDef *plan.SecondaryIndexDef = nil
	for _, def := range defs {
		if idxDef, ok := def.Def.(*plan.TableDef_DefType_UIdx); ok {
			uIdxDef = idxDef.UIdx
		}
		if idxDef, ok := def.Def.(*plan.TableDef_DefType_SIdx); ok {
			sIdxDef = idxDef.SIdx
		}
	}
	return uIdxDef, sIdxDef
}

func getRel(proc *process.Process, eg engine.Engine, ref *plan.ObjectRef) (rel engine.Relation, err error) {
	var dbSource engine.Database
	if ref.SchemaName != "" {
		dbSource, err = eg.Database(proc.Ctx, ref.SchemaName, proc.TxnOperator)
		if err != nil {
			return nil, err
		}
		rel, err = dbSource.Relation(proc.Ctx, ref.ObjName)
		if err == nil {
			return
		}

		dbSource, err = eg.Database(proc.Ctx, defines.TEMPORARY_DBNAME, proc.TxnOperator)
		if err != nil {
			return nil, err
		}
		newObjeName := engine.GetTempTableName(ref.SchemaName, ref.ObjName)
		newSchemaName := defines.TEMPORARY_DBNAME
		ref.SchemaName = newSchemaName
		ref.ObjName = newObjeName
		return dbSource.Relation(proc.Ctx, newObjeName)
	} else {
		_, _, rel, err = eg.GetRelationById(proc.Ctx, proc.TxnOperator, uint64(ref.Obj))
		return
	}
}<|MERGE_RESOLUTION|>--- conflicted
+++ resolved
@@ -17,13 +17,10 @@
 import (
 	"context"
 	"fmt"
-<<<<<<< HEAD
-=======
 	"strings"
 	"sync/atomic"
 
 	"github.com/google/uuid"
->>>>>>> 79af50a4
 	"github.com/matrixorigin/matrixone/pkg/catalog"
 	"github.com/matrixorigin/matrixone/pkg/cnservice/cnclient"
 	"github.com/matrixorigin/matrixone/pkg/common/hashmap"
@@ -317,7 +314,7 @@
 					Name2ColIndex: t.Es.Name2ColIndex,
 					CreateSql:     t.Es.CreateSql,
 					FileList:      t.Es.FileList,
-
+					FirstColType: t.Es.FirstColType,
 					Extern: t.Es.Extern,
 				},
 				ExParam: external.ExParam{
@@ -329,11 +326,6 @@
 						FileIndex: t.Es.Fileparam.FileIndex,
 					},
 				},
-<<<<<<< HEAD
-				Extern:       t.Es.Extern,
-				FirstColType: t.Es.FirstColType,
-=======
->>>>>>> 79af50a4
 			},
 		}
 	case vm.Connector:
@@ -700,6 +692,7 @@
 				CreateSql:     n.TableDef.Createsql,
 				Ctx:           ctx,
 				FileList:      fileList,
+				FirstColType: n.TableDef.OriginCols[0].Typ,
 				ClusterTable:  n.GetClusterTable(),
 			},
 			ExParam: external.ExParam{
@@ -708,11 +701,6 @@
 					FilterExpr: colexec.RewriteFilterExprList(n.FilterList),
 				},
 			},
-<<<<<<< HEAD
-			ClusterTable: n.GetClusterTable(),
-			FirstColType: n.TableDef.OriginCols[0].Typ,
-=======
->>>>>>> 79af50a4
 		},
 	}
 }
