// Copyright 2021 Matrix Origin
//
// Licensed under the Apache License, Version 2.0 (the "License");
// you may not use this file except in compliance with the License.
// You may obtain a copy of the License at
//
//      http://www.apache.org/licenses/LICENSE-2.0
//
// Unless required by applicable law or agreed to in writing, software
// distributed under the License is distributed on an "AS IS" BASIS,
// WITHOUT WARRANTIES OR CONDITIONS OF ANY KIND, either express or implied.
// See the License for the specific language governing permissions and
// limitations under the License.

package compile

import (
	"context"
	"fmt"

	"github.com/matrixorigin/matrixone/pkg/sql/colexec/anti"
	"github.com/matrixorigin/matrixone/pkg/sql/colexec/external"
	"github.com/matrixorigin/matrixone/pkg/sql/colexec/hashbuild"
	"github.com/matrixorigin/matrixone/pkg/sql/colexec/intersect"
	"github.com/matrixorigin/matrixone/pkg/sql/colexec/loopanti"
	"github.com/matrixorigin/matrixone/pkg/sql/colexec/minus"

	"github.com/matrixorigin/matrixone/pkg/sql/colexec/loopjoin"
	"github.com/matrixorigin/matrixone/pkg/sql/colexec/loopleft"
	"github.com/matrixorigin/matrixone/pkg/sql/colexec/loopsemi"
	"github.com/matrixorigin/matrixone/pkg/sql/colexec/loopsingle"
	"github.com/matrixorigin/matrixone/pkg/sql/colexec/update"

	"github.com/matrixorigin/matrixone/pkg/sql/colexec/deletion"
	"github.com/matrixorigin/matrixone/pkg/sql/colexec/insert"
	"github.com/matrixorigin/matrixone/pkg/vm/engine"

	"github.com/matrixorigin/matrixone/pkg/container/batch"
	"github.com/matrixorigin/matrixone/pkg/container/types"
	"github.com/matrixorigin/matrixone/pkg/errno"
	"github.com/matrixorigin/matrixone/pkg/pb/plan"
	"github.com/matrixorigin/matrixone/pkg/sql/colexec"
	"github.com/matrixorigin/matrixone/pkg/sql/colexec/aggregate"
	"github.com/matrixorigin/matrixone/pkg/sql/colexec/connector"
	"github.com/matrixorigin/matrixone/pkg/sql/colexec/dispatch"
	"github.com/matrixorigin/matrixone/pkg/sql/colexec/group"
	"github.com/matrixorigin/matrixone/pkg/sql/colexec/join"
	"github.com/matrixorigin/matrixone/pkg/sql/colexec/left"
	"github.com/matrixorigin/matrixone/pkg/sql/colexec/limit"
	"github.com/matrixorigin/matrixone/pkg/sql/colexec/mergegroup"
	"github.com/matrixorigin/matrixone/pkg/sql/colexec/mergelimit"
	"github.com/matrixorigin/matrixone/pkg/sql/colexec/mergeoffset"
	"github.com/matrixorigin/matrixone/pkg/sql/colexec/mergeorder"
	"github.com/matrixorigin/matrixone/pkg/sql/colexec/mergetop"
	"github.com/matrixorigin/matrixone/pkg/sql/colexec/offset"
	"github.com/matrixorigin/matrixone/pkg/sql/colexec/order"
	"github.com/matrixorigin/matrixone/pkg/sql/colexec/output"
	"github.com/matrixorigin/matrixone/pkg/sql/colexec/product"
	"github.com/matrixorigin/matrixone/pkg/sql/colexec/projection"
	"github.com/matrixorigin/matrixone/pkg/sql/colexec/restrict"
	"github.com/matrixorigin/matrixone/pkg/sql/colexec/semi"
	"github.com/matrixorigin/matrixone/pkg/sql/colexec/single"
	"github.com/matrixorigin/matrixone/pkg/sql/colexec/top"
	"github.com/matrixorigin/matrixone/pkg/sql/errors"
	"github.com/matrixorigin/matrixone/pkg/sql/plan/function"
	"github.com/matrixorigin/matrixone/pkg/vm"
	"github.com/matrixorigin/matrixone/pkg/vm/process"
)

var constBat *batch.Batch

func init() {
	constBat = batch.NewWithSize(0)
	constBat.Zs = []int64{1}
}

func dupInstruction(in vm.Instruction) vm.Instruction {
	rin := vm.Instruction{
		Op:  in.Op,
		Idx: in.Idx,
	}
	switch arg := in.Arg.(type) {
	case *top.Argument:
		rin.Arg = &top.Argument{
			Fs:    arg.Fs,
			Limit: arg.Limit,
		}
	case *limit.Argument:
		rin.Arg = &limit.Argument{
			Limit: arg.Limit,
		}
	case *join.Argument:
		rin.Arg = &join.Argument{
			Typs:       arg.Typs,
			Cond:       arg.Cond,
			Result:     arg.Result,
			Conditions: arg.Conditions,
		}
	case *semi.Argument:
		rin.Arg = &semi.Argument{
			Typs:       arg.Typs,
			Cond:       arg.Cond,
			Result:     arg.Result,
			Conditions: arg.Conditions,
		}
	case *left.Argument:
		rin.Arg = &left.Argument{
			Typs:       arg.Typs,
			Cond:       arg.Cond,
			Result:     arg.Result,
			Conditions: arg.Conditions,
		}
	case *group.Argument:
		rin.Arg = &group.Argument{
			Aggs:    arg.Aggs,
			Exprs:   arg.Exprs,
			Types:   arg.Types,
			Ibucket: arg.Ibucket,
			Nbucket: arg.Nbucket,
		}
	case *single.Argument:
		rin.Arg = &single.Argument{
			Typs:       arg.Typs,
			Cond:       arg.Cond,
			Result:     arg.Result,
			Conditions: arg.Conditions,
		}
	case *product.Argument:
		rin.Arg = &product.Argument{
			Typs:   arg.Typs,
			Result: arg.Result,
		}
	case *anti.Argument:
		rin.Arg = &anti.Argument{
			Typs:       arg.Typs,
			Cond:       arg.Cond,
			Result:     arg.Result,
			Conditions: arg.Conditions,
		}
	case *offset.Argument:
		rin.Arg = &offset.Argument{
			Offset: arg.Offset,
		}
	case *order.Argument:
		rin.Arg = &order.Argument{
			Fs: arg.Fs,
		}
	case *projection.Argument:
		rin.Arg = &projection.Argument{
			Es: arg.Es,
		}
	case *restrict.Argument:
		rin.Arg = &restrict.Argument{
			E: arg.E,
		}
	case *output.Argument:
		rin.Arg = &output.Argument{
			Data: arg.Data,
			Func: arg.Func,
		}
	case *loopjoin.Argument:
		rin.Arg = &loopjoin.Argument{
			Typs:   arg.Typs,
			Cond:   arg.Cond,
			Result: arg.Result,
		}
	case *loopsemi.Argument:
		rin.Arg = &loopsemi.Argument{
			Typs:   arg.Typs,
			Cond:   arg.Cond,
			Result: arg.Result,
		}
	case *loopleft.Argument:
		rin.Arg = &loopleft.Argument{
			Typs:   arg.Typs,
			Cond:   arg.Cond,
			Result: arg.Result,
		}
	case *loopanti.Argument:
		rin.Arg = &loopanti.Argument{
			Typs:   arg.Typs,
			Cond:   arg.Cond,
			Result: arg.Result,
		}
	case *loopsingle.Argument:
		rin.Arg = &loopsingle.Argument{
			Typs:   arg.Typs,
			Cond:   arg.Cond,
			Result: arg.Result,
		}
	case *dispatch.Argument:
	case *connector.Argument:
	case *minus.Argument:
		rin.Arg = &minus.Argument{
			IBucket: arg.IBucket,
			NBucket: arg.NBucket,
		}
	case *intersect.Argument:
		rin.Arg = &intersect.Argument{
			IBucket: arg.IBucket,
			NBucket: arg.NBucket,
		}
	case *external.Argument:
		rin.Arg = &external.Argument{
			Es: arg.Es,
		}
	default:
		panic(errors.New(errno.SyntaxErrororAccessRuleViolation, fmt.Sprintf("Unsupport instruction %T\n", in.Arg)))
	}
	return rin
}

func constructRestrict(n *plan.Node) *restrict.Argument {
	return &restrict.Argument{
		E: colexec.RewriteFilterExprList(n.FilterList),
	}
}

func constructDeletion(n *plan.Node, eg engine.Engine, txnOperator TxnOperator) (*deletion.Argument, error) {
	ctx := context.TODO()
	count := len(n.DeleteTablesCtx)
	ds := make([]*deletion.DeleteCtx, count)
	for i := 0; i < count; i++ {

		dbSource, err := eg.Database(ctx, n.DeleteTablesCtx[i].DbName, txnOperator)
		if err != nil {
			return nil, err
		}
		relation, err := dbSource.Relation(ctx, n.DeleteTablesCtx[i].TblName)
		if err != nil {
			return nil, err
		}

		ds[i] = &deletion.DeleteCtx{
			TableSource:  relation,
			UseDeleteKey: n.DeleteTablesCtx[i].UseDeleteKey,
			CanTruncate:  n.DeleteTablesCtx[i].CanTruncate,
			IsHideKey:    n.DeleteTablesCtx[i].IsHideKey,
		}
	}

	return &deletion.Argument{
		DeleteCtxs: ds,
	}, nil
}

func constructInsert(n *plan.Node, eg engine.Engine, txnOperator TxnOperator) (*insert.Argument, error) {
	ctx := context.TODO()
	db, err := eg.Database(ctx, n.ObjRef.SchemaName, txnOperator)
	if err != nil {
		return nil, err
	}
	relation, err := db.Relation(ctx, n.TableDef.Name)
	if err != nil {
		return nil, err
	}
	return &insert.Argument{
		TargetTable:   relation,
		TargetColDefs: n.TableDef.Cols,
	}, nil
}

func constructUpdate(n *plan.Node, eg engine.Engine, txnOperator TxnOperator) (*update.Argument, error) {
	ctx := context.TODO()
	us := make([]*update.UpdateCtx, len(n.UpdateCtxs))
	for i, updateCtx := range n.UpdateCtxs {

		dbSource, err := eg.Database(ctx, updateCtx.DbName, txnOperator)
		if err != nil {
			return nil, err
		}
		relation, err := dbSource.Relation(ctx, updateCtx.TblName)
		if err != nil {
			return nil, err
		}

		colNames := make([]string, 0, len(updateCtx.UpdateCols))
		for _, col := range updateCtx.UpdateCols {
			colNames = append(colNames, col.Name)
		}

		us[i] = &update.UpdateCtx{
			PriKey:      updateCtx.PriKey,
			PriKeyIdx:   updateCtx.PriKeyIdx,
			HideKey:     updateCtx.HideKey,
			HideKeyIdx:  updateCtx.HideKeyIdx,
			UpdateAttrs: colNames,
			OtherAttrs:  updateCtx.OtherAttrs,
			OrderAttrs:  updateCtx.OrderAttrs,
			TableSource: relation,
		}
	}
	return &update.Argument{
		UpdateCtxs: us,
	}, nil
}

func constructProjection(n *plan.Node) *projection.Argument {
	return &projection.Argument{
		Es: n.ProjectList,
	}
}

func constructExternal(n *plan.Node, ctx context.Context) *external.Argument {
	attrs := make([]string, len(n.TableDef.Cols))
	for j, col := range n.TableDef.Cols {
		attrs[j] = col.Name
	}
	return &external.Argument{
		Es: &external.ExternalParam{
			Attrs:         attrs,
			Cols:          n.TableDef.Cols,
			Name2ColIndex: n.TableDef.Name2ColIndex,
			CreateSql:     n.TableDef.Createsql,
			Ctx:           ctx,
		},
	}
}

func constructTop(n *plan.Node, proc *process.Process) *top.Argument {
	vec, err := colexec.EvalExpr(constBat, proc, n.Limit)
	if err != nil {
		panic(err)
	}
	fs := make([]colexec.Field, len(n.OrderBy))
	for i, e := range n.OrderBy {
		fs[i].E = e.Expr
		if e.Flag == plan.OrderBySpec_DESC {
			fs[i].Type = colexec.Descending
		}
	}
	return &top.Argument{
		Fs:    fs,
		Limit: vec.Col.([]int64)[0],
	}
}

<<<<<<< HEAD
func constructJoin(n *plan.Node, proc *process.Process) *join.Argument {
	result := make([]colexec.ResultPos, len(n.ProjectList))
=======
func constructJoin(n *plan.Node, typs []types.Type, proc *process.Process) *join.Argument {
	result := make([]join.ResultPos, len(n.ProjectList))
>>>>>>> 2d9e3003
	for i, expr := range n.ProjectList {
		result[i].Rel, result[i].Pos = constructJoinResult(expr)
	}
	cond, conds := extraJoinConditions(n.OnList)
	return &join.Argument{
		Typs:       typs,
		Result:     result,
		Cond:       cond,
		Conditions: constructJoinConditions(conds),
	}
}

func constructSemi(n *plan.Node, typs []types.Type, proc *process.Process) *semi.Argument {
	result := make([]int32, len(n.ProjectList))
	for i, expr := range n.ProjectList {
		rel, pos := constructJoinResult(expr)
		if rel != 0 {
			panic(errors.New(errno.SyntaxErrororAccessRuleViolation, fmt.Sprintf("semi result '%s' not support now", expr)))
		}
		result[i] = pos
	}
	cond, conds := extraJoinConditions(n.OnList)
	return &semi.Argument{
		Typs:       typs,
		Result:     result,
		Cond:       cond,
		Conditions: constructJoinConditions(conds),
	}
}

func constructLeft(n *plan.Node, typs []types.Type, proc *process.Process) *left.Argument {
	result := make([]colexec.ResultPos, len(n.ProjectList))
	for i, expr := range n.ProjectList {
		result[i].Rel, result[i].Pos = constructJoinResult(expr)
	}
	cond, conds := extraJoinConditions(n.OnList)
	return &left.Argument{
		Typs:       typs,
		Result:     result,
		Cond:       cond,
		Conditions: constructJoinConditions(conds),
	}
}

func constructSingle(n *plan.Node, typs []types.Type, proc *process.Process) *single.Argument {
	result := make([]colexec.ResultPos, len(n.ProjectList))
	for i, expr := range n.ProjectList {
		result[i].Rel, result[i].Pos = constructJoinResult(expr)
	}
	cond, conds := extraJoinConditions(n.OnList)
	return &single.Argument{
		Typs:       typs,
		Result:     result,
		Cond:       cond,
		Conditions: constructJoinConditions(conds),
	}
}

<<<<<<< HEAD
func constructProduct(n *plan.Node, proc *process.Process) *product.Argument {
	result := make([]colexec.ResultPos, len(n.ProjectList))
=======
func constructProduct(n *plan.Node, typs []types.Type, proc *process.Process) *product.Argument {
	result := make([]product.ResultPos, len(n.ProjectList))
>>>>>>> 2d9e3003
	for i, expr := range n.ProjectList {
		result[i].Rel, result[i].Pos = constructJoinResult(expr)
	}
	return &product.Argument{Typs: typs, Result: result}
}

func constructAnti(n *plan.Node, typs []types.Type, proc *process.Process) *anti.Argument {
	result := make([]int32, len(n.ProjectList))
	for i, expr := range n.ProjectList {
		rel, pos := constructJoinResult(expr)
		if rel != 0 {
			panic(errors.New(errno.SyntaxErrororAccessRuleViolation, fmt.Sprintf("anti result '%s' not support now", expr)))
		}
		result[i] = pos
	}
	cond, conds := extraJoinConditions(n.OnList)
	return &anti.Argument{
		Typs:       typs,
		Result:     result,
		Cond:       cond,
		Conditions: constructJoinConditions(conds),
	}
}

func constructOrder(n *plan.Node, proc *process.Process) *order.Argument {
	fs := make([]colexec.Field, len(n.OrderBy))
	for i, e := range n.OrderBy {
		fs[i].E = e.Expr
		if e.Flag == plan.OrderBySpec_DESC {
			fs[i].Type = colexec.Descending
		}
	}
	return &order.Argument{
		Fs: fs,
	}
}

/*
func constructOffset(n *plan.Node, proc *process.Process) *offset.Argument {
	vec, err := colexec.EvalExpr(constBat, proc, n.Offset)
	if err != nil {
		panic(err)
	}
	return &offset.Argument{
		Offset: uint64(vec.Col.([]int64)[0]),
	}
}
*/

func constructLimit(n *plan.Node, proc *process.Process) *limit.Argument {
	vec, err := colexec.EvalExpr(constBat, proc, n.Limit)
	if err != nil {
		panic(err)
	}
	return &limit.Argument{
		Limit: uint64(vec.Col.([]int64)[0]),
	}
}

func constructGroup(n, cn *plan.Node, ibucket, nbucket int, needEval bool) *group.Argument {
	aggs := make([]aggregate.Aggregate, len(n.AggList))
	for i, expr := range n.AggList {
		if f, ok := expr.Expr.(*plan.Expr_F); ok {
			distinct := (uint64(f.F.Func.Obj) & function.Distinct) != 0
			obj := int64(uint64(f.F.Func.Obj) & function.DistinctMask)
			fun, err := function.GetFunctionByID(obj)
			if err != nil {
				panic(err)
			}
			aggs[i] = aggregate.Aggregate{
				E:    f.F.Args[0],
				Dist: distinct,
				Op:   fun.AggregateInfo,
			}
		}
	}
	typs := make([]types.Type, len(cn.ProjectList))
	for i, e := range cn.ProjectList {
		typs[i].Oid = types.T(e.Typ.Id)
		typs[i].Width = e.Typ.Width
		typs[i].Size = e.Typ.Size
		typs[i].Scale = e.Typ.Scale
		typs[i].Precision = e.Typ.Precision
	}
	return &group.Argument{
		Aggs:     aggs,
		Types:    typs,
		NeedEval: needEval,
		Exprs:    n.GroupBy,
		Ibucket:  uint64(ibucket),
		Nbucket:  uint64(nbucket),
	}
}

func constructMinus(n *plan.Node, proc *process.Process, ibucket, nbucket int) *minus.Argument {
	return &minus.Argument{
		IBucket: uint64(ibucket),
		NBucket: uint64(nbucket),
	}
}

func constructIntersect(n *plan.Node, proc *process.Process, ibucket, nbucket int) *intersect.Argument {
	return &intersect.Argument{
		IBucket: uint64(ibucket),
		NBucket: uint64(nbucket),
	}
}

func constructDispatch(all bool, regs []*process.WaitRegister) *dispatch.Argument {
	arg := new(dispatch.Argument)
	arg.All = all
	arg.Regs = regs
	return arg
}

func constructMergeGroup(_ *plan.Node, needEval bool) *mergegroup.Argument {
	return &mergegroup.Argument{
		NeedEval: needEval,
	}
}

func constructMergeTop(n *plan.Node, proc *process.Process) *mergetop.Argument {
	vec, err := colexec.EvalExpr(constBat, proc, n.Limit)
	if err != nil {
		panic(err)
	}
	fs := make([]colexec.Field, len(n.OrderBy))
	for i, e := range n.OrderBy {
		fs[i].E = e.Expr
		if e.Flag == plan.OrderBySpec_DESC {
			fs[i].Type = colexec.Descending
		}
	}
	return &mergetop.Argument{
		Fs:    fs,
		Limit: vec.Col.([]int64)[0],
	}
}

func constructMergeOffset(n *plan.Node, proc *process.Process) *mergeoffset.Argument {
	vec, err := colexec.EvalExpr(constBat, proc, n.Offset)
	if err != nil {
		panic(err)
	}
	return &mergeoffset.Argument{
		Offset: uint64(vec.Col.([]int64)[0]),
	}
}

func constructMergeLimit(n *plan.Node, proc *process.Process) *mergelimit.Argument {
	vec, err := colexec.EvalExpr(constBat, proc, n.Limit)
	if err != nil {
		panic(err)
	}
	return &mergelimit.Argument{
		Limit: uint64(vec.Col.([]int64)[0]),
	}
}

func constructMergeOrder(n *plan.Node, proc *process.Process) *mergeorder.Argument {
	fs := make([]colexec.Field, len(n.OrderBy))
	for i, e := range n.OrderBy {
		fs[i].E = e.Expr
		if e.Flag == plan.OrderBySpec_DESC {
			fs[i].Type = colexec.Descending
		}
	}
	return &mergeorder.Argument{
		Fs: fs,
	}
}

<<<<<<< HEAD
func constructLoopJoin(n *plan.Node, proc *process.Process) *loopjoin.Argument {
	result := make([]colexec.ResultPos, len(n.ProjectList))
=======
func constructLoopJoin(n *plan.Node, typs []types.Type, proc *process.Process) *loopjoin.Argument {
	result := make([]loopjoin.ResultPos, len(n.ProjectList))
>>>>>>> 2d9e3003
	for i, expr := range n.ProjectList {
		result[i].Rel, result[i].Pos = constructJoinResult(expr)
	}
	return &loopjoin.Argument{
		Typs:   typs,
		Result: result,
		Cond:   colexec.RewriteFilterExprList(n.OnList),
	}
}

func constructLoopSemi(n *plan.Node, typs []types.Type, proc *process.Process) *loopsemi.Argument {
	result := make([]int32, len(n.ProjectList))
	for i, expr := range n.ProjectList {
		rel, pos := constructJoinResult(expr)
		if rel != 0 {
			panic(errors.New(errno.SyntaxErrororAccessRuleViolation, fmt.Sprintf("loop semi result '%s' not support now", expr)))
		}
		result[i] = pos
	}
	return &loopsemi.Argument{
		Typs:   typs,
		Result: result,
		Cond:   colexec.RewriteFilterExprList(n.OnList),
	}
}

func constructLoopLeft(n *plan.Node, typs []types.Type, proc *process.Process) *loopleft.Argument {
	result := make([]colexec.ResultPos, len(n.ProjectList))
	for i, expr := range n.ProjectList {
		result[i].Rel, result[i].Pos = constructJoinResult(expr)
	}
	return &loopleft.Argument{
		Typs:   typs,
		Result: result,
		Cond:   colexec.RewriteFilterExprList(n.OnList),
	}
}

func constructLoopSingle(n *plan.Node, typs []types.Type, proc *process.Process) *loopsingle.Argument {
	result := make([]colexec.ResultPos, len(n.ProjectList))
	for i, expr := range n.ProjectList {
		result[i].Rel, result[i].Pos = constructJoinResult(expr)
	}
	return &loopsingle.Argument{
		Result: result,
		Cond:   colexec.RewriteFilterExprList(n.OnList),
	}
}

func constructLoopAnti(n *plan.Node, typs []types.Type, proc *process.Process) *loopanti.Argument {
	result := make([]int32, len(n.ProjectList))
	for i, expr := range n.ProjectList {
		rel, pos := constructJoinResult(expr)
		if rel != 0 {
			panic(errors.New(errno.SyntaxErrororAccessRuleViolation, fmt.Sprintf("loop anti result '%s' not support now", expr)))
		}
		result[i] = pos
	}
	return &loopanti.Argument{
		Typs:   typs,
		Result: result,
		Cond:   colexec.RewriteFilterExprList(n.OnList),
	}
}

func constructHashBuild(in vm.Instruction) *hashbuild.Argument {
	switch in.Op {
	case vm.Anti:
		arg := in.Arg.(*anti.Argument)
		return &hashbuild.Argument{
			NeedHashMap: true,
			Typs:        arg.Typs,
			Conditions:  arg.Conditions[1],
		}
	case vm.Join:
		arg := in.Arg.(*join.Argument)
		return &hashbuild.Argument{
			NeedHashMap: true,
			Typs:        arg.Typs,
			Conditions:  arg.Conditions[1],
		}
	case vm.Left:
		arg := in.Arg.(*left.Argument)
		return &hashbuild.Argument{
			NeedHashMap: true,
			Typs:        arg.Typs,
			Conditions:  arg.Conditions[1],
		}
	case vm.Semi:
		arg := in.Arg.(*semi.Argument)
		return &hashbuild.Argument{
			NeedHashMap: true,
			Typs:        arg.Typs,
			Conditions:  arg.Conditions[1],
		}
	case vm.Single:
		arg := in.Arg.(*single.Argument)
		return &hashbuild.Argument{
			NeedHashMap: true,
			Typs:        arg.Typs,
			Conditions:  arg.Conditions[1],
		}
	case vm.Product:
		arg := in.Arg.(*product.Argument)
		return &hashbuild.Argument{
			NeedHashMap: false,
			Typs:        arg.Typs,
		}
	case vm.LoopAnti:
		arg := in.Arg.(*loopanti.Argument)
		return &hashbuild.Argument{
			NeedHashMap: false,
			Typs:        arg.Typs,
		}
	case vm.LoopJoin:
		arg := in.Arg.(*loopjoin.Argument)
		return &hashbuild.Argument{
			NeedHashMap: false,
			Typs:        arg.Typs,
		}
	case vm.LoopLeft:
		arg := in.Arg.(*loopleft.Argument)
		return &hashbuild.Argument{
			NeedHashMap: false,
			Typs:        arg.Typs,
		}
	case vm.LoopSemi:
		arg := in.Arg.(*loopsemi.Argument)
		return &hashbuild.Argument{
			NeedHashMap: false,
			Typs:        arg.Typs,
		}
	case vm.LoopSingle:
		arg := in.Arg.(*loopsingle.Argument)
		return &hashbuild.Argument{
			NeedHashMap: false,
			Typs:        arg.Typs,
		}
	default:
		panic(errors.New(errno.SyntaxErrororAccessRuleViolation, fmt.Sprintf("unsupport join type '%v'", in.Op)))
	}
}

func constructJoinResult(expr *plan.Expr) (int32, int32) {
	e, ok := expr.Expr.(*plan.Expr_Col)
	if !ok {
		panic(errors.New(errno.SyntaxErrororAccessRuleViolation, fmt.Sprintf("join result '%s' not support now", expr)))
	}
	return e.Col.RelPos, e.Col.ColPos
}

func constructJoinConditions(exprs []*plan.Expr) [][]*plan.Expr {
	conds := make([][]*plan.Expr, 2)
	conds[0] = make([]*plan.Expr, len(exprs))
	conds[1] = make([]*plan.Expr, len(exprs))
	for i, expr := range exprs {
		conds[0][i], conds[1][i] = constructJoinCondition(expr)
	}
	return conds
}

func constructJoinCondition(expr *plan.Expr) (*plan.Expr, *plan.Expr) {
	if e, ok := expr.Expr.(*plan.Expr_C); ok { // constant bool
		b, ok := e.C.Value.(*plan.Const_Bval)
		if !ok {
			panic(errors.New(errno.SyntaxErrororAccessRuleViolation, fmt.Sprintf("join condition '%s' not support now", expr)))
		}
		if b.Bval {
			return expr, expr
		}
		return expr, &plan.Expr{
			Typ: expr.Typ,
			Expr: &plan.Expr_C{
				C: &plan.Const{
					Value: &plan.Const_Bval{Bval: true},
				},
			},
		}
	}
	e, ok := expr.Expr.(*plan.Expr_F)
	if !ok || !supportedJoinCondition(e.F.Func.GetObj()) {
		panic(errors.New(errno.SyntaxErrororAccessRuleViolation, fmt.Sprintf("join condition '%s' not support now", expr)))
	}
	if exprRelPos(e.F.Args[0]) == 1 {
		return e.F.Args[1], e.F.Args[0]
	}
	return e.F.Args[0], e.F.Args[1]
}

func isEquiJoin(exprs []*plan.Expr) bool {
	for _, expr := range exprs {
		if e, ok := expr.Expr.(*plan.Expr_F); ok {
			if !supportedJoinCondition(e.F.Func.GetObj()) {
				continue
			}
			lpos, rpos := hasColExpr(e.F.Args[0], -1), hasColExpr(e.F.Args[1], -1)
			if lpos == -1 || rpos == -1 || (lpos == rpos) {
				continue
			}
			return true
		}
	}
	return false || isEquiJoin0(exprs)
}

func isEquiJoin0(exprs []*plan.Expr) bool {
	for _, expr := range exprs {
		if e, ok := expr.Expr.(*plan.Expr_F); ok {
			if !supportedJoinCondition(e.F.Func.GetObj()) {
				return false
			}
			lpos, rpos := hasColExpr(e.F.Args[0], -1), hasColExpr(e.F.Args[1], -1)
			if lpos == -1 || rpos == -1 || (lpos == rpos) {
				return false
			}
		}
	}
	return true
}

func extraJoinConditions(exprs []*plan.Expr) (*plan.Expr, []*plan.Expr) {
	exprs = colexec.SplitAndExprs(exprs)
	eqConds := make([]*plan.Expr, 0, len(exprs))
	notEqConds := make([]*plan.Expr, 0, len(exprs))
	for i, expr := range exprs {
		if e, ok := expr.Expr.(*plan.Expr_F); ok {
			if !supportedJoinCondition(e.F.Func.GetObj()) {
				notEqConds = append(notEqConds, exprs[i])
				continue
			}
			lpos, rpos := hasColExpr(e.F.Args[0], -1), hasColExpr(e.F.Args[1], -1)
			if lpos == -1 || rpos == -1 || (lpos == rpos) {
				notEqConds = append(notEqConds, exprs[i])
				continue
			}
			eqConds = append(eqConds, exprs[i])
		}
	}
	if len(notEqConds) == 0 {
		return nil, eqConds
	}
	return colexec.RewriteFilterExprList(notEqConds), eqConds
}

func supportedJoinCondition(id int64) bool {
	fid, _ := function.DecodeOverloadID(id)
	return fid == function.EQUAL
}

func hasColExpr(expr *plan.Expr, pos int32) int32 {
	switch e := expr.Expr.(type) {
	case *plan.Expr_Col:
		if pos == -1 {
			return e.Col.RelPos
		}
		if pos != e.Col.RelPos {
			return -1
		}
		return pos
	case *plan.Expr_F:
		for i := range e.F.Args {
			pos0 := hasColExpr(e.F.Args[i], pos)
			switch {
			case pos0 == -1:
			case pos == -1:
				pos = pos0
			case pos != pos0:
				return -1
			}
		}
		return pos
	default:
		return pos
	}
}

func exprRelPos(expr *plan.Expr) int32 {
	switch e := expr.Expr.(type) {
	case *plan.Expr_Col:
		return e.Col.RelPos
	case *plan.Expr_F:
		for i := range e.F.Args {
			if relPos := exprRelPos(e.F.Args[i]); relPos >= 0 {
				return relPos
			}
		}
	}
	return -1
}<|MERGE_RESOLUTION|>--- conflicted
+++ resolved
@@ -335,13 +335,8 @@
 	}
 }
 
-<<<<<<< HEAD
-func constructJoin(n *plan.Node, proc *process.Process) *join.Argument {
-	result := make([]colexec.ResultPos, len(n.ProjectList))
-=======
 func constructJoin(n *plan.Node, typs []types.Type, proc *process.Process) *join.Argument {
 	result := make([]join.ResultPos, len(n.ProjectList))
->>>>>>> 2d9e3003
 	for i, expr := range n.ProjectList {
 		result[i].Rel, result[i].Pos = constructJoinResult(expr)
 	}
@@ -400,13 +395,8 @@
 	}
 }
 
-<<<<<<< HEAD
-func constructProduct(n *plan.Node, proc *process.Process) *product.Argument {
-	result := make([]colexec.ResultPos, len(n.ProjectList))
-=======
 func constructProduct(n *plan.Node, typs []types.Type, proc *process.Process) *product.Argument {
 	result := make([]product.ResultPos, len(n.ProjectList))
->>>>>>> 2d9e3003
 	for i, expr := range n.ProjectList {
 		result[i].Rel, result[i].Pos = constructJoinResult(expr)
 	}
@@ -579,13 +569,8 @@
 	}
 }
 
-<<<<<<< HEAD
-func constructLoopJoin(n *plan.Node, proc *process.Process) *loopjoin.Argument {
-	result := make([]colexec.ResultPos, len(n.ProjectList))
-=======
 func constructLoopJoin(n *plan.Node, typs []types.Type, proc *process.Process) *loopjoin.Argument {
 	result := make([]loopjoin.ResultPos, len(n.ProjectList))
->>>>>>> 2d9e3003
 	for i, expr := range n.ProjectList {
 		result[i].Rel, result[i].Pos = constructJoinResult(expr)
 	}
