// Copyright 2021 Matrix Origin
//
// Licensed under the Apache License, Version 2.0 (the "License");
// you may not use this file except in compliance with the License.
// You may obtain a copy of the License at
//
//      http://www.apache.org/licenses/LICENSE-2.0
//
// Unless required by applicable law or agreed to in writing, software
// distributed under the License is distributed on an "AS IS" BASIS,
// WITHOUT WARRANTIES OR CONDITIONS OF ANY KIND, either express or implied.
// See the License for the specific language governing permissions and
// limitations under the License.

package compile

import (
	"context"
	"fmt"

	"github.com/matrixorigin/matrixone/pkg/common/moerr"
	"github.com/matrixorigin/matrixone/pkg/sql/colexec/agg"
	"github.com/matrixorigin/matrixone/pkg/sql/colexec/anti"
	"github.com/matrixorigin/matrixone/pkg/sql/colexec/connector"
	"github.com/matrixorigin/matrixone/pkg/sql/colexec/external"
	"github.com/matrixorigin/matrixone/pkg/sql/colexec/hashbuild"
	"github.com/matrixorigin/matrixone/pkg/sql/colexec/intersect"
	"github.com/matrixorigin/matrixone/pkg/sql/colexec/intersectall"
	"github.com/matrixorigin/matrixone/pkg/sql/colexec/loopanti"
	"github.com/matrixorigin/matrixone/pkg/sql/colexec/loopjoin"
	"github.com/matrixorigin/matrixone/pkg/sql/colexec/loopleft"
	"github.com/matrixorigin/matrixone/pkg/sql/colexec/loopsemi"
	"github.com/matrixorigin/matrixone/pkg/sql/colexec/loopsingle"
	"github.com/matrixorigin/matrixone/pkg/sql/colexec/mark"
	"github.com/matrixorigin/matrixone/pkg/sql/colexec/merge"
	"github.com/matrixorigin/matrixone/pkg/sql/colexec/minus"
	"github.com/matrixorigin/matrixone/pkg/sql/colexec/offset"
	"github.com/matrixorigin/matrixone/pkg/sql/colexec/table_function"
	"github.com/matrixorigin/matrixone/pkg/sql/colexec/update"

	"github.com/matrixorigin/matrixone/pkg/sql/colexec/deletion"
	"github.com/matrixorigin/matrixone/pkg/sql/colexec/insert"
	"github.com/matrixorigin/matrixone/pkg/vm/engine"

	"github.com/matrixorigin/matrixone/pkg/container/batch"
	"github.com/matrixorigin/matrixone/pkg/container/types"
	"github.com/matrixorigin/matrixone/pkg/pb/plan"
	"github.com/matrixorigin/matrixone/pkg/sql/colexec"
	"github.com/matrixorigin/matrixone/pkg/sql/colexec/dispatch"
	"github.com/matrixorigin/matrixone/pkg/sql/colexec/group"
	"github.com/matrixorigin/matrixone/pkg/sql/colexec/join"
	"github.com/matrixorigin/matrixone/pkg/sql/colexec/left"
	"github.com/matrixorigin/matrixone/pkg/sql/colexec/limit"
	"github.com/matrixorigin/matrixone/pkg/sql/colexec/mergegroup"
	"github.com/matrixorigin/matrixone/pkg/sql/colexec/mergelimit"
	"github.com/matrixorigin/matrixone/pkg/sql/colexec/mergeoffset"
	"github.com/matrixorigin/matrixone/pkg/sql/colexec/mergeorder"
	"github.com/matrixorigin/matrixone/pkg/sql/colexec/mergetop"
	"github.com/matrixorigin/matrixone/pkg/sql/colexec/order"
	"github.com/matrixorigin/matrixone/pkg/sql/colexec/product"
	"github.com/matrixorigin/matrixone/pkg/sql/colexec/projection"
	"github.com/matrixorigin/matrixone/pkg/sql/colexec/restrict"
	"github.com/matrixorigin/matrixone/pkg/sql/colexec/semi"
	"github.com/matrixorigin/matrixone/pkg/sql/colexec/single"
	"github.com/matrixorigin/matrixone/pkg/sql/colexec/top"
	"github.com/matrixorigin/matrixone/pkg/sql/plan/function"
	"github.com/matrixorigin/matrixone/pkg/vm"
	"github.com/matrixorigin/matrixone/pkg/vm/process"
)

var constBat *batch.Batch

func init() {
	constBat = batch.NewWithSize(0)
	constBat.Zs = []int64{1}
}

func dupInstruction(sourceIns *vm.Instruction, regMap map[*process.WaitRegister]*process.WaitRegister) vm.Instruction {
	res := vm.Instruction{Op: sourceIns.Op, Idx: sourceIns.Idx}
	switch sourceIns.Op {
	case vm.Anti:
		t := sourceIns.Arg.(*anti.Argument)
		res.Arg = &anti.Argument{
			Ibucket:    t.Ibucket,
			Nbucket:    t.Nbucket,
			Cond:       t.Cond,
			Typs:       t.Typs,
			Conditions: t.Conditions,
			Result:     t.Result,
		}
	case vm.Group:
		t := sourceIns.Arg.(*group.Argument)
		res.Arg = &group.Argument{
			NeedEval: t.NeedEval,
			Ibucket:  t.Ibucket,
			Nbucket:  t.Nbucket,
			Exprs:    t.Exprs,
			Types:    t.Types,
			Aggs:     t.Aggs,
		}
	case vm.Join:
		t := sourceIns.Arg.(*join.Argument)
		res.Arg = &join.Argument{
			Ibucket:    t.Ibucket,
			Nbucket:    t.Nbucket,
			Result:     t.Result,
			Cond:       t.Cond,
			Typs:       t.Typs,
			Conditions: t.Conditions,
		}
	case vm.Left:
		t := sourceIns.Arg.(*left.Argument)
		res.Arg = &left.Argument{
			Ibucket:    t.Ibucket,
			Nbucket:    t.Nbucket,
			Cond:       t.Cond,
			Result:     t.Result,
			Typs:       t.Typs,
			Conditions: t.Conditions,
		}
	case vm.Limit:
		t := sourceIns.Arg.(*limit.Argument)
		res.Arg = &limit.Argument{
			Limit: t.Limit,
		}
	case vm.LoopAnti:
		t := sourceIns.Arg.(*loopanti.Argument)
		res.Arg = &loopanti.Argument{
			Result: t.Result,
			Cond:   t.Cond,
			Typs:   t.Typs,
		}
	case vm.LoopJoin:
		t := sourceIns.Arg.(*loopanti.Argument)
		res.Arg = &loopanti.Argument{
			Result: t.Result,
			Cond:   t.Cond,
			Typs:   t.Typs,
		}
	case vm.LoopLeft:
		t := sourceIns.Arg.(*loopleft.Argument)
		res.Arg = &loopleft.Argument{
			Cond:   t.Cond,
			Typs:   t.Typs,
			Result: t.Result,
		}
	case vm.LoopSemi:
		t := sourceIns.Arg.(*loopsemi.Argument)
		res.Arg = &loopsemi.Argument{
			Result: t.Result,
			Cond:   t.Cond,
			Typs:   t.Typs,
		}
	case vm.LoopSingle:
		t := sourceIns.Arg.(*loopsingle.Argument)
		res.Arg = &loopsingle.Argument{
			Result: t.Result,
			Cond:   t.Cond,
			Typs:   t.Typs,
		}
	case vm.Offset:
		t := sourceIns.Arg.(*offset.Argument)
		res.Arg = &offset.Argument{
			Offset: t.Offset,
		}
	case vm.Order:
		t := sourceIns.Arg.(*order.Argument)
		res.Arg = &order.Argument{
			Fs: t.Fs,
		}
	case vm.Product:
		t := sourceIns.Arg.(*product.Argument)
		res.Arg = &product.Argument{
			Result: t.Result,
			Typs:   t.Typs,
		}
	case vm.Projection:
		t := sourceIns.Arg.(*projection.Argument)
		res.Arg = &projection.Argument{
			Es: t.Es,
		}
	case vm.Restrict:
		t := sourceIns.Arg.(*restrict.Argument)
		res.Arg = &restrict.Argument{
			E: t.E,
		}
	case vm.Semi:
		t := sourceIns.Arg.(*semi.Argument)
		res.Arg = &semi.Argument{
			Ibucket:    t.Ibucket,
			Nbucket:    t.Nbucket,
			Result:     t.Result,
			Cond:       t.Cond,
			Typs:       t.Typs,
			Conditions: t.Conditions,
		}
	case vm.Single:
		t := sourceIns.Arg.(*single.Argument)
		res.Arg = &single.Argument{
			Ibucket:    t.Ibucket,
			Nbucket:    t.Nbucket,
			Result:     t.Result,
			Cond:       t.Cond,
			Typs:       t.Typs,
			Conditions: t.Conditions,
		}
	case vm.Top:
		t := sourceIns.Arg.(*top.Argument)
		res.Arg = &top.Argument{
			Limit: t.Limit,
			Fs:    t.Fs,
		}
	case vm.Intersect:
		t := sourceIns.Arg.(*intersect.Argument)
		res.Arg = &intersect.Argument{
			IBucket: t.IBucket,
			NBucket: t.NBucket,
		}
	case vm.Minus: // 2
		t := sourceIns.Arg.(*minus.Argument)
		res.Arg = &minus.Argument{
			IBucket: t.IBucket,
			NBucket: t.NBucket,
		}
	case vm.IntersectAll:
		t := sourceIns.Arg.(*intersectall.Argument)
		res.Arg = &intersectall.Argument{
			IBucket: t.IBucket,
			NBucket: t.NBucket,
		}
	case vm.Merge:
		res.Arg = &merge.Argument{}
	case vm.MergeGroup:
		t := sourceIns.Arg.(*mergegroup.Argument)
		res.Arg = &mergegroup.Argument{
			NeedEval: t.NeedEval,
		}
	case vm.MergeLimit:
		t := sourceIns.Arg.(*mergelimit.Argument)
		res.Arg = &mergelimit.Argument{
			Limit: t.Limit,
		}
	case vm.MergeOffset:
		t := sourceIns.Arg.(*mergeoffset.Argument)
		res.Arg = &mergeoffset.Argument{
			Offset: t.Offset,
		}
	case vm.MergeTop:
		t := sourceIns.Arg.(*mergetop.Argument)
		res.Arg = &mergetop.Argument{
			Limit: t.Limit,
			Fs:    t.Fs,
		}
	case vm.MergeOrder:
		t := sourceIns.Arg.(*mergeorder.Argument)
		res.Arg = &mergeorder.Argument{
			Fs: t.Fs,
		}
	case vm.Mark:
		t := sourceIns.Arg.(*mark.Argument)
		res.Arg = &mark.Argument{
			Ibucket:    t.Ibucket,
			Nbucket:    t.Nbucket,
			Result:     t.Result,
			Conditions: t.Conditions,
			Typs:       t.Typs,
			Cond:       t.Cond,
			OnList:     t.OnList,
		}
	case vm.TableFunction:
		t := sourceIns.Arg.(*table_function.Argument)
		res.Arg = &table_function.Argument{
			Name:   t.Name,
			Args:   t.Args,
			Rets:   t.Rets,
			Attrs:  t.Attrs,
			Params: t.Params,
		}

	case vm.HashBuild:
		t := sourceIns.Arg.(*hashbuild.Argument)
		res.Arg = &hashbuild.Argument{
			NeedHashMap: t.NeedHashMap,
			NeedExpr:    t.NeedExpr,
			Ibucket:     t.Ibucket,
			Nbucket:     t.Nbucket,
			Typs:        t.Typs,
			Conditions:  t.Conditions,
		}
	case vm.External:
		t := sourceIns.Arg.(*external.Argument)
		res.Arg = &external.Argument{
			Es: &external.ExternalParam{
				Attrs:         t.Es.Attrs,
				Cols:          t.Es.Cols,
				Name2ColIndex: t.Es.Name2ColIndex,
				CreateSql:     t.Es.CreateSql,
				FileList:      t.Es.FileList,
				Fileparam: &external.ExternalFileparam{
					End:       t.Es.Fileparam.End,
					FileCnt:   t.Es.Fileparam.FileCnt,
					FileFin:   t.Es.Fileparam.FileFin,
					FileIndex: t.Es.Fileparam.FileIndex,
				},
			},
		}
	case vm.Connector:
		ok := false
		if regMap != nil {
			arg := &connector.Argument{}
			sourceReg := sourceIns.Arg.(*connector.Argument).Reg
			if arg.Reg, ok = regMap[sourceReg]; !ok {
				panic("nonexistent wait register")
			}
			res.Arg = arg
		}
	case vm.Dispatch:
		ok := false
		if regMap != nil {
			sourceArg := sourceIns.Arg.(*dispatch.Argument)
			arg := &dispatch.Argument{
				All:  sourceArg.All,
				Regs: make([]*process.WaitRegister, len(sourceArg.Regs)),
			}
			for j := range arg.Regs {
				sourceReg := sourceArg.Regs[j]
				if arg.Regs[j], ok = regMap[sourceReg]; !ok {
					panic("nonexistent wait register")
				}
			}
			res.Arg = arg
		}
	default:
		panic(fmt.Sprintf("unexpected instruction type '%d' to dup", sourceIns.Op))
	}
	return res
}

func constructRestrict(n *plan.Node) *restrict.Argument {
	return &restrict.Argument{
		E: colexec.RewriteFilterExprList(n.FilterList),
	}
}

func constructDeletion(n *plan.Node, eg engine.Engine, proc *process.Process) (*deletion.Argument, error) {
	count := len(n.DeleteTablesCtx)
	ds := make([]*deletion.DeleteCtx, count)
	for i := 0; i < count; i++ {
		dbSource, err := eg.Database(proc.Ctx, n.DeleteTablesCtx[i].DbName, proc.TxnOperator)
		if err != nil {
			return nil, err
		}
		relation, err := dbSource.Relation(proc.Ctx, n.DeleteTablesCtx[i].TblName)
		if err != nil {
			return nil, err
		}

		ds[i] = &deletion.DeleteCtx{
			TableSource:        relation,
			TableName:          n.DeleteTablesCtx[i].TblName,
			DbName:             n.DeleteTablesCtx[i].DbName,
			UseDeleteKey:       n.DeleteTablesCtx[i].UseDeleteKey,
			CanTruncate:        n.DeleteTablesCtx[i].CanTruncate,
			ColIndex:           n.DeleteTablesCtx[i].ColIndex,
			IsIndexTableDelete: n.DeleteTablesCtx[i].IsIndexTableDelete,
		}
	}

	return &deletion.Argument{
		DeleteCtxs: ds,
	}, nil
}

func constructInsert(n *plan.Node, eg engine.Engine, proc *process.Process) (*insert.Argument, error) {
	db, err := eg.Database(proc.Ctx, n.ObjRef.SchemaName, proc.TxnOperator)
	if err != nil {
		return nil, err
	}
	relation, err := db.Relation(proc.Ctx, n.TableDef.Name)
	if err != nil {
		return nil, err
	}
	uniqueIndexTables := make([]engine.Relation, 0)
	secondaryIndexTables := make([]engine.Relation, 0)
	uDef, sDef := buildIndexDefs(n.TableDef.Defs)
	if uDef != nil {
		for i := range uDef.TableNames {
			if uDef.TableExists[i] {
				indexTable, err := db.Relation(proc.Ctx, uDef.TableNames[i])
				if err != nil {
					return nil, err
				}
				uniqueIndexTables = append(uniqueIndexTables, indexTable)
			}
		}
	}
	if sDef != nil {
		for i := range sDef.TableNames {
			if sDef.TableExists[i] {
				indexTable, err := db.Relation(proc.Ctx, sDef.TableNames[i])
				if err != nil {
					return nil, err
				}
				secondaryIndexTables = append(secondaryIndexTables, indexTable)
			}
		}
	}
	return &insert.Argument{
		TargetTable:          relation,
		TargetColDefs:        n.TableDef.Cols,
		Engine:               eg,
		DB:                   db,
		TableID:              relation.GetTableID(proc.Ctx),
		DBName:               n.ObjRef.SchemaName,
		TableName:            n.TableDef.Name,
		CPkeyColDef:          n.TableDef.CompositePkey,
		UniqueIndexTables:    uniqueIndexTables,
		UniqueIndexDef:       uDef,
		SecondaryIndexTables: secondaryIndexTables,
		SecondaryIndexDef:    sDef,
	}, nil
}

func constructUpdate(n *plan.Node, eg engine.Engine, proc *process.Process) (*update.Argument, error) {
<<<<<<< HEAD
	updateCtxs := make([]*update.UpdateCtx, len(n.UpdateCtxs))
	tableIDs := make([]string, len(n.UpdateCtxs))
	dbs := make([]engine.Database, len(n.UpdateCtxs))
	dbNames := make([]string, len(n.UpdateCtxs))
	tblNames := make([]string, len(n.UpdateCtxs))
=======
	us := make([]*update.UpdateCtx, len(n.UpdateCtxs))
	tableID := make([]uint64, len(n.UpdateCtxs))
	db := make([]engine.Database, len(n.UpdateCtxs))
	dbName := make([]string, len(n.UpdateCtxs))
	tblName := make([]string, len(n.UpdateCtxs))
>>>>>>> e4af1cae
	for i, updateCtx := range n.UpdateCtxs {
		dbSource, err := eg.Database(proc.Ctx, updateCtx.DbName, proc.TxnOperator)
		if err != nil {
			return nil, err
		}
		dbs[i] = dbSource

		relation, err := dbSource.Relation(proc.Ctx, updateCtx.TblName)
		if err != nil {
			return nil, err
		}
		tableIDs[i] = relation.GetTableID(proc.Ctx)

		colNames := make([]string, 0, len(updateCtx.UpdateCols))
		for _, col := range updateCtx.UpdateCols {
			colNames = append(colNames, col.Name)
		}

		updateCtxs[i] = &update.UpdateCtx{
			HideKey:            updateCtx.HideKey,
			HideKeyIdx:         updateCtx.HideKeyIdx,
			UpdateAttrs:        colNames,
			OtherAttrs:         updateCtx.OtherAttrs,
			OrderAttrs:         updateCtx.OrderAttrs,
			TableSource:        relation,
			CPkeyColDef:        updateCtx.CompositePkey,
			IsIndexTableUpdate: updateCtx.IsIndexTableUpdate,
			IndexParts:         updateCtx.IndexParts,
		}

		if !updateCtx.IsIndexTableUpdate {
			if len(updateCtx.UniqueIndexPos) > 0 {
				for _, pos := range updateCtx.UniqueIndexPos {
					updateCtxs[i].UniqueIndexPos = append(updateCtxs[i].UniqueIndexPos, int(pos))
				}
			}

			if len(updateCtx.SecondaryIndexPos) > 0 {
				for _, pos := range updateCtx.SecondaryIndexPos {
					updateCtxs[i].SecondaryIndexPos = append(updateCtxs[i].SecondaryIndexPos, int(pos))
				}
			}
		}

		dbNames[i] = updateCtx.DbName
		tblNames[i] = updateCtx.TblName
	}

	return &update.Argument{
		UpdateCtxs:  updateCtxs,
		Engine:      eg,
		DB:          dbs,
		TableID:     tableIDs,
		DBName:      dbNames,
		TblName:     tblNames,
		TableDefVec: n.TableDefVec,
	}, nil
}

func constructProjection(n *plan.Node) *projection.Argument {
	return &projection.Argument{
		Es: n.ProjectList,
	}
}

func constructExternal(n *plan.Node, ctx context.Context, fileList []string) *external.Argument {
	attrs := make([]string, len(n.TableDef.Cols))
	for j, col := range n.TableDef.Cols {
		attrs[j] = col.Name
	}
	return &external.Argument{
		Es: &external.ExternalParam{
			Attrs:         attrs,
			Cols:          n.TableDef.Cols,
			Name2ColIndex: n.TableDef.Name2ColIndex,
			CreateSql:     n.TableDef.Createsql,
			Ctx:           ctx,
			FileList:      fileList,
			Fileparam:     new(external.ExternalFileparam),
		},
	}
}
func constructTableFunction(n *plan.Node, ctx context.Context, name string) *table_function.Argument {
	attrs := make([]string, len(n.TableDef.Cols))
	for j, col := range n.TableDef.Cols {
		attrs[j] = col.Name
	}
	return &table_function.Argument{
		Attrs:  attrs,
		Rets:   n.TableDef.Cols,
		Args:   n.TblFuncExprList,
		Name:   name,
		Params: n.TableDef.TblFunc.Param,
	}
}

func constructTop(n *plan.Node, topN int64) *top.Argument {
	return &top.Argument{
		Fs:    n.OrderBy,
		Limit: topN,
	}
}

func constructJoin(n *plan.Node, typs []types.Type, proc *process.Process) *join.Argument {
	result := make([]colexec.ResultPos, len(n.ProjectList))
	for i, expr := range n.ProjectList {
		result[i].Rel, result[i].Pos = constructJoinResult(expr, proc)
	}
	cond, conds := extraJoinConditions(n.OnList)
	return &join.Argument{
		Typs:       typs,
		Result:     result,
		Cond:       cond,
		Conditions: constructJoinConditions(conds, proc),
	}
}

func constructSemi(n *plan.Node, typs []types.Type, proc *process.Process) *semi.Argument {
	result := make([]int32, len(n.ProjectList))
	for i, expr := range n.ProjectList {
		rel, pos := constructJoinResult(expr, proc)
		if rel != 0 {
			panic(moerr.NewNYI(proc.Ctx, "semi result '%s'", expr))
		}
		result[i] = pos
	}
	cond, conds := extraJoinConditions(n.OnList)
	return &semi.Argument{
		Typs:       typs,
		Result:     result,
		Cond:       cond,
		Conditions: constructJoinConditions(conds, proc),
	}
}

func constructLeft(n *plan.Node, typs []types.Type, proc *process.Process) *left.Argument {
	result := make([]colexec.ResultPos, len(n.ProjectList))
	for i, expr := range n.ProjectList {
		result[i].Rel, result[i].Pos = constructJoinResult(expr, proc)
	}
	cond, conds := extraJoinConditions(n.OnList)
	return &left.Argument{
		Typs:       typs,
		Result:     result,
		Cond:       cond,
		Conditions: constructJoinConditions(conds, proc),
	}
}

func constructSingle(n *plan.Node, typs []types.Type, proc *process.Process) *single.Argument {
	result := make([]colexec.ResultPos, len(n.ProjectList))
	for i, expr := range n.ProjectList {
		result[i].Rel, result[i].Pos = constructJoinResult(expr, proc)
	}
	cond, conds := extraJoinConditions(n.OnList)
	return &single.Argument{
		Typs:       typs,
		Result:     result,
		Cond:       cond,
		Conditions: constructJoinConditions(conds, proc),
	}
}

func constructProduct(n *plan.Node, typs []types.Type, proc *process.Process) *product.Argument {
	result := make([]colexec.ResultPos, len(n.ProjectList))
	for i, expr := range n.ProjectList {
		result[i].Rel, result[i].Pos = constructJoinResult(expr, proc)
	}
	return &product.Argument{Typs: typs, Result: result}
}

func constructAnti(n *plan.Node, typs []types.Type, proc *process.Process) *anti.Argument {
	result := make([]int32, len(n.ProjectList))
	for i, expr := range n.ProjectList {
		rel, pos := constructJoinResult(expr, proc)
		if rel != 0 {
			panic(moerr.NewNYI(proc.Ctx, "anti result '%s'", expr))
		}
		result[i] = pos
	}
	cond, conds := extraJoinConditions(n.OnList)
	return &anti.Argument{
		Typs:       typs,
		Result:     result,
		Cond:       cond,
		Conditions: constructJoinConditions(conds, proc),
	}
}

func constructMark(n *plan.Node, typs []types.Type, proc *process.Process, onList []*plan.Expr) *mark.Argument {
	result := make([]int32, len(n.ProjectList))
	for i, expr := range n.ProjectList {
		rel, pos := constructJoinResult(expr, proc)
		if rel != 0 {
			panic(moerr.NewNYI(proc.Ctx, "mark result '%s'", expr))
		}
		result[i] = pos
	}
	cond, conds := extraJoinConditions(n.OnList)
	return &mark.Argument{
		Typs:       typs,
		Result:     result,
		Cond:       cond,
		Conditions: constructJoinConditions(conds, proc),
		OnList:     onList,
	}
}

var _ = constructMark

func constructOrder(n *plan.Node, proc *process.Process) *order.Argument {
	return &order.Argument{
		Fs: n.OrderBy,
	}
}

/*
func constructOffset(n *plan.Node, proc *process.Process) *offset.Argument {
	vec, err := colexec.EvalExpr(constBat, proc, n.Offset)
	if err != nil {
		panic(err)
	}
	return &offset.Argument{
		Offset: uint64(vec.Col.([]int64)[0]),
	}
}
*/

func constructLimit(n *plan.Node, proc *process.Process) *limit.Argument {
	vec, err := colexec.EvalExpr(constBat, proc, n.Limit)
	if err != nil {
		panic(err)
	}
	defer vec.Free(proc.Mp())
	return &limit.Argument{
		Limit: uint64(vec.Col.([]int64)[0]),
	}
}

func constructGroup(ctx context.Context, n, cn *plan.Node, ibucket, nbucket int, needEval bool) *group.Argument {
	aggs := make([]agg.Aggregate, len(n.AggList))
	for i, expr := range n.AggList {
		if f, ok := expr.Expr.(*plan.Expr_F); ok {
			distinct := (uint64(f.F.Func.Obj) & function.Distinct) != 0
			obj := int64(uint64(f.F.Func.Obj) & function.DistinctMask)
			fun, err := function.GetFunctionByID(ctx, obj)
			if err != nil {
				panic(err)
			}
			aggs[i] = agg.Aggregate{
				E:    f.F.Args[0],
				Dist: distinct,
				Op:   fun.AggregateInfo,
			}
		}
	}
	typs := make([]types.Type, len(cn.ProjectList))
	for i, e := range cn.ProjectList {
		typs[i].Oid = types.T(e.Typ.Id)
		typs[i].Width = e.Typ.Width
		typs[i].Size = e.Typ.Size
		typs[i].Scale = e.Typ.Scale
		typs[i].Precision = e.Typ.Precision
	}
	return &group.Argument{
		Aggs:     aggs,
		Types:    typs,
		NeedEval: needEval,
		Exprs:    n.GroupBy,
		Ibucket:  uint64(ibucket),
		Nbucket:  uint64(nbucket),
	}
}

// ibucket: bucket number
// nbucket:
// construct operator argument
func constructIntersectAll(_ *plan.Node, proc *process.Process, ibucket, nbucket int) *intersectall.Argument {
	return &intersectall.Argument{
		IBucket: uint64(ibucket),
		NBucket: uint64(nbucket),
	}
}

func constructMinus(n *plan.Node, proc *process.Process, ibucket, nbucket int) *minus.Argument {
	return &minus.Argument{
		IBucket: uint64(ibucket),
		NBucket: uint64(nbucket),
	}
}

func constructIntersect(n *plan.Node, proc *process.Process, ibucket, nbucket int) *intersect.Argument {
	return &intersect.Argument{
		IBucket: uint64(ibucket),
		NBucket: uint64(nbucket),
	}
}

func constructDispatch(all bool, regs []*process.WaitRegister) *dispatch.Argument {
	arg := new(dispatch.Argument)
	arg.All = all
	arg.Regs = regs
	return arg
}

func constructMergeGroup(_ *plan.Node, needEval bool) *mergegroup.Argument {
	return &mergegroup.Argument{
		NeedEval: needEval,
	}
}

func constructMergeTop(n *plan.Node, topN int64) *mergetop.Argument {
	return &mergetop.Argument{
		Fs:    n.OrderBy,
		Limit: topN,
	}
}

func constructMergeOffset(n *plan.Node, proc *process.Process) *mergeoffset.Argument {
	vec, err := colexec.EvalExpr(constBat, proc, n.Offset)
	if err != nil {
		panic(err)
	}
	defer vec.Free(proc.Mp())
	return &mergeoffset.Argument{
		Offset: uint64(vec.Col.([]int64)[0]),
	}
}

func constructMergeLimit(n *plan.Node, proc *process.Process) *mergelimit.Argument {
	vec, err := colexec.EvalExpr(constBat, proc, n.Limit)
	if err != nil {
		panic(err)
	}
	defer vec.Free(proc.Mp())
	return &mergelimit.Argument{
		Limit: uint64(vec.Col.([]int64)[0]),
	}
}

func constructMergeOrder(n *plan.Node, proc *process.Process) *mergeorder.Argument {
	return &mergeorder.Argument{
		Fs: n.OrderBy,
	}
}

func constructLoopJoin(n *plan.Node, typs []types.Type, proc *process.Process) *loopjoin.Argument {
	result := make([]colexec.ResultPos, len(n.ProjectList))
	for i, expr := range n.ProjectList {
		result[i].Rel, result[i].Pos = constructJoinResult(expr, proc)
	}
	return &loopjoin.Argument{
		Typs:   typs,
		Result: result,
		Cond:   colexec.RewriteFilterExprList(n.OnList),
	}
}

func constructLoopSemi(n *plan.Node, typs []types.Type, proc *process.Process) *loopsemi.Argument {
	result := make([]int32, len(n.ProjectList))
	for i, expr := range n.ProjectList {
		rel, pos := constructJoinResult(expr, proc)
		if rel != 0 {
			panic(moerr.NewNYI(proc.Ctx, "loop semi result '%s'", expr))
		}
		result[i] = pos
	}
	return &loopsemi.Argument{
		Typs:   typs,
		Result: result,
		Cond:   colexec.RewriteFilterExprList(n.OnList),
	}
}

func constructLoopLeft(n *plan.Node, typs []types.Type, proc *process.Process) *loopleft.Argument {
	result := make([]colexec.ResultPos, len(n.ProjectList))
	for i, expr := range n.ProjectList {
		result[i].Rel, result[i].Pos = constructJoinResult(expr, proc)
	}
	return &loopleft.Argument{
		Typs:   typs,
		Result: result,
		Cond:   colexec.RewriteFilterExprList(n.OnList),
	}
}

func constructLoopSingle(n *plan.Node, typs []types.Type, proc *process.Process) *loopsingle.Argument {
	result := make([]colexec.ResultPos, len(n.ProjectList))
	for i, expr := range n.ProjectList {
		result[i].Rel, result[i].Pos = constructJoinResult(expr, proc)
	}
	return &loopsingle.Argument{
		Result: result,
		Cond:   colexec.RewriteFilterExprList(n.OnList),
	}
}

func constructLoopAnti(n *plan.Node, typs []types.Type, proc *process.Process) *loopanti.Argument {
	result := make([]int32, len(n.ProjectList))
	for i, expr := range n.ProjectList {
		rel, pos := constructJoinResult(expr, proc)
		if rel != 0 {
			panic(moerr.NewNYI(proc.Ctx, "loop anti result '%s'", expr))
		}
		result[i] = pos
	}
	return &loopanti.Argument{
		Typs:   typs,
		Result: result,
		Cond:   colexec.RewriteFilterExprList(n.OnList),
	}
}

func constructHashBuild(in vm.Instruction, proc *process.Process) *hashbuild.Argument {
	switch in.Op {
	case vm.Anti:
		arg := in.Arg.(*anti.Argument)
		return &hashbuild.Argument{
			NeedHashMap: true,
			Typs:        arg.Typs,
			Conditions:  arg.Conditions[1],
		}
	case vm.Mark:
		arg := in.Arg.(*mark.Argument)
		return &hashbuild.Argument{
			NeedHashMap: true,
			Typs:        arg.Typs,
			Conditions:  arg.Conditions[1],
		}
	case vm.Join:
		arg := in.Arg.(*join.Argument)
		return &hashbuild.Argument{
			NeedHashMap: true,
			Typs:        arg.Typs,
			Conditions:  arg.Conditions[1],
		}
	case vm.Left:
		arg := in.Arg.(*left.Argument)
		return &hashbuild.Argument{
			NeedHashMap: true,
			Typs:        arg.Typs,
			Conditions:  arg.Conditions[1],
		}
	case vm.Semi:
		arg := in.Arg.(*semi.Argument)
		return &hashbuild.Argument{
			NeedHashMap: true,
			Typs:        arg.Typs,
			Conditions:  arg.Conditions[1],
		}
	case vm.Single:
		arg := in.Arg.(*single.Argument)
		return &hashbuild.Argument{
			NeedHashMap: true,
			Typs:        arg.Typs,
			Conditions:  arg.Conditions[1],
		}
	case vm.Product:
		arg := in.Arg.(*product.Argument)
		return &hashbuild.Argument{
			NeedHashMap: false,
			Typs:        arg.Typs,
		}
	case vm.LoopAnti:
		arg := in.Arg.(*loopanti.Argument)
		return &hashbuild.Argument{
			NeedHashMap: false,
			Typs:        arg.Typs,
		}
	case vm.LoopJoin:
		arg := in.Arg.(*loopjoin.Argument)
		return &hashbuild.Argument{
			NeedHashMap: false,
			Typs:        arg.Typs,
		}
	case vm.LoopLeft:
		arg := in.Arg.(*loopleft.Argument)
		return &hashbuild.Argument{
			NeedHashMap: false,
			Typs:        arg.Typs,
		}
	case vm.LoopSemi:
		arg := in.Arg.(*loopsemi.Argument)
		return &hashbuild.Argument{
			NeedHashMap: false,
			Typs:        arg.Typs,
		}
	case vm.LoopSingle:
		arg := in.Arg.(*loopsingle.Argument)
		return &hashbuild.Argument{
			NeedHashMap: false,
			Typs:        arg.Typs,
		}

	default:
		panic(moerr.NewInternalError(proc.Ctx, "unsupport join type '%v'", in.Op))
	}
}

func constructJoinResult(expr *plan.Expr, proc *process.Process) (int32, int32) {
	e, ok := expr.Expr.(*plan.Expr_Col)
	if !ok {
		panic(moerr.NewNYI(proc.Ctx, "join result '%s'", expr))
	}
	return e.Col.RelPos, e.Col.ColPos
}

func constructJoinConditions(exprs []*plan.Expr, proc *process.Process) [][]*plan.Expr {
	conds := make([][]*plan.Expr, 2)
	conds[0] = make([]*plan.Expr, len(exprs))
	conds[1] = make([]*plan.Expr, len(exprs))
	for i, expr := range exprs {
		conds[0][i], conds[1][i] = constructJoinCondition(expr, proc)
	}
	return conds
}

func constructJoinCondition(expr *plan.Expr, proc *process.Process) (*plan.Expr, *plan.Expr) {
	if e, ok := expr.Expr.(*plan.Expr_C); ok { // constant bool
		b, ok := e.C.Value.(*plan.Const_Bval)
		if !ok {
			panic(moerr.NewNYI(proc.Ctx, "join condition '%s'", expr))
		}
		if b.Bval {
			return expr, expr
		}
		return expr, &plan.Expr{
			Typ: expr.Typ,
			Expr: &plan.Expr_C{
				C: &plan.Const{
					Value: &plan.Const_Bval{Bval: true},
				},
			},
		}
	}
	e, ok := expr.Expr.(*plan.Expr_F)
	if !ok || !supportedJoinCondition(e.F.Func.GetObj()) {
		panic(moerr.NewNYI(proc.Ctx, "join condition '%s'", expr))
	}
	if exprRelPos(e.F.Args[0]) == 1 {
		return e.F.Args[1], e.F.Args[0]
	}
	return e.F.Args[0], e.F.Args[1]
}

func isEquiJoin(exprs []*plan.Expr) bool {
	for _, expr := range exprs {
		if e, ok := expr.Expr.(*plan.Expr_F); ok {
			if !supportedJoinCondition(e.F.Func.GetObj()) {
				continue
			}
			lpos, rpos := hasColExpr(e.F.Args[0], -1), hasColExpr(e.F.Args[1], -1)
			if lpos == -1 || rpos == -1 || (lpos == rpos) {
				continue
			}
			return true
		}
	}
	return false || isEquiJoin0(exprs)
}

func isEquiJoin0(exprs []*plan.Expr) bool {
	for _, expr := range exprs {
		if e, ok := expr.Expr.(*plan.Expr_F); ok {
			if !supportedJoinCondition(e.F.Func.GetObj()) {
				return false
			}
			lpos, rpos := hasColExpr(e.F.Args[0], -1), hasColExpr(e.F.Args[1], -1)
			if lpos == -1 || rpos == -1 || (lpos == rpos) {
				return false
			}
		}
	}
	return true
}

func extraJoinConditions(exprs []*plan.Expr) (*plan.Expr, []*plan.Expr) {
	exprs = colexec.SplitAndExprs(exprs)
	eqConds := make([]*plan.Expr, 0, len(exprs))
	notEqConds := make([]*plan.Expr, 0, len(exprs))
	for i, expr := range exprs {
		if e, ok := expr.Expr.(*plan.Expr_F); ok {
			if !supportedJoinCondition(e.F.Func.GetObj()) {
				notEqConds = append(notEqConds, exprs[i])
				continue
			}
			lpos, rpos := hasColExpr(e.F.Args[0], -1), hasColExpr(e.F.Args[1], -1)
			if lpos == -1 || rpos == -1 || (lpos == rpos) {
				notEqConds = append(notEqConds, exprs[i])
				continue
			}
			eqConds = append(eqConds, exprs[i])
		}
	}
	if len(notEqConds) == 0 {
		return nil, eqConds
	}
	return colexec.RewriteFilterExprList(notEqConds), eqConds
}

func supportedJoinCondition(id int64) bool {
	fid, _ := function.DecodeOverloadID(id)
	return fid == function.EQUAL
}

func hasColExpr(expr *plan.Expr, pos int32) int32 {
	switch e := expr.Expr.(type) {
	case *plan.Expr_Col:
		if pos == -1 {
			return e.Col.RelPos
		}
		if pos != e.Col.RelPos {
			return -1
		}
		return pos
	case *plan.Expr_F:
		for i := range e.F.Args {
			pos0 := hasColExpr(e.F.Args[i], pos)
			switch {
			case pos0 == -1:
			case pos == -1:
				pos = pos0
			case pos != pos0:
				return -1
			}
		}
		return pos
	default:
		return pos
	}
}

func exprRelPos(expr *plan.Expr) int32 {
	switch e := expr.Expr.(type) {
	case *plan.Expr_Col:
		return e.Col.RelPos
	case *plan.Expr_F:
		for i := range e.F.Args {
			if relPos := exprRelPos(e.F.Args[i]); relPos >= 0 {
				return relPos
			}
		}
	}
	return -1
}

func buildIndexDefs(defs []*plan.TableDef_DefType) (*plan.UniqueIndexDef, *plan.SecondaryIndexDef) {
	var uIdxDef *plan.UniqueIndexDef = nil
	var sIdxDef *plan.SecondaryIndexDef = nil
	for _, def := range defs {
		if idxDef, ok := def.Def.(*plan.TableDef_DefType_UIdx); ok {
			uIdxDef = idxDef.UIdx
		}
		if idxDef, ok := def.Def.(*plan.TableDef_DefType_SIdx); ok {
			sIdxDef = idxDef.SIdx
		}
	}
	return uIdxDef, sIdxDef
}<|MERGE_RESOLUTION|>--- conflicted
+++ resolved
@@ -422,19 +422,11 @@
 }
 
 func constructUpdate(n *plan.Node, eg engine.Engine, proc *process.Process) (*update.Argument, error) {
-<<<<<<< HEAD
 	updateCtxs := make([]*update.UpdateCtx, len(n.UpdateCtxs))
-	tableIDs := make([]string, len(n.UpdateCtxs))
+	tableIDs := make([]uint64, len(n.UpdateCtxs))
 	dbs := make([]engine.Database, len(n.UpdateCtxs))
 	dbNames := make([]string, len(n.UpdateCtxs))
 	tblNames := make([]string, len(n.UpdateCtxs))
-=======
-	us := make([]*update.UpdateCtx, len(n.UpdateCtxs))
-	tableID := make([]uint64, len(n.UpdateCtxs))
-	db := make([]engine.Database, len(n.UpdateCtxs))
-	dbName := make([]string, len(n.UpdateCtxs))
-	tblName := make([]string, len(n.UpdateCtxs))
->>>>>>> e4af1cae
 	for i, updateCtx := range n.UpdateCtxs {
 		dbSource, err := eg.Database(proc.Ctx, updateCtx.DbName, proc.TxnOperator)
 		if err != nil {
