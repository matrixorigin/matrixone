--- conflicted
+++ resolved
@@ -24,6 +24,7 @@
 	"github.com/matrixorigin/matrixone/pkg/common/moerr"
 	"github.com/matrixorigin/matrixone/pkg/container/batch"
 	"github.com/matrixorigin/matrixone/pkg/container/types"
+	"github.com/matrixorigin/matrixone/pkg/container/vector"
 	"github.com/matrixorigin/matrixone/pkg/defines"
 	"github.com/matrixorigin/matrixone/pkg/pb/plan"
 	"github.com/matrixorigin/matrixone/pkg/sql/colexec"
@@ -920,68 +921,6 @@
 			})
 		}
 	}
-<<<<<<< HEAD
-	if len(arg.RemoteRegs) != 0 {
-		arg.CrossCN = true
-	}
-
-	sendFunc := func(streams []*dispatch.WrapperStream, bat *batch.Batch, localChans []*process.WaitRegister, ctxs []context.Context, cnts [][]uint, proc *process.Process) error {
-		// TODO: seperate local and remote to different goroutine?
-		// send bat to streams
-		{
-			// TODO: Split the batch into small if it is too large
-			encodeBatch, err := types.Encode(bat)
-			if err != nil {
-				return err
-			}
-			for i, stream := range streams {
-				// seperate different uuid into different message
-				for j, uuid := range stream.Uuids {
-					message := cnclient.AcquireMessage()
-					{
-						message.Id = stream.Stream.ID()
-						message.Cmd = pipeline.BatchMessage
-						message.Data = encodeBatch
-						message.Uuid = uuid[:]
-					}
-					errSend := stream.Stream.Send(ctxs[i], message)
-					if errSend != nil {
-						return errSend
-					}
-					cnts[i][j]++
-				}
-			}
-		}
-
-		// send bat to localChans
-		{
-			//for i, vec := range bat.Vecs {
-			//	if vec.IsOriginal() {
-			//		cloneVec, err := vector.Dup(vec, proc.Mp())
-			//		if err != nil {
-			//			bat.Clean(proc.Mp())
-			//			return err
-			//		}
-			//		bat.Vecs[i] = cloneVec
-			//	}
-			//}
-
-			refCountAdd := int64(len(localChans) - 1)
-			atomic.AddInt64(&bat.Cnt, refCountAdd)
-			if jm, ok := bat.Ht.(*hashmap.JoinMap); ok {
-				jm.IncRef(refCountAdd)
-			}
-
-			for _, reg := range localChans {
-				select {
-				case <-reg.Ctx.Done():
-					return moerr.NewInternalError(proc.Ctx, "pipeline context has done.")
-				case reg.Ch <- bat:
-				}
-			}
-		}
-=======
->>>>>>> 27717933
 
 	if hasRemote {
 		arg.FuncId = dispatch.SendToAllFunc
