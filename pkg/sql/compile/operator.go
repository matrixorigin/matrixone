--- conflicted
+++ resolved
@@ -1002,11 +1002,7 @@
 
 // ShuffleJoinDispatch is a cross-cn dispath
 // and it will send same batch to all register
-<<<<<<< HEAD
 func constructBroadcastDispatch(idx int, ss []*Scope, currentCNAddr string) *dispatch.Argument {
-=======
-func constructBroadcastJoinDispatch(idx int, ss []*Scope, currentCNAddr string) *dispatch.Argument {
->>>>>>> e2b17908
 	hasRemote, arg := constructDispatchLocalAndRemote(idx, ss, currentCNAddr)
 	if hasRemote {
 		arg.FuncId = dispatch.SendToAllFunc
