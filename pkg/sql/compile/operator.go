// Copyright 2021 Matrix Origin
//
// Licensed under the Apache License, Version 2.0 (the "License");
// you may not use this file except in compliance with the License.
// You may obtain a copy of the License at
//
//      http://www.apache.org/licenses/LICENSE-2.0
//
// Unless required by applicable law or agreed to in writing, software
// distributed under the License is distributed on an "AS IS" BASIS,
// WITHOUT WARRANTIES OR CONDITIONS OF ANY KIND, either express or implied.
// See the License for the specific language governing permissions and
// limitations under the License.

package compile

import (
	"context"
	"fmt"
	"github.com/matrixorigin/matrixone/pkg/sql/colexec/aggexec"

	"github.com/matrixorigin/matrixone/pkg/sql/colexec/indexbuild"
	"github.com/matrixorigin/matrixone/pkg/sql/colexec/indexjoin"

	"github.com/google/uuid"
	"github.com/matrixorigin/matrixone/pkg/catalog"
	"github.com/matrixorigin/matrixone/pkg/common/moerr"
	"github.com/matrixorigin/matrixone/pkg/container/batch"
	"github.com/matrixorigin/matrixone/pkg/container/types"
	"github.com/matrixorigin/matrixone/pkg/container/vector"
	"github.com/matrixorigin/matrixone/pkg/defines"
	"github.com/matrixorigin/matrixone/pkg/pb/pipeline"
	"github.com/matrixorigin/matrixone/pkg/pb/plan"
	"github.com/matrixorigin/matrixone/pkg/sql/colexec"
	"github.com/matrixorigin/matrixone/pkg/sql/colexec/anti"
	"github.com/matrixorigin/matrixone/pkg/sql/colexec/connector"
	"github.com/matrixorigin/matrixone/pkg/sql/colexec/deletion"
	"github.com/matrixorigin/matrixone/pkg/sql/colexec/dispatch"
	"github.com/matrixorigin/matrixone/pkg/sql/colexec/external"
	"github.com/matrixorigin/matrixone/pkg/sql/colexec/fill"
	"github.com/matrixorigin/matrixone/pkg/sql/colexec/fuzzyfilter"
	"github.com/matrixorigin/matrixone/pkg/sql/colexec/group"
	"github.com/matrixorigin/matrixone/pkg/sql/colexec/hashbuild"
	"github.com/matrixorigin/matrixone/pkg/sql/colexec/insert"
	"github.com/matrixorigin/matrixone/pkg/sql/colexec/intersect"
	"github.com/matrixorigin/matrixone/pkg/sql/colexec/intersectall"
	"github.com/matrixorigin/matrixone/pkg/sql/colexec/join"
	"github.com/matrixorigin/matrixone/pkg/sql/colexec/left"
	"github.com/matrixorigin/matrixone/pkg/sql/colexec/limit"
	"github.com/matrixorigin/matrixone/pkg/sql/colexec/lockop"
	"github.com/matrixorigin/matrixone/pkg/sql/colexec/loopanti"
	"github.com/matrixorigin/matrixone/pkg/sql/colexec/loopjoin"
	"github.com/matrixorigin/matrixone/pkg/sql/colexec/loopleft"
	"github.com/matrixorigin/matrixone/pkg/sql/colexec/loopmark"
	"github.com/matrixorigin/matrixone/pkg/sql/colexec/loopsemi"
	"github.com/matrixorigin/matrixone/pkg/sql/colexec/loopsingle"
	"github.com/matrixorigin/matrixone/pkg/sql/colexec/mark"
	"github.com/matrixorigin/matrixone/pkg/sql/colexec/merge"
	"github.com/matrixorigin/matrixone/pkg/sql/colexec/mergecte"
	"github.com/matrixorigin/matrixone/pkg/sql/colexec/mergegroup"
	"github.com/matrixorigin/matrixone/pkg/sql/colexec/mergelimit"
	"github.com/matrixorigin/matrixone/pkg/sql/colexec/mergeoffset"
	"github.com/matrixorigin/matrixone/pkg/sql/colexec/mergeorder"
	"github.com/matrixorigin/matrixone/pkg/sql/colexec/mergerecursive"
	"github.com/matrixorigin/matrixone/pkg/sql/colexec/mergetop"
	"github.com/matrixorigin/matrixone/pkg/sql/colexec/minus"
	"github.com/matrixorigin/matrixone/pkg/sql/colexec/offset"
	"github.com/matrixorigin/matrixone/pkg/sql/colexec/onduplicatekey"
	"github.com/matrixorigin/matrixone/pkg/sql/colexec/order"
	"github.com/matrixorigin/matrixone/pkg/sql/colexec/partition"
	"github.com/matrixorigin/matrixone/pkg/sql/colexec/preinsert"
	"github.com/matrixorigin/matrixone/pkg/sql/colexec/preinsertsecondaryindex"
	"github.com/matrixorigin/matrixone/pkg/sql/colexec/preinsertunique"
	"github.com/matrixorigin/matrixone/pkg/sql/colexec/product"
	"github.com/matrixorigin/matrixone/pkg/sql/colexec/projection"
	"github.com/matrixorigin/matrixone/pkg/sql/colexec/restrict"
	"github.com/matrixorigin/matrixone/pkg/sql/colexec/right"
	"github.com/matrixorigin/matrixone/pkg/sql/colexec/rightanti"
	"github.com/matrixorigin/matrixone/pkg/sql/colexec/rightsemi"
	"github.com/matrixorigin/matrixone/pkg/sql/colexec/sample"
	"github.com/matrixorigin/matrixone/pkg/sql/colexec/semi"
	"github.com/matrixorigin/matrixone/pkg/sql/colexec/shuffle"
	"github.com/matrixorigin/matrixone/pkg/sql/colexec/single"
	"github.com/matrixorigin/matrixone/pkg/sql/colexec/source"
	"github.com/matrixorigin/matrixone/pkg/sql/colexec/table_function"
	"github.com/matrixorigin/matrixone/pkg/sql/colexec/timewin"
	"github.com/matrixorigin/matrixone/pkg/sql/colexec/top"
	"github.com/matrixorigin/matrixone/pkg/sql/colexec/window"
	"github.com/matrixorigin/matrixone/pkg/sql/parsers/tree"
	plan2 "github.com/matrixorigin/matrixone/pkg/sql/plan"
	"github.com/matrixorigin/matrixone/pkg/sql/plan/function"
	"github.com/matrixorigin/matrixone/pkg/vm"
	"github.com/matrixorigin/matrixone/pkg/vm/engine"
	"github.com/matrixorigin/matrixone/pkg/vm/process"
)

var constBat *batch.Batch

func init() {
	constBat = batch.NewWithSize(0)
	constBat.SetRowCount(1)
}

func dupInstruction(sourceIns *vm.Instruction, regMap map[*process.WaitRegister]*process.WaitRegister, index int) vm.Instruction {
	res := vm.Instruction{
		Op:          sourceIns.Op,
		Idx:         sourceIns.Idx,
		IsFirst:     sourceIns.IsFirst,
		IsLast:      sourceIns.IsLast,
		CnAddr:      sourceIns.CnAddr,
		OperatorID:  sourceIns.OperatorID,
		MaxParallel: sourceIns.MaxParallel,
		ParallelID:  sourceIns.ParallelID,
	}
	switch sourceIns.Op {
	case vm.Anti:
		t := sourceIns.Arg.(*anti.Argument)
		arg := anti.NewArgument()
		arg.Ibucket = t.Ibucket
		arg.Nbucket = t.Nbucket
		arg.Cond = t.Cond
		arg.Typs = t.Typs
		arg.Conditions = t.Conditions
		arg.Result = t.Result
		arg.HashOnPK = t.HashOnPK
		arg.IsShuffle = t.IsShuffle
		res.Arg = arg
	case vm.Group:
		t := sourceIns.Arg.(*group.Argument)
		arg := group.NewArgument()
		arg.IsShuffle = t.IsShuffle
		arg.PreAllocSize = t.PreAllocSize
		arg.NeedEval = t.NeedEval
		arg.Ibucket = t.Ibucket
		arg.Nbucket = t.Nbucket
		arg.Exprs = t.Exprs
		arg.Types = t.Types
		arg.Aggs = t.Aggs
		res.Arg = arg
	case vm.Sample:
		t := sourceIns.Arg.(*sample.Argument)
		res.Arg = t.SimpleDup()
	case vm.Join:
		t := sourceIns.Arg.(*join.Argument)
		arg := join.NewArgument()
		arg.Ibucket = t.Ibucket
		arg.Nbucket = t.Nbucket
		arg.Result = t.Result
		arg.Cond = t.Cond
		arg.Typs = t.Typs
		arg.Conditions = t.Conditions
		arg.RuntimeFilterSpecs = t.RuntimeFilterSpecs
		arg.HashOnPK = t.HashOnPK
		arg.IsShuffle = t.IsShuffle
		res.Arg = arg
	case vm.Left:
		t := sourceIns.Arg.(*left.Argument)
		arg := left.NewArgument()
		arg.Ibucket = t.Ibucket
		arg.Nbucket = t.Nbucket
		arg.Cond = t.Cond
		arg.Result = t.Result
		arg.Typs = t.Typs
		arg.Conditions = t.Conditions
		arg.RuntimeFilterSpecs = t.RuntimeFilterSpecs
		arg.HashOnPK = t.HashOnPK
		arg.IsShuffle = t.IsShuffle
		res.Arg = arg
	case vm.Right:
		t := sourceIns.Arg.(*right.Argument)
		arg := right.NewArgument()
		arg.Ibucket = t.Ibucket
		arg.Nbucket = t.Nbucket
		arg.Cond = t.Cond
		arg.Result = t.Result
		arg.RightTypes = t.RightTypes
		arg.LeftTypes = t.LeftTypes
		arg.Conditions = t.Conditions
		arg.RuntimeFilterSpecs = t.RuntimeFilterSpecs
		arg.HashOnPK = t.HashOnPK
		arg.IsShuffle = t.IsShuffle
		res.Arg = arg
	case vm.RightSemi:
		t := sourceIns.Arg.(*rightsemi.Argument)
		arg := rightsemi.NewArgument()
		arg.Ibucket = t.Ibucket
		arg.Nbucket = t.Nbucket
		arg.Cond = t.Cond
		arg.Result = t.Result
		arg.RightTypes = t.RightTypes
		arg.Conditions = t.Conditions
		arg.RuntimeFilterSpecs = t.RuntimeFilterSpecs
		arg.HashOnPK = t.HashOnPK
		arg.IsShuffle = t.IsShuffle
		res.Arg = arg
	case vm.RightAnti:
		t := sourceIns.Arg.(*rightanti.Argument)
		arg := rightanti.NewArgument()
		arg.Ibucket = t.Ibucket
		arg.Nbucket = t.Nbucket
		arg.Cond = t.Cond
		arg.Result = t.Result
		arg.RightTypes = t.RightTypes
		arg.Conditions = t.Conditions
		arg.RuntimeFilterSpecs = t.RuntimeFilterSpecs
		arg.HashOnPK = t.HashOnPK
		arg.IsShuffle = t.IsShuffle
		res.Arg = arg
	case vm.Limit:
		t := sourceIns.Arg.(*limit.Argument)
		arg := limit.NewArgument()
		arg.Limit = t.Limit
		res.Arg = arg
	case vm.LoopAnti:
		t := sourceIns.Arg.(*loopanti.Argument)
		arg := loopanti.NewArgument()
		arg.Result = t.Result
		arg.Cond = t.Cond
		arg.Typs = t.Typs
		res.Arg = arg
	case vm.LoopJoin:
		t := sourceIns.Arg.(*loopjoin.Argument)
		arg := loopjoin.NewArgument()
		arg.Result = t.Result
		arg.Cond = t.Cond
		arg.Typs = t.Typs
		res.Arg = arg
	case vm.IndexJoin:
		t := sourceIns.Arg.(*indexjoin.Argument)
		arg := indexjoin.NewArgument()
		arg.Result = t.Result
		arg.Typs = t.Typs
		arg.RuntimeFilterSpecs = t.RuntimeFilterSpecs
		res.Arg = arg
	case vm.LoopLeft:
		t := sourceIns.Arg.(*loopleft.Argument)
		arg := loopleft.NewArgument()
		arg.Cond = t.Cond
		arg.Typs = t.Typs
		arg.Result = t.Result
		res.Arg = arg
	case vm.LoopSemi:
		t := sourceIns.Arg.(*loopsemi.Argument)
		arg := loopsemi.NewArgument()
		arg.Result = t.Result
		arg.Cond = t.Cond
		arg.Typs = t.Typs
		res.Arg = arg
	case vm.LoopSingle:
		t := sourceIns.Arg.(*loopsingle.Argument)
		arg := loopsingle.NewArgument()
		arg.Result = t.Result
		arg.Cond = t.Cond
		arg.Typs = t.Typs
		res.Arg = arg
	case vm.LoopMark:
		t := sourceIns.Arg.(*loopmark.Argument)
		arg := loopmark.NewArgument()
		arg.Result = t.Result
		arg.Cond = t.Cond
		arg.Typs = t.Typs
		res.Arg = arg
	case vm.Offset:
		t := sourceIns.Arg.(*offset.Argument)
		arg := offset.NewArgument()
		arg.Offset = t.Offset
		res.Arg = arg
	case vm.Order:
		t := sourceIns.Arg.(*order.Argument)
		arg := order.NewArgument()
		arg.OrderBySpec = t.OrderBySpec
		res.Arg = arg
	case vm.Product:
		t := sourceIns.Arg.(*product.Argument)
		arg := product.NewArgument()
		arg.Result = t.Result
		arg.Typs = t.Typs
		arg.IsShuffle = t.IsShuffle
		res.Arg = arg
	case vm.Projection:
		t := sourceIns.Arg.(*projection.Argument)
		arg := projection.NewArgument()
		arg.Es = t.Es
		res.Arg = arg
	case vm.Restrict:
		t := sourceIns.Arg.(*restrict.Argument)
		arg := restrict.NewArgument()
		arg.E = t.E
		res.Arg = arg
	case vm.Semi:
		t := sourceIns.Arg.(*semi.Argument)
		arg := semi.NewArgument()
		arg.Ibucket = t.Ibucket
		arg.Nbucket = t.Nbucket
		arg.Result = t.Result
		arg.Cond = t.Cond
		arg.Typs = t.Typs
		arg.Conditions = t.Conditions
		arg.RuntimeFilterSpecs = t.RuntimeFilterSpecs
		arg.HashOnPK = t.HashOnPK
		arg.IsShuffle = t.IsShuffle
		res.Arg = arg
	case vm.Single:
		t := sourceIns.Arg.(*single.Argument)
		arg := single.NewArgument()
		arg.Ibucket = t.Ibucket
		arg.Nbucket = t.Nbucket
		arg.Result = t.Result
		arg.Cond = t.Cond
		arg.Typs = t.Typs
		arg.Conditions = t.Conditions
		arg.RuntimeFilterSpecs = t.RuntimeFilterSpecs
		arg.HashOnPK = t.HashOnPK
		res.Arg = arg
	case vm.Top:
		t := sourceIns.Arg.(*top.Argument)
		arg := top.NewArgument()
		arg.Limit = t.Limit
		arg.TopValueTag = t.TopValueTag
		arg.Fs = t.Fs
		res.Arg = arg
	case vm.Intersect:
		t := sourceIns.Arg.(*intersect.Argument)
		arg := intersect.NewArgument()
		arg.IBucket = t.IBucket
		arg.NBucket = t.NBucket
		res.Arg = arg
	case vm.Minus: // 2
		t := sourceIns.Arg.(*minus.Argument)
		arg := minus.NewArgument()
		arg.IBucket = t.IBucket
		arg.NBucket = t.NBucket
		res.Arg = arg
	case vm.IntersectAll:
		t := sourceIns.Arg.(*intersectall.Argument)
		arg := intersectall.NewArgument()
		arg.IBucket = t.IBucket
		arg.NBucket = t.NBucket
		res.Arg = arg
	case vm.Merge:
		t := sourceIns.Arg.(*merge.Argument)
		arg := merge.NewArgument()
		arg.SinkScan = t.SinkScan
		res.Arg = arg
	case vm.MergeRecursive:
		res.Arg = mergerecursive.NewArgument()
	case vm.MergeCTE:
		res.Arg = mergecte.NewArgument()
	case vm.MergeGroup:
		t := sourceIns.Arg.(*mergegroup.Argument)
		arg := mergegroup.NewArgument()
		arg.NeedEval = t.NeedEval
		arg.PartialResults = t.PartialResults
		arg.PartialResultTypes = t.PartialResultTypes
		res.Arg = arg
	case vm.MergeLimit:
		t := sourceIns.Arg.(*mergelimit.Argument)
		arg := mergelimit.NewArgument()
		arg.Limit = t.Limit
		res.Arg = arg
	case vm.MergeOffset:
		t := sourceIns.Arg.(*mergeoffset.Argument)
		arg := mergeoffset.NewArgument()
		arg.Offset = t.Offset
		res.Arg = arg
	case vm.MergeTop:
		t := sourceIns.Arg.(*mergetop.Argument)
		arg := mergetop.NewArgument()
		arg.Limit = t.Limit
		arg.Fs = t.Fs
		res.Arg = arg
	case vm.MergeOrder:
		t := sourceIns.Arg.(*mergeorder.Argument)
		arg := mergeorder.NewArgument()
		arg.OrderBySpecs = t.OrderBySpecs
		res.Arg = arg
	case vm.Mark:
		t := sourceIns.Arg.(*mark.Argument)
		arg := mark.NewArgument()
		arg.Ibucket = t.Ibucket
		arg.Nbucket = t.Nbucket
		arg.Result = t.Result
		arg.Conditions = t.Conditions
		arg.Typs = t.Typs
		arg.Cond = t.Cond
		arg.OnList = t.OnList
		arg.HashOnPK = t.HashOnPK
		res.Arg = arg
	case vm.TableFunction:
		t := sourceIns.Arg.(*table_function.Argument)
		arg := table_function.NewArgument()
		arg.FuncName = t.FuncName
		arg.Args = t.Args
		arg.Rets = t.Rets
		arg.Attrs = t.Attrs
		arg.Params = t.Params
		res.Arg = arg
	case vm.HashBuild:
		t := sourceIns.Arg.(*hashbuild.Argument)
		arg := hashbuild.NewArgument()
		arg.NeedHashMap = t.NeedHashMap
		arg.NeedExpr = t.NeedExpr
		arg.Ibucket = t.Ibucket
		arg.Nbucket = t.Nbucket
		arg.Typs = t.Typs
		arg.Conditions = t.Conditions
		arg.HashOnPK = t.HashOnPK
		arg.NeedMergedBatch = t.NeedMergedBatch
		arg.NeedAllocateSels = t.NeedAllocateSels
		res.Arg = arg
	case vm.External:
		t := sourceIns.Arg.(*external.Argument)
		res.Arg = external.NewArgument().WithEs(
			&external.ExternalParam{
				ExParamConst: external.ExParamConst{
					Attrs:           t.Es.Attrs,
					Cols:            t.Es.Cols,
					Idx:             index,
					Name2ColIndex:   t.Es.Name2ColIndex,
					CreateSql:       t.Es.CreateSql,
					FileList:        t.Es.FileList,
					FileSize:        t.Es.FileSize,
					FileOffsetTotal: t.Es.FileOffsetTotal,
					Extern:          t.Es.Extern,
				},
				ExParam: external.ExParam{
					Filter: &external.FilterParam{
						FilterExpr: t.Es.Filter.FilterExpr,
					},
					Fileparam: &external.ExFileparam{
						End:       t.Es.Fileparam.End,
						FileCnt:   t.Es.Fileparam.FileCnt,
						FileFin:   t.Es.Fileparam.FileFin,
						FileIndex: t.Es.Fileparam.FileIndex,
					},
				},
			},
		)
	case vm.Source:
		t := sourceIns.Arg.(*source.Argument)
		arg := source.NewArgument()
		arg.TblDef = t.TblDef
		arg.Limit = t.Limit
		arg.Offset = t.Offset
		arg.Configs = t.Configs
		res.Arg = arg
	case vm.Connector:
		ok := false
		if regMap != nil {
			arg := connector.NewArgument()
			sourceReg := sourceIns.Arg.(*connector.Argument).Reg
			if arg.Reg, ok = regMap[sourceReg]; !ok {
				panic("nonexistent wait register")
			}
			res.Arg = arg
		}
	case vm.Shuffle:
		sourceArg := sourceIns.Arg.(*shuffle.Argument)
		arg := shuffle.NewArgument()
		arg.ShuffleType = sourceArg.ShuffleType
		arg.ShuffleColIdx = sourceArg.ShuffleColIdx
		arg.ShuffleColMax = sourceArg.ShuffleColMax
		arg.ShuffleColMin = sourceArg.ShuffleColMin
		arg.AliveRegCnt = sourceArg.AliveRegCnt
		arg.ShuffleRangeInt64 = sourceArg.ShuffleRangeInt64
		arg.ShuffleRangeUint64 = sourceArg.ShuffleRangeUint64
		res.Arg = arg
	case vm.Dispatch:
		ok := false
		if regMap != nil {
			sourceArg := sourceIns.Arg.(*dispatch.Argument)
			arg := dispatch.NewArgument()
			arg.IsSink = sourceArg.IsSink
			arg.RecSink = sourceArg.RecSink
			arg.FuncId = sourceArg.FuncId
			arg.LocalRegs = make([]*process.WaitRegister, len(sourceArg.LocalRegs))
			arg.RemoteRegs = make([]colexec.ReceiveInfo, len(sourceArg.RemoteRegs))
			for j := range arg.LocalRegs {
				sourceReg := sourceArg.LocalRegs[j]
				if arg.LocalRegs[j], ok = regMap[sourceReg]; !ok {
					panic("nonexistent wait register")
				}
			}
			for j := range arg.RemoteRegs {
				arg.RemoteRegs[j] = sourceArg.RemoteRegs[j]
			}
			res.Arg = arg
		}
	case vm.Insert:
		t := sourceIns.Arg.(*insert.Argument)
		arg := insert.NewArgument()
		arg.InsertCtx = t.InsertCtx
		arg.ToWriteS3 = t.ToWriteS3
		res.Arg = arg
	case vm.PreInsert:
		t := sourceIns.Arg.(*preinsert.Argument)
		arg := preinsert.NewArgument()
		arg.SchemaName = t.SchemaName
		arg.TableDef = t.TableDef
		arg.Attrs = t.Attrs
		arg.IsUpdate = t.IsUpdate
		arg.HasAutoCol = t.HasAutoCol
		res.Arg = arg
	case vm.Deletion:
		t := sourceIns.Arg.(*deletion.Argument)
		arg := deletion.NewArgument()
		arg.Ts = t.Ts
		arg.IBucket = t.IBucket
		arg.Nbucket = t.Nbucket
		arg.DeleteCtx = t.DeleteCtx
		arg.RemoteDelete = t.RemoteDelete
		arg.SegmentMap = t.SegmentMap
		res.Arg = arg
	case vm.LockOp:
		t := sourceIns.Arg.(*lockop.Argument)
		arg := lockop.NewArgument()
		*arg = *t
		res.Arg = arg
	case vm.FuzzyFilter:
		t := sourceIns.Arg.(*fuzzyfilter.Argument)
		arg := fuzzyfilter.NewArgument()
		arg.N = t.N
		arg.PkName = t.PkName
		arg.PkTyp = t.PkTyp
		res.Arg = arg
	default:
		panic(fmt.Sprintf("unexpected instruction type '%d' to dup", sourceIns.Op))
	}
	return res
}

func constructRestrict(n *plan.Node, filterExpr *plan2.Expr) *restrict.Argument {
	arg := restrict.NewArgument()
	arg.E = filterExpr
	arg.IsEnd = n.IsEnd
	return arg
}

func constructDeletion(n *plan.Node, eg engine.Engine, proc *process.Process) (*deletion.Argument, error) {
	oldCtx := n.DeleteCtx
	delCtx := &deletion.DeleteCtx{
		Ref:                   oldCtx.Ref,
		RowIdIdx:              int(oldCtx.RowIdIdx),
		CanTruncate:           oldCtx.CanTruncate,
		AddAffectedRows:       oldCtx.AddAffectedRows,
		PartitionTableIDs:     oldCtx.PartitionTableIds,
		PartitionTableNames:   oldCtx.PartitionTableNames,
		PartitionIndexInBatch: int(oldCtx.PartitionIdx),
		PrimaryKeyIdx:         int(oldCtx.PrimaryKeyIdx),
	}
	// get the relation instance of the original table
	rel, _, err := getRel(proc.Ctx, proc, eg, oldCtx.Ref, nil)
	if err != nil {
		return nil, err
	}
	delCtx.Source = rel
	if len(oldCtx.PartitionTableNames) > 0 {
		dbSource, err := eg.Database(proc.Ctx, oldCtx.Ref.SchemaName, proc.TxnOperator)
		if err != nil {
			return nil, err
		}

		delCtx.PartitionSources = make([]engine.Relation, len(oldCtx.PartitionTableNames))
		// get the relation instances for each partition sub table
		for i, pTableName := range oldCtx.PartitionTableNames {
			pRel, err := dbSource.Relation(proc.Ctx, pTableName, proc)
			if err != nil {
				return nil, err
			}
			delCtx.PartitionSources[i] = pRel
		}
	}

	arg := deletion.NewArgument()
	arg.DeleteCtx = delCtx
	return arg, nil
}

func constructOnduplicateKey(n *plan.Node, eg engine.Engine) *onduplicatekey.Argument {
	oldCtx := n.OnDuplicateKey
	arg := onduplicatekey.NewArgument()
	arg.Engine = eg
	arg.OnDuplicateIdx = oldCtx.OnDuplicateIdx
	arg.OnDuplicateExpr = oldCtx.OnDuplicateExpr
	arg.Attrs = oldCtx.Attrs
	arg.InsertColCount = oldCtx.InsertColCount
	arg.UniqueCols = oldCtx.UniqueCols
	arg.UniqueColCheckExpr = oldCtx.UniqueColCheckExpr
	arg.IsIgnore = oldCtx.IsIgnore
	return arg
}

func constructFuzzyFilter(c *Compile, n, right *plan.Node) *fuzzyfilter.Argument {
	pkName := n.TableDef.Pkey.PkeyColName
	var pkTyp *plan.Type
	if pkName == catalog.CPrimaryKeyColName {
		pkTyp = &n.TableDef.Pkey.CompPkeyCol.Typ
	} else {
		cols := n.TableDef.Cols
		for _, c := range cols {
			if c.Name == pkName {
				pkTyp = &c.Typ
			}
		}
	}

	arg := fuzzyfilter.NewArgument()
	arg.PkName = pkName
	arg.PkTyp = pkTyp
	arg.N = right.Stats.Outcnt
	registerRuntimeFilters(arg, c, n.RuntimeFilterBuildList, 0)

	return arg
}

func constructPreInsert(n *plan.Node, eg engine.Engine, proc *process.Process) (*preinsert.Argument, error) {
	preCtx := n.PreInsertCtx
	schemaName := preCtx.Ref.SchemaName

	//var attrs []string
	attrs := make([]string, 0)
	for _, col := range preCtx.TableDef.Cols {
		if col.Hidden && col.Name != catalog.FakePrimaryKeyColName {
			continue
		}
		attrs = append(attrs, col.Name)
	}

	if preCtx.Ref.SchemaName != "" {
		dbSource, err := eg.Database(proc.Ctx, preCtx.Ref.SchemaName, proc.TxnOperator)
		if err != nil {
			return nil, err
		}
		if _, err = dbSource.Relation(proc.Ctx, preCtx.Ref.ObjName, proc); err != nil {
			schemaName = defines.TEMPORARY_DBNAME
		}
	}

	arg := preinsert.NewArgument()
	arg.Ctx = proc.Ctx
	arg.HasAutoCol = preCtx.HasAutoCol
	arg.SchemaName = schemaName
	arg.TableDef = preCtx.TableDef
	arg.Attrs = attrs
	arg.IsUpdate = preCtx.IsUpdate

	return arg, nil
}

func constructPreInsertUk(n *plan.Node, proc *process.Process) (*preinsertunique.Argument, error) {
	preCtx := n.PreInsertUkCtx
	arg := preinsertunique.NewArgument()
	arg.Ctx = proc.Ctx
	arg.PreInsertCtx = preCtx
	return arg, nil
}

func constructPreInsertSk(n *plan.Node, proc *process.Process) (*preinsertsecondaryindex.Argument, error) {
	arg := preinsertsecondaryindex.NewArgument()
	arg.Ctx = proc.Ctx
	arg.PreInsertCtx = n.PreInsertSkCtx
	return arg, nil
}

func constructLockOp(n *plan.Node, eng engine.Engine) (*lockop.Argument, error) {
	arg := lockop.NewArgumentByEngine(eng)
	for _, target := range n.LockTargets {
		typ := plan2.MakeTypeByPlan2Type(target.GetPrimaryColTyp())
		if target.IsPartitionTable {
			arg.AddLockTargetWithPartition(target.GetPartitionTableIds(), target.GetPrimaryColIdxInBat(), typ, target.GetRefreshTsIdxInBat(), target.GetFilterColIdxInBat())
		} else {
			arg.AddLockTarget(target.GetTableId(), target.GetPrimaryColIdxInBat(), typ, target.GetRefreshTsIdxInBat())
		}

	}
	for _, target := range n.LockTargets {
		if target.LockTable {
			if target.IsPartitionTable {
				for _, pTblId := range target.PartitionTableIds {
					arg.LockTable(pTblId, false)
				}
			} else {
				arg.LockTable(target.TableId, false)
			}
		}
	}
	return arg, nil
}

func constructInsert(n *plan.Node, eg engine.Engine, proc *process.Process) (*insert.Argument, error) {
	oldCtx := n.InsertCtx
	ctx := proc.Ctx

	var attrs []string
	for _, col := range oldCtx.TableDef.Cols {
		if col.Name != catalog.Row_ID {
			attrs = append(attrs, col.Name)
		}
	}
	originRel, _, err := getRel(ctx, proc, eg, oldCtx.Ref, nil)
	if err != nil {
		return nil, err
	}
	newCtx := &insert.InsertCtx{
		Ref:                   oldCtx.Ref,
		AddAffectedRows:       oldCtx.AddAffectedRows,
		Rel:                   originRel,
		Attrs:                 attrs,
		PartitionTableIDs:     oldCtx.PartitionTableIds,
		PartitionTableNames:   oldCtx.PartitionTableNames,
		PartitionIndexInBatch: int(oldCtx.PartitionIdx),
		TableDef:              oldCtx.TableDef,
	}
	if len(oldCtx.PartitionTableNames) > 0 {
		dbSource, err := eg.Database(proc.Ctx, oldCtx.Ref.SchemaName, proc.TxnOperator)
		if err != nil {
			return nil, err
		}

		newCtx.PartitionSources = make([]engine.Relation, len(oldCtx.PartitionTableNames))
		// get the relation instances for each partition sub table
		for i, pTableName := range oldCtx.PartitionTableNames {
			pRel, err := dbSource.Relation(proc.Ctx, pTableName, proc)
			if err != nil {
				return nil, err
			}
			newCtx.PartitionSources[i] = pRel
		}
	}

	arg := insert.NewArgument()
	arg.InsertCtx = newCtx
	return arg, nil
}

func constructProjection(n *plan.Node) *projection.Argument {
	arg := projection.NewArgument()
	arg.Es = n.ProjectList
	return arg
}

func constructExternal(n *plan.Node, param *tree.ExternParam, ctx context.Context, fileList []string, FileSize []int64, fileOffset []*pipeline.FileOffset) *external.Argument {
	attrs := make([]string, len(n.TableDef.Cols))
	for j, col := range n.TableDef.Cols {
		attrs[j] = col.Name
	}
	return external.NewArgument().WithEs(
		&external.ExternalParam{
			ExParamConst: external.ExParamConst{
				Attrs:           attrs,
				Cols:            n.TableDef.Cols,
				Extern:          param,
				Name2ColIndex:   n.TableDef.Name2ColIndex,
				FileOffsetTotal: fileOffset,
				CreateSql:       n.TableDef.Createsql,
				Ctx:             ctx,
				FileList:        fileList,
				FileSize:        FileSize,
				ClusterTable:    n.GetClusterTable(),
			},
			ExParam: external.ExParam{
				Fileparam: new(external.ExFileparam),
				Filter: &external.FilterParam{
					FilterExpr: colexec.RewriteFilterExprList(n.FilterList),
				},
			},
		},
	)
}

func constructStream(n *plan.Node, p [2]int64) *source.Argument {
	arg := source.NewArgument()
	arg.TblDef = n.TableDef
	arg.Offset = p[0]
	arg.Limit = p[1]
	return arg
}

func constructTableFunction(n *plan.Node) *table_function.Argument {
	attrs := make([]string, len(n.TableDef.Cols))
	for j, col := range n.TableDef.Cols {
		attrs[j] = col.Name
	}
	arg := table_function.NewArgument()
	arg.Attrs = attrs
	arg.Rets = n.TableDef.Cols
	arg.Args = n.TblFuncExprList
	arg.FuncName = n.TableDef.TblFunc.Name
	arg.Params = n.TableDef.TblFunc.Param
	return arg
}

func constructTop(n *plan.Node, topN int64) *top.Argument {
	arg := top.NewArgument()
	arg.Fs = n.OrderBy
	arg.Limit = topN
	if len(n.SendMsgList) > 0 {
		arg.TopValueTag = n.SendMsgList[0].MsgTag
	}
	return arg
}

func constructJoin(n *plan.Node, typs []types.Type, proc *process.Process) *join.Argument {
	result := make([]colexec.ResultPos, len(n.ProjectList))
	for i, expr := range n.ProjectList {
		result[i].Rel, result[i].Pos = constructJoinResult(expr, proc)
	}
	cond, conds := extraJoinConditions(n.OnList)

	arg := join.NewArgument()
	arg.Typs = typs
	arg.Result = result
	arg.Cond = cond
	arg.Conditions = constructJoinConditions(conds, proc)
	arg.RuntimeFilterSpecs = n.RuntimeFilterBuildList
	arg.HashOnPK = n.Stats.HashmapStats != nil && n.Stats.HashmapStats.HashOnPK
	arg.IsShuffle = n.Stats.HashmapStats != nil && n.Stats.HashmapStats.Shuffle
	return arg
}

func constructSemi(n *plan.Node, typs []types.Type, proc *process.Process) *semi.Argument {
	result := make([]int32, len(n.ProjectList))
	for i, expr := range n.ProjectList {
		rel, pos := constructJoinResult(expr, proc)
		if rel != 0 {
			panic(moerr.NewNYI(proc.Ctx, "semi result '%s'", expr))
		}
		result[i] = pos
	}
	cond, conds := extraJoinConditions(n.OnList)
	arg := semi.NewArgument()
	arg.Typs = typs
	arg.Result = result
	arg.Cond = cond
	arg.Conditions = constructJoinConditions(conds, proc)
	arg.RuntimeFilterSpecs = n.RuntimeFilterBuildList
	arg.HashOnPK = n.Stats.HashmapStats != nil && n.Stats.HashmapStats.HashOnPK
	arg.IsShuffle = n.Stats.HashmapStats != nil && n.Stats.HashmapStats.Shuffle
	return arg
}

func constructLeft(n *plan.Node, typs []types.Type, proc *process.Process) *left.Argument {
	result := make([]colexec.ResultPos, len(n.ProjectList))
	for i, expr := range n.ProjectList {
		result[i].Rel, result[i].Pos = constructJoinResult(expr, proc)
	}
	cond, conds := extraJoinConditions(n.OnList)
	arg := left.NewArgument()
	arg.Typs = typs
	arg.Result = result
	arg.Cond = cond
	arg.Conditions = constructJoinConditions(conds, proc)
	arg.RuntimeFilterSpecs = n.RuntimeFilterBuildList
	arg.HashOnPK = n.Stats.HashmapStats != nil && n.Stats.HashmapStats.HashOnPK
	arg.IsShuffle = n.Stats.HashmapStats != nil && n.Stats.HashmapStats.Shuffle
	return arg
}

func constructRight(n *plan.Node, left_typs, right_typs []types.Type, Ibucket, Nbucket uint64, proc *process.Process) *right.Argument {
	result := make([]colexec.ResultPos, len(n.ProjectList))
	for i, expr := range n.ProjectList {
		result[i].Rel, result[i].Pos = constructJoinResult(expr, proc)
	}
	cond, conds := extraJoinConditions(n.OnList)
	arg := right.NewArgument()
	arg.LeftTypes = left_typs
	arg.RightTypes = right_typs
	arg.Nbucket = Nbucket
	arg.Ibucket = Ibucket
	arg.Result = result
	arg.Cond = cond
	arg.Conditions = constructJoinConditions(conds, proc)
	arg.RuntimeFilterSpecs = n.RuntimeFilterBuildList
	arg.HashOnPK = n.Stats.HashmapStats != nil && n.Stats.HashmapStats.HashOnPK
	arg.IsShuffle = n.Stats.HashmapStats != nil && n.Stats.HashmapStats.Shuffle
	return arg
}

func constructRightSemi(n *plan.Node, right_typs []types.Type, Ibucket, Nbucket uint64, proc *process.Process) *rightsemi.Argument {
	result := make([]int32, len(n.ProjectList))
	for i, expr := range n.ProjectList {
		_, result[i] = constructJoinResult(expr, proc)
	}
	cond, conds := extraJoinConditions(n.OnList)
	// 使用NewArgument来初始化
	arg := rightsemi.NewArgument()
	arg.RightTypes = right_typs
	arg.Nbucket = Nbucket
	arg.Ibucket = Ibucket
	arg.Result = result
	arg.Cond = cond
	arg.Conditions = constructJoinConditions(conds, proc)
	arg.RuntimeFilterSpecs = n.RuntimeFilterBuildList
	arg.HashOnPK = n.Stats.HashmapStats != nil && n.Stats.HashmapStats.HashOnPK
	arg.IsShuffle = n.Stats.HashmapStats != nil && n.Stats.HashmapStats.Shuffle
	return arg
}

func constructRightAnti(n *plan.Node, right_typs []types.Type, Ibucket, Nbucket uint64, proc *process.Process) *rightanti.Argument {
	result := make([]int32, len(n.ProjectList))
	for i, expr := range n.ProjectList {
		_, result[i] = constructJoinResult(expr, proc)
	}
	cond, conds := extraJoinConditions(n.OnList)
	arg := rightanti.NewArgument()
	arg.RightTypes = right_typs
	arg.Nbucket = Nbucket
	arg.Ibucket = Ibucket
	arg.Result = result
	arg.Cond = cond
	arg.Conditions = constructJoinConditions(conds, proc)
	arg.RuntimeFilterSpecs = n.RuntimeFilterBuildList
	arg.HashOnPK = n.Stats.HashmapStats != nil && n.Stats.HashmapStats.HashOnPK
	arg.IsShuffle = n.Stats.HashmapStats != nil && n.Stats.HashmapStats.Shuffle
	return arg
}

func constructSingle(n *plan.Node, typs []types.Type, proc *process.Process) *single.Argument {
	result := make([]colexec.ResultPos, len(n.ProjectList))
	for i, expr := range n.ProjectList {
		result[i].Rel, result[i].Pos = constructJoinResult(expr, proc)
	}
	cond, conds := extraJoinConditions(n.OnList)
	arg := single.NewArgument()
	arg.Typs = typs
	arg.Result = result
	arg.Cond = cond
	arg.Conditions = constructJoinConditions(conds, proc)
	arg.RuntimeFilterSpecs = n.RuntimeFilterBuildList
	arg.HashOnPK = n.Stats.HashmapStats != nil && n.Stats.HashmapStats.HashOnPK
	return arg
}

func constructProduct(n *plan.Node, typs []types.Type, proc *process.Process) *product.Argument {
	result := make([]colexec.ResultPos, len(n.ProjectList))
	for i, expr := range n.ProjectList {
		result[i].Rel, result[i].Pos = constructJoinResult(expr, proc)
	}
	arg := product.NewArgument()
	arg.Typs = typs
	arg.Result = result
	return arg
}

func constructAnti(n *plan.Node, typs []types.Type, proc *process.Process) *anti.Argument {
	result := make([]int32, len(n.ProjectList))
	for i, expr := range n.ProjectList {
		rel, pos := constructJoinResult(expr, proc)
		if rel != 0 {
			panic(moerr.NewNYI(proc.Ctx, "anti result '%s'", expr))
		}
		result[i] = pos
	}
	cond, conds := extraJoinConditions(n.OnList)
	arg := anti.NewArgument()
	arg.Typs = typs
	arg.Result = result
	arg.Cond = cond
	arg.Conditions = constructJoinConditions(conds, proc)
	arg.HashOnPK = n.Stats.HashmapStats != nil && n.Stats.HashmapStats.HashOnPK
	arg.IsShuffle = n.Stats.HashmapStats != nil && n.Stats.HashmapStats.Shuffle
	return arg
}

/*
func constructMark(n *plan.Node, typs []types.Type, proc *process.Process) *mark.Argument {
	result := make([]int32, len(n.ProjectList))
	for i, expr := range n.ProjectList {
		rel, pos := constructJoinResult(expr, proc)
		if rel == 0 {
			result[i] = pos
		} else if rel == -1 {
			result[i] = -1
		} else {
			panic(moerr.NewNYI(proc.Ctx, "loop mark result '%s'", expr))
		}
	}
	cond, conds := extraJoinConditions(n.OnList)
	return &mark.Argument{
		Typs:       typs,
		Result:     result,
		Cond:       cond,
		Conditions: constructJoinConditions(conds, proc),
		OnList:     n.OnList,
	}
}
*/

func constructOrder(n *plan.Node) *order.Argument {
	arg := order.NewArgument()
	arg.OrderBySpec = n.OrderBy
	return arg
}

func constructFill(n *plan.Node) *fill.Argument {
	aggIdx := make([]int32, len(n.AggList))
	for i, expr := range n.AggList {
		f := expr.Expr.(*plan.Expr_F)
		obj := int64(uint64(f.F.Func.Obj) & function.DistinctMask)
		aggIdx[i], _ = function.DecodeOverloadID(obj)
	}
	arg := fill.NewArgument()
	arg.ColLen = len(n.AggList)
	arg.FillType = n.FillType
	arg.FillVal = n.FillVal
	arg.AggIds = aggIdx
	return arg
}

<<<<<<< HEAD
func constructTimeWindow(ctx context.Context, n *plan.Node, proc *process.Process) *timewin.Argument {
	var aggregationExpressions []aggexec.AggFuncExecExpression = nil
=======
func constructTimeWindow(_ context.Context, n *plan.Node) *timewin.Argument {
	var aggs []agg.Aggregate
>>>>>>> 0960f0fb
	var typs []types.Type
	var wStart, wEnd bool
	i := 0
	for _, expr := range n.AggList {
		if e, ok := expr.Expr.(*plan.Expr_Col); ok {
			if e.Col.Name == plan2.TimeWindowStart {
				wStart = true
			}
			if e.Col.Name == plan2.TimeWindowEnd {
				wEnd = true
			}
			continue
		}
		f := expr.Expr.(*plan.Expr_F)
		isDistinct := (uint64(f.F.Func.Obj) & function.Distinct) != 0
		functionID := int64(uint64(f.F.Func.Obj) & function.DistinctMask)
		e := f.F.Args[0]
		if e != nil {
			aggregationExpressions = append(
				aggregationExpressions,
				aggexec.MakeAggFunctionExpression(functionID, isDistinct, f.F.Args, nil))

			typs = append(typs, types.New(types.T(e.Typ.Id), e.Typ.Width, e.Typ.Scale))
		}
		i++
	}

	var err error
	str := n.Interval.Expr.(*plan.Expr_List).List.List[1].Expr.(*plan.Expr_Lit).Lit.Value.(*plan.Literal_Sval).Sval
	itr := &timewin.Interval{}
	itr.Typ, err = types.IntervalTypeOf(str)
	if err != nil {
		panic(err)
	}
	itr.Val = n.Interval.Expr.(*plan.Expr_List).List.List[0].Expr.(*plan.Expr_Lit).Lit.Value.(*plan.Literal_I64Val).I64Val

	var sld *timewin.Interval
	if n.Sliding != nil {
		sld = &timewin.Interval{}
		str = n.Sliding.Expr.(*plan.Expr_List).List.List[1].Expr.(*plan.Expr_Lit).Lit.Value.(*plan.Literal_Sval).Sval
		sld.Typ, err = types.IntervalTypeOf(str)
		if err != nil {
			panic(err)
		}
		sld.Val = n.Sliding.Expr.(*plan.Expr_List).List.List[0].Expr.(*plan.Expr_Lit).Lit.Value.(*plan.Literal_I64Val).I64Val
	}

	arg := timewin.NewArgument()
	arg.Types = typs
	arg.Aggs = aggregationExpressions
	arg.Ts = n.OrderBy[0].Expr
	arg.WStart = wStart
	arg.WEnd = wEnd
	arg.Interval = itr
	arg.Sliding = sld
	return arg
}

<<<<<<< HEAD
func constructWindow(ctx context.Context, n *plan.Node, proc *process.Process) *window.Argument {
	aggregationExpressions := make([]aggexec.AggFuncExecExpression, len(n.WinSpecList))
=======
func constructWindow(_ context.Context, n *plan.Node, proc *process.Process) *window.Argument {
	aggs := make([]agg.Aggregate, len(n.WinSpecList))
>>>>>>> 0960f0fb
	typs := make([]types.Type, len(n.WinSpecList))

	for i, expr := range n.WinSpecList {
		f := expr.Expr.(*plan.Expr_W).W.WindowFunc.Expr.(*plan.Expr_F)
		isDistinct := (uint64(f.F.Func.Obj) & function.Distinct) != 0
		functionID := int64(uint64(f.F.Func.Obj) & function.DistinctMask)

		var e *plan.Expr = nil
		var cfg []byte = nil
		var args = f.F.Args
		if len(f.F.Args) > 0 {

			//for group_concat, the last arg is separator string
			//for cluster_centers, the last arg is kmeans_args string
			if (f.F.Func.ObjName == plan2.NameGroupConcat ||
				f.F.Func.ObjName == plan2.NameClusterCenters) && len(f.F.Args) > 1 {
				argExpr := f.F.Args[len(f.F.Args)-1]
				vec, err := colexec.EvalExpressionOnce(proc, argExpr, []*batch.Batch{constBat})
				if err != nil {
					panic(err)
				}
				cfg = []byte(vec.GetStringAt(0))
				vec.Free(proc.Mp())

				args = f.F.Args[:len(f.F.Args)-1]
			}

			e = f.F.Args[0]
		}
		aggregationExpressions[i] = aggexec.MakeAggFunctionExpression(
			functionID, isDistinct, args, cfg)

		if e != nil {
			typs[i] = types.New(types.T(e.Typ.Id), e.Typ.Width, e.Typ.Scale)
		}
	}
	arg := window.NewArgument()
	arg.Types = typs
	arg.Aggs = aggregationExpressions
	arg.WinSpecList = n.WinSpecList
	return arg
}

/*
func constructOffset(n *plan.Node, proc *process.Process) *offset.Argument {
	vec, err := colexec.EvalExpr(constBat, proc, n.Offset)
	if err != nil {
		panic(err)
	}
	return &offset.Argument{
		Offset: uint64(vec.Col.([]int64)[0]),
	}
}
*/

func constructLimit(n *plan.Node, proc *process.Process) *limit.Argument {
	executor, err := colexec.NewExpressionExecutor(proc, n.Limit)
	if err != nil {
		panic(err)
	}
	defer executor.Free()
	vec, err := executor.Eval(proc, []*batch.Batch{constBat})
	if err != nil {
		panic(err)
	}

	arg := limit.NewArgument()
	arg.Limit = uint64(vector.MustFixedCol[int64](vec)[0])
	return arg
}

func constructSample(n *plan.Node, outputRowCount bool) *sample.Argument {
	if n.SampleFunc.Rows != plan2.NotSampleByRows {
		return sample.NewSampleByRows(int(n.SampleFunc.Rows), n.AggList, n.GroupBy, n.SampleFunc.UsingRow, outputRowCount)
	}
	if n.SampleFunc.Percent != plan2.NotSampleByPercents {
		return sample.NewSampleByPercent(n.SampleFunc.Percent, n.AggList, n.GroupBy)
	}
	panic("only support sample by rows / percent now.")
}

<<<<<<< HEAD
func constructGroup(ctx context.Context, n, cn *plan.Node, ibucket, nbucket int, needEval bool, shuffleDop int, proc *process.Process) *group.Argument {
	aggregationExpressions := make([]aggexec.AggFuncExecExpression, len(n.AggList))

=======
func constructGroup(_ context.Context, n, cn *plan.Node, ibucket, nbucket int, needEval bool, shuffleDop int, proc *process.Process) *group.Argument {
	aggs := make([]agg.Aggregate, len(n.AggList))
	var cfg []byte
>>>>>>> 0960f0fb
	for i, expr := range n.AggList {
		if f, ok := expr.Expr.(*plan.Expr_F); ok {
			isDistinct := (uint64(f.F.Func.Obj) & function.Distinct) != 0
			functionID := int64(uint64(f.F.Func.Obj) & function.DistinctMask)

			var cfg []byte = nil
			var args = f.F.Args
			if len(f.F.Args) > 0 {
				//for group_concat, the last arg is separator string
				//for cluster_centers, the last arg is kmeans_args string
				if (f.F.Func.ObjName == plan2.NameGroupConcat ||
					f.F.Func.ObjName == plan2.NameClusterCenters) && len(f.F.Args) > 1 {
					argExpr := f.F.Args[len(f.F.Args)-1]
					vec, err := colexec.EvalExpressionOnce(proc, argExpr, []*batch.Batch{constBat})
					if err != nil {
						panic(err)
					}
					cfg = []byte(vec.GetStringAt(0))
					vec.Free(proc.Mp())

					args = f.F.Args[:len(f.F.Args)-1]
				}
			}

			aggregationExpressions[i] = aggexec.MakeAggFunctionExpression(
				functionID, isDistinct, args, cfg)
		}
	}

	typs := make([]types.Type, len(cn.ProjectList))
	for i, e := range cn.ProjectList {
		typs[i] = types.New(types.T(e.Typ.Id), e.Typ.Width, e.Typ.Scale)
	}

	shuffle := false
	var preAllocSize uint64 = 0
	if n.Stats != nil && n.Stats.HashmapStats != nil && n.Stats.HashmapStats.Shuffle {
		shuffle = true
		if cn.NodeType == plan.Node_TABLE_SCAN && len(cn.FilterList) == 0 {
			// if group on scan without filter, stats for hashmap is accurate to do preAlloc
			// tune it up a little bit in case it is not so average after shuffle
			preAllocSize = uint64(n.Stats.HashmapStats.HashmapSize / float64(shuffleDop) * 1.05)
		}
	}

	arg := group.NewArgument()
	arg.Aggs = aggregationExpressions
	arg.Types = typs
	arg.NeedEval = needEval
	arg.Exprs = n.GroupBy
	arg.Ibucket = uint64(ibucket)
	arg.Nbucket = uint64(nbucket)
	arg.IsShuffle = shuffle
	arg.PreAllocSize = preAllocSize
	return arg
}

// ibucket: bucket number
// nbucket:
// construct operator argument
func constructIntersectAll(ibucket, nbucket int) *intersectall.Argument {
	arg := intersectall.NewArgument()
	arg.IBucket = uint64(ibucket)
	arg.NBucket = uint64(nbucket)
	return arg
}

func constructMinus(ibucket, nbucket int) *minus.Argument {
	arg := minus.NewArgument()
	arg.IBucket = uint64(ibucket)
	arg.NBucket = uint64(nbucket)
	return arg
}

func constructIntersect(ibucket, nbucket int) *intersect.Argument {
	arg := intersect.NewArgument()
	arg.IBucket = uint64(ibucket)
	arg.NBucket = uint64(nbucket)
	return arg
}

func constructDispatchLocal(all bool, isSink, RecSink bool, regs []*process.WaitRegister) *dispatch.Argument {
	arg := dispatch.NewArgument()
	arg.LocalRegs = regs
	arg.IsSink = isSink
	arg.RecSink = RecSink
	if all {
		arg.FuncId = dispatch.SendToAllLocalFunc
	} else {
		arg.FuncId = dispatch.SendToAnyLocalFunc
	}
	return arg
}

// ss[currentIdx] means it's local scope the dispatch rule should be like below:
// dispatch batch to all other cn and also put one into proc.MergeReciever[0] for
// local deletion
func constructDeleteDispatchAndLocal(
	currentIdx int,
	rs []*Scope,
	ss []*Scope,
	uuids []uuid.UUID,
	c *Compile) {
	arg := dispatch.NewArgument()
	arg.RemoteRegs = make([]colexec.ReceiveInfo, 0, len(ss)-1)
	// rs is used to get batch from dispatch operator (include
	// local batch)
	rs[currentIdx].NodeInfo = ss[currentIdx].NodeInfo
	rs[currentIdx].Magic = Remote
	rs[currentIdx].PreScopes = append(rs[currentIdx].PreScopes, ss[currentIdx])
	rs[currentIdx].Proc = process.NewWithAnalyze(c.proc, c.ctx, len(ss), c.anal.analInfos)
	rs[currentIdx].RemoteReceivRegInfos = make([]RemoteReceivRegInfo, 0, len(ss)-1)

	// use arg.RemoteRegs to know the uuid,
	// use this uuid to register Server.uuidCsChanMap (uuid,proc.DispatchNotifyCh),
	// So how to use this?
	// the answer is below:
	// when the remote Cn run the scope, if scope's RemoteReceivRegInfos
	// is not empty, it will start to give a PrepareDoneNotifyMessage to
	// tell the dispatcher it's prepared, and also to know,this messgae
	// will carry the uuid and a clientSession. In dispatch instruction,
	// first it will use the uuid to get the proc.DispatchNotifyCh from the Server.
	// (remember the DispatchNotifyCh is in a process,not a global one,because we
	// need to send the WrapCs (a struct,contains clientSession,uuid and So on) in the
	// sepcified process).
	// And then Dispatcher will use this clientSession to dispatch batches to remoteCN.
	// When remoteCn get the batches, it should know send it to where by itself.
	for i := 0; i < len(ss); i++ {
		if i != currentIdx {
			// just use this uuid in dispatch, we need to
			// use it in the prepare func (store the map [uuid -> proc.DispatchNotifyCh])
			arg.RemoteRegs = append(
				arg.RemoteRegs,
				colexec.ReceiveInfo{
					Uuid:     uuids[i],
					NodeAddr: ss[i].NodeInfo.Addr,
				})
			// let remote scope knows it need to recieve bacth from
			// remote CN, it will use this to send PrepareDoneNotifyMessage
			// and then to recieve batches from remote CNs
			rs[currentIdx].RemoteReceivRegInfos = append(
				rs[currentIdx].RemoteReceivRegInfos,
				RemoteReceivRegInfo{
					Uuid: uuids[currentIdx],
					// I use i to tag, scope should send the batches (recieved from remote CNs)
					// to process.MergeRecievers[i]
					Idx:      i,
					FromAddr: ss[i].NodeInfo.Addr,
				})
		}
	}
	if len(arg.RemoteRegs) == 0 {
		arg.FuncId = dispatch.SendToAllLocalFunc
	} else {
		arg.FuncId = dispatch.SendToAllFunc
	}

	arg.LocalRegs = append(
		arg.LocalRegs,
		rs[currentIdx].Proc.Reg.MergeReceivers[currentIdx])

	ss[currentIdx].appendInstruction(vm.Instruction{
		Op:  vm.Dispatch,
		Arg: arg,
	})
	// add merge to recieve all batches
	rs[currentIdx].appendInstruction(vm.Instruction{
		Op:  vm.Merge,
		Arg: merge.NewArgument(),
	})
}

// This function do not setting funcId.
// PLEASE SETTING FuncId AFTER YOU CALL IT.
func constructDispatchLocalAndRemote(idx int, ss []*Scope, currentCNAddr string) (bool, *dispatch.Argument) {
	arg := dispatch.NewArgument()
	scopeLen := len(ss)
	arg.LocalRegs = make([]*process.WaitRegister, 0, scopeLen)
	arg.RemoteRegs = make([]colexec.ReceiveInfo, 0, scopeLen)
	arg.ShuffleRegIdxLocal = make([]int, 0, len(ss))
	arg.ShuffleRegIdxRemote = make([]int, 0, len(ss))
	hasRemote := false
	for i, s := range ss {
		if s.IsEnd {
			continue
		}
		if len(s.NodeInfo.Addr) == 0 || len(currentCNAddr) == 0 ||
			isSameCN(s.NodeInfo.Addr, currentCNAddr) {
			// Local reg.
			// Put them into arg.LocalRegs
			arg.LocalRegs = append(arg.LocalRegs, s.Proc.Reg.MergeReceivers[idx])
			arg.ShuffleRegIdxLocal = append(arg.ShuffleRegIdxLocal, i)
		} else {
			// Remote reg.
			// Generate uuid for them and put into arg.RemoteRegs & scope. receive info
			hasRemote = true
			newUuid, _ := uuid.NewV7()

			arg.RemoteRegs = append(arg.RemoteRegs, colexec.ReceiveInfo{
				Uuid:     newUuid,
				NodeAddr: s.NodeInfo.Addr,
			})
			arg.ShuffleRegIdxRemote = append(arg.ShuffleRegIdxRemote, i)
			s.RemoteReceivRegInfos = append(s.RemoteReceivRegInfos, RemoteReceivRegInfo{
				Idx:      idx,
				Uuid:     newUuid,
				FromAddr: currentCNAddr,
			})
		}
	}
	return hasRemote, arg
}

func constructShuffleJoinArg(ss []*Scope, node *plan.Node, left bool) *shuffle.Argument {
	arg := shuffle.NewArgument()
	var expr *plan.Expr
	cond := node.OnList[node.Stats.HashmapStats.ShuffleColIdx]
	switch condImpl := cond.Expr.(type) {
	case *plan.Expr_F:
		if left {
			expr = condImpl.F.Args[0]
		} else {
			expr = condImpl.F.Args[1]
		}
	}

	hashCol, typ := plan2.GetHashColumn(expr)
	arg.ShuffleColIdx = hashCol.ColPos
	arg.ShuffleType = int32(node.Stats.HashmapStats.ShuffleType)
	arg.ShuffleColMin = node.Stats.HashmapStats.ShuffleColMin
	arg.ShuffleColMax = node.Stats.HashmapStats.ShuffleColMax
	arg.AliveRegCnt = int32(len(ss))
	switch types.T(typ) {
	case types.T_int64, types.T_int32, types.T_int16:
		arg.ShuffleRangeInt64 = plan2.ShuffleRangeReEvalSigned(node.Stats.HashmapStats.Ranges, int(arg.AliveRegCnt), node.Stats.HashmapStats.Nullcnt, int64(node.Stats.TableCnt))
	case types.T_uint64, types.T_uint32, types.T_uint16, types.T_varchar, types.T_char, types.T_text, types.T_bit:
		arg.ShuffleRangeUint64 = plan2.ShuffleRangeReEvalUnsigned(node.Stats.HashmapStats.Ranges, int(arg.AliveRegCnt), node.Stats.HashmapStats.Nullcnt, int64(node.Stats.TableCnt))
	}
	return arg
}

func constructShuffleGroupArg(ss []*Scope, node *plan.Node) *shuffle.Argument {
	arg := shuffle.NewArgument()
	hashCol, typ := plan2.GetHashColumn(node.GroupBy[node.Stats.HashmapStats.ShuffleColIdx])
	arg.ShuffleColIdx = hashCol.ColPos
	arg.ShuffleType = int32(node.Stats.HashmapStats.ShuffleType)
	arg.ShuffleColMin = node.Stats.HashmapStats.ShuffleColMin
	arg.ShuffleColMax = node.Stats.HashmapStats.ShuffleColMax
	arg.AliveRegCnt = int32(len(ss))
	switch types.T(typ) {
	case types.T_int64, types.T_int32, types.T_int16:
		arg.ShuffleRangeInt64 = plan2.ShuffleRangeReEvalSigned(node.Stats.HashmapStats.Ranges, int(arg.AliveRegCnt), node.Stats.HashmapStats.Nullcnt, int64(node.Stats.TableCnt))
	case types.T_uint64, types.T_uint32, types.T_uint16, types.T_varchar, types.T_char, types.T_text, types.T_bit:
		arg.ShuffleRangeUint64 = plan2.ShuffleRangeReEvalUnsigned(node.Stats.HashmapStats.Ranges, int(arg.AliveRegCnt), node.Stats.HashmapStats.Nullcnt, int64(node.Stats.TableCnt))
	}
	return arg
}

// cross-cn dispath  will send same batch to all register
func constructDispatch(idx int, ss []*Scope, currentCNAddr string, node *plan.Node, left bool) *dispatch.Argument {
	hasRemote, arg := constructDispatchLocalAndRemote(idx, ss, currentCNAddr)
	if node.Stats.HashmapStats.Shuffle {
		arg.FuncId = dispatch.ShuffleToAllFunc
		if node.Stats.HashmapStats.ShuffleTypeForMultiCN == plan.ShuffleTypeForMultiCN_Hybrid {
			if left {
				arg.ShuffleType = plan2.ShuffleToLocalMatchedReg
			} else {
				arg.ShuffleType = plan2.ShuffleToMultiMatchedReg
			}
		} else {
			arg.ShuffleType = plan2.ShuffleToRegIndex
		}
		return arg
	}
	if hasRemote {
		arg.FuncId = dispatch.SendToAllFunc
	} else {
		arg.FuncId = dispatch.SendToAllLocalFunc
	}
	return arg
}

func constructMergeGroup(needEval bool) *mergegroup.Argument {
	arg := mergegroup.NewArgument()
	arg.NeedEval = needEval
	return arg
}

func constructMergeTop(n *plan.Node, topN int64) *mergetop.Argument {
	arg := mergetop.NewArgument()
	arg.Fs = n.OrderBy
	arg.Limit = topN
	return arg
}

func constructMergeOffset(n *plan.Node, proc *process.Process) *mergeoffset.Argument {
	executor, err := colexec.NewExpressionExecutor(proc, n.Offset)
	if err != nil {
		panic(err)
	}
	defer executor.Free()
	vec, err := executor.Eval(proc, []*batch.Batch{constBat})
	if err != nil {
		panic(err)
	}

	arg := mergeoffset.NewArgument()
	arg.Offset = uint64(vector.MustFixedCol[int64](vec)[0])
	return arg
}

func constructMergeLimit(n *plan.Node, proc *process.Process) *mergelimit.Argument {
	executor, err := colexec.NewExpressionExecutor(proc, n.Limit)
	if err != nil {
		panic(err)
	}
	defer executor.Free()
	vec, err := executor.Eval(proc, []*batch.Batch{constBat})
	if err != nil {
		panic(err)
	}

	arg := mergelimit.NewArgument()
	arg.Limit = uint64(vector.MustFixedCol[int64](vec)[0])
	return arg
}

func constructMergeOrder(n *plan.Node) *mergeorder.Argument {
	arg := mergeorder.NewArgument()
	arg.OrderBySpecs = n.OrderBy
	return arg
}

func constructPartition(n *plan.Node) *partition.Argument {
	arg := partition.NewArgument()
	arg.OrderBySpecs = n.OrderBy
	return arg
}

func constructIndexJoin(n *plan.Node, typs []types.Type, proc *process.Process) *indexjoin.Argument {
	result := make([]int32, len(n.ProjectList))
	for i, expr := range n.ProjectList {
		rel, pos := constructJoinResult(expr, proc)
		if rel != 0 {
			panic(moerr.NewNYI(proc.Ctx, "loop semi result '%s'", expr))
		}
		result[i] = pos
	}
	arg := indexjoin.NewArgument()
	arg.Typs = typs
	arg.Result = result
	arg.RuntimeFilterSpecs = n.RuntimeFilterBuildList
	return arg
}

func constructLoopJoin(n *plan.Node, typs []types.Type, proc *process.Process) *loopjoin.Argument {
	result := make([]colexec.ResultPos, len(n.ProjectList))
	for i, expr := range n.ProjectList {
		result[i].Rel, result[i].Pos = constructJoinResult(expr, proc)
	}
	arg := loopjoin.NewArgument()
	arg.Typs = typs
	arg.Result = result
	arg.Cond = colexec.RewriteFilterExprList(n.OnList)
	return arg
}

func constructLoopSemi(n *plan.Node, typs []types.Type, proc *process.Process) *loopsemi.Argument {
	result := make([]int32, len(n.ProjectList))
	for i, expr := range n.ProjectList {
		rel, pos := constructJoinResult(expr, proc)
		if rel != 0 {
			panic(moerr.NewNYI(proc.Ctx, "loop semi result '%s'", expr))
		}
		result[i] = pos
	}
	arg := loopsemi.NewArgument()
	arg.Typs = typs
	arg.Result = result
	arg.Cond = colexec.RewriteFilterExprList(n.OnList)
	return arg
}

func constructLoopLeft(n *plan.Node, typs []types.Type, proc *process.Process) *loopleft.Argument {
	result := make([]colexec.ResultPos, len(n.ProjectList))
	for i, expr := range n.ProjectList {
		result[i].Rel, result[i].Pos = constructJoinResult(expr, proc)
	}
	arg := loopleft.NewArgument()
	arg.Typs = typs
	arg.Result = result
	arg.Cond = colexec.RewriteFilterExprList(n.OnList)
	return arg
}

func constructLoopSingle(n *plan.Node, typs []types.Type, proc *process.Process) *loopsingle.Argument {
	result := make([]colexec.ResultPos, len(n.ProjectList))
	for i, expr := range n.ProjectList {
		result[i].Rel, result[i].Pos = constructJoinResult(expr, proc)
	}
	arg := loopsingle.NewArgument()
	arg.Typs = typs
	arg.Result = result
	arg.Cond = colexec.RewriteFilterExprList(n.OnList)
	return arg
}

func constructLoopAnti(n *plan.Node, typs []types.Type, proc *process.Process) *loopanti.Argument {
	result := make([]int32, len(n.ProjectList))
	for i, expr := range n.ProjectList {
		rel, pos := constructJoinResult(expr, proc)
		if rel != 0 {
			panic(moerr.NewNYI(proc.Ctx, "loop anti result '%s'", expr))
		}
		result[i] = pos
	}
	arg := loopanti.NewArgument()
	arg.Typs = typs
	arg.Result = result
	arg.Cond = colexec.RewriteFilterExprList(n.OnList)
	return arg
}

func constructLoopMark(n *plan.Node, typs []types.Type, proc *process.Process) *loopmark.Argument {
	result := make([]int32, len(n.ProjectList))
	for i, expr := range n.ProjectList {
		rel, pos := constructJoinResult(expr, proc)
		if rel == 0 {
			result[i] = pos
		} else if rel == -1 {
			result[i] = -1
		} else {
			panic(moerr.NewNYI(proc.Ctx, "loop mark result '%s'", expr))
		}
	}
	arg := loopmark.NewArgument()
	arg.Typs = typs
	arg.Result = result
	arg.Cond = colexec.RewriteFilterExprList(n.OnList)
	return arg
}

func registerRuntimeFilters[T runtimeFilterSenderSetter](arg T, c *Compile, specs []*plan.RuntimeFilterSpec, shuffleCnt int) {
	if specs == nil {
		return
	}

	RuntimeFilterSenders := make([]*colexec.RuntimeFilterChan, 0, len(specs))
	for _, rfSpec := range specs {
		c.lock.Lock()
		receiver, ok := c.runtimeFilterReceiverMap[rfSpec.Tag]
		if !ok {
			if shuffleCnt == 0 {
				shuffleCnt = 1
			}
			receiver = &runtimeFilterReceiver{
				size: shuffleCnt,
				ch:   make(chan *pipeline.RuntimeFilter),
			}
			c.runtimeFilterReceiverMap[rfSpec.Tag] = receiver
		}
		c.lock.Unlock()

		RuntimeFilterSenders = append(RuntimeFilterSenders, &colexec.RuntimeFilterChan{
			Spec: rfSpec,
			Chan: receiver.ch,
		})
	}

	// Set the runtime filters for the concrete type
	arg.SetRuntimeFilterSenders(RuntimeFilterSenders)

}

func constructJoinBuildInstruction(c *Compile, in vm.Instruction, shuffleCnt int, isDup bool) vm.Instruction {
	switch in.Op {
	case vm.IndexJoin:
		arg := in.Arg.(*indexjoin.Argument)
		ret := indexbuild.NewArgument()
		registerRuntimeFilters(ret, c, arg.RuntimeFilterSpecs, shuffleCnt)
		return vm.Instruction{
			Op:      vm.IndexBuild,
			Idx:     in.Idx,
			IsFirst: true,
			Arg:     ret,
		}
	default:
		return vm.Instruction{
			Op:      vm.HashBuild,
			Idx:     in.Idx,
			IsFirst: true,
			Arg:     constructHashBuild(c, in, c.proc, shuffleCnt, isDup),
		}
	}
}

func constructHashBuild(c *Compile, in vm.Instruction, proc *process.Process, shuffleCnt int, isDup bool) *hashbuild.Argument {
	// XXX BUG
	// relation index of arg.Conditions should be rewritten to 0 here.
	ret := hashbuild.NewArgument()

	switch in.Op {
	case vm.Anti:
		arg := in.Arg.(*anti.Argument)
		ret.NeedHashMap = true
		ret.Typs = arg.Typs
		ret.Conditions = arg.Conditions[1]
		ret.IsDup = isDup
		ret.HashOnPK = arg.HashOnPK
		if arg.Cond == nil {
			ret.NeedMergedBatch = false
			ret.NeedAllocateSels = false
		} else {
			ret.NeedMergedBatch = true
			ret.NeedAllocateSels = true
		}

	case vm.Mark:
		arg := in.Arg.(*mark.Argument)
		ret.NeedHashMap = true
		ret.Typs = arg.Typs
		ret.Conditions = arg.Conditions[1]
		ret.IsDup = isDup
		ret.NeedMergedBatch = true
		ret.HashOnPK = arg.HashOnPK
		ret.NeedAllocateSels = true

	case vm.Join:
		arg := in.Arg.(*join.Argument)
		ret.NeedHashMap = true
		ret.Typs = arg.Typs
		ret.Conditions = arg.Conditions[1]
		ret.IsDup = isDup
		ret.HashOnPK = arg.HashOnPK

		// to find if hashmap need to keep build batches for probe
		var needMergedBatch bool
		if arg.Cond != nil {
			needMergedBatch = true
		}
		for _, rp := range arg.Result {
			if rp.Rel == 1 {
				needMergedBatch = true
				break
			}
		}
		ret.NeedMergedBatch = needMergedBatch
		ret.NeedAllocateSels = true

		registerRuntimeFilters(ret, c, arg.RuntimeFilterSpecs, shuffleCnt)

	case vm.Left:
		arg := in.Arg.(*left.Argument)
		ret.NeedHashMap = true
		ret.Typs = arg.Typs
		ret.Conditions = arg.Conditions[1]
		ret.IsDup = isDup
		ret.NeedMergedBatch = true
		ret.HashOnPK = arg.HashOnPK
		ret.NeedAllocateSels = true

		registerRuntimeFilters(ret, c, arg.RuntimeFilterSpecs, shuffleCnt)

	case vm.Right:
		arg := in.Arg.(*right.Argument)
		ret.Ibucket = arg.Ibucket
		ret.Nbucket = arg.Nbucket
		ret.NeedHashMap = true
		ret.Typs = arg.RightTypes
		ret.Conditions = arg.Conditions[1]
		ret.IsDup = isDup
		ret.NeedMergedBatch = true
		ret.HashOnPK = arg.HashOnPK
		ret.NeedAllocateSels = true

		registerRuntimeFilters(ret, c, arg.RuntimeFilterSpecs, shuffleCnt)

	case vm.RightSemi:
		arg := in.Arg.(*rightsemi.Argument)
		ret.Ibucket = arg.Ibucket
		ret.Nbucket = arg.Nbucket
		ret.NeedHashMap = true
		ret.Typs = arg.RightTypes
		ret.Conditions = arg.Conditions[1]
		ret.IsDup = isDup
		ret.NeedMergedBatch = true
		ret.HashOnPK = arg.HashOnPK
		ret.NeedAllocateSels = true

		registerRuntimeFilters(ret, c, arg.RuntimeFilterSpecs, shuffleCnt)

	case vm.RightAnti:
		arg := in.Arg.(*rightanti.Argument)
		ret.Ibucket = arg.Ibucket
		ret.Nbucket = arg.Nbucket
		ret.NeedHashMap = true
		ret.Typs = arg.RightTypes
		ret.Conditions = arg.Conditions[1]
		ret.IsDup = isDup
		ret.NeedMergedBatch = true
		ret.HashOnPK = arg.HashOnPK
		ret.NeedAllocateSels = true

		registerRuntimeFilters(ret, c, arg.RuntimeFilterSpecs, shuffleCnt)

	case vm.Semi:
		arg := in.Arg.(*semi.Argument)
		ret.NeedHashMap = true
		ret.Typs = arg.Typs
		ret.Conditions = arg.Conditions[1]
		ret.IsDup = isDup
		ret.HashOnPK = arg.HashOnPK
		if arg.Cond == nil {
			ret.NeedMergedBatch = false
			ret.NeedAllocateSels = false
		} else {
			ret.NeedMergedBatch = true
			ret.NeedAllocateSels = true
		}

		registerRuntimeFilters(ret, c, arg.RuntimeFilterSpecs, shuffleCnt)

	case vm.Single:
		arg := in.Arg.(*single.Argument)
		ret.NeedHashMap = true
		ret.Typs = arg.Typs
		ret.Conditions = arg.Conditions[1]
		ret.IsDup = isDup
		ret.NeedMergedBatch = true
		ret.HashOnPK = arg.HashOnPK
		ret.NeedAllocateSels = true

		registerRuntimeFilters(ret, c, arg.RuntimeFilterSpecs, shuffleCnt)

	case vm.Product:
		arg := in.Arg.(*product.Argument)
		ret.NeedHashMap = false
		ret.Typs = arg.Typs
		ret.IsDup = isDup
		ret.NeedMergedBatch = true
		ret.NeedAllocateSels = true

	case vm.LoopAnti:
		arg := in.Arg.(*loopanti.Argument)
		ret.NeedHashMap = false
		ret.Typs = arg.Typs
		ret.IsDup = isDup
		ret.NeedMergedBatch = true
		ret.NeedAllocateSels = true

	case vm.LoopJoin:
		arg := in.Arg.(*loopjoin.Argument)
		ret.NeedHashMap = false
		ret.Typs = arg.Typs
		ret.IsDup = isDup
		ret.NeedMergedBatch = true
		ret.NeedAllocateSels = true

	case vm.LoopLeft:
		arg := in.Arg.(*loopleft.Argument)
		ret.NeedHashMap = false
		ret.Typs = arg.Typs
		ret.IsDup = isDup
		ret.NeedMergedBatch = true
		ret.NeedAllocateSels = true

	case vm.LoopSemi:
		arg := in.Arg.(*loopsemi.Argument)
		ret.NeedHashMap = false
		ret.Typs = arg.Typs
		ret.IsDup = isDup
		ret.NeedMergedBatch = true
		ret.NeedAllocateSels = true

	case vm.LoopSingle:
		arg := in.Arg.(*loopsingle.Argument)
		ret.NeedHashMap = false
		ret.Typs = arg.Typs
		ret.IsDup = isDup
		ret.NeedMergedBatch = true
		ret.NeedAllocateSels = true

	case vm.LoopMark:
		arg := in.Arg.(*loopmark.Argument)
		ret.NeedHashMap = false
		ret.Typs = arg.Typs
		ret.IsDup = isDup
		ret.NeedMergedBatch = true
		ret.NeedAllocateSels = true

	default:
		ret.Release()
		panic(moerr.NewInternalError(proc.Ctx, "unsupport join type '%v'", in.Op))
	}
	return ret
}

func constructJoinResult(expr *plan.Expr, proc *process.Process) (int32, int32) {
	e, ok := expr.Expr.(*plan.Expr_Col)
	if !ok {
		panic(moerr.NewNYI(proc.Ctx, "join result '%s'", expr))
	}
	return e.Col.RelPos, e.Col.ColPos
}

func constructJoinConditions(exprs []*plan.Expr, proc *process.Process) [][]*plan.Expr {
	conds := make([][]*plan.Expr, 2)
	conds[0] = make([]*plan.Expr, len(exprs))
	conds[1] = make([]*plan.Expr, len(exprs))
	for i, expr := range exprs {
		conds[0][i], conds[1][i] = constructJoinCondition(expr, proc)
	}
	return conds
}

func constructJoinCondition(expr *plan.Expr, proc *process.Process) (*plan.Expr, *plan.Expr) {
	if e, ok := expr.Expr.(*plan.Expr_Lit); ok { // constant bool
		b, ok := e.Lit.Value.(*plan.Literal_Bval)
		if !ok {
			panic(moerr.NewNYI(proc.Ctx, "join condition '%s'", expr))
		}
		if b.Bval {
			return expr, expr
		}
		return expr, &plan.Expr{
			Typ: expr.Typ,
			Expr: &plan.Expr_Lit{
				Lit: &plan.Literal{
					Value: &plan.Literal_Bval{Bval: true},
				},
			},
		}
	}
	e, ok := expr.Expr.(*plan.Expr_F)
	if !ok || !plan2.IsEqualFunc(e.F.Func.GetObj()) {
		panic(moerr.NewNYI(proc.Ctx, "join condition '%s'", expr))
	}
	if exprRelPos(e.F.Args[0]) == 1 {
		return e.F.Args[1], e.F.Args[0]
	}
	return e.F.Args[0], e.F.Args[1]
}

func extraJoinConditions(exprs []*plan.Expr) (*plan.Expr, []*plan.Expr) {
	exprs = colexec.SplitAndExprs(exprs)
	eqConds := make([]*plan.Expr, 0, len(exprs))
	notEqConds := make([]*plan.Expr, 0, len(exprs))
	for i, expr := range exprs {
		if e, ok := expr.Expr.(*plan.Expr_F); ok {
			if !plan2.IsEqualFunc(e.F.Func.GetObj()) {
				notEqConds = append(notEqConds, exprs[i])
				continue
			}
			lpos, rpos := plan2.HasColExpr(e.F.Args[0], -1), plan2.HasColExpr(e.F.Args[1], -1)
			if lpos == -1 || rpos == -1 || (lpos == rpos) {
				notEqConds = append(notEqConds, exprs[i])
				continue
			}
			eqConds = append(eqConds, exprs[i])
		} else {
			notEqConds = append(notEqConds, exprs[i])
		}
	}
	if len(notEqConds) == 0 {
		return nil, eqConds
	}
	return colexec.RewriteFilterExprList(notEqConds), eqConds
}

func exprRelPos(expr *plan.Expr) int32 {
	switch e := expr.Expr.(type) {
	case *plan.Expr_Col:
		return e.Col.RelPos
	case *plan.Expr_F:
		for i := range e.F.Args {
			if relPos := exprRelPos(e.F.Args[i]); relPos >= 0 {
				return relPos
			}
		}
	}
	return -1
}

// Get the 'engine.Relation' of the table by using 'ObjectRef' and 'TableDef', if 'TableDef' is nil, the relations of its index table will not be obtained
// the first return value is Relation of the original table
// the second return value is Relations of index tables
func getRel(ctx context.Context, proc *process.Process, eg engine.Engine, ref *plan.ObjectRef, tableDef *plan.TableDef) (engine.Relation, []engine.Relation, error) {
	var dbSource engine.Database
	var relation engine.Relation
	var err error
	var isTemp bool
	oldDbName := ref.SchemaName
	if ref.SchemaName != "" {
		dbSource, err = eg.Database(ctx, ref.SchemaName, proc.TxnOperator)
		if err != nil {
			return nil, nil, err
		}
		relation, err = dbSource.Relation(ctx, ref.ObjName, proc)
		if err == nil {
			isTemp = defines.TEMPORARY_DBNAME == ref.SchemaName
		} else {
			dbSource, err = eg.Database(ctx, defines.TEMPORARY_DBNAME, proc.TxnOperator)
			if err != nil {
				return nil, nil, moerr.NewNoSuchTable(ctx, ref.SchemaName, ref.ObjName)
			}
			newObjeName := engine.GetTempTableName(ref.SchemaName, ref.ObjName)
			newSchemaName := defines.TEMPORARY_DBNAME
			ref.SchemaName = newSchemaName
			ref.ObjName = newObjeName
			relation, err = dbSource.Relation(ctx, newObjeName, proc)
			if err != nil {
				return nil, nil, err
			}
			isTemp = true
		}
	} else {
		_, _, relation, err = eg.GetRelationById(ctx, proc.TxnOperator, uint64(ref.Obj))
		if err != nil {
			return nil, nil, err
		}
	}

	var uniqueIndexTables []engine.Relation
	if tableDef != nil {
		uniqueIndexTables = make([]engine.Relation, 0)
		if tableDef.Indexes != nil {
			for _, indexdef := range tableDef.Indexes {
				var indexTable engine.Relation
				if indexdef.TableExist {
					if isTemp {
						indexTable, err = dbSource.Relation(ctx, engine.GetTempTableName(oldDbName, indexdef.IndexTableName), proc)
					} else {
						indexTable, err = dbSource.Relation(ctx, indexdef.IndexTableName, proc)
					}
					if err != nil {
						return nil, nil, err
					}
					// NOTE: uniqueIndexTables is not yet used by the callee
					uniqueIndexTables = append(uniqueIndexTables, indexTable)
				}
			}
		}
	}
	return relation, uniqueIndexTables, err
}<|MERGE_RESOLUTION|>--- conflicted
+++ resolved
@@ -1007,13 +1007,8 @@
 	return arg
 }
 
-<<<<<<< HEAD
-func constructTimeWindow(ctx context.Context, n *plan.Node, proc *process.Process) *timewin.Argument {
+func constructTimeWindow(_ context.Context, n *plan.Node) *timewin.Argument {
 	var aggregationExpressions []aggexec.AggFuncExecExpression = nil
-=======
-func constructTimeWindow(_ context.Context, n *plan.Node) *timewin.Argument {
-	var aggs []agg.Aggregate
->>>>>>> 0960f0fb
 	var typs []types.Type
 	var wStart, wEnd bool
 	i := 0
@@ -1072,13 +1067,8 @@
 	return arg
 }
 
-<<<<<<< HEAD
-func constructWindow(ctx context.Context, n *plan.Node, proc *process.Process) *window.Argument {
+func constructWindow(_ context.Context, n *plan.Node, proc *process.Process) *window.Argument {
 	aggregationExpressions := make([]aggexec.AggFuncExecExpression, len(n.WinSpecList))
-=======
-func constructWindow(_ context.Context, n *plan.Node, proc *process.Process) *window.Argument {
-	aggs := make([]agg.Aggregate, len(n.WinSpecList))
->>>>>>> 0960f0fb
 	typs := make([]types.Type, len(n.WinSpecList))
 
 	for i, expr := range n.WinSpecList {
@@ -1160,15 +1150,8 @@
 	panic("only support sample by rows / percent now.")
 }
 
-<<<<<<< HEAD
-func constructGroup(ctx context.Context, n, cn *plan.Node, ibucket, nbucket int, needEval bool, shuffleDop int, proc *process.Process) *group.Argument {
+func constructGroup(_ context.Context, n, cn *plan.Node, ibucket, nbucket int, needEval bool, shuffleDop int, proc *process.Process) *group.Argument {
 	aggregationExpressions := make([]aggexec.AggFuncExecExpression, len(n.AggList))
-
-=======
-func constructGroup(_ context.Context, n, cn *plan.Node, ibucket, nbucket int, needEval bool, shuffleDop int, proc *process.Process) *group.Argument {
-	aggs := make([]agg.Aggregate, len(n.AggList))
-	var cfg []byte
->>>>>>> 0960f0fb
 	for i, expr := range n.AggList {
 		if f, ok := expr.Expr.(*plan.Expr_F); ok {
 			isDistinct := (uint64(f.F.Func.Obj) & function.Distinct) != 0
