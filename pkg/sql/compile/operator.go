--- conflicted
+++ resolved
@@ -18,10 +18,7 @@
 	"context"
 	"fmt"
 
-<<<<<<< HEAD
-=======
 	"github.com/matrixorigin/matrixone/pkg/sql/colexec/external"
->>>>>>> 633ab793
 	"github.com/matrixorigin/matrixone/pkg/sql/colexec/generate_series"
 
 	"github.com/matrixorigin/matrixone/pkg/common/moerr"
@@ -313,8 +310,8 @@
 		Engine:             eg,
 		DB:                 db,
 		TableID:            relation.GetTableID(ctx),
-		DBName: 			n.ObjRef.SchemaName,
-		TableName: 			n.TableDef.Name,
+		DBName:             n.ObjRef.SchemaName,
+		TableName:          n.TableDef.Name,
 		CPkeyColDef:        n.TableDef.CompositePkey,
 		ComputeIndexTables: computeIndexTables,
 		ComputeIndexInfos:  n.TableDef.ComputeIndexInfos,
