// Copyright 2021 Matrix Origin
//
// Licensed under the Apache License, Version 2.0 (the "License");
// you may not use this file except in compliance with the License.
// You may obtain a copy of the License at
//
//      http://www.apache.org/licenses/LICENSE-2.0
//
// Unless required by applicable law or agreed to in writing, software
// distributed under the License is distributed on an "AS IS" BASIS,
// WITHOUT WARRANTIES OR CONDITIONS OF ANY KIND, either express or implied.
// See the License for the specific language governing permissions and
// limitations under the License.

package compile

import (
	"context"
	"fmt"
	"github.com/google/uuid"
	"github.com/matrixorigin/matrixone/pkg/catalog"
	"github.com/matrixorigin/matrixone/pkg/common/moerr"
	"github.com/matrixorigin/matrixone/pkg/container/batch"
	"github.com/matrixorigin/matrixone/pkg/container/types"
	"github.com/matrixorigin/matrixone/pkg/container/vector"
	"github.com/matrixorigin/matrixone/pkg/defines"
	"github.com/matrixorigin/matrixone/pkg/pb/pipeline"
	"github.com/matrixorigin/matrixone/pkg/pb/plan"
	"github.com/matrixorigin/matrixone/pkg/sql/colexec"
	"github.com/matrixorigin/matrixone/pkg/sql/colexec/agg"
	"github.com/matrixorigin/matrixone/pkg/sql/colexec/anti"
	"github.com/matrixorigin/matrixone/pkg/sql/colexec/connector"
	"github.com/matrixorigin/matrixone/pkg/sql/colexec/deletion"
	"github.com/matrixorigin/matrixone/pkg/sql/colexec/dispatch"
	"github.com/matrixorigin/matrixone/pkg/sql/colexec/external"
	"github.com/matrixorigin/matrixone/pkg/sql/colexec/group"
	"github.com/matrixorigin/matrixone/pkg/sql/colexec/hashbuild"
	"github.com/matrixorigin/matrixone/pkg/sql/colexec/insert"
	"github.com/matrixorigin/matrixone/pkg/sql/colexec/intersect"
	"github.com/matrixorigin/matrixone/pkg/sql/colexec/intersectall"
	"github.com/matrixorigin/matrixone/pkg/sql/colexec/join"
	"github.com/matrixorigin/matrixone/pkg/sql/colexec/left"
	"github.com/matrixorigin/matrixone/pkg/sql/colexec/limit"
	"github.com/matrixorigin/matrixone/pkg/sql/colexec/lockop"
	"github.com/matrixorigin/matrixone/pkg/sql/colexec/loopanti"
	"github.com/matrixorigin/matrixone/pkg/sql/colexec/loopjoin"
	"github.com/matrixorigin/matrixone/pkg/sql/colexec/loopleft"
	"github.com/matrixorigin/matrixone/pkg/sql/colexec/loopmark"
	"github.com/matrixorigin/matrixone/pkg/sql/colexec/loopsemi"
	"github.com/matrixorigin/matrixone/pkg/sql/colexec/loopsingle"
	"github.com/matrixorigin/matrixone/pkg/sql/colexec/mark"
	"github.com/matrixorigin/matrixone/pkg/sql/colexec/merge"
	"github.com/matrixorigin/matrixone/pkg/sql/colexec/mergecte"
	"github.com/matrixorigin/matrixone/pkg/sql/colexec/mergegroup"
	"github.com/matrixorigin/matrixone/pkg/sql/colexec/mergelimit"
	"github.com/matrixorigin/matrixone/pkg/sql/colexec/mergeoffset"
	"github.com/matrixorigin/matrixone/pkg/sql/colexec/mergeorder"
	"github.com/matrixorigin/matrixone/pkg/sql/colexec/mergerecursive"
	"github.com/matrixorigin/matrixone/pkg/sql/colexec/mergetop"
	"github.com/matrixorigin/matrixone/pkg/sql/colexec/minus"
	"github.com/matrixorigin/matrixone/pkg/sql/colexec/multi_col/group_concat"
	"github.com/matrixorigin/matrixone/pkg/sql/colexec/offset"
	"github.com/matrixorigin/matrixone/pkg/sql/colexec/onduplicatekey"
	"github.com/matrixorigin/matrixone/pkg/sql/colexec/order"
	"github.com/matrixorigin/matrixone/pkg/sql/colexec/preinsert"
	"github.com/matrixorigin/matrixone/pkg/sql/colexec/preinsertunique"
	"github.com/matrixorigin/matrixone/pkg/sql/colexec/product"
	"github.com/matrixorigin/matrixone/pkg/sql/colexec/projection"
	"github.com/matrixorigin/matrixone/pkg/sql/colexec/restrict"
	"github.com/matrixorigin/matrixone/pkg/sql/colexec/right"
	"github.com/matrixorigin/matrixone/pkg/sql/colexec/rightanti"
	"github.com/matrixorigin/matrixone/pkg/sql/colexec/rightsemi"
	"github.com/matrixorigin/matrixone/pkg/sql/colexec/semi"
	"github.com/matrixorigin/matrixone/pkg/sql/colexec/shuffle"
	"github.com/matrixorigin/matrixone/pkg/sql/colexec/single"
	"github.com/matrixorigin/matrixone/pkg/sql/colexec/table_function"
	"github.com/matrixorigin/matrixone/pkg/sql/colexec/top"
	"github.com/matrixorigin/matrixone/pkg/sql/colexec/window"
	"github.com/matrixorigin/matrixone/pkg/sql/parsers/tree"
	plan2 "github.com/matrixorigin/matrixone/pkg/sql/plan"
	"github.com/matrixorigin/matrixone/pkg/sql/plan/function"
	"github.com/matrixorigin/matrixone/pkg/vm"
	"github.com/matrixorigin/matrixone/pkg/vm/engine"
	"github.com/matrixorigin/matrixone/pkg/vm/process"
)

var constBat *batch.Batch

func init() {
	constBat = batch.NewWithSize(0)
	constBat.SetRowCount(1)
}

func dupInstruction(sourceIns *vm.Instruction, regMap map[*process.WaitRegister]*process.WaitRegister, index int) vm.Instruction {
	res := vm.Instruction{Op: sourceIns.Op, Idx: sourceIns.Idx, IsFirst: sourceIns.IsFirst, IsLast: sourceIns.IsLast}
	switch sourceIns.Op {
	case vm.Anti:
		t := sourceIns.Arg.(*anti.Argument)
		res.Arg = &anti.Argument{
			Ibucket:    t.Ibucket,
			Nbucket:    t.Nbucket,
			Cond:       t.Cond,
			Typs:       t.Typs,
			Conditions: t.Conditions,
			Result:     t.Result,
		}
	case vm.Group:
		t := sourceIns.Arg.(*group.Argument)
		res.Arg = &group.Argument{
			NeedEval:  t.NeedEval,
			Ibucket:   t.Ibucket,
			Nbucket:   t.Nbucket,
			Exprs:     t.Exprs,
			Types:     t.Types,
			Aggs:      t.Aggs,
			MultiAggs: t.MultiAggs,
		}
	case vm.Join:
		t := sourceIns.Arg.(*join.Argument)
		res.Arg = &join.Argument{
			Ibucket:            t.Ibucket,
			Nbucket:            t.Nbucket,
			Result:             t.Result,
			Cond:               t.Cond,
			Typs:               t.Typs,
			Conditions:         t.Conditions,
			RuntimeFilterSpecs: t.RuntimeFilterSpecs,
		}
	case vm.Left:
		t := sourceIns.Arg.(*left.Argument)
		res.Arg = &left.Argument{
			Ibucket:            t.Ibucket,
			Nbucket:            t.Nbucket,
			Cond:               t.Cond,
			Result:             t.Result,
			Typs:               t.Typs,
			Conditions:         t.Conditions,
			RuntimeFilterSpecs: t.RuntimeFilterSpecs,
		}
	case vm.Right:
		t := sourceIns.Arg.(*right.Argument)
		res.Arg = &right.Argument{
			Ibucket:            t.Ibucket,
			Nbucket:            t.Nbucket,
			Cond:               t.Cond,
			Result:             t.Result,
			RightTypes:         t.RightTypes,
			LeftTypes:          t.LeftTypes,
			Conditions:         t.Conditions,
			RuntimeFilterSpecs: t.RuntimeFilterSpecs,
		}
	case vm.RightSemi:
		t := sourceIns.Arg.(*rightsemi.Argument)
		res.Arg = &rightsemi.Argument{
			Ibucket:            t.Ibucket,
			Nbucket:            t.Nbucket,
			Cond:               t.Cond,
			Result:             t.Result,
			RightTypes:         t.RightTypes,
			Conditions:         t.Conditions,
			RuntimeFilterSpecs: t.RuntimeFilterSpecs,
		}
	case vm.RightAnti:
		t := sourceIns.Arg.(*rightanti.Argument)
		res.Arg = &rightanti.Argument{
			Ibucket:            t.Ibucket,
			Nbucket:            t.Nbucket,
			Cond:               t.Cond,
			Result:             t.Result,
			RightTypes:         t.RightTypes,
			Conditions:         t.Conditions,
			RuntimeFilterSpecs: t.RuntimeFilterSpecs,
		}
	case vm.Limit:
		t := sourceIns.Arg.(*limit.Argument)
		res.Arg = &limit.Argument{
			Limit: t.Limit,
		}
	case vm.LoopAnti:
		t := sourceIns.Arg.(*loopanti.Argument)
		res.Arg = &loopanti.Argument{
			Result: t.Result,
			Cond:   t.Cond,
			Typs:   t.Typs,
		}
	case vm.LoopJoin:
		t := sourceIns.Arg.(*loopjoin.Argument)
		res.Arg = &loopjoin.Argument{
			Result: t.Result,
			Cond:   t.Cond,
			Typs:   t.Typs,
		}
	case vm.LoopLeft:
		t := sourceIns.Arg.(*loopleft.Argument)
		res.Arg = &loopleft.Argument{
			Cond:   t.Cond,
			Typs:   t.Typs,
			Result: t.Result,
		}
	case vm.LoopSemi:
		t := sourceIns.Arg.(*loopsemi.Argument)
		res.Arg = &loopsemi.Argument{
			Result: t.Result,
			Cond:   t.Cond,
			Typs:   t.Typs,
		}
	case vm.LoopSingle:
		t := sourceIns.Arg.(*loopsingle.Argument)
		res.Arg = &loopsingle.Argument{
			Result: t.Result,
			Cond:   t.Cond,
			Typs:   t.Typs,
		}
	case vm.LoopMark:
		t := sourceIns.Arg.(*loopmark.Argument)
		res.Arg = &loopmark.Argument{
			Result: t.Result,
			Cond:   t.Cond,
			Typs:   t.Typs,
		}
	case vm.Offset:
		t := sourceIns.Arg.(*offset.Argument)
		res.Arg = &offset.Argument{
			Offset: t.Offset,
		}
	case vm.Order:
		t := sourceIns.Arg.(*order.Argument)
		res.Arg = &order.Argument{
			OrderBySpec: t.OrderBySpec,
		}
	case vm.Product:
		t := sourceIns.Arg.(*product.Argument)
		res.Arg = &product.Argument{
			Result: t.Result,
			Typs:   t.Typs,
		}
	case vm.Projection:
		t := sourceIns.Arg.(*projection.Argument)
		res.Arg = &projection.Argument{
			Es: t.Es,
		}
	case vm.Restrict:
		t := sourceIns.Arg.(*restrict.Argument)
		res.Arg = &restrict.Argument{
			E: t.E,
		}
	case vm.Semi:
		t := sourceIns.Arg.(*semi.Argument)
		res.Arg = &semi.Argument{
			Ibucket:            t.Ibucket,
			Nbucket:            t.Nbucket,
			Result:             t.Result,
			Cond:               t.Cond,
			Typs:               t.Typs,
			Conditions:         t.Conditions,
			RuntimeFilterSpecs: t.RuntimeFilterSpecs,
		}
	case vm.Single:
		t := sourceIns.Arg.(*single.Argument)
		res.Arg = &single.Argument{
			Ibucket:            t.Ibucket,
			Nbucket:            t.Nbucket,
			Result:             t.Result,
			Cond:               t.Cond,
			Typs:               t.Typs,
			Conditions:         t.Conditions,
			RuntimeFilterSpecs: t.RuntimeFilterSpecs,
		}
	case vm.Top:
		t := sourceIns.Arg.(*top.Argument)
		res.Arg = &top.Argument{
			Limit: t.Limit,
			Fs:    t.Fs,
		}
	case vm.Intersect:
		t := sourceIns.Arg.(*intersect.Argument)
		res.Arg = &intersect.Argument{
			IBucket: t.IBucket,
			NBucket: t.NBucket,
		}
	case vm.Minus: // 2
		t := sourceIns.Arg.(*minus.Argument)
		res.Arg = &minus.Argument{
			IBucket: t.IBucket,
			NBucket: t.NBucket,
		}
	case vm.IntersectAll:
		t := sourceIns.Arg.(*intersectall.Argument)
		res.Arg = &intersectall.Argument{
			IBucket: t.IBucket,
			NBucket: t.NBucket,
		}
	case vm.Merge:
		res.Arg = &merge.Argument{SinkScan: sourceIns.Arg.(*merge.Argument).SinkScan}
	case vm.MergeRecursive:
		res.Arg = &mergerecursive.Argument{}
	case vm.MergeCTE:
		res.Arg = &mergecte.Argument{}
	case vm.MergeGroup:
		t := sourceIns.Arg.(*mergegroup.Argument)
		res.Arg = &mergegroup.Argument{
			NeedEval: t.NeedEval,
		}
	case vm.MergeLimit:
		t := sourceIns.Arg.(*mergelimit.Argument)
		res.Arg = &mergelimit.Argument{
			Limit: t.Limit,
		}
	case vm.MergeOffset:
		t := sourceIns.Arg.(*mergeoffset.Argument)
		res.Arg = &mergeoffset.Argument{
			Offset: t.Offset,
		}
	case vm.MergeTop:
		t := sourceIns.Arg.(*mergetop.Argument)
		res.Arg = &mergetop.Argument{
			Limit: t.Limit,
			Fs:    t.Fs,
		}
	case vm.MergeOrder:
		t := sourceIns.Arg.(*mergeorder.Argument)
		res.Arg = &mergeorder.Argument{
			OrderBySpecs: t.OrderBySpecs,
		}
	case vm.Mark:
		t := sourceIns.Arg.(*mark.Argument)
		res.Arg = &mark.Argument{
			Ibucket:    t.Ibucket,
			Nbucket:    t.Nbucket,
			Result:     t.Result,
			Conditions: t.Conditions,
			Typs:       t.Typs,
			Cond:       t.Cond,
			OnList:     t.OnList,
		}
	case vm.TableFunction:
		t := sourceIns.Arg.(*table_function.Argument)
		res.Arg = &table_function.Argument{
			Name:   t.Name,
			Args:   t.Args,
			Rets:   t.Rets,
			Attrs:  t.Attrs,
			Params: t.Params,
		}

	case vm.HashBuild:
		t := sourceIns.Arg.(*hashbuild.Argument)
		res.Arg = &hashbuild.Argument{
			NeedHashMap: t.NeedHashMap,
			NeedExpr:    t.NeedExpr,
			Ibucket:     t.Ibucket,
			Nbucket:     t.Nbucket,
			Typs:        t.Typs,
			Conditions:  t.Conditions,
		}
	case vm.External:
		t := sourceIns.Arg.(*external.Argument)
		res.Arg = &external.Argument{
			Es: &external.ExternalParam{
				ExParamConst: external.ExParamConst{
					Attrs:           t.Es.Attrs,
					Cols:            t.Es.Cols,
					Idx:             index,
					Name2ColIndex:   t.Es.Name2ColIndex,
					CreateSql:       t.Es.CreateSql,
					FileList:        t.Es.FileList,
					FileSize:        t.Es.FileSize,
					FileOffsetTotal: t.Es.FileOffsetTotal,
					Extern:          t.Es.Extern,
				},
				ExParam: external.ExParam{
					Filter: &external.FilterParam{
						FilterExpr: t.Es.Filter.FilterExpr,
					},
					Fileparam: &external.ExFileparam{
						End:       t.Es.Fileparam.End,
						FileCnt:   t.Es.Fileparam.FileCnt,
						FileFin:   t.Es.Fileparam.FileFin,
						FileIndex: t.Es.Fileparam.FileIndex,
					},
				},
			},
		}
	case vm.Connector:
		ok := false
		if regMap != nil {
			arg := &connector.Argument{}
			sourceReg := sourceIns.Arg.(*connector.Argument).Reg
			if arg.Reg, ok = regMap[sourceReg]; !ok {
				panic("nonexistent wait register")
			}
			res.Arg = arg
		}
	case vm.Shuffle:
		sourceArg := sourceIns.Arg.(*shuffle.Argument)
		arg := &shuffle.Argument{
			ShuffleType:   sourceArg.ShuffleType,
			ShuffleColIdx: sourceArg.ShuffleColIdx,
			ShuffleColMax: sourceArg.ShuffleColMax,
			ShuffleColMin: sourceArg.ShuffleColMin,
			AliveRegCnt:   sourceArg.AliveRegCnt,
		}
		res.Arg = arg
	case vm.Dispatch:
		ok := false
		if regMap != nil {
			sourceArg := sourceIns.Arg.(*dispatch.Argument)
			arg := &dispatch.Argument{
				IsSink:     sourceArg.IsSink,
				RecSink:    sourceArg.RecSink,
				FuncId:     sourceArg.FuncId,
				LocalRegs:  make([]*process.WaitRegister, len(sourceArg.LocalRegs)),
				RemoteRegs: make([]colexec.ReceiveInfo, len(sourceArg.RemoteRegs)),
				IsLog:      sourceArg.IsLog,
			}
			for j := range arg.LocalRegs {
				sourceReg := sourceArg.LocalRegs[j]
				if arg.LocalRegs[j], ok = regMap[sourceReg]; !ok {
					panic("nonexistent wait register")
				}
			}
			for j := range arg.RemoteRegs {
				arg.RemoteRegs[j] = sourceArg.RemoteRegs[j]
			}
			res.Arg = arg
		}
	case vm.Insert:
		t := sourceIns.Arg.(*insert.Argument)
		res.Arg = &insert.Argument{
			ToWriteS3: t.ToWriteS3,
			InsertCtx: t.InsertCtx,
		}
	case vm.PreInsert:
		t := sourceIns.Arg.(*preinsert.Argument)
		res.Arg = &preinsert.Argument{
			SchemaName: t.SchemaName,
			TableDef:   t.TableDef,
			Attrs:      t.Attrs,
			IsUpdate:   t.IsUpdate,
			HasAutoCol: t.HasAutoCol,
		}
	case vm.Deletion:
		t := sourceIns.Arg.(*deletion.Argument)
		res.Arg = &deletion.Argument{
			Ts:           t.Ts,
			IBucket:      t.IBucket,
			Nbucket:      t.Nbucket,
			DeleteCtx:    t.DeleteCtx,
			RemoteDelete: t.RemoteDelete,
			SegmentMap:   t.SegmentMap,
		}
	case vm.LockOp:
		t := sourceIns.Arg.(*lockop.Argument)
		arg := new(lockop.Argument)
		*arg = *t
		res.Arg = arg
	default:
		panic(fmt.Sprintf("unexpected instruction type '%d' to dup", sourceIns.Op))
	}
	return res
}

func constructRestrict(n *plan.Node, filterExpr *plan2.Expr) *restrict.Argument {
	return &restrict.Argument{
		E:     filterExpr,
		IsEnd: n.IsEnd,
	}
}

func constructDeletion(n *plan.Node, eg engine.Engine, proc *process.Process) (*deletion.Argument, error) {
	oldCtx := n.DeleteCtx
	delCtx := &deletion.DeleteCtx{
		Ref:                   oldCtx.Ref,
		RowIdIdx:              int(oldCtx.RowIdIdx),
		CanTruncate:           oldCtx.CanTruncate,
		AddAffectedRows:       oldCtx.AddAffectedRows,
		PartitionTableIDs:     oldCtx.PartitionTableIds,
		PartitionTableNames:   oldCtx.PartitionTableNames,
		PartitionIndexInBatch: int(oldCtx.PartitionIdx),
		PrimaryKeyIdx:         int(oldCtx.PrimaryKeyIdx),
	}
	// get the relation instance of the original table
	rel, _, err := getRel(proc.Ctx, proc, eg, oldCtx.Ref, nil)
	if err != nil {
		return nil, err
	}
	delCtx.Source = rel
	if len(oldCtx.PartitionTableNames) > 0 {
		dbSource, err := eg.Database(proc.Ctx, oldCtx.Ref.SchemaName, proc.TxnOperator)
		if err != nil {
			return nil, err
		}

		delCtx.PartitionSources = make([]engine.Relation, len(oldCtx.PartitionTableNames))
		// get the relation instances for each partition sub table
		for i, pTableName := range oldCtx.PartitionTableNames {
			pRel, err := dbSource.Relation(proc.Ctx, pTableName, proc)
			if err != nil {
				return nil, err
			}
			delCtx.PartitionSources[i] = pRel
		}
	}

	return &deletion.Argument{
		DeleteCtx: delCtx,
	}, nil
}

func constructOnduplicateKey(n *plan.Node, eg engine.Engine) (*onduplicatekey.Argument, error) {
	oldCtx := n.OnDuplicateKey
	return &onduplicatekey.Argument{
		Engine:          eg,
		OnDuplicateIdx:  oldCtx.OnDuplicateIdx,
		OnDuplicateExpr: oldCtx.OnDuplicateExpr,
		TableDef:        oldCtx.TableDef,
	}, nil
}

func constructPreInsert(n *plan.Node, eg engine.Engine, proc *process.Process) (*preinsert.Argument, error) {
	preCtx := n.PreInsertCtx
	schemaName := preCtx.Ref.SchemaName

	//var attrs []string
	attrs := make([]string, 0)
	for _, col := range preCtx.TableDef.Cols {
		if col.Hidden && col.Name != catalog.FakePrimaryKeyColName {
			continue
		}
		attrs = append(attrs, col.Name)
	}

	if preCtx.Ref.SchemaName != "" {
		dbSource, err := eg.Database(proc.Ctx, preCtx.Ref.SchemaName, proc.TxnOperator)
		if err != nil {
			return nil, err
		}
		if _, err = dbSource.Relation(proc.Ctx, preCtx.Ref.ObjName, proc); err != nil {
			schemaName = defines.TEMPORARY_DBNAME
		}
	}

	return &preinsert.Argument{
		Ctx:        proc.Ctx,
		HasAutoCol: preCtx.HasAutoCol,
		SchemaName: schemaName,
		TableDef:   preCtx.TableDef,
		Attrs:      attrs,
		IsUpdate:   preCtx.IsUpdate,
	}, nil
}

func constructPreInsertUk(n *plan.Node, proc *process.Process) (*preinsertunique.Argument, error) {
	preCtx := n.PreInsertUkCtx
	return &preinsertunique.Argument{
		Ctx:          proc.Ctx,
		PreInsertCtx: preCtx,
	}, nil
}

func constructLockOp(n *plan.Node, proc *process.Process, eng engine.Engine) (*lockop.Argument, error) {
	arg := lockop.NewArgument(eng)
	for _, target := range n.LockTargets {
		typ := plan2.MakeTypeByPlan2Type(target.GetPrimaryColTyp())
		if target.IsPartitionTable {
			arg.AddLockTargetWithPartition(target.GetPartitionTableIds(), target.GetPrimaryColIdxInBat(), typ, target.GetRefreshTsIdxInBat(), target.GetFilterColIdxInBat())
		} else {
			arg.AddLockTarget(target.GetTableId(), target.GetPrimaryColIdxInBat(), typ, target.GetRefreshTsIdxInBat())
		}

	}
	for _, target := range n.LockTargets {
		if target.LockTable {
			if target.IsPartitionTable {
				for _, pTblId := range target.PartitionTableIds {
					arg.LockTable(pTblId)
				}
			} else {
				arg.LockTable(target.TableId)
			}
		}
	}
	return arg, nil
}

func constructInsert(n *plan.Node, eg engine.Engine, proc *process.Process) (*insert.Argument, error) {
	oldCtx := n.InsertCtx
	ctx := proc.Ctx

	var attrs []string
	for _, col := range oldCtx.TableDef.Cols {
		if col.Name != catalog.Row_ID {
			attrs = append(attrs, col.Name)
		}
	}
	originRel, _, err := getRel(ctx, proc, eg, oldCtx.Ref, nil)
	if err != nil {
		return nil, err
	}
	newCtx := &insert.InsertCtx{
		Ref:                   oldCtx.Ref,
		AddAffectedRows:       oldCtx.AddAffectedRows,
		Rel:                   originRel,
		Attrs:                 attrs,
		PartitionTableIDs:     oldCtx.PartitionTableIds,
		PartitionTableNames:   oldCtx.PartitionTableNames,
		PartitionIndexInBatch: int(oldCtx.PartitionIdx),
		TableDef:              oldCtx.TableDef,
	}
	if len(oldCtx.PartitionTableNames) > 0 {
		dbSource, err := eg.Database(proc.Ctx, oldCtx.Ref.SchemaName, proc.TxnOperator)
		if err != nil {
			return nil, err
		}

		newCtx.PartitionSources = make([]engine.Relation, len(oldCtx.PartitionTableNames))
		// get the relation instances for each partition sub table
		for i, pTableName := range oldCtx.PartitionTableNames {
			pRel, err := dbSource.Relation(proc.Ctx, pTableName, proc)
			if err != nil {
				return nil, err
			}
			newCtx.PartitionSources[i] = pRel
		}
	}

	return &insert.Argument{
		InsertCtx: newCtx,
	}, nil
}

func constructProjection(n *plan.Node) *projection.Argument {
	return &projection.Argument{
		Es: n.ProjectList,
	}
}

func constructExternal(n *plan.Node, param *tree.ExternParam, ctx context.Context, fileList []string, FileSize []int64, fileOffset []*pipeline.FileOffset) *external.Argument {
	attrs := make([]string, len(n.TableDef.Cols))
	for j, col := range n.TableDef.Cols {
		attrs[j] = col.Name
	}
	return &external.Argument{
		Es: &external.ExternalParam{
			ExParamConst: external.ExParamConst{
				Attrs:           attrs,
				Cols:            n.TableDef.Cols,
				Extern:          param,
				Name2ColIndex:   n.TableDef.Name2ColIndex,
				FileOffsetTotal: fileOffset,
				CreateSql:       n.TableDef.Createsql,
				Ctx:             ctx,
				FileList:        fileList,
				FileSize:        FileSize,
				ClusterTable:    n.GetClusterTable(),
			},
			ExParam: external.ExParam{
				Fileparam: new(external.ExFileparam),
				Filter: &external.FilterParam{
					FilterExpr: colexec.RewriteFilterExprList(n.FilterList),
				},
			},
		},
	}
}
func constructTableFunction(n *plan.Node) *table_function.Argument {
	attrs := make([]string, len(n.TableDef.Cols))
	for j, col := range n.TableDef.Cols {
		attrs[j] = col.Name
	}
	return &table_function.Argument{
		Attrs:  attrs,
		Rets:   n.TableDef.Cols,
		Args:   n.TblFuncExprList,
		Name:   n.TableDef.TblFunc.Name,
		Params: n.TableDef.TblFunc.Param,
	}
}

func constructTop(n *plan.Node, topN int64) *top.Argument {
	return &top.Argument{
		Fs:    n.OrderBy,
		Limit: topN,
	}
}

func constructJoin(n *plan.Node, typs []types.Type, proc *process.Process) *join.Argument {
	result := make([]colexec.ResultPos, len(n.ProjectList))
	for i, expr := range n.ProjectList {
		result[i].Rel, result[i].Pos = constructJoinResult(expr, proc)
	}
	cond, conds := extraJoinConditions(n.OnList)

	return &join.Argument{
		Typs:               typs,
		Result:             result,
		Cond:               cond,
		Conditions:         constructJoinConditions(conds, proc),
		RuntimeFilterSpecs: n.RuntimeFilterBuildList,
	}
}

func constructSemi(n *plan.Node, typs []types.Type, proc *process.Process) *semi.Argument {
	result := make([]int32, len(n.ProjectList))
	for i, expr := range n.ProjectList {
		rel, pos := constructJoinResult(expr, proc)
		if rel != 0 {
			panic(moerr.NewNYI(proc.Ctx, "semi result '%s'", expr))
		}
		result[i] = pos
	}
	cond, conds := extraJoinConditions(n.OnList)
	return &semi.Argument{
		Typs:               typs,
		Result:             result,
		Cond:               cond,
		Conditions:         constructJoinConditions(conds, proc),
		RuntimeFilterSpecs: n.RuntimeFilterBuildList,
	}
}

func constructLeft(n *plan.Node, typs []types.Type, proc *process.Process) *left.Argument {
	result := make([]colexec.ResultPos, len(n.ProjectList))
	for i, expr := range n.ProjectList {
		result[i].Rel, result[i].Pos = constructJoinResult(expr, proc)
	}
	cond, conds := extraJoinConditions(n.OnList)
	return &left.Argument{
		Typs:               typs,
		Result:             result,
		Cond:               cond,
		Conditions:         constructJoinConditions(conds, proc),
		RuntimeFilterSpecs: n.RuntimeFilterBuildList,
	}
}

func constructRight(n *plan.Node, left_typs, right_typs []types.Type, Ibucket, Nbucket uint64, proc *process.Process) *right.Argument {
	result := make([]colexec.ResultPos, len(n.ProjectList))
	for i, expr := range n.ProjectList {
		result[i].Rel, result[i].Pos = constructJoinResult(expr, proc)
	}
	cond, conds := extraJoinConditions(n.OnList)
	return &right.Argument{
		LeftTypes:          left_typs,
		RightTypes:         right_typs,
		Nbucket:            Nbucket,
		Ibucket:            Ibucket,
		Result:             result,
		Cond:               cond,
		Conditions:         constructJoinConditions(conds, proc),
		RuntimeFilterSpecs: n.RuntimeFilterBuildList,
	}
}

func constructRightSemi(n *plan.Node, right_typs []types.Type, Ibucket, Nbucket uint64, proc *process.Process) *rightsemi.Argument {
	result := make([]int32, len(n.ProjectList))
	for i, expr := range n.ProjectList {
		_, result[i] = constructJoinResult(expr, proc)
	}
	cond, conds := extraJoinConditions(n.OnList)
	return &rightsemi.Argument{
		RightTypes:         right_typs,
		Nbucket:            Nbucket,
		Ibucket:            Ibucket,
		Result:             result,
		Cond:               cond,
		Conditions:         constructJoinConditions(conds, proc),
		RuntimeFilterSpecs: n.RuntimeFilterBuildList,
	}
}

func constructRightAnti(n *plan.Node, right_typs []types.Type, Ibucket, Nbucket uint64, proc *process.Process) *rightanti.Argument {
	result := make([]int32, len(n.ProjectList))
	for i, expr := range n.ProjectList {
		_, result[i] = constructJoinResult(expr, proc)
	}
	cond, conds := extraJoinConditions(n.OnList)
	return &rightanti.Argument{
		RightTypes:         right_typs,
		Nbucket:            Nbucket,
		Ibucket:            Ibucket,
		Result:             result,
		Cond:               cond,
		Conditions:         constructJoinConditions(conds, proc),
		RuntimeFilterSpecs: n.RuntimeFilterBuildList,
	}
}

func constructSingle(n *plan.Node, typs []types.Type, proc *process.Process) *single.Argument {
	result := make([]colexec.ResultPos, len(n.ProjectList))
	for i, expr := range n.ProjectList {
		result[i].Rel, result[i].Pos = constructJoinResult(expr, proc)
	}
	cond, conds := extraJoinConditions(n.OnList)
	return &single.Argument{
		Typs:               typs,
		Result:             result,
		Cond:               cond,
		Conditions:         constructJoinConditions(conds, proc),
		RuntimeFilterSpecs: n.RuntimeFilterBuildList,
	}
}

func constructProduct(n *plan.Node, typs []types.Type, proc *process.Process) *product.Argument {
	result := make([]colexec.ResultPos, len(n.ProjectList))
	for i, expr := range n.ProjectList {
		result[i].Rel, result[i].Pos = constructJoinResult(expr, proc)
	}
	return &product.Argument{Typs: typs, Result: result}
}

func constructAnti(n *plan.Node, typs []types.Type, proc *process.Process) *anti.Argument {
	result := make([]int32, len(n.ProjectList))
	for i, expr := range n.ProjectList {
		rel, pos := constructJoinResult(expr, proc)
		if rel != 0 {
			panic(moerr.NewNYI(proc.Ctx, "anti result '%s'", expr))
		}
		result[i] = pos
	}
	cond, conds := extraJoinConditions(n.OnList)
	return &anti.Argument{
		Typs:       typs,
		Result:     result,
		Cond:       cond,
		Conditions: constructJoinConditions(conds, proc),
	}
}

/*
func constructMark(n *plan.Node, typs []types.Type, proc *process.Process) *mark.Argument {
	result := make([]int32, len(n.ProjectList))
	for i, expr := range n.ProjectList {
		rel, pos := constructJoinResult(expr, proc)
		if rel == 0 {
			result[i] = pos
		} else if rel == -1 {
			result[i] = -1
		} else {
			panic(moerr.NewNYI(proc.Ctx, "loop mark result '%s'", expr))
		}
	}
	cond, conds := extraJoinConditions(n.OnList)
	return &mark.Argument{
		Typs:       typs,
		Result:     result,
		Cond:       cond,
		Conditions: constructJoinConditions(conds, proc),
		OnList:     n.OnList,
	}
}
*/

func constructOrder(n *plan.Node) *order.Argument {
	return &order.Argument{
		OrderBySpec: n.OrderBy,
	}
}

func constructWindow(ctx context.Context, n *plan.Node, proc *process.Process) *window.Argument {
	aggs := make([]agg.Aggregate, len(n.WinSpecList))
	typs := make([]types.Type, len(n.WinSpecList))
	for i, expr := range n.WinSpecList {
		f := expr.Expr.(*plan.Expr_W).W.WindowFunc.Expr.(*plan.Expr_F)
		distinct := (uint64(f.F.Func.Obj) & function.Distinct) != 0
		obj := int64(uint64(f.F.Func.Obj) & function.DistinctMask)
		fun, err := function.GetFunctionById(ctx, obj)
		if err != nil {
			panic(err)
		}
		var e *plan.Expr = nil
		if len(f.F.Args) > 0 {
			e = f.F.Args[0]
		}
		aggs[i] = agg.Aggregate{
			E:    e,
			Dist: distinct,
			Op:   fun.GetSpecialId(),
		}
		if e != nil {
			typs[i] = types.New(types.T(e.Typ.Id), e.Typ.Width, e.Typ.Scale)
		}
	}
	return &window.Argument{
		Types:       typs,
		Aggs:        aggs,
		WinSpecList: n.WinSpecList,
	}
}

/*
func constructOffset(n *plan.Node, proc *process.Process) *offset.Argument {
	vec, err := colexec.EvalExpr(constBat, proc, n.Offset)
	if err != nil {
		panic(err)
	}
	return &offset.Argument{
		Offset: uint64(vec.Col.([]int64)[0]),
	}
}
*/

func constructLimit(n *plan.Node, proc *process.Process) *limit.Argument {
	executor, err := colexec.NewExpressionExecutor(proc, n.Limit)
	if err != nil {
		panic(err)
	}
	defer executor.Free()
	vec, err := executor.Eval(proc, []*batch.Batch{constBat})
	if err != nil {
		panic(err)
	}

	return &limit.Argument{
		Limit: uint64(vector.MustFixedCol[int64](vec)[0]),
	}
}

func constructGroup(ctx context.Context, n, cn *plan.Node, ibucket, nbucket int, needEval bool, proc *process.Process) *group.Argument {
	var lenAggs, lenMultiAggs int
	aggs := make([]agg.Aggregate, len(n.AggList))
	// multiaggs: is not like the normal agg funcs which have only one arg exclude 'distinct'
	// for now, we have group_concat
	multiaggs := make([]group_concat.Argument, len(n.AggList))
	for i, expr := range n.AggList {
		if f, ok := expr.Expr.(*plan.Expr_F); ok {
			distinct := (uint64(f.F.Func.Obj) & function.Distinct) != 0
			if len(f.F.Args) > 1 {
				executor, err := colexec.NewExpressionExecutor(proc, f.F.Args[len(f.F.Args)-1])
				if err != nil {
					panic(err)
				}
				// vec is separator
				vec, err := executor.Eval(proc, []*batch.Batch{constBat})
				if err != nil {
					panic(err)
				}
				sepa := vec.GetStringAt(0)
				multiaggs[lenMultiAggs] = group_concat.Argument{
					Dist:      distinct,
					GroupExpr: f.F.Args[:len(f.F.Args)-1],
					Separator: sepa,
					OrderId:   int32(i),
				}
				executor.Free()
				lenMultiAggs++
				continue
			}
			obj := int64(uint64(f.F.Func.Obj) & function.DistinctMask)
			fun, err := function.GetFunctionById(ctx, obj)
			if err != nil {
				panic(err)
			}
			aggs[lenAggs] = agg.Aggregate{
				E:    f.F.Args[0],
				Dist: distinct,
				Op:   fun.GetSpecialId(),
			}
			lenAggs++
		}
	}
	aggs = aggs[:lenAggs]
	multiaggs = multiaggs[:lenMultiAggs]
	typs := make([]types.Type, len(cn.ProjectList))
	for i, e := range cn.ProjectList {
		typs[i] = types.New(types.T(e.Typ.Id), e.Typ.Width, e.Typ.Scale)
	}

	return &group.Argument{
		Aggs:      aggs,
		MultiAggs: multiaggs,
		Types:     typs,
		NeedEval:  needEval,
		Exprs:     n.GroupBy,
		Ibucket:   uint64(ibucket),
		Nbucket:   uint64(nbucket),
	}
}

// ibucket: bucket number
// nbucket:
// construct operator argument
func constructIntersectAll(ibucket, nbucket int) *intersectall.Argument {
	return &intersectall.Argument{
		IBucket: uint64(ibucket),
		NBucket: uint64(nbucket),
	}
}

func constructMinus(ibucket, nbucket int) *minus.Argument {
	return &minus.Argument{
		IBucket: uint64(ibucket),
		NBucket: uint64(nbucket),
	}
}

func constructIntersect(ibucket, nbucket int) *intersect.Argument {
	return &intersect.Argument{
		IBucket: uint64(ibucket),
		NBucket: uint64(nbucket),
	}
}

<<<<<<< HEAD
func constructDispatchLocal(all bool, isSink bool, regs []*process.WaitRegister, isLog bool) *dispatch.Argument {
	arg := new(dispatch.Argument)
	arg.LocalRegs = regs
	arg.IsSink = isSink
	arg.IsLog = isLog
=======
func constructDispatchLocal(all bool, isSink, RecSink bool, regs []*process.WaitRegister) *dispatch.Argument {
	arg := new(dispatch.Argument)
	arg.LocalRegs = regs
	arg.IsSink = isSink
	arg.RecSink = RecSink
>>>>>>> 30ab6f6b
	if all {
		arg.FuncId = dispatch.SendToAllLocalFunc
	} else {
		arg.FuncId = dispatch.SendToAnyLocalFunc
	}
	return arg
}

// ss[currentIdx] means it's local scope the dispatch rule should be like below:
// dispatch batch to all other cn and also put one into proc.MergeReciever[0] for
// local deletion
func constructDeleteDispatchAndLocal(
	currentIdx int,
	rs []*Scope,
	ss []*Scope,
	uuids []uuid.UUID,
	c *Compile) {
	arg := new(dispatch.Argument)
	arg.RemoteRegs = make([]colexec.ReceiveInfo, 0, len(ss)-1)
	// rs is used to get batch from dispatch operator (include
	// local batch)
	rs[currentIdx].NodeInfo = ss[currentIdx].NodeInfo
	rs[currentIdx].Magic = Remote
	rs[currentIdx].PreScopes = append(rs[currentIdx].PreScopes, ss[currentIdx])
	rs[currentIdx].Proc = process.NewWithAnalyze(c.proc, c.ctx, len(ss), c.anal.analInfos)
	rs[currentIdx].RemoteReceivRegInfos = make([]RemoteReceivRegInfo, 0, len(ss)-1)

	// use arg.RemoteRegs to know the uuid,
	// use this uuid to register Server.uuidCsChanMap (uuid,proc.DispatchNotifyCh),
	// So how to use this?
	// the answer is below:
	// when the remote Cn run the scope, if scope's RemoteReceivRegInfos
	// is not empty, it will start to give a PrepareDoneNotifyMessage to
	// tell the dispatcher it's prepared, and also to know,this messgae
	// will carry the uuid and a clientSession. In dispatch instruction,
	// first it will use the uuid to get the proc.DispatchNotifyCh from the Server.
	// (remember the DispatchNotifyCh is in a process,not a global one,because we
	// need to send the WrapCs (a struct,contains clientSession,uuid and So on) in the
	// sepcified process).
	// And then Dispatcher will use this clientSession to dispatch batches to remoteCN.
	// When remoteCn get the batches, it should know send it to where by itself.
	for i := 0; i < len(ss); i++ {
		if i != currentIdx {
			// just use this uuid in dispatch, we need to
			// use it in the prepare func (store the map [uuid -> proc.DispatchNotifyCh])
			arg.RemoteRegs = append(
				arg.RemoteRegs,
				colexec.ReceiveInfo{
					Uuid:     uuids[i],
					NodeAddr: ss[i].NodeInfo.Addr,
				})
			// let remote scope knows it need to recieve bacth from
			// remote CN, it will use this to send PrepareDoneNotifyMessage
			// and then to recieve batches from remote CNs
			rs[currentIdx].RemoteReceivRegInfos = append(
				rs[currentIdx].RemoteReceivRegInfos,
				RemoteReceivRegInfo{
					Uuid: uuids[currentIdx],
					// I use i to tag, scope should send the batches (recieved from remote CNs)
					// to process.MergeRecievers[i]
					Idx:      i,
					FromAddr: ss[i].NodeInfo.Addr,
				})
		}
	}
	if len(arg.RemoteRegs) == 0 {
		arg.FuncId = dispatch.SendToAllLocalFunc
	} else {
		arg.FuncId = dispatch.SendToAllFunc
	}

	arg.LocalRegs = append(
		arg.LocalRegs,
		rs[currentIdx].Proc.Reg.MergeReceivers[currentIdx])

	ss[currentIdx].appendInstruction(vm.Instruction{
		Op:  vm.Dispatch,
		Arg: arg,
	})
	// add merge to recieve all batches
	rs[currentIdx].appendInstruction(vm.Instruction{
		Op:  vm.Merge,
		Arg: &merge.Argument{},
	})
}

// This function do not setting funcId.
// PLEASE SETTING FuncId AFTER YOU CALL IT.
func constructDispatchLocalAndRemote(idx int, ss []*Scope, currentCNAddr string) (bool, *dispatch.Argument) {
	arg := new(dispatch.Argument)
	scopeLen := len(ss)
	arg.LocalRegs = make([]*process.WaitRegister, 0, scopeLen)
	arg.RemoteRegs = make([]colexec.ReceiveInfo, 0, scopeLen)
	arg.ShuffleRegIdxLocal = make([]int, 0, len(ss))
	arg.ShuffleRegIdxRemote = make([]int, 0, len(ss))
	hasRemote := false
	for i, s := range ss {
		if s.IsEnd {
			continue
		}
		if len(s.NodeInfo.Addr) == 0 || len(currentCNAddr) == 0 ||
			isSameCN(s.NodeInfo.Addr, currentCNAddr) {
			// Local reg.
			// Put them into arg.LocalRegs
			arg.LocalRegs = append(arg.LocalRegs, s.Proc.Reg.MergeReceivers[idx])
			arg.ShuffleRegIdxLocal = append(arg.ShuffleRegIdxLocal, i)
		} else {
			// Remote reg.
			// Generate uuid for them and put into arg.RemoteRegs & scope. receive info
			hasRemote = true
			newUuid := uuid.New()

			arg.RemoteRegs = append(arg.RemoteRegs, colexec.ReceiveInfo{
				Uuid:     newUuid,
				NodeAddr: s.NodeInfo.Addr,
			})
			arg.ShuffleRegIdxRemote = append(arg.ShuffleRegIdxRemote, i)
			s.RemoteReceivRegInfos = append(s.RemoteReceivRegInfos, RemoteReceivRegInfo{
				Idx:      idx,
				Uuid:     newUuid,
				FromAddr: currentCNAddr,
			})
		}
	}
	return hasRemote, arg
}

func constructShuffleJoinArg(ss []*Scope, node *plan.Node, left bool) *shuffle.Argument {
	arg := new(shuffle.Argument)
	var expr *plan.Expr
	cond := node.OnList[node.Stats.HashmapStats.ShuffleColIdx]
	switch condImpl := cond.Expr.(type) {
	case *plan.Expr_F:
		if left {
			expr = condImpl.F.Args[0]
		} else {
			expr = condImpl.F.Args[1]
		}
	}

	hashCol, _ := plan2.GetHashColumn(expr)
	arg.ShuffleColIdx = hashCol.ColPos
	arg.ShuffleType = int32(node.Stats.HashmapStats.ShuffleType)
	arg.ShuffleColMin = node.Stats.HashmapStats.ShuffleColMin
	arg.ShuffleColMax = node.Stats.HashmapStats.ShuffleColMax
	arg.AliveRegCnt = int32(len(ss))
	return arg
}

func constructShuffleGroupArg(ss []*Scope, node *plan.Node) *shuffle.Argument {
	arg := new(shuffle.Argument)
	hashCol, _ := plan2.GetHashColumn(node.GroupBy[node.Stats.HashmapStats.ShuffleColIdx])
	arg.ShuffleColIdx = hashCol.ColPos
	arg.ShuffleType = int32(node.Stats.HashmapStats.ShuffleType)
	arg.ShuffleColMin = node.Stats.HashmapStats.ShuffleColMin
	arg.ShuffleColMax = node.Stats.HashmapStats.ShuffleColMax
	arg.AliveRegCnt = int32(len(ss))
	return arg
}

// cross-cn dispath  will send same batch to all register
func constructDispatch(idx int, ss []*Scope, currentCNAddr string, node *plan.Node) *dispatch.Argument {
	hasRemote, arg := constructDispatchLocalAndRemote(idx, ss, currentCNAddr)
	if node.Stats.HashmapStats.Shuffle {
		arg.FuncId = dispatch.ShuffleToAllFunc
		return arg
	}
	if hasRemote {
		arg.FuncId = dispatch.SendToAllFunc
	} else {
		arg.FuncId = dispatch.SendToAllLocalFunc
	}
	return arg
}

func constructMergeGroup(needEval bool) *mergegroup.Argument {
	return &mergegroup.Argument{
		NeedEval: needEval,
	}
}

func constructMergeTop(n *plan.Node, topN int64) *mergetop.Argument {
	return &mergetop.Argument{
		Fs:    n.OrderBy,
		Limit: topN,
	}
}

func constructMergeOffset(n *plan.Node, proc *process.Process) *mergeoffset.Argument {
	executor, err := colexec.NewExpressionExecutor(proc, n.Offset)
	if err != nil {
		panic(err)
	}
	defer executor.Free()
	vec, err := executor.Eval(proc, []*batch.Batch{constBat})
	if err != nil {
		panic(err)
	}

	return &mergeoffset.Argument{
		Offset: uint64(vector.MustFixedCol[int64](vec)[0]),
	}
}

func constructMergeLimit(n *plan.Node, proc *process.Process) *mergelimit.Argument {
	executor, err := colexec.NewExpressionExecutor(proc, n.Limit)
	if err != nil {
		panic(err)
	}
	defer executor.Free()
	vec, err := executor.Eval(proc, []*batch.Batch{constBat})
	if err != nil {
		panic(err)
	}

	return &mergelimit.Argument{
		Limit: uint64(vector.MustFixedCol[int64](vec)[0]),
	}
}

func constructMergeOrder(n *plan.Node) *mergeorder.Argument {
	return &mergeorder.Argument{
		OrderBySpecs: n.OrderBy,
	}
}

func constructLoopJoin(n *plan.Node, typs []types.Type, proc *process.Process) *loopjoin.Argument {
	result := make([]colexec.ResultPos, len(n.ProjectList))
	for i, expr := range n.ProjectList {
		result[i].Rel, result[i].Pos = constructJoinResult(expr, proc)
	}
	return &loopjoin.Argument{
		Typs:   typs,
		Result: result,
		Cond:   colexec.RewriteFilterExprList(n.OnList),
	}
}

func constructLoopSemi(n *plan.Node, typs []types.Type, proc *process.Process) *loopsemi.Argument {
	result := make([]int32, len(n.ProjectList))
	for i, expr := range n.ProjectList {
		rel, pos := constructJoinResult(expr, proc)
		if rel != 0 {
			panic(moerr.NewNYI(proc.Ctx, "loop semi result '%s'", expr))
		}
		result[i] = pos
	}
	return &loopsemi.Argument{
		Typs:   typs,
		Result: result,
		Cond:   colexec.RewriteFilterExprList(n.OnList),
	}
}

func constructLoopLeft(n *plan.Node, typs []types.Type, proc *process.Process) *loopleft.Argument {
	result := make([]colexec.ResultPos, len(n.ProjectList))
	for i, expr := range n.ProjectList {
		result[i].Rel, result[i].Pos = constructJoinResult(expr, proc)
	}
	return &loopleft.Argument{
		Typs:   typs,
		Result: result,
		Cond:   colexec.RewriteFilterExprList(n.OnList),
	}
}

func constructLoopSingle(n *plan.Node, typs []types.Type, proc *process.Process) *loopsingle.Argument {
	result := make([]colexec.ResultPos, len(n.ProjectList))
	for i, expr := range n.ProjectList {
		result[i].Rel, result[i].Pos = constructJoinResult(expr, proc)
	}
	return &loopsingle.Argument{
		Typs:   typs,
		Result: result,
		Cond:   colexec.RewriteFilterExprList(n.OnList),
	}
}

func constructLoopAnti(n *plan.Node, typs []types.Type, proc *process.Process) *loopanti.Argument {
	result := make([]int32, len(n.ProjectList))
	for i, expr := range n.ProjectList {
		rel, pos := constructJoinResult(expr, proc)
		if rel != 0 {
			panic(moerr.NewNYI(proc.Ctx, "loop anti result '%s'", expr))
		}
		result[i] = pos
	}
	return &loopanti.Argument{
		Typs:   typs,
		Result: result,
		Cond:   colexec.RewriteFilterExprList(n.OnList),
	}
}

func constructLoopMark(n *plan.Node, typs []types.Type, proc *process.Process) *loopmark.Argument {
	result := make([]int32, len(n.ProjectList))
	for i, expr := range n.ProjectList {
		rel, pos := constructJoinResult(expr, proc)
		if rel == 0 {
			result[i] = pos
		} else if rel == -1 {
			result[i] = -1
		} else {
			panic(moerr.NewNYI(proc.Ctx, "loop mark result '%s'", expr))
		}
	}
	return &loopmark.Argument{
		Typs:   typs,
		Result: result,
		Cond:   colexec.RewriteFilterExprList(n.OnList),
	}
}

func constructHashBuild(c *Compile, in vm.Instruction, proc *process.Process, isDup bool) *hashbuild.Argument {
	// XXX BUG
	// relation index of arg.Conditions should be rewritten to 0 here.

	switch in.Op {
	case vm.Anti:
		arg := in.Arg.(*anti.Argument)
		return &hashbuild.Argument{
			NeedHashMap: true,
			Typs:        arg.Typs,
			Conditions:  arg.Conditions[1],
			IsDup:       isDup,
		}

	case vm.Mark:
		arg := in.Arg.(*mark.Argument)
		return &hashbuild.Argument{
			NeedHashMap: true,
			Typs:        arg.Typs,
			Conditions:  arg.Conditions[1],
			IsDup:       isDup,
		}

	case vm.Join:
		arg := in.Arg.(*join.Argument)
		retArg := &hashbuild.Argument{
			NeedHashMap: true,
			Typs:        arg.Typs,
			Conditions:  arg.Conditions[1],
			IsDup:       isDup,
		}

		if arg.RuntimeFilterSpecs != nil {
			retArg.RuntimeFilterSenders = make([]*colexec.RuntimeFilterChan, 0, len(arg.RuntimeFilterSpecs))
			for _, rfSpec := range arg.RuntimeFilterSpecs {
				ch := make(chan *pipeline.RuntimeFilter, 1)
				c.lock.Lock()
				c.runtimeFilterReceiverMap[rfSpec.Tag] = ch
				c.lock.Unlock()
				retArg.RuntimeFilterSenders = append(retArg.RuntimeFilterSenders, &colexec.RuntimeFilterChan{
					Spec: rfSpec,
					Chan: ch,
				})
			}
		}

		return retArg

	case vm.Left:
		arg := in.Arg.(*left.Argument)
		retArg := &hashbuild.Argument{
			NeedHashMap: true,
			Typs:        arg.Typs,
			Conditions:  arg.Conditions[1],
			IsDup:       isDup,
		}

		if arg.RuntimeFilterSpecs != nil {
			retArg.RuntimeFilterSenders = make([]*colexec.RuntimeFilterChan, 0, len(arg.RuntimeFilterSpecs))
			for _, rfSpec := range arg.RuntimeFilterSpecs {
				ch := make(chan *pipeline.RuntimeFilter, 1)
				c.lock.Lock()
				c.runtimeFilterReceiverMap[rfSpec.Tag] = ch
				c.lock.Unlock()
				retArg.RuntimeFilterSenders = append(retArg.RuntimeFilterSenders, &colexec.RuntimeFilterChan{
					Spec: rfSpec,
					Chan: ch,
				})
			}
		}

		return retArg

	case vm.Right:
		arg := in.Arg.(*right.Argument)
		retArg := &hashbuild.Argument{
			Ibucket:     arg.Ibucket,
			Nbucket:     arg.Nbucket,
			NeedHashMap: true,
			Typs:        arg.RightTypes,
			Conditions:  arg.Conditions[1],
			IsDup:       isDup,
		}

		if len(c.cnList) == 1 && arg.RuntimeFilterSpecs != nil {
			retArg.RuntimeFilterSenders = make([]*colexec.RuntimeFilterChan, 0, len(arg.RuntimeFilterSpecs))
			for _, rfSpec := range arg.RuntimeFilterSpecs {
				ch := make(chan *pipeline.RuntimeFilter, 1)
				c.lock.Lock()
				c.runtimeFilterReceiverMap[rfSpec.Tag] = ch
				c.lock.Unlock()
				retArg.RuntimeFilterSenders = append(retArg.RuntimeFilterSenders, &colexec.RuntimeFilterChan{
					Spec: rfSpec,
					Chan: ch,
				})
			}
		}

		return retArg

	case vm.RightSemi:
		arg := in.Arg.(*rightsemi.Argument)
		retArg := &hashbuild.Argument{
			Ibucket:     arg.Ibucket,
			Nbucket:     arg.Nbucket,
			NeedHashMap: true,
			Typs:        arg.RightTypes,
			Conditions:  arg.Conditions[1],
			IsDup:       isDup,
		}

		if len(c.cnList) == 1 && arg.RuntimeFilterSpecs != nil {
			retArg.RuntimeFilterSenders = make([]*colexec.RuntimeFilterChan, 0, len(arg.RuntimeFilterSpecs))
			for _, rfSpec := range arg.RuntimeFilterSpecs {
				ch := make(chan *pipeline.RuntimeFilter, 1)
				c.lock.Lock()
				c.runtimeFilterReceiverMap[rfSpec.Tag] = ch
				c.lock.Unlock()
				retArg.RuntimeFilterSenders = append(retArg.RuntimeFilterSenders, &colexec.RuntimeFilterChan{
					Spec: rfSpec,
					Chan: ch,
				})
			}
		}

		return retArg

	case vm.RightAnti:
		arg := in.Arg.(*rightanti.Argument)
		retArg := &hashbuild.Argument{
			Ibucket:     arg.Ibucket,
			Nbucket:     arg.Nbucket,
			NeedHashMap: true,
			Typs:        arg.RightTypes,
			Conditions:  arg.Conditions[1],
			IsDup:       isDup,
		}

		if len(c.cnList) == 1 && arg.RuntimeFilterSpecs != nil {
			retArg.RuntimeFilterSenders = make([]*colexec.RuntimeFilterChan, 0, len(arg.RuntimeFilterSpecs))
			for _, rfSpec := range arg.RuntimeFilterSpecs {
				ch := make(chan *pipeline.RuntimeFilter, 1)
				c.lock.Lock()
				c.runtimeFilterReceiverMap[rfSpec.Tag] = ch
				c.lock.Unlock()
				retArg.RuntimeFilterSenders = append(retArg.RuntimeFilterSenders, &colexec.RuntimeFilterChan{
					Spec: rfSpec,
					Chan: ch,
				})
			}
		}

		return retArg

	case vm.Semi:
		arg := in.Arg.(*semi.Argument)
		retArg := &hashbuild.Argument{
			NeedHashMap: true,
			Typs:        arg.Typs,
			Conditions:  arg.Conditions[1],
			IsDup:       isDup,
		}

		if arg.RuntimeFilterSpecs != nil {
			retArg.RuntimeFilterSenders = make([]*colexec.RuntimeFilterChan, 0, len(arg.RuntimeFilterSpecs))
			for _, rfSpec := range arg.RuntimeFilterSpecs {
				ch := make(chan *pipeline.RuntimeFilter, 1)
				c.lock.Lock()
				c.runtimeFilterReceiverMap[rfSpec.Tag] = ch
				c.lock.Unlock()
				retArg.RuntimeFilterSenders = append(retArg.RuntimeFilterSenders, &colexec.RuntimeFilterChan{
					Spec: rfSpec,
					Chan: ch,
				})
			}
		}

		return retArg

	case vm.Single:
		arg := in.Arg.(*single.Argument)
		retArg := &hashbuild.Argument{
			NeedHashMap: true,
			Typs:        arg.Typs,
			Conditions:  arg.Conditions[1],
			IsDup:       isDup,
		}

		if arg.RuntimeFilterSpecs != nil {
			retArg.RuntimeFilterSenders = make([]*colexec.RuntimeFilterChan, 0, len(arg.RuntimeFilterSpecs))
			for _, rfSpec := range arg.RuntimeFilterSpecs {
				ch := make(chan *pipeline.RuntimeFilter, 1)
				c.lock.Lock()
				c.runtimeFilterReceiverMap[rfSpec.Tag] = ch
				c.lock.Unlock()
				retArg.RuntimeFilterSenders = append(retArg.RuntimeFilterSenders, &colexec.RuntimeFilterChan{
					Spec: rfSpec,
					Chan: ch,
				})
			}
		}

		return retArg

	case vm.Product:
		arg := in.Arg.(*product.Argument)
		return &hashbuild.Argument{
			NeedHashMap: false,
			Typs:        arg.Typs,
			IsDup:       isDup,
		}

	case vm.LoopAnti:
		arg := in.Arg.(*loopanti.Argument)
		return &hashbuild.Argument{
			NeedHashMap: false,
			Typs:        arg.Typs,
			IsDup:       isDup,
		}

	case vm.LoopJoin:
		arg := in.Arg.(*loopjoin.Argument)
		return &hashbuild.Argument{
			NeedHashMap: false,
			Typs:        arg.Typs,
			IsDup:       isDup,
		}

	case vm.LoopLeft:
		arg := in.Arg.(*loopleft.Argument)
		return &hashbuild.Argument{
			NeedHashMap: false,
			Typs:        arg.Typs,
			IsDup:       isDup,
		}

	case vm.LoopSemi:
		arg := in.Arg.(*loopsemi.Argument)
		return &hashbuild.Argument{
			NeedHashMap: false,
			Typs:        arg.Typs,
			IsDup:       isDup,
		}

	case vm.LoopSingle:
		arg := in.Arg.(*loopsingle.Argument)
		return &hashbuild.Argument{
			NeedHashMap: false,
			Typs:        arg.Typs,
			IsDup:       isDup,
		}

	case vm.LoopMark:
		arg := in.Arg.(*loopmark.Argument)
		return &hashbuild.Argument{
			NeedHashMap: false,
			Typs:        arg.Typs,
			IsDup:       isDup,
		}

	default:
		panic(moerr.NewInternalError(proc.Ctx, "unsupport join type '%v'", in.Op))
	}
}

func constructJoinResult(expr *plan.Expr, proc *process.Process) (int32, int32) {
	e, ok := expr.Expr.(*plan.Expr_Col)
	if !ok {
		panic(moerr.NewNYI(proc.Ctx, "join result '%s'", expr))
	}
	return e.Col.RelPos, e.Col.ColPos
}

func constructJoinConditions(exprs []*plan.Expr, proc *process.Process) [][]*plan.Expr {
	conds := make([][]*plan.Expr, 2)
	conds[0] = make([]*plan.Expr, len(exprs))
	conds[1] = make([]*plan.Expr, len(exprs))
	for i, expr := range exprs {
		conds[0][i], conds[1][i] = constructJoinCondition(expr, proc)
	}
	return conds
}

func constructJoinCondition(expr *plan.Expr, proc *process.Process) (*plan.Expr, *plan.Expr) {
	if e, ok := expr.Expr.(*plan.Expr_C); ok { // constant bool
		b, ok := e.C.Value.(*plan.Const_Bval)
		if !ok {
			panic(moerr.NewNYI(proc.Ctx, "join condition '%s'", expr))
		}
		if b.Bval {
			return expr, expr
		}
		return expr, &plan.Expr{
			Typ: expr.Typ,
			Expr: &plan.Expr_C{
				C: &plan.Const{
					Value: &plan.Const_Bval{Bval: true},
				},
			},
		}
	}
	e, ok := expr.Expr.(*plan.Expr_F)
	if !ok || !plan2.SupportedJoinCondition(e.F.Func.GetObj()) {
		panic(moerr.NewNYI(proc.Ctx, "join condition '%s'", expr))
	}
	if exprRelPos(e.F.Args[0]) == 1 {
		return e.F.Args[1], e.F.Args[0]
	}
	return e.F.Args[0], e.F.Args[1]
}

func extraJoinConditions(exprs []*plan.Expr) (*plan.Expr, []*plan.Expr) {
	exprs = colexec.SplitAndExprs(exprs)
	eqConds := make([]*plan.Expr, 0, len(exprs))
	notEqConds := make([]*plan.Expr, 0, len(exprs))
	for i, expr := range exprs {
		if e, ok := expr.Expr.(*plan.Expr_F); ok {
			if !plan2.SupportedJoinCondition(e.F.Func.GetObj()) {
				notEqConds = append(notEqConds, exprs[i])
				continue
			}
			lpos, rpos := plan2.HasColExpr(e.F.Args[0], -1), plan2.HasColExpr(e.F.Args[1], -1)
			if lpos == -1 || rpos == -1 || (lpos == rpos) {
				notEqConds = append(notEqConds, exprs[i])
				continue
			}
			eqConds = append(eqConds, exprs[i])
		} else {
			notEqConds = append(notEqConds, exprs[i])
		}
	}
	if len(notEqConds) == 0 {
		return nil, eqConds
	}
	return colexec.RewriteFilterExprList(notEqConds), eqConds
}

func exprRelPos(expr *plan.Expr) int32 {
	switch e := expr.Expr.(type) {
	case *plan.Expr_Col:
		return e.Col.RelPos
	case *plan.Expr_F:
		for i := range e.F.Args {
			if relPos := exprRelPos(e.F.Args[i]); relPos >= 0 {
				return relPos
			}
		}
	}
	return -1
}

// Get the 'engine.Relation' of the table by using 'ObjectRef' and 'TableDef', if 'TableDef' is nil, the relations of its index table will not be obtained
// the first return value is Relation of the original table
// the second return value is Relations of index tables
func getRel(ctx context.Context, proc *process.Process, eg engine.Engine, ref *plan.ObjectRef, tableDef *plan.TableDef) (engine.Relation, []engine.Relation, error) {
	var dbSource engine.Database
	var relation engine.Relation
	var err error
	var isTemp bool
	oldDbName := ref.SchemaName
	if ref.SchemaName != "" {
		dbSource, err = eg.Database(ctx, ref.SchemaName, proc.TxnOperator)
		if err != nil {
			return nil, nil, err
		}
		relation, err = dbSource.Relation(ctx, ref.ObjName, proc)
		if err == nil {
			isTemp = defines.TEMPORARY_DBNAME == ref.SchemaName
		} else {
			dbSource, err = eg.Database(ctx, defines.TEMPORARY_DBNAME, proc.TxnOperator)
			if err != nil {
				return nil, nil, moerr.NewNoSuchTable(ctx, ref.SchemaName, ref.ObjName)
			}
			newObjeName := engine.GetTempTableName(ref.SchemaName, ref.ObjName)
			newSchemaName := defines.TEMPORARY_DBNAME
			ref.SchemaName = newSchemaName
			ref.ObjName = newObjeName
			relation, err = dbSource.Relation(ctx, newObjeName, proc)
			if err != nil {
				return nil, nil, err
			}
			isTemp = true
		}
	} else {
		_, _, relation, err = eg.GetRelationById(ctx, proc.TxnOperator, uint64(ref.Obj))
		if err != nil {
			return nil, nil, err
		}
	}

	var uniqueIndexTables []engine.Relation
	if tableDef != nil {
		uniqueIndexTables = make([]engine.Relation, 0)
		if tableDef.Indexes != nil {
			for _, indexdef := range tableDef.Indexes {
				if indexdef.Unique {
					var indexTable engine.Relation
					if indexdef.TableExist {
						if isTemp {
							indexTable, err = dbSource.Relation(ctx, engine.GetTempTableName(oldDbName, indexdef.IndexTableName), proc)
						} else {
							indexTable, err = dbSource.Relation(ctx, indexdef.IndexTableName, proc)
						}
						if err != nil {
							return nil, nil, err
						}
						uniqueIndexTables = append(uniqueIndexTables, indexTable)
					}
				} else {
					continue
				}
			}
		}
	}
	return relation, uniqueIndexTables, err
}<|MERGE_RESOLUTION|>--- conflicted
+++ resolved
@@ -1001,19 +1001,12 @@
 	}
 }
 
-<<<<<<< HEAD
-func constructDispatchLocal(all bool, isSink bool, regs []*process.WaitRegister, isLog bool) *dispatch.Argument {
-	arg := new(dispatch.Argument)
-	arg.LocalRegs = regs
-	arg.IsSink = isSink
-	arg.IsLog = isLog
-=======
-func constructDispatchLocal(all bool, isSink, RecSink bool, regs []*process.WaitRegister) *dispatch.Argument {
+func constructDispatchLocal(all bool, isSink, RecSink bool, regs []*process.WaitRegister, isLog bool) *dispatch.Argument {
 	arg := new(dispatch.Argument)
 	arg.LocalRegs = regs
 	arg.IsSink = isSink
 	arg.RecSink = RecSink
->>>>>>> 30ab6f6b
+	arg.IsLog = isLog
 	if all {
 		arg.FuncId = dispatch.SendToAllLocalFunc
 	} else {
