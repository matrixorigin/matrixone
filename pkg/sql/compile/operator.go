// Copyright 2021 Matrix Origin
//
// Licensed under the Apache License, Version 2.0 (the "License");
// you may not use this file except in compliance with the License.
// You may obtain a copy of the License at
//
//      http://www.apache.org/licenses/LICENSE-2.0
//
// Unless required by applicable law or agreed to in writing, software
// distributed under the License is distributed on an "AS IS" BASIS,
// WITHOUT WARRANTIES OR CONDITIONS OF ANY KIND, either express or implied.
// See the License for the specific language governing permissions and
// limitations under the License.

package compile

import (
	"context"
	"fmt"
<<<<<<< HEAD
	"github.com/matrixorigin/matrixone/pkg/sql/colexec/unnest"
	"github.com/matrixorigin/matrixone/pkg/sql/parsers/tree"
=======
	"github.com/matrixorigin/matrixone/pkg/sql/colexec/agg"
>>>>>>> 42d3e5ac

	"github.com/matrixorigin/matrixone/pkg/sql/colexec/intersectall"

	"github.com/matrixorigin/matrixone/pkg/sql/colexec/anti"
	"github.com/matrixorigin/matrixone/pkg/sql/colexec/external"
	"github.com/matrixorigin/matrixone/pkg/sql/colexec/hashbuild"
	"github.com/matrixorigin/matrixone/pkg/sql/colexec/intersect"
	"github.com/matrixorigin/matrixone/pkg/sql/colexec/loopanti"
	"github.com/matrixorigin/matrixone/pkg/sql/colexec/mark"
	"github.com/matrixorigin/matrixone/pkg/sql/colexec/minus"

	"github.com/matrixorigin/matrixone/pkg/sql/colexec/loopjoin"
	"github.com/matrixorigin/matrixone/pkg/sql/colexec/loopleft"
	"github.com/matrixorigin/matrixone/pkg/sql/colexec/loopsemi"
	"github.com/matrixorigin/matrixone/pkg/sql/colexec/loopsingle"
	"github.com/matrixorigin/matrixone/pkg/sql/colexec/update"

	"github.com/matrixorigin/matrixone/pkg/sql/colexec/deletion"
	"github.com/matrixorigin/matrixone/pkg/sql/colexec/insert"
	"github.com/matrixorigin/matrixone/pkg/vm/engine"

	"github.com/matrixorigin/matrixone/pkg/container/batch"
	"github.com/matrixorigin/matrixone/pkg/container/types"
	"github.com/matrixorigin/matrixone/pkg/errno"
	"github.com/matrixorigin/matrixone/pkg/pb/plan"
	"github.com/matrixorigin/matrixone/pkg/sql/colexec"
	"github.com/matrixorigin/matrixone/pkg/sql/colexec/connector"
	"github.com/matrixorigin/matrixone/pkg/sql/colexec/dispatch"
	"github.com/matrixorigin/matrixone/pkg/sql/colexec/group"
	"github.com/matrixorigin/matrixone/pkg/sql/colexec/join"
	"github.com/matrixorigin/matrixone/pkg/sql/colexec/left"
	"github.com/matrixorigin/matrixone/pkg/sql/colexec/limit"
	"github.com/matrixorigin/matrixone/pkg/sql/colexec/mergegroup"
	"github.com/matrixorigin/matrixone/pkg/sql/colexec/mergelimit"
	"github.com/matrixorigin/matrixone/pkg/sql/colexec/mergeoffset"
	"github.com/matrixorigin/matrixone/pkg/sql/colexec/mergeorder"
	"github.com/matrixorigin/matrixone/pkg/sql/colexec/mergetop"
	"github.com/matrixorigin/matrixone/pkg/sql/colexec/offset"
	"github.com/matrixorigin/matrixone/pkg/sql/colexec/order"
	"github.com/matrixorigin/matrixone/pkg/sql/colexec/output"
	"github.com/matrixorigin/matrixone/pkg/sql/colexec/product"
	"github.com/matrixorigin/matrixone/pkg/sql/colexec/projection"
	"github.com/matrixorigin/matrixone/pkg/sql/colexec/restrict"
	"github.com/matrixorigin/matrixone/pkg/sql/colexec/semi"
	"github.com/matrixorigin/matrixone/pkg/sql/colexec/single"
	"github.com/matrixorigin/matrixone/pkg/sql/colexec/top"
	"github.com/matrixorigin/matrixone/pkg/sql/errors"
	"github.com/matrixorigin/matrixone/pkg/sql/plan/function"
	"github.com/matrixorigin/matrixone/pkg/vm"
	"github.com/matrixorigin/matrixone/pkg/vm/process"
)

var constBat *batch.Batch

func init() {
	constBat = batch.NewWithSize(0)
	constBat.Zs = []int64{1}
}

func dupInstruction(in vm.Instruction) vm.Instruction {
	rin := vm.Instruction{
		Op:  in.Op,
		Idx: in.Idx,
	}
	switch arg := in.Arg.(type) {
	case *top.Argument:
		rin.Arg = &top.Argument{
			Fs:    arg.Fs,
			Limit: arg.Limit,
		}
	case *limit.Argument:
		rin.Arg = &limit.Argument{
			Limit: arg.Limit,
		}
	case *join.Argument:
		rin.Arg = &join.Argument{
			Typs:       arg.Typs,
			Cond:       arg.Cond,
			Result:     arg.Result,
			Conditions: arg.Conditions,
		}
	case *semi.Argument:
		rin.Arg = &semi.Argument{
			Typs:       arg.Typs,
			Cond:       arg.Cond,
			Result:     arg.Result,
			Conditions: arg.Conditions,
		}
	case *left.Argument:
		rin.Arg = &left.Argument{
			Typs:       arg.Typs,
			Cond:       arg.Cond,
			Result:     arg.Result,
			Conditions: arg.Conditions,
		}
	case *group.Argument:
		rin.Arg = &group.Argument{
			Aggs:    arg.Aggs,
			Exprs:   arg.Exprs,
			Types:   arg.Types,
			Ibucket: arg.Ibucket,
			Nbucket: arg.Nbucket,
		}
	case *single.Argument:
		rin.Arg = &single.Argument{
			Typs:       arg.Typs,
			Cond:       arg.Cond,
			Result:     arg.Result,
			Conditions: arg.Conditions,
		}
	case *product.Argument:
		rin.Arg = &product.Argument{
			Typs:   arg.Typs,
			Result: arg.Result,
		}
	case *anti.Argument:
		rin.Arg = &anti.Argument{
			Typs:       arg.Typs,
			Cond:       arg.Cond,
			Result:     arg.Result,
			Conditions: arg.Conditions,
		}
	case *mark.Argument:
		{
			rin.Arg = &mark.Argument{
				Typs:         arg.Typs,
				Cond:         arg.Cond,
				Result:       arg.Result,
				Conditions:   arg.Conditions,
				OutputNull:   arg.OutputNull,
				OutputMark:   arg.OutputMark,
				MarkMeaning:  arg.MarkMeaning,
				OutputAnyway: arg.OutputAnyway,
				OnList:       arg.OnList,
			}
		}
	case *offset.Argument:
		rin.Arg = &offset.Argument{
			Offset: arg.Offset,
		}
	case *order.Argument:
		rin.Arg = &order.Argument{
			Fs: arg.Fs,
		}
	case *projection.Argument:
		rin.Arg = &projection.Argument{
			Es: arg.Es,
		}
	case *restrict.Argument:
		rin.Arg = &restrict.Argument{
			E: arg.E,
		}
	case *output.Argument:
		rin.Arg = &output.Argument{
			Data: arg.Data,
			Func: arg.Func,
		}
	case *loopjoin.Argument:
		rin.Arg = &loopjoin.Argument{
			Typs:   arg.Typs,
			Cond:   arg.Cond,
			Result: arg.Result,
		}
	case *loopsemi.Argument:
		rin.Arg = &loopsemi.Argument{
			Typs:   arg.Typs,
			Cond:   arg.Cond,
			Result: arg.Result,
		}
	case *loopleft.Argument:
		rin.Arg = &loopleft.Argument{
			Typs:   arg.Typs,
			Cond:   arg.Cond,
			Result: arg.Result,
		}
	case *loopanti.Argument:
		rin.Arg = &loopanti.Argument{
			Typs:   arg.Typs,
			Cond:   arg.Cond,
			Result: arg.Result,
		}
	case *loopsingle.Argument:
		rin.Arg = &loopsingle.Argument{
			Typs:   arg.Typs,
			Cond:   arg.Cond,
			Result: arg.Result,
		}
	case *dispatch.Argument:
	case *connector.Argument:
	case *minus.Argument:
		rin.Arg = &minus.Argument{
			IBucket: arg.IBucket,
			NBucket: arg.NBucket,
		}
	case *intersect.Argument:
		rin.Arg = &intersect.Argument{
			IBucket: arg.IBucket,
			NBucket: arg.NBucket,
		}
	case *intersectall.Argument:
		rin.Arg = &intersectall.Argument{
			IBucket: arg.IBucket,
			NBucket: arg.NBucket,
		}
	case *external.Argument:
		rin.Arg = &external.Argument{
			Es: arg.Es,
		}
	case *unnest.Argument:
		rin.Arg = &unnest.Argument{
			Es: arg.Es,
		}
	default:
		panic(errors.New(errno.SyntaxErrororAccessRuleViolation, fmt.Sprintf("Unsupport instruction %T\n", in.Arg)))
	}
	return rin
}

func constructRestrict(n *plan.Node) *restrict.Argument {
	return &restrict.Argument{
		E: colexec.RewriteFilterExprList(n.FilterList),
	}
}

func constructDeletion(n *plan.Node, eg engine.Engine, txnOperator TxnOperator) (*deletion.Argument, error) {
	ctx := context.TODO()
	count := len(n.DeleteTablesCtx)
	ds := make([]*deletion.DeleteCtx, count)
	for i := 0; i < count; i++ {

		dbSource, err := eg.Database(ctx, n.DeleteTablesCtx[i].DbName, txnOperator)
		if err != nil {
			return nil, err
		}
		relation, err := dbSource.Relation(ctx, n.DeleteTablesCtx[i].TblName)
		if err != nil {
			return nil, err
		}

		ds[i] = &deletion.DeleteCtx{
			TableSource:  relation,
			UseDeleteKey: n.DeleteTablesCtx[i].UseDeleteKey,
			CanTruncate:  n.DeleteTablesCtx[i].CanTruncate,
			IsHideKey:    n.DeleteTablesCtx[i].IsHideKey,
		}
	}

	return &deletion.Argument{
		DeleteCtxs: ds,
	}, nil
}

func constructInsert(n *plan.Node, eg engine.Engine, txnOperator TxnOperator) (*insert.Argument, error) {
	ctx := context.TODO()
	db, err := eg.Database(ctx, n.ObjRef.SchemaName, txnOperator)
	if err != nil {
		return nil, err
	}
	relation, err := db.Relation(ctx, n.TableDef.Name)
	if err != nil {
		return nil, err
	}
	return &insert.Argument{
		TargetTable:   relation,
		TargetColDefs: n.TableDef.Cols,
		Engine:        eg,
		DB:            db,
		TableID:       relation.GetTableID(ctx),
	}, nil
}

func constructUpdate(n *plan.Node, eg engine.Engine, txnOperator TxnOperator) (*update.Argument, error) {
	ctx := context.TODO()
	us := make([]*update.UpdateCtx, len(n.UpdateCtxs))
	tableID := make([]string, len(n.UpdateCtxs))
	db := make([]engine.Database, len(n.UpdateCtxs))
	for i, updateCtx := range n.UpdateCtxs {
		dbSource, err := eg.Database(ctx, updateCtx.DbName, txnOperator)
		if err != nil {
			return nil, err
		}
		db[i] = dbSource
		relation, err := dbSource.Relation(ctx, updateCtx.TblName)
		if err != nil {
			return nil, err
		}

		tableID[i] = relation.GetTableID(ctx)
		colNames := make([]string, 0, len(updateCtx.UpdateCols))
		for _, col := range updateCtx.UpdateCols {
			colNames = append(colNames, col.Name)
		}

		us[i] = &update.UpdateCtx{
			PriKey:      updateCtx.PriKey,
			PriKeyIdx:   updateCtx.PriKeyIdx,
			HideKey:     updateCtx.HideKey,
			HideKeyIdx:  updateCtx.HideKeyIdx,
			UpdateAttrs: colNames,
			OtherAttrs:  updateCtx.OtherAttrs,
			OrderAttrs:  updateCtx.OrderAttrs,
			TableSource: relation,
		}
	}
	return &update.Argument{
		UpdateCtxs:  us,
		Engine:      eg,
		DB:          db,
		TableID:     tableID,
		TableDefVec: n.TableDefVec,
	}, nil
}

func constructProjection(n *plan.Node) *projection.Argument {
	return &projection.Argument{
		Es: n.ProjectList,
	}
}

func constructExternal(n *plan.Node, ctx context.Context) *external.Argument {
	attrs := make([]string, len(n.TableDef.Cols))
	for j, col := range n.TableDef.Cols {
		attrs[j] = col.Name
	}
	return &external.Argument{
		Es: &external.ExternalParam{
			Attrs:         attrs,
			Cols:          n.TableDef.Cols,
			Name2ColIndex: n.TableDef.Name2ColIndex,
			CreateSql:     n.TableDef.Createsql,
			Ctx:           ctx,
		},
	}
}

func constructUnnest(n *plan.Node, ctx context.Context, param *tree.UnnestParam) *unnest.Argument {
	attrs := make([]string, len(n.TableDef.Cols))
	for j, col := range n.TableDef.Cols {
		attrs[j] = col.Name
	}
	return &unnest.Argument{
		Es: &unnest.Param{
			Attrs:  attrs,
			Cols:   n.TableDef.Cols,
			Extern: param,
		},
	}
}
func constructTop(n *plan.Node, proc *process.Process) *top.Argument {
	vec, err := colexec.EvalExpr(constBat, proc, n.Limit)
	if err != nil {
		panic(err)
	}
	fs := make([]colexec.Field, len(n.OrderBy))
	for i, e := range n.OrderBy {
		fs[i].E = e.Expr
		if e.Flag == plan.OrderBySpec_DESC {
			fs[i].Type = colexec.Descending
		}
	}
	return &top.Argument{
		Fs:    fs,
		Limit: vec.Col.([]int64)[0],
	}
}

func constructJoin(n *plan.Node, typs []types.Type, proc *process.Process) *join.Argument {
	result := make([]colexec.ResultPos, len(n.ProjectList))
	for i, expr := range n.ProjectList {
		result[i].Rel, result[i].Pos = constructJoinResult(expr)
	}
	cond, conds := extraJoinConditions(n.OnList)
	return &join.Argument{
		Typs:       typs,
		Result:     result,
		Cond:       cond,
		Conditions: constructJoinConditions(conds),
	}
}

func constructSemi(n *plan.Node, typs []types.Type, proc *process.Process) *semi.Argument {
	result := make([]int32, len(n.ProjectList))
	for i, expr := range n.ProjectList {
		rel, pos := constructJoinResult(expr)
		if rel != 0 {
			panic(errors.New(errno.SyntaxErrororAccessRuleViolation, fmt.Sprintf("semi result '%s' not support now", expr)))
		}
		result[i] = pos
	}
	cond, conds := extraJoinConditions(n.OnList)
	return &semi.Argument{
		Typs:       typs,
		Result:     result,
		Cond:       cond,
		Conditions: constructJoinConditions(conds),
	}
}

func constructLeft(n *plan.Node, typs []types.Type, proc *process.Process) *left.Argument {
	result := make([]colexec.ResultPos, len(n.ProjectList))
	for i, expr := range n.ProjectList {
		result[i].Rel, result[i].Pos = constructJoinResult(expr)
	}
	cond, conds := extraJoinConditions(n.OnList)
	return &left.Argument{
		Typs:       typs,
		Result:     result,
		Cond:       cond,
		Conditions: constructJoinConditions(conds),
	}
}

func constructSingle(n *plan.Node, typs []types.Type, proc *process.Process) *single.Argument {
	result := make([]colexec.ResultPos, len(n.ProjectList))
	for i, expr := range n.ProjectList {
		result[i].Rel, result[i].Pos = constructJoinResult(expr)
	}
	cond, conds := extraJoinConditions(n.OnList)
	return &single.Argument{
		Typs:       typs,
		Result:     result,
		Cond:       cond,
		Conditions: constructJoinConditions(conds),
	}
}

func constructProduct(n *plan.Node, typs []types.Type, proc *process.Process) *product.Argument {
	result := make([]colexec.ResultPos, len(n.ProjectList))
	for i, expr := range n.ProjectList {
		result[i].Rel, result[i].Pos = constructJoinResult(expr)
	}
	return &product.Argument{Typs: typs, Result: result}
}

func constructAnti(n *plan.Node, typs []types.Type, proc *process.Process) *anti.Argument {
	result := make([]int32, len(n.ProjectList))
	for i, expr := range n.ProjectList {
		rel, pos := constructJoinResult(expr)
		if rel != 0 {
			panic(errors.New(errno.SyntaxErrororAccessRuleViolation, fmt.Sprintf("anti result '%s' not support now", expr)))
		}
		result[i] = pos
	}
	cond, conds := extraJoinConditions(n.OnList)
	return &anti.Argument{
		Typs:       typs,
		Result:     result,
		Cond:       cond,
		Conditions: constructJoinConditions(conds),
	}
}

func constructMark(n *plan.Node, typs []types.Type, proc *process.Process, onList []*plan.Expr) *mark.Argument {
	result := make([]int32, len(n.ProjectList))
	for i, expr := range n.ProjectList {
		rel, pos := constructJoinResult(expr)
		if rel != 0 {
			panic(errors.New(errno.SyntaxErrororAccessRuleViolation, fmt.Sprintf("mark result '%s' not support now", expr)))
		}
		result[i] = pos
	}
	cond, conds := extraJoinConditions(n.OnList)
	return &mark.Argument{
		Typs:         typs,
		Result:       result,
		Cond:         cond,
		Conditions:   constructJoinConditions(conds),
		OutputMark:   false,
		OutputNull:   false,
		MarkMeaning:  false,
		OutputAnyway: false,
		OnList:       onList,
	}
}

var _ = constructMark

func constructOrder(n *plan.Node, proc *process.Process) *order.Argument {
	fs := make([]colexec.Field, len(n.OrderBy))
	for i, e := range n.OrderBy {
		fs[i].E = e.Expr
		if e.Flag == plan.OrderBySpec_DESC {
			fs[i].Type = colexec.Descending
		}
	}
	return &order.Argument{
		Fs: fs,
	}
}

/*
func constructOffset(n *plan.Node, proc *process.Process) *offset.Argument {
	vec, err := colexec.EvalExpr(constBat, proc, n.Offset)
	if err != nil {
		panic(err)
	}
	return &offset.Argument{
		Offset: uint64(vec.Col.([]int64)[0]),
	}
}
*/

func constructLimit(n *plan.Node, proc *process.Process) *limit.Argument {
	vec, err := colexec.EvalExpr(constBat, proc, n.Limit)
	if err != nil {
		panic(err)
	}
	return &limit.Argument{
		Limit: uint64(vec.Col.([]int64)[0]),
	}
}

func constructGroup(n, cn *plan.Node, ibucket, nbucket int, needEval bool) *group.Argument {
	aggs := make([]agg.Aggregate, len(n.AggList))
	for i, expr := range n.AggList {
		if f, ok := expr.Expr.(*plan.Expr_F); ok {
			distinct := (uint64(f.F.Func.Obj) & function.Distinct) != 0
			obj := int64(uint64(f.F.Func.Obj) & function.DistinctMask)
			fun, err := function.GetFunctionByID(obj)
			if err != nil {
				panic(err)
			}
			aggs[i] = agg.Aggregate{
				E:    f.F.Args[0],
				Dist: distinct,
				Op:   fun.AggregateInfo,
			}
		}
	}
	typs := make([]types.Type, len(cn.ProjectList))
	for i, e := range cn.ProjectList {
		typs[i].Oid = types.T(e.Typ.Id)
		typs[i].Width = e.Typ.Width
		typs[i].Size = e.Typ.Size
		typs[i].Scale = e.Typ.Scale
		typs[i].Precision = e.Typ.Precision
	}
	return &group.Argument{
		Aggs:     aggs,
		Types:    typs,
		NeedEval: needEval,
		Exprs:    n.GroupBy,
		Ibucket:  uint64(ibucket),
		Nbucket:  uint64(nbucket),
	}
}

// ibucket: bucket number
// nbucket:
// construct operator argument
func constructIntersectAll(_ *plan.Node, proc *process.Process, ibucket, nbucket int) *intersectall.Argument {
	return &intersectall.Argument{
		IBucket: uint64(ibucket),
		NBucket: uint64(nbucket),
	}
}

func constructMinus(n *plan.Node, proc *process.Process, ibucket, nbucket int) *minus.Argument {
	return &minus.Argument{
		IBucket: uint64(ibucket),
		NBucket: uint64(nbucket),
	}
}

func constructIntersect(n *plan.Node, proc *process.Process, ibucket, nbucket int) *intersect.Argument {
	return &intersect.Argument{
		IBucket: uint64(ibucket),
		NBucket: uint64(nbucket),
	}
}

func constructDispatch(all bool, regs []*process.WaitRegister) *dispatch.Argument {
	arg := new(dispatch.Argument)
	arg.All = all
	arg.Regs = regs
	return arg
}

func constructMergeGroup(_ *plan.Node, needEval bool) *mergegroup.Argument {
	return &mergegroup.Argument{
		NeedEval: needEval,
	}
}

func constructMergeTop(n *plan.Node, proc *process.Process) *mergetop.Argument {
	vec, err := colexec.EvalExpr(constBat, proc, n.Limit)
	if err != nil {
		panic(err)
	}
	fs := make([]colexec.Field, len(n.OrderBy))
	for i, e := range n.OrderBy {
		fs[i].E = e.Expr
		if e.Flag == plan.OrderBySpec_DESC {
			fs[i].Type = colexec.Descending
		}
	}
	return &mergetop.Argument{
		Fs:    fs,
		Limit: vec.Col.([]int64)[0],
	}
}

func constructMergeOffset(n *plan.Node, proc *process.Process) *mergeoffset.Argument {
	vec, err := colexec.EvalExpr(constBat, proc, n.Offset)
	if err != nil {
		panic(err)
	}
	return &mergeoffset.Argument{
		Offset: uint64(vec.Col.([]int64)[0]),
	}
}

func constructMergeLimit(n *plan.Node, proc *process.Process) *mergelimit.Argument {
	vec, err := colexec.EvalExpr(constBat, proc, n.Limit)
	if err != nil {
		panic(err)
	}
	return &mergelimit.Argument{
		Limit: uint64(vec.Col.([]int64)[0]),
	}
}

func constructMergeOrder(n *plan.Node, proc *process.Process) *mergeorder.Argument {
	fs := make([]colexec.Field, len(n.OrderBy))
	for i, e := range n.OrderBy {
		fs[i].E = e.Expr
		if e.Flag == plan.OrderBySpec_DESC {
			fs[i].Type = colexec.Descending
		}
	}
	return &mergeorder.Argument{
		Fs: fs,
	}
}

func constructLoopJoin(n *plan.Node, typs []types.Type, proc *process.Process) *loopjoin.Argument {
	result := make([]colexec.ResultPos, len(n.ProjectList))
	for i, expr := range n.ProjectList {
		result[i].Rel, result[i].Pos = constructJoinResult(expr)
	}
	return &loopjoin.Argument{
		Typs:   typs,
		Result: result,
		Cond:   colexec.RewriteFilterExprList(n.OnList),
	}
}

func constructLoopSemi(n *plan.Node, typs []types.Type, proc *process.Process) *loopsemi.Argument {
	result := make([]int32, len(n.ProjectList))
	for i, expr := range n.ProjectList {
		rel, pos := constructJoinResult(expr)
		if rel != 0 {
			panic(errors.New(errno.SyntaxErrororAccessRuleViolation, fmt.Sprintf("loop semi result '%s' not support now", expr)))
		}
		result[i] = pos
	}
	return &loopsemi.Argument{
		Typs:   typs,
		Result: result,
		Cond:   colexec.RewriteFilterExprList(n.OnList),
	}
}

func constructLoopLeft(n *plan.Node, typs []types.Type, proc *process.Process) *loopleft.Argument {
	result := make([]colexec.ResultPos, len(n.ProjectList))
	for i, expr := range n.ProjectList {
		result[i].Rel, result[i].Pos = constructJoinResult(expr)
	}
	return &loopleft.Argument{
		Typs:   typs,
		Result: result,
		Cond:   colexec.RewriteFilterExprList(n.OnList),
	}
}

func constructLoopSingle(n *plan.Node, typs []types.Type, proc *process.Process) *loopsingle.Argument {
	result := make([]colexec.ResultPos, len(n.ProjectList))
	for i, expr := range n.ProjectList {
		result[i].Rel, result[i].Pos = constructJoinResult(expr)
	}
	return &loopsingle.Argument{
		Result: result,
		Cond:   colexec.RewriteFilterExprList(n.OnList),
	}
}

func constructLoopAnti(n *plan.Node, typs []types.Type, proc *process.Process) *loopanti.Argument {
	result := make([]int32, len(n.ProjectList))
	for i, expr := range n.ProjectList {
		rel, pos := constructJoinResult(expr)
		if rel != 0 {
			panic(errors.New(errno.SyntaxErrororAccessRuleViolation, fmt.Sprintf("loop anti result '%s' not support now", expr)))
		}
		result[i] = pos
	}
	return &loopanti.Argument{
		Typs:   typs,
		Result: result,
		Cond:   colexec.RewriteFilterExprList(n.OnList),
	}
}

func constructHashBuild(in vm.Instruction) *hashbuild.Argument {
	switch in.Op {
	case vm.Anti:
		arg := in.Arg.(*anti.Argument)
		return &hashbuild.Argument{
			NeedHashMap: true,
			Typs:        arg.Typs,
			Conditions:  arg.Conditions[1],
		}
	case vm.Mark:
		arg := in.Arg.(*mark.Argument)
		return &hashbuild.Argument{
			NeedHashMap: true,
			Typs:        arg.Typs,
			Conditions:  arg.Conditions[1],
		}
	case vm.Join:
		arg := in.Arg.(*join.Argument)
		return &hashbuild.Argument{
			NeedHashMap: true,
			Typs:        arg.Typs,
			Conditions:  arg.Conditions[1],
		}
	case vm.Left:
		arg := in.Arg.(*left.Argument)
		return &hashbuild.Argument{
			NeedHashMap: true,
			Typs:        arg.Typs,
			Conditions:  arg.Conditions[1],
		}
	case vm.Semi:
		arg := in.Arg.(*semi.Argument)
		return &hashbuild.Argument{
			NeedHashMap: true,
			Typs:        arg.Typs,
			Conditions:  arg.Conditions[1],
		}
	case vm.Single:
		arg := in.Arg.(*single.Argument)
		return &hashbuild.Argument{
			NeedHashMap: true,
			Typs:        arg.Typs,
			Conditions:  arg.Conditions[1],
		}
	case vm.Product:
		arg := in.Arg.(*product.Argument)
		return &hashbuild.Argument{
			NeedHashMap: false,
			Typs:        arg.Typs,
		}
	case vm.LoopAnti:
		arg := in.Arg.(*loopanti.Argument)
		return &hashbuild.Argument{
			NeedHashMap: false,
			Typs:        arg.Typs,
		}
	case vm.LoopJoin:
		arg := in.Arg.(*loopjoin.Argument)
		return &hashbuild.Argument{
			NeedHashMap: false,
			Typs:        arg.Typs,
		}
	case vm.LoopLeft:
		arg := in.Arg.(*loopleft.Argument)
		return &hashbuild.Argument{
			NeedHashMap: false,
			Typs:        arg.Typs,
		}
	case vm.LoopSemi:
		arg := in.Arg.(*loopsemi.Argument)
		return &hashbuild.Argument{
			NeedHashMap: false,
			Typs:        arg.Typs,
		}
	case vm.LoopSingle:
		arg := in.Arg.(*loopsingle.Argument)
		return &hashbuild.Argument{
			NeedHashMap: false,
			Typs:        arg.Typs,
		}

	default:
		panic(errors.New(errno.SyntaxErrororAccessRuleViolation, fmt.Sprintf("unsupport join type '%v'", in.Op)))
	}
}

func constructJoinResult(expr *plan.Expr) (int32, int32) {
	e, ok := expr.Expr.(*plan.Expr_Col)
	if !ok {
		panic(errors.New(errno.SyntaxErrororAccessRuleViolation, fmt.Sprintf("join result '%s' not support now", expr)))
	}
	return e.Col.RelPos, e.Col.ColPos
}

func constructJoinConditions(exprs []*plan.Expr) [][]*plan.Expr {
	conds := make([][]*plan.Expr, 2)
	conds[0] = make([]*plan.Expr, len(exprs))
	conds[1] = make([]*plan.Expr, len(exprs))
	for i, expr := range exprs {
		conds[0][i], conds[1][i] = constructJoinCondition(expr)
	}
	return conds
}

func constructJoinCondition(expr *plan.Expr) (*plan.Expr, *plan.Expr) {
	if e, ok := expr.Expr.(*plan.Expr_C); ok { // constant bool
		b, ok := e.C.Value.(*plan.Const_Bval)
		if !ok {
			panic(errors.New(errno.SyntaxErrororAccessRuleViolation, fmt.Sprintf("join condition '%s' not support now", expr)))
		}
		if b.Bval {
			return expr, expr
		}
		return expr, &plan.Expr{
			Typ: expr.Typ,
			Expr: &plan.Expr_C{
				C: &plan.Const{
					Value: &plan.Const_Bval{Bval: true},
				},
			},
		}
	}
	e, ok := expr.Expr.(*plan.Expr_F)
	if !ok || !supportedJoinCondition(e.F.Func.GetObj()) {
		panic(errors.New(errno.SyntaxErrororAccessRuleViolation, fmt.Sprintf("join condition '%s' not support now", expr)))
	}
	if exprRelPos(e.F.Args[0]) == 1 {
		return e.F.Args[1], e.F.Args[0]
	}
	return e.F.Args[0], e.F.Args[1]
}

func isEquiJoin(exprs []*plan.Expr) bool {
	for _, expr := range exprs {
		if e, ok := expr.Expr.(*plan.Expr_F); ok {
			if !supportedJoinCondition(e.F.Func.GetObj()) {
				continue
			}
			lpos, rpos := hasColExpr(e.F.Args[0], -1), hasColExpr(e.F.Args[1], -1)
			if lpos == -1 || rpos == -1 || (lpos == rpos) {
				continue
			}
			return true
		}
	}
	return false || isEquiJoin0(exprs)
}

func isEquiJoin0(exprs []*plan.Expr) bool {
	for _, expr := range exprs {
		if e, ok := expr.Expr.(*plan.Expr_F); ok {
			if !supportedJoinCondition(e.F.Func.GetObj()) {
				return false
			}
			lpos, rpos := hasColExpr(e.F.Args[0], -1), hasColExpr(e.F.Args[1], -1)
			if lpos == -1 || rpos == -1 || (lpos == rpos) {
				return false
			}
		}
	}
	return true
}

func extraJoinConditions(exprs []*plan.Expr) (*plan.Expr, []*plan.Expr) {
	exprs = colexec.SplitAndExprs(exprs)
	eqConds := make([]*plan.Expr, 0, len(exprs))
	notEqConds := make([]*plan.Expr, 0, len(exprs))
	for i, expr := range exprs {
		if e, ok := expr.Expr.(*plan.Expr_F); ok {
			if !supportedJoinCondition(e.F.Func.GetObj()) {
				notEqConds = append(notEqConds, exprs[i])
				continue
			}
			lpos, rpos := hasColExpr(e.F.Args[0], -1), hasColExpr(e.F.Args[1], -1)
			if lpos == -1 || rpos == -1 || (lpos == rpos) {
				notEqConds = append(notEqConds, exprs[i])
				continue
			}
			eqConds = append(eqConds, exprs[i])
		}
	}
	if len(notEqConds) == 0 {
		return nil, eqConds
	}
	return colexec.RewriteFilterExprList(notEqConds), eqConds
}

func supportedJoinCondition(id int64) bool {
	fid, _ := function.DecodeOverloadID(id)
	return fid == function.EQUAL
}

func hasColExpr(expr *plan.Expr, pos int32) int32 {
	switch e := expr.Expr.(type) {
	case *plan.Expr_Col:
		if pos == -1 {
			return e.Col.RelPos
		}
		if pos != e.Col.RelPos {
			return -1
		}
		return pos
	case *plan.Expr_F:
		for i := range e.F.Args {
			pos0 := hasColExpr(e.F.Args[i], pos)
			switch {
			case pos0 == -1:
			case pos == -1:
				pos = pos0
			case pos != pos0:
				return -1
			}
		}
		return pos
	default:
		return pos
	}
}

func exprRelPos(expr *plan.Expr) int32 {
	switch e := expr.Expr.(type) {
	case *plan.Expr_Col:
		return e.Col.RelPos
	case *plan.Expr_F:
		for i := range e.F.Args {
			if relPos := exprRelPos(e.F.Args[i]); relPos >= 0 {
				return relPos
			}
		}
	}
	return -1
}<|MERGE_RESOLUTION|>--- conflicted
+++ resolved
@@ -17,12 +17,9 @@
 import (
 	"context"
 	"fmt"
-<<<<<<< HEAD
+	"github.com/matrixorigin/matrixone/pkg/sql/colexec/agg"
 	"github.com/matrixorigin/matrixone/pkg/sql/colexec/unnest"
 	"github.com/matrixorigin/matrixone/pkg/sql/parsers/tree"
-=======
-	"github.com/matrixorigin/matrixone/pkg/sql/colexec/agg"
->>>>>>> 42d3e5ac
 
 	"github.com/matrixorigin/matrixone/pkg/sql/colexec/intersectall"
 
@@ -231,10 +228,6 @@
 		rin.Arg = &external.Argument{
 			Es: arg.Es,
 		}
-	case *unnest.Argument:
-		rin.Arg = &unnest.Argument{
-			Es: arg.Es,
-		}
 	default:
 		panic(errors.New(errno.SyntaxErrororAccessRuleViolation, fmt.Sprintf("Unsupport instruction %T\n", in.Arg)))
 	}
@@ -357,7 +350,6 @@
 		},
 	}
 }
-
 func constructUnnest(n *plan.Node, ctx context.Context, param *tree.UnnestParam) *unnest.Argument {
 	attrs := make([]string, len(n.TableDef.Cols))
 	for j, col := range n.TableDef.Cols {
