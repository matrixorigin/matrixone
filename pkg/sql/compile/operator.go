--- conflicted
+++ resolved
@@ -132,11 +132,8 @@
 		op.HashOnPK = t.HashOnPK
 		op.IsShuffle = t.IsShuffle
 		op.RuntimeFilterSpecs = t.RuntimeFilterSpecs
-<<<<<<< HEAD
+		op.JoinMapTag = t.JoinMapTag
 		op.ProjectList = t.ProjectList
-=======
-		op.JoinMapTag = t.JoinMapTag
->>>>>>> 00d68741
 		op.SetInfo(&info)
 		return op
 	case vm.Group:
@@ -236,11 +233,8 @@
 		op.Result = t.Result
 		op.Cond = t.Cond
 		op.Typs = t.Typs
-<<<<<<< HEAD
+		op.JoinMapTag = t.JoinMapTag
 		op.ProjectList = t.ProjectList
-=======
-		op.JoinMapTag = t.JoinMapTag
->>>>>>> 00d68741
 		op.SetInfo(&info)
 		return op
 	case vm.LoopJoin:
@@ -249,11 +243,8 @@
 		op.Result = t.Result
 		op.Cond = t.Cond
 		op.Typs = t.Typs
-<<<<<<< HEAD
+		op.JoinMapTag = t.JoinMapTag
 		op.ProjectList = t.ProjectList
-=======
-		op.JoinMapTag = t.JoinMapTag
->>>>>>> 00d68741
 		op.SetInfo(&info)
 		return op
 	case vm.IndexJoin:
@@ -271,11 +262,8 @@
 		op.Cond = t.Cond
 		op.Typs = t.Typs
 		op.Result = t.Result
-<<<<<<< HEAD
+		op.JoinMapTag = t.JoinMapTag
 		op.ProjectList = t.ProjectList
-=======
-		op.JoinMapTag = t.JoinMapTag
->>>>>>> 00d68741
 		op.SetInfo(&info)
 		return op
 	case vm.LoopSemi:
@@ -284,11 +272,8 @@
 		op.Result = t.Result
 		op.Cond = t.Cond
 		op.Typs = t.Typs
-<<<<<<< HEAD
+		op.JoinMapTag = t.JoinMapTag
 		op.ProjectList = t.ProjectList
-=======
-		op.JoinMapTag = t.JoinMapTag
->>>>>>> 00d68741
 		op.SetInfo(&info)
 		return op
 	case vm.LoopSingle:
@@ -297,11 +282,8 @@
 		op.Result = t.Result
 		op.Cond = t.Cond
 		op.Typs = t.Typs
-<<<<<<< HEAD
+		op.JoinMapTag = t.JoinMapTag
 		op.ProjectList = t.ProjectList
-=======
-		op.JoinMapTag = t.JoinMapTag
->>>>>>> 00d68741
 		op.SetInfo(&info)
 		return op
 	case vm.LoopMark:
@@ -310,11 +292,8 @@
 		op.Result = t.Result
 		op.Cond = t.Cond
 		op.Typs = t.Typs
-<<<<<<< HEAD
+		op.JoinMapTag = t.JoinMapTag
 		op.ProjectList = t.ProjectList
-=======
-		op.JoinMapTag = t.JoinMapTag
->>>>>>> 00d68741
 		op.SetInfo(&info)
 		return op
 	case vm.Offset:
@@ -335,11 +314,8 @@
 		op.Result = t.Result
 		op.Typs = t.Typs
 		op.IsShuffle = t.IsShuffle
-<<<<<<< HEAD
+		op.JoinMapTag = t.JoinMapTag
 		op.ProjectList = t.ProjectList
-=======
-		op.JoinMapTag = t.JoinMapTag
->>>>>>> 00d68741
 		op.SetInfo(&info)
 		return op
 	case vm.ProductL2:
@@ -348,11 +324,8 @@
 		op.Result = t.Result
 		op.Typs = t.Typs
 		op.OnExpr = t.OnExpr
-<<<<<<< HEAD
+		op.JoinMapTag = t.JoinMapTag
 		op.ProjectList = t.ProjectList
-=======
-		op.JoinMapTag = t.JoinMapTag
->>>>>>> 00d68741
 		op.SetInfo(&info)
 		return op
 	case vm.Projection:
@@ -474,11 +447,8 @@
 		op.Cond = t.Cond
 		op.OnList = t.OnList
 		op.HashOnPK = t.HashOnPK
-<<<<<<< HEAD
+		op.JoinMapTag = t.JoinMapTag
 		op.ProjectList = t.ProjectList
-=======
-		op.JoinMapTag = t.JoinMapTag
->>>>>>> 00d68741
 		op.SetInfo(&info)
 		return op
 	case vm.TableFunction:
