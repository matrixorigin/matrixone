--- conflicted
+++ resolved
@@ -943,11 +943,8 @@
 		arg.IsShuffle = t.IsShuffle
 		arg.ShuffleIdx = t.ShuffleIdx
 		arg.RuntimeFilterSpecs = t.RuntimeFilterBuildList
-<<<<<<< HEAD
-		arg.ProjectList = opr.ProjectList
-=======
 		arg.JoinMapTag = t.JoinMapTag
->>>>>>> 00d68741
+		arg.ProjectList = opr.ProjectList
 		op = arg
 	case vm.Shuffle:
 		t := opr.GetShuffle()
@@ -1024,12 +1021,9 @@
 		arg.RuntimeFilterSpecs = t.RuntimeFilterBuildList
 		arg.HashOnPK = t.HashOnPk
 		arg.IsShuffle = t.IsShuffle
-<<<<<<< HEAD
-		arg.ProjectList = opr.ProjectList
-=======
 		arg.ShuffleIdx = t.ShuffleIdx
 		arg.JoinMapTag = t.JoinMapTag
->>>>>>> 00d68741
+		arg.ProjectList = opr.ProjectList
 		op = arg
 	case vm.Left:
 		t := opr.GetLeftJoin()
@@ -1041,12 +1035,9 @@
 		arg.RuntimeFilterSpecs = t.RuntimeFilterBuildList
 		arg.HashOnPK = t.HashOnPk
 		arg.IsShuffle = t.IsShuffle
-<<<<<<< HEAD
-		arg.ProjectList = opr.ProjectList
-=======
 		arg.ShuffleIdx = t.ShuffleIdx
 		arg.JoinMapTag = t.JoinMapTag
->>>>>>> 00d68741
+		arg.ProjectList = opr.ProjectList
 		op = arg
 	case vm.Right:
 		t := opr.GetRightJoin()
@@ -1096,11 +1087,8 @@
 		arg.Result = t.Result
 		arg.Cond = t.Expr
 		arg.Typs = convertToTypes(t.Types)
-<<<<<<< HEAD
-		arg.ProjectList = opr.ProjectList
-=======
 		arg.JoinMapTag = t.JoinMapTag
->>>>>>> 00d68741
+		arg.ProjectList = opr.ProjectList
 		op = arg
 	case vm.LoopJoin:
 		t := opr.GetJoin()
@@ -1108,11 +1096,8 @@
 		arg.Result = convertToResultPos(t.RelList, t.ColList)
 		arg.Cond = t.Expr
 		arg.Typs = convertToTypes(t.Types)
-<<<<<<< HEAD
-		arg.ProjectList = opr.ProjectList
-=======
 		arg.JoinMapTag = t.JoinMapTag
->>>>>>> 00d68741
+		arg.ProjectList = opr.ProjectList
 		op = arg
 	case vm.LoopLeft:
 		t := opr.GetLeftJoin()
@@ -1120,11 +1105,8 @@
 		arg.Result = convertToResultPos(t.RelList, t.ColList)
 		arg.Cond = t.Expr
 		arg.Typs = convertToTypes(t.Types)
-<<<<<<< HEAD
-		arg.ProjectList = opr.ProjectList
-=======
 		arg.JoinMapTag = t.JoinMapTag
->>>>>>> 00d68741
+		arg.ProjectList = opr.ProjectList
 		op = arg
 	case vm.LoopSemi:
 		t := opr.GetSemiJoin()
@@ -1132,11 +1114,8 @@
 		arg.Result = t.Result
 		arg.Cond = t.Expr
 		arg.Typs = convertToTypes(t.Types)
-<<<<<<< HEAD
-		arg.ProjectList = opr.ProjectList
-=======
 		arg.JoinMapTag = t.JoinMapTag
->>>>>>> 00d68741
+		arg.ProjectList = opr.ProjectList
 		op = arg
 	case vm.IndexJoin:
 		t := opr.GetIndexJoin()
@@ -1152,11 +1131,8 @@
 		arg.Result = convertToResultPos(t.RelList, t.ColList)
 		arg.Cond = t.Expr
 		arg.Typs = convertToTypes(t.Types)
-<<<<<<< HEAD
-		arg.ProjectList = opr.ProjectList
-=======
 		arg.JoinMapTag = t.JoinMapTag
->>>>>>> 00d68741
+		arg.ProjectList = opr.ProjectList
 		op = arg
 	case vm.LoopMark:
 		t := opr.GetMarkJoin()
@@ -1164,11 +1140,8 @@
 		arg.Result = t.Result
 		arg.Cond = t.Expr
 		arg.Typs = convertToTypes(t.Types)
-<<<<<<< HEAD
-		arg.ProjectList = opr.ProjectList
-=======
 		arg.JoinMapTag = t.JoinMapTag
->>>>>>> 00d68741
+		arg.ProjectList = opr.ProjectList
 		op = arg
 	case vm.Offset:
 		op = offset.NewArgument().WithOffset(opr.Offset)
@@ -1182,11 +1155,8 @@
 		arg.Result = convertToResultPos(t.RelList, t.ColList)
 		arg.Typs = convertToTypes(t.Types)
 		arg.IsShuffle = t.IsShuffle
-<<<<<<< HEAD
-		arg.ProjectList = opr.ProjectList
-=======
 		arg.JoinMapTag = t.JoinMapTag
->>>>>>> 00d68741
+		arg.ProjectList = opr.ProjectList
 		op = arg
 	case vm.ProductL2:
 		t := opr.GetProductL2()
@@ -1194,11 +1164,8 @@
 		arg.Result = convertToResultPos(t.RelList, t.ColList)
 		arg.Typs = convertToTypes(t.Types)
 		arg.OnExpr = t.Expr
-<<<<<<< HEAD
-		arg.ProjectList = opr.ProjectList
-=======
 		arg.JoinMapTag = t.JoinMapTag
->>>>>>> 00d68741
+		arg.ProjectList = opr.ProjectList
 		op = arg
 	case vm.Projection:
 		arg := projection.NewArgument()
@@ -1218,12 +1185,9 @@
 		arg.RuntimeFilterSpecs = t.RuntimeFilterBuildList
 		arg.HashOnPK = t.HashOnPk
 		arg.IsShuffle = t.IsShuffle
-<<<<<<< HEAD
-		arg.ProjectList = opr.ProjectList
-=======
 		arg.ShuffleIdx = t.ShuffleIdx
 		arg.JoinMapTag = t.JoinMapTag
->>>>>>> 00d68741
+		arg.ProjectList = opr.ProjectList
 		op = arg
 	case vm.Single:
 		t := opr.GetSingleJoin()
@@ -1234,11 +1198,8 @@
 		arg.Conditions = [][]*plan.Expr{t.LeftCond, t.RightCond}
 		arg.RuntimeFilterSpecs = t.RuntimeFilterBuildList
 		arg.HashOnPK = t.HashOnPk
-<<<<<<< HEAD
-		arg.ProjectList = opr.ProjectList
-=======
 		arg.JoinMapTag = t.JoinMapTag
->>>>>>> 00d68741
+		arg.ProjectList = opr.ProjectList
 		op = arg
 	case vm.Mark:
 		t := opr.GetMarkJoin()
@@ -1249,11 +1210,8 @@
 		arg.Cond = t.Expr
 		arg.OnList = t.OnList
 		arg.HashOnPK = t.HashOnPk
-<<<<<<< HEAD
-		arg.ProjectList = opr.ProjectList
-=======
 		arg.JoinMapTag = t.JoinMapTag
->>>>>>> 00d68741
+		arg.ProjectList = opr.ProjectList
 		op = arg
 	case vm.Top:
 		op = top.NewArgument().
