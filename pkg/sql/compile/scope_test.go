// Copyright 2021 Matrix Origin
//
// Licensed under the Apache License, Version 2.0 (the "License");
// you may not use this file except in compliance with the License.
// You may obtain a copy of the License at
//
//      http://www.apache.org/licenses/LICENSE-2.0
//
// Unless required by applicable law or agreed to in writing, software
// distributed under the License is distributed on an "AS IS" BASIS,
// WITHOUT WARRANTIES OR CONDITIONS OF ANY KIND, either express or implied.
// See the License for the specific language governing permissions and
// limitations under the License.

package compile

import (
	"context"
	"fmt"
	"testing"
	"time"

	"github.com/matrixorigin/matrixone/pkg/sql/parsers/tree"

	"github.com/matrixorigin/matrixone/pkg/vm/engine"

	"github.com/matrixorigin/matrixone/pkg/sql/colexec/merge"

	"github.com/matrixorigin/matrixone/pkg/sql/colexec/right"
	"github.com/matrixorigin/matrixone/pkg/sql/colexec/rightanti"
	"github.com/matrixorigin/matrixone/pkg/sql/colexec/rightsemi"

	"github.com/matrixorigin/matrixone/pkg/common/moerr"
	"github.com/matrixorigin/matrixone/pkg/sql/colexec/connector"
	"github.com/matrixorigin/matrixone/pkg/sql/colexec/dispatch"
	"github.com/matrixorigin/matrixone/pkg/sql/colexec/filter"
	"github.com/matrixorigin/matrixone/pkg/sql/colexec/join"
	"github.com/matrixorigin/matrixone/pkg/sql/colexec/limit"
	"github.com/matrixorigin/matrixone/pkg/sql/colexec/projection"
	"github.com/matrixorigin/matrixone/pkg/sql/colexec/shuffle"
	"github.com/matrixorigin/matrixone/pkg/sql/colexec/table_scan"
	"github.com/matrixorigin/matrixone/pkg/vm/process"

	"github.com/golang/mock/gomock"

	"github.com/matrixorigin/matrixone/pkg/catalog"
	"github.com/matrixorigin/matrixone/pkg/defines"

	"github.com/stretchr/testify/require"

	"github.com/matrixorigin/matrixone/pkg/common/buffer"
	"github.com/matrixorigin/matrixone/pkg/common/morpc"
	"github.com/matrixorigin/matrixone/pkg/container/batch"
	"github.com/matrixorigin/matrixone/pkg/pb/pipeline"
	"github.com/matrixorigin/matrixone/pkg/pb/plan"
	"github.com/matrixorigin/matrixone/pkg/sql/parsers/dialect/mysql"
	plan2 "github.com/matrixorigin/matrixone/pkg/sql/plan"
	"github.com/matrixorigin/matrixone/pkg/testutil"
	"github.com/matrixorigin/matrixone/pkg/testutil/testengine"
	"github.com/matrixorigin/matrixone/pkg/vm"
)

func checkSrcOpsWithDst(srcRoot vm.Operator, dstRoot vm.Operator) bool {
	if srcRoot == nil && dstRoot == nil {
		return true
	}
	if srcRoot == nil || dstRoot == nil {
		return false
	}
	if srcRoot.OpType() != dstRoot.OpType() {
		return false
	}
	srcNumChildren := srcRoot.GetOperatorBase().NumChildren()
	dstNumChildren := dstRoot.GetOperatorBase().NumChildren()
	if srcNumChildren != dstNumChildren {
		return false
	}
	for i := 0; i < srcNumChildren; i++ {
		res := checkSrcOpsWithDst(srcRoot.GetOperatorBase().GetChildren(i), dstRoot.GetOperatorBase().GetChildren(i))
		if !res {
			return false
		}
	}
	return true
}

func TestScopeSerialization(t *testing.T) {
	testCases := []string{
		"select 1",
		"select * from R",
		//	"select count(*) from R",  todo, because MemRelationData.MarshalBinary() is not support now
		"select * from R limit 2, 1",
		"select * from R left join S on R.uid = S.uid",
	}

	var sourceScopes = generateScopeCases(t, testCases)

	for i, sourceScope := range sourceScopes {
		data, errEncode := encodeScope(sourceScope)
		require.NoError(t, errEncode)
		targetScope, errDecode := decodeScope(data, sourceScope.Proc, false, nil)
		require.NoError(t, errDecode)

		// Just do simple check
		require.Equal(t, checkSrcOpsWithDst(sourceScope.RootOp, targetScope.RootOp), true, fmt.Sprintf("related SQL is '%s'", testCases[i]))

		if sourceScope.DataSource == nil {
			require.Nil(t, targetScope.DataSource)
		} else {
			require.Equal(t, sourceScope.DataSource.SchemaName, targetScope.DataSource.SchemaName)
			require.Equal(t, sourceScope.DataSource.RelationName, targetScope.DataSource.RelationName)
			require.Equal(t, sourceScope.DataSource.PushdownId, targetScope.DataSource.PushdownId)
			require.Equal(t, sourceScope.DataSource.PushdownAddr, targetScope.DataSource.PushdownAddr)
		}
		require.Equal(t, sourceScope.NodeInfo.Addr, targetScope.NodeInfo.Addr)
		require.Equal(t, sourceScope.NodeInfo.Id, targetScope.NodeInfo.Id)
	}

}

func checkScopeRoot(t *testing.T, s *Scope) {
	require.NotEqual(t, nil, s.RootOp)
	for i := range s.PreScopes {
		checkScopeRoot(t, s.PreScopes[i])
	}
}

func TestScopeSerialization2(t *testing.T) {
	testCompile := &Compile{
		proc: testutil.NewProcess(),
	}
	var reg process.WaitRegister
	testCompile.proc.Reg.MergeReceivers = []*process.WaitRegister{&reg}

	// join->Shuffle->Dispatch
	s := generateScopeWithRootOperator(
		testCompile.proc,
		[]vm.OpType{vm.Join, vm.Shuffle, vm.Dispatch})
	s.IsEnd = true
	//join->connector
	s1 := generateScopeWithRootOperator(
		testCompile.proc,
		[]vm.OpType{vm.Join, vm.Connector})
	s.PreScopes = []*Scope{s1}

	// tablescan-> projection -> connector.)
	s2 := generateScopeWithRootOperator(
		testCompile.proc,
		[]vm.OpType{vm.TableScan, vm.Projection, vm.Connector})
	s.PreScopes[0].PreScopes = []*Scope{s2}
	scopeData, err := encodeScope(s)
	require.NoError(t, err)
	scope, err := decodeScope(scopeData, testCompile.proc, true, nil)
	require.NoError(t, err)
	checkScopeRoot(t, scope)
}

func generateScopeCases(t *testing.T, testCases []string) []*Scope {
	// getScope method generate and return the scope of a SQL string.
	getScope := func(t1 *testing.T, sql string) *Scope {
		proc := testutil.NewProcess()
		proc.Base.SessionInfo.Buf = buffer.New()
		ctrl := gomock.NewController(t)
		txnCli, txnOp := newTestTxnClientAndOp(ctrl)
		proc.Base.TxnClient = txnCli
		proc.Base.TxnOperator = txnOp
		e, _, compilerCtx := testengine.New(defines.AttachAccountId(context.Background(), catalog.System_Account))
		opt := plan2.NewBaseOptimizer(compilerCtx)
		ctx := compilerCtx.GetContext()
		stmts, err := mysql.Parse(ctx, sql, 1)
		require.NoError(t1, err)
		qry, err := opt.Optimize(stmts[0], false)
		require.NoError(t1, err)
		proc.Ctx = ctx
		proc.ReplaceTopCtx(ctx)
		c := NewCompile("test", "test", sql, "", "", e, proc, nil, false, nil, time.Now())
		qry.Nodes[0].Stats.Cost = 10000000 // to hint this is ap query for unit test
		err = c.Compile(ctx, &plan.Plan{Plan: &plan.Plan_Query{Query: qry}}, func(batch *batch.Batch) error {
			return nil
		})
		require.NoError(t1, err)
		// ignore the last operator if it's output
		if c.scopes[0].RootOp.OpType() == vm.Output {
			c.scopes[0].RootOp = c.scopes[0].RootOp.GetOperatorBase().GetChildren(0)
		}
		return c.scopes[0]
	}

	result := make([]*Scope, len(testCases))
	for i, sql := range testCases {
		result[i] = getScope(t, sql)
	}
	return result
}

func TestMessageSenderOnClientReceive(t *testing.T) {
	sender := new(messageSenderOnClient)
	sender.receiveCh = make(chan morpc.Message, 1)

	// case 1: use source context, and source context is canceled
	{
		sourceCtx, sourceCancel := context.WithCancel(context.Background())
		sender.ctx = sourceCtx
		sender.ctxCancel = sourceCancel
		sourceCancel()
		v, err := sender.receiveMessage()
		require.NoError(t, err)
		require.Equal(t, nil, v)
	}

	// case 2: use derived context, and source context is canceled
	{
		sourceCtx, sourceCancel := context.WithCancel(context.Background())
		receiveCtx, receiveCancel := context.WithTimeout(sourceCtx, 3*time.Second)
		sender.ctx = receiveCtx
		sender.ctxCancel = receiveCancel
		sourceCancel()

		startTime := time.Now()
		v, err := sender.receiveMessage()
		require.NoError(t, err)
		require.Equal(t, nil, v)
		require.True(t, time.Since(startTime) < 3*time.Second)
		receiveCancel()
	}

	// case 3: receive a nil message
	{
		sourceCtx, sourceCancel := context.WithCancel(context.Background())
		sender.ctx = sourceCtx
		sender.ctxCancel = sourceCancel
		sender.receiveCh <- nil
		_, err := sender.receiveMessage()
		require.NotNil(t, err)
		sourceCancel()
	}

	// case 4: receive a message
	{
		sourceCtx, sourceCancel := context.WithCancel(context.Background())
		sender.ctx = sourceCtx
		sender.ctxCancel = sourceCancel
		data := &pipeline.Message{}
		sender.receiveCh <- data
		v, err := sender.receiveMessage()
		require.NoError(t, err)
		require.Equal(t, data, v)
		sourceCancel()
	}

	// case 5: channel is closed
	{
		sourceCtx, sourceCancel := context.WithCancel(context.Background())
		sender.ctx = sourceCtx
		sender.ctxCancel = sourceCancel
		close(sender.receiveCh)
		_, err := sender.receiveMessage()
		require.NotNil(t, err)
	}
}

func TestNewParallelScope(t *testing.T) {
	// function `newParallelScope` will dispatch one scope's work into n scopes.
	testCompile := &Compile{
		proc: testutil.NewProcess(),
	}

	var reg process.WaitRegister
	testCompile.proc.Reg.MergeReceivers = []*process.WaitRegister{&reg}

	// 1. test (rightSemi -> projection -> limit -> connector.)
	{
		scopeToParallel := generateScopeWithRootOperator(
			testCompile.proc,
			[]vm.OpType{vm.RightSemi, vm.Projection, vm.Limit, vm.Connector})

		scopeToParallel.NodeInfo.Mcpu = 4
		_, ss := newParallelScope(scopeToParallel)
		require.NoError(t, checkScopeWithExpectedList(ss[0], []vm.OpType{vm.RightSemi, vm.Projection, vm.Limit, vm.Connector}))
		require.NoError(t, checkScopeWithExpectedList(ss[1], []vm.OpType{vm.RightSemi, vm.Projection, vm.Limit, vm.Connector}))
		require.NoError(t, checkScopeWithExpectedList(ss[2], []vm.OpType{vm.RightSemi, vm.Projection, vm.Limit, vm.Connector}))
		require.NoError(t, checkScopeWithExpectedList(ss[3], []vm.OpType{vm.RightSemi, vm.Projection, vm.Limit, vm.Connector}))
	}

	// 2. test (right -> filter -> projection -> connector.)
	{
		scopeToParallel := generateScopeWithRootOperator(
			testCompile.proc,
			[]vm.OpType{vm.Right, vm.Filter, vm.Projection, vm.Connector})

		scopeToParallel.NodeInfo.Mcpu = 4

		_, ss := newParallelScope(scopeToParallel)
		require.NoError(t, checkScopeWithExpectedList(ss[0], []vm.OpType{vm.Right, vm.Filter, vm.Projection, vm.Connector}))
		require.NoError(t, checkScopeWithExpectedList(ss[1], []vm.OpType{vm.Right, vm.Filter, vm.Projection, vm.Connector}))
		require.NoError(t, checkScopeWithExpectedList(ss[2], []vm.OpType{vm.Right, vm.Filter, vm.Projection, vm.Connector}))
		require.NoError(t, checkScopeWithExpectedList(ss[3], []vm.OpType{vm.Right, vm.Filter, vm.Projection, vm.Connector}))
	}

	// 3. test (rightanti -> shuffle  -> dispatch.)
	{
		scopeToParallel := generateScopeWithRootOperator(
			testCompile.proc,
			[]vm.OpType{vm.RightAnti, vm.Shuffle, vm.Dispatch})

		scopeToParallel.NodeInfo.Mcpu = 3

		_, ss := newParallelScope(scopeToParallel)
		require.NoError(t, checkScopeWithExpectedList(ss[0], []vm.OpType{vm.RightAnti, vm.Shuffle, vm.Dispatch}))
		require.NoError(t, checkScopeWithExpectedList(ss[1], []vm.OpType{vm.RightAnti, vm.Shuffle, vm.Dispatch}))
		require.NoError(t, checkScopeWithExpectedList(ss[2], []vm.OpType{vm.RightAnti, vm.Shuffle, vm.Dispatch}))
	}
}

<<<<<<< HEAD
func TestBroadcastJoinScope(t *testing.T) {
	testCompile := &Compile{
		proc: testutil.NewProcess(),
	}
	testCompile.cnList = engine.Nodes{engine.Node{Addr: "cn1:6001"}, engine.Node{Addr: "cn2:6001"}}
	testCompile.addr = "cn1:6001"
	testCompile.execType = plan2.ExecTypeAP_MULTICN
	testCompile.anal = &AnalyzeModule{}
	probe1 := generateScopeWithRootOperator(
		testCompile.proc,
		[]vm.OpType{vm.TableScan, vm.Projection})
	probe1.NodeInfo.Addr = "cn1:6001"
	probe1.NodeInfo.Mcpu = 4
	probe2 := generateScopeWithRootOperator(
		testCompile.proc,
		[]vm.OpType{vm.TableScan, vm.Projection})
	probe2.NodeInfo.Addr = "cn2:6001"
	probe2.NodeInfo.Mcpu = 4
	build1 := generateScopeWithRootOperator(
		testCompile.proc,
		[]vm.OpType{vm.TableScan, vm.Projection})
	build1.NodeInfo.Addr = "cn1:6001"
	build1.NodeInfo.Mcpu = 4

	n := &plan.Node{
		Stats: &plan.Stats{
			BlockNum:     10000,
			HashmapStats: &plan.HashMapStats{},
		},
	}

	rs, buildScopes := testCompile.newBroadcastJoinScopeList([]*Scope{probe1, probe2}, []*Scope{build1}, n, false)
	require.NoError(t, checkScopeWithExpectedList(rs[0], []vm.OpType{vm.Merge}))
	require.NoError(t, checkScopeWithExpectedList(rs[1], []vm.OpType{vm.Merge}))
	require.NoError(t, checkScopeWithExpectedList(buildScopes[0], []vm.OpType{vm.Merge}))
	require.NoError(t, checkScopeWithExpectedList(buildScopes[1], []vm.OpType{vm.Merge}))
}

=======
>>>>>>> a81e4b77
func TestCompileExternValueScan(t *testing.T) {
	testCompile := &Compile{
		proc: testutil.NewProcess(),
	}
	testCompile.cnList = engine.Nodes{engine.Node{Addr: "cn1:6001"}, engine.Node{Addr: "cn2:6001"}}
	testCompile.addr = "cn1:6001"
	testCompile.execType = plan2.ExecTypeAP_MULTICN
	testCompile.anal = &AnalyzeModule{qry: &plan.Query{}}
	param := &tree.ExternParam{
		ExParamConst: tree.ExParamConst{
			Filepath: "test.csv",
		},
	}
	n := &plan.Node{
		TableDef: &plan.TableDef{},
	}
	rs, err := testCompile.compileExternValueScan(n, param, true)
	require.NoError(t, err)
	require.NoError(t, checkScopeWithExpectedList(rs[0], []vm.OpType{vm.Merge}))
	require.NoError(t, checkScopeWithExpectedList(rs[0].PreScopes[0], []vm.OpType{vm.External, vm.Dispatch}))
}

func TestCompileExternScanParallel(t *testing.T) {
	testCompile := &Compile{
		proc: testutil.NewProcess(),
	}
	testCompile.cnList = engine.Nodes{engine.Node{Addr: "cn1:6001", Mcpu: 4}, engine.Node{Addr: "cn2:6001", Mcpu: 4}}
	testCompile.addr = "cn1:6001"
	testCompile.execType = plan2.ExecTypeAP_MULTICN
	testCompile.anal = &AnalyzeModule{qry: &plan.Query{}}
	param := &tree.ExternParam{
		ExParamConst: tree.ExParamConst{
			Filepath: "test.csv",
		},
	}
	n := &plan.Node{
		TableDef: &plan.TableDef{},
	}
	rs, err := testCompile.compileExternScanParallel(n, param, []string{"a", "b"}, []int64{100000, 100000}, true)
	require.NoError(t, err)
	require.NoError(t, checkScopeWithExpectedList(rs[0], []vm.OpType{vm.Merge}))
	require.NoError(t, checkScopeWithExpectedList(rs[0].PreScopes[0], []vm.OpType{vm.External, vm.Dispatch}))
}

func generateScopeWithRootOperator(proc *process.Process, operatorList []vm.OpType) *Scope {
	simpleFakeArgument := func(id vm.OpType) vm.Operator {
		switch id {
		case vm.Projection:
			return projection.NewArgument()
		case vm.Limit:
			return limit.NewArgument()
		case vm.Connector:
			return connector.NewArgument().WithReg(proc.Reg.MergeReceivers[0])
		case vm.Filter:
			return filter.NewArgument()
		case vm.Dispatch:
			return dispatch.NewArgument()
		case vm.Join:
			arg := join.NewArgument()
			arg.Conditions = [][]*plan.Expr{nil, nil}
			return arg
		case vm.Shuffle:
			return shuffle.NewArgument()
		case vm.TableScan:
			return table_scan.NewArgument()
		case vm.RightSemi:
			return rightsemi.NewArgument()
		case vm.RightAnti:
			return rightanti.NewArgument()
		case vm.Right:
			return right.NewArgument()
		case vm.Merge:
			return merge.NewArgument()
		default:
			panic("unsupported for ut.")
		}
	}

	ret := &Scope{
		Proc: proc,
	}

	for i := 0; i < len(operatorList); i++ {
		ret.setRootOperator(simpleFakeArgument(operatorList[i]))
	}
	return ret
}

func checkScopeWithExpectedList(s *Scope, requiredOperator []vm.OpType) error {
	resultOperators := getReverseList(s.RootOp)

	if len(resultOperators) != len(requiredOperator) {
		return moerr.NewInternalErrorNoCtx(fmt.Sprintf(
			"required %d operators but get %d", len(requiredOperator), len(resultOperators)))
	}

	for i, expected := range requiredOperator {
		if expected != resultOperators[i] {
			return moerr.NewInternalErrorNoCtx(fmt.Sprintf(
				"the %dth operator need %d but get %d",
				i+1, expected, resultOperators[i]))
		}
	}

	return nil
}

func getReverseList(rootOp vm.Operator) []vm.OpType {
	return getReverseList2(rootOp, nil)
}

func getReverseList2(rootOp vm.Operator, stack []vm.OpType) []vm.OpType {
	if rootOp == nil {
		return stack
	}
	base := rootOp.GetOperatorBase()
	if base == nil {
		panic("unexpected to get an empty base.")
	}

	if len(base.Children) > 0 {
		stack = getReverseList2(base.GetChildren(0), stack)
	}

	stack = append(stack, rootOp.OpType())
	return stack
}<|MERGE_RESOLUTION|>--- conflicted
+++ resolved
@@ -312,47 +312,6 @@
 	}
 }
 
-<<<<<<< HEAD
-func TestBroadcastJoinScope(t *testing.T) {
-	testCompile := &Compile{
-		proc: testutil.NewProcess(),
-	}
-	testCompile.cnList = engine.Nodes{engine.Node{Addr: "cn1:6001"}, engine.Node{Addr: "cn2:6001"}}
-	testCompile.addr = "cn1:6001"
-	testCompile.execType = plan2.ExecTypeAP_MULTICN
-	testCompile.anal = &AnalyzeModule{}
-	probe1 := generateScopeWithRootOperator(
-		testCompile.proc,
-		[]vm.OpType{vm.TableScan, vm.Projection})
-	probe1.NodeInfo.Addr = "cn1:6001"
-	probe1.NodeInfo.Mcpu = 4
-	probe2 := generateScopeWithRootOperator(
-		testCompile.proc,
-		[]vm.OpType{vm.TableScan, vm.Projection})
-	probe2.NodeInfo.Addr = "cn2:6001"
-	probe2.NodeInfo.Mcpu = 4
-	build1 := generateScopeWithRootOperator(
-		testCompile.proc,
-		[]vm.OpType{vm.TableScan, vm.Projection})
-	build1.NodeInfo.Addr = "cn1:6001"
-	build1.NodeInfo.Mcpu = 4
-
-	n := &plan.Node{
-		Stats: &plan.Stats{
-			BlockNum:     10000,
-			HashmapStats: &plan.HashMapStats{},
-		},
-	}
-
-	rs, buildScopes := testCompile.newBroadcastJoinScopeList([]*Scope{probe1, probe2}, []*Scope{build1}, n, false)
-	require.NoError(t, checkScopeWithExpectedList(rs[0], []vm.OpType{vm.Merge}))
-	require.NoError(t, checkScopeWithExpectedList(rs[1], []vm.OpType{vm.Merge}))
-	require.NoError(t, checkScopeWithExpectedList(buildScopes[0], []vm.OpType{vm.Merge}))
-	require.NoError(t, checkScopeWithExpectedList(buildScopes[1], []vm.OpType{vm.Merge}))
-}
-
-=======
->>>>>>> a81e4b77
 func TestCompileExternValueScan(t *testing.T) {
 	testCompile := &Compile{
 		proc: testutil.NewProcess(),
