// Copyright 2021 Matrix Origin
//
// Licensed under the Apache License, Version 2.0 (the "License");
// you may not use this file except in compliance with the License.
// You may obtain a copy of the License at
//
//      http://www.apache.org/licenses/LICENSE-2.0
//
// Unless required by applicable law or agreed to in writing, software
// distributed under the License is distributed on an "AS IS" BASIS,
// WITHOUT WARRANTIES OR CONDITIONS OF ANY KIND, either express or implied.
// See the License for the specific language governing permissions and
// limitations under the License.

package compile

import (
	"context"
	"fmt"
	"math"
	"strings"

	"go.uber.org/zap"
	"golang.org/x/exp/constraints"

	"github.com/matrixorigin/matrixone/pkg/catalog"
	"github.com/matrixorigin/matrixone/pkg/common/moerr"
	"github.com/matrixorigin/matrixone/pkg/compress"
	"github.com/matrixorigin/matrixone/pkg/container/batch"
	"github.com/matrixorigin/matrixone/pkg/container/types"
	"github.com/matrixorigin/matrixone/pkg/container/vector"
	"github.com/matrixorigin/matrixone/pkg/defines"
	"github.com/matrixorigin/matrixone/pkg/incrservice"
	"github.com/matrixorigin/matrixone/pkg/pb/api"
	"github.com/matrixorigin/matrixone/pkg/pb/lock"
	"github.com/matrixorigin/matrixone/pkg/pb/plan"
	"github.com/matrixorigin/matrixone/pkg/shardservice"
	"github.com/matrixorigin/matrixone/pkg/sql/colexec/lockop"
	"github.com/matrixorigin/matrixone/pkg/sql/parsers/tree"
	plan2 "github.com/matrixorigin/matrixone/pkg/sql/plan"
	"github.com/matrixorigin/matrixone/pkg/sql/plan/function"
	"github.com/matrixorigin/matrixone/pkg/txn/client"
	"github.com/matrixorigin/matrixone/pkg/util/trace"
	"github.com/matrixorigin/matrixone/pkg/vm/engine"
	"github.com/matrixorigin/matrixone/pkg/vm/process"
)

func (s *Scope) CreateDatabase(c *Compile) error {
	if s.ScopeAnalyzer == nil {
		s.ScopeAnalyzer = NewScopeAnalyzer()
	}
	s.ScopeAnalyzer.Start()
	defer s.ScopeAnalyzer.Stop()
	ctx, span := trace.Start(c.proc.Ctx, "CreateDatabase")
	defer span.End()

	createDatabase := s.Plan.GetDdl().GetCreateDatabase()
	dbName := createDatabase.GetDatabase()
	if _, err := c.e.Database(ctx, dbName, c.proc.GetTxnOperator()); err == nil {
		if createDatabase.GetIfNotExists() {
			return nil
		}
		return moerr.NewDBAlreadyExists(ctx, dbName)
	}

	if err := lockMoDatabase(c, dbName); err != nil {
		return err
	}

	ctx = context.WithValue(ctx, defines.SqlKey{}, createDatabase.GetSql())
	datType := ""
	// handle sub
	if subOption := createDatabase.SubscriptionOption; subOption != nil {
		datType = catalog.SystemDBTypeSubscription
		if err := createSubscription(ctx, c, dbName, subOption); err != nil {
			return err
		}
	}

	ctx = context.WithValue(ctx, defines.DatTypKey{}, datType)
	err := c.e.Create(ctx, dbName, c.proc.GetTxnOperator())
	if err != nil {
		return err
	}

	if !needSkipDbs[dbName] {
		newDb, err := c.e.Database(ctx, dbName, c.proc.GetTxnOperator())
		if err != nil {
			return err
		}

		updatePitrSql := fmt.Sprintf("update `%s`.`%s` set `%s` = '%s' where `%s` = %d and `%s` = '%s'",
			catalog.MO_CATALOG, catalog.MO_PITR, catalog.MO_PITR_OBJECT_ID, newDb.GetDatabaseId(ctx),
			catalog.MO_PITR_ACCOUNT_ID, c.proc.GetSessionInfo().AccountId,
			catalog.MO_PITR_DB_NAME, dbName)

		err = c.runSqlWithSystemTenant(updatePitrSql)
		if err != nil {
			return err
		}
	}

	return nil
}

func (s *Scope) DropDatabase(c *Compile) error {
	if s.ScopeAnalyzer == nil {
		s.ScopeAnalyzer = NewScopeAnalyzer()
	}
	s.ScopeAnalyzer.Start()
	defer s.ScopeAnalyzer.Stop()

	dbName := s.Plan.GetDdl().GetDropDatabase().GetDatabase()
	db, err := c.e.Database(c.proc.Ctx, dbName, c.proc.GetTxnOperator())
	if err != nil {
		if s.Plan.GetDdl().GetDropDatabase().GetIfExists() {
			return nil
		}
		return moerr.NewErrDropNonExistsDB(c.proc.Ctx, dbName)
	}

	if err = lockMoDatabase(c, dbName); err != nil {
		return err
	}

	// handle sub
	if db.IsSubscription(c.proc.Ctx) {
		if err = dropSubscription(c.proc.Ctx, c, dbName); err != nil {
			return err
		}
	}

	// whether foreign_key_checks = 0 or 1
	err = s.removeFkeysRelationships(c, dbName)
	if err != nil {
		return err
	}

	database, err := c.e.Database(c.proc.Ctx, dbName, c.proc.GetTxnOperator())
	if err != nil {
		return err
	}
	relations, err := database.Relations(c.proc.Ctx)
	if err != nil {
		return err
	}
	var ignoreTables []string
	for _, r := range relations {
		t, err := database.Relation(c.proc.Ctx, r, nil)
		if err != nil {
			return err
		}
		defs, err := t.TableDefs(c.proc.Ctx)
		if err != nil {
			return err
		}

		constrain := GetConstraintDefFromTableDefs(defs)
		for _, ct := range constrain.Cts {
			if ds, ok := ct.(*engine.IndexDef); ok {
				for _, d := range ds.Indexes {
					ignoreTables = append(ignoreTables, d.IndexTableName)
				}
			}
		}

		for _, def := range defs {
			if partitionDef, ok := def.(*engine.PartitionDef); ok {
				if partitionDef.Partitioned > 0 {
					p := &plan.PartitionByDef{}
					err = p.UnMarshalPartitionInfo(([]byte)(partitionDef.Partition))
					if err != nil {
						return err
					}
					ignoreTables = append(ignoreTables, p.PartitionTableNames...)
				}
				break
			}
		}
	}

	deleteTables := make([]string, 0, len(relations)-len(ignoreTables))
	for _, r := range relations {
		isIndexTable := false
		for _, d := range ignoreTables {
			if d == r {
				isIndexTable = true
				break
			}
		}
		if !isIndexTable {
			deleteTables = append(deleteTables, r)
		}
	}

	for _, t := range deleteTables {
		dropSql := fmt.Sprintf(dropTableBeforeDropDatabase, dbName, t)
		err = c.runSql(dropSql)
		if err != nil {
			return err
		}
	}

	sql := s.Plan.GetDdl().GetDropDatabase().GetCheckFKSql()
	if len(sql) != 0 {
		if err = runDetectFkReferToDBSql(c, sql); err != nil {
			return err
		}
	}

	err = c.e.Delete(c.proc.Ctx, dbName, c.proc.GetTxnOperator())
	if err != nil {
		return err
	}

	// 1.delete all index object record under the database from mo_catalog.mo_indexes
	deleteSql := fmt.Sprintf(deleteMoIndexesWithDatabaseIdFormat, s.Plan.GetDdl().GetDropDatabase().GetDatabaseId())
	err = c.runSql(deleteSql)
	if err != nil {
		return err
	}

	// 2.delete all partition object record under the database from mo_catalog.mo_table_partitions
	deleteSql = fmt.Sprintf(deleteMoTablePartitionsWithDatabaseIdFormat, s.Plan.GetDdl().GetDropDatabase().GetDatabaseId())
	err = c.runSql(deleteSql)
	if err != nil {
		return err
	}

	// 3. delete fks
	err = c.runSql(s.Plan.GetDdl().GetDropDatabase().GetUpdateFkSql())
	if err != nil {
		return err
	}
	// 4. delete retention info
	err = c.runSql(fmt.Sprintf(deleteMoRetentionWithDatabaseNameFormat, dbName))
	if moerr.IsMoErrCode(err, moerr.ErrNoSuchTable) {
		return nil
	}
	return err
}

func (s *Scope) removeFkeysRelationships(c *Compile, dbName string) error {
	database, err := c.e.Database(c.proc.Ctx, dbName, c.proc.GetTxnOperator())
	if err != nil {
		return err
	}

	relations, err := database.Relations(c.proc.Ctx)
	if err != nil {
		return err
	}
	for _, rel := range relations {
		relation, err := database.Relation(c.proc.Ctx, rel, nil)
		if err != nil {
			return err
		}
		tblId := relation.GetTableID(c.proc.Ctx)
		fkeys, refChild, err := s.getFkDefs(c, relation)
		if err != nil {
			return err
		}
		//remove tblId from the parent table
		for _, fkey := range fkeys.Fkeys {
			if fkey.ForeignTbl == 0 {
				continue
			}

			_, _, parentTable, err := c.e.GetRelationById(c.proc.Ctx, c.proc.GetTxnOperator(), fkey.ForeignTbl)
			if err != nil {
				return err
			}
			err = s.removeChildTblIdFromParentTable(c, parentTable, tblId)
			if err != nil {
				return err
			}
		}
		//remove tblId from the child table
		for _, childId := range refChild.Tables {
			if childId == 0 {
				continue
			}
			_, _, childTable, err := c.e.GetRelationById(c.proc.Ctx, c.proc.GetTxnOperator(), childId)
			if err != nil {
				return err
			}
			err = s.removeParentTblIdFromChildTable(c, childTable, tblId)
			if err != nil {
				return err
			}
		}
	}
	return nil
}

// Drop the old view, and create the new view.
func (s *Scope) AlterView(c *Compile) error {
	qry := s.Plan.GetDdl().GetAlterView()

	dbName := c.db
	tblName := qry.GetTableDef().GetName()

	dbSource, err := c.e.Database(c.proc.Ctx, dbName, c.proc.GetTxnOperator())
	if err != nil {
		if qry.GetIfExists() {
			return nil
		}
		return err
	}
	if _, err = dbSource.Relation(c.proc.Ctx, tblName, nil); err != nil {
		if qry.GetIfExists() {
			return nil
		}
		return err
	}

	if err := lockMoTable(c, dbName, tblName, lock.LockMode_Exclusive); err != nil {
		return err
	}

	// Drop view table.
	if err := dbSource.Delete(c.proc.Ctx, tblName); err != nil {
		return err
	}

	// Create view table.
	// convert the plan's cols to the execution's cols
	planCols := qry.GetTableDef().GetCols()
	exeCols := planColsToExeCols(planCols)

	// convert the plan's defs to the execution's defs
	exeDefs, err := planDefsToExeDefs(qry.GetTableDef())
	if err != nil {
		return err
	}

	// if _, err := dbSource.Relation(c.proc.Ctx, tblName); err == nil {
	//  	 return moerr.NewTableAlreadyExists(c.proc.Ctx, tblName)
	// }

	return dbSource.Create(context.WithValue(c.proc.Ctx, defines.SqlKey{}, c.sql), tblName, append(exeCols, exeDefs...))
}

func addAlterKind(alterKind []api.AlterKind, kind api.AlterKind) []api.AlterKind {
	for i := range alterKind {
		if alterKind[i] == kind {
			return alterKind
		}
	}
	alterKind = append(alterKind, kind)
	return alterKind
}

func getAddColPos(cols []*plan.ColDef, def *plan.ColDef, colName string, pos int32) ([]*plan.ColDef, int32, error) {
	if pos == 0 {
		cols = append([]*plan.ColDef{def}, cols...)
		return cols, pos, nil
	} else if pos == -1 {
		length := len(cols)
		cols = append(cols, nil)
		copy(cols[length:], cols[length-1:])
		cols[length-1] = def
		return cols, int32(length - 1), nil
	}
	var idx int
	for idx = 0; idx < len(cols); idx++ {
		if cols[idx].Name == colName {
			cols = append(cols, nil)
			copy(cols[idx+2:], cols[idx+1:])
			cols[idx+1] = def
			return cols, int32(idx + 1), nil
		}
	}
	return nil, 0, moerr.NewInvalidInputNoCtxf("column '%s' doesn't exist in table", colName)
}

func (s *Scope) AlterTableInplace(c *Compile) error {
	qry := s.Plan.GetDdl().GetAlterTable()
	dbName := qry.Database
	if dbName == "" {
		dbName = c.db
	}

	tblName := qry.GetTableDef().GetName()

	dbSource, err := c.e.Database(c.proc.Ctx, dbName, c.proc.GetTxnOperator())
	if err != nil {
		return err
	}
	databaseId := dbSource.GetDatabaseId(c.proc.Ctx)

	rel, err := dbSource.Relation(c.proc.Ctx, tblName, nil)
	if err != nil {
		return err
	}
	tblId := rel.GetTableID(c.proc.Ctx)

	tableDef := plan2.DeepCopyTableDef(qry.TableDef, true)
	oldCt, err := GetConstraintDef(c.proc.Ctx, rel)
	if err != nil {
		return err
	}

	if c.proc.GetTxnOperator().Txn().IsPessimistic() {
		var retryErr error
		// 1. lock origin table metadata in catalog
		if err = lockMoTable(c, dbName, tblName, lock.LockMode_Exclusive); err != nil {
			if !moerr.IsMoErrCode(err, moerr.ErrTxnNeedRetry) &&
				!moerr.IsMoErrCode(err, moerr.ErrTxnNeedRetryWithDefChanged) {
				return err
			}
			retryErr = err
		}

		// 2. lock origin table
		var partitionTableNames []string
		if tableDef.Partition != nil {
			partitionTableNames = tableDef.Partition.PartitionTableNames
		}
		if err = lockTable(c.proc.Ctx, c.e, c.proc, rel, dbName, partitionTableNames, true); err != nil {
			if !moerr.IsMoErrCode(err, moerr.ErrTxnNeedRetry) &&
				!moerr.IsMoErrCode(err, moerr.ErrTxnNeedRetryWithDefChanged) {
				return err
			}
			retryErr = err
		}
		if retryErr != nil {
			return retryErr
		}
	}
	newCt := &engine.ConstraintDef{
		Cts: []engine.Constraint{},
	}

	//added fk in this alter table statement
	newAddedFkNames := make(map[string]bool)
	/*
		collect old fk names.
		ForeignKeyDef.Name may be empty in previous design.
		So, we only use ForeignKeyDef.Name that is no empty.
	*/
	oldFkNames := make(map[string]bool)
	for _, ct := range oldCt.Cts {
		switch t := ct.(type) {
		case *engine.ForeignKeyDef:
			for _, fkey := range t.Fkeys {
				if len(fkey.Name) != 0 {
					oldFkNames[fkey.Name] = true
				}
			}
		}
	}

	removeRefChildTbls := make(map[string]uint64)
	var addRefChildTbls []uint64
	var newFkeys []*plan.ForeignKeyDef

	var addIndex []*plan.IndexDef
	var dropIndexMap = make(map[string]bool)
	var alterIndex *plan.IndexDef

	var alterKinds []api.AlterKind
	var comment string
	var oldName, newName string
	var addCol []*plan.AlterAddColumn
	var dropCol []*plan.AlterDropColumn
	var changePartitionDef *plan.PartitionByDef

	cols := tableDef.Cols
	// drop foreign key
	for _, action := range qry.Actions {
		switch act := action.Action.(type) {
		case *plan.AlterTable_Action_Drop:
			alterTableDrop := act.Drop
			constraintName := alterTableDrop.Name
			if alterTableDrop.Typ == plan.AlterTableDrop_FOREIGN_KEY {
				//check fk existed in table
				if _, has := oldFkNames[constraintName]; !has {
					return moerr.NewErrCantDropFieldOrKey(c.proc.Ctx, constraintName)
				}
				alterKinds = addAlterKind(alterKinds, api.AlterKind_UpdateConstraint)
				tableDef.Fkeys = plan2.RemoveIf[*plan.ForeignKeyDef](tableDef.Fkeys, func(fk *plan.ForeignKeyDef) bool {
					if fk.Name == constraintName {
						removeRefChildTbls[constraintName] = fk.ForeignTbl
						return true
					}
					return false
				})
			} else if alterTableDrop.Typ == plan.AlterTableDrop_INDEX {
				alterKinds = addAlterKind(alterKinds, api.AlterKind_UpdateConstraint)
				var notDroppedIndex []*plan.IndexDef
				for _, indexdef := range tableDef.Indexes {
					if indexdef.IndexName == constraintName {
						dropIndexMap[indexdef.IndexName] = true

						//1. drop index table
						if indexdef.TableExist {
							if _, err = dbSource.Relation(c.proc.Ctx, indexdef.IndexTableName, nil); err != nil {
								return err
							}
							if err = dbSource.Delete(c.proc.Ctx, indexdef.IndexTableName); err != nil {
								return err
							}
						}
						//2. delete index object from mo_catalog.mo_indexes
						deleteSql := fmt.Sprintf(deleteMoIndexesWithTableIdAndIndexNameFormat, tableDef.TblId, indexdef.IndexName)
						err = c.runSql(deleteSql)
						if err != nil {
							return err
						}
					} else {
						notDroppedIndex = append(notDroppedIndex, indexdef)
					}
				}
				// Avoid modifying slice directly during iteration
				tableDef.Indexes = notDroppedIndex
			} else if alterTableDrop.Typ == plan.AlterTableDrop_COLUMN {
				alterKinds = append(alterKinds, api.AlterKind_DropColumn)
				var idx int
				for idx = 0; idx < len(cols); idx++ {
					if cols[idx].Name == constraintName {
						drop := &plan.AlterDropColumn{
							Idx: uint32(idx),
							Seq: cols[idx].Seqnum,
						}
						dropCol = append(dropCol, drop)
						copy(cols[idx:], cols[idx+1:])
						cols = cols[0 : len(cols)-1]
						break
					}
				}
			}
		case *plan.AlterTable_Action_AddFk:
			//check fk existed in table
			if _, has := oldFkNames[act.AddFk.Fkey.Name]; has {
				return moerr.NewErrDuplicateKeyName(c.proc.Ctx, act.AddFk.Fkey.Name)
			}
			//check fk existed in this alter table statement
			if _, has := newAddedFkNames[act.AddFk.Fkey.Name]; has {
				return moerr.NewErrDuplicateKeyName(c.proc.Ctx, act.AddFk.Fkey.Name)
			}
			newAddedFkNames[act.AddFk.Fkey.Name] = true
			alterKinds = addAlterKind(alterKinds, api.AlterKind_UpdateConstraint)
			addRefChildTbls = append(addRefChildTbls, act.AddFk.Fkey.ForeignTbl)
			newFkeys = append(newFkeys, act.AddFk.Fkey)

		case *plan.AlterTable_Action_AddIndex:
			alterKinds = addAlterKind(alterKinds, api.AlterKind_UpdateConstraint)

			indexInfo := act.AddIndex.IndexInfo // IndexInfo is named same as planner's IndexInfo
			indexTableDef := act.AddIndex.IndexInfo.TableDef

			// indexName -> meta      -> indexDef
			//     		 -> centroids -> indexDef
			//     		 -> entries   -> indexDef
			multiTableIndexes := make(map[string]*MultiTableIndex)
			for _, indexDef := range indexTableDef.Indexes {

				for i := range addIndex {
					if indexDef.IndexName == addIndex[i].IndexName {
						return moerr.NewDuplicateKey(c.proc.Ctx, indexDef.IndexName)
					}
				}
				addIndex = append(addIndex, indexDef)

				if indexDef.Unique {
					// 1. Unique Index related logic
					err = s.handleUniqueIndexTable(c, dbSource, indexDef, qry.Database, tableDef, indexInfo)
				} else if !indexDef.Unique && catalog.IsRegularIndexAlgo(indexDef.IndexAlgo) {
					// 2. Regular Secondary index
					err = s.handleRegularSecondaryIndexTable(c, dbSource, indexDef, qry.Database, tableDef, indexInfo)
				} else if !indexDef.Unique && catalog.IsMasterIndexAlgo(indexDef.IndexAlgo) {
					// 3. Master index
					err = s.handleMasterIndexTable(c, dbSource, indexDef, qry.Database, tableDef, indexInfo)
				} else if !indexDef.Unique && catalog.IsFullTextIndexAlgo(indexDef.IndexAlgo) {
					// 3. FullText index
					err = s.handleFullTextIndexTable(c, dbSource, indexDef, qry.Database, tableDef, indexInfo)
				} else if !indexDef.Unique && catalog.IsIvfIndexAlgo(indexDef.IndexAlgo) {
					// 4. IVF indexDefs are aggregated and handled later
					if _, ok := multiTableIndexes[indexDef.IndexName]; !ok {
						multiTableIndexes[indexDef.IndexName] = &MultiTableIndex{
							IndexAlgo: catalog.ToLower(indexDef.IndexAlgo),
							IndexDefs: make(map[string]*plan.IndexDef),
						}
					}
					multiTableIndexes[indexDef.IndexName].IndexDefs[catalog.ToLower(indexDef.IndexAlgoTableType)] = indexDef

				}
				if err != nil {
					return err
				}
			}
			for _, multiTableIndex := range multiTableIndexes {
				switch multiTableIndex.IndexAlgo { // no need for catalog.ToLower() here
				case catalog.MoIndexIvfFlatAlgo.ToString():
					err = s.handleVectorIvfFlatIndex(c, dbSource, multiTableIndex.IndexDefs, qry.Database, tableDef, indexInfo)
				}

				if err != nil {
					return err
				}
			}

			//1. build and update constraint def
			for _, indexDef := range indexTableDef.Indexes {
				insertSql, err := makeInsertSingleIndexSQL(c.e, c.proc, databaseId, tblId, indexDef, tableDef)
				if err != nil {
					return err
				}
				err = c.runSql(insertSql)
				if err != nil {
					return err
				}
			}
		case *plan.AlterTable_Action_AlterIndex:
			alterKinds = addAlterKind(alterKinds, api.AlterKind_UpdateConstraint)
			tableAlterIndex := act.AlterIndex
			constraintName := tableAlterIndex.IndexName
			for i, indexdef := range tableDef.Indexes {
				if indexdef.IndexName == constraintName {
					alterIndex = indexdef
					alterIndex.Visible = tableAlterIndex.Visible
					tableDef.Indexes[i].Visible = tableAlterIndex.Visible
					// update the index visibility in mo_catalog.mo_indexes
					var updateSql string
					if alterIndex.Visible {
						updateSql = fmt.Sprintf(updateMoIndexesVisibleFormat, 1, tableDef.TblId, indexdef.IndexName)
					} else {
						updateSql = fmt.Sprintf(updateMoIndexesVisibleFormat, 0, tableDef.TblId, indexdef.IndexName)
					}
					err = c.runSql(updateSql)
					if err != nil {
						return err
					}

					break
				}
			}
		case *plan.AlterTable_Action_AlterReindex:
			// NOTE: We hold lock (with retry) during alter reindex, as "alter table" takes an exclusive lock
			//in the beginning for pessimistic mode. We need to see how to reduce the critical section.
			alterKinds = addAlterKind(alterKinds, api.AlterKind_UpdateConstraint)
			tableAlterIndex := act.AlterReindex
			constraintName := tableAlterIndex.IndexName
			multiTableIndexes := make(map[string]*MultiTableIndex)

			for i, indexDef := range tableDef.Indexes {
				if indexDef.IndexName == constraintName {
					alterIndex = indexDef

					// 1. Get old AlgoParams
					newAlgoParamsMap, err := catalog.IndexParamsStringToMap(alterIndex.IndexAlgoParams)
					if err != nil {
						return err
					}

					// 2.a update AlgoParams for the index to be re-indexed
					// NOTE: this will throw error if the algo type is not supported for reindex.
					// So Step 4. will not be executed if error is thrown here.
					indexAlgo := catalog.ToLower(alterIndex.IndexAlgo)
					switch catalog.ToLower(indexAlgo) {
					case catalog.MoIndexIvfFlatAlgo.ToString():
						newAlgoParamsMap[catalog.IndexAlgoParamLists] = fmt.Sprintf("%d", tableAlterIndex.IndexAlgoParamList)
					default:
						return moerr.NewInternalError(c.proc.Ctx, "invalid index algo type for alter reindex")
					}

					// 2.b generate new AlgoParams string
					newAlgoParams, err := catalog.IndexParamsMapToJsonString(newAlgoParamsMap)
					if err != nil {
						return err
					}

					// 3.a Update IndexDef and TableDef
					alterIndex.IndexAlgoParams = newAlgoParams
					tableDef.Indexes[i].IndexAlgoParams = newAlgoParams

					// 3.b Update mo_catalog.mo_indexes
					updateSql := fmt.Sprintf(updateMoIndexesAlgoParams, newAlgoParams, tableDef.TblId, alterIndex.IndexName)
					err = c.runSql(updateSql)
					if err != nil {
						return err
					}

					// 4. Add to multiTableIndexes
					if _, ok := multiTableIndexes[indexDef.IndexName]; !ok {
						multiTableIndexes[indexDef.IndexName] = &MultiTableIndex{
							IndexAlgo: catalog.ToLower(indexDef.IndexAlgo),
							IndexDefs: make(map[string]*plan.IndexDef),
						}
					}
					multiTableIndexes[indexDef.IndexName].IndexDefs[catalog.ToLower(indexDef.IndexAlgoTableType)] = indexDef
				}
			}

			if len(multiTableIndexes) != 1 {
				return moerr.NewInternalError(c.proc.Ctx, "invalid index algo type for alter reindex")
			}

			// update the hidden tables
			for _, multiTableIndex := range multiTableIndexes {
				switch multiTableIndex.IndexAlgo {
				case catalog.MoIndexIvfFlatAlgo.ToString():
					err = s.handleVectorIvfFlatIndex(c, dbSource, multiTableIndex.IndexDefs, qry.Database, tableDef, nil)
				}

				if err != nil {
					return err
				}
			}
		case *plan.AlterTable_Action_AlterComment:
			alterKinds = addAlterKind(alterKinds, api.AlterKind_UpdateComment)
			comment = act.AlterComment.NewComment
		case *plan.AlterTable_Action_AlterName:
			alterKinds = addAlterKind(alterKinds, api.AlterKind_RenameTable)
			oldName = act.AlterName.OldName
			newName = act.AlterName.NewName
		case *plan.AlterTable_Action_AddColumn:
			alterKinds = append(alterKinds, api.AlterKind_AddColumn)
			col := &plan.ColDef{
				Name:       strings.ToLower(act.AddColumn.Name),
				OriginName: act.AddColumn.Name,
				Alg:        plan.CompressType_Lz4,
				Typ:        act.AddColumn.Type,
			}
			var pos int32
			cols, pos, err = getAddColPos(cols, col, act.AddColumn.PreName, act.AddColumn.Pos)
			if err != nil {
				return err
			}
			act.AddColumn.Pos = pos
			addCol = append(addCol, act.AddColumn)
		case *plan.AlterTable_Action_AddPartition:
			alterKinds = append(alterKinds, api.AlterKind_AddPartition)
			changePartitionDef = act.AddPartition.PartitionDef
			partitionTables := act.AddPartition.GetPartitionTables()
			for _, table := range partitionTables {
				storageCols := planColsToExeCols(table.GetCols())
				storageDefs, err := planDefsToExeDefs(table)
				if err != nil {
					return err
				}
				err = dbSource.Create(c.proc.Ctx, table.GetName(), append(storageCols, storageDefs...))
				if err != nil {
					return err
				}
			}

			insertMoTablePartitionSql := genInsertMoTablePartitionsSql(databaseId, tblId, act.AddPartition.PartitionDef, act.AddPartition.Definitions)
			err = c.runSql(insertMoTablePartitionSql)
			if err != nil {
				return err
			}
		}
	}

	// reset origin table's constraint
	originHasFkDef := false
	originHasIndexDef := false
	for _, ct := range oldCt.Cts {
		switch t := ct.(type) {
		case *engine.ForeignKeyDef:
			for _, fkey := range t.Fkeys {
				//For compatibility, regenerate constraint name for the constraint with empty name.
				if len(fkey.Name) == 0 {
					fkey.Name = plan2.GenConstraintName()
					newFkeys = append(newFkeys, fkey)
				} else if _, ok := removeRefChildTbls[fkey.Name]; !ok {
					newFkeys = append(newFkeys, fkey)
				}
			}
			t.Fkeys = newFkeys
			originHasFkDef = true
			newCt.Cts = append(newCt.Cts, t)
		case *engine.RefChildTableDef:
			newCt.Cts = append(newCt.Cts, t)
		case *engine.IndexDef:
			originHasIndexDef = true
			// NOTE: using map and remainingIndexes slice here to avoid "Modifying a Slice During Iteration".
			var remainingIndexes []*plan.IndexDef
			for _, idx := range t.Indexes {
				if !dropIndexMap[idx.IndexName] {
					remainingIndexes = append(remainingIndexes, idx)
				}
			}
			t.Indexes = remainingIndexes

			t.Indexes = append(t.Indexes, addIndex...)
			if alterIndex != nil {
				for i, idx := range t.Indexes {
					if alterIndex.IndexName == idx.IndexName {
						t.Indexes[i].Visible = alterIndex.Visible
						// NOTE: algo param is same for all the indexDefs of the same indexName.
						// ie for IVFFLAT: meta, centroids, entries all have same algo params.
						// so we don't need multiple `alterIndex`.
						t.Indexes[i].IndexAlgoParams = alterIndex.IndexAlgoParams
					}
				}
			}
			newCt.Cts = append(newCt.Cts, t)
		case *engine.PrimaryKeyDef:
			newCt.Cts = append(newCt.Cts, t)
		}
	}
	if !originHasFkDef {
		newCt.Cts = append(newCt.Cts, &engine.ForeignKeyDef{
			Fkeys: newFkeys,
		})
	}
	if !originHasIndexDef && addIndex != nil {
		newCt.Cts = append(newCt.Cts, &engine.IndexDef{
			Indexes: addIndex,
		})
	}

	var addColIdx int
	var dropColIdx int
	reqs := make([]*api.AlterTableReq, 0)
	for _, kind := range alterKinds {
		var req *api.AlterTableReq
		switch kind {
		case api.AlterKind_UpdateConstraint:
			ct, err := newCt.MarshalBinary()
			if err != nil {
				return err
			}
			req = api.NewUpdateConstraintReq(rel.GetDBID(c.proc.Ctx), rel.GetTableID(c.proc.Ctx), string(ct))
		case api.AlterKind_UpdateComment:
			req = api.NewUpdateCommentReq(rel.GetDBID(c.proc.Ctx), rel.GetTableID(c.proc.Ctx), comment)
		case api.AlterKind_RenameTable:
			req = api.NewRenameTableReq(rel.GetDBID(c.proc.Ctx), rel.GetTableID(c.proc.Ctx), oldName, newName)
		case api.AlterKind_AddColumn:
			name := addCol[addColIdx].Name
			typ := &addCol[addColIdx].Type
			pos := addCol[addColIdx].Pos
			addColIdx++
			req = api.NewAddColumnReq(rel.GetDBID(c.proc.Ctx), rel.GetTableID(c.proc.Ctx), name, typ, pos)
		case api.AlterKind_DropColumn:
			req = api.NewRemoveColumnReq(rel.GetDBID(c.proc.Ctx), rel.GetTableID(c.proc.Ctx), dropCol[dropColIdx].Idx, dropCol[dropColIdx].Seq)
			dropColIdx++
		case api.AlterKind_AddPartition:
			req = api.NewAddPartitionReq(rel.GetDBID(c.proc.Ctx), rel.GetTableID(c.proc.Ctx), changePartitionDef)
		default:
		}
		reqs = append(reqs, req)
	}

	err = rel.AlterTable(c.proc.Ctx, newCt, reqs)
	if err != nil {
		return err
	}

	// remove refChildTbls for drop foreign key clause
	//remove the child table id -- tblId from the parent table -- fkTblId
	for _, fkTblId := range removeRefChildTbls {
		var fkRelation engine.Relation
		if fkTblId == 0 {
			//fk self refer
			fkRelation = rel
		} else {
			_, _, fkRelation, err = c.e.GetRelationById(c.proc.Ctx, c.proc.GetTxnOperator(), fkTblId)
			if err != nil {
				return err
			}
		}

		err = s.removeChildTblIdFromParentTable(c, fkRelation, tblId)
		if err != nil {
			return err
		}
	}

	// append refChildTbls for add foreign key clause
	//add the child table id -- tblId into the parent table -- fkTblId
	for _, fkTblId := range addRefChildTbls {
		if fkTblId == 0 {
			//fk self refer
			err = AddChildTblIdToParentTable(c.proc.Ctx, rel, fkTblId)
			if err != nil {
				return err
			}
		} else {
			_, _, fkRelation, err := c.e.GetRelationById(c.proc.Ctx, c.proc.GetTxnOperator(), fkTblId)
			if err != nil {
				return err
			}
			err = AddChildTblIdToParentTable(c.proc.Ctx, fkRelation, tblId)
			if err != nil {
				return err
			}
		}
	}
	return nil
}

func (s *Scope) CreateTable(c *Compile) error {
	if s.ScopeAnalyzer == nil {
		s.ScopeAnalyzer = NewScopeAnalyzer()
	}
	s.ScopeAnalyzer.Start()
	defer s.ScopeAnalyzer.Stop()

	qry := s.Plan.GetDdl().GetCreateTable()
	// convert the plan's cols to the execution's cols
	planCols := qry.GetTableDef().GetCols()
	exeCols := planColsToExeCols(planCols)

	// convert the plan's defs to the execution's defs
	exeDefs, err := planDefsToExeDefs(qry.GetTableDef())
	if err != nil {
		c.proc.Error(c.proc.Ctx, "createTable",
			zap.String("databaseName", c.db),
			zap.String("tableName", qry.GetTableDef().GetName()),
			zap.Error(err),
		)
		return err
	}

	dbName := c.db
	if qry.GetDatabase() != "" {
		dbName = qry.GetDatabase()
	}
	tblName := qry.GetTableDef().GetName()

	dbSource, err := c.e.Database(c.proc.Ctx, dbName, c.proc.GetTxnOperator())
	if err != nil {
		if dbName == "" {
			return moerr.NewNoDB(c.proc.Ctx)
		}
		return err
	}

<<<<<<< HEAD
		c.proc.Error(c.proc.Ctx, "createTable",
=======
	exists, err := dbSource.RelationExists(c.proc.Ctx, tblName, nil)
	if err != nil {
		c.proc.Error(c.proc.Ctx, "check table relation exists failed",
>>>>>>> a50a3fd7
			zap.String("databaseName", c.db),
			zap.String("tableName", tblName),
			zap.Error(err),
		)
		return err
	}
	if exists {
		if qry.GetIfNotExists() {
			return nil
		}
		return moerr.NewTableAlreadyExists(c.proc.Ctx, tblName)
	}

	// check in EntireEngine.TempEngine, notice that TempEngine may not init
	tmpDBSource, err := c.e.Database(c.proc.Ctx, defines.TEMPORARY_DBNAME, c.proc.GetTxnOperator())
	if err == nil {
<<<<<<< HEAD
		if _, err := tmpDBSource.Relation(c.proc.Ctx, engine.GetTempTableName(dbName, tblName), nil); err == nil {
			if qry.GetIfNotExists() {
				return nil
			}
			c.proc.Error(c.proc.Ctx, "createTable",
=======
		exists, err := tmpDBSource.RelationExists(c.proc.Ctx, engine.GetTempTableName(dbName, tblName), nil)
		if err != nil {
			c.proc.Error(c.proc.Ctx, "check temporary table relation exists failed",
>>>>>>> a50a3fd7
				zap.String("databaseName", c.db),
				zap.String("tableName", tblName),
				zap.Error(err),
			)
			return err
		}
		if exists {
			if qry.GetIfNotExists() {
				return nil
			}
			return moerr.NewTableAlreadyExists(c.proc.Ctx, fmt.Sprintf("temporary '%s'", tblName))
		}
	}

	if err = lockMoTable(c, dbName, tblName, lock.LockMode_Exclusive); err != nil {
		c.proc.Error(c.proc.Ctx, "createTable",
			zap.String("databaseName", c.db),
			zap.String("tableName", qry.GetTableDef().GetName()),
			zap.Error(err),
		)
		return err
	}

	if err = dbSource.Create(context.WithValue(c.proc.Ctx, defines.SqlKey{}, c.sql), tblName, append(exeCols, exeDefs...)); err != nil {
		c.proc.Error(c.proc.Ctx, "createTable",
			zap.String("databaseName", c.db),
			zap.String("tableName", qry.GetTableDef().GetName()),
			zap.Error(err),
		)
		return err
	}

	partitionTables := qry.GetPartitionTables()
	for _, table := range partitionTables {
		storageCols := planColsToExeCols(table.GetCols())
		storageDefs, err := planDefsToExeDefs(table)
		if err != nil {
			c.proc.Error(c.proc.Ctx, "createTable",
				zap.String("databaseName", c.db),
				zap.String("tableName", qry.GetTableDef().GetName()),
				zap.Error(err),
			)
			return err
		}
		err = dbSource.Create(c.proc.Ctx, table.GetName(), append(storageCols, storageDefs...))
		if err != nil {
			c.proc.Error(c.proc.Ctx, "createTable",
				zap.String("databaseName", c.db),
				zap.String("tableName", qry.GetTableDef().GetName()),
				zap.Error(err),
			)
			return err
		}
	}

	//update mo_foreign_keys
	for _, sql := range qry.UpdateFkSqls {
		err = c.runSql(sql)
		if err != nil {
			return err
		}
	}

	// handle fk that refers to others tables
	fkDbs := qry.GetFkDbs()
	if len(fkDbs) > 0 {
		fkTables := qry.GetFkTables()
		//get the relation of created table above again.
		//due to the colId may be changed.
		newRelation, err := dbSource.Relation(c.proc.Ctx, tblName, nil)
		if err != nil {
			c.proc.Error(c.proc.Ctx, "createTable",
				zap.String("databaseName", c.db),
				zap.String("tableName", qry.GetTableDef().GetName()),
				zap.Error(err),
			)
			return err
		}
		tblId := newRelation.GetTableID(c.proc.Ctx)

		newTableDef, err := newRelation.TableDefs(c.proc.Ctx)
		if err != nil {
			c.proc.Error(c.proc.Ctx, "createTable",
				zap.String("databaseName", c.db),
				zap.String("tableName", qry.GetTableDef().GetName()),
				zap.Error(err),
			)
			return err
		}

		oldCt := GetConstraintDefFromTableDefs(newTableDef)
		//get the columnId of the column from newTableDef
		var colNameToId = make(map[string]uint64)
		for _, def := range newTableDef {
			if attr, ok := def.(*engine.AttributeDef); ok {
				colNameToId[strings.ToLower(attr.Attr.Name)] = attr.Attr.ID
			}
		}
		//old colId -> colName
		colId2Name := make(map[uint64]string)
		for _, col := range planCols {
			colId2Name[col.ColId] = col.Name
		}
		dedupFkName := make(plan2.UnorderedSet[string])
		//1. update fk info in child table.
		//column ids of column names in child table have changed after
		//the table is created by engine.Database.Create.
		//refresh column ids of column names in child table.
		newFkeys := make([]*plan.ForeignKeyDef, len(qry.GetTableDef().Fkeys))
		for i, fkey := range qry.GetTableDef().Fkeys {
			if dedupFkName.Find(fkey.Name) {
				return moerr.NewInternalErrorf(c.proc.Ctx, "deduplicate fk name %s", fkey.Name)
			}
			dedupFkName.Insert(fkey.Name)
			newDef := &plan.ForeignKeyDef{
				Name:        fkey.Name,
				Cols:        make([]uint64, len(fkey.Cols)),
				ForeignTbl:  fkey.ForeignTbl,
				ForeignCols: make([]uint64, len(fkey.ForeignCols)),
				OnDelete:    fkey.OnDelete,
				OnUpdate:    fkey.OnUpdate,
			}
			copy(newDef.ForeignCols, fkey.ForeignCols)

			//if it is fk self, the parent table is same as the child table.
			//refresh the ForeignCols also.
			if fkey.ForeignTbl == 0 {
				for j, colId := range fkey.ForeignCols {
					//old colId -> colName
					colName := colId2Name[colId]
					//colName -> new colId
					newDef.ForeignCols[j] = colNameToId[colName]
				}
			}

			//refresh child table column id
			for idx, colName := range qry.GetFkCols()[i].Cols {
				newDef.Cols[idx] = colNameToId[colName]
			}
			newFkeys[i] = newDef
		}
		// remove old fk settings
		newCt, err := MakeNewCreateConstraint(oldCt, &engine.ForeignKeyDef{
			Fkeys: newFkeys,
		})
		if err != nil {
			c.proc.Error(c.proc.Ctx, "createTable",
				zap.String("databaseName", c.db),
				zap.String("tableName", qry.GetTableDef().GetName()),
				zap.Error(err),
			)
			return err
		}
		err = newRelation.UpdateConstraint(c.proc.Ctx, newCt)
		if err != nil {
			c.proc.Error(c.proc.Ctx, "createTable",
				zap.String("databaseName", c.db),
				zap.String("tableName", qry.GetTableDef().GetName()),
				zap.Error(err),
			)
			return err
		}

		//2. need to append TableId to parent's TableDef.RefChildTbls
		for i, fkTableName := range fkTables {
			fkDbName := fkDbs[i]
			fkey := qry.GetTableDef().Fkeys[i]
			if fkey.ForeignTbl == 0 {
				//fk self refer
				//add current table to parent's children table
				err = AddChildTblIdToParentTable(c.proc.Ctx, newRelation, 0)
				if err != nil {
					c.proc.Error(c.proc.Ctx, "createTable",
						zap.String("databaseName", c.db),
						zap.String("tableName", qry.GetTableDef().GetName()),
						zap.Error(err),
					)
					return err
				}
				continue
			}
			fkDbSource, err := c.e.Database(c.proc.Ctx, fkDbName, c.proc.GetTxnOperator())
			if err != nil {
				c.proc.Error(c.proc.Ctx, "createTable",
					zap.String("databaseName", c.db),
					zap.String("tableName", qry.GetTableDef().GetName()),
					zap.Error(err),
				)
				return err
			}
			fkRelation, err := fkDbSource.Relation(c.proc.Ctx, fkTableName, nil)
			if err != nil {
				c.proc.Error(c.proc.Ctx, "createTable",
					zap.String("databaseName", c.db),
					zap.String("tableName", qry.GetTableDef().GetName()),
					zap.Error(err),
				)
				return err
			}
			//add current table to parent's children table
			err = AddChildTblIdToParentTable(c.proc.Ctx, fkRelation, tblId)
			if err != nil {
				c.proc.Error(c.proc.Ctx, "createTable",
					zap.String("databaseName", c.db),
					zap.String("tableName", qry.GetTableDef().GetName()),
					zap.Error(err),
				)
				return err
			}
		}
	}

	// handle fk forward reference
	fkRefersToMe := qry.GetFksReferToMe()
	if len(fkRefersToMe) > 0 {
		//1. get the relation of created table above again.
		//get the relation of created table above again.
		//due to the colId may be changed.
		newRelation, err := dbSource.Relation(c.proc.Ctx, tblName, nil)
		if err != nil {
			c.proc.Error(c.proc.Ctx, "createTable",
				zap.String("databaseName", c.db),
				zap.String("tableName", qry.GetTableDef().GetName()),
				zap.Error(err),
			)
			return err
		}
		tblId := newRelation.GetTableID(c.proc.Ctx)

		newTableDef, err := newRelation.TableDefs(c.proc.Ctx)
		if err != nil {
			c.proc.Error(c.proc.Ctx, "createTable",
				zap.String("databaseName", c.db),
				zap.String("tableName", qry.GetTableDef().GetName()),
				zap.Error(err),
			)
			return err
		}
		//get the columnId of the column from newTableDef
		var colNameToId = make(map[string]uint64)
		for _, def := range newTableDef {
			if attr, ok := def.(*engine.AttributeDef); ok {
				colNameToId[strings.ToLower(attr.Attr.Name)] = attr.Attr.ID
			}
		}
		//1.1 update the column id of the column names in this table.
		//2. update fk info in the child table.
		for _, info := range fkRefersToMe {
			//update foreignCols in fk
			newDef := &plan.ForeignKeyDef{
				Name:        info.Def.Name,
				Cols:        make([]uint64, len(info.Def.Cols)),
				ForeignTbl:  tblId,
				ForeignCols: make([]uint64, len(info.Def.ForeignCols)),
				OnDelete:    info.Def.OnDelete,
				OnUpdate:    info.Def.OnUpdate,
			}
			//child table column ids of the child table
			copy(newDef.Cols, info.Def.Cols)
			//parent table column ids of the parent table
			for j, colReferred := range info.ColsReferred.Cols {
				//colName -> new colId
				if id, has := colNameToId[colReferred]; has {
					newDef.ForeignCols[j] = id
				} else {
					err := moerr.NewInternalErrorf(c.proc.Ctx, "no column %s", colReferred)
					c.proc.Error(c.proc.Ctx, "createTable",
						zap.String("databaseName", c.db),
						zap.String("tableName", qry.GetTableDef().GetName()),
						zap.Error(err),
					)
					return err
				}
			}

			// add the fk def into the child table
			childDb, err := c.e.Database(c.proc.Ctx, info.Db, c.proc.GetTxnOperator())
			if err != nil {
				c.proc.Error(c.proc.Ctx, "createTable",
					zap.String("databaseName", c.db),
					zap.String("tableName", qry.GetTableDef().GetName()),
					zap.Error(err),
				)
				return err
			}
			childTable, err := childDb.Relation(c.proc.Ctx, info.Table, nil)
			if err != nil {
				c.proc.Error(c.proc.Ctx, "createTable",
					zap.String("databaseName", c.db),
					zap.String("tableName", qry.GetTableDef().GetName()),
					zap.Error(err),
				)
				return err
			}
			err = AddFkeyToRelation(c.proc.Ctx, childTable, newDef)
			if err != nil {
				c.proc.Error(c.proc.Ctx, "createTable",
					zap.String("databaseName", c.db),
					zap.String("tableName", qry.GetTableDef().GetName()),
					zap.Error(err),
				)
				return err
			}
			// add the child table id -- tblId into the current table -- refChildDef
			err = AddChildTblIdToParentTable(c.proc.Ctx, newRelation, childTable.GetTableID(c.proc.Ctx))
			if err != nil {
				c.proc.Error(c.proc.Ctx, "createTable",
					zap.String("databaseName", c.db),
					zap.String("tableName", qry.GetTableDef().GetName()),
					zap.Error(err),
				)
				return err
			}
		}
	}

	// build index table
	for _, def := range qry.IndexTables {
		planCols = def.GetCols()
		exeCols = planColsToExeCols(planCols)
		exeDefs, err = planDefsToExeDefs(def)
		if err != nil {
			c.proc.Error(c.proc.Ctx, "createTable",
				zap.String("databaseName", c.db),
				zap.String("tableName", qry.GetTableDef().GetName()),
				zap.Error(err),
			)
			return err
		}
<<<<<<< HEAD
		if _, err := dbSource.Relation(c.proc.Ctx, def.Name, nil); err == nil {
			c.proc.Error(c.proc.Ctx, "createTable",
=======

		exists, err := dbSource.RelationExists(c.proc.Ctx, def.Name, nil)
		if err != nil {
			c.proc.Error(c.proc.Ctx, "check index relation exists failed",
>>>>>>> a50a3fd7
				zap.String("databaseName", c.db),
				zap.String("tableName", def.GetName()),
				zap.Error(err),
			)
			return err
		}
		if exists {
			return moerr.NewTableAlreadyExists(c.proc.Ctx, def.Name)
		}

		if err := dbSource.Create(c.proc.Ctx, def.Name, append(exeCols, exeDefs...)); err != nil {
			c.proc.Error(c.proc.Ctx, "createTable",
				zap.String("databaseName", c.db),
				zap.String("tableName", qry.GetTableDef().GetName()),
				zap.Error(err),
			)
			return err
		}

		err = maybeCreateAutoIncrement(
			c.proc.Ctx,
			c.proc.GetService(),
			dbSource,
			def,
			c.proc.GetTxnOperator(),
			nil,
		)
		if err != nil {
			c.proc.Error(c.proc.Ctx, "create auto increment table",
				zap.String("databaseName", c.db),
				zap.String("tableName", qry.GetTableDef().GetName()),
				zap.Error(err),
			)
			return err
		}

		var initSQL string
		switch def.TableType {
		case catalog.SystemSI_IVFFLAT_TblType_Metadata:
			initSQL = fmt.Sprintf("insert into `%s`.`%s` (`%s`, `%s`) VALUES('version', '0');",
				qry.Database,
				def.Name,
				catalog.SystemSI_IVFFLAT_TblCol_Metadata_key,
				catalog.SystemSI_IVFFLAT_TblCol_Metadata_val,
			)

		case catalog.SystemSI_IVFFLAT_TblType_Centroids:
			initSQL = fmt.Sprintf("insert into `%s`.`%s` (`%s`, `%s`, `%s`) VALUES(0,1,NULL);",
				qry.Database,
				def.Name,
				catalog.SystemSI_IVFFLAT_TblCol_Centroids_version,
				catalog.SystemSI_IVFFLAT_TblCol_Centroids_id,
				catalog.SystemSI_IVFFLAT_TblCol_Centroids_centroid,
			)
		}
		err = c.runSql(initSQL)
		if err != nil {
			return err
		}

	}

	if checkIndexInitializable(dbName, tblName) {
		newRelation, err := dbSource.Relation(c.proc.Ctx, tblName, nil)
		if err != nil {
			c.proc.Error(c.proc.Ctx, "createTable",
				zap.String("databaseName", c.db),
				zap.String("tableName", qry.GetTableDef().GetName()),
				zap.Error(err),
			)
			return err
		}
		insertSQL, err := makeInsertMultiIndexSQL(c.e, c.proc.Ctx, c.proc, dbSource, newRelation)
		if err != nil {
			c.proc.Error(c.proc.Ctx, "createTable",
				zap.String("databaseName", c.db),
				zap.String("tableName", qry.GetTableDef().GetName()),
				zap.Error(err),
			)
			return err
		}
		err = c.runSql(insertSQL)
		if err != nil {
			c.proc.Error(c.proc.Ctx, "createTable",
				zap.String("insertSQL", insertSQL),
				zap.String("dbName0", dbName),
				zap.String("tblName0", tblName),
				zap.String("databaseName", c.db),
				zap.String("tableName", qry.GetTableDef().GetName()),
				zap.Error(err),
			)
			return err
		}

		insertSQL2, err := makeInsertTablePartitionsSQL(c.proc.Ctx, dbSource, newRelation)
		if err != nil {
			c.proc.Error(c.proc.Ctx, "createTable",
				zap.String("databaseName", c.db),
				zap.String("tableName", qry.GetTableDef().GetName()),
				zap.Error(err),
			)
			return err
		}
		err = c.runSql(insertSQL2)
		if err != nil {
			c.proc.Error(c.proc.Ctx, "createTable",
				zap.String("databaseName", c.db),
				zap.String("tableName", qry.GetTableDef().GetName()),
				zap.Error(err),
			)
			return err
		}

	}

	err = maybeCreateAutoIncrement(
		c.proc.Ctx,
		c.proc.GetService(),
		dbSource,
		qry.GetTableDef(),
		c.proc.GetTxnOperator(),
		nil,
	)
	if err != nil {
		c.proc.Error(c.proc.Ctx, "create auto increment table",
			zap.String("databaseName", c.db),
			zap.String("tableName", qry.GetTableDef().GetName()),
			zap.Error(err),
		)
		return err
	}

	if qry.RetentionDeadline != 0 {
		insertRetention := fmt.Sprintf("insert into `%s`.`%s` values ('%s','%s', %d)",
			catalog.MO_CATALOG, catalog.MO_RETENTION, dbName, tblName, qry.RetentionDeadline)
		err = c.runSql(insertRetention)
		if err != nil {
			return err
		}
	}

	// update mo_pitr table
	// if mo_pitr table contains the same dbName and tblName, then update the table_id and modified_time
	// otherwise, skip it
	if !needSkipDbs[dbName] {
		newRelation, err := dbSource.Relation(c.proc.Ctx, tblName, nil)
		if err != nil {
			return err
		}
		updatePitrSql := fmt.Sprintf("update `%s`.`%s` set `%s` = %d  where `%s` = %d and `%s` = '%s' and `%s` = '%s'",
			catalog.MO_CATALOG, catalog.MO_PITR, catalog.MO_PITR_OBJECT_ID, newRelation.GetTableID(c.proc.Ctx),
			catalog.MO_PITR_ACCOUNT_ID, c.proc.GetSessionInfo().AccountId,
			catalog.MO_PITR_DB_NAME, dbName,
			catalog.MO_PITR_TABLE_NAME, tblName)

		// change ctx
		err = c.runSqlWithSystemTenant(updatePitrSql)
		if err != nil {
			return err
		}
	}

	if len(partitionTables) == 0 {
		return nil
	}

	return shardservice.GetService(c.proc.GetService()).Create(
		c.proc.Ctx,
		qry.GetTableDef().TblId,
		c.proc.GetTxnOperator(),
	)
}

func (c *Compile) runSqlWithSystemTenant(sql string) error {
	oldCtx := c.proc.Ctx
	c.proc.Ctx = context.WithValue(oldCtx, defines.TenantIDKey{}, uint32(0))
	defer func() {
		c.proc.Ctx = oldCtx
	}()
	return c.runSql(sql)
}

func (s *Scope) CreateView(c *Compile) error {
	if s.ScopeAnalyzer == nil {
		s.ScopeAnalyzer = NewScopeAnalyzer()
	}
	s.ScopeAnalyzer.Start()
	defer s.ScopeAnalyzer.Stop()

	qry := s.Plan.GetDdl().GetCreateView()

	// convert the plan's cols to the execution's cols
	planCols := qry.GetTableDef().GetCols()
	exeCols := planColsToExeCols(planCols)

	// convert the plan's defs to the execution's defs
	exeDefs, err := planDefsToExeDefs(qry.GetTableDef())
	if err != nil {
		getLogger(s.Proc.GetService()).Info("createView",
			zap.String("databaseName", c.db),
			zap.String("viewName", qry.GetTableDef().GetName()),
			zap.Error(err),
		)
		return err
	}

	dbName := c.db
	if qry.GetDatabase() != "" {
		dbName = qry.GetDatabase()
	}
	dbSource, err := c.e.Database(c.proc.Ctx, dbName, c.proc.GetTxnOperator())
	if err != nil {
		if dbName == "" {
			return moerr.NewNoDB(c.proc.Ctx)
		}
		return err
	}

	viewName := qry.GetTableDef().GetName()
	exists, err := dbSource.RelationExists(c.proc.Ctx, viewName, nil)
	if err != nil {
		getLogger(s.Proc.GetService()).Error("check view relation exists failed",
			zap.String("databaseName", c.db),
			zap.String("viewName", qry.GetTableDef().GetName()),
			zap.Error(err),
		)
		return err
	}

	if exists {
		if qry.GetIfNotExists() {
			return nil
		}

		if qry.GetReplace() {
			err = c.runSql(fmt.Sprintf("drop view if exists %s", viewName))
			if err != nil {
				getLogger(s.Proc.GetService()).Error("drop existing view failed",
					zap.String("databaseName", c.db),
					zap.String("viewName", qry.GetTableDef().GetName()),
					zap.Error(err),
				)
				return err
			}
		} else {
			return moerr.NewTableAlreadyExists(c.proc.Ctx, viewName)
		}
	}

	// check in EntireEngine.TempEngine, notice that TempEngine may not init
	tmpDBSource, err := c.e.Database(c.proc.Ctx, defines.TEMPORARY_DBNAME, c.proc.GetTxnOperator())
	if err == nil {
		exists, err = tmpDBSource.RelationExists(c.proc.Ctx, engine.GetTempTableName(dbName, viewName), nil)
		if err != nil {
			c.proc.Error(c.proc.Ctx, "check temporary table relation exists failed",
				zap.String("databaseName", c.db),
				zap.String("tableName", viewName),
				zap.Error(err),
			)
			return err
		}
		if exists {
			if qry.GetIfNotExists() {
				return nil
			}
			return moerr.NewTableAlreadyExists(c.proc.Ctx, fmt.Sprintf("temporary '%s'", viewName))
		}
	}

	if err = lockMoTable(c, dbName, viewName, lock.LockMode_Exclusive); err != nil {
		getLogger(s.Proc.GetService()).Info("createView",
			zap.String("databaseName", c.db),
			zap.String("viewName", qry.GetTableDef().GetName()),
			zap.Error(err),
		)
		return err
	}

	if err = dbSource.Create(context.WithValue(c.proc.Ctx, defines.SqlKey{}, c.sql), viewName, append(exeCols, exeDefs...)); err != nil {
		getLogger(s.Proc.GetService()).Info("createView",
			zap.String("databaseName", c.db),
			zap.String("viewName", qry.GetTableDef().GetName()),
			zap.Error(err),
		)
		return err
	}
	return nil
}

func checkIndexInitializable(dbName string, tblName string) bool {
	if dbName == catalog.MOTaskDB {
		return false
	} else if dbName == catalog.MO_CATALOG && strings.HasPrefix(tblName, catalog.MO_INDEXES) {
		// NOTE: this HasPrefix is very critical.
		// 1. When we do "alter table mo_index add col1, col2 after type",
		// 2. we create a new temporary mo_index_temp table. This mo_index_temp is same as mo_index table, with the new columns.
		// 3. Since the mo_index_temp is same as mo_index, it will have PrimaryKey(id, column_name), and this will result in a recursive behavior on mo_index table.
		// 4. Technically PrimaryKey(id, column_name) will be populated using genInsertMOIndexesSql which already contains both the 2 new columns that will be soon added by Sql based upgradeLogic.
		// 5. So, we need to skip the index table insert here.
		// TODO: verify if this logic is correct.
		return false
	}
	return true
}

func (s *Scope) CreateTempTable(c *Compile) error {
	qry := s.Plan.GetDdl().GetCreateTable()
	// convert the plan's cols to the execution's cols
	planCols := qry.GetTableDef().GetCols()
	exeCols := planColsToExeCols(planCols)

	// convert the plan's defs to the execution's defs
	exeDefs, err := planDefsToExeDefs(qry.GetTableDef())
	if err != nil {
		return err
	}

	// Temporary table names and persistent table names are not allowed to be duplicated
	// So before create temporary table, need to check if it exists a table has same name
	dbName := c.db
	if qry.GetDatabase() != "" {
		dbName = qry.GetDatabase()
	}

	// check in EntireEngine.TempEngine
	tmpDBSource, err := c.e.Database(c.proc.Ctx, defines.TEMPORARY_DBNAME, c.proc.GetTxnOperator())
	if err != nil {
		return err
	}
	tblName := qry.GetTableDef().GetName()
	if _, err := tmpDBSource.Relation(c.proc.Ctx, engine.GetTempTableName(dbName, tblName), nil); err == nil {
		if qry.GetIfNotExists() {
			return nil
		}
		return moerr.NewTableAlreadyExists(c.proc.Ctx, fmt.Sprintf("temporary '%s'", tblName))
	}

	// check in EntireEngine.Engine
	dbSource, err := c.e.Database(c.proc.Ctx, dbName, c.proc.GetTxnOperator())
	if err != nil {
		return err
	}
	if _, err := dbSource.Relation(c.proc.Ctx, tblName, nil); err == nil {
		if qry.GetIfNotExists() {
			return nil
		}
		return moerr.NewTableAlreadyExists(c.proc.Ctx, tblName)
	}

	// create temporary table
	if err := tmpDBSource.Create(c.proc.Ctx, engine.GetTempTableName(dbName, tblName), append(exeCols, exeDefs...)); err != nil {
		return err
	}

	// build index table
	for _, def := range qry.IndexTables {
		planCols = def.GetCols()
		exeCols = planColsToExeCols(planCols)
		exeDefs, err = planDefsToExeDefs(def)
		if err != nil {
			return err
		}
		if _, err := tmpDBSource.Relation(c.proc.Ctx, engine.GetTempTableName(dbName, def.Name), nil); err == nil {
			return moerr.NewTableAlreadyExists(c.proc.Ctx, def.Name)
		}

		if err := tmpDBSource.Create(c.proc.Ctx, engine.GetTempTableName(dbName, def.Name), append(exeCols, exeDefs...)); err != nil {
			return err
		}

		err = maybeCreateAutoIncrement(
			c.proc.Ctx,
			c.proc.GetService(),
			tmpDBSource,
			def,
			c.proc.GetTxnOperator(),
			func() string {
				return engine.GetTempTableName(dbName, def.Name)
			})
		if err != nil {
			return err
		}
	}

	return maybeCreateAutoIncrement(
		c.proc.Ctx,
		c.proc.GetService(),
		tmpDBSource,
		qry.GetTableDef(),
		c.proc.GetTxnOperator(),
		func() string {
			return engine.GetTempTableName(dbName, tblName)
		})
}

func (s *Scope) CreateIndex(c *Compile) error {
	if s.ScopeAnalyzer == nil {
		s.ScopeAnalyzer = NewScopeAnalyzer()
	}
	s.ScopeAnalyzer.Start()
	defer s.ScopeAnalyzer.Stop()

	qry := s.Plan.GetDdl().GetCreateIndex()
	{
		// lockMoTable will lock Table  mo_catalog.mo_tables
		// for the row with db_name=dbName & table_name = tblName。
		dbName := c.db
		if qry.GetDatabase() != "" {
			dbName = qry.GetDatabase()
		}
		tblName := qry.GetTableDef().GetName()
		if err := lockMoTable(c, dbName, tblName, lock.LockMode_Exclusive); err != nil {
			return err
		}
	}

	dbSource, err := c.e.Database(c.proc.Ctx, qry.Database, c.proc.GetTxnOperator())
	if err != nil {
		return err
	}
	databaseId := dbSource.GetDatabaseId(c.proc.Ctx)

	r, err := dbSource.Relation(c.proc.Ctx, qry.Table, nil)
	if err != nil {
		return err
	}
	tableId := r.GetTableID(c.proc.Ctx)
	tableDef := r.GetTableDef(c.proc.Ctx)

	originalTableDef := plan2.DeepCopyTableDef(qry.TableDef, true)
	indexInfo := qry.GetIndex() // IndexInfo is named same as planner's IndexInfo
	indexTableDef := indexInfo.GetTableDef()

	// In MySQL, the `CREATE INDEX` syntax can only create one index instance at a time
	// indexName -> meta      -> indexDef[0]
	//     		 -> centroids -> indexDef[1]
	//     		 -> entries   -> indexDef[2]
	multiTableIndexes := make(map[string]*MultiTableIndex)
	for _, indexDef := range indexTableDef.Indexes {

		indexAlgo := indexDef.IndexAlgo
		if indexDef.Unique {
			// 1. Unique Index related logic
			//err = s.handleUniqueIndexTable(c, indexDef, qry.Database, originalTableDef, indexInfo)
			err = s.handleUniqueIndexTable(c, dbSource, indexDef, qry.Database, originalTableDef, indexInfo)
		} else if !indexDef.Unique && catalog.IsRegularIndexAlgo(indexAlgo) {
			// 2. Regular Secondary index
			//err = s.handleRegularSecondaryIndexTable(c, indexDef, qry.Database, originalTableDef, indexInfo)
			err = s.handleRegularSecondaryIndexTable(c, dbSource, indexDef, qry.Database, originalTableDef, indexInfo)
		} else if !indexDef.Unique && catalog.IsMasterIndexAlgo(indexAlgo) {
			// 3. Master index
			err = s.handleMasterIndexTable(c, dbSource, indexDef, qry.Database, originalTableDef, indexInfo)
		} else if !indexDef.Unique && catalog.IsIvfIndexAlgo(indexAlgo) {
			// 4. IVF indexDefs are aggregated and handled later
			if _, ok := multiTableIndexes[indexDef.IndexName]; !ok {
				multiTableIndexes[indexDef.IndexName] = &MultiTableIndex{
					IndexAlgo: catalog.ToLower(indexDef.IndexAlgo),
					IndexDefs: make(map[string]*plan.IndexDef),
				}
			}
			multiTableIndexes[indexDef.IndexName].IndexDefs[catalog.ToLower(indexDef.IndexAlgoTableType)] = indexDef
		} else if !indexDef.Unique && catalog.IsFullTextIndexAlgo(indexAlgo) {
			// 5. FullText index
			err = s.handleFullTextIndexTable(c, dbSource, indexDef, qry.Database, originalTableDef, indexInfo)
		}
		if err != nil {
			return err
		}
	}

	for _, multiTableIndex := range multiTableIndexes {
		switch multiTableIndex.IndexAlgo {
		case catalog.MoIndexIvfFlatAlgo.ToString():
			err = s.handleVectorIvfFlatIndex(c, dbSource, multiTableIndex.IndexDefs, qry.Database, originalTableDef, indexInfo)
		}

		if err != nil {
			return err
		}
	}

	// build and update constraint def (no need to handle IVF related logic here)
	defs, err := planDefsToExeDefs(indexTableDef)
	if err != nil {
		return err
	}
	ct := defs[0].(*engine.ConstraintDef)

	oldCt, err := GetConstraintDef(c.proc.Ctx, r)
	if err != nil {
		return err
	}
	newCt, err := MakeNewCreateConstraint(oldCt, ct.Cts[0])
	if err != nil {
		return err
	}
	err = r.UpdateConstraint(c.proc.Ctx, newCt)
	if err != nil {
		return err
	}

	// generate inserts into mo_indexes metadata
	for _, indexDef := range indexTableDef.Indexes {
		sql, err := makeInsertSingleIndexSQL(c.e, c.proc, databaseId, tableId, indexDef, tableDef)
		if err != nil {
			return err
		}
		err = c.runSql(sql)
		if err != nil {
			return err
		}
	}
	return nil
}

// indexTableBuild is used to build the index table corresponding to the index
// It converts the column definitions and execution definitions into plan, and then create the table in target database.
func indexTableBuild(c *Compile, def *plan.TableDef, dbSource engine.Database) error {
	planCols := def.GetCols()
	exeCols := planColsToExeCols(planCols)
	exeDefs, err := planDefsToExeDefs(def)
	if err != nil {
		return err
	}
<<<<<<< HEAD
	if _, err = dbSource.Relation(c.proc.Ctx, def.Name, nil); err == nil {
		c.proc.Error(c.proc.Ctx, "create index table check exists",
=======

	exists, err := dbSource.RelationExists(c.proc.Ctx, def.Name, nil)
	if err != nil {
		c.proc.Error(c.proc.Ctx, "check index relation exists failed",
>>>>>>> a50a3fd7
			zap.String("databaseName", c.db),
			zap.String("tableName", def.GetName()),
			zap.Error(err),
		)
		return err
	}
	if exists {
		return moerr.NewTableAlreadyExists(c.proc.Ctx, def.Name)
	}

	if err = dbSource.Create(c.proc.Ctx, def.Name, append(exeCols, exeDefs...)); err != nil {
		c.proc.Error(c.proc.Ctx, "create index table relation",
			zap.String("databaseName", c.db),
			zap.String("tableName", def.GetName()),
			zap.Error(err),
		)
		return err
	}

	c.setHaveDDL(true)

	err = maybeCreateAutoIncrement(
		c.proc.Ctx,
		c.proc.GetService(),
		dbSource,
		def,
		c.proc.GetTxnOperator(),
		nil,
	)
	if err != nil {
		c.proc.Error(c.proc.Ctx, "create auto increment for index table",
			zap.String("databaseName", c.db),
			zap.String("tableName", def.GetName()),
			zap.Error(err),
		)
		return err
	}
	return err
}

func (s *Scope) handleVectorIvfFlatIndex(c *Compile, dbSource engine.Database, indexDefs map[string]*plan.IndexDef, qryDatabase string, originalTableDef *plan.TableDef, indexInfo *plan.CreateTable) error {
	if ok, err := s.isExperimentalEnabled(c, ivfFlatIndexFlag); err != nil {
		return err
	} else if !ok {
		return moerr.NewInternalErrorNoCtx("IVF index is not enabled")
	}

	// 1. static check
	if len(indexDefs) != 3 {
		return moerr.NewInternalErrorNoCtx("invalid ivf index table definition")
	} else if len(indexDefs[catalog.SystemSI_IVFFLAT_TblType_Metadata].Parts) != 1 {
		return moerr.NewInternalErrorNoCtx("invalid ivf index table definition")
	}

	// 2. create hidden tables
	if indexInfo != nil {
		for _, table := range indexInfo.GetIndexTables() {
			if err := indexTableBuild(c, table, dbSource); err != nil {
				return err
			}
		}
	}

	// 3. get count of secondary index column in original table
	totalCnt, err := s.handleIndexColCount(c, indexDefs[catalog.SystemSI_IVFFLAT_TblType_Metadata], qryDatabase, originalTableDef)
	if err != nil {
		return err
	}

	// 4.a populate meta table
	err = s.handleIvfIndexMetaTable(c, indexDefs[catalog.SystemSI_IVFFLAT_TblType_Metadata], qryDatabase)
	if err != nil {
		return err
	}

	// 4.b populate centroids table
	err = s.handleIvfIndexCentroidsTable(c, indexDefs[catalog.SystemSI_IVFFLAT_TblType_Centroids], qryDatabase, originalTableDef,
		totalCnt,
		indexDefs[catalog.SystemSI_IVFFLAT_TblType_Metadata].IndexTableName)
	if err != nil {
		return err
	}

	// 4.c populate entries table
	err = s.handleIvfIndexEntriesTable(c, indexDefs[catalog.SystemSI_IVFFLAT_TblType_Entries], qryDatabase, originalTableDef,
		indexDefs[catalog.SystemSI_IVFFLAT_TblType_Metadata].IndexTableName,
		indexDefs[catalog.SystemSI_IVFFLAT_TblType_Centroids].IndexTableName)
	if err != nil {
		return err
	}

	// 4.d delete older entries in index table.
	err = s.handleIvfIndexDeleteOldEntries(c,
		indexDefs[catalog.SystemSI_IVFFLAT_TblType_Metadata].IndexTableName,
		indexDefs[catalog.SystemSI_IVFFLAT_TblType_Centroids].IndexTableName,
		indexDefs[catalog.SystemSI_IVFFLAT_TblType_Entries].IndexTableName,
		qryDatabase)
	if err != nil {
		return err
	}

	return nil

}

func (s *Scope) DropIndex(c *Compile) error {
	if s.ScopeAnalyzer == nil {
		s.ScopeAnalyzer = NewScopeAnalyzer()
	}
	s.ScopeAnalyzer.Start()
	defer s.ScopeAnalyzer.Stop()

	qry := s.Plan.GetDdl().GetDropIndex()
	d, err := c.e.Database(c.proc.Ctx, qry.Database, c.proc.GetTxnOperator())
	if err != nil {
		return err
	}
	r, err := d.Relation(c.proc.Ctx, qry.Table, nil)
	if err != nil {
		return err
	}

	//1. build and update constraint def
	oldCt, err := GetConstraintDef(c.proc.Ctx, r)
	if err != nil {
		return err
	}
	newCt, err := makeNewDropConstraint(oldCt, qry.GetIndexName())
	if err != nil {
		return err
	}
	err = r.UpdateConstraint(c.proc.Ctx, newCt)
	if err != nil {
		return err
	}

	//2. drop index table
	if qry.IndexTableName != "" {
		if _, err = d.Relation(c.proc.Ctx, qry.IndexTableName, nil); err != nil {
			return err
		}

		if err = maybeDeleteAutoIncrement(c.proc.Ctx, c.proc.GetService(), d, qry.IndexTableName, c.proc.GetTxnOperator()); err != nil {
			return err
		}

		if err = d.Delete(c.proc.Ctx, qry.IndexTableName); err != nil {
			return err
		}

	}

	//3. delete index object from mo_catalog.mo_indexes
	deleteSql := fmt.Sprintf(deleteMoIndexesWithTableIdAndIndexNameFormat, r.GetTableID(c.proc.Ctx), qry.IndexName)
	err = c.runSql(deleteSql)
	if err != nil {
		return err
	}
	return nil
}

func makeNewDropConstraint(oldCt *engine.ConstraintDef, dropName string) (*engine.ConstraintDef, error) {
	// must fount dropName because of being checked in plan
	for i := 0; i < len(oldCt.Cts); i++ {
		ct := oldCt.Cts[i]
		switch def := ct.(type) {
		case *engine.ForeignKeyDef:
			pred := func(fkDef *plan.ForeignKeyDef) bool {
				return fkDef.Name == dropName
			}
			def.Fkeys = plan2.RemoveIf[*plan.ForeignKeyDef](def.Fkeys, pred)
			oldCt.Cts[i] = def
		case *engine.IndexDef:
			pred := func(index *plan.IndexDef) bool {
				return index.IndexName == dropName
			}
			def.Indexes = plan2.RemoveIf[*plan.IndexDef](def.Indexes, pred)
			oldCt.Cts[i] = def
		}
	}
	return oldCt, nil
}

func MakeNewCreateConstraint(oldCt *engine.ConstraintDef, c engine.Constraint) (*engine.ConstraintDef, error) {
	// duplication has checked in plan
	if oldCt == nil {
		return &engine.ConstraintDef{
			Cts: []engine.Constraint{c},
		}, nil
	}
	ok := false
	var pred func(engine.Constraint) bool
	switch t := c.(type) {
	case *engine.ForeignKeyDef:
		pred = func(ct engine.Constraint) bool {
			_, ok = ct.(*engine.ForeignKeyDef)
			return ok
		}
		oldCt.Cts = plan2.RemoveIf[engine.Constraint](oldCt.Cts, pred)
		oldCt.Cts = append(oldCt.Cts, c)
	case *engine.RefChildTableDef:
		pred = func(ct engine.Constraint) bool {
			_, ok = ct.(*engine.RefChildTableDef)
			return ok
		}
		oldCt.Cts = plan2.RemoveIf[engine.Constraint](oldCt.Cts, pred)
		oldCt.Cts = append(oldCt.Cts, c)
	case *engine.IndexDef:
		ok := false
		var indexdef *engine.IndexDef
		for i, ct := range oldCt.Cts {
			if indexdef, ok = ct.(*engine.IndexDef); ok {
				//TODO: verify if this is correct @ouyuanning & @qingx
				indexdef.Indexes = append(indexdef.Indexes, t.Indexes...)
				oldCt.Cts = append(oldCt.Cts[:i], oldCt.Cts[i+1:]...)
				oldCt.Cts = append(oldCt.Cts, indexdef)
				break
			}
		}
		if !ok {
			oldCt.Cts = append(oldCt.Cts, c)
		}
	}
	return oldCt, nil
}

func AddChildTblIdToParentTable(ctx context.Context, fkRelation engine.Relation, tblId uint64) error {
	oldCt, err := GetConstraintDef(ctx, fkRelation)
	if err != nil {
		return err
	}
	var oldRefChildDef *engine.RefChildTableDef
	for _, ct := range oldCt.Cts {
		if old, ok := ct.(*engine.RefChildTableDef); ok {
			oldRefChildDef = old
		}
	}
	if oldRefChildDef == nil {
		oldRefChildDef = &engine.RefChildTableDef{}
	}
	oldRefChildDef.Tables = append(oldRefChildDef.Tables, tblId)
	newCt, err := MakeNewCreateConstraint(oldCt, oldRefChildDef)
	if err != nil {
		return err
	}
	return fkRelation.UpdateConstraint(ctx, newCt)
}

func AddFkeyToRelation(ctx context.Context, fkRelation engine.Relation, fkey *plan.ForeignKeyDef) error {
	oldCt, err := GetConstraintDef(ctx, fkRelation)
	if err != nil {
		return err
	}
	var oldFkeys *engine.ForeignKeyDef
	for _, ct := range oldCt.Cts {
		if old, ok := ct.(*engine.ForeignKeyDef); ok {
			oldFkeys = old
		}
	}
	if oldFkeys == nil {
		oldFkeys = &engine.ForeignKeyDef{}
	}
	oldFkeys.Fkeys = append(oldFkeys.Fkeys, fkey)
	newCt, err := MakeNewCreateConstraint(oldCt, oldFkeys)
	if err != nil {
		return err
	}
	return fkRelation.UpdateConstraint(ctx, newCt)
}

// removeChildTblIdFromParentTable removes the tblId from the tableDef of fkRelation.
// input the fkRelation as the parameter instead of retrieving it again
// to embrace the fk self refer situation
func (s *Scope) removeChildTblIdFromParentTable(c *Compile, fkRelation engine.Relation, tblId uint64) error {
	oldCt, err := GetConstraintDef(c.proc.Ctx, fkRelation)
	if err != nil {
		return err
	}
	for _, ct := range oldCt.Cts {
		if def, ok := ct.(*engine.RefChildTableDef); ok {
			def.Tables = plan2.RemoveIf[uint64](def.Tables, func(id uint64) bool {
				return id == tblId
			})
			break
		}
	}
	return fkRelation.UpdateConstraint(c.proc.Ctx, oldCt)
}

func (s *Scope) removeParentTblIdFromChildTable(c *Compile, fkRelation engine.Relation, tblId uint64) error {
	oldCt, err := GetConstraintDef(c.proc.Ctx, fkRelation)
	if err != nil {
		return err
	}
	var oldFkeys *engine.ForeignKeyDef
	for _, ct := range oldCt.Cts {
		if old, ok := ct.(*engine.ForeignKeyDef); ok {
			oldFkeys = old
		}
	}
	if oldFkeys == nil {
		oldFkeys = &engine.ForeignKeyDef{}
	}
	newFkeys := &engine.ForeignKeyDef{}
	for _, fkey := range oldFkeys.Fkeys {
		if fkey.ForeignTbl != tblId {
			newFkeys.Fkeys = append(newFkeys.Fkeys, fkey)
		}
	}
	newCt, err := MakeNewCreateConstraint(oldCt, newFkeys)
	if err != nil {
		return err
	}
	return fkRelation.UpdateConstraint(c.proc.Ctx, newCt)
}

func (s *Scope) getFkDefs(c *Compile, fkRelation engine.Relation) (*engine.ForeignKeyDef, *engine.RefChildTableDef, error) {
	var oldFkeys *engine.ForeignKeyDef
	var oldRefChild *engine.RefChildTableDef
	oldCt, err := GetConstraintDef(c.proc.Ctx, fkRelation)
	if err != nil {
		return nil, nil, err
	}
	for _, ct := range oldCt.Cts {
		if old, ok := ct.(*engine.ForeignKeyDef); ok {
			oldFkeys = old
		} else if refChild, ok := ct.(*engine.RefChildTableDef); ok {
			oldRefChild = refChild
		}
	}
	if oldFkeys == nil {
		oldFkeys = &engine.ForeignKeyDef{}
	}
	if oldRefChild == nil {
		oldRefChild = &engine.RefChildTableDef{}
	}
	return oldFkeys, oldRefChild, nil
}

// Truncation operations cannot be performed if the session holds an active table lock.
func (s *Scope) TruncateTable(c *Compile) error {
	var dbSource engine.Database
	var rel engine.Relation
	var err error
	var isTemp bool
	var newId uint64

	if s.ScopeAnalyzer == nil {
		s.ScopeAnalyzer = NewScopeAnalyzer()
	}
	s.ScopeAnalyzer.Start()
	defer s.ScopeAnalyzer.Stop()

	tqry := s.Plan.GetDdl().GetTruncateTable()
	dbName := tqry.GetDatabase()
	tblName := tqry.GetTable()
	oldId := tqry.GetTableId()
	keepAutoIncrement := false
	affectedRows := uint64(0)

	dbSource, err = c.e.Database(c.proc.Ctx, dbName, c.proc.GetTxnOperator())
	if err != nil {
		return err
	}

	if rel, err = dbSource.Relation(c.proc.Ctx, tblName, nil); err != nil {
		var e error // avoid contamination of error messages
		dbSource, e = c.e.Database(c.proc.Ctx, defines.TEMPORARY_DBNAME, c.proc.GetTxnOperator())
		if e != nil {
			return err
		}
		rel, e = dbSource.Relation(c.proc.Ctx, engine.GetTempTableName(dbName, tblName), nil)
		if e != nil {
			return err
		}
		isTemp = true
	}

	if !isTemp && c.proc.GetTxnOperator().Txn().IsPessimistic() {
		var err error
		if e := lockMoTable(c, dbName, tblName, lock.LockMode_Exclusive); e != nil {
			if !moerr.IsMoErrCode(e, moerr.ErrTxnNeedRetry) &&
				!moerr.IsMoErrCode(err, moerr.ErrTxnNeedRetryWithDefChanged) {
				return e
			}
			err = e
		}
		// before dropping table, lock it.
		if e := lockTable(c.proc.Ctx, c.e, c.proc, rel, dbName, tqry.PartitionTableNames, false); e != nil {
			if !moerr.IsMoErrCode(e, moerr.ErrTxnNeedRetry) &&
				!moerr.IsMoErrCode(err, moerr.ErrTxnNeedRetryWithDefChanged) {
				return e
			}
			err = e
		}
		if err != nil {
			return err
		}
	}

	if tqry.IsDelete {
		keepAutoIncrement = true
		affectedRows, err = rel.Rows(c.proc.Ctx)
		if err != nil {
			return err
		}
	}

	if isTemp {
		// memoryengine truncate always return 0, so for temporary table, just use origin tableId as newId
		_, err = dbSource.Truncate(c.proc.Ctx, engine.GetTempTableName(dbName, tblName))
		newId = rel.GetTableID(c.proc.Ctx)
	} else {
		newId, err = dbSource.Truncate(c.proc.Ctx, tblName)
	}

	if err != nil {
		return err
	}

	// Truncate Index Tables if needed
	for _, name := range tqry.IndexTableNames {
		var err error
		var oldIndexId, newIndexId uint64
		var idxtblname string
		if isTemp {
			indexrel, err := dbSource.Relation(c.proc.Ctx, engine.GetTempTableName(dbName, name), nil)
			if err != nil {
				return err
			}
			idxtblname = engine.GetTempTableName(dbName, name)
			oldIndexId = indexrel.GetTableID(c.proc.Ctx)
			newIndexId = oldIndexId
			_, err = dbSource.Truncate(c.proc.Ctx, engine.GetTempTableName(dbName, name))
			if err != nil {
				return err
			}
		} else {
			indexrel, err := dbSource.Relation(c.proc.Ctx, name, nil)
			if err != nil {
				return err
			}
			idxtblname = name
			oldIndexId = indexrel.GetTableID(c.proc.Ctx)
			newIndexId, err = dbSource.Truncate(c.proc.Ctx, name)
			if err != nil {
				return err
			}
		}

		// only non-temporary table can insert into mo_catalog tables so auto increment is not working on temp table
		if !isTemp {
			if err = maybeResetAutoIncrement(c.proc.Ctx, c.proc.GetService(), dbSource, idxtblname,
				oldIndexId, newIndexId, keepAutoIncrement, c.proc.GetTxnOperator()); err != nil {
				return err
			}
		}

	}

	//Truncate Partition subtable if needed
	for _, name := range tqry.PartitionTableNames {
		var err error
		if isTemp {
			_, err = dbSource.Truncate(c.proc.Ctx, engine.GetTempTableName(dbName, name))
		} else {
			_, err = dbSource.Truncate(c.proc.Ctx, name)
		}
		if err != nil {
			return err
		}
	}

	// update tableDef of foreign key's table with new table id
	for _, ftblId := range tqry.ForeignTbl {
		_, _, fkRelation, err := c.e.GetRelationById(c.proc.Ctx, c.proc.GetTxnOperator(), ftblId)
		if err != nil {
			return err
		}
		oldCt, err := GetConstraintDef(c.proc.Ctx, fkRelation)
		if err != nil {
			return err
		}
		for _, ct := range oldCt.Cts {
			if def, ok := ct.(*engine.RefChildTableDef); ok {
				for idx, refTable := range def.Tables {
					if refTable == oldId {
						def.Tables[idx] = newId
						break
					}
				}
				break
			}
		}
		err = fkRelation.UpdateConstraint(c.proc.Ctx, oldCt)
		if err != nil {
			return err
		}

	}

	if isTemp {
		oldId = rel.GetTableID(c.proc.Ctx)
	}

	// check if contains any auto_increment column(include __mo_fake_pk_col), if so, reset the auto_increment value
	tblDef := rel.GetTableDef(c.proc.Ctx)
	var containAuto bool
	for _, col := range tblDef.Cols {
		if col.Typ.AutoIncr {
			containAuto = true
			break
		}
	}
	if containAuto {
		err = incrservice.GetAutoIncrementService(c.proc.GetService()).Reset(
			c.proc.Ctx,
			oldId,
			newId,
			keepAutoIncrement,
			c.proc.GetTxnOperator())
		if err != nil {
			return err
		}
	}

	// update index information in mo_catalog.mo_indexes
	updateSql := fmt.Sprintf(updateMoIndexesTruncateTableFormat, newId, oldId)
	err = c.runSql(updateSql)
	if err != nil {
		return err
	}
	c.addAffectedRows(uint64(affectedRows))
	return nil
}

func (s *Scope) DropSequence(c *Compile) error {
	if s.ScopeAnalyzer == nil {
		s.ScopeAnalyzer = NewScopeAnalyzer()
	}
	s.ScopeAnalyzer.Start()
	defer s.ScopeAnalyzer.Stop()

	qry := s.Plan.GetDdl().GetDropSequence()
	dbName := qry.GetDatabase()
	var dbSource engine.Database
	var err error

	tblName := qry.GetTable()
	dbSource, err = c.e.Database(c.proc.Ctx, dbName, c.proc.GetTxnOperator())
	if err != nil {
		if qry.GetIfExists() {
			return nil
		}
		return err
	}

	var rel engine.Relation
	if rel, err = dbSource.Relation(c.proc.Ctx, tblName, nil); err != nil {
		if qry.GetIfExists() {
			return nil
		}
		return err
	}

	if err := lockMoTable(c, dbName, tblName, lock.LockMode_Exclusive); err != nil {
		return err
	}

	// Delete the stored session value.
	c.proc.GetSessionInfo().SeqDeleteKeys = append(c.proc.GetSessionInfo().SeqDeleteKeys, rel.GetTableID(c.proc.Ctx))

	return dbSource.Delete(c.proc.Ctx, tblName)
}

func (s *Scope) DropTable(c *Compile) error {
	if s.ScopeAnalyzer == nil {
		s.ScopeAnalyzer = NewScopeAnalyzer()
	}
	s.ScopeAnalyzer.Start()
	defer s.ScopeAnalyzer.Stop()

	qry := s.Plan.GetDdl().GetDropTable()
	dbName := qry.GetDatabase()
	tblName := qry.GetTable()
	isView := qry.GetIsView()
	var isSource = false
	if qry.TableDef != nil {
		isSource = qry.TableDef.TableType == catalog.SystemSourceRel
	}
	var dbSource engine.Database
	var rel engine.Relation
	var err error
	var isTemp bool

	tblId := qry.GetTableId()
	dbSource, err = c.e.Database(c.proc.Ctx, dbName, c.proc.GetTxnOperator())
	if err != nil {
		if qry.GetIfExists() {
			return nil
		}
		return err
	}

	if rel, err = dbSource.Relation(c.proc.Ctx, tblName, nil); err != nil {
		var e error // avoid contamination of error messages
		dbSource, e = c.e.Database(c.proc.Ctx, defines.TEMPORARY_DBNAME, c.proc.GetTxnOperator())
		if dbSource == nil && qry.GetIfExists() {
			return nil
		} else if e != nil {
			return err
		}
		rel, e = dbSource.Relation(c.proc.Ctx, engine.GetTempTableName(dbName, tblName), nil)
		if e != nil {
			if qry.GetIfExists() {
				return nil
			} else {
				return err
			}
		}
		isTemp = true
	}

	if !isTemp && !isView && !isSource && c.proc.GetTxnOperator().Txn().IsPessimistic() {
		var err error
		if e := lockMoTable(c, dbName, tblName, lock.LockMode_Exclusive); e != nil {
			if !moerr.IsMoErrCode(e, moerr.ErrTxnNeedRetry) &&
				!moerr.IsMoErrCode(err, moerr.ErrTxnNeedRetryWithDefChanged) {
				return e
			}
			err = e
		}
		// before dropping table, lock it.
		if e := lockTable(c.proc.Ctx, c.e, c.proc, rel, dbName, qry.PartitionTableNames, false); e != nil {
			if !moerr.IsMoErrCode(e, moerr.ErrTxnNeedRetry) &&
				!moerr.IsMoErrCode(err, moerr.ErrTxnNeedRetryWithDefChanged) {
				return e
			}
			err = e
		}
		if err != nil {
			return err
		}
	}

	// if dbSource is a pub, update tableList
	if err = updatePubTableList(c.proc.Ctx, c, dbName, tblName); err != nil {
		return err
	}

	if len(qry.UpdateFkSqls) > 0 {
		for _, sql := range qry.UpdateFkSqls {
			if err = c.runSql(sql); err != nil {
				return err
			}
		}
	}

	// update tableDef of foreign key's table
	//remove the child table id -- tblId from the parent table -- fkTblId
	for _, fkTblId := range qry.ForeignTbl {
		if fkTblId == 0 {
			//fk self refer
			continue
		}
		_, _, fkRelation, err := c.e.GetRelationById(c.proc.Ctx, c.proc.GetTxnOperator(), fkTblId)
		if err != nil {
			return err
		}

		err = s.removeChildTblIdFromParentTable(c, fkRelation, tblId)
		if err != nil {
			return err
		}
	}

	//remove parent table id from the child table (when foreign_key_checks is disabled)
	for _, childTblId := range qry.FkChildTblsReferToMe {
		if childTblId == 0 {
			continue
		}
		_, _, childRelation, err := c.e.GetRelationById(c.proc.Ctx, c.proc.GetTxnOperator(), childTblId)
		if err != nil {
			return err
		}
		err = s.removeParentTblIdFromChildTable(c, childRelation, tblId)
		if err != nil {
			return err
		}
	}

	// delete all index objects record of the table in mo_catalog.mo_indexes
	if !qry.IsView && qry.Database != catalog.MO_CATALOG && qry.Table != catalog.MO_INDEXES {
		if qry.GetTableDef().Pkey != nil || len(qry.GetTableDef().Indexes) > 0 {
			deleteSql := fmt.Sprintf(deleteMoIndexesWithTableIdFormat, qry.GetTableDef().TblId)
			err = c.runSql(deleteSql)
			if err != nil {
				return err
			}
		}
	}

	// delete all partition objects record of the table in mo_catalog.mo_table_partitions
	if !qry.IsView && qry.Database != catalog.MO_CATALOG && qry.Table != catalog.MO_TABLE_PARTITIONS {
		if qry.TableDef.Partition != nil {
			deleteSql := fmt.Sprintf(deleteMoTablePartitionsWithTableIdFormat, qry.GetTableDef().TblId)
			err = c.runSql(deleteSql)
			if err != nil {
				return err
			}
		}
	}

	if isTemp {
		if err := dbSource.Delete(c.proc.Ctx, engine.GetTempTableName(dbName, tblName)); err != nil {
			return err
		}
		for _, name := range qry.IndexTableNames {
			if err = maybeDeleteAutoIncrement(c.proc.Ctx, c.proc.GetService(), dbSource,
				engine.GetTempTableName(dbName, name), c.proc.GetTxnOperator()); err != nil {
				return err
			}

			if err := dbSource.Delete(c.proc.Ctx, engine.GetTempTableName(dbName, name)); err != nil {
				return err
			}
		}

		//delete partition table
		for _, name := range qry.GetPartitionTableNames() {
			if err = dbSource.Delete(c.proc.Ctx, name); err != nil {
				return err
			}
		}

		if dbName != catalog.MO_CATALOG && tblName != catalog.MO_INDEXES {
			tblDef := rel.GetTableDef(c.proc.Ctx)
			var containAuto bool
			for _, col := range tblDef.Cols {
				if col.Typ.AutoIncr {
					containAuto = true
					break
				}
			}
			if containAuto {
				err := incrservice.GetAutoIncrementService(c.proc.GetService()).Delete(
					c.proc.Ctx,
					rel.GetTableID(c.proc.Ctx),
					c.proc.GetTxnOperator())
				if err != nil {
					return err
				}
			}

			if err := shardservice.GetService(c.proc.GetService()).Delete(
				c.proc.Ctx,
				rel.GetTableID(c.proc.Ctx),
				c.proc.GetTxnOperator(),
			); err != nil {
				return err
			}
		}

	} else {
		if err := dbSource.Delete(c.proc.Ctx, tblName); err != nil {
			return err
		}
		for _, name := range qry.IndexTableNames {
			if err = maybeDeleteAutoIncrement(c.proc.Ctx, c.proc.GetService(), dbSource, name, c.proc.GetTxnOperator()); err != nil {
				return err
			}

			if err := dbSource.Delete(c.proc.Ctx, name); err != nil {
				return err
			}

		}

		// delete partition subtable
		for _, name := range qry.GetPartitionTableNames() {
			if err = dbSource.Delete(c.proc.Ctx, name); err != nil {
				return err
			}
		}

		if dbName != catalog.MO_CATALOG && tblName != catalog.MO_INDEXES {
			tblDef := rel.GetTableDef(c.proc.Ctx)
			var containAuto bool
			for _, col := range tblDef.Cols {
				if col.Typ.AutoIncr {
					containAuto = true
					break
				}
			}
			if containAuto {
				// When drop table 'mo_catalog.mo_indexes', there is no need to delete the auto increment data
				err := incrservice.GetAutoIncrementService(c.proc.GetService()).Delete(
					c.proc.Ctx,
					rel.GetTableID(c.proc.Ctx),
					c.proc.GetTxnOperator())
				if err != nil {
					return err
				}
			}

			if err := shardservice.GetService(c.proc.GetService()).Delete(
				c.proc.Ctx,
				rel.GetTableID(c.proc.Ctx),
				c.proc.GetTxnOperator(),
			); err != nil {
				return err
			}
		}
	}

	// remove entry in mo_retention if exists
	// skip tables in mo_catalog.
	// These tables do not have retention info.
	if dbName == catalog.MO_CATALOG {
		return nil
	}
	deleteRetentionSQL := fmt.Sprintf(deleteMoRetentionWithDatabaseNameAndTableNameFormat, dbName, tblName)
	err = c.runSql(deleteRetentionSQL)
	if moerr.IsMoErrCode(err, moerr.ErrNoSuchTable) {
		return nil
	}
	return err
}

func planDefsToExeDefs(tableDef *plan.TableDef) ([]engine.TableDef, error) {
	planDefs := tableDef.GetDefs()
	var exeDefs []engine.TableDef
	c := new(engine.ConstraintDef)
	for _, def := range planDefs {
		switch defVal := def.GetDef().(type) {
		case *plan.TableDef_DefType_Properties:
			properties := make([]engine.Property, len(defVal.Properties.GetProperties()))
			for i, p := range defVal.Properties.GetProperties() {
				properties[i] = engine.Property{
					Key:   p.GetKey(),
					Value: p.GetValue(),
				}
			}
			exeDefs = append(exeDefs, &engine.PropertiesDef{
				Properties: properties,
			})
			c.Cts = append(c.Cts, &engine.StreamConfigsDef{
				Configs: defVal.Properties.GetProperties(),
			})
		}
	}

	if tableDef.Indexes != nil {
		c.Cts = append(c.Cts, &engine.IndexDef{
			Indexes: tableDef.Indexes,
		})
	}

	if tableDef.Partition != nil {
		bytes, err := tableDef.Partition.MarshalPartitionInfo()
		if err != nil {
			return nil, err
		}
		exeDefs = append(exeDefs, &engine.PartitionDef{
			Partitioned: 1,
			Partition:   string(bytes),
		})
	}

	if tableDef.ViewSql != nil {
		exeDefs = append(exeDefs, &engine.ViewDef{
			View: tableDef.ViewSql.View,
		})
	}

	if len(tableDef.Fkeys) > 0 {
		c.Cts = append(c.Cts, &engine.ForeignKeyDef{
			Fkeys: tableDef.Fkeys,
		})
	}

	if tableDef.Pkey != nil {
		c.Cts = append(c.Cts, &engine.PrimaryKeyDef{
			Pkey: tableDef.Pkey,
		})
	}

	if len(tableDef.RefChildTbls) > 0 {
		c.Cts = append(c.Cts, &engine.RefChildTableDef{
			Tables: tableDef.RefChildTbls,
		})
	}

	if len(c.Cts) > 0 {
		exeDefs = append(exeDefs, c)
	}

	if tableDef.ClusterBy != nil {
		exeDefs = append(exeDefs, &engine.ClusterByDef{
			Name: tableDef.ClusterBy.Name,
		})
	}
	return exeDefs, nil
}

func planColsToExeCols(planCols []*plan.ColDef) []engine.TableDef {
	exeCols := make([]engine.TableDef, len(planCols))
	for i, col := range planCols {
		var alg compress.T
		switch col.Alg {
		case plan.CompressType_None:
			alg = compress.None
		case plan.CompressType_Lz4:
			alg = compress.Lz4
		}
		colTyp := col.GetTyp()
		exeCols[i] = &engine.AttributeDef{
			Attr: engine.Attribute{
				Name:          col.GetOriginCaseName(),
				Alg:           alg,
				Type:          types.New(types.T(colTyp.GetId()), colTyp.GetWidth(), colTyp.GetScale()),
				Default:       planCols[i].GetDefault(),
				OnUpdate:      planCols[i].GetOnUpdate(),
				Primary:       col.GetPrimary(),
				Comment:       col.GetComment(),
				ClusterBy:     col.ClusterBy,
				AutoIncrement: col.Typ.GetAutoIncr(),
				IsHidden:      col.Hidden,
				Seqnum:        uint16(col.Seqnum),
				EnumVlaues:    colTyp.GetEnumvalues(),
			},
		}
	}
	return exeCols
}

func (s *Scope) CreateSequence(c *Compile) error {
	if s.ScopeAnalyzer == nil {
		s.ScopeAnalyzer = NewScopeAnalyzer()
	}
	s.ScopeAnalyzer.Start()
	defer s.ScopeAnalyzer.Stop()

	qry := s.Plan.GetDdl().GetCreateSequence()
	// convert the plan's cols to the execution's cols
	planCols := qry.GetTableDef().GetCols()
	exeCols := planColsToExeCols(planCols)

	// convert the plan's defs to the execution's defs
	exeDefs, err := planDefsToExeDefs(qry.GetTableDef())
	if err != nil {
		return err
	}

	dbName := c.db
	if qry.GetDatabase() != "" {
		dbName = qry.GetDatabase()
	}
	tblName := qry.GetTableDef().GetName()

	dbSource, err := c.e.Database(c.proc.Ctx, dbName, c.proc.GetTxnOperator())
	if err != nil {
		if dbName == "" {
			return moerr.NewNoDB(c.proc.Ctx)
		}
		return err
	}

	if _, err := dbSource.Relation(c.proc.Ctx, tblName, nil); err == nil {
		if qry.GetIfNotExists() {
			return nil
		}
		// Just report table exists error.
		return moerr.NewTableAlreadyExists(c.proc.Ctx, tblName)
	}

	if err := lockMoTable(c, dbName, tblName, lock.LockMode_Exclusive); err != nil {
		return err
	}

	if err := dbSource.Create(context.WithValue(c.proc.Ctx, defines.SqlKey{}, c.sql), tblName, append(exeCols, exeDefs...)); err != nil {
		return err
	}

	// Init the only row of sequence.
	if rel, err := dbSource.Relation(c.proc.Ctx, tblName, nil); err == nil {
		if rel == nil {
			return moerr.NewTableAlreadyExists(c.proc.Ctx, tblName)
		}
		bat, err := makeSequenceInitBatch(c.proc.Ctx, c.stmt.(*tree.CreateSequence), qry.GetTableDef(), c.proc)
		defer func() {
			if bat != nil {
				bat.Clean(c.proc.Mp())
			}
		}()
		if err != nil {
			return err
		}
		err = rel.Write(c.proc.Ctx, bat)
		if err != nil {
			return err
		}
	}
	return nil
}

func (s *Scope) AlterSequence(c *Compile) error {
	if s.ScopeAnalyzer == nil {
		s.ScopeAnalyzer = NewScopeAnalyzer()
	}
	s.ScopeAnalyzer.Start()
	defer s.ScopeAnalyzer.Stop()

	var values []interface{}
	var curval string
	qry := s.Plan.GetDdl().GetAlterSequence()
	// convert the plan's cols to the execution's cols
	planCols := qry.GetTableDef().GetCols()
	exeCols := planColsToExeCols(planCols)

	// convert the plan's defs to the execution's defs
	exeDefs, err := planDefsToExeDefs(qry.GetTableDef())
	if err != nil {
		return err
	}

	dbName := c.db
	if qry.GetDatabase() != "" {
		dbName = qry.GetDatabase()
	}
	tblName := qry.GetTableDef().GetName()

	dbSource, err := c.e.Database(c.proc.Ctx, dbName, c.proc.GetTxnOperator())
	if err != nil {
		if dbName == "" {
			return moerr.NewNoDB(c.proc.Ctx)
		}
		return err
	}

	if rel, err := dbSource.Relation(c.proc.Ctx, tblName, nil); err == nil {
		// sequence table exists
		// get pre sequence table row values
		_values, err := c.proc.GetSessionInfo().SqlHelper.ExecSql(fmt.Sprintf("select * from `%s`.`%s`", dbName, tblName))
		if err != nil {
			return err
		}
		if _values == nil {
			return moerr.NewInternalError(c.proc.Ctx, "Failed to get sequence meta data.")
		}
		values = _values[0]

		// get pre curval

		curval = c.proc.GetSessionInfo().SeqCurValues[rel.GetTableID(c.proc.Ctx)]
		// dorp the pre sequence
		err = c.runSql(fmt.Sprintf("drop sequence %s", tblName))
		if err != nil {
			return err
		}
	} else {
		// sequence table not exists
		if qry.GetIfExists() {
			return nil
		}
		return moerr.NewInternalErrorf(c.proc.Ctx, "sequence %s not exists", tblName)
	}

	if err := lockMoTable(c, dbName, tblName, lock.LockMode_Exclusive); err != nil {
		return err
	}

	if err := dbSource.Create(context.WithValue(c.proc.Ctx, defines.SqlKey{}, c.sql), tblName, append(exeCols, exeDefs...)); err != nil {
		return err
	}

	//Init the only row of sequence.
	if rel, err := dbSource.Relation(c.proc.Ctx, tblName, nil); err == nil {
		if rel == nil {
			return moerr.NewLockTableNotFound(c.proc.Ctx)
		}
		bat, err := makeSequenceAlterBatch(c.proc.Ctx, c.stmt.(*tree.AlterSequence), qry.GetTableDef(), c.proc, values, curval)
		defer func() {
			if bat != nil {
				bat.Clean(c.proc.Mp())
			}
		}()
		if err != nil {
			return err
		}
		err = rel.Write(c.proc.Ctx, bat)
		if err != nil {
			return err
		}
	}
	return nil
}

/*
Sequence table got 1 row and 7 columns(besides row_id).
-----------------------------------------------------------------------------------
last_seq_num | min_value| max_value| start_value| increment_value| cycle| is_called |
-----------------------------------------------------------------------------------

------------------------------------------------------------------------------------
*/

func makeSequenceAlterBatch(ctx context.Context, stmt *tree.AlterSequence, tableDef *plan.TableDef, proc *process.Process, result []interface{}, curval string) (*batch.Batch, error) {
	var bat batch.Batch
	bat.SetRowCount(1)
	attrs := make([]string, len(plan2.Sequence_cols_name))
	for i := range attrs {
		attrs[i] = plan2.Sequence_cols_name[i]
	}
	bat.Attrs = attrs

	// typ is sequenece's type now
	typ := plan2.MakeTypeByPlan2Type(tableDef.Cols[0].Typ)
	vecs := make([]*vector.Vector, len(plan2.Sequence_cols_name))

	switch typ.Oid {
	case types.T_int16:
		lastV, incr, minV, maxV, startN, cycle, err := makeAlterSequenceParam[int16](ctx, stmt, result, curval)
		if err != nil {
			return nil, err
		}
		if maxV < 0 {
			maxV = math.MaxInt16
		}
		err = valueCheckOut(maxV, minV, startN, ctx)
		if err != nil {
			return nil, err
		}
		err = makeAlterSequenceVecs(vecs, typ, proc, incr, lastV, minV, maxV, startN, cycle)
		if err != nil {
			return nil, err
		}
	case types.T_int32:
		lastV, incr, minV, maxV, startN, cycle, err := makeAlterSequenceParam[int32](ctx, stmt, result, curval)
		if err != nil {
			return nil, err
		}
		if maxV < 0 {
			maxV = math.MaxInt32
		}
		err = valueCheckOut(maxV, minV, startN, ctx)
		if err != nil {
			return nil, err
		}
		err = makeAlterSequenceVecs(vecs, typ, proc, incr, lastV, minV, maxV, startN, cycle)
		if err != nil {
			return nil, err
		}
	case types.T_int64:
		lastV, incr, minV, maxV, startN, cycle, err := makeAlterSequenceParam[int64](ctx, stmt, result, curval)
		if err != nil {
			return nil, err
		}
		if maxV < 0 {
			maxV = math.MaxInt64
		}
		err = valueCheckOut(maxV, minV, startN, ctx)
		if err != nil {
			return nil, err
		}
		err = makeAlterSequenceVecs(vecs, typ, proc, incr, lastV, minV, maxV, startN, cycle)
		if err != nil {
			return nil, err
		}
	case types.T_uint16:
		lastV, incr, minV, maxV, startN, cycle, err := makeAlterSequenceParam[uint16](ctx, stmt, result, curval)
		if err != nil {
			return nil, err
		}
		err = valueCheckOut(maxV, minV, startN, ctx)
		if err != nil {
			return nil, err
		}
		err = makeAlterSequenceVecs(vecs, typ, proc, incr, lastV, minV, maxV, startN, cycle)
		if err != nil {
			return nil, err
		}
	case types.T_uint32:
		lastV, incr, minV, maxV, startN, cycle, err := makeAlterSequenceParam[uint32](ctx, stmt, result, curval)
		if err != nil {
			return nil, err
		}
		err = valueCheckOut(maxV, minV, startN, ctx)
		if err != nil {
			return nil, err
		}
		err = makeAlterSequenceVecs(vecs, typ, proc, incr, lastV, minV, maxV, startN, cycle)
		if err != nil {
			return nil, err
		}
	case types.T_uint64:
		lastV, incr, minV, maxV, startN, cycle, err := makeAlterSequenceParam[uint64](ctx, stmt, result, curval)
		if err != nil {
			return nil, err
		}
		err = valueCheckOut(maxV, minV, startN, ctx)
		if err != nil {
			return nil, err
		}
		err = makeAlterSequenceVecs(vecs, typ, proc, incr, lastV, minV, maxV, startN, cycle)
		if err != nil {
			return nil, err
		}
	default:
		return nil, moerr.NewNotSupported(ctx, "Unsupported type for sequence")
	}
	bat.Vecs = vecs
	return &bat, nil
}

func makeSequenceInitBatch(ctx context.Context, stmt *tree.CreateSequence, tableDef *plan.TableDef, proc *process.Process) (*batch.Batch, error) {
	var bat batch.Batch
	bat.SetRowCount(1)
	attrs := make([]string, len(plan2.Sequence_cols_name))
	for i := range attrs {
		attrs[i] = plan2.Sequence_cols_name[i]
	}
	bat.Attrs = attrs

	typ := plan2.MakeTypeByPlan2Type(tableDef.Cols[0].Typ)
	sequence_cols_num := 7
	vecs := make([]*vector.Vector, sequence_cols_num)

	// Make sequence vecs.
	switch typ.Oid {
	case types.T_int16:
		incr, minV, maxV, startN, err := makeSequenceParam[int16](ctx, stmt)
		if err != nil {
			return nil, err
		}
		if stmt.MaxValue == nil {
			if incr > 0 {
				maxV = math.MaxInt16
			} else {
				maxV = -1
			}
		}
		if stmt.MinValue == nil && incr < 0 {
			minV = math.MinInt16
		}
		if stmt.StartWith == nil {
			if incr > 0 {
				startN = minV
			} else {
				startN = maxV
			}
		}
		err = valueCheckOut(maxV, minV, startN, ctx)
		if err != nil {
			return nil, err
		}
		err = makeSequenceVecs(vecs, stmt, typ, proc, incr, minV, maxV, startN)
		if err != nil {
			return nil, err
		}
	case types.T_int32:
		incr, minV, maxV, startN, err := makeSequenceParam[int32](ctx, stmt)
		if err != nil {
			return nil, err
		}
		if stmt.MaxValue == nil {
			if incr > 0 {
				maxV = math.MaxInt32
			} else {
				maxV = -1
			}
		}
		if stmt.MinValue == nil && incr < 0 {
			minV = math.MinInt32
		}
		if stmt.StartWith == nil {
			if incr > 0 {
				startN = minV
			} else {
				startN = maxV
			}
		}
		err = valueCheckOut(maxV, minV, startN, ctx)
		if err != nil {
			return nil, err
		}
		err = makeSequenceVecs(vecs, stmt, typ, proc, incr, minV, maxV, startN)
		if err != nil {
			return nil, err
		}
	case types.T_int64:
		incr, minV, maxV, startN, err := makeSequenceParam[int64](ctx, stmt)
		if err != nil {
			return nil, err
		}
		if stmt.MaxValue == nil {
			if incr > 0 {
				maxV = math.MaxInt64
			} else {
				maxV = -1
			}
		}
		if stmt.MinValue == nil && incr < 0 {
			minV = math.MinInt64
		}
		if stmt.StartWith == nil {
			if incr > 0 {
				startN = minV
			} else {
				startN = maxV
			}
		}
		err = valueCheckOut(maxV, minV, startN, ctx)
		if err != nil {
			return nil, err
		}
		err = makeSequenceVecs(vecs, stmt, typ, proc, incr, minV, maxV, startN)
		if err != nil {
			return nil, err
		}
	case types.T_uint16:
		incr, minV, maxV, startN, err := makeSequenceParam[uint16](ctx, stmt)
		if err != nil {
			return nil, err
		}
		if stmt.MaxValue == nil {
			maxV = math.MaxUint16
		}
		if stmt.MinValue == nil && incr < 0 {
			minV = 0
		}
		if stmt.StartWith == nil {
			if incr > 0 {
				startN = minV
			} else {
				startN = maxV
			}
		}
		err = valueCheckOut(maxV, minV, startN, ctx)
		if err != nil {
			return nil, err
		}
		err = makeSequenceVecs(vecs, stmt, typ, proc, incr, minV, maxV, startN)
		if err != nil {
			return nil, err
		}
	case types.T_uint32:
		incr, minV, maxV, startN, err := makeSequenceParam[uint32](ctx, stmt)
		if err != nil {
			return nil, err
		}
		if stmt.MaxValue == nil {
			maxV = math.MaxUint32
		}
		if stmt.MinValue == nil && incr < 0 {
			minV = 0
		}
		if stmt.StartWith == nil {
			if incr > 0 {
				startN = minV
			} else {
				startN = maxV
			}
		}
		err = valueCheckOut(maxV, minV, startN, ctx)
		if err != nil {
			return nil, err
		}
		err = makeSequenceVecs(vecs, stmt, typ, proc, incr, minV, maxV, startN)
		if err != nil {
			return nil, err
		}
	case types.T_uint64:
		incr, minV, maxV, startN, err := makeSequenceParam[uint64](ctx, stmt)
		if err != nil {
			return nil, err
		}
		if stmt.MaxValue == nil {
			maxV = math.MaxUint64
		}
		if stmt.MinValue == nil && incr < 0 {
			minV = 0
		}
		if stmt.StartWith == nil {
			if incr > 0 {
				startN = minV
			} else {
				startN = maxV
			}
		}
		err = valueCheckOut(maxV, minV, startN, ctx)
		if err != nil {
			return nil, err
		}
		err = makeSequenceVecs(vecs, stmt, typ, proc, incr, minV, maxV, startN)
		if err != nil {
			return nil, err
		}
	default:
		return nil, moerr.NewNotSupported(ctx, "Unsupported type for sequence")
	}

	bat.Vecs = vecs
	return &bat, nil
}

func makeSequenceVecs[T constraints.Integer](vecs []*vector.Vector, stmt *tree.CreateSequence, typ types.Type, proc *process.Process, incr int64, minV, maxV, startN T) (err error) {
	defer func() {
		if err != nil {
			for _, v := range vecs {
				if v != nil {
					v.Free(proc.Mp())
				}
			}
		}
	}()

	if vecs[0], err = vector.NewConstFixed(typ, startN, 1, proc.Mp()); err != nil {
		return err
	}
	if vecs[1], err = vector.NewConstFixed(typ, minV, 1, proc.Mp()); err != nil {
		return err
	}
	if vecs[2], err = vector.NewConstFixed(typ, maxV, 1, proc.Mp()); err != nil {
		return err
	}
	if vecs[3], err = vector.NewConstFixed(typ, startN, 1, proc.Mp()); err != nil {
		return err
	}
	if vecs[4], err = vector.NewConstFixed(types.T_int64.ToType(), incr, 1, proc.Mp()); err != nil {
		return err
	}
	if stmt.Cycle {
		vecs[5], err = vector.NewConstFixed(types.T_bool.ToType(), true, 1, proc.Mp())
	} else {
		vecs[5], err = vector.NewConstFixed(types.T_bool.ToType(), false, 1, proc.Mp())
	}
	if err != nil {
		return err
	}
	vecs[6], err = vector.NewConstFixed(types.T_bool.ToType(), false, 1, proc.Mp())
	return err
}

func makeAlterSequenceVecs[T constraints.Integer](vecs []*vector.Vector, typ types.Type, proc *process.Process, incr int64, lastV, minV, maxV, startN T, cycle bool) (err error) {
	defer func() {
		if err != nil {
			for _, v := range vecs {
				if v != nil {
					v.Free(proc.Mp())
				}
			}
		}
	}()

	if vecs[0], err = vector.NewConstFixed(typ, lastV, 1, proc.Mp()); err != nil {
		return err
	}
	if vecs[1], err = vector.NewConstFixed(typ, minV, 1, proc.Mp()); err != nil {
		return err
	}
	if vecs[2], err = vector.NewConstFixed(typ, maxV, 1, proc.Mp()); err != nil {
		return err
	}
	if vecs[3], err = vector.NewConstFixed(typ, startN, 1, proc.Mp()); err != nil {
		return err
	}
	if vecs[4], err = vector.NewConstFixed(types.T_int64.ToType(), incr, 1, proc.Mp()); err != nil {
		return err
	}
	if vecs[5], err = vector.NewConstFixed(types.T_bool.ToType(), cycle, 1, proc.Mp()); err != nil {
		return err
	}
	vecs[6], err = vector.NewConstFixed(types.T_bool.ToType(), false, 1, proc.Mp())
	return err
}

func makeSequenceParam[T constraints.Integer](ctx context.Context, stmt *tree.CreateSequence) (int64, T, T, T, error) {
	var minValue, maxValue, startNum T
	incrNum := int64(1)
	if stmt.IncrementBy != nil {
		switch stmt.IncrementBy.Num.(type) {
		case uint64:
			return 0, 0, 0, 0, moerr.NewInvalidInput(ctx, "incr value's data type is int64")
		}
		incrNum = getValue[int64](stmt.IncrementBy.Minus, stmt.IncrementBy.Num)
	}
	if incrNum == 0 {
		return 0, 0, 0, 0, moerr.NewInvalidInput(ctx, "Incr value for sequence must not be 0")
	}

	if stmt.MinValue == nil {
		if incrNum > 0 {
			minValue = 1
		} else {
			// Value here is wrong.
			// We will get real value later.
			minValue = 0
		}
	} else {
		minValue = getValue[T](stmt.MinValue.Minus, stmt.MinValue.Num)
	}

	if stmt.MaxValue == nil {
		// Value here is wrong.
		// We will get real value later.
		maxValue = 0
	} else {
		maxValue = getValue[T](stmt.MaxValue.Minus, stmt.MaxValue.Num)
	}

	if stmt.StartWith == nil {
		// The value may be wrong.
		if incrNum > 0 {
			startNum = minValue
		} else {
			startNum = maxValue
		}
	} else {
		startNum = getValue[T](stmt.StartWith.Minus, stmt.StartWith.Num)
	}

	return incrNum, minValue, maxValue, startNum, nil
}

func makeAlterSequenceParam[T constraints.Integer](ctx context.Context, stmt *tree.AlterSequence, result []interface{}, curval string) (T, int64, T, T, T, bool, error) {
	var minValue, maxValue, startNum, lastNum T
	var incrNum int64
	var cycle bool

	if incr, ok := result[4].(int64); ok {
		incrNum = incr
	}

	// if alter increment value
	if stmt.IncrementBy != nil {
		switch stmt.IncrementBy.Num.(type) {
		case uint64:
			return 0, 0, 0, 0, 0, false, moerr.NewInvalidInput(ctx, "incr value's data type is int64")
		}
		incrNum = getValue[int64](stmt.IncrementBy.Minus, stmt.IncrementBy.Num)
	}
	if incrNum == 0 {
		return 0, 0, 0, 0, 0, false, moerr.NewInvalidInput(ctx, "Incr value for sequence must not be 0")
	}

	// if alter minValue of sequence
	preMinValue := result[1]
	if stmt.MinValue != nil {
		minValue = getValue[T](stmt.MinValue.Minus, stmt.MinValue.Num)
	} else {
		minValue = getInterfaceValue[T](preMinValue)
	}

	// if alter maxValue of sequence
	preMaxValue := result[2]
	if stmt.MaxValue != nil {
		maxValue = getValue[T](stmt.MaxValue.Minus, stmt.MaxValue.Num)
	} else {
		maxValue = getInterfaceValue[T](preMaxValue)
	}

	preLastSeq := result[0]
	preLastSeqNum := getInterfaceValue[T](preLastSeq)
	// if alter startWith value of sequence
	preStartWith := preLastSeqNum
	if stmt.StartWith != nil {
		startNum = getValue[T](stmt.StartWith.Minus, stmt.StartWith.Num)
		if startNum < preStartWith {
			startNum = preStartWith
		}
	} else {
		startNum = getInterfaceValue[T](preStartWith)
	}
	if len(curval) != 0 {
		lastNum = preLastSeqNum + T(incrNum)
		if lastNum < startNum+T(incrNum) {
			lastNum = startNum + T(incrNum)
		}
	} else {
		lastNum = preLastSeqNum
	}

	// if alter cycle state of sequence
	preCycle := result[5]
	if preCycleVal, ok := preCycle.(bool); ok {
		if stmt.Cycle != nil {
			cycle = stmt.Cycle.Cycle
		} else {
			cycle = preCycleVal
		}
	}

	return lastNum, incrNum, minValue, maxValue, startNum, cycle, nil
}

// Checkout values.
func valueCheckOut[T constraints.Integer](maxValue, minValue, startNum T, ctx context.Context) error {
	if maxValue <= minValue {
		return moerr.NewInvalidInputf(ctx, "MAXVALUE (%d) of sequence must be bigger than MINVALUE (%d) of it", maxValue, minValue)
	}
	if startNum < minValue || startNum > maxValue {
		return moerr.NewInvalidInputf(ctx, "STARTVALUE (%d) for sequence must between MINVALUE (%d) and MAXVALUE (%d)", startNum, minValue, maxValue)
	}
	return nil
}

func getValue[T constraints.Integer](minus bool, num any) T {
	var v T
	switch num := num.(type) {
	case uint64:
		v = T(num)
	case int64:
		if minus {
			v = -T(num)
		} else {
			v = T(num)
		}
	}
	return v
}

func getInterfaceValue[T constraints.Integer](val interface{}) T {
	switch val := val.(type) {
	case int16:
		return T(val)
	case int32:
		return T(val)
	case int64:
		return T(val)
	case uint16:
		return T(val)
	case uint32:
		return T(val)
	case uint64:
		return T(val)
	}
	return 0
}

func doLockTable(
	eng engine.Engine,
	proc *process.Process,
	rel engine.Relation,
	defChanged bool) error {
	id := rel.GetTableID(proc.Ctx)
	defs, err := rel.GetPrimaryKeys(proc.Ctx)
	if err != nil {
		return err
	}

	if len(defs) != 1 {
		panic("invalid primary keys")
	}

	err = lockop.LockTable(
		eng,
		proc,
		id,
		defs[0].Type,
		defChanged)

	return err
}

func lockTable(
	ctx context.Context,
	eng engine.Engine,
	proc *process.Process,
	rel engine.Relation,
	dbName string,
	partitionTableNames []string,
	defChanged bool) error {

	if len(partitionTableNames) == 0 {
		return doLockTable(eng, proc, rel, defChanged)
	}

	dbSource, err := eng.Database(ctx, dbName, proc.GetTxnOperator())
	if err != nil {
		return err
	}

	for _, tableName := range partitionTableNames {
		pRel, pErr := dbSource.Relation(ctx, tableName, nil)
		if pErr != nil {
			return pErr
		}
		err = doLockTable(eng, proc, pRel, defChanged)
		if err != nil {
			return err
		}
	}
	return nil
}

// lockIndexTable
func lockIndexTable(ctx context.Context, dbSource engine.Database, eng engine.Engine, proc *process.Process, tableName string, defChanged bool) error {
	rel, err := dbSource.Relation(ctx, tableName, nil)
	if err != nil {
		return err
	}
	return doLockTable(eng, proc, rel, defChanged)
}

func lockRows(
	eng engine.Engine,
	proc *process.Process,
	rel engine.Relation,
	vec *vector.Vector,
	lockMode lock.LockMode,
	sharding lock.Sharding,
	group uint32) error {
	if vec == nil || vec.Length() == 0 {
		panic("lock rows is empty")
	}

	id := rel.GetTableID(proc.Ctx)

	err := lockop.LockRows(
		eng,
		proc,
		rel,
		id,
		vec,
		*vec.GetType(),
		lockMode,
		sharding,
		group)
	return err
}

func maybeCreateAutoIncrement(
	ctx context.Context,
	sid string,
	db engine.Database,
	def *plan.TableDef,
	txnOp client.TxnOperator,
	nameResolver func() string) error {
	name := def.Name
	if nameResolver != nil {
		name = nameResolver()
	}
	tb, err := db.Relation(ctx, name, nil)
	if err != nil {
		return err
	}
	def.TblId = tb.GetTableID(ctx)

	cols := incrservice.GetAutoColumnFromDef(def)
	if len(cols) == 0 {
		return nil
	}

	return incrservice.GetAutoIncrementService(sid).Create(
		ctx,
		def.TblId,
		cols,
		txnOp)
}

func maybeDeleteAutoIncrement(
	ctx context.Context,
	sid string,
	db engine.Database,
	tblname string,
	txnOp client.TxnOperator) error {

	// check if contains any auto_increment column(include __mo_fake_pk_col), if so, reset the auto_increment value
	rel, err := db.Relation(ctx, tblname, nil)
	if err != nil {
		return err
	}

	tblId := rel.GetTableID(ctx)

	tblDef := rel.GetTableDef(ctx)
	var containAuto bool
	for _, col := range tblDef.Cols {
		if col.Typ.AutoIncr {
			containAuto = true
			break
		}
	}
	if containAuto {
		err = incrservice.GetAutoIncrementService(sid).Delete(
			ctx,
			tblId,
			txnOp)
		if err != nil {
			return err
		}
	}

	return nil
}

func maybeResetAutoIncrement(
	ctx context.Context,
	sid string,
	db engine.Database,
	tblname string,
	oldId uint64,
	newId uint64,
	keepAutoIncrement bool,
	txnOp client.TxnOperator) error {

	// check if contains any auto_increment column(include __mo_fake_pk_col), if so, reset the auto_increment value

	rel, err := db.Relation(ctx, tblname, nil)
	if err != nil {
		return err
	}

	tblDef := rel.GetTableDef(ctx)
	var containAuto bool
	for _, col := range tblDef.Cols {
		if col.Typ.AutoIncr {
			containAuto = true
			break
		}
	}
	if containAuto {
		err = incrservice.GetAutoIncrementService(sid).Reset(
			ctx,
			oldId,
			newId,
			keepAutoIncrement,
			txnOp)
		if err != nil {
			return err
		}
	}

	return nil
}

func getRelFromMoCatalog(c *Compile, tblName string) (engine.Relation, error) {
	dbSource, err := c.e.Database(c.proc.Ctx, catalog.MO_CATALOG, c.proc.GetTxnOperator())
	if err != nil {
		return nil, err
	}

	rel, err := dbSource.Relation(c.proc.Ctx, tblName, nil)
	if err != nil {
		return nil, err
	}

	return rel, nil
}

func getLockVector(proc *process.Process, accountId uint32, names []string) (*vector.Vector, error) {
	vecs := make([]*vector.Vector, len(names)+1)
	defer func() {
		for _, v := range vecs {
			if v != nil {
				v.Free(proc.GetMPool())
			}
		}
	}()

	// append account_id
	accountIdVec := vector.NewVec(types.T_uint32.ToType())
	err := vector.AppendFixed(accountIdVec, accountId, false, proc.GetMPool())
	if err != nil {
		return nil, err
	}
	vecs[0] = accountIdVec
	// append names
	for i, name := range names {
		nameVec := vector.NewVec(types.T_varchar.ToType())
		err := vector.AppendBytes(nameVec, []byte(name), false, proc.GetMPool())
		if err != nil {
			return nil, err
		}
		vecs[i+1] = nameVec
	}

	vec, err := function.RunFunctionDirectly(proc, function.SerialFunctionEncodeID, vecs, 1)
	if err != nil {
		return nil, err
	}
	return vec, nil
}

func lockMoDatabase(c *Compile, dbName string) error {
	dbRel, err := getRelFromMoCatalog(c, catalog.MO_DATABASE)
	if err != nil {
		return err
	}
	vec, err := getLockVector(c.proc, c.proc.GetSessionInfo().AccountId, []string{dbName})
	if err != nil {
		return err
	}
	defer vec.Free(c.proc.Mp())
	if err := lockRows(c.e, c.proc, dbRel, vec, lock.LockMode_Exclusive, lock.Sharding_ByRow, c.proc.GetSessionInfo().AccountId); err != nil {
		return err
	}
	return nil
}

func lockMoTable(
	c *Compile,
	dbName string,
	tblName string,
	lockMode lock.LockMode) error {
	dbRel, err := getRelFromMoCatalog(c, catalog.MO_TABLES)
	if err != nil {
		return err
	}
	vec, err := getLockVector(c.proc, c.proc.GetSessionInfo().AccountId, []string{dbName, tblName})
	if err != nil {
		return err
	}
	defer vec.Free(c.proc.Mp())

	if err := lockRows(c.e, c.proc, dbRel, vec, lockMode, lock.Sharding_ByRow, c.proc.GetSessionInfo().AccountId); err != nil {
		return err
	}
	return nil
}<|MERGE_RESOLUTION|>--- conflicted
+++ resolved
@@ -930,13 +930,9 @@
 		return err
 	}
 
-<<<<<<< HEAD
-		c.proc.Error(c.proc.Ctx, "createTable",
-=======
 	exists, err := dbSource.RelationExists(c.proc.Ctx, tblName, nil)
 	if err != nil {
 		c.proc.Error(c.proc.Ctx, "check table relation exists failed",
->>>>>>> a50a3fd7
 			zap.String("databaseName", c.db),
 			zap.String("tableName", tblName),
 			zap.Error(err),
@@ -953,17 +949,9 @@
 	// check in EntireEngine.TempEngine, notice that TempEngine may not init
 	tmpDBSource, err := c.e.Database(c.proc.Ctx, defines.TEMPORARY_DBNAME, c.proc.GetTxnOperator())
 	if err == nil {
-<<<<<<< HEAD
-		if _, err := tmpDBSource.Relation(c.proc.Ctx, engine.GetTempTableName(dbName, tblName), nil); err == nil {
-			if qry.GetIfNotExists() {
-				return nil
-			}
-			c.proc.Error(c.proc.Ctx, "createTable",
-=======
 		exists, err := tmpDBSource.RelationExists(c.proc.Ctx, engine.GetTempTableName(dbName, tblName), nil)
 		if err != nil {
 			c.proc.Error(c.proc.Ctx, "check temporary table relation exists failed",
->>>>>>> a50a3fd7
 				zap.String("databaseName", c.db),
 				zap.String("tableName", tblName),
 				zap.Error(err),
@@ -1293,15 +1281,10 @@
 			)
 			return err
 		}
-<<<<<<< HEAD
-		if _, err := dbSource.Relation(c.proc.Ctx, def.Name, nil); err == nil {
-			c.proc.Error(c.proc.Ctx, "createTable",
-=======
 
 		exists, err := dbSource.RelationExists(c.proc.Ctx, def.Name, nil)
 		if err != nil {
 			c.proc.Error(c.proc.Ctx, "check index relation exists failed",
->>>>>>> a50a3fd7
 				zap.String("databaseName", c.db),
 				zap.String("tableName", def.GetName()),
 				zap.Error(err),
@@ -1826,15 +1809,10 @@
 	if err != nil {
 		return err
 	}
-<<<<<<< HEAD
-	if _, err = dbSource.Relation(c.proc.Ctx, def.Name, nil); err == nil {
-		c.proc.Error(c.proc.Ctx, "create index table check exists",
-=======
 
 	exists, err := dbSource.RelationExists(c.proc.Ctx, def.Name, nil)
 	if err != nil {
 		c.proc.Error(c.proc.Ctx, "check index relation exists failed",
->>>>>>> a50a3fd7
 			zap.String("databaseName", c.db),
 			zap.String("tableName", def.GetName()),
 			zap.Error(err),
