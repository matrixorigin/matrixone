// Copyright 2021 Matrix Origin
//
// Licensed under the Apache License, Version 2.0 (the "License");
// you may not use this file except in compliance with the License.
// You may obtain a copy of the License at
//
//      http://www.apache.org/licenses/LICENSE-2.0
//
// Unless required by applicable law or agreed to in writing, software
// distributed under the License is distributed on an "AS IS" BASIS,
// WITHOUT WARRANTIES OR CONDITIONS OF ANY KIND, either express or implied.
// See the License for the specific language governing permissions and
// limitations under the License.

package compile

import (
	"context"
	"fmt"
	"math"
	"strings"

	"go.uber.org/zap"
	"golang.org/x/exp/constraints"

	"github.com/matrixorigin/matrixone/pkg/catalog"
	"github.com/matrixorigin/matrixone/pkg/common/moerr"
	"github.com/matrixorigin/matrixone/pkg/compress"
	"github.com/matrixorigin/matrixone/pkg/container/batch"
	"github.com/matrixorigin/matrixone/pkg/container/types"
	"github.com/matrixorigin/matrixone/pkg/container/vector"
	"github.com/matrixorigin/matrixone/pkg/defines"
	"github.com/matrixorigin/matrixone/pkg/incrservice"
	"github.com/matrixorigin/matrixone/pkg/pb/api"
	"github.com/matrixorigin/matrixone/pkg/pb/lock"
	"github.com/matrixorigin/matrixone/pkg/pb/plan"
	"github.com/matrixorigin/matrixone/pkg/sql/colexec/lockop"
	"github.com/matrixorigin/matrixone/pkg/sql/parsers/tree"
	plan2 "github.com/matrixorigin/matrixone/pkg/sql/plan"
	"github.com/matrixorigin/matrixone/pkg/sql/plan/function"
	"github.com/matrixorigin/matrixone/pkg/txn/client"
	"github.com/matrixorigin/matrixone/pkg/util/trace"
	"github.com/matrixorigin/matrixone/pkg/vm/engine"
	"github.com/matrixorigin/matrixone/pkg/vm/process"
)

func (s *Scope) CreateDatabase(c *Compile) error {
	var span trace.Span
	c.proc.Ctx, span = trace.Start(c.proc.Ctx, "CreateDatabase")
	defer span.End()
	dbName := s.Plan.GetDdl().GetCreateDatabase().GetDatabase()
	if _, err := c.e.Database(c.proc.Ctx, dbName, c.proc.TxnOperator); err == nil {
		if s.Plan.GetDdl().GetCreateDatabase().GetIfNotExists() {
			return nil
		}
		return moerr.NewDBAlreadyExists(c.proc.Ctx, dbName)
	}

	if err := lockMoDatabase(c, dbName); err != nil {
		return err
	}

	ctx := context.WithValue(c.proc.Ctx, defines.SqlKey{}, s.Plan.GetDdl().GetCreateDatabase().GetSql())
	datType := ""
	if s.Plan.GetDdl().GetCreateDatabase().SubscriptionOption != nil {
		datType = catalog.SystemDBTypeSubscription
	}
	ctx = context.WithValue(ctx, defines.DatTypKey{}, datType)
	return c.e.Create(ctx, dbName, c.proc.TxnOperator)
}

func (s *Scope) DropDatabase(c *Compile) error {
	dbName := s.Plan.GetDdl().GetDropDatabase().GetDatabase()
	if _, err := c.e.Database(c.proc.Ctx, dbName, c.proc.TxnOperator); err != nil {
		if s.Plan.GetDdl().GetDropDatabase().GetIfExists() {
			return nil
		}
		return moerr.NewErrDropNonExistsDB(c.proc.Ctx, dbName)
	}

	if err := lockMoDatabase(c, dbName); err != nil {
		return err
	}

	sql := s.Plan.GetDdl().GetDropDatabase().GetCheckFKSql()
	if len(sql) != 0 {
		err := runDetectFkReferToDBSql(c, sql)
		if err != nil {
			return err
		}
	}

	// whether foreign_key_checks = 0 or 1
	err := s.removeFkeysRelationships(c, dbName)
	if err != nil {
		return err
	}

	err = c.e.Delete(c.proc.Ctx, dbName, c.proc.TxnOperator)
	if err != nil {
		return err
	}

	// 1.delete all index object record under the database from mo_catalog.mo_indexes
	deleteSql := fmt.Sprintf(deleteMoIndexesWithDatabaseIdFormat, s.Plan.GetDdl().GetDropDatabase().GetDatabaseId())
	err = c.runSql(deleteSql)
	if err != nil {
		return err
	}

	// 2.delete all partition object record under the database from mo_catalog.mo_table_partitions
	deleteSql = fmt.Sprintf(deleteMoTablePartitionsWithDatabaseIdFormat, s.Plan.GetDdl().GetDropDatabase().GetDatabaseId())
	err = c.runSql(deleteSql)
	if err != nil {
		return err
	}

	//3. delete fks
	err = c.runSql(s.Plan.GetDdl().GetDropDatabase().GetUpdateFkSql())
	if err != nil {
		return err
	}
	return nil
}

func (s *Scope) removeFkeysRelationships(c *Compile, dbName string) error {
	database, err := c.e.Database(c.proc.Ctx, dbName, c.proc.TxnOperator)
	if err != nil {
		return err
	}

	relations, err := database.Relations(c.proc.Ctx)
	if err != nil {
		return err
	}
	for _, rel := range relations {
		relation, err := database.Relation(c.proc.Ctx, rel, nil)
		if err != nil {
			return err
		}
		tblId := relation.GetTableID(c.proc.Ctx)
		fkeys, refChild, err := s.getFkDefs(c, relation)
		if err != nil {
			return err
		}
		//remove tblId from the parent table
		for _, fkey := range fkeys.Fkeys {
			if fkey.ForeignTbl == 0 {
				continue
			}

			_, _, parentTable, err := c.e.GetRelationById(c.proc.Ctx, c.proc.TxnOperator, fkey.ForeignTbl)
			if err != nil {
				return err
			}
			err = s.removeChildTblIdFromParentTable(c, parentTable, tblId)
			if err != nil {
				return err
			}
		}
		//remove tblId from the child table
		for _, childId := range refChild.Tables {
			if childId == 0 {
				continue
			}
			_, _, childTable, err := c.e.GetRelationById(c.proc.Ctx, c.proc.TxnOperator, childId)
			if err != nil {
				return err
			}
			err = s.removeParentTblIdFromChildTable(c, childTable, tblId)
			if err != nil {
				return err
			}
		}
	}
	return nil
}

// Drop the old view, and create the new view.
func (s *Scope) AlterView(c *Compile) error {
	qry := s.Plan.GetDdl().GetAlterView()

	dbName := c.db
	tblName := qry.GetTableDef().GetName()

	dbSource, err := c.e.Database(c.proc.Ctx, dbName, c.proc.TxnOperator)
	if err != nil {
		if qry.GetIfExists() {
			return nil
		}
		return err
	}
	if _, err = dbSource.Relation(c.proc.Ctx, tblName, nil); err != nil {
		if qry.GetIfExists() {
			return nil
		}
		return err
	}

	if err := lockMoTable(c, dbName, tblName, lock.LockMode_Exclusive); err != nil {
		return err
	}

	// Drop view table.
	if err := dbSource.Delete(c.proc.Ctx, tblName); err != nil {
		return err
	}

	// Create view table.
	// convert the plan's cols to the execution's cols
	planCols := qry.GetTableDef().GetCols()
	exeCols := planColsToExeCols(planCols)

	// convert the plan's defs to the execution's defs
	exeDefs, err := planDefsToExeDefs(qry.GetTableDef())
	if err != nil {
		return err
	}

	// if _, err := dbSource.Relation(c.proc.Ctx, tblName); err == nil {
	//  	 return moerr.NewTableAlreadyExists(c.proc.Ctx, tblName)
	// }

	return dbSource.Create(context.WithValue(c.proc.Ctx, defines.SqlKey{}, c.sql), tblName, append(exeCols, exeDefs...))
}

func addAlterKind(alterKind []api.AlterKind, kind api.AlterKind) []api.AlterKind {
	for i := range alterKind {
		if alterKind[i] == kind {
			return alterKind
		}
	}
	alterKind = append(alterKind, kind)
	return alterKind
}

func getAddColPos(cols []*plan.ColDef, def *plan.ColDef, colName string, pos int32) ([]*plan.ColDef, int32, error) {
	if pos == 0 {
		cols = append([]*plan.ColDef{def}, cols...)
		return cols, pos, nil
	} else if pos == -1 {
		length := len(cols)
		cols = append(cols, nil)
		copy(cols[length:], cols[length-1:])
		cols[length-1] = def
		return cols, int32(length - 1), nil
	}
	var idx int
	for idx = 0; idx < len(cols); idx++ {
		if cols[idx].Name == colName {
			cols = append(cols, nil)
			copy(cols[idx+2:], cols[idx+1:])
			cols[idx+1] = def
			return cols, int32(idx + 1), nil
		}
	}
	return nil, 0, moerr.NewInvalidInputNoCtx("column '%s' doesn't exist in table", colName)
}

func (s *Scope) AlterTableInplace(c *Compile) error {
	qry := s.Plan.GetDdl().GetAlterTable()
	dbName := qry.Database
	if dbName == "" {
		dbName = c.db
	}

	tblName := qry.GetTableDef().GetName()

	dbSource, err := c.e.Database(c.proc.Ctx, dbName, c.proc.TxnOperator)
	if err != nil {
		return err
	}
	databaseId := dbSource.GetDatabaseId(c.proc.Ctx)

	rel, err := dbSource.Relation(c.proc.Ctx, tblName, nil)
	if err != nil {
		return err
	}
	tblId := rel.GetTableID(c.proc.Ctx)

	tableDef := plan2.DeepCopyTableDef(qry.TableDef, true)
	oldCt, err := GetConstraintDef(c.proc.Ctx, rel)
	if err != nil {
		return err
	}

	if c.proc.TxnOperator.Txn().IsPessimistic() {
		var retryErr error
		// 1. lock origin table metadata in catalog
		if err = lockMoTable(c, dbName, tblName, lock.LockMode_Exclusive); err != nil {
			if !moerr.IsMoErrCode(err, moerr.ErrTxnNeedRetry) &&
				!moerr.IsMoErrCode(err, moerr.ErrTxnNeedRetryWithDefChanged) {
				return err
			}
			retryErr = err
		}

		// 2. lock origin table
		var partitionTableNames []string
		if tableDef.Partition != nil {
			partitionTableNames = tableDef.Partition.PartitionTableNames
		}
		if err = lockTable(c.proc.Ctx, c.e, c.proc, rel, dbName, partitionTableNames, true); err != nil {
			if !moerr.IsMoErrCode(err, moerr.ErrTxnNeedRetry) &&
				!moerr.IsMoErrCode(err, moerr.ErrTxnNeedRetryWithDefChanged) {
				return err
			}
			retryErr = err
		}
		if retryErr != nil {
			return retryErr
		}
	}
	newCt := &engine.ConstraintDef{
		Cts: []engine.Constraint{},
	}

	//added fk in this alter table statement
	newAddedFkNames := make(map[string]bool)
	/*
		collect old fk names.
		ForeignKeyDef.Name may be empty in previous design.
		So, we only use ForeignKeyDef.Name that is no empty.
	*/
	oldFkNames := make(map[string]bool)
	for _, ct := range oldCt.Cts {
		switch t := ct.(type) {
		case *engine.ForeignKeyDef:
			for _, fkey := range t.Fkeys {
				if len(fkey.Name) != 0 {
					oldFkNames[fkey.Name] = true
				}
			}
		}
	}

	removeRefChildTbls := make(map[string]uint64)
	var addRefChildTbls []uint64
	var newFkeys []*plan.ForeignKeyDef

	var addIndex []*plan.IndexDef
	var dropIndexMap = make(map[string]bool)
	var alterIndex *plan.IndexDef

	var alterKinds []api.AlterKind
	var comment string
	var oldName, newName string
	var addCol []*plan.AlterAddColumn
	var dropCol []*plan.AlterDropColumn
	var changePartitionDef *plan.PartitionByDef

	cols := tableDef.Cols
	// drop foreign key
	for _, action := range qry.Actions {
		switch act := action.Action.(type) {
		case *plan.AlterTable_Action_Drop:
			alterTableDrop := act.Drop
			constraintName := alterTableDrop.Name
			if alterTableDrop.Typ == plan.AlterTableDrop_FOREIGN_KEY {
				//check fk existed in table
				if _, has := oldFkNames[constraintName]; !has {
					return moerr.NewErrCantDropFieldOrKey(c.proc.Ctx, constraintName)
				}
				alterKinds = addAlterKind(alterKinds, api.AlterKind_UpdateConstraint)
				tableDef.Fkeys = plan2.RemoveIf[*plan.ForeignKeyDef](tableDef.Fkeys, func(fk *plan.ForeignKeyDef) bool {
					if fk.Name == constraintName {
						removeRefChildTbls[constraintName] = fk.ForeignTbl
						return true
					}
					return false
				})
			} else if alterTableDrop.Typ == plan.AlterTableDrop_INDEX {
				alterKinds = addAlterKind(alterKinds, api.AlterKind_UpdateConstraint)
				var notDroppedIndex []*plan.IndexDef
				for _, indexdef := range tableDef.Indexes {
					if indexdef.IndexName == constraintName {
						dropIndexMap[indexdef.IndexName] = true

						//1. drop index table
						if indexdef.TableExist {
							if _, err = dbSource.Relation(c.proc.Ctx, indexdef.IndexTableName, nil); err != nil {
								return err
							}
							if err = dbSource.Delete(c.proc.Ctx, indexdef.IndexTableName); err != nil {
								return err
							}
						}
						//2. delete index object from mo_catalog.mo_indexes
						deleteSql := fmt.Sprintf(deleteMoIndexesWithTableIdAndIndexNameFormat, tableDef.TblId, indexdef.IndexName)
						err = c.runSql(deleteSql)
						if err != nil {
							return err
						}
					} else {
						notDroppedIndex = append(notDroppedIndex, indexdef)
					}
				}
				// Avoid modifying slice directly during iteration
				tableDef.Indexes = notDroppedIndex
			} else if alterTableDrop.Typ == plan.AlterTableDrop_COLUMN {
				alterKinds = append(alterKinds, api.AlterKind_DropColumn)
				var idx int
				for idx = 0; idx < len(cols); idx++ {
					if cols[idx].Name == constraintName {
						drop := &plan.AlterDropColumn{
							Idx: uint32(idx),
							Seq: cols[idx].Seqnum,
						}
						dropCol = append(dropCol, drop)
						copy(cols[idx:], cols[idx+1:])
						cols = cols[0 : len(cols)-1]
						break
					}
				}
			}
		case *plan.AlterTable_Action_AddFk:
			//check fk existed in table
			if _, has := oldFkNames[act.AddFk.Fkey.Name]; has {
				return moerr.NewErrDuplicateKeyName(c.proc.Ctx, act.AddFk.Fkey.Name)
			}
			//check fk existed in this alter table statement
			if _, has := newAddedFkNames[act.AddFk.Fkey.Name]; has {
				return moerr.NewErrDuplicateKeyName(c.proc.Ctx, act.AddFk.Fkey.Name)
			}
			newAddedFkNames[act.AddFk.Fkey.Name] = true
			alterKinds = addAlterKind(alterKinds, api.AlterKind_UpdateConstraint)
			addRefChildTbls = append(addRefChildTbls, act.AddFk.Fkey.ForeignTbl)
			newFkeys = append(newFkeys, act.AddFk.Fkey)
		case *plan.AlterTable_Action_AddIndex:
			alterKinds = addAlterKind(alterKinds, api.AlterKind_UpdateConstraint)

			indexInfo := act.AddIndex.IndexInfo // IndexInfo is named same as planner's IndexInfo
			indexTableDef := act.AddIndex.IndexInfo.TableDef

			// indexName -> meta      -> indexDef
			//     		 -> centroids -> indexDef
			//     		 -> entries   -> indexDef
			multiTableIndexes := make(map[string]*MultiTableIndex)
			for _, indexDef := range indexTableDef.Indexes {

				for i := range addIndex {
					if indexDef.IndexName == addIndex[i].IndexName {
						return moerr.NewDuplicateKey(c.proc.Ctx, indexDef.IndexName)
					}
				}
				addIndex = append(addIndex, indexDef)

				if indexDef.Unique {
					// 1. Unique Index related logic
					err = s.handleUniqueIndexTable(c, indexDef, qry.Database, tableDef, indexInfo)
				} else if !indexDef.Unique && catalog.IsRegularIndexAlgo(indexDef.IndexAlgo) {
					// 2. Regular Secondary index
					err = s.handleRegularSecondaryIndexTable(c, indexDef, qry.Database, tableDef, indexInfo)
				} else if !indexDef.Unique && catalog.IsMasterIndexAlgo(indexDef.IndexAlgo) {
					// 3. Master index
					err = s.handleMasterIndexTable(c, indexDef, qry.Database, tableDef, indexInfo)
				} else if !indexDef.Unique && catalog.IsIvfIndexAlgo(indexDef.IndexAlgo) {
					// 4. IVF indexDefs are aggregated and handled later
					if _, ok := multiTableIndexes[indexDef.IndexName]; !ok {
						multiTableIndexes[indexDef.IndexName] = &MultiTableIndex{
							IndexAlgo: catalog.ToLower(indexDef.IndexAlgo),
							IndexDefs: make(map[string]*plan.IndexDef),
						}
					}
					multiTableIndexes[indexDef.IndexName].IndexDefs[catalog.ToLower(indexDef.IndexAlgoTableType)] = indexDef

				}
				if err != nil {
					return err
				}
			}
			for _, multiTableIndex := range multiTableIndexes {
				switch multiTableIndex.IndexAlgo { // no need for catalog.ToLower() here
				case catalog.MoIndexIvfFlatAlgo.ToString():
					err = s.handleVectorIvfFlatIndex(c, multiTableIndex.IndexDefs, qry.Database, tableDef, indexInfo)
				}

				if err != nil {
					return err
				}
			}

			//1. build and update constraint def
			for _, indexDef := range indexTableDef.Indexes {
				insertSql, err := makeInsertSingleIndexSQL(c.e, c.proc, databaseId, tblId, indexDef, tableDef)
				if err != nil {
					return err
				}
				err = c.runSql(insertSql)
				if err != nil {
					return err
				}
			}
		case *plan.AlterTable_Action_AlterIndex:
			alterKinds = addAlterKind(alterKinds, api.AlterKind_UpdateConstraint)
			tableAlterIndex := act.AlterIndex
			constraintName := tableAlterIndex.IndexName
			for i, indexdef := range tableDef.Indexes {
				if indexdef.IndexName == constraintName {
					alterIndex = indexdef
					alterIndex.Visible = tableAlterIndex.Visible
					tableDef.Indexes[i].Visible = tableAlterIndex.Visible
					// update the index visibility in mo_catalog.mo_indexes
					var updateSql string
					if alterIndex.Visible {
						updateSql = fmt.Sprintf(updateMoIndexesVisibleFormat, 1, tableDef.TblId, indexdef.IndexName)
					} else {
						updateSql = fmt.Sprintf(updateMoIndexesVisibleFormat, 0, tableDef.TblId, indexdef.IndexName)
					}
					err = c.runSql(updateSql)
					if err != nil {
						return err
					}

					break
				}
			}
		case *plan.AlterTable_Action_AlterReindex:
			// NOTE: We hold lock (with retry) during alter reindex, as "alter table" takes an exclusive lock
			//in the beginning for pessimistic mode. We need to see how to reduce the critical section.
			alterKinds = addAlterKind(alterKinds, api.AlterKind_UpdateConstraint)
			tableAlterIndex := act.AlterReindex
			constraintName := tableAlterIndex.IndexName
			multiTableIndexes := make(map[string]*MultiTableIndex)

			for i, indexDef := range tableDef.Indexes {
				if indexDef.IndexName == constraintName {
					alterIndex = indexDef

					// 1. Get old AlgoParams
					newAlgoParamsMap, err := catalog.IndexParamsStringToMap(alterIndex.IndexAlgoParams)
					if err != nil {
						return err
					}

					// 2.a update AlgoParams for the index to be re-indexed
					// NOTE: this will throw error if the algo type is not supported for reindex.
					// So Step 4. will not be executed if error is thrown here.
					indexAlgo := catalog.ToLower(alterIndex.IndexAlgo)
					switch catalog.ToLower(indexAlgo) {
					case catalog.MoIndexIvfFlatAlgo.ToString():
						newAlgoParamsMap[catalog.IndexAlgoParamLists] = fmt.Sprintf("%d", tableAlterIndex.IndexAlgoParamList)
					default:
						return moerr.NewInternalError(c.proc.Ctx, "invalid index algo type for alter reindex")
					}

					// 2.b generate new AlgoParams string
					newAlgoParams, err := catalog.IndexParamsMapToJsonString(newAlgoParamsMap)
					if err != nil {
						return err
					}

					// 3.a Update IndexDef and TableDef
					alterIndex.IndexAlgoParams = newAlgoParams
					tableDef.Indexes[i].IndexAlgoParams = newAlgoParams

					// 3.b Update mo_catalog.mo_indexes
					updateSql := fmt.Sprintf(updateMoIndexesAlgoParams, newAlgoParams, tableDef.TblId, alterIndex.IndexName)
					err = c.runSql(updateSql)
					if err != nil {
						return err
					}

					// 4. Add to multiTableIndexes
					if _, ok := multiTableIndexes[indexDef.IndexName]; !ok {
						multiTableIndexes[indexDef.IndexName] = &MultiTableIndex{
							IndexAlgo: catalog.ToLower(indexDef.IndexAlgo),
							IndexDefs: make(map[string]*plan.IndexDef),
						}
					}
					multiTableIndexes[indexDef.IndexName].IndexDefs[catalog.ToLower(indexDef.IndexAlgoTableType)] = indexDef
				}
			}

			if len(multiTableIndexes) != 1 {
				return moerr.NewInternalError(c.proc.Ctx, "invalid index algo type for alter reindex")
			}

			// update the hidden tables
			for _, multiTableIndex := range multiTableIndexes {
				switch multiTableIndex.IndexAlgo {
				case catalog.MoIndexIvfFlatAlgo.ToString():
					err = s.handleVectorIvfFlatIndex(c, multiTableIndex.IndexDefs, qry.Database, tableDef, nil)
				}

				if err != nil {
					return err
				}
			}
		case *plan.AlterTable_Action_AlterComment:
			alterKinds = addAlterKind(alterKinds, api.AlterKind_UpdateComment)
			comment = act.AlterComment.NewComment
		case *plan.AlterTable_Action_AlterName:
			alterKinds = addAlterKind(alterKinds, api.AlterKind_RenameTable)
			oldName = act.AlterName.OldName
			newName = act.AlterName.NewName
		case *plan.AlterTable_Action_AddColumn:
			alterKinds = append(alterKinds, api.AlterKind_AddColumn)
			col := &plan.ColDef{
				Name:       strings.ToLower(act.AddColumn.Name),
				OriginName: act.AddColumn.Name,
				Alg:        plan.CompressType_Lz4,
				Typ:        act.AddColumn.Type,
			}
			var pos int32
			cols, pos, err = getAddColPos(cols, col, act.AddColumn.PreName, act.AddColumn.Pos)
			if err != nil {
				return err
			}
			act.AddColumn.Pos = pos
			addCol = append(addCol, act.AddColumn)
		case *plan.AlterTable_Action_AddPartition:
			alterKinds = append(alterKinds, api.AlterKind_AddPartition)
			changePartitionDef = act.AddPartition.PartitionDef
			partitionTables := act.AddPartition.GetPartitionTables()
			for _, table := range partitionTables {
				storageCols := planColsToExeCols(table.GetCols())
				storageDefs, err := planDefsToExeDefs(table)
				if err != nil {
					return err
				}
				err = dbSource.Create(c.proc.Ctx, table.GetName(), append(storageCols, storageDefs...))
				if err != nil {
					return err
				}
			}

			insertMoTablePartitionSql := genInsertMoTablePartitionsSql(databaseId, tblId, act.AddPartition.PartitionDef, act.AddPartition.Definitions)
			err = c.runSql(insertMoTablePartitionSql)
			if err != nil {
				return err
			}
		}
	}

	// reset origin table's constraint
	originHasFkDef := false
	originHasIndexDef := false
	for _, ct := range oldCt.Cts {
		switch t := ct.(type) {
		case *engine.ForeignKeyDef:
			for _, fkey := range t.Fkeys {
				//For compatibility, regenerate constraint name for the constraint with empty name.
				if len(fkey.Name) == 0 {
					fkey.Name = plan2.GenConstraintName()
					newFkeys = append(newFkeys, fkey)
				} else if _, ok := removeRefChildTbls[fkey.Name]; !ok {
					newFkeys = append(newFkeys, fkey)
				}
			}
			t.Fkeys = newFkeys
			originHasFkDef = true
			newCt.Cts = append(newCt.Cts, t)
		case *engine.RefChildTableDef:
			newCt.Cts = append(newCt.Cts, t)
		case *engine.IndexDef:
			originHasIndexDef = true
			// NOTE: using map and remainingIndexes slice here to avoid "Modifying a Slice During Iteration".
			var remainingIndexes []*plan.IndexDef
			for _, idx := range t.Indexes {
				if !dropIndexMap[idx.IndexName] {
					remainingIndexes = append(remainingIndexes, idx)
				}
			}
			t.Indexes = remainingIndexes

			t.Indexes = append(t.Indexes, addIndex...)
			if alterIndex != nil {
				for i, idx := range t.Indexes {
					if alterIndex.IndexName == idx.IndexName {
						t.Indexes[i].Visible = alterIndex.Visible
						// NOTE: algo param is same for all the indexDefs of the same indexName.
						// ie for IVFFLAT: meta, centroids, entries all have same algo params.
						// so we don't need multiple `alterIndex`.
						t.Indexes[i].IndexAlgoParams = alterIndex.IndexAlgoParams
					}
				}
			}
			newCt.Cts = append(newCt.Cts, t)
		case *engine.PrimaryKeyDef:
			newCt.Cts = append(newCt.Cts, t)
		}
	}
	if !originHasFkDef {
		newCt.Cts = append(newCt.Cts, &engine.ForeignKeyDef{
			Fkeys: newFkeys,
		})
	}
	if !originHasIndexDef && addIndex != nil {
		newCt.Cts = append(newCt.Cts, &engine.IndexDef{
			Indexes: addIndex,
		})
	}

	var addColIdx int
	var dropColIdx int
	constraint := make([][]byte, 0)
	for _, kind := range alterKinds {
		var req *api.AlterTableReq
		switch kind {
		case api.AlterKind_UpdateConstraint:
			ct, err := newCt.MarshalBinary()
			if err != nil {
				return err
			}
			req = api.NewUpdateConstraintReq(rel.GetDBID(c.proc.Ctx), rel.GetTableID(c.proc.Ctx), string(ct))
		case api.AlterKind_UpdateComment:
			req = api.NewUpdateCommentReq(rel.GetDBID(c.proc.Ctx), rel.GetTableID(c.proc.Ctx), comment)
		case api.AlterKind_RenameTable:
			req = api.NewRenameTableReq(rel.GetDBID(c.proc.Ctx), rel.GetTableID(c.proc.Ctx), oldName, newName)
		case api.AlterKind_AddColumn:
			name := addCol[addColIdx].Name
			typ := &addCol[addColIdx].Type
			pos := addCol[addColIdx].Pos
			addColIdx++
			req = api.NewAddColumnReq(rel.GetDBID(c.proc.Ctx), rel.GetTableID(c.proc.Ctx), name, typ, pos)
		case api.AlterKind_DropColumn:
			req = api.NewRemoveColumnReq(rel.GetDBID(c.proc.Ctx), rel.GetTableID(c.proc.Ctx), dropCol[dropColIdx].Idx, dropCol[dropColIdx].Seq)
			dropColIdx++
		case api.AlterKind_AddPartition:
			req = api.NewAddPartitionReq(rel.GetDBID(c.proc.Ctx), rel.GetTableID(c.proc.Ctx), changePartitionDef)
		default:
		}
		tmp, err := req.Marshal()
		if err != nil {
			return err
		}
		constraint = append(constraint, tmp)
	}

	err = rel.AlterTable(c.proc.Ctx, newCt, constraint)
	if err != nil {
		return err
	}

	// remove refChildTbls for drop foreign key clause
	//remove the child table id -- tblId from the parent table -- fkTblId
	for _, fkTblId := range removeRefChildTbls {
		var fkRelation engine.Relation
		if fkTblId == 0 {
			//fk self refer
			fkRelation = rel
		} else {
			_, _, fkRelation, err = c.e.GetRelationById(c.proc.Ctx, c.proc.TxnOperator, fkTblId)
			if err != nil {
				return err
			}
		}

		err = s.removeChildTblIdFromParentTable(c, fkRelation, tblId)
		if err != nil {
			return err
		}
	}

	// append refChildTbls for add foreign key clause
	//add the child table id -- tblId into the parent table -- fkTblId
	for _, fkTblId := range addRefChildTbls {
		if fkTblId == 0 {
			//fk self refer
			err = AddChildTblIdToParentTable(c.proc.Ctx, rel, fkTblId)
			if err != nil {
				return err
			}
		} else {
			_, _, fkRelation, err := c.e.GetRelationById(c.proc.Ctx, c.proc.TxnOperator, fkTblId)
			if err != nil {
				return err
			}
			err = AddChildTblIdToParentTable(c.proc.Ctx, fkRelation, tblId)
			if err != nil {
				return err
			}
		}
	}
	return nil
}

func (s *Scope) CreateTable(c *Compile) error {
	qry := s.Plan.GetDdl().GetCreateTable()
	// convert the plan's cols to the execution's cols
	planCols := qry.GetTableDef().GetCols()
	exeCols := planColsToExeCols(planCols)
	// TODO: debug for #11917
	if strings.Contains(qry.GetTableDef().GetName(), "sbtest") {
		c.proc.Info(c.proc.Ctx, "createTable",
			zap.String("databaseName", c.db),
			zap.String("tableName", qry.GetTableDef().GetName()),
			zap.String("txnID", c.proc.TxnOperator.Txn().DebugString()),
		)
	}

	// convert the plan's defs to the execution's defs
	exeDefs, err := planDefsToExeDefs(qry.GetTableDef())
	if err != nil {
		c.proc.Info(c.proc.Ctx, "createTable",
			zap.String("databaseName", c.db),
			zap.String("tableName", qry.GetTableDef().GetName()),
			zap.Error(err),
		)
		return err
	}

	dbName := c.db
	if qry.GetDatabase() != "" {
		dbName = qry.GetDatabase()
	}
	tblName := qry.GetTableDef().GetName()

	dbSource, err := c.e.Database(c.proc.Ctx, dbName, c.proc.TxnOperator)
	if err != nil {
		if dbName == "" {
			// TODO: debug for #11917
			if strings.Contains(qry.GetTableDef().GetName(), "sbtest") {
				c.proc.Info(c.proc.Ctx, "createTable",
					zap.String("databaseName", c.db),
					zap.String("tableName", qry.GetTableDef().GetName()),
					zap.String("txnID", c.proc.TxnOperator.Txn().DebugString()),
				)
			}
			return moerr.NewNoDB(c.proc.Ctx)
		}
		// TODO: debug for #11917
		if strings.Contains(qry.GetTableDef().GetName(), "sbtest") {
			c.proc.Info(c.proc.Ctx, "createTable no exist",
				zap.String("databaseName", c.db),
				zap.String("tableName", qry.GetTableDef().GetName()),
				zap.String("txnID", c.proc.TxnOperator.Txn().DebugString()),
			)
		}
		return err
	}
	if _, err := dbSource.Relation(c.proc.Ctx, tblName, nil); err == nil {
		if qry.GetIfNotExists() {
			// TODO: debug for #11917
			if strings.Contains(qry.GetTableDef().GetName(), "sbtest") {
				c.proc.Info(c.proc.Ctx, "createTable no exist",
					zap.String("databaseName", c.db),
					zap.String("tableName", qry.GetTableDef().GetName()),
					zap.String("txnID", c.proc.TxnOperator.Txn().DebugString()),
				)
			}
			return nil
		}

		c.proc.Info(c.proc.Ctx, "createTable",
			zap.String("databaseName", c.db),
			zap.String("tableName", qry.GetTableDef().GetName()),
			zap.Error(err),
		)
		return moerr.NewTableAlreadyExists(c.proc.Ctx, tblName)
	}

	// check in EntireEngine.TempEngine, notice that TempEngine may not init
	tmpDBSource, err := c.e.Database(c.proc.Ctx, defines.TEMPORARY_DBNAME, c.proc.TxnOperator)
	if err == nil {
		if _, err := tmpDBSource.Relation(c.proc.Ctx, engine.GetTempTableName(dbName, tblName), nil); err == nil {
			if qry.GetIfNotExists() {
				return nil
			}
			c.proc.Info(c.proc.Ctx, "createTable",
				zap.String("databaseName", c.db),
				zap.String("tableName", qry.GetTableDef().GetName()),
				zap.Error(err),
			)
			return moerr.NewTableAlreadyExists(c.proc.Ctx, fmt.Sprintf("temporary '%s'", tblName))
		}
	}

<<<<<<< HEAD
	if err = lockMoTable(c, dbName, tblName, lock.LockMode_Exclusive); err != nil {
		c.proc.Info(c.ctx, "createTable",
=======
	if err := lockMoTable(c, dbName, tblName, lock.LockMode_Exclusive); err != nil {
		c.proc.Info(c.proc.Ctx, "createTable",
>>>>>>> 2b2e7031
			zap.String("databaseName", c.db),
			zap.String("tableName", qry.GetTableDef().GetName()),
			zap.Error(err),
		)
		return err
	}

<<<<<<< HEAD
	if err = dbSource.Create(context.WithValue(c.ctx, defines.SqlKey{}, c.sql), tblName, append(exeCols, exeDefs...)); err != nil {
		c.proc.Info(c.ctx, "createTable",
=======
	if err := dbSource.Create(context.WithValue(c.proc.Ctx, defines.SqlKey{}, c.sql), tblName, append(exeCols, exeDefs...)); err != nil {
		c.proc.Info(c.proc.Ctx, "createTable",
>>>>>>> 2b2e7031
			zap.String("databaseName", c.db),
			zap.String("tableName", qry.GetTableDef().GetName()),
			zap.Error(err),
		)
		return err
	}
	// TODO: debug for #11917
	if strings.Contains(qry.GetTableDef().GetName(), "sbtest") {
		c.proc.Info(c.proc.Ctx, "createTable ok",
			zap.String("databaseName", c.db),
			zap.String("tableName", qry.GetTableDef().GetName()),
			zap.String("txnID", c.proc.TxnOperator.Txn().DebugString()),
		)
	}

	partitionTables := qry.GetPartitionTables()
	for _, table := range partitionTables {
		storageCols := planColsToExeCols(table.GetCols())
		storageDefs, err := planDefsToExeDefs(table)
		if err != nil {
			c.proc.Info(c.proc.Ctx, "createTable",
				zap.String("databaseName", c.db),
				zap.String("tableName", qry.GetTableDef().GetName()),
				zap.Error(err),
			)
			return err
		}
		err = dbSource.Create(c.proc.Ctx, table.GetName(), append(storageCols, storageDefs...))
		if err != nil {
			c.proc.Info(c.proc.Ctx, "createTable",
				zap.String("databaseName", c.db),
				zap.String("tableName", qry.GetTableDef().GetName()),
				zap.Error(err),
			)
			return err
		}
	}

	//update mo_foreign_keys
	for _, sql := range qry.UpdateFkSqls {
		err = c.runSql(sql)
		if err != nil {
			return err
		}
	}

	// handle fk that refers to others tables
	fkDbs := qry.GetFkDbs()
	if len(fkDbs) > 0 {
		fkTables := qry.GetFkTables()
		//get the relation of created table above again.
		//due to the colId may be changed.
		newRelation, err := dbSource.Relation(c.proc.Ctx, tblName, nil)
		if err != nil {
			c.proc.Info(c.proc.Ctx, "createTable",
				zap.String("databaseName", c.db),
				zap.String("tableName", qry.GetTableDef().GetName()),
				zap.Error(err),
			)
			return err
		}
		tblId := newRelation.GetTableID(c.proc.Ctx)

		newTableDef, err := newRelation.TableDefs(c.proc.Ctx)
		if err != nil {
			c.proc.Info(c.proc.Ctx, "createTable",
				zap.String("databaseName", c.db),
				zap.String("tableName", qry.GetTableDef().GetName()),
				zap.Error(err),
			)
			return err
		}

		oldCt := GetConstraintDefFromTableDefs(newTableDef)
		//get the columnId of the column from newTableDef
		var colNameToId = make(map[string]uint64)
		for _, def := range newTableDef {
			if attr, ok := def.(*engine.AttributeDef); ok {
				colNameToId[strings.ToLower(attr.Attr.Name)] = attr.Attr.ID
			}
		}
		//old colId -> colName
		colId2Name := make(map[uint64]string)
		for _, col := range planCols {
			colId2Name[col.ColId] = col.Name
		}
		dedupFkName := make(plan2.UnorderedSet[string])
		//1. update fk info in child table.
		//column ids of column names in child table have changed after
		//the table is created by engine.Database.Create.
		//refresh column ids of column names in child table.
		newFkeys := make([]*plan.ForeignKeyDef, len(qry.GetTableDef().Fkeys))
		for i, fkey := range qry.GetTableDef().Fkeys {
			if dedupFkName.Find(fkey.Name) {
				return moerr.NewInternalError(c.proc.Ctx, "deduplicate fk name %s", fkey.Name)
			}
			dedupFkName.Insert(fkey.Name)
			newDef := &plan.ForeignKeyDef{
				Name:        fkey.Name,
				Cols:        make([]uint64, len(fkey.Cols)),
				ForeignTbl:  fkey.ForeignTbl,
				ForeignCols: make([]uint64, len(fkey.ForeignCols)),
				OnDelete:    fkey.OnDelete,
				OnUpdate:    fkey.OnUpdate,
			}
			copy(newDef.ForeignCols, fkey.ForeignCols)

			//if it is fk self, the parent table is same as the child table.
			//refresh the ForeignCols also.
			if fkey.ForeignTbl == 0 {
				for j, colId := range fkey.ForeignCols {
					//old colId -> colName
					colName := colId2Name[colId]
					//colName -> new colId
					newDef.ForeignCols[j] = colNameToId[colName]
				}
			}

			//refresh child table column id
			for idx, colName := range qry.GetFkCols()[i].Cols {
				newDef.Cols[idx] = colNameToId[colName]
			}
			newFkeys[i] = newDef
		}
		// remove old fk settings
		newCt, err := MakeNewCreateConstraint(oldCt, &engine.ForeignKeyDef{
			Fkeys: newFkeys,
		})
		if err != nil {
			c.proc.Info(c.proc.Ctx, "createTable",
				zap.String("databaseName", c.db),
				zap.String("tableName", qry.GetTableDef().GetName()),
				zap.Error(err),
			)
			return err
		}
		err = newRelation.UpdateConstraint(c.proc.Ctx, newCt)
		if err != nil {
			c.proc.Info(c.proc.Ctx, "createTable",
				zap.String("databaseName", c.db),
				zap.String("tableName", qry.GetTableDef().GetName()),
				zap.Error(err),
			)
			return err
		}

		//2. need to append TableId to parent's TableDef.RefChildTbls
		for i, fkTableName := range fkTables {
			fkDbName := fkDbs[i]
			fkey := qry.GetTableDef().Fkeys[i]
			if fkey.ForeignTbl == 0 {
				//fk self refer
				//add current table to parent's children table
				err = AddChildTblIdToParentTable(c.proc.Ctx, newRelation, 0)
				if err != nil {
					c.proc.Info(c.proc.Ctx, "createTable",
						zap.String("databaseName", c.db),
						zap.String("tableName", qry.GetTableDef().GetName()),
						zap.Error(err),
					)
					return err
				}
				continue
			}
			fkDbSource, err := c.e.Database(c.proc.Ctx, fkDbName, c.proc.TxnOperator)
			if err != nil {
				c.proc.Info(c.proc.Ctx, "createTable",
					zap.String("databaseName", c.db),
					zap.String("tableName", qry.GetTableDef().GetName()),
					zap.Error(err),
				)
				return err
			}
			fkRelation, err := fkDbSource.Relation(c.proc.Ctx, fkTableName, nil)
			if err != nil {
				c.proc.Info(c.proc.Ctx, "createTable",
					zap.String("databaseName", c.db),
					zap.String("tableName", qry.GetTableDef().GetName()),
					zap.Error(err),
				)
				return err
			}
			//add current table to parent's children table
			err = AddChildTblIdToParentTable(c.proc.Ctx, fkRelation, tblId)
			if err != nil {
				c.proc.Info(c.proc.Ctx, "createTable",
					zap.String("databaseName", c.db),
					zap.String("tableName", qry.GetTableDef().GetName()),
					zap.Error(err),
				)
				return err
			}
		}
	}

	// handle fk forward reference
	fkRefersToMe := qry.GetFksReferToMe()
	if len(fkRefersToMe) > 0 {
		//1. get the relation of created table above again.
		//get the relation of created table above again.
		//due to the colId may be changed.
		newRelation, err := dbSource.Relation(c.proc.Ctx, tblName, nil)
		if err != nil {
			c.proc.Info(c.proc.Ctx, "createTable",
				zap.String("databaseName", c.db),
				zap.String("tableName", qry.GetTableDef().GetName()),
				zap.Error(err),
			)
			return err
		}
		tblId := newRelation.GetTableID(c.proc.Ctx)

		newTableDef, err := newRelation.TableDefs(c.proc.Ctx)
		if err != nil {
			c.proc.Info(c.proc.Ctx, "createTable",
				zap.String("databaseName", c.db),
				zap.String("tableName", qry.GetTableDef().GetName()),
				zap.Error(err),
			)
			return err
		}
		//get the columnId of the column from newTableDef
		var colNameToId = make(map[string]uint64)
		for _, def := range newTableDef {
			if attr, ok := def.(*engine.AttributeDef); ok {
				colNameToId[strings.ToLower(attr.Attr.Name)] = attr.Attr.ID
			}
		}
		//1.1 update the column id of the column names in this table.
		//2. update fk info in the child table.
		for _, info := range fkRefersToMe {
			//update foreignCols in fk
			newDef := &plan.ForeignKeyDef{
				Name:        info.Def.Name,
				Cols:        make([]uint64, len(info.Def.Cols)),
				ForeignTbl:  tblId,
				ForeignCols: make([]uint64, len(info.Def.ForeignCols)),
				OnDelete:    info.Def.OnDelete,
				OnUpdate:    info.Def.OnUpdate,
			}
			//child table column ids of the child table
			copy(newDef.Cols, info.Def.Cols)
			//parent table column ids of the parent table
			for j, colReferred := range info.ColsReferred.Cols {
				//colName -> new colId
				if id, has := colNameToId[colReferred]; has {
					newDef.ForeignCols[j] = id
				} else {
					err := moerr.NewInternalError(c.proc.Ctx, "no column %s", colReferred)
					c.proc.Info(c.proc.Ctx, "createTable",
						zap.String("databaseName", c.db),
						zap.String("tableName", qry.GetTableDef().GetName()),
						zap.Error(err),
					)
					return err
				}
			}

			// add the fk def into the child table
			childDb, err := c.e.Database(c.proc.Ctx, info.Db, c.proc.TxnOperator)
			if err != nil {
				c.proc.Info(c.proc.Ctx, "createTable",
					zap.String("databaseName", c.db),
					zap.String("tableName", qry.GetTableDef().GetName()),
					zap.Error(err),
				)
				return err
			}
			childTable, err := childDb.Relation(c.proc.Ctx, info.Table, nil)
			if err != nil {
				c.proc.Info(c.proc.Ctx, "createTable",
					zap.String("databaseName", c.db),
					zap.String("tableName", qry.GetTableDef().GetName()),
					zap.Error(err),
				)
				return err
			}
			err = AddFkeyToRelation(c.proc.Ctx, childTable, newDef)
			if err != nil {
				c.proc.Info(c.proc.Ctx, "createTable",
					zap.String("databaseName", c.db),
					zap.String("tableName", qry.GetTableDef().GetName()),
					zap.Error(err),
				)
				return err
			}
			// add the child table id -- tblId into the current table -- refChildDef
			err = AddChildTblIdToParentTable(c.proc.Ctx, newRelation, childTable.GetTableID(c.proc.Ctx))
			if err != nil {
				c.proc.Info(c.proc.Ctx, "createTable",
					zap.String("databaseName", c.db),
					zap.String("tableName", qry.GetTableDef().GetName()),
					zap.Error(err),
				)
				return err
			}
		}
	}

	// build index table
	for _, def := range qry.IndexTables {
		planCols = def.GetCols()
		exeCols = planColsToExeCols(planCols)
		exeDefs, err = planDefsToExeDefs(def)
		if err != nil {
			c.proc.Info(c.proc.Ctx, "createTable",
				zap.String("databaseName", c.db),
				zap.String("tableName", qry.GetTableDef().GetName()),
				zap.Error(err),
			)
			return err
		}
		if _, err := dbSource.Relation(c.proc.Ctx, def.Name, nil); err == nil {
			c.proc.Info(c.proc.Ctx, "createTable",
				zap.String("databaseName", c.db),
				zap.String("tableName", qry.GetTableDef().GetName()),
				zap.Error(err),
			)
			return moerr.NewTableAlreadyExists(c.proc.Ctx, def.Name)
		}
		if err := dbSource.Create(c.proc.Ctx, def.Name, append(exeCols, exeDefs...)); err != nil {
			c.proc.Info(c.proc.Ctx, "createTable",
				zap.String("databaseName", c.db),
				zap.String("tableName", qry.GetTableDef().GetName()),
				zap.Error(err),
			)
			return err
		}

		var initSQL string
		switch def.TableType {
		case catalog.SystemSI_IVFFLAT_TblType_Metadata:
			initSQL = fmt.Sprintf("insert into `%s`.`%s` (`%s`, `%s`) VALUES('version', '0');",
				qry.Database,
				def.Name,
				catalog.SystemSI_IVFFLAT_TblCol_Metadata_key,
				catalog.SystemSI_IVFFLAT_TblCol_Metadata_val,
			)

		case catalog.SystemSI_IVFFLAT_TblType_Centroids:
			initSQL = fmt.Sprintf("insert into `%s`.`%s` (`%s`, `%s`, `%s`) VALUES(0,1,NULL);",
				qry.Database,
				def.Name,
				catalog.SystemSI_IVFFLAT_TblCol_Centroids_version,
				catalog.SystemSI_IVFFLAT_TblCol_Centroids_id,
				catalog.SystemSI_IVFFLAT_TblCol_Centroids_centroid,
			)
		}
		err = c.runSql(initSQL)
		if err != nil {
			return err
		}

	}

	if checkIndexInitializable(dbName, tblName) {
		newRelation, err := dbSource.Relation(c.proc.Ctx, tblName, nil)
		if err != nil {
			c.proc.Info(c.proc.Ctx, "createTable",
				zap.String("databaseName", c.db),
				zap.String("tableName", qry.GetTableDef().GetName()),
				zap.Error(err),
			)
			return err
		}
		insertSQL, err := makeInsertMultiIndexSQL(c.e, c.proc.Ctx, c.proc, dbSource, newRelation)
		if err != nil {
			c.proc.Info(c.proc.Ctx, "createTable",
				zap.String("databaseName", c.db),
				zap.String("tableName", qry.GetTableDef().GetName()),
				zap.Error(err),
			)
			return err
		}
		err = c.runSql(insertSQL)
		if err != nil {
			c.proc.Info(c.proc.Ctx, "createTable",
				zap.String("databaseName", c.db),
				zap.String("tableName", qry.GetTableDef().GetName()),
				zap.Error(err),
			)
			return err
		}

		insertSQL2, err := makeInsertTablePartitionsSQL(c.proc.Ctx, dbSource, newRelation)
		if err != nil {
			c.proc.Info(c.proc.Ctx, "createTable",
				zap.String("databaseName", c.db),
				zap.String("tableName", qry.GetTableDef().GetName()),
				zap.Error(err),
			)
			return err
		}
		err = c.runSql(insertSQL2)
		if err != nil {
			c.proc.Info(c.proc.Ctx, "createTable",
				zap.String("databaseName", c.db),
				zap.String("tableName", qry.GetTableDef().GetName()),
				zap.Error(err),
			)
			return err
		}

	}

	return maybeCreateAutoIncrement(
		c.proc.Ctx,
		dbSource,
		qry.GetTableDef(),
		c.proc.TxnOperator,
		nil)
}

func (s *Scope) CreateView(c *Compile) error {
	qry := s.Plan.GetDdl().GetCreateView()

	// convert the plan's cols to the execution's cols
	planCols := qry.GetTableDef().GetCols()
	exeCols := planColsToExeCols(planCols)

	// convert the plan's defs to the execution's defs
	exeDefs, err := planDefsToExeDefs(qry.GetTableDef())
	if err != nil {
		getLogger().Info("createView",
			zap.String("databaseName", c.db),
			zap.String("viewName", qry.GetTableDef().GetName()),
			zap.Error(err),
		)
		return err
	}

	dbName := c.db
	if qry.GetDatabase() != "" {
		dbName = qry.GetDatabase()
	}
	dbSource, err := c.e.Database(c.proc.Ctx, dbName, c.proc.TxnOperator)
	if err != nil {
		if dbName == "" {
			return moerr.NewNoDB(c.proc.Ctx)
		}
		return err
	}

	viewName := qry.GetTableDef().GetName()
	if _, err = dbSource.Relation(c.proc.Ctx, viewName, nil); err == nil {
		if qry.GetIfNotExists() {
			return nil
		}

		if qry.GetReplace() {
			err = c.runSql(fmt.Sprintf("drop view if exists %s", viewName))
			if err != nil {
				getLogger().Info("createView",
					zap.String("databaseName", c.db),
					zap.String("viewName", qry.GetTableDef().GetName()),
					zap.Error(err),
				)
				return err
			}
		} else {
			getLogger().Info("createView",
				zap.String("databaseName", c.db),
				zap.String("viewName", qry.GetTableDef().GetName()),
				zap.Error(err),
			)
			return moerr.NewTableAlreadyExists(c.proc.Ctx, viewName)
		}
	}

	// check in EntireEngine.TempEngine, notice that TempEngine may not init
	tmpDBSource, err := c.e.Database(c.proc.Ctx, defines.TEMPORARY_DBNAME, c.proc.TxnOperator)
	if err == nil {
		if _, err = tmpDBSource.Relation(c.proc.Ctx, engine.GetTempTableName(dbName, viewName), nil); err == nil {
			if qry.GetIfNotExists() {
				return nil
			}
			getLogger().Info("createView",
				zap.String("databaseName", c.db),
				zap.String("viewName", qry.GetTableDef().GetName()),
				zap.Error(err),
			)
			return moerr.NewTableAlreadyExists(c.proc.Ctx, fmt.Sprintf("temporary '%s'", viewName))
		}
	}

	if err = lockMoTable(c, dbName, viewName, lock.LockMode_Exclusive); err != nil {
		getLogger().Info("createView",
			zap.String("databaseName", c.db),
			zap.String("viewName", qry.GetTableDef().GetName()),
			zap.Error(err),
		)
		return err
	}

	if err = dbSource.Create(context.WithValue(c.proc.Ctx, defines.SqlKey{}, c.sql), viewName, append(exeCols, exeDefs...)); err != nil {
		getLogger().Info("createView",
			zap.String("databaseName", c.db),
			zap.String("viewName", qry.GetTableDef().GetName()),
			zap.Error(err),
		)
		return err
	}
	return nil
}

func checkIndexInitializable(dbName string, tblName string) bool {
	if dbName == catalog.MOTaskDB {
		return false
	} else if dbName == catalog.MO_CATALOG && strings.HasPrefix(tblName, catalog.MO_INDEXES) {
		// NOTE: this HasPrefix is very critical.
		// 1. When we do "alter table mo_index add col1, col2 after type",
		// 2. we create a new temporary mo_index_temp table. This mo_index_temp is same as mo_index table, with the new columns.
		// 3. Since the mo_index_temp is same as mo_index, it will have PrimaryKey(id, column_name), and this will result in a recursive behavior on mo_index table.
		// 4. Technically PrimaryKey(id, column_name) will be populated using genInsertMOIndexesSql which already contains both the 2 new columns that will be soon added by Sql based upgradeLogic.
		// 5. So, we need to skip the index table insert here.
		// TODO: verify if this logic is correct.
		return false
	}
	return true
}

func (s *Scope) CreateTempTable(c *Compile) error {
	qry := s.Plan.GetDdl().GetCreateTable()
	// convert the plan's cols to the execution's cols
	planCols := qry.GetTableDef().GetCols()
	exeCols := planColsToExeCols(planCols)

	// convert the plan's defs to the execution's defs
	exeDefs, err := planDefsToExeDefs(qry.GetTableDef())
	if err != nil {
		return err
	}

	// Temporary table names and persistent table names are not allowed to be duplicated
	// So before create temporary table, need to check if it exists a table has same name
	dbName := c.db
	if qry.GetDatabase() != "" {
		dbName = qry.GetDatabase()
	}

	// check in EntireEngine.TempEngine
	tmpDBSource, err := c.e.Database(c.proc.Ctx, defines.TEMPORARY_DBNAME, c.proc.TxnOperator)
	if err != nil {
		return err
	}
	tblName := qry.GetTableDef().GetName()
	if _, err := tmpDBSource.Relation(c.proc.Ctx, engine.GetTempTableName(dbName, tblName), nil); err == nil {
		if qry.GetIfNotExists() {
			return nil
		}
		return moerr.NewTableAlreadyExists(c.proc.Ctx, fmt.Sprintf("temporary '%s'", tblName))
	}

	// check in EntireEngine.Engine
	dbSource, err := c.e.Database(c.proc.Ctx, dbName, c.proc.TxnOperator)
	if err != nil {
		return err
	}
	if _, err := dbSource.Relation(c.proc.Ctx, tblName, nil); err == nil {
		if qry.GetIfNotExists() {
			return nil
		}
		return moerr.NewTableAlreadyExists(c.proc.Ctx, tblName)
	}

	// create temporary table
	if err := tmpDBSource.Create(c.proc.Ctx, engine.GetTempTableName(dbName, tblName), append(exeCols, exeDefs...)); err != nil {
		return err
	}

	// build index table
	for _, def := range qry.IndexTables {
		planCols = def.GetCols()
		exeCols = planColsToExeCols(planCols)
		exeDefs, err = planDefsToExeDefs(def)
		if err != nil {
			return err
		}
		if _, err := tmpDBSource.Relation(c.proc.Ctx, def.Name, nil); err == nil {
			return moerr.NewTableAlreadyExists(c.proc.Ctx, def.Name)
		}

		if err := tmpDBSource.Create(c.proc.Ctx, engine.GetTempTableName(dbName, def.Name), append(exeCols, exeDefs...)); err != nil {
			return err
		}
	}

	return maybeCreateAutoIncrement(
		c.proc.Ctx,
		tmpDBSource,
		qry.GetTableDef(),
		c.proc.TxnOperator,
		func() string {
			return engine.GetTempTableName(dbName, tblName)
		})
}

func (s *Scope) CreateIndex(c *Compile) error {
	qry := s.Plan.GetDdl().GetCreateIndex()

	{
		// lockMoTable will lock Table  mo_catalog.mo_tables
		// for the row with db_name=dbName & table_name = tblName。
		dbName := c.db
		if qry.GetDatabase() != "" {
			dbName = qry.GetDatabase()
		}
		tblName := qry.GetTableDef().GetName()
		if err := lockMoTable(c, dbName, tblName, lock.LockMode_Exclusive); err != nil {
			return err
		}
	}

	d, err := c.e.Database(c.proc.Ctx, qry.Database, c.proc.TxnOperator)
	if err != nil {
		return err
	}
	databaseId := d.GetDatabaseId(c.proc.Ctx)

	r, err := d.Relation(c.proc.Ctx, qry.Table, nil)
	if err != nil {
		return err
	}
<<<<<<< HEAD
	tableId := r.GetTableID(c.ctx)
	tableDef := r.GetTableDef(c.ctx)
=======
	tableId := r.GetTableID(c.proc.Ctx)
>>>>>>> 2b2e7031

	originalTableDef := plan2.DeepCopyTableDef(qry.TableDef, true)
	indexInfo := qry.GetIndex() // IndexInfo is named same as planner's IndexInfo
	indexTableDef := indexInfo.GetTableDef()

	// indexName -> meta      -> indexDef[0]
	//     		 -> centroids -> indexDef[1]
	//     		 -> entries   -> indexDef[2]
	multiTableIndexes := make(map[string]*MultiTableIndex)
	for _, indexDef := range indexTableDef.Indexes {

		indexAlgo := indexDef.IndexAlgo
		if indexDef.Unique {
			// 1. Unique Index related logic
			err = s.handleUniqueIndexTable(c, indexDef, qry.Database, originalTableDef, indexInfo)
		} else if !indexDef.Unique && catalog.IsRegularIndexAlgo(indexAlgo) {
			// 2. Regular Secondary index
			err = s.handleRegularSecondaryIndexTable(c, indexDef, qry.Database, originalTableDef, indexInfo)
		} else if !indexDef.Unique && catalog.IsMasterIndexAlgo(indexAlgo) {
			// 3. Master index
			err = s.handleMasterIndexTable(c, indexDef, qry.Database, originalTableDef, indexInfo)
		} else if !indexDef.Unique && catalog.IsIvfIndexAlgo(indexAlgo) {
			// 4. IVF indexDefs are aggregated and handled later
			if _, ok := multiTableIndexes[indexDef.IndexName]; !ok {
				multiTableIndexes[indexDef.IndexName] = &MultiTableIndex{
					IndexAlgo: catalog.ToLower(indexDef.IndexAlgo),
					IndexDefs: make(map[string]*plan.IndexDef),
				}
			}
			multiTableIndexes[indexDef.IndexName].IndexDefs[catalog.ToLower(indexDef.IndexAlgoTableType)] = indexDef
		}
		if err != nil {
			return err
		}
	}

	for _, multiTableIndex := range multiTableIndexes {
		switch multiTableIndex.IndexAlgo {
		case catalog.MoIndexIvfFlatAlgo.ToString():
			err = s.handleVectorIvfFlatIndex(c, multiTableIndex.IndexDefs, qry.Database, originalTableDef, indexInfo)
		}

		if err != nil {
			return err
		}
	}

	// build and update constraint def (no need to handle IVF related logic here)
	defs, err := planDefsToExeDefs(indexTableDef)
	if err != nil {
		return err
	}
	ct := defs[0].(*engine.ConstraintDef)

	oldCt, err := GetConstraintDef(c.proc.Ctx, r)
	if err != nil {
		return err
	}
	newCt, err := MakeNewCreateConstraint(oldCt, ct.Cts[0])
	if err != nil {
		return err
	}
	err = r.UpdateConstraint(c.proc.Ctx, newCt)
	if err != nil {
		return err
	}

	// generate inserts into mo_indexes metadata
	for _, indexDef := range indexTableDef.Indexes {
		sql, err := makeInsertSingleIndexSQL(c.e, c.proc, databaseId, tableId, indexDef, tableDef)
		if err != nil {
			return err
		}
		err = c.runSql(sql)
		if err != nil {
			return err
		}
	}
	return nil
}

func (s *Scope) handleVectorIvfFlatIndex(c *Compile, indexDefs map[string]*plan.IndexDef, qryDatabase string, originalTableDef *plan.TableDef, indexInfo *plan.CreateTable) error {
	if ok, err := s.isExperimentalEnabled(c, ivfFlatIndexFlag); err != nil {
		return err
	} else if !ok {
		return moerr.NewInternalErrorNoCtx("IVF index is not enabled")
	}

	// 1. static check
	if len(indexDefs) != 3 {
		return moerr.NewInternalErrorNoCtx("invalid ivf index table definition")
	} else if len(indexDefs[catalog.SystemSI_IVFFLAT_TblType_Metadata].Parts) != 1 {
		return moerr.NewInternalErrorNoCtx("invalid ivf index table definition")
	}

	// 2. create hidden tables
	if indexInfo != nil {

		tables := make([]string, 3)
		tables[0] = genCreateIndexTableSqlForIvfIndex(indexInfo.GetIndexTables()[0], indexDefs[catalog.SystemSI_IVFFLAT_TblType_Metadata], qryDatabase)
		tables[1] = genCreateIndexTableSqlForIvfIndex(indexInfo.GetIndexTables()[1], indexDefs[catalog.SystemSI_IVFFLAT_TblType_Centroids], qryDatabase)
		tables[2] = genCreateIndexTableSqlForIvfIndex(indexInfo.GetIndexTables()[2], indexDefs[catalog.SystemSI_IVFFLAT_TblType_Entries], qryDatabase)

		for _, createTableSql := range tables {
			err := c.runSql(createTableSql)
			if err != nil {
				return err
			}
		}
	}

	// 3. get count of secondary index column in original table
	totalCnt, err := s.handleIndexColCount(c, indexDefs[catalog.SystemSI_IVFFLAT_TblType_Metadata], qryDatabase, originalTableDef)
	if err != nil {
		return err
	}

	// 4.a populate meta table
	err = s.handleIvfIndexMetaTable(c, indexDefs[catalog.SystemSI_IVFFLAT_TblType_Metadata], qryDatabase)
	if err != nil {
		return err
	}

	// 4.b populate centroids table
	err = s.handleIvfIndexCentroidsTable(c, indexDefs[catalog.SystemSI_IVFFLAT_TblType_Centroids], qryDatabase, originalTableDef,
		totalCnt,
		indexDefs[catalog.SystemSI_IVFFLAT_TblType_Metadata].IndexTableName)
	if err != nil {
		return err
	}

	// 4.c populate entries table
	err = s.handleIvfIndexEntriesTable(c, indexDefs[catalog.SystemSI_IVFFLAT_TblType_Entries], qryDatabase, originalTableDef,
		indexDefs[catalog.SystemSI_IVFFLAT_TblType_Metadata].IndexTableName,
		indexDefs[catalog.SystemSI_IVFFLAT_TblType_Centroids].IndexTableName)
	if err != nil {
		return err
	}

	// 4.d delete older entries in index table.
	err = s.handleIvfIndexDeleteOldEntries(c,
		indexDefs[catalog.SystemSI_IVFFLAT_TblType_Metadata].IndexTableName,
		indexDefs[catalog.SystemSI_IVFFLAT_TblType_Centroids].IndexTableName,
		indexDefs[catalog.SystemSI_IVFFLAT_TblType_Entries].IndexTableName,
		qryDatabase)
	if err != nil {
		return err
	}

	return nil

}

func (s *Scope) DropIndex(c *Compile) error {
	qry := s.Plan.GetDdl().GetDropIndex()
	d, err := c.e.Database(c.proc.Ctx, qry.Database, c.proc.TxnOperator)
	if err != nil {
		return err
	}
	r, err := d.Relation(c.proc.Ctx, qry.Table, nil)
	if err != nil {
		return err
	}

	//1. build and update constraint def
	oldCt, err := GetConstraintDef(c.proc.Ctx, r)
	if err != nil {
		return err
	}
	newCt, err := makeNewDropConstraint(oldCt, qry.GetIndexName())
	if err != nil {
		return err
	}
	err = r.UpdateConstraint(c.proc.Ctx, newCt)
	if err != nil {
		return err
	}

	//2. drop index table
	if qry.IndexTableName != "" {
		if _, err = d.Relation(c.proc.Ctx, qry.IndexTableName, nil); err != nil {
			return err
		}
		if err = d.Delete(c.proc.Ctx, qry.IndexTableName); err != nil {
			return err
		}
	}

	//3. delete index object from mo_catalog.mo_indexes
	deleteSql := fmt.Sprintf(deleteMoIndexesWithTableIdAndIndexNameFormat, r.GetTableID(c.proc.Ctx), qry.IndexName)
	err = c.runSql(deleteSql)
	if err != nil {
		return err
	}
	return nil
}

func makeNewDropConstraint(oldCt *engine.ConstraintDef, dropName string) (*engine.ConstraintDef, error) {
	// must fount dropName because of being checked in plan
	for i := 0; i < len(oldCt.Cts); i++ {
		ct := oldCt.Cts[i]
		switch def := ct.(type) {
		case *engine.ForeignKeyDef:
			pred := func(fkDef *plan.ForeignKeyDef) bool {
				return fkDef.Name == dropName
			}
			def.Fkeys = plan2.RemoveIf[*plan.ForeignKeyDef](def.Fkeys, pred)
			oldCt.Cts[i] = def
		case *engine.IndexDef:
			pred := func(index *plan.IndexDef) bool {
				return index.IndexName == dropName
			}
			def.Indexes = plan2.RemoveIf[*plan.IndexDef](def.Indexes, pred)
			oldCt.Cts[i] = def
		}
	}
	return oldCt, nil
}

func MakeNewCreateConstraint(oldCt *engine.ConstraintDef, c engine.Constraint) (*engine.ConstraintDef, error) {
	// duplication has checked in plan
	if oldCt == nil {
		return &engine.ConstraintDef{
			Cts: []engine.Constraint{c},
		}, nil
	}
	ok := false
	var pred func(engine.Constraint) bool
	switch t := c.(type) {
	case *engine.ForeignKeyDef:
		pred = func(ct engine.Constraint) bool {
			_, ok = ct.(*engine.ForeignKeyDef)
			return ok
		}
		oldCt.Cts = plan2.RemoveIf[engine.Constraint](oldCt.Cts, pred)
		oldCt.Cts = append(oldCt.Cts, c)
	case *engine.RefChildTableDef:
		pred = func(ct engine.Constraint) bool {
			_, ok = ct.(*engine.RefChildTableDef)
			return ok
		}
		oldCt.Cts = plan2.RemoveIf[engine.Constraint](oldCt.Cts, pred)
		oldCt.Cts = append(oldCt.Cts, c)
	case *engine.IndexDef:
		ok := false
		var indexdef *engine.IndexDef
		for i, ct := range oldCt.Cts {
			if indexdef, ok = ct.(*engine.IndexDef); ok {
				//TODO: verify if this is correct @ouyuanning & @qingx
				indexdef.Indexes = append(indexdef.Indexes, t.Indexes...)
				oldCt.Cts = append(oldCt.Cts[:i], oldCt.Cts[i+1:]...)
				oldCt.Cts = append(oldCt.Cts, indexdef)
				break
			}
		}
		if !ok {
			oldCt.Cts = append(oldCt.Cts, c)
		}
	}
	return oldCt, nil
}

func AddChildTblIdToParentTable(ctx context.Context, fkRelation engine.Relation, tblId uint64) error {
	oldCt, err := GetConstraintDef(ctx, fkRelation)
	if err != nil {
		return err
	}
	var oldRefChildDef *engine.RefChildTableDef
	for _, ct := range oldCt.Cts {
		if old, ok := ct.(*engine.RefChildTableDef); ok {
			oldRefChildDef = old
		}
	}
	if oldRefChildDef == nil {
		oldRefChildDef = &engine.RefChildTableDef{}
	}
	oldRefChildDef.Tables = append(oldRefChildDef.Tables, tblId)
	newCt, err := MakeNewCreateConstraint(oldCt, oldRefChildDef)
	if err != nil {
		return err
	}
	return fkRelation.UpdateConstraint(ctx, newCt)
}

func AddFkeyToRelation(ctx context.Context, fkRelation engine.Relation, fkey *plan.ForeignKeyDef) error {
	oldCt, err := GetConstraintDef(ctx, fkRelation)
	if err != nil {
		return err
	}
	var oldFkeys *engine.ForeignKeyDef
	for _, ct := range oldCt.Cts {
		if old, ok := ct.(*engine.ForeignKeyDef); ok {
			oldFkeys = old
		}
	}
	if oldFkeys == nil {
		oldFkeys = &engine.ForeignKeyDef{}
	}
	oldFkeys.Fkeys = append(oldFkeys.Fkeys, fkey)
	newCt, err := MakeNewCreateConstraint(oldCt, oldFkeys)
	if err != nil {
		return err
	}
	return fkRelation.UpdateConstraint(ctx, newCt)
}

// removeChildTblIdFromParentTable removes the tblId from the tableDef of fkRelation.
// input the fkRelation as the parameter instead of retrieving it again
// to embrace the fk self refer situation
func (s *Scope) removeChildTblIdFromParentTable(c *Compile, fkRelation engine.Relation, tblId uint64) error {
	oldCt, err := GetConstraintDef(c.proc.Ctx, fkRelation)
	if err != nil {
		return err
	}
	for _, ct := range oldCt.Cts {
		if def, ok := ct.(*engine.RefChildTableDef); ok {
			def.Tables = plan2.RemoveIf[uint64](def.Tables, func(id uint64) bool {
				return id == tblId
			})
			break
		}
	}
	return fkRelation.UpdateConstraint(c.proc.Ctx, oldCt)
}

func (s *Scope) removeParentTblIdFromChildTable(c *Compile, fkRelation engine.Relation, tblId uint64) error {
	oldCt, err := GetConstraintDef(c.proc.Ctx, fkRelation)
	if err != nil {
		return err
	}
	var oldFkeys *engine.ForeignKeyDef
	for _, ct := range oldCt.Cts {
		if old, ok := ct.(*engine.ForeignKeyDef); ok {
			oldFkeys = old
		}
	}
	if oldFkeys == nil {
		oldFkeys = &engine.ForeignKeyDef{}
	}
	newFkeys := &engine.ForeignKeyDef{}
	for _, fkey := range oldFkeys.Fkeys {
		if fkey.ForeignTbl != tblId {
			newFkeys.Fkeys = append(newFkeys.Fkeys, fkey)
		}
	}
	newCt, err := MakeNewCreateConstraint(oldCt, newFkeys)
	if err != nil {
		return err
	}
	return fkRelation.UpdateConstraint(c.proc.Ctx, newCt)
}

func (s *Scope) getFkDefs(c *Compile, fkRelation engine.Relation) (*engine.ForeignKeyDef, *engine.RefChildTableDef, error) {
	var oldFkeys *engine.ForeignKeyDef
	var oldRefChild *engine.RefChildTableDef
	oldCt, err := GetConstraintDef(c.proc.Ctx, fkRelation)
	if err != nil {
		return nil, nil, err
	}
	for _, ct := range oldCt.Cts {
		if old, ok := ct.(*engine.ForeignKeyDef); ok {
			oldFkeys = old
		} else if refChild, ok := ct.(*engine.RefChildTableDef); ok {
			oldRefChild = refChild
		}
	}
	if oldFkeys == nil {
		oldFkeys = &engine.ForeignKeyDef{}
	}
	if oldRefChild == nil {
		oldRefChild = &engine.RefChildTableDef{}
	}
	return oldFkeys, oldRefChild, nil
}

// Truncation operations cannot be performed if the session holds an active table lock.
func (s *Scope) TruncateTable(c *Compile) error {
	var dbSource engine.Database
	var rel engine.Relation
	var err error
	var isTemp bool
	var newId uint64

	tqry := s.Plan.GetDdl().GetTruncateTable()
	dbName := tqry.GetDatabase()
	tblName := tqry.GetTable()
	oldId := tqry.GetTableId()
	keepAutoIncrement := false
	affectedRows := uint64(0)

	dbSource, err = c.e.Database(c.proc.Ctx, dbName, c.proc.TxnOperator)
	if err != nil {
		return err
	}

	if rel, err = dbSource.Relation(c.proc.Ctx, tblName, nil); err != nil {
		var e error // avoid contamination of error messages
		dbSource, e = c.e.Database(c.proc.Ctx, defines.TEMPORARY_DBNAME, c.proc.TxnOperator)
		if e != nil {
			return err
		}
		rel, e = dbSource.Relation(c.proc.Ctx, engine.GetTempTableName(dbName, tblName), nil)
		if e != nil {
			return err
		}
		isTemp = true
	}

	if !isTemp && c.proc.TxnOperator.Txn().IsPessimistic() {
		var err error
		if e := lockMoTable(c, dbName, tblName, lock.LockMode_Shared); e != nil {
			if !moerr.IsMoErrCode(e, moerr.ErrTxnNeedRetry) &&
				!moerr.IsMoErrCode(err, moerr.ErrTxnNeedRetryWithDefChanged) {
				return e
			}
			err = e
		}
		// before dropping table, lock it.
		if e := lockTable(c.proc.Ctx, c.e, c.proc, rel, dbName, tqry.PartitionTableNames, false); e != nil {
			if !moerr.IsMoErrCode(e, moerr.ErrTxnNeedRetry) &&
				!moerr.IsMoErrCode(err, moerr.ErrTxnNeedRetryWithDefChanged) {
				return e
			}
			err = e
		}
		if err != nil {
			return err
		}
	}

	if tqry.IsDelete {
		keepAutoIncrement = true
		affectedRows, err = rel.Rows(c.proc.Ctx)
		if err != nil {
			return err
		}
	}

	if isTemp {
		// memoryengine truncate always return 0, so for temporary table, just use origin tableId as newId
		_, err = dbSource.Truncate(c.proc.Ctx, engine.GetTempTableName(dbName, tblName))
		newId = rel.GetTableID(c.proc.Ctx)
	} else {
		newId, err = dbSource.Truncate(c.proc.Ctx, tblName)
	}

	if err != nil {
		return err
	}

	// Truncate Index Tables if needed
	for _, name := range tqry.IndexTableNames {
		var err error
		if isTemp {
			_, err = dbSource.Truncate(c.proc.Ctx, engine.GetTempTableName(dbName, name))
		} else {
			_, err = dbSource.Truncate(c.proc.Ctx, name)
		}
		if err != nil {
			return err
		}
	}

	//Truncate Partition subtable if needed
	for _, name := range tqry.PartitionTableNames {
		var err error
		if isTemp {
			_, err = dbSource.Truncate(c.proc.Ctx, engine.GetTempTableName(dbName, name))
		} else {
			_, err = dbSource.Truncate(c.proc.Ctx, name)
		}
		if err != nil {
			return err
		}
	}

	// update tableDef of foreign key's table with new table id
	for _, ftblId := range tqry.ForeignTbl {
		_, _, fkRelation, err := c.e.GetRelationById(c.proc.Ctx, c.proc.TxnOperator, ftblId)
		if err != nil {
			return err
		}
		oldCt, err := GetConstraintDef(c.proc.Ctx, fkRelation)
		if err != nil {
			return err
		}
		for _, ct := range oldCt.Cts {
			if def, ok := ct.(*engine.RefChildTableDef); ok {
				for idx, refTable := range def.Tables {
					if refTable == oldId {
						def.Tables[idx] = newId
						break
					}
				}
				break
			}
		}
		err = fkRelation.UpdateConstraint(c.proc.Ctx, oldCt)
		if err != nil {
			return err
		}

	}

	if isTemp {
		oldId = rel.GetTableID(c.proc.Ctx)
	}

	// check if contains any auto_increment column(include __mo_fake_pk_col), if so, reset the auto_increment value
	tblDef := rel.GetTableDef(c.proc.Ctx)
	var containAuto bool
	for _, col := range tblDef.Cols {
		if col.Typ.AutoIncr {
			containAuto = true
			break
		}
	}
	if containAuto {
		err = incrservice.GetAutoIncrementService(c.proc.Ctx).Reset(
			c.proc.Ctx,
			oldId,
			newId,
			keepAutoIncrement,
			c.proc.TxnOperator)
		if err != nil {
			return err
		}
	}

	// update index information in mo_catalog.mo_indexes
	updateSql := fmt.Sprintf(updateMoIndexesTruncateTableFormat, newId, oldId)
	err = c.runSql(updateSql)
	if err != nil {
		return err
	}
	c.addAffectedRows(uint64(affectedRows))
	return nil
}

func (s *Scope) DropSequence(c *Compile) error {
	qry := s.Plan.GetDdl().GetDropSequence()
	dbName := qry.GetDatabase()
	var dbSource engine.Database
	var err error

	tblName := qry.GetTable()
	dbSource, err = c.e.Database(c.proc.Ctx, dbName, c.proc.TxnOperator)
	if err != nil {
		if qry.GetIfExists() {
			return nil
		}
		return err
	}

	var rel engine.Relation
	if rel, err = dbSource.Relation(c.proc.Ctx, tblName, nil); err != nil {
		if qry.GetIfExists() {
			return nil
		}
		return err
	}

	if err := lockMoTable(c, dbName, tblName, lock.LockMode_Exclusive); err != nil {
		return err
	}

	// Delete the stored session value.
	c.proc.SessionInfo.SeqDeleteKeys = append(c.proc.SessionInfo.SeqDeleteKeys, rel.GetTableID(c.proc.Ctx))

	return dbSource.Delete(c.proc.Ctx, tblName)
}

func (s *Scope) DropTable(c *Compile) error {
	qry := s.Plan.GetDdl().GetDropTable()
	dbName := qry.GetDatabase()
	tblName := qry.GetTable()
	isView := qry.GetIsView()
	var isSource = false
	if qry.TableDef != nil {
		isSource = qry.TableDef.TableType == catalog.SystemSourceRel
	}
	var dbSource engine.Database
	var rel engine.Relation
	var err error
	var isTemp bool

	tblId := qry.GetTableId()

	dbSource, err = c.e.Database(c.proc.Ctx, dbName, c.proc.TxnOperator)
	if err != nil {
		if qry.GetIfExists() {
			return nil
		}
		return err
	}

	if rel, err = dbSource.Relation(c.proc.Ctx, tblName, nil); err != nil {
		var e error // avoid contamination of error messages
		dbSource, e = c.e.Database(c.proc.Ctx, defines.TEMPORARY_DBNAME, c.proc.TxnOperator)
		if dbSource == nil && qry.GetIfExists() {
			return nil
		} else if e != nil {
			return err
		}
		rel, e = dbSource.Relation(c.proc.Ctx, engine.GetTempTableName(dbName, tblName), nil)
		if e != nil {
			if qry.GetIfExists() {
				return nil
			} else {
				return err
			}
		}
		isTemp = true
	}

	if !isTemp && !isView && !isSource && c.proc.TxnOperator.Txn().IsPessimistic() {
		var err error
		if e := lockMoTable(c, dbName, tblName, lock.LockMode_Exclusive); e != nil {
			if !moerr.IsMoErrCode(e, moerr.ErrTxnNeedRetry) &&
				!moerr.IsMoErrCode(err, moerr.ErrTxnNeedRetryWithDefChanged) {
				return e
			}
			err = e
		}
		// before dropping table, lock it.
		if e := lockTable(c.proc.Ctx, c.e, c.proc, rel, dbName, qry.PartitionTableNames, false); e != nil {
			if !moerr.IsMoErrCode(e, moerr.ErrTxnNeedRetry) &&
				!moerr.IsMoErrCode(err, moerr.ErrTxnNeedRetryWithDefChanged) {
				return e
			}
			err = e
		}
		if err != nil {
			return err
		}
	}

	if len(qry.UpdateFkSqls) > 0 {
		for _, sql := range qry.UpdateFkSqls {
			if err = c.runSql(sql); err != nil {
				return err
			}
		}
	}

	// update tableDef of foreign key's table
	//remove the child table id -- tblId from the parent table -- fkTblId
	for _, fkTblId := range qry.ForeignTbl {
		if fkTblId == 0 {
			//fk self refer
			continue
		}
		_, _, fkRelation, err := c.e.GetRelationById(c.proc.Ctx, c.proc.TxnOperator, fkTblId)
		if err != nil {
			return err
		}

		err = s.removeChildTblIdFromParentTable(c, fkRelation, tblId)
		if err != nil {
			return err
		}
	}

	//remove parent table id from the child table (when foreign_key_checks is disabled)
	for _, childTblId := range qry.FkChildTblsReferToMe {
		if childTblId == 0 {
			continue
		}
		_, _, childRelation, err := c.e.GetRelationById(c.proc.Ctx, c.proc.TxnOperator, childTblId)
		if err != nil {
			return err
		}
		err = s.removeParentTblIdFromChildTable(c, childRelation, tblId)
		if err != nil {
			return err
		}
	}

	// delete all index objects record of the table in mo_catalog.mo_indexes
	if !qry.IsView && qry.Database != catalog.MO_CATALOG && qry.Table != catalog.MO_INDEXES {
		if qry.GetTableDef().Pkey != nil || len(qry.GetTableDef().Indexes) > 0 {
			deleteSql := fmt.Sprintf(deleteMoIndexesWithTableIdFormat, qry.GetTableDef().TblId)
			err = c.runSql(deleteSql)
			if err != nil {
				return err
			}
		}
	}

	// delete all partition objects record of the table in mo_catalog.mo_table_partitions
	if !qry.IsView && qry.Database != catalog.MO_CATALOG && qry.Table != catalog.MO_TABLE_PARTITIONS {
		if qry.TableDef.Partition != nil {
			deleteSql := fmt.Sprintf(deleteMoTablePartitionsWithTableIdFormat, qry.GetTableDef().TblId)
			err = c.runSql(deleteSql)
			if err != nil {
				return err
			}
		}
	}

	if isTemp {
		if err := dbSource.Delete(c.proc.Ctx, engine.GetTempTableName(dbName, tblName)); err != nil {
			return err
		}
		for _, name := range qry.IndexTableNames {
			if err := dbSource.Delete(c.proc.Ctx, name); err != nil {
				return err
			}
		}

		//delete partition table
		for _, name := range qry.GetPartitionTableNames() {
			if err = dbSource.Delete(c.proc.Ctx, name); err != nil {
				return err
			}
		}

		if dbName != catalog.MO_CATALOG && tblName != catalog.MO_INDEXES {
			tblDef := rel.GetTableDef(c.proc.Ctx)
			var containAuto bool
			for _, col := range tblDef.Cols {
				if col.Typ.AutoIncr {
					containAuto = true
					break
				}
			}
			if containAuto {
				err := incrservice.GetAutoIncrementService(c.proc.Ctx).Delete(
					c.proc.Ctx,
					rel.GetTableID(c.proc.Ctx),
					c.proc.TxnOperator)
				if err != nil {
					return err
				}
			}
		}

	} else {
		if err := dbSource.Delete(c.proc.Ctx, tblName); err != nil {
			return err
		}
		for _, name := range qry.IndexTableNames {
			if err := dbSource.Delete(c.proc.Ctx, name); err != nil {
				return err
			}
		}

		// delete partition subtable
		for _, name := range qry.GetPartitionTableNames() {
			if err = dbSource.Delete(c.proc.Ctx, name); err != nil {
				return err
			}
		}

		if dbName != catalog.MO_CATALOG && tblName != catalog.MO_INDEXES {
			tblDef := rel.GetTableDef(c.proc.Ctx)
			var containAuto bool
			for _, col := range tblDef.Cols {
				if col.Typ.AutoIncr {
					containAuto = true
					break
				}
			}
			if containAuto {
				// When drop table 'mo_catalog.mo_indexes', there is no need to delete the auto increment data
				err := incrservice.GetAutoIncrementService(c.proc.Ctx).Delete(
					c.proc.Ctx,
					rel.GetTableID(c.proc.Ctx),
					c.proc.TxnOperator)
				if err != nil {
					return err
				}
			}
		}
	}
	return nil
}

func planDefsToExeDefs(tableDef *plan.TableDef) ([]engine.TableDef, error) {
	planDefs := tableDef.GetDefs()
	var exeDefs []engine.TableDef
	c := new(engine.ConstraintDef)
	for _, def := range planDefs {
		switch defVal := def.GetDef().(type) {
		case *plan.TableDef_DefType_Properties:
			properties := make([]engine.Property, len(defVal.Properties.GetProperties()))
			for i, p := range defVal.Properties.GetProperties() {
				properties[i] = engine.Property{
					Key:   p.GetKey(),
					Value: p.GetValue(),
				}
			}
			exeDefs = append(exeDefs, &engine.PropertiesDef{
				Properties: properties,
			})
			c.Cts = append(c.Cts, &engine.StreamConfigsDef{
				Configs: defVal.Properties.GetProperties(),
			})
		}
	}

	if tableDef.Indexes != nil {
		c.Cts = append(c.Cts, &engine.IndexDef{
			Indexes: tableDef.Indexes,
		})
	}

	if tableDef.Partition != nil {
		bytes, err := tableDef.Partition.MarshalPartitionInfo()
		if err != nil {
			return nil, err
		}
		exeDefs = append(exeDefs, &engine.PartitionDef{
			Partitioned: 1,
			Partition:   string(bytes),
		})
	}

	if tableDef.ViewSql != nil {
		exeDefs = append(exeDefs, &engine.ViewDef{
			View: tableDef.ViewSql.View,
		})
	}

	if len(tableDef.Fkeys) > 0 {
		c.Cts = append(c.Cts, &engine.ForeignKeyDef{
			Fkeys: tableDef.Fkeys,
		})
	}

	if tableDef.Pkey != nil {
		c.Cts = append(c.Cts, &engine.PrimaryKeyDef{
			Pkey: tableDef.Pkey,
		})
	}

	if len(tableDef.RefChildTbls) > 0 {
		c.Cts = append(c.Cts, &engine.RefChildTableDef{
			Tables: tableDef.RefChildTbls,
		})
	}

	if len(c.Cts) > 0 {
		exeDefs = append(exeDefs, c)
	}

	if tableDef.ClusterBy != nil {
		exeDefs = append(exeDefs, &engine.ClusterByDef{
			Name: tableDef.ClusterBy.Name,
		})
	}
	return exeDefs, nil
}

func planColsToExeCols(planCols []*plan.ColDef) []engine.TableDef {
	exeCols := make([]engine.TableDef, len(planCols))
	for i, col := range planCols {
		var alg compress.T
		switch col.Alg {
		case plan.CompressType_None:
			alg = compress.None
		case plan.CompressType_Lz4:
			alg = compress.Lz4
		}
		colTyp := col.GetTyp()
		exeCols[i] = &engine.AttributeDef{
			Attr: engine.Attribute{
				Name:          col.GetUserInputName(),
				Alg:           alg,
				Type:          types.New(types.T(colTyp.GetId()), colTyp.GetWidth(), colTyp.GetScale()),
				Default:       planCols[i].GetDefault(),
				OnUpdate:      planCols[i].GetOnUpdate(),
				Primary:       col.GetPrimary(),
				Comment:       col.GetComment(),
				ClusterBy:     col.ClusterBy,
				AutoIncrement: col.Typ.GetAutoIncr(),
				IsHidden:      col.Hidden,
				Seqnum:        uint16(col.Seqnum),
				EnumVlaues:    colTyp.GetEnumvalues(),
			},
		}
	}
	return exeCols
}

func (s *Scope) CreateSequence(c *Compile) error {
	qry := s.Plan.GetDdl().GetCreateSequence()
	// convert the plan's cols to the execution's cols
	planCols := qry.GetTableDef().GetCols()
	exeCols := planColsToExeCols(planCols)

	// convert the plan's defs to the execution's defs
	exeDefs, err := planDefsToExeDefs(qry.GetTableDef())
	if err != nil {
		return err
	}

	dbName := c.db
	if qry.GetDatabase() != "" {
		dbName = qry.GetDatabase()
	}
	tblName := qry.GetTableDef().GetName()

	dbSource, err := c.e.Database(c.proc.Ctx, dbName, c.proc.TxnOperator)
	if err != nil {
		if dbName == "" {
			return moerr.NewNoDB(c.proc.Ctx)
		}
		return err
	}

	if _, err := dbSource.Relation(c.proc.Ctx, tblName, nil); err == nil {
		if qry.GetIfNotExists() {
			return nil
		}
		// Just report table exists error.
		return moerr.NewTableAlreadyExists(c.proc.Ctx, tblName)
	}

	if err := lockMoTable(c, dbName, tblName, lock.LockMode_Exclusive); err != nil {
		return err
	}

	if err := dbSource.Create(context.WithValue(c.proc.Ctx, defines.SqlKey{}, c.sql), tblName, append(exeCols, exeDefs...)); err != nil {
		return err
	}

	// Init the only row of sequence.
	if rel, err := dbSource.Relation(c.proc.Ctx, tblName, nil); err == nil {
		if rel == nil {
			return moerr.NewTableAlreadyExists(c.proc.Ctx, tblName)
		}
		bat, err := makeSequenceInitBatch(c.proc.Ctx, c.stmt.(*tree.CreateSequence), qry.GetTableDef(), c.proc)
		defer func() {
			if bat != nil {
				bat.Clean(c.proc.Mp())
			}
		}()
		if err != nil {
			return err
		}
		err = rel.Write(c.proc.Ctx, bat)
		if err != nil {
			return err
		}
	}
	return nil
}

func (s *Scope) AlterSequence(c *Compile) error {
	var values []interface{}
	var curval string
	qry := s.Plan.GetDdl().GetAlterSequence()
	// convert the plan's cols to the execution's cols
	planCols := qry.GetTableDef().GetCols()
	exeCols := planColsToExeCols(planCols)

	// convert the plan's defs to the execution's defs
	exeDefs, err := planDefsToExeDefs(qry.GetTableDef())
	if err != nil {
		return err
	}

	dbName := c.db
	if qry.GetDatabase() != "" {
		dbName = qry.GetDatabase()
	}
	tblName := qry.GetTableDef().GetName()

	dbSource, err := c.e.Database(c.proc.Ctx, dbName, c.proc.TxnOperator)
	if err != nil {
		if dbName == "" {
			return moerr.NewNoDB(c.proc.Ctx)
		}
		return err
	}

	if rel, err := dbSource.Relation(c.proc.Ctx, tblName, nil); err == nil {
		// sequence table exists
		// get pre sequence table row values
		values, err = c.proc.SessionInfo.SqlHelper.ExecSql(fmt.Sprintf("select * from `%s`.`%s`", dbName, tblName))
		if err != nil {
			return err
		}
		if values == nil {
			return moerr.NewInternalError(c.proc.Ctx, "Failed to get sequence meta data.")
		}

		// get pre curval

		curval = c.proc.SessionInfo.SeqCurValues[rel.GetTableID(c.proc.Ctx)]
		// dorp the pre sequence
		err = c.runSql(fmt.Sprintf("drop sequence %s", tblName))
		if err != nil {
			return err
		}
	} else {
		// sequence table not exists
		if qry.GetIfExists() {
			return nil
		}
		return moerr.NewInternalError(c.proc.Ctx, "sequence %s not exists", tblName)
	}

	if err := lockMoTable(c, dbName, tblName, lock.LockMode_Exclusive); err != nil {
		return err
	}

	if err := dbSource.Create(context.WithValue(c.proc.Ctx, defines.SqlKey{}, c.sql), tblName, append(exeCols, exeDefs...)); err != nil {
		return err
	}

	//Init the only row of sequence.
	if rel, err := dbSource.Relation(c.proc.Ctx, tblName, nil); err == nil {
		if rel == nil {
			return moerr.NewLockTableNotFound(c.proc.Ctx)
		}
		bat, err := makeSequenceAlterBatch(c.proc.Ctx, c.stmt.(*tree.AlterSequence), qry.GetTableDef(), c.proc, values, curval)
		defer func() {
			if bat != nil {
				bat.Clean(c.proc.Mp())
			}
		}()
		if err != nil {
			return err
		}
		err = rel.Write(c.proc.Ctx, bat)
		if err != nil {
			return err
		}
	}
	return nil
}

/*
Sequence table got 1 row and 7 columns(besides row_id).
-----------------------------------------------------------------------------------
last_seq_num | min_value| max_value| start_value| increment_value| cycle| is_called |
-----------------------------------------------------------------------------------

------------------------------------------------------------------------------------
*/

func makeSequenceAlterBatch(ctx context.Context, stmt *tree.AlterSequence, tableDef *plan.TableDef, proc *process.Process, result []interface{}, curval string) (*batch.Batch, error) {
	var bat batch.Batch
	bat.Ro = true
	bat.Cnt = 0
	bat.SetRowCount(1)
	attrs := make([]string, len(plan2.Sequence_cols_name))
	for i := range attrs {
		attrs[i] = plan2.Sequence_cols_name[i]
	}
	bat.Attrs = attrs

	// typ is sequenece's type now
	typ := plan2.MakeTypeByPlan2Type(tableDef.Cols[0].Typ)
	vecs := make([]*vector.Vector, len(plan2.Sequence_cols_name))

	switch typ.Oid {
	case types.T_int16:
		lastV, incr, minV, maxV, startN, cycle, err := makeAlterSequenceParam[int16](ctx, stmt, result, curval)
		if err != nil {
			return nil, err
		}
		if maxV < 0 {
			maxV = math.MaxInt16
		}
		err = valueCheckOut(maxV, minV, startN, ctx)
		if err != nil {
			return nil, err
		}
		err = makeAlterSequenceVecs(vecs, typ, proc, incr, lastV, minV, maxV, startN, cycle)
		if err != nil {
			return nil, err
		}
	case types.T_int32:
		lastV, incr, minV, maxV, startN, cycle, err := makeAlterSequenceParam[int32](ctx, stmt, result, curval)
		if err != nil {
			return nil, err
		}
		if maxV < 0 {
			maxV = math.MaxInt32
		}
		err = valueCheckOut(maxV, minV, startN, ctx)
		if err != nil {
			return nil, err
		}
		err = makeAlterSequenceVecs(vecs, typ, proc, incr, lastV, minV, maxV, startN, cycle)
		if err != nil {
			return nil, err
		}
	case types.T_int64:
		lastV, incr, minV, maxV, startN, cycle, err := makeAlterSequenceParam[int64](ctx, stmt, result, curval)
		if err != nil {
			return nil, err
		}
		if maxV < 0 {
			maxV = math.MaxInt64
		}
		err = valueCheckOut(maxV, minV, startN, ctx)
		if err != nil {
			return nil, err
		}
		err = makeAlterSequenceVecs(vecs, typ, proc, incr, lastV, minV, maxV, startN, cycle)
		if err != nil {
			return nil, err
		}
	case types.T_uint16:
		lastV, incr, minV, maxV, startN, cycle, err := makeAlterSequenceParam[uint16](ctx, stmt, result, curval)
		if err != nil {
			return nil, err
		}
		err = valueCheckOut(maxV, minV, startN, ctx)
		if err != nil {
			return nil, err
		}
		err = makeAlterSequenceVecs(vecs, typ, proc, incr, lastV, minV, maxV, startN, cycle)
		if err != nil {
			return nil, err
		}
	case types.T_uint32:
		lastV, incr, minV, maxV, startN, cycle, err := makeAlterSequenceParam[uint32](ctx, stmt, result, curval)
		if err != nil {
			return nil, err
		}
		err = valueCheckOut(maxV, minV, startN, ctx)
		if err != nil {
			return nil, err
		}
		err = makeAlterSequenceVecs(vecs, typ, proc, incr, lastV, minV, maxV, startN, cycle)
		if err != nil {
			return nil, err
		}
	case types.T_uint64:
		lastV, incr, minV, maxV, startN, cycle, err := makeAlterSequenceParam[uint64](ctx, stmt, result, curval)
		if err != nil {
			return nil, err
		}
		err = valueCheckOut(maxV, minV, startN, ctx)
		if err != nil {
			return nil, err
		}
		err = makeAlterSequenceVecs(vecs, typ, proc, incr, lastV, minV, maxV, startN, cycle)
		if err != nil {
			return nil, err
		}
	default:
		return nil, moerr.NewNotSupported(ctx, "Unsupported type for sequence")
	}
	bat.Vecs = vecs
	return &bat, nil
}

func makeSequenceInitBatch(ctx context.Context, stmt *tree.CreateSequence, tableDef *plan.TableDef, proc *process.Process) (*batch.Batch, error) {
	var bat batch.Batch
	bat.Ro = true
	bat.Cnt = 0
	bat.SetRowCount(1)
	attrs := make([]string, len(plan2.Sequence_cols_name))
	for i := range attrs {
		attrs[i] = plan2.Sequence_cols_name[i]
	}
	bat.Attrs = attrs

	typ := plan2.MakeTypeByPlan2Type(tableDef.Cols[0].Typ)
	sequence_cols_num := 7
	vecs := make([]*vector.Vector, sequence_cols_num)

	// Make sequence vecs.
	switch typ.Oid {
	case types.T_int16:
		incr, minV, maxV, startN, err := makeSequenceParam[int16](ctx, stmt)
		if err != nil {
			return nil, err
		}
		if stmt.MaxValue == nil {
			if incr > 0 {
				maxV = math.MaxInt16
			} else {
				maxV = -1
			}
		}
		if stmt.MinValue == nil && incr < 0 {
			minV = math.MinInt16
		}
		if stmt.StartWith == nil {
			if incr > 0 {
				startN = minV
			} else {
				startN = maxV
			}
		}
		err = valueCheckOut(maxV, minV, startN, ctx)
		if err != nil {
			return nil, err
		}
		err = makeSequenceVecs(vecs, stmt, typ, proc, incr, minV, maxV, startN)
		if err != nil {
			return nil, err
		}
	case types.T_int32:
		incr, minV, maxV, startN, err := makeSequenceParam[int32](ctx, stmt)
		if err != nil {
			return nil, err
		}
		if stmt.MaxValue == nil {
			if incr > 0 {
				maxV = math.MaxInt32
			} else {
				maxV = -1
			}
		}
		if stmt.MinValue == nil && incr < 0 {
			minV = math.MinInt32
		}
		if stmt.StartWith == nil {
			if incr > 0 {
				startN = minV
			} else {
				startN = maxV
			}
		}
		err = valueCheckOut(maxV, minV, startN, ctx)
		if err != nil {
			return nil, err
		}
		err = makeSequenceVecs(vecs, stmt, typ, proc, incr, minV, maxV, startN)
		if err != nil {
			return nil, err
		}
	case types.T_int64:
		incr, minV, maxV, startN, err := makeSequenceParam[int64](ctx, stmt)
		if err != nil {
			return nil, err
		}
		if stmt.MaxValue == nil {
			if incr > 0 {
				maxV = math.MaxInt64
			} else {
				maxV = -1
			}
		}
		if stmt.MinValue == nil && incr < 0 {
			minV = math.MinInt64
		}
		if stmt.StartWith == nil {
			if incr > 0 {
				startN = minV
			} else {
				startN = maxV
			}
		}
		err = valueCheckOut(maxV, minV, startN, ctx)
		if err != nil {
			return nil, err
		}
		err = makeSequenceVecs(vecs, stmt, typ, proc, incr, minV, maxV, startN)
		if err != nil {
			return nil, err
		}
	case types.T_uint16:
		incr, minV, maxV, startN, err := makeSequenceParam[uint16](ctx, stmt)
		if err != nil {
			return nil, err
		}
		if stmt.MaxValue == nil {
			maxV = math.MaxUint16
		}
		if stmt.MinValue == nil && incr < 0 {
			minV = 0
		}
		if stmt.StartWith == nil {
			if incr > 0 {
				startN = minV
			} else {
				startN = maxV
			}
		}
		err = valueCheckOut(maxV, minV, startN, ctx)
		if err != nil {
			return nil, err
		}
		err = makeSequenceVecs(vecs, stmt, typ, proc, incr, minV, maxV, startN)
		if err != nil {
			return nil, err
		}
	case types.T_uint32:
		incr, minV, maxV, startN, err := makeSequenceParam[uint32](ctx, stmt)
		if err != nil {
			return nil, err
		}
		if stmt.MaxValue == nil {
			maxV = math.MaxUint32
		}
		if stmt.MinValue == nil && incr < 0 {
			minV = 0
		}
		if stmt.StartWith == nil {
			if incr > 0 {
				startN = minV
			} else {
				startN = maxV
			}
		}
		err = valueCheckOut(maxV, minV, startN, ctx)
		if err != nil {
			return nil, err
		}
		err = makeSequenceVecs(vecs, stmt, typ, proc, incr, minV, maxV, startN)
		if err != nil {
			return nil, err
		}
	case types.T_uint64:
		incr, minV, maxV, startN, err := makeSequenceParam[uint64](ctx, stmt)
		if err != nil {
			return nil, err
		}
		if stmt.MaxValue == nil {
			maxV = math.MaxUint64
		}
		if stmt.MinValue == nil && incr < 0 {
			minV = 0
		}
		if stmt.StartWith == nil {
			if incr > 0 {
				startN = minV
			} else {
				startN = maxV
			}
		}
		err = valueCheckOut(maxV, minV, startN, ctx)
		if err != nil {
			return nil, err
		}
		err = makeSequenceVecs(vecs, stmt, typ, proc, incr, minV, maxV, startN)
		if err != nil {
			return nil, err
		}
	default:
		return nil, moerr.NewNotSupported(ctx, "Unsupported type for sequence")
	}

	bat.Vecs = vecs
	return &bat, nil
}

func makeSequenceVecs[T constraints.Integer](vecs []*vector.Vector, stmt *tree.CreateSequence, typ types.Type, proc *process.Process, incr int64, minV, maxV, startN T) (err error) {
	defer func() {
		if err != nil {
			for _, v := range vecs {
				if v != nil {
					v.Free(proc.Mp())
				}
			}
		}
	}()

	if vecs[0], err = vector.NewConstFixed(typ, startN, 1, proc.Mp()); err != nil {
		return err
	}
	if vecs[1], err = vector.NewConstFixed(typ, minV, 1, proc.Mp()); err != nil {
		return err
	}
	if vecs[2], err = vector.NewConstFixed(typ, maxV, 1, proc.Mp()); err != nil {
		return err
	}
	if vecs[3], err = vector.NewConstFixed(typ, startN, 1, proc.Mp()); err != nil {
		return err
	}
	if vecs[4], err = vector.NewConstFixed(types.T_int64.ToType(), incr, 1, proc.Mp()); err != nil {
		return err
	}
	if stmt.Cycle {
		vecs[5], err = vector.NewConstFixed(types.T_bool.ToType(), true, 1, proc.Mp())
	} else {
		vecs[5], err = vector.NewConstFixed(types.T_bool.ToType(), false, 1, proc.Mp())
	}
	if err != nil {
		return err
	}
	vecs[6], err = vector.NewConstFixed(types.T_bool.ToType(), false, 1, proc.Mp())
	return err
}

func makeAlterSequenceVecs[T constraints.Integer](vecs []*vector.Vector, typ types.Type, proc *process.Process, incr int64, lastV, minV, maxV, startN T, cycle bool) (err error) {
	defer func() {
		if err != nil {
			for _, v := range vecs {
				if v != nil {
					v.Free(proc.Mp())
				}
			}
		}
	}()

	if vecs[0], err = vector.NewConstFixed(typ, lastV, 1, proc.Mp()); err != nil {
		return err
	}
	if vecs[1], err = vector.NewConstFixed(typ, minV, 1, proc.Mp()); err != nil {
		return err
	}
	if vecs[2], err = vector.NewConstFixed(typ, maxV, 1, proc.Mp()); err != nil {
		return err
	}
	if vecs[3], err = vector.NewConstFixed(typ, startN, 1, proc.Mp()); err != nil {
		return err
	}
	if vecs[4], err = vector.NewConstFixed(types.T_int64.ToType(), incr, 1, proc.Mp()); err != nil {
		return err
	}
	if vecs[5], err = vector.NewConstFixed(types.T_bool.ToType(), cycle, 1, proc.Mp()); err != nil {
		return err
	}
	vecs[6], err = vector.NewConstFixed(types.T_bool.ToType(), false, 1, proc.Mp())
	return err
}

func makeSequenceParam[T constraints.Integer](ctx context.Context, stmt *tree.CreateSequence) (int64, T, T, T, error) {
	var minValue, maxValue, startNum T
	incrNum := int64(1)
	if stmt.IncrementBy != nil {
		switch stmt.IncrementBy.Num.(type) {
		case uint64:
			return 0, 0, 0, 0, moerr.NewInvalidInput(ctx, "incr value's data type is int64")
		}
		incrNum = getValue[int64](stmt.IncrementBy.Minus, stmt.IncrementBy.Num)
	}
	if incrNum == 0 {
		return 0, 0, 0, 0, moerr.NewInvalidInput(ctx, "Incr value for sequence must not be 0")
	}

	if stmt.MinValue == nil {
		if incrNum > 0 {
			minValue = 1
		} else {
			// Value here is wrong.
			// We will get real value later.
			minValue = 0
		}
	} else {
		minValue = getValue[T](stmt.MinValue.Minus, stmt.MinValue.Num)
	}

	if stmt.MaxValue == nil {
		// Value here is wrong.
		// We will get real value later.
		maxValue = 0
	} else {
		maxValue = getValue[T](stmt.MaxValue.Minus, stmt.MaxValue.Num)
	}

	if stmt.StartWith == nil {
		// The value may be wrong.
		if incrNum > 0 {
			startNum = minValue
		} else {
			startNum = maxValue
		}
	} else {
		startNum = getValue[T](stmt.StartWith.Minus, stmt.StartWith.Num)
	}

	return incrNum, minValue, maxValue, startNum, nil
}

func makeAlterSequenceParam[T constraints.Integer](ctx context.Context, stmt *tree.AlterSequence, result []interface{}, curval string) (T, int64, T, T, T, bool, error) {
	var minValue, maxValue, startNum, lastNum T
	var incrNum int64
	var cycle bool

	if incr, ok := result[4].(int64); ok {
		incrNum = incr
	}

	// if alter increment value
	if stmt.IncrementBy != nil {
		switch stmt.IncrementBy.Num.(type) {
		case uint64:
			return 0, 0, 0, 0, 0, false, moerr.NewInvalidInput(ctx, "incr value's data type is int64")
		}
		incrNum = getValue[int64](stmt.IncrementBy.Minus, stmt.IncrementBy.Num)
	}
	if incrNum == 0 {
		return 0, 0, 0, 0, 0, false, moerr.NewInvalidInput(ctx, "Incr value for sequence must not be 0")
	}

	// if alter minValue of sequence
	preMinValue := result[1]
	if stmt.MinValue != nil {
		minValue = getValue[T](stmt.MinValue.Minus, stmt.MinValue.Num)
	} else {
		minValue = getInterfaceValue[T](preMinValue)
	}

	// if alter maxValue of sequence
	preMaxValue := result[2]
	if stmt.MaxValue != nil {
		maxValue = getValue[T](stmt.MaxValue.Minus, stmt.MaxValue.Num)
	} else {
		maxValue = getInterfaceValue[T](preMaxValue)
	}

	preLastSeq := result[0]
	preLastSeqNum := getInterfaceValue[T](preLastSeq)
	// if alter startWith value of sequence
	preStartWith := preLastSeqNum
	if stmt.StartWith != nil {
		startNum = getValue[T](stmt.StartWith.Minus, stmt.StartWith.Num)
		if startNum < preStartWith {
			startNum = preStartWith
		}
	} else {
		startNum = getInterfaceValue[T](preStartWith)
	}
	if len(curval) != 0 {
		lastNum = preLastSeqNum + T(incrNum)
		if lastNum < startNum+T(incrNum) {
			lastNum = startNum + T(incrNum)
		}
	} else {
		lastNum = preLastSeqNum
	}

	// if alter cycle state of sequence
	preCycle := result[5]
	if preCycleVal, ok := preCycle.(bool); ok {
		if stmt.Cycle != nil {
			cycle = stmt.Cycle.Cycle
		} else {
			cycle = preCycleVal
		}
	}

	return lastNum, incrNum, minValue, maxValue, startNum, cycle, nil
}

// Checkout values.
func valueCheckOut[T constraints.Integer](maxValue, minValue, startNum T, ctx context.Context) error {
	if maxValue <= minValue {
		return moerr.NewInvalidInput(ctx, "MAXVALUE (%d) of sequence must be bigger than MINVALUE (%d) of it", maxValue, minValue)
	}
	if startNum < minValue || startNum > maxValue {
		return moerr.NewInvalidInput(ctx, "STARTVALUE (%d) for sequence must between MINVALUE (%d) and MAXVALUE (%d)", startNum, minValue, maxValue)
	}
	return nil
}

func getValue[T constraints.Integer](minus bool, num any) T {
	var v T
	switch num := num.(type) {
	case uint64:
		v = T(num)
	case int64:
		if minus {
			v = -T(num)
		} else {
			v = T(num)
		}
	}
	return v
}

func getInterfaceValue[T constraints.Integer](val interface{}) T {
	switch val := val.(type) {
	case int16:
		return T(val)
	case int32:
		return T(val)
	case int64:
		return T(val)
	case uint16:
		return T(val)
	case uint32:
		return T(val)
	case uint64:
		return T(val)
	}
	return 0
}

func doLockTable(
	eng engine.Engine,
	proc *process.Process,
	rel engine.Relation,
	defChanged bool) error {
	id := rel.GetTableID(proc.Ctx)
	defs, err := rel.GetPrimaryKeys(proc.Ctx)
	if err != nil {
		return err
	}

	if len(defs) != 1 {
		panic("invalid primary keys")
	}

	err = lockop.LockTable(
		eng,
		proc,
		id,
		defs[0].Type,
		defChanged)

	return err
}

func lockTable(
	ctx context.Context,
	eng engine.Engine,
	proc *process.Process,
	rel engine.Relation,
	dbName string,
	partitionTableNames []string,
	defChanged bool) error {

	if len(partitionTableNames) == 0 {
		return doLockTable(eng, proc, rel, defChanged)
	}

	dbSource, err := eng.Database(ctx, dbName, proc.TxnOperator)
	if err != nil {
		return err
	}

	for _, tableName := range partitionTableNames {
		pRel, pErr := dbSource.Relation(ctx, tableName, nil)
		if pErr != nil {
			return pErr
		}
		err = doLockTable(eng, proc, pRel, defChanged)
		if err != nil {
			return err
		}
	}
	return nil
}

func lockRows(
	eng engine.Engine,
	proc *process.Process,
	rel engine.Relation,
	vec *vector.Vector,
	lockMode lock.LockMode,
	sharding lock.Sharding,
	group uint32) error {
	if vec == nil || vec.Length() == 0 {
		panic("lock rows is empty")
	}

	id := rel.GetTableID(proc.Ctx)

	err := lockop.LockRows(
		eng,
		proc,
		rel,
		id,
		vec,
		*vec.GetType(),
		lockMode,
		sharding,
		group)
	return err
}

func maybeCreateAutoIncrement(
	ctx context.Context,
	db engine.Database,
	def *plan.TableDef,
	txnOp client.TxnOperator,
	nameResolver func() string) error {
	name := def.Name
	if nameResolver != nil {
		name = nameResolver()
	}
	tb, err := db.Relation(ctx, name, nil)
	if err != nil {
		return err
	}
	def.TblId = tb.GetTableID(ctx)

	cols := incrservice.GetAutoColumnFromDef(def)
	if len(cols) == 0 {
		return nil
	}

	return incrservice.GetAutoIncrementService(ctx).Create(
		ctx,
		def.TblId,
		cols,
		txnOp)
}

func getRelFromMoCatalog(c *Compile, tblName string) (engine.Relation, error) {
	dbSource, err := c.e.Database(c.proc.Ctx, catalog.MO_CATALOG, c.proc.TxnOperator)
	if err != nil {
		return nil, err
	}

	rel, err := dbSource.Relation(c.proc.Ctx, tblName, nil)
	if err != nil {
		return nil, err
	}

	return rel, nil
}

func getLockVector(proc *process.Process, accountId uint32, names []string) (*vector.Vector, error) {
	vecs := make([]*vector.Vector, len(names)+1)
	defer func() {
		for _, v := range vecs {
			if v != nil {
				proc.PutVector(v)
			}
		}
	}()

	// append account_id
	accountIdVec := proc.GetVector(types.T_uint32.ToType())
	err := vector.AppendFixed(accountIdVec, accountId, false, proc.GetMPool())
	if err != nil {
		return nil, err
	}
	vecs[0] = accountIdVec
	// append names
	for i, name := range names {
		nameVec := proc.GetVector(types.T_varchar.ToType())
		err := vector.AppendBytes(nameVec, []byte(name), false, proc.GetMPool())
		if err != nil {
			return nil, err
		}
		vecs[i+1] = nameVec
	}

	vec, err := function.RunFunctionDirectly(proc, function.SerialFunctionEncodeID, vecs, 1)
	if err != nil {
		return nil, err
	}
	return vec, nil
}

func lockMoDatabase(c *Compile, dbName string) error {
	dbRel, err := getRelFromMoCatalog(c, catalog.MO_DATABASE)
	if err != nil {
		return err
	}
	vec, err := getLockVector(c.proc, c.proc.SessionInfo.AccountId, []string{dbName})
	if err != nil {
		return err
	}
	defer vec.Free(c.proc.Mp())
	if err := lockRows(c.e, c.proc, dbRel, vec, lock.LockMode_Exclusive, lock.Sharding_ByRow, c.proc.SessionInfo.AccountId); err != nil {
		return err
	}
	return nil
}

func lockMoTable(
	c *Compile,
	dbName string,
	tblName string,
	lockMode lock.LockMode) error {
	dbRel, err := getRelFromMoCatalog(c, catalog.MO_TABLES)
	if err != nil {
		return err
	}
	vec, err := getLockVector(c.proc, c.proc.SessionInfo.AccountId, []string{dbName, tblName})
	if err != nil {
		return err
	}
	defer vec.Free(c.proc.Mp())

	if err := lockRows(c.e, c.proc, dbRel, vec, lockMode, lock.Sharding_ByRow, c.proc.SessionInfo.AccountId); err != nil {
		return err
	}
	return nil
}<|MERGE_RESOLUTION|>--- conflicted
+++ resolved
@@ -867,13 +867,8 @@
 		}
 	}
 
-<<<<<<< HEAD
-	if err = lockMoTable(c, dbName, tblName, lock.LockMode_Exclusive); err != nil {
-		c.proc.Info(c.ctx, "createTable",
-=======
 	if err := lockMoTable(c, dbName, tblName, lock.LockMode_Exclusive); err != nil {
 		c.proc.Info(c.proc.Ctx, "createTable",
->>>>>>> 2b2e7031
 			zap.String("databaseName", c.db),
 			zap.String("tableName", qry.GetTableDef().GetName()),
 			zap.Error(err),
@@ -881,13 +876,8 @@
 		return err
 	}
 
-<<<<<<< HEAD
-	if err = dbSource.Create(context.WithValue(c.ctx, defines.SqlKey{}, c.sql), tblName, append(exeCols, exeDefs...)); err != nil {
-		c.proc.Info(c.ctx, "createTable",
-=======
 	if err := dbSource.Create(context.WithValue(c.proc.Ctx, defines.SqlKey{}, c.sql), tblName, append(exeCols, exeDefs...)); err != nil {
 		c.proc.Info(c.proc.Ctx, "createTable",
->>>>>>> 2b2e7031
 			zap.String("databaseName", c.db),
 			zap.String("tableName", qry.GetTableDef().GetName()),
 			zap.Error(err),
@@ -1511,12 +1501,8 @@
 	if err != nil {
 		return err
 	}
-<<<<<<< HEAD
-	tableId := r.GetTableID(c.ctx)
-	tableDef := r.GetTableDef(c.ctx)
-=======
 	tableId := r.GetTableID(c.proc.Ctx)
->>>>>>> 2b2e7031
+	tableDef := r.GetTableDef(c.proc.Ctx)
 
 	originalTableDef := plan2.DeepCopyTableDef(qry.TableDef, true)
 	indexInfo := qry.GetIndex() // IndexInfo is named same as planner's IndexInfo
