// Copyright 2021 Matrix Origin
//
// Licensed under the Apache License, Version 2.0 (the "License");
// you may not use this file except in compliance with the License.
// You may obtain a copy of the License at
//
//      http://www.apache.org/licenses/LICENSE-2.0
//
// Unless required by applicable law or agreed to in writing, software
// distributed under the License is distributed on an "AS IS" BASIS,
// WITHOUT WARRANTIES OR CONDITIONS OF ANY KIND, either express or implied.
// See the License for the specific language governing permissions and
// limitations under the License.

package compile

import (
	"context"
	"fmt"
	"math"
	"strings"

	"go.uber.org/zap"
	"golang.org/x/exp/constraints"

	"github.com/matrixorigin/matrixone/pkg/catalog"
	"github.com/matrixorigin/matrixone/pkg/common/moerr"
	"github.com/matrixorigin/matrixone/pkg/compress"
	"github.com/matrixorigin/matrixone/pkg/container/batch"
	"github.com/matrixorigin/matrixone/pkg/container/types"
	"github.com/matrixorigin/matrixone/pkg/container/vector"
	"github.com/matrixorigin/matrixone/pkg/defines"
	"github.com/matrixorigin/matrixone/pkg/incrservice"
	"github.com/matrixorigin/matrixone/pkg/pb/api"
	"github.com/matrixorigin/matrixone/pkg/pb/lock"
	"github.com/matrixorigin/matrixone/pkg/pb/plan"
	"github.com/matrixorigin/matrixone/pkg/shardservice"
	"github.com/matrixorigin/matrixone/pkg/sql/colexec/lockop"
	"github.com/matrixorigin/matrixone/pkg/sql/parsers/tree"
	plan2 "github.com/matrixorigin/matrixone/pkg/sql/plan"
	"github.com/matrixorigin/matrixone/pkg/sql/plan/function"
	"github.com/matrixorigin/matrixone/pkg/txn/client"
	"github.com/matrixorigin/matrixone/pkg/util/trace"
	"github.com/matrixorigin/matrixone/pkg/vm/engine"
	"github.com/matrixorigin/matrixone/pkg/vm/process"
)

func (s *Scope) CreateDatabase(c *Compile) error {
	if s.ScopeAnalyzer == nil {
		s.ScopeAnalyzer = NewScopeAnalyzer()
	}
	s.ScopeAnalyzer.Start()
	defer s.ScopeAnalyzer.Stop()
	ctx, span := trace.Start(c.proc.Ctx, "CreateDatabase")
	defer span.End()

	createDatabase := s.Plan.GetDdl().GetCreateDatabase()
	dbName := createDatabase.GetDatabase()
	if _, err := c.e.Database(ctx, dbName, c.proc.GetTxnOperator()); err == nil {
		if createDatabase.GetIfNotExists() {
			return nil
		}
		return moerr.NewDBAlreadyExists(ctx, dbName)
	}

	if err := lockMoDatabase(c, dbName, lock.LockMode_Exclusive); err != nil {
		return err
	}

	ctx = context.WithValue(ctx, defines.SqlKey{}, createDatabase.GetSql())
	datType := ""
	// handle sub
	if subOption := createDatabase.SubscriptionOption; subOption != nil {
		datType = catalog.SystemDBTypeSubscription
		if err := createSubscription(ctx, c, dbName, subOption); err != nil {
			return err
		}
	}

	ctx = context.WithValue(ctx, defines.DatTypKey{}, datType)
<<<<<<< HEAD
	err := c.e.Create(ctx, dbName, c.proc.GetTxnOperator())
	if err != nil {
		return err
	}

	if !needSkipDbs[dbName] {
		newDb, err := c.e.Database(ctx, dbName, c.proc.GetTxnOperator())
		if err != nil {
			return err
		}

		accountId, err := defines.GetAccountId(ctx)
		if err != nil {
			return err
		}

		updatePitrSql := fmt.Sprintf("update `%s`.`%s` set `%s` = '%s' where `%s` = %d and `%s` = '%s'",
			catalog.MO_CATALOG, catalog.MO_PITR, catalog.MO_PITR_OBJECT_ID, newDb.GetDatabaseId(ctx),
			catalog.MO_PITR_ACCOUNT_ID, accountId,
			catalog.MO_PITR_DB_NAME, dbName)

		err = c.runSqlWithSystemTenant(updatePitrSql)
		if err != nil {
			return err
		}
	}

	return nil
=======
	return c.e.Create(ctx, dbName, c.proc.GetTxnOperator())
>>>>>>> 7f6aab2d
}

func (s *Scope) DropDatabase(c *Compile) error {
	if s.ScopeAnalyzer == nil {
		s.ScopeAnalyzer = NewScopeAnalyzer()
	}
	s.ScopeAnalyzer.Start()
	defer s.ScopeAnalyzer.Stop()

	dbName := s.Plan.GetDdl().GetDropDatabase().GetDatabase()
	db, err := c.e.Database(c.proc.Ctx, dbName, c.proc.GetTxnOperator())
	if err != nil {
		if s.Plan.GetDdl().GetDropDatabase().GetIfExists() {
			return nil
		}
		return moerr.NewErrDropNonExistsDB(c.proc.Ctx, dbName)
	}

	if err = lockMoDatabase(c, dbName, lock.LockMode_Exclusive); err != nil {
		return err
	}

	// handle sub
	if db.IsSubscription(c.proc.Ctx) {
		if err = dropSubscription(c.proc.Ctx, c, dbName); err != nil {
			return err
		}
	}

	// whether foreign_key_checks = 0 or 1
	err = s.removeFkeysRelationships(c, dbName)
	if err != nil {
		return err
	}

	database, err := c.e.Database(c.proc.Ctx, dbName, c.proc.GetTxnOperator())
	if err != nil {
		return err
	}
	relations, err := database.Relations(c.proc.Ctx)
	if err != nil {
		return err
	}
	var ignoreTables []string
	for _, r := range relations {
		t, err := database.Relation(c.proc.Ctx, r, nil)
		if err != nil {
			return err
		}
		defs, err := t.TableDefs(c.proc.Ctx)
		if err != nil {
			return err
		}

		constrain := GetConstraintDefFromTableDefs(defs)
		for _, ct := range constrain.Cts {
			if ds, ok := ct.(*engine.IndexDef); ok {
				for _, d := range ds.Indexes {
					ignoreTables = append(ignoreTables, d.IndexTableName)
				}
			}
		}
	}

	deleteTables := make([]string, 0, len(relations)-len(ignoreTables))
	for _, r := range relations {
		isIndexTable := false
		for _, d := range ignoreTables {
			if d == r {
				isIndexTable = true
				break
			}
		}
		if !isIndexTable {
			deleteTables = append(deleteTables, r)
		}
	}

	for _, t := range deleteTables {
		dropSql := fmt.Sprintf(dropTableBeforeDropDatabase, dbName, t)
		err = c.runSql(dropSql)
		if err != nil {
			return err
		}
	}

	sql := s.Plan.GetDdl().GetDropDatabase().GetCheckFKSql()
	if len(sql) != 0 {
		if err = runDetectFkReferToDBSql(c, sql); err != nil {
			return err
		}
	}

	err = c.e.Delete(c.proc.Ctx, dbName, c.proc.GetTxnOperator())
	if err != nil {
		return err
	}

	// 1.delete all index object record under the database from mo_catalog.mo_indexes
	deleteSql := fmt.Sprintf(deleteMoIndexesWithDatabaseIdFormat, s.Plan.GetDdl().GetDropDatabase().GetDatabaseId())
	err = c.runSql(deleteSql)
	if err != nil {
		return err
	}

	// 3. delete fks
	err = c.runSql(s.Plan.GetDdl().GetDropDatabase().GetUpdateFkSql())
	if err != nil {
		return err
	}
	// 4. delete retention info
	err = c.runSql(fmt.Sprintf(deleteMoRetentionWithDatabaseNameFormat, dbName))
	if moerr.IsMoErrCode(err, moerr.ErrNoSuchTable) {
		return nil
	}

	// 5.update mo_pitr table
	if !needSkipDbs[dbName] {
		updatePitrSql := fmt.Sprintf("update `%s`.`%s` set `%s` = %d, `%s` = %s where `%s` = %d and `%s` = '%s' and `%s` = %d and `%s` = %s",
			catalog.MO_CATALOG, catalog.MO_PITR, catalog.MO_PITR_STATUS, 0, catalog.MO_PITR_CHANGED_TIME, "default",
			catalog.MO_PITR_ACCOUNT_ID, c.proc.GetSessionInfo().AccountId,
			catalog.MO_PITR_DB_NAME, dbName,
			catalog.MO_PITR_STATUS, 1,
			catalog.MO_PITR_OBJECT_ID, database.GetDatabaseId(c.proc.Ctx),
		)

		err = c.runSqlWithSystemTenant(updatePitrSql)
		if err != nil {
			return err
		}
	}
	return err
}

func (s *Scope) removeFkeysRelationships(c *Compile, dbName string) error {
	database, err := c.e.Database(c.proc.Ctx, dbName, c.proc.GetTxnOperator())
	if err != nil {
		return err
	}

	relations, err := database.Relations(c.proc.Ctx)
	if err != nil {
		return err
	}
	for _, rel := range relations {
		relation, err := database.Relation(c.proc.Ctx, rel, nil)
		if err != nil {
			return err
		}
		tblId := relation.GetTableID(c.proc.Ctx)
		fkeys, refChild, err := s.getFkDefs(c, relation)
		if err != nil {
			return err
		}
		//remove tblId from the parent table
		for _, fkey := range fkeys.Fkeys {
			if fkey.ForeignTbl == 0 {
				continue
			}

			_, _, parentTable, err := c.e.GetRelationById(c.proc.Ctx, c.proc.GetTxnOperator(), fkey.ForeignTbl)
			if err != nil {
				return err
			}
			err = s.removeChildTblIdFromParentTable(c, parentTable, tblId)
			if err != nil {
				return err
			}
		}
		//remove tblId from the child table
		for _, childId := range refChild.Tables {
			if childId == 0 {
				continue
			}
			_, _, childTable, err := c.e.GetRelationById(c.proc.Ctx, c.proc.GetTxnOperator(), childId)
			if err != nil {
				return err
			}
			err = s.removeParentTblIdFromChildTable(c, childTable, tblId)
			if err != nil {
				return err
			}
		}
	}
	return nil
}

// Drop the old view, and create the new view.
func (s *Scope) AlterView(c *Compile) error {
	qry := s.Plan.GetDdl().GetAlterView()

	dbName := c.db
	tblName := qry.GetTableDef().GetName()

	if err := lockMoDatabase(c, dbName, lock.LockMode_Shared); err != nil {
		return err
	}
	dbSource, err := c.e.Database(c.proc.Ctx, dbName, c.proc.GetTxnOperator())
	if err != nil {
		if qry.GetIfExists() {
			return nil
		}
		return convertDBEOB(c.proc.Ctx, err, dbName)
	}
	if _, err = dbSource.Relation(c.proc.Ctx, tblName, nil); err != nil {
		if qry.GetIfExists() {
			return nil
		}
		return err
	}

	if err := lockMoTable(c, dbName, tblName, lock.LockMode_Exclusive); err != nil {
		return err
	}

	// Drop view table.
	if err := dbSource.Delete(c.proc.Ctx, tblName); err != nil {
		return err
	}

	// Create view table.
	// convert the plan's cols to the execution's cols
	planCols := qry.GetTableDef().GetCols()
	exeCols := planColsToExeCols(planCols)

	// convert the plan's defs to the execution's defs
	exeDefs, err := planDefsToExeDefs(qry.GetTableDef())
	if err != nil {
		return err
	}

	// if _, err := dbSource.Relation(c.proc.Ctx, tblName); err == nil {
	//  	 return moerr.NewTableAlreadyExists(c.proc.Ctx, tblName)
	// }

	return dbSource.Create(context.WithValue(c.proc.Ctx, defines.SqlKey{}, c.sql), tblName, append(exeCols, exeDefs...))
}

func addAlterKind(alterKind []api.AlterKind, kind api.AlterKind) []api.AlterKind {
	for i := range alterKind {
		if alterKind[i] == kind {
			return alterKind
		}
	}
	alterKind = append(alterKind, kind)
	return alterKind
}

func getAddColPos(cols []*plan.ColDef, def *plan.ColDef, colName string, pos int32) ([]*plan.ColDef, int32, error) {
	if pos == 0 {
		cols = append([]*plan.ColDef{def}, cols...)
		return cols, pos, nil
	} else if pos == -1 {
		length := len(cols)
		cols = append(cols, nil)
		copy(cols[length:], cols[length-1:])
		cols[length-1] = def
		return cols, int32(length - 1), nil
	}
	var idx int
	for idx = 0; idx < len(cols); idx++ {
		if cols[idx].Name == colName {
			cols = append(cols, nil)
			copy(cols[idx+2:], cols[idx+1:])
			cols[idx+1] = def
			return cols, int32(idx + 1), nil
		}
	}
	return nil, 0, moerr.NewInvalidInputNoCtxf("column '%s' doesn't exist in table", colName)
}

func (s *Scope) AlterTableInplace(c *Compile) error {
	qry := s.Plan.GetDdl().GetAlterTable()
	dbName := qry.Database
	if dbName == "" {
		dbName = c.db
	}

	tblName := qry.GetTableDef().GetName()
	dbSource, err := c.e.Database(c.proc.Ctx, dbName, c.proc.GetTxnOperator())
	if err != nil {
		return convertDBEOB(c.proc.Ctx, err, dbName)
	}
	databaseId := dbSource.GetDatabaseId(c.proc.Ctx)

	rel, err := dbSource.Relation(c.proc.Ctx, tblName, nil)
	if err != nil {
		return err
	}
	tblId := rel.GetTableID(c.proc.Ctx)

	tableDef := plan2.DeepCopyTableDef(qry.TableDef, true)
	oldCt, err := GetConstraintDef(c.proc.Ctx, rel)
	if err != nil {
		return err
	}

	/*
		collect old fk names.
		ForeignKeyDef.Name may be empty in previous design.
		So, we only use ForeignKeyDef.Name that is no empty.
	*/
	oldFkNames := make(map[string]bool)
	for _, ct := range oldCt.Cts {
		switch t := ct.(type) {
		case *engine.ForeignKeyDef:
			for _, fkey := range t.Fkeys {
				if len(fkey.Name) != 0 {
					oldFkNames[fkey.Name] = true
				}
			}
		}
	}
	//added fk in this alter table statement
	newAddedFkNames := make(map[string]bool)

	if c.proc.GetTxnOperator().Txn().IsPessimistic() {
		var retryErr error
		// 0. lock origin database metadata in catalog
		if err = lockMoDatabase(c, dbName, lock.LockMode_Shared); err != nil {
			return err
		}

		// 1. lock origin table metadata in catalog
		if err = lockMoTable(c, dbName, tblName, lock.LockMode_Exclusive); err != nil {
			if !moerr.IsMoErrCode(err, moerr.ErrTxnNeedRetry) &&
				!moerr.IsMoErrCode(err, moerr.ErrTxnNeedRetryWithDefChanged) {
				return err
			}
			// The changes recorded in the data dictionary table imply a change in the structure of the corresponding entity table,
			// therefore it is necessary to rebuild the logical plan and redirect err to ErrTxnNeedRetryWithDefChanged
			retryErr = moerr.NewTxnNeedRetryWithDefChanged(c.proc.Ctx)
		}

		// 2. lock origin table
		if err = lockTable(c.proc.Ctx, c.e, c.proc, rel, dbName, true); err != nil {
			if !moerr.IsMoErrCode(err, moerr.ErrTxnNeedRetry) &&
				!moerr.IsMoErrCode(err, moerr.ErrTxnNeedRetryWithDefChanged) {
				return err
			}
			retryErr = moerr.NewTxnNeedRetryWithDefChanged(c.proc.Ctx)
		}

		if qry.TableDef.Indexes != nil {
			for _, indexdef := range qry.TableDef.Indexes {
				if indexdef.TableExist {
					if err = lockIndexTable(c.proc.Ctx, dbSource, c.e, c.proc, indexdef.IndexTableName, true); err != nil {
						if !moerr.IsMoErrCode(err, moerr.ErrParseError) &&
							!moerr.IsMoErrCode(err, moerr.ErrTxnNeedRetry) &&
							!moerr.IsMoErrCode(err, moerr.ErrTxnNeedRetryWithDefChanged) {
							c.proc.Error(c.proc.Ctx, "lock index table for alter table",
								zap.String("databaseName", c.db),
								zap.String("origin tableName", qry.GetTableDef().Name),
								zap.String("index name", indexdef.IndexName),
								zap.String("index tableName", indexdef.IndexTableName),
								zap.Error(err))
							return err
						}
						retryErr = moerr.NewTxnNeedRetryWithDefChanged(c.proc.Ctx)
					}
				}
			}
		}

		// 3. lock foreign key's table
		for _, action := range qry.Actions {
			switch act := action.Action.(type) {
			case *plan.AlterTable_Action_Drop:
				alterTableDrop := act.Drop
				constraintName := alterTableDrop.Name
				if alterTableDrop.Typ == plan.AlterTableDrop_FOREIGN_KEY {
					//check fk existed in table
					if _, has := oldFkNames[constraintName]; !has {
						return moerr.NewErrCantDropFieldOrKey(c.proc.Ctx, constraintName)
					}
					for _, fk := range tableDef.Fkeys {
						if fk.Name == constraintName && fk.ForeignTbl != 0 { //skip self ref foreign key
							// lock fk table
							fkDbName, fkTableName, err := c.e.GetNameById(c.proc.Ctx, c.proc.GetTxnOperator(), fk.ForeignTbl)
							if err != nil {
								return err
							}
							if err = lockMoTable(c, fkDbName, fkTableName, lock.LockMode_Exclusive); err != nil {
								if !moerr.IsMoErrCode(err, moerr.ErrTxnNeedRetry) &&
									!moerr.IsMoErrCode(err, moerr.ErrTxnNeedRetryWithDefChanged) {
									return err
								}
								retryErr = moerr.NewTxnNeedRetryWithDefChangedNoCtx()
							}
						}
					}
				}
			case *plan.AlterTable_Action_AddFk:
				//check fk existed in table
				if _, has := oldFkNames[act.AddFk.Fkey.Name]; has {
					return moerr.NewErrDuplicateKeyName(c.proc.Ctx, act.AddFk.Fkey.Name)
				}
				//check fk existed in this alter table statement
				if _, has := newAddedFkNames[act.AddFk.Fkey.Name]; has {
					return moerr.NewErrDuplicateKeyName(c.proc.Ctx, act.AddFk.Fkey.Name)
				}
				newAddedFkNames[act.AddFk.Fkey.Name] = true

				// lock fk table
				if !(act.AddFk.DbName != dbName && act.AddFk.TableName != tblName) { //skip self ref foreign key
					if err = lockMoTable(c, act.AddFk.DbName, act.AddFk.TableName, lock.LockMode_Exclusive); err != nil {
						if !moerr.IsMoErrCode(err, moerr.ErrTxnNeedRetry) &&
							!moerr.IsMoErrCode(err, moerr.ErrTxnNeedRetryWithDefChanged) {
							return err
						}
						retryErr = moerr.NewTxnNeedRetryWithDefChangedNoCtx()
					}
				}
			}
		}

		if retryErr != nil {
			return retryErr
		}
	}
	newCt := &engine.ConstraintDef{
		Cts: []engine.Constraint{},
	}

	removeRefChildTbls := make(map[string]uint64)
	var addRefChildTbls []uint64
	var newFkeys []*plan.ForeignKeyDef

	var addIndex []*plan.IndexDef
	var dropIndexMap = make(map[string]bool)
	var alterIndex *plan.IndexDef

	var alterKinds []api.AlterKind
	var comment string
	var oldName, newName string
	var addCol []*plan.AlterAddColumn
	var dropCol []*plan.AlterDropColumn

	cols := tableDef.Cols
	// drop foreign key
	for _, action := range qry.Actions {
		switch act := action.Action.(type) {
		case *plan.AlterTable_Action_Drop:
			alterTableDrop := act.Drop
			constraintName := alterTableDrop.Name
			if alterTableDrop.Typ == plan.AlterTableDrop_FOREIGN_KEY {
				//check fk existed in table
				if _, has := oldFkNames[constraintName]; !has {
					return moerr.NewErrCantDropFieldOrKey(c.proc.Ctx, constraintName)
				}
				alterKinds = addAlterKind(alterKinds, api.AlterKind_UpdateConstraint)
				tableDef.Fkeys = plan2.RemoveIf[*plan.ForeignKeyDef](tableDef.Fkeys, func(fk *plan.ForeignKeyDef) bool {
					if fk.Name == constraintName {
						removeRefChildTbls[constraintName] = fk.ForeignTbl
						return true
					}
					return false
				})
			} else if alterTableDrop.Typ == plan.AlterTableDrop_INDEX {
				alterKinds = addAlterKind(alterKinds, api.AlterKind_UpdateConstraint)
				var notDroppedIndex []*plan.IndexDef
				for _, indexdef := range tableDef.Indexes {
					if indexdef.IndexName == constraintName {
						dropIndexMap[indexdef.IndexName] = true

						//1. drop index table
						if indexdef.TableExist {
							if _, err = dbSource.Relation(c.proc.Ctx, indexdef.IndexTableName, nil); err != nil {
								return err
							}
							if err = dbSource.Delete(c.proc.Ctx, indexdef.IndexTableName); err != nil {
								return err
							}
						}
						//2. delete index object from mo_catalog.mo_indexes
						deleteSql := fmt.Sprintf(deleteMoIndexesWithTableIdAndIndexNameFormat, tableDef.TblId, indexdef.IndexName)
						err = c.runSql(deleteSql)
						if err != nil {
							return err
						}
					} else {
						notDroppedIndex = append(notDroppedIndex, indexdef)
					}
				}
				// Avoid modifying slice directly during iteration
				tableDef.Indexes = notDroppedIndex
			} else if alterTableDrop.Typ == plan.AlterTableDrop_COLUMN {
				alterKinds = append(alterKinds, api.AlterKind_DropColumn)
				var idx int
				for idx = 0; idx < len(cols); idx++ {
					if cols[idx].Name == constraintName {
						drop := &plan.AlterDropColumn{
							Idx: uint32(idx),
							Seq: cols[idx].Seqnum,
						}
						dropCol = append(dropCol, drop)
						copy(cols[idx:], cols[idx+1:])
						cols = cols[0 : len(cols)-1]
						break
					}
				}
			}
		case *plan.AlterTable_Action_AddFk:
			//check fk existed in table
			if _, has := oldFkNames[act.AddFk.Fkey.Name]; has {
				return moerr.NewErrDuplicateKeyName(c.proc.Ctx, act.AddFk.Fkey.Name)
			}
			if !c.proc.GetTxnOperator().Txn().IsPessimistic() {
				//check fk existed in this alter table statement
				if _, has := newAddedFkNames[act.AddFk.Fkey.Name]; has {
					return moerr.NewErrDuplicateKeyName(c.proc.Ctx, act.AddFk.Fkey.Name)
				}
				newAddedFkNames[act.AddFk.Fkey.Name] = true
			}

			alterKinds = addAlterKind(alterKinds, api.AlterKind_UpdateConstraint)
			addRefChildTbls = append(addRefChildTbls, act.AddFk.Fkey.ForeignTbl)
			newFkeys = append(newFkeys, act.AddFk.Fkey)

		case *plan.AlterTable_Action_AddIndex:
			alterKinds = addAlterKind(alterKinds, api.AlterKind_UpdateConstraint)

			indexInfo := act.AddIndex.IndexInfo // IndexInfo is named same as planner's IndexInfo
			indexTableDef := act.AddIndex.IndexInfo.TableDef

			// indexName -> meta      -> indexDef
			//     		 -> centroids -> indexDef
			//     		 -> entries   -> indexDef
			multiTableIndexes := make(map[string]*MultiTableIndex)
			for _, indexDef := range indexTableDef.Indexes {

				for i := range addIndex {
					if indexDef.IndexName == addIndex[i].IndexName {
						return moerr.NewDuplicateKey(c.proc.Ctx, indexDef.IndexName)
					}
				}
				addIndex = append(addIndex, indexDef)

				if indexDef.Unique {
					// 1. Unique Index related logic
					err = s.handleUniqueIndexTable(c, dbSource, indexDef, qry.Database, tableDef, indexInfo)
				} else if !indexDef.Unique && catalog.IsRegularIndexAlgo(indexDef.IndexAlgo) {
					// 2. Regular Secondary index
					err = s.handleRegularSecondaryIndexTable(c, dbSource, indexDef, qry.Database, tableDef, indexInfo)
				} else if !indexDef.Unique && catalog.IsMasterIndexAlgo(indexDef.IndexAlgo) {
					// 3. Master index
					err = s.handleMasterIndexTable(c, dbSource, indexDef, qry.Database, tableDef, indexInfo)
				} else if !indexDef.Unique && catalog.IsFullTextIndexAlgo(indexDef.IndexAlgo) {
					// 3. FullText index
					err = s.handleFullTextIndexTable(c, dbSource, indexDef, qry.Database, tableDef, indexInfo)
				} else if !indexDef.Unique && catalog.IsIvfIndexAlgo(indexDef.IndexAlgo) {
					// 4. IVF indexDefs are aggregated and handled later
					if _, ok := multiTableIndexes[indexDef.IndexName]; !ok {
						multiTableIndexes[indexDef.IndexName] = &MultiTableIndex{
							IndexAlgo: catalog.ToLower(indexDef.IndexAlgo),
							IndexDefs: make(map[string]*plan.IndexDef),
						}
					}
					multiTableIndexes[indexDef.IndexName].IndexDefs[catalog.ToLower(indexDef.IndexAlgoTableType)] = indexDef

				}
				if err != nil {
					return err
				}
			}
			for _, multiTableIndex := range multiTableIndexes {
				switch multiTableIndex.IndexAlgo { // no need for catalog.ToLower() here
				case catalog.MoIndexIvfFlatAlgo.ToString():
					err = s.handleVectorIvfFlatIndex(c, dbSource, multiTableIndex.IndexDefs, qry.Database, tableDef, indexInfo)
				}

				if err != nil {
					return err
				}
			}

			//1. build and update constraint def
			for _, indexDef := range indexTableDef.Indexes {
				insertSql, err := makeInsertSingleIndexSQL(c.e, c.proc, databaseId, tblId, indexDef, tableDef)
				if err != nil {
					return err
				}
				err = c.runSql(insertSql)
				if err != nil {
					return err
				}
			}
		case *plan.AlterTable_Action_AlterIndex:
			alterKinds = addAlterKind(alterKinds, api.AlterKind_UpdateConstraint)
			tableAlterIndex := act.AlterIndex
			constraintName := tableAlterIndex.IndexName
			for i, indexdef := range tableDef.Indexes {
				if indexdef.IndexName == constraintName {
					alterIndex = indexdef
					alterIndex.Visible = tableAlterIndex.Visible
					tableDef.Indexes[i].Visible = tableAlterIndex.Visible
					// update the index visibility in mo_catalog.mo_indexes
					var updateSql string
					if alterIndex.Visible {
						updateSql = fmt.Sprintf(updateMoIndexesVisibleFormat, 1, tableDef.TblId, indexdef.IndexName)
					} else {
						updateSql = fmt.Sprintf(updateMoIndexesVisibleFormat, 0, tableDef.TblId, indexdef.IndexName)
					}
					err = c.runSql(updateSql)
					if err != nil {
						return err
					}

					break
				}
			}
		case *plan.AlterTable_Action_AlterReindex:
			// NOTE: We hold lock (with retry) during alter reindex, as "alter table" takes an exclusive lock
			//in the beginning for pessimistic mode. We need to see how to reduce the critical section.
			alterKinds = addAlterKind(alterKinds, api.AlterKind_UpdateConstraint)
			tableAlterIndex := act.AlterReindex
			constraintName := tableAlterIndex.IndexName
			multiTableIndexes := make(map[string]*MultiTableIndex)

			for i, indexDef := range tableDef.Indexes {
				if indexDef.IndexName == constraintName {
					alterIndex = indexDef

					// 1. Get old AlgoParams
					newAlgoParamsMap, err := catalog.IndexParamsStringToMap(alterIndex.IndexAlgoParams)
					if err != nil {
						return err
					}

					// 2.a update AlgoParams for the index to be re-indexed
					// NOTE: this will throw error if the algo type is not supported for reindex.
					// So Step 4. will not be executed if error is thrown here.
					indexAlgo := catalog.ToLower(alterIndex.IndexAlgo)
					switch catalog.ToLower(indexAlgo) {
					case catalog.MoIndexIvfFlatAlgo.ToString():
						newAlgoParamsMap[catalog.IndexAlgoParamLists] = fmt.Sprintf("%d", tableAlterIndex.IndexAlgoParamList)
					default:
						return moerr.NewInternalError(c.proc.Ctx, "invalid index algo type for alter reindex")
					}

					// 2.b generate new AlgoParams string
					newAlgoParams, err := catalog.IndexParamsMapToJsonString(newAlgoParamsMap)
					if err != nil {
						return err
					}

					// 3.a Update IndexDef and TableDef
					alterIndex.IndexAlgoParams = newAlgoParams
					tableDef.Indexes[i].IndexAlgoParams = newAlgoParams

					// 3.b Update mo_catalog.mo_indexes
					updateSql := fmt.Sprintf(updateMoIndexesAlgoParams, newAlgoParams, tableDef.TblId, alterIndex.IndexName)
					err = c.runSql(updateSql)
					if err != nil {
						return err
					}

					// 4. Add to multiTableIndexes
					if _, ok := multiTableIndexes[indexDef.IndexName]; !ok {
						multiTableIndexes[indexDef.IndexName] = &MultiTableIndex{
							IndexAlgo: catalog.ToLower(indexDef.IndexAlgo),
							IndexDefs: make(map[string]*plan.IndexDef),
						}
					}
					multiTableIndexes[indexDef.IndexName].IndexDefs[catalog.ToLower(indexDef.IndexAlgoTableType)] = indexDef
				}
			}

			if len(multiTableIndexes) != 1 {
				return moerr.NewInternalError(c.proc.Ctx, "invalid index algo type for alter reindex")
			}

			// update the hidden tables
			for _, multiTableIndex := range multiTableIndexes {
				switch multiTableIndex.IndexAlgo {
				case catalog.MoIndexIvfFlatAlgo.ToString():
					err = s.handleVectorIvfFlatIndex(c, dbSource, multiTableIndex.IndexDefs, qry.Database, tableDef, nil)
				}

				if err != nil {
					return err
				}
			}
		case *plan.AlterTable_Action_AlterComment:
			alterKinds = addAlterKind(alterKinds, api.AlterKind_UpdateComment)
			comment = act.AlterComment.NewComment
		case *plan.AlterTable_Action_AlterName:
			alterKinds = addAlterKind(alterKinds, api.AlterKind_RenameTable)
			oldName = act.AlterName.OldName
			newName = act.AlterName.NewName
		case *plan.AlterTable_Action_AddColumn:
			alterKinds = append(alterKinds, api.AlterKind_AddColumn)
			col := &plan.ColDef{
				Name:       strings.ToLower(act.AddColumn.Name),
				OriginName: act.AddColumn.Name,
				Alg:        plan.CompressType_Lz4,
				Typ:        act.AddColumn.Type,
			}
			var pos int32
			cols, pos, err = getAddColPos(cols, col, act.AddColumn.PreName, act.AddColumn.Pos)
			if err != nil {
				return err
			}
			act.AddColumn.Pos = pos
			addCol = append(addCol, act.AddColumn)
		}
	}

	// reset origin table's constraint
	originHasFkDef := false
	originHasIndexDef := false
	for _, ct := range oldCt.Cts {
		switch t := ct.(type) {
		case *engine.ForeignKeyDef:
			for _, fkey := range t.Fkeys {
				//For compatibility, regenerate constraint name for the constraint with empty name.
				if len(fkey.Name) == 0 {
					fkey.Name = plan2.GenConstraintName()
					newFkeys = append(newFkeys, fkey)
				} else if _, ok := removeRefChildTbls[fkey.Name]; !ok {
					newFkeys = append(newFkeys, fkey)
				}
			}
			t.Fkeys = newFkeys
			originHasFkDef = true
			newCt.Cts = append(newCt.Cts, t)
		case *engine.RefChildTableDef:
			newCt.Cts = append(newCt.Cts, t)
		case *engine.IndexDef:
			originHasIndexDef = true
			// NOTE: using map and remainingIndexes slice here to avoid "Modifying a Slice During Iteration".
			var remainingIndexes []*plan.IndexDef
			for _, idx := range t.Indexes {
				if !dropIndexMap[idx.IndexName] {
					remainingIndexes = append(remainingIndexes, idx)
				}
			}
			t.Indexes = remainingIndexes

			t.Indexes = append(t.Indexes, addIndex...)
			if alterIndex != nil {
				for i, idx := range t.Indexes {
					if alterIndex.IndexName == idx.IndexName {
						t.Indexes[i].Visible = alterIndex.Visible
						// NOTE: algo param is same for all the indexDefs of the same indexName.
						// ie for IVFFLAT: meta, centroids, entries all have same algo params.
						// so we don't need multiple `alterIndex`.
						t.Indexes[i].IndexAlgoParams = alterIndex.IndexAlgoParams
					}
				}
			}
			newCt.Cts = append(newCt.Cts, t)
		case *engine.PrimaryKeyDef:
			newCt.Cts = append(newCt.Cts, t)
		}
	}
	if !originHasFkDef {
		newCt.Cts = append(newCt.Cts, &engine.ForeignKeyDef{
			Fkeys: newFkeys,
		})
	}
	if !originHasIndexDef && addIndex != nil {
		newCt.Cts = append(newCt.Cts, &engine.IndexDef{
			Indexes: addIndex,
		})
	}

	var addColIdx int
	var dropColIdx int
	reqs := make([]*api.AlterTableReq, 0)
	for _, kind := range alterKinds {
		var req *api.AlterTableReq
		switch kind {
		case api.AlterKind_UpdateConstraint:
			ct, err := newCt.MarshalBinary()
			if err != nil {
				return err
			}
			req = api.NewUpdateConstraintReq(rel.GetDBID(c.proc.Ctx), rel.GetTableID(c.proc.Ctx), string(ct))
		case api.AlterKind_UpdateComment:
			req = api.NewUpdateCommentReq(rel.GetDBID(c.proc.Ctx), rel.GetTableID(c.proc.Ctx), comment)
		case api.AlterKind_RenameTable:
			req = api.NewRenameTableReq(rel.GetDBID(c.proc.Ctx), rel.GetTableID(c.proc.Ctx), oldName, newName)
		case api.AlterKind_AddColumn:
			name := addCol[addColIdx].Name
			typ := addCol[addColIdx].Type
			pos := addCol[addColIdx].Pos
			addColIdx++
			req = api.NewAddColumnReq(rel.GetDBID(c.proc.Ctx), rel.GetTableID(c.proc.Ctx), name, typ, pos)
		case api.AlterKind_DropColumn:
			req = api.NewRemoveColumnReq(rel.GetDBID(c.proc.Ctx), rel.GetTableID(c.proc.Ctx), dropCol[dropColIdx].Idx, dropCol[dropColIdx].Seq)
			dropColIdx++
		default:
		}
		reqs = append(reqs, req)
	}

	err = rel.AlterTable(c.proc.Ctx, newCt, reqs)
	if err != nil {
		return err
	}

	// remove refChildTbls for drop foreign key clause
	//remove the child table id -- tblId from the parent table -- fkTblId
	for _, fkTblId := range removeRefChildTbls {
		var fkRelation engine.Relation
		if fkTblId == 0 {
			//fk self refer
			fkRelation = rel
		} else {
			_, _, fkRelation, err = c.e.GetRelationById(c.proc.Ctx, c.proc.GetTxnOperator(), fkTblId)
			if err != nil {
				return err
			}
		}

		err = s.removeChildTblIdFromParentTable(c, fkRelation, tblId)
		if err != nil {
			return err
		}
	}

	// append refChildTbls for add foreign key clause
	//add the child table id -- tblId into the parent table -- fkTblId
	for _, fkTblId := range addRefChildTbls {
		if fkTblId == 0 {
			//fk self refer
			err = AddChildTblIdToParentTable(c.proc.Ctx, rel, fkTblId)
			if err != nil {
				return err
			}
		} else {
			_, _, fkRelation, err := c.e.GetRelationById(c.proc.Ctx, c.proc.GetTxnOperator(), fkTblId)
			if err != nil {
				return err
			}
			err = AddChildTblIdToParentTable(c.proc.Ctx, fkRelation, tblId)
			if err != nil {
				return err
			}
		}
	}
	return nil
}

func (s *Scope) CreateTable(c *Compile) error {
	if s.ScopeAnalyzer == nil {
		s.ScopeAnalyzer = NewScopeAnalyzer()
	}
	s.ScopeAnalyzer.Start()
	defer s.ScopeAnalyzer.Stop()

	qry := s.Plan.GetDdl().GetCreateTable()
	// convert the plan's cols to the execution's cols
	planCols := qry.GetTableDef().GetCols()
	exeCols := planColsToExeCols(planCols)

	// convert the plan's defs to the execution's defs
	exeDefs, err := planDefsToExeDefs(qry.GetTableDef())
	if err != nil {
		c.proc.Error(c.proc.Ctx, "createTable",
			zap.String("databaseName", c.db),
			zap.String("tableName", qry.GetTableDef().GetName()),
			zap.Error(err),
		)
		return err
	}

	dbName := c.db
	if qry.GetDatabase() != "" {
		dbName = qry.GetDatabase()
	}
	tblName := qry.GetTableDef().GetName()

	if err := lockMoDatabase(c, dbName, lock.LockMode_Shared); err != nil {
		return err
	}

	dbSource, err := c.e.Database(c.proc.Ctx, dbName, c.proc.GetTxnOperator())
	if err != nil {
		if dbName == "" {
			return moerr.NewNoDB(c.proc.Ctx)
		}
		return convertDBEOB(c.proc.Ctx, err, dbName)
	}

	exists, err := dbSource.RelationExists(c.proc.Ctx, tblName, nil)
	if err != nil {
		c.proc.Error(c.proc.Ctx, "check table relation exists failed",
			zap.String("databaseName", c.db),
			zap.String("tableName", tblName),
			zap.Error(err),
		)
		return err
	}
	if exists {
		if qry.GetIfNotExists() {
			return nil
		}
		return moerr.NewTableAlreadyExists(c.proc.Ctx, tblName)
	}

	// check in EntireEngine.TempEngine, notice that TempEngine may not init
	tmpDBSource, err := c.e.Database(c.proc.Ctx, defines.TEMPORARY_DBNAME, c.proc.GetTxnOperator())
	if err == nil {
		exists, err := tmpDBSource.RelationExists(c.proc.Ctx, engine.GetTempTableName(dbName, tblName), nil)
		if err != nil {
			c.proc.Error(c.proc.Ctx, "check temporary table relation exists failed",
				zap.String("databaseName", c.db),
				zap.String("tableName", tblName),
				zap.Error(err),
			)
			return err
		}
		if exists {
			if qry.GetIfNotExists() {
				return nil
			}
			return moerr.NewTableAlreadyExists(c.proc.Ctx, fmt.Sprintf("temporary '%s'", tblName))
		}
	}

	if err = lockMoTable(c, dbName, tblName, lock.LockMode_Exclusive); err != nil {
		c.proc.Error(c.proc.Ctx, "createTable",
			zap.String("databaseName", c.db),
			zap.String("tableName", qry.GetTableDef().GetName()),
			zap.Error(err),
		)
		return err
	}

	if err = dbSource.Create(context.WithValue(c.proc.Ctx, defines.SqlKey{}, c.sql), tblName, append(exeCols, exeDefs...)); err != nil {
		c.proc.Error(c.proc.Ctx, "createTable",
			zap.String("databaseName", c.db),
			zap.String("tableName", qry.GetTableDef().GetName()),
			zap.Error(err),
		)
		return err
	}

	//update mo_foreign_keys
	for _, sql := range qry.UpdateFkSqls {
		err = c.runSql(sql)
		if err != nil {
			return err
		}
	}

	// handle fk that refers to others tables
	fkDbs := qry.GetFkDbs()
	if len(fkDbs) > 0 {
		fkTables := qry.GetFkTables()
		//get the relation of created table above again.
		//due to the colId may be changed.
		newRelation, err := dbSource.Relation(c.proc.Ctx, tblName, nil)
		if err != nil {
			c.proc.Info(c.proc.Ctx, "createTable",
				zap.String("databaseName", c.db),
				zap.String("tableName", qry.GetTableDef().GetName()),
				zap.Error(err),
			)
			return err
		}
		tblId := newRelation.GetTableID(c.proc.Ctx)

		newTableDef, err := newRelation.TableDefs(c.proc.Ctx)
		if err != nil {
			c.proc.Info(c.proc.Ctx, "createTable",
				zap.String("databaseName", c.db),
				zap.String("tableName", qry.GetTableDef().GetName()),
				zap.Error(err),
			)
			return err
		}

		oldCt := GetConstraintDefFromTableDefs(newTableDef)
		//get the columnId of the column from newTableDef
		var colNameToId = make(map[string]uint64)
		for _, def := range newTableDef {
			if attr, ok := def.(*engine.AttributeDef); ok {
				colNameToId[strings.ToLower(attr.Attr.Name)] = attr.Attr.ID
			}
		}
		//old colId -> colName
		colId2Name := make(map[uint64]string)
		for _, col := range planCols {
			colId2Name[col.ColId] = col.Name
		}
		dedupFkName := make(plan2.UnorderedSet[string])
		//1. update fk info in child table.
		//column ids of column names in child table have changed after
		//the table is created by engine.Database.Create.
		//refresh column ids of column names in child table.
		newFkeys := make([]*plan.ForeignKeyDef, len(qry.GetTableDef().Fkeys))
		for i, fkey := range qry.GetTableDef().Fkeys {
			if dedupFkName.Find(fkey.Name) {
				return moerr.NewInternalErrorf(c.proc.Ctx, "deduplicate fk name %s", fkey.Name)
			}
			dedupFkName.Insert(fkey.Name)
			newDef := &plan.ForeignKeyDef{
				Name:        fkey.Name,
				Cols:        make([]uint64, len(fkey.Cols)),
				ForeignTbl:  fkey.ForeignTbl,
				ForeignCols: make([]uint64, len(fkey.ForeignCols)),
				OnDelete:    fkey.OnDelete,
				OnUpdate:    fkey.OnUpdate,
			}
			copy(newDef.ForeignCols, fkey.ForeignCols)

			//if it is fk self, the parent table is same as the child table.
			//refresh the ForeignCols also.
			if fkey.ForeignTbl == 0 {
				for j, colId := range fkey.ForeignCols {
					//old colId -> colName
					colName := colId2Name[colId]
					//colName -> new colId
					newDef.ForeignCols[j] = colNameToId[colName]
				}
			}

			//refresh child table column id
			for idx, colName := range qry.GetFkCols()[i].Cols {
				newDef.Cols[idx] = colNameToId[colName]
			}
			newFkeys[i] = newDef
		}
		// remove old fk settings
		newCt, err := MakeNewCreateConstraint(oldCt, &engine.ForeignKeyDef{
			Fkeys: newFkeys,
		})
		if err != nil {
			c.proc.Info(c.proc.Ctx, "createTable",
				zap.String("databaseName", c.db),
				zap.String("tableName", qry.GetTableDef().GetName()),
				zap.Error(err),
			)
			return err
		}
		err = newRelation.UpdateConstraint(c.proc.Ctx, newCt)
		if err != nil {
			c.proc.Info(c.proc.Ctx, "createTable",
				zap.String("databaseName", c.db),
				zap.String("tableName", qry.GetTableDef().GetName()),
				zap.Error(err),
			)
			return err
		}

		//2. need to append TableId to parent's TableDef.RefChildTbls
		for i, fkTableName := range fkTables {
			fkDbName := fkDbs[i]
			fkey := qry.GetTableDef().Fkeys[i]
			if fkey.ForeignTbl == 0 {
				//fk self refer
				//add current table to parent's children table
				err = AddChildTblIdToParentTable(c.proc.Ctx, newRelation, 0)
				if err != nil {
					c.proc.Info(c.proc.Ctx, "createTable",
						zap.String("databaseName", c.db),
						zap.String("tableName", qry.GetTableDef().GetName()),
						zap.Error(err),
					)
					return err
				}
				continue
			}
			fkDbSource, err := c.e.Database(c.proc.Ctx, fkDbName, c.proc.GetTxnOperator())
			if err != nil {
				c.proc.Info(c.proc.Ctx, "createTable",
					zap.String("databaseName", c.db),
					zap.String("tableName", qry.GetTableDef().GetName()),
					zap.Error(err),
				)
				return err
			}
			fkRelation, err := fkDbSource.Relation(c.proc.Ctx, fkTableName, nil)
			if err != nil {
				c.proc.Info(c.proc.Ctx, "createTable",
					zap.String("databaseName", c.db),
					zap.String("tableName", qry.GetTableDef().GetName()),
					zap.Error(err),
				)
				return err
			}
			//add current table to parent's children table
			err = AddChildTblIdToParentTable(c.proc.Ctx, fkRelation, tblId)
			if err != nil {
				c.proc.Info(c.proc.Ctx, "createTable",
					zap.String("databaseName", c.db),
					zap.String("tableName", qry.GetTableDef().GetName()),
					zap.Error(err),
				)
				return err
			}
		}
	}

	// handle fk forward reference
	fkRefersToMe := qry.GetFksReferToMe()
	if len(fkRefersToMe) > 0 {
		//1. get the relation of created table above again.
		//get the relation of created table above again.
		//due to the colId may be changed.
		newRelation, err := dbSource.Relation(c.proc.Ctx, tblName, nil)
		if err != nil {
			c.proc.Info(c.proc.Ctx, "createTable",
				zap.String("databaseName", c.db),
				zap.String("tableName", qry.GetTableDef().GetName()),
				zap.Error(err),
			)
			return err
		}
		tblId := newRelation.GetTableID(c.proc.Ctx)

		newTableDef, err := newRelation.TableDefs(c.proc.Ctx)
		if err != nil {
			c.proc.Info(c.proc.Ctx, "createTable",
				zap.String("databaseName", c.db),
				zap.String("tableName", qry.GetTableDef().GetName()),
				zap.Error(err),
			)
			return err
		}
		//get the columnId of the column from newTableDef
		var colNameToId = make(map[string]uint64)
		for _, def := range newTableDef {
			if attr, ok := def.(*engine.AttributeDef); ok {
				colNameToId[strings.ToLower(attr.Attr.Name)] = attr.Attr.ID
			}
		}
		//1.1 update the column id of the column names in this table.
		//2. update fk info in the child table.
		for _, info := range fkRefersToMe {
			//update foreignCols in fk
			newDef := &plan.ForeignKeyDef{
				Name:        info.Def.Name,
				Cols:        make([]uint64, len(info.Def.Cols)),
				ForeignTbl:  tblId,
				ForeignCols: make([]uint64, len(info.Def.ForeignCols)),
				OnDelete:    info.Def.OnDelete,
				OnUpdate:    info.Def.OnUpdate,
			}
			//child table column ids of the child table
			copy(newDef.Cols, info.Def.Cols)
			//parent table column ids of the parent table
			for j, colReferred := range info.ColsReferred.Cols {
				//colName -> new colId
				if id, has := colNameToId[colReferred]; has {
					newDef.ForeignCols[j] = id
				} else {
					err := moerr.NewInternalErrorf(c.proc.Ctx, "no column %s", colReferred)
					c.proc.Info(c.proc.Ctx, "createTable",
						zap.String("databaseName", c.db),
						zap.String("tableName", qry.GetTableDef().GetName()),
						zap.Error(err),
					)
					return err
				}
			}

			// add the fk def into the child table
			childDb, err := c.e.Database(c.proc.Ctx, info.Db, c.proc.GetTxnOperator())
			if err != nil {
				c.proc.Info(c.proc.Ctx, "createTable",
					zap.String("databaseName", c.db),
					zap.String("tableName", qry.GetTableDef().GetName()),
					zap.Error(err),
				)
				return err
			}
			childTable, err := childDb.Relation(c.proc.Ctx, info.Table, nil)
			if err != nil {
				c.proc.Info(c.proc.Ctx, "createTable",
					zap.String("databaseName", c.db),
					zap.String("tableName", qry.GetTableDef().GetName()),
					zap.Error(err),
				)
				return err
			}
			err = AddFkeyToRelation(c.proc.Ctx, childTable, newDef)
			if err != nil {
				c.proc.Info(c.proc.Ctx, "createTable",
					zap.String("databaseName", c.db),
					zap.String("tableName", qry.GetTableDef().GetName()),
					zap.Error(err),
				)
				return err
			}
			// add the child table id -- tblId into the current table -- refChildDef
			err = AddChildTblIdToParentTable(c.proc.Ctx, newRelation, childTable.GetTableID(c.proc.Ctx))
			if err != nil {
				c.proc.Info(c.proc.Ctx, "createTable",
					zap.String("databaseName", c.db),
					zap.String("tableName", qry.GetTableDef().GetName()),
					zap.Error(err),
				)
				return err
			}
		}
	}

	// build index table
	for _, def := range qry.IndexTables {
		planCols = def.GetCols()
		exeCols = planColsToExeCols(planCols)
		exeDefs, err = planDefsToExeDefs(def)
		if err != nil {
			c.proc.Error(c.proc.Ctx, "createTable",
				zap.String("databaseName", c.db),
				zap.String("tableName", qry.GetTableDef().GetName()),
				zap.Error(err),
			)
			return err
		}

		exists, err := dbSource.RelationExists(c.proc.Ctx, def.Name, nil)
		if err != nil {
			c.proc.Error(c.proc.Ctx, "check index relation exists failed",
				zap.String("databaseName", c.db),
				zap.String("tableName", def.GetName()),
				zap.Error(err),
			)
			return err
		}
		if exists {
			return moerr.NewTableAlreadyExists(c.proc.Ctx, def.Name)
		}

		if err := dbSource.Create(c.proc.Ctx, def.Name, append(exeCols, exeDefs...)); err != nil {
			c.proc.Error(c.proc.Ctx, "createTable",
				zap.String("databaseName", c.db),
				zap.String("tableName", qry.GetTableDef().GetName()),
				zap.Error(err),
			)
			return err
		}

		err = maybeCreateAutoIncrement(
			c.proc.Ctx,
			c.proc.GetService(),
			dbSource,
			def,
			c.proc.GetTxnOperator(),
			nil,
		)
		if err != nil {
			c.proc.Error(c.proc.Ctx, "create index table for maybeCreateAutoIncrement",
				zap.String("databaseName", c.db),
				zap.String("tableName", qry.GetTableDef().GetName()),
				zap.String("index tableName", def.Name),
				zap.Error(err),
			)
			return err
		}

		var initSQL string
		switch def.TableType {
		case catalog.SystemSI_IVFFLAT_TblType_Metadata:
			initSQL = fmt.Sprintf("insert into `%s`.`%s` (`%s`, `%s`) VALUES('version', '0');",
				qry.Database,
				def.Name,
				catalog.SystemSI_IVFFLAT_TblCol_Metadata_key,
				catalog.SystemSI_IVFFLAT_TblCol_Metadata_val,
			)

		case catalog.SystemSI_IVFFLAT_TblType_Centroids:
			initSQL = fmt.Sprintf("insert into `%s`.`%s` (`%s`, `%s`, `%s`) VALUES(0,1,NULL);",
				qry.Database,
				def.Name,
				catalog.SystemSI_IVFFLAT_TblCol_Centroids_version,
				catalog.SystemSI_IVFFLAT_TblCol_Centroids_id,
				catalog.SystemSI_IVFFLAT_TblCol_Centroids_centroid,
			)
		}
		err = c.runSql(initSQL)
		if err != nil {
			c.proc.Error(c.proc.Ctx, "create index table for execute initSQL",
				zap.String("databaseName", c.db),
				zap.String("tableName", qry.GetTableDef().GetName()),
				zap.String("index tableName", def.Name),
				zap.String("initSQL", initSQL),
				zap.Error(err),
			)
			return err
		}
	}

	if checkIndexInitializable(dbName, tblName) {
		newRelation, err := dbSource.Relation(c.proc.Ctx, tblName, nil)
		if err != nil {
			c.proc.Error(c.proc.Ctx, "createTable",
				zap.String("databaseName", c.db),
				zap.String("tableName", qry.GetTableDef().GetName()),
				zap.Error(err),
			)
			return err
		}
		insertSQL, err := makeInsertMultiIndexSQL(c.e, c.proc.Ctx, c.proc, dbSource, newRelation)
		if err != nil {
			c.proc.Error(c.proc.Ctx, "createTable",
				zap.String("databaseName", c.db),
				zap.String("tableName", qry.GetTableDef().GetName()),
				zap.Error(err),
			)
			return err
		}
		err = c.runSql(insertSQL)
		if err != nil {
			c.proc.Error(c.proc.Ctx, "createTable",
				zap.String("insertSQL", insertSQL),
				zap.String("dbName0", dbName),
				zap.String("tblName0", tblName),
				zap.String("databaseName", c.db),
				zap.String("tableName", qry.GetTableDef().GetName()),
				zap.Error(err),
			)
			return err
		}
	}

	err = maybeCreateAutoIncrement(
		c.proc.Ctx,
		c.proc.GetService(),
		dbSource,
		qry.GetTableDef(),
		c.proc.GetTxnOperator(),
		nil,
	)
	if err != nil {
		c.proc.Error(c.proc.Ctx, "create table for maybeCreateAutoIncrement",
			zap.String("databaseName", c.db),
			zap.String("tableName", qry.GetTableDef().GetName()),
			zap.Error(err),
		)
		return err
	}

	if qry.RetentionDeadline != 0 {
		insertRetention := fmt.Sprintf("insert into `%s`.`%s` values ('%s','%s', %d)",
			catalog.MO_CATALOG, catalog.MO_RETENTION, dbName, tblName, qry.RetentionDeadline)
		err = c.runSql(insertRetention)
		if err != nil {
			c.proc.Error(c.proc.Ctx, "create table for RetentionDeadline",
				zap.String("databaseName", c.db),
				zap.String("tableName", qry.GetTableDef().GetName()),
				zap.String("insertRetention sql", insertRetention),
				zap.Error(err),
			)
			return err
		}
	}

<<<<<<< HEAD
	// update mo_pitr table
	// if mo_pitr table contains the same dbName and tblName, then update the table_id and modified_time
	// otherwise, skip it
	if !needSkipDbs[dbName] {
		newRelation, err := dbSource.Relation(c.proc.Ctx, tblName, nil)
		if err != nil {
			return err
		}

		accountId, err := defines.GetAccountId(c.proc.Ctx)
		if err != nil {
			return err
		}

		updatePitrSql := fmt.Sprintf("update `%s`.`%s` set `%s` = %d  where `%s` = %d and `%s` = '%s' and `%s` = '%s'",
			catalog.MO_CATALOG, catalog.MO_PITR, catalog.MO_PITR_OBJECT_ID, newRelation.GetTableID(c.proc.Ctx),
			catalog.MO_PITR_ACCOUNT_ID, accountId,
			catalog.MO_PITR_DB_NAME, dbName,
			catalog.MO_PITR_TABLE_NAME, tblName)

		// change ctx
		err = c.runSqlWithSystemTenant(updatePitrSql)
		if err != nil {
			return err
		}
	}

=======
>>>>>>> 7f6aab2d
	return shardservice.GetService(c.proc.GetService()).Create(
		c.proc.Ctx,
		qry.GetTableDef().TblId,
		c.proc.GetTxnOperator(),
	)
}

func (c *Compile) runSqlWithSystemTenant(sql string) error {
	oldCtx := c.proc.Ctx
	c.proc.Ctx = context.WithValue(oldCtx, defines.TenantIDKey{}, uint32(0))
	defer func() {
		c.proc.Ctx = oldCtx
	}()
	return c.runSql(sql)
}

func (s *Scope) CreateView(c *Compile) error {
	if s.ScopeAnalyzer == nil {
		s.ScopeAnalyzer = NewScopeAnalyzer()
	}
	s.ScopeAnalyzer.Start()
	defer s.ScopeAnalyzer.Stop()

	qry := s.Plan.GetDdl().GetCreateView()

	// convert the plan's cols to the execution's cols
	planCols := qry.GetTableDef().GetCols()
	exeCols := planColsToExeCols(planCols)

	// convert the plan's defs to the execution's defs
	exeDefs, err := planDefsToExeDefs(qry.GetTableDef())
	if err != nil {
		getLogger(s.Proc.GetService()).Info("createView",
			zap.String("databaseName", c.db),
			zap.String("viewName", qry.GetTableDef().GetName()),
			zap.Error(err),
		)
		return err
	}

	dbName := c.db
	if qry.GetDatabase() != "" {
		dbName = qry.GetDatabase()
	}
	if err := lockMoDatabase(c, dbName, lock.LockMode_Shared); err != nil {
		return err
	}
	dbSource, err := c.e.Database(c.proc.Ctx, dbName, c.proc.GetTxnOperator())
	if err != nil {
		if dbName == "" {
			return moerr.NewNoDB(c.proc.Ctx)
		}
		return convertDBEOB(c.proc.Ctx, err, dbName)
	}

	viewName := qry.GetTableDef().GetName()
	exists, err := dbSource.RelationExists(c.proc.Ctx, viewName, nil)
	if err != nil {
		getLogger(s.Proc.GetService()).Error("check view relation exists failed",
			zap.String("databaseName", c.db),
			zap.String("viewName", qry.GetTableDef().GetName()),
			zap.Error(err),
		)
		return err
	}

	if exists {
		if qry.GetIfNotExists() {
			return nil
		}

		if qry.GetReplace() {
			err = c.runSql(fmt.Sprintf("drop view if exists %s", viewName))
			if err != nil {
				getLogger(s.Proc.GetService()).Error("drop existing view failed",
					zap.String("databaseName", c.db),
					zap.String("viewName", qry.GetTableDef().GetName()),
					zap.Error(err),
				)
				return err
			}
		} else {
			return moerr.NewTableAlreadyExists(c.proc.Ctx, viewName)
		}
	}

	// check in EntireEngine.TempEngine, notice that TempEngine may not init
	tmpDBSource, err := c.e.Database(c.proc.Ctx, defines.TEMPORARY_DBNAME, c.proc.GetTxnOperator())
	if err == nil {
		exists, err = tmpDBSource.RelationExists(c.proc.Ctx, engine.GetTempTableName(dbName, viewName), nil)
		if err != nil {
			c.proc.Error(c.proc.Ctx, "check temporary table relation exists failed",
				zap.String("databaseName", c.db),
				zap.String("tableName", viewName),
				zap.Error(err),
			)
			return err
		}
		if exists {
			if qry.GetIfNotExists() {
				return nil
			}
			return moerr.NewTableAlreadyExists(c.proc.Ctx, fmt.Sprintf("temporary '%s'", viewName))
		}
	}

	if err = lockMoTable(c, dbName, viewName, lock.LockMode_Exclusive); err != nil {
		getLogger(s.Proc.GetService()).Info("createView",
			zap.String("databaseName", c.db),
			zap.String("viewName", qry.GetTableDef().GetName()),
			zap.Error(err),
		)
		return err
	}

	if err = dbSource.Create(context.WithValue(c.proc.Ctx, defines.SqlKey{}, c.sql), viewName, append(exeCols, exeDefs...)); err != nil {
		getLogger(s.Proc.GetService()).Info("createView",
			zap.String("databaseName", c.db),
			zap.String("viewName", qry.GetTableDef().GetName()),
			zap.Error(err),
		)
		return err
	}
	return nil
}

var checkIndexInitializable = func(dbName string, tblName string) bool {
	if dbName == catalog.MOTaskDB {
		return false
	} else if dbName == catalog.MO_CATALOG && strings.HasPrefix(tblName, catalog.MO_INDEXES) {
		// NOTE: this HasPrefix is very critical.
		// 1. When we do "alter table mo_index add col1, col2 after type",
		// 2. we create a new temporary mo_index_temp table. This mo_index_temp is same as mo_index table, with the new columns.
		// 3. Since the mo_index_temp is same as mo_index, it will have PrimaryKey(id, column_name), and this will result in a recursive behavior on mo_index table.
		// 4. Technically PrimaryKey(id, column_name) will be populated using genInsertMOIndexesSql which already contains both the 2 new columns that will be soon added by Sql based upgradeLogic.
		// 5. So, we need to skip the index table insert here.
		// TODO: verify if this logic is correct.
		return false
	}
	return true
}

func (s *Scope) CreateTempTable(c *Compile) error {
	qry := s.Plan.GetDdl().GetCreateTable()
	// convert the plan's cols to the execution's cols
	planCols := qry.GetTableDef().GetCols()
	exeCols := planColsToExeCols(planCols)

	// convert the plan's defs to the execution's defs
	exeDefs, err := planDefsToExeDefs(qry.GetTableDef())
	if err != nil {
		return err
	}

	// Temporary table names and persistent table names are not allowed to be duplicated
	// So before create temporary table, need to check if it exists a table has same name
	dbName := c.db
	if qry.GetDatabase() != "" {
		dbName = qry.GetDatabase()
	}

	// check in EntireEngine.TempEngine
	tmpDBSource, err := c.e.Database(c.proc.Ctx, defines.TEMPORARY_DBNAME, c.proc.GetTxnOperator())
	if err != nil {
		return err
	}
	tblName := qry.GetTableDef().GetName()
	if _, err := tmpDBSource.Relation(c.proc.Ctx, engine.GetTempTableName(dbName, tblName), nil); err == nil {
		if qry.GetIfNotExists() {
			return nil
		}
		return moerr.NewTableAlreadyExists(c.proc.Ctx, fmt.Sprintf("temporary '%s'", tblName))
	}

	// check in EntireEngine.Engine
	dbSource, err := c.e.Database(c.proc.Ctx, dbName, c.proc.GetTxnOperator())
	if err != nil {
		return err
	}
	if _, err := dbSource.Relation(c.proc.Ctx, tblName, nil); err == nil {
		if qry.GetIfNotExists() {
			return nil
		}
		return moerr.NewTableAlreadyExists(c.proc.Ctx, tblName)
	}

	// create temporary table
	if err := tmpDBSource.Create(c.proc.Ctx, engine.GetTempTableName(dbName, tblName), append(exeCols, exeDefs...)); err != nil {
		return err
	}

	// build index table
	for _, def := range qry.IndexTables {
		planCols = def.GetCols()
		exeCols = planColsToExeCols(planCols)
		exeDefs, err = planDefsToExeDefs(def)
		if err != nil {
			return err
		}
		if _, err := tmpDBSource.Relation(c.proc.Ctx, engine.GetTempTableName(dbName, def.Name), nil); err == nil {
			return moerr.NewTableAlreadyExists(c.proc.Ctx, def.Name)
		}

		if err := tmpDBSource.Create(c.proc.Ctx, engine.GetTempTableName(dbName, def.Name), append(exeCols, exeDefs...)); err != nil {
			return err
		}

		err = maybeCreateAutoIncrement(
			c.proc.Ctx,
			c.proc.GetService(),
			tmpDBSource,
			def,
			c.proc.GetTxnOperator(),
			func() string {
				return engine.GetTempTableName(dbName, def.Name)
			})
		if err != nil {
			return err
		}
	}

	return maybeCreateAutoIncrement(
		c.proc.Ctx,
		c.proc.GetService(),
		tmpDBSource,
		qry.GetTableDef(),
		c.proc.GetTxnOperator(),
		func() string {
			return engine.GetTempTableName(dbName, tblName)
		})
}

func (s *Scope) CreateIndex(c *Compile) error {
	if s.ScopeAnalyzer == nil {
		s.ScopeAnalyzer = NewScopeAnalyzer()
	}
	s.ScopeAnalyzer.Start()
	defer s.ScopeAnalyzer.Stop()

	qry := s.Plan.GetDdl().GetCreateIndex()
	{
		// lockMoTable will lock Table  mo_catalog.mo_tables
		// for the row with db_name=dbName & table_name = tblName。
		dbName := c.db
		if qry.GetDatabase() != "" {
			dbName = qry.GetDatabase()
		}
		if err := lockMoDatabase(c, dbName, lock.LockMode_Shared); err != nil {
			return convertDBEOB(c.proc.Ctx, err, dbName)
		}
		tblName := qry.GetTableDef().GetName()
		if err := lockMoTable(c, dbName, tblName, lock.LockMode_Exclusive); err != nil {
			return err
		}
	}

	dbSource, err := c.e.Database(c.proc.Ctx, qry.Database, c.proc.GetTxnOperator())
	if err != nil {
		return convertDBEOB(c.proc.Ctx, err, qry.Database)
	}
	databaseId := dbSource.GetDatabaseId(c.proc.Ctx)

	r, err := dbSource.Relation(c.proc.Ctx, qry.Table, nil)
	if err != nil {
		return err
	}
	tableId := r.GetTableID(c.proc.Ctx)
	tableDef := r.GetTableDef(c.proc.Ctx)

	originalTableDef := plan2.DeepCopyTableDef(qry.TableDef, true)
	indexInfo := qry.GetIndex() // IndexInfo is named same as planner's IndexInfo
	indexTableDef := indexInfo.GetTableDef()

	// In MySQL, the `CREATE INDEX` syntax can only create one index instance at a time
	// indexName -> meta      -> indexDef[0]
	//     		 -> centroids -> indexDef[1]
	//     		 -> entries   -> indexDef[2]
	multiTableIndexes := make(map[string]*MultiTableIndex)
	for _, indexDef := range indexTableDef.Indexes {

		indexAlgo := indexDef.IndexAlgo
		if indexDef.Unique {
			// 1. Unique Index related logic
			//err = s.handleUniqueIndexTable(c, indexDef, qry.Database, originalTableDef, indexInfo)
			err = s.handleUniqueIndexTable(c, dbSource, indexDef, qry.Database, originalTableDef, indexInfo)
		} else if !indexDef.Unique && catalog.IsRegularIndexAlgo(indexAlgo) {
			// 2. Regular Secondary index
			//err = s.handleRegularSecondaryIndexTable(c, indexDef, qry.Database, originalTableDef, indexInfo)
			err = s.handleRegularSecondaryIndexTable(c, dbSource, indexDef, qry.Database, originalTableDef, indexInfo)
		} else if !indexDef.Unique && catalog.IsMasterIndexAlgo(indexAlgo) {
			// 3. Master index
			err = s.handleMasterIndexTable(c, dbSource, indexDef, qry.Database, originalTableDef, indexInfo)
		} else if !indexDef.Unique && catalog.IsIvfIndexAlgo(indexAlgo) {
			// 4. IVF indexDefs are aggregated and handled later
			if _, ok := multiTableIndexes[indexDef.IndexName]; !ok {
				multiTableIndexes[indexDef.IndexName] = &MultiTableIndex{
					IndexAlgo: catalog.ToLower(indexDef.IndexAlgo),
					IndexDefs: make(map[string]*plan.IndexDef),
				}
			}
			multiTableIndexes[indexDef.IndexName].IndexDefs[catalog.ToLower(indexDef.IndexAlgoTableType)] = indexDef
		} else if !indexDef.Unique && catalog.IsFullTextIndexAlgo(indexAlgo) {
			// 5. FullText index
			err = s.handleFullTextIndexTable(c, dbSource, indexDef, qry.Database, originalTableDef, indexInfo)
		}
		if err != nil {
			return err
		}
	}

	for _, multiTableIndex := range multiTableIndexes {
		switch multiTableIndex.IndexAlgo {
		case catalog.MoIndexIvfFlatAlgo.ToString():
			err = s.handleVectorIvfFlatIndex(c, dbSource, multiTableIndex.IndexDefs, qry.Database, originalTableDef, indexInfo)
		}

		if err != nil {
			return err
		}
	}

	// build and update constraint def (no need to handle IVF related logic here)
	defs, err := planDefsToExeDefs(indexTableDef)
	if err != nil {
		return err
	}
	ct := defs[0].(*engine.ConstraintDef)

	oldCt, err := GetConstraintDef(c.proc.Ctx, r)
	if err != nil {
		return err
	}
	newCt, err := MakeNewCreateConstraint(oldCt, ct.Cts[0])
	if err != nil {
		return err
	}
	err = r.UpdateConstraint(c.proc.Ctx, newCt)
	if err != nil {
		return err
	}

	// generate inserts into mo_indexes metadata
	for _, indexDef := range indexTableDef.Indexes {
		sql, err := makeInsertSingleIndexSQL(c.e, c.proc, databaseId, tableId, indexDef, tableDef)
		if err != nil {
			return err
		}
		err = c.runSql(sql)
		if err != nil {
			return err
		}
	}
	return nil
}

// indexTableBuild is used to build the index table corresponding to the index
// It converts the column definitions and execution definitions into plan, and then create the table in target database.
func indexTableBuild(c *Compile, def *plan.TableDef, dbSource engine.Database) error {
	planCols := def.GetCols()
	exeCols := planColsToExeCols(planCols)
	exeDefs, err := planDefsToExeDefs(def)
	if err != nil {
		c.proc.Info(c.proc.Ctx, "createTable",
			zap.String("databaseName", c.db),
			zap.String("tableName", def.GetName()),
			zap.Error(err),
		)
		return err
	}

	exists, err := dbSource.RelationExists(c.proc.Ctx, def.Name, nil)
	if err != nil {
		c.proc.Error(c.proc.Ctx, "check index relation exists failed",
			zap.String("databaseName", c.db),
			zap.String("tableName", def.GetName()),
			zap.Error(err),
		)
		return err
	}
	if exists {
		return moerr.NewTableAlreadyExists(c.proc.Ctx, def.Name)
	}

	if err = dbSource.Create(c.proc.Ctx, def.Name, append(exeCols, exeDefs...)); err != nil {
		c.proc.Info(c.proc.Ctx, "createTable",
			zap.String("databaseName", c.db),
			zap.String("tableName", def.GetName()),
			zap.Error(err),
		)
		return err
	}

	c.setHaveDDL(true)

	err = maybeCreateAutoIncrement(
		c.proc.Ctx,
		c.proc.GetService(),
		dbSource,
		def,
		c.proc.GetTxnOperator(),
		nil,
	)
	return err
}

func (s *Scope) handleVectorIvfFlatIndex(c *Compile, dbSource engine.Database, indexDefs map[string]*plan.IndexDef, qryDatabase string, originalTableDef *plan.TableDef, indexInfo *plan.CreateTable) error {
	if ok, err := s.isExperimentalEnabled(c, ivfFlatIndexFlag); err != nil {
		return err
	} else if !ok {
		return moerr.NewInternalErrorNoCtx("IVF index is not enabled")
	}

	// 1. static check
	if len(indexDefs) != 3 {
		return moerr.NewInternalErrorNoCtx("invalid ivf index table definition")
	} else if len(indexDefs[catalog.SystemSI_IVFFLAT_TblType_Metadata].Parts) != 1 {
		return moerr.NewInternalErrorNoCtx("invalid ivf index table definition")
	}

	// 2. create hidden tables
	if indexInfo != nil {
		for _, table := range indexInfo.GetIndexTables() {
			if err := indexTableBuild(c, table, dbSource); err != nil {
				return err
			}
		}
	}

	// 3. get count of secondary index column in original table
	totalCnt, err := s.handleIndexColCount(c, indexDefs[catalog.SystemSI_IVFFLAT_TblType_Metadata], qryDatabase, originalTableDef)
	if err != nil {
		return err
	}

	// 4.a populate meta table
	err = s.handleIvfIndexMetaTable(c, indexDefs[catalog.SystemSI_IVFFLAT_TblType_Metadata], qryDatabase)
	if err != nil {
		return err
	}

	// 4.b populate centroids table
	err = s.handleIvfIndexCentroidsTable(c, indexDefs[catalog.SystemSI_IVFFLAT_TblType_Centroids], qryDatabase, originalTableDef,
		totalCnt,
		indexDefs[catalog.SystemSI_IVFFLAT_TblType_Metadata].IndexTableName)
	if err != nil {
		return err
	}

	// 4.c populate entries table
	err = s.handleIvfIndexEntriesTable(c, indexDefs[catalog.SystemSI_IVFFLAT_TblType_Entries], qryDatabase, originalTableDef,
		indexDefs[catalog.SystemSI_IVFFLAT_TblType_Metadata].IndexTableName,
		indexDefs[catalog.SystemSI_IVFFLAT_TblType_Centroids].IndexTableName)
	if err != nil {
		return err
	}

	// 4.d delete older entries in index table.
	err = s.handleIvfIndexDeleteOldEntries(c,
		indexDefs[catalog.SystemSI_IVFFLAT_TblType_Metadata].IndexTableName,
		indexDefs[catalog.SystemSI_IVFFLAT_TblType_Centroids].IndexTableName,
		indexDefs[catalog.SystemSI_IVFFLAT_TblType_Entries].IndexTableName,
		qryDatabase)
	if err != nil {
		return err
	}

	return nil

}

func (s *Scope) DropIndex(c *Compile) error {
	if s.ScopeAnalyzer == nil {
		s.ScopeAnalyzer = NewScopeAnalyzer()
	}
	s.ScopeAnalyzer.Start()
	defer s.ScopeAnalyzer.Stop()

	qry := s.Plan.GetDdl().GetDropIndex()
	if err := lockMoDatabase(c, qry.Database, lock.LockMode_Shared); err != nil {
		return err
	}
	d, err := c.e.Database(c.proc.Ctx, qry.Database, c.proc.GetTxnOperator())
	if err != nil {
		return convertDBEOB(c.proc.Ctx, err, qry.Database)
	}
	r, err := d.Relation(c.proc.Ctx, qry.Table, nil)
	if err != nil {
		return err
	}

	//1. build and update constraint def
	oldCt, err := GetConstraintDef(c.proc.Ctx, r)
	if err != nil {
		return err
	}
	newCt, err := makeNewDropConstraint(oldCt, qry.GetIndexName())
	if err != nil {
		return err
	}
	err = r.UpdateConstraint(c.proc.Ctx, newCt)
	if err != nil {
		return err
	}

	//2. drop index table
	if qry.IndexTableName != "" {
		if _, err = d.Relation(c.proc.Ctx, qry.IndexTableName, nil); err != nil {
			return err
		}

		if err = maybeDeleteAutoIncrement(c.proc.Ctx, c.proc.GetService(), d, qry.IndexTableName, c.proc.GetTxnOperator()); err != nil {
			return err
		}

		if err = d.Delete(c.proc.Ctx, qry.IndexTableName); err != nil {
			return err
		}

	}

	//3. delete index object from mo_catalog.mo_indexes
	deleteSql := fmt.Sprintf(deleteMoIndexesWithTableIdAndIndexNameFormat, r.GetTableID(c.proc.Ctx), qry.IndexName)
	err = c.runSql(deleteSql)
	if err != nil {
		return err
	}
	return nil
}

func makeNewDropConstraint(oldCt *engine.ConstraintDef, dropName string) (*engine.ConstraintDef, error) {
	// must fount dropName because of being checked in plan
	for i := 0; i < len(oldCt.Cts); i++ {
		ct := oldCt.Cts[i]
		switch def := ct.(type) {
		case *engine.ForeignKeyDef:
			pred := func(fkDef *plan.ForeignKeyDef) bool {
				return fkDef.Name == dropName
			}
			def.Fkeys = plan2.RemoveIf[*plan.ForeignKeyDef](def.Fkeys, pred)
			oldCt.Cts[i] = def
		case *engine.IndexDef:
			pred := func(index *plan.IndexDef) bool {
				return index.IndexName == dropName
			}
			def.Indexes = plan2.RemoveIf[*plan.IndexDef](def.Indexes, pred)
			oldCt.Cts[i] = def
		}
	}
	return oldCt, nil
}

func MakeNewCreateConstraint(oldCt *engine.ConstraintDef, c engine.Constraint) (*engine.ConstraintDef, error) {
	// duplication has checked in plan
	if oldCt == nil {
		return &engine.ConstraintDef{
			Cts: []engine.Constraint{c},
		}, nil
	}
	ok := false
	var pred func(engine.Constraint) bool
	switch t := c.(type) {
	case *engine.ForeignKeyDef:
		pred = func(ct engine.Constraint) bool {
			_, ok = ct.(*engine.ForeignKeyDef)
			return ok
		}
		oldCt.Cts = plan2.RemoveIf[engine.Constraint](oldCt.Cts, pred)
		oldCt.Cts = append(oldCt.Cts, c)
	case *engine.RefChildTableDef:
		pred = func(ct engine.Constraint) bool {
			_, ok = ct.(*engine.RefChildTableDef)
			return ok
		}
		oldCt.Cts = plan2.RemoveIf[engine.Constraint](oldCt.Cts, pred)
		oldCt.Cts = append(oldCt.Cts, c)
	case *engine.IndexDef:
		ok := false
		var indexdef *engine.IndexDef
		for i, ct := range oldCt.Cts {
			if indexdef, ok = ct.(*engine.IndexDef); ok {
				//TODO: verify if this is correct @ouyuanning & @qingx
				indexdef.Indexes = append(indexdef.Indexes, t.Indexes...)
				oldCt.Cts = append(oldCt.Cts[:i], oldCt.Cts[i+1:]...)
				oldCt.Cts = append(oldCt.Cts, indexdef)
				break
			}
		}
		if !ok {
			oldCt.Cts = append(oldCt.Cts, c)
		}
	}
	return oldCt, nil
}

func AddChildTblIdToParentTable(ctx context.Context, fkRelation engine.Relation, tblId uint64) error {
	oldCt, err := GetConstraintDef(ctx, fkRelation)
	if err != nil {
		return err
	}
	var oldRefChildDef *engine.RefChildTableDef
	for _, ct := range oldCt.Cts {
		if old, ok := ct.(*engine.RefChildTableDef); ok {
			oldRefChildDef = old
		}
	}
	if oldRefChildDef == nil {
		oldRefChildDef = &engine.RefChildTableDef{}
	}
	oldRefChildDef.Tables = append(oldRefChildDef.Tables, tblId)
	newCt, err := MakeNewCreateConstraint(oldCt, oldRefChildDef)
	if err != nil {
		return err
	}
	return fkRelation.UpdateConstraint(ctx, newCt)
}

func AddFkeyToRelation(ctx context.Context, fkRelation engine.Relation, fkey *plan.ForeignKeyDef) error {
	oldCt, err := GetConstraintDef(ctx, fkRelation)
	if err != nil {
		return err
	}
	var oldFkeys *engine.ForeignKeyDef
	for _, ct := range oldCt.Cts {
		if old, ok := ct.(*engine.ForeignKeyDef); ok {
			oldFkeys = old
		}
	}
	if oldFkeys == nil {
		oldFkeys = &engine.ForeignKeyDef{}
	}
	oldFkeys.Fkeys = append(oldFkeys.Fkeys, fkey)
	newCt, err := MakeNewCreateConstraint(oldCt, oldFkeys)
	if err != nil {
		return err
	}
	return fkRelation.UpdateConstraint(ctx, newCt)
}

// removeChildTblIdFromParentTable removes the tblId from the tableDef of fkRelation.
// input the fkRelation as the parameter instead of retrieving it again
// to embrace the fk self refer situation
func (s *Scope) removeChildTblIdFromParentTable(c *Compile, fkRelation engine.Relation, tblId uint64) error {
	oldCt, err := GetConstraintDef(c.proc.Ctx, fkRelation)
	if err != nil {
		return err
	}
	for _, ct := range oldCt.Cts {
		if def, ok := ct.(*engine.RefChildTableDef); ok {
			def.Tables = plan2.RemoveIf[uint64](def.Tables, func(id uint64) bool {
				return id == tblId
			})
			break
		}
	}
	return fkRelation.UpdateConstraint(c.proc.Ctx, oldCt)
}

func (s *Scope) removeParentTblIdFromChildTable(c *Compile, fkRelation engine.Relation, tblId uint64) error {
	oldCt, err := GetConstraintDef(c.proc.Ctx, fkRelation)
	if err != nil {
		return err
	}
	var oldFkeys *engine.ForeignKeyDef
	for _, ct := range oldCt.Cts {
		if old, ok := ct.(*engine.ForeignKeyDef); ok {
			oldFkeys = old
		}
	}
	if oldFkeys == nil {
		oldFkeys = &engine.ForeignKeyDef{}
	}
	newFkeys := &engine.ForeignKeyDef{}
	for _, fkey := range oldFkeys.Fkeys {
		if fkey.ForeignTbl != tblId {
			newFkeys.Fkeys = append(newFkeys.Fkeys, fkey)
		}
	}
	newCt, err := MakeNewCreateConstraint(oldCt, newFkeys)
	if err != nil {
		return err
	}
	return fkRelation.UpdateConstraint(c.proc.Ctx, newCt)
}

func (s *Scope) getFkDefs(c *Compile, fkRelation engine.Relation) (*engine.ForeignKeyDef, *engine.RefChildTableDef, error) {
	var oldFkeys *engine.ForeignKeyDef
	var oldRefChild *engine.RefChildTableDef
	oldCt, err := GetConstraintDef(c.proc.Ctx, fkRelation)
	if err != nil {
		return nil, nil, err
	}
	for _, ct := range oldCt.Cts {
		if old, ok := ct.(*engine.ForeignKeyDef); ok {
			oldFkeys = old
		} else if refChild, ok := ct.(*engine.RefChildTableDef); ok {
			oldRefChild = refChild
		}
	}
	if oldFkeys == nil {
		oldFkeys = &engine.ForeignKeyDef{}
	}
	if oldRefChild == nil {
		oldRefChild = &engine.RefChildTableDef{}
	}
	return oldFkeys, oldRefChild, nil
}

// Truncation operations cannot be performed if the session holds an active table lock.
func (s *Scope) TruncateTable(c *Compile) error {
	var dbSource engine.Database
	var rel engine.Relation
	var err error
	var isTemp bool
	var newId uint64

	if s.ScopeAnalyzer == nil {
		s.ScopeAnalyzer = NewScopeAnalyzer()
	}
	s.ScopeAnalyzer.Start()
	defer s.ScopeAnalyzer.Stop()

	tqry := s.Plan.GetDdl().GetTruncateTable()
	dbName := tqry.GetDatabase()
	tblName := tqry.GetTable()
	oldId := tqry.GetTableId()
	keepAutoIncrement := false
	affectedRows := uint64(0)

	if err := lockMoDatabase(c, dbName, lock.LockMode_Shared); err != nil {
		return err
	}
	dbSource, err = c.e.Database(c.proc.Ctx, dbName, c.proc.GetTxnOperator())
	if err != nil {
		return convertDBEOB(c.proc.Ctx, err, dbName)
	}

	if rel, err = dbSource.Relation(c.proc.Ctx, tblName, nil); err != nil {
		var e error // avoid contamination of error messages
		dbSource, e = c.e.Database(c.proc.Ctx, defines.TEMPORARY_DBNAME, c.proc.GetTxnOperator())
		if e != nil {
			return err
		}
		rel, e = dbSource.Relation(c.proc.Ctx, engine.GetTempTableName(dbName, tblName), nil)
		if e != nil {
			return err
		}
		isTemp = true
	}

	if !isTemp && c.proc.GetTxnOperator().Txn().IsPessimistic() {
		var err error
		if e := lockMoTable(c, dbName, tblName, lock.LockMode_Exclusive); e != nil {
			if !moerr.IsMoErrCode(e, moerr.ErrTxnNeedRetry) &&
				!moerr.IsMoErrCode(err, moerr.ErrTxnNeedRetryWithDefChanged) {
				return e
			}
			err = e
		}
		// before dropping table, lock it.
		if e := lockTable(c.proc.Ctx, c.e, c.proc, rel, dbName, false); e != nil {
			if !moerr.IsMoErrCode(e, moerr.ErrTxnNeedRetry) &&
				!moerr.IsMoErrCode(err, moerr.ErrTxnNeedRetryWithDefChanged) {
				return e
			}
			err = e
		}
		if err != nil {
			return err
		}
	}

	if tqry.IsDelete {
		keepAutoIncrement = true
		affectedRows, err = rel.Rows(c.proc.Ctx)
		if err != nil {
			return err
		}
	}

	if isTemp {
		// memoryengine truncate always return 0, so for temporary table, just use origin tableId as newId
		_, err = dbSource.Truncate(c.proc.Ctx, engine.GetTempTableName(dbName, tblName))
		newId = rel.GetTableID(c.proc.Ctx)
	} else {
		newId, err = dbSource.Truncate(c.proc.Ctx, tblName)
	}

	if err != nil {
		return err
	}

	// Truncate Index Tables if needed
	for _, name := range tqry.IndexTableNames {
		var err error
		var oldIndexId, newIndexId uint64
		var idxtblname string
		if isTemp {
			indexrel, err := dbSource.Relation(c.proc.Ctx, engine.GetTempTableName(dbName, name), nil)
			if err != nil {
				return err
			}
			idxtblname = engine.GetTempTableName(dbName, name)
			oldIndexId = indexrel.GetTableID(c.proc.Ctx)
			newIndexId = oldIndexId
			_, err = dbSource.Truncate(c.proc.Ctx, engine.GetTempTableName(dbName, name))
			if err != nil {
				return err
			}
		} else {
			indexrel, err := dbSource.Relation(c.proc.Ctx, name, nil)
			if err != nil {
				return err
			}
			idxtblname = name
			oldIndexId = indexrel.GetTableID(c.proc.Ctx)
			newIndexId, err = dbSource.Truncate(c.proc.Ctx, name)
			if err != nil {
				return err
			}
		}

		// only non-temporary table can insert into mo_catalog tables so auto increment is not working on temp table
		if !isTemp {
			if err = maybeResetAutoIncrement(c.proc.Ctx, c.proc.GetService(), dbSource, idxtblname,
				oldIndexId, newIndexId, keepAutoIncrement, c.proc.GetTxnOperator()); err != nil {
				return err
			}
		}

	}

	// update tableDef of foreign key's table with new table id
	for _, ftblId := range tqry.ForeignTbl {
		_, _, fkRelation, err := c.e.GetRelationById(c.proc.Ctx, c.proc.GetTxnOperator(), ftblId)
		if err != nil {
			return err
		}
		oldCt, err := GetConstraintDef(c.proc.Ctx, fkRelation)
		if err != nil {
			return err
		}
		for _, ct := range oldCt.Cts {
			if def, ok := ct.(*engine.RefChildTableDef); ok {
				for idx, refTable := range def.Tables {
					if refTable == oldId {
						def.Tables[idx] = newId
						break
					}
				}
				break
			}
		}
		err = fkRelation.UpdateConstraint(c.proc.Ctx, oldCt)
		if err != nil {
			return err
		}

	}

	if isTemp {
		oldId = rel.GetTableID(c.proc.Ctx)
	}

	// check if contains any auto_increment column(include __mo_fake_pk_col), if so, reset the auto_increment value
	tblDef := rel.GetTableDef(c.proc.Ctx)
	var containAuto bool
	for _, col := range tblDef.Cols {
		if col.Typ.AutoIncr {
			containAuto = true
			break
		}
	}
	if containAuto {
		err = incrservice.GetAutoIncrementService(c.proc.GetService()).Reset(
			c.proc.Ctx,
			oldId,
			newId,
			keepAutoIncrement,
			c.proc.GetTxnOperator())
		if err != nil {
			return err
		}
	}

	// update index information in mo_catalog.mo_indexes
	updateSql := fmt.Sprintf(updateMoIndexesTruncateTableFormat, newId, oldId)
	err = c.runSql(updateSql)
	if err != nil {
		return err
	}
	c.addAffectedRows(uint64(affectedRows))
	return nil
}

func (s *Scope) DropSequence(c *Compile) error {
	if s.ScopeAnalyzer == nil {
		s.ScopeAnalyzer = NewScopeAnalyzer()
	}
	s.ScopeAnalyzer.Start()
	defer s.ScopeAnalyzer.Stop()

	qry := s.Plan.GetDdl().GetDropSequence()
	dbName := qry.GetDatabase()
	var dbSource engine.Database
	var err error

	tblName := qry.GetTable()
	dbSource, err = c.e.Database(c.proc.Ctx, dbName, c.proc.GetTxnOperator())
	if err != nil {
		if qry.GetIfExists() {
			return nil
		}
		return err
	}

	var rel engine.Relation
	if rel, err = dbSource.Relation(c.proc.Ctx, tblName, nil); err != nil {
		if qry.GetIfExists() {
			return nil
		}
		return err
	}

	if err := lockMoTable(c, dbName, tblName, lock.LockMode_Exclusive); err != nil {
		return err
	}

	// Delete the stored session value.
	c.proc.GetSessionInfo().SeqDeleteKeys = append(c.proc.GetSessionInfo().SeqDeleteKeys, rel.GetTableID(c.proc.Ctx))

	return dbSource.Delete(c.proc.Ctx, tblName)
}

func (s *Scope) DropTable(c *Compile) error {
	if s.ScopeAnalyzer == nil {
		s.ScopeAnalyzer = NewScopeAnalyzer()
	}
	s.ScopeAnalyzer.Start()
	defer s.ScopeAnalyzer.Stop()

	qry := s.Plan.GetDdl().GetDropTable()
	dbName := qry.GetDatabase()
	tblName := qry.GetTable()
	isView := qry.GetIsView()
	var isSource = false
	if qry.TableDef != nil {
		isSource = qry.TableDef.TableType == catalog.SystemSourceRel
	}
	var dbSource engine.Database
	var rel engine.Relation
	var err error
	var isTemp bool

	if err := lockMoDatabase(c, dbName, lock.LockMode_Shared); err != nil {
		return err
	}

	tblId := qry.GetTableId()
	dbSource, err = c.e.Database(c.proc.Ctx, dbName, c.proc.GetTxnOperator())
	if err != nil {
		if qry.GetIfExists() {
			return nil
		}
		return convertDBEOB(c.proc.Ctx, err, dbName)
	}

	if rel, err = dbSource.Relation(c.proc.Ctx, tblName, nil); err != nil {
		var e error // avoid contamination of error messages
		dbSource, e = c.e.Database(c.proc.Ctx, defines.TEMPORARY_DBNAME, c.proc.GetTxnOperator())
		if dbSource == nil && qry.GetIfExists() {
			return nil
		} else if e != nil {
			return err
		}
		rel, e = dbSource.Relation(c.proc.Ctx, engine.GetTempTableName(dbName, tblName), nil)
		if e != nil {
			if qry.GetIfExists() {
				return nil
			} else {
				return err
			}
		}
		isTemp = true
	}

	if !isTemp && !isView && !isSource && c.proc.GetTxnOperator().Txn().IsPessimistic() {
		var err error
		if e := lockMoTable(c, dbName, tblName, lock.LockMode_Exclusive); e != nil {
			if !moerr.IsMoErrCode(e, moerr.ErrTxnNeedRetry) &&
				!moerr.IsMoErrCode(err, moerr.ErrTxnNeedRetryWithDefChanged) {
				return e
			}
			err = e
		}
		// before dropping table, lock it.
		if e := lockTable(c.proc.Ctx, c.e, c.proc, rel, dbName, false); e != nil {
			if !moerr.IsMoErrCode(e, moerr.ErrTxnNeedRetry) &&
				!moerr.IsMoErrCode(err, moerr.ErrTxnNeedRetryWithDefChanged) {
				return e
			}
			err = e
		}
		if err != nil {
			return err
		}
	}

	// if dbSource is a pub, update tableList
	if err = updatePubTableList(c.proc.Ctx, c, dbName, tblName); err != nil {
		return err
	}

	if len(qry.UpdateFkSqls) > 0 {
		for _, sql := range qry.UpdateFkSqls {
			if err = c.runSql(sql); err != nil {
				return err
			}
		}
	}

	// update tableDef of foreign key's table
	//remove the child table id -- tblId from the parent table -- fkTblId
	for _, fkTblId := range qry.ForeignTbl {
		if fkTblId == 0 {
			//fk self refer
			continue
		}
		_, _, fkRelation, err := c.e.GetRelationById(c.proc.Ctx, c.proc.GetTxnOperator(), fkTblId)
		if err != nil {
			return err
		}

		err = s.removeChildTblIdFromParentTable(c, fkRelation, tblId)
		if err != nil {
			return err
		}
	}

	//remove parent table id from the child table (when foreign_key_checks is disabled)
	for _, childTblId := range qry.FkChildTblsReferToMe {
		if childTblId == 0 {
			continue
		}
		_, _, childRelation, err := c.e.GetRelationById(c.proc.Ctx, c.proc.GetTxnOperator(), childTblId)
		if err != nil {
			return err
		}
		err = s.removeParentTblIdFromChildTable(c, childRelation, tblId)
		if err != nil {
			return err
		}
	}

	// delete all index objects record of the table in mo_catalog.mo_indexes
	if !qry.IsView && qry.Database != catalog.MO_CATALOG && qry.Table != catalog.MO_INDEXES {
		if qry.GetTableDef().Pkey != nil || len(qry.GetTableDef().Indexes) > 0 {
			deleteSql := fmt.Sprintf(deleteMoIndexesWithTableIdFormat, qry.GetTableDef().TblId)
			err = c.runSql(deleteSql)
			if err != nil {
				return err
			}
		}
	}

	if isTemp {
		if err := dbSource.Delete(c.proc.Ctx, engine.GetTempTableName(dbName, tblName)); err != nil {
			return err
		}
		for _, name := range qry.IndexTableNames {
			if err = maybeDeleteAutoIncrement(c.proc.Ctx, c.proc.GetService(), dbSource,
				engine.GetTempTableName(dbName, name), c.proc.GetTxnOperator()); err != nil {
				return err
			}

			if err := dbSource.Delete(c.proc.Ctx, engine.GetTempTableName(dbName, name)); err != nil {
				return err
			}
		}

		if dbName != catalog.MO_CATALOG && tblName != catalog.MO_INDEXES {
			tblDef := rel.GetTableDef(c.proc.Ctx)
			var containAuto bool
			for _, col := range tblDef.Cols {
				if col.Typ.AutoIncr {
					containAuto = true
					break
				}
			}
			if containAuto {
				err := incrservice.GetAutoIncrementService(c.proc.GetService()).Delete(
					c.proc.Ctx,
					rel.GetTableID(c.proc.Ctx),
					c.proc.GetTxnOperator())
				if err != nil {
					return err
				}
			}

			if err := shardservice.GetService(c.proc.GetService()).Delete(
				c.proc.Ctx,
				rel.GetTableID(c.proc.Ctx),
				c.proc.GetTxnOperator(),
			); err != nil {
				return err
			}
		}

	} else {
		if err := dbSource.Delete(c.proc.Ctx, tblName); err != nil {
			return err
		}
		for _, name := range qry.IndexTableNames {
			if err = maybeDeleteAutoIncrement(c.proc.Ctx, c.proc.GetService(), dbSource, name, c.proc.GetTxnOperator()); err != nil {
				return err
			}

			if err := dbSource.Delete(c.proc.Ctx, name); err != nil {
				return err
			}

		}

		if dbName != catalog.MO_CATALOG && tblName != catalog.MO_INDEXES {
			tblDef := rel.GetTableDef(c.proc.Ctx)
			var containAuto bool
			for _, col := range tblDef.Cols {
				if col.Typ.AutoIncr {
					containAuto = true
					break
				}
			}
			if containAuto {
				// When drop table 'mo_catalog.mo_indexes', there is no need to delete the auto increment data
				err := incrservice.GetAutoIncrementService(c.proc.GetService()).Delete(
					c.proc.Ctx,
					rel.GetTableID(c.proc.Ctx),
					c.proc.GetTxnOperator())
				if err != nil {
					return err
				}
			}

			if err := shardservice.GetService(c.proc.GetService()).Delete(
				c.proc.Ctx,
				rel.GetTableID(c.proc.Ctx),
				c.proc.GetTxnOperator(),
			); err != nil {
				return err
			}
		}
	}

	// remove entry in mo_retention if exists
	// skip tables in mo_catalog.
	// These tables do not have retention info.
	if dbName == catalog.MO_CATALOG {
		return nil
	}
	deleteRetentionSQL := fmt.Sprintf(deleteMoRetentionWithDatabaseNameAndTableNameFormat, dbName, tblName)
	err = c.runSql(deleteRetentionSQL)
	if moerr.IsMoErrCode(err, moerr.ErrNoSuchTable) {
		return nil
	}

	if err != nil {
		return err
	}

	if !needSkipDbs[dbName] {
		updatePitrSql := fmt.Sprintf("update `%s`.`%s` set `%s` = %d, `%s` = %s where `%s` = %d and `%s` = '%s' and `%s` = '%s' and `%s` = %d and `%s` = %d",
			catalog.MO_CATALOG, catalog.MO_PITR, catalog.MO_PITR_STATUS, 0, catalog.MO_PITR_CHANGED_TIME, "default",
			catalog.MO_PITR_ACCOUNT_ID, c.proc.GetSessionInfo().AccountId,
			catalog.MO_PITR_DB_NAME, dbName,
			catalog.MO_PITR_TABLE_NAME, tblName,
			catalog.MO_PITR_STATUS, 1,
			catalog.MO_PITR_OBJECT_ID, tblId,
		)

		err = c.runSqlWithSystemTenant(updatePitrSql)
		if err != nil {
			return err
		}
	}
	return err
}

var planDefsToExeDefs = func(tableDef *plan.TableDef) ([]engine.TableDef, error) {
	planDefs := tableDef.GetDefs()
	var exeDefs []engine.TableDef
	c := new(engine.ConstraintDef)
	for _, def := range planDefs {
		switch defVal := def.GetDef().(type) {
		case *plan.TableDef_DefType_Properties:
			properties := make([]engine.Property, len(defVal.Properties.GetProperties()))
			for i, p := range defVal.Properties.GetProperties() {
				properties[i] = engine.Property{
					Key:   p.GetKey(),
					Value: p.GetValue(),
				}
			}
			exeDefs = append(exeDefs, &engine.PropertiesDef{
				Properties: properties,
			})
			c.Cts = append(c.Cts, &engine.StreamConfigsDef{
				Configs: defVal.Properties.GetProperties(),
			})
		}
	}

	if tableDef.Indexes != nil {
		c.Cts = append(c.Cts, &engine.IndexDef{
			Indexes: tableDef.Indexes,
		})
	}

	if tableDef.ViewSql != nil {
		exeDefs = append(exeDefs, &engine.ViewDef{
			View: tableDef.ViewSql.View,
		})
	}

	if len(tableDef.Fkeys) > 0 {
		c.Cts = append(c.Cts, &engine.ForeignKeyDef{
			Fkeys: tableDef.Fkeys,
		})
	}

	if tableDef.Pkey != nil {
		c.Cts = append(c.Cts, &engine.PrimaryKeyDef{
			Pkey: tableDef.Pkey,
		})
	}

	if len(tableDef.RefChildTbls) > 0 {
		c.Cts = append(c.Cts, &engine.RefChildTableDef{
			Tables: tableDef.RefChildTbls,
		})
	}

	if len(c.Cts) > 0 {
		exeDefs = append(exeDefs, c)
	}

	if tableDef.ClusterBy != nil {
		exeDefs = append(exeDefs, &engine.ClusterByDef{
			Name: tableDef.ClusterBy.Name,
		})
	}
	return exeDefs, nil
}

func planColsToExeCols(planCols []*plan.ColDef) []engine.TableDef {
	exeCols := make([]engine.TableDef, len(planCols))
	for i, col := range planCols {
		var alg compress.T
		switch col.Alg {
		case plan.CompressType_None:
			alg = compress.None
		case plan.CompressType_Lz4:
			alg = compress.Lz4
		}
		colTyp := col.GetTyp()
		exeCols[i] = &engine.AttributeDef{
			Attr: engine.Attribute{
				Name:          col.GetOriginCaseName(),
				Alg:           alg,
				Type:          types.New(types.T(colTyp.GetId()), colTyp.GetWidth(), colTyp.GetScale()),
				Default:       planCols[i].GetDefault(),
				OnUpdate:      planCols[i].GetOnUpdate(),
				Primary:       col.GetPrimary(),
				Comment:       col.GetComment(),
				ClusterBy:     col.ClusterBy,
				AutoIncrement: col.Typ.GetAutoIncr(),
				IsHidden:      col.Hidden,
				Seqnum:        uint16(col.Seqnum),
				EnumVlaues:    colTyp.GetEnumvalues(),
			},
		}
	}
	return exeCols
}

func (s *Scope) CreateSequence(c *Compile) error {
	if s.ScopeAnalyzer == nil {
		s.ScopeAnalyzer = NewScopeAnalyzer()
	}
	s.ScopeAnalyzer.Start()
	defer s.ScopeAnalyzer.Stop()

	qry := s.Plan.GetDdl().GetCreateSequence()
	// convert the plan's cols to the execution's cols
	planCols := qry.GetTableDef().GetCols()
	exeCols := planColsToExeCols(planCols)

	// convert the plan's defs to the execution's defs
	exeDefs, err := planDefsToExeDefs(qry.GetTableDef())
	if err != nil {
		return err
	}

	dbName := c.db
	if qry.GetDatabase() != "" {
		dbName = qry.GetDatabase()
	}
	tblName := qry.GetTableDef().GetName()
	dbSource, err := c.e.Database(c.proc.Ctx, dbName, c.proc.GetTxnOperator())
	if err != nil {
		if dbName == "" {
			return moerr.NewNoDB(c.proc.Ctx)
		}
		return err
	}

	if _, err := dbSource.Relation(c.proc.Ctx, tblName, nil); err == nil {
		if qry.GetIfNotExists() {
			return nil
		}
		// Just report table exists error.
		return moerr.NewTableAlreadyExists(c.proc.Ctx, tblName)
	}

	if err := lockMoTable(c, dbName, tblName, lock.LockMode_Exclusive); err != nil {
		return err
	}

	if err := dbSource.Create(context.WithValue(c.proc.Ctx, defines.SqlKey{}, c.sql), tblName, append(exeCols, exeDefs...)); err != nil {
		return err
	}

	// Init the only row of sequence.
	if rel, err := dbSource.Relation(c.proc.Ctx, tblName, nil); err == nil {
		if rel == nil {
			return moerr.NewTableAlreadyExists(c.proc.Ctx, tblName)
		}
		bat, err := makeSequenceInitBatch(c.proc.Ctx, c.stmt.(*tree.CreateSequence), qry.GetTableDef(), c.proc)
		defer func() {
			if bat != nil {
				bat.Clean(c.proc.Mp())
			}
		}()
		if err != nil {
			return err
		}
		err = rel.Write(c.proc.Ctx, bat)
		if err != nil {
			return err
		}
	}
	return nil
}

func (s *Scope) AlterSequence(c *Compile) error {
	if s.ScopeAnalyzer == nil {
		s.ScopeAnalyzer = NewScopeAnalyzer()
	}
	s.ScopeAnalyzer.Start()
	defer s.ScopeAnalyzer.Stop()

	var values []interface{}
	var curval string
	qry := s.Plan.GetDdl().GetAlterSequence()
	// convert the plan's cols to the execution's cols
	planCols := qry.GetTableDef().GetCols()
	exeCols := planColsToExeCols(planCols)

	// convert the plan's defs to the execution's defs
	exeDefs, err := planDefsToExeDefs(qry.GetTableDef())
	if err != nil {
		return err
	}

	dbName := c.db
	if qry.GetDatabase() != "" {
		dbName = qry.GetDatabase()
	}
	tblName := qry.GetTableDef().GetName()
	dbSource, err := c.e.Database(c.proc.Ctx, dbName, c.proc.GetTxnOperator())
	if err != nil {
		if dbName == "" {
			return moerr.NewNoDB(c.proc.Ctx)
		}
		return err
	}

	if rel, err := dbSource.Relation(c.proc.Ctx, tblName, nil); err == nil {
		// sequence table exists
		// get pre sequence table row values
		_values, err := c.proc.GetSessionInfo().SqlHelper.ExecSql(fmt.Sprintf("select * from `%s`.`%s`", dbName, tblName))
		if err != nil {
			return err
		}
		if _values == nil {
			return moerr.NewInternalError(c.proc.Ctx, "Failed to get sequence meta data.")
		}
		values = _values[0]

		// get pre curval

		curval = c.proc.GetSessionInfo().SeqCurValues[rel.GetTableID(c.proc.Ctx)]
		// dorp the pre sequence
		err = c.runSql(fmt.Sprintf("drop sequence %s", tblName))
		if err != nil {
			return err
		}
	} else {
		// sequence table not exists
		if qry.GetIfExists() {
			return nil
		}
		return moerr.NewInternalErrorf(c.proc.Ctx, "sequence %s not exists", tblName)
	}

	if err := lockMoTable(c, dbName, tblName, lock.LockMode_Exclusive); err != nil {
		return err
	}

	if err := dbSource.Create(context.WithValue(c.proc.Ctx, defines.SqlKey{}, c.sql), tblName, append(exeCols, exeDefs...)); err != nil {
		return err
	}

	//Init the only row of sequence.
	if rel, err := dbSource.Relation(c.proc.Ctx, tblName, nil); err == nil {
		if rel == nil {
			return moerr.NewLockTableNotFound(c.proc.Ctx)
		}
		bat, err := makeSequenceAlterBatch(c.proc.Ctx, c.stmt.(*tree.AlterSequence), qry.GetTableDef(), c.proc, values, curval)
		defer func() {
			if bat != nil {
				bat.Clean(c.proc.Mp())
			}
		}()
		if err != nil {
			return err
		}
		err = rel.Write(c.proc.Ctx, bat)
		if err != nil {
			return err
		}
	}
	return nil
}

/*
Sequence table got 1 row and 7 columns(besides row_id).
-----------------------------------------------------------------------------------
last_seq_num | min_value| max_value| start_value| increment_value| cycle| is_called |
-----------------------------------------------------------------------------------

------------------------------------------------------------------------------------
*/

func makeSequenceAlterBatch(ctx context.Context, stmt *tree.AlterSequence, tableDef *plan.TableDef, proc *process.Process, result []interface{}, curval string) (*batch.Batch, error) {
	var bat batch.Batch
	bat.SetRowCount(1)
	attrs := make([]string, len(plan2.Sequence_cols_name))
	for i := range attrs {
		attrs[i] = plan2.Sequence_cols_name[i]
	}
	bat.Attrs = attrs

	// typ is sequenece's type now
	typ := plan2.MakeTypeByPlan2Type(tableDef.Cols[0].Typ)
	vecs := make([]*vector.Vector, len(plan2.Sequence_cols_name))

	switch typ.Oid {
	case types.T_int16:
		lastV, incr, minV, maxV, startN, cycle, err := makeAlterSequenceParam[int16](ctx, stmt, result, curval)
		if err != nil {
			return nil, err
		}
		if maxV < 0 {
			maxV = math.MaxInt16
		}
		err = valueCheckOut(maxV, minV, startN, ctx)
		if err != nil {
			return nil, err
		}
		err = makeAlterSequenceVecs(vecs, typ, proc, incr, lastV, minV, maxV, startN, cycle)
		if err != nil {
			return nil, err
		}
	case types.T_int32:
		lastV, incr, minV, maxV, startN, cycle, err := makeAlterSequenceParam[int32](ctx, stmt, result, curval)
		if err != nil {
			return nil, err
		}
		if maxV < 0 {
			maxV = math.MaxInt32
		}
		err = valueCheckOut(maxV, minV, startN, ctx)
		if err != nil {
			return nil, err
		}
		err = makeAlterSequenceVecs(vecs, typ, proc, incr, lastV, minV, maxV, startN, cycle)
		if err != nil {
			return nil, err
		}
	case types.T_int64:
		lastV, incr, minV, maxV, startN, cycle, err := makeAlterSequenceParam[int64](ctx, stmt, result, curval)
		if err != nil {
			return nil, err
		}
		if maxV < 0 {
			maxV = math.MaxInt64
		}
		err = valueCheckOut(maxV, minV, startN, ctx)
		if err != nil {
			return nil, err
		}
		err = makeAlterSequenceVecs(vecs, typ, proc, incr, lastV, minV, maxV, startN, cycle)
		if err != nil {
			return nil, err
		}
	case types.T_uint16:
		lastV, incr, minV, maxV, startN, cycle, err := makeAlterSequenceParam[uint16](ctx, stmt, result, curval)
		if err != nil {
			return nil, err
		}
		err = valueCheckOut(maxV, minV, startN, ctx)
		if err != nil {
			return nil, err
		}
		err = makeAlterSequenceVecs(vecs, typ, proc, incr, lastV, minV, maxV, startN, cycle)
		if err != nil {
			return nil, err
		}
	case types.T_uint32:
		lastV, incr, minV, maxV, startN, cycle, err := makeAlterSequenceParam[uint32](ctx, stmt, result, curval)
		if err != nil {
			return nil, err
		}
		err = valueCheckOut(maxV, minV, startN, ctx)
		if err != nil {
			return nil, err
		}
		err = makeAlterSequenceVecs(vecs, typ, proc, incr, lastV, minV, maxV, startN, cycle)
		if err != nil {
			return nil, err
		}
	case types.T_uint64:
		lastV, incr, minV, maxV, startN, cycle, err := makeAlterSequenceParam[uint64](ctx, stmt, result, curval)
		if err != nil {
			return nil, err
		}
		err = valueCheckOut(maxV, minV, startN, ctx)
		if err != nil {
			return nil, err
		}
		err = makeAlterSequenceVecs(vecs, typ, proc, incr, lastV, minV, maxV, startN, cycle)
		if err != nil {
			return nil, err
		}
	default:
		return nil, moerr.NewNotSupported(ctx, "Unsupported type for sequence")
	}
	bat.Vecs = vecs
	return &bat, nil
}

func makeSequenceInitBatch(ctx context.Context, stmt *tree.CreateSequence, tableDef *plan.TableDef, proc *process.Process) (*batch.Batch, error) {
	var bat batch.Batch
	bat.SetRowCount(1)
	attrs := make([]string, len(plan2.Sequence_cols_name))
	for i := range attrs {
		attrs[i] = plan2.Sequence_cols_name[i]
	}
	bat.Attrs = attrs

	typ := plan2.MakeTypeByPlan2Type(tableDef.Cols[0].Typ)
	sequence_cols_num := 7
	vecs := make([]*vector.Vector, sequence_cols_num)

	// Make sequence vecs.
	switch typ.Oid {
	case types.T_int16:
		incr, minV, maxV, startN, err := makeSequenceParam[int16](ctx, stmt)
		if err != nil {
			return nil, err
		}
		if stmt.MaxValue == nil {
			if incr > 0 {
				maxV = math.MaxInt16
			} else {
				maxV = -1
			}
		}
		if stmt.MinValue == nil && incr < 0 {
			minV = math.MinInt16
		}
		if stmt.StartWith == nil {
			if incr > 0 {
				startN = minV
			} else {
				startN = maxV
			}
		}
		err = valueCheckOut(maxV, minV, startN, ctx)
		if err != nil {
			return nil, err
		}
		err = makeSequenceVecs(vecs, stmt, typ, proc, incr, minV, maxV, startN)
		if err != nil {
			return nil, err
		}
	case types.T_int32:
		incr, minV, maxV, startN, err := makeSequenceParam[int32](ctx, stmt)
		if err != nil {
			return nil, err
		}
		if stmt.MaxValue == nil {
			if incr > 0 {
				maxV = math.MaxInt32
			} else {
				maxV = -1
			}
		}
		if stmt.MinValue == nil && incr < 0 {
			minV = math.MinInt32
		}
		if stmt.StartWith == nil {
			if incr > 0 {
				startN = minV
			} else {
				startN = maxV
			}
		}
		err = valueCheckOut(maxV, minV, startN, ctx)
		if err != nil {
			return nil, err
		}
		err = makeSequenceVecs(vecs, stmt, typ, proc, incr, minV, maxV, startN)
		if err != nil {
			return nil, err
		}
	case types.T_int64:
		incr, minV, maxV, startN, err := makeSequenceParam[int64](ctx, stmt)
		if err != nil {
			return nil, err
		}
		if stmt.MaxValue == nil {
			if incr > 0 {
				maxV = math.MaxInt64
			} else {
				maxV = -1
			}
		}
		if stmt.MinValue == nil && incr < 0 {
			minV = math.MinInt64
		}
		if stmt.StartWith == nil {
			if incr > 0 {
				startN = minV
			} else {
				startN = maxV
			}
		}
		err = valueCheckOut(maxV, minV, startN, ctx)
		if err != nil {
			return nil, err
		}
		err = makeSequenceVecs(vecs, stmt, typ, proc, incr, minV, maxV, startN)
		if err != nil {
			return nil, err
		}
	case types.T_uint16:
		incr, minV, maxV, startN, err := makeSequenceParam[uint16](ctx, stmt)
		if err != nil {
			return nil, err
		}
		if stmt.MaxValue == nil {
			maxV = math.MaxUint16
		}
		if stmt.MinValue == nil && incr < 0 {
			minV = 0
		}
		if stmt.StartWith == nil {
			if incr > 0 {
				startN = minV
			} else {
				startN = maxV
			}
		}
		err = valueCheckOut(maxV, minV, startN, ctx)
		if err != nil {
			return nil, err
		}
		err = makeSequenceVecs(vecs, stmt, typ, proc, incr, minV, maxV, startN)
		if err != nil {
			return nil, err
		}
	case types.T_uint32:
		incr, minV, maxV, startN, err := makeSequenceParam[uint32](ctx, stmt)
		if err != nil {
			return nil, err
		}
		if stmt.MaxValue == nil {
			maxV = math.MaxUint32
		}
		if stmt.MinValue == nil && incr < 0 {
			minV = 0
		}
		if stmt.StartWith == nil {
			if incr > 0 {
				startN = minV
			} else {
				startN = maxV
			}
		}
		err = valueCheckOut(maxV, minV, startN, ctx)
		if err != nil {
			return nil, err
		}
		err = makeSequenceVecs(vecs, stmt, typ, proc, incr, minV, maxV, startN)
		if err != nil {
			return nil, err
		}
	case types.T_uint64:
		incr, minV, maxV, startN, err := makeSequenceParam[uint64](ctx, stmt)
		if err != nil {
			return nil, err
		}
		if stmt.MaxValue == nil {
			maxV = math.MaxUint64
		}
		if stmt.MinValue == nil && incr < 0 {
			minV = 0
		}
		if stmt.StartWith == nil {
			if incr > 0 {
				startN = minV
			} else {
				startN = maxV
			}
		}
		err = valueCheckOut(maxV, minV, startN, ctx)
		if err != nil {
			return nil, err
		}
		err = makeSequenceVecs(vecs, stmt, typ, proc, incr, minV, maxV, startN)
		if err != nil {
			return nil, err
		}
	default:
		return nil, moerr.NewNotSupported(ctx, "Unsupported type for sequence")
	}

	bat.Vecs = vecs
	return &bat, nil
}

func makeSequenceVecs[T constraints.Integer](vecs []*vector.Vector, stmt *tree.CreateSequence, typ types.Type, proc *process.Process, incr int64, minV, maxV, startN T) (err error) {
	defer func() {
		if err != nil {
			for _, v := range vecs {
				if v != nil {
					v.Free(proc.Mp())
				}
			}
		}
	}()

	if vecs[0], err = vector.NewConstFixed(typ, startN, 1, proc.Mp()); err != nil {
		return err
	}
	if vecs[1], err = vector.NewConstFixed(typ, minV, 1, proc.Mp()); err != nil {
		return err
	}
	if vecs[2], err = vector.NewConstFixed(typ, maxV, 1, proc.Mp()); err != nil {
		return err
	}
	if vecs[3], err = vector.NewConstFixed(typ, startN, 1, proc.Mp()); err != nil {
		return err
	}
	if vecs[4], err = vector.NewConstFixed(types.T_int64.ToType(), incr, 1, proc.Mp()); err != nil {
		return err
	}
	if stmt.Cycle {
		vecs[5], err = vector.NewConstFixed(types.T_bool.ToType(), true, 1, proc.Mp())
	} else {
		vecs[5], err = vector.NewConstFixed(types.T_bool.ToType(), false, 1, proc.Mp())
	}
	if err != nil {
		return err
	}
	vecs[6], err = vector.NewConstFixed(types.T_bool.ToType(), false, 1, proc.Mp())
	return err
}

func makeAlterSequenceVecs[T constraints.Integer](vecs []*vector.Vector, typ types.Type, proc *process.Process, incr int64, lastV, minV, maxV, startN T, cycle bool) (err error) {
	defer func() {
		if err != nil {
			for _, v := range vecs {
				if v != nil {
					v.Free(proc.Mp())
				}
			}
		}
	}()

	if vecs[0], err = vector.NewConstFixed(typ, lastV, 1, proc.Mp()); err != nil {
		return err
	}
	if vecs[1], err = vector.NewConstFixed(typ, minV, 1, proc.Mp()); err != nil {
		return err
	}
	if vecs[2], err = vector.NewConstFixed(typ, maxV, 1, proc.Mp()); err != nil {
		return err
	}
	if vecs[3], err = vector.NewConstFixed(typ, startN, 1, proc.Mp()); err != nil {
		return err
	}
	if vecs[4], err = vector.NewConstFixed(types.T_int64.ToType(), incr, 1, proc.Mp()); err != nil {
		return err
	}
	if vecs[5], err = vector.NewConstFixed(types.T_bool.ToType(), cycle, 1, proc.Mp()); err != nil {
		return err
	}
	vecs[6], err = vector.NewConstFixed(types.T_bool.ToType(), false, 1, proc.Mp())
	return err
}

func makeSequenceParam[T constraints.Integer](ctx context.Context, stmt *tree.CreateSequence) (int64, T, T, T, error) {
	var minValue, maxValue, startNum T
	incrNum := int64(1)
	if stmt.IncrementBy != nil {
		switch stmt.IncrementBy.Num.(type) {
		case uint64:
			return 0, 0, 0, 0, moerr.NewInvalidInput(ctx, "incr value's data type is int64")
		}
		incrNum = getValue[int64](stmt.IncrementBy.Minus, stmt.IncrementBy.Num)
	}
	if incrNum == 0 {
		return 0, 0, 0, 0, moerr.NewInvalidInput(ctx, "Incr value for sequence must not be 0")
	}

	if stmt.MinValue == nil {
		if incrNum > 0 {
			minValue = 1
		} else {
			// Value here is wrong.
			// We will get real value later.
			minValue = 0
		}
	} else {
		minValue = getValue[T](stmt.MinValue.Minus, stmt.MinValue.Num)
	}

	if stmt.MaxValue == nil {
		// Value here is wrong.
		// We will get real value later.
		maxValue = 0
	} else {
		maxValue = getValue[T](stmt.MaxValue.Minus, stmt.MaxValue.Num)
	}

	if stmt.StartWith == nil {
		// The value may be wrong.
		if incrNum > 0 {
			startNum = minValue
		} else {
			startNum = maxValue
		}
	} else {
		startNum = getValue[T](stmt.StartWith.Minus, stmt.StartWith.Num)
	}

	return incrNum, minValue, maxValue, startNum, nil
}

func makeAlterSequenceParam[T constraints.Integer](ctx context.Context, stmt *tree.AlterSequence, result []interface{}, curval string) (T, int64, T, T, T, bool, error) {
	var minValue, maxValue, startNum, lastNum T
	var incrNum int64
	var cycle bool

	if incr, ok := result[4].(int64); ok {
		incrNum = incr
	}

	// if alter increment value
	if stmt.IncrementBy != nil {
		switch stmt.IncrementBy.Num.(type) {
		case uint64:
			return 0, 0, 0, 0, 0, false, moerr.NewInvalidInput(ctx, "incr value's data type is int64")
		}
		incrNum = getValue[int64](stmt.IncrementBy.Minus, stmt.IncrementBy.Num)
	}
	if incrNum == 0 {
		return 0, 0, 0, 0, 0, false, moerr.NewInvalidInput(ctx, "Incr value for sequence must not be 0")
	}

	// if alter minValue of sequence
	preMinValue := result[1]
	if stmt.MinValue != nil {
		minValue = getValue[T](stmt.MinValue.Minus, stmt.MinValue.Num)
	} else {
		minValue = getInterfaceValue[T](preMinValue)
	}

	// if alter maxValue of sequence
	preMaxValue := result[2]
	if stmt.MaxValue != nil {
		maxValue = getValue[T](stmt.MaxValue.Minus, stmt.MaxValue.Num)
	} else {
		maxValue = getInterfaceValue[T](preMaxValue)
	}

	preLastSeq := result[0]
	preLastSeqNum := getInterfaceValue[T](preLastSeq)
	// if alter startWith value of sequence
	preStartWith := preLastSeqNum
	if stmt.StartWith != nil {
		startNum = getValue[T](stmt.StartWith.Minus, stmt.StartWith.Num)
		if startNum < preStartWith {
			startNum = preStartWith
		}
	} else {
		startNum = getInterfaceValue[T](preStartWith)
	}
	if len(curval) != 0 {
		lastNum = preLastSeqNum + T(incrNum)
		if lastNum < startNum+T(incrNum) {
			lastNum = startNum + T(incrNum)
		}
	} else {
		lastNum = preLastSeqNum
	}

	// if alter cycle state of sequence
	preCycle := result[5]
	if preCycleVal, ok := preCycle.(bool); ok {
		if stmt.Cycle != nil {
			cycle = stmt.Cycle.Cycle
		} else {
			cycle = preCycleVal
		}
	}

	return lastNum, incrNum, minValue, maxValue, startNum, cycle, nil
}

// Checkout values.
func valueCheckOut[T constraints.Integer](maxValue, minValue, startNum T, ctx context.Context) error {
	if maxValue <= minValue {
		return moerr.NewInvalidInputf(ctx, "MAXVALUE (%d) of sequence must be bigger than MINVALUE (%d) of it", maxValue, minValue)
	}
	if startNum < minValue || startNum > maxValue {
		return moerr.NewInvalidInputf(ctx, "STARTVALUE (%d) for sequence must between MINVALUE (%d) and MAXVALUE (%d)", startNum, minValue, maxValue)
	}
	return nil
}

func getValue[T constraints.Integer](minus bool, num any) T {
	var v T
	switch num := num.(type) {
	case uint64:
		v = T(num)
	case int64:
		if minus {
			v = -T(num)
		} else {
			v = T(num)
		}
	}
	return v
}

func getInterfaceValue[T constraints.Integer](val interface{}) T {
	switch val := val.(type) {
	case int16:
		return T(val)
	case int32:
		return T(val)
	case int64:
		return T(val)
	case uint16:
		return T(val)
	case uint32:
		return T(val)
	case uint64:
		return T(val)
	}
	return 0
}

func doLockTable(
	eng engine.Engine,
	proc *process.Process,
	rel engine.Relation,
	defChanged bool) error {
	id := rel.GetTableID(proc.Ctx)
	defs, err := rel.GetPrimaryKeys(proc.Ctx)
	if err != nil {
		return err
	}

	if len(defs) != 1 {
		panic("invalid primary keys")
	}

	err = lockop.LockTable(
		eng,
		proc,
		id,
		defs[0].Type,
		defChanged)

	return err
}

var lockTable = func(
	ctx context.Context,
	eng engine.Engine,
	proc *process.Process,
	rel engine.Relation,
	dbName string,
	defChanged bool,
) error {
	return doLockTable(eng, proc, rel, defChanged)
}

// lockIndexTable
var lockIndexTable = func(ctx context.Context, dbSource engine.Database, eng engine.Engine, proc *process.Process, tableName string, defChanged bool) error {
	rel, err := dbSource.Relation(ctx, tableName, nil)
	if err != nil {
		return err
	}
	return doLockTable(eng, proc, rel, defChanged)
}

func lockRows(
	eng engine.Engine,
	proc *process.Process,
	rel engine.Relation,
	vec *vector.Vector,
	lockMode lock.LockMode,
	sharding lock.Sharding,
	group uint32) error {
	if vec == nil || vec.Length() == 0 {
		panic("lock rows is empty")
	}

	id := rel.GetTableID(proc.Ctx)

	err := lockop.LockRows(
		eng,
		proc,
		rel,
		id,
		vec,
		*vec.GetType(),
		lockMode,
		sharding,
		group)
	return err
}

var maybeCreateAutoIncrement = func(
	ctx context.Context,
	sid string,
	db engine.Database,
	def *plan.TableDef,
	txnOp client.TxnOperator,
	nameResolver func() string) error {
	name := def.Name
	if nameResolver != nil {
		name = nameResolver()
	}
	tb, err := db.Relation(ctx, name, nil)
	if err != nil {
		return err
	}
	def.TblId = tb.GetTableID(ctx)

	cols := incrservice.GetAutoColumnFromDef(def)
	if len(cols) == 0 {
		return nil
	}

	return incrservice.GetAutoIncrementService(sid).Create(
		ctx,
		def.TblId,
		cols,
		txnOp)
}

func maybeDeleteAutoIncrement(
	ctx context.Context,
	sid string,
	db engine.Database,
	tblname string,
	txnOp client.TxnOperator) error {

	// check if contains any auto_increment column(include __mo_fake_pk_col), if so, reset the auto_increment value
	rel, err := db.Relation(ctx, tblname, nil)
	if err != nil {
		return err
	}

	tblId := rel.GetTableID(ctx)

	tblDef := rel.GetTableDef(ctx)
	var containAuto bool
	for _, col := range tblDef.Cols {
		if col.Typ.AutoIncr {
			containAuto = true
			break
		}
	}
	if containAuto {
		err = incrservice.GetAutoIncrementService(sid).Delete(
			ctx,
			tblId,
			txnOp)
		if err != nil {
			return err
		}
	}

	return nil
}

func maybeResetAutoIncrement(
	ctx context.Context,
	sid string,
	db engine.Database,
	tblname string,
	oldId uint64,
	newId uint64,
	keepAutoIncrement bool,
	txnOp client.TxnOperator) error {

	// check if contains any auto_increment column(include __mo_fake_pk_col), if so, reset the auto_increment value

	rel, err := db.Relation(ctx, tblname, nil)
	if err != nil {
		return err
	}

	tblDef := rel.GetTableDef(ctx)
	var containAuto bool
	for _, col := range tblDef.Cols {
		if col.Typ.AutoIncr {
			containAuto = true
			break
		}
	}
	if containAuto {
		err = incrservice.GetAutoIncrementService(sid).Reset(
			ctx,
			oldId,
			newId,
			keepAutoIncrement,
			txnOp)
		if err != nil {
			return err
		}
	}

	return nil
}

func getRelFromMoCatalog(c *Compile, tblName string) (engine.Relation, error) {
	dbSource, err := c.e.Database(c.proc.Ctx, catalog.MO_CATALOG, c.proc.GetTxnOperator())
	if err != nil {
		return nil, err
	}

	rel, err := dbSource.Relation(c.proc.Ctx, tblName, nil)
	if err != nil {
		return nil, err
	}

	return rel, nil
}

func getLockVector(proc *process.Process, accountId uint32, names []string) (*vector.Vector, error) {
	vecs := make([]*vector.Vector, len(names)+1)
	defer func() {
		for _, v := range vecs {
			if v != nil {
				v.Free(proc.GetMPool())
			}
		}
	}()

	// append account_id
	accountIdVec := vector.NewVec(types.T_uint32.ToType())
	err := vector.AppendFixed(accountIdVec, accountId, false, proc.GetMPool())
	if err != nil {
		return nil, err
	}
	vecs[0] = accountIdVec
	// append names
	for i, name := range names {
		nameVec := vector.NewVec(types.T_varchar.ToType())
		err := vector.AppendBytes(nameVec, []byte(name), false, proc.GetMPool())
		if err != nil {
			return nil, err
		}
		vecs[i+1] = nameVec
	}

	vec, err := function.RunFunctionDirectly(proc, function.SerialFunctionEncodeID, vecs, 1)
	if err != nil {
		return nil, err
	}
	return vec, nil
}

var lockMoDatabase = func(c *Compile, dbName string, lockMode lock.LockMode) error {
	dbRel, err := getRelFromMoCatalog(c, catalog.MO_DATABASE)
	if err != nil {
		return err
	}

	accountID, err := defines.GetAccountId(c.proc.Ctx)
	if err != nil {
		return err
	}
	vec, err := getLockVector(c.proc, accountID, []string{dbName})
	if err != nil {
		return err
	}
	defer vec.Free(c.proc.Mp())
	if err := lockRows(c.e, c.proc, dbRel, vec, lockMode, lock.Sharding_None, accountID); err != nil {
		return err
	}
	return nil
}

var lockMoTable = func(
	c *Compile,
	dbName string,
	tblName string,
	lockMode lock.LockMode) error {
	dbRel, err := getRelFromMoCatalog(c, catalog.MO_TABLES)
	if err != nil {
		return err
	}

	accountID, err := defines.GetAccountId(c.proc.Ctx)
	if err != nil {
		return err
	}
	vec, err := getLockVector(c.proc, accountID, []string{dbName, tblName})
	if err != nil {
		return err
	}
	defer vec.Free(c.proc.Mp())

	if err := lockRows(c.e, c.proc, dbRel, vec, lockMode, lock.Sharding_None, accountID); err != nil {
		return err
	}
	return nil
}<|MERGE_RESOLUTION|>--- conflicted
+++ resolved
@@ -78,38 +78,7 @@
 	}
 
 	ctx = context.WithValue(ctx, defines.DatTypKey{}, datType)
-<<<<<<< HEAD
-	err := c.e.Create(ctx, dbName, c.proc.GetTxnOperator())
-	if err != nil {
-		return err
-	}
-
-	if !needSkipDbs[dbName] {
-		newDb, err := c.e.Database(ctx, dbName, c.proc.GetTxnOperator())
-		if err != nil {
-			return err
-		}
-
-		accountId, err := defines.GetAccountId(ctx)
-		if err != nil {
-			return err
-		}
-
-		updatePitrSql := fmt.Sprintf("update `%s`.`%s` set `%s` = '%s' where `%s` = %d and `%s` = '%s'",
-			catalog.MO_CATALOG, catalog.MO_PITR, catalog.MO_PITR_OBJECT_ID, newDb.GetDatabaseId(ctx),
-			catalog.MO_PITR_ACCOUNT_ID, accountId,
-			catalog.MO_PITR_DB_NAME, dbName)
-
-		err = c.runSqlWithSystemTenant(updatePitrSql)
-		if err != nil {
-			return err
-		}
-	}
-
-	return nil
-=======
 	return c.e.Create(ctx, dbName, c.proc.GetTxnOperator())
->>>>>>> 7f6aab2d
 }
 
 func (s *Scope) DropDatabase(c *Compile) error {
@@ -227,10 +196,15 @@
 	}
 
 	// 5.update mo_pitr table
+	accountId, err := defines.GetAccountId(c.proc.Ctx)
+	if err != nil {
+		return err
+	}
+
 	if !needSkipDbs[dbName] {
 		updatePitrSql := fmt.Sprintf("update `%s`.`%s` set `%s` = %d, `%s` = %s where `%s` = %d and `%s` = '%s' and `%s` = %d and `%s` = %s",
 			catalog.MO_CATALOG, catalog.MO_PITR, catalog.MO_PITR_STATUS, 0, catalog.MO_PITR_CHANGED_TIME, "default",
-			catalog.MO_PITR_ACCOUNT_ID, c.proc.GetSessionInfo().AccountId,
+			catalog.MO_PITR_ACCOUNT_ID, accountId,
 			catalog.MO_PITR_DB_NAME, dbName,
 			catalog.MO_PITR_STATUS, 1,
 			catalog.MO_PITR_OBJECT_ID, database.GetDatabaseId(c.proc.Ctx),
@@ -1462,36 +1436,6 @@
 		}
 	}
 
-<<<<<<< HEAD
-	// update mo_pitr table
-	// if mo_pitr table contains the same dbName and tblName, then update the table_id and modified_time
-	// otherwise, skip it
-	if !needSkipDbs[dbName] {
-		newRelation, err := dbSource.Relation(c.proc.Ctx, tblName, nil)
-		if err != nil {
-			return err
-		}
-
-		accountId, err := defines.GetAccountId(c.proc.Ctx)
-		if err != nil {
-			return err
-		}
-
-		updatePitrSql := fmt.Sprintf("update `%s`.`%s` set `%s` = %d  where `%s` = %d and `%s` = '%s' and `%s` = '%s'",
-			catalog.MO_CATALOG, catalog.MO_PITR, catalog.MO_PITR_OBJECT_ID, newRelation.GetTableID(c.proc.Ctx),
-			catalog.MO_PITR_ACCOUNT_ID, accountId,
-			catalog.MO_PITR_DB_NAME, dbName,
-			catalog.MO_PITR_TABLE_NAME, tblName)
-
-		// change ctx
-		err = c.runSqlWithSystemTenant(updatePitrSql)
-		if err != nil {
-			return err
-		}
-	}
-
-=======
->>>>>>> 7f6aab2d
 	return shardservice.GetService(c.proc.GetService()).Create(
 		c.proc.Ctx,
 		qry.GetTableDef().TblId,
@@ -2660,10 +2604,15 @@
 		return err
 	}
 
+	accountId, err := defines.GetAccountId(c.proc.Ctx)
+	if err != nil {
+		return err
+	}
+
 	if !needSkipDbs[dbName] {
 		updatePitrSql := fmt.Sprintf("update `%s`.`%s` set `%s` = %d, `%s` = %s where `%s` = %d and `%s` = '%s' and `%s` = '%s' and `%s` = %d and `%s` = %d",
 			catalog.MO_CATALOG, catalog.MO_PITR, catalog.MO_PITR_STATUS, 0, catalog.MO_PITR_CHANGED_TIME, "default",
-			catalog.MO_PITR_ACCOUNT_ID, c.proc.GetSessionInfo().AccountId,
+			catalog.MO_PITR_ACCOUNT_ID, accountId,
 			catalog.MO_PITR_DB_NAME, dbName,
 			catalog.MO_PITR_TABLE_NAME, tblName,
 			catalog.MO_PITR_STATUS, 1,
