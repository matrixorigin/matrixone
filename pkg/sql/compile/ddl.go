// Copyright 2021 Matrix Origin
//
// Licensed under the Apache License, Version 2.0 (the "License");
// you may not use this file except in compliance with the License.
// You may obtain a copy of the License at
//
//      http://www.apache.org/licenses/LICENSE-2.0
//
// Unless required by applicable law or agreed to in writing, software
// distributed under the License is distributed on an "AS IS" BASIS,
// WITHOUT WARRANTIES OR CONDITIONS OF ANY KIND, either express or implied.
// See the License for the specific language governing permissions and
// limitations under the License.

package compile

import (
	"context"
	"fmt"
	"math"
	"strings"

	"go.uber.org/zap"
	"golang.org/x/exp/constraints"

	"github.com/matrixorigin/matrixone/pkg/catalog"
	"github.com/matrixorigin/matrixone/pkg/common/moerr"
	"github.com/matrixorigin/matrixone/pkg/compress"
	"github.com/matrixorigin/matrixone/pkg/container/batch"
	"github.com/matrixorigin/matrixone/pkg/container/types"
	"github.com/matrixorigin/matrixone/pkg/container/vector"
	"github.com/matrixorigin/matrixone/pkg/defines"
	"github.com/matrixorigin/matrixone/pkg/incrservice"
	"github.com/matrixorigin/matrixone/pkg/pb/api"
	"github.com/matrixorigin/matrixone/pkg/pb/lock"
	"github.com/matrixorigin/matrixone/pkg/pb/plan"
	"github.com/matrixorigin/matrixone/pkg/shardservice"
	"github.com/matrixorigin/matrixone/pkg/sql/colexec/lockop"
	"github.com/matrixorigin/matrixone/pkg/sql/parsers/tree"
	plan2 "github.com/matrixorigin/matrixone/pkg/sql/plan"
	"github.com/matrixorigin/matrixone/pkg/sql/plan/function"
	"github.com/matrixorigin/matrixone/pkg/txn/client"
	"github.com/matrixorigin/matrixone/pkg/util/trace"
	"github.com/matrixorigin/matrixone/pkg/vm/engine"
	"github.com/matrixorigin/matrixone/pkg/vm/process"
)

func (s *Scope) CreateDatabase(c *Compile) error {
	if s.ScopeAnalyzer == nil {
		s.ScopeAnalyzer = NewScopeAnalyzer()
	}
	s.ScopeAnalyzer.Start()
	defer s.ScopeAnalyzer.Stop()
	ctx, span := trace.Start(c.proc.Ctx, "CreateDatabase")
	defer span.End()

	createDatabase := s.Plan.GetDdl().GetCreateDatabase()
	dbName := createDatabase.GetDatabase()
	if _, err := c.e.Database(ctx, dbName, c.proc.GetTxnOperator()); err == nil {
		if createDatabase.GetIfNotExists() {
			return nil
		}
		return moerr.NewDBAlreadyExists(ctx, dbName)
	}

	if err := lockMoDatabase(c, dbName); err != nil {
		return err
	}

	ctx = context.WithValue(ctx, defines.SqlKey{}, createDatabase.GetSql())
	datType := ""
	// handle sub
	if subOption := createDatabase.SubscriptionOption; subOption != nil {
		datType = catalog.SystemDBTypeSubscription
		if err := createSubscription(ctx, c, dbName, subOption); err != nil {
			return err
		}
	}

	ctx = context.WithValue(ctx, defines.DatTypKey{}, datType)
	err := c.e.Create(ctx, dbName, c.proc.GetTxnOperator())
	if err != nil {
		return err
	}

	if !needSkipDbs[dbName] {
		newDb, err := c.e.Database(ctx, dbName, c.proc.GetTxnOperator())
		if err != nil {
			return err
		}

		updatePitrSql := fmt.Sprintf("update `%s`.`%s` set `%s` = '%s' where `%s` = %d and `%s` = '%s'",
			catalog.MO_CATALOG, catalog.MO_PITR, catalog.MO_PITR_OBJECT_ID, newDb.GetDatabaseId(ctx),
			catalog.MO_PITR_ACCOUNT_ID, c.proc.GetSessionInfo().AccountId,
			catalog.MO_PITR_DB_NAME, dbName)

		err = c.runSqlWithSystemTenant(updatePitrSql)
		if err != nil {
			return err
		}
	}

	return nil
}

func (s *Scope) DropDatabase(c *Compile) error {
	if s.ScopeAnalyzer == nil {
		s.ScopeAnalyzer = NewScopeAnalyzer()
	}
	s.ScopeAnalyzer.Start()
	defer s.ScopeAnalyzer.Stop()

	dbName := s.Plan.GetDdl().GetDropDatabase().GetDatabase()
	db, err := c.e.Database(c.proc.Ctx, dbName, c.proc.GetTxnOperator())
	if err != nil {
		if s.Plan.GetDdl().GetDropDatabase().GetIfExists() {
			return nil
		}
		return moerr.NewErrDropNonExistsDB(c.proc.Ctx, dbName)
	}

	if err = lockMoDatabase(c, dbName); err != nil {
		return err
	}

	// handle sub
	if db.IsSubscription(c.proc.Ctx) {
		if err = dropSubscription(c.proc.Ctx, c, dbName); err != nil {
			return err
		}
	}

	// whether foreign_key_checks = 0 or 1
	err = s.removeFkeysRelationships(c, dbName)
	if err != nil {
		return err
	}

	database, err := c.e.Database(c.proc.Ctx, dbName, c.proc.GetTxnOperator())
	if err != nil {
		return err
	}
	relations, err := database.Relations(c.proc.Ctx)
	if err != nil {
		return err
	}
	var ignoreTables []string
	for _, r := range relations {
		t, err := database.Relation(c.proc.Ctx, r, nil)
		if err != nil {
			return err
		}
		defs, err := t.TableDefs(c.proc.Ctx)
		if err != nil {
			return err
		}

		constrain := GetConstraintDefFromTableDefs(defs)
		for _, ct := range constrain.Cts {
			if ds, ok := ct.(*engine.IndexDef); ok {
				for _, d := range ds.Indexes {
					ignoreTables = append(ignoreTables, d.IndexTableName)
				}
			}
		}

		for _, def := range defs {
			if partitionDef, ok := def.(*engine.PartitionDef); ok {
				if partitionDef.Partitioned > 0 {
					p := &plan.PartitionByDef{}
					err = p.UnMarshalPartitionInfo(([]byte)(partitionDef.Partition))
					if err != nil {
						return err
					}
					ignoreTables = append(ignoreTables, p.PartitionTableNames...)
				}
				break
			}
		}
	}

	deleteTables := make([]string, 0, len(relations)-len(ignoreTables))
	for _, r := range relations {
		isIndexTable := false
		for _, d := range ignoreTables {
			if d == r {
				isIndexTable = true
				break
			}
		}
		if !isIndexTable {
			deleteTables = append(deleteTables, r)
		}
	}

	for _, t := range deleteTables {
		dropSql := fmt.Sprintf(dropTableBeforeDropDatabase, dbName, t)
		err = c.runSql(dropSql)
		if err != nil {
			return err
		}
	}

	sql := s.Plan.GetDdl().GetDropDatabase().GetCheckFKSql()
	if len(sql) != 0 {
		if err = runDetectFkReferToDBSql(c, sql); err != nil {
			return err
		}
	}

	err = c.e.Delete(c.proc.Ctx, dbName, c.proc.GetTxnOperator())
	if err != nil {
		return err
	}

	// 1.delete all index object record under the database from mo_catalog.mo_indexes
	deleteSql := fmt.Sprintf(deleteMoIndexesWithDatabaseIdFormat, s.Plan.GetDdl().GetDropDatabase().GetDatabaseId())
	err = c.runSql(deleteSql)
	if err != nil {
		return err
	}

	// 2.delete all partition object record under the database from mo_catalog.mo_table_partitions
	deleteSql = fmt.Sprintf(deleteMoTablePartitionsWithDatabaseIdFormat, s.Plan.GetDdl().GetDropDatabase().GetDatabaseId())
	err = c.runSql(deleteSql)
	if err != nil {
		return err
	}

	// 3. delete fks
	err = c.runSql(s.Plan.GetDdl().GetDropDatabase().GetUpdateFkSql())
	if err != nil {
		return err
	}
	// 4. delete retention info
	err = c.runSql(fmt.Sprintf(deleteMoRetentionWithDatabaseNameFormat, dbName))
	if moerr.IsMoErrCode(err, moerr.ErrNoSuchTable) {
		return nil
	}
	return err
}

func (s *Scope) removeFkeysRelationships(c *Compile, dbName string) error {
	database, err := c.e.Database(c.proc.Ctx, dbName, c.proc.GetTxnOperator())
	if err != nil {
		return err
	}

	relations, err := database.Relations(c.proc.Ctx)
	if err != nil {
		return err
	}
	for _, rel := range relations {
		relation, err := database.Relation(c.proc.Ctx, rel, nil)
		if err != nil {
			return err
		}
		tblId := relation.GetTableID(c.proc.Ctx)
		fkeys, refChild, err := s.getFkDefs(c, relation)
		if err != nil {
			return err
		}
		//remove tblId from the parent table
		for _, fkey := range fkeys.Fkeys {
			if fkey.ForeignTbl == 0 {
				continue
			}

			_, _, parentTable, err := c.e.GetRelationById(c.proc.Ctx, c.proc.GetTxnOperator(), fkey.ForeignTbl)
			if err != nil {
				return err
			}
			err = s.removeChildTblIdFromParentTable(c, parentTable, tblId)
			if err != nil {
				return err
			}
		}
		//remove tblId from the child table
		for _, childId := range refChild.Tables {
			if childId == 0 {
				continue
			}
			_, _, childTable, err := c.e.GetRelationById(c.proc.Ctx, c.proc.GetTxnOperator(), childId)
			if err != nil {
				return err
			}
			err = s.removeParentTblIdFromChildTable(c, childTable, tblId)
			if err != nil {
				return err
			}
		}
	}
	return nil
}

// Drop the old view, and create the new view.
func (s *Scope) AlterView(c *Compile) error {
	qry := s.Plan.GetDdl().GetAlterView()

	dbName := c.db
	tblName := qry.GetTableDef().GetName()

	dbSource, err := c.e.Database(c.proc.Ctx, dbName, c.proc.GetTxnOperator())
	if err != nil {
		if qry.GetIfExists() {
			return nil
		}
		return err
	}
	if _, err = dbSource.Relation(c.proc.Ctx, tblName, nil); err != nil {
		if qry.GetIfExists() {
			return nil
		}
		return err
	}

	if err := lockMoTable(c, dbName, tblName, lock.LockMode_Exclusive); err != nil {
		return err
	}

	// Drop view table.
	if err := dbSource.Delete(c.proc.Ctx, tblName); err != nil {
		return err
	}

	// Create view table.
	// convert the plan's cols to the execution's cols
	planCols := qry.GetTableDef().GetCols()
	exeCols := planColsToExeCols(planCols)

	// convert the plan's defs to the execution's defs
	exeDefs, err := planDefsToExeDefs(qry.GetTableDef())
	if err != nil {
		return err
	}

	// if _, err := dbSource.Relation(c.proc.Ctx, tblName); err == nil {
	//  	 return moerr.NewTableAlreadyExists(c.proc.Ctx, tblName)
	// }

	return dbSource.Create(context.WithValue(c.proc.Ctx, defines.SqlKey{}, c.sql), tblName, append(exeCols, exeDefs...))
}

func addAlterKind(alterKind []api.AlterKind, kind api.AlterKind) []api.AlterKind {
	for i := range alterKind {
		if alterKind[i] == kind {
			return alterKind
		}
	}
	alterKind = append(alterKind, kind)
	return alterKind
}

func getAddColPos(cols []*plan.ColDef, def *plan.ColDef, colName string, pos int32) ([]*plan.ColDef, int32, error) {
	if pos == 0 {
		cols = append([]*plan.ColDef{def}, cols...)
		return cols, pos, nil
	} else if pos == -1 {
		length := len(cols)
		cols = append(cols, nil)
		copy(cols[length:], cols[length-1:])
		cols[length-1] = def
		return cols, int32(length - 1), nil
	}
	var idx int
	for idx = 0; idx < len(cols); idx++ {
		if cols[idx].Name == colName {
			cols = append(cols, nil)
			copy(cols[idx+2:], cols[idx+1:])
			cols[idx+1] = def
			return cols, int32(idx + 1), nil
		}
	}
	return nil, 0, moerr.NewInvalidInputNoCtxf("column '%s' doesn't exist in table", colName)
}

func (s *Scope) AlterTableInplace(c *Compile) error {
	qry := s.Plan.GetDdl().GetAlterTable()
	dbName := qry.Database
	if dbName == "" {
		dbName = c.db
	}

	tblName := qry.GetTableDef().GetName()

	dbSource, err := c.e.Database(c.proc.Ctx, dbName, c.proc.GetTxnOperator())
	if err != nil {
		return err
	}
	databaseId := dbSource.GetDatabaseId(c.proc.Ctx)

	rel, err := dbSource.Relation(c.proc.Ctx, tblName, nil)
	if err != nil {
		return err
	}
	tblId := rel.GetTableID(c.proc.Ctx)

	tableDef := plan2.DeepCopyTableDef(qry.TableDef, true)
	oldCt, err := GetConstraintDef(c.proc.Ctx, rel)
	if err != nil {
		return err
	}

	if c.proc.GetTxnOperator().Txn().IsPessimistic() {
		var retryErr error
		// 1. lock origin table metadata in catalog
		if err = lockMoTable(c, dbName, tblName, lock.LockMode_Exclusive); err != nil {
			if !moerr.IsMoErrCode(err, moerr.ErrTxnNeedRetry) &&
				!moerr.IsMoErrCode(err, moerr.ErrTxnNeedRetryWithDefChanged) {
				return err
			}
			retryErr = err
		}

		// 2. lock origin table
		var partitionTableNames []string
		if tableDef.Partition != nil {
			partitionTableNames = tableDef.Partition.PartitionTableNames
		}
		if err = lockTable(c.proc.Ctx, c.e, c.proc, rel, dbName, partitionTableNames, true); err != nil {
			if !moerr.IsMoErrCode(err, moerr.ErrTxnNeedRetry) &&
				!moerr.IsMoErrCode(err, moerr.ErrTxnNeedRetryWithDefChanged) {
				return err
			}
			retryErr = err
		}
		if retryErr != nil {
			return retryErr
		}
	}
	newCt := &engine.ConstraintDef{
		Cts: []engine.Constraint{},
	}

	//added fk in this alter table statement
	newAddedFkNames := make(map[string]bool)
	/*
		collect old fk names.
		ForeignKeyDef.Name may be empty in previous design.
		So, we only use ForeignKeyDef.Name that is no empty.
	*/
	oldFkNames := make(map[string]bool)
	for _, ct := range oldCt.Cts {
		switch t := ct.(type) {
		case *engine.ForeignKeyDef:
			for _, fkey := range t.Fkeys {
				if len(fkey.Name) != 0 {
					oldFkNames[fkey.Name] = true
				}
			}
		}
	}

	removeRefChildTbls := make(map[string]uint64)
	var addRefChildTbls []uint64
	var newFkeys []*plan.ForeignKeyDef

	var addIndex []*plan.IndexDef
	var dropIndexMap = make(map[string]bool)
	var alterIndex *plan.IndexDef

	var alterKinds []api.AlterKind
	var comment string
	var oldName, newName string
	var addCol []*plan.AlterAddColumn
	var dropCol []*plan.AlterDropColumn
	var changePartitionDef *plan.PartitionByDef

	cols := tableDef.Cols
	// drop foreign key
	for _, action := range qry.Actions {
		switch act := action.Action.(type) {
		case *plan.AlterTable_Action_Drop:
			alterTableDrop := act.Drop
			constraintName := alterTableDrop.Name
			if alterTableDrop.Typ == plan.AlterTableDrop_FOREIGN_KEY {
				//check fk existed in table
				if _, has := oldFkNames[constraintName]; !has {
					return moerr.NewErrCantDropFieldOrKey(c.proc.Ctx, constraintName)
				}
				alterKinds = addAlterKind(alterKinds, api.AlterKind_UpdateConstraint)
				tableDef.Fkeys = plan2.RemoveIf[*plan.ForeignKeyDef](tableDef.Fkeys, func(fk *plan.ForeignKeyDef) bool {
					if fk.Name == constraintName {
						removeRefChildTbls[constraintName] = fk.ForeignTbl
						return true
					}
					return false
				})
			} else if alterTableDrop.Typ == plan.AlterTableDrop_INDEX {
				alterKinds = addAlterKind(alterKinds, api.AlterKind_UpdateConstraint)
				var notDroppedIndex []*plan.IndexDef
				for _, indexdef := range tableDef.Indexes {
					if indexdef.IndexName == constraintName {
						dropIndexMap[indexdef.IndexName] = true

						//1. drop index table
						if indexdef.TableExist {
							if _, err = dbSource.Relation(c.proc.Ctx, indexdef.IndexTableName, nil); err != nil {
								return err
							}
							if err = dbSource.Delete(c.proc.Ctx, indexdef.IndexTableName); err != nil {
								return err
							}
						}
						//2. delete index object from mo_catalog.mo_indexes
						deleteSql := fmt.Sprintf(deleteMoIndexesWithTableIdAndIndexNameFormat, tableDef.TblId, indexdef.IndexName)
						err = c.runSql(deleteSql)
						if err != nil {
							return err
						}
					} else {
						notDroppedIndex = append(notDroppedIndex, indexdef)
					}
				}
				// Avoid modifying slice directly during iteration
				tableDef.Indexes = notDroppedIndex
			} else if alterTableDrop.Typ == plan.AlterTableDrop_COLUMN {
				alterKinds = append(alterKinds, api.AlterKind_DropColumn)
				var idx int
				for idx = 0; idx < len(cols); idx++ {
					if cols[idx].Name == constraintName {
						drop := &plan.AlterDropColumn{
							Idx: uint32(idx),
							Seq: cols[idx].Seqnum,
						}
						dropCol = append(dropCol, drop)
						copy(cols[idx:], cols[idx+1:])
						cols = cols[0 : len(cols)-1]
						break
					}
				}
			}
		case *plan.AlterTable_Action_AddFk:
			//check fk existed in table
			if _, has := oldFkNames[act.AddFk.Fkey.Name]; has {
				return moerr.NewErrDuplicateKeyName(c.proc.Ctx, act.AddFk.Fkey.Name)
			}
			//check fk existed in this alter table statement
			if _, has := newAddedFkNames[act.AddFk.Fkey.Name]; has {
				return moerr.NewErrDuplicateKeyName(c.proc.Ctx, act.AddFk.Fkey.Name)
			}
			newAddedFkNames[act.AddFk.Fkey.Name] = true
			alterKinds = addAlterKind(alterKinds, api.AlterKind_UpdateConstraint)
			addRefChildTbls = append(addRefChildTbls, act.AddFk.Fkey.ForeignTbl)
			newFkeys = append(newFkeys, act.AddFk.Fkey)

		case *plan.AlterTable_Action_AddIndex:
			alterKinds = addAlterKind(alterKinds, api.AlterKind_UpdateConstraint)

			indexInfo := act.AddIndex.IndexInfo // IndexInfo is named same as planner's IndexInfo
			indexTableDef := act.AddIndex.IndexInfo.TableDef

			// indexName -> meta      -> indexDef
			//     		 -> centroids -> indexDef
			//     		 -> entries   -> indexDef
			multiTableIndexes := make(map[string]*MultiTableIndex)
			for _, indexDef := range indexTableDef.Indexes {

				for i := range addIndex {
					if indexDef.IndexName == addIndex[i].IndexName {
						return moerr.NewDuplicateKey(c.proc.Ctx, indexDef.IndexName)
					}
				}
				addIndex = append(addIndex, indexDef)

				if indexDef.Unique {
					// 1. Unique Index related logic
					err = s.handleUniqueIndexTable(c, dbSource, indexDef, qry.Database, tableDef, indexInfo)
				} else if !indexDef.Unique && catalog.IsRegularIndexAlgo(indexDef.IndexAlgo) {
					// 2. Regular Secondary index
					err = s.handleRegularSecondaryIndexTable(c, dbSource, indexDef, qry.Database, tableDef, indexInfo)
				} else if !indexDef.Unique && catalog.IsMasterIndexAlgo(indexDef.IndexAlgo) {
					// 3. Master index
					err = s.handleMasterIndexTable(c, dbSource, indexDef, qry.Database, tableDef, indexInfo)
				} else if !indexDef.Unique && catalog.IsFullTextIndexAlgo(indexDef.IndexAlgo) {
					// 3. FullText index
					err = s.handleFullTextIndexTable(c, dbSource, indexDef, qry.Database, tableDef, indexInfo)
				} else if !indexDef.Unique && catalog.IsIvfIndexAlgo(indexDef.IndexAlgo) {
					// 4. IVF indexDefs are aggregated and handled later
					if _, ok := multiTableIndexes[indexDef.IndexName]; !ok {
						multiTableIndexes[indexDef.IndexName] = &MultiTableIndex{
							IndexAlgo: catalog.ToLower(indexDef.IndexAlgo),
							IndexDefs: make(map[string]*plan.IndexDef),
						}
					}
					multiTableIndexes[indexDef.IndexName].IndexDefs[catalog.ToLower(indexDef.IndexAlgoTableType)] = indexDef

				}
				if err != nil {
					return err
				}
			}
			for _, multiTableIndex := range multiTableIndexes {
				switch multiTableIndex.IndexAlgo { // no need for catalog.ToLower() here
				case catalog.MoIndexIvfFlatAlgo.ToString():
					err = s.handleVectorIvfFlatIndex(c, dbSource, multiTableIndex.IndexDefs, qry.Database, tableDef, indexInfo)
				}

				if err != nil {
					return err
				}
			}

			//1. build and update constraint def
			for _, indexDef := range indexTableDef.Indexes {
				insertSql, err := makeInsertSingleIndexSQL(c.e, c.proc, databaseId, tblId, indexDef, tableDef)
				if err != nil {
					return err
				}
				err = c.runSql(insertSql)
				if err != nil {
					return err
				}
			}
		case *plan.AlterTable_Action_AlterIndex:
			alterKinds = addAlterKind(alterKinds, api.AlterKind_UpdateConstraint)
			tableAlterIndex := act.AlterIndex
			constraintName := tableAlterIndex.IndexName
			for i, indexdef := range tableDef.Indexes {
				if indexdef.IndexName == constraintName {
					alterIndex = indexdef
					alterIndex.Visible = tableAlterIndex.Visible
					tableDef.Indexes[i].Visible = tableAlterIndex.Visible
					// update the index visibility in mo_catalog.mo_indexes
					var updateSql string
					if alterIndex.Visible {
						updateSql = fmt.Sprintf(updateMoIndexesVisibleFormat, 1, tableDef.TblId, indexdef.IndexName)
					} else {
						updateSql = fmt.Sprintf(updateMoIndexesVisibleFormat, 0, tableDef.TblId, indexdef.IndexName)
					}
					err = c.runSql(updateSql)
					if err != nil {
						return err
					}

					break
				}
			}
		case *plan.AlterTable_Action_AlterReindex:
			// NOTE: We hold lock (with retry) during alter reindex, as "alter table" takes an exclusive lock
			//in the beginning for pessimistic mode. We need to see how to reduce the critical section.
			alterKinds = addAlterKind(alterKinds, api.AlterKind_UpdateConstraint)
			tableAlterIndex := act.AlterReindex
			constraintName := tableAlterIndex.IndexName
			multiTableIndexes := make(map[string]*MultiTableIndex)

			for i, indexDef := range tableDef.Indexes {
				if indexDef.IndexName == constraintName {
					alterIndex = indexDef

					// 1. Get old AlgoParams
					newAlgoParamsMap, err := catalog.IndexParamsStringToMap(alterIndex.IndexAlgoParams)
					if err != nil {
						return err
					}

					// 2.a update AlgoParams for the index to be re-indexed
					// NOTE: this will throw error if the algo type is not supported for reindex.
					// So Step 4. will not be executed if error is thrown here.
					indexAlgo := catalog.ToLower(alterIndex.IndexAlgo)
					switch catalog.ToLower(indexAlgo) {
					case catalog.MoIndexIvfFlatAlgo.ToString():
						newAlgoParamsMap[catalog.IndexAlgoParamLists] = fmt.Sprintf("%d", tableAlterIndex.IndexAlgoParamList)
					default:
						return moerr.NewInternalError(c.proc.Ctx, "invalid index algo type for alter reindex")
					}

					// 2.b generate new AlgoParams string
					newAlgoParams, err := catalog.IndexParamsMapToJsonString(newAlgoParamsMap)
					if err != nil {
						return err
					}

					// 3.a Update IndexDef and TableDef
					alterIndex.IndexAlgoParams = newAlgoParams
					tableDef.Indexes[i].IndexAlgoParams = newAlgoParams

					// 3.b Update mo_catalog.mo_indexes
					updateSql := fmt.Sprintf(updateMoIndexesAlgoParams, newAlgoParams, tableDef.TblId, alterIndex.IndexName)
					err = c.runSql(updateSql)
					if err != nil {
						return err
					}

					// 4. Add to multiTableIndexes
					if _, ok := multiTableIndexes[indexDef.IndexName]; !ok {
						multiTableIndexes[indexDef.IndexName] = &MultiTableIndex{
							IndexAlgo: catalog.ToLower(indexDef.IndexAlgo),
							IndexDefs: make(map[string]*plan.IndexDef),
						}
					}
					multiTableIndexes[indexDef.IndexName].IndexDefs[catalog.ToLower(indexDef.IndexAlgoTableType)] = indexDef
				}
			}

			if len(multiTableIndexes) != 1 {
				return moerr.NewInternalError(c.proc.Ctx, "invalid index algo type for alter reindex")
			}

			// update the hidden tables
			for _, multiTableIndex := range multiTableIndexes {
				switch multiTableIndex.IndexAlgo {
				case catalog.MoIndexIvfFlatAlgo.ToString():
					err = s.handleVectorIvfFlatIndex(c, dbSource, multiTableIndex.IndexDefs, qry.Database, tableDef, nil)
				}

				if err != nil {
					return err
				}
			}
		case *plan.AlterTable_Action_AlterComment:
			alterKinds = addAlterKind(alterKinds, api.AlterKind_UpdateComment)
			comment = act.AlterComment.NewComment
		case *plan.AlterTable_Action_AlterName:
			alterKinds = addAlterKind(alterKinds, api.AlterKind_RenameTable)
			oldName = act.AlterName.OldName
			newName = act.AlterName.NewName
		case *plan.AlterTable_Action_AddColumn:
			alterKinds = append(alterKinds, api.AlterKind_AddColumn)
			col := &plan.ColDef{
				Name:       strings.ToLower(act.AddColumn.Name),
				OriginName: act.AddColumn.Name,
				Alg:        plan.CompressType_Lz4,
				Typ:        act.AddColumn.Type,
			}
			var pos int32
			cols, pos, err = getAddColPos(cols, col, act.AddColumn.PreName, act.AddColumn.Pos)
			if err != nil {
				return err
			}
			act.AddColumn.Pos = pos
			addCol = append(addCol, act.AddColumn)
		case *plan.AlterTable_Action_AddPartition:
			alterKinds = append(alterKinds, api.AlterKind_AddPartition)
			changePartitionDef = act.AddPartition.PartitionDef
			partitionTables := act.AddPartition.GetPartitionTables()
			for _, table := range partitionTables {
				storageCols := planColsToExeCols(table.GetCols())
				storageDefs, err := planDefsToExeDefs(table)
				if err != nil {
					return err
				}
				err = dbSource.Create(c.proc.Ctx, table.GetName(), append(storageCols, storageDefs...))
				if err != nil {
					return err
				}
			}

			insertMoTablePartitionSql := genInsertMoTablePartitionsSql(databaseId, tblId, act.AddPartition.PartitionDef, act.AddPartition.Definitions)
			err = c.runSql(insertMoTablePartitionSql)
			if err != nil {
				return err
			}
		}
	}

	// reset origin table's constraint
	originHasFkDef := false
	originHasIndexDef := false
	for _, ct := range oldCt.Cts {
		switch t := ct.(type) {
		case *engine.ForeignKeyDef:
			for _, fkey := range t.Fkeys {
				//For compatibility, regenerate constraint name for the constraint with empty name.
				if len(fkey.Name) == 0 {
					fkey.Name = plan2.GenConstraintName()
					newFkeys = append(newFkeys, fkey)
				} else if _, ok := removeRefChildTbls[fkey.Name]; !ok {
					newFkeys = append(newFkeys, fkey)
				}
			}
			t.Fkeys = newFkeys
			originHasFkDef = true
			newCt.Cts = append(newCt.Cts, t)
		case *engine.RefChildTableDef:
			newCt.Cts = append(newCt.Cts, t)
		case *engine.IndexDef:
			originHasIndexDef = true
			// NOTE: using map and remainingIndexes slice here to avoid "Modifying a Slice During Iteration".
			var remainingIndexes []*plan.IndexDef
			for _, idx := range t.Indexes {
				if !dropIndexMap[idx.IndexName] {
					remainingIndexes = append(remainingIndexes, idx)
				}
			}
			t.Indexes = remainingIndexes

			t.Indexes = append(t.Indexes, addIndex...)
			if alterIndex != nil {
				for i, idx := range t.Indexes {
					if alterIndex.IndexName == idx.IndexName {
						t.Indexes[i].Visible = alterIndex.Visible
						// NOTE: algo param is same for all the indexDefs of the same indexName.
						// ie for IVFFLAT: meta, centroids, entries all have same algo params.
						// so we don't need multiple `alterIndex`.
						t.Indexes[i].IndexAlgoParams = alterIndex.IndexAlgoParams
					}
				}
			}
			newCt.Cts = append(newCt.Cts, t)
		case *engine.PrimaryKeyDef:
			newCt.Cts = append(newCt.Cts, t)
		}
	}
	if !originHasFkDef {
		newCt.Cts = append(newCt.Cts, &engine.ForeignKeyDef{
			Fkeys: newFkeys,
		})
	}
	if !originHasIndexDef && addIndex != nil {
		newCt.Cts = append(newCt.Cts, &engine.IndexDef{
			Indexes: addIndex,
		})
	}

	var addColIdx int
	var dropColIdx int
	reqs := make([]*api.AlterTableReq, 0)
	for _, kind := range alterKinds {
		var req *api.AlterTableReq
		switch kind {
		case api.AlterKind_UpdateConstraint:
			ct, err := newCt.MarshalBinary()
			if err != nil {
				return err
			}
			req = api.NewUpdateConstraintReq(rel.GetDBID(c.proc.Ctx), rel.GetTableID(c.proc.Ctx), string(ct))
		case api.AlterKind_UpdateComment:
			req = api.NewUpdateCommentReq(rel.GetDBID(c.proc.Ctx), rel.GetTableID(c.proc.Ctx), comment)
		case api.AlterKind_RenameTable:
			req = api.NewRenameTableReq(rel.GetDBID(c.proc.Ctx), rel.GetTableID(c.proc.Ctx), oldName, newName)
		case api.AlterKind_AddColumn:
			name := addCol[addColIdx].Name
			typ := &addCol[addColIdx].Type
			pos := addCol[addColIdx].Pos
			addColIdx++
			req = api.NewAddColumnReq(rel.GetDBID(c.proc.Ctx), rel.GetTableID(c.proc.Ctx), name, typ, pos)
		case api.AlterKind_DropColumn:
			req = api.NewRemoveColumnReq(rel.GetDBID(c.proc.Ctx), rel.GetTableID(c.proc.Ctx), dropCol[dropColIdx].Idx, dropCol[dropColIdx].Seq)
			dropColIdx++
		case api.AlterKind_AddPartition:
			req = api.NewAddPartitionReq(rel.GetDBID(c.proc.Ctx), rel.GetTableID(c.proc.Ctx), changePartitionDef)
		default:
		}
		reqs = append(reqs, req)
	}

	err = rel.AlterTable(c.proc.Ctx, newCt, reqs)
	if err != nil {
		return err
	}

	// remove refChildTbls for drop foreign key clause
	//remove the child table id -- tblId from the parent table -- fkTblId
	for _, fkTblId := range removeRefChildTbls {
		var fkRelation engine.Relation
		if fkTblId == 0 {
			//fk self refer
			fkRelation = rel
		} else {
			_, _, fkRelation, err = c.e.GetRelationById(c.proc.Ctx, c.proc.GetTxnOperator(), fkTblId)
			if err != nil {
				return err
			}
		}

		err = s.removeChildTblIdFromParentTable(c, fkRelation, tblId)
		if err != nil {
			return err
		}
	}

	// append refChildTbls for add foreign key clause
	//add the child table id -- tblId into the parent table -- fkTblId
	for _, fkTblId := range addRefChildTbls {
		if fkTblId == 0 {
			//fk self refer
			err = AddChildTblIdToParentTable(c.proc.Ctx, rel, fkTblId)
			if err != nil {
				return err
			}
		} else {
			_, _, fkRelation, err := c.e.GetRelationById(c.proc.Ctx, c.proc.GetTxnOperator(), fkTblId)
			if err != nil {
				return err
			}
			err = AddChildTblIdToParentTable(c.proc.Ctx, fkRelation, tblId)
			if err != nil {
				return err
			}
		}
	}
	return nil
}

func (s *Scope) CreateTable(c *Compile) error {
	if s.ScopeAnalyzer == nil {
		s.ScopeAnalyzer = NewScopeAnalyzer()
	}
	s.ScopeAnalyzer.Start()
	defer s.ScopeAnalyzer.Stop()

	qry := s.Plan.GetDdl().GetCreateTable()
	// convert the plan's cols to the execution's cols
	planCols := qry.GetTableDef().GetCols()
	exeCols := planColsToExeCols(planCols)

	// convert the plan's defs to the execution's defs
	exeDefs, err := planDefsToExeDefs(qry.GetTableDef())
	if err != nil {
		c.proc.Error(c.proc.Ctx, "createTable",
			zap.String("databaseName", c.db),
			zap.String("tableName", qry.GetTableDef().GetName()),
			zap.Error(err),
		)
		return err
	}

	dbName := c.db
	if qry.GetDatabase() != "" {
		dbName = qry.GetDatabase()
	}
	tblName := qry.GetTableDef().GetName()

	dbSource, err := c.e.Database(c.proc.Ctx, dbName, c.proc.GetTxnOperator())
	if err != nil {
		if dbName == "" {
			return moerr.NewNoDB(c.proc.Ctx)
		}
		return err
	}
	if _, err := dbSource.Relation(c.proc.Ctx, tblName, nil); err == nil {
		if qry.GetIfNotExists() {
			return nil
		}

		c.proc.Error(c.proc.Ctx, "createTable",
			zap.String("databaseName", c.db),
			zap.String("tableName", qry.GetTableDef().GetName()),
			zap.Error(err),
		)
		return moerr.NewTableAlreadyExists(c.proc.Ctx, tblName)
	}

	// check in EntireEngine.TempEngine, notice that TempEngine may not init
	tmpDBSource, err := c.e.Database(c.proc.Ctx, defines.TEMPORARY_DBNAME, c.proc.GetTxnOperator())
	if err == nil {
		if _, err := tmpDBSource.Relation(c.proc.Ctx, engine.GetTempTableName(dbName, tblName), nil); err == nil {
			if qry.GetIfNotExists() {
				return nil
			}
			c.proc.Error(c.proc.Ctx, "createTable",
				zap.String("databaseName", c.db),
				zap.String("tableName", qry.GetTableDef().GetName()),
				zap.Error(err),
			)
			return moerr.NewTableAlreadyExists(c.proc.Ctx, fmt.Sprintf("temporary '%s'", tblName))
		}
	}

	if err = lockMoTable(c, dbName, tblName, lock.LockMode_Exclusive); err != nil {
		c.proc.Error(c.proc.Ctx, "createTable",
			zap.String("databaseName", c.db),
			zap.String("tableName", qry.GetTableDef().GetName()),
			zap.Error(err),
		)
		return err
	}

	if err = dbSource.Create(context.WithValue(c.proc.Ctx, defines.SqlKey{}, c.sql), tblName, append(exeCols, exeDefs...)); err != nil {
		c.proc.Error(c.proc.Ctx, "createTable",
			zap.String("databaseName", c.db),
			zap.String("tableName", qry.GetTableDef().GetName()),
			zap.Error(err),
		)
		return err
	}

	partitionTables := qry.GetPartitionTables()
	for _, table := range partitionTables {
		storageCols := planColsToExeCols(table.GetCols())
		storageDefs, err := planDefsToExeDefs(table)
		if err != nil {
			c.proc.Error(c.proc.Ctx, "createTable",
				zap.String("databaseName", c.db),
				zap.String("tableName", qry.GetTableDef().GetName()),
				zap.Error(err),
			)
			return err
		}
		err = dbSource.Create(c.proc.Ctx, table.GetName(), append(storageCols, storageDefs...))
		if err != nil {
			c.proc.Error(c.proc.Ctx, "createTable",
				zap.String("databaseName", c.db),
				zap.String("tableName", qry.GetTableDef().GetName()),
				zap.Error(err),
			)
			return err
		}
	}

	//update mo_foreign_keys
	for _, sql := range qry.UpdateFkSqls {
		err = c.runSql(sql)
		if err != nil {
			return err
		}
	}

	// handle fk that refers to others tables
	fkDbs := qry.GetFkDbs()
	if len(fkDbs) > 0 {
		fkTables := qry.GetFkTables()
		//get the relation of created table above again.
		//due to the colId may be changed.
		newRelation, err := dbSource.Relation(c.proc.Ctx, tblName, nil)
		if err != nil {
			c.proc.Error(c.proc.Ctx, "createTable",
				zap.String("databaseName", c.db),
				zap.String("tableName", qry.GetTableDef().GetName()),
				zap.Error(err),
			)
			return err
		}
		tblId := newRelation.GetTableID(c.proc.Ctx)

		newTableDef, err := newRelation.TableDefs(c.proc.Ctx)
		if err != nil {
			c.proc.Error(c.proc.Ctx, "createTable",
				zap.String("databaseName", c.db),
				zap.String("tableName", qry.GetTableDef().GetName()),
				zap.Error(err),
			)
			return err
		}

		oldCt := GetConstraintDefFromTableDefs(newTableDef)
		//get the columnId of the column from newTableDef
		var colNameToId = make(map[string]uint64)
		for _, def := range newTableDef {
			if attr, ok := def.(*engine.AttributeDef); ok {
				colNameToId[strings.ToLower(attr.Attr.Name)] = attr.Attr.ID
			}
		}
		//old colId -> colName
		colId2Name := make(map[uint64]string)
		for _, col := range planCols {
			colId2Name[col.ColId] = col.Name
		}
		dedupFkName := make(plan2.UnorderedSet[string])
		//1. update fk info in child table.
		//column ids of column names in child table have changed after
		//the table is created by engine.Database.Create.
		//refresh column ids of column names in child table.
		newFkeys := make([]*plan.ForeignKeyDef, len(qry.GetTableDef().Fkeys))
		for i, fkey := range qry.GetTableDef().Fkeys {
			if dedupFkName.Find(fkey.Name) {
				return moerr.NewInternalErrorf(c.proc.Ctx, "deduplicate fk name %s", fkey.Name)
			}
			dedupFkName.Insert(fkey.Name)
			newDef := &plan.ForeignKeyDef{
				Name:        fkey.Name,
				Cols:        make([]uint64, len(fkey.Cols)),
				ForeignTbl:  fkey.ForeignTbl,
				ForeignCols: make([]uint64, len(fkey.ForeignCols)),
				OnDelete:    fkey.OnDelete,
				OnUpdate:    fkey.OnUpdate,
			}
			copy(newDef.ForeignCols, fkey.ForeignCols)

			//if it is fk self, the parent table is same as the child table.
			//refresh the ForeignCols also.
			if fkey.ForeignTbl == 0 {
				for j, colId := range fkey.ForeignCols {
					//old colId -> colName
					colName := colId2Name[colId]
					//colName -> new colId
					newDef.ForeignCols[j] = colNameToId[colName]
				}
			}

			//refresh child table column id
			for idx, colName := range qry.GetFkCols()[i].Cols {
				newDef.Cols[idx] = colNameToId[colName]
			}
			newFkeys[i] = newDef
		}
		// remove old fk settings
		newCt, err := MakeNewCreateConstraint(oldCt, &engine.ForeignKeyDef{
			Fkeys: newFkeys,
		})
		if err != nil {
			c.proc.Error(c.proc.Ctx, "createTable",
				zap.String("databaseName", c.db),
				zap.String("tableName", qry.GetTableDef().GetName()),
				zap.Error(err),
			)
			return err
		}
		err = newRelation.UpdateConstraint(c.proc.Ctx, newCt)
		if err != nil {
			c.proc.Error(c.proc.Ctx, "createTable",
				zap.String("databaseName", c.db),
				zap.String("tableName", qry.GetTableDef().GetName()),
				zap.Error(err),
			)
			return err
		}

		//2. need to append TableId to parent's TableDef.RefChildTbls
		for i, fkTableName := range fkTables {
			fkDbName := fkDbs[i]
			fkey := qry.GetTableDef().Fkeys[i]
			if fkey.ForeignTbl == 0 {
				//fk self refer
				//add current table to parent's children table
				err = AddChildTblIdToParentTable(c.proc.Ctx, newRelation, 0)
				if err != nil {
					c.proc.Error(c.proc.Ctx, "createTable",
						zap.String("databaseName", c.db),
						zap.String("tableName", qry.GetTableDef().GetName()),
						zap.Error(err),
					)
					return err
				}
				continue
			}
			fkDbSource, err := c.e.Database(c.proc.Ctx, fkDbName, c.proc.GetTxnOperator())
			if err != nil {
				c.proc.Error(c.proc.Ctx, "createTable",
					zap.String("databaseName", c.db),
					zap.String("tableName", qry.GetTableDef().GetName()),
					zap.Error(err),
				)
				return err
			}
			fkRelation, err := fkDbSource.Relation(c.proc.Ctx, fkTableName, nil)
			if err != nil {
				c.proc.Error(c.proc.Ctx, "createTable",
					zap.String("databaseName", c.db),
					zap.String("tableName", qry.GetTableDef().GetName()),
					zap.Error(err),
				)
				return err
			}
			//add current table to parent's children table
			err = AddChildTblIdToParentTable(c.proc.Ctx, fkRelation, tblId)
			if err != nil {
				c.proc.Error(c.proc.Ctx, "createTable",
					zap.String("databaseName", c.db),
					zap.String("tableName", qry.GetTableDef().GetName()),
					zap.Error(err),
				)
				return err
			}
		}
	}

	// handle fk forward reference
	fkRefersToMe := qry.GetFksReferToMe()
	if len(fkRefersToMe) > 0 {
		//1. get the relation of created table above again.
		//get the relation of created table above again.
		//due to the colId may be changed.
		newRelation, err := dbSource.Relation(c.proc.Ctx, tblName, nil)
		if err != nil {
			c.proc.Error(c.proc.Ctx, "createTable",
				zap.String("databaseName", c.db),
				zap.String("tableName", qry.GetTableDef().GetName()),
				zap.Error(err),
			)
			return err
		}
		tblId := newRelation.GetTableID(c.proc.Ctx)

		newTableDef, err := newRelation.TableDefs(c.proc.Ctx)
		if err != nil {
			c.proc.Error(c.proc.Ctx, "createTable",
				zap.String("databaseName", c.db),
				zap.String("tableName", qry.GetTableDef().GetName()),
				zap.Error(err),
			)
			return err
		}
		//get the columnId of the column from newTableDef
		var colNameToId = make(map[string]uint64)
		for _, def := range newTableDef {
			if attr, ok := def.(*engine.AttributeDef); ok {
				colNameToId[strings.ToLower(attr.Attr.Name)] = attr.Attr.ID
			}
		}
		//1.1 update the column id of the column names in this table.
		//2. update fk info in the child table.
		for _, info := range fkRefersToMe {
			//update foreignCols in fk
			newDef := &plan.ForeignKeyDef{
				Name:        info.Def.Name,
				Cols:        make([]uint64, len(info.Def.Cols)),
				ForeignTbl:  tblId,
				ForeignCols: make([]uint64, len(info.Def.ForeignCols)),
				OnDelete:    info.Def.OnDelete,
				OnUpdate:    info.Def.OnUpdate,
			}
			//child table column ids of the child table
			copy(newDef.Cols, info.Def.Cols)
			//parent table column ids of the parent table
			for j, colReferred := range info.ColsReferred.Cols {
				//colName -> new colId
				if id, has := colNameToId[colReferred]; has {
					newDef.ForeignCols[j] = id
				} else {
					err := moerr.NewInternalErrorf(c.proc.Ctx, "no column %s", colReferred)
					c.proc.Error(c.proc.Ctx, "createTable",
						zap.String("databaseName", c.db),
						zap.String("tableName", qry.GetTableDef().GetName()),
						zap.Error(err),
					)
					return err
				}
			}

			// add the fk def into the child table
			childDb, err := c.e.Database(c.proc.Ctx, info.Db, c.proc.GetTxnOperator())
			if err != nil {
				c.proc.Error(c.proc.Ctx, "createTable",
					zap.String("databaseName", c.db),
					zap.String("tableName", qry.GetTableDef().GetName()),
					zap.Error(err),
				)
				return err
			}
			childTable, err := childDb.Relation(c.proc.Ctx, info.Table, nil)
			if err != nil {
				c.proc.Error(c.proc.Ctx, "createTable",
					zap.String("databaseName", c.db),
					zap.String("tableName", qry.GetTableDef().GetName()),
					zap.Error(err),
				)
				return err
			}
			err = AddFkeyToRelation(c.proc.Ctx, childTable, newDef)
			if err != nil {
				c.proc.Error(c.proc.Ctx, "createTable",
					zap.String("databaseName", c.db),
					zap.String("tableName", qry.GetTableDef().GetName()),
					zap.Error(err),
				)
				return err
			}
			// add the child table id -- tblId into the current table -- refChildDef
			err = AddChildTblIdToParentTable(c.proc.Ctx, newRelation, childTable.GetTableID(c.proc.Ctx))
			if err != nil {
				c.proc.Error(c.proc.Ctx, "createTable",
					zap.String("databaseName", c.db),
					zap.String("tableName", qry.GetTableDef().GetName()),
					zap.Error(err),
				)
				return err
			}
		}
	}

	// build index table
	for _, def := range qry.IndexTables {
		planCols = def.GetCols()
		exeCols = planColsToExeCols(planCols)
		exeDefs, err = planDefsToExeDefs(def)
		if err != nil {
			c.proc.Error(c.proc.Ctx, "createTable",
				zap.String("databaseName", c.db),
				zap.String("tableName", qry.GetTableDef().GetName()),
				zap.Error(err),
			)
			return err
		}
		if _, err := dbSource.Relation(c.proc.Ctx, def.Name, nil); err == nil {
			c.proc.Error(c.proc.Ctx, "createTable",
				zap.String("databaseName", c.db),
				zap.String("tableName", qry.GetTableDef().GetName()),
				zap.Error(err),
			)
			return moerr.NewTableAlreadyExists(c.proc.Ctx, def.Name)
		}
		if err := dbSource.Create(c.proc.Ctx, def.Name, append(exeCols, exeDefs...)); err != nil {
			c.proc.Error(c.proc.Ctx, "createTable",
				zap.String("databaseName", c.db),
				zap.String("tableName", qry.GetTableDef().GetName()),
				zap.Error(err),
			)
			return err
		}

		if err = maybeCreateAutoIncrement(
			c.proc.Ctx,
			c.proc.GetService(),
			dbSource,
			def,
			c.proc.GetTxnOperator(),
			nil,
		); err != nil {
			c.proc.Error(c.proc.Ctx, "create auto increment table",
				zap.String("databaseName", c.db),
				zap.String("tableName", qry.GetTableDef().GetName()),
				zap.Error(err),
			)
			return err
		}

		var initSQL string
		switch def.TableType {
		case catalog.SystemSI_IVFFLAT_TblType_Metadata:
			initSQL = fmt.Sprintf("insert into `%s`.`%s` (`%s`, `%s`) VALUES('version', '0');",
				qry.Database,
				def.Name,
				catalog.SystemSI_IVFFLAT_TblCol_Metadata_key,
				catalog.SystemSI_IVFFLAT_TblCol_Metadata_val,
			)

		case catalog.SystemSI_IVFFLAT_TblType_Centroids:
			initSQL = fmt.Sprintf("insert into `%s`.`%s` (`%s`, `%s`, `%s`) VALUES(0,1,NULL);",
				qry.Database,
				def.Name,
				catalog.SystemSI_IVFFLAT_TblCol_Centroids_version,
				catalog.SystemSI_IVFFLAT_TblCol_Centroids_id,
				catalog.SystemSI_IVFFLAT_TblCol_Centroids_centroid,
			)
		}
		err = c.runSql(initSQL)
		if err != nil {
			return err
		}

	}

	if checkIndexInitializable(dbName, tblName) {
		newRelation, err := dbSource.Relation(c.proc.Ctx, tblName, nil)
		if err != nil {
			c.proc.Error(c.proc.Ctx, "createTable",
				zap.String("databaseName", c.db),
				zap.String("tableName", qry.GetTableDef().GetName()),
				zap.Error(err),
			)
			return err
		}
		insertSQL, err := makeInsertMultiIndexSQL(c.e, c.proc.Ctx, c.proc, dbSource, newRelation)
		if err != nil {
			c.proc.Error(c.proc.Ctx, "createTable",
				zap.String("databaseName", c.db),
				zap.String("tableName", qry.GetTableDef().GetName()),
				zap.Error(err),
			)
			return err
		}
		err = c.runSql(insertSQL)
		if err != nil {
			c.proc.Error(c.proc.Ctx, "createTable",
				zap.String("insertSQL", insertSQL),
				zap.String("dbName0", dbName),
				zap.String("tblName0", tblName),
				zap.String("databaseName", c.db),
				zap.String("tableName", qry.GetTableDef().GetName()),
				zap.Error(err),
			)
			return err
		}

		insertSQL2, err := makeInsertTablePartitionsSQL(c.proc.Ctx, dbSource, newRelation)
		if err != nil {
			c.proc.Error(c.proc.Ctx, "createTable",
				zap.String("databaseName", c.db),
				zap.String("tableName", qry.GetTableDef().GetName()),
				zap.Error(err),
			)
			return err
		}
		err = c.runSql(insertSQL2)
		if err != nil {
			c.proc.Error(c.proc.Ctx, "createTable",
				zap.String("databaseName", c.db),
				zap.String("tableName", qry.GetTableDef().GetName()),
				zap.Error(err),
			)
			return err
		}

	}

	err = maybeCreateAutoIncrement(
		c.proc.Ctx,
		c.proc.GetService(),
		dbSource,
		qry.GetTableDef(),
		c.proc.GetTxnOperator(),
		nil,
	)
	if err != nil {
		c.proc.Error(c.proc.Ctx, "create auto increment table",
			zap.String("databaseName", c.db),
			zap.String("tableName", qry.GetTableDef().GetName()),
			zap.Error(err),
		)
		return err
	}

	if qry.RetentionDeadline != 0 {
		insertRetention := fmt.Sprintf("insert into `%s`.`%s` values ('%s','%s', %d)",
			catalog.MO_CATALOG, catalog.MO_RETENTION, dbName, tblName, qry.RetentionDeadline)
		err = c.runSql(insertRetention)
		if err != nil {
			return err
		}
	}

	// update mo_pitr table
	// if mo_pitr table contains the same dbName and tblName, then update the table_id and modified_time
	// otherwise, skip it
	if !needSkipDbs[dbName] {
		newRelation, err := dbSource.Relation(c.proc.Ctx, tblName, nil)
		if err != nil {
			return err
		}
		updatePitrSql := fmt.Sprintf("update `%s`.`%s` set `%s` = %d  where `%s` = %d and `%s` = '%s' and `%s` = '%s'",
			catalog.MO_CATALOG, catalog.MO_PITR, catalog.MO_PITR_OBJECT_ID, newRelation.GetTableID(c.proc.Ctx),
			catalog.MO_PITR_ACCOUNT_ID, c.proc.GetSessionInfo().AccountId,
			catalog.MO_PITR_DB_NAME, dbName,
			catalog.MO_PITR_TABLE_NAME, tblName)

		// change ctx
		err = c.runSqlWithSystemTenant(updatePitrSql)
		if err != nil {
			return err
		}
	}

	if len(partitionTables) == 0 {
		return nil
	}

	return shardservice.GetService(c.proc.GetService()).Create(
		c.proc.Ctx,
		qry.GetTableDef().TblId,
		c.proc.GetTxnOperator(),
	)
}

func (c *Compile) runSqlWithSystemTenant(sql string) error {
	oldCtx := c.proc.Ctx
	c.proc.Ctx = context.WithValue(oldCtx, defines.TenantIDKey{}, uint32(0))
	defer func() {
		c.proc.Ctx = oldCtx
	}()
	return c.runSql(sql)
}

func (s *Scope) CreateView(c *Compile) error {
	if s.ScopeAnalyzer == nil {
		s.ScopeAnalyzer = NewScopeAnalyzer()
	}
	s.ScopeAnalyzer.Start()
	defer s.ScopeAnalyzer.Stop()

	qry := s.Plan.GetDdl().GetCreateView()

	// convert the plan's cols to the execution's cols
	planCols := qry.GetTableDef().GetCols()
	exeCols := planColsToExeCols(planCols)

	// convert the plan's defs to the execution's defs
	exeDefs, err := planDefsToExeDefs(qry.GetTableDef())
	if err != nil {
		getLogger(s.Proc.GetService()).Info("createView",
			zap.String("databaseName", c.db),
			zap.String("viewName", qry.GetTableDef().GetName()),
			zap.Error(err),
		)
		return err
	}

	dbName := c.db
	if qry.GetDatabase() != "" {
		dbName = qry.GetDatabase()
	}
	dbSource, err := c.e.Database(c.proc.Ctx, dbName, c.proc.GetTxnOperator())
	if err != nil {
		if dbName == "" {
			return moerr.NewNoDB(c.proc.Ctx)
		}
		return err
	}

	viewName := qry.GetTableDef().GetName()
	if _, err = dbSource.Relation(c.proc.Ctx, viewName, nil); err == nil {
		if qry.GetIfNotExists() {
			return nil
		}

		if qry.GetReplace() {
			err = c.runSql(fmt.Sprintf("drop view if exists %s", viewName))
			if err != nil {
				getLogger(s.Proc.GetService()).Info("createView",
					zap.String("databaseName", c.db),
					zap.String("viewName", qry.GetTableDef().GetName()),
					zap.Error(err),
				)
				return err
			}
		} else {
			getLogger(s.Proc.GetService()).Info("createView",
				zap.String("databaseName", c.db),
				zap.String("viewName", qry.GetTableDef().GetName()),
				zap.Error(err),
			)
			return moerr.NewTableAlreadyExists(c.proc.Ctx, viewName)
		}
	}

	// check in EntireEngine.TempEngine, notice that TempEngine may not init
	tmpDBSource, err := c.e.Database(c.proc.Ctx, defines.TEMPORARY_DBNAME, c.proc.GetTxnOperator())
	if err == nil {
		if _, err = tmpDBSource.Relation(c.proc.Ctx, engine.GetTempTableName(dbName, viewName), nil); err == nil {
			if qry.GetIfNotExists() {
				return nil
			}
			getLogger(s.Proc.GetService()).Info("createView",
				zap.String("databaseName", c.db),
				zap.String("viewName", qry.GetTableDef().GetName()),
				zap.Error(err),
			)
			return moerr.NewTableAlreadyExists(c.proc.Ctx, fmt.Sprintf("temporary '%s'", viewName))
		}
	}

	if err = lockMoTable(c, dbName, viewName, lock.LockMode_Exclusive); err != nil {
		getLogger(s.Proc.GetService()).Info("createView",
			zap.String("databaseName", c.db),
			zap.String("viewName", qry.GetTableDef().GetName()),
			zap.Error(err),
		)
		return err
	}

	if err = dbSource.Create(context.WithValue(c.proc.Ctx, defines.SqlKey{}, c.sql), viewName, append(exeCols, exeDefs...)); err != nil {
		getLogger(s.Proc.GetService()).Info("createView",
			zap.String("databaseName", c.db),
			zap.String("viewName", qry.GetTableDef().GetName()),
			zap.Error(err),
		)
		return err
	}
	return nil
}

func checkIndexInitializable(dbName string, tblName string) bool {
	if dbName == catalog.MOTaskDB {
		return false
	} else if dbName == catalog.MO_CATALOG && strings.HasPrefix(tblName, catalog.MO_INDEXES) {
		// NOTE: this HasPrefix is very critical.
		// 1. When we do "alter table mo_index add col1, col2 after type",
		// 2. we create a new temporary mo_index_temp table. This mo_index_temp is same as mo_index table, with the new columns.
		// 3. Since the mo_index_temp is same as mo_index, it will have PrimaryKey(id, column_name), and this will result in a recursive behavior on mo_index table.
		// 4. Technically PrimaryKey(id, column_name) will be populated using genInsertMOIndexesSql which already contains both the 2 new columns that will be soon added by Sql based upgradeLogic.
		// 5. So, we need to skip the index table insert here.
		// TODO: verify if this logic is correct.
		return false
	}
	return true
}

func (s *Scope) CreateTempTable(c *Compile) error {
	qry := s.Plan.GetDdl().GetCreateTable()
	// convert the plan's cols to the execution's cols
	planCols := qry.GetTableDef().GetCols()
	exeCols := planColsToExeCols(planCols)

	// convert the plan's defs to the execution's defs
	exeDefs, err := planDefsToExeDefs(qry.GetTableDef())
	if err != nil {
		return err
	}

	// Temporary table names and persistent table names are not allowed to be duplicated
	// So before create temporary table, need to check if it exists a table has same name
	dbName := c.db
	if qry.GetDatabase() != "" {
		dbName = qry.GetDatabase()
	}

	// check in EntireEngine.TempEngine
	tmpDBSource, err := c.e.Database(c.proc.Ctx, defines.TEMPORARY_DBNAME, c.proc.GetTxnOperator())
	if err != nil {
		return err
	}
	tblName := qry.GetTableDef().GetName()
	if _, err := tmpDBSource.Relation(c.proc.Ctx, engine.GetTempTableName(dbName, tblName), nil); err == nil {
		if qry.GetIfNotExists() {
			return nil
		}
		return moerr.NewTableAlreadyExists(c.proc.Ctx, fmt.Sprintf("temporary '%s'", tblName))
	}

	// check in EntireEngine.Engine
	dbSource, err := c.e.Database(c.proc.Ctx, dbName, c.proc.GetTxnOperator())
	if err != nil {
		return err
	}
	if _, err := dbSource.Relation(c.proc.Ctx, tblName, nil); err == nil {
		if qry.GetIfNotExists() {
			return nil
		}
		return moerr.NewTableAlreadyExists(c.proc.Ctx, tblName)
	}

	// create temporary table
	if err := tmpDBSource.Create(c.proc.Ctx, engine.GetTempTableName(dbName, tblName), append(exeCols, exeDefs...)); err != nil {
		return err
	}

	// build index table
	for _, def := range qry.IndexTables {
		planCols = def.GetCols()
		exeCols = planColsToExeCols(planCols)
		exeDefs, err = planDefsToExeDefs(def)
		if err != nil {
			return err
		}
		if _, err := tmpDBSource.Relation(c.proc.Ctx, engine.GetTempTableName(dbName, def.Name), nil); err == nil {
			return moerr.NewTableAlreadyExists(c.proc.Ctx, def.Name)
		}

		if err := tmpDBSource.Create(c.proc.Ctx, engine.GetTempTableName(dbName, def.Name), append(exeCols, exeDefs...)); err != nil {
			return err
		}

		err = maybeCreateAutoIncrement(
			c.proc.Ctx,
			c.proc.GetService(),
			tmpDBSource,
			def,
			c.proc.GetTxnOperator(),
			func() string {
				return engine.GetTempTableName(dbName, def.Name)
			})
		if err != nil {
			return err
		}
	}

	return maybeCreateAutoIncrement(
		c.proc.Ctx,
		c.proc.GetService(),
		tmpDBSource,
		qry.GetTableDef(),
		c.proc.GetTxnOperator(),
		func() string {
			return engine.GetTempTableName(dbName, tblName)
		})
}

func (s *Scope) CreateIndex(c *Compile) error {
	if s.ScopeAnalyzer == nil {
		s.ScopeAnalyzer = NewScopeAnalyzer()
	}
	s.ScopeAnalyzer.Start()
	defer s.ScopeAnalyzer.Stop()

	qry := s.Plan.GetDdl().GetCreateIndex()
	{
		// lockMoTable will lock Table  mo_catalog.mo_tables
		// for the row with db_name=dbName & table_name = tblName。
		dbName := c.db
		if qry.GetDatabase() != "" {
			dbName = qry.GetDatabase()
		}
		tblName := qry.GetTableDef().GetName()
		if err := lockMoTable(c, dbName, tblName, lock.LockMode_Exclusive); err != nil {
			return err
		}
	}

	dbSource, err := c.e.Database(c.proc.Ctx, qry.Database, c.proc.GetTxnOperator())
	if err != nil {
		return err
	}
	databaseId := dbSource.GetDatabaseId(c.proc.Ctx)

	r, err := dbSource.Relation(c.proc.Ctx, qry.Table, nil)
	if err != nil {
		return err
	}
	tableId := r.GetTableID(c.proc.Ctx)
	tableDef := r.GetTableDef(c.proc.Ctx)

	originalTableDef := plan2.DeepCopyTableDef(qry.TableDef, true)
	indexInfo := qry.GetIndex() // IndexInfo is named same as planner's IndexInfo
	indexTableDef := indexInfo.GetTableDef()

	// In MySQL, the `CREATE INDEX` syntax can only create one index instance at a time
	// indexName -> meta      -> indexDef[0]
	//     		 -> centroids -> indexDef[1]
	//     		 -> entries   -> indexDef[2]
	multiTableIndexes := make(map[string]*MultiTableIndex)
	for _, indexDef := range indexTableDef.Indexes {

		indexAlgo := indexDef.IndexAlgo
		if indexDef.Unique {
			// 1. Unique Index related logic
			//err = s.handleUniqueIndexTable(c, indexDef, qry.Database, originalTableDef, indexInfo)
			err = s.handleUniqueIndexTable(c, dbSource, indexDef, qry.Database, originalTableDef, indexInfo)
		} else if !indexDef.Unique && catalog.IsRegularIndexAlgo(indexAlgo) {
			// 2. Regular Secondary index
			//err = s.handleRegularSecondaryIndexTable(c, indexDef, qry.Database, originalTableDef, indexInfo)
			err = s.handleRegularSecondaryIndexTable(c, dbSource, indexDef, qry.Database, originalTableDef, indexInfo)
		} else if !indexDef.Unique && catalog.IsMasterIndexAlgo(indexAlgo) {
			// 3. Master index
			err = s.handleMasterIndexTable(c, dbSource, indexDef, qry.Database, originalTableDef, indexInfo)
		} else if !indexDef.Unique && catalog.IsIvfIndexAlgo(indexAlgo) {
			// 4. IVF indexDefs are aggregated and handled later
			if _, ok := multiTableIndexes[indexDef.IndexName]; !ok {
				multiTableIndexes[indexDef.IndexName] = &MultiTableIndex{
					IndexAlgo: catalog.ToLower(indexDef.IndexAlgo),
					IndexDefs: make(map[string]*plan.IndexDef),
				}
			}
			multiTableIndexes[indexDef.IndexName].IndexDefs[catalog.ToLower(indexDef.IndexAlgoTableType)] = indexDef
		} else if !indexDef.Unique && catalog.IsFullTextIndexAlgo(indexAlgo) {
			// 5. FullText index
			err = s.handleFullTextIndexTable(c, dbSource, indexDef, qry.Database, originalTableDef, indexInfo)
		}
		if err != nil {
			return err
		}
	}

	for _, multiTableIndex := range multiTableIndexes {
		switch multiTableIndex.IndexAlgo {
		case catalog.MoIndexIvfFlatAlgo.ToString():
			err = s.handleVectorIvfFlatIndex(c, dbSource, multiTableIndex.IndexDefs, qry.Database, originalTableDef, indexInfo)
		}

		if err != nil {
			return err
		}
	}

	// build and update constraint def (no need to handle IVF related logic here)
	defs, err := planDefsToExeDefs(indexTableDef)
	if err != nil {
		return err
	}
	ct := defs[0].(*engine.ConstraintDef)

	oldCt, err := GetConstraintDef(c.proc.Ctx, r)
	if err != nil {
		return err
	}
	newCt, err := MakeNewCreateConstraint(oldCt, ct.Cts[0])
	if err != nil {
		return err
	}
	err = r.UpdateConstraint(c.proc.Ctx, newCt)
	if err != nil {
		return err
	}

	// generate inserts into mo_indexes metadata
	for _, indexDef := range indexTableDef.Indexes {
		sql, err := makeInsertSingleIndexSQL(c.e, c.proc, databaseId, tableId, indexDef, tableDef)
		if err != nil {
			return err
		}
		err = c.runSql(sql)
		if err != nil {
			return err
		}
	}
	return nil
}

// indexTableBuild is used to build the index table corresponding to the index
// It converts the column definitions and execution definitions into plan, and then create the table in target database.
func indexTableBuild(c *Compile, def *plan.TableDef, dbSource engine.Database) error {
	planCols := def.GetCols()
	exeCols := planColsToExeCols(planCols)
	exeDefs, err := planDefsToExeDefs(def)
	if err != nil {
		return err
	}
	if _, err = dbSource.Relation(c.proc.Ctx, def.Name, nil); err == nil {
		c.proc.Error(c.proc.Ctx, "create index table check exists",
			zap.String("databaseName", c.db),
			zap.String("tableName", def.GetName()),
			zap.Error(err),
		)
		return moerr.NewTableAlreadyExists(c.proc.Ctx, def.Name)
	}
	if err = dbSource.Create(c.proc.Ctx, def.Name, append(exeCols, exeDefs...)); err != nil {
		c.proc.Error(c.proc.Ctx, "create index table relation",
			zap.String("databaseName", c.db),
			zap.String("tableName", def.GetName()),
			zap.Error(err),
		)
		return err
	}

<<<<<<< HEAD
	if err = maybeCreateAutoIncrement(
=======
	c.setHaveDDL(true)

	err = maybeCreateAutoIncrement(
>>>>>>> c654b9cc
		c.proc.Ctx,
		c.proc.GetService(),
		dbSource,
		def,
		c.proc.GetTxnOperator(),
		nil,
	); err != nil {
		c.proc.Error(c.proc.Ctx, "create auto increment for index table",
			zap.String("databaseName", c.db),
			zap.String("tableName", def.GetName()),
			zap.Error(err),
		)
		return err
	}
	return nil
}

func (s *Scope) handleVectorIvfFlatIndex(c *Compile, dbSource engine.Database, indexDefs map[string]*plan.IndexDef, qryDatabase string, originalTableDef *plan.TableDef, indexInfo *plan.CreateTable) error {
	if ok, err := s.isExperimentalEnabled(c, ivfFlatIndexFlag); err != nil {
		return err
	} else if !ok {
		return moerr.NewInternalErrorNoCtx("IVF index is not enabled")
	}

	// 1. static check
	if len(indexDefs) != 3 {
		return moerr.NewInternalErrorNoCtx("invalid ivf index table definition")
	} else if len(indexDefs[catalog.SystemSI_IVFFLAT_TblType_Metadata].Parts) != 1 {
		return moerr.NewInternalErrorNoCtx("invalid ivf index table definition")
	}

	// 2. create hidden tables
	if indexInfo != nil {
		for _, table := range indexInfo.GetIndexTables() {
			if err := indexTableBuild(c, table, dbSource); err != nil {
				return err
			}
		}
	}

	// 3. get count of secondary index column in original table
	totalCnt, err := s.handleIndexColCount(c, indexDefs[catalog.SystemSI_IVFFLAT_TblType_Metadata], qryDatabase, originalTableDef)
	if err != nil {
		return err
	}

	// 4.a populate meta table
	err = s.handleIvfIndexMetaTable(c, indexDefs[catalog.SystemSI_IVFFLAT_TblType_Metadata], qryDatabase)
	if err != nil {
		return err
	}

	// 4.b populate centroids table
	err = s.handleIvfIndexCentroidsTable(c, indexDefs[catalog.SystemSI_IVFFLAT_TblType_Centroids], qryDatabase, originalTableDef,
		totalCnt,
		indexDefs[catalog.SystemSI_IVFFLAT_TblType_Metadata].IndexTableName)
	if err != nil {
		return err
	}

	// 4.c populate entries table
	err = s.handleIvfIndexEntriesTable(c, indexDefs[catalog.SystemSI_IVFFLAT_TblType_Entries], qryDatabase, originalTableDef,
		indexDefs[catalog.SystemSI_IVFFLAT_TblType_Metadata].IndexTableName,
		indexDefs[catalog.SystemSI_IVFFLAT_TblType_Centroids].IndexTableName)
	if err != nil {
		return err
	}

	// 4.d delete older entries in index table.
	err = s.handleIvfIndexDeleteOldEntries(c,
		indexDefs[catalog.SystemSI_IVFFLAT_TblType_Metadata].IndexTableName,
		indexDefs[catalog.SystemSI_IVFFLAT_TblType_Centroids].IndexTableName,
		indexDefs[catalog.SystemSI_IVFFLAT_TblType_Entries].IndexTableName,
		qryDatabase)
	if err != nil {
		return err
	}

	return nil

}

func (s *Scope) DropIndex(c *Compile) error {
	if s.ScopeAnalyzer == nil {
		s.ScopeAnalyzer = NewScopeAnalyzer()
	}
	s.ScopeAnalyzer.Start()
	defer s.ScopeAnalyzer.Stop()

	qry := s.Plan.GetDdl().GetDropIndex()
	d, err := c.e.Database(c.proc.Ctx, qry.Database, c.proc.GetTxnOperator())
	if err != nil {
		return err
	}
	r, err := d.Relation(c.proc.Ctx, qry.Table, nil)
	if err != nil {
		return err
	}

	//1. build and update constraint def
	oldCt, err := GetConstraintDef(c.proc.Ctx, r)
	if err != nil {
		return err
	}
	newCt, err := makeNewDropConstraint(oldCt, qry.GetIndexName())
	if err != nil {
		return err
	}
	err = r.UpdateConstraint(c.proc.Ctx, newCt)
	if err != nil {
		return err
	}

	//2. drop index table
	if qry.IndexTableName != "" {
		if _, err = d.Relation(c.proc.Ctx, qry.IndexTableName, nil); err != nil {
			return err
		}

		if err = maybeDeleteAutoIncrement(c.proc.Ctx, c.proc.GetService(), d, qry.IndexTableName, c.proc.GetTxnOperator()); err != nil {
			return err
		}

		if err = d.Delete(c.proc.Ctx, qry.IndexTableName); err != nil {
			return err
		}

	}

	//3. delete index object from mo_catalog.mo_indexes
	deleteSql := fmt.Sprintf(deleteMoIndexesWithTableIdAndIndexNameFormat, r.GetTableID(c.proc.Ctx), qry.IndexName)
	err = c.runSql(deleteSql)
	if err != nil {
		return err
	}
	return nil
}

func makeNewDropConstraint(oldCt *engine.ConstraintDef, dropName string) (*engine.ConstraintDef, error) {
	// must fount dropName because of being checked in plan
	for i := 0; i < len(oldCt.Cts); i++ {
		ct := oldCt.Cts[i]
		switch def := ct.(type) {
		case *engine.ForeignKeyDef:
			pred := func(fkDef *plan.ForeignKeyDef) bool {
				return fkDef.Name == dropName
			}
			def.Fkeys = plan2.RemoveIf[*plan.ForeignKeyDef](def.Fkeys, pred)
			oldCt.Cts[i] = def
		case *engine.IndexDef:
			pred := func(index *plan.IndexDef) bool {
				return index.IndexName == dropName
			}
			def.Indexes = plan2.RemoveIf[*plan.IndexDef](def.Indexes, pred)
			oldCt.Cts[i] = def
		}
	}
	return oldCt, nil
}

func MakeNewCreateConstraint(oldCt *engine.ConstraintDef, c engine.Constraint) (*engine.ConstraintDef, error) {
	// duplication has checked in plan
	if oldCt == nil {
		return &engine.ConstraintDef{
			Cts: []engine.Constraint{c},
		}, nil
	}
	ok := false
	var pred func(engine.Constraint) bool
	switch t := c.(type) {
	case *engine.ForeignKeyDef:
		pred = func(ct engine.Constraint) bool {
			_, ok = ct.(*engine.ForeignKeyDef)
			return ok
		}
		oldCt.Cts = plan2.RemoveIf[engine.Constraint](oldCt.Cts, pred)
		oldCt.Cts = append(oldCt.Cts, c)
	case *engine.RefChildTableDef:
		pred = func(ct engine.Constraint) bool {
			_, ok = ct.(*engine.RefChildTableDef)
			return ok
		}
		oldCt.Cts = plan2.RemoveIf[engine.Constraint](oldCt.Cts, pred)
		oldCt.Cts = append(oldCt.Cts, c)
	case *engine.IndexDef:
		ok := false
		var indexdef *engine.IndexDef
		for i, ct := range oldCt.Cts {
			if indexdef, ok = ct.(*engine.IndexDef); ok {
				//TODO: verify if this is correct @ouyuanning & @qingx
				indexdef.Indexes = append(indexdef.Indexes, t.Indexes...)
				oldCt.Cts = append(oldCt.Cts[:i], oldCt.Cts[i+1:]...)
				oldCt.Cts = append(oldCt.Cts, indexdef)
				break
			}
		}
		if !ok {
			oldCt.Cts = append(oldCt.Cts, c)
		}
	}
	return oldCt, nil
}

func AddChildTblIdToParentTable(ctx context.Context, fkRelation engine.Relation, tblId uint64) error {
	oldCt, err := GetConstraintDef(ctx, fkRelation)
	if err != nil {
		return err
	}
	var oldRefChildDef *engine.RefChildTableDef
	for _, ct := range oldCt.Cts {
		if old, ok := ct.(*engine.RefChildTableDef); ok {
			oldRefChildDef = old
		}
	}
	if oldRefChildDef == nil {
		oldRefChildDef = &engine.RefChildTableDef{}
	}
	oldRefChildDef.Tables = append(oldRefChildDef.Tables, tblId)
	newCt, err := MakeNewCreateConstraint(oldCt, oldRefChildDef)
	if err != nil {
		return err
	}
	return fkRelation.UpdateConstraint(ctx, newCt)
}

func AddFkeyToRelation(ctx context.Context, fkRelation engine.Relation, fkey *plan.ForeignKeyDef) error {
	oldCt, err := GetConstraintDef(ctx, fkRelation)
	if err != nil {
		return err
	}
	var oldFkeys *engine.ForeignKeyDef
	for _, ct := range oldCt.Cts {
		if old, ok := ct.(*engine.ForeignKeyDef); ok {
			oldFkeys = old
		}
	}
	if oldFkeys == nil {
		oldFkeys = &engine.ForeignKeyDef{}
	}
	oldFkeys.Fkeys = append(oldFkeys.Fkeys, fkey)
	newCt, err := MakeNewCreateConstraint(oldCt, oldFkeys)
	if err != nil {
		return err
	}
	return fkRelation.UpdateConstraint(ctx, newCt)
}

// removeChildTblIdFromParentTable removes the tblId from the tableDef of fkRelation.
// input the fkRelation as the parameter instead of retrieving it again
// to embrace the fk self refer situation
func (s *Scope) removeChildTblIdFromParentTable(c *Compile, fkRelation engine.Relation, tblId uint64) error {
	oldCt, err := GetConstraintDef(c.proc.Ctx, fkRelation)
	if err != nil {
		return err
	}
	for _, ct := range oldCt.Cts {
		if def, ok := ct.(*engine.RefChildTableDef); ok {
			def.Tables = plan2.RemoveIf[uint64](def.Tables, func(id uint64) bool {
				return id == tblId
			})
			break
		}
	}
	return fkRelation.UpdateConstraint(c.proc.Ctx, oldCt)
}

func (s *Scope) removeParentTblIdFromChildTable(c *Compile, fkRelation engine.Relation, tblId uint64) error {
	oldCt, err := GetConstraintDef(c.proc.Ctx, fkRelation)
	if err != nil {
		return err
	}
	var oldFkeys *engine.ForeignKeyDef
	for _, ct := range oldCt.Cts {
		if old, ok := ct.(*engine.ForeignKeyDef); ok {
			oldFkeys = old
		}
	}
	if oldFkeys == nil {
		oldFkeys = &engine.ForeignKeyDef{}
	}
	newFkeys := &engine.ForeignKeyDef{}
	for _, fkey := range oldFkeys.Fkeys {
		if fkey.ForeignTbl != tblId {
			newFkeys.Fkeys = append(newFkeys.Fkeys, fkey)
		}
	}
	newCt, err := MakeNewCreateConstraint(oldCt, newFkeys)
	if err != nil {
		return err
	}
	return fkRelation.UpdateConstraint(c.proc.Ctx, newCt)
}

func (s *Scope) getFkDefs(c *Compile, fkRelation engine.Relation) (*engine.ForeignKeyDef, *engine.RefChildTableDef, error) {
	var oldFkeys *engine.ForeignKeyDef
	var oldRefChild *engine.RefChildTableDef
	oldCt, err := GetConstraintDef(c.proc.Ctx, fkRelation)
	if err != nil {
		return nil, nil, err
	}
	for _, ct := range oldCt.Cts {
		if old, ok := ct.(*engine.ForeignKeyDef); ok {
			oldFkeys = old
		} else if refChild, ok := ct.(*engine.RefChildTableDef); ok {
			oldRefChild = refChild
		}
	}
	if oldFkeys == nil {
		oldFkeys = &engine.ForeignKeyDef{}
	}
	if oldRefChild == nil {
		oldRefChild = &engine.RefChildTableDef{}
	}
	return oldFkeys, oldRefChild, nil
}

// Truncation operations cannot be performed if the session holds an active table lock.
func (s *Scope) TruncateTable(c *Compile) error {
	var dbSource engine.Database
	var rel engine.Relation
	var err error
	var isTemp bool
	var newId uint64

	if s.ScopeAnalyzer == nil {
		s.ScopeAnalyzer = NewScopeAnalyzer()
	}
	s.ScopeAnalyzer.Start()
	defer s.ScopeAnalyzer.Stop()

	tqry := s.Plan.GetDdl().GetTruncateTable()
	dbName := tqry.GetDatabase()
	tblName := tqry.GetTable()
	oldId := tqry.GetTableId()
	keepAutoIncrement := false
	affectedRows := uint64(0)

	dbSource, err = c.e.Database(c.proc.Ctx, dbName, c.proc.GetTxnOperator())
	if err != nil {
		return err
	}

	if rel, err = dbSource.Relation(c.proc.Ctx, tblName, nil); err != nil {
		var e error // avoid contamination of error messages
		dbSource, e = c.e.Database(c.proc.Ctx, defines.TEMPORARY_DBNAME, c.proc.GetTxnOperator())
		if e != nil {
			return err
		}
		rel, e = dbSource.Relation(c.proc.Ctx, engine.GetTempTableName(dbName, tblName), nil)
		if e != nil {
			return err
		}
		isTemp = true
	}

	if !isTemp && c.proc.GetTxnOperator().Txn().IsPessimistic() {
		var err error
		if e := lockMoTable(c, dbName, tblName, lock.LockMode_Exclusive); e != nil {
			if !moerr.IsMoErrCode(e, moerr.ErrTxnNeedRetry) &&
				!moerr.IsMoErrCode(err, moerr.ErrTxnNeedRetryWithDefChanged) {
				return e
			}
			err = e
		}
		// before dropping table, lock it.
		if e := lockTable(c.proc.Ctx, c.e, c.proc, rel, dbName, tqry.PartitionTableNames, false); e != nil {
			if !moerr.IsMoErrCode(e, moerr.ErrTxnNeedRetry) &&
				!moerr.IsMoErrCode(err, moerr.ErrTxnNeedRetryWithDefChanged) {
				return e
			}
			err = e
		}
		if err != nil {
			return err
		}
	}

	if tqry.IsDelete {
		keepAutoIncrement = true
		affectedRows, err = rel.Rows(c.proc.Ctx)
		if err != nil {
			return err
		}
	}

	if isTemp {
		// memoryengine truncate always return 0, so for temporary table, just use origin tableId as newId
		_, err = dbSource.Truncate(c.proc.Ctx, engine.GetTempTableName(dbName, tblName))
		newId = rel.GetTableID(c.proc.Ctx)
	} else {
		newId, err = dbSource.Truncate(c.proc.Ctx, tblName)
	}

	if err != nil {
		return err
	}

	// Truncate Index Tables if needed
	for _, name := range tqry.IndexTableNames {
		var err error
		var oldIndexId, newIndexId uint64
		var idxtblname string
		if isTemp {
			indexrel, err := dbSource.Relation(c.proc.Ctx, engine.GetTempTableName(dbName, name), nil)
			if err != nil {
				return err
			}
			idxtblname = engine.GetTempTableName(dbName, name)
			oldIndexId = indexrel.GetTableID(c.proc.Ctx)
			newIndexId = oldIndexId
			_, err = dbSource.Truncate(c.proc.Ctx, engine.GetTempTableName(dbName, name))
			if err != nil {
				return err
			}
		} else {
			indexrel, err := dbSource.Relation(c.proc.Ctx, name, nil)
			if err != nil {
				return err
			}
			idxtblname = name
			oldIndexId = indexrel.GetTableID(c.proc.Ctx)
			newIndexId, err = dbSource.Truncate(c.proc.Ctx, name)
			if err != nil {
				return err
			}
		}

		// only non-temporary table can insert into mo_catalog tables so auto increment is not working on temp table
		if !isTemp {
			if err = maybeResetAutoIncrement(c.proc.Ctx, c.proc.GetService(), dbSource, idxtblname,
				oldIndexId, newIndexId, keepAutoIncrement, c.proc.GetTxnOperator()); err != nil {
				return err
			}
		}

	}

	//Truncate Partition subtable if needed
	for _, name := range tqry.PartitionTableNames {
		var err error
		if isTemp {
			_, err = dbSource.Truncate(c.proc.Ctx, engine.GetTempTableName(dbName, name))
		} else {
			_, err = dbSource.Truncate(c.proc.Ctx, name)
		}
		if err != nil {
			return err
		}
	}

	// update tableDef of foreign key's table with new table id
	for _, ftblId := range tqry.ForeignTbl {
		_, _, fkRelation, err := c.e.GetRelationById(c.proc.Ctx, c.proc.GetTxnOperator(), ftblId)
		if err != nil {
			return err
		}
		oldCt, err := GetConstraintDef(c.proc.Ctx, fkRelation)
		if err != nil {
			return err
		}
		for _, ct := range oldCt.Cts {
			if def, ok := ct.(*engine.RefChildTableDef); ok {
				for idx, refTable := range def.Tables {
					if refTable == oldId {
						def.Tables[idx] = newId
						break
					}
				}
				break
			}
		}
		err = fkRelation.UpdateConstraint(c.proc.Ctx, oldCt)
		if err != nil {
			return err
		}

	}

	if isTemp {
		oldId = rel.GetTableID(c.proc.Ctx)
	}

	// check if contains any auto_increment column(include __mo_fake_pk_col), if so, reset the auto_increment value
	tblDef := rel.GetTableDef(c.proc.Ctx)
	var containAuto bool
	for _, col := range tblDef.Cols {
		if col.Typ.AutoIncr {
			containAuto = true
			break
		}
	}
	if containAuto {
		err = incrservice.GetAutoIncrementService(c.proc.GetService()).Reset(
			c.proc.Ctx,
			oldId,
			newId,
			keepAutoIncrement,
			c.proc.GetTxnOperator())
		if err != nil {
			return err
		}
	}

	// update index information in mo_catalog.mo_indexes
	updateSql := fmt.Sprintf(updateMoIndexesTruncateTableFormat, newId, oldId)
	err = c.runSql(updateSql)
	if err != nil {
		return err
	}
	c.addAffectedRows(uint64(affectedRows))
	return nil
}

func (s *Scope) DropSequence(c *Compile) error {
	if s.ScopeAnalyzer == nil {
		s.ScopeAnalyzer = NewScopeAnalyzer()
	}
	s.ScopeAnalyzer.Start()
	defer s.ScopeAnalyzer.Stop()

	qry := s.Plan.GetDdl().GetDropSequence()
	dbName := qry.GetDatabase()
	var dbSource engine.Database
	var err error

	tblName := qry.GetTable()
	dbSource, err = c.e.Database(c.proc.Ctx, dbName, c.proc.GetTxnOperator())
	if err != nil {
		if qry.GetIfExists() {
			return nil
		}
		return err
	}

	var rel engine.Relation
	if rel, err = dbSource.Relation(c.proc.Ctx, tblName, nil); err != nil {
		if qry.GetIfExists() {
			return nil
		}
		return err
	}

	if err := lockMoTable(c, dbName, tblName, lock.LockMode_Exclusive); err != nil {
		return err
	}

	// Delete the stored session value.
	c.proc.GetSessionInfo().SeqDeleteKeys = append(c.proc.GetSessionInfo().SeqDeleteKeys, rel.GetTableID(c.proc.Ctx))

	return dbSource.Delete(c.proc.Ctx, tblName)
}

func (s *Scope) DropTable(c *Compile) error {
	if s.ScopeAnalyzer == nil {
		s.ScopeAnalyzer = NewScopeAnalyzer()
	}
	s.ScopeAnalyzer.Start()
	defer s.ScopeAnalyzer.Stop()

	qry := s.Plan.GetDdl().GetDropTable()
	dbName := qry.GetDatabase()
	tblName := qry.GetTable()
	isView := qry.GetIsView()
	var isSource = false
	if qry.TableDef != nil {
		isSource = qry.TableDef.TableType == catalog.SystemSourceRel
	}
	var dbSource engine.Database
	var rel engine.Relation
	var err error
	var isTemp bool

	tblId := qry.GetTableId()
	dbSource, err = c.e.Database(c.proc.Ctx, dbName, c.proc.GetTxnOperator())
	if err != nil {
		if qry.GetIfExists() {
			return nil
		}
		return err
	}

	if rel, err = dbSource.Relation(c.proc.Ctx, tblName, nil); err != nil {
		var e error // avoid contamination of error messages
		dbSource, e = c.e.Database(c.proc.Ctx, defines.TEMPORARY_DBNAME, c.proc.GetTxnOperator())
		if dbSource == nil && qry.GetIfExists() {
			return nil
		} else if e != nil {
			return err
		}
		rel, e = dbSource.Relation(c.proc.Ctx, engine.GetTempTableName(dbName, tblName), nil)
		if e != nil {
			if qry.GetIfExists() {
				return nil
			} else {
				return err
			}
		}
		isTemp = true
	}

	if !isTemp && !isView && !isSource && c.proc.GetTxnOperator().Txn().IsPessimistic() {
		var err error
		if e := lockMoTable(c, dbName, tblName, lock.LockMode_Exclusive); e != nil {
			if !moerr.IsMoErrCode(e, moerr.ErrTxnNeedRetry) &&
				!moerr.IsMoErrCode(err, moerr.ErrTxnNeedRetryWithDefChanged) {
				return e
			}
			err = e
		}
		// before dropping table, lock it.
		if e := lockTable(c.proc.Ctx, c.e, c.proc, rel, dbName, qry.PartitionTableNames, false); e != nil {
			if !moerr.IsMoErrCode(e, moerr.ErrTxnNeedRetry) &&
				!moerr.IsMoErrCode(err, moerr.ErrTxnNeedRetryWithDefChanged) {
				return e
			}
			err = e
		}
		if err != nil {
			return err
		}
	}

	// if dbSource is a pub, update tableList
	if err = updatePubTableList(c.proc.Ctx, c, dbName, tblName); err != nil {
		return err
	}

	if len(qry.UpdateFkSqls) > 0 {
		for _, sql := range qry.UpdateFkSqls {
			if err = c.runSql(sql); err != nil {
				return err
			}
		}
	}

	// update tableDef of foreign key's table
	//remove the child table id -- tblId from the parent table -- fkTblId
	for _, fkTblId := range qry.ForeignTbl {
		if fkTblId == 0 {
			//fk self refer
			continue
		}
		_, _, fkRelation, err := c.e.GetRelationById(c.proc.Ctx, c.proc.GetTxnOperator(), fkTblId)
		if err != nil {
			return err
		}

		err = s.removeChildTblIdFromParentTable(c, fkRelation, tblId)
		if err != nil {
			return err
		}
	}

	//remove parent table id from the child table (when foreign_key_checks is disabled)
	for _, childTblId := range qry.FkChildTblsReferToMe {
		if childTblId == 0 {
			continue
		}
		_, _, childRelation, err := c.e.GetRelationById(c.proc.Ctx, c.proc.GetTxnOperator(), childTblId)
		if err != nil {
			return err
		}
		err = s.removeParentTblIdFromChildTable(c, childRelation, tblId)
		if err != nil {
			return err
		}
	}

	// delete all index objects record of the table in mo_catalog.mo_indexes
	if !qry.IsView && qry.Database != catalog.MO_CATALOG && qry.Table != catalog.MO_INDEXES {
		if qry.GetTableDef().Pkey != nil || len(qry.GetTableDef().Indexes) > 0 {
			deleteSql := fmt.Sprintf(deleteMoIndexesWithTableIdFormat, qry.GetTableDef().TblId)
			err = c.runSql(deleteSql)
			if err != nil {
				return err
			}
		}
	}

	// delete all partition objects record of the table in mo_catalog.mo_table_partitions
	if !qry.IsView && qry.Database != catalog.MO_CATALOG && qry.Table != catalog.MO_TABLE_PARTITIONS {
		if qry.TableDef.Partition != nil {
			deleteSql := fmt.Sprintf(deleteMoTablePartitionsWithTableIdFormat, qry.GetTableDef().TblId)
			err = c.runSql(deleteSql)
			if err != nil {
				return err
			}
		}
	}

	if isTemp {
		if err := dbSource.Delete(c.proc.Ctx, engine.GetTempTableName(dbName, tblName)); err != nil {
			return err
		}
		for _, name := range qry.IndexTableNames {
			if err = maybeDeleteAutoIncrement(c.proc.Ctx, c.proc.GetService(), dbSource,
				engine.GetTempTableName(dbName, name), c.proc.GetTxnOperator()); err != nil {
				return err
			}

			if err := dbSource.Delete(c.proc.Ctx, engine.GetTempTableName(dbName, name)); err != nil {
				return err
			}
		}

		//delete partition table
		for _, name := range qry.GetPartitionTableNames() {
			if err = dbSource.Delete(c.proc.Ctx, name); err != nil {
				return err
			}
		}

		if dbName != catalog.MO_CATALOG && tblName != catalog.MO_INDEXES {
			tblDef := rel.GetTableDef(c.proc.Ctx)
			var containAuto bool
			for _, col := range tblDef.Cols {
				if col.Typ.AutoIncr {
					containAuto = true
					break
				}
			}
			if containAuto {
				err := incrservice.GetAutoIncrementService(c.proc.GetService()).Delete(
					c.proc.Ctx,
					rel.GetTableID(c.proc.Ctx),
					c.proc.GetTxnOperator())
				if err != nil {
					return err
				}
			}

			if err := shardservice.GetService(c.proc.GetService()).Delete(
				c.proc.Ctx,
				rel.GetTableID(c.proc.Ctx),
				c.proc.GetTxnOperator(),
			); err != nil {
				return err
			}
		}

	} else {
		if err := dbSource.Delete(c.proc.Ctx, tblName); err != nil {
			return err
		}
		for _, name := range qry.IndexTableNames {
			if err = maybeDeleteAutoIncrement(c.proc.Ctx, c.proc.GetService(), dbSource, name, c.proc.GetTxnOperator()); err != nil {
				return err
			}

			if err := dbSource.Delete(c.proc.Ctx, name); err != nil {
				return err
			}

		}

		// delete partition subtable
		for _, name := range qry.GetPartitionTableNames() {
			if err = dbSource.Delete(c.proc.Ctx, name); err != nil {
				return err
			}
		}

		if dbName != catalog.MO_CATALOG && tblName != catalog.MO_INDEXES {
			tblDef := rel.GetTableDef(c.proc.Ctx)
			var containAuto bool
			for _, col := range tblDef.Cols {
				if col.Typ.AutoIncr {
					containAuto = true
					break
				}
			}
			if containAuto {
				// When drop table 'mo_catalog.mo_indexes', there is no need to delete the auto increment data
				err := incrservice.GetAutoIncrementService(c.proc.GetService()).Delete(
					c.proc.Ctx,
					rel.GetTableID(c.proc.Ctx),
					c.proc.GetTxnOperator())
				if err != nil {
					return err
				}
			}

			if err := shardservice.GetService(c.proc.GetService()).Delete(
				c.proc.Ctx,
				rel.GetTableID(c.proc.Ctx),
				c.proc.GetTxnOperator(),
			); err != nil {
				return err
			}
		}
	}

	// remove entry in mo_retention if exists
	// skip tables in mo_catalog.
	// These tables do not have retention info.
	if dbName == catalog.MO_CATALOG {
		return nil
	}
	deleteRetentionSQL := fmt.Sprintf(deleteMoRetentionWithDatabaseNameAndTableNameFormat, dbName, tblName)
	err = c.runSql(deleteRetentionSQL)
	if moerr.IsMoErrCode(err, moerr.ErrNoSuchTable) {
		return nil
	}
	return err
}

func planDefsToExeDefs(tableDef *plan.TableDef) ([]engine.TableDef, error) {
	planDefs := tableDef.GetDefs()
	var exeDefs []engine.TableDef
	c := new(engine.ConstraintDef)
	for _, def := range planDefs {
		switch defVal := def.GetDef().(type) {
		case *plan.TableDef_DefType_Properties:
			properties := make([]engine.Property, len(defVal.Properties.GetProperties()))
			for i, p := range defVal.Properties.GetProperties() {
				properties[i] = engine.Property{
					Key:   p.GetKey(),
					Value: p.GetValue(),
				}
			}
			exeDefs = append(exeDefs, &engine.PropertiesDef{
				Properties: properties,
			})
			c.Cts = append(c.Cts, &engine.StreamConfigsDef{
				Configs: defVal.Properties.GetProperties(),
			})
		}
	}

	if tableDef.Indexes != nil {
		c.Cts = append(c.Cts, &engine.IndexDef{
			Indexes: tableDef.Indexes,
		})
	}

	if tableDef.Partition != nil {
		bytes, err := tableDef.Partition.MarshalPartitionInfo()
		if err != nil {
			return nil, err
		}
		exeDefs = append(exeDefs, &engine.PartitionDef{
			Partitioned: 1,
			Partition:   string(bytes),
		})
	}

	if tableDef.ViewSql != nil {
		exeDefs = append(exeDefs, &engine.ViewDef{
			View: tableDef.ViewSql.View,
		})
	}

	if len(tableDef.Fkeys) > 0 {
		c.Cts = append(c.Cts, &engine.ForeignKeyDef{
			Fkeys: tableDef.Fkeys,
		})
	}

	if tableDef.Pkey != nil {
		c.Cts = append(c.Cts, &engine.PrimaryKeyDef{
			Pkey: tableDef.Pkey,
		})
	}

	if len(tableDef.RefChildTbls) > 0 {
		c.Cts = append(c.Cts, &engine.RefChildTableDef{
			Tables: tableDef.RefChildTbls,
		})
	}

	if len(c.Cts) > 0 {
		exeDefs = append(exeDefs, c)
	}

	if tableDef.ClusterBy != nil {
		exeDefs = append(exeDefs, &engine.ClusterByDef{
			Name: tableDef.ClusterBy.Name,
		})
	}
	return exeDefs, nil
}

func planColsToExeCols(planCols []*plan.ColDef) []engine.TableDef {
	exeCols := make([]engine.TableDef, len(planCols))
	for i, col := range planCols {
		var alg compress.T
		switch col.Alg {
		case plan.CompressType_None:
			alg = compress.None
		case plan.CompressType_Lz4:
			alg = compress.Lz4
		}
		colTyp := col.GetTyp()
		exeCols[i] = &engine.AttributeDef{
			Attr: engine.Attribute{
				Name:          col.GetOriginCaseName(),
				Alg:           alg,
				Type:          types.New(types.T(colTyp.GetId()), colTyp.GetWidth(), colTyp.GetScale()),
				Default:       planCols[i].GetDefault(),
				OnUpdate:      planCols[i].GetOnUpdate(),
				Primary:       col.GetPrimary(),
				Comment:       col.GetComment(),
				ClusterBy:     col.ClusterBy,
				AutoIncrement: col.Typ.GetAutoIncr(),
				IsHidden:      col.Hidden,
				Seqnum:        uint16(col.Seqnum),
				EnumVlaues:    colTyp.GetEnumvalues(),
			},
		}
	}
	return exeCols
}

func (s *Scope) CreateSequence(c *Compile) error {
	if s.ScopeAnalyzer == nil {
		s.ScopeAnalyzer = NewScopeAnalyzer()
	}
	s.ScopeAnalyzer.Start()
	defer s.ScopeAnalyzer.Stop()

	qry := s.Plan.GetDdl().GetCreateSequence()
	// convert the plan's cols to the execution's cols
	planCols := qry.GetTableDef().GetCols()
	exeCols := planColsToExeCols(planCols)

	// convert the plan's defs to the execution's defs
	exeDefs, err := planDefsToExeDefs(qry.GetTableDef())
	if err != nil {
		return err
	}

	dbName := c.db
	if qry.GetDatabase() != "" {
		dbName = qry.GetDatabase()
	}
	tblName := qry.GetTableDef().GetName()

	dbSource, err := c.e.Database(c.proc.Ctx, dbName, c.proc.GetTxnOperator())
	if err != nil {
		if dbName == "" {
			return moerr.NewNoDB(c.proc.Ctx)
		}
		return err
	}

	if _, err := dbSource.Relation(c.proc.Ctx, tblName, nil); err == nil {
		if qry.GetIfNotExists() {
			return nil
		}
		// Just report table exists error.
		return moerr.NewTableAlreadyExists(c.proc.Ctx, tblName)
	}

	if err := lockMoTable(c, dbName, tblName, lock.LockMode_Exclusive); err != nil {
		return err
	}

	if err := dbSource.Create(context.WithValue(c.proc.Ctx, defines.SqlKey{}, c.sql), tblName, append(exeCols, exeDefs...)); err != nil {
		return err
	}

	// Init the only row of sequence.
	if rel, err := dbSource.Relation(c.proc.Ctx, tblName, nil); err == nil {
		if rel == nil {
			return moerr.NewTableAlreadyExists(c.proc.Ctx, tblName)
		}
		bat, err := makeSequenceInitBatch(c.proc.Ctx, c.stmt.(*tree.CreateSequence), qry.GetTableDef(), c.proc)
		defer func() {
			if bat != nil {
				bat.Clean(c.proc.Mp())
			}
		}()
		if err != nil {
			return err
		}
		err = rel.Write(c.proc.Ctx, bat)
		if err != nil {
			return err
		}
	}
	return nil
}

func (s *Scope) AlterSequence(c *Compile) error {
	if s.ScopeAnalyzer == nil {
		s.ScopeAnalyzer = NewScopeAnalyzer()
	}
	s.ScopeAnalyzer.Start()
	defer s.ScopeAnalyzer.Stop()

	var values []interface{}
	var curval string
	qry := s.Plan.GetDdl().GetAlterSequence()
	// convert the plan's cols to the execution's cols
	planCols := qry.GetTableDef().GetCols()
	exeCols := planColsToExeCols(planCols)

	// convert the plan's defs to the execution's defs
	exeDefs, err := planDefsToExeDefs(qry.GetTableDef())
	if err != nil {
		return err
	}

	dbName := c.db
	if qry.GetDatabase() != "" {
		dbName = qry.GetDatabase()
	}
	tblName := qry.GetTableDef().GetName()

	dbSource, err := c.e.Database(c.proc.Ctx, dbName, c.proc.GetTxnOperator())
	if err != nil {
		if dbName == "" {
			return moerr.NewNoDB(c.proc.Ctx)
		}
		return err
	}

	if rel, err := dbSource.Relation(c.proc.Ctx, tblName, nil); err == nil {
		// sequence table exists
		// get pre sequence table row values
		_values, err := c.proc.GetSessionInfo().SqlHelper.ExecSql(fmt.Sprintf("select * from `%s`.`%s`", dbName, tblName))
		if err != nil {
			return err
		}
		if _values == nil {
			return moerr.NewInternalError(c.proc.Ctx, "Failed to get sequence meta data.")
		}
		values = _values[0]

		// get pre curval

		curval = c.proc.GetSessionInfo().SeqCurValues[rel.GetTableID(c.proc.Ctx)]
		// dorp the pre sequence
		err = c.runSql(fmt.Sprintf("drop sequence %s", tblName))
		if err != nil {
			return err
		}
	} else {
		// sequence table not exists
		if qry.GetIfExists() {
			return nil
		}
		return moerr.NewInternalErrorf(c.proc.Ctx, "sequence %s not exists", tblName)
	}

	if err := lockMoTable(c, dbName, tblName, lock.LockMode_Exclusive); err != nil {
		return err
	}

	if err := dbSource.Create(context.WithValue(c.proc.Ctx, defines.SqlKey{}, c.sql), tblName, append(exeCols, exeDefs...)); err != nil {
		return err
	}

	//Init the only row of sequence.
	if rel, err := dbSource.Relation(c.proc.Ctx, tblName, nil); err == nil {
		if rel == nil {
			return moerr.NewLockTableNotFound(c.proc.Ctx)
		}
		bat, err := makeSequenceAlterBatch(c.proc.Ctx, c.stmt.(*tree.AlterSequence), qry.GetTableDef(), c.proc, values, curval)
		defer func() {
			if bat != nil {
				bat.Clean(c.proc.Mp())
			}
		}()
		if err != nil {
			return err
		}
		err = rel.Write(c.proc.Ctx, bat)
		if err != nil {
			return err
		}
	}
	return nil
}

/*
Sequence table got 1 row and 7 columns(besides row_id).
-----------------------------------------------------------------------------------
last_seq_num | min_value| max_value| start_value| increment_value| cycle| is_called |
-----------------------------------------------------------------------------------

------------------------------------------------------------------------------------
*/

func makeSequenceAlterBatch(ctx context.Context, stmt *tree.AlterSequence, tableDef *plan.TableDef, proc *process.Process, result []interface{}, curval string) (*batch.Batch, error) {
	var bat batch.Batch
	bat.SetRowCount(1)
	attrs := make([]string, len(plan2.Sequence_cols_name))
	for i := range attrs {
		attrs[i] = plan2.Sequence_cols_name[i]
	}
	bat.Attrs = attrs

	// typ is sequenece's type now
	typ := plan2.MakeTypeByPlan2Type(tableDef.Cols[0].Typ)
	vecs := make([]*vector.Vector, len(plan2.Sequence_cols_name))

	switch typ.Oid {
	case types.T_int16:
		lastV, incr, minV, maxV, startN, cycle, err := makeAlterSequenceParam[int16](ctx, stmt, result, curval)
		if err != nil {
			return nil, err
		}
		if maxV < 0 {
			maxV = math.MaxInt16
		}
		err = valueCheckOut(maxV, minV, startN, ctx)
		if err != nil {
			return nil, err
		}
		err = makeAlterSequenceVecs(vecs, typ, proc, incr, lastV, minV, maxV, startN, cycle)
		if err != nil {
			return nil, err
		}
	case types.T_int32:
		lastV, incr, minV, maxV, startN, cycle, err := makeAlterSequenceParam[int32](ctx, stmt, result, curval)
		if err != nil {
			return nil, err
		}
		if maxV < 0 {
			maxV = math.MaxInt32
		}
		err = valueCheckOut(maxV, minV, startN, ctx)
		if err != nil {
			return nil, err
		}
		err = makeAlterSequenceVecs(vecs, typ, proc, incr, lastV, minV, maxV, startN, cycle)
		if err != nil {
			return nil, err
		}
	case types.T_int64:
		lastV, incr, minV, maxV, startN, cycle, err := makeAlterSequenceParam[int64](ctx, stmt, result, curval)
		if err != nil {
			return nil, err
		}
		if maxV < 0 {
			maxV = math.MaxInt64
		}
		err = valueCheckOut(maxV, minV, startN, ctx)
		if err != nil {
			return nil, err
		}
		err = makeAlterSequenceVecs(vecs, typ, proc, incr, lastV, minV, maxV, startN, cycle)
		if err != nil {
			return nil, err
		}
	case types.T_uint16:
		lastV, incr, minV, maxV, startN, cycle, err := makeAlterSequenceParam[uint16](ctx, stmt, result, curval)
		if err != nil {
			return nil, err
		}
		err = valueCheckOut(maxV, minV, startN, ctx)
		if err != nil {
			return nil, err
		}
		err = makeAlterSequenceVecs(vecs, typ, proc, incr, lastV, minV, maxV, startN, cycle)
		if err != nil {
			return nil, err
		}
	case types.T_uint32:
		lastV, incr, minV, maxV, startN, cycle, err := makeAlterSequenceParam[uint32](ctx, stmt, result, curval)
		if err != nil {
			return nil, err
		}
		err = valueCheckOut(maxV, minV, startN, ctx)
		if err != nil {
			return nil, err
		}
		err = makeAlterSequenceVecs(vecs, typ, proc, incr, lastV, minV, maxV, startN, cycle)
		if err != nil {
			return nil, err
		}
	case types.T_uint64:
		lastV, incr, minV, maxV, startN, cycle, err := makeAlterSequenceParam[uint64](ctx, stmt, result, curval)
		if err != nil {
			return nil, err
		}
		err = valueCheckOut(maxV, minV, startN, ctx)
		if err != nil {
			return nil, err
		}
		err = makeAlterSequenceVecs(vecs, typ, proc, incr, lastV, minV, maxV, startN, cycle)
		if err != nil {
			return nil, err
		}
	default:
		return nil, moerr.NewNotSupported(ctx, "Unsupported type for sequence")
	}
	bat.Vecs = vecs
	return &bat, nil
}

func makeSequenceInitBatch(ctx context.Context, stmt *tree.CreateSequence, tableDef *plan.TableDef, proc *process.Process) (*batch.Batch, error) {
	var bat batch.Batch
	bat.SetRowCount(1)
	attrs := make([]string, len(plan2.Sequence_cols_name))
	for i := range attrs {
		attrs[i] = plan2.Sequence_cols_name[i]
	}
	bat.Attrs = attrs

	typ := plan2.MakeTypeByPlan2Type(tableDef.Cols[0].Typ)
	sequence_cols_num := 7
	vecs := make([]*vector.Vector, sequence_cols_num)

	// Make sequence vecs.
	switch typ.Oid {
	case types.T_int16:
		incr, minV, maxV, startN, err := makeSequenceParam[int16](ctx, stmt)
		if err != nil {
			return nil, err
		}
		if stmt.MaxValue == nil {
			if incr > 0 {
				maxV = math.MaxInt16
			} else {
				maxV = -1
			}
		}
		if stmt.MinValue == nil && incr < 0 {
			minV = math.MinInt16
		}
		if stmt.StartWith == nil {
			if incr > 0 {
				startN = minV
			} else {
				startN = maxV
			}
		}
		err = valueCheckOut(maxV, minV, startN, ctx)
		if err != nil {
			return nil, err
		}
		err = makeSequenceVecs(vecs, stmt, typ, proc, incr, minV, maxV, startN)
		if err != nil {
			return nil, err
		}
	case types.T_int32:
		incr, minV, maxV, startN, err := makeSequenceParam[int32](ctx, stmt)
		if err != nil {
			return nil, err
		}
		if stmt.MaxValue == nil {
			if incr > 0 {
				maxV = math.MaxInt32
			} else {
				maxV = -1
			}
		}
		if stmt.MinValue == nil && incr < 0 {
			minV = math.MinInt32
		}
		if stmt.StartWith == nil {
			if incr > 0 {
				startN = minV
			} else {
				startN = maxV
			}
		}
		err = valueCheckOut(maxV, minV, startN, ctx)
		if err != nil {
			return nil, err
		}
		err = makeSequenceVecs(vecs, stmt, typ, proc, incr, minV, maxV, startN)
		if err != nil {
			return nil, err
		}
	case types.T_int64:
		incr, minV, maxV, startN, err := makeSequenceParam[int64](ctx, stmt)
		if err != nil {
			return nil, err
		}
		if stmt.MaxValue == nil {
			if incr > 0 {
				maxV = math.MaxInt64
			} else {
				maxV = -1
			}
		}
		if stmt.MinValue == nil && incr < 0 {
			minV = math.MinInt64
		}
		if stmt.StartWith == nil {
			if incr > 0 {
				startN = minV
			} else {
				startN = maxV
			}
		}
		err = valueCheckOut(maxV, minV, startN, ctx)
		if err != nil {
			return nil, err
		}
		err = makeSequenceVecs(vecs, stmt, typ, proc, incr, minV, maxV, startN)
		if err != nil {
			return nil, err
		}
	case types.T_uint16:
		incr, minV, maxV, startN, err := makeSequenceParam[uint16](ctx, stmt)
		if err != nil {
			return nil, err
		}
		if stmt.MaxValue == nil {
			maxV = math.MaxUint16
		}
		if stmt.MinValue == nil && incr < 0 {
			minV = 0
		}
		if stmt.StartWith == nil {
			if incr > 0 {
				startN = minV
			} else {
				startN = maxV
			}
		}
		err = valueCheckOut(maxV, minV, startN, ctx)
		if err != nil {
			return nil, err
		}
		err = makeSequenceVecs(vecs, stmt, typ, proc, incr, minV, maxV, startN)
		if err != nil {
			return nil, err
		}
	case types.T_uint32:
		incr, minV, maxV, startN, err := makeSequenceParam[uint32](ctx, stmt)
		if err != nil {
			return nil, err
		}
		if stmt.MaxValue == nil {
			maxV = math.MaxUint32
		}
		if stmt.MinValue == nil && incr < 0 {
			minV = 0
		}
		if stmt.StartWith == nil {
			if incr > 0 {
				startN = minV
			} else {
				startN = maxV
			}
		}
		err = valueCheckOut(maxV, minV, startN, ctx)
		if err != nil {
			return nil, err
		}
		err = makeSequenceVecs(vecs, stmt, typ, proc, incr, minV, maxV, startN)
		if err != nil {
			return nil, err
		}
	case types.T_uint64:
		incr, minV, maxV, startN, err := makeSequenceParam[uint64](ctx, stmt)
		if err != nil {
			return nil, err
		}
		if stmt.MaxValue == nil {
			maxV = math.MaxUint64
		}
		if stmt.MinValue == nil && incr < 0 {
			minV = 0
		}
		if stmt.StartWith == nil {
			if incr > 0 {
				startN = minV
			} else {
				startN = maxV
			}
		}
		err = valueCheckOut(maxV, minV, startN, ctx)
		if err != nil {
			return nil, err
		}
		err = makeSequenceVecs(vecs, stmt, typ, proc, incr, minV, maxV, startN)
		if err != nil {
			return nil, err
		}
	default:
		return nil, moerr.NewNotSupported(ctx, "Unsupported type for sequence")
	}

	bat.Vecs = vecs
	return &bat, nil
}

func makeSequenceVecs[T constraints.Integer](vecs []*vector.Vector, stmt *tree.CreateSequence, typ types.Type, proc *process.Process, incr int64, minV, maxV, startN T) (err error) {
	defer func() {
		if err != nil {
			for _, v := range vecs {
				if v != nil {
					v.Free(proc.Mp())
				}
			}
		}
	}()

	if vecs[0], err = vector.NewConstFixed(typ, startN, 1, proc.Mp()); err != nil {
		return err
	}
	if vecs[1], err = vector.NewConstFixed(typ, minV, 1, proc.Mp()); err != nil {
		return err
	}
	if vecs[2], err = vector.NewConstFixed(typ, maxV, 1, proc.Mp()); err != nil {
		return err
	}
	if vecs[3], err = vector.NewConstFixed(typ, startN, 1, proc.Mp()); err != nil {
		return err
	}
	if vecs[4], err = vector.NewConstFixed(types.T_int64.ToType(), incr, 1, proc.Mp()); err != nil {
		return err
	}
	if stmt.Cycle {
		vecs[5], err = vector.NewConstFixed(types.T_bool.ToType(), true, 1, proc.Mp())
	} else {
		vecs[5], err = vector.NewConstFixed(types.T_bool.ToType(), false, 1, proc.Mp())
	}
	if err != nil {
		return err
	}
	vecs[6], err = vector.NewConstFixed(types.T_bool.ToType(), false, 1, proc.Mp())
	return err
}

func makeAlterSequenceVecs[T constraints.Integer](vecs []*vector.Vector, typ types.Type, proc *process.Process, incr int64, lastV, minV, maxV, startN T, cycle bool) (err error) {
	defer func() {
		if err != nil {
			for _, v := range vecs {
				if v != nil {
					v.Free(proc.Mp())
				}
			}
		}
	}()

	if vecs[0], err = vector.NewConstFixed(typ, lastV, 1, proc.Mp()); err != nil {
		return err
	}
	if vecs[1], err = vector.NewConstFixed(typ, minV, 1, proc.Mp()); err != nil {
		return err
	}
	if vecs[2], err = vector.NewConstFixed(typ, maxV, 1, proc.Mp()); err != nil {
		return err
	}
	if vecs[3], err = vector.NewConstFixed(typ, startN, 1, proc.Mp()); err != nil {
		return err
	}
	if vecs[4], err = vector.NewConstFixed(types.T_int64.ToType(), incr, 1, proc.Mp()); err != nil {
		return err
	}
	if vecs[5], err = vector.NewConstFixed(types.T_bool.ToType(), cycle, 1, proc.Mp()); err != nil {
		return err
	}
	vecs[6], err = vector.NewConstFixed(types.T_bool.ToType(), false, 1, proc.Mp())
	return err
}

func makeSequenceParam[T constraints.Integer](ctx context.Context, stmt *tree.CreateSequence) (int64, T, T, T, error) {
	var minValue, maxValue, startNum T
	incrNum := int64(1)
	if stmt.IncrementBy != nil {
		switch stmt.IncrementBy.Num.(type) {
		case uint64:
			return 0, 0, 0, 0, moerr.NewInvalidInput(ctx, "incr value's data type is int64")
		}
		incrNum = getValue[int64](stmt.IncrementBy.Minus, stmt.IncrementBy.Num)
	}
	if incrNum == 0 {
		return 0, 0, 0, 0, moerr.NewInvalidInput(ctx, "Incr value for sequence must not be 0")
	}

	if stmt.MinValue == nil {
		if incrNum > 0 {
			minValue = 1
		} else {
			// Value here is wrong.
			// We will get real value later.
			minValue = 0
		}
	} else {
		minValue = getValue[T](stmt.MinValue.Minus, stmt.MinValue.Num)
	}

	if stmt.MaxValue == nil {
		// Value here is wrong.
		// We will get real value later.
		maxValue = 0
	} else {
		maxValue = getValue[T](stmt.MaxValue.Minus, stmt.MaxValue.Num)
	}

	if stmt.StartWith == nil {
		// The value may be wrong.
		if incrNum > 0 {
			startNum = minValue
		} else {
			startNum = maxValue
		}
	} else {
		startNum = getValue[T](stmt.StartWith.Minus, stmt.StartWith.Num)
	}

	return incrNum, minValue, maxValue, startNum, nil
}

func makeAlterSequenceParam[T constraints.Integer](ctx context.Context, stmt *tree.AlterSequence, result []interface{}, curval string) (T, int64, T, T, T, bool, error) {
	var minValue, maxValue, startNum, lastNum T
	var incrNum int64
	var cycle bool

	if incr, ok := result[4].(int64); ok {
		incrNum = incr
	}

	// if alter increment value
	if stmt.IncrementBy != nil {
		switch stmt.IncrementBy.Num.(type) {
		case uint64:
			return 0, 0, 0, 0, 0, false, moerr.NewInvalidInput(ctx, "incr value's data type is int64")
		}
		incrNum = getValue[int64](stmt.IncrementBy.Minus, stmt.IncrementBy.Num)
	}
	if incrNum == 0 {
		return 0, 0, 0, 0, 0, false, moerr.NewInvalidInput(ctx, "Incr value for sequence must not be 0")
	}

	// if alter minValue of sequence
	preMinValue := result[1]
	if stmt.MinValue != nil {
		minValue = getValue[T](stmt.MinValue.Minus, stmt.MinValue.Num)
	} else {
		minValue = getInterfaceValue[T](preMinValue)
	}

	// if alter maxValue of sequence
	preMaxValue := result[2]
	if stmt.MaxValue != nil {
		maxValue = getValue[T](stmt.MaxValue.Minus, stmt.MaxValue.Num)
	} else {
		maxValue = getInterfaceValue[T](preMaxValue)
	}

	preLastSeq := result[0]
	preLastSeqNum := getInterfaceValue[T](preLastSeq)
	// if alter startWith value of sequence
	preStartWith := preLastSeqNum
	if stmt.StartWith != nil {
		startNum = getValue[T](stmt.StartWith.Minus, stmt.StartWith.Num)
		if startNum < preStartWith {
			startNum = preStartWith
		}
	} else {
		startNum = getInterfaceValue[T](preStartWith)
	}
	if len(curval) != 0 {
		lastNum = preLastSeqNum + T(incrNum)
		if lastNum < startNum+T(incrNum) {
			lastNum = startNum + T(incrNum)
		}
	} else {
		lastNum = preLastSeqNum
	}

	// if alter cycle state of sequence
	preCycle := result[5]
	if preCycleVal, ok := preCycle.(bool); ok {
		if stmt.Cycle != nil {
			cycle = stmt.Cycle.Cycle
		} else {
			cycle = preCycleVal
		}
	}

	return lastNum, incrNum, minValue, maxValue, startNum, cycle, nil
}

// Checkout values.
func valueCheckOut[T constraints.Integer](maxValue, minValue, startNum T, ctx context.Context) error {
	if maxValue <= minValue {
		return moerr.NewInvalidInputf(ctx, "MAXVALUE (%d) of sequence must be bigger than MINVALUE (%d) of it", maxValue, minValue)
	}
	if startNum < minValue || startNum > maxValue {
		return moerr.NewInvalidInputf(ctx, "STARTVALUE (%d) for sequence must between MINVALUE (%d) and MAXVALUE (%d)", startNum, minValue, maxValue)
	}
	return nil
}

func getValue[T constraints.Integer](minus bool, num any) T {
	var v T
	switch num := num.(type) {
	case uint64:
		v = T(num)
	case int64:
		if minus {
			v = -T(num)
		} else {
			v = T(num)
		}
	}
	return v
}

func getInterfaceValue[T constraints.Integer](val interface{}) T {
	switch val := val.(type) {
	case int16:
		return T(val)
	case int32:
		return T(val)
	case int64:
		return T(val)
	case uint16:
		return T(val)
	case uint32:
		return T(val)
	case uint64:
		return T(val)
	}
	return 0
}

func doLockTable(
	eng engine.Engine,
	proc *process.Process,
	rel engine.Relation,
	defChanged bool) error {
	id := rel.GetTableID(proc.Ctx)
	defs, err := rel.GetPrimaryKeys(proc.Ctx)
	if err != nil {
		return err
	}

	if len(defs) != 1 {
		panic("invalid primary keys")
	}

	err = lockop.LockTable(
		eng,
		proc,
		id,
		defs[0].Type,
		defChanged)

	return err
}

func lockTable(
	ctx context.Context,
	eng engine.Engine,
	proc *process.Process,
	rel engine.Relation,
	dbName string,
	partitionTableNames []string,
	defChanged bool) error {

	if len(partitionTableNames) == 0 {
		return doLockTable(eng, proc, rel, defChanged)
	}

	dbSource, err := eng.Database(ctx, dbName, proc.GetTxnOperator())
	if err != nil {
		return err
	}

	for _, tableName := range partitionTableNames {
		pRel, pErr := dbSource.Relation(ctx, tableName, nil)
		if pErr != nil {
			return pErr
		}
		err = doLockTable(eng, proc, pRel, defChanged)
		if err != nil {
			return err
		}
	}
	return nil
}

// lockIndexTable
func lockIndexTable(ctx context.Context, dbSource engine.Database, eng engine.Engine, proc *process.Process, tableName string, defChanged bool) error {
	rel, err := dbSource.Relation(ctx, tableName, nil)
	if err != nil {
		return err
	}
	return doLockTable(eng, proc, rel, defChanged)
}

func lockRows(
	eng engine.Engine,
	proc *process.Process,
	rel engine.Relation,
	vec *vector.Vector,
	lockMode lock.LockMode,
	sharding lock.Sharding,
	group uint32) error {
	if vec == nil || vec.Length() == 0 {
		panic("lock rows is empty")
	}

	id := rel.GetTableID(proc.Ctx)

	err := lockop.LockRows(
		eng,
		proc,
		rel,
		id,
		vec,
		*vec.GetType(),
		lockMode,
		sharding,
		group)
	return err
}

func maybeCreateAutoIncrement(
	ctx context.Context,
	sid string,
	db engine.Database,
	def *plan.TableDef,
	txnOp client.TxnOperator,
	nameResolver func() string) error {
	name := def.Name
	if nameResolver != nil {
		name = nameResolver()
	}
	tb, err := db.Relation(ctx, name, nil)
	if err != nil {
		return err
	}
	def.TblId = tb.GetTableID(ctx)

	cols := incrservice.GetAutoColumnFromDef(def)
	if len(cols) == 0 {
		return nil
	}

	return incrservice.GetAutoIncrementService(sid).Create(
		ctx,
		def.TblId,
		cols,
		txnOp)
}

func maybeDeleteAutoIncrement(
	ctx context.Context,
	sid string,
	db engine.Database,
	tblname string,
	txnOp client.TxnOperator) error {

	// check if contains any auto_increment column(include __mo_fake_pk_col), if so, reset the auto_increment value
	rel, err := db.Relation(ctx, tblname, nil)
	if err != nil {
		return err
	}

	tblId := rel.GetTableID(ctx)

	tblDef := rel.GetTableDef(ctx)
	var containAuto bool
	for _, col := range tblDef.Cols {
		if col.Typ.AutoIncr {
			containAuto = true
			break
		}
	}
	if containAuto {
		err = incrservice.GetAutoIncrementService(sid).Delete(
			ctx,
			tblId,
			txnOp)
		if err != nil {
			return err
		}
	}

	return nil
}

func maybeResetAutoIncrement(
	ctx context.Context,
	sid string,
	db engine.Database,
	tblname string,
	oldId uint64,
	newId uint64,
	keepAutoIncrement bool,
	txnOp client.TxnOperator) error {

	// check if contains any auto_increment column(include __mo_fake_pk_col), if so, reset the auto_increment value

	rel, err := db.Relation(ctx, tblname, nil)
	if err != nil {
		return err
	}

	tblDef := rel.GetTableDef(ctx)
	var containAuto bool
	for _, col := range tblDef.Cols {
		if col.Typ.AutoIncr {
			containAuto = true
			break
		}
	}
	if containAuto {
		err = incrservice.GetAutoIncrementService(sid).Reset(
			ctx,
			oldId,
			newId,
			keepAutoIncrement,
			txnOp)
		if err != nil {
			return err
		}
	}

	return nil
}

func getRelFromMoCatalog(c *Compile, tblName string) (engine.Relation, error) {
	dbSource, err := c.e.Database(c.proc.Ctx, catalog.MO_CATALOG, c.proc.GetTxnOperator())
	if err != nil {
		return nil, err
	}

	rel, err := dbSource.Relation(c.proc.Ctx, tblName, nil)
	if err != nil {
		return nil, err
	}

	return rel, nil
}

func getLockVector(proc *process.Process, accountId uint32, names []string) (*vector.Vector, error) {
	vecs := make([]*vector.Vector, len(names)+1)
	defer func() {
		for _, v := range vecs {
			if v != nil {
				v.Free(proc.GetMPool())
			}
		}
	}()

	// append account_id
	accountIdVec := vector.NewVec(types.T_uint32.ToType())
	err := vector.AppendFixed(accountIdVec, accountId, false, proc.GetMPool())
	if err != nil {
		return nil, err
	}
	vecs[0] = accountIdVec
	// append names
	for i, name := range names {
		nameVec := vector.NewVec(types.T_varchar.ToType())
		err := vector.AppendBytes(nameVec, []byte(name), false, proc.GetMPool())
		if err != nil {
			return nil, err
		}
		vecs[i+1] = nameVec
	}

	vec, err := function.RunFunctionDirectly(proc, function.SerialFunctionEncodeID, vecs, 1)
	if err != nil {
		return nil, err
	}
	return vec, nil
}

func lockMoDatabase(c *Compile, dbName string) error {
	dbRel, err := getRelFromMoCatalog(c, catalog.MO_DATABASE)
	if err != nil {
		return err
	}
	vec, err := getLockVector(c.proc, c.proc.GetSessionInfo().AccountId, []string{dbName})
	if err != nil {
		return err
	}
	defer vec.Free(c.proc.Mp())
	if err := lockRows(c.e, c.proc, dbRel, vec, lock.LockMode_Exclusive, lock.Sharding_ByRow, c.proc.GetSessionInfo().AccountId); err != nil {
		return err
	}
	return nil
}

func lockMoTable(
	c *Compile,
	dbName string,
	tblName string,
	lockMode lock.LockMode) error {
	dbRel, err := getRelFromMoCatalog(c, catalog.MO_TABLES)
	if err != nil {
		return err
	}
	vec, err := getLockVector(c.proc, c.proc.GetSessionInfo().AccountId, []string{dbName, tblName})
	if err != nil {
		return err
	}
	defer vec.Free(c.proc.Mp())

	if err := lockRows(c.e, c.proc, dbRel, vec, lockMode, lock.Sharding_ByRow, c.proc.GetSessionInfo().AccountId); err != nil {
		return err
	}
	return nil
}<|MERGE_RESOLUTION|>--- conflicted
+++ resolved
@@ -1290,14 +1290,15 @@
 			return err
 		}
 
-		if err = maybeCreateAutoIncrement(
+		err = maybeCreateAutoIncrement(
 			c.proc.Ctx,
 			c.proc.GetService(),
 			dbSource,
 			def,
 			c.proc.GetTxnOperator(),
 			nil,
-		); err != nil {
+		)
+		if err != nil {
 			c.proc.Error(c.proc.Ctx, "create auto increment table",
 				zap.String("databaseName", c.db),
 				zap.String("tableName", qry.GetTableDef().GetName()),
@@ -1802,20 +1803,17 @@
 		return err
 	}
 
-<<<<<<< HEAD
-	if err = maybeCreateAutoIncrement(
-=======
 	c.setHaveDDL(true)
 
 	err = maybeCreateAutoIncrement(
->>>>>>> c654b9cc
 		c.proc.Ctx,
 		c.proc.GetService(),
 		dbSource,
 		def,
 		c.proc.GetTxnOperator(),
 		nil,
-	); err != nil {
+	)
+	if err != nil {
 		c.proc.Error(c.proc.Ctx, "create auto increment for index table",
 			zap.String("databaseName", c.db),
 			zap.String("tableName", def.GetName()),
@@ -1823,7 +1821,7 @@
 		)
 		return err
 	}
-	return nil
+	return err
 }
 
 func (s *Scope) handleVectorIvfFlatIndex(c *Compile, dbSource engine.Database, indexDefs map[string]*plan.IndexDef, qryDatabase string, originalTableDef *plan.TableDef, indexInfo *plan.CreateTable) error {
