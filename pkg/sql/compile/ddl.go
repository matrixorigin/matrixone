// Copyright 2021 Matrix Origin
//
// Licensed under the Apache License, Version 2.0 (the "License");
// you may not use this file except in compliance with the License.
// You may obtain a copy of the License at
//
//      http://www.apache.org/licenses/LICENSE-2.0
//
// Unless required by applicable law or agreed to in writing, software
// distributed under the License is distributed on an "AS IS" BASIS,
// WITHOUT WARRANTIES OR CONDITIONS OF ANY KIND, either express or implied.
// See the License for the specific language governing permissions and
// limitations under the License.

package compile

import (
	"context"
	"fmt"
	"math"
	"strings"

	"go.uber.org/zap"
	"golang.org/x/exp/constraints"

	"github.com/matrixorigin/matrixone/pkg/catalog"
	"github.com/matrixorigin/matrixone/pkg/common/moerr"
	"github.com/matrixorigin/matrixone/pkg/compress"
	"github.com/matrixorigin/matrixone/pkg/container/batch"
	"github.com/matrixorigin/matrixone/pkg/container/types"
	"github.com/matrixorigin/matrixone/pkg/container/vector"
	"github.com/matrixorigin/matrixone/pkg/defines"
	"github.com/matrixorigin/matrixone/pkg/incrservice"
	"github.com/matrixorigin/matrixone/pkg/pb/api"
	"github.com/matrixorigin/matrixone/pkg/pb/lock"
	"github.com/matrixorigin/matrixone/pkg/pb/plan"
	"github.com/matrixorigin/matrixone/pkg/shardservice"
	"github.com/matrixorigin/matrixone/pkg/sql/colexec/lockop"
	"github.com/matrixorigin/matrixone/pkg/sql/parsers/tree"
	plan2 "github.com/matrixorigin/matrixone/pkg/sql/plan"
	"github.com/matrixorigin/matrixone/pkg/sql/plan/function"
	"github.com/matrixorigin/matrixone/pkg/txn/client"
	"github.com/matrixorigin/matrixone/pkg/util/trace"
	"github.com/matrixorigin/matrixone/pkg/vm/engine"
	"github.com/matrixorigin/matrixone/pkg/vm/process"
)

func (s *Scope) CreateDatabase(c *Compile) error {
	if s.ScopeAnalyzer == nil {
		s.ScopeAnalyzer = NewScopeAnalyzer()
	}
	s.ScopeAnalyzer.Start()
	defer s.ScopeAnalyzer.Stop()
	ctx, span := trace.Start(c.proc.Ctx, "CreateDatabase")
	defer span.End()

	createDatabase := s.Plan.GetDdl().GetCreateDatabase()
	dbName := createDatabase.GetDatabase()
	if _, err := c.e.Database(ctx, dbName, c.proc.GetTxnOperator()); err == nil {
		if createDatabase.GetIfNotExists() {
			return nil
		}
		return moerr.NewDBAlreadyExists(ctx, dbName)
	}

	if err := lockMoDatabase(c, dbName, lock.LockMode_Exclusive); err != nil {
		return err
	}

	ctx = context.WithValue(ctx, defines.SqlKey{}, createDatabase.GetSql())
	datType := ""
	// handle sub
	if subOption := createDatabase.SubscriptionOption; subOption != nil {
		datType = catalog.SystemDBTypeSubscription
		if err := createSubscription(ctx, c, dbName, subOption); err != nil {
			return err
		}
	}

	ctx = context.WithValue(ctx, defines.DatTypKey{}, datType)
	err := c.e.Create(ctx, dbName, c.proc.GetTxnOperator())
	if err != nil {
		return err
	}

	if !needSkipDbs[dbName] {
		newDb, err := c.e.Database(ctx, dbName, c.proc.GetTxnOperator())
		if err != nil {
			return err
		}

		updatePitrSql := fmt.Sprintf("update `%s`.`%s` set `%s` = '%s' where `%s` = %d and `%s` = '%s'",
			catalog.MO_CATALOG, catalog.MO_PITR, catalog.MO_PITR_OBJECT_ID, newDb.GetDatabaseId(ctx),
			catalog.MO_PITR_ACCOUNT_ID, c.proc.GetSessionInfo().AccountId,
			catalog.MO_PITR_DB_NAME, dbName)

		err = c.runSqlWithSystemTenant(updatePitrSql)
		if err != nil {
			return err
		}
	}

	return nil
}

func (s *Scope) DropDatabase(c *Compile) error {
	if s.ScopeAnalyzer == nil {
		s.ScopeAnalyzer = NewScopeAnalyzer()
	}
	s.ScopeAnalyzer.Start()
	defer s.ScopeAnalyzer.Stop()

	dbName := s.Plan.GetDdl().GetDropDatabase().GetDatabase()
	db, err := c.e.Database(c.proc.Ctx, dbName, c.proc.GetTxnOperator())
	if err != nil {
		if s.Plan.GetDdl().GetDropDatabase().GetIfExists() {
			return nil
		}
		return moerr.NewErrDropNonExistsDB(c.proc.Ctx, dbName)
	}

	if err = lockMoDatabase(c, dbName, lock.LockMode_Exclusive); err != nil {
		return err
	}

	// handle sub
	if db.IsSubscription(c.proc.Ctx) {
		if err = dropSubscription(c.proc.Ctx, c, dbName); err != nil {
			return err
		}
	}

	// whether foreign_key_checks = 0 or 1
	err = s.removeFkeysRelationships(c, dbName)
	if err != nil {
		return err
	}

	database, err := c.e.Database(c.proc.Ctx, dbName, c.proc.GetTxnOperator())
	if err != nil {
		return err
	}
	relations, err := database.Relations(c.proc.Ctx)
	if err != nil {
		return err
	}
	var ignoreTables []string
	for _, r := range relations {
		t, err := database.Relation(c.proc.Ctx, r, nil)
		if err != nil {
			return err
		}
		defs, err := t.TableDefs(c.proc.Ctx)
		if err != nil {
			return err
		}

		constrain := GetConstraintDefFromTableDefs(defs)
		for _, ct := range constrain.Cts {
			if ds, ok := ct.(*engine.IndexDef); ok {
				for _, d := range ds.Indexes {
					ignoreTables = append(ignoreTables, d.IndexTableName)
				}
			}
		}

		for _, def := range defs {
			if partitionDef, ok := def.(*engine.PartitionDef); ok {
				if partitionDef.Partitioned > 0 {
					p := &plan.PartitionByDef{}
					err = p.UnMarshalPartitionInfo(([]byte)(partitionDef.Partition))
					if err != nil {
						return err
					}
					ignoreTables = append(ignoreTables, p.PartitionTableNames...)
				}
				break
			}
		}
	}

	deleteTables := make([]string, 0, len(relations)-len(ignoreTables))
	for _, r := range relations {
		isIndexTable := false
		for _, d := range ignoreTables {
			if d == r {
				isIndexTable = true
				break
			}
		}
		if !isIndexTable {
			deleteTables = append(deleteTables, r)
		}
	}

	for _, t := range deleteTables {
		dropSql := fmt.Sprintf(dropTableBeforeDropDatabase, dbName, t)
		err = c.runSql(dropSql)
		if err != nil {
			return err
		}
	}

	sql := s.Plan.GetDdl().GetDropDatabase().GetCheckFKSql()
	if len(sql) != 0 {
		if err = runDetectFkReferToDBSql(c, sql); err != nil {
			return err
		}
	}

	err = c.e.Delete(c.proc.Ctx, dbName, c.proc.GetTxnOperator())
	if err != nil {
		return err
	}

	// 1.delete all index object record under the database from mo_catalog.mo_indexes
	deleteSql := fmt.Sprintf(deleteMoIndexesWithDatabaseIdFormat, s.Plan.GetDdl().GetDropDatabase().GetDatabaseId())
	err = c.runSql(deleteSql)
	if err != nil {
		return err
	}

	// 2.delete all partition object record under the database from mo_catalog.mo_table_partitions
	deleteSql = fmt.Sprintf(deleteMoTablePartitionsWithDatabaseIdFormat, s.Plan.GetDdl().GetDropDatabase().GetDatabaseId())
	err = c.runSql(deleteSql)
	if err != nil {
		return err
	}

	// 3. delete fks
	err = c.runSql(s.Plan.GetDdl().GetDropDatabase().GetUpdateFkSql())
	if err != nil {
		return err
	}
	// 4. delete retention info
	err = c.runSql(fmt.Sprintf(deleteMoRetentionWithDatabaseNameFormat, dbName))
	if moerr.IsMoErrCode(err, moerr.ErrNoSuchTable) {
		return nil
	}
	return err
}

func (s *Scope) removeFkeysRelationships(c *Compile, dbName string) error {
	database, err := c.e.Database(c.proc.Ctx, dbName, c.proc.GetTxnOperator())
	if err != nil {
		return err
	}

	relations, err := database.Relations(c.proc.Ctx)
	if err != nil {
		return err
	}
	for _, rel := range relations {
		relation, err := database.Relation(c.proc.Ctx, rel, nil)
		if err != nil {
			return err
		}
		tblId := relation.GetTableID(c.proc.Ctx)
		fkeys, refChild, err := s.getFkDefs(c, relation)
		if err != nil {
			return err
		}
		//remove tblId from the parent table
		for _, fkey := range fkeys.Fkeys {
			if fkey.ForeignTbl == 0 {
				continue
			}

			_, _, parentTable, err := c.e.GetRelationById(c.proc.Ctx, c.proc.GetTxnOperator(), fkey.ForeignTbl)
			if err != nil {
				return err
			}
			err = s.removeChildTblIdFromParentTable(c, parentTable, tblId)
			if err != nil {
				return err
			}
		}
		//remove tblId from the child table
		for _, childId := range refChild.Tables {
			if childId == 0 {
				continue
			}
			_, _, childTable, err := c.e.GetRelationById(c.proc.Ctx, c.proc.GetTxnOperator(), childId)
			if err != nil {
				return err
			}
			err = s.removeParentTblIdFromChildTable(c, childTable, tblId)
			if err != nil {
				return err
			}
		}
	}
	return nil
}

// Drop the old view, and create the new view.
func (s *Scope) AlterView(c *Compile) error {
	qry := s.Plan.GetDdl().GetAlterView()

	dbName := c.db
	tblName := qry.GetTableDef().GetName()

	if err := lockMoDatabase(c, dbName, lock.LockMode_Shared); err != nil {
		return err
	}
	dbSource, err := c.e.Database(c.proc.Ctx, dbName, c.proc.GetTxnOperator())
	if err != nil {
		if qry.GetIfExists() {
			return nil
		}
		return err
	}
	if _, err = dbSource.Relation(c.proc.Ctx, tblName, nil); err != nil {
		if qry.GetIfExists() {
			return nil
		}
		return moerr.NewBadDB(c.proc.Ctx, dbName)
	}

	if err := lockMoTable(c, dbName, tblName, lock.LockMode_Exclusive); err != nil {
		return err
	}

	// Drop view table.
	if err := dbSource.Delete(c.proc.Ctx, tblName); err != nil {
		return err
	}

	// Create view table.
	// convert the plan's cols to the execution's cols
	planCols := qry.GetTableDef().GetCols()
	exeCols := planColsToExeCols(planCols)

	// convert the plan's defs to the execution's defs
	exeDefs, err := planDefsToExeDefs(qry.GetTableDef())
	if err != nil {
		return err
	}

	// if _, err := dbSource.Relation(c.proc.Ctx, tblName); err == nil {
	//  	 return moerr.NewTableAlreadyExists(c.proc.Ctx, tblName)
	// }

	return dbSource.Create(context.WithValue(c.proc.Ctx, defines.SqlKey{}, c.sql), tblName, append(exeCols, exeDefs...))
}

func addAlterKind(alterKind []api.AlterKind, kind api.AlterKind) []api.AlterKind {
	for i := range alterKind {
		if alterKind[i] == kind {
			return alterKind
		}
	}
	alterKind = append(alterKind, kind)
	return alterKind
}

func getAddColPos(cols []*plan.ColDef, def *plan.ColDef, colName string, pos int32) ([]*plan.ColDef, int32, error) {
	if pos == 0 {
		cols = append([]*plan.ColDef{def}, cols...)
		return cols, pos, nil
	} else if pos == -1 {
		length := len(cols)
		cols = append(cols, nil)
		copy(cols[length:], cols[length-1:])
		cols[length-1] = def
		return cols, int32(length - 1), nil
	}
	var idx int
	for idx = 0; idx < len(cols); idx++ {
		if cols[idx].Name == colName {
			cols = append(cols, nil)
			copy(cols[idx+2:], cols[idx+1:])
			cols[idx+1] = def
			return cols, int32(idx + 1), nil
		}
	}
	return nil, 0, moerr.NewInvalidInputNoCtxf("column '%s' doesn't exist in table", colName)
}

func (s *Scope) AlterTableInplace(c *Compile) error {
	qry := s.Plan.GetDdl().GetAlterTable()
	dbName := qry.Database
	if dbName == "" {
		dbName = c.db
	}

	tblName := qry.GetTableDef().GetName()
	dbSource, err := c.e.Database(c.proc.Ctx, dbName, c.proc.GetTxnOperator())
	if err != nil {
		return moerr.NewBadDB(c.proc.Ctx, dbName)
	}
	databaseId := dbSource.GetDatabaseId(c.proc.Ctx)

	rel, err := dbSource.Relation(c.proc.Ctx, tblName, nil)
	if err != nil {
		return err
	}
	tblId := rel.GetTableID(c.proc.Ctx)

	tableDef := plan2.DeepCopyTableDef(qry.TableDef, true)
	oldCt, err := GetConstraintDef(c.proc.Ctx, rel)
	if err != nil {
		return err
	}

	/*
		collect old fk names.
		ForeignKeyDef.Name may be empty in previous design.
		So, we only use ForeignKeyDef.Name that is no empty.
	*/
	oldFkNames := make(map[string]bool)
	for _, ct := range oldCt.Cts {
		switch t := ct.(type) {
		case *engine.ForeignKeyDef:
			for _, fkey := range t.Fkeys {
				if len(fkey.Name) != 0 {
					oldFkNames[fkey.Name] = true
				}
			}
		}
	}
	//added fk in this alter table statement
	newAddedFkNames := make(map[string]bool)

	if c.proc.GetTxnOperator().Txn().IsPessimistic() {
		var retryErr error
		// 0. lock origin database metadata in catalog
		if err = lockMoDatabase(c, dbName, lock.LockMode_Shared); err != nil {
			return err
		}

		// 1. lock origin table metadata in catalog
		if err = lockMoTable(c, dbName, tblName, lock.LockMode_Exclusive); err != nil {
			if !moerr.IsMoErrCode(err, moerr.ErrTxnNeedRetry) &&
				!moerr.IsMoErrCode(err, moerr.ErrTxnNeedRetryWithDefChanged) {
				return err
			}
			retryErr = moerr.NewTxnNeedRetryWithDefChanged(c.proc.Ctx)
		}

		// 2. lock origin table
		var partitionTableNames []string
		if tableDef.Partition != nil {
			partitionTableNames = tableDef.Partition.PartitionTableNames
		}
		if err = lockTable(c.proc.Ctx, c.e, c.proc, rel, dbName, partitionTableNames, true); err != nil {
			if !moerr.IsMoErrCode(err, moerr.ErrTxnNeedRetry) &&
				!moerr.IsMoErrCode(err, moerr.ErrTxnNeedRetryWithDefChanged) {
				return err
			}
			retryErr = moerr.NewTxnNeedRetryWithDefChanged(c.proc.Ctx)
		}

<<<<<<< HEAD
		if qry.TableDef.Indexes != nil {
			for _, indexdef := range qry.TableDef.Indexes {
				if indexdef.TableExist {
					if err = lockIndexTable(c.proc.Ctx, dbSource, c.e, c.proc, indexdef.IndexTableName, true); err != nil {
						if !moerr.IsMoErrCode(err, moerr.ErrParseError) {
							c.proc.Error(c.proc.Ctx, "lock index table for alter table",
								zap.String("databaseName", c.db),
								zap.String("origin tableName", qry.GetTableDef().Name),
								zap.String("index name", indexdef.IndexName),
								zap.String("index tableName", indexdef.IndexTableName),
								zap.Error(err))
							return err
						}
						retryErr = moerr.NewTxnNeedRetryWithDefChanged(c.proc.Ctx)
=======
		// 3. lock foreign key's table
		for _, action := range qry.Actions {
			switch act := action.Action.(type) {
			case *plan.AlterTable_Action_Drop:
				alterTableDrop := act.Drop
				constraintName := alterTableDrop.Name
				if alterTableDrop.Typ == plan.AlterTableDrop_FOREIGN_KEY {
					//check fk existed in table
					if _, has := oldFkNames[constraintName]; !has {
						return moerr.NewErrCantDropFieldOrKey(c.proc.Ctx, constraintName)
					}
					for _, fk := range tableDef.Fkeys {
						if fk.Name == constraintName && fk.ForeignTbl != 0 { //skip self ref foreign key
							// lock fk table
							fkDbName, fkTableName, err := c.e.GetNameById(c.proc.Ctx, c.proc.GetTxnOperator(), fk.ForeignTbl)
							if err != nil {
								return err
							}
							if err = lockMoTable(c, fkDbName, fkTableName, lock.LockMode_Exclusive); err != nil {
								if !moerr.IsMoErrCode(err, moerr.ErrTxnNeedRetry) &&
									!moerr.IsMoErrCode(err, moerr.ErrTxnNeedRetryWithDefChanged) {
									return err
								}
								retryErr = moerr.NewTxnNeedRetryWithDefChangedNoCtx()
							}
						}
					}
				}
			case *plan.AlterTable_Action_AddFk:
				//check fk existed in table
				if _, has := oldFkNames[act.AddFk.Fkey.Name]; has {
					return moerr.NewErrDuplicateKeyName(c.proc.Ctx, act.AddFk.Fkey.Name)
				}
				//check fk existed in this alter table statement
				if _, has := newAddedFkNames[act.AddFk.Fkey.Name]; has {
					return moerr.NewErrDuplicateKeyName(c.proc.Ctx, act.AddFk.Fkey.Name)
				}
				newAddedFkNames[act.AddFk.Fkey.Name] = true

				// lock fk table
				if !(act.AddFk.DbName != dbName && act.AddFk.TableName != tblName) { //skip self ref foreign key
					if err = lockMoTable(c, act.AddFk.DbName, act.AddFk.TableName, lock.LockMode_Exclusive); err != nil {
						if !moerr.IsMoErrCode(err, moerr.ErrTxnNeedRetry) &&
							!moerr.IsMoErrCode(err, moerr.ErrTxnNeedRetryWithDefChanged) {
							return err
						}
						retryErr = moerr.NewTxnNeedRetryWithDefChangedNoCtx()
>>>>>>> e28ac7a8
					}
				}
			}
		}

		if retryErr != nil {
			return retryErr
		}
	}
	newCt := &engine.ConstraintDef{
		Cts: []engine.Constraint{},
	}

	removeRefChildTbls := make(map[string]uint64)
	var addRefChildTbls []uint64
	var newFkeys []*plan.ForeignKeyDef

	var addIndex []*plan.IndexDef
	var dropIndexMap = make(map[string]bool)
	var alterIndex *plan.IndexDef

	var alterKinds []api.AlterKind
	var comment string
	var oldName, newName string
	var addCol []*plan.AlterAddColumn
	var dropCol []*plan.AlterDropColumn
	var changePartitionDef *plan.PartitionByDef

	cols := tableDef.Cols
	// drop foreign key
	for _, action := range qry.Actions {
		switch act := action.Action.(type) {
		case *plan.AlterTable_Action_Drop:
			alterTableDrop := act.Drop
			constraintName := alterTableDrop.Name
			if alterTableDrop.Typ == plan.AlterTableDrop_FOREIGN_KEY {
				//check fk existed in table
				if _, has := oldFkNames[constraintName]; !has {
					return moerr.NewErrCantDropFieldOrKey(c.proc.Ctx, constraintName)
				}
				alterKinds = addAlterKind(alterKinds, api.AlterKind_UpdateConstraint)
				tableDef.Fkeys = plan2.RemoveIf[*plan.ForeignKeyDef](tableDef.Fkeys, func(fk *plan.ForeignKeyDef) bool {
					if fk.Name == constraintName {
						removeRefChildTbls[constraintName] = fk.ForeignTbl
						return true
					}
					return false
				})
			} else if alterTableDrop.Typ == plan.AlterTableDrop_INDEX {
				alterKinds = addAlterKind(alterKinds, api.AlterKind_UpdateConstraint)
				var notDroppedIndex []*plan.IndexDef
				for _, indexdef := range tableDef.Indexes {
					if indexdef.IndexName == constraintName {
						dropIndexMap[indexdef.IndexName] = true

						//1. drop index table
						if indexdef.TableExist {
							if _, err = dbSource.Relation(c.proc.Ctx, indexdef.IndexTableName, nil); err != nil {
								return err
							}
							if err = dbSource.Delete(c.proc.Ctx, indexdef.IndexTableName); err != nil {
								return err
							}
						}
						//2. delete index object from mo_catalog.mo_indexes
						deleteSql := fmt.Sprintf(deleteMoIndexesWithTableIdAndIndexNameFormat, tableDef.TblId, indexdef.IndexName)
						err = c.runSql(deleteSql)
						if err != nil {
							return err
						}
					} else {
						notDroppedIndex = append(notDroppedIndex, indexdef)
					}
				}
				// Avoid modifying slice directly during iteration
				tableDef.Indexes = notDroppedIndex
			} else if alterTableDrop.Typ == plan.AlterTableDrop_COLUMN {
				alterKinds = append(alterKinds, api.AlterKind_DropColumn)
				var idx int
				for idx = 0; idx < len(cols); idx++ {
					if cols[idx].Name == constraintName {
						drop := &plan.AlterDropColumn{
							Idx: uint32(idx),
							Seq: cols[idx].Seqnum,
						}
						dropCol = append(dropCol, drop)
						copy(cols[idx:], cols[idx+1:])
						cols = cols[0 : len(cols)-1]
						break
					}
				}
			}
		case *plan.AlterTable_Action_AddFk:
			//check fk existed in table
			if _, has := oldFkNames[act.AddFk.Fkey.Name]; has {
				return moerr.NewErrDuplicateKeyName(c.proc.Ctx, act.AddFk.Fkey.Name)
			}
			if !c.proc.GetTxnOperator().Txn().IsPessimistic() {
				//check fk existed in this alter table statement
				if _, has := newAddedFkNames[act.AddFk.Fkey.Name]; has {
					return moerr.NewErrDuplicateKeyName(c.proc.Ctx, act.AddFk.Fkey.Name)
				}
				newAddedFkNames[act.AddFk.Fkey.Name] = true
			}

			alterKinds = addAlterKind(alterKinds, api.AlterKind_UpdateConstraint)
			addRefChildTbls = append(addRefChildTbls, act.AddFk.Fkey.ForeignTbl)
			newFkeys = append(newFkeys, act.AddFk.Fkey)

		case *plan.AlterTable_Action_AddIndex:
			alterKinds = addAlterKind(alterKinds, api.AlterKind_UpdateConstraint)

			indexInfo := act.AddIndex.IndexInfo // IndexInfo is named same as planner's IndexInfo
			indexTableDef := act.AddIndex.IndexInfo.TableDef

			// indexName -> meta      -> indexDef
			//     		 -> centroids -> indexDef
			//     		 -> entries   -> indexDef
			multiTableIndexes := make(map[string]*MultiTableIndex)
			for _, indexDef := range indexTableDef.Indexes {

				for i := range addIndex {
					if indexDef.IndexName == addIndex[i].IndexName {
						return moerr.NewDuplicateKey(c.proc.Ctx, indexDef.IndexName)
					}
				}
				addIndex = append(addIndex, indexDef)

				if indexDef.Unique {
					// 1. Unique Index related logic
					err = s.handleUniqueIndexTable(c, dbSource, indexDef, qry.Database, tableDef, indexInfo)
				} else if !indexDef.Unique && catalog.IsRegularIndexAlgo(indexDef.IndexAlgo) {
					// 2. Regular Secondary index
					err = s.handleRegularSecondaryIndexTable(c, dbSource, indexDef, qry.Database, tableDef, indexInfo)
				} else if !indexDef.Unique && catalog.IsMasterIndexAlgo(indexDef.IndexAlgo) {
					// 3. Master index
					err = s.handleMasterIndexTable(c, dbSource, indexDef, qry.Database, tableDef, indexInfo)
				} else if !indexDef.Unique && catalog.IsFullTextIndexAlgo(indexDef.IndexAlgo) {
					// 3. FullText index
					err = s.handleFullTextIndexTable(c, dbSource, indexDef, qry.Database, tableDef, indexInfo)
				} else if !indexDef.Unique && catalog.IsIvfIndexAlgo(indexDef.IndexAlgo) {
					// 4. IVF indexDefs are aggregated and handled later
					if _, ok := multiTableIndexes[indexDef.IndexName]; !ok {
						multiTableIndexes[indexDef.IndexName] = &MultiTableIndex{
							IndexAlgo: catalog.ToLower(indexDef.IndexAlgo),
							IndexDefs: make(map[string]*plan.IndexDef),
						}
					}
					multiTableIndexes[indexDef.IndexName].IndexDefs[catalog.ToLower(indexDef.IndexAlgoTableType)] = indexDef

				}
				if err != nil {
					return err
				}
			}
			for _, multiTableIndex := range multiTableIndexes {
				switch multiTableIndex.IndexAlgo { // no need for catalog.ToLower() here
				case catalog.MoIndexIvfFlatAlgo.ToString():
					err = s.handleVectorIvfFlatIndex(c, dbSource, multiTableIndex.IndexDefs, qry.Database, tableDef, indexInfo)
				}

				if err != nil {
					return err
				}
			}

			//1. build and update constraint def
			for _, indexDef := range indexTableDef.Indexes {
				insertSql, err := makeInsertSingleIndexSQL(c.e, c.proc, databaseId, tblId, indexDef, tableDef)
				if err != nil {
					return err
				}
				err = c.runSql(insertSql)
				if err != nil {
					return err
				}
			}
		case *plan.AlterTable_Action_AlterIndex:
			alterKinds = addAlterKind(alterKinds, api.AlterKind_UpdateConstraint)
			tableAlterIndex := act.AlterIndex
			constraintName := tableAlterIndex.IndexName
			for i, indexdef := range tableDef.Indexes {
				if indexdef.IndexName == constraintName {
					alterIndex = indexdef
					alterIndex.Visible = tableAlterIndex.Visible
					tableDef.Indexes[i].Visible = tableAlterIndex.Visible
					// update the index visibility in mo_catalog.mo_indexes
					var updateSql string
					if alterIndex.Visible {
						updateSql = fmt.Sprintf(updateMoIndexesVisibleFormat, 1, tableDef.TblId, indexdef.IndexName)
					} else {
						updateSql = fmt.Sprintf(updateMoIndexesVisibleFormat, 0, tableDef.TblId, indexdef.IndexName)
					}
					err = c.runSql(updateSql)
					if err != nil {
						return err
					}

					break
				}
			}
		case *plan.AlterTable_Action_AlterReindex:
			// NOTE: We hold lock (with retry) during alter reindex, as "alter table" takes an exclusive lock
			//in the beginning for pessimistic mode. We need to see how to reduce the critical section.
			alterKinds = addAlterKind(alterKinds, api.AlterKind_UpdateConstraint)
			tableAlterIndex := act.AlterReindex
			constraintName := tableAlterIndex.IndexName
			multiTableIndexes := make(map[string]*MultiTableIndex)

			for i, indexDef := range tableDef.Indexes {
				if indexDef.IndexName == constraintName {
					alterIndex = indexDef

					// 1. Get old AlgoParams
					newAlgoParamsMap, err := catalog.IndexParamsStringToMap(alterIndex.IndexAlgoParams)
					if err != nil {
						return err
					}

					// 2.a update AlgoParams for the index to be re-indexed
					// NOTE: this will throw error if the algo type is not supported for reindex.
					// So Step 4. will not be executed if error is thrown here.
					indexAlgo := catalog.ToLower(alterIndex.IndexAlgo)
					switch catalog.ToLower(indexAlgo) {
					case catalog.MoIndexIvfFlatAlgo.ToString():
						newAlgoParamsMap[catalog.IndexAlgoParamLists] = fmt.Sprintf("%d", tableAlterIndex.IndexAlgoParamList)
					default:
						return moerr.NewInternalError(c.proc.Ctx, "invalid index algo type for alter reindex")
					}

					// 2.b generate new AlgoParams string
					newAlgoParams, err := catalog.IndexParamsMapToJsonString(newAlgoParamsMap)
					if err != nil {
						return err
					}

					// 3.a Update IndexDef and TableDef
					alterIndex.IndexAlgoParams = newAlgoParams
					tableDef.Indexes[i].IndexAlgoParams = newAlgoParams

					// 3.b Update mo_catalog.mo_indexes
					updateSql := fmt.Sprintf(updateMoIndexesAlgoParams, newAlgoParams, tableDef.TblId, alterIndex.IndexName)
					err = c.runSql(updateSql)
					if err != nil {
						return err
					}

					// 4. Add to multiTableIndexes
					if _, ok := multiTableIndexes[indexDef.IndexName]; !ok {
						multiTableIndexes[indexDef.IndexName] = &MultiTableIndex{
							IndexAlgo: catalog.ToLower(indexDef.IndexAlgo),
							IndexDefs: make(map[string]*plan.IndexDef),
						}
					}
					multiTableIndexes[indexDef.IndexName].IndexDefs[catalog.ToLower(indexDef.IndexAlgoTableType)] = indexDef
				}
			}

			if len(multiTableIndexes) != 1 {
				return moerr.NewInternalError(c.proc.Ctx, "invalid index algo type for alter reindex")
			}

			// update the hidden tables
			for _, multiTableIndex := range multiTableIndexes {
				switch multiTableIndex.IndexAlgo {
				case catalog.MoIndexIvfFlatAlgo.ToString():
					err = s.handleVectorIvfFlatIndex(c, dbSource, multiTableIndex.IndexDefs, qry.Database, tableDef, nil)
				}

				if err != nil {
					return err
				}
			}
		case *plan.AlterTable_Action_AlterComment:
			alterKinds = addAlterKind(alterKinds, api.AlterKind_UpdateComment)
			comment = act.AlterComment.NewComment
		case *plan.AlterTable_Action_AlterName:
			alterKinds = addAlterKind(alterKinds, api.AlterKind_RenameTable)
			oldName = act.AlterName.OldName
			newName = act.AlterName.NewName
		case *plan.AlterTable_Action_AddColumn:
			alterKinds = append(alterKinds, api.AlterKind_AddColumn)
			col := &plan.ColDef{
				Name:       strings.ToLower(act.AddColumn.Name),
				OriginName: act.AddColumn.Name,
				Alg:        plan.CompressType_Lz4,
				Typ:        act.AddColumn.Type,
			}
			var pos int32
			cols, pos, err = getAddColPos(cols, col, act.AddColumn.PreName, act.AddColumn.Pos)
			if err != nil {
				return err
			}
			act.AddColumn.Pos = pos
			addCol = append(addCol, act.AddColumn)
		case *plan.AlterTable_Action_AddPartition:
			alterKinds = append(alterKinds, api.AlterKind_AddPartition)
			changePartitionDef = act.AddPartition.PartitionDef
			partitionTables := act.AddPartition.GetPartitionTables()
			for _, table := range partitionTables {
				storageCols := planColsToExeCols(table.GetCols())
				storageDefs, err := planDefsToExeDefs(table)
				if err != nil {
					return err
				}
				err = dbSource.Create(c.proc.Ctx, table.GetName(), append(storageCols, storageDefs...))
				if err != nil {
					return err
				}
			}

			insertMoTablePartitionSql := genInsertMoTablePartitionsSql(databaseId, tblId, act.AddPartition.PartitionDef, act.AddPartition.Definitions)
			err = c.runSql(insertMoTablePartitionSql)
			if err != nil {
				return err
			}
		}
	}

	// reset origin table's constraint
	originHasFkDef := false
	originHasIndexDef := false
	for _, ct := range oldCt.Cts {
		switch t := ct.(type) {
		case *engine.ForeignKeyDef:
			for _, fkey := range t.Fkeys {
				//For compatibility, regenerate constraint name for the constraint with empty name.
				if len(fkey.Name) == 0 {
					fkey.Name = plan2.GenConstraintName()
					newFkeys = append(newFkeys, fkey)
				} else if _, ok := removeRefChildTbls[fkey.Name]; !ok {
					newFkeys = append(newFkeys, fkey)
				}
			}
			t.Fkeys = newFkeys
			originHasFkDef = true
			newCt.Cts = append(newCt.Cts, t)
		case *engine.RefChildTableDef:
			newCt.Cts = append(newCt.Cts, t)
		case *engine.IndexDef:
			originHasIndexDef = true
			// NOTE: using map and remainingIndexes slice here to avoid "Modifying a Slice During Iteration".
			var remainingIndexes []*plan.IndexDef
			for _, idx := range t.Indexes {
				if !dropIndexMap[idx.IndexName] {
					remainingIndexes = append(remainingIndexes, idx)
				}
			}
			t.Indexes = remainingIndexes

			t.Indexes = append(t.Indexes, addIndex...)
			if alterIndex != nil {
				for i, idx := range t.Indexes {
					if alterIndex.IndexName == idx.IndexName {
						t.Indexes[i].Visible = alterIndex.Visible
						// NOTE: algo param is same for all the indexDefs of the same indexName.
						// ie for IVFFLAT: meta, centroids, entries all have same algo params.
						// so we don't need multiple `alterIndex`.
						t.Indexes[i].IndexAlgoParams = alterIndex.IndexAlgoParams
					}
				}
			}
			newCt.Cts = append(newCt.Cts, t)
		case *engine.PrimaryKeyDef:
			newCt.Cts = append(newCt.Cts, t)
		}
	}
	if !originHasFkDef {
		newCt.Cts = append(newCt.Cts, &engine.ForeignKeyDef{
			Fkeys: newFkeys,
		})
	}
	if !originHasIndexDef && addIndex != nil {
		newCt.Cts = append(newCt.Cts, &engine.IndexDef{
			Indexes: addIndex,
		})
	}

	var addColIdx int
	var dropColIdx int
	reqs := make([]*api.AlterTableReq, 0)
	for _, kind := range alterKinds {
		var req *api.AlterTableReq
		switch kind {
		case api.AlterKind_UpdateConstraint:
			ct, err := newCt.MarshalBinary()
			if err != nil {
				return err
			}
			req = api.NewUpdateConstraintReq(rel.GetDBID(c.proc.Ctx), rel.GetTableID(c.proc.Ctx), string(ct))
		case api.AlterKind_UpdateComment:
			req = api.NewUpdateCommentReq(rel.GetDBID(c.proc.Ctx), rel.GetTableID(c.proc.Ctx), comment)
		case api.AlterKind_RenameTable:
			req = api.NewRenameTableReq(rel.GetDBID(c.proc.Ctx), rel.GetTableID(c.proc.Ctx), oldName, newName)
		case api.AlterKind_AddColumn:
			name := addCol[addColIdx].Name
			typ := &addCol[addColIdx].Type
			pos := addCol[addColIdx].Pos
			addColIdx++
			req = api.NewAddColumnReq(rel.GetDBID(c.proc.Ctx), rel.GetTableID(c.proc.Ctx), name, typ, pos)
		case api.AlterKind_DropColumn:
			req = api.NewRemoveColumnReq(rel.GetDBID(c.proc.Ctx), rel.GetTableID(c.proc.Ctx), dropCol[dropColIdx].Idx, dropCol[dropColIdx].Seq)
			dropColIdx++
		case api.AlterKind_AddPartition:
			req = api.NewAddPartitionReq(rel.GetDBID(c.proc.Ctx), rel.GetTableID(c.proc.Ctx), changePartitionDef)
		default:
		}
		reqs = append(reqs, req)
	}

	err = rel.AlterTable(c.proc.Ctx, newCt, reqs)
	if err != nil {
		return err
	}

	// remove refChildTbls for drop foreign key clause
	//remove the child table id -- tblId from the parent table -- fkTblId
	for _, fkTblId := range removeRefChildTbls {
		var fkRelation engine.Relation
		if fkTblId == 0 {
			//fk self refer
			fkRelation = rel
		} else {
			_, _, fkRelation, err = c.e.GetRelationById(c.proc.Ctx, c.proc.GetTxnOperator(), fkTblId)
			if err != nil {
				return err
			}
		}

		err = s.removeChildTblIdFromParentTable(c, fkRelation, tblId)
		if err != nil {
			return err
		}
	}

	// append refChildTbls for add foreign key clause
	//add the child table id -- tblId into the parent table -- fkTblId
	for _, fkTblId := range addRefChildTbls {
		if fkTblId == 0 {
			//fk self refer
			err = AddChildTblIdToParentTable(c.proc.Ctx, rel, fkTblId)
			if err != nil {
				return err
			}
		} else {
			_, _, fkRelation, err := c.e.GetRelationById(c.proc.Ctx, c.proc.GetTxnOperator(), fkTblId)
			if err != nil {
				return err
			}
			err = AddChildTblIdToParentTable(c.proc.Ctx, fkRelation, tblId)
			if err != nil {
				return err
			}
		}
	}
	return nil
}

func (s *Scope) CreateTable(c *Compile) error {
	if s.ScopeAnalyzer == nil {
		s.ScopeAnalyzer = NewScopeAnalyzer()
	}
	s.ScopeAnalyzer.Start()
	defer s.ScopeAnalyzer.Stop()

	qry := s.Plan.GetDdl().GetCreateTable()
	// convert the plan's cols to the execution's cols
	planCols := qry.GetTableDef().GetCols()
	exeCols := planColsToExeCols(planCols)

	// convert the plan's defs to the execution's defs
	exeDefs, err := planDefsToExeDefs(qry.GetTableDef())
	if err != nil {
		c.proc.Error(c.proc.Ctx, "createTable",
			zap.String("databaseName", c.db),
			zap.String("tableName", qry.GetTableDef().GetName()),
			zap.Error(err),
		)
		return err
	}

	dbName := c.db
	if qry.GetDatabase() != "" {
		dbName = qry.GetDatabase()
	}
	tblName := qry.GetTableDef().GetName()

	if err := lockMoDatabase(c, dbName, lock.LockMode_Shared); err != nil {
		return err
	}

	dbSource, err := c.e.Database(c.proc.Ctx, dbName, c.proc.GetTxnOperator())
	if err != nil {
		if dbName == "" {
			return moerr.NewNoDB(c.proc.Ctx)
		}
		return moerr.NewBadDB(c.proc.Ctx, dbName)
	}

	exists, err := dbSource.RelationExists(c.proc.Ctx, tblName, nil)
	if err != nil {
		c.proc.Error(c.proc.Ctx, "check table relation exists failed",
			zap.String("databaseName", c.db),
			zap.String("tableName", tblName),
			zap.Error(err),
		)
		return err
	}
	if exists {
		if qry.GetIfNotExists() {
			return nil
		}
		return moerr.NewTableAlreadyExists(c.proc.Ctx, tblName)
	}

	// check in EntireEngine.TempEngine, notice that TempEngine may not init
	tmpDBSource, err := c.e.Database(c.proc.Ctx, defines.TEMPORARY_DBNAME, c.proc.GetTxnOperator())
	if err == nil {
		exists, err := tmpDBSource.RelationExists(c.proc.Ctx, engine.GetTempTableName(dbName, tblName), nil)
		if err != nil {
			c.proc.Error(c.proc.Ctx, "check temporary table relation exists failed",
				zap.String("databaseName", c.db),
				zap.String("tableName", tblName),
				zap.Error(err),
			)
			return err
		}
		if exists {
			if qry.GetIfNotExists() {
				return nil
			}
			return moerr.NewTableAlreadyExists(c.proc.Ctx, fmt.Sprintf("temporary '%s'", tblName))
		}
	}

	if err = lockMoTable(c, dbName, tblName, lock.LockMode_Exclusive); err != nil {
		c.proc.Error(c.proc.Ctx, "createTable",
			zap.String("databaseName", c.db),
			zap.String("tableName", qry.GetTableDef().GetName()),
			zap.Error(err),
		)
		return err
	}

	if err = dbSource.Create(context.WithValue(c.proc.Ctx, defines.SqlKey{}, c.sql), tblName, append(exeCols, exeDefs...)); err != nil {
		c.proc.Error(c.proc.Ctx, "createTable",
			zap.String("databaseName", c.db),
			zap.String("tableName", qry.GetTableDef().GetName()),
			zap.Error(err),
		)
		return err
	}

	partitionTables := qry.GetPartitionTables()
	for _, table := range partitionTables {
		storageCols := planColsToExeCols(table.GetCols())
		storageDefs, err := planDefsToExeDefs(table)
		if err != nil {
			c.proc.Error(c.proc.Ctx, "createTable",
				zap.String("databaseName", c.db),
				zap.String("tableName", qry.GetTableDef().GetName()),
				zap.Error(err),
			)
			return err
		}
		err = dbSource.Create(c.proc.Ctx, table.GetName(), append(storageCols, storageDefs...))
		if err != nil {
			c.proc.Error(c.proc.Ctx, "createTable",
				zap.String("databaseName", c.db),
				zap.String("tableName", qry.GetTableDef().GetName()),
				zap.Error(err),
			)
			return err
		}
	}

	//update mo_foreign_keys
	for _, sql := range qry.UpdateFkSqls {
		err = c.runSql(sql)
		if err != nil {
			return err
		}
	}

	// handle fk that refers to others tables
	fkDbs := qry.GetFkDbs()
	if len(fkDbs) > 0 {
		fkTables := qry.GetFkTables()
		//get the relation of created table above again.
		//due to the colId may be changed.
		newRelation, err := dbSource.Relation(c.proc.Ctx, tblName, nil)
		if err != nil {
			c.proc.Info(c.proc.Ctx, "createTable",
				zap.String("databaseName", c.db),
				zap.String("tableName", qry.GetTableDef().GetName()),
				zap.Error(err),
			)
			return err
		}
		tblId := newRelation.GetTableID(c.proc.Ctx)

		newTableDef, err := newRelation.TableDefs(c.proc.Ctx)
		if err != nil {
			c.proc.Info(c.proc.Ctx, "createTable",
				zap.String("databaseName", c.db),
				zap.String("tableName", qry.GetTableDef().GetName()),
				zap.Error(err),
			)
			return err
		}

		oldCt := GetConstraintDefFromTableDefs(newTableDef)
		//get the columnId of the column from newTableDef
		var colNameToId = make(map[string]uint64)
		for _, def := range newTableDef {
			if attr, ok := def.(*engine.AttributeDef); ok {
				colNameToId[strings.ToLower(attr.Attr.Name)] = attr.Attr.ID
			}
		}
		//old colId -> colName
		colId2Name := make(map[uint64]string)
		for _, col := range planCols {
			colId2Name[col.ColId] = col.Name
		}
		dedupFkName := make(plan2.UnorderedSet[string])
		//1. update fk info in child table.
		//column ids of column names in child table have changed after
		//the table is created by engine.Database.Create.
		//refresh column ids of column names in child table.
		newFkeys := make([]*plan.ForeignKeyDef, len(qry.GetTableDef().Fkeys))
		for i, fkey := range qry.GetTableDef().Fkeys {
			if dedupFkName.Find(fkey.Name) {
				return moerr.NewInternalErrorf(c.proc.Ctx, "deduplicate fk name %s", fkey.Name)
			}
			dedupFkName.Insert(fkey.Name)
			newDef := &plan.ForeignKeyDef{
				Name:        fkey.Name,
				Cols:        make([]uint64, len(fkey.Cols)),
				ForeignTbl:  fkey.ForeignTbl,
				ForeignCols: make([]uint64, len(fkey.ForeignCols)),
				OnDelete:    fkey.OnDelete,
				OnUpdate:    fkey.OnUpdate,
			}
			copy(newDef.ForeignCols, fkey.ForeignCols)

			//if it is fk self, the parent table is same as the child table.
			//refresh the ForeignCols also.
			if fkey.ForeignTbl == 0 {
				for j, colId := range fkey.ForeignCols {
					//old colId -> colName
					colName := colId2Name[colId]
					//colName -> new colId
					newDef.ForeignCols[j] = colNameToId[colName]
				}
			}

			//refresh child table column id
			for idx, colName := range qry.GetFkCols()[i].Cols {
				newDef.Cols[idx] = colNameToId[colName]
			}
			newFkeys[i] = newDef
		}
		// remove old fk settings
		newCt, err := MakeNewCreateConstraint(oldCt, &engine.ForeignKeyDef{
			Fkeys: newFkeys,
		})
		if err != nil {
			c.proc.Info(c.proc.Ctx, "createTable",
				zap.String("databaseName", c.db),
				zap.String("tableName", qry.GetTableDef().GetName()),
				zap.Error(err),
			)
			return err
		}
		err = newRelation.UpdateConstraint(c.proc.Ctx, newCt)
		if err != nil {
			c.proc.Info(c.proc.Ctx, "createTable",
				zap.String("databaseName", c.db),
				zap.String("tableName", qry.GetTableDef().GetName()),
				zap.Error(err),
			)
			return err
		}

		//2. need to append TableId to parent's TableDef.RefChildTbls
		for i, fkTableName := range fkTables {
			fkDbName := fkDbs[i]
			fkey := qry.GetTableDef().Fkeys[i]
			if fkey.ForeignTbl == 0 {
				//fk self refer
				//add current table to parent's children table
				err = AddChildTblIdToParentTable(c.proc.Ctx, newRelation, 0)
				if err != nil {
					c.proc.Info(c.proc.Ctx, "createTable",
						zap.String("databaseName", c.db),
						zap.String("tableName", qry.GetTableDef().GetName()),
						zap.Error(err),
					)
					return err
				}
				continue
			}
			fkDbSource, err := c.e.Database(c.proc.Ctx, fkDbName, c.proc.GetTxnOperator())
			if err != nil {
				c.proc.Info(c.proc.Ctx, "createTable",
					zap.String("databaseName", c.db),
					zap.String("tableName", qry.GetTableDef().GetName()),
					zap.Error(err),
				)
				return err
			}
			fkRelation, err := fkDbSource.Relation(c.proc.Ctx, fkTableName, nil)
			if err != nil {
				c.proc.Info(c.proc.Ctx, "createTable",
					zap.String("databaseName", c.db),
					zap.String("tableName", qry.GetTableDef().GetName()),
					zap.Error(err),
				)
				return err
			}
			//add current table to parent's children table
			err = AddChildTblIdToParentTable(c.proc.Ctx, fkRelation, tblId)
			if err != nil {
				c.proc.Info(c.proc.Ctx, "createTable",
					zap.String("databaseName", c.db),
					zap.String("tableName", qry.GetTableDef().GetName()),
					zap.Error(err),
				)
				return err
			}
		}
	}

	// handle fk forward reference
	fkRefersToMe := qry.GetFksReferToMe()
	if len(fkRefersToMe) > 0 {
		//1. get the relation of created table above again.
		//get the relation of created table above again.
		//due to the colId may be changed.
		newRelation, err := dbSource.Relation(c.proc.Ctx, tblName, nil)
		if err != nil {
			c.proc.Info(c.proc.Ctx, "createTable",
				zap.String("databaseName", c.db),
				zap.String("tableName", qry.GetTableDef().GetName()),
				zap.Error(err),
			)
			return err
		}
		tblId := newRelation.GetTableID(c.proc.Ctx)

		newTableDef, err := newRelation.TableDefs(c.proc.Ctx)
		if err != nil {
			c.proc.Info(c.proc.Ctx, "createTable",
				zap.String("databaseName", c.db),
				zap.String("tableName", qry.GetTableDef().GetName()),
				zap.Error(err),
			)
			return err
		}
		//get the columnId of the column from newTableDef
		var colNameToId = make(map[string]uint64)
		for _, def := range newTableDef {
			if attr, ok := def.(*engine.AttributeDef); ok {
				colNameToId[strings.ToLower(attr.Attr.Name)] = attr.Attr.ID
			}
		}
		//1.1 update the column id of the column names in this table.
		//2. update fk info in the child table.
		for _, info := range fkRefersToMe {
			//update foreignCols in fk
			newDef := &plan.ForeignKeyDef{
				Name:        info.Def.Name,
				Cols:        make([]uint64, len(info.Def.Cols)),
				ForeignTbl:  tblId,
				ForeignCols: make([]uint64, len(info.Def.ForeignCols)),
				OnDelete:    info.Def.OnDelete,
				OnUpdate:    info.Def.OnUpdate,
			}
			//child table column ids of the child table
			copy(newDef.Cols, info.Def.Cols)
			//parent table column ids of the parent table
			for j, colReferred := range info.ColsReferred.Cols {
				//colName -> new colId
				if id, has := colNameToId[colReferred]; has {
					newDef.ForeignCols[j] = id
				} else {
					err := moerr.NewInternalErrorf(c.proc.Ctx, "no column %s", colReferred)
					c.proc.Info(c.proc.Ctx, "createTable",
						zap.String("databaseName", c.db),
						zap.String("tableName", qry.GetTableDef().GetName()),
						zap.Error(err),
					)
					return err
				}
			}

			// add the fk def into the child table
			childDb, err := c.e.Database(c.proc.Ctx, info.Db, c.proc.GetTxnOperator())
			if err != nil {
				c.proc.Info(c.proc.Ctx, "createTable",
					zap.String("databaseName", c.db),
					zap.String("tableName", qry.GetTableDef().GetName()),
					zap.Error(err),
				)
				return err
			}
			childTable, err := childDb.Relation(c.proc.Ctx, info.Table, nil)
			if err != nil {
				c.proc.Info(c.proc.Ctx, "createTable",
					zap.String("databaseName", c.db),
					zap.String("tableName", qry.GetTableDef().GetName()),
					zap.Error(err),
				)
				return err
			}
			err = AddFkeyToRelation(c.proc.Ctx, childTable, newDef)
			if err != nil {
				c.proc.Info(c.proc.Ctx, "createTable",
					zap.String("databaseName", c.db),
					zap.String("tableName", qry.GetTableDef().GetName()),
					zap.Error(err),
				)
				return err
			}
			// add the child table id -- tblId into the current table -- refChildDef
			err = AddChildTblIdToParentTable(c.proc.Ctx, newRelation, childTable.GetTableID(c.proc.Ctx))
			if err != nil {
				c.proc.Info(c.proc.Ctx, "createTable",
					zap.String("databaseName", c.db),
					zap.String("tableName", qry.GetTableDef().GetName()),
					zap.Error(err),
				)
				return err
			}
		}
	}

	// build index table
	for _, def := range qry.IndexTables {
		planCols = def.GetCols()
		exeCols = planColsToExeCols(planCols)
		exeDefs, err = planDefsToExeDefs(def)
		if err != nil {
			c.proc.Error(c.proc.Ctx, "createTable",
				zap.String("databaseName", c.db),
				zap.String("tableName", qry.GetTableDef().GetName()),
				zap.Error(err),
			)
			return err
		}

		exists, err := dbSource.RelationExists(c.proc.Ctx, def.Name, nil)
		if err != nil {
			c.proc.Error(c.proc.Ctx, "check index relation exists failed",
				zap.String("databaseName", c.db),
				zap.String("tableName", def.GetName()),
				zap.Error(err),
			)
			return err
		}
		if exists {
			return moerr.NewTableAlreadyExists(c.proc.Ctx, def.Name)
		}

		if err := dbSource.Create(c.proc.Ctx, def.Name, append(exeCols, exeDefs...)); err != nil {
			c.proc.Error(c.proc.Ctx, "createTable",
				zap.String("databaseName", c.db),
				zap.String("tableName", qry.GetTableDef().GetName()),
				zap.Error(err),
			)
			return err
		}

		err = maybeCreateAutoIncrement(
			c.proc.Ctx,
			c.proc.GetService(),
			dbSource,
			def,
			c.proc.GetTxnOperator(),
			nil,
		)
		if err != nil {
			c.proc.Error(c.proc.Ctx, "create index table for maybeCreateAutoIncrement",
				zap.String("databaseName", c.db),
				zap.String("tableName", qry.GetTableDef().GetName()),
				zap.String("index tableName", def.Name),
				zap.Error(err),
			)
			return err
		}

		var initSQL string
		switch def.TableType {
		case catalog.SystemSI_IVFFLAT_TblType_Metadata:
			initSQL = fmt.Sprintf("insert into `%s`.`%s` (`%s`, `%s`) VALUES('version', '0');",
				qry.Database,
				def.Name,
				catalog.SystemSI_IVFFLAT_TblCol_Metadata_key,
				catalog.SystemSI_IVFFLAT_TblCol_Metadata_val,
			)

		case catalog.SystemSI_IVFFLAT_TblType_Centroids:
			initSQL = fmt.Sprintf("insert into `%s`.`%s` (`%s`, `%s`, `%s`) VALUES(0,1,NULL);",
				qry.Database,
				def.Name,
				catalog.SystemSI_IVFFLAT_TblCol_Centroids_version,
				catalog.SystemSI_IVFFLAT_TblCol_Centroids_id,
				catalog.SystemSI_IVFFLAT_TblCol_Centroids_centroid,
			)
		}
		err = c.runSql(initSQL)
		if err != nil {
			c.proc.Error(c.proc.Ctx, "create index table for execute initSQL",
				zap.String("databaseName", c.db),
				zap.String("tableName", qry.GetTableDef().GetName()),
				zap.String("index tableName", def.Name),
				zap.String("initSQL", initSQL),
				zap.Error(err),
			)
			return err
		}
	}

	if checkIndexInitializable(dbName, tblName) {
		newRelation, err := dbSource.Relation(c.proc.Ctx, tblName, nil)
		if err != nil {
			c.proc.Error(c.proc.Ctx, "createTable",
				zap.String("databaseName", c.db),
				zap.String("tableName", qry.GetTableDef().GetName()),
				zap.Error(err),
			)
			return err
		}
		insertSQL, err := makeInsertMultiIndexSQL(c.e, c.proc.Ctx, c.proc, dbSource, newRelation)
		if err != nil {
			c.proc.Error(c.proc.Ctx, "createTable",
				zap.String("databaseName", c.db),
				zap.String("tableName", qry.GetTableDef().GetName()),
				zap.Error(err),
			)
			return err
		}
		err = c.runSql(insertSQL)
		if err != nil {
			c.proc.Error(c.proc.Ctx, "createTable",
				zap.String("insertSQL", insertSQL),
				zap.String("dbName0", dbName),
				zap.String("tblName0", tblName),
				zap.String("databaseName", c.db),
				zap.String("tableName", qry.GetTableDef().GetName()),
				zap.Error(err),
			)
			return err
		}

		insertSQL2, err := makeInsertTablePartitionsSQL(c.proc.Ctx, dbSource, newRelation)
		if err != nil {
			c.proc.Error(c.proc.Ctx, "createTable",
				zap.String("databaseName", c.db),
				zap.String("tableName", qry.GetTableDef().GetName()),
				zap.Error(err),
			)
			return err
		}
		err = c.runSql(insertSQL2)
		if err != nil {
			c.proc.Error(c.proc.Ctx, "createTable",
				zap.String("databaseName", c.db),
				zap.String("tableName", qry.GetTableDef().GetName()),
				zap.Error(err),
			)
			return err
		}

	}

	err = maybeCreateAutoIncrement(
		c.proc.Ctx,
		c.proc.GetService(),
		dbSource,
		qry.GetTableDef(),
		c.proc.GetTxnOperator(),
		nil,
	)
	if err != nil {
		c.proc.Error(c.proc.Ctx, "create table for maybeCreateAutoIncrement",
			zap.String("databaseName", c.db),
			zap.String("tableName", qry.GetTableDef().GetName()),
			zap.Error(err),
		)
		return err
	}

	if qry.RetentionDeadline != 0 {
		insertRetention := fmt.Sprintf("insert into `%s`.`%s` values ('%s','%s', %d)",
			catalog.MO_CATALOG, catalog.MO_RETENTION, dbName, tblName, qry.RetentionDeadline)
		err = c.runSql(insertRetention)
		if err != nil {
			c.proc.Error(c.proc.Ctx, "create table for RetentionDeadline",
				zap.String("databaseName", c.db),
				zap.String("tableName", qry.GetTableDef().GetName()),
				zap.String("insertRetention sql", insertRetention),
				zap.Error(err),
			)
			return err
		}
	}

	// update mo_pitr table
	// if mo_pitr table contains the same dbName and tblName, then update the table_id and modified_time
	// otherwise, skip it
	if !needSkipDbs[dbName] {
		newRelation, err := dbSource.Relation(c.proc.Ctx, tblName, nil)
		if err != nil {
			return err
		}
		updatePitrSql := fmt.Sprintf("update `%s`.`%s` set `%s` = %d  where `%s` = %d and `%s` = '%s' and `%s` = '%s'",
			catalog.MO_CATALOG, catalog.MO_PITR, catalog.MO_PITR_OBJECT_ID, newRelation.GetTableID(c.proc.Ctx),
			catalog.MO_PITR_ACCOUNT_ID, c.proc.GetSessionInfo().AccountId,
			catalog.MO_PITR_DB_NAME, dbName,
			catalog.MO_PITR_TABLE_NAME, tblName)

		// change ctx
		err = c.runSqlWithSystemTenant(updatePitrSql)
		if err != nil {
			return err
		}
	}

	if len(partitionTables) == 0 {
		return nil
	}

	return shardservice.GetService(c.proc.GetService()).Create(
		c.proc.Ctx,
		qry.GetTableDef().TblId,
		c.proc.GetTxnOperator(),
	)
}

func (c *Compile) runSqlWithSystemTenant(sql string) error {
	oldCtx := c.proc.Ctx
	c.proc.Ctx = context.WithValue(oldCtx, defines.TenantIDKey{}, uint32(0))
	defer func() {
		c.proc.Ctx = oldCtx
	}()
	return c.runSql(sql)
}

func (s *Scope) CreateView(c *Compile) error {
	if s.ScopeAnalyzer == nil {
		s.ScopeAnalyzer = NewScopeAnalyzer()
	}
	s.ScopeAnalyzer.Start()
	defer s.ScopeAnalyzer.Stop()

	qry := s.Plan.GetDdl().GetCreateView()

	// convert the plan's cols to the execution's cols
	planCols := qry.GetTableDef().GetCols()
	exeCols := planColsToExeCols(planCols)

	// convert the plan's defs to the execution's defs
	exeDefs, err := planDefsToExeDefs(qry.GetTableDef())
	if err != nil {
		getLogger(s.Proc.GetService()).Info("createView",
			zap.String("databaseName", c.db),
			zap.String("viewName", qry.GetTableDef().GetName()),
			zap.Error(err),
		)
		return err
	}

	dbName := c.db
	if qry.GetDatabase() != "" {
		dbName = qry.GetDatabase()
	}
	if err := lockMoDatabase(c, dbName, lock.LockMode_Shared); err != nil {
		return err
	}
	dbSource, err := c.e.Database(c.proc.Ctx, dbName, c.proc.GetTxnOperator())
	if err != nil {
		if dbName == "" {
			return moerr.NewNoDB(c.proc.Ctx)
		}
		return moerr.NewBadDB(c.proc.Ctx, dbName)
	}

	viewName := qry.GetTableDef().GetName()
	exists, err := dbSource.RelationExists(c.proc.Ctx, viewName, nil)
	if err != nil {
		getLogger(s.Proc.GetService()).Error("check view relation exists failed",
			zap.String("databaseName", c.db),
			zap.String("viewName", qry.GetTableDef().GetName()),
			zap.Error(err),
		)
		return err
	}

	if exists {
		if qry.GetIfNotExists() {
			return nil
		}

		if qry.GetReplace() {
			err = c.runSql(fmt.Sprintf("drop view if exists %s", viewName))
			if err != nil {
				getLogger(s.Proc.GetService()).Error("drop existing view failed",
					zap.String("databaseName", c.db),
					zap.String("viewName", qry.GetTableDef().GetName()),
					zap.Error(err),
				)
				return err
			}
		} else {
			return moerr.NewTableAlreadyExists(c.proc.Ctx, viewName)
		}
	}

	// check in EntireEngine.TempEngine, notice that TempEngine may not init
	tmpDBSource, err := c.e.Database(c.proc.Ctx, defines.TEMPORARY_DBNAME, c.proc.GetTxnOperator())
	if err == nil {
		exists, err = tmpDBSource.RelationExists(c.proc.Ctx, engine.GetTempTableName(dbName, viewName), nil)
		if err != nil {
			c.proc.Error(c.proc.Ctx, "check temporary table relation exists failed",
				zap.String("databaseName", c.db),
				zap.String("tableName", viewName),
				zap.Error(err),
			)
			return err
		}
		if exists {
			if qry.GetIfNotExists() {
				return nil
			}
			return moerr.NewTableAlreadyExists(c.proc.Ctx, fmt.Sprintf("temporary '%s'", viewName))
		}
	}

	if err = lockMoTable(c, dbName, viewName, lock.LockMode_Exclusive); err != nil {
		getLogger(s.Proc.GetService()).Info("createView",
			zap.String("databaseName", c.db),
			zap.String("viewName", qry.GetTableDef().GetName()),
			zap.Error(err),
		)
		return err
	}

	if err = dbSource.Create(context.WithValue(c.proc.Ctx, defines.SqlKey{}, c.sql), viewName, append(exeCols, exeDefs...)); err != nil {
		getLogger(s.Proc.GetService()).Info("createView",
			zap.String("databaseName", c.db),
			zap.String("viewName", qry.GetTableDef().GetName()),
			zap.Error(err),
		)
		return err
	}
	return nil
}

var checkIndexInitializable = func(dbName string, tblName string) bool {
	if dbName == catalog.MOTaskDB {
		return false
	} else if dbName == catalog.MO_CATALOG && strings.HasPrefix(tblName, catalog.MO_INDEXES) {
		// NOTE: this HasPrefix is very critical.
		// 1. When we do "alter table mo_index add col1, col2 after type",
		// 2. we create a new temporary mo_index_temp table. This mo_index_temp is same as mo_index table, with the new columns.
		// 3. Since the mo_index_temp is same as mo_index, it will have PrimaryKey(id, column_name), and this will result in a recursive behavior on mo_index table.
		// 4. Technically PrimaryKey(id, column_name) will be populated using genInsertMOIndexesSql which already contains both the 2 new columns that will be soon added by Sql based upgradeLogic.
		// 5. So, we need to skip the index table insert here.
		// TODO: verify if this logic is correct.
		return false
	}
	return true
}

func (s *Scope) CreateTempTable(c *Compile) error {
	qry := s.Plan.GetDdl().GetCreateTable()
	// convert the plan's cols to the execution's cols
	planCols := qry.GetTableDef().GetCols()
	exeCols := planColsToExeCols(planCols)

	// convert the plan's defs to the execution's defs
	exeDefs, err := planDefsToExeDefs(qry.GetTableDef())
	if err != nil {
		return err
	}

	// Temporary table names and persistent table names are not allowed to be duplicated
	// So before create temporary table, need to check if it exists a table has same name
	dbName := c.db
	if qry.GetDatabase() != "" {
		dbName = qry.GetDatabase()
	}

	// check in EntireEngine.TempEngine
	tmpDBSource, err := c.e.Database(c.proc.Ctx, defines.TEMPORARY_DBNAME, c.proc.GetTxnOperator())
	if err != nil {
		return err
	}
	tblName := qry.GetTableDef().GetName()
	if _, err := tmpDBSource.Relation(c.proc.Ctx, engine.GetTempTableName(dbName, tblName), nil); err == nil {
		if qry.GetIfNotExists() {
			return nil
		}
		return moerr.NewTableAlreadyExists(c.proc.Ctx, fmt.Sprintf("temporary '%s'", tblName))
	}

	// check in EntireEngine.Engine
	dbSource, err := c.e.Database(c.proc.Ctx, dbName, c.proc.GetTxnOperator())
	if err != nil {
		return err
	}
	if _, err := dbSource.Relation(c.proc.Ctx, tblName, nil); err == nil {
		if qry.GetIfNotExists() {
			return nil
		}
		return moerr.NewTableAlreadyExists(c.proc.Ctx, tblName)
	}

	// create temporary table
	if err := tmpDBSource.Create(c.proc.Ctx, engine.GetTempTableName(dbName, tblName), append(exeCols, exeDefs...)); err != nil {
		return err
	}

	// build index table
	for _, def := range qry.IndexTables {
		planCols = def.GetCols()
		exeCols = planColsToExeCols(planCols)
		exeDefs, err = planDefsToExeDefs(def)
		if err != nil {
			return err
		}
		if _, err := tmpDBSource.Relation(c.proc.Ctx, engine.GetTempTableName(dbName, def.Name), nil); err == nil {
			return moerr.NewTableAlreadyExists(c.proc.Ctx, def.Name)
		}

		if err := tmpDBSource.Create(c.proc.Ctx, engine.GetTempTableName(dbName, def.Name), append(exeCols, exeDefs...)); err != nil {
			return err
		}

		err = maybeCreateAutoIncrement(
			c.proc.Ctx,
			c.proc.GetService(),
			tmpDBSource,
			def,
			c.proc.GetTxnOperator(),
			func() string {
				return engine.GetTempTableName(dbName, def.Name)
			})
		if err != nil {
			return err
		}
	}

	return maybeCreateAutoIncrement(
		c.proc.Ctx,
		c.proc.GetService(),
		tmpDBSource,
		qry.GetTableDef(),
		c.proc.GetTxnOperator(),
		func() string {
			return engine.GetTempTableName(dbName, tblName)
		})
}

func (s *Scope) CreateIndex(c *Compile) error {
	if s.ScopeAnalyzer == nil {
		s.ScopeAnalyzer = NewScopeAnalyzer()
	}
	s.ScopeAnalyzer.Start()
	defer s.ScopeAnalyzer.Stop()

	qry := s.Plan.GetDdl().GetCreateIndex()
	{
		// lockMoTable will lock Table  mo_catalog.mo_tables
		// for the row with db_name=dbName & table_name = tblName。
		dbName := c.db
		if qry.GetDatabase() != "" {
			dbName = qry.GetDatabase()
		}
		if err := lockMoDatabase(c, dbName, lock.LockMode_Shared); err != nil {
			return moerr.NewBadDB(c.proc.Ctx, dbName)
		}
		tblName := qry.GetTableDef().GetName()
		if err := lockMoTable(c, dbName, tblName, lock.LockMode_Exclusive); err != nil {
			return err
		}
	}

	dbSource, err := c.e.Database(c.proc.Ctx, qry.Database, c.proc.GetTxnOperator())
	if err != nil {
		return err
	}
	databaseId := dbSource.GetDatabaseId(c.proc.Ctx)

	r, err := dbSource.Relation(c.proc.Ctx, qry.Table, nil)
	if err != nil {
		return err
	}
	tableId := r.GetTableID(c.proc.Ctx)
	tableDef := r.GetTableDef(c.proc.Ctx)

	originalTableDef := plan2.DeepCopyTableDef(qry.TableDef, true)
	indexInfo := qry.GetIndex() // IndexInfo is named same as planner's IndexInfo
	indexTableDef := indexInfo.GetTableDef()

	// In MySQL, the `CREATE INDEX` syntax can only create one index instance at a time
	// indexName -> meta      -> indexDef[0]
	//     		 -> centroids -> indexDef[1]
	//     		 -> entries   -> indexDef[2]
	multiTableIndexes := make(map[string]*MultiTableIndex)
	for _, indexDef := range indexTableDef.Indexes {

		indexAlgo := indexDef.IndexAlgo
		if indexDef.Unique {
			// 1. Unique Index related logic
			//err = s.handleUniqueIndexTable(c, indexDef, qry.Database, originalTableDef, indexInfo)
			err = s.handleUniqueIndexTable(c, dbSource, indexDef, qry.Database, originalTableDef, indexInfo)
		} else if !indexDef.Unique && catalog.IsRegularIndexAlgo(indexAlgo) {
			// 2. Regular Secondary index
			//err = s.handleRegularSecondaryIndexTable(c, indexDef, qry.Database, originalTableDef, indexInfo)
			err = s.handleRegularSecondaryIndexTable(c, dbSource, indexDef, qry.Database, originalTableDef, indexInfo)
		} else if !indexDef.Unique && catalog.IsMasterIndexAlgo(indexAlgo) {
			// 3. Master index
			err = s.handleMasterIndexTable(c, dbSource, indexDef, qry.Database, originalTableDef, indexInfo)
		} else if !indexDef.Unique && catalog.IsIvfIndexAlgo(indexAlgo) {
			// 4. IVF indexDefs are aggregated and handled later
			if _, ok := multiTableIndexes[indexDef.IndexName]; !ok {
				multiTableIndexes[indexDef.IndexName] = &MultiTableIndex{
					IndexAlgo: catalog.ToLower(indexDef.IndexAlgo),
					IndexDefs: make(map[string]*plan.IndexDef),
				}
			}
			multiTableIndexes[indexDef.IndexName].IndexDefs[catalog.ToLower(indexDef.IndexAlgoTableType)] = indexDef
		} else if !indexDef.Unique && catalog.IsFullTextIndexAlgo(indexAlgo) {
			// 5. FullText index
			err = s.handleFullTextIndexTable(c, dbSource, indexDef, qry.Database, originalTableDef, indexInfo)
		}
		if err != nil {
			return err
		}
	}

	for _, multiTableIndex := range multiTableIndexes {
		switch multiTableIndex.IndexAlgo {
		case catalog.MoIndexIvfFlatAlgo.ToString():
			err = s.handleVectorIvfFlatIndex(c, dbSource, multiTableIndex.IndexDefs, qry.Database, originalTableDef, indexInfo)
		}

		if err != nil {
			return err
		}
	}

	// build and update constraint def (no need to handle IVF related logic here)
	defs, err := planDefsToExeDefs(indexTableDef)
	if err != nil {
		return err
	}
	ct := defs[0].(*engine.ConstraintDef)

	oldCt, err := GetConstraintDef(c.proc.Ctx, r)
	if err != nil {
		return err
	}
	newCt, err := MakeNewCreateConstraint(oldCt, ct.Cts[0])
	if err != nil {
		return err
	}
	err = r.UpdateConstraint(c.proc.Ctx, newCt)
	if err != nil {
		return err
	}

	// generate inserts into mo_indexes metadata
	for _, indexDef := range indexTableDef.Indexes {
		sql, err := makeInsertSingleIndexSQL(c.e, c.proc, databaseId, tableId, indexDef, tableDef)
		if err != nil {
			return err
		}
		err = c.runSql(sql)
		if err != nil {
			return err
		}
	}
	return nil
}

// indexTableBuild is used to build the index table corresponding to the index
// It converts the column definitions and execution definitions into plan, and then create the table in target database.
func indexTableBuild(c *Compile, def *plan.TableDef, dbSource engine.Database) error {
	planCols := def.GetCols()
	exeCols := planColsToExeCols(planCols)
	exeDefs, err := planDefsToExeDefs(def)
	if err != nil {
		c.proc.Info(c.proc.Ctx, "createTable",
			zap.String("databaseName", c.db),
			zap.String("tableName", def.GetName()),
			zap.Error(err),
		)
		return err
	}

	exists, err := dbSource.RelationExists(c.proc.Ctx, def.Name, nil)
	if err != nil {
		c.proc.Error(c.proc.Ctx, "check index relation exists failed",
			zap.String("databaseName", c.db),
			zap.String("tableName", def.GetName()),
			zap.Error(err),
		)
		return err
	}
	if exists {
		return moerr.NewTableAlreadyExists(c.proc.Ctx, def.Name)
	}

	if err = dbSource.Create(c.proc.Ctx, def.Name, append(exeCols, exeDefs...)); err != nil {
		c.proc.Info(c.proc.Ctx, "createTable",
			zap.String("databaseName", c.db),
			zap.String("tableName", def.GetName()),
			zap.Error(err),
		)
		return err
	}

	c.setHaveDDL(true)

	err = maybeCreateAutoIncrement(
		c.proc.Ctx,
		c.proc.GetService(),
		dbSource,
		def,
		c.proc.GetTxnOperator(),
		nil,
	)
	return err
}

func (s *Scope) handleVectorIvfFlatIndex(c *Compile, dbSource engine.Database, indexDefs map[string]*plan.IndexDef, qryDatabase string, originalTableDef *plan.TableDef, indexInfo *plan.CreateTable) error {
	if ok, err := s.isExperimentalEnabled(c, ivfFlatIndexFlag); err != nil {
		return err
	} else if !ok {
		return moerr.NewInternalErrorNoCtx("IVF index is not enabled")
	}

	// 1. static check
	if len(indexDefs) != 3 {
		return moerr.NewInternalErrorNoCtx("invalid ivf index table definition")
	} else if len(indexDefs[catalog.SystemSI_IVFFLAT_TblType_Metadata].Parts) != 1 {
		return moerr.NewInternalErrorNoCtx("invalid ivf index table definition")
	}

	// 2. create hidden tables
	if indexInfo != nil {
		for _, table := range indexInfo.GetIndexTables() {
			if err := indexTableBuild(c, table, dbSource); err != nil {
				return err
			}
		}
	}

	// 3. get count of secondary index column in original table
	totalCnt, err := s.handleIndexColCount(c, indexDefs[catalog.SystemSI_IVFFLAT_TblType_Metadata], qryDatabase, originalTableDef)
	if err != nil {
		return err
	}

	// 4.a populate meta table
	err = s.handleIvfIndexMetaTable(c, indexDefs[catalog.SystemSI_IVFFLAT_TblType_Metadata], qryDatabase)
	if err != nil {
		return err
	}

	// 4.b populate centroids table
	err = s.handleIvfIndexCentroidsTable(c, indexDefs[catalog.SystemSI_IVFFLAT_TblType_Centroids], qryDatabase, originalTableDef,
		totalCnt,
		indexDefs[catalog.SystemSI_IVFFLAT_TblType_Metadata].IndexTableName)
	if err != nil {
		return err
	}

	// 4.c populate entries table
	err = s.handleIvfIndexEntriesTable(c, indexDefs[catalog.SystemSI_IVFFLAT_TblType_Entries], qryDatabase, originalTableDef,
		indexDefs[catalog.SystemSI_IVFFLAT_TblType_Metadata].IndexTableName,
		indexDefs[catalog.SystemSI_IVFFLAT_TblType_Centroids].IndexTableName)
	if err != nil {
		return err
	}

	// 4.d delete older entries in index table.
	err = s.handleIvfIndexDeleteOldEntries(c,
		indexDefs[catalog.SystemSI_IVFFLAT_TblType_Metadata].IndexTableName,
		indexDefs[catalog.SystemSI_IVFFLAT_TblType_Centroids].IndexTableName,
		indexDefs[catalog.SystemSI_IVFFLAT_TblType_Entries].IndexTableName,
		qryDatabase)
	if err != nil {
		return err
	}

	return nil

}

func (s *Scope) DropIndex(c *Compile) error {
	if s.ScopeAnalyzer == nil {
		s.ScopeAnalyzer = NewScopeAnalyzer()
	}
	s.ScopeAnalyzer.Start()
	defer s.ScopeAnalyzer.Stop()

	qry := s.Plan.GetDdl().GetDropIndex()
	if err := lockMoDatabase(c, qry.Database, lock.LockMode_Shared); err != nil {
		return err
	}
	d, err := c.e.Database(c.proc.Ctx, qry.Database, c.proc.GetTxnOperator())
	if err != nil {
		return moerr.NewBadDB(c.proc.Ctx, qry.Database)
	}
	r, err := d.Relation(c.proc.Ctx, qry.Table, nil)
	if err != nil {
		return err
	}

	//1. build and update constraint def
	oldCt, err := GetConstraintDef(c.proc.Ctx, r)
	if err != nil {
		return err
	}
	newCt, err := makeNewDropConstraint(oldCt, qry.GetIndexName())
	if err != nil {
		return err
	}
	err = r.UpdateConstraint(c.proc.Ctx, newCt)
	if err != nil {
		return err
	}

	//2. drop index table
	if qry.IndexTableName != "" {
		if _, err = d.Relation(c.proc.Ctx, qry.IndexTableName, nil); err != nil {
			return err
		}

		if err = maybeDeleteAutoIncrement(c.proc.Ctx, c.proc.GetService(), d, qry.IndexTableName, c.proc.GetTxnOperator()); err != nil {
			return err
		}

		if err = d.Delete(c.proc.Ctx, qry.IndexTableName); err != nil {
			return err
		}

	}

	//3. delete index object from mo_catalog.mo_indexes
	deleteSql := fmt.Sprintf(deleteMoIndexesWithTableIdAndIndexNameFormat, r.GetTableID(c.proc.Ctx), qry.IndexName)
	err = c.runSql(deleteSql)
	if err != nil {
		return err
	}
	return nil
}

func makeNewDropConstraint(oldCt *engine.ConstraintDef, dropName string) (*engine.ConstraintDef, error) {
	// must fount dropName because of being checked in plan
	for i := 0; i < len(oldCt.Cts); i++ {
		ct := oldCt.Cts[i]
		switch def := ct.(type) {
		case *engine.ForeignKeyDef:
			pred := func(fkDef *plan.ForeignKeyDef) bool {
				return fkDef.Name == dropName
			}
			def.Fkeys = plan2.RemoveIf[*plan.ForeignKeyDef](def.Fkeys, pred)
			oldCt.Cts[i] = def
		case *engine.IndexDef:
			pred := func(index *plan.IndexDef) bool {
				return index.IndexName == dropName
			}
			def.Indexes = plan2.RemoveIf[*plan.IndexDef](def.Indexes, pred)
			oldCt.Cts[i] = def
		}
	}
	return oldCt, nil
}

func MakeNewCreateConstraint(oldCt *engine.ConstraintDef, c engine.Constraint) (*engine.ConstraintDef, error) {
	// duplication has checked in plan
	if oldCt == nil {
		return &engine.ConstraintDef{
			Cts: []engine.Constraint{c},
		}, nil
	}
	ok := false
	var pred func(engine.Constraint) bool
	switch t := c.(type) {
	case *engine.ForeignKeyDef:
		pred = func(ct engine.Constraint) bool {
			_, ok = ct.(*engine.ForeignKeyDef)
			return ok
		}
		oldCt.Cts = plan2.RemoveIf[engine.Constraint](oldCt.Cts, pred)
		oldCt.Cts = append(oldCt.Cts, c)
	case *engine.RefChildTableDef:
		pred = func(ct engine.Constraint) bool {
			_, ok = ct.(*engine.RefChildTableDef)
			return ok
		}
		oldCt.Cts = plan2.RemoveIf[engine.Constraint](oldCt.Cts, pred)
		oldCt.Cts = append(oldCt.Cts, c)
	case *engine.IndexDef:
		ok := false
		var indexdef *engine.IndexDef
		for i, ct := range oldCt.Cts {
			if indexdef, ok = ct.(*engine.IndexDef); ok {
				//TODO: verify if this is correct @ouyuanning & @qingx
				indexdef.Indexes = append(indexdef.Indexes, t.Indexes...)
				oldCt.Cts = append(oldCt.Cts[:i], oldCt.Cts[i+1:]...)
				oldCt.Cts = append(oldCt.Cts, indexdef)
				break
			}
		}
		if !ok {
			oldCt.Cts = append(oldCt.Cts, c)
		}
	}
	return oldCt, nil
}

func AddChildTblIdToParentTable(ctx context.Context, fkRelation engine.Relation, tblId uint64) error {
	oldCt, err := GetConstraintDef(ctx, fkRelation)
	if err != nil {
		return err
	}
	var oldRefChildDef *engine.RefChildTableDef
	for _, ct := range oldCt.Cts {
		if old, ok := ct.(*engine.RefChildTableDef); ok {
			oldRefChildDef = old
		}
	}
	if oldRefChildDef == nil {
		oldRefChildDef = &engine.RefChildTableDef{}
	}
	oldRefChildDef.Tables = append(oldRefChildDef.Tables, tblId)
	newCt, err := MakeNewCreateConstraint(oldCt, oldRefChildDef)
	if err != nil {
		return err
	}
	return fkRelation.UpdateConstraint(ctx, newCt)
}

func AddFkeyToRelation(ctx context.Context, fkRelation engine.Relation, fkey *plan.ForeignKeyDef) error {
	oldCt, err := GetConstraintDef(ctx, fkRelation)
	if err != nil {
		return err
	}
	var oldFkeys *engine.ForeignKeyDef
	for _, ct := range oldCt.Cts {
		if old, ok := ct.(*engine.ForeignKeyDef); ok {
			oldFkeys = old
		}
	}
	if oldFkeys == nil {
		oldFkeys = &engine.ForeignKeyDef{}
	}
	oldFkeys.Fkeys = append(oldFkeys.Fkeys, fkey)
	newCt, err := MakeNewCreateConstraint(oldCt, oldFkeys)
	if err != nil {
		return err
	}
	return fkRelation.UpdateConstraint(ctx, newCt)
}

// removeChildTblIdFromParentTable removes the tblId from the tableDef of fkRelation.
// input the fkRelation as the parameter instead of retrieving it again
// to embrace the fk self refer situation
func (s *Scope) removeChildTblIdFromParentTable(c *Compile, fkRelation engine.Relation, tblId uint64) error {
	oldCt, err := GetConstraintDef(c.proc.Ctx, fkRelation)
	if err != nil {
		return err
	}
	for _, ct := range oldCt.Cts {
		if def, ok := ct.(*engine.RefChildTableDef); ok {
			def.Tables = plan2.RemoveIf[uint64](def.Tables, func(id uint64) bool {
				return id == tblId
			})
			break
		}
	}
	return fkRelation.UpdateConstraint(c.proc.Ctx, oldCt)
}

func (s *Scope) removeParentTblIdFromChildTable(c *Compile, fkRelation engine.Relation, tblId uint64) error {
	oldCt, err := GetConstraintDef(c.proc.Ctx, fkRelation)
	if err != nil {
		return err
	}
	var oldFkeys *engine.ForeignKeyDef
	for _, ct := range oldCt.Cts {
		if old, ok := ct.(*engine.ForeignKeyDef); ok {
			oldFkeys = old
		}
	}
	if oldFkeys == nil {
		oldFkeys = &engine.ForeignKeyDef{}
	}
	newFkeys := &engine.ForeignKeyDef{}
	for _, fkey := range oldFkeys.Fkeys {
		if fkey.ForeignTbl != tblId {
			newFkeys.Fkeys = append(newFkeys.Fkeys, fkey)
		}
	}
	newCt, err := MakeNewCreateConstraint(oldCt, newFkeys)
	if err != nil {
		return err
	}
	return fkRelation.UpdateConstraint(c.proc.Ctx, newCt)
}

func (s *Scope) getFkDefs(c *Compile, fkRelation engine.Relation) (*engine.ForeignKeyDef, *engine.RefChildTableDef, error) {
	var oldFkeys *engine.ForeignKeyDef
	var oldRefChild *engine.RefChildTableDef
	oldCt, err := GetConstraintDef(c.proc.Ctx, fkRelation)
	if err != nil {
		return nil, nil, err
	}
	for _, ct := range oldCt.Cts {
		if old, ok := ct.(*engine.ForeignKeyDef); ok {
			oldFkeys = old
		} else if refChild, ok := ct.(*engine.RefChildTableDef); ok {
			oldRefChild = refChild
		}
	}
	if oldFkeys == nil {
		oldFkeys = &engine.ForeignKeyDef{}
	}
	if oldRefChild == nil {
		oldRefChild = &engine.RefChildTableDef{}
	}
	return oldFkeys, oldRefChild, nil
}

// Truncation operations cannot be performed if the session holds an active table lock.
func (s *Scope) TruncateTable(c *Compile) error {
	var dbSource engine.Database
	var rel engine.Relation
	var err error
	var isTemp bool
	var newId uint64

	if s.ScopeAnalyzer == nil {
		s.ScopeAnalyzer = NewScopeAnalyzer()
	}
	s.ScopeAnalyzer.Start()
	defer s.ScopeAnalyzer.Stop()

	tqry := s.Plan.GetDdl().GetTruncateTable()
	dbName := tqry.GetDatabase()
	tblName := tqry.GetTable()
	oldId := tqry.GetTableId()
	keepAutoIncrement := false
	affectedRows := uint64(0)

	if err := lockMoDatabase(c, dbName, lock.LockMode_Shared); err != nil {
		return err
	}
	dbSource, err = c.e.Database(c.proc.Ctx, dbName, c.proc.GetTxnOperator())
	if err != nil {
		return moerr.NewBadDB(c.proc.Ctx, dbName)
	}

	if rel, err = dbSource.Relation(c.proc.Ctx, tblName, nil); err != nil {
		var e error // avoid contamination of error messages
		dbSource, e = c.e.Database(c.proc.Ctx, defines.TEMPORARY_DBNAME, c.proc.GetTxnOperator())
		if e != nil {
			return err
		}
		rel, e = dbSource.Relation(c.proc.Ctx, engine.GetTempTableName(dbName, tblName), nil)
		if e != nil {
			return err
		}
		isTemp = true
	}

	if !isTemp && c.proc.GetTxnOperator().Txn().IsPessimistic() {
		var err error
		if e := lockMoTable(c, dbName, tblName, lock.LockMode_Exclusive); e != nil {
			if !moerr.IsMoErrCode(e, moerr.ErrTxnNeedRetry) &&
				!moerr.IsMoErrCode(err, moerr.ErrTxnNeedRetryWithDefChanged) {
				return e
			}
			err = e
		}
		// before dropping table, lock it.
		if e := lockTable(c.proc.Ctx, c.e, c.proc, rel, dbName, tqry.PartitionTableNames, false); e != nil {
			if !moerr.IsMoErrCode(e, moerr.ErrTxnNeedRetry) &&
				!moerr.IsMoErrCode(err, moerr.ErrTxnNeedRetryWithDefChanged) {
				return e
			}
			err = e
		}
		if err != nil {
			return err
		}
	}

	if tqry.IsDelete {
		keepAutoIncrement = true
		affectedRows, err = rel.Rows(c.proc.Ctx)
		if err != nil {
			return err
		}
	}

	if isTemp {
		// memoryengine truncate always return 0, so for temporary table, just use origin tableId as newId
		_, err = dbSource.Truncate(c.proc.Ctx, engine.GetTempTableName(dbName, tblName))
		newId = rel.GetTableID(c.proc.Ctx)
	} else {
		newId, err = dbSource.Truncate(c.proc.Ctx, tblName)
	}

	if err != nil {
		return err
	}

	// Truncate Index Tables if needed
	for _, name := range tqry.IndexTableNames {
		var err error
		var oldIndexId, newIndexId uint64
		var idxtblname string
		if isTemp {
			indexrel, err := dbSource.Relation(c.proc.Ctx, engine.GetTempTableName(dbName, name), nil)
			if err != nil {
				return err
			}
			idxtblname = engine.GetTempTableName(dbName, name)
			oldIndexId = indexrel.GetTableID(c.proc.Ctx)
			newIndexId = oldIndexId
			_, err = dbSource.Truncate(c.proc.Ctx, engine.GetTempTableName(dbName, name))
			if err != nil {
				return err
			}
		} else {
			indexrel, err := dbSource.Relation(c.proc.Ctx, name, nil)
			if err != nil {
				return err
			}
			idxtblname = name
			oldIndexId = indexrel.GetTableID(c.proc.Ctx)
			newIndexId, err = dbSource.Truncate(c.proc.Ctx, name)
			if err != nil {
				return err
			}
		}

		// only non-temporary table can insert into mo_catalog tables so auto increment is not working on temp table
		if !isTemp {
			if err = maybeResetAutoIncrement(c.proc.Ctx, c.proc.GetService(), dbSource, idxtblname,
				oldIndexId, newIndexId, keepAutoIncrement, c.proc.GetTxnOperator()); err != nil {
				return err
			}
		}

	}

	//Truncate Partition subtable if needed
	for _, name := range tqry.PartitionTableNames {
		var err error
		if isTemp {
			_, err = dbSource.Truncate(c.proc.Ctx, engine.GetTempTableName(dbName, name))
		} else {
			_, err = dbSource.Truncate(c.proc.Ctx, name)
		}
		if err != nil {
			return err
		}
	}

	// update tableDef of foreign key's table with new table id
	for _, ftblId := range tqry.ForeignTbl {
		_, _, fkRelation, err := c.e.GetRelationById(c.proc.Ctx, c.proc.GetTxnOperator(), ftblId)
		if err != nil {
			return err
		}
		oldCt, err := GetConstraintDef(c.proc.Ctx, fkRelation)
		if err != nil {
			return err
		}
		for _, ct := range oldCt.Cts {
			if def, ok := ct.(*engine.RefChildTableDef); ok {
				for idx, refTable := range def.Tables {
					if refTable == oldId {
						def.Tables[idx] = newId
						break
					}
				}
				break
			}
		}
		err = fkRelation.UpdateConstraint(c.proc.Ctx, oldCt)
		if err != nil {
			return err
		}

	}

	if isTemp {
		oldId = rel.GetTableID(c.proc.Ctx)
	}

	// check if contains any auto_increment column(include __mo_fake_pk_col), if so, reset the auto_increment value
	tblDef := rel.GetTableDef(c.proc.Ctx)
	var containAuto bool
	for _, col := range tblDef.Cols {
		if col.Typ.AutoIncr {
			containAuto = true
			break
		}
	}
	if containAuto {
		err = incrservice.GetAutoIncrementService(c.proc.GetService()).Reset(
			c.proc.Ctx,
			oldId,
			newId,
			keepAutoIncrement,
			c.proc.GetTxnOperator())
		if err != nil {
			return err
		}
	}

	// update index information in mo_catalog.mo_indexes
	updateSql := fmt.Sprintf(updateMoIndexesTruncateTableFormat, newId, oldId)
	err = c.runSql(updateSql)
	if err != nil {
		return err
	}
	c.addAffectedRows(uint64(affectedRows))
	return nil
}

func (s *Scope) DropSequence(c *Compile) error {
	if s.ScopeAnalyzer == nil {
		s.ScopeAnalyzer = NewScopeAnalyzer()
	}
	s.ScopeAnalyzer.Start()
	defer s.ScopeAnalyzer.Stop()

	qry := s.Plan.GetDdl().GetDropSequence()
	dbName := qry.GetDatabase()
	var dbSource engine.Database
	var err error

	tblName := qry.GetTable()
	dbSource, err = c.e.Database(c.proc.Ctx, dbName, c.proc.GetTxnOperator())
	if err != nil {
		if qry.GetIfExists() {
			return nil
		}
		return err
	}

	var rel engine.Relation
	if rel, err = dbSource.Relation(c.proc.Ctx, tblName, nil); err != nil {
		if qry.GetIfExists() {
			return nil
		}
		return err
	}

	if err := lockMoTable(c, dbName, tblName, lock.LockMode_Exclusive); err != nil {
		return err
	}

	// Delete the stored session value.
	c.proc.GetSessionInfo().SeqDeleteKeys = append(c.proc.GetSessionInfo().SeqDeleteKeys, rel.GetTableID(c.proc.Ctx))

	return dbSource.Delete(c.proc.Ctx, tblName)
}

func (s *Scope) DropTable(c *Compile) error {
	if s.ScopeAnalyzer == nil {
		s.ScopeAnalyzer = NewScopeAnalyzer()
	}
	s.ScopeAnalyzer.Start()
	defer s.ScopeAnalyzer.Stop()

	qry := s.Plan.GetDdl().GetDropTable()
	dbName := qry.GetDatabase()
	tblName := qry.GetTable()
	isView := qry.GetIsView()
	var isSource = false
	if qry.TableDef != nil {
		isSource = qry.TableDef.TableType == catalog.SystemSourceRel
	}
	var dbSource engine.Database
	var rel engine.Relation
	var err error
	var isTemp bool

	if err := lockMoDatabase(c, dbName, lock.LockMode_Shared); err != nil {
		return err
	}

	tblId := qry.GetTableId()
	dbSource, err = c.e.Database(c.proc.Ctx, dbName, c.proc.GetTxnOperator())
	if err != nil {
		if qry.GetIfExists() {
			return nil
		}
		return moerr.NewBadDB(c.proc.Ctx, dbName)
	}

	if rel, err = dbSource.Relation(c.proc.Ctx, tblName, nil); err != nil {
		var e error // avoid contamination of error messages
		dbSource, e = c.e.Database(c.proc.Ctx, defines.TEMPORARY_DBNAME, c.proc.GetTxnOperator())
		if dbSource == nil && qry.GetIfExists() {
			return nil
		} else if e != nil {
			return err
		}
		rel, e = dbSource.Relation(c.proc.Ctx, engine.GetTempTableName(dbName, tblName), nil)
		if e != nil {
			if qry.GetIfExists() {
				return nil
			} else {
				return err
			}
		}
		isTemp = true
	}

	if !isTemp && !isView && !isSource && c.proc.GetTxnOperator().Txn().IsPessimistic() {
		var err error
		if e := lockMoTable(c, dbName, tblName, lock.LockMode_Exclusive); e != nil {
			if !moerr.IsMoErrCode(e, moerr.ErrTxnNeedRetry) &&
				!moerr.IsMoErrCode(err, moerr.ErrTxnNeedRetryWithDefChanged) {
				return e
			}
			err = e
		}
		// before dropping table, lock it.
		if e := lockTable(c.proc.Ctx, c.e, c.proc, rel, dbName, qry.PartitionTableNames, false); e != nil {
			if !moerr.IsMoErrCode(e, moerr.ErrTxnNeedRetry) &&
				!moerr.IsMoErrCode(err, moerr.ErrTxnNeedRetryWithDefChanged) {
				return e
			}
			err = e
		}
		if err != nil {
			return err
		}
	}

	// if dbSource is a pub, update tableList
	if err = updatePubTableList(c.proc.Ctx, c, dbName, tblName); err != nil {
		return err
	}

	if len(qry.UpdateFkSqls) > 0 {
		for _, sql := range qry.UpdateFkSqls {
			if err = c.runSql(sql); err != nil {
				return err
			}
		}
	}

	// update tableDef of foreign key's table
	//remove the child table id -- tblId from the parent table -- fkTblId
	for _, fkTblId := range qry.ForeignTbl {
		if fkTblId == 0 {
			//fk self refer
			continue
		}
		_, _, fkRelation, err := c.e.GetRelationById(c.proc.Ctx, c.proc.GetTxnOperator(), fkTblId)
		if err != nil {
			return err
		}

		err = s.removeChildTblIdFromParentTable(c, fkRelation, tblId)
		if err != nil {
			return err
		}
	}

	//remove parent table id from the child table (when foreign_key_checks is disabled)
	for _, childTblId := range qry.FkChildTblsReferToMe {
		if childTblId == 0 {
			continue
		}
		_, _, childRelation, err := c.e.GetRelationById(c.proc.Ctx, c.proc.GetTxnOperator(), childTblId)
		if err != nil {
			return err
		}
		err = s.removeParentTblIdFromChildTable(c, childRelation, tblId)
		if err != nil {
			return err
		}
	}

	// delete all index objects record of the table in mo_catalog.mo_indexes
	if !qry.IsView && qry.Database != catalog.MO_CATALOG && qry.Table != catalog.MO_INDEXES {
		if qry.GetTableDef().Pkey != nil || len(qry.GetTableDef().Indexes) > 0 {
			deleteSql := fmt.Sprintf(deleteMoIndexesWithTableIdFormat, qry.GetTableDef().TblId)
			err = c.runSql(deleteSql)
			if err != nil {
				return err
			}
		}
	}

	// delete all partition objects record of the table in mo_catalog.mo_table_partitions
	if !qry.IsView && qry.Database != catalog.MO_CATALOG && qry.Table != catalog.MO_TABLE_PARTITIONS {
		if qry.TableDef.Partition != nil {
			deleteSql := fmt.Sprintf(deleteMoTablePartitionsWithTableIdFormat, qry.GetTableDef().TblId)
			err = c.runSql(deleteSql)
			if err != nil {
				return err
			}
		}
	}

	if isTemp {
		if err := dbSource.Delete(c.proc.Ctx, engine.GetTempTableName(dbName, tblName)); err != nil {
			return err
		}
		for _, name := range qry.IndexTableNames {
			if err = maybeDeleteAutoIncrement(c.proc.Ctx, c.proc.GetService(), dbSource,
				engine.GetTempTableName(dbName, name), c.proc.GetTxnOperator()); err != nil {
				return err
			}

			if err := dbSource.Delete(c.proc.Ctx, engine.GetTempTableName(dbName, name)); err != nil {
				return err
			}
		}

		//delete partition table
		for _, name := range qry.GetPartitionTableNames() {
			if err = dbSource.Delete(c.proc.Ctx, name); err != nil {
				return err
			}
		}

		if dbName != catalog.MO_CATALOG && tblName != catalog.MO_INDEXES {
			tblDef := rel.GetTableDef(c.proc.Ctx)
			var containAuto bool
			for _, col := range tblDef.Cols {
				if col.Typ.AutoIncr {
					containAuto = true
					break
				}
			}
			if containAuto {
				err := incrservice.GetAutoIncrementService(c.proc.GetService()).Delete(
					c.proc.Ctx,
					rel.GetTableID(c.proc.Ctx),
					c.proc.GetTxnOperator())
				if err != nil {
					return err
				}
			}

			if err := shardservice.GetService(c.proc.GetService()).Delete(
				c.proc.Ctx,
				rel.GetTableID(c.proc.Ctx),
				c.proc.GetTxnOperator(),
			); err != nil {
				return err
			}
		}

	} else {
		if err := dbSource.Delete(c.proc.Ctx, tblName); err != nil {
			return err
		}
		for _, name := range qry.IndexTableNames {
			if err = maybeDeleteAutoIncrement(c.proc.Ctx, c.proc.GetService(), dbSource, name, c.proc.GetTxnOperator()); err != nil {
				return err
			}

			if err := dbSource.Delete(c.proc.Ctx, name); err != nil {
				return err
			}

		}

		// delete partition subtable
		for _, name := range qry.GetPartitionTableNames() {
			if err = dbSource.Delete(c.proc.Ctx, name); err != nil {
				return err
			}
		}

		if dbName != catalog.MO_CATALOG && tblName != catalog.MO_INDEXES {
			tblDef := rel.GetTableDef(c.proc.Ctx)
			var containAuto bool
			for _, col := range tblDef.Cols {
				if col.Typ.AutoIncr {
					containAuto = true
					break
				}
			}
			if containAuto {
				// When drop table 'mo_catalog.mo_indexes', there is no need to delete the auto increment data
				err := incrservice.GetAutoIncrementService(c.proc.GetService()).Delete(
					c.proc.Ctx,
					rel.GetTableID(c.proc.Ctx),
					c.proc.GetTxnOperator())
				if err != nil {
					return err
				}
			}

			if err := shardservice.GetService(c.proc.GetService()).Delete(
				c.proc.Ctx,
				rel.GetTableID(c.proc.Ctx),
				c.proc.GetTxnOperator(),
			); err != nil {
				return err
			}
		}
	}

	// remove entry in mo_retention if exists
	// skip tables in mo_catalog.
	// These tables do not have retention info.
	if dbName == catalog.MO_CATALOG {
		return nil
	}
	deleteRetentionSQL := fmt.Sprintf(deleteMoRetentionWithDatabaseNameAndTableNameFormat, dbName, tblName)
	err = c.runSql(deleteRetentionSQL)
	if moerr.IsMoErrCode(err, moerr.ErrNoSuchTable) {
		return nil
	}
	return err
}

var planDefsToExeDefs = func(tableDef *plan.TableDef) ([]engine.TableDef, error) {
	planDefs := tableDef.GetDefs()
	var exeDefs []engine.TableDef
	c := new(engine.ConstraintDef)
	for _, def := range planDefs {
		switch defVal := def.GetDef().(type) {
		case *plan.TableDef_DefType_Properties:
			properties := make([]engine.Property, len(defVal.Properties.GetProperties()))
			for i, p := range defVal.Properties.GetProperties() {
				properties[i] = engine.Property{
					Key:   p.GetKey(),
					Value: p.GetValue(),
				}
			}
			exeDefs = append(exeDefs, &engine.PropertiesDef{
				Properties: properties,
			})
			c.Cts = append(c.Cts, &engine.StreamConfigsDef{
				Configs: defVal.Properties.GetProperties(),
			})
		}
	}

	if tableDef.Indexes != nil {
		c.Cts = append(c.Cts, &engine.IndexDef{
			Indexes: tableDef.Indexes,
		})
	}

	if tableDef.Partition != nil {
		bytes, err := tableDef.Partition.MarshalPartitionInfo()
		if err != nil {
			return nil, err
		}
		exeDefs = append(exeDefs, &engine.PartitionDef{
			Partitioned: 1,
			Partition:   string(bytes),
		})
	}

	if tableDef.ViewSql != nil {
		exeDefs = append(exeDefs, &engine.ViewDef{
			View: tableDef.ViewSql.View,
		})
	}

	if len(tableDef.Fkeys) > 0 {
		c.Cts = append(c.Cts, &engine.ForeignKeyDef{
			Fkeys: tableDef.Fkeys,
		})
	}

	if tableDef.Pkey != nil {
		c.Cts = append(c.Cts, &engine.PrimaryKeyDef{
			Pkey: tableDef.Pkey,
		})
	}

	if len(tableDef.RefChildTbls) > 0 {
		c.Cts = append(c.Cts, &engine.RefChildTableDef{
			Tables: tableDef.RefChildTbls,
		})
	}

	if len(c.Cts) > 0 {
		exeDefs = append(exeDefs, c)
	}

	if tableDef.ClusterBy != nil {
		exeDefs = append(exeDefs, &engine.ClusterByDef{
			Name: tableDef.ClusterBy.Name,
		})
	}
	return exeDefs, nil
}

func planColsToExeCols(planCols []*plan.ColDef) []engine.TableDef {
	exeCols := make([]engine.TableDef, len(planCols))
	for i, col := range planCols {
		var alg compress.T
		switch col.Alg {
		case plan.CompressType_None:
			alg = compress.None
		case plan.CompressType_Lz4:
			alg = compress.Lz4
		}
		colTyp := col.GetTyp()
		exeCols[i] = &engine.AttributeDef{
			Attr: engine.Attribute{
				Name:          col.GetOriginCaseName(),
				Alg:           alg,
				Type:          types.New(types.T(colTyp.GetId()), colTyp.GetWidth(), colTyp.GetScale()),
				Default:       planCols[i].GetDefault(),
				OnUpdate:      planCols[i].GetOnUpdate(),
				Primary:       col.GetPrimary(),
				Comment:       col.GetComment(),
				ClusterBy:     col.ClusterBy,
				AutoIncrement: col.Typ.GetAutoIncr(),
				IsHidden:      col.Hidden,
				Seqnum:        uint16(col.Seqnum),
				EnumVlaues:    colTyp.GetEnumvalues(),
			},
		}
	}
	return exeCols
}

func (s *Scope) CreateSequence(c *Compile) error {
	if s.ScopeAnalyzer == nil {
		s.ScopeAnalyzer = NewScopeAnalyzer()
	}
	s.ScopeAnalyzer.Start()
	defer s.ScopeAnalyzer.Stop()

	qry := s.Plan.GetDdl().GetCreateSequence()
	// convert the plan's cols to the execution's cols
	planCols := qry.GetTableDef().GetCols()
	exeCols := planColsToExeCols(planCols)

	// convert the plan's defs to the execution's defs
	exeDefs, err := planDefsToExeDefs(qry.GetTableDef())
	if err != nil {
		return err
	}

	dbName := c.db
	if qry.GetDatabase() != "" {
		dbName = qry.GetDatabase()
	}
	tblName := qry.GetTableDef().GetName()
	dbSource, err := c.e.Database(c.proc.Ctx, dbName, c.proc.GetTxnOperator())
	if err != nil {
		if dbName == "" {
			return moerr.NewNoDB(c.proc.Ctx)
		}
		return err
	}

	if _, err := dbSource.Relation(c.proc.Ctx, tblName, nil); err == nil {
		if qry.GetIfNotExists() {
			return nil
		}
		// Just report table exists error.
		return moerr.NewTableAlreadyExists(c.proc.Ctx, tblName)
	}

	if err := lockMoTable(c, dbName, tblName, lock.LockMode_Exclusive); err != nil {
		return err
	}

	if err := dbSource.Create(context.WithValue(c.proc.Ctx, defines.SqlKey{}, c.sql), tblName, append(exeCols, exeDefs...)); err != nil {
		return err
	}

	// Init the only row of sequence.
	if rel, err := dbSource.Relation(c.proc.Ctx, tblName, nil); err == nil {
		if rel == nil {
			return moerr.NewTableAlreadyExists(c.proc.Ctx, tblName)
		}
		bat, err := makeSequenceInitBatch(c.proc.Ctx, c.stmt.(*tree.CreateSequence), qry.GetTableDef(), c.proc)
		defer func() {
			if bat != nil {
				bat.Clean(c.proc.Mp())
			}
		}()
		if err != nil {
			return err
		}
		err = rel.Write(c.proc.Ctx, bat)
		if err != nil {
			return err
		}
	}
	return nil
}

func (s *Scope) AlterSequence(c *Compile) error {
	if s.ScopeAnalyzer == nil {
		s.ScopeAnalyzer = NewScopeAnalyzer()
	}
	s.ScopeAnalyzer.Start()
	defer s.ScopeAnalyzer.Stop()

	var values []interface{}
	var curval string
	qry := s.Plan.GetDdl().GetAlterSequence()
	// convert the plan's cols to the execution's cols
	planCols := qry.GetTableDef().GetCols()
	exeCols := planColsToExeCols(planCols)

	// convert the plan's defs to the execution's defs
	exeDefs, err := planDefsToExeDefs(qry.GetTableDef())
	if err != nil {
		return err
	}

	dbName := c.db
	if qry.GetDatabase() != "" {
		dbName = qry.GetDatabase()
	}
	tblName := qry.GetTableDef().GetName()
	dbSource, err := c.e.Database(c.proc.Ctx, dbName, c.proc.GetTxnOperator())
	if err != nil {
		if dbName == "" {
			return moerr.NewNoDB(c.proc.Ctx)
		}
		return err
	}

	if rel, err := dbSource.Relation(c.proc.Ctx, tblName, nil); err == nil {
		// sequence table exists
		// get pre sequence table row values
		_values, err := c.proc.GetSessionInfo().SqlHelper.ExecSql(fmt.Sprintf("select * from `%s`.`%s`", dbName, tblName))
		if err != nil {
			return err
		}
		if _values == nil {
			return moerr.NewInternalError(c.proc.Ctx, "Failed to get sequence meta data.")
		}
		values = _values[0]

		// get pre curval

		curval = c.proc.GetSessionInfo().SeqCurValues[rel.GetTableID(c.proc.Ctx)]
		// dorp the pre sequence
		err = c.runSql(fmt.Sprintf("drop sequence %s", tblName))
		if err != nil {
			return err
		}
	} else {
		// sequence table not exists
		if qry.GetIfExists() {
			return nil
		}
		return moerr.NewInternalErrorf(c.proc.Ctx, "sequence %s not exists", tblName)
	}

	if err := lockMoTable(c, dbName, tblName, lock.LockMode_Exclusive); err != nil {
		return err
	}

	if err := dbSource.Create(context.WithValue(c.proc.Ctx, defines.SqlKey{}, c.sql), tblName, append(exeCols, exeDefs...)); err != nil {
		return err
	}

	//Init the only row of sequence.
	if rel, err := dbSource.Relation(c.proc.Ctx, tblName, nil); err == nil {
		if rel == nil {
			return moerr.NewLockTableNotFound(c.proc.Ctx)
		}
		bat, err := makeSequenceAlterBatch(c.proc.Ctx, c.stmt.(*tree.AlterSequence), qry.GetTableDef(), c.proc, values, curval)
		defer func() {
			if bat != nil {
				bat.Clean(c.proc.Mp())
			}
		}()
		if err != nil {
			return err
		}
		err = rel.Write(c.proc.Ctx, bat)
		if err != nil {
			return err
		}
	}
	return nil
}

/*
Sequence table got 1 row and 7 columns(besides row_id).
-----------------------------------------------------------------------------------
last_seq_num | min_value| max_value| start_value| increment_value| cycle| is_called |
-----------------------------------------------------------------------------------

------------------------------------------------------------------------------------
*/

func makeSequenceAlterBatch(ctx context.Context, stmt *tree.AlterSequence, tableDef *plan.TableDef, proc *process.Process, result []interface{}, curval string) (*batch.Batch, error) {
	var bat batch.Batch
	bat.SetRowCount(1)
	attrs := make([]string, len(plan2.Sequence_cols_name))
	for i := range attrs {
		attrs[i] = plan2.Sequence_cols_name[i]
	}
	bat.Attrs = attrs

	// typ is sequenece's type now
	typ := plan2.MakeTypeByPlan2Type(tableDef.Cols[0].Typ)
	vecs := make([]*vector.Vector, len(plan2.Sequence_cols_name))

	switch typ.Oid {
	case types.T_int16:
		lastV, incr, minV, maxV, startN, cycle, err := makeAlterSequenceParam[int16](ctx, stmt, result, curval)
		if err != nil {
			return nil, err
		}
		if maxV < 0 {
			maxV = math.MaxInt16
		}
		err = valueCheckOut(maxV, minV, startN, ctx)
		if err != nil {
			return nil, err
		}
		err = makeAlterSequenceVecs(vecs, typ, proc, incr, lastV, minV, maxV, startN, cycle)
		if err != nil {
			return nil, err
		}
	case types.T_int32:
		lastV, incr, minV, maxV, startN, cycle, err := makeAlterSequenceParam[int32](ctx, stmt, result, curval)
		if err != nil {
			return nil, err
		}
		if maxV < 0 {
			maxV = math.MaxInt32
		}
		err = valueCheckOut(maxV, minV, startN, ctx)
		if err != nil {
			return nil, err
		}
		err = makeAlterSequenceVecs(vecs, typ, proc, incr, lastV, minV, maxV, startN, cycle)
		if err != nil {
			return nil, err
		}
	case types.T_int64:
		lastV, incr, minV, maxV, startN, cycle, err := makeAlterSequenceParam[int64](ctx, stmt, result, curval)
		if err != nil {
			return nil, err
		}
		if maxV < 0 {
			maxV = math.MaxInt64
		}
		err = valueCheckOut(maxV, minV, startN, ctx)
		if err != nil {
			return nil, err
		}
		err = makeAlterSequenceVecs(vecs, typ, proc, incr, lastV, minV, maxV, startN, cycle)
		if err != nil {
			return nil, err
		}
	case types.T_uint16:
		lastV, incr, minV, maxV, startN, cycle, err := makeAlterSequenceParam[uint16](ctx, stmt, result, curval)
		if err != nil {
			return nil, err
		}
		err = valueCheckOut(maxV, minV, startN, ctx)
		if err != nil {
			return nil, err
		}
		err = makeAlterSequenceVecs(vecs, typ, proc, incr, lastV, minV, maxV, startN, cycle)
		if err != nil {
			return nil, err
		}
	case types.T_uint32:
		lastV, incr, minV, maxV, startN, cycle, err := makeAlterSequenceParam[uint32](ctx, stmt, result, curval)
		if err != nil {
			return nil, err
		}
		err = valueCheckOut(maxV, minV, startN, ctx)
		if err != nil {
			return nil, err
		}
		err = makeAlterSequenceVecs(vecs, typ, proc, incr, lastV, minV, maxV, startN, cycle)
		if err != nil {
			return nil, err
		}
	case types.T_uint64:
		lastV, incr, minV, maxV, startN, cycle, err := makeAlterSequenceParam[uint64](ctx, stmt, result, curval)
		if err != nil {
			return nil, err
		}
		err = valueCheckOut(maxV, minV, startN, ctx)
		if err != nil {
			return nil, err
		}
		err = makeAlterSequenceVecs(vecs, typ, proc, incr, lastV, minV, maxV, startN, cycle)
		if err != nil {
			return nil, err
		}
	default:
		return nil, moerr.NewNotSupported(ctx, "Unsupported type for sequence")
	}
	bat.Vecs = vecs
	return &bat, nil
}

func makeSequenceInitBatch(ctx context.Context, stmt *tree.CreateSequence, tableDef *plan.TableDef, proc *process.Process) (*batch.Batch, error) {
	var bat batch.Batch
	bat.SetRowCount(1)
	attrs := make([]string, len(plan2.Sequence_cols_name))
	for i := range attrs {
		attrs[i] = plan2.Sequence_cols_name[i]
	}
	bat.Attrs = attrs

	typ := plan2.MakeTypeByPlan2Type(tableDef.Cols[0].Typ)
	sequence_cols_num := 7
	vecs := make([]*vector.Vector, sequence_cols_num)

	// Make sequence vecs.
	switch typ.Oid {
	case types.T_int16:
		incr, minV, maxV, startN, err := makeSequenceParam[int16](ctx, stmt)
		if err != nil {
			return nil, err
		}
		if stmt.MaxValue == nil {
			if incr > 0 {
				maxV = math.MaxInt16
			} else {
				maxV = -1
			}
		}
		if stmt.MinValue == nil && incr < 0 {
			minV = math.MinInt16
		}
		if stmt.StartWith == nil {
			if incr > 0 {
				startN = minV
			} else {
				startN = maxV
			}
		}
		err = valueCheckOut(maxV, minV, startN, ctx)
		if err != nil {
			return nil, err
		}
		err = makeSequenceVecs(vecs, stmt, typ, proc, incr, minV, maxV, startN)
		if err != nil {
			return nil, err
		}
	case types.T_int32:
		incr, minV, maxV, startN, err := makeSequenceParam[int32](ctx, stmt)
		if err != nil {
			return nil, err
		}
		if stmt.MaxValue == nil {
			if incr > 0 {
				maxV = math.MaxInt32
			} else {
				maxV = -1
			}
		}
		if stmt.MinValue == nil && incr < 0 {
			minV = math.MinInt32
		}
		if stmt.StartWith == nil {
			if incr > 0 {
				startN = minV
			} else {
				startN = maxV
			}
		}
		err = valueCheckOut(maxV, minV, startN, ctx)
		if err != nil {
			return nil, err
		}
		err = makeSequenceVecs(vecs, stmt, typ, proc, incr, minV, maxV, startN)
		if err != nil {
			return nil, err
		}
	case types.T_int64:
		incr, minV, maxV, startN, err := makeSequenceParam[int64](ctx, stmt)
		if err != nil {
			return nil, err
		}
		if stmt.MaxValue == nil {
			if incr > 0 {
				maxV = math.MaxInt64
			} else {
				maxV = -1
			}
		}
		if stmt.MinValue == nil && incr < 0 {
			minV = math.MinInt64
		}
		if stmt.StartWith == nil {
			if incr > 0 {
				startN = minV
			} else {
				startN = maxV
			}
		}
		err = valueCheckOut(maxV, minV, startN, ctx)
		if err != nil {
			return nil, err
		}
		err = makeSequenceVecs(vecs, stmt, typ, proc, incr, minV, maxV, startN)
		if err != nil {
			return nil, err
		}
	case types.T_uint16:
		incr, minV, maxV, startN, err := makeSequenceParam[uint16](ctx, stmt)
		if err != nil {
			return nil, err
		}
		if stmt.MaxValue == nil {
			maxV = math.MaxUint16
		}
		if stmt.MinValue == nil && incr < 0 {
			minV = 0
		}
		if stmt.StartWith == nil {
			if incr > 0 {
				startN = minV
			} else {
				startN = maxV
			}
		}
		err = valueCheckOut(maxV, minV, startN, ctx)
		if err != nil {
			return nil, err
		}
		err = makeSequenceVecs(vecs, stmt, typ, proc, incr, minV, maxV, startN)
		if err != nil {
			return nil, err
		}
	case types.T_uint32:
		incr, minV, maxV, startN, err := makeSequenceParam[uint32](ctx, stmt)
		if err != nil {
			return nil, err
		}
		if stmt.MaxValue == nil {
			maxV = math.MaxUint32
		}
		if stmt.MinValue == nil && incr < 0 {
			minV = 0
		}
		if stmt.StartWith == nil {
			if incr > 0 {
				startN = minV
			} else {
				startN = maxV
			}
		}
		err = valueCheckOut(maxV, minV, startN, ctx)
		if err != nil {
			return nil, err
		}
		err = makeSequenceVecs(vecs, stmt, typ, proc, incr, minV, maxV, startN)
		if err != nil {
			return nil, err
		}
	case types.T_uint64:
		incr, minV, maxV, startN, err := makeSequenceParam[uint64](ctx, stmt)
		if err != nil {
			return nil, err
		}
		if stmt.MaxValue == nil {
			maxV = math.MaxUint64
		}
		if stmt.MinValue == nil && incr < 0 {
			minV = 0
		}
		if stmt.StartWith == nil {
			if incr > 0 {
				startN = minV
			} else {
				startN = maxV
			}
		}
		err = valueCheckOut(maxV, minV, startN, ctx)
		if err != nil {
			return nil, err
		}
		err = makeSequenceVecs(vecs, stmt, typ, proc, incr, minV, maxV, startN)
		if err != nil {
			return nil, err
		}
	default:
		return nil, moerr.NewNotSupported(ctx, "Unsupported type for sequence")
	}

	bat.Vecs = vecs
	return &bat, nil
}

func makeSequenceVecs[T constraints.Integer](vecs []*vector.Vector, stmt *tree.CreateSequence, typ types.Type, proc *process.Process, incr int64, minV, maxV, startN T) (err error) {
	defer func() {
		if err != nil {
			for _, v := range vecs {
				if v != nil {
					v.Free(proc.Mp())
				}
			}
		}
	}()

	if vecs[0], err = vector.NewConstFixed(typ, startN, 1, proc.Mp()); err != nil {
		return err
	}
	if vecs[1], err = vector.NewConstFixed(typ, minV, 1, proc.Mp()); err != nil {
		return err
	}
	if vecs[2], err = vector.NewConstFixed(typ, maxV, 1, proc.Mp()); err != nil {
		return err
	}
	if vecs[3], err = vector.NewConstFixed(typ, startN, 1, proc.Mp()); err != nil {
		return err
	}
	if vecs[4], err = vector.NewConstFixed(types.T_int64.ToType(), incr, 1, proc.Mp()); err != nil {
		return err
	}
	if stmt.Cycle {
		vecs[5], err = vector.NewConstFixed(types.T_bool.ToType(), true, 1, proc.Mp())
	} else {
		vecs[5], err = vector.NewConstFixed(types.T_bool.ToType(), false, 1, proc.Mp())
	}
	if err != nil {
		return err
	}
	vecs[6], err = vector.NewConstFixed(types.T_bool.ToType(), false, 1, proc.Mp())
	return err
}

func makeAlterSequenceVecs[T constraints.Integer](vecs []*vector.Vector, typ types.Type, proc *process.Process, incr int64, lastV, minV, maxV, startN T, cycle bool) (err error) {
	defer func() {
		if err != nil {
			for _, v := range vecs {
				if v != nil {
					v.Free(proc.Mp())
				}
			}
		}
	}()

	if vecs[0], err = vector.NewConstFixed(typ, lastV, 1, proc.Mp()); err != nil {
		return err
	}
	if vecs[1], err = vector.NewConstFixed(typ, minV, 1, proc.Mp()); err != nil {
		return err
	}
	if vecs[2], err = vector.NewConstFixed(typ, maxV, 1, proc.Mp()); err != nil {
		return err
	}
	if vecs[3], err = vector.NewConstFixed(typ, startN, 1, proc.Mp()); err != nil {
		return err
	}
	if vecs[4], err = vector.NewConstFixed(types.T_int64.ToType(), incr, 1, proc.Mp()); err != nil {
		return err
	}
	if vecs[5], err = vector.NewConstFixed(types.T_bool.ToType(), cycle, 1, proc.Mp()); err != nil {
		return err
	}
	vecs[6], err = vector.NewConstFixed(types.T_bool.ToType(), false, 1, proc.Mp())
	return err
}

func makeSequenceParam[T constraints.Integer](ctx context.Context, stmt *tree.CreateSequence) (int64, T, T, T, error) {
	var minValue, maxValue, startNum T
	incrNum := int64(1)
	if stmt.IncrementBy != nil {
		switch stmt.IncrementBy.Num.(type) {
		case uint64:
			return 0, 0, 0, 0, moerr.NewInvalidInput(ctx, "incr value's data type is int64")
		}
		incrNum = getValue[int64](stmt.IncrementBy.Minus, stmt.IncrementBy.Num)
	}
	if incrNum == 0 {
		return 0, 0, 0, 0, moerr.NewInvalidInput(ctx, "Incr value for sequence must not be 0")
	}

	if stmt.MinValue == nil {
		if incrNum > 0 {
			minValue = 1
		} else {
			// Value here is wrong.
			// We will get real value later.
			minValue = 0
		}
	} else {
		minValue = getValue[T](stmt.MinValue.Minus, stmt.MinValue.Num)
	}

	if stmt.MaxValue == nil {
		// Value here is wrong.
		// We will get real value later.
		maxValue = 0
	} else {
		maxValue = getValue[T](stmt.MaxValue.Minus, stmt.MaxValue.Num)
	}

	if stmt.StartWith == nil {
		// The value may be wrong.
		if incrNum > 0 {
			startNum = minValue
		} else {
			startNum = maxValue
		}
	} else {
		startNum = getValue[T](stmt.StartWith.Minus, stmt.StartWith.Num)
	}

	return incrNum, minValue, maxValue, startNum, nil
}

func makeAlterSequenceParam[T constraints.Integer](ctx context.Context, stmt *tree.AlterSequence, result []interface{}, curval string) (T, int64, T, T, T, bool, error) {
	var minValue, maxValue, startNum, lastNum T
	var incrNum int64
	var cycle bool

	if incr, ok := result[4].(int64); ok {
		incrNum = incr
	}

	// if alter increment value
	if stmt.IncrementBy != nil {
		switch stmt.IncrementBy.Num.(type) {
		case uint64:
			return 0, 0, 0, 0, 0, false, moerr.NewInvalidInput(ctx, "incr value's data type is int64")
		}
		incrNum = getValue[int64](stmt.IncrementBy.Minus, stmt.IncrementBy.Num)
	}
	if incrNum == 0 {
		return 0, 0, 0, 0, 0, false, moerr.NewInvalidInput(ctx, "Incr value for sequence must not be 0")
	}

	// if alter minValue of sequence
	preMinValue := result[1]
	if stmt.MinValue != nil {
		minValue = getValue[T](stmt.MinValue.Minus, stmt.MinValue.Num)
	} else {
		minValue = getInterfaceValue[T](preMinValue)
	}

	// if alter maxValue of sequence
	preMaxValue := result[2]
	if stmt.MaxValue != nil {
		maxValue = getValue[T](stmt.MaxValue.Minus, stmt.MaxValue.Num)
	} else {
		maxValue = getInterfaceValue[T](preMaxValue)
	}

	preLastSeq := result[0]
	preLastSeqNum := getInterfaceValue[T](preLastSeq)
	// if alter startWith value of sequence
	preStartWith := preLastSeqNum
	if stmt.StartWith != nil {
		startNum = getValue[T](stmt.StartWith.Minus, stmt.StartWith.Num)
		if startNum < preStartWith {
			startNum = preStartWith
		}
	} else {
		startNum = getInterfaceValue[T](preStartWith)
	}
	if len(curval) != 0 {
		lastNum = preLastSeqNum + T(incrNum)
		if lastNum < startNum+T(incrNum) {
			lastNum = startNum + T(incrNum)
		}
	} else {
		lastNum = preLastSeqNum
	}

	// if alter cycle state of sequence
	preCycle := result[5]
	if preCycleVal, ok := preCycle.(bool); ok {
		if stmt.Cycle != nil {
			cycle = stmt.Cycle.Cycle
		} else {
			cycle = preCycleVal
		}
	}

	return lastNum, incrNum, minValue, maxValue, startNum, cycle, nil
}

// Checkout values.
func valueCheckOut[T constraints.Integer](maxValue, minValue, startNum T, ctx context.Context) error {
	if maxValue <= minValue {
		return moerr.NewInvalidInputf(ctx, "MAXVALUE (%d) of sequence must be bigger than MINVALUE (%d) of it", maxValue, minValue)
	}
	if startNum < minValue || startNum > maxValue {
		return moerr.NewInvalidInputf(ctx, "STARTVALUE (%d) for sequence must between MINVALUE (%d) and MAXVALUE (%d)", startNum, minValue, maxValue)
	}
	return nil
}

func getValue[T constraints.Integer](minus bool, num any) T {
	var v T
	switch num := num.(type) {
	case uint64:
		v = T(num)
	case int64:
		if minus {
			v = -T(num)
		} else {
			v = T(num)
		}
	}
	return v
}

func getInterfaceValue[T constraints.Integer](val interface{}) T {
	switch val := val.(type) {
	case int16:
		return T(val)
	case int32:
		return T(val)
	case int64:
		return T(val)
	case uint16:
		return T(val)
	case uint32:
		return T(val)
	case uint64:
		return T(val)
	}
	return 0
}

func doLockTable(
	eng engine.Engine,
	proc *process.Process,
	rel engine.Relation,
	defChanged bool) error {
	id := rel.GetTableID(proc.Ctx)
	defs, err := rel.GetPrimaryKeys(proc.Ctx)
	if err != nil {
		return err
	}

	if len(defs) != 1 {
		panic("invalid primary keys")
	}

	err = lockop.LockTable(
		eng,
		proc,
		id,
		defs[0].Type,
		defChanged)

	return err
}

var lockTable = func(
	ctx context.Context,
	eng engine.Engine,
	proc *process.Process,
	rel engine.Relation,
	dbName string,
	partitionTableNames []string,
	defChanged bool) error {

	if len(partitionTableNames) == 0 {
		return doLockTable(eng, proc, rel, defChanged)
	}

	dbSource, err := eng.Database(ctx, dbName, proc.GetTxnOperator())
	if err != nil {
		return err
	}

	for _, tableName := range partitionTableNames {
		pRel, pErr := dbSource.Relation(ctx, tableName, nil)
		if pErr != nil {
			return pErr
		}
		err = doLockTable(eng, proc, pRel, defChanged)
		if err != nil {
			return err
		}
	}
	return nil
}

// lockIndexTable
var lockIndexTable = func(ctx context.Context, dbSource engine.Database, eng engine.Engine, proc *process.Process, tableName string, defChanged bool) error {
	rel, err := dbSource.Relation(ctx, tableName, nil)
	if err != nil {
		return err
	}
	return doLockTable(eng, proc, rel, defChanged)
}

func lockRows(
	eng engine.Engine,
	proc *process.Process,
	rel engine.Relation,
	vec *vector.Vector,
	lockMode lock.LockMode,
	sharding lock.Sharding,
	group uint32) error {
	if vec == nil || vec.Length() == 0 {
		panic("lock rows is empty")
	}

	id := rel.GetTableID(proc.Ctx)

	err := lockop.LockRows(
		eng,
		proc,
		rel,
		id,
		vec,
		*vec.GetType(),
		lockMode,
		sharding,
		group)
	return err
}

var maybeCreateAutoIncrement = func(
	ctx context.Context,
	sid string,
	db engine.Database,
	def *plan.TableDef,
	txnOp client.TxnOperator,
	nameResolver func() string) error {
	name := def.Name
	if nameResolver != nil {
		name = nameResolver()
	}
	tb, err := db.Relation(ctx, name, nil)
	if err != nil {
		return err
	}
	def.TblId = tb.GetTableID(ctx)

	cols := incrservice.GetAutoColumnFromDef(def)
	if len(cols) == 0 {
		return nil
	}

	return incrservice.GetAutoIncrementService(sid).Create(
		ctx,
		def.TblId,
		cols,
		txnOp)
}

func maybeDeleteAutoIncrement(
	ctx context.Context,
	sid string,
	db engine.Database,
	tblname string,
	txnOp client.TxnOperator) error {

	// check if contains any auto_increment column(include __mo_fake_pk_col), if so, reset the auto_increment value
	rel, err := db.Relation(ctx, tblname, nil)
	if err != nil {
		return err
	}

	tblId := rel.GetTableID(ctx)

	tblDef := rel.GetTableDef(ctx)
	var containAuto bool
	for _, col := range tblDef.Cols {
		if col.Typ.AutoIncr {
			containAuto = true
			break
		}
	}
	if containAuto {
		err = incrservice.GetAutoIncrementService(sid).Delete(
			ctx,
			tblId,
			txnOp)
		if err != nil {
			return err
		}
	}

	return nil
}

func maybeResetAutoIncrement(
	ctx context.Context,
	sid string,
	db engine.Database,
	tblname string,
	oldId uint64,
	newId uint64,
	keepAutoIncrement bool,
	txnOp client.TxnOperator) error {

	// check if contains any auto_increment column(include __mo_fake_pk_col), if so, reset the auto_increment value

	rel, err := db.Relation(ctx, tblname, nil)
	if err != nil {
		return err
	}

	tblDef := rel.GetTableDef(ctx)
	var containAuto bool
	for _, col := range tblDef.Cols {
		if col.Typ.AutoIncr {
			containAuto = true
			break
		}
	}
	if containAuto {
		err = incrservice.GetAutoIncrementService(sid).Reset(
			ctx,
			oldId,
			newId,
			keepAutoIncrement,
			txnOp)
		if err != nil {
			return err
		}
	}

	return nil
}

func getRelFromMoCatalog(c *Compile, tblName string) (engine.Relation, error) {
	dbSource, err := c.e.Database(c.proc.Ctx, catalog.MO_CATALOG, c.proc.GetTxnOperator())
	if err != nil {
		return nil, err
	}

	rel, err := dbSource.Relation(c.proc.Ctx, tblName, nil)
	if err != nil {
		return nil, err
	}

	return rel, nil
}

func getLockVector(proc *process.Process, accountId uint32, names []string) (*vector.Vector, error) {
	vecs := make([]*vector.Vector, len(names)+1)
	defer func() {
		for _, v := range vecs {
			if v != nil {
				v.Free(proc.GetMPool())
			}
		}
	}()

	// append account_id
	accountIdVec := vector.NewVec(types.T_uint32.ToType())
	err := vector.AppendFixed(accountIdVec, accountId, false, proc.GetMPool())
	if err != nil {
		return nil, err
	}
	vecs[0] = accountIdVec
	// append names
	for i, name := range names {
		nameVec := vector.NewVec(types.T_varchar.ToType())
		err := vector.AppendBytes(nameVec, []byte(name), false, proc.GetMPool())
		if err != nil {
			return nil, err
		}
		vecs[i+1] = nameVec
	}

	vec, err := function.RunFunctionDirectly(proc, function.SerialFunctionEncodeID, vecs, 1)
	if err != nil {
		return nil, err
	}
	return vec, nil
}

var lockMoDatabase = func(c *Compile, dbName string, lockMode lock.LockMode) error {
	dbRel, err := getRelFromMoCatalog(c, catalog.MO_DATABASE)
	if err != nil {
		return err
	}
	accountID := c.proc.GetSessionInfo().AccountId
	vec, err := getLockVector(c.proc, accountID, []string{dbName})
	if err != nil {
		return err
	}
	defer vec.Free(c.proc.Mp())
	if err := lockRows(c.e, c.proc, dbRel, vec, lockMode, lock.Sharding_None, accountID); err != nil {
		return err
	}
	return nil
}

var lockMoTable = func(
	c *Compile,
	dbName string,
	tblName string,
	lockMode lock.LockMode) error {
	dbRel, err := getRelFromMoCatalog(c, catalog.MO_TABLES)
	if err != nil {
		return err
	}
	accountID := c.proc.GetSessionInfo().AccountId
	vec, err := getLockVector(c.proc, accountID, []string{dbName, tblName})
	if err != nil {
		return err
	}
	defer vec.Free(c.proc.Mp())

	if err := lockRows(c.e, c.proc, dbRel, vec, lockMode, lock.Sharding_None, accountID); err != nil {
		return err
	}
	return nil
}<|MERGE_RESOLUTION|>--- conflicted
+++ resolved
@@ -451,7 +451,6 @@
 			retryErr = moerr.NewTxnNeedRetryWithDefChanged(c.proc.Ctx)
 		}
 
-<<<<<<< HEAD
 		if qry.TableDef.Indexes != nil {
 			for _, indexdef := range qry.TableDef.Indexes {
 				if indexdef.TableExist {
@@ -466,7 +465,12 @@
 							return err
 						}
 						retryErr = moerr.NewTxnNeedRetryWithDefChanged(c.proc.Ctx)
-=======
+					}
+				}
+			}
+		}
+
+
 		// 3. lock foreign key's table
 		for _, action := range qry.Actions {
 			switch act := action.Action.(type) {
@@ -514,7 +518,6 @@
 							return err
 						}
 						retryErr = moerr.NewTxnNeedRetryWithDefChangedNoCtx()
->>>>>>> e28ac7a8
 					}
 				}
 			}
