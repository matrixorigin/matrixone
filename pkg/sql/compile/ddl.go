--- conflicted
+++ resolved
@@ -16,11 +16,8 @@
 
 import (
 	"context"
-<<<<<<< HEAD
-=======
 	"fmt"
 	"strconv"
->>>>>>> becd2c25
 
 	"github.com/matrixorigin/matrixone/pkg/common/moerr"
 	"github.com/matrixorigin/matrixone/pkg/compress"
@@ -607,13 +604,11 @@
 	if err != nil {
 		return err
 	}
-<<<<<<< HEAD
+
 	tblName := tqry.GetTable()
 	oldId := tqry.GetTableId()
 	var rel engine.Relation
-=======
-
->>>>>>> becd2c25
+
 	if rel, err = dbSource.Relation(c.ctx, tblName); err != nil {
 		var e error // avoid contamination of error messages
 		dbSource, e = c.e.Database(c.ctx, defines.TEMPORARY_DBNAME, c.proc.TxnOperator)
@@ -652,7 +647,6 @@
 		}
 	}
 
-<<<<<<< HEAD
 	// update tableDef of foreign key's table with new table id
 	for _, ftblId := range tqry.ForeignTbl {
 		_, _, fkRelation, err := c.e.GetRelationById(c.ctx, c.proc.TxnOperator, ftblId)
@@ -692,7 +686,6 @@
 	}
 
 	err = colexec.ResetAutoInsrCol(c.e, c.ctx, tblName, dbSource, c.proc, id, newId, dbName)
-=======
 	id := rel.GetTableID(c.ctx)
 
 	if isTemp {
@@ -700,7 +693,6 @@
 	} else {
 		err = colexec.ResetAutoInsrCol(c.e, c.ctx, tblName, dbSource, c.proc, id, newId, dbName)
 	}
->>>>>>> becd2c25
 	if err != nil {
 		return err
 	}
@@ -724,11 +716,9 @@
 		return err
 	}
 	tblName := qry.GetTable()
-<<<<<<< HEAD
 	tblId := qry.GetTableId()
 	var rel engine.Relation
-=======
->>>>>>> becd2c25
+
 	if rel, err = dbSource.Relation(c.ctx, tblName); err != nil {
 		var e error // avoid contamination of error messages
 		dbSource, e = c.e.Database(c.ctx, defines.TEMPORARY_DBNAME, c.proc.TxnOperator)
@@ -747,28 +737,6 @@
 		}
 		isTemp = true
 	}
-	if isTemp {
-		if err := dbSource.Delete(c.ctx, engine.GetTempTableName(dbName, tblName)); err != nil {
-			return err
-		}
-		for _, name := range qry.IndexTableNames {
-			if err := dbSource.Delete(c.ctx, name); err != nil {
-				return err
-			}
-		}
-		return colexec.DeleteAutoIncrCol(c.e, c.ctx, dbSource, rel, c.proc, defines.TEMPORARY_DBNAME, rel.GetTableID(c.ctx))
-	} else {
-		if err := dbSource.Delete(c.ctx, tblName); err != nil {
-			return err
-		}
-		for _, name := range qry.IndexTableNames {
-			if err := dbSource.Delete(c.ctx, name); err != nil {
-				return err
-			}
-		}
-		return colexec.DeleteAutoIncrCol(c.e, c.ctx, dbSource, rel, c.proc, dbName, rel.GetTableID(c.ctx))
-	}
-<<<<<<< HEAD
 
 	// update tableDef of foreign key's table
 	for _, ftblId := range qry.ForeignTbl {
@@ -805,11 +773,29 @@
 		if err != nil {
 			return err
 		}
-
-	}
-	return colexec.DeleteAutoIncrCol(c.e, c.ctx, rel, c.proc, dbName, rel.GetTableID(c.ctx))
-=======
->>>>>>> becd2c25
+	}
+
+	if isTemp {
+		if err := dbSource.Delete(c.ctx, engine.GetTempTableName(dbName, tblName)); err != nil {
+			return err
+		}
+		for _, name := range qry.IndexTableNames {
+			if err := dbSource.Delete(c.ctx, name); err != nil {
+				return err
+			}
+		}
+		return colexec.DeleteAutoIncrCol(c.e, c.ctx, dbSource, rel, c.proc, defines.TEMPORARY_DBNAME, rel.GetTableID(c.ctx))
+	} else {
+		if err := dbSource.Delete(c.ctx, tblName); err != nil {
+			return err
+		}
+		for _, name := range qry.IndexTableNames {
+			if err := dbSource.Delete(c.ctx, name); err != nil {
+				return err
+			}
+		}
+		return colexec.DeleteAutoIncrCol(c.e, c.ctx, dbSource, rel, c.proc, dbName, rel.GetTableID(c.ctx))
+	}
 }
 
 func planDefsToExeDefs(tableDef *plan.TableDef) ([]engine.TableDef, error) {
