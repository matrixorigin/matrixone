--- conflicted
+++ resolved
@@ -264,7 +264,7 @@
 		case *engine.ForeignKeyDef:
 			for _, fkey := range t.Fkeys {
 				if _, ok := removeRefChildTbls[fkey.Name]; !ok {
-					newFkeys = append(newFkeys)
+					newFkeys = append(newFkeys, fkey)
 				}
 			}
 			t.Fkeys = newFkeys
@@ -1195,67 +1195,6 @@
 	return keys
 }
 
-<<<<<<< HEAD
-//func MakeIndexTableAndImportData(ctx context.Context, rel engine.Relation, dbSource engine.Database, AddIndex *plan.AlterTableAddIndex) error {
-//	DbName := AddIndex.DbName
-//	TableName := AddIndex.TableName
-//	// build and create index table
-//	if AddIndex.IndexTableExist {
-//		def := AddIndex.IndexInfo.GetIndexTables()[0]
-//		planCols := def.GetCols()
-//		exeCols := planColsToExeCols(planCols)
-//		exeDefs, err := planDefsToExeDefs(def)
-//		if err != nil {
-//			return err
-//		}
-//		if _, err := dbSource.Relation(ctx, def.Name); err == nil {
-//			return moerr.NewTableAlreadyExists(ctx, def.Name)
-//		}
-//		if err := dbSource.Create(ctx, def.Name, append(exeCols, exeDefs...)); err != nil {
-//			return err
-//		}
-//	}
-//	// build and update constraint def
-//	indexDef := AddIndex.IndexInfo.TableDef.Indexes[0]
-//	newIndexes = append(newIndexes, indexDef)
-//
-//	// TODO: implement by insert ... select ...
-//	// insert data into index table
-//	if indexDef.Unique {
-//		targetAttrs := getIndexColsFromOriginTable(oldDefs, indexDef.Parts)
-//		ret, err := rel.Ranges(ctx, nil)
-//		if err != nil {
-//			return err
-//		}
-//		rds, err := rel.NewReader(ctx, 1, nil, ret)
-//		if err != nil {
-//			return err
-//		}
-//		bat, err := rds[0].Read(ctx, targetAttrs, nil, proc.Mp())
-//		if err != nil {
-//			return err
-//		}
-//		err = rds[0].Close()
-//		if err != nil {
-//			return err
-//		}
-//
-//		if bat != nil {
-//			indexBat, cnt := util.BuildUniqueKeyBatch(bat.Vecs, targetAttrs, indexDef.Parts, AddIndex.OriginTablePrimaryKey, c.proc)
-//			indexR, err := dbSource.Relation(c.ctx, indexDef.IndexTableName)
-//			if err != nil {
-//				return err
-//			}
-//			if cnt != 0 {
-//				if err := indexR.Write(c.ctx, indexBat); err != nil {
-//					return err
-//				}
-//			}
-//			indexBat.Clean(c.proc.Mp())
-//		}
-//	}
-//}
-=======
 func (s *Scope) CreateSequence(c *Compile) error {
 	qry := s.Plan.GetDdl().GetCreateSequence()
 	// convert the plan's cols to the execution's cols
@@ -1605,5 +1544,4 @@
 		}
 	}
 	return v
-}
->>>>>>> 6964ac85
+}