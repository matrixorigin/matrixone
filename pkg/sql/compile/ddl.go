// Copyright 2021 Matrix Origin
//
// Licensed under the Apache License, Version 2.0 (the "License");
// you may not use this file except in compliance with the License.
// You may obtain a copy of the License at
//
//      http://www.apache.org/licenses/LICENSE-2.0
//
// Unless required by applicable law or agreed to in writing, software
// distributed under the License is distributed on an "AS IS" BASIS,
// WITHOUT WARRANTIES OR CONDITIONS OF ANY KIND, either express or implied.
// See the License for the specific language governing permissions and
// limitations under the License.

package compile

import (
	"context"
	"fmt"
	"math"
	"strings"

	"go.uber.org/zap"
	"golang.org/x/exp/constraints"

	"github.com/matrixorigin/matrixone/pkg/catalog"
	"github.com/matrixorigin/matrixone/pkg/common/moerr"
	"github.com/matrixorigin/matrixone/pkg/compress"
	"github.com/matrixorigin/matrixone/pkg/container/batch"
	"github.com/matrixorigin/matrixone/pkg/container/types"
	"github.com/matrixorigin/matrixone/pkg/container/vector"
	"github.com/matrixorigin/matrixone/pkg/defines"
	"github.com/matrixorigin/matrixone/pkg/incrservice"
	"github.com/matrixorigin/matrixone/pkg/pb/api"
	"github.com/matrixorigin/matrixone/pkg/pb/lock"
	"github.com/matrixorigin/matrixone/pkg/pb/plan"
	"github.com/matrixorigin/matrixone/pkg/shardservice"
	"github.com/matrixorigin/matrixone/pkg/sql/colexec/lockop"
	"github.com/matrixorigin/matrixone/pkg/sql/parsers/tree"
	plan2 "github.com/matrixorigin/matrixone/pkg/sql/plan"
	"github.com/matrixorigin/matrixone/pkg/sql/plan/function"
	"github.com/matrixorigin/matrixone/pkg/txn/client"
	"github.com/matrixorigin/matrixone/pkg/util/trace"
	"github.com/matrixorigin/matrixone/pkg/vm/engine"
	"github.com/matrixorigin/matrixone/pkg/vm/process"
)

func (s *Scope) CreateDatabase(c *Compile) error {
	var span trace.Span
	c.proc.Ctx, span = trace.Start(c.proc.Ctx, "CreateDatabase")
	defer span.End()
	dbName := s.Plan.GetDdl().GetCreateDatabase().GetDatabase()
<<<<<<< HEAD
	if _, err := c.e.Database(c.proc.Ctx, dbName, c.proc.TxnOperator); err == nil {
=======
	if _, err := c.e.Database(c.ctx, dbName, c.proc.GetTxnOperator()); err == nil {
>>>>>>> 46953a01
		if s.Plan.GetDdl().GetCreateDatabase().GetIfNotExists() {
			return nil
		}
		return moerr.NewDBAlreadyExists(c.proc.Ctx, dbName)
	}

	if err := lockMoDatabase(c, dbName); err != nil {
		return err
	}

	ctx := context.WithValue(c.proc.Ctx, defines.SqlKey{}, s.Plan.GetDdl().GetCreateDatabase().GetSql())
	datType := ""
	if s.Plan.GetDdl().GetCreateDatabase().SubscriptionOption != nil {
		datType = catalog.SystemDBTypeSubscription
	}
	ctx = context.WithValue(ctx, defines.DatTypKey{}, datType)
	return c.e.Create(ctx, dbName, c.proc.GetTxnOperator())
}

func (s *Scope) DropDatabase(c *Compile) error {
	dbName := s.Plan.GetDdl().GetDropDatabase().GetDatabase()
<<<<<<< HEAD
	if _, err := c.e.Database(c.proc.Ctx, dbName, c.proc.TxnOperator); err != nil {
=======
	if _, err := c.e.Database(c.ctx, dbName, c.proc.GetTxnOperator()); err != nil {
>>>>>>> 46953a01
		if s.Plan.GetDdl().GetDropDatabase().GetIfExists() {
			return nil
		}
		return moerr.NewErrDropNonExistsDB(c.proc.Ctx, dbName)
	}

	if err := lockMoDatabase(c, dbName); err != nil {
		return err
	}

	sql := s.Plan.GetDdl().GetDropDatabase().GetCheckFKSql()
	if len(sql) != 0 {
		err := runDetectFkReferToDBSql(c, sql)
		if err != nil {
			return err
		}
	}

	// whether foreign_key_checks = 0 or 1
	err := s.removeFkeysRelationships(c, dbName)
	if err != nil {
		return err
	}

<<<<<<< HEAD
	err = c.e.Delete(c.proc.Ctx, dbName, c.proc.TxnOperator)
=======
	err = c.e.Delete(c.ctx, dbName, c.proc.GetTxnOperator())
>>>>>>> 46953a01
	if err != nil {
		return err
	}

	// 1.delete all index object record under the database from mo_catalog.mo_indexes
	deleteSql := fmt.Sprintf(deleteMoIndexesWithDatabaseIdFormat, s.Plan.GetDdl().GetDropDatabase().GetDatabaseId())
	err = c.runSql(deleteSql)
	if err != nil {
		return err
	}

	// 2.delete all partition object record under the database from mo_catalog.mo_table_partitions
	deleteSql = fmt.Sprintf(deleteMoTablePartitionsWithDatabaseIdFormat, s.Plan.GetDdl().GetDropDatabase().GetDatabaseId())
	err = c.runSql(deleteSql)
	if err != nil {
		return err
	}

	//3. delete fks
	err = c.runSql(s.Plan.GetDdl().GetDropDatabase().GetUpdateFkSql())
	if err != nil {
		return err
	}
	return nil
}

func (s *Scope) removeFkeysRelationships(c *Compile, dbName string) error {
<<<<<<< HEAD
	database, err := c.e.Database(c.proc.Ctx, dbName, c.proc.TxnOperator)
=======
	database, err := c.e.Database(c.ctx, dbName, c.proc.GetTxnOperator())
>>>>>>> 46953a01
	if err != nil {
		return err
	}

	relations, err := database.Relations(c.proc.Ctx)
	if err != nil {
		return err
	}
	for _, rel := range relations {
		relation, err := database.Relation(c.proc.Ctx, rel, nil)
		if err != nil {
			return err
		}
		tblId := relation.GetTableID(c.proc.Ctx)
		fkeys, refChild, err := s.getFkDefs(c, relation)
		if err != nil {
			return err
		}
		//remove tblId from the parent table
		for _, fkey := range fkeys.Fkeys {
			if fkey.ForeignTbl == 0 {
				continue
			}

<<<<<<< HEAD
			_, _, parentTable, err := c.e.GetRelationById(c.proc.Ctx, c.proc.TxnOperator, fkey.ForeignTbl)
=======
			_, _, parentTable, err := c.e.GetRelationById(c.ctx, c.proc.GetTxnOperator(), fkey.ForeignTbl)
>>>>>>> 46953a01
			if err != nil {
				return err
			}
			err = s.removeChildTblIdFromParentTable(c, parentTable, tblId)
			if err != nil {
				return err
			}
		}
		//remove tblId from the child table
		for _, childId := range refChild.Tables {
			if childId == 0 {
				continue
			}
<<<<<<< HEAD
			_, _, childTable, err := c.e.GetRelationById(c.proc.Ctx, c.proc.TxnOperator, childId)
=======
			_, _, childTable, err := c.e.GetRelationById(c.ctx, c.proc.GetTxnOperator(), childId)
>>>>>>> 46953a01
			if err != nil {
				return err
			}
			err = s.removeParentTblIdFromChildTable(c, childTable, tblId)
			if err != nil {
				return err
			}
		}
	}
	return nil
}

// Drop the old view, and create the new view.
func (s *Scope) AlterView(c *Compile) error {
	qry := s.Plan.GetDdl().GetAlterView()

	dbName := c.db
	tblName := qry.GetTableDef().GetName()

<<<<<<< HEAD
	dbSource, err := c.e.Database(c.proc.Ctx, dbName, c.proc.TxnOperator)
=======
	dbSource, err := c.e.Database(c.ctx, dbName, c.proc.GetTxnOperator())
>>>>>>> 46953a01
	if err != nil {
		if qry.GetIfExists() {
			return nil
		}
		return err
	}
	if _, err = dbSource.Relation(c.proc.Ctx, tblName, nil); err != nil {
		if qry.GetIfExists() {
			return nil
		}
		return err
	}

	if err := lockMoTable(c, dbName, tblName, lock.LockMode_Exclusive); err != nil {
		return err
	}

	// Drop view table.
	if err := dbSource.Delete(c.proc.Ctx, tblName); err != nil {
		return err
	}

	// Create view table.
	// convert the plan's cols to the execution's cols
	planCols := qry.GetTableDef().GetCols()
	exeCols := planColsToExeCols(planCols)

	// convert the plan's defs to the execution's defs
	exeDefs, err := planDefsToExeDefs(qry.GetTableDef())
	if err != nil {
		return err
	}

	// if _, err := dbSource.Relation(c.proc.Ctx, tblName); err == nil {
	//  	 return moerr.NewTableAlreadyExists(c.proc.Ctx, tblName)
	// }

	return dbSource.Create(context.WithValue(c.proc.Ctx, defines.SqlKey{}, c.sql), tblName, append(exeCols, exeDefs...))
}

func addAlterKind(alterKind []api.AlterKind, kind api.AlterKind) []api.AlterKind {
	for i := range alterKind {
		if alterKind[i] == kind {
			return alterKind
		}
	}
	alterKind = append(alterKind, kind)
	return alterKind
}

func getAddColPos(cols []*plan.ColDef, def *plan.ColDef, colName string, pos int32) ([]*plan.ColDef, int32, error) {
	if pos == 0 {
		cols = append([]*plan.ColDef{def}, cols...)
		return cols, pos, nil
	} else if pos == -1 {
		length := len(cols)
		cols = append(cols, nil)
		copy(cols[length:], cols[length-1:])
		cols[length-1] = def
		return cols, int32(length - 1), nil
	}
	var idx int
	for idx = 0; idx < len(cols); idx++ {
		if cols[idx].Name == colName {
			cols = append(cols, nil)
			copy(cols[idx+2:], cols[idx+1:])
			cols[idx+1] = def
			return cols, int32(idx + 1), nil
		}
	}
	return nil, 0, moerr.NewInvalidInputNoCtx("column '%s' doesn't exist in table", colName)
}

func (s *Scope) AlterTableInplace(c *Compile) error {
	qry := s.Plan.GetDdl().GetAlterTable()
	dbName := qry.Database
	if dbName == "" {
		dbName = c.db
	}

	tblName := qry.GetTableDef().GetName()

<<<<<<< HEAD
	dbSource, err := c.e.Database(c.proc.Ctx, dbName, c.proc.TxnOperator)
=======
	dbSource, err := c.e.Database(c.ctx, dbName, c.proc.GetTxnOperator())
>>>>>>> 46953a01
	if err != nil {
		return err
	}
	databaseId := dbSource.GetDatabaseId(c.proc.Ctx)

	rel, err := dbSource.Relation(c.proc.Ctx, tblName, nil)
	if err != nil {
		return err
	}
	tblId := rel.GetTableID(c.proc.Ctx)

	tableDef := plan2.DeepCopyTableDef(qry.TableDef, true)
	oldCt, err := GetConstraintDef(c.proc.Ctx, rel)
	if err != nil {
		return err
	}

	if c.proc.GetTxnOperator().Txn().IsPessimistic() {
		var retryErr error
		// 1. lock origin table metadata in catalog
		if err = lockMoTable(c, dbName, tblName, lock.LockMode_Exclusive); err != nil {
			if !moerr.IsMoErrCode(err, moerr.ErrTxnNeedRetry) &&
				!moerr.IsMoErrCode(err, moerr.ErrTxnNeedRetryWithDefChanged) {
				return err
			}
			retryErr = err
		}

		// 2. lock origin table
		var partitionTableNames []string
		if tableDef.Partition != nil {
			partitionTableNames = tableDef.Partition.PartitionTableNames
		}
		if err = lockTable(c.proc.Ctx, c.e, c.proc, rel, dbName, partitionTableNames, true); err != nil {
			if !moerr.IsMoErrCode(err, moerr.ErrTxnNeedRetry) &&
				!moerr.IsMoErrCode(err, moerr.ErrTxnNeedRetryWithDefChanged) {
				return err
			}
			retryErr = err
		}
		if retryErr != nil {
			return retryErr
		}
	}
	newCt := &engine.ConstraintDef{
		Cts: []engine.Constraint{},
	}

	//added fk in this alter table statement
	newAddedFkNames := make(map[string]bool)
	/*
		collect old fk names.
		ForeignKeyDef.Name may be empty in previous design.
		So, we only use ForeignKeyDef.Name that is no empty.
	*/
	oldFkNames := make(map[string]bool)
	for _, ct := range oldCt.Cts {
		switch t := ct.(type) {
		case *engine.ForeignKeyDef:
			for _, fkey := range t.Fkeys {
				if len(fkey.Name) != 0 {
					oldFkNames[fkey.Name] = true
				}
			}
		}
	}

	removeRefChildTbls := make(map[string]uint64)
	var addRefChildTbls []uint64
	var newFkeys []*plan.ForeignKeyDef

	var addIndex []*plan.IndexDef
	var dropIndexMap = make(map[string]bool)
	var alterIndex *plan.IndexDef

	var alterKinds []api.AlterKind
	var comment string
	var oldName, newName string
	var addCol []*plan.AlterAddColumn
	var dropCol []*plan.AlterDropColumn
	var changePartitionDef *plan.PartitionByDef

	cols := tableDef.Cols
	// drop foreign key
	for _, action := range qry.Actions {
		switch act := action.Action.(type) {
		case *plan.AlterTable_Action_Drop:
			alterTableDrop := act.Drop
			constraintName := alterTableDrop.Name
			if alterTableDrop.Typ == plan.AlterTableDrop_FOREIGN_KEY {
				//check fk existed in table
				if _, has := oldFkNames[constraintName]; !has {
					return moerr.NewErrCantDropFieldOrKey(c.proc.Ctx, constraintName)
				}
				alterKinds = addAlterKind(alterKinds, api.AlterKind_UpdateConstraint)
				tableDef.Fkeys = plan2.RemoveIf[*plan.ForeignKeyDef](tableDef.Fkeys, func(fk *plan.ForeignKeyDef) bool {
					if fk.Name == constraintName {
						removeRefChildTbls[constraintName] = fk.ForeignTbl
						return true
					}
					return false
				})
			} else if alterTableDrop.Typ == plan.AlterTableDrop_INDEX {
				alterKinds = addAlterKind(alterKinds, api.AlterKind_UpdateConstraint)
				var notDroppedIndex []*plan.IndexDef
				for _, indexdef := range tableDef.Indexes {
					if indexdef.IndexName == constraintName {
						dropIndexMap[indexdef.IndexName] = true

						//1. drop index table
						if indexdef.TableExist {
							if _, err = dbSource.Relation(c.proc.Ctx, indexdef.IndexTableName, nil); err != nil {
								return err
							}
							if err = dbSource.Delete(c.proc.Ctx, indexdef.IndexTableName); err != nil {
								return err
							}
						}
						//2. delete index object from mo_catalog.mo_indexes
						deleteSql := fmt.Sprintf(deleteMoIndexesWithTableIdAndIndexNameFormat, tableDef.TblId, indexdef.IndexName)
						err = c.runSql(deleteSql)
						if err != nil {
							return err
						}
					} else {
						notDroppedIndex = append(notDroppedIndex, indexdef)
					}
				}
				// Avoid modifying slice directly during iteration
				tableDef.Indexes = notDroppedIndex
			} else if alterTableDrop.Typ == plan.AlterTableDrop_COLUMN {
				alterKinds = append(alterKinds, api.AlterKind_DropColumn)
				var idx int
				for idx = 0; idx < len(cols); idx++ {
					if cols[idx].Name == constraintName {
						drop := &plan.AlterDropColumn{
							Idx: uint32(idx),
							Seq: cols[idx].Seqnum,
						}
						dropCol = append(dropCol, drop)
						copy(cols[idx:], cols[idx+1:])
						cols = cols[0 : len(cols)-1]
						break
					}
				}
			}
		case *plan.AlterTable_Action_AddFk:
			//check fk existed in table
			if _, has := oldFkNames[act.AddFk.Fkey.Name]; has {
				return moerr.NewErrDuplicateKeyName(c.proc.Ctx, act.AddFk.Fkey.Name)
			}
			//check fk existed in this alter table statement
			if _, has := newAddedFkNames[act.AddFk.Fkey.Name]; has {
				return moerr.NewErrDuplicateKeyName(c.proc.Ctx, act.AddFk.Fkey.Name)
			}
			newAddedFkNames[act.AddFk.Fkey.Name] = true
			alterKinds = addAlterKind(alterKinds, api.AlterKind_UpdateConstraint)
			addRefChildTbls = append(addRefChildTbls, act.AddFk.Fkey.ForeignTbl)
			newFkeys = append(newFkeys, act.AddFk.Fkey)
		case *plan.AlterTable_Action_AddIndex:
			alterKinds = addAlterKind(alterKinds, api.AlterKind_UpdateConstraint)

			indexInfo := act.AddIndex.IndexInfo // IndexInfo is named same as planner's IndexInfo
			indexTableDef := act.AddIndex.IndexInfo.TableDef

			// indexName -> meta      -> indexDef
			//     		 -> centroids -> indexDef
			//     		 -> entries   -> indexDef
			multiTableIndexes := make(map[string]*MultiTableIndex)
			for _, indexDef := range indexTableDef.Indexes {

				for i := range addIndex {
					if indexDef.IndexName == addIndex[i].IndexName {
						return moerr.NewDuplicateKey(c.proc.Ctx, indexDef.IndexName)
					}
				}
				addIndex = append(addIndex, indexDef)

				if indexDef.Unique {
					// 1. Unique Index related logic
					err = s.handleUniqueIndexTable(c, indexDef, qry.Database, tableDef, indexInfo)
				} else if !indexDef.Unique && catalog.IsRegularIndexAlgo(indexDef.IndexAlgo) {
					// 2. Regular Secondary index
					err = s.handleRegularSecondaryIndexTable(c, indexDef, qry.Database, tableDef, indexInfo)
				} else if !indexDef.Unique && catalog.IsMasterIndexAlgo(indexDef.IndexAlgo) {
					// 3. Master index
					err = s.handleMasterIndexTable(c, indexDef, qry.Database, tableDef, indexInfo)
				} else if !indexDef.Unique && catalog.IsIvfIndexAlgo(indexDef.IndexAlgo) {
					// 4. IVF indexDefs are aggregated and handled later
					if _, ok := multiTableIndexes[indexDef.IndexName]; !ok {
						multiTableIndexes[indexDef.IndexName] = &MultiTableIndex{
							IndexAlgo: catalog.ToLower(indexDef.IndexAlgo),
							IndexDefs: make(map[string]*plan.IndexDef),
						}
					}
					multiTableIndexes[indexDef.IndexName].IndexDefs[catalog.ToLower(indexDef.IndexAlgoTableType)] = indexDef

				}
				if err != nil {
					return err
				}
			}
			for _, multiTableIndex := range multiTableIndexes {
				switch multiTableIndex.IndexAlgo { // no need for catalog.ToLower() here
				case catalog.MoIndexIvfFlatAlgo.ToString():
					err = s.handleVectorIvfFlatIndex(c, multiTableIndex.IndexDefs, qry.Database, tableDef, indexInfo)
				}

				if err != nil {
					return err
				}
			}

			//1. build and update constraint def
			for _, indexDef := range indexTableDef.Indexes {
				insertSql, err := makeInsertSingleIndexSQL(c.e, c.proc, databaseId, tblId, indexDef)
				if err != nil {
					return err
				}
				err = c.runSql(insertSql)
				if err != nil {
					return err
				}
			}
		case *plan.AlterTable_Action_AlterIndex:
			alterKinds = addAlterKind(alterKinds, api.AlterKind_UpdateConstraint)
			tableAlterIndex := act.AlterIndex
			constraintName := tableAlterIndex.IndexName
			for i, indexdef := range tableDef.Indexes {
				if indexdef.IndexName == constraintName {
					alterIndex = indexdef
					alterIndex.Visible = tableAlterIndex.Visible
					tableDef.Indexes[i].Visible = tableAlterIndex.Visible
					// update the index visibility in mo_catalog.mo_indexes
					var updateSql string
					if alterIndex.Visible {
						updateSql = fmt.Sprintf(updateMoIndexesVisibleFormat, 1, tableDef.TblId, indexdef.IndexName)
					} else {
						updateSql = fmt.Sprintf(updateMoIndexesVisibleFormat, 0, tableDef.TblId, indexdef.IndexName)
					}
					err = c.runSql(updateSql)
					if err != nil {
						return err
					}

					break
				}
			}
		case *plan.AlterTable_Action_AlterReindex:
			// NOTE: We hold lock (with retry) during alter reindex, as "alter table" takes an exclusive lock
			//in the beginning for pessimistic mode. We need to see how to reduce the critical section.
			alterKinds = addAlterKind(alterKinds, api.AlterKind_UpdateConstraint)
			tableAlterIndex := act.AlterReindex
			constraintName := tableAlterIndex.IndexName
			multiTableIndexes := make(map[string]*MultiTableIndex)

			for i, indexDef := range tableDef.Indexes {
				if indexDef.IndexName == constraintName {
					alterIndex = indexDef

					// 1. Get old AlgoParams
					newAlgoParamsMap, err := catalog.IndexParamsStringToMap(alterIndex.IndexAlgoParams)
					if err != nil {
						return err
					}

					// 2.a update AlgoParams for the index to be re-indexed
					// NOTE: this will throw error if the algo type is not supported for reindex.
					// So Step 4. will not be executed if error is thrown here.
					indexAlgo := catalog.ToLower(alterIndex.IndexAlgo)
					switch catalog.ToLower(indexAlgo) {
					case catalog.MoIndexIvfFlatAlgo.ToString():
						newAlgoParamsMap[catalog.IndexAlgoParamLists] = fmt.Sprintf("%d", tableAlterIndex.IndexAlgoParamList)
					default:
						return moerr.NewInternalError(c.proc.Ctx, "invalid index algo type for alter reindex")
					}

					// 2.b generate new AlgoParams string
					newAlgoParams, err := catalog.IndexParamsMapToJsonString(newAlgoParamsMap)
					if err != nil {
						return err
					}

					// 3.a Update IndexDef and TableDef
					alterIndex.IndexAlgoParams = newAlgoParams
					tableDef.Indexes[i].IndexAlgoParams = newAlgoParams

					// 3.b Update mo_catalog.mo_indexes
					updateSql := fmt.Sprintf(updateMoIndexesAlgoParams, newAlgoParams, tableDef.TblId, alterIndex.IndexName)
					err = c.runSql(updateSql)
					if err != nil {
						return err
					}

					// 4. Add to multiTableIndexes
					if _, ok := multiTableIndexes[indexDef.IndexName]; !ok {
						multiTableIndexes[indexDef.IndexName] = &MultiTableIndex{
							IndexAlgo: catalog.ToLower(indexDef.IndexAlgo),
							IndexDefs: make(map[string]*plan.IndexDef),
						}
					}
					multiTableIndexes[indexDef.IndexName].IndexDefs[catalog.ToLower(indexDef.IndexAlgoTableType)] = indexDef
				}
			}

			if len(multiTableIndexes) != 1 {
				return moerr.NewInternalError(c.proc.Ctx, "invalid index algo type for alter reindex")
			}

			// update the hidden tables
			for _, multiTableIndex := range multiTableIndexes {
				switch multiTableIndex.IndexAlgo {
				case catalog.MoIndexIvfFlatAlgo.ToString():
					err = s.handleVectorIvfFlatIndex(c, multiTableIndex.IndexDefs, qry.Database, tableDef, nil)
				}

				if err != nil {
					return err
				}
			}
		case *plan.AlterTable_Action_AlterComment:
			alterKinds = addAlterKind(alterKinds, api.AlterKind_UpdateComment)
			comment = act.AlterComment.NewComment
		case *plan.AlterTable_Action_AlterName:
			alterKinds = addAlterKind(alterKinds, api.AlterKind_RenameTable)
			oldName = act.AlterName.OldName
			newName = act.AlterName.NewName
		case *plan.AlterTable_Action_AddColumn:
			alterKinds = append(alterKinds, api.AlterKind_AddColumn)
			col := &plan.ColDef{
				Name: act.AddColumn.Name,
				Alg:  plan.CompressType_Lz4,
				Typ:  act.AddColumn.Type,
			}
			var pos int32
			cols, pos, err = getAddColPos(cols, col, act.AddColumn.PreName, act.AddColumn.Pos)
			if err != nil {
				return err
			}
			act.AddColumn.Pos = pos
			addCol = append(addCol, act.AddColumn)
		case *plan.AlterTable_Action_AddPartition:
			alterKinds = append(alterKinds, api.AlterKind_AddPartition)
			changePartitionDef = act.AddPartition.PartitionDef
			partitionTables := act.AddPartition.GetPartitionTables()
			for _, table := range partitionTables {
				storageCols := planColsToExeCols(table.GetCols())
				storageDefs, err := planDefsToExeDefs(table)
				if err != nil {
					return err
				}
				err = dbSource.Create(c.proc.Ctx, table.GetName(), append(storageCols, storageDefs...))
				if err != nil {
					return err
				}
			}

			insertMoTablePartitionSql := genInsertMoTablePartitionsSql(databaseId, tblId, act.AddPartition.PartitionDef, act.AddPartition.Definitions)
			err = c.runSql(insertMoTablePartitionSql)
			if err != nil {
				return err
			}
		}
	}

	// reset origin table's constraint
	originHasFkDef := false
	originHasIndexDef := false
	for _, ct := range oldCt.Cts {
		switch t := ct.(type) {
		case *engine.ForeignKeyDef:
			for _, fkey := range t.Fkeys {
				//For compatibility, regenerate constraint name for the constraint with empty name.
				if len(fkey.Name) == 0 {
					fkey.Name = plan2.GenConstraintName()
					newFkeys = append(newFkeys, fkey)
				} else if _, ok := removeRefChildTbls[fkey.Name]; !ok {
					newFkeys = append(newFkeys, fkey)
				}
			}
			t.Fkeys = newFkeys
			originHasFkDef = true
			newCt.Cts = append(newCt.Cts, t)
		case *engine.RefChildTableDef:
			newCt.Cts = append(newCt.Cts, t)
		case *engine.IndexDef:
			originHasIndexDef = true
			// NOTE: using map and remainingIndexes slice here to avoid "Modifying a Slice During Iteration".
			var remainingIndexes []*plan.IndexDef
			for _, idx := range t.Indexes {
				if !dropIndexMap[idx.IndexName] {
					remainingIndexes = append(remainingIndexes, idx)
				}
			}
			t.Indexes = remainingIndexes

			t.Indexes = append(t.Indexes, addIndex...)
			if alterIndex != nil {
				for i, idx := range t.Indexes {
					if alterIndex.IndexName == idx.IndexName {
						t.Indexes[i].Visible = alterIndex.Visible
						// NOTE: algo param is same for all the indexDefs of the same indexName.
						// ie for IVFFLAT: meta, centroids, entries all have same algo params.
						// so we don't need multiple `alterIndex`.
						t.Indexes[i].IndexAlgoParams = alterIndex.IndexAlgoParams
					}
				}
			}
			newCt.Cts = append(newCt.Cts, t)
		case *engine.PrimaryKeyDef:
			newCt.Cts = append(newCt.Cts, t)
		}
	}
	if !originHasFkDef {
		newCt.Cts = append(newCt.Cts, &engine.ForeignKeyDef{
			Fkeys: newFkeys,
		})
	}
	if !originHasIndexDef && addIndex != nil {
		newCt.Cts = append(newCt.Cts, &engine.IndexDef{
			Indexes: addIndex,
		})
	}

	var addColIdx int
	var dropColIdx int
	constraint := make([][]byte, 0)
	for _, kind := range alterKinds {
		var req *api.AlterTableReq
		switch kind {
		case api.AlterKind_UpdateConstraint:
			ct, err := newCt.MarshalBinary()
			if err != nil {
				return err
			}
			req = api.NewUpdateConstraintReq(rel.GetDBID(c.proc.Ctx), rel.GetTableID(c.proc.Ctx), string(ct))
		case api.AlterKind_UpdateComment:
			req = api.NewUpdateCommentReq(rel.GetDBID(c.proc.Ctx), rel.GetTableID(c.proc.Ctx), comment)
		case api.AlterKind_RenameTable:
			req = api.NewRenameTableReq(rel.GetDBID(c.proc.Ctx), rel.GetTableID(c.proc.Ctx), oldName, newName)
		case api.AlterKind_AddColumn:
			name := addCol[addColIdx].Name
			typ := &addCol[addColIdx].Type
			pos := addCol[addColIdx].Pos
			addColIdx++
			req = api.NewAddColumnReq(rel.GetDBID(c.proc.Ctx), rel.GetTableID(c.proc.Ctx), name, typ, pos)
		case api.AlterKind_DropColumn:
			req = api.NewRemoveColumnReq(rel.GetDBID(c.proc.Ctx), rel.GetTableID(c.proc.Ctx), dropCol[dropColIdx].Idx, dropCol[dropColIdx].Seq)
			dropColIdx++
		case api.AlterKind_AddPartition:
			req = api.NewAddPartitionReq(rel.GetDBID(c.proc.Ctx), rel.GetTableID(c.proc.Ctx), changePartitionDef)
		default:
		}
		tmp, err := req.Marshal()
		if err != nil {
			return err
		}
		constraint = append(constraint, tmp)
	}

	err = rel.AlterTable(c.proc.Ctx, newCt, constraint)
	if err != nil {
		return err
	}

	// remove refChildTbls for drop foreign key clause
	//remove the child table id -- tblId from the parent table -- fkTblId
	for _, fkTblId := range removeRefChildTbls {
		var fkRelation engine.Relation
		if fkTblId == 0 {
			//fk self refer
			fkRelation = rel
		} else {
<<<<<<< HEAD
			_, _, fkRelation, err = c.e.GetRelationById(c.proc.Ctx, c.proc.TxnOperator, fkTblId)
=======
			_, _, fkRelation, err = c.e.GetRelationById(c.ctx, c.proc.GetTxnOperator(), fkTblId)
>>>>>>> 46953a01
			if err != nil {
				return err
			}
		}

		err = s.removeChildTblIdFromParentTable(c, fkRelation, tblId)
		if err != nil {
			return err
		}
	}

	// append refChildTbls for add foreign key clause
	//add the child table id -- tblId into the parent table -- fkTblId
	for _, fkTblId := range addRefChildTbls {
		if fkTblId == 0 {
			//fk self refer
			err = AddChildTblIdToParentTable(c.proc.Ctx, rel, fkTblId)
			if err != nil {
				return err
			}
		} else {
<<<<<<< HEAD
			_, _, fkRelation, err := c.e.GetRelationById(c.proc.Ctx, c.proc.TxnOperator, fkTblId)
=======
			_, _, fkRelation, err := c.e.GetRelationById(c.ctx, c.proc.GetTxnOperator(), fkTblId)
>>>>>>> 46953a01
			if err != nil {
				return err
			}
			err = AddChildTblIdToParentTable(c.proc.Ctx, fkRelation, tblId)
			if err != nil {
				return err
			}
		}
	}
	return nil
}

func (s *Scope) CreateTable(c *Compile) error {
	qry := s.Plan.GetDdl().GetCreateTable()
	// convert the plan's cols to the execution's cols
	planCols := qry.GetTableDef().GetCols()
	exeCols := planColsToExeCols(planCols)
	// TODO: debug for #11917
	if strings.Contains(qry.GetTableDef().GetName(), "sbtest") {
		c.proc.Info(c.proc.Ctx, "createTable",
			zap.String("databaseName", c.db),
			zap.String("tableName", qry.GetTableDef().GetName()),
			zap.String("txnID", c.proc.GetTxnOperator().Txn().DebugString()),
		)
	}

	// convert the plan's defs to the execution's defs
	exeDefs, err := planDefsToExeDefs(qry.GetTableDef())
	if err != nil {
		c.proc.Info(c.proc.Ctx, "createTable",
			zap.String("databaseName", c.db),
			zap.String("tableName", qry.GetTableDef().GetName()),
			zap.Error(err),
		)
		return err
	}

	dbName := c.db
	if qry.GetDatabase() != "" {
		dbName = qry.GetDatabase()
	}
	tblName := qry.GetTableDef().GetName()

<<<<<<< HEAD
	dbSource, err := c.e.Database(c.proc.Ctx, dbName, c.proc.TxnOperator)
=======
	dbSource, err := c.e.Database(c.ctx, dbName, c.proc.GetTxnOperator())
>>>>>>> 46953a01
	if err != nil {
		if dbName == "" {
			// TODO: debug for #11917
			if strings.Contains(qry.GetTableDef().GetName(), "sbtest") {
				c.proc.Info(c.proc.Ctx, "createTable",
					zap.String("databaseName", c.db),
					zap.String("tableName", qry.GetTableDef().GetName()),
					zap.String("txnID", c.proc.GetTxnOperator().Txn().DebugString()),
				)
			}
			return moerr.NewNoDB(c.proc.Ctx)
		}
		// TODO: debug for #11917
		if strings.Contains(qry.GetTableDef().GetName(), "sbtest") {
			c.proc.Info(c.proc.Ctx, "createTable no exist",
				zap.String("databaseName", c.db),
				zap.String("tableName", qry.GetTableDef().GetName()),
				zap.String("txnID", c.proc.GetTxnOperator().Txn().DebugString()),
			)
		}
		return err
	}
	if _, err := dbSource.Relation(c.proc.Ctx, tblName, nil); err == nil {
		if qry.GetIfNotExists() {
			// TODO: debug for #11917
			if strings.Contains(qry.GetTableDef().GetName(), "sbtest") {
				c.proc.Info(c.proc.Ctx, "createTable no exist",
					zap.String("databaseName", c.db),
					zap.String("tableName", qry.GetTableDef().GetName()),
					zap.String("txnID", c.proc.GetTxnOperator().Txn().DebugString()),
				)
			}
			return nil
		}

		c.proc.Info(c.proc.Ctx, "createTable",
			zap.String("databaseName", c.db),
			zap.String("tableName", qry.GetTableDef().GetName()),
			zap.Error(err),
		)
		return moerr.NewTableAlreadyExists(c.proc.Ctx, tblName)
	}

	// check in EntireEngine.TempEngine, notice that TempEngine may not init
<<<<<<< HEAD
	tmpDBSource, err := c.e.Database(c.proc.Ctx, defines.TEMPORARY_DBNAME, c.proc.TxnOperator)
=======
	tmpDBSource, err := c.e.Database(c.ctx, defines.TEMPORARY_DBNAME, c.proc.GetTxnOperator())
>>>>>>> 46953a01
	if err == nil {
		if _, err := tmpDBSource.Relation(c.proc.Ctx, engine.GetTempTableName(dbName, tblName), nil); err == nil {
			if qry.GetIfNotExists() {
				return nil
			}
			c.proc.Info(c.proc.Ctx, "createTable",
				zap.String("databaseName", c.db),
				zap.String("tableName", qry.GetTableDef().GetName()),
				zap.Error(err),
			)
			return moerr.NewTableAlreadyExists(c.proc.Ctx, fmt.Sprintf("temporary '%s'", tblName))
		}
	}

	if err := lockMoTable(c, dbName, tblName, lock.LockMode_Exclusive); err != nil {
		c.proc.Info(c.proc.Ctx, "createTable",
			zap.String("databaseName", c.db),
			zap.String("tableName", qry.GetTableDef().GetName()),
			zap.Error(err),
		)
		return err
	}

	if err := dbSource.Create(context.WithValue(c.proc.Ctx, defines.SqlKey{}, c.sql), tblName, append(exeCols, exeDefs...)); err != nil {
		c.proc.Info(c.proc.Ctx, "createTable",
			zap.String("databaseName", c.db),
			zap.String("tableName", qry.GetTableDef().GetName()),
			zap.Error(err),
		)
		return err
	}
	// TODO: debug for #11917
	if strings.Contains(qry.GetTableDef().GetName(), "sbtest") {
		c.proc.Info(c.proc.Ctx, "createTable ok",
			zap.String("databaseName", c.db),
			zap.String("tableName", qry.GetTableDef().GetName()),
			zap.String("txnID", c.proc.GetTxnOperator().Txn().DebugString()),
		)
	}

	partitionTables := qry.GetPartitionTables()
	for _, table := range partitionTables {
		storageCols := planColsToExeCols(table.GetCols())
		storageDefs, err := planDefsToExeDefs(table)
		if err != nil {
			c.proc.Info(c.proc.Ctx, "createTable",
				zap.String("databaseName", c.db),
				zap.String("tableName", qry.GetTableDef().GetName()),
				zap.Error(err),
			)
			return err
		}
		err = dbSource.Create(c.proc.Ctx, table.GetName(), append(storageCols, storageDefs...))
		if err != nil {
			c.proc.Info(c.proc.Ctx, "createTable",
				zap.String("databaseName", c.db),
				zap.String("tableName", qry.GetTableDef().GetName()),
				zap.Error(err),
			)
			return err
		}
	}

	//update mo_foreign_keys
	for _, sql := range qry.UpdateFkSqls {
		err = c.runSql(sql)
		if err != nil {
			return err
		}
	}

	// handle fk that refers to others tables
	fkDbs := qry.GetFkDbs()
	if len(fkDbs) > 0 {
		fkTables := qry.GetFkTables()
		//get the relation of created table above again.
		//due to the colId may be changed.
		newRelation, err := dbSource.Relation(c.proc.Ctx, tblName, nil)
		if err != nil {
			c.proc.Info(c.proc.Ctx, "createTable",
				zap.String("databaseName", c.db),
				zap.String("tableName", qry.GetTableDef().GetName()),
				zap.Error(err),
			)
			return err
		}
		tblId := newRelation.GetTableID(c.proc.Ctx)

		newTableDef, err := newRelation.TableDefs(c.proc.Ctx)
		if err != nil {
			c.proc.Info(c.proc.Ctx, "createTable",
				zap.String("databaseName", c.db),
				zap.String("tableName", qry.GetTableDef().GetName()),
				zap.Error(err),
			)
			return err
		}

		oldCt := GetConstraintDefFromTableDefs(newTableDef)
		//get the columnId of the column from newTableDef
		var colNameToId = make(map[string]uint64)
		for _, def := range newTableDef {
			if attr, ok := def.(*engine.AttributeDef); ok {
				colNameToId[attr.Attr.Name] = attr.Attr.ID
			}
		}
		//old colId -> colName
		colId2Name := make(map[uint64]string)
		for _, col := range planCols {
			colId2Name[col.ColId] = col.Name
		}
		dedupFkName := make(plan2.UnorderedSet[string])
		//1. update fk info in child table.
		//column ids of column names in child table have changed after
		//the table is created by engine.Database.Create.
		//refresh column ids of column names in child table.
		newFkeys := make([]*plan.ForeignKeyDef, len(qry.GetTableDef().Fkeys))
		for i, fkey := range qry.GetTableDef().Fkeys {
			if dedupFkName.Find(fkey.Name) {
				return moerr.NewInternalError(c.proc.Ctx, "deduplicate fk name %s", fkey.Name)
			}
			dedupFkName.Insert(fkey.Name)
			newDef := &plan.ForeignKeyDef{
				Name:        fkey.Name,
				Cols:        make([]uint64, len(fkey.Cols)),
				ForeignTbl:  fkey.ForeignTbl,
				ForeignCols: make([]uint64, len(fkey.ForeignCols)),
				OnDelete:    fkey.OnDelete,
				OnUpdate:    fkey.OnUpdate,
			}
			copy(newDef.ForeignCols, fkey.ForeignCols)

			//if it is fk self, the parent table is same as the child table.
			//refresh the ForeignCols also.
			if fkey.ForeignTbl == 0 {
				for j, colId := range fkey.ForeignCols {
					//old colId -> colName
					colName := colId2Name[colId]
					//colName -> new colId
					newDef.ForeignCols[j] = colNameToId[colName]
				}
			} else {
				copy(newDef.ForeignCols, fkey.ForeignCols)
			}

			//refresh child table column id
			for idx, colName := range qry.GetFkCols()[i].Cols {
				newDef.Cols[idx] = colNameToId[colName]
			}
			newFkeys[i] = newDef
		}
		// remove old fk settings
		newCt, err := MakeNewCreateConstraint(oldCt, &engine.ForeignKeyDef{
			Fkeys: newFkeys,
		})
		if err != nil {
			c.proc.Info(c.proc.Ctx, "createTable",
				zap.String("databaseName", c.db),
				zap.String("tableName", qry.GetTableDef().GetName()),
				zap.Error(err),
			)
			return err
		}
		err = newRelation.UpdateConstraint(c.proc.Ctx, newCt)
		if err != nil {
			c.proc.Info(c.proc.Ctx, "createTable",
				zap.String("databaseName", c.db),
				zap.String("tableName", qry.GetTableDef().GetName()),
				zap.Error(err),
			)
			return err
		}

		//2. need to append TableId to parent's TableDef.RefChildTbls
		for i, fkTableName := range fkTables {
			fkDbName := fkDbs[i]
			fkey := qry.GetTableDef().Fkeys[i]
			if fkey.ForeignTbl == 0 {
				//fk self refer
				//add current table to parent's children table
				err = AddChildTblIdToParentTable(c.proc.Ctx, newRelation, 0)
				if err != nil {
					c.proc.Info(c.proc.Ctx, "createTable",
						zap.String("databaseName", c.db),
						zap.String("tableName", qry.GetTableDef().GetName()),
						zap.Error(err),
					)
					return err
				}
				continue
			}
<<<<<<< HEAD
			fkDbSource, err := c.e.Database(c.proc.Ctx, fkDbName, c.proc.TxnOperator)
=======
			fkDbSource, err := c.e.Database(c.ctx, fkDbName, c.proc.GetTxnOperator())
>>>>>>> 46953a01
			if err != nil {
				c.proc.Info(c.proc.Ctx, "createTable",
					zap.String("databaseName", c.db),
					zap.String("tableName", qry.GetTableDef().GetName()),
					zap.Error(err),
				)
				return err
			}
			fkRelation, err := fkDbSource.Relation(c.proc.Ctx, fkTableName, nil)
			if err != nil {
				c.proc.Info(c.proc.Ctx, "createTable",
					zap.String("databaseName", c.db),
					zap.String("tableName", qry.GetTableDef().GetName()),
					zap.Error(err),
				)
				return err
			}
			//add current table to parent's children table
			err = AddChildTblIdToParentTable(c.proc.Ctx, fkRelation, tblId)
			if err != nil {
				c.proc.Info(c.proc.Ctx, "createTable",
					zap.String("databaseName", c.db),
					zap.String("tableName", qry.GetTableDef().GetName()),
					zap.Error(err),
				)
				return err
			}
		}
	}

	// handle fk forward reference
	fkRefersToMe := qry.GetFksReferToMe()
	if len(fkRefersToMe) > 0 {
		//1. get the relation of created table above again.
		//get the relation of created table above again.
		//due to the colId may be changed.
		newRelation, err := dbSource.Relation(c.proc.Ctx, tblName, nil)
		if err != nil {
			c.proc.Info(c.proc.Ctx, "createTable",
				zap.String("databaseName", c.db),
				zap.String("tableName", qry.GetTableDef().GetName()),
				zap.Error(err),
			)
			return err
		}
		tblId := newRelation.GetTableID(c.proc.Ctx)

		newTableDef, err := newRelation.TableDefs(c.proc.Ctx)
		if err != nil {
			c.proc.Info(c.proc.Ctx, "createTable",
				zap.String("databaseName", c.db),
				zap.String("tableName", qry.GetTableDef().GetName()),
				zap.Error(err),
			)
			return err
		}
		//get the columnId of the column from newTableDef
		var colNameToId = make(map[string]uint64)
		for _, def := range newTableDef {
			if attr, ok := def.(*engine.AttributeDef); ok {
				colNameToId[attr.Attr.Name] = attr.Attr.ID
			}
		}
		//1.1 update the column id of the column names in this table.
		//2. update fk info in the child table.
		for _, info := range fkRefersToMe {
			//update foreignCols in fk
			newDef := &plan.ForeignKeyDef{
				Name:        info.Def.Name,
				Cols:        make([]uint64, len(info.Def.Cols)),
				ForeignTbl:  tblId,
				ForeignCols: make([]uint64, len(info.Def.ForeignCols)),
				OnDelete:    info.Def.OnDelete,
				OnUpdate:    info.Def.OnUpdate,
			}
			//child table column ids of the child table
			copy(newDef.Cols, info.Def.Cols)
			//parent table column ids of the parent table
			for j, colReferred := range info.ColsReferred.Cols {
				//colName -> new colId
				if id, has := colNameToId[colReferred]; has {
					newDef.ForeignCols[j] = id
				} else {
					err := moerr.NewInternalError(c.proc.Ctx, "no column %s", colReferred)
					c.proc.Info(c.proc.Ctx, "createTable",
						zap.String("databaseName", c.db),
						zap.String("tableName", qry.GetTableDef().GetName()),
						zap.Error(err),
					)
					return err
				}
			}

			// add the fk def into the child table
<<<<<<< HEAD
			childDb, err := c.e.Database(c.proc.Ctx, info.Db, c.proc.TxnOperator)
=======
			childDb, err := c.e.Database(c.ctx, info.Db, c.proc.GetTxnOperator())
>>>>>>> 46953a01
			if err != nil {
				c.proc.Info(c.proc.Ctx, "createTable",
					zap.String("databaseName", c.db),
					zap.String("tableName", qry.GetTableDef().GetName()),
					zap.Error(err),
				)
				return err
			}
			childTable, err := childDb.Relation(c.proc.Ctx, info.Table, nil)
			if err != nil {
				c.proc.Info(c.proc.Ctx, "createTable",
					zap.String("databaseName", c.db),
					zap.String("tableName", qry.GetTableDef().GetName()),
					zap.Error(err),
				)
				return err
			}
			err = AddFkeyToRelation(c.proc.Ctx, childTable, newDef)
			if err != nil {
				c.proc.Info(c.proc.Ctx, "createTable",
					zap.String("databaseName", c.db),
					zap.String("tableName", qry.GetTableDef().GetName()),
					zap.Error(err),
				)
				return err
			}
			// add the child table id -- tblId into the current table -- refChildDef
			err = AddChildTblIdToParentTable(c.proc.Ctx, newRelation, childTable.GetTableID(c.proc.Ctx))
			if err != nil {
				c.proc.Info(c.proc.Ctx, "createTable",
					zap.String("databaseName", c.db),
					zap.String("tableName", qry.GetTableDef().GetName()),
					zap.Error(err),
				)
				return err
			}
		}
	}

	// build index table
	for _, def := range qry.IndexTables {
		planCols = def.GetCols()
		exeCols = planColsToExeCols(planCols)
		exeDefs, err = planDefsToExeDefs(def)
		if err != nil {
			c.proc.Info(c.proc.Ctx, "createTable",
				zap.String("databaseName", c.db),
				zap.String("tableName", qry.GetTableDef().GetName()),
				zap.Error(err),
			)
			return err
		}
		if _, err := dbSource.Relation(c.proc.Ctx, def.Name, nil); err == nil {
			c.proc.Info(c.proc.Ctx, "createTable",
				zap.String("databaseName", c.db),
				zap.String("tableName", qry.GetTableDef().GetName()),
				zap.Error(err),
			)
			return moerr.NewTableAlreadyExists(c.proc.Ctx, def.Name)
		}
		if err := dbSource.Create(c.proc.Ctx, def.Name, append(exeCols, exeDefs...)); err != nil {
			c.proc.Info(c.proc.Ctx, "createTable",
				zap.String("databaseName", c.db),
				zap.String("tableName", qry.GetTableDef().GetName()),
				zap.Error(err),
			)
			return err
		}

		var initSQL string
		switch def.TableType {
		case catalog.SystemSI_IVFFLAT_TblType_Metadata:
			initSQL = fmt.Sprintf("insert into `%s`.`%s` (`%s`, `%s`) VALUES('version', '0');",
				qry.Database,
				def.Name,
				catalog.SystemSI_IVFFLAT_TblCol_Metadata_key,
				catalog.SystemSI_IVFFLAT_TblCol_Metadata_val,
			)

		case catalog.SystemSI_IVFFLAT_TblType_Centroids:
			initSQL = fmt.Sprintf("insert into `%s`.`%s` (`%s`, `%s`, `%s`) VALUES(0,1,NULL);",
				qry.Database,
				def.Name,
				catalog.SystemSI_IVFFLAT_TblCol_Centroids_version,
				catalog.SystemSI_IVFFLAT_TblCol_Centroids_id,
				catalog.SystemSI_IVFFLAT_TblCol_Centroids_centroid,
			)
		}
		err = c.runSql(initSQL)
		if err != nil {
			return err
		}

	}

	if checkIndexInitializable(dbName, tblName) {
		newRelation, err := dbSource.Relation(c.proc.Ctx, tblName, nil)
		if err != nil {
			c.proc.Info(c.proc.Ctx, "createTable",
				zap.String("databaseName", c.db),
				zap.String("tableName", qry.GetTableDef().GetName()),
				zap.Error(err),
			)
			return err
		}
		insertSQL, err := makeInsertMultiIndexSQL(c.e, c.proc.Ctx, c.proc, dbSource, newRelation)
		if err != nil {
			c.proc.Info(c.proc.Ctx, "createTable",
				zap.String("databaseName", c.db),
				zap.String("tableName", qry.GetTableDef().GetName()),
				zap.Error(err),
			)
			return err
		}
		err = c.runSql(insertSQL)
		if err != nil {
			c.proc.Info(c.proc.Ctx, "createTable",
				zap.String("databaseName", c.db),
				zap.String("tableName", qry.GetTableDef().GetName()),
				zap.Error(err),
			)
			return err
		}

		insertSQL2, err := makeInsertTablePartitionsSQL(c.proc.Ctx, dbSource, newRelation)
		if err != nil {
			c.proc.Info(c.proc.Ctx, "createTable",
				zap.String("databaseName", c.db),
				zap.String("tableName", qry.GetTableDef().GetName()),
				zap.Error(err),
			)
			return err
		}
		err = c.runSql(insertSQL2)
		if err != nil {
			c.proc.Info(c.proc.Ctx, "createTable",
				zap.String("databaseName", c.db),
				zap.String("tableName", qry.GetTableDef().GetName()),
				zap.Error(err),
			)
			return err
		}

	}

	err = maybeCreateAutoIncrement(
		c.proc.Ctx,
		dbSource,
		qry.GetTableDef(),
		c.proc.GetTxnOperator(),
		nil,
	)
	if err != nil {
		return err
	}

	if len(partitionTables) == 0 {
		return nil
	}

	return shardservice.GetService().Create(
		c.proc.Ctx,
		qry.GetTableDef().TblId,
		c.proc.GetTxnOperator(),
	)
}

func (s *Scope) CreateView(c *Compile) error {
	qry := s.Plan.GetDdl().GetCreateView()

	// convert the plan's cols to the execution's cols
	planCols := qry.GetTableDef().GetCols()
	exeCols := planColsToExeCols(planCols)

	// convert the plan's defs to the execution's defs
	exeDefs, err := planDefsToExeDefs(qry.GetTableDef())
	if err != nil {
		getLogger().Info("createView",
			zap.String("databaseName", c.db),
			zap.String("viewName", qry.GetTableDef().GetName()),
			zap.Error(err),
		)
		return err
	}

	dbName := c.db
	if qry.GetDatabase() != "" {
		dbName = qry.GetDatabase()
	}
<<<<<<< HEAD
	dbSource, err := c.e.Database(c.proc.Ctx, dbName, c.proc.TxnOperator)
=======
	dbSource, err := c.e.Database(c.ctx, dbName, c.proc.GetTxnOperator())
>>>>>>> 46953a01
	if err != nil {
		if dbName == "" {
			return moerr.NewNoDB(c.proc.Ctx)
		}
		return err
	}

	viewName := qry.GetTableDef().GetName()
	if _, err = dbSource.Relation(c.proc.Ctx, viewName, nil); err == nil {
		if qry.GetIfNotExists() {
			return nil
		}

		if qry.GetReplace() {
			err = c.runSql(fmt.Sprintf("drop view if exists %s", viewName))
			if err != nil {
				getLogger().Info("createView",
					zap.String("databaseName", c.db),
					zap.String("viewName", qry.GetTableDef().GetName()),
					zap.Error(err),
				)
				return err
			}
		} else {
			getLogger().Info("createView",
				zap.String("databaseName", c.db),
				zap.String("viewName", qry.GetTableDef().GetName()),
				zap.Error(err),
			)
			return moerr.NewTableAlreadyExists(c.proc.Ctx, viewName)
		}
	}

	// check in EntireEngine.TempEngine, notice that TempEngine may not init
<<<<<<< HEAD
	tmpDBSource, err := c.e.Database(c.proc.Ctx, defines.TEMPORARY_DBNAME, c.proc.TxnOperator)
=======
	tmpDBSource, err := c.e.Database(c.ctx, defines.TEMPORARY_DBNAME, c.proc.GetTxnOperator())
>>>>>>> 46953a01
	if err == nil {
		if _, err = tmpDBSource.Relation(c.proc.Ctx, engine.GetTempTableName(dbName, viewName), nil); err == nil {
			if qry.GetIfNotExists() {
				return nil
			}
			getLogger().Info("createView",
				zap.String("databaseName", c.db),
				zap.String("viewName", qry.GetTableDef().GetName()),
				zap.Error(err),
			)
			return moerr.NewTableAlreadyExists(c.proc.Ctx, fmt.Sprintf("temporary '%s'", viewName))
		}
	}

	if err = lockMoTable(c, dbName, viewName, lock.LockMode_Exclusive); err != nil {
		getLogger().Info("createView",
			zap.String("databaseName", c.db),
			zap.String("viewName", qry.GetTableDef().GetName()),
			zap.Error(err),
		)
		return err
	}

	if err = dbSource.Create(context.WithValue(c.proc.Ctx, defines.SqlKey{}, c.sql), viewName, append(exeCols, exeDefs...)); err != nil {
		getLogger().Info("createView",
			zap.String("databaseName", c.db),
			zap.String("viewName", qry.GetTableDef().GetName()),
			zap.Error(err),
		)
		return err
	}
	return nil
}

func checkIndexInitializable(dbName string, tblName string) bool {
	if dbName == catalog.MOTaskDB {
		return false
	} else if dbName == catalog.MO_CATALOG && strings.HasPrefix(tblName, catalog.MO_INDEXES) {
		// NOTE: this HasPrefix is very critical.
		// 1. When we do "alter table mo_index add col1, col2 after type",
		// 2. we create a new temporary mo_index_temp table. This mo_index_temp is same as mo_index table, with the new columns.
		// 3. Since the mo_index_temp is same as mo_index, it will have PrimaryKey(id, column_name), and this will result in a recursive behavior on mo_index table.
		// 4. Technically PrimaryKey(id, column_name) will be populated using genInsertMOIndexesSql which already contains both the 2 new columns that will be soon added by Sql based upgradeLogic.
		// 5. So, we need to skip the index table insert here.
		// TODO: verify if this logic is correct.
		return false
	}
	return true
}

func (s *Scope) CreateTempTable(c *Compile) error {
	qry := s.Plan.GetDdl().GetCreateTable()
	// convert the plan's cols to the execution's cols
	planCols := qry.GetTableDef().GetCols()
	exeCols := planColsToExeCols(planCols)

	// convert the plan's defs to the execution's defs
	exeDefs, err := planDefsToExeDefs(qry.GetTableDef())
	if err != nil {
		return err
	}

	// Temporary table names and persistent table names are not allowed to be duplicated
	// So before create temporary table, need to check if it exists a table has same name
	dbName := c.db
	if qry.GetDatabase() != "" {
		dbName = qry.GetDatabase()
	}

	// check in EntireEngine.TempEngine
<<<<<<< HEAD
	tmpDBSource, err := c.e.Database(c.proc.Ctx, defines.TEMPORARY_DBNAME, c.proc.TxnOperator)
=======
	tmpDBSource, err := c.e.Database(c.ctx, defines.TEMPORARY_DBNAME, c.proc.GetTxnOperator())
>>>>>>> 46953a01
	if err != nil {
		return err
	}
	tblName := qry.GetTableDef().GetName()
	if _, err := tmpDBSource.Relation(c.proc.Ctx, engine.GetTempTableName(dbName, tblName), nil); err == nil {
		if qry.GetIfNotExists() {
			return nil
		}
		return moerr.NewTableAlreadyExists(c.proc.Ctx, fmt.Sprintf("temporary '%s'", tblName))
	}

	// check in EntireEngine.Engine
<<<<<<< HEAD
	dbSource, err := c.e.Database(c.proc.Ctx, dbName, c.proc.TxnOperator)
=======
	dbSource, err := c.e.Database(c.ctx, dbName, c.proc.GetTxnOperator())
>>>>>>> 46953a01
	if err != nil {
		return err
	}
	if _, err := dbSource.Relation(c.proc.Ctx, tblName, nil); err == nil {
		if qry.GetIfNotExists() {
			return nil
		}
		return moerr.NewTableAlreadyExists(c.proc.Ctx, tblName)
	}

	// create temporary table
	if err := tmpDBSource.Create(c.proc.Ctx, engine.GetTempTableName(dbName, tblName), append(exeCols, exeDefs...)); err != nil {
		return err
	}

	// build index table
	for _, def := range qry.IndexTables {
		planCols = def.GetCols()
		exeCols = planColsToExeCols(planCols)
		exeDefs, err = planDefsToExeDefs(def)
		if err != nil {
			return err
		}
		if _, err := tmpDBSource.Relation(c.proc.Ctx, def.Name, nil); err == nil {
			return moerr.NewTableAlreadyExists(c.proc.Ctx, def.Name)
		}

		if err := tmpDBSource.Create(c.proc.Ctx, engine.GetTempTableName(dbName, def.Name), append(exeCols, exeDefs...)); err != nil {
			return err
		}
	}

	return maybeCreateAutoIncrement(
		c.proc.Ctx,
		tmpDBSource,
		qry.GetTableDef(),
		c.proc.GetTxnOperator(),
		func() string {
			return engine.GetTempTableName(dbName, tblName)
		})
}

func (s *Scope) CreateIndex(c *Compile) error {
	qry := s.Plan.GetDdl().GetCreateIndex()

	{
		// lockMoTable will lock Table  mo_catalog.mo_tables
		// for the row with db_name=dbName & table_name = tblName。
		dbName := c.db
		if qry.GetDatabase() != "" {
			dbName = qry.GetDatabase()
		}
		tblName := qry.GetTableDef().GetName()
		if err := lockMoTable(c, dbName, tblName, lock.LockMode_Exclusive); err != nil {
			return err
		}
	}

<<<<<<< HEAD
	d, err := c.e.Database(c.proc.Ctx, qry.Database, c.proc.TxnOperator)
=======
	d, err := c.e.Database(c.ctx, qry.Database, c.proc.GetTxnOperator())
>>>>>>> 46953a01
	if err != nil {
		return err
	}
	databaseId := d.GetDatabaseId(c.proc.Ctx)

	r, err := d.Relation(c.proc.Ctx, qry.Table, nil)
	if err != nil {
		return err
	}
	tableId := r.GetTableID(c.proc.Ctx)

	originalTableDef := plan2.DeepCopyTableDef(qry.TableDef, true)
	indexInfo := qry.GetIndex() // IndexInfo is named same as planner's IndexInfo
	indexTableDef := indexInfo.GetTableDef()

	// indexName -> meta      -> indexDef[0]
	//     		 -> centroids -> indexDef[1]
	//     		 -> entries   -> indexDef[2]
	multiTableIndexes := make(map[string]*MultiTableIndex)
	for _, indexDef := range indexTableDef.Indexes {

		indexAlgo := indexDef.IndexAlgo
		if indexDef.Unique {
			// 1. Unique Index related logic
			err = s.handleUniqueIndexTable(c, indexDef, qry.Database, originalTableDef, indexInfo)
		} else if !indexDef.Unique && catalog.IsRegularIndexAlgo(indexAlgo) {
			// 2. Regular Secondary index
			err = s.handleRegularSecondaryIndexTable(c, indexDef, qry.Database, originalTableDef, indexInfo)
		} else if !indexDef.Unique && catalog.IsMasterIndexAlgo(indexAlgo) {
			// 3. Master index
			err = s.handleMasterIndexTable(c, indexDef, qry.Database, originalTableDef, indexInfo)
		} else if !indexDef.Unique && catalog.IsIvfIndexAlgo(indexAlgo) {
			// 4. IVF indexDefs are aggregated and handled later
			if _, ok := multiTableIndexes[indexDef.IndexName]; !ok {
				multiTableIndexes[indexDef.IndexName] = &MultiTableIndex{
					IndexAlgo: catalog.ToLower(indexDef.IndexAlgo),
					IndexDefs: make(map[string]*plan.IndexDef),
				}
			}
			multiTableIndexes[indexDef.IndexName].IndexDefs[catalog.ToLower(indexDef.IndexAlgoTableType)] = indexDef
		}
		if err != nil {
			return err
		}
	}

	for _, multiTableIndex := range multiTableIndexes {
		switch multiTableIndex.IndexAlgo {
		case catalog.MoIndexIvfFlatAlgo.ToString():
			err = s.handleVectorIvfFlatIndex(c, multiTableIndex.IndexDefs, qry.Database, originalTableDef, indexInfo)
		}

		if err != nil {
			return err
		}
	}

	// build and update constraint def (no need to handle IVF related logic here)
	defs, err := planDefsToExeDefs(indexTableDef)
	if err != nil {
		return err
	}
	ct := defs[0].(*engine.ConstraintDef)

	oldCt, err := GetConstraintDef(c.proc.Ctx, r)
	if err != nil {
		return err
	}
	newCt, err := MakeNewCreateConstraint(oldCt, ct.Cts[0])
	if err != nil {
		return err
	}
	err = r.UpdateConstraint(c.proc.Ctx, newCt)
	if err != nil {
		return err
	}

	// generate inserts into mo_indexes metadata
	for _, indexDef := range indexTableDef.Indexes {
		sql, err := makeInsertSingleIndexSQL(c.e, c.proc, databaseId, tableId, indexDef)
		if err != nil {
			return err
		}
		err = c.runSql(sql)
		if err != nil {
			return err
		}
	}
	return nil
}

func (s *Scope) handleVectorIvfFlatIndex(c *Compile, indexDefs map[string]*plan.IndexDef, qryDatabase string, originalTableDef *plan.TableDef, indexInfo *plan.CreateTable) error {
	if ok, err := s.isExperimentalEnabled(c, ivfFlatIndexFlag); err != nil {
		return err
	} else if !ok {
		return moerr.NewInternalErrorNoCtx("IVF index is not enabled")
	}

	// 1. static check
	if len(indexDefs) != 3 {
		return moerr.NewInternalErrorNoCtx("invalid ivf index table definition")
	} else if len(indexDefs[catalog.SystemSI_IVFFLAT_TblType_Metadata].Parts) != 1 {
		return moerr.NewInternalErrorNoCtx("invalid ivf index table definition")
	}

	// 2. create hidden tables
	if indexInfo != nil {

		tables := make([]string, 3)
		tables[0] = genCreateIndexTableSqlForIvfIndex(indexInfo.GetIndexTables()[0], indexDefs[catalog.SystemSI_IVFFLAT_TblType_Metadata], qryDatabase)
		tables[1] = genCreateIndexTableSqlForIvfIndex(indexInfo.GetIndexTables()[1], indexDefs[catalog.SystemSI_IVFFLAT_TblType_Centroids], qryDatabase)
		tables[2] = genCreateIndexTableSqlForIvfIndex(indexInfo.GetIndexTables()[2], indexDefs[catalog.SystemSI_IVFFLAT_TblType_Entries], qryDatabase)

		for _, createTableSql := range tables {
			err := c.runSql(createTableSql)
			if err != nil {
				return err
			}
		}
	}

	// 3. get count of secondary index column in original table
	totalCnt, err := s.handleIndexColCount(c, indexDefs[catalog.SystemSI_IVFFLAT_TblType_Metadata], qryDatabase, originalTableDef)
	if err != nil {
		return err
	}

	// 4.a populate meta table
	err = s.handleIvfIndexMetaTable(c, indexDefs[catalog.SystemSI_IVFFLAT_TblType_Metadata], qryDatabase)
	if err != nil {
		return err
	}

	// 4.b populate centroids table
	err = s.handleIvfIndexCentroidsTable(c, indexDefs[catalog.SystemSI_IVFFLAT_TblType_Centroids], qryDatabase, originalTableDef,
		totalCnt,
		indexDefs[catalog.SystemSI_IVFFLAT_TblType_Metadata].IndexTableName)
	if err != nil {
		return err
	}

	// 4.c populate entries table
	err = s.handleIvfIndexEntriesTable(c, indexDefs[catalog.SystemSI_IVFFLAT_TblType_Entries], qryDatabase, originalTableDef,
		indexDefs[catalog.SystemSI_IVFFLAT_TblType_Metadata].IndexTableName,
		indexDefs[catalog.SystemSI_IVFFLAT_TblType_Centroids].IndexTableName)
	if err != nil {
		return err
	}

	// 4.d delete older entries in index table.
	err = s.handleIvfIndexDeleteOldEntries(c,
		indexDefs[catalog.SystemSI_IVFFLAT_TblType_Metadata].IndexTableName,
		indexDefs[catalog.SystemSI_IVFFLAT_TblType_Centroids].IndexTableName,
		indexDefs[catalog.SystemSI_IVFFLAT_TblType_Entries].IndexTableName,
		qryDatabase)
	if err != nil {
		return err
	}

	return nil

}

func (s *Scope) DropIndex(c *Compile) error {
	qry := s.Plan.GetDdl().GetDropIndex()
<<<<<<< HEAD
	d, err := c.e.Database(c.proc.Ctx, qry.Database, c.proc.TxnOperator)
=======
	d, err := c.e.Database(c.ctx, qry.Database, c.proc.GetTxnOperator())
>>>>>>> 46953a01
	if err != nil {
		return err
	}
	r, err := d.Relation(c.proc.Ctx, qry.Table, nil)
	if err != nil {
		return err
	}

	//1. build and update constraint def
	oldCt, err := GetConstraintDef(c.proc.Ctx, r)
	if err != nil {
		return err
	}
	newCt, err := makeNewDropConstraint(oldCt, qry.GetIndexName())
	if err != nil {
		return err
	}
	err = r.UpdateConstraint(c.proc.Ctx, newCt)
	if err != nil {
		return err
	}

	//2. drop index table
	if qry.IndexTableName != "" {
		if _, err = d.Relation(c.proc.Ctx, qry.IndexTableName, nil); err != nil {
			return err
		}
		if err = d.Delete(c.proc.Ctx, qry.IndexTableName); err != nil {
			return err
		}
	}

	//3. delete index object from mo_catalog.mo_indexes
	deleteSql := fmt.Sprintf(deleteMoIndexesWithTableIdAndIndexNameFormat, r.GetTableID(c.proc.Ctx), qry.IndexName)
	err = c.runSql(deleteSql)
	if err != nil {
		return err
	}
	return nil
}

func makeNewDropConstraint(oldCt *engine.ConstraintDef, dropName string) (*engine.ConstraintDef, error) {
	// must fount dropName because of being checked in plan
	for i := 0; i < len(oldCt.Cts); i++ {
		ct := oldCt.Cts[i]
		switch def := ct.(type) {
		case *engine.ForeignKeyDef:
			pred := func(fkDef *plan.ForeignKeyDef) bool {
				return fkDef.Name == dropName
			}
			def.Fkeys = plan2.RemoveIf[*plan.ForeignKeyDef](def.Fkeys, pred)
			oldCt.Cts[i] = def
		case *engine.IndexDef:
			pred := func(index *plan.IndexDef) bool {
				return index.IndexName == dropName
			}
			def.Indexes = plan2.RemoveIf[*plan.IndexDef](def.Indexes, pred)
			oldCt.Cts[i] = def
		}
	}
	return oldCt, nil
}

func MakeNewCreateConstraint(oldCt *engine.ConstraintDef, c engine.Constraint) (*engine.ConstraintDef, error) {
	// duplication has checked in plan
	if oldCt == nil {
		return &engine.ConstraintDef{
			Cts: []engine.Constraint{c},
		}, nil
	}
	ok := false
	var pred func(engine.Constraint) bool
	switch t := c.(type) {
	case *engine.ForeignKeyDef:
		pred = func(ct engine.Constraint) bool {
			_, ok = ct.(*engine.ForeignKeyDef)
			return ok
		}
		oldCt.Cts = plan2.RemoveIf[engine.Constraint](oldCt.Cts, pred)
		oldCt.Cts = append(oldCt.Cts, c)
	case *engine.RefChildTableDef:
		pred = func(ct engine.Constraint) bool {
			_, ok = ct.(*engine.RefChildTableDef)
			return ok
		}
		oldCt.Cts = plan2.RemoveIf[engine.Constraint](oldCt.Cts, pred)
		oldCt.Cts = append(oldCt.Cts, c)
	case *engine.IndexDef:
		ok := false
		var indexdef *engine.IndexDef
		for i, ct := range oldCt.Cts {
			if indexdef, ok = ct.(*engine.IndexDef); ok {
				//TODO: verify if this is correct @ouyuanning & @qingx
				indexdef.Indexes = append(indexdef.Indexes, t.Indexes...)
				oldCt.Cts = append(oldCt.Cts[:i], oldCt.Cts[i+1:]...)
				oldCt.Cts = append(oldCt.Cts, indexdef)
				break
			}
		}
		if !ok {
			oldCt.Cts = append(oldCt.Cts, c)
		}
	}
	return oldCt, nil
}

func AddChildTblIdToParentTable(ctx context.Context, fkRelation engine.Relation, tblId uint64) error {
	oldCt, err := GetConstraintDef(ctx, fkRelation)
	if err != nil {
		return err
	}
	var oldRefChildDef *engine.RefChildTableDef
	for _, ct := range oldCt.Cts {
		if old, ok := ct.(*engine.RefChildTableDef); ok {
			oldRefChildDef = old
		}
	}
	if oldRefChildDef == nil {
		oldRefChildDef = &engine.RefChildTableDef{}
	}
	oldRefChildDef.Tables = append(oldRefChildDef.Tables, tblId)
	newCt, err := MakeNewCreateConstraint(oldCt, oldRefChildDef)
	if err != nil {
		return err
	}
	return fkRelation.UpdateConstraint(ctx, newCt)
}

func AddFkeyToRelation(ctx context.Context, fkRelation engine.Relation, fkey *plan.ForeignKeyDef) error {
	oldCt, err := GetConstraintDef(ctx, fkRelation)
	if err != nil {
		return err
	}
	var oldFkeys *engine.ForeignKeyDef
	for _, ct := range oldCt.Cts {
		if old, ok := ct.(*engine.ForeignKeyDef); ok {
			oldFkeys = old
		}
	}
	if oldFkeys == nil {
		oldFkeys = &engine.ForeignKeyDef{}
	}
	oldFkeys.Fkeys = append(oldFkeys.Fkeys, fkey)
	newCt, err := MakeNewCreateConstraint(oldCt, oldFkeys)
	if err != nil {
		return err
	}
	return fkRelation.UpdateConstraint(ctx, newCt)
}

// removeChildTblIdFromParentTable removes the tblId from the tableDef of fkRelation.
// input the fkRelation as the parameter instead of retrieving it again
// to embrace the fk self refer situation
func (s *Scope) removeChildTblIdFromParentTable(c *Compile, fkRelation engine.Relation, tblId uint64) error {
	oldCt, err := GetConstraintDef(c.proc.Ctx, fkRelation)
	if err != nil {
		return err
	}
	for _, ct := range oldCt.Cts {
		if def, ok := ct.(*engine.RefChildTableDef); ok {
			def.Tables = plan2.RemoveIf[uint64](def.Tables, func(id uint64) bool {
				return id == tblId
			})
			break
		}
	}
	return fkRelation.UpdateConstraint(c.proc.Ctx, oldCt)
}

func (s *Scope) removeParentTblIdFromChildTable(c *Compile, fkRelation engine.Relation, tblId uint64) error {
	oldCt, err := GetConstraintDef(c.proc.Ctx, fkRelation)
	if err != nil {
		return err
	}
	var oldFkeys *engine.ForeignKeyDef
	for _, ct := range oldCt.Cts {
		if old, ok := ct.(*engine.ForeignKeyDef); ok {
			oldFkeys = old
		}
	}
	if oldFkeys == nil {
		oldFkeys = &engine.ForeignKeyDef{}
	}
	newFkeys := &engine.ForeignKeyDef{}
	for _, fkey := range oldFkeys.Fkeys {
		if fkey.ForeignTbl != tblId {
			newFkeys.Fkeys = append(newFkeys.Fkeys, fkey)
		}
	}
	newCt, err := MakeNewCreateConstraint(oldCt, newFkeys)
	if err != nil {
		return err
	}
	return fkRelation.UpdateConstraint(c.proc.Ctx, newCt)
}

func (s *Scope) getFkDefs(c *Compile, fkRelation engine.Relation) (*engine.ForeignKeyDef, *engine.RefChildTableDef, error) {
	var oldFkeys *engine.ForeignKeyDef
	var oldRefChild *engine.RefChildTableDef
	oldCt, err := GetConstraintDef(c.proc.Ctx, fkRelation)
	if err != nil {
		return nil, nil, err
	}
	for _, ct := range oldCt.Cts {
		if old, ok := ct.(*engine.ForeignKeyDef); ok {
			oldFkeys = old
		} else if refChild, ok := ct.(*engine.RefChildTableDef); ok {
			oldRefChild = refChild
		}
	}
	if oldFkeys == nil {
		oldFkeys = &engine.ForeignKeyDef{}
	}
	if oldRefChild == nil {
		oldRefChild = &engine.RefChildTableDef{}
	}
	return oldFkeys, oldRefChild, nil
}

// Truncation operations cannot be performed if the session holds an active table lock.
func (s *Scope) TruncateTable(c *Compile) error {
	var dbSource engine.Database
	var rel engine.Relation
	var err error
	var isTemp bool
	var newId uint64

	tqry := s.Plan.GetDdl().GetTruncateTable()
	dbName := tqry.GetDatabase()
	tblName := tqry.GetTable()
	oldId := tqry.GetTableId()
	keepAutoIncrement := false
	affectedRows := uint64(0)

<<<<<<< HEAD
	dbSource, err = c.e.Database(c.proc.Ctx, dbName, c.proc.TxnOperator)
=======
	dbSource, err = c.e.Database(c.ctx, dbName, c.proc.GetTxnOperator())
>>>>>>> 46953a01
	if err != nil {
		return err
	}

	if rel, err = dbSource.Relation(c.proc.Ctx, tblName, nil); err != nil {
		var e error // avoid contamination of error messages
<<<<<<< HEAD
		dbSource, e = c.e.Database(c.proc.Ctx, defines.TEMPORARY_DBNAME, c.proc.TxnOperator)
=======
		dbSource, e = c.e.Database(c.ctx, defines.TEMPORARY_DBNAME, c.proc.GetTxnOperator())
>>>>>>> 46953a01
		if e != nil {
			return err
		}
		rel, e = dbSource.Relation(c.proc.Ctx, engine.GetTempTableName(dbName, tblName), nil)
		if e != nil {
			return err
		}
		isTemp = true
	}

	if !isTemp && c.proc.GetTxnOperator().Txn().IsPessimistic() {
		var err error
		if e := lockMoTable(c, dbName, tblName, lock.LockMode_Shared); e != nil {
			if !moerr.IsMoErrCode(e, moerr.ErrTxnNeedRetry) &&
				!moerr.IsMoErrCode(err, moerr.ErrTxnNeedRetryWithDefChanged) {
				return e
			}
			err = e
		}
		// before dropping table, lock it.
		if e := lockTable(c.proc.Ctx, c.e, c.proc, rel, dbName, tqry.PartitionTableNames, false); e != nil {
			if !moerr.IsMoErrCode(e, moerr.ErrTxnNeedRetry) &&
				!moerr.IsMoErrCode(err, moerr.ErrTxnNeedRetryWithDefChanged) {
				return e
			}
			err = e
		}
		if err != nil {
			return err
		}
	}

	if tqry.IsDelete {
		keepAutoIncrement = true
		affectedRows, err = rel.Rows(c.proc.Ctx)
		if err != nil {
			return err
		}
	}

	if isTemp {
		// memoryengine truncate always return 0, so for temporary table, just use origin tableId as newId
		_, err = dbSource.Truncate(c.proc.Ctx, engine.GetTempTableName(dbName, tblName))
		newId = rel.GetTableID(c.proc.Ctx)
	} else {
		newId, err = dbSource.Truncate(c.proc.Ctx, tblName)
	}

	if err != nil {
		return err
	}

	// Truncate Index Tables if needed
	for _, name := range tqry.IndexTableNames {
		var err error
		if isTemp {
			_, err = dbSource.Truncate(c.proc.Ctx, engine.GetTempTableName(dbName, name))
		} else {
			_, err = dbSource.Truncate(c.proc.Ctx, name)
		}
		if err != nil {
			return err
		}
	}

	//Truncate Partition subtable if needed
	for _, name := range tqry.PartitionTableNames {
		var err error
		if isTemp {
			_, err = dbSource.Truncate(c.proc.Ctx, engine.GetTempTableName(dbName, name))
		} else {
			_, err = dbSource.Truncate(c.proc.Ctx, name)
		}
		if err != nil {
			return err
		}
	}

	// update tableDef of foreign key's table with new table id
	for _, ftblId := range tqry.ForeignTbl {
<<<<<<< HEAD
		_, _, fkRelation, err := c.e.GetRelationById(c.proc.Ctx, c.proc.TxnOperator, ftblId)
=======
		_, _, fkRelation, err := c.e.GetRelationById(c.ctx, c.proc.GetTxnOperator(), ftblId)
>>>>>>> 46953a01
		if err != nil {
			return err
		}
		oldCt, err := GetConstraintDef(c.proc.Ctx, fkRelation)
		if err != nil {
			return err
		}
		for _, ct := range oldCt.Cts {
			if def, ok := ct.(*engine.RefChildTableDef); ok {
				for idx, refTable := range def.Tables {
					if refTable == oldId {
						def.Tables[idx] = newId
						break
					}
				}
				break
			}
		}
		err = fkRelation.UpdateConstraint(c.proc.Ctx, oldCt)
		if err != nil {
			return err
		}

	}

	if isTemp {
		oldId = rel.GetTableID(c.proc.Ctx)
	}

	// check if contains any auto_increment column(include __mo_fake_pk_col), if so, reset the auto_increment value
	tblDef := rel.GetTableDef(c.proc.Ctx)
	var containAuto bool
	for _, col := range tblDef.Cols {
		if col.Typ.AutoIncr {
			containAuto = true
			break
		}
	}
	if containAuto {
		err = incrservice.GetAutoIncrementService(c.proc.Ctx).Reset(
			c.proc.Ctx,
			oldId,
			newId,
			keepAutoIncrement,
			c.proc.GetTxnOperator())
		if err != nil {
			return err
		}
	}

	// update index information in mo_catalog.mo_indexes
	updateSql := fmt.Sprintf(updateMoIndexesTruncateTableFormat, newId, oldId)
	err = c.runSql(updateSql)
	if err != nil {
		return err
	}
	c.addAffectedRows(uint64(affectedRows))
	return nil
}

func (s *Scope) DropSequence(c *Compile) error {
	qry := s.Plan.GetDdl().GetDropSequence()
	dbName := qry.GetDatabase()
	var dbSource engine.Database
	var err error

	tblName := qry.GetTable()
<<<<<<< HEAD
	dbSource, err = c.e.Database(c.proc.Ctx, dbName, c.proc.TxnOperator)
=======
	dbSource, err = c.e.Database(c.ctx, dbName, c.proc.GetTxnOperator())
>>>>>>> 46953a01
	if err != nil {
		if qry.GetIfExists() {
			return nil
		}
		return err
	}

	var rel engine.Relation
	if rel, err = dbSource.Relation(c.proc.Ctx, tblName, nil); err != nil {
		if qry.GetIfExists() {
			return nil
		}
		return err
	}

	if err := lockMoTable(c, dbName, tblName, lock.LockMode_Exclusive); err != nil {
		return err
	}

	// Delete the stored session value.
<<<<<<< HEAD
	c.proc.SessionInfo.SeqDeleteKeys = append(c.proc.SessionInfo.SeqDeleteKeys, rel.GetTableID(c.proc.Ctx))
=======
	c.proc.GetSessionInfo().SeqDeleteKeys = append(c.proc.GetSessionInfo().SeqDeleteKeys, rel.GetTableID(c.ctx))
>>>>>>> 46953a01

	return dbSource.Delete(c.proc.Ctx, tblName)
}

func (s *Scope) DropTable(c *Compile) error {
	qry := s.Plan.GetDdl().GetDropTable()
	dbName := qry.GetDatabase()
	tblName := qry.GetTable()
	isView := qry.GetIsView()
	var isSource = false
	if qry.TableDef != nil {
		isSource = qry.TableDef.TableType == catalog.SystemSourceRel
	}
	var dbSource engine.Database
	var rel engine.Relation
	var err error
	var isTemp bool

	tblId := qry.GetTableId()

<<<<<<< HEAD
	dbSource, err = c.e.Database(c.proc.Ctx, dbName, c.proc.TxnOperator)
=======
	dbSource, err = c.e.Database(c.ctx, dbName, c.proc.GetTxnOperator())
>>>>>>> 46953a01
	if err != nil {
		if qry.GetIfExists() {
			return nil
		}
		return err
	}

	if rel, err = dbSource.Relation(c.proc.Ctx, tblName, nil); err != nil {
		var e error // avoid contamination of error messages
<<<<<<< HEAD
		dbSource, e = c.e.Database(c.proc.Ctx, defines.TEMPORARY_DBNAME, c.proc.TxnOperator)
=======
		dbSource, e = c.e.Database(c.ctx, defines.TEMPORARY_DBNAME, c.proc.GetTxnOperator())
>>>>>>> 46953a01
		if dbSource == nil && qry.GetIfExists() {
			return nil
		} else if e != nil {
			return err
		}
		rel, e = dbSource.Relation(c.proc.Ctx, engine.GetTempTableName(dbName, tblName), nil)
		if e != nil {
			if qry.GetIfExists() {
				return nil
			} else {
				return err
			}
		}
		isTemp = true
	}

	if !isTemp && !isView && !isSource && c.proc.GetTxnOperator().Txn().IsPessimistic() {
		var err error
		if e := lockMoTable(c, dbName, tblName, lock.LockMode_Exclusive); e != nil {
			if !moerr.IsMoErrCode(e, moerr.ErrTxnNeedRetry) &&
				!moerr.IsMoErrCode(err, moerr.ErrTxnNeedRetryWithDefChanged) {
				return e
			}
			err = e
		}
		// before dropping table, lock it.
		if e := lockTable(c.proc.Ctx, c.e, c.proc, rel, dbName, qry.PartitionTableNames, false); e != nil {
			if !moerr.IsMoErrCode(e, moerr.ErrTxnNeedRetry) &&
				!moerr.IsMoErrCode(err, moerr.ErrTxnNeedRetryWithDefChanged) {
				return e
			}
			err = e
		}
		if err != nil {
			return err
		}
	}

	if len(qry.UpdateFkSqls) > 0 {
		for _, sql := range qry.UpdateFkSqls {
			if err = c.runSql(sql); err != nil {
				return err
			}
		}
	}

	// update tableDef of foreign key's table
	//remove the child table id -- tblId from the parent table -- fkTblId
	for _, fkTblId := range qry.ForeignTbl {
		if fkTblId == 0 {
			//fk self refer
			continue
		}
<<<<<<< HEAD
		_, _, fkRelation, err := c.e.GetRelationById(c.proc.Ctx, c.proc.TxnOperator, fkTblId)
=======
		_, _, fkRelation, err := c.e.GetRelationById(c.ctx, c.proc.GetTxnOperator(), fkTblId)
>>>>>>> 46953a01
		if err != nil {
			return err
		}

		err = s.removeChildTblIdFromParentTable(c, fkRelation, tblId)
		if err != nil {
			return err
		}
	}

	//remove parent table id from the child table (when foreign_key_checks is disabled)
	for _, childTblId := range qry.FkChildTblsReferToMe {
		if childTblId == 0 {
			continue
		}
<<<<<<< HEAD
		_, _, childRelation, err := c.e.GetRelationById(c.proc.Ctx, c.proc.TxnOperator, childTblId)
=======
		_, _, childRelation, err := c.e.GetRelationById(c.ctx, c.proc.GetTxnOperator(), childTblId)
>>>>>>> 46953a01
		if err != nil {
			return err
		}
		err = s.removeParentTblIdFromChildTable(c, childRelation, tblId)
		if err != nil {
			return err
		}
	}

	// delete all index objects record of the table in mo_catalog.mo_indexes
	if !qry.IsView && qry.Database != catalog.MO_CATALOG && qry.Table != catalog.MO_INDEXES {
		if qry.GetTableDef().Pkey != nil || len(qry.GetTableDef().Indexes) > 0 {
			deleteSql := fmt.Sprintf(deleteMoIndexesWithTableIdFormat, qry.GetTableDef().TblId)
			err = c.runSql(deleteSql)
			if err != nil {
				return err
			}
		}
	}

	// delete all partition objects record of the table in mo_catalog.mo_table_partitions
	if !qry.IsView && qry.Database != catalog.MO_CATALOG && qry.Table != catalog.MO_TABLE_PARTITIONS {
		if qry.TableDef.Partition != nil {
			deleteSql := fmt.Sprintf(deleteMoTablePartitionsWithTableIdFormat, qry.GetTableDef().TblId)
			err = c.runSql(deleteSql)
			if err != nil {
				return err
			}
		}
	}

	if isTemp {
		if err := dbSource.Delete(c.proc.Ctx, engine.GetTempTableName(dbName, tblName)); err != nil {
			return err
		}
		for _, name := range qry.IndexTableNames {
			if err := dbSource.Delete(c.proc.Ctx, name); err != nil {
				return err
			}
		}

		//delete partition table
		for _, name := range qry.GetPartitionTableNames() {
			if err = dbSource.Delete(c.proc.Ctx, name); err != nil {
				return err
			}
		}

		if dbName != catalog.MO_CATALOG && tblName != catalog.MO_INDEXES {
			tblDef := rel.GetTableDef(c.proc.Ctx)
			var containAuto bool
			for _, col := range tblDef.Cols {
				if col.Typ.AutoIncr {
					containAuto = true
					break
				}
			}
			if containAuto {
<<<<<<< HEAD
				err := incrservice.GetAutoIncrementService(c.proc.Ctx).Delete(
					c.proc.Ctx,
					rel.GetTableID(c.proc.Ctx),
					c.proc.TxnOperator)
=======
				err := incrservice.GetAutoIncrementService(c.ctx).Delete(
					c.ctx,
					rel.GetTableID(c.ctx),
					c.proc.GetTxnOperator())
>>>>>>> 46953a01
				if err != nil {
					return err
				}
			}

			if err := shardservice.GetService().Delete(
<<<<<<< HEAD
				c.proc.Ctx,
				rel.GetTableID(c.proc.Ctx),
				c.proc.TxnOperator,
=======
				c.ctx,
				rel.GetTableID(c.ctx),
				c.proc.GetTxnOperator(),
>>>>>>> 46953a01
			); err != nil {
				return err
			}
		}

	} else {
		if err := dbSource.Delete(c.proc.Ctx, tblName); err != nil {
			return err
		}
		for _, name := range qry.IndexTableNames {
			if err := dbSource.Delete(c.proc.Ctx, name); err != nil {
				return err
			}
		}

		// delete partition subtable
		for _, name := range qry.GetPartitionTableNames() {
			if err = dbSource.Delete(c.proc.Ctx, name); err != nil {
				return err
			}
		}

		if dbName != catalog.MO_CATALOG && tblName != catalog.MO_INDEXES {
			tblDef := rel.GetTableDef(c.proc.Ctx)
			var containAuto bool
			for _, col := range tblDef.Cols {
				if col.Typ.AutoIncr {
					containAuto = true
					break
				}
			}
			if containAuto {
				// When drop table 'mo_catalog.mo_indexes', there is no need to delete the auto increment data
<<<<<<< HEAD
				err := incrservice.GetAutoIncrementService(c.proc.Ctx).Delete(
					c.proc.Ctx,
					rel.GetTableID(c.proc.Ctx),
					c.proc.TxnOperator)
=======
				err := incrservice.GetAutoIncrementService(c.ctx).Delete(
					c.ctx,
					rel.GetTableID(c.ctx),
					c.proc.GetTxnOperator())
>>>>>>> 46953a01
				if err != nil {
					return err
				}
			}

			if err := shardservice.GetService().Delete(
<<<<<<< HEAD
				c.proc.Ctx,
				rel.GetTableID(c.proc.Ctx),
				c.proc.TxnOperator,
=======
				c.ctx,
				rel.GetTableID(c.ctx),
				c.proc.GetTxnOperator(),
>>>>>>> 46953a01
			); err != nil {
				return err
			}
		}
	}
	return nil
}

func planDefsToExeDefs(tableDef *plan.TableDef) ([]engine.TableDef, error) {
	planDefs := tableDef.GetDefs()
	var exeDefs []engine.TableDef
	c := new(engine.ConstraintDef)
	for _, def := range planDefs {
		switch defVal := def.GetDef().(type) {
		case *plan.TableDef_DefType_Properties:
			properties := make([]engine.Property, len(defVal.Properties.GetProperties()))
			for i, p := range defVal.Properties.GetProperties() {
				properties[i] = engine.Property{
					Key:   p.GetKey(),
					Value: p.GetValue(),
				}
			}
			exeDefs = append(exeDefs, &engine.PropertiesDef{
				Properties: properties,
			})
			c.Cts = append(c.Cts, &engine.StreamConfigsDef{
				Configs: defVal.Properties.GetProperties(),
			})
		}
	}

	if tableDef.Indexes != nil {
		c.Cts = append(c.Cts, &engine.IndexDef{
			Indexes: tableDef.Indexes,
		})
	}

	if tableDef.Partition != nil {
		bytes, err := tableDef.Partition.MarshalPartitionInfo()
		if err != nil {
			return nil, err
		}
		exeDefs = append(exeDefs, &engine.PartitionDef{
			Partitioned: 1,
			Partition:   string(bytes),
		})
	}

	if tableDef.ViewSql != nil {
		exeDefs = append(exeDefs, &engine.ViewDef{
			View: tableDef.ViewSql.View,
		})
	}

	if len(tableDef.Fkeys) > 0 {
		c.Cts = append(c.Cts, &engine.ForeignKeyDef{
			Fkeys: tableDef.Fkeys,
		})
	}

	if tableDef.Pkey != nil {
		c.Cts = append(c.Cts, &engine.PrimaryKeyDef{
			Pkey: tableDef.Pkey,
		})
	}

	if len(tableDef.RefChildTbls) > 0 {
		c.Cts = append(c.Cts, &engine.RefChildTableDef{
			Tables: tableDef.RefChildTbls,
		})
	}

	if len(c.Cts) > 0 {
		exeDefs = append(exeDefs, c)
	}

	if tableDef.ClusterBy != nil {
		exeDefs = append(exeDefs, &engine.ClusterByDef{
			Name: tableDef.ClusterBy.Name,
		})
	}
	return exeDefs, nil
}

func planColsToExeCols(planCols []*plan.ColDef) []engine.TableDef {
	exeCols := make([]engine.TableDef, len(planCols))
	for i, col := range planCols {
		var alg compress.T
		switch col.Alg {
		case plan.CompressType_None:
			alg = compress.None
		case plan.CompressType_Lz4:
			alg = compress.Lz4
		}
		colTyp := col.GetTyp()
		exeCols[i] = &engine.AttributeDef{
			Attr: engine.Attribute{
				Name:          col.Name,
				Alg:           alg,
				Type:          types.New(types.T(colTyp.GetId()), colTyp.GetWidth(), colTyp.GetScale()),
				Default:       planCols[i].GetDefault(),
				OnUpdate:      planCols[i].GetOnUpdate(),
				Primary:       col.GetPrimary(),
				Comment:       col.GetComment(),
				ClusterBy:     col.ClusterBy,
				AutoIncrement: col.Typ.GetAutoIncr(),
				IsHidden:      col.Hidden,
				Seqnum:        uint16(col.Seqnum),
				EnumVlaues:    colTyp.GetEnumvalues(),
			},
		}
	}
	return exeCols
}

func (s *Scope) CreateSequence(c *Compile) error {
	qry := s.Plan.GetDdl().GetCreateSequence()
	// convert the plan's cols to the execution's cols
	planCols := qry.GetTableDef().GetCols()
	exeCols := planColsToExeCols(planCols)

	// convert the plan's defs to the execution's defs
	exeDefs, err := planDefsToExeDefs(qry.GetTableDef())
	if err != nil {
		return err
	}

	dbName := c.db
	if qry.GetDatabase() != "" {
		dbName = qry.GetDatabase()
	}
	tblName := qry.GetTableDef().GetName()

<<<<<<< HEAD
	dbSource, err := c.e.Database(c.proc.Ctx, dbName, c.proc.TxnOperator)
=======
	dbSource, err := c.e.Database(c.ctx, dbName, c.proc.GetTxnOperator())
>>>>>>> 46953a01
	if err != nil {
		if dbName == "" {
			return moerr.NewNoDB(c.proc.Ctx)
		}
		return err
	}

	if _, err := dbSource.Relation(c.proc.Ctx, tblName, nil); err == nil {
		if qry.GetIfNotExists() {
			return nil
		}
		// Just report table exists error.
		return moerr.NewTableAlreadyExists(c.proc.Ctx, tblName)
	}

	if err := lockMoTable(c, dbName, tblName, lock.LockMode_Exclusive); err != nil {
		return err
	}

	if err := dbSource.Create(context.WithValue(c.proc.Ctx, defines.SqlKey{}, c.sql), tblName, append(exeCols, exeDefs...)); err != nil {
		return err
	}

	// Init the only row of sequence.
	if rel, err := dbSource.Relation(c.proc.Ctx, tblName, nil); err == nil {
		if rel == nil {
			return moerr.NewTableAlreadyExists(c.proc.Ctx, tblName)
		}
		bat, err := makeSequenceInitBatch(c.proc.Ctx, c.stmt.(*tree.CreateSequence), qry.GetTableDef(), c.proc)
		defer func() {
			if bat != nil {
				bat.Clean(c.proc.Mp())
			}
		}()
		if err != nil {
			return err
		}
		err = rel.Write(c.proc.Ctx, bat)
		if err != nil {
			return err
		}
	}
	return nil
}

func (s *Scope) AlterSequence(c *Compile) error {
	var values []interface{}
	var curval string
	qry := s.Plan.GetDdl().GetAlterSequence()
	// convert the plan's cols to the execution's cols
	planCols := qry.GetTableDef().GetCols()
	exeCols := planColsToExeCols(planCols)

	// convert the plan's defs to the execution's defs
	exeDefs, err := planDefsToExeDefs(qry.GetTableDef())
	if err != nil {
		return err
	}

	dbName := c.db
	if qry.GetDatabase() != "" {
		dbName = qry.GetDatabase()
	}
	tblName := qry.GetTableDef().GetName()

<<<<<<< HEAD
	dbSource, err := c.e.Database(c.proc.Ctx, dbName, c.proc.TxnOperator)
=======
	dbSource, err := c.e.Database(c.ctx, dbName, c.proc.GetTxnOperator())
>>>>>>> 46953a01
	if err != nil {
		if dbName == "" {
			return moerr.NewNoDB(c.proc.Ctx)
		}
		return err
	}

	if rel, err := dbSource.Relation(c.proc.Ctx, tblName, nil); err == nil {
		// sequence table exists
		// get pre sequence table row values
		values, err = c.proc.GetSessionInfo().SqlHelper.ExecSql(fmt.Sprintf("select * from `%s`.`%s`", dbName, tblName))
		if err != nil {
			return err
		}
		if values == nil {
			return moerr.NewInternalError(c.proc.Ctx, "Failed to get sequence meta data.")
		}

		// get pre curval

<<<<<<< HEAD
		curval = c.proc.SessionInfo.SeqCurValues[rel.GetTableID(c.proc.Ctx)]
=======
		curval = c.proc.GetSessionInfo().SeqCurValues[rel.GetTableID(c.ctx)]
>>>>>>> 46953a01
		// dorp the pre sequence
		err = c.runSql(fmt.Sprintf("drop sequence %s", tblName))
		if err != nil {
			return err
		}
	} else {
		// sequence table not exists
		if qry.GetIfExists() {
			return nil
		}
		return moerr.NewInternalError(c.proc.Ctx, "sequence %s not exists", tblName)
	}

	if err := lockMoTable(c, dbName, tblName, lock.LockMode_Exclusive); err != nil {
		return err
	}

	if err := dbSource.Create(context.WithValue(c.proc.Ctx, defines.SqlKey{}, c.sql), tblName, append(exeCols, exeDefs...)); err != nil {
		return err
	}

	//Init the only row of sequence.
	if rel, err := dbSource.Relation(c.proc.Ctx, tblName, nil); err == nil {
		if rel == nil {
			return moerr.NewLockTableNotFound(c.proc.Ctx)
		}
		bat, err := makeSequenceAlterBatch(c.proc.Ctx, c.stmt.(*tree.AlterSequence), qry.GetTableDef(), c.proc, values, curval)
		defer func() {
			if bat != nil {
				bat.Clean(c.proc.Mp())
			}
		}()
		if err != nil {
			return err
		}
		err = rel.Write(c.proc.Ctx, bat)
		if err != nil {
			return err
		}
	}
	return nil
}

/*
Sequence table got 1 row and 7 columns(besides row_id).
-----------------------------------------------------------------------------------
last_seq_num | min_value| max_value| start_value| increment_value| cycle| is_called |
-----------------------------------------------------------------------------------

------------------------------------------------------------------------------------
*/

func makeSequenceAlterBatch(ctx context.Context, stmt *tree.AlterSequence, tableDef *plan.TableDef, proc *process.Process, result []interface{}, curval string) (*batch.Batch, error) {
	var bat batch.Batch
	bat.Ro = true
	bat.Cnt = 0
	bat.SetRowCount(1)
	attrs := make([]string, len(plan2.Sequence_cols_name))
	for i := range attrs {
		attrs[i] = plan2.Sequence_cols_name[i]
	}
	bat.Attrs = attrs

	// typ is sequenece's type now
	typ := plan2.MakeTypeByPlan2Type(tableDef.Cols[0].Typ)
	vecs := make([]*vector.Vector, len(plan2.Sequence_cols_name))

	switch typ.Oid {
	case types.T_int16:
		lastV, incr, minV, maxV, startN, cycle, err := makeAlterSequenceParam[int16](ctx, stmt, result, curval)
		if err != nil {
			return nil, err
		}
		if maxV < 0 {
			maxV = math.MaxInt16
		}
		err = valueCheckOut(maxV, minV, startN, ctx)
		if err != nil {
			return nil, err
		}
		err = makeAlterSequenceVecs(vecs, typ, proc, incr, lastV, minV, maxV, startN, cycle)
		if err != nil {
			return nil, err
		}
	case types.T_int32:
		lastV, incr, minV, maxV, startN, cycle, err := makeAlterSequenceParam[int32](ctx, stmt, result, curval)
		if err != nil {
			return nil, err
		}
		if maxV < 0 {
			maxV = math.MaxInt32
		}
		err = valueCheckOut(maxV, minV, startN, ctx)
		if err != nil {
			return nil, err
		}
		err = makeAlterSequenceVecs(vecs, typ, proc, incr, lastV, minV, maxV, startN, cycle)
		if err != nil {
			return nil, err
		}
	case types.T_int64:
		lastV, incr, minV, maxV, startN, cycle, err := makeAlterSequenceParam[int64](ctx, stmt, result, curval)
		if err != nil {
			return nil, err
		}
		if maxV < 0 {
			maxV = math.MaxInt64
		}
		err = valueCheckOut(maxV, minV, startN, ctx)
		if err != nil {
			return nil, err
		}
		err = makeAlterSequenceVecs(vecs, typ, proc, incr, lastV, minV, maxV, startN, cycle)
		if err != nil {
			return nil, err
		}
	case types.T_uint16:
		lastV, incr, minV, maxV, startN, cycle, err := makeAlterSequenceParam[uint16](ctx, stmt, result, curval)
		if err != nil {
			return nil, err
		}
		err = valueCheckOut(maxV, minV, startN, ctx)
		if err != nil {
			return nil, err
		}
		err = makeAlterSequenceVecs(vecs, typ, proc, incr, lastV, minV, maxV, startN, cycle)
		if err != nil {
			return nil, err
		}
	case types.T_uint32:
		lastV, incr, minV, maxV, startN, cycle, err := makeAlterSequenceParam[uint32](ctx, stmt, result, curval)
		if err != nil {
			return nil, err
		}
		err = valueCheckOut(maxV, minV, startN, ctx)
		if err != nil {
			return nil, err
		}
		err = makeAlterSequenceVecs(vecs, typ, proc, incr, lastV, minV, maxV, startN, cycle)
		if err != nil {
			return nil, err
		}
	case types.T_uint64:
		lastV, incr, minV, maxV, startN, cycle, err := makeAlterSequenceParam[uint64](ctx, stmt, result, curval)
		if err != nil {
			return nil, err
		}
		err = valueCheckOut(maxV, minV, startN, ctx)
		if err != nil {
			return nil, err
		}
		err = makeAlterSequenceVecs(vecs, typ, proc, incr, lastV, minV, maxV, startN, cycle)
		if err != nil {
			return nil, err
		}
	default:
		return nil, moerr.NewNotSupported(ctx, "Unsupported type for sequence")
	}
	bat.Vecs = vecs
	return &bat, nil
}

func makeSequenceInitBatch(ctx context.Context, stmt *tree.CreateSequence, tableDef *plan.TableDef, proc *process.Process) (*batch.Batch, error) {
	var bat batch.Batch
	bat.Ro = true
	bat.Cnt = 0
	bat.SetRowCount(1)
	attrs := make([]string, len(plan2.Sequence_cols_name))
	for i := range attrs {
		attrs[i] = plan2.Sequence_cols_name[i]
	}
	bat.Attrs = attrs

	typ := plan2.MakeTypeByPlan2Type(tableDef.Cols[0].Typ)
	sequence_cols_num := 7
	vecs := make([]*vector.Vector, sequence_cols_num)

	// Make sequence vecs.
	switch typ.Oid {
	case types.T_int16:
		incr, minV, maxV, startN, err := makeSequenceParam[int16](ctx, stmt)
		if err != nil {
			return nil, err
		}
		if stmt.MaxValue == nil {
			if incr > 0 {
				maxV = math.MaxInt16
			} else {
				maxV = -1
			}
		}
		if stmt.MinValue == nil && incr < 0 {
			minV = math.MinInt16
		}
		if stmt.StartWith == nil {
			if incr > 0 {
				startN = minV
			} else {
				startN = maxV
			}
		}
		err = valueCheckOut(maxV, minV, startN, ctx)
		if err != nil {
			return nil, err
		}
		err = makeSequenceVecs(vecs, stmt, typ, proc, incr, minV, maxV, startN)
		if err != nil {
			return nil, err
		}
	case types.T_int32:
		incr, minV, maxV, startN, err := makeSequenceParam[int32](ctx, stmt)
		if err != nil {
			return nil, err
		}
		if stmt.MaxValue == nil {
			if incr > 0 {
				maxV = math.MaxInt32
			} else {
				maxV = -1
			}
		}
		if stmt.MinValue == nil && incr < 0 {
			minV = math.MinInt32
		}
		if stmt.StartWith == nil {
			if incr > 0 {
				startN = minV
			} else {
				startN = maxV
			}
		}
		err = valueCheckOut(maxV, minV, startN, ctx)
		if err != nil {
			return nil, err
		}
		err = makeSequenceVecs(vecs, stmt, typ, proc, incr, minV, maxV, startN)
		if err != nil {
			return nil, err
		}
	case types.T_int64:
		incr, minV, maxV, startN, err := makeSequenceParam[int64](ctx, stmt)
		if err != nil {
			return nil, err
		}
		if stmt.MaxValue == nil {
			if incr > 0 {
				maxV = math.MaxInt64
			} else {
				maxV = -1
			}
		}
		if stmt.MinValue == nil && incr < 0 {
			minV = math.MinInt64
		}
		if stmt.StartWith == nil {
			if incr > 0 {
				startN = minV
			} else {
				startN = maxV
			}
		}
		err = valueCheckOut(maxV, minV, startN, ctx)
		if err != nil {
			return nil, err
		}
		err = makeSequenceVecs(vecs, stmt, typ, proc, incr, minV, maxV, startN)
		if err != nil {
			return nil, err
		}
	case types.T_uint16:
		incr, minV, maxV, startN, err := makeSequenceParam[uint16](ctx, stmt)
		if err != nil {
			return nil, err
		}
		if stmt.MaxValue == nil {
			maxV = math.MaxUint16
		}
		if stmt.MinValue == nil && incr < 0 {
			minV = 0
		}
		if stmt.StartWith == nil {
			if incr > 0 {
				startN = minV
			} else {
				startN = maxV
			}
		}
		err = valueCheckOut(maxV, minV, startN, ctx)
		if err != nil {
			return nil, err
		}
		err = makeSequenceVecs(vecs, stmt, typ, proc, incr, minV, maxV, startN)
		if err != nil {
			return nil, err
		}
	case types.T_uint32:
		incr, minV, maxV, startN, err := makeSequenceParam[uint32](ctx, stmt)
		if err != nil {
			return nil, err
		}
		if stmt.MaxValue == nil {
			maxV = math.MaxUint32
		}
		if stmt.MinValue == nil && incr < 0 {
			minV = 0
		}
		if stmt.StartWith == nil {
			if incr > 0 {
				startN = minV
			} else {
				startN = maxV
			}
		}
		err = valueCheckOut(maxV, minV, startN, ctx)
		if err != nil {
			return nil, err
		}
		err = makeSequenceVecs(vecs, stmt, typ, proc, incr, minV, maxV, startN)
		if err != nil {
			return nil, err
		}
	case types.T_uint64:
		incr, minV, maxV, startN, err := makeSequenceParam[uint64](ctx, stmt)
		if err != nil {
			return nil, err
		}
		if stmt.MaxValue == nil {
			maxV = math.MaxUint64
		}
		if stmt.MinValue == nil && incr < 0 {
			minV = 0
		}
		if stmt.StartWith == nil {
			if incr > 0 {
				startN = minV
			} else {
				startN = maxV
			}
		}
		err = valueCheckOut(maxV, minV, startN, ctx)
		if err != nil {
			return nil, err
		}
		err = makeSequenceVecs(vecs, stmt, typ, proc, incr, minV, maxV, startN)
		if err != nil {
			return nil, err
		}
	default:
		return nil, moerr.NewNotSupported(ctx, "Unsupported type for sequence")
	}

	bat.Vecs = vecs
	return &bat, nil
}

func makeSequenceVecs[T constraints.Integer](vecs []*vector.Vector, stmt *tree.CreateSequence, typ types.Type, proc *process.Process, incr int64, minV, maxV, startN T) (err error) {
	defer func() {
		if err != nil {
			for _, v := range vecs {
				if v != nil {
					v.Free(proc.Mp())
				}
			}
		}
	}()

	if vecs[0], err = vector.NewConstFixed(typ, startN, 1, proc.Mp()); err != nil {
		return err
	}
	if vecs[1], err = vector.NewConstFixed(typ, minV, 1, proc.Mp()); err != nil {
		return err
	}
	if vecs[2], err = vector.NewConstFixed(typ, maxV, 1, proc.Mp()); err != nil {
		return err
	}
	if vecs[3], err = vector.NewConstFixed(typ, startN, 1, proc.Mp()); err != nil {
		return err
	}
	if vecs[4], err = vector.NewConstFixed(types.T_int64.ToType(), incr, 1, proc.Mp()); err != nil {
		return err
	}
	if stmt.Cycle {
		vecs[5], err = vector.NewConstFixed(types.T_bool.ToType(), true, 1, proc.Mp())
	} else {
		vecs[5], err = vector.NewConstFixed(types.T_bool.ToType(), false, 1, proc.Mp())
	}
	if err != nil {
		return err
	}
	vecs[6], err = vector.NewConstFixed(types.T_bool.ToType(), false, 1, proc.Mp())
	return err
}

func makeAlterSequenceVecs[T constraints.Integer](vecs []*vector.Vector, typ types.Type, proc *process.Process, incr int64, lastV, minV, maxV, startN T, cycle bool) (err error) {
	defer func() {
		if err != nil {
			for _, v := range vecs {
				if v != nil {
					v.Free(proc.Mp())
				}
			}
		}
	}()

	if vecs[0], err = vector.NewConstFixed(typ, lastV, 1, proc.Mp()); err != nil {
		return err
	}
	if vecs[1], err = vector.NewConstFixed(typ, minV, 1, proc.Mp()); err != nil {
		return err
	}
	if vecs[2], err = vector.NewConstFixed(typ, maxV, 1, proc.Mp()); err != nil {
		return err
	}
	if vecs[3], err = vector.NewConstFixed(typ, startN, 1, proc.Mp()); err != nil {
		return err
	}
	if vecs[4], err = vector.NewConstFixed(types.T_int64.ToType(), incr, 1, proc.Mp()); err != nil {
		return err
	}
	if vecs[5], err = vector.NewConstFixed(types.T_bool.ToType(), cycle, 1, proc.Mp()); err != nil {
		return err
	}
	vecs[6], err = vector.NewConstFixed(types.T_bool.ToType(), false, 1, proc.Mp())
	return err
}

func makeSequenceParam[T constraints.Integer](ctx context.Context, stmt *tree.CreateSequence) (int64, T, T, T, error) {
	var minValue, maxValue, startNum T
	incrNum := int64(1)
	if stmt.IncrementBy != nil {
		switch stmt.IncrementBy.Num.(type) {
		case uint64:
			return 0, 0, 0, 0, moerr.NewInvalidInput(ctx, "incr value's data type is int64")
		}
		incrNum = getValue[int64](stmt.IncrementBy.Minus, stmt.IncrementBy.Num)
	}
	if incrNum == 0 {
		return 0, 0, 0, 0, moerr.NewInvalidInput(ctx, "Incr value for sequence must not be 0")
	}

	if stmt.MinValue == nil {
		if incrNum > 0 {
			minValue = 1
		} else {
			// Value here is wrong.
			// We will get real value later.
			minValue = 0
		}
	} else {
		minValue = getValue[T](stmt.MinValue.Minus, stmt.MinValue.Num)
	}

	if stmt.MaxValue == nil {
		// Value here is wrong.
		// We will get real value later.
		maxValue = 0
	} else {
		maxValue = getValue[T](stmt.MaxValue.Minus, stmt.MaxValue.Num)
	}

	if stmt.StartWith == nil {
		// The value may be wrong.
		if incrNum > 0 {
			startNum = minValue
		} else {
			startNum = maxValue
		}
	} else {
		startNum = getValue[T](stmt.StartWith.Minus, stmt.StartWith.Num)
	}

	return incrNum, minValue, maxValue, startNum, nil
}

func makeAlterSequenceParam[T constraints.Integer](ctx context.Context, stmt *tree.AlterSequence, result []interface{}, curval string) (T, int64, T, T, T, bool, error) {
	var minValue, maxValue, startNum, lastNum T
	var incrNum int64
	var cycle bool

	if incr, ok := result[4].(int64); ok {
		incrNum = incr
	}

	// if alter increment value
	if stmt.IncrementBy != nil {
		switch stmt.IncrementBy.Num.(type) {
		case uint64:
			return 0, 0, 0, 0, 0, false, moerr.NewInvalidInput(ctx, "incr value's data type is int64")
		}
		incrNum = getValue[int64](stmt.IncrementBy.Minus, stmt.IncrementBy.Num)
	}
	if incrNum == 0 {
		return 0, 0, 0, 0, 0, false, moerr.NewInvalidInput(ctx, "Incr value for sequence must not be 0")
	}

	// if alter minValue of sequence
	preMinValue := result[1]
	if stmt.MinValue != nil {
		minValue = getValue[T](stmt.MinValue.Minus, stmt.MinValue.Num)
	} else {
		minValue = getInterfaceValue[T](preMinValue)
	}

	// if alter maxValue of sequence
	preMaxValue := result[2]
	if stmt.MaxValue != nil {
		maxValue = getValue[T](stmt.MaxValue.Minus, stmt.MaxValue.Num)
	} else {
		maxValue = getInterfaceValue[T](preMaxValue)
	}

	preLastSeq := result[0]
	preLastSeqNum := getInterfaceValue[T](preLastSeq)
	// if alter startWith value of sequence
	preStartWith := preLastSeqNum
	if stmt.StartWith != nil {
		startNum = getValue[T](stmt.StartWith.Minus, stmt.StartWith.Num)
		if startNum < preStartWith {
			startNum = preStartWith
		}
	} else {
		startNum = getInterfaceValue[T](preStartWith)
	}
	if len(curval) != 0 {
		lastNum = preLastSeqNum + T(incrNum)
		if lastNum < startNum+T(incrNum) {
			lastNum = startNum + T(incrNum)
		}
	} else {
		lastNum = preLastSeqNum
	}

	// if alter cycle state of sequence
	preCycle := result[5]
	if preCycleVal, ok := preCycle.(bool); ok {
		if stmt.Cycle != nil {
			cycle = stmt.Cycle.Cycle
		} else {
			cycle = preCycleVal
		}
	}

	return lastNum, incrNum, minValue, maxValue, startNum, cycle, nil
}

// Checkout values.
func valueCheckOut[T constraints.Integer](maxValue, minValue, startNum T, ctx context.Context) error {
	if maxValue <= minValue {
		return moerr.NewInvalidInput(ctx, "MAXVALUE (%d) of sequence must be bigger than MINVALUE (%d) of it", maxValue, minValue)
	}
	if startNum < minValue || startNum > maxValue {
		return moerr.NewInvalidInput(ctx, "STARTVALUE (%d) for sequence must between MINVALUE (%d) and MAXVALUE (%d)", startNum, minValue, maxValue)
	}
	return nil
}

func getValue[T constraints.Integer](minus bool, num any) T {
	var v T
	switch num := num.(type) {
	case uint64:
		v = T(num)
	case int64:
		if minus {
			v = -T(num)
		} else {
			v = T(num)
		}
	}
	return v
}

func getInterfaceValue[T constraints.Integer](val interface{}) T {
	switch val := val.(type) {
	case int16:
		return T(val)
	case int32:
		return T(val)
	case int64:
		return T(val)
	case uint16:
		return T(val)
	case uint32:
		return T(val)
	case uint64:
		return T(val)
	}
	return 0
}

func doLockTable(
	eng engine.Engine,
	proc *process.Process,
	rel engine.Relation,
	defChanged bool) error {
	id := rel.GetTableID(proc.Ctx)
	defs, err := rel.GetPrimaryKeys(proc.Ctx)
	if err != nil {
		return err
	}

	if len(defs) != 1 {
		panic("invalid primary keys")
	}

	err = lockop.LockTable(
		eng,
		proc,
		id,
		defs[0].Type,
		defChanged)

	return err
}

func lockTable(
	ctx context.Context,
	eng engine.Engine,
	proc *process.Process,
	rel engine.Relation,
	dbName string,
	partitionTableNames []string,
	defChanged bool) error {

	if len(partitionTableNames) == 0 {
		return doLockTable(eng, proc, rel, defChanged)
	}

	dbSource, err := eng.Database(ctx, dbName, proc.GetTxnOperator())
	if err != nil {
		return err
	}

	for _, tableName := range partitionTableNames {
		pRel, pErr := dbSource.Relation(ctx, tableName, nil)
		if pErr != nil {
			return pErr
		}
		err = doLockTable(eng, proc, pRel, defChanged)
		if err != nil {
			return err
		}
	}
	return nil
}

func lockRows(
	eng engine.Engine,
	proc *process.Process,
	rel engine.Relation,
	vec *vector.Vector,
	lockMode lock.LockMode,
	sharding lock.Sharding,
	group uint32) error {
	if vec == nil || vec.Length() == 0 {
		panic("lock rows is empty")
	}

	id := rel.GetTableID(proc.Ctx)

	err := lockop.LockRows(
		eng,
		proc,
		rel,
		id,
		vec,
		*vec.GetType(),
		lockMode,
		sharding,
		group)
	return err
}

func maybeCreateAutoIncrement(
	ctx context.Context,
	db engine.Database,
	def *plan.TableDef,
	txnOp client.TxnOperator,
	nameResolver func() string) error {
	name := def.Name
	if nameResolver != nil {
		name = nameResolver()
	}
	tb, err := db.Relation(ctx, name, nil)
	if err != nil {
		return err
	}
	def.TblId = tb.GetTableID(ctx)

	cols := incrservice.GetAutoColumnFromDef(def)
	if len(cols) == 0 {
		return nil
	}

	return incrservice.GetAutoIncrementService(ctx).Create(
		ctx,
		def.TblId,
		cols,
		txnOp)
}

func getRelFromMoCatalog(c *Compile, tblName string) (engine.Relation, error) {
<<<<<<< HEAD
	dbSource, err := c.e.Database(c.proc.Ctx, catalog.MO_CATALOG, c.proc.TxnOperator)
=======
	dbSource, err := c.e.Database(c.ctx, catalog.MO_CATALOG, c.proc.GetTxnOperator())
>>>>>>> 46953a01
	if err != nil {
		return nil, err
	}

	rel, err := dbSource.Relation(c.proc.Ctx, tblName, nil)
	if err != nil {
		return nil, err
	}

	return rel, nil
}

func getLockVector(proc *process.Process, accountId uint32, names []string) (*vector.Vector, error) {
	vecs := make([]*vector.Vector, len(names)+1)
	defer func() {
		for _, v := range vecs {
			if v != nil {
				proc.PutVector(v)
			}
		}
	}()

	// append account_id
	accountIdVec := proc.GetVector(types.T_uint32.ToType())
	err := vector.AppendFixed(accountIdVec, accountId, false, proc.GetMPool())
	if err != nil {
		return nil, err
	}
	vecs[0] = accountIdVec
	// append names
	for i, name := range names {
		nameVec := proc.GetVector(types.T_varchar.ToType())
		err := vector.AppendBytes(nameVec, []byte(name), false, proc.GetMPool())
		if err != nil {
			return nil, err
		}
		vecs[i+1] = nameVec
	}

	vec, err := function.RunFunctionDirectly(proc, function.SerialFunctionEncodeID, vecs, 1)
	if err != nil {
		return nil, err
	}
	return vec, nil
}

func lockMoDatabase(c *Compile, dbName string) error {
	dbRel, err := getRelFromMoCatalog(c, catalog.MO_DATABASE)
	if err != nil {
		return err
	}
	vec, err := getLockVector(c.proc, c.proc.GetSessionInfo().AccountId, []string{dbName})
	if err != nil {
		return err
	}
	defer vec.Free(c.proc.Mp())
	if err := lockRows(c.e, c.proc, dbRel, vec, lock.LockMode_Exclusive, lock.Sharding_ByRow, c.proc.GetSessionInfo().AccountId); err != nil {
		return err
	}
	return nil
}

func lockMoTable(
	c *Compile,
	dbName string,
	tblName string,
	lockMode lock.LockMode) error {
	dbRel, err := getRelFromMoCatalog(c, catalog.MO_TABLES)
	if err != nil {
		return err
	}
	vec, err := getLockVector(c.proc, c.proc.GetSessionInfo().AccountId, []string{dbName, tblName})
	if err != nil {
		return err
	}
	defer vec.Free(c.proc.Mp())

	if err := lockRows(c.e, c.proc, dbRel, vec, lockMode, lock.Sharding_ByRow, c.proc.GetSessionInfo().AccountId); err != nil {
		return err
	}
	return nil
}<|MERGE_RESOLUTION|>--- conflicted
+++ resolved
@@ -50,11 +50,7 @@
 	c.proc.Ctx, span = trace.Start(c.proc.Ctx, "CreateDatabase")
 	defer span.End()
 	dbName := s.Plan.GetDdl().GetCreateDatabase().GetDatabase()
-<<<<<<< HEAD
-	if _, err := c.e.Database(c.proc.Ctx, dbName, c.proc.TxnOperator); err == nil {
-=======
-	if _, err := c.e.Database(c.ctx, dbName, c.proc.GetTxnOperator()); err == nil {
->>>>>>> 46953a01
+	if _, err := c.e.Database(c.proc.Ctx, dbName, c.proc.GetTxnOperator()); err == nil {
 		if s.Plan.GetDdl().GetCreateDatabase().GetIfNotExists() {
 			return nil
 		}
@@ -76,11 +72,7 @@
 
 func (s *Scope) DropDatabase(c *Compile) error {
 	dbName := s.Plan.GetDdl().GetDropDatabase().GetDatabase()
-<<<<<<< HEAD
-	if _, err := c.e.Database(c.proc.Ctx, dbName, c.proc.TxnOperator); err != nil {
-=======
-	if _, err := c.e.Database(c.ctx, dbName, c.proc.GetTxnOperator()); err != nil {
->>>>>>> 46953a01
+	if _, err := c.e.Database(c.proc.Ctx, dbName, c.proc.GetTxnOperator()); err != nil {
 		if s.Plan.GetDdl().GetDropDatabase().GetIfExists() {
 			return nil
 		}
@@ -105,11 +97,7 @@
 		return err
 	}
 
-<<<<<<< HEAD
-	err = c.e.Delete(c.proc.Ctx, dbName, c.proc.TxnOperator)
-=======
-	err = c.e.Delete(c.ctx, dbName, c.proc.GetTxnOperator())
->>>>>>> 46953a01
+	err = c.e.Delete(c.proc.Ctx, dbName, c.proc.GetTxnOperator())
 	if err != nil {
 		return err
 	}
@@ -137,11 +125,7 @@
 }
 
 func (s *Scope) removeFkeysRelationships(c *Compile, dbName string) error {
-<<<<<<< HEAD
-	database, err := c.e.Database(c.proc.Ctx, dbName, c.proc.TxnOperator)
-=======
-	database, err := c.e.Database(c.ctx, dbName, c.proc.GetTxnOperator())
->>>>>>> 46953a01
+	database, err := c.e.Database(c.proc.Ctx, dbName, c.proc.GetTxnOperator())
 	if err != nil {
 		return err
 	}
@@ -166,11 +150,7 @@
 				continue
 			}
 
-<<<<<<< HEAD
-			_, _, parentTable, err := c.e.GetRelationById(c.proc.Ctx, c.proc.TxnOperator, fkey.ForeignTbl)
-=======
-			_, _, parentTable, err := c.e.GetRelationById(c.ctx, c.proc.GetTxnOperator(), fkey.ForeignTbl)
->>>>>>> 46953a01
+			_, _, parentTable, err := c.e.GetRelationById(c.proc.Ctx, c.proc.GetTxnOperator(), fkey.ForeignTbl)
 			if err != nil {
 				return err
 			}
@@ -184,11 +164,7 @@
 			if childId == 0 {
 				continue
 			}
-<<<<<<< HEAD
-			_, _, childTable, err := c.e.GetRelationById(c.proc.Ctx, c.proc.TxnOperator, childId)
-=======
-			_, _, childTable, err := c.e.GetRelationById(c.ctx, c.proc.GetTxnOperator(), childId)
->>>>>>> 46953a01
+			_, _, childTable, err := c.e.GetRelationById(c.proc.Ctx, c.proc.GetTxnOperator(), childId)
 			if err != nil {
 				return err
 			}
@@ -208,11 +184,7 @@
 	dbName := c.db
 	tblName := qry.GetTableDef().GetName()
 
-<<<<<<< HEAD
-	dbSource, err := c.e.Database(c.proc.Ctx, dbName, c.proc.TxnOperator)
-=======
-	dbSource, err := c.e.Database(c.ctx, dbName, c.proc.GetTxnOperator())
->>>>>>> 46953a01
+	dbSource, err := c.e.Database(c.proc.Ctx, dbName, c.proc.GetTxnOperator())
 	if err != nil {
 		if qry.GetIfExists() {
 			return nil
@@ -295,11 +267,7 @@
 
 	tblName := qry.GetTableDef().GetName()
 
-<<<<<<< HEAD
-	dbSource, err := c.e.Database(c.proc.Ctx, dbName, c.proc.TxnOperator)
-=======
-	dbSource, err := c.e.Database(c.ctx, dbName, c.proc.GetTxnOperator())
->>>>>>> 46953a01
+	dbSource, err := c.e.Database(c.proc.Ctx, dbName, c.proc.GetTxnOperator())
 	if err != nil {
 		return err
 	}
@@ -773,11 +741,7 @@
 			//fk self refer
 			fkRelation = rel
 		} else {
-<<<<<<< HEAD
-			_, _, fkRelation, err = c.e.GetRelationById(c.proc.Ctx, c.proc.TxnOperator, fkTblId)
-=======
-			_, _, fkRelation, err = c.e.GetRelationById(c.ctx, c.proc.GetTxnOperator(), fkTblId)
->>>>>>> 46953a01
+			_, _, fkRelation, err = c.e.GetRelationById(c.proc.Ctx, c.proc.GetTxnOperator(), fkTblId)
 			if err != nil {
 				return err
 			}
@@ -799,11 +763,7 @@
 				return err
 			}
 		} else {
-<<<<<<< HEAD
-			_, _, fkRelation, err := c.e.GetRelationById(c.proc.Ctx, c.proc.TxnOperator, fkTblId)
-=======
-			_, _, fkRelation, err := c.e.GetRelationById(c.ctx, c.proc.GetTxnOperator(), fkTblId)
->>>>>>> 46953a01
+			_, _, fkRelation, err := c.e.GetRelationById(c.proc.Ctx, c.proc.GetTxnOperator(), fkTblId)
 			if err != nil {
 				return err
 			}
@@ -847,11 +807,7 @@
 	}
 	tblName := qry.GetTableDef().GetName()
 
-<<<<<<< HEAD
-	dbSource, err := c.e.Database(c.proc.Ctx, dbName, c.proc.TxnOperator)
-=======
-	dbSource, err := c.e.Database(c.ctx, dbName, c.proc.GetTxnOperator())
->>>>>>> 46953a01
+	dbSource, err := c.e.Database(c.proc.Ctx, dbName, c.proc.GetTxnOperator())
 	if err != nil {
 		if dbName == "" {
 			// TODO: debug for #11917
@@ -896,11 +852,7 @@
 	}
 
 	// check in EntireEngine.TempEngine, notice that TempEngine may not init
-<<<<<<< HEAD
-	tmpDBSource, err := c.e.Database(c.proc.Ctx, defines.TEMPORARY_DBNAME, c.proc.TxnOperator)
-=======
-	tmpDBSource, err := c.e.Database(c.ctx, defines.TEMPORARY_DBNAME, c.proc.GetTxnOperator())
->>>>>>> 46953a01
+	tmpDBSource, err := c.e.Database(c.proc.Ctx, defines.TEMPORARY_DBNAME, c.proc.GetTxnOperator())
 	if err == nil {
 		if _, err := tmpDBSource.Relation(c.proc.Ctx, engine.GetTempTableName(dbName, tblName), nil); err == nil {
 			if qry.GetIfNotExists() {
@@ -1092,11 +1044,7 @@
 				}
 				continue
 			}
-<<<<<<< HEAD
-			fkDbSource, err := c.e.Database(c.proc.Ctx, fkDbName, c.proc.TxnOperator)
-=======
-			fkDbSource, err := c.e.Database(c.ctx, fkDbName, c.proc.GetTxnOperator())
->>>>>>> 46953a01
+			fkDbSource, err := c.e.Database(c.proc.Ctx, fkDbName, c.proc.GetTxnOperator())
 			if err != nil {
 				c.proc.Info(c.proc.Ctx, "createTable",
 					zap.String("databaseName", c.db),
@@ -1191,11 +1139,7 @@
 			}
 
 			// add the fk def into the child table
-<<<<<<< HEAD
-			childDb, err := c.e.Database(c.proc.Ctx, info.Db, c.proc.TxnOperator)
-=======
-			childDb, err := c.e.Database(c.ctx, info.Db, c.proc.GetTxnOperator())
->>>>>>> 46953a01
+			childDb, err := c.e.Database(c.proc.Ctx, info.Db, c.proc.GetTxnOperator())
 			if err != nil {
 				c.proc.Info(c.proc.Ctx, "createTable",
 					zap.String("databaseName", c.db),
@@ -1385,11 +1329,7 @@
 	if qry.GetDatabase() != "" {
 		dbName = qry.GetDatabase()
 	}
-<<<<<<< HEAD
-	dbSource, err := c.e.Database(c.proc.Ctx, dbName, c.proc.TxnOperator)
-=======
-	dbSource, err := c.e.Database(c.ctx, dbName, c.proc.GetTxnOperator())
->>>>>>> 46953a01
+	dbSource, err := c.e.Database(c.proc.Ctx, dbName, c.proc.GetTxnOperator())
 	if err != nil {
 		if dbName == "" {
 			return moerr.NewNoDB(c.proc.Ctx)
@@ -1424,11 +1364,7 @@
 	}
 
 	// check in EntireEngine.TempEngine, notice that TempEngine may not init
-<<<<<<< HEAD
-	tmpDBSource, err := c.e.Database(c.proc.Ctx, defines.TEMPORARY_DBNAME, c.proc.TxnOperator)
-=======
-	tmpDBSource, err := c.e.Database(c.ctx, defines.TEMPORARY_DBNAME, c.proc.GetTxnOperator())
->>>>>>> 46953a01
+	tmpDBSource, err := c.e.Database(c.proc.Ctx, defines.TEMPORARY_DBNAME, c.proc.GetTxnOperator())
 	if err == nil {
 		if _, err = tmpDBSource.Relation(c.proc.Ctx, engine.GetTempTableName(dbName, viewName), nil); err == nil {
 			if qry.GetIfNotExists() {
@@ -1499,11 +1435,7 @@
 	}
 
 	// check in EntireEngine.TempEngine
-<<<<<<< HEAD
-	tmpDBSource, err := c.e.Database(c.proc.Ctx, defines.TEMPORARY_DBNAME, c.proc.TxnOperator)
-=======
-	tmpDBSource, err := c.e.Database(c.ctx, defines.TEMPORARY_DBNAME, c.proc.GetTxnOperator())
->>>>>>> 46953a01
+	tmpDBSource, err := c.e.Database(c.proc.Ctx, defines.TEMPORARY_DBNAME, c.proc.GetTxnOperator())
 	if err != nil {
 		return err
 	}
@@ -1516,11 +1448,7 @@
 	}
 
 	// check in EntireEngine.Engine
-<<<<<<< HEAD
-	dbSource, err := c.e.Database(c.proc.Ctx, dbName, c.proc.TxnOperator)
-=======
-	dbSource, err := c.e.Database(c.ctx, dbName, c.proc.GetTxnOperator())
->>>>>>> 46953a01
+	dbSource, err := c.e.Database(c.proc.Ctx, dbName, c.proc.GetTxnOperator())
 	if err != nil {
 		return err
 	}
@@ -1579,11 +1507,7 @@
 		}
 	}
 
-<<<<<<< HEAD
-	d, err := c.e.Database(c.proc.Ctx, qry.Database, c.proc.TxnOperator)
-=======
-	d, err := c.e.Database(c.ctx, qry.Database, c.proc.GetTxnOperator())
->>>>>>> 46953a01
+	d, err := c.e.Database(c.proc.Ctx, qry.Database, c.proc.GetTxnOperator())
 	if err != nil {
 		return err
 	}
@@ -1749,11 +1673,7 @@
 
 func (s *Scope) DropIndex(c *Compile) error {
 	qry := s.Plan.GetDdl().GetDropIndex()
-<<<<<<< HEAD
-	d, err := c.e.Database(c.proc.Ctx, qry.Database, c.proc.TxnOperator)
-=======
-	d, err := c.e.Database(c.ctx, qry.Database, c.proc.GetTxnOperator())
->>>>>>> 46953a01
+	d, err := c.e.Database(c.proc.Ctx, qry.Database, c.proc.GetTxnOperator())
 	if err != nil {
 		return err
 	}
@@ -1988,22 +1908,14 @@
 	keepAutoIncrement := false
 	affectedRows := uint64(0)
 
-<<<<<<< HEAD
-	dbSource, err = c.e.Database(c.proc.Ctx, dbName, c.proc.TxnOperator)
-=======
-	dbSource, err = c.e.Database(c.ctx, dbName, c.proc.GetTxnOperator())
->>>>>>> 46953a01
+	dbSource, err = c.e.Database(c.proc.Ctx, dbName, c.proc.GetTxnOperator())
 	if err != nil {
 		return err
 	}
 
 	if rel, err = dbSource.Relation(c.proc.Ctx, tblName, nil); err != nil {
 		var e error // avoid contamination of error messages
-<<<<<<< HEAD
-		dbSource, e = c.e.Database(c.proc.Ctx, defines.TEMPORARY_DBNAME, c.proc.TxnOperator)
-=======
-		dbSource, e = c.e.Database(c.ctx, defines.TEMPORARY_DBNAME, c.proc.GetTxnOperator())
->>>>>>> 46953a01
+		dbSource, e = c.e.Database(c.proc.Ctx, defines.TEMPORARY_DBNAME, c.proc.GetTxnOperator())
 		if e != nil {
 			return err
 		}
@@ -2084,11 +1996,7 @@
 
 	// update tableDef of foreign key's table with new table id
 	for _, ftblId := range tqry.ForeignTbl {
-<<<<<<< HEAD
-		_, _, fkRelation, err := c.e.GetRelationById(c.proc.Ctx, c.proc.TxnOperator, ftblId)
-=======
-		_, _, fkRelation, err := c.e.GetRelationById(c.ctx, c.proc.GetTxnOperator(), ftblId)
->>>>>>> 46953a01
+		_, _, fkRelation, err := c.e.GetRelationById(c.proc.Ctx, c.proc.GetTxnOperator(), ftblId)
 		if err != nil {
 			return err
 		}
@@ -2156,11 +2064,7 @@
 	var err error
 
 	tblName := qry.GetTable()
-<<<<<<< HEAD
-	dbSource, err = c.e.Database(c.proc.Ctx, dbName, c.proc.TxnOperator)
-=======
-	dbSource, err = c.e.Database(c.ctx, dbName, c.proc.GetTxnOperator())
->>>>>>> 46953a01
+	dbSource, err = c.e.Database(c.proc.Ctx, dbName, c.proc.GetTxnOperator())
 	if err != nil {
 		if qry.GetIfExists() {
 			return nil
@@ -2181,11 +2085,7 @@
 	}
 
 	// Delete the stored session value.
-<<<<<<< HEAD
-	c.proc.SessionInfo.SeqDeleteKeys = append(c.proc.SessionInfo.SeqDeleteKeys, rel.GetTableID(c.proc.Ctx))
-=======
-	c.proc.GetSessionInfo().SeqDeleteKeys = append(c.proc.GetSessionInfo().SeqDeleteKeys, rel.GetTableID(c.ctx))
->>>>>>> 46953a01
+	c.proc.GetSessionInfo().SeqDeleteKeys = append(c.proc.GetSessionInfo().SeqDeleteKeys, rel.GetTableID(c.proc.Ctx))
 
 	return dbSource.Delete(c.proc.Ctx, tblName)
 }
@@ -2206,11 +2106,7 @@
 
 	tblId := qry.GetTableId()
 
-<<<<<<< HEAD
-	dbSource, err = c.e.Database(c.proc.Ctx, dbName, c.proc.TxnOperator)
-=======
-	dbSource, err = c.e.Database(c.ctx, dbName, c.proc.GetTxnOperator())
->>>>>>> 46953a01
+	dbSource, err = c.e.Database(c.proc.Ctx, dbName, c.proc.GetTxnOperator())
 	if err != nil {
 		if qry.GetIfExists() {
 			return nil
@@ -2220,11 +2116,7 @@
 
 	if rel, err = dbSource.Relation(c.proc.Ctx, tblName, nil); err != nil {
 		var e error // avoid contamination of error messages
-<<<<<<< HEAD
-		dbSource, e = c.e.Database(c.proc.Ctx, defines.TEMPORARY_DBNAME, c.proc.TxnOperator)
-=======
-		dbSource, e = c.e.Database(c.ctx, defines.TEMPORARY_DBNAME, c.proc.GetTxnOperator())
->>>>>>> 46953a01
+		dbSource, e = c.e.Database(c.proc.Ctx, defines.TEMPORARY_DBNAME, c.proc.GetTxnOperator())
 		if dbSource == nil && qry.GetIfExists() {
 			return nil
 		} else if e != nil {
@@ -2278,11 +2170,7 @@
 			//fk self refer
 			continue
 		}
-<<<<<<< HEAD
-		_, _, fkRelation, err := c.e.GetRelationById(c.proc.Ctx, c.proc.TxnOperator, fkTblId)
-=======
-		_, _, fkRelation, err := c.e.GetRelationById(c.ctx, c.proc.GetTxnOperator(), fkTblId)
->>>>>>> 46953a01
+		_, _, fkRelation, err := c.e.GetRelationById(c.proc.Ctx, c.proc.GetTxnOperator(), fkTblId)
 		if err != nil {
 			return err
 		}
@@ -2298,11 +2186,7 @@
 		if childTblId == 0 {
 			continue
 		}
-<<<<<<< HEAD
-		_, _, childRelation, err := c.e.GetRelationById(c.proc.Ctx, c.proc.TxnOperator, childTblId)
-=======
-		_, _, childRelation, err := c.e.GetRelationById(c.ctx, c.proc.GetTxnOperator(), childTblId)
->>>>>>> 46953a01
+		_, _, childRelation, err := c.e.GetRelationById(c.proc.Ctx, c.proc.GetTxnOperator(), childTblId)
 		if err != nil {
 			return err
 		}
@@ -2361,32 +2245,19 @@
 				}
 			}
 			if containAuto {
-<<<<<<< HEAD
 				err := incrservice.GetAutoIncrementService(c.proc.Ctx).Delete(
 					c.proc.Ctx,
 					rel.GetTableID(c.proc.Ctx),
-					c.proc.TxnOperator)
-=======
-				err := incrservice.GetAutoIncrementService(c.ctx).Delete(
-					c.ctx,
-					rel.GetTableID(c.ctx),
 					c.proc.GetTxnOperator())
->>>>>>> 46953a01
 				if err != nil {
 					return err
 				}
 			}
 
 			if err := shardservice.GetService().Delete(
-<<<<<<< HEAD
 				c.proc.Ctx,
 				rel.GetTableID(c.proc.Ctx),
-				c.proc.TxnOperator,
-=======
-				c.ctx,
-				rel.GetTableID(c.ctx),
 				c.proc.GetTxnOperator(),
->>>>>>> 46953a01
 			); err != nil {
 				return err
 			}
@@ -2420,32 +2291,19 @@
 			}
 			if containAuto {
 				// When drop table 'mo_catalog.mo_indexes', there is no need to delete the auto increment data
-<<<<<<< HEAD
 				err := incrservice.GetAutoIncrementService(c.proc.Ctx).Delete(
 					c.proc.Ctx,
 					rel.GetTableID(c.proc.Ctx),
-					c.proc.TxnOperator)
-=======
-				err := incrservice.GetAutoIncrementService(c.ctx).Delete(
-					c.ctx,
-					rel.GetTableID(c.ctx),
 					c.proc.GetTxnOperator())
->>>>>>> 46953a01
 				if err != nil {
 					return err
 				}
 			}
 
 			if err := shardservice.GetService().Delete(
-<<<<<<< HEAD
 				c.proc.Ctx,
 				rel.GetTableID(c.proc.Ctx),
-				c.proc.TxnOperator,
-=======
-				c.ctx,
-				rel.GetTableID(c.ctx),
 				c.proc.GetTxnOperator(),
->>>>>>> 46953a01
 			); err != nil {
 				return err
 			}
@@ -2579,11 +2437,7 @@
 	}
 	tblName := qry.GetTableDef().GetName()
 
-<<<<<<< HEAD
-	dbSource, err := c.e.Database(c.proc.Ctx, dbName, c.proc.TxnOperator)
-=======
-	dbSource, err := c.e.Database(c.ctx, dbName, c.proc.GetTxnOperator())
->>>>>>> 46953a01
+	dbSource, err := c.e.Database(c.proc.Ctx, dbName, c.proc.GetTxnOperator())
 	if err != nil {
 		if dbName == "" {
 			return moerr.NewNoDB(c.proc.Ctx)
@@ -2649,11 +2503,7 @@
 	}
 	tblName := qry.GetTableDef().GetName()
 
-<<<<<<< HEAD
-	dbSource, err := c.e.Database(c.proc.Ctx, dbName, c.proc.TxnOperator)
-=======
-	dbSource, err := c.e.Database(c.ctx, dbName, c.proc.GetTxnOperator())
->>>>>>> 46953a01
+	dbSource, err := c.e.Database(c.proc.Ctx, dbName, c.proc.GetTxnOperator())
 	if err != nil {
 		if dbName == "" {
 			return moerr.NewNoDB(c.proc.Ctx)
@@ -2674,11 +2524,7 @@
 
 		// get pre curval
 
-<<<<<<< HEAD
-		curval = c.proc.SessionInfo.SeqCurValues[rel.GetTableID(c.proc.Ctx)]
-=======
-		curval = c.proc.GetSessionInfo().SeqCurValues[rel.GetTableID(c.ctx)]
->>>>>>> 46953a01
+		curval = c.proc.GetSessionInfo().SeqCurValues[rel.GetTableID(c.proc.Ctx)]
 		// dorp the pre sequence
 		err = c.runSql(fmt.Sprintf("drop sequence %s", tblName))
 		if err != nil {
@@ -3380,11 +3226,7 @@
 }
 
 func getRelFromMoCatalog(c *Compile, tblName string) (engine.Relation, error) {
-<<<<<<< HEAD
-	dbSource, err := c.e.Database(c.proc.Ctx, catalog.MO_CATALOG, c.proc.TxnOperator)
-=======
-	dbSource, err := c.e.Database(c.ctx, catalog.MO_CATALOG, c.proc.GetTxnOperator())
->>>>>>> 46953a01
+	dbSource, err := c.e.Database(c.proc.Ctx, catalog.MO_CATALOG, c.proc.GetTxnOperator())
 	if err != nil {
 		return nil, err
 	}
