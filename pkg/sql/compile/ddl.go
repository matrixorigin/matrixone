--- conflicted
+++ resolved
@@ -949,6 +949,14 @@
 				return err
 			}
 		}
+
+		//delete partition table
+		for _, name := range qry.GetPartitionTableNames() {
+			if err = dbSource.Delete(c.ctx, name); err != nil {
+				return err
+			}
+		}
+
 		if dbName != catalog.MO_CATALOG && tblName != catalog.MO_INDEXES {
 			// execute additional sql pipeline, currently, only delete operations are performed
 			if s.AttachedScope != nil {
@@ -968,15 +976,13 @@
 				return err
 			}
 		}
-<<<<<<< HEAD
+
 		//delete partition table
 		for _, name := range qry.GetPartitionTableNames() {
 			if err = dbSource.Delete(c.ctx, name); err != nil {
 				return err
 			}
 		}
-		return colexec.DeleteAutoIncrCol(c.e, c.ctx, dbSource, rel, c.proc, dbName, rel.GetTableID(c.ctx))
-=======
 
 		if dbName != catalog.MO_CATALOG && tblName != catalog.MO_INDEXES {
 			// execute additional sql pipeline, currently, only delete operations are performed
@@ -990,7 +996,6 @@
 			return colexec.DeleteAutoIncrCol(c.e, c.ctx, dbSource, rel, c.proc, dbName, rel.GetTableID(c.ctx))
 		}
 		return nil
->>>>>>> 72788ed4
 	}
 }
 
