--- conflicted
+++ resolved
@@ -1434,7 +1434,6 @@
 		}
 	}
 
-<<<<<<< HEAD
 	// update mo_pitr table
 	// if mo_pitr table contains the same dbName and tblName, then update the table_id and modified_time
 	// otherwise, skip it
@@ -1478,8 +1477,6 @@
 		}
 	}
 
-=======
->>>>>>> dba711fe
 	return shardservice.GetService(c.proc.GetService()).Create(
 		c.proc.Ctx,
 		qry.GetTableDef().TblId,
@@ -2643,20 +2640,8 @@
 	if moerr.IsMoErrCode(err, moerr.ErrNoSuchTable) {
 		return nil
 	}
-<<<<<<< HEAD
 	if err != nil {
 		return nil
-	}
-
-	return partitionservice.GetService(c.proc.GetService()).Delete(
-		c.proc.Ctx,
-		tblId,
-		c.proc.GetTxnOperator(),
-	)
-=======
-
-	if err != nil {
-		return err
 	}
 
 	if !needSkipDbs[dbName] {
@@ -2674,8 +2659,12 @@
 			return err
 		}
 	}
-	return err
->>>>>>> dba711fe
+
+	return partitionservice.GetService(c.proc.GetService()).Delete(
+		c.proc.Ctx,
+		tblId,
+		c.proc.GetTxnOperator(),
+	)
 }
 
 var planDefsToExeDefs = func(tableDef *plan.TableDef) ([]engine.TableDef, error) {
