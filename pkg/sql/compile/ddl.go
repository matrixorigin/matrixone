--- conflicted
+++ resolved
@@ -783,21 +783,13 @@
 							alterIndex.IndexAlgoParams = newAlgoParams
 							oTableDef.Indexes[i].IndexAlgoParams = newAlgoParams
 
-<<<<<<< HEAD
 							// 3.b Update mo_catalog.mo_indexes
 							updateSql := fmt.Sprintf(updateMoIndexesAlgoParams, newAlgoParams, oTableDef.TblId, alterIndex.IndexName)
-							err = c.runSql(updateSql)
-							if err != nil {
+							if err = c.runSqlWithOptions(
+								updateSql, executor.StatementOption{}.WithDisableLog(),
+							); err != nil {
 								return err
 							}
-=======
-						// 3.b Update mo_catalog.mo_indexes
-						updateSql := fmt.Sprintf(updateMoIndexesAlgoParams, newAlgoParams, oTableDef.TblId, alterIndex.IndexName)
-						if err = c.runSqlWithOptions(
-							updateSql, executor.StatementOption{}.WithDisableLog(),
-						); err != nil {
-							return err
->>>>>>> ccb29aea
 						}
 					case catalog.MoIndexHnswAlgo.ToString():
 						// PASS
@@ -2264,7 +2256,6 @@
 		return err
 	}
 
-<<<<<<< HEAD
 	// 4. unregister index update
 	err = idxcron.UnregisterUpdate(c.proc.Ctx,
 		c.proc.GetService(),
@@ -2277,8 +2268,6 @@
 	}
 
 	//5. delete index object from mo_catalog.mo_indexes
-=======
->>>>>>> ccb29aea
 	deleteSql := fmt.Sprintf(deleteMoIndexesWithTableIdAndIndexNameFormat, r.GetTableID(c.proc.Ctx), qry.IndexName)
 	err = c.runSqlWithOptions(
 		deleteSql, executor.StatementOption{}.WithDisableLog(),
