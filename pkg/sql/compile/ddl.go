--- conflicted
+++ resolved
@@ -958,8 +958,6 @@
 		}
 	}
 	return exeCols
-<<<<<<< HEAD
-=======
 }
 
 // Get the required columns of the index table from the original table
@@ -989,5 +987,4 @@
 		j++
 	}
 	return keys
->>>>>>> e5e451c6
 }