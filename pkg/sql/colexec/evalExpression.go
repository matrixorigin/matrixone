--- conflicted
+++ resolved
@@ -188,7 +188,6 @@
 
 		// IF all parameters here were constant. and this function can be folded.
 		// 	there is a better way to convert it as a FixedVectorExpressionExecutor.
-<<<<<<< HEAD
 		// if !overload.CannotFold() && !overload.IsRealTimeRelated() && ifAllArgsAreConstant(executor) {
 		// 	for i := range executor.parameterExecutor {
 		// 		fixExe := executor.parameterExecutor[i].(*FixedVectorExpressionExecutor)
@@ -219,9 +218,11 @@
 		// 		fixed := NewFixedVectorExpressionExecutor(mp, false, nil)
 
 		// 		if execLen == 1 {
-		// 			// ToConst just returns a new pointer to the same memory.
+		// 			// ToConst may returns a new pointer to the same memory.
 		// 			// so we need to duplicate it.
-		// 			fixed.resultVector, err = result.ToConst(0, 1, mp).Dup(mp)
+		// 			constResult := result.ToConst(0, 1, mp)
+		// 			defer constResult.Free(mp)
+		// 			fixed.resultVector, err = constResult.Dup(mp)
 		// 		} else {
 		// 			fixed.fixed = true
 		// 			fixed.resultVector = result
@@ -236,57 +237,6 @@
 		// 	executor.Free()
 		// 	return nil, err
 		// }
-=======
-		if !overload.CannotFold() && !overload.IsRealTimeRelated() && ifAllArgsAreConstant(executor) {
-			for i := range executor.parameterExecutor {
-				fixExe := executor.parameterExecutor[i].(*FixedVectorExpressionExecutor)
-				executor.parameterResults[i] = fixExe.resultVector
-				if !fixExe.fixed {
-					executor.parameterResults[i].SetLength(1)
-				}
-			}
-
-			execLen := 1
-			if len(executor.parameterResults) > 0 {
-				firstParam := executor.parameterResults[0]
-				if !firstParam.IsConst() {
-					execLen = firstParam.Length()
-				}
-			}
-
-			if err = executor.resultVector.PreExtendAndReset(execLen); err != nil {
-				executor.Free()
-				return nil, err
-			}
-
-			err = executor.evalFn(executor.parameterResults, executor.resultVector, proc, execLen, nil)
-			if err == nil {
-				mp := proc.Mp()
-
-				result := executor.resultVector.GetResultVector()
-				fixed := NewFixedVectorExpressionExecutor(mp, false, nil)
-
-				if execLen == 1 {
-					// ToConst may returns a new pointer to the same memory.
-					// so we need to duplicate it.
-					constResult := result.ToConst(0, 1, mp)
-					defer constResult.Free(mp)
-					fixed.resultVector, err = constResult.Dup(mp)
-				} else {
-					fixed.fixed = true
-					fixed.resultVector = result
-					executor.resultVector.SetResultVector(nil)
-				}
-				executor.Free()
-				if err != nil {
-					return nil, err
-				}
-				return fixed, nil
-			}
-			executor.Free()
-			return nil, err
-		}
->>>>>>> 07ce67c9
 
 		return executor, nil
 	}
