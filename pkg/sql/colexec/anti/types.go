// Copyright 2021 Matrix Origin
//
// Licensed under the Apache License, Version 2.0 (the "License");
// you may not use this file except in compliance with the License.
// You may obtain a copy of the License at
//
//      http://www.apache.org/licenses/LICENSE-2.0
//
// Unless required by applicable law or agreed to in writing, software
// distributed under the License is distributed on an "AS IS" BASIS,
// WITHOUT WARRANTIES OR CONDITIONS OF ANY KIND, either express or implied.
// See the License for the specific language governing permissions and
// limitations under the License.

package anti

import (
	"github.com/matrixorigin/matrixone/pkg/common/hashmap"
	"github.com/matrixorigin/matrixone/pkg/common/mpool"
	"github.com/matrixorigin/matrixone/pkg/container/batch"
	"github.com/matrixorigin/matrixone/pkg/container/types"
	"github.com/matrixorigin/matrixone/pkg/container/vector"
	"github.com/matrixorigin/matrixone/pkg/sql/colexec"
	"github.com/matrixorigin/matrixone/pkg/sql/plan"
	"github.com/matrixorigin/matrixone/pkg/vm"
	"github.com/matrixorigin/matrixone/pkg/vm/process"
)

var _ vm.Operator = new(Argument)

const (
	Build = iota
	Probe
	End
)

type container struct {
	colexec.ReceiverOperator

	state int

	hasNull bool

	inBuckets []uint8

	bat  *batch.Batch
	rbat *batch.Batch

	expr colexec.ExpressionExecutor

	joinBat1 *batch.Batch
	cfs1     []func(*vector.Vector, *vector.Vector, int64, int) error

	joinBat2 *batch.Batch
	cfs2     []func(*vector.Vector, *vector.Vector, int64, int) error

	executorForVecs []colexec.ExpressionExecutor
	vecs            []*vector.Vector

	mp *hashmap.JoinMap
}

type Argument struct {
	ctr        *container
	Ibucket    uint64
	Nbucket    uint64
	Result     []int32
	Typs       []types.Type
	Cond       *plan.Expr
	Conditions [][]*plan.Expr

<<<<<<< HEAD
	info     *vm.OperatorInfo
	children []vm.Operator
}

func (arg *Argument) SetInfo(info *vm.OperatorInfo) {
	arg.info = info
}

func (arg *Argument) AppendChild(child vm.Operator) {
	arg.children = append(arg.children, child)
=======
	HashOnPK bool
>>>>>>> d8deb565
}

func (arg *Argument) Free(proc *process.Process, pipelineFailed bool) {
	ctr := arg.ctr
	if ctr != nil {
		mp := proc.Mp()
		ctr.cleanBatch(mp)
		ctr.cleanEvalVectors()
		ctr.cleanHashMap()
		ctr.cleanExprExecutor()
		ctr.FreeAllReg()
	}
}

func (ctr *container) cleanExprExecutor() {
	if ctr.expr != nil {
		ctr.expr.Free()
	}
}

func (ctr *container) cleanBatch(mp *mpool.MPool) {
	if ctr.bat != nil {
		ctr.bat.Clean(mp)
		ctr.bat = nil
	}
	if ctr.rbat != nil {
		ctr.rbat.Clean(mp)
		ctr.rbat = nil
	}
	if ctr.joinBat1 != nil {
		ctr.joinBat1.Clean(mp)
		ctr.joinBat1 = nil
	}
	if ctr.joinBat2 != nil {
		ctr.joinBat2.Clean(mp)
		ctr.joinBat2 = nil
	}
}

func (ctr *container) cleanHashMap() {
	if ctr.mp != nil {
		ctr.mp.Free()
		ctr.mp = nil
	}
}

func (ctr *container) cleanEvalVectors() {
	for i := range ctr.executorForVecs {
		ctr.executorForVecs[i].Free()
	}
}<|MERGE_RESOLUTION|>--- conflicted
+++ resolved
@@ -68,8 +68,8 @@
 	Typs       []types.Type
 	Cond       *plan.Expr
 	Conditions [][]*plan.Expr
+	HashOnPK   bool
 
-<<<<<<< HEAD
 	info     *vm.OperatorInfo
 	children []vm.Operator
 }
@@ -80,9 +80,6 @@
 
 func (arg *Argument) AppendChild(child vm.Operator) {
 	arg.children = append(arg.children, child)
-=======
-	HashOnPK bool
->>>>>>> d8deb565
 }
 
 func (arg *Argument) Free(proc *process.Process, pipelineFailed bool) {
