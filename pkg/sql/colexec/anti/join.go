--- conflicted
+++ resolved
@@ -143,14 +143,9 @@
 		return nil
 	}
 
-<<<<<<< HEAD
 	if err := ctr.evalJoinCondition(bat, proc); err != nil {
-=======
-	if err := ctr.evalJoinCondition(bat, ap.Conditions[0], proc); err != nil {
->>>>>>> 44ba7b56
 		return err
 	}
-	defer ap.ctr.cleanEvalVectors(proc.Mp())
 
 	count := bat.Length()
 	mSels := ctr.mp.Sels()
