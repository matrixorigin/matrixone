// Copyright 2021 Matrix Origin
//
// Licensed under the Apache License, Version 2.0 (the "License");
// you may not use this file except in compliance with the License.
// You may obtain a copy of the License at
//
//      http://www.apache.org/licenses/LICENSE-2.0
//
// Unless required by applicable law or agreed to in writing, software
// distributed under the License is distributed on an "AS IS" BASIS,
// WITHOUT WARRANTIES OR CONDITIONS OF ANY KIND, either express or implied.
// See the License for the specific language governing permissions and
// limitations under the License.

package anti

import (
	"bytes"
	"time"

	"github.com/matrixorigin/matrixone/pkg/vm/message"

	"github.com/matrixorigin/matrixone/pkg/common/hashmap"
	"github.com/matrixorigin/matrixone/pkg/container/batch"
	"github.com/matrixorigin/matrixone/pkg/container/vector"
	"github.com/matrixorigin/matrixone/pkg/sql/colexec"
	"github.com/matrixorigin/matrixone/pkg/vm"
	"github.com/matrixorigin/matrixone/pkg/vm/process"
)

const opName = "anti"

func (antiJoin *AntiJoin) String(buf *bytes.Buffer) {
	buf.WriteString(opName)
	buf.WriteString(": anti join ")
}

func (antiJoin *AntiJoin) OpType() vm.OpType {
	return vm.Anti
}

func (antiJoin *AntiJoin) Prepare(proc *process.Process) (err error) {
	if antiJoin.ctr.vecs == nil {
		antiJoin.ctr.vecs = make([]*vector.Vector, len(antiJoin.Conditions[0]))
		antiJoin.ctr.executor, err = colexec.NewExpressionExecutorsFromPlanExpressions(proc, antiJoin.Conditions[0])
		if err != nil {
			return err
		}

		if antiJoin.Cond != nil {
			antiJoin.ctr.expr, err = colexec.NewExpressionExecutor(proc, antiJoin.Cond)
			if err != nil {
				return err
			}
		}

		return antiJoin.PrepareProjection(proc)
	}
	return nil
}

func (antiJoin *AntiJoin) Call(proc *process.Process) (vm.CallResult, error) {
	if err, isCancel := vm.CancelCheck(proc); isCancel {
		return vm.CancelResult, err
	}

	anal := proc.GetAnalyze(antiJoin.GetIdx(), antiJoin.GetParallelIdx(), antiJoin.GetParallelMajor())
	anal.Start()
	defer anal.Stop()
	ap := antiJoin
	input := vm.NewCallResult()
	result := vm.NewCallResult()
	probeResult := vm.NewCallResult()
	var err error
	ctr := &ap.ctr
	for {
		switch ctr.state {
		case Build:
			antiJoin.build(anal, proc)
			ctr.state = Probe

		case Probe:
			input, err = antiJoin.Children[0].Call(proc)
			if err != nil {
				return result, err
			}
			inbat := input.Batch
			if inbat == nil {
				ctr.state = End
				continue
			}
			if inbat.Last() {
				result.Batch = inbat
				return result, nil
			}
			if inbat.IsEmpty() {
				continue
			}
			anal.Input(inbat, antiJoin.GetIsFirst())

			if ctr.rbat == nil {
				ctr.rbat = batch.NewWithSize(len(ap.Result))
				for i, pos := range ap.Result {
					ctr.rbat.Vecs[i] = vector.NewVec(*inbat.Vecs[pos].GetType())
					// for anti join, if left batch is sorted , then output batch is sorted
					ctr.rbat.Vecs[i].SetSorted(inbat.Vecs[pos].GetSorted())
				}
			} else {
				ctr.rbat.CleanOnlyData()
				for i, pos := range ap.Result {
					ctr.rbat.Vecs[i].SetSorted(inbat.Vecs[pos].GetSorted())
				}
			}

			if ctr.mp == nil {
				err = ctr.emptyProbe(ap, inbat, proc, &probeResult)
			} else {
<<<<<<< HEAD
				err := ctr.probe(ap, proc, anal, antiJoin.GetIsFirst(), &result)
				if err != nil {
					return result, err
				}
				if ap.ctr.lastrow == 0 {
					ap.ctr.bat = nil
				}
=======
				err = ctr.probe(ap, inbat, proc, &probeResult)
			}
			if err != nil {
				return result, err
>>>>>>> 71a091a2
			}

			result.Batch, err = ap.EvalProjection(probeResult.Batch, proc)
			if err != nil {
				return result, err
			}

			anal.Output(result.Batch, antiJoin.GetIsLast())
			return result, nil

		default:
			result.Batch = nil
			result.Status = vm.ExecStop
			return result, nil
		}
	}
}

func (antiJoin *AntiJoin) build(anal process.Analyze, proc *process.Process) {
	ctr := &antiJoin.ctr
	start := time.Now()
	defer anal.WaitStop(start)
	ctr.mp = message.ReceiveJoinMap(antiJoin.JoinMapTag, antiJoin.IsShuffle, antiJoin.ShuffleIdx, proc.GetMessageBoard(), proc.Ctx)
	if ctr.mp != nil {
		ctr.maxAllocSize = max(ctr.maxAllocSize, ctr.mp.Size())
	}
	ctr.batchRowCount = ctr.mp.GetRowCount()
}

func (ctr *container) emptyProbe(ap *AntiJoin, inbat *batch.Batch, proc *process.Process, result *vm.CallResult) error {

	count := inbat.RowCount()
	for i := 0; i < count; i += hashmap.UnitLimit {
		n := count - i
		if n > hashmap.UnitLimit {
			n = hashmap.UnitLimit
		}
		for k := 0; k < n; k++ {
			for j, pos := range ap.Result {
				if err := ctr.rbat.Vecs[j].UnionOne(inbat.Vecs[pos], int64(i+k), proc.Mp()); err != nil {
					return err
				}
			}
		}
		ctr.rbat.AddRowCount(n)
	}

	result.Batch = ctr.rbat
<<<<<<< HEAD
	ap.ctr.lastrow = 0
	ap.ctr.bat = nil
=======
>>>>>>> 71a091a2
	return nil
}

func (ctr *container) probe(ap *AntiJoin, inbat *batch.Batch, proc *process.Process, result *vm.CallResult) error {
	mpbat := ctr.mp.GetBatches()

	if ctr.batchRowCount == 1 && ctr.hasNull {
		result.Batch = ctr.rbat
		return nil
	}

	if err := ctr.evalJoinCondition(inbat, proc); err != nil {
		return err
	}

	if ctr.joinBat1 == nil {
		ctr.joinBat1, ctr.cfs1 = colexec.NewJoinBatch(inbat, proc.Mp())
	}
	if ctr.joinBat2 == nil && ctr.batchRowCount > 0 {
		ctr.joinBat2, ctr.cfs2 = colexec.NewJoinBatch(mpbat[0], proc.Mp())
	}

	count := inbat.RowCount()
	mSels := ctr.mp.Sels()
	itr := ctr.mp.NewIterator()
	eligible := make([]int64, 0, hashmap.UnitLimit)
	for i := 0; i < count; i += hashmap.UnitLimit {
		n := count - i
		if n > hashmap.UnitLimit {
			n = hashmap.UnitLimit
		}
		vals, zvals := itr.Find(i, n, ctr.vecs)

		rowCountIncrease := 0
		for k := 0; k < n; k++ {
			if zvals[k] == 0 {
				continue
			}
			if vals[k] == 0 {
				eligible = append(eligible, int64(i+k))
				rowCountIncrease++
				continue
			}
			if ap.Cond != nil {
				if ap.HashOnPK {
					idx1, idx2 := int64(vals[k]-1)/colexec.DefaultBatchSize, int64(vals[k]-1)%colexec.DefaultBatchSize
					if err := colexec.SetJoinBatchValues(ctr.joinBat1, inbat, int64(i+k),
						1, ctr.cfs1); err != nil {
						return err
					}
					if err := colexec.SetJoinBatchValues(ctr.joinBat2, mpbat[idx1], idx2,
						1, ctr.cfs2); err != nil {
						return err
					}
					vec, err := ctr.expr.Eval(proc, []*batch.Batch{ctr.joinBat1, ctr.joinBat2}, nil)
					if err != nil {
						return err
					}
					if vec.IsConstNull() || vec.GetNulls().Contains(0) {
						continue
					}
					bs := vector.MustFixedCol[bool](vec)
					if bs[0] {
						continue
					}
				} else {
					matched := false // mark if any tuple satisfies the condition
					sels := mSels[vals[k]-1]
					for _, sel := range sels {
						idx1, idx2 := sel/colexec.DefaultBatchSize, sel%colexec.DefaultBatchSize
						if err := colexec.SetJoinBatchValues(ctr.joinBat1, inbat, int64(i+k),
							1, ctr.cfs1); err != nil {
							return err
						}
						if err := colexec.SetJoinBatchValues(ctr.joinBat2, mpbat[idx1], int64(idx2),
							1, ctr.cfs2); err != nil {
							return err
						}
						vec, err := ctr.expr.Eval(proc, []*batch.Batch{ctr.joinBat1, ctr.joinBat2}, nil)
						if err != nil {
							return err
						}
						if vec.IsConstNull() || vec.GetNulls().Contains(0) {
							continue
						}
						bs := vector.MustFixedCol[bool](vec)
						if bs[0] {
							matched = true
							break
						}
					}
					if matched {
						continue
					}
				}
				eligible = append(eligible, int64(i+k))
				rowCountIncrease++
			}
		}
		ctr.rbat.SetRowCount(ctr.rbat.RowCount() + rowCountIncrease)

		for j, pos := range ap.Result {
			if err := ctr.rbat.Vecs[j].Union(inbat.Vecs[pos], eligible, proc.Mp()); err != nil {
				return err
			}
		}
		eligible = eligible[:0]
	}

	result.Batch = ctr.rbat
	return nil
}

func (ctr *container) evalJoinCondition(bat *batch.Batch, proc *process.Process) error {
	for i := range ctr.executor {
		vec, err := ctr.executor[i].Eval(proc, []*batch.Batch{bat}, nil)
		if err != nil {
			return err
		}
		ctr.vecs[i] = vec
	}
	return nil
}<|MERGE_RESOLUTION|>--- conflicted
+++ resolved
@@ -115,20 +115,10 @@
 			if ctr.mp == nil {
 				err = ctr.emptyProbe(ap, inbat, proc, &probeResult)
 			} else {
-<<<<<<< HEAD
-				err := ctr.probe(ap, proc, anal, antiJoin.GetIsFirst(), &result)
-				if err != nil {
-					return result, err
-				}
-				if ap.ctr.lastrow == 0 {
-					ap.ctr.bat = nil
-				}
-=======
 				err = ctr.probe(ap, inbat, proc, &probeResult)
 			}
 			if err != nil {
 				return result, err
->>>>>>> 71a091a2
 			}
 
 			result.Batch, err = ap.EvalProjection(probeResult.Batch, proc)
@@ -177,11 +167,6 @@
 	}
 
 	result.Batch = ctr.rbat
-<<<<<<< HEAD
-	ap.ctr.lastrow = 0
-	ap.ctr.bat = nil
-=======
->>>>>>> 71a091a2
 	return nil
 }
 
