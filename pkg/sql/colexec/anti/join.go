// Copyright 2021 Matrix Origin
//
// Licensed under the Apache License, Version 2.0 (the "License");
// you may not use this file except in compliance with the License.
// You may obtain a copy of the License at
//
//      http://www.apache.org/licenses/LICENSE-2.0
//
// Unless required by applicable law or agreed to in writing, software
// distributed under the License is distributed on an "AS IS" BASIS,
// WITHOUT WARRANTIES OR CONDITIONS OF ANY KIND, either express or implied.
// See the License for the specific language governing permissions and
// limitations under the License.

package anti

import (
	"bytes"

	"github.com/matrixorigin/matrixone/pkg/common/hashmap"
	"github.com/matrixorigin/matrixone/pkg/container/batch"
	"github.com/matrixorigin/matrixone/pkg/container/vector"
	"github.com/matrixorigin/matrixone/pkg/sql/colexec"
	"github.com/matrixorigin/matrixone/pkg/vm"
	"github.com/matrixorigin/matrixone/pkg/vm/process"
)

const argName = "anti"

func (arg *Argument) String(buf *bytes.Buffer) {
	buf.WriteString(argName)
	buf.WriteString(": anti join ")
}

func (arg *Argument) Prepare(proc *process.Process) (err error) {
	ap := arg
	ap.ctr = new(container)
	ap.ctr.InitReceiver(proc, false)
	ap.ctr.inBuckets = make([]uint8, hashmap.UnitLimit)

	ap.ctr.vecs = make([]*vector.Vector, len(ap.Conditions[0]))
	ap.ctr.executorForVecs, err = colexec.NewExpressionExecutorsFromPlanExpressions(proc, ap.Conditions[0])
	if err != nil {
		return err
	}

	if ap.Cond != nil {
		ap.ctr.expr, err = colexec.NewExpressionExecutor(proc, ap.Cond)
	}
	return err
}

func (arg *Argument) Call(proc *process.Process) (vm.CallResult, error) {
	if err, isCancel := vm.CancelCheck(proc); isCancel {
		return vm.CancelResult, err
	}

	anal := proc.GetAnalyze(arg.info.Idx, arg.info.ParallelIdx, arg.info.ParallelMajor)
	anal.Start()
	defer anal.Stop()
	ap := arg
	result := vm.NewCallResult()
	ctr := ap.ctr
	for {
		switch ctr.state {
		case Build:
			if err := ctr.build(proc, anal); err != nil {
				return result, err
			}
			ctr.state = Probe

		case Probe:
			if ap.bat == nil {
				bat, _, err := ctr.ReceiveFromSingleReg(0, anal)
				if err != nil {
					return result, err
				}

				if bat == nil {
					ctr.state = End
					continue
				}
				if bat.Last() {
					result.Batch = bat
					return result, nil
				}
				if bat.IsEmpty() {
					continue
				}

				ap.bat = bat
				ap.lastrow = 0
			}

			if ctr.bat == nil || ctr.bat.IsEmpty() {
				err := ctr.emptyProbe(ap, proc, anal, arg.info.IsFirst, arg.info.IsLast, &result)
				return result, err
			} else {
				err := ctr.probe(ap, proc, anal, arg.info.IsFirst, arg.info.IsLast, &result)
				if ap.lastrow == 0 {
					proc.PutBatch(ap.bat)
					ap.bat = nil
				}
				return result, err
			}

		default:
			result.Batch = nil
			result.Status = vm.ExecStop
			return result, nil
		}
	}
}

func (ctr *container) receiveHashMap(proc *process.Process, anal process.Analyze) error {
	bat, _, err := ctr.ReceiveFromSingleReg(1, anal)
	if err != nil {
		return err
	}
	if bat != nil && bat.AuxData != nil {
		ctr.mp = bat.DupJmAuxData()
		ctr.hasNull = ctr.mp.HasNull()
		anal.Alloc(ctr.mp.Size())
	}
	return nil
}

func (ctr *container) receiveBatch(proc *process.Process, anal process.Analyze) error {
	bat, _, err := ctr.ReceiveFromSingleReg(1, anal)
	if err != nil {
		return err
	}
	if bat != nil {
		if ctr.bat != nil {
			proc.PutBatch(ctr.bat)
			ctr.bat = nil
		}
		ctr.bat = bat
	}
	return nil
}

<<<<<<< HEAD
func (ctr *container) emptyProbe(ap *Argument, proc *process.Process, anal process.Analyze, isFirst bool, isLast bool, result *vm.CallResult) error {
	anal.Input(ap.bat, isFirst)
=======
func (ctr *container) build(proc *process.Process, anal process.Analyze) error {
	err := ctr.receiveHashMap(proc, anal)
	if err != nil {
		return err
	}
	return ctr.receiveBatch(proc, anal)
}

func (ctr *container) emptyProbe(bat *batch.Batch, ap *Argument, proc *process.Process, anal process.Analyze, isFirst bool, isLast bool, result *vm.CallResult) error {
	defer proc.PutBatch(bat)
	anal.Input(bat, isFirst)
>>>>>>> e0ce6145
	if ctr.rbat != nil {
		proc.PutBatch(ctr.rbat)
		ctr.rbat = nil
	}
	ctr.rbat = batch.NewWithSize(len(ap.Result))
	for i, pos := range ap.Result {
		ctr.rbat.Vecs[i] = proc.GetVector(*ap.bat.Vecs[pos].GetType())
		// for anti join, if left batch is sorted , then output batch is sorted
		ctr.rbat.Vecs[i].SetSorted(ap.bat.Vecs[pos].GetSorted())
	}
	count := ap.bat.RowCount()
	for i := ap.lastrow; i < count; i += hashmap.UnitLimit {
		if ctr.rbat.RowCount() >= 8192 {
			anal.Output(ctr.rbat, isLast)
			result.Batch = ctr.rbat
			ap.lastrow = i
			return nil
		}
		n := count - i
		if n > hashmap.UnitLimit {
			n = hashmap.UnitLimit
		}
		for k := 0; k < n; k++ {
			for j, pos := range ap.Result {
				if err := ctr.rbat.Vecs[j].UnionOne(ap.bat.Vecs[pos], int64(i+k), proc.Mp()); err != nil {
					return err
				}
			}
		}
		ctr.rbat.AddRowCount(n)
	}
	anal.Output(ctr.rbat, isLast)
	result.Batch = ctr.rbat
	proc.PutBatch(ap.bat)
	ap.lastrow = 0
	ap.bat = nil
	return nil
}

func (ctr *container) probe(ap *Argument, proc *process.Process, anal process.Analyze, isFirst bool, isLast bool, result *vm.CallResult) error {

	anal.Input(ap.bat, isFirst)
	if ctr.rbat != nil {
		proc.PutBatch(ctr.rbat)
		ctr.rbat = nil
	}
	ctr.rbat = batch.NewWithSize(len(ap.Result))
	for i, pos := range ap.Result {
		ctr.rbat.Vecs[i] = proc.GetVector(*ap.bat.Vecs[pos].GetType())
		// for anti join, if left batch is sorted , then output batch is sorted
		ctr.rbat.Vecs[i].SetSorted(ap.bat.Vecs[pos].GetSorted())
	}
	if (ctr.bat.RowCount() == 1 && ctr.hasNull) || ctr.bat.RowCount() == 0 {
		result.Batch = ctr.rbat
		anal.Output(ctr.rbat, isLast)
		return nil
	}

	if err := ctr.evalJoinCondition(ap.bat, proc); err != nil {
		return err
	}

	if ctr.joinBat1 == nil {
		ctr.joinBat1, ctr.cfs1 = colexec.NewJoinBatch(ap.bat, proc.Mp())
	}
	if ctr.joinBat2 == nil && ctr.bat != nil {
		ctr.joinBat2, ctr.cfs2 = colexec.NewJoinBatch(ctr.bat, proc.Mp())
	}

	count := ap.bat.RowCount()
	mSels := ctr.mp.Sels()
	itr := ctr.mp.NewIterator()
	eligible := make([]int32, 0, hashmap.UnitLimit)
	for i := ap.lastrow; i < count; i += hashmap.UnitLimit {
		if ctr.rbat.RowCount() >= 8192 {
			anal.Output(ctr.rbat, isLast)
			result.Batch = ctr.rbat
			ap.lastrow = i
			return nil
		}
		n := count - i
		if n > hashmap.UnitLimit {
			n = hashmap.UnitLimit
		}
		copy(ctr.inBuckets, hashmap.OneUInt8s)
		vals, zvals := itr.Find(i, n, ctr.vecs, ctr.inBuckets)

		rowCountIncrease := 0
		for k := 0; k < n; k++ {
			if ctr.inBuckets[k] == 0 || zvals[k] == 0 {
				continue
			}
			if vals[k] == 0 {
				eligible = append(eligible, int32(i+k))
				rowCountIncrease++
				continue
			}
			if ap.Cond != nil {
				if ap.HashOnPK {
					if err := colexec.SetJoinBatchValues(ctr.joinBat1, ap.bat, int64(i+k),
						1, ctr.cfs1); err != nil {
						return err
					}
					if err := colexec.SetJoinBatchValues(ctr.joinBat2, ctr.bat, int64(vals[k]-1),
						1, ctr.cfs2); err != nil {
						return err
					}
					vec, err := ctr.expr.Eval(proc, []*batch.Batch{ctr.joinBat1, ctr.joinBat2})
					if err != nil {
						return err
					}
					if vec.IsConstNull() || vec.GetNulls().Contains(0) {
						continue
					}
					bs := vector.MustFixedCol[bool](vec)
					if bs[0] {
						continue
					}
				} else {
					matched := false // mark if any tuple satisfies the condition
					sels := mSels[vals[k]-1]
					for _, sel := range sels {
						if err := colexec.SetJoinBatchValues(ctr.joinBat1, ap.bat, int64(i+k),
							1, ctr.cfs1); err != nil {
							return err
						}
						if err := colexec.SetJoinBatchValues(ctr.joinBat2, ctr.bat, int64(sel),
							1, ctr.cfs2); err != nil {
							return err
						}
						vec, err := ctr.expr.Eval(proc, []*batch.Batch{ctr.joinBat1, ctr.joinBat2})
						if err != nil {
							return err
						}
						if vec.IsConstNull() || vec.GetNulls().Contains(0) {
							continue
						}
						bs := vector.MustFixedCol[bool](vec)
						if bs[0] {
							matched = true
							break
						}
					}
					if matched {
						continue
					}
				}
				eligible = append(eligible, int32(i+k))
				rowCountIncrease++
			}
		}
		ctr.rbat.SetRowCount(ctr.rbat.RowCount() + rowCountIncrease)

		for j, pos := range ap.Result {
			if err := ctr.rbat.Vecs[j].Union(ap.bat.Vecs[pos], eligible, proc.Mp()); err != nil {
				return err
			}
		}
		eligible = eligible[:0]
	}
	anal.Output(ctr.rbat, isLast)
	result.Batch = ctr.rbat
	ap.lastrow = 0
	return nil
}

func (ctr *container) evalJoinCondition(bat *batch.Batch, proc *process.Process) error {
	for i := range ctr.executorForVecs {
		vec, err := ctr.executorForVecs[i].Eval(proc, []*batch.Batch{bat})
		if err != nil {
			return err
		}
		ctr.vecs[i] = vec
	}
	return nil
}<|MERGE_RESOLUTION|>--- conflicted
+++ resolved
@@ -140,10 +140,6 @@
 	return nil
 }
 
-<<<<<<< HEAD
-func (ctr *container) emptyProbe(ap *Argument, proc *process.Process, anal process.Analyze, isFirst bool, isLast bool, result *vm.CallResult) error {
-	anal.Input(ap.bat, isFirst)
-=======
 func (ctr *container) build(proc *process.Process, anal process.Analyze) error {
 	err := ctr.receiveHashMap(proc, anal)
 	if err != nil {
@@ -152,10 +148,8 @@
 	return ctr.receiveBatch(proc, anal)
 }
 
-func (ctr *container) emptyProbe(bat *batch.Batch, ap *Argument, proc *process.Process, anal process.Analyze, isFirst bool, isLast bool, result *vm.CallResult) error {
-	defer proc.PutBatch(bat)
-	anal.Input(bat, isFirst)
->>>>>>> e0ce6145
+func (ctr *container) emptyProbe(ap *Argument, proc *process.Process, anal process.Analyze, isFirst bool, isLast bool, result *vm.CallResult) error {
+	anal.Input(ap.bat, isFirst)
 	if ctr.rbat != nil {
 		proc.PutBatch(ctr.rbat)
 		ctr.rbat = nil
