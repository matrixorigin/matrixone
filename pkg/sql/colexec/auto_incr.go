// Copyright 2022 Matrix Origin
//
// Licensed under the Apache License, Version 2.0 (the "License");
// you may not use this file except in compliance with the License.
// You may obtain a copy of the License at
//
//      http://www.apache.org/licenses/LICENSE-2.0
//
// Unless required by applicable law or agreed to in writing, software
// distributed under the License is distributed on an "AS IS" BASIS,
// WITHOUT WARRANTIES OR CONDITIONS OF ANY KIND, either express or implied.
// See the License for the specific language governing permissions and
// limitations under the License.

package colexec

import (
	"context"
	"math"

	"github.com/matrixorigin/matrixone/pkg/catalog"
	"github.com/matrixorigin/matrixone/pkg/common/moerr"
	"github.com/matrixorigin/matrixone/pkg/common/mpool"
	"github.com/matrixorigin/matrixone/pkg/container/batch"
	"github.com/matrixorigin/matrixone/pkg/container/nulls"
	"github.com/matrixorigin/matrixone/pkg/container/types"
	"github.com/matrixorigin/matrixone/pkg/container/vector"
	"github.com/matrixorigin/matrixone/pkg/pb/plan"
	"github.com/matrixorigin/matrixone/pkg/txn/client"
	"github.com/matrixorigin/matrixone/pkg/vm/engine"
	"github.com/matrixorigin/matrixone/pkg/vm/process"
	"golang.org/x/exp/constraints"
)

var AUTO_INCR_TABLE = "%!%mo_increment_columns"
var AUTO_INCR_TABLE_COLNAME []string = []string{catalog.Row_ID, "name", "offset", "step"}

type AutoIncrParam struct {
	eg      engine.Engine
	db      engine.Database
	rel     engine.Relation
	ctx     context.Context
	proc    *process.Process
	dbName  string
	tblName string
	colDefs []*plan.ColDef
}

func UpdateInsertBatch(e engine.Engine, db engine.Database, ctx context.Context, proc *process.Process, ColDefs []*plan.ColDef, bat *batch.Batch, tableID, dbName, tblName string) error {
	incrParam := &AutoIncrParam{
		eg:      e,
		db:      db,
		ctx:     ctx,
		proc:    proc,
		colDefs: ColDefs,
		dbName:  dbName,
		tblName: tblName,
	}

	offset, step, err := getRangeFromAutoIncrTable(incrParam, bat, tableID)
	if err != nil {
		return err
	}

	if err = updateBatchImpl(ColDefs, bat, offset, step); err != nil {
		return err
	}
	return nil
}

func UpdateInsertValueBatch(e engine.Engine, ctx context.Context, proc *process.Process, p *plan.InsertValues, bat *batch.Batch, dbName, tblName string) error {
	ColDefs := p.ExplicitCols
	orderColDefs(p.OrderAttrs, ColDefs)
	db, err := e.Database(ctx, p.DbName, proc.TxnOperator)
	if err != nil {
		return err
	}
	rel, err := db.Relation(ctx, p.TblName)
	if err != nil {
		return err
	}
<<<<<<< HEAD
	rel.Ranges(ctx, nil) // TODO
	return UpdateInsertBatch(e, db, ctx, proc, ColDefs, bat, rel.GetTableID(ctx), dbName, tblName)
=======
	return UpdateInsertBatch(e, db, ctx, proc, ColDefs, bat, rel.GetTableID(ctx))
>>>>>>> d8df2a16
}

func getRangeFromAutoIncrTable(param *AutoIncrParam, bat *batch.Batch, tableID string) ([]uint64, []uint64, error) {
	txn, err := NewTxn(param.eg, param.proc, param.ctx)
	if err != nil {
		return nil, nil, err
	}

	param.rel, err = GetNewRelation(param.eg, param.dbName, AUTO_INCR_TABLE, txn, param.ctx)
	if err != nil {
		return nil, nil, err
	}

	offset, step := make([]uint64, 0), make([]uint64, 0)
	for i, col := range param.colDefs {
		if !col.Typ.AutoIncr {
			continue
		}
		var d, s uint64
<<<<<<< HEAD
		param.rel.Ranges(param.ctx, nil) // TODO
=======
		param.rel, err = param.db.Relation(param.ctx, AUTO_INCR_TABLE)
		if err != nil {
			return nil, nil, err
		}
>>>>>>> d8df2a16
		if d, s, err = getOneColRangeFromAutoIncrTable(param, bat, tableID+"_"+col.Name, i); err != nil {
			if err2 := RolllbackTxn(param.eg, txn, param.ctx); err2 != nil {
				return nil, nil, err2
			}
			return nil, nil, err
		}
		offset = append(offset, d)
		step = append(step, s)
	}
	if err = CommitTxn(param.eg, txn, param.ctx); err != nil {
		return nil, nil, err
	}
	return offset, step, nil
}

func getMaxnum[T constraints.Integer](vec *vector.Vector, length, maxNum, step uint64) uint64 {
	vs := vector.MustTCols[T](vec)
	rowIndex := uint64(0)
	for rowIndex = 0; rowIndex < length; rowIndex++ {
		if nulls.Contains(vec.Nsp, rowIndex) {
			maxNum += step
		} else {
			if vs[rowIndex] < 0 {
				continue
			}
			if uint64(vs[rowIndex]) > maxNum {
				maxNum = uint64(vs[rowIndex])
			}
		}
	}
	return maxNum
}

func updateVector[T constraints.Integer](vec *vector.Vector, length, curNum, stepNum uint64) {
	vs := vector.MustTCols[T](vec)
	rowIndex := uint64(0)
	for rowIndex = 0; rowIndex < length; rowIndex++ {
		if nulls.Contains(vec.Nsp, uint64(rowIndex)) {
			nulls.Del(vec.Nsp, rowIndex)
			curNum += stepNum
			vs[rowIndex] = T(curNum)
		} else {
			if vs[rowIndex] < 0 {
				continue
			}
			if uint64(vs[rowIndex]) > curNum {
				curNum = uint64(vs[rowIndex])
			}
		}
	}
}

func getOneColRangeFromAutoIncrTable(param *AutoIncrParam, bat *batch.Batch, name string, pos int) (uint64, uint64, error) {
	oriNum, step, err := getCurrentIndex(param, name, param.proc.Mp())
	if err != nil {
		return 0, 0, err
	}
	vec := bat.Vecs[pos]
	maxNum := oriNum
	switch vec.Typ.Oid {
	case types.T_int8:
		maxNum = getMaxnum[int8](vec, uint64(bat.Length()), maxNum, step)
		if maxNum > math.MaxInt8 {
			return 0, 0, moerr.NewOutOfRange("tinyint", "value %v", maxNum)
		}
	case types.T_int16:
		maxNum = getMaxnum[int16](vec, uint64(bat.Length()), maxNum, step)
		if maxNum > math.MaxInt16 {
			return 0, 0, moerr.NewOutOfRange("smallint", "value %v", maxNum)
		}
	case types.T_int32:
		maxNum = getMaxnum[int32](vec, uint64(bat.Length()), maxNum, step)
		if maxNum > math.MaxInt32 {
			return 0, 0, moerr.NewOutOfRange("int", "value %v", maxNum)
		}
	case types.T_int64:
		maxNum = getMaxnum[int64](vec, uint64(bat.Length()), maxNum, step)
		if maxNum > math.MaxInt64 {
			return 0, 0, moerr.NewOutOfRange("bigint", "value %v", maxNum)
		}
	case types.T_uint8:
		maxNum = getMaxnum[uint8](vec, uint64(bat.Length()), maxNum, step)
		if maxNum > math.MaxUint8 {
			return 0, 0, moerr.NewOutOfRange("tinyint unsigned", "value %v", maxNum)
		}
	case types.T_uint16:
		maxNum = getMaxnum[uint16](vec, uint64(bat.Length()), maxNum, step)
		if maxNum > math.MaxUint16 {
			return 0, 0, moerr.NewOutOfRange("smallint unsigned", "value %v", maxNum)
		}
	case types.T_uint32:
		maxNum = getMaxnum[uint32](vec, uint64(bat.Length()), maxNum, step)
		if maxNum > math.MaxUint32 {
			return 0, 0, moerr.NewOutOfRange("int unsigned", "value %v", maxNum)
		}
	case types.T_uint64:
		maxNum = getMaxnum[uint64](vec, uint64(bat.Length()), maxNum, step)
		if maxNum < oriNum {
			return 0, 0, moerr.NewOutOfRange("bigint unsigned", "auto_incrment column constant value overflows bigint unsigned")
		}
	default:
		return 0, 0, moerr.NewInvalidInput("the auto_incr col is not integer type")
	}
	if err := updateAutoIncrTable(param, maxNum, name, param.proc.Mp()); err != nil {
		return 0, 0, err
	}
	return oriNum, step, nil
}

func updateBatchImpl(ColDefs []*plan.ColDef, bat *batch.Batch, offset, step []uint64) error {
	pos := 0
	for i, col := range ColDefs {
		if !col.Typ.AutoIncr {
			continue
		}
		vec := bat.Vecs[i]
		curNum := offset[pos]
		stepNum := step[pos]
		pos++
		switch vec.Typ.Oid {
		case types.T_int8:
			updateVector[int8](vec, uint64(bat.Length()), curNum, stepNum)
		case types.T_int16:
			updateVector[int16](vec, uint64(bat.Length()), curNum, stepNum)
		case types.T_int32:
			updateVector[int32](vec, uint64(bat.Length()), curNum, stepNum)
		case types.T_int64:
			updateVector[int64](vec, uint64(bat.Length()), curNum, stepNum)
		case types.T_uint8:
			updateVector[uint8](vec, uint64(bat.Length()), curNum, stepNum)
		case types.T_uint16:
			updateVector[uint16](vec, uint64(bat.Length()), curNum, stepNum)
		case types.T_uint32:
			updateVector[uint32](vec, uint64(bat.Length()), curNum, stepNum)
		case types.T_uint64:
			updateVector[uint64](vec, uint64(bat.Length()), curNum, stepNum)
		default:
			return moerr.NewInvalidInput("invalid auto_increment type '%v'", vec.Typ.Oid)
		}
	}
	return nil
}

func getCurrentIndex(param *AutoIncrParam, colName string, mp *mpool.MPool) (uint64, uint64, error) {
	ctx := context.TODO()
	var rds []engine.Reader

	ret, err := param.rel.Ranges(ctx, nil)
	if err != nil {
		return 0, 0, err
	}
	switch {
	case len(ret) == 0:
		if rds, err = param.rel.NewReader(ctx, 1, nil, nil); err != nil {
			return 0, 0, err
		}
	case len(ret) == 1 && len(ret[0]) == 0:
		if rds, err = param.rel.NewReader(ctx, 1, nil, nil); err != nil {
			return 0, 0, err
		}
	case len(ret[0]) == 0:
		rds0, err := param.rel.NewReader(ctx, 1, nil, nil)
		if err != nil {
			return 0, 0, err
		}
		rds1, err := param.rel.NewReader(ctx, 1, nil, ret[1:])
		if err != nil {
			return 0, 0, err
		}
		rds = append(rds, rds0...)
		rds = append(rds, rds1...)
	default:
		rds, _ = param.rel.NewReader(ctx, 1, nil, ret)
	}

	for len(rds) > 0 {
		bat, err := rds[0].Read(AUTO_INCR_TABLE_COLNAME, nil, param.proc.Mp())
		if err != nil {
			return 0, 0, moerr.NewInvalidInput("can not find the auto col")
		}
		if bat == nil {
			rds[0].Close()
			rds = rds[1:]
			continue
		}
		if len(bat.Vecs) < 2 {
			return 0, 0, moerr.NewInternalError("the mo_increment_columns col num is not two")
		}
		vs2 := vector.MustTCols[uint64](bat.Vecs[2])
		vs3 := vector.MustTCols[uint64](bat.Vecs[3])
		var rowIndex int64
		for rowIndex = 0; rowIndex < int64(bat.Length()); rowIndex++ {
			str := bat.Vecs[1].GetString(rowIndex)
			if str == colName {
				break
			}
		}
		if rowIndex < int64(bat.Length()) {
			bat.Clean(mp)
			return vs2[rowIndex], vs3[rowIndex], nil
		}
		bat.Clean(mp)
	}
	return 0, 0, nil
}

func updateAutoIncrTable(param *AutoIncrParam, curNum uint64, name string, mp *mpool.MPool) error {
	bat, _ := GetDeleteBatch(param.rel, param.ctx, name, mp)
	bat.SetZs(bat.GetVector(0).Length(), mp)
	err := param.rel.Delete(param.ctx, bat, AUTO_INCR_TABLE_COLNAME[0])
	if err != nil {
		bat.Clean(mp)
		return err
	}
	bat = makeAutoIncrBatch(name, curNum, 1, mp)
	if err = param.rel.Write(param.ctx, bat); err != nil {
		bat.Clean(mp)
		return err
	}
	return nil
}

func makeAutoIncrBatch(name string, num, step uint64, mp *mpool.MPool) *batch.Batch {
	vec := vector.NewWithStrings(types.T_varchar.ToType(), []string{name}, nil, mp)
	vec2 := vector.NewWithFixed(types.T_uint64.ToType(), []uint64{num}, nil, mp)
	vec3 := vector.NewWithFixed(types.T_uint64.ToType(), []uint64{step}, nil, mp)
	bat := &batch.Batch{
		Attrs: AUTO_INCR_TABLE_COLNAME[1:],
		Vecs:  []*vector.Vector{vec, vec2, vec3},
	}
	return bat
}

func GetDeleteBatch(rel engine.Relation, ctx context.Context, colName string, mp *mpool.MPool) (*batch.Batch, uint64) {
	var rds []engine.Reader

	ret, err := rel.Ranges(ctx, nil)
	if err != nil {
		panic(err)
	}
	switch {
	case len(ret) == 0:
		rds, _ = rel.NewReader(ctx, 1, nil, nil)
	case len(ret) == 1 && len(ret[0]) == 0:
		rds, _ = rel.NewReader(ctx, 1, nil, nil)
	case len(ret[0]) == 0:
		rds0, _ := rel.NewReader(ctx, 1, nil, nil)
		rds1, _ := rel.NewReader(ctx, 1, nil, ret[1:])
		rds = append(rds, rds0...)
		rds = append(rds, rds1...)
	default:
		rds, _ = rel.NewReader(ctx, 1, nil, ret)
	}

	retbat := &batch.Batch{
		Vecs: []*vector.Vector{},
	}

	for len(rds) > 0 {
		bat, err := rds[0].Read(AUTO_INCR_TABLE_COLNAME, nil, mp)
		if err != nil {
			bat.Clean(mp)
			return nil, 0
		}
		if bat == nil {
			rds[0].Close()
			rds = rds[1:]
			continue
		}
		if len(bat.Vecs) < 2 {
			panic(moerr.NewInternalError("the mo_increment_columns col num is not two"))
		}
		var rowIndex int64
		for rowIndex = 0; rowIndex < int64(bat.Length()); rowIndex++ {
			str := bat.Vecs[1].GetString(rowIndex)
			if str == colName {
				currentNum := vector.MustTCols[uint64](bat.Vecs[2])[rowIndex : rowIndex+1]
				retbat.Vecs = append(retbat.Vecs, bat.Vecs[0])
				retbat.Vecs[0].Col = retbat.Vecs[0].Col.([]types.Rowid)[rowIndex : rowIndex+1]
				retbat.SetZs(1, mp)
				bat.Clean(mp)
				return retbat, currentNum[0]
			}
		}
		bat.Clean(mp)
	}
	return nil, 0
}

// for create database operation, add col in mo_increment_columns table
func CreateAutoIncrTable(e engine.Engine, ctx context.Context, proc *process.Process, dbName string) error {
	dbSource, err := e.Database(ctx, dbName, proc.TxnOperator)
	if err != nil {
		return err
	}
	if err = dbSource.Create(ctx, AUTO_INCR_TABLE, getAutoIncrTableDef()); err != nil {
		return err
	}
	return nil
}

// for create table operation, add col in mo_increment_columns table
func CreateAutoIncrCol(eg engine.Engine, db engine.Database, proc *process.Process, cols []*plan.ColDef, dbName, tblName string) error {
	ctx := context.TODO()
	rel, err := db.Relation(ctx, tblName)
	if err != nil {
		return err
	}
	name := rel.GetTableID(ctx) + "_"

	txn, err := NewTxn(eg, proc, ctx)
	if err != nil {
		return err
	}

	for _, attr := range cols {
		if !attr.Typ.AutoIncr {
			continue
		}
		rel2, err := GetNewRelation(eg, dbName, AUTO_INCR_TABLE, txn, ctx)
		if err != nil {
			return err
		}
		bat := makeAutoIncrBatch(name+attr.Name, 0, 1, proc.Mp())
		if err = rel2.Write(ctx, bat); err != nil {
			if err2 := RolllbackTxn(eg, txn, ctx); err2 != nil {
				return err2
			}
			return err
		}
	}
	if err = CommitTxn(eg, txn, ctx); err != nil {
		return err
	}
	return nil
}

// for delete table operation, delete col in mo_increment_columns table
func DeleteAutoIncrCol(eg engine.Engine, rel engine.Relation, proc *process.Process, dbName, tableID string) error {
	ctx := context.TODO()
	txn, err := NewTxn(eg, proc, ctx)
	if err != nil {
		return err
	}
	rel2, err := GetNewRelation(eg, dbName, AUTO_INCR_TABLE, txn, ctx)
	if err != nil {
		return err
	}

	defs, err := rel.TableDefs(ctx)
	if err != nil {
		return err
	}

	for _, def := range defs {
		switch d := def.(type) {
		case *engine.AttributeDef:
			if !d.Attr.AutoIncrement {
				continue
			}
			bat, _ := GetDeleteBatch(rel2, ctx, tableID+"_"+d.Attr.Name, proc.Mp())
			if err = rel2.Delete(ctx, bat, AUTO_INCR_TABLE_COLNAME[0]); err != nil {
				bat.Clean(proc.Mp())
				if err2 := RolllbackTxn(eg, txn, ctx); err2 != nil {
					return err2
				}
				return err
			}
			bat.Clean(proc.Mp())
		}
	}
	if err = CommitTxn(eg, txn, ctx); err != nil {
		return err
	}
	return nil
}

// for delete table operation, move old col as new col in mo_increment_columns table
func MoveAutoIncrCol(eg engine.Engine, tblName string, db engine.Database, proc *process.Process, oldTableID, dbName string) error {
	ctx := context.TODO()
	var err error
	newRel, err := db.Relation(ctx, tblName)
	if err != nil {
		return err
	}
	defs, err := newRel.TableDefs(ctx)
	if err != nil {
		return err
	}

	txn, err := NewTxn(eg, proc, ctx)
	if err != nil {
		return err
	}
	autoRel, err := GetNewRelation(eg, dbName, AUTO_INCR_TABLE, txn, ctx)
	if err != nil {
		return err
	}

	newName := newRel.GetTableID(ctx) + "_"
	for _, def := range defs {
		switch d := def.(type) {
		case *engine.AttributeDef:
			if !d.Attr.AutoIncrement {
				continue
			}

			bat, currentNum := GetDeleteBatch(autoRel, ctx, oldTableID+"_"+d.Attr.Name, proc.Mp())
			if err = autoRel.Delete(ctx, bat, AUTO_INCR_TABLE_COLNAME[0]); err != nil {
				if err2 := RolllbackTxn(eg, txn, ctx); err2 != nil {
					return err2
				}
				return err
			}

			bat2 := makeAutoIncrBatch(newName+d.Attr.Name, currentNum, 1, proc.Mp())
			if err = autoRel.Write(ctx, bat2); err != nil {
				if err2 := RolllbackTxn(eg, txn, ctx); err2 != nil {
					return err2
				}
				return err
			}
		}
	}
	if err = CommitTxn(eg, txn, ctx); err != nil {
		return err
	}
	return nil
}

// for truncate table operation, reset col in mo_increment_columns table
func ResetAutoInsrCol(eg engine.Engine, tblName string, db engine.Database, proc *process.Process, tableID, dbName string) error {
	ctx := context.TODO()
	rel, err := db.Relation(ctx, tblName)
	if err != nil {
		return err
	}
	defs, err := rel.TableDefs(ctx)
	if err != nil {
		return err
	}

	txn, err := NewTxn(eg, proc, ctx)
	if err != nil {
		return err
	}
	autoRel, err := GetNewRelation(eg, dbName, AUTO_INCR_TABLE, txn, ctx)
	if err != nil {
		return err
	}

	name := rel.GetTableID(ctx) + "_"
	for _, def := range defs {
		switch d := def.(type) {
		case *engine.AttributeDef:
			if !d.Attr.AutoIncrement {
				continue
			}
			bat, _ := GetDeleteBatch(autoRel, ctx, tableID+"_"+d.Attr.Name, proc.Mp())
			if err = autoRel.Delete(ctx, bat, AUTO_INCR_TABLE_COLNAME[0]); err != nil {
				if err2 := RolllbackTxn(eg, txn, ctx); err2 != nil {
					return err2
				}
				return err
			}

			bat2 := makeAutoIncrBatch(name+d.Attr.Name, 0, 1, proc.Mp())
			if err = autoRel.Write(ctx, bat2); err != nil {
				if err2 := RolllbackTxn(eg, txn, ctx); err2 != nil {
					return err2
				}
				return err
			}
		}
	}
	if err = CommitTxn(eg, txn, ctx); err != nil {
		return err
	}
	return nil
}

func orderColDefs(attrs []string, ColDefs []*plan.ColDef) {
	for i, name := range attrs {
		for j, def := range ColDefs {
			if name == def.Name {
				ColDefs[i], ColDefs[j] = ColDefs[j], ColDefs[i]
			}
		}
	}
}

func NewTxn(eg engine.Engine, proc *process.Process, ctx context.Context) (txn client.TxnOperator, err error) {
	if proc.TxnClient == nil {
		return nil, moerr.NewInternalError("must set txn client")
	}
	txn, err = proc.TxnClient.New()
	if err != nil {
		return nil, err
	}
	if ctx == nil {
		return nil, moerr.NewInternalError("context should not be nil")
	}
	ctx, cancel := context.WithTimeout(
		ctx,
		eg.Hints().CommitOrRollbackTimeout,
	)
	defer cancel()
	if err = eg.New(ctx, txn); err != nil {
		return nil, err
	}
	return txn, nil
}

func CommitTxn(eg engine.Engine, txn client.TxnOperator, ctx context.Context) error {
	if txn == nil {
		return nil
	}
	if ctx == nil {
		return moerr.NewInternalError("context should not be nil")
	}
	ctx, cancel := context.WithTimeout(
		ctx,
		eg.Hints().CommitOrRollbackTimeout,
	)
	defer cancel()
	if err := eg.Commit(ctx, txn); err != nil {
		return err
	}
	err := txn.Commit(ctx)
	txn = nil
	return err
}

func RolllbackTxn(eg engine.Engine, txn client.TxnOperator, ctx context.Context) error {
	if txn == nil {
		return nil
	}
	if ctx == nil {
		return moerr.NewInternalError("context should not be nil")
	}
	ctx, cancel := context.WithTimeout(
		ctx,
		eg.Hints().CommitOrRollbackTimeout,
	)
	defer cancel()
	if err := eg.Rollback(ctx, txn); err != nil {
		return err
	}
	err := txn.Rollback(ctx)
	txn = nil
	return err
}

func GetNewRelation(eg engine.Engine, dbName, tbleName string, txn client.TxnOperator, ctx context.Context) (engine.Relation, error) {
	dbHandler, err := eg.Database(ctx, dbName, txn)
	if err != nil {
		return nil, err
	}
	tableHandler, err := dbHandler.Relation(ctx, tbleName)
	if err != nil {
		return nil, err
	}
	return tableHandler, nil
}

func getAutoIncrTableDef() []engine.TableDef {
	/*
		mo_increment_columns schema
		| Attribute |     Type     | Primary Key |             Note         |
		| -------   | ------------ | ----------- | ------------------------ |
		|   name    | varchar(770) |             | Name of the db_table_col |
		|  offset   |    uint64     |             |   current index number   |
		|   step    |    uint64     |             |   every increase step    |
	*/

	nameAttr := &engine.AttributeDef{Attr: engine.Attribute{
		Name:    AUTO_INCR_TABLE_COLNAME[1],
		Alg:     0,
		Type:    types.T_varchar.ToType(),
		Default: &plan.Default{},
		Primary: true,
	}}

	numAttr := &engine.AttributeDef{Attr: engine.Attribute{
		Name:    AUTO_INCR_TABLE_COLNAME[2],
		Alg:     0,
		Type:    types.T_uint64.ToType(),
		Default: &plan.Default{},
		Primary: false,
	}}

	stepAttr := &engine.AttributeDef{Attr: engine.Attribute{
		Name:    AUTO_INCR_TABLE_COLNAME[3],
		Alg:     0,
		Type:    types.T_uint64.ToType(),
		Default: &plan.Default{},
		Primary: false,
	}}

	defs := make([]engine.TableDef, 0, 3)
	defs = append(defs, nameAttr)
	defs = append(defs, numAttr)
	defs = append(defs, stepAttr)
	defs = append(defs, &engine.PrimaryIndexDef{
		Names: []string{AUTO_INCR_TABLE_COLNAME[1]},
	})

	return defs
}<|MERGE_RESOLUTION|>--- conflicted
+++ resolved
@@ -37,7 +37,6 @@
 
 type AutoIncrParam struct {
 	eg      engine.Engine
-	db      engine.Database
 	rel     engine.Relation
 	ctx     context.Context
 	proc    *process.Process
@@ -46,10 +45,9 @@
 	colDefs []*plan.ColDef
 }
 
-func UpdateInsertBatch(e engine.Engine, db engine.Database, ctx context.Context, proc *process.Process, ColDefs []*plan.ColDef, bat *batch.Batch, tableID, dbName, tblName string) error {
+func UpdateInsertBatch(e engine.Engine, ctx context.Context, proc *process.Process, ColDefs []*plan.ColDef, bat *batch.Batch, tableID, dbName, tblName string) error {
 	incrParam := &AutoIncrParam{
 		eg:      e,
-		db:      db,
 		ctx:     ctx,
 		proc:    proc,
 		colDefs: ColDefs,
@@ -79,21 +77,11 @@
 	if err != nil {
 		return err
 	}
-<<<<<<< HEAD
-	rel.Ranges(ctx, nil) // TODO
-	return UpdateInsertBatch(e, db, ctx, proc, ColDefs, bat, rel.GetTableID(ctx), dbName, tblName)
-=======
-	return UpdateInsertBatch(e, db, ctx, proc, ColDefs, bat, rel.GetTableID(ctx))
->>>>>>> d8df2a16
+	return UpdateInsertBatch(e, ctx, proc, ColDefs, bat, rel.GetTableID(ctx), dbName, tblName)
 }
 
 func getRangeFromAutoIncrTable(param *AutoIncrParam, bat *batch.Batch, tableID string) ([]uint64, []uint64, error) {
 	txn, err := NewTxn(param.eg, param.proc, param.ctx)
-	if err != nil {
-		return nil, nil, err
-	}
-
-	param.rel, err = GetNewRelation(param.eg, param.dbName, AUTO_INCR_TABLE, txn, param.ctx)
 	if err != nil {
 		return nil, nil, err
 	}
@@ -104,14 +92,10 @@
 			continue
 		}
 		var d, s uint64
-<<<<<<< HEAD
-		param.rel.Ranges(param.ctx, nil) // TODO
-=======
-		param.rel, err = param.db.Relation(param.ctx, AUTO_INCR_TABLE)
+		param.rel, err = GetNewRelation(param.eg, param.dbName, AUTO_INCR_TABLE, txn, param.ctx)
 		if err != nil {
 			return nil, nil, err
 		}
->>>>>>> d8df2a16
 		if d, s, err = getOneColRangeFromAutoIncrTable(param, bat, tableID+"_"+col.Name, i); err != nil {
 			if err2 := RolllbackTxn(param.eg, txn, param.ctx); err2 != nil {
 				return nil, nil, err2
@@ -256,35 +240,34 @@
 }
 
 func getCurrentIndex(param *AutoIncrParam, colName string, mp *mpool.MPool) (uint64, uint64, error) {
-	ctx := context.TODO()
 	var rds []engine.Reader
 
-	ret, err := param.rel.Ranges(ctx, nil)
+	ret, err := param.rel.Ranges(param.ctx, nil)
 	if err != nil {
 		return 0, 0, err
 	}
 	switch {
 	case len(ret) == 0:
-		if rds, err = param.rel.NewReader(ctx, 1, nil, nil); err != nil {
+		if rds, err = param.rel.NewReader(param.ctx, 1, nil, nil); err != nil {
 			return 0, 0, err
 		}
 	case len(ret) == 1 && len(ret[0]) == 0:
-		if rds, err = param.rel.NewReader(ctx, 1, nil, nil); err != nil {
+		if rds, err = param.rel.NewReader(param.ctx, 1, nil, nil); err != nil {
 			return 0, 0, err
 		}
 	case len(ret[0]) == 0:
-		rds0, err := param.rel.NewReader(ctx, 1, nil, nil)
+		rds0, err := param.rel.NewReader(param.ctx, 1, nil, nil)
 		if err != nil {
 			return 0, 0, err
 		}
-		rds1, err := param.rel.NewReader(ctx, 1, nil, ret[1:])
+		rds1, err := param.rel.NewReader(param.ctx, 1, nil, ret[1:])
 		if err != nil {
 			return 0, 0, err
 		}
 		rds = append(rds, rds0...)
 		rds = append(rds, rds1...)
 	default:
-		rds, _ = param.rel.NewReader(ctx, 1, nil, ret)
+		rds, _ = param.rel.NewReader(param.ctx, 1, nil, ret)
 	}
 
 	for len(rds) > 0 {
@@ -414,8 +397,7 @@
 }
 
 // for create table operation, add col in mo_increment_columns table
-func CreateAutoIncrCol(eg engine.Engine, db engine.Database, proc *process.Process, cols []*plan.ColDef, dbName, tblName string) error {
-	ctx := context.TODO()
+func CreateAutoIncrCol(eg engine.Engine, ctx context.Context, db engine.Database, proc *process.Process, cols []*plan.ColDef, dbName, tblName string) error {
 	rel, err := db.Relation(ctx, tblName)
 	if err != nil {
 		return err
@@ -450,8 +432,7 @@
 }
 
 // for delete table operation, delete col in mo_increment_columns table
-func DeleteAutoIncrCol(eg engine.Engine, rel engine.Relation, proc *process.Process, dbName, tableID string) error {
-	ctx := context.TODO()
+func DeleteAutoIncrCol(eg engine.Engine, ctx context.Context, rel engine.Relation, proc *process.Process, dbName, tableID string) error {
 	txn, err := NewTxn(eg, proc, ctx)
 	if err != nil {
 		return err
@@ -490,8 +471,7 @@
 }
 
 // for delete table operation, move old col as new col in mo_increment_columns table
-func MoveAutoIncrCol(eg engine.Engine, tblName string, db engine.Database, proc *process.Process, oldTableID, dbName string) error {
-	ctx := context.TODO()
+func MoveAutoIncrCol(eg engine.Engine, ctx context.Context, tblName string, db engine.Database, proc *process.Process, oldTableID, dbName string) error {
 	var err error
 	newRel, err := db.Relation(ctx, tblName)
 	if err != nil {
@@ -543,8 +523,7 @@
 }
 
 // for truncate table operation, reset col in mo_increment_columns table
-func ResetAutoInsrCol(eg engine.Engine, tblName string, db engine.Database, proc *process.Process, tableID, dbName string) error {
-	ctx := context.TODO()
+func ResetAutoInsrCol(eg engine.Engine, ctx context.Context, tblName string, db engine.Database, proc *process.Process, tableID, dbName string) error {
 	rel, err := db.Relation(ctx, tblName)
 	if err != nil {
 		return err
