--- conflicted
+++ resolved
@@ -404,18 +404,14 @@
 				currentNum := vector.MustTCols[uint64](bat.Vecs[2])[rowIndex : rowIndex+1]
 				/* XXX dangerous operation
 				retbat.Vecs = append(retbat.Vecs, bat.Vecs[0])
-<<<<<<< HEAD
 				retbat.Vecs[0].Col = vector.MustTCols[types.Rowid](retbat.Vecs[0])[rowIndex : rowIndex+1]
-=======
-				retbat.Vecs[0].Col = retbat.Vecs[0].Col.([]types.Rowid)[rowIndex : rowIndex+1]
 				*/
-				vec := vector.New(bat.GetVector(0).Typ)
+				vec := vector.New(vector.FLAT, *bat.GetVector(0).GetType())
 				rowid := vector.MustTCols[types.Rowid](bat.GetVector(0))[rowIndex]
-				if err := vec.Append(rowid, false, mp); err != nil {
+				if err := vector.Append(vec, rowid, false, mp); err != nil {
 					panic(err)
 				}
 				retbat.SetVector(0, vec)
->>>>>>> 5414dbe3
 				retbat.SetZs(1, mp)
 				bat.Clean(mp)
 				return retbat, currentNum[0]
