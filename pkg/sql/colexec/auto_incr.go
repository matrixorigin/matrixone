--- conflicted
+++ resolved
@@ -198,14 +198,10 @@
 func GetMax(param *AutoIncrParam, bat *batch.Batch, pos int, step, cachesize, oriNum uint64) (uint64, error) {
 	vec := bat.Vecs[pos]
 	maxNum := oriNum
-<<<<<<< HEAD
-	switch vec.GetType().Oid {
-=======
 	maxNumStore := oriNum
 	stp := step * cachesize
 
-	switch vec.Typ.Oid {
->>>>>>> 1434c449
+	switch vec.GetType().Oid {
 	case types.T_int8:
 		maxNum = getMaxnum[int8](vec, uint64(bat.Length()), maxNum, step)
 		maxNumStore = getMaxnum[int8](vec, uint64(bat.Length()), maxNumStore, stp)
@@ -434,9 +430,9 @@
 			}
 		}
 		if rowIndex < int64(bat.Length()) {
-			vec := vector.New(bat.GetVector(0).Typ)
+			vec := vector.New(vector.FLAT, *bat.GetVector(0).GetType())
 			rowid := vector.MustTCols[types.Rowid](bat.GetVector(0))[rowIndex]
-			if err := vec.Append(rowid, false, mp); err != nil {
+			if err := vector.Append(vec, rowid, false, mp); err != nil {
 				panic(err)
 			}
 			retbat.SetVector(0, vec)
@@ -470,27 +466,17 @@
 }
 
 func makeAutoIncrBatch(name string, num, step uint64, mp *mpool.MPool) *batch.Batch {
-<<<<<<< HEAD
 	vec := vector.New(vector.FLAT, types.T_varchar.ToType())
 	vector.AppendString(vec, name, false, mp)
 	vec2 := vector.New(vector.FLAT, types.T_uint64.ToType())
 	vector.Append(vec2, num, false, mp)
 	vec3 := vector.New(vector.FLAT, types.T_uint64.ToType())
 	vector.Append(vec3, step, false, mp)
-	bat := &batch.Batch{
-		Attrs: AUTO_INCR_TABLE_COLNAME[1:],
-		Vecs:  []*vector.Vector{vec, vec2, vec3},
-	}
-=======
-	vec := vector.NewWithStrings(types.T_varchar.ToType(), []string{name}, nil, mp)
-	vec2 := vector.NewWithFixed(types.T_uint64.ToType(), []uint64{num}, nil, mp)
-	vec3 := vector.NewWithFixed(types.T_uint64.ToType(), []uint64{step}, nil, mp)
 	bat := batch.NewWithSize(3)
 	bat.SetAttributes(AUTO_INCR_TABLE_COLNAME[1:])
 	bat.SetVector(0, vec)
 	bat.SetVector(1, vec2)
 	bat.SetVector(2, vec3)
->>>>>>> 1434c449
 	bat.SetZs(1, mp)
 	return bat
 }
@@ -536,15 +522,11 @@
 			str := vector.MustStrCols(bat.Vecs[1])[rowIndex]
 			if str == colName {
 				currentNum := vector.MustTCols[uint64](bat.Vecs[2])[rowIndex : rowIndex+1]
-<<<<<<< HEAD
 				/* XXX dangerous operation
 				retbat.Vecs = append(retbat.Vecs, bat.Vecs[0])
 				retbat.Vecs[0].Col = vector.MustTCols[types.Rowid](retbat.Vecs[0])[rowIndex : rowIndex+1]
 				*/
 				vec := vector.New(vector.FLAT, *bat.GetVector(0).GetType())
-=======
-				vec := vector.New(bat.GetVector(0).Typ)
->>>>>>> 1434c449
 				rowid := vector.MustTCols[types.Rowid](bat.GetVector(0))[rowIndex]
 				if err := vector.Append(vec, rowid, false, mp); err != nil {
 					panic(err)
