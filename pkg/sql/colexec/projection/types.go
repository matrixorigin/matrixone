--- conflicted
+++ resolved
@@ -78,24 +78,5 @@
 }
 
 func (projection *Projection) Free(proc *process.Process, pipelineFailed bool, err error) {
-<<<<<<< HEAD
-	if projection.ctr != nil {
-		for i := range projection.ctr.projExecutors {
-			if projection.ctr.projExecutors[i] != nil {
-				projection.ctr.projExecutors[i].Free()
-			}
-		}
-		projection.ctr.projExecutors = nil
-		if projection.ctr.buf != nil {
-			projection.ctr.buf.Clean(proc.Mp())
-			projection.ctr.buf = nil
-		}
-		projection.ctr = nil
-	}
-
-	anal := proc.GetAnalyze(projection.GetIdx(), projection.GetParallelIdx(), projection.GetParallelMajor())
-	anal.Alloc(int64(projection.maxAllocSize))
-=======
 	projection.FreeProjection(proc)
->>>>>>> 71a091a2
 }