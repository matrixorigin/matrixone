--- conflicted
+++ resolved
@@ -30,24 +30,7 @@
 	"github.com/matrixorigin/matrixone/pkg/vm/process"
 )
 
-<<<<<<< HEAD
-const (
-	maxMessageSizeToMoRpc = 64 * mpool.MB
-
-	// send to all reg functions
-	SendToAllLocalFunc = iota
-	SendToAllRemoteFunc
-	SendToAllFunc
-
-	// send to any reg functions
-	SendToAnyLocalFunc
-	SendToAnyRemoteFunc
-	SendToAnyFunc
-
-	//shuffle to all reg functions
-	ShuffleToAllFunc
-	ShuffleToAllLocalFunc
-)
+
 
 func releaseBats(bat *batch.Batch, proc *process.Process) {
 	for i := range bat.Vecs {
@@ -130,8 +113,7 @@
 	return false, nil
 }
 
-=======
->>>>>>> 54b5e8c9
+
 // common sender: send to all LocalReceiver
 func sendToAllLocalFunc(bat *batch.Batch, ap *Argument, proc *process.Process) (bool, error) {
 	refCountAdd := int64(len(ap.LocalRegs) - 1)
