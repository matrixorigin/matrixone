--- conflicted
+++ resolved
@@ -93,19 +93,7 @@
 	ap := arg.(*Argument)
 	bat := proc.InputBatch()
 	if bat == nil {
-<<<<<<< HEAD
-		return true, nil
-=======
-		if ap.FuncId == ShuffleToAllFunc {
-			ok, err := sendShuffledBats(ap, proc)
-			if ok {
-				return process.ExecStop, err
-			} else {
-				return process.ExecNext, err
-			}
-		}
 		return process.ExecStop, nil
->>>>>>> 69b070ad
 	}
 	if bat.Length() == 0 {
 		bat.Clean(proc.Mp())
