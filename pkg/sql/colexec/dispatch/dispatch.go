--- conflicted
+++ resolved
@@ -37,15 +37,11 @@
 	buf.WriteString(": dispatch")
 }
 
-<<<<<<< HEAD
-func (arg *Argument) Prepare(proc *process.Process) error {
-	for i := range arg.LocalRegs {
-		arg.LocalRegs[i].CleanChannel(proc.GetMPool())
-	}
-
-=======
 func (dispatch *Dispatch) Prepare(proc *process.Process) error {
->>>>>>> f3f968bd
+	for i := range dispatch.LocalRegs {
+		dispatch.LocalRegs[i].CleanChannel(proc.GetMPool())
+	}
+
 	ctr := new(container)
 	dispatch.ctr = ctr
 	ctr.localRegsCnt = len(dispatch.LocalRegs)
