--- conflicted
+++ resolved
@@ -88,14 +88,10 @@
 	for {
 		switch ctr.state {
 		case Build:
-<<<<<<< HEAD
-			singleJoin.build(analyzer, proc)
-=======
-			err = singleJoin.build(anal, proc)
+			err = singleJoin.build(analyzer, proc)
 			if err != nil {
 				return result, err
 			}
->>>>>>> 569231db
 			ctr.state = Probe
 
 		case Probe:
@@ -164,22 +160,14 @@
 		}
 	}
 }
-<<<<<<< HEAD
-func (singleJoin *SingleJoin) build(analyzer process.Analyzer, proc *process.Process) {
+func (singleJoin *SingleJoin) build(analyzer process.Analyzer, proc *process.Process) (err error) {
 	ctr := &singleJoin.ctr
 	start := time.Now()
 	defer analyzer.WaitStop(start)
-	ctr.mp = message.ReceiveJoinMap(singleJoin.JoinMapTag, false, 0, proc.GetMessageBoard(), proc.Ctx)
-=======
-func (singleJoin *SingleJoin) build(anal process.Analyze, proc *process.Process) (err error) {
-	ctr := &singleJoin.ctr
-	start := time.Now()
-	defer anal.WaitStop(start)
 	ctr.mp, err = message.ReceiveJoinMap(singleJoin.JoinMapTag, false, 0, proc.GetMessageBoard(), proc.Ctx)
 	if err != nil {
 		return err
 	}
->>>>>>> 569231db
 	if ctr.mp != nil {
 		ctr.maxAllocSize = max(ctr.maxAllocSize, ctr.mp.Size())
 	}
