--- conflicted
+++ resolved
@@ -141,16 +141,11 @@
 			rbat.Vecs[i] = vector.NewVec(*ctr.bat.Vecs[rp.Pos].GetType())
 		}
 	}
-<<<<<<< HEAD
 
 	if err := ctr.evalJoinCondition(bat, proc); err != nil {
-=======
-	if err := ctr.evalJoinCondition(bat, ap.Conditions[0], proc, anal); err != nil {
->>>>>>> 44ba7b56
 		rbat.Clean(proc.Mp())
 		return err
 	}
-	defer ctr.cleanEvalVectors(proc.Mp())
 
 	count := bat.Length()
 	mSels := ctr.mp.Sels()
