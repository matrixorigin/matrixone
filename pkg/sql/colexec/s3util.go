--- conflicted
+++ resolved
@@ -218,19 +218,6 @@
 	return
 }
 
-<<<<<<< HEAD
-		for cnt >= options.DefaultBlockMaxRows {
-			for i := range newBat.Vecs {
-				newBat.Vecs[i].UnionOne(bat.Vecs[i], int64(idx)-int64(cacheLen), proc.GetMPool())
-			}
-			idx++
-			if idx%int(options.DefaultBlockMaxRows) == 0 {
-				newBat.SetZs(int(options.DefaultBlockMaxRows), proc.GetMPool())
-				bats = append(bats, newBat)
-				newBat = getNewBatch(bat)
-				cnt -= options.DefaultBlockMaxRows
-			}
-=======
 // len(sortIndex) is always only one.
 func (container *WriteS3Container) MergeBlock(idx int, length int, proc *process.Process) error {
 	bats := container.tableBatches[idx][:length]
@@ -241,7 +228,6 @@
 		if idx == 0 && len(container.sortIndex) != 0 {
 			SortByKey(proc, bats[i], container.sortIndex, proc.GetMPool())
 			sortIdx = container.sortIndex[0]
->>>>>>> b0e162b3
 		}
 	}
 	// just write ahead, no need to sort
@@ -249,15 +235,9 @@
 		if err := GenerateWriter(container, proc); err != nil {
 			return err
 		}
-<<<<<<< HEAD
-		for i := 0; i < bat.Length(); i++ {
-			for j := range container.cacheBat[batIdx].Vecs {
-				container.cacheBat[batIdx].Vecs[j].UnionOne(bat.Vecs[j], int64(i), proc.GetMPool())
-=======
 		for i := range bats {
 			if err := WriteBlock(container, bats[i], proc); err != nil {
 				return err
->>>>>>> b0e162b3
 			}
 		}
 		if err := WriteEndBlocks(container, proc, idx); err != nil {
@@ -267,10 +247,10 @@
 		var merge MergeInterface
 		var nulls []*nulls.Nulls
 		for i := 0; i < len(bats); i++ {
-			nulls = append(nulls, bats[i].Vecs[container.sortIndex[0]].Nsp)
+			nulls = append(nulls, bats[i].Vecs[container.sortIndex[0]].GetNulls())
 		}
 		pos := container.sortIndex[0]
-		switch bats[0].Vecs[sortIdx].Typ.Oid {
+		switch bats[0].Vecs[sortIdx].GetType().Oid {
 		case types.T_bool:
 			merge = NewMerge(len(bats), sort.NewBoolLess(), GetFixedCols[bool](bats, pos), nulls)
 		case types.T_int8:
@@ -320,19 +300,13 @@
 		for size > 0 {
 			batchIndex, rowIndex, size = merge.GetNextPos()
 			for i := range container.buffers[idx].Vecs {
-				vector.UnionOne(container.buffers[idx].Vecs[i], bats[batchIndex].Vecs[i], int64(rowIndex), proc.GetMPool())
-			}
-<<<<<<< HEAD
-			for cnt > 0 {
-				for i := range newBat.Vecs {
-					newBat.Vecs[i].UnionOne(bat.Vecs[i], int64(idx)-int64(cacheLen), proc.GetMPool())
-=======
+				container.buffers[idx].Vecs[i].UnionOne(bats[batchIndex].Vecs[i], int64(rowIndex), proc.GetMPool())
+			}
 			lens++
 			if lens == int(options.DefaultBlockMaxRows) {
 				lens = 0
 				if err := WriteBlock(container, container.buffers[idx], proc); err != nil {
 					return err
->>>>>>> b0e162b3
 				}
 				// force clean
 				container.buffers[idx].CleanOnlyData()
@@ -403,13 +377,8 @@
 // referece to pkg/sql/colexec/order/order.go logic
 func SortByKey(proc *process.Process, bat *batch.Batch, sortIndex []int, m *mpool.MPool) error {
 	// Not-Null Check
-<<<<<<< HEAD
-	for i := 0; i < len(pkIdx); i++ {
+	for i := 0; i < len(sortIndex); i++ {
 		if nulls.Any(bat.Vecs[i].GetNulls()) {
-=======
-	for i := 0; i < len(sortIndex); i++ {
-		if nulls.Any(bat.Vecs[i].Nsp) {
->>>>>>> b0e162b3
 			// return moerr.NewConstraintViolation(proc.Ctx, fmt.Sprintf("Column '%s' cannot be null", n.InsertCtx.TableDef.Cols[i].GetName()))
 			return moerr.NewConstraintViolation(proc.Ctx, "Primary key can not be null")
 		}
@@ -420,15 +389,9 @@
 	for i := 0; i < len(bat.Zs); i++ {
 		sels[i] = int64(i)
 	}
-<<<<<<< HEAD
-	ovec := bat.GetVector(int32(pkIdx[0]))
+	ovec := bat.GetVector(int32(sortIndex[0]))
 	if ovec.GetType().IsString() {
 		strCol = vector.MustStrCols(ovec)
-=======
-	ovec := bat.GetVector(int32(sortIndex[0]))
-	if ovec.Typ.IsString() {
-		strCol = vector.GetStrVectorValues(ovec)
->>>>>>> b0e162b3
 	} else {
 		strCol = nil
 	}
@@ -440,15 +403,9 @@
 	ds := make([]bool, len(sels))
 	for i, j := 1, len(sortIndex); i < j; i++ {
 		ps = partition.Partition(sels, ds, ps, ovec)
-<<<<<<< HEAD
-		vec := bat.Vecs[pkIdx[i]]
+		vec := bat.Vecs[sortIndex[i]]
 		if vec.GetType().IsString() {
 			strCol = vector.MustStrCols(vec)
-=======
-		vec := bat.Vecs[sortIndex[i]]
-		if vec.Typ.IsString() {
-			strCol = vector.GetStrVectorValues(vec)
->>>>>>> b0e162b3
 		} else {
 			strCol = nil
 		}
