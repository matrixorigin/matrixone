--- conflicted
+++ resolved
@@ -306,14 +306,7 @@
 	return
 }
 
-<<<<<<< HEAD
-// 1. 64M, 10M
-// cn scope [insert connector]    merge
-// cn scope [insert connector]
-func getStrCols(bats []*batch.Batch, idx int, stopIdx int) (cols [][]string) {
-=======
 func getStrCols(bats []*batch.Batch, idx int) (cols [][]string) {
->>>>>>> ba87caba
 	cols = make([][]string, 0, len(bats))
 	for i := range bats {
 		cols = append(cols, vector.MustStrCol(bats[i].Vecs[idx]))
@@ -323,57 +316,6 @@
 
 func (w *S3Writer) MergeBlock(length int, proc *process.Process, cacheOvershold bool) error {
 	bats := w.Bats[:length]
-<<<<<<< HEAD
-	stopIdx := -1
-	var hackLogic bool
-	if w.Batsize > WriteS3Threshold && cacheOvershold {
-		w.buffer.CleanOnlyData()
-		lastBatch := w.Bats[length-1]
-		size := w.Batsize - uint64(lastBatch.Size())
-		unionOneFuncs := make([]func(v, w *vector.Vector, sel int64) error, 0, len(lastBatch.Vecs))
-		for j := 0; j < len(lastBatch.Vecs); j++ {
-			unionOneFuncs = append(unionOneFuncs, vector.GetUnionOneFunction(*lastBatch.Vecs[j].GetType(), proc.GetMPool()))
-		}
-
-		for i := 0; i < len(lastBatch.Zs); i++ {
-			for j := 0; j < len(lastBatch.Vecs); j++ {
-				unionOneFuncs[j](w.buffer.Vecs[j], lastBatch.Vecs[j], int64(i))
-			}
-			if size+uint64(w.buffer.Size()) == WriteS3Threshold {
-				stopIdx = i
-				break
-			} else if size+uint64(w.buffer.Size()) > WriteS3Threshold {
-				// hack logic:
-				// 1. if the first row of lastBatch result the size is over WriteS3Threshold
-				// the stopIdx will be -1, that's not true, because -1 means
-				// the batches' size of all batch (include the last batch) is
-				// equal to WriteS3Threshold
-				// 2. and there is another extreme situation: the the first row
-				// of lastBatch result the size is over WriteS3Threshold and the
-				// last batch is the first batch
-				// for above, we just care about the fisrt one,the second is no need
-				stopIdx = i - 1
-				if stopIdx == -1 {
-					hackLogic = true
-				}
-				break
-			}
-		}
-		if stopIdx != -1 {
-			if stopIdx+1 > len(w.sels) {
-				for i := len(w.sels); i < stopIdx+1; i++ {
-					w.sels = append(w.sels, int64(i))
-				}
-			}
-			w.buffer.SetZs(stopIdx+1, proc.GetMPool())
-			w.buffer.Shrink(w.sels[:stopIdx+1])
-		}
-	}
-	if stopIdx == -1 && hackLogic {
-		bats = bats[:len(bats)-1]
-	}
-=======
->>>>>>> ba87caba
 	sortIdx := -1
 	for i := range bats {
 		// sort bats firstly
@@ -390,27 +332,10 @@
 		}
 
 		for i := range bats {
-<<<<<<< HEAD
-			// stopIdx!=-1 means the all batches' size is over 64M
-			if stopIdx != -1 && i == len(bats)-1 {
-				break
-			}
 			if err := w.WriteBlock(bats[i]); err != nil {
 				return err
 			}
 		}
-		if stopIdx != -1 {
-			if err := w.WriteBlock(w.buffer); err != nil {
-				return err
-			}
-			w.buffer.CleanOnlyData()
-		}
-=======
-			if err := w.writeBlock(bats[i]); err != nil {
-				return err
-			}
-		}
->>>>>>> ba87caba
 		if err := w.writeEndBlocks(proc); err != nil {
 			return err
 		}
@@ -496,30 +421,11 @@
 		// force clean
 		w.buffer.CleanOnlyData()
 	}
-<<<<<<< HEAD
-	if stopIdx == -1 {
-		if hackLogic {
-			w.Batsize = uint64(w.Bats[length-1].Size())
-			w.Bats = w.Bats[length-1:]
-		} else {
-			w.Batsize = 0
-			w.Bats = w.Bats[:0]
-		}
-	} else {
-		lastBatch := w.Bats[length-1]
-		if lastBatch.Length() > len(w.sels) {
-			for i := len(w.sels); i < lastBatch.Length(); i++ {
-				w.sels = append(w.sels, int64(i))
-			}
-		}
-		lastBatch.Shrink(w.sels[stopIdx+1 : lastBatch.Length()])
-=======
 	for i := 0; i < length; i++ {
 		w.putBatch(w.Bats[i])
 		w.Batsize -= uint64(w.Bats[i].Size())
 	}
 	if length == len(w.Bats) {
->>>>>>> ba87caba
 		w.Bats = w.Bats[:0]
 	} else {
 		w.Bats = append(w.Bats[:length], w.Bats[length+1:]...)
