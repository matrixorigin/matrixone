--- conflicted
+++ resolved
@@ -341,43 +341,6 @@
 
 	w.initBuffers(proc, w.batches[0])
 
-<<<<<<< HEAD
-	nulls := make([]*nulls.Nulls, 0, len(w.batches))
-	for i := 0; i < len(w.batches); i++ {
-		nulls = append(nulls, w.batches[i].Vecs[w.sortIndex].GetNulls())
-	}
-	merge := GetNewMergeFromBatchs(w.batches, w.sortIndex, nulls)
-	if _, err := w.generateWriter(proc); err != nil {
-		return nil, objectio.ObjectStats{}, err
-	}
-	lens := 0
-	size := len(w.batches)
-	w.buffer.CleanOnlyData()
-	var batchIndex int
-	var rowIndex int
-	for size > 0 {
-		batchIndex, rowIndex, size = merge.GetNextPos()
-		for i := range w.buffer.Vecs {
-			err := w.buffer.Vecs[i].UnionOne(w.batches[batchIndex].Vecs[i], int64(rowIndex), proc.GetMPool())
-			if err != nil {
-				return nil, objectio.ObjectStats{}, err
-			}
-		}
-		// all data in w.batches[batchIndex] are used. Clean it.
-		if rowIndex+1 == w.batches[batchIndex].RowCount() {
-			w.batches[batchIndex].Clean(proc.GetMPool())
-		}
-		lens++
-		if lens == options.DefaultBlockMaxRows {
-			lens = 0
-			w.buffer.SetRowCount(options.DefaultBlockMaxRows)
-			if _, err := w.writer.WriteBatch(w.buffer); err != nil {
-				return nil, objectio.ObjectStats{}, err
-			}
-			// force clean
-			w.buffer.CleanOnlyData()
-		}
-=======
 	if _, err := w.generateWriter(proc); err != nil {
 		return nil, objectio.ObjectStats{}, err
 	}
@@ -385,7 +348,6 @@
 	sinker := func(bat *batch.Batch) error {
 		_, err := w.writer.WriteBatch(bat)
 		return err
->>>>>>> 717cb94e
 	}
 	if err := MergeSortBatches(
 		w.batches,
