// Copyright 2022 Matrix Origin
//
// Licensed under the Apache License, Version 2.0 (the "License");
// you may not use this file except in compliance with the License.
// You may obtain a copy of the License at
//
//      http://www.apache.org/licenses/LICENSE-2.0
//
// Unless required by applicable law or agreed to in writing, software
// distributed under the License is distributed on an "AS IS" BASIS,
// WITHOUT WARRANTIES OR CONDITIONS OF ANY KIND, either express or implied.
// See the License for the specific language governing permissions and
// limitations under the License.

package colexec

import (
	"github.com/matrixorigin/matrixone/pkg/catalog"
	"github.com/matrixorigin/matrixone/pkg/common/moerr"
	"github.com/matrixorigin/matrixone/pkg/common/mpool"
	"github.com/matrixorigin/matrixone/pkg/container/batch"
	"github.com/matrixorigin/matrixone/pkg/container/nulls"
	"github.com/matrixorigin/matrixone/pkg/container/types"
	"github.com/matrixorigin/matrixone/pkg/container/vector"
	"github.com/matrixorigin/matrixone/pkg/defines"
	"github.com/matrixorigin/matrixone/pkg/fileservice"
	"github.com/matrixorigin/matrixone/pkg/objectio"
	"github.com/matrixorigin/matrixone/pkg/pb/plan"
	"github.com/matrixorigin/matrixone/pkg/sort"
	"github.com/matrixorigin/matrixone/pkg/sql/util"
	"github.com/matrixorigin/matrixone/pkg/vm/engine"
	"github.com/matrixorigin/matrixone/pkg/vm/engine/tae/blockio"
	"github.com/matrixorigin/matrixone/pkg/vm/engine/tae/common"
	"github.com/matrixorigin/matrixone/pkg/vm/engine/tae/options"
	"github.com/matrixorigin/matrixone/pkg/vm/process"
)

type S3Writer struct {
	sortIndex int
	pk        map[string]struct{}
	idx       int16

	writer  *blockio.BlockWriter
	lengths []uint64

	metaLocBat *batch.Batch

	// buffers[i] stands the i-th buffer batch used
	// for merge sort (corresponding to table_i,table_i could be unique
	// table or main table)
	buffer *batch.Batch

	// tableBatches[i] used to store the batches of table_i
	// when the batches' size is over 64M, we will use merge
	// sort, and then write a segment in s3
	Bats []*batch.Batch

	// tableBatchSizes are used to record the table_i's batches'
	// size in tableBatches
	Batsize uint64

	sels []int64
}

const (
	// WriteS3Threshold when batches'  size of table reaches this, we will
	// trigger write s3
	WriteS3Threshold uint64 = 64 * mpool.MB

	TagS3Size uint64 = 10 * mpool.MB
)

func (w *S3Writer) GetMetaLocBat() *batch.Batch {
	return w.metaLocBat
}

func (w *S3Writer) SetMp(attrs []*engine.Attribute) {
	for i := 0; i < len(attrs); i++ {
		if attrs[i].Primary {
			w.pk[attrs[i].Name] = struct{}{}
		}
		if attrs[i].Default == nil {
			continue
		}
	}
}

func (w *S3Writer) Init() {
	w.pk = make(map[string]struct{})
	w.sels = make([]int64, options.DefaultBlockMaxRows)
	for i := 0; i < int(options.DefaultBlockMaxRows); i++ {
		w.sels[i] = int64(i)
	}
	w.ResetMetaLocBat()
}

func (w *S3Writer) SetSortIdx(sortIdx int) {
	w.sortIndex = sortIdx
}

// AllocS3Writers Alloc S3 writers for origin table.
func AllocS3Writers(tableDef *plan.TableDef) ([]*S3Writer, error) {
	uniqueNums := 0
	for _, idx := range tableDef.Indexes {
		if idx.Unique {
			uniqueNums++
		}
	}
	writers := make([]*S3Writer, 1+uniqueNums)
	for i := range writers {
		writers[i] = &S3Writer{
			sortIndex: -1,
			pk:        make(map[string]struct{}),
			idx:       int16(i),
			sels:      make([]int64, options.DefaultBlockMaxRows),
		}
		for j := 0; j < int(options.DefaultBlockMaxRows); j++ {
			writers[i].sels[j] = int64(j)
		}
		writers[i].ResetMetaLocBat()
		//handle origin/main table's sort index.
		if i == 0 {
			//tableDef := insertCtx.TableDef
			if tableDef.Pkey != nil && tableDef.Pkey.CompPkeyCol != nil {
				// the serialized cpk col is located in the last of the bat.vecs
				writers[i].sortIndex = len(tableDef.Cols)
			} else {
				// Get Single Col pk index
				for idx, colDef := range tableDef.Cols {
					if colDef.Primary {
						writers[i].sortIndex = idx
						break
					}
				}
				if tableDef.ClusterBy != nil {
					if util.JudgeIsCompositeClusterByColumn(tableDef.ClusterBy.Name) {
						// the serialized clusterby col is located in the last of the bat.vecs
						writers[i].sortIndex = len(tableDef.Cols)
					} else {
						for idx, colDef := range tableDef.Cols {
							if colDef.Name == tableDef.ClusterBy.Name {
								writers[i].sortIndex = idx
							}
						}
					}
				}
			}
			// get Primary
			for _, def := range tableDef.Cols {
				if def.Primary {
					writers[i].pk[def.Name] = struct{}{}
				}
			}

			// Check whether the composite primary key column is included
			if tableDef.Pkey != nil && tableDef.Pkey.CompPkeyCol != nil {
				writers[i].pk[tableDef.Pkey.CompPkeyCol.Name] = struct{}{}
			}
			continue
		}
		//TODO::to handle unique index table's sort index;
	}
	return writers, nil
}

func (w *S3Writer) ResetMetaLocBat() {
	// A simple explanation of the two vectors held by metaLocBat
	// vecs[0] to mark which table this metaLoc belongs to: [0] means insertTable itself, [1] means the first uniqueIndex table, [2] means the second uniqueIndex table and so on
	// vecs[1] store relative block metadata
	attrs := []string{catalog.BlockMeta_TableIdx_Insert, catalog.BlockMeta_MetaLoc}
	metaLocBat := batch.New(true, attrs)
	metaLocBat.Vecs[0] = vector.NewVec(types.T_int16.ToType())
	metaLocBat.Vecs[1] = vector.NewVec(types.T_text.ToType())
	w.metaLocBat = metaLocBat
}

func (w *S3Writer) WriteEnd(proc *process.Process) {
	if w.metaLocBat.Vecs[0].Length() > 0 {
		w.metaLocBat.SetZs(w.metaLocBat.Vecs[0].Length(), proc.GetMPool())
		proc.SetInputBatch(w.metaLocBat)
		w.ResetMetaLocBat()
	}
}

func (w *S3Writer) WriteS3CacheBatch(proc *process.Process) error {
	if w.Batsize >= TagS3Size {
		if err := w.MergeBlock(len(w.Bats), proc, false); err != nil {
			return err
		}
		w.metaLocBat.SetZs(w.metaLocBat.Vecs[0].Length(), proc.GetMPool())
		return nil
	}
	for _, bat := range w.Bats {
		if err := vector.AppendFixed(
			w.metaLocBat.Vecs[0], -w.idx-1,
			false, proc.GetMPool()); err != nil {
			return err
		}
		bytes, err := bat.MarshalBinary()
		if err != nil {
			return err
		}
		if err = vector.AppendBytes(
			w.metaLocBat.Vecs[1], bytes,
			false, proc.GetMPool()); err != nil {
			return err
		}

	}
	w.metaLocBat.SetZs(w.metaLocBat.Vecs[0].Length(), proc.GetMPool())
	return nil
}

func (w *S3Writer) InitBuffers(bat *batch.Batch) {
	if w.buffer == nil {
		w.buffer = getNewBatch(bat)
	}
}

// the return value can be 1,0,-1
// 1: the tableBatches[idx] is over threshold
// 0: the tableBatches[idx] is equal to threshold
// -1: the tableBatches[idx] is less than threshold
func (w *S3Writer) Put(bat *batch.Batch) int {
	w.Batsize += uint64(bat.Size())
	w.Bats = append(w.Bats, bat)
	if w.Batsize == WriteS3Threshold {
		return 0
	} else if w.Batsize > WriteS3Threshold {
		return 1
	}
	return -1
}

func getFixedCols[T types.FixedSizeT](bats []*batch.Batch, idx int, stopIdx int) (cols [][]T) {
	cols = make([][]T, 0, len(bats))
	for i := range bats {
		cols = append(cols, vector.MustFixedCol[T](bats[i].Vecs[idx]))
	}
	if stopIdx != -1 {
		cols[len(cols)-1] = cols[len(cols)-1][:stopIdx+1]
	}
	return
}

func getStrCols(bats []*batch.Batch, idx int, stopIdx int) (cols [][]string) {
	cols = make([][]string, 0, len(bats))
	for i := range bats {
		cols = append(cols, vector.MustStrCol(bats[i].Vecs[idx]))
	}
	if stopIdx != -1 {
		cols[len(cols)-1] = cols[len(cols)-1][:stopIdx+1]
	}
	return
}

func (w *S3Writer) MergeBlock(length int, proc *process.Process, cacheOvershold bool) error {
	bats := w.Bats[:length]
	stopIdx := -1
	var hackLogic bool
	if w.Batsize > WriteS3Threshold && cacheOvershold {
		w.buffer.CleanOnlyData()
		lastBatch := w.Bats[length-1]
		size := w.Batsize - uint64(lastBatch.Size())
		unionOneFuncs := make([]func(v, w *vector.Vector, sel int64) error, 0, len(lastBatch.Vecs))
		for j := 0; j < len(lastBatch.Vecs); j++ {
			unionOneFuncs = append(unionOneFuncs, vector.GetUnionOneFunction(*lastBatch.Vecs[j].GetType(), proc.GetMPool()))
		}
		for i := 0; i < len(lastBatch.Zs); i++ {
			for j := 0; j < len(lastBatch.Vecs); j++ {
				unionOneFuncs[j](w.buffer.Vecs[j], lastBatch.Vecs[j], int64(i))
			}
			if size+uint64(w.buffer.Size()) == WriteS3Threshold {
				stopIdx = i
				break
			} else if size+uint64(w.buffer.Size()) > WriteS3Threshold {
				// hack logic:
				// 1. if the first row of lastBatch result the size is over WriteS3Threshold
				// the stopIdx will be -1, that's not true, because -1 means
				// the batches' size of all batch (include the last batch) is
				// equal to WriteS3Threshold
				// 2. and there is another extreme situation: the the first row
				// of lastBatch result the size is over WriteS3Threshold and the
				// last batch is the first batch
				// for above, we just care about the fisrt one,the second is no need
				stopIdx = i - 1
				if stopIdx == -1 {
					hackLogic = true
				}
				break
			}
		}
		if stopIdx != -1 {
			w.buffer.SetZs(stopIdx+1, proc.GetMPool())
			w.buffer.Shrink(w.sels[:stopIdx+1])
		}
	}
	if stopIdx == -1 && hackLogic {
		bats = bats[:len(bats)-1]
	}
	sortIdx := -1
	for i := range bats {
		// sort bats firstly
		// for main table
		//TODO::sort unique index table.
		if w.idx == 0 && w.sortIndex != -1 {
			sortByKey(proc, bats[i], w.sortIndex, proc.GetMPool())
			sortIdx = w.sortIndex
		}
	}
	// just write ahead, no need to sort
	if sortIdx == -1 {
		if err := w.generateWriter(proc); err != nil {
			return err
		}

		for i := range bats {
			// stopIdx!=-1 means the all batches' size is over 64M
			if stopIdx != -1 && i == len(bats)-1 {
				break
			}
			if err := w.writeBlock(bats[i]); err != nil {
				return err
			}
		}
		if stopIdx != -1 {
			if err := w.writeBlock(w.buffer); err != nil {
				return err
			}
			w.buffer.CleanOnlyData()
		}
		if err := w.writeEndBlocks(proc); err != nil {
			return err
		}
	} else {
		var merge MergeInterface
		var nulls []*nulls.Nulls
		for i := 0; i < len(bats); i++ {
			nulls = append(nulls, bats[i].Vecs[w.sortIndex].GetNulls())
		}
		pos := w.sortIndex
		switch bats[0].Vecs[sortIdx].GetType().Oid {
		case types.T_bool:
			merge = NewMerge(len(bats), sort.NewBoolLess(), getFixedCols[bool](bats, pos, stopIdx), nulls)
		case types.T_int8:
			merge = NewMerge(len(bats), sort.NewGenericCompLess[int8](), getFixedCols[int8](bats, pos, stopIdx), nulls)
		case types.T_int16:
			merge = NewMerge(len(bats), sort.NewGenericCompLess[int16](), getFixedCols[int16](bats, pos, stopIdx), nulls)
		case types.T_int32:
			merge = NewMerge(len(bats), sort.NewGenericCompLess[int32](), getFixedCols[int32](bats, pos, stopIdx), nulls)
		case types.T_int64:
			merge = NewMerge(len(bats), sort.NewGenericCompLess[int64](), getFixedCols[int64](bats, pos, stopIdx), nulls)
		case types.T_uint8:
			merge = NewMerge(len(bats), sort.NewGenericCompLess[uint8](), getFixedCols[uint8](bats, pos, stopIdx), nulls)
		case types.T_uint16:
			merge = NewMerge(len(bats), sort.NewGenericCompLess[uint16](), getFixedCols[uint16](bats, pos, stopIdx), nulls)
		case types.T_uint32:
			merge = NewMerge(len(bats), sort.NewGenericCompLess[uint32](), getFixedCols[uint32](bats, pos, stopIdx), nulls)
		case types.T_uint64:
			merge = NewMerge(len(bats), sort.NewGenericCompLess[uint64](), getFixedCols[uint64](bats, pos, stopIdx), nulls)
		case types.T_float32:
			merge = NewMerge(len(bats), sort.NewGenericCompLess[float32](), getFixedCols[float32](bats, pos, stopIdx), nulls)
		case types.T_float64:
			merge = NewMerge(len(bats), sort.NewGenericCompLess[float64](), getFixedCols[float64](bats, pos, stopIdx), nulls)
		case types.T_date:
			merge = NewMerge(len(bats), sort.NewGenericCompLess[types.Date](), getFixedCols[types.Date](bats, pos, stopIdx), nulls)
		case types.T_datetime:
			merge = NewMerge(len(bats), sort.NewGenericCompLess[types.Datetime](), getFixedCols[types.Datetime](bats, pos, stopIdx), nulls)
		case types.T_time:
			merge = NewMerge(len(bats), sort.NewGenericCompLess[types.Time](), getFixedCols[types.Time](bats, pos, stopIdx), nulls)
		case types.T_timestamp:
			merge = NewMerge(len(bats), sort.NewGenericCompLess[types.Timestamp](), getFixedCols[types.Timestamp](bats, pos, stopIdx), nulls)
		case types.T_decimal64:
			merge = NewMerge(len(bats), sort.NewDecimal64Less(), getFixedCols[types.Decimal64](bats, pos, stopIdx), nulls)
		case types.T_decimal128:
			merge = NewMerge(len(bats), sort.NewDecimal128Less(), getFixedCols[types.Decimal128](bats, pos, stopIdx), nulls)
		case types.T_uuid:
			merge = NewMerge(len(bats), sort.NewUuidCompLess(), getFixedCols[types.Uuid](bats, pos, stopIdx), nulls)
		case types.T_char, types.T_varchar, types.T_blob, types.T_text:
			merge = NewMerge(len(bats), sort.NewGenericCompLess[string](), getStrCols(bats, pos, stopIdx), nulls)
		}
		if err := w.generateWriter(proc); err != nil {
			return err
		}
		lens := 0
		size := len(bats)
		w.buffer.CleanOnlyData()
		var batchIndex int
		var rowIndex int
		for size > 0 {
			batchIndex, rowIndex, size = merge.GetNextPos()
			for i := range w.buffer.Vecs {
				w.buffer.Vecs[i].UnionOne(bats[batchIndex].Vecs[i], int64(rowIndex), proc.GetMPool())
			}
			lens++
			if lens == int(options.DefaultBlockMaxRows) {
				lens = 0
				if err := w.writeBlock(w.buffer); err != nil {
					return err
				}
				// force clean
				w.buffer.CleanOnlyData()
			}
		}
		if lens > 0 {
			if err := w.writeBlock(w.buffer); err != nil {
				return err
			}
			w.buffer.CleanOnlyData()
		}
		if err := w.writeEndBlocks(proc); err != nil {
			return err
		}
		// force clean
		w.buffer.CleanOnlyData()
	}
	if stopIdx == -1 {
		if hackLogic {
			w.Batsize = uint64(w.Bats[length-1].Size())
			w.Bats = w.Bats[length-1:]
		} else {
			w.Batsize = 0
			w.Bats = w.Bats[:0]
		}
	} else {
		lastBatch := w.Bats[length-1]
		lastBatch.Shrink(w.sels[stopIdx+1 : lastBatch.Length()])
		w.Bats = w.Bats[:0]
		w.Bats = append(w.Bats, lastBatch)
		w.Batsize = uint64(lastBatch.Size())
	}
	return nil
}

// WriteS3Batch logic:
// S3Writer caches the batches in memory
// and when the batches size reaches 10M, we
// add a tag to indicate we need to write these data into
// s3, but not immediately. We continue to wait until
// no more data or the data size reaches 64M, at that time
// we will trigger write s3.
func (w *S3Writer) WriteS3Batch(bat *batch.Batch, proc *process.Process) error {
	w.InitBuffers(bat)
	res := w.Put(bat)
	switch res {
	case 1:
		w.MergeBlock(len(w.Bats), proc, true)
	case 0:
		w.MergeBlock(len(w.Bats), proc, true)
	case -1:
		//proc.SetInputBatch(&batch.Batch{})
	}
	return nil
}

func getNewBatch(bat *batch.Batch) *batch.Batch {
	attrs := make([]string, len(bat.Attrs))
	copy(attrs, bat.Attrs)
	newBat := batch.New(true, attrs)
	for i := range bat.Vecs {
		newBat.Vecs[i] = vector.NewVec(*bat.Vecs[i].GetType())
	}
	return newBat
}

func (w *S3Writer) generateWriter(proc *process.Process) error {
	// Use uuid as segment id
	// TODO: multiple 64m file in one segment
	id := common.NewSegmentid()
	s3, err := fileservice.Get[fileservice.FileService](proc.FileService, defines.SharedFileServiceName)
	if err != nil {
		return err
	}
	name := objectio.BuildObjectName(id, 0)
	w.writer, err = blockio.NewBlockWriterNew(s3, name)
	if err != nil {
		return err
	}
	w.lengths = w.lengths[:0]
	return nil
}

// reference to pkg/sql/colexec/order/order.go logic
func sortByKey(proc *process.Process, bat *batch.Batch, sortIndex int, m *mpool.MPool) error {
	// Not-Null Check
	if nulls.Any(bat.Vecs[sortIndex].GetNulls()) {
		// return moerr.NewConstraintViolation(proc.Ctx, fmt.Sprintf("Column '%s' cannot be null", n.InsertCtx.TableDef.Cols[i].GetName()))
		return moerr.NewConstraintViolation(proc.Ctx, "Primary key can not be null")
	}
	var strCol []string
	sels := make([]int64, len(bat.Zs))
	for i := 0; i < len(bat.Zs); i++ {
		sels[i] = int64(i)
	}
<<<<<<< HEAD
	ovec := bat.GetVector(int32(sortIndex[0]))
	if ovec.GetType().IsVarlen() {
=======
	ovec := bat.GetVector(int32(sortIndex))
	if ovec.GetType().IsString() {
>>>>>>> 8fe4a7fc
		strCol = vector.MustStrCol(ovec)
	} else {
		strCol = nil
	}
	sort.Sort(false, false, false, sels, ovec, strCol)
	return bat.Shuffle(sels, m)
}

func getPrimaryKeyIdx(pk map[string]struct{}, attrs []string) (uint16, bool) {
	for i := range attrs {
		if _, ok := pk[attrs[i]]; ok {
			return uint16(i), true
		}
	}
	return 0, false
}

// writeBlock writes one batch to a buffer and generate related indexes for this batch
// For more information, please refer to the comment about func Write in Writer interface
func (w *S3Writer) writeBlock(bat *batch.Batch) error {
	if idx, ok := getPrimaryKeyIdx(w.pk, bat.Attrs); ok {
		w.writer.SetPrimaryKey(idx)
	}

	_, err := w.writer.WriteBatch(bat)
	if err != nil {
		return err
	}
	w.lengths = append(w.lengths, uint64(bat.Vecs[0].Length()))
	return nil
}

// writeEndBlocks writes batches in buffer to fileservice(aka s3 in this feature) and get meta data about block on fileservice and put it into metaLocBat
// For more information, please refer to the comment about func WriteEnd in Writer interface
func (w *S3Writer) writeEndBlocks(proc *process.Process) error {
	blocks, _, err := w.writer.Sync(proc.Ctx)
	if err != nil {
		return err
	}
	for j := range blocks {
		metaLoc := blockio.EncodeLocation(
			w.writer.GetName(),
			blocks[j].GetExtent(),
			uint32(w.lengths[j]),
			blocks[j].GetID(),
		).String()

		if err := vector.AppendFixed(
			w.metaLocBat.Vecs[0],
			w.idx,
			false,
			proc.GetMPool()); err != nil {
			return err
		}
		if err := vector.AppendBytes(
			w.metaLocBat.Vecs[1],
			[]byte(metaLoc),
			false,
			proc.GetMPool()); err != nil {
			return err
		}
	}
	w.metaLocBat.SetZs(w.metaLocBat.Vecs[0].Length(), proc.GetMPool())
	return nil
}<|MERGE_RESOLUTION|>--- conflicted
+++ resolved
@@ -492,13 +492,8 @@
 	for i := 0; i < len(bat.Zs); i++ {
 		sels[i] = int64(i)
 	}
-<<<<<<< HEAD
-	ovec := bat.GetVector(int32(sortIndex[0]))
-	if ovec.GetType().IsVarlen() {
-=======
 	ovec := bat.GetVector(int32(sortIndex))
 	if ovec.GetType().IsString() {
->>>>>>> 8fe4a7fc
 		strCol = vector.MustStrCol(ovec)
 	} else {
 		strCol = nil
