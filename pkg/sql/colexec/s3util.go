// Copyright 2022 Matrix Origin
//
// Licensed under the Apache License, Version 2.0 (the "License");
// you may not use this file except in compliance with the License.
// You may obtain a copy of the License at
//
//      http://www.apache.org/licenses/LICENSE-2.0
//
// Unless required by applicable law or agreed to in writing, software
// distributed under the License is distributed on an "AS IS" BASIS,
// WITHOUT WARRANTIES OR CONDITIONS OF ANY KIND, either express or implied.
// See the License for the specific language governing permissions and
// limitations under the License.

package colexec

import (
	"github.com/matrixorigin/matrixone/pkg/catalog"
	"github.com/matrixorigin/matrixone/pkg/common/moerr"
	"github.com/matrixorigin/matrixone/pkg/common/mpool"
	"github.com/matrixorigin/matrixone/pkg/container/batch"
	"github.com/matrixorigin/matrixone/pkg/container/nulls"
	"github.com/matrixorigin/matrixone/pkg/container/types"
	"github.com/matrixorigin/matrixone/pkg/container/vector"
	"github.com/matrixorigin/matrixone/pkg/defines"
	"github.com/matrixorigin/matrixone/pkg/fileservice"
	"github.com/matrixorigin/matrixone/pkg/logutil"
	"github.com/matrixorigin/matrixone/pkg/objectio"
	"github.com/matrixorigin/matrixone/pkg/pb/plan"
	"github.com/matrixorigin/matrixone/pkg/sort"
	"github.com/matrixorigin/matrixone/pkg/sql/util"
	"github.com/matrixorigin/matrixone/pkg/vm/engine"
	"github.com/matrixorigin/matrixone/pkg/vm/engine/tae/blockio"
	"github.com/matrixorigin/matrixone/pkg/vm/engine/tae/options"
	"github.com/matrixorigin/matrixone/pkg/vm/process"
)

type S3Writer struct {
	sortIndex int
	pk        map[string]struct{}
	idx       int16

	schemaVersion uint32
	seqnums       []uint16

	writer  *blockio.BlockWriter
	lengths []uint64

	metaLocBat *batch.Batch

	// buffers[i] stands the i-th buffer batch used
	// for merge sort (corresponding to table_i,table_i could be unique
	// table or main table)
	buffer *batch.Batch

	//for memory multiplexing.
	tableBatchBuffers []*batch.Batch

	// tableBatches[i] used to store the batches of table_i
	// when the batches' size is over 64M, we will use merge
	// sort, and then write a segment in s3
	Bats []*batch.Batch

	// tableBatchSizes are used to record the table_i's batches'
	// size in tableBatches
	Batsize uint64

	typs []types.Type
	ufs  []func(*vector.Vector, *vector.Vector, int64) error // function pointers for type conversion
}

const (
	// WriteS3Threshold when batches'  size of table reaches this, we will
	// trigger write s3
	WriteS3Threshold uint64 = 64 * mpool.MB

	TagS3Size uint64 = 10 * mpool.MB
)

func (w *S3Writer) Free(proc *process.Process) {
	if w.metaLocBat != nil {
		w.metaLocBat.Clean(proc.Mp())
		w.metaLocBat = nil
	}
	if w.buffer != nil {
		w.buffer.Clean(proc.Mp())
		w.buffer = nil
	}
	for _, bat := range w.tableBatchBuffers {
		bat.Clean(proc.Mp())
	}
	w.tableBatchBuffers = nil
	for _, bat := range w.Bats {
		bat.Clean(proc.Mp())
	}
	w.Bats = nil
}

func (w *S3Writer) GetMetaLocBat() *batch.Batch {
	return w.metaLocBat
}

func (w *S3Writer) SetMp(attrs []*engine.Attribute) {
	for i := 0; i < len(attrs); i++ {
		if attrs[i].Primary {
			w.pk[attrs[i].Name] = struct{}{}
		}
		if attrs[i].Default == nil {
			continue
		}
	}
}

func (w *S3Writer) Init() {
	w.pk = make(map[string]struct{})
	w.ResetMetaLocBat()
}

func (w *S3Writer) SetSortIdx(sortIdx int) {
	w.sortIndex = sortIdx
}

// AllocS3Writers Alloc S3 writers for origin table.
func AllocS3Writers(tableDef *plan.TableDef) ([]*S3Writer, error) {
	uniqueNums := 0
	for _, idx := range tableDef.Indexes {
		if idx.Unique {
			uniqueNums++
		}
	}

	writers := make([]*S3Writer, 1+uniqueNums)
	for i := range writers {
		writers[i] = &S3Writer{
			sortIndex: -1,
			pk:        make(map[string]struct{}),
			idx:       int16(i),
		}
		writers[i].ResetMetaLocBat()
		//handle origin/main table's sort index.
		if i == 0 {
			writers[i].schemaVersion = tableDef.Version
			writers[i].seqnums = make([]uint16, 0)
			for _, colDef := range tableDef.Cols {
				if colDef.Name != catalog.Row_ID {
					writers[i].seqnums = append(writers[i].seqnums, uint16(colDef.Seqnum))
				}
			}
			logutil.Infof("allocate s3write tbl: %d-%s, seqnums: %v", tableDef.TblId, tableDef.Name, writers[i].seqnums)
			if tableDef.Pkey != nil && tableDef.Pkey.CompPkeyCol != nil {
				// the serialized cpk col is located in the last of the bat.vecs
				writers[i].sortIndex = len(tableDef.Cols)
			} else {
				// Get Single Col pk index
				for idx, colDef := range tableDef.Cols {
					if colDef.Primary &&
						!colDef.Hidden {
						writers[i].sortIndex = idx
						break
					}
				}
				if tableDef.ClusterBy != nil {
					if util.JudgeIsCompositeClusterByColumn(tableDef.ClusterBy.Name) {
						// the serialized clusterby col is located in the last of the bat.vecs
						writers[i].sortIndex = len(tableDef.Cols)
					} else {
						for idx, colDef := range tableDef.Cols {
							if colDef.Name == tableDef.ClusterBy.Name {
								writers[i].sortIndex = idx
							}
						}
					}
				}
			}
			// get Primary
			for _, def := range tableDef.Cols {
				if def.Primary {
					writers[i].pk[def.Name] = struct{}{}
				}
			}

			// Check whether the composite primary key column is included
			if tableDef.Pkey != nil && tableDef.Pkey.CompPkeyCol != nil {
				writers[i].pk[tableDef.Pkey.CompPkeyCol.Name] = struct{}{}
			}
			continue
		}
		//handle for unique index table.
		writers[i].sortIndex = 0
		writers[i].pk[catalog.IndexTableIndexColName] = struct{}{}
	}
	return writers, nil
}

func (w *S3Writer) ResetMetaLocBat() {
	// A simple explanation of the two vectors held by metaLocBat
	// vecs[0] to mark which table this metaLoc belongs to: [0] means insertTable itself, [1] means the first uniqueIndex table, [2] means the second uniqueIndex table and so on
	// vecs[1] store relative block metadata
	attrs := []string{catalog.BlockMeta_TableIdx_Insert, catalog.BlockMeta_MetaLoc}
	metaLocBat := batch.New(true, attrs)
	metaLocBat.Cnt = 1
	metaLocBat.Vecs[0] = vector.NewVec(types.T_int16.ToType())
	metaLocBat.Vecs[1] = vector.NewVec(types.T_text.ToType())
	w.metaLocBat = metaLocBat
}

func (w *S3Writer) WriteEnd(proc *process.Process) {
	if w.metaLocBat.Vecs[0].Length() > 0 {
		w.metaLocBat.SetZs(w.metaLocBat.Vecs[0].Length(), proc.GetMPool())
		proc.SetInputBatch(w.metaLocBat)
	}
}

func (w *S3Writer) WriteS3CacheBatch(proc *process.Process) error {
	if w.Batsize >= TagS3Size {
		if err := w.SortAndFlush(proc); err != nil {
			return err
		}
		w.metaLocBat.SetZs(w.metaLocBat.Vecs[0].Length(), proc.GetMPool())
		return nil
	}
	for _, bat := range w.Bats {
		if err := vector.AppendFixed(
			w.metaLocBat.Vecs[0], -w.idx-1,
			false, proc.GetMPool()); err != nil {
			return err
		}
		bytes, err := bat.MarshalBinary()
		if err != nil {
			return err
		}
		if err = vector.AppendBytes(
			w.metaLocBat.Vecs[1], bytes,
			false, proc.GetMPool()); err != nil {
			return err
		}
	}
	w.metaLocBat.SetZs(w.metaLocBat.Vecs[0].Length(), proc.GetMPool())
	return nil
}

func (w *S3Writer) InitBuffers(bat *batch.Batch) {
	if w.buffer == nil {
		w.buffer = getNewBatch(bat)
	}
}

// Put batch into w.bats , and make sure that each batch in w.bats
//
//	contains options.DefaultBlockMaxRows rows except for the last one.
//	true: the tableBatches[idx] is over threshold
//	false: the tableBatches[idx] is less than or equal threshold
func (w *S3Writer) Put(bat *batch.Batch, proc *process.Process) bool {
	var rbat *batch.Batch

	if len(w.typs) == 0 {
		for i := 0; i < bat.VectorCount(); i++ {
			typ := *bat.GetVector(int32(i)).GetType()
			w.typs = append(w.typs, typ)
			w.ufs = append(w.ufs, vector.GetUnionOneFunction(typ, proc.Mp()))
		}
	}
	res := false
	start, end := 0, bat.Length()
	for start < end {
		n := len(w.Bats)
		if n == 0 || w.Bats[n-1].Length() >=
			int(options.DefaultBlockMaxRows) {
			if len(w.tableBatchBuffers) > 0 {
				rbat = w.tableBatchBuffers[0]
				w.tableBatchBuffers = w.tableBatchBuffers[1:]
				rbat.CleanOnlyData()
			} else {
				rbat = batch.NewWithSize(bat.VectorCount())
				rbat.SetAttributes(bat.Attrs)
				for i := range w.typs {
					rbat.Vecs[i] = vector.NewVec(w.typs[i])
				}
			}
			w.Bats = append(w.Bats, rbat)
		} else {
			rbat = w.Bats[n-1]
		}
		rows := end - start
		if left := int(options.DefaultBlockMaxRows) - rbat.Length(); rows > left {
			rows = left
		}
		for i := 0; i < bat.VectorCount(); i++ {
			vec := rbat.GetVector(int32(i))
			srcVec := bat.GetVector(int32(i))
			for j := 0; j < rows; j++ {
				if err := w.ufs[i](vec, srcVec, int64(j+start)); err != nil {
					panic(err)
				}
			}
		}
		for j := 0; j < rows; j++ {
			rbat.Zs = append(rbat.Zs, bat.Zs[j+start])
		}
		start += rows
		if w.Batsize = w.Batsize + uint64(rbat.Size()); w.Batsize > WriteS3Threshold {
			res = true
		}
	}
	return res
}

func getFixedCols[T types.FixedSizeT](bats []*batch.Batch, idx int) (cols [][]T) {
	cols = make([][]T, 0, len(bats))
	for i := range bats {
		cols = append(cols, vector.MustFixedCol[T](bats[i].Vecs[idx]))
	}
	return
}

func getStrCols(bats []*batch.Batch, idx int) (cols [][]string) {
	cols = make([][]string, 0, len(bats))
	for i := range bats {
		cols = append(cols, vector.MustStrCol(bats[i].Vecs[idx]))
	}
	return
}

func (w *S3Writer) SortAndFlush(proc *process.Process) error {
	//bats := w.Bats[:length]
	sortIdx := -1
	for i := range w.Bats {
		// sort bats firstly
		// for main/orgin table and unique index table.
		if w.sortIndex != -1 {
			sortByKey(proc, w.Bats[i], w.sortIndex, proc.GetMPool())
			sortIdx = w.sortIndex
		}
	}
	// just write ahead, no need to sort
	if sortIdx == -1 {
		if _, err := w.generateWriter(proc); err != nil {
			return err
		}

		for i := range w.Bats {
			if err := w.WriteBlock(w.Bats[i]); err != nil {
				return err
			}
		}
		if err := w.writeEndBlocks(proc); err != nil {
			return err
		}
	} else {
		var merge MergeInterface
		var nulls []*nulls.Nulls
		for i := 0; i < len(w.Bats); i++ {
			nulls = append(nulls, w.Bats[i].Vecs[w.sortIndex].GetNulls())
		}
		pos := w.sortIndex
		switch w.Bats[0].Vecs[sortIdx].GetType().Oid {
		case types.T_bool:
			merge = NewMerge(len(w.Bats), sort.NewBoolLess(), getFixedCols[bool](w.Bats, pos), nulls)
		case types.T_int8:
			merge = NewMerge(len(w.Bats), sort.NewGenericCompLess[int8](), getFixedCols[int8](w.Bats, pos), nulls)
		case types.T_int16:
			merge = NewMerge(len(w.Bats), sort.NewGenericCompLess[int16](), getFixedCols[int16](w.Bats, pos), nulls)
		case types.T_int32:
			merge = NewMerge(len(w.Bats), sort.NewGenericCompLess[int32](), getFixedCols[int32](w.Bats, pos), nulls)
		case types.T_int64:
			merge = NewMerge(len(w.Bats), sort.NewGenericCompLess[int64](), getFixedCols[int64](w.Bats, pos), nulls)
		case types.T_uint8:
			merge = NewMerge(len(w.Bats), sort.NewGenericCompLess[uint8](), getFixedCols[uint8](w.Bats, pos), nulls)
		case types.T_uint16:
			merge = NewMerge(len(w.Bats), sort.NewGenericCompLess[uint16](), getFixedCols[uint16](w.Bats, pos), nulls)
		case types.T_uint32:
			merge = NewMerge(len(w.Bats), sort.NewGenericCompLess[uint32](), getFixedCols[uint32](w.Bats, pos), nulls)
		case types.T_uint64:
			merge = NewMerge(len(w.Bats), sort.NewGenericCompLess[uint64](), getFixedCols[uint64](w.Bats, pos), nulls)
		case types.T_float32:
			merge = NewMerge(len(w.Bats), sort.NewGenericCompLess[float32](), getFixedCols[float32](w.Bats, pos), nulls)
		case types.T_float64:
			merge = NewMerge(len(w.Bats), sort.NewGenericCompLess[float64](), getFixedCols[float64](w.Bats, pos), nulls)
		case types.T_date:
			merge = NewMerge(len(w.Bats), sort.NewGenericCompLess[types.Date](), getFixedCols[types.Date](w.Bats, pos), nulls)
		case types.T_datetime:
			merge = NewMerge(len(w.Bats), sort.NewGenericCompLess[types.Datetime](), getFixedCols[types.Datetime](w.Bats, pos), nulls)
		case types.T_time:
			merge = NewMerge(len(w.Bats), sort.NewGenericCompLess[types.Time](), getFixedCols[types.Time](w.Bats, pos), nulls)
		case types.T_timestamp:
			merge = NewMerge(len(w.Bats), sort.NewGenericCompLess[types.Timestamp](), getFixedCols[types.Timestamp](w.Bats, pos), nulls)
		case types.T_decimal64:
			merge = NewMerge(len(w.Bats), sort.NewDecimal64Less(), getFixedCols[types.Decimal64](w.Bats, pos), nulls)
		case types.T_decimal128:
			merge = NewMerge(len(w.Bats), sort.NewDecimal128Less(), getFixedCols[types.Decimal128](w.Bats, pos), nulls)
		case types.T_uuid:
			merge = NewMerge(len(w.Bats), sort.NewUuidCompLess(), getFixedCols[types.Uuid](w.Bats, pos), nulls)
		case types.T_char, types.T_varchar, types.T_blob, types.T_text:
			merge = NewMerge(len(w.Bats), sort.NewGenericCompLess[string](), getStrCols(w.Bats, pos), nulls)
		}
		if _, err := w.generateWriter(proc); err != nil {
			return err
		}
		lens := 0
		size := len(w.Bats)
		w.buffer.CleanOnlyData()
		var batchIndex int
		var rowIndex int
		for size > 0 {
			batchIndex, rowIndex, size = merge.GetNextPos()
			for i := range w.buffer.Vecs {
				w.buffer.Vecs[i].UnionOne(w.Bats[batchIndex].Vecs[i], int64(rowIndex), proc.GetMPool())
			}
			lens++
			if lens == int(options.DefaultBlockMaxRows) {
				lens = 0
				if err := w.WriteBlock(w.buffer); err != nil {
					return err
				}
				// force clean
				w.buffer.CleanOnlyData()
			}
		}
		if lens > 0 {
			if err := w.WriteBlock(w.buffer); err != nil {
				return err
			}
			w.buffer.CleanOnlyData()
		}
		if err := w.writeEndBlocks(proc); err != nil {
			return err
		}
		// force clean
		w.buffer.CleanOnlyData()
	}
	for i := 0; i < len(w.Bats); i++ {
		//recycle the batch
		w.putBatch(w.Bats[i])
		w.Batsize -= uint64(w.Bats[i].Size())
	}
<<<<<<< HEAD
	if length == len(w.Bats) {
		w.Bats = w.Bats[:0]
	} else {
		w.Bats = append(w.Bats[:0], w.Bats[length+1:]...)
	}
=======
	w.Bats = w.Bats[:0]
>>>>>>> 119908a1
	return nil
}

// WriteS3Batch logic:
// S3Writer caches the batches in memory
// and when the batches size reaches 10M, we
// add a tag to indicate we need to write these data into
// s3, but not immediately. We continue to wait until
// no more data or the data size reaches 64M, at that time
// we will trigger write s3.
func (w *S3Writer) WriteS3Batch(bat *batch.Batch, proc *process.Process) error {
	w.InitBuffers(bat)
	if w.Put(bat, proc) {
		w.SortAndFlush(proc)
	}
	return nil
}

func (w *S3Writer) putBatch(bat *batch.Batch) {
	w.tableBatchBuffers = append(w.tableBatchBuffers, bat)
}

func getNewBatch(bat *batch.Batch) *batch.Batch {
	newBat := batch.NewWithSize(bat.VectorCount())
	newBat.SetAttributes(bat.Attrs)
	for i := range bat.Vecs {
		newBat.Vecs[i] = vector.NewVec(*bat.Vecs[i].GetType())
	}
	return newBat
}

func (w *S3Writer) GenerateWriter(proc *process.Process) (objectio.ObjectName, error) {
	return w.generateWriter(proc)
}

func (w *S3Writer) generateWriter(proc *process.Process) (objectio.ObjectName, error) {
	// Use uuid as segment id
	// TODO: multiple 64m file in one segment
	segId := Srv.GenerateSegment()
	s3, err := fileservice.Get[fileservice.FileService](proc.FileService, defines.SharedFileServiceName)
	if err != nil {
		return nil, err
	}
	w.writer, err = blockio.NewBlockWriterNew(s3, segId, w.schemaVersion, nil)
	if err != nil {
		return nil, err
	}
	w.lengths = w.lengths[:0]
	return segId, err
}

// reference to pkg/sql/colexec/order/order.go logic
func sortByKey(proc *process.Process, bat *batch.Batch, sortIndex int, m *mpool.MPool) error {
	// Not-Null Check
	if nulls.Any(bat.Vecs[sortIndex].GetNulls()) {
		// return moerr.NewConstraintViolation(proc.Ctx, fmt.Sprintf("Column '%s' cannot be null", n.InsertCtx.TableDef.Cols[i].GetName()))
		return moerr.NewConstraintViolation(proc.Ctx, "Primary key can not be null")
	}
	var strCol []string
	sels := make([]int64, len(bat.Zs))
	for i := 0; i < len(bat.Zs); i++ {
		sels[i] = int64(i)
	}
	ovec := bat.GetVector(int32(sortIndex))
	if ovec.GetType().IsVarlen() {
		strCol = vector.MustStrCol(ovec)
	} else {
		strCol = nil
	}
	sort.Sort(false, false, false, sels, ovec, strCol)
	return bat.Shuffle(sels, m)
}

func getPrimaryKeyIdx(pk map[string]struct{}, attrs []string) (uint16, bool) {
	for i := range attrs {
		if _, ok := pk[attrs[i]]; ok {
			return uint16(i), true
		}
	}
	return 0, false
}

func (w *S3Writer) WriteBlock(bat *batch.Batch) error {
	if idx, ok := getPrimaryKeyIdx(w.pk, bat.Attrs); ok {
		w.writer.SetPrimaryKey(idx)
	}
	_, err := w.writer.WriteBatch(bat)
	if err != nil {
		return err
	}
	w.lengths = append(w.lengths, uint64(bat.Vecs[0].Length()))
	return nil
}

func (w *S3Writer) writeEndBlocks(proc *process.Process) error {
	metaLocs, err := w.WriteEndBlocks(proc)
	if err != nil {
		return err
	}
	for _, metaLoc := range metaLocs {
		if err := vector.AppendFixed(
			w.metaLocBat.Vecs[0],
			w.idx,
			false,
			proc.GetMPool()); err != nil {
			return err
		}
		if err := vector.AppendBytes(
			w.metaLocBat.Vecs[1],
			[]byte(metaLoc),
			false,
			proc.GetMPool()); err != nil {
			return err
		}
	}
	w.metaLocBat.SetZs(w.metaLocBat.Vecs[0].Length(), proc.GetMPool())
	return nil
}

// writeEndBlocks writes batches in buffer to fileservice(aka s3 in this feature) and get meta data about block on fileservice and put it into metaLocBat
// For more information, please refer to the comment about func WriteEnd in Writer interface
func (w *S3Writer) WriteEndBlocks(proc *process.Process) ([]string, error) {
	blocks, _, err := w.writer.Sync(proc.Ctx)
	if err != nil {
		return nil, err
	}
	metaLocs := make([]string, 0, len(blocks))
	for j := range blocks {
		metaLoc := blockio.EncodeLocation(
			w.writer.GetName(),
			blocks[j].GetExtent(),
			uint32(w.lengths[j]),
			blocks[j].GetID(),
		).String()
		metaLocs = append(metaLocs, metaLoc)
	}
	return metaLocs, err
}<|MERGE_RESOLUTION|>--- conflicted
+++ resolved
@@ -433,15 +433,7 @@
 		w.putBatch(w.Bats[i])
 		w.Batsize -= uint64(w.Bats[i].Size())
 	}
-<<<<<<< HEAD
-	if length == len(w.Bats) {
-		w.Bats = w.Bats[:0]
-	} else {
-		w.Bats = append(w.Bats[:0], w.Bats[length+1:]...)
-	}
-=======
 	w.Bats = w.Bats[:0]
->>>>>>> 119908a1
 	return nil
 }
 
