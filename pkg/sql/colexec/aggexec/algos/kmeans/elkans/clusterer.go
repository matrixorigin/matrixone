// Copyright 2023 Matrix Origin
//
// Licensed under the Apache License, Version 2.0 (the "License");
// you may not use this file except in compliance with the License.
// You may obtain a copy of the License at
//
//      http://www.apache.org/licenses/LICENSE-2.0
//
// Unless required by applicable law or agreed to in writing, software
// distributed under the License is distributed on an "AS IS" BASIS,
// WITHOUT WARRANTIES OR CONDITIONS OF ANY KIND, either express or implied.
// See the License for the specific language governing permissions and
// limitations under the License.

package elkans

import (
<<<<<<< HEAD
	"fmt"
	"math"
	"math/rand"
	"os"
	"runtime"
	"sync"
	"sync/atomic"
=======
	"math"
	"math/rand"
	"sync"
>>>>>>> 2e474176

	"github.com/matrixorigin/matrixone/pkg/common/moerr"
	"github.com/matrixorigin/matrixone/pkg/logutil"
	"github.com/matrixorigin/matrixone/pkg/sql/colexec/aggexec/algos/kmeans"
	"github.com/matrixorigin/matrixone/pkg/vectorize/moarray"
	"gonum.org/v1/gonum/mat"
)

// ElkanClusterer is an improved kmeans algorithm which using the triangle inequality to reduce the number of
// distance calculations. As quoted from the paper:
// "The main contribution of this paper is an optimized version of the standard k-means method, with which the number
// of distance computations is in practice closer to `n` than to `nke`, where n is the number of vectors, k is the number
// of centroids, and e is the number of iterations needed until convergence."
//
// However, during each iteration of the algorithm, the lower bounds l(x, c) are updated for all points x and centers c.
// These updates take O(nk) time, so the complexity of the algorithm remains at least O(nke), even though the number
// of distance calculations is roughly O(n) only.
// NOTE that, distance calculation is very expensive for higher dimension vectors.
//
// Ref Paper: https://cdn.aaai.org/ICML/2003/ICML03-022.pdf
type ElkanClusterer struct {

	// for each of the n vectors, we keep track of the following data
	vectorList  []*mat.VecDense
	vectorMetas []vectorMeta
	assignments []int

	// for each of the k centroids, we keep track of the following data
	centroids                   []*mat.VecDense
	halfInterCentroidDistMatrix [][]float64
	minHalfInterCentroidDist    []float64

	// thresholds
	maxIterations  int     // e in paper
	deltaThreshold float64 // used for early convergence. we are not using it right now.

	// counts
	clusterCnt int // k in paper
	vectorCnt  int // n in paper

	distFn    kmeans.DistanceFunction
	initType  kmeans.InitType
	rand      *rand.Rand
	normalize bool
}

// vectorMeta holds required information for Elkan's kmeans pruning.
// lower is at-least distance of a vector to each of the k centroids. Thus, there are k values for each data point.
// upper is at-most (maximum possible) distance of a vector to its currently assigned or "closest" centroid.
// Hence, there's only one value for each data point.
// recompute is a flag to indicate if the distance to centroids needs to be recomputed. if false,
// the algorithm will rely on the 'upper' bound as an approximation instead of computing the exact distance.
type vectorMeta struct {
	lower     []float64
	upper     float64
	recompute bool
}

var _ kmeans.Clusterer = new(ElkanClusterer)

func NewKMeans(vectors [][]float64, clusterCnt,
	maxIterations int, deltaThreshold float64,
	distanceType kmeans.DistanceType, initType kmeans.InitType,
	normalize bool,
) (kmeans.Clusterer, error) {

	err := validateArgs(vectors, clusterCnt, maxIterations, deltaThreshold, distanceType, initType)
	if err != nil {
		return nil, err
	}

	gonumVectors, err := moarray.ToGonumVectors[float64](vectors...)
	if err != nil {
		return nil, err
	}

	assignments := make([]int, len(vectors))
	var metas = make([]vectorMeta, len(vectors))
	for i := range metas {
		metas[i] = vectorMeta{
			lower:     make([]float64, clusterCnt),
			upper:     0,
			recompute: true,
		}
	}

	centroidDist := make([][]float64, clusterCnt)
	for i := range centroidDist {
		centroidDist[i] = make([]float64, clusterCnt)
	}
	minCentroidDist := make([]float64, clusterCnt)

	distanceFunction, err := resolveDistanceFn(distanceType)
	if err != nil {
		return nil, err
	}

	os.Stderr.WriteString(fmt.Sprintf("new clustering... cnt %d\n", clusterCnt))
	return &ElkanClusterer{
		maxIterations:  maxIterations,
		deltaThreshold: deltaThreshold,

		vectorList:  gonumVectors,
		assignments: assignments,
		vectorMetas: metas,

		//centroids will be initialized by InitCentroids()
		halfInterCentroidDistMatrix: centroidDist,
		minHalfInterCentroidDist:    minCentroidDist,

		distFn:     distanceFunction,
		initType:   initType,
		clusterCnt: clusterCnt,
		vectorCnt:  len(vectors),

		rand:      rand.New(rand.NewSource(kmeans.DefaultRandSeed)),
		normalize: normalize,
	}, nil
}

// InitCentroids initializes the centroids using initialization algorithms like random or kmeans++.
func (km *ElkanClusterer) InitCentroids() error {
	var initializer Initializer
	switch km.initType {
	case kmeans.Random:
		initializer = NewRandomInitializer()
	case kmeans.KmeansPlusPlus:
		initializer = NewKMeansPlusPlusInitializer(km.distFn)
	default:
		initializer = NewRandomInitializer()
	}
	km.centroids = initializer.InitCentroids(km.vectorList, km.clusterCnt)
	return nil
}

// Cluster returns the final centroids and the error if any.
func (km *ElkanClusterer) Cluster() ([][]float64, error) {
	os.Stderr.WriteString("Cluster now\n")
	if km.normalize {
		moarray.NormalizeGonumVectors(km.vectorList)
	}

	if km.vectorCnt == km.clusterCnt {
		return moarray.ToMoArrays[float64](km.vectorList)
	}

	os.Stderr.WriteString("Cluster InitCentroids\n")
	err := km.InitCentroids() // step 0.1
	if err != nil {
		return nil, err
	}

	os.Stderr.WriteString("Cluster InitBound\n")
	km.initBounds() // step 0.2

	os.Stderr.WriteString("Cluster elkansCluster\n")
	res, err := km.elkansCluster()
	if err != nil {
		return nil, err
	}

	return moarray.ToMoArrays[float64](res)
}

func (km *ElkanClusterer) elkansCluster() ([]*mat.VecDense, error) {
	os.Stderr.WriteString("elkanCluster loop start\n")

	for iter := 0; iter < 1; iter++ {
		os.Stderr.WriteString(fmt.Sprintf("iter %d\n", iter))
		os.Stderr.WriteString("elkanCluster compute centroid distance\n")
		km.computeCentroidDistances() // step 1

		os.Stderr.WriteString("elkanCluster assigne data\n")
		changes := km.assignData() // step 2 and 3

		os.Stderr.WriteString("elkanCluster recalc centroids\n")
		newCentroids := km.recalculateCentroids() // step 4

		os.Stderr.WriteString("elkanCluster update bounds\n")
		km.updateBounds(newCentroids) // step 5 and 6

		km.centroids = newCentroids // step 7

		logutil.Debugf("kmeans iter=%d, changes=%d", iter, changes)
		if iter != 0 && km.isConverged(iter, changes) {
			break
		}
	}
	os.Stderr.WriteString("elkanCluster loop end\n")
	return km.centroids, nil
}

func validateArgs(vectorList [][]float64, clusterCnt,
	maxIterations int, deltaThreshold float64,
	distanceType kmeans.DistanceType, initType kmeans.InitType) error {
	if len(vectorList) == 0 || len(vectorList[0]) == 0 {
		return moerr.NewInternalErrorNoCtx("input vectors is empty")
	}
	if clusterCnt > len(vectorList) {
		return moerr.NewInternalErrorNoCtxf("cluster count is larger than vector count %d > %d", clusterCnt, len(vectorList))
	}
	if maxIterations < 0 {
		return moerr.NewInternalErrorNoCtxf("max iteration is out of bounds (must be >= 0)")
	}
	if deltaThreshold <= 0.0 || deltaThreshold >= 1.0 {
		return moerr.NewInternalErrorNoCtx("delta threshold is out of bounds (must be > 0.0 and < 1.0)")
	}
	if distanceType >= kmeans.DistanceTypeCount {
		return moerr.NewInternalErrorNoCtx("distance type is not supported")
	}
	if initType > 1 {
		return moerr.NewInternalErrorNoCtx("init type is not supported")
	}

	// We need to validate that all vectors have the same dimension.
	// This is already done by moarray.ToGonumVectors, so skipping it here.

	if (clusterCnt * clusterCnt) > math.MaxInt {
		return moerr.NewInternalErrorNoCtx("cluster count is too large for int*int")
	}

	return nil
}

// initBounds initializes the lower bounds, upper bound and assignment for each vector.
func (km *ElkanClusterer) initBounds() {
	// step 0.2
	// Set the lower bound l(x, c)=0 for each point x and center c.
	// Assign each x to its closest initial center c(x)=min{ d(x, c) }, using Lemma 1 to avoid
	// redundant distance calculations. Each time d(x, c) is computed, set l(x, c)=d(x, c).
	// Assign upper bounds u(x)=min_c d(x, c).

	ncpu := runtime.NumCPU() / 2
	if len(km.vectorList) < ncpu {
		ncpu = len(km.vectorList)
	}

	var wg sync.WaitGroup

	for n := 0; n < ncpu; n++ {
		wg.Add(1)
		go func() {
			defer wg.Done()
			for x := range km.vectorList {
				if x%ncpu != n {
					continue
				}
				minDist := math.MaxFloat64
				closestCenter := 0
				for c := range km.centroids {
					dist := km.distFn(km.vectorList[x], km.centroids[c])
					km.vectorMetas[x].lower[c] = dist
					if dist < minDist {
						minDist = dist
						closestCenter = c
					}
				}

				km.vectorMetas[x].upper = minDist
				km.assignments[x] = closestCenter
			}
		}()
	}

	wg.Wait()
}

// computeCentroidDistances computes the centroid distances and the min centroid distances.
// NOTE: here we are save 0.5 of centroid distance to avoid 0.5 multiplication in step 3(iii) and 3.b.
func (km *ElkanClusterer) computeCentroidDistances() {

	// step 1.a
	// For all centers c and c', compute 0.5 x d(c, c').
	var wg sync.WaitGroup
	ncpu := runtime.NumCPU() / 2
	if km.clusterCnt < ncpu {
		ncpu = km.clusterCnt
	}

	os.Stderr.WriteString(fmt.Sprintf("Compute elkan kmean %d thread %d cluster Cnt %d START\n", ncpu, km.clusterCnt))
	for n := 0; n < ncpu; n++ {
		wg.Add(1)
		go func() {
			defer wg.Done()
			for i := 0; i < km.clusterCnt; i++ {
				for j := i + 1; j < km.clusterCnt; j++ {
					segid := i*km.clusterCnt + j
					if segid%ncpu == n {
						dist := 0.5 * km.distFn(km.centroids[i], km.centroids[j])
						km.halfInterCentroidDistMatrix[i][j] = dist
						km.halfInterCentroidDistMatrix[j][i] = dist

					}
				}
			}
		}()
	}
	wg.Wait()

	os.Stderr.WriteString(fmt.Sprintf("Compute elkan kmean %d thread END\n", ncpu))
	// step 1.b
	//  For all centers c, compute s(c)=0.5 x min{d(c, c') | c'!= c}.
	for i := 0; i < km.clusterCnt; i++ {
		currMinDist := math.MaxFloat64
		for j := 0; j < km.clusterCnt; j++ {
			if i == j {
				continue
			}
			currMinDist = math.Min(currMinDist, km.halfInterCentroidDistMatrix[i][j])
		}
		km.minHalfInterCentroidDist[i] = currMinDist
	}
}

// assignData assigns each vector to the nearest centroid.
// This is the place where most of the "distance computation skipping" happens.
func (km *ElkanClusterer) assignData() int {

	var changes atomic.Int64
	ncpu := runtime.NumCPU() / 2
	if len(km.vectorList) < ncpu {
		ncpu = len(km.vectorList)
	}

	var wg sync.WaitGroup
	for n := 0; n < ncpu; n++ {

		wg.Add(1)
		go func() {
			defer wg.Done()

			for currVector := range km.vectorList {

				if currVector%ncpu != n {
					continue
				}
				// step 2
				// u(x) <= s(c(x))
				if km.vectorMetas[currVector].upper <= km.minHalfInterCentroidDist[km.assignments[currVector]] {
					continue
				}

				for c := range km.centroids { // c is nextPossibleCentroidIdx
					// step 3
					// For all remaining points x and centers c such that
					// (i) c != c(x) and
					// (ii) u(x)>l(x, c) and
					// (iii) u(x)> 0.5 x d(c(x), c)
					if c != km.assignments[currVector] &&
						km.vectorMetas[currVector].upper > km.vectorMetas[currVector].lower[c] &&
						km.vectorMetas[currVector].upper > km.halfInterCentroidDistMatrix[km.assignments[currVector]][c] {

						//step 3.a - Bounds update
						// If r(x) then compute d(x, c(x)) and assign r(x)= false.
						var dxcx float64
						if km.vectorMetas[currVector].recompute {
							km.vectorMetas[currVector].recompute = false

							dxcx = km.distFn(km.vectorList[currVector], km.centroids[km.assignments[currVector]])
							km.vectorMetas[currVector].upper = dxcx
							km.vectorMetas[currVector].lower[km.assignments[currVector]] = dxcx

							if km.vectorMetas[currVector].upper <= km.vectorMetas[currVector].lower[c] {
								continue // Pruned by triangle inequality on lower bound.
							}

							if km.vectorMetas[currVector].upper <= km.halfInterCentroidDistMatrix[km.assignments[currVector]][c] {
								continue // Pruned by triangle inequality on cluster distances.
							}

						} else {
							dxcx = km.vectorMetas[currVector].upper //  Otherwise, d(x, c(x))=u(x).
						}

						//step 3.b - Update
						// If d(x, c(x))>l(x, c) or d(x, c(x))> 0.5 d(c(x), c) then
						// Compute d(x, c)
						// If d(x, c)<d(x, c(x)) then assign c(x)=c.
						if dxcx > km.vectorMetas[currVector].lower[c] ||
							dxcx > km.halfInterCentroidDistMatrix[km.assignments[currVector]][c] {

							dxc := km.distFn(km.vectorList[currVector], km.centroids[c]) // d(x,c) in the paper
							km.vectorMetas[currVector].lower[c] = dxc
							if dxc < dxcx {
								km.vectorMetas[currVector].upper = dxc
								km.assignments[currVector] = c
								changes.Add(1)
							}
						}
					}
				}
			}
		}()
	}

	wg.Wait()
	return int(changes.Load())
}

// recalculateCentroids calculates the new mean centroids based on the new assignments.
func (km *ElkanClusterer) recalculateCentroids() []*mat.VecDense {
	membersCount := make([]int64, km.clusterCnt)

	newCentroids := make([]*mat.VecDense, km.clusterCnt)
	for c := range newCentroids {
		newCentroids[c] = mat.NewVecDense(km.vectorList[0].Len(), nil)
	}

	// sum of all the members of the cluster
	for x, vec := range km.vectorList {
		cx := km.assignments[x]
		membersCount[cx]++
		newCentroids[cx].AddVec(newCentroids[cx], vec)
	}

	// means of the clusters = sum of all the members of the cluster / number of members in the cluster
	for c := range newCentroids {
		if membersCount[c] == 0 {
			// pick a vector randomly from existing vectors as the new centroid
			//newCentroids[c] = km.vectorList[km.rand.Intn(km.vectorCnt)]

			//// if the cluster is empty, reinitialize it to a random vector, since you can't find the mean of an empty set
			randVector := make([]float64, km.vectorList[0].Len())
			for l := range randVector {
				randVector[l] = km.rand.Float64()
			}
			newCentroids[c] = mat.NewVecDense(km.vectorList[0].Len(), randVector)

			// normalize the random vector
			if km.normalize {
				moarray.NormalizeGonumVector(newCentroids[c])
			}
		} else {
			// find the mean of the cluster members
			// note: we don't need to normalize here, since the vectors are already normalized
			newCentroids[c].ScaleVec(1.0/float64(membersCount[c]), newCentroids[c])
		}

	}

	return newCentroids
}

// updateBounds updates the lower and upper bounds for each vector.
func (km *ElkanClusterer) updateBounds(newCentroid []*mat.VecDense) {

	// compute the centroid shift distance matrix once.
	// d(c', m(c')) in the paper
	centroidShiftDist := make([]float64, km.clusterCnt)
	var wg sync.WaitGroup

	ncpu := runtime.NumCPU() / 2
	if ncpu > km.clusterCnt {
		ncpu = km.clusterCnt
	}
	for n := 0; n < ncpu; n++ {
		wg.Add(1)
		go func() {
			defer wg.Done()
			for c := 0; c < km.clusterCnt; c++ {
				if c%ncpu == n {
					centroidShiftDist[c] = km.distFn(km.centroids[c], newCentroid[c])
					//logutil.Debugf("centroidShiftDist[%d]=%f", c, centroidShiftDist[c])
				}
			}
		}()
	}
	wg.Wait()

	// step 5
	//For each point x and center c, assign
	// l(x, c)= max{ l(x, c)-d(c, m(c)), 0 }
	for x := range km.vectorList {
		for c := range km.centroids {
			shift := km.vectorMetas[x].lower[c] - centroidShiftDist[c]
			km.vectorMetas[x].lower[c] = math.Max(shift, 0)
		}

		// step 6
		// For each point x, assign
		// u(x)= u(x) + d(m(c(x)), c(x))
		// r(x)= true
		cx := km.assignments[x]
		km.vectorMetas[x].upper += centroidShiftDist[cx]
		km.vectorMetas[x].recompute = true
	}
}

// isConverged checks if the algorithm has converged.
func (km *ElkanClusterer) isConverged(iter int, changes int) bool {
	if iter == km.maxIterations || changes == 0 {
		return true
	}
	// NOTE: we are not using deltaThreshold right now.
	//if changes < int(float64(km.vectorCnt)*km.deltaThreshold) {
	//	return true
	//}
	return false
}

// SSE returns the sum of squared errors.
func (km *ElkanClusterer) SSE() float64 {
	sse := 0.0
	for i := range km.vectorList {
		distErr := km.distFn(km.vectorList[i], km.centroids[km.assignments[i]])
		sse += math.Pow(distErr, 2)
	}
	return sse
}<|MERGE_RESOLUTION|>--- conflicted
+++ resolved
@@ -15,7 +15,6 @@
 package elkans
 
 import (
-<<<<<<< HEAD
 	"fmt"
 	"math"
 	"math/rand"
@@ -23,11 +22,6 @@
 	"runtime"
 	"sync"
 	"sync/atomic"
-=======
-	"math"
-	"math/rand"
-	"sync"
->>>>>>> 2e474176
 
 	"github.com/matrixorigin/matrixone/pkg/common/moerr"
 	"github.com/matrixorigin/matrixone/pkg/logutil"
