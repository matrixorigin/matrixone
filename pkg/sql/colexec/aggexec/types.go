// Copyright 2024 Matrix Origin
//
// Licensed under the Apache License, Version 2.0 (the "License");
// you may not use this file except in compliance with the License.
// You may obtain a copy of the License at
//
//      http://www.apache.org/licenses/LICENSE-2.0
//
// Unless required by applicable law or agreed to in writing, software
// distributed under the License is distributed on an "AS IS" BASIS,
// WITHOUT WARRANTIES OR CONDITIONS OF ANY KIND, either express or implied.
// See the License for the specific language governing permissions and
// limitations under the License.

package aggexec

import (
	"bytes"
	"encoding"
	"fmt"
	io "io"

	proto "github.com/gogo/protobuf/proto"
	"github.com/matrixorigin/matrixone/pkg/common/moerr"
	"github.com/matrixorigin/matrixone/pkg/common/mpool"
	"github.com/matrixorigin/matrixone/pkg/container/types"
	"github.com/matrixorigin/matrixone/pkg/container/vector"
	"github.com/matrixorigin/matrixone/pkg/pb/plan"
)

const (
	// GroupNotMatched is a constant for the BatchFill method.
	// if the group is GroupNotMatched, the BatchFill method will ignore the row.
	GroupNotMatched = 0
)

// AggFuncExecExpression is the exporting structure for the aggregation information.
// it is used to indicate the information of the aggregation function for the operators like 'group' or 'merge group'.
type AggFuncExecExpression struct {
	aggID          int64
	isDistinct     bool
	argExpressions []*plan.Expr
	extraConfig    []byte
}

func MakeAggFunctionExpression(id int64, isDistinct bool, args []*plan.Expr, config []byte) AggFuncExecExpression {
	return AggFuncExecExpression{
		aggID:          id,
		isDistinct:     isDistinct,
		argExpressions: args,
		extraConfig:    config,
	}
}

func (ag *AggFuncExecExpression) GetAggID() int64 {
	return ag.aggID
}

func (ag *AggFuncExecExpression) IsDistinct() bool {
	return ag.isDistinct
}

func (ag *AggFuncExecExpression) GetArgExpressions() []*plan.Expr {
	return ag.argExpressions
}

func (ag *AggFuncExecExpression) GetExtraConfig() []byte {
	return ag.extraConfig
}

// AggFuncExec is an interface to do execution for aggregation.
type AggFuncExec interface {
	marshal() ([]byte, error)
	unmarshal(mp *mpool.MPool, result, empties, groups [][]byte) error
	GetOptResult() SplitResult

	AggID() int64
	IsDistinct() bool

	// TypesInfo return the argument types and return type of the function.
	TypesInfo() ([]types.Type, types.Type)

	// GroupGrow increases the number of groups in the aggregation.
	GroupGrow(more int) error
	// PreAllocateGroups pre-allocates more additional groups to reduce garbage collection overhead.
	PreAllocateGroups(more int) error

	// Fill BulkFill and BatchFill add the value to the aggregation.
	// Fill : add one row to the aggregation for a specific group.
	// BulkFill : add values to the aggregation for a group in bulk.
	// BatchFill : add values to the aggregation for multiple groups at once.
	Fill(groupIndex int, row int, vectors []*vector.Vector) error
	BulkFill(groupIndex int, vectors []*vector.Vector) error
	BatchFill(offset int, groups []uint64, vectors []*vector.Vector) error

	// Merge combines the result of a self group and a group from another aggregation.
	Merge(next AggFuncExec, groupIdx1, groupIdx2 int) error
	// BatchMerge combines the aggregation result of multiple couples.
	// next: offset + i
	// self: groups[i] - 1
	BatchMerge(next AggFuncExec, offset int, groups []uint64) error

	// SetExtraInformation sets additional information for the aggregation executor,
	// such as partial results.
	//
	// but for the 'group_concat', it was a bad hack to use the method to set the separator.
	// and for the 'cluster_centers', it was used to set the fields of this agg.
	// todo: the old implementation is not good, we should use the vector.Vector to replace the any.
	//  and the hacks should be removed.
	//  but for first version, I will keep it.
	SetExtraInformation(partialResult any, groupIndex int) (err error)

	// Flush return the aggregation result.
	Flush() ([]*vector.Vector, error)

	// Serialize intermediate result to bytes.
	SaveIntermediateResult(cnt int64, flags [][]uint8, buf *bytes.Buffer) error
	SaveIntermediateResultOfChunk(chunk int, buf *bytes.Buffer) error
	UnmarshalFromReader(reader io.Reader, mp *mpool.MPool) error

	Size() int64

	// Free clean the resource and reuse the aggregation if possible.
	Free()
}

// indicate who implements the AggFuncExec interface.
var (
	_ AggFuncExec = (*aggregatorFromFixedToFixed[int32, int64])(nil)
	_ AggFuncExec = (*aggregatorFromFixedToBytes[int32])(nil)
	_ AggFuncExec = (*aggregatorFromBytesToFixed[int64])(nil)
	_ AggFuncExec = (*aggregatorFromBytesToBytes)(nil)
	_ AggFuncExec = &groupConcatExec{}
)

var (
	emptyExtraInfo = singleAggExecExtraInformation{
		partialGroup:  0,
		partialResult: nil,
	}
)

// MakeAgg is the only exporting method to create an aggregation function executor.
// all the aggID should be registered before calling this function.
func MakeAgg(
	mg *mpool.MPool,
	aggID int64, isDistinct bool,
	param ...types.Type,
) (AggFuncExec, error) {
	exec, ok, err := makeSpecialAggExec(mg, aggID, isDistinct, param...)
	if err != nil {
		return nil, err
	}
	if ok {
		return exec, nil
	}
	if _, ok = singleAgg[aggID]; ok && len(param) == 1 {
		return makeSingleAgg(mg, aggID, isDistinct, param[0]), nil
	}
	errmsg := fmt.Sprintf("unexpected aggID %d and param types %v.", aggID, param)
	return nil, moerr.NewInternalErrorNoCtx(errmsg)
}

func MakeInitialAggListFromList(mg *mpool.MPool, list []AggFuncExec) ([]AggFuncExec, error) {
	result := make([]AggFuncExec, 0, len(list))
	for _, v := range list {
		param, _ := v.TypesInfo()
		exec, err := MakeAgg(mg, v.AggID(), v.IsDistinct(), param...)
		if err != nil {
			return nil, err
		}
		result = append(result, exec)
	}
	return result, nil
}

// makeSingleAgg supports to create an aggregation function executor for single column.
func makeSingleAgg(
	mg *mpool.MPool,
	aggID int64, isDistinct bool,
	param types.Type) AggFuncExec {
	agg, err := getSingleAggImplByInfo(aggID, param)
	if err != nil {
		panic(err)
	}

	result := agg.ret([]types.Type{param})
	info := singleAggInfo{
		aggID:     aggID,
		distinct:  isDistinct,
		argType:   param,
		retType:   result,
		emptyNull: agg.setNullForEmptyGroup,
	}

	pIsVarLen, rIsVarLen := param.IsVarlen(), result.IsVarlen()
	if pIsVarLen && rIsVarLen {
		return newAggregatorFromBytesToBytes(mg, info, agg)
	}

	if !pIsVarLen && rIsVarLen {
		return newAggregatorFromFixedToBytes(mg, info, agg)
	}

	if pIsVarLen {
		return newAggregatorFromBytesToFixed(mg, info, agg)
	}
	return newSingleAggFuncExec1NewVersion(mg, info, agg)
}

func makeSpecialAggExec(
	mp *mpool.MPool,
	id int64, isDistinct bool, params ...types.Type,
) (AggFuncExec, bool, error) {
	if _, ok := specialAgg[id]; ok {
		switch id {
		case AggIdOfCountColumn:
			return makeCount(mp, false, id, isDistinct, params[0]), true, nil
		case AggIdOfCountStar:
			return makeCount(mp, true, id, isDistinct, params[0]), true, nil
		case AggIdOfMedian:
			exec, err := makeMedian(mp, id, isDistinct, params[0])
			return exec, true, err
		case AggIdOfGroupConcat:
			return makeGroupConcat(mp, id, isDistinct, params, getCroupConcatRet(params...), groupConcatSep), true, nil
		case AggIdOfApproxCount:
<<<<<<< HEAD
			return makeApproxCount(mp, id, params[0]), true, nil
=======
			return makeApproxCount(mg, id, params[0]), true, nil
		case AggIdOfJsonArrayAgg:
			exec, err := makeJsonArrayAgg(mg, id, isDistinct, params)
			return exec, true, err
		case AggIdOfJsonObjectAgg:
			exec, err := makeJsonObjectAgg(mg, id, isDistinct, params)
			return exec, true, err
>>>>>>> 85717c30
		case WinIdOfRowNumber, WinIdOfRank, WinIdOfDenseRank:
			exec, err := makeWindowExec(mp, id, isDistinct)
			return exec, true, err
		}
	}
	return nil, false, nil
}

// makeGroupConcat is one special case of makeMultiAgg.
// it supports creating an aggregation function executor for special aggregation `group_concat()`.
func makeGroupConcat(
	mp *mpool.MPool,
	aggID int64, isDistinct bool,
	param []types.Type, result types.Type,
	separator string) AggFuncExec {
	info := multiAggInfo{
		aggID:     aggID,
		distinct:  isDistinct,
		argTypes:  param,
		retType:   result,
		emptyNull: true,
	}
	return newGroupConcatExec(mp, info, separator)
}

func makeJsonArrayAgg(
	mg AggMemoryManager,
	aggID int64, isDistinct bool,
	param []types.Type) (AggFuncExec, error) {
	if len(param) != 1 {
		return nil, moerr.NewInternalErrorNoCtx("json_arrayagg needs exactly one argument")
	}
	info := multiAggInfo{
		aggID:     aggID,
		distinct:  isDistinct,
		argTypes:  param,
		retType:   types.T_json.ToType(),
		emptyNull: true,
	}
	return newJsonArrayAggExec(mg, info), nil
}

func makeJsonObjectAgg(
	mg AggMemoryManager,
	aggID int64, isDistinct bool,
	param []types.Type) (AggFuncExec, error) {
	if len(param) != 2 {
		return nil, moerr.NewInternalErrorNoCtx("json_objectagg needs exactly two arguments")
	}
	info := multiAggInfo{
		aggID:     aggID,
		distinct:  isDistinct,
		argTypes:  param,
		retType:   types.T_json.ToType(),
		emptyNull: true,
	}
	return newJsonObjectAggExec(mg, info), nil
}

func makeCount(
	mp *mpool.MPool, isStar bool,
	aggID int64, isDistinct bool,
	param types.Type) AggFuncExec {
	info := singleAggInfo{
		aggID:     aggID,
		distinct:  isDistinct,
		argType:   param,
		retType:   types.T_int64.ToType(),
		emptyNull: false,
	}

	if isStar {
		return newCountStarExec(mp, info)
	}
	return newCountColumnExecExec(mp, info)
}

func makeMedian(
	mp *mpool.MPool, aggID int64, isDistinct bool, param types.Type) (AggFuncExec, error) {
	info := singleAggInfo{
		aggID:     aggID,
		distinct:  isDistinct,
		argType:   param,
		retType:   MedianReturnType([]types.Type{param}),
		emptyNull: true,
	}
	return newMedianExecutor(mp, info)
}

func makeWindowExec(
	mp *mpool.MPool, aggID int64, isDistinct bool) (AggFuncExec, error) {
	if isDistinct {
		return nil, moerr.NewInternalErrorNoCtx("window function does not support `distinct`")
	}

	info := singleAggInfo{
		aggID:     aggID,
		distinct:  false,
		argType:   types.T_int64.ToType(),
		retType:   types.T_int64.ToType(),
		emptyNull: false,
	}
	return makeRankDenseRankRowNumber(mp, info), nil
}

type dummyBinaryMarshaler struct {
	encoding.BinaryMarshaler
}
type dummyBinaryUnmarshaler struct {
	encoding.BinaryUnmarshaler
}

func (d dummyBinaryMarshaler) MarshalBinary() ([]byte, error) {
	return nil, nil
}
func (d dummyBinaryUnmarshaler) UnmarshalBinary(data []byte) error {
	return nil
}

func marshalRetAndGroupsToBuffer[T encoding.BinaryMarshaler](
	cnt int64, flags [][]uint8, buf *bytes.Buffer,
	ret *optSplitResult, groups []T, extra [][]byte) error {
	types.WriteInt64(buf, cnt)
	if cnt == 0 {
		return nil
	}
	if err := ret.marshalToBuffers(flags, buf); err != nil {
		return err
	}

	if len(groups) == 0 {
		types.WriteInt64(buf, 0)
	} else {
		types.WriteInt64(buf, cnt)
		groupIdx := 0
		for i := range flags {
			for j := range flags[i] {
				if flags[i][j] == 1 {
					bs, err := groups[groupIdx].MarshalBinary()
					if err != nil {
						return err
					}
					if err = types.WriteSizeBytes(bs, buf); err != nil {
						return err
					}
				}
				groupIdx += 1
			}
		}
	}

	cnt = int64(len(extra))
	types.WriteInt64(buf, cnt)
	for i := range extra {
		if err := types.WriteSizeBytes(extra[i], buf); err != nil {
			return err
		}
	}
	return nil
}

func marshalChunkToBuffer[T encoding.BinaryMarshaler](chunk int, buf *bytes.Buffer,
	ret *optSplitResult, groups []T, extra [][]byte) error {
	chunkSz := ret.optInformation.chunkSize
	start := chunkSz * chunk
	chunkNGroup := ret.getNthChunkSize(chunk)
	if chunkSz < 0 {
		return moerr.NewInternalErrorNoCtx("invalid chunk number.")
	}

	cnt := int64(chunkNGroup)
	buf.Write(types.EncodeInt64(&cnt))

	if err := ret.marshalChunkToBuffer(chunk, buf); err != nil {
		return err
	}

	if len(groups) == 0 {
		types.WriteInt64(buf, 0)
	} else {
		types.WriteInt64(buf, cnt)
		for i := 0; i < chunkNGroup; i++ {
			bs, err := groups[start+i].MarshalBinary()
			if err != nil {
				return err
			}
			if err = types.WriteSizeBytes(bs, buf); err != nil {
				return err
			}
		}
	}

	cnt = int64(len(extra))
	types.WriteInt64(buf, cnt)
	for i := range extra {
		if err := types.WriteSizeBytes(extra[i], buf); err != nil {
			return err
		}
	}

	return nil
}

func unmarshalFromReaderNoGroup(reader io.Reader, ret *optSplitResult) error {
	var err error

	cnt, err := types.ReadInt64(reader)
	if err != nil {
		return err
	}
	ret.optInformation.chunkSize = int(cnt)
	if err := ret.unmarshalFromReader(reader); err != nil {
		return err
	}
	return nil
}

func unmarshalFromReader[T encoding.BinaryUnmarshaler](reader io.Reader, ret *optSplitResult) ([]T, [][]byte, error) {
	err := unmarshalFromReaderNoGroup(reader, ret)
	if err != nil {
		return nil, nil, err
	}

	var res []T
	var extra [][]byte
	// read groups
	cnt, err := types.ReadInt64(reader)
	if err != nil {
		return nil, nil, err
	}
	if cnt != 0 {
		res = make([]T, cnt)
		for i := range res {
			_, bs, err := types.ReadSizeBytes(reader, nil, false)
			if err != nil {
				return nil, nil, err
			}
			if err = res[i].UnmarshalBinary(bs); err != nil {
				return nil, nil, err
			}
		}
	}

	cnt, err = types.ReadInt64(reader)
	if err != nil {
		return nil, nil, err
	}
	if cnt > 0 {
		extra = make([][]byte, cnt)
		for i := range extra {
			_, bs, err := types.ReadSizeBytes(reader, nil, false)
			if err != nil {
				return nil, nil, err
			}
			extra[i] = bs
		}
	}

	return res, extra, nil
}

func (ag *AggFuncExecExpression) MarshalToBuffer(buf *bytes.Buffer) error {
	buf.Write(types.EncodeInt64(&ag.aggID))
	buf.Write(types.EncodeBool(&ag.isDistinct))
	argLen := int32(len(ag.argExpressions))
	buf.Write(types.EncodeInt32(&argLen))
	for _, expr := range ag.argExpressions {
		bs, err := proto.Marshal(expr)
		if err != nil {
			return err
		}
		bsLen := int32(len(bs))
		buf.Write(types.EncodeInt32(&bsLen))
		buf.Write(bs)
	}
	exLen := int32(len(ag.extraConfig))
	buf.Write(types.EncodeInt32(&exLen))
	buf.Write(ag.extraConfig)
	return nil
}

func (ag *AggFuncExecExpression) UnmarshalFromReader(r io.Reader) error {
	var err error
	if ag.aggID, err = types.ReadInt64(r); err != nil {
		return err
	}
	if ag.isDistinct, err = types.ReadBool(r); err != nil {
		return err
	}
	argLen, err := types.ReadInt32(r)
	if err != nil {
		return err
	}
	for i := int32(0); i < argLen; i++ {
		_, bs, err := types.ReadSizeBytes(r, nil, false)
		if err != nil {
			return err
		}
		expr := &plan.Expr{}
		if err := proto.Unmarshal(bs, expr); err != nil {
			return err
		}
		ag.argExpressions = append(ag.argExpressions, expr)
	}
	exLen, err := types.ReadInt32(r)
	if err != nil {
		return err
	}

	// if exLen is 0, the extra config is nil, we SHOULD NOT create a
	// zero length slice, which will cause failure later when people
	// check extraConfig != nil
	if exLen > 0 {
		ag.extraConfig = make([]byte, exLen)
		if _, err := io.ReadFull(r, ag.extraConfig); err != nil {
			return err
		}
	}
	return nil
}<|MERGE_RESOLUTION|>--- conflicted
+++ resolved
@@ -224,17 +224,13 @@
 		case AggIdOfGroupConcat:
 			return makeGroupConcat(mp, id, isDistinct, params, getCroupConcatRet(params...), groupConcatSep), true, nil
 		case AggIdOfApproxCount:
-<<<<<<< HEAD
 			return makeApproxCount(mp, id, params[0]), true, nil
-=======
-			return makeApproxCount(mg, id, params[0]), true, nil
 		case AggIdOfJsonArrayAgg:
-			exec, err := makeJsonArrayAgg(mg, id, isDistinct, params)
+			exec, err := makeJsonArrayAgg(mp, id, isDistinct, params)
 			return exec, true, err
 		case AggIdOfJsonObjectAgg:
-			exec, err := makeJsonObjectAgg(mg, id, isDistinct, params)
+			exec, err := makeJsonObjectAgg(mp, id, isDistinct, params)
 			return exec, true, err
->>>>>>> 85717c30
 		case WinIdOfRowNumber, WinIdOfRank, WinIdOfDenseRank:
 			exec, err := makeWindowExec(mp, id, isDistinct)
 			return exec, true, err
