// Copyright 2021 Matrix Origin
//
// Licensed under the Apache License, Version 2.0 (the "License");
// you may not use this file except in compliance with the License.
// You may obtain a copy of the License at
//
//      http://www.apache.org/licenses/LICENSE-2.0
//
// Unless required by applicable law or agreed to in writing, software
// distributed under the License is distributed on an "AS IS" BASIS,
// WITHOUT WARRANTIES OR CONDITIONS OF ANY KIND, either express or implied.
// See the License for the specific language governing permissions and
// limitations under the License.

package loopanti

import (
	"bytes"
	"time"

	"github.com/matrixorigin/matrixone/pkg/vm/message"

	"github.com/matrixorigin/matrixone/pkg/container/batch"
	"github.com/matrixorigin/matrixone/pkg/container/nulls"
	"github.com/matrixorigin/matrixone/pkg/container/vector"
	"github.com/matrixorigin/matrixone/pkg/sql/colexec"
	"github.com/matrixorigin/matrixone/pkg/vm"
	"github.com/matrixorigin/matrixone/pkg/vm/process"
)

const opName = "loop_anti"

func (loopAnti *LoopAnti) String(buf *bytes.Buffer) {
	buf.WriteString(opName)
	buf.WriteString(": loop anti join ")
}

func (loopAnti *LoopAnti) OpType() vm.OpType {
	return vm.LoopAnti
}

func (loopAnti *LoopAnti) Prepare(proc *process.Process) error {
	var err error

	if loopAnti.Cond != nil && loopAnti.ctr.expr == nil {
		loopAnti.ctr.expr, err = colexec.NewExpressionExecutor(proc, loopAnti.Cond)
		if err != nil {
			return err
		}
	}

	if loopAnti.ProjectList != nil && loopAnti.ProjectExecutors == nil {
		err = loopAnti.PrepareProjection(proc)
	}
	return err
}

func (loopAnti *LoopAnti) Call(proc *process.Process) (vm.CallResult, error) {
	if err, isCancel := vm.CancelCheck(proc); isCancel {
		return vm.CancelResult, err
	}

	anal := proc.GetAnalyze(loopAnti.GetIdx(), loopAnti.GetParallelIdx(), loopAnti.GetParallelMajor())
	anal.Start()
	defer anal.Stop()
	ctr := &loopAnti.ctr
	input := vm.NewCallResult()
	result := vm.NewCallResult()
	probeResult := vm.NewCallResult()
	var err error
	for {
		switch ctr.state {
		case Build:
			if err = loopAnti.build(proc, anal); err != nil {
				return result, err
			}
			ctr.state = Probe

		case Probe:
<<<<<<< HEAD
			var err error
			if loopAnti.ctr.buf == nil {
				result, err = loopAnti.Children[0].Call(proc)
				if err != nil {
					return result, err
				}
				loopAnti.ctr.buf = result.Batch
				if loopAnti.ctr.buf == nil {
					ctr.state = End
					continue
				}
				if loopAnti.ctr.buf.RowCount() == 0 {
					loopAnti.ctr.buf = nil
					continue
=======

			input, err = loopAnti.Children[0].Call(proc)
			if err != nil {
				return result, err
			}
			inbat := input.Batch
			if inbat == nil {
				ctr.state = End
				continue
			}
			if inbat.RowCount() == 0 {
				continue
			}
			anal.Input(inbat, loopAnti.GetIsFirst())

			if ctr.rbat == nil {
				ctr.rbat = batch.NewWithSize(len(loopAnti.Result))
				for i, pos := range loopAnti.Result {
					ctr.rbat.Vecs[i] = vector.NewVec(*inbat.Vecs[pos].GetType())
>>>>>>> 71a091a2
				}
			} else {
				ctr.rbat.CleanOnlyData()
			}

			if ctr.bat == nil || ctr.bat.RowCount() == 0 {
				err = ctr.emptyProbe(loopAnti, inbat, proc, &probeResult)
			} else {
				err = ctr.probe(loopAnti, inbat, proc, &probeResult)
			}
			if err != nil {
				return result, err
			}
<<<<<<< HEAD
			if loopAnti.ctr.lastrow == 0 {
				loopAnti.ctr.buf = nil
			}
=======
>>>>>>> 71a091a2

			result.Batch, err = loopAnti.EvalProjection(probeResult.Batch, proc)
			if err != nil {
				return result, err
			}

			anal.Output(result.Batch, loopAnti.GetIsLast())
			return result, err
		default:
			result.Batch = nil
			result.Status = vm.ExecStop
			return result, nil
		}
	}
}

func (loopAnti *LoopAnti) build(proc *process.Process, anal process.Analyze) error {
	ctr := &loopAnti.ctr
	start := time.Now()
	defer anal.WaitStop(start)
	mp := message.ReceiveJoinMap(loopAnti.JoinMapTag, false, 0, proc.GetMessageBoard(), proc.Ctx)
	if mp == nil {
		return nil
	}
	batches := mp.GetBatches()
	var err error
	//maybe optimize this in the future
	for i := range batches {
		ctr.bat, err = ctr.bat.AppendWithCopy(proc.Ctx, proc.Mp(), batches[i])
		if err != nil {
			return err
		}
	}
	return nil
}

func (ctr *container) emptyProbe(ap *LoopAnti, inbat *batch.Batch, proc *process.Process, result *vm.CallResult) error {
	for i, pos := range ap.Result {
		if err := vector.GetUnionAllFunction(*ctr.rbat.Vecs[i].GetType(), proc.Mp())(ctr.rbat.Vecs[i], inbat.Vecs[pos]); err != nil {
			return err
		}
	}
	ctr.rbat.AddRowCount(inbat.RowCount())
	result.Batch = ctr.rbat

	return nil
}

func (ctr *container) probe(ap *LoopAnti, inbat *batch.Batch, proc *process.Process, result *vm.CallResult) error {
	count := inbat.RowCount()
	if ctr.joinBat == nil {
		ctr.joinBat, ctr.cfs = colexec.NewJoinBatch(inbat, proc.Mp())
	}

	rowCountIncrease := 0
	for i := 0; i < count; i++ {
		if err := colexec.SetJoinBatchValues(ctr.joinBat, inbat, int64(i),
			ctr.bat.RowCount(), ctr.cfs); err != nil {
			return err
		}
		matched := false
		vec, err := ctr.expr.Eval(proc, []*batch.Batch{ctr.joinBat, ctr.bat}, nil)
		if err != nil {
			return err
		}

		rs := vector.GenerateFunctionFixedTypeParameter[bool](vec)
		for k := uint64(0); k < uint64(vec.Length()); k++ {
			b, null := rs.GetValue(k)
			if !null && b {
				matched = true
				break
			}
		}
		if !matched && !nulls.Any(vec.GetNulls()) {
			for k, pos := range ap.Result {
				if err := ctr.rbat.Vecs[k].UnionOne(inbat.Vecs[pos], int64(i), proc.Mp()); err != nil {
					return err
				}
			}
			rowCountIncrease++
		}
	}
	ctr.rbat.SetRowCount(ctr.rbat.RowCount() + rowCountIncrease)

	result.Batch = ctr.rbat
	return nil
}<|MERGE_RESOLUTION|>--- conflicted
+++ resolved
@@ -77,22 +77,6 @@
 			ctr.state = Probe
 
 		case Probe:
-<<<<<<< HEAD
-			var err error
-			if loopAnti.ctr.buf == nil {
-				result, err = loopAnti.Children[0].Call(proc)
-				if err != nil {
-					return result, err
-				}
-				loopAnti.ctr.buf = result.Batch
-				if loopAnti.ctr.buf == nil {
-					ctr.state = End
-					continue
-				}
-				if loopAnti.ctr.buf.RowCount() == 0 {
-					loopAnti.ctr.buf = nil
-					continue
-=======
 
 			input, err = loopAnti.Children[0].Call(proc)
 			if err != nil {
@@ -112,7 +96,6 @@
 				ctr.rbat = batch.NewWithSize(len(loopAnti.Result))
 				for i, pos := range loopAnti.Result {
 					ctr.rbat.Vecs[i] = vector.NewVec(*inbat.Vecs[pos].GetType())
->>>>>>> 71a091a2
 				}
 			} else {
 				ctr.rbat.CleanOnlyData()
@@ -126,12 +109,6 @@
 			if err != nil {
 				return result, err
 			}
-<<<<<<< HEAD
-			if loopAnti.ctr.lastrow == 0 {
-				loopAnti.ctr.buf = nil
-			}
-=======
->>>>>>> 71a091a2
 
 			result.Batch, err = loopAnti.EvalProjection(probeResult.Batch, proc)
 			if err != nil {
