--- conflicted
+++ resolved
@@ -31,18 +31,12 @@
 )
 
 type container struct {
-<<<<<<< HEAD
 	state   int
 	bat     *batch.Batch
 	joinBat *batch.Batch
 	expr    colexec.ExpressionExecutor
 	cfs     []func(*vector.Vector, *vector.Vector, int64, int) error
-=======
 	colexec.ReceiverOperator
-
-	state int
-	bat   *batch.Batch
->>>>>>> c0714d99
 }
 
 type Argument struct {
