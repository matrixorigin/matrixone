--- conflicted
+++ resolved
@@ -18,12 +18,8 @@
 	"sync"
 
 	"github.com/google/uuid"
-<<<<<<< HEAD
-=======
 	"github.com/matrixorigin/matrixone/pkg/logservice"
-	"github.com/matrixorigin/matrixone/pkg/vm/engine"
 	"github.com/matrixorigin/matrixone/pkg/vm/process"
->>>>>>> 1434c449
 )
 
 type ResultPos struct {
@@ -38,27 +34,35 @@
 // WrapperNode used to spec which node,
 // and which registers you need
 type WrapperNode struct {
-<<<<<<< HEAD
 	NodeAddr string
 	Uuids    []uuid.UUID
-=======
-	Node engine.Node
-	Uuid uuid.UUID
 }
 
+// TODO: remove batchCntMap when dispatch executor using the stream correctly
 // Server used to support cn2s3 directly, for more info, refer to docs about it
 type Server struct {
 	sync.Mutex
 	id uint64
-	mp map[uint64]*process.WaitRegister // k = id, v = reg
-	// chanMp will be used in two ways
-	// 1. uuid --> WaitRegister, we need to know the batch which is recieved from
-	// remote CN should be filled into which chan
-	// 2. messgage.Id --> dataBuf (when a batch is too large, it will be split into small ones in the source
-	// CN, and the target CN need to recieve them all and then merge them into one batch)
-	ChanBufMp     sync.Map
+	mp map[uint64]*process.WaitRegister
+
 	hakeeper      logservice.CNHAKeeperClient
 	CNSegmentId   [12]byte
 	InitSegmentId bool
->>>>>>> 1434c449
+
+	// uuidMap is used to put the message into the uuid-specified
+	// regs when receiving BatchMessage
+	uuidMap UuidMap
+
+	// batchCntMap use to handle reoder issue when handeling BatchMessage
+	batchCntMap BatchCntMap
+}
+
+type UuidMap struct {
+	sync.RWMutex
+	mp map[uuid.UUID]*process.WaitRegister
+}
+
+type BatchCntMap struct {
+	sync.Mutex
+	mp map[uuid.UUID]uint64
 }