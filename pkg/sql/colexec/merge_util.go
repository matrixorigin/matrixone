// Copyright 2022 Matrix Origin
//
// Licensed under the Apache License, Version 2.0 (the "License");
// you may not use this file except in compliance with the License.
// You may obtain a copy of the License at
//
//      http://www.apache.org/licenses/LICENSE-2.0
//
// Unless required by applicable law or agreed to in writing, software
// distributed under the License is distributed on an "AS IS" BASIS,
// WITHOUT WARRANTIES OR CONDITIONS OF ANY KIND, either express or implied.
// See the License for the specific language governing permissions and
// limitations under the License.

package colexec

import (
	"fmt"

<<<<<<< HEAD
	"github.com/matrixorigin/matrixone/pkg/container/batch"
	"github.com/matrixorigin/matrixone/pkg/container/nulls"
	"github.com/matrixorigin/matrixone/pkg/container/types"
=======
	"github.com/matrixorigin/matrixone/pkg/common/mpool"
	"github.com/matrixorigin/matrixone/pkg/container/batch"
	"github.com/matrixorigin/matrixone/pkg/container/nulls"
	"github.com/matrixorigin/matrixone/pkg/container/types"
	"github.com/matrixorigin/matrixone/pkg/objectio"
>>>>>>> 717cb94e
	"github.com/matrixorigin/matrixone/pkg/sort"
)

type MergeInterface interface {
	GetNextPos() (int, int, int)
}

type heapElem[T any] struct {
	data     T
	isNull   bool
	batIndex int
	rowIndex int
}

// Merge we will sort by primary key or
// clusterby key, so we just need one
// vector of every batch.
type Merge[T any] struct {
	// the number of bacthes
	size int
	// convert the vecotrs which need to sort
	// into cols data
	cols [][]T
	// pointer is used to specify
	// which position we have gotten.
	// for example, rowIdx[i] means
	// we are now at the rowIdx[i]-th row for
	// cols[i]
	rowIdx []int

	nulls []*nulls.Nulls

	heap *heapSlice[T]
}

func NewMerge[T any](compLess sort.LessFunc[T], cols [][]T, nulls []*nulls.Nulls) *Merge[T] {
	return newMerge(compLess, cols, nulls)
}

func newMerge[T any](compLess sort.LessFunc[T], cols [][]T, nulls []*nulls.Nulls) *Merge[T] {
	m := &Merge[T]{
		size:   len(cols),
		cols:   cols,
		rowIdx: make([]int, len(cols)),
		nulls:  nulls,
		heap:   newHeapSlice(len(cols), compLess),
	}
	m.initHeap()
	return m
}

func (m *Merge[T]) initHeap() {
	for i := 0; i < len(m.cols); i++ {
		if len(m.cols[i]) == 0 {
			m.rowIdx[i] = -1
			m.size--
			continue
		}
		heapPush(m.heap, heapElem[T]{
			data:     m.cols[i][m.rowIdx[i]],
			isNull:   m.nulls[i].Contains(uint64(m.rowIdx[i])),
			batIndex: i,
			rowIndex: m.rowIdx[i],
		})
		if m.rowIdx[i] >= len(m.cols[i]) {
			m.rowIdx[i] = -1
			m.size--
		}
	}
}

func (m *Merge[T]) GetNextPos() (batchIndex, rowIndex, size int) {
	data := m.pushNext()
	if data == nil {
		// now, m.size is 0
		return -1, -1, m.size
	}
	return data.batIndex, data.rowIndex, m.size
}

func (m *Merge[T]) pushNext() *heapElem[T] {
	if m.size == 0 {
		return nil
	}
	data := heapPop(m.heap)
	batchIndex := data.batIndex
	m.rowIdx[batchIndex]++
	if m.rowIdx[batchIndex] >= len(m.cols[batchIndex]) {
		m.rowIdx[batchIndex] = -1
		m.size--
	}
	if m.rowIdx[batchIndex] != -1 {
		heapPush(m.heap, heapElem[T]{
			data:     m.cols[batchIndex][m.rowIdx[batchIndex]],
			isNull:   m.nulls[batchIndex].Contains(uint64(m.rowIdx[batchIndex])),
			batIndex: batchIndex,
			rowIndex: m.rowIdx[batchIndex],
		})
	}
	return &data
}

type heapSlice[T any] struct {
	lessFunc sort.LessFunc[T]
	s        []heapElem[T]
}

func newHeapSlice[T any](n int, lessFunc sort.LessFunc[T]) *heapSlice[T] {
	return &heapSlice[T]{
		lessFunc: lessFunc,
		s:        make([]heapElem[T], 0, n),
	}
}

// Push pushes the element x onto the heap.
// The complexity is Operator(log n) where n = len(h).
func heapPush[T any](h *heapSlice[T], x heapElem[T]) {
	h.s = append(h.s, x)
	up(h, len(h.s)-1)
}

// Pop removes and returns the minimum element (according to Less) from the heap.
// The complexity is Operator(log n) where n = len(h).
// Pop is equivalent to Remove(h, 0).
func heapPop[T any](h *heapSlice[T]) heapElem[T] {
	n := len(h.s) - 1
	(h.s)[0], (h.s)[n] = (h.s)[n], (h.s)[0]
	down(h, 0, n)
	res := (h.s)[n]
	h.s = (h.s)[:n]
	return res
}

func up[T any](h *heapSlice[T], j int) {
	for {
		i := (j - 1) / 2 // parent
		if i == j || !h.Less(j, i) {
			break
		}
		h.Swap(i, j)
		j = i
	}
}

func down[T any](h *heapSlice[T], i0, n int) bool {
	i := i0
	for {
		j1 := 2*i + 1
		if j1 >= n || j1 < 0 { // j1 < 0 after int overflow
			break
		}
		j := j1 // left child
		if j2 := j1 + 1; j2 < n && h.Less(j2, j1) {
			j = j2 // = 2*i + 2  // right child
		}
		if !h.Less(j, i) {
			break
		}
		h.Swap(i, j)
		i = j
	}
	return i > i0
}

func (x *heapSlice[T]) Less(i, j int) bool {
	if x.s[i].isNull {
		return true
	}
	if x.s[j].isNull {
		return false
	}
	return x.lessFunc(x.s[i].data, x.s[j].data)
}
func (x *heapSlice[T]) Swap(i, j int) { x.s[i], x.s[j] = x.s[j], x.s[i] }
func (x *heapSlice[T]) Len() int      { return len(x.s) }

<<<<<<< HEAD
func GetNewMergeFromBatchs(bats []*batch.Batch, sortIndex int, nulls []*nulls.Nulls) MergeInterface {
	var merge MergeInterface
	switch bats[0].Vecs[sortIndex].GetType().Oid {
	case types.T_bool:
		merge = newMerge(sort.BoolLess, getFixedCols[bool](bats, sortIndex), nulls)
	case types.T_bit:
		merge = newMerge(sort.GenericLess[uint64], getFixedCols[uint64](bats, sortIndex), nulls)
	case types.T_int8:
		merge = newMerge(sort.GenericLess[int8], getFixedCols[int8](bats, sortIndex), nulls)
	case types.T_int16:
		merge = newMerge(sort.GenericLess[int16], getFixedCols[int16](bats, sortIndex), nulls)
	case types.T_int32:
		merge = newMerge(sort.GenericLess[int32], getFixedCols[int32](bats, sortIndex), nulls)
	case types.T_int64:
		merge = newMerge(sort.GenericLess[int64], getFixedCols[int64](bats, sortIndex), nulls)
	case types.T_uint8:
		merge = newMerge(sort.GenericLess[uint8], getFixedCols[uint8](bats, sortIndex), nulls)
	case types.T_uint16:
		merge = newMerge(sort.GenericLess[uint16], getFixedCols[uint16](bats, sortIndex), nulls)
	case types.T_uint32:
		merge = newMerge(sort.GenericLess[uint32], getFixedCols[uint32](bats, sortIndex), nulls)
	case types.T_uint64:
		merge = newMerge(sort.GenericLess[uint64], getFixedCols[uint64](bats, sortIndex), nulls)
	case types.T_float32:
		merge = newMerge(sort.GenericLess[float32], getFixedCols[float32](bats, sortIndex), nulls)
	case types.T_float64:
		merge = newMerge(sort.GenericLess[float64], getFixedCols[float64](bats, sortIndex), nulls)
	case types.T_date:
		merge = newMerge(sort.GenericLess[types.Date], getFixedCols[types.Date](bats, sortIndex), nulls)
	case types.T_datetime:
		merge = newMerge(sort.GenericLess[types.Datetime], getFixedCols[types.Datetime](bats, sortIndex), nulls)
	case types.T_time:
		merge = newMerge(sort.GenericLess[types.Time], getFixedCols[types.Time](bats, sortIndex), nulls)
	case types.T_timestamp:
		merge = newMerge(sort.GenericLess[types.Timestamp], getFixedCols[types.Timestamp](bats, sortIndex), nulls)
	case types.T_enum:
		merge = newMerge(sort.GenericLess[types.Enum], getFixedCols[types.Enum](bats, sortIndex), nulls)
	case types.T_decimal64:
		merge = newMerge(sort.Decimal64Less, getFixedCols[types.Decimal64](bats, sortIndex), nulls)
	case types.T_decimal128:
		merge = newMerge(sort.Decimal128Less, getFixedCols[types.Decimal128](bats, sortIndex), nulls)
	case types.T_uuid:
		merge = newMerge(sort.UuidLess, getFixedCols[types.Uuid](bats, sortIndex), nulls)
	case types.T_char, types.T_varchar, types.T_blob, types.T_text, types.T_datalink:
		merge = newMerge(sort.GenericLess[string], getStrCols(bats, sortIndex), nulls)
	case types.T_Rowid:
		merge = newMerge(sort.RowidLess, getFixedCols[types.Rowid](bats, sortIndex), nulls)
	//TODO: check if we need T_array here? T_json is missing here.
	// Update Oct 20 2023: I don't think it is necessary to add T_array here. Keeping this comment,
	// in case anything fails in vector S3 flush in future.
	default:
		panic(fmt.Sprintf("invalid type: %s", bats[0].Vecs[sortIndex].GetType().Oid))
	}
	return merge
=======
type SinkerT func(*batch.Batch) error

func MergeSortBatches(
	batches []*batch.Batch,
	sortKeyIdx int,
	buffer *batch.Batch,
	sinker SinkerT,
	mp *mpool.MPool,
) error {
	var merge MergeInterface
	nulls := make([]*nulls.Nulls, len(batches))
	for i, b := range batches {
		nulls[i] = b.Vecs[sortKeyIdx].GetNulls()
	}
	switch batches[0].Vecs[sortKeyIdx].GetType().Oid {
	case types.T_bool:
		merge = newMerge(sort.BoolLess, getFixedCols[bool](batches, sortKeyIdx), nulls)
	case types.T_bit:
		merge = newMerge(sort.GenericLess[uint64], getFixedCols[uint64](batches, sortKeyIdx), nulls)
	case types.T_int8:
		merge = newMerge(sort.GenericLess[int8], getFixedCols[int8](batches, sortKeyIdx), nulls)
	case types.T_int16:
		merge = newMerge(sort.GenericLess[int16], getFixedCols[int16](batches, sortKeyIdx), nulls)
	case types.T_int32:
		merge = newMerge(sort.GenericLess[int32], getFixedCols[int32](batches, sortKeyIdx), nulls)
	case types.T_int64:
		merge = newMerge(sort.GenericLess[int64], getFixedCols[int64](batches, sortKeyIdx), nulls)
	case types.T_uint8:
		merge = newMerge(sort.GenericLess[uint8], getFixedCols[uint8](batches, sortKeyIdx), nulls)
	case types.T_uint16:
		merge = newMerge(sort.GenericLess[uint16], getFixedCols[uint16](batches, sortKeyIdx), nulls)
	case types.T_uint32:
		merge = newMerge(sort.GenericLess[uint32], getFixedCols[uint32](batches, sortKeyIdx), nulls)
	case types.T_uint64:
		merge = newMerge(sort.GenericLess[uint64], getFixedCols[uint64](batches, sortKeyIdx), nulls)
	case types.T_float32:
		merge = newMerge(sort.GenericLess[float32], getFixedCols[float32](batches, sortKeyIdx), nulls)
	case types.T_float64:
		merge = newMerge(sort.GenericLess[float64], getFixedCols[float64](batches, sortKeyIdx), nulls)
	case types.T_date:
		merge = newMerge(sort.GenericLess[types.Date], getFixedCols[types.Date](batches, sortKeyIdx), nulls)
	case types.T_datetime:
		merge = newMerge(sort.GenericLess[types.Datetime], getFixedCols[types.Datetime](batches, sortKeyIdx), nulls)
	case types.T_time:
		merge = newMerge(sort.GenericLess[types.Time], getFixedCols[types.Time](batches, sortKeyIdx), nulls)
	case types.T_timestamp:
		merge = newMerge(sort.GenericLess[types.Timestamp], getFixedCols[types.Timestamp](batches, sortKeyIdx), nulls)
	case types.T_enum:
		merge = newMerge(sort.GenericLess[types.Enum], getFixedCols[types.Enum](batches, sortKeyIdx), nulls)
	case types.T_decimal64:
		merge = newMerge(sort.Decimal64Less, getFixedCols[types.Decimal64](batches, sortKeyIdx), nulls)
	case types.T_decimal128:
		merge = newMerge(sort.Decimal128Less, getFixedCols[types.Decimal128](batches, sortKeyIdx), nulls)
	case types.T_uuid:
		merge = newMerge(sort.UuidLess, getFixedCols[types.Uuid](batches, sortKeyIdx), nulls)
	case types.T_char, types.T_varchar, types.T_blob, types.T_text, types.T_datalink:
		merge = newMerge(sort.GenericLess[string], getStrCols(batches, sortKeyIdx), nulls)
	case types.T_Rowid:
		merge = newMerge(sort.RowidLess, getFixedCols[types.Rowid](batches, sortKeyIdx), nulls)
	default:
		panic(fmt.Sprintf("invalid type: %s", batches[0].Vecs[sortKeyIdx].GetType()))
	}
	var (
		batchIndex int
		rowIndex   int
		lens       int
	)
	size := len(batches)
	buffer.CleanOnlyData()
	for size > 0 {
		batchIndex, rowIndex, size = merge.getNextPos()
		for i := range buffer.Vecs {
			err := buffer.Vecs[i].UnionOne(batches[batchIndex].Vecs[i], int64(rowIndex), mp)
			if err != nil {
				return err
			}
		}
		// all data in batches[batchIndex] are used. Clean it.
		if rowIndex+1 == batches[batchIndex].RowCount() {
			batches[batchIndex].Clean(mp)
		}
		lens++
		if lens == objectio.BlockMaxRows {
			lens = 0
			buffer.SetRowCount(objectio.BlockMaxRows)
			if err := sinker(buffer); err != nil {
				return err
			}
			// force clean
			buffer.CleanOnlyData()
		}
	}
	if lens > 0 {
		buffer.SetRowCount(lens)
		if err := sinker(buffer); err != nil {
			return err
		}
		buffer.CleanOnlyData()
	}
	return nil
>>>>>>> 717cb94e
}<|MERGE_RESOLUTION|>--- conflicted
+++ resolved
@@ -17,17 +17,11 @@
 import (
 	"fmt"
 
-<<<<<<< HEAD
-	"github.com/matrixorigin/matrixone/pkg/container/batch"
-	"github.com/matrixorigin/matrixone/pkg/container/nulls"
-	"github.com/matrixorigin/matrixone/pkg/container/types"
-=======
 	"github.com/matrixorigin/matrixone/pkg/common/mpool"
 	"github.com/matrixorigin/matrixone/pkg/container/batch"
 	"github.com/matrixorigin/matrixone/pkg/container/nulls"
 	"github.com/matrixorigin/matrixone/pkg/container/types"
 	"github.com/matrixorigin/matrixone/pkg/objectio"
->>>>>>> 717cb94e
 	"github.com/matrixorigin/matrixone/pkg/sort"
 )
 
@@ -204,62 +198,6 @@
 func (x *heapSlice[T]) Swap(i, j int) { x.s[i], x.s[j] = x.s[j], x.s[i] }
 func (x *heapSlice[T]) Len() int      { return len(x.s) }
 
-<<<<<<< HEAD
-func GetNewMergeFromBatchs(bats []*batch.Batch, sortIndex int, nulls []*nulls.Nulls) MergeInterface {
-	var merge MergeInterface
-	switch bats[0].Vecs[sortIndex].GetType().Oid {
-	case types.T_bool:
-		merge = newMerge(sort.BoolLess, getFixedCols[bool](bats, sortIndex), nulls)
-	case types.T_bit:
-		merge = newMerge(sort.GenericLess[uint64], getFixedCols[uint64](bats, sortIndex), nulls)
-	case types.T_int8:
-		merge = newMerge(sort.GenericLess[int8], getFixedCols[int8](bats, sortIndex), nulls)
-	case types.T_int16:
-		merge = newMerge(sort.GenericLess[int16], getFixedCols[int16](bats, sortIndex), nulls)
-	case types.T_int32:
-		merge = newMerge(sort.GenericLess[int32], getFixedCols[int32](bats, sortIndex), nulls)
-	case types.T_int64:
-		merge = newMerge(sort.GenericLess[int64], getFixedCols[int64](bats, sortIndex), nulls)
-	case types.T_uint8:
-		merge = newMerge(sort.GenericLess[uint8], getFixedCols[uint8](bats, sortIndex), nulls)
-	case types.T_uint16:
-		merge = newMerge(sort.GenericLess[uint16], getFixedCols[uint16](bats, sortIndex), nulls)
-	case types.T_uint32:
-		merge = newMerge(sort.GenericLess[uint32], getFixedCols[uint32](bats, sortIndex), nulls)
-	case types.T_uint64:
-		merge = newMerge(sort.GenericLess[uint64], getFixedCols[uint64](bats, sortIndex), nulls)
-	case types.T_float32:
-		merge = newMerge(sort.GenericLess[float32], getFixedCols[float32](bats, sortIndex), nulls)
-	case types.T_float64:
-		merge = newMerge(sort.GenericLess[float64], getFixedCols[float64](bats, sortIndex), nulls)
-	case types.T_date:
-		merge = newMerge(sort.GenericLess[types.Date], getFixedCols[types.Date](bats, sortIndex), nulls)
-	case types.T_datetime:
-		merge = newMerge(sort.GenericLess[types.Datetime], getFixedCols[types.Datetime](bats, sortIndex), nulls)
-	case types.T_time:
-		merge = newMerge(sort.GenericLess[types.Time], getFixedCols[types.Time](bats, sortIndex), nulls)
-	case types.T_timestamp:
-		merge = newMerge(sort.GenericLess[types.Timestamp], getFixedCols[types.Timestamp](bats, sortIndex), nulls)
-	case types.T_enum:
-		merge = newMerge(sort.GenericLess[types.Enum], getFixedCols[types.Enum](bats, sortIndex), nulls)
-	case types.T_decimal64:
-		merge = newMerge(sort.Decimal64Less, getFixedCols[types.Decimal64](bats, sortIndex), nulls)
-	case types.T_decimal128:
-		merge = newMerge(sort.Decimal128Less, getFixedCols[types.Decimal128](bats, sortIndex), nulls)
-	case types.T_uuid:
-		merge = newMerge(sort.UuidLess, getFixedCols[types.Uuid](bats, sortIndex), nulls)
-	case types.T_char, types.T_varchar, types.T_blob, types.T_text, types.T_datalink:
-		merge = newMerge(sort.GenericLess[string], getStrCols(bats, sortIndex), nulls)
-	case types.T_Rowid:
-		merge = newMerge(sort.RowidLess, getFixedCols[types.Rowid](bats, sortIndex), nulls)
-	//TODO: check if we need T_array here? T_json is missing here.
-	// Update Oct 20 2023: I don't think it is necessary to add T_array here. Keeping this comment,
-	// in case anything fails in vector S3 flush in future.
-	default:
-		panic(fmt.Sprintf("invalid type: %s", bats[0].Vecs[sortIndex].GetType().Oid))
-	}
-	return merge
-=======
 type SinkerT func(*batch.Batch) error
 
 func MergeSortBatches(
@@ -360,5 +298,4 @@
 		buffer.CleanOnlyData()
 	}
 	return nil
->>>>>>> 717cb94e
 }