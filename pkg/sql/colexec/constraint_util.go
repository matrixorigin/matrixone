--- conflicted
+++ resolved
@@ -58,24 +58,8 @@
 	return nil
 }
 
-<<<<<<< HEAD
 // FillPartitionBatchForDelete fills the data into the corresponding batch based on the different partitions to which the current `row_id` data belongs.
 func FillPartitionBatchForDelete(proc *process.Process, input *batch.Batch, buffer *batch.Batch, expect int32, rowIdIdx int, partitionIdx int, pkIdx int) error {
-=======
-// GroupByPartitionForDeleteS3: Group data based on partition and return batch array with the same length as the number of partitions.
-// Data from the same partition is placed in the same batch
-func GroupByPartitionForDelete(proc *process.Process, bat *batch.Batch, rowIdIdx int, partitionIdx int, partitionNum int, pkIdx int) ([]*batch.Batch, error) {
-	vecList := make([]*vector.Vector, partitionNum)
-	pkList := make([]*vector.Vector, partitionNum)
-	pkTyp := bat.Vecs[pkIdx].GetType()
-	for i := 0; i < partitionNum; i++ {
-		retVec := vector.NewVec(types.T_Rowid.ToType())
-		pkVec := vector.NewVec(*pkTyp)
-		vecList[i] = retVec
-		pkList[i] = pkVec
-	}
-
->>>>>>> ded2e0b9
 	// Fill the data into the corresponding batch based on the different partitions to which the current `row_id` data
 	pkTyp := input.Vecs[pkIdx].GetType()
 	rid2pid := vector.MustFixedColWithTypeCheck[int32](input.Vecs[partitionIdx])
@@ -92,11 +76,7 @@
 				if err != nil {
 					return err
 				}
-<<<<<<< HEAD
-				err = fun(buffer.Vecs[1], input.Vecs[pkIdx], int64(i))
-=======
 				err = pkList[partition].UnionOne(bat.Vecs[pkIdx], int64(i), proc.Mp())
->>>>>>> ded2e0b9
 				if err != nil {
 					return err
 				}
