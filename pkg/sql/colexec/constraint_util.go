--- conflicted
+++ resolved
@@ -306,46 +306,33 @@
 			if pIdx, exists := parentIdx[colName]; exists {
 				parentVec := bat.Vecs[pIdx]
 				if fromVec.IsConst() {
-<<<<<<< HEAD
 					if !fromVec.IsConstNull() {
-						for j := 0; j < batLen; j++ {
-							if !rowSkip[j] && parentVec.GetNulls().Contains(uint64(j)) {
-								return nil, moerr.NewInternalError(proc.Ctx, "Cannot add or update a child row: a foreign key constraint fails")
-=======
-					if !fromVec.IsScalarNull() {
 						if rowSkip == nil {
 							for j := 0; j < batLen; j++ {
-								if parentVec.Nsp.Contains(uint64(j)) {
+								if parentVec.GetNulls().Contains(uint64(j)) {
 									return nil, moerr.NewInternalError(proc.Ctx, "Cannot add or update a child row: a foreign key constraint fails")
 								}
 							}
 						} else {
 							for j := 0; j < batLen; j++ {
-								if !rowSkip[j] && parentVec.Nsp.Contains(uint64(j)) {
+								if !rowSkip[j] && parentVec.GetNulls().Contains(uint64(j)) {
 									return nil, moerr.NewInternalError(proc.Ctx, "Cannot add or update a child row: a foreign key constraint fails")
 								}
->>>>>>> 63aaa957
 							}
 						}
 					}
 				} else {
-<<<<<<< HEAD
-					for j := 0; j < fromVec.Length(); j++ {
-						if !rowSkip[j] && !fromVec.GetNulls().Contains(uint64(j)) && parentVec.GetNulls().Contains(uint64(j)) {
-							return nil, moerr.NewInternalError(proc.Ctx, "Cannot add or update a child row: a foreign key constraint fails")
-=======
 					if rowSkip == nil {
 						for j := 0; j < fromVec.Length(); j++ {
-							if !fromVec.Nsp.Contains(uint64(j)) && parentVec.Nsp.Contains(uint64(j)) {
+							if !fromVec.GetNulls().Contains(uint64(j)) && parentVec.GetNulls().Contains(uint64(j)) {
 								return nil, moerr.NewInternalError(proc.Ctx, "Cannot add or update a child row: a foreign key constraint fails")
 							}
 						}
 					} else {
 						for j := 0; j < fromVec.Length(); j++ {
-							if !rowSkip[j] && !fromVec.Nsp.Contains(uint64(j)) && parentVec.Nsp.Contains(uint64(j)) {
+							if !rowSkip[j] && !fromVec.GetNulls().Contains(uint64(j)) && parentVec.GetNulls().Contains(uint64(j)) {
 								return nil, moerr.NewInternalError(proc.Ctx, "Cannot add or update a child row: a foreign key constraint fails")
 							}
->>>>>>> 63aaa957
 						}
 					}
 				}
@@ -520,14 +507,8 @@
 	}
 
 	for j := range tmpBat.Vecs {
-<<<<<<< HEAD
 		nsp := tmpBat.Vecs[j].GetNulls()
-		if (tableDef.Cols[j].Primary && !tableDef.Cols[j].Typ.AutoIncr) ||
-			(tableDef.Cols[j].Default != nil && !tableDef.Cols[j].Default.NullAbility) {
-=======
-		nsp := tmpBat.Vecs[j].Nsp
 		if tableDef.Cols[j].Default != nil && !tableDef.Cols[j].Default.NullAbility {
->>>>>>> 63aaa957
 			if nulls.Any(nsp) {
 				return moerr.NewConstraintViolation(ctx, fmt.Sprintf("Column '%s' cannot be null", tmpBat.Attrs[j]))
 			}
@@ -539,65 +520,4 @@
 		}
 	}
 	return nil
-<<<<<<< HEAD
-}
-
-// func filterRowIdForInsert(proc *process.Process, bat *batch.Batch, idxList []int32, attrs []string) (*batch.Batch, *batch.Batch, error) {
-// 	rowIdMap := make(map[types.Rowid]struct{})
-// 	var rowSkip []bool
-// 	var err error
-// 	foundRowId := false
-// 	insertBatLen := 0
-// 	for i, idx := range idxList {
-// 		if bat.Vecs[idx].GetType().Oid == types.T_Rowid {
-// 			for j, r := range vector.MustTCols[types.Rowid](bat.Vecs[idx]) {
-// 				if bat.Vecs[idx].GetNulls().Contains(uint64(j)) {
-// 					rowSkip = append(rowSkip, false)
-// 					insertBatLen++
-// 				} else {
-// 					rowSkip = append(rowSkip, true)
-// 					rowIdMap[r] = struct{}{}
-// 				}
-// 			}
-// 			foundRowId = true
-// 			idxList = append(idxList[:i], idxList[i+1:]...)
-// 			break
-// 		}
-// 	}
-// 	if !foundRowId {
-// 		return nil, nil, moerr.NewInternalError(proc.Ctx, "need rowid vector for update")
-// 	}
-// 	var delBatch *batch.Batch
-// 	var updateBatch *batch.Batch
-
-// 	batLen := len(rowIdMap)
-// 	if batLen > 0 {
-// 		// get delete batch
-// 		delVec := vector.New(types.T_Rowid.ToType())
-// 		rowIdList := make([]types.Rowid, len(rowIdMap))
-// 		i := 0
-// 		for rowId := range rowIdMap {
-// 			rowIdList[i] = rowId
-// 			i++
-// 		}
-// 		mp := proc.Mp()
-// 		vector.AppendFixed(delVec, rowIdList, mp)
-// 		delBatch = batch.New(true, []string{catalog.Row_ID})
-// 		delBatch.SetVector(0, delVec)
-// 		delBatch.SetZs(batLen, mp)
-// 	}
-
-// 	// get update batch
-// 	if insertBatLen == 0 {
-// 		return delBatch, nil, nil
-// 	}
-// 	updateBatch, err = GetUpdateBatch(proc, bat, idxList, insertBatLen, attrs, rowSkip)
-// 	if err != nil {
-// 		delBatch.Clean(proc.Mp())
-// 		return nil, nil, err
-// 	}
-// 	return delBatch, updateBatch, nil
-// }
-=======
-}
->>>>>>> 63aaa957
+}