// Copyright 2021 Matrix Origin
//
// Licensed under the Apache License, Version 2.0 (the "License");
// you may not use this file except in compliance with the License.
// You may obtain a copy of the License at
//
//	http://www.apache.org/licenses/LICENSE-2.0
//
// Unless required by applicable law or agreed to in writing, software
// distributed under the License is distributed on an "AS IS" BASIS,
// WITHOUT WARRANTIES OR CONDITIONS OF ANY KIND, either express or implied.
// See the License for the specific language governing permissions and
// limitations under the License.
package mergeblock

import (
	"strconv"
	"strings"

	"github.com/matrixorigin/matrixone/pkg/container/batch"
	"github.com/matrixorigin/matrixone/pkg/container/types"
	"github.com/matrixorigin/matrixone/pkg/container/vector"
	"github.com/matrixorigin/matrixone/pkg/vm/engine"
	"github.com/matrixorigin/matrixone/pkg/vm/process"
)

type Container struct {
	mp map[int]*batch.Batch
}

type Argument struct {
	// 1. main table
	Tbl engine.Relation
	// 2. unique index tables
	Unique_tbls  []engine.Relation
	AffectedRows uint64
	// 3. used for ut_test, otherwise the batch will free,
	// and we cna't get the result to check
	notFreeBatch bool
	container    *Container
}

func (arg *Argument) Free(proc *process.Process, pipelineFailed bool) {
	for k := range arg.container.mp {
		arg.container.mp[k].Clean(proc.GetMPool())
		arg.container.mp[k] = nil
	}
}

func (arg *Argument) GetMetaLocBat(name string) {
	bat := batch.New(true, []string{name})
	bat.Cnt = 1
<<<<<<< HEAD
	bat.Vecs[0] = vector.NewVec(types.New(types.T_varchar, types.MaxVarcharLen, 0, 0))
=======
	bat.Vecs[0] = vector.New(types.New(types.T_varchar, types.MaxVarcharLen, 0))
>>>>>>> 1d72c40b
	arg.container.mp[0] = bat
	for i := range arg.Unique_tbls {
		bat := batch.New(true, []string{name})
		bat.Cnt = 1
<<<<<<< HEAD
		bat.Vecs[0] = vector.NewVec(types.New(types.T_varchar, types.MaxVarcharLen, 0, 0))
=======
		bat.Vecs[0] = vector.New(types.New(types.T_varchar, types.MaxVarcharLen, 0))
>>>>>>> 1d72c40b
		arg.container.mp[i+1] = bat
	}
}

func (arg *Argument) Split(proc *process.Process, bat *batch.Batch) error {
	arg.GetMetaLocBat(bat.Attrs[1])
	tblIdx := vector.MustFixedCol[uint16](bat.GetVector(0))
	metaLocs := vector.MustStrCol(bat.GetVector(1))
	for i := range tblIdx {
		if tblIdx[i] == 0 {
			val, err := strconv.ParseUint(strings.Split(metaLocs[i], ":")[2], 0, 64)
			if err != nil {
				return err
			}
			arg.AffectedRows += val
		}
		vector.AppendBytes(arg.container.mp[int(tblIdx[i])].Vecs[0], []byte(metaLocs[i]), false, proc.GetMPool())
	}
	for _, bat := range arg.container.mp {
		bat.SetZs(bat.Vecs[0].Length(), proc.GetMPool())
	}
	return nil
}<|MERGE_RESOLUTION|>--- conflicted
+++ resolved
@@ -50,20 +50,12 @@
 func (arg *Argument) GetMetaLocBat(name string) {
 	bat := batch.New(true, []string{name})
 	bat.Cnt = 1
-<<<<<<< HEAD
-	bat.Vecs[0] = vector.NewVec(types.New(types.T_varchar, types.MaxVarcharLen, 0, 0))
-=======
-	bat.Vecs[0] = vector.New(types.New(types.T_varchar, types.MaxVarcharLen, 0))
->>>>>>> 1d72c40b
+	bat.Vecs[0] = vector.NewVec(types.T_varchar.ToType())
 	arg.container.mp[0] = bat
 	for i := range arg.Unique_tbls {
 		bat := batch.New(true, []string{name})
 		bat.Cnt = 1
-<<<<<<< HEAD
-		bat.Vecs[0] = vector.NewVec(types.New(types.T_varchar, types.MaxVarcharLen, 0, 0))
-=======
-		bat.Vecs[0] = vector.New(types.New(types.T_varchar, types.MaxVarcharLen, 0))
->>>>>>> 1d72c40b
+		bat.Vecs[0] = vector.NewVec(types.T_varchar.ToType())
 		arg.container.mp[i+1] = bat
 	}
 }
