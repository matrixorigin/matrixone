// Copyright 2021 Matrix Origin
//
// Licensed under the Apache License, Version 2.0 (the "License");
// you may not use this file except in compliance with the License.
// You may obtain a copy of the License at
//
//      http://www.apache.org/licenses/LICENSE-2.0
//
// Unless required by applicable law or agreed to in writing, software
// distributed under the License is distributed on an "AS IS" BASIS,
// WITHOUT WARRANTIES OR CONDITIONS OF ANY KIND, either express or implied.
// See the License for the specific language governing permissions and
// limitations under the License.

package product

import (
	"github.com/matrixorigin/matrixone/pkg/container/batch"
<<<<<<< HEAD
	"github.com/matrixorigin/matrixone/pkg/sql/colexec"
=======
	"github.com/matrixorigin/matrixone/pkg/container/types"
>>>>>>> 2d9e3003
)

const (
	Build = iota
	Probe
	End
)

type container struct {
	state int
	bat   *batch.Batch
}

type Argument struct {
	ctr    *container
<<<<<<< HEAD
	Result []colexec.ResultPos
=======
	Result []ResultPos
	Typs   []types.Type
>>>>>>> 2d9e3003
}<|MERGE_RESOLUTION|>--- conflicted
+++ resolved
@@ -16,11 +16,7 @@
 
 import (
 	"github.com/matrixorigin/matrixone/pkg/container/batch"
-<<<<<<< HEAD
-	"github.com/matrixorigin/matrixone/pkg/sql/colexec"
-=======
 	"github.com/matrixorigin/matrixone/pkg/container/types"
->>>>>>> 2d9e3003
 )
 
 const (
@@ -34,12 +30,13 @@
 	bat   *batch.Batch
 }
 
+type ResultPos struct {
+	Rel int32
+	Pos int32
+}
+
 type Argument struct {
 	ctr    *container
-<<<<<<< HEAD
-	Result []colexec.ResultPos
-=======
 	Result []ResultPos
 	Typs   []types.Type
->>>>>>> 2d9e3003
 }