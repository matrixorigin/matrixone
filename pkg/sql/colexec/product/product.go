--- conflicted
+++ resolved
@@ -38,15 +38,10 @@
 func (product *Product) Prepare(proc *process.Process) error {
 	ap := product
 	ap.ctr = new(container)
-<<<<<<< HEAD
-	ap.ctr.InitReceiver(proc, false)
-
 	if product.ProjectList != nil {
 		product.Projection = colexec.NewProjection(product.ProjectList)
 		return product.Projection.Prepare(proc)
 	}
-=======
->>>>>>> 00d68741
 	return nil
 }
 
@@ -71,26 +66,12 @@
 			ctr.state = Probe
 
 		case Probe:
-<<<<<<< HEAD
-=======
-			if ctr.inBat != nil {
-				if err = ctr.probe(ap, proc, anal, product.GetIsLast(), &result); err != nil {
+			if ctr.inBat == nil {
+				result, err = product.Children[0].Call(proc)
+				if err != nil {
 					return result, err
 				}
-				return result, nil
-			}
-			result, err = product.Children[0].Call(proc)
-			if err != nil {
-				return result, err
-			}
-			ctr.inBat = result.Batch
->>>>>>> 00d68741
-			if ctr.inBat == nil {
-				msg = ctr.ReceiveFromSingleReg(0, anal)
-				if msg.Err != nil {
-					return result, msg.Err
-				}
-				ctr.inBat = msg.Batch
+				ctr.inBat = result.Batch
 				if ctr.inBat == nil {
 					ctr.state = End
 					continue
