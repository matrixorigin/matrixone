// Copyright 2021 Matrix Origin
//
// Licensed under the Apache License, Version 2.0 (the "License");
// you may not use this file except in compliance with the License.
// You may obtain a copy of the License at
//
//      http://www.apache.org/licenses/LICENSE-2.0
//
// Unless required by applicable law or agreed to in writing, software
// distributed under the License is distributed on an "AS IS" BASIS,
// WITHOUT WARRANTIES OR CONDITIONS OF ANY KIND, either express or implied.
// See the License for the specific language governing permissions and
// limitations under the License.

<<<<<<< HEAD
=======

>>>>>>> 22a5e2a1
package overload

import (
	"matrixone/pkg/container/types"
	"matrixone/pkg/container/vector"
	"matrixone/pkg/encoding"
	"matrixone/pkg/vectorize/ge"
	"matrixone/pkg/vectorize/le"
	"matrixone/pkg/vm/process"
	"matrixone/pkg/vm/register"

	roaring "github.com/RoaringBitmap/roaring/roaring64"
)

func init() {
	BinOps[GE] = []*BinOp{
		&BinOp{
			LeftType:   types.T_int8,
			RightType:  types.T_int8,
			ReturnType: types.T_sel,
			Fn: func(lv, rv *vector.Vector, proc *process.Process, lc, rc bool) (*vector.Vector, error) {
				lvs, rvs := lv.Col.([]int8), rv.Col.([]int8)
				switch {
				case lc && !rc:
					vec, err := register.Get(proc, int64(len(rvs))*8, SelsType)
					if err != nil {
						return nil, err
					}
					rs := encoding.DecodeInt64Slice(vec.Data)
					rs = rs[:len(rvs)]
					if rv.Nsp.Any() {
						vec.SetCol(ge.Int8GeNullableScalar(lvs[0], rvs, rv.Nsp.Np, rs))
					} else {
						vec.SetCol(ge.Int8GeScalar(lvs[0], rvs, rs))
					}
					if rv.Ref == 0 {
						register.Put(proc, rv)
					}
					return vec, nil
				case !lc && rc:
					vec, err := register.Get(proc, int64(len(lvs))*8, SelsType)
					if err != nil {
						return nil, err
					}
					rs := encoding.DecodeInt64Slice(vec.Data)
					rs = rs[:len(lvs)]
					if lv.Nsp.Any() {
						vec.SetCol(le.Int8LeNullableScalar(rvs[0], lvs, lv.Nsp.Np, rs))
					} else {
						vec.SetCol(le.Int8LeScalar(rvs[0], lvs, rs))
					}
					if lv.Ref == 0 {
						register.Put(proc, lv)
					}
					return vec, nil
				}
				vec, err := register.Get(proc, int64(len(lvs))*8, SelsType)
				if err != nil {
					return nil, err
				}
				rs := encoding.DecodeInt64Slice(vec.Data)
				rs = rs[:len(lvs)]
				switch {
				case lv.Nsp.Any() && rv.Nsp.Any():
					vec.SetCol(ge.Int8GeNullable(lvs, rvs, roaring.Or(lv.Nsp.Np, rv.Nsp.Np), rs))
				case !lv.Nsp.Any() && rv.Nsp.Any():
					vec.SetCol(ge.Int8GeNullable(lvs, rvs, rv.Nsp.Np, rs))
				case lv.Nsp.Any() && !rv.Nsp.Any():
					vec.SetCol(ge.Int8GeNullable(lvs, rvs, lv.Nsp.Np, rs))
				default:
					vec.SetCol(ge.Int8Ge(lvs, rvs, rs))
				}
				if lv.Ref == 0 {
					register.Put(proc, lv)
				}
				if rv.Ref == 0 {
					register.Put(proc, rv)
				}
				return vec, nil
			},
		},
		&BinOp{
			LeftType:   types.T_int16,
			RightType:  types.T_int16,
			ReturnType: types.T_sel,
			Fn: func(lv, rv *vector.Vector, proc *process.Process, lc, rc bool) (*vector.Vector, error) {
				lvs, rvs := lv.Col.([]int16), rv.Col.([]int16)
				switch {
				case lc && !rc:
					vec, err := register.Get(proc, int64(len(rvs))*8, SelsType)
					if err != nil {
						return nil, err
					}
					rs := encoding.DecodeInt64Slice(vec.Data)
					rs = rs[:len(rvs)]
					if rv.Nsp.Any() {
						vec.SetCol(ge.Int16GeNullableScalar(lvs[0], rvs, rv.Nsp.Np, rs))
					} else {
						vec.SetCol(ge.Int16GeScalar(lvs[0], rvs, rs))
					}
					if rv.Ref == 0 {
						register.Put(proc, rv)
					}
					return vec, nil
				case !lc && rc:
					vec, err := register.Get(proc, int64(len(lvs))*8, SelsType)
					if err != nil {
						return nil, err
					}
					rs := encoding.DecodeInt64Slice(vec.Data)
					rs = rs[:len(lvs)]
					if lv.Nsp.Any() {
						vec.SetCol(le.Int16LeNullableScalar(rvs[0], lvs, lv.Nsp.Np, rs))
					} else {
						vec.SetCol(le.Int16LeScalar(rvs[0], lvs, rs))
					}
					if lv.Ref == 0 {
						register.Put(proc, lv)
					}
					return vec, nil
				}
				vec, err := register.Get(proc, int64(len(lvs))*8, SelsType)
				if err != nil {
					return nil, err
				}
				rs := encoding.DecodeInt64Slice(vec.Data)
				rs = rs[:len(lvs)]
				switch {
				case lv.Nsp.Any() && rv.Nsp.Any():
					vec.SetCol(ge.Int16GeNullable(lvs, rvs, roaring.Or(lv.Nsp.Np, rv.Nsp.Np), rs))
				case !lv.Nsp.Any() && rv.Nsp.Any():
					vec.SetCol(ge.Int16GeNullable(lvs, rvs, rv.Nsp.Np, rs))
				case lv.Nsp.Any() && !rv.Nsp.Any():
					vec.SetCol(ge.Int16GeNullable(lvs, rvs, lv.Nsp.Np, rs))
				default:
					vec.SetCol(ge.Int16Ge(lvs, rvs, rs))
				}
				if lv.Ref == 0 {
					register.Put(proc, lv)
				}
				if rv.Ref == 0 {
					register.Put(proc, rv)
				}
				return vec, nil
			},
		},
		&BinOp{
			LeftType:   types.T_int32,
			RightType:  types.T_int32,
			ReturnType: types.T_sel,
			Fn: func(lv, rv *vector.Vector, proc *process.Process, lc, rc bool) (*vector.Vector, error) {
				lvs, rvs := lv.Col.([]int32), rv.Col.([]int32)
				switch {
				case lc && !rc:
					vec, err := register.Get(proc, int64(len(rvs))*8, SelsType)
					if err != nil {
						return nil, err
					}
					rs := encoding.DecodeInt64Slice(vec.Data)
					rs = rs[:len(rvs)]
					if rv.Nsp.Any() {
						vec.SetCol(ge.Int32GeNullableScalar(lvs[0], rvs, rv.Nsp.Np, rs))
					} else {
						vec.SetCol(ge.Int32GeScalar(lvs[0], rvs, rs))
					}
					if rv.Ref == 0 {
						register.Put(proc, rv)
					}
					return vec, nil
				case !lc && rc:
					vec, err := register.Get(proc, int64(len(lvs))*8, SelsType)
					if err != nil {
						return nil, err
					}
					rs := encoding.DecodeInt64Slice(vec.Data)
					rs = rs[:len(lvs)]
					if lv.Nsp.Any() {
						vec.SetCol(le.Int32LeNullableScalar(rvs[0], lvs, lv.Nsp.Np, rs))
					} else {
						vec.SetCol(le.Int32LeScalar(rvs[0], lvs, rs))
					}
					if lv.Ref == 0 {
						register.Put(proc, lv)
					}
					return vec, nil
				}
				vec, err := register.Get(proc, int64(len(lvs))*8, SelsType)
				if err != nil {
					return nil, err
				}
				rs := encoding.DecodeInt64Slice(vec.Data)
				rs = rs[:len(lvs)]
				switch {
				case lv.Nsp.Any() && rv.Nsp.Any():
					vec.SetCol(ge.Int32GeNullable(lvs, rvs, roaring.Or(lv.Nsp.Np, rv.Nsp.Np), rs))
				case !lv.Nsp.Any() && rv.Nsp.Any():
					vec.SetCol(ge.Int32GeNullable(lvs, rvs, rv.Nsp.Np, rs))
				case lv.Nsp.Any() && !rv.Nsp.Any():
					vec.SetCol(ge.Int32GeNullable(lvs, rvs, lv.Nsp.Np, rs))
				default:
					vec.SetCol(ge.Int32Ge(lvs, rvs, rs))
				}
				if lv.Ref == 0 {
					register.Put(proc, lv)
				}
				if rv.Ref == 0 {
					register.Put(proc, rv)
				}
				return vec, nil
			},
		},
		&BinOp{
			LeftType:   types.T_int64,
			RightType:  types.T_int64,
			ReturnType: types.T_sel,
			Fn: func(lv, rv *vector.Vector, proc *process.Process, lc, rc bool) (*vector.Vector, error) {
				lvs, rvs := lv.Col.([]int64), rv.Col.([]int64)
				switch {
				case lc && !rc:
					vec, err := register.Get(proc, int64(len(rvs))*8, SelsType)
					if err != nil {
						return nil, err
					}
					rs := encoding.DecodeInt64Slice(vec.Data)
					rs = rs[:len(rvs)]
					if rv.Nsp.Any() {
						vec.SetCol(ge.Int64GeNullableScalar(lvs[0], rvs, rv.Nsp.Np, rs))
					} else {
						vec.SetCol(ge.Int64GeScalar(lvs[0], rvs, rs))
					}
					if rv.Ref == 0 {
						register.Put(proc, rv)
					}
					return vec, nil
				case !lc && rc:
					vec, err := register.Get(proc, int64(len(lvs))*8, SelsType)
					if err != nil {
						return nil, err
					}
					rs := encoding.DecodeInt64Slice(vec.Data)
					rs = rs[:len(lvs)]
					if lv.Nsp.Any() {
						vec.SetCol(le.Int64LeNullableScalar(rvs[0], lvs, lv.Nsp.Np, rs))
					} else {
						vec.SetCol(le.Int64LeScalar(rvs[0], lvs, rs))
					}
					if lv.Ref == 0 {
						register.Put(proc, lv)
					}
					return vec, nil
				}
				vec, err := register.Get(proc, int64(len(lvs))*8, SelsType)
				if err != nil {
					return nil, err
				}
				rs := encoding.DecodeInt64Slice(vec.Data)
				rs = rs[:len(lvs)]
				switch {
				case lv.Nsp.Any() && rv.Nsp.Any():
					vec.SetCol(ge.Int64GeNullable(lvs, rvs, roaring.Or(lv.Nsp.Np, rv.Nsp.Np), rs))
				case !lv.Nsp.Any() && rv.Nsp.Any():
					vec.SetCol(ge.Int64GeNullable(lvs, rvs, rv.Nsp.Np, rs))
				case lv.Nsp.Any() && !rv.Nsp.Any():
					vec.SetCol(ge.Int64GeNullable(lvs, rvs, lv.Nsp.Np, rs))
				default:
					vec.SetCol(ge.Int64Ge(lvs, rvs, rs))
				}
				if lv.Ref == 0 {
					register.Put(proc, lv)
				}
				if rv.Ref == 0 {
					register.Put(proc, rv)
				}
				return vec, nil
			},
		},
		&BinOp{
			LeftType:   types.T_uint8,
			RightType:  types.T_uint8,
			ReturnType: types.T_sel,
			Fn: func(lv, rv *vector.Vector, proc *process.Process, lc, rc bool) (*vector.Vector, error) {
				lvs, rvs := lv.Col.([]uint8), rv.Col.([]uint8)
				switch {
				case lc && !rc:
					vec, err := register.Get(proc, int64(len(rvs))*8, SelsType)
					if err != nil {
						return nil, err
					}
					rs := encoding.DecodeInt64Slice(vec.Data)
					rs = rs[:len(rvs)]
					if rv.Nsp.Any() {
						vec.SetCol(ge.Uint8GeNullableScalar(lvs[0], rvs, rv.Nsp.Np, rs))
					} else {
						vec.SetCol(ge.Uint8GeScalar(lvs[0], rvs, rs))
					}
					if rv.Ref == 0 {
						register.Put(proc, rv)
					}
					return vec, nil
				case !lc && rc:
					vec, err := register.Get(proc, int64(len(lvs))*8, SelsType)
					if err != nil {
						return nil, err
					}
					rs := encoding.DecodeInt64Slice(vec.Data)
					rs = rs[:len(lvs)]
					if lv.Nsp.Any() {
						vec.SetCol(le.Uint8LeNullableScalar(rvs[0], lvs, lv.Nsp.Np, rs))
					} else {
						vec.SetCol(le.Uint8LeScalar(rvs[0], lvs, rs))
					}
					if lv.Ref == 0 {
						register.Put(proc, lv)
					}
					return vec, nil
				}
				vec, err := register.Get(proc, int64(len(lvs))*8, SelsType)
				if err != nil {
					return nil, err
				}
				rs := encoding.DecodeInt64Slice(vec.Data)
				rs = rs[:len(lvs)]
				switch {
				case lv.Nsp.Any() && rv.Nsp.Any():
					vec.SetCol(ge.Uint8GeNullable(lvs, rvs, roaring.Or(lv.Nsp.Np, rv.Nsp.Np), rs))
				case !lv.Nsp.Any() && rv.Nsp.Any():
					vec.SetCol(ge.Uint8GeNullable(lvs, rvs, rv.Nsp.Np, rs))
				case lv.Nsp.Any() && !rv.Nsp.Any():
					vec.SetCol(ge.Uint8GeNullable(lvs, rvs, lv.Nsp.Np, rs))
				default:
					vec.SetCol(ge.Uint8Ge(lvs, rvs, rs))
				}
				if lv.Ref == 0 {
					register.Put(proc, lv)
				}
				if rv.Ref == 0 {
					register.Put(proc, rv)
				}
				return vec, nil
			},
		},
		&BinOp{
			LeftType:   types.T_uint16,
			RightType:  types.T_uint16,
			ReturnType: types.T_sel,
			Fn: func(lv, rv *vector.Vector, proc *process.Process, lc, rc bool) (*vector.Vector, error) {
				lvs, rvs := lv.Col.([]uint16), rv.Col.([]uint16)
				switch {
				case lc && !rc:
					vec, err := register.Get(proc, int64(len(rvs))*8, SelsType)
					if err != nil {
						return nil, err
					}
					rs := encoding.DecodeInt64Slice(vec.Data)
					rs = rs[:len(rvs)]
					if rv.Nsp.Any() {
						vec.SetCol(ge.Uint16GeNullableScalar(lvs[0], rvs, rv.Nsp.Np, rs))
					} else {
						vec.SetCol(ge.Uint16GeScalar(lvs[0], rvs, rs))
					}
					if rv.Ref == 0 {
						register.Put(proc, rv)
					}
					return vec, nil
				case !lc && rc:
					vec, err := register.Get(proc, int64(len(lvs))*8, SelsType)
					if err != nil {
						return nil, err
					}
					rs := encoding.DecodeInt64Slice(vec.Data)
					rs = rs[:len(lvs)]
					if lv.Nsp.Any() {
						vec.SetCol(le.Uint16LeNullableScalar(rvs[0], lvs, lv.Nsp.Np, rs))
					} else {
						vec.SetCol(le.Uint16LeScalar(rvs[0], lvs, rs))
					}
					if lv.Ref == 0 {
						register.Put(proc, lv)
					}
					return vec, nil
				}
				vec, err := register.Get(proc, int64(len(lvs))*8, SelsType)
				if err != nil {
					return nil, err
				}
				rs := encoding.DecodeInt64Slice(vec.Data)
				rs = rs[:len(lvs)]
				switch {
				case lv.Nsp.Any() && rv.Nsp.Any():
					vec.SetCol(ge.Uint16GeNullable(lvs, rvs, roaring.Or(lv.Nsp.Np, rv.Nsp.Np), rs))
				case !lv.Nsp.Any() && rv.Nsp.Any():
					vec.SetCol(ge.Uint16GeNullable(lvs, rvs, rv.Nsp.Np, rs))
				case lv.Nsp.Any() && !rv.Nsp.Any():
					vec.SetCol(ge.Uint16GeNullable(lvs, rvs, lv.Nsp.Np, rs))
				default:
					vec.SetCol(ge.Uint16Ge(lvs, rvs, rs))
				}
				if lv.Ref == 0 {
					register.Put(proc, lv)
				}
				if rv.Ref == 0 {
					register.Put(proc, rv)
				}
				return vec, nil
			},
		},
		&BinOp{
			LeftType:   types.T_uint32,
			RightType:  types.T_uint32,
			ReturnType: types.T_sel,
			Fn: func(lv, rv *vector.Vector, proc *process.Process, lc, rc bool) (*vector.Vector, error) {
				lvs, rvs := lv.Col.([]uint32), rv.Col.([]uint32)
				switch {
				case lc && !rc:
					vec, err := register.Get(proc, int64(len(rvs))*8, SelsType)
					if err != nil {
						return nil, err
					}
					rs := encoding.DecodeInt64Slice(vec.Data)
					rs = rs[:len(rvs)]
					if rv.Nsp.Any() {
						vec.SetCol(ge.Uint32GeNullableScalar(lvs[0], rvs, rv.Nsp.Np, rs))
					} else {
						vec.SetCol(ge.Uint32GeScalar(lvs[0], rvs, rs))
					}
					if rv.Ref == 0 {
						register.Put(proc, rv)
					}
					return vec, nil
				case !lc && rc:
					vec, err := register.Get(proc, int64(len(lvs))*8, SelsType)
					if err != nil {
						return nil, err
					}
					rs := encoding.DecodeInt64Slice(vec.Data)
					rs = rs[:len(lvs)]
					if lv.Nsp.Any() {
						vec.SetCol(le.Uint32LeNullableScalar(rvs[0], lvs, lv.Nsp.Np, rs))
					} else {
						vec.SetCol(le.Uint32LeScalar(rvs[0], lvs, rs))
					}
					if lv.Ref == 0 {
						register.Put(proc, lv)
					}
					return vec, nil
				}
				vec, err := register.Get(proc, int64(len(lvs))*8, SelsType)
				if err != nil {
					return nil, err
				}
				rs := encoding.DecodeInt64Slice(vec.Data)
				rs = rs[:len(lvs)]
				switch {
				case lv.Nsp.Any() && rv.Nsp.Any():
					vec.SetCol(ge.Uint32GeNullable(lvs, rvs, roaring.Or(lv.Nsp.Np, rv.Nsp.Np), rs))
				case !lv.Nsp.Any() && rv.Nsp.Any():
					vec.SetCol(ge.Uint32GeNullable(lvs, rvs, rv.Nsp.Np, rs))
				case lv.Nsp.Any() && !rv.Nsp.Any():
					vec.SetCol(ge.Uint32GeNullable(lvs, rvs, lv.Nsp.Np, rs))
				default:
					vec.SetCol(ge.Uint32Ge(lvs, rvs, rs))
				}
				if lv.Ref == 0 {
					register.Put(proc, lv)
				}
				if rv.Ref == 0 {
					register.Put(proc, rv)
				}
				return vec, nil
			},
		},
		&BinOp{
			LeftType:   types.T_uint64,
			RightType:  types.T_uint64,
			ReturnType: types.T_sel,
			Fn: func(lv, rv *vector.Vector, proc *process.Process, lc, rc bool) (*vector.Vector, error) {
				lvs, rvs := lv.Col.([]uint64), rv.Col.([]uint64)
				switch {
				case lc && !rc:
					vec, err := register.Get(proc, int64(len(rvs))*8, SelsType)
					if err != nil {
						return nil, err
					}
					rs := encoding.DecodeInt64Slice(vec.Data)
					rs = rs[:len(rvs)]
					if rv.Nsp.Any() {
						vec.SetCol(ge.Uint64GeNullableScalar(lvs[0], rvs, rv.Nsp.Np, rs))
					} else {
						vec.SetCol(ge.Uint64GeScalar(lvs[0], rvs, rs))
					}
					if rv.Ref == 0 {
						register.Put(proc, rv)
					}
					return vec, nil
				case !lc && rc:
					vec, err := register.Get(proc, int64(len(lvs))*8, SelsType)
					if err != nil {
						return nil, err
					}
					rs := encoding.DecodeInt64Slice(vec.Data)
					rs = rs[:len(lvs)]
					if lv.Nsp.Any() {
						vec.SetCol(le.Uint64LeNullableScalar(rvs[0], lvs, lv.Nsp.Np, rs))
					} else {
						vec.SetCol(le.Uint64LeScalar(rvs[0], lvs, rs))
					}
					if lv.Ref == 0 {
						register.Put(proc, lv)
					}
					return vec, nil
				}
				vec, err := register.Get(proc, int64(len(lvs))*8, SelsType)
				if err != nil {
					return nil, err
				}
				rs := encoding.DecodeInt64Slice(vec.Data)
				rs = rs[:len(lvs)]
				switch {
				case lv.Nsp.Any() && rv.Nsp.Any():
					vec.SetCol(ge.Uint64GeNullable(lvs, rvs, roaring.Or(lv.Nsp.Np, rv.Nsp.Np), rs))
				case !lv.Nsp.Any() && rv.Nsp.Any():
					vec.SetCol(ge.Uint64GeNullable(lvs, rvs, rv.Nsp.Np, rs))
				case lv.Nsp.Any() && !rv.Nsp.Any():
					vec.SetCol(ge.Uint64GeNullable(lvs, rvs, lv.Nsp.Np, rs))
				default:
					vec.SetCol(ge.Uint64Ge(lvs, rvs, rs))
				}
				if lv.Ref == 0 {
					register.Put(proc, lv)
				}
				if rv.Ref == 0 {
					register.Put(proc, rv)
				}
				return vec, nil
			},
		},
		&BinOp{
			LeftType:   types.T_float32,
			RightType:  types.T_float32,
			ReturnType: types.T_sel,
			Fn: func(lv, rv *vector.Vector, proc *process.Process, lc, rc bool) (*vector.Vector, error) {
				lvs, rvs := lv.Col.([]float32), rv.Col.([]float32)
				switch {
				case lc && !rc:
					vec, err := register.Get(proc, int64(len(rvs))*8, SelsType)
					if err != nil {
						return nil, err
					}
					rs := encoding.DecodeInt64Slice(vec.Data)
					rs = rs[:len(rvs)]
					if rv.Nsp.Any() {
						vec.SetCol(ge.Float32GeNullableScalar(lvs[0], rvs, rv.Nsp.Np, rs))
					} else {
						vec.SetCol(ge.Float32GeScalar(lvs[0], rvs, rs))
					}
					if rv.Ref == 0 {
						register.Put(proc, rv)
					}
					return vec, nil
				case !lc && rc:
					vec, err := register.Get(proc, int64(len(lvs))*8, SelsType)
					if err != nil {
						return nil, err
					}
					rs := encoding.DecodeInt64Slice(vec.Data)
					rs = rs[:len(lvs)]
					if lv.Nsp.Any() {
						vec.SetCol(le.Float32LeNullableScalar(rvs[0], lvs, lv.Nsp.Np, rs))
					} else {
						vec.SetCol(le.Float32LeScalar(rvs[0], lvs, rs))
					}
					if lv.Ref == 0 {
						register.Put(proc, lv)
					}
					return vec, nil
				}
				vec, err := register.Get(proc, int64(len(lvs))*8, SelsType)
				if err != nil {
					return nil, err
				}
				rs := encoding.DecodeInt64Slice(vec.Data)
				rs = rs[:len(lvs)]
				switch {
				case lv.Nsp.Any() && rv.Nsp.Any():
					vec.SetCol(ge.Float32GeNullable(lvs, rvs, roaring.Or(lv.Nsp.Np, rv.Nsp.Np), rs))
				case !lv.Nsp.Any() && rv.Nsp.Any():
					vec.SetCol(ge.Float32GeNullable(lvs, rvs, rv.Nsp.Np, rs))
				case lv.Nsp.Any() && !rv.Nsp.Any():
					vec.SetCol(ge.Float32GeNullable(lvs, rvs, lv.Nsp.Np, rs))
				default:
					vec.SetCol(ge.Float32Ge(lvs, rvs, rs))
				}
				if lv.Ref == 0 {
					register.Put(proc, lv)
				}
				if rv.Ref == 0 {
					register.Put(proc, rv)
				}
				return vec, nil
			},
		},
		&BinOp{
			LeftType:   types.T_float64,
			RightType:  types.T_float64,
			ReturnType: types.T_sel,
			Fn: func(lv, rv *vector.Vector, proc *process.Process, lc, rc bool) (*vector.Vector, error) {
				lvs, rvs := lv.Col.([]float64), rv.Col.([]float64)
				switch {
				case lc && !rc:
					vec, err := register.Get(proc, int64(len(rvs))*8, SelsType)
					if err != nil {
						return nil, err
					}
					rs := encoding.DecodeInt64Slice(vec.Data)
					rs = rs[:len(rvs)]
					if rv.Nsp.Any() {
						vec.SetCol(ge.Float64GeNullableScalar(lvs[0], rvs, rv.Nsp.Np, rs))
					} else {
						vec.SetCol(ge.Float64GeScalar(lvs[0], rvs, rs))
					}
					if rv.Ref == 0 {
						register.Put(proc, rv)
					}
					return vec, nil
				case !lc && rc:
					vec, err := register.Get(proc, int64(len(lvs))*8, SelsType)
					if err != nil {
						return nil, err
					}
					rs := encoding.DecodeInt64Slice(vec.Data)
					rs = rs[:len(lvs)]
					if lv.Nsp.Any() {
						vec.SetCol(le.Float64LeNullableScalar(rvs[0], lvs, lv.Nsp.Np, rs))
					} else {
						vec.SetCol(le.Float64LeScalar(rvs[0], lvs, rs))
					}
					if lv.Ref == 0 {
						register.Put(proc, lv)
					}
					return vec, nil
				}
				vec, err := register.Get(proc, int64(len(lvs))*8, SelsType)
				if err != nil {
					return nil, err
				}
				rs := encoding.DecodeInt64Slice(vec.Data)
				rs = rs[:len(lvs)]
				switch {
				case lv.Nsp.Any() && rv.Nsp.Any():
					vec.SetCol(ge.Float64GeNullable(lvs, rvs, roaring.Or(lv.Nsp.Np, rv.Nsp.Np), rs))
				case !lv.Nsp.Any() && rv.Nsp.Any():
					vec.SetCol(ge.Float64GeNullable(lvs, rvs, rv.Nsp.Np, rs))
				case lv.Nsp.Any() && !rv.Nsp.Any():
					vec.SetCol(ge.Float64GeNullable(lvs, rvs, lv.Nsp.Np, rs))
				default:
					vec.SetCol(ge.Float64Ge(lvs, rvs, rs))
				}
				if lv.Ref == 0 {
					register.Put(proc, lv)
				}
				if rv.Ref == 0 {
					register.Put(proc, rv)
				}
				return vec, nil
			},
		},
		&BinOp{
			LeftType:   types.T_char,
			RightType:  types.T_char,
			ReturnType: types.T_sel,
			Fn: func(lv, rv *vector.Vector, proc *process.Process, lc, rc bool) (*vector.Vector, error) {
				lvs, rvs := lv.Col.(*types.Bytes), rv.Col.(*types.Bytes)
				switch {
				case lc && !rc:
					vec, err := register.Get(proc, int64(len(rvs.Lengths))*8, SelsType)
					if err != nil {
						return nil, err
					}
					rs := encoding.DecodeInt64Slice(vec.Data)
					rs = rs[:len(rvs.Lengths)]
					if rv.Nsp.Any() {
						vec.SetCol(ge.StrGeNullableScalar(lvs.Data, rvs, rv.Nsp.Np, rs))
					} else {
						vec.SetCol(ge.StrGeScalar(lvs.Data, rvs, rs))
					}
					if rv.Ref == 0 {
						register.Put(proc, rv)
					}
					return vec, nil
				case !lc && rc:
					vec, err := register.Get(proc, int64(len(lvs.Lengths))*8, SelsType)
					if err != nil {
						return nil, err
					}
					rs := encoding.DecodeInt64Slice(vec.Data)
					rs = rs[:len(lvs.Lengths)]
					if lv.Nsp.Any() {
						vec.SetCol(le.StrLeNullableScalar(rvs.Data, lvs, lv.Nsp.Np, rs))
					} else {
						vec.SetCol(le.StrLeScalar(rvs.Data, lvs, rs))
					}
					if lv.Ref == 0 {
						register.Put(proc, lv)
					}
					return vec, nil
				}
				vec, err := register.Get(proc, int64(len(lvs.Lengths))*8, SelsType)
				if err != nil {
					return nil, err
				}
				rs := encoding.DecodeInt64Slice(vec.Data)
				rs = rs[:len(lvs.Lengths)]
				switch {
				case lv.Nsp.Any() && rv.Nsp.Any():
					vec.SetCol(ge.StrGeNullable(lvs, rvs, roaring.Or(lv.Nsp.Np, rv.Nsp.Np), rs))
				case !lv.Nsp.Any() && rv.Nsp.Any():
					vec.SetCol(ge.StrGeNullable(lvs, rvs, rv.Nsp.Np, rs))
				case lv.Nsp.Any() && !rv.Nsp.Any():
					vec.SetCol(ge.StrGeNullable(lvs, rvs, lv.Nsp.Np, rs))
				default:
					vec.SetCol(ge.StrGe(lvs, rvs, rs))
				}
				if lv.Ref == 0 {
					register.Put(proc, lv)
				}
				if rv.Ref == 0 {
					register.Put(proc, rv)
				}
				return vec, nil
			},
		},
		&BinOp{
			LeftType:   types.T_varchar,
			RightType:  types.T_varchar,
			ReturnType: types.T_sel,
			Fn: func(lv, rv *vector.Vector, proc *process.Process, lc, rc bool) (*vector.Vector, error) {
				lvs, rvs := lv.Col.(*types.Bytes), rv.Col.(*types.Bytes)
				switch {
				case lc && !rc:
					vec, err := register.Get(proc, int64(len(rvs.Lengths))*8, SelsType)
					if err != nil {
						return nil, err
					}
					rs := encoding.DecodeInt64Slice(vec.Data)
					rs = rs[:len(rvs.Lengths)]
					if rv.Nsp.Any() {
						vec.SetCol(ge.StrGeNullableScalar(lvs.Data, rvs, rv.Nsp.Np, rs))
					} else {
						vec.SetCol(ge.StrGeScalar(lvs.Data, rvs, rs))
					}
					if rv.Ref == 0 {
						register.Put(proc, rv)
					}
					return vec, nil
				case !lc && rc:
					vec, err := register.Get(proc, int64(len(lvs.Lengths))*8, SelsType)
					if err != nil {
						return nil, err
					}
					rs := encoding.DecodeInt64Slice(vec.Data)
					rs = rs[:len(lvs.Lengths)]
					if lv.Nsp.Any() {
						vec.SetCol(le.StrLeNullableScalar(rvs.Data, lvs, lv.Nsp.Np, rs))
					} else {
						vec.SetCol(le.StrLeScalar(rvs.Data, lvs, rs))
					}
					if lv.Ref == 0 {
						register.Put(proc, lv)
					}
					return vec, nil
				}
				vec, err := register.Get(proc, int64(len(lvs.Lengths))*8, SelsType)
				if err != nil {
					return nil, err
				}
				rs := encoding.DecodeInt64Slice(vec.Data)
				rs = rs[:len(lvs.Lengths)]
				switch {
				case lv.Nsp.Any() && rv.Nsp.Any():
					vec.SetCol(ge.StrGeNullable(lvs, rvs, roaring.Or(lv.Nsp.Np, rv.Nsp.Np), rs))
				case !lv.Nsp.Any() && rv.Nsp.Any():
					vec.SetCol(ge.StrGeNullable(lvs, rvs, rv.Nsp.Np, rs))
				case lv.Nsp.Any() && !rv.Nsp.Any():
					vec.SetCol(ge.StrGeNullable(lvs, rvs, lv.Nsp.Np, rs))
				default:
					vec.SetCol(ge.StrGe(lvs, rvs, rs))
				}
				if lv.Ref == 0 {
					register.Put(proc, lv)
				}
				if rv.Ref == 0 {
					register.Put(proc, rv)
				}
				return vec, nil
			},
		},
	}
}<|MERGE_RESOLUTION|>--- conflicted
+++ resolved
@@ -12,10 +12,6 @@
 // See the License for the specific language governing permissions and
 // limitations under the License.
 
-<<<<<<< HEAD
-=======
-
->>>>>>> 22a5e2a1
 package overload
 
 import (
