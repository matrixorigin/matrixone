// Copyright 2021 Matrix Origin
//
// Licensed under the Apache License, Version 2.0 (the "License");
// you may not use this file except in compliance with the License.
// You may obtain a copy of the License at
//
//      http://www.apache.org/licenses/LICENSE-2.0
//
// Unless required by applicable law or agreed to in writing, software
// distributed under the License is distributed on an "AS IS" BASIS,
// WITHOUT WARRANTIES OR CONDITIONS OF ANY KIND, either express or implied.
// See the License for the specific language governing permissions and
// limitations under the License.

package group

import (
	"bytes"
	"testing"

	"github.com/matrixorigin/matrixone/pkg/common/mpool"
	"github.com/matrixorigin/matrixone/pkg/sql/colexec/agg"

	"github.com/matrixorigin/matrixone/pkg/container/batch"
	"github.com/matrixorigin/matrixone/pkg/container/types"
	"github.com/matrixorigin/matrixone/pkg/pb/plan"
	"github.com/matrixorigin/matrixone/pkg/testutil"
	"github.com/matrixorigin/matrixone/pkg/vm/process"
	"github.com/stretchr/testify/require"
)

const (
	Rows          = 10     // default rows
	BenchmarkRows = 100000 // default rows for benchmark
)

// add unit tests for cases
type groupTestCase struct {
	arg   *Argument
	flgs  []bool // flgs[i] == true: nullable
	types []types.Type
	proc  *process.Process
}

var (
	tcs []groupTestCase
)

func init() {
	tcs = []groupTestCase{
		newTestCase([]bool{false}, []types.Type{{Oid: types.T_int8}}, []*plan.Expr{}, []agg.Aggregate{{Op: 0, E: newExpression(0)}}),
		newTestCase([]bool{false}, []types.Type{{Oid: types.T_int8}}, []*plan.Expr{newExpression(0)}, []agg.Aggregate{{Op: 0, E: newExpression(0)}}),
		newTestCase([]bool{false, true, false, true}, []types.Type{
			{Oid: types.T_int8},
			{Oid: types.T_int16},
		}, []*plan.Expr{newExpression(0), newExpression(1)}, []agg.Aggregate{{Op: 0, E: newExpression(0)}}),
		newTestCase([]bool{false, true, false, true}, []types.Type{
			{Oid: types.T_int8},
			{Oid: types.T_int16},
			{Oid: types.T_int32},
			{Oid: types.T_int64},
		}, []*plan.Expr{newExpression(0), newExpression(3)}, []agg.Aggregate{{Op: 0, E: newExpression(0)}}),
		newTestCase([]bool{false, true, false, true}, []types.Type{
			{Oid: types.T_int64},
			{Oid: types.T_int64},
			{Oid: types.T_int64},
			{Oid: types.T_decimal128},
		}, []*plan.Expr{newExpression(1), newExpression(3)}, []agg.Aggregate{{Op: 0, E: newExpression(0)}}),
		newTestCase([]bool{false, true, false, true}, []types.Type{
			{Oid: types.T_int64},
			{Oid: types.T_int64},
			{Oid: types.T_int64},
			{Oid: types.T_decimal128},
		}, []*plan.Expr{newExpression(1), newExpression(2), newExpression(3)}, []agg.Aggregate{{Op: 0, E: newExpression(0)}}),
		newTestCase([]bool{false, true, false, true}, []types.Type{
			{Oid: types.T_int64},
			{Oid: types.T_int64},
			{Oid: types.T_varchar, Width: 2},
			{Oid: types.T_decimal128},
		}, []*plan.Expr{newExpression(1), newExpression(2), newExpression(3)}, []agg.Aggregate{{Op: 0, E: newExpression(0)}}),
		newTestCase([]bool{false, true, false, true}, []types.Type{
			{Oid: types.T_int64},
			{Oid: types.T_int64},
			{Oid: types.T_varchar, Width: types.MaxVarcharLen},
			{Oid: types.T_decimal128},
		}, []*plan.Expr{newExpression(1), newExpression(2), newExpression(3)}, []agg.Aggregate{{Op: 0, E: newExpression(0)}}),
	}
}

func TestString(t *testing.T) {
	buf := new(bytes.Buffer)
	for _, tc := range tcs {
		String(tc.arg, buf)
	}
}

func TestGroup(t *testing.T) {
	for _, tc := range tcs {
		err := Prepare(tc.proc, tc.arg)
		require.NoError(t, err)
		tc.proc.Reg.InputBatch = newBatch(t, tc.flgs, tc.types, tc.proc, Rows)
		_, err = Call(0, tc.proc, tc.arg, false, false)
		require.NoError(t, err)
		tc.proc.Reg.InputBatch = newBatch(t, tc.flgs, tc.types, tc.proc, Rows)
		_, err = Call(0, tc.proc, tc.arg, false, false)
		require.NoError(t, err)
		tc.proc.Reg.InputBatch = &batch.Batch{}
		_, err = Call(0, tc.proc, tc.arg, false, false)
		require.NoError(t, err)
		tc.proc.Reg.InputBatch = nil
		_, err = Call(0, tc.proc, tc.arg, false, false)
		require.NoError(t, err)
		if tc.proc.Reg.InputBatch != nil {
			tc.proc.Reg.InputBatch.Clean(tc.proc.Mp())
		}
		tc.proc.Reg.InputBatch = nil
		_, err = Call(0, tc.proc, tc.arg, false, false)
		require.NoError(t, err)
		tc.arg.Free(tc.proc, false)
		require.Equal(t, int64(0), tc.proc.Mp().CurrNB())
	}
}

/*
	func TestLowCardinalityGroup(t *testing.T) {
		{
			// SELECT COUNT(*) FROM t GROUP BY t.values
			tc := newTestCase([]bool{false}, []types.Type{{Oid: types.T_varchar}},
				[]*plan.Expr{newExpression(0)}, []agg.Aggregate{{Op: 5, E: newExpression(0)}})
			tc.arg.NeedEval = true

			// a->4, b->3, c->3, d->2
			values := []string{"a", "b", "b", "a", "c", "b", "c", "a", "a", "d", "c", "d"}
			v := testutil.NewVector(len(values), types.T_varchar.ToType(), tc.proc.Mp(), false, values)
			constructIndex(t, v, tc.proc.Mp())

			err := Prepare(tc.proc, tc.arg)
			require.NoError(t, err)
			tc.proc.Reg.InputBatch = testutil.NewBatchWithVectors([]*vector.Vector{v}, nil)
			_, err = Call(0, tc.proc, tc.arg, false, false)
			require.NoError(t, err)
			tc.proc.Reg.InputBatch = nil
			_, err = Call(0, tc.proc, tc.arg, false, false)
			require.NoError(t, err)

			rbat := tc.proc.Reg.InputBatch
			require.Equal(t, []string{"a", "b", "c", "d"}, vector.MustStrCols(rbat.Vecs[0]))
			require.Equal(t, []int64{4, 3, 3, 2}, vector.MustTCols[int64](rbat.Vecs[1]))

			if tc.proc.Reg.InputBatch != nil {
				tc.proc.Reg.InputBatch.Clean(tc.proc.Mp())
			}
		}

		{
			// SELECT SUM(t.values) FROM t GROUP BY t.values
			tc := newTestCase([]bool{false}, []types.Type{{Oid: types.T_int64}},
				[]*plan.Expr{newExpression(0)}, []agg.Aggregate{{Op: 0, E: newExpression(0)}})
			tc.arg.NeedEval = true

			// 16->32, 1->2, 4->8, 2->6, 8->16, 32->32
			values := []int64{16, 16, 1, 4, 4, 2, 8, 8, 1, 32, 2, 2}
			v := testutil.NewVector(len(values), types.T_int64.ToType(), tc.proc.Mp(), false, values)
			constructIndex(t, v, tc.proc.Mp())

			err := Prepare(tc.proc, tc.arg)
			require.NoError(t, err)
			tc.proc.Reg.InputBatch = testutil.NewBatchWithVectors([]*vector.Vector{v}, nil)
			_, err = Call(0, tc.proc, tc.arg, false, false)
			require.NoError(t, err)
			tc.proc.Reg.InputBatch = nil
			_, err = Call(0, tc.proc, tc.arg, false, false)
			require.NoError(t, err)

			rbat := tc.proc.Reg.InputBatch
			require.Equal(t, []int64{16, 1, 4, 2, 8, 32}, vector.MustTCols[int64](rbat.Vecs[0]))
			require.Equal(t, []int64{32, 2, 8, 6, 16, 32}, vector.MustTCols[int64](rbat.Vecs[1]))

			if tc.proc.Reg.InputBatch != nil {
				tc.proc.Reg.InputBatch.Clean(tc.proc.Mp())
			}
		}
	}
*/

func BenchmarkGroup(b *testing.B) {
	for i := 0; i < b.N; i++ {
		tcs = []groupTestCase{
			newTestCase([]bool{false}, []types.Type{{Oid: types.T_int8}}, []*plan.Expr{}, []agg.Aggregate{{Op: 0, E: newExpression(0)}}),
			newTestCase([]bool{false}, []types.Type{{Oid: types.T_int8}}, []*plan.Expr{newExpression(0)}, []agg.Aggregate{{Op: 0, E: newExpression(0)}}),
		}
		t := new(testing.T)
		for _, tc := range tcs {
			err := Prepare(tc.proc, tc.arg)
			require.NoError(t, err)
			tc.proc.Reg.InputBatch = newBatch(t, tc.flgs, tc.types, tc.proc, BenchmarkRows)
			_, err = Call(0, tc.proc, tc.arg, false, false)
			require.NoError(t, err)
			tc.proc.Reg.InputBatch = newBatch(t, tc.flgs, tc.types, tc.proc, BenchmarkRows)
			_, err = Call(0, tc.proc, tc.arg, false, false)
			require.NoError(t, err)
			tc.proc.Reg.InputBatch = &batch.Batch{}
			_, err = Call(0, tc.proc, tc.arg, false, false)
			require.NoError(t, err)
			tc.proc.Reg.InputBatch = nil
			_, err = Call(0, tc.proc, tc.arg, false, false)
			require.NoError(t, err)
			if tc.proc.Reg.InputBatch != nil {
				tc.proc.Reg.InputBatch.Clean(tc.proc.Mp())
			}
		}
	}
}

func newTestCase(flgs []bool, ts []types.Type, exprs []*plan.Expr, aggs []agg.Aggregate) groupTestCase {
	return groupTestCase{
		types: ts,
		flgs:  flgs,
		proc:  testutil.NewProcessWithMPool(mpool.MustNewZero()),
		arg: &Argument{
			Aggs:  aggs,
			Exprs: exprs,
		},
	}
}

func newExpression(pos int32) *plan.Expr {
	return &plan.Expr{
		Typ: new(plan.Type),
		Expr: &plan.Expr_Col{
			Col: &plan.ColRef{
				ColPos: pos,
			},
		},
	}
}

// create a new block based on the type information, flgs[i] == ture: has null
func newBatch(t *testing.T, flgs []bool, ts []types.Type, proc *process.Process, rows int64) *batch.Batch {
	return testutil.NewBatch(ts, false, int(rows), proc.Mp())
}

/*
func constructIndex(t *testing.T, v *vector.Vector, m *mpool.MPool) {
	idx, err := index.New(*v.GetType(), m)
	require.NoError(t, err)

	err = idx.InsertBatch(v)
	require.NoError(t, err)
<<<<<<< HEAD

	v.SetIndex(idx)
}
*/
=======
}
>>>>>>> b0e162b3
<|MERGE_RESOLUTION|>--- conflicted
+++ resolved
@@ -247,11 +247,5 @@
 
 	err = idx.InsertBatch(v)
 	require.NoError(t, err)
-<<<<<<< HEAD
-
-	v.SetIndex(idx)
-}
-*/
-=======
-}
->>>>>>> b0e162b3
+}
+*/