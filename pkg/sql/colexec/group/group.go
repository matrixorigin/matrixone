--- conflicted
+++ resolved
@@ -263,35 +263,14 @@
 		return false, err
 	}
 
-<<<<<<< HEAD
-	for i := range ap.Exprs {
-		ctr.groupVecs[i].vec, err = ctr.groupVecs[i].executor.Eval(proc, []*batch.Batch{bat})
-=======
 	groupVecsNullable := false
 	for i, expr := range ap.Exprs {
 		groupVecsNullable = groupVecsNullable || (!expr.Typ.NotNullable)
-		vec, err := colexec.EvalExpr(bat, proc, expr)
->>>>>>> b2b66e0d
+		ctr.groupVecs[i].vec, err = ctr.groupVecs[i].executor.Eval(proc, []*batch.Batch{bat})
 		if err != nil {
 			return false, err
 		}
-<<<<<<< HEAD
 		ctr.vecs[i] = ctr.groupVecs[i].vec
-=======
-		ctr.groupVecs[i].vec = vec
-		ctr.groupVecs[i].needFree = true
-
-		for j := range bat.Vecs {
-			if bat.Vecs[j] == vec {
-				ctr.groupVecs[i].needFree = false
-				break
-			}
-		}
-		if ctr.groupVecs[i].needFree && vec != nil {
-			anal.Alloc(int64(vec.Size()))
-		}
-		ctr.vecs[i] = vec
->>>>>>> b2b66e0d
 	}
 
 	if ctr.bat == nil {
