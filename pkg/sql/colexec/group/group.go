--- conflicted
+++ resolved
@@ -163,30 +163,23 @@
 func (ctr *container) generateAggStructures(arg *Argument) error {
 	var err error
 	i := 0
-<<<<<<< HEAD
-	for i < len(arg.Aggs) {
-		if ctr.bat.Aggs[i], err = agg.NewAggWithConfig(arg.Aggs[i].Op, arg.Aggs[i].Dist, []types.Type{*ctr.aggVecs[i].vec.GetType()}, arg.Aggs[i].Config); err != nil {
-			ctr.bat = nil
-			return err
-=======
-	if ap.PartialResults == nil {
-		for i < len(ap.Aggs) {
-			if ctr.bat.Aggs[i], err = agg.NewAggWithConfig(ap.Aggs[i].Op, ap.Aggs[i].Dist, []types.Type{*ctr.aggVecs[i].vec.GetType()}, ap.Aggs[i].Config, nil); err != nil {
+	if arg.PartialResults == nil {
+		for i < len(arg.Aggs) {
+			if ctr.bat.Aggs[i], err = agg.NewAggWithConfig(arg.Aggs[i].Op, arg.Aggs[i].Dist, []types.Type{*ctr.aggVecs[i].vec.GetType()}, arg.Aggs[i].Config, nil); err != nil {
 				ctr.bat = nil
 				return err
 			}
 			i++
 		}
 	} else {
-		for i < len(ap.Aggs) {
-			if ctr.bat.Aggs[i], err = agg.NewAggWithConfig(ap.Aggs[i].Op, ap.Aggs[i].Dist, []types.Type{*ctr.aggVecs[i].vec.GetType()}, ap.Aggs[i].Config, ap.PartialResults[i]); err != nil {
+		for i < len(arg.Aggs) {
+			if ctr.bat.Aggs[i], err = agg.NewAggWithConfig(arg.Aggs[i].Op, arg.Aggs[i].Dist, []types.Type{*ctr.aggVecs[i].vec.GetType()}, arg.Aggs[i].Config, arg.PartialResults[i]); err != nil {
 				ctr.bat = nil
 				return err
 			}
 			i++
->>>>>>> 589d0517
-		}
-		ap.PartialResults = nil
+		}
+		arg.PartialResults = nil
 	}
 
 	return nil
