--- conflicted
+++ resolved
@@ -249,7 +249,7 @@
 		ctr.aggVecs = make([]evalVector, len(ap.Aggs))
 	}
 
-	if err := ctr.evalAggVector(bat, proc); err != nil {
+	if err = ctr.evalAggVector(bat, proc); err != nil {
 		return false, err
 	}
 
@@ -267,32 +267,14 @@
 	groupVecsNullable := false
 
 	for i, expr := range ap.Exprs {
-<<<<<<< HEAD
 		groupVecsNullable = groupVecsNullable || (!expr.Typ.NotNullable)
 		ctr.groupVecs[i].vec, err = ctr.groupVecs[i].executor.Eval(proc, []*batch.Batch{bat})
-=======
-		vec, err := colexec.EvalExpr(bat, proc, expr)
->>>>>>> b247d06f
 		if err != nil {
 			return false, err
 		}
-<<<<<<< HEAD
 		ctr.vecs[i] = ctr.groupVecs[i].vec
-=======
-		ctr.groupVecs[i].vec = vec
-		ctr.groupVecs[i].needFree = true
-
-		for j := range bat.Vecs {
-			if bat.Vecs[j] == vec {
-				ctr.groupVecs[i].needFree = false
-				break
-			}
-		}
-		if ctr.groupVecs[i].needFree && vec != nil {
-			anal.Alloc(int64(vec.Size()))
-		}
-		ctr.vecs[i] = vec
-
+
+		// XXX I removed the old anal.alloc codes here.  should fix next day.
 		groupVecsNullable = groupVecsNullable || (!expr.Typ.NotNullable)
 	}
 	for _, typ := range ap.Types {
@@ -308,7 +290,6 @@
 		if groupVecsNullable {
 			keyWidth += 1
 		}
->>>>>>> b247d06f
 	}
 
 	if ctr.bat == nil {
