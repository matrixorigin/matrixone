--- conflicted
+++ resolved
@@ -142,13 +142,7 @@
 	return nil
 }
 
-<<<<<<< HEAD
-func Call(idx int, proc *process.Process, arg any, isFirst bool, isLast bool) (end bool, err error) {
-=======
 func Call(idx int, proc *process.Process, arg any, isFirst bool, isLast bool) (process.ExecStatus, error) {
-	var end bool
-	var err error
->>>>>>> 0877a0f6
 	ap := arg.(*Argument)
 	anal := proc.GetAnalyze(idx)
 	anal.Start()
@@ -159,15 +153,7 @@
 		// if operator has no group by clause.
 		return ap.ctr.processWithoutGroup(ap, proc, anal, isFirst, isLast)
 	}
-<<<<<<< HEAD
 	return ap.ctr.processWithGroup(ap, proc, anal, isFirst, isLast)
-=======
-	if end {
-		return process.ExecStop, err
-	} else {
-		return process.ExecNext, err
-	}
->>>>>>> 0877a0f6
 }
 
 func (ctr *container) generateAggStructures(ap *Argument) error {
@@ -195,14 +181,14 @@
 	return nil
 }
 
-func (ctr *container) processWithoutGroup(ap *Argument, proc *process.Process, anal process.Analyze, isFirst bool, isLast bool) (bool, error) {
+func (ctr *container) processWithoutGroup(ap *Argument, proc *process.Process, anal process.Analyze, isFirst bool, isLast bool) (process.ExecStatus, error) {
 	bat := proc.InputBatch()
 	if bat == nil {
 		// the result of Agg can't be empty but 0 or NULL.
 		if !ctr.hasAggResult {
 			// very bad code.
 			if err := initCtrBatchForProcessWithoutGroup(ap, proc, ctr); err != nil {
-				return false, err
+				return process.ExecNext, err
 			}
 		}
 		if ctr.bat != nil {
@@ -212,12 +198,12 @@
 
 		proc.SetInputBatch(ctr.bat)
 		ctr.bat = nil
-		return true, nil
+		return process.ExecStop, nil
 	}
 
 	if bat.IsEmpty() {
 		bat.Clean(proc.Mp())
-		return false, nil
+		return process.ExecNext, nil
 	}
 
 	defer proc.PutBatch(bat)
@@ -225,23 +211,23 @@
 	proc.SetInputBatch(batch.EmptyBatch)
 
 	if err := ctr.evalAggVector(bat, proc); err != nil {
-		return false, err
+		return process.ExecNext, err
 	}
 
 	if err := ctr.evalMultiAggs(bat, proc); err != nil {
-		return false, err
+		return process.ExecNext, err
 	}
 
 	if ctr.bat == nil {
 		if err := initCtrBatchForProcessWithoutGroup(ap, proc, ctr); err != nil {
-			return false, err
+			return process.ExecNext, err
 		}
 	}
 
 	if err := ctr.processH0(bat); err != nil {
-		return false, err
-	}
-	return false, nil
+		return process.ExecNext, err
+	}
+	return process.ExecNext, nil
 }
 
 func initCtrBatchForProcessWithoutGroup(ap *Argument, proc *process.Process, ctr *container) (err error) {
@@ -260,7 +246,7 @@
 	return err
 }
 
-func (ctr *container) processWithGroup(ap *Argument, proc *process.Process, anal process.Analyze, isFirst bool, isLast bool) (bool, error) {
+func (ctr *container) processWithGroup(ap *Argument, proc *process.Process, anal process.Analyze, isFirst bool, isLast bool) (process.ExecStatus, error) {
 	var err error
 	bat := proc.InputBatch()
 	if bat == nil {
@@ -269,7 +255,7 @@
 				for i, ag := range ctr.bat.Aggs {
 					vec, err := ag.Eval(proc.Mp())
 					if err != nil {
-						return false, err
+						return process.ExecNext, err
 					}
 					ctr.bat.Aggs[i] = nil
 					ctr.bat.Vecs = append(ctr.bat.Vecs, vec)
@@ -282,12 +268,12 @@
 
 		proc.SetInputBatch(ctr.bat)
 		ctr.bat = nil
-		return true, nil
+		return process.ExecStop, nil
 	}
 
 	if bat.IsEmpty() {
 		bat.Clean(proc.Mp())
-		return false, nil
+		return process.ExecNext, nil
 	}
 
 	defer proc.PutBatch(bat)
@@ -295,17 +281,17 @@
 	proc.SetInputBatch(batch.EmptyBatch)
 
 	if err = ctr.evalAggVector(bat, proc); err != nil {
-		return false, err
+		return process.ExecNext, err
 	}
 
 	if err = ctr.evalMultiAggs(bat, proc); err != nil {
-		return false, err
+		return process.ExecNext, err
 	}
 
 	for i := range ap.Exprs {
 		ctr.groupVecs[i].vec, err = ctr.groupVecs[i].executor.Eval(proc, []*batch.Batch{bat})
 		if err != nil {
-			return false, err
+			return process.ExecNext, err
 		}
 		ctr.vecs[i] = ctr.groupVecs[i].vec
 	}
@@ -315,11 +301,10 @@
 		for i := range ctr.groupVecs {
 			vec := ctr.groupVecs[i].vec
 			ctr.bat.Vecs[i] = proc.GetVector(*vec.GetType())
-			//ctr.bat.Vecs[i].GetType().SetNotNull(!groupVecsNullable)
 		}
 		ctr.bat.Aggs = make([]agg.Agg[any], len(ap.Aggs)+len(ap.MultiAggs))
 		if err = ctr.generateAggStructures(ap); err != nil {
-			return false, err
+			return process.ExecNext, err
 		}
 		switch {
 		//case ctr.idx != nil:
@@ -327,12 +312,12 @@
 		case ctr.keyWidth <= 8:
 			ctr.typ = H8
 			if ctr.intHashMap, err = hashmap.NewIntHashMap(ctr.groupVecsNullable, ap.Ibucket, ap.Nbucket, proc.Mp()); err != nil {
-				return false, err
+				return process.ExecNext, err
 			}
 		default:
 			ctr.typ = HStr
 			if ctr.strHashMap, err = hashmap.NewStrMap(ctr.groupVecsNullable, ap.Ibucket, ap.Nbucket, proc.Mp()); err != nil {
-				return false, err
+				return process.ExecNext, err
 			}
 		}
 	}
@@ -345,9 +330,9 @@
 	default:
 	}
 	if err != nil {
-		return false, err
-	}
-	return false, err
+		return process.ExecNext, err
+	}
+	return process.ExecNext, err
 }
 
 // processH8 use whole batch to fill the aggregation.
