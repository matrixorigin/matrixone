--- conflicted
+++ resolved
@@ -123,8 +123,13 @@
 			group.ctr.typ = HStr
 		}
 
-		if err = group.ctr.initResultBat(proc, group); err != nil {
-			return err
+		if err = group.ctr.initResultBat(&group.ctr.bat, proc, group); err != nil {
+			return err
+		}
+		if group.NeedRollup {
+			if err = group.ctr.initResultBat(&group.ctr.rollupBat, proc, group); err != nil {
+				return err
+			}
 		}
 		group.ctr.skipInitReusableMem = true
 	}
@@ -132,12 +137,19 @@
 	group.ctr.state = vm.Build
 	// init the agg.
 	if len(group.Exprs) == 0 {
-		if err = group.ctr.aggWithoutGroupByCannotEmptySet(proc, group); err != nil {
+		if err = group.ctr.aggWithoutGroupByCannotEmptySet(&group.ctr.bat, proc, group); err != nil {
 			return err
 		}
 	} else {
 		group.ctr.bat.Aggs = make([]aggexec.AggFuncExec, len(group.Aggs))
-		if err = group.ctr.generateAggStructures(proc, group); err != nil {
+		if err = group.ctr.generateAggStructures(&group.ctr.bat, proc, group); err != nil {
+			return err
+		}
+	}
+
+	if group.NeedRollup {
+		group.ctr.rollupBat.Aggs = make([]aggexec.AggFuncExec, len(group.Aggs))
+		if err = group.ctr.generateAggStructures(&group.ctr.rollupBat, proc, group); err != nil {
 			return err
 		}
 	}
@@ -161,10 +173,6 @@
 	anal.Start()
 	defer anal.Stop()
 
-<<<<<<< HEAD
-	return group.ctr.processGroupByAndAgg(group, proc, anal, group.GetIsFirst(), group.GetIsLast())
-
-=======
 	result, err := group.ctr.processGroupByAndAgg(group, proc, anal, group.GetIsFirst())
 	if err != nil {
 		return result, err
@@ -179,7 +187,6 @@
 
 	anal.Output(result.Batch, group.GetIsLast())
 	return result, nil
->>>>>>> 58b390ea
 }
 
 // compute the `agg(expression)List group by expressionList`.
@@ -272,15 +279,8 @@
 					anal.Alloc(int64(vec.Size()))
 				}
 			}
-<<<<<<< HEAD
-
-			anal.Output(ctr.bat, isLast)
 			result.Batch = ctr.bat
-			ctr.bat = nil
-=======
-			result.Batch = ctr.bat
-
->>>>>>> 58b390ea
+
 			ctr.state = vm.End
 
 			return result, nil
@@ -296,12 +296,7 @@
 	}
 }
 
-<<<<<<< HEAD
 func (ctr *container) generateAggStructures(bat **batch.Batch, proc *process.Process, group *Group) error {
-=======
-func (ctr *container) generateAggStructures(proc *process.Process, group *Group) error {
-
->>>>>>> 58b390ea
 	for i, ag := range group.Aggs {
 		(*bat).Aggs[i] = aggexec.MakeAgg(
 			proc,
@@ -480,22 +475,6 @@
 		}
 	}
 
-<<<<<<< HEAD
-	// we set this code here because we need to get the result of group-by columns.
-	// todo: in fact, the group-by column result is same as Argument.Expr,
-	//  move codes to the end of prepare stage is also good.
-	err = ctr.initResultAndHashTable(&ctr.bat, proc, config)
-	if err != nil {
-		return err
-	}
-	if config.NeedRollup {
-		err = ctr.initResultAndHashTable(&ctr.rollupBat, proc, config)
-		if err != nil {
-			return err
-		}
-	}
-=======
->>>>>>> 58b390ea
 	return nil
 }
 
@@ -516,24 +495,11 @@
 }
 
 // init the container.bat to store the final result of group-operator
-<<<<<<< HEAD
-// init the hashmap.
-func (ctr *container) initResultAndHashTable(bat **batch.Batch, proc *process.Process, config *Group) (err error) {
-	if *bat != nil {
-		return nil
-	}
-
-	// init the batch.
-	*bat = batch.NewWithSize(len(ctr.groupVecs.Vec))
-	for i, vec := range ctr.groupVecs.Vec {
-		(*bat).Vecs[i] = proc.GetVector(*vec.GetType())
-=======
-func (ctr *container) initResultBat(proc *process.Process, config *Group) (err error) {
+func (ctr *container) initResultBat(bat **batch.Batch, proc *process.Process, config *Group) (err error) {
 	// init the batch to store the group-by.
-	ctr.bat = batch.NewWithSize(len(config.Exprs))
+	*bat = batch.NewWithSize(len(config.Exprs))
 	for i := range ctr.groupVecs.Typ {
-		ctr.bat.Vecs[i] = vector.NewVec(ctr.groupVecs.Typ[i])
->>>>>>> 58b390ea
+		(*bat).Vecs[i] = vector.NewVec(ctr.groupVecs.Typ[i])
 	}
 	if config.PreAllocSize > 0 {
 		if err = (*bat).PreExtend(proc.Mp(), int(config.PreAllocSize)); err != nil {
@@ -543,23 +509,8 @@
 	return nil
 }
 
-<<<<<<< HEAD
-	// init the agg.
-	if len(ctr.groupVecs.Vec) == 0 {
-		if err = ctr.aggWithoutGroupByCannotEmptySet(bat, proc, config); err != nil {
-			return err
-		}
-	} else {
-		(*bat).Aggs = make([]aggexec.AggFuncExec, len(config.Aggs))
-		if err = ctr.generateAggStructures(bat, proc, config); err != nil {
-			return err
-		}
-	}
-
-=======
 // init the hashmap.
 func (ctr *container) initHashMap(proc *process.Process, config *Group) (err error) {
->>>>>>> 58b390ea
 	// init the hashmap.
 	switch {
 	case ctr.keyWidth <= 8:
@@ -582,31 +533,21 @@
 			}
 		}
 	}
-<<<<<<< HEAD
-
 	if config.NeedRollup {
-		if ctr.rollupStrMap, err = hashmap.NewStrMap(true, proc.Mp()); err != nil {
+		if ctr.rollupStrMap, err = hashmap.NewStrMap(true); err != nil {
 			return err
 		}
 		if config.PreAllocSize > 0 {
-			if err = ctr.rollupStrMap.PreAlloc(config.PreAllocSize, proc.Mp()); err != nil {
-				return err
-			}
-		}
-	}
-
+			if err = ctr.rollupStrMap.PreAlloc(config.PreAllocSize); err != nil {
+				return err
+			}
+		}
+	}
 	return nil
 }
 
 func (ctr *container) aggWithoutGroupByCannotEmptySet(bat **batch.Batch, proc *process.Process, config *Group) (err error) {
-	if len(ctr.groupVecs.Vec) != 0 {
-=======
-	return nil
-}
-
-func (ctr *container) aggWithoutGroupByCannotEmptySet(proc *process.Process, config *Group) (err error) {
 	if len(config.Exprs) != 0 {
->>>>>>> 58b390ea
 		return nil
 	}
 
@@ -622,13 +563,8 @@
 			return err
 		}
 		// if no group by, the group number must be 1.
-<<<<<<< HEAD
-		if len(ctr.groupVecs.Vec) == 0 {
+		if len(config.Exprs) == 0 {
 			for _, ag := range (*bat).Aggs {
-=======
-		if len(config.Exprs) == 0 {
-			for _, ag := range ctr.bat.Aggs {
->>>>>>> 58b390ea
 				if err = ag.GroupGrow(1); err != nil {
 					return err
 				}
