// Copyright 2021 Matrix Origin
//
// Licensed under the Apache License, Version 2.0 (the "License");
// you may not use this file except in compliance with the License.
// You may obtain a copy of the License at
//
//      http://www.apache.org/licenses/LICENSE-2.0
//
// Unless required by applicable law or agreed to in writing, software
// distributed under the License is distributed on an "AS IS" BASIS,
// WITHOUT WARRANTIES OR CONDITIONS OF ANY KIND, either express or implied.
// See the License for the specific language governing permissions and
// limitations under the License.

package group

import (
	"bytes"
	"fmt"

	"github.com/matrixorigin/matrixone/pkg/common/hashmap"
	"github.com/matrixorigin/matrixone/pkg/container/batch"
	"github.com/matrixorigin/matrixone/pkg/container/vector"
	"github.com/matrixorigin/matrixone/pkg/sql/colexec"
	"github.com/matrixorigin/matrixone/pkg/sql/colexec/agg"
	"github.com/matrixorigin/matrixone/pkg/sql/colexec/aggregate"
	"github.com/matrixorigin/matrixone/pkg/vm/process"
)

func String(arg any, buf *bytes.Buffer) {
	ap := arg.(*Argument)
	buf.WriteString("group([")
	for i, expr := range ap.Exprs {
		if i > 0 {
			buf.WriteString(", ")
		}
		buf.WriteString(fmt.Sprintf("%v", expr))
	}
	buf.WriteString("], [")
	for i, agg := range ap.Aggs {
		if i > 0 {
			buf.WriteString(", ")
		}
		buf.WriteString(fmt.Sprintf("%v(%v)", aggregate.Names[agg.Op], agg.E))
	}
	buf.WriteString("])")
}

func Prepare(_ *process.Process, arg any) error {
	ap := arg.(*Argument)
	ap.ctr = new(container)
	ap.ctr.inserted = make([]uint8, hashmap.UnitLimit)
	ap.ctr.zInserted = make([]uint8, hashmap.UnitLimit)
	return nil
}

func Call(idx int, proc *process.Process, arg any) (bool, error) {
	ap := arg.(*Argument)
	anal := proc.GetAnalyze(idx)
	anal.Start()
	defer anal.Stop()
	if len(ap.Exprs) == 0 {
		return ap.ctr.process(ap, proc, anal)
	}
	return ap.ctr.processWithGroup(ap, proc, anal)
}

func (ctr *container) process(ap *Argument, proc *process.Process, anal process.Analyze) (bool, error) {
	bat := proc.InputBatch()
	if bat == nil {
		if len(ctr.aggVecs) == 0 {
			bat := batch.NewWithSize(len(ap.Types))
			for i := range bat.Vecs {
				bat.Vecs[i] = vector.New(ap.Types[i])
			}
			proc.SetInputBatch(bat)
			if _, err := ctr.process(ap, proc, anal); err != nil {
				return false, err
			}
		}
		if ctr.bat != nil {
			ctr.bat.ExpandNulls()
			anal.Output(ctr.bat)
			proc.SetInputBatch(ctr.bat)
			ctr.bat = nil
			return true, nil
		}
		proc.SetInputBatch(nil)
		return true, nil
	}
	defer bat.Clean(proc.GetMheap())
	if len(bat.Vecs) == 0 {
		return false, nil
	}
	anal.Input(bat)
	proc.SetInputBatch(&batch.Batch{})
	if len(ctr.aggVecs) == 0 {
		ctr.aggVecs = make([]evalVector, len(ap.Aggs))
	}
	if err := ctr.evalAggVector(bat, ap.Aggs, proc); err != nil {
		return false, err
	}
	defer ctr.freeAggVector(proc)
	if ctr.bat == nil {
		var err error

		ctr.bat = batch.NewWithSize(0)
		ctr.bat.Zs = proc.GetMheap().GetSels()
		ctr.bat.Zs = append(ctr.bat.Zs, 0)
		ctr.bat.Aggs = make([]agg.Agg[any], len(ap.Aggs))
		for i, ag := range ap.Aggs {
			if ctr.bat.Aggs[i], err = aggregate.New(ag.Op, ag.Dist, ctr.aggVecs[i].vec.Typ); err != nil {
				ctr.bat = nil
				return false, err
			}
		}
		for _, ag := range ctr.bat.Aggs {
			if err := ag.Grows(1, proc.GetMheap()); err != nil {
				ctr.bat.Clean(proc.GetMheap())
				return false, err
			}
		}
	}
	if bat.Length() == 0 {
		return false, nil
	}
	if err := ctr.processH0(bat, ap, proc); err != nil {
		ctr.bat.Clean(proc.GetMheap())
		return false, err
	}
	return false, nil
}

func (ctr *container) processWithGroup(ap *Argument, proc *process.Process, anal process.Analyze) (bool, error) {
	var err error

	bat := proc.InputBatch()
	if bat == nil {
		if ctr.bat != nil {
			if ap.Nbucket != 0 {
				for i, agg := range ctr.bat.Aggs {
					vec, err := agg.Eval(proc.GetMheap())
					if err != nil {
						ctr.clean()
						ctr.bat.Clean(proc.GetMheap())
						return false, err
					}
					ctr.bat.Aggs[i] = nil
					ctr.bat.Vecs = append(ctr.bat.Vecs, vec)
				}
				ctr.bat.Aggs = nil
				for i := range ctr.bat.Zs { // reset zs
					ctr.bat.Zs[i] = 1
				}
			}
			ctr.clean()
			ctr.bat.ExpandNulls()
			anal.Output(ctr.bat)
			proc.SetInputBatch(ctr.bat)
			ctr.bat = nil
			return true, nil
		}
		proc.SetInputBatch(nil)
		return true, nil
	}
	if bat.Length() == 0 {
		return false, nil
	}
	defer bat.Clean(proc.GetMheap())
	anal.Input(bat)
	proc.SetInputBatch(&batch.Batch{})
	if len(ctr.aggVecs) == 0 {
		ctr.aggVecs = make([]evalVector, len(ap.Aggs))
	}
	if err := ctr.evalAggVector(bat, ap.Aggs, proc); err != nil {
		ctr.clean()
		ctr.cleanBatch(proc)
		return false, err
	}
	defer ctr.freeAggVector(proc)
	if len(ctr.groupVecs) == 0 {
		ctr.vecs = make([]*vector.Vector, len(ap.Exprs))
		ctr.groupVecs = make([]evalVector, len(ap.Exprs))
	}
	for i, expr := range ap.Exprs {
		vec, err := colexec.EvalExpr(bat, proc, expr)
		if err != nil || vec.ConstExpand(proc.GetMheap()) == nil {
			for j := 0; j < i; j++ {
				if ctr.groupVecs[j].needFree {
					ctr.groupVecs[i].vec.Free(proc.GetMheap())
				}
			}
			ctr.clean()
			ctr.cleanBatch(proc)
			return false, err
		}
		ctr.groupVecs[i].vec = vec
		ctr.groupVecs[i].needFree = true
		for j := range bat.Vecs {
			if bat.Vecs[j] == vec {
				ctr.groupVecs[i].needFree = false
				break
			}
		}
		ctr.vecs[i] = vec
	}
	defer func() {
		for i := range ctr.groupVecs {
			if ctr.groupVecs[i].needFree {
				ctr.groupVecs[i].vec.Free(proc.GetMheap())
			}
		}
	}()
	if ctr.bat == nil {
		size := 0
		ctr.bat = batch.NewWithSize(len(ap.Exprs))
		ctr.bat.Zs = proc.GetMheap().GetSels()
		for i := range ctr.groupVecs {
			vec := ctr.groupVecs[i].vec
			ctr.bat.Vecs[i] = vector.New(vec.Typ)
			switch vec.Typ.TypeSize() {
			case 1:
				size += 1 + 1
			case 2:
				size += 2 + 1
			case 4:
				size += 4 + 1
			case 8:
				size += 8 + 1
			case 16:
				size += 16 + 1
			default:
				size = 128
			}
		}
		ctr.bat.Aggs = make([]agg.Agg[any], len(ap.Aggs))
		for i, ag := range ap.Aggs {
			if ctr.bat.Aggs[i], err = aggregate.New(ag.Op, ag.Dist, ctr.aggVecs[i].vec.Typ); err != nil {
				ctr.bat = nil
				return false, err
			}
		}
		switch {
		case size <= 8:
			ctr.typ = H8
			if ctr.intHashMap, err = hashmap.NewIntHashMap(true, ap.Ibucket, ap.Nbucket, proc.GetMheap()); err != nil {
				ctr.cleanBatch(proc)
				return false, err
			}
		default:
			ctr.typ = HStr
			if ctr.strHashMap, err = hashmap.NewStrMap(true, ap.Ibucket, ap.Nbucket, proc.GetMheap()); err != nil {
				ctr.cleanBatch(proc)
				return false, err
			}
		}
	}
	switch ctr.typ {
	case H8:
		err = ctr.processH8(bat, proc)
	default:
		err = ctr.processHStr(bat, proc)
	}
	if err != nil {
		ctr.clean()
		ctr.cleanBatch(proc)
		return false, err
	}
	return false, err
}

func (ctr *container) processH0(bat *batch.Batch, ap *Argument, proc *process.Process) error {
	for _, z := range bat.Zs {
		ctr.bat.Zs[0] += z
	}
	for i, agg := range ctr.bat.Aggs {
		agg.BulkFill(0, bat.Zs, []*vector.Vector{ctr.aggVecs[i].vec})
	}
	return nil
}

func (ctr *container) processH8(bat *batch.Batch, proc *process.Process) error {
	count := bat.Length()
	itr := ctr.intHashMap.NewIterator()
	for i := 0; i < count; i += hashmap.UnitLimit {
		n := count - i
		if n > hashmap.UnitLimit {
			n = hashmap.UnitLimit
		}
		rows := ctr.intHashMap.GroupCount()
		vals, _, err := itr.Insert(i, n, ctr.vecs)
		if err != nil {
			return err
		}
		if err := ctr.batchFill(i, n, bat, vals, rows, proc); err != nil {
			return err
		}
	}
	return nil
}

func (ctr *container) processHStr(bat *batch.Batch, proc *process.Process) error {
	count := bat.Length()
	itr := ctr.strHashMap.NewIterator()
	for i := 0; i < count; i += hashmap.UnitLimit { // batch
		n := count - i
		if n > hashmap.UnitLimit {
			n = hashmap.UnitLimit
		}
		rows := ctr.strHashMap.GroupCount()
		vals, _, err := itr.Insert(i, n, ctr.vecs)
		if err != nil {
			return err
		}
		if err := ctr.batchFill(i, n, bat, vals, rows, proc); err != nil {
			return err
		}
	}
	return nil
}

func (ctr *container) batchFill(i int, n int, bat *batch.Batch, vals []uint64, hashRows uint64, proc *process.Process) error {
	cnt := 0
	copy(ctr.inserted[:n], ctr.zInserted[:n])
	for k, v := range vals[:n] {
<<<<<<< HEAD
		if v > hashRows {
=======
		if v == 0 {
			continue
		}
		if v > mp.GroupCount() {
>>>>>>> c87baf1a
			ctr.inserted[k] = 1
			hashRows++
			cnt++
			ctr.bat.Zs = append(ctr.bat.Zs, 0)
		}
		ai := int64(v) - 1
		ctr.bat.Zs[ai] += bat.Zs[i+k]
	}
	if cnt > 0 {
		for j, vec := range ctr.bat.Vecs {
			if err := vector.UnionBatch(vec, ctr.groupVecs[j].vec, int64(i), cnt, ctr.inserted[:n], proc.GetMheap()); err != nil {
				return err
			}
		}
		for _, ag := range ctr.bat.Aggs {
			if err := ag.Grows(cnt, proc.Mp); err != nil {
				return err
			}
		}
	}
	for j, ag := range ctr.bat.Aggs {
		err := ag.BatchFill(int64(i), ctr.inserted[:n], vals, bat.Zs, []*vector.Vector{ctr.aggVecs[j].vec})
		if err != nil {
			return err
		}
	}
	return nil
}

func (ctr *container) evalAggVector(bat *batch.Batch, aggs []aggregate.Aggregate, proc *process.Process) error {
	for i, ag := range aggs {
		vec, err := colexec.EvalExpr(bat, proc, ag.E)
		if err != nil || vec.ConstExpand(proc.GetMheap()) == nil {
			for j := 0; j < i; j++ {
				if ctr.aggVecs[j].needFree {
					ctr.aggVecs[i].vec.Free(proc.GetMheap())
				}
			}
			return err
		}
		ctr.aggVecs[i].vec = vec
		ctr.aggVecs[i].needFree = true
		for j := range bat.Vecs {
			if bat.Vecs[j] == vec {
				ctr.aggVecs[i].needFree = false
				break
			}
		}
	}
	return nil
}

func (ctr *container) freeAggVector(proc *process.Process) {
	for i := range ctr.aggVecs {
		if ctr.aggVecs[i].needFree {
			ctr.aggVecs[i].vec.Free(proc.GetMheap())
		}
	}
}

func (ctr *container) clean() {
	if ctr.intHashMap != nil {
		ctr.intHashMap.Free()
		ctr.intHashMap = nil
	}
	if ctr.strHashMap != nil {
		ctr.strHashMap.Free()
		ctr.strHashMap = nil
	}
}

func (ctr *container) cleanBatch(proc *process.Process) {
	if ctr.bat != nil {
		ctr.bat.Clean(proc.GetMheap())
		ctr.bat = nil
	}
}<|MERGE_RESOLUTION|>--- conflicted
+++ resolved
@@ -323,14 +323,10 @@
 	cnt := 0
 	copy(ctr.inserted[:n], ctr.zInserted[:n])
 	for k, v := range vals[:n] {
-<<<<<<< HEAD
-		if v > hashRows {
-=======
 		if v == 0 {
 			continue
 		}
-		if v > mp.GroupCount() {
->>>>>>> c87baf1a
+		if v > hashRows {
 			ctr.inserted[k] = 1
 			hashRows++
 			cnt++
