--- conflicted
+++ resolved
@@ -85,15 +85,10 @@
 	inserted  []uint8
 	zInserted []uint8
 
-<<<<<<< HEAD
 	intHashMap   *hashmap.IntHashMap
 	strHashMap   *hashmap.StrHashMap
 	rollupStrMap *hashmap.StrHashMap
 	// idx        *index.LowCardinalityIndex
-=======
-	intHashMap *hashmap.IntHashMap
-	strHashMap *hashmap.StrHashMap
->>>>>>> 58b390ea
 
 	aggVecs   []ExprEvalVector
 	groupVecs ExprEvalVector
