// Copyright 2021 Matrix Origin
//
// Licensed under the Apache License, Version 2.0 (the "License");
// you may not use this file except in compliance with the License.
// You may obtain a copy of the License at
//
//      http://www.apache.org/licenses/LICENSE-2.0
//
// Unless required by applicable law or agreed to in writing, software
// distributed under the License is distributed on an "AS IS" BASIS,
// WITHOUT WARRANTIES OR CONDITIONS OF ANY KIND, either express or implied.
// See the License for the specific language governing permissions and
// limitations under the License.

package group

import (
	"github.com/matrixorigin/matrixone/pkg/common/hashmap"
	"github.com/matrixorigin/matrixone/pkg/common/mpool"
	"github.com/matrixorigin/matrixone/pkg/container/batch"
	"github.com/matrixorigin/matrixone/pkg/container/types"
	"github.com/matrixorigin/matrixone/pkg/container/vector"
	"github.com/matrixorigin/matrixone/pkg/pb/plan"
	"github.com/matrixorigin/matrixone/pkg/sql/colexec"
	"github.com/matrixorigin/matrixone/pkg/sql/colexec/agg"
	"github.com/matrixorigin/matrixone/pkg/sql/colexec/multi_col/group_concat"
	"github.com/matrixorigin/matrixone/pkg/vm"
	"github.com/matrixorigin/matrixone/pkg/vm/process"
)

var _ vm.Operator = new(Argument)

const (
	H8 = iota
	HStr
	HIndex
)

const (
	UnaryAgg = iota
	MultiAgg
)

type evalVector struct {
	executor colexec.ExpressionExecutor
	vec      *vector.Vector
}

type container struct {
	typ       int
	inserted  []uint8
	zInserted []uint8

	intHashMap *hashmap.IntHashMap
	strHashMap *hashmap.StrHashMap
	//idx        *index.LowCardinalityIndex

	aggVecs           []evalVector
	groupVecs         []evalVector
	keyWidth          int // keyWidth is the width of group by columns, it determines which hash map to use.
	groupVecsNullable bool

	// multiVecs are used for group_concat,
	// cause that group_concat can have many cols like group(a,b,c)
	// in this cases, len(multiVecs[0]) will be 3
	multiVecs [][]evalVector

	vecs []*vector.Vector

	bat *batch.Batch

	hasAggResult bool

	tmpVecs []*vector.Vector // for reuse

	state vm.CtrState
}

type Argument struct {
<<<<<<< HEAD
	ctr          *container
	IsShuffle    bool // is shuffle group
	PreAllocSize uint64
	NeedEval     bool // need to projection the aggregate column
	Ibucket      uint64
	Nbucket      uint64
	Exprs        []*plan.Expr // group Expressions
	Types        []types.Type
	Aggs         []agg.Aggregate         // aggregations
	MultiAggs    []group_concat.Argument // multiAggs, for now it's group_concat

	info     *vm.OperatorInfo
	children []vm.Operator
}

func (arg *Argument) SetInfo(info *vm.OperatorInfo) {
	arg.info = info
}

func (arg *Argument) AppendChild(child vm.Operator) {
	arg.children = append(arg.children, child)
=======
	ctr            *container
	IsShuffle      bool // is shuffle group
	PreAllocSize   uint64
	NeedEval       bool // need to projection the aggregate column
	Ibucket        uint64
	Nbucket        uint64
	Exprs          []*plan.Expr // group Expressions
	Types          []types.Type
	Aggs           []agg.Aggregate         // aggregations
	MultiAggs      []group_concat.Argument // multiAggs, for now it's group_concat
	PartialResults []any
>>>>>>> 589d0517
}

func (arg *Argument) Free(proc *process.Process, pipelineFailed bool) {
	ctr := arg.ctr
	if ctr != nil {
		mp := proc.Mp()
		ctr.cleanBatch(mp)
		ctr.cleanHashMap()
		ctr.cleanAggVectors()
		ctr.cleanGroupVectors()
		ctr.cleanMultiAggVecs()
		ctr.tmpVecs = nil
	}
}

func (ctr *container) ToInputType(idx int) (t []types.Type) {
	for i := range ctr.multiVecs[idx] {
		t = append(t, *ctr.multiVecs[idx][i].vec.GetType())
	}
	return
}

func (ctr *container) ToVectors(idx int) (vecs []*vector.Vector) {
	for i := range ctr.multiVecs[idx] {
		vecs = append(vecs, ctr.multiVecs[idx][i].vec)
	}
	return
}

func (ctr *container) cleanBatch(mp *mpool.MPool) {
	if ctr.bat != nil {
		ctr.bat.Clean(mp)
		ctr.bat = nil
	}
}

func (ctr *container) cleanAggVectors() {
	for i := range ctr.aggVecs {
		if ctr.aggVecs[i].executor != nil {
			ctr.aggVecs[i].executor.Free()
		}
		ctr.aggVecs[i].vec = nil
	}
}

func (ctr *container) cleanMultiAggVecs() {
	for i := range ctr.multiVecs {
		for j := range ctr.multiVecs[i] {
			if ctr.multiVecs[i][j].executor != nil {
				ctr.multiVecs[i][j].executor.Free()
			}
			ctr.multiVecs[i][j].vec = nil
		}
	}
}

func (ctr *container) cleanGroupVectors() {
	for i := range ctr.groupVecs {
		if ctr.groupVecs[i].executor != nil {
			ctr.groupVecs[i].executor.Free()
		}
		ctr.groupVecs[i].vec = nil
	}
}

func (ctr *container) cleanHashMap() {
	if ctr.intHashMap != nil {
		ctr.intHashMap.Free()
		ctr.intHashMap = nil
	}
	if ctr.strHashMap != nil {
		ctr.strHashMap.Free()
		ctr.strHashMap = nil
	}
}<|MERGE_RESOLUTION|>--- conflicted
+++ resolved
@@ -77,17 +77,17 @@
 }
 
 type Argument struct {
-<<<<<<< HEAD
-	ctr          *container
-	IsShuffle    bool // is shuffle group
-	PreAllocSize uint64
-	NeedEval     bool // need to projection the aggregate column
-	Ibucket      uint64
-	Nbucket      uint64
-	Exprs        []*plan.Expr // group Expressions
-	Types        []types.Type
-	Aggs         []agg.Aggregate         // aggregations
-	MultiAggs    []group_concat.Argument // multiAggs, for now it's group_concat
+	ctr            *container
+	IsShuffle      bool // is shuffle group
+	PreAllocSize   uint64
+	NeedEval       bool // need to projection the aggregate column
+	Ibucket        uint64
+	Nbucket        uint64
+	Exprs          []*plan.Expr // group Expressions
+	Types          []types.Type
+	Aggs           []agg.Aggregate         // aggregations
+	MultiAggs      []group_concat.Argument // multiAggs, for now it's group_concat
+	PartialResults []any
 
 	info     *vm.OperatorInfo
 	children []vm.Operator
@@ -99,19 +99,6 @@
 
 func (arg *Argument) AppendChild(child vm.Operator) {
 	arg.children = append(arg.children, child)
-=======
-	ctr            *container
-	IsShuffle      bool // is shuffle group
-	PreAllocSize   uint64
-	NeedEval       bool // need to projection the aggregate column
-	Ibucket        uint64
-	Nbucket        uint64
-	Exprs          []*plan.Expr // group Expressions
-	Types          []types.Type
-	Aggs           []agg.Aggregate         // aggregations
-	MultiAggs      []group_concat.Argument // multiAggs, for now it's group_concat
-	PartialResults []any
->>>>>>> 589d0517
 }
 
 func (arg *Argument) Free(proc *process.Process, pipelineFailed bool) {
