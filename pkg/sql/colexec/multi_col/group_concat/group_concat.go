// Copyright 2022 Matrix Origin
//
// Licensed under the Apache License, Version 2.0 (the "License");
// you may not use this file except in compliance with the License.
// You may obtain a copy of the License at
//
//	http://www.apache.org/licenses/LICENSE-2.0
//
// Unless required by applicable law or agreed to in writing, software
// distributed under the License is distributed on an "AS IS" BASIS,
// WITHOUT WARRANTIES OR CONDITIONS OF ANY KIND, either express or implied.
// See the License for the specific language governing permissions and
// limitations under the License.
package group_concat

import (
	"bytes"
	"fmt"
	"strings"
	"unsafe"

	"github.com/matrixorigin/matrixone/pkg/common/hashmap"
	"github.com/matrixorigin/matrixone/pkg/common/mpool"
	"github.com/matrixorigin/matrixone/pkg/container/nulls"
	"github.com/matrixorigin/matrixone/pkg/container/types"
	"github.com/matrixorigin/matrixone/pkg/container/vector"
	"github.com/matrixorigin/matrixone/pkg/sql/colexec/agg"
)

// +------+------+------+
// | a    | b    | c    |
// +------+------+------+
// |    1 |    2 |    3 |
// |    4 |    5 |    6 |
// +------+------+------+
// select group_concat(a,b,c separator "|") from t;
// res[0] = "123|456"
// inserts = "encode(1,2,3)|encode(4,5,6)
// we need inserts to store the source keys, so we can use then where merge
type GroupConcat struct {
	arg     *Argument
	res     []string
	inserts []string
	maps    []*hashmap.StrHashMap
	// in group_concat(distinct a,b ), the itype will be a and b's types
	ityp   []types.Type
	groups int // groups record the real group number
}

type EncodeGroupConcat struct {
	res_strData     []byte
	inserts_strData []byte
	arg             *Argument
	ityp            []types.Type
	groups          int
}

func NewGroupConcat(arg *Argument, typs []types.Type) agg.Agg[any] {
	return &GroupConcat{
		arg:  arg,
		ityp: typs,
	}
}

// We need to implements the interface of Agg
func (gc *GroupConcat) MarshalBinary() (data []byte, err error) {
	eg := &EncodeGroupConcat{
		res_strData:     types.EncodeStringSlice(gc.res),
		inserts_strData: types.EncodeStringSlice(gc.inserts),
		arg:             gc.arg,
		groups:          gc.groups,
		ityp:            gc.ityp,
	}
	return types.Encode(eg)
}

// encoding.BinaryUnmarshaler
func (gc *GroupConcat) UnmarshalBinary(data []byte) error {
	eg := &EncodeGroupConcat{}
	types.Decode(data, eg)
	m := mpool.MustNewZeroNoFixed()
	da1, err := m.Alloc(len(eg.inserts_strData))
	if err != nil {
		return err
	}
	copy(da1, eg.inserts_strData)
	gc.inserts = types.DecodeStringSlice(da1)
	da2, err := m.Alloc(len(eg.res_strData))
	if err != nil {
		return err
	}
	copy(da2, eg.res_strData)
	gc.res = types.DecodeStringSlice(da2)
	gc.arg = eg.arg
	gc.groups = eg.groups
	gc.ityp = eg.ityp
	gc.maps = make([]*hashmap.StrHashMap, gc.groups)
	for i := 0; i < gc.groups; i++ {
		gc.maps[i], err = hashmap.NewStrMap(false, 0, 0, m)
		if err != nil {
			return err
		}
		for k := range gc.inserts {
			gc.maps[i].InsertValue(gc.inserts[k])
		}
	}
	return nil
}

// Dup will duplicate a new agg with the same type.
func (gc *GroupConcat) Dup() agg.Agg[any] {
	var newRes []string = make([]string, len(gc.res))
	copy(newRes, gc.res)
	var newItyp []types.Type = make([]types.Type, 0, len(gc.ityp))
	copy(newItyp, gc.ityp)
	var inserts []string = make([]string, 0, len(gc.inserts))
	return &GroupConcat{
		arg:     gc.arg,
		res:     newRes,
		inserts: inserts,
		ityp:    newItyp,
	}
}

// Type return the type of the agg's result.
func (gc *GroupConcat) OutputType() types.Type {
	typ := types.T_text.ToType()
	if gc.ityp[0].Oid == types.T_binary || gc.ityp[0].Oid == types.T_varbinary || gc.ityp[0].Oid == types.T_blob {
		typ = types.T_blob.ToType()
	}
	// set to largest length
	typ.Width = types.MaxVarcharLen
	return typ
}

// group_concat is not a normal agg func, we don't need this func
func (gc *GroupConcat) InputTypes() []types.Type {
	return gc.ityp
}

// String return related information of the agg.
// used to show query plans.
func (gc *GroupConcat) String() string {
	buf := new(bytes.Buffer)
	buf.WriteString("group_concat( ")
	if gc.arg.Dist {
		buf.WriteString("distinct ")
	}
	for i, expr := range gc.arg.GroupExpr {
		if i > 0 {
			buf.WriteString(", ")
		}
		buf.WriteString(fmt.Sprintf("%v", expr))
	}
	if len(gc.arg.OrderByExpr) > 0 {
		buf.WriteString(" order by ")
	}
	for i, expr := range gc.arg.OrderByExpr {
		if i > 0 {
			buf.WriteString(", ")
		}
		buf.WriteString(fmt.Sprintf("%v", expr))
	}
	buf.WriteString(fmt.Sprintf(" separtor %v)", gc.arg.Separator))
	return buf.String()
}

// Free the agg.
func (gc *GroupConcat) Free(*mpool.MPool) {
	for _, mp := range gc.maps {
		mp.Free()
	}
	gc.maps = nil
}

// Grows allocates n groups for the agg.
func (gc *GroupConcat) Grows(n int, m *mpool.MPool) error {
	if len(gc.res) == 0 {
		gc.res = make([]string, 0, n)
		gc.inserts = make([]string, 0, n)
		for i := 0; i < n; i++ {
			gc.res = append(gc.res, "")
			gc.inserts = append(gc.inserts, "")
		}
		if gc.arg.Dist {
			gc.maps = make([]*hashmap.StrHashMap, 0, n)
			for i := 0; i < n; i++ {
				mp, err := hashmap.NewStrMap(false, 0, 0, m)
				if err != nil {
					return err
				}
				gc.maps = append(gc.maps, mp)
			}
		}
	} else {
		for i := 0; i < n; i++ {
			gc.res = append(gc.res, "")
			gc.inserts = append(gc.inserts, "")
			if gc.arg.Dist {
				mp, err := hashmap.NewStrMap(false, 0, 0, m)
				if err != nil {
					return err
				}
				gc.maps = append(gc.maps, mp)
			}
		}
	}
	return nil
}

// Eval method calculates and returns the final result of the aggregate function.
func (gc *GroupConcat) Eval(m *mpool.MPool) (*vector.Vector, error) {
	vec := vector.NewVec(gc.OutputType())
	nsp := nulls.NewWithSize(gc.groups)
	vec.SetNulls(nsp)
	for _, v := range gc.res {
		if err := vector.AppendBytes(vec, []byte(v), false, m); err != nil {
			vec.Free(m)
			return nil, err
		}
	}
	return vec, nil
}

// Fill use the rowIndex-rows of vector to update the data of groupIndex-group.
// rowCount indicates the number of times the rowIndex-row is repeated.
// for group_concat(distinct a,b,c separator '|'); vecs is: a,b,c
// remember that, we won't do evalExpr here, so the groupExpr is not used here
func (gc *GroupConcat) Fill(groupIndex int64, rowIndex int64, rowCount int64, vecs []*vector.Vector) error {
	if hasNull(vecs, rowIndex) {
		return nil
	}
	length := len(gc.arg.GroupExpr)
	var res_row string
	var insert_row string
	var flag bool
	var err error
	for i := 0; i < length; i++ {
		s, _ := VectorToString(vecs[i], int(rowIndex))
		res_row += s
		// prefix length + data
		length := uint16(len(s))
		insert_row += string(unsafe.Slice((*byte)(unsafe.Pointer(&length)), 2)) + s
	}
	if gc.arg.Dist {
		if flag, err = gc.maps[groupIndex].InsertValue(insert_row); err != nil {
			return err
		}
		if flag {
			if len(gc.res[groupIndex]) != 0 {
				gc.res[groupIndex] += gc.arg.Separator
				gc.inserts[groupIndex] += gc.arg.Separator
			} else {
				gc.groups++
			}
			gc.res[groupIndex] += res_row
			gc.inserts[groupIndex] += insert_row
		}
	} else {
		for k := 0; k < int(rowCount); k++ {
			if len(gc.res[groupIndex]) != 0 {
				gc.res[groupIndex] += gc.arg.Separator
				gc.inserts[groupIndex] += gc.arg.Separator
			} else {
				gc.groups++
			}
			gc.res[groupIndex] += res_row
			gc.inserts[groupIndex] += insert_row
		}
	}
	return nil
}

// BulkFill use a whole vector to update the data of agg's group
// groupIndex is the index number of the group
// rowCounts is the count number of each row.
func (gc *GroupConcat) BulkFill(groupIndex int64, rowCounts []int64, vecs []*vector.Vector) error {
	length := vecs[0].Length()
	for i := 0; i < length; i++ {
		if err := gc.Fill(groupIndex, int64(i), rowCounts[i], vecs); err != nil {
			return err
		}
	}
	return nil
}

// BatchFill use part of the vector to update the data of agg's group
//
//	os(origin-s) records information about which groups need to be updated
//	if length of os is N, we use first N of vps to do update work.
//	And if os[i] > 0, it means the agg's (vps[i]-1)th group is a new one (never been assigned a value),
//	Maybe this feature can help us to do some optimization work.
//	So we use the os as a parameter but not len(os).
//
//	agg's (vps[i]-1)th group is related to vector's (offset+i)th row.
//	rowCounts[i] is count number of the row[i]
//
// For a more detailed introduction of rowCounts, please refer to comments of Function Fill.
func (gc *GroupConcat) BatchFill(offset int64, os []uint8, vps []uint64, rowCounts []int64, vecs []*vector.Vector) error {
	for i := range os {
		if vps[i] == 0 {
			continue
		}
		if err := gc.Fill(int64(vps[i]-1), offset+int64(i), rowCounts[i+int(offset)], vecs); err != nil {
			return err
		}
	}
	return nil
}

// Merge will merge a couple of group between 2 aggregate function structures.
// It merges the groupIndex1-group of agg1 and
// groupIndex2-group of agg2
func (gc *GroupConcat) Merge(agg2 agg.Agg[any], groupIndex1 int64, groupIndex2 int64) error {
	gc2 := agg2.(*GroupConcat)
	if gc.arg.Dist {
		rows := strings.Split(gc2.inserts[groupIndex2], gc2.arg.Separator)
		ress := strings.Split(gc2.res[groupIndex2], gc2.arg.Separator)
		for i, row := range rows {
			if len(row) == 0 {
				continue
			}
			flag, err := gc.maps[groupIndex1].InsertValue(row)
			if err != nil {
				return err
			}
			if flag {
				if len(gc.res[groupIndex1]) > 0 {
					gc.res[groupIndex1] += gc.arg.Separator
				} else {
					gc.groups++
				}
				gc.res[groupIndex1] += ress[i]
			}
		}
	} else {
		if len(gc.res[groupIndex1]) > 0 {
			gc.res[groupIndex1] += gc.arg.Separator
		} else {
			gc.groups++
		}
		gc.res[groupIndex1] += gc2.res[groupIndex2]
	}
	return nil
}

// BatchMerge merges multi groups of agg1 and agg2
//
//	agg1's (vps[i]-1)th group is related to agg2's (start+i)th group
//
// For more introduction of os, please refer to comments of Function BatchFill.
func (gc *GroupConcat) BatchMerge(agg2 agg.Agg[any], start int64, os []uint8, vps []uint64) error {
	gc2 := agg2.(*GroupConcat)
	for i := range os {
		if vps[i] == 0 {
			continue
		}
		if err := gc.Merge(gc2, int64(vps[i]-1), int64(i+int(start))); err != nil {
			return err
		}
	}
	return nil
}

// GetInputTypes get types of aggregate's input arguments.
func (gc *GroupConcat) GetInputTypes() []types.Type {
	return gc.ityp
}

// GetOperatorId get types of aggregate's aggregate id.
// this is used to print log in group string();
func (gc *GroupConcat) GetOperatorId() int {
	return agg.AggregateGroupConcat
}

func (gc *GroupConcat) IsDistinct() bool {
	return gc.arg.Dist
}

// WildAggReAlloc reallocate for agg structure from memory pool.
func (gc *GroupConcat) WildAggReAlloc(m *mpool.MPool) error {
	for i := 0; i < len(gc.res); i++ {
		d, err := m.Alloc(len(gc.res[i]))
		if err != nil {
			return err
		}
		copy(d, []byte(gc.res[i]))
		gc.res[i] = string(d)
	}
	for i := 0; i < len(gc.inserts); i++ {
		d, err := m.Alloc(len(gc.inserts[i]))
		if err != nil {
			return err
		}
		copy(d, []byte(gc.inserts[i]))
		gc.inserts[i] = string(d)
	}
	return nil
}

func VectorToString(vec *vector.Vector, rowIndex int) (string, error) {
	//if nulls.Any(vec.GetNulls()) {
	//	return "", nil
	//}
	switch vec.GetType().Oid {
	case types.T_bool:
		flag := vector.GetFixedAt[bool](vec, rowIndex)
		if flag {
			return "1", nil
		}
		return "0", nil
	case types.T_int8:
		return fmt.Sprintf("%v", vector.GetFixedAt[int8](vec, rowIndex)), nil
	case types.T_int16:
		return fmt.Sprintf("%v", vector.GetFixedAt[int16](vec, rowIndex)), nil
	case types.T_int32:
		return fmt.Sprintf("%v", vector.GetFixedAt[int32](vec, rowIndex)), nil
	case types.T_int64:
		return fmt.Sprintf("%v", vector.GetFixedAt[int64](vec, rowIndex)), nil
	case types.T_uint8:
		return fmt.Sprintf("%v", vector.GetFixedAt[uint8](vec, rowIndex)), nil
	case types.T_uint16:
		return fmt.Sprintf("%v", vector.GetFixedAt[uint16](vec, rowIndex)), nil
	case types.T_uint32:
		return fmt.Sprintf("%v", vector.GetFixedAt[uint32](vec, rowIndex)), nil
	case types.T_uint64:
		return fmt.Sprintf("%v", vector.GetFixedAt[uint64](vec, rowIndex)), nil
	case types.T_float32:
		return fmt.Sprintf("%v", vector.GetFixedAt[float32](vec, rowIndex)), nil
	case types.T_float64:
		return fmt.Sprintf("%v", vector.GetFixedAt[float64](vec, rowIndex)), nil
	case types.T_char, types.T_varchar, types.T_binary, types.T_varbinary, types.T_text, types.T_blob:
		return vec.GetStringAt(rowIndex), nil
	case types.T_decimal64:
<<<<<<< HEAD
		val := vector.GetValueAt[types.Decimal64](vec, int64(rowIndex))
		return val.Format(vec.Typ.Scale), nil
	case types.T_decimal128:
		val := vector.GetValueAt[types.Decimal128](vec, int64(rowIndex))
		return val.Format(vec.Typ.Scale), nil
=======
		val := vector.GetFixedAt[types.Decimal64](vec, rowIndex)
		return val.String(), nil
	case types.T_decimal128:
		val := vector.GetFixedAt[types.Decimal128](vec, rowIndex)
		return val.String(), nil
>>>>>>> 52eaeca1
	case types.T_json:
		val := vec.GetBytesAt(rowIndex)
		byteJson := types.DecodeJson(val)
		return byteJson.String(), nil
	case types.T_uuid:
		val := vector.GetFixedAt[types.Uuid](vec, rowIndex)
		return val.ToString(), nil
	case types.T_date:
		val := vector.GetFixedAt[types.Date](vec, rowIndex)
		return val.String(), nil
	case types.T_time:
		val := vector.GetFixedAt[types.Time](vec, rowIndex)
		return val.String(), nil
	case types.T_datetime:
		val := vector.GetFixedAt[types.Datetime](vec, rowIndex)
		return val.String(), nil
	default:
		return "", nil
	}
}

func hasNull(vecs []*vector.Vector, rowIdx int64) bool {
	for i := 0; i < len(vecs); i++ {
		if vecs[i].IsConstNull() || vecs[i].GetNulls().Contains(uint64(rowIdx)) {
			return true
		}
	}
	return false
}<|MERGE_RESOLUTION|>--- conflicted
+++ resolved
@@ -432,19 +432,11 @@
 	case types.T_char, types.T_varchar, types.T_binary, types.T_varbinary, types.T_text, types.T_blob:
 		return vec.GetStringAt(rowIndex), nil
 	case types.T_decimal64:
-<<<<<<< HEAD
-		val := vector.GetValueAt[types.Decimal64](vec, int64(rowIndex))
-		return val.Format(vec.Typ.Scale), nil
-	case types.T_decimal128:
-		val := vector.GetValueAt[types.Decimal128](vec, int64(rowIndex))
-		return val.Format(vec.Typ.Scale), nil
-=======
 		val := vector.GetFixedAt[types.Decimal64](vec, rowIndex)
-		return val.String(), nil
+		return val.Format(vec.GetType().Scale), nil
 	case types.T_decimal128:
 		val := vector.GetFixedAt[types.Decimal128](vec, rowIndex)
-		return val.String(), nil
->>>>>>> 52eaeca1
+		return val.Format(vec.GetType().Scale), nil
 	case types.T_json:
 		val := vec.GetBytesAt(rowIndex)
 		byteJson := types.DecodeJson(val)
