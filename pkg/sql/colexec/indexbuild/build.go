--- conflicted
+++ resolved
@@ -80,11 +80,7 @@
 func (ctr *container) collectBuildBatches(indexBuild *IndexBuild, proc *process.Process, anal process.Analyze, isFirst bool) error {
 	var currentBatch *batch.Batch
 	for {
-<<<<<<< HEAD
-		result, err := vm.ChildrenCall(arg.GetChildren(0), proc, anal)
-=======
-		result, err := indexBuild.Children[0].Call(proc)
->>>>>>> e161ffb2
+		result, err := vm.ChildrenCall(indexBuild.GetChildren(0), proc, anal)
 		if err != nil {
 			return err
 		}
@@ -105,13 +101,9 @@
 			return err
 		}
 		proc.PutBatch(currentBatch)
-<<<<<<< HEAD
 
 		// If read index table data exceeds the UpperLimit, abandon reading data from index table
-		if ctr.batch.RowCount() > int(arg.RuntimeFilterSpec.UpperLimit) {
-=======
 		if ctr.batch.RowCount() > int(indexBuild.RuntimeFilterSpec.UpperLimit) {
->>>>>>> e161ffb2
 			// for index build, can exit early
 			return nil
 		}
