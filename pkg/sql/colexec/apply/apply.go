// Copyright 2024 Matrix Origin
//
// Licensed under the Apache License, Version 2.0 (the "License");
// you may not use this file except in compliance with the License.
// You may obtain a copy of the License at
//
//      http://www.apache.org/licenses/LICENSE-2.0
//
// Unless required by applicable law or agreed to in writing, software
// distributed under the License is distributed on an "AS IS" BASIS,
// WITHOUT WARRANTIES OR CONDITIONS OF ANY KIND, either express or implied.
// See the License for the specific language governing permissions and
// limitations under the License.

package apply

import (
	"bytes"

	"github.com/matrixorigin/matrixone/pkg/container/batch"
	"github.com/matrixorigin/matrixone/pkg/container/vector"
	"github.com/matrixorigin/matrixone/pkg/sql/colexec"
	"github.com/matrixorigin/matrixone/pkg/vm"
	"github.com/matrixorigin/matrixone/pkg/vm/process"
)

const opName = "apply"

func (apply *Apply) String(buf *bytes.Buffer) {
	buf.WriteString(opName)
	switch apply.ApplyType {
	case CROSS:
		buf.WriteString(": cross apply ")
	case OUTER:
		buf.WriteString(": outer apply ")
	}
}

func (apply *Apply) OpType() vm.OpType {
	return vm.Apply
}

func (apply *Apply) Prepare(proc *process.Process) (err error) {
	if apply.OpAnalyzer == nil {
		apply.OpAnalyzer = process.NewAnalyzer(apply.GetIdx(), apply.IsFirst, apply.IsLast, "apply")
	} else {
		apply.OpAnalyzer.Reset()
	}

	if apply.ctr.sels == nil {
		apply.ctr.sels = make([]int32, colexec.DefaultBatchSize)
		for i := range apply.ctr.sels {
			apply.ctr.sels[i] = int32(i)
		}
	}

	err = apply.TableFunction.ApplyPrepare(proc)
	if err != nil {
		return
	}
	err = apply.PrepareProjection(proc)
	return
}

func (apply *Apply) Call(proc *process.Process) (vm.CallResult, error) {
	if err, isCancel := vm.CancelCheck(proc); isCancel {
		return vm.CancelResult, err
	}

	analyzer := apply.OpAnalyzer
	analyzer.Start()
	defer analyzer.Stop()

	input := vm.NewCallResult()
	result := vm.NewCallResult()
	probeResult := vm.NewCallResult()
	var err error
	ctr := &apply.ctr
	for {
		if ctr.inbat == nil {
			input, err = vm.ChildrenCall(apply.GetChildren(0), proc, analyzer)
			if err != nil {
				return result, err
			}
			ctr.inbat = input.Batch
			if ctr.inbat == nil {
				result.Batch = nil
				result.Status = vm.ExecStop
				return result, nil
			}
			if ctr.inbat.Last() {
				result.Batch = ctr.inbat
				analyzer.Output(result.Batch)
				return result, nil
			}
			if ctr.inbat.IsEmpty() {
				ctr.inbat = nil
				continue
			}
			ctr.batIdx = 0
			ctr.tfFinish = true
			apply.TableFunction.ApplyArgsEval(ctr.inbat, proc)
		}
		if ctr.rbat == nil {
			ctr.rbat = batch.NewWithSize(len(apply.Result))
			for i, rp := range apply.Result {
				if rp.Rel == 0 {
					ctr.rbat.Vecs[i] = vector.NewVec(*ctr.inbat.Vecs[rp.Pos].GetType())
				} else {
					ctr.rbat.Vecs[i] = vector.NewVec(apply.Typs[rp.Pos])
				}
			}
		} else {
			ctr.rbat.CleanOnlyData()
		}

		err = ctr.probe(apply, proc, &probeResult, analyzer)
		if err != nil {
			return result, err
		}

		result.Batch, err = apply.EvalProjection(probeResult.Batch, proc)
		if err != nil {
			return result, err
		}

		analyzer.Output(result.Batch)
		return result, nil

	}
}

func (ctr *container) probe(ap *Apply, proc *process.Process, result *vm.CallResult, analyzer process.Analyzer) error {
	inbat := ctr.inbat
	count := inbat.RowCount()
	tfResult := vm.NewCallResult()
	var err error
	for i := ctr.batIdx; i < count; i++ {
		if ctr.tfFinish {
<<<<<<< HEAD
			err = ap.TableFunction.ApplyStart(i, proc, analyzer)
=======
			err = ap.TableFunction.ApplyStart(i, proc)
			ctr.tfNull = true
>>>>>>> a5959007
			if err != nil {
				return err
			}
			ctr.tfFinish = false
		}
		for {
			tfResult, err = ap.TableFunction.ApplyCall(proc)
			if err != nil {
				return err
			}
			if tfResult.Batch.IsDone() {
				if ap.ApplyType == OUTER && ctr.tfNull {
					for j, rp := range ap.Result {
						if rp.Rel == 0 {
							err = ctr.rbat.Vecs[j].UnionOne(ctr.inbat.Vecs[rp.Pos], int64(i), proc.Mp())
						} else {
							err = vector.AppendAny(ctr.rbat.Vecs[j], nil, true, proc.Mp())
						}
						if err != nil {
							return err
						}
					}
				}
				ctr.tfFinish = true
				break
			}
			ctr.tfNull = false
			rowCountIncrease := tfResult.Batch.RowCount()
			for j, rp := range ap.Result {
				if rp.Rel == 0 {
					err = ctr.rbat.Vecs[j].UnionMulti(ctr.inbat.Vecs[rp.Pos], int64(i), rowCountIncrease, proc.Mp())
				} else {
					err = ctr.rbat.Vecs[j].UnionInt32(tfResult.Batch.Vecs[rp.Pos], ctr.sels[:rowCountIncrease], proc.Mp())
				}
				if err != nil {
					return err
				}
			}
			ctr.rbat.SetRowCount(ctr.rbat.RowCount() + rowCountIncrease)
			if ctr.rbat.RowCount() >= colexec.DefaultBatchSize {
				ctr.batIdx = i
				break
			}
		}
		if !ctr.tfFinish {
			break
		}
	}
	if ctr.tfFinish {
		ctr.inbat = nil
	}
	result.Batch = ctr.rbat
	return nil
}<|MERGE_RESOLUTION|>--- conflicted
+++ resolved
@@ -137,12 +137,8 @@
 	var err error
 	for i := ctr.batIdx; i < count; i++ {
 		if ctr.tfFinish {
-<<<<<<< HEAD
 			err = ap.TableFunction.ApplyStart(i, proc, analyzer)
-=======
-			err = ap.TableFunction.ApplyStart(i, proc)
 			ctr.tfNull = true
->>>>>>> a5959007
 			if err != nil {
 				return err
 			}
