// Copyright 2021 Matrix Origin
//
// Licensed under the Apache License, Version 2.0 (the "License");
// you may not use this file except in compliance with the License.
// You may obtain a copy of the License at
//
//      http://www.apache.org/licenses/LICENSE-2.0
//
// Unless required by applicable law or agreed to in writing, software
// distributed under the License is distributed on an "AS IS" BASIS,
// WITHOUT WARRANTIES OR CONDITIONS OF ANY KIND, either express or implied.
// See the License for the specific language governing permissions and
// limitations under the License.

package rightanti

import (
	"bytes"

	"github.com/matrixorigin/matrixone/pkg/common/bitmap"
	"github.com/matrixorigin/matrixone/pkg/common/hashmap"
	"github.com/matrixorigin/matrixone/pkg/container/batch"
	"github.com/matrixorigin/matrixone/pkg/container/vector"
	"github.com/matrixorigin/matrixone/pkg/sql/colexec"
	"github.com/matrixorigin/matrixone/pkg/vm"
	"github.com/matrixorigin/matrixone/pkg/vm/process"
)

func (arg *Argument) String(buf *bytes.Buffer) {
	buf.WriteString(" right anti join ")
}

func (arg *Argument) Prepare(proc *process.Process) (err error) {
	ap := arg
	ap.ctr = new(container)
	ap.ctr.InitReceiver(proc, false)
	ap.ctr.inBuckets = make([]uint8, hashmap.UnitLimit)
	ap.ctr.vecs = make([]*vector.Vector, len(ap.Conditions[0]))
	ap.ctr.bat = batch.NewWithSize(len(ap.RightTypes))
	for i, typ := range ap.RightTypes {
		ap.ctr.bat.Vecs[i] = proc.GetVector(typ)
	}

	ap.ctr.evecs = make([]evalVector, len(ap.Conditions[0]))
	for i := range ap.ctr.evecs {
		ap.ctr.evecs[i].executor, err = colexec.NewExpressionExecutor(proc, ap.Conditions[0][i])
		if err != nil {
			return err
		}
	}
	if ap.Cond != nil {
		ap.ctr.expr, err = colexec.NewExpressionExecutor(proc, ap.Cond)
	}

	ap.ctr.tmpBatches = make([]*batch.Batch, 2)
	return err
}

func (arg *Argument) Call(proc *process.Process) (vm.CallResult, error) {
<<<<<<< HEAD
	analyze := proc.GetAnalyze(arg.info.Idx, arg.info.ParallelIdx)
=======
	if err, isCancel := vm.CancelCheck(proc); isCancel {
		return vm.CancelResult, err
	}

	analyze := proc.GetAnalyze(arg.info.Idx)
>>>>>>> febde72c
	analyze.Start()
	defer analyze.Stop()
	ap := arg
	ctr := ap.ctr
	result := vm.NewCallResult()
	for {
		switch ctr.state {
		case Build:
			if err := ctr.build(ap, proc, analyze); err != nil {
				return result, err
			}
			if ctr.mp == nil {
				ctr.state = End
			} else {
				ctr.state = Probe
			}

		case Probe:
			bat, _, err := ctr.ReceiveFromSingleReg(0, analyze)
			if err != nil {
				return result, err
			}

			if bat == nil {
				ctr.state = SendLast
				continue
			}
			if bat.IsEmpty() {
				proc.PutBatch(bat)
				continue
			}

			if ctr.bat == nil || ctr.bat.IsEmpty() {
				proc.PutBatch(bat)
				continue
			}

			if err := ctr.probe(bat, ap, proc, analyze, arg.info.IsFirst, arg.info.IsLast); err != nil {
				return result, err
			}

			continue

		case SendLast:
			setNil, err := ctr.sendLast(ap, proc, analyze, arg.info.IsFirst, arg.info.IsLast, &result)
			if err != nil {
				return result, err
			}

			ctr.state = End
			if setNil {
				continue
			}

			return result, nil

		default:
			result.Batch = nil
			result.Status = vm.ExecStop
			return result, nil
		}
	}
}

func (ctr *container) build(ap *Argument, proc *process.Process, analyze process.Analyze) error {
	bat, _, err := ctr.ReceiveFromSingleReg(1, analyze)
	if err != nil {
		return err
	}

	if bat != nil {
		if ctr.bat != nil {
			proc.PutBatch(ctr.bat)
			ctr.bat = nil
		}
		ctr.bat = bat
		ctr.mp = bat.DupJmAuxData()
		ctr.matched = &bitmap.Bitmap{}
		ctr.matched.InitWithSize(bat.RowCount())
		analyze.Alloc(ctr.mp.Size())
	}
	return nil
}

func (ctr *container) sendLast(ap *Argument, proc *process.Process, analyze process.Analyze, isFirst bool, isLast bool, result *vm.CallResult) (bool, error) {
	ctr.handledLast = true

	if ap.NumCPU > 1 {
		if !ap.IsMerger {
			ap.Channel <- ctr.matched
			return true, nil
		}

		cnt := 1
		for v := range ap.Channel {
			ctr.matched.Or(v)
			cnt++
			if cnt == int(ap.NumCPU) {
				close(ap.Channel)
				break
			}
		}
	}

	if ctr.rbat != nil {
		proc.PutBatch(ctr.rbat)
		ctr.rbat = nil
	}
	ctr.rbat = batch.NewWithSize(len(ap.Result))

	for i, pos := range ap.Result {
		ctr.rbat.Vecs[i] = proc.GetVector(ap.RightTypes[pos])
	}

	count := ctr.bat.RowCount() - ctr.matched.Count()
	ctr.matched.Negate()
	sels := make([]int32, 0, count)
	itr := ctr.matched.Iterator()
	for itr.HasNext() {
		r := itr.Next()
		sels = append(sels, int32(r))
	}

	for j, pos := range ap.Result {
		if err := ctr.rbat.Vecs[j].Union(ctr.bat.Vecs[pos], sels, proc.Mp()); err != nil {
			return false, err
		}
	}
	ctr.rbat.AddRowCount(len(sels))

	analyze.Output(ctr.rbat, isLast)
	result.Batch = ctr.rbat
	return false, nil
}

func (ctr *container) probe(bat *batch.Batch, ap *Argument, proc *process.Process, analyze process.Analyze, isFirst bool, isLast bool) error {
	defer proc.PutBatch(bat)
	analyze.Input(bat, isFirst)

	if err := ctr.evalJoinCondition(bat, proc); err != nil {
		return err
	}
	if ctr.joinBat1 == nil {
		ctr.joinBat1, ctr.cfs1 = colexec.NewJoinBatch(bat, proc.Mp())
	}
	if ctr.joinBat2 == nil {
		ctr.joinBat2, ctr.cfs2 = colexec.NewJoinBatch(ctr.bat, proc.Mp())
	}
	count := bat.RowCount()
	mSels := ctr.mp.Sels()
	itr := ctr.mp.NewIterator()
	for i := 0; i < count; i += hashmap.UnitLimit {
		n := count - i
		if n > hashmap.UnitLimit {
			n = hashmap.UnitLimit
		}
		copy(ctr.inBuckets, hashmap.OneUInt8s)
		vals, zvals := itr.Find(i, n, ctr.vecs, ctr.inBuckets)
		for k := 0; k < n; k++ {
			if ctr.inBuckets[k] == 0 || zvals[k] == 0 || vals[k] == 0 {
				continue
			}
			if ap.HashOnPK {
				if ctr.matched.Contains(vals[k] - 1) {
					continue
				}
				if ap.Cond != nil {
					if err := colexec.SetJoinBatchValues(ctr.joinBat1, bat, int64(i+k),
						1, ctr.cfs1); err != nil {
						return err
					}
					if err := colexec.SetJoinBatchValues(ctr.joinBat2, ctr.bat, int64(vals[k]-1),
						1, ctr.cfs2); err != nil {
						return err
					}
					ctr.tmpBatches[0] = ctr.joinBat1
					ctr.tmpBatches[1] = ctr.joinBat2
					vec, err := ctr.expr.Eval(proc, ctr.tmpBatches)
					if err != nil {
						return err
					}
					if vec.IsConstNull() || vec.GetNulls().Contains(0) {
						continue
					} else {
						vcol := vector.MustFixedCol[bool](vec)
						if !vcol[0] {
							continue
						}
					}
				}
				ctr.matched.Add(vals[k] - 1)
			} else {
				sels := mSels[vals[k]-1]
				for _, sel := range sels {
					if ctr.matched.Contains(uint64(sel)) {
						continue
					}
					if ap.Cond != nil {
						if err := colexec.SetJoinBatchValues(ctr.joinBat1, bat, int64(i+k),
							1, ctr.cfs1); err != nil {
							return err
						}
						if err := colexec.SetJoinBatchValues(ctr.joinBat2, ctr.bat, int64(sel),
							1, ctr.cfs2); err != nil {
							return err
						}
						ctr.tmpBatches[0] = ctr.joinBat1
						ctr.tmpBatches[1] = ctr.joinBat2
						vec, err := ctr.expr.Eval(proc, ctr.tmpBatches)
						if err != nil {
							return err
						}
						if vec.IsConstNull() || vec.GetNulls().Contains(0) {
							continue
						} else {
							vcol := vector.MustFixedCol[bool](vec)
							if !vcol[0] {
								continue
							}
						}
					}
					ctr.matched.Add(uint64(sel))
				}
			}

		}
	}

	return nil
}

func (ctr *container) evalJoinCondition(bat *batch.Batch, proc *process.Process) error {
	for i := range ctr.evecs {
		vec, err := ctr.evecs[i].executor.Eval(proc, []*batch.Batch{bat})
		if err != nil {
			ctr.cleanEvalVectors()
			return err
		}
		ctr.vecs[i] = vec
		ctr.evecs[i].vec = vec
	}
	return nil
}<|MERGE_RESOLUTION|>--- conflicted
+++ resolved
@@ -57,15 +57,11 @@
 }
 
 func (arg *Argument) Call(proc *process.Process) (vm.CallResult, error) {
-<<<<<<< HEAD
-	analyze := proc.GetAnalyze(arg.info.Idx, arg.info.ParallelIdx)
-=======
 	if err, isCancel := vm.CancelCheck(proc); isCancel {
 		return vm.CancelResult, err
 	}
 
-	analyze := proc.GetAnalyze(arg.info.Idx)
->>>>>>> febde72c
+	analyze := proc.GetAnalyze(arg.info.Idx, arg.info.ParallelIdx)
 	analyze.Start()
 	defer analyze.Stop()
 	ap := arg
