--- conflicted
+++ resolved
@@ -176,15 +176,10 @@
 func (ctr *container) probe(bat *batch.Batch, ap *Argument, proc *process.Process, analyze process.Analyze, isFirst bool, isLast bool) error {
 	defer proc.PutBatch(bat)
 	analyze.Input(bat, isFirst)
-<<<<<<< HEAD
 
 	if err := ctr.evalJoinCondition(bat, proc); err != nil {
-=======
-	if err := ctr.evalJoinCondition(bat, ap.Conditions[0], proc); err != nil {
->>>>>>> 44ba7b56
 		return err
 	}
-	defer ctr.cleanEvalVectors(proc.Mp())
 
 	count := bat.Length()
 	mSels := ctr.mp.Sels()
