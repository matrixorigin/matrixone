// Copyright 2021 Matrix Origin
//
// Licensed under the Apache License, Version 2.0 (the "License");
// you may not use this file except in compliance with the License.
// You may obtain a copy of the License at
//
//      http://www.apache.org/licenses/LICENSE-2.0
//
// Unless required by applicable law or agreed to in writing, software
// distributed under the License is distributed on an "AS IS" BASIS,
// WITHOUT WARRANTIES OR CONDITIONS OF ANY KIND, either express or implied.
// See the License for the specific language governing permissions and
// limitations under the License.

package mergetop

import (
	"bytes"
	"container/heap"
	"fmt"

	"github.com/matrixorigin/matrixone/pkg/compare"
	"github.com/matrixorigin/matrixone/pkg/container/batch"
	"github.com/matrixorigin/matrixone/pkg/container/vector"
	"github.com/matrixorigin/matrixone/pkg/pb/plan"
	"github.com/matrixorigin/matrixone/pkg/sql/colexec"
	"github.com/matrixorigin/matrixone/pkg/vm"
	"github.com/matrixorigin/matrixone/pkg/vm/process"
)

func (arg *Argument) String(buf *bytes.Buffer) {
	ap := arg
	buf.WriteString("mergetop([")
	for i, f := range ap.Fs {
		if i > 0 {
			buf.WriteString(", ")
		}
		buf.WriteString(f.String())
	}
	buf.WriteString(fmt.Sprintf("], %v)", ap.Limit))
}

func (arg *Argument) Prepare(proc *process.Process) (err error) {
	ap := arg
	ap.ctr = new(container)
	ap.ctr.InitReceiver(proc, true)
	if ap.Limit > 1024 {
		ap.ctr.sels = make([]int64, 0, 1024)
	} else {
		ap.ctr.sels = make([]int64, 0, ap.Limit)
	}
	ap.ctr.poses = make([]int32, 0, len(ap.Fs))

	ctr := ap.ctr
	ctr.executorsForOrderList = make([]colexec.ExpressionExecutor, len(ap.Fs))
	for i := range ctr.executorsForOrderList {
		ctr.executorsForOrderList[i], err = colexec.NewExpressionExecutor(proc, ap.Fs[i].Expr)
		if err != nil {
			return err
		}
	}
	return nil
}

func (arg *Argument) Call(proc *process.Process) (vm.CallResult, error) {
	anal := proc.GetAnalyze(arg.info.Idx)
	anal.Start()
	defer anal.Stop()
	ap := arg
	ctr := ap.ctr
	result := vm.NewCallResult()
	if ap.Limit == 0 {
<<<<<<< HEAD
		ap.Free(proc, false)
		result.Batch = nil
		result.Status = vm.ExecStop
		return result, nil
	}

	if end, err := ctr.build(ap, proc, anal, arg.info.IsFirst); err != nil {
		ap.Free(proc, true)
		return result, err
=======
		proc.SetInputBatch(nil)
		return process.ExecStop, nil
	}

	if end, err := ctr.build(ap, proc, anal, isFirst); err != nil {
		return process.ExecNext, err
>>>>>>> 70775cba
	} else if end {
		result.Status = vm.ExecStop
		return result, nil
	}

	if ctr.bat == nil {
<<<<<<< HEAD
		result.Batch = nil
		result.Status = vm.ExecStop
		return result, nil
	}
	err := ctr.eval(ap.Limit, proc, anal, arg.info.IsLast, &result)
=======
		proc.SetInputBatch(nil)
		return process.ExecStop, nil
	}
	err := ctr.eval(ap.Limit, proc, anal, isLast)
	ap.Free(proc, err != nil, nil)
>>>>>>> 70775cba
	if err == nil {
		result.Status = vm.ExecStop
		return result, nil
	}
	return result, err
}

func (ctr *container) build(ap *Argument, proc *process.Process, anal process.Analyze, isFirst bool) (bool, error) {
	for {
		bat, end, err := ctr.ReceiveFromAllRegs(anal)
		if err != nil {
			return true, nil
		}
		if end {
			return false, nil
		}

		anal.Input(bat, isFirst)

		ctr.n = len(bat.Vecs)
		ctr.poses = ctr.poses[:0]
		for i := range ctr.executorsForOrderList {
			if ctr.executorsForOrderList[i].IsColumnExpr() {
				colIndex := ctr.executorsForOrderList[i].(*colexec.ColumnExpressionExecutor).GetColIndex()
				ctr.poses = append(ctr.poses, int32(colIndex))
			} else {
				vec, err := ctr.executorsForOrderList[i].EvalWithoutResultReusing(proc, []*batch.Batch{bat})
				if err != nil {
					return false, err
				}
				ctr.poses = append(ctr.poses, int32(len(bat.Vecs)))
				bat.Vecs = append(bat.Vecs, vec)
				anal.Alloc(int64(vec.Size()))
			}
		}

		if ctr.bat == nil {
			mp := make(map[int]int, len(ctr.poses))
			for i, pos := range ctr.poses {
				mp[int(pos)] = i
			}
			ctr.bat = batch.NewWithSize(len(bat.Vecs))
			for i, vec := range bat.Vecs {
				ctr.bat.Vecs[i] = vector.NewVec(*vec.GetType())
			}
			ctr.cmps = make([]compare.Compare, len(bat.Vecs))
			for i := range ctr.cmps {
				var desc, nullsLast bool
				if pos, ok := mp[i]; ok {
					desc = ap.Fs[pos].Flag&plan.OrderBySpec_DESC != 0
					if ap.Fs[pos].Flag&plan.OrderBySpec_NULLS_FIRST != 0 {
						nullsLast = false
					} else if ap.Fs[pos].Flag&plan.OrderBySpec_NULLS_LAST != 0 {
						nullsLast = true
					} else {
						nullsLast = desc
					}
				}
				ctr.cmps[i] = compare.New(*bat.Vecs[i].GetType(), desc, nullsLast)
			}
		}

		if err := ctr.processBatch(ap.Limit, bat, proc); err != nil {
			bat.Clean(proc.Mp())
			return false, err
		}
		proc.PutBatch(bat)
	}
}

func (ctr *container) processBatch(limit int64, bat *batch.Batch, proc *process.Process) error {
	var start int64

	length := int64(bat.RowCount())
	if n := int64(len(ctr.sels)); n < limit {
		start = limit - n
		if start > length {
			start = length
		}
		for i := int64(0); i < start; i++ {
			for j, vec := range ctr.bat.Vecs {
				if err := vec.UnionOne(bat.Vecs[j], i, proc.Mp()); err != nil {
					return err
				}
			}
			ctr.sels = append(ctr.sels, n)
			n++
		}
		ctr.bat.AddRowCount(bat.RowCount())
		if n == limit {
			ctr.sort()
		}
	}
	if start == length {
		return nil
	}

	// bat is still have items
	for i, cmp := range ctr.cmps {
		cmp.Set(1, bat.Vecs[i])
	}
	for i, j := start, length; i < j; i++ {
		if ctr.compare(1, 0, i, ctr.sels[0]) < 0 {
			for _, cmp := range ctr.cmps {
				if err := cmp.Copy(1, 0, i, ctr.sels[0], proc); err != nil {
					return err
				}
			}
			heap.Fix(ctr, 0)
		}
	}
	return nil
}

func (ctr *container) eval(limit int64, proc *process.Process, anal process.Analyze, isLast bool, result *vm.CallResult) error {
	if int64(len(ctr.sels)) < limit {
		ctr.sort()
	}
	for i, cmp := range ctr.cmps {
		ctr.bat.Vecs[i] = cmp.Vector()
	}
	sels := make([]int64, len(ctr.sels))
	for i, j := 0, len(ctr.sels); i < j; i++ {
		sels[len(sels)-1-i] = heap.Pop(ctr).(int64)
	}
	if err := ctr.bat.Shuffle(sels, proc.Mp()); err != nil {
		return err
	}
	for i := ctr.n; i < len(ctr.bat.Vecs); i++ {
		ctr.bat.Vecs[i].Free(proc.Mp())
	}
	ctr.bat.Vecs = ctr.bat.Vecs[:ctr.n]
	anal.Output(ctr.bat, isLast)
	result.Batch = ctr.bat
	return nil
}

// do sort work for heap, and result order will be set in container.sels
func (ctr *container) sort() {
	for i, cmp := range ctr.cmps {
		cmp.Set(0, ctr.bat.Vecs[i])
	}
	heap.Init(ctr)
}<|MERGE_RESOLUTION|>--- conflicted
+++ resolved
@@ -70,43 +70,24 @@
 	ctr := ap.ctr
 	result := vm.NewCallResult()
 	if ap.Limit == 0 {
-<<<<<<< HEAD
-		ap.Free(proc, false)
 		result.Batch = nil
 		result.Status = vm.ExecStop
 		return result, nil
 	}
 
 	if end, err := ctr.build(ap, proc, anal, arg.info.IsFirst); err != nil {
-		ap.Free(proc, true)
 		return result, err
-=======
-		proc.SetInputBatch(nil)
-		return process.ExecStop, nil
-	}
-
-	if end, err := ctr.build(ap, proc, anal, isFirst); err != nil {
-		return process.ExecNext, err
->>>>>>> 70775cba
 	} else if end {
 		result.Status = vm.ExecStop
 		return result, nil
 	}
 
 	if ctr.bat == nil {
-<<<<<<< HEAD
 		result.Batch = nil
 		result.Status = vm.ExecStop
 		return result, nil
 	}
 	err := ctr.eval(ap.Limit, proc, anal, arg.info.IsLast, &result)
-=======
-		proc.SetInputBatch(nil)
-		return process.ExecStop, nil
-	}
-	err := ctr.eval(ap.Limit, proc, anal, isLast)
-	ap.Free(proc, err != nil, nil)
->>>>>>> 70775cba
 	if err == nil {
 		result.Status = vm.ExecStop
 		return result, nil
