// Copyright 2021 Matrix Origin
//
// Licensed under the Apache License, Version 2.0 (the "License");
// you may not use this file except in compliance with the License.
// You may obtain a copy of the License at
//
//      http://www.apache.org/licenses/LICENSE-2.0
//
// Unless required by applicable law or agreed to in writing, software
// distributed under the License is distributed on an "AS IS" BASIS,
// WITHOUT WARRANTIES OR CONDITIONS OF ANY KIND, either express or implied.
// See the License for the specific language governing permissions and
// limitations under the License.

package mergetop

import (
	"github.com/matrixorigin/matrixone/pkg/sql/colexec"
	"reflect"

	"github.com/matrixorigin/matrixone/pkg/common/mpool"
	"github.com/matrixorigin/matrixone/pkg/compare"
	"github.com/matrixorigin/matrixone/pkg/container/batch"
	"github.com/matrixorigin/matrixone/pkg/pb/plan"
	"github.com/matrixorigin/matrixone/pkg/vm/process"
)

type container struct {
	n     int // result vector number
	sels  []int64
	poses []int32           // sorted list of attributes
	cmps  []compare.Compare // compare structure used to do sort work

	bat *batch.Batch // bat stores the final result of merge-top

	executorsForOrderList []colexec.ExpressionExecutor

	// aliveMergeReceiver is a count for no-close receiver
	aliveMergeReceiver int
	// receiverListener is a structure to listen all the merge receiver.
	receiverListener []reflect.SelectCase
}

type Argument struct {
	Limit int64               // Limit store the number of mergeTop-operator
	ctr   *container          // ctr stores the attributes needn't do Serialization work
	Fs    []*plan.OrderBySpec // Fs store the order information
}

func (arg *Argument) Free(proc *process.Process, pipelineFailed bool) {
	ctr := arg.ctr
	if ctr != nil {
		mp := proc.Mp()
		ctr.cleanBatch(mp)
<<<<<<< HEAD
		ctr.cleanExecutors()
=======
		ctr.cleanReceiver(mp)
>>>>>>> cf67e053
	}
}

func (ctr *container) cleanBatch(mp *mpool.MPool) {
	if ctr.bat != nil {
		ctr.bat.Clean(mp)
		ctr.bat = nil
	}
}

<<<<<<< HEAD
func (ctr *container) cleanExecutors() {
	for i := range ctr.executorsForOrderList {
		ctr.executorsForOrderList[i].Free()
=======
func (ctr *container) cleanReceiver(mp *mpool.MPool) {
	listeners := ctr.receiverListener
	alive := len(listeners)
	for alive != 0 {
		chosen, value, ok := reflect.Select(listeners)
		if !ok {
			listeners = append(listeners[:chosen], listeners[chosen+1:]...)
			alive--
			continue
		}
		pointer := value.UnsafePointer()
		bat := (*batch.Batch)(pointer)
		if bat == nil {
			alive--
			listeners = append(listeners[:chosen], listeners[chosen+1:]...)
			continue
		}
		bat.Clean(mp)
>>>>>>> cf67e053
	}
}

func (ctr *container) compare(vi, vj int, i, j int64) int {
	for _, pos := range ctr.poses {
		if r := ctr.cmps[pos].Compare(vi, vj, i, j); r != 0 {
			return r
		}
	}
	return 0
}

func (ctr *container) Len() int {
	return len(ctr.sels)
}

func (ctr *container) Less(i, j int) bool {
	return ctr.compare(0, 0, ctr.sels[i], ctr.sels[j]) > 0
}

func (ctr *container) Swap(i, j int) {
	ctr.sels[i], ctr.sels[j] = ctr.sels[j], ctr.sels[i]
}

func (ctr *container) Push(x interface{}) {
	ctr.sels = append(ctr.sels, x.(int64))
}

func (ctr *container) Pop() interface{} {
	n := len(ctr.sels) - 1
	x := ctr.sels[n]
	ctr.sels = ctr.sels[:n]
	return x
}<|MERGE_RESOLUTION|>--- conflicted
+++ resolved
@@ -52,11 +52,8 @@
 	if ctr != nil {
 		mp := proc.Mp()
 		ctr.cleanBatch(mp)
-<<<<<<< HEAD
 		ctr.cleanExecutors()
-=======
 		ctr.cleanReceiver(mp)
->>>>>>> cf67e053
 	}
 }
 
@@ -67,11 +64,12 @@
 	}
 }
 
-<<<<<<< HEAD
 func (ctr *container) cleanExecutors() {
 	for i := range ctr.executorsForOrderList {
 		ctr.executorsForOrderList[i].Free()
-=======
+	}
+}
+
 func (ctr *container) cleanReceiver(mp *mpool.MPool) {
 	listeners := ctr.receiverListener
 	alive := len(listeners)
@@ -90,7 +88,6 @@
 			continue
 		}
 		bat.Clean(mp)
->>>>>>> cf67e053
 	}
 }
 
