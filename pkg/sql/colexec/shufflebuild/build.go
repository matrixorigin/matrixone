// Copyright 2021 Matrix Origin
//
// Licensed under the Apache License, Version 2.0 (the "License");
// you may not use this file except in compliance with the License.
// You may obtain a copy of the License at
//
//      http://www.apache.org/licenses/LICENSE-2.0
//
// Unless required by applicable law or agreed to in writing, software
// distributed under the License is distributed on an "AS IS" BASIS,
// WITHOUT WARRANTIES OR CONDITIONS OF ANY KIND, either express or implied.
// See the License for the specific language governing permissions and
// limitations under the License.

package shufflebuild

import (
	"bytes"
	"runtime"
	"sync/atomic"

	"github.com/matrixorigin/matrixone/pkg/common/hashmap"
	"github.com/matrixorigin/matrixone/pkg/container/batch"
	"github.com/matrixorigin/matrixone/pkg/container/types"
	"github.com/matrixorigin/matrixone/pkg/container/vector"
	"github.com/matrixorigin/matrixone/pkg/sql/colexec"
	"github.com/matrixorigin/matrixone/pkg/vm"
	"github.com/matrixorigin/matrixone/pkg/vm/process"
)

const opName = "shuffle_build"

func (shuffleBuild *ShuffleBuild) String(buf *bytes.Buffer) {
	buf.WriteString(opName)
	buf.WriteString(": shuffle build ")
}

func (shuffleBuild *ShuffleBuild) OpType() vm.OpType {
	return vm.ShuffleBuild
}

func (shuffleBuild *ShuffleBuild) Prepare(proc *process.Process) (err error) {
	if shuffleBuild.RuntimeFilterSpec == nil {
		panic("there must be runtime filter in shuffle build!")
	}
	shuffleBuild.ctr = new(container)

	shuffleBuild.ctr.vecs = make([][]*vector.Vector, 0)
	ctr := shuffleBuild.ctr
	ctr.executor = make([]colexec.ExpressionExecutor, len(shuffleBuild.Conditions))
	ctr.keyWidth = 0
	for i, expr := range shuffleBuild.Conditions {
		typ := expr.Typ
		width := types.T(typ.Id).TypeLen()
		// todo : for varlena type, always go strhashmap
		if types.T(typ.Id).FixedLength() < 0 {
			width = 128
		}
		ctr.keyWidth += width
		ctr.executor[i], err = colexec.NewExpressionExecutor(proc, shuffleBuild.Conditions[i])
		if err != nil {
			return err
		}
	}

	if ctr.keyWidth <= 8 {
		if ctr.intHashMap, err = hashmap.NewIntHashMap(false, proc.Mp()); err != nil {
			return err
		}
	} else {
		if ctr.strHashMap, err = hashmap.NewStrMap(false, proc.Mp()); err != nil {
			return err
		}
	}

	shuffleBuild.ctr.batches = make([]*batch.Batch, 0)

	return nil
}

func (shuffleBuild *ShuffleBuild) Call(proc *process.Process) (vm.CallResult, error) {
	if err, isCancel := vm.CancelCheck(proc); isCancel {
		return vm.CancelResult, err
	}

	anal := proc.GetAnalyze(shuffleBuild.GetIdx(), shuffleBuild.GetParallelIdx(), shuffleBuild.GetParallelMajor())
	anal.Start()
	defer anal.Stop()

	result := vm.NewCallResult()
	ap := shuffleBuild
	ctr := ap.ctr
	for {
		switch ctr.state {
		case ReceiveBatch:
			err := ctr.collectBuildBatches(ap, proc, anal, shuffleBuild.GetIsFirst())
			if err != nil {
				return result, err
			}
			if err = ctr.handleRuntimeFilter(ap, proc); err != nil {
				return result, err
			}
			ctr.state = BuildHashMap
		case BuildHashMap:
			err := ctr.buildHashmap(ap, proc)
			if err != nil {
				ctr.cleanHashMap()
				return result, err
			}
			if !ap.NeedMergedBatch {
				// if do not need merged batch, free it now to save memory
				for i := range ctr.batches {
					proc.PutBatch(ctr.batches[i])
				}
				ctr.batches = nil
			}
			if ap.ctr.intHashMap != nil {
				anal.Alloc(ap.ctr.intHashMap.Size())
			} else if ap.ctr.strHashMap != nil {
				anal.Alloc(ap.ctr.strHashMap.Size())
			}
			ctr.state = SendHashMap

		case SendHashMap:
			result.Batch = batch.NewWithSize(0)

			if ctr.inputBatchRowCount > 0 {
				var jm *hashmap.JoinMap
				if ctr.keyWidth <= 8 {
					jm = hashmap.NewJoinMap(ctr.multiSels, nil, ctr.intHashMap, nil, ctr.hasNull, ap.IsDup)
				} else {
					jm = hashmap.NewJoinMap(ctr.multiSels, nil, nil, ctr.strHashMap, ctr.hasNull, ap.IsDup)
				}
				jm.SetPushedRuntimeFilterIn(ctr.runtimeFilterIn)
				result.Batch.AuxData = jm
				ctr.intHashMap = nil
				ctr.strHashMap = nil
				ctr.multiSels = nil
			} else {
				ctr.cleanHashMap()
			}

			// this is just a dummy batch to indicate that the batch is must not empty.
			// we should make sure this batch can be sent to the next join operator in other pipelines.
			if result.Batch.IsEmpty() {
				result.Batch.AddRowCount(1)
			}

			ctr.state = SendBatch
			return result, nil
		case SendBatch:
			if ctr.batchIdx >= len(ctr.batches) {
				ctr.state = End
			} else {
				result.Batch = ctr.batches[ctr.batchIdx]
				ctr.batchIdx++
			}
			return result, nil
		default:
			result.Batch = nil
			result.Status = vm.ExecStop
			return result, nil
		}
	}
}

// make sure src is not empty
func (ctr *container) mergeIntoBatches(src *batch.Batch, proc *process.Process) error {
	var err error
	if src.RowCount() == colexec.DefaultBatchSize {
		ctr.batches = append(ctr.batches, src)
		return nil
	} else {
		offset := 0
		appendRows := 0
		length := src.RowCount()
		for offset < length {
			ctr.tmpBatch, appendRows, err = proc.AppendToFixedSizeFromOffset(ctr.tmpBatch, src, offset)
			if err != nil {
				return err
			}
			if ctr.tmpBatch.RowCount() == colexec.DefaultBatchSize {
				ctr.batches = append(ctr.batches, ctr.tmpBatch)
				ctr.tmpBatch = nil
			}
			offset += appendRows
		}
		proc.PutBatch(src)
	}
	return nil
}

func (ctr *container) collectBuildBatches(shuffleBuild *ShuffleBuild, proc *process.Process, anal process.Analyze, isFirst bool) error {
	var currentBatch *batch.Batch
	for {
		result, err := vm.ChildrenCall(shuffleBuild.Children[0], proc, anal)
		if err != nil {
			return err
		}
		if result.Batch == nil {
			break
		}
		currentBatch = result.Batch
		if currentBatch == nil {
			break
		}
		atomic.AddInt64(&currentBatch.Cnt, 1)
		if currentBatch.IsEmpty() {
			proc.PutBatch(currentBatch)
			continue
		}

		anal.Input(currentBatch, isFirst)
		anal.Alloc(int64(currentBatch.Size()))

		ctr.inputBatchRowCount += currentBatch.RowCount()
		err = ctr.mergeIntoBatches(currentBatch, proc)
		if err != nil {
			return err
		}
	}
	if ctr.tmpBatch != nil && ctr.tmpBatch.RowCount() > 0 {
		ctr.batches = append(ctr.batches, ctr.tmpBatch)
		ctr.tmpBatch = nil
	}
	return nil
}

func (ctr *container) buildHashmap(ap *ShuffleBuild, proc *process.Process) error {
	if len(ctr.batches) == 0 {
		return nil
	}
	var err error
	if err = ctr.evalJoinCondition(proc); err != nil {
		return err
	}

	var itr hashmap.Iterator
	if ctr.keyWidth <= 8 {
		itr = ctr.intHashMap.NewIterator()
	} else {
		itr = ctr.strHashMap.NewIterator()
	}

	if ap.HashOnPK {
		// if hash on primary key, prealloc hashmap size to the count of batch
		if ctr.keyWidth <= 8 {
			err = ctr.intHashMap.PreAlloc(uint64(ctr.inputBatchRowCount), proc.Mp())
		} else {
			err = ctr.strHashMap.PreAlloc(uint64(ctr.inputBatchRowCount), proc.Mp())
		}
		if err != nil {
			return err
		}
	} else {
		if ap.NeedAllocateSels {
			ctr.multiSels = make([][]int32, ctr.inputBatchRowCount)
		}
	}

	var (
		cardinality uint64
		sels        []int32
	)

	for i := 0; i < ctr.inputBatchRowCount; i += hashmap.UnitLimit {
		if i%(hashmap.UnitLimit*32) == 0 {
			runtime.Gosched()
		}
		n := ctr.inputBatchRowCount - i
		if n > hashmap.UnitLimit {
			n = hashmap.UnitLimit
		}

		// if not hash on primary key, estimate the hashmap size after 8192 rows
		//preAlloc to improve performance and reduce memory reAlloc
		if !ap.HashOnPK && ctr.inputBatchRowCount > hashmap.HashMapSizeThreshHold && i == hashmap.HashMapSizeEstimate {
			if ctr.keyWidth <= 8 {
				groupCount := ctr.intHashMap.GroupCount()
				rate := float64(groupCount) / float64(i)
				hashmapCount := uint64(float64(ctr.inputBatchRowCount) * rate)
				if hashmapCount > groupCount {
					err = ctr.intHashMap.PreAlloc(hashmapCount-groupCount, proc.Mp())
				}
			} else {
				groupCount := ctr.strHashMap.GroupCount()
				rate := float64(groupCount) / float64(i)
				hashmapCount := uint64(float64(ctr.inputBatchRowCount) * rate)
				if hashmapCount > groupCount {
					err = ctr.strHashMap.PreAlloc(hashmapCount-groupCount, proc.Mp())
				}
			}
			if err != nil {
				return err
			}
		}

		vecIdx1 := i / colexec.DefaultBatchSize
		vecIdx2 := i % colexec.DefaultBatchSize
		vals, zvals, err := itr.Insert(vecIdx2, n, ctr.vecs[vecIdx1])
		if err != nil {
			return err
		}
		for k, v := range vals[:n] {
			if zvals[k] == 0 {
				ctr.hasNull = true
				continue
			}
			if v == 0 {
				continue
			}
			ai := int64(v) - 1

			if !ap.HashOnPK && ap.NeedAllocateSels {
				if ctr.multiSels[ai] == nil {
					ctr.multiSels[ai] = make([]int32, 0)
				}
				ctr.multiSels[ai] = append(ctr.multiSels[ai], int32(i+k))
			}
		}

		if ap.RuntimeFilterSpec != nil {
			if len(ap.ctr.uniqueJoinKeys) == 0 {
				ap.ctr.uniqueJoinKeys = make([]*vector.Vector, len(ctr.executor))
				for j, vec := range ctr.vecs[vecIdx1] {
					ap.ctr.uniqueJoinKeys[j] = proc.GetVector(*vec.GetType())
				}
			}

			if ap.HashOnPK {
				for j, vec := range ctr.vecs[vecIdx1] {
					err = ap.ctr.uniqueJoinKeys[j].UnionBatch(vec, int64(vecIdx2), n, nil, proc.Mp())
					if err != nil {
						return err
					}
				}
			} else {
				if sels == nil {
					sels = make([]int32, hashmap.UnitLimit)
				}

				sels = sels[:0]
				for j, v := range vals[:n] {
					if v > cardinality {
						sels = append(sels, int32(i+j))
						cardinality = v
					}
				}

				for j, vec := range ctr.vecs[vecIdx1] {
					for _, sel := range sels {
						_, idx2 := sel/colexec.DefaultBatchSize, sel%colexec.DefaultBatchSize
						err = ap.ctr.uniqueJoinKeys[j].UnionOne(vec, int64(idx2), proc.Mp())
						if err != nil {
							return err
						}
					}
				}
			}
		}
	}

	return nil
}

func (ctr *container) handleRuntimeFilter(ap *ShuffleBuild, proc *process.Process) error {
	if ap.RuntimeFilterSpec == nil {
		panic("there must be runtime filter in shuffle build!")
	}
<<<<<<< HEAD
=======
	// only shuffle build operator with parallelIdx = 0 send this runtime filter
	if ap.GetParallelIdx() != 0 {
		return nil
	}
>>>>>>> 7eaf1239
	//only support runtime filter pass for now in shuffle join
	var runtimeFilter process.RuntimeFilterMessage
	runtimeFilter.Tag = ap.RuntimeFilterSpec.Tag
	runtimeFilter.Typ = process.RuntimeFilter_PASS
	proc.SendRuntimeFilter(runtimeFilter, ap.RuntimeFilterSpec)
	return nil
}

func (ctr *container) evalJoinCondition(proc *process.Process) error {
	for idx1 := range ctr.batches {
		tmpVes := make([]*vector.Vector, len(ctr.executor))
		ctr.vecs = append(ctr.vecs, tmpVes)
		for idx2 := range ctr.executor {
			vec, err := ctr.executor[idx2].Eval(proc, []*batch.Batch{ctr.batches[idx1]}, nil)
			if err != nil {
				return err
			}
			ctr.vecs[idx1][idx2] = vec
		}
	}
	return nil
}<|MERGE_RESOLUTION|>--- conflicted
+++ resolved
@@ -367,13 +367,10 @@
 	if ap.RuntimeFilterSpec == nil {
 		panic("there must be runtime filter in shuffle build!")
 	}
-<<<<<<< HEAD
-=======
 	// only shuffle build operator with parallelIdx = 0 send this runtime filter
 	if ap.GetParallelIdx() != 0 {
 		return nil
 	}
->>>>>>> 7eaf1239
 	//only support runtime filter pass for now in shuffle join
 	var runtimeFilter process.RuntimeFilterMessage
 	runtimeFilter.Tag = ap.RuntimeFilterSpec.Tag
