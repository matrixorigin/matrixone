--- conflicted
+++ resolved
@@ -561,13 +561,8 @@
 	return
 }
 
-<<<<<<< HEAD
 func (writer *s3Writer) flushTailAndWriteToOutput(proc *process.Process, analyzer process.Analyzer) (err error) {
-	if (writer.action == actionDelete && writer.batchSize > 0) || writer.batchSize > TagS3SizeForMOLogger {
-=======
-func (writer *s3Writer) flushTailAndWriteToOutput(proc *process.Process) (err error) {
 	if writer.batchSize > TagS3SizeForMOLogger {
->>>>>>> e7771f64
 		//write tail batch to s3
 		err = writer.sortAndSync(proc, analyzer)
 		if err != nil {
