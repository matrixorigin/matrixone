// Copyright 2022 Matrix Origin
//
// Licensed under the Apache License, Version 2.0 (the "License");
// you may not use this file except in compliance with the License.
// You may obtain a copy of the License at
//
//     http://www.apache.org/licenses/LICENSE-2.0
//
// Unless required by applicable law or agreed to in writing, software
// distributed under the License is distributed on an "AS IS" BASIS,
// WITHOUT WARRANTIES OR CONDITIONS OF ANY KIND, either express or implied.
// See the License for the specific language governing permissions and
// limitations under the License.

package table_function

import (
	"fmt"
	"strconv"

	"github.com/bytedance/sonic"
	"github.com/matrixorigin/matrixone/pkg/common/moerr"
	"github.com/matrixorigin/matrixone/pkg/container/batch"
	"github.com/matrixorigin/matrixone/pkg/container/types"
	"github.com/matrixorigin/matrixone/pkg/container/vector"
	"github.com/matrixorigin/matrixone/pkg/pb/plan"
	"github.com/matrixorigin/matrixone/pkg/sql/colexec"
	"github.com/matrixorigin/matrixone/pkg/vectorindex"
	veccache "github.com/matrixorigin/matrixone/pkg/vectorindex/cache"
	"github.com/matrixorigin/matrixone/pkg/vectorindex/ivfflat"
	"github.com/matrixorigin/matrixone/pkg/vectorindex/metric"
	"github.com/matrixorigin/matrixone/pkg/vectorindex/sqlexec"
	"github.com/matrixorigin/matrixone/pkg/vm"
	"github.com/matrixorigin/matrixone/pkg/vm/process"
)

type ivfSearchState struct {
	inited    bool
	param     vectorindex.IvfParam
	tblcfg    vectorindex.IndexTableConfig
	idxcfg    vectorindex.IndexConfig
	offset    int
	limit     uint64
	keys      any
	distances []float64
	// holding one call batch, tokenizedState owns it.
	batch *batch.Batch
}

// stub function
var (
	newIvfAlgo = newIvfAlgoFn
	getVersion = ivfflat.GetVersion
)

func newIvfAlgoFn(idxcfg vectorindex.IndexConfig, tblcfg vectorindex.IndexTableConfig) (veccache.VectorIndexSearchIf, error) {
	switch idxcfg.Ivfflat.VectorType {
	case int32(types.T_array_float32):
		return ivfflat.NewIvfflatSearch[float32](idxcfg, tblcfg), nil
	case int32(types.T_array_float64):
		return ivfflat.NewIvfflatSearch[float64](idxcfg, tblcfg), nil
	default:
		return nil, moerr.NewInternalErrorNoCtx("newIvfAlgoFn: invalid vector type")
	}
}

func (u *ivfSearchState) end(tf *TableFunction, proc *process.Process) error {

	return nil
}

func (u *ivfSearchState) reset(tf *TableFunction, proc *process.Process) {
	if u.batch != nil {
		u.batch.CleanOnlyData()
	}
}

func (u *ivfSearchState) call(tf *TableFunction, proc *process.Process) (vm.CallResult, error) {

	u.batch.CleanOnlyData()

	keys, ok := u.keys.([]any)
	if !ok {
		return vm.CancelResult, moerr.NewInternalError(proc.Ctx, "keys is not []any")
	}

	nkeys := len(keys)
	n := 0

	for i := u.offset; i < nkeys && n < 8192; i++ {
		vector.AppendAny(u.batch.Vecs[0], keys[i], false, proc.Mp())
		vector.AppendFixed(u.batch.Vecs[1], u.distances[i], false, proc.Mp())
		n++
	}

	u.offset += n

	u.batch.SetRowCount(n)

	if u.batch.RowCount() == 0 {
		return vm.CancelResult, nil
	}

	// write the batch
	return vm.CallResult{Status: vm.ExecNext, Batch: u.batch}, nil
}

func (u *ivfSearchState) free(tf *TableFunction, proc *process.Process, pipelineFailed bool, err error) {
	if u.batch != nil {
		u.batch.Clean(proc.Mp())
	}
}

func ivfSearchPrepare(proc *process.Process, arg *TableFunction) (tvfState, error) {
	var err error
	st := &ivfSearchState{}

	arg.ctr.executorsForArgs, err = colexec.NewExpressionExecutorsFromPlanExpressions(proc, arg.Args)
	arg.ctr.argVecs = make([]*vector.Vector, len(arg.Args))

	if arg.Limit != nil {
		if cExpr, ok := arg.Limit.Expr.(*plan.Expr_Lit); ok {
			if c, ok := cExpr.Lit.Value.(*plan.Literal_U64Val); ok {
				st.limit = c.U64Val
			}
		}
	} else {
		st.limit = uint64(1)
	}

	return st, err

}

// start calling tvf on nthRow and put the result in u.batch.  Note that current tokenize impl will
// always return one batch per nthRow.
func (u *ivfSearchState) start(tf *TableFunction, proc *process.Process, nthRow int, analyzer process.Analyzer) (err error) {

	if !u.inited {
		if len(tf.Params) > 0 {
			err = sonic.Unmarshal([]byte(tf.Params), &u.param)
			if err != nil {
				return err
			}
		}

		if len(u.param.Lists) > 0 {
			lists, err := strconv.Atoi(u.param.Lists)
			if err != nil {
				return err
			}
			u.idxcfg.Ivfflat.Lists = uint(lists)
		} else {
			return moerr.NewInternalError(proc.Ctx, "Invalid Lists value")
		}

		metrictype, ok := metric.OpTypeToIvfMetric[u.param.OpType]
		if !ok {
			return moerr.NewInternalError(proc.Ctx, "invalid optype")
		}
		u.idxcfg.OpType = u.param.OpType
		u.idxcfg.Ivfflat.Metric = uint16(metrictype)

		// IndexTableConfig
		cfgVec := tf.ctr.argVecs[0]
		if cfgVec.GetType().Oid != types.T_varchar {
			return moerr.NewInvalidInput(proc.Ctx, "First argument (IndexTableConfig must be a string")
		}
		if !cfgVec.IsConst() {
			return moerr.NewInternalError(proc.Ctx, "IndexTableConfig must be a String constant")
		}
		cfgstr := cfgVec.UnsafeGetStringAt(0)
		if len(cfgstr) == 0 {
			return moerr.NewInternalError(proc.Ctx, "IndexTableConfig is empty")
		}
		err := sonic.Unmarshal([]byte(cfgstr), &u.tblcfg)
		if err != nil {
			return err
		}

		// f32vec
		faVec := tf.ctr.argVecs[1]
		if faVec.GetType().Oid != types.T_array_float32 && faVec.GetType().Oid != types.T_array_float64 {
			return moerr.NewInvalidInput(proc.Ctx, "Second argument (vector must be a vecf32 or vecf64 type")
		}

		if int32(faVec.GetType().Oid) != u.tblcfg.KeyPartType {
			return moerr.NewInvalidInput(proc.Ctx, "Second argument (vector type not match with source part type")
		}

		dimension := faVec.GetType().Width

		// dimension
		u.idxcfg.Ivfflat.Dimensions = uint(dimension)
		u.idxcfg.Type = vectorindex.IVFFLAT

		// get version
		version, err := getVersion(sqlexec.NewSqlProcess(proc), u.tblcfg)
		if err != nil {
			return err
		}
		u.idxcfg.Ivfflat.Version = version                 // version from meta table
		u.idxcfg.Ivfflat.VectorType = u.tblcfg.KeyPartType // array float32 or array float64

		u.batch = tf.createResultBatch()
		u.inited = true
	}

	// reset slice
	u.offset = 0
	u.keys = nil
	u.distances = nil

	// cleanup the batch
	u.batch.CleanOnlyData()

	// vector cache
	veccache.Cache.Once()

	faVec := tf.ctr.argVecs[1]

	switch faVec.GetType().Oid {
	case types.T_array_float32:
		return runIvfSearchVector[float32](tf, u, proc, faVec, nthRow)
	case types.T_array_float64:
		return runIvfSearchVector[float64](tf, u, proc, faVec, nthRow)
	default:
		return moerr.NewInternalError(proc.Ctx, "vector is not array_float32 or array_float64")
	}
}

func runIvfSearchVector[T types.RealNumbers](tf *TableFunction, u *ivfSearchState, proc *process.Process, faVec *vector.Vector, nthRow int) (err error) {
	if faVec.IsNull(uint64(nthRow)) {
		return nil
	}

	fa := types.BytesToArray[T](faVec.GetBytesAt(nthRow))
	if uint(len(fa)) != u.idxcfg.Ivfflat.Dimensions {
		return moerr.NewInvalidInput(proc.Ctx, fmt.Sprintf("vector ops between different dimensions (%d, %d) is not permitted.", u.idxcfg.Ivfflat.Dimensions, len(fa)))
	}

	algo, err := newIvfAlgo(u.idxcfg, u.tblcfg)
	if err != nil {
		return err
	}
	key := fmt.Sprintf("%s:%d", u.tblcfg.IndexTable, u.idxcfg.Ivfflat.Version)
<<<<<<< HEAD
	u.keys, u.distances, err = veccache.Cache.Search(sqlexec.NewSqlProcess(proc), key, algo, fa, vectorindex.RuntimeConfig{Limit: uint(u.limit), Probe: uint(u.tblcfg.Nprobe)})
=======
	rt := vectorindex.RuntimeConfig{
		Limit:             uint(u.limit),
		Probe:             uint(u.tblcfg.Nprobe),
		BackgroundQueries: make([]*plan.Query, 1),
	}
	u.keys, u.distances, err = veccache.Cache.Search(proc, key, algo, fa, rt)
>>>>>>> caf1ce51
	if err != nil {
		return err
	}

	opStats := tf.OpAnalyzer.GetOpStats()
	opStats.BackgroundQueries = append(opStats.BackgroundQueries, rt.BackgroundQueries...)

	return nil
}<|MERGE_RESOLUTION|>--- conflicted
+++ resolved
@@ -244,16 +244,12 @@
 		return err
 	}
 	key := fmt.Sprintf("%s:%d", u.tblcfg.IndexTable, u.idxcfg.Ivfflat.Version)
-<<<<<<< HEAD
-	u.keys, u.distances, err = veccache.Cache.Search(sqlexec.NewSqlProcess(proc), key, algo, fa, vectorindex.RuntimeConfig{Limit: uint(u.limit), Probe: uint(u.tblcfg.Nprobe)})
-=======
 	rt := vectorindex.RuntimeConfig{
 		Limit:             uint(u.limit),
 		Probe:             uint(u.tblcfg.Nprobe),
 		BackgroundQueries: make([]*plan.Query, 1),
 	}
-	u.keys, u.distances, err = veccache.Cache.Search(proc, key, algo, fa, rt)
->>>>>>> caf1ce51
+	u.keys, u.distances, err = veccache.Cache.Search(sqlexec.NewSqlProcess(proc), key, algo, fa, rt)
 	if err != nil {
 		return err
 	}
