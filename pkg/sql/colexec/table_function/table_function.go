--- conflicted
+++ resolved
@@ -33,11 +33,8 @@
 		return generateSeriesCall(idx, proc, tblArg)
 	case "meta_scan":
 		return metaScanCall(idx, proc, tblArg)
-<<<<<<< HEAD
-=======
 	case "current_account":
 		return currentAccountCall(idx, proc, tblArg)
->>>>>>> f30f06a5
 	default:
 		return true, moerr.NewNotSupported(proc.Ctx, fmt.Sprintf("table function %s is not supported", tblArg.Name))
 	}
@@ -56,11 +53,8 @@
 		return generateSeriesPrepare(proc, tblArg)
 	case "meta_scan":
 		return metaScanPrepare(proc, tblArg)
-<<<<<<< HEAD
-=======
 	case "current_account":
 		return currentAccountPrepare(proc, tblArg)
->>>>>>> f30f06a5
 	default:
 		return moerr.NewNotSupported(proc.Ctx, fmt.Sprintf("table function %s is not supported", tblArg.Name))
 	}
