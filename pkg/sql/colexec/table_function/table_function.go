--- conflicted
+++ resolved
@@ -31,11 +31,7 @@
 
 const (
 	FULLTEXT_INDEX_SCAN     = "fulltext_index_scan"
-<<<<<<< HEAD
-	FULLTEXT_INDEX_TOKENIZE = "fulltext_tokenize"
-=======
 	FULLTEXT_INDEX_TOKENIZE = "fulltext_index_tokenize"
->>>>>>> b82b860b
 )
 
 func (tableFunction *TableFunction) Call(proc *process.Process) (vm.CallResult, error) {
@@ -143,15 +139,10 @@
 		tblArg.ctr.state, err = moTransactionsPrepare(proc, tblArg)
 	case "mo_cache":
 		tblArg.ctr.state, err = moCachePrepare(proc, tblArg)
-<<<<<<< HEAD
-	case FULLTEXT_INDEX_SCAN:
-		tblArg.ctr.state, err = fulltextIndexScanPrepare(proc, tblArg)
-=======
 	case "fulltext_index_scan":
 		tblArg.ctr.state, err = fulltextIndexScanPrepare(proc, tblArg)
 	case "fulltext_index_tokenize":
 		tblArg.ctr.state, err = fulltextIndexTokenizePrepare(proc, tblArg)
->>>>>>> b82b860b
 	case "stage_list":
 		tblArg.ctr.state, err = stageListPrepare(proc, tblArg)
 	default:
