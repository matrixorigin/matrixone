--- conflicted
+++ resolved
@@ -40,7 +40,7 @@
 
 	// we know this cannot be true but check anyway
 	if tableFunction.ctr.state == nil {
-		return vm.CancelResult, moerr.NewInternalError(proc.Ctx, "table function %s state is nil", tableFunction.FuncName)
+		return vm.CancelResult, moerr.NewInternalErrorf(proc.Ctx, "table function %s state is nil", tableFunction.FuncName)
 	}
 
 	// loop
@@ -79,7 +79,6 @@
 			return vm.CancelResult, err
 		}
 
-<<<<<<< HEAD
 		if res.Batch.IsDone() {
 			tableFunction.ctr.nextRow++
 			if tableFunction.ctr.nextRow < tableFunction.ctr.inputBatch.RowCount() {
@@ -88,16 +87,6 @@
 				}
 			}
 			continue
-=======
-	if tableFunction.ctr.buf.VectorCount() != len(tblArg.ctr.retSchema) {
-		result.Status = vm.ExecStop
-		return result, moerr.NewInternalErrorf(proc.Ctx, "table function %s return length mismatch", tblArg.FuncName)
-	}
-	for i := range tblArg.ctr.retSchema {
-		if tableFunction.ctr.buf.GetVector(int32(i)).GetType().Oid != tblArg.ctr.retSchema[i].Oid {
-			result.Status = vm.ExecStop
-			return result, moerr.NewInternalErrorf(proc.Ctx, "table function %s return type mismatch", tblArg.FuncName)
->>>>>>> 5b70d659
 		}
 
 		return res, nil
