--- conflicted
+++ resolved
@@ -57,13 +57,9 @@
 	case "mo_configurations":
 		f, e = moConfigurationsCall(idx, proc, tblArg, &result)
 	case "mo_transactions":
-<<<<<<< HEAD
 		f, e = moTransactionsCall(idx, proc, tblArg, &result)
-=======
-		f, e = moTransactionsCall(idx, proc, tblArg)
 	case "mo_cache":
 		f, e = moCacheCall(idx, proc, tblArg)
->>>>>>> 9b3f31b3
 	default:
 		result.Status = vm.ExecStop
 		return result, moerr.NewNotSupported(proc.Ctx, fmt.Sprintf("table function %s is not supported", tblArg.Name))
