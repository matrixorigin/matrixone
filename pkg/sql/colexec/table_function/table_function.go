--- conflicted
+++ resolved
@@ -52,23 +52,13 @@
 	for {
 		if tableFunction.ctr.inputBatch.IsDone() || tableFunction.ctr.nextRow >= tableFunction.ctr.inputBatch.RowCount() {
 			// get to next input batch
-<<<<<<< HEAD
-			input, err := vm.ChildrenCall(tableFunction.GetChildren(0), proc, analyzer)
-			if err != nil {
-				return input, err
-			}
-
-			tableFunction.ctr.inputBatch = input.Batch
-			if input.Batch.IsDone() {
-				// End of Input
-				err := tableFunction.ctr.state.end(tableFunction, proc)
-				if err != nil {
-					return vm.CancelResult, err
-				}
-				return input, nil
-=======
 			if tableFunction.isTbFuncSourceOp() {
 				if tableFunction.ctr.isDone {
+					// End of Input
+					err := tableFunction.ctr.state.end(tableFunction, proc)
+					if err != nil {
+						return vm.CancelResult, err
+					}
 					return vm.NewCallResult(), nil
 				}
 				tableFunction.ctr.inputBatch = batch.EmptyForConstFoldBatch
@@ -80,9 +70,13 @@
 				}
 				tableFunction.ctr.inputBatch = input.Batch
 				if input.Batch.IsDone() {
+					// End of Input
+					err := tableFunction.ctr.state.end(tableFunction, proc)
+					if err != nil {
+						return input, err
+					}
 					return input, nil
 				}
->>>>>>> 4a0cc220
 			}
 
 			// Got a valid batch, eval tbf args
