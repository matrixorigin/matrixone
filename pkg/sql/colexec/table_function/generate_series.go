--- conflicted
+++ resolved
@@ -122,15 +122,9 @@
 		startStr := startSlice[0]
 		endStr := endSlice[0]
 		stepStr := stepSlice[0]
-<<<<<<< HEAD
-		precision := int32(findPrecision(startStr, endStr))
-		rbat.Vecs[0].GetType().Precision = precision
-		start, err := types.ParseDatetime(startStr, precision)
-=======
 		scale := int32(findScale(startStr, endStr))
-		rbat.Vecs[0].Typ.Scale = scale
+		rbat.Vecs[0].GetType().Scale = scale
 		start, err := types.ParseDatetime(startStr, scale)
->>>>>>> 1d72c40b
 		if err != nil {
 			err = tryInt(startStr, endStr, stepStr, proc, rbat)
 			if err != nil {
@@ -334,21 +328,13 @@
 	}
 	stepSlice := vector.MustStrCol(stepVec)
 	step = stepSlice[0]
-<<<<<<< HEAD
-	res, err := generateDatetime(proc.Ctx, start, end, step, startVec.GetType().Precision)
-=======
-	res, err := generateDatetime(proc.Ctx, start, end, step, startVec.Typ.Scale)
->>>>>>> 1d72c40b
+	res, err := generateDatetime(proc.Ctx, start, end, step, startVec.GetType().Scale)
 	if err != nil {
 		return err
 	}
 	for i := range res {
 		if toString {
-<<<<<<< HEAD
-			err = vector.AppendBytes(rbat.Vecs[0], []byte(res[i].String2(rbat.Vecs[0].GetType().Precision)), false, proc.Mp())
-=======
-			err = rbat.Vecs[0].Append([]byte(res[i].String2(rbat.Vecs[0].Typ.Scale)), false, proc.Mp())
->>>>>>> 1d72c40b
+			err = vector.AppendBytes(rbat.Vecs[0], []byte(res[i].String2(rbat.Vecs[0].GetType().Scale)), false, proc.Mp())
 		} else {
 			err = vector.AppendFixed(rbat.Vecs[0], res[i], false, proc.Mp())
 		}
