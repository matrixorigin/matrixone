--- conflicted
+++ resolved
@@ -44,73 +44,9 @@
 	i64State genNumState[int64]
 	dtState  genDatetimeState
 
-<<<<<<< HEAD
 	// holding output batch of generate_series, we own it.
 	batch *batch.Batch
 }
-=======
-		if len(tableFunction.ctr.executorsForArgs) == 1 {
-			endVec, err = tableFunction.ctr.executorsForArgs[0].Eval(proc, []*batch.Batch{batch.EmptyForConstFoldBatch}, nil)
-			if err != nil {
-				return err
-			}
-			startVec, err = vector.NewConstFixed(types.T_int64.ToType(), int64(1), 1, proc.Mp())
-		} else {
-			startVec, err = tableFunction.ctr.executorsForArgs[0].Eval(proc, []*batch.Batch{batch.EmptyForConstFoldBatch}, nil)
-			if err != nil {
-				return err
-			}
-			endVec, err = tableFunction.ctr.executorsForArgs[1].Eval(proc, []*batch.Batch{batch.EmptyForConstFoldBatch}, nil)
-		}
-		if err != nil {
-			return err
-		}
-		if len(tableFunction.Args) == 3 {
-			stepVec, err = tableFunction.ctr.executorsForArgs[2].Eval(proc, []*batch.Batch{batch.EmptyForConstFoldBatch}, nil)
-			if err != nil {
-				return err
-			}
-		}
-		if !startVec.IsConst() || !endVec.IsConst() || (stepVec != nil && !stepVec.IsConst()) {
-			return moerr.NewInvalidInput(proc.Ctx, "generate_series only support scalar")
-		}
-		tableFunction.ctr.generateSeries.startVecType = startVec.GetType()
-		switch tableFunction.ctr.generateSeries.startVecType.Oid {
-		case types.T_int32:
-			if endVec.GetType().Oid != types.T_int32 || (stepVec != nil && stepVec.GetType().Oid != types.T_int32) {
-				return moerr.NewInvalidInputf(proc.Ctx, "generate_series arguments must be of the same type, type1: %s, type2: %s", startVec.GetType().Oid.String(), endVec.GetType().Oid.String())
-			}
-			initStartAndEnd[int32](tableFunction, startVec, endVec, stepVec)
-		case types.T_int64:
-			if endVec.GetType().Oid != types.T_int64 || (stepVec != nil && stepVec.GetType().Oid != types.T_int64) {
-				return moerr.NewInvalidInputf(proc.Ctx, "generate_series arguments must be of the same type, type1: %s, type2: %s", startVec.GetType().Oid.String(), endVec.GetType().Oid.String())
-			}
-			initStartAndEnd[int64](tableFunction, startVec, endVec, stepVec)
-		case types.T_datetime:
-			if endVec.GetType().Oid != types.T_datetime || (stepVec != nil && stepVec.GetType().Oid != types.T_varchar) {
-				return moerr.NewInvalidInputf(proc.Ctx, "generate_series arguments must be of the same type, type1: %s, type2: %s", startVec.GetType().Oid.String(), endVec.GetType().Oid.String())
-			}
-			startSlice := vector.MustFixedCol[types.Datetime](startVec)
-			endSlice := vector.MustFixedCol[types.Datetime](endVec)
-			tableFunction.ctr.generateSeries.start = startSlice[0]
-			tableFunction.ctr.generateSeries.end = endSlice[0]
-			tableFunction.ctr.generateSeries.last = endSlice[0]
-			if stepVec == nil {
-				return moerr.NewInvalidInput(proc.Ctx, "generate_series datetime must specify step")
-			}
-			tableFunction.ctr.generateSeries.step = stepVec.GetStringAt(0)
-		case types.T_varchar:
-			if stepVec == nil {
-				return moerr.NewInvalidInput(proc.Ctx, "generate_series must specify step")
-			}
-			startStr := startVec.GetStringAt(0)
-			endStr := endVec.GetStringAt(0)
-			scale := int32(findScale(startStr, endStr))
-			startTmp, err := types.ParseDatetime(startStr, scale)
-			if err != nil {
-				return err
-			}
->>>>>>> 5b70d659
 
 func initStartAndEndNum[T int32 | int64](gs *genNumState[T], proc *process.Process, startVec, endVec, stepVec *vector.Vector, nth int) error {
 	if startVec == nil {
@@ -119,20 +55,8 @@
 		gs.start = vector.GetFixedAt[T](startVec, nth)
 	}
 
-<<<<<<< HEAD
 	// end vec is always not null
 	gs.end = vector.GetFixedAt[T](endVec, nth)
-=======
-			newStartSlice := vector.MustFixedCol[types.Datetime](startVecTmp)
-			newEndSlice := vector.MustFixedCol[types.Datetime](endVecTmp)
-			tableFunction.ctr.generateSeries.scale = scale
-			tableFunction.ctr.generateSeries.start = newStartSlice[0]
-			tableFunction.ctr.generateSeries.end = newEndSlice[0]
-			tableFunction.ctr.generateSeries.last = newEndSlice[0]
-			tableFunction.ctr.generateSeries.step = stepVec.GetStringAt(0)
-		default:
-			return moerr.NewNotSupportedf(proc.Ctx, "generate_series not support type %s", tableFunction.ctr.generateSeries.startVecType.Oid.String())
->>>>>>> 5b70d659
 
 	if stepVec == nil {
 		if gs.start < gs.end {
@@ -162,7 +86,7 @@
 	stepStr = strings.TrimSuffix(stepStr, "(s)")
 	s := strings.Split(stepStr, " ")
 	if len(s) != 2 {
-		return moerr.NewInvalidInput(proc.Ctx, "invalid step '%s'", stepStr)
+		return moerr.NewInvalidInputf(proc.Ctx, "invalid step '%s'", stepStr)
 	}
 	gs.step, err = strconv.ParseInt(s[0], 10, 64)
 	if err != nil {
@@ -171,53 +95,8 @@
 	if gs.step == 0 {
 		return moerr.NewInvalidInput(proc.Ctx, "generate_series step cannot be zero")
 	}
-<<<<<<< HEAD
 	gs.tp, err = types.IntervalTypeOf(s[1])
 	return err
-=======
-
-	switch tableFunction.ctr.generateSeries.startVecType.Oid {
-	case types.T_int32:
-		start := tableFunction.ctr.generateSeries.start.(int32)
-		end := tableFunction.ctr.generateSeries.end.(int32)
-		step := tableFunction.ctr.generateSeries.step.(int32)
-		err = handleInt(start, end, step, generateInt32, proc, rbat)
-		if err != nil {
-			return false, err
-		}
-	case types.T_int64:
-		start := tableFunction.ctr.generateSeries.start.(int64)
-		end := tableFunction.ctr.generateSeries.end.(int64)
-		step := tableFunction.ctr.generateSeries.step.(int64)
-		err = handleInt(start, end, step, generateInt64, proc, rbat)
-		if err != nil {
-			return false, err
-		}
-	case types.T_datetime:
-		start := tableFunction.ctr.generateSeries.start.(types.Datetime)
-		end := tableFunction.ctr.generateSeries.end.(types.Datetime)
-		step := tableFunction.ctr.generateSeries.step.(string)
-
-		err = handleDatetime(start, end, step, -1, proc, rbat)
-	case types.T_varchar:
-		start := tableFunction.ctr.generateSeries.start.(types.Datetime)
-		end := tableFunction.ctr.generateSeries.end.(types.Datetime)
-		step := tableFunction.ctr.generateSeries.step.(string)
-		scale := tableFunction.ctr.generateSeries.scale
-		rbat.Vecs[0].GetType().Scale = scale
-
-		err = handleDatetime(start, end, step, scale, proc, rbat)
-		if err != nil {
-			return false, err
-		}
-
-	default:
-		return false, moerr.NewNotSupportedf(proc.Ctx, "generate_series not support type %s", tableFunction.ctr.generateSeries.startVecType.Oid.String())
-
-	}
-	result.Batch = rbat
-	return false, nil
->>>>>>> 5b70d659
 }
 
 func initStartAndEndDatetime(gs *genDatetimeState,
@@ -260,23 +139,9 @@
 	}
 }
 
-<<<<<<< HEAD
 func (g *generateSeriesArg) free(tf *TableFunction, proc *process.Process, pipelineFailed bool, err error) {
 	if g.batch != nil {
 		g.batch.Clean(proc.Mp())
-=======
-func genStep(ctx context.Context, step string) (num int64, tp types.IntervalType, err error) {
-	step = trimStep(step)
-	s := strings.Split(step, " ")
-	if len(s) != 2 {
-		err = moerr.NewInvalidInputf(ctx, "invalid step '%s'", step)
-		return
-	}
-	num, err = strconv.ParseInt(s[0], 10, 64)
-	if err != nil {
-		err = moerr.NewInvalidInputf(ctx, "invalid step '%s'", step)
-		return
->>>>>>> 5b70d659
 	}
 }
 
@@ -329,7 +194,7 @@
 		tf.Rets[0].Typ = plan2.MakePlan2Type(&typ)
 		tf.ctr.retSchema[0] = typ
 	default:
-		return moerr.NewNotSupported(proc.Ctx, "generate_series not support type %s", resTyp.Oid.String())
+		return moerr.NewNotSupportedf(proc.Ctx, "generate_series not support type %s", resTyp.Oid.String())
 	}
 
 	if g.batch == nil {
@@ -340,7 +205,6 @@
 	return nil
 }
 
-<<<<<<< HEAD
 func buildNextNumBatch[T int32 | int64](g *genNumState[T], rbat *batch.Batch, maxSz int, proc *process.Process) {
 	cnt := 0
 	for cnt = 0; cnt < maxSz; cnt++ {
@@ -349,38 +213,6 @@
 		} else {
 			vector.AppendFixed(rbat.Vecs[0], g.next, false, proc.Mp())
 			g.next += g.step
-=======
-func generateDatetime(ctx context.Context, start, end types.Datetime, stepStr string) ([]types.Datetime, error) {
-	step, tp, err := genStep(ctx, stepStr)
-	if err != nil {
-		return nil, err
-	}
-	var res []types.Datetime
-	res, err = judgeArgs(ctx, start, end, types.Datetime(step)) // here, transfer step to types.Datetime may change the inner behavior of datetime, but we just care the sign of step.
-	if err != nil {
-		return nil, err
-	}
-	if res != nil {
-		return res, nil
-	}
-	if step > 0 {
-		for i := start; i <= end; {
-			res = append(res, i)
-			var ok bool
-			i, ok = i.AddInterval(step, tp, types.DateTimeType)
-			if !ok {
-				return nil, moerr.NewInvalidInputf(ctx, "invalid step '%s'", stepStr)
-			}
-		}
-	} else {
-		for i := start; i >= end; {
-			res = append(res, i)
-			var ok bool
-			i, ok = i.AddInterval(step, tp, types.DateTimeType)
-			if !ok {
-				return nil, moerr.NewInvalidInputf(ctx, "invalid step '%s'", stepStr)
-			}
->>>>>>> 5b70d659
 		}
 	}
 	rbat.SetRowCount(cnt)
@@ -396,7 +228,7 @@
 		vector.AppendFixed(rbat.Vecs[0], g.next, false, proc.Mp())
 		g.next, ok = g.next.AddInterval(g.step, g.tp, types.DateTimeType)
 		if !ok {
-			return moerr.NewInvalidInput(proc.Ctx, "invalid step '%v %v'", g.step, g.tp)
+			return moerr.NewInvalidInputf(proc.Ctx, "invalid step '%v %v'", g.step, g.tp)
 		}
 	}
 	rbat.SetRowCount(cnt)
