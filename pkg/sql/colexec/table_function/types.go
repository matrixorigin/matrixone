--- conflicted
+++ resolved
@@ -15,8 +15,6 @@
 package table_function
 
 import (
-	"fmt"
-
 	"github.com/matrixorigin/matrixone/pkg/container/types"
 	"github.com/matrixorigin/matrixone/pkg/pb/plan"
 	"github.com/matrixorigin/matrixone/pkg/sql/colexec"
@@ -45,10 +43,6 @@
 }
 
 func (arg *Argument) Free(proc *process.Process, pipelineFailed bool) {
-<<<<<<< HEAD
-	fmt.Printf("[metadatascan] rowsum = %d, nullsum = %d, compresssize = %d, originsize = %d\n",
-		arg.rowsum, arg.nullsum, arg.compresssize, arg.originsize)
-=======
 	if arg.ctr != nil {
 		arg.ctr.cleanExecutors()
 	}
@@ -58,7 +52,6 @@
 	for i := range ctr.executorsForArgs {
 		ctr.executorsForArgs[i].Free()
 	}
->>>>>>> 0610d64d
 }
 
 type unnestParam struct {
