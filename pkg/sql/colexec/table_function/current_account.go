// Copyright 2022 Matrix Origin
//
// Licensed under the Apache License, Version 2.0 (the "License");
// you may not use this file except in compliance with the License.
// You may obtain a copy of the License at
//
//     http://www.apache.org/licenses/LICENSE-2.0
//
// Unless required by applicable law or agreed to in writing, software
// distributed under the License is distributed on an "AS IS" BASIS,
// WITHOUT WARRANTIES OR CONDITIONS OF ANY KIND, either express or implied.
// See the License for the specific language governing permissions and
// limitations under the License.

package table_function

import (
	"github.com/matrixorigin/matrixone/pkg/common/moerr"
	"github.com/matrixorigin/matrixone/pkg/container/types"
	"github.com/matrixorigin/matrixone/pkg/container/vector"
	"github.com/matrixorigin/matrixone/pkg/vm/process"
)

type currentAccountState struct {
	simpleOneBatchState
}

func (s *currentAccountState) reset(tf *TableFunction, proc *process.Process) {
	s.called = false
	// do not reset batch
}

func currentAccountPrepare(_ *process.Process, _ *TableFunction) (tvfState, error) {
	return &currentAccountState{}, nil
}

func (s *currentAccountState) start(tf *TableFunction, proc *process.Process, nthRow int) error {
	// we do not call startPreamble here,
	// there are very specific way of constructing the batch, below.
	var err error
	if s.batch == nil {
		s.batch = tf.createResultBatch()
		for i, attr := range tf.Attrs {
			switch attr {
			case "account_name":
				s.batch.Vecs[i], err = vector.NewConstBytes(types.T_varchar.ToType(), []byte(proc.GetSessionInfo().Account), 1, proc.Mp())
			case "account_id":
				s.batch.Vecs[i], err = vector.NewConstFixed(types.T_uint32.ToType(), proc.GetSessionInfo().AccountId, 1, proc.Mp())
			case "user_name":
				s.batch.Vecs[i], err = vector.NewConstBytes(types.T_varchar.ToType(), []byte(proc.GetSessionInfo().User), 1, proc.Mp())
			case "user_id":
				s.batch.Vecs[i], err = vector.NewConstFixed(types.T_uint32.ToType(), proc.GetSessionInfo().UserId, 1, proc.Mp())
			case "role_name":
				s.batch.Vecs[i], err = vector.NewConstBytes(types.T_varchar.ToType(), []byte(proc.GetSessionInfo().Role), 1, proc.Mp())
			case "role_id":
				s.batch.Vecs[i], err = vector.NewConstFixed(types.T_uint32.ToType(), proc.GetSessionInfo().RoleId, 1, proc.Mp())
			default:
				err = moerr.NewInvalidInputf(proc.Ctx, "%v is not supported by current_account()", attr)
			}
			if err != nil {
				return err
			}
		}
<<<<<<< HEAD
		s.batch.SetRowCount(1)
=======
		rbat.SetRowCount(1)
		result.Batch = rbat
		tableFunction.ctr.state = dataFinished
		return false, nil

	case dataFinished:
		result.Batch = nil
		return true, nil
	default:
		return false, moerr.NewInternalErrorf(proc.Ctx, "unknown state %v", tableFunction.ctr.state)
>>>>>>> 5b70d659
	}
	s.called = false
	return nil
}<|MERGE_RESOLUTION|>--- conflicted
+++ resolved
@@ -61,20 +61,7 @@
 				return err
 			}
 		}
-<<<<<<< HEAD
 		s.batch.SetRowCount(1)
-=======
-		rbat.SetRowCount(1)
-		result.Batch = rbat
-		tableFunction.ctr.state = dataFinished
-		return false, nil
-
-	case dataFinished:
-		result.Batch = nil
-		return true, nil
-	default:
-		return false, moerr.NewInternalErrorf(proc.Ctx, "unknown state %v", tableFunction.ctr.state)
->>>>>>> 5b70d659
 	}
 	s.called = false
 	return nil
