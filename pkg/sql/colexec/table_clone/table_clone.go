--- conflicted
+++ resolved
@@ -236,9 +236,17 @@
 		// the src table is a publication
 		tc.Ctx.SrcCtx = defines.AttachAccountId(tc.Ctx.SrcCtx, uint32(tc.Ctx.SrcObjDef.PubInfo.TenantId))
 
-	} else if tc.Ctx.ScanSnapshot != nil && tc.Ctx.ScanSnapshot.Tenant != nil {
-		// the source data may be coming from a different account.
-		tc.Ctx.SrcCtx = defines.AttachAccountId(tc.Ctx.SrcCtx, tc.Ctx.ScanSnapshot.Tenant.TenantID)
+	} else if tc.Ctx.ScanSnapshot != nil {
+		if tc.Ctx.ScanSnapshot.Tenant != nil {
+			// the source data may be coming from a different account.
+			tc.Ctx.SrcCtx = defines.AttachAccountId(tc.Ctx.SrcCtx, tc.Ctx.ScanSnapshot.Tenant.TenantID)
+		}
+
+		// without setting this scan ts, we could read the newly created table !!!
+		if tc.Ctx.ScanSnapshot.TS != nil {
+			txnOp = proc.GetTxnOperator().CloneSnapshotOp(*tc.Ctx.ScanSnapshot.TS)
+			proc.SetCloneTxnOperator(txnOp)
+		}
 	}
 
 	txnOp = proc.GetCloneTxnOperator()
@@ -246,32 +254,11 @@
 		txnOp = proc.GetTxnOperator()
 	}
 
-<<<<<<< HEAD
 	if srcDB, err = tc.Ctx.Eng.Database(
 		tc.Ctx.SrcCtx, tc.Ctx.SrcTblDef.DbName, txnOp,
 	); err != nil {
 		return err
 	}
-=======
-	{
-		tc.Ctx.SrcCtx = proc.Ctx
-		if tc.Ctx.SrcObjDef.PubInfo != nil {
-			// the src table is a publication
-			tc.Ctx.SrcCtx = defines.AttachAccountId(tc.Ctx.SrcCtx, uint32(tc.Ctx.SrcObjDef.PubInfo.TenantId))
-
-		} else if tc.Ctx.ScanSnapshot != nil {
-			if tc.Ctx.ScanSnapshot.Tenant != nil {
-				// the source data may be coming from a different account.
-				tc.Ctx.SrcCtx = defines.AttachAccountId(tc.Ctx.SrcCtx, tc.Ctx.ScanSnapshot.Tenant.TenantID)
-			}
-
-			// without setting this scan ts, we could read the newly created table !!!
-			if tc.Ctx.ScanSnapshot.TS != nil {
-				txnOp = proc.GetTxnOperator().CloneSnapshotOp(*tc.Ctx.ScanSnapshot.TS)
-				proc.SetCloneTxnOperator(txnOp)
-			}
-		}
->>>>>>> a98bf945
 
 	if dstDB, err = tc.Ctx.Eng.Database(
 		proc.Ctx, tc.Ctx.DstDatabaseName, proc.GetTxnOperator(),
