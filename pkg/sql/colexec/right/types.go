// Copyright 2021 Matrix Origin
//
// Licensed under the Apache License, Version 2.0 (the "License");
// you may not use this file except in compliance with the License.
// You may obtain a copy of the License at
//
//      http://www.apache.org/licenses/LICENSE-2.0
//
// Unless required by applicable law or agreed to in writing, software
// distributed under the License is distributed on an "AS IS" BASIS,
// WITHOUT WARRANTIES OR CONDITIONS OF ANY KIND, either express or implied.
// See the License for the specific language governing permissions and
// limitations under the License.

package right

import (
	"github.com/matrixorigin/matrixone/pkg/common/bitmap"
	"github.com/matrixorigin/matrixone/pkg/common/hashmap"
	"github.com/matrixorigin/matrixone/pkg/common/mpool"
	"github.com/matrixorigin/matrixone/pkg/container/batch"
	"github.com/matrixorigin/matrixone/pkg/container/types"
	"github.com/matrixorigin/matrixone/pkg/container/vector"
	"github.com/matrixorigin/matrixone/pkg/sql/colexec"
	"github.com/matrixorigin/matrixone/pkg/sql/plan"
	"github.com/matrixorigin/matrixone/pkg/vm/process"
)

const (
	Build = iota
	Probe
	SendLast
	End
)

type evalVector struct {
	executor colexec.ExpressionExecutor
	vec      *vector.Vector
}

type container struct {
	colexec.ReceiverOperator

	state int

	inBuckets []uint8

	bat *batch.Batch

	expr colexec.ExpressionExecutor

	joinBat1 *batch.Batch
	cfs1     []func(*vector.Vector, *vector.Vector, int64, int) error

	joinBat2 *batch.Batch
	cfs2     []func(*vector.Vector, *vector.Vector, int64, int) error

	evecs []evalVector
	vecs  []*vector.Vector

	mp *hashmap.JoinMap

	matched *bitmap.Bitmap
<<<<<<< HEAD

	constNullVecs []*vector.Vector

	handledLast bool
=======
>>>>>>> 284f611c
}

type Argument struct {
	ctr        *container
	Ibucket    uint64
	Nbucket    uint64
	Result     []colexec.ResultPos
	LeftTypes  []types.Type
	RightTypes []types.Type
	Cond       *plan.Expr
	Conditions [][]*plan.Expr

	IsMerger bool
	Channel  chan *bitmap.Bitmap
	NumCPU   uint64
}

func (arg *Argument) Free(proc *process.Process, pipelineFailed bool) {
	ctr := arg.ctr
	if ctr != nil {
		if !ctr.handledLast {
			if arg.IsMerger {
				for i := uint64(1); i < arg.NumCPU; i++ {
					<-arg.Channel
				}
			} else {
				arg.Channel <- ctr.matched
			}
		}
		mp := proc.Mp()
		ctr.cleanBatch(mp)
		ctr.cleanHashMap()
		ctr.cleanExprExecutor()
		ctr.FreeAllReg()
	}
}

func (ctr *container) cleanExprExecutor() {
	if ctr.expr != nil {
		ctr.expr.Free()
	}
}

func (ctr *container) cleanBatch(mp *mpool.MPool) {
	if ctr.bat != nil {
		ctr.bat.Clean(mp)
		ctr.bat = nil
	}
	if ctr.joinBat1 != nil {
		ctr.joinBat1.Clean(mp)
		ctr.joinBat1 = nil
	}
	if ctr.joinBat2 != nil {
		ctr.joinBat2.Clean(mp)
		ctr.joinBat2 = nil
	}
}

func (ctr *container) cleanHashMap() {
	if ctr.mp != nil {
		ctr.mp.Free()
		ctr.mp = nil
	}
}

func (ctr *container) cleanEvalVectors(mp *mpool.MPool) {
	for i := range ctr.evecs {
		if ctr.evecs[i].executor != nil {
			ctr.evecs[i].executor.Free()
		}
	}
}<|MERGE_RESOLUTION|>--- conflicted
+++ resolved
@@ -61,13 +61,8 @@
 	mp *hashmap.JoinMap
 
 	matched *bitmap.Bitmap
-<<<<<<< HEAD
-
-	constNullVecs []*vector.Vector
 
 	handledLast bool
-=======
->>>>>>> 284f611c
 }
 
 type Argument struct {
