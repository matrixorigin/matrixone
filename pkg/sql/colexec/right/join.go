--- conflicted
+++ resolved
@@ -16,6 +16,7 @@
 
 import (
 	"bytes"
+
 	"github.com/matrixorigin/matrixone/pkg/common/bitmap"
 
 	"github.com/matrixorigin/matrixone/pkg/common/hashmap"
@@ -176,9 +177,6 @@
 	return nil
 }
 
-<<<<<<< HEAD
-func (ctr *container) sendLast(ap *Argument, proc *process.Process, analyze process.Analyze, isFirst bool, isLast bool) (bool, error) {
-=======
 func (ctr *container) build(proc *process.Process, anal process.Analyze) error {
 	err := ctr.receiveHashMap(proc, anal)
 	if err != nil {
@@ -187,8 +185,7 @@
 	return ctr.receiveBatch(proc, anal)
 }
 
-func (ctr *container) sendLast(ap *Argument, proc *process.Process, analyze process.Analyze, isFirst bool, isLast bool, result *vm.CallResult) (bool, error) {
->>>>>>> e0ce6145
+func (ctr *container) sendLast(ap *Argument, proc *process.Process, analyze process.Analyze, isFirst bool, isLast bool) (bool, error) {
 	ctr.handledLast = true
 
 	if ctr.matched == nil {
