// Copyright 2021 Matrix Origin
//
// Licensed under the Apache License, Version 2.0 (the "License");
// you may not use this file except in compliance with the License.
// You may obtain a copy of the License at
//
//      http://www.apache.org/licenses/LICENSE-2.0
//
// Unless required by applicable law or agreed to in writing, software
// distributed under the License is distributed on an "AS IS" BASIS,
// WITHOUT WARRANTIES OR CONDITIONS OF ANY KIND, either express or implied.
// See the License for the specific language governing permissions and
// limitations under the License.

package right

import (
	"bytes"
	"time"

	"github.com/matrixorigin/matrixone/pkg/vm/message"

	"github.com/matrixorigin/matrixone/pkg/common/bitmap"

	"github.com/matrixorigin/matrixone/pkg/common/moerr"

	"github.com/matrixorigin/matrixone/pkg/common/hashmap"
	"github.com/matrixorigin/matrixone/pkg/container/batch"
	"github.com/matrixorigin/matrixone/pkg/container/vector"
	"github.com/matrixorigin/matrixone/pkg/sql/colexec"
	"github.com/matrixorigin/matrixone/pkg/vm"
	"github.com/matrixorigin/matrixone/pkg/vm/process"
)

const opName = "right"

func (rightJoin *RightJoin) String(buf *bytes.Buffer) {
	buf.WriteString(opName)
	buf.WriteString(": right join ")
}

func (rightJoin *RightJoin) OpType() vm.OpType {
	return vm.Right
}

func (rightJoin *RightJoin) Prepare(proc *process.Process) (err error) {
	if rightJoin.OpAnalyzer == nil {
		rightJoin.OpAnalyzer = process.NewAnalyzer(rightJoin.GetIdx(), rightJoin.IsFirst, rightJoin.IsLast, "right join")
	} else {
		rightJoin.OpAnalyzer.Reset()
	}

	if len(rightJoin.ctr.vecs) == 0 {
		rightJoin.ctr.vecs = make([]*vector.Vector, len(rightJoin.Conditions[0]))
		rightJoin.ctr.evecs = make([]evalVector, len(rightJoin.Conditions[0]))
		for i := range rightJoin.Conditions[0] {
			rightJoin.ctr.evecs[i].executor, err = colexec.NewExpressionExecutor(proc, rightJoin.Conditions[0][i])
			if err != nil {
				return err
			}
		}
		if rightJoin.Cond != nil {
			rightJoin.ctr.expr, err = colexec.NewExpressionExecutor(proc, rightJoin.Cond)
		}
	}
	rightJoin.ctr.InitProc(proc)
	rightJoin.ctr.handledLast = false
	return err
}

func (rightJoin *RightJoin) Call(proc *process.Process) (vm.CallResult, error) {
	if err, isCancel := vm.CancelCheck(proc); isCancel {
		return vm.CancelResult, err
	}

	analyzer := rightJoin.OpAnalyzer
	analyzer.Start()
	defer analyzer.Stop()

	ctr := &rightJoin.ctr
	result := vm.NewCallResult()
	var err error
	for {
		switch ctr.state {
		case Build:
<<<<<<< HEAD
			rightJoin.build(analyzer, proc)
=======
			err = rightJoin.build(analyze, proc)
			if err != nil {
				return result, err
			}
>>>>>>> 569231db
			if ctr.mp == nil && !rightJoin.IsShuffle {
				// for inner ,right and semi join, if hashmap is empty, we can finish this pipeline
				// shuffle join can't stop early for this moment
				ctr.state = End
			} else {
				ctr.state = Probe
			}

		case Probe:
			if rightJoin.ctr.buf == nil {
				//result, err = rightJoin.Children[0].Call(proc)
				result, err = vm.ChildrenCall(rightJoin.GetChildren(0), proc, analyzer)
				if err != nil {
					return result, err
				}
				bat := result.Batch

				if bat == nil {
					ctr.state = SendLast
					continue
				}
				if bat.IsEmpty() {
					continue
				}
				if ctr.mp == nil {
					continue
				}
				rightJoin.ctr.buf = bat
				rightJoin.ctr.lastpos = 0
			}

			startrow := rightJoin.ctr.lastpos
			if err := ctr.probe(rightJoin, proc, analyzer, &result); err != nil {
				return result, err
			}
			if rightJoin.ctr.lastpos == 0 {
				rightJoin.ctr.buf = nil
			} else if rightJoin.ctr.lastpos == startrow {
				return result, moerr.NewInternalErrorNoCtx("right join hanging")
			}
			analyzer.Output(result.Batch)
			return result, nil

		case SendLast:
			setNil, err := ctr.sendLast(rightJoin, proc, analyzer, &result)
			if err != nil {
				return result, err
			}

			ctr.state = End
			if setNil {
				continue
			}
			analyzer.Output(result.Batch)
			return result, nil

		default:
			result.Batch = nil
			result.Status = vm.ExecStop
			return result, nil
		}
	}
}

<<<<<<< HEAD
func (rightJoin *RightJoin) build(analyzer process.Analyzer, proc *process.Process) {
	ctr := &rightJoin.ctr
	start := time.Now()
	defer analyzer.WaitStop(start)
	ctr.mp = message.ReceiveJoinMap(rightJoin.JoinMapTag, rightJoin.IsShuffle, rightJoin.ShuffleIdx, proc.GetMessageBoard(), proc.Ctx)
=======
func (rightJoin *RightJoin) build(anal process.Analyze, proc *process.Process) (err error) {
	ctr := &rightJoin.ctr
	start := time.Now()
	defer anal.WaitStop(start)
	ctr.mp, err = message.ReceiveJoinMap(rightJoin.JoinMapTag, rightJoin.IsShuffle, rightJoin.ShuffleIdx, proc.GetMessageBoard(), proc.Ctx)
	if err != nil {
		return err
	}
>>>>>>> 569231db
	if ctr.mp != nil {
		ctr.maxAllocSize = max(ctr.maxAllocSize, ctr.mp.Size())
	}
	ctr.batches = ctr.mp.GetBatches()
	ctr.batchRowCount = ctr.mp.GetRowCount()
	if ctr.batchRowCount > 0 {
		ctr.matched = &bitmap.Bitmap{}
		ctr.matched.InitWithSize(ctr.batchRowCount)
	}
	return nil
}

func (ctr *container) sendLast(ap *RightJoin, proc *process.Process, analyzer process.Analyzer, result *vm.CallResult) (bool, error) {
	ctr.handledLast = true

	if ctr.matched == nil {
		return true, nil
	}

	if ap.NumCPU > 1 {
		if !ap.IsMerger {
			ap.Channel <- ctr.matched
			return true, nil
		} else {
			for cnt := 1; cnt < int(ap.NumCPU); cnt++ {
				v := ctr.ReceiveBitmapFromChannel(ap.Channel)
				if v != nil {
					ctr.matched.Or(v)
				} else {
					return true, nil
				}
			}
			close(ap.Channel)
		}
	}

	count := ctr.batchRowCount - int64(ctr.matched.Count())
	ctr.matched.Negate()
	sels := make([]int32, 0, count)
	itr := ctr.matched.Iterator()
	for itr.HasNext() {
		r := itr.Next()
		sels = append(sels, int32(r))
	}

	ap.resetRBat()

	for i, rp := range ap.Result {
		if rp.Rel == 0 {
			if err := vector.AppendMultiFixed(ctr.rbat.Vecs[i], 0, true, int(count), proc.Mp()); err != nil {
				return false, err
			}
		} else {
			for _, sel := range sels {
				idx1, idx2 := sel/colexec.DefaultBatchSize, sel%colexec.DefaultBatchSize
				if err := ctr.rbat.Vecs[i].UnionOne(ctr.batches[idx1].Vecs[rp.Pos], int64(idx2), proc.Mp()); err != nil {
					return false, err
				}
			}
		}

	}
	ctr.rbat.AddRowCount(len(sels))
	//analyze.Output(ctr.rbat, isLast)
	result.Batch = ctr.rbat
	return false, nil
}

func (ctr *container) probe(ap *RightJoin, proc *process.Process, analyzer process.Analyzer, result *vm.CallResult) error {
	//anal.Input(ap.ctr.buf, isFirst)
	ap.resetRBat()

	if err := ctr.evalJoinCondition(ap.ctr.buf, proc); err != nil {
		return err
	}
	if ctr.joinBat1 == nil {
		ctr.joinBat1, ctr.cfs1 = colexec.NewJoinBatch(ap.ctr.buf, proc.Mp())
	}
	if ctr.joinBat2 == nil {
		ctr.joinBat2, ctr.cfs2 = colexec.NewJoinBatch(ctr.batches[0], proc.Mp())
	}
	count := ap.ctr.buf.RowCount()
	mSels := ctr.mp.Sels()
	itr := ctr.mp.NewIterator()

	rowCountIncrese := 0
	for i := ap.ctr.lastpos; i < count; i += hashmap.UnitLimit {
		if rowCountIncrese >= colexec.DefaultBatchSize {
			ctr.rbat.AddRowCount(rowCountIncrese)
			//anal.Output(ctr.rbat, isLast)
			result.Batch = ctr.rbat
			ap.ctr.lastpos = i
			return nil
		}
		n := count - i
		if n > hashmap.UnitLimit {
			n = hashmap.UnitLimit
		}
		vals, zvals := itr.Find(i, n, ctr.vecs)
		for k := 0; k < n; k++ {
			if zvals[k] == 0 || vals[k] == 0 {
				continue
			}
			if ap.HashOnPK {
				idx1, idx2 := int64(vals[k]-1)/colexec.DefaultBatchSize, int64(vals[k]-1)%colexec.DefaultBatchSize
				if ap.Cond != nil {
					if err := colexec.SetJoinBatchValues(ctr.joinBat1, ap.ctr.buf, int64(i+k),
						1, ctr.cfs1); err != nil {
						return err
					}
					if err := colexec.SetJoinBatchValues(ctr.joinBat2, ctr.batches[idx1], idx2,
						1, ctr.cfs2); err != nil {
						return err
					}
					vec, err := ctr.expr.Eval(proc, []*batch.Batch{ctr.joinBat1, ctr.joinBat2}, nil)
					if err != nil {
						return err
					}
					if vec.IsConstNull() || vec.GetNulls().Contains(0) {
						continue
					}
					bs := vector.MustFixedCol[bool](vec)
					if bs[0] {
						for j, rp := range ap.Result {
							if rp.Rel == 0 {
								if err := ctr.rbat.Vecs[j].UnionOne(ap.ctr.buf.Vecs[rp.Pos], int64(i+k), proc.Mp()); err != nil {
									return err
								}
							} else {
								if err := ctr.rbat.Vecs[j].UnionOne(ctr.batches[idx1].Vecs[rp.Pos], idx2, proc.Mp()); err != nil {
									return err
								}
							}
						}
						ctr.matched.Add(vals[k] - 1)
						rowCountIncrese++
					}
				} else {
					for j, rp := range ap.Result {
						if rp.Rel == 0 {
							if err := ctr.rbat.Vecs[j].UnionMulti(ap.ctr.buf.Vecs[rp.Pos], int64(i+k), 1, proc.Mp()); err != nil {
								return err
							}
						} else {
							if err := ctr.rbat.Vecs[j].UnionOne(ctr.batches[idx1].Vecs[rp.Pos], idx2, proc.Mp()); err != nil {
								return err
							}
						}
					}
					ctr.matched.Add(vals[k] - 1)
					rowCountIncrese++
				}
			} else {
				sels := mSels[vals[k]-1]
				if ap.Cond != nil {
					for _, sel := range sels {
						idx1, idx2 := sel/colexec.DefaultBatchSize, sel%colexec.DefaultBatchSize
						if err := colexec.SetJoinBatchValues(ctr.joinBat1, ap.ctr.buf, int64(i+k),
							1, ctr.cfs1); err != nil {
							return err
						}
						if err := colexec.SetJoinBatchValues(ctr.joinBat2, ctr.batches[idx1], int64(idx2),
							1, ctr.cfs2); err != nil {
							return err
						}
						vec, err := ctr.expr.Eval(proc, []*batch.Batch{ctr.joinBat1, ctr.joinBat2}, nil)
						if err != nil {
							return err
						}
						if vec.IsConstNull() || vec.GetNulls().Contains(0) {
							continue
						}
						bs := vector.MustFixedCol[bool](vec)
						if !bs[0] {
							continue
						}
						for j, rp := range ap.Result {
							if rp.Rel == 0 {
								if err := ctr.rbat.Vecs[j].UnionOne(ap.ctr.buf.Vecs[rp.Pos], int64(i+k), proc.Mp()); err != nil {
									return err
								}
							} else {
								if err := ctr.rbat.Vecs[j].UnionOne(ctr.batches[idx1].Vecs[rp.Pos], int64(idx2), proc.Mp()); err != nil {
									return err
								}
							}
						}
						ctr.matched.Add(uint64(sel))
						rowCountIncrese++
					}
				} else {
					for j, rp := range ap.Result {
						if rp.Rel == 0 {
							if err := ctr.rbat.Vecs[j].UnionMulti(ap.ctr.buf.Vecs[rp.Pos], int64(i+k), len(sels), proc.Mp()); err != nil {
								return err
							}
						} else {
							for _, sel := range sels {
								idx1, idx2 := sel/colexec.DefaultBatchSize, sel%colexec.DefaultBatchSize
								if err := ctr.rbat.Vecs[j].UnionOne(ctr.batches[idx1].Vecs[rp.Pos], int64(idx2), proc.Mp()); err != nil {
									return err
								}
							}
						}
					}
					for _, sel := range sels {
						ctr.matched.Add(uint64(sel))
					}
					rowCountIncrese += len(sels)
				}
			}

		}
	}

	ctr.rbat.AddRowCount(rowCountIncrese)
	//anal.Output(ctr.rbat, isLast)
	result.Batch = ctr.rbat
	ap.ctr.lastpos = 0
	return nil
}

func (ctr *container) evalJoinCondition(bat *batch.Batch, proc *process.Process) error {
	for i := range ctr.evecs {
		vec, err := ctr.evecs[i].executor.Eval(proc, []*batch.Batch{bat}, nil)
		if err != nil {
			return err
		}
		ctr.vecs[i] = vec
		ctr.evecs[i].vec = vec
	}
	return nil
}

func (rightJoin *RightJoin) resetRBat() {
	ctr := &rightJoin.ctr
	if ctr.rbat != nil {
		ctr.rbat.CleanOnlyData()
	} else {
		ctr.rbat = batch.NewWithSize(len(rightJoin.Result))

		for i, rp := range rightJoin.Result {
			if rp.Rel == 0 {
				ctr.rbat.Vecs[i] = vector.NewVec(rightJoin.LeftTypes[rp.Pos])
			} else {
				ctr.rbat.Vecs[i] = vector.NewVec(rightJoin.RightTypes[rp.Pos])
			}
		}
	}
}<|MERGE_RESOLUTION|>--- conflicted
+++ resolved
@@ -83,14 +83,10 @@
 	for {
 		switch ctr.state {
 		case Build:
-<<<<<<< HEAD
-			rightJoin.build(analyzer, proc)
-=======
-			err = rightJoin.build(analyze, proc)
+			err = rightJoin.build(analyzer, proc)
 			if err != nil {
 				return result, err
 			}
->>>>>>> 569231db
 			if ctr.mp == nil && !rightJoin.IsShuffle {
 				// for inner ,right and semi join, if hashmap is empty, we can finish this pipeline
 				// shuffle join can't stop early for this moment
@@ -155,22 +151,14 @@
 	}
 }
 
-<<<<<<< HEAD
-func (rightJoin *RightJoin) build(analyzer process.Analyzer, proc *process.Process) {
+func (rightJoin *RightJoin) build(analyzer process.Analyzer, proc *process.Process) (err error) {
 	ctr := &rightJoin.ctr
 	start := time.Now()
 	defer analyzer.WaitStop(start)
-	ctr.mp = message.ReceiveJoinMap(rightJoin.JoinMapTag, rightJoin.IsShuffle, rightJoin.ShuffleIdx, proc.GetMessageBoard(), proc.Ctx)
-=======
-func (rightJoin *RightJoin) build(anal process.Analyze, proc *process.Process) (err error) {
-	ctr := &rightJoin.ctr
-	start := time.Now()
-	defer anal.WaitStop(start)
 	ctr.mp, err = message.ReceiveJoinMap(rightJoin.JoinMapTag, rightJoin.IsShuffle, rightJoin.ShuffleIdx, proc.GetMessageBoard(), proc.Ctx)
 	if err != nil {
 		return err
 	}
->>>>>>> 569231db
 	if ctr.mp != nil {
 		ctr.maxAllocSize = max(ctr.maxAllocSize, ctr.mp.Size())
 	}
