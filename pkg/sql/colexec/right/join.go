--- conflicted
+++ resolved
@@ -182,11 +182,7 @@
 	return ctr.receiveBatch(anal)
 }
 
-<<<<<<< HEAD
-func (ctr *container) sendLast(ap *Argument, proc *process.Process, analyze process.Analyze, _ bool, isLast bool) (bool, error) {
-=======
-func (ctr *container) sendLast(ap *Argument, proc *process.Process, analyze process.Analyze, isFirst bool, isLast bool, result *vm.CallResult) (bool, error) {
->>>>>>> 85734e60
+func (ctr *container) sendLast(ap *Argument, proc *process.Process, analyze process.Analyze, _ bool, isLast bool, result *vm.CallResult) (bool, error) {
 	ctr.handledLast = true
 
 	if ctr.matched == nil {
