// Copyright 2021 Matrix Origin
//
// Licensed under the Apache License, Version 2.0 (the "License");
// you may not use this file except in compliance with the License.
// You may obtain a copy of the License at
//
//      http://www.apache.org/licenses/LICENSE-2.0
//
// Unless required by applicable law or agreed to in writing, software
// distributed under the License is distributed on an "AS IS" BASIS,
// WITHOUT WARRANTIES OR CONDITIONS OF ANY KIND, either express or implied.
// See the License for the specific language governing permissions and
// limitations under the License.

package rightsemi

import (
	"github.com/matrixorigin/matrixone/pkg/common/hashmap"
	"github.com/matrixorigin/matrixone/pkg/common/mpool"
	"github.com/matrixorigin/matrixone/pkg/container/batch"
	"github.com/matrixorigin/matrixone/pkg/container/types"
	"github.com/matrixorigin/matrixone/pkg/container/vector"
	"github.com/matrixorigin/matrixone/pkg/sql/colexec"
	"github.com/matrixorigin/matrixone/pkg/sql/plan"
	"github.com/matrixorigin/matrixone/pkg/vm/process"
)

const (
	Build = iota
	Probe
	SendLast
	End
)

type evalVector struct {
	executor colexec.ExpressionExecutor
	vec      *vector.Vector
}

type container struct {
	colexec.ReceiverOperator

	state int

	inBuckets []uint8

	bat *batch.Batch

	expr colexec.ExpressionExecutor

	joinBat1 *batch.Batch
	cfs1     []func(*vector.Vector, *vector.Vector, int64, int) error

	joinBat2 *batch.Batch
	cfs2     []func(*vector.Vector, *vector.Vector, int64, int) error

	evecs []evalVector
	vecs  []*vector.Vector

	mp *hashmap.JoinMap

	matched []uint8
}

type Argument struct {
	ctr        *container
	Ibucket    uint64
	Nbucket    uint64
	Result     []int32
	RightTypes []types.Type
	Cond       *plan.Expr
	Conditions [][]*plan.Expr

	IsMerger bool
	Channel  chan *[]uint8
	NumCPU   uint64
}

func (arg *Argument) Free(proc *process.Process, pipelineFailed bool) {
	ctr := arg.ctr
	if ctr != nil {
		mp := proc.Mp()
		ctr.cleanBatch(mp)
		ctr.cleanEvalVectors()
		ctr.cleanHashMap()
<<<<<<< HEAD
		ctr.cleanExprExecutor()
	}
}

func (ctr *container) cleanExprExecutor() {
	if ctr.expr != nil {
		ctr.expr.Free()
=======
		ctr.FreeAllReg()
>>>>>>> 5b8b372d
	}
}

func (ctr *container) cleanBatch(mp *mpool.MPool) {
	if ctr.bat != nil {
		ctr.bat.Clean(mp)
		ctr.bat = nil
	}
	if ctr.joinBat1 != nil {
		ctr.joinBat1.Clean(mp)
		ctr.joinBat1 = nil
	}
	if ctr.joinBat2 != nil {
		ctr.joinBat2.Clean(mp)
		ctr.joinBat2 = nil
	}
}

func (ctr *container) cleanHashMap() {
	if ctr.mp != nil {
		ctr.mp.Free()
		ctr.mp = nil
	}
}

func (ctr *container) cleanEvalVectors() {
	for i := range ctr.evecs {
		if ctr.evecs[i].executor != nil {
			ctr.evecs[i].executor.Free()
		}
	}
}<|MERGE_RESOLUTION|>--- conflicted
+++ resolved
@@ -83,17 +83,14 @@
 		ctr.cleanBatch(mp)
 		ctr.cleanEvalVectors()
 		ctr.cleanHashMap()
-<<<<<<< HEAD
 		ctr.cleanExprExecutor()
+		ctr.FreeAllReg()
 	}
 }
 
 func (ctr *container) cleanExprExecutor() {
 	if ctr.expr != nil {
 		ctr.expr.Free()
-=======
-		ctr.FreeAllReg()
->>>>>>> 5b8b372d
 	}
 }
 
