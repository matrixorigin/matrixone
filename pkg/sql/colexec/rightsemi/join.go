// Copyright 2021 Matrix Origin
//
// Licensed under the Apache License, Version 2.0 (the "License");
// you may not use this file except in compliance with the License.
// You may obtain a copy of the License at
//
//      http://www.apache.org/licenses/LICENSE-2.0
//
// Unless required by applicable law or agreed to in writing, software
// distributed under the License is distributed on an "AS IS" BASIS,
// WITHOUT WARRANTIES OR CONDITIONS OF ANY KIND, either express or implied.
// See the License for the specific language governing permissions and
// limitations under the License.

package rightsemi

import (
	"bytes"
	"github.com/matrixorigin/matrixone/pkg/common/bitmap"
	"github.com/matrixorigin/matrixone/pkg/common/hashmap"
	"github.com/matrixorigin/matrixone/pkg/common/moerr"
	"github.com/matrixorigin/matrixone/pkg/container/batch"
	"github.com/matrixorigin/matrixone/pkg/container/vector"
	"github.com/matrixorigin/matrixone/pkg/sql/colexec"
	"github.com/matrixorigin/matrixone/pkg/vm"
	"github.com/matrixorigin/matrixone/pkg/vm/process"
)

const argName = "right_semi"

func (arg *Argument) String(buf *bytes.Buffer) {
	buf.WriteString(argName)
	buf.WriteString(": right semi join ")
}

func (arg *Argument) Prepare(proc *process.Process) (err error) {
	ap := arg
	ap.ctr = new(container)
	ap.ctr.InitReceiver(proc, false)
	ap.ctr.inBuckets = make([]uint8, hashmap.UnitLimit)
	ap.ctr.vecs = make([]*vector.Vector, len(ap.Conditions[0]))
	ap.ctr.bat = batch.NewWithSize(len(ap.RightTypes))
	for i, typ := range ap.RightTypes {
		ap.ctr.bat.Vecs[i] = proc.GetVector(typ)
	}

	ap.ctr.evecs = make([]evalVector, len(ap.Conditions[0]))
	for i := range ap.ctr.evecs {
		ap.ctr.evecs[i].executor, err = colexec.NewExpressionExecutor(proc, ap.Conditions[0][i])
		if err != nil {
			return err
		}
	}

	if ap.Cond != nil {
		ap.ctr.expr, err = colexec.NewExpressionExecutor(proc, ap.Cond)
	}
	ap.ctr.tmpBatches = make([]*batch.Batch, 2)
	return err
}

func (arg *Argument) Call(proc *process.Process) (vm.CallResult, error) {
	if err, isCancel := vm.CancelCheck(proc); isCancel {
		return vm.CancelResult, err
	}

	analyze := proc.GetAnalyze(arg.info.Idx, arg.info.ParallelIdx, arg.info.ParallelMajor)
	analyze.Start()
	defer analyze.Stop()
	ap := arg
	ctr := ap.ctr
	result := vm.NewCallResult()
	for {
		switch ctr.state {
		case Build:
			if err := ctr.build(proc, analyze); err != nil {
				return result, err
			}
			if ctr.mp == nil && !arg.IsShuffle {
				// for inner ,right and semi join, if hashmap is empty, we can finish this pipeline
				// shuffle join can't stop early for this moment
				ctr.state = End
			} else {
				ctr.state = Probe
			}

		case Probe:
			bat, _, err := ctr.ReceiveFromSingleReg(0, analyze)
			if err != nil {
				return result, err
			}

			if bat == nil {
				ctr.state = SendLast
				continue
			}
			if bat.IsEmpty() {
				proc.PutBatch(bat)
				continue
			}

			if ctr.bat == nil || ctr.bat.IsEmpty() {
				proc.PutBatch(bat)
				continue
			}

			if err = ctr.probe(bat, ap, proc, analyze, arg.info.IsFirst, arg.info.IsLast); err != nil {
				bat.Clean(proc.Mp())
				return result, err
			}
			proc.PutBatch(bat)
			continue

		case SendLast:
			if ap.rbat == nil {
				ap.lastpos = 0
				setNil, err := ctr.sendLast(ap, proc, analyze, arg.info.IsFirst, arg.info.IsLast)
				if err != nil {
					return result, err
				}
				if setNil {
					ctr.state = End
				}
				continue
			} else {
				if ap.lastpos >= len(ap.rbat) {
					ctr.state = End
					continue
				}
				result.Batch = ap.rbat[ap.lastpos]
				ap.lastpos++
				return result, nil
			}

		default:
			result.Batch = nil
			result.Status = vm.ExecStop
			return result, nil
		}
	}
}

func (ctr *container) receiveHashMap(proc *process.Process, anal process.Analyze) error {
	bat, _, err := ctr.ReceiveFromSingleReg(1, anal)
	if err != nil {
		return err
	}
	if bat != nil && bat.AuxData != nil {
		ctr.mp = bat.DupJmAuxData()
		anal.Alloc(ctr.mp.Size())
	}
	return nil
}

func (ctr *container) receiveBatch(proc *process.Process, anal process.Analyze) error {
	bat, _, err := ctr.ReceiveFromSingleReg(1, anal)
	if err != nil {
		return err
	}
	if bat != nil {
		if ctr.bat != nil {
			proc.PutBatch(ctr.bat)
			ctr.bat = nil
		}
		ctr.bat = bat
		ctr.matched = &bitmap.Bitmap{}
		ctr.matched.InitWithSize(int64(bat.RowCount()))
	}
	return nil
}

<<<<<<< HEAD
func (ctr *container) sendLast(ap *Argument, proc *process.Process, analyze process.Analyze, isFirst bool, isLast bool) (bool, error) {
=======
func (ctr *container) build(proc *process.Process, anal process.Analyze) error {
	err := ctr.receiveHashMap(proc, anal)
	if err != nil {
		return err
	}
	return ctr.receiveBatch(proc, anal)
}

func (ctr *container) sendLast(ap *Argument, proc *process.Process, analyze process.Analyze, isFirst bool, isLast bool, result *vm.CallResult) (bool, error) {
>>>>>>> e0ce6145
	ctr.handledLast = true

	if ctr.matched == nil {
		return true, nil
	}

	if ap.NumCPU > 1 {
		if !ap.IsMerger {
			ap.Channel <- ctr.matched
			return true, nil
		} else {
			cnt := 1
			// The original code didn't handle the context correctly and would cause the system to HUNG!
			for completed := true; completed; {
				select {
				case <-proc.Ctx.Done():
					return true, moerr.NewInternalError(proc.Ctx, "query has been closed early")
				case v := <-ap.Channel:
					ctr.matched.Or(v)
					cnt++
					if cnt == int(ap.NumCPU) {
						close(ap.Channel)
						completed = false
					}
				}
			}
		}
	}

<<<<<<< HEAD
	if ctr.matched == nil {
		return false, nil
=======
	if ctr.rbat != nil {
		proc.PutBatch(ctr.rbat)
		ctr.rbat = nil
	}
	ctr.rbat = batch.NewWithSize(len(ap.Result))

	for i, pos := range ap.Result {
		ctr.rbat.Vecs[i] = proc.GetVector(ap.RightTypes[pos])
>>>>>>> e0ce6145
	}

	count := ctr.matched.Count()
	sels := make([]int32, 0, count)
	itr := ctr.matched.Iterator()
	for itr.HasNext() {
		r := itr.Next()
		sels = append(sels, int32(r))
	}

	if len(sels) <= 8192 {
		if ctr.rbat != nil {
			proc.PutBatch(ctr.rbat)
			ctr.rbat = nil
		}
		ctr.rbat = batch.NewWithSize(len(ap.Result))

		for i, pos := range ap.Result {
			ctr.rbat.Vecs[i] = proc.GetVector(ap.RightTypes[pos])
		}
		for j, pos := range ap.Result {
			if err := ctr.rbat.Vecs[j].Union(ctr.bat.Vecs[pos], sels, proc.Mp()); err != nil {
				return false, err
			}
		}
		ctr.rbat.AddRowCount(len(sels))

		analyze.Output(ctr.rbat, isLast)
		return false, nil
	} else {
		n := (len(sels)-1)/8192 + 1
		ap.rbat = make([]*batch.Batch, n)
		for k := range ap.rbat {
			ap.rbat[k] = batch.NewWithSize(len(ap.Result))
			for i, pos := range ap.Result {
				ap.rbat[k].Vecs[i] = proc.GetVector(ap.RightTypes[pos])
			}
			var newsels []int32
			if (k+1)*8192 <= len(sels) {
				newsels = sels[k*8192 : (k+1)*8192]
			} else {
				newsels = sels[k*8192:]
			}
			for i, pos := range ap.Result {
				if err := ap.rbat[k].Vecs[i].Union(ctr.bat.Vecs[pos], newsels, proc.Mp()); err != nil {
					return false, err
				}
			}
			ap.rbat[k].SetRowCount(len(newsels))
			analyze.Output(ap.rbat[k], isLast)
		}
		return false, nil
	}

}

func (ctr *container) probe(bat *batch.Batch, ap *Argument, proc *process.Process, analyze process.Analyze, isFirst bool, isLast bool) error {
	analyze.Input(bat, isFirst)

	if err := ctr.evalJoinCondition(bat, proc); err != nil {
		return err
	}
	if ctr.joinBat1 == nil {
		ctr.joinBat1, ctr.cfs1 = colexec.NewJoinBatch(bat, proc.Mp())
	}
	if ctr.joinBat2 == nil {
		ctr.joinBat2, ctr.cfs2 = colexec.NewJoinBatch(ctr.bat, proc.Mp())
	}
	count := bat.RowCount()
	mSels := ctr.mp.Sels()
	itr := ctr.mp.NewIterator()
	for i := 0; i < count; i += hashmap.UnitLimit {
		n := count - i
		if n > hashmap.UnitLimit {
			n = hashmap.UnitLimit
		}
		copy(ctr.inBuckets, hashmap.OneUInt8s)
		vals, zvals := itr.Find(i, n, ctr.vecs, ctr.inBuckets)
		for k := 0; k < n; k++ {
			if ctr.inBuckets[k] == 0 || zvals[k] == 0 || vals[k] == 0 {
				continue
			}
			if ap.HashOnPK {
				if ctr.matched.Contains(vals[k] - 1) {
					continue
				}
				if ap.Cond != nil {
					if err := colexec.SetJoinBatchValues(ctr.joinBat1, bat, int64(i+k),
						1, ctr.cfs1); err != nil {
						return err
					}
					if err := colexec.SetJoinBatchValues(ctr.joinBat2, ctr.bat, int64(vals[k]-1),
						1, ctr.cfs2); err != nil {
						return err
					}
					ctr.tmpBatches[0] = ctr.joinBat1
					ctr.tmpBatches[1] = ctr.joinBat2
					vec, err := ctr.expr.Eval(proc, ctr.tmpBatches)
					if err != nil {
						return err
					}
					if vec.IsConstNull() || vec.GetNulls().Contains(0) {
						continue
					} else {
						vcol := vector.MustFixedCol[bool](vec)
						if !vcol[0] {
							continue
						}
					}
				}
				ctr.matched.Add(vals[k] - 1)
			} else {
				sels := mSels[vals[k]-1]
				for _, sel := range sels {
					if ctr.matched.Contains(uint64(sel)) {
						continue
					}
					if ap.Cond != nil {
						if err := colexec.SetJoinBatchValues(ctr.joinBat1, bat, int64(i+k),
							1, ctr.cfs1); err != nil {
							return err
						}
						if err := colexec.SetJoinBatchValues(ctr.joinBat2, ctr.bat, int64(sel),
							1, ctr.cfs2); err != nil {
							return err
						}
						ctr.tmpBatches[0] = ctr.joinBat1
						ctr.tmpBatches[1] = ctr.joinBat2
						vec, err := ctr.expr.Eval(proc, ctr.tmpBatches)
						if err != nil {
							return err
						}
						if vec.IsConstNull() || vec.GetNulls().Contains(0) {
							continue
						} else {
							vcol := vector.MustFixedCol[bool](vec)
							if !vcol[0] {
								continue
							}
						}
					}
					ctr.matched.Add(uint64(sel))
				}
			}

		}
	}
	return nil
}

func (ctr *container) evalJoinCondition(bat *batch.Batch, proc *process.Process) error {
	for i := range ctr.evecs {
		vec, err := ctr.evecs[i].executor.Eval(proc, []*batch.Batch{bat})
		if err != nil {
			ctr.cleanEvalVectors()
			return err
		}
		ctr.vecs[i] = vec
		ctr.evecs[i].vec = vec
	}
	return nil
}<|MERGE_RESOLUTION|>--- conflicted
+++ resolved
@@ -16,6 +16,7 @@
 
 import (
 	"bytes"
+
 	"github.com/matrixorigin/matrixone/pkg/common/bitmap"
 	"github.com/matrixorigin/matrixone/pkg/common/hashmap"
 	"github.com/matrixorigin/matrixone/pkg/common/moerr"
@@ -169,9 +170,6 @@
 	return nil
 }
 
-<<<<<<< HEAD
-func (ctr *container) sendLast(ap *Argument, proc *process.Process, analyze process.Analyze, isFirst bool, isLast bool) (bool, error) {
-=======
 func (ctr *container) build(proc *process.Process, anal process.Analyze) error {
 	err := ctr.receiveHashMap(proc, anal)
 	if err != nil {
@@ -180,8 +178,7 @@
 	return ctr.receiveBatch(proc, anal)
 }
 
-func (ctr *container) sendLast(ap *Argument, proc *process.Process, analyze process.Analyze, isFirst bool, isLast bool, result *vm.CallResult) (bool, error) {
->>>>>>> e0ce6145
+func (ctr *container) sendLast(ap *Argument, proc *process.Process, analyze process.Analyze, isFirst bool, isLast bool) (bool, error) {
 	ctr.handledLast = true
 
 	if ctr.matched == nil {
@@ -211,19 +208,8 @@
 		}
 	}
 
-<<<<<<< HEAD
 	if ctr.matched == nil {
 		return false, nil
-=======
-	if ctr.rbat != nil {
-		proc.PutBatch(ctr.rbat)
-		ctr.rbat = nil
-	}
-	ctr.rbat = batch.NewWithSize(len(ap.Result))
-
-	for i, pos := range ap.Result {
-		ctr.rbat.Vecs[i] = proc.GetVector(ap.RightTypes[pos])
->>>>>>> e0ce6145
 	}
 
 	count := ctr.matched.Count()
