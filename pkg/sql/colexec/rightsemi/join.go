--- conflicted
+++ resolved
@@ -92,13 +92,8 @@
 				continue
 			}
 
-<<<<<<< HEAD
 			if err = ctr.probe(bat, ap, proc, analyze, isFirst, isLast); err != nil {
-				return false, err
-=======
-			if err := ctr.probe(bat, ap, proc, analyze, isFirst, isLast); err != nil {
-				return process.ExecNext, err
->>>>>>> 0877a0f6
+				return process.ExecNext, err
 			}
 
 			continue
