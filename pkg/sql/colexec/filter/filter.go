--- conflicted
+++ resolved
@@ -52,14 +52,6 @@
 	} else {
 		filter.ctr.executors, err = colexec.NewExpressionExecutorsFromPlanExpressionsInRuntime(proc, colexec.SplitAndExprs([]*plan.Expr{filter.exeExpr}))
 	}
-<<<<<<< HEAD
-	if err != nil {
-		return err
-	}
-	filter.ctr.executors, err = colexec.NewExpressionExecutorsFromPlanExpressions(proc, colexec.SplitAndExprs([]*plan.Expr{filterExpr}))
-
-=======
->>>>>>> 029a4f02
 	return err
 }
 
