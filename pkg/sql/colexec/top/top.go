--- conflicted
+++ resolved
@@ -89,10 +89,9 @@
 			if bat.IsEmpty() {
 				continue
 			}
-<<<<<<< HEAD
 			err = ctr.build(ap, bat, proc, anal)
 			if err != nil {
-				ap.Free(proc, true)
+				ap.Free(proc, true, err)
 			}
 		}
 	}
@@ -104,19 +103,6 @@
 			err := ctr.eval(ap.Limit, proc, &result)
 			if err != nil {
 				return result, err
-=======
-			return process.ExecNext, ctr.build(ap, bat, proc, anal)
-
-		case Eval:
-			if ctr.bat == nil {
-				proc.SetInputBatch(nil)
-				return process.ExecStop, nil
-			}
-			err := ctr.eval(ap.Limit, proc)
-			ap.Free(proc, err != nil, nil)
-			if err == nil {
-				return process.ExecStop, nil
->>>>>>> 70775cba
 			}
 		}
 		return result, nil
