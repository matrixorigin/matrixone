// Copyright 2021 Matrix Origin
//
// Licensed under the Apache License, Version 2.0 (the "License");
// you may not use this file except in compliance with the License.
// You may obtain a copy of the License at
//
//      http://www.apache.org/licenses/LICENSE-2.0
//
// Unless required by applicable law or agreed to in writing, software
// distributed under the License is distributed on an "AS IS" BASIS,
// WITHOUT WARRANTIES OR CONDITIONS OF ANY KIND, either express or implied.
// See the License for the specific language governing permissions and
// limitations under the License.

package top

import (
	"bytes"
	"testing"

	"github.com/matrixorigin/matrixone/pkg/common/mpool"
	"github.com/matrixorigin/matrixone/pkg/container/batch"
	"github.com/matrixorigin/matrixone/pkg/container/types"
	"github.com/matrixorigin/matrixone/pkg/pb/plan"
	"github.com/matrixorigin/matrixone/pkg/testutil"
	"github.com/matrixorigin/matrixone/pkg/vm/process"
	"github.com/stretchr/testify/require"
)

const (
	Rows          = 10     // default rows
	BenchmarkRows = 100000 // default rows for benchmark
)

// add unit tests for cases
type topTestCase struct {
	arg   *Argument
	types []types.Type
	proc  *process.Process
}

var (
	tcs []topTestCase
)

func init() {
	tcs = []topTestCase{
<<<<<<< HEAD
		newTestCase(mpool.MustNewZero(), []types.Type{{Oid: types.T_int8}}, 3, []colexec.Field{{E: newExpression(0), Type: 0}}),
		newTestCase(mpool.MustNewZero(), []types.Type{{Oid: types.T_int8}}, 3, []colexec.Field{{E: newExpression(0), Type: 2}}),
		newTestCase(mpool.MustNewZero(), []types.Type{{Oid: types.T_int8}, {Oid: types.T_int64}}, 3, []colexec.Field{{E: newExpression(0), Type: 2}, {E: newExpression(1), Type: 0}}),
=======
		newTestCase(mheap.New(gm), []types.Type{{Oid: types.T_int8}}, 3, []*plan.OrderBySpec{{Expr: newExpression(0), Flag: 0}}),
		newTestCase(mheap.New(gm), []types.Type{{Oid: types.T_int8}}, 3, []*plan.OrderBySpec{{Expr: newExpression(0), Flag: 2}}),
		newTestCase(mheap.New(gm), []types.Type{{Oid: types.T_int8}, {Oid: types.T_int64}}, 3, []*plan.OrderBySpec{{Expr: newExpression(0), Flag: 2}, {Expr: newExpression(1), Flag: 0}}),
>>>>>>> bda847b2
	}
}

func TestString(t *testing.T) {
	buf := new(bytes.Buffer)
	for _, tc := range tcs {
		String(tc.arg, buf)
	}
}

func TestPrepare(t *testing.T) {
	for _, tc := range tcs {
		err := Prepare(tc.proc, tc.arg)
		require.NoError(t, err)
	}
}

func TestTop(t *testing.T) {
	for _, tc := range tcs {
		err := Prepare(tc.proc, tc.arg)
		require.NoError(t, err)
		tc.proc.Reg.InputBatch = newBatch(t, tc.types, tc.proc, Rows)
		_, _ = Call(0, tc.proc, tc.arg)
		tc.proc.Reg.InputBatch = newBatch(t, tc.types, tc.proc, Rows)
		_, _ = Call(0, tc.proc, tc.arg)
		tc.proc.Reg.InputBatch = &batch.Batch{}
		_, _ = Call(0, tc.proc, tc.arg)
		tc.proc.Reg.InputBatch = nil
		_, _ = Call(0, tc.proc, tc.arg)
		if tc.proc.Reg.InputBatch != nil {
			tc.proc.Reg.InputBatch.Clean(tc.proc.Mp())
		}
		tc.proc.Reg.InputBatch = nil
		_, _ = Call(0, tc.proc, tc.arg)
		require.Equal(t, int64(0), tc.proc.Mp().CurrNB())
	}
}

func BenchmarkTop(b *testing.B) {
	for i := 0; i < b.N; i++ {
		tcs = []topTestCase{
<<<<<<< HEAD
			newTestCase(mpool.MustNewZero(), []types.Type{{Oid: types.T_int8}}, 3, []colexec.Field{{E: newExpression(0), Type: 0}}),
			newTestCase(mpool.MustNewZero(), []types.Type{{Oid: types.T_int8}}, 3, []colexec.Field{{E: newExpression(0), Type: 2}}),
=======
			newTestCase(mheap.New(gm), []types.Type{{Oid: types.T_int8}}, 3, []*plan.OrderBySpec{{Expr: newExpression(0), Flag: 0}}),
			newTestCase(mheap.New(gm), []types.Type{{Oid: types.T_int8}}, 3, []*plan.OrderBySpec{{Expr: newExpression(0), Flag: 2}}),
>>>>>>> bda847b2
		}
		t := new(testing.T)
		for _, tc := range tcs {
			err := Prepare(tc.proc, tc.arg)
			require.NoError(t, err)
			tc.proc.Reg.InputBatch = newBatch(t, tc.types, tc.proc, BenchmarkRows)
			_, _ = Call(0, tc.proc, tc.arg)
			tc.proc.Reg.InputBatch = newBatch(t, tc.types, tc.proc, BenchmarkRows)
			_, _ = Call(0, tc.proc, tc.arg)
			tc.proc.Reg.InputBatch = &batch.Batch{}
			_, _ = Call(0, tc.proc, tc.arg)
			tc.proc.Reg.InputBatch = nil
			_, _ = Call(0, tc.proc, tc.arg)
			if tc.proc.Reg.InputBatch != nil {
				tc.proc.Reg.InputBatch.Clean(tc.proc.Mp())
			}
		}
	}
}

<<<<<<< HEAD
func newTestCase(m *mpool.MPool, ts []types.Type, limit int64, fs []colexec.Field) topTestCase {
=======
func newTestCase(m *mheap.Mheap, ts []types.Type, limit int64, fs []*plan.OrderBySpec) topTestCase {
>>>>>>> bda847b2
	return topTestCase{
		types: ts,
		proc:  testutil.NewProcessWithMPool(m),
		arg: &Argument{
			Fs:    fs,
			Limit: limit,
		},
	}
}

func newExpression(pos int32) *plan.Expr {
	return &plan.Expr{
		Expr: &plan.Expr_Col{
			Col: &plan.ColRef{
				ColPos: pos,
			},
		},
	}
}

// create a new block based on the type information
func newBatch(t *testing.T, ts []types.Type, proc *process.Process, rows int64) *batch.Batch {
	return testutil.NewBatch(ts, false, int(rows), proc.Mp())
}<|MERGE_RESOLUTION|>--- conflicted
+++ resolved
@@ -45,15 +45,9 @@
 
 func init() {
 	tcs = []topTestCase{
-<<<<<<< HEAD
-		newTestCase(mpool.MustNewZero(), []types.Type{{Oid: types.T_int8}}, 3, []colexec.Field{{E: newExpression(0), Type: 0}}),
-		newTestCase(mpool.MustNewZero(), []types.Type{{Oid: types.T_int8}}, 3, []colexec.Field{{E: newExpression(0), Type: 2}}),
-		newTestCase(mpool.MustNewZero(), []types.Type{{Oid: types.T_int8}, {Oid: types.T_int64}}, 3, []colexec.Field{{E: newExpression(0), Type: 2}, {E: newExpression(1), Type: 0}}),
-=======
-		newTestCase(mheap.New(gm), []types.Type{{Oid: types.T_int8}}, 3, []*plan.OrderBySpec{{Expr: newExpression(0), Flag: 0}}),
-		newTestCase(mheap.New(gm), []types.Type{{Oid: types.T_int8}}, 3, []*plan.OrderBySpec{{Expr: newExpression(0), Flag: 2}}),
-		newTestCase(mheap.New(gm), []types.Type{{Oid: types.T_int8}, {Oid: types.T_int64}}, 3, []*plan.OrderBySpec{{Expr: newExpression(0), Flag: 2}, {Expr: newExpression(1), Flag: 0}}),
->>>>>>> bda847b2
+		newTestCase(mpool.MustNewZero(), []types.Type{{Oid: types.T_int8}}, 3, []*plan.OrderBySpec{{Expr: newExpression(0), Flag: 0}}),
+		newTestCase(mpool.MustNewZero(), []types.Type{{Oid: types.T_int8}}, 3, []*plan.OrderBySpec{{Expr: newExpression(0), Flag: 2}}),
+		newTestCase(mpool.MustNewZero(), []types.Type{{Oid: types.T_int8}, {Oid: types.T_int64}}, 3, []*plan.OrderBySpec{{Expr: newExpression(0), Flag: 2}, {Expr: newExpression(1), Flag: 0}}),
 	}
 }
 
@@ -95,13 +89,8 @@
 func BenchmarkTop(b *testing.B) {
 	for i := 0; i < b.N; i++ {
 		tcs = []topTestCase{
-<<<<<<< HEAD
-			newTestCase(mpool.MustNewZero(), []types.Type{{Oid: types.T_int8}}, 3, []colexec.Field{{E: newExpression(0), Type: 0}}),
-			newTestCase(mpool.MustNewZero(), []types.Type{{Oid: types.T_int8}}, 3, []colexec.Field{{E: newExpression(0), Type: 2}}),
-=======
-			newTestCase(mheap.New(gm), []types.Type{{Oid: types.T_int8}}, 3, []*plan.OrderBySpec{{Expr: newExpression(0), Flag: 0}}),
-			newTestCase(mheap.New(gm), []types.Type{{Oid: types.T_int8}}, 3, []*plan.OrderBySpec{{Expr: newExpression(0), Flag: 2}}),
->>>>>>> bda847b2
+			newTestCase(mpool.MustNewZero(), []types.Type{{Oid: types.T_int8}}, 3, []*plan.OrderBySpec{{Expr: newExpression(0), Flag: 0}}),
+			newTestCase(mpool.MustNewZero(), []types.Type{{Oid: types.T_int8}}, 3, []*plan.OrderBySpec{{Expr: newExpression(0), Flag: 2}}),
 		}
 		t := new(testing.T)
 		for _, tc := range tcs {
@@ -122,11 +111,7 @@
 	}
 }
 
-<<<<<<< HEAD
-func newTestCase(m *mpool.MPool, ts []types.Type, limit int64, fs []colexec.Field) topTestCase {
-=======
-func newTestCase(m *mheap.Mheap, ts []types.Type, limit int64, fs []*plan.OrderBySpec) topTestCase {
->>>>>>> bda847b2
+func newTestCase(m *mpool.MPool, ts []types.Type, limit int64, fs []*plan.OrderBySpec) topTestCase {
 	return topTestCase{
 		types: ts,
 		proc:  testutil.NewProcessWithMPool(m),
