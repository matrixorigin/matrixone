// Copyright 2022 Matrix Origin
//
// Licensed under the Apache License, Version 2.0 (the "License");
// you may not use this file except in compliance with the License.
// You may obtain a copy of the License at
//
//      http://www.apache.org/licenses/LICENSE-2.0
//
// Unless required by applicable law or agreed to in writing, software
// distributed under the License is distributed on an "AS IS" BASIS,
// WITHOUT WARRANTIES OR CONDITIONS OF ANY KIND, either express or implied.
// See the License for the specific language governing permissions and
// limitations under the License.

package preinsert

import (
	"context"

	"github.com/matrixorigin/matrixone/pkg/container/batch"
	pb "github.com/matrixorigin/matrixone/pkg/pb/plan"
	"github.com/matrixorigin/matrixone/pkg/vm"
	"github.com/matrixorigin/matrixone/pkg/vm/process"
)

var _ vm.Operator = new(Argument)

type proc = process.Process

type Argument struct {
	Ctx context.Context

	HasAutoCol bool
	SchemaName string
	TableDef   *pb.TableDef
	Attrs      []string
	IsUpdate   bool

	info     *vm.OperatorInfo
	children []vm.Operator
	buf      *batch.Batch
}

func (arg *Argument) SetInfo(info *vm.OperatorInfo) {
	arg.info = info
}

func (arg *Argument) AppendChild(child vm.Operator) {
	arg.children = append(arg.children, child)
}

<<<<<<< HEAD
func (arg *Argument) Free(proc *process.Process, pipelineFailed bool) {
	if arg.buf != nil {
		arg.buf.Clean(proc.Mp())
	}
}
=======
func (arg *Argument) Free(*process.Process, bool, error) {}
>>>>>>> 70775cba
<|MERGE_RESOLUTION|>--- conflicted
+++ resolved
@@ -49,12 +49,8 @@
 	arg.children = append(arg.children, child)
 }
 
-<<<<<<< HEAD
-func (arg *Argument) Free(proc *process.Process, pipelineFailed bool) {
+func (arg *Argument) Free(proc *process.Process, pipelineFailed bool, err error) {
 	if arg.buf != nil {
 		arg.buf.Clean(proc.Mp())
 	}
-}
-=======
-func (arg *Argument) Free(*process.Process, bool, error) {}
->>>>>>> 70775cba
+}