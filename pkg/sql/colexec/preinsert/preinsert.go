--- conflicted
+++ resolved
@@ -117,25 +117,14 @@
 	return result, nil
 }
 
-<<<<<<< HEAD
-func genAutoIncrCol(bat *batch.Batch, proc *proc, arg *Argument) error {
-	eng := proc.Base.SessionInfo.StorageEngine
-	txnOp := proc.Base.TxnOperator
-	lastInsertValue, err := proc.GetIncrService().InsertValues(
-		proc.Ctx,
-		arg.TableDef,
-		bat,
-		arg.EstimatedRowCount,
-		eng,
-		txnOp,
-=======
 func genAutoIncrCol(bat *batch.Batch, proc *proc, preInsert *PreInsert) error {
 	lastInsertValue, err := proc.GetIncrService().InsertValues(
 		proc.Ctx,
-		preInsert.TableDef.TblId,
+		preInsert.TableDef,
 		bat,
 		preInsert.EstimatedRowCount,
->>>>>>> f430b044
+		proc.Base.SessionInfo.StorageEngine,
+		proc.Base.TxnOperator,
 	)
 	if err != nil {
 		if moerr.IsMoErrCode(err, moerr.ErrNoSuchTable) {
