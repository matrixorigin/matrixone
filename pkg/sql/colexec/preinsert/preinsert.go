--- conflicted
+++ resolved
@@ -50,11 +50,6 @@
 		return vm.CancelResult, err
 	}
 
-<<<<<<< HEAD
-	analy := proc.GetAnalyze(preInsert.GetIdx(), preInsert.GetParallelIdx(), preInsert.GetParallelMajor())
-	analy.Start()
-	defer analy.Stop()
-=======
 	anal := proc.GetAnalyze(preInsert.GetIdx(), preInsert.GetParallelIdx(), preInsert.GetParallelMajor())
 	anal.Start()
 	defer anal.Stop()
@@ -64,12 +59,6 @@
 		return result, err
 	}
 	anal.Input(result.Batch, preInsert.IsFirst)
->>>>>>> d5a8adf3
-
-	result, err := vm.ChildrenCall(preInsert.Children[0], proc, analy)
-	if err != nil {
-		return result, err
-	}
 
 	if result.Batch == nil || result.Batch.IsEmpty() {
 		return result, nil
