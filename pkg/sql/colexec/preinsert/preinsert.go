// Copyright 2022 Matrix Origin
//
// Licensed under the Apache License, Version 2.0 (the "License");
// you may not use this file except in compliance with the License.
// You may obtain a copy of the License at
//
//      http://www.apache.org/licenses/LICENSE-2.0
//
// Unless required by applicable law or agreed to in writing, software
// distributed under the License is distributed on an "AS IS" BASIS,
// WITHOUT WARRANTIES OR CONDITIONS OF ANY KIND, either express or implied.
// See the License for the specific language governing permissions and
// limitations under the License.

package preinsert

import (
	"bytes"
	"time"

	"github.com/matrixorigin/matrixone/pkg/vm/process"

	"go.uber.org/zap"

	"github.com/matrixorigin/matrixone/pkg/catalog"
	"github.com/matrixorigin/matrixone/pkg/common/moerr"
	"github.com/matrixorigin/matrixone/pkg/container/batch"
	"github.com/matrixorigin/matrixone/pkg/container/vector"
	"github.com/matrixorigin/matrixone/pkg/logutil"
	"github.com/matrixorigin/matrixone/pkg/sql/colexec"
	"github.com/matrixorigin/matrixone/pkg/vm"
<<<<<<< HEAD
=======
	"github.com/matrixorigin/matrixone/pkg/vm/process"
	"go.uber.org/zap"
>>>>>>> 58b390ea
)

const opName = "preinsert"

func (preInsert *PreInsert) String(buf *bytes.Buffer) {
	buf.WriteString(opName)
	buf.WriteString(": pre processing insert")
}

func (preInsert *PreInsert) OpType() vm.OpType {
	return vm.PreInsert
}

<<<<<<< HEAD
func (preInsert *PreInsert) Prepare(_ *proc) error {
	if preInsert.OpAnalyzer == nil {
		preInsert.OpAnalyzer = process.NewAnalyzer(preInsert.GetIdx(), preInsert.IsFirst, preInsert.IsLast, "preinsert")
	} else {
		preInsert.OpAnalyzer.Reset()
	}

=======
func (preInsert *PreInsert) Prepare(proc *process.Process) (err error) {
>>>>>>> 58b390ea
	if preInsert.ctr.canFreeVecIdx == nil {
		preInsert.ctr.canFreeVecIdx = make(map[int]bool)
	}
	if preInsert.CompPkeyExpr != nil && preInsert.ctr.compPkExecutor == nil {
		preInsert.ctr.compPkExecutor, err = colexec.NewExpressionExecutor(proc, preInsert.CompPkeyExpr)
		if err != nil {
			return
		}
	}
	if preInsert.ClusterByExpr != nil && preInsert.ctr.clusterByExecutor == nil {
		preInsert.ctr.clusterByExecutor, err = colexec.NewExpressionExecutor(proc, preInsert.ClusterByExpr)
		if err != nil {
			return
		}
	}
	return
}

func (preInsert *PreInsert) constructColBuf(proc *proc, bat *batch.Batch, first bool) (err error) {
	if first {
		for idx := range preInsert.Attrs {
			if preInsert.TableDef.Cols[idx].Typ.AutoIncr {
				preInsert.ctr.canFreeVecIdx[idx] = true
			}
		}
		preInsert.ctr.buf = batch.NewWithSize(len(preInsert.Attrs))
		preInsert.ctr.buf.Attrs = make([]string, 0, len(preInsert.Attrs))
		preInsert.ctr.buf.Attrs = append(preInsert.ctr.buf.Attrs, preInsert.Attrs...)
	} else {
		preInsert.ctr.buf.SetRowCount(0)
	}
	// if col is AutoIncr, genAutoIncrCol function may change the vector of this col, we should copy the vec from children vec, so it in canFreeVecIdx
	// and the other cols of preInsert.Attrs is stable, we just use the vecs of children's vecs
	for idx := range preInsert.Attrs {
		if _, ok := preInsert.ctr.canFreeVecIdx[idx]; ok {
			typ := bat.Vecs[idx].GetType()
			if preInsert.ctr.buf.Vecs[idx] != nil {
				preInsert.ctr.buf.Vecs[idx].CleanOnlyData()
			} else {
				preInsert.ctr.buf.Vecs[idx] = vector.NewVec(*typ)
			}
			if err = vector.GetUnionAllFunction(*typ, proc.Mp())(preInsert.ctr.buf.Vecs[idx], bat.Vecs[idx]); err != nil {
				return err
			}
		} else {
			if bat.Vecs[idx].IsConst() {
				preInsert.ctr.canFreeVecIdx[idx] = true
				//expland const vector
				typ := bat.Vecs[idx].GetType()
				tmpVec := vector.NewVec(*typ)
				if err = vector.GetUnionAllFunction(*typ, proc.Mp())(tmpVec, bat.Vecs[idx]); err != nil {
					return err
				}
				preInsert.ctr.buf.Vecs[idx] = tmpVec
			} else {
				preInsert.ctr.buf.SetVector(int32(idx), bat.Vecs[idx])
			}
		}
	}
	return
}
func (preInsert *PreInsert) constructHiddenColBuf(proc *proc, bat *batch.Batch, first bool) (err error) {
	if first {
		if preInsert.ctr.compPkExecutor != nil {
			vec, err := preInsert.ctr.compPkExecutor.Eval(proc, []*batch.Batch{preInsert.ctr.buf}, nil)
			if err != nil {
				return err
			}
			preInsert.ctr.buf.Vecs = append(preInsert.ctr.buf.Vecs, vec)
			preInsert.ctr.buf.Attrs = append(preInsert.ctr.buf.Attrs, catalog.CPrimaryKeyColName)
		}

		if preInsert.ctr.clusterByExecutor != nil {
			vec, err := preInsert.ctr.clusterByExecutor.Eval(proc, []*batch.Batch{preInsert.ctr.buf}, nil)
			if err != nil {
				return err
			}
			preInsert.ctr.buf.Vecs = append(preInsert.ctr.buf.Vecs, vec)
			preInsert.ctr.buf.Attrs = append(preInsert.ctr.buf.Attrs, preInsert.TableDef.ClusterBy.Name)
		}
		if preInsert.IsUpdate {
			idx := len(bat.Vecs) - 1
			preInsert.ctr.buf.Attrs = append(preInsert.ctr.buf.Attrs, catalog.Row_ID)
			rowIdVec := vector.NewVec(*bat.GetVector(int32(idx)).GetType())
			err = rowIdVec.UnionBatch(bat.Vecs[idx], 0, bat.Vecs[idx].Length(), nil, proc.Mp())
			if err != nil {
				rowIdVec.Free(proc.Mp())
				return err
			}
			preInsert.ctr.buf.Vecs = append(preInsert.ctr.buf.Vecs, rowIdVec)
		}

	} else {
		idx := len(preInsert.Attrs)
		if preInsert.ctr.compPkExecutor != nil {
			vec, err := preInsert.ctr.compPkExecutor.Eval(proc, []*batch.Batch{preInsert.ctr.buf}, nil)
			if err != nil {
				return err
			}
			preInsert.ctr.buf.Vecs[idx] = vec
			idx += 1
		}
		if preInsert.ctr.clusterByExecutor != nil {
			vec, err := preInsert.ctr.clusterByExecutor.Eval(proc, []*batch.Batch{preInsert.ctr.buf}, nil)
			if err != nil {
				return err
			}
			preInsert.ctr.buf.Vecs[idx] = vec
			idx += 1
		}

		if preInsert.IsUpdate {
			i := len(bat.Vecs) - 1
			rowIdVec := preInsert.ctr.buf.Vecs[idx]
			rowIdVec.CleanOnlyData()
			err = rowIdVec.UnionBatch(bat.Vecs[i], 0, bat.Vecs[i].Length(), nil, proc.Mp())
			if err != nil {
				return err
			}
		}
	}

	return err
}

func (preInsert *PreInsert) Call(proc *proc) (vm.CallResult, error) {
	if err, isCancel := vm.CancelCheck(proc); isCancel {
		return vm.CancelResult, err
	}

	analyzer := preInsert.OpAnalyzer
	analyzer.Start()
	defer analyzer.Stop()

	result, err := vm.ChildrenCall(preInsert.GetChildren(0), proc, analyzer)
	if err != nil {
		return result, err
	}

	if result.Batch == nil || result.Batch.IsEmpty() {
		return result, nil
	}
	bat := result.Batch

	first := preInsert.ctr.buf == nil
	err = preInsert.constructColBuf(proc, bat, first)
	if err != nil {
		return result, err
	}
	// keep shuffleIDX unchanged
	preInsert.ctr.buf.ShuffleIDX = bat.ShuffleIDX
	preInsert.ctr.buf.AddRowCount(bat.RowCount())

	if preInsert.HasAutoCol {
		start := time.Now()
		err = genAutoIncrCol(preInsert.ctr.buf, proc, preInsert)
		if err != nil {
			return result, err
		}
		analyzer.AddIncrementTime(start)
	}
	// check new rows not null
	tempVecs := preInsert.ctr.buf.Vecs[:len(preInsert.Attrs)]
	err = colexec.BatchDataNotNullCheck(tempVecs, preInsert.Attrs, preInsert.TableDef, proc.Ctx)
	if err != nil {
		return result, err
	}

	if err = preInsert.constructHiddenColBuf(proc, bat, first); err != nil {
		return result, err
	}

	result.Batch = preInsert.ctr.buf
	analyzer.Output(result.Batch)
	return result, nil
}

func genAutoIncrCol(bat *batch.Batch, proc *proc, preInsert *PreInsert) error {
	lastInsertValue, err := proc.GetIncrService().InsertValues(
		proc.Ctx,
		preInsert.TableDef.TblId,
		bat,
		preInsert.EstimatedRowCount,
	)
	if err != nil {
		if moerr.IsMoErrCode(err, moerr.ErrNoSuchTable) {
			logutil.Error("insert auto increment column failed", zap.Error(err))
			return moerr.NewNoSuchTableNoCtx(preInsert.SchemaName, preInsert.TableDef.Name)
		}
		return err
	}
	proc.SetLastInsertID(lastInsertValue)
	return nil
}<|MERGE_RESOLUTION|>--- conflicted
+++ resolved
@@ -18,8 +18,6 @@
 	"bytes"
 	"time"
 
-	"github.com/matrixorigin/matrixone/pkg/vm/process"
-
 	"go.uber.org/zap"
 
 	"github.com/matrixorigin/matrixone/pkg/catalog"
@@ -29,11 +27,7 @@
 	"github.com/matrixorigin/matrixone/pkg/logutil"
 	"github.com/matrixorigin/matrixone/pkg/sql/colexec"
 	"github.com/matrixorigin/matrixone/pkg/vm"
-<<<<<<< HEAD
-=======
 	"github.com/matrixorigin/matrixone/pkg/vm/process"
-	"go.uber.org/zap"
->>>>>>> 58b390ea
 )
 
 const opName = "preinsert"
@@ -47,17 +41,13 @@
 	return vm.PreInsert
 }
 
-<<<<<<< HEAD
-func (preInsert *PreInsert) Prepare(_ *proc) error {
+func (preInsert *PreInsert) Prepare(proc *process.Process) (err error) {
 	if preInsert.OpAnalyzer == nil {
 		preInsert.OpAnalyzer = process.NewAnalyzer(preInsert.GetIdx(), preInsert.IsFirst, preInsert.IsLast, "preinsert")
 	} else {
 		preInsert.OpAnalyzer.Reset()
 	}
 
-=======
-func (preInsert *PreInsert) Prepare(proc *process.Process) (err error) {
->>>>>>> 58b390ea
 	if preInsert.ctr.canFreeVecIdx == nil {
 		preInsert.ctr.canFreeVecIdx = make(map[int]bool)
 	}
