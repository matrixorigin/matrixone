// Copyright 2022 Matrix Origin
//
// Licensed under the Apache License, Version 2.0 (the "License");
// you may not use this file except in compliance with the License.
// You may obtain a copy of the License at
//
//      http://www.apache.org/licenses/LICENSE-2.0
//
// Unless required by applicable law or agreed to in writing, software
// distributed under the License is distributed on an "AS IS" BASIS,
// WITHOUT WARRANTIES OR CONDITIONS OF ANY KIND, either express or implied.
// See the License for the specific language governing permissions and
// limitations under the License.

package preinsert

import (
	"bytes"
	"slices"
	"time"

	"github.com/matrixorigin/matrixone/pkg/catalog"
	"github.com/matrixorigin/matrixone/pkg/common/moerr"
	"github.com/matrixorigin/matrixone/pkg/container/batch"
	"github.com/matrixorigin/matrixone/pkg/container/types"
	"github.com/matrixorigin/matrixone/pkg/container/vector"
	"github.com/matrixorigin/matrixone/pkg/logutil"
	"github.com/matrixorigin/matrixone/pkg/sql/colexec"
	"github.com/matrixorigin/matrixone/pkg/vm"
	"github.com/matrixorigin/matrixone/pkg/vm/engine/disttae"
	"github.com/matrixorigin/matrixone/pkg/vm/process"
	"go.uber.org/zap"
)

const opName = "preinsert"

func (preInsert *PreInsert) String(buf *bytes.Buffer) {
	buf.WriteString(opName)
	buf.WriteString(": pre processing insert")
}

func (preInsert *PreInsert) OpType() vm.OpType {
	return vm.PreInsert
}

func (preInsert *PreInsert) Prepare(proc *process.Process) (err error) {
	if preInsert.OpAnalyzer == nil {
		preInsert.OpAnalyzer = process.NewAnalyzer(preInsert.GetIdx(), preInsert.IsFirst, preInsert.IsLast, "preinsert")
	} else {
		preInsert.OpAnalyzer.Reset()
	}

	if preInsert.ctr.canFreeVecIdx == nil {
		preInsert.ctr.canFreeVecIdx = make(map[int]bool)
	}
	if preInsert.CompPkeyExpr != nil && preInsert.ctr.compPkExecutor == nil {
		preInsert.ctr.compPkExecutor, err = colexec.NewExpressionExecutor(proc, preInsert.CompPkeyExpr)
		if err != nil {
			return
		}
	}
	if preInsert.ClusterByExpr != nil && preInsert.ctr.clusterByExecutor == nil {
		preInsert.ctr.clusterByExecutor, err = colexec.NewExpressionExecutor(proc, preInsert.ClusterByExpr)
		if err != nil {
			return
		}
	}
	return
}

func (preInsert *PreInsert) constructColBuf(proc *proc, bat *batch.Batch, first bool) (err error) {
	if first {
		for idx := range preInsert.Attrs {
			if preInsert.TableDef.Cols[idx].Typ.AutoIncr {
				preInsert.ctr.canFreeVecIdx[int(preInsert.ColOffset)+idx] = true
			}
		}
		if preInsert.IsNewUpdate {
			preInsert.ctr.buf = batch.NewWithSize(len(bat.Vecs))
		} else {
			preInsert.ctr.buf = batch.NewWithSize(len(preInsert.Attrs))
			preInsert.ctr.buf.Attrs = slices.Clone(preInsert.Attrs)
		}
	} else {
		preInsert.ctr.buf.SetRowCount(0)
	}
	// if col is AutoIncr, genAutoIncrCol function may change the vector of this col, we should copy the vec from children vec, so it in canFreeVecIdx
	// and the other cols of preInsert.Attrs is stable, we just use the vecs of children's vecs
	vecCnt := len(preInsert.Attrs)
	if preInsert.IsNewUpdate {
		vecCnt = len(bat.Vecs)
	}
	for idx := 0; idx < vecCnt; idx++ {
		if preInsert.ctr.canFreeVecIdx[idx] {
			typ := bat.Vecs[idx].GetType()
			if preInsert.ctr.buf.Vecs[idx] != nil {
				preInsert.ctr.buf.Vecs[idx].CleanOnlyData()
			} else {
				preInsert.ctr.buf.Vecs[idx] = vector.NewVec(*typ)
			}
			if err = vector.GetUnionAllFunction(*typ, proc.Mp())(preInsert.ctr.buf.Vecs[idx], bat.Vecs[idx]); err != nil {
				return err
			}
		} else {
			if bat.Vecs[idx].IsConst() {
				preInsert.ctr.canFreeVecIdx[idx] = true
				//expland const vector
				typ := bat.Vecs[idx].GetType()
				tmpVec := vector.NewVec(*typ)
				if err = vector.GetUnionAllFunction(*typ, proc.Mp())(tmpVec, bat.Vecs[idx]); err != nil {
					return err
				}
				preInsert.ctr.buf.Vecs[idx] = tmpVec
			} else {
				preInsert.ctr.buf.SetVector(int32(idx), bat.Vecs[idx])
			}
		}
	}
	return
}

func (preInsert *PreInsert) constructHiddenColBuf(proc *proc, bat *batch.Batch, first bool) (err error) {
	if first {
		if preInsert.ctr.compPkExecutor != nil {
			vec, err := preInsert.ctr.compPkExecutor.Eval(proc, []*batch.Batch{preInsert.ctr.buf}, nil)
			if err != nil {
				return err
			}
			preInsert.ctr.canFreeVecIdx[len(preInsert.ctr.buf.Vecs)] = true
			preInsert.ctr.buf.Vecs = append(preInsert.ctr.buf.Vecs, vec)
			preInsert.ctr.buf.Attrs = append(preInsert.ctr.buf.Attrs, catalog.CPrimaryKeyColName)
		}
		if preInsert.ctr.clusterByExecutor != nil {
			vec, err := preInsert.ctr.clusterByExecutor.Eval(proc, []*batch.Batch{preInsert.ctr.buf}, nil)
			if err != nil {
				return err
			}
			preInsert.ctr.canFreeVecIdx[len(preInsert.ctr.buf.Vecs)] = true
			preInsert.ctr.buf.Vecs = append(preInsert.ctr.buf.Vecs, vec)
			preInsert.ctr.buf.Attrs = append(preInsert.ctr.buf.Attrs, preInsert.TableDef.ClusterBy.Name)
		}
		if preInsert.IsOldUpdate {
			rowIdIdx := len(bat.Vecs) - 1
			preInsert.ctr.buf.Attrs = append(preInsert.ctr.buf.Attrs, catalog.Row_ID)
			rowIdVec := vector.NewVec(*bat.GetVector(int32(rowIdIdx)).GetType())
			err = rowIdVec.UnionBatch(bat.Vecs[rowIdIdx], 0, bat.Vecs[rowIdIdx].Length(), nil, proc.Mp())
			if err != nil {
				rowIdVec.Free(proc.Mp())
				return err
			}
			preInsert.ctr.canFreeVecIdx[len(preInsert.ctr.buf.Vecs)] = true
			preInsert.ctr.buf.Vecs = append(preInsert.ctr.buf.Vecs, rowIdVec)
		}
	} else {
		colIdx := len(preInsert.Attrs)
		if preInsert.ctr.compPkExecutor != nil {
			vec, err := preInsert.ctr.compPkExecutor.Eval(proc, []*batch.Batch{preInsert.ctr.buf}, nil)
			if err != nil {
				return err
			}
			preInsert.ctr.buf.Vecs[colIdx] = vec
			colIdx += 1
		}
		if preInsert.ctr.clusterByExecutor != nil {
			vec, err := preInsert.ctr.clusterByExecutor.Eval(proc, []*batch.Batch{preInsert.ctr.buf}, nil)
			if err != nil {
				return err
			}
			preInsert.ctr.buf.Vecs[colIdx] = vec
			colIdx += 1
		}
		if preInsert.IsOldUpdate {
			rowIdIdx := len(bat.Vecs) - 1
			rowIdVec := preInsert.ctr.buf.Vecs[colIdx]
			rowIdVec.CleanOnlyData()
			err = rowIdVec.UnionBatch(bat.Vecs[rowIdIdx], 0, bat.Vecs[rowIdIdx].Length(), nil, proc.Mp())
			if err != nil {
				return err
			}
		}
	}

	return err
}

func (preInsert *PreInsert) Call(proc *proc) (vm.CallResult, error) {
	analyzer := preInsert.OpAnalyzer

	result, err := vm.ChildrenCall(preInsert.GetChildren(0), proc, analyzer)
	if err != nil {
		return result, err
	}

	if result.Batch == nil || result.Batch.IsEmpty() {
		return result, nil
	}
	bat := result.Batch

	first := preInsert.ctr.buf == nil
	err = preInsert.constructColBuf(proc, bat, first)
	if err != nil {
		return result, err
	}
	// keep shuffleIDX unchanged
	preInsert.ctr.buf.ShuffleIDX = bat.ShuffleIDX
	preInsert.ctr.buf.AddRowCount(bat.RowCount())

	if preInsert.HasAutoCol {
		start := time.Now()
		err = genAutoIncrCol(preInsert.ctr.buf, proc, preInsert)
		if err != nil {
			return result, err
		}
		analyzer.AddIncrementTime(start)
	}
	// check new rows not null
	tempVecs := preInsert.ctr.buf.Vecs[preInsert.ColOffset : int(preInsert.ColOffset)+len(preInsert.Attrs)]
	err = colexec.BatchDataNotNullCheck(tempVecs, preInsert.Attrs, preInsert.TableDef, proc.Ctx)
	if err != nil {
		return result, err
	}

	if err = preInsert.constructHiddenColBuf(proc, bat, first); err != nil {
		return result, err
	}

	result.Batch = preInsert.ctr.buf
	return result, nil
}

// Need to checks if the value generated by incrservice has been manually inserted by the user before, if not sure, it needs to be regenerated
// Otherwise, the SQL executed by the user may have an unexplained Duplicate error
// when the unique detection is optimized away, there may even be a correctness problem
// Therefore, checking with PrimaryKeysMayBeModified is normally required, except for the following three scenarios
func checkIfNeedReGenAutoIncrCol(bat *batch.Batch, preInsert *PreInsert) map[string]int {
	needCheck := make(map[string]int)

	var pkSet map[string]bool
	if preInsert.TableDef.IsTemporary || preInsert.TableDef.Pkey.PkeyColName == catalog.FakePrimaryKeyColName {
		// 1. currently temporary table is supported by memory engine, this distinction should be removed after refactoring
		// 2. for __mo_fake_pk_col, user can not specify the value for this column, so no need to check
	} else {
		pkSet = make(map[string]bool)
		for _, n := range preInsert.TableDef.Pkey.Names {
			pkSet[n] = true
		}
		for i, col := range preInsert.TableDef.Cols {
			if pkSet[col.Name] && col.Typ.AutoIncr {
				vec := bat.GetVector(preInsert.ColOffset + int32(i))
				if vec.AllNull() {
					needCheck[col.Name] = i
				}
			}
		}
	}
	return needCheck
}

func genAutoIncrCol(bat *batch.Batch, proc *proc, preInsert *PreInsert) error {
	tableID := preInsert.TableDef.TblId
	eng := proc.Base.SessionInfo.StorageEngine
	currentTxn := proc.Base.TxnOperator

	needReCheck := checkIfNeedReGenAutoIncrCol(bat, preInsert)
	lastInsertValue, err := proc.GetIncrService().InsertValues(
		proc.Ctx,
		tableID,
		bat.Vecs[preInsert.ColOffset:int(preInsert.ColOffset)+len(preInsert.Attrs)],
		bat.RowCount(),
		preInsert.EstimatedRowCount,
	)
	if err != nil {
		if moerr.IsMoErrCode(err, moerr.ErrNoSuchTable) {
			logutil.Error("insert auto increment column failed", zap.Error(err))
			return moerr.NewNoSuchTableNoCtx(preInsert.SchemaName, preInsert.TableDef.Name)
		}
		return err
	}

	if len(needReCheck) > 0 {
		if currentTxn.GetWorkspace() == nil {
			// currently, workspace does not support remote access,
			// so a new workspace is needed for remote CN to check if the value generated by incrservice has been manually inserted by the user before
			ws := disttae.NewTxnWorkSpace(eng.(*disttae.Engine), proc)
			currentTxn.AddWorkspace(ws)
			ws.BindTxnOp(currentTxn)
		}
		db, err := eng.Database(proc.Ctx, preInsert.SchemaName, currentTxn)
		if err != nil {
			return err
		}
		rel, err := db.Relation(proc.Ctx, preInsert.TableDef.Name, nil)
		if err != nil {
			return err
		}

		for col, idx := range needReCheck {
<<<<<<< HEAD
=======
			vec := bat.GetVector(preInsert.ColOffset + int32(idx))
>>>>>>> e9a5458b
			from, err := proc.GetIncrService().GetLastAllocateTS(proc.Ctx, tableID, col)
			if err != nil {
				return err
			}
			fromTs := types.TimestampToTS(from)
			toTs := types.TimestampToTS(proc.Base.TxnOperator.SnapshotTS())
			if mayChanged, err := rel.PrimaryKeysMayBeUpserted(proc.Ctx, fromTs, toTs, bat, int32(idx)); err == nil {
				if mayChanged {
					logutil.Debugf("user may have manually specified the value to be inserted into the auto pk col before this transaction.")
					return moerr.NewTxnNeedRetry(proc.Ctx)
				}
			} else {
				return err
			}
		}
	}

	proc.SetLastInsertID(lastInsertValue)
	return nil
}<|MERGE_RESOLUTION|>--- conflicted
+++ resolved
@@ -295,17 +295,13 @@
 		}
 
 		for col, idx := range needReCheck {
-<<<<<<< HEAD
-=======
-			vec := bat.GetVector(preInsert.ColOffset + int32(idx))
->>>>>>> e9a5458b
 			from, err := proc.GetIncrService().GetLastAllocateTS(proc.Ctx, tableID, col)
 			if err != nil {
 				return err
 			}
 			fromTs := types.TimestampToTS(from)
 			toTs := types.TimestampToTS(proc.Base.TxnOperator.SnapshotTS())
-			if mayChanged, err := rel.PrimaryKeysMayBeUpserted(proc.Ctx, fromTs, toTs, bat, int32(idx)); err == nil {
+			if mayChanged, err := rel.PrimaryKeysMayBeUpserted(proc.Ctx, fromTs, toTs, bat, preInsert.ColOffset+int32(idx)); err == nil {
 				if mayChanged {
 					logutil.Debugf("user may have manually specified the value to be inserted into the auto pk col before this transaction.")
 					return moerr.NewTxnNeedRetry(proc.Ctx)
