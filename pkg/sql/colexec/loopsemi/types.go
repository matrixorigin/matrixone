// Copyright 2021 Matrix Origin
//
// Licensed under the Apache License, Version 2.0 (the "License");
// you may not use this file except in compliance with the License.
// You may obtain a copy of the License at
//
//      http://www.apache.org/licenses/LICENSE-2.0
//
// Unless required by applicable law or agreed to in writing, software
// distributed under the License is distributed on an "AS IS" BASIS,
// WITHOUT WARRANTIES OR CONDITIONS OF ANY KIND, either express or implied.
// See the License for the specific language governing permissions and
// limitations under the License.

package loopsemi

import (
	"github.com/matrixorigin/matrixone/pkg/common/mpool"
	"github.com/matrixorigin/matrixone/pkg/common/reuse"
	"github.com/matrixorigin/matrixone/pkg/container/batch"
	"github.com/matrixorigin/matrixone/pkg/container/types"
	"github.com/matrixorigin/matrixone/pkg/container/vector"
	"github.com/matrixorigin/matrixone/pkg/pb/plan"
	"github.com/matrixorigin/matrixone/pkg/sql/colexec"
	"github.com/matrixorigin/matrixone/pkg/vm"
	"github.com/matrixorigin/matrixone/pkg/vm/process"
)

var _ vm.Operator = new(LoopSemi)

const (
	Build = iota
	Probe
	End
)

type container struct {
	state   int
	lastrow int
	bat     *batch.Batch
	rbat    *batch.Batch
	joinBat *batch.Batch
	buf     *batch.Batch
	expr    colexec.ExpressionExecutor
	cfs     []func(*vector.Vector, *vector.Vector, int64, int) error
}

type LoopSemi struct {
<<<<<<< HEAD
	ctr         *container
	Result      []int32
	Cond        *plan.Expr
	Typs        []types.Type
	ProjectList []*plan.Expr
	Projection  *colexec.Projection

=======
	ctr        *container
	Result     []int32
	Cond       *plan.Expr
	Typs       []types.Type
	JoinMapTag int32
>>>>>>> 00d68741
	vm.OperatorBase
}

func (loopSemi *LoopSemi) GetOperatorBase() *vm.OperatorBase {
	return &loopSemi.OperatorBase
}

func init() {
	reuse.CreatePool[LoopSemi](
		func() *LoopSemi {
			return &LoopSemi{}
		},
		func(a *LoopSemi) {
			*a = LoopSemi{}
		},
		reuse.DefaultOptions[LoopSemi]().
			WithEnableChecker(),
	)
}

func (loopSemi LoopSemi) TypeName() string {
	return opName
}

func NewArgument() *LoopSemi {
	return reuse.Alloc[LoopSemi](nil)
}

func (loopSemi *LoopSemi) Release() {
	if loopSemi != nil {
		reuse.Free[LoopSemi](loopSemi, nil)
	}
}

func (loopSemi *LoopSemi) Reset(proc *process.Process, pipelineFailed bool, err error) {
	loopSemi.Free(proc, pipelineFailed, err)
}

func (loopSemi *LoopSemi) Free(proc *process.Process, pipelineFailed bool, err error) {
	if ctr := loopSemi.ctr; ctr != nil {
		ctr.cleanBatch(proc.Mp())
		ctr.cleanExprExecutor()
		//if arg.ctr.buf != nil {
		//proc.PutBatch(arg.ctr.buf)
		//arg.ctr.buf = nil
		//}
		loopSemi.ctr.lastrow = 0
		loopSemi.ctr = nil
	}

	if loopSemi.Projection != nil {
		anal := proc.GetAnalyze(loopSemi.GetIdx(), loopSemi.GetParallelIdx(), loopSemi.GetParallelMajor())
		anal.Alloc(loopSemi.Projection.MaxAllocSize)
		loopSemi.Projection.Free(proc)
		loopSemi.Projection = nil
		loopSemi.ProjectList = nil
	}
}

func (ctr *container) cleanBatch(mp *mpool.MPool) {
	if ctr.bat != nil {
		ctr.bat.Clean(mp)
		ctr.bat = nil
	}
	if ctr.rbat != nil {
		ctr.rbat.Clean(mp)
		ctr.rbat = nil
	}
	if ctr.joinBat != nil {
		ctr.joinBat.Clean(mp)
		ctr.joinBat = nil
	}
}

func (ctr *container) cleanExprExecutor() {
	if ctr.expr != nil {
		ctr.expr.Free()
		ctr.expr = nil
	}
}<|MERGE_RESOLUTION|>--- conflicted
+++ resolved
@@ -46,21 +46,13 @@
 }
 
 type LoopSemi struct {
-<<<<<<< HEAD
 	ctr         *container
 	Result      []int32
 	Cond        *plan.Expr
 	Typs        []types.Type
+	JoinMapTag  int32
 	ProjectList []*plan.Expr
 	Projection  *colexec.Projection
-
-=======
-	ctr        *container
-	Result     []int32
-	Cond       *plan.Expr
-	Typs       []types.Type
-	JoinMapTag int32
->>>>>>> 00d68741
 	vm.OperatorBase
 }
 
