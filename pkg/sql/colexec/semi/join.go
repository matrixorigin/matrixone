// Copyright 2021 Matrix Origin
//
// Licensed under the Apache License, Version 2.0 (the "License");
// you may not use this file except in compliance with the License.
// You may obtain a copy of the License at
//
//      http://www.apache.org/licenses/LICENSE-2.0
//
// Unless required by applicable law or agreed to in writing, software
// distributed under the License is distributed on an "AS IS" BASIS,
// WITHOUT WARRANTIES OR CONDITIONS OF ANY KIND, either express or implied.
// See the License for the specific language governing permissions and
// limitations under the License.

package semi

import (
	"bytes"
	"time"

	"github.com/matrixorigin/matrixone/pkg/vm/message"

	"github.com/matrixorigin/matrixone/pkg/common/hashmap"
	"github.com/matrixorigin/matrixone/pkg/container/batch"
	"github.com/matrixorigin/matrixone/pkg/container/vector"
	"github.com/matrixorigin/matrixone/pkg/sql/colexec"
	"github.com/matrixorigin/matrixone/pkg/vm"
	"github.com/matrixorigin/matrixone/pkg/vm/process"
)

const opName = "semi"

func (semiJoin *SemiJoin) String(buf *bytes.Buffer) {
	buf.WriteString(opName)
	buf.WriteString(": semi join ")
}

func (semiJoin *SemiJoin) OpType() vm.OpType {
	return vm.Semi
}

func (semiJoin *SemiJoin) Prepare(proc *process.Process) (err error) {
	if semiJoin.ctr.vecs == nil {
		semiJoin.ctr.vecs = make([]*vector.Vector, len(semiJoin.Conditions[0]))
		semiJoin.ctr.executor = make([]colexec.ExpressionExecutor, len(semiJoin.Conditions[0]))
		for i := range semiJoin.ctr.executor {
			semiJoin.ctr.executor[i], err = colexec.NewExpressionExecutor(proc, semiJoin.Conditions[0][i])
			if err != nil {
				return err
			}
		}

		if semiJoin.Cond != nil {
			semiJoin.ctr.expr, err = colexec.NewExpressionExecutor(proc, semiJoin.Cond)
			if err != nil {
				return err
			}
		}

		if semiJoin.ProjectList != nil {
			err = semiJoin.PrepareProjection(proc)
		}
	}
	return err
}

func (semiJoin *SemiJoin) Call(proc *process.Process) (vm.CallResult, error) {
	if err, isCancel := vm.CancelCheck(proc); isCancel {
		return vm.CancelResult, err
	}

	anal := proc.GetAnalyze(semiJoin.GetIdx(), semiJoin.GetParallelIdx(), semiJoin.GetParallelMajor())
	anal.Start()
	defer anal.Stop()
	ctr := &semiJoin.ctr
	input := vm.NewCallResult()
	result := vm.NewCallResult()
	probeResult := vm.NewCallResult()
	var err error
	for {
		switch ctr.state {
		case Build:
			semiJoin.build(anal, proc)
			if ctr.mp == nil && !semiJoin.IsShuffle {
				// for inner ,right and semi join, if hashmap is empty, we can finish this pipeline
				// shuffle join can't stop early for this moment
				ctr.state = End
			} else {
				ctr.state = Probe
			}
			if ctr.mp != nil && ctr.mp.PushedRuntimeFilterIn() && semiJoin.Cond == nil {
				ctr.skipProbe = true
			}

		case Probe:
			input, err = semiJoin.Children[0].Call(proc)
			if err != nil {
				return result, err
			}
			bat := input.Batch
			if bat == nil {
				ctr.state = End
				continue
			}
			if bat.IsEmpty() {
				continue
			}
			anal.Input(bat, semiJoin.GetIsFirst())

			if ctr.skipProbe {
				newvecs := make([]*vector.Vector, len(semiJoin.Result))
				for i, pos := range semiJoin.Result {
					newvecs[i] = bat.Vecs[pos]
				}
				bat.Vecs = newvecs
				result.Batch, err = semiJoin.EvalProjection(bat, proc)
				if err != nil {
					return result, err
				}
				anal.Output(result.Batch, semiJoin.GetIsLast())
				return result, nil
			}

			if ctr.mp == nil {
				continue
			}
<<<<<<< HEAD

			if ctr.rbat == nil {
				ctr.rbat = batch.NewWithSize(len(semiJoin.Result))
				for i, pos := range semiJoin.Result {
					ctr.rbat.Vecs[i] = vector.NewVec(*bat.Vecs[pos].GetType())
					// for semi join, if left batch is sorted , then output batch is sorted
					ctr.rbat.Vecs[i].SetSorted(bat.Vecs[pos].GetSorted())
				}
			} else {
				ctr.rbat.CleanOnlyData()
				for i, pos := range semiJoin.Result {
					ctr.rbat.Vecs[i].SetSorted(bat.Vecs[pos].GetSorted())
				}
			}

			if err := ctr.probe(bat, semiJoin, proc, &probeResult); err != nil {
				bat.Clean(proc.Mp())
=======
			if err := ctr.probe(bat, semiJoin, proc, &result); err != nil {
>>>>>>> 40f0429e
				return result, err
			}

			result.Batch, err = semiJoin.EvalProjection(probeResult.Batch, proc)
			if err != nil {
				return result, err
			}

			anal.Output(result.Batch, semiJoin.GetIsLast())
			return result, nil

		default:
			result.Batch = nil
			result.Status = vm.ExecStop
			return result, nil
		}
	}
}

func (semiJoin *SemiJoin) build(anal process.Analyze, proc *process.Process) {
	ctr := &semiJoin.ctr
	start := time.Now()
	defer anal.WaitStop(start)
	ctr.mp = message.ReceiveJoinMap(semiJoin.JoinMapTag, semiJoin.IsShuffle, semiJoin.ShuffleIdx, proc.GetMessageBoard(), proc.Ctx)
	if ctr.mp != nil {
		ctr.maxAllocSize = max(ctr.maxAllocSize, ctr.mp.Size())
	}
}

func (ctr *container) probe(bat *batch.Batch, ap *SemiJoin, proc *process.Process, result *vm.CallResult) error {
	mpbat := ctr.mp.GetBatches()
	if err := ctr.evalJoinCondition(bat, proc); err != nil {
		return err
	}
	if ctr.joinBat1 == nil {
		ctr.joinBat1, ctr.cfs1 = colexec.NewJoinBatch(bat, proc.Mp())
	}
	if ctr.joinBat2 == nil && ctr.mp.GetRowCount() > 0 {
		ctr.joinBat2, ctr.cfs2 = colexec.NewJoinBatch(mpbat[0], proc.Mp())
	}
	count := bat.RowCount()
	mSels := ctr.mp.Sels()
	itr := ctr.mp.NewIterator()

	rowCountIncrease := 0
	eligible := make([]int64, 0) // eligible := make([]int32, 0, hashmap.UnitLimit)
	for i := 0; i < count; i += hashmap.UnitLimit {
		n := count - i
		if n > hashmap.UnitLimit {
			n = hashmap.UnitLimit
		}
		vals, zvals := itr.Find(i, n, ctr.vecs)
		for k := 0; k < n; k++ {
			if zvals[k] == 0 || vals[k] == 0 {
				continue
			}
			if ap.Cond != nil {
				matched := false // mark if any tuple satisfies the condition
				if ap.HashOnPK {
					idx1, idx2 := int64(vals[k]-1)/colexec.DefaultBatchSize, int64(vals[k]-1)%colexec.DefaultBatchSize
					if err := colexec.SetJoinBatchValues(ctr.joinBat1, bat, int64(i+k),
						1, ctr.cfs1); err != nil {
						return err
					}
					if err := colexec.SetJoinBatchValues(ctr.joinBat2, mpbat[idx1], idx2,
						1, ctr.cfs2); err != nil {
						return err
					}
					vec, err := ctr.expr.Eval(proc, []*batch.Batch{ctr.joinBat1, ctr.joinBat2}, nil)
					if err != nil {
						return err
					}
					if vec.IsConstNull() || vec.GetNulls().Contains(0) {
						continue
					}
					bs := vector.MustFixedCol[bool](vec)
					if bs[0] {
						matched = true
					}
				} else {
					sels := mSels[vals[k]-1]
					for _, sel := range sels {
						idx1, idx2 := sel/colexec.DefaultBatchSize, sel%colexec.DefaultBatchSize
						if err := colexec.SetJoinBatchValues(ctr.joinBat1, bat, int64(i+k),
							1, ctr.cfs1); err != nil {
							return err
						}
						if err := colexec.SetJoinBatchValues(ctr.joinBat2, mpbat[idx1], int64(idx2),
							1, ctr.cfs2); err != nil {
							return err
						}
						vec, err := ctr.expr.Eval(proc, []*batch.Batch{ctr.joinBat1, ctr.joinBat2}, nil)
						if err != nil {
							return err
						}
						if vec.IsConstNull() || vec.GetNulls().Contains(0) {
							continue
						}
						bs := vector.MustFixedCol[bool](vec)
						if bs[0] {
							matched = true
							break
						}
					}

				}
				if !matched {
					continue
				}
			}
			eligible = append(eligible, int64(i+k))
			rowCountIncrease++
		}
		//eligible = eligible[:0]
	}

	for j, pos := range ap.Result {
		if err := ctr.rbat.Vecs[j].PreExtendWithArea(len(eligible), len(bat.Vecs[pos].GetArea()), proc.Mp()); err != nil {
			return err
		}
	}

	for j, pos := range ap.Result {
		if err := ctr.rbat.Vecs[j].Union(bat.Vecs[pos], eligible, proc.Mp()); err != nil {
			return err
		}
	}

	ctr.rbat.AddRowCount(rowCountIncrease)
	result.Batch = ctr.rbat
	return nil
}

func (ctr *container) evalJoinCondition(bat *batch.Batch, proc *process.Process) error {
	for i := range ctr.executor {
		vec, err := ctr.executor[i].Eval(proc, []*batch.Batch{bat}, nil)
		if err != nil {
			return err
		}
		ctr.vecs[i] = vec
	}
	return nil
}<|MERGE_RESOLUTION|>--- conflicted
+++ resolved
@@ -124,7 +124,6 @@
 			if ctr.mp == nil {
 				continue
 			}
-<<<<<<< HEAD
 
 			if ctr.rbat == nil {
 				ctr.rbat = batch.NewWithSize(len(semiJoin.Result))
@@ -141,10 +140,6 @@
 			}
 
 			if err := ctr.probe(bat, semiJoin, proc, &probeResult); err != nil {
-				bat.Clean(proc.Mp())
-=======
-			if err := ctr.probe(bat, semiJoin, proc, &result); err != nil {
->>>>>>> 40f0429e
 				return result, err
 			}
 
