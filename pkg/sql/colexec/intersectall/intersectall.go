--- conflicted
+++ resolved
@@ -43,7 +43,6 @@
 
 func (intersectAll *IntersectAll) Prepare(proc *process.Process) error {
 	var err error
-<<<<<<< HEAD
 
 	if intersectAll.OpAnalyzer == nil {
 		intersectAll.OpAnalyzer = process.NewAnalyzer(intersectAll.GetIdx(), intersectAll.IsFirst, intersectAll.IsLast, "intersectAll")
@@ -51,10 +50,7 @@
 		intersectAll.OpAnalyzer.Reset()
 	}
 
-	if intersectAll.ctr.hashTable, err = hashmap.NewStrMap(true, proc.Mp()); err != nil {
-=======
 	if intersectAll.ctr.hashTable, err = hashmap.NewStrMap(true); err != nil {
->>>>>>> aa138223
 		return err
 	}
 	if len(intersectAll.ctr.inserted) == 0 {
