// Copyright 2021 Matrix Origin
//
// Licensed under the Apache License, Version 2.0 (the "License");
// you may not use this file except in compliance with the License.
// You may obtain a copy of the License at
//
//      http://www.apache.org/licenses/LICENSE-2.0
//
// Unless required by applicable law or agreed to in writing, software
// distributed under the License is distributed on an "AS IS" BASIS,
// WITHOUT WARRANTIES OR CONDITIONS OF ANY KIND, either express or implied.
// See the License for the specific language governing permissions and
// limitations under the License.

package limit

import (
	"bytes"
	"testing"

	"github.com/matrixorigin/matrixone/pkg/common/mpool"
	"github.com/matrixorigin/matrixone/pkg/container/batch"
	"github.com/matrixorigin/matrixone/pkg/container/types"
	"github.com/matrixorigin/matrixone/pkg/sql/colexec/value_scan"
	"github.com/matrixorigin/matrixone/pkg/testutil"
	"github.com/matrixorigin/matrixone/pkg/vm"
	"github.com/matrixorigin/matrixone/pkg/vm/process"
	"github.com/stretchr/testify/require"
)

const (
	Rows          = 10      // default rows
	BenchmarkRows = 1000000 // default rows for benchmark
)

// add unit tests for cases
type limitTestCase struct {
	arg   *Argument
	types []types.Type
	proc  *process.Process
}

var (
	tcs []limitTestCase
)

func init() {
	tcs = []limitTestCase{
		{
			proc: testutil.NewProcessWithMPool(mpool.MustNewZero()),
			types: []types.Type{
				types.T_int8.ToType(),
			},
			arg: &Argument{
				Seen:  0,
				Limit: 8,
				info: &vm.OperatorInfo{
					Idx:     0,
					IsFirst: false,
					IsLast:  false,
				},
			},
		},
		{
			proc: testutil.NewProcessWithMPool(mpool.MustNewZero()),
			types: []types.Type{
				types.T_int8.ToType(),
			},
			arg: &Argument{
				Seen:  0,
				Limit: 10,
				info: &vm.OperatorInfo{
					Idx:     0,
					IsFirst: false,
					IsLast:  false,
				},
			},
		},
		{
			proc: testutil.NewProcessWithMPool(mpool.MustNewZero()),
			types: []types.Type{
				types.T_int8.ToType(),
			},
			arg: &Argument{
				Seen:  0,
				Limit: 12,
				info: &vm.OperatorInfo{
					Idx:     0,
					IsFirst: false,
					IsLast:  false,
				},
			},
		},
	}
}

func TestString(t *testing.T) {
	buf := new(bytes.Buffer)
	for _, tc := range tcs {
		tc.arg.String(buf)
	}
}

func TestPrepare(t *testing.T) {
	for _, tc := range tcs {
		err := tc.arg.Prepare(tc.proc)
		require.NoError(t, err)
	}
}

func TestLimit(t *testing.T) {
	for _, tc := range tcs {
		err := tc.arg.Prepare(tc.proc)
		require.NoError(t, err)

		bats := []*batch.Batch{
			newBatch(t, tc.types, tc.proc, Rows),
			newBatch(t, tc.types, tc.proc, Rows),
			batch.EmptyBatch,
		}
<<<<<<< HEAD
		resetChildren(tc.arg, bats)
		_, _ = tc.arg.Call(tc.proc)
		tc.arg.Free(tc.proc, false)
		tc.arg.children[0].Free(tc.proc, false)
=======
		tc.proc.Reg.InputBatch = batch.EmptyBatch
		_, _ = Call(0, tc.proc, tc.arg, false, false)
		tc.proc.Reg.InputBatch = nil
		_, _ = Call(0, tc.proc, tc.arg, false, false)
		tc.arg.Free(tc.proc, false, nil)
>>>>>>> 70775cba
		tc.proc.FreeVectors()
		require.Equal(t, int64(0), tc.proc.Mp().CurrNB())
	}
}

func BenchmarkLimit(b *testing.B) {
	for i := 0; i < b.N; i++ {
		tcs = []limitTestCase{
			{
				proc: testutil.NewProcessWithMPool(mpool.MustNewZero()),
				types: []types.Type{
					types.T_int8.ToType(),
				},
				arg: &Argument{
					Seen:  0,
					Limit: 8,
				},
			},
		}

		t := new(testing.T)
		for _, tc := range tcs {
			err := tc.arg.Prepare(tc.proc)
			require.NoError(t, err)

			bats := []*batch.Batch{
				newBatch(t, tc.types, tc.proc, BenchmarkRows),
				batch.EmptyBatch,
			}
			resetChildren(tc.arg, bats)
			_, _ = tc.arg.Call(tc.proc)
			tc.arg.Free(tc.proc, false)
		}
	}
}

// create a new block based on the type information
func newBatch(t *testing.T, ts []types.Type, proc *process.Process, rows int64) *batch.Batch {
	return testutil.NewBatch(ts, false, int(rows), proc.Mp())
}

func resetChildren(arg *Argument, bats []*batch.Batch) {
	if len(arg.children) == 0 {
		arg.AppendChild(&value_scan.Argument{
			Batchs: bats,
		})

	} else {
		arg.children = arg.children[:0]
		arg.AppendChild(&value_scan.Argument{
			Batchs: bats,
		})
	}
}<|MERGE_RESOLUTION|>--- conflicted
+++ resolved
@@ -118,18 +118,10 @@
 			newBatch(t, tc.types, tc.proc, Rows),
 			batch.EmptyBatch,
 		}
-<<<<<<< HEAD
 		resetChildren(tc.arg, bats)
 		_, _ = tc.arg.Call(tc.proc)
-		tc.arg.Free(tc.proc, false)
-		tc.arg.children[0].Free(tc.proc, false)
-=======
-		tc.proc.Reg.InputBatch = batch.EmptyBatch
-		_, _ = Call(0, tc.proc, tc.arg, false, false)
-		tc.proc.Reg.InputBatch = nil
-		_, _ = Call(0, tc.proc, tc.arg, false, false)
 		tc.arg.Free(tc.proc, false, nil)
->>>>>>> 70775cba
+		tc.arg.children[0].Free(tc.proc, false, nil)
 		tc.proc.FreeVectors()
 		require.Equal(t, int64(0), tc.proc.Mp().CurrNB())
 	}
