--- conflicted
+++ resolved
@@ -58,17 +58,12 @@
 	arg.info = info
 }
 
-<<<<<<< HEAD
 func (arg *Argument) AppendChild(child vm.Operator) {
 	arg.children = append(arg.children, child)
 }
 
-func (arg *Argument) Free(proc *process.Process, pipelineFailed bool) {
+func (arg *Argument) Free(proc *process.Process, pipelineFailed bool, err error) {
 	if ctr := arg.ctr; ctr != nil {
-=======
-func (ap *Argument) Free(proc *process.Process, pipelineFailed bool, err error) {
-	if ctr := ap.ctr; ctr != nil {
->>>>>>> 70775cba
 		ctr.cleanBatch(proc.Mp())
 		ctr.cleanExprExecutor()
 		ctr.FreeAllReg()
