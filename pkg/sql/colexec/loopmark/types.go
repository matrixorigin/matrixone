--- conflicted
+++ resolved
@@ -44,21 +44,13 @@
 }
 
 type LoopMark struct {
-<<<<<<< HEAD
 	ctr         *container
 	Cond        *plan.Expr
 	Typs        []types.Type
 	Result      []int32
+	JoinMapTag  int32
 	ProjectList []*plan.Expr
 	Projection  *colexec.Projection
-
-=======
-	ctr        *container
-	Cond       *plan.Expr
-	Typs       []types.Type
-	Result     []int32
-	JoinMapTag int32
->>>>>>> 00d68741
 	vm.OperatorBase
 }
 
