// Copyright 2021 Matrix Origin
//
// Licensed under the Apache License, Version 2.0 (the "License");
// you may not use this file except in compliance with the License.
// You may obtain a copy of the License at
//
//      http://www.apache.org/licenses/LICENSE-2.0
//
// Unless required by applicable law or agreed to in writing, software
// distributed under the License is distributed on an "AS IS" BASIS,
// WITHOUT WARRANTIES OR CONDITIONS OF ANY KIND, either express or implied.
// See the License for the specific language governing permissions and
// limitations under the License.

package hashbuild

import (
	"bytes"
	"context"
	"testing"

	"github.com/matrixorigin/matrixone/pkg/common/hashmap"
	"github.com/matrixorigin/matrixone/pkg/common/mpool"
	"github.com/matrixorigin/matrixone/pkg/container/batch"
	"github.com/matrixorigin/matrixone/pkg/container/types"
	"github.com/matrixorigin/matrixone/pkg/pb/plan"
	"github.com/matrixorigin/matrixone/pkg/testutil"
	"github.com/matrixorigin/matrixone/pkg/vm/process"
	"github.com/stretchr/testify/require"
)

const (
	Rows          = 10     // default rows
	BenchmarkRows = 100000 // default rows for benchmark
)

// add unit tests for cases
type buildTestCase struct {
	arg    *Argument
	flgs   []bool // flgs[i] == true: nullable
	types  []types.Type
	proc   *process.Process
	cancel context.CancelFunc
}

var (
	tcs []buildTestCase
)

func init() {
	tcs = []buildTestCase{
		newTestCase([]bool{false}, []types.Type{{Oid: types.T_int8}},
			[]*plan.Expr{
				newExpr(0, types.Type{Oid: types.T_int8}),
			}),
		newTestCase([]bool{true}, []types.Type{{Oid: types.T_int8}},
			[]*plan.Expr{
				newExpr(0, types.Type{Oid: types.T_int8}),
			}),
	}
}

func TestString(t *testing.T) {
	buf := new(bytes.Buffer)
	for _, tc := range tcs {
		String(tc.arg, buf)
	}
}

func TestBuild(t *testing.T) {
	for _, tc := range tcs[:1] {
		err := Prepare(tc.proc, tc.arg)
		require.NoError(t, err)
		tc.proc.Reg.MergeReceivers[0].Ch <- newBatch(t, tc.flgs, tc.types, tc.proc, Rows)
		tc.proc.Reg.MergeReceivers[0].Ch <- &batch.Batch{}
		tc.proc.Reg.MergeReceivers[0].Ch <- nil
		for {
			ok, err := Call(0, tc.proc, tc.arg, false, false)
			require.NoError(t, err)
			require.Equal(t, true, ok)
			mp := tc.proc.Reg.InputBatch.Ht.(*hashmap.JoinMap)
			mp.Free()
			tc.proc.Reg.InputBatch.Clean(tc.proc.Mp())
			break
		}
		tc.arg.Free(tc.proc, false)
		require.Equal(t, int64(0), tc.proc.Mp().CurrNB())
	}
}

<<<<<<< HEAD
/*
func TestLowCardinalityBuild(t *testing.T) {
	tc := newTestCase([]bool{false}, []types.Type{types.T_varchar.ToType()},
		[]*plan.Expr{
			newExpr(0, types.T_varchar.ToType()),
		},
	)
	err := Prepare(tc.proc, tc.arg)
	require.NoError(t, err)

	values := []string{"a", "b", "a", "c", "b", "c", "a", "a"}
	v := testutil.NewVector(len(values), types.T_varchar.ToType(), tc.proc.Mp(), false, values)
	//constructIndex(t, v, tc.proc.Mp())

	tc.proc.Reg.MergeReceivers[0].Ch <- testutil.NewBatchWithVectors([]*vector.Vector{v}, nil)
	tc.proc.Reg.MergeReceivers[0].Ch <- nil

	ok, err := Call(0, tc.proc, tc.arg, false, false)
	require.NoError(t, err)
	require.Equal(t, true, ok)
	mp := tc.proc.Reg.InputBatch.Ht.(*hashmap.JoinMap)
	require.NotNil(t, mp.Index())

	sels := mp.Sels()
	require.Equal(t, []int32{0, 2, 6, 7}, sels[0])
	require.Equal(t, []int32{1, 4}, sels[1])
	require.Equal(t, []int32{3, 5}, sels[2])

	mp.Free()
	tc.proc.Reg.InputBatch.Clean(tc.proc.Mp())
}
*/

=======
>>>>>>> b0e162b3
func BenchmarkBuild(b *testing.B) {
	for i := 0; i < b.N; i++ {
		tcs = []buildTestCase{
			newTestCase([]bool{false}, []types.Type{{Oid: types.T_int8}},
				[]*plan.Expr{
					newExpr(0, types.Type{Oid: types.T_int8}),
				}),
		}
		t := new(testing.T)
		for _, tc := range tcs {
			err := Prepare(tc.proc, tc.arg)
			require.NoError(t, err)
			tc.proc.Reg.MergeReceivers[0].Ch <- newBatch(t, tc.flgs, tc.types, tc.proc, Rows)
			tc.proc.Reg.MergeReceivers[0].Ch <- &batch.Batch{}
			tc.proc.Reg.MergeReceivers[0].Ch <- nil
			for {
				ok, err := Call(0, tc.proc, tc.arg, false, false)
				require.NoError(t, err)
				require.Equal(t, true, ok)
				mp := tc.proc.Reg.InputBatch.Ht.(*hashmap.JoinMap)
				mp.Free()
				tc.proc.Reg.InputBatch.Clean(tc.proc.Mp())
				break
			}
		}
	}
}

func newExpr(pos int32, typ types.Type) *plan.Expr {
	return &plan.Expr{
		Typ: &plan.Type{
			Size:  typ.Size,
			Scale: typ.Scale,
			Width: typ.Width,
			Id:    int32(typ.Oid),
		},
		Expr: &plan.Expr_Col{
			Col: &plan.ColRef{
				ColPos: pos,
			},
		},
	}
}

func newTestCase(flgs []bool, ts []types.Type, cs []*plan.Expr) buildTestCase {
	proc := testutil.NewProcessWithMPool(mpool.MustNewZero())
	proc.Reg.MergeReceivers = make([]*process.WaitRegister, 1)
	ctx, cancel := context.WithCancel(context.Background())
	proc.Reg.MergeReceivers[0] = &process.WaitRegister{
		Ctx: ctx,
		Ch:  make(chan *batch.Batch, 10),
	}
	return buildTestCase{
		types:  ts,
		flgs:   flgs,
		proc:   proc,
		cancel: cancel,
		arg: &Argument{
			Typs:        ts,
			Conditions:  cs,
			NeedHashMap: true,
		},
	}
}

// create a new block based on the type information, flgs[i] == ture: has null
func newBatch(t *testing.T, flgs []bool, ts []types.Type, proc *process.Process, rows int64) *batch.Batch {
	return testutil.NewBatch(ts, false, int(rows), proc.Mp())
<<<<<<< HEAD
}

/*
func constructIndex(t *testing.T, v *vector.Vector, m *mpool.MPool) {
	idx, err := index.New(*v.GetType(), m)
	require.NoError(t, err)

	err = idx.InsertBatch(v)
	require.NoError(t, err)

	v.SetIndex(idx)
}
*/
=======
}
>>>>>>> b0e162b3
<|MERGE_RESOLUTION|>--- conflicted
+++ resolved
@@ -88,42 +88,6 @@
 	}
 }
 
-<<<<<<< HEAD
-/*
-func TestLowCardinalityBuild(t *testing.T) {
-	tc := newTestCase([]bool{false}, []types.Type{types.T_varchar.ToType()},
-		[]*plan.Expr{
-			newExpr(0, types.T_varchar.ToType()),
-		},
-	)
-	err := Prepare(tc.proc, tc.arg)
-	require.NoError(t, err)
-
-	values := []string{"a", "b", "a", "c", "b", "c", "a", "a"}
-	v := testutil.NewVector(len(values), types.T_varchar.ToType(), tc.proc.Mp(), false, values)
-	//constructIndex(t, v, tc.proc.Mp())
-
-	tc.proc.Reg.MergeReceivers[0].Ch <- testutil.NewBatchWithVectors([]*vector.Vector{v}, nil)
-	tc.proc.Reg.MergeReceivers[0].Ch <- nil
-
-	ok, err := Call(0, tc.proc, tc.arg, false, false)
-	require.NoError(t, err)
-	require.Equal(t, true, ok)
-	mp := tc.proc.Reg.InputBatch.Ht.(*hashmap.JoinMap)
-	require.NotNil(t, mp.Index())
-
-	sels := mp.Sels()
-	require.Equal(t, []int32{0, 2, 6, 7}, sels[0])
-	require.Equal(t, []int32{1, 4}, sels[1])
-	require.Equal(t, []int32{3, 5}, sels[2])
-
-	mp.Free()
-	tc.proc.Reg.InputBatch.Clean(tc.proc.Mp())
-}
-*/
-
-=======
->>>>>>> b0e162b3
 func BenchmarkBuild(b *testing.B) {
 	for i := 0; i < b.N; i++ {
 		tcs = []buildTestCase{
@@ -192,20 +156,4 @@
 // create a new block based on the type information, flgs[i] == ture: has null
 func newBatch(t *testing.T, flgs []bool, ts []types.Type, proc *process.Process, rows int64) *batch.Batch {
 	return testutil.NewBatch(ts, false, int(rows), proc.Mp())
-<<<<<<< HEAD
-}
-
-/*
-func constructIndex(t *testing.T, v *vector.Vector, m *mpool.MPool) {
-	idx, err := index.New(*v.GetType(), m)
-	require.NoError(t, err)
-
-	err = idx.InsertBatch(v)
-	require.NoError(t, err)
-
-	v.SetIndex(idx)
-}
-*/
-=======
-}
->>>>>>> b0e162b3
+}