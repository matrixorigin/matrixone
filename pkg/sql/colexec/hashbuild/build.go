// Copyright 2021 Matrix Origin
//
// Licensed under the Apache License, Version 2.0 (the "License");
// you may not use this file except in compliance with the License.
// You may obtain a copy of the License at
//
//      http://www.apache.org/licenses/LICENSE-2.0
//
// Unless required by applicable law or agreed to in writing, software
// distributed under the License is distributed on an "AS IS" BASIS,
// WITHOUT WARRANTIES OR CONDITIONS OF ANY KIND, either express or implied.
// See the License for the specific language governing permissions and
// limitations under the License.

package hashbuild

import (
	"bytes"
	"time"

	"github.com/matrixorigin/matrixone/pkg/common/hashmap"
	"github.com/matrixorigin/matrixone/pkg/container/batch"
	"github.com/matrixorigin/matrixone/pkg/container/index"
	"github.com/matrixorigin/matrixone/pkg/container/vector"
	"github.com/matrixorigin/matrixone/pkg/sql/colexec"
	"github.com/matrixorigin/matrixone/pkg/sql/plan"
	"github.com/matrixorigin/matrixone/pkg/vm/process"
)

func String(_ any, buf *bytes.Buffer) {
	buf.WriteString(" hash build ")
}

func Prepare(proc *process.Process, arg any) error {
	var err error

	ap := arg.(*Argument)
	ap.ctr = new(container)
	if ap.NeedHashMap {
		if ap.ctr.mp, err = hashmap.NewStrMap(false, ap.Ibucket, ap.Nbucket, proc.Mp()); err != nil {
			return err
		}
		ap.ctr.vecs = make([]*vector.Vector, len(ap.Conditions))
		ap.ctr.evecs = make([]evalVector, len(ap.Conditions))
	}
	ap.ctr.bat = batch.NewWithSize(len(ap.Typs))
	ap.ctr.bat.Zs = proc.Mp().GetSels()
	for i, typ := range ap.Typs {
		ap.ctr.bat.Vecs[i] = vector.NewVector(typ)
	}

	return nil
}

func Call(idx int, proc *process.Process, arg any, isFirst bool, _ bool) (bool, error) {
	anal := proc.GetAnalyze(idx)
	anal.Start()
	defer anal.Stop()
	ap := arg.(*Argument)
	ctr := ap.ctr
	for {
		switch ctr.state {
		case Build:
			if err := ctr.build(ap, proc, anal, isFirst); err != nil {
				ap.Free(proc, true)
				return false, err
			}
			if ap.ctr.mp != nil {
				anal.Alloc(ap.ctr.mp.Size())
			}
			ctr.state = End
		default:
			if ctr.bat != nil {
				if ap.NeedHashMap {
					ctr.bat.Ht = hashmap.NewJoinMap(ctr.sels, nil, ctr.mp, ctr.hasNull, ctr.idx)
				}
				proc.SetInputBatch(ctr.bat)
				ctr.mp = nil
				ctr.bat = nil
				ctr.sels = nil
			} else {
				proc.SetInputBatch(nil)
			}
			ap.Free(proc, false)
			return true, nil
		}
	}
}

func (ctr *container) build(ap *Argument, proc *process.Process, anal process.Analyze, isFirst bool) error {
	var err error

	for {
		start := time.Now()
		bat := <-proc.Reg.MergeReceivers[0].Ch
		anal.WaitStop(start)

		if bat == nil {
			break
		}
		if bat.Length() == 0 {
			continue
		}
		anal.Input(bat, isFirst)
		anal.Alloc(int64(bat.Size()))
		if ctr.bat, err = ctr.bat.Append(proc.Ctx, proc.Mp(), bat); err != nil {
			return err
		}
		bat.Clean(proc.Mp())
	}
	if ctr.bat == nil || ctr.bat.Length() == 0 || !ap.NeedHashMap {
		return nil
	}
	ctr.cleanEvalVectors(proc.Mp())
	if err = ctr.evalJoinCondition(ctr.bat, ap.Conditions, proc, anal); err != nil {
		return err
	}

	if ctr.idx != nil {
		return ctr.indexBuild()
	}

	itr := ctr.mp.NewIterator()
	count := ctr.bat.Length()
	for i := 0; i < count; i += hashmap.UnitLimit {
		n := count - i
		if n > hashmap.UnitLimit {
			n = hashmap.UnitLimit
		}
		rows := ctr.mp.GroupCount()
		vals, zvals, err := itr.Insert(i, n, ctr.vecs)
		if err != nil {
			return err
		}
		for k, v := range vals[:n] {
			if zvals[k] == 0 {
				ctr.hasNull = true
				continue
			}
			if v == 0 {
				continue
			}
			if v > rows {
				ctr.sels = append(ctr.sels, make([]int32, 0))
			}
			ai := int64(v) - 1
			ctr.sels[ai] = append(ctr.sels[ai], int32(i+k))
		}
	}
	return nil
}

func (ctr *container) indexBuild() error {
	// e.g. original data = ["a", "b", "a", "c", "b", "c", "a", "a"]
	//      => dictionary = ["a"->1, "b"->2, "c"->3]
	//      => poses = [1, 2, 1, 3, 2, 3, 1, 1]
	// sels = [[0, 2, 6, 7], [1, 4], [3, 5]]
	ctr.sels = make([][]int32, index.MaxLowCardinality)
	poses := vector.MustTCols[uint16](ctr.idx.GetPoses())
	for k, v := range poses {
		if v == 0 {
			continue
		}
		bucket := int(v) - 1
		if len(ctr.sels[bucket]) == 0 {
			ctr.sels[bucket] = make([]int32, 0, 64)
		}
		ctr.sels[bucket] = append(ctr.sels[bucket], int32(k))
	}
	return nil
}

func (ctr *container) evalJoinCondition(bat *batch.Batch, conds []*plan.Expr, proc *process.Process, analyze process.Analyze) error {
	for i, cond := range conds {
		vec, err := colexec.EvalExpr(bat, proc, cond)
		if err != nil {
			ctr.cleanEvalVectors(proc.Mp())
			return err
		}
		ctr.vecs[i] = vec
		ctr.evecs[i].vec = vec
		ctr.evecs[i].needFree = true
		for j := range bat.Vecs {
			if bat.Vecs[j] == vec {
				ctr.evecs[i].needFree = false
				break
			}
		}
		if ctr.evecs[i].needFree && vec != nil {
			analyze.Alloc(int64(vec.Size()))
		}

<<<<<<< HEAD
		// 1. multiple equivalent conditions are not considered currently
		// 2. do not want the condition to be an expression
		//if len(conds) == 1 && !ctr.evecs[i].needFree {
		//	if idx, ok := ctr.vecs[i].Index().(*index.LowCardinalityIndex); ok {
		//		ctr.idx = idx.Dup()
		//	}
		//}
=======
>>>>>>> b0e162b3
	}
	return nil
}<|MERGE_RESOLUTION|>--- conflicted
+++ resolved
@@ -189,17 +189,6 @@
 		if ctr.evecs[i].needFree && vec != nil {
 			analyze.Alloc(int64(vec.Size()))
 		}
-
-<<<<<<< HEAD
-		// 1. multiple equivalent conditions are not considered currently
-		// 2. do not want the condition to be an expression
-		//if len(conds) == 1 && !ctr.evecs[i].needFree {
-		//	if idx, ok := ctr.vecs[i].Index().(*index.LowCardinalityIndex); ok {
-		//		ctr.idx = idx.Dup()
-		//	}
-		//}
-=======
->>>>>>> b0e162b3
 	}
 	return nil
 }