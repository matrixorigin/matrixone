// Copyright 2021 Matrix Origin
//
// Licensed under the Apache License, Version 2.0 (the "License");
// you may not use this file except in compliance with the License.
// You may obtain a copy of the License at
//
//      http://www.apache.org/licenses/LICENSE-2.0
//
// Unless required by applicable law or agreed to in writing, software
// distributed under the License is distributed on an "AS IS" BASIS,
// WITHOUT WARRANTIES OR CONDITIONS OF ANY KIND, either express or implied.
// See the License for the specific language governing permissions and
// limitations under the License.

package hashbuild

import (
	"bytes"
	"time"

	"github.com/matrixorigin/matrixone/pkg/common/hashmap"
	"github.com/matrixorigin/matrixone/pkg/container/batch"
	"github.com/matrixorigin/matrixone/pkg/container/vector"
	"github.com/matrixorigin/matrixone/pkg/sql/colexec"
	"github.com/matrixorigin/matrixone/pkg/sql/plan"
	"github.com/matrixorigin/matrixone/pkg/vm/process"
)

func String(_ any, buf *bytes.Buffer) {
	buf.WriteString(" hash build ")
}

func Prepare(proc *process.Process, arg any) error {
	var err error

	ap := arg.(*Argument)
	ap.ctr = new(container)
	if ap.NeedHashMap {
		if ap.ctr.mp, err = hashmap.NewStrMap(false, ap.Ibucket, ap.Nbucket, proc.Mp()); err != nil {
			return err
		}
		ap.ctr.vecs = make([]*vector.Vector, len(ap.Conditions))
		ap.ctr.evecs = make([]evalVector, len(ap.Conditions))
		ap.ctr.nullSels = make([]int32, 0)
	}
	ap.ctr.bat = batch.NewWithSize(len(ap.Typs))
	ap.ctr.bat.Zs = proc.Mp().GetSels()
	for i, typ := range ap.Typs {
		ap.ctr.bat.Vecs[i] = vector.NewVec(typ)
	}

	return nil
}

func Call(idx int, proc *process.Process, arg any, isFirst bool, _ bool) (bool, error) {
	anal := proc.GetAnalyze(idx)
	anal.Start()
	defer anal.Stop()
	ap := arg.(*Argument)
	ctr := ap.ctr
	for {
		switch ctr.state {
		case Build:
			if err := ctr.build(ap, proc, anal, isFirst); err != nil {
				ap.Free(proc, true)
				return false, err
			}
			if ap.ctr.mp != nil {
				anal.Alloc(ap.ctr.mp.Size())
			}
			ctr.state = End
		default:
			if ctr.bat != nil {
				if ap.NeedHashMap {
<<<<<<< HEAD
					ctr.bat.Ht = hashmap.NewJoinMap(ctr.sels, nil, ctr.mp, ctr.hasNull)
=======
					ctr.bat.Ht = hashmap.NewJoinMap(ctr.sels, ctr.nullSels, nil, ctr.mp, ctr.hasNull, ctr.idx)
>>>>>>> aa822737
				}
				proc.SetInputBatch(ctr.bat)
				ctr.mp = nil
				ctr.bat = nil
				ctr.sels = nil
				ctr.nullSels = nil
			} else {
				proc.SetInputBatch(nil)
			}
			ap.Free(proc, false)
			return true, nil
		}
	}
}

func (ctr *container) build(ap *Argument, proc *process.Process, anal process.Analyze, isFirst bool) error {
	var err error

	for {
		start := time.Now()
		bat := <-proc.Reg.MergeReceivers[0].Ch
		anal.WaitStop(start)

		if bat == nil {
			break
		}
		if bat.Length() == 0 {
			continue
		}
		anal.Input(bat, isFirst)
		anal.Alloc(int64(bat.Size()))
		if ctr.bat, err = ctr.bat.Append(proc.Ctx, proc.Mp(), bat); err != nil {
			return err
		}
		bat.Clean(proc.Mp())
	}
	if ctr.bat == nil || ctr.bat.Length() == 0 || !ap.NeedHashMap {
		return nil
	}
	ctr.cleanEvalVectors(proc.Mp())
	if err = ctr.evalJoinCondition(ctr.bat, ap.Conditions, proc, anal); err != nil {
		return err
	}

	//if ctr.idx != nil {
	//	return ctr.indexBuild()
	//}

	inBuckets := make([]uint8, hashmap.UnitLimit)

	itr := ctr.mp.NewIterator()
	count := ctr.bat.Length()
	for i := 0; i < count; i += hashmap.UnitLimit {
		n := count - i
		if n > hashmap.UnitLimit {
			n = hashmap.UnitLimit
		}
		rows := ctr.mp.GroupCount()
		vals, zvals, err := itr.Insert(i, n, ctr.vecs)
		if err != nil {
			return err
		}
		for k, v := range vals[:n] {
			if zvals[k] == 0 {
				ctr.hasNull = true
				continue
			}
			if v == 0 {
				continue
			}
			if v > rows {
				ctr.sels = append(ctr.sels, make([]int32, 0))
			}
			ai := int64(v) - 1
			ctr.sels[ai] = append(ctr.sels[ai], int32(i+k))
		}
		if ap.IsRight {
			copy(inBuckets, hashmap.OneUInt8s)
			_, zvals = itr.Find(i, n, ctr.vecs, inBuckets)
			for k := 0; k < n; k++ {
				if inBuckets[k] == 0 {
					continue
				}
				if zvals[k] == 0 {
					ctr.nullSels = append(ctr.nullSels, int32(i+k))
				}
			}
		}

	}

	return nil
}

/*
func (ctr *container) indexBuild() error {
	// e.g. original data = ["a", "b", "a", "c", "b", "c", "a", "a"]
	//      => dictionary = ["a"->1, "b"->2, "c"->3]
	//      => poses = [1, 2, 1, 3, 2, 3, 1, 1]
	// sels = [[0, 2, 6, 7], [1, 4], [3, 5]]
	ctr.sels = make([][]int32, index.MaxLowCardinality)
	poses := vector.MustFixedCol[uint16](ctr.idx.GetPoses())
	for k, v := range poses {
		if v == 0 {
			continue
		}
		bucket := int(v) - 1
		if len(ctr.sels[bucket]) == 0 {
			ctr.sels[bucket] = make([]int32, 0, 64)
		}
		ctr.sels[bucket] = append(ctr.sels[bucket], int32(k))
	}
	return nil
}
*/

func (ctr *container) evalJoinCondition(bat *batch.Batch, conds []*plan.Expr, proc *process.Process, analyze process.Analyze) error {
	for i, cond := range conds {
		vec, err := colexec.EvalExpr(bat, proc, cond)
		if err != nil {
			ctr.cleanEvalVectors(proc.Mp())
			return err
		}
		ctr.vecs[i] = vec
		ctr.evecs[i].vec = vec
		ctr.evecs[i].needFree = true
		for j := range bat.Vecs {
			if bat.Vecs[j] == vec {
				ctr.evecs[i].needFree = false
				break
			}
		}
		if ctr.evecs[i].needFree && vec != nil {
			analyze.Alloc(int64(vec.Size()))
		}
	}
	return nil
}<|MERGE_RESOLUTION|>--- conflicted
+++ resolved
@@ -72,11 +72,7 @@
 		default:
 			if ctr.bat != nil {
 				if ap.NeedHashMap {
-<<<<<<< HEAD
-					ctr.bat.Ht = hashmap.NewJoinMap(ctr.sels, nil, ctr.mp, ctr.hasNull)
-=======
-					ctr.bat.Ht = hashmap.NewJoinMap(ctr.sels, ctr.nullSels, nil, ctr.mp, ctr.hasNull, ctr.idx)
->>>>>>> aa822737
+					ctr.bat.Ht = hashmap.NewJoinMap(ctr.sels, ctr.nullSels, nil, ctr.mp, ctr.hasNull)
 				}
 				proc.SetInputBatch(ctr.bat)
 				ctr.mp = nil
