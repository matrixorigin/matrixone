--- conflicted
+++ resolved
@@ -85,15 +85,11 @@
 }
 
 func (arg *Argument) Call(proc *process.Process) (vm.CallResult, error) {
-<<<<<<< HEAD
-	anal := proc.GetAnalyze(arg.Info.Idx, arg.Info.ParallelIdx)
-=======
 	if err, isCancel := vm.CancelCheck(proc); isCancel {
 		return vm.CancelResult, err
 	}
 
-	anal := proc.GetAnalyze(arg.Info.Idx)
->>>>>>> febde72c
+	anal := proc.GetAnalyze(arg.Info.Idx, arg.Info.ParallelIdx)
 	anal.Start()
 	defer anal.Stop()
 	result := vm.NewCallResult()
