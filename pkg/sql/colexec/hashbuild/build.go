--- conflicted
+++ resolved
@@ -37,8 +37,6 @@
 			return err
 		}
 		ap.ctr.vecs = make([]*vector.Vector, len(ap.Conditions))
-<<<<<<< HEAD
-		ap.ctr.nullSels = make([]int32, 0)
 
 		ctr := ap.ctr
 		ctr.evecs = make([]evalVector, len(ap.Conditions))
@@ -48,9 +46,6 @@
 				return err
 			}
 		}
-=======
-		ap.ctr.evecs = make([]evalVector, len(ap.Conditions))
->>>>>>> 74fa2f02
 	}
 	ap.ctr.bat = batch.NewWithSize(len(ap.Typs))
 	ap.ctr.bat.Zs = proc.Mp().GetSels()
@@ -128,11 +123,6 @@
 		return err
 	}
 
-<<<<<<< HEAD
-	inBuckets := make([]uint8, hashmap.UnitLimit)
-
-=======
->>>>>>> 74fa2f02
 	itr := ctr.mp.NewIterator()
 	count := ctr.bat.Length()
 	for i := 0; i < count; i += hashmap.UnitLimit {
