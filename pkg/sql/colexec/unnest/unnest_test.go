// Copyright 2022 Matrix Origin
//
// Licensed under the Apache License, Version 2.0 (the "License");
// you may not use this file except in compliance with the License.
// You may obtain a copy of the License at
//
//      http://www.apache.org/licenses/LICENSE-2.0
//
// Unless required by applicable law or agreed to in writing, software
// distributed under the License is distributed on an "AS IS" BASIS,
// WITHOUT WARRANTIES OR CONDITIONS OF ANY KIND, either express or implied.
// See the License for the specific language governing permissions and
// limitations under the License.

package unnest

import (
	"bytes"
	"fmt"
	"testing"

	"github.com/matrixorigin/matrixone/pkg/common/mpool"
	"github.com/matrixorigin/matrixone/pkg/container/batch"
	"github.com/matrixorigin/matrixone/pkg/container/types"
	"github.com/matrixorigin/matrixone/pkg/container/vector"
	"github.com/matrixorigin/matrixone/pkg/pb/plan"
	"github.com/matrixorigin/matrixone/pkg/sql/parsers/tree"
	"github.com/matrixorigin/matrixone/pkg/testutil"
	"github.com/matrixorigin/matrixone/pkg/vm/process"
	"github.com/stretchr/testify/require"
)

type unnestTestCase struct {
	arg        *Argument
	proc       *process.Process
	isCol      bool
	jsons      []string
	inputTimes int
}

var (
	utc            []unnestTestCase
	defaultAttrs   = []string{"col", "seq", "key", "path", "index", "value", "this"}
	defaultColDefs = []*plan.ColDef{
		{
			Name: "col",
			Typ: &plan.Type{
				Id:       int32(types.T_varchar),
				Nullable: true,
				Width:    4,
			},
		},
		{
			Name: "seq",
			Typ: &plan.Type{
				Id:       int32(types.T_int32),
				Nullable: true,
			},
		},
		{
			Name: "key",
			Typ: &plan.Type{
				Id:       int32(types.T_varchar),
				Nullable: true,
				Width:    256,
			},
		},
		{
			Name: "path",
			Typ: &plan.Type{
				Id:       int32(types.T_varchar),
				Nullable: true,
				Width:    256,
			},
		},
		{
			Name: "index",
			Typ: &plan.Type{
				Id:       int32(types.T_varchar),
				Nullable: true,
				Width:    4,
			},
		},
		{
			Name: "value",
			Typ: &plan.Type{
				Id:       int32(types.T_varchar),
				Nullable: true,
				Width:    1024,
			},
		},
		{
			Name: "this",
			Typ: &plan.Type{
				Id:       int32(types.T_varchar),
				Nullable: true,
				Width:    1024,
			},
		},
	}
)

func init() {
	utc = []unnestTestCase{
<<<<<<< HEAD
		newTestCase(mheap.New(gm), defaultAttrs, defaultColDefs, `t1`, "$", false, false, []string{`{"a":1}`}, 0),
		newTestCase(mheap.New(gm), defaultAttrs, defaultColDefs, tree.SetUnresolvedName("t1", "a"), "$", false, true, []string{`{"a":1}`}, 3),
	}
}

func newTestCase(m *mheap.Mheap, attrs []string, colDefs []*plan.ColDef, origin interface{}, path string, outer, isCol bool, jsons []string, inputTimes int) unnestTestCase {
	proc := testutil.NewProcessWithMheap(m)
	ret := unnestTestCase{
=======
		newTestCase(mpool.MustNewZero(), defaultAttrs, defaultColDefs, `{"a":1}`, "$", false, false, nil, 0),
		newTestCase(mpool.MustNewZero(), defaultAttrs, defaultColDefs, tree.SetUnresolvedName("t1", "a"), "$", false, true, []string{`{"a":1}`}, 3),
	}
}

func newTestCase(m *mpool.MPool, attrs []string, colDefs []*plan.ColDef, origin interface{}, path string, outer, isCol bool, jsons []string, inputTimes int) unnestTestCase {
	proc := testutil.NewProcessWithMPool(m)
	return unnestTestCase{
>>>>>>> 2ab7b718
		proc: proc,
		arg: &Argument{
			Es: &Param{
				Attrs: attrs,
				Cols:  colDefs,
				Extern: &ExternalParam{
					Path:  path,
					Outer: outer,
				},
			},
		},
		isCol:      isCol,
		jsons:      jsons,
		inputTimes: inputTimes,
	}
	switch o := origin.(type) {
	case string:
		break
	case *tree.UnresolvedName:
		_, _, ret.arg.Es.Extern.ColName = o.GetNames()
	}
	return ret
}

func TestString(t *testing.T) {
	buf := new(bytes.Buffer)
	for _, ut := range utc {
		String(ut.arg, buf)
	}
}

func TestUnnest(t *testing.T) {
	for i, ut := range utc {
		t.Run(fmt.Sprintf("%d", i), func(t *testing.T) {
			err := Prepare(ut.proc, ut.arg)
			require.Nil(t, err)
			if !ut.isCol {
				ut.proc.Reg.InputBatch, err = makeTestBatch1(ut.jsons[0], ut.proc)
				require.Nil(t, err)
				end, err := Call(0, ut.proc, ut.arg)
				require.Nil(t, err)
				require.False(t, end)
				require.NotNil(t, ut.proc.InputBatch())
				ut.proc.SetInputBatch(nil)
				end, err = Call(0, ut.proc, ut.arg)
				require.Nil(t, err)
				require.True(t, end)
				require.Nil(t, ut.proc.InputBatch())
				return
			}

			for i := 0; i < ut.inputTimes; i++ {
				ut.proc.Reg.InputBatch, err = makeTestBatch2(ut.jsons, ut.proc)
				require.Nil(t, err)
				end, err := Call(0, ut.proc, ut.arg)
				require.Nil(t, err)
				require.False(t, end)
				require.Nil(t, err)
				require.NotNil(t, ut.proc.InputBatch())
			}
			ut.proc.Reg.InputBatch = nil
			end, err := Call(0, ut.proc, ut.arg)
			require.Nil(t, err)
			require.True(t, end)
		})
	}
}

func makeTestBatch1(json string, proc *process.Process) (*batch.Batch, error) {
	bat := batch.New(true, []string{"src"})
	bat.Vecs[0] = vector.New(types.Type{
		Oid: types.T_varchar,
	})
	err := bat.Vecs[0].Append([]byte(json), false, proc.Mp())
	if err != nil {
		return nil, err
	}
	bat.InitZsOne(1)
	return bat, nil
}

func makeTestBatch2(jsons []string, proc *process.Process) (*batch.Batch, error) {
	bat := batch.New(true, []string{"a"})
	for i := range bat.Vecs {
		bat.Vecs[i] = vector.New(types.Type{
			Oid:   types.T_json,
			Width: 256,
		})
	}
	for _, json := range jsons {
		bj, err := types.ParseStringToByteJson(json)
		if err != nil {
			return nil, err
		}
		bjBytes, err := types.EncodeJson(bj)
		if err != nil {
			return nil, err
		}
		err = bat.GetVector(0).Append(bjBytes, false, proc.Mp())
		if err != nil {
			return nil, err
		}
	}
	return bat, nil
}<|MERGE_RESOLUTION|>--- conflicted
+++ resolved
@@ -102,16 +102,6 @@
 
 func init() {
 	utc = []unnestTestCase{
-<<<<<<< HEAD
-		newTestCase(mheap.New(gm), defaultAttrs, defaultColDefs, `t1`, "$", false, false, []string{`{"a":1}`}, 0),
-		newTestCase(mheap.New(gm), defaultAttrs, defaultColDefs, tree.SetUnresolvedName("t1", "a"), "$", false, true, []string{`{"a":1}`}, 3),
-	}
-}
-
-func newTestCase(m *mheap.Mheap, attrs []string, colDefs []*plan.ColDef, origin interface{}, path string, outer, isCol bool, jsons []string, inputTimes int) unnestTestCase {
-	proc := testutil.NewProcessWithMheap(m)
-	ret := unnestTestCase{
-=======
 		newTestCase(mpool.MustNewZero(), defaultAttrs, defaultColDefs, `{"a":1}`, "$", false, false, nil, 0),
 		newTestCase(mpool.MustNewZero(), defaultAttrs, defaultColDefs, tree.SetUnresolvedName("t1", "a"), "$", false, true, []string{`{"a":1}`}, 3),
 	}
@@ -119,8 +109,7 @@
 
 func newTestCase(m *mpool.MPool, attrs []string, colDefs []*plan.ColDef, origin interface{}, path string, outer, isCol bool, jsons []string, inputTimes int) unnestTestCase {
 	proc := testutil.NewProcessWithMPool(m)
-	return unnestTestCase{
->>>>>>> 2ab7b718
+	ret := unnestTestCase{
 		proc: proc,
 		arg: &Argument{
 			Es: &Param{
