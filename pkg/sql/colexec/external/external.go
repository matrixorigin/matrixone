--- conflicted
+++ resolved
@@ -33,9 +33,6 @@
 	"strings"
 	"sync/atomic"
 	"time"
-
-	"github.com/matrixorigin/matrixone/pkg/vm/engine/tae/dataio/blockio"
-	"github.com/matrixorigin/matrixone/pkg/vm/engine/tae/options"
 
 	"github.com/matrixorigin/matrixone/pkg/util/errutil"
 	"github.com/matrixorigin/matrixone/pkg/vm/engine/tae/index"
@@ -1253,16 +1250,12 @@
 					cols[rowIdx] = float32(d)
 					continue
 				}
-<<<<<<< HEAD
-				d, err := types.ParseDecimal128(field, vec.Typ.Width, vec.Typ.Scale)
-=======
-				d, err := types.Decimal128_FromStringWithScale(field, vec.GetType().Width, vec.GetType().Scale)
->>>>>>> 52eaeca1
+				d, err := types.ParseDecimal128(field, vec.GetType().Width, vec.GetType().Scale)
 				if err != nil {
 					logutil.Errorf("parse field[%v] err:%v", field, err)
 					return moerr.NewInternalError(param.Ctx, "the input value '%v' is not float32 type for column %d", field, colIdx)
 				}
-				cols[rowIdx] = float32(types.Decimal128ToFloat64(d, vec.Typ.Scale))
+				cols[rowIdx] = float32(types.Decimal128ToFloat64(d, vec.GetType().Scale))
 			}
 		case types.T_float64:
 			cols := vector.MustFixedCol[float64](vec)
@@ -1279,16 +1272,12 @@
 					cols[rowIdx] = d
 					continue
 				}
-<<<<<<< HEAD
-				d, err := types.ParseDecimal128(field, vec.Typ.Width, vec.Typ.Scale)
-=======
-				d, err := types.Decimal128_FromStringWithScale(field, vec.GetType().Width, vec.GetType().Scale)
->>>>>>> 52eaeca1
+				d, err := types.ParseDecimal128(field, vec.GetType().Width, vec.GetType().Scale)
 				if err != nil {
 					logutil.Errorf("parse field[%v] err:%v", field, err)
 					return moerr.NewInternalError(param.Ctx, "the input value '%v' is not float64 type for column %d", field, colIdx)
 				}
-				cols[rowIdx] = types.Decimal128ToFloat64(d, vec.Typ.Scale)
+				cols[rowIdx] = types.Decimal128ToFloat64(d, vec.GetType().Scale)
 			}
 		case types.T_char, types.T_varchar, types.T_binary, types.T_varbinary, types.T_blob, types.T_text:
 			if isNullOrEmpty {
@@ -1369,11 +1358,7 @@
 			if isNullOrEmpty {
 				nulls.Add(vec.GetNulls(), uint64(rowIdx))
 			} else {
-<<<<<<< HEAD
-				d, err := types.ParseDecimal64(field, vec.Typ.Width, vec.Typ.Scale)
-=======
-				d, err := types.Decimal64_FromStringWithScale(field, vec.GetType().Width, vec.GetType().Scale)
->>>>>>> 52eaeca1
+				d, err := types.ParseDecimal64(field, vec.GetType().Width, vec.GetType().Scale)
 				if err != nil {
 					// we tolerate loss of digits.
 					if !moerr.IsMoErrCode(err, moerr.ErrDataTruncated) {
@@ -1388,11 +1373,7 @@
 			if isNullOrEmpty {
 				nulls.Add(vec.GetNulls(), uint64(rowIdx))
 			} else {
-<<<<<<< HEAD
-				d, err := types.ParseDecimal128(field, vec.Typ.Width, vec.Typ.Scale)
-=======
-				d, err := types.Decimal128_FromStringWithScale(field, vec.GetType().Width, vec.GetType().Scale)
->>>>>>> 52eaeca1
+				d, err := types.ParseDecimal128(field, vec.GetType().Width, vec.GetType().Scale)
 				if err != nil {
 					// we tolerate loss of digits.
 					if !moerr.IsMoErrCode(err, moerr.ErrDataTruncated) {
