--- conflicted
+++ resolved
@@ -1043,7 +1043,7 @@
 	meta := param.Zoneparam.bs[param.Zoneparam.offset].GetMeta()
 	colCnt := meta.BlockHeader().ColumnCount()
 	for i := 0; i < len(param.Attrs); i++ {
-		idxs[i] = uint16(param.Name2ColIndex[param.Attrs[i]])
+		idxs[i] = uint16(param.Name2ColIndex[strings.ToLower(param.Attrs[i])])
 		if idxs[i] >= colCnt {
 			idxs[i] = 0
 		}
@@ -1057,7 +1057,7 @@
 
 	var sels []int32
 	for i := 0; i < len(param.Attrs); i++ {
-		if uint16(param.Name2ColIndex[param.Attrs[i]]) >= colCnt {
+		if uint16(param.Name2ColIndex[strings.ToLower(param.Attrs[i])]) >= colCnt {
 			vecTmp, err = proc.AllocVectorOfRows(makeType(&param.Cols[i].Typ, false), rows, nil)
 			if err != nil {
 				return nil, err
@@ -1319,14 +1319,10 @@
 	if catalog.ContainExternalHidenCol(colName) {
 		return csvparser.Field{Val: param.Fileparam.Filepath}
 	}
-<<<<<<< HEAD
-	return line[param.Name2ColIndex[strings.ToLower(param.Attrs[colIdx])]]
-=======
 	if param.Extern.ExtTab {
-		return line[param.Name2ColIndex[colName]]
-	}
-	return line[param.TbColToDataCol[colName]]
->>>>>>> c0d64d49
+		return line[param.Name2ColIndex[strings.ToLower(colName)]]
+	}
+	return line[param.TbColToDataCol[strings.ToLower(colName)]]
 }
 
 func getOneRowData(bat *batch.Batch, line []csvparser.Field, rowIdx int, param *ExternalParam, mp *mpool.MPool) error {
