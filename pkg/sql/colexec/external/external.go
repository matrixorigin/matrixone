--- conflicted
+++ resolved
@@ -25,8 +25,6 @@
 	"encoding/json"
 	"errors"
 	"fmt"
-	"github.com/matrixorigin/matrixone/pkg/vm/engine/tae/dataio/blockio"
-	"github.com/matrixorigin/matrixone/pkg/vm/engine/tae/options"
 	"io"
 	"math"
 	"os"
@@ -35,6 +33,9 @@
 	"strings"
 	"sync/atomic"
 	"time"
+
+	"github.com/matrixorigin/matrixone/pkg/vm/engine/tae/dataio/blockio"
+	"github.com/matrixorigin/matrixone/pkg/vm/engine/tae/options"
 
 	"github.com/matrixorigin/matrixone/pkg/util/errutil"
 
@@ -1243,11 +1244,7 @@
 					cols[rowIdx] = float32(d)
 					continue
 				}
-<<<<<<< HEAD
-				d, err := types.ParseDecimal128(field, vec.Typ.Precision, vec.Typ.Scale)
-=======
-				d, err := types.Decimal128_FromStringWithScale(field, vec.Typ.Width, vec.Typ.Scale)
->>>>>>> 21cffccc
+				d, err := types.ParseDecimal128(field, vec.Typ.Width, vec.Typ.Scale)
 				if err != nil {
 					logutil.Errorf("parse field[%v] err:%v", field, err)
 					return moerr.NewInternalError(param.Ctx, "the input value '%v' is not float32 type for column %d", field, colIdx)
@@ -1269,11 +1266,7 @@
 					cols[rowIdx] = d
 					continue
 				}
-<<<<<<< HEAD
-				d, err := types.ParseDecimal128(field, vec.Typ.Precision, vec.Typ.Scale)
-=======
-				d, err := types.Decimal128_FromStringWithScale(field, vec.Typ.Width, vec.Typ.Scale)
->>>>>>> 21cffccc
+				d, err := types.ParseDecimal128(field, vec.Typ.Width, vec.Typ.Scale)
 				if err != nil {
 					logutil.Errorf("parse field[%v] err:%v", field, err)
 					return moerr.NewInternalError(param.Ctx, "the input value '%v' is not float64 type for column %d", field, colIdx)
@@ -1359,7 +1352,7 @@
 			if isNullOrEmpty {
 				nulls.Add(vec.Nsp, uint64(rowIdx))
 			} else {
-				d, err := types.ParseDecimal64(field, vec.Typ.Precision, vec.Typ.Scale)
+				d, err := types.ParseDecimal64(field, vec.Typ.Width, vec.Typ.Scale)
 				if err != nil {
 					// we tolerate loss of digits.
 					if !moerr.IsMoErrCode(err, moerr.ErrDataTruncated) {
@@ -1374,7 +1367,7 @@
 			if isNullOrEmpty {
 				nulls.Add(vec.Nsp, uint64(rowIdx))
 			} else {
-				d, err := types.ParseDecimal128(field, vec.Typ.Precision, vec.Typ.Scale)
+				d, err := types.ParseDecimal128(field, vec.Typ.Width, vec.Typ.Scale)
 				if err != nil {
 					// we tolerate loss of digits.
 					if !moerr.IsMoErrCode(err, moerr.ErrDataTruncated) {
