--- conflicted
+++ resolved
@@ -195,26 +195,7 @@
 	}
 }
 
-<<<<<<< HEAD
-func makeBatch(param *ExternalParam, plh *ParseLineHandler) *batch.Batch {
-=======
-const NULL_FLAG = "\\N"
-
-// judge the file is whether integer num
-func judgeInterge(field string) bool {
-	for i := 0; i < len(field); i++ {
-		if field[i] == '-' || field[i] == '+' {
-			continue
-		}
-		if field[i] > '9' || field[i] < '0' {
-			return false
-		}
-	}
-	return true
-}
-
 func makeBatch(param *ExternalParam, plh *ParseLineHandler, mp *mpool.MPool) *batch.Batch {
->>>>>>> 2ab7b718
 	batchData := batch.New(true, param.Attrs)
 	batchSize := plh.batchSize
 	//alloc space for vector
@@ -247,17 +228,12 @@
 }
 
 func GetBatchData(param *ExternalParam, plh *ParseLineHandler, proc *process.Process) (*batch.Batch, error) {
-<<<<<<< HEAD
-	bat := makeBatch(param, plh)
-	originBat := makeOriginBatch(param, plh)
+	bat := makeBatch(param, plh, proc.Mp())
+	originBat := makeOriginBatch(param, plh, proc.Mp())
 	var (
 		Line []string
 		err  error
 	)
-=======
-	bat := makeBatch(param, plh, proc.Mp())
-	var Line []string
->>>>>>> 2ab7b718
 	deleteEnclosed(param, plh)
 	for rowIdx := 0; rowIdx < plh.batchSize; rowIdx++ {
 		Line = plh.simdCsvLineArray[rowIdx]
@@ -285,7 +261,14 @@
 	for i := 0; i < len(param.Attrs); i++ {
 		id := types.T(param.Cols[i].Typ.Id)
 		nullList := param.extern.NullMap[param.Attrs[i]]
-		nullVec := vector.NewWithStrings(types.Type{Oid: types.T_varchar}, nullList, nil, proc.Mp())
+		nullVec := vector.New(types.Type{Oid: types.T_varchar, Width: 1024})
+		vector.PreAlloc(nullVec, len(nullList), len(nullList), proc.Mp())
+		for j := 0; j < len(nullList); j++ {
+			err = vector.SetStringAt(nullVec, j, nullList[j], proc.Mp())
+			if err != nil {
+				return nil, err
+			}
+		}
 		vectors := []*vector.Vector{
 			originBat.GetVector(int32(i)),
 			bat.GetVector(int32(i)),
@@ -483,15 +466,14 @@
 	return res, nil
 }
 
-func makeOriginBatch(param *ExternalParam, plh *ParseLineHandler) *batch.Batch {
+func makeOriginBatch(param *ExternalParam, plh *ParseLineHandler, mp *mpool.MPool) *batch.Batch {
 	batchData := batch.New(true, param.Attrs)
 	batchSize := plh.batchSize
 	//alloc space for vector
 	for i := 0; i < len(param.Attrs); i++ {
 		typ := types.New(types.T_varchar, 0, 0, 0)
 		vec := vector.NewOriginal(typ)
-		// XXX memory accouting?
-		vector.PreAlloc(vec, batchSize, batchSize, nil)
+		vector.PreAlloc(vec, batchSize, batchSize, mp)
 		batchData.Vecs[i] = vec
 	}
 	return batchData
