// Copyright 2022 Matrix Origin
//
// Licensed under the Apache License, Version 2.0 (the "License");
// you may not use this file except in compliance with the License.
// You may obtain a copy of the License at
//
//      http://www.apache.org/licenses/LICENSE-2.0
//
// Unless required by applicable law or agreed to in writing, software
// distributed under the License is distributed on an "AS IS" BASIS,
// WITHOUT WARRANTIES OR CONDITIONS OF ANY KIND, either express or implied.
// See the License for the specific language governing permissions and
// limitations under the License.

package external

import (
	"bytes"
	"compress/bzip2"
	"compress/flate"
	"compress/gzip"
	"compress/zlib"
	"context"
	"encoding/json"
	"fmt"
	"io"
	"path"
	"strings"
	"sync/atomic"

	"github.com/matrixorigin/matrixone/pkg/common/moerr"
	"github.com/matrixorigin/matrixone/pkg/common/mpool"
	"github.com/matrixorigin/matrixone/pkg/container/batch"
	"github.com/matrixorigin/matrixone/pkg/container/types"
	"github.com/matrixorigin/matrixone/pkg/container/vector"
	"github.com/matrixorigin/matrixone/pkg/fileservice"
	"github.com/matrixorigin/matrixone/pkg/logutil"
	"github.com/matrixorigin/matrixone/pkg/sql/parsers/tree"
	"github.com/matrixorigin/matrixone/pkg/sql/plan/function/builtin/multi"
	"github.com/matrixorigin/matrixone/pkg/vectorize/external"
	"github.com/matrixorigin/matrixone/pkg/vm/process"
	"github.com/matrixorigin/simdcsv"
	"github.com/pierrec/lz4"
	"math"
	"strconv"
	"time"
)

func String(arg any, buf *bytes.Buffer) {
	buf.WriteString("external output")
}

func Prepare(proc *process.Process, arg any) error {
	param := arg.(*Argument).Es
	param.batchSize = 40000
	param.records = make([][]string, param.batchSize)
	param.extern = &tree.ExternParam{}
	err := json.Unmarshal([]byte(param.CreateSql), param.extern)
	if err != nil {
		param.Fileparam.End = true
		return err
	}
<<<<<<< HEAD

	if param.extern.Format != tree.CSV && param.extern.Format != tree.JSONLINE {
		param.Fileparam.End = true
		return moerr.NewNotSupported("the format '%s' is not supported now", param.extern.Format)
	}
	if param.extern.Format == tree.JSONLINE {
		if param.extern.JsonData != tree.OBJECT && param.extern.JsonData != tree.ARRAY {
			param.Fileparam.End = true
=======
	/*if param.extern.Format != tree.CSV && param.extern.Format != tree.JSONLINE {
		param.End = true
		return moerr.NewNotSupported("the format '%s' is not supported now", param.extern.Format)
	}*/
	if param.extern.Format == tree.JSONLINE {
		if param.extern.JsonData != tree.OBJECT && param.extern.JsonData != tree.ARRAY {
			param.End = true
>>>>>>> 9ff97e96
			return moerr.NewNotSupported("the jsonline format '%s' is not supported now", param.extern.JsonData)
		}
	}
	param.extern.FileService = proc.FileService
	param.IgnoreLineTag = int(param.extern.Tail.IgnoredLines)
	param.IgnoreLine = param.IgnoreLineTag
	fileList, err := ReadDir(param.extern)
	if err != nil {
		param.Fileparam.End = true
		return err
	}

	if len(fileList) == 0 {
		logutil.Warnf("no such file '%s'", param.extern.Filepath)
		param.Fileparam.End = true
	}
	param.FileList = fileList
	param.extern.Filepath = ""
	param.Fileparam.FileCnt = len(fileList)
	return nil
}

func Call(_ int, proc *process.Process, arg any) (bool, error) {
	param := arg.(*Argument).Es
	param.Fileparam.mu.Lock()
	if param.Fileparam.End {
		param.Fileparam.mu.Unlock()
		proc.SetInputBatch(nil)
		return true, nil
	}
	if param.extern.Filepath == "" {
		if param.Fileparam.FileIndex >= len(param.FileList) {
			param.Fileparam.mu.Unlock()
			proc.SetInputBatch(nil)
			return true, nil
		}
		param.extern.Filepath = param.FileList[param.Fileparam.FileIndex]
		param.Fileparam.FileIndex++
	}
	param.Fileparam.mu.Unlock()
	bat, err := ScanFileData(param, proc)
	if err != nil {
		param.Fileparam.End = true
		return false, err
	}
	proc.SetInputBatch(bat)
	return false, nil
}

func ReadDir(param *tree.ExternParam) (fileList []string, err error) {
	dir, pattern := path.Split(param.Filepath)
	fs, readPath, err := fileservice.GetForETL(param.FileService, dir+"/")
	if err != nil {
		return nil, err
	}
	ctx := context.TODO()
	entries, err := fs.List(ctx, readPath)
	if err != nil {
		return nil, err
	}
	for _, entry := range entries {
		matched, _ := path.Match(pattern, entry.Name)
		if !matched {
			continue
		}
		fileList = append(fileList, path.Join(dir, entry.Name))
	}
	return
}

func ReadFile(param *tree.ExternParam) (io.ReadCloser, error) {
	fs, readPath, err := fileservice.GetForETL(param.FileService, param.Filepath)
	if err != nil {
		return nil, err
	}
	var r io.ReadCloser
	vec := fileservice.IOVector{
		FilePath: readPath,
		Entries: []fileservice.IOEntry{
			0: {
				Offset:            0,
				Size:              -1,
				ReadCloserForRead: &r,
			},
		},
	}
	ctx := context.TODO()
	err = fs.Read(ctx, &vec)
	if err != nil {
		return nil, err
	}
	return r, nil
}

func getCompressType(param *tree.ExternParam) string {
	if param.CompressType != "" && param.CompressType != tree.AUTO {
		return param.CompressType
	}
	index := strings.LastIndex(param.Filepath, ".")
	if index == -1 {
		return tree.NOCOMPRESS
	}
	tail := string([]byte(param.Filepath)[index+1:])
	switch tail {
	case "gz":
		return tree.GZIP
	case "bz2":
		return tree.BZIP2
	case "lz4":
		return tree.LZ4
	default:
		return tree.NOCOMPRESS
	}
}

func getUnCompressReader(param *tree.ExternParam, r io.ReadCloser) (io.ReadCloser, error) {
	switch strings.ToLower(getCompressType(param)) {
	case tree.NOCOMPRESS:
		return r, nil
	case tree.GZIP:
		r, err := gzip.NewReader(r)
		if err != nil {
			return nil, err
		}
		return r, nil
	case tree.BZIP2:
		return io.NopCloser(bzip2.NewReader(r)), nil
	case tree.FLATE:
		r = flate.NewReader(r)
		return r, nil
	case tree.ZLIB:
		r, err := zlib.NewReader(r)
		if err != nil {
			return nil, err
		}
		return r, nil
	case tree.LZ4:
		return io.NopCloser(lz4.NewReader(r)), nil
	case tree.LZW:
		return nil, moerr.NewInternalError("the compress type '%s' is not support now", param.CompressType)
	default:
		return nil, moerr.NewInternalError("the compress type '%s' is not support now", param.CompressType)
	}
}

func makeBatch(param *ExternalParam, plh *ParseLineHandler, mp *mpool.MPool) *batch.Batch {
	batchData := batch.New(true, param.Attrs)
	batchSize := plh.batchSize
	//alloc space for vector
	for i := 0; i < len(param.Attrs); i++ {
		typ := types.New(types.T(param.Cols[i].Typ.Id), param.Cols[i].Typ.Width, param.Cols[i].Typ.Scale, param.Cols[i].Typ.Precision)
		vec := vector.NewOriginal(typ)
		vector.PreAlloc(vec, batchSize, batchSize, mp)
		batchData.Vecs[i] = vec
	}
	return batchData
}

func deleteEnclosed(param *ExternalParam, plh *ParseLineHandler) {
	close := param.extern.Tail.Fields.EnclosedBy
	if close == '"' || close == 0 {
		return
	}
	for rowIdx := 0; rowIdx < plh.batchSize; rowIdx++ {
		Line := plh.simdCsvLineArray[rowIdx]
		for i := 0; i < len(Line); i++ {
			len := len(Line[i])
			if len < 2 {
				continue
			}
			if Line[i][0] == close && Line[i][len-1] == close {
				Line[i] = Line[i][1 : len-1]
			}
		}
	}
}

func GetBatchData(param *ExternalParam, plh *ParseLineHandler, proc *process.Process) (*batch.Batch, error) {
	bat := makeBatch(param, plh, proc.Mp())
<<<<<<< HEAD
	originBat := makeOriginBatch(param, plh, proc.Mp())
=======
>>>>>>> 9ff97e96
	var (
		Line []string
		err  error
	)
	deleteEnclosed(param, plh)
	for rowIdx := 0; rowIdx < plh.batchSize; rowIdx++ {
		Line = plh.simdCsvLineArray[rowIdx]
		if param.extern.Format == tree.JSONLINE {
			Line, err = transJson2Lines(Line[0], param.Attrs, param.extern.JsonData)
			if err != nil {
				return nil, err
			}
			plh.simdCsvLineArray[rowIdx] = Line
		}
		if len(Line) < len(param.Attrs) {
			return nil, errColumnCntLarger
		}
<<<<<<< HEAD

		for j := 0; j < len(param.Attrs); j++ {
			vec := originBat.GetVector(int32(j))
			field := Line[param.Name2ColIndex[param.Attrs[j]]]
			err = vector.SetStringAt(vec, rowIdx, field, proc.Mp())
			if err != nil {
				return nil, err
			}
		}
	}

	for i := 0; i < len(param.Attrs); i++ {
		id := types.T(param.Cols[i].Typ.Id)
		nullList := param.extern.NullMap[param.Attrs[i]]
		nullVec := vector.New(types.Type{Oid: types.T_varchar, Width: 1024})
		vector.PreAlloc(nullVec, len(nullList), len(nullList), proc.Mp())
		for j := 0; j < len(nullList); j++ {
			err = vector.SetStringAt(nullVec, j, nullList[j], proc.Mp())
			if err != nil {
				return nil, err
			}
=======
		err = getData(bat, Line, rowIdx, param, proc.Mp())
		if err != nil {
			return nil, err
>>>>>>> 9ff97e96
		}
		vectors := []*vector.Vector{
			originBat.GetVector(int32(i)),
			bat.GetVector(int32(i)),
			nullVec,
		}
		switch id {
		case types.T_bool:
			bat.Vecs[i], err = multi.ParseNumber[bool](vectors, proc, external.ParseBool)
		case types.T_int8:
			bat.Vecs[i], err = multi.ParseNumber[int8](vectors, proc, external.ParseInt8)
		case types.T_int16:
			bat.Vecs[i], err = multi.ParseNumber[int16](vectors, proc, external.ParseInt16)
		case types.T_int32:
			bat.Vecs[i], err = multi.ParseNumber[int32](vectors, proc, external.ParseInt32)
		case types.T_int64:
			bat.Vecs[i], err = multi.ParseNumber[int64](vectors, proc, external.ParseInt64)
		case types.T_uint8:
			bat.Vecs[i], err = multi.ParseNumber[uint8](vectors, proc, external.ParseUint8)
		case types.T_uint16:
			bat.Vecs[i], err = multi.ParseNumber[uint16](vectors, proc, external.ParseUint16)
		case types.T_uint32:
			bat.Vecs[i], err = multi.ParseNumber[uint32](vectors, proc, external.ParseUint32)
		case types.T_uint64:
			bat.Vecs[i], err = multi.ParseNumber[uint64](vectors, proc, external.ParseUint64)
		case types.T_float32:
			bat.Vecs[i], err = multi.ParseNumber[float32](vectors, proc, external.ParseFloat32)
		case types.T_float64:
			bat.Vecs[i], err = multi.ParseNumber[float64](vectors, proc, external.ParseFloat64)
		case types.T_date:
			bat.Vecs[i], err = multi.ParseNumber[types.Date](vectors, proc, external.ParseDate)
		case types.T_datetime:
			bat.Vecs[i], err = multi.ParseTime[types.Datetime](vectors, proc, external.ParseDateTime)
		case types.T_timestamp:
			bat.Vecs[i], err = multi.ParseTime[types.Timestamp](vectors, proc, external.ParseTimeStamp)
		case types.T_decimal64:
			bat.Vecs[i], err = multi.ParseDecimal[types.Decimal64](vectors, proc, external.ParseDecimal64)
		case types.T_decimal128:
			bat.Vecs[i], err = multi.ParseDecimal[types.Decimal128](vectors, proc, external.ParseDecimal128)
		case types.T_char, types.T_varchar, types.T_blob:
			bat.Vecs[i], err = multi.ParseString(vectors, proc)
		case types.T_json:
			bat.Vecs[i], err = multi.ParseJson(vectors, proc)
		default:
			err = moerr.NewNotSupported("the value type %d is not support now", param.Cols[i].Typ.Id)
		}
		if err != nil {
			return nil, err
		}
	}

	n := vector.Length(bat.Vecs[0])
	sels := proc.Mp().GetSels()
	if n > cap(sels) {
		proc.Mp().PutSels(sels)
		sels = make([]int64, n)
	}
	bat.Zs = sels[:n]
	for k := 0; k < n; k++ {
		bat.Zs[k] = 1
	}
	return bat, nil
}

// GetSimdcsvReader get file reader from external file
func GetSimdcsvReader(param *ExternalParam) (*ParseLineHandler, error) {
	var err error
	param.reader, err = ReadFile(param.extern)
	if err != nil {
		return nil, err
	}
	param.reader, err = getUnCompressReader(param.extern, param.reader)
	if err != nil {
		return nil, err
	}

	channelSize := 100
	plh := &ParseLineHandler{}
	plh.batchSize = param.batchSize
	plh.simdCsvGetParsedLinesChan = atomic.Value{}
	plh.simdCsvGetParsedLinesChan.Store(make(chan simdcsv.LineOut, channelSize))
	if param.extern.Tail.Fields == nil {
		param.extern.Tail.Fields = &tree.Fields{Terminated: ","}
	}
	if param.extern.Format == tree.JSONLINE {
		param.extern.Tail.Fields.Terminated = "\t"
	}
	plh.simdCsvReader = simdcsv.NewReaderWithOptions(param.reader,
		rune(param.extern.Tail.Fields.Terminated[0]),
		'#',
		true,
		true)

	return plh, nil
}

// ScanFileData read batch data from external file
func ScanFileData(param *ExternalParam, proc *process.Process) (*batch.Batch, error) {
	var bat *batch.Batch
	var err error
	var cnt int
	if param.plh == nil {
		param.IgnoreLine = param.IgnoreLineTag
		param.plh, err = GetSimdcsvReader(param)
		if err != nil {
			return nil, err
		}
	}
	plh := param.plh
	plh.simdCsvLineArray, cnt, err = plh.simdCsvReader.Read(param.batchSize, param.Ctx, param.records)
	if err != nil {
		return nil, err
	}
	if cnt < param.batchSize {
		plh.simdCsvLineArray = plh.simdCsvLineArray[:cnt]
		err := param.reader.Close()
		if err != nil {
			logutil.Errorf("close file failed. err:%v", err)
		}
		plh.simdCsvReader.Close()
		param.plh = nil
		param.Fileparam.mu.Lock()
		param.Fileparam.FileFin++
		param.extern.Filepath = ""
		if param.Fileparam.FileFin >= param.Fileparam.FileCnt {
			param.Fileparam.End = true
		}
		param.Fileparam.mu.Unlock()
	}
	if param.IgnoreLine != 0 {
		if len(plh.simdCsvLineArray) >= param.IgnoreLine {
			plh.simdCsvLineArray = plh.simdCsvLineArray[param.IgnoreLine:]
		} else {
			plh.simdCsvLineArray = nil
		}
		param.IgnoreLine = 0
	}
	plh.batchSize = len(plh.simdCsvLineArray)
	bat, err = GetBatchData(param, plh, proc)
	if err != nil {
		return nil, err
	}
	bat.Cnt = 1
	return bat, nil
}

func transJson2Lines(str string, attrs []string, jsonData string) ([]string, error) {
	switch jsonData {
	case tree.OBJECT:
		return transJsonObject2Lines(str, attrs)
	case tree.ARRAY:
		return transJsonArray2Lines(str, attrs)
	default:
		return nil, moerr.NewNotSupported("the jsonline format '%s' is not support now", jsonData)
	}
}

func transJsonObject2Lines(str string, attrs []string) ([]string, error) {
	var (
		err error
		res = make([]string, 0, len(attrs))
	)
	var jsonMap map[string]interface{}
	err = json.Unmarshal([]byte(str), &jsonMap)
	if err != nil {
		logutil.Errorf("json unmarshal err:%v", err)
		return nil, err
	}
	if len(jsonMap) < len(attrs) {
		return nil, errColumnCntLarger
	}
	for _, attr := range attrs {
		if val, ok := jsonMap[attr]; ok {
			res = append(res, fmt.Sprintf("%v", val))
		} else {
			return nil, moerr.NewInvalidInput("the attr %s is not in json", attr)
		}
	}
	return res, nil
}

func transJsonArray2Lines(str string, attrs []string) ([]string, error) {
	var (
		err error
		res = make([]string, 0, len(attrs))
	)
	var jsonArray []interface{}
	err = json.Unmarshal([]byte(str), &jsonArray)
	if err != nil {
		logutil.Errorf("json unmarshal err:%v", err)
		return nil, err
	}
	if len(jsonArray) < len(attrs) {
		return nil, errColumnCntLarger
	}
	for idx := range attrs {
		res = append(res, fmt.Sprintf("%v", jsonArray[idx]))
	}
	return res, nil
}

<<<<<<< HEAD
func makeOriginBatch(param *ExternalParam, plh *ParseLineHandler, mp *mpool.MPool) *batch.Batch {
	batchData := batch.New(true, param.Attrs)
	batchSize := plh.batchSize
	//alloc space for vector
	for i := 0; i < len(param.Attrs); i++ {
		typ := types.New(types.T_varchar, 0, 0, 0)
		vec := vector.NewOriginal(typ)
		vector.PreAlloc(vec, batchSize, batchSize, mp)
		batchData.Vecs[i] = vec
	}
	return batchData
=======
func getNullFlag(param *ExternalParam, attr, field string) bool {
	list := param.extern.NullMap[attr]
	for i := 0; i < len(list); i++ {
		field = strings.ToLower(field)
		if list[i] == field {
			return true
		}
	}
	return false
}

const NULL_FLAG = "\\N"

func judgeInteger(field string) bool {
	for i := 0; i < len(field); i++ {
		if field[i] == '-' || field[i] == '+' {
			continue
		}
		if field[i] > '9' || field[i] < '0' {
			return false
		}
	}
	return true
}

func getData(bat *batch.Batch, Line []string, rowIdx int, param *ExternalParam, mp *mpool.MPool) error {
	for colIdx := range param.Attrs {
		field := Line[param.Name2ColIndex[param.Attrs[colIdx]]]
		id := types.T(param.Cols[colIdx].Typ.Id)
		if id != types.T_char && id != types.T_varchar {
			field = strings.TrimSpace(field)
		}
		vec := bat.Vecs[colIdx]
		isNullOrEmpty := field == NULL_FLAG
		if id != types.T_char && id != types.T_varchar && id != types.T_json && id != types.T_blob {
			isNullOrEmpty = isNullOrEmpty || len(field) == 0
		}
		isNullOrEmpty = isNullOrEmpty || (getNullFlag(param, param.Attrs[colIdx], field))
		switch id {
		case types.T_bool:
			cols := vector.MustTCols[bool](vec)
			if isNullOrEmpty {
				nulls.Add(vec.Nsp, uint64(rowIdx))
			} else {
				if field == "true" || field == "1" {
					cols[rowIdx] = true
				} else if field == "false" || field == "0" {
					cols[rowIdx] = false
				} else {
					return moerr.NewInternalError("the input value '%s' is not bool type for column %d", field, colIdx)
				}
			}
		case types.T_int8:
			//cols := vec.Col.([]int8)
			cols := vector.MustTCols[int8](vec)
			if isNullOrEmpty {
				nulls.Add(vec.Nsp, uint64(rowIdx))
			} else {
				if judgeInteger(field) {
					d, err := strconv.ParseInt(field, 10, 8)
					if err != nil {
						logutil.Errorf("parse field[%v] err:%v", field, err)
						return moerr.NewInternalError("the input value '%v' is not int8 type for column %d", field, colIdx)
					}
					cols[rowIdx] = int8(d)
				} else {
					d, err := strconv.ParseFloat(field, 64)
					if err != nil || d < math.MinInt8 || d > math.MaxInt8 {
						logutil.Errorf("parse field[%v] err:%v", field, err)
						return moerr.NewInternalError("the input value '%v' is not int8 type for column %d", field, colIdx)
					}
					cols[rowIdx] = int8(d)
				}
			}
		case types.T_int16:
			//cols := vec.Col.([]int16)
			cols := vector.MustTCols[int16](vec)
			if isNullOrEmpty {
				nulls.Add(vec.Nsp, uint64(rowIdx))
			} else {
				if judgeInteger(field) {
					d, err := strconv.ParseInt(field, 10, 16)
					if err != nil {
						logutil.Errorf("parse field[%v] err:%v", field, err)
						return moerr.NewInternalError("the input value '%v' is not int16 type for column %d", field, colIdx)
					}
					cols[rowIdx] = int16(d)
				} else {
					d, err := strconv.ParseFloat(field, 64)
					if err != nil || d < math.MinInt16 || d > math.MaxInt16 {
						logutil.Errorf("parse field[%v] err:%v", field, err)
						return moerr.NewInternalError("the input value '%v' is not int16 type for column %d", field, colIdx)
					}
					cols[rowIdx] = int16(d)
				}
			}
		case types.T_int32:
			//cols := vec.Col.([]int32)
			cols := vector.MustTCols[int32](vec)
			if isNullOrEmpty {
				nulls.Add(vec.Nsp, uint64(rowIdx))
			} else {
				if judgeInteger(field) {
					d, err := strconv.ParseInt(field, 10, 32)
					if err != nil {
						logutil.Errorf("parse field[%v] err:%v", field, err)
						return moerr.NewInternalError("the input value '%v' is not int32 type for column %d", field, colIdx)
					}
					cols[rowIdx] = int32(d)
				} else {
					d, err := strconv.ParseFloat(field, 64)
					if err != nil || d < math.MinInt32 || d > math.MaxInt32 {
						logutil.Errorf("parse field[%v] err:%v", field, err)
						return moerr.NewInternalError("the input value '%v' is not int32 type for column %d", field, colIdx)
					}
					cols[rowIdx] = int32(d)
				}
			}
		case types.T_int64:
			//cols := vec.Col.([]int64)
			cols := vector.MustTCols[int64](vec)
			if isNullOrEmpty {
				nulls.Add(vec.Nsp, uint64(rowIdx))
			} else {
				if judgeInteger(field) {
					d, err := strconv.ParseInt(field, 10, 64)
					if err != nil {
						logutil.Errorf("parse field[%v] err:%v", field, err)
						return moerr.NewInternalError("the input value '%v' is not int64 type for column %d", field, colIdx)
					}
					cols[rowIdx] = d
				} else {
					d, err := strconv.ParseFloat(field, 64)
					if err != nil || d < math.MinInt64 || d > math.MaxInt64 {
						logutil.Errorf("parse field[%v] err:%v", field, err)
						return moerr.NewInternalError("the input value '%v' is not int64 type for column %d", field, colIdx)
					}
					cols[rowIdx] = int64(d)
				}
			}
		case types.T_uint8:
			//cols := vec.Col.([]uint8)
			cols := vector.MustTCols[uint8](vec)
			if isNullOrEmpty {
				nulls.Add(vec.Nsp, uint64(rowIdx))
			} else {
				if judgeInteger(field) {
					d, err := strconv.ParseUint(field, 10, 8)
					if err != nil {
						logutil.Errorf("parse field[%v] err:%v", field, err)
						return moerr.NewInternalError("the input value '%v' is not uint8 type for column %d", field, colIdx)
					}
					cols[rowIdx] = uint8(d)
				} else {
					d, err := strconv.ParseFloat(field, 64)
					if err != nil || d < 0 || d > math.MaxUint8 {
						logutil.Errorf("parse field[%v] err:%v", field, err)
						return moerr.NewInternalError("the input value '%v' is not uint8 type for column %d", field, colIdx)
					}
					cols[rowIdx] = uint8(d)
				}
			}
		case types.T_uint16:
			//cols := vec.Col.([]uint16)
			cols := vector.MustTCols[uint16](vec)
			if isNullOrEmpty {
				nulls.Add(vec.Nsp, uint64(rowIdx))
			} else {
				if judgeInteger(field) {
					d, err := strconv.ParseUint(field, 10, 16)
					if err != nil {
						logutil.Errorf("parse field[%v] err:%v", field, err)
						return moerr.NewInternalError("the input value '%v' is not uint16 type for column %d", field, colIdx)
					}
					cols[rowIdx] = uint16(d)
				} else {
					d, err := strconv.ParseFloat(field, 64)
					if err != nil || d < 0 || d > math.MaxUint16 {
						logutil.Errorf("parse field[%v] err:%v", field, err)
						return moerr.NewInternalError("the input value '%v' is not uint16 type for column %d", field, colIdx)
					}
					cols[rowIdx] = uint16(d)
				}
			}
		case types.T_uint32:
			//cols := vec.Col.([]uint32)
			cols := vector.MustTCols[uint32](vec)
			if isNullOrEmpty {
				nulls.Add(vec.Nsp, uint64(rowIdx))
			} else {
				if judgeInteger(field) {
					d, err := strconv.ParseUint(field, 10, 32)
					if err != nil {
						logutil.Errorf("parse field[%v] err:%v", field, err)
						return moerr.NewInternalError("the input value '%v' is not uint32 type for column %d", field, colIdx)
					}
					cols[rowIdx] = uint32(d)
				} else {
					d, err := strconv.ParseFloat(field, 64)
					if err != nil || d < 0 || d > math.MaxUint32 {
						logutil.Errorf("parse field[%v] err:%v", field, err)
						return moerr.NewInternalError("the input value '%v' is not uint32 type for column %d", field, colIdx)
					}
					cols[rowIdx] = uint32(d)
				}
			}
		case types.T_uint64:
			//cols := vec.Col.([]uint64)
			cols := vector.MustTCols[uint64](vec)
			if isNullOrEmpty {
				nulls.Add(vec.Nsp, uint64(rowIdx))
			} else {
				if judgeInteger(field) {
					d, err := strconv.ParseUint(field, 10, 64)
					if err != nil {
						logutil.Errorf("parse field[%v] err:%v", field, err)
						return moerr.NewInternalError("the input value '%v' is not uint64 type for column %d", field, colIdx)
					}
					cols[rowIdx] = d
				} else {
					d, err := strconv.ParseFloat(field, 64)
					if err != nil || d < 0 || d > math.MaxUint64 {
						logutil.Errorf("parse field[%v] err:%v", field, err)
						return moerr.NewInternalError("the input value '%v' is not uint64 type for column %d", field, colIdx)
					}
					cols[rowIdx] = uint64(d)
				}
			}
		case types.T_float32:
			//cols := vec.Col.([]float32)
			cols := vector.MustTCols[float32](vec)
			if isNullOrEmpty {
				nulls.Add(vec.Nsp, uint64(rowIdx))
			} else {
				d, err := strconv.ParseFloat(field, 32)
				if err != nil {
					logutil.Errorf("parse field[%v] err:%v", field, err)
					return moerr.NewInternalError("the input value '%v' is not float32 type for column %d", field, colIdx)
				}
				cols[rowIdx] = float32(d)
			}
		case types.T_float64:
			//cols := vec.Col.([]float64)
			cols := vector.MustTCols[float64](vec)
			if isNullOrEmpty {
				nulls.Add(vec.Nsp, uint64(rowIdx))
			} else {
				d, err := strconv.ParseFloat(field, 64)
				if err != nil {
					logutil.Errorf("parse field[%v] err:%v", field, err)
					return moerr.NewInternalError("the input value '%v' is not float64 type for column %d", field, colIdx)
				}
				cols[rowIdx] = d
			}
		case types.T_char, types.T_varchar, types.T_blob:
			if isNullOrEmpty {
				nulls.Add(vec.Nsp, uint64(rowIdx))
			} else {
				// XXX Memory accounting?
				err := vector.SetStringAt(vec, rowIdx, field, mp)
				if err != nil {
					return err
				}
			}
		case types.T_json:
			if isNullOrEmpty {
				nulls.Add(vec.Nsp, uint64(rowIdx))
			} else {
				byteJson, err := types.ParseStringToByteJson(field)
				if err != nil {
					logutil.Errorf("parse field[%v] err:%v", field, err)
					return moerr.NewInternalError("the input value '%v' is not json type for column %d", field, colIdx)
				}
				jsonBytes, err := types.EncodeJson(byteJson)
				if err != nil {
					logutil.Errorf("encode json[%v] err:%v", field, err)
					return moerr.NewInternalError("the input value '%v' is not json type for column %d", field, colIdx)
				}
				err = vector.SetBytesAt(vec, rowIdx, jsonBytes, mp)
				if err != nil {
					return err
				}
			}
		case types.T_date:
			//cols := vec.Col.([]types.Date)
			cols := vector.MustTCols[types.Date](vec)
			if isNullOrEmpty {
				nulls.Add(vec.Nsp, uint64(rowIdx))
			} else {
				d, err := types.ParseDate(field)
				if err != nil {
					logutil.Errorf("parse field[%v] err:%v", field, err)
					return moerr.NewInternalError("the input value '%v' is not Date type for column %d", field, colIdx)
				}
				cols[rowIdx] = d
			}
		case types.T_datetime:
			//cols := vec.Col.([]types.Datetime)
			cols := vector.MustTCols[types.Datetime](vec)
			if isNullOrEmpty {
				nulls.Add(vec.Nsp, uint64(rowIdx))
			} else {
				d, err := types.ParseDatetime(field, vec.Typ.Precision)
				if err != nil {
					logutil.Errorf("parse field[%v] err:%v", field, err)
					return moerr.NewInternalError("the input value '%v' is not Datetime type for column %d", field, colIdx)
				}
				cols[rowIdx] = d
			}
		case types.T_decimal64:
			//cols := vec.Col.([]types.Decimal64)
			cols := vector.MustTCols[types.Decimal64](vec)
			if isNullOrEmpty {
				nulls.Add(vec.Nsp, uint64(rowIdx))
			} else {
				d, err := types.Decimal64_FromStringWithScale(field, vec.Typ.Width, vec.Typ.Scale)
				if err != nil {
					// we tolerate loss of digits.
					if !moerr.IsMoErrCode(err, moerr.ErrDataTruncated) {
						logutil.Errorf("parse field[%v] err:%v", field, err)
						return moerr.NewInternalError("the input value '%v' is invalid Decimal64 type for column %d", field, colIdx)
					}
				}
				cols[rowIdx] = d
			}
		case types.T_decimal128:
			//cols := vec.Col.([]types.Decimal128)
			cols := vector.MustTCols[types.Decimal128](vec)
			if isNullOrEmpty {
				nulls.Add(vec.Nsp, uint64(rowIdx))
			} else {
				d, err := types.Decimal128_FromStringWithScale(field, vec.Typ.Width, vec.Typ.Scale)
				if err != nil {
					// we tolerate loss of digits.
					if !moerr.IsMoErrCode(err, moerr.ErrDataTruncated) {
						logutil.Errorf("parse field[%v] err:%v", field, err)
						return moerr.NewInternalError("the input value '%v' is invalid Decimal128 type for column %d", field, colIdx)
					}
				}
				cols[rowIdx] = d
			}
		case types.T_timestamp:
			//cols := vec.Col.([]types.Timestamp)
			cols := vector.MustTCols[types.Timestamp](vec)
			if isNullOrEmpty {
				nulls.Add(vec.Nsp, uint64(rowIdx))
			} else {
				d, err := types.ParseTimestamp(time.UTC, field, vec.Typ.Precision)
				if err != nil {
					logutil.Errorf("parse field[%v] err:%v", field, err)
					return moerr.NewInternalError("the input value '%v' is not Timestamp type for column %d", field, colIdx)
				}
				cols[rowIdx] = d
			}
		default:
			return moerr.NewInternalError("the value type %d is not support now", param.Cols[rowIdx].Typ.Id)
		}
	}
	return nil
>>>>>>> 9ff97e96
}<|MERGE_RESOLUTION|>--- conflicted
+++ resolved
@@ -28,22 +28,22 @@
 	"strings"
 	"sync/atomic"
 
+	"math"
+	"strconv"
+	"time"
+
 	"github.com/matrixorigin/matrixone/pkg/common/moerr"
 	"github.com/matrixorigin/matrixone/pkg/common/mpool"
 	"github.com/matrixorigin/matrixone/pkg/container/batch"
+	"github.com/matrixorigin/matrixone/pkg/container/nulls"
 	"github.com/matrixorigin/matrixone/pkg/container/types"
 	"github.com/matrixorigin/matrixone/pkg/container/vector"
 	"github.com/matrixorigin/matrixone/pkg/fileservice"
 	"github.com/matrixorigin/matrixone/pkg/logutil"
 	"github.com/matrixorigin/matrixone/pkg/sql/parsers/tree"
-	"github.com/matrixorigin/matrixone/pkg/sql/plan/function/builtin/multi"
-	"github.com/matrixorigin/matrixone/pkg/vectorize/external"
 	"github.com/matrixorigin/matrixone/pkg/vm/process"
 	"github.com/matrixorigin/simdcsv"
 	"github.com/pierrec/lz4"
-	"math"
-	"strconv"
-	"time"
 )
 
 func String(arg any, buf *bytes.Buffer) {
@@ -60,24 +60,13 @@
 		param.Fileparam.End = true
 		return err
 	}
-<<<<<<< HEAD
-
-	if param.extern.Format != tree.CSV && param.extern.Format != tree.JSONLINE {
-		param.Fileparam.End = true
-		return moerr.NewNotSupported("the format '%s' is not supported now", param.extern.Format)
-	}
-	if param.extern.Format == tree.JSONLINE {
-		if param.extern.JsonData != tree.OBJECT && param.extern.JsonData != tree.ARRAY {
-			param.Fileparam.End = true
-=======
 	/*if param.extern.Format != tree.CSV && param.extern.Format != tree.JSONLINE {
 		param.End = true
 		return moerr.NewNotSupported("the format '%s' is not supported now", param.extern.Format)
 	}*/
 	if param.extern.Format == tree.JSONLINE {
 		if param.extern.JsonData != tree.OBJECT && param.extern.JsonData != tree.ARRAY {
-			param.End = true
->>>>>>> 9ff97e96
+			param.Fileparam.End = true
 			return moerr.NewNotSupported("the jsonline format '%s' is not supported now", param.extern.JsonData)
 		}
 	}
@@ -257,10 +246,6 @@
 
 func GetBatchData(param *ExternalParam, plh *ParseLineHandler, proc *process.Process) (*batch.Batch, error) {
 	bat := makeBatch(param, plh, proc.Mp())
-<<<<<<< HEAD
-	originBat := makeOriginBatch(param, plh, proc.Mp())
-=======
->>>>>>> 9ff97e96
 	var (
 		Line []string
 		err  error
@@ -278,79 +263,7 @@
 		if len(Line) < len(param.Attrs) {
 			return nil, errColumnCntLarger
 		}
-<<<<<<< HEAD
-
-		for j := 0; j < len(param.Attrs); j++ {
-			vec := originBat.GetVector(int32(j))
-			field := Line[param.Name2ColIndex[param.Attrs[j]]]
-			err = vector.SetStringAt(vec, rowIdx, field, proc.Mp())
-			if err != nil {
-				return nil, err
-			}
-		}
-	}
-
-	for i := 0; i < len(param.Attrs); i++ {
-		id := types.T(param.Cols[i].Typ.Id)
-		nullList := param.extern.NullMap[param.Attrs[i]]
-		nullVec := vector.New(types.Type{Oid: types.T_varchar, Width: 1024})
-		vector.PreAlloc(nullVec, len(nullList), len(nullList), proc.Mp())
-		for j := 0; j < len(nullList); j++ {
-			err = vector.SetStringAt(nullVec, j, nullList[j], proc.Mp())
-			if err != nil {
-				return nil, err
-			}
-=======
 		err = getData(bat, Line, rowIdx, param, proc.Mp())
-		if err != nil {
-			return nil, err
->>>>>>> 9ff97e96
-		}
-		vectors := []*vector.Vector{
-			originBat.GetVector(int32(i)),
-			bat.GetVector(int32(i)),
-			nullVec,
-		}
-		switch id {
-		case types.T_bool:
-			bat.Vecs[i], err = multi.ParseNumber[bool](vectors, proc, external.ParseBool)
-		case types.T_int8:
-			bat.Vecs[i], err = multi.ParseNumber[int8](vectors, proc, external.ParseInt8)
-		case types.T_int16:
-			bat.Vecs[i], err = multi.ParseNumber[int16](vectors, proc, external.ParseInt16)
-		case types.T_int32:
-			bat.Vecs[i], err = multi.ParseNumber[int32](vectors, proc, external.ParseInt32)
-		case types.T_int64:
-			bat.Vecs[i], err = multi.ParseNumber[int64](vectors, proc, external.ParseInt64)
-		case types.T_uint8:
-			bat.Vecs[i], err = multi.ParseNumber[uint8](vectors, proc, external.ParseUint8)
-		case types.T_uint16:
-			bat.Vecs[i], err = multi.ParseNumber[uint16](vectors, proc, external.ParseUint16)
-		case types.T_uint32:
-			bat.Vecs[i], err = multi.ParseNumber[uint32](vectors, proc, external.ParseUint32)
-		case types.T_uint64:
-			bat.Vecs[i], err = multi.ParseNumber[uint64](vectors, proc, external.ParseUint64)
-		case types.T_float32:
-			bat.Vecs[i], err = multi.ParseNumber[float32](vectors, proc, external.ParseFloat32)
-		case types.T_float64:
-			bat.Vecs[i], err = multi.ParseNumber[float64](vectors, proc, external.ParseFloat64)
-		case types.T_date:
-			bat.Vecs[i], err = multi.ParseNumber[types.Date](vectors, proc, external.ParseDate)
-		case types.T_datetime:
-			bat.Vecs[i], err = multi.ParseTime[types.Datetime](vectors, proc, external.ParseDateTime)
-		case types.T_timestamp:
-			bat.Vecs[i], err = multi.ParseTime[types.Timestamp](vectors, proc, external.ParseTimeStamp)
-		case types.T_decimal64:
-			bat.Vecs[i], err = multi.ParseDecimal[types.Decimal64](vectors, proc, external.ParseDecimal64)
-		case types.T_decimal128:
-			bat.Vecs[i], err = multi.ParseDecimal[types.Decimal128](vectors, proc, external.ParseDecimal128)
-		case types.T_char, types.T_varchar, types.T_blob:
-			bat.Vecs[i], err = multi.ParseString(vectors, proc)
-		case types.T_json:
-			bat.Vecs[i], err = multi.ParseJson(vectors, proc)
-		default:
-			err = moerr.NewNotSupported("the value type %d is not support now", param.Cols[i].Typ.Id)
-		}
 		if err != nil {
 			return nil, err
 		}
@@ -506,19 +419,6 @@
 	return res, nil
 }
 
-<<<<<<< HEAD
-func makeOriginBatch(param *ExternalParam, plh *ParseLineHandler, mp *mpool.MPool) *batch.Batch {
-	batchData := batch.New(true, param.Attrs)
-	batchSize := plh.batchSize
-	//alloc space for vector
-	for i := 0; i < len(param.Attrs); i++ {
-		typ := types.New(types.T_varchar, 0, 0, 0)
-		vec := vector.NewOriginal(typ)
-		vector.PreAlloc(vec, batchSize, batchSize, mp)
-		batchData.Vecs[i] = vec
-	}
-	return batchData
-=======
 func getNullFlag(param *ExternalParam, attr, field string) bool {
 	list := param.extern.NullMap[attr]
 	for i := 0; i < len(list); i++ {
@@ -878,5 +778,4 @@
 		}
 	}
 	return nil
->>>>>>> 9ff97e96
 }