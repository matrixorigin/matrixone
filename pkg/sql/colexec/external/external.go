// Copyright 2022 Matrix Origin
//
// Licensed under the Apache License, Version 2.0 (the "License");
// you may not use this file except in compliance with the License.
// You may obtain a copy of the License at
//
//      http://www.apache.org/licenses/LICENSE-2.0
//
// Unless required by applicable law or agreed to in writing, software
// distributed under the License is distributed on an "AS IS" BASIS,
// WITHOUT WARRANTIES OR CONDITIONS OF ANY KIND, either express or implied.
// See the License for the specific language governing permissions and
// limitations under the License.

package external

import (
	"bytes"
	"compress/bzip2"
	"compress/flate"
	"compress/gzip"
	"compress/zlib"
	"context"
	"encoding/json"
	"fmt"
	"io"
	"path"
	"strings"
	"sync/atomic"

	"github.com/matrixorigin/matrixone/pkg/common/moerr"
	"github.com/matrixorigin/matrixone/pkg/common/mpool"
	"github.com/matrixorigin/matrixone/pkg/container/batch"
	"github.com/matrixorigin/matrixone/pkg/container/nulls"
	"github.com/matrixorigin/matrixone/pkg/container/types"
	"github.com/matrixorigin/matrixone/pkg/container/vector"
	"github.com/matrixorigin/matrixone/pkg/fileservice"
	"github.com/matrixorigin/matrixone/pkg/logutil"
	"github.com/matrixorigin/matrixone/pkg/sql/parsers/tree"
	"github.com/matrixorigin/matrixone/pkg/vm/process"
	"github.com/matrixorigin/simdcsv"
	"github.com/pierrec/lz4"
<<<<<<< HEAD
	"io"
	"math"
	"path"
	"strconv"
	"strings"
	"sync/atomic"
	"time"
=======
>>>>>>> 07cd9795
)

func String(arg any, buf *bytes.Buffer) {
	buf.WriteString("external output")
}

func Prepare(proc *process.Process, arg any) error {
	param := arg.(*Argument).Es
	param.batchSize = 40000
	param.records = make([][]string, param.batchSize)
	param.extern = &tree.ExternParam{}
	err := json.Unmarshal([]byte(param.CreateSql), param.extern)
	if err != nil {
		param.End = true
		return err
	}
<<<<<<< HEAD
	//if param.extern.Format != tree.CSV && param.extern.Format != tree.JSONLINE {
	//	param.End = true
	//	return moerr.NewNotSupported("the format '%s' is not supported now", param.extern.Format)
	//}
=======
	/*if param.extern.Format != tree.CSV && param.extern.Format != tree.JSONLINE {
		param.End = true
		return moerr.NewNotSupported("the format '%s' is not supported now", param.extern.Format)
	}*/
>>>>>>> 07cd9795
	if param.extern.Format == tree.JSONLINE {
		if param.extern.JsonData != tree.OBJECT && param.extern.JsonData != tree.ARRAY {
			param.End = true
			return moerr.NewNotSupported("the jsonline format '%s' is not supported now", param.extern.JsonData)
		}
	}
	param.extern.FileService = proc.FileService
	param.IgnoreLineTag = int(param.extern.Tail.IgnoredLines)
	param.IgnoreLine = param.IgnoreLineTag
	fileList, err := ReadDir(param.extern)
	if err != nil {
		param.End = true
		return err
	}

	if len(fileList) == 0 {
		logutil.Warnf("no such file '%s'", param.extern.Filepath)
		param.End = true
	}
	param.FileList = fileList
	param.FileCnt = len(fileList)
	return nil
}

func Call(_ int, proc *process.Process, arg any) (bool, error) {
	param := arg.(*Argument).Es
	if param.End {
		proc.SetInputBatch(nil)
		return true, nil
	}
	param.extern.Filepath = param.FileList[param.FileIndex]
	bat, err := ScanFileData(param, proc)
	if err != nil {
		param.End = true
		return false, err
	}
	proc.SetInputBatch(bat)
	return false, nil
}

func ReadDir(param *tree.ExternParam) (fileList []string, err error) {
	dir, pattern := path.Split(param.Filepath)
	fs, readPath, err := fileservice.GetForETL(param.FileService, dir+"/")
	if err != nil {
		return nil, err
	}
	ctx := context.TODO()
	entries, err := fs.List(ctx, readPath)
	if err != nil {
		return nil, err
	}
	for _, entry := range entries {
		matched, _ := path.Match(pattern, entry.Name)
		if !matched {
			continue
		}
		fileList = append(fileList, path.Join(dir, entry.Name))
	}
	return
}

func ReadFile(param *tree.ExternParam) (io.ReadCloser, error) {
	fs, readPath, err := fileservice.GetForETL(param.FileService, param.Filepath)
	if err != nil {
		return nil, err
	}
	var r io.ReadCloser
	vec := fileservice.IOVector{
		FilePath: readPath,
		Entries: []fileservice.IOEntry{
			0: {
				Offset:            0,
				Size:              -1,
				ReadCloserForRead: &r,
			},
		},
	}
	ctx := context.TODO()
	err = fs.Read(ctx, &vec)
	if err != nil {
		return nil, err
	}
	return r, nil
}

func getCompressType(param *tree.ExternParam) string {
	if param.CompressType != "" && param.CompressType != tree.AUTO {
		return param.CompressType
	}
	index := strings.LastIndex(param.Filepath, ".")
	if index == -1 {
		return tree.NOCOMPRESS
	}
	tail := string([]byte(param.Filepath)[index+1:])
	switch tail {
	case "gz":
		return tree.GZIP
	case "bz2":
		return tree.BZIP2
	case "lz4":
		return tree.LZ4
	default:
		return tree.NOCOMPRESS
	}
}

func getUnCompressReader(param *tree.ExternParam, r io.ReadCloser) (io.ReadCloser, error) {
	switch strings.ToLower(getCompressType(param)) {
	case tree.NOCOMPRESS:
		return r, nil
	case tree.GZIP:
		r, err := gzip.NewReader(r)
		if err != nil {
			return nil, err
		}
		return r, nil
	case tree.BZIP2:
		return io.NopCloser(bzip2.NewReader(r)), nil
	case tree.FLATE:
		r = flate.NewReader(r)
		return r, nil
	case tree.ZLIB:
		r, err := zlib.NewReader(r)
		if err != nil {
			return nil, err
		}
		return r, nil
	case tree.LZ4:
		return io.NopCloser(lz4.NewReader(r)), nil
	case tree.LZW:
		return nil, moerr.NewInternalError("the compress type '%s' is not support now", param.CompressType)
	default:
		return nil, moerr.NewInternalError("the compress type '%s' is not support now", param.CompressType)
	}
}

func makeBatch(param *ExternalParam, plh *ParseLineHandler, mp *mpool.MPool) *batch.Batch {
	batchData := batch.New(true, param.Attrs)
	batchSize := plh.batchSize
	//alloc space for vector
	for i := 0; i < len(param.Attrs); i++ {
		typ := types.New(types.T(param.Cols[i].Typ.Id), param.Cols[i].Typ.Width, param.Cols[i].Typ.Scale, param.Cols[i].Typ.Precision)
		vec := vector.NewOriginal(typ)
		vector.PreAlloc(vec, batchSize, batchSize, mp)
		batchData.Vecs[i] = vec
	}
	return batchData
}

func deleteEnclosed(param *ExternalParam, plh *ParseLineHandler) {
	close := param.extern.Tail.Fields.EnclosedBy
	if close == '"' || close == 0 {
		return
	}
	for rowIdx := 0; rowIdx < plh.batchSize; rowIdx++ {
		Line := plh.simdCsvLineArray[rowIdx]
		for i := 0; i < len(Line); i++ {
			len := len(Line[i])
			if len < 2 {
				continue
			}
			if Line[i][0] == close && Line[i][len-1] == close {
				Line[i] = Line[i][1 : len-1]
			}
		}
	}
}

func GetBatchData(param *ExternalParam, plh *ParseLineHandler, proc *process.Process) (*batch.Batch, error) {
	bat := makeBatch(param, plh, proc.Mp())
	var (
		Line []string
		err  error
	)
	deleteEnclosed(param, plh)
	for rowIdx := 0; rowIdx < plh.batchSize; rowIdx++ {
		Line = plh.simdCsvLineArray[rowIdx]
		if param.extern.Format == tree.JSONLINE {
			Line, err = transJson2Lines(Line[0], param.Attrs, param.extern.JsonData)
			if err != nil {
				return nil, err
			}
			plh.simdCsvLineArray[rowIdx] = Line
		}
		if len(Line) < len(param.Attrs) {
			return nil, errColumnCntLarger
		}
		err = getData(bat, Line, rowIdx, param, proc.Mp())
		if err != nil {
			return nil, err
		}
	}

	n := vector.Length(bat.Vecs[0])
	sels := proc.Mp().GetSels()
	if n > cap(sels) {
		proc.Mp().PutSels(sels)
		sels = make([]int64, n)
	}
	bat.Zs = sels[:n]
	for k := 0; k < n; k++ {
		bat.Zs[k] = 1
	}
	return bat, nil
}

// GetSimdcsvReader get file reader from external file
func GetSimdcsvReader(param *ExternalParam) (*ParseLineHandler, error) {
	var err error
	param.reader, err = ReadFile(param.extern)
	if err != nil {
		return nil, err
	}
	param.reader, err = getUnCompressReader(param.extern, param.reader)
	if err != nil {
		return nil, err
	}

	channelSize := 100
	plh := &ParseLineHandler{}
	plh.batchSize = param.batchSize
	plh.simdCsvGetParsedLinesChan = atomic.Value{}
	plh.simdCsvGetParsedLinesChan.Store(make(chan simdcsv.LineOut, channelSize))
	if param.extern.Tail.Fields == nil {
		param.extern.Tail.Fields = &tree.Fields{Terminated: ","}
	}
	if param.extern.Format == tree.JSONLINE {
		param.extern.Tail.Fields.Terminated = "\t"
	}
	plh.simdCsvReader = simdcsv.NewReaderWithOptions(param.reader,
		rune(param.extern.Tail.Fields.Terminated[0]),
		'#',
		true,
		true)

	return plh, nil
}

// ScanFileData read batch data from external file
func ScanFileData(param *ExternalParam, proc *process.Process) (*batch.Batch, error) {
	var bat *batch.Batch
	var err error
	var cnt int
	if param.plh == nil {
		param.IgnoreLine = param.IgnoreLineTag
		param.plh, err = GetSimdcsvReader(param)
		if err != nil {
			return nil, err
		}
	}
	plh := param.plh
	plh.simdCsvLineArray, cnt, err = plh.simdCsvReader.Read(param.batchSize, param.Ctx, param.records)
	if err != nil {
		return nil, err
	}
	if cnt < param.batchSize {
		plh.simdCsvLineArray = plh.simdCsvLineArray[:cnt]
		err := param.reader.Close()
		if err != nil {
			logutil.Errorf("close file failed. err:%v", err)
		}
		plh.simdCsvReader.Close()
		param.plh = nil
		param.FileIndex++
		if param.FileIndex >= param.FileCnt {
			param.End = true
		}
	}
	if param.IgnoreLine != 0 {
		if len(plh.simdCsvLineArray) >= param.IgnoreLine {
			plh.simdCsvLineArray = plh.simdCsvLineArray[param.IgnoreLine:]
		} else {
			plh.simdCsvLineArray = nil
		}
		param.IgnoreLine = 0
	}
	plh.batchSize = len(plh.simdCsvLineArray)
	bat, err = GetBatchData(param, plh, proc)
	if err != nil {
		return nil, err
	}
	bat.Cnt = 1
	return bat, nil
}

func transJson2Lines(str string, attrs []string, jsonData string) ([]string, error) {
	switch jsonData {
	case tree.OBJECT:
		return transJsonObject2Lines(str, attrs)
	case tree.ARRAY:
		return transJsonArray2Lines(str, attrs)
	default:
		return nil, moerr.NewNotSupported("the jsonline format '%s' is not support now", jsonData)
	}
}

func transJsonObject2Lines(str string, attrs []string) ([]string, error) {
	var (
		err error
		res = make([]string, 0, len(attrs))
	)
	var jsonMap map[string]interface{}
	err = json.Unmarshal([]byte(str), &jsonMap)
	if err != nil {
		logutil.Errorf("json unmarshal err:%v", err)
		return nil, err
	}
	if len(jsonMap) < len(attrs) {
		return nil, errColumnCntLarger
	}
	for _, attr := range attrs {
		if val, ok := jsonMap[attr]; ok {
			res = append(res, fmt.Sprintf("%v", val))
		} else {
			return nil, moerr.NewInvalidInput("the attr %s is not in json", attr)
		}
	}
	return res, nil
}

func transJsonArray2Lines(str string, attrs []string) ([]string, error) {
	var (
		err error
		res = make([]string, 0, len(attrs))
	)
	var jsonArray []interface{}
	err = json.Unmarshal([]byte(str), &jsonArray)
	if err != nil {
		logutil.Errorf("json unmarshal err:%v", err)
		return nil, err
	}
	if len(jsonArray) < len(attrs) {
		return nil, errColumnCntLarger
	}
	for idx := range attrs {
		res = append(res, fmt.Sprintf("%v", jsonArray[idx]))
	}
	return res, nil
}

func getNullFlag(param *ExternalParam, attr, field string) bool {
	list := param.extern.NullMap[attr]
	for i := 0; i < len(list); i++ {
		field = strings.ToLower(field)
		if list[i] == field {
			return true
		}
	}
	return false
}

const NULL_FLAG = "\\N"

func judgeInteger(field string) bool {
	for i := 0; i < len(field); i++ {
		if field[i] == '-' || field[i] == '+' {
			continue
		}
		if field[i] > '9' || field[i] < '0' {
			return false
		}
	}
	return true
}

func getData(bat *batch.Batch, Line []string, rowIdx int, param *ExternalParam, mp *mpool.MPool) error {
	for colIdx := range param.Attrs {
		field := Line[param.Name2ColIndex[param.Attrs[colIdx]]]
		id := types.T(param.Cols[colIdx].Typ.Id)
		if id != types.T_char && id != types.T_varchar {
			field = strings.TrimSpace(field)
		}
		vec := bat.Vecs[colIdx]
		isNullOrEmpty := field == NULL_FLAG
		if id != types.T_char && id != types.T_varchar && id != types.T_json && id != types.T_blob {
			isNullOrEmpty = isNullOrEmpty || len(field) == 0
		}
		isNullOrEmpty = isNullOrEmpty || (getNullFlag(param, param.Attrs[colIdx], field))
		switch id {
		case types.T_bool:
			cols := vector.MustTCols[bool](vec)
			if isNullOrEmpty {
				nulls.Add(vec.Nsp, uint64(rowIdx))
			} else {
				if field == "true" || field == "1" {
					cols[rowIdx] = true
				} else if field == "false" || field == "0" {
					cols[rowIdx] = false
				} else {
					return moerr.NewInternalError("the input value '%s' is not bool type for column %d", field, colIdx)
				}
			}
		case types.T_int8:
			//cols := vec.Col.([]int8)
			cols := vector.MustTCols[int8](vec)
			if isNullOrEmpty {
				nulls.Add(vec.Nsp, uint64(rowIdx))
			} else {
				if judgeInteger(field) {
					d, err := strconv.ParseInt(field, 10, 8)
					if err != nil {
						logutil.Errorf("parse field[%v] err:%v", field, err)
						return moerr.NewInternalError("the input value '%v' is not int8 type for column %d", field, colIdx)
					}
					cols[rowIdx] = int8(d)
				} else {
					d, err := strconv.ParseFloat(field, 64)
					if err != nil || d < math.MinInt8 || d > math.MaxInt8 {
						logutil.Errorf("parse field[%v] err:%v", field, err)
						return moerr.NewInternalError("the input value '%v' is not int8 type for column %d", field, colIdx)
					}
					cols[rowIdx] = int8(d)
				}
			}
		case types.T_int16:
			//cols := vec.Col.([]int16)
			cols := vector.MustTCols[int16](vec)
			if isNullOrEmpty {
				nulls.Add(vec.Nsp, uint64(rowIdx))
			} else {
				if judgeInteger(field) {
					d, err := strconv.ParseInt(field, 10, 16)
					if err != nil {
						logutil.Errorf("parse field[%v] err:%v", field, err)
						return moerr.NewInternalError("the input value '%v' is not int16 type for column %d", field, colIdx)
					}
					cols[rowIdx] = int16(d)
				} else {
					d, err := strconv.ParseFloat(field, 64)
					if err != nil || d < math.MinInt16 || d > math.MaxInt16 {
						logutil.Errorf("parse field[%v] err:%v", field, err)
						return moerr.NewInternalError("the input value '%v' is not int16 type for column %d", field, colIdx)
					}
					cols[rowIdx] = int16(d)
				}
			}
		case types.T_int32:
			//cols := vec.Col.([]int32)
			cols := vector.MustTCols[int32](vec)
			if isNullOrEmpty {
				nulls.Add(vec.Nsp, uint64(rowIdx))
			} else {
				if judgeInteger(field) {
					d, err := strconv.ParseInt(field, 10, 32)
					if err != nil {
						logutil.Errorf("parse field[%v] err:%v", field, err)
						return moerr.NewInternalError("the input value '%v' is not int32 type for column %d", field, colIdx)
					}
					cols[rowIdx] = int32(d)
				} else {
					d, err := strconv.ParseFloat(field, 64)
					if err != nil || d < math.MinInt32 || d > math.MaxInt32 {
						logutil.Errorf("parse field[%v] err:%v", field, err)
						return moerr.NewInternalError("the input value '%v' is not int32 type for column %d", field, colIdx)
					}
					cols[rowIdx] = int32(d)
				}
			}
		case types.T_int64:
			//cols := vec.Col.([]int64)
			cols := vector.MustTCols[int64](vec)
			if isNullOrEmpty {
				nulls.Add(vec.Nsp, uint64(rowIdx))
			} else {
				if judgeInteger(field) {
					d, err := strconv.ParseInt(field, 10, 64)
					if err != nil {
						logutil.Errorf("parse field[%v] err:%v", field, err)
						return moerr.NewInternalError("the input value '%v' is not int64 type for column %d", field, colIdx)
					}
					cols[rowIdx] = d
				} else {
					d, err := strconv.ParseFloat(field, 64)
					if err != nil || d < math.MinInt64 || d > math.MaxInt64 {
						logutil.Errorf("parse field[%v] err:%v", field, err)
						return moerr.NewInternalError("the input value '%v' is not int64 type for column %d", field, colIdx)
					}
					cols[rowIdx] = int64(d)
				}
			}
		case types.T_uint8:
			//cols := vec.Col.([]uint8)
			cols := vector.MustTCols[uint8](vec)
			if isNullOrEmpty {
				nulls.Add(vec.Nsp, uint64(rowIdx))
			} else {
				if judgeInteger(field) {
					d, err := strconv.ParseUint(field, 10, 8)
					if err != nil {
						logutil.Errorf("parse field[%v] err:%v", field, err)
						return moerr.NewInternalError("the input value '%v' is not uint8 type for column %d", field, colIdx)
					}
					cols[rowIdx] = uint8(d)
				} else {
					d, err := strconv.ParseFloat(field, 64)
					if err != nil || d < 0 || d > math.MaxUint8 {
						logutil.Errorf("parse field[%v] err:%v", field, err)
						return moerr.NewInternalError("the input value '%v' is not uint8 type for column %d", field, colIdx)
					}
					cols[rowIdx] = uint8(d)
				}
			}
		case types.T_uint16:
			//cols := vec.Col.([]uint16)
			cols := vector.MustTCols[uint16](vec)
			if isNullOrEmpty {
				nulls.Add(vec.Nsp, uint64(rowIdx))
			} else {
				if judgeInteger(field) {
					d, err := strconv.ParseUint(field, 10, 16)
					if err != nil {
						logutil.Errorf("parse field[%v] err:%v", field, err)
						return moerr.NewInternalError("the input value '%v' is not uint16 type for column %d", field, colIdx)
					}
					cols[rowIdx] = uint16(d)
				} else {
					d, err := strconv.ParseFloat(field, 64)
					if err != nil || d < 0 || d > math.MaxUint16 {
						logutil.Errorf("parse field[%v] err:%v", field, err)
						return moerr.NewInternalError("the input value '%v' is not uint16 type for column %d", field, colIdx)
					}
					cols[rowIdx] = uint16(d)
				}
			}
		case types.T_uint32:
			//cols := vec.Col.([]uint32)
			cols := vector.MustTCols[uint32](vec)
			if isNullOrEmpty {
				nulls.Add(vec.Nsp, uint64(rowIdx))
			} else {
				if judgeInteger(field) {
					d, err := strconv.ParseUint(field, 10, 32)
					if err != nil {
						logutil.Errorf("parse field[%v] err:%v", field, err)
						return moerr.NewInternalError("the input value '%v' is not uint32 type for column %d", field, colIdx)
					}
					cols[rowIdx] = uint32(d)
				} else {
					d, err := strconv.ParseFloat(field, 64)
					if err != nil || d < 0 || d > math.MaxUint32 {
						logutil.Errorf("parse field[%v] err:%v", field, err)
						return moerr.NewInternalError("the input value '%v' is not uint32 type for column %d", field, colIdx)
					}
					cols[rowIdx] = uint32(d)
				}
			}
		case types.T_uint64:
			//cols := vec.Col.([]uint64)
			cols := vector.MustTCols[uint64](vec)
			if isNullOrEmpty {
				nulls.Add(vec.Nsp, uint64(rowIdx))
			} else {
				if judgeInteger(field) {
					d, err := strconv.ParseUint(field, 10, 64)
					if err != nil {
						logutil.Errorf("parse field[%v] err:%v", field, err)
						return moerr.NewInternalError("the input value '%v' is not uint64 type for column %d", field, colIdx)
					}
					cols[rowIdx] = d
				} else {
					d, err := strconv.ParseFloat(field, 64)
					if err != nil || d < 0 || d > math.MaxUint64 {
						logutil.Errorf("parse field[%v] err:%v", field, err)
						return moerr.NewInternalError("the input value '%v' is not uint64 type for column %d", field, colIdx)
					}
					cols[rowIdx] = uint64(d)
				}
			}
		case types.T_float32:
			//cols := vec.Col.([]float32)
			cols := vector.MustTCols[float32](vec)
			if isNullOrEmpty {
				nulls.Add(vec.Nsp, uint64(rowIdx))
			} else {
				d, err := strconv.ParseFloat(field, 32)
				if err != nil {
					logutil.Errorf("parse field[%v] err:%v", field, err)
					return moerr.NewInternalError("the input value '%v' is not float32 type for column %d", field, colIdx)
				}
				cols[rowIdx] = float32(d)
			}
		case types.T_float64:
			//cols := vec.Col.([]float64)
			cols := vector.MustTCols[float64](vec)
			if isNullOrEmpty {
				nulls.Add(vec.Nsp, uint64(rowIdx))
			} else {
				d, err := strconv.ParseFloat(field, 64)
				if err != nil {
					logutil.Errorf("parse field[%v] err:%v", field, err)
					return moerr.NewInternalError("the input value '%v' is not float64 type for column %d", field, colIdx)
				}
				cols[rowIdx] = d
			}
		case types.T_char, types.T_varchar, types.T_blob:
			if isNullOrEmpty {
				nulls.Add(vec.Nsp, uint64(rowIdx))
			} else {
				// XXX Memory accounting?
				err := vector.SetStringAt(vec, rowIdx, field, mp)
				if err != nil {
					return err
				}
			}
		case types.T_json:
			if isNullOrEmpty {
				nulls.Add(vec.Nsp, uint64(rowIdx))
			} else {
				byteJson, err := types.ParseStringToByteJson(field)
				if err != nil {
					logutil.Errorf("parse field[%v] err:%v", field, err)
					return moerr.NewInternalError("the input value '%v' is not json type for column %d", field, colIdx)
				}
				jsonBytes, err := types.EncodeJson(byteJson)
				if err != nil {
					logutil.Errorf("encode json[%v] err:%v", field, err)
					return moerr.NewInternalError("the input value '%v' is not json type for column %d", field, colIdx)
				}
				err = vector.SetBytesAt(vec, rowIdx, jsonBytes, mp)
				if err != nil {
					return err
				}
			}
		case types.T_date:
			//cols := vec.Col.([]types.Date)
			cols := vector.MustTCols[types.Date](vec)
			if isNullOrEmpty {
				nulls.Add(vec.Nsp, uint64(rowIdx))
			} else {
				d, err := types.ParseDate(field)
				if err != nil {
					logutil.Errorf("parse field[%v] err:%v", field, err)
					return moerr.NewInternalError("the input value '%v' is not Date type for column %d", field, colIdx)
				}
				cols[rowIdx] = d
			}
		case types.T_datetime:
			//cols := vec.Col.([]types.Datetime)
			cols := vector.MustTCols[types.Datetime](vec)
			if isNullOrEmpty {
				nulls.Add(vec.Nsp, uint64(rowIdx))
			} else {
				d, err := types.ParseDatetime(field, vec.Typ.Precision)
				if err != nil {
					logutil.Errorf("parse field[%v] err:%v", field, err)
					return moerr.NewInternalError("the input value '%v' is not Datetime type for column %d", field, colIdx)
				}
				cols[rowIdx] = d
			}
		case types.T_decimal64:
			//cols := vec.Col.([]types.Decimal64)
			cols := vector.MustTCols[types.Decimal64](vec)
			if isNullOrEmpty {
				nulls.Add(vec.Nsp, uint64(rowIdx))
			} else {
				d, err := types.Decimal64_FromStringWithScale(field, vec.Typ.Width, vec.Typ.Scale)
				if err != nil {
					// we tolerate loss of digits.
					if !moerr.IsMoErrCode(err, moerr.ErrDataTruncated) {
						logutil.Errorf("parse field[%v] err:%v", field, err)
						return moerr.NewInternalError("the input value '%v' is invalid Decimal64 type for column %d", field, colIdx)
					}
				}
				cols[rowIdx] = d
			}
		case types.T_decimal128:
			//cols := vec.Col.([]types.Decimal128)
			cols := vector.MustTCols[types.Decimal128](vec)
			if isNullOrEmpty {
				nulls.Add(vec.Nsp, uint64(rowIdx))
			} else {
				d, err := types.Decimal128_FromStringWithScale(field, vec.Typ.Width, vec.Typ.Scale)
				if err != nil {
					// we tolerate loss of digits.
					if !moerr.IsMoErrCode(err, moerr.ErrDataTruncated) {
						logutil.Errorf("parse field[%v] err:%v", field, err)
						return moerr.NewInternalError("the input value '%v' is invalid Decimal128 type for column %d", field, colIdx)
					}
				}
				cols[rowIdx] = d
			}
		case types.T_timestamp:
			//cols := vec.Col.([]types.Timestamp)
			cols := vector.MustTCols[types.Timestamp](vec)
			if isNullOrEmpty {
				nulls.Add(vec.Nsp, uint64(rowIdx))
			} else {
				d, err := types.ParseTimestamp(time.UTC, field, vec.Typ.Precision)
				if err != nil {
					logutil.Errorf("parse field[%v] err:%v", field, err)
					return moerr.NewInternalError("the input value '%v' is not Timestamp type for column %d", field, colIdx)
				}
				cols[rowIdx] = d
			}
		default:
			return moerr.NewInternalError("the value type %d is not support now", param.Cols[rowIdx].Typ.Id)
		}
	}
	return nil
}<|MERGE_RESOLUTION|>--- conflicted
+++ resolved
@@ -40,16 +40,9 @@
 	"github.com/matrixorigin/matrixone/pkg/vm/process"
 	"github.com/matrixorigin/simdcsv"
 	"github.com/pierrec/lz4"
-<<<<<<< HEAD
-	"io"
 	"math"
-	"path"
 	"strconv"
-	"strings"
-	"sync/atomic"
 	"time"
-=======
->>>>>>> 07cd9795
 )
 
 func String(arg any, buf *bytes.Buffer) {
@@ -66,17 +59,10 @@
 		param.End = true
 		return err
 	}
-<<<<<<< HEAD
-	//if param.extern.Format != tree.CSV && param.extern.Format != tree.JSONLINE {
-	//	param.End = true
-	//	return moerr.NewNotSupported("the format '%s' is not supported now", param.extern.Format)
-	//}
-=======
 	/*if param.extern.Format != tree.CSV && param.extern.Format != tree.JSONLINE {
 		param.End = true
 		return moerr.NewNotSupported("the format '%s' is not supported now", param.extern.Format)
 	}*/
->>>>>>> 07cd9795
 	if param.extern.Format == tree.JSONLINE {
 		if param.extern.JsonData != tree.OBJECT && param.extern.JsonData != tree.ARRAY {
 			param.End = true
