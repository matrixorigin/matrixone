// Copyright 2022 Matrix Origin
//
// Licensed under the Apache License, Version 2.0 (the "License");
// you may not use this file except in compliance with the License.
// You may obtain a copy of the License at
//
//      http://www.apache.org/licenses/LICENSE-2.0
//
// Unless required by applicable law or agreed to in writing, software
// distributed under the License is distributed on an "AS IS" BASIS,
// WITHOUT WARRANTIES OR CONDITIONS OF ANY KIND, either express or implied.
// See the License for the specific language governing permissions and
// limitations under the License.

package external

import (
	"bytes"
	"compress/bzip2"
	"compress/flate"
	"compress/gzip"
	"compress/zlib"
	"context"
	"encoding/json"
	"errors"
	"fmt"
	"io"
	"math"
	"path"
	"strconv"
	"strings"
	"sync/atomic"
	"time"

	"github.com/matrixorigin/matrixone/pkg/common/moerr"
	"github.com/matrixorigin/matrixone/pkg/container/batch"
	"github.com/matrixorigin/matrixone/pkg/container/nulls"
	"github.com/matrixorigin/matrixone/pkg/container/types"
	"github.com/matrixorigin/matrixone/pkg/container/vector"
	"github.com/matrixorigin/matrixone/pkg/fileservice"
	"github.com/matrixorigin/matrixone/pkg/logutil"
	"github.com/matrixorigin/matrixone/pkg/sql/parsers/tree"
	"github.com/matrixorigin/matrixone/pkg/vm/process"
	"github.com/matrixorigin/simdcsv"
	"github.com/pierrec/lz4"
)

func String(arg any, buf *bytes.Buffer) {
	buf.WriteString("sql output")
}

func Prepare(proc *process.Process, arg any) error {
	param := arg.(*Argument).Es
	param.batchSize = 40000
	param.extern = &tree.ExternParam{}
	err := json.Unmarshal([]byte(param.CreateSql), param.extern)
	if err != nil {
		param.End = true
		return err
	}
	param.extern.FileService = proc.FileService
	param.IgnoreLineTag = int(param.extern.Tail.IgnoredLines)
	param.IgnoreLine = param.IgnoreLineTag
	fileList, err := ReadDir(param.extern)
	if err != nil {
		param.End = true
		return err
	}

	if len(fileList) == 0 {
		param.End = true
		return fmt.Errorf("no such file '%s'", param.extern.Filepath)
	}
	param.FileList = fileList
	param.FileCnt = len(fileList)
	return nil
}

func Call(_ int, proc *process.Process, arg any) (bool, error) {
	param := arg.(*Argument).Es
	if param.End {
		proc.SetInputBatch(nil)
		return true, nil
	}
	param.extern.Filepath = param.FileList[param.FileIndex]
	bat, err := ScanFileData(param, proc)
	if err != nil {
		param.End = true
		return false, err
	}
	proc.SetInputBatch(bat)
	return false, nil
}

func ReadDir(param *tree.ExternParam) (fileList []string, err error) {
	dir, pattern := path.Split(param.Filepath)
	fs, readPath, err := fileservice.GetForETL(param.FileService, dir+"/")
	if err != nil {
		return nil, err
	}
	ctx := context.TODO()
	entries, err := fs.List(ctx, readPath)
	if err != nil {
		return nil, err
	}
	for _, entry := range entries {
		matched, _ := path.Match(pattern, entry.Name)
		if !matched {
			continue
		}
		fileList = append(fileList, path.Join(dir, entry.Name))
	}
	return
}

func ReadFile(param *tree.ExternParam) (io.ReadCloser, error) {
	fs, readPath, err := fileservice.GetForETL(param.FileService, param.Filepath)
	if err != nil {
		return nil, err
	}
	var r io.ReadCloser
	vec := fileservice.IOVector{
		FilePath: readPath,
		Entries: []fileservice.IOEntry{
			0: {
				Offset:            0,
				Size:              -1,
				ReadCloserForRead: &r,
			},
		},
	}
	ctx := context.TODO()
	err = fs.Read(ctx, &vec)
	if err != nil {
		return nil, err
	}
	return r, nil
}

func getCompressType(param *tree.ExternParam) string {
	if param.CompressType != "" && param.CompressType != tree.AUTO {
		return param.CompressType
	}
	index := strings.LastIndex(param.Filepath, ".")
	if index == -1 {
		return tree.NOCOMPRESS
	}
	tail := string([]byte(param.Filepath)[index+1:])
	switch tail {
	case "gz":
		return tree.GZIP
	case "bz2":
		return tree.BZIP2
	case "lz4":
		return tree.LZ4
	default:
		return tree.NOCOMPRESS
	}
}

func getUnCompressReader(param *tree.ExternParam, r io.ReadCloser) (io.ReadCloser, error) {
	switch strings.ToLower(getCompressType(param)) {
	case tree.NOCOMPRESS:
		return r, nil
	case tree.GZIP:
		r, err := gzip.NewReader(r)
		if err != nil {
			return nil, err
		}
		return r, nil
	case tree.BZIP2:
		return io.NopCloser(bzip2.NewReader(r)), nil
	case tree.FLATE:
		r = flate.NewReader(r)
		return r, nil
	case tree.ZLIB:
		r, err := zlib.NewReader(r)
		if err != nil {
			return nil, err
		}
		return r, nil
	case tree.LZ4:
		return io.NopCloser(lz4.NewReader(r)), nil
	case tree.LZW:
		return nil, fmt.Errorf("the compress type '%s' is not support now", param.CompressType)
	default:
		return nil, fmt.Errorf("the compress type '%s' is not support now", param.CompressType)
	}
}

const NULL_FLAG = "\\N"

func judgeInterge(field string) bool {
	for i := 0; i < len(field); i++ {
		if field[i] > '9' || field[i] < '0' {
			return false
		}
	}
	return true
}

func makeBatch(param *ExternalParam, plh *ParseLineHandler) *batch.Batch {
	batchData := batch.New(true, param.Attrs)
	batchSize := plh.batchSize
	//alloc space for vector
	for i := 0; i < len(param.Attrs); i++ {
		typ := types.New(types.T(param.Cols[i].Typ.Id), param.Cols[i].Typ.Width, param.Cols[i].Typ.Scale, param.Cols[i].Typ.Precision)
		vec := vector.New(typ)
		vec.Or = true
<<<<<<< HEAD
		switch vec.Typ.Oid {
		case types.T_bool:
			vec.Data = make([]byte, batchSize)
			vec.Col = types.DecodeBoolSlice(vec.Data)
		case types.T_int8:
			vec.Data = make([]byte, batchSize)
			vec.Col = types.DecodeInt8Slice(vec.Data)
		case types.T_int16:
			vec.Data = make([]byte, 2*batchSize)
			vec.Col = types.DecodeInt16Slice(vec.Data)
		case types.T_int32:
			vec.Data = make([]byte, 4*batchSize)
			vec.Col = types.DecodeInt32Slice(vec.Data)
		case types.T_int64:
			vec.Data = make([]byte, 8*batchSize)
			vec.Col = types.DecodeInt64Slice(vec.Data)
		case types.T_uint8:
			vec.Data = make([]byte, batchSize)
			vec.Col = types.DecodeUint8Slice(vec.Data)
		case types.T_uint16:
			vec.Data = make([]byte, 2*batchSize)
			vec.Col = types.DecodeUint16Slice(vec.Data)
		case types.T_uint32:
			vec.Data = make([]byte, 4*batchSize)
			vec.Col = types.DecodeUint32Slice(vec.Data)
		case types.T_uint64:
			vec.Data = make([]byte, 8*batchSize)
			vec.Col = types.DecodeUint64Slice(vec.Data)
		case types.T_float32:
			vec.Data = make([]byte, 4*batchSize)
			vec.Col = types.DecodeFloat32Slice(vec.Data)
		case types.T_float64:
			vec.Data = make([]byte, 8*batchSize)
			vec.Col = types.DecodeFloat64Slice(vec.Data)
		case types.T_char, types.T_varchar, types.T_json, types.T_blob:
			vBytes := &types.Bytes{
				Offsets: make([]uint32, batchSize),
				Lengths: make([]uint32, batchSize),
				Data:    nil,
			}
			vec.Col = vBytes
			vec.Data = make([]byte, batchSize)
		case types.T_date:
			vec.Data = make([]byte, 4*batchSize)
			vec.Col = types.DecodeDateSlice(vec.Data)
		case types.T_datetime:
			vec.Data = make([]byte, 8*batchSize)
			vec.Col = types.DecodeDatetimeSlice(vec.Data)
		case types.T_decimal64:
			vec.Data = make([]byte, 8*batchSize)
			vec.Col = types.DecodeDecimal64Slice(vec.Data)
		case types.T_decimal128:
			vec.Data = make([]byte, 16*batchSize)
			vec.Col = types.DecodeDecimal128Slice(vec.Data)
		case types.T_timestamp:
			vec.Data = make([]byte, 8*batchSize)
			vec.Col = types.DecodeTimestampSlice(vec.Data)
		default:
			panic("unsupported vector type Oid")
		}
=======
		// XXX memory accouting?
		vector.PreAlloc(vec, batchSize, batchSize, nil)
>>>>>>> 88981291
		batchData.Vecs[i] = vec
	}
	return batchData
}

func GetBatchData(param *ExternalParam, plh *ParseLineHandler, proc *process.Process) (*batch.Batch, error) {
	bat := makeBatch(param, plh)
	var Line []string
	for rowIdx := 0; rowIdx < plh.batchSize; rowIdx++ {
		Line = plh.simdCsvLineArray[rowIdx]
		if len(Line) < len(param.Attrs) {
			return nil, errors.New("the table column is larger than input data column")
		}
		for colIdx := range param.Attrs {
			field := Line[param.Name2ColIndex[param.Attrs[colIdx]]]
			if types.T(param.Cols[colIdx].Typ.Id) != types.T_char && types.T(param.Cols[colIdx].Typ.Id) != types.T_varchar {
				field = strings.TrimSpace(field)
			}
			vec := bat.Vecs[colIdx]
			isNullOrEmpty := field == NULL_FLAG
			if types.T(param.Cols[colIdx].Typ.Id) != types.T_char && types.T(param.Cols[colIdx].Typ.Id) != types.T_varchar {
				isNullOrEmpty = isNullOrEmpty || len(field) == 0
			}
			switch types.T(param.Cols[colIdx].Typ.Id) {
			case types.T_bool:
				cols := vec.Col.([]bool)
				if isNullOrEmpty {
					nulls.Add(vec.Nsp, uint64(rowIdx))
				} else {
					if field == "true" || field == "1" {
						cols[rowIdx] = true
					} else if field == "false" || field == "0" {
						cols[rowIdx] = false
					} else {
						return nil, fmt.Errorf("the input value '%s' is not bool type for column %d", field, colIdx)
					}
				}
			case types.T_int8:
				cols := vec.Col.([]int8)
				if isNullOrEmpty {
					nulls.Add(vec.Nsp, uint64(rowIdx))
				} else {
					if judgeInterge(field) {
						d, err := strconv.ParseInt(field, 10, 8)
						if err != nil {
							logutil.Errorf("parse field[%v] err:%v", field, err)
							return nil, fmt.Errorf("the input value '%v' is not int8 type for column %d", field, colIdx)
						}
						cols[rowIdx] = int8(d)
					} else {
						d, err := strconv.ParseFloat(field, 64)
						if err != nil || d < math.MinInt8 || d > math.MaxInt8 {
							logutil.Errorf("parse field[%v] err:%v", field, err)
							return nil, fmt.Errorf("the input value '%v' is not int8 type for column %d", field, colIdx)
						}
						cols[rowIdx] = int8(d)
					}
				}
			case types.T_int16:
				cols := vec.Col.([]int16)
				if isNullOrEmpty {
					nulls.Add(vec.Nsp, uint64(rowIdx))
				} else {
					if judgeInterge(field) {
						d, err := strconv.ParseInt(field, 10, 16)
						if err != nil {
							logutil.Errorf("parse field[%v] err:%v", field, err)
							return nil, fmt.Errorf("the input value '%v' is not int16 type for column %d", field, colIdx)
						}
						cols[rowIdx] = int16(d)
					} else {
						d, err := strconv.ParseFloat(field, 64)
						if err != nil || d < math.MinInt16 || d > math.MaxInt16 {
							logutil.Errorf("parse field[%v] err:%v", field, err)
							return nil, fmt.Errorf("the input value '%v' is not int16 type for column %d", field, colIdx)
						}
						cols[rowIdx] = int16(d)
					}
				}
			case types.T_int32:
				cols := vec.Col.([]int32)
				if isNullOrEmpty {
					nulls.Add(vec.Nsp, uint64(rowIdx))
				} else {
					if judgeInterge(field) {
						d, err := strconv.ParseInt(field, 10, 32)
						if err != nil {
							logutil.Errorf("parse field[%v] err:%v", field, err)
							return nil, fmt.Errorf("the input value '%v' is not int32 type for column %d", field, colIdx)
						}
						cols[rowIdx] = int32(d)
					} else {
						d, err := strconv.ParseFloat(field, 64)
						if err != nil || d < math.MinInt32 || d > math.MaxInt32 {
							logutil.Errorf("parse field[%v] err:%v", field, err)
							return nil, fmt.Errorf("the input value '%v' is not int32 type for column %d", field, colIdx)
						}
						cols[rowIdx] = int32(d)
					}
				}
			case types.T_int64:
				cols := vec.Col.([]int64)
				if isNullOrEmpty {
					nulls.Add(vec.Nsp, uint64(rowIdx))
				} else {
					if judgeInterge(field) {
						d, err := strconv.ParseInt(field, 10, 64)
						if err != nil {
							logutil.Errorf("parse field[%v] err:%v", field, err)
							return nil, fmt.Errorf("the input value '%v' is not int64 type for column %d", field, colIdx)
						}
						cols[rowIdx] = d
					} else {
						d, err := strconv.ParseFloat(field, 64)
						if err != nil || d < math.MinInt64 || d > math.MaxInt64 {
							logutil.Errorf("parse field[%v] err:%v", field, err)
							return nil, fmt.Errorf("the input value '%v' is not int64 type for column %d", field, colIdx)
						}
						cols[rowIdx] = int64(d)
					}
				}
			case types.T_uint8:
				cols := vec.Col.([]uint8)
				if isNullOrEmpty {
					nulls.Add(vec.Nsp, uint64(rowIdx))
				} else {
					if judgeInterge(field) {
						d, err := strconv.ParseUint(field, 10, 8)
						if err != nil {
							logutil.Errorf("parse field[%v] err:%v", field, err)
							return nil, fmt.Errorf("the input value '%v' is not uint8 type for column %d", field, colIdx)
						}
						cols[rowIdx] = uint8(d)
					} else {
						d, err := strconv.ParseFloat(field, 64)
						if err != nil || d < 0 || d > math.MaxUint8 {
							logutil.Errorf("parse field[%v] err:%v", field, err)
							return nil, fmt.Errorf("the input value '%v' is not uint8 type for column %d", field, colIdx)
						}
						cols[rowIdx] = uint8(d)
					}
				}
			case types.T_uint16:
				cols := vec.Col.([]uint16)
				if isNullOrEmpty {
					nulls.Add(vec.Nsp, uint64(rowIdx))
				} else {
					if judgeInterge(field) {
						d, err := strconv.ParseUint(field, 10, 16)
						if err != nil {
							logutil.Errorf("parse field[%v] err:%v", field, err)
							return nil, fmt.Errorf("the input value '%v' is not uint16 type for column %d", field, colIdx)
						}
						cols[rowIdx] = uint16(d)
					} else {
						d, err := strconv.ParseFloat(field, 64)
						if err != nil || d < 0 || d > math.MaxUint16 {
							logutil.Errorf("parse field[%v] err:%v", field, err)
							return nil, fmt.Errorf("the input value '%v' is not uint16 type for column %d", field, colIdx)
						}
						cols[rowIdx] = uint16(d)
					}
				}
			case types.T_uint32:
				cols := vec.Col.([]uint32)
				if isNullOrEmpty {
					nulls.Add(vec.Nsp, uint64(rowIdx))
				} else {
					if judgeInterge(field) {
						d, err := strconv.ParseUint(field, 10, 32)
						if err != nil {
							logutil.Errorf("parse field[%v] err:%v", field, err)
							return nil, fmt.Errorf("the input value '%v' is not uint32 type for column %d", field, colIdx)
						}
						cols[rowIdx] = uint32(d)
					} else {
						d, err := strconv.ParseFloat(field, 64)
						if err != nil || d < 0 || d > math.MaxUint32 {
							logutil.Errorf("parse field[%v] err:%v", field, err)
							return nil, fmt.Errorf("the input value '%v' is not uint32 type for column %d", field, colIdx)
						}
						cols[rowIdx] = uint32(d)
					}
				}
			case types.T_uint64:
				cols := vec.Col.([]uint64)
				if isNullOrEmpty {
					nulls.Add(vec.Nsp, uint64(rowIdx))
				} else {
					if judgeInterge(field) {
						d, err := strconv.ParseUint(field, 10, 64)
						if err != nil {
							logutil.Errorf("parse field[%v] err:%v", field, err)
							return nil, fmt.Errorf("the input value '%v' is not uint64 type for column %d", field, colIdx)
						}
						cols[rowIdx] = d
					} else {
						d, err := strconv.ParseFloat(field, 64)
						if err != nil || d < 0 || d > math.MaxUint64 {
							logutil.Errorf("parse field[%v] err:%v", field, err)
							return nil, fmt.Errorf("the input value '%v' is not uint64 type for column %d", field, colIdx)
						}
						cols[rowIdx] = uint64(d)
					}
				}
			case types.T_float32:
				cols := vec.Col.([]float32)
				if isNullOrEmpty {
					nulls.Add(vec.Nsp, uint64(rowIdx))
				} else {
					d, err := strconv.ParseFloat(field, 32)
					if err != nil {
						logutil.Errorf("parse field[%v] err:%v", field, err)
						return nil, fmt.Errorf("the input value '%v' is not float32 type for column %d", field, colIdx)
					}
					cols[rowIdx] = float32(d)
				}
			case types.T_float64:
				cols := vec.Col.([]float64)
				if isNullOrEmpty {
					nulls.Add(vec.Nsp, uint64(rowIdx))
				} else {
					d, err := strconv.ParseFloat(field, 32)
					if err != nil {
						logutil.Errorf("parse field[%v] err:%v", field, err)
						return nil, fmt.Errorf("the input value '%v' is not float64 type for column %d", field, colIdx)
					}
					cols[rowIdx] = d
				}
<<<<<<< HEAD
			case types.T_char, types.T_varchar, types.T_blob:
				vBytes := vec.Col.(*types.Bytes)
=======
			case types.T_char, types.T_varchar:
>>>>>>> 88981291
				if isNullOrEmpty {
					nulls.Add(vec.Nsp, uint64(rowIdx))
				} else {
					// XXX Memory accounting?
					vector.SetStringAt(vec, rowIdx, field, nil)
				}
			case types.T_json:
				if isNullOrEmpty {
					nulls.Add(vec.Nsp, uint64(rowIdx))
				} else {
					byteJson, err := types.ParseStringToByteJson(field)
					if err != nil {
						logutil.Errorf("parse field[%v] err:%v", field, err)
						return nil, fmt.Errorf("the input value '%v' is not json type for column %d", field, colIdx)
					}
					jsonBytes, err := types.EncodeJson(byteJson)
					if err != nil {
						logutil.Errorf("encode json[%v] err:%v", field, err)
						return nil, fmt.Errorf("the input value '%v' is not json type for column %d", field, colIdx)
					}
					vector.SetBytesAt(vec, rowIdx, jsonBytes, nil)
				}
			case types.T_date:
				cols := vec.Col.([]types.Date)
				if isNullOrEmpty {
					nulls.Add(vec.Nsp, uint64(rowIdx))
				} else {
					d, err := types.ParseDate(field)
					if err != nil {
						logutil.Errorf("parse field[%v] err:%v", field, err)
						return nil, fmt.Errorf("the input value '%v' is not Date type for column %d", field, colIdx)
					}
					cols[rowIdx] = d
				}
			case types.T_datetime:
				cols := vec.Col.([]types.Datetime)
				if isNullOrEmpty {
					nulls.Add(vec.Nsp, uint64(rowIdx))
				} else {
					d, err := types.ParseDatetime(field, vec.Typ.Precision)
					if err != nil {
						logutil.Errorf("parse field[%v] err:%v", field, err)
						return nil, fmt.Errorf("the input value '%v' is not Datetime type for column %d", field, colIdx)
					}
					cols[rowIdx] = d
				}
			case types.T_decimal64:
				cols := vec.Col.([]types.Decimal64)
				if isNullOrEmpty {
					nulls.Add(vec.Nsp, uint64(rowIdx))
				} else {
					d, err := types.Decimal64_FromString(field)
					if err != nil {
						// we tolerate loss of digits.
						if !moerr.IsMoErrCode(err, moerr.DATA_TRUNCATED) {
							logutil.Errorf("parse field[%v] err:%v", field, err)
							return nil, fmt.Errorf("the input value '%v' is not Decimal64 type for column %d", field, colIdx)
						}
					}
					cols[rowIdx] = d
				}
			case types.T_decimal128:
				cols := vec.Col.([]types.Decimal128)
				if isNullOrEmpty {
					nulls.Add(vec.Nsp, uint64(rowIdx))
				} else {
					d, err := types.Decimal128_FromString(field)
					if err != nil {
						// we tolerate loss of digits.
						if !moerr.IsMoErrCode(err, moerr.DATA_TRUNCATED) {
							logutil.Errorf("parse field[%v] err:%v", field, err)
							return nil, fmt.Errorf("the input value '%v' is not Decimal128 type for column %d", field, colIdx)
						}
					}
					cols[rowIdx] = d
				}
			case types.T_timestamp:
				cols := vec.Col.([]types.Timestamp)
				if isNullOrEmpty {
					nulls.Add(vec.Nsp, uint64(rowIdx))
				} else {
					d, err := types.ParseTimestamp(time.UTC, field, vec.Typ.Precision)
					if err != nil {
						logutil.Errorf("parse field[%v] err:%v", field, err)
						return nil, fmt.Errorf("the input value '%v' is not Timestamp type for column %d", field, colIdx)
					}
					cols[rowIdx] = d
				}
			default:
				return nil, fmt.Errorf("the value type %d is not support now", param.Cols[rowIdx].Typ.Id)
			}
		}
	}
	n := vector.Length(bat.Vecs[0])
	sels := proc.Mp().GetSels()
	if n > cap(sels) {
		proc.Mp().PutSels(sels)
		sels = make([]int64, n)
	}
	bat.Zs = sels[:n]
	for k := 0; k < n; k++ {
		bat.Zs[k] = 1
	}

	return bat, nil
}

// get file reader from external file
func GetSimdcsvReader(param *ExternalParam) (*ParseLineHandler, error) {
	var err error
	param.reader, err = ReadFile(param.extern)
	if err != nil {
		return nil, err
	}
	param.reader, err = getUnCompressReader(param.extern, param.reader)
	if err != nil {
		return nil, err
	}

	channelSize := 100
	plh := &ParseLineHandler{}
	plh.batchSize = param.batchSize
	plh.simdCsvGetParsedLinesChan = atomic.Value{}
	plh.simdCsvGetParsedLinesChan.Store(make(chan simdcsv.LineOut, channelSize))
	if param.extern.Tail.Fields == nil {
		param.extern.Tail.Fields = &tree.Fields{Terminated: ","}
	}
	plh.simdCsvReader = simdcsv.NewReaderWithOptions(param.reader,
		rune(param.extern.Tail.Fields.Terminated[0]),
		'#',
		true,
		true)

	return plh, nil
}

// read batch data from external file
func ScanFileData(param *ExternalParam, proc *process.Process) (*batch.Batch, error) {
	var bat *batch.Batch
	var err error
	if param.plh == nil {
		param.plh, err = GetSimdcsvReader(param)
		if err != nil {
			return nil, err
		}
	}
	plh := param.plh
	plh.simdCsvLineArray, err = plh.simdCsvReader.Read(param.batchSize, param.Ctx)
	if err != nil {
		return nil, err
	}
	if len(plh.simdCsvLineArray) < param.batchSize {
		err := param.reader.Close()
		if err != nil {
			logutil.Errorf("close file failed. err:%v", err)
		}
		param.plh = nil
		param.FileIndex++
		param.IgnoreLine = param.IgnoreLineTag
		if param.FileIndex >= param.FileCnt {
			param.End = true
		}
	}
	if param.IgnoreLine != 0 {
		plh.simdCsvLineArray = plh.simdCsvLineArray[param.IgnoreLine:]
		param.IgnoreLine = 0
	}
	plh.batchSize = len(plh.simdCsvLineArray)
	bat, err = GetBatchData(param, plh, proc)
	if err != nil {
		return nil, err
	}
	bat.Cnt = 1
	return bat, nil
}<|MERGE_RESOLUTION|>--- conflicted
+++ resolved
@@ -207,71 +207,8 @@
 		typ := types.New(types.T(param.Cols[i].Typ.Id), param.Cols[i].Typ.Width, param.Cols[i].Typ.Scale, param.Cols[i].Typ.Precision)
 		vec := vector.New(typ)
 		vec.Or = true
-<<<<<<< HEAD
-		switch vec.Typ.Oid {
-		case types.T_bool:
-			vec.Data = make([]byte, batchSize)
-			vec.Col = types.DecodeBoolSlice(vec.Data)
-		case types.T_int8:
-			vec.Data = make([]byte, batchSize)
-			vec.Col = types.DecodeInt8Slice(vec.Data)
-		case types.T_int16:
-			vec.Data = make([]byte, 2*batchSize)
-			vec.Col = types.DecodeInt16Slice(vec.Data)
-		case types.T_int32:
-			vec.Data = make([]byte, 4*batchSize)
-			vec.Col = types.DecodeInt32Slice(vec.Data)
-		case types.T_int64:
-			vec.Data = make([]byte, 8*batchSize)
-			vec.Col = types.DecodeInt64Slice(vec.Data)
-		case types.T_uint8:
-			vec.Data = make([]byte, batchSize)
-			vec.Col = types.DecodeUint8Slice(vec.Data)
-		case types.T_uint16:
-			vec.Data = make([]byte, 2*batchSize)
-			vec.Col = types.DecodeUint16Slice(vec.Data)
-		case types.T_uint32:
-			vec.Data = make([]byte, 4*batchSize)
-			vec.Col = types.DecodeUint32Slice(vec.Data)
-		case types.T_uint64:
-			vec.Data = make([]byte, 8*batchSize)
-			vec.Col = types.DecodeUint64Slice(vec.Data)
-		case types.T_float32:
-			vec.Data = make([]byte, 4*batchSize)
-			vec.Col = types.DecodeFloat32Slice(vec.Data)
-		case types.T_float64:
-			vec.Data = make([]byte, 8*batchSize)
-			vec.Col = types.DecodeFloat64Slice(vec.Data)
-		case types.T_char, types.T_varchar, types.T_json, types.T_blob:
-			vBytes := &types.Bytes{
-				Offsets: make([]uint32, batchSize),
-				Lengths: make([]uint32, batchSize),
-				Data:    nil,
-			}
-			vec.Col = vBytes
-			vec.Data = make([]byte, batchSize)
-		case types.T_date:
-			vec.Data = make([]byte, 4*batchSize)
-			vec.Col = types.DecodeDateSlice(vec.Data)
-		case types.T_datetime:
-			vec.Data = make([]byte, 8*batchSize)
-			vec.Col = types.DecodeDatetimeSlice(vec.Data)
-		case types.T_decimal64:
-			vec.Data = make([]byte, 8*batchSize)
-			vec.Col = types.DecodeDecimal64Slice(vec.Data)
-		case types.T_decimal128:
-			vec.Data = make([]byte, 16*batchSize)
-			vec.Col = types.DecodeDecimal128Slice(vec.Data)
-		case types.T_timestamp:
-			vec.Data = make([]byte, 8*batchSize)
-			vec.Col = types.DecodeTimestampSlice(vec.Data)
-		default:
-			panic("unsupported vector type Oid")
-		}
-=======
 		// XXX memory accouting?
 		vector.PreAlloc(vec, batchSize, batchSize, nil)
->>>>>>> 88981291
 		batchData.Vecs[i] = vec
 	}
 	return batchData
@@ -501,12 +438,7 @@
 					}
 					cols[rowIdx] = d
 				}
-<<<<<<< HEAD
 			case types.T_char, types.T_varchar, types.T_blob:
-				vBytes := vec.Col.(*types.Bytes)
-=======
-			case types.T_char, types.T_varchar:
->>>>>>> 88981291
 				if isNullOrEmpty {
 					nulls.Add(vec.Nsp, uint64(rowIdx))
 				} else {
