--- conflicted
+++ resolved
@@ -247,14 +247,9 @@
 	if err != nil {
 		return nil, fileSize, err
 	}
-<<<<<<< HEAD
-	ret := make([]string, 0)
-	bs := vector.MustTCols[bool](vec)
-=======
 	fileListTmp := make([]string, 0)
 	fileSizeTmp := make([]int64, 0)
-	bs := vector.GetColumn[bool](vec)
->>>>>>> 63aaa957
+	bs := vector.MustTCols[bool](vec)
 	for i := 0; i < len(bs); i++ {
 		if bs[i] {
 			fileListTmp = append(fileListTmp, fileList[i])
@@ -657,21 +652,16 @@
 				nulls.Add(vecTmp.GetNulls(), uint64(j))
 			}
 		} else if catalog.ContainExternalHidenCol(param.Attrs[i]) {
-<<<<<<< HEAD
+			if rows == 0 {
+				vecTmp = vector.New(vector.FLAT, makeType(param.OriginCols, 0))
+				err = vecTmp.UnmarshalBinary(vec.Entries[i].Object.([]byte))
+				if err != nil {
+					return nil, err
+				}
+				rows = vecTmp.Length()
+			}
 			vecTmp = vector.New(vector.FLAT, makeType(param.Cols, i))
 			vecTmp.PreExtend(rows, proc.GetMPool())
-=======
-			if rows == 0 {
-				vecTmp = vector.New(makeType(param.OriginCols, 0))
-				err = vecTmp.Read(vec.Entries[i].Object.([]byte))
-				if err != nil {
-					return nil, err
-				}
-				rows = vecTmp.Length()
-			}
-			vecTmp = vector.New(makeType(param.Cols, i))
-			vector.PreAlloc(vecTmp, rows, rows, proc.GetMPool())
->>>>>>> 63aaa957
 			for j := 0; j < rows; j++ {
 				err := vector.SetStringAt(vecTmp, j, param.Fileparam.Filepath, proc.GetMPool())
 				if err != nil {
