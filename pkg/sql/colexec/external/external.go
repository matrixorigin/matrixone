// Copyright 2022 Matrix Origin
//
// Licensed under the Apache License, Version 2.0 (the "License");
// you may not use this file except in compliance with the License.
// You may obtain a copy of the License at
//
//      http://www.apache.org/licenses/LICENSE-2.0
//
// Unless required by applicable law or agreed to in writing, software
// distributed under the License is distributed on an "AS IS" BASIS,
// WITHOUT WARRANTIES OR CONDITIONS OF ANY KIND, either express or implied.
// See the License for the specific language governing permissions and
// limitations under the License.

package external

import (
	"bytes"
	"compress/bzip2"
	"compress/flate"
	"compress/gzip"
	"compress/zlib"
	"context"
	"encoding/json"
	"io"
	"math"
	"path"
	"strconv"
	"strings"
	"sync/atomic"
	"time"

	"github.com/matrixorigin/matrixone/pkg/common/moerr"
	"github.com/matrixorigin/matrixone/pkg/container/batch"
	"github.com/matrixorigin/matrixone/pkg/container/nulls"
	"github.com/matrixorigin/matrixone/pkg/container/types"
	"github.com/matrixorigin/matrixone/pkg/container/vector"
	"github.com/matrixorigin/matrixone/pkg/fileservice"
	"github.com/matrixorigin/matrixone/pkg/logutil"
	"github.com/matrixorigin/matrixone/pkg/sql/parsers/tree"
	"github.com/matrixorigin/matrixone/pkg/vm/process"
	"github.com/matrixorigin/simdcsv"
	"github.com/pierrec/lz4"
)

func String(arg any, buf *bytes.Buffer) {
	buf.WriteString("external output")
}

func Prepare(proc *process.Process, arg any) error {
	param := arg.(*Argument).Es
	param.batchSize = 40000
	param.extern = &tree.ExternParam{}
	err := json.Unmarshal([]byte(param.CreateSql), param.extern)
	if err != nil {
		param.End = true
		return err
	}
	param.extern.FileService = proc.FileService
	param.IgnoreLineTag = int(param.extern.Tail.IgnoredLines)
	param.IgnoreLine = param.IgnoreLineTag
	fileList, err := ReadDir(param.extern)
	if err != nil {
		param.End = true
		return err
	}

	if len(fileList) == 0 {
		param.End = true
		return moerr.NewInternalError("no such file '%s'", param.extern.Filepath)
	}
	param.FileList = fileList
	param.FileCnt = len(fileList)
	return nil
}

func Call(_ int, proc *process.Process, arg any) (bool, error) {
	param := arg.(*Argument).Es
	if param.End {
		proc.SetInputBatch(nil)
		return true, nil
	}
	param.extern.Filepath = param.FileList[param.FileIndex]
	bat, err := ScanFileData(param, proc)
	if err != nil {
		param.End = true
		return false, err
	}
	proc.SetInputBatch(bat)
	return false, nil
}

func ReadDir(param *tree.ExternParam) (fileList []string, err error) {
	dir, pattern := path.Split(param.Filepath)
	fs, readPath, err := fileservice.GetForETL(param.FileService, dir+"/")
	if err != nil {
		return nil, err
	}
	ctx := context.TODO()
	entries, err := fs.List(ctx, readPath)
	if err != nil {
		return nil, err
	}
	for _, entry := range entries {
		matched, _ := path.Match(pattern, entry.Name)
		if !matched {
			continue
		}
		fileList = append(fileList, path.Join(dir, entry.Name))
	}
	return
}

func ReadFile(param *tree.ExternParam) (io.ReadCloser, error) {
	fs, readPath, err := fileservice.GetForETL(param.FileService, param.Filepath)
	if err != nil {
		return nil, err
	}
	var r io.ReadCloser
	vec := fileservice.IOVector{
		FilePath: readPath,
		Entries: []fileservice.IOEntry{
			0: {
				Offset:            0,
				Size:              -1,
				ReadCloserForRead: &r,
			},
		},
	}
	ctx := context.TODO()
	err = fs.Read(ctx, &vec)
	if err != nil {
		return nil, err
	}
	return r, nil
}

func getCompressType(param *tree.ExternParam) string {
	if param.CompressType != "" && param.CompressType != tree.AUTO {
		return param.CompressType
	}
	index := strings.LastIndex(param.Filepath, ".")
	if index == -1 {
		return tree.NOCOMPRESS
	}
	tail := string([]byte(param.Filepath)[index+1:])
	switch tail {
	case "gz":
		return tree.GZIP
	case "bz2":
		return tree.BZIP2
	case "lz4":
		return tree.LZ4
	default:
		return tree.NOCOMPRESS
	}
}

func getUnCompressReader(param *tree.ExternParam, r io.ReadCloser) (io.ReadCloser, error) {
	switch strings.ToLower(getCompressType(param)) {
	case tree.NOCOMPRESS:
		return r, nil
	case tree.GZIP:
		r, err := gzip.NewReader(r)
		if err != nil {
			return nil, err
		}
		return r, nil
	case tree.BZIP2:
		return io.NopCloser(bzip2.NewReader(r)), nil
	case tree.FLATE:
		r = flate.NewReader(r)
		return r, nil
	case tree.ZLIB:
		r, err := zlib.NewReader(r)
		if err != nil {
			return nil, err
		}
		return r, nil
	case tree.LZ4:
		return io.NopCloser(lz4.NewReader(r)), nil
	case tree.LZW:
		return nil, moerr.NewInternalError("the compress type '%s' is not support now", param.CompressType)
	default:
		return nil, moerr.NewInternalError("the compress type '%s' is not support now", param.CompressType)
	}
}

const NULL_FLAG = "\\N"

func judgeInterge(field string) bool {
	for i := 0; i < len(field); i++ {
		if field[i] == '-' || field[i] == '+' {
			continue
		}
		if field[i] > '9' || field[i] < '0' {
			return false
		}
	}
	return true
}

func makeBatch(param *ExternalParam, plh *ParseLineHandler) *batch.Batch {
	batchData := batch.New(true, param.Attrs)
	batchSize := plh.batchSize
	//alloc space for vector
	for i := 0; i < len(param.Attrs); i++ {
		typ := types.New(types.T(param.Cols[i].Typ.Id), param.Cols[i].Typ.Width, param.Cols[i].Typ.Scale, param.Cols[i].Typ.Precision)
		vec := vector.NewOriginal(typ)
		// XXX memory accouting?
		vector.PreAlloc(vec, batchSize, batchSize, nil)
		batchData.Vecs[i] = vec
	}
	return batchData
}

func deleteEnclosed(param *ExternalParam, plh *ParseLineHandler) {
	close := param.extern.Tail.Fields.EnclosedBy
	if close == '"' || close == 0 {
		return
	}
	for rowIdx := 0; rowIdx < plh.batchSize; rowIdx++ {
		Line := plh.simdCsvLineArray[rowIdx]
		for i := 0; i < len(Line); i++ {
			len := len(Line[i])
			if len < 2 {
				continue
			}
			if Line[i][0] == close && Line[i][len-1] == close {
				Line[i] = Line[i][1 : len-1]
			}
		}
	}
}

func GetBatchData(param *ExternalParam, plh *ParseLineHandler, proc *process.Process) (*batch.Batch, error) {
	bat := makeBatch(param, plh)
	var Line []string
	deleteEnclosed(param, plh)
	for rowIdx := 0; rowIdx < plh.batchSize; rowIdx++ {
		Line = plh.simdCsvLineArray[rowIdx]
		if len(Line) < len(param.Attrs) {
			return nil, moerr.NewInternalError("the table column is larger than input data column")
		}
		for colIdx := range param.Attrs {
			field := Line[param.Name2ColIndex[param.Attrs[colIdx]]]
			id := types.T(param.Cols[colIdx].Typ.Id)
			if id != types.T_char && id != types.T_varchar {
				field = strings.TrimSpace(field)
			}
			vec := bat.Vecs[colIdx]
			isNullOrEmpty := field == NULL_FLAG
			if id != types.T_char && id != types.T_varchar && id != types.T_json && id != types.T_blob {
				isNullOrEmpty = isNullOrEmpty || len(field) == 0
			}
			switch id {
			case types.T_bool:
				cols := vec.Col.([]bool)
				if isNullOrEmpty {
					nulls.Add(vec.Nsp, uint64(rowIdx))
				} else {
					if field == "true" || field == "1" {
						cols[rowIdx] = true
					} else if field == "false" || field == "0" {
						cols[rowIdx] = false
					} else {
						return nil, moerr.NewInternalError("the input value '%s' is not bool type for column %d", field, colIdx)
					}
				}
			case types.T_int8:
				cols := vec.Col.([]int8)
				if isNullOrEmpty {
					nulls.Add(vec.Nsp, uint64(rowIdx))
				} else {
					if judgeInterge(field) {
						d, err := strconv.ParseInt(field, 10, 8)
						if err != nil {
							logutil.Errorf("parse field[%v] err:%v", field, err)
							return nil, moerr.NewInternalError("the input value '%v' is not int8 type for column %d", field, colIdx)
						}
						cols[rowIdx] = int8(d)
					} else {
						d, err := strconv.ParseFloat(field, 64)
						if err != nil || d < math.MinInt8 || d > math.MaxInt8 {
							logutil.Errorf("parse field[%v] err:%v", field, err)
							return nil, moerr.NewInternalError("the input value '%v' is not int8 type for column %d", field, colIdx)
						}
						cols[rowIdx] = int8(d)
					}
				}
			case types.T_int16:
				cols := vec.Col.([]int16)
				if isNullOrEmpty {
					nulls.Add(vec.Nsp, uint64(rowIdx))
				} else {
					if judgeInterge(field) {
						d, err := strconv.ParseInt(field, 10, 16)
						if err != nil {
							logutil.Errorf("parse field[%v] err:%v", field, err)
							return nil, moerr.NewInternalError("the input value '%v' is not int16 type for column %d", field, colIdx)
						}
						cols[rowIdx] = int16(d)
					} else {
						d, err := strconv.ParseFloat(field, 64)
						if err != nil || d < math.MinInt16 || d > math.MaxInt16 {
							logutil.Errorf("parse field[%v] err:%v", field, err)
							return nil, moerr.NewInternalError("the input value '%v' is not int16 type for column %d", field, colIdx)
						}
						cols[rowIdx] = int16(d)
					}
				}
			case types.T_int32:
				cols := vec.Col.([]int32)
				if isNullOrEmpty {
					nulls.Add(vec.Nsp, uint64(rowIdx))
				} else {
					if judgeInterge(field) {
						d, err := strconv.ParseInt(field, 10, 32)
						if err != nil {
							logutil.Errorf("parse field[%v] err:%v", field, err)
							return nil, moerr.NewInternalError("the input value '%v' is not int32 type for column %d", field, colIdx)
						}
						cols[rowIdx] = int32(d)
					} else {
						d, err := strconv.ParseFloat(field, 64)
						if err != nil || d < math.MinInt32 || d > math.MaxInt32 {
							logutil.Errorf("parse field[%v] err:%v", field, err)
							return nil, moerr.NewInternalError("the input value '%v' is not int32 type for column %d", field, colIdx)
						}
						cols[rowIdx] = int32(d)
					}
				}
			case types.T_int64:
				cols := vec.Col.([]int64)
				if isNullOrEmpty {
					nulls.Add(vec.Nsp, uint64(rowIdx))
				} else {
					if judgeInterge(field) {
						d, err := strconv.ParseInt(field, 10, 64)
						if err != nil {
							logutil.Errorf("parse field[%v] err:%v", field, err)
							return nil, moerr.NewInternalError("the input value '%v' is not int64 type for column %d", field, colIdx)
						}
						cols[rowIdx] = d
					} else {
						d, err := strconv.ParseFloat(field, 64)
						if err != nil || d < math.MinInt64 || d > math.MaxInt64 {
							logutil.Errorf("parse field[%v] err:%v", field, err)
							return nil, moerr.NewInternalError("the input value '%v' is not int64 type for column %d", field, colIdx)
						}
						cols[rowIdx] = int64(d)
					}
				}
			case types.T_uint8:
				cols := vec.Col.([]uint8)
				if isNullOrEmpty {
					nulls.Add(vec.Nsp, uint64(rowIdx))
				} else {
					if judgeInterge(field) {
						d, err := strconv.ParseUint(field, 10, 8)
						if err != nil {
							logutil.Errorf("parse field[%v] err:%v", field, err)
							return nil, moerr.NewInternalError("the input value '%v' is not uint8 type for column %d", field, colIdx)
						}
						cols[rowIdx] = uint8(d)
					} else {
						d, err := strconv.ParseFloat(field, 64)
						if err != nil || d < 0 || d > math.MaxUint8 {
							logutil.Errorf("parse field[%v] err:%v", field, err)
							return nil, moerr.NewInternalError("the input value '%v' is not uint8 type for column %d", field, colIdx)
						}
						cols[rowIdx] = uint8(d)
					}
				}
			case types.T_uint16:
				cols := vec.Col.([]uint16)
				if isNullOrEmpty {
					nulls.Add(vec.Nsp, uint64(rowIdx))
				} else {
					if judgeInterge(field) {
						d, err := strconv.ParseUint(field, 10, 16)
						if err != nil {
							logutil.Errorf("parse field[%v] err:%v", field, err)
							return nil, moerr.NewInternalError("the input value '%v' is not uint16 type for column %d", field, colIdx)
						}
						cols[rowIdx] = uint16(d)
					} else {
						d, err := strconv.ParseFloat(field, 64)
						if err != nil || d < 0 || d > math.MaxUint16 {
							logutil.Errorf("parse field[%v] err:%v", field, err)
							return nil, moerr.NewInternalError("the input value '%v' is not uint16 type for column %d", field, colIdx)
						}
						cols[rowIdx] = uint16(d)
					}
				}
			case types.T_uint32:
				cols := vec.Col.([]uint32)
				if isNullOrEmpty {
					nulls.Add(vec.Nsp, uint64(rowIdx))
				} else {
					if judgeInterge(field) {
						d, err := strconv.ParseUint(field, 10, 32)
						if err != nil {
							logutil.Errorf("parse field[%v] err:%v", field, err)
							return nil, moerr.NewInternalError("the input value '%v' is not uint32 type for column %d", field, colIdx)
						}
						cols[rowIdx] = uint32(d)
					} else {
						d, err := strconv.ParseFloat(field, 64)
						if err != nil || d < 0 || d > math.MaxUint32 {
							logutil.Errorf("parse field[%v] err:%v", field, err)
							return nil, moerr.NewInternalError("the input value '%v' is not uint32 type for column %d", field, colIdx)
						}
						cols[rowIdx] = uint32(d)
					}
				}
			case types.T_uint64:
				cols := vec.Col.([]uint64)
				if isNullOrEmpty {
					nulls.Add(vec.Nsp, uint64(rowIdx))
				} else {
					if judgeInterge(field) {
						d, err := strconv.ParseUint(field, 10, 64)
						if err != nil {
							logutil.Errorf("parse field[%v] err:%v", field, err)
							return nil, moerr.NewInternalError("the input value '%v' is not uint64 type for column %d", field, colIdx)
						}
						cols[rowIdx] = d
					} else {
						d, err := strconv.ParseFloat(field, 64)
						if err != nil || d < 0 || d > math.MaxUint64 {
							logutil.Errorf("parse field[%v] err:%v", field, err)
							return nil, moerr.NewInternalError("the input value '%v' is not uint64 type for column %d", field, colIdx)
						}
						cols[rowIdx] = uint64(d)
					}
				}
			case types.T_float32:
				cols := vec.Col.([]float32)
				if isNullOrEmpty {
					nulls.Add(vec.Nsp, uint64(rowIdx))
				} else {
					d, err := strconv.ParseFloat(field, 32)
					if err != nil {
						logutil.Errorf("parse field[%v] err:%v", field, err)
						return nil, moerr.NewInternalError("the input value '%v' is not float32 type for column %d", field, colIdx)
					}
					cols[rowIdx] = float32(d)
				}
			case types.T_float64:
				cols := vec.Col.([]float64)
				if isNullOrEmpty {
					nulls.Add(vec.Nsp, uint64(rowIdx))
				} else {
					d, err := strconv.ParseFloat(field, 64)
					if err != nil {
						logutil.Errorf("parse field[%v] err:%v", field, err)
						return nil, moerr.NewInternalError("the input value '%v' is not float64 type for column %d", field, colIdx)
					}
					cols[rowIdx] = d
				}
			case types.T_char, types.T_varchar, types.T_blob:
				if isNullOrEmpty {
					nulls.Add(vec.Nsp, uint64(rowIdx))
				} else {
					// XXX Memory accounting?
					vector.SetStringAt(vec, rowIdx, field, nil)
				}
			case types.T_json:
				if isNullOrEmpty {
					nulls.Add(vec.Nsp, uint64(rowIdx))
				} else {
					byteJson, err := types.ParseStringToByteJson(field)
					if err != nil {
						logutil.Errorf("parse field[%v] err:%v", field, err)
						return nil, moerr.NewInternalError("the input value '%v' is not json type for column %d", field, colIdx)
					}
					jsonBytes, err := types.EncodeJson(byteJson)
					if err != nil {
						logutil.Errorf("encode json[%v] err:%v", field, err)
						return nil, moerr.NewInternalError("the input value '%v' is not json type for column %d", field, colIdx)
					}
					vector.SetBytesAt(vec, rowIdx, jsonBytes, nil)
				}
			case types.T_date:
				cols := vec.Col.([]types.Date)
				if isNullOrEmpty {
					nulls.Add(vec.Nsp, uint64(rowIdx))
				} else {
					d, err := types.ParseDate(field)
					if err != nil {
						logutil.Errorf("parse field[%v] err:%v", field, err)
						return nil, moerr.NewInternalError("the input value '%v' is not Date type for column %d", field, colIdx)
					}
					cols[rowIdx] = d
				}
			case types.T_datetime:
				cols := vec.Col.([]types.Datetime)
				if isNullOrEmpty {
					nulls.Add(vec.Nsp, uint64(rowIdx))
				} else {
					d, err := types.ParseDatetime(field, vec.Typ.Precision)
					if err != nil {
						logutil.Errorf("parse field[%v] err:%v", field, err)
						return nil, moerr.NewInternalError("the input value '%v' is not Datetime type for column %d", field, colIdx)
					}
					cols[rowIdx] = d
				}
			case types.T_decimal64:
				cols := vec.Col.([]types.Decimal64)
				if isNullOrEmpty {
					nulls.Add(vec.Nsp, uint64(rowIdx))
				} else {
					d, err := types.Decimal64_FromStringWithScale(field, vec.Typ.Width, vec.Typ.Scale)
					if err != nil {
						// we tolerate loss of digits.
						if !moerr.IsMoErrCode(err, moerr.ErrDataTruncated) {
							logutil.Errorf("parse field[%v] err:%v", field, err)
<<<<<<< HEAD
							return nil, moerr.NewInternalError("the input value '%v' is not Decimal64 type for column %d", field, colIdx)
=======
							return nil, fmt.Errorf("the input value '%v' is invalid Decimal64 type for column %d", field, colIdx)
>>>>>>> c24f8d0e
						}
					}
					cols[rowIdx] = d
				}
			case types.T_decimal128:
				cols := vec.Col.([]types.Decimal128)
				if isNullOrEmpty {
					nulls.Add(vec.Nsp, uint64(rowIdx))
				} else {
					d, err := types.Decimal128_FromStringWithScale(field, vec.Typ.Width, vec.Typ.Scale)
					if err != nil {
						// we tolerate loss of digits.
						if !moerr.IsMoErrCode(err, moerr.ErrDataTruncated) {
							logutil.Errorf("parse field[%v] err:%v", field, err)
<<<<<<< HEAD
							return nil, moerr.NewInternalError("the input value '%v' is not Decimal128 type for column %d", field, colIdx)
=======
							return nil, fmt.Errorf("the input value '%v' is invalid Decimal128 type for column %d", field, colIdx)
>>>>>>> c24f8d0e
						}
					}
					cols[rowIdx] = d
				}
			case types.T_timestamp:
				cols := vec.Col.([]types.Timestamp)
				if isNullOrEmpty {
					nulls.Add(vec.Nsp, uint64(rowIdx))
				} else {
					d, err := types.ParseTimestamp(time.UTC, field, vec.Typ.Precision)
					if err != nil {
						logutil.Errorf("parse field[%v] err:%v", field, err)
						return nil, moerr.NewInternalError("the input value '%v' is not Timestamp type for column %d", field, colIdx)
					}
					cols[rowIdx] = d
				}
			default:
				return nil, moerr.NewInternalError("the value type %d is not support now", param.Cols[rowIdx].Typ.Id)
			}
		}
	}
	n := vector.Length(bat.Vecs[0])
	sels := proc.Mp().GetSels()
	if n > cap(sels) {
		proc.Mp().PutSels(sels)
		sels = make([]int64, n)
	}
	bat.Zs = sels[:n]
	for k := 0; k < n; k++ {
		bat.Zs[k] = 1
	}

	return bat, nil
}

// get file reader from external file
func GetSimdcsvReader(param *ExternalParam) (*ParseLineHandler, error) {
	var err error
	param.reader, err = ReadFile(param.extern)
	if err != nil {
		return nil, err
	}
	param.reader, err = getUnCompressReader(param.extern, param.reader)
	if err != nil {
		return nil, err
	}

	channelSize := 100
	plh := &ParseLineHandler{}
	plh.batchSize = param.batchSize
	plh.simdCsvGetParsedLinesChan = atomic.Value{}
	plh.simdCsvGetParsedLinesChan.Store(make(chan simdcsv.LineOut, channelSize))
	if param.extern.Tail.Fields == nil {
		param.extern.Tail.Fields = &tree.Fields{Terminated: ","}
	}
	plh.simdCsvReader = simdcsv.NewReaderWithOptions(param.reader,
		rune(param.extern.Tail.Fields.Terminated[0]),
		'#',
		true,
		true)

	return plh, nil
}

// read batch data from external file
func ScanFileData(param *ExternalParam, proc *process.Process) (*batch.Batch, error) {
	var bat *batch.Batch
	var err error
	if param.plh == nil {
		param.plh, err = GetSimdcsvReader(param)
		if err != nil {
			return nil, err
		}
	}
	plh := param.plh
	plh.simdCsvLineArray, err = plh.simdCsvReader.Read(param.batchSize, param.Ctx)
	if err != nil {
		return nil, err
	}
	if len(plh.simdCsvLineArray) < param.batchSize {
		err := param.reader.Close()
		if err != nil {
			logutil.Errorf("close file failed. err:%v", err)
		}
		param.plh = nil
		param.FileIndex++
		param.IgnoreLine = param.IgnoreLineTag
		if param.FileIndex >= param.FileCnt {
			param.End = true
		}
	}
	if param.IgnoreLine != 0 {
		plh.simdCsvLineArray = plh.simdCsvLineArray[param.IgnoreLine:]
		param.IgnoreLine = 0
	}
	plh.batchSize = len(plh.simdCsvLineArray)
	bat, err = GetBatchData(param, plh, proc)
	if err != nil {
		return nil, err
	}
	bat.Cnt = 1
	return bat, nil
}<|MERGE_RESOLUTION|>--- conflicted
+++ resolved
@@ -516,11 +516,7 @@
 						// we tolerate loss of digits.
 						if !moerr.IsMoErrCode(err, moerr.ErrDataTruncated) {
 							logutil.Errorf("parse field[%v] err:%v", field, err)
-<<<<<<< HEAD
-							return nil, moerr.NewInternalError("the input value '%v' is not Decimal64 type for column %d", field, colIdx)
-=======
-							return nil, fmt.Errorf("the input value '%v' is invalid Decimal64 type for column %d", field, colIdx)
->>>>>>> c24f8d0e
+							return nil, moerr.NewInternalError("the input value '%v' is invalid Decimal64 type for column %d", field, colIdx)
 						}
 					}
 					cols[rowIdx] = d
@@ -535,11 +531,7 @@
 						// we tolerate loss of digits.
 						if !moerr.IsMoErrCode(err, moerr.ErrDataTruncated) {
 							logutil.Errorf("parse field[%v] err:%v", field, err)
-<<<<<<< HEAD
-							return nil, moerr.NewInternalError("the input value '%v' is not Decimal128 type for column %d", field, colIdx)
-=======
-							return nil, fmt.Errorf("the input value '%v' is invalid Decimal128 type for column %d", field, colIdx)
->>>>>>> c24f8d0e
+							return nil, moerr.NewInternalError("the input value '%v' is invalid Decimal128 type for column %d", field, colIdx)
 						}
 					}
 					cols[rowIdx] = d
