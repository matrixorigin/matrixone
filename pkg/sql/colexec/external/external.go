--- conflicted
+++ resolved
@@ -35,10 +35,7 @@
 	"time"
 
 	"github.com/matrixorigin/matrixone/pkg/container/bytejson"
-<<<<<<< HEAD
-=======
 	"github.com/matrixorigin/matrixone/pkg/util/errutil"
->>>>>>> 762341ee
 
 	"github.com/matrixorigin/matrixone/pkg/catalog"
 	"github.com/matrixorigin/matrixone/pkg/common/moerr"
@@ -81,33 +78,28 @@
 		param.maxBatchSize = proc.Lim.MaxMsgSize
 	}
 	param.maxBatchSize = uint64(float64(param.maxBatchSize) * 0.6)
-	param.extern = &tree.ExternParam{}
-	err := json.Unmarshal([]byte(param.CreateSql), param.extern)
-	if err != nil {
-		param.Fileparam.End = true
-		return err
-	}
-	if param.extern.ScanType == tree.S3 {
-		if err := InitS3Param(param.extern); err != nil {
+
+	if param.Extern.ScanType == tree.S3 {
+		if err := InitS3Param(param.Extern); err != nil {
 			return err
 		}
 	} else {
-		if err := InitInfileParam(param.extern); err != nil {
+		if err := InitInfileParam(param.Extern); err != nil {
 			return err
 		}
 	}
-	if param.extern.Format == tree.JSONLINE {
-		if param.extern.JsonData != tree.OBJECT && param.extern.JsonData != tree.ARRAY {
+	if param.Extern.Format == tree.JSONLINE {
+		if param.Extern.JsonData != tree.OBJECT && param.Extern.JsonData != tree.ARRAY {
 			param.Fileparam.End = true
-			return moerr.NewNotSupported(proc.Ctx, "the jsonline format '%s' is not supported now", param.extern.JsonData)
-		}
-	}
-	param.extern.FileService = proc.FileService
-	param.extern.Ctx = proc.Ctx
-	param.IgnoreLineTag = int(param.extern.Tail.IgnoredLines)
+			return moerr.NewNotSupported(proc.Ctx, "the jsonline format '%s' is not supported now", param.Extern.JsonData)
+		}
+	}
+	param.Extern.FileService = proc.FileService
+	param.Extern.Ctx = proc.Ctx
+	param.IgnoreLineTag = int(param.Extern.Tail.IgnoredLines)
 	param.IgnoreLine = param.IgnoreLineTag
 	if len(param.FileList) == 0 {
-		logutil.Warnf("no such file '%s'", param.extern.Filepath)
+		logutil.Warnf("no such file '%s'", param.Extern.Filepath)
 		param.Fileparam.End = true
 	}
 	param.Fileparam.FileCnt = len(param.FileList)
@@ -127,8 +119,7 @@
 	return nil
 }
 
-<<<<<<< HEAD
-func Call(idx int, proc *process.Process, arg any) (bool, error) {
+func Call(idx int, proc *process.Process, arg any, isFirst bool, isLast bool) (bool, error) {
 	t1 := time.Now()
 	anal := proc.GetAnalyze(idx)
 	anal.Start()
@@ -137,14 +128,7 @@
 		t2 := time.Since(t1)
 		proc.Elapse.ScanTime.Add(int64(t2.Microseconds()))
 	}()
-	anal.Input(nil)
-=======
-func Call(idx int, proc *process.Process, arg any, isFirst bool, isLast bool) (bool, error) {
-	anal := proc.GetAnalyze(idx)
-	anal.Start()
-	defer anal.Stop()
 	anal.Input(nil, isFirst)
->>>>>>> 762341ee
 	param := arg.(*Argument).Es
 	if param.Fileparam.End {
 		proc.SetInputBatch(nil)
@@ -155,7 +139,7 @@
 			proc.SetInputBatch(nil)
 			return true, nil
 		}
-		param.extern.Filepath = param.FileList[param.Fileparam.FileIndex]
+		param.Extern.Filepath = param.FileList[param.Fileparam.FileIndex]
 		param.Fileparam.FileIndex++
 	}
 	bat, err := ScanFileData(param, proc)
@@ -392,6 +376,15 @@
 	return fileservice.GetForETL(param.FileService, prefix)
 }
 
+func IsSysTable(dbName string, tableName string) bool {
+	if dbName == "system" {
+		return tableName == "statement_info" || tableName == "rawlog"
+	} else if dbName == "system_metrics" {
+		return tableName == "metric"
+	}
+	return false
+}
+
 func ReadDir(param *tree.ExternParam) (fileList []string, err error) {
 	filePath := strings.TrimSpace(param.Filepath)
 	if strings.HasPrefix(filePath, "etl:") {
@@ -540,7 +533,7 @@
 }
 
 func deleteEnclosed(param *ExternalParam, plh *ParseLineHandler) {
-	close := param.extern.Tail.Fields.EnclosedBy
+	close := param.Extern.Tail.Fields.EnclosedBy
 	if close == '"' || close == 0 {
 		return
 	}
@@ -577,8 +570,8 @@
 	deleteEnclosed(param, plh)
 	for rowIdx := 0; rowIdx < plh.batchSize; rowIdx++ {
 		Line = plh.simdCsvLineArray[rowIdx]
-		if param.extern.Format == tree.JSONLINE {
-			Line, err = transJson2Lines(proc.Ctx, Line[0], param.Attrs, param.Cols, param.extern.JsonData)
+		if param.Extern.Format == tree.JSONLINE {
+			Line, err = transJson2Lines(proc.Ctx, Line[0], param.Attrs, param.Cols, param.Extern.JsonData)
 			if err != nil {
 				return nil, err
 			}
@@ -590,7 +583,7 @@
 				return nil, moerr.NewInternalError(proc.Ctx, ColumnCntLargerErrorInfo())
 			}
 		} else {
-			if len(Line) < getRealAttrCnt(param.Attrs) {
+			if !param.Extern.SysTable && len(Line) < getRealAttrCnt(param.Attrs) {
 				return nil, moerr.NewInternalError(proc.Ctx, ColumnCntLargerErrorInfo())
 			}
 		}
@@ -616,11 +609,11 @@
 // GetSimdcsvReader get file reader from external file
 func GetSimdcsvReader(param *ExternalParam) (*ParseLineHandler, error) {
 	var err error
-	param.reader, err = ReadFile(param.extern)
+	param.reader, err = ReadFile(param.Extern)
 	if err != nil {
 		return nil, err
 	}
-	param.reader, err = getUnCompressReader(param.extern, param.reader)
+	param.reader, err = getUnCompressReader(param.Extern, param.reader)
 	if err != nil {
 		return nil, err
 	}
@@ -629,14 +622,14 @@
 	plh := &ParseLineHandler{}
 	plh.simdCsvGetParsedLinesChan = atomic.Value{}
 	plh.simdCsvGetParsedLinesChan.Store(make(chan simdcsv.LineOut, channelSize))
-	if param.extern.Tail.Fields == nil {
-		param.extern.Tail.Fields = &tree.Fields{Terminated: ","}
-	}
-	if param.extern.Format == tree.JSONLINE {
-		param.extern.Tail.Fields.Terminated = "\t"
+	if param.Extern.Tail.Fields == nil {
+		param.Extern.Tail.Fields = &tree.Fields{Terminated: ","}
+	}
+	if param.Extern.Format == tree.JSONLINE {
+		param.Extern.Tail.Fields.Terminated = "\t"
 	}
 	plh.simdCsvReader = simdcsv.NewReaderWithOptions(param.reader,
-		rune(param.extern.Tail.Fields.Terminated[0]),
+		rune(param.Extern.Tail.Fields.Terminated[0]),
 		'#',
 		true,
 		false)
@@ -702,8 +695,14 @@
 	rows := 0
 	bat := makeBatch(param, 0, proc.Mp())
 	idxs := make([]uint16, len(param.Attrs))
+	meta := param.Zoneparam.bs[param.Zoneparam.offset].GetMeta()
+	header := meta.GetHeader()
+	colCnt := header.GetColumnCount()
 	for i := 0; i < len(param.Attrs); i++ {
 		idxs[i] = uint16(param.Name2ColIndex[param.Attrs[i]])
+		if param.Extern.SysTable && idxs[i] >= colCnt {
+			idxs[i] = 0
+		}
 	}
 
 	vec, err := objectReader.Read(param.Ctx, param.Zoneparam.bs[param.Zoneparam.offset].GetExtent(), idxs, proc.GetMPool())
@@ -712,11 +711,17 @@
 	}
 	for i := 0; i < len(param.Attrs); i++ {
 		var vecTmp *vector.Vector
-		if catalog.ContainExternalHidenCol(param.Attrs[i]) {
+		if param.Extern.SysTable && uint16(param.Name2ColIndex[param.Attrs[i]]) >= colCnt {
 			vecTmp = vector.New(makeType(param.Cols, i))
 			vector.PreAlloc(vecTmp, rows, rows, proc.GetMPool())
 			for j := 0; j < rows; j++ {
-				err := vector.SetStringAt(vecTmp, j, param.extern.Filepath, proc.GetMPool())
+				nulls.Add(vecTmp.Nsp, uint64(j))
+			}
+		} else if catalog.ContainExternalHidenCol(param.Attrs[i]) {
+			vecTmp = vector.New(makeType(param.Cols, i))
+			vector.PreAlloc(vecTmp, rows, rows, proc.GetMPool())
+			for j := 0; j < rows; j++ {
+				err := vector.SetStringAt(vecTmp, j, param.Extern.Filepath, proc.GetMPool())
 				if err != nil {
 					return nil, err
 				}
@@ -835,13 +840,13 @@
 
 func ScanZonemapFile(param *ExternalParam, proc *process.Process) (*batch.Batch, error) {
 	if param.Filter.objectReader == nil {
-		dir, _ := filepath.Split(param.extern.Filepath)
-		service, _, err := GetForETLWithType(param.extern, param.extern.Filepath)
+		dir, _ := filepath.Split(param.Extern.Filepath)
+		service, _, err := GetForETLWithType(param.Extern, param.Extern.Filepath)
 		if err != nil {
 			return nil, err
 		}
 
-		_, ok := param.Filter.File2Size[param.extern.Filepath]
+		_, ok := param.Filter.File2Size[param.Extern.Filepath]
 		if !ok {
 			fs := objectio.NewObjectFS(service, dir)
 			dirs, err := fs.ListDir(dir)
@@ -853,15 +858,15 @@
 			}
 		}
 
-		param.Filter.objectReader, err = objectio.NewObjectReader(param.extern.Filepath, service)
+		param.Filter.objectReader, err = objectio.NewObjectReader(param.Extern.Filepath, service)
 		if err != nil {
 			return nil, err
 		}
 	}
 
-	size, ok := param.Filter.File2Size[param.extern.Filepath]
+	size, ok := param.Filter.File2Size[param.Extern.Filepath]
 	if !ok {
-		return nil, moerr.NewInternalErrorNoCtx("can' t find the filepath %s", param.extern.Filepath)
+		return nil, moerr.NewInternalErrorNoCtx("can' t find the filepath %s", param.Extern.Filepath)
 	}
 	bat, err := getZonemapBatch(param, proc, size, param.Filter.objectReader)
 	if err != nil {
@@ -882,7 +887,7 @@
 
 // ScanFileData read batch data from external file
 func ScanFileData(param *ExternalParam, proc *process.Process) (*batch.Batch, error) {
-	if strings.HasSuffix(param.extern.Filepath, ".tae") {
+	if strings.HasSuffix(param.Extern.Filepath, ".tae") {
 		return ScanZonemapFile(param, proc)
 	} else {
 		return ScanCsvFile(param, proc)
@@ -985,7 +990,7 @@
 }
 
 func getNullFlag(param *ExternalParam, attr, field string) bool {
-	list := param.extern.NullMap[attr]
+	list := param.Extern.NullMap[attr]
 	for i := 0; i < len(list); i++ {
 		field = strings.ToLower(field)
 		if list[i] == field {
@@ -1011,12 +1016,17 @@
 
 func getStrFromLine(Line []string, colIdx int, param *ExternalParam) string {
 	if catalog.ContainExternalHidenCol(param.Attrs[colIdx]) {
-		return param.extern.Filepath
+		return param.Extern.Filepath
 	} else {
-		str := Line[param.Name2ColIndex[param.Attrs[colIdx]]]
-		if param.extern.Tail.Fields.EnclosedBy != 0 {
+		var str string
+		if param.Extern.SysTable && int(param.Name2ColIndex[param.Attrs[colIdx]]) >= len(Line) {
+			str = "\\N"
+		} else {
+			str = Line[param.Name2ColIndex[param.Attrs[colIdx]]]
+		}
+		if param.Extern.Tail.Fields.EnclosedBy != 0 {
 			tmp := strings.TrimSpace(str)
-			if len(tmp) >= 2 && tmp[0] == param.extern.Tail.Fields.EnclosedBy && tmp[len(tmp)-1] == param.extern.Tail.Fields.EnclosedBy {
+			if len(tmp) >= 2 && tmp[0] == param.Extern.Tail.Fields.EnclosedBy && tmp[len(tmp)-1] == param.Extern.Tail.Fields.EnclosedBy {
 				return tmp[1 : len(tmp)-1]
 			}
 		}
@@ -1286,7 +1296,7 @@
 					err       error
 					jsonBytes []byte
 				)
-				if param.extern.Format == tree.CSV {
+				if param.Extern.Format == tree.CSV {
 					byteJson, err = types.ParseStringToByteJson(field)
 					if err != nil {
 						logutil.Errorf("parse field[%v] err:%v", field, err)
