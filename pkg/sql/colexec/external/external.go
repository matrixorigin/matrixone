--- conflicted
+++ resolved
@@ -26,6 +26,7 @@
 	"errors"
 	"fmt"
 	"github.com/matrixorigin/matrixone/pkg/vm/engine/tae/dataio/blockio"
+	"github.com/matrixorigin/matrixone/pkg/vm/engine/tae/options"
 	"io"
 	"math"
 	"os"
@@ -36,11 +37,6 @@
 	"time"
 
 	"github.com/matrixorigin/matrixone/pkg/util/errutil"
-<<<<<<< HEAD
-=======
-	"github.com/matrixorigin/matrixone/pkg/vm/engine/tae/index"
-	"github.com/matrixorigin/matrixone/pkg/vm/engine/tae/options"
->>>>>>> 5176c508
 
 	"github.com/matrixorigin/matrixone/pkg/catalog"
 	"github.com/matrixorigin/matrixone/pkg/common/moerr"
@@ -623,13 +619,9 @@
 	return bat, nil
 }
 
-<<<<<<< HEAD
-func getBatchFromZonemapFile(param *ExternalParam, proc *process.Process, objectReader *blockio.BlockReader) (*batch.Batch, error) {
-=======
-func getBatchFromZonemapFile(ctx context.Context, param *ExternalParam, proc *process.Process, objectReader objectio.Reader) (*batch.Batch, error) {
+func getBatchFromZonemapFile(ctx context.Context, param *ExternalParam, proc *process.Process, objectReader *blockio.BlockReader) (*batch.Batch, error) {
 	ctx, span := trace.Start(ctx, "getBatchFromZonemapFile")
 	defer span.End()
->>>>>>> 5176c508
 	bat := makeBatch(param, 0, proc.Mp())
 	if param.Zoneparam.offset >= len(param.Zoneparam.bs) {
 		return bat, nil
@@ -648,11 +640,7 @@
 		}
 	}
 
-<<<<<<< HEAD
-	bats, err := objectReader.LoadColumns(param.Ctx, idxs, []uint32{param.Zoneparam.bs[param.Zoneparam.offset].GetExtent().Id()}, proc.GetMPool())
-=======
-	vec, err := objectReader.Read(ctx, param.Zoneparam.bs[param.Zoneparam.offset].GetExtent(), idxs, proc.GetMPool())
->>>>>>> 5176c508
+	bats, err := objectReader.LoadColumns(ctx, idxs, []uint32{param.Zoneparam.bs[param.Zoneparam.offset].GetExtent().Id()}, proc.GetMPool())
 	if err != nil {
 		return nil, err
 	}
@@ -710,13 +698,9 @@
 	return bat, nil
 }
 
-<<<<<<< HEAD
-func needRead(param *ExternalParam, proc *process.Process, objectReader *blockio.BlockReader) bool {
-=======
-func needRead(ctx context.Context, param *ExternalParam, proc *process.Process, objectReader objectio.Reader) bool {
+func needRead(ctx context.Context, param *ExternalParam, proc *process.Process, objectReader *blockio.BlockReader) bool {
 	_, span := trace.Start(ctx, "needRead")
 	defer span.End()
->>>>>>> 5176c508
 	if param.Zoneparam.offset >= len(param.Zoneparam.bs) {
 		return true
 	}
@@ -777,11 +761,7 @@
 	return ifNeed
 }
 
-<<<<<<< HEAD
-func getZonemapBatch(param *ExternalParam, proc *process.Process, size int64, objectReader *blockio.BlockReader) (*batch.Batch, error) {
-=======
-func getZonemapBatch(ctx context.Context, param *ExternalParam, proc *process.Process, size int64, objectReader objectio.Reader) (*batch.Batch, error) {
->>>>>>> 5176c508
+func getZonemapBatch(ctx context.Context, param *ExternalParam, proc *process.Process, size int64, objectReader *blockio.BlockReader) (*batch.Batch, error) {
 	var err error
 	if param.Extern.QueryResult {
 		param.Zoneparam.bs, err = objectReader.LoadAllBlocks(param.Ctx, size, proc.GetMPool())
@@ -811,13 +791,8 @@
 	}
 }
 
-<<<<<<< HEAD
-func ScanZonemapFile(param *ExternalParam, proc *process.Process) (*batch.Batch, error) {
+func ScanZonemapFile(ctx context.Context, param *ExternalParam, proc *process.Process) (*batch.Batch, error) {
 	if param.Filter.blockReader == nil || param.Extern.QueryResult {
-=======
-func ScanZonemapFile(ctx context.Context, param *ExternalParam, proc *process.Process) (*batch.Batch, error) {
-	if param.Filter.objectReader == nil || param.Extern.QueryResult {
->>>>>>> 5176c508
 		dir, _ := filepath.Split(param.Fileparam.Filepath)
 		var service fileservice.FileService
 		var err error
@@ -878,11 +853,7 @@
 	if !ok {
 		return nil, moerr.NewInternalErrorNoCtx("can' t find the filepath %s", param.Fileparam.Filepath)
 	}
-<<<<<<< HEAD
-	bat, err := getZonemapBatch(param, proc, size, param.Filter.blockReader)
-=======
-	bat, err := getZonemapBatch(ctx, param, proc, size, param.Filter.objectReader)
->>>>>>> 5176c508
+	bat, err := getZonemapBatch(ctx, param, proc, size, param.Filter.blockReader)
 	if err != nil {
 		return nil, err
 	}
