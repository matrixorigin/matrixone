--- conflicted
+++ resolved
@@ -786,11 +786,7 @@
 		rune(param.extern.Tail.Fields.Terminated[0]),
 		'#',
 		true,
-<<<<<<< HEAD
 		true)
-=======
-		false)
->>>>>>> a373f993
 
 	return plh, nil
 }
