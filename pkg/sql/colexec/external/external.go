// Copyright 2022 Matrix Origin
//
// Licensed under the Apache License, Version 2.0 (the "License");
// you may not use this file except in compliance with the License.
// You may obtain a copy of the License at
//
//      http://www.apache.org/licenses/LICENSE-2.0
//
// Unless required by applicable law or agreed to in writing, software
// distributed under the License is distributed on an "AS IS" BASIS,
// WITHOUT WARRANTIES OR CONDITIONS OF ANY KIND, either express or implied.
// See the License for the specific language governing permissions and
// limitations under the License.

package external

import (
	"bytes"
	"compress/bzip2"
	"compress/flate"
	"compress/gzip"
	"compress/zlib"
	"container/list"
	"context"
	"encoding/json"
	"fmt"
	"io"
	"path"
<<<<<<< HEAD
	"strings"
	"sync/atomic"

=======
	"path/filepath"
	"strings"
	"sync/atomic"

	"math"
	"strconv"
	"time"

>>>>>>> d6049c20
	"github.com/matrixorigin/matrixone/pkg/common/moerr"
	"github.com/matrixorigin/matrixone/pkg/common/mpool"
	"github.com/matrixorigin/matrixone/pkg/container/batch"
	"github.com/matrixorigin/matrixone/pkg/container/nulls"
	"github.com/matrixorigin/matrixone/pkg/container/types"
	"github.com/matrixorigin/matrixone/pkg/container/vector"
	"github.com/matrixorigin/matrixone/pkg/fileservice"
	"github.com/matrixorigin/matrixone/pkg/logutil"
	"github.com/matrixorigin/matrixone/pkg/sql/parsers/tree"
	"github.com/matrixorigin/matrixone/pkg/vm/process"
	"github.com/matrixorigin/simdcsv"
	"github.com/pierrec/lz4"
)

func String(arg any, buf *bytes.Buffer) {
	buf.WriteString("external output")
}

func Prepare(proc *process.Process, arg any) error {
	param := arg.(*Argument).Es
	param.batchSize = 40000
	param.records = make([][]string, param.batchSize)
	param.extern = &tree.ExternParam{}
	err := json.Unmarshal([]byte(param.CreateSql), param.extern)
	if err != nil {
		param.Fileparam.End = true
		return err
	}
	/*if param.extern.Format != tree.CSV && param.extern.Format != tree.JSONLINE {
		param.End = true
		return moerr.NewNotSupported("the format '%s' is not supported now", param.extern.Format)
	}*/
	if param.extern.Format == tree.JSONLINE {
		if param.extern.JsonData != tree.OBJECT && param.extern.JsonData != tree.ARRAY {
			param.Fileparam.End = true
			return moerr.NewNotSupported("the jsonline format '%s' is not supported now", param.extern.JsonData)
		}
	}
	param.extern.FileService = proc.FileService
	param.IgnoreLineTag = int(param.extern.Tail.IgnoredLines)
	param.IgnoreLine = param.IgnoreLineTag
	fileList, err := ReadDir(param.extern)
	if err != nil {
		param.Fileparam.End = true
		return err
	}

	if len(fileList) == 0 {
		logutil.Warnf("no such file '%s'", param.extern.Filepath)
		param.Fileparam.End = true
	}
	param.FileList = fileList
	param.extern.Filepath = ""
	param.Fileparam.FileCnt = len(fileList)
	return nil
}

func Call(_ int, proc *process.Process, arg any) (bool, error) {
	param := arg.(*Argument).Es
	param.Fileparam.mu.Lock()
	if param.Fileparam.End {
		param.Fileparam.mu.Unlock()
		proc.SetInputBatch(nil)
		return true, nil
	}
	if param.extern.Filepath == "" {
		if param.Fileparam.FileIndex >= len(param.FileList) {
			param.Fileparam.mu.Unlock()
			proc.SetInputBatch(nil)
			return true, nil
		}
		param.extern.Filepath = param.FileList[param.Fileparam.FileIndex]
		param.Fileparam.FileIndex++
	}
	param.Fileparam.mu.Unlock()
	bat, err := ScanFileData(param, proc)
	if err != nil {
		param.Fileparam.End = true
		return false, err
	}
	proc.SetInputBatch(bat)
	return false, nil
}

func ReadDir(param *tree.ExternParam) (fileList []string, err error) {
	ctx := context.TODO()

	filePath := strings.TrimSpace(param.Filepath)
	pathDir := strings.Split(filePath, "/")
	l := list.New()
	if pathDir[0] == "" {
		l.PushBack("/")
	} else {
		l.PushBack(pathDir[0])
	}

	for i := 1; i < len(pathDir); i++ {
		length := l.Len()
		for j := 0; j < length; j++ {
			prefix := l.Front().Value.(string)
			fs, readPath, err := fileservice.GetForETL(param.FileService, prefix)
			if err != nil {
				return nil, err
			}
			entries, err := fs.List(ctx, readPath)
			if err != nil {
				return nil, err
			}
			for _, entry := range entries {
				if !entry.IsDir && i+1 != len(pathDir) {
					continue
				}
				if entry.IsDir && i+1 == len(pathDir) {
					continue
				}
				matched, _ := filepath.Match(pathDir[i], entry.Name)
				if !matched {
					continue
				}
				l.PushBack(path.Join(l.Front().Value.(string), entry.Name))
			}
			l.Remove(l.Front())
		}
	}
	len := l.Len()
	for j := 0; j < len; j++ {
		fileList = append(fileList, l.Front().Value.(string))
		l.Remove(l.Front())
	}
	return fileList, err
}

func ReadFile(param *tree.ExternParam) (io.ReadCloser, error) {
	fs, readPath, err := fileservice.GetForETL(param.FileService, param.Filepath)
	if err != nil {
		return nil, err
	}
	var r io.ReadCloser
	vec := fileservice.IOVector{
		FilePath: readPath,
		Entries: []fileservice.IOEntry{
			0: {
				Offset:            0,
				Size:              -1,
				ReadCloserForRead: &r,
			},
		},
	}
	ctx := context.TODO()
	err = fs.Read(ctx, &vec)
	if err != nil {
		return nil, err
	}
	return r, nil
}

func getCompressType(param *tree.ExternParam) string {
	if param.CompressType != "" && param.CompressType != tree.AUTO {
		return param.CompressType
	}
	index := strings.LastIndex(param.Filepath, ".")
	if index == -1 {
		return tree.NOCOMPRESS
	}
	tail := string([]byte(param.Filepath)[index+1:])
	switch tail {
	case "gz":
		return tree.GZIP
	case "bz2":
		return tree.BZIP2
	case "lz4":
		return tree.LZ4
	default:
		return tree.NOCOMPRESS
	}
}

func getUnCompressReader(param *tree.ExternParam, r io.ReadCloser) (io.ReadCloser, error) {
	switch strings.ToLower(getCompressType(param)) {
	case tree.NOCOMPRESS:
		return r, nil
	case tree.GZIP:
		r, err := gzip.NewReader(r)
		if err != nil {
			return nil, err
		}
		return r, nil
	case tree.BZIP2:
		return io.NopCloser(bzip2.NewReader(r)), nil
	case tree.FLATE:
		r = flate.NewReader(r)
		return r, nil
	case tree.ZLIB:
		r, err := zlib.NewReader(r)
		if err != nil {
			return nil, err
		}
		return r, nil
	case tree.LZ4:
		return io.NopCloser(lz4.NewReader(r)), nil
	case tree.LZW:
		return nil, moerr.NewInternalError("the compress type '%s' is not support now", param.CompressType)
	default:
		return nil, moerr.NewInternalError("the compress type '%s' is not support now", param.CompressType)
	}
}

func makeBatch(param *ExternalParam, plh *ParseLineHandler, mp *mpool.MPool) *batch.Batch {
	batchData := batch.New(true, param.Attrs)
	batchSize := plh.batchSize
	//alloc space for vector
	for i := 0; i < len(param.Attrs); i++ {
		typ := types.New(types.T(param.Cols[i].Typ.Id), param.Cols[i].Typ.Width, param.Cols[i].Typ.Scale, param.Cols[i].Typ.Precision)
		vec := vector.NewOriginal(typ)
		vector.PreAlloc(vec, batchSize, batchSize, mp)
		vec.SetOriginal(false)
		batchData.Vecs[i] = vec
	}
	return batchData
}

func deleteEnclosed(param *ExternalParam, plh *ParseLineHandler) {
	close := param.extern.Tail.Fields.EnclosedBy
	if close == '"' || close == 0 {
		return
	}
	for rowIdx := 0; rowIdx < plh.batchSize; rowIdx++ {
		Line := plh.simdCsvLineArray[rowIdx]
		for i := 0; i < len(Line); i++ {
			len := len(Line[i])
			if len < 2 {
				continue
			}
			if Line[i][0] == close && Line[i][len-1] == close {
				Line[i] = Line[i][1 : len-1]
			}
		}
	}
}

func GetBatchData(param *ExternalParam, plh *ParseLineHandler, proc *process.Process) (*batch.Batch, error) {
	bat := makeBatch(param, plh, proc.Mp())
	var (
		Line []string
		err  error
	)
	deleteEnclosed(param, plh)
	for rowIdx := 0; rowIdx < plh.batchSize; rowIdx++ {
		Line = plh.simdCsvLineArray[rowIdx]
		if param.extern.Format == tree.JSONLINE {
			Line, err = transJson2Lines(Line[0], param.Attrs, param.extern.JsonData)
			if err != nil {
				return nil, err
			}
			plh.simdCsvLineArray[rowIdx] = Line
		}
		if len(Line) < len(param.Attrs) {
			return nil, errColumnCntLarger
		}
		err = getData(bat, Line, rowIdx, param, proc.Mp())
		if err != nil {
			return nil, err
		}
	}

	n := vector.Length(bat.Vecs[0])
	sels := proc.Mp().GetSels()
	if n > cap(sels) {
		proc.Mp().PutSels(sels)
		sels = make([]int64, n)
	}
	bat.Zs = sels[:n]
	for k := 0; k < n; k++ {
		bat.Zs[k] = 1
	}
	return bat, nil
}

// GetSimdcsvReader get file reader from external file
func GetSimdcsvReader(param *ExternalParam) (*ParseLineHandler, error) {
	var err error
	param.reader, err = ReadFile(param.extern)
	if err != nil {
		return nil, err
	}
	param.reader, err = getUnCompressReader(param.extern, param.reader)
	if err != nil {
		return nil, err
	}

	channelSize := 100
	plh := &ParseLineHandler{}
	plh.batchSize = param.batchSize
	plh.simdCsvGetParsedLinesChan = atomic.Value{}
	plh.simdCsvGetParsedLinesChan.Store(make(chan simdcsv.LineOut, channelSize))
	if param.extern.Tail.Fields == nil {
		param.extern.Tail.Fields = &tree.Fields{Terminated: ","}
	}
	if param.extern.Format == tree.JSONLINE {
		param.extern.Tail.Fields.Terminated = "\t"
	}
	plh.simdCsvReader = simdcsv.NewReaderWithOptions(param.reader,
		rune(param.extern.Tail.Fields.Terminated[0]),
		'#',
		true,
		true)

	return plh, nil
}

// ScanFileData read batch data from external file
func ScanFileData(param *ExternalParam, proc *process.Process) (*batch.Batch, error) {
	var bat *batch.Batch
	var err error
	var cnt int
	if param.plh == nil {
		param.IgnoreLine = param.IgnoreLineTag
		param.plh, err = GetSimdcsvReader(param)
		if err != nil {
			return nil, err
		}
	}
	plh := param.plh
	plh.simdCsvLineArray, cnt, err = plh.simdCsvReader.Read(param.batchSize, proc.Ctx, param.records)
	if err != nil {
		return nil, err
	}
	if cnt < param.batchSize {
		plh.simdCsvLineArray = plh.simdCsvLineArray[:cnt]
		err := param.reader.Close()
		if err != nil {
			logutil.Errorf("close file failed. err:%v", err)
		}
		plh.simdCsvReader.Close()
		param.plh = nil
		param.Fileparam.mu.Lock()
		param.Fileparam.FileFin++
		param.extern.Filepath = ""
		if param.Fileparam.FileFin >= param.Fileparam.FileCnt {
			param.Fileparam.End = true
		}
		param.Fileparam.mu.Unlock()
	}
	if param.IgnoreLine != 0 {
		if len(plh.simdCsvLineArray) >= param.IgnoreLine {
			plh.simdCsvLineArray = plh.simdCsvLineArray[param.IgnoreLine:]
		} else {
			plh.simdCsvLineArray = nil
		}
		param.IgnoreLine = 0
	}
	plh.batchSize = len(plh.simdCsvLineArray)
	bat, err = GetBatchData(param, plh, proc)
	if err != nil {
		return nil, err
	}
	bat.Cnt = 1
	return bat, nil
}

func transJson2Lines(str string, attrs []string, jsonData string) ([]string, error) {
	switch jsonData {
	case tree.OBJECT:
		return transJsonObject2Lines(str, attrs)
	case tree.ARRAY:
		return transJsonArray2Lines(str, attrs)
	default:
		return nil, moerr.NewNotSupported("the jsonline format '%s' is not support now", jsonData)
	}
}

func transJsonObject2Lines(str string, attrs []string) ([]string, error) {
	var (
		err error
		res = make([]string, 0, len(attrs))
	)
	var jsonMap map[string]interface{}
	err = json.Unmarshal([]byte(str), &jsonMap)
	if err != nil {
		logutil.Errorf("json unmarshal err:%v", err)
		return nil, err
	}
	if len(jsonMap) < len(attrs) {
		return nil, errColumnCntLarger
	}
	for _, attr := range attrs {
		if val, ok := jsonMap[attr]; ok {
			res = append(res, fmt.Sprintf("%v", val))
		} else {
			return nil, moerr.NewInvalidInput("the attr %s is not in json", attr)
		}
	}
	return res, nil
}

func transJsonArray2Lines(str string, attrs []string) ([]string, error) {
	var (
		err error
		res = make([]string, 0, len(attrs))
	)
	var jsonArray []interface{}
	err = json.Unmarshal([]byte(str), &jsonArray)
	if err != nil {
		logutil.Errorf("json unmarshal err:%v", err)
		return nil, err
	}
	if len(jsonArray) < len(attrs) {
		return nil, errColumnCntLarger
	}
	for idx := range attrs {
		res = append(res, fmt.Sprintf("%v", jsonArray[idx]))
	}
	return res, nil
}

func getNullFlag(param *ExternalParam, attr, field string) bool {
	list := param.extern.NullMap[attr]
	for i := 0; i < len(list); i++ {
		field = strings.ToLower(field)
		if list[i] == field {
			return true
		}
	}
	return false
}

const NULL_FLAG = "\\N"

func judgeInteger(field string) bool {
	for i := 0; i < len(field); i++ {
		if field[i] == '-' || field[i] == '+' {
			continue
		}
		if field[i] > '9' || field[i] < '0' {
			return false
		}
	}
	return true
}

func getData(bat *batch.Batch, Line []string, rowIdx int, param *ExternalParam, mp *mpool.MPool) error {
	for colIdx := range param.Attrs {
		field := Line[param.Name2ColIndex[param.Attrs[colIdx]]]
		id := types.T(param.Cols[colIdx].Typ.Id)
		if id != types.T_char && id != types.T_varchar {
			field = strings.TrimSpace(field)
		}
		vec := bat.Vecs[colIdx]
		isNullOrEmpty := field == NULL_FLAG
		if id != types.T_char && id != types.T_varchar && id != types.T_json && id != types.T_blob && id != types.T_text {
			isNullOrEmpty = isNullOrEmpty || len(field) == 0
		}
		isNullOrEmpty = isNullOrEmpty || (getNullFlag(param, param.Attrs[colIdx], field))
		switch id {
		case types.T_bool:
			cols := vector.MustTCols[bool](vec)
			if isNullOrEmpty {
				nulls.Add(vec.Nsp, uint64(rowIdx))
			} else {
				if field == "true" || field == "1" {
					cols[rowIdx] = true
				} else if field == "false" || field == "0" {
					cols[rowIdx] = false
				} else {
					return moerr.NewInternalError("the input value '%s' is not bool type for column %d", field, colIdx)
				}
			}
		case types.T_int8:
			//cols := vec.Col.([]int8)
			cols := vector.MustTCols[int8](vec)
			if isNullOrEmpty {
				nulls.Add(vec.Nsp, uint64(rowIdx))
			} else {
				if judgeInteger(field) {
					d, err := strconv.ParseInt(field, 10, 8)
					if err != nil {
						logutil.Errorf("parse field[%v] err:%v", field, err)
						return moerr.NewInternalError("the input value '%v' is not int8 type for column %d", field, colIdx)
					}
					cols[rowIdx] = int8(d)
				} else {
					d, err := strconv.ParseFloat(field, 64)
					if err != nil || d < math.MinInt8 || d > math.MaxInt8 {
						logutil.Errorf("parse field[%v] err:%v", field, err)
						return moerr.NewInternalError("the input value '%v' is not int8 type for column %d", field, colIdx)
					}
					cols[rowIdx] = int8(d)
				}
			}
		case types.T_int16:
			//cols := vec.Col.([]int16)
			cols := vector.MustTCols[int16](vec)
			if isNullOrEmpty {
				nulls.Add(vec.Nsp, uint64(rowIdx))
			} else {
				if judgeInteger(field) {
					d, err := strconv.ParseInt(field, 10, 16)
					if err != nil {
						logutil.Errorf("parse field[%v] err:%v", field, err)
						return moerr.NewInternalError("the input value '%v' is not int16 type for column %d", field, colIdx)
					}
					cols[rowIdx] = int16(d)
				} else {
					d, err := strconv.ParseFloat(field, 64)
					if err != nil || d < math.MinInt16 || d > math.MaxInt16 {
						logutil.Errorf("parse field[%v] err:%v", field, err)
						return moerr.NewInternalError("the input value '%v' is not int16 type for column %d", field, colIdx)
					}
					cols[rowIdx] = int16(d)
				}
			}
		case types.T_int32:
			//cols := vec.Col.([]int32)
			cols := vector.MustTCols[int32](vec)
			if isNullOrEmpty {
				nulls.Add(vec.Nsp, uint64(rowIdx))
			} else {
				if judgeInteger(field) {
					d, err := strconv.ParseInt(field, 10, 32)
					if err != nil {
						logutil.Errorf("parse field[%v] err:%v", field, err)
						return moerr.NewInternalError("the input value '%v' is not int32 type for column %d", field, colIdx)
					}
					cols[rowIdx] = int32(d)
				} else {
					d, err := strconv.ParseFloat(field, 64)
					if err != nil || d < math.MinInt32 || d > math.MaxInt32 {
						logutil.Errorf("parse field[%v] err:%v", field, err)
						return moerr.NewInternalError("the input value '%v' is not int32 type for column %d", field, colIdx)
					}
					cols[rowIdx] = int32(d)
				}
			}
		case types.T_int64:
			//cols := vec.Col.([]int64)
			cols := vector.MustTCols[int64](vec)
			if isNullOrEmpty {
				nulls.Add(vec.Nsp, uint64(rowIdx))
			} else {
				if judgeInteger(field) {
					d, err := strconv.ParseInt(field, 10, 64)
					if err != nil {
						logutil.Errorf("parse field[%v] err:%v", field, err)
						return moerr.NewInternalError("the input value '%v' is not int64 type for column %d", field, colIdx)
					}
					cols[rowIdx] = d
				} else {
					d, err := strconv.ParseFloat(field, 64)
					if err != nil || d < math.MinInt64 || d > math.MaxInt64 {
						logutil.Errorf("parse field[%v] err:%v", field, err)
						return moerr.NewInternalError("the input value '%v' is not int64 type for column %d", field, colIdx)
					}
					cols[rowIdx] = int64(d)
				}
			}
		case types.T_uint8:
			//cols := vec.Col.([]uint8)
			cols := vector.MustTCols[uint8](vec)
			if isNullOrEmpty {
				nulls.Add(vec.Nsp, uint64(rowIdx))
			} else {
				if judgeInteger(field) {
					d, err := strconv.ParseUint(field, 10, 8)
					if err != nil {
						logutil.Errorf("parse field[%v] err:%v", field, err)
						return moerr.NewInternalError("the input value '%v' is not uint8 type for column %d", field, colIdx)
					}
					cols[rowIdx] = uint8(d)
				} else {
					d, err := strconv.ParseFloat(field, 64)
					if err != nil || d < 0 || d > math.MaxUint8 {
						logutil.Errorf("parse field[%v] err:%v", field, err)
						return moerr.NewInternalError("the input value '%v' is not uint8 type for column %d", field, colIdx)
					}
					cols[rowIdx] = uint8(d)
				}
			}
		case types.T_uint16:
			//cols := vec.Col.([]uint16)
			cols := vector.MustTCols[uint16](vec)
			if isNullOrEmpty {
				nulls.Add(vec.Nsp, uint64(rowIdx))
			} else {
				if judgeInteger(field) {
					d, err := strconv.ParseUint(field, 10, 16)
					if err != nil {
						logutil.Errorf("parse field[%v] err:%v", field, err)
						return moerr.NewInternalError("the input value '%v' is not uint16 type for column %d", field, colIdx)
					}
					cols[rowIdx] = uint16(d)
				} else {
					d, err := strconv.ParseFloat(field, 64)
					if err != nil || d < 0 || d > math.MaxUint16 {
						logutil.Errorf("parse field[%v] err:%v", field, err)
						return moerr.NewInternalError("the input value '%v' is not uint16 type for column %d", field, colIdx)
					}
					cols[rowIdx] = uint16(d)
				}
			}
		case types.T_uint32:
			//cols := vec.Col.([]uint32)
			cols := vector.MustTCols[uint32](vec)
			if isNullOrEmpty {
				nulls.Add(vec.Nsp, uint64(rowIdx))
			} else {
				if judgeInteger(field) {
					d, err := strconv.ParseUint(field, 10, 32)
					if err != nil {
						logutil.Errorf("parse field[%v] err:%v", field, err)
						return moerr.NewInternalError("the input value '%v' is not uint32 type for column %d", field, colIdx)
					}
					cols[rowIdx] = uint32(d)
				} else {
					d, err := strconv.ParseFloat(field, 64)
					if err != nil || d < 0 || d > math.MaxUint32 {
						logutil.Errorf("parse field[%v] err:%v", field, err)
						return moerr.NewInternalError("the input value '%v' is not uint32 type for column %d", field, colIdx)
					}
					cols[rowIdx] = uint32(d)
				}
			}
		case types.T_uint64:
			//cols := vec.Col.([]uint64)
			cols := vector.MustTCols[uint64](vec)
			if isNullOrEmpty {
				nulls.Add(vec.Nsp, uint64(rowIdx))
			} else {
				if judgeInteger(field) {
					d, err := strconv.ParseUint(field, 10, 64)
					if err != nil {
						logutil.Errorf("parse field[%v] err:%v", field, err)
						return moerr.NewInternalError("the input value '%v' is not uint64 type for column %d", field, colIdx)
					}
					cols[rowIdx] = d
				} else {
					d, err := strconv.ParseFloat(field, 64)
					if err != nil || d < 0 || d > math.MaxUint64 {
						logutil.Errorf("parse field[%v] err:%v", field, err)
						return moerr.NewInternalError("the input value '%v' is not uint64 type for column %d", field, colIdx)
					}
					cols[rowIdx] = uint64(d)
				}
			}
		case types.T_float32:
			//cols := vec.Col.([]float32)
			cols := vector.MustTCols[float32](vec)
			if isNullOrEmpty {
				nulls.Add(vec.Nsp, uint64(rowIdx))
			} else {
				d, err := strconv.ParseFloat(field, 32)
				if err != nil {
					logutil.Errorf("parse field[%v] err:%v", field, err)
					return moerr.NewInternalError("the input value '%v' is not float32 type for column %d", field, colIdx)
				}
				cols[rowIdx] = float32(d)
			}
		case types.T_float64:
			//cols := vec.Col.([]float64)
			cols := vector.MustTCols[float64](vec)
			if isNullOrEmpty {
				nulls.Add(vec.Nsp, uint64(rowIdx))
			} else {
				d, err := strconv.ParseFloat(field, 64)
				if err != nil {
					logutil.Errorf("parse field[%v] err:%v", field, err)
					return moerr.NewInternalError("the input value '%v' is not float64 type for column %d", field, colIdx)
				}
				cols[rowIdx] = d
			}
		case types.T_char, types.T_varchar, types.T_blob, types.T_text:
			if isNullOrEmpty {
				nulls.Add(vec.Nsp, uint64(rowIdx))
			} else {
				// XXX Memory accounting?
				err := vector.SetStringAt(vec, rowIdx, field, mp)
				if err != nil {
					return err
				}
			}
		case types.T_json:
			if isNullOrEmpty {
				nulls.Add(vec.Nsp, uint64(rowIdx))
			} else {
				byteJson, err := types.ParseStringToByteJson(field)
				if err != nil {
					logutil.Errorf("parse field[%v] err:%v", field, err)
					return moerr.NewInternalError("the input value '%v' is not json type for column %d", field, colIdx)
				}
				jsonBytes, err := types.EncodeJson(byteJson)
				if err != nil {
					logutil.Errorf("encode json[%v] err:%v", field, err)
					return moerr.NewInternalError("the input value '%v' is not json type for column %d", field, colIdx)
				}
				err = vector.SetBytesAt(vec, rowIdx, jsonBytes, mp)
				if err != nil {
					return err
				}
			}
		case types.T_date:
			//cols := vec.Col.([]types.Date)
			cols := vector.MustTCols[types.Date](vec)
			if isNullOrEmpty {
				nulls.Add(vec.Nsp, uint64(rowIdx))
			} else {
				d, err := types.ParseDate(field)
				if err != nil {
					logutil.Errorf("parse field[%v] err:%v", field, err)
					return moerr.NewInternalError("the input value '%v' is not Date type for column %d", field, colIdx)
				}
				cols[rowIdx] = d
			}
		case types.T_datetime:
			//cols := vec.Col.([]types.Datetime)
			cols := vector.MustTCols[types.Datetime](vec)
			if isNullOrEmpty {
				nulls.Add(vec.Nsp, uint64(rowIdx))
			} else {
				d, err := types.ParseDatetime(field, vec.Typ.Precision)
				if err != nil {
					logutil.Errorf("parse field[%v] err:%v", field, err)
					return moerr.NewInternalError("the input value '%v' is not Datetime type for column %d", field, colIdx)
				}
				cols[rowIdx] = d
			}
		case types.T_decimal64:
			//cols := vec.Col.([]types.Decimal64)
			cols := vector.MustTCols[types.Decimal64](vec)
			if isNullOrEmpty {
				nulls.Add(vec.Nsp, uint64(rowIdx))
			} else {
				d, err := types.Decimal64_FromStringWithScale(field, vec.Typ.Width, vec.Typ.Scale)
				if err != nil {
					// we tolerate loss of digits.
					if !moerr.IsMoErrCode(err, moerr.ErrDataTruncated) {
						logutil.Errorf("parse field[%v] err:%v", field, err)
						return moerr.NewInternalError("the input value '%v' is invalid Decimal64 type for column %d", field, colIdx)
					}
				}
				cols[rowIdx] = d
			}
		case types.T_decimal128:
			//cols := vec.Col.([]types.Decimal128)
			cols := vector.MustTCols[types.Decimal128](vec)
			if isNullOrEmpty {
				nulls.Add(vec.Nsp, uint64(rowIdx))
			} else {
				d, err := types.Decimal128_FromStringWithScale(field, vec.Typ.Width, vec.Typ.Scale)
				if err != nil {
					// we tolerate loss of digits.
					if !moerr.IsMoErrCode(err, moerr.ErrDataTruncated) {
						logutil.Errorf("parse field[%v] err:%v", field, err)
						return moerr.NewInternalError("the input value '%v' is invalid Decimal128 type for column %d", field, colIdx)
					}
				}
				cols[rowIdx] = d
			}
		case types.T_timestamp:
			//cols := vec.Col.([]types.Timestamp)
			cols := vector.MustTCols[types.Timestamp](vec)
			if isNullOrEmpty {
				nulls.Add(vec.Nsp, uint64(rowIdx))
			} else {
				d, err := types.ParseTimestamp(time.UTC, field, vec.Typ.Precision)
				if err != nil {
					logutil.Errorf("parse field[%v] err:%v", field, err)
					return moerr.NewInternalError("the input value '%v' is not Timestamp type for column %d", field, colIdx)
				}
				cols[rowIdx] = d
			}
		case types.T_uuid:
			cols := vector.MustTCols[types.Uuid](vec)
			if isNullOrEmpty {
				nulls.Add(vec.Nsp, uint64(rowIdx))
			} else {
				d, err := types.ParseUuid(field)
				if err != nil {
					logutil.Errorf("parse field[%v] err:%v", field, err)
					return moerr.NewInternalError("the input value '%v' is not uuid type for column %d", field, colIdx)
				}
				cols[rowIdx] = d
			}
		default:
			return moerr.NewInternalError("the value type %d is not support now", param.Cols[rowIdx].Typ.Id)
		}
	}
	return nil
}<|MERGE_RESOLUTION|>--- conflicted
+++ resolved
@@ -26,11 +26,6 @@
 	"fmt"
 	"io"
 	"path"
-<<<<<<< HEAD
-	"strings"
-	"sync/atomic"
-
-=======
 	"path/filepath"
 	"strings"
 	"sync/atomic"
@@ -39,7 +34,6 @@
 	"strconv"
 	"time"
 
->>>>>>> d6049c20
 	"github.com/matrixorigin/matrixone/pkg/common/moerr"
 	"github.com/matrixorigin/matrixone/pkg/common/mpool"
 	"github.com/matrixorigin/matrixone/pkg/container/batch"
