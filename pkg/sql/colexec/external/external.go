// Copyright 2022 Matrix Origin
//
// Licensed under the Apache License, Version 2.0 (the "License");
// you may not use this file except in compliance with the License.
// You may obtain a copy of the License at
//
//      http://www.apache.org/licenses/LICENSE-2.0
//
// Unless required by applicable law or agreed to in writing, software
// distributed under the License is distributed on an "AS IS" BASIS,
// WITHOUT WARRANTIES OR CONDITIONS OF ANY KIND, either express or implied.
// See the License for the specific language governing permissions and
// limitations under the License.

package external

import (
	"bufio"
	"bytes"
	"compress/bzip2"
	"compress/flate"
	"compress/gzip"
	"compress/zlib"
	"context"
	"encoding/json"
	"errors"
	"fmt"
	"io"
	"math"
	"os"
	"path/filepath"
	"strconv"
	"strings"
	"sync/atomic"
	"time"

	"github.com/matrixorigin/matrixone/pkg/util/errutil"
	"github.com/matrixorigin/matrixone/pkg/vm/engine/tae/index"
	"github.com/matrixorigin/matrixone/pkg/vm/engine/tae/options"

	"github.com/matrixorigin/matrixone/pkg/catalog"
	"github.com/matrixorigin/matrixone/pkg/common/moerr"
	"github.com/matrixorigin/matrixone/pkg/common/morpc"
	"github.com/matrixorigin/matrixone/pkg/common/mpool"
	"github.com/matrixorigin/matrixone/pkg/container/batch"
	"github.com/matrixorigin/matrixone/pkg/container/bytejson"
	"github.com/matrixorigin/matrixone/pkg/container/nulls"
	"github.com/matrixorigin/matrixone/pkg/container/types"
	"github.com/matrixorigin/matrixone/pkg/container/vector"
	"github.com/matrixorigin/matrixone/pkg/fileservice"
	"github.com/matrixorigin/matrixone/pkg/logutil"
	"github.com/matrixorigin/matrixone/pkg/objectio"
	"github.com/matrixorigin/matrixone/pkg/pb/plan"
	"github.com/matrixorigin/matrixone/pkg/sql/colexec"
	"github.com/matrixorigin/matrixone/pkg/sql/parsers/tree"
	plan2 "github.com/matrixorigin/matrixone/pkg/sql/plan"
	"github.com/matrixorigin/matrixone/pkg/util/trace"
	"github.com/matrixorigin/matrixone/pkg/vm/process"
	"github.com/matrixorigin/simdcsv"
	"github.com/pierrec/lz4"
)

var (
	ONE_BATCH_MAX_ROW  = int(options.DefaultBlockMaxRows)
	S3_PARALLEL_MAXNUM = 10
)

var (
	STATEMENT_ACCOUNT = "account"
)

func String(arg any, buf *bytes.Buffer) {
	buf.WriteString("external output")
}

func Prepare(proc *process.Process, arg any) error {
	_, span := trace.Start(proc.Ctx, "ExternalPrepare")
	defer span.End()
	param := arg.(*Argument).Es
	if proc.Lim.MaxMsgSize == 0 {
		param.maxBatchSize = uint64(morpc.GetMessageSize())
	} else {
		param.maxBatchSize = proc.Lim.MaxMsgSize
	}
	param.maxBatchSize = uint64(float64(param.maxBatchSize) * 0.6)
	if param.Extern.Format == tree.JSONLINE {
		if param.Extern.JsonData != tree.OBJECT && param.Extern.JsonData != tree.ARRAY {
			param.Fileparam.End = true
			return moerr.NewNotSupported(proc.Ctx, "the jsonline format '%s' is not supported now", param.Extern.JsonData)
		}
	}
	param.IgnoreLineTag = int(param.Extern.Tail.IgnoredLines)
	param.IgnoreLine = param.IgnoreLineTag
	if len(param.FileList) == 0 {
		logutil.Warnf("no such file '%s'", param.Extern.Filepath)
		param.Fileparam.End = true
	}
	param.Fileparam.FileCnt = len(param.FileList)
	param.Ctx = proc.Ctx
	param.Zoneparam = &ZonemapFileparam{}
	name2ColIndex := make(map[string]int32, len(param.Cols))
	for i := 0; i < len(param.Cols); i++ {
		name2ColIndex[param.Cols[i].Name] = int32(i)
	}
	param.tableDef = &plan.TableDef{
		Name2ColIndex: name2ColIndex,
	}
	var columns []int
	param.Filter.columnMap, columns, param.Filter.maxCol = plan2.GetColumnsByExpr(param.Filter.FilterExpr, param.tableDef)
	param.Filter.columns = make([]uint16, len(columns))
	param.Filter.defColumns = make([]uint16, len(columns))
	for i := 0; i < len(columns); i++ {
		col := param.Cols[columns[i]]
		param.Filter.columns[i] = uint16(param.Name2ColIndex[col.Name])
		param.Filter.defColumns[i] = uint16(columns[i])
	}

	param.Filter.exprMono = plan2.CheckExprIsMonotonic(proc.Ctx, param.Filter.FilterExpr)
	param.Filter.File2Size = make(map[string]int64)
	return nil
}

func Call(idx int, proc *process.Process, arg any, isFirst bool, isLast bool) (bool, error) {
	ctx, span := trace.Start(proc.Ctx, "ExternalCall")
	defer span.End()
	select {
	case <-proc.Ctx.Done():
		proc.SetInputBatch(nil)
		return true, nil
	default:
	}
	t1 := time.Now()
	anal := proc.GetAnalyze(idx)
	anal.Start()
	defer func() {
		anal.Stop()
		anal.AddScanTime(t1)
	}()
	anal.Input(nil, isFirst)
	param := arg.(*Argument).Es
	if param.Fileparam.End {
		proc.SetInputBatch(nil)
		return true, nil
	}
	if param.plh == nil {
		if param.Fileparam.FileIndex >= len(param.FileList) {
			proc.SetInputBatch(nil)
			return true, nil
		}
		param.Fileparam.Filepath = param.FileList[param.Fileparam.FileIndex]
		param.Fileparam.FileIndex++
	}
	bat, err := ScanFileData(ctx, param, proc)
	if err != nil {
		param.Fileparam.End = true
		return false, err
	}
	proc.SetInputBatch(bat)
	if bat != nil {
		anal.Output(bat, isLast)
		anal.Alloc(int64(bat.Size()))
	}
	return false, nil
}

func containColname(col string) bool {
	return strings.Contains(col, STATEMENT_ACCOUNT) || strings.Contains(col, catalog.ExternalFilePath)
}

func judgeContainColname(expr *plan.Expr) bool {
	expr_F, ok := expr.Expr.(*plan.Expr_F)
	if !ok {
		return false
	}
	if expr_F.F.Func.ObjName == "or" {
		flag := true
		for i := 0; i < len(expr_F.F.Args); i++ {
			flag = flag && judgeContainColname(expr_F.F.Args[i])
		}
		return flag
	}
	expr_Col, ok := expr_F.F.Args[0].Expr.(*plan.Expr_Col)
	if ok && containColname(expr_Col.Col.Name) {
		return true
	}
	for _, arg := range expr_F.F.Args {
		if judgeContainColname(arg) {
			return true
		}
	}
	return false
}

func getAccountCol(filepath string) string {
	pathDir := strings.Split(filepath, "/")
	if len(pathDir) < 2 {
		return ""
	}
	return pathDir[1]
}

func makeFilepathBatch(node *plan.Node, proc *process.Process, filterList []*plan.Expr, fileList []string) *batch.Batch {
	num := len(node.TableDef.Cols)
	bat := &batch.Batch{
		Attrs: make([]string, num),
		Vecs:  make([]*vector.Vector, num),
		Zs:    make([]int64, len(fileList)),
	}
	for i := 0; i < num; i++ {
		bat.Attrs[i] = node.TableDef.Cols[i].Name
		if bat.Attrs[i] == STATEMENT_ACCOUNT {
			typ := types.Type{
				Oid:   types.T(node.TableDef.Cols[i].Typ.Id),
				Width: node.TableDef.Cols[i].Typ.Width,
				Scale: node.TableDef.Cols[i].Typ.Scale,
			}
			vec, _ := proc.AllocVectorOfRows(typ, len(fileList), nil)
			//vec.SetOriginal(false)
			for j := 0; j < len(fileList); j++ {
				vector.SetStringAt(vec, j, getAccountCol(fileList[j]), proc.Mp())
			}
			bat.Vecs[i] = vec
		} else if bat.Attrs[i] == catalog.ExternalFilePath {
			typ := types.Type{
				Oid:   types.T_varchar,
				Width: types.MaxVarcharLen,
				Scale: 0,
			}
			vec, _ := proc.AllocVectorOfRows(typ, len(fileList), nil)
			//vec.SetOriginal(false)
			for j := 0; j < len(fileList); j++ {
				vector.SetStringAt(vec, j, fileList[j], proc.Mp())
			}
			bat.Vecs[i] = vec
		}
	}
	for k := 0; k < len(fileList); k++ {
		bat.Zs[k] = 1
	}
	return bat
}

func filterByAccountAndFilename(ctx context.Context, node *plan.Node, proc *process.Process, fileList []string, fileSize []int64) ([]string, []int64, error) {
	_, span := trace.Start(ctx, "filterByAccountAndFilename")
	defer span.End()
	filterList := make([]*plan.Expr, 0)
	filterList2 := make([]*plan.Expr, 0)
	for i := 0; i < len(node.FilterList); i++ {
		if judgeContainColname(node.FilterList[i]) {
			filterList = append(filterList, node.FilterList[i])
		} else {
			filterList2 = append(filterList2, node.FilterList[i])
		}
	}
	if len(filterList) == 0 {
		return fileList, fileSize, nil
	}
	bat := makeFilepathBatch(node, proc, filterList, fileList)
	filter := colexec.RewriteFilterExprList(filterList)
	vec, err := colexec.EvalExpr(bat, proc, filter)
	if err != nil {
		return nil, fileSize, err
	}
	fileListTmp := make([]string, 0)
	fileSizeTmp := make([]int64, 0)
	bs := vector.MustFixedCol[bool](vec)
	for i := 0; i < len(bs); i++ {
		if bs[i] {
			fileListTmp = append(fileListTmp, fileList[i])
			fileSizeTmp = append(fileSizeTmp, fileSize[i])
		}
	}
	node.FilterList = filterList2
	return fileListTmp, fileSizeTmp, nil
}

func FilterFileList(ctx context.Context, node *plan.Node, proc *process.Process, fileList []string, fileSize []int64) ([]string, []int64, error) {
	return filterByAccountAndFilename(ctx, node, proc, fileList, fileSize)
}

func IsSysTable(dbName string, tableName string) bool {
	if dbName == "system" {
		return tableName == "statement_info" || tableName == "rawlog"
	} else if dbName == "system_metrics" {
		return tableName == "metric"
	}
	return false
}

func ReadFile(param *ExternalParam, proc *process.Process) (io.ReadCloser, error) {
	if param.Extern.Local {
		return io.NopCloser(proc.LoadLocalReader), nil
	}
	fs, readPath, err := plan2.GetForETLWithType(param.Extern, param.Fileparam.Filepath)
	if err != nil {
		return nil, err
	}
	var r io.ReadCloser
	vec := fileservice.IOVector{
		FilePath: readPath,
		Entries: []fileservice.IOEntry{
			0: {
				Offset:            0,
				Size:              -1,
				ReadCloserForRead: &r,
			},
		},
	}
	if param.Extern.Parallel {
		vec.Entries[0].Offset = int64(param.FileOffset[param.Fileparam.FileIndex-1][0])
		vec.Entries[0].Size = int64(param.FileOffset[param.Fileparam.FileIndex-1][1] - param.FileOffset[param.Fileparam.FileIndex-1][0])
	}
	if vec.Entries[0].Size == 0 || vec.Entries[0].Offset >= param.FileSize[param.Fileparam.FileIndex-1] {
		return nil, nil
	}
	err = fs.Read(param.Ctx, &vec)
	if err != nil {
		return nil, err
	}
	return r, nil
}

func ReadFileOffset(param *tree.ExternParam, proc *process.Process, mcpu int, fileSize int64) ([][2]int, error) {
	arr := make([][2]int, 0)

	fs, readPath, err := plan2.GetForETLWithType(param, param.Filepath)
	if err != nil {
		return nil, err
	}
	var r io.ReadCloser
	vec := fileservice.IOVector{
		FilePath: readPath,
		Entries: []fileservice.IOEntry{
			0: {
				Offset:            0,
				Size:              -1,
				ReadCloserForRead: &r,
			},
		},
	}
	var tailSize []int64
	var offset []int64
	for i := 0; i < mcpu; i++ {
		vec.Entries[0].Offset = int64(i) * (fileSize / int64(mcpu))
		if err = fs.Read(param.Ctx, &vec); err != nil {
			return nil, err
		}
		r2 := bufio.NewReader(r)
		line, _ := r2.ReadString('\n')
		tailSize = append(tailSize, int64(len(line)))
		offset = append(offset, vec.Entries[0].Offset)
	}

	start := 0
	for i := 0; i < mcpu; i++ {
		if i+1 < mcpu {
			arr = append(arr, [2]int{start, int(offset[i+1] + tailSize[i+1])})
			start = int(offset[i+1] + tailSize[i+1])
		} else {
			arr = append(arr, [2]int{start, -1})
		}
	}
	return arr, nil
}

func getCompressType(param *tree.ExternParam, filepath string) string {
	if param.CompressType != "" && param.CompressType != tree.AUTO {
		return param.CompressType
	}
	index := strings.LastIndex(filepath, ".")
	if index == -1 {
		return tree.NOCOMPRESS
	}
	tail := string([]byte(filepath)[index+1:])
	switch tail {
	case "gz", "gzip":
		return tree.GZIP
	case "bz2", "bzip2":
		return tree.BZIP2
	case "lz4":
		return tree.LZ4
	default:
		return tree.NOCOMPRESS
	}
}

func getUnCompressReader(param *tree.ExternParam, filepath string, r io.ReadCloser) (io.ReadCloser, error) {
	switch strings.ToLower(getCompressType(param, filepath)) {
	case tree.NOCOMPRESS:
		return r, nil
	case tree.GZIP, tree.GZ:
		r, err := gzip.NewReader(r)
		if err != nil {
			return nil, err
		}
		return r, nil
	case tree.BZIP2, tree.BZ2:
		return io.NopCloser(bzip2.NewReader(r)), nil
	case tree.FLATE:
		r = flate.NewReader(r)
		return r, nil
	case tree.ZLIB:
		r, err := zlib.NewReader(r)
		if err != nil {
			return nil, err
		}
		return r, nil
	case tree.LZ4:
		return io.NopCloser(lz4.NewReader(r)), nil
	case tree.LZW:
		return nil, moerr.NewInternalError(param.Ctx, "the compress type '%s' is not support now", param.CompressType)
	default:
		return nil, moerr.NewInternalError(param.Ctx, "the compress type '%s' is not support now", param.CompressType)
	}
}

func makeType(Cols []*plan.ColDef, index int) types.Type {
	return types.New(types.T(Cols[index].Typ.Id), Cols[index].Typ.Width, Cols[index].Typ.Scale)
}

func makeBatch(param *ExternalParam, batchSize int, proc *process.Process) *batch.Batch {
	batchData := batch.New(true, param.Attrs)
	//alloc space for vector
	for i := 0; i < len(param.Attrs); i++ {
		typ := makeType(param.Cols, i)
		vec, _ := proc.AllocVectorOfRows(typ, batchSize, nil)
		//vec.SetOriginal(false)
		batchData.Vecs[i] = vec
	}
	return batchData
}

func deleteEnclosed(param *ExternalParam, plh *ParseLineHandler) {
	close := param.Extern.Tail.Fields.EnclosedBy
	if close == '"' || close == 0 {
		return
	}
	for rowIdx := 0; rowIdx < plh.batchSize; rowIdx++ {
		Line := plh.simdCsvLineArray[rowIdx]
		for i := 0; i < len(Line); i++ {
			len := len(Line[i])
			if len < 2 {
				continue
			}
			if Line[i][0] == close && Line[i][len-1] == close {
				Line[i] = Line[i][1 : len-1]
			}
		}
	}
}

func getRealAttrCnt(attrs []string) int {
	cnt := 0
	for i := 0; i < len(attrs); i++ {
		if catalog.ContainExternalHidenCol(attrs[i]) {
			cnt++
		}
	}
	return len(attrs) - cnt
}

func GetBatchData(param *ExternalParam, plh *ParseLineHandler, proc *process.Process) (*batch.Batch, error) {
	bat := makeBatch(param, plh.batchSize, proc)
	var (
		Line []string
		err  error
	)
	deleteEnclosed(param, plh)
	unexpectEOF := false
	for rowIdx := 0; rowIdx < plh.batchSize; rowIdx++ {
		Line = plh.simdCsvLineArray[rowIdx]
		if param.Extern.Format == tree.JSONLINE {
			Line, err = transJson2Lines(proc.Ctx, Line[0], param.Attrs, param.Cols, param.Extern.JsonData, param)
			if err != nil {
				if errors.Is(err, io.ErrUnexpectedEOF) {
					logutil.Infof("unexpected EOF, wait for next batch")
					unexpectEOF = true
					continue
				}
				return nil, err
			}
			plh.simdCsvLineArray[rowIdx] = Line
		}
		if param.ClusterTable != nil && param.ClusterTable.GetIsClusterTable() {
			//the column account_id of the cluster table do need to be filled here
			if len(Line)+1 < getRealAttrCnt(param.Attrs) {
				return nil, moerr.NewInternalError(proc.Ctx, ColumnCntLargerErrorInfo())
			}
		} else {
			if !param.Extern.SysTable && len(Line) < getRealAttrCnt(param.Attrs) {
				return nil, moerr.NewInternalError(proc.Ctx, ColumnCntLargerErrorInfo())
			}
		}
		err = getOneRowData(bat, Line, rowIdx, param, proc.Mp())
		if err != nil {
			return nil, err
		}
	}

	n := bat.Vecs[0].Length()
	if unexpectEOF && n > 0 {
		n--
		for i := 0; i < len(bat.Vecs); i++ {
			newVec, err := proc.AllocVectorOfRows(*bat.Vecs[i].GetType(), n, nil)
			if err != nil {
				return nil, err
			}
			nulls.Set(newVec.GetNulls(), bat.Vecs[i].GetNulls())
			for j := int64(0); j < int64(n); j++ {
				if newVec.GetNulls().Contains(uint64(j)) {
					continue
				}
				err := newVec.Copy(bat.Vecs[i], j, j, proc.Mp())
				if err != nil {
					return nil, err
				}
			}
			bat.Vecs[i].Free(proc.Mp())
			bat.Vecs[i] = newVec
		}
	}
	sels := proc.Mp().GetSels()
	if n > cap(sels) {
		proc.Mp().PutSels(sels)
		sels = make([]int64, n)
	}
	bat.Zs = sels[:n]
	for k := 0; k < n; k++ {
		bat.Zs[k] = 1
	}
	return bat, nil
}

// GetSimdcsvReader get file reader from external file
func GetSimdcsvReader(param *ExternalParam, proc *process.Process) (*ParseLineHandler, error) {
	var err error
	param.reader, err = ReadFile(param, proc)
	if err != nil || param.reader == nil {
		return nil, err
	}
	param.reader, err = getUnCompressReader(param.Extern, param.Fileparam.Filepath, param.reader)
	if err != nil {
		return nil, err
	}

	channelSize := 100
	plh := &ParseLineHandler{}
	plh.simdCsvGetParsedLinesChan = atomic.Value{}
	plh.simdCsvGetParsedLinesChan.Store(make(chan simdcsv.LineOut, channelSize))
	if param.Extern.Tail.Fields == nil {
		param.Extern.Tail.Fields = &tree.Fields{Terminated: ","}
	}
	if param.Extern.Format == tree.JSONLINE {
		param.Extern.Tail.Fields.Terminated = "\t"
	}
	plh.simdCsvReader = simdcsv.NewReaderWithOptions(param.reader,
		rune(param.Extern.Tail.Fields.Terminated[0]),
		'#',
		true,
		false)

	return plh, nil
}

func ScanCsvFile(ctx context.Context, param *ExternalParam, proc *process.Process) (*batch.Batch, error) {
	var bat *batch.Batch
	var err error
	var cnt int
	_, span := trace.Start(ctx, "ScanCsvFile")
	defer span.End()
	if param.plh == nil {
		param.IgnoreLine = param.IgnoreLineTag
		param.plh, err = GetSimdcsvReader(param, proc)
		if err != nil || param.plh == nil {
			return nil, err
		}
	}
	plh := param.plh
	plh.simdCsvLineArray = make([][]string, ONE_BATCH_MAX_ROW)
	finish := false
	plh.simdCsvLineArray, cnt, finish, err = plh.simdCsvReader.ReadLimitSize(ONE_BATCH_MAX_ROW, proc.Ctx, param.maxBatchSize, plh.simdCsvLineArray)
	if err != nil {
		return nil, err
	}

	if finish {
		err := param.reader.Close()
		if err != nil {
			logutil.Errorf("close file failed. err:%v", err)
		}
		plh.simdCsvReader.Close()
		param.plh = nil
		param.Fileparam.FileFin++
		if param.Fileparam.FileFin >= param.Fileparam.FileCnt {
			param.Fileparam.End = true
		}
	}
	if param.IgnoreLine != 0 {
		if !param.Extern.Parallel || param.FileOffset[param.Fileparam.FileIndex-1][0] == 0 {
			if cnt >= param.IgnoreLine {
				plh.simdCsvLineArray = plh.simdCsvLineArray[param.IgnoreLine:cnt]
				cnt -= param.IgnoreLine
			} else {
				plh.simdCsvLineArray = nil
				cnt = 0
			}
			param.IgnoreLine = 0
		}
	}
	plh.batchSize = cnt
	bat, err = GetBatchData(param, plh, proc)
	if err != nil {
		return nil, err
	}
	bat.Cnt = 1
	return bat, nil
}

func getBatchFromZonemapFile(ctx context.Context, param *ExternalParam, proc *process.Process, objectReader objectio.Reader) (*batch.Batch, error) {
	ctx, span := trace.Start(ctx, "getBatchFromZonemapFile")
	defer span.End()
	bat := makeBatch(param, 0, proc)
	if param.Zoneparam.offset >= len(param.Zoneparam.bs) {
		return bat, nil
	}

	rows := 0

	idxs := make([]uint16, len(param.Attrs))
	meta := param.Zoneparam.bs[param.Zoneparam.offset].GetMeta()
	header := meta.GetHeader()
	colCnt := header.GetColumnCount()
	for i := 0; i < len(param.Attrs); i++ {
		idxs[i] = uint16(param.Name2ColIndex[param.Attrs[i]])
		if param.Extern.SysTable && idxs[i] >= colCnt {
			idxs[i] = 0
		}
	}

	vec, err := objectReader.Read(ctx, param.Zoneparam.bs[param.Zoneparam.offset].GetExtent(), idxs, proc.GetMPool())
	if err != nil {
		return nil, err
	}
	for i := 0; i < len(param.Attrs); i++ {
		var vecTmp *vector.Vector
		if param.Extern.SysTable && uint16(param.Name2ColIndex[param.Attrs[i]]) >= colCnt {
			vecTmp, err = proc.AllocVectorOfRows(makeType(param.Cols, i), rows, nil)
			if err != nil {
				return nil, err
			}
			for j := 0; j < rows; j++ {
				nulls.Add(vecTmp.GetNulls(), uint64(j))
			}
		} else if catalog.ContainExternalHidenCol(param.Attrs[i]) {
			if rows == 0 {
				vecTmp = vector.NewVec(makeType(param.OriginCols, 0))
				err = vecTmp.UnmarshalBinaryWithMpool(vec.Entries[i].Object.([]byte), proc.Mp())
				if err != nil {
					return nil, err
				}
				rows = vecTmp.Length()
			}
			vecTmp, err = proc.AllocVectorOfRows(makeType(param.Cols, i), rows, nil)
			if err != nil {
				return nil, err
			}
			for j := 0; j < rows; j++ {
				err := vector.SetStringAt(vecTmp, j, param.Fileparam.Filepath, proc.GetMPool())
				if err != nil {
					return nil, err
				}
			}
		} else {
			vecTmp = vector.NewVec(*bat.Vecs[i].GetType())
			err = vecTmp.UnmarshalBinaryWithMpool(vec.Entries[i].Object.([]byte), proc.Mp())
			if err != nil {
				return nil, err
			}
			rows = vecTmp.Length()
		}
		sels := make([]int64, vecTmp.Length())
		for j := 0; j < len(sels); j++ {
			sels[j] = int64(j)
		}
		bat.Vecs[i].Union(vecTmp, sels, proc.GetMPool())
	}

	n := bat.Vecs[0].Length()
	sels := proc.Mp().GetSels()
	if n > cap(sels) {
		proc.Mp().PutSels(sels)
		sels = make([]int64, n)
	}
	bat.Zs = sels[:n]
	for k := 0; k < n; k++ {
		bat.Zs[k] = 1
	}
	if !param.Extern.QueryResult {
		param.Zoneparam.offset++
	}
	return bat, nil
}

func needRead(ctx context.Context, param *ExternalParam, proc *process.Process, objectReader objectio.Reader) bool {
	_, span := trace.Start(ctx, "needRead")
	defer span.End()
	if param.Zoneparam.offset >= len(param.Zoneparam.bs) {
		return true
	}
	indexes, err := objectReader.ReadIndex(context.Background(), param.Zoneparam.bs[param.Zoneparam.offset].GetExtent(),
		param.Filter.columns, objectio.ZoneMapType, proc.GetMPool())
	if err != nil {
		return true
	}

	notReportErrCtx := errutil.ContextWithNoReport(proc.Ctx, true)
	// if expr match no columns, just eval expr
	if len(param.Filter.columns) == 0 {
		bat := batch.NewWithSize(0)
		defer bat.Clean(proc.Mp())
		ifNeed, err := plan2.EvalFilterExpr(notReportErrCtx, param.Filter.FilterExpr, bat, proc)
		if err != nil {
			return true
		}
		return ifNeed
	}

	dataLength := len(param.Filter.columns)
	datas := make([][2]any, dataLength)
	dataTypes := make([]uint8, dataLength)
	for i := 0; i < dataLength; i++ {
		idx := param.Filter.defColumns[i]
		dataTypes[i] = uint8(param.Cols[idx].Typ.Id)
		typ := types.T(dataTypes[i]).ToType()

		zm := index.NewZoneMap(typ)
		err = zm.Unmarshal(indexes[i].(*objectio.ZoneMap).GetData())
		if err != nil {
			return true
		}
		min := zm.GetMin()
		max := zm.GetMax()
		if min == nil || max == nil {
			return true
		}
		datas[i] = [2]any{min, max}
	}
	// use all min/max data to build []vectors.
	buildVectors := plan2.BuildVectorsByData(datas, dataTypes, proc.Mp())
	bat := batch.NewWithSize(param.Filter.maxCol + 1)
	defer bat.Clean(proc.Mp())
	for k, v := range param.Filter.columnMap {
		for i, realIdx := range param.Filter.defColumns {
			if int(realIdx) == v {
				bat.SetVector(int32(k), buildVectors[i])
				break
			}
		}
	}
	bat.SetZs(buildVectors[0].Length(), proc.Mp())

	ifNeed, err := plan2.EvalFilterExpr(notReportErrCtx, param.Filter.FilterExpr, bat, proc)
	if err != nil {
		return true
	}
	return ifNeed
}

func getZonemapBatch(ctx context.Context, param *ExternalParam, proc *process.Process, size int64, objectReader objectio.Reader) (*batch.Batch, error) {
	var err error
	if param.Extern.QueryResult {
		param.Zoneparam.bs, err = objectReader.ReadAllMeta(param.Ctx, size, proc.GetMPool())
		if err != nil {
			return nil, err
		}
	} else if param.Zoneparam.bs == nil {
		param.plh = &ParseLineHandler{}
		var err error
		param.Zoneparam.bs, err = objectReader.ReadAllMeta(param.Ctx, size, proc.GetMPool())
		if err != nil {
			return nil, err
		}
	}
	if param.Zoneparam.offset >= len(param.Zoneparam.bs) {
		bat := makeBatch(param, 0, proc)
		return bat, nil
	}

	if param.Filter.exprMono {
		for !needRead(ctx, param, proc, objectReader) {
			param.Zoneparam.offset++
		}
		return getBatchFromZonemapFile(ctx, param, proc, objectReader)
	} else {
		return getBatchFromZonemapFile(ctx, param, proc, objectReader)
	}
}

func ScanZonemapFile(ctx context.Context, param *ExternalParam, proc *process.Process) (*batch.Batch, error) {
	if param.Filter.objectReader == nil || param.Extern.QueryResult {
		dir, _ := filepath.Split(param.Fileparam.Filepath)
		var service fileservice.FileService
		var err error
		var p fileservice.Path

		if param.Extern.QueryResult {
			service = param.Extern.FileService
		} else {

			// format filepath for local file
			fp := param.Extern.Filepath
			if p, err = fileservice.ParsePath(param.Extern.Filepath); err != nil {
				return nil, err
			} else if p.Service == "" {
				if os.IsPathSeparator(filepath.Clean(param.Extern.Filepath)[0]) {
					// absolute path
					fp = "/"
				} else {
					// relative path.
					// PS: this loop never trigger, caused by ReadDir() only support local file with absolute path
					fp = "."
				}
			}

			service, _, err = plan2.GetForETLWithType(param.Extern, fp)
			if err != nil {
				return nil, err
			}
		}
		_, ok := param.Filter.File2Size[param.Fileparam.Filepath]
		if !ok && param.Extern.QueryResult {
			e, err := service.StatFile(proc.Ctx, param.Fileparam.Filepath)
			if err != nil {
				if moerr.IsMoErrCode(err, moerr.ErrFileNotFound) {
					return nil, moerr.NewQueryIdNotFound(ctx, param.Fileparam.Filepath)
				}
				return nil, err
			}
			param.Filter.File2Size[param.Fileparam.Filepath] = e.Size
		} else if !ok {
			fs := objectio.NewObjectFS(service, dir)
			dirs, err := fs.ListDir(dir)
			if err != nil {
				return nil, err
			}
			for i := 0; i < len(dirs); i++ {
				param.Filter.File2Size[dir+dirs[i].Name] = dirs[i].Size
			}
		}

		param.Filter.objectReader, err = objectio.NewObjectReader(param.Fileparam.Filepath, service)
		if err != nil {
			return nil, err
		}
	}

	size, ok := param.Filter.File2Size[param.Fileparam.Filepath]
	if !ok {
		return nil, moerr.NewInternalErrorNoCtx("can' t find the filepath %s", param.Fileparam.Filepath)
	}
	bat, err := getZonemapBatch(ctx, param, proc, size, param.Filter.objectReader)
	if err != nil {
		return nil, err
	}

	if param.Zoneparam.offset >= len(param.Zoneparam.bs) {
		param.Filter.objectReader = nil
		param.Zoneparam.bs = nil
		param.plh = nil
		param.Fileparam.FileFin++
		if param.Fileparam.FileFin >= param.Fileparam.FileCnt {
			param.Fileparam.End = true
		}
		param.Zoneparam.offset = 0
	}
	return bat, nil
}

// ScanFileData read batch data from external file
func ScanFileData(ctx context.Context, param *ExternalParam, proc *process.Process) (*batch.Batch, error) {
	if strings.HasSuffix(param.Fileparam.Filepath, ".tae") || param.Extern.QueryResult {
		return ScanZonemapFile(ctx, param, proc)
	} else {
		return ScanCsvFile(ctx, param, proc)
	}
}

func transJson2Lines(ctx context.Context, str string, attrs []string, cols []*plan.ColDef, jsonData string, param *ExternalParam) ([]string, error) {
	switch jsonData {
	case tree.OBJECT:
		return transJsonObject2Lines(ctx, str, attrs, cols, param)
	case tree.ARRAY:
		return transJsonArray2Lines(ctx, str, attrs, cols, param)
	default:
		return nil, moerr.NewNotSupported(ctx, "the jsonline format '%s' is not support now", jsonData)
	}
}

func transJsonObject2Lines(ctx context.Context, str string, attrs []string, cols []*plan.ColDef, param *ExternalParam) ([]string, error) {
	var (
		err error
		res = make([]string, 0, len(attrs))
	)
	if param.prevStr != "" {
		str = param.prevStr + str
		param.prevStr = ""
	}
	var jsonMap map[string]interface{}
	var decoder = json.NewDecoder(bytes.NewReader([]byte(str)))
	decoder.UseNumber()
	err = decoder.Decode(&jsonMap)
	if err != nil {
		logutil.Errorf("json unmarshal err:%v", err)
		param.prevStr = str
		return nil, err
	}
	if len(jsonMap) < len(attrs) {
		return nil, moerr.NewInternalError(ctx, ColumnCntLargerErrorInfo())
	}
	for idx, attr := range attrs {
		if val, ok := jsonMap[attr]; ok {
			if val == nil {
				res = append(res, NULL_FLAG)
				continue
			}
			tp := cols[idx].Typ.Id
			if tp != int32(types.T_json) {
				res = append(res, fmt.Sprintf("%v", val))
				continue
			}
			var bj bytejson.ByteJson
			err = bj.UnmarshalObject(val)
			if err != nil {
				return nil, err
			}
			dt, err := bj.Marshal()
			if err != nil {
				return nil, err
			}
			res = append(res, string(dt))
		} else {
			return nil, moerr.NewInvalidInput(ctx, "the attr %s is not in json", attr)
		}
	}
	return res, nil
}

func transJsonArray2Lines(ctx context.Context, str string, attrs []string, cols []*plan.ColDef, param *ExternalParam) ([]string, error) {
	var (
		err error
		res = make([]string, 0, len(attrs))
	)
	if param.prevStr != "" {
		str = param.prevStr + str
		param.prevStr = ""
	}
	var jsonArray []interface{}
	var decoder = json.NewDecoder(bytes.NewReader([]byte(str)))
	decoder.UseNumber()
	err = decoder.Decode(&jsonArray)
	if err != nil {
		param.prevStr = str
		return nil, err
	}
	if len(jsonArray) < len(attrs) {
		return nil, moerr.NewInternalError(ctx, ColumnCntLargerErrorInfo())
	}
	for idx, val := range jsonArray {
		if val == nil {
			res = append(res, NULL_FLAG)
			continue
		}
		tp := cols[idx].Typ.Id
		if tp != int32(types.T_json) {
			res = append(res, fmt.Sprintf("%v", val))
			continue
		}
		var bj bytejson.ByteJson
		err = bj.UnmarshalObject(val)
		if err != nil {
			return nil, err
		}
		dt, err := bj.Marshal()
		if err != nil {
			return nil, err
		}
		res = append(res, string(dt))
	}
	return res, nil
}

func getNullFlag(param *ExternalParam, attr, field string) bool {
	list := param.Extern.NullMap[attr]
	for i := 0; i < len(list); i++ {
		field = strings.ToLower(field)
		if list[i] == field {
			return true
		}
	}
	return false
}

const NULL_FLAG = "\\N"

func judgeInteger(field string) bool {
	for i := 0; i < len(field); i++ {
		if field[i] == '-' || field[i] == '+' {
			continue
		}
		if field[i] > '9' || field[i] < '0' {
			return false
		}
	}
	return true
}

func getStrFromLine(Line []string, colIdx int, param *ExternalParam) string {
	if catalog.ContainExternalHidenCol(param.Attrs[colIdx]) {
		return param.Fileparam.Filepath
	} else {
		var str string
		if param.Extern.SysTable && int(param.Name2ColIndex[param.Attrs[colIdx]]) >= len(Line) {
			str = "\\N"
		} else {
			str = Line[param.Name2ColIndex[param.Attrs[colIdx]]]
		}
		if param.Extern.Tail.Fields.EnclosedBy != 0 {
			tmp := strings.TrimSpace(str)
			if len(tmp) >= 2 && tmp[0] == param.Extern.Tail.Fields.EnclosedBy && tmp[len(tmp)-1] == param.Extern.Tail.Fields.EnclosedBy {
				return tmp[1 : len(tmp)-1]
			}
		}
		return str
	}
}

func getOneRowData(bat *batch.Batch, Line []string, rowIdx int, param *ExternalParam, mp *mpool.MPool) error {
	for colIdx := range param.Attrs {
		//for cluster table, the column account_id need not be filled here
		if param.ClusterTable.GetIsClusterTable() && int(param.ClusterTable.GetColumnIndexOfAccountId()) == colIdx {
			continue
		}
		field := getStrFromLine(Line, colIdx, param)
		id := types.T(param.Cols[colIdx].Typ.Id)
		if id != types.T_char && id != types.T_varchar && id != types.T_json &&
			id != types.T_binary && id != types.T_varbinary && id != types.T_blob && id != types.T_text {
			field = strings.TrimSpace(field)
		}
		vec := bat.Vecs[colIdx]
		isNullOrEmpty := field == NULL_FLAG
		if id != types.T_char && id != types.T_varchar &&
			id != types.T_binary && id != types.T_varbinary && id != types.T_json && id != types.T_blob && id != types.T_text {
			isNullOrEmpty = isNullOrEmpty || len(field) == 0
		}
		isNullOrEmpty = isNullOrEmpty || (getNullFlag(param, param.Attrs[colIdx], field))
		switch id {
		case types.T_bool:
			cols := vector.MustFixedCol[bool](vec)
			if isNullOrEmpty {
				nulls.Add(vec.GetNulls(), uint64(rowIdx))
			} else {
				if field == "true" || field == "1" {
					cols[rowIdx] = true
				} else if field == "false" || field == "0" {
					cols[rowIdx] = false
				} else {
					return moerr.NewInternalError(param.Ctx, "the input value '%s' is not bool type for column %d", field, colIdx)
				}
			}
		case types.T_int8:
			cols := vector.MustFixedCol[int8](vec)
			if isNullOrEmpty {
				nulls.Add(vec.GetNulls(), uint64(rowIdx))
			} else {
				if judgeInteger(field) {
					d, err := strconv.ParseInt(field, 10, 8)
					if err != nil {
						logutil.Errorf("parse field[%v] err:%v", field, err)
						return moerr.NewInternalError(param.Ctx, "the input value '%v' is not int8 type for column %d", field, colIdx)
					}
					cols[rowIdx] = int8(d)
				} else {
					d, err := strconv.ParseFloat(field, 64)
					if err != nil || d < math.MinInt8 || d > math.MaxInt8 {
						logutil.Errorf("parse field[%v] err:%v", field, err)
						return moerr.NewInternalError(param.Ctx, "the input value '%v' is not int8 type for column %d", field, colIdx)
					}
					cols[rowIdx] = int8(d)
				}
			}
		case types.T_int16:
			cols := vector.MustFixedCol[int16](vec)
			if isNullOrEmpty {
				nulls.Add(vec.GetNulls(), uint64(rowIdx))
			} else {
				if judgeInteger(field) {
					d, err := strconv.ParseInt(field, 10, 16)
					if err != nil {
						logutil.Errorf("parse field[%v] err:%v", field, err)
						return moerr.NewInternalError(param.Ctx, "the input value '%v' is not int16 type for column %d", field, colIdx)
					}
					cols[rowIdx] = int16(d)
				} else {
					d, err := strconv.ParseFloat(field, 64)
					if err != nil || d < math.MinInt16 || d > math.MaxInt16 {
						logutil.Errorf("parse field[%v] err:%v", field, err)
						return moerr.NewInternalError(param.Ctx, "the input value '%v' is not int16 type for column %d", field, colIdx)
					}
					cols[rowIdx] = int16(d)
				}
			}
		case types.T_int32:
			cols := vector.MustFixedCol[int32](vec)
			if isNullOrEmpty {
				nulls.Add(vec.GetNulls(), uint64(rowIdx))
			} else {
				if judgeInteger(field) {
					d, err := strconv.ParseInt(field, 10, 32)
					if err != nil {
						logutil.Errorf("parse field[%v] err:%v", field, err)
						return moerr.NewInternalError(param.Ctx, "the input value '%v' is not int32 type for column %d", field, colIdx)
					}
					cols[rowIdx] = int32(d)
				} else {
					d, err := strconv.ParseFloat(field, 64)
					if err != nil || d < math.MinInt32 || d > math.MaxInt32 {
						logutil.Errorf("parse field[%v] err:%v", field, err)
						return moerr.NewInternalError(param.Ctx, "the input value '%v' is not int32 type for column %d", field, colIdx)
					}
					cols[rowIdx] = int32(d)
				}
			}
		case types.T_int64:
			cols := vector.MustFixedCol[int64](vec)
			if isNullOrEmpty {
				nulls.Add(vec.GetNulls(), uint64(rowIdx))
			} else {
				if judgeInteger(field) {
					d, err := strconv.ParseInt(field, 10, 64)
					if err != nil {
						logutil.Errorf("parse field[%v] err:%v", field, err)
						return moerr.NewInternalError(param.Ctx, "the input value '%v' is not int64 type for column %d", field, colIdx)
					}
					cols[rowIdx] = d
				} else {
					d, err := strconv.ParseFloat(field, 64)
					if err != nil || d < math.MinInt64 || d > math.MaxInt64 {
						logutil.Errorf("parse field[%v] err:%v", field, err)
						return moerr.NewInternalError(param.Ctx, "the input value '%v' is not int64 type for column %d", field, colIdx)
					}
					cols[rowIdx] = int64(d)
				}
			}
		case types.T_uint8:
			cols := vector.MustFixedCol[uint8](vec)
			if isNullOrEmpty {
				nulls.Add(vec.GetNulls(), uint64(rowIdx))
			} else {
				if judgeInteger(field) {
					d, err := strconv.ParseUint(field, 10, 8)
					if err != nil {
						logutil.Errorf("parse field[%v] err:%v", field, err)
						return moerr.NewInternalError(param.Ctx, "the input value '%v' is not uint8 type for column %d", field, colIdx)
					}
					cols[rowIdx] = uint8(d)
				} else {
					d, err := strconv.ParseFloat(field, 64)
					if err != nil || d < 0 || d > math.MaxUint8 {
						logutil.Errorf("parse field[%v] err:%v", field, err)
						return moerr.NewInternalError(param.Ctx, "the input value '%v' is not uint8 type for column %d", field, colIdx)
					}
					cols[rowIdx] = uint8(d)
				}
			}
		case types.T_uint16:
			cols := vector.MustFixedCol[uint16](vec)
			if isNullOrEmpty {
				nulls.Add(vec.GetNulls(), uint64(rowIdx))
			} else {
				if judgeInteger(field) {
					d, err := strconv.ParseUint(field, 10, 16)
					if err != nil {
						logutil.Errorf("parse field[%v] err:%v", field, err)
						return moerr.NewInternalError(param.Ctx, "the input value '%v' is not uint16 type for column %d", field, colIdx)
					}
					cols[rowIdx] = uint16(d)
				} else {
					d, err := strconv.ParseFloat(field, 64)
					if err != nil || d < 0 || d > math.MaxUint16 {
						logutil.Errorf("parse field[%v] err:%v", field, err)
						return moerr.NewInternalError(param.Ctx, "the input value '%v' is not uint16 type for column %d", field, colIdx)
					}
					cols[rowIdx] = uint16(d)
				}
			}
		case types.T_uint32:
			cols := vector.MustFixedCol[uint32](vec)
			if isNullOrEmpty {
				nulls.Add(vec.GetNulls(), uint64(rowIdx))
			} else {
				if judgeInteger(field) {
					d, err := strconv.ParseUint(field, 10, 32)
					if err != nil {
						logutil.Errorf("parse field[%v] err:%v", field, err)
						return moerr.NewInternalError(param.Ctx, "the input value '%v' is not uint32 type for column %d", field, colIdx)
					}
					cols[rowIdx] = uint32(d)
				} else {
					d, err := strconv.ParseFloat(field, 64)
					if err != nil || d < 0 || d > math.MaxUint32 {
						logutil.Errorf("parse field[%v] err:%v", field, err)
						return moerr.NewInternalError(param.Ctx, "the input value '%v' is not uint32 type for column %d", field, colIdx)
					}
					cols[rowIdx] = uint32(d)
				}
			}
		case types.T_uint64:
			cols := vector.MustFixedCol[uint64](vec)
			if isNullOrEmpty {
				nulls.Add(vec.GetNulls(), uint64(rowIdx))
			} else {
				if judgeInteger(field) {
					d, err := strconv.ParseUint(field, 10, 64)
					if err != nil {
						logutil.Errorf("parse field[%v] err:%v", field, err)
						return moerr.NewInternalError(param.Ctx, "the input value '%v' is not uint64 type for column %d", field, colIdx)
					}
					cols[rowIdx] = d
				} else {
					d, err := strconv.ParseFloat(field, 64)
					if err != nil || d < 0 || d > math.MaxUint64 {
						logutil.Errorf("parse field[%v] err:%v", field, err)
						return moerr.NewInternalError(param.Ctx, "the input value '%v' is not uint64 type for column %d", field, colIdx)
					}
					cols[rowIdx] = uint64(d)
				}
			}
		case types.T_float32:
			cols := vector.MustFixedCol[float32](vec)
			if isNullOrEmpty {
				nulls.Add(vec.GetNulls(), uint64(rowIdx))
			} else {
				// origin float32 data type
<<<<<<< HEAD
				if vec.GetType().Precision < 0 {
=======
				if vec.Typ.Scale < 0 || vec.Typ.Width == 0 {
>>>>>>> 1d72c40b
					d, err := strconv.ParseFloat(field, 32)
					if err != nil {
						logutil.Errorf("parse field[%v] err:%v", field, err)
						return moerr.NewInternalError(param.Ctx, "the input value '%v' is not float32 type for column %d", field, colIdx)
					}
					cols[rowIdx] = float32(d)
					continue
				}
<<<<<<< HEAD
				d, err := types.Decimal128_FromStringWithScale(field, vec.GetType().Width, vec.GetType().Precision)
=======
				d, err := types.Decimal128_FromStringWithScale(field, vec.Typ.Width, vec.Typ.Scale)
>>>>>>> 1d72c40b
				if err != nil {
					logutil.Errorf("parse field[%v] err:%v", field, err)
					return moerr.NewInternalError(param.Ctx, "the input value '%v' is not float32 type for column %d", field, colIdx)
				}
				cols[rowIdx] = float32(d.ToFloat64())
			}
		case types.T_float64:
			cols := vector.MustFixedCol[float64](vec)
			if isNullOrEmpty {
				nulls.Add(vec.GetNulls(), uint64(rowIdx))
			} else {
				// origin float64 data type
<<<<<<< HEAD
				if vec.GetType().Precision < 0 {
=======
				if vec.Typ.Scale < 0 || vec.Typ.Width == 0 {
>>>>>>> 1d72c40b
					d, err := strconv.ParseFloat(field, 64)
					if err != nil {
						logutil.Errorf("parse field[%v] err:%v", field, err)
						return moerr.NewInternalError(param.Ctx, "the input value '%v' is not float64 type for column %d", field, colIdx)
					}
					cols[rowIdx] = d
					continue
				}
<<<<<<< HEAD
				d, err := types.Decimal128_FromStringWithScale(field, vec.GetType().Width, vec.GetType().Precision)
=======
				d, err := types.Decimal128_FromStringWithScale(field, vec.Typ.Width, vec.Typ.Scale)
>>>>>>> 1d72c40b
				if err != nil {
					logutil.Errorf("parse field[%v] err:%v", field, err)
					return moerr.NewInternalError(param.Ctx, "the input value '%v' is not float64 type for column %d", field, colIdx)
				}
				cols[rowIdx] = d.ToFloat64()
			}
		case types.T_char, types.T_varchar, types.T_binary, types.T_varbinary, types.T_blob, types.T_text:
			if isNullOrEmpty {
				nulls.Add(vec.GetNulls(), uint64(rowIdx))
			} else {
				// XXX Memory accounting?
				err := vector.SetStringAt(vec, rowIdx, field, mp)
				if err != nil {
					return err
				}
			}
		case types.T_json:
			if isNullOrEmpty {
				nulls.Add(vec.GetNulls(), uint64(rowIdx))
			} else {
				var (
					byteJson  bytejson.ByteJson
					err       error
					jsonBytes []byte
				)
				if param.Extern.Format == tree.CSV {
					byteJson, err = types.ParseStringToByteJson(field)
					if err != nil {
						logutil.Errorf("parse field[%v] err:%v", field, err)
						return moerr.NewInternalError(param.Ctx, "the input value '%v' is not json type for column %d", field, colIdx)
					}
					jsonBytes, err = types.EncodeJson(byteJson)
					if err != nil {
						logutil.Errorf("encode json[%v] err:%v", field, err)
						return moerr.NewInternalError(param.Ctx, "the input value '%v' is not json type for column %d", field, colIdx)
					}
				} else { //jsonline
					jsonBytes = []byte(field)
				}
				err = vector.SetBytesAt(vec, rowIdx, jsonBytes, mp)
				if err != nil {
					return err
				}
			}
		case types.T_date:
			cols := vector.MustFixedCol[types.Date](vec)
			if isNullOrEmpty {
				nulls.Add(vec.GetNulls(), uint64(rowIdx))
			} else {
				d, err := types.ParseDateCast(field)
				if err != nil {
					logutil.Errorf("parse field[%v] err:%v", field, err)
					return moerr.NewInternalError(param.Ctx, "the input value '%v' is not Date type for column %d", field, colIdx)
				}
				cols[rowIdx] = d
			}
		case types.T_time:
			cols := vector.MustFixedCol[types.Time](vec)
			if isNullOrEmpty {
				nulls.Add(vec.GetNulls(), uint64(rowIdx))
			} else {
<<<<<<< HEAD
				d, err := types.ParseTime(field, vec.GetType().Precision)
=======
				d, err := types.ParseTime(field, vec.Typ.Scale)
>>>>>>> 1d72c40b
				if err != nil {
					logutil.Errorf("parse field[%v] err:%v", field, err)
					return moerr.NewInternalError(param.Ctx, "the input value '%v' is not Time type for column %d", field, colIdx)
				}
				cols[rowIdx] = d
			}
		case types.T_datetime:
			cols := vector.MustFixedCol[types.Datetime](vec)
			if isNullOrEmpty {
				nulls.Add(vec.GetNulls(), uint64(rowIdx))
			} else {
<<<<<<< HEAD
				d, err := types.ParseDatetime(field, vec.GetType().Precision)
=======
				d, err := types.ParseDatetime(field, vec.Typ.Scale)
>>>>>>> 1d72c40b
				if err != nil {
					logutil.Errorf("parse field[%v] err:%v", field, err)
					return moerr.NewInternalError(param.Ctx, "the input value '%v' is not Datetime type for column %d", field, colIdx)
				}
				cols[rowIdx] = d
			}
		case types.T_decimal64:
			cols := vector.MustFixedCol[types.Decimal64](vec)
			if isNullOrEmpty {
				nulls.Add(vec.GetNulls(), uint64(rowIdx))
			} else {
				d, err := types.Decimal64_FromStringWithScale(field, vec.GetType().Width, vec.GetType().Scale)
				if err != nil {
					// we tolerate loss of digits.
					if !moerr.IsMoErrCode(err, moerr.ErrDataTruncated) {
						logutil.Errorf("parse field[%v] err:%v", field, err)
						return moerr.NewInternalError(param.Ctx, "the input value '%v' is invalid Decimal64 type for column %d", field, colIdx)
					}
				}
				cols[rowIdx] = d
			}
		case types.T_decimal128:
			cols := vector.MustFixedCol[types.Decimal128](vec)
			if isNullOrEmpty {
				nulls.Add(vec.GetNulls(), uint64(rowIdx))
			} else {
				d, err := types.Decimal128_FromStringWithScale(field, vec.GetType().Width, vec.GetType().Scale)
				if err != nil {
					// we tolerate loss of digits.
					if !moerr.IsMoErrCode(err, moerr.ErrDataTruncated) {
						logutil.Errorf("parse field[%v] err:%v", field, err)
						return moerr.NewInternalError(param.Ctx, "the input value '%v' is invalid Decimal128 type for column %d", field, colIdx)
					}
				}
				cols[rowIdx] = d
			}
		case types.T_timestamp:
			cols := vector.MustFixedCol[types.Timestamp](vec)
			if isNullOrEmpty {
				nulls.Add(vec.GetNulls(), uint64(rowIdx))
			} else {
				t := time.Local
<<<<<<< HEAD
				d, err := types.ParseTimestamp(t, field, vec.GetType().Precision)
=======
				d, err := types.ParseTimestamp(t, field, vec.Typ.Scale)
>>>>>>> 1d72c40b
				if err != nil {
					logutil.Errorf("parse field[%v] err:%v", field, err)
					return moerr.NewInternalError(param.Ctx, "the input value '%v' is not Timestamp type for column %d", field, colIdx)
				}
				cols[rowIdx] = d
			}
		case types.T_uuid:
			cols := vector.MustFixedCol[types.Uuid](vec)
			if isNullOrEmpty {
				nulls.Add(vec.GetNulls(), uint64(rowIdx))
			} else {
				d, err := types.ParseUuid(field)
				if err != nil {
					logutil.Errorf("parse field[%v] err:%v", field, err)
					return moerr.NewInternalError(param.Ctx, "the input value '%v' is not uuid type for column %d", field, colIdx)
				}
				cols[rowIdx] = d
			}
		default:
			return moerr.NewInternalError(param.Ctx, "the value type %d is not support now", param.Cols[rowIdx].Typ.Id)
		}
	}
	return nil
}<|MERGE_RESOLUTION|>--- conflicted
+++ resolved
@@ -1241,11 +1241,7 @@
 				nulls.Add(vec.GetNulls(), uint64(rowIdx))
 			} else {
 				// origin float32 data type
-<<<<<<< HEAD
-				if vec.GetType().Precision < 0 {
-=======
-				if vec.Typ.Scale < 0 || vec.Typ.Width == 0 {
->>>>>>> 1d72c40b
+				if vec.GetType().Scale < 0 || vec.GetType().Width == 0 {
 					d, err := strconv.ParseFloat(field, 32)
 					if err != nil {
 						logutil.Errorf("parse field[%v] err:%v", field, err)
@@ -1254,11 +1250,7 @@
 					cols[rowIdx] = float32(d)
 					continue
 				}
-<<<<<<< HEAD
-				d, err := types.Decimal128_FromStringWithScale(field, vec.GetType().Width, vec.GetType().Precision)
-=======
-				d, err := types.Decimal128_FromStringWithScale(field, vec.Typ.Width, vec.Typ.Scale)
->>>>>>> 1d72c40b
+				d, err := types.Decimal128_FromStringWithScale(field, vec.GetType().Width, vec.GetType().Scale)
 				if err != nil {
 					logutil.Errorf("parse field[%v] err:%v", field, err)
 					return moerr.NewInternalError(param.Ctx, "the input value '%v' is not float32 type for column %d", field, colIdx)
@@ -1271,11 +1263,7 @@
 				nulls.Add(vec.GetNulls(), uint64(rowIdx))
 			} else {
 				// origin float64 data type
-<<<<<<< HEAD
-				if vec.GetType().Precision < 0 {
-=======
-				if vec.Typ.Scale < 0 || vec.Typ.Width == 0 {
->>>>>>> 1d72c40b
+				if vec.GetType().Scale < 0 || vec.GetType().Width == 0 {
 					d, err := strconv.ParseFloat(field, 64)
 					if err != nil {
 						logutil.Errorf("parse field[%v] err:%v", field, err)
@@ -1284,11 +1272,7 @@
 					cols[rowIdx] = d
 					continue
 				}
-<<<<<<< HEAD
-				d, err := types.Decimal128_FromStringWithScale(field, vec.GetType().Width, vec.GetType().Precision)
-=======
-				d, err := types.Decimal128_FromStringWithScale(field, vec.Typ.Width, vec.Typ.Scale)
->>>>>>> 1d72c40b
+				d, err := types.Decimal128_FromStringWithScale(field, vec.GetType().Width, vec.GetType().Scale)
 				if err != nil {
 					logutil.Errorf("parse field[%v] err:%v", field, err)
 					return moerr.NewInternalError(param.Ctx, "the input value '%v' is not float64 type for column %d", field, colIdx)
@@ -1350,11 +1334,7 @@
 			if isNullOrEmpty {
 				nulls.Add(vec.GetNulls(), uint64(rowIdx))
 			} else {
-<<<<<<< HEAD
-				d, err := types.ParseTime(field, vec.GetType().Precision)
-=======
-				d, err := types.ParseTime(field, vec.Typ.Scale)
->>>>>>> 1d72c40b
+				d, err := types.ParseTime(field, vec.GetType().Scale)
 				if err != nil {
 					logutil.Errorf("parse field[%v] err:%v", field, err)
 					return moerr.NewInternalError(param.Ctx, "the input value '%v' is not Time type for column %d", field, colIdx)
@@ -1366,11 +1346,7 @@
 			if isNullOrEmpty {
 				nulls.Add(vec.GetNulls(), uint64(rowIdx))
 			} else {
-<<<<<<< HEAD
-				d, err := types.ParseDatetime(field, vec.GetType().Precision)
-=======
-				d, err := types.ParseDatetime(field, vec.Typ.Scale)
->>>>>>> 1d72c40b
+				d, err := types.ParseDatetime(field, vec.GetType().Scale)
 				if err != nil {
 					logutil.Errorf("parse field[%v] err:%v", field, err)
 					return moerr.NewInternalError(param.Ctx, "the input value '%v' is not Datetime type for column %d", field, colIdx)
@@ -1413,11 +1389,7 @@
 				nulls.Add(vec.GetNulls(), uint64(rowIdx))
 			} else {
 				t := time.Local
-<<<<<<< HEAD
-				d, err := types.ParseTimestamp(t, field, vec.GetType().Precision)
-=======
-				d, err := types.ParseTimestamp(t, field, vec.Typ.Scale)
->>>>>>> 1d72c40b
+				d, err := types.ParseTimestamp(t, field, vec.GetType().Scale)
 				if err != nil {
 					logutil.Errorf("parse field[%v] err:%v", field, err)
 					return moerr.NewInternalError(param.Ctx, "the input value '%v' is not Timestamp type for column %d", field, colIdx)
