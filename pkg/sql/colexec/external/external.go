--- conflicted
+++ resolved
@@ -78,10 +78,6 @@
 		param.maxBatchSize = proc.Lim.MaxMsgSize
 	}
 	param.maxBatchSize = uint64(float64(param.maxBatchSize) * 0.6)
-<<<<<<< HEAD
-
-=======
->>>>>>> 0ea4925d
 	if param.Extern.Format == tree.JSONLINE {
 		if param.Extern.JsonData != tree.OBJECT && param.Extern.JsonData != tree.ARRAY {
 			param.Fileparam.End = true
@@ -279,82 +275,11 @@
 	return false
 }
 
-<<<<<<< HEAD
-func ReadFile(param *tree.ExternParam, fileParam *ExFileparam, offset [][2]int, proc *process.Process) (io.ReadCloser, error) {
-	if param.Local {
-		return io.NopCloser(proc.LoadLocalReader), nil
-	}
-	fs, readPath, err := plan2.GetForETLWithType(param, fileParam.Filepath)
-=======
-// ReadDir support "etl:" and "/..." absolute path, NOT support relative path.
-func ReadDir(param *tree.ExternParam) (fileList []string, fileSize []int64, err error) {
-	filePath := strings.TrimSpace(param.Filepath)
-	if strings.HasPrefix(filePath, "etl:") {
-		filePath = path.Clean(filePath)
-	} else {
-		filePath = path.Clean("/" + filePath)
-	}
-
-	sep := "/"
-	pathDir := strings.Split(filePath, sep)
-	l := list.New()
-	l2 := list.New()
-	if pathDir[0] == "" {
-		l.PushBack(sep)
-	} else {
-		l.PushBack(pathDir[0])
-	}
-
-	for i := 1; i < len(pathDir); i++ {
-		length := l.Len()
-		for j := 0; j < length; j++ {
-			prefix := l.Front().Value.(string)
-			fs, readPath, err := GetForETLWithType(param, prefix)
-			if err != nil {
-				return nil, nil, err
-			}
-			entries, err := fs.List(param.Ctx, readPath)
-			if err != nil {
-				return nil, nil, err
-			}
-			for _, entry := range entries {
-				if !entry.IsDir && i+1 != len(pathDir) {
-					continue
-				}
-				if entry.IsDir && i+1 == len(pathDir) {
-					continue
-				}
-				matched, err := path.Match(pathDir[i], entry.Name)
-				if err != nil {
-					return nil, nil, err
-				}
-				if !matched {
-					continue
-				}
-				l.PushBack(path.Join(l.Front().Value.(string), entry.Name))
-				if !entry.IsDir {
-					l2.PushBack(entry.Size)
-				}
-			}
-			l.Remove(l.Front())
-		}
-	}
-	len := l.Len()
-	for j := 0; j < len; j++ {
-		fileList = append(fileList, l.Front().Value.(string))
-		l.Remove(l.Front())
-		fileSize = append(fileSize, l2.Front().Value.(int64))
-		l2.Remove(l2.Front())
-	}
-	return fileList, fileSize, err
-}
-
 func ReadFile(param *ExternalParam, proc *process.Process) (io.ReadCloser, error) {
 	if param.Extern.Local {
 		return io.NopCloser(proc.LoadLocalReader), nil
 	}
-	fs, readPath, err := GetForETLWithType(param.Extern, param.Fileparam.Filepath)
->>>>>>> 0ea4925d
+	fs, readPath, err := plan2.GetForETLWithType(param.Extern, param.Fileparam.Filepath)
 	if err != nil {
 		return nil, err
 	}
