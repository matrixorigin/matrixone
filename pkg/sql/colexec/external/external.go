// Copyright 2022 Matrix Origin
//
// Licensed under the Apache License, Version 2.0 (the "License");
// you may not use this file except in compliance with the License.
// You may obtain a copy of the License at
//
//      http://www.apache.org/licenses/LICENSE-2.0
//
// Unless required by applicable law or agreed to in writing, software
// distributed under the License is distributed on an "AS IS" BASIS,
// WITHOUT WARRANTIES OR CONDITIONS OF ANY KIND, either express or implied.
// See the License for the specific language governing permissions and
// limitations under the License.

package external

import (
	"bytes"
	"compress/bzip2"
	"compress/flate"
	"compress/gzip"
	"compress/zlib"
	"container/list"
	"encoding/csv"
	"encoding/json"
	"fmt"
	"io"
	"math"
	"path"
<<<<<<< HEAD
	"path/filepath"
	"regexp"
=======
	"strconv"
>>>>>>> aded4e15
	"strings"
	"sync/atomic"
	"time"

	"github.com/matrixorigin/matrixone/pkg/catalog"
	"github.com/matrixorigin/matrixone/pkg/common/moerr"
	"github.com/matrixorigin/matrixone/pkg/common/morpc"
	"github.com/matrixorigin/matrixone/pkg/common/mpool"
	"github.com/matrixorigin/matrixone/pkg/container/batch"
	"github.com/matrixorigin/matrixone/pkg/container/nulls"
	"github.com/matrixorigin/matrixone/pkg/container/types"
	"github.com/matrixorigin/matrixone/pkg/container/vector"
	"github.com/matrixorigin/matrixone/pkg/fileservice"
	"github.com/matrixorigin/matrixone/pkg/logutil"
	"github.com/matrixorigin/matrixone/pkg/pb/plan"
	"github.com/matrixorigin/matrixone/pkg/sql/parsers/tree"
	"github.com/matrixorigin/matrixone/pkg/vm/process"
	"github.com/matrixorigin/simdcsv"
	"github.com/pierrec/lz4"
)

var (
	ONE_BATCH_MAX_ROW = 40000
)

func String(arg any, buf *bytes.Buffer) {
	buf.WriteString("external output")
}

func Prepare(proc *process.Process, arg any) error {
	param := arg.(*Argument).Es
	if proc.Lim.MaxMsgSize == 0 {
		param.maxBatchSize = uint64(morpc.GetMessageSize())
	} else {
		param.maxBatchSize = proc.Lim.MaxMsgSize
	}
	param.maxBatchSize = uint64(float64(param.maxBatchSize) * 0.6)
	param.extern = &tree.ExternParam{}
	err := json.Unmarshal([]byte(param.CreateSql), param.extern)
	if err != nil {
		param.Fileparam.End = true
		return err
	}
	if param.extern.ScanType == tree.S3 {
		if err := InitS3Param(param.extern); err != nil {
			return err
		}
	} else {
		if err := InitInfileParam(param.extern); err != nil {
			return err
		}
	}
	if param.extern.Format == tree.JSONLINE {
		if param.extern.JsonData != tree.OBJECT && param.extern.JsonData != tree.ARRAY {
			param.Fileparam.End = true
			return moerr.NewNotSupported("the jsonline format '%s' is not supported now", param.extern.JsonData)
		}
	}
	param.extern.FileService = proc.FileService
	param.extern.Ctx = proc.Ctx
	param.IgnoreLineTag = int(param.extern.Tail.IgnoredLines)
	param.IgnoreLine = param.IgnoreLineTag
	if len(param.FileList) == 0 {
		logutil.Warnf("no such file '%s'", param.extern.Filepath)
		param.Fileparam.End = true
	}
	param.Fileparam.FileCnt = len(param.FileList)
	param.Ctx = proc.Ctx
	return nil
}

func Call(idx int, proc *process.Process, arg any) (bool, error) {
	anal := proc.GetAnalyze(idx)
	anal.Start()
	defer anal.Stop()
	anal.Input(nil)
	param := arg.(*Argument).Es
	if param.Fileparam.End {
		proc.SetInputBatch(nil)
		return true, nil
	}
	if param.plh == nil {
		if param.Fileparam.FileIndex >= len(param.FileList) {
			proc.SetInputBatch(nil)
			return true, nil
		}
		param.extern.Filepath = param.FileList[param.Fileparam.FileIndex]
		param.Fileparam.FileIndex++
	}
	bat, err := ScanFileData(param, proc)
	if err != nil {
		param.Fileparam.End = true
		return false, err
	}
	proc.SetInputBatch(bat)
	anal.Output(bat)
	anal.Alloc(int64(bat.Size()))
	return false, nil
}

func InitInfileParam(param *tree.ExternParam) error {
	for i := 0; i < len(param.Option); i += 2 {
		switch strings.ToLower(param.Option[i]) {
		case "filepath":
			param.Filepath = param.Option[i+1]
		case "compression":
			param.CompressType = param.Option[i+1]
		case "format":
			format := strings.ToLower(param.Option[i+1])
			if format != tree.CSV && format != tree.JSONLINE {
				return moerr.NewBadConfig("the format '%s' is not supported", format)
			}
			param.Format = format
		case "jsondata":
			jsondata := strings.ToLower(param.Option[i+1])
			if jsondata != tree.OBJECT && jsondata != tree.ARRAY {
				return moerr.NewBadConfig("the jsondata '%s' is not supported", jsondata)
			}
			param.JsonData = jsondata
			param.Format = tree.JSONLINE
		default:
			return moerr.NewBadConfig("the keyword '%s' is not support", strings.ToLower(param.Option[i]))
		}
	}
	if len(param.Filepath) == 0 {
		return moerr.NewBadConfig("the filepath must be specified")
	}
	if param.Format == tree.JSONLINE && len(param.JsonData) == 0 {
		return moerr.NewBadConfig("the jsondata must be specified")
	}
	if len(param.Format) == 0 {
		param.Format = tree.CSV
	}
	return nil
}

func InitS3Param(param *tree.ExternParam) error {
	param.S3Param = &tree.S3Parameter{}
	for i := 0; i < len(param.Option); i += 2 {
		switch strings.ToLower(param.Option[i]) {
		case "endpoint":
			param.S3Param.Endpoint = param.Option[i+1]
		case "region":
			param.S3Param.Region = param.Option[i+1]
		case "access_key_id":
			param.S3Param.APIKey = param.Option[i+1]
		case "secret_access_key":
			param.S3Param.APISecret = param.Option[i+1]
		case "bucket":
			param.S3Param.Bucket = param.Option[i+1]
		case "filepath":
			param.Filepath = param.Option[i+1]
		case "compression":
			param.CompressType = param.Option[i+1]
		case "format":
			format := strings.ToLower(param.Option[i+1])
			if format != tree.CSV && format != tree.JSONLINE {
				return moerr.NewBadConfig("the format '%s' is not supported", format)
			}
			param.Format = format
		case "jsondata":
			jsondata := strings.ToLower(param.Option[i+1])
			if jsondata != tree.OBJECT && jsondata != tree.ARRAY {
				return moerr.NewBadConfig("the jsondata '%s' is not supported", jsondata)
			}
			param.JsonData = jsondata
			param.Format = tree.JSONLINE

		default:
			return moerr.NewBadConfig("the keyword '%s' is not support", strings.ToLower(param.Option[i]))
		}
	}
	if param.Format == tree.JSONLINE && len(param.JsonData) == 0 {
		return moerr.NewBadConfig("the jsondata must be specified")
	}
	if len(param.Format) == 0 {
		param.Format = tree.CSV
	}
	return nil
}

func judgeContainAccount(expr *plan.Expr) (bool, []string) {
	expr_F, ok := expr.Expr.(*plan.Expr_F)
	if !ok {
		return false, nil
	}
	if len(expr_F.F.Args) != 2 {
		return false, nil
	}
	if expr_F.F.Func.ObjName == "or" {
		var ret []string
		for i := 0; i < len(expr_F.F.Args); i++ {
			flag, tmp := judgeContainAccount(expr_F.F.Args[i])
			if flag {
				ret = append(ret, tmp...)
			}
		}
		return len(ret) != 0, ret
	}
	expr_Col, ok := expr_F.F.Args[0].Expr.(*plan.Expr_Col)
	if !ok || !strings.Contains(expr_Col.Col.Name, "account") {
		return false, nil
	}
	_, ok = expr_F.F.Args[1].Expr.(*plan.Expr_C)
	if !ok {
		return false, nil
	}

	str := expr_F.F.Args[1].Expr.(*plan.Expr_C).C.GetSval()
	if str == "" {
		return false, nil
	}
	return true, []string{str}
}

func FliterByAccount(node *plan.Node, proc *process.Process, fileList []string) ([]string, error) {
	filterList := make([][]string, 0)
	for i := 0; i < len(node.FilterList); i++ {
		if ok, str := judgeContainAccount(node.FilterList[i]); ok {
			filterList = append(filterList, str)
		}
	}
	if len(filterList) == 0 {
		return fileList, nil
	}
	ret := make([]string, 0)
	for i := 0; i < len(fileList); i++ {
		flag := false
		for j := 0; j < len(filterList); j++ {
			flag = false
			for k := 0; k < len(fileList[j]); k++ {
				if ok, _ := regexp.MatchString(filterList[j][k], fileList[i]); ok {
					flag = true
					break
				}
			}
			if !flag {
				flag = false
				break
			}
		}
		if flag {
			ret = append(ret, fileList[i])
		}
	}
	return ret, nil
}

func GetForETLWithType(param *tree.ExternParam, prefix string) (res fileservice.ETLFileService, readPath string, err error) {
	if param.ScanType == tree.S3 {
		var err error
		buf := new(strings.Builder)
		w := csv.NewWriter(buf)
		if param.S3Param.APIKey == "" && param.S3Param.APISecret == "" {
			err = w.Write([]string{"s3-no-key", param.S3Param.Endpoint, param.S3Param.Region, param.S3Param.Bucket, ""})
		} else {
			err = w.Write([]string{"s3", param.S3Param.Endpoint, param.S3Param.Region, param.S3Param.Bucket, param.S3Param.APIKey, param.S3Param.APISecret, ""})
		}
		if err != nil {
			return nil, "", err
		}
		w.Flush()
		return fileservice.GetForETL(nil, fileservice.JoinPath(buf.String(), prefix))
	}
	return fileservice.GetForETL(param.FileService, prefix)
}

func ReadDir(param *tree.ExternParam) (fileList []string, err error) {
	filePath := strings.TrimSpace(param.Filepath)
	filePath = path.Clean(filePath)
	sep := "/"
	pathDir := strings.Split(filePath, sep)
	l := list.New()
	if pathDir[0] == "" {
		l.PushBack(sep)
	} else {
		l.PushBack(pathDir[0])
	}

	for i := 1; i < len(pathDir); i++ {
		length := l.Len()
		for j := 0; j < length; j++ {
			prefix := l.Front().Value.(string)
			fs, readPath, err := GetForETLWithType(param, prefix)
			if err != nil {
				return nil, err
			}
			entries, err := fs.List(param.Ctx, readPath)
			if err != nil {
				return nil, err
			}
			for _, entry := range entries {
				if !entry.IsDir && i+1 != len(pathDir) {
					continue
				}
				if entry.IsDir && i+1 == len(pathDir) {
					continue
				}
				matched, err := path.Match(pathDir[i], entry.Name)
				if err != nil {
					return nil, err
				}
				if !matched {
					continue
				}
				l.PushBack(path.Join(l.Front().Value.(string), entry.Name))
			}
			l.Remove(l.Front())
		}
	}
	len := l.Len()
	for j := 0; j < len; j++ {
		fileList = append(fileList, l.Front().Value.(string))
		l.Remove(l.Front())
	}
	return fileList, err
}

func ReadFile(param *tree.ExternParam) (io.ReadCloser, error) {
	fs, readPath, err := GetForETLWithType(param, param.Filepath)
	if err != nil {
		return nil, err
	}
	var r io.ReadCloser
	vec := fileservice.IOVector{
		FilePath: readPath,
		Entries: []fileservice.IOEntry{
			0: {
				Offset:            0,
				Size:              -1,
				ReadCloserForRead: &r,
			},
		},
	}
	err = fs.Read(param.Ctx, &vec)
	if err != nil {
		return nil, err
	}
	return r, nil
}

func getCompressType(param *tree.ExternParam) string {
	if param.CompressType != "" && param.CompressType != tree.AUTO {
		return param.CompressType
	}
	index := strings.LastIndex(param.Filepath, ".")
	if index == -1 {
		return tree.NOCOMPRESS
	}
	tail := string([]byte(param.Filepath)[index+1:])
	switch tail {
	case "gz":
		return tree.GZIP
	case "bz2":
		return tree.BZIP2
	case "lz4":
		return tree.LZ4
	default:
		return tree.NOCOMPRESS
	}
}

func getUnCompressReader(param *tree.ExternParam, r io.ReadCloser) (io.ReadCloser, error) {
	switch strings.ToLower(getCompressType(param)) {
	case tree.NOCOMPRESS:
		return r, nil
	case tree.GZIP:
		r, err := gzip.NewReader(r)
		if err != nil {
			return nil, err
		}
		return r, nil
	case tree.BZIP2:
		return io.NopCloser(bzip2.NewReader(r)), nil
	case tree.FLATE:
		r = flate.NewReader(r)
		return r, nil
	case tree.ZLIB:
		r, err := zlib.NewReader(r)
		if err != nil {
			return nil, err
		}
		return r, nil
	case tree.LZ4:
		return io.NopCloser(lz4.NewReader(r)), nil
	case tree.LZW:
		return nil, moerr.NewInternalError("the compress type '%s' is not support now", param.CompressType)
	default:
		return nil, moerr.NewInternalError("the compress type '%s' is not support now", param.CompressType)
	}
}

func makeBatch(param *ExternalParam, batchSize int, mp *mpool.MPool) *batch.Batch {
	batchData := batch.New(true, param.Attrs)
	//alloc space for vector
	for i := 0; i < len(param.Attrs); i++ {
		typ := types.New(types.T(param.Cols[i].Typ.Id), param.Cols[i].Typ.Width, param.Cols[i].Typ.Scale, param.Cols[i].Typ.Precision)
		vec := vector.NewOriginal(typ)
		vector.PreAlloc(vec, batchSize, batchSize, mp)
		vec.SetOriginal(false)
		batchData.Vecs[i] = vec
	}
	return batchData
}

func deleteEnclosed(param *ExternalParam, plh *ParseLineHandler) {
	close := param.extern.Tail.Fields.EnclosedBy
	if close == '"' || close == 0 {
		return
	}
	for rowIdx := 0; rowIdx < plh.batchSize; rowIdx++ {
		Line := plh.simdCsvLineArray[rowIdx]
		for i := 0; i < len(Line); i++ {
			len := len(Line[i])
			if len < 2 {
				continue
			}
			if Line[i][0] == close && Line[i][len-1] == close {
				Line[i] = Line[i][1 : len-1]
			}
		}
	}
}

func GetBatchData(param *ExternalParam, plh *ParseLineHandler, proc *process.Process) (*batch.Batch, error) {
	bat := makeBatch(param, plh.batchSize, proc.Mp())
	var (
		Line []string
		err  error
	)
	deleteEnclosed(param, plh)
	for rowIdx := 0; rowIdx < plh.batchSize; rowIdx++ {
		Line = plh.simdCsvLineArray[rowIdx]
		if param.extern.Format == tree.JSONLINE {
			Line, err = transJson2Lines(Line[0], param.Attrs, param.extern.JsonData)
			if err != nil {
				return nil, err
			}
			plh.simdCsvLineArray[rowIdx] = Line
		}
		err = getOneRowData(bat, Line, rowIdx, param, proc.Mp())
		if err != nil {
			return nil, err
		}
	}

	n := vector.Length(bat.Vecs[0])
	sels := proc.Mp().GetSels()
	if n > cap(sels) {
		proc.Mp().PutSels(sels)
		sels = make([]int64, n)
	}
	bat.Zs = sels[:n]
	for k := 0; k < n; k++ {
		bat.Zs[k] = 1
	}
	return bat, nil
}

// GetSimdcsvReader get file reader from external file
func GetSimdcsvReader(param *ExternalParam) (*ParseLineHandler, error) {
	var err error
	param.reader, err = ReadFile(param.extern)
	if err != nil {
		return nil, err
	}
	param.reader, err = getUnCompressReader(param.extern, param.reader)
	if err != nil {
		return nil, err
	}

	channelSize := 100
	plh := &ParseLineHandler{}
	plh.simdCsvGetParsedLinesChan = atomic.Value{}
	plh.simdCsvGetParsedLinesChan.Store(make(chan simdcsv.LineOut, channelSize))
	if param.extern.Tail.Fields == nil {
		param.extern.Tail.Fields = &tree.Fields{Terminated: ","}
	}
	if param.extern.Format == tree.JSONLINE {
		param.extern.Tail.Fields.Terminated = "\t"
	}
	plh.simdCsvReader = simdcsv.NewReaderWithOptions(param.reader,
		rune(param.extern.Tail.Fields.Terminated[0]),
		'#',
		true,
		true)

	return plh, nil
}

// ScanFileData read batch data from external file
func ScanFileData(param *ExternalParam, proc *process.Process) (*batch.Batch, error) {
	var bat *batch.Batch
	var err error
	var cnt int
	if param.plh == nil {
		param.IgnoreLine = param.IgnoreLineTag
		param.plh, err = GetSimdcsvReader(param)
		if err != nil {
			return nil, err
		}
	}
	plh := param.plh
	plh.simdCsvLineArray = make([][]string, ONE_BATCH_MAX_ROW)
	finish := false
	plh.simdCsvLineArray, cnt, finish, err = plh.simdCsvReader.ReadLimitSize(ONE_BATCH_MAX_ROW, proc.Ctx, param.maxBatchSize, plh.simdCsvLineArray)
	if err != nil {
		return nil, err
	}

	if finish {
		err := param.reader.Close()
		if err != nil {
			logutil.Errorf("close file failed. err:%v", err)
		}
		plh.simdCsvReader.Close()
		param.plh = nil
		param.Fileparam.FileFin++
		if param.Fileparam.FileFin >= param.Fileparam.FileCnt {
			param.Fileparam.End = true
		}
	}
	if param.IgnoreLine != 0 {
		if cnt >= param.IgnoreLine {
			plh.simdCsvLineArray = plh.simdCsvLineArray[param.IgnoreLine:cnt]
			cnt -= param.IgnoreLine
		} else {
			plh.simdCsvLineArray = nil
			cnt = 0
		}
		param.IgnoreLine = 0
	}
	plh.batchSize = cnt
	bat, err = GetBatchData(param, plh, proc)
	if err != nil {
		return nil, err
	}
	bat.Cnt = 1
	return bat, nil
}

func transJson2Lines(str string, attrs []string, jsonData string) ([]string, error) {
	switch jsonData {
	case tree.OBJECT:
		return transJsonObject2Lines(str, attrs)
	case tree.ARRAY:
		return transJsonArray2Lines(str, attrs)
	default:
		return nil, moerr.NewNotSupported("the jsonline format '%s' is not support now", jsonData)
	}
}

func transJsonObject2Lines(str string, attrs []string) ([]string, error) {
	var (
		err error
		res = make([]string, 0, len(attrs))
	)
	var jsonMap map[string]interface{}
	err = json.Unmarshal([]byte(str), &jsonMap)
	if err != nil {
		logutil.Errorf("json unmarshal err:%v", err)
		return nil, err
	}
	if len(jsonMap) < len(attrs) {
		return nil, errColumnCntLarger
	}
	for _, attr := range attrs {
		if val, ok := jsonMap[attr]; ok {
			res = append(res, fmt.Sprintf("%v", val))
		} else {
			return nil, moerr.NewInvalidInput("the attr %s is not in json", attr)
		}
	}
	return res, nil
}

func transJsonArray2Lines(str string, attrs []string) ([]string, error) {
	var (
		err error
		res = make([]string, 0, len(attrs))
	)
	var jsonArray []interface{}
	err = json.Unmarshal([]byte(str), &jsonArray)
	if err != nil {
		logutil.Errorf("json unmarshal err:%v", err)
		return nil, err
	}
	if len(jsonArray) < len(attrs) {
		return nil, errColumnCntLarger
	}
	for idx := range attrs {
		res = append(res, fmt.Sprintf("%v", jsonArray[idx]))
	}
	return res, nil
}

func getNullFlag(param *ExternalParam, attr, field string) bool {
	list := param.extern.NullMap[attr]
	for i := 0; i < len(list); i++ {
		field = strings.ToLower(field)
		if list[i] == field {
			return true
		}
	}
	return false
}

const NULL_FLAG = "\\N"

func judgeInteger(field string) bool {
	for i := 0; i < len(field); i++ {
		if field[i] == '-' || field[i] == '+' {
			continue
		}
		if field[i] > '9' || field[i] < '0' {
			return false
		}
	}
	return true
}

func getStrFromLine(Line []string, colIdx int, param *ExternalParam) (string, error) {
	if i, ok := param.Name2ColIndex[param.Attrs[colIdx]]; ok {
		if int(i) >= len(Line) {
			return "", errColumnCntLarger
		}
		return Line[i], nil
	} else {
		if catalog.ContainExternalHidenCol(param.Attrs[colIdx]) {
			return param.extern.Filepath, nil
		}
	}
	return "", errColumnCntLarger
}

func getOneRowData(bat *batch.Batch, Line []string, rowIdx int, param *ExternalParam, mp *mpool.MPool) error {
	for colIdx := range param.Attrs {
		field, err := getStrFromLine(Line, colIdx, param)
		if err != nil {
			return err
		}
		id := types.T(param.Cols[colIdx].Typ.Id)
		if id != types.T_char && id != types.T_varchar {
			field = strings.TrimSpace(field)
		}
		vec := bat.Vecs[colIdx]
		isNullOrEmpty := field == NULL_FLAG
		if id != types.T_char && id != types.T_varchar && id != types.T_json && id != types.T_blob && id != types.T_text {
			isNullOrEmpty = isNullOrEmpty || len(field) == 0
		}
		isNullOrEmpty = isNullOrEmpty || (getNullFlag(param, param.Attrs[colIdx], field))
		switch id {
		case types.T_bool:
			cols := vector.MustTCols[bool](vec)
			if isNullOrEmpty {
				nulls.Add(vec.Nsp, uint64(rowIdx))
			} else {
				if field == "true" || field == "1" {
					cols[rowIdx] = true
				} else if field == "false" || field == "0" {
					cols[rowIdx] = false
				} else {
					return moerr.NewInternalError("the input value '%s' is not bool type for column %d", field, colIdx)
				}
			}
		case types.T_int8:
			cols := vector.MustTCols[int8](vec)
			if isNullOrEmpty {
				nulls.Add(vec.Nsp, uint64(rowIdx))
			} else {
				if judgeInteger(field) {
					d, err := strconv.ParseInt(field, 10, 8)
					if err != nil {
						logutil.Errorf("parse field[%v] err:%v", field, err)
						return moerr.NewInternalError("the input value '%v' is not int8 type for column %d", field, colIdx)
					}
					cols[rowIdx] = int8(d)
				} else {
					d, err := strconv.ParseFloat(field, 64)
					if err != nil || d < math.MinInt8 || d > math.MaxInt8 {
						logutil.Errorf("parse field[%v] err:%v", field, err)
						return moerr.NewInternalError("the input value '%v' is not int8 type for column %d", field, colIdx)
					}
					cols[rowIdx] = int8(d)
				}
			}
		case types.T_int16:
			cols := vector.MustTCols[int16](vec)
			if isNullOrEmpty {
				nulls.Add(vec.Nsp, uint64(rowIdx))
			} else {
				if judgeInteger(field) {
					d, err := strconv.ParseInt(field, 10, 16)
					if err != nil {
						logutil.Errorf("parse field[%v] err:%v", field, err)
						return moerr.NewInternalError("the input value '%v' is not int16 type for column %d", field, colIdx)
					}
					cols[rowIdx] = int16(d)
				} else {
					d, err := strconv.ParseFloat(field, 64)
					if err != nil || d < math.MinInt16 || d > math.MaxInt16 {
						logutil.Errorf("parse field[%v] err:%v", field, err)
						return moerr.NewInternalError("the input value '%v' is not int16 type for column %d", field, colIdx)
					}
					cols[rowIdx] = int16(d)
				}
			}
		case types.T_int32:
			cols := vector.MustTCols[int32](vec)
			if isNullOrEmpty {
				nulls.Add(vec.Nsp, uint64(rowIdx))
			} else {
				if judgeInteger(field) {
					d, err := strconv.ParseInt(field, 10, 32)
					if err != nil {
						logutil.Errorf("parse field[%v] err:%v", field, err)
						return moerr.NewInternalError("the input value '%v' is not int32 type for column %d", field, colIdx)
					}
					cols[rowIdx] = int32(d)
				} else {
					d, err := strconv.ParseFloat(field, 64)
					if err != nil || d < math.MinInt32 || d > math.MaxInt32 {
						logutil.Errorf("parse field[%v] err:%v", field, err)
						return moerr.NewInternalError("the input value '%v' is not int32 type for column %d", field, colIdx)
					}
					cols[rowIdx] = int32(d)
				}
			}
		case types.T_int64:
			cols := vector.MustTCols[int64](vec)
			if isNullOrEmpty {
				nulls.Add(vec.Nsp, uint64(rowIdx))
			} else {
				if judgeInteger(field) {
					d, err := strconv.ParseInt(field, 10, 64)
					if err != nil {
						logutil.Errorf("parse field[%v] err:%v", field, err)
						return moerr.NewInternalError("the input value '%v' is not int64 type for column %d", field, colIdx)
					}
					cols[rowIdx] = d
				} else {
					d, err := strconv.ParseFloat(field, 64)
					if err != nil || d < math.MinInt64 || d > math.MaxInt64 {
						logutil.Errorf("parse field[%v] err:%v", field, err)
						return moerr.NewInternalError("the input value '%v' is not int64 type for column %d", field, colIdx)
					}
					cols[rowIdx] = int64(d)
				}
			}
		case types.T_uint8:
			cols := vector.MustTCols[uint8](vec)
			if isNullOrEmpty {
				nulls.Add(vec.Nsp, uint64(rowIdx))
			} else {
				if judgeInteger(field) {
					d, err := strconv.ParseUint(field, 10, 8)
					if err != nil {
						logutil.Errorf("parse field[%v] err:%v", field, err)
						return moerr.NewInternalError("the input value '%v' is not uint8 type for column %d", field, colIdx)
					}
					cols[rowIdx] = uint8(d)
				} else {
					d, err := strconv.ParseFloat(field, 64)
					if err != nil || d < 0 || d > math.MaxUint8 {
						logutil.Errorf("parse field[%v] err:%v", field, err)
						return moerr.NewInternalError("the input value '%v' is not uint8 type for column %d", field, colIdx)
					}
					cols[rowIdx] = uint8(d)
				}
			}
		case types.T_uint16:
			cols := vector.MustTCols[uint16](vec)
			if isNullOrEmpty {
				nulls.Add(vec.Nsp, uint64(rowIdx))
			} else {
				if judgeInteger(field) {
					d, err := strconv.ParseUint(field, 10, 16)
					if err != nil {
						logutil.Errorf("parse field[%v] err:%v", field, err)
						return moerr.NewInternalError("the input value '%v' is not uint16 type for column %d", field, colIdx)
					}
					cols[rowIdx] = uint16(d)
				} else {
					d, err := strconv.ParseFloat(field, 64)
					if err != nil || d < 0 || d > math.MaxUint16 {
						logutil.Errorf("parse field[%v] err:%v", field, err)
						return moerr.NewInternalError("the input value '%v' is not uint16 type for column %d", field, colIdx)
					}
					cols[rowIdx] = uint16(d)
				}
			}
		case types.T_uint32:
			cols := vector.MustTCols[uint32](vec)
			if isNullOrEmpty {
				nulls.Add(vec.Nsp, uint64(rowIdx))
			} else {
				if judgeInteger(field) {
					d, err := strconv.ParseUint(field, 10, 32)
					if err != nil {
						logutil.Errorf("parse field[%v] err:%v", field, err)
						return moerr.NewInternalError("the input value '%v' is not uint32 type for column %d", field, colIdx)
					}
					cols[rowIdx] = uint32(d)
				} else {
					d, err := strconv.ParseFloat(field, 64)
					if err != nil || d < 0 || d > math.MaxUint32 {
						logutil.Errorf("parse field[%v] err:%v", field, err)
						return moerr.NewInternalError("the input value '%v' is not uint32 type for column %d", field, colIdx)
					}
					cols[rowIdx] = uint32(d)
				}
			}
		case types.T_uint64:
			cols := vector.MustTCols[uint64](vec)
			if isNullOrEmpty {
				nulls.Add(vec.Nsp, uint64(rowIdx))
			} else {
				if judgeInteger(field) {
					d, err := strconv.ParseUint(field, 10, 64)
					if err != nil {
						logutil.Errorf("parse field[%v] err:%v", field, err)
						return moerr.NewInternalError("the input value '%v' is not uint64 type for column %d", field, colIdx)
					}
					cols[rowIdx] = d
				} else {
					d, err := strconv.ParseFloat(field, 64)
					if err != nil || d < 0 || d > math.MaxUint64 {
						logutil.Errorf("parse field[%v] err:%v", field, err)
						return moerr.NewInternalError("the input value '%v' is not uint64 type for column %d", field, colIdx)
					}
					cols[rowIdx] = uint64(d)
				}
			}
		case types.T_float32:
			cols := vector.MustTCols[float32](vec)
			if isNullOrEmpty {
				nulls.Add(vec.Nsp, uint64(rowIdx))
			} else {
				// origin float32 data type
				if vec.Typ.Precision < 0 {
					d, err := strconv.ParseFloat(field, 32)
					if err != nil {
						logutil.Errorf("parse field[%v] err:%v", field, err)
						return moerr.NewInternalError("the input value '%v' is not float32 type for column %d", field, colIdx)
					}
					cols[rowIdx] = float32(d)
					continue
				}
				d, err := types.Decimal128_FromStringWithScale(field, vec.Typ.Width, vec.Typ.Precision)
				if err != nil {
					logutil.Errorf("parse field[%v] err:%v", field, err)
					return moerr.NewInternalError("the input value '%v' is not float32 type for column %d", field, colIdx)
				}
				cols[rowIdx] = float32(d.ToFloat64())
			}
		case types.T_float64:
			cols := vector.MustTCols[float64](vec)
			if isNullOrEmpty {
				nulls.Add(vec.Nsp, uint64(rowIdx))
			} else {
				// origin float64 data type
				if vec.Typ.Precision < 0 {
					d, err := strconv.ParseFloat(field, 64)
					if err != nil {
						logutil.Errorf("parse field[%v] err:%v", field, err)
						return moerr.NewInternalError("the input value '%v' is not float64 type for column %d", field, colIdx)
					}
					cols[rowIdx] = d
					continue
				}
				d, err := types.Decimal128_FromStringWithScale(field, vec.Typ.Width, vec.Typ.Precision)
				if err != nil {
					logutil.Errorf("parse field[%v] err:%v", field, err)
					return moerr.NewInternalError("the input value '%v' is not float64 type for column %d", field, colIdx)
				}
				cols[rowIdx] = d.ToFloat64()
			}
		case types.T_char, types.T_varchar, types.T_blob, types.T_text:
			if isNullOrEmpty {
				nulls.Add(vec.Nsp, uint64(rowIdx))
			} else {
				// XXX Memory accounting?
				err := vector.SetStringAt(vec, rowIdx, field, mp)
				if err != nil {
					return err
				}
			}
		case types.T_json:
			if isNullOrEmpty {
				nulls.Add(vec.Nsp, uint64(rowIdx))
			} else {
				byteJson, err := types.ParseStringToByteJson(field)
				if err != nil {
					logutil.Errorf("parse field[%v] err:%v", field, err)
					return moerr.NewInternalError("the input value '%v' is not json type for column %d", field, colIdx)
				}
				jsonBytes, err := types.EncodeJson(byteJson)
				if err != nil {
					logutil.Errorf("encode json[%v] err:%v", field, err)
					return moerr.NewInternalError("the input value '%v' is not json type for column %d", field, colIdx)
				}
				err = vector.SetBytesAt(vec, rowIdx, jsonBytes, mp)
				if err != nil {
					return err
				}
			}
		case types.T_date:
			cols := vector.MustTCols[types.Date](vec)
			if isNullOrEmpty {
				nulls.Add(vec.Nsp, uint64(rowIdx))
			} else {
				d, err := types.ParseDateCast(field)
				if err != nil {
					logutil.Errorf("parse field[%v] err:%v", field, err)
					return moerr.NewInternalError("the input value '%v' is not Date type for column %d", field, colIdx)
				}
				cols[rowIdx] = d
			}
		case types.T_time:
			cols := vector.MustTCols[types.Time](vec)
			if isNullOrEmpty {
				nulls.Add(vec.Nsp, uint64(rowIdx))
			} else {
				d, err := types.ParseTime(field, vec.Typ.Precision)
				if err != nil {
					logutil.Errorf("parse field[%v] err:%v", field, err)
					return moerr.NewInternalError("the input value '%v' is not Time type for column %d", field, colIdx)
				}
				cols[rowIdx] = d
			}
		case types.T_datetime:
			cols := vector.MustTCols[types.Datetime](vec)
			if isNullOrEmpty {
				nulls.Add(vec.Nsp, uint64(rowIdx))
			} else {
				d, err := types.ParseDatetime(field, vec.Typ.Precision)
				if err != nil {
					logutil.Errorf("parse field[%v] err:%v", field, err)
					return moerr.NewInternalError("the input value '%v' is not Datetime type for column %d", field, colIdx)
				}
				cols[rowIdx] = d
			}
		case types.T_decimal64:
			cols := vector.MustTCols[types.Decimal64](vec)
			if isNullOrEmpty {
				nulls.Add(vec.Nsp, uint64(rowIdx))
			} else {
				d, err := types.Decimal64_FromStringWithScale(field, vec.Typ.Width, vec.Typ.Scale)
				if err != nil {
					// we tolerate loss of digits.
					if !moerr.IsMoErrCode(err, moerr.ErrDataTruncated) {
						logutil.Errorf("parse field[%v] err:%v", field, err)
						return moerr.NewInternalError("the input value '%v' is invalid Decimal64 type for column %d", field, colIdx)
					}
				}
				cols[rowIdx] = d
			}
		case types.T_decimal128:
			cols := vector.MustTCols[types.Decimal128](vec)
			if isNullOrEmpty {
				nulls.Add(vec.Nsp, uint64(rowIdx))
			} else {
				d, err := types.Decimal128_FromStringWithScale(field, vec.Typ.Width, vec.Typ.Scale)
				if err != nil {
					// we tolerate loss of digits.
					if !moerr.IsMoErrCode(err, moerr.ErrDataTruncated) {
						logutil.Errorf("parse field[%v] err:%v", field, err)
						return moerr.NewInternalError("the input value '%v' is invalid Decimal128 type for column %d", field, colIdx)
					}
				}
				cols[rowIdx] = d
			}
		case types.T_timestamp:
			cols := vector.MustTCols[types.Timestamp](vec)
			if isNullOrEmpty {
				nulls.Add(vec.Nsp, uint64(rowIdx))
			} else {
				t := time.Local
				d, err := types.ParseTimestamp(t, field, vec.Typ.Precision)
				if err != nil {
					logutil.Errorf("parse field[%v] err:%v", field, err)
					return moerr.NewInternalError("the input value '%v' is not Timestamp type for column %d", field, colIdx)
				}
				cols[rowIdx] = d
			}
		case types.T_uuid:
			cols := vector.MustTCols[types.Uuid](vec)
			if isNullOrEmpty {
				nulls.Add(vec.Nsp, uint64(rowIdx))
			} else {
				d, err := types.ParseUuid(field)
				if err != nil {
					logutil.Errorf("parse field[%v] err:%v", field, err)
					return moerr.NewInternalError("the input value '%v' is not uuid type for column %d", field, colIdx)
				}
				cols[rowIdx] = d
			}
		default:
			return moerr.NewInternalError("the value type %d is not support now", param.Cols[rowIdx].Typ.Id)
		}
	}
	return nil
}<|MERGE_RESOLUTION|>--- conflicted
+++ resolved
@@ -27,12 +27,8 @@
 	"io"
 	"math"
 	"path"
-<<<<<<< HEAD
-	"path/filepath"
 	"regexp"
-=======
 	"strconv"
->>>>>>> aded4e15
 	"strings"
 	"sync/atomic"
 	"time"
