// Copyright 2022 Matrix Origin
//
// Licensed under the Apache License, Version 2.0 (the "License");
// you may not use this file except in compliance with the License.
// You may obtain a copy of the License at
//
//      http://www.apache.org/licenses/LICENSE-2.0
//
// Unless required by applicable law or agreed to in writing, software
// distributed under the License is distributed on an "AS IS" BASIS,
// WITHOUT WARRANTIES OR CONDITIONS OF ANY KIND, either express or implied.
// See the License for the specific language governing permissions and
// limitations under the License.

package external

import (
	"bytes"
	"compress/bzip2"
	"compress/flate"
	"compress/gzip"
	"compress/zlib"
	"context"
	"encoding/json"
	"io"
	"math"
	"path"
	"strconv"
	"strings"
	"sync/atomic"
	"time"

	"github.com/matrixorigin/matrixone/pkg/common/moerr"
	"github.com/matrixorigin/matrixone/pkg/container/batch"
	"github.com/matrixorigin/matrixone/pkg/container/nulls"
	"github.com/matrixorigin/matrixone/pkg/container/types"
	"github.com/matrixorigin/matrixone/pkg/container/vector"
	"github.com/matrixorigin/matrixone/pkg/fileservice"
	"github.com/matrixorigin/matrixone/pkg/logutil"
	"github.com/matrixorigin/matrixone/pkg/sql/parsers/tree"
	"github.com/matrixorigin/matrixone/pkg/vm/process"
	"github.com/matrixorigin/simdcsv"
	"github.com/pierrec/lz4"
)

func String(arg any, buf *bytes.Buffer) {
	buf.WriteString("external output")
}

func Prepare(proc *process.Process, arg any) error {
	param := arg.(*Argument).Es
	param.mu.Lock()
	if param.Prepare || param.ScanEnd {
		param.mu.Unlock()
		return nil
	}
	param.batchSize = 40000
	param.extern = &tree.ExternParam{}
	err := json.Unmarshal([]byte(param.CreateSql), param.extern)
	if err != nil {
		param.ScanEnd = true
		param.mu.Unlock()
		return err
	}
	param.extern.FileService = proc.FileService
	param.IgnoreLineTag = int(param.extern.Tail.IgnoredLines)
	param.IgnoreLine = param.IgnoreLineTag
	fileList, err := ReadDir(param.extern)
	if err != nil {
		param.ScanEnd = true
		param.mu.Unlock()
		return err
	}

	if len(fileList) == 0 {
<<<<<<< HEAD
		param.ScanEnd = true
		param.mu.Unlock()
		return moerr.NewInternalError("no such file '%s'", param.extern.Filepath)
=======
		logutil.Warnf("no such file '%s'", param.extern.Filepath)
		param.End = true
>>>>>>> d0671ab6
	}
	param.FileList = fileList
	param.FileCnt = len(fileList)
	param.Prepare = true
	param.mu.Unlock()
	return nil
}

func Call(_ int, proc *process.Process, arg any) (bool, error) {
	param := arg.(*Argument).Es
	if param.ScanEnd {
		proc.SetInputBatch(nil)
		return true, nil
	}
	param.extern.Filepath = param.FileList[param.FileIndex]
	bat, err := ScanFileData(param, proc)
	if err != nil {
		param.ScanEnd = true
		return false, err
	}
	proc.SetInputBatch(bat)
	return false, nil
}

func ReadDir(param *tree.ExternParam) (fileList []string, err error) {
	dir, pattern := path.Split(param.Filepath)
	fs, readPath, err := fileservice.GetForETL(param.FileService, dir+"/")
	if err != nil {
		return nil, err
	}
	ctx := context.TODO()
	entries, err := fs.List(ctx, readPath)
	if err != nil {
		return nil, err
	}
	for _, entry := range entries {
		matched, _ := path.Match(pattern, entry.Name)
		if !matched {
			continue
		}
		fileList = append(fileList, path.Join(dir, entry.Name))
	}
	return
}

func ReadFile(param *tree.ExternParam) (io.ReadCloser, error) {
	fs, readPath, err := fileservice.GetForETL(param.FileService, param.Filepath)
	if err != nil {
		return nil, err
	}
	var r io.ReadCloser
	vec := fileservice.IOVector{
		FilePath: readPath,
		Entries: []fileservice.IOEntry{
			0: {
				Offset:            0,
				Size:              -1,
				ReadCloserForRead: &r,
			},
		},
	}
	ctx := context.TODO()
	err = fs.Read(ctx, &vec)
	if err != nil {
		return nil, err
	}
	return r, nil
}

func getCompressType(param *tree.ExternParam) string {
	if param.CompressType != "" && param.CompressType != tree.AUTO {
		return param.CompressType
	}
	index := strings.LastIndex(param.Filepath, ".")
	if index == -1 {
		return tree.NOCOMPRESS
	}
	tail := string([]byte(param.Filepath)[index+1:])
	switch tail {
	case "gz":
		return tree.GZIP
	case "bz2":
		return tree.BZIP2
	case "lz4":
		return tree.LZ4
	default:
		return tree.NOCOMPRESS
	}
}

func getUnCompressReader(param *tree.ExternParam, r io.ReadCloser) (io.ReadCloser, error) {
	switch strings.ToLower(getCompressType(param)) {
	case tree.NOCOMPRESS:
		return r, nil
	case tree.GZIP:
		r, err := gzip.NewReader(r)
		if err != nil {
			return nil, err
		}
		return r, nil
	case tree.BZIP2:
		return io.NopCloser(bzip2.NewReader(r)), nil
	case tree.FLATE:
		r = flate.NewReader(r)
		return r, nil
	case tree.ZLIB:
		r, err := zlib.NewReader(r)
		if err != nil {
			return nil, err
		}
		return r, nil
	case tree.LZ4:
		return io.NopCloser(lz4.NewReader(r)), nil
	case tree.LZW:
		return nil, moerr.NewInternalError("the compress type '%s' is not support now", param.CompressType)
	default:
		return nil, moerr.NewInternalError("the compress type '%s' is not support now", param.CompressType)
	}
}

const NULL_FLAG = "\\N"

// judge the file is whether integer num
func judgeInterge(field string) bool {
	for i := 0; i < len(field); i++ {
		if field[i] == '-' || field[i] == '+' {
			continue
		}
		if field[i] > '9' || field[i] < '0' {
			return false
		}
	}
	return true
}

func makeBatch(param *ExternalParam, plh *ParseLineHandler) *batch.Batch {
	batchData := batch.New(true, param.Attrs)
	batchSize := plh.batchSize
	//alloc space for vector
	for i := 0; i < len(param.Attrs); i++ {
		typ := types.New(types.T(param.Cols[i].Typ.Id), param.Cols[i].Typ.Width, param.Cols[i].Typ.Scale, param.Cols[i].Typ.Precision)
		vec := vector.NewOriginal(typ)
		// XXX memory accouting?
		vector.PreAlloc(vec, batchSize, batchSize, nil)
		batchData.Vecs[i] = vec
	}
	return batchData
}

func deleteEnclosed(param *ExternalParam, plh *ParseLineHandler) {
	close := param.extern.Tail.Fields.EnclosedBy
	if close == '"' || close == 0 {
		return
	}
	for rowIdx := 0; rowIdx < plh.batchSize; rowIdx++ {
		Line := plh.simdCsvLineArray[rowIdx]
		for i := 0; i < len(Line); i++ {
			len := len(Line[i])
			if len < 2 {
				continue
			}
			if Line[i][0] == close && Line[i][len-1] == close {
				Line[i] = Line[i][1 : len-1]
			}
		}
	}
}

func getNullFlag(param *ExternalParam, attr, field string) bool {
	list := param.extern.NullMap[attr]
	for i := 0; i < len(list); i++ {
		field = strings.ToLower(field)
		if list[i] == field {
			return true
		}
	}
	return false
}

func GetBatchData(param *ExternalParam, plh *ParseLineHandler, proc *process.Process) (*batch.Batch, error) {
	bat := makeBatch(param, plh)
	var Line []string
	deleteEnclosed(param, plh)
	for rowIdx := 0; rowIdx < plh.batchSize; rowIdx++ {
		Line = plh.simdCsvLineArray[rowIdx]
		if len(Line) < len(param.Attrs) {
			return nil, moerr.NewInternalError("the table column is larger than input data column")
		}
		for colIdx := range param.Attrs {
			field := Line[param.Name2ColIndex[param.Attrs[colIdx]]]
			id := types.T(param.Cols[colIdx].Typ.Id)
			if id != types.T_char && id != types.T_varchar {
				field = strings.TrimSpace(field)
			}
			vec := bat.Vecs[colIdx]
			isNullOrEmpty := field == NULL_FLAG
			if id != types.T_char && id != types.T_varchar && id != types.T_json && id != types.T_blob {
				isNullOrEmpty = isNullOrEmpty || len(field) == 0
			}
			isNullOrEmpty = isNullOrEmpty || (getNullFlag(param, param.Attrs[colIdx], field))
			switch id {
			case types.T_bool:
				cols := vec.Col.([]bool)
				if isNullOrEmpty {
					nulls.Add(vec.Nsp, uint64(rowIdx))
				} else {
					if field == "true" || field == "1" {
						cols[rowIdx] = true
					} else if field == "false" || field == "0" {
						cols[rowIdx] = false
					} else {
						return nil, moerr.NewInternalError("the input value '%s' is not bool type for column %d", field, colIdx)
					}
				}
			case types.T_int8:
				cols := vec.Col.([]int8)
				if isNullOrEmpty {
					nulls.Add(vec.Nsp, uint64(rowIdx))
				} else {
					if judgeInterge(field) {
						d, err := strconv.ParseInt(field, 10, 8)
						if err != nil {
							logutil.Errorf("parse field[%v] err:%v", field, err)
							return nil, moerr.NewInternalError("the input value '%v' is not int8 type for column %d", field, colIdx)
						}
						cols[rowIdx] = int8(d)
					} else {
						d, err := strconv.ParseFloat(field, 64)
						if err != nil || d < math.MinInt8 || d > math.MaxInt8 {
							logutil.Errorf("parse field[%v] err:%v", field, err)
							return nil, moerr.NewInternalError("the input value '%v' is not int8 type for column %d", field, colIdx)
						}
						cols[rowIdx] = int8(d)
					}
				}
			case types.T_int16:
				cols := vec.Col.([]int16)
				if isNullOrEmpty {
					nulls.Add(vec.Nsp, uint64(rowIdx))
				} else {
					if judgeInterge(field) {
						d, err := strconv.ParseInt(field, 10, 16)
						if err != nil {
							logutil.Errorf("parse field[%v] err:%v", field, err)
							return nil, moerr.NewInternalError("the input value '%v' is not int16 type for column %d", field, colIdx)
						}
						cols[rowIdx] = int16(d)
					} else {
						d, err := strconv.ParseFloat(field, 64)
						if err != nil || d < math.MinInt16 || d > math.MaxInt16 {
							logutil.Errorf("parse field[%v] err:%v", field, err)
							return nil, moerr.NewInternalError("the input value '%v' is not int16 type for column %d", field, colIdx)
						}
						cols[rowIdx] = int16(d)
					}
				}
			case types.T_int32:
				cols := vec.Col.([]int32)
				if isNullOrEmpty {
					nulls.Add(vec.Nsp, uint64(rowIdx))
				} else {
					if judgeInterge(field) {
						d, err := strconv.ParseInt(field, 10, 32)
						if err != nil {
							logutil.Errorf("parse field[%v] err:%v", field, err)
							return nil, moerr.NewInternalError("the input value '%v' is not int32 type for column %d", field, colIdx)
						}
						cols[rowIdx] = int32(d)
					} else {
						d, err := strconv.ParseFloat(field, 64)
						if err != nil || d < math.MinInt32 || d > math.MaxInt32 {
							logutil.Errorf("parse field[%v] err:%v", field, err)
							return nil, moerr.NewInternalError("the input value '%v' is not int32 type for column %d", field, colIdx)
						}
						cols[rowIdx] = int32(d)
					}
				}
			case types.T_int64:
				cols := vec.Col.([]int64)
				if isNullOrEmpty {
					nulls.Add(vec.Nsp, uint64(rowIdx))
				} else {
					if judgeInterge(field) {
						d, err := strconv.ParseInt(field, 10, 64)
						if err != nil {
							logutil.Errorf("parse field[%v] err:%v", field, err)
							return nil, moerr.NewInternalError("the input value '%v' is not int64 type for column %d", field, colIdx)
						}
						cols[rowIdx] = d
					} else {
						d, err := strconv.ParseFloat(field, 64)
						if err != nil || d < math.MinInt64 || d > math.MaxInt64 {
							logutil.Errorf("parse field[%v] err:%v", field, err)
							return nil, moerr.NewInternalError("the input value '%v' is not int64 type for column %d", field, colIdx)
						}
						cols[rowIdx] = int64(d)
					}
				}
			case types.T_uint8:
				cols := vec.Col.([]uint8)
				if isNullOrEmpty {
					nulls.Add(vec.Nsp, uint64(rowIdx))
				} else {
					if judgeInterge(field) {
						d, err := strconv.ParseUint(field, 10, 8)
						if err != nil {
							logutil.Errorf("parse field[%v] err:%v", field, err)
							return nil, moerr.NewInternalError("the input value '%v' is not uint8 type for column %d", field, colIdx)
						}
						cols[rowIdx] = uint8(d)
					} else {
						d, err := strconv.ParseFloat(field, 64)
						if err != nil || d < 0 || d > math.MaxUint8 {
							logutil.Errorf("parse field[%v] err:%v", field, err)
							return nil, moerr.NewInternalError("the input value '%v' is not uint8 type for column %d", field, colIdx)
						}
						cols[rowIdx] = uint8(d)
					}
				}
			case types.T_uint16:
				cols := vec.Col.([]uint16)
				if isNullOrEmpty {
					nulls.Add(vec.Nsp, uint64(rowIdx))
				} else {
					if judgeInterge(field) {
						d, err := strconv.ParseUint(field, 10, 16)
						if err != nil {
							logutil.Errorf("parse field[%v] err:%v", field, err)
							return nil, moerr.NewInternalError("the input value '%v' is not uint16 type for column %d", field, colIdx)
						}
						cols[rowIdx] = uint16(d)
					} else {
						d, err := strconv.ParseFloat(field, 64)
						if err != nil || d < 0 || d > math.MaxUint16 {
							logutil.Errorf("parse field[%v] err:%v", field, err)
							return nil, moerr.NewInternalError("the input value '%v' is not uint16 type for column %d", field, colIdx)
						}
						cols[rowIdx] = uint16(d)
					}
				}
			case types.T_uint32:
				cols := vec.Col.([]uint32)
				if isNullOrEmpty {
					nulls.Add(vec.Nsp, uint64(rowIdx))
				} else {
					if judgeInterge(field) {
						d, err := strconv.ParseUint(field, 10, 32)
						if err != nil {
							logutil.Errorf("parse field[%v] err:%v", field, err)
							return nil, moerr.NewInternalError("the input value '%v' is not uint32 type for column %d", field, colIdx)
						}
						cols[rowIdx] = uint32(d)
					} else {
						d, err := strconv.ParseFloat(field, 64)
						if err != nil || d < 0 || d > math.MaxUint32 {
							logutil.Errorf("parse field[%v] err:%v", field, err)
							return nil, moerr.NewInternalError("the input value '%v' is not uint32 type for column %d", field, colIdx)
						}
						cols[rowIdx] = uint32(d)
					}
				}
			case types.T_uint64:
				cols := vec.Col.([]uint64)
				if isNullOrEmpty {
					nulls.Add(vec.Nsp, uint64(rowIdx))
				} else {
					if judgeInterge(field) {
						d, err := strconv.ParseUint(field, 10, 64)
						if err != nil {
							logutil.Errorf("parse field[%v] err:%v", field, err)
							return nil, moerr.NewInternalError("the input value '%v' is not uint64 type for column %d", field, colIdx)
						}
						cols[rowIdx] = d
					} else {
						d, err := strconv.ParseFloat(field, 64)
						if err != nil || d < 0 || d > math.MaxUint64 {
							logutil.Errorf("parse field[%v] err:%v", field, err)
							return nil, moerr.NewInternalError("the input value '%v' is not uint64 type for column %d", field, colIdx)
						}
						cols[rowIdx] = uint64(d)
					}
				}
			case types.T_float32:
				cols := vec.Col.([]float32)
				if isNullOrEmpty {
					nulls.Add(vec.Nsp, uint64(rowIdx))
				} else {
					d, err := strconv.ParseFloat(field, 32)
					if err != nil {
						logutil.Errorf("parse field[%v] err:%v", field, err)
						return nil, moerr.NewInternalError("the input value '%v' is not float32 type for column %d", field, colIdx)
					}
					cols[rowIdx] = float32(d)
				}
			case types.T_float64:
				cols := vec.Col.([]float64)
				if isNullOrEmpty {
					nulls.Add(vec.Nsp, uint64(rowIdx))
				} else {
					d, err := strconv.ParseFloat(field, 64)
					if err != nil {
						logutil.Errorf("parse field[%v] err:%v", field, err)
						return nil, moerr.NewInternalError("the input value '%v' is not float64 type for column %d", field, colIdx)
					}
					cols[rowIdx] = d
				}
			case types.T_char, types.T_varchar, types.T_blob:
				if isNullOrEmpty {
					nulls.Add(vec.Nsp, uint64(rowIdx))
				} else {
					// XXX Memory accounting?
					vector.SetStringAt(vec, rowIdx, field, nil)
				}
			case types.T_json:
				if isNullOrEmpty {
					nulls.Add(vec.Nsp, uint64(rowIdx))
				} else {
					byteJson, err := types.ParseStringToByteJson(field)
					if err != nil {
						logutil.Errorf("parse field[%v] err:%v", field, err)
						return nil, moerr.NewInternalError("the input value '%v' is not json type for column %d", field, colIdx)
					}
					jsonBytes, err := types.EncodeJson(byteJson)
					if err != nil {
						logutil.Errorf("encode json[%v] err:%v", field, err)
						return nil, moerr.NewInternalError("the input value '%v' is not json type for column %d", field, colIdx)
					}
					vector.SetBytesAt(vec, rowIdx, jsonBytes, nil)
				}
			case types.T_date:
				cols := vec.Col.([]types.Date)
				if isNullOrEmpty {
					nulls.Add(vec.Nsp, uint64(rowIdx))
				} else {
					d, err := types.ParseDate(field)
					if err != nil {
						logutil.Errorf("parse field[%v] err:%v", field, err)
						return nil, moerr.NewInternalError("the input value '%v' is not Date type for column %d", field, colIdx)
					}
					cols[rowIdx] = d
				}
			case types.T_datetime:
				cols := vec.Col.([]types.Datetime)
				if isNullOrEmpty {
					nulls.Add(vec.Nsp, uint64(rowIdx))
				} else {
					d, err := types.ParseDatetime(field, vec.Typ.Precision)
					if err != nil {
						logutil.Errorf("parse field[%v] err:%v", field, err)
						return nil, moerr.NewInternalError("the input value '%v' is not Datetime type for column %d", field, colIdx)
					}
					cols[rowIdx] = d
				}
			case types.T_decimal64:
				cols := vec.Col.([]types.Decimal64)
				if isNullOrEmpty {
					nulls.Add(vec.Nsp, uint64(rowIdx))
				} else {
					d, err := types.Decimal64_FromStringWithScale(field, vec.Typ.Width, vec.Typ.Scale)
					if err != nil {
						// we tolerate loss of digits.
						if !moerr.IsMoErrCode(err, moerr.ErrDataTruncated) {
							logutil.Errorf("parse field[%v] err:%v", field, err)
							return nil, moerr.NewInternalError("the input value '%v' is invalid Decimal64 type for column %d", field, colIdx)
						}
					}
					cols[rowIdx] = d
				}
			case types.T_decimal128:
				cols := vec.Col.([]types.Decimal128)
				if isNullOrEmpty {
					nulls.Add(vec.Nsp, uint64(rowIdx))
				} else {
					d, err := types.Decimal128_FromStringWithScale(field, vec.Typ.Width, vec.Typ.Scale)
					if err != nil {
						// we tolerate loss of digits.
						if !moerr.IsMoErrCode(err, moerr.ErrDataTruncated) {
							logutil.Errorf("parse field[%v] err:%v", field, err)
							return nil, moerr.NewInternalError("the input value '%v' is invalid Decimal128 type for column %d", field, colIdx)
						}
					}
					cols[rowIdx] = d
				}
			case types.T_timestamp:
				cols := vec.Col.([]types.Timestamp)
				if isNullOrEmpty {
					nulls.Add(vec.Nsp, uint64(rowIdx))
				} else {
					var t *time.Location
					if proc == nil {
						t = time.Local
					} else {
						t = proc.SessionInfo.TimeZone
					}
					d, err := types.ParseTimestamp(t, field, vec.Typ.Precision)
					if err != nil {
						logutil.Errorf("parse field[%v] err:%v", field, err)
						return nil, moerr.NewInternalError("the input value '%v' is not Timestamp type for column %d", field, colIdx)
					}
					cols[rowIdx] = d
				}
			default:
				return nil, moerr.NewInternalError("the value type %d is not support now", param.Cols[rowIdx].Typ.Id)
			}
		}
	}
	n := vector.Length(bat.Vecs[0])
	sels := proc.Mp().GetSels()
	if n > cap(sels) {
		proc.Mp().PutSels(sels)
		sels = make([]int64, n)
	}
	bat.Zs = sels[:n]
	for k := 0; k < n; k++ {
		bat.Zs[k] = 1
	}

	return bat, nil
}

// get file reader from external file
func GetSimdcsvReader(param *ExternalParam) (*ParseLineHandler, error) {
	var err error
	param.reader, err = ReadFile(param.extern)
	if err != nil {
		return nil, err
	}
	param.reader, err = getUnCompressReader(param.extern, param.reader)
	if err != nil {
		return nil, err
	}

	channelSize := 100
	plh := &ParseLineHandler{}
	plh.batchSize = param.batchSize
	plh.simdCsvGetParsedLinesChan = atomic.Value{}
	plh.simdCsvGetParsedLinesChan.Store(make(chan simdcsv.LineOut, channelSize))
	if param.extern.Tail.Fields == nil {
		param.extern.Tail.Fields = &tree.Fields{Terminated: ","}
	}
	plh.simdCsvReader = simdcsv.NewReaderWithOptions(param.reader,
		rune(param.extern.Tail.Fields.Terminated[0]),
		'#',
		true,
		true)

	return plh, nil
}

// read batch data from external file
func ScanFileData(param *ExternalParam, proc *process.Process) (*batch.Batch, error) {
	var plh *ParseLineHandler
	param.mu.Lock()
	var bat *batch.Batch
	var err error
	if param.plh == nil {
		param.plh, err = GetSimdcsvReader(param)
		if err != nil {
			param.mu.Unlock()
			return nil, err
		}
	}
	plh = param.plh
	plh.simdCsvLineArray, err = plh.simdCsvReader.Read(param.batchSize, param.Ctx)
	if err != nil {
		param.mu.Unlock()
		return nil, err
	}
	if len(plh.simdCsvLineArray) < param.batchSize {
		err := param.reader.Close()
		if err != nil {
			logutil.Errorf("close file failed. err:%v", err)
		}
		plh.simdCsvReader.Close()
		param.plh = nil
		param.FileIndex++
		param.IgnoreLine = param.IgnoreLineTag
		if param.FileIndex >= param.FileCnt {
			param.ScanEnd = true
		}
	}
	if param.IgnoreLine != 0 {
		if len(plh.simdCsvLineArray) >= param.IgnoreLine {
			plh.simdCsvLineArray = plh.simdCsvLineArray[param.IgnoreLine:]
		} else {
			plh.simdCsvLineArray = nil
		}
		param.IgnoreLine = 0
	}
	plh.batchSize = len(plh.simdCsvLineArray)
	param.mu.Unlock()
	bat, err = GetBatchData(param, plh, proc)
	if err != nil {
		return nil, err
	}
	bat.Cnt = 1
	return bat, nil
}<|MERGE_RESOLUTION|>--- conflicted
+++ resolved
@@ -50,7 +50,7 @@
 func Prepare(proc *process.Process, arg any) error {
 	param := arg.(*Argument).Es
 	param.mu.Lock()
-	if param.Prepare || param.ScanEnd {
+	if param.Prepare || param.End {
 		param.mu.Unlock()
 		return nil
 	}
@@ -58,7 +58,7 @@
 	param.extern = &tree.ExternParam{}
 	err := json.Unmarshal([]byte(param.CreateSql), param.extern)
 	if err != nil {
-		param.ScanEnd = true
+		param.End = true
 		param.mu.Unlock()
 		return err
 	}
@@ -67,20 +67,14 @@
 	param.IgnoreLine = param.IgnoreLineTag
 	fileList, err := ReadDir(param.extern)
 	if err != nil {
-		param.ScanEnd = true
+		param.End = true
 		param.mu.Unlock()
 		return err
 	}
 
 	if len(fileList) == 0 {
-<<<<<<< HEAD
-		param.ScanEnd = true
-		param.mu.Unlock()
-		return moerr.NewInternalError("no such file '%s'", param.extern.Filepath)
-=======
 		logutil.Warnf("no such file '%s'", param.extern.Filepath)
 		param.End = true
->>>>>>> d0671ab6
 	}
 	param.FileList = fileList
 	param.FileCnt = len(fileList)
@@ -91,14 +85,14 @@
 
 func Call(_ int, proc *process.Process, arg any) (bool, error) {
 	param := arg.(*Argument).Es
-	if param.ScanEnd {
+	if param.End {
 		proc.SetInputBatch(nil)
 		return true, nil
 	}
 	param.extern.Filepath = param.FileList[param.FileIndex]
 	bat, err := ScanFileData(param, proc)
 	if err != nil {
-		param.ScanEnd = true
+		param.End = true
 		return false, err
 	}
 	proc.SetInputBatch(bat)
@@ -216,9 +210,8 @@
 	return true
 }
 
-func makeBatch(param *ExternalParam, plh *ParseLineHandler) *batch.Batch {
+func makeBatch(param *ExternalParam, batchSize int) *batch.Batch {
 	batchData := batch.New(true, param.Attrs)
-	batchSize := plh.batchSize
 	//alloc space for vector
 	for i := 0; i < len(param.Attrs); i++ {
 		typ := types.New(types.T(param.Cols[i].Typ.Id), param.Cols[i].Typ.Width, param.Cols[i].Typ.Scale, param.Cols[i].Typ.Precision)
@@ -261,7 +254,7 @@
 }
 
 func GetBatchData(param *ExternalParam, plh *ParseLineHandler, proc *process.Process) (*batch.Batch, error) {
-	bat := makeBatch(param, plh)
+	bat := makeBatch(param, plh.batchSize)
 	var Line []string
 	deleteEnclosed(param, plh)
 	for rowIdx := 0; rowIdx < plh.batchSize; rowIdx++ {
@@ -632,21 +625,38 @@
 
 // read batch data from external file
 func ScanFileData(param *ExternalParam, proc *process.Process) (*batch.Batch, error) {
-	var plh *ParseLineHandler
 	param.mu.Lock()
 	var bat *batch.Batch
+	plh, err := getParseLineHandler(param)
+	if err != nil {
+		param.mu.Unlock()
+		return nil, err
+	}
+
+	bat, err = GetBatchData(param, plh, proc)
+	if err != nil {
+		return nil, err
+	}
+	bat.Cnt = 1
+	param.mu.Unlock()
+	return bat, nil
+}
+
+func getParseLineHandler(param *ExternalParam) (*ParseLineHandler, error) {
 	var err error
-	if param.plh == nil {
+	if param.plh == nil && !param.End {
+		param.extern.Filepath = param.FileList[param.FileIndex]
 		param.plh, err = GetSimdcsvReader(param)
 		if err != nil {
-			param.mu.Unlock()
 			return nil, err
 		}
 	}
-	plh = param.plh
+	plh := param.plh
+	if plh == nil {
+		return &ParseLineHandler{}, nil
+	}
 	plh.simdCsvLineArray, err = plh.simdCsvReader.Read(param.batchSize, param.Ctx)
 	if err != nil {
-		param.mu.Unlock()
 		return nil, err
 	}
 	if len(plh.simdCsvLineArray) < param.batchSize {
@@ -659,7 +669,7 @@
 		param.FileIndex++
 		param.IgnoreLine = param.IgnoreLineTag
 		if param.FileIndex >= param.FileCnt {
-			param.ScanEnd = true
+			param.End = true
 		}
 	}
 	if param.IgnoreLine != 0 {
@@ -671,11 +681,5 @@
 		param.IgnoreLine = 0
 	}
 	plh.batchSize = len(plh.simdCsvLineArray)
-	param.mu.Unlock()
-	bat, err = GetBatchData(param, plh, proc)
-	if err != nil {
-		return nil, err
-	}
-	bat.Cnt = 1
-	return bat, nil
+	return plh, nil
 }