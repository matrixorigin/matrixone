--- conflicted
+++ resolved
@@ -35,10 +35,7 @@
 	"time"
 
 	"github.com/matrixorigin/matrixone/pkg/container/bytejson"
-<<<<<<< HEAD
-=======
 	"github.com/matrixorigin/matrixone/pkg/util/errutil"
->>>>>>> f6986519
 
 	"github.com/matrixorigin/matrixone/pkg/catalog"
 	"github.com/matrixorigin/matrixone/pkg/common/moerr"
@@ -151,15 +148,10 @@
 		return false, err
 	}
 	proc.SetInputBatch(bat)
-<<<<<<< HEAD
-	anal.Output(bat, isLast)
-	anal.Alloc(int64(bat.Size()))
-=======
-	anal.Output(bat)
 	if bat != nil {
+		anal.Output(bat, isLast)
 		anal.Alloc(int64(bat.Size()))
 	}
->>>>>>> f6986519
 	return false, nil
 }
 
