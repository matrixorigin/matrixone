// Copyright 2022 Matrix Origin
//
// Licensed under the Apache License, Version 2.0 (the "License");
// you may not use this file except in compliance with the License.
// You may obtain a copy of the License at
//
//      http://www.apache.org/licenses/LICENSE-2.0
//
// Unless required by applicable law or agreed to in writing, software
// distributed under the License is distributed on an "AS IS" BASIS,
// WITHOUT WARRANTIES OR CONDITIONS OF ANY KIND, either express or implied.
// See the License for the specific language governing permissions and
// limitations under the License.

package external

import (
	"bytes"
	"compress/bzip2"
	"compress/flate"
	"compress/gzip"
	"compress/zlib"
	"container/list"
	"encoding/csv"
	"encoding/json"
	"fmt"
	"io"
	"math"
	"path"
<<<<<<< HEAD
	"path/filepath"
	"regexp"
=======
	"strconv"
>>>>>>> aded4e15
	"strings"
	"sync/atomic"
	"time"

	"github.com/matrixorigin/matrixone/pkg/catalog"
	"github.com/matrixorigin/matrixone/pkg/common/moerr"
	"github.com/matrixorigin/matrixone/pkg/common/morpc"
	"github.com/matrixorigin/matrixone/pkg/common/mpool"
	"github.com/matrixorigin/matrixone/pkg/container/batch"
	"github.com/matrixorigin/matrixone/pkg/container/nulls"
	"github.com/matrixorigin/matrixone/pkg/container/types"
	"github.com/matrixorigin/matrixone/pkg/container/vector"
	"github.com/matrixorigin/matrixone/pkg/fileservice"
	"github.com/matrixorigin/matrixone/pkg/logutil"
	"github.com/matrixorigin/matrixone/pkg/pb/plan"
	"github.com/matrixorigin/matrixone/pkg/sql/parsers/tree"
	"github.com/matrixorigin/matrixone/pkg/vm/process"
	"github.com/matrixorigin/simdcsv"
	"github.com/pierrec/lz4"
)

var (
	ONE_BATCH_MAX_ROW = 40000
)

func String(arg any, buf *bytes.Buffer) {
	buf.WriteString("external output")
}

func Prepare(proc *process.Process, arg any) error {
	param := arg.(*Argument).Es
	if proc.Lim.MaxMsgSize == 0 {
		param.maxBatchSize = uint64(morpc.GetMessageSize())
	} else {
		param.maxBatchSize = proc.Lim.MaxMsgSize
	}
	param.maxBatchSize = uint64(float64(param.maxBatchSize) * 0.6)
	param.extern = &tree.ExternParam{}
	err := json.Unmarshal([]byte(param.CreateSql), param.extern)
	if err != nil {
		param.Fileparam.End = true
		return err
	}
	if param.extern.ScanType == tree.S3 {
		if err := InitS3Param(param.extern); err != nil {
			return err
		}
	} else {
		if err := InitInfileParam(param.extern); err != nil {
			return err
		}
	}
	if param.extern.Format == tree.JSONLINE {
		if param.extern.JsonData != tree.OBJECT && param.extern.JsonData != tree.ARRAY {
			param.Fileparam.End = true
			return moerr.NewNotSupported("the jsonline format '%s' is not supported now", param.extern.JsonData)
		}
	}
	param.extern.FileService = proc.FileService
	param.extern.Ctx = proc.Ctx
	param.IgnoreLineTag = int(param.extern.Tail.IgnoredLines)
	param.IgnoreLine = param.IgnoreLineTag
	if len(param.FileList) == 0 {
		logutil.Warnf("no such file '%s'", param.extern.Filepath)
		param.Fileparam.End = true
	}
	param.Fileparam.FileCnt = len(param.FileList)
	param.Ctx = proc.Ctx
	return nil
}

func Call(idx int, proc *process.Process, arg any) (bool, error) {
	anal := proc.GetAnalyze(idx)
	anal.Start()
	defer anal.Stop()
	anal.Input(nil)
	param := arg.(*Argument).Es
	if param.Fileparam.End {
		proc.SetInputBatch(nil)
		return true, nil
	}
	if param.plh == nil {
		if param.Fileparam.FileIndex >= len(param.FileList) {
			proc.SetInputBatch(nil)
			return true, nil
		}
		param.extern.Filepath = param.FileList[param.Fileparam.FileIndex]
		param.Fileparam.FileIndex++
	}
	bat, err := ScanFileData(param, proc)
	if err != nil {
		param.Fileparam.End = true
		return false, err
	}
	proc.SetInputBatch(bat)
	anal.Output(bat)
	anal.Alloc(int64(bat.Size()))
	return false, nil
}

func InitInfileParam(param *tree.ExternParam) error {
	for i := 0; i < len(param.Option); i += 2 {
		switch strings.ToLower(param.Option[i]) {
		case "filepath":
			param.Filepath = param.Option[i+1]
		case "compression":
			param.CompressType = param.Option[i+1]
		case "format":
			format := strings.ToLower(param.Option[i+1])
			if format != tree.CSV && format != tree.JSONLINE {
				return moerr.NewBadConfig("the format '%s' is not supported", format)
			}
			param.Format = format
		case "jsondata":
			jsondata := strings.ToLower(param.Option[i+1])
			if jsondata != tree.OBJECT && jsondata != tree.ARRAY {
				return moerr.NewBadConfig("the jsondata '%s' is not supported", jsondata)
			}
			param.JsonData = jsondata
			param.Format = tree.JSONLINE
		default:
			return moerr.NewBadConfig("the keyword '%s' is not support", strings.ToLower(param.Option[i]))
		}
	}
	if len(param.Filepath) == 0 {
		return moerr.NewBadConfig("the filepath must be specified")
	}
	if param.Format == tree.JSONLINE && len(param.JsonData) == 0 {
		return moerr.NewBadConfig("the jsondata must be specified")
	}
	if len(param.Format) == 0 {
		param.Format = tree.CSV
	}
	return nil
}

func InitS3Param(param *tree.ExternParam) error {
	param.S3Param = &tree.S3Parameter{}
	for i := 0; i < len(param.Option); i += 2 {
		switch strings.ToLower(param.Option[i]) {
		case "endpoint":
			param.S3Param.Endpoint = param.Option[i+1]
		case "region":
			param.S3Param.Region = param.Option[i+1]
		case "access_key_id":
			param.S3Param.APIKey = param.Option[i+1]
		case "secret_access_key":
			param.S3Param.APISecret = param.Option[i+1]
		case "bucket":
			param.S3Param.Bucket = param.Option[i+1]
		case "filepath":
			param.Filepath = param.Option[i+1]
		case "compression":
			param.CompressType = param.Option[i+1]
		case "format":
			format := strings.ToLower(param.Option[i+1])
			if format != tree.CSV && format != tree.JSONLINE {
				return moerr.NewBadConfig("the format '%s' is not supported", format)
			}
			param.Format = format
		case "jsondata":
			jsondata := strings.ToLower(param.Option[i+1])
			if jsondata != tree.OBJECT && jsondata != tree.ARRAY {
				return moerr.NewBadConfig("the jsondata '%s' is not supported", jsondata)
			}
			param.JsonData = jsondata
			param.Format = tree.JSONLINE

		default:
			return moerr.NewBadConfig("the keyword '%s' is not support", strings.ToLower(param.Option[i]))
		}
	}
	if param.Format == tree.JSONLINE && len(param.JsonData) == 0 {
		return moerr.NewBadConfig("the jsondata must be specified")
	}
	if len(param.Format) == 0 {
		param.Format = tree.CSV
	}
	return nil
}

func judgeContainAccount(expr *plan.Expr) (bool, []string) {
	expr_F, ok := expr.Expr.(*plan.Expr_F)
	if !ok {
		return false, nil
	}
	if len(expr_F.F.Args) != 2 {
		return false, nil
	}
	if expr_F.F.Func.ObjName == "or" {
		var ret []string
		for i := 0; i < len(expr_F.F.Args); i++ {
			flag, tmp := judgeContainAccount(expr_F.F.Args[i])
			if flag {
				ret = append(ret, tmp...)
			}
		}
		return len(ret) != 0, ret
	}
	expr_Col, ok := expr_F.F.Args[0].Expr.(*plan.Expr_Col)
	if !ok || !strings.Contains(expr_Col.Col.Name, "account") {
		return false, nil
	}
	_, ok = expr_F.F.Args[1].Expr.(*plan.Expr_C)
	if !ok {
		return false, nil
	}

	str := expr_F.F.Args[1].Expr.(*plan.Expr_C).C.GetSval()
	if str == "" {
		return false, nil
	}
	return true, []string{str}
}

func FliterByAccount(node *plan.Node, proc *process.Process, fileList []string) ([]string, error) {
	filterList := make([][]string, 0)
	for i := 0; i < len(node.FilterList); i++ {
		if ok, str := judgeContainAccount(node.FilterList[i]); ok {
			filterList = append(filterList, str)
		}
	}
	if len(filterList) == 0 {
		return fileList, nil
	}
	ret := make([]string, 0)
	for i := 0; i < len(fileList); i++ {
		flag := false
		for j := 0; j < len(filterList); j++ {
			flag = false
			for k := 0; k < len(fileList[j]); k++ {
				if ok, _ := regexp.MatchString(filterList[j][k], fileList[i]); ok {
					flag = true
					break
				}
			}
			if !flag {
				flag = false
				break
			}
		}
		if flag {
			ret = append(ret, fileList[i])
		}
	}
	return ret, nil
}

func GetForETLWithType(param *tree.ExternParam, prefix string) (res fileservice.ETLFileService, readPath string, err error) {
	if param.ScanType == tree.S3 {
		var err error
		buf := new(strings.Builder)
		w := csv.NewWriter(buf)
		if param.S3Param.APIKey == "" && param.S3Param.APISecret == "" {
			err = w.Write([]string{"s3-no-key", param.S3Param.Endpoint, param.S3Param.Region, param.S3Param.Bucket, ""})
		} else {
			err = w.Write([]string{"s3", param.S3Param.Endpoint, param.S3Param.Region, param.S3Param.Bucket, param.S3Param.APIKey, param.S3Param.APISecret, ""})
		}
		if err != nil {
			return nil, "", err
		}
		w.Flush()
		return fileservice.GetForETL(nil, fileservice.JoinPath(buf.String(), prefix))
	}
	return fileservice.GetForETL(param.FileService, prefix)
}

func ReadDir(param *tree.ExternParam) (fileList []string, err error) {
	filePath := strings.TrimSpace(param.Filepath)
	filePath = path.Clean(filePath)
	sep := "/"
	pathDir := strings.Split(filePath, sep)
	l := list.New()
	if pathDir[0] == "" {
		l.PushBack(sep)
	} else {
		l.PushBack(pathDir[0])
	}

	for i := 1; i < len(pathDir); i++ {
		length := l.Len()
		for j := 0; j < length; j++ {
			prefix := l.Front().Value.(string)
			fs, readPath, err := GetForETLWithType(param, prefix)
			if err != nil {
				return nil, err
			}
			entries, err := fs.List(param.Ctx, readPath)
			if err != nil {
				return nil, err
			}
			for _, entry := range entries {
				if !entry.IsDir && i+1 != len(pathDir) {
					continue
				}
				if entry.IsDir && i+1 == len(pathDir) {
					continue
				}
				matched, err := path.Match(pathDir[i], entry.Name)
				if err != nil {
					return nil, err
				}
				if !matched {
					continue
				}
				l.PushBack(path.Join(l.Front().Value.(string), entry.Name))
			}
			l.Remove(l.Front())
		}
	}
	len := l.Len()
	for j := 0; j < len; j++ {
		fileList = append(fileList, l.Front().Value.(string))
		l.Remove(l.Front())
	}
	return fileList, err
}

func ReadFile(param *tree.ExternParam) (io.ReadCloser, error) {
	fs, readPath, err := GetForETLWithType(param, param.Filepath)
	if err != nil {
		return nil, err
	}
	var r io.ReadCloser
	vec := fileservice.IOVector{
		FilePath: readPath,
		Entries: []fileservice.IOEntry{
			0: {
				Offset:            0,
				Size:              -1,
				ReadCloserForRead: &r,
			},
		},
	}
	err = fs.Read(param.Ctx, &vec)
	if err != nil {
		return nil, err
	}
	return r, nil
}

func getCompressType(param *tree.ExternParam) string {
	if param.CompressType != "" && param.CompressType != tree.AUTO {
		return param.CompressType
	}
	index := strings.LastIndex(param.Filepath, ".")
	if index == -1 {
		return tree.NOCOMPRESS
	}
	tail := string([]byte(param.Filepath)[index+1:])
	switch tail {
	case "gz":
		return tree.GZIP
	case "bz2":
		return tree.BZIP2
	case "lz4":
		return tree.LZ4
	default:
		return tree.NOCOMPRESS
	}
}

func getUnCompressReader(param *tree.ExternParam, r io.ReadCloser) (io.ReadCloser, error) {
	switch strings.ToLower(getCompressType(param)) {
	case tree.NOCOMPRESS:
		return r, nil
	case tree.GZIP:
		r, err := gzip.NewReader(r)
		if err != nil {
			return nil, err
		}
		return r, nil
	case tree.BZIP2:
		return io.NopCloser(bzip2.NewReader(r)), nil
	case tree.FLATE:
		r = flate.NewReader(r)
		return r, nil
	case tree.ZLIB:
		r, err := zlib.NewReader(r)
		if err != nil {
			return nil, err
		}
		return r, nil
	case tree.LZ4:
		return io.NopCloser(lz4.NewReader(r)), nil
	case tree.LZW:
		return nil, moerr.NewInternalError("the compress type '%s' is not support now", param.CompressType)
	default:
		return nil, moerr.NewInternalError("the compress type '%s' is not support now", param.CompressType)
	}
}

func makeBatch(param *ExternalParam, batchSize int, mp *mpool.MPool) *batch.Batch {
	batchData := batch.New(true, param.Attrs)
	//alloc space for vector
	for i := 0; i < len(param.Attrs); i++ {
		typ := types.New(types.T(param.Cols[i].Typ.Id), param.Cols[i].Typ.Width, param.Cols[i].Typ.Scale, param.Cols[i].Typ.Precision)
		vec := vector.NewOriginal(typ)
		vector.PreAlloc(vec, batchSize, batchSize, mp)
		vec.SetOriginal(false)
		batchData.Vecs[i] = vec
	}
	return batchData
}

func deleteEnclosed(param *ExternalParam, plh *ParseLineHandler) {
	close := param.extern.Tail.Fields.EnclosedBy
	if close == '"' || close == 0 {
		return
	}
	for rowIdx := 0; rowIdx < plh.batchSize; rowIdx++ {
		Line := plh.simdCsvLineArray[rowIdx]
		for i := 0; i < len(Line); i++ {
			len := len(Line[i])
			if len < 2 {
				continue
			}
			if Line[i][0] == close && Line[i][len-1] == close {
				Line[i] = Line[i][1 : len-1]
			}
		}
	}
}

func GetBatchData(param *ExternalParam, plh *ParseLineHandler, proc *process.Process) (*batch.Batch, error) {
	bat := makeBatch(param, plh.batchSize, proc.Mp())
	var (
		Line []string
		err  error
	)
	deleteEnclosed(param, plh)
	for rowIdx := 0; rowIdx < plh.batchSize; rowIdx++ {
		Line = plh.simdCsvLineArray[rowIdx]
		if param.extern.Format == tree.JSONLINE {
			Line, err = transJson2Lines(Line[0], param.Attrs, param.extern.JsonData)
			if err != nil {
				return nil, err
			}
			plh.simdCsvLineArray[rowIdx] = Line
		}
		err = getOneRowData(bat, Line, rowIdx, param, proc.Mp())
		if err != nil {
			return nil, err
		}
	}

	n := vector.Length(bat.Vecs[0])
	sels := proc.Mp().GetSels()
	if n > cap(sels) {
		proc.Mp().PutSels(sels)
		sels = make([]int64, n)
	}
	bat.Zs = sels[:n]
	for k := 0; k < n; k++ {
		bat.Zs[k] = 1
	}
	return bat, nil
}

// GetSimdcsvReader get file reader from external file
func GetSimdcsvReader(param *ExternalParam) (*ParseLineHandler, error) {
	var err error
	param.reader, err = ReadFile(param.extern)
	if err != nil {
		return nil, err
	}
	param.reader, err = getUnCompressReader(param.extern, param.reader)
	if err != nil {
		return nil, err
	}

	channelSize := 100
	plh := &ParseLineHandler{}
	plh.simdCsvGetParsedLinesChan = atomic.Value{}
	plh.simdCsvGetParsedLinesChan.Store(make(chan simdcsv.LineOut, channelSize))
	if param.extern.Tail.Fields == nil {
		param.extern.Tail.Fields = &tree.Fields{Terminated: ","}
	}
	if param.extern.Format == tree.JSONLINE {
		param.extern.Tail.Fields.Terminated = "\t"
	}
	plh.simdCsvReader = simdcsv.NewReaderWithOptions(param.reader,
		rune(param.extern.Tail.Fields.Terminated[0]),
		'#',
		true,
		true)

	return plh, nil
}

// ScanFileData read batch data from external file
func ScanFileData(param *ExternalParam, proc *process.Process) (*batch.Batch, error) {
	var bat *batch.Batch
	var err error
	var cnt int
	if param.plh == nil {
		param.IgnoreLine = param.IgnoreLineTag
		param.plh, err = GetSimdcsvReader(param)
		if err != nil {
			return nil, err
		}
	}
	plh := param.plh
	plh.simdCsvLineArray = make([][]string, ONE_BATCH_MAX_ROW)
	finish := false
	plh.simdCsvLineArray, cnt, finish, err = plh.simdCsvReader.ReadLimitSize(ONE_BATCH_MAX_ROW, proc.Ctx, param.maxBatchSize, plh.simdCsvLineArray)
	if err != nil {
		return nil, err
	}

	if finish {
		err := param.reader.Close()
		if err != nil {
			logutil.Errorf("close file failed. err:%v", err)
		}
		plh.simdCsvReader.Close()
		param.plh = nil
		param.Fileparam.FileFin++
		if param.Fileparam.FileFin >= param.Fileparam.FileCnt {
			param.Fileparam.End = true
		}
	}
	if param.IgnoreLine != 0 {
		if cnt >= param.IgnoreLine {
			plh.simdCsvLineArray = plh.simdCsvLineArray[param.IgnoreLine:cnt]
			cnt -= param.IgnoreLine
		} else {
			plh.simdCsvLineArray = nil
			cnt = 0
		}
		param.IgnoreLine = 0
	}
	plh.batchSize = cnt
	bat, err = GetBatchData(param, plh, proc)
	if err != nil {
		return nil, err
	}
	bat.Cnt = 1
	return bat, nil
}

func transJson2Lines(str string, attrs []string, jsonData string) ([]string, error) {
	switch jsonData {
	case tree.OBJECT:
		return transJsonObject2Lines(str, attrs)
	case tree.ARRAY:
		return transJsonArray2Lines(str, attrs)
	default:
		return nil, moerr.NewNotSupported("the jsonline format '%s' is not support now", jsonData)
	}
}

func transJsonObject2Lines(str string, attrs []string) ([]string, error) {
	var (
		err error
		res = make([]string, 0, len(attrs))
	)
	var jsonMap map[string]interface{}
	err = json.Unmarshal([]byte(str), &jsonMap)
	if err != nil {
		logutil.Errorf("json unmarshal err:%v", err)
		return nil, err
	}
	if len(jsonMap) < len(attrs) {
		return nil, errColumnCntLarger
	}
	for _, attr := range attrs {
		if val, ok := jsonMap[attr]; ok {
			res = append(res, fmt.Sprintf("%v", val))
		} else {
			return nil, moerr.NewInvalidInput("the attr %s is not in json", attr)
		}
	}
	return res, nil
}

func transJsonArray2Lines(str string, attrs []string) ([]string, error) {
	var (
		err error
		res = make([]string, 0, len(attrs))
	)
	var jsonArray []interface{}
	err = json.Unmarshal([]byte(str), &jsonArray)
	if err != nil {
		logutil.Errorf("json unmarshal err:%v", err)
		return nil, err
	}
	if len(jsonArray) < len(attrs) {
		return nil, errColumnCntLarger
	}
	for idx := range attrs {
		res = append(res, fmt.Sprintf("%v", jsonArray[idx]))
	}
	return res, nil
}

func getNullFlag(param *ExternalParam, attr, field string) bool {
	list := param.extern.NullMap[attr]
	for i := 0; i < len(list); i++ {
		field = strings.ToLower(field)
		if list[i] == field {
			return true
		}
	}
	return false
}

const NULL_FLAG = "\\N"

func judgeInteger(field string) bool {
	for i := 0; i < len(field); i++ {
		if field[i] == '-' || field[i] == '+' {
			continue
		}
		if field[i] > '9' || field[i] < '0' {
			return false
		}
	}
	return true
}

func getStrFromLine(Line []string, colIdx int, param *ExternalParam) (string, error) {
	if i, ok := param.Name2ColIndex[param.Attrs[colIdx]]; ok {
		if int(i) >= len(Line) {
			return "", errColumnCntLarger
		}
		return Line[i], nil
	} else {
		if catalog.ContainExternalHidenCol(param.Attrs[colIdx]) {
			return param.extern.Filepath, nil
		}
	}
	return "", errColumnCntLarger
}

func getOneRowData(bat *batch.Batch, Line []string, rowIdx int, param *ExternalParam, mp *mpool.MPool) error {
	for colIdx := range param.Attrs {
		field, err := getStrFromLine(Line, colIdx, param)
		if err != nil {
			return err
		}
		id := types.T(param.Cols[colIdx].Typ.Id)
		if id != types.T_char && id != types.T_varchar {
			field = strings.TrimSpace(field)
		}
		vec := bat.Vecs[colIdx]
		isNullOrEmpty := field == NULL_FLAG
		if id != types.T_char && id != types.T_varchar && id != types.T_json && id != types.T_blob && id != types.T_text {
			isNullOrEmpty = isNullOrEmpty || len(field) == 0
		}
		isNullOrEmpty = isNullOrEmpty || (getNullFlag(param, param.Attrs[colIdx], field))
		switch id {
		case types.T_bool:
			cols := vector.MustTCols[bool](vec)
			if isNullOrEmpty {
				nulls.Add(vec.Nsp, uint64(rowIdx))
			} else {
				if field == "true" || field == "1" {
					cols[rowIdx] = true
				} else if field == "false" || field == "0" {
					cols[rowIdx] = false
				} else {
					return moerr.NewInternalError("the input value '%s' is not bool type for column %d", field, colIdx)
				}
			}
		case types.T_int8:
			cols := vector.MustTCols[int8](vec)
			if isNullOrEmpty {
				nulls.Add(vec.Nsp, uint64(rowIdx))
			} else {
				if judgeInteger(field) {
					d, err := strconv.ParseInt(field, 10, 8)
					if err != nil {
						logutil.Errorf("parse field[%v] err:%v", field, err)
						return moerr.NewInternalError("the input value '%v' is not int8 type for column %d", field, colIdx)
					}
					cols[rowIdx] = int8(d)
				} else {
					d, err := strconv.ParseFloat(field, 64)
					if err != nil || d < math.MinInt8 || d > math.MaxInt8 {
						logutil.Errorf("parse field[%v] err:%v", field, err)
						return moerr.NewInternalError("the input value '%v' is not int8 type for column %d", field, colIdx)
					}
					cols[rowIdx] = int8(d)
				}
			}
		case types.T_int16:
			cols := vector.MustTCols[int16](vec)
			if isNullOrEmpty {
				nulls.Add(vec.Nsp, uint64(rowIdx))
			} else {
				if judgeInteger(field) {
					d, err := strconv.ParseInt(field, 10, 16)
					if err != nil {
						logutil.Errorf("parse field[%v] err:%v", field, err)
						return moerr.NewInternalError("the input value '%v' is not int16 type for column %d", field, colIdx)
					}
					cols[rowIdx] = int16(d)
				} else {
					d, err := strconv.ParseFloat(field, 64)
					if err != nil || d < math.MinInt16 || d > math.MaxInt16 {
						logutil.Errorf("parse field[%v] err:%v", field, err)
						return moerr.NewInternalError("the input value '%v' is not int16 type for column %d", field, colIdx)
					}
					cols[rowIdx] = int16(d)
				}
			}
		case types.T_int32:
			cols := vector.MustTCols[int32](vec)
			if isNullOrEmpty {
				nulls.Add(vec.Nsp, uint64(rowIdx))
			} else {
				if judgeInteger(field) {
					d, err := strconv.ParseInt(field, 10, 32)
					if err != nil {
						logutil.Errorf("parse field[%v] err:%v", field, err)
						return moerr.NewInternalError("the input value '%v' is not int32 type for column %d", field, colIdx)
					}
					cols[rowIdx] = int32(d)
				} else {
					d, err := strconv.ParseFloat(field, 64)
					if err != nil || d < math.MinInt32 || d > math.MaxInt32 {
						logutil.Errorf("parse field[%v] err:%v", field, err)
						return moerr.NewInternalError("the input value '%v' is not int32 type for column %d", field, colIdx)
					}
					cols[rowIdx] = int32(d)
				}
			}
		case types.T_int64:
			cols := vector.MustTCols[int64](vec)
			if isNullOrEmpty {
				nulls.Add(vec.Nsp, uint64(rowIdx))
			} else {
				if judgeInteger(field) {
					d, err := strconv.ParseInt(field, 10, 64)
					if err != nil {
						logutil.Errorf("parse field[%v] err:%v", field, err)
						return moerr.NewInternalError("the input value '%v' is not int64 type for column %d", field, colIdx)
					}
					cols[rowIdx] = d
				} else {
					d, err := strconv.ParseFloat(field, 64)
					if err != nil || d < math.MinInt64 || d > math.MaxInt64 {
						logutil.Errorf("parse field[%v] err:%v", field, err)
						return moerr.NewInternalError("the input value '%v' is not int64 type for column %d", field, colIdx)
					}
					cols[rowIdx] = int64(d)
				}
			}
		case types.T_uint8:
			cols := vector.MustTCols[uint8](vec)
			if isNullOrEmpty {
				nulls.Add(vec.Nsp, uint64(rowIdx))
			} else {
				if judgeInteger(field) {
					d, err := strconv.ParseUint(field, 10, 8)
					if err != nil {
						logutil.Errorf("parse field[%v] err:%v", field, err)
						return moerr.NewInternalError("the input value '%v' is not uint8 type for column %d", field, colIdx)
					}
					cols[rowIdx] = uint8(d)
				} else {
					d, err := strconv.ParseFloat(field, 64)
					if err != nil || d < 0 || d > math.MaxUint8 {
						logutil.Errorf("parse field[%v] err:%v", field, err)
						return moerr.NewInternalError("the input value '%v' is not uint8 type for column %d", field, colIdx)
					}
					cols[rowIdx] = uint8(d)
				}
			}
		case types.T_uint16:
			cols := vector.MustTCols[uint16](vec)
			if isNullOrEmpty {
				nulls.Add(vec.Nsp, uint64(rowIdx))
			} else {
				if judgeInteger(field) {
					d, err := strconv.ParseUint(field, 10, 16)
					if err != nil {
						logutil.Errorf("parse field[%v] err:%v", field, err)
						return moerr.NewInternalError("the input value '%v' is not uint16 type for column %d", field, colIdx)
					}
					cols[rowIdx] = uint16(d)
				} else {
					d, err := strconv.ParseFloat(field, 64)
					if err != nil || d < 0 || d > math.MaxUint16 {
						logutil.Errorf("parse field[%v] err:%v", field, err)
						return moerr.NewInternalError("the input value '%v' is not uint16 type for column %d", field, colIdx)
					}
					cols[rowIdx] = uint16(d)
				}
			}
		case types.T_uint32:
			cols := vector.MustTCols[uint32](vec)
			if isNullOrEmpty {
				nulls.Add(vec.Nsp, uint64(rowIdx))
			} else {
				if judgeInteger(field) {
					d, err := strconv.ParseUint(field, 10, 32)
					if err != nil {
						logutil.Errorf("parse field[%v] err:%v", field, err)
						return moerr.NewInternalError("the input value '%v' is not uint32 type for column %d", field, colIdx)
					}
					cols[rowIdx] = uint32(d)
				} else {
					d, err := strconv.ParseFloat(field, 64)
					if err != nil || d < 0 || d > math.MaxUint32 {
						logutil.Errorf("parse field[%v] err:%v", field, err)
						return moerr.NewInternalError("the input value '%v' is not uint32 type for column %d", field, colIdx)
					}
					cols[rowIdx] = uint32(d)
				}
			}
		case types.T_uint64:
			cols := vector.MustTCols[uint64](vec)
			if isNullOrEmpty {
				nulls.Add(vec.Nsp, uint64(rowIdx))
			} else {
				if judgeInteger(field) {
					d, err := strconv.ParseUint(field, 10, 64)
					if err != nil {
						logutil.Errorf("parse field[%v] err:%v", field, err)
						return moerr.NewInternalError("the input value '%v' is not uint64 type for column %d", field, colIdx)
					}
					cols[rowIdx] = d
				} else {
					d, err := strconv.ParseFloat(field, 64)
					if err != nil || d < 0 || d > math.MaxUint64 {
						logutil.Errorf("parse field[%v] err:%v", field, err)
						return moerr.NewInternalError("the input value '%v' is not uint64 type for column %d", field, colIdx)
					}
					cols[rowIdx] = uint64(d)
				}
			}
		case types.T_float32:
			cols := vector.MustTCols[float32](vec)
			if isNullOrEmpty {
				nulls.Add(vec.Nsp, uint64(rowIdx))
			} else {
				// origin float32 data type
				if vec.Typ.Precision < 0 {
					d, err := strconv.ParseFloat(field, 32)
					if err != nil {
						logutil.Errorf("parse field[%v] err:%v", field, err)
						return moerr.NewInternalError("the input value '%v' is not float32 type for column %d", field, colIdx)
					}
					cols[rowIdx] = float32(d)
					continue
				}
				d, err := types.Decimal128_FromStringWithScale(field, vec.Typ.Width, vec.Typ.Precision)
				if err != nil {
					logutil.Errorf("parse field[%v] err:%v", field, err)
					return moerr.NewInternalError("the input value '%v' is not float32 type for column %d", field, colIdx)
				}
				cols[rowIdx] = float32(d.ToFloat64())
			}
		case types.T_float64:
			cols := vector.MustTCols[float64](vec)
			if isNullOrEmpty {
				nulls.Add(vec.Nsp, uint64(rowIdx))
			} else {
				// origin float64 data type
				if vec.Typ.Precision < 0 {
					d, err := strconv.ParseFloat(field, 64)
					if err != nil {
						logutil.Errorf("parse field[%v] err:%v", field, err)
						return moerr.NewInternalError("the input value '%v' is not float64 type for column %d", field, colIdx)
					}
					cols[rowIdx] = d
					continue
				}
				d, err := types.Decimal128_FromStringWithScale(field, vec.Typ.Width, vec.Typ.Precision)
				if err != nil {
					logutil.Errorf("parse field[%v] err:%v", field, err)
					return moerr.NewInternalError("the input value '%v' is not float64 type for column %d", field, colIdx)
				}
				cols[rowIdx] = d.ToFloat64()
			}
		case types.T_char, types.T_varchar, types.T_blob, types.T_text:
			if isNullOrEmpty {
				nulls.Add(vec.Nsp, uint64(rowIdx))
			} else {
				// XXX Memory accounting?
				err := vector.SetStringAt(vec, rowIdx, field, mp)
				if err != nil {
					return err
				}
			}
		case types.T_json:
			if isNullOrEmpty {
				nulls.Add(vec.Nsp, uint64(rowIdx))
			} else {
				byteJson, err := types.ParseStringToByteJson(field)
				if err != nil {
					logutil.Errorf("parse field[%v] err:%v", field, err)
					return moerr.NewInternalError("the input value '%v' is not json type for column %d", field, colIdx)
				}
				jsonBytes, err := types.EncodeJson(byteJson)
				if err != nil {
					logutil.Errorf("encode json[%v] err:%v", field, err)
					return moerr.NewInternalError("the input value '%v' is not json type for column %d", field, colIdx)
				}
				err = vector.SetBytesAt(vec, rowIdx, jsonBytes, mp)
				if err != nil {
					return err
				}
			}
		case types.T_date:
			cols := vector.MustTCols[types.Date](vec)
			if isNullOrEmpty {
				nulls.Add(vec.Nsp, uint64(rowIdx))
			} else {
				d, err := types.ParseDateCast(field)
				if err != nil {
					logutil.Errorf("parse field[%v] err:%v", field, err)
					return moerr.NewInternalError("the input value '%v' is not Date type for column %d", field, colIdx)
				}
				cols[rowIdx] = d
			}
		case types.T_time:
			cols := vector.MustTCols[types.Time](vec)
			if isNullOrEmpty {
				nulls.Add(vec.Nsp, uint64(rowIdx))
			} else {
				d, err := types.ParseTime(field, vec.Typ.Precision)
				if err != nil {
					logutil.Errorf("parse field[%v] err:%v", field, err)
					return moerr.NewInternalError("the input value '%v' is not Time type for column %d", field, colIdx)
				}
				cols[rowIdx] = d
			}
		case types.T_datetime:
			cols := vector.MustTCols[types.Datetime](vec)
			if isNullOrEmpty {
				nulls.Add(vec.Nsp, uint64(rowIdx))
			} else {
				d, err := types.ParseDatetime(field, vec.Typ.Precision)
				if err != nil {
					logutil.Errorf("parse field[%v] err:%v", field, err)
					return moerr.NewInternalError("the input value '%v' is not Datetime type for column %d", field, colIdx)
				}
				cols[rowIdx] = d
			}
		case types.T_decimal64:
			cols := vector.MustTCols[types.Decimal64](vec)
			if isNullOrEmpty {
				nulls.Add(vec.Nsp, uint64(rowIdx))
			} else {
				d, err := types.Decimal64_FromStringWithScale(field, vec.Typ.Width, vec.Typ.Scale)
				if err != nil {
					// we tolerate loss of digits.
					if !moerr.IsMoErrCode(err, moerr.ErrDataTruncated) {
						logutil.Errorf("parse field[%v] err:%v", field, err)
						return moerr.NewInternalError("the input value '%v' is invalid Decimal64 type for column %d", field, colIdx)
					}
				}
				cols[rowIdx] = d
			}
		case types.T_decimal128:
			cols := vector.MustTCols[types.Decimal128](vec)
			if isNullOrEmpty {
				nulls.Add(vec.Nsp, uint64(rowIdx))
			} else {
				d, err := types.Decimal128_FromStringWithScale(field, vec.Typ.Width, vec.Typ.Scale)
				if err != nil {
					// we tolerate loss of digits.
					if !moerr.IsMoErrCode(err, moerr.ErrDataTruncated) {
						logutil.Errorf("parse field[%v] err:%v", field, err)
						return moerr.NewInternalError("the input value '%v' is invalid Decimal128 type for column %d", field, colIdx)
					}
				}
				cols[rowIdx] = d
			}
		case types.T_timestamp:
			cols := vector.MustTCols[types.Timestamp](vec)
			if isNullOrEmpty {
				nulls.Add(vec.Nsp, uint64(rowIdx))
			} else {
				t := time.Local
				d, err := types.ParseTimestamp(t, field, vec.Typ.Precision)
				if err != nil {
					logutil.Errorf("parse field[%v] err:%v", field, err)
					return moerr.NewInternalError("the input value '%v' is not Timestamp type for column %d", field, colIdx)
				}
				cols[rowIdx] = d
			}
		case types.T_uuid:
			cols := vector.MustTCols[types.Uuid](vec)
			if isNullOrEmpty {
				nulls.Add(vec.Nsp, uint64(rowIdx))
			} else {
				d, err := types.ParseUuid(field)
				if err != nil {
					logutil.Errorf("parse field[%v] err:%v", field, err)
					return moerr.NewInternalError("the input value '%v' is not uuid type for column %d", field, colIdx)
				}
				cols[rowIdx] = d
			}
		default:
			return moerr.NewInternalError("the value type %d is not support now", param.Cols[rowIdx].Typ.Id)
		}
	}
	return nil
}<|MERGE_RESOLUTION|>--- conflicted
+++ resolved
@@ -27,12 +27,7 @@
 	"io"
 	"math"
 	"path"
-<<<<<<< HEAD
-	"path/filepath"
-	"regexp"
-=======
 	"strconv"
->>>>>>> aded4e15
 	"strings"
 	"sync/atomic"
 	"time"
@@ -48,6 +43,7 @@
 	"github.com/matrixorigin/matrixone/pkg/fileservice"
 	"github.com/matrixorigin/matrixone/pkg/logutil"
 	"github.com/matrixorigin/matrixone/pkg/pb/plan"
+	"github.com/matrixorigin/matrixone/pkg/sql/colexec"
 	"github.com/matrixorigin/matrixone/pkg/sql/parsers/tree"
 	"github.com/matrixorigin/matrixone/pkg/vm/process"
 	"github.com/matrixorigin/simdcsv"
@@ -56,6 +52,10 @@
 
 var (
 	ONE_BATCH_MAX_ROW = 40000
+)
+
+var (
+	STATEMENT_ACCOUNT = "account"
 )
 
 func String(arg any, buf *bytes.Buffer) {
@@ -214,71 +214,125 @@
 	return nil
 }
 
-func judgeContainAccount(expr *plan.Expr) (bool, []string) {
+func containColname(col string) bool {
+	return strings.Contains(col, STATEMENT_ACCOUNT) || strings.Contains(col, catalog.ExternalFilePath)
+}
+
+func judgeContainColname(expr *plan.Expr) bool {
 	expr_F, ok := expr.Expr.(*plan.Expr_F)
 	if !ok {
-		return false, nil
+		return false
 	}
 	if len(expr_F.F.Args) != 2 {
-		return false, nil
+		return false
 	}
 	if expr_F.F.Func.ObjName == "or" {
-		var ret []string
+		flag := true
 		for i := 0; i < len(expr_F.F.Args); i++ {
-			flag, tmp := judgeContainAccount(expr_F.F.Args[i])
-			if flag {
-				ret = append(ret, tmp...)
-			}
-		}
-		return len(ret) != 0, ret
+			flag = flag && judgeContainColname(expr_F.F.Args[i])
+		}
+		return flag
 	}
 	expr_Col, ok := expr_F.F.Args[0].Expr.(*plan.Expr_Col)
-	if !ok || !strings.Contains(expr_Col.Col.Name, "account") {
-		return false, nil
+	if !ok || !containColname(expr_Col.Col.Name) {
+		return false
 	}
 	_, ok = expr_F.F.Args[1].Expr.(*plan.Expr_C)
 	if !ok {
-		return false, nil
+		return false
 	}
 
 	str := expr_F.F.Args[1].Expr.(*plan.Expr_C).C.GetSval()
-	if str == "" {
-		return false, nil
-	}
-	return true, []string{str}
-}
-
-func FliterByAccount(node *plan.Node, proc *process.Process, fileList []string) ([]string, error) {
-	filterList := make([][]string, 0)
+	return str != ""
+}
+
+func getAccountCol(filepath string) string {
+	pathDir := strings.Split(filepath, "/")
+	if len(pathDir) < 2 {
+		return ""
+	}
+	return pathDir[1]
+}
+
+func makeFilepathBatch(node *plan.Node, proc *process.Process, filterList []*plan.Expr, fileList []string) *batch.Batch {
+	num := len(node.TableDef.Cols)
+	bat := &batch.Batch{
+		Attrs: make([]string, num),
+		Vecs:  make([]*vector.Vector, num),
+		Zs:    make([]int64, len(fileList)),
+	}
+	for i := 0; i < num; i++ {
+		bat.Attrs[i] = node.TableDef.Cols[i].Name
+		if bat.Attrs[i] == STATEMENT_ACCOUNT {
+			typ := types.Type{
+				Oid:   types.T(node.TableDef.Cols[i].Typ.Id),
+				Width: node.TableDef.Cols[i].Typ.Width,
+				Scale: node.TableDef.Cols[i].Typ.Scale,
+			}
+			vec := vector.NewOriginal(typ)
+			vector.PreAlloc(vec, len(fileList), len(fileList), proc.Mp())
+			vec.SetOriginal(false)
+			for j := 0; j < len(fileList); j++ {
+				vector.SetStringAt(vec, j, getAccountCol(fileList[j]), proc.Mp())
+			}
+			bat.Vecs[i] = vec
+		} else if bat.Attrs[i] == catalog.ExternalFilePath {
+			typ := types.Type{
+				Oid:   types.T_varchar,
+				Width: types.MaxVarcharLen,
+				Scale: 0,
+			}
+			vec := vector.NewOriginal(typ)
+			vector.PreAlloc(vec, len(fileList), len(fileList), proc.Mp())
+			vec.SetOriginal(false)
+			for j := 0; j < len(fileList); j++ {
+				vector.SetStringAt(vec, j, fileList[j], proc.Mp())
+			}
+			bat.Vecs[i] = vec
+		}
+	}
+	for k := 0; k < len(fileList); k++ {
+		bat.Zs[k] = 1
+	}
+	return bat
+}
+
+func fliterByAccountAndFilename(node *plan.Node, proc *process.Process, fileList []string) ([]string, error) {
+	filterList, restList := make([]*plan.Expr, 0), make([]*plan.Expr, 0)
 	for i := 0; i < len(node.FilterList); i++ {
-		if ok, str := judgeContainAccount(node.FilterList[i]); ok {
-			filterList = append(filterList, str)
+		if judgeContainColname(node.FilterList[i]) {
+			filterList = append(filterList, node.FilterList[i])
+		} else {
+			restList = append(restList, node.FilterList[i])
 		}
 	}
 	if len(filterList) == 0 {
 		return fileList, nil
 	}
+	node.FilterList = restList
+	bat := makeFilepathBatch(node, proc, filterList, fileList)
+	filter := colexec.RewriteFilterExprList(filterList)
+	vec, err := colexec.EvalExpr(bat, proc, filter)
+	if err != nil {
+		return nil, err
+	}
 	ret := make([]string, 0)
-	for i := 0; i < len(fileList); i++ {
-		flag := false
-		for j := 0; j < len(filterList); j++ {
-			flag = false
-			for k := 0; k < len(fileList[j]); k++ {
-				if ok, _ := regexp.MatchString(filterList[j][k], fileList[i]); ok {
-					flag = true
-					break
-				}
-			}
-			if !flag {
-				flag = false
-				break
-			}
-		}
-		if flag {
+	bs := vector.GetColumn[bool](vec)
+	for i := 0; i < len(bs); i++ {
+		if bs[i] {
 			ret = append(ret, fileList[i])
 		}
 	}
 	return ret, nil
+}
+
+func FliterFileList(node *plan.Node, proc *process.Process, fileList []string) ([]string, error) {
+	var err error
+	fileList, err = fliterByAccountAndFilename(node, proc, fileList)
+	if err != nil {
+		return fileList, err
+	}
+	return fileList, nil
 }
 
 func GetForETLWithType(param *tree.ExternParam, prefix string) (res fileservice.ETLFileService, readPath string, err error) {
