// Copyright 2022 Matrix Origin
//
// Licensed under the Apache License, Version 2.0 (the "License");
// you may not use this file except in compliance with the License.
// You may obtain a copy of the License at
//
//      http://www.apache.org/licenses/LICENSE-2.0
//
// Unless required by applicable law or agreed to in writing, software
// distributed under the License is distributed on an "AS IS" BASIS,
// WITHOUT WARRANTIES OR CONDITIONS OF ANY KIND, either express or implied.
// See the License for the specific language governing permissions and
// limitations under the License.

package external

import (
	"bytes"
	"context"
	"encoding/json"
	"fmt"
	"os"
	"testing"

	"github.com/matrixorigin/matrixone/pkg/container/types"
	"github.com/matrixorigin/matrixone/pkg/sql/parsers/tree"
	"github.com/matrixorigin/matrixone/pkg/sql/plan"
	"github.com/matrixorigin/matrixone/pkg/testutil"
	"github.com/matrixorigin/matrixone/pkg/vm/process"
	"github.com/smartystreets/goconvey/convey"
)

const (
	Rows = 10 // default rows
)

// add unit tests for cases
type externalTestCase struct {
	arg      *Argument
	types    []types.Type
	proc     *process.Process
	cancel   context.CancelFunc
	format   string
	jsondata string
}

var (
	cases []externalTestCase
)

<<<<<<< HEAD
func newTestCase(gm *guest.Mmu, all bool, format, jsondata string) externalTestCase {
=======
func newTestCase(all bool) externalTestCase {
>>>>>>> 2ab7b718
	proc := testutil.NewProcess()
	proc.FileService = testutil.NewFS()
	ctx, cancel := context.WithCancel(context.Background())
	return externalTestCase{
		proc: proc,
		types: []types.Type{
			{Oid: types.T_int8},
		},
		arg: &Argument{
			Es: &ExternalParam{
				Ctx: ctx,
			},
		},
		cancel:   cancel,
		format:   format,
		jsondata: jsondata,
	}
}

func init() {
<<<<<<< HEAD
	hm := host.New(1 << 30)
	gm := guest.New(1<<30, hm)
	cases = []externalTestCase{
		newTestCase(gm, true, tree.CSV, ""),
		newTestCase(gm, true, tree.JSONLINE, tree.OBJECT),
		newTestCase(gm, true, tree.JSONLINE, tree.ARRAY),
	}
=======
	tcs = newTestCase(true)
>>>>>>> 2ab7b718
}

func Test_String(t *testing.T) {
	buf := new(bytes.Buffer)
	String(cases[0].arg, buf)
}

func Test_Prepare(t *testing.T) {
	convey.Convey("external Prepare", t, func() {
		for _, tcs := range cases {
			param := tcs.arg.Es
			err := Prepare(tcs.proc, tcs.arg)
			convey.So(err, convey.ShouldNotBeNil)
			convey.So(param.extern, convey.ShouldNotBeNil)
			convey.So(param.End, convey.ShouldBeTrue)
			extern := &tree.ExternParam{
				Filepath: "",
				Tail: &tree.TailParameter{
					IgnoredLines: 0,
				},
				FileService: tcs.proc.FileService,
				Format:      tcs.format,
				JsonData:    tcs.jsondata,
			}
			json_byte, err := json.Marshal(extern)
			if err != nil {
				panic(err)
			}
			param.CreateSql = string(json_byte)
			err = Prepare(tcs.proc, tcs.arg)
			convey.So(err, convey.ShouldNotBeNil)
			convey.So(param.FileList, convey.ShouldBeNil)
			convey.So(param.FileCnt, convey.ShouldEqual, 0)

			extern.Format = "test"
			json_byte, err = json.Marshal(extern)
			convey.So(err, convey.ShouldBeNil)
			param.CreateSql = string(json_byte)
			err = Prepare(tcs.proc, tcs.arg)
			convey.So(err, convey.ShouldNotBeNil)

			if tcs.format == tree.JSONLINE {
				extern = &tree.ExternParam{
					Filepath: "",
					Tail: &tree.TailParameter{
						IgnoredLines: 0,
					},
					Format: tcs.format,
				}
				extern.JsonData = tcs.jsondata
				json_byte, err = json.Marshal(extern)
				convey.So(err, convey.ShouldBeNil)
				param.CreateSql = string(json_byte)
				err = Prepare(tcs.proc, tcs.arg)
				convey.So(err, convey.ShouldBeNil)
				convey.So(param.FileList, convey.ShouldBeNil)
				convey.So(param.FileCnt, convey.ShouldEqual, 0)

				extern.JsonData = "test"
				json_byte, err = json.Marshal(extern)
				convey.So(err, convey.ShouldBeNil)
				param.CreateSql = string(json_byte)
				err = Prepare(tcs.proc, tcs.arg)
				convey.So(err, convey.ShouldNotBeNil)
			}
		}
	})
}

func Test_Call(t *testing.T) {
	convey.Convey("external Call", t, func() {
		for _, tcs := range cases {
			param := tcs.arg.Es
			extern := &tree.ExternParam{
				Filepath: "",
				Tail: &tree.TailParameter{
					IgnoredLines: 0,
				},
				FileService: tcs.proc.FileService,
				Format:      tcs.format,
				JsonData:    tcs.jsondata,
			}
			param.extern = extern
			param.End = false
			param.FileList = []string{"abc.txt"}
			end, err := Call(1, tcs.proc, tcs.arg)
			convey.So(err, convey.ShouldNotBeNil)
			convey.So(end, convey.ShouldBeFalse)

			param.End = false
			end, err = Call(1, tcs.proc, tcs.arg)
			convey.So(err, convey.ShouldNotBeNil)
			convey.So(end, convey.ShouldBeFalse)

			param.End = true
			end, err = Call(1, tcs.proc, tcs.arg)
			convey.So(err, convey.ShouldBeNil)
			convey.So(end, convey.ShouldBeTrue)
		}
	})
}

func Test_getCompressType(t *testing.T) {
	convey.Convey("getCompressType succ", t, func() {
		param := &tree.ExternParam{
			CompressType: tree.GZIP,
		}
		compress := getCompressType(param)
		convey.So(compress, convey.ShouldEqual, param.CompressType)

		param.CompressType = tree.AUTO
		param.Filepath = "a.gz"
		compress = getCompressType(param)
		convey.So(compress, convey.ShouldEqual, tree.GZIP)

		param.Filepath = "a.bz2"
		compress = getCompressType(param)
		convey.So(compress, convey.ShouldEqual, tree.BZIP2)

		param.Filepath = "a.lz4"
		compress = getCompressType(param)
		convey.So(compress, convey.ShouldEqual, tree.LZ4)

		param.Filepath = "a.csv"
		compress = getCompressType(param)
		convey.So(compress, convey.ShouldEqual, tree.NOCOMPRESS)

		param.Filepath = "a"
		compress = getCompressType(param)
		convey.So(compress, convey.ShouldEqual, tree.NOCOMPRESS)
	})
}

func Test_getUnCompressReader(t *testing.T) {
	convey.Convey("getUnCompressReader succ", t, func() {
		param := &tree.ExternParam{
			CompressType: tree.NOCOMPRESS,
		}
		read, err := getUnCompressReader(param, nil)
		convey.So(read, convey.ShouldBeNil)
		convey.So(err, convey.ShouldBeNil)

		param.CompressType = tree.BZIP2
		read, err = getUnCompressReader(param, &os.File{})
		convey.So(read, convey.ShouldNotBeNil)
		convey.So(err, convey.ShouldBeNil)

		param.CompressType = tree.FLATE
		read, err = getUnCompressReader(param, &os.File{})
		convey.So(read, convey.ShouldNotBeNil)
		convey.So(err, convey.ShouldBeNil)

		param.CompressType = tree.LZ4
		read, err = getUnCompressReader(param, &os.File{})
		convey.So(read, convey.ShouldNotBeNil)
		convey.So(err, convey.ShouldBeNil)

		param.CompressType = tree.LZW
		read, err = getUnCompressReader(param, &os.File{})
		convey.So(read, convey.ShouldBeNil)
		convey.So(err, convey.ShouldNotBeNil)

		param.CompressType = "abc"
		read, err = getUnCompressReader(param, &os.File{})
		convey.So(read, convey.ShouldBeNil)
		convey.So(err, convey.ShouldNotBeNil)
	})
}

func Test_makeBatch(t *testing.T) {
	convey.Convey("makeBatch succ", t, func() {
		col := &plan.ColDef{
			Typ: &plan.Type{
				Id: int32(types.T_bool),
			},
		}
		param := &ExternalParam{
			Cols:  []*plan.ColDef{col},
			Attrs: []string{"a"},
		}
		plh := &ParseLineHandler{
			batchSize: 1,
		}
		_ = makeBatch(param, plh, testutil.TestUtilMp)
	})
}

func Test_GetBatchData(t *testing.T) {
	convey.Convey("GetBatchData succ", t, func() {
		line := []string{"1", "2", "3", "4", "5", "6", "7", "8", "9", "10", "11", "12", "13", "2020-09-07",
			"2020-09-07 00:00:00", "16", "17", "2020-09-07 00:00:00"}
		atrrs := []string{"col1", "col2", "col3", "col4", "col5", "col6", "col7", "col8", "col9", "col10",
			"col11", "col12", "col13", "col14", "col15", "col16", "col17", "col18"}
		buf := bytes.NewBuffer(nil)
		buf.WriteString("{")
		for idx, attr := range atrrs {
			buf.WriteString(fmt.Sprintf("\"%s\":\"%s\"", attr, line[idx]))
			if idx != len(atrrs)-1 {
				buf.WriteString(",")
			}
		}
		buf.WriteString("}")
		jsonline_object := []string{buf.String()}
		buf.Reset()
		for idx, attr := range atrrs {
			if idx == 0 {
				buf.WriteString(fmt.Sprintf("\"%s\":\"%s\"", line[idx], line[idx]))
			} else {
				buf.WriteString(fmt.Sprintf("\"%s\":\"%s\"", attr, line[idx]))
			}
			if idx != len(atrrs)-1 {
				buf.WriteString(",")
			}
		}
		jsonline_object_key_not_match := []string{"{" + buf.String() + "}"}
		buf.Reset()
		buf.WriteString("[")
		for idx := range line {
			buf.WriteString(fmt.Sprintf("\"%s\"", line[idx]))
			if idx != len(atrrs)-1 {
				buf.WriteString(",")
			}
		}
		buf.WriteString("]")
		jsonline_array := []string{buf.String()}
		buf.Reset()
		buf.WriteString("{")
		for i := 0; i < len(line)-1; i++ {
			buf.WriteString(fmt.Sprintf("\"%s\":\"%s\",", atrrs[i], line[i]))
			if i != len(line)-2 {
				buf.WriteString(",")
			}
		}
		buf.WriteString("}")
		jsonline_object_less := []string{buf.String()}
		buf.Reset()
		buf.WriteString("[")
		for i := 0; i < len(line)-1; i++ {
			buf.WriteString(fmt.Sprintf("\"%s\"", line[i]))
			if i != len(line)-2 {
				buf.WriteString(",")
			}
		}
		buf.WriteString("]")
		jsonline_array_less := []string{buf.String()}

		cols := []*plan.ColDef{
			{
				Typ: &plan.Type{
					Id: int32(types.T_bool),
				},
			},
			{
				Typ: &plan.Type{
					Id: int32(types.T_int8),
				},
			},
			{
				Typ: &plan.Type{
					Id: int32(types.T_int16),
				},
			},
			{
				Typ: &plan.Type{
					Id: int32(types.T_int32),
				},
			},
			{
				Typ: &plan.Type{
					Id: int32(types.T_int64),
				},
			},
			{
				Typ: &plan.Type{
					Id: int32(types.T_uint8),
				},
			},
			{
				Typ: &plan.Type{
					Id: int32(types.T_uint16),
				},
			},
			{
				Typ: &plan.Type{
					Id: int32(types.T_uint32),
				},
			},
			{
				Typ: &plan.Type{
					Id: int32(types.T_uint64),
				},
			},
			{
				Typ: &plan.Type{
					Id: int32(types.T_float32),
				},
			},
			{
				Typ: &plan.Type{
					Id: int32(types.T_float64),
				},
			},
			{
				Typ: &plan.Type{
					Id: int32(types.T_varchar),
				},
			},
			{
				Typ: &plan.Type{
					Id: int32(types.T_json),
				},
			},
			{
				Typ: &plan.Type{
					Id: int32(types.T_date),
				},
			},
			{
				Typ: &plan.Type{
					Id: int32(types.T_datetime),
				},
			},
			{
				Typ: &plan.Type{
					Id:    int32(types.T_decimal64),
					Width: 15,
					Scale: 0,
				},
			},
			{
				Typ: &plan.Type{
					Id:    int32(types.T_decimal128),
					Width: 17,
					Scale: 0,
				},
			},
			{
				Typ: &plan.Type{
					Id: int32(types.T_timestamp),
				},
			},
		}
		param := &ExternalParam{
			Attrs: atrrs,
			Cols:  cols,
			extern: &tree.ExternParam{
				Tail: &tree.TailParameter{
					Fields: &tree.Fields{},
				},
				Format: tree.CSV,
			},
		}
		param.Name2ColIndex = make(map[string]int32)
		for i := 0; i < len(atrrs); i++ {
			param.Name2ColIndex[atrrs[i]] = int32(i)
		}
		plh := &ParseLineHandler{
			batchSize:        1,
			simdCsvLineArray: [][]string{line},
		}

		proc := testutil.NewProc()
		_, err := GetBatchData(param, plh, proc)
		convey.So(err, convey.ShouldBeNil)

		plh.simdCsvLineArray = [][]string{line[:1]}
		_, err = GetBatchData(param, plh, proc)
		convey.So(err, convey.ShouldNotBeNil)

		for i := 0; i < len(atrrs); i++ {
			line[i] = "\\N"
		}
		plh.simdCsvLineArray = [][]string{line}
		_, err = GetBatchData(param, plh, proc)
		convey.So(err, convey.ShouldBeNil)

		line = []string{"0", "1.0", "2.0", "3.0", "4.0", "5.0", "6.0", "7.0", "8.0", "9.0", "10.0", "11.0", "13", "2020-09-07",
			"2020-09-07 00:00:00", "16", "17", "2020-09-07 00:00:00"}
		plh.simdCsvLineArray = [][]string{line}
		_, err = GetBatchData(param, plh, proc)
		convey.So(err, convey.ShouldBeNil)

		line = []string{"truefalse", "128", "32768", "2147483648", "9223372036854775808", "256", "65536", "4294967296", "18446744073709551616",
			"float32", "float64", "", "13", "date", "datetime", "decimal64", "decimal128", "timestamp"}
		for i := 0; i < len(atrrs); i++ {
			tmp := atrrs[i:]
			param.Attrs = tmp
			param.Cols = cols[i:]
			plh.simdCsvLineArray = [][]string{line}
			_, err = GetBatchData(param, plh, proc)
			convey.So(err, convey.ShouldNotBeNil)
		}

		param.extern.Tail.Fields.EnclosedBy = 't'
		_, err = GetBatchData(param, plh, proc)
		convey.So(err, convey.ShouldNotBeNil)

		line[1] = "128.9"
		line[2] = "32768.9"
		line[3] = "2147483648.9"
		line[4] = "a.9"
		line[5] = "256.9"
		line[6] = "65536.9"
		line[7] = "4294967296.9"
		line[8] = "a.9"
		for i := 1; i <= 8; i++ {
			tmp := atrrs[i:]
			param.Attrs = tmp
			param.Cols = cols[i:]
			plh.simdCsvLineArray = [][]string{line}
			_, err = GetBatchData(param, plh, proc)
			convey.So(err, convey.ShouldNotBeNil)
		}

		//test jsonline
		param.extern.Format = tree.JSONLINE
		param.extern.JsonData = tree.OBJECT
		param.Attrs = atrrs
		param.Cols = cols
		plh.simdCsvLineArray = [][]string{jsonline_object}
		_, err = GetBatchData(param, plh, proc)
		convey.So(err, convey.ShouldBeNil)
		plh.simdCsvLineArray = [][]string{jsonline_object_less}
		_, err = GetBatchData(param, plh, proc)
		convey.So(err, convey.ShouldNotBeNil)
		plh.simdCsvLineArray = [][]string{jsonline_object_key_not_match}
		_, err = GetBatchData(param, plh, proc)
		convey.So(err, convey.ShouldNotBeNil)

		param.extern.Format = tree.CSV
		_, err = GetBatchData(param, plh, proc)
		convey.So(err, convey.ShouldNotBeNil)

		param.extern.Format = tree.JSONLINE
		param.extern.JsonData = tree.ARRAY
		plh.simdCsvLineArray = [][]string{jsonline_array}
		_, err = GetBatchData(param, plh, proc)
		convey.So(err, convey.ShouldBeNil)

		param.extern.JsonData = "test"
		_, err = GetBatchData(param, plh, proc)
		convey.So(err, convey.ShouldNotBeNil)

		plh.simdCsvLineArray = [][]string{jsonline_array_less}
		_, err = GetBatchData(param, plh, proc)
		convey.So(err, convey.ShouldNotBeNil)

		jsonline_array_less[0] = jsonline_object_less[0][1:]
		plh.simdCsvLineArray = [][]string{jsonline_array_less}
		_, err = GetBatchData(param, plh, proc)
		convey.So(err, convey.ShouldNotBeNil)
		jsonline_array = append(jsonline_array, jsonline_array_less...)
		plh.simdCsvLineArray = [][]string{jsonline_array}
		_, err = GetBatchData(param, plh, proc)
		convey.So(err, convey.ShouldNotBeNil)
	})
}<|MERGE_RESOLUTION|>--- conflicted
+++ resolved
@@ -19,15 +19,14 @@
 	"context"
 	"encoding/json"
 	"fmt"
-	"os"
-	"testing"
-
 	"github.com/matrixorigin/matrixone/pkg/container/types"
 	"github.com/matrixorigin/matrixone/pkg/sql/parsers/tree"
 	"github.com/matrixorigin/matrixone/pkg/sql/plan"
 	"github.com/matrixorigin/matrixone/pkg/testutil"
 	"github.com/matrixorigin/matrixone/pkg/vm/process"
 	"github.com/smartystreets/goconvey/convey"
+	"os"
+	"testing"
 )
 
 const (
@@ -48,11 +47,7 @@
 	cases []externalTestCase
 )
 
-<<<<<<< HEAD
-func newTestCase(gm *guest.Mmu, all bool, format, jsondata string) externalTestCase {
-=======
-func newTestCase(all bool) externalTestCase {
->>>>>>> 2ab7b718
+func newTestCase(all bool, format, jsondata string) externalTestCase {
 	proc := testutil.NewProcess()
 	proc.FileService = testutil.NewFS()
 	ctx, cancel := context.WithCancel(context.Background())
@@ -73,17 +68,11 @@
 }
 
 func init() {
-<<<<<<< HEAD
-	hm := host.New(1 << 30)
-	gm := guest.New(1<<30, hm)
 	cases = []externalTestCase{
-		newTestCase(gm, true, tree.CSV, ""),
-		newTestCase(gm, true, tree.JSONLINE, tree.OBJECT),
-		newTestCase(gm, true, tree.JSONLINE, tree.ARRAY),
+		newTestCase(true, tree.CSV, ""),
+		newTestCase(true, tree.JSONLINE, tree.OBJECT),
+		newTestCase(true, tree.JSONLINE, tree.ARRAY),
 	}
-=======
-	tcs = newTestCase(true)
->>>>>>> 2ab7b718
 }
 
 func Test_String(t *testing.T) {
