// Copyright 2022 Matrix Origin
//
// Licensed under the Apache License, Version 2.0 (the "License");
// you may not use this file except in compliance with the License.
// You may obtain a copy of the License at
//
//      http://www.apache.org/licenses/LICENSE-2.0
//
// Unless required by applicable law or agreed to in writing, software
// distributed under the License is distributed on an "AS IS" BASIS,
// WITHOUT WARRANTIES OR CONDITIONS OF ANY KIND, either express or implied.
// See the License for the specific language governing permissions and
// limitations under the License.

package external

import (
	"bytes"
	"context"
	"encoding/json"
	"fmt"
	"os"
	"testing"

	"github.com/matrixorigin/matrixone/pkg/container/types"
	"github.com/matrixorigin/matrixone/pkg/sql/parsers/tree"
	"github.com/matrixorigin/matrixone/pkg/sql/plan"
	"github.com/matrixorigin/matrixone/pkg/testutil"
	"github.com/matrixorigin/matrixone/pkg/vm/process"
	"github.com/smartystreets/goconvey/convey"
)

const (
	Rows = 10 // default rows
)

// add unit tests for cases
type externalTestCase struct {
	arg      *Argument
	types    []types.Type
	proc     *process.Process
	cancel   context.CancelFunc
	format   string
	jsondata string
}

var (
	cases []externalTestCase
)

func newTestCase(all bool, format, jsondata string) externalTestCase {
	proc := testutil.NewProcess()
	proc.FileService = testutil.NewFS()
	ctx, cancel := context.WithCancel(context.Background())
	return externalTestCase{
		proc: proc,
		types: []types.Type{
			{Oid: types.T_int8},
		},
		arg: &Argument{
			Es: &ExternalParam{
				Ctx:       ctx,
				Fileparam: &ExternalFileparam{},
			},
		},
		cancel:   cancel,
		format:   format,
		jsondata: jsondata,
	}
}

func init() {
	cases = []externalTestCase{
		newTestCase(true, tree.CSV, ""),
		newTestCase(true, tree.JSONLINE, tree.OBJECT),
		newTestCase(true, tree.JSONLINE, tree.ARRAY),
	}
}

func Test_String(t *testing.T) {
	buf := new(bytes.Buffer)
	String(cases[0].arg, buf)
}

func Test_Prepare(t *testing.T) {
	convey.Convey("external Prepare", t, func() {
		for _, tcs := range cases {
			param := tcs.arg.Es
			err := Prepare(tcs.proc, tcs.arg)
			convey.So(err, convey.ShouldNotBeNil)
			convey.So(param.extern, convey.ShouldNotBeNil)
			convey.So(param.Fileparam.End, convey.ShouldBeTrue)
			extern := &tree.ExternParam{
				Filepath: "",
				Tail: &tree.TailParameter{
					IgnoredLines: 0,
				},
				FileService: tcs.proc.FileService,
				Format:      tcs.format,
				JsonData:    tcs.jsondata,
			}
			json_byte, err := json.Marshal(extern)
			if err != nil {
				panic(err)
			}
			param.CreateSql = string(json_byte)
			err = Prepare(tcs.proc, tcs.arg)
			convey.So(err, convey.ShouldNotBeNil)
			convey.So(param.FileList, convey.ShouldBeNil)
			convey.So(param.Fileparam.FileCnt, convey.ShouldEqual, 0)

			extern.Format = "test"
			json_byte, err = json.Marshal(extern)
			convey.So(err, convey.ShouldBeNil)
			param.CreateSql = string(json_byte)
			err = Prepare(tcs.proc, tcs.arg)
			convey.So(err, convey.ShouldNotBeNil)

			if tcs.format == tree.JSONLINE {
				extern = &tree.ExternParam{
					Filepath: "",
					Tail: &tree.TailParameter{
						IgnoredLines: 0,
					},
					Format: tcs.format,
				}
				extern.JsonData = tcs.jsondata
				json_byte, err = json.Marshal(extern)
				convey.So(err, convey.ShouldBeNil)
				param.CreateSql = string(json_byte)
				err = Prepare(tcs.proc, tcs.arg)
				convey.So(err, convey.ShouldBeNil)
<<<<<<< HEAD
				convey.So(param.FileList, convey.ShouldResemble, []string{"/"})
				convey.So(param.FileCnt, convey.ShouldEqual, 1)
=======
				convey.So(param.FileList, convey.ShouldBeNil)
				convey.So(param.Fileparam.FileCnt, convey.ShouldEqual, 0)
>>>>>>> a7866cb3

				extern.JsonData = "test"
				json_byte, err = json.Marshal(extern)
				convey.So(err, convey.ShouldBeNil)
				param.CreateSql = string(json_byte)
				err = Prepare(tcs.proc, tcs.arg)
				convey.So(err, convey.ShouldNotBeNil)
			}
		}
	})
}

func Test_Call(t *testing.T) {
	convey.Convey("external Call", t, func() {
		for _, tcs := range cases {
			param := tcs.arg.Es
			extern := &tree.ExternParam{
				Filepath: "",
				Tail: &tree.TailParameter{
					IgnoredLines: 0,
				},
				FileService: tcs.proc.FileService,
				Format:      tcs.format,
				JsonData:    tcs.jsondata,
			}
			param.extern = extern
			param.Fileparam.End = false
			param.FileList = []string{"abc.txt"}
			end, err := Call(1, tcs.proc, tcs.arg)
			convey.So(err, convey.ShouldNotBeNil)
			convey.So(end, convey.ShouldBeFalse)

			param.Fileparam.End = false
			end, err = Call(1, tcs.proc, tcs.arg)
			convey.So(err, convey.ShouldNotBeNil)
			convey.So(end, convey.ShouldBeFalse)

			param.Fileparam.End = true
			end, err = Call(1, tcs.proc, tcs.arg)
			convey.So(err, convey.ShouldBeNil)
			convey.So(end, convey.ShouldBeTrue)
		}
	})
}

func Test_getCompressType(t *testing.T) {
	convey.Convey("getCompressType succ", t, func() {
		param := &tree.ExternParam{
			CompressType: tree.GZIP,
		}
		compress := getCompressType(param)
		convey.So(compress, convey.ShouldEqual, param.CompressType)

		param.CompressType = tree.AUTO
		param.Filepath = "a.gz"
		compress = getCompressType(param)
		convey.So(compress, convey.ShouldEqual, tree.GZIP)

		param.Filepath = "a.bz2"
		compress = getCompressType(param)
		convey.So(compress, convey.ShouldEqual, tree.BZIP2)

		param.Filepath = "a.lz4"
		compress = getCompressType(param)
		convey.So(compress, convey.ShouldEqual, tree.LZ4)

		param.Filepath = "a.csv"
		compress = getCompressType(param)
		convey.So(compress, convey.ShouldEqual, tree.NOCOMPRESS)

		param.Filepath = "a"
		compress = getCompressType(param)
		convey.So(compress, convey.ShouldEqual, tree.NOCOMPRESS)
	})
}

func Test_getUnCompressReader(t *testing.T) {
	convey.Convey("getUnCompressReader succ", t, func() {
		param := &tree.ExternParam{
			CompressType: tree.NOCOMPRESS,
		}
		read, err := getUnCompressReader(param, nil)
		convey.So(read, convey.ShouldBeNil)
		convey.So(err, convey.ShouldBeNil)

		param.CompressType = tree.BZIP2
		read, err = getUnCompressReader(param, &os.File{})
		convey.So(read, convey.ShouldNotBeNil)
		convey.So(err, convey.ShouldBeNil)

		param.CompressType = tree.FLATE
		read, err = getUnCompressReader(param, &os.File{})
		convey.So(read, convey.ShouldNotBeNil)
		convey.So(err, convey.ShouldBeNil)

		param.CompressType = tree.LZ4
		read, err = getUnCompressReader(param, &os.File{})
		convey.So(read, convey.ShouldNotBeNil)
		convey.So(err, convey.ShouldBeNil)

		param.CompressType = tree.LZW
		read, err = getUnCompressReader(param, &os.File{})
		convey.So(read, convey.ShouldBeNil)
		convey.So(err, convey.ShouldNotBeNil)

		param.CompressType = "abc"
		read, err = getUnCompressReader(param, &os.File{})
		convey.So(read, convey.ShouldBeNil)
		convey.So(err, convey.ShouldNotBeNil)
	})
}

func Test_makeBatch(t *testing.T) {
	convey.Convey("makeBatch succ", t, func() {
		col := &plan.ColDef{
			Typ: &plan.Type{
				Id: int32(types.T_bool),
			},
		}
		param := &ExternalParam{
			Cols:  []*plan.ColDef{col},
			Attrs: []string{"a"},
		}
		plh := &ParseLineHandler{
			batchSize: 1,
		}
		_ = makeBatch(param, plh, testutil.TestUtilMp)
	})
}

func Test_GetBatchData(t *testing.T) {
	convey.Convey("GetBatchData succ", t, func() {
		line := []string{"1", "2", "3", "4", "5", "6", "7", "8", "9", "10", "11", "12", "13", "2020-09-07",
			"2020-09-07 00:00:00", "16", "17", "2020-09-07 00:00:00"}
		atrrs := []string{"col1", "col2", "col3", "col4", "col5", "col6", "col7", "col8", "col9", "col10",
			"col11", "col12", "col13", "col14", "col15", "col16", "col17", "col18"}
		buf := bytes.NewBuffer(nil)
		buf.WriteString("{")
		for idx, attr := range atrrs {
			buf.WriteString(fmt.Sprintf("\"%s\":\"%s\"", attr, line[idx]))
			if idx != len(atrrs)-1 {
				buf.WriteString(",")
			}
		}
		buf.WriteString("}")
		jsonline_object := []string{buf.String()}
		buf.Reset()
		for idx, attr := range atrrs {
			if idx == 0 {
				buf.WriteString(fmt.Sprintf("\"%s\":\"%s\"", line[idx], line[idx]))
			} else {
				buf.WriteString(fmt.Sprintf("\"%s\":\"%s\"", attr, line[idx]))
			}
			if idx != len(atrrs)-1 {
				buf.WriteString(",")
			}
		}
		jsonline_object_key_not_match := []string{"{" + buf.String() + "}"}
		buf.Reset()
		buf.WriteString("[")
		for idx := range line {
			buf.WriteString(fmt.Sprintf("\"%s\"", line[idx]))
			if idx != len(atrrs)-1 {
				buf.WriteString(",")
			}
		}
		buf.WriteString("]")
		jsonline_array := []string{buf.String()}
		buf.Reset()
		buf.WriteString("{")
		for i := 0; i < len(line)-1; i++ {
			buf.WriteString(fmt.Sprintf("\"%s\":\"%s\",", atrrs[i], line[i]))
			if i != len(line)-2 {
				buf.WriteString(",")
			}
		}
		buf.WriteString("}")
		jsonline_object_less := []string{buf.String()}
		buf.Reset()
		buf.WriteString("[")
		for i := 0; i < len(line)-1; i++ {
			buf.WriteString(fmt.Sprintf("\"%s\"", line[i]))
			if i != len(line)-2 {
				buf.WriteString(",")
			}
		}
		buf.WriteString("]")
		jsonline_array_less := []string{buf.String()}

		cols := []*plan.ColDef{
			{
				Typ: &plan.Type{
					Id: int32(types.T_bool),
				},
			},
			{
				Typ: &plan.Type{
					Id: int32(types.T_int8),
				},
			},
			{
				Typ: &plan.Type{
					Id: int32(types.T_int16),
				},
			},
			{
				Typ: &plan.Type{
					Id: int32(types.T_int32),
				},
			},
			{
				Typ: &plan.Type{
					Id: int32(types.T_int64),
				},
			},
			{
				Typ: &plan.Type{
					Id: int32(types.T_uint8),
				},
			},
			{
				Typ: &plan.Type{
					Id: int32(types.T_uint16),
				},
			},
			{
				Typ: &plan.Type{
					Id: int32(types.T_uint32),
				},
			},
			{
				Typ: &plan.Type{
					Id: int32(types.T_uint64),
				},
			},
			{
				Typ: &plan.Type{
					Id: int32(types.T_float32),
				},
			},
			{
				Typ: &plan.Type{
					Id: int32(types.T_float64),
				},
			},
			{
				Typ: &plan.Type{
					Id: int32(types.T_varchar),
				},
			},
			{
				Typ: &plan.Type{
					Id: int32(types.T_json),
				},
			},
			{
				Typ: &plan.Type{
					Id: int32(types.T_date),
				},
			},
			{
				Typ: &plan.Type{
					Id: int32(types.T_datetime),
				},
			},
			{
				Typ: &plan.Type{
					Id:    int32(types.T_decimal64),
					Width: 15,
					Scale: 0,
				},
			},
			{
				Typ: &plan.Type{
					Id:    int32(types.T_decimal128),
					Width: 17,
					Scale: 0,
				},
			},
			{
				Typ: &plan.Type{
					Id: int32(types.T_timestamp),
				},
			},
		}
		param := &ExternalParam{
			Attrs: atrrs,
			Cols:  cols,
			extern: &tree.ExternParam{
				Tail: &tree.TailParameter{
					Fields: &tree.Fields{},
				},
				Format: tree.CSV,
			},
		}
		param.Name2ColIndex = make(map[string]int32)
		for i := 0; i < len(atrrs); i++ {
			param.Name2ColIndex[atrrs[i]] = int32(i)
		}
		plh := &ParseLineHandler{
			batchSize:        1,
			simdCsvLineArray: [][]string{line},
		}

		proc := testutil.NewProc()
		_, err := GetBatchData(param, plh, proc)
		convey.So(err, convey.ShouldBeNil)

		plh.simdCsvLineArray = [][]string{line[:1]}
		_, err = GetBatchData(param, plh, proc)
		convey.So(err, convey.ShouldNotBeNil)

		for i := 0; i < len(atrrs); i++ {
			line[i] = "\\N"
		}
		plh.simdCsvLineArray = [][]string{line}
		_, err = GetBatchData(param, plh, proc)
		convey.So(err, convey.ShouldBeNil)

		line = []string{"0", "1.0", "2.0", "3.0", "4.0", "5.0", "6.0", "7.0", "8.0", "9.0", "10.0", "11.0", "13", "2020-09-07",
			"2020-09-07 00:00:00", "16", "17", "2020-09-07 00:00:00"}
		plh.simdCsvLineArray = [][]string{line}
		_, err = GetBatchData(param, plh, proc)
		convey.So(err, convey.ShouldBeNil)

		line = []string{"truefalse", "128", "32768", "2147483648", "9223372036854775808", "256", "65536", "4294967296", "18446744073709551616",
			"float32", "float64", "", "13", "date", "datetime", "decimal64", "decimal128", "timestamp"}
		for i := 0; i < len(atrrs); i++ {
			tmp := atrrs[i:]
			param.Attrs = tmp
			param.Cols = cols[i:]
			plh.simdCsvLineArray = [][]string{line}
			_, err = GetBatchData(param, plh, proc)
			convey.So(err, convey.ShouldNotBeNil)
		}

		param.extern.Tail.Fields.EnclosedBy = 't'
		_, err = GetBatchData(param, plh, proc)
		convey.So(err, convey.ShouldNotBeNil)

		line[1] = "128.9"
		line[2] = "32768.9"
		line[3] = "2147483648.9"
		line[4] = "a.9"
		line[5] = "256.9"
		line[6] = "65536.9"
		line[7] = "4294967296.9"
		line[8] = "a.9"
		for i := 1; i <= 8; i++ {
			tmp := atrrs[i:]
			param.Attrs = tmp
			param.Cols = cols[i:]
			plh.simdCsvLineArray = [][]string{line}
			_, err = GetBatchData(param, plh, proc)
			convey.So(err, convey.ShouldNotBeNil)
		}

		//test jsonline
		param.extern.Format = tree.JSONLINE
		param.extern.JsonData = tree.OBJECT
		param.Attrs = atrrs
		param.Cols = cols
		plh.simdCsvLineArray = [][]string{jsonline_object}
		_, err = GetBatchData(param, plh, proc)
		convey.So(err, convey.ShouldBeNil)
		plh.simdCsvLineArray = [][]string{jsonline_object_less}
		_, err = GetBatchData(param, plh, proc)
		convey.So(err, convey.ShouldNotBeNil)
		plh.simdCsvLineArray = [][]string{jsonline_object_key_not_match}
		_, err = GetBatchData(param, plh, proc)
		convey.So(err, convey.ShouldNotBeNil)

		param.extern.Format = tree.CSV
		_, err = GetBatchData(param, plh, proc)
		convey.So(err, convey.ShouldNotBeNil)

		param.extern.Format = tree.JSONLINE
		param.extern.JsonData = tree.ARRAY
		plh.simdCsvLineArray = [][]string{jsonline_array}
		_, err = GetBatchData(param, plh, proc)
		convey.So(err, convey.ShouldBeNil)

		param.extern.JsonData = "test"
		_, err = GetBatchData(param, plh, proc)
		convey.So(err, convey.ShouldNotBeNil)

		plh.simdCsvLineArray = [][]string{jsonline_array_less}
		_, err = GetBatchData(param, plh, proc)
		convey.So(err, convey.ShouldNotBeNil)

		jsonline_array_less[0] = jsonline_object_less[0][1:]
		plh.simdCsvLineArray = [][]string{jsonline_array_less}
		_, err = GetBatchData(param, plh, proc)
		convey.So(err, convey.ShouldNotBeNil)
		jsonline_array = append(jsonline_array, jsonline_array_less...)
		plh.simdCsvLineArray = [][]string{jsonline_array}
		_, err = GetBatchData(param, plh, proc)
		convey.So(err, convey.ShouldNotBeNil)
	})
}<|MERGE_RESOLUTION|>--- conflicted
+++ resolved
@@ -130,13 +130,8 @@
 				param.CreateSql = string(json_byte)
 				err = Prepare(tcs.proc, tcs.arg)
 				convey.So(err, convey.ShouldBeNil)
-<<<<<<< HEAD
 				convey.So(param.FileList, convey.ShouldResemble, []string{"/"})
-				convey.So(param.FileCnt, convey.ShouldEqual, 1)
-=======
-				convey.So(param.FileList, convey.ShouldBeNil)
-				convey.So(param.Fileparam.FileCnt, convey.ShouldEqual, 0)
->>>>>>> a7866cb3
+				convey.So(param.Fileparam.FileCnt, convey.ShouldEqual, 1)
 
 				extern.JsonData = "test"
 				json_byte, err = json.Marshal(extern)
