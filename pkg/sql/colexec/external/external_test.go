// Copyright 2022 Matrix Origin
//
// Licensed under the Apache License, Version 2.0 (the "License");
// you may not use this file except in compliance with the License.
// You may obtain a copy of the License at
//
//      http://www.apache.org/licenses/LICENSE-2.0
//
// Unless required by applicable law or agreed to in writing, software
// distributed under the License is distributed on an "AS IS" BASIS,
// WITHOUT WARRANTIES OR CONDITIONS OF ANY KIND, either express or implied.
// See the License for the specific language governing permissions and
// limitations under the License.

package external

import (
	"bytes"
	"context"
	"encoding/json"
	"fmt"
	"os"
	"path/filepath"
	"testing"

	"github.com/matrixorigin/matrixone/pkg/container/types"
	"github.com/matrixorigin/matrixone/pkg/sql/parsers/tree"
	"github.com/matrixorigin/matrixone/pkg/sql/plan"
	"github.com/matrixorigin/matrixone/pkg/testutil"
	"github.com/matrixorigin/matrixone/pkg/vm/process"
	"github.com/smartystreets/goconvey/convey"
	"github.com/stretchr/testify/assert"
)

const (
	Rows = 10 // default rows
)

// add unit tests for cases
type externalTestCase struct {
	arg      *Argument
	types    []types.Type
	proc     *process.Process
	cancel   context.CancelFunc
	format   string
	jsondata string
}

var (
	cases         []externalTestCase
	defaultOption = []string{"filepath", "abc", "format", "jsonline", "jsondata", "array"}
)

func newTestCase(all bool, format, jsondata string) externalTestCase {
	proc := testutil.NewProcess()
	proc.FileService = testutil.NewFS()
	ctx, cancel := context.WithCancel(context.Background())
	return externalTestCase{
		proc: proc,
		types: []types.Type{
			{Oid: types.T_int8},
		},
		arg: &Argument{
			Es: &ExternalParam{
				Ctx:       ctx,
				Fileparam: &ExternalFileparam{},
			},
		},
		cancel:   cancel,
		format:   format,
		jsondata: jsondata,
	}
}

func init() {
	cases = []externalTestCase{
		newTestCase(true, tree.CSV, ""),
		newTestCase(true, tree.JSONLINE, tree.OBJECT),
		newTestCase(true, tree.JSONLINE, tree.ARRAY),
	}
}

func Test_String(t *testing.T) {
	buf := new(bytes.Buffer)
	String(cases[0].arg, buf)
}

func Test_Prepare(t *testing.T) {
	convey.Convey("external Prepare", t, func() {
		for _, tcs := range cases {
			param := tcs.arg.Es
			err := Prepare(tcs.proc, tcs.arg)
			convey.So(err, convey.ShouldNotBeNil)
			convey.So(param.extern, convey.ShouldNotBeNil)
			convey.So(param.Fileparam.End, convey.ShouldBeTrue)
			extern := &tree.ExternParam{
				Filepath: "",
				Tail: &tree.TailParameter{
					IgnoredLines: 0,
				},
				FileService: tcs.proc.FileService,
				Format:      tcs.format,
				JsonData:    tcs.jsondata,
<<<<<<< HEAD
				Ctx:         context.Background(),
=======
				Option:      defaultOption,
>>>>>>> 554206cf
			}
			json_byte, err := json.Marshal(extern)
			if err != nil {
				panic(err)
			}
			param.CreateSql = string(json_byte)
			err = Prepare(tcs.proc, tcs.arg)
			convey.So(err, convey.ShouldNotBeNil)
			convey.So(param.FileList, convey.ShouldBeNil)
			convey.So(param.Fileparam.FileCnt, convey.ShouldEqual, 0)

			extern.Format = "test"
			json_byte, err = json.Marshal(extern)
			convey.So(err, convey.ShouldBeNil)
			param.CreateSql = string(json_byte)
			err = Prepare(tcs.proc, tcs.arg)
			convey.So(err, convey.ShouldNotBeNil)

			if tcs.format == tree.JSONLINE {
				extern = &tree.ExternParam{
					Filepath: "",
					Tail: &tree.TailParameter{
						IgnoredLines: 0,
					},
					Format: tcs.format,
<<<<<<< HEAD
					Ctx:    context.Background(),
=======
					Option: defaultOption,
>>>>>>> 554206cf
				}
				extern.JsonData = tcs.jsondata
				json_byte, err = json.Marshal(extern)
				convey.So(err, convey.ShouldBeNil)
				param.CreateSql = string(json_byte)
				err = Prepare(tcs.proc, tcs.arg)
				convey.So(err, convey.ShouldBeNil)
				convey.So(param.FileList, convey.ShouldResemble, []string(nil))
				convey.So(param.Fileparam.FileCnt, convey.ShouldEqual, 0)

				extern.Option = []string{"filepath", "abc", "format", "jsonline", "jsondata", "test"}
				json_byte, err = json.Marshal(extern)
				convey.So(err, convey.ShouldBeNil)
				param.CreateSql = string(json_byte)

				err = Prepare(tcs.proc, tcs.arg)
				convey.So(err, convey.ShouldNotBeNil)
			}
		}
	})
}

func Test_Call(t *testing.T) {
	convey.Convey("external Call", t, func() {
		for _, tcs := range cases {
			param := tcs.arg.Es
			extern := &tree.ExternParam{
				Filepath: "",
				Tail: &tree.TailParameter{
					IgnoredLines: 0,
				},
				FileService: tcs.proc.FileService,
				Format:      tcs.format,
				JsonData:    tcs.jsondata,
				Ctx:         context.Background(),
			}
			param.extern = extern
			param.Fileparam.End = false
			param.FileList = []string{"abc.txt"}
			end, err := Call(1, tcs.proc, tcs.arg)
			convey.So(err, convey.ShouldNotBeNil)
			convey.So(end, convey.ShouldBeFalse)

			param.Fileparam.End = false
			end, err = Call(1, tcs.proc, tcs.arg)
			convey.So(err, convey.ShouldNotBeNil)
			convey.So(end, convey.ShouldBeFalse)

			param.Fileparam.End = true
			end, err = Call(1, tcs.proc, tcs.arg)
			convey.So(err, convey.ShouldBeNil)
			convey.So(end, convey.ShouldBeTrue)
		}
	})
}

func Test_getCompressType(t *testing.T) {
	convey.Convey("getCompressType succ", t, func() {
		param := &tree.ExternParam{
			CompressType: tree.GZIP,
			Ctx:          context.Background(),
		}
		compress := getCompressType(param)
		convey.So(compress, convey.ShouldEqual, param.CompressType)

		param.CompressType = tree.AUTO
		param.Filepath = "a.gz"
		compress = getCompressType(param)
		convey.So(compress, convey.ShouldEqual, tree.GZIP)

		param.Filepath = "a.bz2"
		compress = getCompressType(param)
		convey.So(compress, convey.ShouldEqual, tree.BZIP2)

		param.Filepath = "a.lz4"
		compress = getCompressType(param)
		convey.So(compress, convey.ShouldEqual, tree.LZ4)

		param.Filepath = "a.csv"
		compress = getCompressType(param)
		convey.So(compress, convey.ShouldEqual, tree.NOCOMPRESS)

		param.Filepath = "a"
		compress = getCompressType(param)
		convey.So(compress, convey.ShouldEqual, tree.NOCOMPRESS)
	})
}

func Test_getUnCompressReader(t *testing.T) {
	convey.Convey("getUnCompressReader succ", t, func() {
		param := &tree.ExternParam{
			CompressType: tree.NOCOMPRESS,
			Ctx:          context.Background(),
		}
		read, err := getUnCompressReader(param, nil)
		convey.So(read, convey.ShouldBeNil)
		convey.So(err, convey.ShouldBeNil)

		param.CompressType = tree.BZIP2
		read, err = getUnCompressReader(param, &os.File{})
		convey.So(read, convey.ShouldNotBeNil)
		convey.So(err, convey.ShouldBeNil)

		param.CompressType = tree.FLATE
		read, err = getUnCompressReader(param, &os.File{})
		convey.So(read, convey.ShouldNotBeNil)
		convey.So(err, convey.ShouldBeNil)

		param.CompressType = tree.LZ4
		read, err = getUnCompressReader(param, &os.File{})
		convey.So(read, convey.ShouldNotBeNil)
		convey.So(err, convey.ShouldBeNil)

		param.CompressType = tree.LZW
		read, err = getUnCompressReader(param, &os.File{})
		convey.So(read, convey.ShouldBeNil)
		convey.So(err, convey.ShouldNotBeNil)

		param.CompressType = "abc"
		read, err = getUnCompressReader(param, &os.File{})
		convey.So(read, convey.ShouldBeNil)
		convey.So(err, convey.ShouldNotBeNil)
	})
}

func Test_makeBatch(t *testing.T) {
	convey.Convey("makeBatch succ", t, func() {
		col := &plan.ColDef{
			Typ: &plan.Type{
				Id: int32(types.T_bool),
			},
		}
		param := &ExternalParam{
			Cols:  []*plan.ColDef{col},
			Attrs: []string{"a"},
		}
		plh := &ParseLineHandler{
			batchSize: 1,
		}
		_ = makeBatch(param, plh, testutil.TestUtilMp)
	})
}

func Test_GetBatchData(t *testing.T) {
	convey.Convey("GetBatchData succ", t, func() {
		line := []string{"1", "2", "3", "4", "5", "6", "7", "8", "9", "10", "11", "12", "13", "2020-09-07",
			"2020-09-07 00:00:00", "16", "17", "2020-09-07 00:00:00"}
		atrrs := []string{"col1", "col2", "col3", "col4", "col5", "col6", "col7", "col8", "col9", "col10",
			"col11", "col12", "col13", "col14", "col15", "col16", "col17", "col18"}
		buf := bytes.NewBuffer(nil)
		buf.WriteString("{")
		for idx, attr := range atrrs {
			buf.WriteString(fmt.Sprintf("\"%s\":\"%s\"", attr, line[idx]))
			if idx != len(atrrs)-1 {
				buf.WriteString(",")
			}
		}
		buf.WriteString("}")
		jsonline_object := []string{buf.String()}
		buf.Reset()
		for idx, attr := range atrrs {
			if idx == 0 {
				buf.WriteString(fmt.Sprintf("\"%s\":\"%s\"", line[idx], line[idx]))
			} else {
				buf.WriteString(fmt.Sprintf("\"%s\":\"%s\"", attr, line[idx]))
			}
			if idx != len(atrrs)-1 {
				buf.WriteString(",")
			}
		}
		jsonline_object_key_not_match := []string{"{" + buf.String() + "}"}
		buf.Reset()
		buf.WriteString("[")
		for idx := range line {
			buf.WriteString(fmt.Sprintf("\"%s\"", line[idx]))
			if idx != len(atrrs)-1 {
				buf.WriteString(",")
			}
		}
		buf.WriteString("]")
		jsonline_array := []string{buf.String()}
		buf.Reset()
		buf.WriteString("{")
		for i := 0; i < len(line)-1; i++ {
			buf.WriteString(fmt.Sprintf("\"%s\":\"%s\",", atrrs[i], line[i]))
			if i != len(line)-2 {
				buf.WriteString(",")
			}
		}
		buf.WriteString("}")
		jsonline_object_less := []string{buf.String()}
		buf.Reset()
		buf.WriteString("[")
		for i := 0; i < len(line)-1; i++ {
			buf.WriteString(fmt.Sprintf("\"%s\"", line[i]))
			if i != len(line)-2 {
				buf.WriteString(",")
			}
		}
		buf.WriteString("]")
		jsonline_array_less := []string{buf.String()}

		cols := []*plan.ColDef{
			{
				Typ: &plan.Type{
					Id: int32(types.T_bool),
				},
			},
			{
				Typ: &plan.Type{
					Id: int32(types.T_int8),
				},
			},
			{
				Typ: &plan.Type{
					Id: int32(types.T_int16),
				},
			},
			{
				Typ: &plan.Type{
					Id: int32(types.T_int32),
				},
			},
			{
				Typ: &plan.Type{
					Id: int32(types.T_int64),
				},
			},
			{
				Typ: &plan.Type{
					Id: int32(types.T_uint8),
				},
			},
			{
				Typ: &plan.Type{
					Id: int32(types.T_uint16),
				},
			},
			{
				Typ: &plan.Type{
					Id: int32(types.T_uint32),
				},
			},
			{
				Typ: &plan.Type{
					Id: int32(types.T_uint64),
				},
			},
			{
				Typ: &plan.Type{
					Id:        int32(types.T_float32),
					Precision: -1,
				},
			},
			{
				Typ: &plan.Type{
					Id:        int32(types.T_float64),
					Precision: -1,
				},
			},
			{
				Typ: &plan.Type{
					Id: int32(types.T_varchar),
				},
			},
			{
				Typ: &plan.Type{
					Id: int32(types.T_json),
				},
			},
			{
				Typ: &plan.Type{
					Id: int32(types.T_date),
				},
			},
			{
				Typ: &plan.Type{
					Id: int32(types.T_datetime),
				},
			},
			{
				Typ: &plan.Type{
					Id:    int32(types.T_decimal64),
					Width: 15,
					Scale: 0,
				},
			},
			{
				Typ: &plan.Type{
					Id:    int32(types.T_decimal128),
					Width: 17,
					Scale: 0,
				},
			},
			{
				Typ: &plan.Type{
					Id: int32(types.T_timestamp),
				},
			},
		}
		param := &ExternalParam{
			Attrs: atrrs,
			Cols:  cols,
			extern: &tree.ExternParam{
				Tail: &tree.TailParameter{
					Fields: &tree.Fields{},
				},
				Format: tree.CSV,
				Ctx:    context.Background(),
			},
		}
		param.Name2ColIndex = make(map[string]int32)
		for i := 0; i < len(atrrs); i++ {
			param.Name2ColIndex[atrrs[i]] = int32(i)
		}
		plh := &ParseLineHandler{
			batchSize:        1,
			simdCsvLineArray: [][]string{line},
		}

		proc := testutil.NewProc()
		_, err := GetBatchData(param, plh, proc)
		convey.So(err, convey.ShouldBeNil)

		plh.simdCsvLineArray = [][]string{line[:1]}
		_, err = GetBatchData(param, plh, proc)
		convey.So(err, convey.ShouldNotBeNil)

		for i := 0; i < len(atrrs); i++ {
			line[i] = "\\N"
		}
		plh.simdCsvLineArray = [][]string{line}
		_, err = GetBatchData(param, plh, proc)
		convey.So(err, convey.ShouldBeNil)

		line = []string{"0", "1.0", "2.0", "3.0", "4.0", "5.0", "6.0", "7.0", "8.0", "9.0", "10.0", "11.0", "13", "2020-09-07",
			"2020-09-07 00:00:00", "16", "17", "2020-09-07 00:00:00"}
		plh.simdCsvLineArray = [][]string{line}
		_, err = GetBatchData(param, plh, proc)
		convey.So(err, convey.ShouldBeNil)

		line = []string{"truefalse", "128", "32768", "2147483648", "9223372036854775808", "256", "65536", "4294967296", "18446744073709551616",
			"float32", "float64", "", "13", "date", "datetime", "decimal64", "decimal128", "timestamp"}
		for i := 0; i < len(atrrs); i++ {
			tmp := atrrs[i:]
			param.Attrs = tmp
			param.Cols = cols[i:]
			plh.simdCsvLineArray = [][]string{line}
			_, err = GetBatchData(param, plh, proc)
			convey.So(err, convey.ShouldNotBeNil)
		}

		param.extern.Tail.Fields.EnclosedBy = 't'
		_, err = GetBatchData(param, plh, proc)
		convey.So(err, convey.ShouldNotBeNil)

		line[1] = "128.9"
		line[2] = "32768.9"
		line[3] = "2147483648.9"
		line[4] = "a.9"
		line[5] = "256.9"
		line[6] = "65536.9"
		line[7] = "4294967296.9"
		line[8] = "a.9"
		for i := 1; i <= 8; i++ {
			tmp := atrrs[i:]
			param.Attrs = tmp
			param.Cols = cols[i:]
			plh.simdCsvLineArray = [][]string{line}
			_, err = GetBatchData(param, plh, proc)
			convey.So(err, convey.ShouldNotBeNil)
		}

		//test jsonline
		param.extern.Format = tree.JSONLINE
		param.extern.JsonData = tree.OBJECT
		param.Attrs = atrrs
		param.Cols = cols
		plh.simdCsvLineArray = [][]string{jsonline_object}
		_, err = GetBatchData(param, plh, proc)
		convey.So(err, convey.ShouldBeNil)
		plh.simdCsvLineArray = [][]string{jsonline_object_less}
		_, err = GetBatchData(param, plh, proc)
		convey.So(err, convey.ShouldNotBeNil)
		plh.simdCsvLineArray = [][]string{jsonline_object_key_not_match}
		_, err = GetBatchData(param, plh, proc)
		convey.So(err, convey.ShouldNotBeNil)

		param.extern.Format = tree.CSV
		_, err = GetBatchData(param, plh, proc)
		convey.So(err, convey.ShouldNotBeNil)

		param.extern.Format = tree.JSONLINE
		param.extern.JsonData = tree.ARRAY
		plh.simdCsvLineArray = [][]string{jsonline_array}
		_, err = GetBatchData(param, plh, proc)
		convey.So(err, convey.ShouldBeNil)

		param.extern.JsonData = "test"
		_, err = GetBatchData(param, plh, proc)
		convey.So(err, convey.ShouldNotBeNil)

		plh.simdCsvLineArray = [][]string{jsonline_array_less}
		_, err = GetBatchData(param, plh, proc)
		convey.So(err, convey.ShouldNotBeNil)

		jsonline_array_less[0] = jsonline_object_less[0][1:]
		plh.simdCsvLineArray = [][]string{jsonline_array_less}
		_, err = GetBatchData(param, plh, proc)
		convey.So(err, convey.ShouldNotBeNil)
		jsonline_array = append(jsonline_array, jsonline_array_less...)
		plh.simdCsvLineArray = [][]string{jsonline_array}
		_, err = GetBatchData(param, plh, proc)
		convey.So(err, convey.ShouldNotBeNil)
	})
}

func TestReadDirSymlink(t *testing.T) {
	root := t.TempDir()

	// create a/b/c
	err := os.MkdirAll(filepath.Join(root, "a", "b", "c"), 0755)
	assert.Nil(t, err)

	// write a/b/c/foo
	err = os.WriteFile(filepath.Join(root, "a", "b", "c", "foo"), []byte("abc"), 0644)
	assert.Nil(t, err)

	// symlink a/b/d to a/b/c
	err = os.Symlink(
		filepath.Join(root, "a", "b", "c"),
		filepath.Join(root, "a", "b", "d"),
	)
	assert.Nil(t, err)

	// read a/b/d/foo
	fooPathInB := filepath.Join(root, "a", "b", "d", "foo")
	files, err := ReadDir(&tree.ExternParam{
		Filepath: fooPathInB,
		Ctx:      context.Background(),
	})
	assert.Nil(t, err)
	assert.Equal(t, 1, len(files))
	assert.Equal(t, fooPathInB, files[0])

}<|MERGE_RESOLUTION|>--- conflicted
+++ resolved
@@ -101,11 +101,8 @@
 				FileService: tcs.proc.FileService,
 				Format:      tcs.format,
 				JsonData:    tcs.jsondata,
-<<<<<<< HEAD
-				Ctx:         context.Background(),
-=======
 				Option:      defaultOption,
->>>>>>> 554206cf
+        Ctx:         context.Background(),
 			}
 			json_byte, err := json.Marshal(extern)
 			if err != nil {
@@ -131,11 +128,8 @@
 						IgnoredLines: 0,
 					},
 					Format: tcs.format,
-<<<<<<< HEAD
+					Option: defaultOption,
 					Ctx:    context.Background(),
-=======
-					Option: defaultOption,
->>>>>>> 554206cf
 				}
 				extern.JsonData = tcs.jsondata
 				json_byte, err = json.Marshal(extern)
