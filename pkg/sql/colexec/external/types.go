// Copyright 2021 Matrix Origin
//
// Licensed under the Apache License, Version 2.0 (the "License");
// you may not use this file except in compliance with the License.
// You may obtain a copy of the License at
//
//      http://www.apache.org/licenses/LICENSE-2.0
//
// Unless required by applicable law or agreed to in writing, software
// distributed under the License is distributed on an "AS IS" BASIS,
// WITHOUT WARRANTIES OR CONDITIONS OF ANY KIND, either express or implied.
// See the License for the specific language governing permissions and
// limitations under the License.

package external

import (
	"bufio"
	"context"
	"io"

	"github.com/matrixorigin/matrixone/pkg/common/reuse"
	"github.com/matrixorigin/matrixone/pkg/container/batch"
	"github.com/matrixorigin/matrixone/pkg/container/vector"
	"github.com/matrixorigin/matrixone/pkg/objectio"
	"github.com/matrixorigin/matrixone/pkg/pb/pipeline"
	"github.com/matrixorigin/matrixone/pkg/sql/parsers/tree"
	"github.com/matrixorigin/matrixone/pkg/sql/plan"
	"github.com/matrixorigin/matrixone/pkg/sql/util/csvparser"
	"github.com/matrixorigin/matrixone/pkg/vm"
	"github.com/matrixorigin/matrixone/pkg/vm/engine/tae/blockio"
	"github.com/matrixorigin/matrixone/pkg/vm/process"
	"github.com/parquet-go/parquet-go"
)

var _ vm.Operator = new(External)

const (
	ColumnCntLargerErrorInfo = "the table column is larger than input data column"
)

// Use for External table scan param
type ExternalParam struct {
	// Externally passed parameters that will not change
	ExParamConst
	// Inner parameters
	ExParam
}

type ExParamConst struct {
<<<<<<< HEAD
	IgnoreLine    int
	IgnoreLineTag int
	ParallelLoad  bool
	maxBatchSize  uint64
	Idx           int
	CreateSql     string
	Close         byte
	// letter case: origin
=======
	IgnoreLine      int
	IgnoreLineTag   int
	ParallelLoad    bool
	StrictSqlMode   bool
	maxBatchSize    uint64
	Idx             int
	CreateSql       string
	Close           byte
>>>>>>> d5dcae87
	Attrs           []string
	Cols            []*plan.ColDef
	FileList        []string
	FileSize        []int64
	FileOffset      []int64
	FileOffsetTotal []*pipeline.FileOffset
	// letter case: lower
	Name2ColIndex map[string]int32
	// letter case: lower
	TbColToDataCol map[string]int32
	Ctx            context.Context
	Extern         *tree.ExternParam
	tableDef       *plan.TableDef
	ClusterTable   *plan.ClusterTable
}

type ExParam struct {
	prevStr        string
	reader         io.ReadCloser
	plh            *ParseLineHandler
	Fileparam      *ExFileparam
	Zoneparam      *ZonemapFileparam
	Filter         *FilterParam
	MoCsvLineArray [][]csvparser.Field
	parqh          *ParquetHandler
}

type ExFileparam struct {
	End       bool
	FileCnt   int
	FileFin   int
	FileIndex int
	Filepath  string
}

type ZonemapFileparam struct {
	bs     []objectio.BlockObject
	offset int
}

type FilterParam struct {
	zonemappable bool
	columnMap    map[int]int
	FilterExpr   *plan.Expr
	blockReader  *blockio.BlockReader
}

type container struct {
	maxAllocSize int
	buf          *batch.Batch
}
type External struct {
	ctr *container
	Es  *ExternalParam

	vm.OperatorBase
}

func (external *External) GetOperatorBase() *vm.OperatorBase {
	return &external.OperatorBase
}

func init() {
	reuse.CreatePool[External](
		func() *External {
			return &External{}
		},
		func(a *External) {
			*a = External{}
		},
		reuse.DefaultOptions[External]().
			WithEnableChecker(),
	)
}

func (external External) TypeName() string {
	return opName
}

func NewArgument() *External {
	return reuse.Alloc[External](nil)
}

func (external *External) WithEs(es *ExternalParam) *External {
	external.Es = es
	return external
}

func (external *External) Release() {
	if external != nil {
		reuse.Free[External](external, nil)
	}
}

func (external *External) Reset(proc *process.Process, pipelineFailed bool, err error) {
	external.Free(proc, pipelineFailed, err)
}

func (external *External) Free(proc *process.Process, pipelineFailed bool, err error) {
	if external.ctr != nil {
		if external.ctr.buf != nil {
			external.ctr.buf.Clean(proc.Mp())
			external.ctr.buf = nil
		}
		anal := proc.GetAnalyze(external.GetIdx(), external.GetParallelIdx(), external.GetParallelMajor())
		anal.Alloc(int64(external.ctr.maxAllocSize))
		external.ctr = nil
	}
}

type ParseLineHandler struct {
	csvReader *csvparser.CSVParser
	// batch
	batchSize int
	// mo csv
	moCsvLineArray [][]csvparser.Field
}

func newReaderWithParam(param *ExternalParam, reuseRow bool) (*csvparser.CSVParser, error) {
	fieldsTerminatedBy := "\t"
	fieldsEnclosedBy := "\""
	fieldsEscapedBy := "\\"

	linesTerminatedBy := "\n"
	linesStartingBy := ""

	if param.Extern.Tail.Fields != nil {
		if terminated := param.Extern.Tail.Fields.Terminated; terminated != nil && terminated.Value != "" {
			fieldsTerminatedBy = terminated.Value
		}
		if enclosed := param.Extern.Tail.Fields.EnclosedBy; enclosed != nil && enclosed.Value != 0 {
			fieldsEnclosedBy = string(enclosed.Value)
		}
		if escaped := param.Extern.Tail.Fields.EscapedBy; escaped != nil {
			if escaped.Value == 0 {
				fieldsEscapedBy = ""
			} else {
				fieldsEscapedBy = string(escaped.Value)
			}
		}
	}

	if param.Extern.Tail.Lines != nil {
		if terminated := param.Extern.Tail.Lines.TerminatedBy; terminated != nil && terminated.Value != "" {
			linesTerminatedBy = param.Extern.Tail.Lines.TerminatedBy.Value
		}
		if param.Extern.Tail.Lines.StartingBy != "" {
			linesStartingBy = param.Extern.Tail.Lines.StartingBy
		}
	}

	if param.Extern.Format == tree.JSONLINE {
		fieldsTerminatedBy = "\t"
		fieldsEscapedBy = ""
	}

	config := csvparser.CSVConfig{
		FieldsTerminatedBy: fieldsTerminatedBy,
		FieldsEnclosedBy:   fieldsEnclosedBy,
		FieldsEscapedBy:    fieldsEscapedBy,
		LinesTerminatedBy:  linesTerminatedBy,
		LinesStartingBy:    linesStartingBy,
		NotNull:            false,
		Null:               []string{`\N`},
		UnescapedQuote:     true,
		Comment:            '#',
	}

	return csvparser.NewCSVParser(&config, bufio.NewReader(param.reader), csvparser.ReadBlockSize, false, reuseRow)
}

type ParquetHandler struct {
	file     *parquet.File
	offset   int64
	batchCnt int64
	cols     []*parquet.Column
	mappers  []*columnMapper
}

type columnMapper struct {
	srcNull, dstNull   bool
	maxDefinitionLevel byte

	mapper func(mp *columnMapper, page parquet.Page, proc *process.Process, vec *vector.Vector) error
}<|MERGE_RESOLUTION|>--- conflicted
+++ resolved
@@ -48,25 +48,15 @@
 }
 
 type ExParamConst struct {
-<<<<<<< HEAD
 	IgnoreLine    int
 	IgnoreLineTag int
 	ParallelLoad  bool
+	StrictSqlMode bool
 	maxBatchSize  uint64
 	Idx           int
 	CreateSql     string
 	Close         byte
 	// letter case: origin
-=======
-	IgnoreLine      int
-	IgnoreLineTag   int
-	ParallelLoad    bool
-	StrictSqlMode   bool
-	maxBatchSize    uint64
-	Idx             int
-	CreateSql       string
-	Close           byte
->>>>>>> d5dcae87
 	Attrs           []string
 	Cols            []*plan.ColDef
 	FileList        []string
