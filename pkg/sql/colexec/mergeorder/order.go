--- conflicted
+++ resolved
@@ -178,64 +178,21 @@
 			} else if ap.Fs[i].Flag&plan.OrderBySpec_NULLS_LAST != 0 {
 				nullsLast = true
 			} else {
-<<<<<<< HEAD
-				if vec != nil {
-					anal.Alloc(int64(vec.Size()))
-				}
+				nullsLast = desc
 			}
-		}
-		if ctr.bat == nil {
-			mp := make(map[int]int)
-			for i, pos := range ctr.poses {
-				mp[int(pos)] = i
-			}
-			ctr.bat = bat
-			ctr.cmps = make([]compare.Compare, len(bat.Vecs))
-			var desc, nullsLast bool
-			for i := range ctr.cmps {
-				if pos, ok := mp[i]; ok {
-					desc = ap.Fs[pos].Flag&plan.OrderBySpec_DESC != 0
-					if ap.Fs[pos].Flag&plan.OrderBySpec_NULLS_FIRST != 0 {
-						nullsLast = false
-					} else if ap.Fs[pos].Flag&plan.OrderBySpec_NULLS_LAST != 0 {
-						nullsLast = true
-					} else {
-						nullsLast = desc
-					}
-					ctr.cmps[i] = compare.New(*bat.Vecs[i].GetType(), desc, nullsLast)
-				}
-			}
-		} else {
-			if err := ctr.processBatch(bat, proc); err != nil {
-				bat.Clean(proc.Mp())
-				return err
-=======
-				nullsLast = desc
->>>>>>> 63aaa957
-			}
-			ctr.cmps[i] = compare.New(bat2.Vecs[ctr.poses[i]].Typ, desc, nullsLast)
+			ctr.cmps[i] = compare.New(*bat2.Vecs[ctr.poses[i]].GetType(), desc, nullsLast)
 		}
 	}
 
 	return ctr.mergeSort2(bat2, proc)
 }
 
-<<<<<<< HEAD
-func (ctr *container) processBatch(bat2 *batch.Batch, proc *process.Process) error {
-	bat1 := ctr.bat
-	if bat1 == nil {
-		bat1 = batch.NewWithSize(len(bat1.Vecs))
-		for i, vec := range bat2.Vecs {
-			bat1.Vecs[i] = vector.New(vector.FLAT, *vec.GetType())
-		}
-=======
 func (ctr *container) mergeSort2(bat2 *batch.Batch, proc *process.Process) error {
 	if ctr.bat == nil {
 		ctr.bat = bat2
 		ctr.finalSelectList = generateSelectList(int64(ctr.bat.Length()))
 		copy(ctr.compare0Index, ctr.poses)
 		return nil
->>>>>>> 63aaa957
 	}
 	bat1 := ctr.bat
 	// union bat1 and bat2
