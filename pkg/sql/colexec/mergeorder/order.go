// Copyright 2021 Matrix Origin
//
// Licensed under the Apache License, Version 2.0 (the "License");
// you may not use this file except in compliance with the License.
// You may obtain a copy of the License at
//
//      http://www.apache.org/licenses/LICENSE-2.0
//
// Unless required by applicable law or agreed to in writing, software
// distributed under the License is distributed on an "AS IS" BASIS,
// WITHOUT WARRANTIES OR CONDITIONS OF ANY KIND, either express or implied.
// See the License for the specific language governing permissions and
// limitations under the License.

package mergeorder

import (
	"bytes"

	"github.com/matrixorigin/matrixone/pkg/compare"
	"github.com/matrixorigin/matrixone/pkg/container/batch"
	"github.com/matrixorigin/matrixone/pkg/container/types"
	"github.com/matrixorigin/matrixone/pkg/container/vector"
	plan2 "github.com/matrixorigin/matrixone/pkg/pb/plan"
	"github.com/matrixorigin/matrixone/pkg/sql/colexec"
	"github.com/matrixorigin/matrixone/pkg/sql/plan"
	"github.com/matrixorigin/matrixone/pkg/vm"
	"github.com/matrixorigin/matrixone/pkg/vm/process"
)

const opName = "merge_order"

func (ctr *container) mergeAndEvaluateOrderColumn(proc *process.Process, bat *batch.Batch) error {
	ctr.batchList = append(ctr.batchList, bat)
	ctr.orderCols = append(ctr.orderCols, nil)
	// if only one batch, no need to evaluate the order column.
	if len(ctr.batchList) == 1 {
		return nil
	}

	index := len(ctr.orderCols) - 1
	return ctr.evaluateOrderColumn(proc, index)
}

func (ctr *container) evaluateOrderColumn(proc *process.Process, index int) error {
	inputs := []*batch.Batch{ctr.batchList[index]}

	ctr.orderCols[index] = make([]*vector.Vector, len(ctr.executors))
	for i := 0; i < len(ctr.executors); i++ {
		vec, err := ctr.executors[i].EvalWithoutResultReusing(proc, inputs, nil)
		if err != nil {
			return err
		}
		ctr.orderCols[index][i] = vec
	}
	return nil
}

func (ctr *container) generateCompares(fs []*plan.OrderBySpec) {
	if len(ctr.compares) > 0 {
		return
	}
	var desc, nullsLast bool
	ctr.compares = make([]compare.Compare, len(fs))
	for i := range ctr.compares {
		desc = fs[i].Flag&plan2.OrderBySpec_DESC != 0
		if fs[i].Flag&plan2.OrderBySpec_NULLS_FIRST != 0 {
			nullsLast = false
		} else if fs[i].Flag&plan2.OrderBySpec_NULLS_LAST != 0 {
			nullsLast = true
		} else {
			nullsLast = desc
		}

		exprTyp := fs[i].Expr.Typ
		typ := types.New(types.T(exprTyp.Id), exprTyp.Width, exprTyp.Scale)
		ctr.compares[i] = compare.New(typ, desc, nullsLast)
	}
}

func (ctr *container) pickAndSend(proc *process.Process, result *vm.CallResult) (sendOver bool, err error) {
	mp := proc.Mp()
	if ctr.buf == nil {
		ctr.buf = batch.NewWithSize(ctr.batchList[0].VectorCount())
		for i := range ctr.buf.Vecs {
			ctr.buf.Vecs[i] = vector.NewVec(*ctr.batchList[0].Vecs[i].GetType())
		}
	} else {
		ctr.buf.CleanOnlyData()
	}

	wholeLength := 0
	for {
		choice := ctr.pickFirstRow()
		for j := range ctr.buf.Vecs {
			err = ctr.buf.Vecs[j].UnionOne(ctr.batchList[choice].Vecs[j], ctr.indexList[choice], mp)
			if err != nil {
				return false, err
			}
		}

		wholeLength++
		ctr.indexList[choice]++
		if ctr.indexList[choice] == int64(ctr.batchList[choice].RowCount()) {
			ctr.removeBatch(proc, choice)
		}

		if len(ctr.indexList) == 0 {
			sendOver = true
			break
		}
		if ctr.buf.Size() >= maxBatchSizeToSend {
			break
		}
	}
	ctr.buf.SetRowCount(wholeLength)
	result.Batch = ctr.buf
	return sendOver, nil
}

func (ctr *container) pickFirstRow() (batIndex int) {
	l := len(ctr.indexList)

	if l > 1 {
		i, j := 0, 1
		for j < l {
			for k := 0; k < len(ctr.compares); k++ {
				ctr.compares[k].Set(0, ctr.orderCols[i][k])
				ctr.compares[k].Set(1, ctr.orderCols[j][k])
				result := ctr.compares[k].Compare(0, 1, ctr.indexList[i], ctr.indexList[j])
				if result < 0 {
					break
				} else if result > 0 {
					i = j
					break
				} else if k == len(ctr.compares)-1 {
					break
				}
			}
			j++
		}
		return i
	}
	return 0
}

func (ctr *container) removeBatch(proc *process.Process, index int) {
	bat := ctr.batchList[index]
	cols := ctr.orderCols[index]

	alreadyPut := make(map[*vector.Vector]bool, len(bat.Vecs))
	for i := range bat.Vecs {
		alreadyPut[bat.Vecs[i]] = true
	}
	ctr.batchList = append(ctr.batchList[:index], ctr.batchList[index+1:]...)
	ctr.indexList = append(ctr.indexList[:index], ctr.indexList[index+1:]...)

	for i := range cols {
		if _, ok := alreadyPut[cols[i]]; ok {
			continue
		}
		cols[i].Free(proc.GetMPool())
	}
	for v := range alreadyPut {
		v.Free(proc.GetMPool())
	}
	ctr.orderCols = append(ctr.orderCols[:index], ctr.orderCols[index+1:]...)
}

func (mergeOrder *MergeOrder) String(buf *bytes.Buffer) {
	buf.WriteString(opName)
	ap := mergeOrder
	buf.WriteString(": mergeorder([")
	for i, f := range ap.OrderBySpecs {
		if i > 0 {
			buf.WriteString(", ")
		}
		buf.WriteString(f.String())
	}
	buf.WriteString("])")
}

func (mergeOrder *MergeOrder) OpType() vm.OpType {
	return vm.MergeOrder
}

func (mergeOrder *MergeOrder) Prepare(proc *process.Process) (err error) {
<<<<<<< HEAD
	mergeOrder.ctr = new(container)
	ctr := mergeOrder.ctr

	ctr.batchList = make([]*batch.Batch, 0, 16)
	ctr.orderCols = make([][]*vector.Vector, 0, 16)

	mergeOrder.ctr.executors = make([]colexec.ExpressionExecutor, len(mergeOrder.OrderBySpecs))
	for i := range mergeOrder.ctr.executors {
		mergeOrder.ctr.executors[i], err = colexec.NewExpressionExecutor(proc, mergeOrder.OrderBySpecs[i].Expr)
		if err != nil {
			return err
=======
	ctr := &mergeOrder.ctr
	if len(mergeOrder.ctr.executors) == 0 {
		ctr.batchList = make([]*batch.Batch, 0, defaultCacheBatchSize)
		ctr.orderCols = make([][]*vector.Vector, 0, defaultCacheBatchSize)

		mergeOrder.ctr.executors = make([]colexec.ExpressionExecutor, len(mergeOrder.OrderBySpecs))
		for i := range mergeOrder.ctr.executors {
			mergeOrder.ctr.executors[i], err = colexec.NewExpressionExecutor(proc, mergeOrder.OrderBySpecs[i].Expr)
			if err != nil {
				return err
			}
>>>>>>> 71a091a2
		}
	}
	return nil
}

func (mergeOrder *MergeOrder) Call(proc *process.Process) (vm.CallResult, error) {
	if err, isCancel := vm.CancelCheck(proc); isCancel {
		return vm.CancelResult, err
	}

	ctr := &mergeOrder.ctr
	anal := proc.GetAnalyze(mergeOrder.GetIdx(), mergeOrder.GetParallelIdx(), mergeOrder.GetParallelMajor())
	anal.Start()
	defer anal.Stop()
	for {
		switch ctr.status {
		case receiving:
			input, err := vm.ChildrenCall(mergeOrder.GetChildren(0), proc, anal)
			if err != nil {
				return vm.CancelResult, err
			}

			if input.Batch == nil {
				// if number of block is less than 2, no need to do merge sort.
				ctr.status = normalSending

				if len(ctr.batchList) > 1 {
					ctr.status = pickUpSending

					// evaluate the first batch's order column.
					if err = ctr.evaluateOrderColumn(proc, 0); err != nil {
						return input, err
					}
					ctr.generateCompares(mergeOrder.OrderBySpecs)
					ctr.indexList = make([]int64, len(ctr.batchList))
				}
				continue
			}

			if input.Batch.IsEmpty() {
				continue
			}

			bat, err := input.Batch.Dup(proc.GetMPool())
			if err != nil {
				return vm.CancelResult, err
			}
			if err = ctr.mergeAndEvaluateOrderColumn(proc, bat); err != nil {
				return vm.CancelResult, err
			}

		case normalSending:
			if len(ctr.batchList) == 0 {
				return vm.CancelResult, nil
			}

			// If only one batch, no need to sort. just send it.
			if len(ctr.batchList) == 1 {
				ctr.buf = ctr.batchList[0]
				ctr.batchList[0] = nil
				result := vm.NewCallResult()
				result.Batch = ctr.buf
				return result, nil
			}
			return vm.CancelResult, nil

		case pickUpSending:
			result := vm.NewCallResult()
			sendOver, err := ctr.pickAndSend(proc, &result)
			if sendOver {
				result.Status = vm.ExecStop
				return result, err
			}
			result.Status = vm.ExecHasMore
			return result, err
		}
	}
}<|MERGE_RESOLUTION|>--- conflicted
+++ resolved
@@ -185,19 +185,6 @@
 }
 
 func (mergeOrder *MergeOrder) Prepare(proc *process.Process) (err error) {
-<<<<<<< HEAD
-	mergeOrder.ctr = new(container)
-	ctr := mergeOrder.ctr
-
-	ctr.batchList = make([]*batch.Batch, 0, 16)
-	ctr.orderCols = make([][]*vector.Vector, 0, 16)
-
-	mergeOrder.ctr.executors = make([]colexec.ExpressionExecutor, len(mergeOrder.OrderBySpecs))
-	for i := range mergeOrder.ctr.executors {
-		mergeOrder.ctr.executors[i], err = colexec.NewExpressionExecutor(proc, mergeOrder.OrderBySpecs[i].Expr)
-		if err != nil {
-			return err
-=======
 	ctr := &mergeOrder.ctr
 	if len(mergeOrder.ctr.executors) == 0 {
 		ctr.batchList = make([]*batch.Batch, 0, defaultCacheBatchSize)
@@ -209,7 +196,6 @@
 			if err != nil {
 				return err
 			}
->>>>>>> 71a091a2
 		}
 	}
 	return nil
