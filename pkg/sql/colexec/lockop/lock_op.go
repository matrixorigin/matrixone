// Copyright 2023 Matrix Origin
//
// Licensed under the Apache License, Version 2.0 (the "License");
// you may not use this file except in compliance with the License.
// You may obtain a copy of the License at
//
//      http://www.apache.org/licenses/LICENSE-2.0
//
// Unless required by applicable law or agreed to in writing, software
// distributed under the License is distributed on an "AS IS" BASIS,
// WITHOUT WARRANTIES OR CONDITIONS OF ANY KIND, either express or implied.
// See the License for the specific language governing permissions and
// limitations under the License.

package lockop

import (
	"bytes"
	"context"
	"errors"
	"fmt"
	"strings"
	"time"

	"go.uber.org/zap"

	"github.com/matrixorigin/matrixone/pkg/common/moerr"
	"github.com/matrixorigin/matrixone/pkg/common/reuse"
	"github.com/matrixorigin/matrixone/pkg/container/batch"
	"github.com/matrixorigin/matrixone/pkg/container/types"
	"github.com/matrixorigin/matrixone/pkg/container/vector"
	"github.com/matrixorigin/matrixone/pkg/lockservice"
	"github.com/matrixorigin/matrixone/pkg/pb/lock"
	"github.com/matrixorigin/matrixone/pkg/pb/pipeline"
	"github.com/matrixorigin/matrixone/pkg/pb/timestamp"
	"github.com/matrixorigin/matrixone/pkg/sql/plan"
	"github.com/matrixorigin/matrixone/pkg/txn/client"
	"github.com/matrixorigin/matrixone/pkg/txn/trace"
	"github.com/matrixorigin/matrixone/pkg/vm"
	"github.com/matrixorigin/matrixone/pkg/vm/engine"
	"github.com/matrixorigin/matrixone/pkg/vm/process"
)

var (
	retryError               = moerr.NewTxnNeedRetryNoCtx()
	retryWithDefChangedError = moerr.NewTxnNeedRetryWithDefChangedNoCtx()
)

const opName = "lock_op"

func (lockOp *LockOp) String(buf *bytes.Buffer) {
	buf.WriteString(opName)
	buf.WriteString(": lock-op(")
	n := len(lockOp.targets) - 1
	for idx, target := range lockOp.targets {
		buf.WriteString(fmt.Sprintf("%d-%d-%d",
			target.tableID,
			target.primaryColumnIndexInBatch,
			target.refreshTimestampIndexInBatch))
		if idx < n {
			buf.WriteString(",")
		}
	}
	buf.WriteString(")")
}

func (lockOp *LockOp) OpType() vm.OpType {
	return vm.LockOp
}

func (lockOp *LockOp) Prepare(proc *process.Process) error {
	lockOp.logger = getLogger(proc.GetService())
	lockOp.ctr = new(container)
	lockOp.ctr.rt = &state{}
	lockOp.ctr.rt.fetchers = make([]FetchLockRowsFunc, 0, len(lockOp.targets))
	for idx := range lockOp.targets {
		lockOp.ctr.rt.fetchers = append(lockOp.ctr.rt.fetchers,
			GetFetchRowsFunc(lockOp.targets[idx].primaryColumnType))
	}
	lockOp.ctr.rt.parker = types.NewPacker(proc.Mp())
	lockOp.ctr.rt.retryError = nil
	lockOp.ctr.rt.step = stepLock
	if lockOp.block {
		lockOp.ctr.rt.InitReceiver(proc, true)
	}
	return nil
}

// Call the lock op is used to add locks into lockservice of the Table operated by the
// current transaction under a pessimistic transaction.
//
// In RC's transaction mode, after successful locking, if an accessed data is found to be
// concurrently modified by other transactions, a Timestamp column will be put on the output
// vectors for querying the latest data, and subsequent op needs to check this column to check
// whether the latest data needs to be read.
func (lockOp *LockOp) Call(proc *process.Process) (vm.CallResult, error) {
	if err, isCancel := vm.CancelCheck(proc); isCancel {
		return vm.CancelResult, err
	}

	txnOp := proc.GetTxnOperator()
	if !txnOp.Txn().IsPessimistic() {
		return lockOp.GetChildren(0).Call(proc)
	}

	if !lockOp.block {
		return callNonBlocking(proc, lockOp)
	}

	// Waring: callBlocking only for `select for update` statement
	return callBlocking(proc, lockOp, lockOp.GetIsFirst(), lockOp.GetIsLast())
}

func callNonBlocking(
	proc *process.Process,
<<<<<<< HEAD
	lockOp *LockOp) (vm.CallResult, error) {
	anal := proc.GetAnalyze(lockOp.GetIdx(), lockOp.GetParallelIdx(), lockOp.GetParallelMajor())
	anal.Start()
	defer anal.Stop()
=======
	lockOp *LockOp,
) (vm.CallResult, error) {
>>>>>>> ed1f32eb

	result, err := vm.ChildrenCall(lockOp.GetChildren(0), proc, anal)
	if err != nil {
		return result, err
	}

	if result.Batch == nil {
		return result, lockOp.ctr.rt.retryError
	}
	bat := result.Batch
	if bat.IsEmpty() {
		return result, err
	}

	if err = performLock(bat, proc, lockOp, anal); err != nil {
		return result, err
	}

	return result, nil
}

func callBlocking(
	proc *process.Process,
	lockOp *LockOp,
	isFirst bool,
	_ bool) (vm.CallResult, error) {

	anal := proc.GetAnalyze(lockOp.GetIdx(), lockOp.GetParallelIdx(), lockOp.GetParallelMajor())
	anal.Start()
	defer anal.Stop()

	result := vm.NewCallResult()
	if lockOp.ctr.rt.step == stepLock {
		for {
			bat, err := lockOp.getBatch(proc, anal, isFirst)
			if err != nil {
				return result, err
			}

			// no input batch any more, means all lock performed.
			if bat == nil {
				lockOp.ctr.rt.step = stepDownstream
				if len(lockOp.ctr.rt.cachedBatches) == 0 {
					lockOp.ctr.rt.step = stepEnd
				}
				break
			}

			// skip empty batch
			if bat.IsEmpty() {
				continue
			}

			if err = performLock(bat, proc, lockOp, anal); err != nil {
				return result, err
			}

			// blocking lock node. Never pass the input batch into downstream operators before
			// all lock are performed.
			lockOp.ctr.rt.cachedBatches = append(lockOp.ctr.rt.cachedBatches, bat)
		}
	}

	if lockOp.ctr.rt.step == stepDownstream {
		if lockOp.ctr.rt.retryError != nil {
			lockOp.ctr.rt.step = stepEnd
			return result, lockOp.ctr.rt.retryError
		}

		if len(lockOp.ctr.rt.cachedBatches) == 0 {
			lockOp.ctr.rt.step = stepEnd
		} else {
			bat := lockOp.ctr.rt.cachedBatches[0]
			lockOp.ctr.rt.cachedBatches = lockOp.ctr.rt.cachedBatches[1:]
			result.Batch = bat
			return result, nil
		}
	}

	if lockOp.ctr.rt.step == stepEnd {
		result.Status = vm.ExecStop
		lockOp.cleanCachedBatch(proc)
		return result, lockOp.ctr.rt.retryError
	}

	panic("BUG")
}

func performLock(
	bat *batch.Batch,
	proc *process.Process,
	lockOp *LockOp,
	analyze process.Analyze) error {
	needRetry := false
	for idx, target := range lockOp.targets {
		if proc.GetTxnOperator().LockSkipped(target.tableID, target.mode) {
			return nil
		}
		lockOp.logger.Debug("lock",
			zap.Uint64("table", target.tableID),
			zap.Bool("filter", target.filter != nil),
			zap.Int32("filter-col", target.filterColIndexInBatch),
			zap.Int32("primary-index", target.primaryColumnIndexInBatch))
		var filterCols []int32
		priVec := bat.GetVector(target.primaryColumnIndexInBatch)
		// For partitioned tables, filter is not nil
		if target.filter != nil {
			filterCols = vector.MustFixedCol[int32](bat.GetVector(target.filterColIndexInBatch))
			for _, value := range filterCols {
				// has Illegal Partition index
				if value == -1 {
					return moerr.NewInvalidInput(proc.Ctx, "Table has no partition for value from column_list")
				}
			}
		}
		locked, defChanged, refreshTS, err := doLock(
			proc.Ctx,
			lockOp.engine,
			analyze,
			nil,
			target.tableID,
			proc,
			priVec,
			target.primaryColumnType,
			DefaultLockOptions(lockOp.ctr.rt.parker).
				WithLockMode(lock.LockMode_Exclusive).
				WithFetchLockRowsFunc(lockOp.ctr.rt.fetchers[idx]).
				WithMaxBytesPerLock(int(proc.GetLockService().GetConfig().MaxLockRowCount)).
				WithFilterRows(target.filter, filterCols).
				WithLockTable(target.lockTable, target.changeDef).
				WithHasNewVersionInRangeFunc(lockOp.ctr.rt.hasNewVersionInRange),
		)
		if lockOp.logger.Enabled(zap.DebugLevel) {
			lockOp.logger.Debug("lock result",
				zap.Uint64("table", target.tableID),
				zap.Bool("locked", locked),
				zap.Int32("primary-index", target.primaryColumnIndexInBatch),
				zap.String("refresh-ts", refreshTS.DebugString()),
				zap.Error(err))
		}
		if err != nil {
			return err
		}
		if !locked {
			continue
		}

		// refreshTS is last commit ts + 1, because we need see the committed data.
		if proc.Base.TxnClient.RefreshExpressionEnabled() &&
			target.refreshTimestampIndexInBatch != -1 {
			vec := bat.GetVector(target.refreshTimestampIndexInBatch)
			ts := types.BuildTS(refreshTS.PhysicalTime, refreshTS.LogicalTime)
			n := priVec.Length()
			for i := 0; i < n; i++ {
				vector.AppendFixed(vec, ts, false, proc.Mp())
			}
			continue
		}

		// if need to retry, do not return the retry error immediately, first try to get all
		// the locks to avoid another conflict when retrying
		if !needRetry && !refreshTS.IsEmpty() {
			needRetry = true
		}
		if !lockOp.ctr.rt.defChanged {
			lockOp.ctr.rt.defChanged = defChanged
		}
	}
	// when a transaction needs to operate on many data, there may be multiple conflicts on the
	// data, and if you go to retry every time a conflict occurs, you will also encounter conflicts
	// when you retry. We need to return the conflict after all the locks have been added successfully,
	// so that the retry will definitely succeed because all the locks have been put.
	if needRetry && lockOp.ctr.rt.retryError == nil {
		lockOp.ctr.rt.retryError = retryError
	}
	if lockOp.ctr.rt.defChanged {
		lockOp.ctr.rt.retryError = retryWithDefChangedError
	}
	return nil
}

// LockTable lock table, all rows in the table will be locked, and wait current txn
// closed.
func LockTable(
	eng engine.Engine,
	proc *process.Process,
	tableID uint64,
	pkType types.Type,
	changeDef bool) error {
	txnOp := proc.GetTxnOperator()
	if !txnOp.Txn().IsPessimistic() {
		return nil
	}
	parker := types.NewPacker(proc.Mp())
	defer parker.FreeMem()

	opts := DefaultLockOptions(parker).
		WithLockTable(true, changeDef).
		WithFetchLockRowsFunc(GetFetchRowsFunc(pkType))
	_, defChanged, refreshTS, err := doLock(
		proc.Ctx,
		eng,
		nil,
		nil,
		tableID,
		proc,
		nil,
		pkType,
		opts)
	if err != nil {
		return err
	}
	// If the returned timestamp is not empty, we should return a retry error,
	if !refreshTS.IsEmpty() {
		if !defChanged {
			return retryError
		}
		return retryWithDefChangedError
	}
	return nil
}

// LockRow lock rows in table, rows will be locked, and wait current txn closed.
func LockRows(
	eng engine.Engine,
	proc *process.Process,
	rel engine.Relation,
	tableID uint64,
	vec *vector.Vector,
	pkType types.Type,
	lockMode lock.LockMode,
	sharding lock.Sharding,
	group uint32,
) error {
	txnOp := proc.GetTxnOperator()
	if !txnOp.Txn().IsPessimistic() {
		return nil
	}

	parker := types.NewPacker(proc.Mp())
	defer parker.FreeMem()

	opts := DefaultLockOptions(parker).
		WithLockTable(false, false).
		WithLockSharding(sharding).
		WithLockMode(lockMode).
		WithLockGroup(group).
		WithFetchLockRowsFunc(GetFetchRowsFunc(pkType))
	_, defChanged, refreshTS, err := doLock(
		proc.Ctx,
		eng,
		nil,
		rel,
		tableID,
		proc,
		vec,
		pkType,
		opts)
	if err != nil {
		return err
	}
	// If the returned timestamp is not empty, we should return a retry error,
	if !refreshTS.IsEmpty() {
		if !defChanged {
			return retryError
		}
		return retryWithDefChangedError
	}
	return nil
}

// doLock locks a set of data so that no other transaction can modify it.
// The data is described by the primary key. When the returned timestamp.IsEmpty
// is false, it means there is a conflict with other transactions and the data to
// be manipulated has been modified, you need to get the latest data at timestamp.
func doLock(
	ctx context.Context,
	eng engine.Engine,
	analyze process.Analyze,
	rel engine.Relation,
	tableID uint64,
	proc *process.Process,
	vec *vector.Vector,
	pkType types.Type,
	opts LockOptions) (bool, bool, timestamp.Timestamp, error) {
	txnOp := proc.GetTxnOperator()
	txnClient := proc.Base.TxnClient
	lockService := proc.GetLockService()

	if !txnOp.Txn().IsPessimistic() {
		return false, false, timestamp.Timestamp{}, nil
	}

	seq := txnOp.NextSequence()
	startAt := time.Now()
	trace.GetService(proc.GetService()).AddTxnDurationAction(
		txnOp,
		client.LockEvent,
		seq,
		tableID,
		0,
		nil)

	//in this case:
	// create table t1 (a int primary key, b int ,c int, unique key(b,c));
	// insert into t1 values (1,1,null);
	// update t1 set b = b+1 where a = 1;
	//    here MO will use 't1 left join hidden_tbl' to fetch the PK in hidden table to lock,
	//    but the result will be ConstNull vector
	if vec != nil && vec.IsConstNull() {
		return false, false, timestamp.Timestamp{}, nil
	}

	if opts.maxCountPerLock == 0 {
		opts.maxCountPerLock = int(lockService.GetConfig().MaxLockRowCount)
	}
	fetchFunc := opts.fetchFunc
	if fetchFunc == nil {
		fetchFunc = GetFetchRowsFunc(pkType)
	}

	has, rows, g := fetchFunc(
		vec,
		opts.parker,
		pkType,
		opts.maxCountPerLock,
		opts.lockTable,
		opts.filter,
		opts.filterCols)
	if !has {
		return false, false, timestamp.Timestamp{}, nil
	}

	txn := txnOp.Txn()
	options := lock.LockOptions{
		Granularity:     g,
		Policy:          proc.GetWaitPolicy(),
		Mode:            opts.mode,
		TableDefChanged: opts.changeDef,
		Sharding:        opts.sharding,
		Group:           opts.group,
		SnapShotTs:      txnOp.CreateTS(),
	}
	if txn.Mirror {
		options.ForwardTo = txn.LockService
		if options.ForwardTo == "" {
			panic("forward to empty lock service")
		}
	} else {
		// FIXME: in launch model, multi-cn will use same process level runtime. So lockservice will be wrong.
		if txn.LockService != lockService.GetServiceID() {
			lockService = lockservice.GetLockServiceByServiceID(txn.LockService)
		}
	}

	start := time.Now()
	key := txnOp.AddWaitLock(tableID, rows, options)
	defer txnOp.RemoveWaitLock(key)

	var err error
	var result lock.Result
	for {
		result, err = lockService.Lock(
			ctx,
			tableID,
			rows,
			txn.ID,
			options)
		if !canRetryLock(txnOp, err) {
			break
		}
	}
	if err != nil {
		return false, false, timestamp.Timestamp{}, err
	}
	// Record lock waiting time
	analyzeLockWaitTime(analyze, start)

	if len(result.ConflictKey) > 0 {
		trace.GetService(proc.GetService()).AddTxnActionInfo(
			txnOp,
			client.LockEvent,
			seq,
			tableID,
			func(writer trace.Writer) {
				writer.WriteHex(result.ConflictKey)
				writer.WriteString(":")
				writer.WriteHex(result.ConflictTxn)
				writer.WriteString("/")
				writer.WriteUint(uint64(result.Waiters))
				if len(result.PrevWaiter) > 0 {
					writer.WriteString("/")
					writer.WriteHex(result.PrevWaiter)
				}
			},
		)
	}

	trace.GetService(proc.GetService()).AddTxnDurationAction(
		txnOp,
		client.LockEvent,
		seq,
		tableID,
		time.Since(startAt),
		nil)

	// add bind locks
	if err = txnOp.AddLockTable(result.LockedOn); err != nil {
		return false, false, timestamp.Timestamp{}, err
	}

	snapshotTS := txnOp.Txn().SnapshotTS
	// if has no conflict, lockedTS means the latest commit ts of this table
	lockedTS := result.Timestamp

	// if no conflict, maybe data has been updated in [snapshotTS, lockedTS]. So wen need check here
	if !result.HasConflict &&
		snapshotTS.LessEq(lockedTS) && // only retry when snapshotTS <= lockedTS, means lost some update in rc mode.
		!txnOp.IsRetry() &&
		txnOp.Txn().IsRCIsolation() {

		start = time.Now()
		// wait last committed logtail applied
		newSnapshotTS, err := txnClient.WaitLogTailAppliedAt(ctx, lockedTS)
		if err != nil {
			return false, false, timestamp.Timestamp{}, err
		}
		// Record logtail waiting time
		analyzeLockWaitTime(analyze, start)

		fn := opts.hasNewVersionInRangeFunc
		if fn == nil {
			fn = hasNewVersionInRange
		}

		// lock check conflict
		// if [snapshotTS, newSnapshotTS] has been modified, need retry at new snapshot ts
		changed, err := fn(proc, rel, tableID, eng, vec, snapshotTS, newSnapshotTS)
		if err != nil {
			return false, false, timestamp.Timestamp{}, err
		}

		if changed {
			trace.GetService(proc.GetService()).TxnNoConflictChanged(
				proc.GetTxnOperator(),
				tableID,
				lockedTS,
				newSnapshotTS)
			if err := txnOp.UpdateSnapshot(ctx, newSnapshotTS); err != nil {
				return false, false, timestamp.Timestamp{}, err
			}
			return true, false, newSnapshotTS, nil
		}
	}

	// no conflict or has conflict, but all prev txn all aborted
	// current txn can read and write normally
	if !result.HasConflict ||
		!result.HasPrevCommit {
		return true, false, timestamp.Timestamp{}, nil
	} else if lockedTS.Less(snapshotTS) {
		return true, false, timestamp.Timestamp{}, nil
	}

	// Arriving here means that at least one of the conflicting
	// transactions has committed.
	//
	// For the RC schema we need some retries between
	// [txn.snapshot ts, prev.commit ts] (de-duplication for insert, re-query for
	// update and delete).
	//
	// For the SI schema the current transaction needs to be abort (TODO: later
	// we can consider recording the ReadSet of the transaction and check if data
	// is modified between [snapshotTS,prev.commits] and raise the SnapshotTS of
	// the SI transaction to eliminate conflicts)
	if !txnOp.Txn().IsRCIsolation() {
		return false, false, timestamp.Timestamp{}, moerr.NewTxnWWConflict(ctx, tableID, "SI not support retry")
	}

	// forward rc's snapshot ts
	snapshotTS = result.Timestamp.Next()

	trace.GetService(proc.GetService()).TxnConflictChanged(
		proc.GetTxnOperator(),
		tableID,
		snapshotTS)
	if err := txnOp.UpdateSnapshot(ctx, snapshotTS); err != nil {
		return false, false, timestamp.Timestamp{}, err
	}
	return true, result.TableDefChanged, snapshotTS, nil
}

const defaultWaitTimeOnRetryLock = time.Second

func canRetryLock(txn client.TxnOperator, err error) bool {
	if moerr.IsMoErrCode(err, moerr.ErrRetryForCNRollingRestart) {
		time.Sleep(defaultWaitTimeOnRetryLock)
		return true
	}
	if txn.LockTableCount() > 0 {
		return false
	}
	if moerr.IsMoErrCode(err, moerr.ErrLockTableBindChanged) ||
		moerr.IsMoErrCode(err, moerr.ErrLockTableNotFound) {
		return true
	}
	if moerr.IsMoErrCode(err, moerr.ErrBackendClosed) ||
		moerr.IsMoErrCode(err, moerr.ErrBackendCannotConnect) ||
		moerr.IsMoErrCode(err, moerr.ErrNoAvailableBackend) ||
		errors.Is(err, context.DeadlineExceeded) {
		time.Sleep(defaultWaitTimeOnRetryLock)
		return true
	}
	return false
}

// DefaultLockOptions create a default lock operation. The parker is used to
// encode primary key into lock row.
func DefaultLockOptions(parker *types.Packer) LockOptions {
	return LockOptions{
		mode:            lock.LockMode_Exclusive,
		lockTable:       false,
		maxCountPerLock: 0,
		parker:          parker,
	}
}

// WithLockSharding set lock sharding
func (opts LockOptions) WithLockSharding(sharding lock.Sharding) LockOptions {
	opts.sharding = sharding
	return opts
}

// WithLockGroup set lock group
func (opts LockOptions) WithLockGroup(group uint32) LockOptions {
	opts.group = group
	return opts
}

// WithLockMode set lock mode, Exclusive or Shared
func (opts LockOptions) WithLockMode(mode lock.LockMode) LockOptions {
	opts.mode = mode
	return opts
}

// WithLockTable set lock all table
func (opts LockOptions) WithLockTable(lockTable, changeDef bool) LockOptions {
	opts.lockTable = lockTable
	opts.changeDef = changeDef
	return opts
}

// WithMaxBytesPerLock every lock operation, will add some lock rows into
// lockservice. If very many rows of data are added at once, this can result
// in an excessive memory footprint. This value limits the amount of lock memory
// that can be allocated per lock operation, and if it is exceeded, it will be
// converted to a range lock.
func (opts LockOptions) WithMaxBytesPerLock(maxBytesPerLock int) LockOptions {
	opts.maxCountPerLock = maxBytesPerLock
	return opts
}

// WithFetchLockRowsFunc set the primary key into lock rows conversion function.
func (opts LockOptions) WithFetchLockRowsFunc(fetchFunc FetchLockRowsFunc) LockOptions {
	opts.fetchFunc = fetchFunc
	return opts
}

// WithFilterRows set filter rows, filterCols used to rowsFilter func
func (opts LockOptions) WithFilterRows(
	filter RowsFilter,
	filterCols []int32) LockOptions {
	opts.filter = filter
	opts.filterCols = filterCols
	return opts
}

// WithHasNewVersionInRangeFunc setup hasNewVersionInRange func
func (opts LockOptions) WithHasNewVersionInRangeFunc(fn hasNewVersionInRangeFunc) LockOptions {
	opts.hasNewVersionInRangeFunc = fn
	return opts
}

// NewArgument create new lock op argument.
func NewArgumentByEngine(engine engine.Engine) *LockOp {
	lock := reuse.Alloc[LockOp](nil)
	lock.engine = engine
	return lock
}

// Block return if lock operator is a blocked node.
func (lockOp *LockOp) Block() bool {
	return lockOp.block
}

// SetBlock set the lock op is blocked. If true lock op will block the current pipeline, and cache
// all input batches. And wait for all the input's batch to be locked before outputting the cached batch
// to the downstream operator. E.g. select for update, only we get all lock result, then select can be
// performed, otherwise, if we need retry in RC mode, we may get wrong result.
func (lockOp *LockOp) SetBlock(block bool) *LockOp {
	lockOp.block = block
	return lockOp
}

// AddLockTarget add lock targets
func (lockOp *LockOp) CopyToPipelineTarget() []*pipeline.LockTarget {
	targets := make([]*pipeline.LockTarget, len(lockOp.targets))
	for i, target := range lockOp.targets {
		targets[i] = &pipeline.LockTarget{
			TableId:            target.tableID,
			PrimaryColIdxInBat: target.primaryColumnIndexInBatch,
			PrimaryColTyp:      plan.MakePlan2Type(&target.primaryColumnType),
			RefreshTsIdxInBat:  target.refreshTimestampIndexInBatch,
			FilterColIdxInBat:  target.filterColIndexInBatch,
			LockTable:          target.lockTable,
			ChangeDef:          target.changeDef,
			Mode:               target.mode,
		}
	}
	return targets
}

// AddLockTarget add lock target, LockMode_Exclusive will used
func (lockOp *LockOp) AddLockTarget(
	tableID uint64,
	primaryColumnIndexInBatch int32,
	primaryColumnType types.Type,
	refreshTimestampIndexInBatch int32) *LockOp {
	return lockOp.AddLockTargetWithMode(
		tableID,
		lock.LockMode_Exclusive,
		primaryColumnIndexInBatch,
		primaryColumnType,
		refreshTimestampIndexInBatch)
}

// AddLockTargetWithMode add lock target with lock mode
func (lockOp *LockOp) AddLockTargetWithMode(
	tableID uint64,
	mode lock.LockMode,
	primaryColumnIndexInBatch int32,
	primaryColumnType types.Type,
	refreshTimestampIndexInBatch int32) *LockOp {
	lockOp.targets = append(lockOp.targets, lockTarget{
		tableID:                      tableID,
		primaryColumnIndexInBatch:    primaryColumnIndexInBatch,
		primaryColumnType:            primaryColumnType,
		refreshTimestampIndexInBatch: refreshTimestampIndexInBatch,
		mode:                         mode,
	})
	return lockOp
}

// LockTable lock all table, used for delete, truncate and drop table
func (lockOp *LockOp) LockTable(
	tableID uint64,
	changeDef bool) *LockOp {
	return lockOp.LockTableWithMode(
		tableID,
		lock.LockMode_Exclusive,
		changeDef)
}

// LockTableWithMode is similar to LockTable, but with specify
// lock mode
func (lockOp *LockOp) LockTableWithMode(
	tableID uint64,
	mode lock.LockMode,
	changeDef bool) *LockOp {
	for idx := range lockOp.targets {
		if lockOp.targets[idx].tableID == tableID {
			lockOp.targets[idx].lockTable = true
			lockOp.targets[idx].changeDef = changeDef
			lockOp.targets[idx].mode = mode
			break
		}
	}
	return lockOp
}

// AddLockTargetWithPartition add lock targets for partition tables. Our partitioned table implementation
// has each partition as a separate table. So when modifying data, these rows may belong to different
// partitions. For lock op does not care about the logic of data and partition mapping calculation, the
// caller needs to tell the lock op.
//
// tableIDs: the set of ids of the sub-tables of the partition to which the data of the current operation is
// attributed after calculation.
//
// partitionTableIDMappingInBatch: the ID index of the sub-table corresponding to the data. Index of tableIDs
func (lockOp *LockOp) AddLockTargetWithPartition(
	tableIDs []uint64,
	primaryColumnIndexInBatch int32,
	primaryColumnType types.Type,
	refreshTimestampIndexInBatch int32,
	partitionTableIDMappingInBatch int32) *LockOp {
	return lockOp.AddLockTargetWithPartitionAndMode(
		tableIDs,
		lock.LockMode_Exclusive,
		primaryColumnIndexInBatch,
		primaryColumnType,
		refreshTimestampIndexInBatch,
		partitionTableIDMappingInBatch)
}

// AddLockTargetWithPartitionAndMode is similar to AddLockTargetWithPartition, but you can specify
// the lock mode
func (lockOp *LockOp) AddLockTargetWithPartitionAndMode(
	tableIDs []uint64,
	mode lock.LockMode,
	primaryColumnIndexInBatch int32,
	primaryColumnType types.Type,
	refreshTimestampIndexInBatch int32,
	partitionTableIDMappingInBatch int32) *LockOp {
	if len(tableIDs) == 0 {
		panic("invalid partition table ids")
	}

	// only one partition table, process as normal table
	if len(tableIDs) == 1 {
		return lockOp.AddLockTarget(tableIDs[0],
			primaryColumnIndexInBatch,
			primaryColumnType,
			refreshTimestampIndexInBatch,
		)
	}

	for _, tableID := range tableIDs {
		lockOp.targets = append(lockOp.targets, lockTarget{
			tableID:                      tableID,
			primaryColumnIndexInBatch:    primaryColumnIndexInBatch,
			primaryColumnType:            primaryColumnType,
			refreshTimestampIndexInBatch: refreshTimestampIndexInBatch,
			filter:                       getRowsFilter(tableID, tableIDs),
			filterColIndexInBatch:        partitionTableIDMappingInBatch,
			mode:                         mode,
		})
	}
	return lockOp
}

func (lockOp *LockOp) Reset(proc *process.Process, pipelineFailed bool, err error) {
	lockOp.Free(proc, pipelineFailed, err)
}

// Free free mem
func (lockOp *LockOp) Free(proc *process.Process, pipelineFailed bool, err error) {
	if lockOp.ctr != nil {
		if lockOp.ctr.rt != nil {
			if lockOp.ctr.rt.parker != nil {
				lockOp.ctr.rt.parker.FreeMem()
			}
			lockOp.ctr.rt.retryError = nil
			lockOp.cleanCachedBatch(proc)
			lockOp.ctr.rt.FreeMergeTypeOperator(pipelineFailed)
			lockOp.ctr.rt = nil
		}
		lockOp.ctr = nil
	}

}

func (lockOp *LockOp) cleanCachedBatch(_ *process.Process) {
	// do not need clean,  only set nil
	// for _, bat := range arg.ctr.rt.cachedBatches {
	// 	bat.Clean(proc.Mp())
	// }
	lockOp.ctr.rt.cachedBatches = nil
}

func (lockOp *LockOp) getBatch(
	_ *process.Process,
	anal process.Analyze,
	isFirst bool) (*batch.Batch, error) {
	fn := lockOp.ctr.rt.batchFetchFunc
	if fn == nil {
		fn = lockOp.ctr.rt.ReceiveFromAllRegs
	}

	msg := fn(anal)
	if msg.Err != nil {
		return nil, msg.Err
	}
	anal.Input(msg.Batch, isFirst)
	return msg.Batch, nil
}

func getRowsFilter(
	tableID uint64,
	partitionTables []uint64) RowsFilter {
	return func(
		row int,
		filterCols []int32) bool {
		return partitionTables[filterCols[row]] == tableID
	}
}

// [from, to].
// 1. if has a mvcc record <= from, return false, means no changed
// 2. otherwise return true, changed
func hasNewVersionInRange(
	proc *process.Process,
	rel engine.Relation,
	tableID uint64,
	eng engine.Engine,
	vec *vector.Vector,
	from, to timestamp.Timestamp) (bool, error) {
	if vec == nil {
		return false, nil
	}

	if rel == nil {
		var err error
		txnOp := proc.GetTxnOperator()
		_, _, rel, err = eng.GetRelationById(proc.Ctx, txnOp, tableID)
		if err != nil {
			if strings.Contains(err.Error(), "can not find table by id") {
				return false, nil
			}
			return false, err
		}
	}
	fromTS := types.BuildTS(from.PhysicalTime, from.LogicalTime)
	toTS := types.BuildTS(to.PhysicalTime, to.LogicalTime)
	return rel.PrimaryKeysMayBeModified(proc.Ctx, fromTS, toTS, vec)
}

func analyzeLockWaitTime(analyze process.Analyze, start time.Time) {
	if analyze != nil {
		analyze.WaitStop(start)
	}
}<|MERGE_RESOLUTION|>--- conflicted
+++ resolved
@@ -113,15 +113,10 @@
 
 func callNonBlocking(
 	proc *process.Process,
-<<<<<<< HEAD
 	lockOp *LockOp) (vm.CallResult, error) {
 	anal := proc.GetAnalyze(lockOp.GetIdx(), lockOp.GetParallelIdx(), lockOp.GetParallelMajor())
 	anal.Start()
 	defer anal.Stop()
-=======
-	lockOp *LockOp,
-) (vm.CallResult, error) {
->>>>>>> ed1f32eb
 
 	result, err := vm.ChildrenCall(lockOp.GetChildren(0), proc, anal)
 	if err != nil {
@@ -557,7 +552,6 @@
 			fn = hasNewVersionInRange
 		}
 
-		// lock check conflict
 		// if [snapshotTS, newSnapshotTS] has been modified, need retry at new snapshot ts
 		changed, err := fn(proc, rel, tableID, eng, vec, snapshotTS, newSnapshotTS)
 		if err != nil {
