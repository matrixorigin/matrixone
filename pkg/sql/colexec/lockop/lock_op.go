// Copyright 2023 Matrix Origin
//
// Licensed under the Apache License, Version 2.0 (the "License");
// you may not use this file except in compliance with the License.
// You may obtain a copy of the License at
//
//      http://www.apache.org/licenses/LICENSE-2.0
//
// Unless required by applicable law or agreed to in writing, software
// distributed under the License is distributed on an "AS IS" BASIS,
// WITHOUT WARRANTIES OR CONDITIONS OF ANY KIND, either express or implied.
// See the License for the specific language governing permissions and
// limitations under the License.

package lockop

import (
	"bytes"
	"context"
	"fmt"

	"github.com/matrixorigin/matrixone/pkg/common/moerr"
	"github.com/matrixorigin/matrixone/pkg/container/batch"
	"github.com/matrixorigin/matrixone/pkg/container/types"
	"github.com/matrixorigin/matrixone/pkg/container/vector"
	"github.com/matrixorigin/matrixone/pkg/lockservice"
	"github.com/matrixorigin/matrixone/pkg/pb/lock"
	"github.com/matrixorigin/matrixone/pkg/pb/pipeline"
	"github.com/matrixorigin/matrixone/pkg/pb/timestamp"
	"github.com/matrixorigin/matrixone/pkg/sql/plan"
	"github.com/matrixorigin/matrixone/pkg/txn/client"
	"github.com/matrixorigin/matrixone/pkg/vm/process"
	"go.uber.org/zap"
)

func String(v any, buf *bytes.Buffer) {
	arg := v.(*Argument)
	buf.WriteString("lock-op(")
	n := len(arg.targets) - 1
	for idx, target := range arg.targets {
		buf.WriteString(fmt.Sprintf("%d-%d-%d",
			target.tableID,
			target.primaryColumnIndexInBatch,
			target.refreshTimestampIndexInBatch))
		if idx < n {
			buf.WriteString(",")
		}
	}
	buf.WriteString(")")
}

func Prepare(proc *process.Process, v any) error {
	arg := v.(*Argument)
	arg.rt = &state{}
	arg.rt.fetchers = make([]FetchLockRowsFunc, 0, len(arg.targets))
	for idx := range arg.targets {
		arg.rt.fetchers = append(arg.rt.fetchers,
			GetFetchRowsFunc(arg.targets[idx].primaryColumnType))
	}
	arg.rt.parker = types.NewPacker(proc.Mp())
	arg.rt.retryError = nil
	arg.rt.step = stepLock
	if arg.block {
		arg.rt.InitReceiver(proc, true)
	}
	return nil
}

// Call the lock op is used to add locks into lockservice of the Table operated by the
// current transaction under a pessimistic transaction.
//
// In RC's transaction mode, after successful locking, if an accessed data is found to be
// concurrently modified by other transactions, a Timestamp column will be put on the output
// vectors for querying the latest data, and subsequent op needs to check this column to check
// whether the latest data needs to be read.
func Call(
	idx int,
	proc *process.Process,
	v any,
	isFirst bool,
	isLast bool) (bool, error) {
	arg, ok := v.(*Argument)
	if !ok {
		getLogger().Fatal("invalid argument",
			zap.Any("argument", arg))
	}

	txnOp := proc.TxnOperator
	if !txnOp.Txn().IsPessimistic() {
		return false, nil
	}

	if !arg.block {
		return callNonBlocking(idx, proc, arg)
	}

	return callBlocking(idx, proc, arg, isFirst, isLast)
}

func callNonBlocking(
	idx int,
	proc *process.Process,
	arg *Argument) (bool, error) {
	bat := proc.InputBatch()
	if bat == nil {
		return true, arg.rt.retryError
	}
	if bat.Length() == 0 {
		bat.Clean(proc.Mp())
		proc.SetInputBatch(batch.EmptyBatch)
		return false, nil
	}

	if err := performLock(bat, proc, arg); err != nil {
		bat.Clean(proc.Mp())
		return true, err
	}
	return false, nil
}

func callBlocking(
	idx int,
	proc *process.Process,
	arg *Argument,
	isFirst bool,
	isLast bool) (bool, error) {

	anal := proc.GetAnalyze(idx)
	anal.Start()
	defer anal.Stop()

	proc.SetInputBatch(batch.EmptyBatch)

	switch arg.rt.step {
	case stepLock:
		bat, err := arg.getBatch(proc, anal, isFirst)
		if err != nil {
			return false, err
		}

		// no input batch any more, means all lock performed.
		if bat == nil {
			arg.rt.step = stepDownstream
			return false, nil
		}

		// skip empty batch
		if bat.Length() == 0 {
			bat.Clean(proc.Mp())
			return false, nil
		}

		if err := performLock(bat, proc, arg); err != nil {
			bat.Clean(proc.Mp())
			return false, err
		}
		// blocking lock node. Never pass the input batch into downstream operators before
		// all lock are performed.
		arg.rt.cachedBatches = append(arg.rt.cachedBatches, bat)
		return false, nil
	case stepDownstream:
		if arg.rt.retryError != nil {
			arg.rt.step = stepEnd
			return false, nil
		}
		bat := arg.rt.cachedBatches[0]
		arg.rt.cachedBatches = arg.rt.cachedBatches[1:]
		if len(arg.rt.cachedBatches) == 0 {
			arg.rt.step = stepEnd
		}
		proc.SetInputBatch(bat)
		return false, nil
	case stepEnd:
		arg.cleanCachedBatch(proc)
		proc.SetInputBatch(nil)
		return true, arg.rt.retryError
	default:
		panic("BUG")
	}
}

func performLock(
	bat *batch.Batch,
	proc *process.Process,
	arg *Argument) error {
	txnOp := proc.TxnOperator
	txnFeature := proc.TxnClient.(client.TxnClientWithFeature)
	needRetry := false
	for idx, target := range arg.targets {
		getLogger().Debug("lock",
			zap.Uint64("table", target.tableID),
			zap.Bool("filter", target.filter != nil),
			zap.Int32("filter-col", target.filterColIndexInBatch),
			zap.Int32("primary-index", target.primaryColumnIndexInBatch))
		var filterCols []int32
		priVec := bat.GetVector(target.primaryColumnIndexInBatch)
		if target.filter != nil {
			filterCols = vector.MustFixedCol[int32](bat.GetVector(target.filterColIndexInBatch))
		}
		refreshTS, err := doLock(
			arg.block,
			proc.Ctx,
			target.tableID,
			txnOp,
			proc.LockService,
			priVec,
			target.primaryColumnType,
			DefaultLockOptions(arg.rt.parker).
				WithLockMode(lock.LockMode_Exclusive).
				WithFetchLockRowsFunc(arg.rt.fetchers[idx]).
				WithMaxBytesPerLock(int(proc.LockService.GetConfig().MaxLockRowBytes)).
				WithFilterRows(target.filter, filterCols).
				WithLockTable(target.lockTable),
		)
		if getLogger().Enabled(zap.DebugLevel) {
			getLogger().Debug("lock result",
				zap.Uint64("table", target.tableID),
				zap.Int32("primary-index", target.primaryColumnIndexInBatch),
				zap.String("refresh-ts", refreshTS.DebugString()),
				zap.Error(err))
		}
		if err != nil {
			return err
		}

		// refreshTS is last commit ts + 1, because we need see the committed data.
		if txnFeature.RefreshExpressionEnabled() &&
			target.refreshTimestampIndexInBatch != -1 {
			vec := bat.GetVector(target.refreshTimestampIndexInBatch)
			ts := types.BuildTS(refreshTS.PhysicalTime, refreshTS.LogicalTime)
			n := priVec.Length()
			for i := 0; i < n; i++ {
				vector.AppendFixed(vec, ts, false, proc.Mp())
			}
			continue
		}

		// if need to retry, do not return the retry error immediately, first try to get all
		// the locks to avoid another conflict when retrying
		if !needRetry && !refreshTS.IsEmpty() {
			needRetry = true
		}
	}
	// when a transaction needs to operate on many data, there may be multiple conflicts on the
	// data, and if you go to retry every time a conflict occurs, you will also encounter conflicts
	// when you retry. We need to return the conflict after all the locks have been added successfully,
	// so that the retry will definitely succeed because all the locks have been put.
	if needRetry && arg.rt.retryError == nil {
		arg.rt.retryError = moerr.NewTxnNeedRetry(proc.Ctx)
	}
	return nil
}

// LockTable lock table, all rows in the table will be locked, and wait current txn
// closed.
func LockTable(
	proc *process.Process,
	tableID uint64,
	pkType types.Type) error {
	if !proc.TxnOperator.Txn().IsPessimistic() {
		return nil
	}
	parker := types.NewPacker(proc.Mp())
	defer parker.FreeMem()

	opts := DefaultLockOptions(parker).
		WithLockTable(true).
		WithFetchLockRowsFunc(GetFetchRowsFunc(pkType))
	refreshTS, err := doLock(
		false,
		proc.Ctx,
		tableID,
		proc.TxnOperator,
		proc.LockService,
		nil,
		pkType,
		opts)
	if err != nil {
		return err
	}
	// If the returned timestamp is not empty, we should return a retry error,
	if !refreshTS.IsEmpty() {
		return moerr.NewTxnNeedRetry(proc.Ctx)
	}
	return nil
}

// doLock locks a set of data so that no other transaction can modify it.
// The data is described by the primary key. When the returned timestamp.IsEmpty
// is false, it means there is a conflict with other transactions and the data to
// be manipulated has been modified, you need to get the latest data at timestamp.
func doLock(
	blocking bool,
	ctx context.Context,
	tableID uint64,
	txnOp client.TxnOperator,
	lockService lockservice.LockService,
	vec *vector.Vector,
	pkType types.Type,
	opts LockOptions) (timestamp.Timestamp, error) {
	if !txnOp.Txn().IsPessimistic() {
		return timestamp.Timestamp{}, nil
	}

	if opts.maxBytesPerLock == 0 {
		opts.maxBytesPerLock = int(lockService.GetConfig().MaxLockRowBytes)
	}
	fetchFunc := opts.fetchFunc
	if fetchFunc == nil {
		fetchFunc = GetFetchRowsFunc(pkType)
	}

	rows, g := fetchFunc(
		vec,
		opts.parker,
		pkType,
		opts.maxBytesPerLock,
		opts.lockTable,
		opts.filter,
		opts.filterCols)

	result, err := lockService.Lock(
		ctx,
		tableID,
		rows,
		txnOp.Txn().ID,
		lock.LockOptions{
			Granularity: g,
			Policy:      lock.WaitPolicy_Wait,
			Mode:        opts.mode,
		})
	if err != nil {
		return timestamp.Timestamp{}, err
	}

	// add bind locks
	if err := txnOp.AddLockTable(result.LockedOn); err != nil {
		return timestamp.Timestamp{}, err
	}

	// no conflict or has conflict, but all prev txn all aborted
	// current txn can read and write normally
	if !result.HasConflict ||
		!result.HasPrevCommit {
		return timestamp.Timestamp{}, nil
	}

	// Arriving here means that at least one of the conflicting
	// transactions has committed.
	//
	// For the RC schema we need some retries between
	// [txn.snapshot ts, prev.commit ts] (de-duplication for insert, re-query for
	// update and delete).
	//
	// For the SI schema the current transaction needs to be abort (TODO: later
	// we can consider recording the ReadSet of the transaction and check if data
	// is modified between [snapshotTS,prev.commits] and raise the SnapshotTS of
	// the SI transaction to eliminate conflicts)
	if !txnOp.Txn().IsRCIsolation() {
		return timestamp.Timestamp{}, moerr.NewTxnWWConflict(ctx)
	}

	// forward rc's snapshot ts
	snapshotTS := result.Timestamp.Next()
	if err := txnOp.UpdateSnapshot(ctx, snapshotTS); err != nil {
		return timestamp.Timestamp{}, err
	}
	return snapshotTS, nil
}

// DefaultLockOptions create a default lock operation. The parker is used to
// encode primary key into lock row.
func DefaultLockOptions(parker *types.Packer) LockOptions {
	return LockOptions{
		mode:            lock.LockMode_Exclusive,
		lockTable:       false,
		maxBytesPerLock: 0,
		parker:          parker,
	}
}

// WithLockMode set lock mode, Exclusive or Shared
func (opts LockOptions) WithLockMode(mode lock.LockMode) LockOptions {
	opts.mode = mode
	return opts
}

// WithLockTable set lock all table
func (opts LockOptions) WithLockTable(lockTable bool) LockOptions {
	opts.lockTable = lockTable
	return opts
}

// WithMaxBytesPerLock every lock operation, will add some lock rows into
// lockservice. If very many rows of data are added at once, this can result
// in an excessive memory footprint. This value limits the amount of lock memory
// that can be allocated per lock operation, and if it is exceeded, it will be
// converted to a range lock.
func (opts LockOptions) WithMaxBytesPerLock(maxBytesPerLock int) LockOptions {
	opts.maxBytesPerLock = maxBytesPerLock
	return opts
}

// WithFetchLockRowsFunc set the primary key into lock rows conversion function.
func (opts LockOptions) WithFetchLockRowsFunc(fetchFunc FetchLockRowsFunc) LockOptions {
	opts.fetchFunc = fetchFunc
	return opts
}

// WithFilterRows set filter rows, filterCols used to rowsFilter func
func (opts LockOptions) WithFilterRows(
	filter RowsFilter,
	filterCols []int32) LockOptions {
	opts.filter = filter
	opts.filterCols = filterCols
	return opts
}

// NewArgument create new lock op argument.
func NewArgument() *Argument {
	return &Argument{}
}

// Block return if lock operator is a blocked node.
func (arg *Argument) Block() bool {
	return arg.block
}

// SetBlock set the lock op is blocked. If true lock op will block the current pipeline, and cache
// all input batches. And wait for all the input's batch to be locked before outputting the cached batch
// to the downstream operator. E.g. select for update, only we get all lock result, then select can be
// performed, otherwise, if we need retry in RC mode, we may get wrong result.
func (arg *Argument) SetBlock(block bool) *Argument {
	arg.block = block
	return arg
}

// AddLockTarget add lock targets
func (arg *Argument) CopyToPipelineTarget() []*pipeline.LockTarget {
	targets := make([]*pipeline.LockTarget, len(arg.targets))
	for i, target := range arg.targets {
		targets[i] = &pipeline.LockTarget{
			TableId:            target.tableID,
			PrimaryColIdxInBat: target.primaryColumnIndexInBatch,
			PrimaryColTyp:      plan.MakePlan2Type(&target.primaryColumnType),
			RefreshTsIdxInBat:  target.refreshTimestampIndexInBatch,
			FilterColIdxInBat:  target.filterColIndexInBatch,
			LockTable:          target.lockTable,
		}
	}
	return targets
}

// AddLockTarget add lock targets
func (arg *Argument) AddLockTarget(
	tableID uint64,
	primaryColumnIndexInBatch int32,
	primaryColumnType types.Type,
	refreshTimestampIndexInBatch int32) *Argument {
	arg.targets = append(arg.targets, lockTarget{
		tableID:                      tableID,
		primaryColumnIndexInBatch:    primaryColumnIndexInBatch,
		primaryColumnType:            primaryColumnType,
		refreshTimestampIndexInBatch: refreshTimestampIndexInBatch,
	})
	return arg
}

// LockTable lock all table, used for delete, truncate and drop table
func (arg *Argument) LockTable(tableID uint64) *Argument {
	for idx := range arg.targets {
		if arg.targets[idx].tableID == tableID {
			arg.targets[idx].lockTable = true
			break
		}
	}
	return arg
}

// AddLockTargetWithPartition add lock targets for partition tables. Our partitioned table implementation
// has each partition as a separate table. So when modifying data, these rows may belong to different
// partitions. For lock op does not care about the logic of data and partition mapping calculation, the
// caller needs to tell the lock op.
//
// tableIDs: the set of ids of the sub-tables of the parition to which the data of the current operation is
// attributed after calculation.
//
// partitionTableIDMappingInBatch: the ID index of the sub-table corresponding to the data. Index of tableIDs
func (arg *Argument) AddLockTargetWithPartition(
	tableIDs []uint64,
	primaryColumnIndexInBatch int32,
	primaryColumnType types.Type,
	refreshTimestampIndexInBatch int32,
	partitionTableIDMappingInBatch int32) *Argument {
	if len(tableIDs) == 0 {
		panic("invalid partition table ids")
	}

	// only one partition table, process as normal table
	if len(tableIDs) == 1 {
		return arg.AddLockTarget(tableIDs[0],
			primaryColumnIndexInBatch,
			primaryColumnType,
			refreshTimestampIndexInBatch,
		)
	}

	for _, tableID := range tableIDs {
		arg.targets = append(arg.targets, lockTarget{
			tableID:                      tableID,
			primaryColumnIndexInBatch:    primaryColumnIndexInBatch,
			primaryColumnType:            primaryColumnType,
			refreshTimestampIndexInBatch: refreshTimestampIndexInBatch,
			filter:                       getRowsFilter(tableID, tableIDs),
			filterColIndexInBatch:        partitionTableIDMappingInBatch,
		})
	}
	return arg
}

// Free free mem
func (arg *Argument) Free(
	proc *process.Process,
	pipelineFailed bool) {
	if arg.rt.parker != nil {
		arg.rt.parker.FreeMem()
	}
	arg.rt.retryError = nil
	arg.cleanCachedBatch(proc)
	arg.rt.FreeMergeTypeOperator(pipelineFailed)
}

func (arg *Argument) cleanCachedBatch(proc *process.Process) {
	for _, bat := range arg.rt.cachedBatches {
		bat.Clean(proc.Mp())
	}
	arg.rt.cachedBatches = nil
}

func (arg *Argument) getBatch(
	proc *process.Process,
	anal process.Analyze,
	isFirst bool) (*batch.Batch, error) {
	fn := arg.rt.batchFetchFunc
	if fn == nil {
		fn = arg.rt.ReceiveFromAllRegs
	}

	bat, end, err := fn(anal)
	if err != nil {
		return nil, err
	}
	if end {
		return nil, nil
	}
	anal.Input(bat, isFirst)
	return bat, nil
}

func getRowsFilter(
	tableID uint64,
	partitionTables []uint64) RowsFilter {
	return func(
		row int,
<<<<<<< HEAD
		filterCols []int) bool {
		return partitionTables[filterCols[row]] == tableID
=======
		fliterCols []int32) bool {
		return partitionTables[fliterCols[row]] == tableID
>>>>>>> 7e610285
	}
}<|MERGE_RESOLUTION|>--- conflicted
+++ resolved
@@ -562,12 +562,7 @@
 	partitionTables []uint64) RowsFilter {
 	return func(
 		row int,
-<<<<<<< HEAD
 		filterCols []int) bool {
 		return partitionTables[filterCols[row]] == tableID
-=======
-		fliterCols []int32) bool {
-		return partitionTables[fliterCols[row]] == tableID
->>>>>>> 7e610285
 	}
 }