--- conflicted
+++ resolved
@@ -107,22 +107,14 @@
 		return callNonBlocking(proc, lockOp)
 	}
 
-<<<<<<< HEAD
-	// Waring: Blocking only for `select for update` statement
-=======
 	// Waring: callBlocking only for `select for update` statement
->>>>>>> db3af3fc
 	return callBlocking(proc, lockOp, lockOp.GetIsFirst(), lockOp.GetIsLast())
 }
 
 func callNonBlocking(
 	proc *process.Process,
 	lockOp *LockOp) (vm.CallResult, error) {
-<<<<<<< HEAD
 	anal := proc.GetAnalyze2(lockOp.GetIdx(), lockOp.GetParallelIdx(), lockOp.GetParallelMajor(), lockOp.OpStats)
-=======
-	anal := proc.GetAnalyze(lockOp.GetIdx(), lockOp.GetParallelIdx(), lockOp.GetParallelMajor())
->>>>>>> db3af3fc
 	anal.Start()
 	defer anal.Stop()
 
@@ -480,10 +472,6 @@
 		}
 	}
 
-<<<<<<< HEAD
-	//----------------------<<<<<<------------------------
-=======
->>>>>>> db3af3fc
 	start := time.Now()
 	key := txnOp.AddWaitLock(tableID, rows, options)
 	defer txnOp.RemoveWaitLock(key)
@@ -506,10 +494,6 @@
 	}
 	// Record lock waiting time
 	analyzeLockWaitTime(analyze, start)
-<<<<<<< HEAD
-	//-------------------->>>>>>>----------------------------
-=======
->>>>>>> db3af3fc
 
 	if len(result.ConflictKey) > 0 {
 		trace.GetService(proc.GetService()).AddTxnActionInfo(
@@ -568,7 +552,6 @@
 			fn = hasNewVersionInRange
 		}
 
-		// lock check conflict
 		// if [snapshotTS, newSnapshotTS] has been modified, need retry at new snapshot ts
 		changed, err := fn(proc, rel, tableID, eng, vec, snapshotTS, newSnapshotTS)
 		if err != nil {
@@ -959,10 +942,7 @@
 	return rel.PrimaryKeysMayBeModified(proc.Ctx, fromTS, toTS, vec)
 }
 
-<<<<<<< HEAD
 // analyzeLockWaitTime encapsulates the logic for recording the waiting time of the analyzer
-=======
->>>>>>> db3af3fc
 func analyzeLockWaitTime(analyze process.Analyze, start time.Time) {
 	if analyze != nil {
 		analyze.WaitStop(start)
