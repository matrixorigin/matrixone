--- conflicted
+++ resolved
@@ -210,14 +210,11 @@
 	if lockOp.ctr.rt.step == stepEnd {
 		result.Status = vm.ExecStop
 		lockOp.cleanCachedBatch(proc)
-<<<<<<< HEAD
 		err := lockTalbeIfLockCountIsZero(proc, lockOp)
 		if err != nil {
 			return result, err
 		}
-=======
 		anal.Output(result.Batch, lockOp.IsLast)
->>>>>>> 438a70b2
 		return result, lockOp.ctr.rt.retryError
 	}
 
@@ -914,11 +911,6 @@
 			}
 			lockOp.ctr.rt.retryError = nil
 			lockOp.cleanCachedBatch(proc)
-<<<<<<< HEAD
-			lockOp.ctr.rt.FreeMergeTypeOperator(pipelineFailed)
-			lockOp.ctr.rt.lockCount = 0
-=======
->>>>>>> 438a70b2
 			lockOp.ctr.rt = nil
 		}
 		lockOp.ctr = nil
