--- conflicted
+++ resolved
@@ -16,6 +16,7 @@
 
 import (
 	"bytes"
+
 	"github.com/matrixorigin/matrixone/pkg/common/hashmap"
 	"github.com/matrixorigin/matrixone/pkg/container/batch"
 	"github.com/matrixorigin/matrixone/pkg/container/vector"
@@ -146,9 +147,6 @@
 	return nil
 }
 
-<<<<<<< HEAD
-func (ctr *container) probe(ap *Argument, proc *process.Process, anal process.Analyze, isFirst bool, isLast bool, result *vm.CallResult) error {
-=======
 func (ctr *container) build(proc *process.Process, anal process.Analyze) error {
 	err := ctr.receiveHashMap(proc, anal)
 	if err != nil {
@@ -157,9 +155,7 @@
 	return ctr.receiveBatch(proc, anal)
 }
 
-func (ctr *container) probe(bat *batch.Batch, ap *Argument, proc *process.Process, anal process.Analyze, isFirst bool, isLast bool, result *vm.CallResult) error {
-	defer proc.PutBatch(bat)
->>>>>>> e0ce6145
+func (ctr *container) probe(ap *Argument, proc *process.Process, anal process.Analyze, isFirst bool, isLast bool, result *vm.CallResult) error {
 
 	anal.Input(ap.bat, isFirst)
 	if ctr.rbat != nil {
