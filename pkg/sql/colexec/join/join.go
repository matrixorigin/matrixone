--- conflicted
+++ resolved
@@ -117,11 +117,7 @@
 				return result, err
 			}
 			if innerJoin.ctr.lastrow == 0 {
-<<<<<<< HEAD
-				innerJoin.ctr.bat = nil
-=======
 				innerJoin.ctr.inbat = nil
->>>>>>> 71a091a2
 			} else if innerJoin.ctr.lastrow == startrow {
 				return result, moerr.NewInternalErrorNoCtx("inner join hanging")
 			}
