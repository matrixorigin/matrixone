// Copyright 2021 Matrix Origin
//
// Licensed under the Apache License, Version 2.0 (the "License");
// you may not use this file except in compliance with the License.
// You may obtain a copy of the License at
//
//      http://www.apache.org/licenses/LICENSE-2.0
//
// Unless required by applicable law or agreed to in writing, software
// distributed under the License is distributed on an "AS IS" BASIS,
// WITHOUT WARRANTIES OR CONDITIONS OF ANY KIND, either express or implied.
// See the License for the specific language governing permissions and
// limitations under the License.

package join

import (
	"bytes"
	"time"

	"github.com/matrixorigin/matrixone/pkg/vm/message"

	"github.com/matrixorigin/matrixone/pkg/common/hashmap"
	"github.com/matrixorigin/matrixone/pkg/common/moerr"
	"github.com/matrixorigin/matrixone/pkg/container/batch"
	"github.com/matrixorigin/matrixone/pkg/container/vector"
	"github.com/matrixorigin/matrixone/pkg/sql/colexec"
	"github.com/matrixorigin/matrixone/pkg/vm"
	"github.com/matrixorigin/matrixone/pkg/vm/process"
)

const opName = "join"

func (innerJoin *InnerJoin) String(buf *bytes.Buffer) {
	buf.WriteString(opName)
	buf.WriteString(": inner join ")
}

func (innerJoin *InnerJoin) OpType() vm.OpType {
	return vm.Join
}

func (innerJoin *InnerJoin) Prepare(proc *process.Process) (err error) {

	if innerJoin.OpAnalyzer == nil {
		innerJoin.OpAnalyzer = process.NewAnalyzer(innerJoin.GetIdx(), innerJoin.IsFirst, innerJoin.IsLast, "innerJoin")
	} else {
		innerJoin.OpAnalyzer.Reset()
	}
	if len(innerJoin.ctr.vecs) == 0 {
		innerJoin.ctr.vecs = make([]*vector.Vector, len(innerJoin.Conditions[0]))
		innerJoin.ctr.executor = make([]colexec.ExpressionExecutor, len(innerJoin.Conditions[0]))
		for i := range innerJoin.ctr.executor {
			innerJoin.ctr.executor[i], err = colexec.NewExpressionExecutor(proc, innerJoin.Conditions[0][i])
			if err != nil {
				return err
			}
		}
		if innerJoin.Cond != nil {
			innerJoin.ctr.expr, err = colexec.NewExpressionExecutor(proc, innerJoin.Cond)
			if err != nil {
				return err
			}
		}
		return innerJoin.PrepareProjection(proc)
	}
	return err
}

func (innerJoin *InnerJoin) Call(proc *process.Process) (vm.CallResult, error) {
	if err, isCancel := vm.CancelCheck(proc); isCancel {
		return vm.CancelResult, err
	}

	analyzer := innerJoin.OpAnalyzer
	analyzer.Start()
	defer analyzer.Stop()

	ctr := &innerJoin.ctr
	input := vm.NewCallResult()
	result := vm.NewCallResult()
	probeResult := vm.NewCallResult()
	var err error
	for {
		switch ctr.state {
		case Build:
<<<<<<< HEAD
			innerJoin.build(analyzer, proc)
=======
			err = innerJoin.build(anal, proc)
			if err != nil {
				return result, err
			}
>>>>>>> 569231db

			if ctr.mp == nil && !innerJoin.IsShuffle {
				// for inner ,right and semi join, if hashmap is empty, we can finish this pipeline
				// shuffle join can't stop early for this moment
				ctr.state = End
			} else {
				ctr.state = Probe
			}
		case Probe:
			if innerJoin.ctr.inbat == nil {
				input, err = vm.ChildrenCall(innerJoin.Children[0], proc, analyzer)
				if err != nil {
					return input, err
				}
				bat := input.Batch
				if bat == nil {
					ctr.state = End
					continue
				}
				if bat.Last() {
					result.Batch = bat
					analyzer.Output(result.Batch)
					return result, nil
				}
				if bat.IsEmpty() {
					continue
				}
				if ctr.mp == nil {
					continue
				}
				ctr.inbat = bat
				ctr.lastrow = 0
				//anal.Input(bat, innerJoin.GetIsFirst())
			}

			startrow := innerJoin.ctr.lastrow
			if err := ctr.probe(innerJoin, proc, &probeResult); err != nil {
				return result, err
			}
			if innerJoin.ctr.lastrow == 0 {
				innerJoin.ctr.inbat = nil
			} else if innerJoin.ctr.lastrow == startrow {
				return result, moerr.NewInternalErrorNoCtx("inner join hanging")
			}

			result.Batch, err = innerJoin.EvalProjection(probeResult.Batch, proc)
			if err != nil {
				return result, err
			}

			//anal.Output(result.Batch, innerJoin.GetIsLast())
			analyzer.Output(result.Batch)
			return result, nil

		default:
			result.Batch = nil
			result.Status = vm.ExecStop
			return result, nil
		}
	}
}

<<<<<<< HEAD
func (innerJoin *InnerJoin) build(analyzer process.Analyzer, proc *process.Process) {
	ctr := &innerJoin.ctr
	start := time.Now()
	defer analyzer.WaitStop(start)
	ctr.mp = message.ReceiveJoinMap(innerJoin.JoinMapTag, innerJoin.IsShuffle, innerJoin.ShuffleIdx, proc.GetMessageBoard(), proc.Ctx)
=======
func (innerJoin *InnerJoin) build(anal process.Analyze, proc *process.Process) (err error) {
	ctr := &innerJoin.ctr
	start := time.Now()
	defer anal.WaitStop(start)
	ctr.mp, err = message.ReceiveJoinMap(innerJoin.JoinMapTag, innerJoin.IsShuffle, innerJoin.ShuffleIdx, proc.GetMessageBoard(), proc.Ctx)
	if err != nil {
		return err
	}
>>>>>>> 569231db
	if ctr.mp != nil {
		ctr.maxAllocSize = max(ctr.maxAllocSize, ctr.mp.Size())
	}
	ctr.batchRowCount = ctr.mp.GetRowCount()
	return nil
}

func (ctr *container) probe(ap *InnerJoin, proc *process.Process, result *vm.CallResult) error {

	mpbat := ctr.mp.GetBatches()
	if ctr.rbat == nil {
		ctr.rbat = batch.NewWithSize(len(ap.Result))
		for i, rp := range ap.Result {
			if rp.Rel == 0 {
				ctr.rbat.Vecs[i] = vector.NewVec(*ap.ctr.inbat.Vecs[rp.Pos].GetType())
				// for inner join, if left batch is sorted , then output batch is sorted
				ctr.rbat.Vecs[i].SetSorted(ap.ctr.inbat.Vecs[rp.Pos].GetSorted())
			} else {
				ctr.rbat.Vecs[i] = vector.NewVec(*mpbat[0].Vecs[rp.Pos].GetType())
			}
		}
	} else {
		ctr.rbat.CleanOnlyData()
		for i, rp := range ap.Result {
			if rp.Rel == 0 {
				ctr.rbat.Vecs[i].SetSorted(ap.ctr.inbat.Vecs[rp.Pos].GetSorted())
			}
		}
	}

	if err := ctr.evalJoinCondition(ap.ctr.inbat, proc); err != nil {
		return err
	}
	if ctr.joinBat1 == nil {
		ctr.joinBat1, ctr.cfs1 = colexec.NewJoinBatch(ap.ctr.inbat, proc.Mp())
	}
	if ctr.joinBat2 == nil && ctr.batchRowCount > 0 {
		ctr.joinBat2, ctr.cfs2 = colexec.NewJoinBatch(mpbat[0], proc.Mp())
	}

	mSels := ctr.mp.Sels()
	count := ap.ctr.inbat.RowCount()
	itr := ctr.mp.NewIterator()
	rowCount := 0
	for i := ap.ctr.lastrow; i < count; i += hashmap.UnitLimit {
		if rowCount >= colexec.DefaultBatchSize {
			ctr.rbat.AddRowCount(rowCount)
			result.Batch = ctr.rbat
			ap.ctr.lastrow = i
			return nil
		}
		n := count - i
		if n > hashmap.UnitLimit {
			n = hashmap.UnitLimit
		}
		vals, zvals := itr.Find(i, n, ctr.vecs)
		for k := 0; k < n; k++ {
			if zvals[k] == 0 || vals[k] == 0 {
				continue
			}
			idx := vals[k] - 1

			if ap.Cond == nil {
				if ap.HashOnPK {
					for j, rp := range ap.Result {
						if rp.Rel == 0 {
							if err := ctr.rbat.Vecs[j].UnionOne(ap.ctr.inbat.Vecs[rp.Pos], int64(i+k), proc.Mp()); err != nil {
								return err
							}
						} else {
							idx1, idx2 := idx/colexec.DefaultBatchSize, idx%colexec.DefaultBatchSize
							if err := ctr.rbat.Vecs[j].UnionOne(mpbat[idx1].Vecs[rp.Pos], int64(idx2), proc.Mp()); err != nil {
								return err
							}
						}
					}
					rowCount++
				} else {
					sels := mSels[idx]
					for j, rp := range ap.Result {
						if rp.Rel == 0 {
							if err := ctr.rbat.Vecs[j].UnionMulti(ap.ctr.inbat.Vecs[rp.Pos], int64(i+k), len(sels), proc.Mp()); err != nil {
								return err
							}
						} else {
							for _, sel := range sels {
								idx1, idx2 := sel/colexec.DefaultBatchSize, sel%colexec.DefaultBatchSize
								if err := ctr.rbat.Vecs[j].UnionOne(mpbat[idx1].Vecs[rp.Pos], int64(idx2), proc.Mp()); err != nil {
									return err
								}
							}
						}
					}
					rowCount += len(sels)
				}
			} else {
				if ap.HashOnPK {
					if err := ctr.evalApCondForOneSel(ap.ctr.inbat, ctr.rbat, ap, proc, int64(i+k), int64(idx)); err != nil {
						return err
					}
					rowCount++
				} else {
					sels := mSels[idx]
					for _, sel := range sels {
						if err := ctr.evalApCondForOneSel(ap.ctr.inbat, ctr.rbat, ap, proc, int64(i+k), int64(sel)); err != nil {
							return err
						}
					}
					rowCount += len(sels)
				}
			}
		}
	}

	ctr.rbat.AddRowCount(rowCount)
	result.Batch = ctr.rbat
	ap.ctr.lastrow = 0
	return nil
}

func (ctr *container) evalApCondForOneSel(bat, rbat *batch.Batch, ap *InnerJoin, proc *process.Process, row, sel int64) error {
	mpbat := ctr.mp.GetBatches()
	if err := colexec.SetJoinBatchValues(ctr.joinBat1, bat, row,
		1, ctr.cfs1); err != nil {
		return err
	}
	idx1, idx2 := sel/colexec.DefaultBatchSize, sel%colexec.DefaultBatchSize
	if err := colexec.SetJoinBatchValues(ctr.joinBat2, mpbat[idx1], idx2,
		1, ctr.cfs2); err != nil {
		return err
	}
	vec, err := ctr.expr.Eval(proc, []*batch.Batch{ctr.joinBat1, ctr.joinBat2}, nil)
	if err != nil {
		return err
	}
	if vec.IsConstNull() || vec.GetNulls().Contains(0) {
		return nil
	}
	bs := vector.MustFixedCol[bool](vec)
	if !bs[0] {
		return nil
	}
	for j, rp := range ap.Result {
		if rp.Rel == 0 {
			if err := rbat.Vecs[j].UnionOne(bat.Vecs[rp.Pos], row, proc.Mp()); err != nil {
				return err
			}
		} else {
			if err := rbat.Vecs[j].UnionOne(mpbat[idx1].Vecs[rp.Pos], idx2, proc.Mp()); err != nil {
				return err
			}
		}
	}
	return nil
}

func (ctr *container) evalJoinCondition(bat *batch.Batch, proc *process.Process) error {
	for i := range ctr.executor {
		vec, err := ctr.executor[i].Eval(proc, []*batch.Batch{bat}, nil)
		if err != nil {
			return err
		}
		ctr.vecs[i] = vec
	}
	return nil
}<|MERGE_RESOLUTION|>--- conflicted
+++ resolved
@@ -84,14 +84,10 @@
 	for {
 		switch ctr.state {
 		case Build:
-<<<<<<< HEAD
-			innerJoin.build(analyzer, proc)
-=======
-			err = innerJoin.build(anal, proc)
+			err = innerJoin.build(analyzer, proc)
 			if err != nil {
 				return result, err
 			}
->>>>>>> 569231db
 
 			if ctr.mp == nil && !innerJoin.IsShuffle {
 				// for inner ,right and semi join, if hashmap is empty, we can finish this pipeline
@@ -154,22 +150,14 @@
 	}
 }
 
-<<<<<<< HEAD
-func (innerJoin *InnerJoin) build(analyzer process.Analyzer, proc *process.Process) {
+func (innerJoin *InnerJoin) build(analyzer process.Analyzer, proc *process.Process) (err error) {
 	ctr := &innerJoin.ctr
 	start := time.Now()
 	defer analyzer.WaitStop(start)
-	ctr.mp = message.ReceiveJoinMap(innerJoin.JoinMapTag, innerJoin.IsShuffle, innerJoin.ShuffleIdx, proc.GetMessageBoard(), proc.Ctx)
-=======
-func (innerJoin *InnerJoin) build(anal process.Analyze, proc *process.Process) (err error) {
-	ctr := &innerJoin.ctr
-	start := time.Now()
-	defer anal.WaitStop(start)
 	ctr.mp, err = message.ReceiveJoinMap(innerJoin.JoinMapTag, innerJoin.IsShuffle, innerJoin.ShuffleIdx, proc.GetMessageBoard(), proc.Ctx)
 	if err != nil {
 		return err
 	}
->>>>>>> 569231db
 	if ctr.mp != nil {
 		ctr.maxAllocSize = max(ctr.maxAllocSize, ctr.mp.Size())
 	}
