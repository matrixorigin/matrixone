// Copyright 2021 Matrix Origin
//
// Licensed under the Apache License, Version 2.0 (the "License");
// you may not use this file except in compliance with the License.
// You may obtain a copy of the License at
//
//      http://www.apache.org/licenses/LICENSE-2.0
//
// Unless required by applicable law or agreed to in writing, software
// distributed under the License is distributed on an "AS IS" BASIS,
// WITHOUT WARRANTIES OR CONDITIONS OF ANY KIND, either express or implied.
// See the License for the specific language governing permissions and
// limitations under the License.

package deletion

import (
	"github.com/matrixorigin/matrixone/pkg/sql/plan"
	"github.com/matrixorigin/matrixone/pkg/vm/engine"
	"github.com/matrixorigin/matrixone/pkg/vm/process"
)

type Argument struct {
	Ts           uint64
	DeleteCtx    *DeleteCtx
	AffectedRows uint64
<<<<<<< HEAD
	IsRemote     bool
	Engine       engine.Engine
=======
	// when detele data in a remote CN,
	// IsRemote is true, and we need IBucket
	// and NBucket to know those data in batch
	// that we need to delete in this CN, because
	// we need to make sure one Block will be processed
	// by only one CN, this is useful for our compaction
	IsRemote bool
	IBucket  uint64
	NBucket  uint64
>>>>>>> ea7c3fa9
}

type DeleteCtx struct {
	CanTruncate bool

	DelSource []engine.Relation
	DelRef    []*plan.ObjectRef

	IdxSource []engine.Relation
	IdxIdx    []int32

	OnRestrictIdx []int32

	OnCascadeSource []engine.Relation
	OnCascadeIdx    []int32

	OnSetSource    []engine.Relation
	OnSetIdx       [][]int32
	OnSetRef       []*plan.ObjectRef
	OnSetTableDef  []*plan.TableDef
	OnSetUpdateCol []map[string]int32
}

func (arg *Argument) Free(proc *process.Process, pipelineFailed bool) {
}<|MERGE_RESOLUTION|>--- conflicted
+++ resolved
@@ -24,10 +24,7 @@
 	Ts           uint64
 	DeleteCtx    *DeleteCtx
 	AffectedRows uint64
-<<<<<<< HEAD
-	IsRemote     bool
 	Engine       engine.Engine
-=======
 	// when detele data in a remote CN,
 	// IsRemote is true, and we need IBucket
 	// and NBucket to know those data in batch
@@ -37,7 +34,6 @@
 	IsRemote bool
 	IBucket  uint64
 	NBucket  uint64
->>>>>>> ea7c3fa9
 }
 
 type DeleteCtx struct {
