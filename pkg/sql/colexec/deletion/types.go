--- conflicted
+++ resolved
@@ -27,17 +27,6 @@
 }
 
 type DeleteCtx struct {
-<<<<<<< HEAD
-	IsHideKey    bool
-	TableSource  engine.Relation
-	UseDeleteKey string
-	CanTruncate  bool
-	ColIndex     int32
-}
-
-func (arg *Argument) Free(proc *process.Process, pipelineFailed bool) {
-	return
-=======
 	IsHideKey          bool
 	TableSource        engine.Relation
 	UseDeleteKey       string
@@ -46,5 +35,8 @@
 	ComputeIndexTables []engine.Relation
 	ComputeIndexInfos  []*plan2.ComputeIndexInfo
 	IndexAttrs         []string
->>>>>>> 6bef285c
+}
+
+func (arg *Argument) Free(proc *process.Process, pipelineFailed bool) {
+	return
 }