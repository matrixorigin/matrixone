--- conflicted
+++ resolved
@@ -216,12 +216,8 @@
 		return vm.CancelResult, err
 	}
 
-<<<<<<< HEAD
+	ctr := arg.ctr
 	anal := proc.GetAnalyze(arg.info.Idx, arg.info.ParallelIdx)
-=======
-	ctr := arg.ctr
-	anal := proc.GetAnalyze(arg.info.Idx)
->>>>>>> febde72c
 	anal.Start()
 	defer func() {
 		anal.Stop()
