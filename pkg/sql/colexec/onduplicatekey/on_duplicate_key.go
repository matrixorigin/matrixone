--- conflicted
+++ resolved
@@ -27,11 +27,8 @@
 	"github.com/matrixorigin/matrixone/pkg/pb/plan"
 	"github.com/matrixorigin/matrixone/pkg/sql/colexec"
 	plan2 "github.com/matrixorigin/matrixone/pkg/sql/plan"
-<<<<<<< HEAD
 	"github.com/matrixorigin/matrixone/pkg/vm"
-=======
 	"github.com/matrixorigin/matrixone/pkg/vm/engine/tae/options"
->>>>>>> d8deb565
 	"github.com/matrixorigin/matrixone/pkg/vm/process"
 )
 
@@ -78,20 +75,16 @@
 			ctr.state = Eval
 
 		case Eval:
-<<<<<<< HEAD
-			if ctr.insertBat != nil {
-				anal.Output(ctr.insertBat, arg.info.IsLast)
-				result.Batch = ctr.insertBat
-=======
 			if len(ctr.insertBats) > 0 {
-				anal.Output(ctr.insertBats[0], isLast)
-				proc.SetInputBatch(ctr.insertBats[0])
+				anal.Output(ctr.insertBats[0], arg.info.IsLast)
+				// proc.SetInputBatch(ctr.insertBats[0])
+				ctr.rbat = ctr.insertBats[0]
 				ctr.insertBats = ctr.insertBats[1:]
 				if len(ctr.insertBats) == 0 {
 					ctr.state = End
 				}
-				return process.ExecNext, nil
->>>>>>> d8deb565
+				result.Batch = ctr.rbat
+				return result, nil
 			}
 			ctr.state = End
 			return result, nil
