--- conflicted
+++ resolved
@@ -258,32 +258,17 @@
 	newBatch := batch.NewWithSize(len(attrs))
 	newBatch.Attrs = attrs
 	for i, attr := range newBatch.Attrs {
-<<<<<<< HEAD
 		if i < columnCount {
 			// update insert cols
 			if expr, exists := updateExpr[attr]; exists {
 				runExpr := plan2.DeepCopyExpr(expr)
 				resetColPos(runExpr, columnCount)
-				newVec, err := colexec.EvalExpr(evalBatch, proc, runExpr)
+				newVec, err := colexec.EvalExpressionOnce(proc, runExpr, []*batch.Batch{evalBatch})
 				if err != nil {
 					newBatch.Clean(proc.Mp())
 					return nil, err
 				}
 				newBatch.SetVector(int32(i), newVec)
-=======
-		if expr, exists := updateExpr[attr]; exists && i < columnCount {
-			runExpr := plan2.DeepCopyExpr(expr)
-			resetColPos(runExpr, columnCount)
-
-			nv, err := colexec.EvalExpressionOnce(proc, runExpr, []*batch.Batch{evalBatch})
-			if err != nil {
-				return nil, err
-			}
-			newBatch.SetVector(int32(i), nv)
-		} else {
-			if i < columnCount {
-				originVec = oldBatch.Vecs[i+columnCount]
->>>>>>> 24086be2
 			} else {
 				originVec = evalBatch.Vecs[i+columnCount]
 				newVec := vector.NewVec(*originVec.GetType())
@@ -327,16 +312,12 @@
 
 	// build the check expr
 	for i, e := range checkExpr {
-<<<<<<< HEAD
-		result, err := colexec.EvalExpr(checkConflictBatch, proc, e)
-=======
 		executor, err := colexec.NewExpressionExecutor(proc, e)
 		if err != nil {
 			return 0, "", err
 		}
 
 		result, err := executor.Eval(proc, []*batch.Batch{insertBatch})
->>>>>>> 24086be2
 		if err != nil {
 			executor.Free()
 			return 0, "", err
