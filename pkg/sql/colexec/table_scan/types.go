// Copyright 2021-2023 Matrix Origin
//
// Licensed under the Apache License, Version 2.0 (the "License");
// you may not use this file except in compliance with the License.
// You may obtain a copy of the License at
//
//      http://www.apache.org/licenses/LICENSE-2.0
//
// Unless required by applicable law or agreed to in writing, software
// distributed under the License is distributed on an "AS IS" BASIS,
// WITHOUT WARRANTIES OR CONDITIONS OF ANY KIND, either express or implied.
// See the License for the specific language governing permissions and
// limitations under the License.

package table_scan

import (
	"github.com/matrixorigin/matrixone/pkg/common/reuse"
	"github.com/matrixorigin/matrixone/pkg/container/batch"
	"github.com/matrixorigin/matrixone/pkg/logutil"
	"github.com/matrixorigin/matrixone/pkg/pb/plan"
	"github.com/matrixorigin/matrixone/pkg/sql/colexec"
	"github.com/matrixorigin/matrixone/pkg/vm"
	"github.com/matrixorigin/matrixone/pkg/vm/engine"
	"github.com/matrixorigin/matrixone/pkg/vm/message"
	"github.com/matrixorigin/matrixone/pkg/vm/process"
)

var _ vm.Operator = new(TableScan)

type container struct {
	maxAllocSize int
	buf          *batch.Batch
	msgReceiver  *message.MessageReceiver
}
type TableScan struct {
	ctr            container
	TopValueMsgTag int32
	Reader         engine.Reader
	// letter case: origin
	Attrs   []string
	Types   []plan.Type
	TableID uint64

	vm.OperatorBase
	colexec.Projection
}

func (tableScan *TableScan) GetOperatorBase() *vm.OperatorBase {
	return &tableScan.OperatorBase
}

func init() {
	reuse.CreatePool[TableScan](
		func() *TableScan {
			return &TableScan{}
		},
		func(a *TableScan) {
			*a = TableScan{}
		},
		reuse.DefaultOptions[TableScan]().
			WithEnableChecker(),
	)
}

func (tableScan TableScan) TypeName() string {
	return opName
}

func NewArgument() *TableScan {
	return reuse.Alloc[TableScan](nil)
}

func (tableScan *TableScan) WithTypes(types []plan.Type) *TableScan {
	tableScan.Types = types
	return tableScan
}

func (tableScan *TableScan) Release() {
	if tableScan != nil {
		reuse.Free[TableScan](tableScan, nil)
	}
}

func (tableScan *TableScan) Reset(proc *process.Process, pipelineFailed bool, err error) {
	//anal := proc.GetAnalyze(tableScan.GetIdx(), tableScan.GetParallelIdx(), tableScan.GetParallelMajor())
	allocSize := int64(0)
	allocSize += int64(tableScan.ctr.maxAllocSize)
	if tableScan.ProjectList != nil {
		allocSize += tableScan.ProjectAllocSize
		tableScan.ResetProjection(proc)
	}
	tableScan.ctr.maxAllocSize = 0
<<<<<<< HEAD
	//anal.Alloc(allocSize)
	if tableScan.OpAnalyzer != nil {
		tableScan.OpAnalyzer.Alloc(allocSize)
	}
	tableScan.freeReceiver()
=======
	anal.Alloc(allocSize)
>>>>>>> 8dedd8d1
	tableScan.closeReader()
}

func (tableScan *TableScan) Free(proc *process.Process, pipelineFailed bool, err error) {
	if tableScan.ctr.buf != nil {
		tableScan.ctr.buf.Clean(proc.Mp())
		tableScan.ctr.buf = nil
	}
}

func (tableScan *TableScan) closeReader() {
	if tableScan.Reader != nil {
		e := tableScan.Reader.Close()
		if e != nil {
			logutil.Errorf("close reader for table id=%d, err=%v", tableScan.TableID, e)
		}
		tableScan.Reader = nil
	}
}<|MERGE_RESOLUTION|>--- conflicted
+++ resolved
@@ -91,15 +91,10 @@
 		tableScan.ResetProjection(proc)
 	}
 	tableScan.ctr.maxAllocSize = 0
-<<<<<<< HEAD
 	//anal.Alloc(allocSize)
 	if tableScan.OpAnalyzer != nil {
 		tableScan.OpAnalyzer.Alloc(allocSize)
 	}
-	tableScan.freeReceiver()
-=======
-	anal.Alloc(allocSize)
->>>>>>> 8dedd8d1
 	tableScan.closeReader()
 }
 
