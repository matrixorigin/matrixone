--- conflicted
+++ resolved
@@ -26,18 +26,12 @@
 var _ vm.Operator = new(Argument)
 
 type Argument struct {
-<<<<<<< HEAD
-	OrderBy []*plan.OrderBySpec
-	Reader  engine.Reader
-	Attrs   []string
-	TableID uint64
-=======
 	msgReceiver    *process.MessageReceiver
 	TopValueMsgTag int32
 	OrderBy        []*plan.OrderBySpec
 	Reader         engine.Reader
 	Attrs          []string
->>>>>>> 2e670085
+	TableID        uint64
 
 	buf    *batch.Batch
 	tmpBuf *batch.Batch
