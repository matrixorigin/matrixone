// Copyright 2021-2023 Matrix Origin
//
// Licensed under the Apache License, Version 2.0 (the "License");
// you may not use this file except in compliance with the License.
// You may obtain a copy of the License at
//
//      http://www.apache.org/licenses/LICENSE-2.0
//
// Unless required by applicable law or agreed to in writing, software
// distributed under the License is distributed on an "AS IS" BASIS,
// WITHOUT WARRANTIES OR CONDITIONS OF ANY KIND, either express or implied.
// See the License for the specific language governing permissions and
// limitations under the License.

package table_scan

import (
	"github.com/matrixorigin/matrixone/pkg/common/reuse"
	"github.com/matrixorigin/matrixone/pkg/container/batch"
	"github.com/matrixorigin/matrixone/pkg/pb/plan"
	"github.com/matrixorigin/matrixone/pkg/sql/colexec"
	"github.com/matrixorigin/matrixone/pkg/vm"
	"github.com/matrixorigin/matrixone/pkg/vm/engine"
	"github.com/matrixorigin/matrixone/pkg/vm/process"
)

var _ vm.Operator = new(TableScan)

type container struct {
	maxAllocSize int
	orderBy      []*plan.OrderBySpec
	buf          *batch.Batch
	msgReceiver  *process.MessageReceiver
}
type TableScan struct {
	ctr            *container
	TopValueMsgTag int32
	Reader         engine.Reader
<<<<<<< HEAD
	Attrs          []string
	TableID        uint64
	ProjectList    []*plan.Expr
	Projection     *colexec.Projection
=======
	// letter case: origin
	Attrs   []string
	TableID uint64
>>>>>>> 00d68741

	vm.OperatorBase
}

func (tableScan *TableScan) GetOperatorBase() *vm.OperatorBase {
	return &tableScan.OperatorBase
}

func init() {
	reuse.CreatePool[TableScan](
		func() *TableScan {
			return &TableScan{}
		},
		func(a *TableScan) {
			*a = TableScan{}
		},
		reuse.DefaultOptions[TableScan]().
			WithEnableChecker(),
	)
}

func (tableScan TableScan) TypeName() string {
	return opName
}

func NewArgument() *TableScan {
	return reuse.Alloc[TableScan](nil)
}

func (tableScan *TableScan) Release() {
	if tableScan != nil {
		reuse.Free[TableScan](tableScan, nil)
	}
}

func (tableScan *TableScan) Reset(proc *process.Process, pipelineFailed bool, err error) {
	tableScan.Free(proc, pipelineFailed, err)
}

func (tableScan *TableScan) Free(proc *process.Process, pipelineFailed bool, err error) {
	anal := proc.GetAnalyze(tableScan.GetIdx(), tableScan.GetParallelIdx(), tableScan.GetParallelMajor())
	allocSize := int64(0)
	if tableScan.ctr != nil {
		if tableScan.ctr.buf != nil {
			tableScan.ctr.buf.Clean(proc.Mp())
			tableScan.ctr.buf = nil
		}
		allocSize += int64(tableScan.ctr.maxAllocSize)
		if tableScan.ctr.msgReceiver != nil {
			tableScan.ctr.msgReceiver.Free()
			tableScan.ctr.msgReceiver = nil
		}
		tableScan.ctr = nil
	}

	if tableScan.Projection != nil {
		allocSize += tableScan.Projection.MaxAllocSize
		tableScan.Projection.Free(proc)
		tableScan.Projection = nil
		tableScan.ProjectList = nil
	}
	anal.Alloc(allocSize)
}<|MERGE_RESOLUTION|>--- conflicted
+++ resolved
@@ -36,17 +36,11 @@
 	ctr            *container
 	TopValueMsgTag int32
 	Reader         engine.Reader
-<<<<<<< HEAD
-	Attrs          []string
-	TableID        uint64
-	ProjectList    []*plan.Expr
-	Projection     *colexec.Projection
-=======
 	// letter case: origin
-	Attrs   []string
-	TableID uint64
->>>>>>> 00d68741
-
+	Attrs       []string
+	TableID     uint64
+	ProjectList []*plan.Expr
+	Projection  *colexec.Projection
 	vm.OperatorBase
 }
 
