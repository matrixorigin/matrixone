// Copyright 2021 Matrix Origin
//
// Licensed under the Apache License, Version 2.0 (the "License");
// you may not use this file except in compliance with the License.
// You may obtain a copy of the License at
//
//      http://www.apache.org/licenses/LICENSE-2.0
//
// Unless required by applicable law or agreed to in writing, software
// distributed under the License is distributed on an "AS IS" BASIS,
// WITHOUT WARRANTIES OR CONDITIONS OF ANY KIND, either express or implied.
// See the License for the specific language governing permissions and
// limitations under the License.

package colexec

import (
	"context"
	"fmt"

	"github.com/matrixorigin/matrixone/pkg/common/moerr"
	"github.com/matrixorigin/matrixone/pkg/container/batch"
	"github.com/matrixorigin/matrixone/pkg/container/types"
	"github.com/matrixorigin/matrixone/pkg/container/vector"
	"github.com/matrixorigin/matrixone/pkg/pb/plan"
	"github.com/matrixorigin/matrixone/pkg/sql/plan/function"
	"github.com/matrixorigin/matrixone/pkg/vm/process"
)

var (
	constBType          = types.Type{Oid: types.T_bool}
	constI8Type         = types.Type{Oid: types.T_int8}
	constI16Type        = types.Type{Oid: types.T_int16}
	constI32Type        = types.Type{Oid: types.T_int32}
	constI64Type        = types.Type{Oid: types.T_int64}
	constU8Type         = types.Type{Oid: types.T_uint8}
	constU16Type        = types.Type{Oid: types.T_uint16}
	constU32Type        = types.Type{Oid: types.T_uint32}
	constU64Type        = types.Type{Oid: types.T_uint64}
	constFType          = types.Type{Oid: types.T_float32}
	constDType          = types.Type{Oid: types.T_float64}
	constSType          = types.Type{Oid: types.T_varchar, Width: types.MaxVarcharLen}
	constBinType        = types.Type{Oid: types.T_blob}
	constDateType       = types.Type{Oid: types.T_date}
	constTimeType       = types.Type{Oid: types.T_time}
	constDatetimeType   = types.Type{Oid: types.T_datetime}
	constDecimal64Type  = types.Type{Oid: types.T_decimal64}
	constDecimal128Type = types.Type{Oid: types.T_decimal128}
	constTimestampTypes = []types.Type{
		{Oid: types.T_timestamp},
		{Oid: types.T_timestamp, Precision: 1},
		{Oid: types.T_timestamp, Precision: 2},
		{Oid: types.T_timestamp, Precision: 3},
		{Oid: types.T_timestamp, Precision: 4},
		{Oid: types.T_timestamp, Precision: 5},
		{Oid: types.T_timestamp, Precision: 6},
	}
)

func getConstVecInList(ctx context.Context, proc *process.Process, exprs []*plan.Expr) (*vector.Vector, error) {
	lenList := len(exprs)
	vec, err := proc.AllocVectorOfRows(types.T(exprs[0].Typ.Id).ToType(), lenList, nil)
	if err != nil {
		panic(moerr.NewOOM(proc.Ctx))
	}
	for i := 0; i < lenList; i++ {
		expr := exprs[i]
		t, ok := expr.Expr.(*plan.Expr_C)
		if !ok {
			return nil, moerr.NewInternalError(proc.Ctx, "args in list must be constant")
		}
		if t.C.GetIsnull() {
			vec.GetNulls().Set(uint64(i))
		} else {
			switch t.C.GetValue().(type) {
			case *plan.Const_Bval:
				veccol := vector.MustFixedCol[bool](vec)
				veccol[i] = t.C.GetBval()
			case *plan.Const_I8Val:
				veccol := vector.MustFixedCol[int8](vec)
				veccol[i] = int8(t.C.GetI8Val())
			case *plan.Const_I16Val:
				veccol := vector.MustFixedCol[int16](vec)
				veccol[i] = int16(t.C.GetI16Val())
			case *plan.Const_I32Val:
				veccol := vector.MustFixedCol[int32](vec)
				veccol[i] = t.C.GetI32Val()
			case *plan.Const_I64Val:
				veccol := vector.MustFixedCol[int64](vec)
				veccol[i] = t.C.GetI64Val()
			case *plan.Const_U8Val:
				veccol := vector.MustFixedCol[uint8](vec)
				veccol[i] = uint8(t.C.GetU8Val())
			case *plan.Const_U16Val:
				veccol := vector.MustFixedCol[uint16](vec)
				veccol[i] = uint16(t.C.GetU16Val())
			case *plan.Const_U32Val:
				veccol := vector.MustFixedCol[uint32](vec)
				veccol[i] = t.C.GetU32Val()
			case *plan.Const_U64Val:
				veccol := vector.MustFixedCol[uint64](vec)
				veccol[i] = t.C.GetU64Val()
			case *plan.Const_Fval:
				veccol := vector.MustFixedCol[float32](vec)
				veccol[i] = t.C.GetFval()
			case *plan.Const_Dval:
				veccol := vector.MustFixedCol[float64](vec)
				veccol[i] = t.C.GetDval()
			case *plan.Const_Dateval:
				veccol := vector.MustFixedCol[types.Date](vec)
				veccol[i] = types.Date(t.C.GetDateval())
			case *plan.Const_Timeval:
				veccol := vector.MustFixedCol[types.Time](vec)
				veccol[i] = types.Time(t.C.GetTimeval())
			case *plan.Const_Datetimeval:
				veccol := vector.MustFixedCol[types.Datetime](vec)
				veccol[i] = types.Datetime(t.C.GetDatetimeval())
			case *plan.Const_Decimal64Val:
				cd64 := t.C.GetDecimal64Val()
				d64 := types.Decimal64FromInt64Raw(cd64.A)
				veccol := vector.MustFixedCol[types.Decimal64](vec)
				veccol[i] = d64
			case *plan.Const_Decimal128Val:
				cd128 := t.C.GetDecimal128Val()
				d128 := types.Decimal128FromInt64Raw(cd128.A, cd128.B)
				veccol := vector.MustFixedCol[types.Decimal128](vec)
				veccol[i] = d128
			case *plan.Const_Timestampval:
				pre := expr.Typ.Precision
				if pre < 0 || pre > 6 {
					return nil, moerr.NewInternalError(proc.Ctx, "invalid timestamp precision")
				}
				veccol := vector.MustFixedCol[types.Timestamp](vec)
				veccol[i] = types.Timestamp(t.C.GetTimestampval())
			case *plan.Const_Sval:
				sval := t.C.GetSval()
				vector.SetStringAt(vec, i, sval, proc.Mp())
			case *plan.Const_Defaultval:
				defaultVal := t.C.GetDefaultval()
				veccol := vector.MustFixedCol[bool](vec)
				veccol[i] = defaultVal
			default:
				return nil, moerr.NewNYI(ctx, fmt.Sprintf("const expression %v", t.C.GetValue()))
			}
			//vec.SetIsBin(t.C.IsBin)
		}
	}
	return vec, nil
}

func getConstVec(ctx context.Context, proc *process.Process, expr *plan.Expr, length int) (*vector.Vector, error) {
	var vec *vector.Vector
	t := expr.Expr.(*plan.Expr_C)
	if t.C.GetIsnull() {
		vec = vector.NewConstNull(types.T(expr.Typ.GetId()).ToType(), length, proc.Mp())
	} else {
		switch t.C.GetValue().(type) {
		case *plan.Const_Bval:
			vec = vector.NewConstFixed(constBType, t.C.GetBval(), length, proc.Mp())
		case *plan.Const_I8Val:
			vec = vector.NewConstFixed(constI8Type, int8(t.C.GetI8Val()), length, proc.Mp())
		case *plan.Const_I16Val:
			vec = vector.NewConstFixed(constI16Type, int16(t.C.GetI16Val()), length, proc.Mp())
		case *plan.Const_I32Val:
			vec = vector.NewConstFixed(constI32Type, int32(t.C.GetI32Val()), length, proc.Mp())
		case *plan.Const_I64Val:
			vec = vector.NewConstFixed(constI64Type, int64(t.C.GetI64Val()), length, proc.Mp())
		case *plan.Const_U8Val:
			vec = vector.NewConstFixed(constU8Type, uint8(t.C.GetU8Val()), length, proc.Mp())
		case *plan.Const_U16Val:
			vec = vector.NewConstFixed(constU16Type, uint16(t.C.GetU16Val()), length, proc.Mp())
		case *plan.Const_U32Val:
			vec = vector.NewConstFixed(constU32Type, uint32(t.C.GetU32Val()), length, proc.Mp())
		case *plan.Const_U64Val:
			vec = vector.NewConstFixed(constU64Type, uint64(t.C.GetU64Val()), length, proc.Mp())
		case *plan.Const_Fval:
			vec = vector.NewConstFixed(constFType, t.C.GetFval(), length, proc.Mp())
		case *plan.Const_Dval:
			vec = vector.NewConstFixed(constDType, t.C.GetDval(), length, proc.Mp())
		case *plan.Const_Dateval:
			vec = vector.NewConstFixed(constDateType, types.Date(t.C.GetDateval()), length, proc.Mp())
		case *plan.Const_Timeval:
			vec = vector.NewConstFixed(constTimeType, types.Time(t.C.GetTimeval()), length, proc.Mp())
		case *plan.Const_Datetimeval:
			vec = vector.NewConstFixed(constDatetimeType, types.Datetime(t.C.GetDatetimeval()), length, proc.Mp())
		case *plan.Const_Decimal64Val:
			cd64 := t.C.GetDecimal64Val()
			d64 := types.Decimal64FromInt64Raw(cd64.A)
			vec = vector.NewConstFixed(constDecimal64Type, d64, length, proc.Mp())
		case *plan.Const_Decimal128Val:
			cd128 := t.C.GetDecimal128Val()
			d128 := types.Decimal128FromInt64Raw(cd128.A, cd128.B)
			vec = vector.NewConstFixed(constDecimal128Type, d128, length, proc.Mp())
		case *plan.Const_Timestampval:
			pre := expr.Typ.Precision
			if pre < 0 || pre > 6 {
				return nil, moerr.NewInternalError(proc.Ctx, "invalid timestamp precision")
			}
			vec = vector.NewConstFixed(constTimestampTypes[pre], types.Timestamp(t.C.GetTimestampval()), length, proc.Mp())
		case *plan.Const_Sval:
			sval := t.C.GetSval()
<<<<<<< HEAD
			vec = vector.NewConstBytes(constSType, []byte(sval), length, proc.Mp())
=======
			// Distingush binary with non-binary string.
			if expr.Typ != nil {
				if expr.Typ.Id == int32(types.T_binary) || expr.Typ.Id == int32(types.T_varbinary) || expr.Typ.Id == int32(types.T_blob) {
					vec = vector.NewConstString(constBinType, length, sval, proc.Mp())
				} else {
					vec = vector.NewConstString(constSType, length, sval, proc.Mp())
				}
			} else {
				vec = vector.NewConstString(constSType, length, sval, proc.Mp())
			}
>>>>>>> 2ba279bb
		case *plan.Const_Defaultval:
			defaultVal := t.C.GetDefaultval()
			vec = vector.NewConstFixed(constBType, defaultVal, length, proc.Mp())
		default:
			return nil, moerr.NewNYI(ctx, fmt.Sprintf("const expression %v", t.C.GetValue()))
		}
	}
	return vec, nil
}

func EvalExpr(bat *batch.Batch, proc *process.Process, expr *plan.Expr) (*vector.Vector, error) {
	var length = len(bat.Zs)
	if length == 0 {
		return vector.NewConstNull(types.T(expr.Typ.GetId()).ToType(), length, proc.Mp()), nil
	}

	e := expr.Expr
	switch t := e.(type) {
	case *plan.Expr_C:
		return getConstVec(proc.Ctx, proc, expr, length)
	case *plan.Expr_T:
		// return a vector recorded type information but without real data
		return vector.NewConstNull(types.New(types.T(t.T.Typ.Id), t.T.Typ.Width, t.T.Typ.Scale, t.T.Typ.Precision), length, proc.Mp()), nil
	case *plan.Expr_Col:
		vec := bat.Vecs[t.Col.ColPos]
		if vec.IsConstNull() {
			vec.SetType(types.T(expr.Typ.GetId()).ToType())
		}
		return vec, nil
	case *plan.Expr_List:
		return getConstVecInList(proc.Ctx, proc, t.List.List)
	case *plan.Expr_F:
		var result *vector.Vector

		fid := t.F.GetFunc().GetObj()
		f, err := function.GetFunctionByID(proc.Ctx, fid)
		if err != nil {
			return nil, err
		}

		functionParameters := make([]*vector.Vector, len(t.F.Args))
		for i := range functionParameters {
			functionParameters[i], err = EvalExpr(bat, proc, t.F.Args[i])
			if err != nil {
				break
			}
		}
		if err != nil {
			cleanVectorsExceptList(proc, functionParameters, bat.Vecs)
			return nil, err
		}

		result, err = evalFunction(proc, f, functionParameters, length)
		cleanVectorsExceptList(proc, functionParameters, append(bat.Vecs, result))
		if err != nil {
			return nil, err
		}
		return result, nil
	default:
		// *plan.Expr_Corr, *plan.Expr_P, *plan.Expr_V, *plan.Expr_Sub
		return nil, moerr.NewNYI(proc.Ctx, fmt.Sprintf("unsupported eval expr '%v'", t))
	}
}

func JoinFilterEvalExpr(r, s *batch.Batch, rRow int, proc *process.Process, expr *plan.Expr) (*vector.Vector, error) {
	length := len(s.Zs)
	e := expr.Expr
	switch t := e.(type) {
	case *plan.Expr_C:
		return getConstVec(proc.Ctx, proc, expr, length)
	case *plan.Expr_T:
		// return a vector recorded type information but without real data
		return vector.NewConstNull(types.New(types.T(t.T.Typ.Id), t.T.Typ.Width, t.T.Typ.Scale, t.T.Typ.Precision), length, proc.Mp()), nil
	case *plan.Expr_Col:
		if t.Col.RelPos == 0 {
			return r.Vecs[t.Col.ColPos].ToConst(rRow, length, proc.Mp()), nil
		}
		return s.Vecs[t.Col.ColPos], nil
	case *plan.Expr_List:
		return getConstVecInList(proc.Ctx, proc, t.List.List)
	case *plan.Expr_F:
		var result *vector.Vector

		fid := t.F.GetFunc().GetObj()
		f, err := function.GetFunctionByID(proc.Ctx, fid)
		if err != nil {
			return nil, err
		}

		functionParameters := make([]*vector.Vector, len(t.F.Args))
		for i := range functionParameters {
			functionParameters[i], err = JoinFilterEvalExpr(r, s, rRow, proc, t.F.Args[i])
			if err != nil {
				break
			}
		}
		if err != nil {
			cleanVectorsExceptList(proc, functionParameters, append(r.Vecs, s.Vecs...))
			return nil, err
		}

		result, err = evalFunction(proc, f, functionParameters, length)
		cleanVectorsExceptList(proc, functionParameters, append(append(r.Vecs, s.Vecs...), result))
		if err != nil {
			return nil, err
		}
		return result, nil
	default:
		// *plan.Expr_Corr, *plan.Expr_List, *plan.Expr_P, *plan.Expr_V, *plan.Expr_Sub
		return nil, moerr.NewNYI(proc.Ctx, fmt.Sprintf("eval expr '%v'", t))
	}
}

func EvalExprByZonemapBat(ctx context.Context, bat *batch.Batch, proc *process.Process, expr *plan.Expr) (*vector.Vector, error) {
	length := len(bat.Zs)
	if length == 0 {
		return vector.NewConstNull(types.T(expr.Typ.Id).ToType(), 1, proc.Mp()), nil
	}

	e := expr.Expr
	switch t := e.(type) {
	case *plan.Expr_C:
		return getConstVec(ctx, proc, expr, length)
	case *plan.Expr_T:
		// return a vector recorded type information but without real data
		return vector.NewConstNull(types.Type{
			Oid:       types.T(t.T.Typ.GetId()),
			Width:     t.T.Typ.GetWidth(),
			Scale:     t.T.Typ.GetScale(),
			Precision: t.T.Typ.GetPrecision(),
		}, 0, proc.Mp()), nil
	case *plan.Expr_Col:
		vec := bat.Vecs[t.Col.ColPos]
		if vec.IsConstNull() {
			vec.SetType(types.T(expr.Typ.GetId()).ToType())
		}
		return vec, nil
	case *plan.Expr_F:
		var result *vector.Vector

		fid := t.F.GetFunc().GetObj()
		f, err := function.GetFunctionByID(proc.Ctx, fid)
		if err != nil {
			return nil, err
		}

		functionParameters := make([]*vector.Vector, len(t.F.Args))
		for i := range functionParameters {
			functionParameters[i], err = EvalExprByZonemapBat(ctx, bat, proc, t.F.Args[i])
			if err != nil {
				break
			}
		}
		if err != nil {
			cleanVectorsExceptList(proc, functionParameters, bat.Vecs)
			return nil, err
		}

		compareAndReturn := func(isTrue bool, err error) (*vector.Vector, error) {
			if err != nil {
				// if it can't compare, just return true.
				// that means we don't know this filter expr's return, so you must readBlock
				return vector.NewConstFixed(types.T_bool.ToType(), true, 1, proc.Mp()), nil
			}
			return vector.NewConstFixed(types.T_bool.ToType(), isTrue, 1, proc.Mp()), nil
		}

		switch t.F.Func.ObjName {
		case ">":
			// if someone in left > someone in right, that will be true
			return compareAndReturn(functionParameters[0].CompareAndCheckAnyResultIsTrue(ctx, functionParameters[1], ">"))
		case "<":
			// if someone in left < someone in right, that will be true
			return compareAndReturn(functionParameters[0].CompareAndCheckAnyResultIsTrue(ctx, functionParameters[1], "<"))
		case "=":
			// if left intersect right, that will be true
			return compareAndReturn(functionParameters[0].CompareAndCheckIntersect(functionParameters[1]))
		case ">=":
			// if someone in left >= someone in right, that will be true
			return compareAndReturn(functionParameters[0].CompareAndCheckAnyResultIsTrue(ctx, functionParameters[1], ">="))
		case "<=":
			// if someone in left <= someone in right, that will be true
			return compareAndReturn(functionParameters[0].CompareAndCheckAnyResultIsTrue(ctx, functionParameters[1], "<="))
		case "and":
			// if left has one true and right has one true, that will be true
			cols1 := vector.MustFixedCol[bool](functionParameters[0])
			cols2 := vector.MustFixedCol[bool](functionParameters[1])

			for _, leftHasTrue := range cols1 {
				if leftHasTrue {
					for _, rightHasTrue := range cols2 {
						if rightHasTrue {
							return vector.NewConstFixed(types.T_bool.ToType(), true, 1, proc.Mp()), nil
						}
					}
					break
				}
			}
			return vector.NewConstFixed(types.T_bool.ToType(), false, 1, proc.Mp()), nil
		case "or":
			// if someone is true in left/right, that will be true
			cols1 := vector.MustFixedCol[bool](functionParameters[0])
			cols2 := vector.MustFixedCol[bool](functionParameters[1])
			for _, flag := range cols1 {
				if flag {
					return vector.NewConstFixed(types.T_bool.ToType(), true, 1, proc.Mp()), nil
				}
			}
			for _, flag := range cols2 {
				if flag {
					return vector.NewConstFixed(types.T_bool.ToType(), true, 1, proc.Mp()), nil
				}
			}
			return vector.NewConstFixed(types.T_bool.ToType(), false, 1, proc.Mp()), nil
		}

		result, err = evalFunction(proc, f, functionParameters, len(bat.Zs))
		cleanVectorsExceptList(proc, functionParameters, append(bat.Vecs, result))
		if err != nil {
			return nil, err
		}
		return result, nil
	default:
		// *plan.Expr_Corr,  *plan.Expr_P, *plan.Expr_V, *plan.Expr_Sub
		return nil, moerr.NewNYI(ctx, fmt.Sprintf("unsupported eval expr '%v'", t))
	}
}

func JoinFilterEvalExprInBucket(r, s *batch.Batch, rRow, sRow int, proc *process.Process, expr *plan.Expr) (*vector.Vector, error) {
	e := expr.Expr
	switch t := e.(type) {
	case *plan.Expr_C:
		return getConstVec(proc.Ctx, proc, expr, 1)
	case *plan.Expr_T:
		// return a vector recorded type information but without real data
		return vector.NewConstNull(types.Type{
			Oid:       types.T(t.T.Typ.GetId()),
			Width:     t.T.Typ.GetWidth(),
			Scale:     t.T.Typ.GetScale(),
			Precision: t.T.Typ.GetPrecision(),
		}, 1, proc.Mp()), nil
	case *plan.Expr_Col:
		if t.Col.RelPos == 0 {
			return r.Vecs[t.Col.ColPos].ToConst(rRow, 1, proc.Mp()), nil
		}
		return s.Vecs[t.Col.ColPos].ToConst(sRow, 1, proc.Mp()), nil
	case *plan.Expr_F:
		var result *vector.Vector

		fid := t.F.GetFunc().GetObj()
		f, err := function.GetFunctionByID(proc.Ctx, fid)
		if err != nil {
			return nil, err
		}

		functionParameters := make([]*vector.Vector, len(t.F.Args))
		for i := range functionParameters {
			functionParameters[i], err = JoinFilterEvalExprInBucket(r, s, rRow, sRow, proc, t.F.Args[i])
			if err != nil {
				break
			}
		}
		if err != nil {
			cleanVectorsExceptList(proc, functionParameters, append(r.Vecs, s.Vecs...))
			return nil, err
		}

		result, err = evalFunction(proc, f, functionParameters, 1)
		cleanVectorsExceptList(proc, functionParameters, append(append(r.Vecs, s.Vecs...), result))
		if err != nil {
			return nil, err
		}
		return result, nil
	default:
		// *plan.Expr_Corr, *plan.Expr_List, *plan.Expr_P, *plan.Expr_V, *plan.Expr_Sub
		return nil, moerr.NewNYI(proc.Ctx, fmt.Sprintf("eval expr '%v'", t))
	}
}

func evalFunction(proc *process.Process, f *function.Function, args []*vector.Vector, length int) (*vector.Vector, error) {
	if !f.UseNewFramework {
		v, err := f.VecFn(args, proc)
		if err != nil {
			return nil, err
		}
		v.SetLength(length)
		return v, nil
	}
	var resultWrapper vector.FunctionResultWrapper
	var err error

	var parameterTypes []types.Type
	if f.FlexibleReturnType != nil {
		parameterTypes = make([]types.Type, len(args))
		for i := range args {
			parameterTypes[i] = *args[i].GetType()
		}
	}
	rTyp, _ := f.ReturnType(parameterTypes)
	numScalar := 0
	// If any argument is `NULL`, return NULL.
	// If all arguments are scalar, return scalar.
	for i := range args {
		if args[i].IsConst() {
			numScalar++
		} else {
			if len(f.ParameterMustScalar) > i && f.ParameterMustScalar[i] {
				return nil, moerr.NewInternalError(proc.Ctx,
					fmt.Sprintf("the %dth parameter of function can only be constant", i+1))
			}
		}
	}

	if !f.Volatile && numScalar == len(args) {
		resultWrapper = vector.NewFunctionResultWrapper(rTyp, proc.Mp(), true, length)
		// XXX only evaluate the first row.
		err = f.NewFn(args, resultWrapper, proc, 1)
	} else {
		resultWrapper = vector.NewFunctionResultWrapper(rTyp, proc.Mp(), false, length)
		err = f.NewFn(args, resultWrapper, proc, length)
	}
	if err != nil {
		resultWrapper.Free()
		return nil, err
	}
	rvec := resultWrapper.GetResultVector()
	rvec.SetLength(length)
	return rvec, nil
}

func cleanVectorsExceptList(proc *process.Process, vs []*vector.Vector, excepts []*vector.Vector) {
	mp := proc.Mp()
	for i := range vs {
		if vs[i] == nil {
			continue
		}
		needClean := true
		for j := range excepts {
			if excepts[j] == vs[i] {
				needClean = false
				break
			}
		}
		if needClean {
			vs[i].Free(mp)
		}
	}
}

// RewriteFilterExprList will convert an expression list to be an AndExpr
func RewriteFilterExprList(list []*plan.Expr) *plan.Expr {
	l := len(list)
	if l == 0 {
		return nil
	} else if l == 1 {
		return list[0]
	} else {
		left := list[0]
		right := RewriteFilterExprList(list[1:])
		return &plan.Expr{
			Typ:  left.Typ,
			Expr: makeAndExpr(left, right),
		}
	}
}

func SplitAndExprs(list []*plan.Expr) []*plan.Expr {
	exprs := make([]*plan.Expr, 0, len(list))
	for i := range list {
		exprs = append(exprs, splitAndExpr(list[i])...)
	}
	return exprs
}

func splitAndExpr(expr *plan.Expr) []*plan.Expr {
	exprs := make([]*plan.Expr, 0, 1)
	if e, ok := expr.Expr.(*plan.Expr_F); ok {
		fid, _ := function.DecodeOverloadID(e.F.Func.GetObj())
		if fid == function.AND {
			exprs = append(exprs, splitAndExpr(e.F.Args[0])...)
			exprs = append(exprs, splitAndExpr(e.F.Args[1])...)
			return exprs
		}
	}
	exprs = append(exprs, expr)
	return exprs
}

func makeAndExpr(left, right *plan.Expr) *plan.Expr_F {
	return &plan.Expr_F{
		F: &plan.Function{
			Func: &plan.ObjectRef{Obj: function.AndFunctionEncodedID, ObjName: function.AndFunctionName},
			Args: []*plan.Expr{left, right},
		},
	}
}<|MERGE_RESOLUTION|>--- conflicted
+++ resolved
@@ -199,20 +199,16 @@
 			vec = vector.NewConstFixed(constTimestampTypes[pre], types.Timestamp(t.C.GetTimestampval()), length, proc.Mp())
 		case *plan.Const_Sval:
 			sval := t.C.GetSval()
-<<<<<<< HEAD
-			vec = vector.NewConstBytes(constSType, []byte(sval), length, proc.Mp())
-=======
 			// Distingush binary with non-binary string.
 			if expr.Typ != nil {
 				if expr.Typ.Id == int32(types.T_binary) || expr.Typ.Id == int32(types.T_varbinary) || expr.Typ.Id == int32(types.T_blob) {
-					vec = vector.NewConstString(constBinType, length, sval, proc.Mp())
+					vec = vector.NewConstBytes(constBinType, []byte(sval), length, proc.Mp())
 				} else {
-					vec = vector.NewConstString(constSType, length, sval, proc.Mp())
+					vec = vector.NewConstBytes(constSType, []byte(sval), length, proc.Mp())
 				}
 			} else {
-				vec = vector.NewConstString(constSType, length, sval, proc.Mp())
-			}
->>>>>>> 2ba279bb
+				vec = vector.NewConstBytes(constSType, []byte(sval), length, proc.Mp())
+			}
 		case *plan.Const_Defaultval:
 			defaultVal := t.C.GetDefaultval()
 			vec = vector.NewConstFixed(constBType, defaultVal, length, proc.Mp())
