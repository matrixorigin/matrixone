// Copyright 2021 Matrix Origin
//
// Licensed under the Apache License, Version 2.0 (the "License");
// you may not use this file except in compliance with the License.
// You may obtain a copy of the License at
//
//      http://www.apache.org/licenses/LICENSE-2.0
//
// Unless required by applicable law or agreed to in writing, software
// distributed under the License is distributed on an "AS IS" BASIS,
// WITHOUT WARRANTIES OR CONDITIONS OF ANY KIND, either express or implied.
// See the License for the specific language governing permissions and
// limitations under the License.

package colexec

import (
	"context"
	"fmt"

	"github.com/matrixorigin/matrixone/pkg/common/moerr"
	"github.com/matrixorigin/matrixone/pkg/container/batch"
	"github.com/matrixorigin/matrixone/pkg/container/types"
	"github.com/matrixorigin/matrixone/pkg/container/vector"
	"github.com/matrixorigin/matrixone/pkg/pb/plan"
	"github.com/matrixorigin/matrixone/pkg/sql/plan/function"
	"github.com/matrixorigin/matrixone/pkg/vm/process"
)

var (
	constBType        = types.Type{Oid: types.T_bool}
	constI8Type       = types.Type{Oid: types.T_int8}
	constI16Type      = types.Type{Oid: types.T_int16}
	constI32Type      = types.Type{Oid: types.T_int32}
	constI64Type      = types.Type{Oid: types.T_int64}
	constU8Type       = types.Type{Oid: types.T_uint8}
	constU16Type      = types.Type{Oid: types.T_uint16}
	constU32Type      = types.Type{Oid: types.T_uint32}
	constU64Type      = types.Type{Oid: types.T_uint64}
	constFType        = types.Type{Oid: types.T_float32}
	constDType        = types.Type{Oid: types.T_float64}
	constSType        = types.Type{Oid: types.T_varchar, Width: types.MaxVarcharLen}
	constBinType      = types.Type{Oid: types.T_blob}
	constDateType     = types.Type{Oid: types.T_date}
	constTimeType     = types.Type{Oid: types.T_time}
	constDatetimeType = types.Type{Oid: types.T_datetime}
	// constDecimal64Type  = types.Type{Oid: types.T_decimal64}
	// constDecimal128Type = types.Type{Oid: types.T_decimal128}
	constTimestampTypes = []types.Type{
		{Oid: types.T_timestamp},
		{Oid: types.T_timestamp, Scale: 1},
		{Oid: types.T_timestamp, Scale: 2},
		{Oid: types.T_timestamp, Scale: 3},
		{Oid: types.T_timestamp, Scale: 4},
		{Oid: types.T_timestamp, Scale: 5},
		{Oid: types.T_timestamp, Scale: 6},
	}
)

func getConstVecInList(ctx context.Context, proc *process.Process, exprs []*plan.Expr) (*vector.Vector, error) {
	lenList := len(exprs)
	vec, err := proc.AllocVectorOfRows(types.T(exprs[0].Typ.Id).ToType(), lenList, nil)
	if err != nil {
		panic(moerr.NewOOM(proc.Ctx))
	}
	for i := 0; i < lenList; i++ {
		expr := exprs[i]
		t, ok := expr.Expr.(*plan.Expr_C)
		if !ok {
			return nil, moerr.NewInternalError(proc.Ctx, "args in list must be constant")
		}
		if t.C.GetIsnull() {
			vec.GetNulls().Set(uint64(i))
		} else {
			switch t.C.GetValue().(type) {
			case *plan.Const_Bval:
				veccol := vector.MustFixedCol[bool](vec)
				veccol[i] = t.C.GetBval()
			case *plan.Const_I8Val:
				veccol := vector.MustFixedCol[int8](vec)
				veccol[i] = int8(t.C.GetI8Val())
			case *plan.Const_I16Val:
				veccol := vector.MustFixedCol[int16](vec)
				veccol[i] = int16(t.C.GetI16Val())
			case *plan.Const_I32Val:
				veccol := vector.MustFixedCol[int32](vec)
				veccol[i] = t.C.GetI32Val()
			case *plan.Const_I64Val:
				veccol := vector.MustFixedCol[int64](vec)
				veccol[i] = t.C.GetI64Val()
			case *plan.Const_U8Val:
				veccol := vector.MustFixedCol[uint8](vec)
				veccol[i] = uint8(t.C.GetU8Val())
			case *plan.Const_U16Val:
				veccol := vector.MustFixedCol[uint16](vec)
				veccol[i] = uint16(t.C.GetU16Val())
			case *plan.Const_U32Val:
				veccol := vector.MustFixedCol[uint32](vec)
				veccol[i] = t.C.GetU32Val()
			case *plan.Const_U64Val:
				veccol := vector.MustFixedCol[uint64](vec)
				veccol[i] = t.C.GetU64Val()
			case *plan.Const_Fval:
				veccol := vector.MustFixedCol[float32](vec)
				veccol[i] = t.C.GetFval()
			case *plan.Const_Dval:
				veccol := vector.MustFixedCol[float64](vec)
				veccol[i] = t.C.GetDval()
			case *plan.Const_Dateval:
				veccol := vector.MustFixedCol[types.Date](vec)
				veccol[i] = types.Date(t.C.GetDateval())
			case *plan.Const_Timeval:
				veccol := vector.MustFixedCol[types.Time](vec)
				veccol[i] = types.Time(t.C.GetTimeval())
			case *plan.Const_Datetimeval:
				veccol := vector.MustFixedCol[types.Datetime](vec)
				veccol[i] = types.Datetime(t.C.GetDatetimeval())
			case *plan.Const_Decimal64Val:
				cd64 := t.C.GetDecimal64Val()
				d64 := types.Decimal64FromInt64Raw(cd64.A)
				veccol := vector.MustFixedCol[types.Decimal64](vec)
				veccol[i] = d64
			case *plan.Const_Decimal128Val:
				cd128 := t.C.GetDecimal128Val()
				d128 := types.Decimal128FromInt64Raw(cd128.A, cd128.B)
				veccol := vector.MustFixedCol[types.Decimal128](vec)
				veccol[i] = d128
			case *plan.Const_Timestampval:
				scale := expr.Typ.Scale
				if scale < 0 || scale > 6 {
					return nil, moerr.NewInternalError(proc.Ctx, "invalid timestamp scale")
				}
				veccol := vector.MustFixedCol[types.Timestamp](vec)
				veccol[i] = types.Timestamp(t.C.GetTimestampval())
			case *plan.Const_Sval:
				sval := t.C.GetSval()
				vector.SetStringAt(vec, i, sval, proc.Mp())
			case *plan.Const_Defaultval:
				defaultVal := t.C.GetDefaultval()
				veccol := vector.MustFixedCol[bool](vec)
				veccol[i] = defaultVal
			default:
				return nil, moerr.NewNYI(ctx, fmt.Sprintf("const expression %v", t.C.GetValue()))
			}
			vec.SetIsBin(t.C.IsBin)
		}
	}
	return vec, nil
}

func getConstVec(ctx context.Context, proc *process.Process, expr *plan.Expr, length int) (*vector.Vector, error) {
	var vec *vector.Vector
	t := expr.Expr.(*plan.Expr_C)
	if t.C.GetIsnull() {
		vec = vector.NewConstNull(types.T(expr.Typ.GetId()).ToType(), length, proc.Mp())
	} else {
		switch t.C.GetValue().(type) {
		case *plan.Const_Bval:
			vec = vector.NewConstFixed(constBType, t.C.GetBval(), length, proc.Mp())
		case *plan.Const_I8Val:
			vec = vector.NewConstFixed(constI8Type, int8(t.C.GetI8Val()), length, proc.Mp())
		case *plan.Const_I16Val:
			vec = vector.NewConstFixed(constI16Type, int16(t.C.GetI16Val()), length, proc.Mp())
		case *plan.Const_I32Val:
			vec = vector.NewConstFixed(constI32Type, int32(t.C.GetI32Val()), length, proc.Mp())
		case *plan.Const_I64Val:
			vec = vector.NewConstFixed(constI64Type, int64(t.C.GetI64Val()), length, proc.Mp())
		case *plan.Const_U8Val:
			vec = vector.NewConstFixed(constU8Type, uint8(t.C.GetU8Val()), length, proc.Mp())
		case *plan.Const_U16Val:
			vec = vector.NewConstFixed(constU16Type, uint16(t.C.GetU16Val()), length, proc.Mp())
		case *plan.Const_U32Val:
			vec = vector.NewConstFixed(constU32Type, uint32(t.C.GetU32Val()), length, proc.Mp())
		case *plan.Const_U64Val:
			vec = vector.NewConstFixed(constU64Type, uint64(t.C.GetU64Val()), length, proc.Mp())
		case *plan.Const_Fval:
			vec = vector.NewConstFixed(constFType, t.C.GetFval(), length, proc.Mp())
		case *plan.Const_Dval:
			vec = vector.NewConstFixed(constDType, t.C.GetDval(), length, proc.Mp())
		case *plan.Const_Dateval:
			vec = vector.NewConstFixed(constDateType, types.Date(t.C.GetDateval()), length, proc.Mp())
		case *plan.Const_Timeval:
			vec = vector.NewConstFixed(constTimeType, types.Time(t.C.GetTimeval()), length, proc.Mp())
		case *plan.Const_Datetimeval:
			vec = vector.NewConstFixed(constDatetimeType, types.Datetime(t.C.GetDatetimeval()), length, proc.Mp())
		case *plan.Const_Decimal64Val:
			cd64 := t.C.GetDecimal64Val()
			d64 := types.Decimal64FromInt64Raw(cd64.A)
<<<<<<< HEAD
			vec = vector.NewConstFixed(constDecimal64Type, d64, length, proc.Mp())
		case *plan.Const_Decimal128Val:
			cd128 := t.C.GetDecimal128Val()
			d128 := types.Decimal128FromInt64Raw(cd128.A, cd128.B)
			vec = vector.NewConstFixed(constDecimal128Type, d128, length, proc.Mp())
=======
			typ := types.New(types.T_decimal64, expr.Typ.Width, expr.Typ.Scale)
			vec = vector.NewConstFixed(typ, length, d64, proc.Mp())
		case *plan.Const_Decimal128Val:
			cd128 := t.C.GetDecimal128Val()
			d128 := types.Decimal128FromInt64Raw(cd128.A, cd128.B)
			typ := types.New(types.T_decimal128, expr.Typ.Width, expr.Typ.Scale)
			vec = vector.NewConstFixed(typ, length, d128, proc.Mp())
>>>>>>> 3c19079d
		case *plan.Const_Timestampval:
			scale := expr.Typ.Scale
			if scale < 0 || scale > 6 {
				return nil, moerr.NewInternalError(proc.Ctx, "invalid timestamp scale")
			}
			vec = vector.NewConstFixed(constTimestampTypes[scale], types.Timestamp(t.C.GetTimestampval()), length, proc.Mp())
		case *plan.Const_Sval:
			sval := t.C.GetSval()
			// Distingush binary with non-binary string.
			if expr.Typ != nil {
				if expr.Typ.Id == int32(types.T_binary) || expr.Typ.Id == int32(types.T_varbinary) || expr.Typ.Id == int32(types.T_blob) {
					vec = vector.NewConstBytes(constBinType, []byte(sval), length, proc.Mp())
				} else {
					vec = vector.NewConstBytes(constSType, []byte(sval), length, proc.Mp())
				}
			} else {
				vec = vector.NewConstBytes(constSType, []byte(sval), length, proc.Mp())
			}
		case *plan.Const_Defaultval:
			defaultVal := t.C.GetDefaultval()
			vec = vector.NewConstFixed(constBType, defaultVal, length, proc.Mp())
		default:
			return nil, moerr.NewNYI(ctx, fmt.Sprintf("const expression %v", t.C.GetValue()))
		}
		vec.SetIsBin(t.C.IsBin)
	}
	return vec, nil
}

func EvalExpr(bat *batch.Batch, proc *process.Process, expr *plan.Expr) (*vector.Vector, error) {
	var length = len(bat.Zs)
	if length == 0 {
		return vector.NewConstNull(types.T(expr.Typ.GetId()).ToType(), length, proc.Mp()), nil
	}

	e := expr.Expr
	switch t := e.(type) {
	case *plan.Expr_C:
		return getConstVec(proc.Ctx, proc, expr, length)
	case *plan.Expr_T:
		// return a vector recorded type information but without real data
		return vector.NewConstNull(types.Type{
			Oid:   types.T(t.T.Typ.GetId()),
			Width: t.T.Typ.GetWidth(),
			Scale: t.T.Typ.GetScale(),
		}, length, proc.Mp()), nil
	case *plan.Expr_Col:
		vec := bat.Vecs[t.Col.ColPos]
		if vec.IsConstNull() {
			vec.SetType(types.T(expr.Typ.GetId()).ToType())
		}
		return vec, nil
	case *plan.Expr_List:
		return getConstVecInList(proc.Ctx, proc, t.List.List)
	case *plan.Expr_F:
		var result *vector.Vector

		fid := t.F.GetFunc().GetObj()
		f, err := function.GetFunctionByID(proc.Ctx, fid)
		if err != nil {
			return nil, err
		}

		functionParameters := make([]*vector.Vector, len(t.F.Args))
		for i := range functionParameters {
			functionParameters[i], err = EvalExpr(bat, proc, t.F.Args[i])
			if err != nil {
				break
			}
		}
		if err != nil {
			cleanVectorsExceptList(proc, functionParameters, bat.Vecs)
			return nil, err
		}

		result, err = evalFunction(proc, f, functionParameters, length)
		cleanVectorsExceptList(proc, functionParameters, append(bat.Vecs, result))
		if err != nil {
			return nil, err
		}
		return result, nil
	default:
		// *plan.Expr_Corr, *plan.Expr_P, *plan.Expr_V, *plan.Expr_Sub
		return nil, moerr.NewNYI(proc.Ctx, fmt.Sprintf("unsupported eval expr '%v'", t))
	}
}

func JoinFilterEvalExpr(r, s *batch.Batch, rRow int, proc *process.Process, expr *plan.Expr) (*vector.Vector, error) {
	length := len(s.Zs)
	e := expr.Expr
	switch t := e.(type) {
	case *plan.Expr_C:
		return getConstVec(proc.Ctx, proc, expr, length)
	case *plan.Expr_T:
		// return a vector recorded type information but without real data
		return vector.NewConstNull(types.Type{
			Oid:   types.T(t.T.Typ.GetId()),
			Width: t.T.Typ.GetWidth(),
			Scale: t.T.Typ.GetScale(),
		}, length, proc.Mp()), nil
	case *plan.Expr_Col:
		if t.Col.RelPos == 0 {
			return r.Vecs[t.Col.ColPos].ToConst(rRow, length, proc.Mp()), nil
		}
		return s.Vecs[t.Col.ColPos], nil
	case *plan.Expr_List:
		return getConstVecInList(proc.Ctx, proc, t.List.List)
	case *plan.Expr_F:
		var result *vector.Vector

		fid := t.F.GetFunc().GetObj()
		f, err := function.GetFunctionByID(proc.Ctx, fid)
		if err != nil {
			return nil, err
		}

		functionParameters := make([]*vector.Vector, len(t.F.Args))
		for i := range functionParameters {
			functionParameters[i], err = JoinFilterEvalExpr(r, s, rRow, proc, t.F.Args[i])
			if err != nil {
				break
			}
		}
		if err != nil {
			cleanVectorsExceptList(proc, functionParameters, append(r.Vecs, s.Vecs...))
			return nil, err
		}

		result, err = evalFunction(proc, f, functionParameters, length)
		cleanVectorsExceptList(proc, functionParameters, append(append(r.Vecs, s.Vecs...), result))
		if err != nil {
			return nil, err
		}
		return result, nil
	default:
		// *plan.Expr_Corr, *plan.Expr_List, *plan.Expr_P, *plan.Expr_V, *plan.Expr_Sub
		return nil, moerr.NewNYI(proc.Ctx, fmt.Sprintf("eval expr '%v'", t))
	}
}

func EvalExprByZonemapBat(ctx context.Context, bat *batch.Batch, proc *process.Process, expr *plan.Expr) (*vector.Vector, error) {
	length := len(bat.Zs)
	if length == 0 {
		return vector.NewConstNull(types.T(expr.Typ.Id).ToType(), 1, proc.Mp()), nil
	}

	e := expr.Expr
	switch t := e.(type) {
	case *plan.Expr_C:
		return getConstVec(ctx, proc, expr, length)
	case *plan.Expr_T:
		// return a vector recorded type information but without real data
		return vector.NewConstNull(types.Type{
			Oid:   types.T(t.T.Typ.GetId()),
			Width: t.T.Typ.GetWidth(),
			Scale: t.T.Typ.GetScale(),
		}, length, proc.Mp()), nil
	case *plan.Expr_Col:
		vec := bat.Vecs[t.Col.ColPos]
		if vec.IsConstNull() {
			vec.SetType(types.T(expr.Typ.GetId()).ToType())
		}
		return vec, nil
	case *plan.Expr_F:
		var result *vector.Vector

		fid := t.F.GetFunc().GetObj()
		f, err := function.GetFunctionByID(proc.Ctx, fid)
		if err != nil {
			return nil, err
		}

		functionParameters := make([]*vector.Vector, len(t.F.Args))
		for i := range functionParameters {
			functionParameters[i], err = EvalExprByZonemapBat(ctx, bat, proc, t.F.Args[i])
			if err != nil {
				break
			}
		}
		if err != nil {
			cleanVectorsExceptList(proc, functionParameters, bat.Vecs)
			return nil, err
		}

		compareAndReturn := func(isTrue bool, err error) (*vector.Vector, error) {
			if err != nil {
				// if it can't compare, just return true.
				// that means we don't know this filter expr's return, so you must readBlock
				return vector.NewConstFixed(types.T_bool.ToType(), true, 1, proc.Mp()), nil
			}
			return vector.NewConstFixed(types.T_bool.ToType(), isTrue, 1, proc.Mp()), nil
		}

		switch t.F.Func.ObjName {
		case ">":
			// if someone in left > someone in right, that will be true
			return compareAndReturn(functionParameters[0].CompareAndCheckAnyResultIsTrue(ctx, functionParameters[1], ">"))
		case "<":
			// if someone in left < someone in right, that will be true
			return compareAndReturn(functionParameters[0].CompareAndCheckAnyResultIsTrue(ctx, functionParameters[1], "<"))
		case "=":
			// if left intersect right, that will be true
			return compareAndReturn(functionParameters[0].CompareAndCheckIntersect(functionParameters[1]))
		case ">=":
			// if someone in left >= someone in right, that will be true
			return compareAndReturn(functionParameters[0].CompareAndCheckAnyResultIsTrue(ctx, functionParameters[1], ">="))
		case "<=":
			// if someone in left <= someone in right, that will be true
			return compareAndReturn(functionParameters[0].CompareAndCheckAnyResultIsTrue(ctx, functionParameters[1], "<="))
		case "and":
			// if left has one true and right has one true, that will be true
			cols1 := vector.MustFixedCol[bool](functionParameters[0])
			cols2 := vector.MustFixedCol[bool](functionParameters[1])

			for _, leftHasTrue := range cols1 {
				if leftHasTrue {
					for _, rightHasTrue := range cols2 {
						if rightHasTrue {
							return vector.NewConstFixed(types.T_bool.ToType(), true, 1, proc.Mp()), nil
						}
					}
					break
				}
			}
			return vector.NewConstFixed(types.T_bool.ToType(), false, 1, proc.Mp()), nil
		case "or":
			// if someone is true in left/right, that will be true
			cols1 := vector.MustFixedCol[bool](functionParameters[0])
			cols2 := vector.MustFixedCol[bool](functionParameters[1])
			for _, flag := range cols1 {
				if flag {
					return vector.NewConstFixed(types.T_bool.ToType(), true, 1, proc.Mp()), nil
				}
			}
			for _, flag := range cols2 {
				if flag {
					return vector.NewConstFixed(types.T_bool.ToType(), true, 1, proc.Mp()), nil
				}
			}
			return vector.NewConstFixed(types.T_bool.ToType(), false, 1, proc.Mp()), nil
		}

		result, err = evalFunction(proc, f, functionParameters, len(bat.Zs))
		cleanVectorsExceptList(proc, functionParameters, append(bat.Vecs, result))
		if err != nil {
			return nil, err
		}
		return result, nil
	default:
		// *plan.Expr_Corr,  *plan.Expr_P, *plan.Expr_V, *plan.Expr_Sub
		return nil, moerr.NewNYI(ctx, fmt.Sprintf("unsupported eval expr '%v'", t))
	}
}

func JoinFilterEvalExprInBucket(r, s *batch.Batch, rRow, sRow int, proc *process.Process, expr *plan.Expr) (*vector.Vector, error) {
	e := expr.Expr
	switch t := e.(type) {
	case *plan.Expr_C:
		return getConstVec(proc.Ctx, proc, expr, 1)
	case *plan.Expr_T:
		// return a vector recorded type information but without real data
		return vector.NewConstNull(types.Type{
			Oid:   types.T(t.T.Typ.GetId()),
			Width: t.T.Typ.GetWidth(),
			Scale: t.T.Typ.GetScale(),
		}, 1, proc.Mp()), nil
	case *plan.Expr_Col:
		if t.Col.RelPos == 0 {
			return r.Vecs[t.Col.ColPos].ToConst(rRow, 1, proc.Mp()), nil
		}
		return s.Vecs[t.Col.ColPos].ToConst(sRow, 1, proc.Mp()), nil
	case *plan.Expr_F:
		var result *vector.Vector

		fid := t.F.GetFunc().GetObj()
		f, err := function.GetFunctionByID(proc.Ctx, fid)
		if err != nil {
			return nil, err
		}

		functionParameters := make([]*vector.Vector, len(t.F.Args))
		for i := range functionParameters {
			functionParameters[i], err = JoinFilterEvalExprInBucket(r, s, rRow, sRow, proc, t.F.Args[i])
			if err != nil {
				break
			}
		}
		if err != nil {
			cleanVectorsExceptList(proc, functionParameters, append(r.Vecs, s.Vecs...))
			return nil, err
		}

		result, err = evalFunction(proc, f, functionParameters, 1)
		cleanVectorsExceptList(proc, functionParameters, append(append(r.Vecs, s.Vecs...), result))
		if err != nil {
			return nil, err
		}
		return result, nil
	default:
		// *plan.Expr_Corr, *plan.Expr_List, *plan.Expr_P, *plan.Expr_V, *plan.Expr_Sub
		return nil, moerr.NewNYI(proc.Ctx, fmt.Sprintf("eval expr '%v'", t))
	}
}

func evalFunction(proc *process.Process, f *function.Function, args []*vector.Vector, length int) (*vector.Vector, error) {
	if !f.UseNewFramework {
		v, err := f.VecFn(args, proc)
		if err != nil {
			return nil, err
		}
		v.SetLength(length)
		return v, nil
	}
	var resultWrapper vector.FunctionResultWrapper
	var err error

	var parameterTypes []types.Type
	if f.FlexibleReturnType != nil {
		parameterTypes = make([]types.Type, len(args))
		for i := range args {
			parameterTypes[i] = *args[i].GetType()
		}
	}
	rTyp, _ := f.ReturnType(parameterTypes)
	numScalar := 0
	// If any argument is `NULL`, return NULL.
	// If all arguments are scalar, return scalar.
	for i := range args {
		if args[i].IsConst() {
			numScalar++
		} else {
			if len(f.ParameterMustScalar) > i && f.ParameterMustScalar[i] {
				return nil, moerr.NewInternalError(proc.Ctx,
					fmt.Sprintf("the %dth parameter of function can only be constant", i+1))
			}
		}
	}

	if !f.Volatile && numScalar == len(args) {
		resultWrapper = vector.NewFunctionResultWrapper(rTyp, proc.Mp(), true, length)
		// XXX only evaluate the first row.
		err = f.NewFn(args, resultWrapper, proc, 1)
	} else {
		resultWrapper = vector.NewFunctionResultWrapper(rTyp, proc.Mp(), false, length)
		err = f.NewFn(args, resultWrapper, proc, length)
	}
	if err != nil {
		resultWrapper.Free()
		return nil, err
	}
	rvec := resultWrapper.GetResultVector()
	rvec.SetLength(length)
	return rvec, nil
}

func cleanVectorsExceptList(proc *process.Process, vs []*vector.Vector, excepts []*vector.Vector) {
	mp := proc.Mp()
	for i := range vs {
		if vs[i] == nil {
			continue
		}
		needClean := true
		for j := range excepts {
			if excepts[j] == vs[i] {
				needClean = false
				break
			}
		}
		if needClean {
			vs[i].Free(mp)
		}
	}
}

// RewriteFilterExprList will convert an expression list to be an AndExpr
func RewriteFilterExprList(list []*plan.Expr) *plan.Expr {
	l := len(list)
	if l == 0 {
		return nil
	} else if l == 1 {
		return list[0]
	} else {
		left := list[0]
		right := RewriteFilterExprList(list[1:])
		return &plan.Expr{
			Typ:  left.Typ,
			Expr: makeAndExpr(left, right),
		}
	}
}

func SplitAndExprs(list []*plan.Expr) []*plan.Expr {
	exprs := make([]*plan.Expr, 0, len(list))
	for i := range list {
		exprs = append(exprs, splitAndExpr(list[i])...)
	}
	return exprs
}

func splitAndExpr(expr *plan.Expr) []*plan.Expr {
	exprs := make([]*plan.Expr, 0, 1)
	if e, ok := expr.Expr.(*plan.Expr_F); ok {
		fid, _ := function.DecodeOverloadID(e.F.Func.GetObj())
		if fid == function.AND {
			exprs = append(exprs, splitAndExpr(e.F.Args[0])...)
			exprs = append(exprs, splitAndExpr(e.F.Args[1])...)
			return exprs
		}
	}
	exprs = append(exprs, expr)
	return exprs
}

func makeAndExpr(left, right *plan.Expr) *plan.Expr_F {
	return &plan.Expr_F{
		F: &plan.Function{
			Func: &plan.ObjectRef{Obj: function.AndFunctionEncodedID, ObjName: function.AndFunctionName},
			Args: []*plan.Expr{left, right},
		},
	}
}<|MERGE_RESOLUTION|>--- conflicted
+++ resolved
@@ -186,21 +186,13 @@
 		case *plan.Const_Decimal64Val:
 			cd64 := t.C.GetDecimal64Val()
 			d64 := types.Decimal64FromInt64Raw(cd64.A)
-<<<<<<< HEAD
-			vec = vector.NewConstFixed(constDecimal64Type, d64, length, proc.Mp())
-		case *plan.Const_Decimal128Val:
-			cd128 := t.C.GetDecimal128Val()
-			d128 := types.Decimal128FromInt64Raw(cd128.A, cd128.B)
-			vec = vector.NewConstFixed(constDecimal128Type, d128, length, proc.Mp())
-=======
 			typ := types.New(types.T_decimal64, expr.Typ.Width, expr.Typ.Scale)
-			vec = vector.NewConstFixed(typ, length, d64, proc.Mp())
+			vec = vector.NewConstFixed(typ, d64, length, proc.Mp())
 		case *plan.Const_Decimal128Val:
 			cd128 := t.C.GetDecimal128Val()
 			d128 := types.Decimal128FromInt64Raw(cd128.A, cd128.B)
 			typ := types.New(types.T_decimal128, expr.Typ.Width, expr.Typ.Scale)
-			vec = vector.NewConstFixed(typ, length, d128, proc.Mp())
->>>>>>> 3c19079d
+			vec = vector.NewConstFixed(typ, d128, length, proc.Mp())
 		case *plan.Const_Timestampval:
 			scale := expr.Typ.Scale
 			if scale < 0 || scale > 6 {
