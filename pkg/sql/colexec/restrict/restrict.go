// Copyright 2021 Matrix Origin
//
// Licensed under the Apache License, Version 2.0 (the "License");
// you may not use this file except in compliance with the License.
// You may obtain a copy of the License at
//
//      http://www.apache.org/licenses/LICENSE-2.0
//
// Unless required by applicable law or agreed to in writing, software
// distributed under the License is distributed on an "AS IS" BASIS,
// WITHOUT WARRANTIES OR CONDITIONS OF ANY KIND, either express or implied.
// See the License for the specific language governing permissions and
// limitations under the License.

package restrict

import (
	"bytes"
	"fmt"
	"github.com/matrixorigin/matrixone/pkg/pb/plan"

	"github.com/matrixorigin/matrixone/pkg/container/batch"

	"github.com/matrixorigin/matrixone/pkg/common/moerr"
	"github.com/matrixorigin/matrixone/pkg/container/vector"

	"github.com/matrixorigin/matrixone/pkg/sql/colexec"
	"github.com/matrixorigin/matrixone/pkg/vm/process"
)

func String(arg any, buf *bytes.Buffer) {
	ap := arg.(*Argument)
	buf.WriteString(fmt.Sprintf("filter(%s)", ap.E))
}

func Prepare(proc *process.Process, arg any) (err error) {
	ap := arg.(*Argument)
	ap.ctr = new(container)

	ap.ctr.executors, err = colexec.NewExpressionExecutor(proc, ap.E)
	return err
}

func Call(idx int, proc *process.Process, arg any, isFirst bool, isLast bool) (bool, error) {
	bat := proc.InputBatch()
	if bat == nil {
		return true, nil
	}
	if bat.Length() == 0 {
		bat.Clean(proc.Mp())
		return false, nil
	}
	ap := arg.(*Argument)
	anal := proc.GetAnalyze(idx)
	anal.Start()
	defer anal.Stop()
	anal.Input(bat, isFirst)
<<<<<<< HEAD

	vec, err := ap.ctr.executors.Eval(proc, []*batch.Batch{bat})
	if err != nil {
		bat.Clean(proc.Mp())
		return false, err
	}

	if proc.OperatorOutofMemory(int64(vec.Size())) {
		return false, moerr.NewOOM(proc.Ctx)
	}
	anal.Alloc(int64(vec.Size()))
	if !vec.GetType().IsBoolean() {
		return false, moerr.NewInvalidInput(proc.Ctx, "filter condition is not boolean")
	}
	bs := vector.MustFixedCol[bool](vec)
	if vec.IsConst() {
		if vec.IsConstNull() || !bs[0] {
			bat.Shrink(nil)
=======
	filterList := colexec.SplitAndExprs([]*plan.Expr{ap.E})
	for i := range filterList {
		vec, err := colexec.EvalExpr(bat, proc, filterList[i])
		if err != nil {
			bat.Clean(proc.Mp())
			return false, err
		}
		defer vec.Free(proc.Mp())
		if proc.OperatorOutofMemory(int64(vec.Size())) {
			return false, moerr.NewOOM(proc.Ctx)
>>>>>>> 2027dcc4
		}
		anal.Alloc(int64(vec.Size()))
		if !vec.GetType().IsBoolean() {
			return false, moerr.NewInvalidInput(proc.Ctx, "filter condition is not boolean")
		}
		bs := vector.MustFixedCol[bool](vec)
		if vec.IsConst() {
			if vec.IsConstNull() || !bs[0] {
				bat.Shrink(nil)
			}
		} else {
			sels := proc.Mp().GetSels()
			for i, b := range bs {
				if b && !vec.GetNulls().Contains(uint64(i)) {
					sels = append(sels, int64(i))
				}
			}
			bat.Shrink(sels)
			proc.Mp().PutSels(sels)
		}
	}
	anal.Output(bat, isLast)
	proc.SetInputBatch(bat)
	return false, nil
}<|MERGE_RESOLUTION|>--- conflicted
+++ resolved
@@ -37,7 +37,8 @@
 	ap := arg.(*Argument)
 	ap.ctr = new(container)
 
-	ap.ctr.executors, err = colexec.NewExpressionExecutor(proc, ap.E)
+	filterList := colexec.SplitAndExprs([]*plan.Expr{ap.E})
+	ap.ctr.executors, err = colexec.NewExpressionExecutorsFromPlanExpressions(proc, filterList)
 	return err
 }
 
@@ -55,37 +56,17 @@
 	anal.Start()
 	defer anal.Stop()
 	anal.Input(bat, isFirst)
-<<<<<<< HEAD
 
-	vec, err := ap.ctr.executors.Eval(proc, []*batch.Batch{bat})
-	if err != nil {
-		bat.Clean(proc.Mp())
-		return false, err
-	}
-
-	if proc.OperatorOutofMemory(int64(vec.Size())) {
-		return false, moerr.NewOOM(proc.Ctx)
-	}
-	anal.Alloc(int64(vec.Size()))
-	if !vec.GetType().IsBoolean() {
-		return false, moerr.NewInvalidInput(proc.Ctx, "filter condition is not boolean")
-	}
-	bs := vector.MustFixedCol[bool](vec)
-	if vec.IsConst() {
-		if vec.IsConstNull() || !bs[0] {
-			bat.Shrink(nil)
-=======
 	filterList := colexec.SplitAndExprs([]*plan.Expr{ap.E})
 	for i := range filterList {
-		vec, err := colexec.EvalExpr(bat, proc, filterList[i])
+		vec, err := ap.ctr.executors[i].Eval(proc, []*batch.Batch{bat})
 		if err != nil {
 			bat.Clean(proc.Mp())
 			return false, err
 		}
-		defer vec.Free(proc.Mp())
+
 		if proc.OperatorOutofMemory(int64(vec.Size())) {
 			return false, moerr.NewOOM(proc.Ctx)
->>>>>>> 2027dcc4
 		}
 		anal.Alloc(int64(vec.Size()))
 		if !vec.GetType().IsBoolean() {
