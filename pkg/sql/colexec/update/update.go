--- conflicted
+++ resolved
@@ -57,258 +57,6 @@
 	var err error
 	updateCtx := p.UpdateCtx
 
-<<<<<<< HEAD
-	// write data
-	for i, updateCtx := range p.UpdateCtxs {
-		if updateCtx.IsIndexTableUpdate {
-			continue
-		} else {
-			tmpBat := &batch.Batch{}
-			offset := updateCtx.HideKeyIdx
-			tmpBat.Vecs = bat.Vecs[int(offset) : int(offset)+len(updateCtx.OrderAttrs)+1]
-			// need to de duplicate
-			var cnt uint64
-			tmpBat, cnt = FilterBatch(tmpBat, batLen, proc)
-			if tmpBat == nil {
-				panic(any("internal error when filter Batch"))
-			}
-
-			delBat := &batch.Batch{}
-			delBat.Vecs = []*vector.Vector{tmpBat.GetVector(0)}
-			delBat.SetZs(delBat.GetVector(0).Length(), proc.Mp())
-
-			tmpBat.Vecs = tmpBat.Vecs[1:]
-			tmpBat.Attrs = append(tmpBat.Attrs, updateCtx.UpdateAttrs...)
-			tmpBat.Attrs = append(tmpBat.Attrs, updateCtx.OtherAttrs...)
-			batch.Reorder(tmpBat, updateCtx.OrderAttrs)
-			tmpBat.SetZs(tmpBat.GetVector(0).Length(), proc.Mp())
-
-			err := batchDataNotNullCheck(tmpBat, p.TableDefVec[i], proc.Ctx)
-			if err != nil {
-				tmpBat.Clean(proc.Mp())
-				return false, err
-			}
-
-			err = comPrimaryKeyDataNullCheck(tmpBat, updateCtx.CPkeyColDef, proc.Ctx)
-			if err != nil {
-				tmpBat.Clean(proc.Mp())
-				return false, err
-			}
-
-			if err := colexec.UpdateInsertBatch(p.Engine, proc.Ctx, proc, p.TableDefVec[i].Cols, tmpBat, p.TableID[i], p.DBName[i], p.TblName[i]); err != nil {
-				tmpBat.Clean(proc.Mp())
-				return false, err
-			}
-
-			// fill cpkey column
-			if updateCtx.CPkeyColDef != nil {
-				err := util.FillCompositePKeyBatch(tmpBat, updateCtx.CPkeyColDef, proc)
-				if err != nil {
-					tmpBat.Clean(proc.Mp())
-					return false, err
-				}
-			} else if updateCtx.ClusterByDef != nil && util.JudgeIsCompositeClusterByColumn(updateCtx.ClusterByDef.Name) {
-				util.FillCompositeClusterByBatch(tmpBat, updateCtx.ClusterByDef.Name, proc)
-			}
-			tmpBat.SetZs(tmpBat.GetVector(0).Length(), proc.Mp())
-
-			if len(updateCtx.UniqueIndexPos) > 0 {
-				// get Primary key name of the original table
-				tableDef := p.TableDefVec[i]
-				oriPriKeyName := GetTablePriKeyName(tableDef.Cols, tableDef.CompositePkey)
-				// Update the index table records
-				for _, indexPos := range updateCtx.UniqueIndexPos {
-					indexTableUpdateCtx := p.UpdateCtxs[indexPos]
-					err := updateIndexTable(indexTableUpdateCtx, tmpBat, bat, oriPriKeyName, proc)
-					if err != nil {
-						return false, err
-					}
-				}
-			}
-
-			// delete old rows
-			err = updateCtx.TableSource.Delete(proc.Ctx, delBat, updateCtx.HideKey)
-			if err != nil {
-				delBat.Clean(proc.Mp())
-				tmpBat.Clean(proc.Mp())
-				return false, err
-			}
-			delBat.Clean(proc.Mp())
-
-			err = updateCtx.TableSource.Write(proc.Ctx, tmpBat)
-			if err != nil {
-				tmpBat.Clean(proc.Mp())
-				return false, err
-			}
-			tmpBat.Clean(proc.Mp())
-			affectedRows += cnt
-		}
-	}
-	atomic.AddUint64(&p.AffectedRows, affectedRows)
-	return false, nil
-}
-
-func FilterBatch(bat *batch.Batch, batLen int, proc *process.Process) (*batch.Batch, uint64) {
-	cnt := uint64(0)
-	rbat := batch.NewWithSize(bat.VectorCount()) // new result batch
-	for i := 0; i < bat.VectorCount(); i++ {
-		rbat.SetVector(int32(i), vector.New(vector.FLAT, *bat.GetVector(int32(i)).GetType()))
-	}
-	rows := vector.MustTCols[types.Rowid](bat.GetVector(0))
-	for j, vec := range bat.Vecs {
-		m := make(map[[16]byte]int)
-		rvec := rbat.GetVector(int32(j))
-		switch vec.GetType().Oid {
-		case types.T_bool:
-			vs := vector.MustTCols[bool](vec)
-			if err := appendTuples(j == 0, &cnt, vs, vec.GetNulls(), rvec,
-				proc, m, rows); err != nil {
-				return nil, 0
-			}
-		case types.T_int8:
-			vs := vector.MustTCols[int8](vec)
-			if err := appendTuples(j == 0, &cnt, vs, vec.GetNulls(), rvec,
-				proc, m, rows); err != nil {
-				return nil, 0
-			}
-		case types.T_int16:
-			vs := vector.MustTCols[int16](vec)
-			if err := appendTuples(j == 0, &cnt, vs, vec.GetNulls(), rvec,
-				proc, m, rows); err != nil {
-				return nil, 0
-			}
-		case types.T_int32:
-			vs := vector.MustTCols[int32](vec)
-			if err := appendTuples(j == 0, &cnt, vs, vec.GetNulls(), rvec,
-				proc, m, rows); err != nil {
-				return nil, 0
-			}
-		case types.T_int64:
-			vs := vector.MustTCols[int64](vec)
-			if err := appendTuples(j == 0, &cnt, vs, vec.GetNulls(), rvec,
-				proc, m, rows); err != nil {
-				return nil, 0
-			}
-		case types.T_uint8:
-			vs := vector.MustTCols[uint8](vec)
-			if err := appendTuples(j == 0, &cnt, vs, vec.GetNulls(), rvec,
-				proc, m, rows); err != nil {
-				return nil, 0
-			}
-		case types.T_uint16:
-			vs := vector.MustTCols[uint16](vec)
-			if err := appendTuples(j == 0, &cnt, vs, vec.GetNulls(), rvec,
-				proc, m, rows); err != nil {
-				return nil, 0
-			}
-		case types.T_uint32:
-			vs := vector.MustTCols[uint32](vec)
-			if err := appendTuples(j == 0, &cnt, vs, vec.GetNulls(), rvec,
-				proc, m, rows); err != nil {
-				return nil, 0
-			}
-		case types.T_uint64:
-			vs := vector.MustTCols[uint64](vec)
-			if err := appendTuples(j == 0, &cnt, vs, vec.GetNulls(), rvec,
-				proc, m, rows); err != nil {
-				return nil, 0
-			}
-		case types.T_float32:
-			vs := vector.MustTCols[float32](vec)
-			if err := appendTuples(j == 0, &cnt, vs, vec.GetNulls(), rvec,
-				proc, m, rows); err != nil {
-				return nil, 0
-			}
-		case types.T_float64:
-			vs := vector.MustTCols[float64](vec)
-			if err := appendTuples(j == 0, &cnt, vs, vec.GetNulls(), rvec,
-				proc, m, rows); err != nil {
-				return nil, 0
-			}
-		case types.T_date:
-			vs := vector.MustTCols[types.Date](vec)
-			if err := appendTuples(j == 0, &cnt, vs, vec.GetNulls(), rvec,
-				proc, m, rows); err != nil {
-				return nil, 0
-			}
-		case types.T_time:
-			vs := vector.MustTCols[types.Time](vec)
-			if err := appendTuples(j == 0, &cnt, vs, vec.GetNulls(), rvec,
-				proc, m, rows); err != nil {
-				return nil, 0
-			}
-		case types.T_datetime:
-			vs := vector.MustTCols[types.Datetime](vec)
-			if err := appendTuples(j == 0, &cnt, vs, vec.GetNulls(), rvec,
-				proc, m, rows); err != nil {
-				return nil, 0
-			}
-		case types.T_timestamp:
-			vs := vector.MustTCols[types.Timestamp](vec)
-			if err := appendTuples(j == 0, &cnt, vs, vec.GetNulls(), rvec,
-				proc, m, rows); err != nil {
-				return nil, 0
-			}
-		case types.T_decimal64:
-			vs := vector.MustTCols[types.Decimal64](vec)
-			if err := appendTuples(j == 0, &cnt, vs, vec.GetNulls(), rvec,
-				proc, m, rows); err != nil {
-				return nil, 0
-			}
-		case types.T_decimal128:
-			vs := vector.MustTCols[types.Decimal128](vec)
-			if err := appendTuples(j == 0, &cnt, vs, vec.GetNulls(), rvec,
-				proc, m, rows); err != nil {
-				return nil, 0
-			}
-		case types.T_TS:
-			vs := vector.MustTCols[types.TS](vec)
-			if err := appendTuples(j == 0, &cnt, vs, vec.GetNulls(), rvec,
-				proc, m, rows); err != nil {
-				return nil, 0
-			}
-		case types.T_Rowid:
-			vs := vector.MustTCols[types.Rowid](vec)
-			if err := appendTuples(j == 0, &cnt, vs, vec.GetNulls(), rvec,
-				proc, m, rows); err != nil {
-				return nil, 0
-			}
-		case types.T_uuid:
-			vs := vector.MustTCols[types.Uuid](vec)
-			if err := appendTuples(j == 0, &cnt, vs, vec.GetNulls(), rvec,
-				proc, m, rows); err != nil {
-				return nil, 0
-			}
-		case types.T_char, types.T_varchar, types.T_blob, types.T_json, types.T_text:
-			vs := vector.MustBytesCols(vec)
-			if err := appendTuples(j == 0, &cnt, vs, vec.GetNulls(), rvec,
-				proc, m, rows); err != nil {
-				return nil, 0
-			}
-		default:
-			return nil, 0
-		}
-	}
-	rbat.InitZsOne(batLen)
-	return rbat, cnt
-}
-
-func appendTuples[T any](flg bool, cnt *uint64, vs []T, nsp *nulls.Nulls, rvec *vector.Vector,
-	proc *process.Process, m map[[16]byte]int, rows []types.Rowid) error {
-	for i, row := range rows {
-		if row == nullRowid {
-			continue
-		}
-		if _, ok := m[row]; ok {
-			continue
-		}
-		m[row] = 1
-		if flg {
-			(*cnt)++
-		}
-		if err := vector.Append(rvec, vs[i], nsp.Contains(uint64(i)), proc.Mp()); err != nil {
-			return err
-=======
 	// check parent, if have any null, throw error
 	// can not check here.  because 'update c1 set a = null where a =1' is ok. that's not constraint fail
 	// for _, idx := range updateCtx.ParentIdx {
@@ -319,9 +67,8 @@
 
 	// check child on restrict, if is not all null, throw error
 	for _, idx := range updateCtx.OnRestrictIdx {
-		if bat.Vecs[idx].Length() != bat.Vecs[idx].Nsp.Np.Count() {
+		if bat.Vecs[idx].Length() != bat.Vecs[idx].GetNulls().Np.Count() {
 			return false, moerr.NewInternalError(proc.Ctx, "Cannot delete or update a parent row: a foreign key constraint fails")
->>>>>>> 1434c449
 		}
 	}
 
@@ -367,38 +114,4 @@
 		return cPkeyCol.Name
 	}
 	return ""
-<<<<<<< HEAD
-}
-
-// Table data not null column check
-func batchDataNotNullCheck(tmpBat *batch.Batch, tableDef *plan.TableDef, ctx context.Context) error {
-	for j := range tmpBat.Vecs {
-		// Not-null check, for more information, please refer to the comments in func InsertValues
-		if (tableDef.Cols[j].Primary && !tableDef.Cols[j].Typ.AutoIncr) ||
-			(tableDef.Cols[j].Default != nil && !tableDef.Cols[j].Default.NullAbility) {
-			if nulls.Any(tmpBat.Vecs[j].GetNulls()) {
-				return moerr.NewConstraintViolation(ctx, fmt.Sprintf("Column '%s' cannot be null", tmpBat.Attrs[j]))
-			}
-		}
-	}
-	return nil
-}
-
-// Composite primary key data null value check
-func comPrimaryKeyDataNullCheck(tmpBat *batch.Batch, cPkeyColDef *plan.ColDef, ctx context.Context) error {
-	if cPkeyColDef != nil {
-		names := util.SplitCompositePrimaryKeyColumnName(cPkeyColDef.Name)
-		for _, name := range names {
-			for i := range tmpBat.Vecs {
-				if tmpBat.Attrs[i] == name {
-					if nulls.Any(tmpBat.Vecs[i].GetNulls()) {
-						return moerr.NewConstraintViolation(ctx, fmt.Sprintf("Column '%s' cannot be null", name))
-					}
-				}
-			}
-		}
-	}
-	return nil
-=======
->>>>>>> 1434c449
 }