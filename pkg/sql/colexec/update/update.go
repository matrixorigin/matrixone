--- conflicted
+++ resolved
@@ -68,31 +68,6 @@
 			panic(any("internal error when filter Batch"))
 		}
 
-<<<<<<< HEAD
-		if updateCtx.PriKeyIdx != -1 {
-			idx := updateCtx.PriKeyIdx
-
-			tmpBat.Vecs = bat.Vecs[int(idx)+1 : int(idx)+len(updateCtx.OrderAttrs)+1]
-			tmpBat.Attrs = append(tmpBat.Attrs, updateCtx.UpdateAttrs...)
-			tmpBat.Attrs = append(tmpBat.Attrs, updateCtx.OtherAttrs...)
-			tmpBat.Zs = bat.Zs
-
-			for i := range tmpBat.Vecs {
-				if tmpBat.Vecs[i].IsScalarNull() {
-					// vector need to be filled to insert
-					vector.PreAlloc(tmpBat.Vecs[i], 0, batLen, proc.Mp())
-				}
-			}
-
-			// we need to reorder batch to do null value check
-			batch.Reorder(tmpBat, updateCtx.OrderAttrs)
-			for j := range tmpBat.Vecs {
-				// Not-null check, for more information, please refer to the comments in func InsertValues
-				if (p.TableDefVec[i].Cols[j].Primary && !p.TableDefVec[i].Cols[j].AutoIncrement) || (p.TableDefVec[i].Cols[j].Default != nil && !p.TableDefVec[i].Cols[j].Default.NullAbility) {
-					if nulls.Any(tmpBat.Vecs[j].Nsp) {
-						return false, moerr.NewConstraintViolation(fmt.Sprintf("Column '%s' cannot be null", tmpBat.Attrs[j]))
-					}
-=======
 		// in update, we can get a batch[b(update), b(old)]
 		// we should use old b as delete info
 		for i, info := range updateCtx.ComputeIndexInfos {
@@ -106,7 +81,6 @@
 				err := rel.Delete(ctx, oldBatch, info.Attrs[0])
 				if err != nil {
 					return false, err
->>>>>>> 9cdd095b
 				}
 			}
 			oldBatch.Clean(proc.Mp())
@@ -132,33 +106,13 @@
 		batch.Reorder(tmpBat, updateCtx.OrderAttrs)
 
 		for j := range tmpBat.Vecs {
-			if p.TableDefVec[i].Cols[j].Primary && !p.TableDefVec[i].Cols[j].AutoIncrement {
+			// Not-null check, for more information, please refer to the comments in func InsertValues
+			if (p.TableDefVec[i].Cols[j].Primary && !p.TableDefVec[i].Cols[j].AutoIncrement) || (p.TableDefVec[i].Cols[j].Default != nil && !p.TableDefVec[i].Cols[j].Default.NullAbility) {
 				if nulls.Any(tmpBat.Vecs[j].Nsp) {
 					return false, moerr.NewConstraintViolation(fmt.Sprintf("Column '%s' cannot be null", tmpBat.Attrs[j]))
 				}
 			}
-<<<<<<< HEAD
-			delBat.Clean(proc.Mp())
-
-			tmpBat.Vecs[0].Free(proc.Mp())
-			tmpBat.Vecs = tmpBat.Vecs[1:]
-
-			tmpBat.Attrs = append(tmpBat.Attrs, updateCtx.UpdateAttrs...)
-			tmpBat.Attrs = append(tmpBat.Attrs, updateCtx.OtherAttrs...)
-
-			// we need to reorder batch to do null value check
-			batch.Reorder(tmpBat, updateCtx.OrderAttrs)
-			for j := range tmpBat.Vecs {
-				// Not-null check, for more information, please refer to the comments in func InsertValues
-				if p.TableDefVec[i].Cols[j].Default != nil && !p.TableDefVec[i].Cols[j].Default.NullAbility {
-					if nulls.Any(tmpBat.Vecs[j].Nsp) {
-						return false, moerr.NewConstraintViolation(fmt.Sprintf("Column '%s' cannot be null", tmpBat.Attrs[j]))
-					}
-				}
-			}
-=======
-		}
->>>>>>> 9cdd095b
+		}
 
 		if err := colexec.UpdateInsertBatch(p.Engine, p.DB[i], ctx, proc, p.TableDefVec[i].Cols, tmpBat, p.TableID[i]); err != nil {
 			tmpBat.Clean(proc.Mp())
