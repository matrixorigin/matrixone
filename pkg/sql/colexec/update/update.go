// Copyright 2021 Matrix Origin
//
// Licensed under the Apache License, Version 2.0 (the "License");
// you may not use this file except in compliance with the License.
// You may obtain a copy of the License at
//
//      http://www.apache.org/licenses/LICENSE-2.0
//
// Unless required by applicable law or agreed to in writing, software
// distributed under the License is distributed on an "AS IS" BASIS,
// WITHOUT WARRANTIES OR CONDITIONS OF ANY KIND, either express or implied.
// See the License for the specific language governing permissions and
// limitations under the License.

package update

import (
	"bytes"
	"context"
	"fmt"
	"sync/atomic"

	"github.com/matrixorigin/matrixone/pkg/common/moerr"
	"github.com/matrixorigin/matrixone/pkg/sql/util"

	"github.com/matrixorigin/matrixone/pkg/container/nulls"
	"github.com/matrixorigin/matrixone/pkg/container/types"
	"github.com/matrixorigin/matrixone/pkg/container/vector"

	"github.com/matrixorigin/matrixone/pkg/container/batch"
	"github.com/matrixorigin/matrixone/pkg/sql/colexec"
	"github.com/matrixorigin/matrixone/pkg/vm/process"
)

func String(arg any, buf *bytes.Buffer) {
	buf.WriteString("update rows")
}

func Prepare(_ *process.Process, _ any) error {
	return nil
}

// the bool return value means whether it completed its work or not
func Call(_ int, proc *process.Process, arg any) (bool, error) {
	p := arg.(*Argument)
	bat := proc.Reg.InputBatch

	// last batch of block
	if bat == nil {
		return true, nil
	}

	// empty batch
	if len(bat.Zs) == 0 {
		return false, nil
	}

	var affectedRows uint64 = 0
	batLen := batch.Length(bat)
	// Fill vector for constant value
	for i := range bat.Vecs {
		bat.Vecs[i] = bat.Vecs[i].ConstExpand(proc.Mp())
	}
	defer bat.Clean(proc.Mp())

	ctx := context.TODO()

	// do null check
	for i, updateCtx := range p.UpdateCtxs {
		tmpBat := &batch.Batch{}
		idx := updateCtx.HideKeyIdx
		tmpBat.Vecs = bat.Vecs[int(idx) : int(idx)+len(updateCtx.OrderAttrs)+1]
		// need to de duplicate
		tmpBat, _ = FilterBatch(tmpBat, batLen, proc)
		if tmpBat == nil {
			panic(any("internal error when filter Batch"))
		}
		tmpBat.Vecs = tmpBat.Vecs[1:]
		tmpBat.Attrs = append(tmpBat.Attrs, updateCtx.UpdateAttrs...)
		tmpBat.Attrs = append(tmpBat.Attrs, updateCtx.OtherAttrs...)
		batch.Reorder(tmpBat, updateCtx.OrderAttrs)

		for j := range tmpBat.Vecs {
			// Not-null check, for more information, please refer to the comments in func InsertValues
			if (p.TableDefVec[i].Cols[j].Primary && !p.TableDefVec[i].Cols[j].Typ.AutoIncr) || (p.TableDefVec[i].Cols[j].Default != nil && !p.TableDefVec[i].Cols[j].Default.NullAbility) {
				if nulls.Any(tmpBat.Vecs[j].Nsp) {
					tmpBat.Clean(proc.Mp())
					return false, moerr.NewConstraintViolation(fmt.Sprintf("Column '%s' cannot be null", tmpBat.Attrs[j]))
				}
			}
		}

		if updateCtx.CPkeyColDef != nil {
			names := util.SplitCompositePrimaryKeyColumnName(updateCtx.CPkeyColDef.Name)
			for _, name := range names {
				for i := range tmpBat.Vecs {
					if tmpBat.Attrs[i] == name {
						if nulls.Any(tmpBat.Vecs[i].Nsp) {
							tmpBat.Clean(proc.Mp())
							return false, moerr.NewConstraintViolation(fmt.Sprintf("Column '%s' cannot be null", updateCtx.OrderAttrs[i]))
						}
					}
				}
			}
		}

		tmpBat.Clean(proc.Mp())
	}

	// write data
	for i, updateCtx := range p.UpdateCtxs {
		tmpBat := &batch.Batch{}
		idx := updateCtx.HideKeyIdx
		tmpBat.Vecs = bat.Vecs[int(idx) : int(idx)+len(updateCtx.OrderAttrs)+1]
		// need to de duplicate
		var cnt uint64
		tmpBat, cnt = FilterBatch(tmpBat, batLen, proc)
		if tmpBat == nil {
			panic(any("internal error when filter Batch"))
		}

		delBat := &batch.Batch{}
		delBat.Vecs = []*vector.Vector{tmpBat.GetVector(0)}
		delBat.SetZs(delBat.GetVector(0).Length(), proc.Mp())

		tmpBat.Vecs = tmpBat.Vecs[1:]
		tmpBat.Attrs = append(tmpBat.Attrs, updateCtx.UpdateAttrs...)
		tmpBat.Attrs = append(tmpBat.Attrs, updateCtx.OtherAttrs...)
		batch.Reorder(tmpBat, updateCtx.OrderAttrs)
		tmpBat.SetZs(tmpBat.GetVector(0).Length(), proc.Mp())

		// in update, we can get a batch[b(update), b(old)]
		// we should use old b as delete info
		for i, info := range updateCtx.IndexInfos {
			rel := updateCtx.IndexTables[i]
			var attrs []string = nil
			attrs = append(attrs, updateCtx.UpdateAttrs...)
			attrs = append(attrs, updateCtx.OtherAttrs...)
			attrs = append(attrs, updateCtx.IndexAttrs...)
			oldBatch, rowNum := util.BuildUniqueKeyBatch(bat.Vecs[int(idx)+1:], attrs, info.Cols, proc)
			if rowNum != 0 {
				err := rel.Delete(ctx, oldBatch, info.ColNames[0])
				if err != nil {
					delBat.Clean(proc.Mp())
					tmpBat.Clean(proc.Mp())
					oldBatch.Clean(proc.Mp())
					return false, err
				}
			}
			oldBatch.Clean(proc.Mp())
		}

		// delete old rows
		err := updateCtx.TableSource.Delete(ctx, delBat, updateCtx.HideKey)
		if err != nil {
			delBat.Clean(proc.Mp())
			tmpBat.Clean(proc.Mp())
			return false, err
		}
		delBat.Clean(proc.Mp())

<<<<<<< HEAD
		tmpBat.Vecs[0].Free(proc.Mp())
		tmpBat.Vecs = tmpBat.Vecs[1:]

		tmpBat.Attrs = append(tmpBat.Attrs, updateCtx.UpdateAttrs...)
		tmpBat.Attrs = append(tmpBat.Attrs, updateCtx.OtherAttrs...)

		batch.Reorder(tmpBat, updateCtx.OrderAttrs)

		for j := range tmpBat.Vecs {
			// Not-null check, for more information, please refer to the comments in func InsertValues
			if (p.TableDefVec[i].Cols[j].Primary && !p.TableDefVec[i].Cols[j].Typ.AutoIncr) || (p.TableDefVec[i].Cols[j].Default != nil && !p.TableDefVec[i].Cols[j].Default.NullAbility) {
				if nulls.Any(tmpBat.Vecs[j].Nsp) {
					return false, moerr.NewConstraintViolation(fmt.Sprintf("Column '%s' cannot be null", tmpBat.Attrs[j]))
				}
			}
		}

		if err := colexec.UpdateInsertBatch(p.Engine, p.DB[i], ctx, proc, p.TableDefVec[i].Cols, tmpBat, p.TableID[i], p.DBName[i], p.TblName[i]); err != nil {
=======
		if err := colexec.UpdateInsertBatch(p.Engine, p.DB[i], ctx, proc, p.TableDefVec[i].Cols, tmpBat, p.TableID[i]); err != nil {
>>>>>>> d8df2a16
			tmpBat.Clean(proc.Mp())
			return false, err
		}

		for i, info := range updateCtx.IndexInfos {
			rel := updateCtx.IndexTables[i]
			b, rowNum := util.BuildUniqueKeyBatch(tmpBat.Vecs, tmpBat.Attrs, info.Cols, proc)
			if rowNum != 0 {
				err = rel.Write(ctx, b)
				if err != nil {
					b.Clean(proc.Mp())
					tmpBat.Clean(proc.Mp())
					return false, err
				}
			}
			b.Clean(proc.Mp())
		}

		//fill cpkey column
		if updateCtx.CPkeyColDef != nil {
			err := util.FillCompositePKeyBatch(tmpBat, updateCtx.CPkeyColDef, proc)
			if err != nil {
				tmpBat.Clean(proc.Mp())
				return false, err
			}
		}
		tmpBat.SetZs(tmpBat.GetVector(0).Length(), proc.Mp())

		err = updateCtx.TableSource.Write(ctx, tmpBat)
		if err != nil {
			tmpBat.Clean(proc.Mp())
			return false, err
		}

		affectedRows += cnt

		tmpBat.Clean(proc.Mp())
	}

	atomic.AddUint64(&p.AffectedRows, affectedRows)
	return false, nil
}

func FilterBatch(bat *batch.Batch, batLen int, proc *process.Process) (*batch.Batch, uint64) {
	cnt := uint64(0)
	rbat := batch.NewWithSize(bat.VectorCount()) // new result batch
	for i := 0; i < bat.VectorCount(); i++ {
		rbat.SetVector(int32(i), vector.New(bat.GetVector(int32(i)).GetType()))
	}
	rows := vector.MustTCols[types.Rowid](bat.GetVector(0))
	for j, vec := range bat.Vecs {
		m := make(map[[16]byte]int)
		rvec := rbat.GetVector(int32(j))
		switch vec.GetType().Oid {
		case types.T_bool:
			vs := vector.GetFixedVectorValues[bool](vec)
			if err := appendTuples(j == 0, &cnt, vs, vec.GetNulls(), rvec,
				proc, m, rows); err != nil {
				return nil, 0
			}
		case types.T_int8:
			vs := vector.GetFixedVectorValues[int8](vec)
			if err := appendTuples(j == 0, &cnt, vs, vec.GetNulls(), rvec,
				proc, m, rows); err != nil {
				return nil, 0
			}
		case types.T_int16:
			vs := vector.GetFixedVectorValues[int16](vec)
			if err := appendTuples(j == 0, &cnt, vs, vec.GetNulls(), rvec,
				proc, m, rows); err != nil {
				return nil, 0
			}
		case types.T_int32:
			vs := vector.GetFixedVectorValues[int32](vec)
			if err := appendTuples(j == 0, &cnt, vs, vec.GetNulls(), rvec,
				proc, m, rows); err != nil {
				return nil, 0
			}
		case types.T_int64:
			vs := vector.GetFixedVectorValues[int64](vec)
			if err := appendTuples(j == 0, &cnt, vs, vec.GetNulls(), rvec,
				proc, m, rows); err != nil {
				return nil, 0
			}
		case types.T_uint8:
			vs := vector.GetFixedVectorValues[uint8](vec)
			if err := appendTuples(j == 0, &cnt, vs, vec.GetNulls(), rvec,
				proc, m, rows); err != nil {
				return nil, 0
			}
		case types.T_uint16:
			vs := vector.GetFixedVectorValues[uint16](vec)
			if err := appendTuples(j == 0, &cnt, vs, vec.GetNulls(), rvec,
				proc, m, rows); err != nil {
				return nil, 0
			}
		case types.T_uint32:
			vs := vector.GetFixedVectorValues[uint32](vec)
			if err := appendTuples(j == 0, &cnt, vs, vec.GetNulls(), rvec,
				proc, m, rows); err != nil {
				return nil, 0
			}
		case types.T_uint64:
			vs := vector.GetFixedVectorValues[uint64](vec)
			if err := appendTuples(j == 0, &cnt, vs, vec.GetNulls(), rvec,
				proc, m, rows); err != nil {
				return nil, 0
			}
		case types.T_float32:
			vs := vector.GetFixedVectorValues[float32](vec)
			if err := appendTuples(j == 0, &cnt, vs, vec.GetNulls(), rvec,
				proc, m, rows); err != nil {
				return nil, 0
			}
		case types.T_float64:
			vs := vector.GetFixedVectorValues[float64](vec)
			if err := appendTuples(j == 0, &cnt, vs, vec.GetNulls(), rvec,
				proc, m, rows); err != nil {
				return nil, 0
			}
		case types.T_date:
			vs := vector.GetFixedVectorValues[types.Date](vec)
			if err := appendTuples(j == 0, &cnt, vs, vec.GetNulls(), rvec,
				proc, m, rows); err != nil {
				return nil, 0
			}
		case types.T_time:
			vs := vector.GetFixedVectorValues[types.Time](vec)
			if err := appendTuples(j == 0, &cnt, vs, vec.GetNulls(), rvec,
				proc, m, rows); err != nil {
				return nil, 0
			}
		case types.T_datetime:
			vs := vector.GetFixedVectorValues[types.Datetime](vec)
			if err := appendTuples(j == 0, &cnt, vs, vec.GetNulls(), rvec,
				proc, m, rows); err != nil {
				return nil, 0
			}
		case types.T_timestamp:
			vs := vector.GetFixedVectorValues[types.Timestamp](vec)
			if err := appendTuples(j == 0, &cnt, vs, vec.GetNulls(), rvec,
				proc, m, rows); err != nil {
				return nil, 0
			}
		case types.T_decimal64:
			vs := vector.GetFixedVectorValues[types.Decimal64](vec)
			if err := appendTuples(j == 0, &cnt, vs, vec.GetNulls(), rvec,
				proc, m, rows); err != nil {
				return nil, 0
			}
		case types.T_decimal128:
			vs := vector.GetFixedVectorValues[types.Decimal128](vec)
			if err := appendTuples(j == 0, &cnt, vs, vec.GetNulls(), rvec,
				proc, m, rows); err != nil {
				return nil, 0
			}
		case types.T_TS:
			vs := vector.GetFixedVectorValues[types.TS](vec)
			if err := appendTuples(j == 0, &cnt, vs, vec.GetNulls(), rvec,
				proc, m, rows); err != nil {
				return nil, 0
			}
		case types.T_Rowid:
			vs := vector.GetFixedVectorValues[types.Rowid](vec)
			if err := appendTuples(j == 0, &cnt, vs, vec.GetNulls(), rvec,
				proc, m, rows); err != nil {
				return nil, 0
			}
		case types.T_uuid:
			vs := vector.GetFixedVectorValues[types.Uuid](vec)
			if err := appendTuples(j == 0, &cnt, vs, vec.GetNulls(), rvec,
				proc, m, rows); err != nil {
				return nil, 0
			}
		case types.T_char, types.T_varchar, types.T_blob, types.T_json, types.T_text:
			vs := vector.MustBytesCols(vec)
			if err := appendTuples(j == 0, &cnt, vs, vec.GetNulls(), rvec,
				proc, m, rows); err != nil {
				return nil, 0
			}
		default:
			return nil, 0
		}
	}
	rbat.InitZsOne(batLen)
	return rbat, cnt
}

func appendTuples[T any](flg bool, cnt *uint64, vs []T, nsp *nulls.Nulls, rvec *vector.Vector,
	proc *process.Process, m map[[16]byte]int, rows []types.Rowid) error {
	for i, row := range rows {
		if _, ok := m[row]; ok {
			continue
		}
		m[row] = 1
		if flg {
			(*cnt)++
		}
		if err := rvec.Append(vs[i], nsp.Contains(uint64(i)), proc.Mp()); err != nil {
			return err
		}
	}
	return nil
}

/* XXX the original code is preserved in the form of comments
func FilterBatch(bat *batch.Batch, batLen int, proc *process.Process) (*batch.Batch, uint64) {
	var cnt uint64 = 0

	newBat := &batch.Batch{}
	m := make(map[[16]byte]int, batLen)

	for _, vec := range bat.Vecs {
		v := vector.New(vec.Typ)
		vector.PreAlloc(v, 0, batLen, proc.Mp())
		newBat.Vecs = append(newBat.Vecs, v)
	}

	rows := bat.Vecs[0].Col.([]types.Rowid)
	for idx, row := range rows {
		if _, ok := m[row]; ok {
			continue
		}
		m[row] = 1
		cnt++

		for j, vec := range bat.Vecs {
			var val any
			if nulls.Contains(vec.Nsp, uint64(idx)) {
				nulls.Add(newBat.Vecs[j].Nsp, uint64(cnt)-1)
				val = getIndexValue(idx, vec, true)
			} else {
				val = getIndexValue(idx, vec, false)
			}

			err := newBat.Vecs[j].Append(val, false, proc.Mp())
			if err != nil {
				return nil, 0
			}
		}
	}
	newBat.Zs = make([]int64, batLen)
	return newBat, cnt
}

// XXX isn't this type switch super slow?
func getIndexValue(idx int, v *vector.Vector, isNull bool) any {
	switch v.Typ.Oid {
	case types.T_bool:
		if isNull {
			return false
		}
		col := v.Col.([]bool)
		return col[idx]
	case types.T_int8:
		if isNull {
			return int8(0)
		}
		col := v.Col.([]int8)
		return col[idx]
	case types.T_int16:
		if isNull {
			return int16(0)
		}
		col := v.Col.([]int16)
		return col[idx]
	case types.T_int32:
		if isNull {
			return int32(0)
		}
		col := v.Col.([]int32)
		return col[idx]
	case types.T_int64:
		if isNull {
			return int64(0)
		}
		col := v.Col.([]int64)
		return col[idx]
	case types.T_uint8:
		if isNull {
			return uint8(0)
		}
		col := v.Col.([]uint8)
		return col[idx]
	case types.T_uint16:
		if isNull {
			return uint16(0)
		}
		col := v.Col.([]uint16)
		return col[idx]
	case types.T_uint32:
		if isNull {
			return uint32(0)
		}
		col := v.Col.([]uint32)
		return col[idx]
	case types.T_uint64:
		if isNull {
			return uint64(0)
		}
		col := v.Col.([]uint64)
		return col[idx]
	case types.T_float32:
		if isNull {
			return float32(0)
		}
		col := v.Col.([]float32)
		return col[idx]
	case types.T_float64:
		if isNull {
			return float64(0)
		}
		col := v.Col.([]float64)
		return col[idx]
	case types.T_date:
		if isNull {
			return types.Date(0)
		}
		col := v.Col.([]types.Date)
		return col[idx]
	case types.T_datetime:
		if isNull {
			return types.Datetime(0)
		}
		col := v.Col.([]types.Datetime)
		return col[idx]
	case types.T_timestamp:
		if isNull {
			return types.Timestamp(0)
		}
		col := v.Col.([]types.Timestamp)
		return col[idx]
	case types.T_decimal64:
		if isNull {
			return types.Decimal64([8]byte{})
		}
		col := v.Col.([]types.Decimal64)
		return col[idx]
	case types.T_decimal128:
		if isNull {
			return types.Decimal128([16]byte{})
		}
		col := v.Col.([]types.Decimal128)
		return col[idx]
	case types.T_TS:
		if isNull {
			var ts types.TS
			return ts
		}
		col := v.Col.([]types.TS)
		return col[idx]
	case types.T_Rowid:
		if isNull {
			var z types.Rowid
			return z
		}
		col := v.Col.([]types.Rowid)
		return col[idx]
	case types.T_uuid:
		if isNull {
			return types.Uuid([16]byte{})
		}
		col := v.Col.([]types.Uuid)
		return col[idx]
	case types.T_char, types.T_varchar, types.T_blob, types.T_json:
		if isNull {
			// XXX: Why don't we return nil?
			return []byte{}
		}
		return v.GetBytes(int64(idx))
	default:
		return nil
	}
}
*/<|MERGE_RESOLUTION|>--- conflicted
+++ resolved
@@ -159,28 +159,7 @@
 		}
 		delBat.Clean(proc.Mp())
 
-<<<<<<< HEAD
-		tmpBat.Vecs[0].Free(proc.Mp())
-		tmpBat.Vecs = tmpBat.Vecs[1:]
-
-		tmpBat.Attrs = append(tmpBat.Attrs, updateCtx.UpdateAttrs...)
-		tmpBat.Attrs = append(tmpBat.Attrs, updateCtx.OtherAttrs...)
-
-		batch.Reorder(tmpBat, updateCtx.OrderAttrs)
-
-		for j := range tmpBat.Vecs {
-			// Not-null check, for more information, please refer to the comments in func InsertValues
-			if (p.TableDefVec[i].Cols[j].Primary && !p.TableDefVec[i].Cols[j].Typ.AutoIncr) || (p.TableDefVec[i].Cols[j].Default != nil && !p.TableDefVec[i].Cols[j].Default.NullAbility) {
-				if nulls.Any(tmpBat.Vecs[j].Nsp) {
-					return false, moerr.NewConstraintViolation(fmt.Sprintf("Column '%s' cannot be null", tmpBat.Attrs[j]))
-				}
-			}
-		}
-
-		if err := colexec.UpdateInsertBatch(p.Engine, p.DB[i], ctx, proc, p.TableDefVec[i].Cols, tmpBat, p.TableID[i], p.DBName[i], p.TblName[i]); err != nil {
-=======
-		if err := colexec.UpdateInsertBatch(p.Engine, p.DB[i], ctx, proc, p.TableDefVec[i].Cols, tmpBat, p.TableID[i]); err != nil {
->>>>>>> d8df2a16
+		if err := colexec.UpdateInsertBatch(p.Engine, ctx, proc, p.TableDefVec[i].Cols, tmpBat, p.TableID[i], p.DBName[i], p.TblName[i]); err != nil {
 			tmpBat.Clean(proc.Mp())
 			return false, err
 		}
