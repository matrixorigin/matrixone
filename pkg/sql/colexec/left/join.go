--- conflicted
+++ resolved
@@ -141,15 +141,10 @@
 			rbat.Vecs[i] = proc.GetVector(*ctr.bat.Vecs[rp.Pos].GetType())
 		}
 	}
-<<<<<<< HEAD
 
 	if err := ctr.evalJoinCondition(bat, proc); err != nil {
-=======
-	if err := ctr.evalJoinCondition(bat, ap.Conditions[0], proc, anal); err != nil {
->>>>>>> 44ba7b56
 		return err
 	}
-	defer ctr.cleanEvalVectors(proc.Mp())
 
 	count := bat.Length()
 	mSels := ctr.mp.Sels()
