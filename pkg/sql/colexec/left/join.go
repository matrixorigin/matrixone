--- conflicted
+++ resolved
@@ -52,15 +52,11 @@
 }
 
 func (arg *Argument) Call(proc *process.Process) (vm.CallResult, error) {
-<<<<<<< HEAD
-	anal := proc.GetAnalyze(arg.info.Idx, arg.info.ParallelIdx)
-=======
 	if err, isCancel := vm.CancelCheck(proc); isCancel {
 		return vm.CancelResult, err
 	}
 
-	anal := proc.GetAnalyze(arg.info.Idx)
->>>>>>> febde72c
+	anal := proc.GetAnalyze(arg.info.Idx, arg.info.ParallelIdx)
 	anal.Start()
 	defer anal.Stop()
 	ap := arg
