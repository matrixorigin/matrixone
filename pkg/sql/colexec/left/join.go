// Copyright 2021 Matrix Origin
//
// Licensed under the Apache License, Version 2.0 (the "License");
// you may not use this file except in compliance with the License.
// You may obtain a copy of the License at
//
//      http://www.apache.org/licenses/LICENSE-2.0
//
// Unless required by applicable law or agreed to in writing, software
// distributed under the License is distributed on an "AS IS" BASIS,
// WITHOUT WARRANTIES OR CONDITIONS OF ANY KIND, either express or implied.
// See the License for the specific language governing permissions and
// limitations under the License.

package left

import (
	"bytes"
	"time"

	"github.com/matrixorigin/matrixone/pkg/vm/message"

	"github.com/matrixorigin/matrixone/pkg/common/hashmap"
	"github.com/matrixorigin/matrixone/pkg/common/moerr"
	"github.com/matrixorigin/matrixone/pkg/container/batch"
	"github.com/matrixorigin/matrixone/pkg/container/vector"
	"github.com/matrixorigin/matrixone/pkg/sql/colexec"
	"github.com/matrixorigin/matrixone/pkg/vm"
	"github.com/matrixorigin/matrixone/pkg/vm/process"
)

const opName = "left"

func (leftJoin *LeftJoin) String(buf *bytes.Buffer) {
	buf.WriteString(opName)
	buf.WriteString(": left join ")
}

func (leftJoin *LeftJoin) OpType() vm.OpType {
	return vm.Left
}

func (leftJoin *LeftJoin) Prepare(proc *process.Process) (err error) {
	if leftJoin.ctr.vecs == nil {
		leftJoin.ctr.vecs = make([]*vector.Vector, len(leftJoin.Conditions[0]))
		leftJoin.ctr.executor = make([]colexec.ExpressionExecutor, len(leftJoin.Conditions[0]))
		for i := range leftJoin.ctr.executor {
			leftJoin.ctr.executor[i], err = colexec.NewExpressionExecutor(proc, leftJoin.Conditions[0][i])
			if err != nil {
				return err
			}
		}
		if leftJoin.Cond != nil {
			leftJoin.ctr.expr, err = colexec.NewExpressionExecutor(proc, leftJoin.Cond)
			if err != nil {
				return err
			}
		}
		return leftJoin.PrepareProjection(proc)
	}
	return err
}

func (leftJoin *LeftJoin) Call(proc *process.Process) (vm.CallResult, error) {
	if err, isCancel := vm.CancelCheck(proc); isCancel {
		return vm.CancelResult, err
	}

	anal := proc.GetAnalyze(leftJoin.GetIdx(), leftJoin.GetParallelIdx(), leftJoin.GetParallelMajor())
	anal.Start()
	defer anal.Stop()
	ctr := &leftJoin.ctr
	input := vm.NewCallResult()
	result := vm.NewCallResult()
	probeResult := vm.NewCallResult()
	var err error
	for {
		switch ctr.state {
		case Build:
			leftJoin.build(anal, proc)
			ctr.state = Probe

		case Probe:
			if leftJoin.ctr.inbat == nil {
				input, err = leftJoin.Children[0].Call(proc)
				if err != nil {
					return result, err

				}
				bat := input.Batch
				if bat == nil {
					ctr.state = End
					continue
				}
				if bat.IsEmpty() {
					continue
				}
				ctr.inbat = bat
				ctr.lastrow = 0
				anal.Input(bat, leftJoin.GetIsFirst())
			}

			if ctr.rbat == nil {
				ctr.rbat = batch.NewWithSize(len(leftJoin.Result))
				for i, rp := range leftJoin.Result {
					if rp.Rel == 0 {
						ctr.rbat.Vecs[i] = vector.NewVec(*ctr.inbat.Vecs[rp.Pos].GetType())
						// for left join, if left batch is sorted , then output batch is sorted
						ctr.rbat.Vecs[i].SetSorted(ctr.inbat.Vecs[rp.Pos].GetSorted())
					} else {
						ctr.rbat.Vecs[i] = vector.NewVec(leftJoin.Typs[rp.Pos])
					}
				}
			} else {
				ctr.rbat.CleanOnlyData()
				for i, rp := range leftJoin.Result {
					if rp.Rel == 0 {
						ctr.rbat.Vecs[i].SetSorted(ctr.inbat.Vecs[rp.Pos].GetSorted())
					}
				}
			}

			startrow := leftJoin.ctr.lastrow
			if ctr.mp == nil {
				err = ctr.emptyProbe(leftJoin, proc, &probeResult)
			} else {
				err = ctr.probe(leftJoin, proc, &probeResult)
			}
			if err != nil {
				return result, err
			}
			if leftJoin.ctr.lastrow == 0 {
<<<<<<< HEAD
				leftJoin.ctr.bat = nil
=======
				leftJoin.ctr.inbat = nil
>>>>>>> 71a091a2
			} else if leftJoin.ctr.lastrow == startrow {
				return result, moerr.NewInternalErrorNoCtx("left join hanging")
			}

			result.Batch, err = leftJoin.EvalProjection(probeResult.Batch, proc)
			if err != nil {
				return result, err
			}
			anal.Output(result.Batch, leftJoin.GetIsLast())
			return result, nil

		default:
			result.Batch = nil
			result.Status = vm.ExecStop
			return result, nil
		}
	}
}

func (leftJoin *LeftJoin) build(anal process.Analyze, proc *process.Process) {
	ctr := &leftJoin.ctr
	start := time.Now()
	defer anal.WaitStop(start)
	ctr.mp = message.ReceiveJoinMap(leftJoin.JoinMapTag, leftJoin.IsShuffle, leftJoin.ShuffleIdx, proc.GetMessageBoard(), proc.Ctx)
	if ctr.mp != nil {
		ctr.maxAllocSize = max(ctr.maxAllocSize, ctr.mp.Size())
	}
	ctr.batchRowCount = ctr.mp.GetRowCount()
}

func (ctr *container) emptyProbe(ap *LeftJoin, proc *process.Process, result *vm.CallResult) error {

	for i, rp := range ap.Result {
		if rp.Rel == 0 {
			if err := vector.GetUnionAllFunction(*ctr.rbat.Vecs[i].GetType(), proc.Mp())(ctr.rbat.Vecs[i], ap.ctr.inbat.Vecs[rp.Pos]); err != nil {
				return err
			}
		} else {
			ctr.rbat.Vecs[i].SetClass(vector.CONSTANT)
			ctr.rbat.Vecs[i].SetLength(ctr.inbat.RowCount())
		}
	}
	ctr.rbat.AddRowCount(ap.ctr.inbat.RowCount())
	result.Batch = ctr.rbat
	ap.ctr.lastrow = 0
	return nil
}

func (ctr *container) probe(ap *LeftJoin, proc *process.Process, result *vm.CallResult) error {
	mpbat := ctr.mp.GetBatches()

	if err := ctr.evalJoinCondition(ap.ctr.inbat, proc); err != nil {
		return err
	}

	if ctr.joinBat1 == nil {
		ctr.joinBat1, ctr.cfs1 = colexec.NewJoinBatch(ap.ctr.inbat, proc.Mp())
	}
	if ctr.joinBat2 == nil && ctr.batchRowCount > 0 {
		ctr.joinBat2, ctr.cfs2 = colexec.NewJoinBatch(mpbat[0], proc.Mp())
	}

	count := ap.ctr.inbat.RowCount()
	mSels := ctr.mp.Sels()
	itr := ctr.mp.NewIterator()
	for i := ap.ctr.lastrow; i < count; i += hashmap.UnitLimit {
		if ctr.rbat.RowCount() >= colexec.DefaultBatchSize {
			result.Batch = ctr.rbat
			ap.ctr.lastrow = i
			return nil
		}
		n := count - i
		if n > hashmap.UnitLimit {
			n = hashmap.UnitLimit
		}
		vals, zvals := itr.Find(i, n, ctr.vecs)
		rowCount := 0
		for k := 0; k < n; k++ {
			// if null or not found.
			// the result row was  [left cols, null cols]
			if zvals[k] == 0 || vals[k] == 0 {
				for j, rp := range ap.Result {
					// columns from the left table.
					if rp.Rel == 0 {
						if err := ctr.rbat.Vecs[j].UnionOne(ap.ctr.inbat.Vecs[rp.Pos], int64(i+k), proc.Mp()); err != nil {
							return err
						}
					} else {
						if err := ctr.rbat.Vecs[j].UnionNull(proc.Mp()); err != nil {
							return err
						}
					}
				}
				rowCount++
				continue
			}

			matched := false
			if ap.HashOnPK {
				idx1, idx2 := int64(vals[k]-1)/colexec.DefaultBatchSize, int64(vals[k]-1)%colexec.DefaultBatchSize
				if ap.Cond != nil {
					if err := colexec.SetJoinBatchValues(ctr.joinBat1, ap.ctr.inbat, int64(i+k),
						1, ctr.cfs1); err != nil {
						return err
					}
					if err := colexec.SetJoinBatchValues(ctr.joinBat2, mpbat[idx1], idx2,
						1, ctr.cfs2); err != nil {
						return err
					}
					vec, err := ctr.expr.Eval(proc, []*batch.Batch{ctr.joinBat1, ctr.joinBat2}, nil)
					if err != nil {
						return err
					}
					if vec.IsConstNull() || vec.GetNulls().Contains(0) {
						continue
					}
					bs := vector.MustFixedCol[bool](vec)
					if bs[0] {
						matched = true
						for j, rp := range ap.Result {
							if rp.Rel == 0 {
								if err := ctr.rbat.Vecs[j].UnionOne(ap.ctr.inbat.Vecs[rp.Pos], int64(i+k), proc.Mp()); err != nil {
									return err
								}
							} else {
								if err := ctr.rbat.Vecs[j].UnionOne(mpbat[idx1].Vecs[rp.Pos], idx2, proc.Mp()); err != nil {
									return err
								}
							}
						}
						rowCount++
					}
				} else {
					matched = true
					for j, rp := range ap.Result {
						if rp.Rel == 0 {
							if err := ctr.rbat.Vecs[j].UnionMulti(ap.ctr.inbat.Vecs[rp.Pos], int64(i+k), 1, proc.Mp()); err != nil {
								return err
							}
						} else {
							if err := ctr.rbat.Vecs[j].UnionOne(mpbat[idx1].Vecs[rp.Pos], idx2, proc.Mp()); err != nil {
								return err
							}
						}
					}
					rowCount++
				}
			} else {
				sels := mSels[vals[k]-1]
				if ap.Cond != nil {
					if err := colexec.SetJoinBatchValues(ctr.joinBat1, ap.ctr.inbat, int64(i+k),
						1, ctr.cfs1); err != nil {
						return err
					}

					for _, sel := range sels {
						idx1, idx2 := sel/colexec.DefaultBatchSize, sel%colexec.DefaultBatchSize
						if err := colexec.SetJoinBatchValues(ctr.joinBat2, mpbat[idx1], int64(idx2),
							1, ctr.cfs2); err != nil {
							return err
						}
						vec, err := ctr.expr.Eval(proc, []*batch.Batch{ctr.joinBat1, ctr.joinBat2}, nil)
						if err != nil {
							return err
						}
						if vec.IsConstNull() || vec.GetNulls().Contains(0) {
							continue
						}
						bs := vector.MustFixedCol[bool](vec)
						if !bs[0] {
							continue
						}
						matched = true
						for j, rp := range ap.Result {
							if rp.Rel == 0 {
								if err := ctr.rbat.Vecs[j].UnionOne(ap.ctr.inbat.Vecs[rp.Pos], int64(i+k), proc.Mp()); err != nil {
									return err
								}
							} else {
								if err := ctr.rbat.Vecs[j].UnionOne(mpbat[idx1].Vecs[rp.Pos], int64(idx2), proc.Mp()); err != nil {
									return err
								}
							}
						}
						rowCount++
					}
				} else {
					matched = true
					for j, rp := range ap.Result {
						if rp.Rel == 0 {
							if err := ctr.rbat.Vecs[j].UnionMulti(ap.ctr.inbat.Vecs[rp.Pos], int64(i+k), len(sels), proc.Mp()); err != nil {
								return err
							}
						} else {
							for _, sel := range sels {
								idx1, idx2 := sel/colexec.DefaultBatchSize, sel%colexec.DefaultBatchSize
								if err := ctr.rbat.Vecs[j].UnionOne(mpbat[idx1].Vecs[rp.Pos], int64(idx2), proc.Mp()); err != nil {
									return err
								}
							}
						}
					}
					rowCount += len(sels)
				}
			}

			if !matched {
				for j, rp := range ap.Result {
					if rp.Rel == 0 {
						if err := ctr.rbat.Vecs[j].UnionOne(ap.ctr.inbat.Vecs[rp.Pos], int64(i+k), proc.Mp()); err != nil {
							return err
						}
					} else {
						if err := ctr.rbat.Vecs[j].UnionNull(proc.Mp()); err != nil {
							return err
						}
					}
				}
				rowCount++
				continue
			}
		}

		ctr.rbat.SetRowCount(ctr.rbat.RowCount() + rowCount)
	}
	result.Batch = ctr.rbat
	ap.ctr.lastrow = 0
	return nil
}

func (ctr *container) evalJoinCondition(bat *batch.Batch, proc *process.Process) error {
	for i := range ctr.executor {
		vec, err := ctr.executor[i].Eval(proc, []*batch.Batch{bat}, nil)
		if err != nil {
			return err
		}
		ctr.vecs[i] = vec
	}
	return nil
}<|MERGE_RESOLUTION|>--- conflicted
+++ resolved
@@ -130,11 +130,7 @@
 				return result, err
 			}
 			if leftJoin.ctr.lastrow == 0 {
-<<<<<<< HEAD
-				leftJoin.ctr.bat = nil
-=======
 				leftJoin.ctr.inbat = nil
->>>>>>> 71a091a2
 			} else if leftJoin.ctr.lastrow == startrow {
 				return result, moerr.NewInternalErrorNoCtx("left join hanging")
 			}
