--- conflicted
+++ resolved
@@ -230,13 +230,11 @@
 						matched = true
 						for j, rp := range ap.Result {
 							if rp.Rel == 0 {
-								if err := rbat.Vecs[j].UnionOne(bat.Vecs[rp.Pos], int64(i+k), proc.Mp()); err != nil {
-									rbat.Clean(proc.Mp())
+								if err := ctr.rbat.Vecs[j].UnionOne(bat.Vecs[rp.Pos], int64(i+k), proc.Mp()); err != nil {
 									return err
 								}
 							} else {
-								if err := rbat.Vecs[j].UnionOne(ctr.bat.Vecs[rp.Pos], int64(vals[k]-1), proc.Mp()); err != nil {
-									rbat.Clean(proc.Mp())
+								if err := ctr.rbat.Vecs[j].UnionOne(ctr.bat.Vecs[rp.Pos], int64(vals[k]-1), proc.Mp()); err != nil {
 									return err
 								}
 							}
@@ -247,38 +245,18 @@
 					matched = true
 					for j, rp := range ap.Result {
 						if rp.Rel == 0 {
-<<<<<<< HEAD
-							if err := ctr.rbat.Vecs[j].UnionOne(bat.Vecs[rp.Pos], int64(i+k), proc.Mp()); err != nil {
+							if err := ctr.rbat.Vecs[j].UnionMulti(bat.Vecs[rp.Pos], int64(i+k), 1, proc.Mp()); err != nil {
 								return err
 							}
 						} else {
-							if err := ctr.rbat.Vecs[j].UnionOne(ctr.bat.Vecs[rp.Pos], int64(sel), proc.Mp()); err != nil {
-=======
-							if err := rbat.Vecs[j].UnionMulti(bat.Vecs[rp.Pos], int64(i+k), 1, proc.Mp()); err != nil {
-								rbat.Clean(proc.Mp())
+							if err := ctr.rbat.Vecs[j].Union(ctr.bat.Vecs[rp.Pos], []int32{int32(vals[k] - 1)}, proc.Mp()); err != nil {
 								return err
 							}
-						} else {
-							if err := rbat.Vecs[j].Union(ctr.bat.Vecs[rp.Pos], []int32{int32(vals[k] - 1)}, proc.Mp()); err != nil {
-								rbat.Clean(proc.Mp())
->>>>>>> d8deb565
-								return err
-							}
 						}
 					}
 					rowCount++
 				}
 			} else {
-<<<<<<< HEAD
-				matched = true
-				for j, rp := range ap.Result {
-					if rp.Rel == 0 {
-						if err := ctr.rbat.Vecs[j].UnionMulti(bat.Vecs[rp.Pos], int64(i+k), len(sels), proc.Mp()); err != nil {
-							return err
-						}
-					} else {
-						if err := ctr.rbat.Vecs[j].Union(ctr.bat.Vecs[rp.Pos], sels, proc.Mp()); err != nil {
-=======
 				sels := mSels[vals[k]-1]
 				if ap.Cond != nil {
 					if err := colexec.SetJoinBatchValues(ctr.joinBat1, bat, int64(i+k),
@@ -293,7 +271,6 @@
 						}
 						vec, err := ctr.expr.Eval(proc, []*batch.Batch{ctr.joinBat1, ctr.joinBat2})
 						if err != nil {
->>>>>>> d8deb565
 							return err
 						}
 						if vec.IsConstNull() || vec.GetNulls().Contains(0) {
@@ -306,13 +283,11 @@
 						matched = true
 						for j, rp := range ap.Result {
 							if rp.Rel == 0 {
-								if err := rbat.Vecs[j].UnionOne(bat.Vecs[rp.Pos], int64(i+k), proc.Mp()); err != nil {
-									rbat.Clean(proc.Mp())
+								if err := ctr.rbat.Vecs[j].UnionOne(bat.Vecs[rp.Pos], int64(i+k), proc.Mp()); err != nil {
 									return err
 								}
 							} else {
-								if err := rbat.Vecs[j].UnionOne(ctr.bat.Vecs[rp.Pos], int64(sel), proc.Mp()); err != nil {
-									rbat.Clean(proc.Mp())
+								if err := ctr.rbat.Vecs[j].UnionOne(ctr.bat.Vecs[rp.Pos], int64(sel), proc.Mp()); err != nil {
 									return err
 								}
 							}
@@ -323,13 +298,11 @@
 					matched = true
 					for j, rp := range ap.Result {
 						if rp.Rel == 0 {
-							if err := rbat.Vecs[j].UnionMulti(bat.Vecs[rp.Pos], int64(i+k), len(sels), proc.Mp()); err != nil {
-								rbat.Clean(proc.Mp())
+							if err := ctr.rbat.Vecs[j].UnionMulti(bat.Vecs[rp.Pos], int64(i+k), len(sels), proc.Mp()); err != nil {
 								return err
 							}
 						} else {
-							if err := rbat.Vecs[j].Union(ctr.bat.Vecs[rp.Pos], sels, proc.Mp()); err != nil {
-								rbat.Clean(proc.Mp())
+							if err := ctr.rbat.Vecs[j].Union(ctr.bat.Vecs[rp.Pos], sels, proc.Mp()); err != nil {
 								return err
 							}
 						}
