// Copyright 2021 Matrix Origin
//
// Licensed under the Apache License, Version 2.0 (the "License");
// you may not use this file except in compliance with the License.
// You may obtain a copy of the License at
//
//      http://www.apache.org/licenses/LICENSE-2.0
//
// Unless required by applicable law or agreed to in writing, software
// distributed under the License is distributed on an "AS IS" BASIS,
// WITHOUT WARRANTIES OR CONDITIONS OF ANY KIND, either express or implied.
// See the License for the specific language governing permissions and
// limitations under the License.

package left

import (
	"bytes"

	"github.com/matrixorigin/matrixone/pkg/common/hashmap"
	"github.com/matrixorigin/matrixone/pkg/container/batch"
	"github.com/matrixorigin/matrixone/pkg/container/vector"
	"github.com/matrixorigin/matrixone/pkg/sql/colexec"
	"github.com/matrixorigin/matrixone/pkg/vm"
	"github.com/matrixorigin/matrixone/pkg/vm/process"
)

const argName = "left"

func (arg *Argument) String(buf *bytes.Buffer) {
	buf.WriteString(argName)
	buf.WriteString(": left join ")
}

func (arg *Argument) Prepare(proc *process.Process) (err error) {
	ap := arg
	ap.ctr = new(container)
	ap.ctr.InitReceiver(proc, false)
	ap.ctr.inBuckets = make([]uint8, hashmap.UnitLimit)
	ap.ctr.vecs = make([]*vector.Vector, len(ap.Conditions[0]))

	ap.ctr.evecs = make([]evalVector, len(ap.Conditions[0]))
	for i := range ap.ctr.evecs {
		ap.ctr.evecs[i].executor, err = colexec.NewExpressionExecutor(proc, ap.Conditions[0][i])
	}

	if ap.Cond != nil {
		ap.ctr.expr, err = colexec.NewExpressionExecutor(proc, ap.Cond)
	}
	return err
}

func (arg *Argument) Call(proc *process.Process) (vm.CallResult, error) {
	if err, isCancel := vm.CancelCheck(proc); isCancel {
		return vm.CancelResult, err
	}

	anal := proc.GetAnalyze(arg.info.Idx, arg.info.ParallelIdx, arg.info.ParallelMajor)
	anal.Start()
	defer anal.Stop()
	ap := arg
	ctr := ap.ctr
	result := vm.NewCallResult()
	for {
		switch ctr.state {
		case Build:
			if err := ctr.build(proc, anal); err != nil {
				return result, err
			}
			ctr.state = Probe

		case Probe:
			if ap.bat == nil {
				bat, _, err := ctr.ReceiveFromSingleReg(0, anal)
				if err != nil {
					return result, err
				}

				if bat == nil {
					ctr.state = End
					continue
				}
				if bat.IsEmpty() {
					proc.PutBatch(bat)
					continue
				}
				ap.bat = bat
				ap.lastrow = 0
			}
<<<<<<< HEAD
			if ctr.batchRowCount == 0 {
				if err := ctr.emptyProbe(bat, ap, proc, anal, arg.info.IsFirst, arg.info.IsLast, &result); err != nil {
=======

			if ctr.bat.RowCount() == 0 {
				if err := ctr.emptyProbe(ap, proc, anal, arg.info.IsFirst, arg.info.IsLast, &result); err != nil {
>>>>>>> 19f03035
					return result, err
				}
			} else {
				if err := ctr.probe(ap, proc, anal, arg.info.IsFirst, arg.info.IsLast, &result); err != nil {
					return result, err
				}
			}
			if ap.lastrow == 0 {
				proc.PutBatch(ap.bat)
				ap.bat = nil
			}
			return result, nil

		default:
			result.Batch = nil
			result.Status = vm.ExecStop
			return result, nil
		}
	}
}

func (ctr *container) receiveHashMap(proc *process.Process, anal process.Analyze) error {
	bat, _, err := ctr.ReceiveFromSingleReg(1, anal)
	if err != nil {
		return err
	}
	if bat != nil && bat.AuxData != nil {
		ctr.mp = bat.DupJmAuxData()
		anal.Alloc(ctr.mp.Size())
	}
	return nil
}

func (ctr *container) receiveBatch(proc *process.Process, anal process.Analyze) error {
	for {
		bat, _, err := ctr.ReceiveFromSingleReg(1, anal)
		if err != nil {
			return err
		}
		if bat != nil {
			ctr.batchRowCount += bat.RowCount()
			ctr.batches = append(ctr.batches, bat)
		} else {
			break
		}
	}
	for i := 0; i < len(ctr.batches)-1; i++ {
		if ctr.batches[i].RowCount() != colexec.DefaultBatchSize {
			panic("wrong batch received for hash build!")
		}
	}
	return nil
}

func (ctr *container) build(proc *process.Process, anal process.Analyze) error {
	err := ctr.receiveHashMap(proc, anal)
	if err != nil {
		return err
	}
	return ctr.receiveBatch(proc, anal)
}

func (ctr *container) emptyProbe(ap *Argument, proc *process.Process, anal process.Analyze, isFirst bool, isLast bool, result *vm.CallResult) error {
	anal.Input(ap.bat, isFirst)
	if ctr.rbat != nil {
		proc.PutBatch(ctr.rbat)
		ctr.rbat = nil
	}
	ctr.rbat = batch.NewWithSize(len(ap.Result))
	//count := bat.RowCount()
	for i, rp := range ap.Result {
		if rp.Rel == 0 {
			// rbat.Vecs[i] = bat.Vecs[rp.Pos]
			// bat.Vecs[rp.Pos] = nil
			typ := *ap.bat.Vecs[rp.Pos].GetType()
			ctr.rbat.Vecs[i] = proc.GetVector(typ)
			if err := vector.GetUnionAllFunction(typ, proc.Mp())(ctr.rbat.Vecs[i], ap.bat.Vecs[rp.Pos]); err != nil {
				return err
			}
			// for left join, if left batch is sorted , then output batch is sorted
			ctr.rbat.Vecs[i].SetSorted(ap.bat.Vecs[rp.Pos].GetSorted())
		} else {
<<<<<<< HEAD
			ctr.rbat.Vecs[i] = vector.NewConstNull(ap.Typs[rp.Pos], bat.RowCount(), proc.Mp())
=======
			ctr.rbat.Vecs[i] = vector.NewConstNull(*ctr.bat.Vecs[rp.Pos].GetType(), ap.bat.RowCount(), proc.Mp())
>>>>>>> 19f03035
		}
	}
	ctr.rbat.AddRowCount(ap.bat.RowCount())
	anal.Output(ctr.rbat, isLast)
	result.Batch = ctr.rbat
	ap.lastrow = 0
	return nil
}

func (ctr *container) probe(ap *Argument, proc *process.Process, anal process.Analyze, isFirst bool, isLast bool, result *vm.CallResult) error {
	anal.Input(ap.bat, isFirst)
	if ctr.rbat != nil {
		proc.PutBatch(ctr.rbat)
		ctr.rbat = nil
	}
	ctr.rbat = batch.NewWithSize(len(ap.Result))
	for i, rp := range ap.Result {
		if rp.Rel == 0 {
			ctr.rbat.Vecs[i] = proc.GetVector(*ap.bat.Vecs[rp.Pos].GetType())
			// for left join, if left batch is sorted , then output batch is sorted
			ctr.rbat.Vecs[i].SetSorted(ap.bat.Vecs[rp.Pos].GetSorted())
		} else {
			ctr.rbat.Vecs[i] = proc.GetVector(ap.Typs[rp.Pos])
		}
	}

	if err := ctr.evalJoinCondition(ap.bat, proc); err != nil {
		return err
	}

	if ctr.joinBat1 == nil {
		ctr.joinBat1, ctr.cfs1 = colexec.NewJoinBatch(ap.bat, proc.Mp())
	}
	if ctr.joinBat2 == nil && ctr.batchRowCount > 0 {
		ctr.joinBat2, ctr.cfs2 = colexec.NewJoinBatch(ctr.batches[0], proc.Mp())
	}

	count := ap.bat.RowCount()
	mSels := ctr.mp.Sels()
	itr := ctr.mp.NewIterator()
	for i := ap.lastrow; i < count; i += hashmap.UnitLimit {
		if ctr.rbat.RowCount() >= 8192 {
			anal.Output(ctr.rbat, isLast)
			result.Batch = ctr.rbat
			ap.lastrow = i
			return nil
		}
		n := count - i
		if n > hashmap.UnitLimit {
			n = hashmap.UnitLimit
		}
		copy(ctr.inBuckets, hashmap.OneUInt8s)
		vals, zvals := itr.Find(i, n, ctr.vecs, ctr.inBuckets)
		rowCount := 0
		for k := 0; k < n; k++ {
			if ctr.inBuckets[k] == 0 {
				continue
			}

			// if null or not found.
			// the result row was  [left cols, null cols]
			if zvals[k] == 0 || vals[k] == 0 {
				for j, rp := range ap.Result {
					// columns from the left table.
					if rp.Rel == 0 {
						if err := ctr.rbat.Vecs[j].UnionOne(ap.bat.Vecs[rp.Pos], int64(i+k), proc.Mp()); err != nil {
							return err
						}
					} else {
						if err := ctr.rbat.Vecs[j].UnionNull(proc.Mp()); err != nil {
							return err
						}
					}
				}
				rowCount++
				continue
			}

			matched := false
			if ap.HashOnPK {
				idx1, idx2 := int64(vals[k]-1)/colexec.DefaultBatchSize, int64(vals[k]-1)%colexec.DefaultBatchSize
				if ap.Cond != nil {
					if err := colexec.SetJoinBatchValues(ctr.joinBat1, ap.bat, int64(i+k),
						1, ctr.cfs1); err != nil {
						return err
					}
					if err := colexec.SetJoinBatchValues(ctr.joinBat2, ctr.batches[idx1], idx2,
						1, ctr.cfs2); err != nil {
						return err
					}
					vec, err := ctr.expr.Eval(proc, []*batch.Batch{ctr.joinBat1, ctr.joinBat2})
					if err != nil {
						return err
					}
					if vec.IsConstNull() || vec.GetNulls().Contains(0) {
						continue
					}
					bs := vector.MustFixedCol[bool](vec)
					if bs[0] {
						matched = true
						for j, rp := range ap.Result {
							if rp.Rel == 0 {
								if err := ctr.rbat.Vecs[j].UnionOne(ap.bat.Vecs[rp.Pos], int64(i+k), proc.Mp()); err != nil {
									return err
								}
							} else {
								if err := ctr.rbat.Vecs[j].UnionOne(ctr.batches[idx1].Vecs[rp.Pos], idx2, proc.Mp()); err != nil {
									return err
								}
							}
						}
						rowCount++
					}
				} else {
					matched = true
					for j, rp := range ap.Result {
						if rp.Rel == 0 {
							if err := ctr.rbat.Vecs[j].UnionMulti(ap.bat.Vecs[rp.Pos], int64(i+k), 1, proc.Mp()); err != nil {
								return err
							}
						} else {
							if err := ctr.rbat.Vecs[j].UnionOne(ctr.batches[idx1].Vecs[rp.Pos], idx2, proc.Mp()); err != nil {
								return err
							}
						}
					}
					rowCount++
				}
			} else {
				sels := mSels[vals[k]-1]
				if ap.Cond != nil {
					if err := colexec.SetJoinBatchValues(ctr.joinBat1, ap.bat, int64(i+k),
						1, ctr.cfs1); err != nil {
						return err
					}

					for _, sel := range sels {
						idx1, idx2 := sel/colexec.DefaultBatchSize, sel%colexec.DefaultBatchSize
						if err := colexec.SetJoinBatchValues(ctr.joinBat2, ctr.batches[idx1], int64(idx2),
							1, ctr.cfs2); err != nil {
							return err
						}
						vec, err := ctr.expr.Eval(proc, []*batch.Batch{ctr.joinBat1, ctr.joinBat2})
						if err != nil {
							return err
						}
						if vec.IsConstNull() || vec.GetNulls().Contains(0) {
							continue
						}
						bs := vector.MustFixedCol[bool](vec)
						if !bs[0] {
							continue
						}
						matched = true
						for j, rp := range ap.Result {
							if rp.Rel == 0 {
								if err := ctr.rbat.Vecs[j].UnionOne(ap.bat.Vecs[rp.Pos], int64(i+k), proc.Mp()); err != nil {
									return err
								}
							} else {
								if err := ctr.rbat.Vecs[j].UnionOne(ctr.batches[idx1].Vecs[rp.Pos], int64(idx2), proc.Mp()); err != nil {
									return err
								}
							}
						}
						rowCount++
					}
				} else {
					matched = true
					for j, rp := range ap.Result {
						if rp.Rel == 0 {
							if err := ctr.rbat.Vecs[j].UnionMulti(ap.bat.Vecs[rp.Pos], int64(i+k), len(sels), proc.Mp()); err != nil {
								return err
							}
						} else {
							for _, sel := range sels {
								idx1, idx2 := sel/colexec.DefaultBatchSize, sel%colexec.DefaultBatchSize
								if err := ctr.rbat.Vecs[j].UnionOne(ctr.batches[idx1].Vecs[rp.Pos], int64(idx2), proc.Mp()); err != nil {
									return err
								}
							}
						}
					}
					rowCount += len(sels)
				}
			}

			if !matched {
				for j, rp := range ap.Result {
					if rp.Rel == 0 {
						if err := ctr.rbat.Vecs[j].UnionOne(ap.bat.Vecs[rp.Pos], int64(i+k), proc.Mp()); err != nil {
							return err
						}
					} else {
						if err := ctr.rbat.Vecs[j].UnionNull(proc.Mp()); err != nil {
							return err
						}
					}
				}
				rowCount++
				continue
			}
		}

		ctr.rbat.SetRowCount(ctr.rbat.RowCount() + rowCount)
	}
	anal.Output(ctr.rbat, isLast)
	result.Batch = ctr.rbat
	ap.lastrow = 0
	return nil
}

func (ctr *container) evalJoinCondition(bat *batch.Batch, proc *process.Process) error {
	for i := range ctr.evecs {
		vec, err := ctr.evecs[i].executor.Eval(proc, []*batch.Batch{bat})
		if err != nil {
			ctr.cleanEvalVectors(proc.Mp())
			return err
		}
		ctr.vecs[i] = vec
		ctr.evecs[i].vec = vec
	}
	return nil
}<|MERGE_RESOLUTION|>--- conflicted
+++ resolved
@@ -87,14 +87,8 @@
 				ap.bat = bat
 				ap.lastrow = 0
 			}
-<<<<<<< HEAD
 			if ctr.batchRowCount == 0 {
-				if err := ctr.emptyProbe(bat, ap, proc, anal, arg.info.IsFirst, arg.info.IsLast, &result); err != nil {
-=======
-
-			if ctr.bat.RowCount() == 0 {
 				if err := ctr.emptyProbe(ap, proc, anal, arg.info.IsFirst, arg.info.IsLast, &result); err != nil {
->>>>>>> 19f03035
 					return result, err
 				}
 			} else {
@@ -177,11 +171,7 @@
 			// for left join, if left batch is sorted , then output batch is sorted
 			ctr.rbat.Vecs[i].SetSorted(ap.bat.Vecs[rp.Pos].GetSorted())
 		} else {
-<<<<<<< HEAD
-			ctr.rbat.Vecs[i] = vector.NewConstNull(ap.Typs[rp.Pos], bat.RowCount(), proc.Mp())
-=======
-			ctr.rbat.Vecs[i] = vector.NewConstNull(*ctr.bat.Vecs[rp.Pos].GetType(), ap.bat.RowCount(), proc.Mp())
->>>>>>> 19f03035
+			ctr.rbat.Vecs[i] = vector.NewConstNull(ap.Typs[rp.Pos].GetType(), ap.bat.RowCount(), proc.Mp())
 		}
 	}
 	ctr.rbat.AddRowCount(ap.bat.RowCount())
