--- conflicted
+++ resolved
@@ -24,16 +24,10 @@
 
 // TODO: add decimal128 distinct test
 func TestSum(t *testing.T) {
-<<<<<<< HEAD
-	int8Typ := types.New(types.T_int8, 0, 0, 0)
-	decimal64Typ := types.New(types.T_decimal128, 0, 0, 18)
-	decimal64Typ_12 := types.New(types.T_decimal128, 0, 12, 18)
-	decimal128Typ := types.New(types.T_decimal128, 0, 0, 38)
-=======
 	int8Typ := types.New(types.T_int8, 0, 0)
-	decimal64Typ := types.New(types.T_decimal128, 0, 0)
-	decimal128Typ := types.New(types.T_decimal128, 0, 0)
->>>>>>> 21cffccc
+	decimal64Typ := types.New(types.T_decimal128, 18, 0)
+	decimal64Typ_12 := types.New(types.T_decimal128, 18, 12)
+	decimal128Typ := types.New(types.T_decimal128, 38, 0)
 
 	testCases := []testCase{
 		// int8 sum test
