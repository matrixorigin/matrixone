--- conflicted
+++ resolved
@@ -24,20 +24,10 @@
 }
 
 func BitAndReturnType(typs []types.Type) types.Type {
-<<<<<<< HEAD
-	switch typs[0].Oid {
-	case types.T_float32, types.T_float64:
-		return types.New(types.T_uint64, 0, 0)
-	case types.T_int8, types.T_int16, types.T_int32, types.T_int64:
-		return types.New(types.T_uint64, 0, 0)
-	case types.T_uint8, types.T_uint16, types.T_uint32, types.T_uint64:
-		return types.New(types.T_uint64, 0, 0)
-=======
 	if typs[0].Oid == types.T_binary || typs[0].Oid == types.T_varbinary {
 		return typs[0]
->>>>>>> 726c52cc
 	}
-	return types.New(types.T_uint64, 0, 0, 0)
+	return types.New(types.T_uint64, 0, 0)
 }
 
 func NewBitAnd[T1 types.Ints | types.UInts | types.Floats]() *BitAnd[T1] {
