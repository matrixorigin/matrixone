--- conflicted
+++ resolved
@@ -24,8 +24,6 @@
 	NotSet []bool
 }
 
-<<<<<<< HEAD
-=======
 var AnyValueSupported = []types.T{
 	types.T_uint8, types.T_uint16, types.T_uint32, types.T_uint64,
 	types.T_int8, types.T_int16, types.T_int32, types.T_int64,
@@ -40,7 +38,6 @@
 	types.T_Rowid,
 }
 
->>>>>>> ed91b46a
 func AnyValueReturnType(typs []types.Type) types.Type {
 	return typs[0]
 }
