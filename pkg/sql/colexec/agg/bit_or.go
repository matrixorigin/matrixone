// Copyright 2021 Matrix Origin
//
// Licensed under the Apache License, Version 2.0 (the "License");
// you may not use this file except in compliance with the License.
// You may obtain a copy of the License at
//
//      http://www.apache.org/licenses/LICENSE-2.0
//
// Unless required by applicable law or agreed to in writing, software
// distributed under the License is distributed on an "AS IS" BASIS,
// WITHOUT WARRANTIES OR CONDITIONS OF ANY KIND, either express or implied.
// See the License for the specific language governing permissions and
// limitations under the License.

package agg

import (
	"math"

	"github.com/matrixorigin/matrixone/pkg/container/types"
)

type BitOr[T1 types.Ints | types.UInts | types.Floats] struct {
}

<<<<<<< HEAD
func BitOrReturnType(_ []types.Type) types.Type {
	return types.New(types.T_uint64, 0, 0)
=======
func BitOrReturnType(typs []types.Type) types.Type {
	if typs[0].Oid == types.T_binary || typs[0].Oid == types.T_varbinary {
		return typs[0]
	}
	return types.New(types.T_uint64, 0, 0, 0)
>>>>>>> 726c52cc
}

func NewBitOr[T1 types.Ints | types.UInts | types.Floats]() *BitOr[T1] {
	return &BitOr[T1]{}
}

func (bo *BitOr[T1]) Grows(_ int) {
}

func (bo *BitOr[T1]) Eval(vs []uint64) []uint64 {
	return vs
}

func (bo *BitOr[T1]) Merge(_, _ int64, x, y uint64, IsEmpty1 bool, IsEmpty2 bool, _ any) (uint64, bool) {
	if IsEmpty1 && !IsEmpty2 {
		return y, false
	} else if IsEmpty2 && !IsEmpty1 {
		return x, false
	} else if IsEmpty1 && IsEmpty2 {
		return x, true
	} else {
		return x | y, false
	}
}

func (bo *BitOr[T1]) Fill(_ int64, v1 T1, v2 uint64, _ int64, IsEmpty bool, hasNull bool) (uint64, bool) {
	if hasNull {
		return v2, IsEmpty
	} else if IsEmpty {
		if float64(v1) > math.MaxUint64 {
			return math.MaxInt64, false
		}
		if float64(v1) < 0 {
			return uint64(int64(v1)), false
		}
		return uint64(v1), false
	} else {
		if float64(v1) > math.MaxUint64 {
			return math.MaxInt64 | v2, false
		}
		if float64(v1) < 0 {
			return uint64(int64(v1)) | v2, false
		}
		return uint64(v1) | v2, false
	}
}

func (bo *BitOr[T1]) MarshalBinary() ([]byte, error) {
	return nil, nil
}

func (bo *BitOr[T1]) UnmarshalBinary(data []byte) error {
	return nil
}

type BitOrBinary struct {
}

func NewBitOrBinary() *BitOrBinary {
	return &BitOrBinary{}
}

func (bab *BitOrBinary) Grows(_ int) {
}

func (bab *BitOrBinary) Eval(vs [][]byte) [][]byte {
	return vs
}

func (bab *BitOrBinary) Merge(gNum1, gNum2 int64, v1, v2 []byte, empty1, empty2 bool, _ any) ([]byte, bool) {
	if empty1 {
		return v2, empty2
	}
	if empty2 {
		return v1, empty1
	}

	result := make([]byte, len(v1))
	types.BitOr(result, v1, v2)

	return result, false
}

func (bab *BitOrBinary) Fill(gNum int64, v1, v2 []byte, _ int64, isNew, isNull bool) ([]byte, bool) {
	if isNull {
		return v2, isNew
	}
	if isNew {
		return v1, !isNew
	}

	result := make([]byte, len(v1))
	types.BitOr(result, v1, v2)

	return result, false
}

func (bab *BitOrBinary) MarshalBinary() ([]byte, error) {
	return nil, nil
}

func (bab *BitOrBinary) UnmarshalBinary(data []byte) error {
	return nil
}<|MERGE_RESOLUTION|>--- conflicted
+++ resolved
@@ -23,16 +23,11 @@
 type BitOr[T1 types.Ints | types.UInts | types.Floats] struct {
 }
 
-<<<<<<< HEAD
-func BitOrReturnType(_ []types.Type) types.Type {
-	return types.New(types.T_uint64, 0, 0)
-=======
 func BitOrReturnType(typs []types.Type) types.Type {
 	if typs[0].Oid == types.T_binary || typs[0].Oid == types.T_varbinary {
 		return typs[0]
 	}
-	return types.New(types.T_uint64, 0, 0, 0)
->>>>>>> 726c52cc
+	return types.New(types.T_uint64, 0, 0)
 }
 
 func NewBitOr[T1 types.Ints | types.UInts | types.Floats]() *BitOr[T1] {
