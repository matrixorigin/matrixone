--- conflicted
+++ resolved
@@ -130,15 +130,12 @@
 		ctr.joinBat.Clean(mp)
 		ctr.joinBat = nil
 	}
-<<<<<<< HEAD
-=======
 }
 
 func (ctr *container) resetExprExecutor() {
 	if ctr.expr != nil {
 		ctr.expr.ResetForNextQuery()
 	}
->>>>>>> 71a091a2
 }
 
 func (ctr *container) cleanExprExecutor() {
