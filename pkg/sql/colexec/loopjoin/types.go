// Copyright 2021 Matrix Origin
//
// Licensed under the Apache License, Version 2.0 (the "License");
// you may not use this file except in compliance with the License.
// You may obtain a copy of the License at
//
//      http://www.apache.org/licenses/LICENSE-2.0
//
// Unless required by applicable law or agreed to in writing, software
// distributed under the License is distributed on an "AS IS" BASIS,
// WITHOUT WARRANTIES OR CONDITIONS OF ANY KIND, either express or implied.
// See the License for the specific language governing permissions and
// limitations under the License.

package loopjoin

import (
	"github.com/matrixorigin/matrixone/pkg/common/mpool"
	"github.com/matrixorigin/matrixone/pkg/container/batch"
	"github.com/matrixorigin/matrixone/pkg/container/types"
	"github.com/matrixorigin/matrixone/pkg/container/vector"
	"github.com/matrixorigin/matrixone/pkg/pb/plan"
	"github.com/matrixorigin/matrixone/pkg/sql/colexec"
	"github.com/matrixorigin/matrixone/pkg/vm"
	"github.com/matrixorigin/matrixone/pkg/vm/process"
)

var _ vm.Operator = new(Argument)

const (
	Build = iota
	Probe
	End
)

type container struct {
	colexec.ReceiverOperator

	state   int
	bat     *batch.Batch
	rbat    *batch.Batch
	joinBat *batch.Batch
	expr    colexec.ExpressionExecutor
	cfs     []func(*vector.Vector, *vector.Vector, int64, int) error
}

type Argument struct {
	ctr    *container
	Cond   *plan.Expr
	Result []colexec.ResultPos
	Typs   []types.Type

	info     *vm.OperatorInfo
	children []vm.Operator
}

func (arg *Argument) SetInfo(info *vm.OperatorInfo) {
	arg.info = info
}

<<<<<<< HEAD
func (arg *Argument) AppendChild(child vm.Operator) {
	arg.children = append(arg.children, child)
}

func (arg *Argument) Free(proc *process.Process, pipelineFailed bool) {
	ctr := arg.ctr
=======
func (ap *Argument) Free(proc *process.Process, pipelineFailed bool, err error) {
	ctr := ap.ctr
>>>>>>> 70775cba
	if ctr != nil {
		ctr.FreeAllReg()
		ctr.cleanBatch(proc.Mp())
		ctr.cleanExprExecutor()
		arg.ctr = nil
	}
}

func (ctr *container) cleanBatch(mp *mpool.MPool) {
	if ctr.bat != nil {
		ctr.bat.Clean(mp)
		ctr.bat = nil
	}
	if ctr.rbat != nil {
		ctr.rbat.Clean(mp)
		ctr.rbat = nil
	}
	if ctr.joinBat != nil {
		ctr.joinBat.Clean(mp)
		ctr.joinBat = nil
	}
}

func (ctr *container) cleanExprExecutor() {
	if ctr.expr != nil {
		ctr.expr.Free()
		ctr.expr = nil
	}
}<|MERGE_RESOLUTION|>--- conflicted
+++ resolved
@@ -58,17 +58,12 @@
 	arg.info = info
 }
 
-<<<<<<< HEAD
 func (arg *Argument) AppendChild(child vm.Operator) {
 	arg.children = append(arg.children, child)
 }
 
-func (arg *Argument) Free(proc *process.Process, pipelineFailed bool) {
+func (arg *Argument) Free(proc *process.Process, pipelineFailed bool, err error) {
 	ctr := arg.ctr
-=======
-func (ap *Argument) Free(proc *process.Process, pipelineFailed bool, err error) {
-	ctr := ap.ctr
->>>>>>> 70775cba
 	if ctr != nil {
 		ctr.FreeAllReg()
 		ctr.cleanBatch(proc.Mp())
