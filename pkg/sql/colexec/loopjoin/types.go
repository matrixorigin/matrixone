--- conflicted
+++ resolved
@@ -18,7 +18,6 @@
 	"github.com/matrixorigin/matrixone/pkg/container/batch"
 	"github.com/matrixorigin/matrixone/pkg/container/types"
 	"github.com/matrixorigin/matrixone/pkg/pb/plan"
-	"github.com/matrixorigin/matrixone/pkg/sql/colexec"
 )
 
 const (
@@ -32,13 +31,14 @@
 	bat   *batch.Batch
 }
 
+type ResultPos struct {
+	Rel int32
+	Pos int32
+}
+
 type Argument struct {
 	ctr    *container
 	Cond   *plan.Expr
-<<<<<<< HEAD
-	Result []colexec.ResultPos
-=======
 	Result []ResultPos
 	Typs   []types.Type
->>>>>>> 2d9e3003
 }