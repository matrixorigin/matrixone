// Copyright 2021 Matrix Origin
//
// Licensed under the Apache License, Version 2.0 (the "License");
// you may not use this file except in compliance with the License.
// You may obtain a copy of the License at
//
//      http://www.apache.org/licenses/LICENSE-2.0
//
// Unless required by applicable law or agreed to in writing, software
// distributed under the License is distributed on an "AS IS" BASIS,
// WITHOUT WARRANTIES OR CONDITIONS OF ANY KIND, either express or implied.
// See the License for the specific language governing permissions and
// limitations under the License.

package loopjoin

import (
	"bytes"
	"time"

	"github.com/matrixorigin/matrixone/pkg/common/moerr"
	"github.com/matrixorigin/matrixone/pkg/vm/message"

	"github.com/matrixorigin/matrixone/pkg/container/batch"
	"github.com/matrixorigin/matrixone/pkg/container/types"
	"github.com/matrixorigin/matrixone/pkg/container/vector"
	"github.com/matrixorigin/matrixone/pkg/sql/colexec"
	"github.com/matrixorigin/matrixone/pkg/vm"
	"github.com/matrixorigin/matrixone/pkg/vm/process"
)

const opName = "loop_join"

func (loopJoin *LoopJoin) String(buf *bytes.Buffer) {
	buf.WriteString(opName)
	switch loopJoin.JoinType {
	case LoopInner:
		buf.WriteString(": loop inner join ")
	case LoopAnti:
		buf.WriteString(": loop anti join ")
	case LoopLeft:
		buf.WriteString(": loop left join ")
	case LoopMark:
		buf.WriteString(": loop mark join ")
	case LoopSemi:
		buf.WriteString(": loop semi join ")
	case LoopSingle:
		buf.WriteString(": loop single join ")
	}
}

func (loopJoin *LoopJoin) OpType() vm.OpType {
	return vm.LoopJoin
}

func (loopJoin *LoopJoin) Prepare(proc *process.Process) error {
	var err error
	if loopJoin.OpAnalyzer == nil {
		loopJoin.OpAnalyzer = process.NewAnalyzer(loopJoin.GetIdx(), loopJoin.IsFirst, loopJoin.IsLast, "loop_join")
	} else {
		loopJoin.OpAnalyzer.Reset()
	}

	if loopJoin.Cond != nil && loopJoin.ctr.expr == nil {
		loopJoin.ctr.expr, err = colexec.NewExpressionExecutor(proc, loopJoin.Cond)
		if err != nil {
			return err
		}
	}

	if loopJoin.ProjectList != nil && loopJoin.ProjectExecutors == nil {
		err = loopJoin.PrepareProjection(proc)
	}
	return err
}

func (loopJoin *LoopJoin) Call(proc *process.Process) (vm.CallResult, error) {
	if err, isCancel := vm.CancelCheck(proc); isCancel {
		return vm.CancelResult, err
	}

	analyzer := loopJoin.OpAnalyzer
	analyzer.Start()
	defer analyzer.Stop()

	ctr := &loopJoin.ctr
	input := vm.NewCallResult()
	result := vm.NewCallResult()
	probeResult := vm.NewCallResult()
	var err error
	for {
		switch ctr.state {
		case Build:
			if err = loopJoin.build(proc, analyzer); err != nil {
				return result, err
			}
			if ctr.mp == nil && (loopJoin.JoinType == LoopInner || loopJoin.JoinType == LoopSemi) {
				ctr.state = End
			} else {
				ctr.state = Probe
			}

		case Probe:
			if ctr.inbat == nil {
				//input, err = loopJoin.Children[0].Call(proc)
				input, err = vm.ChildrenCall(loopJoin.GetChildren(0), proc, analyzer)
				if err != nil {
					return result, err
				}
				ctr.inbat = input.Batch
				if ctr.inbat == nil {
					ctr.state = End
					continue
				}
				if ctr.inbat.IsEmpty() {
					continue
				}
				//anal.Input(ctr.inbat, loopJoin.GetIsFirst())
				ctr.probeIdx = 0
				ctr.batIdx = 0
			}

			if ctr.rbat == nil {
				ctr.rbat = batch.NewWithSize(len(loopJoin.Result))
				for i, rp := range loopJoin.Result {
					if rp.Rel == 0 {
						ctr.rbat.Vecs[i] = vector.NewVec(*ctr.inbat.Vecs[rp.Pos].GetType())
						ctr.rbat.Vecs[i].SetSorted(ctr.inbat.Vecs[rp.Pos].GetSorted())
					} else {
						if loopJoin.JoinType != LoopMark {
							ctr.rbat.Vecs[i] = vector.NewVec(loopJoin.Typs[rp.Pos])
						} else {
							ctr.rbat.Vecs[i] = vector.NewVec(types.T_bool.ToType())
						}
					}
				}
			} else {
				ctr.rbat.CleanOnlyData()
				for i, rp := range loopJoin.Result {
					if rp.Rel == 0 {
						ctr.rbat.Vecs[i].SetSorted(ctr.inbat.Vecs[rp.Pos].GetSorted())
					}
				}
			}

			if ctr.mp == nil {
				err = ctr.emptyProbe(loopJoin, proc, &probeResult)
			} else {
				err = ctr.probe(loopJoin, proc, &probeResult)
			}

			if err != nil {
				return result, err
			}

			result.Batch, err = loopJoin.EvalProjection(probeResult.Batch, proc)
			if err != nil {
				return result, err
			}

			//anal.Output(result.Batch, loopJoin.GetIsLast())
			analyzer.Output(result.Batch)
			return result, err
		default:
			result.Batch = nil
			result.Status = vm.ExecStop
			return result, nil
		}
	}
}

<<<<<<< HEAD
func (loopJoin *LoopJoin) build(proc *process.Process, analyzer process.Analyzer) error {
	start := time.Now()
	defer analyzer.WaitStop(start)
	loopJoin.ctr.mp = message.ReceiveJoinMap(loopJoin.JoinMapTag, false, 0, proc.GetMessageBoard(), proc.Ctx)
	return nil
=======
func (loopJoin *LoopJoin) build(proc *process.Process, anal process.Analyze) (err error) {
	start := time.Now()
	defer anal.WaitStop(start)
	loopJoin.ctr.mp, err = message.ReceiveJoinMap(loopJoin.JoinMapTag, false, 0, proc.GetMessageBoard(), proc.Ctx)
	return err
>>>>>>> 569231db
}

func (ctr *container) emptyProbe(ap *LoopJoin, proc *process.Process, result *vm.CallResult) error {
	for i, rp := range ap.Result {
		if rp.Rel == 0 {
			if err := vector.GetUnionAllFunction(*ctr.rbat.Vecs[i].GetType(), proc.Mp())(ctr.rbat.Vecs[i], ctr.inbat.Vecs[rp.Pos]); err != nil {
				return err
			}
		} else {
			if ap.JoinType == LoopLeft || ap.JoinType == LoopSingle {
				ctr.rbat.Vecs[i].SetClass(vector.CONSTANT)
				ctr.rbat.Vecs[i].SetLength(ctr.inbat.RowCount())
			} else if ap.JoinType == LoopMark {
				err := vector.SetConstFixed(ctr.rbat.Vecs[i], false, ctr.inbat.RowCount(), proc.Mp())
				if err != nil {
					return err
				}
			}
		}
	}
	ctr.rbat.AddRowCount(ctr.inbat.RowCount())
	result.Batch = ctr.rbat
	ctr.inbat = nil
	return nil
}

func (ctr *container) probe(ap *LoopJoin, proc *process.Process, result *vm.CallResult) error {
	inbat := ctr.inbat
	mpbat := ctr.mp.GetBatches()
	count := inbat.RowCount()
	if ctr.joinBat == nil {
		ctr.joinBat, ctr.cfs = colexec.NewJoinBatch(inbat, proc.Mp())
	}

	rowCountIncrease := 0
	for i := ctr.probeIdx; i < count; i++ {
		matched := false
		if ctr.batIdx != 0 {
			matched = true
		}
		for idx := ctr.batIdx; idx < len(mpbat); idx++ {
			if rowCountIncrease >= colexec.DefaultBatchSize {
				result.Batch = ctr.rbat
				ctr.rbat.SetRowCount(rowCountIncrease)
				ctr.probeIdx = i
				ctr.batIdx = idx
				return nil
			}
			bat := mpbat[idx]
			if ctr.expr != nil {
				if err := colexec.SetJoinBatchValues(ctr.joinBat, inbat, int64(i),
					bat.RowCount(), ctr.cfs); err != nil {
					return err
				}
				vec, err := ctr.expr.Eval(proc, []*batch.Batch{ctr.joinBat, bat}, nil)
				if err != nil {
					return err
				}

				rs := vector.GenerateFunctionFixedTypeParameter[bool](vec)
				if ap.JoinType != LoopMark {
					l := uint64(bat.RowCount())
					for j := uint64(0); j < l; j++ {
						b, null := rs.GetValue(j)
						if !null && b {
							if ap.JoinType == LoopSingle && matched {
								return moerr.NewInternalError(proc.Ctx, "scalar subquery returns more than 1 row")
							}
							matched = true
							if ap.JoinType == LoopAnti {
								continue
							}
							for k, rp := range ap.Result {
								if rp.Rel == 0 {
									if err = ctr.rbat.Vecs[k].UnionOne(inbat.Vecs[rp.Pos], int64(i), proc.Mp()); err != nil {
										return err
									}
								} else {
									if err = ctr.rbat.Vecs[k].UnionOne(bat.Vecs[rp.Pos], int64(j), proc.Mp()); err != nil {
										return err
									}
								}
							}
							rowCountIncrease++
							if ap.JoinType == LoopSemi {
								break
							}
						}
					}
				} else {
					hasTrue := false
					hasNull := false
					if vec.IsConst() {
						v, null := rs.GetValue(0)
						if null {
							hasNull = true
						} else {
							hasTrue = v
						}
					} else {
						for j := uint64(0); j < uint64(vec.Length()); j++ {
							val, null := rs.GetValue(j)
							if null {
								hasNull = true
							} else if val {
								hasTrue = true
							}
						}
					}
					for j := range ap.Result {
						if ap.Result[j].Rel == 0 {
							if err = ctr.rbat.Vecs[j].UnionOne(inbat.Vecs[ap.Result[j].Pos], int64(i), proc.Mp()); err != nil {
								return err
							}
						} else {
							if hasTrue {
								err = vector.AppendFixed(ctr.rbat.Vecs[j], true, false, proc.Mp())
							} else if hasNull {
								err = vector.AppendFixed(ctr.rbat.Vecs[j], false, true, proc.Mp())
							} else {
								err = vector.AppendFixed(ctr.rbat.Vecs[j], false, false, proc.Mp())
							}
							if err != nil {
								return err
							}
							rowCountIncrease++
						}
					}
				}
			} else {
				matched = true
				if ap.JoinType == LoopLeft {
					for k, rp := range ap.Result {
						if rp.Rel == 0 {
							if err := ctr.rbat.Vecs[k].UnionMulti(ctr.inbat.Vecs[rp.Pos], int64(i), bat.RowCount(), proc.Mp()); err != nil {
								return err
							}
						} else {
							if err := ctr.rbat.Vecs[k].UnionBatch(bat.Vecs[rp.Pos], 0, bat.RowCount(), nil, proc.Mp()); err != nil {
								return err
							}
						}
					}
					rowCountIncrease += bat.RowCount()
				} else if ap.JoinType == LoopSingle {
					if bat.RowCount() == 1 {
						for k, rp := range ap.Result {
							if rp.Rel == 0 {
								err := ctr.rbat.Vecs[k].UnionOne(ctr.inbat.Vecs[rp.Pos], int64(i), proc.Mp())
								if err != nil {
									return err
								}
							} else {
								err := ctr.rbat.Vecs[k].UnionOne(bat.Vecs[rp.Pos], 0, proc.Mp())
								if err != nil {
									return err
								}
							}
						}
						rowCountIncrease++
					} else {
						return moerr.NewInternalError(proc.Ctx, "scalar subquery returns more than 1 row")
					}
				}
			}
			if ap.JoinType == LoopSemi && matched {
				break
			}
		}
		if (ap.JoinType == LoopAnti || ap.JoinType == LoopLeft || ap.JoinType == LoopSingle) && !matched {
			for k, rp := range ap.Result {
				if rp.Rel == 0 {
					if err := ctr.rbat.Vecs[k].UnionOne(inbat.Vecs[rp.Pos], int64(i), proc.Mp()); err != nil {
						return err
					}
				} else {
					if err := ctr.rbat.Vecs[k].UnionNull(proc.Mp()); err != nil {
						return err
					}
				}
			}
			rowCountIncrease++
		}
		ctr.batIdx = 0
	}

	ctr.inbat = nil
	ctr.rbat.SetRowCount(rowCountIncrease)
	result.Batch = ctr.rbat
	return nil
}<|MERGE_RESOLUTION|>--- conflicted
+++ resolved
@@ -169,19 +169,11 @@
 	}
 }
 
-<<<<<<< HEAD
-func (loopJoin *LoopJoin) build(proc *process.Process, analyzer process.Analyzer) error {
+func (loopJoin *LoopJoin) build(proc *process.Process, analyzer process.Analyzer) (err error) {
 	start := time.Now()
 	defer analyzer.WaitStop(start)
-	loopJoin.ctr.mp = message.ReceiveJoinMap(loopJoin.JoinMapTag, false, 0, proc.GetMessageBoard(), proc.Ctx)
-	return nil
-=======
-func (loopJoin *LoopJoin) build(proc *process.Process, anal process.Analyze) (err error) {
-	start := time.Now()
-	defer anal.WaitStop(start)
 	loopJoin.ctr.mp, err = message.ReceiveJoinMap(loopJoin.JoinMapTag, false, 0, proc.GetMessageBoard(), proc.Ctx)
 	return err
->>>>>>> 569231db
 }
 
 func (ctr *container) emptyProbe(ap *LoopJoin, proc *process.Process, result *vm.CallResult) error {
