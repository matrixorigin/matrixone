// Copyright 2021 Matrix Origin
//
// Licensed under the Apache License, Version 2.0 (the "License");
// you may not use this file except in compliance with the License.
// You may obtain a copy of the License at
//
//      http://www.apache.org/licenses/LICENSE-2.0
//
// Unless required by applicable law or agreed to in writing, software
// distributed under the License is distributed on an "AS IS" BASIS,
// WITHOUT WARRANTIES OR CONDITIONS OF ANY KIND, either express or implied.
// See the License for the specific language governing permissions and
// limitations under the License.

package colexec

import (
	"sync/atomic"

	"github.com/google/uuid"
	"github.com/matrixorigin/matrixone/pkg/common/moerr"
	"github.com/matrixorigin/matrixone/pkg/logservice"
	"github.com/matrixorigin/matrixone/pkg/objectio"
	"github.com/matrixorigin/matrixone/pkg/vm/process"
)

// FIXME: shit design
var srv atomic.Pointer[Server]

const (
	TxnWorkSpaceIdType = 1
	CnBlockIdType      = 2
)

func Get() *Server {
	return srv.Load()
}

func Set(s *Server) {
	srv.Store(s)
}

func NewServer(client logservice.CNHAKeeperClient) *Server {
	s := Get()
	if s != nil {
		return s
	}
	s = &Server{
		hakeeper:      client,
		uuidCsChanMap: UuidProcMap{mp: make(map[uuid.UUID]uuidProcMapItem, 1024)},
		cnSegmentMap:  CnSegmentMap{mp: make(map[objectio.Segmentid]int32, 1024)},
	}
	Set(s)
	return s
}

// GetProcByUuid used the uuid to get a process from the srv.
// if the process is nil, it means the process has done.
// if forcedDelete, do an action to avoid another routine to put a new item.
func (srv *Server) GetProcByUuid(u uuid.UUID, forcedDelete bool) (*process.Process, bool) {
	srv.uuidCsChanMap.Lock()
	defer srv.uuidCsChanMap.Unlock()
	p, ok := srv.uuidCsChanMap.mp[u]
	if !ok {
		if forcedDelete {
			srv.uuidCsChanMap.mp[u] = uuidProcMapItem{proc: nil}
		}
		return nil, false
	}

	result := p.proc
	if p.proc == nil {
		delete(srv.uuidCsChanMap.mp, u)
	} else {
		p.proc = nil
		srv.uuidCsChanMap.mp[u] = p
	}
	return result, true
}

func (srv *Server) PutProcIntoUuidMap(u uuid.UUID, p *process.Process) error {
	srv.uuidCsChanMap.Lock()
	defer srv.uuidCsChanMap.Unlock()
	if _, ok := srv.uuidCsChanMap.mp[u]; ok {
		delete(srv.uuidCsChanMap.mp, u)
		return moerr.NewInternalErrorNoCtx("remote receiver already done")
	}

	srv.uuidCsChanMap.mp[u] = uuidProcMapItem{proc: p}
	return nil
}

func (srv *Server) DeleteUuids(uuids []uuid.UUID) {
	srv.uuidCsChanMap.Lock()
	defer srv.uuidCsChanMap.Unlock()
	for i := range uuids {
		p, ok := srv.uuidCsChanMap.mp[uuids[i]]
		if !ok {
			continue
		}

		if p.proc == nil {
			delete(srv.uuidCsChanMap.mp, uuids[i])
		} else {
			p.proc = nil
			srv.uuidCsChanMap.mp[uuids[i]] = p
		}
	}
}

func (srv *Server) PutCnSegment(sid *objectio.Segmentid, segmentType int32) {
	srv.cnSegmentMap.Lock()
	defer srv.cnSegmentMap.Unlock()
	srv.cnSegmentMap.mp[*sid] = segmentType
}

func (srv *Server) DeleteTxnSegmentIds(sids []objectio.Segmentid) {
	srv.cnSegmentMap.Lock()
	defer srv.cnSegmentMap.Unlock()
	for _, segmentName := range sids {
		delete(srv.cnSegmentMap.mp, segmentName)
	}
}

func (srv *Server) GetCnSegmentMap() map[string]int32 {
	srv.cnSegmentMap.Lock()
	defer srv.cnSegmentMap.Unlock()
	new_mp := make(map[string]int32)
	for k, v := range srv.cnSegmentMap.mp {
		new_mp[string(k[:])] = v
	}
	return new_mp
}

func (srv *Server) GetCnSegmentType(sid *objectio.Segmentid) int32 {
	srv.cnSegmentMap.Lock()
	defer srv.cnSegmentMap.Unlock()
	return srv.cnSegmentMap.mp[*sid]
}

<<<<<<< HEAD
// GenerateObject used to generate a new object name for CN.
func (srv *Server) GenerateObject() objectio.ObjectName {
	segId := objectio.NewSegmentid()
	srv.PutCnSegment(segId, CnBlockIdType)
=======
// GenerateObject used to generate a new object name for CN
func (srv *Server) GenerateObject() objectio.ObjectName {
	segId := objectio.NewSegmentid()
>>>>>>> c50d5167
	return objectio.BuildObjectName(segId, 0)
}<|MERGE_RESOLUTION|>--- conflicted
+++ resolved
@@ -138,15 +138,9 @@
 	return srv.cnSegmentMap.mp[*sid]
 }
 
-<<<<<<< HEAD
 // GenerateObject used to generate a new object name for CN.
-func (srv *Server) GenerateObject() objectio.ObjectName {
-	segId := objectio.NewSegmentid()
-	srv.PutCnSegment(segId, CnBlockIdType)
-=======
 // GenerateObject used to generate a new object name for CN
 func (srv *Server) GenerateObject() objectio.ObjectName {
 	segId := objectio.NewSegmentid()
->>>>>>> c50d5167
 	return objectio.BuildObjectName(segId, 0)
 }