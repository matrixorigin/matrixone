--- conflicted
+++ resolved
@@ -20,7 +20,6 @@
 	"github.com/matrixorigin/matrixone/pkg/logservice"
 	"github.com/matrixorigin/matrixone/pkg/objectio"
 	"github.com/matrixorigin/matrixone/pkg/vm/process"
-	"math"
 )
 
 var Srv *Server
@@ -128,33 +127,7 @@
 
 // GenerateObject used to generate a new object name for CN.
 func (srv *Server) GenerateObject() objectio.ObjectName {
-<<<<<<< HEAD
-	srv.Lock()
-	defer srv.Unlock()
-	if srv.InitSegmentId {
-		srv.incrementSegmentId()
-	} else {
-		srv.getNewSegmentId()
-		srv.currentFileNum = 0
-		srv.InitSegmentId = true
-	}
-	return objectio.BuildObjectName(srv.CNSegmentId, srv.currentFileNum)
-}
-
-func (srv *Server) incrementSegmentId() {
-	if srv.currentFileNum < math.MaxUint16 {
-		srv.currentFileNum++
-	} else {
-		srv.getNewSegmentId()
-		srv.currentFileNum = 0
-	}
-}
-
-func (srv *Server) getNewSegmentId() {
-	srv.CNSegmentId = objectio.NewSegmentid()
-=======
 	segId := objectio.NewSegmentid()
 	srv.PutCnSegment(segId, CnBlockIdType)
 	return objectio.BuildObjectName(segId, 0)
->>>>>>> a1bca30b
 }