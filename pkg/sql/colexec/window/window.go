// Copyright 2021 Matrix Origin
//
// Licensed under the Apache License, Version 2.0 (the "License");
// you may not use this file except in compliance with the License.
// You may obtain a copy of the License at
//
//      http://www.apache.org/licenses/LICENSE-2.0
//
// Unless required by applicable law or agreed to in writing, software
// distributed under the License is distributed on an "AS IS" BASIS,
// WITHOUT WARRANTIES OR CONDITIONS OF ANY KIND, either express or implied.
// See the License for the specific language governing permissions and
// limitations under the License.

package window

import (
	"bytes"
	"time"

	"github.com/matrixorigin/matrixone/pkg/common/moerr"
	"github.com/matrixorigin/matrixone/pkg/container/batch"
	"github.com/matrixorigin/matrixone/pkg/container/types"
	"github.com/matrixorigin/matrixone/pkg/container/vector"
	"github.com/matrixorigin/matrixone/pkg/partition"
	"github.com/matrixorigin/matrixone/pkg/pb/plan"
	"github.com/matrixorigin/matrixone/pkg/sort"
	"github.com/matrixorigin/matrixone/pkg/sql/colexec"
	"github.com/matrixorigin/matrixone/pkg/sql/colexec/agg"
	"github.com/matrixorigin/matrixone/pkg/sql/plan/function"
	"github.com/matrixorigin/matrixone/pkg/vm"
	"github.com/matrixorigin/matrixone/pkg/vm/process"
)

func (arg *Argument) String(buf *bytes.Buffer) {
	buf.WriteString("window")
}

func (arg *Argument) Prepare(proc *process.Process) (err error) {
	ap := arg
	ap.ctr = new(container)
	ap.ctr.InitReceiver(proc, true)

	ctr := ap.ctr
	ctr.aggVecs = make([]evalVector, len(ap.Aggs))
	for i, ag := range ap.Aggs {
		if ag.E != nil {
			ctr.aggVecs[i].executor, err = colexec.NewExpressionExecutor(proc, ag.E)
			if err != nil {
				return err
			}
			// very bad code.
			exprTyp := ag.E.Typ
			typ := types.New(types.T(exprTyp.Id), exprTyp.Width, exprTyp.Scale)
			ctr.aggVecs[i].vec = vector.NewVec(typ)
		}
	}
	return nil
}

func (arg *Argument) Call(proc *process.Process) (vm.CallResult, error) {
	var err error
	ap := arg
	ctr := ap.ctr
	anal := proc.GetAnalyze(arg.info.Idx)
	anal.Start()
	defer anal.Stop()
	result := vm.NewCallResult()
	for {
		bat, end, err := ctr.ReceiveFromAllRegs(anal)
		if err != nil {
			return result, err
		}

		if end {
			break
		}
		anal.Input(bat, arg.info.IsFirst)

		if ctr.bat == nil {
			ctr.bat = bat
			continue
		}
		for i := range bat.Vecs {
			n := bat.Vecs[i].Length()
			err = ctr.bat.Vecs[i].UnionBatch(bat.Vecs[i], 0, n, makeFlagsOne(n), proc.Mp())
			if err != nil {
				return result, err
			}
		}
		ctr.bat.AddRowCount(bat.RowCount())
	}

	// init agg frame
	if ctr.bat == nil {
		proc.SetInputBatch(ctr.bat)
		result.Status = vm.ExecStop
		return result, nil
	}
	n := ctr.bat.Vecs[0].Length()
	if err = ctr.evalAggVector(ctr.bat, proc); err != nil {
		return result, err
	}

	ctr.bat.Aggs = make([]agg.Agg[any], len(ap.Aggs))
	for i, ag := range ap.Aggs {
<<<<<<< HEAD
		if ctr.bat.Aggs[i], err = agg.NewWithConfig(ag.Op, ag.Dist, ap.Types[i], ag.Config); err != nil {
			return result, err
=======
		if ctr.bat.Aggs[i], err = agg.NewAggWithConfig(int64(ag.Op), ag.Dist, []types.Type{ap.Types[i]}, ag.Config); err != nil {
			return process.ExecNext, err
>>>>>>> 39f11420
		}
		if err = ctr.bat.Aggs[i].Grows(n, proc.Mp()); err != nil {
			return result, err
		}
	}

	// calculate
	for i, w := range ap.WinSpecList {
		// sort and partitions
		if ap.Fs = makeOrderBy(w); ap.Fs != nil {
			ctr.orderVecs = make([]evalVector, len(ap.Fs))
			for j := range ctr.orderVecs {
				ctr.orderVecs[j].executor, err = colexec.NewExpressionExecutor(proc, ap.Fs[j].Expr)
				if err != nil {
					return result, err
				}
			}
			_, err = ctr.processOrder(i, ap, ctr.bat, proc)
			if err != nil {
				ap.Free(proc, true)
				return result, err
			}
		}
		// evaluate func
		if err = ctr.processFunc(i, ap, proc, anal); err != nil {
			return result, err
		}

		// clean
		ctr.cleanOrderVectors(proc.Mp())
	}

	anal.Output(ctr.bat, arg.info.IsLast)

	proc.SetInputBatch(ctr.bat)
	result.Status = vm.ExecStop
	return result, nil
}

func (ctr *container) processFunc(idx int, ap *Argument, proc *process.Process, anal process.Analyze) error {
	var err error
	n := ctr.bat.Vecs[0].Length()
	isWinOrder := function.GetFunctionIsWinOrderFunByName(ap.WinSpecList[idx].Expr.(*plan.Expr_W).W.Name)
	if isWinOrder {
		if ctr.ps == nil {
			ctr.ps = append(ctr.ps, 0)
		}
		if ctr.os == nil {
			ctr.os = append(ctr.os, 0)
		}
		ctr.ps = append(ctr.ps, int64(n))
		ctr.os = append(ctr.os, int64(n))
		if len(ctr.os) < len(ctr.ps) {
			ctr.os = ctr.ps
		}

		vec := vector.NewVec(types.T_int64.ToType())
		defer vec.Free(proc.Mp())
		if err = vector.AppendFixedList(vec, ctr.os, nil, proc.Mp()); err != nil {
			return err
		}

		o := 0
		for p := 1; p < len(ctr.ps); p++ {
			for ; o < len(ctr.os); o++ {

				if ctr.os[o] <= ctr.ps[p] {

					if err = ctr.bat.Aggs[idx].Fill(int64(p-1), int64(o), []*vector.Vector{vec}); err != nil {
						return err
					}

				} else {
					o--
					break
				}

			}
		}
	} else {
		nullVec := vector.NewConstNull(*ctr.aggVecs[idx].vec.GetType(), 1, proc.Mp())
		defer nullVec.Free(proc.Mp())

		// plan.Function_AGG, plan.Function_WIN_VALUE
		for j := 0; j < n; j++ {

			start, end := 0, n

			if ctr.ps != nil {
				start, end = buildPartitionInterval(ctr.ps, j, n)
			}

			left, right, err := ctr.buildInterval(j, start, end, ap.WinSpecList[idx].Expr.(*plan.Expr_W).W.Frame, proc)
			if err != nil {
				return err
			}

			if right < start || left > end || left >= right {
				if err = ctr.bat.Aggs[idx].Fill(int64(j), int64(0), []*vector.Vector{nullVec}); err != nil {
					return err
				}
				continue
			}

			if left < start {
				left = start
			}
			if right > end {
				right = end
			}

			for k := left; k < right; k++ {
				if err = ctr.bat.Aggs[idx].Fill(int64(j), int64(k), []*vector.Vector{ctr.aggVecs[idx].vec}); err != nil {
					return err
				}
			}

		}
	}

	vec, err := ctr.bat.Aggs[idx].Eval(proc.Mp())
	if err != nil {
		return err
	}
	if isWinOrder {
		vec.SetNulls(nil)
	}
	ctr.bat.Vecs = append(ctr.bat.Vecs, vec)
	if vec != nil {
		anal.Alloc(int64(vec.Size()))
	}
	return nil
}

func (ctr *container) buildInterval(rowIdx, start, end int, frame *plan.FrameClause, proc *process.Process) (int, int, error) {
	// FrameClause_ROWS
	if frame.Type == plan.FrameClause_ROWS {
		start, end = ctr.buildRowsInterval(rowIdx, start, end, frame)
		return start, end, nil
	}

	if len(ctr.orderVecs) == 0 {
		return start, end, nil
	}

	// FrameClause_Range
	return ctr.buildRangeInterval(rowIdx, start, end, frame)
}

func (ctr *container) buildRowsInterval(rowIdx int, start, end int, frame *plan.FrameClause) (int, int) {
	switch frame.Start.Type {
	case plan.FrameBound_CURRENT_ROW:
		start = rowIdx
	case plan.FrameBound_PRECEDING:
		if !frame.Start.UnBounded {
			pre := frame.Start.Val.Expr.(*plan.Expr_C).C.Value.(*plan.Const_U64Val).U64Val
			start = rowIdx - int(pre)
		}
	case plan.FrameBound_FOLLOWING:
		fol := frame.Start.Val.Expr.(*plan.Expr_C).C.Value.(*plan.Const_U64Val).U64Val
		start = rowIdx + int(fol)
	}

	switch frame.End.Type {
	case plan.FrameBound_CURRENT_ROW:
		end = rowIdx + 1
	case plan.FrameBound_PRECEDING:
		pre := frame.End.Val.Expr.(*plan.Expr_C).C.Value.(*plan.Const_U64Val).U64Val
		end = rowIdx - int(pre) + 1
	case plan.FrameBound_FOLLOWING:
		if !frame.End.UnBounded {
			fol := frame.End.Val.Expr.(*plan.Expr_C).C.Value.(*plan.Const_U64Val).U64Val
			end = rowIdx + int(fol) + 1
		}
	}
	return start, end
}

func (ctr *container) buildRangeInterval(rowIdx int, start, end int, frame *plan.FrameClause) (int, int, error) {
	var err error
	switch frame.Start.Type {
	case plan.FrameBound_CURRENT_ROW:
		start, err = searchLeft(start, end, rowIdx, ctr.orderVecs[len(ctr.orderVecs)-1].vec, nil, false)
		if err != nil {
			return start, end, err
		}
	case plan.FrameBound_PRECEDING:
		if !frame.Start.UnBounded {
			start, err = searchLeft(start, end, rowIdx, ctr.orderVecs[len(ctr.orderVecs)-1].vec, frame.Start.Val, false)
			if err != nil {
				return start, end, err
			}
		}
	case plan.FrameBound_FOLLOWING:
		start, err = searchLeft(start, end, rowIdx, ctr.orderVecs[len(ctr.orderVecs)-1].vec, frame.Start.Val, true)
		if err != nil {
			return start, end, err
		}
	}

	switch frame.End.Type {
	case plan.FrameBound_CURRENT_ROW:
		end, err = searchRight(start, end, rowIdx, ctr.orderVecs[len(ctr.orderVecs)-1].vec, nil, false)
		if err != nil {
			return start, end, err
		}
	case plan.FrameBound_PRECEDING:
		end, err = searchRight(start, end, rowIdx, ctr.orderVecs[len(ctr.orderVecs)-1].vec, frame.End.Val, true)
		if err != nil {
			return start, end, err
		}
	case plan.FrameBound_FOLLOWING:
		if !frame.End.UnBounded {
			end, err = searchRight(start, end, rowIdx, ctr.orderVecs[len(ctr.orderVecs)-1].vec, frame.End.Val, false)
			if err != nil {
				return start, end, err
			}
		}
	}
	return start, end, nil
}

func buildPartitionInterval(ps []int64, j int, l int) (int, int) {
	left, right := 0, 0
	for i, p := range ps {
		if p > int64(j) {
			right = int(p)
			if i == 0 {
				left = 0
			} else {
				left = int(ps[i-1])
			}
			break
		}
	}
	if right == 0 {
		return int(ps[len(ps)-1]), l
	}
	return left, right
}

func (ctr *container) evalAggVector(bat *batch.Batch, proc *process.Process) error {
	for i := range ctr.aggVecs {
		if ctr.aggVecs[i].executor != nil {
			vec, err := ctr.aggVecs[i].executor.Eval(proc, []*batch.Batch{bat})
			if err != nil {
				return err
			}
			ctr.aggVecs[i].vec = vec
		}
	}
	return nil
}

func makeArgFs(ap *Argument) {
	ap.ctr.desc = make([]bool, len(ap.Fs))
	ap.ctr.nullsLast = make([]bool, len(ap.Fs))
	for i, f := range ap.Fs {
		ap.ctr.desc[i] = f.Flag&plan.OrderBySpec_DESC != 0
		if f.Flag&plan.OrderBySpec_NULLS_FIRST != 0 {
			ap.ctr.nullsLast[i] = false
		} else if f.Flag&plan.OrderBySpec_NULLS_LAST != 0 {
			ap.ctr.nullsLast[i] = true
		} else {
			ap.ctr.nullsLast[i] = ap.ctr.desc[i]
		}
	}
}

func makeOrderBy(expr *plan.Expr) []*plan.OrderBySpec {
	w := expr.Expr.(*plan.Expr_W).W
	if len(w.PartitionBy) == 0 && len(w.OrderBy) == 0 {
		return nil
	}
	orderBy := make([]*plan.OrderBySpec, 0, len(w.PartitionBy)+len(w.OrderBy))
	for _, p := range w.PartitionBy {
		orderBy = append(orderBy, &plan.OrderBySpec{
			Expr: p,
			Flag: plan.OrderBySpec_INTERNAL,
		})
	}
	orderBy = append(orderBy, w.OrderBy...)
	return orderBy
}

func makeFlagsOne(n int) []uint8 {
	t := make([]uint8, n)
	for i := range t {
		t[i]++
	}
	return t
}

func (ctr *container) processOrder(idx int, ap *Argument, bat *batch.Batch, proc *process.Process) (bool, error) {
	makeArgFs(ap)

	for i := range ctr.orderVecs {
		vec, err := ctr.orderVecs[i].executor.Eval(proc, []*batch.Batch{bat})
		if err != nil {
			return false, err
		}
		ctr.orderVecs[i].vec = vec
	}

	ovec := ctr.orderVecs[0].vec
	var strCol []string

	rowCount := bat.RowCount()
	if ctr.sels == nil {
		ctr.sels = make([]int64, rowCount)
	}
	for i := 0; i < rowCount; i++ {
		ctr.sels[i] = int64(i)
	}

	// skip sort for const vector
	if !ovec.IsConst() {
		nullCnt := ovec.GetNulls().Count()
		if nullCnt < ovec.Length() {
			if ovec.GetType().IsVarlen() {
				strCol = vector.MustStrCol(ovec)
			} else {
				strCol = nil
			}
			sort.Sort(ctr.desc[0], ctr.nullsLast[0], nullCnt > 0, ctr.sels, ovec, strCol)
		}
	}

	ps := make([]int64, 0, 16)
	ds := make([]bool, len(ctr.sels))

	n := len(ap.WinSpecList[idx].Expr.(*plan.Expr_W).W.PartitionBy)

	i, j := 1, len(ctr.orderVecs)
	for ; i < j; i++ {
		desc := ctr.desc[i]
		nullsLast := ctr.nullsLast[i]
		ps = partition.Partition(ctr.sels, ds, ps, ovec)
		vec := ctr.orderVecs[i].vec
		// skip sort for const vector
		if !vec.IsConst() {
			nullCnt := vec.GetNulls().Count()
			if nullCnt < vec.Length() {
				if vec.GetType().IsVarlen() {
					strCol = vector.MustStrCol(vec)
				} else {
					strCol = nil
				}
				for i, j := 0, len(ps); i < j; i++ {
					if i == j-1 {
						sort.Sort(desc, nullsLast, nullCnt > 0, ctr.sels[ps[i]:], vec, strCol)
					} else {
						sort.Sort(desc, nullsLast, nullCnt > 0, ctr.sels[ps[i]:ps[i+1]], vec, strCol)
					}
				}
			}
		}
		ovec = vec
		if n == i {
			ctr.ps = make([]int64, len(ps))
			copy(ctr.ps, ps)
		}
	}

	if n == i {
		ps = partition.Partition(ctr.sels, ds, ps, ovec)
		ctr.ps = make([]int64, len(ps))
		copy(ctr.ps, ps)
	} else if n == 0 {
		ctr.ps = nil
	}

	if len(ap.WinSpecList[idx].Expr.(*plan.Expr_W).W.OrderBy) > 0 {
		ctr.os = partition.Partition(ctr.sels, ds, ps, ovec)
	} else {
		ctr.os = nil
	}

	if err := bat.Shuffle(ctr.sels, proc.Mp()); err != nil {
		panic(err)
	}

	// shuffle agg vector
	for k := idx; k < len(ctr.aggVecs); k++ {
		if ctr.aggVecs[k].vec != nil && !ctr.aggVecs[k].executor.IsColumnExpr() {
			if err := ctr.aggVecs[k].vec.Shuffle(ctr.sels, proc.Mp()); err != nil {
				panic(err)
			}
		}
	}

	t := len(ctr.orderVecs) - 1
	if ctr.orderVecs[t].vec != nil && !ctr.orderVecs[t].executor.IsColumnExpr() {
		if err := ctr.orderVecs[t].vec.Shuffle(ctr.sels, proc.Mp()); err != nil {
			panic(err)
		}
	}

	return false, nil
}

func searchLeft(start, end, rowIdx int, vec *vector.Vector, expr *plan.Expr, plus bool) (int, error) {
	if vec.GetNulls().Contains(uint64(rowIdx)) {
		return rowIdx, nil
	}
	var left int
	switch vec.GetType().Oid {
	case types.T_int8:
		col := vector.MustFixedCol[int8](vec)
		if expr == nil {
			left = genericSearchLeft(start, end-1, col, col[rowIdx], genericEqual[int8], genericGreater[int8])
		} else {
			c := int8(expr.Expr.(*plan.Expr_C).C.Value.(*plan.Const_I8Val).I8Val)
			if plus {
				left = genericSearchLeft(start, end-1, col, col[rowIdx]+c, genericEqual[int8], genericGreater[int8])
			} else {
				left = genericSearchLeft(start, end-1, col, col[rowIdx]-c, genericEqual[int8], genericGreater[int8])
			}
		}
	case types.T_int16:
		col := vector.MustFixedCol[int16](vec)
		if expr == nil {
			left = genericSearchLeft(start, end-1, col, col[rowIdx], genericEqual[int16], genericGreater[int16])
		} else {
			c := int16(expr.Expr.(*plan.Expr_C).C.Value.(*plan.Const_I16Val).I16Val)
			if plus {
				left = genericSearchLeft(start, end-1, col, col[rowIdx]+c, genericEqual[int16], genericGreater[int16])
			} else {
				left = genericSearchLeft(start, end-1, col, col[rowIdx]-c, genericEqual[int16], genericGreater[int16])
			}
		}
	case types.T_int32:
		col := vector.MustFixedCol[int32](vec)
		if expr == nil {
			left = genericSearchLeft(start, end-1, col, col[rowIdx], genericEqual[int32], genericGreater[int32])
		} else {
			c := expr.Expr.(*plan.Expr_C).C.Value.(*plan.Const_I32Val).I32Val
			if plus {
				left = genericSearchLeft(start, end-1, col, col[rowIdx]+c, genericEqual[int32], genericGreater[int32])
			} else {
				left = genericSearchLeft(start, end-1, col, col[rowIdx]-c, genericEqual[int32], genericGreater[int32])
			}
		}
	case types.T_int64:
		col := vector.MustFixedCol[int64](vec)
		if expr == nil {
			left = genericSearchLeft(start, end-1, col, col[rowIdx], genericEqual[int64], genericGreater[int64])
		} else {
			c := expr.Expr.(*plan.Expr_C).C.Value.(*plan.Const_I64Val).I64Val
			if plus {
				left = genericSearchLeft(start, end-1, col, col[rowIdx]+c, genericEqual[int64], genericGreater[int64])
			} else {
				left = genericSearchLeft(start, end-1, col, col[rowIdx]-c, genericEqual[int64], genericGreater[int64])
			}
		}
	case types.T_uint8:
		col := vector.MustFixedCol[uint8](vec)
		if expr == nil {
			left = genericSearchLeft(start, end-1, col, col[rowIdx], genericEqual[uint8], genericGreater[uint8])
		} else {
			c := uint8(expr.Expr.(*plan.Expr_C).C.Value.(*plan.Const_U8Val).U8Val)
			if plus {
				left = genericSearchLeft(start, end-1, col, col[rowIdx]+c, genericEqual[uint8], genericGreater[uint8])
			} else {
				if col[rowIdx] <= c {
					return start, nil
				}
				left = genericSearchLeft(start, end-1, col, col[rowIdx]-c, genericEqual[uint8], genericGreater[uint8])
			}
		}
	case types.T_uint16:
		col := vector.MustFixedCol[uint16](vec)
		if expr == nil {
			left = genericSearchLeft(start, end-1, col, col[rowIdx], genericEqual[uint16], genericGreater[uint16])
		} else {
			c := uint16(expr.Expr.(*plan.Expr_C).C.Value.(*plan.Const_U16Val).U16Val)
			if plus {
				left = genericSearchLeft(start, end-1, col, col[rowIdx]+c, genericEqual[uint16], genericGreater[uint16])
			} else {
				if col[rowIdx] <= c {
					return start, nil
				}
				left = genericSearchLeft(start, end-1, col, col[rowIdx]-c, genericEqual[uint16], genericGreater[uint16])
			}
		}
	case types.T_uint32:
		col := vector.MustFixedCol[uint32](vec)
		if expr == nil {
			left = genericSearchLeft(start, end-1, col, col[rowIdx], genericEqual[uint32], genericGreater[uint32])
		} else {
			c := expr.Expr.(*plan.Expr_C).C.Value.(*plan.Const_U32Val).U32Val
			if plus {
				left = genericSearchLeft(start, end-1, col, col[rowIdx]+c, genericEqual[uint32], genericGreater[uint32])
			} else {
				if col[rowIdx] <= c {
					return start, nil
				}
				left = genericSearchLeft(start, end-1, col, col[rowIdx]-c, genericEqual[uint32], genericGreater[uint32])
			}
		}
	case types.T_uint64:
		col := vector.MustFixedCol[uint64](vec)
		if expr == nil {
			left = genericSearchLeft(start, end-1, col, col[rowIdx], genericEqual[uint64], genericGreater[uint64])
		} else {
			c := expr.Expr.(*plan.Expr_C).C.Value.(*plan.Const_U64Val).U64Val
			if plus {
				left = genericSearchLeft(start, end-1, col, col[rowIdx]+c, genericEqual[uint64], genericGreater[uint64])
			} else {
				if col[rowIdx] <= c {
					return start, nil
				}
				left = genericSearchLeft(start, end-1, col, col[rowIdx]-c, genericEqual[uint64], genericGreater[uint64])
			}
		}
	case types.T_float32:
		col := vector.MustFixedCol[float32](vec)
		if expr == nil {
			left = genericSearchLeft(start, end-1, col, col[rowIdx], genericEqual[float32], genericGreater[float32])
		} else {
			c := expr.Expr.(*plan.Expr_C).C.Value.(*plan.Const_Fval).Fval
			if plus {
				left = genericSearchLeft(start, end-1, col, col[rowIdx]+c, genericEqual[float32], genericGreater[float32])
			} else {
				left = genericSearchLeft(start, end-1, col, col[rowIdx]-c, genericEqual[float32], genericGreater[float32])
			}
		}
	case types.T_float64:
		col := vector.MustFixedCol[float64](vec)
		if expr == nil {
			left = genericSearchLeft(start, end-1, col, col[rowIdx], genericEqual[float64], genericGreater[float64])
		} else {
			c := expr.Expr.(*plan.Expr_C).C.Value.(*plan.Const_Dval).Dval
			if plus {
				left = genericSearchLeft(start, end-1, col, col[rowIdx]+c, genericEqual[float64], genericGreater[float64])
			} else {
				left = genericSearchLeft(start, end-1, col, col[rowIdx]-c, genericEqual[float64], genericGreater[float64])
			}
		}
	case types.T_decimal64:
		col := vector.MustFixedCol[types.Decimal64](vec)
		if expr == nil {
			left = genericSearchLeft(start, end-1, col, col[rowIdx], decimal64Equal, decimal64Greater)
		} else {
			c := expr.Expr.(*plan.Expr_C).C.Value.(*plan.Const_Decimal64Val).Decimal64Val.A
			if plus {
				fol, err := col[rowIdx].Add64(types.Decimal64(c))
				if err != nil {
					return left, err
				}
				left = genericSearchLeft(start, end-1, col, fol, decimal64Equal, decimal64Greater)
			} else {
				fol, err := col[rowIdx].Sub64(types.Decimal64(c))
				if err != nil {
					return left, err
				}
				left = genericSearchLeft(start, end-1, col, fol, decimal64Equal, decimal64Greater)
			}
		}
	case types.T_decimal128:
		col := vector.MustFixedCol[types.Decimal128](vec)
		if expr == nil {
			left = genericSearchLeft(start, end-1, col, col[rowIdx], decimal128Equal, decimal128Greater)
		} else {
			c := expr.Expr.(*plan.Expr_C).C.Value.(*plan.Const_Decimal128Val).Decimal128Val
			if plus {
				fol, err := col[rowIdx].Add128(types.Decimal128{B0_63: uint64(c.A), B64_127: uint64(c.B)})
				if err != nil {
					return left, err
				}
				left = genericSearchLeft(start, end-1, col, fol, decimal128Equal, decimal128Greater)
			} else {
				fol, err := col[rowIdx].Sub128(types.Decimal128{B0_63: uint64(c.A), B64_127: uint64(c.B)})
				if err != nil {
					return left, err
				}
				left = genericSearchLeft(start, end-1, col, fol, decimal128Equal, decimal128Greater)
			}
		}
	case types.T_date:
		col := vector.MustFixedCol[types.Date](vec)
		if expr == nil {
			left = genericSearchLeft(start, end-1, col, col[rowIdx], genericEqual[types.Date], genericGreater[types.Date])
		} else {
			diff := expr.Expr.(*plan.Expr_List).List.List[0].Expr.(*plan.Expr_C).C.Value.(*plan.Const_I64Val).I64Val
			unit := expr.Expr.(*plan.Expr_List).List.List[1].Expr.(*plan.Expr_C).C.Value.(*plan.Const_I64Val).I64Val
			if plus {
				fol, err := doDateAdd(col[rowIdx], diff, unit)
				if err != nil {
					return left, err
				}
				left = genericSearchLeft(start, end-1, col, fol, genericEqual[types.Date], genericGreater[types.Date])
			} else {
				fol, err := doDateSub(col[rowIdx], diff, unit)
				if err != nil {
					return left, err
				}
				left = genericSearchLeft(start, end-1, col, fol, genericEqual[types.Date], genericGreater[types.Date])
			}
		}
	case types.T_datetime:
		col := vector.MustFixedCol[types.Datetime](vec)
		if expr == nil {
			left = genericSearchLeft(start, end-1, col, col[rowIdx], genericEqual[types.Datetime], genericGreater[types.Datetime])
		} else {
			diff := expr.Expr.(*plan.Expr_List).List.List[0].Expr.(*plan.Expr_C).C.Value.(*plan.Const_I64Val).I64Val
			unit := expr.Expr.(*plan.Expr_List).List.List[1].Expr.(*plan.Expr_C).C.Value.(*plan.Const_I64Val).I64Val
			if plus {
				fol, err := doDatetimeAdd(col[rowIdx], diff, unit)
				if err != nil {
					return left, err
				}
				left = genericSearchLeft(start, end-1, col, fol, genericEqual[types.Datetime], genericGreater[types.Datetime])
			} else {
				fol, err := doDatetimeSub(col[rowIdx], diff, unit)
				if err != nil {
					return left, err
				}
				left = genericSearchLeft(start, end-1, col, fol, genericEqual[types.Datetime], genericGreater[types.Datetime])
			}
		}
	case types.T_time:
		col := vector.MustFixedCol[types.Time](vec)
		if expr == nil {
			left = genericSearchLeft(start, end-1, col, col[rowIdx], genericEqual[types.Time], genericGreater[types.Time])
		} else {
			diff := expr.Expr.(*plan.Expr_List).List.List[0].Expr.(*plan.Expr_C).C.Value.(*plan.Const_I64Val).I64Val
			unit := expr.Expr.(*plan.Expr_List).List.List[1].Expr.(*plan.Expr_C).C.Value.(*plan.Const_I64Val).I64Val
			if plus {
				fol, err := doTimeAdd(col[rowIdx], diff, unit)
				if err != nil {
					return left, err
				}
				left = genericSearchLeft(start, end-1, col, fol, genericEqual[types.Time], genericGreater[types.Time])
			} else {
				fol, err := doTimeSub(col[rowIdx], diff, unit)
				if err != nil {
					return left, err
				}
				left = genericSearchLeft(start, end-1, col, fol, genericEqual[types.Time], genericGreater[types.Time])
			}
		}
	case types.T_timestamp:
		col := vector.MustFixedCol[types.Timestamp](vec)
		if expr == nil {
			left = genericSearchLeft(start, end-1, col, col[rowIdx], genericEqual[types.Timestamp], genericGreater[types.Timestamp])
		} else {
			diff := expr.Expr.(*plan.Expr_List).List.List[0].Expr.(*plan.Expr_C).C.Value.(*plan.Const_I64Val).I64Val
			unit := expr.Expr.(*plan.Expr_List).List.List[1].Expr.(*plan.Expr_C).C.Value.(*plan.Const_I64Val).I64Val
			if plus {
				fol, err := doTimestampAdd(time.Local, col[rowIdx], diff, unit)
				if err != nil {
					return left, err
				}
				left = genericSearchLeft(start, end-1, col, fol, genericEqual[types.Timestamp], genericGreater[types.Timestamp])
			} else {
				fol, err := doTimestampSub(time.Local, col[rowIdx], diff, unit)
				if err != nil {
					return left, err
				}
				left = genericSearchLeft(start, end-1, col, fol, genericEqual[types.Timestamp], genericGreater[types.Timestamp])
			}
		}
	}
	return left, nil
}

func doDateSub(start types.Date, diff int64, unit int64) (types.Date, error) {
	err := types.JudgeIntervalNumOverflow(diff, types.IntervalType(unit))
	if err != nil {
		return 0, err
	}
	dt, success := start.ToDatetime().AddInterval(-diff, types.IntervalType(unit), types.DateType)
	if success {
		return dt.ToDate(), nil
	} else {
		return 0, moerr.NewOutOfRangeNoCtx("date", "")
	}
}

func doTimeSub(start types.Time, diff int64, unit int64) (types.Time, error) {
	err := types.JudgeIntervalNumOverflow(diff, types.IntervalType(unit))
	if err != nil {
		return 0, err
	}
	t, success := start.AddInterval(-diff, types.IntervalType(unit))
	if success {
		return t, nil
	} else {
		return 0, moerr.NewOutOfRangeNoCtx("time", "")
	}
}

func doDatetimeSub(start types.Datetime, diff int64, unit int64) (types.Datetime, error) {
	err := types.JudgeIntervalNumOverflow(diff, types.IntervalType(unit))
	if err != nil {
		return 0, err
	}
	dt, success := start.AddInterval(-diff, types.IntervalType(unit), types.DateTimeType)
	if success {
		return dt, nil
	} else {
		return 0, moerr.NewOutOfRangeNoCtx("datetime", "")
	}
}

func doTimestampSub(loc *time.Location, start types.Timestamp, diff int64, unit int64) (types.Timestamp, error) {
	err := types.JudgeIntervalNumOverflow(diff, types.IntervalType(unit))
	if err != nil {
		return 0, err
	}
	dt, success := start.ToDatetime(loc).AddInterval(-diff, types.IntervalType(unit), types.DateTimeType)
	if success {
		return dt.ToTimestamp(loc), nil
	} else {
		return 0, moerr.NewOutOfRangeNoCtx("timestamp", "")
	}
}

func searchRight(start, end, rowIdx int, vec *vector.Vector, expr *plan.Expr, sub bool) (int, error) {
	if vec.GetNulls().Contains(uint64(rowIdx)) {
		return rowIdx + 1, nil
	}
	var right int
	switch vec.GetType().Oid {
	case types.T_int8:
		col := vector.MustFixedCol[int8](vec)
		if expr == nil {
			right = genericSearchRight(start, end-1, col, col[rowIdx], genericEqual[int8], genericGreater[int8])
		} else {
			c := int8(expr.Expr.(*plan.Expr_C).C.Value.(*plan.Const_I8Val).I8Val)
			if sub {
				right = genericSearchRight(start, end-1, col, col[rowIdx]-c, genericEqual[int8], genericGreater[int8])
			} else {
				right = genericSearchRight(start, end-1, col, col[rowIdx]+c, genericEqual[int8], genericGreater[int8])
			}
		}
	case types.T_int16:
		col := vector.MustFixedCol[int16](vec)
		if expr == nil {
			right = genericSearchRight(start, end-1, col, col[rowIdx], genericEqual[int16], genericGreater[int16])
		} else {
			c := int16(expr.Expr.(*plan.Expr_C).C.Value.(*plan.Const_I16Val).I16Val)
			if sub {
				right = genericSearchRight(start, end-1, col, col[rowIdx]-c, genericEqual[int16], genericGreater[int16])
			} else {
				right = genericSearchRight(start, end-1, col, col[rowIdx]+c, genericEqual[int16], genericGreater[int16])
			}
		}
	case types.T_int32:
		col := vector.MustFixedCol[int32](vec)
		if expr == nil {
			right = genericSearchRight(start, end-1, col, col[rowIdx], genericEqual[int32], genericGreater[int32])
		} else {
			c := expr.Expr.(*plan.Expr_C).C.Value.(*plan.Const_I32Val).I32Val
			if sub {
				right = genericSearchRight(start, end-1, col, col[rowIdx]-c, genericEqual[int32], genericGreater[int32])
			} else {
				right = genericSearchRight(start, end-1, col, col[rowIdx]+c, genericEqual[int32], genericGreater[int32])
			}
		}
	case types.T_int64:
		col := vector.MustFixedCol[int64](vec)
		if expr == nil {
			right = genericSearchRight(start, end-1, col, col[rowIdx], genericEqual[int64], genericGreater[int64])
		} else {
			c := expr.Expr.(*plan.Expr_C).C.Value.(*plan.Const_I64Val).I64Val
			if sub {
				right = genericSearchRight(start, end-1, col, col[rowIdx]-c, genericEqual[int64], genericGreater[int64])
			} else {
				right = genericSearchRight(start, end-1, col, col[rowIdx]+c, genericEqual[int64], genericGreater[int64])
			}
		}
	case types.T_uint8:
		col := vector.MustFixedCol[uint8](vec)
		if expr == nil {
			right = genericSearchRight(start, end-1, col, col[rowIdx], genericEqual[uint8], genericGreater[uint8])
		} else {
			c := uint8(expr.Expr.(*plan.Expr_C).C.Value.(*plan.Const_U8Val).U8Val)
			if sub {
				if col[rowIdx] <= c {
					return start, nil
				}
				right = genericSearchRight(start, end-1, col, col[rowIdx]-c, genericEqual[uint8], genericGreater[uint8])
			} else {
				right = genericSearchRight(start, end-1, col, col[rowIdx]+c, genericEqual[uint8], genericGreater[uint8])
			}
		}
	case types.T_uint16:
		col := vector.MustFixedCol[uint16](vec)
		if expr == nil {
			right = genericSearchRight(start, end-1, col, col[rowIdx], genericEqual[uint16], genericGreater[uint16])
		} else {
			c := uint16(expr.Expr.(*plan.Expr_C).C.Value.(*plan.Const_U16Val).U16Val)
			if sub {
				if col[rowIdx] <= c {
					return start, nil
				}
				right = genericSearchRight(start, end-1, col, col[rowIdx]-c, genericEqual[uint16], genericGreater[uint16])
			} else {
				right = genericSearchRight(start, end-1, col, col[rowIdx]+c, genericEqual[uint16], genericGreater[uint16])
			}
		}
	case types.T_uint32:
		col := vector.MustFixedCol[uint32](vec)
		if expr == nil {
			right = genericSearchRight(start, end-1, col, col[rowIdx], genericEqual[uint32], genericGreater[uint32])
		} else {
			c := expr.Expr.(*plan.Expr_C).C.Value.(*plan.Const_U32Val).U32Val
			if sub {
				if col[rowIdx] <= c {
					return start, nil
				}
				right = genericSearchRight(start, end-1, col, col[rowIdx]-c, genericEqual[uint32], genericGreater[uint32])
			} else {
				right = genericSearchRight(start, end-1, col, col[rowIdx]+c, genericEqual[uint32], genericGreater[uint32])
			}
		}
	case types.T_uint64:
		col := vector.MustFixedCol[uint64](vec)
		if expr == nil {
			right = genericSearchRight(start, end-1, col, col[rowIdx], genericEqual[uint64], genericGreater[uint64])
		} else {
			c := expr.Expr.(*plan.Expr_C).C.Value.(*plan.Const_U64Val).U64Val
			if sub {
				right = genericSearchRight(start, end-1, col, col[rowIdx]-c, genericEqual[uint64], genericGreater[uint64])
			} else {
				if col[rowIdx] <= c {
					return start, nil
				}
				right = genericSearchRight(start, end-1, col, col[rowIdx]+c, genericEqual[uint64], genericGreater[uint64])
			}
		}
	case types.T_float32:
		col := vector.MustFixedCol[float32](vec)
		if expr == nil {
			right = genericSearchRight(start, end-1, col, col[rowIdx], genericEqual[float32], genericGreater[float32])
		} else {
			c := expr.Expr.(*plan.Expr_C).C.Value.(*plan.Const_Fval).Fval
			if sub {
				right = genericSearchRight(start, end-1, col, col[rowIdx]-c, genericEqual[float32], genericGreater[float32])
			} else {
				right = genericSearchRight(start, end-1, col, col[rowIdx]+c, genericEqual[float32], genericGreater[float32])
			}
		}
	case types.T_float64:
		col := vector.MustFixedCol[float64](vec)
		if expr == nil {
			right = genericSearchRight(start, end-1, col, col[rowIdx], genericEqual[float64], genericGreater[float64])
		} else {
			c := expr.Expr.(*plan.Expr_C).C.Value.(*plan.Const_Dval).Dval
			if sub {
				right = genericSearchRight(start, end-1, col, col[rowIdx]-c, genericEqual[float64], genericGreater[float64])
			} else {
				right = genericSearchRight(start, end-1, col, col[rowIdx]+c, genericEqual[float64], genericGreater[float64])
			}
		}
	case types.T_decimal64:
		col := vector.MustFixedCol[types.Decimal64](vec)
		if expr == nil {
			right = genericSearchRight(start, end-1, col, col[rowIdx], decimal64Equal, decimal64Greater)
		} else {
			c := expr.Expr.(*plan.Expr_C).C.Value.(*plan.Const_Decimal64Val).Decimal64Val.A
			if sub {
				fol, err := col[rowIdx].Sub64(types.Decimal64(c))
				if err != nil {
					return right, err
				}
				right = genericSearchRight(start, end-1, col, fol, decimal64Equal, decimal64Greater)
			} else {
				fol, err := col[rowIdx].Add64(types.Decimal64(c))
				if err != nil {
					return right, err
				}
				right = genericSearchRight(start, end-1, col, fol, decimal64Equal, decimal64Greater)
			}
		}
	case types.T_decimal128:
		col := vector.MustFixedCol[types.Decimal128](vec)
		if expr == nil {
			right = genericSearchRight(start, end-1, col, col[rowIdx], decimal128Equal, decimal128Greater)
		} else {
			c := expr.Expr.(*plan.Expr_C).C.Value.(*plan.Const_Decimal128Val).Decimal128Val
			if sub {
				fol, err := col[rowIdx].Sub128(types.Decimal128{B0_63: uint64(c.A), B64_127: uint64(c.B)})
				if err != nil {
					return right, err
				}
				right = genericSearchRight(start, end-1, col, fol, decimal128Equal, decimal128Greater)
			} else {
				fol, err := col[rowIdx].Add128(types.Decimal128{B0_63: uint64(c.A), B64_127: uint64(c.B)})
				if err != nil {
					return right, err
				}
				right = genericSearchRight(start, end-1, col, fol, decimal128Equal, decimal128Greater)
			}
		}
	case types.T_date:
		col := vector.MustFixedCol[types.Date](vec)
		if expr == nil {
			right = genericSearchRight(start, end-1, col, col[rowIdx], genericEqual[types.Date], genericGreater[types.Date])
		} else {
			diff := expr.Expr.(*plan.Expr_List).List.List[0].Expr.(*plan.Expr_C).C.Value.(*plan.Const_I64Val).I64Val
			unit := expr.Expr.(*plan.Expr_List).List.List[1].Expr.(*plan.Expr_C).C.Value.(*plan.Const_I64Val).I64Val
			if sub {
				fol, err := doDateSub(col[rowIdx], diff, unit)
				if err != nil {
					return right, err
				}
				right = genericSearchRight(start, end-1, col, fol, genericEqual[types.Date], genericGreater[types.Date])
			} else {
				fol, err := doDateAdd(col[rowIdx], diff, unit)
				if err != nil {
					return right, err
				}
				right = genericSearchRight(start, end-1, col, fol, genericEqual[types.Date], genericGreater[types.Date])
			}
		}
	case types.T_datetime:
		col := vector.MustFixedCol[types.Datetime](vec)
		if expr == nil {
			right = genericSearchRight(start, end-1, col, col[rowIdx], genericEqual[types.Datetime], genericGreater[types.Datetime])
		} else {
			diff := expr.Expr.(*plan.Expr_List).List.List[0].Expr.(*plan.Expr_C).C.Value.(*plan.Const_I64Val).I64Val
			unit := expr.Expr.(*plan.Expr_List).List.List[1].Expr.(*plan.Expr_C).C.Value.(*plan.Const_I64Val).I64Val
			if sub {
				fol, err := doDatetimeSub(col[rowIdx], diff, unit)
				if err != nil {
					return right, err
				}
				right = genericSearchRight(start, end-1, col, fol, genericEqual[types.Datetime], genericGreater[types.Datetime])
			} else {
				fol, err := doDatetimeAdd(col[rowIdx], diff, unit)
				if err != nil {
					return right, err
				}
				right = genericSearchRight(start, end-1, col, fol, genericEqual[types.Datetime], genericGreater[types.Datetime])
			}
		}
	case types.T_time:
		col := vector.MustFixedCol[types.Time](vec)
		if expr == nil {
			right = genericSearchRight(start, end-1, col, col[rowIdx], genericEqual[types.Time], genericGreater[types.Time])
		} else {
			diff := expr.Expr.(*plan.Expr_List).List.List[0].Expr.(*plan.Expr_C).C.Value.(*plan.Const_I64Val).I64Val
			unit := expr.Expr.(*plan.Expr_List).List.List[1].Expr.(*plan.Expr_C).C.Value.(*plan.Const_I64Val).I64Val
			if sub {
				fol, err := doTimeSub(col[rowIdx], diff, unit)
				if err != nil {
					return right, err
				}
				right = genericSearchRight(start, end-1, col, fol, genericEqual[types.Time], genericGreater[types.Time])
			} else {
				fol, err := doTimeAdd(col[rowIdx], diff, unit)
				if err != nil {
					return right, err
				}
				right = genericSearchRight(start, end-1, col, fol, genericEqual[types.Time], genericGreater[types.Time])
			}
		}
	case types.T_timestamp:
		col := vector.MustFixedCol[types.Timestamp](vec)
		if expr == nil {
			right = genericSearchRight(start, end-1, col, col[rowIdx], genericEqual[types.Timestamp], genericGreater[types.Timestamp])
		} else {
			diff := expr.Expr.(*plan.Expr_List).List.List[0].Expr.(*plan.Expr_C).C.Value.(*plan.Const_I64Val).I64Val
			unit := expr.Expr.(*plan.Expr_List).List.List[1].Expr.(*plan.Expr_C).C.Value.(*plan.Const_I64Val).I64Val
			if sub {
				fol, err := doTimestampSub(time.Local, col[rowIdx], diff, unit)
				if err != nil {
					return right, err
				}
				right = genericSearchRight(start, end-1, col, fol, genericEqual[types.Timestamp], genericGreater[types.Timestamp])
			} else {
				fol, err := doTimestampAdd(time.Local, col[rowIdx], diff, unit)
				if err != nil {
					return right, err
				}
				right = genericSearchRight(start, end-1, col, fol, genericEqual[types.Timestamp], genericGreater[types.Timestamp])
			}
		}
	}
	return right + 1, nil
}

func doDateAdd(start types.Date, diff int64, unit int64) (types.Date, error) {
	err := types.JudgeIntervalNumOverflow(diff, types.IntervalType(unit))
	if err != nil {
		return 0, err
	}
	dt, success := start.ToDatetime().AddInterval(diff, types.IntervalType(unit), types.DateType)
	if success {
		return dt.ToDate(), nil
	} else {
		return 0, moerr.NewOutOfRangeNoCtx("date", "")
	}
}

func doTimeAdd(start types.Time, diff int64, unit int64) (types.Time, error) {
	err := types.JudgeIntervalNumOverflow(diff, types.IntervalType(unit))
	if err != nil {
		return 0, err
	}
	t, success := start.AddInterval(diff, types.IntervalType(unit))
	if success {
		return t, nil
	} else {
		return 0, moerr.NewOutOfRangeNoCtx("time", "")
	}
}

func doDatetimeAdd(start types.Datetime, diff int64, unit int64) (types.Datetime, error) {
	err := types.JudgeIntervalNumOverflow(diff, types.IntervalType(unit))
	if err != nil {
		return 0, err
	}
	dt, success := start.AddInterval(diff, types.IntervalType(unit), types.DateTimeType)
	if success {
		return dt, nil
	} else {
		return 0, moerr.NewOutOfRangeNoCtx("datetime", "")
	}
}

func doTimestampAdd(loc *time.Location, start types.Timestamp, diff int64, unit int64) (types.Timestamp, error) {
	err := types.JudgeIntervalNumOverflow(diff, types.IntervalType(unit))
	if err != nil {
		return 0, err
	}
	dt, success := start.ToDatetime(loc).AddInterval(diff, types.IntervalType(unit), types.DateTimeType)
	if success {
		return dt.ToTimestamp(loc), nil
	} else {
		return 0, moerr.NewOutOfRangeNoCtx("timestamp", "")
	}
}

func genericSearchLeft[T any](low, high int, nums []T, target T, equal func(a, b T) bool, greater func(a, b T) bool) int {
	for low <= high {
		mid := low + (high-low)/2
		if equal(nums[mid], target) {
			high = mid - 1
		} else if greater(nums[mid], target) {
			high = mid - 1
		} else {
			low = mid + 1
		}
	}
	return low
}

func genericSearchRight[T any](low, high int, nums []T, target T, equal func(a, b T) bool, greater func(a, b T) bool) int {
	for low <= high {
		mid := low + (high-low)/2
		if equal(nums[mid], target) {
			low = mid + 1
		} else if greater(nums[mid], target) {
			high = mid - 1
		} else {
			low = mid + 1
		}
	}
	return high
}

func genericEqual[T types.OrderedT](a, b T) bool {
	return a == b
}

func genericGreater[T types.OrderedT](a, b T) bool {
	return a > b
}

func decimal64Equal(a, b types.Decimal64) bool {
	return a.Compare(b) == 0
}

func decimal64Greater(a, b types.Decimal64) bool {
	return a.Compare(b) == 1
}

func decimal128Equal(a, b types.Decimal128) bool {
	return a.Compare(b) == 0
}

func decimal128Greater(a, b types.Decimal128) bool {
	return a.Compare(b) == 1
}<|MERGE_RESOLUTION|>--- conflicted
+++ resolved
@@ -104,13 +104,8 @@
 
 	ctr.bat.Aggs = make([]agg.Agg[any], len(ap.Aggs))
 	for i, ag := range ap.Aggs {
-<<<<<<< HEAD
-		if ctr.bat.Aggs[i], err = agg.NewWithConfig(ag.Op, ag.Dist, ap.Types[i], ag.Config); err != nil {
+		if ctr.bat.Aggs[i], err = agg.NewAggWithConfig(int64(ag.Op), ag.Dist, []types.Type{ap.Types[i]}, ag.Config); err != nil {
 			return result, err
-=======
-		if ctr.bat.Aggs[i], err = agg.NewAggWithConfig(int64(ag.Op), ag.Dist, []types.Type{ap.Types[i]}, ag.Config); err != nil {
-			return process.ExecNext, err
->>>>>>> 39f11420
 		}
 		if err = ctr.bat.Aggs[i].Grows(n, proc.Mp()); err != nil {
 			return result, err
