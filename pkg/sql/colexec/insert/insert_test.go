// Copyright 2021 Matrix Origin
//
// Licensed under the Apache License, Version 2.0 (the "License");
// you may not use this file except in compliance with the License.
// You may obtain a copy of the License at
//
//      http://www.apache.org/licenses/LICENSE-2.0
//
// Unless required by applicable law or agreed to in writing, software
// distributed under the License is distributed on an "AS IS" BASIS,
// WITHOUT WARRANTIES OR CONDITIONS OF ANY KIND, either express or implied.
// See the License for the specific language governing permissions and
// limitations under the License.

package insert

import (
	"context"
	"fmt"
	"testing"
	"time"

	"github.com/golang/mock/gomock"
	"github.com/matrixorigin/matrixone/pkg/container/batch"
	"github.com/matrixorigin/matrixone/pkg/container/types"
	"github.com/matrixorigin/matrixone/pkg/container/vector"
	mock_frontend "github.com/matrixorigin/matrixone/pkg/frontend/test"
	"github.com/matrixorigin/matrixone/pkg/pb/plan"
	"github.com/matrixorigin/matrixone/pkg/testutil"
	"github.com/matrixorigin/matrixone/pkg/vm/engine"
	"github.com/stretchr/testify/require"
)

type mockRelation struct {
	engine.Relation
	result *batch.Batch
}

func (e *mockRelation) Write(_ context.Context, b *batch.Batch) error {
	e.result = b
	return nil
}

var (
	i64typ     = &plan.Type{Id: int32(types.T_int64)}
	varchartyp = &plan.Type{Id: int32(types.T_varchar)}
)

func TestInsertOperator(t *testing.T) {
	ctrl := gomock.NewController(t)
	defer ctrl.Finish()

	ctx := context.TODO()
	txnOperator := mock_frontend.NewMockTxnOperator(ctrl)
	txnOperator.EXPECT().Commit(gomock.Any()).Return(nil).AnyTimes()
	txnOperator.EXPECT().Rollback(ctx).Return(nil).AnyTimes()

	txnClient := mock_frontend.NewMockTxnClient(ctrl)
	txnClient.EXPECT().New().Return(txnOperator, nil).AnyTimes()

	eng := mock_frontend.NewMockEngine(ctrl)
	eng.EXPECT().New(gomock.Any(), gomock.Any()).Return(nil).AnyTimes()
	eng.EXPECT().Commit(gomock.Any(), gomock.Any()).Return(nil).AnyTimes()
	eng.EXPECT().Rollback(gomock.Any(), gomock.Any()).Return(nil).AnyTimes()
	eng.EXPECT().Hints().Return(engine.Hints{
		CommitOrRollbackTimeout: time.Second,
	}).AnyTimes()

	proc := testutil.NewProc()
	proc.TxnClient = txnClient
	proc.Ctx = ctx
	batch1 := &batch.Batch{
		Vecs: []*vector.Vector{
			testutil.MakeInt64Vector([]int64{1, 2, 0}, []uint64{2}),
			testutil.MakeScalarInt64(3, 3),
			testutil.MakeVarcharVector([]string{"a", "b", "c"}, nil),
			testutil.MakeScalarVarchar("d", 3),
			testutil.MakeScalarNull(types.T_int64, 3),
		},
		Attrs: []string{"int64_column", "scalar_int64", "varchar_column", "scalar_varchar", "int64_column"},
		Zs:    []int64{1, 1, 1},
	}
	argument1 := Argument{
		Engine: eng,
		InsertCtx: &InsertCtx{
			Source: &mockRelation{},
			Ref: &plan.ObjectRef{
				Obj:        0,
				SchemaName: "testDb",
				ObjName:    "testTable",
			},
			TableDef: &plan.TableDef{
				Cols: []*plan.ColDef{
					{Name: "int64_column", Typ: i64typ},
					{Name: "scalar_int64", Typ: i64typ},
					{Name: "varchar_column", Typ: varchartyp},
					{Name: "scalar_varchar", Typ: varchartyp},
					{Name: "int64_column", Typ: i64typ},
				},
			},
		},
	}
	proc.Reg.InputBatch = batch1
	_, err := Call(0, proc, &argument1, false, false)
	require.NoError(t, err)
<<<<<<< HEAD
	println(argument1.InsertCtx.Source.(*mockRelation).result.Vecs)
	{
		result := argument1.InsertCtx.Source.(*mockRelation).result
		// check attr names
		require.True(t, reflect.DeepEqual(
			[]string{"int64_column", "scalar_int64", "varchar_column", "scalar_varchar", "int64_column"},
			result.Attrs,
		))
		// check vector
		require.Equal(t, len(batch1.Vecs), len(result.Vecs))
		for i, vec := range result.Vecs {
			require.Equal(t, len(batch1.Zs), vec.Length(), fmt.Sprintf("column number: %d", i))
		}
	}

	batch2 := &batch.Batch{
		Vecs: []*vector.Vector{
			testutil.MakeInt64Vector([]int64{1, 2, 0}, []uint64{2}),
		},
		Zs: []int64{1, 1, 1},
	}
	argument2 := Argument{
		Engine: eng,
		InsertCtx: &InsertCtx{
			Source: &mockRelation{},
			Ref: &plan.ObjectRef{
				Obj:        0,
				SchemaName: "testDb",
				ObjName:    "testTable",
			},
			TableDef: &plan.TableDef{
				Cols: []*plan.ColDef{
					{Name: "int64_column_primary", Primary: true, Typ: i64typ, Default: &plan.Default{}},
				},
			},
		},
=======

	result := argument1.InsertCtx.Source.(*mockRelation).result
	// check attr names
	require.Equal(t, []string{"int64_column", "scalar_int64", "varchar_column", "scalar_varchar", "int64_column"}, result.Attrs)
	// check vector
	require.Equal(t, len(batch1.Vecs), len(result.Vecs))
	for i, vec := range result.Vecs {
		require.Equal(t, len(batch1.Zs), vector.Length(vec), fmt.Sprintf("column number: %d", i))
>>>>>>> 3c19079d
	}
}<|MERGE_RESOLUTION|>--- conflicted
+++ resolved
@@ -103,44 +103,6 @@
 	proc.Reg.InputBatch = batch1
 	_, err := Call(0, proc, &argument1, false, false)
 	require.NoError(t, err)
-<<<<<<< HEAD
-	println(argument1.InsertCtx.Source.(*mockRelation).result.Vecs)
-	{
-		result := argument1.InsertCtx.Source.(*mockRelation).result
-		// check attr names
-		require.True(t, reflect.DeepEqual(
-			[]string{"int64_column", "scalar_int64", "varchar_column", "scalar_varchar", "int64_column"},
-			result.Attrs,
-		))
-		// check vector
-		require.Equal(t, len(batch1.Vecs), len(result.Vecs))
-		for i, vec := range result.Vecs {
-			require.Equal(t, len(batch1.Zs), vec.Length(), fmt.Sprintf("column number: %d", i))
-		}
-	}
-
-	batch2 := &batch.Batch{
-		Vecs: []*vector.Vector{
-			testutil.MakeInt64Vector([]int64{1, 2, 0}, []uint64{2}),
-		},
-		Zs: []int64{1, 1, 1},
-	}
-	argument2 := Argument{
-		Engine: eng,
-		InsertCtx: &InsertCtx{
-			Source: &mockRelation{},
-			Ref: &plan.ObjectRef{
-				Obj:        0,
-				SchemaName: "testDb",
-				ObjName:    "testTable",
-			},
-			TableDef: &plan.TableDef{
-				Cols: []*plan.ColDef{
-					{Name: "int64_column_primary", Primary: true, Typ: i64typ, Default: &plan.Default{}},
-				},
-			},
-		},
-=======
 
 	result := argument1.InsertCtx.Source.(*mockRelation).result
 	// check attr names
@@ -148,7 +110,6 @@
 	// check vector
 	require.Equal(t, len(batch1.Vecs), len(result.Vecs))
 	for i, vec := range result.Vecs {
-		require.Equal(t, len(batch1.Zs), vector.Length(vec), fmt.Sprintf("column number: %d", i))
->>>>>>> 3c19079d
+		require.Equal(t, len(batch1.Zs), vec.Length(), fmt.Sprintf("column number: %d", i))
 	}
 }