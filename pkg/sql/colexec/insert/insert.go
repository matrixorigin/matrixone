--- conflicted
+++ resolved
@@ -57,6 +57,16 @@
 		if bat.Length() == 0 {
 			bat.SetZs(bat.GetVector(0).Length(), proc.Mp())
 		}
+		for idx, info := range n.ComputeIndexInfos {
+			b, rowNum := util.BuildUniqueKeyBatch(bat.Vecs, bat.Attrs, info.Cols, proc)
+			if rowNum != 0 {
+				err := n.ComputeIndexTables[idx].Write(ctx, b)
+				if err != nil {
+					return false, err
+				}
+			}
+			b.Clean(proc.Mp())
+		}
 		err := n.TargetTable.Write(ctx, bat)
 		n.Affected += uint64(len(bat.Zs))
 		return false, err
@@ -68,8 +78,19 @@
 	if err != nil {
 		return false, err
 	}
+
 	if bat.Length() == 0 {
 		bat.SetZs(bat.GetVector(0).Length(), proc.Mp())
+	}
+	for idx, info := range n.ComputeIndexInfos {
+		b, rowNum := util.BuildUniqueKeyBatch(bat.Vecs, bat.Attrs, info.Cols, proc)
+		if rowNum != 0 {
+			err := n.ComputeIndexTables[idx].Write(ctx, b)
+			if err != nil {
+				return false, err
+			}
+		}
+		b.Clean(proc.Mp())
 	}
 	err = n.TargetTable.Write(ctx, bat)
 	n.Affected += uint64(len(bat.Zs))
@@ -137,25 +158,5 @@
 
 		}
 	}
-<<<<<<< HEAD
 	return handleLoadWrite(n, proc, ctx, bat)
-=======
-	// XXX The original logic was buggy and I had to temporarily circumvent it
-	if bat.Length() == 0 {
-		bat.SetZs(bat.GetVector(0).Length(), proc.Mp())
-	}
-	for idx, info := range n.ComputeIndexInfos {
-		b, rowNum := util.BuildUniqueKeyBatch(bat.Vecs, bat.Attrs, info.Cols, proc)
-		if rowNum != 0 {
-			err := n.ComputeIndexTables[idx].Write(ctx, b)
-			if err != nil {
-				return false, err
-			}
-		}
-		b.Clean(proc.Mp())
-	}
-	err := n.TargetTable.Write(ctx, bat)
-	n.Affected += uint64(len(bat.Zs))
-	return false, err
->>>>>>> 0ecfd0cf
 }