--- conflicted
+++ resolved
@@ -79,19 +79,13 @@
 		return vm.CancelResult, err
 	}
 
-<<<<<<< HEAD
 	anal := proc.GetAnalyze2(insert.GetIdx(), insert.GetParallelIdx(), insert.GetParallelMajor(), insert.OpStats)
-	anal.Start()
-	defer anal.Stop()
-=======
-	anal := proc.GetAnalyze(insert.GetIdx(), insert.GetParallelIdx(), insert.GetParallelMajor())
 	anal.Start()
 	t := time.Now()
 	defer func() {
 		anal.AddInsertTime(t)
 		anal.Stop()
 	}()
->>>>>>> 4a549dd1
 
 	if insert.ToWriteS3 {
 		return insert.insert_s3(proc, anal)
