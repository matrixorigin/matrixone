// Copyright 2021 Matrix Origin
//
// Licensed under the Apache License, Version 2.0 (the "License");
// you may not use this file except in compliance with the License.
// You may obtain a copy of the License at
//
//      http://www.apache.org/licenses/LICENSE-2.0
//
// Unless required by applicable law or agreed to in writing, software
// distributed under the License is distributed on an "AS IS" BASIS,
// WITHOUT WARRANTIES OR CONDITIONS OF ANY KIND, either express or implied.
// See the License for the specific language governing permissions and
// limitations under the License.

package insert

import (
	"bytes"
<<<<<<< HEAD
	"fmt"
	"sync/atomic"
	"time"
=======
	"sync/atomic"
	"time"

	"github.com/matrixorigin/matrixone/pkg/container/batch"
	"github.com/matrixorigin/matrixone/pkg/container/types"
	"github.com/matrixorigin/matrixone/pkg/container/vector"
	"github.com/matrixorigin/matrixone/pkg/vm/engine"
>>>>>>> d8f67c26

	"github.com/matrixorigin/matrixone/pkg/container/batch"
	"github.com/matrixorigin/matrixone/pkg/container/vector"
	"github.com/matrixorigin/matrixone/pkg/vm/process"
)

func String(_ any, buf *bytes.Buffer) {
	buf.WriteString("insert")
}

func Prepare(_ *process.Process, arg any) error {
<<<<<<< HEAD
	// ap := arg.(*Argument)
	// if ap.IsRemote {
	// s3Writers, err := colexec.AllocS3Writers(ap.InsertCtx.TableDef)
	// if err != nil {
	// 	return err
	// }
	// ap.s3Writers = s3Writers
	// }
=======
	ap := arg.(*Argument)
	ap.ctr = new(container)
	ap.ctr.state = Process
	if ap.IsRemote {
		s3Writers, err := colexec.AllocS3Writers(ap.InsertCtx.TableDef)
		if err != nil {
			return err
		}
		ap.ctr.s3Writers = s3Writers
	}
>>>>>>> d8f67c26
	return nil
}

func Call(idx int, proc *process.Process, arg any, _ bool, _ bool) (bool, error) {
	defer analyze(proc, idx)()
<<<<<<< HEAD

	insertArg := arg.(*Argument)
	// s3Writers := insertArg.s3Writers
	bat := proc.InputBatch()
	if bat == nil {
		// if insertArg.IsRemote {
		// handle the last Batch that batchSize less than DefaultBlockMaxRows
		// for more info, refer to the comments about reSizeBatch
		// for _, s3Writer := range s3Writers {
		// 	if err := s3Writer.WriteS3CacheBatch(proc); err != nil {
		// 		return false, err
		// 	}
		// }
		// if err := collectAndOutput(proc, s3Writers); err != nil {
		// 	return false, err
		// }
		// }
=======
	ap := arg.(*Argument)
	if ap.ctr.state == End {
		proc.SetInputBatch(nil)
		return true, nil
	}
	s3Writers := ap.ctr.s3Writers
	bat := proc.InputBatch()
	if bat == nil {
		if ap.IsRemote {
			// handle the last Batch that batchSize less than DefaultBlockMaxRows
			// for more info, refer to the comments about reSizeBatch
			for _, s3Writer := range s3Writers {
				if err := s3Writer.WriteS3CacheBatch(proc); err != nil {
					ap.ctr.state = End
					return false, err
				}
			}
			if err := collectAndOutput(proc, s3Writers); err != nil {
				ap.ctr.state = End
				return false, err
			}
		}
>>>>>>> d8f67c26
		return true, nil
	}
	if bat.Length() == 0 {
		bat.Clean(proc.Mp())
		return false, nil
	}
	defer proc.PutBatch(bat)
	proc.SetInputBatch(&batch.Batch{})
	insertCtx := ap.InsertCtx
	//write origin table
	if ap.IsRemote {
		// write to s3.
<<<<<<< HEAD
		// err := s3Writers[0].WriteS3Batch(bat, proc)
		// if err != nil {
		// 	return false, err
		// }
	} else {
		defer func() {
			bat.Clean(proc.Mp())
		}()
		//
		insertBat := batch.New(true, insertArg.InsertCtx.Attrs)
		if len(insertArg.InsertCtx.Attrs) != len(bat.Vecs) {
			fmt.Print("dddddd")
		}
		for j := range bat.Vecs {
			insertBat.SetVector(int32(j), vector.NewVec(*bat.GetVector(int32(j)).GetType()))
		}
		if _, err := insertBat.Append(proc.Ctx, proc.GetMPool(), bat); err != nil {
			return false, err
		}

		// write origin table, bat will be deeply copied into txn's workspace.
		err := insertCtx.Rel.Write(proc.Ctx, insertBat)
		if err != nil {
=======
		if err := s3Writers[0].WriteS3Batch(bat, proc); err != nil {
			ap.ctr.state = End
			return false, err
		}
	} else {
		// write origin table, bat will be deeply copied into txn's workspace.
		if err := insertCtx.Rels[0].Write(proc.Ctx, bat); err != nil {
			ap.ctr.state = End
>>>>>>> d8f67c26
			return false, err
		}
	}

	// write unique key table
<<<<<<< HEAD
	// nameToPos, pkPos := getUniqueKeyInfo(insertCtx.TableDef)
	// var uniqIndexs []engine.Relation
	// if len(insertCtx.Rels) > 1 {
	// 	uniqIndexs = insertCtx.Rels[1:]
	// }
	// err := colexec.WriteUniqueTable(
	// 	s3Writers, proc, bat, insertCtx.TableDef,
	// 	nameToPos, pkPos, uniqIndexs)
	// if err != nil {
	// 	return false, err
	// }

	affectedRows := uint64(bat.Length())
	proc.SetInputBatch(bat)

	// if insertArg.IsRemote {
	// if err := collectAndOutput(proc, s3Writers); err != nil {
	// 	return false, err
	// }
	// }
	atomic.AddUint64(&insertArg.Affected, affectedRows)
	return false, nil
}

// func collectAndOutput(proc *process.Process, s3Writers []*colexec.S3Writer) (err error) {
// 	attrs := []string{catalog.BlockMeta_TableIdx_Insert, catalog.BlockMeta_MetaLoc}
// 	res := batch.New(true, attrs)
// 	res.Vecs[0] = vector.NewVec(types.T_int16.ToType())
// 	res.Vecs[1] = vector.NewVec(types.T_text.ToType())
// 	for _, w := range s3Writers {
// 		//deep copy.
// 		res, err = res.Append(proc.Ctx, proc.GetMPool(), w.GetMetaLocBat())
// 		if err != nil {
// 			return
// 		}
// 		w.ResetMetaLocBat()
// 	}
// 	res.AddCnt(1)
// 	proc.SetInputBatch(res)
// 	return
// }
=======
	nameToPos, pkPos := getUniqueKeyInfo(insertCtx.TableDef)
	var uniqIndexs []engine.Relation
	if len(insertCtx.Rels) > 1 {
		uniqIndexs = insertCtx.Rels[1:]
	}
	err := colexec.WriteUniqueTable(
		s3Writers, proc, bat, insertCtx.TableDef,
		nameToPos, pkPos, uniqIndexs)
	if err != nil {
		return false, err
	}
	affectedRows := uint64(bat.Vecs[0].Length())
	atomic.AddUint64(&ap.Affected, affectedRows)
	return false, nil
}

func collectAndOutput(proc *process.Process, s3Writers []*colexec.S3Writer) (err error) {
	attrs := []string{catalog.BlockMeta_TableIdx_Insert, catalog.BlockMeta_MetaLoc}
	res := batch.NewWithSize(len(attrs))
	res.SetAttributes(attrs)
	res.Vecs[0] = vector.NewVec(types.T_int16.ToType())
	res.Vecs[1] = vector.NewVec(types.T_text.ToType())
	for _, w := range s3Writers {
		//deep copy.
		res, err = res.Append(proc.Ctx, proc.GetMPool(), w.GetMetaLocBat())
		if err != nil {
			return
		}
	}
	proc.SetInputBatch(res)
	return
}
>>>>>>> d8f67c26

func analyze(proc *process.Process, idx int) func() {
	t := time.Now()
	anal := proc.GetAnalyze(idx)
	anal.Start()
	return func() {
		anal.Stop()
		anal.AddInsertTime(t)
	}
}

// func getUniqueKeyInfo(tableDef *pb.TableDef) (map[string]int, int) {
// 	nameToPos := make(map[string]int)
// 	pkPos := -1
// 	pos := 0
// 	hasCompositePKey := false
// 	if tableDef.Pkey != nil && tableDef.Pkey.CompPkeyCol != nil {
// 		hasCompositePKey = true
// 	}
// 	for j, col := range tableDef.Cols {
// 		// Check whether the composite primary key column is included
// 		if !hasCompositePKey && col.Name != catalog.Row_ID && col.Primary {
// 			pkPos = j
// 		}
// 		if col.Name != catalog.Row_ID {
// 			nameToPos[col.Name] = pos
// 			pos++
// 		}
// 	}
// 	// Check whether the composite primary key column is included
// 	if hasCompositePKey {
// 		pkPos = pos
// 	}
// 	return nameToPos, pkPos
// }<|MERGE_RESOLUTION|>--- conflicted
+++ resolved
@@ -16,19 +16,14 @@
 
 import (
 	"bytes"
-<<<<<<< HEAD
-	"fmt"
-	"sync/atomic"
-	"time"
-=======
 	"sync/atomic"
 	"time"
 
+	"github.com/matrixorigin/matrixone/pkg/catalog"
 	"github.com/matrixorigin/matrixone/pkg/container/batch"
 	"github.com/matrixorigin/matrixone/pkg/container/types"
 	"github.com/matrixorigin/matrixone/pkg/container/vector"
-	"github.com/matrixorigin/matrixone/pkg/vm/engine"
->>>>>>> d8f67c26
+	"github.com/matrixorigin/matrixone/pkg/sql/colexec"
 
 	"github.com/matrixorigin/matrixone/pkg/container/batch"
 	"github.com/matrixorigin/matrixone/pkg/container/vector"
@@ -40,74 +35,43 @@
 }
 
 func Prepare(_ *process.Process, arg any) error {
-<<<<<<< HEAD
-	// ap := arg.(*Argument)
-	// if ap.IsRemote {
-	// s3Writers, err := colexec.AllocS3Writers(ap.InsertCtx.TableDef)
-	// if err != nil {
-	// 	return err
-	// }
-	// ap.s3Writers = s3Writers
-	// }
-=======
 	ap := arg.(*Argument)
 	ap.ctr = new(container)
 	ap.ctr.state = Process
-	if ap.IsRemote {
-		s3Writers, err := colexec.AllocS3Writers(ap.InsertCtx.TableDef)
-		if err != nil {
-			return err
-		}
-		ap.ctr.s3Writers = s3Writers
-	}
->>>>>>> d8f67c26
+	// if ap.IsRemote {
+	// 	s3Writers, err := colexec.AllocS3Writers(ap.InsertCtx.TableDef)
+	// 	if err != nil {
+	// 		return err
+	// 	}
+	// 	ap.ctr.s3Writers = s3Writers
+	// }
 	return nil
 }
 
 func Call(idx int, proc *process.Process, arg any, _ bool, _ bool) (bool, error) {
 	defer analyze(proc, idx)()
-<<<<<<< HEAD
-
-	insertArg := arg.(*Argument)
-	// s3Writers := insertArg.s3Writers
-	bat := proc.InputBatch()
-	if bat == nil {
-		// if insertArg.IsRemote {
-		// handle the last Batch that batchSize less than DefaultBlockMaxRows
-		// for more info, refer to the comments about reSizeBatch
-		// for _, s3Writer := range s3Writers {
-		// 	if err := s3Writer.WriteS3CacheBatch(proc); err != nil {
-		// 		return false, err
-		// 	}
-		// }
-		// if err := collectAndOutput(proc, s3Writers); err != nil {
-		// 	return false, err
-		// }
-		// }
-=======
 	ap := arg.(*Argument)
 	if ap.ctr.state == End {
 		proc.SetInputBatch(nil)
 		return true, nil
 	}
-	s3Writers := ap.ctr.s3Writers
+	// s3Writers := ap.ctr.s3Writers
 	bat := proc.InputBatch()
 	if bat == nil {
-		if ap.IsRemote {
-			// handle the last Batch that batchSize less than DefaultBlockMaxRows
-			// for more info, refer to the comments about reSizeBatch
-			for _, s3Writer := range s3Writers {
-				if err := s3Writer.WriteS3CacheBatch(proc); err != nil {
-					ap.ctr.state = End
-					return false, err
-				}
-			}
-			if err := collectAndOutput(proc, s3Writers); err != nil {
-				ap.ctr.state = End
-				return false, err
-			}
-		}
->>>>>>> d8f67c26
+		// if ap.IsRemote {
+		// 	// handle the last Batch that batchSize less than DefaultBlockMaxRows
+		// 	// for more info, refer to the comments about reSizeBatch
+		// 	for _, s3Writer := range s3Writers {
+		// 		if err := s3Writer.WriteS3CacheBatch(proc); err != nil {
+		// 			ap.ctr.state = End
+		// 			return false, err
+		// 		}
+		// 	}
+		// 	if err := collectAndOutput(proc, s3Writers); err != nil {
+		// 		ap.ctr.state = End
+		// 		return false, err
+		// 	}
+		// }
 		return true, nil
 	}
 	if bat.Length() == 0 {
@@ -115,25 +79,16 @@
 		return false, nil
 	}
 	defer proc.PutBatch(bat)
-	proc.SetInputBatch(&batch.Batch{})
 	insertCtx := ap.InsertCtx
 	//write origin table
 	if ap.IsRemote {
 		// write to s3.
-<<<<<<< HEAD
-		// err := s3Writers[0].WriteS3Batch(bat, proc)
-		// if err != nil {
+		// if err := s3Writers[0].WriteS3Batch(bat, proc); err != nil {
+		// 	ap.ctr.state = End
 		// 	return false, err
 		// }
 	} else {
-		defer func() {
-			bat.Clean(proc.Mp())
-		}()
-		//
-		insertBat := batch.New(true, insertArg.InsertCtx.Attrs)
-		if len(insertArg.InsertCtx.Attrs) != len(bat.Vecs) {
-			fmt.Print("dddddd")
-		}
+		insertBat := batch.New(true, ap.InsertCtx.Attrs)
 		for j := range bat.Vecs {
 			insertBat.SetVector(int32(j), vector.NewVec(*bat.GetVector(int32(j)).GetType()))
 		}
@@ -144,75 +99,12 @@
 		// write origin table, bat will be deeply copied into txn's workspace.
 		err := insertCtx.Rel.Write(proc.Ctx, insertBat)
 		if err != nil {
-=======
-		if err := s3Writers[0].WriteS3Batch(bat, proc); err != nil {
-			ap.ctr.state = End
 			return false, err
 		}
-	} else {
-		// write origin table, bat will be deeply copied into txn's workspace.
-		if err := insertCtx.Rels[0].Write(proc.Ctx, bat); err != nil {
-			ap.ctr.state = End
->>>>>>> d8f67c26
-			return false, err
-		}
+
+		proc.SetInputBatch(insertBat)
 	}
 
-	// write unique key table
-<<<<<<< HEAD
-	// nameToPos, pkPos := getUniqueKeyInfo(insertCtx.TableDef)
-	// var uniqIndexs []engine.Relation
-	// if len(insertCtx.Rels) > 1 {
-	// 	uniqIndexs = insertCtx.Rels[1:]
-	// }
-	// err := colexec.WriteUniqueTable(
-	// 	s3Writers, proc, bat, insertCtx.TableDef,
-	// 	nameToPos, pkPos, uniqIndexs)
-	// if err != nil {
-	// 	return false, err
-	// }
-
-	affectedRows := uint64(bat.Length())
-	proc.SetInputBatch(bat)
-
-	// if insertArg.IsRemote {
-	// if err := collectAndOutput(proc, s3Writers); err != nil {
-	// 	return false, err
-	// }
-	// }
-	atomic.AddUint64(&insertArg.Affected, affectedRows)
-	return false, nil
-}
-
-// func collectAndOutput(proc *process.Process, s3Writers []*colexec.S3Writer) (err error) {
-// 	attrs := []string{catalog.BlockMeta_TableIdx_Insert, catalog.BlockMeta_MetaLoc}
-// 	res := batch.New(true, attrs)
-// 	res.Vecs[0] = vector.NewVec(types.T_int16.ToType())
-// 	res.Vecs[1] = vector.NewVec(types.T_text.ToType())
-// 	for _, w := range s3Writers {
-// 		//deep copy.
-// 		res, err = res.Append(proc.Ctx, proc.GetMPool(), w.GetMetaLocBat())
-// 		if err != nil {
-// 			return
-// 		}
-// 		w.ResetMetaLocBat()
-// 	}
-// 	res.AddCnt(1)
-// 	proc.SetInputBatch(res)
-// 	return
-// }
-=======
-	nameToPos, pkPos := getUniqueKeyInfo(insertCtx.TableDef)
-	var uniqIndexs []engine.Relation
-	if len(insertCtx.Rels) > 1 {
-		uniqIndexs = insertCtx.Rels[1:]
-	}
-	err := colexec.WriteUniqueTable(
-		s3Writers, proc, bat, insertCtx.TableDef,
-		nameToPos, pkPos, uniqIndexs)
-	if err != nil {
-		return false, err
-	}
 	affectedRows := uint64(bat.Vecs[0].Length())
 	atomic.AddUint64(&ap.Affected, affectedRows)
 	return false, nil
@@ -234,7 +126,6 @@
 	proc.SetInputBatch(res)
 	return
 }
->>>>>>> d8f67c26
 
 func analyze(proc *process.Process, idx int) func() {
 	t := time.Now()
