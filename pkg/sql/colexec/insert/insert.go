// Copyright 2021 Matrix Origin
//
// Licensed under the Apache License, Version 2.0 (the "License");
// you may not use this file except in compliance with the License.
// You may obtain a copy of the License at
//
//      http://www.apache.org/licenses/LICENSE-2.0
//
// Unless required by applicable law or agreed to in writing, software
// distributed under the License is distributed on an "AS IS" BASIS,
// WITHOUT WARRANTIES OR CONDITIONS OF ANY KIND, either express or implied.
// See the License for the specific language governing permissions and
// limitations under the License.

package insert

import (
	"bytes"
	"context"
	"fmt"
	"sync/atomic"
	"time"

	"github.com/matrixorigin/matrixone/pkg/catalog"
	"github.com/matrixorigin/matrixone/pkg/defines"
	"github.com/matrixorigin/matrixone/pkg/fileservice"
	"github.com/matrixorigin/matrixone/pkg/objectio"
	"github.com/matrixorigin/matrixone/pkg/partition"
	"github.com/matrixorigin/matrixone/pkg/sql/colexec/update"

	"github.com/matrixorigin/matrixone/pkg/logutil"
	"github.com/matrixorigin/matrixone/pkg/sql/util"
	"github.com/matrixorigin/matrixone/pkg/txn/client"

	"github.com/matrixorigin/matrixone/pkg/common/moerr"
	"github.com/matrixorigin/matrixone/pkg/common/mpool"
	"github.com/matrixorigin/matrixone/pkg/container/batch"
	"github.com/matrixorigin/matrixone/pkg/container/nulls"
	"github.com/matrixorigin/matrixone/pkg/container/types"
	"github.com/matrixorigin/matrixone/pkg/container/vector"
	"github.com/matrixorigin/matrixone/pkg/pb/plan"
	"github.com/matrixorigin/matrixone/pkg/sort"
	"github.com/matrixorigin/matrixone/pkg/sql/colexec"
	"github.com/matrixorigin/matrixone/pkg/vm/engine"
	"github.com/matrixorigin/matrixone/pkg/vm/engine/tae/common"
	"github.com/matrixorigin/matrixone/pkg/vm/engine/tae/containers"
	"github.com/matrixorigin/matrixone/pkg/vm/engine/tae/dataio/blockio"
	"github.com/matrixorigin/matrixone/pkg/vm/engine/tae/options"
	"github.com/matrixorigin/matrixone/pkg/vm/engine/tae/tables/indexwrapper"
	"github.com/matrixorigin/matrixone/pkg/vm/process"
)

<<<<<<< HEAD
type Argument struct {
	Ts                   uint64
	TargetTable          engine.Relation
	TargetColDefs        []*plan.ColDef
	Affected             uint64
	Engine               engine.Engine
	DB                   engine.Database
	TableID              uint64
	CPkeyColDef          *plan.ColDef
	DBName               string
	TableName            string
	UniqueIndexTables    []engine.Relation
	UniqueIndexDef       *plan.UniqueIndexDef
	SecondaryIndexTables []engine.Relation
	SecondaryIndexDef    *plan.SecondaryIndexDef
	ClusterByDef         *plan.ClusterByDef
	ClusterTable         *plan.ClusterTable
	HasAutoCol           bool

	InsertCtx *InsertCtx
}

type InsertCtx struct {
	Source   engine.Relation
	Idx      []int32
	Ref      *plan.ObjectRef
	TableDef *plan.TableDef

	IdxSource []engine.Relation
	IdxIdx    []int32

	ParentIdx map[string]int32

	ClusterTable *plan.ClusterTable
=======
func String(_ any, buf *bytes.Buffer) {
	buf.WriteString("insert select")
>>>>>>> 5ff0e200
}

// After cn writes the data to s3, it will get meta data about the block (aka metaloc) by calling func WriteEndBlocks
// and cn needs to pass it to dn for conflict detection
// Except for the case of writing s3 directly, cn doesn't need to sense how dn is labeling the blocks on s3
func GetBlockMeta(bats []*batch.Batch, n *Argument, proc *process.Process) (*batch.Batch, error) {
	// A simple explanation of the two vectors held by metaLocBat
	// vecs[0] to mark which table this metaLoc belongs to: [0] means insertTable itself, [1] means the first uniqueIndex table, [2] means the second uniqueIndex table and so on
	// vecs[1] store relative block metadata
	attrs := []string{catalog.BlockMeta_TableIdx_Insert, catalog.BlockMeta_MetaLoc}
	metaLocBat := batch.New(true, attrs)
	metaLocBat.Vecs[0] = vector.New(types.Type{Oid: types.T(types.T_uint16)})
	metaLocBat.Vecs[1] = vector.New(types.New(types.T_varchar,
		types.MaxVarcharLen, 0, 0))

	for i := range bats {
		if err := GenerateWriter(n, proc); err != nil {
			return nil, err
		}
		if len(n.container.pkIndex) != 0 {
			SortByPrimaryKey(proc, n, bats[i], n.container.pkIndex, proc.GetMPool())
		}
		if bats[i].Length() == 0 {
			continue
		}
		if err := WriteBlock(n, bats[i], proc); err != nil {
			return nil, err
		}
		WriteEndBlocks(n, proc, metaLocBat)
	}

	// send it to connector operator.
	// vitually, first it will be recieved by output, then transfer it to connector by rpc
	metaLocBat.SetZs(metaLocBat.Vecs[0].Length(), proc.GetMPool())
	return metaLocBat, nil
}

func GenerateWriter(ap *Argument, proc *process.Process) error {
	segId, err := colexec.Srv.GenerateSegment()

	if err != nil {
		return err
	}
	s3, err := fileservice.Get[fileservice.FileService](proc.FileService, defines.SharedFileServiceName)
	if err != nil {
		return err
	}
	ap.container.writer, err = objectio.NewObjectWriter(segId, s3)
	ap.container.lengths = ap.container.lengths[:0]
	if err != nil {
		return err
	}
	if ap.UniqueIndexDef == nil {
		return nil
	}
	ap.container.unique_writer = ap.container.unique_writer[:0]
	ap.container.unique_lengths = ap.container.unique_lengths[:0]
	for i := range ap.UniqueIndexDef.TableExists {
		if ap.UniqueIndexDef.TableExists[i] {
			segId, err := colexec.Srv.GenerateSegment()
			if err != nil {
				return err
			}
			s3, err := fileservice.Get[fileservice.FileService](proc.FileService, defines.SharedFileServiceName)
			if err != nil {
				return err
			}
			writer, err := objectio.NewObjectWriter(segId, s3)
			if err != nil {
				return err
			}
			ap.container.unique_writer = append(ap.container.unique_writer, writer)
			ap.container.unique_lengths = append(ap.container.unique_lengths, make([]uint64, 0, 1))
		}
	}
	return nil
}

func getNewBatch(bat *batch.Batch) *batch.Batch {
	attrs := make([]string, len(bat.Attrs))
	copy(attrs, bat.Attrs)
	newBat := batch.New(true, attrs)
	for i := range bat.Vecs {
		newBat.Vecs[i] = vector.New(bat.Vecs[i].GetType())
	}
	return newBat
}

// reSizeBatch will try to set the batch with the length of DefaultBlockMaxRows
// consider DefaultBlockMaxRows as unit
// case 1. If the length of bat and cacheBat together is larger than DefaultBlockMaxRows, then split the batch into unit batchs and return, the smaller part store in cacheBat
// case 2. If the length of bat and cacheBat together is less than DefaultBlockMaxRows, then bat is merged into cacheBat
// The expected result is : unitBatch1, unitBatch2, ... unitBatchx, the last Batch that batchSize less than DefaultBlockMaxRows
//
// limit : one segment has only one block, this limit exists because currently, tae caches blocks in memory (instead of disk) before writing them to s3, which means that if limit 1 is removed, it may cause memory problems
func reSizeBatch(n *Argument, bat *batch.Batch, proc *process.Process) (bats []*batch.Batch) {
	var newBat *batch.Batch
	var cacheLen uint32
	if n.container.cacheBat != nil {
		cacheLen = uint32(n.container.cacheBat.Length())
	}
	idx := int(cacheLen)
	cnt := cacheLen + uint32(bat.Length())

	if cnt >= options.DefaultBlockMaxRows { // case 1
		if n.container.cacheBat != nil {
			newBat = n.container.cacheBat
			n.container.cacheBat = nil
		} else {
			newBat = getNewBatch(bat)
		}

		for cnt >= options.DefaultBlockMaxRows {
			for i := range newBat.Vecs {
				vector.UnionOne(newBat.Vecs[i], bat.Vecs[i], int64(idx)-int64(cacheLen), proc.GetMPool())
			}
			idx++
			if idx%int(options.DefaultBlockMaxRows) == 0 {
				newBat.SetZs(int(options.DefaultBlockMaxRows), proc.GetMPool())
				bats = append(bats, newBat)
				newBat = getNewBatch(bat)
				cnt -= options.DefaultBlockMaxRows
			}
		}
	}

	if len(bats) == 0 { // implying the end of this operator, the last Batch that batchSize less than DefaultBlockMaxRows
		if n.container.cacheBat == nil {
			n.container.cacheBat = getNewBatch(bat)
		}
		for i := 0; i < bat.Length(); i++ {
			for j := range n.container.cacheBat.Vecs {
				vector.UnionOne(n.container.cacheBat.Vecs[j], bat.Vecs[j], int64(i), proc.GetMPool())
			}
		}
		n.container.cacheBat.SetZs(n.container.cacheBat.Vecs[0].Length(), proc.GetMPool())
	} else {
		if cnt > 0 { // the part less than DefaultBlockMaxRows stored in cacheBat
			if newBat == nil {
				newBat = getNewBatch(bat)
			}
			for cnt > 0 {
				for i := range newBat.Vecs {
					vector.UnionOne(newBat.Vecs[i], bat.Vecs[i], int64(idx)-int64(cacheLen), proc.GetMPool())
				}
				idx++
				cnt--
			}
			n.container.cacheBat = newBat
			n.container.cacheBat.SetZs(n.container.cacheBat.Vecs[0].Length(), proc.GetMPool())
		}
	}
	return
}

func Prepare(proc *process.Process, arg any) error {
	ap := arg.(*Argument)
	if ap.IsRemote {
		ap.container = new(Container)
		ap.GetPkIndexes()
		ap.container.nameToNullablity = make(map[string]bool)
		ap.container.pk = make(map[string]bool)
		ap.GetNameNullAbility()
	}
	return nil
}

func handleWrite(n *Argument, proc *process.Process, ctx context.Context, bat *batch.Batch) error {
	// XXX The original logic was buggy and I had to temporarily circumvent it
	if bat.Length() == 0 {
		bat.SetZs(bat.GetVector(0).Length(), proc.Mp())
	}
	var err error
	var metaLocBat *batch.Batch
	// notice the number of the index def not equal to the number of the index table
	// in some special cases, we don't create index table.
	if n.UniqueIndexDef != nil {
		primaryKeyName := update.GetTablePriKeyName(n.TargetColDefs, n.CPkeyColDef)
		idx := 0
		for i := range n.UniqueIndexDef.TableNames {
			if n.UniqueIndexDef.TableExists[i] {
				b, rowNum := util.BuildUniqueKeyBatch(bat.Vecs, bat.Attrs, n.UniqueIndexDef.Fields[i].Parts, primaryKeyName, proc)
				if rowNum != 0 {
					b.SetZs(rowNum, proc.Mp())
					if !n.IsRemote {
						err = n.UniqueIndexTables[idx].Write(ctx, b)
					}
					if err != nil {
						return err
					}
				}
				b.Clean(proc.Mp())
				idx++
			}
		}
	}
	if !n.IsRemote {
		if err := n.TargetTable.Write(ctx, bat); err != nil {
			return err
		}
	} else {
		bats := reSizeBatch(n, bat, proc)
		if len(bats) == 0 {
			proc.SetInputBatch(&batch.Batch{})
			return nil
		}
		metaLocBat, err = GetBlockMeta(bats, n, proc)
		if err != nil {
			return err
		}
		proc.SetInputBatch(metaLocBat)
	}
	atomic.AddUint64(&n.Affected, uint64(bat.Vecs[0].Length()))
	return nil
}

func NewTxn(n *Argument, proc *process.Process, ctx context.Context) (txn client.TxnOperator, err error) {
	if proc.TxnClient == nil {
		return nil, moerr.NewInternalError(ctx, "must set txn client")
	}
	txn, err = proc.TxnClient.New()
	if err != nil {
		return nil, err
	}
	if ctx == nil {
		return nil, moerr.NewInternalError(ctx, "context should not be nil")
	}
	if err = n.Engine.New(ctx, txn); err != nil {
		return nil, err
	}
	return txn, nil
}

func CommitTxn(n *Argument, txn client.TxnOperator, ctx context.Context) error {
	if txn == nil {
		return nil
	}
	if ctx == nil {
		return moerr.NewInternalError(ctx, "context should not be nil")
	}
	ctx, cancel := context.WithTimeout(
		ctx,
		n.Engine.Hints().CommitOrRollbackTimeout,
	)
	defer cancel()
	if err := n.Engine.Commit(ctx, txn); err != nil {
		if err2 := RolllbackTxn(n, txn, ctx); err2 != nil {
			logutil.Errorf("CommitTxn: txn operator rollback failed. error:%v", err2)
		}
		return err
	}
	err := txn.Commit(ctx)
	txn = nil
	return err
}

func RolllbackTxn(n *Argument, txn client.TxnOperator, ctx context.Context) error {
	if txn == nil {
		return nil
	}
	if ctx == nil {
		return moerr.NewInternalError(ctx, "context should not be nil")
	}
	ctx, cancel := context.WithTimeout(
		ctx,
		n.Engine.Hints().CommitOrRollbackTimeout,
	)
	defer cancel()
	if err := n.Engine.Rollback(ctx, txn); err != nil {
		return err
	}
	err := txn.Rollback(ctx)
	txn = nil
	return err
}

func GetNewRelation(n *Argument, txn client.TxnOperator, proc *process.Process, ctx context.Context) (engine.Relation, error) {
	dbHandler, err := n.Engine.Database(ctx, n.DBName, txn)
	if err != nil {
		return nil, err
	}
	tableHandler, err := dbHandler.Relation(ctx, n.TableName)
	if err != nil {
		return nil, err
	}
	return tableHandler, nil
}

func handleLoadWrite(n *Argument, proc *process.Process, ctx context.Context, bat *batch.Batch) (bool, error) {
	var err error
	proc.TxnOperator, err = NewTxn(n, proc, ctx)
	if err != nil {
		return false, err
	}

	n.TargetTable, err = GetNewRelation(n, proc.TxnOperator, proc, ctx)
	if err != nil {
		return false, err
	}
	if err = handleWrite(n, proc, ctx, bat); err != nil {
		if err2 := RolllbackTxn(n, proc.TxnOperator, ctx); err2 != nil {
			return false, err2
		}
		return false, err
	}

	if err = CommitTxn(n, proc.TxnOperator, ctx); err != nil {
		return false, err
	}
	return false, nil
}

<<<<<<< HEAD
func Call2(idx int, proc *process.Process, arg any, isFirst bool, isLast bool) (bool, error) {
	var err error
	var affectedRows uint64
	t1 := time.Now()
	insertArg := arg.(*Argument)
	bat := proc.Reg.InputBatch
	if bat == nil {
		return true, nil
	}
	if len(bat.Zs) == 0 {
		return false, nil
	}
	ctx := proc.Ctx
	clusterTable := insertArg.ClusterTable
	if clusterTable.GetIsClusterTable() {
		ctx = context.WithValue(ctx, defines.TenantIDKey{}, catalog.System_Account)
	}

	var insertBat *batch.Batch
	defer func() {
		bat.Clean(proc.Mp())
		if insertBat != nil {
			insertBat.Clean(proc.Mp())
		}
		anal := proc.GetAnalyze(idx)
		anal.AddInsertTime(t1)
	}()

	insertCtx := insertArg.InsertCtx

	// delete old unique index
	_, err = colexec.FilterAndDelByRowId(proc, bat, insertCtx.IdxIdx, insertCtx.IdxSource)
	if err != nil {
		return false, err
	}

	insertRows := func() error {
		var affectedRow uint64
		if proc.LoadTag {
			proc.TxnOperator, err = NewTxn(insertArg, proc, ctx)
			if err != nil {
				return err
			}

			insertCtx.Source, err = GetNewRelation(insertArg, proc.TxnOperator, proc, ctx)
			if err != nil {
				return err
			}

			affectedRow, err = colexec.InsertBatch(insertArg.Engine, proc, bat, insertCtx.Source,
				insertCtx.Ref, insertCtx.TableDef, insertCtx.ParentIdx)
			if err != nil {
				err2 := RolllbackTxn(insertArg, proc.TxnOperator, ctx)
				if err2 != nil {
					return err2
				}
				return err
			}

			if err = CommitTxn(insertArg, proc.TxnOperator, ctx); err != nil {
				return err
			}
		} else {
			affectedRow, err = colexec.InsertBatch(insertArg.Engine, proc, bat, insertCtx.Source,
				insertCtx.Ref, insertCtx.TableDef, insertCtx.ParentIdx)
			if err != nil {
				return err
			}
		}

		affectedRows = affectedRows + affectedRow
		return nil
	}

	if clusterTable.GetIsClusterTable() {
		accountIdColumnDef := insertCtx.TableDef.Cols[clusterTable.GetColumnIndexOfAccountId()]
		accountIdExpr := accountIdColumnDef.GetDefault().GetExpr()
		accountIdConst := accountIdExpr.GetC()

		vecLen := vector.Length(bat.Vecs[0])
		tmpBat := batch.NewWithSize(0)
		tmpBat.Zs = []int64{1}
		//save auto_increment column if necessary
		savedAutoIncrVectors := make([]*vector.Vector, 0)
		defer func() {
			for _, vec := range savedAutoIncrVectors {
				vector.Clean(vec, proc.Mp())
			}
		}()
		for i, colDef := range insertCtx.TableDef.Cols {
			if colDef.GetTyp().GetAutoIncr() {
				vec2, err := vector.Dup(bat.Vecs[i], proc.Mp())
				if err != nil {
					return false, err
				}
				savedAutoIncrVectors = append(savedAutoIncrVectors, vec2)
			}
		}
		for idx, accountId := range clusterTable.GetAccountIDs() {
			//update accountId in the accountIdExpr
			accountIdConst.Value = &plan.Const_U32Val{U32Val: accountId}
			accountIdVec := bat.Vecs[clusterTable.GetColumnIndexOfAccountId()]
			//clean vector before fill it
			vector.Clean(accountIdVec, proc.Mp())
			//the i th row
			for i := 0; i < vecLen; i++ {
				err := fillRow(tmpBat, accountIdExpr, accountIdVec, proc)
				if err != nil {
					return false, err
				}
			}
			if idx != 0 { //refill the auto_increment column vector
				j := 0
				for colIdx, colDef := range insertCtx.TableDef.Cols {
					if colDef.GetTyp().GetAutoIncr() {
						targetVec := bat.Vecs[colIdx]
						vector.Clean(targetVec, proc.Mp())
						for k := int64(0); k < int64(vecLen); k++ {
							err := vector.UnionOne(targetVec, savedAutoIncrVectors[j], k, proc.Mp())
							if err != nil {
								return false, err
							}
						}
						j++
					}
				}
			}

			err := insertRows()
			if err != nil {
				return false, err
			}
		}
	} else {
		err := insertRows()
		if err != nil {
			return false, err
		}
	}
	atomic.AddUint64(&insertArg.Affected, affectedRows)
	return false, nil
=======
// referece to pkg/sql/colexec/order/order.go logic
func SortByPrimaryKey(proc *process.Process, n *Argument, bat *batch.Batch, pkIdx []int, m *mpool.MPool) error {
	// Not-Null Check
	for i := 0; i < len(pkIdx); i++ {
		if nulls.Any(bat.Vecs[i].Nsp) {
			return moerr.NewConstraintViolation(proc.Ctx, fmt.Sprintf("Column '%s' cannot be null", n.TargetColDefs[i].GetName()))
		}
	}
	var strCol []string
	sels := make([]int64, len(bat.Zs))
	for i := 0; i < len(bat.Zs); i++ {
		sels[i] = int64(i)
	}
	ovec := bat.GetVector(int32(pkIdx[0]))
	if ovec.Typ.IsString() {
		strCol = vector.GetStrVectorValues(ovec)
	} else {
		strCol = nil
	}
	sort.Sort(false, false, false, sels, ovec, strCol)
	if len(pkIdx) == 1 {
		return bat.Shuffle(sels, m)
	}
	ps := make([]int64, 0, 16)
	ds := make([]bool, len(sels))
	for i, j := 1, len(pkIdx); i < j; i++ {
		ps = partition.Partition(sels, ds, ps, ovec)
		vec := bat.Vecs[pkIdx[i]]
		if vec.Typ.IsString() {
			strCol = vector.GetStrVectorValues(vec)
		} else {
			strCol = nil
		}
		for i, j := 0, len(ps); i < j; i++ {
			if i == j-1 {
				sort.Sort(false, false, false, sels[ps[i]:], vec, strCol)
			} else {
				sort.Sort(false, false, false, sels[ps[i]:ps[i+1]], vec, strCol)
			}
		}
		ovec = vec
	}
	return bat.Shuffle(sels, m)
}

// GenerateIndex generates relative indexes for the batch writed directly to s3 from cn
// For more information, please refer to the comment about func WriteIndex in Writer interface
func GenerateIndex(n *Argument, fd objectio.BlockObject, objectWriter objectio.Writer, bat *batch.Batch) error {
	for i, mvec := range bat.Vecs {
		err := getIndexDataFromVec(fd, objectWriter, uint16(i), mvec, n.container.nameToNullablity[bat.Attrs[i]], n.container.pk[bat.Attrs[i]])
		if err != nil {
			return err
		}
	}
	return nil
}

// WriteBlock WriteBlock writes one batch to a buffer and generate related indexes for this batch
// For more information, please refer to the comment about func Write in Writer interface
func WriteBlock(n *Argument, bat *batch.Batch, proc *process.Process) error {
	fd, err := n.container.writer.Write(bat)

	if err != nil {
		return err
	}
	// atomic.AddUint64(&n.Affected, uint64(bat.Vecs[0].Length()))
	n.container.lengths = append(n.container.lengths, uint64(bat.Vecs[0].Length()))
	if err := GenerateIndex(n, fd, n.container.writer, bat); err != nil {
		return err
	}
	if n.UniqueIndexDef != nil {
		primaryKeyName := update.GetTablePriKeyName(n.TargetColDefs, n.CPkeyColDef)
		idx := 0
		for i := range n.UniqueIndexDef.TableNames {
			if n.UniqueIndexDef.TableExists[i] {
				b, rowNum := util.BuildUniqueKeyBatch(bat.Vecs, bat.Attrs, n.UniqueIndexDef.Fields[i].Parts, primaryKeyName, proc)
				if rowNum != 0 {
					b.SetZs(rowNum, proc.Mp())
					n.container.unique_lengths[idx] = append(n.container.unique_lengths[idx], uint64(rowNum))
					fd, err = n.container.unique_writer[idx].Write(b)
					if err != nil {
						return err
					}
					if err := GenerateIndex(n, fd, n.container.unique_writer[idx], b); err != nil {
						return err
					}
				}
				b.Clean(proc.Mp())
				idx++
			}
		}
	}
	return nil
}

// WriteEndBlocks WriteEndBlocks write batches in buffer to fileservice(aka s3 in this feature) and get meta data about block on fileservice and put it into metaLocBat
// For more information, please refer to the comment about func WriteEnd in Writer interface
func WriteEndBlocks(n *Argument, proc *process.Process, metaLocBat *batch.Batch) error {
	blocks, err := n.container.writer.WriteEnd(context.Background())
	if err != nil {
		return err
	}
	for j := range blocks {
		metaLoc, err := blockio.EncodeMetaLocWithObject(
			blocks[0].GetExtent(),
			uint32(n.container.lengths[j]),
			blocks,
		)
		if err != nil {
			return err
		}
		metaLocBat.Vecs[0].Append(uint16(0), false, proc.GetMPool())
		metaLocBat.Vecs[1].Append([]byte(metaLoc), false, proc.GetMPool())
	}
	for i := range n.container.unique_writer {
		if blocks, err = n.container.unique_writer[i].WriteEnd(proc.Ctx); err != nil {
			return err
		}
		for j := range blocks {
			metaLoc, err := blockio.EncodeMetaLocWithObject(
				blocks[0].GetExtent(),
				uint32(n.container.unique_lengths[i][j]),
				blocks,
			)
			if err != nil {
				return err
			}
			metaLocBat.Vecs[0].Append(uint16(i+1), false, proc.GetMPool())
			metaLocBat.Vecs[1].Append([]byte(metaLoc), false, proc.GetMPool())
		}
	}
	return nil
>>>>>>> 5ff0e200
}

func Call(idx int, proc *process.Process, arg any, isFirst bool, isLast bool) (bool, error) {
	n := arg.(*Argument)
	bat := proc.Reg.InputBatch
	t1 := time.Now()
	if bat == nil {
		if n.IsRemote {
			// handle the last Batch that batchSize less than DefaultBlockMaxRows
			// for more info, refer to the comments about reSizeBatch
			if n.container.cacheBat != nil {
				metaLocBat, err := GetBlockMeta([]*batch.Batch{n.container.cacheBat}, n, proc)
				if err != nil {
					return true, err
				}
				proc.SetInputBatch(metaLocBat)
			}
		}
		return true, nil
	}
	if len(bat.Zs) == 0 {
		return false, nil
	}
	ctx := proc.Ctx
	clusterTable := n.ClusterTable

	if clusterTable.GetIsClusterTable() {
		ctx = context.WithValue(ctx, defines.TenantIDKey{}, catalog.System_Account)
	}
	defer func() {
		bat.Clean(proc.Mp())
		anal := proc.GetAnalyze(idx)
		anal.AddInsertTime(t1)
	}()
	{
		for i := range bat.Vecs {
			// Not-null check, for more information, please refer to the comments in func InsertValues
			if (n.TargetColDefs[i].Primary && !n.TargetColDefs[i].Typ.AutoIncr) || (n.TargetColDefs[i].Default != nil && !n.TargetColDefs[i].Default.NullAbility && !n.TargetColDefs[i].Typ.AutoIncr) {
				if nulls.Any(bat.Vecs[i].Nsp) {
					return false, moerr.NewConstraintViolation(ctx, fmt.Sprintf("Column '%s' cannot be null", n.TargetColDefs[i].GetName()))
				}
			}
		}
	}
	{
		bat.Ro = false
		bat.Attrs = make([]string, len(bat.Vecs))
		// scalar vector's extension
		for i := range bat.Vecs {
			bat.Attrs[i] = n.TargetColDefs[i].GetName()
			bat.Vecs[i] = bat.Vecs[i].ConstExpand(false, proc.Mp())
			if bat.Vecs[i].IsScalarNull() && n.TargetColDefs[i].GetTyp().GetAutoIncr() {
				bat.Vecs[i].ConstExpand(true, proc.Mp())
			}
		}
	}
	if clusterTable.GetIsClusterTable() {
		accountIdColumnDef := n.TargetColDefs[clusterTable.GetColumnIndexOfAccountId()]
		accountIdExpr := accountIdColumnDef.GetDefault().GetExpr()
		accountIdConst := accountIdExpr.GetC()

		vecLen := vector.Length(bat.Vecs[0])
		tmpBat := batch.NewWithSize(0)
		tmpBat.Zs = []int64{1}
		//save auto_increment column if necessary
		savedAutoIncrVectors := make([]*vector.Vector, 0)
		defer func() {
			for _, vec := range savedAutoIncrVectors {
				vector.Clean(vec, proc.Mp())
			}
		}()
		for i, colDef := range n.TargetColDefs {
			if colDef.GetTyp().GetAutoIncr() {
				vec2, err := vector.Dup(bat.Vecs[i], proc.Mp())
				if err != nil {
					return false, err
				}
				savedAutoIncrVectors = append(savedAutoIncrVectors, vec2)
			}
		}
		for idx, accountId := range clusterTable.GetAccountIDs() {
			//update accountId in the accountIdExpr
			accountIdConst.Value = &plan.Const_U32Val{U32Val: accountId}
			accountIdVec := bat.Vecs[clusterTable.GetColumnIndexOfAccountId()]
			//clean vector before fill it
			vector.Clean(accountIdVec, proc.Mp())
			//the i th row
			for i := 0; i < vecLen; i++ {
				err := fillRow(tmpBat, accountIdExpr, accountIdVec, proc)
				if err != nil {
					return false, err
				}
			}
			if idx != 0 { //refill the auto_increment column vector
				j := 0
				for colIdx, colDef := range n.TargetColDefs {
					if colDef.GetTyp().GetAutoIncr() {
						targetVec := bat.Vecs[colIdx]
						vector.Clean(targetVec, proc.Mp())
						for k := int64(0); k < int64(vecLen); k++ {
							err := vector.UnionOne(targetVec, savedAutoIncrVectors[j], k, proc.Mp())
							if err != nil {
								return false, err
							}
						}
						j++
					}
				}
			}
			b, err := writeBatch(ctx, n, proc, bat)
			if err != nil {
				return b, err
			}
		}
		return false, nil
	} else {
		return writeBatch(ctx, n, proc, bat)
	}
}

/*
fillRow evaluates the expression and put the result into the targetVec.
tmpBat: store temporal vector
expr: the expression to be evaluated at the position (colIdx,rowIdx)
targetVec: the destination where the evaluated result of expr saved into
*/
func fillRow(tmpBat *batch.Batch,
	expr *plan.Expr,
	targetVec *vector.Vector,
	proc *process.Process) error {
	vec, err := colexec.EvalExpr(tmpBat, proc, expr)
	if err != nil {
		return err
	}
	if vec.Size() == 0 {
		vec = vec.ConstExpand(false, proc.Mp())
	}
	if err := vector.UnionOne(targetVec, vec, 0, proc.Mp()); err != nil {
		vec.Free(proc.Mp())
		return err
	}
	vec.Free(proc.Mp())
	return err
}

// writeBatch saves the batch into the storage
// and updates the auto increment table, index table.
func writeBatch(ctx context.Context,
	n *Argument,
	proc *process.Process,
	bat *batch.Batch) (bool, error) {

	if n.HasAutoCol {
		if err := colexec.UpdateInsertBatch(n.Engine, ctx, proc, n.TargetColDefs, bat, n.TableID, n.DBName, n.TableName); err != nil {
			return false, err
		}
	}
	if n.CPkeyColDef != nil {
		err := util.FillCompositePKeyBatch(bat, n.CPkeyColDef, proc)
		if err != nil {
			names := util.SplitCompositePrimaryKeyColumnName(n.CPkeyColDef.Name)
			for _, name := range names {
				for i := range bat.Vecs {
					if n.TargetColDefs[i].Name == name {
						if nulls.Any(bat.Vecs[i].Nsp) {
							return false, moerr.NewConstraintViolation(ctx, fmt.Sprintf("Column '%s' cannot be null", n.TargetColDefs[i].GetName()))
						}
					}
				}
			}
		}
	} else if n.ClusterByDef != nil && util.JudgeIsCompositeClusterByColumn(n.ClusterByDef.Name) {
		util.FillCompositeClusterByBatch(bat, n.ClusterByDef.Name, proc)
	}
	// set null value's data
	for i := range bat.Vecs {
		bat.Vecs[i] = vector.CheckInsertVector(bat.Vecs[i], proc.Mp())
	}
	if n.IsRemote {
		return false, handleWrite(n, proc, ctx, bat)
	}
	if !proc.LoadTag {
		return false, handleWrite(n, proc, ctx, bat)
	}
	return handleLoadWrite(n, proc, ctx, bat)
}

func getIndexDataFromVec(block objectio.BlockObject, writer objectio.Writer,
	idx uint16,
	vec *vector.Vector, nullAbliaty bool, isPk bool) error {
	var err error
	columnData := containers.NewVectorWithSharedMemory(vec, nullAbliaty)
	zmPos := 0
	zoneMapWriter := indexwrapper.NewZMWriter()
	if err = zoneMapWriter.Init(writer, block, common.Plain, idx, uint16(zmPos)); err != nil {
		return err
	}
	err = zoneMapWriter.AddValues(columnData)
	if err != nil {
		return err
	}
	_, err = zoneMapWriter.Finalize()
	if err != nil {
		return err
	}
	if !isPk {
		return nil
	}
	bfPos := 1
	bfWriter := indexwrapper.NewBFWriter()
	if err = bfWriter.Init(writer, block, common.Plain, idx, uint16(bfPos)); err != nil {
		return err
	}
	if err = bfWriter.AddValues(columnData); err != nil {
		return err
	}
	_, err = bfWriter.Finalize()
	if err != nil {
		return err
	}
	return nil
}<|MERGE_RESOLUTION|>--- conflicted
+++ resolved
@@ -50,45 +50,8 @@
 	"github.com/matrixorigin/matrixone/pkg/vm/process"
 )
 
-<<<<<<< HEAD
-type Argument struct {
-	Ts                   uint64
-	TargetTable          engine.Relation
-	TargetColDefs        []*plan.ColDef
-	Affected             uint64
-	Engine               engine.Engine
-	DB                   engine.Database
-	TableID              uint64
-	CPkeyColDef          *plan.ColDef
-	DBName               string
-	TableName            string
-	UniqueIndexTables    []engine.Relation
-	UniqueIndexDef       *plan.UniqueIndexDef
-	SecondaryIndexTables []engine.Relation
-	SecondaryIndexDef    *plan.SecondaryIndexDef
-	ClusterByDef         *plan.ClusterByDef
-	ClusterTable         *plan.ClusterTable
-	HasAutoCol           bool
-
-	InsertCtx *InsertCtx
-}
-
-type InsertCtx struct {
-	Source   engine.Relation
-	Idx      []int32
-	Ref      *plan.ObjectRef
-	TableDef *plan.TableDef
-
-	IdxSource []engine.Relation
-	IdxIdx    []int32
-
-	ParentIdx map[string]int32
-
-	ClusterTable *plan.ClusterTable
-=======
 func String(_ any, buf *bytes.Buffer) {
 	buf.WriteString("insert select")
->>>>>>> 5ff0e200
 }
 
 // After cn writes the data to s3, it will get meta data about the block (aka metaloc) by calling func WriteEndBlocks
@@ -401,149 +364,6 @@
 	return false, nil
 }
 
-<<<<<<< HEAD
-func Call2(idx int, proc *process.Process, arg any, isFirst bool, isLast bool) (bool, error) {
-	var err error
-	var affectedRows uint64
-	t1 := time.Now()
-	insertArg := arg.(*Argument)
-	bat := proc.Reg.InputBatch
-	if bat == nil {
-		return true, nil
-	}
-	if len(bat.Zs) == 0 {
-		return false, nil
-	}
-	ctx := proc.Ctx
-	clusterTable := insertArg.ClusterTable
-	if clusterTable.GetIsClusterTable() {
-		ctx = context.WithValue(ctx, defines.TenantIDKey{}, catalog.System_Account)
-	}
-
-	var insertBat *batch.Batch
-	defer func() {
-		bat.Clean(proc.Mp())
-		if insertBat != nil {
-			insertBat.Clean(proc.Mp())
-		}
-		anal := proc.GetAnalyze(idx)
-		anal.AddInsertTime(t1)
-	}()
-
-	insertCtx := insertArg.InsertCtx
-
-	// delete old unique index
-	_, err = colexec.FilterAndDelByRowId(proc, bat, insertCtx.IdxIdx, insertCtx.IdxSource)
-	if err != nil {
-		return false, err
-	}
-
-	insertRows := func() error {
-		var affectedRow uint64
-		if proc.LoadTag {
-			proc.TxnOperator, err = NewTxn(insertArg, proc, ctx)
-			if err != nil {
-				return err
-			}
-
-			insertCtx.Source, err = GetNewRelation(insertArg, proc.TxnOperator, proc, ctx)
-			if err != nil {
-				return err
-			}
-
-			affectedRow, err = colexec.InsertBatch(insertArg.Engine, proc, bat, insertCtx.Source,
-				insertCtx.Ref, insertCtx.TableDef, insertCtx.ParentIdx)
-			if err != nil {
-				err2 := RolllbackTxn(insertArg, proc.TxnOperator, ctx)
-				if err2 != nil {
-					return err2
-				}
-				return err
-			}
-
-			if err = CommitTxn(insertArg, proc.TxnOperator, ctx); err != nil {
-				return err
-			}
-		} else {
-			affectedRow, err = colexec.InsertBatch(insertArg.Engine, proc, bat, insertCtx.Source,
-				insertCtx.Ref, insertCtx.TableDef, insertCtx.ParentIdx)
-			if err != nil {
-				return err
-			}
-		}
-
-		affectedRows = affectedRows + affectedRow
-		return nil
-	}
-
-	if clusterTable.GetIsClusterTable() {
-		accountIdColumnDef := insertCtx.TableDef.Cols[clusterTable.GetColumnIndexOfAccountId()]
-		accountIdExpr := accountIdColumnDef.GetDefault().GetExpr()
-		accountIdConst := accountIdExpr.GetC()
-
-		vecLen := vector.Length(bat.Vecs[0])
-		tmpBat := batch.NewWithSize(0)
-		tmpBat.Zs = []int64{1}
-		//save auto_increment column if necessary
-		savedAutoIncrVectors := make([]*vector.Vector, 0)
-		defer func() {
-			for _, vec := range savedAutoIncrVectors {
-				vector.Clean(vec, proc.Mp())
-			}
-		}()
-		for i, colDef := range insertCtx.TableDef.Cols {
-			if colDef.GetTyp().GetAutoIncr() {
-				vec2, err := vector.Dup(bat.Vecs[i], proc.Mp())
-				if err != nil {
-					return false, err
-				}
-				savedAutoIncrVectors = append(savedAutoIncrVectors, vec2)
-			}
-		}
-		for idx, accountId := range clusterTable.GetAccountIDs() {
-			//update accountId in the accountIdExpr
-			accountIdConst.Value = &plan.Const_U32Val{U32Val: accountId}
-			accountIdVec := bat.Vecs[clusterTable.GetColumnIndexOfAccountId()]
-			//clean vector before fill it
-			vector.Clean(accountIdVec, proc.Mp())
-			//the i th row
-			for i := 0; i < vecLen; i++ {
-				err := fillRow(tmpBat, accountIdExpr, accountIdVec, proc)
-				if err != nil {
-					return false, err
-				}
-			}
-			if idx != 0 { //refill the auto_increment column vector
-				j := 0
-				for colIdx, colDef := range insertCtx.TableDef.Cols {
-					if colDef.GetTyp().GetAutoIncr() {
-						targetVec := bat.Vecs[colIdx]
-						vector.Clean(targetVec, proc.Mp())
-						for k := int64(0); k < int64(vecLen); k++ {
-							err := vector.UnionOne(targetVec, savedAutoIncrVectors[j], k, proc.Mp())
-							if err != nil {
-								return false, err
-							}
-						}
-						j++
-					}
-				}
-			}
-
-			err := insertRows()
-			if err != nil {
-				return false, err
-			}
-		}
-	} else {
-		err := insertRows()
-		if err != nil {
-			return false, err
-		}
-	}
-	atomic.AddUint64(&insertArg.Affected, affectedRows)
-	return false, nil
-=======
 // referece to pkg/sql/colexec/order/order.go logic
 func SortByPrimaryKey(proc *process.Process, n *Argument, bat *batch.Batch, pkIdx []int, m *mpool.MPool) error {
 	// Not-Null Check
@@ -676,7 +496,6 @@
 		}
 	}
 	return nil
->>>>>>> 5ff0e200
 }
 
 func Call(idx int, proc *process.Process, arg any, isFirst bool, isLast bool) (bool, error) {
