// Copyright 2021 Matrix Origin
//
// Licensed under the Apache License, Version 2.0 (the "License");
// you may not use this file except in compliance with the License.
// You may obtain a copy of the License at
//
//      http://www.apache.org/licenses/LICENSE-2.0
//
// Unless required by applicable law or agreed to in writing, software
// distributed under the License is distributed on an "AS IS" BASIS,
// WITHOUT WARRANTIES OR CONDITIONS OF ANY KIND, either express or implied.
// See the License for the specific language governing permissions and
// limitations under the License.

package insert

import (
	"bytes"
	"context"
	"fmt"

	"github.com/matrixorigin/matrixone/pkg/container/nulls"
	"github.com/matrixorigin/matrixone/pkg/container/types"
	"github.com/matrixorigin/matrixone/pkg/container/vector"
	"github.com/matrixorigin/matrixone/pkg/errno"
	"github.com/matrixorigin/matrixone/pkg/pb/plan"
	"github.com/matrixorigin/matrixone/pkg/sql/errors"
	"github.com/matrixorigin/matrixone/pkg/vm/engine"
	"github.com/matrixorigin/matrixone/pkg/vm/process"
)

type Argument struct {
	Ts            uint64
	TargetTable   engine.Relation
	TargetColDefs []*plan.ColDef
	Affected      uint64
}

func String(_ interface{}, buf *bytes.Buffer) {
	buf.WriteString("insert select")
}

func Prepare(_ *process.Process, _ interface{}) error {
	return nil
}

func Call(_ int, proc *process.Process, arg interface{}) (bool, error) {
	n := arg.(*Argument)
	bat := proc.Reg.InputBatch
	if bat == nil {
		return true, nil
	}
	if len(bat.Zs) == 0 {
		return false, nil
	}
	defer bat.Clean(proc.Mp)
	{
		// do null value check
		for i := range bat.Vecs {
			if n.TargetColDefs[i].Primary {
				if nulls.Any(bat.Vecs[i].Nsp) {
					return false, errors.New(errno.IntegrityConstraintViolation,
						fmt.Sprintf("Column '%s' cannot be null", n.TargetColDefs[i].GetName()))
				}
			}
		}
	}
	{
		bat.Ro = false
		bat.Attrs = make([]string, len(bat.Vecs))
		// scalar vector's extension
		for i := range bat.Vecs {
			bat.Attrs[i] = n.TargetColDefs[i].GetName()
			if bat.Vecs[i].IsScalarNull() {
				if bat.Vecs[i].Typ.Oid == types.T_any {
					bat.Vecs[i].Typ.Oid = types.T(n.TargetColDefs[i].Typ.GetId())
				}
				switch bat.Vecs[i].Typ.Oid {
<<<<<<< HEAD
				case types.T_char, types.T_varchar, types.T_json:
=======
				case types.T_char, types.T_varchar, types.T_blob:
>>>>>>> f16d9ad1
					bat.Vecs[i].Col = &types.Bytes{
						Data:    nil,
						Offsets: make([]uint32, len(bat.Zs)),
						Lengths: make([]uint32, len(bat.Zs)),
					}
				default:
					vector.PreAlloc(bat.Vecs[i], bat.Vecs[i], bat.Vecs[i].Length, proc.Mp)
				}
				vector.SetVectorLength(bat.Vecs[i], bat.Vecs[i].Length)
			}
			bat.Vecs[i] = bat.Vecs[i].ConstExpand(proc.Mp)
		}
	}
	ctx := context.TODO()
	err := n.TargetTable.Write(ctx, bat)
	n.Affected += uint64(len(bat.Zs))
	return false, err
}<|MERGE_RESOLUTION|>--- conflicted
+++ resolved
@@ -76,11 +76,7 @@
 					bat.Vecs[i].Typ.Oid = types.T(n.TargetColDefs[i].Typ.GetId())
 				}
 				switch bat.Vecs[i].Typ.Oid {
-<<<<<<< HEAD
-				case types.T_char, types.T_varchar, types.T_json:
-=======
-				case types.T_char, types.T_varchar, types.T_blob:
->>>>>>> f16d9ad1
+				case types.T_char, types.T_varchar, types.T_blob, types.T_json:
 					bat.Vecs[i].Col = &types.Bytes{
 						Data:    nil,
 						Offsets: make([]uint32, len(bat.Zs)),
