--- conflicted
+++ resolved
@@ -83,107 +83,12 @@
 		return nil
 	}
 
-<<<<<<< HEAD
-	if clusterTable.GetIsClusterTable() {
-		accountIdColumnDef := insertCtx.TableDef.Cols[clusterTable.GetColumnIndexOfAccountId()]
-		accountIdExpr := accountIdColumnDef.GetDefault().GetExpr()
-		accountIdConst := accountIdExpr.GetC()
-
-		vecLen := bat.Vecs[0].Length()
-		tmpBat := batch.NewWithSize(0)
-		tmpBat.Zs = []int64{1}
-		//save auto_increment column if necessary
-		savedAutoIncrVectors := make([]*vector.Vector, 0)
-		defer func() {
-			for _, vec := range savedAutoIncrVectors {
-				vec.Free(proc.Mp())
-			}
-		}()
-		for i, colDef := range insertCtx.TableDef.Cols {
-			if colDef.GetTyp().GetAutoIncr() {
-				vec2, err := bat.Vecs[i].Dup(proc.Mp())
-				if err != nil {
-					return false, err
-				}
-				savedAutoIncrVectors = append(savedAutoIncrVectors, vec2)
-			}
-		}
-		for idx, accountId := range clusterTable.GetAccountIDs() {
-			//update accountId in the accountIdExpr
-			accountIdConst.Value = &plan.Const_U32Val{U32Val: accountId}
-			accountIdVec := bat.Vecs[clusterTable.GetColumnIndexOfAccountId()]
-			//clean vector before fill it
-			accountIdVec.Free(proc.Mp())
-			//the i th row
-			for i := 0; i < vecLen; i++ {
-				err := fillRow(tmpBat, accountIdExpr, accountIdVec, proc)
-				if err != nil {
-					return false, err
-				}
-			}
-			if idx != 0 { //refill the auto_increment column vector
-				j := 0
-				for colIdx, colDef := range insertCtx.TableDef.Cols {
-					if colDef.GetTyp().GetAutoIncr() {
-						targetVec := bat.Vecs[colIdx]
-						targetVec.Free(proc.Mp())
-						for k := int64(0); k < int64(vecLen); k++ {
-							err := targetVec.UnionOne(savedAutoIncrVectors[j], k, proc.Mp())
-							if err != nil {
-								return false, err
-							}
-						}
-						j++
-					}
-				}
-			}
-
-			err := insertRows()
-			if err != nil {
-				return false, err
-			}
-		}
-	} else {
-		err := insertRows()
-		if err != nil {
-			return false, err
-		}
-=======
 	if err := insertRows(); err != nil {
 		return false, err
->>>>>>> 3c19079d
 	}
 	if insertArg.IsRemote {
 		insertArg.Container.WriteEnd(proc)
 	}
 	atomic.AddUint64(&insertArg.Affected, affectedRows)
 	return false, nil
-<<<<<<< HEAD
-}
-
-/*
-fillRow evaluates the expression and put the result into the targetVec.
-tmpBat: store temporal vector
-expr: the expression to be evaluated at the position (colIdx,rowIdx)
-targetVec: the destination where the evaluated result of expr saved into
-*/
-func fillRow(tmpBat *batch.Batch,
-	expr *plan.Expr,
-	targetVec *vector.Vector,
-	proc *process.Process) error {
-	vec, err := colexec.EvalExpr(tmpBat, proc, expr)
-	if err != nil {
-		return err
-	}
-	//if vec.Size() == 0 {
-	//	vec = vec.ConstExpand(false, proc.Mp())
-	//}
-	if err := targetVec.UnionOne(vec, 0, proc.Mp()); err != nil {
-		vec.Free(proc.Mp())
-		return err
-	}
-	vec.Free(proc.Mp())
-	return err
-=======
->>>>>>> 3c19079d
 }