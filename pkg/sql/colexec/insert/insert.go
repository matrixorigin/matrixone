--- conflicted
+++ resolved
@@ -30,454 +30,11 @@
 	buf.WriteString("insert select")
 }
 
-<<<<<<< HEAD
-// After cn writes the data to s3, it will get meta data about the block (aka metaloc) by calling func WriteEndBlocks
-// and cn needs to pass it to dn for conflict detection
-// Except for the case of writing s3 directly, cn doesn't need to sense how dn is labeling the blocks on s3
-func GetBlockMeta(bats []*batch.Batch, n *Argument, proc *process.Process) (*batch.Batch, error) {
-	// A simple explanation of the two vectors held by metaLocBat
-	// vecs[0] to mark which table this metaLoc belongs to: [0] means insertTable itself, [1] means the first uniqueIndex table, [2] means the second uniqueIndex table and so on
-	// vecs[1] store relative block metadata
-	attrs := []string{catalog.BlockMeta_TableIdx_Insert, catalog.BlockMeta_MetaLoc}
-	metaLocBat := batch.New(true, attrs)
-	metaLocBat.Vecs[0] = vector.New(vector.FLAT, types.Type{Oid: types.T(types.T_uint16)})
-	metaLocBat.Vecs[1] = vector.New(vector.FLAT, types.New(types.T_varchar,
-		types.MaxVarcharLen, 0, 0))
-
-	for i := range bats {
-		if err := GenerateWriter(n, proc); err != nil {
-			return nil, err
-		}
-		if len(n.container.pkIndex) != 0 {
-			SortByPrimaryKey(proc, n, bats[i], n.container.pkIndex, proc.GetMPool())
-		}
-		if bats[i].Length() == 0 {
-			continue
-		}
-		if err := WriteBlock(n, bats[i], proc); err != nil {
-			return nil, err
-		}
-		WriteEndBlocks(n, proc, metaLocBat)
-	}
-
-	// send it to connector operator.
-	// vitually, first it will be recieved by output, then transfer it to connector by rpc
-	metaLocBat.SetZs(metaLocBat.Vecs[0].Length(), proc.GetMPool())
-	return metaLocBat, nil
-}
-
-func GenerateWriter(ap *Argument, proc *process.Process) error {
-	segId, err := colexec.Srv.GenerateSegment()
-
-	if err != nil {
-		return err
-	}
-	s3, err := fileservice.Get[fileservice.FileService](proc.FileService, defines.SharedFileServiceName)
-	if err != nil {
-		return err
-	}
-	ap.container.writer, err = objectio.NewObjectWriter(segId, s3)
-	ap.container.lengths = ap.container.lengths[:0]
-	if err != nil {
-		return err
-	}
-	if ap.UniqueIndexDef == nil {
-		return nil
-	}
-	ap.container.unique_writer = ap.container.unique_writer[:0]
-	ap.container.unique_lengths = ap.container.unique_lengths[:0]
-	for i := range ap.UniqueIndexDef.TableExists {
-		if ap.UniqueIndexDef.TableExists[i] {
-			segId, err := colexec.Srv.GenerateSegment()
-			if err != nil {
-				return err
-			}
-			s3, err := fileservice.Get[fileservice.FileService](proc.FileService, defines.SharedFileServiceName)
-			if err != nil {
-				return err
-			}
-			writer, err := objectio.NewObjectWriter(segId, s3)
-			if err != nil {
-				return err
-			}
-			ap.container.unique_writer = append(ap.container.unique_writer, writer)
-			ap.container.unique_lengths = append(ap.container.unique_lengths, make([]uint64, 0, 1))
-		}
-	}
-	return nil
-}
-
-func getNewBatch(bat *batch.Batch) *batch.Batch {
-	attrs := make([]string, len(bat.Attrs))
-	copy(attrs, bat.Attrs)
-	newBat := batch.New(true, attrs)
-	for i := range bat.Vecs {
-		newBat.Vecs[i] = vector.New(vector.FLAT, *bat.Vecs[i].GetType())
-	}
-	return newBat
-}
-
-// reSizeBatch will try to set the batch with the length of DefaultBlockMaxRows
-// consider DefaultBlockMaxRows as unit
-// case 1. If the length of bat and cacheBat together is larger than DefaultBlockMaxRows, then split the batch into unit batchs and return, the smaller part store in cacheBat
-// case 2. If the length of bat and cacheBat together is less than DefaultBlockMaxRows, then bat is merged into cacheBat
-// The expected result is : unitBatch1, unitBatch2, ... unitBatchx, the last Batch that batchSize less than DefaultBlockMaxRows
-//
-// limit : one segment has only one block, this limit exists because currently, tae caches blocks in memory (instead of disk) before writing them to s3, which means that if limit 1 is removed, it may cause memory problems
-func reSizeBatch(n *Argument, bat *batch.Batch, proc *process.Process) (bats []*batch.Batch) {
-	var newBat *batch.Batch
-	var cacheLen uint32
-	if n.container.cacheBat != nil {
-		cacheLen = uint32(n.container.cacheBat.Length())
-	}
-	idx := int(cacheLen)
-	cnt := cacheLen + uint32(bat.Length())
-
-	if cnt >= options.DefaultBlockMaxRows { // case 1
-		if n.container.cacheBat != nil {
-			newBat = n.container.cacheBat
-			n.container.cacheBat = nil
-		} else {
-			newBat = getNewBatch(bat)
-		}
-
-		for cnt >= options.DefaultBlockMaxRows {
-			for i := range newBat.Vecs {
-				newBat.Vecs[i].UnionOne(bat.Vecs[i], int64(idx)-int64(cacheLen), proc.GetMPool())
-			}
-			idx++
-			if idx%int(options.DefaultBlockMaxRows) == 0 {
-				newBat.SetZs(int(options.DefaultBlockMaxRows), proc.GetMPool())
-				bats = append(bats, newBat)
-				newBat = getNewBatch(bat)
-				cnt -= options.DefaultBlockMaxRows
-			}
-		}
-	}
-
-	if len(bats) == 0 { // implying the end of this operator, the last Batch that batchSize less than DefaultBlockMaxRows
-		if n.container.cacheBat == nil {
-			n.container.cacheBat = getNewBatch(bat)
-		}
-		for i := 0; i < bat.Length(); i++ {
-			for j := range n.container.cacheBat.Vecs {
-				n.container.cacheBat.Vecs[j].UnionOne(bat.Vecs[j], int64(i), proc.GetMPool())
-			}
-		}
-		n.container.cacheBat.SetZs(n.container.cacheBat.Vecs[0].Length(), proc.GetMPool())
-	} else {
-		if cnt > 0 { // the part less than DefaultBlockMaxRows stored in cacheBat
-			if newBat == nil {
-				newBat = getNewBatch(bat)
-			}
-			for cnt > 0 {
-				for i := range newBat.Vecs {
-					newBat.Vecs[i].UnionOne(bat.Vecs[i], int64(idx)-int64(cacheLen), proc.GetMPool())
-				}
-				idx++
-				cnt--
-			}
-			n.container.cacheBat = newBat
-			n.container.cacheBat.SetZs(n.container.cacheBat.Vecs[0].Length(), proc.GetMPool())
-		}
-	}
-	return
-}
-
-func Prepare(proc *process.Process, arg any) error {
-	ap := arg.(*Argument)
-	if ap.IsRemote {
-		ap.container = new(Container)
-		ap.GetPkIndexes()
-		ap.container.nameToNullablity = make(map[string]bool)
-		ap.container.pk = make(map[string]bool)
-		ap.GetNameNullAbility()
-	}
-	return nil
-}
-
-func handleWrite(n *Argument, proc *process.Process, ctx context.Context, bat *batch.Batch) error {
-	// XXX The original logic was buggy and I had to temporarily circumvent it
-	if bat.Length() == 0 {
-		bat.SetZs(bat.GetVector(0).Length(), proc.Mp())
-	}
-	var err error
-	var metaLocBat *batch.Batch
-	// notice the number of the index def not equal to the number of the index table
-	// in some special cases, we don't create index table.
-	if n.UniqueIndexDef != nil {
-		primaryKeyName := update.GetTablePriKeyName(n.TargetColDefs, n.CPkeyColDef)
-		idx := 0
-		for i := range n.UniqueIndexDef.TableNames {
-			if n.UniqueIndexDef.TableExists[i] {
-				b, rowNum := util.BuildUniqueKeyBatch(bat.Vecs, bat.Attrs, n.UniqueIndexDef.Fields[i].Parts, primaryKeyName, proc)
-				if rowNum != 0 {
-					b.SetZs(rowNum, proc.Mp())
-					if !n.IsRemote {
-						err = n.UniqueIndexTables[idx].Write(ctx, b)
-					}
-					if err != nil {
-						return err
-					}
-				}
-				b.Clean(proc.Mp())
-				idx++
-			}
-		}
-	}
-	if !n.IsRemote {
-		if err := n.TargetTable.Write(ctx, bat); err != nil {
-			return err
-		}
-	} else {
-		bats := reSizeBatch(n, bat, proc)
-		if len(bats) == 0 {
-			proc.SetInputBatch(&batch.Batch{})
-			return nil
-		}
-		metaLocBat, err = GetBlockMeta(bats, n, proc)
-		if err != nil {
-			return err
-		}
-		proc.SetInputBatch(metaLocBat)
-	}
-	atomic.AddUint64(&n.Affected, uint64(bat.Vecs[0].Length()))
-	return nil
-}
-
-func NewTxn(n *Argument, proc *process.Process, ctx context.Context) (txn client.TxnOperator, err error) {
-	if proc.TxnClient == nil {
-		return nil, moerr.NewInternalError(ctx, "must set txn client")
-	}
-	txn, err = proc.TxnClient.New()
-	if err != nil {
-		return nil, err
-	}
-	if ctx == nil {
-		return nil, moerr.NewInternalError(ctx, "context should not be nil")
-	}
-	if err = n.Engine.New(ctx, txn); err != nil {
-		return nil, err
-	}
-	return txn, nil
-}
-
-func CommitTxn(n *Argument, txn client.TxnOperator, ctx context.Context) error {
-	if txn == nil {
-		return nil
-	}
-	if ctx == nil {
-		return moerr.NewInternalError(ctx, "context should not be nil")
-	}
-	ctx, cancel := context.WithTimeout(
-		ctx,
-		n.Engine.Hints().CommitOrRollbackTimeout,
-	)
-	defer cancel()
-	if err := n.Engine.Commit(ctx, txn); err != nil {
-		if err2 := RolllbackTxn(n, txn, ctx); err2 != nil {
-			logutil.Errorf("CommitTxn: txn operator rollback failed. error:%v", err2)
-		}
-		return err
-	}
-	err := txn.Commit(ctx)
-	txn = nil
-	return err
-}
-
-func RolllbackTxn(n *Argument, txn client.TxnOperator, ctx context.Context) error {
-	if txn == nil {
-		return nil
-	}
-	if ctx == nil {
-		return moerr.NewInternalError(ctx, "context should not be nil")
-	}
-	ctx, cancel := context.WithTimeout(
-		ctx,
-		n.Engine.Hints().CommitOrRollbackTimeout,
-	)
-	defer cancel()
-	if err := n.Engine.Rollback(ctx, txn); err != nil {
-		return err
-	}
-	err := txn.Rollback(ctx)
-	txn = nil
-	return err
-}
-
-func GetNewRelation(n *Argument, txn client.TxnOperator, proc *process.Process, ctx context.Context) (engine.Relation, error) {
-	dbHandler, err := n.Engine.Database(ctx, n.DBName, txn)
-	if err != nil {
-		return nil, err
-	}
-	tableHandler, err := dbHandler.Relation(ctx, n.TableName)
-	if err != nil {
-		return nil, err
-	}
-	return tableHandler, nil
-}
-
-func handleLoadWrite(n *Argument, proc *process.Process, ctx context.Context, bat *batch.Batch) (bool, error) {
-	var err error
-	proc.TxnOperator, err = NewTxn(n, proc, ctx)
-	if err != nil {
-		return false, err
-	}
-
-	n.TargetTable, err = GetNewRelation(n, proc.TxnOperator, proc, ctx)
-	if err != nil {
-		return false, err
-	}
-	if err = handleWrite(n, proc, ctx, bat); err != nil {
-		if err2 := RolllbackTxn(n, proc.TxnOperator, ctx); err2 != nil {
-			return false, err2
-		}
-		return false, err
-	}
-
-	if err = CommitTxn(n, proc.TxnOperator, ctx); err != nil {
-		return false, err
-	}
-	return false, nil
-}
-
-// referece to pkg/sql/colexec/order/order.go logic
-func SortByPrimaryKey(proc *process.Process, n *Argument, bat *batch.Batch, pkIdx []int, m *mpool.MPool) error {
-	// Not-Null Check
-	for i := 0; i < len(pkIdx); i++ {
-		if nulls.Any(bat.Vecs[i].GetNulls()) {
-			return moerr.NewConstraintViolation(proc.Ctx, fmt.Sprintf("Column '%s' cannot be null", n.TargetColDefs[i].GetName()))
-		}
-	}
-	var strCol []string
-	sels := make([]int64, len(bat.Zs))
-	for i := 0; i < len(bat.Zs); i++ {
-		sels[i] = int64(i)
-	}
-	ovec := bat.GetVector(int32(pkIdx[0]))
-	if ovec.GetType().IsString() {
-		strCol = vector.MustStrCols(ovec)
-	} else {
-		strCol = nil
-	}
-	sort.Sort(false, false, false, sels, ovec, strCol)
-	if len(pkIdx) == 1 {
-		return bat.Shuffle(sels, m)
-	}
-	ps := make([]int64, 0, 16)
-	ds := make([]bool, len(sels))
-	for i, j := 1, len(pkIdx); i < j; i++ {
-		ps = partition.Partition(sels, ds, ps, ovec)
-		vec := bat.Vecs[pkIdx[i]]
-		if vec.GetType().IsString() {
-			strCol = vector.MustStrCols(vec)
-		} else {
-			strCol = nil
-		}
-		for i, j := 0, len(ps); i < j; i++ {
-			if i == j-1 {
-				sort.Sort(false, false, false, sels[ps[i]:], vec, strCol)
-			} else {
-				sort.Sort(false, false, false, sels[ps[i]:ps[i+1]], vec, strCol)
-			}
-		}
-		ovec = vec
-	}
-	return bat.Shuffle(sels, m)
-}
-
-// GenerateIndex generates relative indexes for the batch writed directly to s3 from cn
-// For more information, please refer to the comment about func WriteIndex in Writer interface
-func GenerateIndex(n *Argument, fd objectio.BlockObject, objectWriter objectio.Writer, bat *batch.Batch) error {
-	for i, mvec := range bat.Vecs {
-		err := getIndexDataFromVec(fd, objectWriter, uint16(i), mvec, n.container.nameToNullablity[bat.Attrs[i]], n.container.pk[bat.Attrs[i]])
-		if err != nil {
-			return err
-		}
-	}
-	return nil
-}
-
-// WriteBlock WriteBlock writes one batch to a buffer and generate related indexes for this batch
-// For more information, please refer to the comment about func Write in Writer interface
-func WriteBlock(n *Argument, bat *batch.Batch, proc *process.Process) error {
-	fd, err := n.container.writer.Write(bat)
-
-	if err != nil {
-		return err
-	}
-	// atomic.AddUint64(&n.Affected, uint64(bat.Vecs[0].Length()))
-	n.container.lengths = append(n.container.lengths, uint64(bat.Vecs[0].Length()))
-	if err := GenerateIndex(n, fd, n.container.writer, bat); err != nil {
-		return err
-	}
-	if n.UniqueIndexDef != nil {
-		primaryKeyName := update.GetTablePriKeyName(n.TargetColDefs, n.CPkeyColDef)
-		idx := 0
-		for i := range n.UniqueIndexDef.TableNames {
-			if n.UniqueIndexDef.TableExists[i] {
-				b, rowNum := util.BuildUniqueKeyBatch(bat.Vecs, bat.Attrs, n.UniqueIndexDef.Fields[i].Parts, primaryKeyName, proc)
-				if rowNum != 0 {
-					b.SetZs(rowNum, proc.Mp())
-					n.container.unique_lengths[idx] = append(n.container.unique_lengths[idx], uint64(rowNum))
-					fd, err = n.container.unique_writer[idx].Write(b)
-					if err != nil {
-						return err
-					}
-					if err := GenerateIndex(n, fd, n.container.unique_writer[idx], b); err != nil {
-						return err
-					}
-				}
-				b.Clean(proc.Mp())
-				idx++
-			}
-		}
-	}
-	return nil
-}
-
-// WriteEndBlocks WriteEndBlocks write batches in buffer to fileservice(aka s3 in this feature) and get meta data about block on fileservice and put it into metaLocBat
-// For more information, please refer to the comment about func WriteEnd in Writer interface
-func WriteEndBlocks(n *Argument, proc *process.Process, metaLocBat *batch.Batch) error {
-	blocks, err := n.container.writer.WriteEnd(context.Background())
-	if err != nil {
-		return err
-	}
-	for j := range blocks {
-		metaLoc, err := blockio.EncodeMetaLocWithObject(
-			blocks[0].GetExtent(),
-			uint32(n.container.lengths[j]),
-			blocks,
-		)
-		if err != nil {
-			return err
-		}
-		vector.Append(metaLocBat.Vecs[0], uint16(0), false, proc.GetMPool())
-		vector.AppendString(metaLocBat.Vecs[1], metaLoc, false, proc.GetMPool())
-	}
-	for i := range n.container.unique_writer {
-		if blocks, err = n.container.unique_writer[i].WriteEnd(proc.Ctx); err != nil {
-			return err
-		}
-		for j := range blocks {
-			metaLoc, err := blockio.EncodeMetaLocWithObject(
-				blocks[0].GetExtent(),
-				uint32(n.container.unique_lengths[i][j]),
-				blocks,
-			)
-			if err != nil {
-				return err
-			}
-			vector.Append(metaLocBat.Vecs[0], uint16(i+1), false, proc.GetMPool())
-			vector.AppendString(metaLocBat.Vecs[1], metaLoc, false, proc.GetMPool())
-		}
-=======
 func Prepare(proc *process.Process, arg any) error {
 	ap := arg.(*Argument)
 	if ap.IsRemote {
 		container := colexec.NewWriteS3Container(ap.InsertCtx.TableDef)
 		ap.Container = container
->>>>>>> 63aaa957
 	}
 	return nil
 }
@@ -515,28 +72,6 @@
 		anal := proc.GetAnalyze(idx)
 		anal.AddInsertTime(t1)
 	}()
-<<<<<<< HEAD
-	{
-		for i := range bat.Vecs {
-			// Not-null check, for more information, please refer to the comments in func InsertValues
-			if (n.TargetColDefs[i].Primary && !n.TargetColDefs[i].Typ.AutoIncr) || (n.TargetColDefs[i].Default != nil && !n.TargetColDefs[i].Default.NullAbility && !n.TargetColDefs[i].Typ.AutoIncr) {
-				if nulls.Any(bat.Vecs[i].GetNulls()) {
-					return false, moerr.NewConstraintViolation(ctx, fmt.Sprintf("Column '%s' cannot be null", n.TargetColDefs[i].GetName()))
-				}
-			}
-		}
-	}
-	{
-		bat.Ro = false
-		bat.Attrs = make([]string, len(bat.Vecs))
-		// scalar vector's extension
-		for i := range bat.Vecs {
-			bat.Attrs[i] = n.TargetColDefs[i].GetName()
-			//bat.Vecs[i] = bat.Vecs[i].ConstExpand(false, proc.Mp())
-			//if bat.Vecs[i].IsConstNull() && n.TargetColDefs[i].GetTyp().GetAutoIncr() {
-			//	bat.Vecs[i].ConstExpand(true, proc.Mp())
-			//}
-=======
 
 	insertRows := func() error {
 		var affectedRow uint64
@@ -545,7 +80,6 @@
 			insertCtx.Ref, insertCtx.TableDef, insertCtx.ParentIdx, insertCtx.UniqueSource)
 		if err != nil {
 			return err
->>>>>>> 63aaa957
 		}
 
 		affectedRows = affectedRows + affectedRow
@@ -648,85 +182,4 @@
 	}
 	vec.Free(proc.Mp())
 	return err
-<<<<<<< HEAD
-}
-
-// writeBatch saves the batch into the storage
-// and updates the auto increment table, index table.
-func writeBatch(ctx context.Context,
-	n *Argument,
-	proc *process.Process,
-	bat *batch.Batch) (bool, error) {
-
-	if n.HasAutoCol {
-		if err := colexec.UpdateInsertBatch(n.Engine, ctx, proc, n.TargetColDefs, bat, n.TableID, n.DBName, n.TableName); err != nil {
-			return false, err
-		}
-	}
-	if n.CPkeyColDef != nil {
-		err := util.FillCompositePKeyBatch(bat, n.CPkeyColDef, proc)
-		if err != nil {
-			names := util.SplitCompositePrimaryKeyColumnName(n.CPkeyColDef.Name)
-			for _, name := range names {
-				for i := range bat.Vecs {
-					if n.TargetColDefs[i].Name == name {
-						if nulls.Any(bat.Vecs[i].GetNulls()) {
-							return false, moerr.NewConstraintViolation(ctx, fmt.Sprintf("Column '%s' cannot be null", n.TargetColDefs[i].GetName()))
-						}
-					}
-				}
-			}
-		}
-	} else if n.ClusterByDef != nil && util.JudgeIsCompositeClusterByColumn(n.ClusterByDef.Name) {
-		util.FillCompositeClusterByBatch(bat, n.ClusterByDef.Name, proc)
-	}
-	// set null value's data
-	for i := range bat.Vecs {
-		bat.Vecs[i] = vector.CheckInsertVector(bat.Vecs[i], proc.Mp())
-	}
-	if n.IsRemote {
-		return false, handleWrite(n, proc, ctx, bat)
-	}
-	if !proc.LoadTag {
-		return false, handleWrite(n, proc, ctx, bat)
-	}
-	return handleLoadWrite(n, proc, ctx, bat)
-}
-
-func getIndexDataFromVec(block objectio.BlockObject, writer objectio.Writer,
-	idx uint16,
-	vec *vector.Vector, nullAbliaty bool, isPk bool) error {
-	var err error
-	columnData := containers.NewVectorWithSharedMemory(vec, nullAbliaty)
-	zmPos := 0
-	zoneMapWriter := indexwrapper.NewZMWriter()
-	if err = zoneMapWriter.Init(writer, block, common.Plain, idx, uint16(zmPos)); err != nil {
-		return err
-	}
-	err = zoneMapWriter.AddValues(columnData)
-	if err != nil {
-		return err
-	}
-	_, err = zoneMapWriter.Finalize()
-	if err != nil {
-		return err
-	}
-	if !isPk {
-		return nil
-	}
-	bfPos := 1
-	bfWriter := indexwrapper.NewBFWriter()
-	if err = bfWriter.Init(writer, block, common.Plain, idx, uint16(bfPos)); err != nil {
-		return err
-	}
-	if err = bfWriter.AddValues(columnData); err != nil {
-		return err
-	}
-	_, err = bfWriter.Finalize()
-	if err != nil {
-		return err
-	}
-	return nil
-=======
->>>>>>> 63aaa957
 }