// Copyright 2021 Matrix Origin
//
// Licensed under the Apache License, Version 2.0 (the "License");
// you may not use this file except in compliance with the License.
// You may obtain a copy of the License at
//
//      http://www.apache.org/licenses/LICENSE-2.0
//
// Unless required by applicable law or agreed to in writing, software
// distributed under the License is distributed on an "AS IS" BASIS,
// WITHOUT WARRANTIES OR CONDITIONS OF ANY KIND, either express or implied.
// See the License for the specific language governing permissions and
// limitations under the License.

package insert

import (
	"bytes"
	"sync/atomic"
	"time"

	"github.com/matrixorigin/matrixone/pkg/container/batch"
<<<<<<< HEAD
	"github.com/matrixorigin/matrixone/pkg/container/types"
	"github.com/matrixorigin/matrixone/pkg/container/vector"
=======
>>>>>>> 5f144a5a
	"github.com/matrixorigin/matrixone/pkg/sql/colexec"
	v2 "github.com/matrixorigin/matrixone/pkg/util/metric/v2"
	"github.com/matrixorigin/matrixone/pkg/vm"
	"github.com/matrixorigin/matrixone/pkg/vm/process"
)

const opName = "insert"

func (insert *Insert) String(buf *bytes.Buffer) {
	buf.WriteString(opName)
	buf.WriteString(": insert")
}

func (insert *Insert) OpType() vm.OpType {
	return vm.Insert
}

func (insert *Insert) Prepare(proc *process.Process) error {
	insert.ctr.state = vm.Build
	if insert.ToWriteS3 {
		if len(insert.InsertCtx.PartitionTableIDs) > 0 {
			// If the target is partition table, just only apply writers for all partitioned sub tables
			s3Writers, err := colexec.NewPartitionS3Writer(proc, insert.InsertCtx.TableDef)
			if err != nil {
				return err
			}
			insert.ctr.partitionS3Writers = s3Writers
		} else {
			// If the target is not partition table, you only need to operate the main table
			s3Writer, err := colexec.NewS3Writer(proc, insert.InsertCtx.TableDef, 0)
			if err != nil {
				return err
			}
			insert.ctr.s3Writer = s3Writer
		}

		if insert.ctr.buf == nil {
			attrs := []string{catalog.BlockMeta_TableIdx_Insert, catalog.BlockMeta_BlockInfo, catalog.ObjectMeta_ObjectStats}
			insert.ctr.buf = batch.NewWithSize(len(attrs))
			insert.ctr.buf.SetAttributes(attrs)
			insert.ctr.buf.Vecs[0] = vector.NewVec(types.T_int16.ToType())
			insert.ctr.buf.Vecs[1] = vector.NewVec(types.T_text.ToType())
			insert.ctr.buf.Vecs[2] = vector.NewVec(types.T_binary.ToType())
		}
	} else {
		ref := insert.InsertCtx.Ref
		eng := insert.InsertCtx.Engine
		partitionNames := insert.InsertCtx.PartitionTableNames
		rel, partitionRels, err := colexec.GetRelAndPartitionRelsByObjRef(proc.Ctx, proc, eng, ref, partitionNames)
		if err != nil {
			return err
		}
		insert.ctr.source = rel
		insert.ctr.partitionSources = partitionRels

		if insert.ctr.buf == nil {
			insert.ctr.buf = batch.NewWithSize(len(insert.InsertCtx.Attrs))
			insert.ctr.buf.SetAttributes(insert.InsertCtx.Attrs)
		}
	}
	insert.ctr.affectedRows = 0
	return nil
}

// first parameter: true represents whether the current pipeline has ended
// first parameter: false
func (insert *Insert) Call(proc *process.Process) (vm.CallResult, error) {
	if err, isCancel := vm.CancelCheck(proc); isCancel {
		return vm.CancelResult, err
	}

	anal := proc.GetAnalyze(insert.GetIdx(), insert.GetParallelIdx(), insert.GetParallelMajor())
	anal.Start()
	t := time.Now()
	defer func() {
		anal.AddInsertTime(t)
		anal.Stop()
	}()

	if insert.ToWriteS3 {
		return insert.insert_s3(proc, anal)
	}
	return insert.insert_table(proc, anal)
}

func (insert *Insert) insert_s3(proc *process.Process, anal process.Analyze) (vm.CallResult, error) {
	start := time.Now()
	defer func() {
		v2.TxnStatementInsertS3DurationHistogram.Observe(time.Since(start).Seconds())
	}()

	if insert.ctr.state == vm.Build {
		for {
			input, err := vm.ChildrenCall(insert.GetChildren(0), proc, anal)
			if err != nil {
				return input, err
			}

			if input.Batch == nil {
				insert.ctr.state = vm.Eval
				break
			}
			if input.Batch.IsEmpty() {
				continue
			}

			anal.Input(input.Batch, insert.IsFirst)
			if insert.InsertCtx.AddAffectedRows {
				affectedRows := uint64(input.Batch.RowCount())
				atomic.AddUint64(&insert.ctr.affectedRows, affectedRows)
			}

			// If the target is partition table
			if len(insert.InsertCtx.PartitionTableIDs) > 0 {
<<<<<<< HEAD
				insertBatches, err := colexec.GroupByPartitionForInsert(proc, input.Batch, insert.InsertCtx.Attrs, insert.InsertCtx.PartitionIndexInBatch, len(insert.InsertCtx.PartitionTableIDs))
=======
				insertBatches, err := colexec.GroupByPartitionForInsert(
					proc,
					bat,
					insert.InsertCtx.Attrs,
					insert.InsertCtx.PartitionIndexInBatch,
					len(insert.InsertCtx.PartitionTableIDs),
				)
>>>>>>> 5f144a5a
				if err != nil {
					return input, err
				}

				// write partition data to s3.
				for pidx, writer := range insert.ctr.partitionS3Writers {
					err = writeBatch(proc, writer, insertBatches[pidx])
					if err != nil {
						insert.ctr.state = vm.End
<<<<<<< HEAD
						insertBatches[pidx].Clean(proc.Mp())
						return input, err
=======
						insertBatches[pidx].Clean(proc.GetMPool())
						return result, err
>>>>>>> 5f144a5a
					}
					insertBatches[pidx].Clean(proc.Mp())
				}
			} else {
				// Normal non partition table
				// write to s3.
<<<<<<< HEAD
				input.Batch.Attrs = append(input.Batch.Attrs[:0], insert.InsertCtx.Attrs...)
				if err := s3Writer.WriteS3Batch(proc, input.Batch); err != nil {
					insert.ctr.state = vm.End
					return input, err
=======
				bat.Attrs = append(bat.Attrs[:0], insert.InsertCtx.Attrs...)
				err = writeBatch(proc, insert.ctr.s3Writer, bat)
				if err != nil {
					insert.ctr.state = vm.End
					bat.Clean(proc.GetMPool())
					return result, err
>>>>>>> 5f144a5a
				}
				bat.Clean(proc.GetMPool())
			}
		}
	}

	result := vm.NewCallResult()
	result.Batch = insert.ctr.buf
	if insert.ctr.state == vm.Eval {

		// If the target is partition table
		if len(insert.InsertCtx.PartitionTableIDs) > 0 {
			for _, writer := range insert.ctr.partitionS3Writers {
				err := flushTailBatch(proc, writer, &result)
				if err != nil {
					insert.ctr.state = vm.End
					return vm.CancelResult, err
				}
			}
<<<<<<< HEAD

			if err := collectAndOutput(proc, insert.ctr.partitionS3Writers, &result); err != nil {
				insert.ctr.state = vm.End
				return vm.CancelResult, err
			}
=======
>>>>>>> 5f144a5a
		} else {
			// Normal non partition table
			writer := insert.ctr.s3Writer
			// handle the last Batch that batchSize less than DefaultBlockMaxRows
			// for more info, refer to the comments about reSizeBatch
<<<<<<< HEAD
			if err := s3Writer.WriteS3CacheBatch(proc); err != nil {
				insert.ctr.state = vm.End
				return vm.CancelResult, err
			}
			err := s3Writer.Output(proc, &result)
			if err != nil {
				return vm.CancelResult, err
=======
			err := flushTailBatch(proc, writer, &result)
			if err != nil {
				insert.ctr.state = vm.End
				return result, err
>>>>>>> 5f144a5a
			}
		}
		insert.ctr.state = vm.End
		anal.Output(result.Batch, insert.IsLast)
		return result, nil
	}

	if insert.ctr.state == vm.End {
		return vm.CancelResult, nil
	}

	panic("bug")
}

func (insert *Insert) insert_table(proc *process.Process, anal process.Analyze) (vm.CallResult, error) {
	input, err := vm.ChildrenCall(insert.GetChildren(0), proc, anal)
	if err != nil {
		return input, err
	}
	anal.Input(input.Batch, insert.IsFirst)

	if input.Batch == nil || input.Batch.IsEmpty() {
		return input, nil
	}

	affectedRows := uint64(input.Batch.RowCount())
	if len(insert.InsertCtx.PartitionTableIDs) > 0 {
		//@todo partition's insertBatches should have buf
		insertBatches, err := colexec.GroupByPartitionForInsert(proc, input.Batch, insert.InsertCtx.Attrs, insert.InsertCtx.PartitionIndexInBatch, len(insert.InsertCtx.PartitionTableIDs))
		if err != nil {
			return input, err
		}
		for i, partitionBat := range insertBatches {
			err = insert.ctr.partitionSources[i].Write(proc.Ctx, partitionBat)
			if err != nil {
				partitionBat.Clean(proc.Mp())
				return input, err
			}
			partitionBat.Clean(proc.GetMPool())
		}
	} else {
		insert.ctr.buf.CleanOnlyData()
		for i := range insert.ctr.buf.Attrs {
			if insert.ctr.buf.Vecs[i] == nil {
				insert.ctr.buf.Vecs[i] = vector.NewVec(*input.Batch.Vecs[i].GetType())
			}
			if err = insert.ctr.buf.Vecs[i].UnionBatch(input.Batch.Vecs[i], 0, input.Batch.Vecs[i].Length(), nil, proc.GetMPool()); err != nil {
				return input, err
			}
		}
		insert.ctr.buf.SetRowCount(input.Batch.RowCount())

		// insert into table, insertBat will be deeply copied into txn's workspace.
		err := insert.ctr.source.Write(proc.Ctx, insert.ctr.buf)
		if err != nil {
			return input, err
		}
	}

	if insert.InsertCtx.AddAffectedRows {
		atomic.AddUint64(&insert.ctr.affectedRows, affectedRows)
	}
	// `insertBat` does not include partition expression columns
	anal.Output(input.Batch, insert.IsLast)
	return input, nil
}

<<<<<<< HEAD
// Collect all partition subtables' s3writers  metaLoc information and output it
func collectAndOutput(proc *process.Process, s3Writers []*colexec.S3Writer, result *vm.CallResult) (err error) {
	for _, w := range s3Writers {
		//deep copy.
		bat := w.GetBlockInfoBat()
		_, err = result.Batch.Append(proc.Ctx, proc.GetMPool(), bat)
		if err != nil {
			return
		}
		result.Batch.SetRowCount(result.Batch.RowCount() + bat.RowCount())
		w.ResetBlockInfoBat(proc)
	}
	return
=======
func writeBatch(proc *process.Process, writer *colexec.S3Writer, bat *batch.Batch) error {
	if writer.StashBatch(proc, bat) {
		blockInfos, stats, err := writer.SortAndSync(proc)
		if err != nil {
			return err
		}
		err = writer.FillBlockInfoBat(blockInfos, stats, proc.GetMPool())
		if err != nil {
			return err
		}
	}
	return nil
}

func flushTailBatch(proc *process.Process, writer *colexec.S3Writer, result *vm.CallResult) error {
	blockInfos, stats, err := writer.FlushTailBatch(proc)
	if err != nil {
		return err
	}
	err = writer.FillBlockInfoBat(blockInfos, stats, proc.GetMPool())
	if err != nil {
		return err
	}
	return writer.Output(proc, result)
>>>>>>> 5f144a5a
}<|MERGE_RESOLUTION|>--- conflicted
+++ resolved
@@ -19,12 +19,10 @@
 	"sync/atomic"
 	"time"
 
+	"github.com/matrixorigin/matrixone/pkg/catalog"
 	"github.com/matrixorigin/matrixone/pkg/container/batch"
-<<<<<<< HEAD
 	"github.com/matrixorigin/matrixone/pkg/container/types"
 	"github.com/matrixorigin/matrixone/pkg/container/vector"
-=======
->>>>>>> 5f144a5a
 	"github.com/matrixorigin/matrixone/pkg/sql/colexec"
 	v2 "github.com/matrixorigin/matrixone/pkg/util/metric/v2"
 	"github.com/matrixorigin/matrixone/pkg/vm"
@@ -139,19 +137,15 @@
 
 			// If the target is partition table
 			if len(insert.InsertCtx.PartitionTableIDs) > 0 {
-<<<<<<< HEAD
-				insertBatches, err := colexec.GroupByPartitionForInsert(proc, input.Batch, insert.InsertCtx.Attrs, insert.InsertCtx.PartitionIndexInBatch, len(insert.InsertCtx.PartitionTableIDs))
-=======
 				insertBatches, err := colexec.GroupByPartitionForInsert(
 					proc,
-					bat,
+					input.Batch,
 					insert.InsertCtx.Attrs,
 					insert.InsertCtx.PartitionIndexInBatch,
 					len(insert.InsertCtx.PartitionTableIDs),
 				)
->>>>>>> 5f144a5a
 				if err != nil {
-					return input, err
+					return vm.CancelResult, err
 				}
 
 				// write partition data to s3.
@@ -159,34 +153,20 @@
 					err = writeBatch(proc, writer, insertBatches[pidx])
 					if err != nil {
 						insert.ctr.state = vm.End
-<<<<<<< HEAD
-						insertBatches[pidx].Clean(proc.Mp())
-						return input, err
-=======
 						insertBatches[pidx].Clean(proc.GetMPool())
-						return result, err
->>>>>>> 5f144a5a
+						return vm.CancelResult, err
 					}
 					insertBatches[pidx].Clean(proc.Mp())
 				}
 			} else {
 				// Normal non partition table
 				// write to s3.
-<<<<<<< HEAD
 				input.Batch.Attrs = append(input.Batch.Attrs[:0], insert.InsertCtx.Attrs...)
-				if err := s3Writer.WriteS3Batch(proc, input.Batch); err != nil {
-					insert.ctr.state = vm.End
-					return input, err
-=======
-				bat.Attrs = append(bat.Attrs[:0], insert.InsertCtx.Attrs...)
-				err = writeBatch(proc, insert.ctr.s3Writer, bat)
+				err = writeBatch(proc, insert.ctr.s3Writer, input.Batch)
 				if err != nil {
 					insert.ctr.state = vm.End
-					bat.Clean(proc.GetMPool())
-					return result, err
->>>>>>> 5f144a5a
-				}
-				bat.Clean(proc.GetMPool())
+					return vm.CancelResult, err
+				}
 			}
 		}
 	}
@@ -204,33 +184,15 @@
 					return vm.CancelResult, err
 				}
 			}
-<<<<<<< HEAD
-
-			if err := collectAndOutput(proc, insert.ctr.partitionS3Writers, &result); err != nil {
-				insert.ctr.state = vm.End
-				return vm.CancelResult, err
-			}
-=======
->>>>>>> 5f144a5a
 		} else {
 			// Normal non partition table
 			writer := insert.ctr.s3Writer
 			// handle the last Batch that batchSize less than DefaultBlockMaxRows
 			// for more info, refer to the comments about reSizeBatch
-<<<<<<< HEAD
-			if err := s3Writer.WriteS3CacheBatch(proc); err != nil {
-				insert.ctr.state = vm.End
-				return vm.CancelResult, err
-			}
-			err := s3Writer.Output(proc, &result)
-			if err != nil {
-				return vm.CancelResult, err
-=======
 			err := flushTailBatch(proc, writer, &result)
 			if err != nil {
 				insert.ctr.state = vm.End
 				return result, err
->>>>>>> 5f144a5a
 			}
 		}
 		insert.ctr.state = vm.End
@@ -298,21 +260,6 @@
 	return input, nil
 }
 
-<<<<<<< HEAD
-// Collect all partition subtables' s3writers  metaLoc information and output it
-func collectAndOutput(proc *process.Process, s3Writers []*colexec.S3Writer, result *vm.CallResult) (err error) {
-	for _, w := range s3Writers {
-		//deep copy.
-		bat := w.GetBlockInfoBat()
-		_, err = result.Batch.Append(proc.Ctx, proc.GetMPool(), bat)
-		if err != nil {
-			return
-		}
-		result.Batch.SetRowCount(result.Batch.RowCount() + bat.RowCount())
-		w.ResetBlockInfoBat(proc)
-	}
-	return
-=======
 func writeBatch(proc *process.Process, writer *colexec.S3Writer, bat *batch.Batch) error {
 	if writer.StashBatch(proc, bat) {
 		blockInfos, stats, err := writer.SortAndSync(proc)
@@ -337,5 +284,4 @@
 		return err
 	}
 	return writer.Output(proc, result)
->>>>>>> 5f144a5a
 }