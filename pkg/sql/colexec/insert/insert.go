--- conflicted
+++ resolved
@@ -56,7 +56,7 @@
 	}
 	defer bat.Clean(proc.Mp())
 	ctx := context.TODO()
-	if err := colexec.UpdateInsertBatch(n.Engine, n.DB, ctx, proc, n.TargetColDefs, bat, n.TableID); err != nil {
+	if err := colexec.UpdateInsertBatch(n.Engine, n.DB, ctx, proc, n.TargetColDefs, bat, n.TableDB); err != nil {
 		return false, err
 	}
 	{
@@ -78,13 +78,6 @@
 			bat.Vecs[i] = bat.Vecs[i].ConstExpand(proc.Mp())
 		}
 	}
-<<<<<<< HEAD
-	ctx := context.TODO()
-	if err := colexec.UpdateInsertBatch(n.Engine, n.DB, ctx, proc, n.TargetColDefs, bat, n.TableDB); err != nil {
-		return false, err
-	}
-=======
->>>>>>> 2449b326
 	err := n.TargetTable.Write(ctx, bat)
 	n.Affected += uint64(len(bat.Zs))
 	return false, err
