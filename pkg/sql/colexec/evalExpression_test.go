--- conflicted
+++ resolved
@@ -54,19 +54,8 @@
 
 	// Expr_T
 	ety := &plan.Expr{
-<<<<<<< HEAD
 		Expr: &plan.Expr_T{T: &plan.TargetType{}},
-		Typ: &plan.Type{
-=======
-		Expr: &plan.Expr_T{T: &plan.TargetType{
-			Typ: &plan.Type{
-				Id:    int32(types.T_decimal128),
-				Width: 30,
-				Scale: 6,
-			},
-		}},
-		Typ: plan.Type{
->>>>>>> c997bce1
+		Typ: plan.Type{
 			Id:          int32(types.T_decimal128),
 			Width:       30,
 			Scale:       6,
