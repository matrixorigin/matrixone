// Copyright 2021 Matrix Origin
//
// Licensed under the Apache License, Version 2.0 (the "License");
// you may not use this file except in compliance with the License.
// You may obtain a copy of the License at
//
//      http://www.apache.org/licenses/LICENSE-2.0
//
// Unless required by applicable law or agreed to in writing, software
// distributed under the License is distributed on an "AS IS" BASIS,
// WITHOUT WARRANTIES OR CONDITIONS OF ANY KIND, either express or implied.
// See the License for the specific language governing permissions and
// limitations under the License.

package transformer

import (
	"errors"
	"fmt"

	"github.com/matrixorigin/matrixone/pkg/container/ring/bitand"
	"github.com/matrixorigin/matrixone/pkg/container/ring/bitxor"
	"github.com/matrixorigin/matrixone/pkg/container/ring/stddevpop"
	"github.com/matrixorigin/matrixone/pkg/container/ring/variance"
	"github.com/matrixorigin/matrixone/pkg/container/ring/bitor"

	"github.com/matrixorigin/matrixone/pkg/container/ring"
	"github.com/matrixorigin/matrixone/pkg/container/ring/approxcd"
	"github.com/matrixorigin/matrixone/pkg/container/ring/avg"
	"github.com/matrixorigin/matrixone/pkg/container/ring/count"
	"github.com/matrixorigin/matrixone/pkg/container/ring/max"
	"github.com/matrixorigin/matrixone/pkg/container/ring/min"
	"github.com/matrixorigin/matrixone/pkg/container/ring/starcount"
	"github.com/matrixorigin/matrixone/pkg/container/ring/sum"
	"github.com/matrixorigin/matrixone/pkg/container/types"
)

func init() {
	TransformerNamesMap = make(map[string]int)
	for i := range TransformerNames {
		TransformerNamesMap[TransformerNames[i]] = i
	}
}

var sumReturnTypes = map[types.T]types.T{
	types.T_int8:    types.T_int64,
	types.T_int16:   types.T_int64,
	types.T_int32:   types.T_int64,
	types.T_int64:   types.T_int64,
	types.T_uint8:   types.T_uint64,
	types.T_uint16:  types.T_uint64,
	types.T_uint32:  types.T_uint64,
	types.T_uint64:  types.T_uint64,
	types.T_float32: types.T_float64,
	types.T_float64: types.T_float64,
}

func ReturnType(op int, typ types.T) types.T {
	switch op {
	case Avg:
		return types.T_float64
	case Max:
		return typ
	case Min:
		return typ
	case Sum:
		return sumReturnTypes[typ]
	case Count, StarCount:
		return types.T_int64
	case ApproxCountDistinct:
		return types.T_uint64
	case Variance:
		return types.T_float64
	case BitAnd:
		return types.T_uint64
	case BitXor:
		return types.T_uint64
<<<<<<< HEAD
	case StdDevPop:
		return types.T_float64
=======
	case BitOr:
		return types.T_uint64
>>>>>>> 3f021775
	}
	return 0
}

func New(op int, typ types.Type) (ring.Ring, error) {
	switch op {
	case Sum:
		return NewSum(typ)
	case Avg:
		return avg.NewAvg(typ), nil
	case Max:
		return NewMax(typ)
	case Min:
		return NewMin(typ)
	case Count:
		return count.NewCount(typ), nil
	case StarCount:
		return starcount.NewCount(typ), nil
	case ApproxCountDistinct:
		return approxcd.NewApproxCountDistinct(typ), nil
	case Variance:
		return variance.NewVarianceRingWithTypeCheck(typ)
	case BitAnd:
		return NewBitAnd(typ)
	case BitXor:
		return NewBitXor(typ)
<<<<<<< HEAD
	case StdDevPop:
		return stddevpop.NewStdDevPopRingWithTypeCheck(typ)
=======
	case BitOr:
		return NewBitOr(typ)
>>>>>>> 3f021775
	}
	return nil, nil
}

func NewBitAnd(typ types.Type) (ring.Ring, error) {
	switch typ.Oid {
	case types.T_uint8, types.T_uint16, types.T_uint32, types.T_uint64, types.T_int8, types.T_int16, types.T_int32, types.T_int64, types.T_float32, types.T_float64:
		return bitand.NewNumeric(typ), nil
	}
	return nil, errors.New(fmt.Sprintf("'%v' not support BitAnd", typ))
}

func NewBitOr(typ types.Type) (ring.Ring, error) {
	switch typ.Oid {
	case types.T_uint8, types.T_uint16, types.T_uint32, types.T_uint64, types.T_int8, types.T_int16, types.T_int32, types.T_int64, types.T_float32, types.T_float64:
		return bitor.NewBitOr(typ), nil
	}
	return nil, errors.New(fmt.Sprintf("'%v' not support BitOr", typ))
}


func NewBitXor(typ types.Type) (ring.Ring, error) {
	switch typ.Oid {
	case types.T_uint8, types.T_uint16, types.T_uint32, types.T_uint64, types.T_int8, types.T_int16, types.T_int32, types.T_int64, types.T_float32, types.T_float64:
		return bitxor.NewBitXor(typ), nil
	}
	return nil, errors.New(fmt.Sprintf("'%v' not support BitXor", typ))
}

func NewSum(typ types.Type) (ring.Ring, error) {
	switch typ.Oid {
	case types.T_float32, types.T_float64:
		return sum.NewFloat(typ), nil
	case types.T_int8, types.T_int16, types.T_int32, types.T_int64:
		return sum.NewInt(typ), nil
	case types.T_uint8, types.T_uint16, types.T_uint32, types.T_uint64:
		return sum.NewUint(typ), nil
	}
	return nil, errors.New(fmt.Sprintf("'%v' not support Sum", typ))
}

func NewAvg(typ types.Type) (ring.Ring, error) {
	switch typ.Oid {
	case types.T_float32, types.T_float64:
		return avg.NewAvg(typ), nil
	case types.T_uint8, types.T_uint16, types.T_uint32, types.T_uint64:
		return avg.NewAvg(typ), nil
	}
	return nil, errors.New(fmt.Sprintf("'%v' not support Avg", typ))
}

func NewMax(typ types.Type) (ring.Ring, error) {
	switch typ.Oid {
	case types.T_int8:
		return max.NewInt8(typ), nil
	case types.T_int16:
		return max.NewInt16(typ), nil
	case types.T_int32:
		return max.NewInt32(typ), nil
	case types.T_int64:
		return max.NewInt64(typ), nil
	case types.T_uint8:
		return max.NewUInt8(typ), nil
	case types.T_uint16:
		return max.NewUInt16(typ), nil
	case types.T_uint32:
		return max.NewUInt32(typ), nil
	case types.T_uint64:
		return max.NewUInt64(typ), nil
	case types.T_float32:
		return max.NewFloat32(typ), nil
	case types.T_float64:
		return max.NewFloat64(typ), nil
	case types.T_char, types.T_varchar:
		return max.NewStr(typ), nil
	case types.T_date:
		return max.NewDate(typ), nil
	case types.T_datetime:
		return max.NewDatetime(typ), nil
	}
	return nil, errors.New(fmt.Sprintf("'%v' not support Max", typ))
}

func NewMin(typ types.Type) (ring.Ring, error) {
	switch typ.Oid {
	case types.T_int8:
		return min.NewInt8(typ), nil
	case types.T_int16:
		return min.NewInt16(typ), nil
	case types.T_int32:
		return min.NewInt32(typ), nil
	case types.T_int64:
		return min.NewInt64(typ), nil
	case types.T_uint8:
		return min.NewUInt8(typ), nil
	case types.T_uint16:
		return min.NewUInt16(typ), nil
	case types.T_uint32:
		return min.NewUInt32(typ), nil
	case types.T_uint64:
		return min.NewUInt64(typ), nil
	case types.T_float32:
		return min.NewFloat32(typ), nil
	case types.T_float64:
		return min.NewFloat64(typ), nil
	case types.T_char, types.T_varchar:
		return min.NewStr(typ), nil
	case types.T_date:
		return min.NewDate(typ), nil
	case types.T_datetime:
		return min.NewDatetime(typ), nil
	}
	return nil, errors.New(fmt.Sprintf("'%v' not support Min", typ))
}<|MERGE_RESOLUTION|>--- conflicted
+++ resolved
@@ -19,10 +19,10 @@
 	"fmt"
 
 	"github.com/matrixorigin/matrixone/pkg/container/ring/bitand"
+	"github.com/matrixorigin/matrixone/pkg/container/ring/bitor"
 	"github.com/matrixorigin/matrixone/pkg/container/ring/bitxor"
 	"github.com/matrixorigin/matrixone/pkg/container/ring/stddevpop"
 	"github.com/matrixorigin/matrixone/pkg/container/ring/variance"
-	"github.com/matrixorigin/matrixone/pkg/container/ring/bitor"
 
 	"github.com/matrixorigin/matrixone/pkg/container/ring"
 	"github.com/matrixorigin/matrixone/pkg/container/ring/approxcd"
@@ -75,13 +75,10 @@
 		return types.T_uint64
 	case BitXor:
 		return types.T_uint64
-<<<<<<< HEAD
+	case BitOr:
+		return types.T_uint64
 	case StdDevPop:
 		return types.T_float64
-=======
-	case BitOr:
-		return types.T_uint64
->>>>>>> 3f021775
 	}
 	return 0
 }
@@ -108,13 +105,10 @@
 		return NewBitAnd(typ)
 	case BitXor:
 		return NewBitXor(typ)
-<<<<<<< HEAD
+	case BitOr:
+		return NewBitOr(typ)
 	case StdDevPop:
 		return stddevpop.NewStdDevPopRingWithTypeCheck(typ)
-=======
-	case BitOr:
-		return NewBitOr(typ)
->>>>>>> 3f021775
 	}
 	return nil, nil
 }
@@ -134,7 +128,6 @@
 	}
 	return nil, errors.New(fmt.Sprintf("'%v' not support BitOr", typ))
 }
-
 
 func NewBitXor(typ types.Type) (ring.Ring, error) {
 	switch typ.Oid {
