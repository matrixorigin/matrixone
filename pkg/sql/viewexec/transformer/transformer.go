--- conflicted
+++ resolved
@@ -90,13 +90,9 @@
 	case ApproxCountDistinct:
 		return approxcd.NewApproxCountDistinct(typ), nil
 	case Variance:
-<<<<<<< HEAD
-		return variance.NewVarRing(typ), nil
-	case Bit_or:
+		return variance.NewVarianceRing(typ), nil
+  case Bit_or:
 		return NewBit_or(typ)
-=======
-		return variance.NewVarianceRing(typ), nil
->>>>>>> 01fa0832
 	}
 	return nil, nil
 }
