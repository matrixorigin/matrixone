--- conflicted
+++ resolved
@@ -17,12 +17,9 @@
 import (
 	"errors"
 	"fmt"
-<<<<<<< HEAD
+
 	"github.com/matrixorigin/matrixone/pkg/container/ring/any"
-=======
 	"github.com/matrixorigin/matrixone/pkg/container/ring/variance"
->>>>>>> 0012630b
-
 	"github.com/matrixorigin/matrixone/pkg/container/ring"
 	"github.com/matrixorigin/matrixone/pkg/container/ring/approxcd"
 	"github.com/matrixorigin/matrixone/pkg/container/ring/avg"
@@ -70,11 +67,8 @@
 		return types.T_uint64
 	case Variance:
 		return types.T_float64
-<<<<<<< HEAD
 	case Any:
 		return typ
-=======
->>>>>>> 0012630b
 	}
 	return 0
 }
@@ -96,13 +90,9 @@
 	case ApproxCountDistinct:
 		return approxcd.NewApproxCountDistinct(typ), nil
 	case Variance:
-<<<<<<< HEAD
-		return variance.NewVarRing(typ), nil
+		return variance.NewVarianceRing(typ), nil
 	case Any:
 		return NewAny(typ)
-=======
-		return variance.NewVarianceRing(typ), nil
->>>>>>> 0012630b
 	}
 	return nil, nil
 }
