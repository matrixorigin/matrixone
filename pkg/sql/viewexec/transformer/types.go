// Copyright 2021 Matrix Origin
//
// Licensed under the Apache License, Version 2.0 (the "License");
// you may not use this file except in compliance with the License.
// You may obtain a copy of the License at
//
//      http://www.apache.org/licenses/LICENSE-2.0
//
// Unless required by applicable law or agreed to in writing, software
// distributed under the License is distributed on an "AS IS" BASIS,
// WITHOUT WARRANTIES OR CONDITIONS OF ANY KIND, either express or implied.
// See the License for the specific language governing permissions and
// limitations under the License.

package transformer

const (
	Sum = iota
	Avg
	Max
	Min
	Count
	StarCount
	ApproxCountDistinct
	Variance
	BitAnd
<<<<<<< HEAD
	StdDevPop
=======
	BitXor
>>>>>>> baaee06d
)

var TransformerNames = [...]string{
	Sum:                 "sum",
	Avg:                 "avg",
	Max:                 "max",
	Min:                 "min",
	Count:               "count",
	StarCount:           "starcount",
	ApproxCountDistinct: "approx_count_distinct",
	Variance:            "var",
	// Variance:			 "var", // just sample implement of aggregate function for contributor.
<<<<<<< HEAD
	BitAnd:    "bit_and",
	StdDevPop: "stddev_pop",
=======
	BitAnd: "bit_and",
	BitXor: "bit_xor",
>>>>>>> baaee06d
}

var TransformerNamesMap map[string]int

type Transformer struct {
	Op    int
	Ref   int
	Name  string
	Alias string
}<|MERGE_RESOLUTION|>--- conflicted
+++ resolved
@@ -24,11 +24,8 @@
 	ApproxCountDistinct
 	Variance
 	BitAnd
-<<<<<<< HEAD
+	BitXor
 	StdDevPop
-=======
-	BitXor
->>>>>>> baaee06d
 )
 
 var TransformerNames = [...]string{
@@ -41,13 +38,9 @@
 	ApproxCountDistinct: "approx_count_distinct",
 	Variance:            "var",
 	// Variance:			 "var", // just sample implement of aggregate function for contributor.
-<<<<<<< HEAD
 	BitAnd:    "bit_and",
+	BitXor:    "bit_xor",
 	StdDevPop: "stddev_pop",
-=======
-	BitAnd: "bit_and",
-	BitXor: "bit_xor",
->>>>>>> baaee06d
 }
 
 var TransformerNamesMap map[string]int
