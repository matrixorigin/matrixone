// Copyright 2021 Matrix Origin
//
// Licensed under the Apache License, Version 2.0 (the "License");
// you may not use this file except in compliance with the License.
// You may obtain a copy of the License at
//
//      http://www.apache.org/licenses/LICENSE-2.0
//
// Unless required by applicable law or agreed to in writing, software
// distributed under the License is distributed on an "AS IS" BASIS,
// WITHOUT WARRANTIES OR CONDITIONS OF ANY KIND, either express or implied.
// See the License for the specific language governing permissions and
// limitations under the License.

package transformer

const (
	Sum = iota
	Avg
	Max
	Min
	Count
	StarCount
	ApproxCountDistinct
	Variance
	Bit_or
)

var TransformerNames = [...]string{
	Sum:                 "sum",
	Avg:                 "avg",
	Max:                 "max",
	Min:                 "min",
	Count:               "count",
	StarCount:           "starcount",
	ApproxCountDistinct: "approx_count_distinct",
<<<<<<< HEAD
	Bit_or:              "bit_or",
	// Variance:			 "var", // just sample implement of aggregate function for contributor.
=======
	Variance:            "var",
>>>>>>> 01fa0832
}

var TransformerNamesMap map[string]int

type Transformer struct {
	Op    int
	Ref   int
	Name  string
	Alias string
}<|MERGE_RESOLUTION|>--- conflicted
+++ resolved
@@ -34,12 +34,8 @@
 	Count:               "count",
 	StarCount:           "starcount",
 	ApproxCountDistinct: "approx_count_distinct",
-<<<<<<< HEAD
-	Bit_or:              "bit_or",
-	// Variance:			 "var", // just sample implement of aggregate function for contributor.
-=======
 	Variance:            "var",
->>>>>>> 01fa0832
+  Bit_or:              "bit_or",
 }
 
 var TransformerNamesMap map[string]int
