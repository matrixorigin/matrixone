--- conflicted
+++ resolved
@@ -25,11 +25,8 @@
 	Variance
 	BitAnd
 	BitXor
-<<<<<<< HEAD
+	BitOr
 	StdDevPop
-=======
-	BitOr
->>>>>>> 3f021775
 )
 
 var TransformerNames = [...]string{
@@ -41,17 +38,11 @@
 	StarCount:           "starcount",
 	ApproxCountDistinct: "approx_count_distinct",
 	Variance:            "var",
-<<<<<<< HEAD
-	// Variance:			 "var", // just sample implement of aggregate function for contributor.
+	// Variance:			 "var", // just sample implement of aggregate function for contributor.,
 	BitAnd:    "bit_and",
 	BitXor:    "bit_xor",
+	BitOr:     "bit_or",
 	StdDevPop: "stddev_pop",
-=======
-	// Variance:			 "var", // just sample implement of aggregate function for contributor.,
-	BitAnd: "bit_and",
-	BitXor: "bit_xor",
-	BitOr:  "bit_or",
->>>>>>> 3f021775
 }
 
 var TransformerNamesMap map[string]int
