// Copyright 2021 Matrix Origin
//
// Licensed under the Apache License, Version 2.0 (the "License");
// you may not use this file except in compliance with the License.
// You may obtain a copy of the License at
//
//      http://www.apache.org/licenses/LICENSE-2.0
//
// Unless required by applicable law or agreed to in writing, software
// distributed under the License is distributed on an "AS IS" BASIS,
// WITHOUT WARRANTIES OR CONDITIONS OF ANY KIND, either express or implied.
// See the License for the specific language governing permissions and
// limitations under the License.

package transformer

const (
	Sum = iota
	Avg
	Max
	Min
	Count
	StarCount
	ApproxCountDistinct
	Variance
	BitAnd
<<<<<<< HEAD
	BitOr
=======
	BitXor
>>>>>>> baaee06d
)

var TransformerNames = [...]string{
	Sum:                 "sum",
	Avg:                 "avg",
	Max:                 "max",
	Min:                 "min",
	Count:               "count",
	StarCount:           "starcount",
	ApproxCountDistinct: "approx_count_distinct",
	Variance:            "var",
	// Variance:			 "var", // just sample implement of aggregate function for contributor.
<<<<<<< HEAD
	BitAnd:              "bit_and",
	BitOr:              "bit_or",
=======
	BitAnd: "bit_and",
	BitXor: "bit_xor",
>>>>>>> baaee06d
}

var TransformerNamesMap map[string]int

type Transformer struct {
	Op    int
	Ref   int
	Name  string
	Alias string
}<|MERGE_RESOLUTION|>--- conflicted
+++ resolved
@@ -24,11 +24,8 @@
 	ApproxCountDistinct
 	Variance
 	BitAnd
-<<<<<<< HEAD
+	BitXor
 	BitOr
-=======
-	BitXor
->>>>>>> baaee06d
 )
 
 var TransformerNames = [...]string{
@@ -40,14 +37,10 @@
 	StarCount:           "starcount",
 	ApproxCountDistinct: "approx_count_distinct",
 	Variance:            "var",
-	// Variance:			 "var", // just sample implement of aggregate function for contributor.
-<<<<<<< HEAD
-	BitAnd:              "bit_and",
-	BitOr:              "bit_or",
-=======
+	// Variance:			 "var", // just sample implement of aggregate function for contributor.,
 	BitAnd: "bit_and",
 	BitXor: "bit_xor",
->>>>>>> baaee06d
+	BitOr:  "bit_or",
 }
 
 var TransformerNamesMap map[string]int
