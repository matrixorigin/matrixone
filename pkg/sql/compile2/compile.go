// Copyright 2021 Matrix Origin
//
// Licensed under the Apache License, Version 2.0 (the "License");
// you may not use this file except in compliance with the License.
// You may obtain a copy of the License at
//
//      http://www.apache.org/licenses/LICENSE-2.0
//
// Unless required by applicable law or agreed to in writing, software
// distributed under the License is distributed on an "AS IS" BASIS,
// WITHOUT WARRANTIES OR CONDITIONS OF ANY KIND, either express or implied.
// See the License for the specific language governing permissions and
// limitations under the License.

package compile2

import (
	"fmt"

	"github.com/matrixorigin/matrixone/pkg/common/moerr"
	"github.com/matrixorigin/matrixone/pkg/container/types"
	"github.com/matrixorigin/matrixone/pkg/container/vector"

	"github.com/matrixorigin/matrixone/pkg/container/batch"
	"github.com/matrixorigin/matrixone/pkg/errno"
	"github.com/matrixorigin/matrixone/pkg/pb/plan"
	"github.com/matrixorigin/matrixone/pkg/sql/colexec2/connector"
	"github.com/matrixorigin/matrixone/pkg/sql/colexec2/merge"
	"github.com/matrixorigin/matrixone/pkg/sql/colexec2/output"
	"github.com/matrixorigin/matrixone/pkg/sql/errors"
	"github.com/matrixorigin/matrixone/pkg/vm"
	"github.com/matrixorigin/matrixone/pkg/vm/engine"
	"github.com/matrixorigin/matrixone/pkg/vm/mheap"
	"github.com/matrixorigin/matrixone/pkg/vm/overload"
	"github.com/matrixorigin/matrixone/pkg/vm/process"
)

// InitAddress is used to set address of local node
func InitAddress(addr string) {
	Address = addr
}

// New is used to new an object of compile
func New(db string, sql string, uid string,
	e engine.Engine, proc *process.Process) *Compile {
	return &Compile{
		e:    e,
		db:   db,
		uid:  uid,
		sql:  sql,
		proc: proc,
	}
}

// Compile is the entrance of the compute-layer, it compiles AST tree to scope list.
// A scope is an execution unit.
func (c *Compile) Compile(pn *plan.Plan, u interface{}, fill func(interface{}, *batch.Batch) error) (err error) {
	defer func() {
		if e := recover(); e != nil {
			err = moerr.NewPanicError(e)
		}
	}()
	c.u = u
	c.fill = fill
	// build scope for a single sql
	s, err := c.compileScope(pn)
	if err != nil {
		return err
	}
	c.scope = s
	return nil
}

func (c *Compile) setAffectedRows(n uint64) {
	c.affectRows = n
}

func (c *Compile) GetAffectedRows() uint64 {
	return c.affectRows
}

// Run is an important function of the compute-layer, it executes a single sql according to its scope
func (c *Compile) Run(ts uint64) (err error) {
	if c.scope == nil {
		return nil
	}

	//	PrintScope(nil, []*Scope{c.scope})

	switch c.scope.Magic {
	case Normal:
		return c.scope.Run(c.e)
	case Merge:
		return c.scope.MergeRun(c.e)
	case Remote:
		return c.scope.RemoteRun(c.e)
	case CreateDatabase:
		return c.scope.CreateDatabase(ts, c.proc.Snapshot, c.e)
	case DropDatabase:
		return c.scope.DropDatabase(ts, c.proc.Snapshot, c.e)
	case CreateTable:
		return c.scope.CreateTable(ts, c.proc.Snapshot, c.e, c.db)
	case DropTable:
		return c.scope.DropTable(ts, c.proc.Snapshot, c.e)
	case CreateIndex:
		return c.scope.CreateIndex(ts, c.proc.Snapshot, c.e)
	case DropIndex:
		return c.scope.DropIndex(ts, c.proc.Snapshot, c.e)
	case Deletion:
		affectedRows, err := c.scope.Delete(ts, c.proc.Snapshot, c.e)
		if err != nil {
			return err
		}
		c.setAffectedRows(affectedRows)
		return nil
<<<<<<< HEAD
	case QueryInsert:
		affectedRows, err := c.scope.Insert(ts, c.proc.Snapshot, c.e)
=======
	case Update:
		affectedRows, err := c.scope.Update(ts, c.proc.Snapshot, c.e)
>>>>>>> 66dc8bf6
		if err != nil {
			return err
		}
		c.setAffectedRows(affectedRows)
		return nil
	}
	return nil
}

func (c *Compile) compileScope(pn *plan.Plan) (*Scope, error) {
	switch qry := pn.Plan.(type) {
	case *plan.Plan_Query:
		return c.compileQuery(qry.Query)
	case *plan.Plan_Ddl:
		switch qry.Ddl.DdlType {
		case plan.DataDefinition_CREATE_DATABASE:
			return &Scope{
				Magic: CreateDatabase,
				Plan:  pn,
			}, nil
		case plan.DataDefinition_DROP_DATABASE:
			return &Scope{
				Magic: DropDatabase,
				Plan:  pn,
			}, nil
		case plan.DataDefinition_CREATE_TABLE:
			return &Scope{
				Magic: CreateTable,
				Plan:  pn,
			}, nil
		case plan.DataDefinition_DROP_TABLE:
			return &Scope{
				Magic: DropTable,
				Plan:  pn,
			}, nil
		case plan.DataDefinition_CREATE_INDEX:
			return &Scope{
				Magic: CreateIndex,
				Plan:  pn,
			}, nil
		case plan.DataDefinition_DROP_INDEX:
			return &Scope{
				Magic: DropIndex,
				Plan:  pn,
			}, nil
		case plan.DataDefinition_SHOW_DATABASES,
			plan.DataDefinition_SHOW_TABLES,
			plan.DataDefinition_SHOW_COLUMNS:
			return c.compileQuery(pn.GetDdl().GetQuery())
			// 1、not supported: show arnings/errors/status/processlist
			// 2、show variables will not return query
			// 3、show create database/table need rewrite to create sql
		}
	}
	return nil, errors.New(errno.SyntaxErrororAccessRuleViolation, fmt.Sprintf("query '%s' not support now", pn))
}

func (c *Compile) compileQuery(qry *plan.Query) (*Scope, error) {
	if len(qry.Steps) != 1 {
		return nil, errors.New(errno.SyntaxErrororAccessRuleViolation, fmt.Sprintf("query '%s' not support now", qry))
	}
	ss, err := c.compilePlanScope(qry.Nodes[qry.Steps[0]], qry.Nodes)
	if err != nil {
		return nil, err
	}
	var rs *Scope
	switch qry.StmtType {
	case plan.Query_DELETE:
		rs = &Scope{
			PreScopes: ss,
			Magic:     Deletion,
		}
<<<<<<< HEAD
	case plan.Query_INSERT:
		// needn't do merge work
		rs = &Scope{
			PreScopes: ss,
			Magic:     QueryInsert,
=======
	case plan.Query_UPDATE:
		rs = &Scope{
			PreScopes: ss,
			Magic:     Update,
>>>>>>> 66dc8bf6
		}
	default:
		rs = &Scope{
			PreScopes: ss,
			Magic:     Merge,
		}
	}

	rs.Proc = process.NewFromProc(mheap.New(c.proc.Mp.Gm), c.proc, len(ss))
	rs.Instructions = append(rs.Instructions, vm.Instruction{
		Op:  overload.Merge,
		Arg: &merge.Argument{},
	})
	switch qry.StmtType {
	case plan.Query_DELETE:
		scp, err := constructDeletion(qry.Nodes[qry.Steps[0]], c.e, c.proc.Snapshot)
		if err != nil {
			return nil, err
		}
		rs.Instructions = append(rs.Instructions, vm.Instruction{
			Op:  overload.Deletion,
			Arg: scp,
		})
<<<<<<< HEAD
	case plan.Query_INSERT:
		arg, err := constructInsert(qry.Nodes[qry.Steps[0]], c.e, c.proc.Snapshot)
=======
	case plan.Query_UPDATE:
		scp, err := constructUpdate(qry.Nodes[qry.Steps[0]], c.e, c.proc.Snapshot)
>>>>>>> 66dc8bf6
		if err != nil {
			return nil, err
		}
		rs.Instructions = append(rs.Instructions, vm.Instruction{
<<<<<<< HEAD
			Op:  overload.Insert,
			Arg: arg,
=======
			Op:  overload.Update,
			Arg: scp,
>>>>>>> 66dc8bf6
		})
	default:
		rs.Instructions = append(rs.Instructions, vm.Instruction{
			Op: overload.Output,
			Arg: &output.Argument{
				Data: c.u,
				Func: c.fill,
			},
		})
	}

	for i := range ss {
		ss[i].Instructions = append(ss[i].Instructions, vm.Instruction{
			Op: overload.Connector,
			Arg: &connector.Argument{
				Mmu: rs.Proc.Mp.Gm,
				Reg: rs.Proc.Reg.MergeReceivers[i],
			},
		})
	}
	return rs, nil
}

func (c *Compile) compilePlanScope(n *plan.Node, ns []*plan.Node) ([]*Scope, error) {
	switch n.NodeType {
	case plan.Node_VALUE_SCAN:
		ds := &Scope{Magic: Normal}
		ds.Proc = process.NewFromProc(mheap.New(c.proc.Mp.Gm), c.proc, 0)
		bat := batch.NewWithSize(1)
		{
			bat.Vecs[0] = vector.NewConst(types.Type{Oid: types.T_int64})
			bat.Vecs[0].Col = make([]int64, 1)
			bat.InitZsOne(1)
		}
		ds.DataSource = &Source{Bat: bat}
		//if n.RowsetData != nil {
		//	init bat from n.RowsetData
		//}
		return c.compileSort(n, c.compileProjection(n, []*Scope{ds})), nil
	case plan.Node_TABLE_SCAN:
		snap := engine.Snapshot(c.proc.Snapshot)
		db, err := c.e.Database(n.ObjRef.SchemaName, snap)
		if err != nil {
			return nil, err
		}
		rel, err := db.Relation(n.TableDef.Name, snap)
		if err != nil {
			return nil, err
		}
		src := &Source{
			RelationName: n.TableDef.Name,
			SchemaName:   n.ObjRef.SchemaName,
			Attributes:   make([]string, len(n.TableDef.Cols)),
		}
		for i, col := range n.TableDef.Cols {
			src.Attributes[i] = col.Name
		}
		nodes := rel.Nodes(snap)
		if len(nodes) == 0 {
			nodes = make([]engine.Node, 1)
		}
		ss := make([]*Scope, len(nodes))
		for i := range nodes {
			ss[i] = &Scope{
				DataSource: src,
				Magic:      Remote,
				NodeInfo:   nodes[i],
			}
			ss[i].Proc = process.NewFromProc(mheap.New(c.proc.Mp.Gm), c.proc, 0)
		}
		return c.compileSort(n, c.compileProjection(n, c.compileRestrict(n, ss))), nil
	case plan.Node_FILTER:
		ss, err := c.compilePlanScope(ns[n.Children[0]], ns)
		if err != nil {
			return nil, err
		}
		return c.compileSort(n, c.compileProjection(n, c.compileRestrict(n, ss))), nil
	case plan.Node_PROJECT:
		ss, err := c.compilePlanScope(ns[n.Children[0]], ns)
		if err != nil {
			return nil, err
		}
		return c.compileSort(n, c.compileProjection(n, c.compileRestrict(n, ss))), nil
	case plan.Node_AGG:
		ss, err := c.compilePlanScope(ns[n.Children[0]], ns)
		if err != nil {
			return nil, err
		}
		ss = c.compileGroup(n, ss, ns)
		rewriteExprListForAggNode(n.FilterList, int32(len(n.GroupBy)))
		rewriteExprListForAggNode(n.ProjectList, int32(len(n.GroupBy)))
		return c.compileSort(n, c.compileProjection(n, c.compileRestrict(n, ss))), nil
	case plan.Node_JOIN:
		needSwap, joinTyp := joinType(n, ns)
		ss, err := c.compilePlanScope(ns[n.Children[0]], ns)
		if err != nil {
			return nil, err
		}
		children, err := c.compilePlanScope(ns[n.Children[1]], ns)
		if err != nil {
			return nil, err
		}
		if needSwap {
			return c.compileSort(n, c.compileJoin(n, children, ss, joinTyp)), nil
		}
		return c.compileSort(n, c.compileJoin(n, ss, children, joinTyp)), nil
	case plan.Node_SORT:
		ss, err := c.compilePlanScope(ns[n.Children[0]], ns)
		if err != nil {
			return nil, err
		}
		ss = c.compileSort(n, ss)
		return c.compileProjection(n, c.compileRestrict(n, ss)), nil
	case plan.Node_DELETE:
		ss, err := c.compilePlanScope(ns[n.Children[0]], ns)
		if err != nil {
			return nil, err
		}
		return ss, nil
<<<<<<< HEAD
	case plan.Node_INSERT:
=======
	case plan.Node_UPDATE:
>>>>>>> 66dc8bf6
		ss, err := c.compilePlanScope(ns[n.Children[0]], ns)
		if err != nil {
			return nil, err
		}
<<<<<<< HEAD
		return c.compileProjection(n, c.compileRestrict(n, ss)), nil
=======
		return ss, nil
>>>>>>> 66dc8bf6
	default:
		return nil, errors.New(errno.SyntaxErrororAccessRuleViolation, fmt.Sprintf("query '%s' not support now", n))
	}
}

func (c *Compile) compileRestrict(n *plan.Node, ss []*Scope) []*Scope {
	if len(n.FilterList) == 0 {
		return ss
	}
	for i := range ss {
		ss[i].Instructions = append(ss[i].Instructions, vm.Instruction{
			Op:  overload.Restrict,
			Arg: constructRestrict(n),
		})
	}
	return ss
}

func (c *Compile) compileProjection(n *plan.Node, ss []*Scope) []*Scope {
	for i := range ss {
		ss[i].Instructions = append(ss[i].Instructions, vm.Instruction{
			Op:  overload.Projection,
			Arg: constructProjection(n),
		})
	}
	return ss
}

func (c *Compile) compileJoin(n *plan.Node, ss []*Scope, children []*Scope, joinTyp plan.Node_JoinFlag) []*Scope {
	rs := make([]*Scope, len(ss))
	for i := range ss {
		chp := &Scope{
			PreScopes:   children,
			Magic:       Merge,
			DispatchAll: true,
		}
		{ // build merge scope for children
			chp.Proc = process.NewFromProc(mheap.New(c.proc.Mp.Gm), c.proc, len(children))
			for j := range children {
				children[j].Instructions = append(children[j].Instructions, vm.Instruction{
					Op: overload.Connector,
					Arg: &connector.Argument{
						Mmu: chp.Proc.Mp.Gm,
						Reg: chp.Proc.Reg.MergeReceivers[j],
					},
				})
			}
			chp.Instructions = append(chp.Instructions, vm.Instruction{
				Op:  overload.Merge,
				Arg: &merge.Argument{},
			})
		}
		rs[i] = &Scope{
			Magic:     Remote,
			PreScopes: []*Scope{ss[i], chp},
		}
		rs[i].Proc = process.NewFromProc(mheap.New(c.proc.Mp.Gm), c.proc, 2)
		ss[i].Instructions = append(ss[i].Instructions, vm.Instruction{
			Op: overload.Connector,
			Arg: &connector.Argument{
				Mmu: rs[i].Proc.Mp.Gm,
				Reg: rs[i].Proc.Reg.MergeReceivers[0],
			},
		})
		chp.Instructions = append(chp.Instructions, vm.Instruction{
			Op: overload.Connector,
			Arg: &connector.Argument{
				Mmu: rs[i].Proc.Mp.Gm,
				Reg: rs[i].Proc.Reg.MergeReceivers[1],
			},
		})
	}
	switch joinTyp {
	case plan.Node_INNER:
		if len(n.OnList) == 0 {
			for i := range rs {
				rs[i].Instructions = append(rs[i].Instructions, vm.Instruction{
					Op:  overload.Product,
					Arg: constructProduct(n, c.proc),
				})
			}
		} else {
			for i := range rs {
				rs[i].Instructions = append(rs[i].Instructions, vm.Instruction{
					Op:  overload.Join,
					Arg: constructJoin(n, c.proc),
				})
			}
		}
	case plan.Node_SEMI:
		for i := range rs {
			rs[i].Instructions = append(rs[i].Instructions, vm.Instruction{
				Op:  overload.Semi,
				Arg: constructSemi(n, c.proc),
			})
		}
	case plan.Node_LEFT:
		for i := range rs {
			rs[i].Instructions = append(rs[i].Instructions, vm.Instruction{
				Op:  overload.Left,
				Arg: constructLeft(n, c.proc),
			})
		}
	case plan.Node_ANTI:
		for i := range rs {
			rs[i].Instructions = append(rs[i].Instructions, vm.Instruction{
				Op:  overload.Complement,
				Arg: constructComplement(n, c.proc),
			})
		}
	default:
		panic(errors.New(errno.SyntaxErrororAccessRuleViolation, fmt.Sprintf("join typ '%v' not support now", n.JoinType)))
	}
	return rs
}

func (c *Compile) compileSort(n *plan.Node, ss []*Scope) []*Scope {
	switch {
	case n.Limit != nil && n.Offset == nil && len(n.OrderBy) > 0: // top
		return c.compileTop(n, ss)
	case n.Limit == nil && n.Offset == nil && len(n.OrderBy) > 0: // top
		return c.compileOrder(n, ss)
	case n.Limit == nil && n.Offset != nil && len(n.OrderBy) > 0: // order and offset
		return c.compileOffset(n, c.compileOrder(n, ss))
	case n.Limit != nil && n.Offset != nil && len(n.OrderBy) > 0: // order and offset and limit
		return c.compileLimit(n, c.compileOffset(n, c.compileOrder(n, ss)))
	case n.Limit != nil && n.Offset == nil && len(n.OrderBy) == 0: // limit
		return c.compileLimit(n, ss)
	case n.Limit == nil && n.Offset != nil && len(n.OrderBy) == 0: // offset
		return c.compileOffset(n, ss)
	case n.Limit != nil && n.Offset != nil && len(n.OrderBy) == 0: // limit and offset
		return c.compileLimit(n, c.compileOffset(n, ss))
	default:
		return ss
	}
}

func (c *Compile) compileTop(n *plan.Node, ss []*Scope) []*Scope {
	for i := range ss {
		ss[i].Instructions = append(ss[i].Instructions, vm.Instruction{
			Op:  overload.Top,
			Arg: constructTop(n, c.proc),
		})
	}
	rs := &Scope{
		PreScopes: ss,
		Magic:     Merge,
	}
	rs.Proc = process.NewFromProc(mheap.New(c.proc.Mp.Gm), c.proc, len(ss))
	rs.Instructions = append(rs.Instructions, vm.Instruction{
		Op:  overload.MergeTop,
		Arg: constructMergeTop(n, c.proc),
	})

	for i := range ss {
		ss[i].Instructions = append(ss[i].Instructions, vm.Instruction{
			Op: overload.Connector,
			Arg: &connector.Argument{
				Mmu: rs.Proc.Mp.Gm,
				Reg: rs.Proc.Reg.MergeReceivers[i],
			},
		})
	}
	return []*Scope{rs}
}

func (c *Compile) compileOrder(n *plan.Node, ss []*Scope) []*Scope {
	for i := range ss {
		ss[i].Instructions = append(ss[i].Instructions, vm.Instruction{
			Op:  overload.Order,
			Arg: constructOrder(n, c.proc),
		})
	}
	rs := &Scope{
		PreScopes: ss,
		Magic:     Merge,
	}
	rs.Proc = process.NewFromProc(mheap.New(c.proc.Mp.Gm), c.proc, len(ss))
	rs.Instructions = append(rs.Instructions, vm.Instruction{
		Op:  overload.MergeOrder,
		Arg: constructMergeOrder(n, c.proc),
	})

	for i := range ss {
		ss[i].Instructions = append(ss[i].Instructions, vm.Instruction{
			Op: overload.Connector,
			Arg: &connector.Argument{
				Mmu: rs.Proc.Mp.Gm,
				Reg: rs.Proc.Reg.MergeReceivers[i],
			},
		})
	}
	return []*Scope{rs}
}

func (c *Compile) compileOffset(n *plan.Node, ss []*Scope) []*Scope {
	rs := &Scope{
		PreScopes: ss,
		Magic:     Merge,
	}
	rs.Proc = process.NewFromProc(mheap.New(c.proc.Mp.Gm), c.proc, len(ss))
	rs.Instructions = append(rs.Instructions, vm.Instruction{
		Op:  overload.MergeOffset,
		Arg: constructMergeOffset(n, c.proc),
	})

	for i := range ss {
		ss[i].Instructions = append(ss[i].Instructions, vm.Instruction{
			Op: overload.Connector,
			Arg: &connector.Argument{
				Mmu: rs.Proc.Mp.Gm,
				Reg: rs.Proc.Reg.MergeReceivers[i],
			},
		})
	}
	return []*Scope{rs}
}

func (c *Compile) compileLimit(n *plan.Node, ss []*Scope) []*Scope {
	for i := range ss {
		ss[i].Instructions = append(ss[i].Instructions, vm.Instruction{
			Op:  overload.Limit,
			Arg: constructLimit(n, c.proc),
		})
	}
	rs := &Scope{
		PreScopes: ss,
		Magic:     Merge,
	}
	rs.Proc = process.NewFromProc(mheap.New(c.proc.Mp.Gm), c.proc, len(ss))
	rs.Instructions = append(rs.Instructions, vm.Instruction{
		Op:  overload.MergeLimit,
		Arg: constructMergeLimit(n, c.proc),
	})

	for i := range ss {
		ss[i].Instructions = append(ss[i].Instructions, vm.Instruction{
			Op: overload.Connector,
			Arg: &connector.Argument{
				Mmu: rs.Proc.Mp.Gm,
				Reg: rs.Proc.Reg.MergeReceivers[i],
			},
		})
	}
	return []*Scope{rs}
}

func (c *Compile) compileGroup(n *plan.Node, ss []*Scope, ns []*plan.Node) []*Scope {
	for i := range ss {
		ss[i].Instructions = append(ss[i].Instructions, vm.Instruction{
			Op:  overload.Group,
			Arg: constructGroup(n, ns[n.Children[0]]),
		})
	}
	rs := &Scope{
		PreScopes: ss,
		Magic:     Merge,
	}
	rs.Proc = process.NewFromProc(mheap.New(c.proc.Mp.Gm), c.proc, len(ss))
	rs.Instructions = append(rs.Instructions, vm.Instruction{
		Op:  overload.MergeGroup,
		Arg: constructMergeGroup(n, true),
	})

	for i := range ss {
		ss[i].Instructions = append(ss[i].Instructions, vm.Instruction{
			Op: overload.Connector,
			Arg: &connector.Argument{
				Mmu: rs.Proc.Mp.Gm,
				Reg: rs.Proc.Reg.MergeReceivers[i],
			},
		})
	}
	return []*Scope{rs}
}

func rewriteExprListForAggNode(es []*plan.Expr, groupSize int32) {
	for i := range es {
		rewriteExprForAggNode(es[i], groupSize)
	}
}

func rewriteExprForAggNode(expr *plan.Expr, groupSize int32) {
	switch e := expr.Expr.(type) {
	case *plan.Expr_Col:
		if e.Col.RelPos == -2 {
			e.Col.ColPos += groupSize
		}
	case *plan.Expr_F:
		for i := range e.F.Args {
			rewriteExprForAggNode(e.F.Args[i], groupSize)
		}
	default:
		return
	}
}

func joinType(n *plan.Node, ns []*plan.Node) (bool, plan.Node_JoinFlag) {
	switch n.JoinType {
	case plan.Node_INNER:
		return false, plan.Node_INNER
	case plan.Node_LEFT:
		return false, plan.Node_LEFT
	case plan.Node_SEMI:
		return false, plan.Node_SEMI
	case plan.Node_ANTI:
		return false, plan.Node_ANTI
	case plan.Node_RIGHT:
		return true, plan.Node_LEFT
	default:
		panic(errors.New(errno.SyntaxErrororAccessRuleViolation, fmt.Sprintf("join typ '%v' not support now", n.JoinType)))
	}
}<|MERGE_RESOLUTION|>--- conflicted
+++ resolved
@@ -113,13 +113,15 @@
 		}
 		c.setAffectedRows(affectedRows)
 		return nil
-<<<<<<< HEAD
 	case QueryInsert:
 		affectedRows, err := c.scope.Insert(ts, c.proc.Snapshot, c.e)
-=======
+		if err != nil {
+			return err
+		}
+		c.setAffectedRows(affectedRows)
+		return nil
 	case Update:
 		affectedRows, err := c.scope.Update(ts, c.proc.Snapshot, c.e)
->>>>>>> 66dc8bf6
 		if err != nil {
 			return err
 		}
@@ -192,18 +194,16 @@
 			PreScopes: ss,
 			Magic:     Deletion,
 		}
-<<<<<<< HEAD
 	case plan.Query_INSERT:
 		// needn't do merge work
 		rs = &Scope{
 			PreScopes: ss,
 			Magic:     QueryInsert,
-=======
+		}
 	case plan.Query_UPDATE:
 		rs = &Scope{
 			PreScopes: ss,
 			Magic:     Update,
->>>>>>> 66dc8bf6
 		}
 	default:
 		rs = &Scope{
@@ -227,24 +227,23 @@
 			Op:  overload.Deletion,
 			Arg: scp,
 		})
-<<<<<<< HEAD
 	case plan.Query_INSERT:
 		arg, err := constructInsert(qry.Nodes[qry.Steps[0]], c.e, c.proc.Snapshot)
-=======
+		if err != nil {
+			return nil, err
+		}
+		rs.Instructions = append(rs.Instructions, vm.Instruction{
+			Op:  overload.Insert,
+			Arg: arg,
+		})
 	case plan.Query_UPDATE:
 		scp, err := constructUpdate(qry.Nodes[qry.Steps[0]], c.e, c.proc.Snapshot)
->>>>>>> 66dc8bf6
 		if err != nil {
 			return nil, err
 		}
 		rs.Instructions = append(rs.Instructions, vm.Instruction{
-<<<<<<< HEAD
-			Op:  overload.Insert,
-			Arg: arg,
-=======
 			Op:  overload.Update,
 			Arg: scp,
->>>>>>> 66dc8bf6
 		})
 	default:
 		rs.Instructions = append(rs.Instructions, vm.Instruction{
@@ -364,20 +363,18 @@
 			return nil, err
 		}
 		return ss, nil
-<<<<<<< HEAD
 	case plan.Node_INSERT:
-=======
+		ss, err := c.compilePlanScope(ns[n.Children[0]], ns)
+		if err != nil {
+			return nil, err
+		}
+		return c.compileProjection(n, c.compileRestrict(n, ss)), nil
 	case plan.Node_UPDATE:
->>>>>>> 66dc8bf6
-		ss, err := c.compilePlanScope(ns[n.Children[0]], ns)
-		if err != nil {
-			return nil, err
-		}
-<<<<<<< HEAD
-		return c.compileProjection(n, c.compileRestrict(n, ss)), nil
-=======
+		ss, err := c.compilePlanScope(ns[n.Children[0]], ns)
+		if err != nil {
+			return nil, err
+		}
 		return ss, nil
->>>>>>> 66dc8bf6
 	default:
 		return nil, errors.New(errno.SyntaxErrororAccessRuleViolation, fmt.Sprintf("query '%s' not support now", n))
 	}
