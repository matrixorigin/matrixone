--- conflicted
+++ resolved
@@ -94,11 +94,7 @@
 			es = append(es, aggregation.Extend{
 				Agg:   agg,
 				Alias: alias,
-<<<<<<< HEAD
-				Name:  o.ResultColumns()[0],
-=======
-				Name:  prev.Columns()[0],
->>>>>>> c1707497
+				Name:  prev.ResultColumns()[0],
 				Op:    aggregation.StarCount,
 			})
 		case *tree.UnresolvedName:
