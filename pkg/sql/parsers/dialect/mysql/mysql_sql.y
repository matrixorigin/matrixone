// Copyright 2021 Matrix Origin
//
// Licensed under the Apache License, Version 2.0 (the "License");
// you may not use this file except in compliance with the License.
// You may obtain a copy of the License at
//
//      http://www.apache.org/licenses/LICENSE-2.0
//
// Unless required by applicable law or agreed to in writing, software
// distributed under the License is distributed on an "AS IS" BASIS,
// WITHOUT WARRANTIES OR CONDITIONS OF ANY KIND, either express or implied.
// See the License for the specific language governing permissions and
// limitations under the License.

%{
package mysql

import (
    "fmt"
    "strings"
    "go/constant"

    "github.com/matrixorigin/matrixone/pkg/sql/parsers/tree"
    "github.com/matrixorigin/matrixone/pkg/sql/parsers/util"
    "github.com/matrixorigin/matrixone/pkg/defines"
)
%}

%struct {
    id  int
    str string
    item interface{}
}

%union {
    statement tree.Statement
    statements []tree.Statement

    tableDef tree.TableDef
    tableDefs tree.TableDefs
    tableName *tree.TableName
    tableNames tree.TableNames
    columnTableDef *tree.ColumnTableDef
    tableOption tree.TableOption
    tableOptions []tree.TableOption
    tableExprs tree.TableExprs
    tableExpr tree.TableExpr
    rowFormatType tree.RowFormatType
    matchType tree.MatchType
    attributeReference *tree.AttributeReference
    loadParam *tree.ExternParam
    tailParam *tree.TailParameter

    functionName *tree.FunctionName
    funcArg tree.FunctionArg
    funcArgs tree.FunctionArgs
    funcArgDecl *tree.FunctionArgDecl
    funcReturn *tree.ReturnType

    from *tree.From
    where *tree.Where
    groupBy tree.GroupBy
    aliasedTableExpr *tree.AliasedTableExpr
    direction tree.Direction
    nullsPosition tree.NullsPosition
    orderBy tree.OrderBy
    order *tree.Order
    limit *tree.Limit
    unionTypeRecord *tree.UnionTypeRecord
    parenTableExpr *tree.ParenTableExpr
    identifierList tree.IdentifierList
    joinCond tree.JoinCond

    columnType *tree.T
    unresolvedName *tree.UnresolvedName
    lengthScaleOpt tree.LengthScaleOpt
    tuple *tree.Tuple
    funcType tree.FuncType

    columnAttribute tree.ColumnAttribute
    columnAttributes []tree.ColumnAttribute
    attributeNull tree.AttributeNull
    expr tree.Expr
    exprs tree.Exprs
    rowsExprs []tree.Exprs
    comparisonOp tree.ComparisonOp
    referenceOptionType tree.ReferenceOptionType
    referenceOnRecord *tree.ReferenceOnRecord

    select *tree.Select
    selectStatement tree.SelectStatement
    selectExprs tree.SelectExprs
    selectExpr tree.SelectExpr

    insert *tree.Insert
    replace *tree.Replace
    createOption tree.CreateOption
    createOptions []tree.CreateOption
    indexType tree.IndexType
    indexCategory tree.IndexCategory
    keyParts []*tree.KeyPart
    keyPart *tree.KeyPart
    indexOption *tree.IndexOption
    comparisionExpr *tree.ComparisonExpr

    userMiscOption tree.UserMiscOption
    userMiscOptions []tree.UserMiscOption
    updateExpr *tree.UpdateExpr
    updateExprs tree.UpdateExprs
    completionType tree.CompletionType
    varAssignmentExpr *tree.VarAssignmentExpr
    varAssignmentExprs []*tree.VarAssignmentExpr
    setRole *tree.SetRole
    setDefaultRole *tree.SetDefaultRole
    privilege *tree.Privilege
    privileges []*tree.Privilege
    objectType tree.ObjectType
    privilegeType tree.PrivilegeType
    privilegeLevel *tree.PrivilegeLevel
    unresolveNames []*tree.UnresolvedName

    partitionOption *tree.PartitionOption
    clusterByOption *tree.ClusterByOption
    partitionBy *tree.PartitionBy
    windowSpec *tree.WindowSpec
    windowFrame *tree.WindowFrame
    windowFrameBound tree.WindowFrameBound
    windowFrameUnit tree.WindowFrameUnits
    partition *tree.Partition
    partitions []*tree.Partition
    values tree.Values
    numVal *tree.NumVal
    subPartition *tree.SubPartition
    subPartitions []*tree.SubPartition

    subquery *tree.Subquery
    funcExpr *tree.FuncExpr

    roles []*tree.Role
    role *tree.Role
    usernameRecord *tree.UsernameRecord
    authRecord *tree.AuthRecord
    user *tree.User
    users []*tree.User
    tlsOptions []tree.TlsOption
    tlsOption tree.TlsOption
    resourceOption tree.ResourceOption
    resourceOptions []tree.ResourceOption
    unresolvedObjectName *tree.UnresolvedObjectName
    lengthOpt int32
    unsignedOpt bool
    zeroFillOpt bool
    ifNotExists bool
    defaultOptional bool
    fullOpt bool
    boolVal bool
    int64Val int64
    strs []string

    duplicateKey tree.DuplicateKey
    fields *tree.Fields
    fieldsList []*tree.Fields
    lines *tree.Lines
    varExpr *tree.VarExpr
    varExprs []*tree.VarExpr
    loadColumn tree.LoadColumn
    loadColumns []tree.LoadColumn
    assignments []*tree.Assignment
    assignment *tree.Assignment
    properties []tree.Property
    property tree.Property
    exportParm *tree.ExportParam

    epxlainOptions []tree.OptionElem
    epxlainOption tree.OptionElem
    whenClause *tree.When
    whenClauseList []*tree.When
    withClause *tree.With
    cte *tree.CTE
    cteList []*tree.CTE

    accountAuthOption tree.AccountAuthOption
    alterAccountAuthOption tree.AlterAccountAuthOption
    accountIdentified tree.AccountIdentified
    accountStatus tree.AccountStatus
    accountComment tree.AccountComment
    accountCommentOrAttribute tree.AccountCommentOrAttribute
    userIdentified *tree.AccountIdentified
    accountRole *tree.Role
    showType tree.ShowType
    joinTableExpr *tree.JoinTableExpr

    indexHintType tree.IndexHintType
    indexHintScope tree.IndexHintScope
    indexHint *tree.IndexHint
    indexHintList []*tree.IndexHint

    killOption tree.KillOption
    statementOption tree.StatementOption

    tableLock tree.TableLock
    tableLocks []tree.TableLock
    tableLockType tree.TableLockType
    cstr *tree.CStr
}

%token LEX_ERROR
%nonassoc EMPTY
%left <str> UNION EXCEPT INTERSECT MINUS
%token <str> SELECT STREAM INSERT UPDATE DELETE FROM WHERE GROUP HAVING ORDER BY LIMIT OFFSET FOR CONNECT MANAGE GRANTS OWNERSHIP REFERENCE
%nonassoc LOWER_THAN_SET
%nonassoc <str> SET
%token <str> ALL DISTINCT DISTINCTROW AS EXISTS ASC DESC INTO DUPLICATE DEFAULT LOCK KEYS NULLS FIRST LAST
%token <str> VALUES
%token <str> NEXT VALUE SHARE MODE
%token <str> SQL_NO_CACHE SQL_CACHE
%left <str> JOIN STRAIGHT_JOIN LEFT RIGHT INNER OUTER CROSS NATURAL USE FORCE
%nonassoc LOWER_THAN_ON
%nonassoc <str> ON USING
%left <str> SUBQUERY_AS_EXPR
%right <str> '('
%left <str> ')'
%nonassoc LOWER_THAN_STRING
%nonassoc <str> ID AT_ID AT_AT_ID STRING VALUE_ARG LIST_ARG COMMENT COMMENT_KEYWORD QUOTE_ID
%token <item> INTEGRAL HEX BIT_LITERAL FLOAT
%token <str>  HEXNUM
%token <str> NULL TRUE FALSE
%nonassoc LOWER_THAN_CHARSET
%nonassoc <str> CHARSET
%right <str> UNIQUE KEY
%left <str> OR PIPE_CONCAT
%left <str> XOR
%left <str> AND
%right <str> NOT '!'
%left <str> BETWEEN CASE WHEN THEN ELSE END
%nonassoc LOWER_THAN_EQ
%left <str> '=' '<' '>' LE GE NE NULL_SAFE_EQUAL IS LIKE REGEXP IN ASSIGNMENT ILIKE
%left <str> '|'
%left <str> '&'
%left <str> SHIFT_LEFT SHIFT_RIGHT
%left <str> '+' '-'
%left <str> '*' '/' DIV '%' MOD
%left <str> '^'
%right <str> '~' UNARY
%left <str> COLLATE
%right <str> BINARY UNDERSCORE_BINARY
%right <str> INTERVAL
%nonassoc <str> '.' ','

// Transaction
%token <str> BEGIN START TRANSACTION COMMIT ROLLBACK WORK CONSISTENT SNAPSHOT
%token <str> CHAIN NO RELEASE PRIORITY QUICK

// Type
%token <str> BIT TINYINT SMALLINT MEDIUMINT INT INTEGER BIGINT INTNUM
%token <str> REAL DOUBLE FLOAT_TYPE DECIMAL NUMERIC DECIMAL_VALUE
%token <str> TIME TIMESTAMP DATETIME YEAR
%token <str> CHAR VARCHAR BOOL CHARACTER VARBINARY NCHAR
%token <str> TEXT TINYTEXT MEDIUMTEXT LONGTEXT
%token <str> BLOB TINYBLOB MEDIUMBLOB LONGBLOB JSON ENUM UUID
%token <str> GEOMETRY POINT LINESTRING POLYGON GEOMETRYCOLLECTION MULTIPOINT MULTILINESTRING MULTIPOLYGON
%token <str> INT1 INT2 INT3 INT4 INT8 S3OPTION

// Select option
%token <str> SQL_SMALL_RESULT SQL_BIG_RESULT SQL_BUFFER_RESULT
%token <str> LOW_PRIORITY HIGH_PRIORITY DELAYED

// Create Table
%token <str> CREATE ALTER DROP RENAME ANALYZE ADD RETURNS
%token <str> SCHEMA TABLE INDEX VIEW TO IGNORE IF PRIMARY COLUMN CONSTRAINT SPATIAL FULLTEXT FOREIGN KEY_BLOCK_SIZE
%token <str> SHOW DESCRIBE EXPLAIN DATE ESCAPE REPAIR OPTIMIZE TRUNCATE
%token <str> MAXVALUE PARTITION REORGANIZE LESS THAN PROCEDURE TRIGGER
%token <str> STATUS VARIABLES ROLE PROXY AVG_ROW_LENGTH STORAGE DISK MEMORY
%token <str> CHECKSUM COMPRESSION DATA DIRECTORY DELAY_KEY_WRITE ENCRYPTION ENGINE
%token <str> MAX_ROWS MIN_ROWS PACK_KEYS ROW_FORMAT STATS_AUTO_RECALC STATS_PERSISTENT STATS_SAMPLE_PAGES
%token <str> DYNAMIC COMPRESSED REDUNDANT COMPACT FIXED COLUMN_FORMAT AUTO_RANDOM
%token <str> RESTRICT CASCADE ACTION PARTIAL SIMPLE CHECK ENFORCED
%token <str> RANGE LIST ALGORITHM LINEAR PARTITIONS SUBPARTITION SUBPARTITIONS CLUSTER
%token <str> TYPE ANY SOME EXTERNAL LOCALFILE URL
%token <str> PREPARE DEALLOCATE RESET
%token <str> EXTENSION

// MO table option
%token <str> PROPERTIES

// Index
%token <str> PARSER VISIBLE INVISIBLE BTREE HASH RTREE BSI
%token <str> ZONEMAP LEADING BOTH TRAILING UNKNOWN

// Alter
%token <str> EXPIRE ACCOUNT ACCOUNTS UNLOCK DAY NEVER PUMP MYSQL_COMPATBILITY_MODE

// Time
%token <str> SECOND ASCII COALESCE COLLATION HOUR MICROSECOND MINUTE MONTH QUARTER REPEAT
%token <str> REVERSE ROW_COUNT WEEK

// Revoke
%token <str> REVOKE FUNCTION PRIVILEGES TABLESPACE EXECUTE SUPER GRANT OPTION REFERENCES REPLICATION
%token <str> SLAVE CLIENT USAGE RELOAD FILE TEMPORARY ROUTINE EVENT SHUTDOWN

// Type Modifiers
%token <str> NULLX AUTO_INCREMENT APPROXNUM SIGNED UNSIGNED ZEROFILL ENGINES LOW_CARDINALITY

// Account
%token <str> ADMIN_NAME RANDOM SUSPEND ATTRIBUTE HISTORY REUSE CURRENT OPTIONAL FAILED_LOGIN_ATTEMPTS PASSWORD_LOCK_TIME UNBOUNDED SECONDARY

// User
%token <str> USER IDENTIFIED CIPHER ISSUER X509 SUBJECT SAN REQUIRE SSL NONE PASSWORD
%token <str> MAX_QUERIES_PER_HOUR MAX_UPDATES_PER_HOUR MAX_CONNECTIONS_PER_HOUR MAX_USER_CONNECTIONS

// Explain
%token <str> FORMAT VERBOSE CONNECTION TRIGGERS PROFILES

// Load
%token <str> LOAD INFILE TERMINATED OPTIONALLY ENCLOSED ESCAPED STARTING LINES ROWS IMPORT

// MODump
%token <str> MODUMP

// Window function
%token <str> OVER PRECEDING FOLLOWING GROUPS

// Supported SHOW tokens
%token <str> DATABASES TABLES EXTENDED FULL PROCESSLIST FIELDS COLUMNS OPEN ERRORS WARNINGS INDEXES SCHEMAS NODE LOCKS
%token <str> TABLE_NUMBER COLUMN_NUMBER TABLE_VALUES

// SET tokens
%token <str> NAMES GLOBAL SESSION ISOLATION LEVEL READ WRITE ONLY REPEATABLE COMMITTED UNCOMMITTED SERIALIZABLE
%token <str> LOCAL EVENTS PLUGINS

// Functions
%token <str> CURRENT_TIMESTAMP DATABASE
%token <str> CURRENT_TIME LOCALTIME LOCALTIMESTAMP
%token <str> UTC_DATE UTC_TIME UTC_TIMESTAMP
%token <str> REPLACE CONVERT
%token <str> SEPARATOR TIMESTAMPDIFF
%token <str> CURRENT_DATE CURRENT_USER CURRENT_ROLE

// Time unit
%token <str> SECOND_MICROSECOND MINUTE_MICROSECOND MINUTE_SECOND HOUR_MICROSECOND
%token <str> HOUR_SECOND HOUR_MINUTE DAY_MICROSECOND DAY_SECOND DAY_MINUTE DAY_HOUR YEAR_MONTH
%token <str> SQL_TSI_HOUR SQL_TSI_DAY SQL_TSI_WEEK SQL_TSI_MONTH SQL_TSI_QUARTER SQL_TSI_YEAR
%token <str> SQL_TSI_SECOND SQL_TSI_MINUTE

// With
%token <str> RECURSIVE CONFIG DRAINER

// Match
%token <str> MATCH AGAINST BOOLEAN LANGUAGE WITH QUERY EXPANSION

// Built-in function
%token <str> ADDDATE BIT_AND BIT_OR BIT_XOR CAST COUNT APPROX_COUNT_DISTINCT
%token <str> APPROX_PERCENTILE CURDATE CURTIME DATE_ADD DATE_SUB EXTRACT
%token <str> GROUP_CONCAT MAX MID MIN NOW POSITION SESSION_USER STD STDDEV MEDIAN
%token <str> STDDEV_POP STDDEV_SAMP SUBDATE SUBSTR SUBSTRING SUM SYSDATE
%token <str> SYSTEM_USER TRANSLATE TRIM VARIANCE VAR_POP VAR_SAMP AVG

//JSON function
%token <str> ARROW

// Insert
%token <str> ROW OUTFILE HEADER MAX_FILE_SIZE FORCE_QUOTE PARALLEL

%token <str> UNUSED BINDINGS

// Do
%token <str> DO

// Declare
%token <str> DECLARE

%type <statement> stmt
%type <statements> stmt_list
%type <statement> create_stmt insert_stmt delete_stmt drop_stmt alter_stmt truncate_table_stmt
%type <statement> delete_without_using_stmt delete_with_using_stmt
%type <statement> drop_ddl_stmt drop_database_stmt drop_table_stmt drop_index_stmt drop_prepare_stmt drop_view_stmt drop_function_stmt
%type <statement> drop_account_stmt drop_role_stmt drop_user_stmt
%type <statement> create_account_stmt create_user_stmt create_role_stmt
%type <statement> create_ddl_stmt create_table_stmt create_database_stmt create_index_stmt create_view_stmt create_function_stmt create_extension_stmt
%type <statement> show_stmt show_create_stmt show_columns_stmt show_databases_stmt show_target_filter_stmt show_table_status_stmt show_grants_stmt show_collation_stmt show_accounts_stmt
%type <statement> show_tables_stmt show_process_stmt show_errors_stmt show_warnings_stmt show_target
%type <statement> show_function_status_stmt show_node_list_stmt show_locks_stmt
%type <statement> show_table_num_stmt show_column_num_stmt show_table_values_stmt
%type <statement> show_variables_stmt show_status_stmt show_index_stmt
%type <statement> alter_account_stmt alter_user_stmt alter_view_stmt update_stmt use_stmt update_no_with_stmt alter_database_config_stmt
%type <statement> transaction_stmt begin_stmt commit_stmt rollback_stmt
%type <statement> explain_stmt explainable_stmt
%type <statement> set_stmt set_variable_stmt set_password_stmt set_role_stmt set_default_role_stmt
%type <statement> lock_stmt lock_table_stmt unlock_table_stmt
%type <statement> revoke_stmt grant_stmt
%type <statement> load_data_stmt
%type <statement> analyze_stmt
%type <statement> prepare_stmt prepareable_stmt deallocate_stmt execute_stmt reset_stmt
%type <statement> replace_stmt
%type <statement> do_stmt
%type <statement> declare_stmt
%type <statement> values_stmt
%type <statement> mo_dump_stmt
%type <statement> load_extension_stmt
%type <statement> kill_stmt
%type <rowsExprs> row_constructor_list
%type <exprs>  row_constructor
%type <exportParm> export_data_param_opt
%type <loadParam> load_param_opt load_param_opt_2
%type <tailParam> tail_param_opt

%type <select> select_stmt select_no_parens
%type <selectStatement> simple_select select_with_parens simple_select_clause
%type <selectExprs> select_expression_list
%type <selectExpr> select_expression
%type <tableExprs> table_name_wild_list
%type <joinTableExpr>  table_references join_table
%type <tableExpr> into_table_name table_function table_factor table_reference escaped_table_reference
%type <direction> asc_desc_opt
%type <nullsPosition> nulls_first_last_opt
%type <order> order
%type <orderBy> order_list order_by_clause order_by_opt
%type <limit> limit_opt limit_clause
%type <str> insert_column
%type <identifierList> column_list column_list_opt partition_clause_opt partition_id_list insert_column_list accounts_opt accounts_list
%type <joinCond> join_condition join_condition_opt on_expression_opt

%type <functionName> func_name
%type <funcArgs> func_args_list_opt func_args_list
%type <funcArg> func_arg
%type <funcArgDecl> func_arg_decl
%type <funcReturn> func_return
%type <str> func_lang extension_lang extension_name

%type <tableDefs> table_elem_list_opt table_elem_list
%type <tableDef> table_elem constaint_def constraint_elem
%type <tableName> table_name table_name_opt_wild
%type <tableNames> table_name_list
%type <columnTableDef> column_def
%type <columnType> mo_cast_type mysql_cast_type
%type <columnType> column_type char_type spatial_type time_type numeric_type decimal_type int_type
%type <str> integer_opt
%type <columnAttribute> column_attribute_elem keys
%type <columnAttributes> column_attribute_list column_attribute_list_opt
%type <tableOptions> table_option_list_opt table_option_list
%type <str> charset_name storage_opt collate_name column_format storage_media
%type <rowFormatType> row_format_options
%type <int64Val> field_length_opt max_file_size_opt
%type <matchType> match match_opt
%type <referenceOptionType> ref_opt on_delete on_update
%type <referenceOnRecord> on_delete_update_opt
%type <attributeReference> references_def

%type <tableOption> table_option
%type <from> from_clause from_opt
%type <where> where_expression_opt having_opt
%type <groupBy> group_by_opt
%type <aliasedTableExpr> aliased_table_name
%type <unionTypeRecord> union_op
%type <parenTableExpr> table_subquery
%type <str> inner_join straight_join outer_join natural_join
%type <funcType> func_type_opt
%type <funcExpr> function_call_generic
%type <funcExpr> function_call_keyword
%type <funcExpr> function_call_nonkeyword
%type <funcExpr> function_call_aggregate

%type <unresolvedName> column_name column_name_unresolved
%type <strs> enum_values force_quote_opt force_quote_list infile_or_s3_param infile_or_s3_params
%type <str> charset_keyword db_name db_name_opt
%type <str> not_keyword func_not_keyword
%type <str> non_reserved_keyword
%type <str> equal_opt
%type <str> as_opt_id name_string
%type <cstr> ident as_name_opt
%type <str> table_alias explain_sym prepare_sym deallocate_sym stmt_name reset_sym
%type <unresolvedObjectName> unresolved_object_name table_column_name
%type <unresolvedObjectName> table_name_unresolved
%type <comparisionExpr> like_opt
%type <fullOpt> full_opt
%type <str> database_name_opt auth_string constraint_keyword_opt constraint_keyword
%type <userMiscOption> pwd_or_lck pwd_or_lck_opt
//%type <userMiscOptions> pwd_or_lck_list

%type <expr> literal
%type <expr> predicate
%type <expr> bit_expr interval_expr
%type <expr> simple_expr else_opt
%type <expr> expression like_escape_opt boolean_primary col_tuple expression_opt
%type <exprs> expression_list_opt
%type <exprs> expression_list row_value window_partition_by window_partition_by_opt
%type <expr> datetime_scale_opt datetime_scale
%type <tuple> tuple_expression
%type <comparisonOp> comparison_operator and_or_some
%type <createOption> create_option
%type <createOptions> create_option_list_opt create_option_list
%type <ifNotExists> not_exists_opt
%type <defaultOptional> default_opt
%type <str> database_or_schema
%type <indexType> using_opt
%type <indexCategory> index_prefix
%type <keyParts> index_column_list index_column_list_opt
%type <keyPart> index_column
%type <indexOption> index_option_list index_option
%type <roles> role_spec_list using_roles_opt
%type <role> role_spec
%type <cstr> role_name
%type <usernameRecord> user_name
%type <user> user_spec drop_user_spec user_spec_with_identified
%type <users> user_spec_list drop_user_spec_list user_spec_list_of_create_user
//%type <tlsOptions> require_clause_opt require_clause require_list
//%type <tlsOption> require_elem
//%type <resourceOptions> conn_option_list conn_options
//%type <resourceOption> conn_option
%type <updateExpr> update_value
%type <updateExprs> update_list on_duplicate_key_update_opt
%type <completionType> completion_type
%type <str> password_opt
%type <boolVal> grant_option_opt enforce enforce_opt

%type <varAssignmentExpr> var_assignment
%type <varAssignmentExprs> var_assignment_list
%type <str> var_name equal_or_assignment
%type <strs> var_name_list
%type <expr> set_expr
//%type <setRole> set_role_opt
%type <setDefaultRole> set_default_role_opt
%type <privilege> priv_elem
%type <privileges> priv_list
%type <objectType> object_type
%type <privilegeType> priv_type
%type <privilegeLevel> priv_level
%type <unresolveNames> column_name_list
%type <partitionOption> partition_by_opt
%type <clusterByOption> cluster_by_opt
%type <partitionBy> partition_method sub_partition_method sub_partition_opt
%type <windowSpec> window_spec_opt
%type <windowFrame> window_frame window_frame_opt
%type <windowFrameBound> window_frame_bound
%type <windowFrameUnit> window_frame_unit
%type <str> fields_or_columns
%type <int64Val> algorithm_opt partition_num_opt sub_partition_num_opt
%type <boolVal> linear_opt
%type <partition> partition
%type <partitions> partition_list_opt partition_list
%type <values> values_opt
%type <tableOptions> partition_option_list
%type <subPartition> sub_partition
%type <subPartitions> sub_partition_list sub_partition_list_opt
%type <subquery> subquery

%type <lengthOpt> length_opt length_option_opt length timestamp_option_opt
%type <lengthScaleOpt> float_length_opt decimal_length_opt
%type <unsignedOpt> unsigned_opt header_opt parallel_opt
%type <zeroFillOpt> zero_fill_opt
%type <boolVal> global_scope exists_opt distinct_opt temporary_opt
%type <item> pwd_expire clear_pwd_opt
%type <str> name_confict distinct_keyword separator_opt
%type <insert> insert_data
%type <replace> replace_data
%type <rowsExprs> values_list
%type <str> name_datetime_scale braces_opt name_braces
%type <str> std_dev_pop extended_opt
%type <expr> expr_or_default
%type <exprs> data_values data_opt row_value

%type <boolVal> local_opt
%type <duplicateKey> duplicate_opt
%type <fields> load_fields field_item export_fields
%type <fieldsList> field_item_list
%type <str> field_terminator starting_opt lines_terminated_opt starting lines_terminated
%type <lines> load_lines export_lines_opt
%type <int64Val> ignore_lines
%type <varExpr> user_variable variable system_variable
%type <varExprs> variable_list
%type <loadColumn> columns_or_variable
%type <loadColumns> columns_or_variable_list columns_or_variable_list_opt
%type <unresolvedName> normal_ident
%type <updateExpr> load_set_item
%type <updateExprs> load_set_list load_set_spec_opt
%type <strs> index_name_and_type_opt index_name_list
%type <str> index_name index_type key_or_index_opt key_or_index
// type <str> mo_keywords
%type <properties> properties_list
%type <property> property_elem
%type <assignments> set_value_list
%type <assignment> set_value
%type <str> row_opt substr_option
%type <str> time_unit time_stamp_unit
%type <whenClause> when_clause
%type <whenClauseList> when_clause_list
%type <withClause> with_clause
%type <cte> common_table_expr
%type <cteList> cte_list

%type <epxlainOptions> utility_option_list
%type <epxlainOption> utility_option_elem
%type <str> utility_option_name utility_option_arg
%type <str> explain_option_key select_option_opt
%type <str> explain_foramt_value trim_direction
%type <str> priority_opt priority quick_opt ignore_opt wild_opt

%type <str> account_name account_admin_name account_role_name
%type <accountAuthOption> account_auth_option
%type <alterAccountAuthOption> alter_account_auth_option
%type <accountIdentified> account_identified
%type <accountStatus> account_status_option
%type <accountComment> account_comment_opt
%type <accountCommentOrAttribute> user_comment_or_attribute_opt
%type <userIdentified> user_identified user_identified_opt
%type <accountRole> default_role_opt

%type <indexHintType> index_hint_type
%type <indexHintScope> index_hint_scope
%type <indexHint> index_hint
%type <indexHintList> index_hint_list index_hint_list_opt

%token <str> KILL
%type <killOption> kill_opt
%type <statementOption> statement_id_opt
%token <str> QUERY_RESULT
%start start_command

%type<tableLock> table_lock_elem
%type<tableLocks> table_lock_list
%type<tableLockType> table_lock_type

%%

start_command:
    stmt_list

stmt_list:
    stmt
    {
        if $1 != nil {
            yylex.(*Lexer).AppendStmt($1)
        }
    }
|   stmt_list ';' stmt
    {
        if $3 != nil {
            yylex.(*Lexer).AppendStmt($3)
        }
    }

stmt:
    create_stmt
|   mo_dump_stmt
|   insert_stmt
|   replace_stmt
|   delete_stmt
|   drop_stmt
|   truncate_table_stmt
|   explain_stmt
|   prepare_stmt
|   deallocate_stmt
|   reset_stmt
|   execute_stmt
|   show_stmt
|   alter_stmt
|   analyze_stmt
|   update_stmt
|   use_stmt
|   transaction_stmt
|   set_stmt
|   lock_stmt
|   revoke_stmt
|   grant_stmt
|   load_data_stmt
|   load_extension_stmt
|   do_stmt
|   declare_stmt
|   values_stmt
|   select_stmt
    {
        $$ = $1
    }
|   kill_stmt
|   /* EMPTY */
    {
        $$ = tree.Statement(nil)
    }

kill_stmt:
    KILL kill_opt INTEGRAL statement_id_opt
    {
        var connectionId uint64
        switch v := $3.(type) {
        case uint64:
	    connectionId = v
        case int64:
	    connectionId = uint64(v)
        default:
	    yylex.Error("parse integral fail")
	    return 1
        }

	$$ = &tree.Kill{
            Option: $2,
            ConnectionId: connectionId,
            StmtOption:  $4,
	}
    }

kill_opt:
{
    $$ = tree.KillOption{
        Exist: false,
    }
}
| CONNECTION
{
    $$ = tree.KillOption{
	Exist: true,
	Typ: tree.KillTypeConnection,
    }
}
| QUERY
{
    $$ = tree.KillOption{
	Exist: true,
	Typ: tree.KillTypeQuery,
    }
}

statement_id_opt:
{
    $$ = tree.StatementOption{
        Exist: false,
    }
}
| STRING
{
    $$ = tree.StatementOption{
        Exist: true,
        StatementId: $1,
    }
}

mo_dump_stmt:
    MODUMP DATABASE ident INTO STRING max_file_size_opt
    {
	$$ = &tree.MoDump{
	    DumpDatabase: true,
	    Database: tree.Identifier($3.ToLowerForConfig()),
	    OutFile: $5,
	    MaxFileSize: int64($6),
	}
    }
|   MODUMP DATABASE ident TABLES table_name_list INTO STRING max_file_size_opt
    {
	$$ = &tree.MoDump{
	    DumpDatabase: true,
	    Database: tree.Identifier($3.ToLowerForConfig()),
	    Tables: $5,
	    OutFile: $7,
	    MaxFileSize: int64($8),
	}
    }
|   MODUMP QUERY_RESULT STRING INTO STRING export_fields export_lines_opt header_opt max_file_size_opt force_quote_opt
    {
        ep := &tree.ExportParam{
		Outfile:    true,
		QueryId:    $3,
		FilePath :  $5,
		Fields:     $6,
		Lines:      $7,
		Header:     $8,
		MaxFileSize:uint64($9)*1024,
		ForceQuote: $10,
	}
        $$ = &tree.MoDump{
            DumpDatabase: false,
            ExportParams: ep,
        }
    }




load_data_stmt:
    LOAD DATA local_opt load_param_opt duplicate_opt INTO TABLE table_name accounts_opt tail_param_opt parallel_opt
    {
        $$ = &tree.Load{
            Local: $3,
            Param: $4,
            DuplicateHandling: $5,
            Table: $8,
            Accounts: $9,
        }
        $$.(*tree.Load).Param.Tail = $10
        $$.(*tree.Load).Param.Parallel = $11
    }

load_extension_stmt:
    LOAD extension_name
    {
        $$ = &tree.LoadExtension{
            Name: tree.Identifier($2),
        }
    }

load_set_spec_opt:
    {
        $$ = nil
    }
|   SET load_set_list
    {
        $$ = $2
    }

load_set_list:
    load_set_item
    {
        $$ = tree.UpdateExprs{$1}
    }
|   load_set_list ',' load_set_item
    {
        $$ = append($1, $3)
    }

load_set_item:
    normal_ident '=' DEFAULT
    {
        $$ = &tree.UpdateExpr{
            Names: []*tree.UnresolvedName{$1},
            Expr: &tree.DefaultVal{},
        }
    }
|   normal_ident '=' expression
    {
        $$ = &tree.UpdateExpr{
            Names: []*tree.UnresolvedName{$1},
            Expr: $3,
        }
    }

parallel_opt:
    {
        $$ = false
    }
|   PARALLEL STRING
    {
        str := strings.ToLower($2)
        if str == "true" {
            $$ = true
        } else if str == "false" {
            $$ = false
        } else {
            yylex.Error("error parallel flag")
            return 1
        }
    }

normal_ident:
    ident
    {
        $$ = tree.SetUnresolvedName($1.ToLowerForConfig())
    }
|   ident '.' ident
    {
        $$ = tree.SetUnresolvedName($1.ToLowerForConfig(), $3.ToLowerForConfig())
    }
|   ident '.' ident '.' ident
    {
        $$ = tree.SetUnresolvedName($1.ToLowerForConfig(), $3.ToLowerForConfig(), $5.ToLowerForConfig())
    }

columns_or_variable_list_opt:
    {
        $$ = nil
    }
|   '(' ')'
    {
        $$ = nil
    }
|   '(' columns_or_variable_list ')'
    {
        $$ = $2
    }

columns_or_variable_list:
    columns_or_variable
    {
        switch $1.(type) {
        case *tree.UnresolvedName:
            $$ = []tree.LoadColumn{$1.(*tree.UnresolvedName)}
        case *tree.VarExpr:
            $$ = []tree.LoadColumn{$1.(*tree.VarExpr)}
        }
    }
|   columns_or_variable_list ',' columns_or_variable
    {
        switch $3.(type) {
        case *tree.UnresolvedName:
            $$ = append($1, $3.(*tree.UnresolvedName))
        case *tree.VarExpr:
            $$ = append($1, $3.(*tree.VarExpr))
        }
    }

columns_or_variable:
    column_name_unresolved
    {
        $$ = $1
    }
|   user_variable
    {
        $$ = $1
    }

variable_list:
    variable
    {
        $$ = []*tree.VarExpr{$1}
    }
|   variable_list ',' variable
    {
        $$ = append($1, $3)
    }

variable:
    system_variable
    {
        $$ = $1
    }
|   user_variable
    {
        $$ = $1
    }

system_variable:
    AT_AT_ID
    {
        vs := strings.Split($1, ".")
        var isGlobal bool
        if strings.ToLower(vs[0]) == "global" {
            isGlobal = true
        }
        var r string
        if len(vs) == 2 {
           r = vs[1]
        } else if len(vs) == 1 {
           r = vs[0]
        } else {
            yylex.Error("variable syntax error")
            return 1
        }
        $$ = &tree.VarExpr{
            Name: r,
            System: true,
            Global: isGlobal,
        }
    }

user_variable:
    AT_ID
    {
//        vs := strings.Split($1, ".")
//        var r string
//        if len(vs) == 2 {
//           r = vs[1]
//        } else if len(vs) == 1 {
//           r = vs[0]
//        } else {
//            yylex.Error("variable syntax error")
//            return 1
//        }
        $$ = &tree.VarExpr{
            Name: $1,
            System: false,
            Global: false,
        }
    }

ignore_lines:
    {
        $$ = 0
    }
|   IGNORE INTEGRAL LINES
    {
        $$ = $2.(int64)
    }
|   IGNORE INTEGRAL ROWS
    {
        $$ = $2.(int64)
    }

load_lines:
    {
        $$ = nil
    }
|   LINES starting lines_terminated_opt
    {
        $$ = &tree.Lines{
            StartingBy: $2,
            TerminatedBy: $3,
        }
    }
|   LINES lines_terminated starting_opt
    {
        $$ = &tree.Lines{
            StartingBy: $3,
            TerminatedBy: $2,
        }
    }

starting_opt:
    {
        $$ = ""
    }
|   starting

starting:
    STARTING BY STRING
    {
        $$ = $3
    }

lines_terminated_opt:
    {
        $$ = "\n"
    }
|   lines_terminated

lines_terminated:
    TERMINATED BY STRING
    {
        $$ = $3
    }

load_fields:
    {
        $$ = nil
    }
|   fields_or_columns field_item_list
    {
        res := &tree.Fields{
            Terminated: "\t",
            EscapedBy:    0,
        }
        for _, f := range $2 {
            if f.Terminated != "" {
                res.Terminated = f.Terminated
            }
            if f.Optionally {
                res.Optionally = f.Optionally
            }
            if f.EnclosedBy != 0 {
                res.EnclosedBy = f.EnclosedBy
            }
            if f.EscapedBy != 0 {
                res.EscapedBy = f.EscapedBy
            }
        }
        $$ = res
    }

field_item_list:
    field_item
    {
        $$ = []*tree.Fields{$1}
    }
|   field_item_list field_item
    {
        $$ = append($1, $2)
    }

field_item:
    TERMINATED BY field_terminator
    {
        $$ = &tree.Fields{
            Terminated: $3,
        }
    }
|   OPTIONALLY ENCLOSED BY field_terminator
    {
        str := $4
        if str != "\\" && len(str) > 1 {
            yylex.Error("error field terminator")
            return 1
        }
        var b byte
        if len(str) != 0 {
            b = byte(str[0])
        } else {
            b = 0
        }
        $$ = &tree.Fields{
            Optionally: true,
            EnclosedBy: b,
        }
    }
|   ENCLOSED BY field_terminator
    {
        str := $3
        if str != "\\" && len(str) > 1 {
            yylex.Error("error field terminator")
            return 1
        }
        var b byte
        if len(str) != 0 {
           b = byte(str[0])
        } else {
           b = 0
        }
        $$ = &tree.Fields{
            EnclosedBy: b,
        }
    }
|   ESCAPED BY field_terminator
    {
        str := $3
        if str != "\\" && len(str) > 1 {
            yylex.Error("error field terminator")
            return 1
        }
        var b byte
        if len(str) != 0 {
           b = byte(str[0])
        } else {
           b = 0
        }
        $$ = &tree.Fields{
            EscapedBy: b,
        }
    }

field_terminator:
    STRING
// |   HEXNUM
// |   BIT_LITERAL

duplicate_opt:
    {
        $$ = &tree.DuplicateKeyError{}
    }
|   IGNORE
    {
        $$ = &tree.DuplicateKeyIgnore{}
    }
|   REPLACE
    {
        $$ = &tree.DuplicateKeyReplace{}
    }

local_opt:
    {
        $$ = false
    }
|   LOCAL
    {
        $$ = true
    }

grant_stmt:
    GRANT priv_list ON object_type priv_level TO role_spec_list grant_option_opt
    {
        $$ = &tree.Grant{
            Typ: tree.GrantTypePrivilege,
            GrantPrivilege: tree.GrantPrivilege{
                Privileges: $2,
                ObjType: $4,
                Level: $5,
                Roles: $7,
                GrantOption: $8,
            },
        }
    }
|   GRANT role_spec_list TO drop_user_spec_list grant_option_opt
    {
        $$ = &tree.Grant{
            Typ: tree.GrantTypeRole,
            GrantRole:tree.GrantRole{
                Roles: $2,
                Users: $4,
                GrantOption: $5,
            },
        }
    }
|   GRANT PROXY ON user_spec TO user_spec_list grant_option_opt
    {
        $$ =  &tree.Grant{
            Typ: tree.GrantTypeProxy,
            GrantProxy:tree.GrantProxy{
                ProxyUser: $4,
                Users: $6,
                GrantOption: $7,
            },
        }

    }

grant_option_opt:
    {
        $$ = false
    }
|   WITH GRANT OPTION
    {
        $$ = true
    }
// |    WITH MAX_QUERIES_PER_HOUR INTEGRAL
// |    WITH MAX_UPDATES_PER_HOUR INTEGRAL
// |    WITH MAX_CONNECTIONS_PER_HOUR INTEGRAL
// |    WITH MAX_USER_CONNECTIONS INTEGRAL

revoke_stmt:
    REVOKE exists_opt  priv_list ON object_type priv_level FROM role_spec_list
    {
        $$ = &tree.Revoke{
            Typ: tree.RevokeTypePrivilege,
            RevokePrivilege: tree.RevokePrivilege{
                IfExists: $2,
                Privileges: $3,
                ObjType: $5,
                Level: $6,
                Roles: $8,
            },
        }
    }
|   REVOKE exists_opt role_spec_list FROM user_spec_list
    {
        $$ = &tree.Revoke{
            Typ: tree.RevokeTypeRole,
            RevokeRole: tree.RevokeRole{
                IfExists: $2,
                Roles: $3,
                Users: $5,
            },
        }
    }

priv_level:
    '*'
    {
        $$ = &tree.PrivilegeLevel{
            Level: tree.PRIVILEGE_LEVEL_TYPE_STAR,
        }
    }
|   '*' '.' '*'
    {
        $$ = &tree.PrivilegeLevel{
            Level: tree.PRIVILEGE_LEVEL_TYPE_STAR_STAR,
        }
    }
|   ident '.' '*'
    {
        $$ = &tree.PrivilegeLevel{
            Level: tree.PRIVILEGE_LEVEL_TYPE_DATABASE_STAR,
            DbName: $1.ToLowerForConfig(),
        }
    }
|   ident '.' ident
    {
        $$ = &tree.PrivilegeLevel{
            Level: tree.PRIVILEGE_LEVEL_TYPE_DATABASE_TABLE,
            DbName: $1.ToLowerForConfig(),
            TabName: $3.ToLowerForConfig(),
        }
    }
|   ident
    {
        $$ = &tree.PrivilegeLevel{
            Level: tree.PRIVILEGE_LEVEL_TYPE_TABLE,
            TabName: $1.ToLowerForConfig(),
        }
    }

object_type:
    TABLE
    {
        $$ = tree.OBJECT_TYPE_TABLE
    }
|   DATABASE
    {
        $$ = tree.OBJECT_TYPE_DATABASE
    }
|   FUNCTION
    {
        $$ = tree.OBJECT_TYPE_FUNCTION
    }
|   PROCEDURE
    {
        $$ = tree.OBJECT_TYPE_PROCEDURE
    }
|   VIEW
    {
        $$ = tree.OBJECT_TYPE_VIEW
    }
|   ACCOUNT
    {
        $$ = tree.OBJECT_TYPE_ACCOUNT
    }


priv_list:
    priv_elem
    {
        $$ = []*tree.Privilege{$1}
    }
|   priv_list ',' priv_elem
    {
        $$ = append($1, $3)
    }

priv_elem:
    priv_type
    {
        $$ = &tree.Privilege{
            Type: $1,
            ColumnList: nil,
        }
    }
|   priv_type '(' column_name_list ')'
    {
        $$ = &tree.Privilege{
            Type: $1,
            ColumnList: $3,
        }
    }

column_name_list:
    column_name
    {
        $$ = []*tree.UnresolvedName{$1}
    }
|   column_name_list ',' column_name
    {
        $$ = append($1, $3)
    }

priv_type:
    ALL
    {
        $$ = tree.PRIVILEGE_TYPE_STATIC_ALL
    }
|    CREATE ACCOUNT
    {
        $$ = tree.PRIVILEGE_TYPE_STATIC_CREATE_ACCOUNT
    }
|    DROP ACCOUNT
        {
            $$ = tree.PRIVILEGE_TYPE_STATIC_DROP_ACCOUNT
        }
|    ALTER ACCOUNT
        {
                $$ = tree.PRIVILEGE_TYPE_STATIC_ALTER_ACCOUNT
        }
|    ALL PRIVILEGES
    {
        $$ = tree.PRIVILEGE_TYPE_STATIC_ALL
    }
|    ALTER TABLE
    {
        $$ = tree.PRIVILEGE_TYPE_STATIC_ALTER_TABLE
    }
|    ALTER VIEW
    {
        $$ = tree.PRIVILEGE_TYPE_STATIC_ALTER_VIEW
    }
|    CREATE
    {
        $$ = tree.PRIVILEGE_TYPE_STATIC_CREATE
    }
|    CREATE USER
    {
        $$ = tree.PRIVILEGE_TYPE_STATIC_CREATE_USER
    }
|    DROP USER
    {
        $$ = tree.PRIVILEGE_TYPE_STATIC_DROP_USER
    }
|    ALTER USER
    {
        $$ = tree.PRIVILEGE_TYPE_STATIC_ALTER_USER
    }
|    CREATE TABLESPACE
    {
        $$ = tree.PRIVILEGE_TYPE_STATIC_CREATE_TABLESPACE
    }
|    TRIGGER
    {
        $$ = tree.PRIVILEGE_TYPE_STATIC_TRIGGER
    }
|    DELETE
    {
        $$ = tree.PRIVILEGE_TYPE_STATIC_DELETE
    }
|    DROP TABLE
    {
        $$ = tree.PRIVILEGE_TYPE_STATIC_DROP_TABLE
    }
|    DROP VIEW
    {
        $$ = tree.PRIVILEGE_TYPE_STATIC_DROP_VIEW
    }
|    EXECUTE
    {
        $$ = tree.PRIVILEGE_TYPE_STATIC_EXECUTE
    }
|    INDEX
    {
        $$ = tree.PRIVILEGE_TYPE_STATIC_INDEX
    }
|    INSERT
    {
        $$ = tree.PRIVILEGE_TYPE_STATIC_INSERT
    }
|    SELECT
    {
        $$ = tree.PRIVILEGE_TYPE_STATIC_SELECT
    }
|    SUPER
    {
        $$ = tree.PRIVILEGE_TYPE_STATIC_SUPER
    }
|    CREATE DATABASE
    {
        $$ = tree.PRIVILEGE_TYPE_STATIC_CREATE_DATABASE
    }
|    DROP DATABASE
    {
        $$ = tree.PRIVILEGE_TYPE_STATIC_DROP_DATABASE
    }
|    SHOW DATABASES
    {
        $$ = tree.PRIVILEGE_TYPE_STATIC_SHOW_DATABASES
    }
|    CONNECT
    {
        $$ = tree.PRIVILEGE_TYPE_STATIC_CONNECT
    }
|    MANAGE GRANTS
    {
        $$ = tree.PRIVILEGE_TYPE_STATIC_MANAGE_GRANTS
    }
|    OWNERSHIP
    {
        $$ = tree.PRIVILEGE_TYPE_STATIC_OWNERSHIP
    }
|    SHOW TABLES
    {
        $$ = tree.PRIVILEGE_TYPE_STATIC_SHOW_TABLES
    }
|    CREATE TABLE
    {
        $$ = tree.PRIVILEGE_TYPE_STATIC_CREATE_TABLE
    }
|    UPDATE
    {
        $$ = tree.PRIVILEGE_TYPE_STATIC_UPDATE
    }
|    GRANT OPTION
    {
        $$ = tree.PRIVILEGE_TYPE_STATIC_GRANT_OPTION
    }
|    REFERENCES
    {
        $$ = tree.PRIVILEGE_TYPE_STATIC_REFERENCES
    }
|    REFERENCE
    {
        $$ = tree.PRIVILEGE_TYPE_STATIC_REFERENCE
    }
|    REPLICATION SLAVE
    {
        $$ = tree.PRIVILEGE_TYPE_STATIC_REPLICATION_SLAVE
    }
|    REPLICATION CLIENT
    {
        $$ = tree.PRIVILEGE_TYPE_STATIC_REPLICATION_CLIENT
    }
|    USAGE
    {
        $$ = tree.PRIVILEGE_TYPE_STATIC_USAGE
    }
|    RELOAD
    {
        $$ = tree.PRIVILEGE_TYPE_STATIC_RELOAD
    }
|    FILE
    {
        $$ = tree.PRIVILEGE_TYPE_STATIC_FILE
    }
|    CREATE TEMPORARY TABLES
    {
        $$ = tree.PRIVILEGE_TYPE_STATIC_CREATE_TEMPORARY_TABLES
    }
|    LOCK TABLES
    {
        $$ = tree.PRIVILEGE_TYPE_STATIC_LOCK_TABLES
    }
|    CREATE VIEW
    {
        $$ = tree.PRIVILEGE_TYPE_STATIC_CREATE_VIEW
    }
|    SHOW VIEW
    {
        $$ = tree.PRIVILEGE_TYPE_STATIC_SHOW_VIEW
    }
|    CREATE ROLE
    {
        $$ = tree.PRIVILEGE_TYPE_STATIC_CREATE_ROLE
    }
|    DROP ROLE
    {
        $$ = tree.PRIVILEGE_TYPE_STATIC_DROP_ROLE
    }
|    ALTER ROLE
    {
        $$ = tree.PRIVILEGE_TYPE_STATIC_ALTER_ROLE
    }
|      CREATE ROUTINE
    {
        $$ = tree.PRIVILEGE_TYPE_STATIC_CREATE_ROUTINE
    }
|    ALTER ROUTINE
    {
        $$ = tree.PRIVILEGE_TYPE_STATIC_ALTER_ROUTINE
    }
|    EVENT
    {
        $$ = tree.PRIVILEGE_TYPE_STATIC_EVENT
    }
|    SHUTDOWN
    {
        $$ = tree.PRIVILEGE_TYPE_STATIC_SHUTDOWN
    }
|    TRUNCATE
    {
        $$ = tree.PRIVILEGE_TYPE_STATIC_TRUNCATE
    }

set_stmt:
    set_variable_stmt
|   set_password_stmt
|   set_role_stmt
|   set_default_role_stmt

set_role_stmt:
    SET ROLE role_spec
    {
        $$ = &tree.SetRole{
            SecondaryRole: false,
            Role: $3,
        }
    }
|   SET SECONDARY ROLE ALL
    {
    $$ = &tree.SetRole{
            SecondaryRole: true,
            SecondaryRoleType: tree.SecondaryRoleTypeAll,
        }
    }
|   SET SECONDARY ROLE NONE
    {
    $$ = &tree.SetRole{
            SecondaryRole: true,
            SecondaryRoleType: tree.SecondaryRoleTypeNone,
        }
    }

set_default_role_stmt:
    SET DEFAULT ROLE set_default_role_opt TO user_spec_list
    {
        dr := $4
        dr.Users = $6
        $$ = dr
    }

//set_role_opt:
//    ALL EXCEPT role_spec_list
//    {
//        $$ = &tree.SetRole{Type: tree.SET_ROLE_TYPE_ALL_EXCEPT, Roles: $3}
//    }
//|   DEFAULT
//    {
//        $$ = &tree.SetRole{Type: tree.SET_ROLE_TYPE_DEFAULT, Roles: nil}
//    }
//|   NONE
//    {
//        $$ = &tree.SetRole{Type: tree.SET_ROLE_TYPE_NONE, Roles: nil}
//    }
//|   ALL
//    {
//        $$ = &tree.SetRole{Type: tree.SET_ROLE_TYPE_ALL, Roles: nil}
//    }
//|   role_spec_list
//    {
//        $$ = &tree.SetRole{Type: tree.SET_ROLE_TYPE_NORMAL, Roles: $1}
//    }

set_default_role_opt:
    NONE
    {
        $$ = &tree.SetDefaultRole{Type: tree.SET_DEFAULT_ROLE_TYPE_NONE, Roles: nil}
    }
|   ALL
    {
        $$ = &tree.SetDefaultRole{Type: tree.SET_DEFAULT_ROLE_TYPE_ALL, Roles: nil}
    }
|   role_spec_list
    {
        $$ = &tree.SetDefaultRole{Type: tree.SET_DEFAULT_ROLE_TYPE_NORMAL, Roles: $1}
    }

set_variable_stmt:
    SET var_assignment_list
    {
        $$ = &tree.SetVar{Assignments: $2}
    }

set_password_stmt:
    SET PASSWORD '=' password_opt
    {
        $$ = &tree.SetPassword{Password: $4}
    }
|   SET PASSWORD FOR user_spec '=' password_opt
    {
        $$ = &tree.SetPassword{User: $4, Password: $6}
    }

password_opt:
    STRING
|   PASSWORD '(' auth_string ')'
    {
        $$ = $3
    }

var_assignment_list:
    var_assignment
    {
        $$ = []*tree.VarAssignmentExpr{$1}
    }
|   var_assignment_list ',' var_assignment
    {
        $$ = append($1, $3)
    }

var_assignment:
    var_name equal_or_assignment set_expr
    {
        $$ = &tree.VarAssignmentExpr{
            System: true,
            Name: $1,
            Value: $3,
        }
    }
|   GLOBAL var_name equal_or_assignment set_expr
    {
        $$ = &tree.VarAssignmentExpr{
            System: true,
            Global: true,
            Name: $2,
            Value: $4,
        }
    }
|   SESSION var_name equal_or_assignment set_expr
    {
        $$ = &tree.VarAssignmentExpr{
            System: true,
            Name: $2,
            Value: $4,
        }
    }
|   LOCAL var_name equal_or_assignment set_expr
    {
        $$ = &tree.VarAssignmentExpr{
            System: true,
            Name: $2,
            Value: $4,
        }
    }
|   AT_ID equal_or_assignment set_expr
    {
        vs := strings.Split($1, ".")
        var isGlobal bool
        if strings.ToLower(vs[0]) == "global" {
            isGlobal = true
        }
        var r string
        if len(vs) == 2 {
            r = vs[1]
        } else if len(vs) == 1{
            r = vs[0]
        } else {
            yylex.Error("variable syntax error")
            return 1
        }
        $$ = &tree.VarAssignmentExpr{
            System: false,
            Global: isGlobal,
            Name: r,
            Value: $3,
        }
    }
|   AT_AT_ID equal_or_assignment set_expr
    {
        vs := strings.Split($1, ".")
        var isGlobal bool
        if strings.ToLower(vs[0]) == "global" {
            isGlobal = true
        }
        var r string
        if len(vs) == 2 {
            r = vs[1]
        } else if len(vs) == 1{
            r = vs[0]
        } else {
            yylex.Error("variable syntax error")
            return 1
        }
        $$ = &tree.VarAssignmentExpr{
            System: true,
            Global: isGlobal,
            Name: r,
            Value: $3,
        }
    }
|   NAMES charset_name
    {
        $$ = &tree.VarAssignmentExpr{
            Name: strings.ToLower($1),
            Value: tree.NewNumValWithType(constant.MakeString($2), $2, false, tree.P_char),
        }
    }
|   NAMES charset_name COLLATE DEFAULT
    {
        $$ = &tree.VarAssignmentExpr{
            Name: strings.ToLower($1),
            Value: tree.NewNumValWithType(constant.MakeString($2), $2, false, tree.P_char),
        }
    }
|   NAMES charset_name COLLATE name_string
    {
        $$ = &tree.VarAssignmentExpr{
            Name: strings.ToLower($1),
            Value: tree.NewNumValWithType(constant.MakeString($2), $2, false, tree.P_char),
            Reserved: tree.NewNumValWithType(constant.MakeString($4), $4, false, tree.P_char),
        }
    }
|   NAMES DEFAULT
    {
        $$ = &tree.VarAssignmentExpr{
            Name: strings.ToLower($1),
            Value: &tree.DefaultVal{},
        }
    }
|   charset_keyword charset_name
    {
        $$ = &tree.VarAssignmentExpr{
            Name: strings.ToLower($1),
            Value: tree.NewNumValWithType(constant.MakeString($2), $2, false, tree.P_char),
        }
    }
|   charset_keyword DEFAULT
    {
        $$ = &tree.VarAssignmentExpr{
            Name: strings.ToLower($1),
            Value: &tree.DefaultVal{},
        }
    }

set_expr:
    ON
    {
        $$ = tree.NewNumValWithType(constant.MakeString($1), $1, false, tree.P_char)
    }
|   BINARY
    {
        $$ = tree.NewNumValWithType(constant.MakeString($1), $1, false, tree.P_char)
    }
|   expr_or_default
    {
        $$ = $1
    }

equal_or_assignment:
    '='
    {
        $$ = string($1)
    }
|   ASSIGNMENT
    {
        $$ = $1
    }

var_name:
    ident
    {
    	$$ = $1.ToLowerForConfig()
    }
|   ident '.' ident
    {
        $$ = $1.ToLowerForConfig() + "." + $3.ToLowerForConfig()
    }

var_name_list:
    var_name
    {
        $$ = []string{$1}
    }
|   var_name_list ',' var_name
    {
        $$ = append($1, $3)
    }

transaction_stmt:
    begin_stmt
|   commit_stmt
|   rollback_stmt

rollback_stmt:
    ROLLBACK completion_type
    {
        $$ = &tree.RollbackTransaction{Type: $2}
    }

commit_stmt:
    COMMIT completion_type
    {
        $$ = &tree.CommitTransaction{Type: $2}
    }

completion_type:
    {
        $$ = tree.COMPLETION_TYPE_NO_CHAIN
    }
|    WORK
    {
        $$ = tree.COMPLETION_TYPE_NO_CHAIN
    }
|   AND CHAIN NO RELEASE
    {
        $$ = tree.COMPLETION_TYPE_CHAIN
    }
|   AND CHAIN
    {
        $$ = tree.COMPLETION_TYPE_CHAIN
    }
|   AND NO CHAIN RELEASE
    {
        $$ = tree.COMPLETION_TYPE_RELEASE
    }
|   RELEASE
    {
        $$ = tree.COMPLETION_TYPE_RELEASE
    }
|   AND NO CHAIN NO RELEASE
    {
        $$ = tree.COMPLETION_TYPE_NO_CHAIN
    }
|   AND NO CHAIN
    {
        $$ = tree.COMPLETION_TYPE_NO_CHAIN
    }
|   NO RELEASE
    {
        $$ = tree.COMPLETION_TYPE_NO_CHAIN
    }

begin_stmt:
    BEGIN
    {
        $$ = &tree.BeginTransaction{}
    }
|   BEGIN WORK
    {
        $$ = &tree.BeginTransaction{}
    }
|   START TRANSACTION
    {
        $$ = &tree.BeginTransaction{}
    }
|   START TRANSACTION READ WRITE
    {
        m := tree.MakeTransactionModes(tree.READ_WRITE_MODE_READ_WRITE)
        $$ = &tree.BeginTransaction{Modes: m}
    }
|   START TRANSACTION READ ONLY
    {
        m := tree.MakeTransactionModes(tree.READ_WRITE_MODE_READ_ONLY)
        $$ = &tree.BeginTransaction{Modes: m}
    }
|   START TRANSACTION WITH CONSISTENT SNAPSHOT
    {
        $$ = &tree.BeginTransaction{}
    }

use_stmt:
    USE ident
    {
        $$ = &tree.Use{
            SecondaryRole: false,
            Name: $2.ToLowerForConfig(),
        }
    }
|   USE
    {
        $$ = &tree.Use{
            SecondaryRole: false,
        }
    }
|   USE ROLE role_spec
    {
    $$ = &tree.Use{
        SecondaryRole: false,
        Role: $3,
    }
    }
|   USE SECONDARY ROLE ALL
    {
    $$ = &tree.Use{
        SecondaryRole: true,
        SecondaryRoleType: tree.SecondaryRoleTypeAll,
    }
    }
|   USE SECONDARY ROLE NONE
    {
    $$ = &tree.Use{
        SecondaryRole: true,
        SecondaryRoleType: tree.SecondaryRoleTypeNone,
    }
    }

update_stmt:
    update_no_with_stmt
|    with_clause update_no_with_stmt
    {
        $2.(*tree.Update).With = $1
        $$ = $2
    }

update_no_with_stmt:
    UPDATE priority_opt ignore_opt table_reference SET update_list where_expression_opt order_by_opt limit_opt
    {
        // Single-table syntax
        $$ = &tree.Update{
            Tables: tree.TableExprs{$4},
            Exprs: $6,
            Where: $7,
            OrderBy: $8,
            Limit: $9,
        }
    }
|    UPDATE priority_opt ignore_opt table_references SET update_list where_expression_opt
    {
        // Multiple-table syntax
        $$ = &tree.Update{
            Tables: tree.TableExprs{$4},
            Exprs: $6,
            Where: $7,
        }
    }

update_list:
    update_value
    {
        $$ = tree.UpdateExprs{$1}
    }
|   update_list ',' update_value
    {
        $$ = append($1, $3)
    }

update_value:
    column_name '=' expr_or_default
    {
        $$ = &tree.UpdateExpr{Names: []*tree.UnresolvedName{$1}, Expr: $3}
    }

lock_stmt:
    lock_table_stmt
|   unlock_table_stmt

lock_table_stmt:
    LOCK TABLES table_lock_list
    {
        $$ = &tree.LockTableStmt{TableLocks:$3}
    }

table_lock_list:
    table_lock_elem
    {
       $$ = []tree.TableLock{$1}
    }
|   table_lock_list ',' table_lock_elem
    {
       $$ = append($1, $3)
    }

table_lock_elem:
    table_name table_lock_type
    {
        $$ = tree.TableLock{*$1, $2}
    }

table_lock_type:  
    READ
    {
        $$ = tree.TableLockRead
    }
|   READ LOCAL
    {
        $$ = tree.TableLockReadLocal
    }
|   WRITE
    {
        $$ = tree.TableLockWrite
    }
|   LOW_PRIORITY WRITE
    {
        $$ = tree.TableLockLowPriorityWrite
    }

unlock_table_stmt:
    UNLOCK TABLES
    {
       $$ = &tree.UnLockTableStmt{}
    }

prepareable_stmt:
    create_stmt
|   insert_stmt
|   delete_stmt
|   drop_stmt
|   show_stmt
|   update_stmt
|   select_stmt
    {
        $$ = $1
    }

prepare_stmt:
    prepare_sym stmt_name FROM prepareable_stmt
    {
        $$ = tree.NewPrepareStmt(tree.Identifier($2), $4)
    }
|   prepare_sym stmt_name FROM STRING
    {
        $$ = tree.NewPrepareString(tree.Identifier($2), $4)
    }

execute_stmt:
    execute_sym stmt_name
    {
        $$ = tree.NewExecute(tree.Identifier($2))
    }
|   execute_sym stmt_name USING variable_list
    {
        $$ = tree.NewExecuteWithVariables(tree.Identifier($2), $4)
    }

deallocate_stmt:
    deallocate_sym PREPARE stmt_name
    {
        $$ = tree.NewDeallocate(tree.Identifier($3), false)
    }

reset_stmt:
    reset_sym PREPARE stmt_name
    {
        $$ = tree.NewReset(tree.Identifier($3))
    }

explainable_stmt:
    delete_stmt
|   insert_stmt
|   replace_stmt
|   update_stmt
|   select_stmt
    {
        $$ = $1
    }

explain_stmt:
    explain_sym unresolved_object_name
    {
        $$ = &tree.ShowColumns{Table: $2}
    }
|   explain_sym unresolved_object_name column_name
    {
        $$ = &tree.ShowColumns{Table: $2, ColName: $3}
    }
|   explain_sym FOR CONNECTION INTEGRAL
    {
        $$ = tree.NewExplainFor("", uint64($4.(int64)))
    }
|   explain_sym FORMAT '=' STRING FOR CONNECTION INTEGRAL
    {
        $$ = tree.NewExplainFor($4, uint64($7.(int64)))
    }
|   explain_sym explainable_stmt
    {
        $$ = tree.NewExplainStmt($2, "text")
    }
|   explain_sym VERBOSE explainable_stmt
    {
        explainStmt := tree.NewExplainStmt($3, "text")
        optionElem := tree.MakeOptionElem("verbose", "NULL")
        options := tree.MakeOptions(optionElem)
        explainStmt.Options = options
        $$ = explainStmt
    }
|   explain_sym ANALYZE explainable_stmt
    {
            explainStmt := tree.NewExplainAnalyze($3, "text")
            optionElem := tree.MakeOptionElem("analyze", "NULL")
        options := tree.MakeOptions(optionElem)
    explainStmt.Options = options
    $$ = explainStmt
    }
|   explain_sym ANALYZE VERBOSE explainable_stmt
    {
        explainStmt := tree.NewExplainAnalyze($4, "text")
        optionElem1 := tree.MakeOptionElem("analyze", "NULL")
        optionElem2 := tree.MakeOptionElem("verbose", "NULL")
        options := tree.MakeOptions(optionElem1)
        options = append(options, optionElem2)
        explainStmt.Options = options
        $$ = explainStmt
    }
|   explain_sym '(' utility_option_list ')' explainable_stmt
    {
        if tree.IsContainAnalyze($3) {
             explainStmt := tree.NewExplainAnalyze($5, "text")
         explainStmt.Options = $3
         $$ = explainStmt
        } else {
             explainStmt := tree.NewExplainStmt($5, "text")
             explainStmt.Options = $3
         $$ = explainStmt
        }
    }

explain_option_key:
    ANALYZE
|   VERBOSE
|   FORMAT

explain_foramt_value:
    JSON
|   TEXT


prepare_sym:
    PREPARE

deallocate_sym:
    DEALLOCATE

execute_sym:
    EXECUTE

reset_sym:
    RESET

explain_sym:
    EXPLAIN
|   DESCRIBE
|   DESC

utility_option_list:
    utility_option_elem
    {
        $$ = tree.MakeOptions($1)
    }
|     utility_option_list ',' utility_option_elem
    {
        $$ = append($1, $3);
    }

utility_option_elem:
    utility_option_name utility_option_arg
    {
        $$ = tree.MakeOptionElem($1, $2)
    }

utility_option_name:
    explain_option_key
    {
         $$ = $1
    }

utility_option_arg:
    TRUE                    { $$ = "true" }
|   FALSE                        { $$ = "false" }
|   explain_foramt_value                    { $$ = $1 }


analyze_stmt:
    ANALYZE TABLE table_name '(' column_list ')'
    {
        $$ = tree.NewAnalyzeStmt($3, $5)
    }

alter_stmt:
    alter_user_stmt
|   alter_account_stmt
|   alter_database_config_stmt
|   alter_view_stmt
// |    alter_ddl_stmt

alter_view_stmt:
    ALTER VIEW exists_opt table_name column_list_opt AS select_stmt
    {
        $$ = &tree.AlterView{
            Name: $4,
            ColNames: $5,
            AsSource: $7,
            IfExists: $3,
        }
    }

alter_account_stmt:
    ALTER ACCOUNT exists_opt account_name alter_account_auth_option account_status_option account_comment_opt
    {
        $$ = &tree.AlterAccount{
            IfExists:$3,
            Name:$4,
            AuthOption:$5,
            StatusOption:$6,
            Comment:$7,
        }
    }

alter_database_config_stmt:
     ALTER DATABASE db_name SET MYSQL_COMPATBILITY_MODE '=' STRING
     {
        $$ = &tree.AlterDataBaseConfig{
            DbName:$3,
            UpdateConfig: $7,
            IsAccountLevel: false,
        }
     }
|    ALTER ACCOUNT CONFIG account_name SET MYSQL_COMPATBILITY_MODE '=' STRING
     {
        $$ = &tree.AlterDataBaseConfig{
            AccountName:$4,
            UpdateConfig: $8,
            IsAccountLevel: true,
        }
     }
    
alter_account_auth_option:
{
    $$ = tree.AlterAccountAuthOption{
       Exist: false,
    }
}
| ADMIN_NAME equal_opt account_admin_name account_identified
{
    $$ = tree.AlterAccountAuthOption{
        Exist: true,
        Equal:$2,
        AdminName:$3,
        IdentifiedType:$4,
    }
}

alter_user_stmt:
    ALTER USER exists_opt user_spec_list_of_create_user default_role_opt pwd_or_lck_opt user_comment_or_attribute_opt
    {
        $$ = &tree.AlterUser{
            IfExists: $3,
            Users: $4,
            Role: $5,
            MiscOpt: $6,
            CommentOrAttribute: $7,
        }
    }

default_role_opt:
    {
        $$ = nil
    }
|   DEFAULT ROLE account_role_name
    {
        $$ = &tree.Role{UserName:$3}
    }

exists_opt:
    {
        $$ = false
    }
|   IF EXISTS
    {
        $$ = true
    }

pwd_or_lck_opt:
    {
        $$ = nil
    }
|   pwd_or_lck
    {
        $$ = $1
    }

//pwd_or_lck_list:
//    pwd_or_lck
//    {
//        $$ = []tree.UserMiscOption{$1}
//    }
//|   pwd_or_lck_list pwd_or_lck
//    {
//        $$ = append($1, $2)
//    }

pwd_or_lck:
    UNLOCK
    {
        $$ = &tree.UserMiscOptionAccountUnlock{}
    }
|   LOCK
    {
        $$ = &tree.UserMiscOptionAccountLock{}
    }
|   pwd_expire
    {
        $$ = &tree.UserMiscOptionPasswordExpireNone{}
    }
|   pwd_expire INTERVAL INTEGRAL DAY
    {
        $$ = &tree.UserMiscOptionPasswordExpireInterval{Value: $3.(int64)}
    }
|   pwd_expire NEVER
    {
        $$ = &tree.UserMiscOptionPasswordExpireNever{}
    }
|   pwd_expire DEFAULT
    {
        $$ = &tree.UserMiscOptionPasswordExpireDefault{}
    }
|   PASSWORD HISTORY DEFAULT
    {
        $$ = &tree.UserMiscOptionPasswordHistoryDefault{}
    }
|   PASSWORD HISTORY INTEGRAL
    {
        $$ = &tree.UserMiscOptionPasswordHistoryCount{Value: $3.(int64)}
    }
|   PASSWORD REUSE INTERVAL DEFAULT
    {
        $$ = &tree.UserMiscOptionPasswordReuseIntervalDefault{}
    }
|   PASSWORD REUSE INTERVAL INTEGRAL DAY
    {
        $$ = &tree.UserMiscOptionPasswordReuseIntervalCount{Value: $4.(int64)}
    }
|   PASSWORD REQUIRE CURRENT
    {
        $$ = &tree.UserMiscOptionPasswordRequireCurrentNone{}
    }
|   PASSWORD REQUIRE CURRENT DEFAULT
    {
        $$ = &tree.UserMiscOptionPasswordRequireCurrentDefault{}
    }
|   PASSWORD REQUIRE CURRENT OPTIONAL
    {
        $$ = &tree.UserMiscOptionPasswordRequireCurrentOptional{}
    }
|   FAILED_LOGIN_ATTEMPTS INTEGRAL
    {
        $$ = &tree.UserMiscOptionFailedLoginAttempts{Value: $2.(int64)}
    }
|   PASSWORD_LOCK_TIME INTEGRAL
    {
        $$ = &tree.UserMiscOptionPasswordLockTimeCount{Value: $2.(int64)}
    }
|   PASSWORD_LOCK_TIME UNBOUNDED
    {
        $$ = &tree.UserMiscOptionPasswordLockTimeUnbounded{}
    }

pwd_expire:
    PASSWORD EXPIRE clear_pwd_opt
    {
        $$ = nil
    }

clear_pwd_opt:
    {
        $$ = nil
    }

auth_string:
    STRING

show_stmt:
    show_create_stmt
|   show_columns_stmt
|   show_databases_stmt
|   show_tables_stmt
|   show_process_stmt
|   show_errors_stmt
|   show_warnings_stmt
|   show_variables_stmt
|   show_status_stmt
|   show_index_stmt
|   show_target_filter_stmt
|   show_table_status_stmt
|   show_grants_stmt
|   show_collation_stmt
|   show_function_status_stmt
|   show_node_list_stmt
|   show_locks_stmt
|   show_table_num_stmt
|   show_column_num_stmt
|   show_table_values_stmt
|   show_accounts_stmt

show_collation_stmt:
    SHOW COLLATION like_opt where_expression_opt
    {
        $$ = &tree.ShowCollation{}
    }
show_grants_stmt:
    SHOW GRANTS
    {
        $$ = &tree.ShowGrants{ShowGrantType: tree.GrantForUser}
    }
|   SHOW GRANTS FOR user_name using_roles_opt
    {
        $$ = &tree.ShowGrants{Username: $4.Username, Hostname: $4.Hostname, Roles: $5, ShowGrantType: tree.GrantForUser}
    }
|   SHOW GRANTS FOR ROLE ident
    {
        s := &tree.ShowGrants{}
        roles := []*tree.Role{tree.NewRole($5.ToLowerForConfig())}
        s.Roles = roles
        s.ShowGrantType = tree.GrantForRole
        $$ = s
    }

using_roles_opt:
    {
        $$ = nil
    }
|    USING role_spec_list
    {
        $$ = $2
    }

show_table_status_stmt:
    SHOW TABLE STATUS from_or_in_opt db_name_opt like_opt where_expression_opt
    {
        $$ = &tree.ShowTableStatus{DbName: $5, Like: $6, Where: $7}
    }

from_or_in_opt:
    {}
|    from_or_in

db_name_opt:
    {}
|    db_name

show_function_status_stmt:
    SHOW FUNCTION STATUS like_opt where_expression_opt
    {
       $$ = &tree.ShowFunctionStatus{
            Like: $4,
            Where: $5,
        }
    }

show_node_list_stmt:
    SHOW NODE LIST
    {
       $$ = &tree.ShowNodeList{}
    }

show_locks_stmt:
    SHOW LOCKS
    {
       $$ = &tree.ShowLocks{}
    }

show_table_num_stmt:
    SHOW TABLE_NUMBER from_or_in_opt db_name_opt
    {
      $$ = &tree.ShowTableNumber{DbName: $4}
    }

show_column_num_stmt:
    SHOW COLUMN_NUMBER table_column_name database_name_opt
    {
       $$ = &tree.ShowColumnNumber{Table: $3, DbName: $4}
    }

show_table_values_stmt:
   SHOW TABLE_VALUES table_column_name database_name_opt
    {
       $$ = &tree.ShowTableValues{Table: $3, DbName: $4}
    }

show_target_filter_stmt:
    SHOW show_target like_opt where_expression_opt
    {
        s := $2.(*tree.ShowTarget)
        s.Like = $3
        s.Where = $4
        $$ = s
    }

show_target:
    CONFIG
    {
        $$ = &tree.ShowTarget{Type: tree.ShowConfig}
    }
|    charset_keyword
    {
        $$ = &tree.ShowTarget{Type: tree.ShowCharset}
    }
|    ENGINES
    {
        $$ = &tree.ShowTarget{Type: tree.ShowEngines}
    }
|    TRIGGERS from_or_in_opt db_name_opt
    {
        $$ = &tree.ShowTarget{DbName: $3, Type: tree.ShowTriggers}
    }
|    PROCEDURE STATUS
    {
        $$ = &tree.ShowTarget{Type: tree.ShowProcedureStatus}
    }
|    EVENTS from_or_in_opt db_name_opt
    {
        $$ = &tree.ShowTarget{DbName: $3, Type: tree.ShowEvents}
    }
|    PLUGINS
    {
        $$ = &tree.ShowTarget{Type: tree.ShowPlugins}
    }
|    PRIVILEGES
    {
        $$ = &tree.ShowTarget{Type: tree.ShowPrivileges}
    }
|    PROFILES
    {
        $$ = &tree.ShowTarget{Type: tree.ShowProfiles}
    }

show_index_stmt:
    SHOW extended_opt index_kwd from_or_in table_name where_expression_opt
    {
        $$ = &tree.ShowIndex{
            TableName: *$5,
            Where: $6,
        }
    }
|	SHOW extended_opt index_kwd from_or_in ident from_or_in ident where_expression_opt
     {
     	 prefix := tree.ObjectNamePrefix{SchemaName: tree.Identifier($7.ToLowerForConfig()), ExplicitSchema: true}
         tbl := tree.NewTableName(tree.Identifier($5.ToLowerForConfig()), prefix)
         $$ = &tree.ShowIndex{
             TableName: *tbl,
             Where: $8,
         }
     }

extended_opt:
    {}
|    EXTENDED
    {}

index_kwd:
    INDEX
|   INDEXES
|   KEYS

show_variables_stmt:
    SHOW global_scope VARIABLES like_opt where_expression_opt
    {
        $$ = &tree.ShowVariables{
            Global: $2,
            Like: $4,
            Where: $5,
        }
    }

show_status_stmt:
    SHOW global_scope STATUS like_opt where_expression_opt
    {
        $$ = &tree.ShowStatus{
            Global: $2,
            Like: $4,
            Where: $5,
        }
    }

global_scope:
    {
        $$ = false
    }
|   GLOBAL
    {
        $$ = true
    }
|   SESSION
    {
        $$ = false
    }

show_warnings_stmt:
    SHOW WARNINGS limit_opt
    {
        $$ = &tree.ShowWarnings{}
    }

show_errors_stmt:
    SHOW ERRORS limit_opt
    {
        $$ = &tree.ShowErrors{}
    }

show_process_stmt:
    SHOW full_opt PROCESSLIST
    {
        $$ = &tree.ShowProcessList{Full: $2}
    }

show_tables_stmt:
    SHOW full_opt TABLES database_name_opt like_opt where_expression_opt
    {
        $$ = &tree.ShowTables{
            Open: false,
            Full: $2,
            DBName: $4,
            Like: $5,
            Where: $6,
        }
    }
|   SHOW OPEN full_opt TABLES database_name_opt like_opt where_expression_opt
    {
        $$ = &tree.ShowTables{
            Open: true,
            Full: $3,
            DBName: $5,
            Like: $6,
            Where: $7,
        }
    }

show_databases_stmt:
    SHOW DATABASES like_opt where_expression_opt
    {
        $$ = &tree.ShowDatabases{Like: $3, Where: $4}
    }
|   SHOW SCHEMAS like_opt where_expression_opt
    {
        $$ = &tree.ShowDatabases{Like: $3, Where: $4}
    }

show_columns_stmt:
    SHOW full_opt fields_or_columns table_column_name database_name_opt like_opt where_expression_opt
    {
        $$ = &tree.ShowColumns{
            Ext: false,
            Full: $2,
            Table: $4,
            // colName: $3,
            DBName: $5,
            Like: $6,
            Where: $7,
        }
    }
|   SHOW EXTENDED full_opt fields_or_columns table_column_name database_name_opt like_opt where_expression_opt
    {
        $$ = &tree.ShowColumns{
            Ext: true,
            Full: $3,
            Table: $5,
            // colName: $3,
            DBName: $6,
            Like: $7,
            Where: $8,
        }
    }

show_accounts_stmt:
    SHOW ACCOUNTS like_opt
    {
        $$ = &tree.ShowAccounts{Like: $3}
    }

like_opt:
    {
        $$ = nil
    }
|   LIKE simple_expr
    {
        $$ = tree.NewComparisonExpr(tree.LIKE, nil, $2)
    }
|   ILIKE simple_expr
    {
        $$ = tree.NewComparisonExpr(tree.ILIKE, nil, $2)
    }

database_name_opt:
    {
        $$ = ""
    }
|   from_or_in ident
    {
        $$ = $2.ToLowerForConfig()
    }

table_column_name:
    from_or_in unresolved_object_name
    {
        $$ = $2
    }

from_or_in:
    FROM
|   IN

fields_or_columns:
    FIELDS
|   COLUMNS

full_opt:
    {
        $$ = false
    }
|   FULL
    {
        $$ = true
    }

show_create_stmt:
    SHOW CREATE TABLE table_name_unresolved
    {
        $$ = &tree.ShowCreateTable{Name: $4}
    }
|
    SHOW CREATE VIEW table_name_unresolved
    {
        $$ = &tree.ShowCreateView{Name: $4}
    }
|   SHOW CREATE DATABASE not_exists_opt db_name
    {
        $$ = &tree.ShowCreateDatabase{IfNotExists: $4, Name: $5}
    }

table_name_unresolved:
    ident
    {
        $$ = tree.SetUnresolvedObjectName(1, [3]string{$1.ToLowerForConfig()})
    }
|   ident '.' ident
    {
        $$ = tree.SetUnresolvedObjectName(2, [3]string{$3.ToLowerForConfig(), $1.ToLowerForConfig()})
    }

db_name:
    ident
    {
    	$$ = $1.ToLowerForConfig()
    }

unresolved_object_name:
    ident
    {
        $$ = tree.SetUnresolvedObjectName(1, [3]string{$1.ToLowerForConfig()})
    }
|   ident '.' ident
    {
        $$ = tree.SetUnresolvedObjectName(2, [3]string{$3.ToLowerForConfig(), $1.ToLowerForConfig()})
    }
|   ident '.' ident '.' ident
    {
        $$ = tree.SetUnresolvedObjectName(3, [3]string{$5.ToLowerForConfig(), $3.ToLowerForConfig(), $1.ToLowerForConfig()})
    }

truncate_table_stmt:
    TRUNCATE table_name
    {
    	$$ = tree.NewTruncateTable($2)
    }
|   TRUNCATE TABLE table_name
    {
	$$ = tree.NewTruncateTable($3)
    }

drop_stmt:
    drop_ddl_stmt

drop_ddl_stmt:
    drop_database_stmt
|   drop_prepare_stmt
|   drop_table_stmt
|   drop_view_stmt
|   drop_index_stmt
|   drop_role_stmt
|   drop_user_stmt
|   drop_account_stmt
|   drop_function_stmt

drop_account_stmt:
    DROP ACCOUNT exists_opt account_name
    {
        $$ = &tree.DropAccount{
            IfExists: $3,
            Name: $4,
        }
    }

drop_user_stmt:
    DROP USER exists_opt drop_user_spec_list
    {
        $$ = &tree.DropUser{
            IfExists: $3,
            Users: $4,
        }
    }

drop_user_spec_list:
    drop_user_spec
    {
        $$ = []*tree.User{$1}
    }
|   drop_user_spec_list ',' drop_user_spec
    {
        $$ = append($1, $3)
    }

drop_user_spec:
    user_name
    {
        $$ = &tree.User{
            Username: $1.Username,
            Hostname: $1.Hostname,
        }
    }

drop_role_stmt:
    DROP ROLE exists_opt role_spec_list
    {
        $$ = &tree.DropRole{
            IfExists: $3,
            Roles: $4,
        }
    }

drop_index_stmt:
    DROP INDEX exists_opt ident ON table_name
    {
        $$ = &tree.DropIndex{
            Name: tree.Identifier($4.ToLowerForConfig()),
            TableName: *$6,
            IfExists: $3,
        }
    }

drop_table_stmt:
    DROP TABLE exists_opt table_name_list
    {
        $$ = &tree.DropTable{IfExists: $3, Names: $4}
    }

drop_view_stmt:
    DROP VIEW exists_opt table_name_list
    {
        $$ = &tree.DropView{IfExists: $3, Names: $4}
    }

drop_database_stmt:
    DROP DATABASE exists_opt ident
    {
        $$ = &tree.DropDatabase{Name: tree.Identifier($4.ToLowerForConfig()), IfExists: $3}
    }

drop_prepare_stmt:
    DROP PREPARE stmt_name
    {
        $$ = tree.NewDeallocate(tree.Identifier($3), true)
    }

drop_function_stmt:
    DROP FUNCTION func_name '(' func_args_list_opt ')'
    {
        $$ = &tree.DropFunction{
            Name: $3,
            Args: $5,
        }
    }

delete_stmt:
    delete_without_using_stmt
|    delete_with_using_stmt
|    with_clause delete_with_using_stmt
    {
        $2.(*tree.Delete).With = $1
        $$ = $2
    }
|    with_clause delete_without_using_stmt
    {
        $2.(*tree.Delete).With = $1
        $$ = $2
    }

delete_without_using_stmt:
    DELETE priority_opt quick_opt ignore_opt FROM table_name partition_clause_opt as_opt_id where_expression_opt order_by_opt limit_opt
    {
        // Single-Table Syntax
        t := &tree.AliasedTableExpr {
            Expr: $6,
            As: tree.AliasClause{
                Alias: tree.Identifier($8),
            },
        }
        $$ = &tree.Delete{
            Tables: tree.TableExprs{t},
            Where: $9,
            OrderBy: $10,
            Limit: $11,
        }
    }
|    DELETE priority_opt quick_opt ignore_opt table_name_wild_list FROM table_references where_expression_opt
    {
        // Multiple-Table Syntax
        $$ = &tree.Delete{
            Tables: $5,
            Where: $8,
            TableRefs: tree.TableExprs{$7},
        }
    }



delete_with_using_stmt:
    DELETE priority_opt quick_opt ignore_opt FROM table_name_wild_list USING table_references where_expression_opt
    {
        // Multiple-Table Syntax
        $$ = &tree.Delete{
            Tables: $6,
            Where: $9,
            TableRefs: tree.TableExprs{$8},
        }
    }

table_name_wild_list:
    table_name_opt_wild
    {
        $$ = tree.TableExprs{$1}
    }
|    table_name_wild_list ',' table_name_opt_wild
    {
        $$ = append($1, $3)
    }

table_name_opt_wild:
    ident wild_opt
    {
        prefix := tree.ObjectNamePrefix{ExplicitSchema: false}
        $$ = tree.NewTableName(tree.Identifier($1.ToLowerForConfig()), prefix)
    }
|    ident '.' ident wild_opt
    {
        prefix := tree.ObjectNamePrefix{SchemaName: tree.Identifier($1.ToLowerForConfig()), ExplicitSchema: true}
        $$ = tree.NewTableName(tree.Identifier($3.ToLowerForConfig()), prefix)
    }

wild_opt:
    %prec EMPTY
    {}
|    '.' '*'
    {}

priority_opt:
    {}
|    priority

priority:
    LOW_PRIORITY
|    HIGH_PRIORITY
|    DELAYED

quick_opt:
    {}
|    QUICK

ignore_opt:
    {}
|    IGNORE

replace_stmt:
    REPLACE into_table_name partition_clause_opt replace_data
    {
    	rep := $4
    	rep.Table = $2
    	rep.PartitionNames = $3
    	$$ = rep
    }

replace_data:
    VALUES values_list
    {
        vc := tree.NewValuesClause($2)
        $$ = &tree.Replace{
            Rows: tree.NewSelect(vc, nil, nil),
        }
    }
|   select_stmt
    {
        $$ = &tree.Replace{
            Rows: $1,
        }
    }
|   '(' insert_column_list ')' VALUES values_list
    {
        vc := tree.NewValuesClause($5)
        $$ = &tree.Replace{
            Columns: $2,
            Rows: tree.NewSelect(vc, nil, nil),
        }
    }
|   '(' ')' VALUES values_list
    {
        vc := tree.NewValuesClause($4)
        $$ = &tree.Replace{
            Rows: tree.NewSelect(vc, nil, nil),
        }
    }
|   '(' insert_column_list ')' select_stmt
    {
        $$ = &tree.Replace{
            Columns: $2,
            Rows: $4,
        }
    }
|	SET set_value_list
	{
		if $2 == nil {
			yylex.Error("the set list of replace can not be empty")
			return 1
		}
		var identList tree.IdentifierList
		var valueList tree.Exprs
		for _, a := range $2 {
			identList = append(identList, a.Column)
			valueList = append(valueList, a.Expr)
		}
		vc := tree.NewValuesClause([]tree.Exprs{valueList})
		$$ = &tree.Replace{
			Columns: identList,
			Rows: tree.NewSelect(vc, nil, nil),
		}
	}

insert_stmt:
    INSERT into_table_name partition_clause_opt insert_data on_duplicate_key_update_opt
    {
        ins := $4
        ins.Table = $2
        ins.PartitionNames = $3
        ins.OnDuplicateUpdate = $5
        $$ = ins
    }

accounts_opt:
    {
        $$ = nil
    }
|   ACCOUNTS '(' accounts_list ')'
    {
        $$ = $3
    }

accounts_list:
    account_name
    {
        $$ = tree.IdentifierList{tree.Identifier($1)}
    }
|   accounts_list ',' account_name
    {
        $$ = append($1, tree.Identifier($3))
    }

insert_data:
    accounts_opt VALUES values_list
    {
        vc := tree.NewValuesClause($3)
        $$ = &tree.Insert{
            Accounts: $1,
            Rows: tree.NewSelect(vc, nil, nil),
        }
    }
|   select_stmt
    {
        $$ = &tree.Insert{
            Rows: $1,
        }
    }
|   ACCOUNTS '(' accounts_list ')' select_stmt
   {
        $$ = &tree.Insert{
            Accounts: $3,
	    Rows: $5,
        }
    }
|   '(' insert_column_list ')' accounts_opt VALUES values_list
    {
        vc := tree.NewValuesClause($6)
        $$ = &tree.Insert{
            Columns: $2,
            Accounts: $4,
            Rows: tree.NewSelect(vc, nil, nil),
        }
    }
|   '(' ')' accounts_opt VALUES values_list
    {
        vc := tree.NewValuesClause($5)
        $$ = &tree.Insert{
            Accounts: $3,
            Rows: tree.NewSelect(vc, nil, nil),
        }
    }
|   '(' insert_column_list ')' accounts_opt select_stmt
    {
        $$ = &tree.Insert{
            Columns: $2,
            Accounts: $4,
            Rows: $5,
        }
    }
|   accounts_opt SET set_value_list
    {
        if $3 == nil {
            yylex.Error("the set list of insert can not be empty")
            return 1
        }
        var identList tree.IdentifierList
        var valueList tree.Exprs
        for _, a := range $3 {
            identList = append(identList, a.Column)
            valueList = append(valueList, a.Expr)
        }
        vc := tree.NewValuesClause([]tree.Exprs{valueList})
        $$ = &tree.Insert{
            Columns: identList,
            Accounts: $1,
            Rows: tree.NewSelect(vc, nil, nil),
        }
    }

on_duplicate_key_update_opt:
    {
		$$ = []*tree.UpdateExpr{}
    }
|   ON DUPLICATE KEY UPDATE update_list
    {
      	$$ = $5
    }

set_value_list:
    {
        $$ = nil
    }
|    set_value
    {
        $$ = []*tree.Assignment{$1}
    }
|    set_value_list ',' set_value
    {
        $$ = append($1, $3)
    }

set_value:
    insert_column '=' expr_or_default
    {
        $$ = &tree.Assignment{
            Column: tree.Identifier($1),
            Expr: $3,
        }
    }

insert_column_list:
    insert_column
    {
        $$ = tree.IdentifierList{tree.Identifier($1)}
    }
|   insert_column_list ',' insert_column
    {
        $$ = append($1, tree.Identifier($3))
    }

insert_column:
    ident
    {
        $$ = $1.ToLowerForConfig()
    }
|   ident '.' ident
    {
        $$ = $3.ToLowerForConfig()
    }

values_list:
    row_value
    {
        $$ = []tree.Exprs{$1}
    }
|   values_list ',' row_value
    {
        $$ = append($1, $3)
    }

row_value:
    row_opt '(' data_opt ')'
    {
        $$ = $3
    }

row_opt:
    {}
|    ROW

data_opt:
    {
        $$ = nil
    }
|   data_values

data_values:
    expr_or_default
    {
        $$ = tree.Exprs{$1}
    }
|   data_values ',' expr_or_default
    {
        $$ = append($1, $3)
    }

expr_or_default:
    expression
|   DEFAULT
    {
        $$ = &tree.DefaultVal{}
    }

partition_clause_opt:
    {
        $$ = nil
    }
|   PARTITION '(' partition_id_list ')'
    {
        $$ = $3
    }

partition_id_list:
    ident
    {
        $$ = tree.IdentifierList{tree.Identifier($1.ToLowerForConfig())}
    }
|   partition_id_list ',' ident
    {
        $$ = append($1 , tree.Identifier($3.ToLowerForConfig()))
    }

into_table_name:
    INTO table_name
    {
        $$ = $2
    }
|   table_name
    {
        $$ = $1
    }

export_data_param_opt:
    {
        $$ = nil
    }
|   INTO OUTFILE STRING export_fields export_lines_opt header_opt max_file_size_opt force_quote_opt
    {
        $$ = &tree.ExportParam{
            Outfile:    true,
            FilePath :  $3,
            Fields:     $4,
            Lines:      $5,
            Header:     $6,
            MaxFileSize:uint64($7)*1024,
            ForceQuote: $8,
        }
    }

export_fields:
    {
        $$ = &tree.Fields{
            Terminated: ",",
            EnclosedBy: '"',
        }
    }
|   FIELDS TERMINATED BY STRING
    {
        $$ = &tree.Fields{
            Terminated: $4,
            EnclosedBy: '"',
        }
    }
|   FIELDS TERMINATED BY STRING ENCLOSED BY field_terminator
    {
        str := $7
        if str != "\\" && len(str) > 1 {
            yylex.Error("export1 error field terminator")
            return 1
        }
        var b byte
        if len(str) != 0 {
           b = byte(str[0])
        } else {
           b = 0
        }
        $$ = &tree.Fields{
            Terminated: $4,
            EnclosedBy: b,
        }
    }
|   FIELDS ENCLOSED BY field_terminator
    {
        str := $4
        if str != "\\" && len(str) > 1 {
            yylex.Error("export2 error field terminator")
            return 1
        }
        var b byte
        if len(str) != 0 {
           b = byte(str[0])
        } else {
           b = 0
        }
        $$ = &tree.Fields{
            Terminated: ",",
            EnclosedBy: b,
        }
    }

export_lines_opt:
    {
        $$ = &tree.Lines{
            TerminatedBy: "\n",
        }
    }
|   LINES lines_terminated_opt
    {
        $$ = &tree.Lines{
            TerminatedBy: $2,
        }
    }

header_opt:
    {
        $$ = true
    }
|   HEADER STRING
    {
        str := strings.ToLower($2)
        if str == "true" {
            $$ = true
        } else if str == "false" {
            $$ = false
        } else {
            yylex.Error("error header flag")
            return 1
        }
    }

max_file_size_opt:
    {
        $$ = 0
    }
|   MAX_FILE_SIZE INTEGRAL
    {
        $$ = $2.(int64)
    }

force_quote_opt:
    {
        $$ = []string{}
    }
|   FORCE_QUOTE '(' force_quote_list ')'
    {
        $$ = $3
    }


force_quote_list:
    ident
    {
        $$ = make([]string, 0, 4)
        $$ = append($$, $1.ToLowerForConfig())
    }
|   force_quote_list ',' ident
    {
        $$ = append($1, $3.ToLowerForConfig())
    }

select_stmt:
    select_no_parens
|   select_with_parens
    {
        $$ = &tree.Select{Select: $1}
    }

select_no_parens:
    simple_select order_by_opt limit_opt export_data_param_opt // select_lock_opt
    {
        $$ = &tree.Select{Select: $1, OrderBy: $2, Limit: $3, Ep: $4}
    }
|   select_with_parens order_by_clause export_data_param_opt
    {
        $$ = &tree.Select{Select: $1, OrderBy: $2, Ep: $3}
    }
|   select_with_parens order_by_opt limit_clause export_data_param_opt
    {
        $$ = &tree.Select{Select: $1, OrderBy: $2, Limit: $3, Ep: $4}
    }
|    with_clause simple_select order_by_opt limit_opt export_data_param_opt // select_lock_opt
    {
        $$ = &tree.Select{Select: $2, OrderBy: $3, Limit: $4, Ep: $5, With: $1}
    }
|   with_clause select_with_parens order_by_clause export_data_param_opt
    {
        $$ = &tree.Select{Select: $2, OrderBy: $3, Ep: $4, With: $1}
    }
|   with_clause select_with_parens order_by_opt limit_clause export_data_param_opt
    {
        $$ = &tree.Select{Select: $2, OrderBy: $3, Limit: $4, Ep: $5, With: $1}
    }

with_clause:
    WITH cte_list
    {
        $$ = &tree.With{
            IsRecursive: false,
            CTEs: $2,
        }
    }
|    WITH RECURSIVE cte_list
    {
        $$ = &tree.With{
            IsRecursive: true,
            CTEs: $3,
        }
    }

cte_list:
    common_table_expr
    {
        $$ = []*tree.CTE{$1}
    }
|    cte_list ',' common_table_expr
    {
        $$ = append($1, $3)
    }

common_table_expr:
    ident column_list_opt AS '(' stmt ')'
    {
        $$ = &tree.CTE{
            Name: &tree.AliasClause{Alias: tree.Identifier($1.ToLowerForConfig()), Cols: $2},
            Stmt: $5,
        }
    }

column_list_opt:
    {
        $$ = nil
    }
|    '(' column_list ')'
    {
        $$ = $2
    }

limit_opt:
    {
        $$ = nil
    }
|   limit_clause
    {
        $$ = $1
    }

limit_clause:
    LIMIT expression
    {
        $$ = &tree.Limit{Count: $2}
    }
|   LIMIT expression ',' expression
    {
        $$ = &tree.Limit{Offset: $2, Count: $4}
    }
|   LIMIT expression OFFSET expression
    {
        $$ = &tree.Limit{Offset: $4, Count: $2}
    }

order_by_opt:
    {
        $$ = nil
    }
|   order_by_clause
    {
        $$ = $1
    }

order_by_clause:
    ORDER BY order_list
    {
        $$ = $3
    }

order_list:
    order
    {
        $$ = tree.OrderBy{$1}
    }
|   order_list ',' order
    {
        $$ = append($1, $3)
    }

order:
    expression asc_desc_opt nulls_first_last_opt
    {
        $$ = &tree.Order{Expr: $1, Direction: $2, NullsPosition: $3}
    }

asc_desc_opt:
    {
        $$ = tree.DefaultDirection
    }
|   ASC
    {
        $$ = tree.Ascending
    }
|   DESC
    {
        $$ = tree.Descending
    }

nulls_first_last_opt:
    {
        $$ = tree.DefaultNullsPosition
    }
|   NULLS FIRST
    {
        $$ = tree.NullsFirst
    }
|   NULLS LAST
    {
        $$ = tree.NullsLast
    }

select_with_parens:
    '(' select_no_parens ')'
    {
        $$ = &tree.ParenSelect{Select: $2}
    }
|   '(' select_with_parens ')'
    {
        $$ = &tree.ParenSelect{Select: &tree.Select{Select: $2}}
    }
|   '(' values_stmt ')'
    {
        valuesStmt := $2.(*tree.ValuesStatement);
        $$ = &tree.ParenSelect{Select: &tree.Select {
            Select: &tree.ValuesClause {
                Rows: valuesStmt.Rows,
                RowWord: true,
            },
            OrderBy: valuesStmt.OrderBy,
            Limit:   valuesStmt.Limit,
        }}
    }

simple_select:
    simple_select_clause
    {
        $$ = $1
    }
|   simple_select union_op simple_select_clause
    {
        $$ = &tree.UnionClause{
            Type: $2.Type,
            Left: $1,
            Right: $3,
            All: $2.All,
            Distinct: $2.Distinct,
        }
    }
|   select_with_parens union_op simple_select_clause
    {
        $$ = &tree.UnionClause{
            Type: $2.Type,
            Left: $1,
            Right: $3,
            All: $2.All,
            Distinct: $2.Distinct,
        }
    }
|   simple_select union_op select_with_parens
    {
        $$ = &tree.UnionClause{
            Type: $2.Type,
            Left: $1,
            Right: $3,
            All: $2.All,
            Distinct: $2.Distinct,
        }
    }
|   select_with_parens union_op select_with_parens
    {
        $$ = &tree.UnionClause{
            Type: $2.Type,
            Left: $1,
            Right: $3,
            All: $2.All,
            Distinct: $2.Distinct,
        }
    }

union_op:
    UNION
    {
        $$ = &tree.UnionTypeRecord{
            Type: tree.UNION,
            All: false,
            Distinct: false,
        }
    }
|   UNION ALL
    {
        $$ = &tree.UnionTypeRecord{
            Type: tree.UNION,
            All: true,
            Distinct: false,
        }
    }
|   UNION DISTINCT
    {
        $$ = &tree.UnionTypeRecord{
            Type: tree.UNION,
            All: false,
            Distinct: true,
        }
    }
|
    EXCEPT
    {
        $$ = &tree.UnionTypeRecord{
            Type: tree.EXCEPT,
            All: false,
            Distinct: false,
        }
    }
|   EXCEPT ALL
    {
        $$ = &tree.UnionTypeRecord{
            Type: tree.EXCEPT,
            All: true,
            Distinct: false,
        }
    }
|   EXCEPT DISTINCT
    {
        $$ = &tree.UnionTypeRecord{
            Type: tree.EXCEPT,
            All: false,
            Distinct: true,
        }
    }
|    INTERSECT
    {
        $$ = &tree.UnionTypeRecord{
            Type: tree.INTERSECT,
            All: false,
            Distinct: false,
        }
    }
|   INTERSECT ALL
    {
        $$ = &tree.UnionTypeRecord{
            Type: tree.INTERSECT,
            All: true,
            Distinct: false,
        }
    }
|   INTERSECT DISTINCT
    {
        $$ = &tree.UnionTypeRecord{
            Type: tree.INTERSECT,
            All: false,
            Distinct: true,
        }
    }
|    MINUS
    {
        $$ = &tree.UnionTypeRecord{
            Type: tree.UT_MINUS,
            All: false,
            Distinct: false,
        }
    }
|   MINUS ALL
    {
        $$ = &tree.UnionTypeRecord{
            Type: tree.UT_MINUS,
            All: true,
            Distinct: false,
        }
    }
|    MINUS DISTINCT
    {
        $$ = &tree.UnionTypeRecord{
            Type: tree.UT_MINUS,
            All: false,
            Distinct: true,
        }
    }

simple_select_clause:
    SELECT distinct_opt select_expression_list from_opt where_expression_opt group_by_opt having_opt
    {
        $$ = &tree.SelectClause{
            Distinct: $2,
            Exprs: $3,
            From: $4,
            Where: $5,
            GroupBy: $6,
            Having: $7,
        }
    }
|    SELECT select_option_opt select_expression_list from_opt where_expression_opt group_by_opt having_opt
    {
        $$ = &tree.SelectClause{
            Distinct: false,
            Exprs: $3,
            From: $4,
            Where: $5,
            GroupBy: $6,
            Having: $7,
            Option: $2,
        }
    }

select_option_opt:
    SQL_SMALL_RESULT
    {
    	$$ = strings.ToLower($1)
    }
|	SQL_BIG_RESULT
	{
       $$ = strings.ToLower($1)
    }
|   SQL_BUFFER_RESULT
	{
    	$$ = strings.ToLower($1)
    }

distinct_opt:
    {
        $$ = false
    }
|   ALL
    {
        $$ = false
    }
|   distinct_keyword
    {
        $$ = true
    }

distinct_keyword:
    DISTINCT
|   DISTINCTROW

having_opt:
    {
        $$ = nil
    }
|   HAVING expression
    {
        $$ = &tree.Where{Type: tree.AstHaving, Expr: $2}
    }

group_by_opt:
    {
        $$ = nil
    }
|   GROUP BY expression_list
    {
        $$ = tree.GroupBy($3)
    }

where_expression_opt:
    {
        $$ = nil
    }
|   WHERE expression
    {
        $$ = &tree.Where{Type: tree.AstWhere, Expr: $2}
    }

select_expression_list:
    select_expression
    {
        $$ = tree.SelectExprs{$1}
    }
|   select_expression_list ',' select_expression
    {
        $$ = append($1, $3)
    }

select_expression:
    '*' %prec '*'
    {
        $$ = tree.SelectExpr{Expr: tree.StarExpr()}
    }
|   expression as_name_opt
    {
    	$2.SetConfig(0)
        $$ = tree.SelectExpr{Expr: $1, As: $2}
    }
|   ident '.' '*' %prec '*'
    {
        $$ = tree.SelectExpr{Expr: tree.SetUnresolvedNameWithStar($1.ToLowerForConfig())}
    }
|   ident '.' ident '.' '*' %prec '*'
    {
        $$ = tree.SelectExpr{Expr: tree.SetUnresolvedNameWithStar($3.ToLowerForConfig(), $1.ToLowerForConfig())}
    }

from_opt:
    {
        prefix := tree.ObjectNamePrefix{ExplicitSchema: false}
        tn := tree.NewTableName(tree.Identifier(""), prefix)
        $$ = &tree.From{
            Tables: tree.TableExprs{&tree.AliasedTableExpr{Expr: tn}},
        }
    }
|   from_clause
    {
        $$ = $1
    }

from_clause:
    FROM table_references
    {
        $$ = &tree.From{
            Tables: tree.TableExprs{$2},
        }
    }

table_references:
    escaped_table_reference
   	{
   		if t, ok := $1.(*tree.JoinTableExpr); ok {
   			$$ = t
   		} else {
   			$$ = &tree.JoinTableExpr{Left: $1, Right: nil, JoinType: tree.JOIN_TYPE_CROSS}
   		}
    }
|   table_references ',' escaped_table_reference
    {
        $$ = &tree.JoinTableExpr{Left: $1, Right: $3, JoinType: tree.JOIN_TYPE_CROSS}
    }

escaped_table_reference:
    table_reference %prec LOWER_THAN_SET

table_reference:
    table_factor
|   join_table
	{
		$$ = $1
	}

join_table:
    table_reference inner_join table_factor join_condition_opt
    {
        $$ = &tree.JoinTableExpr{
            Left: $1,
            JoinType: $2,
            Right: $3,
            Cond: $4,
        }
    }
|   table_reference straight_join table_factor on_expression_opt
    {
        $$ = &tree.JoinTableExpr{
            Left: $1,
            JoinType: $2,
            Right: $3,
            Cond: $4,
        }
    }
|   table_reference outer_join table_factor join_condition
    {
        $$ = &tree.JoinTableExpr{
            Left: $1,
            JoinType: $2,
            Right: $3,
            Cond: $4,
        }
    }
|   table_reference natural_join table_factor
    {
        $$ = &tree.JoinTableExpr{
            Left: $1,
            JoinType: $2,
            Right: $3,
        }
    }

natural_join:
    NATURAL JOIN
    {
        $$ = tree.JOIN_TYPE_NATURAL
    }
|   NATURAL outer_join
    {
        if $2 == tree.JOIN_TYPE_LEFT {
            $$ = tree.JOIN_TYPE_NATURAL_LEFT
        } else {
            $$ = tree.JOIN_TYPE_NATURAL_RIGHT
        }
    }

outer_join:
    LEFT JOIN
    {
        $$ = tree.JOIN_TYPE_LEFT
    }
|   LEFT OUTER JOIN
    {
        $$ = tree.JOIN_TYPE_LEFT
    }
|   RIGHT JOIN
    {
        $$ = tree.JOIN_TYPE_RIGHT
    }
|   RIGHT OUTER JOIN
    {
        $$ = tree.JOIN_TYPE_RIGHT
    }

values_stmt:
    VALUES row_constructor_list order_by_opt limit_opt
    {
        $$ = &tree.ValuesStatement{
            Rows: $2,
            OrderBy: $3,
            Limit: $4,
        }
    }

row_constructor_list:
    row_constructor
    {
        $$ = []tree.Exprs{$1}
    }
|   row_constructor_list ',' row_constructor
    {
        $$ = append($1, $3)
    }

row_constructor:
    ROW '(' data_values ')'
    {
        $$ = $3
    }

on_expression_opt:
    %prec JOIN
    {
        $$ = nil
    }
|   ON expression
    {
        $$ = &tree.OnJoinCond{Expr: $2}
    }

straight_join:
    STRAIGHT_JOIN
    {
        $$ = tree.JOIN_TYPE_STRAIGHT
    }

inner_join:
    JOIN
    {
        $$ = tree.JOIN_TYPE_INNER
    }
|   INNER JOIN
    {
        $$ = tree.JOIN_TYPE_INNER
    }
|   CROSS JOIN
    {
        $$ = tree.JOIN_TYPE_CROSS
    }

join_condition_opt:
    %prec JOIN
    {
        $$ = nil
    }
|   join_condition
    {
        $$ = $1
    }

join_condition:
    ON expression
    {
        $$ = &tree.OnJoinCond{Expr: $2}
    }
|   USING '(' column_list ')'
    {
        $$ = &tree.UsingJoinCond{Cols: $3}
    }

column_list:
    ident
    {
        $$ = tree.IdentifierList{tree.Identifier($1.ToLowerForConfig())}
    }
|   column_list ',' ident
    {
        $$ = append($1, tree.Identifier($3.ToLowerForConfig()))
    }

table_factor:
    aliased_table_name
    {
        $$ = $1
    }
|   table_subquery as_opt_id column_list_opt
    {
        $$ = &tree.AliasedTableExpr{
            Expr: $1,
            As: tree.AliasClause{
                Alias: tree.Identifier($2),
                Cols: $3,
            },
        }
    }
|   table_function as_opt_id
    {
        if $2 != "" {
            $$ = &tree.AliasedTableExpr{
                Expr: $1,
                As: tree.AliasClause{
                    Alias: tree.Identifier($2),
                },
            }
        } else {
            $$ = $1
        }
    }
|   '(' table_references ')'
	{
		$$ = $2
	}

table_subquery:
    select_with_parens %prec SUBQUERY_AS_EXPR
    {
    	$$ = &tree.ParenTableExpr{Expr: $1.(*tree.ParenSelect).Select}
    }

table_function:
    ident '(' expression_list_opt ')'
    {
        name := tree.SetUnresolvedName(strings.ToLower($1.ToLowerForConfig()))
        $$ = &tree.TableFunction{
       	    Func: &tree.FuncExpr{
        	Func: tree.FuncName2ResolvableFunctionReference(name),
        	Exprs: $3,
        	Type: tree.FUNC_TYPE_TABLE,
            },
        }
    }

aliased_table_name:
    table_name as_opt_id index_hint_list_opt
    {
        $$ = &tree.AliasedTableExpr{
            Expr: $1,
            As: tree.AliasClause{
                Alias: tree.Identifier($2),
            },
            IndexHints: $3,
        }
    }

index_hint_list_opt:
	{
		$$ = nil
	}
|	index_hint_list

index_hint_list:
	index_hint
	{
		$$ = []*tree.IndexHint{$1}
	}
|	index_hint_list index_hint
	{
		$$ = append($1, $2)
	}

index_hint:
	index_hint_type index_hint_scope '(' index_name_list ')'
	{
		$$ = &tree.IndexHint{
			IndexNames: $4,
			HintType: $1,
			HintScope: $2,
		}
	}

index_hint_type:
	USE key_or_index
	{
		$$ = tree.HintUse
	}
|	IGNORE key_or_index
	{
		$$ = tree.HintIgnore
	}
|	FORCE key_or_index
	{
		$$ = tree.HintForce
	}

index_hint_scope:
	{
		$$ = tree.HintForScan
	}
|	FOR JOIN
	{
		$$ = tree.HintForJoin
	}
|	FOR ORDER BY
	{
		$$ = tree.HintForOrderBy
	}
|	FOR GROUP BY
	{
		$$ = tree.HintForGroupBy
	}

index_name_list:
	{
		$$ = nil
	}
|	ident
	{
		$$ = []string{$1.ToLowerForConfig()}
	}
|	index_name_list ',' ident
	{
		$$ = append($1, $3.ToLowerForConfig())
	}
|	PRIMARY
	{
		$$ = []string{$1}
	}
|	index_name_list ',' PRIMARY
	{
		$$ = append($1, $3)
	}

as_opt_id:
    {
        $$ = ""
    }
|   table_alias
    {
        $$ = $1
    }
|   AS table_alias
    {
        $$ = $2
    }

table_alias:
    ident
    {
    	$$ = $1.ToLowerForConfig()
    }
|   STRING

as_name_opt:
    {
        $$ = tree.NewCStr("", false)
    }
|   ident
    {
        $$ = $1
    }
|   AS ident
    {
        $$ = $2
    }
|   STRING
    {
        $$ = tree.NewCStr($1, true)
    }
|   AS STRING
    {
        $$ = tree.NewCStr($2, true)
    }

stmt_name:
    ident
    {
    	$$ = $1.ToLowerForConfig()
    }

//table_id:
//    id_or_var
//|   non_reserved_keyword

//id_or_var:
//    ID
//|	QUOTE_ID
//|   AT_ID
//|   AT_AT_ID

create_stmt:
    create_ddl_stmt
|   create_role_stmt
|   create_user_stmt
|   create_account_stmt

create_ddl_stmt:
    create_table_stmt
|   create_database_stmt
|   create_index_stmt
|    create_view_stmt
|   create_function_stmt
|   create_extension_stmt

create_extension_stmt:
    CREATE EXTENSION extension_lang AS extension_name FILE STRING
    {
        $$ = &tree.CreateExtension{
            Language: $3,
            Name: tree.Identifier($5),
            Filename: tree.Identifier($7),
        }
    }

extension_lang:
    ident
    {
        $$ = $1.ToLowerForConfig()
    }

extension_name:
    ident
    {
        $$ = $1.ToLowerForConfig()
    }


create_function_stmt:
    CREATE FUNCTION func_name '(' func_args_list_opt ')' RETURNS func_return LANGUAGE func_lang AS STRING 
    {
        $$ = &tree.CreateFunction{
            Name: $3,
            Args: $5,
            ReturnType: $8,
            Language: $10,
            Body: $12,
        }
    }

func_name:
    ident
    {
        prefix := tree.ObjectNamePrefix{ExplicitSchema: false}
        $$ = tree.NewFuncName(tree.Identifier($1.ToLowerForConfig()), prefix)
    }
|   ident '.' ident
    {
        prefix := tree.ObjectNamePrefix{SchemaName: tree.Identifier($1.ToLowerForConfig()), ExplicitSchema: true}
        $$ = tree.NewFuncName(tree.Identifier($3.ToLowerForConfig()), prefix)
    }

func_args_list_opt:
    {
        $$ = tree.FunctionArgs(nil)
    }
|   func_args_list

func_args_list:
    func_arg
    {
        $$ = tree.FunctionArgs{$1}
    }
|   func_args_list ',' func_arg
    {
        $$ = append($1, $3)
    }

func_arg:
    func_arg_decl
    {
        $$ = tree.FunctionArg($1)
    }

func_arg_decl:
    column_type
    {
        $$ = tree.NewFunctionArgDecl(nil, $1, nil)
    }
|   column_name column_type
    {
        $$ = tree.NewFunctionArgDecl($1, $2, nil)
    }
|   column_name column_type DEFAULT literal
    {
        $$ = tree.NewFunctionArgDecl($1, $2, $4)
    }

func_lang:
    ident
    {
        $$ = $1.ToLowerForConfig()
    }

func_return:
    column_type
    {
        $$ = tree.NewReturnType($1)
    }

create_view_stmt:
    CREATE VIEW not_exists_opt table_name column_list_opt AS select_stmt
    {
        $$ = &tree.CreateView{
            Name: $4,
            ColNames: $5,
            AsSource: $7,
            IfNotExists: $3,
        }
    }

create_account_stmt:
    CREATE ACCOUNT not_exists_opt account_name account_auth_option account_status_option account_comment_opt
    {
   		$$ = &tree.CreateAccount{
        	IfNotExists:$3,
            Name:$4,
            AuthOption:$5,
            StatusOption:$6,
            Comment:$7,
    	}
    }

account_name:
    ident
    {
    	$$ = $1.ToLowerForConfig()
    }

account_auth_option:
    ADMIN_NAME equal_opt account_admin_name account_identified
    {
    $$ = tree.AccountAuthOption{
        Equal:$2,
        AdminName:$3,
        IdentifiedType:$4,
    }
    }

account_admin_name:
    STRING
    {
    	$$ = $1
    }
|	ident
	{
		$$ = $1.ToLowerForConfig()
	}

account_identified:
    IDENTIFIED BY STRING
    {
    $$ = tree.AccountIdentified{
        Typ: tree.AccountIdentifiedByPassword,
        Str: $3,
    }
    }
|   IDENTIFIED BY RANDOM PASSWORD
    {
    $$ = tree.AccountIdentified{
        Typ: tree.AccountIdentifiedByRandomPassword,
    }
    }
|   IDENTIFIED WITH STRING
    {
    $$ = tree.AccountIdentified{
        Typ: tree.AccountIdentifiedWithSSL,
        Str: $3,
    }
    }

account_status_option:
    {
        $$ = tree.AccountStatus{
        Exist: false,
    }
    }
|   OPEN
    {
    $$ = tree.AccountStatus{
        Exist: true,
        Option: tree.AccountStatusOpen,
    }
    }
|   SUSPEND
    {
    $$ = tree.AccountStatus{
        Exist: true,
        Option: tree.AccountStatusSuspend,
    }
    }

account_comment_opt:
    {
        $$ = tree.AccountComment{
        Exist: false,
    }
    }
|   COMMENT_KEYWORD STRING
    {
    $$ = tree.AccountComment{
        Exist: true,
        Comment: $2,
    }
    }

create_user_stmt:
    CREATE USER not_exists_opt user_spec_list_of_create_user default_role_opt pwd_or_lck_opt user_comment_or_attribute_opt
    {
        $$ = &tree.CreateUser{
            IfNotExists: $3,
            Users: $4,
            Role: $5,
            MiscOpt: $6,
            CommentOrAttribute: $7,
        }
    }

account_role_name:
    ident
    {
   		$$ = $1.ToLowerForConfig()
    }

user_comment_or_attribute_opt:
    {
        $$ = tree.AccountCommentOrAttribute{
            Exist: false,
        }
    }
|   COMMENT_KEYWORD STRING
    {
    $$ = tree.AccountCommentOrAttribute{
        Exist: true,
        IsComment: true,
        Str: $2,
    }
    }
|   ATTRIBUTE STRING
    {
    $$ = tree.AccountCommentOrAttribute{
        Exist: true,
        IsComment: false,
        Str: $2,
    }
    }

//conn_options:
//    {
//        $$ = nil
//    }
//|   WITH conn_option_list
//    {
//        $$ = $2
//    }
//
//conn_option_list:
//    conn_option
//    {
//        $$ = []tree.ResourceOption{$1}
//    }
//|   conn_option_list conn_option
//    {
//        $$ = append($1, $2)
//    }
//
//conn_option:
//    MAX_QUERIES_PER_HOUR INTEGRAL
//    {
//        $$ = &tree.ResourceOptionMaxQueriesPerHour{Count: $2.(int64)}
//    }
//|   MAX_UPDATES_PER_HOUR INTEGRAL
//    {
//        $$ = &tree.ResourceOptionMaxUpdatesPerHour{Count: $2.(int64)}
//    }
//|   MAX_CONNECTIONS_PER_HOUR INTEGRAL
//    {
//        $$ = &tree.ResourceOptionMaxConnectionPerHour{Count: $2.(int64)}
//    }
//|   MAX_USER_CONNECTIONS INTEGRAL
//    {
//        $$ = &tree.ResourceOptionMaxUserConnections{Count: $2.(int64)}
//    }


//require_clause_opt:
//    {
//        $$ = nil
//    }
//|   require_clause
//
//require_clause:
//    REQUIRE NONE
//    {
//        t := &tree.TlsOptionNone{}
//        $$ = []tree.TlsOption{t}
//    }
//|   REQUIRE SSL
//    {
//        t := &tree.TlsOptionSSL{}
//        $$ = []tree.TlsOption{t}
//    }
//|   REQUIRE X509
//    {
//        t := &tree.TlsOptionX509{}
//        $$ = []tree.TlsOption{t}
//    }
//|   REQUIRE require_list
//    {
//        $$ = $2
//    }
//
//require_list:
//    require_elem
//    {
//        $$ = []tree.TlsOption{$1}
//    }
//|   require_list AND require_elem
//    {
//        $$ = append($1, $3)
//    }
//|   require_list require_elem
//    {
//        $$ = append($1, $2)
//    }
//
//require_elem:
//    ISSUER STRING
//    {
//        $$ = &tree.TlsOptionIssuer{Issuer: $2}
//    }
//|   SUBJECT STRING
//    {
//        $$ = &tree.TlsOptionSubject{Subject: $2}
//    }
//|   CIPHER STRING
//    {
//        $$ = &tree.TlsOptionCipher{Cipher: $2}
//    }
//|   SAN STRING
//    {
//        $$ = &tree.TlsOptionSan{San: $2}
//    }
user_spec_list_of_create_user:
    user_spec_with_identified
    {
        $$ = []*tree.User{$1}
    }
|   user_spec_list_of_create_user ',' user_spec_with_identified
    {
        $$ = append($1, $3)
    }

user_spec_with_identified:
    user_name user_identified
    {
        $$ = &tree.User{
            Username: $1.Username,
            Hostname: $1.Hostname,
            AuthOption: $2,
        }
    }

user_spec_list:
    user_spec
    {
        $$ = []*tree.User{$1}
    }
|   user_spec_list ',' user_spec
    {
        $$ = append($1, $3)
    }

user_spec:
    user_name user_identified_opt
    {
        $$ = &tree.User{
            Username: $1.Username,
            Hostname: $1.Hostname,
            AuthOption: $2,
        }
    }

user_name:
    name_string
    {
        $$ = &tree.UsernameRecord{Username: $1, Hostname: "%"}
    }
|   name_string '@' name_string
    {
        $$ = &tree.UsernameRecord{Username: $1, Hostname: $3}
    }
|   name_string AT_ID
    {
        $$ = &tree.UsernameRecord{Username: $1, Hostname: $2}
    }

user_identified_opt:
    {
        $$ = nil
    }
|   user_identified
    {
        $$ = $1
    }

user_identified:
    IDENTIFIED BY STRING
    {
    $$ = &tree.AccountIdentified{
        Typ: tree.AccountIdentifiedByPassword,
        Str: $3,
    }
    }
|   IDENTIFIED BY RANDOM PASSWORD
    {
    $$ = &tree.AccountIdentified{
        Typ: tree.AccountIdentifiedByRandomPassword,
    }
    }
|   IDENTIFIED WITH STRING
    {
    $$ = &tree.AccountIdentified{
        Typ: tree.AccountIdentifiedWithSSL,
        Str: $3,
    }
    }

name_string:
    ident
    {
    	$$ = $1.ToLowerForConfig()
    }
|   STRING

create_role_stmt:
    CREATE ROLE not_exists_opt role_spec_list
    {
        $$ = &tree.CreateRole{
            IfNotExists: $3,
            Roles: $4,
        }
    }

role_spec_list:
    role_spec
    {
        $$ = []*tree.Role{$1}
    }
|   role_spec_list ',' role_spec
    {
        $$ = append($1, $3)
    }

role_spec:
    role_name
    {
        $$ = &tree.Role{UserName: $1.ToLowerForConfig()}
    }
//|   name_string '@' name_string
//    {
//        $$ = &tree.Role{UserName: $1, HostName: $3}
//    }
//|   name_string AT_ID
//    {
//        $$ = &tree.Role{UserName: $1, HostName: $2}
//    }

role_name:
    ID
	{
		$$ = tree.NewCStr($1, false)
    }
|   QUOTE_ID
	{
		$$ = tree.NewCStr($1, true)
    }
|   STRING
	{
    	$$ = tree.NewCStr($1, false)
    }

index_prefix:
    {
        $$ = tree.INDEX_CATEGORY_NONE
    }
|   FULLTEXT
    {
        $$ = tree.INDEX_CATEGORY_FULLTEXT
    }
|   SPATIAL
    {
        $$ = tree.INDEX_CATEGORY_SPATIAL
    }
|   UNIQUE
    {
        $$ = tree.INDEX_CATEGORY_UNIQUE
    }

create_index_stmt:
    CREATE index_prefix INDEX ident using_opt ON table_name '(' index_column_list ')' index_option_list
    {
        var io *tree.IndexOption = nil
        if $11 == nil && $5 != tree.INDEX_TYPE_INVALID {
            io = &tree.IndexOption{IType: $5}
        } else if $11 != nil{
            io = $11
            io.IType = $5
        }
        $$ = &tree.CreateIndex{
            Name: tree.Identifier($4.ToLowerForConfig()),
            Table: *$7,
            IndexCat: $2,
            KeyParts: $9,
            IndexOption: io,
            MiscOption: nil,
        }
    }

index_option_list:
    {
        $$ = nil
    }
|   index_option_list index_option
    {
        // Merge the options
        if $1 == nil {
            $$ = $2
        } else {
            opt1 := $1
            opt2 := $2
            if len(opt2.Comment) > 0 {
                opt1.Comment = opt2.Comment
            } else if opt2.KeyBlockSize > 0 {
                opt1.KeyBlockSize = opt2.KeyBlockSize
            } else if len(opt2.ParserName) > 0 {
                opt1.ParserName = opt2.ParserName
            } else if opt2.Visible != tree.VISIBLE_TYPE_INVALID {
                opt1.Visible = opt2.Visible
            }
            $$ = opt1
        }
    }

index_option:
    KEY_BLOCK_SIZE equal_opt INTEGRAL
    {
        $$ = &tree.IndexOption{KeyBlockSize: uint64($3.(int64))}
    }
|   COMMENT_KEYWORD STRING
    {
        $$ = &tree.IndexOption{Comment: $2}
    }
|   WITH PARSER ident
    {
        $$ = &tree.IndexOption{ParserName: $3.ToLowerForConfig()}
    }
|   VISIBLE
    {
        $$ = &tree.IndexOption{Visible: tree.VISIBLE_TYPE_VISIBLE}
    }
|   INVISIBLE
    {
        $$ = &tree.IndexOption{Visible: tree.VISIBLE_TYPE_INVISIBLE}
    }

index_column_list:
    index_column
    {
        $$ = []*tree.KeyPart{$1}
    }
|   index_column_list ',' index_column
    {
        $$ = append($1, $3)
    }

index_column:
    column_name length_opt asc_desc_opt
    {
        // Order is parsed but just ignored as MySQL dtree.
        $$ = &tree.KeyPart{ColName: $1, Length: int($2), Direction: $3}
    }
|   '(' expression ')' asc_desc_opt
    {
        $$ = &tree.KeyPart{Expr: $2, Direction: $4}
    }

using_opt:
    {
        $$ = tree.INDEX_TYPE_INVALID
    }
|   USING BTREE
    {
        $$ = tree.INDEX_TYPE_BTREE
    }
|   USING HASH
    {
        $$ = tree.INDEX_TYPE_HASH
    }
|   USING RTREE
    {
        $$ = tree.INDEX_TYPE_RTREE
    }
|    USING BSI
    {
        $$ = tree.INDEX_TYPE_BSI
    }

create_database_stmt:
    CREATE database_or_schema not_exists_opt ident create_option_list_opt
    {
        $$ = &tree.CreateDatabase{
            IfNotExists: $3,
            Name: tree.Identifier($4.ToLowerForConfig()),
            CreateOptions: $5,
        }
    }
// CREATE comment_opt database_or_schema comment_opt not_exists_opt ident

database_or_schema:
    DATABASE
|   SCHEMA

not_exists_opt:
    {
        $$ = false
    }
|   IF NOT EXISTS
    {
        $$ = true
    }

create_option_list_opt:
    {
        $$ = nil
    }
|   create_option_list
    {
        $$ = $1
    }

create_option_list:
    create_option
    {
        $$ = []tree.CreateOption{$1}
    }
|   create_option_list create_option
    {
        $$ = append($1, $2)
    }

create_option:
    default_opt charset_keyword equal_opt charset_name
    {
        $$ = &tree.CreateOptionCharset{IsDefault: $1, Charset: $4}
    }
|   default_opt COLLATE equal_opt collate_name
    {
        $$ = &tree.CreateOptionCollate{IsDefault: $1, Collate: $4}
    }
|   default_opt ENCRYPTION equal_opt STRING
    {
        $$ = &tree.CreateOptionEncryption{Encrypt: $4}
    }

default_opt:
    {
        $$ = false
    }
|   DEFAULT
    {
        $$ = true
    }

create_table_stmt:
    CREATE temporary_opt TABLE not_exists_opt table_name '(' table_elem_list_opt ')' table_option_list_opt partition_by_opt cluster_by_opt
    {
        $$ = &tree.CreateTable {
            Temporary: $2,
            IfNotExists: $4,
            Table: *$5,
            Defs: $7,
            Options: $9,
            PartitionOption: $10,
            ClusterByOption: $11, 
        }
    }
|   CREATE EXTERNAL TABLE not_exists_opt table_name '(' table_elem_list_opt ')' load_param_opt_2
    {
        $$ = &tree.CreateTable {
            IfNotExists: $4,
            Table: *$5,
            Defs: $7,
            Param: $9,
        }
    }
|   CREATE CLUSTER TABLE not_exists_opt table_name '(' table_elem_list_opt ')' table_option_list_opt partition_by_opt cluster_by_opt
    {
        $$ = &tree.CreateTable {
            IsClusterTable: true,
            IfNotExists: $4,
            Table: *$5,
            Defs: $7,
            Options: $9,
            PartitionOption: $10,
            ClusterByOption: $11,
        }
    }
load_param_opt_2:
    load_param_opt tail_param_opt
    {
        $$ = $1
        $$.Tail = $2
    }

load_param_opt:
    INFILE STRING
    {
        $$ = &tree.ExternParam{
            ExParamConst: tree.ExParamConst{
                Filepath: $2,
                CompressType: tree.AUTO,
                Format: tree.CSV,
            },
        }
    }
|   INFILE '{' infile_or_s3_params '}'
    {
        $$ = &tree.ExternParam{
            ExParamConst: tree.ExParamConst{
                Option: $3,
            },
        }
    }
|   URL S3OPTION '{' infile_or_s3_params '}'
    {
        $$ = &tree.ExternParam{
            ExParamConst: tree.ExParamConst{
                ScanType: tree.S3,
                Option: $4,
            },
        }
    }

infile_or_s3_params:
    infile_or_s3_param
    {
        $$ = $1
    }
|   infile_or_s3_params ',' infile_or_s3_param
    {
        $$ = append($1, $3...)
    }

infile_or_s3_param:
    {
        $$ = []string{}
    }
|   STRING '=' STRING
    {
        $$ = append($$, $1)
        $$ = append($$, $3)
    }

tail_param_opt:
    load_fields load_lines ignore_lines columns_or_variable_list_opt load_set_spec_opt
    {
        $$ = &tree.TailParameter{
            Fields: $1,
            Lines: $2,
            IgnoredLines: uint64($3),
            ColumnList: $4,
            Assignments: $5,
        }
    }

temporary_opt:
    {
        $$ = false
    }
|   TEMPORARY
    {
        $$ = true
    }

partition_by_opt:
    {
        $$ = nil
    }
|   PARTITION BY partition_method partition_num_opt sub_partition_opt partition_list_opt
    {
        $3.Num = uint64($4)
        $$ = &tree.PartitionOption{
            PartBy: *$3,
            SubPartBy: $5,
            Partitions: $6,
        }
    }

cluster_by_opt:
    {
        $$ = nil
    }
|   CLUSTER BY column_name
    {
        $$ = &tree.ClusterByOption{
            ColumnList : []*tree.UnresolvedName{$3},
        }

    }
    | CLUSTER BY '(' column_name_list ')'
    {
        $$ = &tree.ClusterByOption{
            ColumnList : $4,
        }
    }

sub_partition_opt:
    {
        $$ = nil
    }
|   SUBPARTITION BY sub_partition_method sub_partition_num_opt
    {
        $$ = &tree.PartitionBy{
            IsSubPartition: true,
            PType: $3,
            Num: uint64($4),
        }
    }

partition_list_opt:
    {
        $$ = nil
    }
|   '(' partition_list ')'
    {
        $$ = $2
    }

partition_list:
    partition
    {
        $$ = []*tree.Partition{$1}
    }
|   partition_list ',' partition
    {
        $$ = append($1, $3)
    }

partition:
    PARTITION ident values_opt sub_partition_list_opt
    {
        $$ = &tree.Partition{
            Name: tree.Identifier($2.ToLowerForConfig()),
            Values: $3,
            Options: nil,
            Subs: $4,
        }
    }
|   PARTITION ident values_opt partition_option_list sub_partition_list_opt
    {
        $$ = &tree.Partition{
            Name: tree.Identifier($2.ToLowerForConfig()),
            Values: $3,
            Options: $4,
            Subs: $5,
        }
    }

sub_partition_list_opt:
    {
        $$ = nil
    }
|   '(' sub_partition_list ')'
    {
        $$ = $2
    }

sub_partition_list:
    sub_partition
    {
        $$ = []*tree.SubPartition{$1}
    }
|   sub_partition_list ',' sub_partition
    {
        $$ = append($1, $3)
    }

sub_partition:
    SUBPARTITION ident
    {
        $$ = &tree.SubPartition{
            Name: tree.Identifier($2.ToLowerForConfig()),
            Options: nil,
        }
    }
|   SUBPARTITION ident partition_option_list
    {
        $$ = &tree.SubPartition{
            Name: tree.Identifier($2.ToLowerForConfig()),
            Options: $3,
        }
    }

partition_option_list:
    table_option
    {
        $$ = []tree.TableOption{$1}
    }
|   partition_option_list table_option
    {
        $$ = append($1, $2)
    }

values_opt:
    {
        $$ = nil
    }
|   VALUES LESS THAN MAXVALUE
    {
        expr := tree.NewMaxValue()
        $$ = &tree.ValuesLessThan{ValueList: tree.Exprs{expr}}
    }
|   VALUES LESS THAN '(' expression_list ')'
    {
        $$ = &tree.ValuesLessThan{ValueList: $5}
    }
|   VALUES IN '(' expression_list ')'
    {
    $$ = &tree.ValuesIn{ValueList: $4}
    }

sub_partition_num_opt:
    {
        $$ = 0
    }
|   SUBPARTITIONS INTEGRAL
    {
        res := $2.(int64)
        if res == 0 {
            yylex.Error("partitions can not be 0")
            return 1
        }
        $$ = res
    }

partition_num_opt:
    {
        $$ = 0
    }
|   PARTITIONS INTEGRAL
    {
        res := $2.(int64)
        if res == 0 {
            yylex.Error("partitions can not be 0")
            return 1
        }
        $$ = res
    }

partition_method:
    RANGE '(' bit_expr ')'
    {
        $$ = &tree.PartitionBy{
            PType: &tree.RangeType{
                Expr: $3,
            },
        }
    }
|   RANGE fields_or_columns '(' column_name_list ')'
    {
        $$ = &tree.PartitionBy{
            PType: &tree.RangeType{
                ColumnList: $4,
            },
        }
    }
|   LIST '(' bit_expr ')'
    {
        $$ = &tree.PartitionBy{
            PType: &tree.ListType{
                Expr: $3,
            },
        }
    }
|   LIST fields_or_columns '(' column_name_list ')'
    {
        $$ = &tree.PartitionBy{
            PType: &tree.ListType{
                ColumnList: $4,
            },
        }
    }
|   sub_partition_method

sub_partition_method:
    linear_opt KEY algorithm_opt '(' ')'
    {
        $$ = &tree.PartitionBy{
            PType: &tree.KeyType{
                Linear: $1,
                Algorithm: $3,
            },
        }
    }
|   linear_opt KEY algorithm_opt '(' column_name_list ')'
    {
        $$ = &tree.PartitionBy{
            PType: &tree.KeyType{
                Linear: $1,
                ColumnList: $5,
                Algorithm: $3,
            },
        }
    }
|   linear_opt HASH '(' bit_expr ')'
    {
        $$ = &tree.PartitionBy{
            PType: &tree.HashType{
                Linear: $1,
                Expr: $4,
            },
        }
    }

algorithm_opt:
    {
        $$ = 2
    }
|   ALGORITHM '=' INTEGRAL
    {
        $$ = $3.(int64)
    }

linear_opt:
    {
        $$ = false
    }
|   LINEAR
    {
        $$ = true
    }

table_option_list_opt:
    {
        $$ = nil
    }
|   table_option_list
    {
        $$ = $1
    }

table_option_list:
    table_option
    {
        $$ = []tree.TableOption{$1}
    }
|   table_option_list ',' table_option
    {
        $$ = append($1, $3)
    }
|   table_option_list table_option
    {
        $$ = append($1, $2)
    }

table_option:
    AUTO_INCREMENT equal_opt INTEGRAL
    {
        $$ = tree.NewTableOptionAutoIncrement(uint64($3.(int64)))
    }
|   AVG_ROW_LENGTH equal_opt INTEGRAL
    {
        $$ = tree.NewTableOptionAvgRowLength(uint64($3.(int64)))
    }
|   default_opt charset_keyword equal_opt charset_name
    {
        $$ = tree.NewTableOptionCharset($4)
    }
|   default_opt COLLATE equal_opt charset_name
    {
        $$ = tree.NewTableOptionCollate($4)
    }
|   CHECKSUM equal_opt INTEGRAL
    {
        $$ = tree.NewTableOptionChecksum(uint64($3.(int64)))
    }
|   COMMENT_KEYWORD equal_opt STRING
    {
    	str := util.DealCommentString($3)
        $$ = tree.NewTableOptionComment(str)
    }
|   COMPRESSION equal_opt STRING
    {
        $$ = tree.NewTableOptionCompression($3)
    }
|   CONNECTION equal_opt STRING
    {
        $$ = tree.NewTableOptionConnection($3)
    }
|   DATA DIRECTORY equal_opt STRING
    {
        $$ = tree.NewTableOptionDataDirectory($4)
    }
|   INDEX DIRECTORY equal_opt STRING
    {
        $$ = tree.NewTableOptionIndexDirectory($4)
    }
|   DELAY_KEY_WRITE equal_opt INTEGRAL
    {
        $$ = tree.NewTableOptionDelayKeyWrite(uint64($3.(int64)))
    }
|   ENCRYPTION equal_opt STRING
    {
        $$ = tree.NewTableOptionEncryption($3)
    }
|   ENGINE equal_opt table_alias
    {
        $$ = tree.NewTableOptionEngine($3)
    }
|   KEY_BLOCK_SIZE equal_opt INTEGRAL
    {
        $$ = tree.NewTableOptionKeyBlockSize(uint64($3.(int64)))
    }
|   MAX_ROWS equal_opt INTEGRAL
    {
        $$ = tree.NewTableOptionMaxRows(uint64($3.(int64)))
    }
|   MIN_ROWS equal_opt INTEGRAL
    {
        $$ = tree.NewTableOptionMinRows(uint64($3.(int64)))
    }
|   PACK_KEYS equal_opt INTEGRAL
    {
        $$ = &tree.TableOptionPackKeys{Value: $3.(int64)}
    }
|   PACK_KEYS equal_opt DEFAULT
    {
        $$ = &tree.TableOptionPackKeys{Default: true}
    }
|   PASSWORD equal_opt STRING
    {
        $$ = tree.NewTableOptionPassword($3)
    }
|   ROW_FORMAT equal_opt row_format_options
    {
        $$ = tree.NewTableOptionRowFormat($3)
    }
|   STATS_AUTO_RECALC equal_opt INTEGRAL
    {
        $$ = &tree.TableOptionStatsAutoRecalc{Value: uint64($3.(int64))}
    }
|   STATS_AUTO_RECALC equal_opt DEFAULT
    {
        $$ = &tree.TableOptionStatsAutoRecalc{Default: true}
    }
|   STATS_PERSISTENT equal_opt INTEGRAL
    {
        $$ = &tree.TableOptionStatsPersistent{Value: uint64($3.(int64))}
    }
|   STATS_PERSISTENT equal_opt DEFAULT
    {
        $$ = &tree.TableOptionStatsPersistent{Default: true}
    }
|   STATS_SAMPLE_PAGES equal_opt INTEGRAL
    {
        $$ = &tree.TableOptionStatsSamplePages{Value: uint64($3.(int64))}
    }
|   STATS_SAMPLE_PAGES equal_opt DEFAULT
    {
        $$ = &tree.TableOptionStatsSamplePages{Default: true}
    }
|   TABLESPACE equal_opt ident storage_opt
    {
        $$= tree.NewTableOptionTablespace($3.ToLowerForConfig(), $4)
    }
|   UNION equal_opt '(' table_name_list ')'
    {
        $$= tree.NewTableOptionUnion($4)
    }
|    PROPERTIES '(' properties_list ')'
    {
        $$ = &tree.TableOptionProperties{Preperties: $3}
    }
// |   INSERT_METHOD equal_opt insert_method_options

properties_list:
    property_elem
    {
        $$ = []tree.Property{$1}
    }
|    properties_list ',' property_elem
    {
        $$ = append($1, $3)
    }

property_elem:
    STRING '=' STRING
    {
        $$ = tree.Property{Key: $1, Value: $3}
    }

storage_opt:
    {
        $$ = ""
    }
|   STORAGE DISK
    {
        $$ = " " + $1 + " " + $2
    }
|   STORAGE MEMORY
    {
        $$ = " " + $1 + " " + $2
    }

row_format_options:
    DEFAULT
    {
        $$ = tree.ROW_FORMAT_DEFAULT
    }
|   DYNAMIC
    {
        $$ = tree.ROW_FORMAT_DYNAMIC
    }
|   FIXED
    {
        $$ = tree.ROW_FORMAT_FIXED
    }
|   COMPRESSED
    {
        $$ = tree.ROW_FORMAT_COMPRESSED
    }
|   REDUNDANT
    {
        $$ = tree.ROW_FORMAT_REDUNDANT
    }
|   COMPACT
    {
        $$ = tree.ROW_FORMAT_COMPACT
    }

charset_name:
    name_string
|   BINARY

collate_name:
    name_string
|   BINARY

table_name_list:
    table_name
    {
        $$ = tree.TableNames{$1}
    }
|   table_name_list ',' table_name
    {
        $$ = append($1, $3)
    }

// Accepted patterns:
// <table>
// <schema>.<table>
table_name:
    ident
    {
        prefix := tree.ObjectNamePrefix{ExplicitSchema: false}
        $$ = tree.NewTableName(tree.Identifier($1.ToLowerForConfig()), prefix)
    }
|   ident '.' ident
    {
        prefix := tree.ObjectNamePrefix{SchemaName: tree.Identifier($1.ToLowerForConfig()), ExplicitSchema: true}
        $$ = tree.NewTableName(tree.Identifier($3.ToLowerForConfig()), prefix)
    }

table_elem_list_opt:
    {
        $$ = tree.TableDefs(nil)
    }
|   table_elem_list

table_elem_list:
    table_elem
    {
        $$ = tree.TableDefs{$1}
    }
|   table_elem_list ',' table_elem
    {
        $$ = append($1, $3)
    }

table_elem:
    column_def
    {
        $$ = tree.TableDef($1)
    }
|   constaint_def
    {
        $$ = $1
    }

constaint_def:
    constraint_keyword constraint_elem
    {
        if $1 != "" {
            switch v := $2.(type) {
            case *tree.PrimaryKeyIndex:
                v.Name = $1
            case *tree.ForeignKey:
                v.Name = $1
            }
        }
        $$ = $2
    }
|    constraint_elem
    {
        $$ = $1
    }

constraint_elem:
    PRIMARY KEY index_name_and_type_opt '(' index_column_list ')' index_option_list
    {
         $$ = &tree.PrimaryKeyIndex{
            KeyParts: $5,
            Name: $3[0],
            Empty: $3[1] == "",
            IndexOption: $7,
        }
    }
|    FULLTEXT key_or_index_opt index_name '(' index_column_list ')' index_option_list
    {
        $$ = &tree.FullTextIndex{
            KeyParts: $5,
            Name: $3,
            Empty: true,
            IndexOption: $7,
        }
    }
|    key_or_index not_exists_opt index_name_and_type_opt '(' index_column_list ')' index_option_list
    {
        keyTyp := tree.INDEX_TYPE_INVALID
        if $3[1] != "" {
               t := strings.ToLower($3[1])
            switch t {
            case "zonemap":
                keyTyp = tree.INDEX_TYPE_ZONEMAP
            case "bsi":
                keyTyp = tree.INDEX_TYPE_BSI
            default:
                yylex.Error("Invail the type of index")
                return 1
            }
        }
        $$ = &tree.Index{
            IfNotExists: $2,
            KeyParts: $5,
            Name: $3[0],
            KeyType: keyTyp,
            IndexOption: $7,
        }
    }
|    UNIQUE key_or_index_opt index_name_and_type_opt '(' index_column_list ')' index_option_list
    {
        $$ = &tree.UniqueIndex{
            KeyParts: $5,
            Name: $3[0],
            Empty: $3[1] == "",
            IndexOption: $7,
        }
    }
|    FOREIGN KEY not_exists_opt index_name '(' index_column_list ')' references_def
    {
        $$ = &tree.ForeignKey{
            IfNotExists: $3,
            KeyParts: $6,
            Name: $4,
            Refer: $8,
            Empty: true,
        }
    }
|    CHECK '(' expression ')' enforce_opt
    {
        $$ = &tree.CheckIndex{
            Expr: $3,
            Enforced: $5,
        }
    }

enforce_opt:
    {
        $$ = false
    }
|    enforce

key_or_index_opt:
    {
        $$ = ""
    }
|    key_or_index
    {
        $$ = $1
    }

key_or_index:
    KEY
|    INDEX

index_name_and_type_opt:
    index_name
    {
        $$ = make([]string, 2)
        $$[0] = $1
        $$[1] = ""
    }
|    index_name USING index_type
    {
        $$ = make([]string, 2)
        $$[0] = $1
        $$[1] = $3
    }
|    ident TYPE index_type
    {
        $$ = make([]string, 2)
        $$[0] = $1.ToLowerForConfig()
        $$[1] = $3
    }

index_type:
    BTREE
|    HASH
|    RTREE
|    ZONEMAP
|    BSI

index_name:
    {
        $$ = ""
    }
|    ident
	{
		$$ = $1.ToLowerForConfig()
	}

column_def:
    column_name column_type column_attribute_list_opt
    {
        $$ = tree.NewColumnTableDef($1, $2, $3)
    }

column_name_unresolved:
    ident
    {
        $$ = tree.SetUnresolvedName($1.ToLowerForConfig())
    }
|   ident '.' ident
    {
        $$ = tree.SetUnresolvedName($1.ToLowerForConfig(), $3.ToLowerForConfig())
    }
|   ident '.' ident '.' ident
    {
        $$ = tree.SetUnresolvedName($1.ToLowerForConfig(), $3.ToLowerForConfig(), $5.ToLowerForConfig())
    }

ident:
    ID
    {
		$$ = tree.NewCStr($1, false)
    }
|	QUOTE_ID
	{
    	$$ = tree.NewCStr($1, true)
    }
|   not_keyword
	{
    	$$ = tree.NewCStr($1, false)
    }
|   non_reserved_keyword
	{
    	$$ = tree.NewCStr($1, false)
    }

column_name:
    ident
    {
        $$ = tree.SetUnresolvedName($1.ToLowerForConfig())
    }
|   ident '.' ident
    {
        $$ = tree.SetUnresolvedName($1.ToLowerForConfig(), $3.ToLowerForConfig())
    }
|   ident '.' ident '.' ident
    {
        $$ = tree.SetUnresolvedName($1.ToLowerForConfig(), $3.ToLowerForConfig(), $5.ToLowerForConfig())
    }

column_attribute_list_opt:
    {
        $$ = nil
    }
|   column_attribute_list
    {
        $$ = $1
    }

column_attribute_list:
    column_attribute_elem
    {
        $$ = []tree.ColumnAttribute{$1}
    }
|   column_attribute_list column_attribute_elem
    {
        $$ = append($1, $2)
    }

column_attribute_elem:
    NULL
    {
        $$ = tree.NewAttributeNull(true)
    }
|   NOT NULL
    {
        $$ = tree.NewAttributeNull(false)
    }
|   DEFAULT bit_expr
    {
        $$ = tree.NewAttributeDefault($2)
    }
|   AUTO_INCREMENT
    {
        $$ = tree.NewAttributeAutoIncrement()
    }
|   keys
    {
        $$ = $1
    }
|   COMMENT_KEYWORD STRING
    {
    	str := util.DealCommentString($2)
        $$ = tree.NewAttributeComment(tree.NewNumValWithType(constant.MakeString(str), str, false, tree.P_char))
    }
|   COLLATE collate_name
    {
        $$ = tree.NewAttributeCollate($2)
    }
|   COLUMN_FORMAT column_format
    {
        $$ = tree.NewAttributeColumnFormat($2)
    }
|   STORAGE storage_media
    {
        $$ = tree.NewAttributeStorage($2)
    }
|   AUTO_RANDOM field_length_opt
    {
        $$ = tree.NewAttributeAutoRandom(int($2))
   }
|   references_def
    {
        $$ = $1
    }
|   constraint_keyword_opt CHECK '(' expression ')'
    {
        $$ = tree.NewAttributeCheck($4, false, $1)
    }
|   constraint_keyword_opt CHECK '(' expression ')' enforce
    {
        $$ = tree.NewAttributeCheck($4, $6, $1)
    }
|   ON UPDATE name_datetime_scale datetime_scale_opt
    {
        name := tree.SetUnresolvedName(strings.ToLower($3))
        var es tree.Exprs = nil
        if $4 != nil {
            es = append(es, $4)
        }
        expr := &tree.FuncExpr{
            Func: tree.FuncName2ResolvableFunctionReference(name),
            Exprs: es,
        }
        $$ = tree.NewAttributeOnUpdate(expr)
    }
|   LOW_CARDINALITY
    {
	$$ = tree.NewAttributeLowCardinality()
    }

enforce:
    ENFORCED
    {
        $$ = true
    }
|   NOT ENFORCED
    {
        $$ = false
    }

constraint_keyword_opt:
    {
        $$ = ""
    }
 |    constraint_keyword
     {
         $$ = $1
     }

constraint_keyword:
    CONSTRAINT
    {
        $$ = ""
    }
|   CONSTRAINT ident
    {
        $$ = $2.ToLowerForConfig()
    }

references_def:
    REFERENCES table_name index_column_list_opt match_opt on_delete_update_opt
    {
        $$ = &tree.AttributeReference{
            TableName: $2,
            KeyParts: $3,
            Match: $4,
            OnDelete: $5.OnDelete,
            OnUpdate: $5.OnUpdate,
        }
    }

on_delete_update_opt:
    %prec LOWER_THAN_ON
    {
        $$ = &tree.ReferenceOnRecord{
            OnDelete: tree.REFERENCE_OPTION_INVALID,
            OnUpdate: tree.REFERENCE_OPTION_INVALID,
        }
    }
|   on_delete %prec LOWER_THAN_ON
    {
        $$ = &tree.ReferenceOnRecord{
            OnDelete: $1,
            OnUpdate: tree.REFERENCE_OPTION_INVALID,
        }
    }
|   on_update %prec LOWER_THAN_ON
    {
        $$ = &tree.ReferenceOnRecord{
            OnDelete: tree.REFERENCE_OPTION_INVALID,
            OnUpdate: $1,
        }
    }
|   on_delete on_update
    {
        $$ = &tree.ReferenceOnRecord{
            OnDelete: $1,
            OnUpdate: $2,
        }
    }
|   on_update on_delete
    {
        $$ = &tree.ReferenceOnRecord{
            OnDelete: $2,
            OnUpdate: $1,
        }
    }

on_delete:
    ON DELETE ref_opt
    {
        $$ = $3
    }

on_update:
    ON UPDATE ref_opt
    {
        $$ = $3
    }

ref_opt:
    RESTRICT
    {
        $$ = tree.REFERENCE_OPTION_RESTRICT
    }
|   CASCADE
    {
        $$ = tree.REFERENCE_OPTION_CASCADE
    }
|   SET NULL
    {
        $$ = tree.REFERENCE_OPTION_SET_NULL
    }
|   NO ACTION
    {
        $$ = tree.REFERENCE_OPTION_NO_ACTION
    }
|   SET DEFAULT
    {
        $$ = tree.REFERENCE_OPTION_SET_DEFAULT
    }

match_opt:
    {
        $$ = tree.MATCH_INVALID
    }
|   match

match:
    MATCH FULL
    {
        $$ = tree.MATCH_FULL
    }
|   MATCH PARTIAL
    {
        $$ = tree.MATCH_PARTIAL
    }
|   MATCH SIMPLE
    {
        $$ = tree.MATCH_SIMPLE
    }

index_column_list_opt:
    {
        $$ = nil
    }
|   '(' index_column_list ')'
    {
        $$ = $2
    }

field_length_opt:
    {
        $$ = -1
    }
|   '(' INTEGRAL ')'
    {
        $$ = $2.(int64)
    }

storage_media:
    DEFAULT
|   DISK
|   MEMORY

column_format:
    DEFAULT
|   FIXED
|   DYNAMIC

subquery:
    select_with_parens %prec SUBQUERY_AS_EXPR
    {
        $$ = &tree.Subquery{Select: $1, Exists: false}
    }

bit_expr:
    bit_expr '&' bit_expr %prec '&'
    {
        $$ = tree.NewBinaryExpr(tree.BIT_AND, $1, $3)
    }
|   bit_expr '|' bit_expr %prec '|'
    {
        $$ = tree.NewBinaryExpr(tree.BIT_OR, $1, $3)
    }
|   bit_expr '^' bit_expr %prec '^'
    {
        $$ = tree.NewBinaryExpr(tree.BIT_XOR, $1, $3)
    }
|   bit_expr '+' bit_expr %prec '+'
    {
        $$ = tree.NewBinaryExpr(tree.PLUS, $1, $3)
    }
|   bit_expr '-' bit_expr %prec '-'
    {
        $$ = tree.NewBinaryExpr(tree.MINUS, $1, $3)
    }
|   bit_expr '*' bit_expr %prec '*'
    {
        $$ = tree.NewBinaryExpr(tree.MULTI, $1, $3)
    }
|   bit_expr '/' bit_expr %prec '/'
    {
        $$ = tree.NewBinaryExpr(tree.DIV, $1, $3)
    }
|   bit_expr DIV bit_expr %prec DIV
    {
        $$ = tree.NewBinaryExpr(tree.INTEGER_DIV, $1, $3)
    }
|   bit_expr '%' bit_expr %prec '%'
    {
        $$ = tree.NewBinaryExpr(tree.MOD, $1, $3)
    }
|   bit_expr MOD bit_expr %prec MOD
    {
        $$ = tree.NewBinaryExpr(tree.MOD, $1, $3)
    }
|   bit_expr SHIFT_LEFT bit_expr %prec SHIFT_LEFT
    {
        $$ = tree.NewBinaryExpr(tree.LEFT_SHIFT, $1, $3)
    }
|   bit_expr SHIFT_RIGHT bit_expr %prec SHIFT_RIGHT
    {
        $$ = tree.NewBinaryExpr(tree.RIGHT_SHIFT, $1, $3)
    }
|   simple_expr
    {
        $$ = $1
    }

simple_expr:
    normal_ident
    {
        $$ = $1
    }
|   variable
    {
        $$ = $1
    }
|   literal
    {
        $$ = $1
    }
|   '(' expression ')'
    {
        $$ = tree.NewParenExpr($2)
    }
|   '(' expression_list ',' expression ')'
    {
        $$ = tree.NewTuple(append($2, $4))
    }
|   '+'  simple_expr %prec UNARY
    {
        $$ = tree.NewUnaryExpr(tree.UNARY_PLUS, $2)
    }
|   '-'  simple_expr %prec UNARY
    {
        $$ = tree.NewUnaryExpr(tree.UNARY_MINUS, $2)
    }
|   '~'  simple_expr
    {
        $$ = tree.NewUnaryExpr(tree.UNARY_TILDE, $2)
    }
|   '!' simple_expr %prec UNARY
    {
        $$ = tree.NewUnaryExpr(tree.UNARY_MARK, $2)
    }
|   interval_expr
    {
        $$ = $1
    }
|   subquery
    {
        $$ = $1
    }
|   EXISTS subquery
    {
        $2.Exists = true
        $$ = $2
    }
|   CASE expression_opt when_clause_list else_opt END
    {
        $$ = &tree.CaseExpr{
            Expr: $2,
            Whens: $3,
            Else: $4,
        }
    }
|   CAST '(' expression AS mo_cast_type ')'
    {
        $$ = tree.NewCastExpr($3, $5)
    }

|   CONVERT '(' expression ',' mysql_cast_type ')'
    {
        $$ = tree.NewCastExpr($3, $5)
    }
|   CONVERT '(' expression USING charset_name ')'
    {
        name := tree.SetUnresolvedName("convert")
        es := tree.NewNumValWithType(constant.MakeString($5), $5, false, tree.P_char)
        $$ = &tree.FuncExpr{
            Func: tree.FuncName2ResolvableFunctionReference(name),
            Exprs: tree.Exprs{$3, es},
        }
    }
|   function_call_generic
    {
        $$ = $1
    }
|   function_call_keyword
    {
        $$ = $1
    }
|   function_call_nonkeyword
    {
        $$ = $1
    }
|   function_call_aggregate
    {
        $$ = $1
    }

else_opt:
    {
        $$ = nil
    }
|    ELSE expression
    {
        $$ = $2
    }

expression_opt:
    {
        $$ = nil
    }
|    expression
    {
        $$ = $1
    }

when_clause_list:
    when_clause
    {
        $$ = []*tree.When{$1}
    }
|    when_clause_list when_clause
    {
        $$ = append($1, $2)
    }

when_clause:
    WHEN expression THEN expression
    {
        $$ = &tree.When{
            Cond: $2,
            Val: $4,
        }
    }

mo_cast_type:
    column_type
|   SIGNED integer_opt
    {
        name := $1
        if $2 != "" {
            name = $2
        }
        locale := ""
        $$ = &tree.T{
            InternalType: tree.InternalType{
                Family: tree.IntFamily,
                FamilyString: name,
                Width:  64,
                Locale: &locale,
                Oid:    uint32(defines.MYSQL_TYPE_LONGLONG),
            },
        }
    }
|   UNSIGNED integer_opt
    {
        locale := ""
        $$ = &tree.T{
            InternalType: tree.InternalType{
                Family: tree.IntFamily,
                FamilyString: $2,
                Width:  64,
                Locale: &locale,
                Unsigned: true,
                Oid:    uint32(defines.MYSQL_TYPE_LONGLONG),
            },
        }
    }

mysql_cast_type:
    decimal_type
|   BINARY length_option_opt
    {
        locale := ""
        $$ = &tree.T{
            InternalType: tree.InternalType{
                Family: tree.StringFamily,
                FamilyString: $1,
                Locale: &locale,
                Oid:    uint32(defines.MYSQL_TYPE_VARCHAR),
                DisplayWith: $2,
            },
        }
    }
|   CHAR length_option_opt
    {
        locale := ""
        $$ = &tree.T{
            InternalType: tree.InternalType{
                Family: tree.StringFamily,
                FamilyString: $1,
                Locale: &locale,
                Oid:    uint32(defines.MYSQL_TYPE_VARCHAR),
                DisplayWith: $2,
            },
        }
    }
|   DATE
    {
        locale := ""
        $$ = &tree.T{
            InternalType: tree.InternalType{
                Family: tree.DateFamily,
                FamilyString: $1,
                Locale: &locale,
                Oid:    uint32(defines.MYSQL_TYPE_DATE),
            },
        }
    }
|   YEAR length_opt
    {
        locale := ""
        $$ = &tree.T{
            InternalType: tree.InternalType{
                Family: tree.IntFamily,
                FamilyString: $1,
                DisplayWith: $2,
                Width:  16,
                Locale: &locale,
                Oid:    uint32(defines.MYSQL_TYPE_YEAR),
            },
        }
    }
|   DATETIME timestamp_option_opt
    {
        locale := ""
        $$ = &tree.T{
            InternalType: tree.InternalType{
                Family:             tree.TimestampFamily,
                Scale:          $2,
                FamilyString: $1,
                DisplayWith: $2,
                TimePrecisionIsSet: false,
                Locale:             &locale,
                Oid:                uint32(defines.MYSQL_TYPE_DATETIME),
            },
        }
    }
|   TIME length_opt
    {
        locale := ""
        $$ = &tree.T{
            InternalType: tree.InternalType{
                Family: tree.TimeFamily,
                FamilyString: $1,
                DisplayWith: $2,
                Scale: $2,
                TimePrecisionIsSet: false,
                Locale: &locale,
                Oid: uint32(defines.MYSQL_TYPE_TIME),
            },
        }
    }
|   SIGNED integer_opt
    {
        name := $1
        if $2 != "" {
            name = $2
        }
        locale := ""
        $$ = &tree.T{
            InternalType: tree.InternalType{
                Family: tree.IntFamily,
                FamilyString: name,
                Width:  64,
                Locale: &locale,
                Oid:    uint32(defines.MYSQL_TYPE_LONGLONG),
            },
        }
    }
|   UNSIGNED integer_opt
    {
        locale := ""
        $$ = &tree.T{
            InternalType: tree.InternalType{
                Family: tree.IntFamily,
                FamilyString: $2,
                Width:  64,
                Locale: &locale,
                Unsigned: true,
                Oid:    uint32(defines.MYSQL_TYPE_LONGLONG),
            },
        }
    }

integer_opt:
    {}
|    INTEGER
|    INT

window_frame_bound:
  CURRENT ROW
    {
        $$ = &tree.WindowFrameBoundCurrentRow{}
    }
| UNBOUNDED PRECEDING
    {
        $$ = &tree.WindowFrameBoundPreceding{}
    }
| expression PRECEDING
    {
        $$ = &tree.WindowFrameBoundPreceding{
            Expr: $1,
        }
    }
| UNBOUNDED FOLLOWING
    {
        $$ = &tree.WindowFrameBoundFollowing{}
    }
| expression FOLLOWING
    {
        $$ = &tree.WindowFrameBoundFollowing{
            Expr: $1,
        }
    }

window_frame_unit:
    ROWS
    {
        $$ = tree.WIN_FRAME_UNIT_ROWS
    }
|   RANGE
    {
        $$ = tree.WIN_FRAME_UNIT_RANGE
    }
|   GROUPS
    {
        $$ = tree.WIN_FRAME_UNIT_GROUPS
    }

window_frame:
    window_frame_unit window_frame_bound
    {
        $$ = &tree.WindowFrame{
            Unit: $1,
            StartBound: $2,
        }
    }
|   window_frame_unit BETWEEN window_frame_bound AND window_frame_bound
    {
        $$ = &tree.WindowFrame{
            Unit: $1,
            StartBound: $3,
            EndBound: $5,
        }
    }

window_frame_opt:
    {
        $$ = nil
    }
|   window_frame
    {
        $$ = $1
    }


window_partition_by:
   PARTITION BY expression_list
    {
        $$ = $3
    }

window_partition_by_opt:
    {
        $$ = nil
    }
|   window_partition_by
    {
        $$ = $1
    }

separator_opt:
    {
        $$ = ","
    }
|   SEPARATOR STRING
    {
       $$ = $2
    }

window_spec_opt:
    {
        $$ = nil
    }
|   OVER '(' window_partition_by_opt order_by_opt window_frame_opt ')'
    {
        $$ = &tree.WindowSpec{
            PartitionBy: $3,
            OrderBy: $4,
            WindowFrame: $5,
        }
    }

function_call_aggregate:
    GROUP_CONCAT '(' func_type_opt expression_list order_by_opt separator_opt ')' window_spec_opt
    {
        name := tree.SetUnresolvedName(strings.ToLower($1))
        $$ = &tree.FuncExpr{
            Func: tree.FuncName2ResolvableFunctionReference(name),
            Exprs: append($4,tree.NewNumValWithType(constant.MakeString($6), $6, false, tree.P_char)),
            Type: $3,
            WindowSpec: $8,
            AggType: 2,
        }
    }
|   AVG '(' func_type_opt expression  ')' window_spec_opt
    {
        name := tree.SetUnresolvedName(strings.ToLower($1))
        $$ = &tree.FuncExpr{
            Func: tree.FuncName2ResolvableFunctionReference(name),
            Exprs: tree.Exprs{$4},
            Type: $3,
            WindowSpec: $6,
        }
    }
|   APPROX_COUNT_DISTINCT '(' expression_list ')' window_spec_opt
    {
        name := tree.SetUnresolvedName(strings.ToLower($1))
        $$ = &tree.FuncExpr{
            Func: tree.FuncName2ResolvableFunctionReference(name),
            Exprs: $3,
            WindowSpec: $5,
        }
    }
|   APPROX_PERCENTILE '(' expression_list ')' window_spec_opt
    {
        name := tree.SetUnresolvedName(strings.ToLower($1))
        $$ = &tree.FuncExpr{
            Func: tree.FuncName2ResolvableFunctionReference(name),
            Exprs: $3,
            WindowSpec: $5,
        }
    }
|   BIT_AND '(' func_type_opt expression ')' window_spec_opt
    {
        name := tree.SetUnresolvedName(strings.ToLower($1))
        $$ = &tree.FuncExpr{
            Func: tree.FuncName2ResolvableFunctionReference(name),
            Exprs: tree.Exprs{$4},
            Type: $3,
            WindowSpec: $6,
        }
    }
|   BIT_OR '(' func_type_opt expression ')' window_spec_opt
    {
        name := tree.SetUnresolvedName(strings.ToLower($1))
        $$ = &tree.FuncExpr{
            Func: tree.FuncName2ResolvableFunctionReference(name),
            Exprs: tree.Exprs{$4},
            Type: $3,
            WindowSpec: $6,
        }
    }
|   BIT_XOR '(' func_type_opt expression ')' window_spec_opt
    {
        name := tree.SetUnresolvedName(strings.ToLower($1))
        $$ = &tree.FuncExpr{
            Func: tree.FuncName2ResolvableFunctionReference(name),
            Exprs: tree.Exprs{$4},
            Type: $3,
            WindowSpec: $6,
        }
    }
|   COUNT '(' func_type_opt expression_list ')' window_spec_opt
    {
        name := tree.SetUnresolvedName(strings.ToLower($1))
        $$ = &tree.FuncExpr{
            Func: tree.FuncName2ResolvableFunctionReference(name),
            Exprs: $4,
            Type: $3,
            WindowSpec: $6,
        }
    }
|   COUNT '(' '*' ')' window_spec_opt
    {
        name := tree.SetUnresolvedName(strings.ToLower($1))
        es := tree.NewNumValWithType(constant.MakeString("*"), "*", false, tree.P_char)
        $$ = &tree.FuncExpr{
            Func: tree.FuncName2ResolvableFunctionReference(name),
            Exprs: tree.Exprs{es},
            WindowSpec: $5,
        }
    }
|   MAX '(' func_type_opt expression ')' window_spec_opt
    {
        name := tree.SetUnresolvedName(strings.ToLower($1))
        $$ = &tree.FuncExpr{
            Func: tree.FuncName2ResolvableFunctionReference(name),
            Exprs: tree.Exprs{$4},
            Type: $3,
            WindowSpec: $6,
        }
    }
|   MIN '(' func_type_opt expression ')' window_spec_opt
    {
        name := tree.SetUnresolvedName(strings.ToLower($1))
        $$ = &tree.FuncExpr{
            Func: tree.FuncName2ResolvableFunctionReference(name),
            Exprs: tree.Exprs{$4},
            Type: $3,
            WindowSpec: $6,
        }
    }
|   SUM '(' func_type_opt expression ')' window_spec_opt
    {
        name := tree.SetUnresolvedName(strings.ToLower($1))
        $$ = &tree.FuncExpr{
            Func: tree.FuncName2ResolvableFunctionReference(name),
            Exprs: tree.Exprs{$4},
            Type: $3,
            WindowSpec: $6,
        }
    }
|   std_dev_pop '(' func_type_opt expression ')' window_spec_opt
    {
        name := tree.SetUnresolvedName(strings.ToLower($1))
        $$ = &tree.FuncExpr{
            Func: tree.FuncName2ResolvableFunctionReference(name),
            Exprs: tree.Exprs{$4},
            Type: $3,
            WindowSpec: $6,
        }
    }
|   STDDEV_SAMP '(' func_type_opt expression ')' window_spec_opt
    {
        name := tree.SetUnresolvedName(strings.ToLower($1))
        $$ = &tree.FuncExpr{
            Func: tree.FuncName2ResolvableFunctionReference(name),
            Exprs: tree.Exprs{$4},
            Type: $3,
            WindowSpec: $6,
        }
    }
|   VAR_POP '(' func_type_opt expression ')' window_spec_opt
    {
        name := tree.SetUnresolvedName(strings.ToLower($1))
        $$ = &tree.FuncExpr{
            Func: tree.FuncName2ResolvableFunctionReference(name),
            Exprs: tree.Exprs{$4},
            Type: $3,
            WindowSpec: $6,
        }
    }
|   VAR_SAMP '(' func_type_opt expression ')' window_spec_opt
    {
        name := tree.SetUnresolvedName(strings.ToLower($1))
        $$ = &tree.FuncExpr{
            Func: tree.FuncName2ResolvableFunctionReference(name),
            Exprs: tree.Exprs{$4},
            Type: $3,
            WindowSpec: $6,
        }
    }
|   MEDIAN '(' func_type_opt expression ')' window_spec_opt
    {
	name := tree.SetUnresolvedName(strings.ToLower($1))
	$$ = &tree.FuncExpr{
	    Func: tree.FuncName2ResolvableFunctionReference(name),
	    Exprs: tree.Exprs{$4},
	    Type: $3,
	    WindowSpec: $6,
	}
    }

std_dev_pop:
    STD
|   STDDEV
|   STDDEV_POP

function_call_generic:
    ID '(' expression_list_opt ')'
    {
        name := tree.SetUnresolvedName(strings.ToLower($1))
        $$ = &tree.FuncExpr{
            Func: tree.FuncName2ResolvableFunctionReference(name),
            Exprs: $3,
        }
    }
|   substr_option '(' expression_list_opt ')'
    {
        name := tree.SetUnresolvedName(strings.ToLower($1))
        $$ = &tree.FuncExpr{
            Func: tree.FuncName2ResolvableFunctionReference(name),
            Exprs: $3,
        }
    }
|   substr_option '(' expression FROM expression ')'
    {
        name := tree.SetUnresolvedName(strings.ToLower($1))
        $$ = &tree.FuncExpr{
            Func: tree.FuncName2ResolvableFunctionReference(name),
            Exprs: tree.Exprs{$3, $5},
        }
    }
|   substr_option '(' expression FROM expression FOR expression ')'
    {
        name := tree.SetUnresolvedName(strings.ToLower($1))
        $$ = &tree.FuncExpr{
            Func: tree.FuncName2ResolvableFunctionReference(name),
            Exprs: tree.Exprs{$3, $5, $7},
        }
    }
|   EXTRACT '(' time_unit FROM expression ')'
    {
        name := tree.SetUnresolvedName(strings.ToLower($1))
        str := strings.ToLower($3)
        timeUinit := tree.NewNumValWithType(constant.MakeString(str), str, false, tree.P_char)
        $$ = &tree.FuncExpr{
            Func: tree.FuncName2ResolvableFunctionReference(name),
            Exprs: tree.Exprs{timeUinit, $5},
        }
    }
|   func_not_keyword '(' expression_list_opt ')'
    {
        name := tree.SetUnresolvedName(strings.ToLower($1))
        $$ = &tree.FuncExpr{
            Func: tree.FuncName2ResolvableFunctionReference(name),
            Exprs: $3,
        }
    }
|   VARIANCE '(' func_type_opt expression ')'
    {
        name := tree.SetUnresolvedName(strings.ToLower($1))
        $$ = &tree.FuncExpr{
            Func: tree.FuncName2ResolvableFunctionReference(name),
            Exprs: tree.Exprs{$4},
            Type: $3,
        }
    }
|   TRIM '(' expression ')'
    {
        name := tree.SetUnresolvedName(strings.ToLower($1))
        arg0 := tree.NewNumValWithType(constant.MakeInt64(0), "0", false, tree.P_int64)
        arg1 := tree.NewNumValWithType(constant.MakeString("both"), "both", false, tree.P_char)
        arg2 := tree.NewNumValWithType(constant.MakeString(" "), " ", false, tree.P_char)
        $$ = &tree.FuncExpr{
            Func: tree.FuncName2ResolvableFunctionReference(name),
            Exprs: tree.Exprs{arg0, arg1, arg2, $3},
        }
    }
|   TRIM '(' expression FROM expression ')'
    {
        name := tree.SetUnresolvedName(strings.ToLower($1))
        arg0 := tree.NewNumValWithType(constant.MakeInt64(1), "1", false, tree.P_int64)
        arg1 := tree.NewNumValWithType(constant.MakeString("both"), "both", false, tree.P_char)
        $$ = &tree.FuncExpr{
            Func: tree.FuncName2ResolvableFunctionReference(name),
            Exprs: tree.Exprs{arg0, arg1, $3, $5},
        }
    }
|   TRIM '(' trim_direction FROM expression ')'
    {
        name := tree.SetUnresolvedName(strings.ToLower($1))
        arg0 := tree.NewNumValWithType(constant.MakeInt64(2), "2", false, tree.P_int64)
        str := strings.ToLower($3)
        arg1 := tree.NewNumValWithType(constant.MakeString(str), str, false, tree.P_char)
        arg2 := tree.NewNumValWithType(constant.MakeString(" "), " ", false, tree.P_char)
        $$ = &tree.FuncExpr{
            Func: tree.FuncName2ResolvableFunctionReference(name),
            Exprs: tree.Exprs{arg0, arg1, arg2, $5},
        }
    }
|   TRIM '(' trim_direction expression FROM expression ')'
    {
        name := tree.SetUnresolvedName(strings.ToLower($1))
        arg0 := tree.NewNumValWithType(constant.MakeInt64(3), "3", false, tree.P_int64)
        str := strings.ToLower($3)
        arg1 := tree.NewNumValWithType(constant.MakeString(str), str, false, tree.P_char)
        $$ = &tree.FuncExpr{
            Func: tree.FuncName2ResolvableFunctionReference(name),
            Exprs: tree.Exprs{arg0, arg1, $4, $6},
        }
    }
|   VALUES '(' insert_column ')'
    {
        column := tree.SetUnresolvedName(strings.ToLower($3))
        name := tree.SetUnresolvedName(strings.ToLower($1))
    	$$ = &tree.FuncExpr{
                    Func: tree.FuncName2ResolvableFunctionReference(name),
                    Exprs: tree.Exprs{column},
        }
    }


trim_direction:
    BOTH
|   LEADING
|   TRAILING

substr_option:
    SUBSTRING
|   SUBSTR
|   MID

time_unit:
    time_stamp_unit
    {
        $$ = $1
    }
|    SECOND_MICROSECOND
|    MINUTE_MICROSECOND
|    MINUTE_SECOND
|    HOUR_MICROSECOND
|    HOUR_SECOND
|    HOUR_MINUTE
|    DAY_MICROSECOND
|    DAY_SECOND
|    DAY_MINUTE
|    DAY_HOUR
|    YEAR_MONTH

time_stamp_unit:
    MICROSECOND
|    SECOND
|    MINUTE
|    HOUR
|    DAY
|    WEEK
|    MONTH
|    QUARTER
|    YEAR
|    SQL_TSI_SECOND
|    SQL_TSI_MINUTE
|    SQL_TSI_HOUR
|    SQL_TSI_DAY
|    SQL_TSI_WEEK
|    SQL_TSI_MONTH
|    SQL_TSI_QUARTER
|    SQL_TSI_YEAR

function_call_nonkeyword:
    CURTIME datetime_scale
    {
        name := tree.SetUnresolvedName(strings.ToLower($1))
        var es tree.Exprs = nil
        if $2 != nil {
            es = append(es, $2)
        }
        $$ = &tree.FuncExpr{
            Func: tree.FuncName2ResolvableFunctionReference(name),
            Exprs: es,
        }
    }
|   SYSDATE datetime_scale
    {
        name := tree.SetUnresolvedName(strings.ToLower($1))
        var es tree.Exprs = nil
        if $2 != nil {
            es = append(es, $2)
        }
        $$ = &tree.FuncExpr{
            Func: tree.FuncName2ResolvableFunctionReference(name),
            Exprs: es,
        }
    }
|	TIMESTAMPDIFF '(' time_stamp_unit ',' expression ',' expression ')'
	{
        name := tree.SetUnresolvedName(strings.ToLower($1))
        str := strings.ToLower($3)
        arg1 := tree.NewNumValWithType(constant.MakeString(str), str, false, tree.P_char)
		$$ =  &tree.FuncExpr{
             Func: tree.FuncName2ResolvableFunctionReference(name),
             Exprs: tree.Exprs{arg1, $5, $7},
        }
	}
function_call_keyword:
    name_confict '(' expression_list_opt ')'
    {
        name := tree.SetUnresolvedName(strings.ToLower($1))
        $$ = &tree.FuncExpr{
            Func: tree.FuncName2ResolvableFunctionReference(name),
            Exprs: $3,
        }
    }
|   name_braces braces_opt
    {
        name := tree.SetUnresolvedName(strings.ToLower($1))
        $$ = &tree.FuncExpr{
            Func: tree.FuncName2ResolvableFunctionReference(name),
        }
    }
|    SCHEMA '('')'
    {
        name := tree.SetUnresolvedName(strings.ToLower($1))
        $$ = &tree.FuncExpr{
            Func: tree.FuncName2ResolvableFunctionReference(name),
        }
    }
|   name_datetime_scale datetime_scale_opt
    {
        name := tree.SetUnresolvedName(strings.ToLower($1))
        var es tree.Exprs = nil
        if $2 != nil {
            es = append(es, $2)
        }
        $$ = &tree.FuncExpr{
            Func: tree.FuncName2ResolvableFunctionReference(name),
            Exprs: es,
        }
    }
|   BINARY '(' expression_list ')' 
    {
        name := tree.SetUnresolvedName("binary")
        $$ = &tree.FuncExpr{
            Func: tree.FuncName2ResolvableFunctionReference(name),
            Exprs: $3,
        }
    }
|   CHAR '(' expression_list ')'
    {
        name := tree.SetUnresolvedName("char")
        $$ = &tree.FuncExpr{
            Func: tree.FuncName2ResolvableFunctionReference(name),
            Exprs: $3,
        }
    }
|   CHAR '(' expression_list USING charset_name ')'
    {
        cn := tree.NewNumValWithType(constant.MakeString($5), $5, false, tree.P_char)
        es := $3
        es = append(es, cn)
        name := tree.SetUnresolvedName("char")
        $$ = &tree.FuncExpr{
            Func: tree.FuncName2ResolvableFunctionReference(name),
            Exprs: es,
        }
    }
|   DATE STRING
    {
        val := tree.NewNumValWithType(constant.MakeString($2), $2, false, tree.P_char)
        name := tree.SetUnresolvedName("date")
        $$ = &tree.FuncExpr{
            Func: tree.FuncName2ResolvableFunctionReference(name),
            Exprs: tree.Exprs{val},
        }
    }
|   TIME STRING
    {
        val := tree.NewNumValWithType(constant.MakeString($2), $2, false, tree.P_char)
        name := tree.SetUnresolvedName("time")
        $$ = &tree.FuncExpr{
            Func: tree.FuncName2ResolvableFunctionReference(name),
            Exprs: tree.Exprs{val},
        }
    }
|   INSERT '(' expression_list_opt ')'
    {
        name := tree.SetUnresolvedName("insert")
        $$ = &tree.FuncExpr{
            Func: tree.FuncName2ResolvableFunctionReference(name),
            Exprs: $3,
        }
    }
|   MOD '(' bit_expr ',' bit_expr ')'
    {
        es := tree.Exprs{$3}
        es = append(es, $5)
        name := tree.SetUnresolvedName("mod")
        $$ = &tree.FuncExpr{
            Func: tree.FuncName2ResolvableFunctionReference(name),
            Exprs: es,
        }
    }
|   PASSWORD '(' expression_list_opt ')'
    {
        name := tree.SetUnresolvedName("password")
        $$ = &tree.FuncExpr{
            Func: tree.FuncName2ResolvableFunctionReference(name),
            Exprs: $3,
        }
    }
|   TIMESTAMP STRING
    {
        val := tree.NewNumValWithType(constant.MakeString($2), $2, false, tree.P_char)
        name := tree.SetUnresolvedName("timestamp")
        $$ = &tree.FuncExpr{
            Func: tree.FuncName2ResolvableFunctionReference(name),
            Exprs: tree.Exprs{val},
        }
    }

datetime_scale_opt:
    {
        $$ = nil
    }
|   datetime_scale
    {
        $$ = $1
    }

datetime_scale:
   '(' ')'
    {
        $$ = nil
    }
|   '(' INTEGRAL ')'
    {
        ival, errStr := util.GetInt64($2)
        if errStr != "" {
            yylex.Error(errStr)
            return 1
        }
        str := fmt.Sprintf("%v", $2)
        $$ = tree.NewNumValWithType(constant.MakeInt64(ival), str, false, tree.P_int64)
    }

name_datetime_scale:
    CURRENT_TIME
|   CURRENT_TIMESTAMP
|   LOCALTIME
|   LOCALTIMESTAMP
|   UTC_TIME
|   UTC_TIMESTAMP

braces_opt:
    {}
|   '(' ')'
    {}

name_braces:
    CURRENT_USER
|   CURRENT_DATE
|   CURRENT_ROLE
|   UTC_DATE

name_confict:
    ASCII
|   CHARSET
|   COALESCE
|   COLLATION
|   DATE
|   DATABASE
|   DAY
|   HOUR
|   IF
|   INTERVAL
|   FORMAT
|   LEFT
|   MICROSECOND
|   MINUTE
|   MONTH
|   QUARTER
|   REPEAT
|   REPLACE
|   REVERSE
|   RIGHT
|   ROW_COUNT
|   SECOND
|   TIME
|   TIMESTAMP
|   TRUNCATE
|   USER
|   WEEK
|   YEAR
|   UUID

interval_expr:
    INTERVAL expression time_unit
    {
        name := tree.SetUnresolvedName("interval")
        str := strings.ToLower($3)
        arg2 := tree.NewNumValWithType(constant.MakeString(str), str, false, tree.P_char)
        $$ = &tree.FuncExpr{
            Func: tree.FuncName2ResolvableFunctionReference(name),
            Exprs: tree.Exprs{$2, arg2},
        }
    }

func_type_opt:
    {
        $$ = tree.FUNC_TYPE_DEFAULT
    }
|   DISTINCT
    {
        $$ = tree.FUNC_TYPE_DISTINCT
    }
|   ALL
    {
        $$ = tree.FUNC_TYPE_ALL
    }

tuple_expression:
    '(' expression_list ')'
    {
        $$ = tree.NewTuple($2)
    }

expression_list_opt:
    {
        $$ = nil
    }
|   expression_list
    {
        $$ = $1
    }

expression_list:
    expression
    {
        $$ = tree.Exprs{$1}
    }
|   expression_list ',' expression
    {
        $$ = append($1, $3)
    }

// See https://dev.mysql.com/doc/refman/8.0/en/expressions.html
expression:
    expression AND expression %prec AND
    {
        $$ = tree.NewAndExpr($1, $3)
    }
|   expression OR expression %prec OR
    {
        $$ = tree.NewOrExpr($1, $3)
    }
|   expression PIPE_CONCAT expression %prec PIPE_CONCAT
    {
        name := tree.SetUnresolvedName(strings.ToLower("concat"))
        $$ = &tree.FuncExpr{
             Func: tree.FuncName2ResolvableFunctionReference(name),
             Exprs: tree.Exprs{$1, $3},
        }
    }
|   expression XOR expression %prec XOR
    {
        $$ = tree.NewXorExpr($1, $3)
    }
|   NOT expression %prec NOT
    {
        $$ = tree.NewNotExpr($2)
    }
|   MAXVALUE
    {
        $$ = tree.NewMaxValue()
    }
|   boolean_primary
    {
        $$ = $1
    }

boolean_primary:
    boolean_primary IS NULL %prec IS
    {
        $$ = tree.NewIsNullExpr($1)
    }
|   boolean_primary IS NOT NULL %prec IS
    {
        $$ = tree.NewIsNotNullExpr($1)
    }
|   boolean_primary IS UNKNOWN %prec IS
    {
        $$ = tree.NewIsUnknownExpr($1)
    }
|   boolean_primary IS NOT UNKNOWN %prec IS
    {
        $$ = tree.NewIsNotUnknownExpr($1)
    }
|   boolean_primary IS TRUE %prec IS
    {
        $$ = tree.NewIsTrueExpr($1)
    }
|   boolean_primary IS NOT TRUE %prec IS
    {
        $$ = tree.NewIsNotTrueExpr($1)
    }
|   boolean_primary IS FALSE %prec IS
    {
        $$ = tree.NewIsFalseExpr($1)
    }
|   boolean_primary IS NOT FALSE %prec IS
    {
        $$ = tree.NewIsNotFalseExpr($1)
    }
|   boolean_primary comparison_operator predicate %prec '='
    {
        $$ = tree.NewComparisonExpr($2, $1, $3)
    }
|   boolean_primary comparison_operator and_or_some subquery %prec '='
    {
        $$ = tree.NewSubqueryComparisonExpr($2, $3, $1, $4)
        $$ = tree.NewSubqueryComparisonExpr($2, $3, $1, $4)
    }
|   predicate

predicate:
    bit_expr IN col_tuple
    {
        $$ = tree.NewComparisonExpr(tree.IN, $1, $3)
    }
|   bit_expr NOT IN col_tuple
    {
        $$ = tree.NewComparisonExpr(tree.NOT_IN, $1, $4)
    }
|   bit_expr LIKE simple_expr like_escape_opt
    {
        $$ = tree.NewComparisonExprWithEscape(tree.LIKE, $1, $3, $4)
    }
|   bit_expr NOT LIKE simple_expr like_escape_opt
    {
        $$ = tree.NewComparisonExprWithEscape(tree.NOT_LIKE, $1, $4, $5)
    }
|   bit_expr ILIKE simple_expr like_escape_opt
    {
        $$ = tree.NewComparisonExprWithEscape(tree.ILIKE, $1, $3, $4)
    }
|   bit_expr NOT ILIKE simple_expr like_escape_opt
    {
        $$ = tree.NewComparisonExprWithEscape(tree.NOT_ILIKE, $1, $4, $5)
    }
|   bit_expr REGEXP bit_expr
    {
        $$ = tree.NewComparisonExpr(tree.REG_MATCH, $1, $3)
    }
|   bit_expr NOT REGEXP bit_expr
    {
        $$ = tree.NewComparisonExpr(tree.NOT_REG_MATCH, $1, $4)
    }
|   bit_expr BETWEEN bit_expr AND predicate
    {
        $$ = tree.NewRangeCond(false, $1, $3, $5)
    }
|   bit_expr NOT BETWEEN bit_expr AND predicate
    {
        $$ = tree.NewRangeCond(true, $1, $4, $6)
    }
|   bit_expr

like_escape_opt:
    {
        $$ = nil
    }
|   ESCAPE simple_expr
    {
        $$ = $2
    }

col_tuple:
    tuple_expression
    {
        $$ = $1
    }
|   subquery
    {
        $$ = $1
    }
// |   LIST_ARG

and_or_some:
    ALL
    {
        $$ = tree.ALL
    }
|    ANY
    {
        $$ = tree.ANY
    }
|    SOME
    {
        $$ = tree.SOME
    }

comparison_operator:
    '='
    {
        $$ = tree.EQUAL
    }
|   '<'
    {
        $$ = tree.LESS_THAN
    }
|   '>'
    {
        $$ = tree.GREAT_THAN
    }
|   LE
    {
        $$ = tree.LESS_THAN_EQUAL
    }
|   GE
    {
        $$ = tree.GREAT_THAN_EQUAL
    }
|   NE
    {
        $$ = tree.NOT_EQUAL
    }
|   NULL_SAFE_EQUAL
    {
        $$ = tree.NULL_SAFE_EQUAL
    }

keys:
    PRIMARY KEY
    {
        $$ = tree.NewAttributePrimaryKey()
    }
|   UNIQUE KEY
    {
        $$ = tree.NewAttributeUniqueKey()
    }
|   UNIQUE
    {
        $$ = tree.NewAttributeUnique()
    }
|   KEY
    {
        $$ = tree.NewAttributeKey()
    }

literal:
    STRING
    {
        $$ = tree.NewNumValWithType(constant.MakeString($1), $1, false, tree.P_char)
    }
|   INTEGRAL
    {
        str := fmt.Sprintf("%v", $1)
        switch v := $1.(type) {
        case uint64:
            $$ = tree.NewNumValWithType(constant.MakeUint64(v), str, false, tree.P_uint64)
        case int64:
            $$ = tree.NewNumValWithType(constant.MakeInt64(v), str, false, tree.P_int64)
        default:
            yylex.Error("parse integral fail")
            return 1
        }
    }
|   FLOAT
    {
        fval := $1.(float64)
        $$ = tree.NewNumValWithType(constant.MakeFloat64(fval), yylex.(*Lexer).scanner.LastToken, false, tree.P_float64)
    }
|   TRUE
    {
        $$ = tree.NewNumValWithType(constant.MakeBool(true), "true", false, tree.P_bool)
    }
|   FALSE
    {
        $$ = tree.NewNumValWithType(constant.MakeBool(false), "false", false, tree.P_bool)
    }
|   NULL
    {
        $$ = tree.NewNumValWithType(constant.MakeUnknown(), "null", false, tree.P_null)
    }
|   HEXNUM
    {
        $$ = tree.NewNumValWithType(constant.MakeString($1), $1, false, tree.P_hexnum)
    }
|   DECIMAL_VALUE
    {
        $$ = tree.NewNumValWithType(constant.MakeString($1), $1, false, tree.P_decimal)
    }
|   BIT_LITERAL
    {
        switch v := $1.(type) {
        case uint64:
            $$ = tree.NewNumValWithType(constant.MakeUint64(v), yylex.(*Lexer).scanner.LastToken, false, tree.P_uint64)
        case int64:
            $$ = tree.NewNumValWithType(constant.MakeInt64(v), yylex.(*Lexer).scanner.LastToken, false, tree.P_int64)
        case string:
            $$ = tree.NewNumValWithType(constant.MakeString(v), v, false, tree.P_bit)
        default:
            yylex.Error("parse integral fail")
            return 1
        }
    }
|   VALUE_ARG
    {
        $$ = tree.NewParamExpr(yylex.(*Lexer).GetParamIndex())
    }
|   UNDERSCORE_BINARY STRING
    {
        $$ = tree.NewNumValWithType(constant.MakeString($2), $2, false, tree.P_ScoreBinary)
    }


column_type:
    numeric_type unsigned_opt zero_fill_opt
    {
        $$ = $1
        $$.InternalType.Unsigned = $2
        $$.InternalType.Zerofill = $3
    }
|   char_type
|   time_type
|   spatial_type

numeric_type:
    int_type length_opt
    {
        $$ = $1
        $$.InternalType.DisplayWith = $2
    }
|   decimal_type
    {
        $$ = $1
    }

int_type:
    BIT
    {
        locale := ""
        $$ = &tree.T{
            InternalType: tree.InternalType{
                Family: tree.BitFamily,
                FamilyString: $1,
                Locale: &locale,
                Oid:    uint32(defines.MYSQL_TYPE_BIT),
            },
        }
    }
|   BOOL
    {
        locale := ""
        $$ = &tree.T{
            InternalType: tree.InternalType{
                Family: tree.BoolFamily,
                FamilyString: $1,
                Locale: &locale,
                Oid:uint32(defines.MYSQL_TYPE_BOOL),
            },
        }
    }
|   BOOLEAN
    {
        locale := ""
        $$ = &tree.T{
            InternalType: tree.InternalType{
                Family: tree.BoolFamily,
                FamilyString: $1,
                Locale: &locale,
                Oid:uint32(defines.MYSQL_TYPE_BOOL),
            },
        }
    }
|   INT1
    {
        locale := ""
        $$ = &tree.T{
            InternalType: tree.InternalType{
                Family: tree.IntFamily,
                FamilyString: $1,
                Width:  8,
                Locale: &locale,
                Oid:    uint32(defines.MYSQL_TYPE_TINY),
            },
        }
    }
|   TINYINT
    {
        locale := ""
        $$ = &tree.T{
            InternalType: tree.InternalType{
                Family: tree.IntFamily,
                FamilyString: $1,
                Width:  8,
                Locale: &locale,
                Oid:    uint32(defines.MYSQL_TYPE_TINY),
            },
        }
    }
|   INT2
    {
        locale := ""
        $$ = &tree.T{
            InternalType: tree.InternalType{
                Family: tree.IntFamily,
                FamilyString: $1,
                Width:  16,
                Locale: &locale,
                Oid:    uint32(defines.MYSQL_TYPE_SHORT),
            },
        }
    }
|   SMALLINT
    {
        locale := ""
        $$ = &tree.T{
            InternalType: tree.InternalType{
                Family: tree.IntFamily,
                FamilyString: $1,
                Width:  16,
                Locale: &locale,
                Oid:    uint32(defines.MYSQL_TYPE_SHORT),
            },
        }
    }
|   INT3
    {
        locale := ""
        $$ = &tree.T{
            InternalType: tree.InternalType{
                Family: tree.IntFamily,
                FamilyString: $1,
                Width:  24,
                Locale: &locale,
                Oid:    uint32(defines.MYSQL_TYPE_INT24),
            },
        }
    }
|   MEDIUMINT
    {
        locale := ""
        $$ = &tree.T{
            InternalType: tree.InternalType{
                Family: tree.IntFamily,
                FamilyString: $1,
                Width:  24,
                Locale: &locale,
                Oid:    uint32(defines.MYSQL_TYPE_INT24),
            },
        }
    }
|   INT4
    {
        locale := ""
        $$ = &tree.T{
            InternalType: tree.InternalType{
                Family: tree.IntFamily,
                FamilyString: $1,
                Width:  32,
                Locale: &locale,
                Oid:    uint32(defines.MYSQL_TYPE_LONG),
            },
        }
    }
|   INT
    {
        locale := ""
        $$ = &tree.T{
            InternalType: tree.InternalType{
                Family: tree.IntFamily,
                FamilyString: $1,
                Width:  32,
                Locale: &locale,
                Oid:    uint32(defines.MYSQL_TYPE_LONG),
            },
        }
    }
|   INTEGER
    {
        locale := ""
        $$ = &tree.T{
            InternalType: tree.InternalType{
                Family: tree.IntFamily,
                FamilyString: $1,
                Width:  32,
                Locale: &locale,
                Oid:    uint32(defines.MYSQL_TYPE_LONG),
            },
        }
    }
|   INT8
    {
        locale := ""
        $$ = &tree.T{
            InternalType: tree.InternalType{
                Family: tree.IntFamily,
                FamilyString: $1,
                Width:  64,
                Locale: &locale,
                Oid:    uint32(defines.MYSQL_TYPE_LONGLONG),
            },
        }
    }
|   BIGINT
    {
        locale := ""
        $$ = &tree.T{
            InternalType: tree.InternalType{
                Family: tree.IntFamily,
                FamilyString: $1,
                Width:  64,
                Locale: &locale,
                Oid:    uint32(defines.MYSQL_TYPE_LONGLONG),
            },
        }
    }

decimal_type:
    DOUBLE float_length_opt
    {
        locale := ""
        if $2.DisplayWith > 255 {
            yylex.Error("Display width for double out of range (max = 255)")
            return 1
        }
        if $2.Scale != tree.NotDefineDec && $2.Scale > $2.DisplayWith {
            yylex.Error("For float(M,D), double(M,D) or decimal(M,D), M must be >= D (column 'a'))")
                return 1
        }
        $$ = &tree.T{
            InternalType: tree.InternalType{
        		Family: tree.FloatFamily,
                FamilyString: $1,
        		Width:  64,
        		Locale: &locale,
       			Oid: uint32(defines.MYSQL_TYPE_DOUBLE),
                DisplayWith: $2.DisplayWith,
                Scale: $2.Scale,
        	},
        }
    }
|   FLOAT_TYPE float_length_opt
    {
        locale := ""
        if $2.DisplayWith > 255 {
            yylex.Error("Display width for float out of range (max = 255)")
            return 1
        }
        if $2.Scale != tree.NotDefineDec && $2.Scale > $2.DisplayWith {
        	yylex.Error("For float(M,D), double(M,D) or decimal(M,D), M must be >= D (column 'a'))")
        	return 1
        }
        if $2.DisplayWith >= 24 {
            $$ = &tree.T{
            	InternalType: tree.InternalType{
            		Family: tree.FloatFamily,
            		FamilyString: $1,
            		Width:  64,
            		Locale: &locale,
           			Oid:    uint32(defines.MYSQL_TYPE_DOUBLE),
            		DisplayWith: $2.DisplayWith,
            		Scale: $2.Scale,
            	},
            }
        } else {
            $$ = &tree.T{
            	InternalType: tree.InternalType{
            		Family: tree.FloatFamily,
            		FamilyString: $1,
            		Width:  32,
            		Locale: &locale,
            		Oid:    uint32(defines.MYSQL_TYPE_FLOAT),
            		DisplayWith: $2.DisplayWith,
            		Scale: $2.Scale,
            	},
            }
        }
    }

|   DECIMAL decimal_length_opt
    {
        locale := ""
        if $2.Scale != tree.NotDefineDec && $2.Scale > $2.DisplayWith {
        yylex.Error("For float(M,D), double(M,D) or decimal(M,D), M must be >= D (column 'a'))")
        return 1
        }
        if $2.DisplayWith > 38 || $2.DisplayWith < 0 {
            yylex.Error("For decimal(M), M must between 0 and 38.")
                return 1
        } else if $2.DisplayWith <= 16 {
            $$ = &tree.T{
            InternalType: tree.InternalType{
            Family: tree.FloatFamily,
            FamilyString: $1,
            Width:  64,
            Locale: &locale,
            Oid:    uint32(defines.MYSQL_TYPE_DECIMAL),
            DisplayWith: $2.DisplayWith,
            Scale: $2.Scale,
            },
        }
        } else {
            $$ = &tree.T{
            InternalType: tree.InternalType{
            Family: tree.FloatFamily,
            FamilyString: $1,
            Width:  128,
            Locale: &locale,
            Oid:    uint32(defines.MYSQL_TYPE_DECIMAL),
            DisplayWith: $2.DisplayWith,
            Scale: $2.Scale,
            },
                }
        }
    }
// |   DECIMAL decimal_length_opt
//     {
//         $$ = tree.TYPE_DOUBLE
//         $$.InternalType.DisplayWith = $2.DisplayWith
//         $$.InternalType.Scale = $2.Scale
//     }
// |   NUMERIC decimal_length_opt
//     {
//         $$ = tree.TYPE_DOUBLE
//         $$.InternalType.DisplayWith = $2.DisplayWith
//         $$.InternalType.Scale = $2.Scale
//     }
|   REAL float_length_opt
    {
        locale := ""
        $$ = &tree.T{
            InternalType: tree.InternalType{
                Family: tree.FloatFamily,
                FamilyString: $1,
                Width:  64,
                Locale: &locale,
                Oid:    uint32(defines.MYSQL_TYPE_DOUBLE),
                DisplayWith: $2.DisplayWith,
                Scale: $2.Scale,
            },
        }
    }

time_type:
    DATE
    {
        locale := ""
        $$ = &tree.T{
            InternalType: tree.InternalType{
                Family: tree.DateFamily,
                FamilyString: $1,
                Locale: &locale,
                Oid:    uint32(defines.MYSQL_TYPE_DATE),
            },
        }
    }
|   TIME timestamp_option_opt
    {
        locale := ""
        if $2 < 0 || $2 > 6 {
                yylex.Error("For Time(fsp), fsp must in [0, 6]")
                return 1
                } else {
                $$ = &tree.T{
                    InternalType: tree.InternalType{
                Family:             tree.TimeFamily,
                Scale:          $2,
                    FamilyString: $1,
                    DisplayWith: 26,
                TimePrecisionIsSet: true,
                Locale:             &locale,
                Oid:                uint32(defines.MYSQL_TYPE_TIME),
            },
        }
        }
    }
|   TIMESTAMP timestamp_option_opt
    {
        locale := ""
        if $2 < 0 || $2 > 6 {
                yylex.Error("For Timestamp(fsp), fsp must in [0, 6]")
                return 1
                } else {
                $$ = &tree.T{
                    InternalType: tree.InternalType{
                Family:             tree.TimestampFamily,
                Scale:          $2,
                    FamilyString: $1,
                    DisplayWith: 26,
                TimePrecisionIsSet: true,
                Locale:             &locale,
                Oid:                uint32(defines.MYSQL_TYPE_TIMESTAMP),
            },
        }
        }
    }
|   DATETIME timestamp_option_opt
    {
        locale := ""
        if $2 < 0 || $2 > 6 {
                yylex.Error("For Datetime(fsp), fsp must in [0, 6]")
                return 1
                } else {
                $$ = &tree.T{
                    InternalType: tree.InternalType{
                Family:             tree.TimestampFamily,
                Scale:          $2,
                    FamilyString: $1,
                    DisplayWith: 26,
                TimePrecisionIsSet: true,
                Locale:             &locale,
                Oid:                uint32(defines.MYSQL_TYPE_DATETIME),
            },
        }
        }
    }
|   YEAR length_opt
    {
        locale := ""
        $$ = &tree.T{
            InternalType: tree.InternalType{
                Family: tree.IntFamily,
                FamilyString: $1,
                DisplayWith: $2,
                Width:  16,
                Locale: &locale,
                Oid:    uint32(defines.MYSQL_TYPE_YEAR),
            },
        }
    }

char_type:
    CHAR length_option_opt
    {
        locale := ""
        $$ = &tree.T{
            InternalType: tree.InternalType{
                Family: tree.StringFamily,
                FamilyString: $1,
                Locale: &locale,
                Oid:    uint32(defines.MYSQL_TYPE_STRING),
                DisplayWith: $2,
            },
        }
    }
|   VARCHAR length_option_opt
    {
        locale := ""
        $$ = &tree.T{
            InternalType: tree.InternalType{
                Family: tree.StringFamily,
                Locale: &locale,
                FamilyString: $1,
                DisplayWith: $2,
                Oid:    uint32(defines.MYSQL_TYPE_VARCHAR),
            },
        }
    }
|   BINARY length_option_opt
    {
        locale := ""
        $$ = &tree.T{
            InternalType: tree.InternalType{
                Family: tree.StringFamily,
                FamilyString: $1,
                Locale: &locale,
                Oid:    uint32(defines.MYSQL_TYPE_VARCHAR),
                DisplayWith: $2,
            },
        }
    }
|   VARBINARY length_option_opt
    {
        locale := ""
        $$ = &tree.T{
            InternalType: tree.InternalType{
                Family: tree.StringFamily,
                Locale: &locale,
                FamilyString: $1,
                DisplayWith: $2,
                Oid:    uint32(defines.MYSQL_TYPE_VARCHAR),
            },
        }
    }
|   TEXT
    {
        locale := ""
        $$ = &tree.T{
            InternalType: tree.InternalType{
                Family: tree.BlobFamily,
                FamilyString: $1,
                Locale: &locale,
                Oid:    uint32(defines.MYSQL_TYPE_TEXT),
            },
        }
    }
|   TINYTEXT
    {
        locale := ""
        $$ = &tree.T{
            InternalType: tree.InternalType{
                Family: tree.BlobFamily,
                FamilyString: $1,
                Locale: &locale,
                Oid:    uint32(defines.MYSQL_TYPE_TEXT),
            },
        }
    }
|   MEDIUMTEXT
    {
        locale := ""
        $$ = &tree.T{
            InternalType: tree.InternalType{
                Family: tree.BlobFamily,
                FamilyString: $1,
                Locale: &locale,
                Oid:    uint32(defines.MYSQL_TYPE_TEXT),
            },
        }
    }
|   LONGTEXT
    {
        locale := ""
        $$ = &tree.T{
            InternalType: tree.InternalType{
                Family: tree.BlobFamily,
                FamilyString: $1,
                Locale: &locale,
                Oid:    uint32(defines.MYSQL_TYPE_TEXT),
            },
        }
    }
|   BLOB
    {
        locale := ""
        $$ = &tree.T{
            InternalType: tree.InternalType{
                Family: tree.BlobFamily,
                FamilyString: $1,
                Locale: &locale,
                Oid:    uint32(defines.MYSQL_TYPE_BLOB),
            },
        }
    }
|   TINYBLOB
    {
        locale := ""
        $$ = &tree.T{
            InternalType: tree.InternalType{
                Family: tree.BlobFamily,
                FamilyString: $1,
                Locale: &locale,
                Oid:    uint32(defines.MYSQL_TYPE_TINY_BLOB),
            },
        }
    }
|   MEDIUMBLOB
    {
        locale := ""
        $$ = &tree.T{
            InternalType: tree.InternalType{
                Family: tree.BlobFamily,
                FamilyString: $1,
                Locale: &locale,
                Oid:    uint32(defines.MYSQL_TYPE_MEDIUM_BLOB),
            },
        }
    }
|   LONGBLOB
    {
        locale := ""
        $$ = &tree.T{
            InternalType: tree.InternalType{
                Family: tree.BlobFamily,
                FamilyString: $1,
                Locale: &locale,
                Oid:    uint32(defines.MYSQL_TYPE_LONG_BLOB),
            },
        }
    }
|   JSON
    {
        locale := ""
        $$ = &tree.T{
            InternalType: tree.InternalType{
                Family: tree.JsonFamily,
                FamilyString: $1,
                Locale: &locale,
                Oid:uint32(defines.MYSQL_TYPE_JSON),
            },
        }
    }
|   ENUM '(' enum_values ')'
    {
        locale := ""
        $$ = &tree.T{
            InternalType: tree.InternalType{
                Family: tree.EnumFamily,
                FamilyString: $1,
                Locale: &locale,
                Oid:uint32(defines.MYSQL_TYPE_ENUM),
                EnumValues: $3,
            },
        }
    }
|   SET '(' enum_values ')'
    {
        locale := ""
        $$ = &tree.T{
            InternalType: tree.InternalType{
                Family: tree.SetFamily,
                FamilyString: $1,
                Locale: &locale,
                Oid:uint32(defines.MYSQL_TYPE_SET),
                EnumValues: $3,
            },
        }
    }
|  UUID
    {
       locale := ""
        $$ = &tree.T{
         InternalType: tree.InternalType{
        Family: tree.UuidFamily,
           FamilyString: $1,
        Width:  128,
        Locale: &locale,
        Oid:    uint32(defines.MYSQL_TYPE_UUID),
    },
    }
}

do_stmt:
    DO expression_list
    {
        $$ = &tree.Do {
            Exprs: $2,
        }
    }

declare_stmt:
    DECLARE var_name_list column_type
    {
        $$ = &tree.Declare {
            Variables: $2,
            ColumnType: $3,
            DefaultVal: tree.NewNumValWithType(constant.MakeUnknown(), "null", false, tree.P_null),
        }
    }
    |
    DECLARE var_name_list column_type DEFAULT expression
    {
        $$ = &tree.Declare {
            Variables: $2,
            ColumnType: $3,
            DefaultVal: $5,
        }
    }

spatial_type:
    GEOMETRY
    {
        locale := ""
        $$ = &tree.T{
            InternalType: tree.InternalType{
                Family: tree.GeometryFamily,
                FamilyString: $1,
                Locale: &locale,
                Oid:uint32(defines.MYSQL_TYPE_GEOMETRY),
            },
        }
    }
// |   POINT
// |   LINESTRING
// |   POLYGON
// |   GEOMETRYCOLLECTION
// |   MULTIPOINT
// |   MULTILINESTRING
// |   MULTIPOLYGON

// TODO:
// need to encode SQL string
enum_values:
    STRING
    {
        $$ = make([]string, 0, 4)
        $$ = append($$, $1)
    }
|   enum_values ',' STRING
    {
        $$ = append($1, $3)
    }

length_opt:
    /* EMPTY */
    {
        $$ = 0
    }
|    length

timestamp_option_opt:
    /* EMPTY */
        {
            $$ = 0
        }
|    '(' INTEGRAL ')'
    {
        $$ = int32($2.(int64))
    }

length_option_opt:
    {
        $$ = int32(-1)
    }
|    '(' INTEGRAL ')'
    {
        $$ = int32($2.(int64))
    }

length:
   '(' INTEGRAL ')'
    {
        $$ = tree.GetDisplayWith(int32($2.(int64)))
    }

float_length_opt:
    /* EMPTY */
    {
        $$ = tree.LengthScaleOpt{
            DisplayWith: tree.NotDefineDisplayWidth,
            Scale: tree.NotDefineDec,
        }
    }
|   '(' INTEGRAL ')'
    {
        $$ = tree.LengthScaleOpt{
            DisplayWith: tree.GetDisplayWith(int32($2.(int64))),
            Scale: tree.NotDefineDec,
        }
    }
|   '(' INTEGRAL ',' INTEGRAL ')'
    {
        $$ = tree.LengthScaleOpt{
            DisplayWith: tree.GetDisplayWith(int32($2.(int64))),
            Scale: int32($4.(int64)),
        }
    }

decimal_length_opt:
    /* EMPTY */
    {
        $$ = tree.LengthScaleOpt{
<<<<<<< HEAD
            DisplayWith: 38,           // this is the default precision for decimal
            Precision: 0,
=======
            DisplayWith: 34,           // this is the default scale for decimal
            Scale: 0,
>>>>>>> 21cffccc
        }
    }
|   '(' INTEGRAL ')'
    {
        $$ = tree.LengthScaleOpt{
            DisplayWith: tree.GetDisplayWith(int32($2.(int64))),
            Scale: 0,
        }
    }
|   '(' INTEGRAL ',' INTEGRAL ')'
    {
        $$ = tree.LengthScaleOpt{
            DisplayWith: tree.GetDisplayWith(int32($2.(int64))),
            Scale: int32($4.(int64)),
        }
    }

unsigned_opt:
    /* EMPTY */
    {
        $$ = false
    }
|   UNSIGNED
    {
        $$ = true
    }
|   SIGNED
    {
        $$ = false
    }

zero_fill_opt:
    /* EMPTY */
    {}
|   ZEROFILL
    {
        $$ = true
    }

charset_keyword:
    CHARSET
|   CHARACTER SET
|   CHAR SET

equal_opt:
    {
        $$ = ""
    }
|   '='
    {
        $$ = string($1)
    }

//sql_id:
//    id_or_var
//|   non_reserved_keyword

//reserved_sql_id:
//    sql_id
//|   reserved_keyword

//reserved_table_id:
//    table_id
//|   reserved_keyword

//reserved_keyword:
//    ADD
//|   ALL
//|   AND
//|   AS
//|   ASC
//|   ASCII
//|   AUTO_INCREMENT
//|   BETWEEN
//|   BINARY
//|   BY
//|   CASE
//|   CHAR
//|   COLLATE
//|   COLLATION
//|   CONVERT
//|   COALESCE
//|   CREATE
//|   CROSS
//|   CURRENT_DATE
//|   CURRENT_ROLE
//|   CURRENT_USER
//|   CURRENT_TIME
//|   CURRENT_TIMESTAMP
//|   CIPHER
//|   SAN
//|   SSL
//|   SUBJECT
//|   DATABASE
//|   DATABASES
//|   DEFAULT
//|   DELETE
//|   DESC
//|   DESCRIBE
//|   DISTINCT
//|   DISTINCTROW
//|   DIV
//|   DROP
//|   ELSE
//|   END
//|   ESCAPE
//|   EXISTS
//|   EXPLAIN
//|   FALSE
//|   FIRST
//|   FOR
//|   FORCE
//|   FROM
//|   GROUP
//|   HAVING
//|   HOUR
//|   IDENTIFIED
//|   IF
//|   IGNORE
//|   IN
//|   INFILE
//|   INDEX
//|   INNER
//|   INSERT
//|   INTERVAL
//|   INTO
//|   IS
//|   ISSUER
//|   JOIN
//|   KEY
//|   LAST
//|   LEFT
//|   LIKE
//|	ILIKE
//|   LIMIT
//|   LOCALTIME
//|   LOCALTIMESTAMP
//|   LOCK
//|   LOAD
//|   IMPORT
//|   MATCH
//|   MAXVALUE
//|   MOD
//|   MICROSECOND
//|   MINUTE
//|   NATURAL
//|   NOT
//|   NONE
//|   NULL
//|   NULLS
//|   ON
//|   OR
//|   ORDER
//|   OUTER
//|   REGEXP
//|   RENAME
//|   REPLACE
//|   RIGHT
//|   REQUIRE
//|   REPEAT
//|   ROW_COUNT
//|    REFERENCES
//|   RECURSIVE
//|   REVERSE
//|   SCHEMA
//|   SCHEMAS
//|   SELECT
//|   SECOND
//|   SEPARATOR
//|   SET
//|   SHOW
//|   STRAIGHT_JOIN
//|   TABLE
//|   THEN
//|   TO
//|   TRUE
//|   TRUNCATE
//|   UNION
//|   UNIQUE
//|   UPDATE
//|   USE
//|   USING
//|   UTC_DATE
//|   UTC_TIME
//|   UTC_TIMESTAMP
//|   VALUES
//|   WHEN
//|   WHERE
//|   WEEK
//|   WITH
//|   TERMINATED
//|   OPTIONALLY
//|   ENCLOSED
//|   ESCAPED
//|   STARTING
//|   LINES
//|   ROWS
//|   INT1
//|   INT2
//|   INT3
//|   INT4
//|   INT8
//|   CHECK
//|    CONSTRAINT
//|   PRIMARY
//|   FULLTEXT
//|   FOREIGN
//|    ROW
//|   OUTFILE
//|    SQL_SMALL_RESULT
//|    SQL_BIG_RESULT
//|    LEADING
//|    TRAILING
//|   CHARACTER
//|    LOW_PRIORITY
//|    HIGH_PRIORITY
//|    DELAYED
//|   PARTITION
//|    QUICK
//|   EXCEPT
//|   ADMIN_NAME
//|   RANDOM
//|   SUSPEND
//|   REUSE
//|   CURRENT
//|   OPTIONAL
//|   FAILED_LOGIN_ATTEMPTS
//|   PASSWORD_LOCK_TIME
//|   UNBOUNDED
//|   SECONDARY
//|   DECLARE
//|   MODUMP
//|   OVER
//|   PRECEDING
//|   FOLLOWING
//|   GROUPS
//|   LOCKS
//|   TABLE_NUMBER
//|   COLUMN_NUMBER
//|   TABLE_VALUES
//|   RETURNS
//|   MYSQL_COMPATBILITY_MODE

non_reserved_keyword:
    ACCOUNT
|   ACCOUNTS
|   AGAINST
|   AVG_ROW_LENGTH
|   AUTO_RANDOM
|   ATTRIBUTE
|   ACTION
|   ALGORITHM
|   BEGIN
|   BIGINT
|   BIT
|   BLOB
|   BOOL
|   CHAIN
|   CHECKSUM
|   CLUSTER
|   COMPRESSION
|   COMMENT_KEYWORD
|   COMMIT
|   COMMITTED
|   CHARSET
|   COLUMNS
|   CONNECTION
|   CONSISTENT
|   COMPRESSED
|   COMPACT
|   COLUMN_FORMAT
|   CASCADE
|   DATA
|   DATETIME
|   DECIMAL
|   DYNAMIC
|   DISK
|   DO
|   DOUBLE
|   DIRECTORY
|   DUPLICATE
|   DELAY_KEY_WRITE
|   ENUM
|   ENCRYPTION
|   ENGINE
|   EXPANSION
|   EXTENDED
|   EXPIRE
|   ERRORS
|   ENFORCED
|   FORMAT
|   FLOAT_TYPE
|   FULL
|   FIXED
|   FIELDS
|   GEOMETRY
|   GEOMETRYCOLLECTION
|   GLOBAL
|   GRANT
|   INT
|   INTEGER
|   INDEXES
|   ISOLATION
|   JSON
|   KEY_BLOCK_SIZE
|   KEYS
|   LANGUAGE
|   LESS
|   LEVEL
|   LINESTRING
|   LONGBLOB
|   LONGTEXT
|   LOCAL
|   LINEAR
|   LIST
|   MEDIUMBLOB
|   MEDIUMINT
|   MEDIUMTEXT
|   MEMORY
|   MODE
|   MULTILINESTRING
|   MULTIPOINT
|   MULTIPOLYGON
|   MAX_QUERIES_PER_HOUR
|   MAX_UPDATES_PER_HOUR
|   MAX_CONNECTIONS_PER_HOUR
|   MAX_USER_CONNECTIONS
|   MAX_ROWS
|   MIN_ROWS
|   MONTH
|   NAMES
|   NCHAR
|   NUMERIC
|   NEVER
|   NO
|   OFFSET
|   ONLY
|   OPTIMIZE
|   OPEN
|   OPTION
|   PACK_KEYS
|   PARTIAL
|   PARTITIONS
|   POINT
|   POLYGON
|   PROCEDURE
|   PROXY
|   QUERY
|   PROFILES
|   ROLE
|   RANGE
|   READ
|   REAL
|   REORGANIZE
|   REDUNDANT
|   REPAIR
|   REPEATABLE
|   RELEASE
|   REVOKE
|   REPLICATION
|   ROW_FORMAT
|   ROLLBACK
|   RESTRICT
|   SESSION
|   SERIALIZABLE
|   SHARE
|   SIGNED
|   SMALLINT
|   SNAPSHOT
|   SPATIAL
|   START
|   STATUS
|   STORAGE
|	STREAM
|   STATS_AUTO_RECALC
|   STATS_PERSISTENT
|   STATS_SAMPLE_PAGES
|   SUBPARTITIONS
|   SUBPARTITION
|   SIMPLE
|   TEXT
|   THAN
|   TINYBLOB
|   TIME %prec LOWER_THAN_STRING
|   TINYINT
|   TINYTEXT
|   TRANSACTION
|   TRIGGER
|   UNCOMMITTED
|   UNSIGNED
|   UNUSED
|   UNLOCK
|   USER
|   VARBINARY
|   VARCHAR
|   VARIABLES
|   VIEW
|   WRITE
|   WARNINGS
|   WORK
|   X509
|   ZEROFILL
|   YEAR
|   TYPE
|   HEADER
|   MAX_FILE_SIZE
|   FORCE_QUOTE
|   QUARTER
|   UNKNOWN
|   ANY
|   SOME
|   TIMESTAMP %prec LOWER_THAN_STRING
|   DATE %prec LOWER_THAN_STRING
|   TABLES
|   EXTERNAL
|   URL
|   PASSWORD %prec LOWER_THAN_EQ
|   HASH
|   ENGINES
|   TRIGGERS
|   HISTORY
|   LOW_CARDINALITY
|   S3OPTION
|   EXTENSION
|   NODE
|   UUID
|   PARALLEL

func_not_keyword:
    DATE_ADD
|    DATE_SUB
|   NOW
|    ADDDATE
|   CURDATE
|   POSITION
|   SESSION_USER
|   SUBDATE
|   SYSTEM_USER
|   TRANSLATE

not_keyword:
    ADDDATE
|   BIT_AND
|   BIT_OR
|   BIT_XOR
|   CAST
|   COUNT
|   APPROX_COUNT_DISTINCT
|   APPROX_PERCENTILE
|   CURDATE
|   CURTIME
|   DATE_ADD
|   DATE_SUB
|   EXTRACT
|   GROUP_CONCAT
|   MAX
|   MID
|   MIN
|   NOW
|   POSITION
|   SESSION_USER
|   STD
|   STDDEV
|   STDDEV_POP
|   STDDEV_SAMP
|   SUBDATE
|   SUBSTR
|   SUBSTRING
|   SUM
|   SYSDATE
|   SYSTEM_USER
|   TRANSLATE
|   TRIM
|   VARIANCE
|   VAR_POP
|   VAR_SAMP
|   AVG
|	TIMESTAMPDIFF

//mo_keywords:
//    PROPERTIES
//  BSI
//  ZONEMAP

%%<|MERGE_RESOLUTION|>--- conflicted
+++ resolved
@@ -8054,13 +8054,8 @@
     /* EMPTY */
     {
         $$ = tree.LengthScaleOpt{
-<<<<<<< HEAD
             DisplayWith: 38,           // this is the default precision for decimal
-            Precision: 0,
-=======
-            DisplayWith: 34,           // this is the default scale for decimal
             Scale: 0,
->>>>>>> 21cffccc
         }
     }
 |   '(' INTEGRAL ')'
