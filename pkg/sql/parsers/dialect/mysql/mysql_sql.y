--- conflicted
+++ resolved
@@ -8741,13 +8741,10 @@
 |   NODE
 |   UUID
 |   PARALLEL
-<<<<<<< HEAD
 |   INCREMENT
 |   CYCLE
 |   MINVALUE
-=======
 |	PROCESSLIST
->>>>>>> 1524f46a
 
 func_not_keyword:
     DATE_ADD
